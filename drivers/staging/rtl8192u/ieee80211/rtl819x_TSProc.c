// SPDX-License-Identifier: GPL-2.0
#include "ieee80211.h"
#include <linux/etherdevice.h>
#include <linux/slab.h>
#include "rtl819x_TS.h"

static void TsSetupTimeOut(struct timer_list *unused)
{
	// Not implement yet
	// This is used for WMMSA and ACM , that would send ADDTSReq frame.
}

static void TsInactTimeout(struct timer_list *unused)
{
	// Not implement yet
	// This is used for WMMSA and ACM.
	// This function would be call when TS is no Tx/Rx for some period of time.
}

/********************************************************************************************************************
 *function:  I still not understand this function, so wait for further implementation
 *   input:  unsigned long	 data		//acturally we send struct tx_ts_record or struct rx_ts_record to these timer
 *  return:  NULL
 *  notice:
 ********************************************************************************************************************/
static void RxPktPendingTimeout(struct timer_list *t)
{
	struct rx_ts_record     *pRxTs = from_timer(pRxTs, t, rx_pkt_pending_timer);
	struct ieee80211_device *ieee = container_of(pRxTs, struct ieee80211_device, RxTsRecord[pRxTs->num]);

	struct rx_reorder_entry	*pReorderEntry = NULL;

	//u32 flags = 0;
	unsigned long flags = 0;
	u8 index = 0;
	bool bPktInBuf = false;

	spin_lock_irqsave(&(ieee->reorder_spinlock), flags);
<<<<<<< HEAD
	IEEE80211_DEBUG(IEEE80211_DL_REORDER,"==================>%s()\n",__func__);
	if(pRxTs->rx_timeout_indicate_seq != 0xffff) {
		// Indicate the pending packets sequentially according to SeqNum until meet the gap.
		while(!list_empty(&pRxTs->rx_pending_pkt_list)) {
			pReorderEntry = (PRX_REORDER_ENTRY)list_entry(pRxTs->rx_pending_pkt_list.prev,RX_REORDER_ENTRY,List);
			if(index == 0)
=======
	IEEE80211_DEBUG(IEEE80211_DL_REORDER, "==================>%s()\n", __func__);
	if (pRxTs->rx_timeout_indicate_seq != 0xffff) {
		// Indicate the pending packets sequentially according to SeqNum until meet the gap.
		while (!list_empty(&pRxTs->rx_pending_pkt_list)) {
			pReorderEntry = list_entry(pRxTs->rx_pending_pkt_list.prev, struct rx_reorder_entry, List);
			if (index == 0)
>>>>>>> 407d19ab
				pRxTs->rx_indicate_seq = pReorderEntry->SeqNum;

			if (SN_LESS(pReorderEntry->SeqNum, pRxTs->rx_indicate_seq) ||
				SN_EQUAL(pReorderEntry->SeqNum, pRxTs->rx_indicate_seq)) {
				list_del_init(&pReorderEntry->List);

				if (SN_EQUAL(pReorderEntry->SeqNum, pRxTs->rx_indicate_seq))
					pRxTs->rx_indicate_seq = (pRxTs->rx_indicate_seq + 1) % 4096;

				IEEE80211_DEBUG(IEEE80211_DL_REORDER,"RxPktPendingTimeout(): IndicateSeq: %d\n", pReorderEntry->SeqNum);
				ieee->stats_IndicateArray[index] = pReorderEntry->prxb;
				index++;

				list_add_tail(&pReorderEntry->List, &ieee->RxReorder_Unused_List);
			} else {
				bPktInBuf = true;
				break;
			}
		}
	}

	if (index > 0) {
		// Set rx_timeout_indicate_seq to 0xffff to indicate no pending packets in buffer now.
		pRxTs->rx_timeout_indicate_seq = 0xffff;

		// Indicate packets
		if (index > REORDER_WIN_SIZE) {
			IEEE80211_DEBUG(IEEE80211_DL_ERR, "RxReorderIndicatePacket(): Rx Reorder buffer full!! \n");
			spin_unlock_irqrestore(&(ieee->reorder_spinlock), flags);
			return;
		}
		ieee80211_indicate_packets(ieee, ieee->stats_IndicateArray, index);
	}

	if (bPktInBuf && (pRxTs->rx_timeout_indicate_seq == 0xffff)) {
		pRxTs->rx_timeout_indicate_seq = pRxTs->rx_indicate_seq;
		mod_timer(&pRxTs->rx_pkt_pending_timer,
			  jiffies + msecs_to_jiffies(ieee->pHTInfo->RxReorderPendingTime));
	}
	spin_unlock_irqrestore(&(ieee->reorder_spinlock), flags);
}

/********************************************************************************************************************
 *function:  Add BA timer function
 *   input:  unsigned long	 data		//acturally we send struct tx_ts_record or struct rx_ts_record to these timer
 *  return:  NULL
 *  notice:
 ********************************************************************************************************************/
static void TsAddBaProcess(struct timer_list *t)
{
	struct tx_ts_record *pTxTs = from_timer(pTxTs, t, ts_add_ba_timer);
	u8 num = pTxTs->num;
	struct ieee80211_device *ieee = container_of(pTxTs, struct ieee80211_device, TxTsRecord[num]);

	TsInitAddBA(ieee, pTxTs, BA_POLICY_IMMEDIATE, false);
	IEEE80211_DEBUG(IEEE80211_DL_BA, "TsAddBaProcess(): ADDBA Req is started!! \n");
}


static void ResetTsCommonInfo(struct ts_common_info *pTsCommonInfo)
{
	eth_zero_addr(pTsCommonInfo->addr);
	memset(&pTsCommonInfo->t_spec, 0, sizeof(struct tspec_body));
	memset(&pTsCommonInfo->t_class, 0, sizeof(union qos_tclas)*TCLAS_NUM);
	pTsCommonInfo->t_clas_proc = 0;
	pTsCommonInfo->t_clas_num = 0;
}

static void ResetTxTsEntry(struct tx_ts_record *pTS)
{
	ResetTsCommonInfo(&pTS->ts_common_info);
	pTS->tx_cur_seq = 0;
	pTS->add_ba_req_in_progress = false;
	pTS->add_ba_req_delayed = false;
	pTS->using_ba = false;
	ResetBaEntry(&pTS->tx_admitted_ba_record); //For BA Originator
	ResetBaEntry(&pTS->tx_pending_ba_record);
}

static void ResetRxTsEntry(struct rx_ts_record *pTS)
{
	ResetTsCommonInfo(&pTS->ts_common_info);
	pTS->rx_indicate_seq = 0xffff; // This indicate the rx_indicate_seq is not used now!!
	pTS->rx_timeout_indicate_seq = 0xffff; // This indicate the rx_timeout_indicate_seq is not used now!!
	ResetBaEntry(&pTS->rx_admitted_ba_record);	  // For BA Recipient
}

void TSInitialize(struct ieee80211_device *ieee)
{
	struct tx_ts_record     *pTxTS  = ieee->TxTsRecord;
	struct rx_ts_record     *pRxTS  = ieee->RxTsRecord;
	struct rx_reorder_entry	*pRxReorderEntry = ieee->RxReorderEntry;
	u8				count = 0;
	IEEE80211_DEBUG(IEEE80211_DL_TS, "==========>%s()\n", __func__);
	// Initialize Tx TS related info.
	INIT_LIST_HEAD(&ieee->Tx_TS_Admit_List);
	INIT_LIST_HEAD(&ieee->Tx_TS_Pending_List);
	INIT_LIST_HEAD(&ieee->Tx_TS_Unused_List);

	for (count = 0; count < TOTAL_TS_NUM; count++) {
		//
		pTxTS->num = count;
		// The timers for the operation of Traffic Stream and Block Ack.
		// DLS related timer will be add here in the future!!
		timer_setup(&pTxTS->ts_common_info.setup_timer, TsSetupTimeOut,
			    0);
		timer_setup(&pTxTS->ts_common_info.inact_timer, TsInactTimeout,
			    0);
		timer_setup(&pTxTS->ts_add_ba_timer, TsAddBaProcess, 0);
		timer_setup(&pTxTS->tx_pending_ba_record.Timer, BaSetupTimeOut,
			    0);
		timer_setup(&pTxTS->tx_admitted_ba_record.Timer,
			    TxBaInactTimeout, 0);
		ResetTxTsEntry(pTxTS);
		list_add_tail(&pTxTS->ts_common_info.list, &ieee->Tx_TS_Unused_List);
		pTxTS++;
	}

	// Initialize Rx TS related info.
	INIT_LIST_HEAD(&ieee->Rx_TS_Admit_List);
	INIT_LIST_HEAD(&ieee->Rx_TS_Pending_List);
	INIT_LIST_HEAD(&ieee->Rx_TS_Unused_List);
	for (count = 0; count < TOTAL_TS_NUM; count++) {
		pRxTS->num = count;
		INIT_LIST_HEAD(&pRxTS->rx_pending_pkt_list);
		timer_setup(&pRxTS->ts_common_info.setup_timer, TsSetupTimeOut,
			    0);
		timer_setup(&pRxTS->ts_common_info.inact_timer, TsInactTimeout,
			    0);
		timer_setup(&pRxTS->rx_admitted_ba_record.Timer,
			    RxBaInactTimeout, 0);
		timer_setup(&pRxTS->rx_pkt_pending_timer, RxPktPendingTimeout, 0);
		ResetRxTsEntry(pRxTS);
		list_add_tail(&pRxTS->ts_common_info.list, &ieee->Rx_TS_Unused_List);
		pRxTS++;
	}
	// Initialize unused Rx Reorder List.
	INIT_LIST_HEAD(&ieee->RxReorder_Unused_List);
//#ifdef TO_DO_LIST
	for (count = 0; count < REORDER_ENTRY_NUM; count++) {
		list_add_tail(&pRxReorderEntry->List, &ieee->RxReorder_Unused_List);
		if (count == (REORDER_ENTRY_NUM-1))
			break;
		pRxReorderEntry = &ieee->RxReorderEntry[count+1];
	}
//#endif
}

static void AdmitTS(struct ieee80211_device *ieee,
		    struct ts_common_info *pTsCommonInfo, u32 InactTime)
{
	del_timer_sync(&pTsCommonInfo->setup_timer);
	del_timer_sync(&pTsCommonInfo->inact_timer);

	if (InactTime != 0)
		mod_timer(&pTsCommonInfo->inact_timer,
			  jiffies + msecs_to_jiffies(InactTime));
}


static struct ts_common_info *SearchAdmitTRStream(struct ieee80211_device *ieee,
						  u8 *Addr, u8 TID,
						  enum tr_select TxRxSelect)
{
	//DIRECTION_VALUE	dir;
	u8	dir;
	bool				search_dir[4] = {0};
	struct list_head		*psearch_list; //FIXME
	struct ts_common_info	*pRet = NULL;
	if (ieee->iw_mode == IW_MODE_MASTER) { //ap mode
		if (TxRxSelect == TX_DIR) {
			search_dir[DIR_DOWN] = true;
			search_dir[DIR_BI_DIR] = true;
		} else {
			search_dir[DIR_UP]	= true;
			search_dir[DIR_BI_DIR] = true;
		}
	} else if (ieee->iw_mode == IW_MODE_ADHOC) {
		if (TxRxSelect == TX_DIR)
			search_dir[DIR_UP]	= true;
		else
			search_dir[DIR_DOWN] = true;
	} else {
		if (TxRxSelect == TX_DIR) {
			search_dir[DIR_UP]	= true;
			search_dir[DIR_BI_DIR] = true;
			search_dir[DIR_DIRECT] = true;
		} else {
			search_dir[DIR_DOWN] = true;
			search_dir[DIR_BI_DIR] = true;
			search_dir[DIR_DIRECT] = true;
		}
	}

	if (TxRxSelect == TX_DIR)
		psearch_list = &ieee->Tx_TS_Admit_List;
	else
		psearch_list = &ieee->Rx_TS_Admit_List;

	//for(dir = DIR_UP; dir <= DIR_BI_DIR; dir++)
	for (dir = 0; dir <= DIR_BI_DIR; dir++) {
		if (!search_dir[dir])
			continue;
		list_for_each_entry(pRet, psearch_list, list) {
	//		IEEE80211_DEBUG(IEEE80211_DL_TS, "ADD:%pM, TID:%d, dir:%d\n", pRet->Addr, pRet->TSpec.ts_info.ucTSID, pRet->TSpec.ts_info.ucDirection);
			if (memcmp(pRet->addr, Addr, 6) == 0)
				if (pRet->t_spec.ts_info.uc_tsid == TID)
					if (pRet->t_spec.ts_info.uc_direction == dir) {
	//					printk("Bingo! got it\n");
						break;
					}
		}
		if (&pRet->list  != psearch_list)
			break;
	}

	if (&pRet->list  != psearch_list)
		return pRet ;
	else
		return NULL;
}

static void MakeTSEntry(struct ts_common_info *pTsCommonInfo, u8 *Addr,
			struct tspec_body *pTSPEC, union qos_tclas *pTCLAS, u8 TCLAS_Num,
			u8 TCLAS_Proc)
{
	u8	count;

	if (pTsCommonInfo == NULL)
		return;

	memcpy(pTsCommonInfo->addr, Addr, 6);

	if (pTSPEC != NULL)
		memcpy((u8 *)(&(pTsCommonInfo->t_spec)), (u8 *)pTSPEC, sizeof(struct tspec_body));

	for (count = 0; count < TCLAS_Num; count++)
		memcpy((u8 *)(&(pTsCommonInfo->t_class[count])), (u8 *)pTCLAS, sizeof(union qos_tclas));

	pTsCommonInfo->t_clas_proc = TCLAS_Proc;
	pTsCommonInfo->t_clas_num = TCLAS_Num;
}


bool GetTs(
	struct ieee80211_device		*ieee,
	struct ts_common_info		**ppTS,
	u8				*Addr,
	u8				TID,
	enum tr_select			TxRxSelect,  //Rx:1, Tx:0
	bool				bAddNewTs
	)
{
	u8	UP = 0;
	//
	// We do not build any TS for Broadcast or Multicast stream.
	// So reject these kinds of search here.
	//
	if (is_multicast_ether_addr(Addr)) {
		IEEE80211_DEBUG(IEEE80211_DL_ERR, "get TS for Broadcast or Multicast\n");
		return false;
	}

	if (ieee->current_network.qos_data.supported == 0) {
		UP = 0;
	} else {
		// In WMM case: we use 4 TID only
		if (!is_ac_valid(TID)) {
			IEEE80211_DEBUG(IEEE80211_DL_ERR, " in %s(), TID(%d) is not valid\n", __func__, TID);
			return false;
		}

		switch (TID) {
		case 0:
		case 3:
			UP = 0;
			break;

		case 1:
		case 2:
			UP = 2;
			break;

		case 4:
		case 5:
			UP = 5;
			break;

		case 6:
		case 7:
			UP = 7;
			break;
		}
	}

	*ppTS = SearchAdmitTRStream(
			ieee,
			Addr,
			UP,
			TxRxSelect);
	if (*ppTS != NULL) {
		return true;
	} else {
		if (!bAddNewTs) {
			IEEE80211_DEBUG(IEEE80211_DL_TS, "add new TS failed(tid:%d)\n", UP);
			return false;
		} else {
			//
			// Create a new Traffic stream for current Tx/Rx
			// This is for EDCA and WMM to add a new TS.
			// For HCCA or WMMSA, TS cannot be addmit without negotiation.
			//
			struct tspec_body	TSpec;
			struct qos_tsinfo	*pTSInfo = &TSpec.ts_info;
			struct list_head	*pUnusedList =
								(TxRxSelect == TX_DIR) ?
								(&ieee->Tx_TS_Unused_List) :
								(&ieee->Rx_TS_Unused_List);

			struct list_head	*pAddmitList =
								(TxRxSelect == TX_DIR) ?
								(&ieee->Tx_TS_Admit_List) :
								(&ieee->Rx_TS_Admit_List);

			enum direction_value	Dir =		(ieee->iw_mode == IW_MODE_MASTER) ?
								((TxRxSelect == TX_DIR)?DIR_DOWN:DIR_UP) :
								((TxRxSelect == TX_DIR)?DIR_UP:DIR_DOWN);
			IEEE80211_DEBUG(IEEE80211_DL_TS, "to add Ts\n");
			if (!list_empty(pUnusedList)) {
				(*ppTS) = list_entry(pUnusedList->next, struct ts_common_info, list);
				list_del_init(&(*ppTS)->list);
				if (TxRxSelect == TX_DIR) {
					struct tx_ts_record *tmp = container_of(*ppTS, struct tx_ts_record, ts_common_info);
					ResetTxTsEntry(tmp);
				} else {
					struct rx_ts_record *tmp = container_of(*ppTS, struct rx_ts_record, ts_common_info);
					ResetRxTsEntry(tmp);
				}

				IEEE80211_DEBUG(IEEE80211_DL_TS, "to init current TS, UP:%d, Dir:%d, addr:%pM\n", UP, Dir, Addr);
				// Prepare TS Info releated field
				pTSInfo->uc_traffic_type = 0;		// Traffic type: WMM is reserved in this field
				pTSInfo->uc_tsid = UP;			// TSID
				pTSInfo->uc_direction = Dir;		// Direction: if there is DirectLink, this need additional consideration.
				pTSInfo->uc_access_policy = 1;		// Access policy
				pTSInfo->uc_aggregation = 0;		// Aggregation
				pTSInfo->uc_psb = 0;			// Aggregation
				pTSInfo->uc_up = UP;			// User priority
				pTSInfo->uc_ts_info_ack_policy = 0;	// Ack policy
				pTSInfo->uc_schedule = 0;		// Schedule

				MakeTSEntry(*ppTS, Addr, &TSpec, NULL, 0, 0);
				AdmitTS(ieee, *ppTS, 0);
				list_add_tail(&((*ppTS)->list), pAddmitList);
				// if there is DirectLink, we need to do additional operation here!!

				return true;
			} else {
				IEEE80211_DEBUG(IEEE80211_DL_ERR, "in function %s() There is not enough TS record to be used!!", __func__);
				return false;
			}
		}
	}
}

static void RemoveTsEntry(struct ieee80211_device *ieee, struct ts_common_info *pTs,
			  enum tr_select TxRxSelect)
{
	//u32 flags = 0;
	unsigned long flags = 0;
	del_timer_sync(&pTs->setup_timer);
	del_timer_sync(&pTs->inact_timer);
	TsInitDelBA(ieee, pTs, TxRxSelect);

	if (TxRxSelect == RX_DIR) {
//#ifdef TO_DO_LIST
		struct rx_reorder_entry	*pRxReorderEntry;
		struct rx_ts_record     *pRxTS = (struct rx_ts_record *)pTs;
		if (timer_pending(&pRxTS->rx_pkt_pending_timer))
			del_timer_sync(&pRxTS->rx_pkt_pending_timer);

		while (!list_empty(&pRxTS->rx_pending_pkt_list)) {
			spin_lock_irqsave(&(ieee->reorder_spinlock), flags);
			//pRxReorderEntry = list_entry(&pRxTS->rx_pending_pkt_list.prev,RX_REORDER_ENTRY,List);
<<<<<<< HEAD
			pRxReorderEntry = (PRX_REORDER_ENTRY)list_entry(pRxTS->rx_pending_pkt_list.prev,RX_REORDER_ENTRY,List);
=======
			pRxReorderEntry = list_entry(pRxTS->rx_pending_pkt_list.prev, struct rx_reorder_entry, List);
>>>>>>> 407d19ab
			list_del_init(&pRxReorderEntry->List);
			{
				int i = 0;
				struct ieee80211_rxb *prxb = pRxReorderEntry->prxb;
				if (unlikely(!prxb)) {
					spin_unlock_irqrestore(&(ieee->reorder_spinlock), flags);
					return;
				}
				for (i =  0; i < prxb->nr_subframes; i++)
					dev_kfree_skb(prxb->subframes[i]);

				kfree(prxb);
				prxb = NULL;
			}
			list_add_tail(&pRxReorderEntry->List, &ieee->RxReorder_Unused_List);
			spin_unlock_irqrestore(&(ieee->reorder_spinlock), flags);
		}

//#endif
	} else {
		struct tx_ts_record *pTxTS = (struct tx_ts_record *)pTs;
		del_timer_sync(&pTxTS->ts_add_ba_timer);
	}
}

void RemovePeerTS(struct ieee80211_device *ieee, u8 *Addr)
{
	struct ts_common_info	*pTS, *pTmpTS;

	printk("===========>RemovePeerTS,%pM\n", Addr);
	list_for_each_entry_safe(pTS, pTmpTS, &ieee->Tx_TS_Pending_List, list) {
		if (memcmp(pTS->addr, Addr, 6) == 0) {
			RemoveTsEntry(ieee, pTS, TX_DIR);
			list_del_init(&pTS->list);
			list_add_tail(&pTS->list, &ieee->Tx_TS_Unused_List);
		}
	}

	list_for_each_entry_safe(pTS, pTmpTS, &ieee->Tx_TS_Admit_List, list) {
		if (memcmp(pTS->addr, Addr, 6) == 0) {
			printk("====>remove Tx_TS_admin_list\n");
			RemoveTsEntry(ieee, pTS, TX_DIR);
			list_del_init(&pTS->list);
			list_add_tail(&pTS->list, &ieee->Tx_TS_Unused_List);
		}
	}

	list_for_each_entry_safe(pTS, pTmpTS, &ieee->Rx_TS_Pending_List, list) {
		if (memcmp(pTS->addr, Addr, 6) == 0) {
			RemoveTsEntry(ieee, pTS, RX_DIR);
			list_del_init(&pTS->list);
			list_add_tail(&pTS->list, &ieee->Rx_TS_Unused_List);
		}
	}

	list_for_each_entry_safe(pTS, pTmpTS, &ieee->Rx_TS_Admit_List, list) {
		if (memcmp(pTS->addr, Addr, 6) == 0) {
			RemoveTsEntry(ieee, pTS, RX_DIR);
			list_del_init(&pTS->list);
			list_add_tail(&pTS->list, &ieee->Rx_TS_Unused_List);
		}
	}
}

void RemoveAllTS(struct ieee80211_device *ieee)
{
	struct ts_common_info *pTS, *pTmpTS;

	list_for_each_entry_safe(pTS, pTmpTS, &ieee->Tx_TS_Pending_List, list) {
		RemoveTsEntry(ieee, pTS, TX_DIR);
		list_del_init(&pTS->list);
		list_add_tail(&pTS->list, &ieee->Tx_TS_Unused_List);
	}

	list_for_each_entry_safe(pTS, pTmpTS, &ieee->Tx_TS_Admit_List, list) {
		RemoveTsEntry(ieee, pTS, TX_DIR);
		list_del_init(&pTS->list);
		list_add_tail(&pTS->list, &ieee->Tx_TS_Unused_List);
	}

	list_for_each_entry_safe(pTS, pTmpTS, &ieee->Rx_TS_Pending_List, list) {
		RemoveTsEntry(ieee, pTS, RX_DIR);
		list_del_init(&pTS->list);
		list_add_tail(&pTS->list, &ieee->Rx_TS_Unused_List);
	}

	list_for_each_entry_safe(pTS, pTmpTS, &ieee->Rx_TS_Admit_List, list) {
		RemoveTsEntry(ieee, pTS, RX_DIR);
		list_del_init(&pTS->list);
		list_add_tail(&pTS->list, &ieee->Rx_TS_Unused_List);
	}
}

void TsStartAddBaProcess(struct ieee80211_device *ieee, struct tx_ts_record *pTxTS)
{
	if (!pTxTS->add_ba_req_in_progress) {
		pTxTS->add_ba_req_in_progress = true;
		if (pTxTS->add_ba_req_delayed)	{
			IEEE80211_DEBUG(IEEE80211_DL_BA, "TsStartAddBaProcess(): Delayed Start ADDBA after 60 sec!!\n");
			mod_timer(&pTxTS->ts_add_ba_timer,
				  jiffies + msecs_to_jiffies(TS_ADDBA_DELAY));
		} else {
			IEEE80211_DEBUG(IEEE80211_DL_BA,"TsStartAddBaProcess(): Immediately Start ADDBA now!!\n");
			mod_timer(&pTxTS->ts_add_ba_timer, jiffies+10); //set 10 ticks
		}
	} else {
		IEEE80211_DEBUG(IEEE80211_DL_ERR, "%s()==>BA timer is already added\n", __func__);
	}
}<|MERGE_RESOLUTION|>--- conflicted
+++ resolved
@@ -36,21 +36,12 @@
 	bool bPktInBuf = false;
 
 	spin_lock_irqsave(&(ieee->reorder_spinlock), flags);
-<<<<<<< HEAD
-	IEEE80211_DEBUG(IEEE80211_DL_REORDER,"==================>%s()\n",__func__);
-	if(pRxTs->rx_timeout_indicate_seq != 0xffff) {
-		// Indicate the pending packets sequentially according to SeqNum until meet the gap.
-		while(!list_empty(&pRxTs->rx_pending_pkt_list)) {
-			pReorderEntry = (PRX_REORDER_ENTRY)list_entry(pRxTs->rx_pending_pkt_list.prev,RX_REORDER_ENTRY,List);
-			if(index == 0)
-=======
 	IEEE80211_DEBUG(IEEE80211_DL_REORDER, "==================>%s()\n", __func__);
 	if (pRxTs->rx_timeout_indicate_seq != 0xffff) {
 		// Indicate the pending packets sequentially according to SeqNum until meet the gap.
 		while (!list_empty(&pRxTs->rx_pending_pkt_list)) {
 			pReorderEntry = list_entry(pRxTs->rx_pending_pkt_list.prev, struct rx_reorder_entry, List);
 			if (index == 0)
->>>>>>> 407d19ab
 				pRxTs->rx_indicate_seq = pReorderEntry->SeqNum;
 
 			if (SN_LESS(pReorderEntry->SeqNum, pRxTs->rx_indicate_seq) ||
@@ -60,7 +51,7 @@
 				if (SN_EQUAL(pReorderEntry->SeqNum, pRxTs->rx_indicate_seq))
 					pRxTs->rx_indicate_seq = (pRxTs->rx_indicate_seq + 1) % 4096;
 
-				IEEE80211_DEBUG(IEEE80211_DL_REORDER,"RxPktPendingTimeout(): IndicateSeq: %d\n", pReorderEntry->SeqNum);
+				IEEE80211_DEBUG(IEEE80211_DL_REORDER, "RxPktPendingTimeout(): IndicateSeq: %d\n", pReorderEntry->SeqNum);
 				ieee->stats_IndicateArray[index] = pReorderEntry->prxb;
 				index++;
 
@@ -160,9 +151,9 @@
 		timer_setup(&pTxTS->ts_common_info.inact_timer, TsInactTimeout,
 			    0);
 		timer_setup(&pTxTS->ts_add_ba_timer, TsAddBaProcess, 0);
-		timer_setup(&pTxTS->tx_pending_ba_record.Timer, BaSetupTimeOut,
+		timer_setup(&pTxTS->tx_pending_ba_record.timer, BaSetupTimeOut,
 			    0);
-		timer_setup(&pTxTS->tx_admitted_ba_record.Timer,
+		timer_setup(&pTxTS->tx_admitted_ba_record.timer,
 			    TxBaInactTimeout, 0);
 		ResetTxTsEntry(pTxTS);
 		list_add_tail(&pTxTS->ts_common_info.list, &ieee->Tx_TS_Unused_List);
@@ -180,7 +171,7 @@
 			    0);
 		timer_setup(&pRxTS->ts_common_info.inact_timer, TsInactTimeout,
 			    0);
-		timer_setup(&pRxTS->rx_admitted_ba_record.Timer,
+		timer_setup(&pRxTS->rx_admitted_ba_record.timer,
 			    RxBaInactTimeout, 0);
 		timer_setup(&pRxTS->rx_pkt_pending_timer, RxPktPendingTimeout, 0);
 		ResetRxTsEntry(pRxTS);
@@ -435,11 +426,7 @@
 		while (!list_empty(&pRxTS->rx_pending_pkt_list)) {
 			spin_lock_irqsave(&(ieee->reorder_spinlock), flags);
 			//pRxReorderEntry = list_entry(&pRxTS->rx_pending_pkt_list.prev,RX_REORDER_ENTRY,List);
-<<<<<<< HEAD
-			pRxReorderEntry = (PRX_REORDER_ENTRY)list_entry(pRxTS->rx_pending_pkt_list.prev,RX_REORDER_ENTRY,List);
-=======
 			pRxReorderEntry = list_entry(pRxTS->rx_pending_pkt_list.prev, struct rx_reorder_entry, List);
->>>>>>> 407d19ab
 			list_del_init(&pRxReorderEntry->List);
 			{
 				int i = 0;
@@ -542,7 +529,7 @@
 			mod_timer(&pTxTS->ts_add_ba_timer,
 				  jiffies + msecs_to_jiffies(TS_ADDBA_DELAY));
 		} else {
-			IEEE80211_DEBUG(IEEE80211_DL_BA,"TsStartAddBaProcess(): Immediately Start ADDBA now!!\n");
+			IEEE80211_DEBUG(IEEE80211_DL_BA, "TsStartAddBaProcess(): Immediately Start ADDBA now!!\n");
 			mod_timer(&pTxTS->ts_add_ba_timer, jiffies+10); //set 10 ticks
 		}
 	} else {
