--- conflicted
+++ resolved
@@ -251,17 +251,10 @@
 
 	ctx->psdec = padata_alloc_shell(pdecrypt);
 	if (!ctx->psdec)
-<<<<<<< HEAD
-		goto out_free_psenc;
-
-	err = crypto_grab_aead(&ctx->spawn, aead_crypto_instance(inst),
-			       name, 0, 0);
-=======
 		goto err_free_inst;
 
 	err = crypto_grab_aead(&ctx->spawn, aead_crypto_instance(inst),
 			       crypto_attr_alg_name(tb[1]), 0, 0);
->>>>>>> 675a03b4
 	if (err)
 		goto err_free_inst;
 
