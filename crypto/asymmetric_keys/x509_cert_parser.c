// SPDX-License-Identifier: GPL-2.0-or-later
/* X.509 certificate parser
 *
 * Copyright (C) 2012 Red Hat, Inc. All Rights Reserved.
 * Written by David Howells (dhowells@redhat.com)
 */

#define pr_fmt(fmt) "X.509: "fmt
#include <linux/kernel.h>
#include <linux/export.h>
#include <linux/slab.h>
#include <linux/err.h>
#include <linux/oid_registry.h>
#include <crypto/public_key.h>
#include "x509_parser.h"
#include "x509.asn1.h"
#include "x509_akid.asn1.h"

struct x509_parse_context {
	struct x509_certificate	*cert;		/* Certificate being constructed */
	unsigned long	data;			/* Start of data */
	const void	*cert_start;		/* Start of cert content */
	const void	*key;			/* Key data */
	size_t		key_size;		/* Size of key data */
	const void	*params;		/* Key parameters */
	size_t		params_size;		/* Size of key parameters */
	enum OID	key_algo;		/* Public key algorithm */
	enum OID	last_oid;		/* Last OID encountered */
	enum OID	algo_oid;		/* Algorithm OID */
	unsigned char	nr_mpi;			/* Number of MPIs stored */
	u8		o_size;			/* Size of organizationName (O) */
	u8		cn_size;		/* Size of commonName (CN) */
	u8		email_size;		/* Size of emailAddress */
	u16		o_offset;		/* Offset of organizationName (O) */
	u16		cn_offset;		/* Offset of commonName (CN) */
	u16		email_offset;		/* Offset of emailAddress */
	unsigned	raw_akid_size;
	const void	*raw_akid;		/* Raw authorityKeyId in ASN.1 */
	const void	*akid_raw_issuer;	/* Raw directoryName in authorityKeyId */
	unsigned	akid_raw_issuer_size;
};

/*
 * Free an X.509 certificate
 */
void x509_free_certificate(struct x509_certificate *cert)
{
	if (cert) {
		public_key_free(cert->pub);
		public_key_signature_free(cert->sig);
		kfree(cert->issuer);
		kfree(cert->subject);
		kfree(cert->id);
		kfree(cert->skid);
		kfree(cert);
	}
}
EXPORT_SYMBOL_GPL(x509_free_certificate);

/*
 * Parse an X.509 certificate
 */
struct x509_certificate *x509_cert_parse(const void *data, size_t datalen)
{
	struct x509_certificate *cert;
	struct x509_parse_context *ctx;
	struct asymmetric_key_id *kid;
	long ret;

	ret = -ENOMEM;
	cert = kzalloc(sizeof(struct x509_certificate), GFP_KERNEL);
	if (!cert)
		goto error_no_cert;
	cert->pub = kzalloc(sizeof(struct public_key), GFP_KERNEL);
	if (!cert->pub)
		goto error_no_ctx;
	cert->sig = kzalloc(sizeof(struct public_key_signature), GFP_KERNEL);
	if (!cert->sig)
		goto error_no_ctx;
	ctx = kzalloc(sizeof(struct x509_parse_context), GFP_KERNEL);
	if (!ctx)
		goto error_no_ctx;

	ctx->cert = cert;
	ctx->data = (unsigned long)data;

	/* Attempt to decode the certificate */
	ret = asn1_ber_decoder(&x509_decoder, ctx, data, datalen);
	if (ret < 0)
		goto error_decode;

	/* Decode the AuthorityKeyIdentifier */
	if (ctx->raw_akid) {
		pr_devel("AKID: %u %*phN\n",
			 ctx->raw_akid_size, ctx->raw_akid_size, ctx->raw_akid);
		ret = asn1_ber_decoder(&x509_akid_decoder, ctx,
				       ctx->raw_akid, ctx->raw_akid_size);
		if (ret < 0) {
			pr_warn("Couldn't decode AuthKeyIdentifier\n");
			goto error_decode;
		}
	}

	ret = -ENOMEM;
	cert->pub->key = kmemdup(ctx->key, ctx->key_size, GFP_KERNEL);
	if (!cert->pub->key)
		goto error_decode;

	cert->pub->keylen = ctx->key_size;

	cert->pub->params = kmemdup(ctx->params, ctx->params_size, GFP_KERNEL);
	if (!cert->pub->params)
		goto error_decode;

	cert->pub->paramlen = ctx->params_size;
	cert->pub->algo = ctx->key_algo;

	/* Grab the signature bits */
	ret = x509_get_sig_params(cert);
	if (ret < 0)
		goto error_decode;

	/* Generate cert issuer + serial number key ID */
	kid = asymmetric_key_generate_id(cert->raw_serial,
					 cert->raw_serial_size,
					 cert->raw_issuer,
					 cert->raw_issuer_size);
	if (IS_ERR(kid)) {
		ret = PTR_ERR(kid);
		goto error_decode;
	}
	cert->id = kid;

	/* Detect self-signed certificates */
	ret = x509_check_for_self_signed(cert);
	if (ret < 0)
		goto error_decode;

	kfree(ctx);
	return cert;

error_decode:
	kfree(ctx);
error_no_ctx:
	x509_free_certificate(cert);
error_no_cert:
	return ERR_PTR(ret);
}
EXPORT_SYMBOL_GPL(x509_cert_parse);

/*
 * Note an OID when we find one for later processing when we know how
 * to interpret it.
 */
int x509_note_OID(void *context, size_t hdrlen,
	     unsigned char tag,
	     const void *value, size_t vlen)
{
	struct x509_parse_context *ctx = context;

	ctx->last_oid = look_up_OID(value, vlen);
	if (ctx->last_oid == OID__NR) {
		char buffer[50];
		sprint_oid(value, vlen, buffer, sizeof(buffer));
		pr_debug("Unknown OID: [%lu] %s\n",
			 (unsigned long)value - ctx->data, buffer);
	}
	return 0;
}

/*
 * Save the position of the TBS data so that we can check the signature over it
 * later.
 */
int x509_note_tbs_certificate(void *context, size_t hdrlen,
			      unsigned char tag,
			      const void *value, size_t vlen)
{
	struct x509_parse_context *ctx = context;

	pr_debug("x509_note_tbs_certificate(,%zu,%02x,%ld,%zu)!\n",
		 hdrlen, tag, (unsigned long)value - ctx->data, vlen);

	ctx->cert->tbs = value - hdrlen;
	ctx->cert->tbs_size = vlen + hdrlen;
	return 0;
}

/*
 * Record the public key algorithm
 */
int x509_note_pkey_algo(void *context, size_t hdrlen,
			unsigned char tag,
			const void *value, size_t vlen)
{
	struct x509_parse_context *ctx = context;

	pr_debug("PubKey Algo: %u\n", ctx->last_oid);

	switch (ctx->last_oid) {
	case OID_md2WithRSAEncryption:
	case OID_md3WithRSAEncryption:
	default:
		return -ENOPKG; /* Unsupported combination */

	case OID_md4WithRSAEncryption:
		ctx->cert->sig->hash_algo = "md4";
		ctx->cert->sig->pkey_algo = "rsa";
		break;

	case OID_sha1WithRSAEncryption:
		ctx->cert->sig->hash_algo = "sha1";
		ctx->cert->sig->pkey_algo = "rsa";
		break;

	case OID_sha256WithRSAEncryption:
		ctx->cert->sig->hash_algo = "sha256";
		ctx->cert->sig->pkey_algo = "rsa";
		break;

	case OID_sha384WithRSAEncryption:
		ctx->cert->sig->hash_algo = "sha384";
		ctx->cert->sig->pkey_algo = "rsa";
		break;

	case OID_sha512WithRSAEncryption:
		ctx->cert->sig->hash_algo = "sha512";
		ctx->cert->sig->pkey_algo = "rsa";
		break;

	case OID_sha224WithRSAEncryption:
		ctx->cert->sig->hash_algo = "sha224";
<<<<<<< HEAD
		ctx->cert->sig->pkey_algo = "rsa";
		break;
=======
		goto rsa_pkcs1;

	case OID_gost2012Signature256:
		ctx->cert->sig->hash_algo = "streebog256";
		goto ecrdsa;

	case OID_gost2012Signature512:
		ctx->cert->sig->hash_algo = "streebog512";
		goto ecrdsa;
>>>>>>> 407d19ab
	}

	ctx->algo_oid = ctx->last_oid;
	return 0;
ecrdsa:
	ctx->cert->sig->pkey_algo = "ecrdsa";
	ctx->cert->sig->encoding = "raw";
	ctx->algo_oid = ctx->last_oid;
	return 0;
}

/*
 * Note the whereabouts and type of the signature.
 */
int x509_note_signature(void *context, size_t hdrlen,
			unsigned char tag,
			const void *value, size_t vlen)
{
	struct x509_parse_context *ctx = context;

	pr_debug("Signature type: %u size %zu\n", ctx->last_oid, vlen);

	if (ctx->last_oid != ctx->algo_oid) {
		pr_warn("Got cert with pkey (%u) and sig (%u) algorithm OIDs\n",
			ctx->algo_oid, ctx->last_oid);
		return -EINVAL;
	}

	if (strcmp(ctx->cert->sig->pkey_algo, "rsa") == 0 ||
	    strcmp(ctx->cert->sig->pkey_algo, "ecrdsa") == 0) {
		/* Discard the BIT STRING metadata */
		if (vlen < 1 || *(const u8 *)value != 0)
			return -EBADMSG;

		value++;
		vlen--;
	}

	ctx->cert->raw_sig = value;
	ctx->cert->raw_sig_size = vlen;
	return 0;
}

/*
 * Note the certificate serial number
 */
int x509_note_serial(void *context, size_t hdrlen,
		     unsigned char tag,
		     const void *value, size_t vlen)
{
	struct x509_parse_context *ctx = context;
	ctx->cert->raw_serial = value;
	ctx->cert->raw_serial_size = vlen;
	return 0;
}

/*
 * Note some of the name segments from which we'll fabricate a name.
 */
int x509_extract_name_segment(void *context, size_t hdrlen,
			      unsigned char tag,
			      const void *value, size_t vlen)
{
	struct x509_parse_context *ctx = context;

	switch (ctx->last_oid) {
	case OID_commonName:
		ctx->cn_size = vlen;
		ctx->cn_offset = (unsigned long)value - ctx->data;
		break;
	case OID_organizationName:
		ctx->o_size = vlen;
		ctx->o_offset = (unsigned long)value - ctx->data;
		break;
	case OID_email_address:
		ctx->email_size = vlen;
		ctx->email_offset = (unsigned long)value - ctx->data;
		break;
	default:
		break;
	}

	return 0;
}

/*
 * Fabricate and save the issuer and subject names
 */
static int x509_fabricate_name(struct x509_parse_context *ctx, size_t hdrlen,
			       unsigned char tag,
			       char **_name, size_t vlen)
{
	const void *name, *data = (const void *)ctx->data;
	size_t namesize;
	char *buffer;

	if (*_name)
		return -EINVAL;

	/* Empty name string if no material */
	if (!ctx->cn_size && !ctx->o_size && !ctx->email_size) {
		buffer = kmalloc(1, GFP_KERNEL);
		if (!buffer)
			return -ENOMEM;
		buffer[0] = 0;
		goto done;
	}

	if (ctx->cn_size && ctx->o_size) {
		/* Consider combining O and CN, but use only the CN if it is
		 * prefixed by the O, or a significant portion thereof.
		 */
		namesize = ctx->cn_size;
		name = data + ctx->cn_offset;
		if (ctx->cn_size >= ctx->o_size &&
		    memcmp(data + ctx->cn_offset, data + ctx->o_offset,
			   ctx->o_size) == 0)
			goto single_component;
		if (ctx->cn_size >= 7 &&
		    ctx->o_size >= 7 &&
		    memcmp(data + ctx->cn_offset, data + ctx->o_offset, 7) == 0)
			goto single_component;

		buffer = kmalloc(ctx->o_size + 2 + ctx->cn_size + 1,
				 GFP_KERNEL);
		if (!buffer)
			return -ENOMEM;

		memcpy(buffer,
		       data + ctx->o_offset, ctx->o_size);
		buffer[ctx->o_size + 0] = ':';
		buffer[ctx->o_size + 1] = ' ';
		memcpy(buffer + ctx->o_size + 2,
		       data + ctx->cn_offset, ctx->cn_size);
		buffer[ctx->o_size + 2 + ctx->cn_size] = 0;
		goto done;

	} else if (ctx->cn_size) {
		namesize = ctx->cn_size;
		name = data + ctx->cn_offset;
	} else if (ctx->o_size) {
		namesize = ctx->o_size;
		name = data + ctx->o_offset;
	} else {
		namesize = ctx->email_size;
		name = data + ctx->email_offset;
	}

single_component:
	buffer = kmalloc(namesize + 1, GFP_KERNEL);
	if (!buffer)
		return -ENOMEM;
	memcpy(buffer, name, namesize);
	buffer[namesize] = 0;

done:
	*_name = buffer;
	ctx->cn_size = 0;
	ctx->o_size = 0;
	ctx->email_size = 0;
	return 0;
}

int x509_note_issuer(void *context, size_t hdrlen,
		     unsigned char tag,
		     const void *value, size_t vlen)
{
	struct x509_parse_context *ctx = context;
	ctx->cert->raw_issuer = value;
	ctx->cert->raw_issuer_size = vlen;
	return x509_fabricate_name(ctx, hdrlen, tag, &ctx->cert->issuer, vlen);
}

int x509_note_subject(void *context, size_t hdrlen,
		      unsigned char tag,
		      const void *value, size_t vlen)
{
	struct x509_parse_context *ctx = context;
	ctx->cert->raw_subject = value;
	ctx->cert->raw_subject_size = vlen;
	return x509_fabricate_name(ctx, hdrlen, tag, &ctx->cert->subject, vlen);
}

/*
 * Extract the parameters for the public key
 */
int x509_note_params(void *context, size_t hdrlen,
		     unsigned char tag,
		     const void *value, size_t vlen)
{
	struct x509_parse_context *ctx = context;

	/*
	 * AlgorithmIdentifier is used three times in the x509, we should skip
	 * first and ignore third, using second one which is after subject and
	 * before subjectPublicKey.
	 */
	if (!ctx->cert->raw_subject || ctx->key)
		return 0;
	ctx->params = value - hdrlen;
	ctx->params_size = vlen + hdrlen;
	return 0;
}

/*
 * Extract the data for the public key algorithm
 */
int x509_extract_key_data(void *context, size_t hdrlen,
			  unsigned char tag,
			  const void *value, size_t vlen)
{
	struct x509_parse_context *ctx = context;

	ctx->key_algo = ctx->last_oid;
	if (ctx->last_oid == OID_rsaEncryption)
		ctx->cert->pub->pkey_algo = "rsa";
	else if (ctx->last_oid == OID_gost2012PKey256 ||
		 ctx->last_oid == OID_gost2012PKey512)
		ctx->cert->pub->pkey_algo = "ecrdsa";
	else
		return -ENOPKG;

	/* Discard the BIT STRING metadata */
	if (vlen < 1 || *(const u8 *)value != 0)
		return -EBADMSG;
	ctx->key = value + 1;
	ctx->key_size = vlen - 1;
	return 0;
}

/* The keyIdentifier in AuthorityKeyIdentifier SEQUENCE is tag(CONT,PRIM,0) */
#define SEQ_TAG_KEYID (ASN1_CONT << 6)

/*
 * Process certificate extensions that are used to qualify the certificate.
 */
int x509_process_extension(void *context, size_t hdrlen,
			   unsigned char tag,
			   const void *value, size_t vlen)
{
	struct x509_parse_context *ctx = context;
	struct asymmetric_key_id *kid;
	const unsigned char *v = value;

	pr_debug("Extension: %u\n", ctx->last_oid);

	if (ctx->last_oid == OID_subjectKeyIdentifier) {
		/* Get hold of the key fingerprint */
		if (ctx->cert->skid || vlen < 3)
			return -EBADMSG;
		if (v[0] != ASN1_OTS || v[1] != vlen - 2)
			return -EBADMSG;
		v += 2;
		vlen -= 2;

		ctx->cert->raw_skid_size = vlen;
		ctx->cert->raw_skid = v;
		kid = asymmetric_key_generate_id(v, vlen, "", 0);
		if (IS_ERR(kid))
			return PTR_ERR(kid);
		ctx->cert->skid = kid;
		pr_debug("subjkeyid %*phN\n", kid->len, kid->data);
		return 0;
	}

	if (ctx->last_oid == OID_authorityKeyIdentifier) {
		/* Get hold of the CA key fingerprint */
		ctx->raw_akid = v;
		ctx->raw_akid_size = vlen;
		return 0;
	}

	return 0;
}

/**
 * x509_decode_time - Decode an X.509 time ASN.1 object
 * @_t: The time to fill in
 * @hdrlen: The length of the object header
 * @tag: The object tag
 * @value: The object value
 * @vlen: The size of the object value
 *
 * Decode an ASN.1 universal time or generalised time field into a struct the
 * kernel can handle and check it for validity.  The time is decoded thus:
 *
 *	[RFC5280 §4.1.2.5]
 *	CAs conforming to this profile MUST always encode certificate validity
 *	dates through the year 2049 as UTCTime; certificate validity dates in
 *	2050 or later MUST be encoded as GeneralizedTime.  Conforming
 *	applications MUST be able to process validity dates that are encoded in
 *	either UTCTime or GeneralizedTime.
 */
int x509_decode_time(time64_t *_t,  size_t hdrlen,
		     unsigned char tag,
		     const unsigned char *value, size_t vlen)
{
	static const unsigned char month_lengths[] = { 31, 28, 31, 30, 31, 30,
						       31, 31, 30, 31, 30, 31 };
	const unsigned char *p = value;
	unsigned year, mon, day, hour, min, sec, mon_len;

#define dec2bin(X) ({ unsigned char x = (X) - '0'; if (x > 9) goto invalid_time; x; })
#define DD2bin(P) ({ unsigned x = dec2bin(P[0]) * 10 + dec2bin(P[1]); P += 2; x; })

	if (tag == ASN1_UNITIM) {
		/* UTCTime: YYMMDDHHMMSSZ */
		if (vlen != 13)
			goto unsupported_time;
		year = DD2bin(p);
		if (year >= 50)
			year += 1900;
		else
			year += 2000;
	} else if (tag == ASN1_GENTIM) {
		/* GenTime: YYYYMMDDHHMMSSZ */
		if (vlen != 15)
			goto unsupported_time;
		year = DD2bin(p) * 100 + DD2bin(p);
		if (year >= 1950 && year <= 2049)
			goto invalid_time;
	} else {
		goto unsupported_time;
	}

	mon  = DD2bin(p);
	day = DD2bin(p);
	hour = DD2bin(p);
	min  = DD2bin(p);
	sec  = DD2bin(p);

	if (*p != 'Z')
		goto unsupported_time;

	if (year < 1970 ||
	    mon < 1 || mon > 12)
		goto invalid_time;

	mon_len = month_lengths[mon - 1];
	if (mon == 2) {
		if (year % 4 == 0) {
			mon_len = 29;
			if (year % 100 == 0) {
				mon_len = 28;
				if (year % 400 == 0)
					mon_len = 29;
			}
		}
	}

	if (day < 1 || day > mon_len ||
	    hour > 24 || /* ISO 8601 permits 24:00:00 as midnight tomorrow */
	    min > 59 ||
	    sec > 60) /* ISO 8601 permits leap seconds [X.680 46.3] */
		goto invalid_time;

	*_t = mktime64(year, mon, day, hour, min, sec);
	return 0;

unsupported_time:
	pr_debug("Got unsupported time [tag %02x]: '%*phN'\n",
		 tag, (int)vlen, value);
	return -EBADMSG;
invalid_time:
	pr_debug("Got invalid time [tag %02x]: '%*phN'\n",
		 tag, (int)vlen, value);
	return -EBADMSG;
}
EXPORT_SYMBOL_GPL(x509_decode_time);

int x509_note_not_before(void *context, size_t hdrlen,
			 unsigned char tag,
			 const void *value, size_t vlen)
{
	struct x509_parse_context *ctx = context;
	return x509_decode_time(&ctx->cert->valid_from, hdrlen, tag, value, vlen);
}

int x509_note_not_after(void *context, size_t hdrlen,
			unsigned char tag,
			const void *value, size_t vlen)
{
	struct x509_parse_context *ctx = context;
	return x509_decode_time(&ctx->cert->valid_to, hdrlen, tag, value, vlen);
}

/*
 * Note a key identifier-based AuthorityKeyIdentifier
 */
int x509_akid_note_kid(void *context, size_t hdrlen,
		       unsigned char tag,
		       const void *value, size_t vlen)
{
	struct x509_parse_context *ctx = context;
	struct asymmetric_key_id *kid;

	pr_debug("AKID: keyid: %*phN\n", (int)vlen, value);

	if (ctx->cert->sig->auth_ids[1])
		return 0;

	kid = asymmetric_key_generate_id(value, vlen, "", 0);
	if (IS_ERR(kid))
		return PTR_ERR(kid);
	pr_debug("authkeyid %*phN\n", kid->len, kid->data);
	ctx->cert->sig->auth_ids[1] = kid;
	return 0;
}

/*
 * Note a directoryName in an AuthorityKeyIdentifier
 */
int x509_akid_note_name(void *context, size_t hdrlen,
			unsigned char tag,
			const void *value, size_t vlen)
{
	struct x509_parse_context *ctx = context;

	pr_debug("AKID: name: %*phN\n", (int)vlen, value);

	ctx->akid_raw_issuer = value;
	ctx->akid_raw_issuer_size = vlen;
	return 0;
}

/*
 * Note a serial number in an AuthorityKeyIdentifier
 */
int x509_akid_note_serial(void *context, size_t hdrlen,
			  unsigned char tag,
			  const void *value, size_t vlen)
{
	struct x509_parse_context *ctx = context;
	struct asymmetric_key_id *kid;

	pr_debug("AKID: serial: %*phN\n", (int)vlen, value);

	if (!ctx->akid_raw_issuer || ctx->cert->sig->auth_ids[0])
		return 0;

	kid = asymmetric_key_generate_id(value,
					 vlen,
					 ctx->akid_raw_issuer,
					 ctx->akid_raw_issuer_size);
	if (IS_ERR(kid))
		return PTR_ERR(kid);

	pr_debug("authkeyid %*phN\n", kid->len, kid->data);
	ctx->cert->sig->auth_ids[0] = kid;
	return 0;
}<|MERGE_RESOLUTION|>--- conflicted
+++ resolved
@@ -205,35 +205,26 @@
 
 	case OID_md4WithRSAEncryption:
 		ctx->cert->sig->hash_algo = "md4";
-		ctx->cert->sig->pkey_algo = "rsa";
-		break;
+		goto rsa_pkcs1;
 
 	case OID_sha1WithRSAEncryption:
 		ctx->cert->sig->hash_algo = "sha1";
-		ctx->cert->sig->pkey_algo = "rsa";
-		break;
+		goto rsa_pkcs1;
 
 	case OID_sha256WithRSAEncryption:
 		ctx->cert->sig->hash_algo = "sha256";
-		ctx->cert->sig->pkey_algo = "rsa";
-		break;
+		goto rsa_pkcs1;
 
 	case OID_sha384WithRSAEncryption:
 		ctx->cert->sig->hash_algo = "sha384";
-		ctx->cert->sig->pkey_algo = "rsa";
-		break;
+		goto rsa_pkcs1;
 
 	case OID_sha512WithRSAEncryption:
 		ctx->cert->sig->hash_algo = "sha512";
-		ctx->cert->sig->pkey_algo = "rsa";
-		break;
+		goto rsa_pkcs1;
 
 	case OID_sha224WithRSAEncryption:
 		ctx->cert->sig->hash_algo = "sha224";
-<<<<<<< HEAD
-		ctx->cert->sig->pkey_algo = "rsa";
-		break;
-=======
 		goto rsa_pkcs1;
 
 	case OID_gost2012Signature256:
@@ -243,9 +234,11 @@
 	case OID_gost2012Signature512:
 		ctx->cert->sig->hash_algo = "streebog512";
 		goto ecrdsa;
->>>>>>> 407d19ab
-	}
-
+	}
+
+rsa_pkcs1:
+	ctx->cert->sig->pkey_algo = "rsa";
+	ctx->cert->sig->encoding = "pkcs1";
 	ctx->algo_oid = ctx->last_oid;
 	return 0;
 ecrdsa:
