// SPDX-License-Identifier: GPL-2.0
/*
 * Intel Speed Select -- Enumerate and control features
 * Copyright (c) 2019 Intel Corporation.
 */

#include <linux/isst_if.h>

#include "isst.h"

struct process_cmd_struct {
	char *feature;
	char *command;
	void (*process_fn)(int arg);
	int arg;
};

<<<<<<< HEAD
static const char *version_str = "v1.2";
=======
static const char *version_str = "v1.3";
>>>>>>> 675a03b4
static const int supported_api_ver = 1;
static struct isst_if_platform_info isst_platform_info;
static char *progname;
static int debug_flag;
static FILE *outf;

static int cpu_model;
static int cpu_stepping;

#define MAX_CPUS_IN_ONE_REQ 64
static short max_target_cpus;
static unsigned short target_cpus[MAX_CPUS_IN_ONE_REQ];

static int topo_max_cpus;
static size_t present_cpumask_size;
static cpu_set_t *present_cpumask;
static size_t target_cpumask_size;
static cpu_set_t *target_cpumask;
static int tdp_level = 0xFF;
static int fact_bucket = 0xFF;
static int fact_avx = 0xFF;
static unsigned long long fact_trl;
static int out_format_json;
static int cmd_help;
static int force_online_offline;
static int auto_mode;
static int fact_enable_fail;

/* clos related */
static int current_clos = -1;
static int clos_epp = -1;
static int clos_prop_prio = -1;
static int clos_min = -1;
static int clos_max = -1;
static int clos_desired = -1;
static int clos_priority_type;

struct _cpu_map {
	unsigned short core_id;
	unsigned short pkg_id;
	unsigned short die_id;
	unsigned short punit_cpu;
	unsigned short punit_cpu_core;
};
struct _cpu_map *cpu_map;

struct cpu_topology {
	short cpu;
	short core_id;
	short pkg_id;
	short die_id;
};

FILE *get_output_file(void)
{
	return outf;
}

void debug_printf(const char *format, ...)
{
	va_list args;

	va_start(args, format);

	if (debug_flag)
		vprintf(format, args);

	va_end(args);
}


int is_clx_n_platform(void)
{
	if (cpu_model == 0x55)
		if (cpu_stepping == 0x6 || cpu_stepping == 0x7)
			return 1;
	return 0;
}

int is_skx_based_platform(void)
{
	if (cpu_model == 0x55)
		return 1;

	return 0;
}

static int update_cpu_model(void)
{
	unsigned int ebx, ecx, edx;
	unsigned int fms, family;

	__cpuid(1, fms, ebx, ecx, edx);
	family = (fms >> 8) & 0xf;
	cpu_model = (fms >> 4) & 0xf;
	if (family == 6 || family == 0xf)
		cpu_model += ((fms >> 16) & 0xf) << 4;

	cpu_stepping = fms & 0xf;
	/* only three CascadeLake-N models are supported */
	if (is_clx_n_platform()) {
		FILE *fp;
		size_t n = 0;
		char *line = NULL;
		int ret = 1;

		fp = fopen("/proc/cpuinfo", "r");
		if (!fp)
			err(-1, "cannot open /proc/cpuinfo\n");

		while (getline(&line, &n, fp) > 0) {
			if (strstr(line, "model name")) {
				if (strstr(line, "6252N") ||
				    strstr(line, "6230N") ||
				    strstr(line, "5218N"))
					ret = 0;
				break;
			}
		}
		free(line);
		fclose(fp);
		return ret;
	}
	return 0;
}

/* Open a file, and exit on failure */
static FILE *fopen_or_exit(const char *path, const char *mode)
{
	FILE *filep = fopen(path, mode);

	if (!filep)
		err(1, "%s: open failed", path);

	return filep;
}

/* Parse a file containing a single int */
static int parse_int_file(int fatal, const char *fmt, ...)
{
	va_list args;
	char path[PATH_MAX];
	FILE *filep;
	int value;

	va_start(args, fmt);
	vsnprintf(path, sizeof(path), fmt, args);
	va_end(args);
	if (fatal) {
		filep = fopen_or_exit(path, "r");
	} else {
		filep = fopen(path, "r");
		if (!filep)
			return -1;
	}
	if (fscanf(filep, "%d", &value) != 1)
		err(1, "%s: failed to parse number from file", path);
	fclose(filep);

	return value;
}

int cpufreq_sysfs_present(void)
{
	DIR *dir;

	dir = opendir("/sys/devices/system/cpu/cpu0/cpufreq");
	if (dir) {
		closedir(dir);
		return 1;
	}

	return 0;
}

int out_format_is_json(void)
{
	return out_format_json;
}

static int get_stored_topology_info(int cpu, int *core_id, int *pkg_id, int *die_id)
{
	const char *pathname = "/tmp/isst_cpu_topology.dat";
	struct cpu_topology cpu_top;
	FILE *fp;
	int ret;

	fp = fopen(pathname, "rb");
	if (!fp)
		return -1;

	ret = fseek(fp, cpu * sizeof(cpu_top), SEEK_SET);
	if (ret)
		goto err_ret;

	ret = fread(&cpu_top, sizeof(cpu_top), 1, fp);
	if (ret != 1) {
		ret = -1;
		goto err_ret;
	}

	*pkg_id = cpu_top.pkg_id;
	*core_id = cpu_top.core_id;
	*die_id = cpu_top.die_id;
	ret = 0;

err_ret:
	fclose(fp);

	return ret;
}

static void store_cpu_topology(void)
{
	const char *pathname = "/tmp/isst_cpu_topology.dat";
	FILE *fp;
	int i;

	fp = fopen(pathname, "rb");
	if (fp) {
		/* Mapping already exists */
		fclose(fp);
		return;
	}

	fp = fopen(pathname, "wb");
	if (!fp) {
		fprintf(stderr, "Can't create file:%s\n", pathname);
		return;
	}

	for (i = 0; i < topo_max_cpus; ++i) {
		struct cpu_topology cpu_top;

		cpu_top.core_id = parse_int_file(0,
			"/sys/devices/system/cpu/cpu%d/topology/core_id", i);
		if (cpu_top.core_id < 0)
			cpu_top.core_id = -1;

		cpu_top.pkg_id = parse_int_file(0,
			"/sys/devices/system/cpu/cpu%d/topology/physical_package_id", i);
		if (cpu_top.pkg_id < 0)
			cpu_top.pkg_id = -1;

		cpu_top.die_id = parse_int_file(0,
			"/sys/devices/system/cpu/cpu%d/topology/die_id", i);
		if (cpu_top.die_id < 0)
			cpu_top.die_id = -1;

		cpu_top.cpu = i;

		if (fwrite(&cpu_top, sizeof(cpu_top), 1, fp) != 1) {
			fprintf(stderr, "Can't write to:%s\n", pathname);
			break;
		}
	}

	fclose(fp);
}

int get_physical_package_id(int cpu)
{
	int ret;

	ret = parse_int_file(0,
			"/sys/devices/system/cpu/cpu%d/topology/physical_package_id",
			cpu);
	if (ret < 0) {
		int core_id, pkg_id, die_id;

		ret = get_stored_topology_info(cpu, &core_id, &pkg_id, &die_id);
		if (!ret)
			return pkg_id;
	}

	return ret;
}

int get_physical_core_id(int cpu)
{
	int ret;

	ret = parse_int_file(0,
			"/sys/devices/system/cpu/cpu%d/topology/core_id",
			cpu);
	if (ret < 0) {
		int core_id, pkg_id, die_id;

		ret = get_stored_topology_info(cpu, &core_id, &pkg_id, &die_id);
		if (!ret)
			return core_id;
	}

	return ret;
}

int get_physical_die_id(int cpu)
{
	int ret;

	ret = parse_int_file(0,
			"/sys/devices/system/cpu/cpu%d/topology/die_id",
			cpu);
	if (ret < 0) {
		int core_id, pkg_id, die_id;

		ret = get_stored_topology_info(cpu, &core_id, &pkg_id, &die_id);
		if (!ret)
			return die_id;
	}

	if (ret < 0)
		ret = 0;

	return ret;
}

int get_cpufreq_base_freq(int cpu)
{
	return parse_int_file(0, "/sys/devices/system/cpu/cpu%d/cpufreq/base_frequency", cpu);
}

int get_topo_max_cpus(void)
{
	return topo_max_cpus;
}

static void set_cpu_online_offline(int cpu, int state)
{
	char buffer[128];
	int fd, ret;

	snprintf(buffer, sizeof(buffer),
		 "/sys/devices/system/cpu/cpu%d/online", cpu);

	fd = open(buffer, O_WRONLY);
	if (fd < 0) {
		if (!cpu && state) {
			fprintf(stderr, "This system is not configured for CPU 0 online/offline\n");
			fprintf(stderr, "Ignoring online request for CPU 0 as this is already online\n");
			return;
		}
		err(-1, "%s open failed", buffer);
	}

	if (state)
		ret = write(fd, "1\n", 2);
	else
		ret = write(fd, "0\n", 2);

	if (ret == -1)
		perror("Online/Offline: Operation failed\n");

	close(fd);
}

#define MAX_PACKAGE_COUNT 8
#define MAX_DIE_PER_PACKAGE 2
static void for_each_online_package_in_set(void (*callback)(int, void *, void *,
							    void *, void *),
					   void *arg1, void *arg2, void *arg3,
					   void *arg4)
{
	int max_packages[MAX_PACKAGE_COUNT * MAX_PACKAGE_COUNT];
	int pkg_index = 0, i;

	memset(max_packages, 0xff, sizeof(max_packages));
	for (i = 0; i < topo_max_cpus; ++i) {
		int j, online, pkg_id, die_id = 0, skip = 0;

		if (!CPU_ISSET_S(i, present_cpumask_size, present_cpumask))
			continue;
		if (i)
			online = parse_int_file(
				1, "/sys/devices/system/cpu/cpu%d/online", i);
		else
			online =
				1; /* online entry for CPU 0 needs some special configs */

		die_id = get_physical_die_id(i);
		if (die_id < 0)
			die_id = 0;

		pkg_id = parse_int_file(0,
			"/sys/devices/system/cpu/cpu%d/topology/physical_package_id", i);
		if (pkg_id < 0)
			continue;

		/* Create an unique id for package, die combination to store */
		pkg_id = (MAX_PACKAGE_COUNT * pkg_id + die_id);

		for (j = 0; j < pkg_index; ++j) {
			if (max_packages[j] == pkg_id) {
				skip = 1;
				break;
			}
		}

		if (!skip && online && callback) {
			callback(i, arg1, arg2, arg3, arg4);
			max_packages[pkg_index++] = pkg_id;
		}
	}
}

static void for_each_online_target_cpu_in_set(
	void (*callback)(int, void *, void *, void *, void *), void *arg1,
	void *arg2, void *arg3, void *arg4)
{
	int i, found = 0;

	for (i = 0; i < topo_max_cpus; ++i) {
		int online;

		if (!CPU_ISSET_S(i, target_cpumask_size, target_cpumask))
			continue;
		if (i)
			online = parse_int_file(
				1, "/sys/devices/system/cpu/cpu%d/online", i);
		else
			online =
				1; /* online entry for CPU 0 needs some special configs */

		if (online && callback) {
			callback(i, arg1, arg2, arg3, arg4);
			found = 1;
		}
	}

	if (!found)
		fprintf(stderr, "No valid CPU in the list\n");
}

#define BITMASK_SIZE 32
static void set_max_cpu_num(void)
{
	FILE *filep;
	unsigned long dummy;
	int i;

	topo_max_cpus = 0;
	for (i = 0; i < 256; ++i) {
		char path[256];

		snprintf(path, sizeof(path),
			 "/sys/devices/system/cpu/cpu%d/topology/thread_siblings", i);
		filep = fopen(path, "r");
		if (filep)
			break;
	}

	if (!filep) {
		fprintf(stderr, "Can't get max cpu number\n");
		exit(0);
	}

	while (fscanf(filep, "%lx,", &dummy) == 1)
		topo_max_cpus += BITMASK_SIZE;
	fclose(filep);

	debug_printf("max cpus %d\n", topo_max_cpus);
}

size_t alloc_cpu_set(cpu_set_t **cpu_set)
{
	cpu_set_t *_cpu_set;
	size_t size;

	_cpu_set = CPU_ALLOC((topo_max_cpus + 1));
	if (_cpu_set == NULL)
		err(3, "CPU_ALLOC");
	size = CPU_ALLOC_SIZE((topo_max_cpus + 1));
	CPU_ZERO_S(size, _cpu_set);

	*cpu_set = _cpu_set;
	return size;
}

void free_cpu_set(cpu_set_t *cpu_set)
{
	CPU_FREE(cpu_set);
}

static int cpu_cnt[MAX_PACKAGE_COUNT][MAX_DIE_PER_PACKAGE];
static long long core_mask[MAX_PACKAGE_COUNT][MAX_DIE_PER_PACKAGE];
static void set_cpu_present_cpu_mask(void)
{
	size_t size;
	DIR *dir;
	int i;

	size = alloc_cpu_set(&present_cpumask);
	present_cpumask_size = size;
	for (i = 0; i < topo_max_cpus; ++i) {
		char buffer[256];

		snprintf(buffer, sizeof(buffer),
			 "/sys/devices/system/cpu/cpu%d", i);
		dir = opendir(buffer);
		if (dir) {
			int pkg_id, die_id;

			CPU_SET_S(i, size, present_cpumask);
			die_id = get_physical_die_id(i);
			if (die_id < 0)
				die_id = 0;

			pkg_id = get_physical_package_id(i);
			if (pkg_id < 0) {
				fprintf(stderr, "Failed to get package id, CPU %d may be offline\n", i);
				continue;
			}
			if (pkg_id < MAX_PACKAGE_COUNT &&
			    die_id < MAX_DIE_PER_PACKAGE) {
				int core_id = get_physical_core_id(i);

				cpu_cnt[pkg_id][die_id]++;
				core_mask[pkg_id][die_id] |= (1ULL << core_id);
			}
		}
		closedir(dir);
	}
}

int get_core_count(int pkg_id, int die_id)
{
	int cnt = 0;

	if (pkg_id < MAX_PACKAGE_COUNT && die_id < MAX_DIE_PER_PACKAGE) {
		int i;

		for (i = 0; i < sizeof(long long) * 8; ++i) {
			if (core_mask[pkg_id][die_id] & (1ULL << i))
				cnt++;
		}
	}

	return cnt;
}

int get_cpu_count(int pkg_id, int die_id)
{
	if (pkg_id < MAX_PACKAGE_COUNT && die_id < MAX_DIE_PER_PACKAGE)
		return cpu_cnt[pkg_id][die_id];

	return 0;
}

static void set_cpu_target_cpu_mask(void)
{
	size_t size;
	int i;

	size = alloc_cpu_set(&target_cpumask);
	target_cpumask_size = size;
	for (i = 0; i < max_target_cpus; ++i) {
		if (!CPU_ISSET_S(target_cpus[i], present_cpumask_size,
				 present_cpumask))
			continue;

		CPU_SET_S(target_cpus[i], size, target_cpumask);
	}
}

static void create_cpu_map(void)
{
	const char *pathname = "/dev/isst_interface";
	int i, fd = 0;
	struct isst_if_cpu_maps map;

	cpu_map = malloc(sizeof(*cpu_map) * topo_max_cpus);
	if (!cpu_map)
		err(3, "cpumap");

	fd = open(pathname, O_RDWR);
	if (fd < 0)
		err(-1, "%s open failed", pathname);

	for (i = 0; i < topo_max_cpus; ++i) {
		if (!CPU_ISSET_S(i, present_cpumask_size, present_cpumask))
			continue;

		map.cmd_count = 1;
		map.cpu_map[0].logical_cpu = i;

		debug_printf(" map logical_cpu:%d\n",
			     map.cpu_map[0].logical_cpu);
		if (ioctl(fd, ISST_IF_GET_PHY_ID, &map) == -1) {
			perror("ISST_IF_GET_PHY_ID");
			fprintf(outf, "Error: map logical_cpu:%d\n",
				map.cpu_map[0].logical_cpu);
			continue;
		}
		cpu_map[i].core_id = get_physical_core_id(i);
		cpu_map[i].pkg_id = get_physical_package_id(i);
		cpu_map[i].die_id = get_physical_die_id(i);
		cpu_map[i].punit_cpu = map.cpu_map[0].physical_cpu;
		cpu_map[i].punit_cpu_core = (map.cpu_map[0].physical_cpu >>
					     1); // shift to get core id

		debug_printf(
			"map logical_cpu:%d core: %d die:%d pkg:%d punit_cpu:%d punit_core:%d\n",
			i, cpu_map[i].core_id, cpu_map[i].die_id,
			cpu_map[i].pkg_id, cpu_map[i].punit_cpu,
			cpu_map[i].punit_cpu_core);
	}

	if (fd)
		close(fd);
}

int find_logical_cpu(int pkg_id, int die_id, int punit_core_id)
{
	int i;

	for (i = 0; i < topo_max_cpus; ++i) {
		if (cpu_map[i].pkg_id == pkg_id &&
		    cpu_map[i].die_id == die_id &&
		    cpu_map[i].punit_cpu_core == punit_core_id)
			return i;
	}

	return -EINVAL;
}

void set_cpu_mask_from_punit_coremask(int cpu, unsigned long long core_mask,
				      size_t core_cpumask_size,
				      cpu_set_t *core_cpumask, int *cpu_cnt)
{
	int i, cnt = 0;
	int die_id, pkg_id;

	*cpu_cnt = 0;
	die_id = get_physical_die_id(cpu);
	pkg_id = get_physical_package_id(cpu);

	for (i = 0; i < 64; ++i) {
		if (core_mask & BIT(i)) {
			int j;

			for (j = 0; j < topo_max_cpus; ++j) {
				if (!CPU_ISSET_S(j, present_cpumask_size, present_cpumask))
					continue;

				if (cpu_map[j].pkg_id == pkg_id &&
				    cpu_map[j].die_id == die_id &&
				    cpu_map[j].punit_cpu_core == i) {
					CPU_SET_S(j, core_cpumask_size,
						  core_cpumask);
					++cnt;
				}
			}
		}
	}

	*cpu_cnt = cnt;
}

int find_phy_core_num(int logical_cpu)
{
	if (logical_cpu < topo_max_cpus)
		return cpu_map[logical_cpu].punit_cpu_core;

	return -EINVAL;
}

static int isst_send_mmio_command(unsigned int cpu, unsigned int reg, int write,
				  unsigned int *value)
{
	struct isst_if_io_regs io_regs;
	const char *pathname = "/dev/isst_interface";
	int cmd;
	int fd;

	debug_printf("mmio_cmd cpu:%d reg:%d write:%d\n", cpu, reg, write);

	fd = open(pathname, O_RDWR);
	if (fd < 0)
		err(-1, "%s open failed", pathname);

	io_regs.req_count = 1;
	io_regs.io_reg[0].logical_cpu = cpu;
	io_regs.io_reg[0].reg = reg;
	cmd = ISST_IF_IO_CMD;
	if (write) {
		io_regs.io_reg[0].read_write = 1;
		io_regs.io_reg[0].value = *value;
	} else {
		io_regs.io_reg[0].read_write = 0;
	}

	if (ioctl(fd, cmd, &io_regs) == -1) {
		if (errno == ENOTTY) {
			perror("ISST_IF_IO_COMMAND\n");
			fprintf(stderr, "Check presence of kernel modules: isst_if_mmio\n");
			exit(0);
		}
		fprintf(outf, "Error: mmio_cmd cpu:%d reg:%x read_write:%x\n",
			cpu, reg, write);
	} else {
		if (!write)
			*value = io_regs.io_reg[0].value;

		debug_printf(
			"mmio_cmd response: cpu:%d reg:%x rd_write:%x resp:%x\n",
			cpu, reg, write, *value);
	}

	close(fd);

	return 0;
}

int isst_send_mbox_command(unsigned int cpu, unsigned char command,
			   unsigned char sub_command, unsigned int parameter,
			   unsigned int req_data, unsigned int *resp)
{
	const char *pathname = "/dev/isst_interface";
	int fd;
	struct isst_if_mbox_cmds mbox_cmds = { 0 };

	debug_printf(
		"mbox_send: cpu:%d command:%x sub_command:%x parameter:%x req_data:%x\n",
		cpu, command, sub_command, parameter, req_data);

	if (!is_skx_based_platform() && command == CONFIG_CLOS &&
	    sub_command != CLOS_PM_QOS_CONFIG) {
		unsigned int value;
		int write = 0;
		int clos_id, core_id, ret = 0;

		debug_printf("CPU %d\n", cpu);

		if (parameter & BIT(MBOX_CMD_WRITE_BIT)) {
			value = req_data;
			write = 1;
		}

		switch (sub_command) {
		case CLOS_PQR_ASSOC:
			core_id = parameter & 0xff;
			ret = isst_send_mmio_command(
				cpu, PQR_ASSOC_OFFSET + core_id * 4, write,
				&value);
			if (!ret && !write)
				*resp = value;
			break;
		case CLOS_PM_CLOS:
			clos_id = parameter & 0x03;
			ret = isst_send_mmio_command(
				cpu, PM_CLOS_OFFSET + clos_id * 4, write,
				&value);
			if (!ret && !write)
				*resp = value;
			break;
		case CLOS_STATUS:
			break;
		default:
			break;
		}
		return ret;
	}

	mbox_cmds.cmd_count = 1;
	mbox_cmds.mbox_cmd[0].logical_cpu = cpu;
	mbox_cmds.mbox_cmd[0].command = command;
	mbox_cmds.mbox_cmd[0].sub_command = sub_command;
	mbox_cmds.mbox_cmd[0].parameter = parameter;
	mbox_cmds.mbox_cmd[0].req_data = req_data;

	fd = open(pathname, O_RDWR);
	if (fd < 0)
		err(-1, "%s open failed", pathname);

	if (ioctl(fd, ISST_IF_MBOX_COMMAND, &mbox_cmds) == -1) {
		if (errno == ENOTTY) {
			perror("ISST_IF_MBOX_COMMAND\n");
			fprintf(stderr, "Check presence of kernel modules: isst_if_mbox_pci or isst_if_mbox_msr\n");
			exit(0);
		}
		debug_printf(
			"Error: mbox_cmd cpu:%d command:%x sub_command:%x parameter:%x req_data:%x errorno:%d\n",
			cpu, command, sub_command, parameter, req_data, errno);
		return -1;
	} else {
		*resp = mbox_cmds.mbox_cmd[0].resp_data;
		debug_printf(
			"mbox_cmd response: cpu:%d command:%x sub_command:%x parameter:%x req_data:%x resp:%x\n",
			cpu, command, sub_command, parameter, req_data, *resp);
	}

	close(fd);

	return 0;
}

int isst_send_msr_command(unsigned int cpu, unsigned int msr, int write,
			  unsigned long long *req_resp)
{
	struct isst_if_msr_cmds msr_cmds;
	const char *pathname = "/dev/isst_interface";
	int fd;

	fd = open(pathname, O_RDWR);
	if (fd < 0)
		err(-1, "%s open failed", pathname);

	msr_cmds.cmd_count = 1;
	msr_cmds.msr_cmd[0].logical_cpu = cpu;
	msr_cmds.msr_cmd[0].msr = msr;
	msr_cmds.msr_cmd[0].read_write = write;
	if (write)
		msr_cmds.msr_cmd[0].data = *req_resp;

	if (ioctl(fd, ISST_IF_MSR_COMMAND, &msr_cmds) == -1) {
		perror("ISST_IF_MSR_COMMAND");
		fprintf(outf, "Error: msr_cmd cpu:%d msr:%x read_write:%d\n",
			cpu, msr, write);
	} else {
		if (!write)
			*req_resp = msr_cmds.msr_cmd[0].data;

		debug_printf(
			"msr_cmd response: cpu:%d msr:%x rd_write:%x resp:%llx %llx\n",
			cpu, msr, write, *req_resp, msr_cmds.msr_cmd[0].data);
	}

	close(fd);

	return 0;
}

static int isst_fill_platform_info(void)
{
	const char *pathname = "/dev/isst_interface";
	int fd;

	fd = open(pathname, O_RDWR);
	if (fd < 0)
		err(-1, "%s open failed", pathname);

	if (ioctl(fd, ISST_IF_GET_PLATFORM_INFO, &isst_platform_info) == -1) {
		perror("ISST_IF_GET_PLATFORM_INFO");
		close(fd);
		return -1;
	}

	close(fd);

	if (isst_platform_info.api_version > supported_api_ver) {
		printf("Incompatible API versions; Upgrade of tool is required\n");
		return -1;
	}
	return 0;
}

static void isst_print_extended_platform_info(void)
{
	int cp_state, cp_cap, fact_support = 0, pbf_support = 0;
	struct isst_pkg_ctdp_level_info ctdp_level;
	struct isst_pkg_ctdp pkg_dev;
	int ret, i, j;
	FILE *filep;

	for (i = 0; i < 256; ++i) {
		char path[256];

		snprintf(path, sizeof(path),
			 "/sys/devices/system/cpu/cpu%d/topology/thread_siblings", i);
		filep = fopen(path, "r");
		if (filep)
			break;
	}

	if (!filep)
		return;

	fclose(filep);

	ret = isst_get_ctdp_levels(i, &pkg_dev);
	if (ret)
		return;

	if (pkg_dev.enabled) {
		fprintf(outf, "Intel(R) SST-PP (feature perf-profile) is supported\n");
	} else {
		fprintf(outf, "Intel(R) SST-PP (feature perf-profile) is not supported\n");
		fprintf(outf, "Only performance level 0 (base level) is present\n");
	}

	if (pkg_dev.locked)
		fprintf(outf, "TDP level change control is locked\n");
	else
		fprintf(outf, "TDP level change control is unlocked, max level: %d \n", pkg_dev.levels);

	for (j = 0; j <= pkg_dev.levels; ++j) {
		ret = isst_get_ctdp_control(i, j, &ctdp_level);
		if (ret)
			continue;

		if (!fact_support && ctdp_level.fact_support)
			fact_support = 1;

		if (!pbf_support && ctdp_level.pbf_support)
			pbf_support = 1;
	}

	if (fact_support)
		fprintf(outf, "Intel(R) SST-TF (feature turbo-freq) is supported\n");
	else
		fprintf(outf, "Intel(R) SST-TF (feature turbo-freq) is not supported\n");

	if (pbf_support)
		fprintf(outf, "Intel(R) SST-BF (feature base-freq) is supported\n");
	else
		fprintf(outf, "Intel(R) SST-BF (feature base-freq) is not supported\n");

	ret = isst_read_pm_config(i, &cp_state, &cp_cap);
	if (cp_cap)
		fprintf(outf, "Intel(R) SST-CP (feature core-power) is supported\n");
	else
		fprintf(outf, "Intel(R) SST-CP (feature core-power) is not supported\n");
}

static void isst_print_platform_information(void)
{
	struct isst_if_platform_info platform_info;
	const char *pathname = "/dev/isst_interface";
	int fd;

	if (is_clx_n_platform()) {
		fprintf(stderr, "\nThis option in not supported on this platform\n");
		exit(0);
	}

	fd = open(pathname, O_RDWR);
	if (fd < 0)
		err(-1, "%s open failed", pathname);

	if (ioctl(fd, ISST_IF_GET_PLATFORM_INFO, &platform_info) == -1) {
		perror("ISST_IF_GET_PLATFORM_INFO");
	} else {
		fprintf(outf, "Platform: API version : %d\n",
			platform_info.api_version);
		fprintf(outf, "Platform: Driver version : %d\n",
			platform_info.driver_version);
		fprintf(outf, "Platform: mbox supported : %d\n",
			platform_info.mbox_supported);
		fprintf(outf, "Platform: mmio supported : %d\n",
			platform_info.mmio_supported);
		isst_print_extended_platform_info();
	}

	close(fd);

	exit(0);
}

static char *local_str0, *local_str1;
static void exec_on_get_ctdp_cpu(int cpu, void *arg1, void *arg2, void *arg3,
				 void *arg4)
{
	int (*fn_ptr)(int cpu, void *arg);
	int ret;

	fn_ptr = arg1;
	ret = fn_ptr(cpu, arg2);
	if (ret)
		isst_display_error_info_message(1, "get_tdp_* failed", 0, 0);
	else
		isst_ctdp_display_core_info(cpu, outf, arg3,
					    *(unsigned int *)arg4,
					    local_str0, local_str1);
}

#define _get_tdp_level(desc, suffix, object, help, str0, str1)			\
	static void get_tdp_##object(int arg)                                    \
	{                                                                         \
		struct isst_pkg_ctdp ctdp;                                        \
\
		if (cmd_help) {                                                   \
			fprintf(stderr,                                           \
				"Print %s [No command arguments are required]\n", \
				help);                                            \
			exit(0);                                                  \
		}                                                                 \
		local_str0 = str0;						  \
		local_str1 = str1;						  \
		isst_ctdp_display_information_start(outf);                        \
		if (max_target_cpus)                                              \
			for_each_online_target_cpu_in_set(                        \
				exec_on_get_ctdp_cpu, isst_get_ctdp_##suffix,     \
				&ctdp, desc, &ctdp.object);                       \
		else                                                              \
			for_each_online_package_in_set(exec_on_get_ctdp_cpu,      \
						       isst_get_ctdp_##suffix,    \
						       &ctdp, desc,               \
						       &ctdp.object);             \
		isst_ctdp_display_information_end(outf);                          \
	}

_get_tdp_level("get-config-levels", levels, levels, "Max TDP level", NULL, NULL);
_get_tdp_level("get-config-version", levels, version, "TDP version", NULL, NULL);
_get_tdp_level("get-config-enabled", levels, enabled, "perf-profile enable status", "disabled", "enabled");
_get_tdp_level("get-config-current_level", levels, current_level,
	       "Current TDP Level", NULL, NULL);
_get_tdp_level("get-lock-status", levels, locked, "TDP lock status", "unlocked", "locked");

struct isst_pkg_ctdp clx_n_pkg_dev;

static int clx_n_get_base_ratio(void)
{
	FILE *fp;
	char *begin, *end, *line = NULL;
	char number[5];
	float value = 0;
	size_t n = 0;

	fp = fopen("/proc/cpuinfo", "r");
	if (!fp)
		err(-1, "cannot open /proc/cpuinfo\n");

	while (getline(&line, &n, fp) > 0) {
		if (strstr(line, "model name")) {
			/* this is true for CascadeLake-N */
			begin = strstr(line, "@ ") + 2;
			end = strstr(line, "GHz");
			strncpy(number, begin, end - begin);
			value = atof(number) * 10;
			break;
		}
	}
	free(line);
	fclose(fp);

	return (int)(value);
}

static int clx_n_config(int cpu)
{
	int i, ret, pkg_id, die_id;
	unsigned long cpu_bf;
	struct isst_pkg_ctdp_level_info *ctdp_level;
	struct isst_pbf_info *pbf_info;

	ctdp_level = &clx_n_pkg_dev.ctdp_level[0];
	pbf_info = &ctdp_level->pbf_info;
	ctdp_level->core_cpumask_size =
			alloc_cpu_set(&ctdp_level->core_cpumask);

	/* find the frequency base ratio */
	ctdp_level->tdp_ratio = clx_n_get_base_ratio();
	if (ctdp_level->tdp_ratio == 0) {
		debug_printf("CLX: cn base ratio is zero\n");
		ret = -1;
		goto error_ret;
	}

	/* find the high and low priority frequencies */
	pbf_info->p1_high = 0;
	pbf_info->p1_low = ~0;

	pkg_id = get_physical_package_id(cpu);
	die_id = get_physical_die_id(cpu);

	for (i = 0; i < topo_max_cpus; i++) {
		if (!CPU_ISSET_S(i, present_cpumask_size, present_cpumask))
			continue;

		if (pkg_id != get_physical_package_id(i) ||
		    die_id != get_physical_die_id(i))
			continue;

		CPU_SET_S(i, ctdp_level->core_cpumask_size,
			  ctdp_level->core_cpumask);

		cpu_bf = parse_int_file(1,
			"/sys/devices/system/cpu/cpu%d/cpufreq/base_frequency",
					i);
		if (cpu_bf > pbf_info->p1_high)
			pbf_info->p1_high = cpu_bf;
		if (cpu_bf < pbf_info->p1_low)
			pbf_info->p1_low = cpu_bf;
	}

	if (pbf_info->p1_high == ~0UL) {
		debug_printf("CLX: maximum base frequency not set\n");
		ret = -1;
		goto error_ret;
	}

	if (pbf_info->p1_low == 0) {
		debug_printf("CLX: minimum base frequency not set\n");
		ret = -1;
		goto error_ret;
	}

	/* convert frequencies back to ratios */
	pbf_info->p1_high = pbf_info->p1_high / 100000;
	pbf_info->p1_low = pbf_info->p1_low / 100000;

	/* create high priority cpu mask */
	pbf_info->core_cpumask_size = alloc_cpu_set(&pbf_info->core_cpumask);
	for (i = 0; i < topo_max_cpus; i++) {
		if (!CPU_ISSET_S(i, present_cpumask_size, present_cpumask))
			continue;

		if (pkg_id != get_physical_package_id(i) ||
		    die_id != get_physical_die_id(i))
			continue;

		cpu_bf = parse_int_file(1,
			"/sys/devices/system/cpu/cpu%d/cpufreq/base_frequency",
					i);
		cpu_bf = cpu_bf / 100000;
		if (cpu_bf == pbf_info->p1_high)
			CPU_SET_S(i, pbf_info->core_cpumask_size,
				  pbf_info->core_cpumask);
	}

	/* extra ctdp & pbf struct parameters */
	ctdp_level->processed = 1;
	ctdp_level->pbf_support = 1; /* PBF is always supported and enabled */
	ctdp_level->pbf_enabled = 1;
	ctdp_level->fact_support = 0; /* FACT is never supported */
	ctdp_level->fact_enabled = 0;

	return 0;

error_ret:
	free_cpu_set(ctdp_level->core_cpumask);
	return ret;
}

static void dump_clx_n_config_for_cpu(int cpu, void *arg1, void *arg2,
				   void *arg3, void *arg4)
{
	int ret;

	if (tdp_level != 0xff && tdp_level != 0) {
		isst_display_error_info_message(1, "Invalid level", 1, tdp_level);
		exit(0);
	}

	ret = clx_n_config(cpu);
	if (ret) {
		debug_printf("clx_n_config failed");
	} else {
		struct isst_pkg_ctdp_level_info *ctdp_level;
		struct isst_pbf_info *pbf_info;

		ctdp_level = &clx_n_pkg_dev.ctdp_level[0];
		pbf_info = &ctdp_level->pbf_info;
		clx_n_pkg_dev.processed = 1;
		isst_ctdp_display_information(cpu, outf, tdp_level, &clx_n_pkg_dev);
		free_cpu_set(ctdp_level->core_cpumask);
		free_cpu_set(pbf_info->core_cpumask);
	}
}

static void dump_isst_config_for_cpu(int cpu, void *arg1, void *arg2,
				     void *arg3, void *arg4)
{
	struct isst_pkg_ctdp pkg_dev;
	int ret;

	memset(&pkg_dev, 0, sizeof(pkg_dev));
	ret = isst_get_process_ctdp(cpu, tdp_level, &pkg_dev);
	if (ret) {
		isst_display_error_info_message(1, "Failed to get perf-profile info on cpu", 1, cpu);
		isst_ctdp_display_information_end(outf);
		exit(1);
	} else {
		isst_ctdp_display_information(cpu, outf, tdp_level, &pkg_dev);
		isst_get_process_ctdp_complete(cpu, &pkg_dev);
	}
}

static void dump_isst_config(int arg)
{
	void *fn;

	if (cmd_help) {
		fprintf(stderr,
			"Print Intel(R) Speed Select Technology Performance profile configuration\n");
		fprintf(stderr,
			"including base frequency and turbo frequency configurations\n");
		fprintf(stderr, "Optional: -l|--level : Specify tdp level\n");
		fprintf(stderr,
			"\tIf no arguments, dump information for all TDP levels\n");
		exit(0);
	}

	if (!is_clx_n_platform())
		fn = dump_isst_config_for_cpu;
	else
		fn = dump_clx_n_config_for_cpu;

	isst_ctdp_display_information_start(outf);

	if (max_target_cpus)
		for_each_online_target_cpu_in_set(fn, NULL, NULL, NULL, NULL);
	else
		for_each_online_package_in_set(fn, NULL, NULL, NULL, NULL);

	isst_ctdp_display_information_end(outf);
}

static void set_tdp_level_for_cpu(int cpu, void *arg1, void *arg2, void *arg3,
				  void *arg4)
{
	int ret;

	ret = isst_set_tdp_level(cpu, tdp_level);
	if (ret) {
		isst_display_error_info_message(1, "Set TDP level failed", 0, 0);
		isst_ctdp_display_information_end(outf);
		exit(1);
	} else {
		isst_display_result(cpu, outf, "perf-profile", "set_tdp_level",
				    ret);
		if (force_online_offline) {
			struct isst_pkg_ctdp_level_info ctdp_level;
			int pkg_id = get_physical_package_id(cpu);
			int die_id = get_physical_die_id(cpu);

			fprintf(stderr, "Option is set to online/offline\n");
			ctdp_level.core_cpumask_size =
				alloc_cpu_set(&ctdp_level.core_cpumask);
			isst_get_coremask_info(cpu, tdp_level, &ctdp_level);
			if (ctdp_level.cpu_count) {
				int i, max_cpus = get_topo_max_cpus();
				for (i = 0; i < max_cpus; ++i) {
					if (pkg_id != get_physical_package_id(i) || die_id != get_physical_die_id(i))
						continue;
					if (CPU_ISSET_S(i, ctdp_level.core_cpumask_size, ctdp_level.core_cpumask)) {
						fprintf(stderr, "online cpu %d\n", i);
						set_cpu_online_offline(i, 1);
					} else {
						fprintf(stderr, "offline cpu %d\n", i);
						set_cpu_online_offline(i, 0);
					}
				}
			}
		}
	}
}

static void set_tdp_level(int arg)
{
	if (cmd_help) {
		fprintf(stderr, "Set Config TDP level\n");
		fprintf(stderr,
			"\t Arguments: -l|--level : Specify tdp level\n");
		fprintf(stderr,
			"\t Optional Arguments: -o | online : online/offline for the tdp level\n");
		fprintf(stderr,
			"\t  online/offline operation has limitations, refer to Linux hotplug documentation\n");
		exit(0);
	}

	if (tdp_level == 0xff) {
		isst_display_error_info_message(1, "Invalid command: specify tdp_level", 0, 0);
		exit(1);
	}
	isst_ctdp_display_information_start(outf);
	if (max_target_cpus)
		for_each_online_target_cpu_in_set(set_tdp_level_for_cpu, NULL,
						  NULL, NULL, NULL);
	else
		for_each_online_package_in_set(set_tdp_level_for_cpu, NULL,
					       NULL, NULL, NULL);
	isst_ctdp_display_information_end(outf);
}

static void clx_n_dump_pbf_config_for_cpu(int cpu, void *arg1, void *arg2,
				       void *arg3, void *arg4)
{
	int ret;

	ret = clx_n_config(cpu);
	if (ret) {
		isst_display_error_info_message(1, "clx_n_config failed", 0, 0);
	} else {
		struct isst_pkg_ctdp_level_info *ctdp_level;
		struct isst_pbf_info *pbf_info;

		ctdp_level = &clx_n_pkg_dev.ctdp_level[0];
		pbf_info = &ctdp_level->pbf_info;
		isst_pbf_display_information(cpu, outf, tdp_level, pbf_info);
		free_cpu_set(ctdp_level->core_cpumask);
		free_cpu_set(pbf_info->core_cpumask);
	}
}

static void dump_pbf_config_for_cpu(int cpu, void *arg1, void *arg2, void *arg3,
				    void *arg4)
{
	struct isst_pbf_info pbf_info;
	int ret;

	ret = isst_get_pbf_info(cpu, tdp_level, &pbf_info);
	if (ret) {
		isst_display_error_info_message(1, "Failed to get base-freq info at this level", 1, tdp_level);
		isst_ctdp_display_information_end(outf);
		exit(1);
	} else {
		isst_pbf_display_information(cpu, outf, tdp_level, &pbf_info);
		isst_get_pbf_info_complete(&pbf_info);
	}
}

static void dump_pbf_config(int arg)
{
	void *fn;

	if (cmd_help) {
		fprintf(stderr,
			"Print Intel(R) Speed Select Technology base frequency configuration for a TDP level\n");
		fprintf(stderr,
			"\tArguments: -l|--level : Specify tdp level\n");
		exit(0);
	}

	if (tdp_level == 0xff) {
		isst_display_error_info_message(1, "Invalid command: specify tdp_level", 0, 0);
		exit(1);
	}

	if (!is_clx_n_platform())
		fn = dump_pbf_config_for_cpu;
	else
		fn = clx_n_dump_pbf_config_for_cpu;

	isst_ctdp_display_information_start(outf);

	if (max_target_cpus)
		for_each_online_target_cpu_in_set(fn, NULL, NULL, NULL, NULL);
	else
		for_each_online_package_in_set(fn, NULL, NULL, NULL, NULL);

	isst_ctdp_display_information_end(outf);
}

static int set_clos_param(int cpu, int clos, int epp, int wt, int min, int max)
{
	struct isst_clos_config clos_config;
	int ret;

	ret = isst_pm_get_clos(cpu, clos, &clos_config);
	if (ret) {
		isst_display_error_info_message(1, "isst_pm_get_clos failed", 0, 0);
		return ret;
	}
	clos_config.clos_min = min;
	clos_config.clos_max = max;
	clos_config.epp = epp;
	clos_config.clos_prop_prio = wt;
	ret = isst_set_clos(cpu, clos, &clos_config);
	if (ret) {
		isst_display_error_info_message(1, "isst_set_clos failed", 0, 0);
		return ret;
	}

	return 0;
}

static int set_cpufreq_scaling_min_max(int cpu, int max, int freq)
{
	char buffer[128], freq_str[16];
	int fd, ret, len;

	if (max)
		snprintf(buffer, sizeof(buffer),
			 "/sys/devices/system/cpu/cpu%d/cpufreq/scaling_max_freq", cpu);
	else
		snprintf(buffer, sizeof(buffer),
			 "/sys/devices/system/cpu/cpu%d/cpufreq/scaling_min_freq", cpu);

	fd = open(buffer, O_WRONLY);
	if (fd < 0)
		return fd;

	snprintf(freq_str, sizeof(freq_str), "%d", freq);
	len = strlen(freq_str);
	ret = write(fd, freq_str, len);
	if (ret == -1) {
		close(fd);
		return ret;
	}
	close(fd);

	return 0;
}

static int set_clx_pbf_cpufreq_scaling_min_max(int cpu)
{
	struct isst_pkg_ctdp_level_info *ctdp_level;
	struct isst_pbf_info *pbf_info;
	int i, pkg_id, die_id, freq, freq_high, freq_low;
	int ret;

	ret = clx_n_config(cpu);
	if (ret) {
		debug_printf("cpufreq_scaling_min_max failed for CLX");
		return ret;
	}

	ctdp_level = &clx_n_pkg_dev.ctdp_level[0];
	pbf_info = &ctdp_level->pbf_info;
	freq_high = pbf_info->p1_high * 100000;
	freq_low = pbf_info->p1_low * 100000;

	pkg_id = get_physical_package_id(cpu);
	die_id = get_physical_die_id(cpu);
	for (i = 0; i < get_topo_max_cpus(); ++i) {
		if (pkg_id != get_physical_package_id(i) ||
		    die_id != get_physical_die_id(i))
			continue;

		if (CPU_ISSET_S(i, pbf_info->core_cpumask_size,
				  pbf_info->core_cpumask))
			freq = freq_high;
		else
			freq = freq_low;

		set_cpufreq_scaling_min_max(i, 1, freq);
		set_cpufreq_scaling_min_max(i, 0, freq);
	}

	return 0;
}

static int set_cpufreq_scaling_min_max_from_cpuinfo(int cpu, int cpuinfo_max, int scaling_max)
{
	char buffer[128], min_freq[16];
	int fd, ret, len;

	if (!CPU_ISSET_S(cpu, present_cpumask_size, present_cpumask))
		return -1;

	if (cpuinfo_max)
		snprintf(buffer, sizeof(buffer),
			 "/sys/devices/system/cpu/cpu%d/cpufreq/cpuinfo_max_freq", cpu);
	else
		snprintf(buffer, sizeof(buffer),
			 "/sys/devices/system/cpu/cpu%d/cpufreq/cpuinfo_min_freq", cpu);

	fd = open(buffer, O_RDONLY);
	if (fd < 0)
		return fd;

	len = read(fd, min_freq, sizeof(min_freq));
	close(fd);

	if (len < 0)
		return len;

	if (scaling_max)
		snprintf(buffer, sizeof(buffer),
			 "/sys/devices/system/cpu/cpu%d/cpufreq/scaling_max_freq", cpu);
	else
		snprintf(buffer, sizeof(buffer),
			 "/sys/devices/system/cpu/cpu%d/cpufreq/scaling_min_freq", cpu);

	fd = open(buffer, O_WRONLY);
	if (fd < 0)
		return fd;

	len = strlen(min_freq);
	ret = write(fd, min_freq, len);
	if (ret == -1) {
		close(fd);
		return ret;
	}
	close(fd);

	return 0;
}

static void set_scaling_min_to_cpuinfo_max(int cpu)
{
	int i, pkg_id, die_id;

	pkg_id = get_physical_package_id(cpu);
	die_id = get_physical_die_id(cpu);
	for (i = 0; i < get_topo_max_cpus(); ++i) {
		if (pkg_id != get_physical_package_id(i) ||
		    die_id != get_physical_die_id(i))
			continue;

		set_cpufreq_scaling_min_max_from_cpuinfo(i, 1, 0);
	}
}

static void set_scaling_min_to_cpuinfo_min(int cpu)
{
	int i, pkg_id, die_id;

	pkg_id = get_physical_package_id(cpu);
	die_id = get_physical_die_id(cpu);
	for (i = 0; i < get_topo_max_cpus(); ++i) {
		if (pkg_id != get_physical_package_id(i) ||
		    die_id != get_physical_die_id(i))
			continue;

		set_cpufreq_scaling_min_max_from_cpuinfo(i, 0, 0);
	}
}

static void set_scaling_max_to_cpuinfo_max(int cpu)
{
	int i, pkg_id, die_id;

	pkg_id = get_physical_package_id(cpu);
	die_id = get_physical_die_id(cpu);
	for (i = 0; i < get_topo_max_cpus(); ++i) {
		if (pkg_id != get_physical_package_id(i) ||
		    die_id != get_physical_die_id(i))
			continue;

		set_cpufreq_scaling_min_max_from_cpuinfo(i, 1, 1);
	}
}

static int set_core_priority_and_min(int cpu, int mask_size,
				     cpu_set_t *cpu_mask, int min_high,
				     int min_low)
{
	int pkg_id, die_id, ret, i;

	if (!CPU_COUNT_S(mask_size, cpu_mask))
		return -1;

	ret = set_clos_param(cpu, 0, 0, 0, min_high, 0xff);
	if (ret)
		return ret;

	ret = set_clos_param(cpu, 1, 15, 15, min_low, 0xff);
	if (ret)
		return ret;

	ret = set_clos_param(cpu, 2, 15, 15, min_low, 0xff);
	if (ret)
		return ret;

	ret = set_clos_param(cpu, 3, 15, 15, min_low, 0xff);
	if (ret)
		return ret;

	pkg_id = get_physical_package_id(cpu);
	die_id = get_physical_die_id(cpu);
	for (i = 0; i < get_topo_max_cpus(); ++i) {
		int clos;

		if (pkg_id != get_physical_package_id(i) ||
		    die_id != get_physical_die_id(i))
			continue;

		if (CPU_ISSET_S(i, mask_size, cpu_mask))
			clos = 0;
		else
			clos = 3;

		debug_printf("Associate cpu: %d clos: %d\n", i, clos);
		ret = isst_clos_associate(i, clos);
		if (ret) {
			isst_display_error_info_message(1, "isst_clos_associate failed", 0, 0);
			return ret;
		}
	}

	return 0;
}

static int set_pbf_core_power(int cpu)
{
	struct isst_pbf_info pbf_info;
	struct isst_pkg_ctdp pkg_dev;
	int ret;

	ret = isst_get_ctdp_levels(cpu, &pkg_dev);
	if (ret) {
		debug_printf("isst_get_ctdp_levels failed");
		return ret;
	}
	debug_printf("Current_level: %d\n", pkg_dev.current_level);

	ret = isst_get_pbf_info(cpu, pkg_dev.current_level, &pbf_info);
	if (ret) {
		debug_printf("isst_get_pbf_info failed");
		return ret;
	}
	debug_printf("p1_high: %d p1_low: %d\n", pbf_info.p1_high,
		     pbf_info.p1_low);

	ret = set_core_priority_and_min(cpu, pbf_info.core_cpumask_size,
					pbf_info.core_cpumask,
					pbf_info.p1_high, pbf_info.p1_low);
	if (ret) {
		debug_printf("set_core_priority_and_min failed");
		return ret;
	}

	ret = isst_pm_qos_config(cpu, 1, 1);
	if (ret) {
		debug_printf("isst_pm_qos_config failed");
		return ret;
	}

	return 0;
}

static void set_pbf_for_cpu(int cpu, void *arg1, void *arg2, void *arg3,
			    void *arg4)
{
	int ret;
	int status = *(int *)arg4;

	if (is_clx_n_platform()) {
		ret = 0;
		if (status) {
			set_clx_pbf_cpufreq_scaling_min_max(cpu);

		} else {
			set_scaling_max_to_cpuinfo_max(cpu);
			set_scaling_min_to_cpuinfo_min(cpu);
		}
		goto disp_result;
	}

	if (auto_mode && status) {
		ret = set_pbf_core_power(cpu);
		if (ret)
			goto disp_result;
	}

	ret = isst_set_pbf_fact_status(cpu, 1, status);
	if (ret) {
		debug_printf("isst_set_pbf_fact_status failed");
		if (auto_mode)
			isst_pm_qos_config(cpu, 0, 0);
	} else {
		if (auto_mode) {
			if (status)
				set_scaling_min_to_cpuinfo_max(cpu);
			else
				set_scaling_min_to_cpuinfo_min(cpu);
		}
	}

	if (auto_mode && !status)
<<<<<<< HEAD
		isst_pm_qos_config(cpu, 0, 0);
=======
		isst_pm_qos_config(cpu, 0, 1);
>>>>>>> 675a03b4

disp_result:
	if (status)
		isst_display_result(cpu, outf, "base-freq", "enable",
				    ret);
	else
		isst_display_result(cpu, outf, "base-freq", "disable",
				    ret);
}

static void set_pbf_enable(int arg)
{
	int enable = arg;

	if (cmd_help) {
		if (enable) {
			fprintf(stderr,
				"Enable Intel Speed Select Technology base frequency feature\n");
			if (is_clx_n_platform()) {
				fprintf(stderr,
					"\tOn this platform this command doesn't enable feature in the hardware.\n");
				fprintf(stderr,
					"\tIt updates the cpufreq scaling_min_freq to match cpufreq base_frequency.\n");
				exit(0);

			}
			fprintf(stderr,
				"\tOptional Arguments: -a|--auto : Use priority of cores to set core-power associations\n");
		} else {

			if (is_clx_n_platform()) {
				fprintf(stderr,
					"\tOn this platform this command doesn't disable feature in the hardware.\n");
				fprintf(stderr,
					"\tIt updates the cpufreq scaling_min_freq to match cpuinfo_min_freq\n");
				exit(0);
			}
			fprintf(stderr,
				"Disable Intel Speed Select Technology base frequency feature\n");
			fprintf(stderr,
				"\tOptional Arguments: -a|--auto : Also disable core-power associations\n");
		}
		exit(0);
	}

	isst_ctdp_display_information_start(outf);
	if (max_target_cpus)
		for_each_online_target_cpu_in_set(set_pbf_for_cpu, NULL, NULL,
						  NULL, &enable);
	else
		for_each_online_package_in_set(set_pbf_for_cpu, NULL, NULL,
					       NULL, &enable);
	isst_ctdp_display_information_end(outf);
}

static void dump_fact_config_for_cpu(int cpu, void *arg1, void *arg2,
				     void *arg3, void *arg4)
{
	struct isst_fact_info fact_info;
	int ret;

	ret = isst_get_fact_info(cpu, tdp_level, fact_bucket, &fact_info);
	if (ret) {
		isst_display_error_info_message(1, "Failed to get turbo-freq info at this level", 1, tdp_level);
		isst_ctdp_display_information_end(outf);
		exit(1);
	} else {
		isst_fact_display_information(cpu, outf, tdp_level, fact_bucket,
					      fact_avx, &fact_info);
	}
}

static void dump_fact_config(int arg)
{
	if (cmd_help) {
		fprintf(stderr,
			"Print complete Intel Speed Select Technology turbo frequency configuration for a TDP level. Other arguments are optional.\n");
		fprintf(stderr,
			"\tArguments: -l|--level : Specify tdp level\n");
		fprintf(stderr,
			"\tArguments: -b|--bucket : Bucket index to dump\n");
		fprintf(stderr,
			"\tArguments: -r|--trl-type : Specify trl type: sse|avx2|avx512\n");
		exit(0);
	}

	if (tdp_level == 0xff) {
		isst_display_error_info_message(1, "Invalid command: specify tdp_level\n", 0, 0);
		exit(1);
	}

	isst_ctdp_display_information_start(outf);
	if (max_target_cpus)
		for_each_online_target_cpu_in_set(dump_fact_config_for_cpu,
						  NULL, NULL, NULL, NULL);
	else
		for_each_online_package_in_set(dump_fact_config_for_cpu, NULL,
					       NULL, NULL, NULL);
	isst_ctdp_display_information_end(outf);
}

static void set_fact_for_cpu(int cpu, void *arg1, void *arg2, void *arg3,
			     void *arg4)
{
	int ret;
	int status = *(int *)arg4;

	if (auto_mode && status) {
		ret = isst_pm_qos_config(cpu, 1, 1);
		if (ret)
			goto disp_results;
	}

	ret = isst_set_pbf_fact_status(cpu, 0, status);
	if (ret) {
		debug_printf("isst_set_pbf_fact_status failed");
		if (auto_mode)
			isst_pm_qos_config(cpu, 0, 0);

		goto disp_results;
	}

	/* Set TRL */
	if (status) {
		struct isst_pkg_ctdp pkg_dev;

		ret = isst_get_ctdp_levels(cpu, &pkg_dev);
		if (!ret)
			ret = isst_set_trl(cpu, fact_trl);
		if (ret && auto_mode)
			isst_pm_qos_config(cpu, 0, 0);
	} else {
		if (auto_mode)
			isst_pm_qos_config(cpu, 0, 0);
	}

disp_results:
	if (status) {
		isst_display_result(cpu, outf, "turbo-freq", "enable", ret);
		if (ret)
			fact_enable_fail = ret;
	} else {
		/* Since we modified TRL during Fact enable, restore it */
		isst_set_trl_from_current_tdp(cpu, fact_trl);
		isst_display_result(cpu, outf, "turbo-freq", "disable", ret);
	}
}

static void set_fact_enable(int arg)
{
	int i, ret, enable = arg;

	if (cmd_help) {
		if (enable) {
			fprintf(stderr,
				"Enable Intel Speed Select Technology Turbo frequency feature\n");
			fprintf(stderr,
				"Optional: -t|--trl : Specify turbo ratio limit\n");
			fprintf(stderr,
				"\tOptional Arguments: -a|--auto : Designate specified target CPUs with");
			fprintf(stderr,
				"-C|--cpu option as as high priority using core-power feature\n");
		} else {
			fprintf(stderr,
				"Disable Intel Speed Select Technology turbo frequency feature\n");
			fprintf(stderr,
				"Optional: -t|--trl : Specify turbo ratio limit\n");
			fprintf(stderr,
				"\tOptional Arguments: -a|--auto : Also disable core-power associations\n");
		}
		exit(0);
	}

	isst_ctdp_display_information_start(outf);
	if (max_target_cpus)
		for_each_online_target_cpu_in_set(set_fact_for_cpu, NULL, NULL,
						  NULL, &enable);
	else
		for_each_online_package_in_set(set_fact_for_cpu, NULL, NULL,
					       NULL, &enable);
	isst_ctdp_display_information_end(outf);

	if (!fact_enable_fail && enable && auto_mode) {
		/*
		 * When we adjust CLOS param, we have to set for siblings also.
		 * So for the each user specified CPU, also add the sibling
		 * in the present_cpu_mask.
		 */
		for (i = 0; i < get_topo_max_cpus(); ++i) {
			char buffer[128], sibling_list[128], *cpu_str;
			int fd, len;

			if (!CPU_ISSET_S(i, target_cpumask_size, target_cpumask))
				continue;

			snprintf(buffer, sizeof(buffer),
				 "/sys/devices/system/cpu/cpu%d/topology/thread_siblings_list", i);

			fd = open(buffer, O_RDONLY);
			if (fd < 0)
				continue;

			len = read(fd, sibling_list, sizeof(sibling_list));
			close(fd);

			if (len < 0)
				continue;

			cpu_str = strtok(sibling_list, ",");
			while (cpu_str != NULL) {
				int cpu;

				sscanf(cpu_str, "%d", &cpu);
				CPU_SET_S(cpu, target_cpumask_size, target_cpumask);
				cpu_str = strtok(NULL, ",");
			}
		}

		for (i = 0; i < get_topo_max_cpus(); ++i) {
			int clos;

			if (!CPU_ISSET_S(i, present_cpumask_size, present_cpumask))
				continue;

			ret = set_clos_param(i, 0, 0, 0, 0, 0xff);
			if (ret)
				goto error_disp;

			ret = set_clos_param(i, 1, 15, 15, 0, 0xff);
			if (ret)
				goto error_disp;

			ret = set_clos_param(i, 2, 15, 15, 0, 0xff);
			if (ret)
				goto error_disp;

			ret = set_clos_param(i, 3, 15, 15, 0, 0xff);
			if (ret)
				goto error_disp;

			if (CPU_ISSET_S(i, target_cpumask_size, target_cpumask))
				clos = 0;
			else
				clos = 3;

			debug_printf("Associate cpu: %d clos: %d\n", i, clos);
			ret = isst_clos_associate(i, clos);
			if (ret)
				goto error_disp;
		}
		isst_display_result(-1, outf, "turbo-freq --auto", "enable", 0);
	}

	return;

error_disp:
	isst_display_result(i, outf, "turbo-freq --auto", "enable", ret);

}

static void enable_clos_qos_config(int cpu, void *arg1, void *arg2, void *arg3,
				   void *arg4)
{
	int ret;
	int status = *(int *)arg4;

	if (is_skx_based_platform())
		clos_priority_type = 1;

	ret = isst_pm_qos_config(cpu, status, clos_priority_type);
	if (ret)
		isst_display_error_info_message(1, "isst_pm_qos_config failed", 0, 0);

	if (status)
		isst_display_result(cpu, outf, "core-power", "enable",
				    ret);
	else
		isst_display_result(cpu, outf, "core-power", "disable",
				    ret);
}

static void set_clos_enable(int arg)
{
	int enable = arg;

	if (cmd_help) {
		if (enable) {
			fprintf(stderr,
				"Enable core-power for a package/die\n");
			if (!is_skx_based_platform()) {
				fprintf(stderr,
					"\tClos Enable: Specify priority type with [--priority|-p]\n");
				fprintf(stderr, "\t\t 0: Proportional, 1: Ordered\n");
			}
		} else {
			fprintf(stderr,
				"Disable core-power: [No command arguments are required]\n");
		}
		exit(0);
	}

	if (enable && cpufreq_sysfs_present()) {
		fprintf(stderr,
			"cpufreq subsystem and core-power enable will interfere with each other!\n");
	}

	isst_ctdp_display_information_start(outf);
	if (max_target_cpus)
		for_each_online_target_cpu_in_set(enable_clos_qos_config, NULL,
						  NULL, NULL, &enable);
	else
		for_each_online_package_in_set(enable_clos_qos_config, NULL,
					       NULL, NULL, &enable);
	isst_ctdp_display_information_end(outf);
}

static void dump_clos_config_for_cpu(int cpu, void *arg1, void *arg2,
				     void *arg3, void *arg4)
{
	struct isst_clos_config clos_config;
	int ret;

	ret = isst_pm_get_clos(cpu, current_clos, &clos_config);
	if (ret)
		isst_display_error_info_message(1, "isst_pm_get_clos failed", 0, 0);
	else
		isst_clos_display_information(cpu, outf, current_clos,
					      &clos_config);
}

static void dump_clos_config(int arg)
{
	if (cmd_help) {
		fprintf(stderr,
			"Print Intel Speed Select Technology core power configuration\n");
		fprintf(stderr,
			"\tArguments: [-c | --clos]: Specify clos id\n");
		exit(0);
	}
	if (current_clos < 0 || current_clos > 3) {
		isst_display_error_info_message(1, "Invalid clos id\n", 0, 0);
		isst_ctdp_display_information_end(outf);
		exit(0);
	}

	isst_ctdp_display_information_start(outf);
	if (max_target_cpus)
		for_each_online_target_cpu_in_set(dump_clos_config_for_cpu,
						  NULL, NULL, NULL, NULL);
	else
		for_each_online_package_in_set(dump_clos_config_for_cpu, NULL,
					       NULL, NULL, NULL);
	isst_ctdp_display_information_end(outf);
}

static void get_clos_info_for_cpu(int cpu, void *arg1, void *arg2, void *arg3,
				  void *arg4)
{
	int enable, ret, prio_type;

	ret = isst_clos_get_clos_information(cpu, &enable, &prio_type);
	if (ret)
		isst_display_error_info_message(1, "isst_clos_get_info failed", 0, 0);
	else {
		int cp_state, cp_cap;

		isst_read_pm_config(cpu, &cp_state, &cp_cap);
		isst_clos_display_clos_information(cpu, outf, enable, prio_type,
						   cp_state, cp_cap);
	}
}

static void dump_clos_info(int arg)
{
	if (cmd_help) {
		fprintf(stderr,
			"Print Intel Speed Select Technology core power information\n");
		fprintf(stderr, "\t Optionally specify targeted cpu id with [--cpu|-c]\n");
		exit(0);
	}

	isst_ctdp_display_information_start(outf);
	if (max_target_cpus)
		for_each_online_target_cpu_in_set(get_clos_info_for_cpu, NULL,
						  NULL, NULL, NULL);
	else
		for_each_online_package_in_set(get_clos_info_for_cpu, NULL,
					       NULL, NULL, NULL);
	isst_ctdp_display_information_end(outf);

}

static void set_clos_config_for_cpu(int cpu, void *arg1, void *arg2, void *arg3,
				    void *arg4)
{
	struct isst_clos_config clos_config;
	int ret;

	clos_config.pkg_id = get_physical_package_id(cpu);
	clos_config.die_id = get_physical_die_id(cpu);

	clos_config.epp = clos_epp;
	clos_config.clos_prop_prio = clos_prop_prio;
	clos_config.clos_min = clos_min;
	clos_config.clos_max = clos_max;
	clos_config.clos_desired = clos_desired;
	ret = isst_set_clos(cpu, current_clos, &clos_config);
	if (ret)
		isst_display_error_info_message(1, "isst_set_clos failed", 0, 0);
	else
		isst_display_result(cpu, outf, "core-power", "config", ret);
}

static void set_clos_config(int arg)
{
	if (cmd_help) {
		fprintf(stderr,
			"Set core-power configuration for one of the four clos ids\n");
		fprintf(stderr,
			"\tSpecify targeted clos id with [--clos|-c]\n");
		if (!is_skx_based_platform()) {
			fprintf(stderr, "\tSpecify clos EPP with [--epp|-e]\n");
			fprintf(stderr,
				"\tSpecify clos Proportional Priority [--weight|-w]\n");
		}
		fprintf(stderr, "\tSpecify clos min in MHz with [--min|-n]\n");
		fprintf(stderr, "\tSpecify clos max in MHz with [--max|-m]\n");
		exit(0);
	}

	if (current_clos < 0 || current_clos > 3) {
		isst_display_error_info_message(1, "Invalid clos id\n", 0, 0);
		exit(0);
	}
	if (!is_skx_based_platform() && (clos_epp < 0 || clos_epp > 0x0F)) {
		fprintf(stderr, "clos epp is not specified or invalid, default: 0\n");
		clos_epp = 0;
	}
	if (!is_skx_based_platform() && (clos_prop_prio < 0 || clos_prop_prio > 0x0F)) {
		fprintf(stderr,
			"clos frequency weight is not specified or invalid, default: 0\n");
		clos_prop_prio = 0;
	}
	if (clos_min < 0) {
		fprintf(stderr, "clos min is not specified, default: 0\n");
		clos_min = 0;
	}
	if (clos_max < 0) {
		fprintf(stderr, "clos max is not specified, default: Max frequency (ratio 0xff)\n");
		clos_max = 0xff;
	}
	if (clos_desired) {
		fprintf(stderr, "clos desired is not supported on this platform\n");
		clos_desired = 0x00;
	}

	isst_ctdp_display_information_start(outf);
	if (max_target_cpus)
		for_each_online_target_cpu_in_set(set_clos_config_for_cpu, NULL,
						  NULL, NULL, NULL);
	else
		for_each_online_package_in_set(set_clos_config_for_cpu, NULL,
					       NULL, NULL, NULL);
	isst_ctdp_display_information_end(outf);
}

static void set_clos_assoc_for_cpu(int cpu, void *arg1, void *arg2, void *arg3,
				   void *arg4)
{
	int ret;

	ret = isst_clos_associate(cpu, current_clos);
	if (ret)
		debug_printf("isst_clos_associate failed");
	else
		isst_display_result(cpu, outf, "core-power", "assoc", ret);
}

static void set_clos_assoc(int arg)
{
	if (cmd_help) {
		fprintf(stderr, "Associate a clos id to a CPU\n");
		fprintf(stderr,
			"\tSpecify targeted clos id with [--clos|-c]\n");
		fprintf(stderr,
			"\tFor example to associate clos 1 to CPU 0: issue\n");
		fprintf(stderr,
			"\tintel-speed-select --cpu 0 core-power assoc --clos 1\n");
		exit(0);
	}

	if (current_clos < 0 || current_clos > 3) {
		isst_display_error_info_message(1, "Invalid clos id\n", 0, 0);
		exit(0);
	}
	if (max_target_cpus)
		for_each_online_target_cpu_in_set(set_clos_assoc_for_cpu, NULL,
						  NULL, NULL, NULL);
	else {
		isst_display_error_info_message(1, "Invalid target cpu. Specify with [-c|--cpu]", 0, 0);
	}
}

static void get_clos_assoc_for_cpu(int cpu, void *arg1, void *arg2, void *arg3,
				   void *arg4)
{
	int clos, ret;

	ret = isst_clos_get_assoc_status(cpu, &clos);
	if (ret)
		isst_display_error_info_message(1, "isst_clos_get_assoc_status failed", 0, 0);
	else
		isst_clos_display_assoc_information(cpu, outf, clos);
}

static void get_clos_assoc(int arg)
{
	if (cmd_help) {
		fprintf(stderr, "Get associate clos id to a CPU\n");
		fprintf(stderr, "\tSpecify targeted cpu id with [--cpu|-c]\n");
		exit(0);
	}

	if (!max_target_cpus) {
		isst_display_error_info_message(1, "Invalid target cpu. Specify with [-c|--cpu]", 0, 0);
		exit(0);
	}

	isst_ctdp_display_information_start(outf);
	for_each_online_target_cpu_in_set(get_clos_assoc_for_cpu, NULL,
					  NULL, NULL, NULL);
	isst_ctdp_display_information_end(outf);
}

static struct process_cmd_struct clx_n_cmds[] = {
	{ "perf-profile", "info", dump_isst_config, 0 },
	{ "base-freq", "info", dump_pbf_config, 0 },
	{ "base-freq", "enable", set_pbf_enable, 1 },
	{ "base-freq", "disable", set_pbf_enable, 0 },
	{ NULL, NULL, NULL, 0 }
};

static struct process_cmd_struct isst_cmds[] = {
	{ "perf-profile", "get-lock-status", get_tdp_locked, 0 },
	{ "perf-profile", "get-config-levels", get_tdp_levels, 0 },
	{ "perf-profile", "get-config-version", get_tdp_version, 0 },
	{ "perf-profile", "get-config-enabled", get_tdp_enabled, 0 },
	{ "perf-profile", "get-config-current-level", get_tdp_current_level,
	 0 },
	{ "perf-profile", "set-config-level", set_tdp_level, 0 },
	{ "perf-profile", "info", dump_isst_config, 0 },
	{ "base-freq", "info", dump_pbf_config, 0 },
	{ "base-freq", "enable", set_pbf_enable, 1 },
	{ "base-freq", "disable", set_pbf_enable, 0 },
	{ "turbo-freq", "info", dump_fact_config, 0 },
	{ "turbo-freq", "enable", set_fact_enable, 1 },
	{ "turbo-freq", "disable", set_fact_enable, 0 },
	{ "core-power", "info", dump_clos_info, 0 },
	{ "core-power", "enable", set_clos_enable, 1 },
	{ "core-power", "disable", set_clos_enable, 0 },
	{ "core-power", "config", set_clos_config, 0 },
	{ "core-power", "get-config", dump_clos_config, 0 },
	{ "core-power", "assoc", set_clos_assoc, 0 },
	{ "core-power", "get-assoc", get_clos_assoc, 0 },
	{ NULL, NULL, NULL }
};

/*
 * parse cpuset with following syntax
 * 1,2,4..6,8-10 and set bits in cpu_subset
 */
void parse_cpu_command(char *optarg)
{
	unsigned int start, end;
	char *next;

	next = optarg;

	while (next && *next) {
		if (*next == '-') /* no negative cpu numbers */
			goto error;

		start = strtoul(next, &next, 10);

		if (max_target_cpus < MAX_CPUS_IN_ONE_REQ)
			target_cpus[max_target_cpus++] = start;

		if (*next == '\0')
			break;

		if (*next == ',') {
			next += 1;
			continue;
		}

		if (*next == '-') {
			next += 1; /* start range */
		} else if (*next == '.') {
			next += 1;
			if (*next == '.')
				next += 1; /* start range */
			else
				goto error;
		}

		end = strtoul(next, &next, 10);
		if (end <= start)
			goto error;

		while (++start <= end) {
			if (max_target_cpus < MAX_CPUS_IN_ONE_REQ)
				target_cpus[max_target_cpus++] = start;
		}

		if (*next == ',')
			next += 1;
		else if (*next != '\0')
			goto error;
	}

#ifdef DEBUG
	{
		int i;

		for (i = 0; i < max_target_cpus; ++i)
			printf("cpu [%d] in arg\n", target_cpus[i]);
	}
#endif
	return;

error:
	fprintf(stderr, "\"--cpu %s\" malformed\n", optarg);
	exit(-1);
}

static void parse_cmd_args(int argc, int start, char **argv)
{
	int opt;
	int option_index;

	static struct option long_options[] = {
		{ "bucket", required_argument, 0, 'b' },
		{ "level", required_argument, 0, 'l' },
		{ "online", required_argument, 0, 'o' },
		{ "trl-type", required_argument, 0, 'r' },
		{ "trl", required_argument, 0, 't' },
		{ "help", no_argument, 0, 'h' },
		{ "clos", required_argument, 0, 'c' },
		{ "desired", required_argument, 0, 'd' },
		{ "epp", required_argument, 0, 'e' },
		{ "min", required_argument, 0, 'n' },
		{ "max", required_argument, 0, 'm' },
		{ "priority", required_argument, 0, 'p' },
		{ "weight", required_argument, 0, 'w' },
		{ "auto", no_argument, 0, 'a' },
		{ 0, 0, 0, 0 }
	};

	option_index = start;

	optind = start + 1;
	while ((opt = getopt_long(argc, argv, "b:l:t:c:d:e:n:m:p:w:r:hoa",
				  long_options, &option_index)) != -1) {
		switch (opt) {
		case 'a':
			auto_mode = 1;
			break;
		case 'b':
			fact_bucket = atoi(optarg);
			break;
		case 'h':
			cmd_help = 1;
			break;
		case 'l':
			tdp_level = atoi(optarg);
			break;
		case 'o':
			force_online_offline = 1;
			break;
		case 't':
			sscanf(optarg, "0x%llx", &fact_trl);
			break;
		case 'r':
			if (!strncmp(optarg, "sse", 3)) {
				fact_avx = 0x01;
			} else if (!strncmp(optarg, "avx2", 4)) {
				fact_avx = 0x02;
			} else if (!strncmp(optarg, "avx512", 6)) {
				fact_avx = 0x04;
			} else {
				fprintf(outf, "Invalid sse,avx options\n");
				exit(1);
			}
			break;
		/* CLOS related */
		case 'c':
			current_clos = atoi(optarg);
			break;
		case 'd':
			clos_desired = atoi(optarg);
			clos_desired /= DISP_FREQ_MULTIPLIER;
			break;
		case 'e':
			clos_epp = atoi(optarg);
			if (is_skx_based_platform()) {
				isst_display_error_info_message(1, "epp can't be specified on this platform", 0, 0);
				exit(0);
			}
			break;
		case 'n':
			clos_min = atoi(optarg);
			clos_min /= DISP_FREQ_MULTIPLIER;
			break;
		case 'm':
			clos_max = atoi(optarg);
			clos_max /= DISP_FREQ_MULTIPLIER;
			break;
		case 'p':
			clos_priority_type = atoi(optarg);
			if (is_skx_based_platform() && !clos_priority_type) {
				isst_display_error_info_message(1, "Invalid clos priority type: proportional for this platform", 0, 0);
				exit(0);
			}
			break;
		case 'w':
			clos_prop_prio = atoi(optarg);
			if (is_skx_based_platform()) {
				isst_display_error_info_message(1, "weight can't be specified on this platform", 0, 0);
				exit(0);
			}
			break;
		default:
			printf("Unknown option: ignore\n");
		}
	}

	if (argv[optind])
		printf("Garbage at the end of command: ignore\n");
}

static void isst_help(void)
{
	printf("perf-profile:\tAn architectural mechanism that allows multiple optimized \n\
		performance profiles per system via static and/or dynamic\n\
		adjustment of core count, workload, Tjmax, and\n\
		TDP, etc.\n");
	printf("\nCommands : For feature=perf-profile\n");
	printf("\tinfo\n");

	if (!is_clx_n_platform()) {
		printf("\tget-lock-status\n");
		printf("\tget-config-levels\n");
		printf("\tget-config-version\n");
		printf("\tget-config-enabled\n");
		printf("\tget-config-current-level\n");
		printf("\tset-config-level\n");
	}
}

static void pbf_help(void)
{
	printf("base-freq:\tEnables users to increase guaranteed base frequency\n\
		on certain cores (high priority cores) in exchange for lower\n\
		base frequency on remaining cores (low priority cores).\n");
	printf("\tcommand : info\n");
	printf("\tcommand : enable\n");
	printf("\tcommand : disable\n");
}

static void fact_help(void)
{
	printf("turbo-freq:\tEnables the ability to set different turbo ratio\n\
		limits to cores based on priority.\n");
	printf("\nCommand: For feature=turbo-freq\n");
	printf("\tcommand : info\n");
	printf("\tcommand : enable\n");
	printf("\tcommand : disable\n");
}

static void core_power_help(void)
{
	printf("core-power:\tInterface that allows user to define per core/tile\n\
		priority.\n");
	printf("\nCommands : For feature=core-power\n");
	printf("\tinfo\n");
	printf("\tenable\n");
	printf("\tdisable\n");
	printf("\tconfig\n");
	printf("\tget-config\n");
	printf("\tassoc\n");
	printf("\tget-assoc\n");
}

struct process_cmd_help_struct {
	char *feature;
	void (*process_fn)(void);
};

static struct process_cmd_help_struct isst_help_cmds[] = {
	{ "perf-profile", isst_help },
	{ "base-freq", pbf_help },
	{ "turbo-freq", fact_help },
	{ "core-power", core_power_help },
	{ NULL, NULL }
};

static struct process_cmd_help_struct clx_n_help_cmds[] = {
	{ "perf-profile", isst_help },
	{ "base-freq", pbf_help },
	{ NULL, NULL }
};

void process_command(int argc, char **argv,
		     struct process_cmd_help_struct *help_cmds,
		     struct process_cmd_struct *cmds)
{
	int i = 0, matched = 0;
	char *feature = argv[optind];
	char *cmd = argv[optind + 1];

	if (!feature || !cmd)
		return;

	debug_printf("feature name [%s] command [%s]\n", feature, cmd);
	if (!strcmp(cmd, "-h") || !strcmp(cmd, "--help")) {
		while (help_cmds[i].feature) {
			if (!strcmp(help_cmds[i].feature, feature)) {
				help_cmds[i].process_fn();
				exit(0);
			}
			++i;
		}
	}

	if (!is_clx_n_platform())
		create_cpu_map();

	i = 0;
	while (cmds[i].feature) {
		if (!strcmp(cmds[i].feature, feature) &&
		    !strcmp(cmds[i].command, cmd)) {
			parse_cmd_args(argc, optind + 1, argv);
			cmds[i].process_fn(cmds[i].arg);
			matched = 1;
			break;
		}
		++i;
	}

	if (!matched)
		fprintf(stderr, "Invalid command\n");
}

static void usage(void)
{
	if (is_clx_n_platform()) {
		fprintf(stderr, "\nThere is limited support of Intel Speed Select features on this platform.\n");
		fprintf(stderr, "Everything is pre-configured using BIOS options, this tool can't enable any feature in the hardware.\n\n");
	}

	printf("\nUsage:\n");
	printf("intel-speed-select [OPTIONS] FEATURE COMMAND COMMAND_ARGUMENTS\n");
	printf("\nUse this tool to enumerate and control the Intel Speed Select Technology features:\n");
	if (is_clx_n_platform())
		printf("\nFEATURE : [perf-profile|base-freq]\n");
	else
		printf("\nFEATURE : [perf-profile|base-freq|turbo-freq|core-power]\n");
	printf("\nFor help on each feature, use -h|--help\n");
	printf("\tFor example:  intel-speed-select perf-profile -h\n");

	printf("\nFor additional help on each command for a feature, use --h|--help\n");
	printf("\tFor example:  intel-speed-select perf-profile get-lock-status -h\n");
	printf("\t\t This will print help for the command \"get-lock-status\" for the feature \"perf-profile\"\n");

	printf("\nOPTIONS\n");
	printf("\t[-c|--cpu] : logical cpu number\n");
	printf("\t\tDefault: Die scoped for all dies in the system with multiple dies/package\n");
	printf("\t\t\t Or Package scoped for all Packages when each package contains one die\n");
	printf("\t[-d|--debug] : Debug mode\n");
	printf("\t[-f|--format] : output format [json|text]. Default: text\n");
	printf("\t[-h|--help] : Print help\n");
	printf("\t[-i|--info] : Print platform information\n");
	printf("\t[-o|--out] : Output file\n");
	printf("\t\t\tDefault : stderr\n");
	printf("\t[-v|--version] : Print version\n");

	printf("\nResult format\n");
	printf("\tResult display uses a common format for each command:\n");
	printf("\tResults are formatted in text/JSON with\n");
	printf("\t\tPackage, Die, CPU, and command specific results.\n");

	printf("\nExamples\n");
	printf("\tTo get platform information:\n");
	printf("\t\tintel-speed-select --info\n");
	printf("\tTo get full perf-profile information dump:\n");
	printf("\t\tintel-speed-select perf-profile info\n");
	printf("\tTo get full base-freq information dump:\n");
	printf("\t\tintel-speed-select base-freq info -l 0\n");
	if (!is_clx_n_platform()) {
		printf("\tTo get full turbo-freq information dump:\n");
		printf("\t\tintel-speed-select turbo-freq info -l 0\n");
	}
	exit(1);
}

static void print_version(void)
{
	fprintf(outf, "Version %s\n", version_str);
	fprintf(outf, "Build date %s time %s\n", __DATE__, __TIME__);
	exit(0);
}

static void cmdline(int argc, char **argv)
{
	const char *pathname = "/dev/isst_interface";
	FILE *fp;
	int opt;
	int option_index = 0;
	int ret;

	static struct option long_options[] = {
		{ "cpu", required_argument, 0, 'c' },
		{ "debug", no_argument, 0, 'd' },
		{ "format", required_argument, 0, 'f' },
		{ "help", no_argument, 0, 'h' },
		{ "info", no_argument, 0, 'i' },
		{ "out", required_argument, 0, 'o' },
		{ "version", no_argument, 0, 'v' },
		{ 0, 0, 0, 0 }
	};

	if (geteuid() != 0) {
		fprintf(stderr, "Must run as root\n");
		exit(0);
	}

	ret = update_cpu_model();
	if (ret)
		err(-1, "Invalid CPU model (%d)\n", cpu_model);
	printf("Intel(R) Speed Select Technology\n");
	printf("Executing on CPU model:%d[0x%x]\n", cpu_model, cpu_model);

	if (!is_clx_n_platform()) {
		fp = fopen(pathname, "rb");
		if (!fp) {
			fprintf(stderr, "Intel speed select drivers are not loaded on this system.\n");
			fprintf(stderr, "Verify that kernel config includes CONFIG_INTEL_SPEED_SELECT_INTERFACE.\n");
			fprintf(stderr, "If the config is included then this is not a supported platform.\n");
			exit(0);
		}
		fclose(fp);
	}

	progname = argv[0];
	while ((opt = getopt_long_only(argc, argv, "+c:df:hio:v", long_options,
				       &option_index)) != -1) {
		switch (opt) {
		case 'c':
			parse_cpu_command(optarg);
			break;
		case 'd':
			debug_flag = 1;
			printf("Debug Mode ON\n");
			break;
		case 'f':
			if (!strncmp(optarg, "json", 4))
				out_format_json = 1;
			break;
		case 'h':
			usage();
			break;
		case 'i':
			isst_print_platform_information();
			break;
		case 'o':
			if (outf)
				fclose(outf);
			outf = fopen_or_exit(optarg, "w");
			break;
		case 'v':
			print_version();
			break;
		default:
			usage();
		}
	}

	if (optind > (argc - 2)) {
		usage();
		exit(0);
	}
	set_max_cpu_num();
	store_cpu_topology();
	set_cpu_present_cpu_mask();
	set_cpu_target_cpu_mask();

	if (!is_clx_n_platform()) {
		ret = isst_fill_platform_info();
		if (ret)
			goto out;
		process_command(argc, argv, isst_help_cmds, isst_cmds);
	} else {
		process_command(argc, argv, clx_n_help_cmds, clx_n_cmds);
	}
out:
	free_cpu_set(present_cpumask);
	free_cpu_set(target_cpumask);
}

int main(int argc, char **argv)
{
	outf = stderr;
	cmdline(argc, argv);
	return 0;
}<|MERGE_RESOLUTION|>--- conflicted
+++ resolved
@@ -15,11 +15,7 @@
 	int arg;
 };
 
-<<<<<<< HEAD
-static const char *version_str = "v1.2";
-=======
 static const char *version_str = "v1.3";
->>>>>>> 675a03b4
 static const int supported_api_ver = 1;
 static struct isst_if_platform_info isst_platform_info;
 static char *progname;
@@ -1672,11 +1668,7 @@
 	}
 
 	if (auto_mode && !status)
-<<<<<<< HEAD
-		isst_pm_qos_config(cpu, 0, 0);
-=======
 		isst_pm_qos_config(cpu, 0, 1);
->>>>>>> 675a03b4
 
 disp_result:
 	if (status)
