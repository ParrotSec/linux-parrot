#!/bin/bash
# SPDX-License-Identifier: GPL-2.0

time_start=$(date +%s)

optstring="S:R:d:e:l:r:h4cm:f:t"
ret=0
sin=""
sout=""
cin=""
cout=""
ksft_skip=4
capture=false
timeout=30
ipv6=true
ethtool_random_on=true
tc_delay="$((RANDOM%50))"
tc_loss=$((RANDOM%101))
testmode=""
sndbuf=0
rcvbuf=0
options_log=true
do_tcp=0
filesize=0

if [ $tc_loss -eq 100 ];then
	tc_loss=1%
elif [ $tc_loss -ge 10 ]; then
	tc_loss=0.$tc_loss%
elif [ $tc_loss -ge 1 ]; then
	tc_loss=0.0$tc_loss%
else
	tc_loss=""
fi

usage() {
	echo "Usage: $0 [ -a ]"
	echo -e "\t-d: tc/netem delay in milliseconds, e.g. \"-d 10\" (default random)"
	echo -e "\t-l: tc/netem loss percentage, e.g. \"-l 0.02\" (default random)"
	echo -e "\t-r: tc/netem reorder mode, e.g. \"-r 25% 50% gap 5\", use "-r 0" to disable reordering (default random)"
	echo -e "\t-e: ethtool features to disable, e.g.: \"-e tso -e gso\" (default: randomly disable any of tso/gso/gro)"
	echo -e "\t-4: IPv4 only: disable IPv6 tests (default: test both IPv4 and IPv6)"
	echo -e "\t-c: capture packets for each test using tcpdump (default: no capture)"
	echo -e "\t-f: size of file to transfer in bytes (default random)"
	echo -e "\t-S: set sndbuf value (default: use kernel default)"
	echo -e "\t-R: set rcvbuf value (default: use kernel default)"
	echo -e "\t-m: test mode (poll, sendfile; default: poll)"
	echo -e "\t-t: also run tests with TCP (use twice to non-fallback tcp)"
}

while getopts "$optstring" option;do
	case "$option" in
	"h")
		usage $0
		exit 0
		;;
	"d")
		if [ $OPTARG -ge 0 ];then
			tc_delay="$OPTARG"
		else
			echo "-d requires numeric argument, got \"$OPTARG\"" 1>&2
			exit 1
		fi
		;;
	"e")
		ethtool_args="$ethtool_args $OPTARG off"
		ethtool_random_on=false
		;;
	"l")
		tc_loss="$OPTARG"
		;;
	"r")
		tc_reorder="$OPTARG"
		;;
	"4")
		ipv6=false
		;;
	"c")
		capture=true
		;;
	"S")
		if [ $OPTARG -ge 0 ];then
			sndbuf="$OPTARG"
		else
			echo "-S requires numeric argument, got \"$OPTARG\"" 1>&2
			exit 1
		fi
		;;
	"R")
		if [ $OPTARG -ge 0 ];then
			rcvbuf="$OPTARG"
		else
			echo "-R requires numeric argument, got \"$OPTARG\"" 1>&2
			exit 1
		fi
		;;
	"m")
		testmode="$OPTARG"
		;;
	"f")
		filesize="$OPTARG"
		;;
	"t")
		do_tcp=$((do_tcp+1))
		;;
	"?")
		usage $0
		exit 1
		;;
	esac
done

sec=$(date +%s)
rndh=$(printf %x $sec)-$(mktemp -u XXXXXX)
ns1="ns1-$rndh"
ns2="ns2-$rndh"
ns3="ns3-$rndh"
ns4="ns4-$rndh"

TEST_COUNT=0

cleanup()
{
	rm -f "$cin" "$cout"
	rm -f "$sin" "$sout"
	rm -f "$capout"

	local netns
	for netns in "$ns1" "$ns2" "$ns3" "$ns4";do
		ip netns del $netns
	done
}

ip -Version > /dev/null 2>&1
if [ $? -ne 0 ];then
	echo "SKIP: Could not run test without ip tool"
	exit $ksft_skip
fi

sin=$(mktemp)
sout=$(mktemp)
cin=$(mktemp)
cout=$(mktemp)
capout=$(mktemp)
trap cleanup EXIT

for i in "$ns1" "$ns2" "$ns3" "$ns4";do
	ip netns add $i || exit $ksft_skip
	ip -net $i link set lo up
done

#  "$ns1"              ns2                    ns3                     ns4
# ns1eth2    ns2eth1   ns2eth3      ns3eth2   ns3eth4       ns4eth3
#                           - drop 1% ->            reorder 25%
#                           <- TSO off -

ip link add ns1eth2 netns "$ns1" type veth peer name ns2eth1 netns "$ns2"
ip link add ns2eth3 netns "$ns2" type veth peer name ns3eth2 netns "$ns3"
ip link add ns3eth4 netns "$ns3" type veth peer name ns4eth3 netns "$ns4"

ip -net "$ns1" addr add 10.0.1.1/24 dev ns1eth2
ip -net "$ns1" addr add dead:beef:1::1/64 dev ns1eth2 nodad

ip -net "$ns1" link set ns1eth2 up
ip -net "$ns1" route add default via 10.0.1.2
ip -net "$ns1" route add default via dead:beef:1::2

ip -net "$ns2" addr add 10.0.1.2/24 dev ns2eth1
ip -net "$ns2" addr add dead:beef:1::2/64 dev ns2eth1 nodad
ip -net "$ns2" link set ns2eth1 up

ip -net "$ns2" addr add 10.0.2.1/24 dev ns2eth3
ip -net "$ns2" addr add dead:beef:2::1/64 dev ns2eth3 nodad
ip -net "$ns2" link set ns2eth3 up
ip -net "$ns2" route add default via 10.0.2.2
ip -net "$ns2" route add default via dead:beef:2::2
ip netns exec "$ns2" sysctl -q net.ipv4.ip_forward=1
ip netns exec "$ns2" sysctl -q net.ipv6.conf.all.forwarding=1

ip -net "$ns3" addr add 10.0.2.2/24 dev ns3eth2
ip -net "$ns3" addr add dead:beef:2::2/64 dev ns3eth2 nodad
ip -net "$ns3" link set ns3eth2 up

ip -net "$ns3" addr add 10.0.3.2/24 dev ns3eth4
ip -net "$ns3" addr add dead:beef:3::2/64 dev ns3eth4 nodad
ip -net "$ns3" link set ns3eth4 up
ip -net "$ns3" route add default via 10.0.2.1
ip -net "$ns3" route add default via dead:beef:2::1
ip netns exec "$ns3" sysctl -q net.ipv4.ip_forward=1
ip netns exec "$ns3" sysctl -q net.ipv6.conf.all.forwarding=1

ip -net "$ns4" addr add 10.0.3.1/24 dev ns4eth3
ip -net "$ns4" addr add dead:beef:3::1/64 dev ns4eth3 nodad
ip -net "$ns4" link set ns4eth3 up
ip -net "$ns4" route add default via 10.0.3.2
ip -net "$ns4" route add default via dead:beef:3::2

# use TCP syn cookies, even if no flooding was detected.
ip netns exec "$ns2" sysctl -q net.ipv4.tcp_syncookies=2

set_ethtool_flags() {
	local ns="$1"
	local dev="$2"
	local flags="$3"

	ip netns exec $ns ethtool -K $dev $flags 2>/dev/null
	[ $? -eq 0 ] && echo "INFO: set $ns dev $dev: ethtool -K $flags"
}

set_random_ethtool_flags() {
	local flags=""
	local r=$RANDOM

	local pick1=$((r & 1))
	local pick2=$((r & 2))
	local pick3=$((r & 4))

	[ $pick1 -ne 0 ] && flags="tso off"
	[ $pick2 -ne 0 ] && flags="$flags gso off"
	[ $pick3 -ne 0 ] && flags="$flags gro off"

	[ -z "$flags" ] && return

	set_ethtool_flags "$1" "$2" "$flags"
}

if $ethtool_random_on;then
	set_random_ethtool_flags "$ns3" ns3eth2
	set_random_ethtool_flags "$ns4" ns4eth3
else
	set_ethtool_flags "$ns3" ns3eth2 "$ethtool_args"
	set_ethtool_flags "$ns4" ns4eth3 "$ethtool_args"
fi

print_file_err()
{
	ls -l "$1" 1>&2
	echo "Trailing bytes are: "
	tail -c 27 "$1"
}

check_transfer()
{
	local in=$1
	local out=$2
	local what=$3

	cmp "$in" "$out" > /dev/null 2>&1
	if [ $? -ne 0 ] ;then
		echo "[ FAIL ] $what does not match (in, out):"
		print_file_err "$in"
		print_file_err "$out"

		return 1
	fi

	return 0
}

check_mptcp_disabled()
{
	local disabled_ns
	disabled_ns="ns_disabled-$sech-$(mktemp -u XXXXXX)"
	ip netns add ${disabled_ns} || exit $ksft_skip

	# net.mptcp.enabled should be enabled by default
	if [ "$(ip netns exec ${disabled_ns} sysctl net.mptcp.enabled | awk '{ print $3 }')" -ne 1 ]; then
		echo -e "net.mptcp.enabled sysctl is not 1 by default\t\t[ FAIL ]"
		ret=1
		return 1
	fi
	ip netns exec ${disabled_ns} sysctl -q net.mptcp.enabled=0

	local err=0
	LANG=C ip netns exec ${disabled_ns} ./mptcp_connect -t $timeout -p 10000 -s MPTCP 127.0.0.1 < "$cin" 2>&1 | \
		grep -q "^socket: Protocol not available$" && err=1
	ip netns delete ${disabled_ns}

	if [ ${err} -eq 0 ]; then
		echo -e "New MPTCP socket cannot be blocked via sysctl\t\t[ FAIL ]"
		ret=1
		return 1
	fi

	echo -e "New MPTCP socket can be blocked via sysctl\t\t[ OK ]"
	return 0
}

check_mptcp_ulp_setsockopt()
{
	local t retval
	t="ns_ulp-$sech-$(mktemp -u XXXXXX)"

	ip netns add ${t} || exit $ksft_skip
	if ! ip netns exec ${t} ./mptcp_connect -u -p 10000 -s TCP 127.0.0.1 2>&1; then
		printf "setsockopt(..., TCP_ULP, \"mptcp\", ...) allowed\t[ FAIL ]\n"
		retval=1
		ret=$retval
	else
		printf "setsockopt(..., TCP_ULP, \"mptcp\", ...) blocked\t[ OK ]\n"
		retval=0
	fi
	ip netns del ${t}
	return $retval
}

# $1: IP address
is_v6()
{
	[ -z "${1##*:*}" ]
}

do_ping()
{
	local listener_ns="$1"
	local connector_ns="$2"
	local connect_addr="$3"
	local ping_args="-q -c 1"

	if is_v6 "${connect_addr}"; then
		$ipv6 || return 0
		ping_args="${ping_args} -6"
	fi

	ip netns exec ${connector_ns} ping ${ping_args} $connect_addr >/dev/null
	if [ $? -ne 0 ] ; then
		echo "$listener_ns -> $connect_addr connectivity [ FAIL ]" 1>&2
		ret=1

		return 1
	fi

	return 0
}

# $1: ns, $2: port
wait_local_port_listen()
{
	local listener_ns="${1}"
	local port="${2}"

	local port_hex i

	port_hex="$(printf "%04X" "${port}")"
	for i in $(seq 10); do
		ip netns exec "${listener_ns}" cat /proc/net/tcp* | \
			awk "BEGIN {rc=1} {if (\$2 ~ /:${port_hex}\$/ && \$4 ~ /0A/) {rc=0; exit}} END {exit rc}" &&
			break
		sleep 0.1
	done
}

do_transfer()
{
	local listener_ns="$1"
	local connector_ns="$2"
	local cl_proto="$3"
	local srv_proto="$4"
	local connect_addr="$5"
	local local_addr="$6"
	local extra_args=""

	local port
	port=$((10000+$TEST_COUNT))
	TEST_COUNT=$((TEST_COUNT+1))

	if [ "$rcvbuf" -gt 0 ]; then
		extra_args="$extra_args -R $rcvbuf"
	fi

	if [ "$sndbuf" -gt 0 ]; then
		extra_args="$extra_args -S $sndbuf"
	fi

	if [ -n "$testmode" ]; then
		extra_args="$extra_args -m $testmode"
	fi

	if [ -n "$extra_args" ] && $options_log; then
		options_log=false
		echo "INFO: extra options: $extra_args"
	fi

	:> "$cout"
	:> "$sout"
	:> "$capout"

	local addr_port
	addr_port=$(printf "%s:%d" ${connect_addr} ${port})
	printf "%.3s %-5s -> %.3s (%-20s) %-5s\t" ${connector_ns} ${cl_proto} ${listener_ns} ${addr_port} ${srv_proto}

	if $capture; then
		local capuser
		if [ -z $SUDO_USER ] ; then
			capuser=""
		else
			capuser="-Z $SUDO_USER"
		fi

		local capfile="${rndh}-${connector_ns:0:3}-${listener_ns:0:3}-${cl_proto}-${srv_proto}-${connect_addr}-${port}"
		local capopt="-i any -s 65535 -B 32768 ${capuser}"

		ip netns exec ${listener_ns}  tcpdump ${capopt} -w "${capfile}-listener.pcap"  >> "${capout}" 2>&1 &
		local cappid_listener=$!

		ip netns exec ${connector_ns} tcpdump ${capopt} -w "${capfile}-connector.pcap" >> "${capout}" 2>&1 &
		local cappid_connector=$!

		sleep 1
	fi

	local stat_synrx_last_l=$(ip netns exec ${listener_ns} nstat -z -a MPTcpExtMPCapableSYNRX | while read a count c rest ;do  echo $count;done)
	local stat_ackrx_last_l=$(ip netns exec ${listener_ns} nstat -z -a MPTcpExtMPCapableACKRX | while read a count c rest ;do  echo $count;done)
	local stat_cookietx_last=$(ip netns exec ${listener_ns} nstat -z -a TcpExtSyncookiesSent | while read a count c rest ;do  echo $count;done)
	local stat_cookierx_last=$(ip netns exec ${listener_ns} nstat -z -a TcpExtSyncookiesRecv | while read a count c rest ;do  echo $count;done)

	ip netns exec ${listener_ns} ./mptcp_connect -t $timeout -l -p $port -s ${srv_proto} $extra_args $local_addr < "$sin" > "$sout" &
	local spid=$!

	wait_local_port_listen "${listener_ns}" "${port}"

	local start
	start=$(date +%s%3N)
	ip netns exec ${connector_ns} ./mptcp_connect -t $timeout -p $port -s ${cl_proto} $extra_args $connect_addr < "$cin" > "$cout" &
	local cpid=$!

	wait $cpid
	local retc=$?
	wait $spid
	local rets=$?

	local stop
	stop=$(date +%s%3N)

	if $capture; then
		sleep 1
		kill ${cappid_listener}
		kill ${cappid_connector}
	fi

	local duration
	duration=$((stop-start))
	duration=$(printf "(duration %05sms)" $duration)
	if [ ${rets} -ne 0 ] || [ ${retc} -ne 0 ]; then
		echo "$duration [ FAIL ] client exit code $retc, server $rets" 1>&2
		echo -e "\nnetns ${listener_ns} socket stat for ${port}:" 1>&2
		ip netns exec ${listener_ns} ss -nita 1>&2 -o "sport = :$port"
		echo -e "\nnetns ${connector_ns} socket stat for ${port}:" 1>&2
		ip netns exec ${connector_ns} ss -nita 1>&2 -o "dport = :$port"

		cat "$capout"
		return 1
	fi

	check_transfer $sin $cout "file received by client"
	retc=$?
	check_transfer $cin $sout "file received by server"
	rets=$?

	local stat_synrx_now_l=$(ip netns exec ${listener_ns} nstat -z -a MPTcpExtMPCapableSYNRX  | while read a count c rest ;do  echo $count;done)
	local stat_ackrx_now_l=$(ip netns exec ${listener_ns} nstat -z -a MPTcpExtMPCapableACKRX  | while read a count c rest ;do  echo $count;done)

	local stat_cookietx_now=$(ip netns exec ${listener_ns} nstat -z -a TcpExtSyncookiesSent | while read a count c rest ;do  echo $count;done)
	local stat_cookierx_now=$(ip netns exec ${listener_ns} nstat -z -a TcpExtSyncookiesRecv | while read a count c rest ;do  echo $count;done)

	expect_synrx=$((stat_synrx_last_l))
	expect_ackrx=$((stat_ackrx_last_l))

	cookies=$(ip netns exec ${listener_ns} sysctl net.ipv4.tcp_syncookies)
	cookies=${cookies##*=}

	if [ ${cl_proto} = "MPTCP" ] && [ ${srv_proto} = "MPTCP" ]; then
		expect_synrx=$((stat_synrx_last_l+1))
		expect_ackrx=$((stat_ackrx_last_l+1))
	fi
	if [ $cookies -eq 2 ];then
		if [ $stat_cookietx_last -ge $stat_cookietx_now ] ;then
			echo "${listener_ns} CookieSent: ${cl_proto} -> ${srv_proto}: did not advance"
		fi
		if [ $stat_cookierx_last -ge $stat_cookierx_now ] ;then
			echo "${listener_ns} CookieRecv: ${cl_proto} -> ${srv_proto}: did not advance"
		fi
	else
		if [ $stat_cookietx_last -ne $stat_cookietx_now ] ;then
			echo "${listener_ns} CookieSent: ${cl_proto} -> ${srv_proto}: changed"
		fi
		if [ $stat_cookierx_last -ne $stat_cookierx_now ] ;then
			echo "${listener_ns} CookieRecv: ${cl_proto} -> ${srv_proto}: changed"
		fi
	fi

	if [ $expect_synrx -ne $stat_synrx_now_l ] ;then
		echo "${listener_ns} SYNRX: ${cl_proto} -> ${srv_proto}: expect ${expect_synrx}, got ${stat_synrx_now_l}"
	fi
	if [ $expect_ackrx -ne $stat_ackrx_now_l ] ;then
<<<<<<< HEAD
		echo "${listener_ns} ACKRX: ${cl_proto} -> ${srv_proto}: expect ${expect_synrx}, got ${stat_synrx_now_l}"
=======
		echo "${listener_ns} ACKRX: ${cl_proto} -> ${srv_proto}: expect ${expect_ackrx}, got ${stat_ackrx_now_l} "
>>>>>>> 4e026225
	fi

	if [ $retc -eq 0 ] && [ $rets -eq 0 ];then
		echo "$duration [ OK ]"
		cat "$capout"
		return 0
	fi

	cat "$capout"
	return 1
}

make_file()
{
	local name=$1
	local who=$2
	local SIZE=$filesize
	local ksize
	local rem

	if [ $SIZE -eq 0 ]; then
		local MAXSIZE=$((1024 * 1024 * 8))
		local MINSIZE=$((1024 * 256))

		SIZE=$(((RANDOM * RANDOM + MINSIZE) % MAXSIZE))
	fi

	ksize=$((SIZE / 1024))
	rem=$((SIZE - (ksize * 1024)))

	dd if=/dev/urandom of="$name" bs=1024 count=$ksize 2> /dev/null
	dd if=/dev/urandom conv=notrunc of="$name" bs=1 count=$rem 2> /dev/null
	echo -e "\nMPTCP_TEST_FILE_END_MARKER" >> "$name"

	echo "Created $name (size $(du -b "$name")) containing data sent by $who"
}

run_tests_lo()
{
	local listener_ns="$1"
	local connector_ns="$2"
	local connect_addr="$3"
	local loopback="$4"
	local lret=0

	# skip if test programs are running inside same netns for subsequent runs.
	if [ $loopback -eq 0 ] && [ ${listener_ns} = ${connector_ns} ]; then
		return 0
	fi

	# skip if we don't want v6
	if ! $ipv6 && is_v6 "${connect_addr}"; then
		return 0
	fi

	local local_addr
	if is_v6 "${connect_addr}"; then
		local_addr="::"
	else
		local_addr="0.0.0.0"
	fi

	do_transfer ${listener_ns} ${connector_ns} MPTCP MPTCP ${connect_addr} ${local_addr}
	lret=$?
	if [ $lret -ne 0 ]; then
		ret=$lret
		return 1
	fi

	if [ $do_tcp -eq 0 ]; then
		# don't bother testing fallback tcp except for loopback case.
		if [ ${listener_ns} != ${connector_ns} ]; then
			return 0
		fi
	fi

	do_transfer ${listener_ns} ${connector_ns} MPTCP TCP ${connect_addr} ${local_addr}
	lret=$?
	if [ $lret -ne 0 ]; then
		ret=$lret
		return 1
	fi

	do_transfer ${listener_ns} ${connector_ns} TCP MPTCP ${connect_addr} ${local_addr}
	lret=$?
	if [ $lret -ne 0 ]; then
		ret=$lret
		return 1
	fi

	if [ $do_tcp -gt 1 ] ;then
		do_transfer ${listener_ns} ${connector_ns} TCP TCP ${connect_addr} ${local_addr}
		lret=$?
		if [ $lret -ne 0 ]; then
			ret=$lret
			return 1
		fi
	fi

	return 0
}

run_tests()
{
	run_tests_lo $1 $2 $3 0
}

make_file "$cin" "client"
make_file "$sin" "server"

check_mptcp_disabled

check_mptcp_ulp_setsockopt

echo "INFO: validating network environment with pings"
for sender in "$ns1" "$ns2" "$ns3" "$ns4";do
	do_ping "$ns1" $sender 10.0.1.1
	do_ping "$ns1" $sender dead:beef:1::1

	do_ping "$ns2" $sender 10.0.1.2
	do_ping "$ns2" $sender dead:beef:1::2
	do_ping "$ns2" $sender 10.0.2.1
	do_ping "$ns2" $sender dead:beef:2::1

	do_ping "$ns3" $sender 10.0.2.2
	do_ping "$ns3" $sender dead:beef:2::2
	do_ping "$ns3" $sender 10.0.3.2
	do_ping "$ns3" $sender dead:beef:3::2

	do_ping "$ns4" $sender 10.0.3.1
	do_ping "$ns4" $sender dead:beef:3::1
done

[ -n "$tc_loss" ] && tc -net "$ns2" qdisc add dev ns2eth3 root netem loss random $tc_loss delay ${tc_delay}ms
echo -n "INFO: Using loss of $tc_loss "
test "$tc_delay" -gt 0 && echo -n "delay $tc_delay ms "

reorder_delay=$(($tc_delay / 4))

if [ -z "${tc_reorder}" ]; then
	reorder1=$((RANDOM%10))
	reorder1=$((100 - reorder1))
	reorder2=$((RANDOM%100))

	if [ $reorder_delay -gt 0 ] && [ $reorder1 -lt 100 ] && [ $reorder2 -gt 0 ]; then
		tc_reorder="reorder ${reorder1}% ${reorder2}%"
		echo -n "$tc_reorder with delay ${reorder_delay}ms "
	fi
elif [ "$tc_reorder" = "0" ];then
	tc_reorder=""
elif [ "$reorder_delay" -gt 0 ];then
	# reordering requires some delay
	tc_reorder="reorder $tc_reorder"
	echo -n "$tc_reorder with delay ${reorder_delay}ms "
fi

echo "on ns3eth4"

tc -net "$ns3" qdisc add dev ns3eth4 root netem delay ${reorder_delay}ms $tc_reorder

for sender in $ns1 $ns2 $ns3 $ns4;do
	run_tests_lo "$ns1" "$sender" 10.0.1.1 1
	if [ $ret -ne 0 ] ;then
		echo "FAIL: Could not even run loopback test" 1>&2
		exit $ret
	fi
	run_tests_lo "$ns1" $sender dead:beef:1::1 1
	if [ $ret -ne 0 ] ;then
		echo "FAIL: Could not even run loopback v6 test" 2>&1
		exit $ret
	fi

	run_tests "$ns2" $sender 10.0.1.2
	run_tests "$ns2" $sender dead:beef:1::2
	run_tests "$ns2" $sender 10.0.2.1
	run_tests "$ns2" $sender dead:beef:2::1

	run_tests "$ns3" $sender 10.0.2.2
	run_tests "$ns3" $sender dead:beef:2::2
	run_tests "$ns3" $sender 10.0.3.2
	run_tests "$ns3" $sender dead:beef:3::2

	run_tests "$ns4" $sender 10.0.3.1
	run_tests "$ns4" $sender dead:beef:3::1
done

time_end=$(date +%s)
time_run=$((time_end-time_start))

echo "Time: ${time_run} seconds"

exit $ret<|MERGE_RESOLUTION|>--- conflicted
+++ resolved
@@ -493,11 +493,7 @@
 		echo "${listener_ns} SYNRX: ${cl_proto} -> ${srv_proto}: expect ${expect_synrx}, got ${stat_synrx_now_l}"
 	fi
 	if [ $expect_ackrx -ne $stat_ackrx_now_l ] ;then
-<<<<<<< HEAD
-		echo "${listener_ns} ACKRX: ${cl_proto} -> ${srv_proto}: expect ${expect_synrx}, got ${stat_synrx_now_l}"
-=======
 		echo "${listener_ns} ACKRX: ${cl_proto} -> ${srv_proto}: expect ${expect_ackrx}, got ${stat_ackrx_now_l} "
->>>>>>> 4e026225
 	fi
 
 	if [ $retc -eq 0 ] && [ $rets -eq 0 ];then
