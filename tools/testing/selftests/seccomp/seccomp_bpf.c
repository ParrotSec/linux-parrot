// SPDX-License-Identifier: GPL-2.0-only
/*
 * Copyright (c) 2012 The Chromium OS Authors. All rights reserved.
 *
 * Test code for seccomp bpf.
 */

#define _GNU_SOURCE
#include <sys/types.h>

/*
 * glibc 2.26 and later have SIGSYS in siginfo_t. Before that,
 * we need to use the kernel's siginfo.h file and trick glibc
 * into accepting it.
 */
#if !__GLIBC_PREREQ(2, 26)
# include <asm/siginfo.h>
# define __have_siginfo_t 1
# define __have_sigval_t 1
# define __have_sigevent_t 1
#endif

#include <errno.h>
#include <linux/filter.h>
#include <sys/prctl.h>
#include <sys/ptrace.h>
#include <sys/user.h>
#include <linux/prctl.h>
#include <linux/ptrace.h>
#include <linux/seccomp.h>
#include <pthread.h>
#include <semaphore.h>
#include <signal.h>
#include <stddef.h>
#include <stdbool.h>
#include <string.h>
#include <time.h>
#include <limits.h>
#include <linux/elf.h>
#include <sys/uio.h>
#include <sys/utsname.h>
#include <sys/fcntl.h>
#include <sys/mman.h>
#include <sys/times.h>
#include <sys/socket.h>
#include <sys/ioctl.h>
#include <linux/kcmp.h>
#include <sys/resource.h>

#include <unistd.h>
#include <sys/syscall.h>
#include <poll.h>

#include "../kselftest_harness.h"
#include "../clone3/clone3_selftests.h"

/* Attempt to de-conflict with the selftests tree. */
#ifndef SKIP
#define SKIP(s, ...)	XFAIL(s, ##__VA_ARGS__)
#endif

#ifndef PR_SET_PTRACER
# define PR_SET_PTRACER 0x59616d61
#endif

#ifndef PR_SET_NO_NEW_PRIVS
#define PR_SET_NO_NEW_PRIVS 38
#define PR_GET_NO_NEW_PRIVS 39
#endif

#ifndef PR_SECCOMP_EXT
#define PR_SECCOMP_EXT 43
#endif

#ifndef SECCOMP_EXT_ACT
#define SECCOMP_EXT_ACT 1
#endif

#ifndef SECCOMP_EXT_ACT_TSYNC
#define SECCOMP_EXT_ACT_TSYNC 1
#endif

#ifndef SECCOMP_MODE_STRICT
#define SECCOMP_MODE_STRICT 1
#endif

#ifndef SECCOMP_MODE_FILTER
#define SECCOMP_MODE_FILTER 2
#endif

#ifndef SECCOMP_RET_ALLOW
struct seccomp_data {
	int nr;
	__u32 arch;
	__u64 instruction_pointer;
	__u64 args[6];
};
#endif

#ifndef SECCOMP_RET_KILL_PROCESS
#define SECCOMP_RET_KILL_PROCESS 0x80000000U /* kill the process */
#define SECCOMP_RET_KILL_THREAD	 0x00000000U /* kill the thread */
#endif
#ifndef SECCOMP_RET_KILL
#define SECCOMP_RET_KILL	 SECCOMP_RET_KILL_THREAD
#define SECCOMP_RET_TRAP	 0x00030000U /* disallow and force a SIGSYS */
#define SECCOMP_RET_ERRNO	 0x00050000U /* returns an errno */
#define SECCOMP_RET_TRACE	 0x7ff00000U /* pass to a tracer or disallow */
#define SECCOMP_RET_ALLOW	 0x7fff0000U /* allow */
#endif
#ifndef SECCOMP_RET_LOG
#define SECCOMP_RET_LOG		 0x7ffc0000U /* allow after logging */
#endif

#ifndef __NR_seccomp
# if defined(__i386__)
#  define __NR_seccomp 354
# elif defined(__x86_64__)
#  define __NR_seccomp 317
# elif defined(__arm__)
#  define __NR_seccomp 383
# elif defined(__aarch64__)
#  define __NR_seccomp 277
# elif defined(__riscv)
#  define __NR_seccomp 277
# elif defined(__csky__)
#  define __NR_seccomp 277
# elif defined(__hppa__)
#  define __NR_seccomp 338
# elif defined(__powerpc__)
#  define __NR_seccomp 358
# elif defined(__s390__)
#  define __NR_seccomp 348
# elif defined(__xtensa__)
#  define __NR_seccomp 337
# elif defined(__sh__)
#  define __NR_seccomp 372
# else
#  warning "seccomp syscall number unknown for this architecture"
#  define __NR_seccomp 0xffff
# endif
#endif

#ifndef SECCOMP_SET_MODE_STRICT
#define SECCOMP_SET_MODE_STRICT 0
#endif

#ifndef SECCOMP_SET_MODE_FILTER
#define SECCOMP_SET_MODE_FILTER 1
#endif

#ifndef SECCOMP_GET_ACTION_AVAIL
#define SECCOMP_GET_ACTION_AVAIL 2
#endif

#ifndef SECCOMP_GET_NOTIF_SIZES
#define SECCOMP_GET_NOTIF_SIZES 3
#endif

#ifndef SECCOMP_FILTER_FLAG_TSYNC
#define SECCOMP_FILTER_FLAG_TSYNC (1UL << 0)
#endif

#ifndef SECCOMP_FILTER_FLAG_LOG
#define SECCOMP_FILTER_FLAG_LOG (1UL << 1)
#endif

#ifndef SECCOMP_FILTER_FLAG_SPEC_ALLOW
#define SECCOMP_FILTER_FLAG_SPEC_ALLOW (1UL << 2)
#endif

#ifndef PTRACE_SECCOMP_GET_METADATA
#define PTRACE_SECCOMP_GET_METADATA	0x420d

struct seccomp_metadata {
	__u64 filter_off;       /* Input: which filter */
	__u64 flags;             /* Output: filter's flags */
};
#endif

#ifndef SECCOMP_FILTER_FLAG_NEW_LISTENER
#define SECCOMP_FILTER_FLAG_NEW_LISTENER	(1UL << 3)
#endif

#ifndef SECCOMP_RET_USER_NOTIF
#define SECCOMP_RET_USER_NOTIF 0x7fc00000U

#define SECCOMP_IOC_MAGIC		'!'
#define SECCOMP_IO(nr)			_IO(SECCOMP_IOC_MAGIC, nr)
#define SECCOMP_IOR(nr, type)		_IOR(SECCOMP_IOC_MAGIC, nr, type)
#define SECCOMP_IOW(nr, type)		_IOW(SECCOMP_IOC_MAGIC, nr, type)
#define SECCOMP_IOWR(nr, type)		_IOWR(SECCOMP_IOC_MAGIC, nr, type)

/* Flags for seccomp notification fd ioctl. */
#define SECCOMP_IOCTL_NOTIF_RECV	SECCOMP_IOWR(0, struct seccomp_notif)
#define SECCOMP_IOCTL_NOTIF_SEND	SECCOMP_IOWR(1,	\
						struct seccomp_notif_resp)
#define SECCOMP_IOCTL_NOTIF_ID_VALID	SECCOMP_IOW(2, __u64)

struct seccomp_notif {
	__u64 id;
	__u32 pid;
	__u32 flags;
	struct seccomp_data data;
};

struct seccomp_notif_resp {
	__u64 id;
	__s64 val;
	__s32 error;
	__u32 flags;
};

struct seccomp_notif_sizes {
	__u16 seccomp_notif;
	__u16 seccomp_notif_resp;
	__u16 seccomp_data;
};
#endif

#ifndef SECCOMP_IOCTL_NOTIF_ADDFD
/* On success, the return value is the remote process's added fd number */
#define SECCOMP_IOCTL_NOTIF_ADDFD	SECCOMP_IOW(3,	\
						struct seccomp_notif_addfd)

/* valid flags for seccomp_notif_addfd */
#define SECCOMP_ADDFD_FLAG_SETFD	(1UL << 0) /* Specify remote fd */

struct seccomp_notif_addfd {
	__u64 id;
	__u32 flags;
	__u32 srcfd;
	__u32 newfd;
	__u32 newfd_flags;
};
#endif

struct seccomp_notif_addfd_small {
	__u64 id;
	char weird[4];
};
#define SECCOMP_IOCTL_NOTIF_ADDFD_SMALL	\
	SECCOMP_IOW(3, struct seccomp_notif_addfd_small)

struct seccomp_notif_addfd_big {
	union {
		struct seccomp_notif_addfd addfd;
		char buf[sizeof(struct seccomp_notif_addfd) + 8];
	};
};
#define SECCOMP_IOCTL_NOTIF_ADDFD_BIG	\
	SECCOMP_IOWR(3, struct seccomp_notif_addfd_big)

#ifndef PTRACE_EVENTMSG_SYSCALL_ENTRY
#define PTRACE_EVENTMSG_SYSCALL_ENTRY	1
#define PTRACE_EVENTMSG_SYSCALL_EXIT	2
#endif

#ifndef SECCOMP_USER_NOTIF_FLAG_CONTINUE
#define SECCOMP_USER_NOTIF_FLAG_CONTINUE 0x00000001
#endif

#ifndef SECCOMP_FILTER_FLAG_TSYNC_ESRCH
#define SECCOMP_FILTER_FLAG_TSYNC_ESRCH (1UL << 4)
#endif

#ifndef seccomp
int seccomp(unsigned int op, unsigned int flags, void *args)
{
	errno = 0;
	return syscall(__NR_seccomp, op, flags, args);
}
#endif

#if __BYTE_ORDER == __LITTLE_ENDIAN
#define syscall_arg(_n) (offsetof(struct seccomp_data, args[_n]))
#elif __BYTE_ORDER == __BIG_ENDIAN
#define syscall_arg(_n) (offsetof(struct seccomp_data, args[_n]) + sizeof(__u32))
#else
#error "wut? Unknown __BYTE_ORDER?!"
#endif

#define SIBLING_EXIT_UNKILLED	0xbadbeef
#define SIBLING_EXIT_FAILURE	0xbadface
#define SIBLING_EXIT_NEWPRIVS	0xbadfeed

static int __filecmp(pid_t pid1, pid_t pid2, int fd1, int fd2)
{
#ifdef __NR_kcmp
	errno = 0;
	return syscall(__NR_kcmp, pid1, pid2, KCMP_FILE, fd1, fd2);
#else
	errno = ENOSYS;
	return -1;
#endif
}

/* Have TH_LOG report actual location filecmp() is used. */
#define filecmp(pid1, pid2, fd1, fd2)	({		\
	int _ret;					\
							\
	_ret = __filecmp(pid1, pid2, fd1, fd2);		\
	if (_ret != 0) {				\
		if (_ret < 0 && errno == ENOSYS) {	\
			TH_LOG("kcmp() syscall missing (test is less accurate)");\
			_ret = 0;			\
		}					\
	}						\
	_ret; })

TEST(kcmp)
{
	int ret;

	ret = __filecmp(getpid(), getpid(), 1, 1);
	EXPECT_EQ(ret, 0);
	if (ret != 0 && errno == ENOSYS)
<<<<<<< HEAD
		SKIP(return, "Kernel does not support kcmp() (missing CONFIG_CHECKPOINT_RESTORE?)");
=======
		SKIP(return, "Kernel does not support kcmp() (missing CONFIG_KCMP?)");
>>>>>>> 4e026225
}

TEST(mode_strict_support)
{
	long ret;

	ret = prctl(PR_SET_SECCOMP, SECCOMP_MODE_STRICT, NULL, NULL, NULL);
	ASSERT_EQ(0, ret) {
		TH_LOG("Kernel does not support CONFIG_SECCOMP");
	}
	syscall(__NR_exit, 0);
}

TEST_SIGNAL(mode_strict_cannot_call_prctl, SIGKILL)
{
	long ret;

	ret = prctl(PR_SET_SECCOMP, SECCOMP_MODE_STRICT, NULL, NULL, NULL);
	ASSERT_EQ(0, ret) {
		TH_LOG("Kernel does not support CONFIG_SECCOMP");
	}
	syscall(__NR_prctl, PR_SET_SECCOMP, SECCOMP_MODE_FILTER,
		NULL, NULL, NULL);
	EXPECT_FALSE(true) {
		TH_LOG("Unreachable!");
	}
}

/* Note! This doesn't test no new privs behavior */
TEST(no_new_privs_support)
{
	long ret;

	ret = prctl(PR_SET_NO_NEW_PRIVS, 1, 0, 0, 0);
	EXPECT_EQ(0, ret) {
		TH_LOG("Kernel does not support PR_SET_NO_NEW_PRIVS!");
	}
}

/* Tests kernel support by checking for a copy_from_user() fault on NULL. */
TEST(mode_filter_support)
{
	long ret;

	ret = prctl(PR_SET_NO_NEW_PRIVS, 1, NULL, 0, 0);
	ASSERT_EQ(0, ret) {
		TH_LOG("Kernel does not support PR_SET_NO_NEW_PRIVS!");
	}
	ret = prctl(PR_SET_SECCOMP, SECCOMP_MODE_FILTER, NULL, NULL, NULL);
	EXPECT_EQ(-1, ret);
	EXPECT_EQ(EFAULT, errno) {
		TH_LOG("Kernel does not support CONFIG_SECCOMP_FILTER!");
	}
}

TEST(mode_filter_without_nnp)
{
	struct sock_filter filter[] = {
		BPF_STMT(BPF_RET|BPF_K, SECCOMP_RET_ALLOW),
	};
	struct sock_fprog prog = {
		.len = (unsigned short)ARRAY_SIZE(filter),
		.filter = filter,
	};
	long ret;

	ret = prctl(PR_GET_NO_NEW_PRIVS, 0, NULL, 0, 0);
	ASSERT_LE(0, ret) {
		TH_LOG("Expected 0 or unsupported for NO_NEW_PRIVS");
	}
	errno = 0;
	ret = prctl(PR_SET_SECCOMP, SECCOMP_MODE_FILTER, &prog, 0, 0);
	/* Succeeds with CAP_SYS_ADMIN, fails without */
	/* TODO(wad) check caps not euid */
	if (geteuid()) {
		EXPECT_EQ(-1, ret);
		EXPECT_EQ(EACCES, errno);
	} else {
		EXPECT_EQ(0, ret);
	}
}

#define MAX_INSNS_PER_PATH 32768

TEST(filter_size_limits)
{
	int i;
	int count = BPF_MAXINSNS + 1;
	struct sock_filter allow[] = {
		BPF_STMT(BPF_RET|BPF_K, SECCOMP_RET_ALLOW),
	};
	struct sock_filter *filter;
	struct sock_fprog prog = { };
	long ret;

	filter = calloc(count, sizeof(*filter));
	ASSERT_NE(NULL, filter);

	for (i = 0; i < count; i++)
		filter[i] = allow[0];

	ret = prctl(PR_SET_NO_NEW_PRIVS, 1, 0, 0, 0);
	ASSERT_EQ(0, ret);

	prog.filter = filter;
	prog.len = count;

	/* Too many filter instructions in a single filter. */
	ret = prctl(PR_SET_SECCOMP, SECCOMP_MODE_FILTER, &prog, 0, 0);
	ASSERT_NE(0, ret) {
		TH_LOG("Installing %d insn filter was allowed", prog.len);
	}

	/* One less is okay, though. */
	prog.len -= 1;
	ret = prctl(PR_SET_SECCOMP, SECCOMP_MODE_FILTER, &prog, 0, 0);
	ASSERT_EQ(0, ret) {
		TH_LOG("Installing %d insn filter wasn't allowed", prog.len);
	}
}

TEST(filter_chain_limits)
{
	int i;
	int count = BPF_MAXINSNS;
	struct sock_filter allow[] = {
		BPF_STMT(BPF_RET|BPF_K, SECCOMP_RET_ALLOW),
	};
	struct sock_filter *filter;
	struct sock_fprog prog = { };
	long ret;

	filter = calloc(count, sizeof(*filter));
	ASSERT_NE(NULL, filter);

	for (i = 0; i < count; i++)
		filter[i] = allow[0];

	ret = prctl(PR_SET_NO_NEW_PRIVS, 1, 0, 0, 0);
	ASSERT_EQ(0, ret);

	prog.filter = filter;
	prog.len = 1;

	ret = prctl(PR_SET_SECCOMP, SECCOMP_MODE_FILTER, &prog, 0, 0);
	ASSERT_EQ(0, ret);

	prog.len = count;

	/* Too many total filter instructions. */
	for (i = 0; i < MAX_INSNS_PER_PATH; i++) {
		ret = prctl(PR_SET_SECCOMP, SECCOMP_MODE_FILTER, &prog, 0, 0);
		if (ret != 0)
			break;
	}
	ASSERT_NE(0, ret) {
		TH_LOG("Allowed %d %d-insn filters (total with penalties:%d)",
		       i, count, i * (count + 4));
	}
}

TEST(mode_filter_cannot_move_to_strict)
{
	struct sock_filter filter[] = {
		BPF_STMT(BPF_RET|BPF_K, SECCOMP_RET_ALLOW),
	};
	struct sock_fprog prog = {
		.len = (unsigned short)ARRAY_SIZE(filter),
		.filter = filter,
	};
	long ret;

	ret = prctl(PR_SET_NO_NEW_PRIVS, 1, 0, 0, 0);
	ASSERT_EQ(0, ret);

	ret = prctl(PR_SET_SECCOMP, SECCOMP_MODE_FILTER, &prog, 0, 0);
	ASSERT_EQ(0, ret);

	ret = prctl(PR_SET_SECCOMP, SECCOMP_MODE_STRICT, NULL, 0, 0);
	EXPECT_EQ(-1, ret);
	EXPECT_EQ(EINVAL, errno);
}


TEST(mode_filter_get_seccomp)
{
	struct sock_filter filter[] = {
		BPF_STMT(BPF_RET|BPF_K, SECCOMP_RET_ALLOW),
	};
	struct sock_fprog prog = {
		.len = (unsigned short)ARRAY_SIZE(filter),
		.filter = filter,
	};
	long ret;

	ret = prctl(PR_SET_NO_NEW_PRIVS, 1, 0, 0, 0);
	ASSERT_EQ(0, ret);

	ret = prctl(PR_GET_SECCOMP, 0, 0, 0, 0);
	EXPECT_EQ(0, ret);

	ret = prctl(PR_SET_SECCOMP, SECCOMP_MODE_FILTER, &prog, 0, 0);
	ASSERT_EQ(0, ret);

	ret = prctl(PR_GET_SECCOMP, 0, 0, 0, 0);
	EXPECT_EQ(2, ret);
}


TEST(ALLOW_all)
{
	struct sock_filter filter[] = {
		BPF_STMT(BPF_RET|BPF_K, SECCOMP_RET_ALLOW),
	};
	struct sock_fprog prog = {
		.len = (unsigned short)ARRAY_SIZE(filter),
		.filter = filter,
	};
	long ret;

	ret = prctl(PR_SET_NO_NEW_PRIVS, 1, 0, 0, 0);
	ASSERT_EQ(0, ret);

	ret = prctl(PR_SET_SECCOMP, SECCOMP_MODE_FILTER, &prog);
	ASSERT_EQ(0, ret);
}

TEST(empty_prog)
{
	struct sock_filter filter[] = {
	};
	struct sock_fprog prog = {
		.len = (unsigned short)ARRAY_SIZE(filter),
		.filter = filter,
	};
	long ret;

	ret = prctl(PR_SET_NO_NEW_PRIVS, 1, 0, 0, 0);
	ASSERT_EQ(0, ret);

	ret = prctl(PR_SET_SECCOMP, SECCOMP_MODE_FILTER, &prog);
	EXPECT_EQ(-1, ret);
	EXPECT_EQ(EINVAL, errno);
}

TEST(log_all)
{
	struct sock_filter filter[] = {
		BPF_STMT(BPF_RET|BPF_K, SECCOMP_RET_LOG),
	};
	struct sock_fprog prog = {
		.len = (unsigned short)ARRAY_SIZE(filter),
		.filter = filter,
	};
	long ret;
	pid_t parent = getppid();

	ret = prctl(PR_SET_NO_NEW_PRIVS, 1, 0, 0, 0);
	ASSERT_EQ(0, ret);

	ret = prctl(PR_SET_SECCOMP, SECCOMP_MODE_FILTER, &prog);
	ASSERT_EQ(0, ret);

	/* getppid() should succeed and be logged (no check for logging) */
	EXPECT_EQ(parent, syscall(__NR_getppid));
}

TEST_SIGNAL(unknown_ret_is_kill_inside, SIGSYS)
{
	struct sock_filter filter[] = {
		BPF_STMT(BPF_RET|BPF_K, 0x10000000U),
	};
	struct sock_fprog prog = {
		.len = (unsigned short)ARRAY_SIZE(filter),
		.filter = filter,
	};
	long ret;

	ret = prctl(PR_SET_NO_NEW_PRIVS, 1, 0, 0, 0);
	ASSERT_EQ(0, ret);

	ret = prctl(PR_SET_SECCOMP, SECCOMP_MODE_FILTER, &prog);
	ASSERT_EQ(0, ret);
	EXPECT_EQ(0, syscall(__NR_getpid)) {
		TH_LOG("getpid() shouldn't ever return");
	}
}

/* return code >= 0x80000000 is unused. */
TEST_SIGNAL(unknown_ret_is_kill_above_allow, SIGSYS)
{
	struct sock_filter filter[] = {
		BPF_STMT(BPF_RET|BPF_K, 0x90000000U),
	};
	struct sock_fprog prog = {
		.len = (unsigned short)ARRAY_SIZE(filter),
		.filter = filter,
	};
	long ret;

	ret = prctl(PR_SET_NO_NEW_PRIVS, 1, 0, 0, 0);
	ASSERT_EQ(0, ret);

	ret = prctl(PR_SET_SECCOMP, SECCOMP_MODE_FILTER, &prog);
	ASSERT_EQ(0, ret);
	EXPECT_EQ(0, syscall(__NR_getpid)) {
		TH_LOG("getpid() shouldn't ever return");
	}
}

TEST_SIGNAL(KILL_all, SIGSYS)
{
	struct sock_filter filter[] = {
		BPF_STMT(BPF_RET|BPF_K, SECCOMP_RET_KILL),
	};
	struct sock_fprog prog = {
		.len = (unsigned short)ARRAY_SIZE(filter),
		.filter = filter,
	};
	long ret;

	ret = prctl(PR_SET_NO_NEW_PRIVS, 1, 0, 0, 0);
	ASSERT_EQ(0, ret);

	ret = prctl(PR_SET_SECCOMP, SECCOMP_MODE_FILTER, &prog);
	ASSERT_EQ(0, ret);
}

TEST_SIGNAL(KILL_one, SIGSYS)
{
	struct sock_filter filter[] = {
		BPF_STMT(BPF_LD|BPF_W|BPF_ABS,
			offsetof(struct seccomp_data, nr)),
		BPF_JUMP(BPF_JMP|BPF_JEQ|BPF_K, __NR_getpid, 0, 1),
		BPF_STMT(BPF_RET|BPF_K, SECCOMP_RET_KILL),
		BPF_STMT(BPF_RET|BPF_K, SECCOMP_RET_ALLOW),
	};
	struct sock_fprog prog = {
		.len = (unsigned short)ARRAY_SIZE(filter),
		.filter = filter,
	};
	long ret;
	pid_t parent = getppid();

	ret = prctl(PR_SET_NO_NEW_PRIVS, 1, 0, 0, 0);
	ASSERT_EQ(0, ret);

	ret = prctl(PR_SET_SECCOMP, SECCOMP_MODE_FILTER, &prog);
	ASSERT_EQ(0, ret);

	EXPECT_EQ(parent, syscall(__NR_getppid));
	/* getpid() should never return. */
	EXPECT_EQ(0, syscall(__NR_getpid));
}

TEST_SIGNAL(KILL_one_arg_one, SIGSYS)
{
	void *fatal_address;
	struct sock_filter filter[] = {
		BPF_STMT(BPF_LD|BPF_W|BPF_ABS,
			offsetof(struct seccomp_data, nr)),
		BPF_JUMP(BPF_JMP|BPF_JEQ|BPF_K, __NR_times, 1, 0),
		BPF_STMT(BPF_RET|BPF_K, SECCOMP_RET_ALLOW),
		/* Only both with lower 32-bit for now. */
		BPF_STMT(BPF_LD|BPF_W|BPF_ABS, syscall_arg(0)),
		BPF_JUMP(BPF_JMP|BPF_JEQ|BPF_K,
			(unsigned long)&fatal_address, 0, 1),
		BPF_STMT(BPF_RET|BPF_K, SECCOMP_RET_KILL),
		BPF_STMT(BPF_RET|BPF_K, SECCOMP_RET_ALLOW),
	};
	struct sock_fprog prog = {
		.len = (unsigned short)ARRAY_SIZE(filter),
		.filter = filter,
	};
	long ret;
	pid_t parent = getppid();
	struct tms timebuf;
	clock_t clock = times(&timebuf);

	ret = prctl(PR_SET_NO_NEW_PRIVS, 1, 0, 0, 0);
	ASSERT_EQ(0, ret);

	ret = prctl(PR_SET_SECCOMP, SECCOMP_MODE_FILTER, &prog);
	ASSERT_EQ(0, ret);

	EXPECT_EQ(parent, syscall(__NR_getppid));
	EXPECT_LE(clock, syscall(__NR_times, &timebuf));
	/* times() should never return. */
	EXPECT_EQ(0, syscall(__NR_times, &fatal_address));
}

TEST_SIGNAL(KILL_one_arg_six, SIGSYS)
{
#ifndef __NR_mmap2
	int sysno = __NR_mmap;
#else
	int sysno = __NR_mmap2;
#endif
	struct sock_filter filter[] = {
		BPF_STMT(BPF_LD|BPF_W|BPF_ABS,
			offsetof(struct seccomp_data, nr)),
		BPF_JUMP(BPF_JMP|BPF_JEQ|BPF_K, sysno, 1, 0),
		BPF_STMT(BPF_RET|BPF_K, SECCOMP_RET_ALLOW),
		/* Only both with lower 32-bit for now. */
		BPF_STMT(BPF_LD|BPF_W|BPF_ABS, syscall_arg(5)),
		BPF_JUMP(BPF_JMP|BPF_JEQ|BPF_K, 0x0C0FFEE, 0, 1),
		BPF_STMT(BPF_RET|BPF_K, SECCOMP_RET_KILL),
		BPF_STMT(BPF_RET|BPF_K, SECCOMP_RET_ALLOW),
	};
	struct sock_fprog prog = {
		.len = (unsigned short)ARRAY_SIZE(filter),
		.filter = filter,
	};
	long ret;
	pid_t parent = getppid();
	int fd;
	void *map1, *map2;
	int page_size = sysconf(_SC_PAGESIZE);

	ASSERT_LT(0, page_size);

	ret = prctl(PR_SET_NO_NEW_PRIVS, 1, 0, 0, 0);
	ASSERT_EQ(0, ret);

	ret = prctl(PR_SET_SECCOMP, SECCOMP_MODE_FILTER, &prog);
	ASSERT_EQ(0, ret);

	fd = open("/dev/zero", O_RDONLY);
	ASSERT_NE(-1, fd);

	EXPECT_EQ(parent, syscall(__NR_getppid));
	map1 = (void *)syscall(sysno,
		NULL, page_size, PROT_READ, MAP_PRIVATE, fd, page_size);
	EXPECT_NE(MAP_FAILED, map1);
	/* mmap2() should never return. */
	map2 = (void *)syscall(sysno,
		 NULL, page_size, PROT_READ, MAP_PRIVATE, fd, 0x0C0FFEE);
	EXPECT_EQ(MAP_FAILED, map2);

	/* The test failed, so clean up the resources. */
	munmap(map1, page_size);
	munmap(map2, page_size);
	close(fd);
}

/* This is a thread task to die via seccomp filter violation. */
void *kill_thread(void *data)
{
	bool die = (bool)data;

	if (die) {
		prctl(PR_GET_SECCOMP, 0, 0, 0, 0);
		return (void *)SIBLING_EXIT_FAILURE;
	}

	return (void *)SIBLING_EXIT_UNKILLED;
}

enum kill_t {
	KILL_THREAD,
	KILL_PROCESS,
	RET_UNKNOWN
};

/* Prepare a thread that will kill itself or both of us. */
void kill_thread_or_group(struct __test_metadata *_metadata,
			  enum kill_t kill_how)
{
	pthread_t thread;
	void *status;
	/* Kill only when calling __NR_prctl. */
	struct sock_filter filter_thread[] = {
		BPF_STMT(BPF_LD|BPF_W|BPF_ABS,
			offsetof(struct seccomp_data, nr)),
		BPF_JUMP(BPF_JMP|BPF_JEQ|BPF_K, __NR_prctl, 0, 1),
		BPF_STMT(BPF_RET|BPF_K, SECCOMP_RET_KILL_THREAD),
		BPF_STMT(BPF_RET|BPF_K, SECCOMP_RET_ALLOW),
	};
	struct sock_fprog prog_thread = {
		.len = (unsigned short)ARRAY_SIZE(filter_thread),
		.filter = filter_thread,
	};
	int kill = kill_how == KILL_PROCESS ? SECCOMP_RET_KILL_PROCESS : 0xAAAAAAAAA;
	struct sock_filter filter_process[] = {
		BPF_STMT(BPF_LD|BPF_W|BPF_ABS,
			offsetof(struct seccomp_data, nr)),
		BPF_JUMP(BPF_JMP|BPF_JEQ|BPF_K, __NR_prctl, 0, 1),
		BPF_STMT(BPF_RET|BPF_K, kill),
		BPF_STMT(BPF_RET|BPF_K, SECCOMP_RET_ALLOW),
	};
	struct sock_fprog prog_process = {
		.len = (unsigned short)ARRAY_SIZE(filter_process),
		.filter = filter_process,
	};

	ASSERT_EQ(0, prctl(PR_SET_NO_NEW_PRIVS, 1, 0, 0, 0)) {
		TH_LOG("Kernel does not support PR_SET_NO_NEW_PRIVS!");
	}

	ASSERT_EQ(0, seccomp(SECCOMP_SET_MODE_FILTER, 0,
			     kill_how == KILL_THREAD ? &prog_thread
						     : &prog_process));

	/*
	 * Add the KILL_THREAD rule again to make sure that the KILL_PROCESS
	 * flag cannot be downgraded by a new filter.
	 */
	if (kill_how == KILL_PROCESS)
		ASSERT_EQ(0, seccomp(SECCOMP_SET_MODE_FILTER, 0, &prog_thread));

	/* Start a thread that will exit immediately. */
	ASSERT_EQ(0, pthread_create(&thread, NULL, kill_thread, (void *)false));
	ASSERT_EQ(0, pthread_join(thread, &status));
	ASSERT_EQ(SIBLING_EXIT_UNKILLED, (unsigned long)status);

	/* Start a thread that will die immediately. */
	ASSERT_EQ(0, pthread_create(&thread, NULL, kill_thread, (void *)true));
	ASSERT_EQ(0, pthread_join(thread, &status));
	ASSERT_NE(SIBLING_EXIT_FAILURE, (unsigned long)status);

	/*
	 * If we get here, only the spawned thread died. Let the parent know
	 * the whole process didn't die (i.e. this thread, the spawner,
	 * stayed running).
	 */
	exit(42);
}

TEST(KILL_thread)
{
	int status;
	pid_t child_pid;

	child_pid = fork();
	ASSERT_LE(0, child_pid);
	if (child_pid == 0) {
		kill_thread_or_group(_metadata, KILL_THREAD);
		_exit(38);
	}

	ASSERT_EQ(child_pid, waitpid(child_pid, &status, 0));

	/* If only the thread was killed, we'll see exit 42. */
	ASSERT_TRUE(WIFEXITED(status));
	ASSERT_EQ(42, WEXITSTATUS(status));
}

TEST(KILL_process)
{
	int status;
	pid_t child_pid;

	child_pid = fork();
	ASSERT_LE(0, child_pid);
	if (child_pid == 0) {
		kill_thread_or_group(_metadata, KILL_PROCESS);
		_exit(38);
	}

	ASSERT_EQ(child_pid, waitpid(child_pid, &status, 0));

	/* If the entire process was killed, we'll see SIGSYS. */
	ASSERT_TRUE(WIFSIGNALED(status));
	ASSERT_EQ(SIGSYS, WTERMSIG(status));
}

TEST(KILL_unknown)
{
	int status;
	pid_t child_pid;

	child_pid = fork();
	ASSERT_LE(0, child_pid);
	if (child_pid == 0) {
		kill_thread_or_group(_metadata, RET_UNKNOWN);
		_exit(38);
	}

	ASSERT_EQ(child_pid, waitpid(child_pid, &status, 0));

	/* If the entire process was killed, we'll see SIGSYS. */
	EXPECT_TRUE(WIFSIGNALED(status)) {
		TH_LOG("Unknown SECCOMP_RET is only killing the thread?");
	}
	ASSERT_EQ(SIGSYS, WTERMSIG(status));
}

/* TODO(wad) add 64-bit versus 32-bit arg tests. */
TEST(arg_out_of_range)
{
	struct sock_filter filter[] = {
		BPF_STMT(BPF_LD|BPF_W|BPF_ABS, syscall_arg(6)),
		BPF_STMT(BPF_RET|BPF_K, SECCOMP_RET_ALLOW),
	};
	struct sock_fprog prog = {
		.len = (unsigned short)ARRAY_SIZE(filter),
		.filter = filter,
	};
	long ret;

	ret = prctl(PR_SET_NO_NEW_PRIVS, 1, 0, 0, 0);
	ASSERT_EQ(0, ret);

	ret = prctl(PR_SET_SECCOMP, SECCOMP_MODE_FILTER, &prog);
	EXPECT_EQ(-1, ret);
	EXPECT_EQ(EINVAL, errno);
}

#define ERRNO_FILTER(name, errno)					\
	struct sock_filter _read_filter_##name[] = {			\
		BPF_STMT(BPF_LD|BPF_W|BPF_ABS,				\
			offsetof(struct seccomp_data, nr)),		\
		BPF_JUMP(BPF_JMP|BPF_JEQ|BPF_K, __NR_read, 0, 1),	\
		BPF_STMT(BPF_RET|BPF_K, SECCOMP_RET_ERRNO | errno),	\
		BPF_STMT(BPF_RET|BPF_K, SECCOMP_RET_ALLOW),		\
	};								\
	struct sock_fprog prog_##name = {				\
		.len = (unsigned short)ARRAY_SIZE(_read_filter_##name),	\
		.filter = _read_filter_##name,				\
	}

/* Make sure basic errno values are correctly passed through a filter. */
TEST(ERRNO_valid)
{
	ERRNO_FILTER(valid, E2BIG);
	long ret;
	pid_t parent = getppid();

	ret = prctl(PR_SET_NO_NEW_PRIVS, 1, 0, 0, 0);
	ASSERT_EQ(0, ret);

	ret = prctl(PR_SET_SECCOMP, SECCOMP_MODE_FILTER, &prog_valid);
	ASSERT_EQ(0, ret);

	EXPECT_EQ(parent, syscall(__NR_getppid));
	EXPECT_EQ(-1, read(0, NULL, 0));
	EXPECT_EQ(E2BIG, errno);
}

/* Make sure an errno of zero is correctly handled by the arch code. */
TEST(ERRNO_zero)
{
	ERRNO_FILTER(zero, 0);
	long ret;
	pid_t parent = getppid();

	ret = prctl(PR_SET_NO_NEW_PRIVS, 1, 0, 0, 0);
	ASSERT_EQ(0, ret);

	ret = prctl(PR_SET_SECCOMP, SECCOMP_MODE_FILTER, &prog_zero);
	ASSERT_EQ(0, ret);

	EXPECT_EQ(parent, syscall(__NR_getppid));
	/* "errno" of 0 is ok. */
	EXPECT_EQ(0, read(0, NULL, 0));
}

/*
 * The SECCOMP_RET_DATA mask is 16 bits wide, but errno is smaller.
 * This tests that the errno value gets capped correctly, fixed by
 * 580c57f10768 ("seccomp: cap SECCOMP_RET_ERRNO data to MAX_ERRNO").
 */
TEST(ERRNO_capped)
{
	ERRNO_FILTER(capped, 4096);
	long ret;
	pid_t parent = getppid();

	ret = prctl(PR_SET_NO_NEW_PRIVS, 1, 0, 0, 0);
	ASSERT_EQ(0, ret);

	ret = prctl(PR_SET_SECCOMP, SECCOMP_MODE_FILTER, &prog_capped);
	ASSERT_EQ(0, ret);

	EXPECT_EQ(parent, syscall(__NR_getppid));
	EXPECT_EQ(-1, read(0, NULL, 0));
	EXPECT_EQ(4095, errno);
}

/*
 * Filters are processed in reverse order: last applied is executed first.
 * Since only the SECCOMP_RET_ACTION mask is tested for return values, the
 * SECCOMP_RET_DATA mask results will follow the most recently applied
 * matching filter return (and not the lowest or highest value).
 */
TEST(ERRNO_order)
{
	ERRNO_FILTER(first,  11);
	ERRNO_FILTER(second, 13);
	ERRNO_FILTER(third,  12);
	long ret;
	pid_t parent = getppid();

	ret = prctl(PR_SET_NO_NEW_PRIVS, 1, 0, 0, 0);
	ASSERT_EQ(0, ret);

	ret = prctl(PR_SET_SECCOMP, SECCOMP_MODE_FILTER, &prog_first);
	ASSERT_EQ(0, ret);

	ret = prctl(PR_SET_SECCOMP, SECCOMP_MODE_FILTER, &prog_second);
	ASSERT_EQ(0, ret);

	ret = prctl(PR_SET_SECCOMP, SECCOMP_MODE_FILTER, &prog_third);
	ASSERT_EQ(0, ret);

	EXPECT_EQ(parent, syscall(__NR_getppid));
	EXPECT_EQ(-1, read(0, NULL, 0));
	EXPECT_EQ(12, errno);
}

FIXTURE(TRAP) {
	struct sock_fprog prog;
};

FIXTURE_SETUP(TRAP)
{
	struct sock_filter filter[] = {
		BPF_STMT(BPF_LD|BPF_W|BPF_ABS,
			offsetof(struct seccomp_data, nr)),
		BPF_JUMP(BPF_JMP|BPF_JEQ|BPF_K, __NR_getpid, 0, 1),
		BPF_STMT(BPF_RET|BPF_K, SECCOMP_RET_TRAP),
		BPF_STMT(BPF_RET|BPF_K, SECCOMP_RET_ALLOW),
	};

	memset(&self->prog, 0, sizeof(self->prog));
	self->prog.filter = malloc(sizeof(filter));
	ASSERT_NE(NULL, self->prog.filter);
	memcpy(self->prog.filter, filter, sizeof(filter));
	self->prog.len = (unsigned short)ARRAY_SIZE(filter);
}

FIXTURE_TEARDOWN(TRAP)
{
	if (self->prog.filter)
		free(self->prog.filter);
}

TEST_F_SIGNAL(TRAP, dfl, SIGSYS)
{
	long ret;

	ret = prctl(PR_SET_NO_NEW_PRIVS, 1, 0, 0, 0);
	ASSERT_EQ(0, ret);

	ret = prctl(PR_SET_SECCOMP, SECCOMP_MODE_FILTER, &self->prog);
	ASSERT_EQ(0, ret);
	syscall(__NR_getpid);
}

/* Ensure that SIGSYS overrides SIG_IGN */
TEST_F_SIGNAL(TRAP, ign, SIGSYS)
{
	long ret;

	ret = prctl(PR_SET_NO_NEW_PRIVS, 1, 0, 0, 0);
	ASSERT_EQ(0, ret);

	signal(SIGSYS, SIG_IGN);

	ret = prctl(PR_SET_SECCOMP, SECCOMP_MODE_FILTER, &self->prog);
	ASSERT_EQ(0, ret);
	syscall(__NR_getpid);
}

static siginfo_t TRAP_info;
static volatile int TRAP_nr;
static void TRAP_action(int nr, siginfo_t *info, void *void_context)
{
	memcpy(&TRAP_info, info, sizeof(TRAP_info));
	TRAP_nr = nr;
}

TEST_F(TRAP, handler)
{
	int ret, test;
	struct sigaction act;
	sigset_t mask;

	memset(&act, 0, sizeof(act));
	sigemptyset(&mask);
	sigaddset(&mask, SIGSYS);

	act.sa_sigaction = &TRAP_action;
	act.sa_flags = SA_SIGINFO;
	ret = sigaction(SIGSYS, &act, NULL);
	ASSERT_EQ(0, ret) {
		TH_LOG("sigaction failed");
	}
	ret = sigprocmask(SIG_UNBLOCK, &mask, NULL);
	ASSERT_EQ(0, ret) {
		TH_LOG("sigprocmask failed");
	}

	ret = prctl(PR_SET_NO_NEW_PRIVS, 1, 0, 0, 0);
	ASSERT_EQ(0, ret);
	ret = prctl(PR_SET_SECCOMP, SECCOMP_MODE_FILTER, &self->prog);
	ASSERT_EQ(0, ret);
	TRAP_nr = 0;
	memset(&TRAP_info, 0, sizeof(TRAP_info));
	/* Expect the registers to be rolled back. (nr = error) may vary
	 * based on arch. */
	ret = syscall(__NR_getpid);
	/* Silence gcc warning about volatile. */
	test = TRAP_nr;
	EXPECT_EQ(SIGSYS, test);
	struct local_sigsys {
		void *_call_addr;	/* calling user insn */
		int _syscall;		/* triggering system call number */
		unsigned int _arch;	/* AUDIT_ARCH_* of syscall */
	} *sigsys = (struct local_sigsys *)
#ifdef si_syscall
		&(TRAP_info.si_call_addr);
#else
		&TRAP_info.si_pid;
#endif
	EXPECT_EQ(__NR_getpid, sigsys->_syscall);
	/* Make sure arch is non-zero. */
	EXPECT_NE(0, sigsys->_arch);
	EXPECT_NE(0, (unsigned long)sigsys->_call_addr);
}

FIXTURE(precedence) {
	struct sock_fprog allow;
	struct sock_fprog log;
	struct sock_fprog trace;
	struct sock_fprog error;
	struct sock_fprog trap;
	struct sock_fprog kill;
};

FIXTURE_SETUP(precedence)
{
	struct sock_filter allow_insns[] = {
		BPF_STMT(BPF_RET|BPF_K, SECCOMP_RET_ALLOW),
	};
	struct sock_filter log_insns[] = {
		BPF_STMT(BPF_LD|BPF_W|BPF_ABS,
			offsetof(struct seccomp_data, nr)),
		BPF_JUMP(BPF_JMP|BPF_JEQ|BPF_K, __NR_getpid, 1, 0),
		BPF_STMT(BPF_RET|BPF_K, SECCOMP_RET_ALLOW),
		BPF_STMT(BPF_RET|BPF_K, SECCOMP_RET_LOG),
	};
	struct sock_filter trace_insns[] = {
		BPF_STMT(BPF_LD|BPF_W|BPF_ABS,
			offsetof(struct seccomp_data, nr)),
		BPF_JUMP(BPF_JMP|BPF_JEQ|BPF_K, __NR_getpid, 1, 0),
		BPF_STMT(BPF_RET|BPF_K, SECCOMP_RET_ALLOW),
		BPF_STMT(BPF_RET|BPF_K, SECCOMP_RET_TRACE),
	};
	struct sock_filter error_insns[] = {
		BPF_STMT(BPF_LD|BPF_W|BPF_ABS,
			offsetof(struct seccomp_data, nr)),
		BPF_JUMP(BPF_JMP|BPF_JEQ|BPF_K, __NR_getpid, 1, 0),
		BPF_STMT(BPF_RET|BPF_K, SECCOMP_RET_ALLOW),
		BPF_STMT(BPF_RET|BPF_K, SECCOMP_RET_ERRNO),
	};
	struct sock_filter trap_insns[] = {
		BPF_STMT(BPF_LD|BPF_W|BPF_ABS,
			offsetof(struct seccomp_data, nr)),
		BPF_JUMP(BPF_JMP|BPF_JEQ|BPF_K, __NR_getpid, 1, 0),
		BPF_STMT(BPF_RET|BPF_K, SECCOMP_RET_ALLOW),
		BPF_STMT(BPF_RET|BPF_K, SECCOMP_RET_TRAP),
	};
	struct sock_filter kill_insns[] = {
		BPF_STMT(BPF_LD|BPF_W|BPF_ABS,
			offsetof(struct seccomp_data, nr)),
		BPF_JUMP(BPF_JMP|BPF_JEQ|BPF_K, __NR_getpid, 1, 0),
		BPF_STMT(BPF_RET|BPF_K, SECCOMP_RET_ALLOW),
		BPF_STMT(BPF_RET|BPF_K, SECCOMP_RET_KILL),
	};

	memset(self, 0, sizeof(*self));
#define FILTER_ALLOC(_x) \
	self->_x.filter = malloc(sizeof(_x##_insns)); \
	ASSERT_NE(NULL, self->_x.filter); \
	memcpy(self->_x.filter, &_x##_insns, sizeof(_x##_insns)); \
	self->_x.len = (unsigned short)ARRAY_SIZE(_x##_insns)
	FILTER_ALLOC(allow);
	FILTER_ALLOC(log);
	FILTER_ALLOC(trace);
	FILTER_ALLOC(error);
	FILTER_ALLOC(trap);
	FILTER_ALLOC(kill);
}

FIXTURE_TEARDOWN(precedence)
{
#define FILTER_FREE(_x) if (self->_x.filter) free(self->_x.filter)
	FILTER_FREE(allow);
	FILTER_FREE(log);
	FILTER_FREE(trace);
	FILTER_FREE(error);
	FILTER_FREE(trap);
	FILTER_FREE(kill);
}

TEST_F(precedence, allow_ok)
{
	pid_t parent, res = 0;
	long ret;

	parent = getppid();
	ret = prctl(PR_SET_NO_NEW_PRIVS, 1, 0, 0, 0);
	ASSERT_EQ(0, ret);

	ret = prctl(PR_SET_SECCOMP, SECCOMP_MODE_FILTER, &self->allow);
	ASSERT_EQ(0, ret);
	ret = prctl(PR_SET_SECCOMP, SECCOMP_MODE_FILTER, &self->log);
	ASSERT_EQ(0, ret);
	ret = prctl(PR_SET_SECCOMP, SECCOMP_MODE_FILTER, &self->trace);
	ASSERT_EQ(0, ret);
	ret = prctl(PR_SET_SECCOMP, SECCOMP_MODE_FILTER, &self->error);
	ASSERT_EQ(0, ret);
	ret = prctl(PR_SET_SECCOMP, SECCOMP_MODE_FILTER, &self->trap);
	ASSERT_EQ(0, ret);
	ret = prctl(PR_SET_SECCOMP, SECCOMP_MODE_FILTER, &self->kill);
	ASSERT_EQ(0, ret);
	/* Should work just fine. */
	res = syscall(__NR_getppid);
	EXPECT_EQ(parent, res);
}

TEST_F_SIGNAL(precedence, kill_is_highest, SIGSYS)
{
	pid_t parent, res = 0;
	long ret;

	parent = getppid();
	ret = prctl(PR_SET_NO_NEW_PRIVS, 1, 0, 0, 0);
	ASSERT_EQ(0, ret);

	ret = prctl(PR_SET_SECCOMP, SECCOMP_MODE_FILTER, &self->allow);
	ASSERT_EQ(0, ret);
	ret = prctl(PR_SET_SECCOMP, SECCOMP_MODE_FILTER, &self->log);
	ASSERT_EQ(0, ret);
	ret = prctl(PR_SET_SECCOMP, SECCOMP_MODE_FILTER, &self->trace);
	ASSERT_EQ(0, ret);
	ret = prctl(PR_SET_SECCOMP, SECCOMP_MODE_FILTER, &self->error);
	ASSERT_EQ(0, ret);
	ret = prctl(PR_SET_SECCOMP, SECCOMP_MODE_FILTER, &self->trap);
	ASSERT_EQ(0, ret);
	ret = prctl(PR_SET_SECCOMP, SECCOMP_MODE_FILTER, &self->kill);
	ASSERT_EQ(0, ret);
	/* Should work just fine. */
	res = syscall(__NR_getppid);
	EXPECT_EQ(parent, res);
	/* getpid() should never return. */
	res = syscall(__NR_getpid);
	EXPECT_EQ(0, res);
}

TEST_F_SIGNAL(precedence, kill_is_highest_in_any_order, SIGSYS)
{
	pid_t parent;
	long ret;

	parent = getppid();
	ret = prctl(PR_SET_NO_NEW_PRIVS, 1, 0, 0, 0);
	ASSERT_EQ(0, ret);

	ret = prctl(PR_SET_SECCOMP, SECCOMP_MODE_FILTER, &self->allow);
	ASSERT_EQ(0, ret);
	ret = prctl(PR_SET_SECCOMP, SECCOMP_MODE_FILTER, &self->kill);
	ASSERT_EQ(0, ret);
	ret = prctl(PR_SET_SECCOMP, SECCOMP_MODE_FILTER, &self->error);
	ASSERT_EQ(0, ret);
	ret = prctl(PR_SET_SECCOMP, SECCOMP_MODE_FILTER, &self->log);
	ASSERT_EQ(0, ret);
	ret = prctl(PR_SET_SECCOMP, SECCOMP_MODE_FILTER, &self->trace);
	ASSERT_EQ(0, ret);
	ret = prctl(PR_SET_SECCOMP, SECCOMP_MODE_FILTER, &self->trap);
	ASSERT_EQ(0, ret);
	/* Should work just fine. */
	EXPECT_EQ(parent, syscall(__NR_getppid));
	/* getpid() should never return. */
	EXPECT_EQ(0, syscall(__NR_getpid));
}

TEST_F_SIGNAL(precedence, trap_is_second, SIGSYS)
{
	pid_t parent;
	long ret;

	parent = getppid();
	ret = prctl(PR_SET_NO_NEW_PRIVS, 1, 0, 0, 0);
	ASSERT_EQ(0, ret);

	ret = prctl(PR_SET_SECCOMP, SECCOMP_MODE_FILTER, &self->allow);
	ASSERT_EQ(0, ret);
	ret = prctl(PR_SET_SECCOMP, SECCOMP_MODE_FILTER, &self->log);
	ASSERT_EQ(0, ret);
	ret = prctl(PR_SET_SECCOMP, SECCOMP_MODE_FILTER, &self->trace);
	ASSERT_EQ(0, ret);
	ret = prctl(PR_SET_SECCOMP, SECCOMP_MODE_FILTER, &self->error);
	ASSERT_EQ(0, ret);
	ret = prctl(PR_SET_SECCOMP, SECCOMP_MODE_FILTER, &self->trap);
	ASSERT_EQ(0, ret);
	/* Should work just fine. */
	EXPECT_EQ(parent, syscall(__NR_getppid));
	/* getpid() should never return. */
	EXPECT_EQ(0, syscall(__NR_getpid));
}

TEST_F_SIGNAL(precedence, trap_is_second_in_any_order, SIGSYS)
{
	pid_t parent;
	long ret;

	parent = getppid();
	ret = prctl(PR_SET_NO_NEW_PRIVS, 1, 0, 0, 0);
	ASSERT_EQ(0, ret);

	ret = prctl(PR_SET_SECCOMP, SECCOMP_MODE_FILTER, &self->allow);
	ASSERT_EQ(0, ret);
	ret = prctl(PR_SET_SECCOMP, SECCOMP_MODE_FILTER, &self->trap);
	ASSERT_EQ(0, ret);
	ret = prctl(PR_SET_SECCOMP, SECCOMP_MODE_FILTER, &self->log);
	ASSERT_EQ(0, ret);
	ret = prctl(PR_SET_SECCOMP, SECCOMP_MODE_FILTER, &self->trace);
	ASSERT_EQ(0, ret);
	ret = prctl(PR_SET_SECCOMP, SECCOMP_MODE_FILTER, &self->error);
	ASSERT_EQ(0, ret);
	/* Should work just fine. */
	EXPECT_EQ(parent, syscall(__NR_getppid));
	/* getpid() should never return. */
	EXPECT_EQ(0, syscall(__NR_getpid));
}

TEST_F(precedence, errno_is_third)
{
	pid_t parent;
	long ret;

	parent = getppid();
	ret = prctl(PR_SET_NO_NEW_PRIVS, 1, 0, 0, 0);
	ASSERT_EQ(0, ret);

	ret = prctl(PR_SET_SECCOMP, SECCOMP_MODE_FILTER, &self->allow);
	ASSERT_EQ(0, ret);
	ret = prctl(PR_SET_SECCOMP, SECCOMP_MODE_FILTER, &self->log);
	ASSERT_EQ(0, ret);
	ret = prctl(PR_SET_SECCOMP, SECCOMP_MODE_FILTER, &self->trace);
	ASSERT_EQ(0, ret);
	ret = prctl(PR_SET_SECCOMP, SECCOMP_MODE_FILTER, &self->error);
	ASSERT_EQ(0, ret);
	/* Should work just fine. */
	EXPECT_EQ(parent, syscall(__NR_getppid));
	EXPECT_EQ(0, syscall(__NR_getpid));
}

TEST_F(precedence, errno_is_third_in_any_order)
{
	pid_t parent;
	long ret;

	parent = getppid();
	ret = prctl(PR_SET_NO_NEW_PRIVS, 1, 0, 0, 0);
	ASSERT_EQ(0, ret);

	ret = prctl(PR_SET_SECCOMP, SECCOMP_MODE_FILTER, &self->log);
	ASSERT_EQ(0, ret);
	ret = prctl(PR_SET_SECCOMP, SECCOMP_MODE_FILTER, &self->error);
	ASSERT_EQ(0, ret);
	ret = prctl(PR_SET_SECCOMP, SECCOMP_MODE_FILTER, &self->trace);
	ASSERT_EQ(0, ret);
	ret = prctl(PR_SET_SECCOMP, SECCOMP_MODE_FILTER, &self->allow);
	ASSERT_EQ(0, ret);
	/* Should work just fine. */
	EXPECT_EQ(parent, syscall(__NR_getppid));
	EXPECT_EQ(0, syscall(__NR_getpid));
}

TEST_F(precedence, trace_is_fourth)
{
	pid_t parent;
	long ret;

	parent = getppid();
	ret = prctl(PR_SET_NO_NEW_PRIVS, 1, 0, 0, 0);
	ASSERT_EQ(0, ret);

	ret = prctl(PR_SET_SECCOMP, SECCOMP_MODE_FILTER, &self->allow);
	ASSERT_EQ(0, ret);
	ret = prctl(PR_SET_SECCOMP, SECCOMP_MODE_FILTER, &self->log);
	ASSERT_EQ(0, ret);
	ret = prctl(PR_SET_SECCOMP, SECCOMP_MODE_FILTER, &self->trace);
	ASSERT_EQ(0, ret);
	/* Should work just fine. */
	EXPECT_EQ(parent, syscall(__NR_getppid));
	/* No ptracer */
	EXPECT_EQ(-1, syscall(__NR_getpid));
}

TEST_F(precedence, trace_is_fourth_in_any_order)
{
	pid_t parent;
	long ret;

	parent = getppid();
	ret = prctl(PR_SET_NO_NEW_PRIVS, 1, 0, 0, 0);
	ASSERT_EQ(0, ret);

	ret = prctl(PR_SET_SECCOMP, SECCOMP_MODE_FILTER, &self->trace);
	ASSERT_EQ(0, ret);
	ret = prctl(PR_SET_SECCOMP, SECCOMP_MODE_FILTER, &self->allow);
	ASSERT_EQ(0, ret);
	ret = prctl(PR_SET_SECCOMP, SECCOMP_MODE_FILTER, &self->log);
	ASSERT_EQ(0, ret);
	/* Should work just fine. */
	EXPECT_EQ(parent, syscall(__NR_getppid));
	/* No ptracer */
	EXPECT_EQ(-1, syscall(__NR_getpid));
}

TEST_F(precedence, log_is_fifth)
{
	pid_t mypid, parent;
	long ret;

	mypid = getpid();
	parent = getppid();
	ret = prctl(PR_SET_NO_NEW_PRIVS, 1, 0, 0, 0);
	ASSERT_EQ(0, ret);

	ret = prctl(PR_SET_SECCOMP, SECCOMP_MODE_FILTER, &self->allow);
	ASSERT_EQ(0, ret);
	ret = prctl(PR_SET_SECCOMP, SECCOMP_MODE_FILTER, &self->log);
	ASSERT_EQ(0, ret);
	/* Should work just fine. */
	EXPECT_EQ(parent, syscall(__NR_getppid));
	/* Should also work just fine */
	EXPECT_EQ(mypid, syscall(__NR_getpid));
}

TEST_F(precedence, log_is_fifth_in_any_order)
{
	pid_t mypid, parent;
	long ret;

	mypid = getpid();
	parent = getppid();
	ret = prctl(PR_SET_NO_NEW_PRIVS, 1, 0, 0, 0);
	ASSERT_EQ(0, ret);

	ret = prctl(PR_SET_SECCOMP, SECCOMP_MODE_FILTER, &self->log);
	ASSERT_EQ(0, ret);
	ret = prctl(PR_SET_SECCOMP, SECCOMP_MODE_FILTER, &self->allow);
	ASSERT_EQ(0, ret);
	/* Should work just fine. */
	EXPECT_EQ(parent, syscall(__NR_getppid));
	/* Should also work just fine */
	EXPECT_EQ(mypid, syscall(__NR_getpid));
}

#ifndef PTRACE_O_TRACESECCOMP
#define PTRACE_O_TRACESECCOMP	0x00000080
#endif

/* Catch the Ubuntu 12.04 value error. */
#if PTRACE_EVENT_SECCOMP != 7
#undef PTRACE_EVENT_SECCOMP
#endif

#ifndef PTRACE_EVENT_SECCOMP
#define PTRACE_EVENT_SECCOMP 7
#endif

#define IS_SECCOMP_EVENT(status) ((status >> 16) == PTRACE_EVENT_SECCOMP)
bool tracer_running;
void tracer_stop(int sig)
{
	tracer_running = false;
}

typedef void tracer_func_t(struct __test_metadata *_metadata,
			   pid_t tracee, int status, void *args);

void start_tracer(struct __test_metadata *_metadata, int fd, pid_t tracee,
	    tracer_func_t tracer_func, void *args, bool ptrace_syscall)
{
	int ret = -1;
	struct sigaction action = {
		.sa_handler = tracer_stop,
	};

	/* Allow external shutdown. */
	tracer_running = true;
	ASSERT_EQ(0, sigaction(SIGUSR1, &action, NULL));

	errno = 0;
	while (ret == -1 && errno != EINVAL)
		ret = ptrace(PTRACE_ATTACH, tracee, NULL, 0);
	ASSERT_EQ(0, ret) {
		kill(tracee, SIGKILL);
	}
	/* Wait for attach stop */
	wait(NULL);

	ret = ptrace(PTRACE_SETOPTIONS, tracee, NULL, ptrace_syscall ?
						      PTRACE_O_TRACESYSGOOD :
						      PTRACE_O_TRACESECCOMP);
	ASSERT_EQ(0, ret) {
		TH_LOG("Failed to set PTRACE_O_TRACESECCOMP");
		kill(tracee, SIGKILL);
	}
	ret = ptrace(ptrace_syscall ? PTRACE_SYSCALL : PTRACE_CONT,
		     tracee, NULL, 0);
	ASSERT_EQ(0, ret);

	/* Unblock the tracee */
	ASSERT_EQ(1, write(fd, "A", 1));
	ASSERT_EQ(0, close(fd));

	/* Run until we're shut down. Must assert to stop execution. */
	while (tracer_running) {
		int status;

		if (wait(&status) != tracee)
			continue;
		if (WIFSIGNALED(status) || WIFEXITED(status))
			/* Child is dead. Time to go. */
			return;

		/* Check if this is a seccomp event. */
		ASSERT_EQ(!ptrace_syscall, IS_SECCOMP_EVENT(status));

		tracer_func(_metadata, tracee, status, args);

		ret = ptrace(ptrace_syscall ? PTRACE_SYSCALL : PTRACE_CONT,
			     tracee, NULL, 0);
		ASSERT_EQ(0, ret);
	}
	/* Directly report the status of our test harness results. */
	syscall(__NR_exit, _metadata->passed ? EXIT_SUCCESS : EXIT_FAILURE);
}

/* Common tracer setup/teardown functions. */
void cont_handler(int num)
{ }
pid_t setup_trace_fixture(struct __test_metadata *_metadata,
			  tracer_func_t func, void *args, bool ptrace_syscall)
{
	char sync;
	int pipefd[2];
	pid_t tracer_pid;
	pid_t tracee = getpid();

	/* Setup a pipe for clean synchronization. */
	ASSERT_EQ(0, pipe(pipefd));

	/* Fork a child which we'll promote to tracer */
	tracer_pid = fork();
	ASSERT_LE(0, tracer_pid);
	signal(SIGALRM, cont_handler);
	if (tracer_pid == 0) {
		close(pipefd[0]);
		start_tracer(_metadata, pipefd[1], tracee, func, args,
			     ptrace_syscall);
		syscall(__NR_exit, 0);
	}
	close(pipefd[1]);
	prctl(PR_SET_PTRACER, tracer_pid, 0, 0, 0);
	read(pipefd[0], &sync, 1);
	close(pipefd[0]);

	return tracer_pid;
}

void teardown_trace_fixture(struct __test_metadata *_metadata,
			    pid_t tracer)
{
	if (tracer) {
		int status;
		/*
		 * Extract the exit code from the other process and
		 * adopt it for ourselves in case its asserts failed.
		 */
		ASSERT_EQ(0, kill(tracer, SIGUSR1));
		ASSERT_EQ(tracer, waitpid(tracer, &status, 0));
		if (WEXITSTATUS(status))
			_metadata->passed = 0;
	}
}

/* "poke" tracer arguments and function. */
struct tracer_args_poke_t {
	unsigned long poke_addr;
};

void tracer_poke(struct __test_metadata *_metadata, pid_t tracee, int status,
		 void *args)
{
	int ret;
	unsigned long msg;
	struct tracer_args_poke_t *info = (struct tracer_args_poke_t *)args;

	ret = ptrace(PTRACE_GETEVENTMSG, tracee, NULL, &msg);
	EXPECT_EQ(0, ret);
	/* If this fails, don't try to recover. */
	ASSERT_EQ(0x1001, msg) {
		kill(tracee, SIGKILL);
	}
	/*
	 * Poke in the message.
	 * Registers are not touched to try to keep this relatively arch
	 * agnostic.
	 */
	ret = ptrace(PTRACE_POKEDATA, tracee, info->poke_addr, 0x1001);
	EXPECT_EQ(0, ret);
}

FIXTURE(TRACE_poke) {
	struct sock_fprog prog;
	pid_t tracer;
	long poked;
	struct tracer_args_poke_t tracer_args;
};

FIXTURE_SETUP(TRACE_poke)
{
	struct sock_filter filter[] = {
		BPF_STMT(BPF_LD|BPF_W|BPF_ABS,
			offsetof(struct seccomp_data, nr)),
		BPF_JUMP(BPF_JMP|BPF_JEQ|BPF_K, __NR_read, 0, 1),
		BPF_STMT(BPF_RET|BPF_K, SECCOMP_RET_TRACE | 0x1001),
		BPF_STMT(BPF_RET|BPF_K, SECCOMP_RET_ALLOW),
	};

	self->poked = 0;
	memset(&self->prog, 0, sizeof(self->prog));
	self->prog.filter = malloc(sizeof(filter));
	ASSERT_NE(NULL, self->prog.filter);
	memcpy(self->prog.filter, filter, sizeof(filter));
	self->prog.len = (unsigned short)ARRAY_SIZE(filter);

	/* Set up tracer args. */
	self->tracer_args.poke_addr = (unsigned long)&self->poked;

	/* Launch tracer. */
	self->tracer = setup_trace_fixture(_metadata, tracer_poke,
					   &self->tracer_args, false);
}

FIXTURE_TEARDOWN(TRACE_poke)
{
	teardown_trace_fixture(_metadata, self->tracer);
	if (self->prog.filter)
		free(self->prog.filter);
}

TEST_F(TRACE_poke, read_has_side_effects)
{
	ssize_t ret;

	ret = prctl(PR_SET_NO_NEW_PRIVS, 1, 0, 0, 0);
	ASSERT_EQ(0, ret);

	ret = prctl(PR_SET_SECCOMP, SECCOMP_MODE_FILTER, &self->prog, 0, 0);
	ASSERT_EQ(0, ret);

	EXPECT_EQ(0, self->poked);
	ret = read(-1, NULL, 0);
	EXPECT_EQ(-1, ret);
	EXPECT_EQ(0x1001, self->poked);
}

TEST_F(TRACE_poke, getpid_runs_normally)
{
	long ret;

	ret = prctl(PR_SET_NO_NEW_PRIVS, 1, 0, 0, 0);
	ASSERT_EQ(0, ret);

	ret = prctl(PR_SET_SECCOMP, SECCOMP_MODE_FILTER, &self->prog, 0, 0);
	ASSERT_EQ(0, ret);

	EXPECT_EQ(0, self->poked);
	EXPECT_NE(0, syscall(__NR_getpid));
	EXPECT_EQ(0, self->poked);
}

#if defined(__x86_64__)
# define ARCH_REGS		struct user_regs_struct
# define SYSCALL_NUM(_regs)	(_regs).orig_rax
# define SYSCALL_RET(_regs)	(_regs).rax
#elif defined(__i386__)
# define ARCH_REGS		struct user_regs_struct
# define SYSCALL_NUM(_regs)	(_regs).orig_eax
# define SYSCALL_RET(_regs)	(_regs).eax
#elif defined(__arm__)
# define ARCH_REGS		struct pt_regs
# define SYSCALL_NUM(_regs)	(_regs).ARM_r7
# ifndef PTRACE_SET_SYSCALL
#  define PTRACE_SET_SYSCALL   23
# endif
# define SYSCALL_NUM_SET(_regs, _nr)	\
		EXPECT_EQ(0, ptrace(PTRACE_SET_SYSCALL, tracee, NULL, _nr))
# define SYSCALL_RET(_regs)	(_regs).ARM_r0
#elif defined(__aarch64__)
# define ARCH_REGS		struct user_pt_regs
# define SYSCALL_NUM(_regs)	(_regs).regs[8]
# ifndef NT_ARM_SYSTEM_CALL
#  define NT_ARM_SYSTEM_CALL 0x404
# endif
# define SYSCALL_NUM_SET(_regs, _nr)				\
	do {							\
		struct iovec __v;				\
		typeof(_nr) __nr = (_nr);			\
		__v.iov_base = &__nr;				\
		__v.iov_len = sizeof(__nr);			\
		EXPECT_EQ(0, ptrace(PTRACE_SETREGSET, tracee,	\
				    NT_ARM_SYSTEM_CALL, &__v));	\
	} while (0)
# define SYSCALL_RET(_regs)	(_regs).regs[0]
#elif defined(__riscv) && __riscv_xlen == 64
# define ARCH_REGS		struct user_regs_struct
# define SYSCALL_NUM(_regs)	(_regs).a7
# define SYSCALL_RET(_regs)	(_regs).a0
#elif defined(__csky__)
# define ARCH_REGS		struct pt_regs
#  if defined(__CSKYABIV2__)
#   define SYSCALL_NUM(_regs)	(_regs).regs[3]
#  else
#   define SYSCALL_NUM(_regs)	(_regs).regs[9]
#  endif
# define SYSCALL_RET(_regs)	(_regs).a0
#elif defined(__hppa__)
# define ARCH_REGS		struct user_regs_struct
# define SYSCALL_NUM(_regs)	(_regs).gr[20]
# define SYSCALL_RET(_regs)	(_regs).gr[28]
#elif defined(__powerpc__)
# define ARCH_REGS		struct pt_regs
# define SYSCALL_NUM(_regs)	(_regs).gpr[0]
# define SYSCALL_RET(_regs)	(_regs).gpr[3]
# define SYSCALL_RET_SET(_regs, _val)				\
	do {							\
		typeof(_val) _result = (_val);			\
		/*						\
		 * A syscall error is signaled by CR0 SO bit	\
		 * and the code is stored as a positive value.	\
		 */						\
		if (_result < 0) {				\
			SYSCALL_RET(_regs) = -_result;		\
			(_regs).ccr |= 0x10000000;		\
		} else {					\
			SYSCALL_RET(_regs) = _result;		\
			(_regs).ccr &= ~0x10000000;		\
		}						\
	} while (0)
# define SYSCALL_RET_SET_ON_PTRACE_EXIT
#elif defined(__s390__)
# define ARCH_REGS		s390_regs
# define SYSCALL_NUM(_regs)	(_regs).gprs[2]
# define SYSCALL_RET_SET(_regs, _val)			\
		TH_LOG("Can't modify syscall return on this architecture")
#elif defined(__mips__)
# include <asm/unistd_nr_n32.h>
# include <asm/unistd_nr_n64.h>
# include <asm/unistd_nr_o32.h>
# define ARCH_REGS		struct pt_regs
# define SYSCALL_NUM(_regs)				\
	({						\
		typeof((_regs).regs[2]) _nr;		\
		if ((_regs).regs[2] == __NR_O32_Linux)	\
			_nr = (_regs).regs[4];		\
		else					\
			_nr = (_regs).regs[2];		\
		_nr;					\
	})
# define SYSCALL_NUM_SET(_regs, _nr)			\
	do {						\
		if ((_regs).regs[2] == __NR_O32_Linux)	\
			(_regs).regs[4] = _nr;		\
		else					\
			(_regs).regs[2] = _nr;		\
	} while (0)
# define SYSCALL_RET_SET(_regs, _val)			\
		TH_LOG("Can't modify syscall return on this architecture")
#elif defined(__xtensa__)
# define ARCH_REGS		struct user_pt_regs
# define SYSCALL_NUM(_regs)	(_regs).syscall
/*
 * On xtensa syscall return value is in the register
 * a2 of the current window which is not fixed.
 */
#define SYSCALL_RET(_regs)	(_regs).a[(_regs).windowbase * 4 + 2]
#elif defined(__sh__)
# define ARCH_REGS		struct pt_regs
# define SYSCALL_NUM(_regs)	(_regs).regs[3]
# define SYSCALL_RET(_regs)	(_regs).regs[0]
#else
# error "Do not know how to find your architecture's registers and syscalls"
#endif

/*
 * Most architectures can change the syscall by just updating the
 * associated register. This is the default if not defined above.
 */
#ifndef SYSCALL_NUM_SET
# define SYSCALL_NUM_SET(_regs, _nr)		\
	do {					\
		SYSCALL_NUM(_regs) = (_nr);	\
	} while (0)
#endif
/*
 * Most architectures can change the syscall return value by just
 * writing to the SYSCALL_RET register. This is the default if not
 * defined above. If an architecture cannot set the return value
 * (for example when the syscall and return value register is
 * shared), report it with TH_LOG() in an arch-specific definition
 * of SYSCALL_RET_SET() above, and leave SYSCALL_RET undefined.
 */
#if !defined(SYSCALL_RET) && !defined(SYSCALL_RET_SET)
# error "One of SYSCALL_RET or SYSCALL_RET_SET is needed for this arch"
#endif
#ifndef SYSCALL_RET_SET
# define SYSCALL_RET_SET(_regs, _val)		\
	do {					\
		SYSCALL_RET(_regs) = (_val);	\
	} while (0)
#endif

/* When the syscall return can't be changed, stub out the tests for it. */
#ifndef SYSCALL_RET
# define EXPECT_SYSCALL_RETURN(val, action)	EXPECT_EQ(-1, action)
#else
# define EXPECT_SYSCALL_RETURN(val, action)		\
	do {						\
		errno = 0;				\
		if (val < 0) {				\
			EXPECT_EQ(-1, action);		\
			EXPECT_EQ(-(val), errno);	\
		} else {				\
			EXPECT_EQ(val, action);		\
		}					\
	} while (0)
#endif

/*
 * Some architectures (e.g. powerpc) can only set syscall
 * return values on syscall exit during ptrace.
 */
const bool ptrace_entry_set_syscall_nr = true;
const bool ptrace_entry_set_syscall_ret =
#ifndef SYSCALL_RET_SET_ON_PTRACE_EXIT
	true;
#else
	false;
#endif

/*
 * Use PTRACE_GETREGS and PTRACE_SETREGS when available. This is useful for
 * architectures without HAVE_ARCH_TRACEHOOK (e.g. User-mode Linux).
 */
#if defined(__x86_64__) || defined(__i386__) || defined(__mips__)
# define ARCH_GETREGS(_regs)	ptrace(PTRACE_GETREGS, tracee, 0, &(_regs))
# define ARCH_SETREGS(_regs)	ptrace(PTRACE_SETREGS, tracee, 0, &(_regs))
#else
# define ARCH_GETREGS(_regs)	({					\
		struct iovec __v;					\
		__v.iov_base = &(_regs);				\
		__v.iov_len = sizeof(_regs);				\
		ptrace(PTRACE_GETREGSET, tracee, NT_PRSTATUS, &__v);	\
	})
# define ARCH_SETREGS(_regs)	({					\
		struct iovec __v;					\
		__v.iov_base = &(_regs);				\
		__v.iov_len = sizeof(_regs);				\
		ptrace(PTRACE_SETREGSET, tracee, NT_PRSTATUS, &__v);	\
	})
#endif

/* Architecture-specific syscall fetching routine. */
int get_syscall(struct __test_metadata *_metadata, pid_t tracee)
{
	ARCH_REGS regs;

	EXPECT_EQ(0, ARCH_GETREGS(regs)) {
		return -1;
	}

	return SYSCALL_NUM(regs);
}

/* Architecture-specific syscall changing routine. */
void __change_syscall(struct __test_metadata *_metadata,
		    pid_t tracee, long *syscall, long *ret)
{
	ARCH_REGS orig, regs;

	/* Do not get/set registers if we have nothing to do. */
	if (!syscall && !ret)
		return;

	EXPECT_EQ(0, ARCH_GETREGS(regs)) {
		return;
	}
	orig = regs;

	if (syscall)
		SYSCALL_NUM_SET(regs, *syscall);

	if (ret)
		SYSCALL_RET_SET(regs, *ret);

	/* Flush any register changes made. */
	if (memcmp(&orig, &regs, sizeof(orig)) != 0)
		EXPECT_EQ(0, ARCH_SETREGS(regs));
}

/* Change only syscall number. */
void change_syscall_nr(struct __test_metadata *_metadata,
		       pid_t tracee, long syscall)
{
	__change_syscall(_metadata, tracee, &syscall, NULL);
}

/* Change syscall return value (and set syscall number to -1). */
void change_syscall_ret(struct __test_metadata *_metadata,
			pid_t tracee, long ret)
{
	long syscall = -1;

	__change_syscall(_metadata, tracee, &syscall, &ret);
}

void tracer_seccomp(struct __test_metadata *_metadata, pid_t tracee,
		    int status, void *args)
{
	int ret;
	unsigned long msg;

	/* Make sure we got the right message. */
	ret = ptrace(PTRACE_GETEVENTMSG, tracee, NULL, &msg);
	EXPECT_EQ(0, ret);

	/* Validate and take action on expected syscalls. */
	switch (msg) {
	case 0x1002:
		/* change getpid to getppid. */
		EXPECT_EQ(__NR_getpid, get_syscall(_metadata, tracee));
		change_syscall_nr(_metadata, tracee, __NR_getppid);
		break;
	case 0x1003:
		/* skip gettid with valid return code. */
		EXPECT_EQ(__NR_gettid, get_syscall(_metadata, tracee));
		change_syscall_ret(_metadata, tracee, 45000);
		break;
	case 0x1004:
		/* skip openat with error. */
		EXPECT_EQ(__NR_openat, get_syscall(_metadata, tracee));
		change_syscall_ret(_metadata, tracee, -ESRCH);
		break;
	case 0x1005:
		/* do nothing (allow getppid) */
		EXPECT_EQ(__NR_getppid, get_syscall(_metadata, tracee));
		break;
	default:
		EXPECT_EQ(0, msg) {
			TH_LOG("Unknown PTRACE_GETEVENTMSG: 0x%lx", msg);
			kill(tracee, SIGKILL);
		}
	}

}

FIXTURE(TRACE_syscall) {
	struct sock_fprog prog;
	pid_t tracer, mytid, mypid, parent;
	long syscall_nr;
};

void tracer_ptrace(struct __test_metadata *_metadata, pid_t tracee,
		   int status, void *args)
{
	int ret;
	unsigned long msg;
	static bool entry;
	long syscall_nr_val, syscall_ret_val;
	long *syscall_nr = NULL, *syscall_ret = NULL;
	FIXTURE_DATA(TRACE_syscall) *self = args;

	/*
	 * The traditional way to tell PTRACE_SYSCALL entry/exit
	 * is by counting.
	 */
	entry = !entry;

	/* Make sure we got an appropriate message. */
	ret = ptrace(PTRACE_GETEVENTMSG, tracee, NULL, &msg);
	EXPECT_EQ(0, ret);
	EXPECT_EQ(entry ? PTRACE_EVENTMSG_SYSCALL_ENTRY
			: PTRACE_EVENTMSG_SYSCALL_EXIT, msg);

	/*
	 * Some architectures only support setting return values during
	 * syscall exit under ptrace, and on exit the syscall number may
	 * no longer be available. Therefore, save the initial sycall
	 * number here, so it can be examined during both entry and exit
	 * phases.
	 */
	if (entry)
		self->syscall_nr = get_syscall(_metadata, tracee);

	/*
	 * Depending on the architecture's syscall setting abilities, we
	 * pick which things to set during this phase (entry or exit).
	 */
	if (entry == ptrace_entry_set_syscall_nr)
		syscall_nr = &syscall_nr_val;
	if (entry == ptrace_entry_set_syscall_ret)
		syscall_ret = &syscall_ret_val;

	/* Now handle the actual rewriting cases. */
	switch (self->syscall_nr) {
	case __NR_getpid:
		syscall_nr_val = __NR_getppid;
		/* Never change syscall return for this case. */
		syscall_ret = NULL;
		break;
	case __NR_gettid:
		syscall_nr_val = -1;
		syscall_ret_val = 45000;
		break;
	case __NR_openat:
		syscall_nr_val = -1;
		syscall_ret_val = -ESRCH;
		break;
	default:
		/* Unhandled, do nothing. */
		return;
	}

	__change_syscall(_metadata, tracee, syscall_nr, syscall_ret);
}

FIXTURE_VARIANT(TRACE_syscall) {
	/*
	 * All of the SECCOMP_RET_TRACE behaviors can be tested with either
	 * SECCOMP_RET_TRACE+PTRACE_CONT or plain ptrace()+PTRACE_SYSCALL.
	 * This indicates if we should use SECCOMP_RET_TRACE (false), or
	 * ptrace (true).
	 */
	bool use_ptrace;
};

FIXTURE_VARIANT_ADD(TRACE_syscall, ptrace) {
	.use_ptrace = true,
};

FIXTURE_VARIANT_ADD(TRACE_syscall, seccomp) {
	.use_ptrace = false,
};

FIXTURE_SETUP(TRACE_syscall)
{
	struct sock_filter filter[] = {
		BPF_STMT(BPF_LD|BPF_W|BPF_ABS,
			offsetof(struct seccomp_data, nr)),
		BPF_JUMP(BPF_JMP|BPF_JEQ|BPF_K, __NR_getpid, 0, 1),
		BPF_STMT(BPF_RET|BPF_K, SECCOMP_RET_TRACE | 0x1002),
		BPF_JUMP(BPF_JMP|BPF_JEQ|BPF_K, __NR_gettid, 0, 1),
		BPF_STMT(BPF_RET|BPF_K, SECCOMP_RET_TRACE | 0x1003),
		BPF_JUMP(BPF_JMP|BPF_JEQ|BPF_K, __NR_openat, 0, 1),
		BPF_STMT(BPF_RET|BPF_K, SECCOMP_RET_TRACE | 0x1004),
		BPF_JUMP(BPF_JMP|BPF_JEQ|BPF_K, __NR_getppid, 0, 1),
		BPF_STMT(BPF_RET|BPF_K, SECCOMP_RET_TRACE | 0x1005),
		BPF_STMT(BPF_RET|BPF_K, SECCOMP_RET_ALLOW),
	};
	struct sock_fprog prog = {
		.len = (unsigned short)ARRAY_SIZE(filter),
		.filter = filter,
	};
	long ret;

	/* Prepare some testable syscall results. */
	self->mytid = syscall(__NR_gettid);
	ASSERT_GT(self->mytid, 0);
	ASSERT_NE(self->mytid, 1) {
		TH_LOG("Running this test as init is not supported. :)");
	}

	self->mypid = getpid();
	ASSERT_GT(self->mypid, 0);
	ASSERT_EQ(self->mytid, self->mypid);

	self->parent = getppid();
	ASSERT_GT(self->parent, 0);
	ASSERT_NE(self->parent, self->mypid);

	/* Launch tracer. */
	self->tracer = setup_trace_fixture(_metadata,
					   variant->use_ptrace ? tracer_ptrace
							       : tracer_seccomp,
					   self, variant->use_ptrace);

	ret = prctl(PR_SET_NO_NEW_PRIVS, 1, 0, 0, 0);
	ASSERT_EQ(0, ret);

	if (variant->use_ptrace)
		return;

	ret = prctl(PR_SET_SECCOMP, SECCOMP_MODE_FILTER, &prog, 0, 0);
	ASSERT_EQ(0, ret);
}

FIXTURE_TEARDOWN(TRACE_syscall)
{
	teardown_trace_fixture(_metadata, self->tracer);
}

TEST(negative_ENOSYS)
{
	/*
	 * There should be no difference between an "internal" skip
	 * and userspace asking for syscall "-1".
	 */
	errno = 0;
	EXPECT_EQ(-1, syscall(-1));
	EXPECT_EQ(errno, ENOSYS);
	/* And no difference for "still not valid but not -1". */
	errno = 0;
	EXPECT_EQ(-1, syscall(-101));
	EXPECT_EQ(errno, ENOSYS);
}

TEST_F(TRACE_syscall, negative_ENOSYS)
{
	negative_ENOSYS(_metadata);
}

TEST_F(TRACE_syscall, syscall_allowed)
{
	/* getppid works as expected (no changes). */
	EXPECT_EQ(self->parent, syscall(__NR_getppid));
	EXPECT_NE(self->mypid, syscall(__NR_getppid));
}

TEST_F(TRACE_syscall, syscall_redirected)
{
	/* getpid has been redirected to getppid as expected. */
	EXPECT_EQ(self->parent, syscall(__NR_getpid));
	EXPECT_NE(self->mypid, syscall(__NR_getpid));
}

TEST_F(TRACE_syscall, syscall_errno)
{
	/* Tracer should skip the open syscall, resulting in ESRCH. */
	EXPECT_SYSCALL_RETURN(-ESRCH, syscall(__NR_openat));
}

TEST_F(TRACE_syscall, syscall_faked)
{
	/* Tracer skips the gettid syscall and store altered return value. */
	EXPECT_SYSCALL_RETURN(45000, syscall(__NR_gettid));
}

TEST_F(TRACE_syscall, skip_after)
{
	struct sock_filter filter[] = {
		BPF_STMT(BPF_LD|BPF_W|BPF_ABS,
			offsetof(struct seccomp_data, nr)),
		BPF_JUMP(BPF_JMP|BPF_JEQ|BPF_K, __NR_getppid, 0, 1),
		BPF_STMT(BPF_RET|BPF_K, SECCOMP_RET_ERRNO | EPERM),
		BPF_STMT(BPF_RET|BPF_K, SECCOMP_RET_ALLOW),
	};
	struct sock_fprog prog = {
		.len = (unsigned short)ARRAY_SIZE(filter),
		.filter = filter,
	};
	long ret;

	/* Install additional "errno on getppid" filter. */
	ret = prctl(PR_SET_SECCOMP, SECCOMP_MODE_FILTER, &prog, 0, 0);
	ASSERT_EQ(0, ret);

	/* Tracer will redirect getpid to getppid, and we should see EPERM. */
	errno = 0;
	EXPECT_EQ(-1, syscall(__NR_getpid));
	EXPECT_EQ(EPERM, errno);
}

TEST_F_SIGNAL(TRACE_syscall, kill_after, SIGSYS)
{
	struct sock_filter filter[] = {
		BPF_STMT(BPF_LD|BPF_W|BPF_ABS,
			offsetof(struct seccomp_data, nr)),
		BPF_JUMP(BPF_JMP|BPF_JEQ|BPF_K, __NR_getppid, 0, 1),
		BPF_STMT(BPF_RET|BPF_K, SECCOMP_RET_KILL),
		BPF_STMT(BPF_RET|BPF_K, SECCOMP_RET_ALLOW),
	};
	struct sock_fprog prog = {
		.len = (unsigned short)ARRAY_SIZE(filter),
		.filter = filter,
	};
	long ret;

	/* Install additional "death on getppid" filter. */
	ret = prctl(PR_SET_SECCOMP, SECCOMP_MODE_FILTER, &prog, 0, 0);
	ASSERT_EQ(0, ret);

	/* Tracer will redirect getpid to getppid, and we should die. */
	EXPECT_NE(self->mypid, syscall(__NR_getpid));
}

TEST(seccomp_syscall)
{
	struct sock_filter filter[] = {
		BPF_STMT(BPF_RET|BPF_K, SECCOMP_RET_ALLOW),
	};
	struct sock_fprog prog = {
		.len = (unsigned short)ARRAY_SIZE(filter),
		.filter = filter,
	};
	long ret;

	ret = prctl(PR_SET_NO_NEW_PRIVS, 1, 0, 0, 0);
	ASSERT_EQ(0, ret) {
		TH_LOG("Kernel does not support PR_SET_NO_NEW_PRIVS!");
	}

	/* Reject insane operation. */
	ret = seccomp(-1, 0, &prog);
	ASSERT_NE(ENOSYS, errno) {
		TH_LOG("Kernel does not support seccomp syscall!");
	}
	EXPECT_EQ(EINVAL, errno) {
		TH_LOG("Did not reject crazy op value!");
	}

	/* Reject strict with flags or pointer. */
	ret = seccomp(SECCOMP_SET_MODE_STRICT, -1, NULL);
	EXPECT_EQ(EINVAL, errno) {
		TH_LOG("Did not reject mode strict with flags!");
	}
	ret = seccomp(SECCOMP_SET_MODE_STRICT, 0, &prog);
	EXPECT_EQ(EINVAL, errno) {
		TH_LOG("Did not reject mode strict with uargs!");
	}

	/* Reject insane args for filter. */
	ret = seccomp(SECCOMP_SET_MODE_FILTER, -1, &prog);
	EXPECT_EQ(EINVAL, errno) {
		TH_LOG("Did not reject crazy filter flags!");
	}
	ret = seccomp(SECCOMP_SET_MODE_FILTER, 0, NULL);
	EXPECT_EQ(EFAULT, errno) {
		TH_LOG("Did not reject NULL filter!");
	}

	ret = seccomp(SECCOMP_SET_MODE_FILTER, 0, &prog);
	EXPECT_EQ(0, errno) {
		TH_LOG("Kernel does not support SECCOMP_SET_MODE_FILTER: %s",
			strerror(errno));
	}
}

TEST(seccomp_syscall_mode_lock)
{
	struct sock_filter filter[] = {
		BPF_STMT(BPF_RET|BPF_K, SECCOMP_RET_ALLOW),
	};
	struct sock_fprog prog = {
		.len = (unsigned short)ARRAY_SIZE(filter),
		.filter = filter,
	};
	long ret;

	ret = prctl(PR_SET_NO_NEW_PRIVS, 1, NULL, 0, 0);
	ASSERT_EQ(0, ret) {
		TH_LOG("Kernel does not support PR_SET_NO_NEW_PRIVS!");
	}

	ret = seccomp(SECCOMP_SET_MODE_FILTER, 0, &prog);
	ASSERT_NE(ENOSYS, errno) {
		TH_LOG("Kernel does not support seccomp syscall!");
	}
	EXPECT_EQ(0, ret) {
		TH_LOG("Could not install filter!");
	}

	/* Make sure neither entry point will switch to strict. */
	ret = prctl(PR_SET_SECCOMP, SECCOMP_MODE_STRICT, 0, 0, 0);
	EXPECT_EQ(EINVAL, errno) {
		TH_LOG("Switched to mode strict!");
	}

	ret = seccomp(SECCOMP_SET_MODE_STRICT, 0, NULL);
	EXPECT_EQ(EINVAL, errno) {
		TH_LOG("Switched to mode strict!");
	}
}

/*
 * Test detection of known and unknown filter flags. Userspace needs to be able
 * to check if a filter flag is supported by the current kernel and a good way
 * of doing that is by attempting to enter filter mode, with the flag bit in
 * question set, and a NULL pointer for the _args_ parameter. EFAULT indicates
 * that the flag is valid and EINVAL indicates that the flag is invalid.
 */
TEST(detect_seccomp_filter_flags)
{
	unsigned int flags[] = { SECCOMP_FILTER_FLAG_TSYNC,
				 SECCOMP_FILTER_FLAG_LOG,
				 SECCOMP_FILTER_FLAG_SPEC_ALLOW,
				 SECCOMP_FILTER_FLAG_NEW_LISTENER,
				 SECCOMP_FILTER_FLAG_TSYNC_ESRCH };
	unsigned int exclusive[] = {
				SECCOMP_FILTER_FLAG_TSYNC,
				SECCOMP_FILTER_FLAG_NEW_LISTENER };
	unsigned int flag, all_flags, exclusive_mask;
	int i;
	long ret;

	/* Test detection of individual known-good filter flags */
	for (i = 0, all_flags = 0; i < ARRAY_SIZE(flags); i++) {
		int bits = 0;

		flag = flags[i];
		/* Make sure the flag is a single bit! */
		while (flag) {
			if (flag & 0x1)
				bits ++;
			flag >>= 1;
		}
		ASSERT_EQ(1, bits);
		flag = flags[i];

		ret = seccomp(SECCOMP_SET_MODE_FILTER, flag, NULL);
		ASSERT_NE(ENOSYS, errno) {
			TH_LOG("Kernel does not support seccomp syscall!");
		}
		EXPECT_EQ(-1, ret);
		EXPECT_EQ(EFAULT, errno) {
			TH_LOG("Failed to detect that a known-good filter flag (0x%X) is supported!",
			       flag);
		}

		all_flags |= flag;
	}

	/*
	 * Test detection of all known-good filter flags combined. But
	 * for the exclusive flags we need to mask them out and try them
	 * individually for the "all flags" testing.
	 */
	exclusive_mask = 0;
	for (i = 0; i < ARRAY_SIZE(exclusive); i++)
		exclusive_mask |= exclusive[i];
	for (i = 0; i < ARRAY_SIZE(exclusive); i++) {
		flag = all_flags & ~exclusive_mask;
		flag |= exclusive[i];

		ret = seccomp(SECCOMP_SET_MODE_FILTER, flag, NULL);
		EXPECT_EQ(-1, ret);
		EXPECT_EQ(EFAULT, errno) {
			TH_LOG("Failed to detect that all known-good filter flags (0x%X) are supported!",
			       flag);
		}
	}

	/* Test detection of an unknown filter flags, without exclusives. */
	flag = -1;
	flag &= ~exclusive_mask;
	ret = seccomp(SECCOMP_SET_MODE_FILTER, flag, NULL);
	EXPECT_EQ(-1, ret);
	EXPECT_EQ(EINVAL, errno) {
		TH_LOG("Failed to detect that an unknown filter flag (0x%X) is unsupported!",
		       flag);
	}

	/*
	 * Test detection of an unknown filter flag that may simply need to be
	 * added to this test
	 */
	flag = flags[ARRAY_SIZE(flags) - 1] << 1;
	ret = seccomp(SECCOMP_SET_MODE_FILTER, flag, NULL);
	EXPECT_EQ(-1, ret);
	EXPECT_EQ(EINVAL, errno) {
		TH_LOG("Failed to detect that an unknown filter flag (0x%X) is unsupported! Does a new flag need to be added to this test?",
		       flag);
	}
}

TEST(TSYNC_first)
{
	struct sock_filter filter[] = {
		BPF_STMT(BPF_RET|BPF_K, SECCOMP_RET_ALLOW),
	};
	struct sock_fprog prog = {
		.len = (unsigned short)ARRAY_SIZE(filter),
		.filter = filter,
	};
	long ret;

	ret = prctl(PR_SET_NO_NEW_PRIVS, 1, NULL, 0, 0);
	ASSERT_EQ(0, ret) {
		TH_LOG("Kernel does not support PR_SET_NO_NEW_PRIVS!");
	}

	ret = seccomp(SECCOMP_SET_MODE_FILTER, SECCOMP_FILTER_FLAG_TSYNC,
		      &prog);
	ASSERT_NE(ENOSYS, errno) {
		TH_LOG("Kernel does not support seccomp syscall!");
	}
	EXPECT_EQ(0, ret) {
		TH_LOG("Could not install initial filter with TSYNC!");
	}
}

#define TSYNC_SIBLINGS 2
struct tsync_sibling {
	pthread_t tid;
	pid_t system_tid;
	sem_t *started;
	pthread_cond_t *cond;
	pthread_mutex_t *mutex;
	int diverge;
	int num_waits;
	struct sock_fprog *prog;
	struct __test_metadata *metadata;
};

/*
 * To avoid joining joined threads (which is not allowed by Bionic),
 * make sure we both successfully join and clear the tid to skip a
 * later join attempt during fixture teardown. Any remaining threads
 * will be directly killed during teardown.
 */
#define PTHREAD_JOIN(tid, status)					\
	do {								\
		int _rc = pthread_join(tid, status);			\
		if (_rc) {						\
			TH_LOG("pthread_join of tid %u failed: %d\n",	\
				(unsigned int)tid, _rc);		\
		} else {						\
			tid = 0;					\
		}							\
	} while (0)

FIXTURE(TSYNC) {
	struct sock_fprog root_prog, apply_prog;
	struct tsync_sibling sibling[TSYNC_SIBLINGS];
	sem_t started;
	pthread_cond_t cond;
	pthread_mutex_t mutex;
	int sibling_count;
};

FIXTURE_SETUP(TSYNC)
{
	struct sock_filter root_filter[] = {
		BPF_STMT(BPF_RET|BPF_K, SECCOMP_RET_ALLOW),
	};
	struct sock_filter apply_filter[] = {
		BPF_STMT(BPF_LD|BPF_W|BPF_ABS,
			offsetof(struct seccomp_data, nr)),
		BPF_JUMP(BPF_JMP|BPF_JEQ|BPF_K, __NR_read, 0, 1),
		BPF_STMT(BPF_RET|BPF_K, SECCOMP_RET_KILL),
		BPF_STMT(BPF_RET|BPF_K, SECCOMP_RET_ALLOW),
	};

	memset(&self->root_prog, 0, sizeof(self->root_prog));
	memset(&self->apply_prog, 0, sizeof(self->apply_prog));
	memset(&self->sibling, 0, sizeof(self->sibling));
	self->root_prog.filter = malloc(sizeof(root_filter));
	ASSERT_NE(NULL, self->root_prog.filter);
	memcpy(self->root_prog.filter, &root_filter, sizeof(root_filter));
	self->root_prog.len = (unsigned short)ARRAY_SIZE(root_filter);

	self->apply_prog.filter = malloc(sizeof(apply_filter));
	ASSERT_NE(NULL, self->apply_prog.filter);
	memcpy(self->apply_prog.filter, &apply_filter, sizeof(apply_filter));
	self->apply_prog.len = (unsigned short)ARRAY_SIZE(apply_filter);

	self->sibling_count = 0;
	pthread_mutex_init(&self->mutex, NULL);
	pthread_cond_init(&self->cond, NULL);
	sem_init(&self->started, 0, 0);
	self->sibling[0].tid = 0;
	self->sibling[0].cond = &self->cond;
	self->sibling[0].started = &self->started;
	self->sibling[0].mutex = &self->mutex;
	self->sibling[0].diverge = 0;
	self->sibling[0].num_waits = 1;
	self->sibling[0].prog = &self->root_prog;
	self->sibling[0].metadata = _metadata;
	self->sibling[1].tid = 0;
	self->sibling[1].cond = &self->cond;
	self->sibling[1].started = &self->started;
	self->sibling[1].mutex = &self->mutex;
	self->sibling[1].diverge = 0;
	self->sibling[1].prog = &self->root_prog;
	self->sibling[1].num_waits = 1;
	self->sibling[1].metadata = _metadata;
}

FIXTURE_TEARDOWN(TSYNC)
{
	int sib = 0;

	if (self->root_prog.filter)
		free(self->root_prog.filter);
	if (self->apply_prog.filter)
		free(self->apply_prog.filter);

	for ( ; sib < self->sibling_count; ++sib) {
		struct tsync_sibling *s = &self->sibling[sib];

		if (!s->tid)
			continue;
		/*
		 * If a thread is still running, it may be stuck, so hit
		 * it over the head really hard.
		 */
		pthread_kill(s->tid, 9);
	}
	pthread_mutex_destroy(&self->mutex);
	pthread_cond_destroy(&self->cond);
	sem_destroy(&self->started);
}

void *tsync_sibling(void *data)
{
	long ret = 0;
	struct tsync_sibling *me = data;

	me->system_tid = syscall(__NR_gettid);

	pthread_mutex_lock(me->mutex);
	if (me->diverge) {
		/* Just re-apply the root prog to fork the tree */
		ret = prctl(PR_SET_SECCOMP, SECCOMP_MODE_FILTER,
				me->prog, 0, 0);
	}
	sem_post(me->started);
	/* Return outside of started so parent notices failures. */
	if (ret) {
		pthread_mutex_unlock(me->mutex);
		return (void *)SIBLING_EXIT_FAILURE;
	}
	do {
		pthread_cond_wait(me->cond, me->mutex);
		me->num_waits = me->num_waits - 1;
	} while (me->num_waits);
	pthread_mutex_unlock(me->mutex);

	ret = prctl(PR_GET_NO_NEW_PRIVS, 0, 0, 0, 0);
	if (!ret)
		return (void *)SIBLING_EXIT_NEWPRIVS;
	read(0, NULL, 0);
	return (void *)SIBLING_EXIT_UNKILLED;
}

void tsync_start_sibling(struct tsync_sibling *sibling)
{
	pthread_create(&sibling->tid, NULL, tsync_sibling, (void *)sibling);
}

TEST_F(TSYNC, siblings_fail_prctl)
{
	long ret;
	void *status;
	struct sock_filter filter[] = {
		BPF_STMT(BPF_LD|BPF_W|BPF_ABS,
			offsetof(struct seccomp_data, nr)),
		BPF_JUMP(BPF_JMP|BPF_JEQ|BPF_K, __NR_prctl, 0, 1),
		BPF_STMT(BPF_RET|BPF_K, SECCOMP_RET_ERRNO | EINVAL),
		BPF_STMT(BPF_RET|BPF_K, SECCOMP_RET_ALLOW),
	};
	struct sock_fprog prog = {
		.len = (unsigned short)ARRAY_SIZE(filter),
		.filter = filter,
	};

	ASSERT_EQ(0, prctl(PR_SET_NO_NEW_PRIVS, 1, 0, 0, 0)) {
		TH_LOG("Kernel does not support PR_SET_NO_NEW_PRIVS!");
	}

	/* Check prctl failure detection by requesting sib 0 diverge. */
	ret = seccomp(SECCOMP_SET_MODE_FILTER, 0, &prog);
	ASSERT_NE(ENOSYS, errno) {
		TH_LOG("Kernel does not support seccomp syscall!");
	}
	ASSERT_EQ(0, ret) {
		TH_LOG("setting filter failed");
	}

	self->sibling[0].diverge = 1;
	tsync_start_sibling(&self->sibling[0]);
	tsync_start_sibling(&self->sibling[1]);

	while (self->sibling_count < TSYNC_SIBLINGS) {
		sem_wait(&self->started);
		self->sibling_count++;
	}

	/* Signal the threads to clean up*/
	pthread_mutex_lock(&self->mutex);
	ASSERT_EQ(0, pthread_cond_broadcast(&self->cond)) {
		TH_LOG("cond broadcast non-zero");
	}
	pthread_mutex_unlock(&self->mutex);

	/* Ensure diverging sibling failed to call prctl. */
	PTHREAD_JOIN(self->sibling[0].tid, &status);
	EXPECT_EQ(SIBLING_EXIT_FAILURE, (long)status);
	PTHREAD_JOIN(self->sibling[1].tid, &status);
	EXPECT_EQ(SIBLING_EXIT_UNKILLED, (long)status);
}

TEST_F(TSYNC, two_siblings_with_ancestor)
{
	long ret;
	void *status;

	ASSERT_EQ(0, prctl(PR_SET_NO_NEW_PRIVS, 1, 0, 0, 0)) {
		TH_LOG("Kernel does not support PR_SET_NO_NEW_PRIVS!");
	}

	ret = seccomp(SECCOMP_SET_MODE_FILTER, 0, &self->root_prog);
	ASSERT_NE(ENOSYS, errno) {
		TH_LOG("Kernel does not support seccomp syscall!");
	}
	ASSERT_EQ(0, ret) {
		TH_LOG("Kernel does not support SECCOMP_SET_MODE_FILTER!");
	}
	tsync_start_sibling(&self->sibling[0]);
	tsync_start_sibling(&self->sibling[1]);

	while (self->sibling_count < TSYNC_SIBLINGS) {
		sem_wait(&self->started);
		self->sibling_count++;
	}

	ret = seccomp(SECCOMP_SET_MODE_FILTER, SECCOMP_FILTER_FLAG_TSYNC,
		      &self->apply_prog);
	ASSERT_EQ(0, ret) {
		TH_LOG("Could install filter on all threads!");
	}
	/* Tell the siblings to test the policy */
	pthread_mutex_lock(&self->mutex);
	ASSERT_EQ(0, pthread_cond_broadcast(&self->cond)) {
		TH_LOG("cond broadcast non-zero");
	}
	pthread_mutex_unlock(&self->mutex);
	/* Ensure they are both killed and don't exit cleanly. */
	PTHREAD_JOIN(self->sibling[0].tid, &status);
	EXPECT_EQ(0x0, (long)status);
	PTHREAD_JOIN(self->sibling[1].tid, &status);
	EXPECT_EQ(0x0, (long)status);
}

TEST_F(TSYNC, two_sibling_want_nnp)
{
	void *status;

	/* start siblings before any prctl() operations */
	tsync_start_sibling(&self->sibling[0]);
	tsync_start_sibling(&self->sibling[1]);
	while (self->sibling_count < TSYNC_SIBLINGS) {
		sem_wait(&self->started);
		self->sibling_count++;
	}

	/* Tell the siblings to test no policy */
	pthread_mutex_lock(&self->mutex);
	ASSERT_EQ(0, pthread_cond_broadcast(&self->cond)) {
		TH_LOG("cond broadcast non-zero");
	}
	pthread_mutex_unlock(&self->mutex);

	/* Ensure they are both upset about lacking nnp. */
	PTHREAD_JOIN(self->sibling[0].tid, &status);
	EXPECT_EQ(SIBLING_EXIT_NEWPRIVS, (long)status);
	PTHREAD_JOIN(self->sibling[1].tid, &status);
	EXPECT_EQ(SIBLING_EXIT_NEWPRIVS, (long)status);
}

TEST_F(TSYNC, two_siblings_with_no_filter)
{
	long ret;
	void *status;

	/* start siblings before any prctl() operations */
	tsync_start_sibling(&self->sibling[0]);
	tsync_start_sibling(&self->sibling[1]);
	while (self->sibling_count < TSYNC_SIBLINGS) {
		sem_wait(&self->started);
		self->sibling_count++;
	}

	ASSERT_EQ(0, prctl(PR_SET_NO_NEW_PRIVS, 1, 0, 0, 0)) {
		TH_LOG("Kernel does not support PR_SET_NO_NEW_PRIVS!");
	}

	ret = seccomp(SECCOMP_SET_MODE_FILTER, SECCOMP_FILTER_FLAG_TSYNC,
		      &self->apply_prog);
	ASSERT_NE(ENOSYS, errno) {
		TH_LOG("Kernel does not support seccomp syscall!");
	}
	ASSERT_EQ(0, ret) {
		TH_LOG("Could install filter on all threads!");
	}

	/* Tell the siblings to test the policy */
	pthread_mutex_lock(&self->mutex);
	ASSERT_EQ(0, pthread_cond_broadcast(&self->cond)) {
		TH_LOG("cond broadcast non-zero");
	}
	pthread_mutex_unlock(&self->mutex);

	/* Ensure they are both killed and don't exit cleanly. */
	PTHREAD_JOIN(self->sibling[0].tid, &status);
	EXPECT_EQ(0x0, (long)status);
	PTHREAD_JOIN(self->sibling[1].tid, &status);
	EXPECT_EQ(0x0, (long)status);
}

TEST_F(TSYNC, two_siblings_with_one_divergence)
{
	long ret;
	void *status;

	ASSERT_EQ(0, prctl(PR_SET_NO_NEW_PRIVS, 1, 0, 0, 0)) {
		TH_LOG("Kernel does not support PR_SET_NO_NEW_PRIVS!");
	}

	ret = seccomp(SECCOMP_SET_MODE_FILTER, 0, &self->root_prog);
	ASSERT_NE(ENOSYS, errno) {
		TH_LOG("Kernel does not support seccomp syscall!");
	}
	ASSERT_EQ(0, ret) {
		TH_LOG("Kernel does not support SECCOMP_SET_MODE_FILTER!");
	}
	self->sibling[0].diverge = 1;
	tsync_start_sibling(&self->sibling[0]);
	tsync_start_sibling(&self->sibling[1]);

	while (self->sibling_count < TSYNC_SIBLINGS) {
		sem_wait(&self->started);
		self->sibling_count++;
	}

	ret = seccomp(SECCOMP_SET_MODE_FILTER, SECCOMP_FILTER_FLAG_TSYNC,
		      &self->apply_prog);
	ASSERT_EQ(self->sibling[0].system_tid, ret) {
		TH_LOG("Did not fail on diverged sibling.");
	}

	/* Wake the threads */
	pthread_mutex_lock(&self->mutex);
	ASSERT_EQ(0, pthread_cond_broadcast(&self->cond)) {
		TH_LOG("cond broadcast non-zero");
	}
	pthread_mutex_unlock(&self->mutex);

	/* Ensure they are both unkilled. */
	PTHREAD_JOIN(self->sibling[0].tid, &status);
	EXPECT_EQ(SIBLING_EXIT_UNKILLED, (long)status);
	PTHREAD_JOIN(self->sibling[1].tid, &status);
	EXPECT_EQ(SIBLING_EXIT_UNKILLED, (long)status);
}

TEST_F(TSYNC, two_siblings_with_one_divergence_no_tid_in_err)
{
	long ret, flags;
	void *status;

	ASSERT_EQ(0, prctl(PR_SET_NO_NEW_PRIVS, 1, 0, 0, 0)) {
		TH_LOG("Kernel does not support PR_SET_NO_NEW_PRIVS!");
	}

	ret = seccomp(SECCOMP_SET_MODE_FILTER, 0, &self->root_prog);
	ASSERT_NE(ENOSYS, errno) {
		TH_LOG("Kernel does not support seccomp syscall!");
	}
	ASSERT_EQ(0, ret) {
		TH_LOG("Kernel does not support SECCOMP_SET_MODE_FILTER!");
	}
	self->sibling[0].diverge = 1;
	tsync_start_sibling(&self->sibling[0]);
	tsync_start_sibling(&self->sibling[1]);

	while (self->sibling_count < TSYNC_SIBLINGS) {
		sem_wait(&self->started);
		self->sibling_count++;
	}

	flags = SECCOMP_FILTER_FLAG_TSYNC | \
		SECCOMP_FILTER_FLAG_TSYNC_ESRCH;
	ret = seccomp(SECCOMP_SET_MODE_FILTER, flags, &self->apply_prog);
	ASSERT_EQ(ESRCH, errno) {
		TH_LOG("Did not return ESRCH for diverged sibling.");
	}
	ASSERT_EQ(-1, ret) {
		TH_LOG("Did not fail on diverged sibling.");
	}

	/* Wake the threads */
	pthread_mutex_lock(&self->mutex);
	ASSERT_EQ(0, pthread_cond_broadcast(&self->cond)) {
		TH_LOG("cond broadcast non-zero");
	}
	pthread_mutex_unlock(&self->mutex);

	/* Ensure they are both unkilled. */
	PTHREAD_JOIN(self->sibling[0].tid, &status);
	EXPECT_EQ(SIBLING_EXIT_UNKILLED, (long)status);
	PTHREAD_JOIN(self->sibling[1].tid, &status);
	EXPECT_EQ(SIBLING_EXIT_UNKILLED, (long)status);
}

TEST_F(TSYNC, two_siblings_not_under_filter)
{
	long ret, sib;
	void *status;
	struct timespec delay = { .tv_nsec = 100000000 };

	ASSERT_EQ(0, prctl(PR_SET_NO_NEW_PRIVS, 1, 0, 0, 0)) {
		TH_LOG("Kernel does not support PR_SET_NO_NEW_PRIVS!");
	}

	/*
	 * Sibling 0 will have its own seccomp policy
	 * and Sibling 1 will not be under seccomp at
	 * all. Sibling 1 will enter seccomp and 0
	 * will cause failure.
	 */
	self->sibling[0].diverge = 1;
	tsync_start_sibling(&self->sibling[0]);
	tsync_start_sibling(&self->sibling[1]);

	while (self->sibling_count < TSYNC_SIBLINGS) {
		sem_wait(&self->started);
		self->sibling_count++;
	}

	ret = seccomp(SECCOMP_SET_MODE_FILTER, 0, &self->root_prog);
	ASSERT_NE(ENOSYS, errno) {
		TH_LOG("Kernel does not support seccomp syscall!");
	}
	ASSERT_EQ(0, ret) {
		TH_LOG("Kernel does not support SECCOMP_SET_MODE_FILTER!");
	}

	ret = seccomp(SECCOMP_SET_MODE_FILTER, SECCOMP_FILTER_FLAG_TSYNC,
		      &self->apply_prog);
	ASSERT_EQ(ret, self->sibling[0].system_tid) {
		TH_LOG("Did not fail on diverged sibling.");
	}
	sib = 1;
	if (ret == self->sibling[0].system_tid)
		sib = 0;

	pthread_mutex_lock(&self->mutex);

	/* Increment the other siblings num_waits so we can clean up
	 * the one we just saw.
	 */
	self->sibling[!sib].num_waits += 1;

	/* Signal the thread to clean up*/
	ASSERT_EQ(0, pthread_cond_broadcast(&self->cond)) {
		TH_LOG("cond broadcast non-zero");
	}
	pthread_mutex_unlock(&self->mutex);
	PTHREAD_JOIN(self->sibling[sib].tid, &status);
	EXPECT_EQ(SIBLING_EXIT_UNKILLED, (long)status);
	/* Poll for actual task death. pthread_join doesn't guarantee it. */
	while (!kill(self->sibling[sib].system_tid, 0))
		nanosleep(&delay, NULL);
	/* Switch to the remaining sibling */
	sib = !sib;

	ret = seccomp(SECCOMP_SET_MODE_FILTER, SECCOMP_FILTER_FLAG_TSYNC,
		      &self->apply_prog);
	ASSERT_EQ(0, ret) {
		TH_LOG("Expected the remaining sibling to sync");
	};

	pthread_mutex_lock(&self->mutex);

	/* If remaining sibling didn't have a chance to wake up during
	 * the first broadcast, manually reduce the num_waits now.
	 */
	if (self->sibling[sib].num_waits > 1)
		self->sibling[sib].num_waits = 1;
	ASSERT_EQ(0, pthread_cond_broadcast(&self->cond)) {
		TH_LOG("cond broadcast non-zero");
	}
	pthread_mutex_unlock(&self->mutex);
	PTHREAD_JOIN(self->sibling[sib].tid, &status);
	EXPECT_EQ(0, (long)status);
	/* Poll for actual task death. pthread_join doesn't guarantee it. */
	while (!kill(self->sibling[sib].system_tid, 0))
		nanosleep(&delay, NULL);

	ret = seccomp(SECCOMP_SET_MODE_FILTER, SECCOMP_FILTER_FLAG_TSYNC,
		      &self->apply_prog);
	ASSERT_EQ(0, ret);  /* just us chickens */
}

/* Make sure restarted syscalls are seen directly as "restart_syscall". */
TEST(syscall_restart)
{
	long ret;
	unsigned long msg;
	pid_t child_pid;
	int pipefd[2];
	int status;
	siginfo_t info = { };
	struct sock_filter filter[] = {
		BPF_STMT(BPF_LD|BPF_W|BPF_ABS,
			 offsetof(struct seccomp_data, nr)),

#ifdef __NR_sigreturn
		BPF_JUMP(BPF_JMP|BPF_JEQ|BPF_K, __NR_sigreturn, 7, 0),
#endif
		BPF_JUMP(BPF_JMP|BPF_JEQ|BPF_K, __NR_read, 6, 0),
		BPF_JUMP(BPF_JMP|BPF_JEQ|BPF_K, __NR_exit, 5, 0),
		BPF_JUMP(BPF_JMP|BPF_JEQ|BPF_K, __NR_rt_sigreturn, 4, 0),
		BPF_JUMP(BPF_JMP|BPF_JEQ|BPF_K, __NR_nanosleep, 5, 0),
		BPF_JUMP(BPF_JMP|BPF_JEQ|BPF_K, __NR_clock_nanosleep, 4, 0),
		BPF_JUMP(BPF_JMP|BPF_JEQ|BPF_K, __NR_restart_syscall, 4, 0),

		/* Allow __NR_write for easy logging. */
		BPF_JUMP(BPF_JMP|BPF_JEQ|BPF_K, __NR_write, 0, 1),
		BPF_STMT(BPF_RET|BPF_K, SECCOMP_RET_ALLOW),
		BPF_STMT(BPF_RET|BPF_K, SECCOMP_RET_KILL),
		/* The nanosleep jump target. */
		BPF_STMT(BPF_RET|BPF_K, SECCOMP_RET_TRACE|0x100),
		/* The restart_syscall jump target. */
		BPF_STMT(BPF_RET|BPF_K, SECCOMP_RET_TRACE|0x200),
	};
	struct sock_fprog prog = {
		.len = (unsigned short)ARRAY_SIZE(filter),
		.filter = filter,
	};
#if defined(__arm__)
	struct utsname utsbuf;
#endif

	ASSERT_EQ(0, pipe(pipefd));

	child_pid = fork();
	ASSERT_LE(0, child_pid);
	if (child_pid == 0) {
		/* Child uses EXPECT not ASSERT to deliver status correctly. */
		char buf = ' ';
		struct timespec timeout = { };

		/* Attach parent as tracer and stop. */
		EXPECT_EQ(0, ptrace(PTRACE_TRACEME));
		EXPECT_EQ(0, raise(SIGSTOP));

		EXPECT_EQ(0, close(pipefd[1]));

		EXPECT_EQ(0, prctl(PR_SET_NO_NEW_PRIVS, 1, 0, 0, 0)) {
			TH_LOG("Kernel does not support PR_SET_NO_NEW_PRIVS!");
		}

		ret = prctl(PR_SET_SECCOMP, SECCOMP_MODE_FILTER, &prog, 0, 0);
		EXPECT_EQ(0, ret) {
			TH_LOG("Failed to install filter!");
		}

		EXPECT_EQ(1, read(pipefd[0], &buf, 1)) {
			TH_LOG("Failed to read() sync from parent");
		}
		EXPECT_EQ('.', buf) {
			TH_LOG("Failed to get sync data from read()");
		}

		/* Start nanosleep to be interrupted. */
		timeout.tv_sec = 1;
		errno = 0;
		EXPECT_EQ(0, nanosleep(&timeout, NULL)) {
			TH_LOG("Call to nanosleep() failed (errno %d)", errno);
		}

		/* Read final sync from parent. */
		EXPECT_EQ(1, read(pipefd[0], &buf, 1)) {
			TH_LOG("Failed final read() from parent");
		}
		EXPECT_EQ('!', buf) {
			TH_LOG("Failed to get final data from read()");
		}

		/* Directly report the status of our test harness results. */
		syscall(__NR_exit, _metadata->passed ? EXIT_SUCCESS
						     : EXIT_FAILURE);
	}
	EXPECT_EQ(0, close(pipefd[0]));

	/* Attach to child, setup options, and release. */
	ASSERT_EQ(child_pid, waitpid(child_pid, &status, 0));
	ASSERT_EQ(true, WIFSTOPPED(status));
	ASSERT_EQ(0, ptrace(PTRACE_SETOPTIONS, child_pid, NULL,
			    PTRACE_O_TRACESECCOMP));
	ASSERT_EQ(0, ptrace(PTRACE_CONT, child_pid, NULL, 0));
	ASSERT_EQ(1, write(pipefd[1], ".", 1));

	/* Wait for nanosleep() to start. */
	ASSERT_EQ(child_pid, waitpid(child_pid, &status, 0));
	ASSERT_EQ(true, WIFSTOPPED(status));
	ASSERT_EQ(SIGTRAP, WSTOPSIG(status));
	ASSERT_EQ(PTRACE_EVENT_SECCOMP, (status >> 16));
	ASSERT_EQ(0, ptrace(PTRACE_GETEVENTMSG, child_pid, NULL, &msg));
	ASSERT_EQ(0x100, msg);
	ret = get_syscall(_metadata, child_pid);
	EXPECT_TRUE(ret == __NR_nanosleep || ret == __NR_clock_nanosleep);

	/* Might as well check siginfo for sanity while we're here. */
	ASSERT_EQ(0, ptrace(PTRACE_GETSIGINFO, child_pid, NULL, &info));
	ASSERT_EQ(SIGTRAP, info.si_signo);
	ASSERT_EQ(SIGTRAP | (PTRACE_EVENT_SECCOMP << 8), info.si_code);
	EXPECT_EQ(0, info.si_errno);
	EXPECT_EQ(getuid(), info.si_uid);
	/* Verify signal delivery came from child (seccomp-triggered). */
	EXPECT_EQ(child_pid, info.si_pid);

	/* Interrupt nanosleep with SIGSTOP (which we'll need to handle). */
	ASSERT_EQ(0, kill(child_pid, SIGSTOP));
	ASSERT_EQ(0, ptrace(PTRACE_CONT, child_pid, NULL, 0));
	ASSERT_EQ(child_pid, waitpid(child_pid, &status, 0));
	ASSERT_EQ(true, WIFSTOPPED(status));
	ASSERT_EQ(SIGSTOP, WSTOPSIG(status));
	ASSERT_EQ(0, ptrace(PTRACE_GETSIGINFO, child_pid, NULL, &info));
	/*
	 * There is no siginfo on SIGSTOP any more, so we can't verify
	 * signal delivery came from parent now (getpid() == info.si_pid).
	 * https://lkml.kernel.org/r/CAGXu5jJaZAOzP1qFz66tYrtbuywqb+UN2SOA1VLHpCCOiYvYeg@mail.gmail.com
	 * At least verify the SIGSTOP via PTRACE_GETSIGINFO.
	 */
	EXPECT_EQ(SIGSTOP, info.si_signo);

	/* Restart nanosleep with SIGCONT, which triggers restart_syscall. */
	ASSERT_EQ(0, kill(child_pid, SIGCONT));
	ASSERT_EQ(0, ptrace(PTRACE_CONT, child_pid, NULL, 0));
	ASSERT_EQ(child_pid, waitpid(child_pid, &status, 0));
	ASSERT_EQ(true, WIFSTOPPED(status));
	ASSERT_EQ(SIGCONT, WSTOPSIG(status));
	ASSERT_EQ(0, ptrace(PTRACE_CONT, child_pid, NULL, 0));

	/* Wait for restart_syscall() to start. */
	ASSERT_EQ(child_pid, waitpid(child_pid, &status, 0));
	ASSERT_EQ(true, WIFSTOPPED(status));
	ASSERT_EQ(SIGTRAP, WSTOPSIG(status));
	ASSERT_EQ(PTRACE_EVENT_SECCOMP, (status >> 16));
	ASSERT_EQ(0, ptrace(PTRACE_GETEVENTMSG, child_pid, NULL, &msg));

	ASSERT_EQ(0x200, msg);
	ret = get_syscall(_metadata, child_pid);
#if defined(__arm__)
	/*
	 * FIXME:
	 * - native ARM registers do NOT expose true syscall.
	 * - compat ARM registers on ARM64 DO expose true syscall.
	 */
	ASSERT_EQ(0, uname(&utsbuf));
	if (strncmp(utsbuf.machine, "arm", 3) == 0) {
		EXPECT_EQ(__NR_nanosleep, ret);
	} else
#endif
	{
		EXPECT_EQ(__NR_restart_syscall, ret);
	}

	/* Write again to end test. */
	ASSERT_EQ(0, ptrace(PTRACE_CONT, child_pid, NULL, 0));
	ASSERT_EQ(1, write(pipefd[1], "!", 1));
	EXPECT_EQ(0, close(pipefd[1]));

	ASSERT_EQ(child_pid, waitpid(child_pid, &status, 0));
	if (WIFSIGNALED(status) || WEXITSTATUS(status))
		_metadata->passed = 0;
}

TEST_SIGNAL(filter_flag_log, SIGSYS)
{
	struct sock_filter allow_filter[] = {
		BPF_STMT(BPF_RET|BPF_K, SECCOMP_RET_ALLOW),
	};
	struct sock_filter kill_filter[] = {
		BPF_STMT(BPF_LD|BPF_W|BPF_ABS,
			offsetof(struct seccomp_data, nr)),
		BPF_JUMP(BPF_JMP|BPF_JEQ|BPF_K, __NR_getpid, 0, 1),
		BPF_STMT(BPF_RET|BPF_K, SECCOMP_RET_KILL),
		BPF_STMT(BPF_RET|BPF_K, SECCOMP_RET_ALLOW),
	};
	struct sock_fprog allow_prog = {
		.len = (unsigned short)ARRAY_SIZE(allow_filter),
		.filter = allow_filter,
	};
	struct sock_fprog kill_prog = {
		.len = (unsigned short)ARRAY_SIZE(kill_filter),
		.filter = kill_filter,
	};
	long ret;
	pid_t parent = getppid();

	ret = prctl(PR_SET_NO_NEW_PRIVS, 1, 0, 0, 0);
	ASSERT_EQ(0, ret);

	/* Verify that the FILTER_FLAG_LOG flag isn't accepted in strict mode */
	ret = seccomp(SECCOMP_SET_MODE_STRICT, SECCOMP_FILTER_FLAG_LOG,
		      &allow_prog);
	ASSERT_NE(ENOSYS, errno) {
		TH_LOG("Kernel does not support seccomp syscall!");
	}
	EXPECT_NE(0, ret) {
		TH_LOG("Kernel accepted FILTER_FLAG_LOG flag in strict mode!");
	}
	EXPECT_EQ(EINVAL, errno) {
		TH_LOG("Kernel returned unexpected errno for FILTER_FLAG_LOG flag in strict mode!");
	}

	/* Verify that a simple, permissive filter can be added with no flags */
	ret = seccomp(SECCOMP_SET_MODE_FILTER, 0, &allow_prog);
	EXPECT_EQ(0, ret);

	/* See if the same filter can be added with the FILTER_FLAG_LOG flag */
	ret = seccomp(SECCOMP_SET_MODE_FILTER, SECCOMP_FILTER_FLAG_LOG,
		      &allow_prog);
	ASSERT_NE(EINVAL, errno) {
		TH_LOG("Kernel does not support the FILTER_FLAG_LOG flag!");
	}
	EXPECT_EQ(0, ret);

	/* Ensure that the kill filter works with the FILTER_FLAG_LOG flag */
	ret = seccomp(SECCOMP_SET_MODE_FILTER, SECCOMP_FILTER_FLAG_LOG,
		      &kill_prog);
	EXPECT_EQ(0, ret);

	EXPECT_EQ(parent, syscall(__NR_getppid));
	/* getpid() should never return. */
	EXPECT_EQ(0, syscall(__NR_getpid));
}

TEST(get_action_avail)
{
	__u32 actions[] = { SECCOMP_RET_KILL_THREAD, SECCOMP_RET_TRAP,
			    SECCOMP_RET_ERRNO, SECCOMP_RET_TRACE,
			    SECCOMP_RET_LOG,   SECCOMP_RET_ALLOW };
	__u32 unknown_action = 0x10000000U;
	int i;
	long ret;

	ret = seccomp(SECCOMP_GET_ACTION_AVAIL, 0, &actions[0]);
	ASSERT_NE(ENOSYS, errno) {
		TH_LOG("Kernel does not support seccomp syscall!");
	}
	ASSERT_NE(EINVAL, errno) {
		TH_LOG("Kernel does not support SECCOMP_GET_ACTION_AVAIL operation!");
	}
	EXPECT_EQ(ret, 0);

	for (i = 0; i < ARRAY_SIZE(actions); i++) {
		ret = seccomp(SECCOMP_GET_ACTION_AVAIL, 0, &actions[i]);
		EXPECT_EQ(ret, 0) {
			TH_LOG("Expected action (0x%X) not available!",
			       actions[i]);
		}
	}

	/* Check that an unknown action is handled properly (EOPNOTSUPP) */
	ret = seccomp(SECCOMP_GET_ACTION_AVAIL, 0, &unknown_action);
	EXPECT_EQ(ret, -1);
	EXPECT_EQ(errno, EOPNOTSUPP);
}

TEST(get_metadata)
{
	pid_t pid;
	int pipefd[2];
	char buf;
	struct seccomp_metadata md;
	long ret;

	/* Only real root can get metadata. */
	if (geteuid()) {
		SKIP(return, "get_metadata requires real root");
		return;
	}

	ASSERT_EQ(0, pipe(pipefd));

	pid = fork();
	ASSERT_GE(pid, 0);
	if (pid == 0) {
		struct sock_filter filter[] = {
			BPF_STMT(BPF_RET|BPF_K, SECCOMP_RET_ALLOW),
		};
		struct sock_fprog prog = {
			.len = (unsigned short)ARRAY_SIZE(filter),
			.filter = filter,
		};

		/* one with log, one without */
		EXPECT_EQ(0, seccomp(SECCOMP_SET_MODE_FILTER,
				     SECCOMP_FILTER_FLAG_LOG, &prog));
		EXPECT_EQ(0, seccomp(SECCOMP_SET_MODE_FILTER, 0, &prog));

		EXPECT_EQ(0, close(pipefd[0]));
		ASSERT_EQ(1, write(pipefd[1], "1", 1));
		ASSERT_EQ(0, close(pipefd[1]));

		while (1)
			sleep(100);
	}

	ASSERT_EQ(0, close(pipefd[1]));
	ASSERT_EQ(1, read(pipefd[0], &buf, 1));

	ASSERT_EQ(0, ptrace(PTRACE_ATTACH, pid));
	ASSERT_EQ(pid, waitpid(pid, NULL, 0));

	/* Past here must not use ASSERT or child process is never killed. */

	md.filter_off = 0;
	errno = 0;
	ret = ptrace(PTRACE_SECCOMP_GET_METADATA, pid, sizeof(md), &md);
	EXPECT_EQ(sizeof(md), ret) {
		if (errno == EINVAL)
			SKIP(goto skip, "Kernel does not support PTRACE_SECCOMP_GET_METADATA (missing CONFIG_CHECKPOINT_RESTORE?)");
	}

	EXPECT_EQ(md.flags, SECCOMP_FILTER_FLAG_LOG);
	EXPECT_EQ(md.filter_off, 0);

	md.filter_off = 1;
	ret = ptrace(PTRACE_SECCOMP_GET_METADATA, pid, sizeof(md), &md);
	EXPECT_EQ(sizeof(md), ret);
	EXPECT_EQ(md.flags, 0);
	EXPECT_EQ(md.filter_off, 1);

skip:
	ASSERT_EQ(0, kill(pid, SIGKILL));
}

static int user_notif_syscall(int nr, unsigned int flags)
{
	struct sock_filter filter[] = {
		BPF_STMT(BPF_LD|BPF_W|BPF_ABS,
			offsetof(struct seccomp_data, nr)),
		BPF_JUMP(BPF_JMP|BPF_JEQ|BPF_K, nr, 0, 1),
		BPF_STMT(BPF_RET|BPF_K, SECCOMP_RET_USER_NOTIF),
		BPF_STMT(BPF_RET|BPF_K, SECCOMP_RET_ALLOW),
	};

	struct sock_fprog prog = {
		.len = (unsigned short)ARRAY_SIZE(filter),
		.filter = filter,
	};

	return seccomp(SECCOMP_SET_MODE_FILTER, flags, &prog);
}

#define USER_NOTIF_MAGIC INT_MAX
TEST(user_notification_basic)
{
	pid_t pid;
	long ret;
	int status, listener;
	struct seccomp_notif req = {};
	struct seccomp_notif_resp resp = {};
	struct pollfd pollfd;

	struct sock_filter filter[] = {
		BPF_STMT(BPF_RET|BPF_K, SECCOMP_RET_ALLOW),
	};
	struct sock_fprog prog = {
		.len = (unsigned short)ARRAY_SIZE(filter),
		.filter = filter,
	};

	ret = prctl(PR_SET_NO_NEW_PRIVS, 1, 0, 0, 0);
	ASSERT_EQ(0, ret) {
		TH_LOG("Kernel does not support PR_SET_NO_NEW_PRIVS!");
	}

	pid = fork();
	ASSERT_GE(pid, 0);

	/* Check that we get -ENOSYS with no listener attached */
	if (pid == 0) {
		if (user_notif_syscall(__NR_getppid, 0) < 0)
			exit(1);
		ret = syscall(__NR_getppid);
		exit(ret >= 0 || errno != ENOSYS);
	}

	EXPECT_EQ(waitpid(pid, &status, 0), pid);
	EXPECT_EQ(true, WIFEXITED(status));
	EXPECT_EQ(0, WEXITSTATUS(status));

	/* Add some no-op filters for grins. */
	EXPECT_EQ(seccomp(SECCOMP_SET_MODE_FILTER, 0, &prog), 0);
	EXPECT_EQ(seccomp(SECCOMP_SET_MODE_FILTER, 0, &prog), 0);
	EXPECT_EQ(seccomp(SECCOMP_SET_MODE_FILTER, 0, &prog), 0);
	EXPECT_EQ(seccomp(SECCOMP_SET_MODE_FILTER, 0, &prog), 0);

	/* Check that the basic notification machinery works */
	listener = user_notif_syscall(__NR_getppid,
				      SECCOMP_FILTER_FLAG_NEW_LISTENER);
	ASSERT_GE(listener, 0);

	/* Installing a second listener in the chain should EBUSY */
	EXPECT_EQ(user_notif_syscall(__NR_getppid,
				     SECCOMP_FILTER_FLAG_NEW_LISTENER),
		  -1);
	EXPECT_EQ(errno, EBUSY);

	pid = fork();
	ASSERT_GE(pid, 0);

	if (pid == 0) {
		ret = syscall(__NR_getppid);
		exit(ret != USER_NOTIF_MAGIC);
	}

	pollfd.fd = listener;
	pollfd.events = POLLIN | POLLOUT;

	EXPECT_GT(poll(&pollfd, 1, -1), 0);
	EXPECT_EQ(pollfd.revents, POLLIN);

	/* Test that we can't pass garbage to the kernel. */
	memset(&req, 0, sizeof(req));
	req.pid = -1;
	errno = 0;
	ret = ioctl(listener, SECCOMP_IOCTL_NOTIF_RECV, &req);
	EXPECT_EQ(-1, ret);
	EXPECT_EQ(EINVAL, errno);

	if (ret) {
		req.pid = 0;
		EXPECT_EQ(ioctl(listener, SECCOMP_IOCTL_NOTIF_RECV, &req), 0);
	}

	pollfd.fd = listener;
	pollfd.events = POLLIN | POLLOUT;

	EXPECT_GT(poll(&pollfd, 1, -1), 0);
	EXPECT_EQ(pollfd.revents, POLLOUT);

	EXPECT_EQ(req.data.nr,  __NR_getppid);

	resp.id = req.id;
	resp.error = 0;
	resp.val = USER_NOTIF_MAGIC;

	/* check that we make sure flags == 0 */
	resp.flags = 1;
	EXPECT_EQ(ioctl(listener, SECCOMP_IOCTL_NOTIF_SEND, &resp), -1);
	EXPECT_EQ(errno, EINVAL);

	resp.flags = 0;
	EXPECT_EQ(ioctl(listener, SECCOMP_IOCTL_NOTIF_SEND, &resp), 0);

	EXPECT_EQ(waitpid(pid, &status, 0), pid);
	EXPECT_EQ(true, WIFEXITED(status));
	EXPECT_EQ(0, WEXITSTATUS(status));
}

TEST(user_notification_with_tsync)
{
	int ret;
	unsigned int flags;

	ret = prctl(PR_SET_NO_NEW_PRIVS, 1, 0, 0, 0);
	ASSERT_EQ(0, ret) {
		TH_LOG("Kernel does not support PR_SET_NO_NEW_PRIVS!");
	}

	/* these were exclusive */
	flags = SECCOMP_FILTER_FLAG_NEW_LISTENER |
		SECCOMP_FILTER_FLAG_TSYNC;
	ASSERT_EQ(-1, user_notif_syscall(__NR_getppid, flags));
	ASSERT_EQ(EINVAL, errno);

	/* but now they're not */
	flags |= SECCOMP_FILTER_FLAG_TSYNC_ESRCH;
	ret = user_notif_syscall(__NR_getppid, flags);
	close(ret);
	ASSERT_LE(0, ret);
}

TEST(user_notification_kill_in_middle)
{
	pid_t pid;
	long ret;
	int listener;
	struct seccomp_notif req = {};
	struct seccomp_notif_resp resp = {};

	ret = prctl(PR_SET_NO_NEW_PRIVS, 1, 0, 0, 0);
	ASSERT_EQ(0, ret) {
		TH_LOG("Kernel does not support PR_SET_NO_NEW_PRIVS!");
	}

	listener = user_notif_syscall(__NR_getppid,
				      SECCOMP_FILTER_FLAG_NEW_LISTENER);
	ASSERT_GE(listener, 0);

	/*
	 * Check that nothing bad happens when we kill the task in the middle
	 * of a syscall.
	 */
	pid = fork();
	ASSERT_GE(pid, 0);

	if (pid == 0) {
		ret = syscall(__NR_getppid);
		exit(ret != USER_NOTIF_MAGIC);
	}

	EXPECT_EQ(ioctl(listener, SECCOMP_IOCTL_NOTIF_RECV, &req), 0);
	EXPECT_EQ(ioctl(listener, SECCOMP_IOCTL_NOTIF_ID_VALID, &req.id), 0);

	EXPECT_EQ(kill(pid, SIGKILL), 0);
	EXPECT_EQ(waitpid(pid, NULL, 0), pid);

	EXPECT_EQ(ioctl(listener, SECCOMP_IOCTL_NOTIF_ID_VALID, &req.id), -1);

	resp.id = req.id;
	ret = ioctl(listener, SECCOMP_IOCTL_NOTIF_SEND, &resp);
	EXPECT_EQ(ret, -1);
	EXPECT_EQ(errno, ENOENT);
}

static int handled = -1;

static void signal_handler(int signal)
{
	if (write(handled, "c", 1) != 1)
		perror("write from signal");
}

TEST(user_notification_signal)
{
	pid_t pid;
	long ret;
	int status, listener, sk_pair[2];
	struct seccomp_notif req = {};
	struct seccomp_notif_resp resp = {};
	char c;

	ret = prctl(PR_SET_NO_NEW_PRIVS, 1, 0, 0, 0);
	ASSERT_EQ(0, ret) {
		TH_LOG("Kernel does not support PR_SET_NO_NEW_PRIVS!");
	}

	ASSERT_EQ(socketpair(PF_LOCAL, SOCK_SEQPACKET, 0, sk_pair), 0);

	listener = user_notif_syscall(__NR_gettid,
				      SECCOMP_FILTER_FLAG_NEW_LISTENER);
	ASSERT_GE(listener, 0);

	pid = fork();
	ASSERT_GE(pid, 0);

	if (pid == 0) {
		close(sk_pair[0]);
		handled = sk_pair[1];
		if (signal(SIGUSR1, signal_handler) == SIG_ERR) {
			perror("signal");
			exit(1);
		}
		/*
		 * ERESTARTSYS behavior is a bit hard to test, because we need
		 * to rely on a signal that has not yet been handled. Let's at
		 * least check that the error code gets propagated through, and
		 * hope that it doesn't break when there is actually a signal :)
		 */
		ret = syscall(__NR_gettid);
		exit(!(ret == -1 && errno == 512));
	}

	close(sk_pair[1]);

	memset(&req, 0, sizeof(req));
	EXPECT_EQ(ioctl(listener, SECCOMP_IOCTL_NOTIF_RECV, &req), 0);

	EXPECT_EQ(kill(pid, SIGUSR1), 0);

	/*
	 * Make sure the signal really is delivered, which means we're not
	 * stuck in the user notification code any more and the notification
	 * should be dead.
	 */
	EXPECT_EQ(read(sk_pair[0], &c, 1), 1);

	resp.id = req.id;
	resp.error = -EPERM;
	resp.val = 0;

	EXPECT_EQ(ioctl(listener, SECCOMP_IOCTL_NOTIF_SEND, &resp), -1);
	EXPECT_EQ(errno, ENOENT);

	memset(&req, 0, sizeof(req));
	EXPECT_EQ(ioctl(listener, SECCOMP_IOCTL_NOTIF_RECV, &req), 0);

	resp.id = req.id;
	resp.error = -512; /* -ERESTARTSYS */
	resp.val = 0;

	EXPECT_EQ(ioctl(listener, SECCOMP_IOCTL_NOTIF_SEND, &resp), 0);

	EXPECT_EQ(waitpid(pid, &status, 0), pid);
	EXPECT_EQ(true, WIFEXITED(status));
	EXPECT_EQ(0, WEXITSTATUS(status));
}

TEST(user_notification_closed_listener)
{
	pid_t pid;
	long ret;
	int status, listener;

	ret = prctl(PR_SET_NO_NEW_PRIVS, 1, 0, 0, 0);
	ASSERT_EQ(0, ret) {
		TH_LOG("Kernel does not support PR_SET_NO_NEW_PRIVS!");
	}

	listener = user_notif_syscall(__NR_getppid,
				      SECCOMP_FILTER_FLAG_NEW_LISTENER);
	ASSERT_GE(listener, 0);

	/*
	 * Check that we get an ENOSYS when the listener is closed.
	 */
	pid = fork();
	ASSERT_GE(pid, 0);
	if (pid == 0) {
		close(listener);
		ret = syscall(__NR_getppid);
		exit(ret != -1 && errno != ENOSYS);
	}

	close(listener);

	EXPECT_EQ(waitpid(pid, &status, 0), pid);
	EXPECT_EQ(true, WIFEXITED(status));
	EXPECT_EQ(0, WEXITSTATUS(status));
}

/*
 * Check that a pid in a child namespace still shows up as valid in ours.
 */
TEST(user_notification_child_pid_ns)
{
	pid_t pid;
	int status, listener;
	struct seccomp_notif req = {};
	struct seccomp_notif_resp resp = {};

	ASSERT_EQ(unshare(CLONE_NEWUSER | CLONE_NEWPID), 0) {
		if (errno == EINVAL)
			SKIP(return, "kernel missing CLONE_NEWUSER support");
	};

	listener = user_notif_syscall(__NR_getppid,
				      SECCOMP_FILTER_FLAG_NEW_LISTENER);
	ASSERT_GE(listener, 0);

	pid = fork();
	ASSERT_GE(pid, 0);

	if (pid == 0)
		exit(syscall(__NR_getppid) != USER_NOTIF_MAGIC);

	EXPECT_EQ(ioctl(listener, SECCOMP_IOCTL_NOTIF_RECV, &req), 0);
	EXPECT_EQ(req.pid, pid);

	resp.id = req.id;
	resp.error = 0;
	resp.val = USER_NOTIF_MAGIC;

	EXPECT_EQ(ioctl(listener, SECCOMP_IOCTL_NOTIF_SEND, &resp), 0);

	EXPECT_EQ(waitpid(pid, &status, 0), pid);
	EXPECT_EQ(true, WIFEXITED(status));
	EXPECT_EQ(0, WEXITSTATUS(status));
	close(listener);
}

/*
 * Check that a pid in a sibling (i.e. unrelated) namespace shows up as 0, i.e.
 * invalid.
 */
TEST(user_notification_sibling_pid_ns)
{
	pid_t pid, pid2;
	int status, listener;
	struct seccomp_notif req = {};
	struct seccomp_notif_resp resp = {};

	ASSERT_EQ(prctl(PR_SET_NO_NEW_PRIVS, 1, 0, 0, 0), 0) {
		TH_LOG("Kernel does not support PR_SET_NO_NEW_PRIVS!");
	}

	listener = user_notif_syscall(__NR_getppid,
				      SECCOMP_FILTER_FLAG_NEW_LISTENER);
	ASSERT_GE(listener, 0);

	pid = fork();
	ASSERT_GE(pid, 0);

	if (pid == 0) {
		ASSERT_EQ(unshare(CLONE_NEWPID), 0);

		pid2 = fork();
		ASSERT_GE(pid2, 0);

		if (pid2 == 0)
			exit(syscall(__NR_getppid) != USER_NOTIF_MAGIC);

		EXPECT_EQ(waitpid(pid2, &status, 0), pid2);
		EXPECT_EQ(true, WIFEXITED(status));
		EXPECT_EQ(0, WEXITSTATUS(status));
		exit(WEXITSTATUS(status));
	}

	/* Create the sibling ns, and sibling in it. */
	ASSERT_EQ(unshare(CLONE_NEWPID), 0) {
		if (errno == EPERM)
			SKIP(return, "CLONE_NEWPID requires CAP_SYS_ADMIN");
	}
	ASSERT_EQ(errno, 0);

	pid2 = fork();
	ASSERT_GE(pid2, 0);

	if (pid2 == 0) {
		ASSERT_EQ(ioctl(listener, SECCOMP_IOCTL_NOTIF_RECV, &req), 0);
		/*
		 * The pid should be 0, i.e. the task is in some namespace that
		 * we can't "see".
		 */
		EXPECT_EQ(req.pid, 0);

		resp.id = req.id;
		resp.error = 0;
		resp.val = USER_NOTIF_MAGIC;

		ASSERT_EQ(ioctl(listener, SECCOMP_IOCTL_NOTIF_SEND, &resp), 0);
		exit(0);
	}

	close(listener);

	EXPECT_EQ(waitpid(pid, &status, 0), pid);
	EXPECT_EQ(true, WIFEXITED(status));
	EXPECT_EQ(0, WEXITSTATUS(status));

	EXPECT_EQ(waitpid(pid2, &status, 0), pid2);
	EXPECT_EQ(true, WIFEXITED(status));
	EXPECT_EQ(0, WEXITSTATUS(status));
}

TEST(user_notification_fault_recv)
{
	pid_t pid;
	int status, listener;
	struct seccomp_notif req = {};
	struct seccomp_notif_resp resp = {};

	ASSERT_EQ(unshare(CLONE_NEWUSER), 0);

	listener = user_notif_syscall(__NR_getppid,
				      SECCOMP_FILTER_FLAG_NEW_LISTENER);
	ASSERT_GE(listener, 0);

	pid = fork();
	ASSERT_GE(pid, 0);

	if (pid == 0)
		exit(syscall(__NR_getppid) != USER_NOTIF_MAGIC);

	/* Do a bad recv() */
	EXPECT_EQ(ioctl(listener, SECCOMP_IOCTL_NOTIF_RECV, NULL), -1);
	EXPECT_EQ(errno, EFAULT);

	/* We should still be able to receive this notification, though. */
	EXPECT_EQ(ioctl(listener, SECCOMP_IOCTL_NOTIF_RECV, &req), 0);
	EXPECT_EQ(req.pid, pid);

	resp.id = req.id;
	resp.error = 0;
	resp.val = USER_NOTIF_MAGIC;

	EXPECT_EQ(ioctl(listener, SECCOMP_IOCTL_NOTIF_SEND, &resp), 0);

	EXPECT_EQ(waitpid(pid, &status, 0), pid);
	EXPECT_EQ(true, WIFEXITED(status));
	EXPECT_EQ(0, WEXITSTATUS(status));
}

TEST(seccomp_get_notif_sizes)
{
	struct seccomp_notif_sizes sizes;

	ASSERT_EQ(seccomp(SECCOMP_GET_NOTIF_SIZES, 0, &sizes), 0);
	EXPECT_EQ(sizes.seccomp_notif, sizeof(struct seccomp_notif));
	EXPECT_EQ(sizes.seccomp_notif_resp, sizeof(struct seccomp_notif_resp));
}

TEST(user_notification_continue)
{
	pid_t pid;
	long ret;
	int status, listener;
	struct seccomp_notif req = {};
	struct seccomp_notif_resp resp = {};
	struct pollfd pollfd;

	ret = prctl(PR_SET_NO_NEW_PRIVS, 1, 0, 0, 0);
	ASSERT_EQ(0, ret) {
		TH_LOG("Kernel does not support PR_SET_NO_NEW_PRIVS!");
	}

	listener = user_notif_syscall(__NR_dup, SECCOMP_FILTER_FLAG_NEW_LISTENER);
	ASSERT_GE(listener, 0);

	pid = fork();
	ASSERT_GE(pid, 0);

	if (pid == 0) {
		int dup_fd, pipe_fds[2];
		pid_t self;

		ASSERT_GE(pipe(pipe_fds), 0);

		dup_fd = dup(pipe_fds[0]);
		ASSERT_GE(dup_fd, 0);
		EXPECT_NE(pipe_fds[0], dup_fd);

		self = getpid();
		ASSERT_EQ(filecmp(self, self, pipe_fds[0], dup_fd), 0);
		exit(0);
	}

	pollfd.fd = listener;
	pollfd.events = POLLIN | POLLOUT;

	EXPECT_GT(poll(&pollfd, 1, -1), 0);
	EXPECT_EQ(pollfd.revents, POLLIN);

	EXPECT_EQ(ioctl(listener, SECCOMP_IOCTL_NOTIF_RECV, &req), 0);

	pollfd.fd = listener;
	pollfd.events = POLLIN | POLLOUT;

	EXPECT_GT(poll(&pollfd, 1, -1), 0);
	EXPECT_EQ(pollfd.revents, POLLOUT);

	EXPECT_EQ(req.data.nr, __NR_dup);

	resp.id = req.id;
	resp.flags = SECCOMP_USER_NOTIF_FLAG_CONTINUE;

	/*
	 * Verify that setting SECCOMP_USER_NOTIF_FLAG_CONTINUE enforces other
	 * args be set to 0.
	 */
	resp.error = 0;
	resp.val = USER_NOTIF_MAGIC;
	EXPECT_EQ(ioctl(listener, SECCOMP_IOCTL_NOTIF_SEND, &resp), -1);
	EXPECT_EQ(errno, EINVAL);

	resp.error = USER_NOTIF_MAGIC;
	resp.val = 0;
	EXPECT_EQ(ioctl(listener, SECCOMP_IOCTL_NOTIF_SEND, &resp), -1);
	EXPECT_EQ(errno, EINVAL);

	resp.error = 0;
	resp.val = 0;
	EXPECT_EQ(ioctl(listener, SECCOMP_IOCTL_NOTIF_SEND, &resp), 0) {
		if (errno == EINVAL)
			SKIP(goto skip, "Kernel does not support SECCOMP_USER_NOTIF_FLAG_CONTINUE");
	}

skip:
	EXPECT_EQ(waitpid(pid, &status, 0), pid);
	EXPECT_EQ(true, WIFEXITED(status));
	EXPECT_EQ(0, WEXITSTATUS(status)) {
		if (WEXITSTATUS(status) == 2) {
			SKIP(return, "Kernel does not support kcmp() syscall");
			return;
		}
	}
}

TEST(user_notification_filter_empty)
{
	pid_t pid;
	long ret;
	int status;
	struct pollfd pollfd;
	struct __clone_args args = {
		.flags = CLONE_FILES,
		.exit_signal = SIGCHLD,
	};

	ret = prctl(PR_SET_NO_NEW_PRIVS, 1, 0, 0, 0);
	ASSERT_EQ(0, ret) {
		TH_LOG("Kernel does not support PR_SET_NO_NEW_PRIVS!");
	}

	pid = sys_clone3(&args, sizeof(args));
	ASSERT_GE(pid, 0);

	if (pid == 0) {
		int listener;

		listener = user_notif_syscall(__NR_mknodat, SECCOMP_FILTER_FLAG_NEW_LISTENER);
		if (listener < 0)
			_exit(EXIT_FAILURE);

		if (dup2(listener, 200) != 200)
			_exit(EXIT_FAILURE);

		close(listener);

		_exit(EXIT_SUCCESS);
	}

	EXPECT_EQ(waitpid(pid, &status, 0), pid);
	EXPECT_EQ(true, WIFEXITED(status));
	EXPECT_EQ(0, WEXITSTATUS(status));

	/*
	 * The seccomp filter has become unused so we should be notified once
	 * the kernel gets around to cleaning up task struct.
	 */
	pollfd.fd = 200;
	pollfd.events = POLLHUP;

	EXPECT_GT(poll(&pollfd, 1, 2000), 0);
	EXPECT_GT((pollfd.revents & POLLHUP) ?: 0, 0);
}

static void *do_thread(void *data)
{
	return NULL;
}

TEST(user_notification_filter_empty_threaded)
{
	pid_t pid;
	long ret;
	int status;
	struct pollfd pollfd;
	struct __clone_args args = {
		.flags = CLONE_FILES,
		.exit_signal = SIGCHLD,
	};

	ret = prctl(PR_SET_NO_NEW_PRIVS, 1, 0, 0, 0);
	ASSERT_EQ(0, ret) {
		TH_LOG("Kernel does not support PR_SET_NO_NEW_PRIVS!");
	}

	pid = sys_clone3(&args, sizeof(args));
	ASSERT_GE(pid, 0);

	if (pid == 0) {
		pid_t pid1, pid2;
		int listener, status;
		pthread_t thread;

		listener = user_notif_syscall(__NR_dup, SECCOMP_FILTER_FLAG_NEW_LISTENER);
		if (listener < 0)
			_exit(EXIT_FAILURE);

		if (dup2(listener, 200) != 200)
			_exit(EXIT_FAILURE);

		close(listener);

		pid1 = fork();
		if (pid1 < 0)
			_exit(EXIT_FAILURE);

		if (pid1 == 0)
			_exit(EXIT_SUCCESS);

		pid2 = fork();
		if (pid2 < 0)
			_exit(EXIT_FAILURE);

		if (pid2 == 0)
			_exit(EXIT_SUCCESS);

		if (pthread_create(&thread, NULL, do_thread, NULL) ||
		    pthread_join(thread, NULL))
			_exit(EXIT_FAILURE);

		if (pthread_create(&thread, NULL, do_thread, NULL) ||
		    pthread_join(thread, NULL))
			_exit(EXIT_FAILURE);

		if (waitpid(pid1, &status, 0) != pid1 || !WIFEXITED(status) ||
		    WEXITSTATUS(status))
			_exit(EXIT_FAILURE);

		if (waitpid(pid2, &status, 0) != pid2 || !WIFEXITED(status) ||
		    WEXITSTATUS(status))
			_exit(EXIT_FAILURE);

		exit(EXIT_SUCCESS);
	}

	EXPECT_EQ(waitpid(pid, &status, 0), pid);
	EXPECT_EQ(true, WIFEXITED(status));
	EXPECT_EQ(0, WEXITSTATUS(status));

	/*
	 * The seccomp filter has become unused so we should be notified once
	 * the kernel gets around to cleaning up task struct.
	 */
	pollfd.fd = 200;
	pollfd.events = POLLHUP;

	EXPECT_GT(poll(&pollfd, 1, 2000), 0);
	EXPECT_GT((pollfd.revents & POLLHUP) ?: 0, 0);
}

TEST(user_notification_addfd)
{
	pid_t pid;
	long ret;
	int status, listener, memfd, fd;
	struct seccomp_notif_addfd addfd = {};
	struct seccomp_notif_addfd_small small = {};
	struct seccomp_notif_addfd_big big = {};
	struct seccomp_notif req = {};
	struct seccomp_notif_resp resp = {};
	/* 100 ms */
	struct timespec delay = { .tv_nsec = 100000000 };

	memfd = memfd_create("test", 0);
	ASSERT_GE(memfd, 0);

	ret = prctl(PR_SET_NO_NEW_PRIVS, 1, 0, 0, 0);
	ASSERT_EQ(0, ret) {
		TH_LOG("Kernel does not support PR_SET_NO_NEW_PRIVS!");
	}

	/* Check that the basic notification machinery works */
	listener = user_notif_syscall(__NR_getppid,
				      SECCOMP_FILTER_FLAG_NEW_LISTENER);
	ASSERT_GE(listener, 0);

	pid = fork();
	ASSERT_GE(pid, 0);

	if (pid == 0) {
		if (syscall(__NR_getppid) != USER_NOTIF_MAGIC)
			exit(1);
		exit(syscall(__NR_getppid) != USER_NOTIF_MAGIC);
	}

	ASSERT_EQ(ioctl(listener, SECCOMP_IOCTL_NOTIF_RECV, &req), 0);

	addfd.srcfd = memfd;
	addfd.newfd = 0;
	addfd.id = req.id;
	addfd.flags = 0x0;

	/* Verify bad newfd_flags cannot be set */
	addfd.newfd_flags = ~O_CLOEXEC;
	EXPECT_EQ(ioctl(listener, SECCOMP_IOCTL_NOTIF_ADDFD, &addfd), -1);
	EXPECT_EQ(errno, EINVAL);
	addfd.newfd_flags = O_CLOEXEC;

	/* Verify bad flags cannot be set */
	addfd.flags = 0xff;
	EXPECT_EQ(ioctl(listener, SECCOMP_IOCTL_NOTIF_ADDFD, &addfd), -1);
	EXPECT_EQ(errno, EINVAL);
	addfd.flags = 0;

	/* Verify that remote_fd cannot be set without setting flags */
	addfd.newfd = 1;
	EXPECT_EQ(ioctl(listener, SECCOMP_IOCTL_NOTIF_ADDFD, &addfd), -1);
	EXPECT_EQ(errno, EINVAL);
	addfd.newfd = 0;

	/* Verify small size cannot be set */
	EXPECT_EQ(ioctl(listener, SECCOMP_IOCTL_NOTIF_ADDFD_SMALL, &small), -1);
	EXPECT_EQ(errno, EINVAL);

	/* Verify we can't send bits filled in unknown buffer area */
	memset(&big, 0xAA, sizeof(big));
	big.addfd = addfd;
	EXPECT_EQ(ioctl(listener, SECCOMP_IOCTL_NOTIF_ADDFD_BIG, &big), -1);
	EXPECT_EQ(errno, E2BIG);


	/* Verify we can set an arbitrary remote fd */
	fd = ioctl(listener, SECCOMP_IOCTL_NOTIF_ADDFD, &addfd);
	/*
	 * The child has fds 0(stdin), 1(stdout), 2(stderr), 3(memfd),
	 * 4(listener), so the newly allocated fd should be 5.
	 */
	EXPECT_EQ(fd, 5);
	EXPECT_EQ(filecmp(getpid(), pid, memfd, fd), 0);

	/* Verify we can set an arbitrary remote fd with large size */
	memset(&big, 0x0, sizeof(big));
	big.addfd = addfd;
	fd = ioctl(listener, SECCOMP_IOCTL_NOTIF_ADDFD_BIG, &big);
	EXPECT_EQ(fd, 6);

	/* Verify we can set a specific remote fd */
	addfd.newfd = 42;
	addfd.flags = SECCOMP_ADDFD_FLAG_SETFD;
	fd = ioctl(listener, SECCOMP_IOCTL_NOTIF_ADDFD, &addfd);
	EXPECT_EQ(fd, 42);
	EXPECT_EQ(filecmp(getpid(), pid, memfd, fd), 0);

	/* Resume syscall */
	resp.id = req.id;
	resp.error = 0;
	resp.val = USER_NOTIF_MAGIC;
	EXPECT_EQ(ioctl(listener, SECCOMP_IOCTL_NOTIF_SEND, &resp), 0);

	/*
	 * This sets the ID of the ADD FD to the last request plus 1. The
	 * notification ID increments 1 per notification.
	 */
	addfd.id = req.id + 1;

	/* This spins until the underlying notification is generated */
	while (ioctl(listener, SECCOMP_IOCTL_NOTIF_ADDFD, &addfd) != -1 &&
	       errno != -EINPROGRESS)
		nanosleep(&delay, NULL);

	memset(&req, 0, sizeof(req));
	ASSERT_EQ(ioctl(listener, SECCOMP_IOCTL_NOTIF_RECV, &req), 0);
	ASSERT_EQ(addfd.id, req.id);

	resp.id = req.id;
	resp.error = 0;
	resp.val = USER_NOTIF_MAGIC;
	EXPECT_EQ(ioctl(listener, SECCOMP_IOCTL_NOTIF_SEND, &resp), 0);

	/* Wait for child to finish. */
	EXPECT_EQ(waitpid(pid, &status, 0), pid);
	EXPECT_EQ(true, WIFEXITED(status));
	EXPECT_EQ(0, WEXITSTATUS(status));

	close(memfd);
}

TEST(user_notification_addfd_rlimit)
{
	pid_t pid;
	long ret;
	int status, listener, memfd;
	struct seccomp_notif_addfd addfd = {};
	struct seccomp_notif req = {};
	struct seccomp_notif_resp resp = {};
	const struct rlimit lim = {
		.rlim_cur	= 0,
		.rlim_max	= 0,
	};

	memfd = memfd_create("test", 0);
	ASSERT_GE(memfd, 0);

	ret = prctl(PR_SET_NO_NEW_PRIVS, 1, 0, 0, 0);
	ASSERT_EQ(0, ret) {
		TH_LOG("Kernel does not support PR_SET_NO_NEW_PRIVS!");
	}

	/* Check that the basic notification machinery works */
	listener = user_notif_syscall(__NR_getppid,
				      SECCOMP_FILTER_FLAG_NEW_LISTENER);
	ASSERT_GE(listener, 0);

	pid = fork();
	ASSERT_GE(pid, 0);

	if (pid == 0)
		exit(syscall(__NR_getppid) != USER_NOTIF_MAGIC);


	ASSERT_EQ(ioctl(listener, SECCOMP_IOCTL_NOTIF_RECV, &req), 0);

	ASSERT_EQ(prlimit(pid, RLIMIT_NOFILE, &lim, NULL), 0);

	addfd.srcfd = memfd;
	addfd.newfd_flags = O_CLOEXEC;
	addfd.newfd = 0;
	addfd.id = req.id;
	addfd.flags = 0;

	/* Should probably spot check /proc/sys/fs/file-nr */
	EXPECT_EQ(ioctl(listener, SECCOMP_IOCTL_NOTIF_ADDFD, &addfd), -1);
	EXPECT_EQ(errno, EMFILE);

	addfd.newfd = 100;
	addfd.flags = SECCOMP_ADDFD_FLAG_SETFD;
	EXPECT_EQ(ioctl(listener, SECCOMP_IOCTL_NOTIF_ADDFD, &addfd), -1);
	EXPECT_EQ(errno, EBADF);

	resp.id = req.id;
	resp.error = 0;
	resp.val = USER_NOTIF_MAGIC;

	EXPECT_EQ(ioctl(listener, SECCOMP_IOCTL_NOTIF_SEND, &resp), 0);

	/* Wait for child to finish. */
	EXPECT_EQ(waitpid(pid, &status, 0), pid);
	EXPECT_EQ(true, WIFEXITED(status));
	EXPECT_EQ(0, WEXITSTATUS(status));

	close(memfd);
}

/*
 * TODO:
 * - expand NNP testing
 * - better arch-specific TRACE and TRAP handlers.
 * - endianness checking when appropriate
 * - 64-bit arg prodding
 * - arch value testing (x86 modes especially)
 * - verify that FILTER_FLAG_LOG filters generate log messages
 * - verify that RET_LOG generates log messages
 */

TEST_HARNESS_MAIN<|MERGE_RESOLUTION|>--- conflicted
+++ resolved
@@ -315,11 +315,7 @@
 	ret = __filecmp(getpid(), getpid(), 1, 1);
 	EXPECT_EQ(ret, 0);
 	if (ret != 0 && errno == ENOSYS)
-<<<<<<< HEAD
-		SKIP(return, "Kernel does not support kcmp() (missing CONFIG_CHECKPOINT_RESTORE?)");
-=======
 		SKIP(return, "Kernel does not support kcmp() (missing CONFIG_KCMP?)");
->>>>>>> 4e026225
 }
 
 TEST(mode_strict_support)
