#!/bin/sh
# SPDX-License-Identifier: GPL-2.0-only

# ftracetest - Ftrace test shell scripts
#
# Copyright (C) Hitachi Ltd., 2014
#  Written by Masami Hiramatsu <masami.hiramatsu.pt@hitachi.com>
#

usage() { # errno [message]
[ ! -z "$2" ] && echo $2
echo "Usage: ftracetest [options] [testcase(s)] [testcase-directory(s)]"
echo " Options:"
echo "		-h|--help  Show help message"
echo "		-k|--keep  Keep passed test logs"
echo "		-v|--verbose Increase verbosity of test messages"
echo "		-vv        Alias of -v -v (Show all results in stdout)"
echo "		-vvv       Alias of -v -v -v (Show all commands immediately)"
echo "		--fail-unsupported Treat UNSUPPORTED as a failure"
echo "		-d|--debug Debug mode (trace all shell commands)"
echo "		-l|--logdir <dir> Save logs on the <dir>"
echo "		            If <dir> is -, all logs output in console only"
exit $1
}

errexit() { # message
  echo "Error: $1" 1>&2
  exit 1
}

# Ensuring user privilege
if [ `id -u` -ne 0 ]; then
  errexit "this must be run by root user"
fi

# Utilities
absdir() { # file_path
  (cd `dirname $1`; pwd)
}

abspath() {
  echo `absdir $1`/`basename $1`
}

find_testcases() { #directory
  echo `find $1 -name \*.tc | sort`
}

parse_opts() { # opts
  local OPT_TEST_CASES=
  local OPT_TEST_DIR=

  while [ ! -z "$1" ]; do
    case "$1" in
    --help|-h)
      usage 0
    ;;
    --keep|-k)
      KEEP_LOG=1
      shift 1
    ;;
    --verbose|-v|-vv|-vvv)
      VERBOSE=$((VERBOSE + 1))
      [ $1 = '-vv' ] && VERBOSE=$((VERBOSE + 1))
      [ $1 = '-vvv' ] && VERBOSE=$((VERBOSE + 2))
      shift 1
    ;;
    --debug|-d)
      DEBUG=1
      shift 1
    ;;
    --fail-unsupported)
      UNSUPPORTED_RESULT=1
      shift 1
    ;;
    --logdir|-l)
      LOG_DIR=$2
      shift 2
    ;;
    *.tc)
      if [ -f "$1" ]; then
        OPT_TEST_CASES="$OPT_TEST_CASES `abspath $1`"
        shift 1
      else
        usage 1 "$1 is not a testcase"
      fi
      ;;
    *)
      if [ -d "$1" ]; then
        OPT_TEST_DIR=`abspath $1`
        OPT_TEST_CASES="$OPT_TEST_CASES `find_testcases $OPT_TEST_DIR`"
        shift 1
      else
        usage 1 "Invalid option ($1)"
      fi
    ;;
    esac
  done
  if [ ! -z "$OPT_TEST_CASES" ]; then
    TEST_CASES=$OPT_TEST_CASES
  fi
}

# Parameters
DEBUGFS_DIR=`grep debugfs /proc/mounts | cut -f2 -d' ' | head -1`
if [ -z "$DEBUGFS_DIR" ]; then
    TRACING_DIR=`grep tracefs /proc/mounts | cut -f2 -d' ' | head -1`
else
    TRACING_DIR=$DEBUGFS_DIR/tracing
fi

TOP_DIR=`absdir $0`
TEST_DIR=$TOP_DIR/test.d
TEST_CASES=`find_testcases $TEST_DIR`
LOG_DIR=$TOP_DIR/logs/`date +%Y%m%d-%H%M%S`/
KEEP_LOG=0
DEBUG=0
VERBOSE=0
UNSUPPORTED_RESULT=0
# Parse command-line options
parse_opts $*

[ $DEBUG -ne 0 ] && set -x

# Verify parameters
if [ -z "$TRACING_DIR" -o ! -d "$TRACING_DIR" ]; then
  errexit "No ftrace directory found"
fi

# Preparing logs
if [ "x$LOG_DIR" = "x-" ]; then
  LOG_FILE=
  date
else
  LOG_FILE=$LOG_DIR/ftracetest.log
  mkdir -p $LOG_DIR || errexit "Failed to make a log directory: $LOG_DIR"
  date > $LOG_FILE
fi

prlog() { # messages
  [ -z "$LOG_FILE" ] && echo "$@" || echo "$@" | tee -a $LOG_FILE
}
catlog() { #file
  [ -z "$LOG_FILE" ] && cat $1 || cat $1 | tee -a $LOG_FILE
}
prlog "=== Ftrace unit tests ==="


# Testcase management
# Test result codes - Dejagnu extended code
PASS=0	# The test succeeded.
FAIL=1	# The test failed, but was expected to succeed.
UNRESOLVED=2  # The test produced indeterminate results. (e.g. interrupted)
UNTESTED=3    # The test was not run, currently just a placeholder.
UNSUPPORTED=4 # The test failed because of lack of feature.
XFAIL=5	# The test failed, and was expected to fail.

# Accumulations
PASSED_CASES=
FAILED_CASES=
UNRESOLVED_CASES=
UNTESTED_CASES=
UNSUPPORTED_CASES=
XFAILED_CASES=
UNDEFINED_CASES=
TOTAL_RESULT=0

INSTANCE=
CASENO=0
testcase() { # testfile
  CASENO=$((CASENO+1))
  desc=`grep "^#[ \t]*description:" $1 | cut -f2 -d:`
  prlog -n "[$CASENO]$INSTANCE$desc"
}

test_on_instance() { # testfile
  grep -q "^#[ \t]*flags:.*instance" $1
}

eval_result() { # sigval
  case $1 in
    $PASS)
      prlog "	[PASS]"
      PASSED_CASES="$PASSED_CASES $CASENO"
      return 0
    ;;
    $FAIL)
      prlog "	[FAIL]"
      FAILED_CASES="$FAILED_CASES $CASENO"
      return 1 # this is a bug.
    ;;
    $UNRESOLVED)
      prlog "	[UNRESOLVED]"
      UNRESOLVED_CASES="$UNRESOLVED_CASES $CASENO"
      return 1 # this is a kind of bug.. something happened.
    ;;
    $UNTESTED)
      prlog "	[UNTESTED]"
      UNTESTED_CASES="$UNTESTED_CASES $CASENO"
      return 0
    ;;
    $UNSUPPORTED)
      prlog "	[UNSUPPORTED]"
      UNSUPPORTED_CASES="$UNSUPPORTED_CASES $CASENO"
      return $UNSUPPORTED_RESULT # depends on use case
    ;;
    $XFAIL)
      prlog "	[XFAIL]"
      XFAILED_CASES="$XFAILED_CASES $CASENO"
      return 0
    ;;
    *)
      prlog "	[UNDEFINED]"
      UNDEFINED_CASES="$UNDEFINED_CASES $CASENO"
      return 1 # this must be a test bug
    ;;
  esac
}

# Signal handling for result codes
SIG_RESULT=
SIG_BASE=36	# Use realtime signals
SIG_PID=$$

exit_pass () {
  exit 0
}

SIG_FAIL=$((SIG_BASE + FAIL))
exit_fail () {
  exit 1
}
trap 'SIG_RESULT=$FAIL' $SIG_FAIL

SIG_UNRESOLVED=$((SIG_BASE + UNRESOLVED))
exit_unresolved () {
  kill -s $SIG_UNRESOLVED $SIG_PID
  exit 0
}
trap 'SIG_RESULT=$UNRESOLVED' $SIG_UNRESOLVED

SIG_UNTESTED=$((SIG_BASE + UNTESTED))
exit_untested () {
  kill -s $SIG_UNTESTED $SIG_PID
  exit 0
}
trap 'SIG_RESULT=$UNTESTED' $SIG_UNTESTED

SIG_UNSUPPORTED=$((SIG_BASE + UNSUPPORTED))
exit_unsupported () {
  kill -s $SIG_UNSUPPORTED $SIG_PID
  exit 0
}
trap 'SIG_RESULT=$UNSUPPORTED' $SIG_UNSUPPORTED

SIG_XFAIL=$((SIG_BASE + XFAIL))
exit_xfail () {
  kill -s $SIG_XFAIL $SIG_PID
  exit 0
}
trap 'SIG_RESULT=$XFAIL' $SIG_XFAIL

__run_test() { # testfile
  # setup PID and PPID, $$ is not updated.
  (cd $TRACING_DIR; read PID _ < /proc/self/stat; set -e; set -x; initialize_ftrace; . $1)
  [ $? -ne 0 ] && kill -s $SIG_FAIL $SIG_PID
}

# Run one test case
run_test() { # testfile
  local testname=`basename $1`
  if [ ! -z "$LOG_FILE" ] ; then
    local testlog=`mktemp $LOG_DIR/${testname}-log.XXXXXX`
  else
    local testlog=/proc/self/fd/1
  fi
  export TMPDIR=`mktemp -d /tmp/ftracetest-dir.XXXXXX`
<<<<<<< HEAD
  testcase $1
=======
  export FTRACETEST_ROOT=$TOP_DIR
>>>>>>> 407d19ab
  echo "execute$INSTANCE: "$1 > $testlog
  SIG_RESULT=0
  if [ -z "$LOG_FILE" ]; then
    __run_test $1 2>&1
  elif [ $VERBOSE -ge 3 ]; then
    __run_test $1 | tee -a $testlog 2>&1
  elif [ $VERBOSE -eq 2 ]; then
    __run_test $1 2>> $testlog | tee -a $testlog
  else
    __run_test $1 >> $testlog 2>&1
  fi
  eval_result $SIG_RESULT
  if [ $? -eq 0 ]; then
    # Remove test log if the test was done as it was expected.
    [ $KEEP_LOG -eq 0 -a ! -z "$LOG_FILE" ] && rm $testlog
  else
    [ $VERBOSE -eq 1 -o $VERBOSE -eq 2 ] && catlog $testlog
    TOTAL_RESULT=1
  fi
  rm -rf $TMPDIR
}

# load in the helper functions
. $TEST_DIR/functions

# Main loop
for t in $TEST_CASES; do
  run_test $t
done

# Test on instance loop
INSTANCE=" (instance) "
for t in $TEST_CASES; do
  test_on_instance $t || continue
  SAVED_TRACING_DIR=$TRACING_DIR
  export TRACING_DIR=`mktemp -d $TRACING_DIR/instances/ftracetest.XXXXXX`
  run_test $t
  rmdir $TRACING_DIR
  TRACING_DIR=$SAVED_TRACING_DIR
done

prlog ""
prlog "# of passed: " `echo $PASSED_CASES | wc -w`
prlog "# of failed: " `echo $FAILED_CASES | wc -w`
prlog "# of unresolved: " `echo $UNRESOLVED_CASES | wc -w`
prlog "# of untested: " `echo $UNTESTED_CASES | wc -w`
prlog "# of unsupported: " `echo $UNSUPPORTED_CASES | wc -w`
prlog "# of xfailed: " `echo $XFAILED_CASES | wc -w`
prlog "# of undefined(test bug): " `echo $UNDEFINED_CASES | wc -w`

# if no error, return 0
exit $TOTAL_RESULT<|MERGE_RESOLUTION|>--- conflicted
+++ resolved
@@ -60,13 +60,27 @@
       shift 1
     ;;
     --verbose|-v|-vv|-vvv)
+      if [ $VERBOSE -eq -1 ]; then
+	usage "--console can not use with --verbose"
+      fi
       VERBOSE=$((VERBOSE + 1))
       [ $1 = '-vv' ] && VERBOSE=$((VERBOSE + 1))
       [ $1 = '-vvv' ] && VERBOSE=$((VERBOSE + 2))
       shift 1
     ;;
+    --console)
+      if [ $VERBOSE -ne 0 ]; then
+	usage "--console can not use with --verbose"
+      fi
+      VERBOSE=-1
+      shift 1
+    ;;
     --debug|-d)
       DEBUG=1
+      shift 1
+    ;;
+    --stop-fail)
+      STOP_FAILURE=1
       shift 1
     ;;
     --fail-unsupported)
@@ -117,6 +131,7 @@
 DEBUG=0
 VERBOSE=0
 UNSUPPORTED_RESULT=0
+STOP_FAILURE=0
 # Parse command-line options
 parse_opts $*
 
@@ -137,11 +152,38 @@
   date > $LOG_FILE
 fi
 
+# Define text colors
+# Check available colors on the terminal, if any
+ncolors=`tput colors 2>/dev/null || echo 0`
+color_reset=
+color_red=
+color_green=
+color_blue=
+# If stdout exists and number of colors is eight or more, use them
+if [ -t 1 -a "$ncolors" -ge 8 ]; then
+  color_reset="\033[0m"
+  color_red="\033[31m"
+  color_green="\033[32m"
+  color_blue="\033[34m"
+fi
+
+strip_esc() {
+  # busybox sed implementation doesn't accept "\x1B", so use [:cntrl:] instead.
+  sed -E "s/[[:cntrl:]]\[([0-9]{1,2}(;[0-9]{1,2})?)?[m|K]//g"
+}
+
 prlog() { # messages
-  [ -z "$LOG_FILE" ] && echo "$@" || echo "$@" | tee -a $LOG_FILE
+  newline="\n"
+  if [ "$1" = "-n" ] ; then
+    newline=
+    shift
+  fi
+  printf "$*$newline"
+  [ "$LOG_FILE" ] && printf "$*$newline" | strip_esc >> $LOG_FILE
 }
 catlog() { #file
-  [ -z "$LOG_FILE" ] && cat $1 || cat $1 | tee -a $LOG_FILE
+  cat $1
+  [ "$LOG_FILE" ] && cat $1 | strip_esc >> $LOG_FILE
 }
 prlog "=== Ftrace unit tests ==="
 
@@ -180,37 +222,37 @@
 eval_result() { # sigval
   case $1 in
     $PASS)
-      prlog "	[PASS]"
+      prlog "	[${color_green}PASS${color_reset}]"
       PASSED_CASES="$PASSED_CASES $CASENO"
       return 0
     ;;
     $FAIL)
-      prlog "	[FAIL]"
+      prlog "	[${color_red}FAIL${color_reset}]"
       FAILED_CASES="$FAILED_CASES $CASENO"
       return 1 # this is a bug.
     ;;
     $UNRESOLVED)
-      prlog "	[UNRESOLVED]"
+      prlog "	[${color_blue}UNRESOLVED${color_reset}]"
       UNRESOLVED_CASES="$UNRESOLVED_CASES $CASENO"
       return 1 # this is a kind of bug.. something happened.
     ;;
     $UNTESTED)
-      prlog "	[UNTESTED]"
+      prlog "	[${color_blue}UNTESTED${color_reset}]"
       UNTESTED_CASES="$UNTESTED_CASES $CASENO"
       return 0
     ;;
     $UNSUPPORTED)
-      prlog "	[UNSUPPORTED]"
+      prlog "	[${color_blue}UNSUPPORTED${color_reset}]"
       UNSUPPORTED_CASES="$UNSUPPORTED_CASES $CASENO"
       return $UNSUPPORTED_RESULT # depends on use case
     ;;
     $XFAIL)
-      prlog "	[XFAIL]"
+      prlog "	[${color_red}XFAIL${color_reset}]"
       XFAILED_CASES="$XFAILED_CASES $CASENO"
       return 0
     ;;
     *)
-      prlog "	[UNDEFINED]"
+      prlog "	[${color_blue}UNDEFINED${color_reset}]"
       UNDEFINED_CASES="$UNDEFINED_CASES $CASENO"
       return 1 # this must be a test bug
     ;;
@@ -269,20 +311,19 @@
 # Run one test case
 run_test() { # testfile
   local testname=`basename $1`
+  testcase $1
   if [ ! -z "$LOG_FILE" ] ; then
-    local testlog=`mktemp $LOG_DIR/${testname}-log.XXXXXX`
+    local testlog=`mktemp $LOG_DIR/${CASENO}-${testname}-log.XXXXXX`
   else
     local testlog=/proc/self/fd/1
   fi
   export TMPDIR=`mktemp -d /tmp/ftracetest-dir.XXXXXX`
-<<<<<<< HEAD
-  testcase $1
-=======
   export FTRACETEST_ROOT=$TOP_DIR
->>>>>>> 407d19ab
   echo "execute$INSTANCE: "$1 > $testlog
   SIG_RESULT=0
-  if [ -z "$LOG_FILE" ]; then
+  if [ $VERBOSE -eq -1 ]; then
+    __run_test $1
+  elif [ -z "$LOG_FILE" ]; then
     __run_test $1 2>&1
   elif [ $VERBOSE -ge 3 ]; then
     __run_test $1 | tee -a $testlog 2>&1
@@ -308,6 +349,10 @@
 # Main loop
 for t in $TEST_CASES; do
   run_test $t
+  if [ $STOP_FAILURE -ne 0 -a $TOTAL_RESULT -ne 0 ]; then
+    echo "A failure detected. Stop test."
+    exit 1
+  fi
 done
 
 # Test on instance loop
@@ -319,7 +364,12 @@
   run_test $t
   rmdir $TRACING_DIR
   TRACING_DIR=$SAVED_TRACING_DIR
+  if [ $STOP_FAILURE -ne 0 -a $TOTAL_RESULT -ne 0 ]; then
+    echo "A failure detected. Stop test."
+    exit 1
+  fi
 done
+(cd $TRACING_DIR; initialize_ftrace) # for cleanup
 
 prlog ""
 prlog "# of passed: " `echo $PASSED_CASES | wc -w`
