/* SPDX-License-Identifier: GPL-2.0-only */
/*
 * Copyright (c) 2012 The Chromium OS Authors. All rights reserved.
 *
 * kselftest_harness.h: simple C unit test helper.
 *
 * See documentation in Documentation/dev-tools/kselftest.rst
 *
 * API inspired by code.google.com/p/googletest
 */

/**
 * DOC: example
 *
 * .. code-block:: c
 *
 *    #include "../kselftest_harness.h"
 *
 *    TEST(standalone_test) {
 *      do_some_stuff;
 *      EXPECT_GT(10, stuff) {
 *         stuff_state_t state;
 *         enumerate_stuff_state(&state);
 *         TH_LOG("expectation failed with state: %s", state.msg);
 *      }
 *      more_stuff;
 *      ASSERT_NE(some_stuff, NULL) TH_LOG("how did it happen?!");
 *      last_stuff;
 *      EXPECT_EQ(0, last_stuff);
 *    }
 *
 *    FIXTURE(my_fixture) {
 *      mytype_t *data;
 *      int awesomeness_level;
 *    };
 *    FIXTURE_SETUP(my_fixture) {
 *      self->data = mytype_new();
 *      ASSERT_NE(NULL, self->data);
 *    }
 *    FIXTURE_TEARDOWN(my_fixture) {
 *      mytype_free(self->data);
 *    }
 *    TEST_F(my_fixture, data_is_good) {
 *      EXPECT_EQ(1, is_my_data_good(self->data));
 *    }
 *
 *    TEST_HARNESS_MAIN
 */

#ifndef __KSELFTEST_HARNESS_H
#define __KSELFTEST_HARNESS_H

#define _GNU_SOURCE
#include <asm/types.h>
#include <errno.h>
#include <stdbool.h>
#include <stdint.h>
#include <stdio.h>
#include <stdlib.h>
#include <string.h>
#include <sys/types.h>
#include <sys/wait.h>
#include <unistd.h>

#define TEST_TIMEOUT_DEFAULT 30

/* Utilities exposed to the test definitions */
#ifndef TH_LOG_STREAM
#  define TH_LOG_STREAM stderr
#endif

#ifndef TH_LOG_ENABLED
#  define TH_LOG_ENABLED 1
#endif

/**
 * TH_LOG(fmt, ...)
 *
 * @fmt: format string
 * @...: optional arguments
 *
 * .. code-block:: c
 *
 *     TH_LOG(format, ...)
 *
 * Optional debug logging function available for use in tests.
 * Logging may be enabled or disabled by defining TH_LOG_ENABLED.
 * E.g., #define TH_LOG_ENABLED 1
 *
 * If no definition is provided, logging is enabled by default.
 *
 * If there is no way to print an error message for the process running the
 * test (e.g. not allowed to write to stderr), it is still possible to get the
 * ASSERT_* number for which the test failed.  This behavior can be enabled by
 * writing `_metadata->no_print = true;` before the check sequence that is
 * unable to print.  When an error occur, instead of printing an error message
 * and calling `abort(3)`, the test process call `_exit(2)` with the assert
 * number as argument, which is then printed by the parent process.
 */
#define TH_LOG(fmt, ...) do { \
	if (TH_LOG_ENABLED) \
		__TH_LOG(fmt, ##__VA_ARGS__); \
} while (0)

/* Unconditional logger for internal use. */
#define __TH_LOG(fmt, ...) \
		fprintf(TH_LOG_STREAM, "%s:%d:%s:" fmt "\n", \
			__FILE__, __LINE__, _metadata->name, ##__VA_ARGS__)

/**
 * XFAIL(statement, fmt, ...)
 *
 * @statement: statement to run after reporting XFAIL
 * @fmt: format string
 * @...: optional arguments
 *
 * This forces a "pass" after reporting a failure with an XFAIL prefix,
 * and runs "statement", which is usually "return" or "goto skip".
 */
#define XFAIL(statement, fmt, ...) do { \
	if (TH_LOG_ENABLED) { \
		fprintf(TH_LOG_STREAM, "[  XFAIL!  ] " fmt "\n", \
			##__VA_ARGS__); \
	} \
	/* TODO: find a way to pass xfail to test runner process. */ \
	_metadata->passed = 1; \
	_metadata->trigger = 0; \
	statement; \
} while (0)

/**
 * TEST(test_name) - Defines the test function and creates the registration
 * stub
 *
 * @test_name: test name
 *
 * .. code-block:: c
 *
 *     TEST(name) { implementation }
 *
 * Defines a test by name.
 * Names must be unique and tests must not be run in parallel.  The
 * implementation containing block is a function and scoping should be treated
 * as such.  Returning early may be performed with a bare "return;" statement.
 *
 * EXPECT_* and ASSERT_* are valid in a TEST() { } context.
 */
#define TEST(test_name) __TEST_IMPL(test_name, -1)

/**
 * TEST_SIGNAL(test_name, signal)
 *
 * @test_name: test name
 * @signal: signal number
 *
 * .. code-block:: c
 *
 *     TEST_SIGNAL(name, signal) { implementation }
 *
 * Defines a test by name and the expected term signal.
 * Names must be unique and tests must not be run in parallel.  The
 * implementation containing block is a function and scoping should be treated
 * as such.  Returning early may be performed with a bare "return;" statement.
 *
 * EXPECT_* and ASSERT_* are valid in a TEST() { } context.
 */
#define TEST_SIGNAL(test_name, signal) __TEST_IMPL(test_name, signal)

#define __TEST_IMPL(test_name, _signal) \
	static void test_name(struct __test_metadata *_metadata); \
	static struct __test_metadata _##test_name##_object = \
<<<<<<< HEAD
		{ name: "global." #test_name, \
		  fn: &test_name, termsig: _signal }; \
=======
		{ .name = "global." #test_name, \
		  .fn = &test_name, .termsig = _signal, \
		  .timeout = TEST_TIMEOUT_DEFAULT, }; \
>>>>>>> 407d19ab
	static void __attribute__((constructor)) _register_##test_name(void) \
	{ \
		__register_test(&_##test_name##_object); \
	} \
	static void test_name( \
		struct __test_metadata __attribute__((unused)) *_metadata)

/**
 * FIXTURE_DATA(datatype_name) - Wraps the struct name so we have one less
 * argument to pass around
 *
 * @datatype_name: datatype name
 *
 * .. code-block:: c
 *
 *     FIXTURE_DATA(datatype name)
 *
 * This call may be used when the type of the fixture data
 * is needed.  In general, this should not be needed unless
 * the *self* is being passed to a helper directly.
 */
#define FIXTURE_DATA(datatype_name) struct _test_data_##datatype_name

/**
 * FIXTURE(fixture_name) - Called once per fixture to setup the data and
 * register
 *
 * @fixture_name: fixture name
 *
 * .. code-block:: c
 *
 *     FIXTURE(datatype name) {
 *       type property1;
 *       ...
 *     };
 *
 * Defines the data provided to TEST_F()-defined tests as *self*.  It should be
 * populated and cleaned up using FIXTURE_SETUP() and FIXTURE_TEARDOWN().
 */
#define FIXTURE(fixture_name) \
	static void __attribute__((constructor)) \
	_register_##fixture_name##_data(void) \
	{ \
		__fixture_count++; \
	} \
	FIXTURE_DATA(fixture_name)

/**
 * FIXTURE_SETUP(fixture_name) - Prepares the setup function for the fixture.
 * *_metadata* is included so that EXPECT_* and ASSERT_* work correctly.
 *
 * @fixture_name: fixture name
 *
 * .. code-block:: c
 *
 *     FIXTURE_SETUP(fixture name) { implementation }
 *
 * Populates the required "setup" function for a fixture.  An instance of the
 * datatype defined with FIXTURE_DATA() will be exposed as *self* for the
 * implementation.
 *
 * ASSERT_* are valid for use in this context and will prempt the execution
 * of any dependent fixture tests.
 *
 * A bare "return;" statement may be used to return early.
 */
#define FIXTURE_SETUP(fixture_name) \
	void fixture_name##_setup( \
		struct __test_metadata __attribute__((unused)) *_metadata, \
		FIXTURE_DATA(fixture_name) __attribute__((unused)) *self)
/**
 * FIXTURE_TEARDOWN(fixture_name)
 * *_metadata* is included so that EXPECT_* and ASSERT_* work correctly.
 *
 * @fixture_name: fixture name
 *
 * .. code-block:: c
 *
 *     FIXTURE_TEARDOWN(fixture name) { implementation }
 *
 * Populates the required "teardown" function for a fixture.  An instance of the
 * datatype defined with FIXTURE_DATA() will be exposed as *self* for the
 * implementation to clean up.
 *
 * A bare "return;" statement may be used to return early.
 */
#define FIXTURE_TEARDOWN(fixture_name) \
	void fixture_name##_teardown( \
		struct __test_metadata __attribute__((unused)) *_metadata, \
		FIXTURE_DATA(fixture_name) __attribute__((unused)) *self)

/**
 * TEST_F(fixture_name, test_name) - Emits test registration and helpers for
 * fixture-based test cases
 *
 * @fixture_name: fixture name
 * @test_name: test name
 *
 * .. code-block:: c
 *
 *     TEST_F(fixture, name) { implementation }
 *
 * Defines a test that depends on a fixture (e.g., is part of a test case).
 * Very similar to TEST() except that *self* is the setup instance of fixture's
 * datatype exposed for use by the implementation.
 *
 * Warning: use of ASSERT_* here will skip TEARDOWN.
 */
/* TODO(wad) register fixtures on dedicated test lists. */
#define TEST_F(fixture_name, test_name) \
	__TEST_F_IMPL(fixture_name, test_name, -1, TEST_TIMEOUT_DEFAULT)

#define TEST_F_SIGNAL(fixture_name, test_name, signal) \
	__TEST_F_IMPL(fixture_name, test_name, signal, TEST_TIMEOUT_DEFAULT)

#define TEST_F_TIMEOUT(fixture_name, test_name, timeout) \
	__TEST_F_IMPL(fixture_name, test_name, -1, timeout)

#define __TEST_F_IMPL(fixture_name, test_name, signal, tmout) \
	static void fixture_name##_##test_name( \
		struct __test_metadata *_metadata, \
		FIXTURE_DATA(fixture_name) *self); \
	static inline void wrapper_##fixture_name##_##test_name( \
		struct __test_metadata *_metadata) \
	{ \
		/* fixture data is alloced, setup, and torn down per call. */ \
		FIXTURE_DATA(fixture_name) self; \
		memset(&self, 0, sizeof(FIXTURE_DATA(fixture_name))); \
		fixture_name##_setup(_metadata, &self); \
		/* Let setup failure terminate early. */ \
		if (!_metadata->passed) \
			return; \
		fixture_name##_##test_name(_metadata, &self); \
		fixture_name##_teardown(_metadata, &self); \
	} \
	static struct __test_metadata \
		      _##fixture_name##_##test_name##_object = { \
<<<<<<< HEAD
		name: #fixture_name "." #test_name, \
		fn: &wrapper_##fixture_name##_##test_name, \
		termsig: signal, \
=======
		.name = #fixture_name "." #test_name, \
		.fn = &wrapper_##fixture_name##_##test_name, \
		.termsig = signal, \
		.timeout = tmout, \
>>>>>>> 407d19ab
	 }; \
	static void __attribute__((constructor)) \
			_register_##fixture_name##_##test_name(void) \
	{ \
		__register_test(&_##fixture_name##_##test_name##_object); \
	} \
	static void fixture_name##_##test_name( \
		struct __test_metadata __attribute__((unused)) *_metadata, \
		FIXTURE_DATA(fixture_name) __attribute__((unused)) *self)

/**
 * TEST_HARNESS_MAIN - Simple wrapper to run the test harness
 *
 * .. code-block:: c
 *
 *     TEST_HARNESS_MAIN
 *
 * Use once to append a main() to the test file.
 */
#define TEST_HARNESS_MAIN \
	static void __attribute__((constructor)) \
	__constructor_order_last(void) \
	{ \
		if (!__constructor_order) \
			__constructor_order = _CONSTRUCTOR_ORDER_BACKWARD; \
	} \
	int main(int argc, char **argv) { \
		return test_harness_run(argc, argv); \
	}

/**
 * DOC: operators
 *
 * Operators for use in TEST() and TEST_F().
 * ASSERT_* calls will stop test execution immediately.
 * EXPECT_* calls will emit a failure warning, note it, and continue.
 */

/**
 * ASSERT_EQ(expected, seen)
 *
 * @expected: expected value
 * @seen: measured value
 *
 * ASSERT_EQ(expected, measured): expected == measured
 */
#define ASSERT_EQ(expected, seen) \
	__EXPECT(expected, #expected, seen, #seen, ==, 1)

/**
 * ASSERT_NE(expected, seen)
 *
 * @expected: expected value
 * @seen: measured value
 *
 * ASSERT_NE(expected, measured): expected != measured
 */
#define ASSERT_NE(expected, seen) \
	__EXPECT(expected, #expected, seen, #seen, !=, 1)

/**
 * ASSERT_LT(expected, seen)
 *
 * @expected: expected value
 * @seen: measured value
 *
 * ASSERT_LT(expected, measured): expected < measured
 */
#define ASSERT_LT(expected, seen) \
	__EXPECT(expected, #expected, seen, #seen, <, 1)

/**
 * ASSERT_LE(expected, seen)
 *
 * @expected: expected value
 * @seen: measured value
 *
 * ASSERT_LE(expected, measured): expected <= measured
 */
#define ASSERT_LE(expected, seen) \
	__EXPECT(expected, #expected, seen, #seen, <=, 1)

/**
 * ASSERT_GT(expected, seen)
 *
 * @expected: expected value
 * @seen: measured value
 *
 * ASSERT_GT(expected, measured): expected > measured
 */
#define ASSERT_GT(expected, seen) \
	__EXPECT(expected, #expected, seen, #seen, >, 1)

/**
 * ASSERT_GE(expected, seen)
 *
 * @expected: expected value
 * @seen: measured value
 *
 * ASSERT_GE(expected, measured): expected >= measured
 */
#define ASSERT_GE(expected, seen) \
	__EXPECT(expected, #expected, seen, #seen, >=, 1)

/**
 * ASSERT_NULL(seen)
 *
 * @seen: measured value
 *
 * ASSERT_NULL(measured): NULL == measured
 */
#define ASSERT_NULL(seen) \
	__EXPECT(NULL, "NULL", seen, #seen, ==, 1)

/**
 * ASSERT_TRUE(seen)
 *
 * @seen: measured value
 *
 * ASSERT_TRUE(measured): measured != 0
 */
#define ASSERT_TRUE(seen) \
	__EXPECT(0, "0", seen, #seen, !=, 1)

/**
 * ASSERT_FALSE(seen)
 *
 * @seen: measured value
 *
 * ASSERT_FALSE(measured): measured == 0
 */
#define ASSERT_FALSE(seen) \
	__EXPECT(0, "0", seen, #seen, ==, 1)

/**
 * ASSERT_STREQ(expected, seen)
 *
 * @expected: expected value
 * @seen: measured value
 *
 * ASSERT_STREQ(expected, measured): !strcmp(expected, measured)
 */
#define ASSERT_STREQ(expected, seen) \
	__EXPECT_STR(expected, seen, ==, 1)

/**
 * ASSERT_STRNE(expected, seen)
 *
 * @expected: expected value
 * @seen: measured value
 *
 * ASSERT_STRNE(expected, measured): strcmp(expected, measured)
 */
#define ASSERT_STRNE(expected, seen) \
	__EXPECT_STR(expected, seen, !=, 1)

/**
 * EXPECT_EQ(expected, seen)
 *
 * @expected: expected value
 * @seen: measured value
 *
 * EXPECT_EQ(expected, measured): expected == measured
 */
#define EXPECT_EQ(expected, seen) \
	__EXPECT(expected, #expected, seen, #seen, ==, 0)

/**
 * EXPECT_NE(expected, seen)
 *
 * @expected: expected value
 * @seen: measured value
 *
 * EXPECT_NE(expected, measured): expected != measured
 */
#define EXPECT_NE(expected, seen) \
	__EXPECT(expected, #expected, seen, #seen, !=, 0)

/**
 * EXPECT_LT(expected, seen)
 *
 * @expected: expected value
 * @seen: measured value
 *
 * EXPECT_LT(expected, measured): expected < measured
 */
#define EXPECT_LT(expected, seen) \
	__EXPECT(expected, #expected, seen, #seen, <, 0)

/**
 * EXPECT_LE(expected, seen)
 *
 * @expected: expected value
 * @seen: measured value
 *
 * EXPECT_LE(expected, measured): expected <= measured
 */
#define EXPECT_LE(expected, seen) \
	__EXPECT(expected, #expected, seen, #seen, <=, 0)

/**
 * EXPECT_GT(expected, seen)
 *
 * @expected: expected value
 * @seen: measured value
 *
 * EXPECT_GT(expected, measured): expected > measured
 */
#define EXPECT_GT(expected, seen) \
	__EXPECT(expected, #expected, seen, #seen, >, 0)

/**
 * EXPECT_GE(expected, seen)
 *
 * @expected: expected value
 * @seen: measured value
 *
 * EXPECT_GE(expected, measured): expected >= measured
 */
#define EXPECT_GE(expected, seen) \
	__EXPECT(expected, #expected, seen, #seen, >=, 0)

/**
 * EXPECT_NULL(seen)
 *
 * @seen: measured value
 *
 * EXPECT_NULL(measured): NULL == measured
 */
#define EXPECT_NULL(seen) \
	__EXPECT(NULL, "NULL", seen, #seen, ==, 0)

/**
 * EXPECT_TRUE(seen)
 *
 * @seen: measured value
 *
 * EXPECT_TRUE(measured): 0 != measured
 */
#define EXPECT_TRUE(seen) \
	__EXPECT(0, "0", seen, #seen, !=, 0)

/**
 * EXPECT_FALSE(seen)
 *
 * @seen: measured value
 *
 * EXPECT_FALSE(measured): 0 == measured
 */
#define EXPECT_FALSE(seen) \
	__EXPECT(0, "0", seen, #seen, ==, 0)

/**
 * EXPECT_STREQ(expected, seen)
 *
 * @expected: expected value
 * @seen: measured value
 *
 * EXPECT_STREQ(expected, measured): !strcmp(expected, measured)
 */
#define EXPECT_STREQ(expected, seen) \
	__EXPECT_STR(expected, seen, ==, 0)

/**
 * EXPECT_STRNE(expected, seen)
 *
 * @expected: expected value
 * @seen: measured value
 *
 * EXPECT_STRNE(expected, measured): strcmp(expected, measured)
 */
#define EXPECT_STRNE(expected, seen) \
	__EXPECT_STR(expected, seen, !=, 0)

#define ARRAY_SIZE(a)	(sizeof(a) / sizeof(a[0]))

/* Support an optional handler after and ASSERT_* or EXPECT_*.  The approach is
 * not thread-safe, but it should be fine in most sane test scenarios.
 *
 * Using __bail(), which optionally abort()s, is the easiest way to early
 * return while still providing an optional block to the API consumer.
 */
#define OPTIONAL_HANDLER(_assert) \
	for (; _metadata->trigger; _metadata->trigger = \
			__bail(_assert, _metadata->no_print, _metadata->step))

#define __INC_STEP(_metadata) \
	if (_metadata->passed && _metadata->step < 255) \
		_metadata->step++;

#define __EXPECT(_expected, _expected_str, _seen, _seen_str, _t, _assert) do { \
	/* Avoid multiple evaluation of the cases */ \
	__typeof__(_expected) __exp = (_expected); \
	__typeof__(_seen) __seen = (_seen); \
	if (_assert) __INC_STEP(_metadata); \
	if (!(__exp _t __seen)) { \
		unsigned long long __exp_print = (uintptr_t)__exp; \
		unsigned long long __seen_print = (uintptr_t)__seen; \
		__TH_LOG("Expected %s (%llu) %s %s (%llu)", \
			 _expected_str, __exp_print, #_t, \
			 _seen_str, __seen_print); \
		_metadata->passed = 0; \
		/* Ensure the optional handler is triggered */ \
		_metadata->trigger = 1; \
	} \
} while (0); OPTIONAL_HANDLER(_assert)

#define __EXPECT_STR(_expected, _seen, _t, _assert) do { \
	const char *__exp = (_expected); \
	const char *__seen = (_seen); \
	if (_assert) __INC_STEP(_metadata); \
	if (!(strcmp(__exp, __seen) _t 0))  { \
		__TH_LOG("Expected '%s' %s '%s'.", __exp, #_t, __seen); \
		_metadata->passed = 0; \
		_metadata->trigger = 1; \
	} \
} while (0); OPTIONAL_HANDLER(_assert)

/* Contains all the information for test execution and status checking. */
struct __test_metadata {
	const char *name;
	void (*fn)(struct __test_metadata *);
	int termsig;
	int passed;
	int trigger; /* extra handler after the evaluation */
	int timeout;
	__u8 step;
	bool no_print; /* manual trigger when TH_LOG_STREAM is not available */
	struct __test_metadata *prev, *next;
};

/* Storage for the (global) tests to be run. */
static struct __test_metadata *__test_list;
static unsigned int __test_count;
static unsigned int __fixture_count;
static int __constructor_order;

#define _CONSTRUCTOR_ORDER_FORWARD   1
#define _CONSTRUCTOR_ORDER_BACKWARD -1

/*
 * Since constructors are called in reverse order, reverse the test
 * list so tests are run in source declaration order.
 * https://gcc.gnu.org/onlinedocs/gccint/Initialization.html
 * However, it seems not all toolchains do this correctly, so use
 * __constructor_order to detect which direction is called first
 * and adjust list building logic to get things running in the right
 * direction.
 */
static inline void __register_test(struct __test_metadata *t)
{
	__test_count++;
	/* Circular linked list where only prev is circular. */
	if (__test_list == NULL) {
		__test_list = t;
		t->next = NULL;
		t->prev = t;
		return;
	}
	if (__constructor_order == _CONSTRUCTOR_ORDER_FORWARD) {
		t->next = NULL;
		t->prev = __test_list->prev;
		t->prev->next = t;
		__test_list->prev = t;
	} else {
		t->next = __test_list;
		t->next->prev = t;
		t->prev = t;
		__test_list = t;
	}
}

static inline int __bail(int for_realz, bool no_print, __u8 step)
{
	if (for_realz) {
		if (no_print)
			_exit(step);
		abort();
	}
	return 0;
}

void __run_test(struct __test_metadata *t)
{
	pid_t child_pid;
	int status;

	t->passed = 1;
	t->trigger = 0;
	printf("[ RUN      ] %s\n", t->name);
	alarm(t->timeout);
	child_pid = fork();
	if (child_pid < 0) {
		printf("ERROR SPAWNING TEST CHILD\n");
		t->passed = 0;
	} else if (child_pid == 0) {
		t->fn(t);
		/* return the step that failed or 0 */
		_exit(t->passed ? 0 : t->step);
	} else {
		/* TODO(wad) add timeout support. */
		waitpid(child_pid, &status, 0);
		if (WIFEXITED(status)) {
			t->passed = t->termsig == -1 ? !WEXITSTATUS(status) : 0;
			if (t->termsig != -1) {
				fprintf(TH_LOG_STREAM,
					"%s: Test exited normally "
					"instead of by signal (code: %d)\n",
					t->name,
					WEXITSTATUS(status));
			} else if (!t->passed) {
				fprintf(TH_LOG_STREAM,
					"%s: Test failed at step #%d\n",
					t->name,
					WEXITSTATUS(status));
			}
		} else if (WIFSIGNALED(status)) {
			t->passed = 0;
			if (WTERMSIG(status) == SIGABRT) {
				fprintf(TH_LOG_STREAM,
					"%s: Test terminated by assertion\n",
					t->name);
			} else if (WTERMSIG(status) == t->termsig) {
				t->passed = 1;
			} else {
				fprintf(TH_LOG_STREAM,
					"%s: Test terminated unexpectedly "
					"by signal %d\n",
					t->name,
					WTERMSIG(status));
			}
		} else {
			fprintf(TH_LOG_STREAM,
				"%s: Test ended in some other way [%u]\n",
				t->name,
				status);
		}
	}
	printf("[     %4s ] %s\n", (t->passed ? "OK" : "FAIL"), t->name);
	alarm(0);
}

static int test_harness_run(int __attribute__((unused)) argc,
			    char __attribute__((unused)) **argv)
{
	struct __test_metadata *t;
	int ret = 0;
	unsigned int count = 0;
	unsigned int pass_count = 0;

	/* TODO(wad) add optional arguments similar to gtest. */
	printf("[==========] Running %u tests from %u test cases.\n",
	       __test_count, __fixture_count + 1);
	for (t = __test_list; t; t = t->next) {
		count++;
		__run_test(t);
		if (t->passed)
			pass_count++;
		else
			ret = 1;
	}
	printf("[==========] %u / %u tests passed.\n", pass_count, count);
	printf("[  %s  ]\n", (ret ? "FAILED" : "PASSED"));
	return ret;
}

static void __attribute__((constructor)) __constructor_order_first(void)
{
	if (!__constructor_order)
		__constructor_order = _CONSTRUCTOR_ORDER_FORWARD;
}

#endif  /* __KSELFTEST_HARNESS_H */<|MERGE_RESOLUTION|>--- conflicted
+++ resolved
@@ -169,14 +169,9 @@
 #define __TEST_IMPL(test_name, _signal) \
 	static void test_name(struct __test_metadata *_metadata); \
 	static struct __test_metadata _##test_name##_object = \
-<<<<<<< HEAD
-		{ name: "global." #test_name, \
-		  fn: &test_name, termsig: _signal }; \
-=======
 		{ .name = "global." #test_name, \
 		  .fn = &test_name, .termsig = _signal, \
 		  .timeout = TEST_TIMEOUT_DEFAULT, }; \
->>>>>>> 407d19ab
 	static void __attribute__((constructor)) _register_##test_name(void) \
 	{ \
 		__register_test(&_##test_name##_object); \
@@ -314,16 +309,10 @@
 	} \
 	static struct __test_metadata \
 		      _##fixture_name##_##test_name##_object = { \
-<<<<<<< HEAD
-		name: #fixture_name "." #test_name, \
-		fn: &wrapper_##fixture_name##_##test_name, \
-		termsig: signal, \
-=======
 		.name = #fixture_name "." #test_name, \
 		.fn = &wrapper_##fixture_name##_##test_name, \
 		.termsig = signal, \
 		.timeout = tmout, \
->>>>>>> 407d19ab
 	 }; \
 	static void __attribute__((constructor)) \
 			_register_##fixture_name##_##test_name(void) \
