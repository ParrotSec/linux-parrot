--- conflicted
+++ resolved
@@ -86,9 +86,5 @@
 lspci | diff -u $pre_lspci -
 rm -f $pre_lspci
 
-<<<<<<< HEAD
-test "$failed" == 0
-=======
 test "$failed" -eq 0
->>>>>>> 4e026225
 exit $?