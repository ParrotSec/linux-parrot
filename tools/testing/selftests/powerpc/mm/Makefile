# SPDX-License-Identifier: GPL-2.0
noarg:
	$(MAKE) -C ../

<<<<<<< HEAD
TEST_GEN_PROGS := hugetlb_vs_thp_test subpage_prot prot_sao segv_errors
=======
TEST_GEN_PROGS := hugetlb_vs_thp_test subpage_prot prot_sao segv_errors wild_bctr \
		  large_vm_fork_separation
>>>>>>> 407d19ab
TEST_GEN_FILES := tempfile

top_srcdir = ../../../../..
include ../../lib.mk

$(TEST_GEN_PROGS): ../harness.c

$(OUTPUT)/prot_sao: ../utils.c

<<<<<<< HEAD
=======
$(OUTPUT)/wild_bctr: CFLAGS += -m64
$(OUTPUT)/large_vm_fork_separation: CFLAGS += -m64

>>>>>>> 407d19ab
$(OUTPUT)/tempfile:
	dd if=/dev/zero of=$@ bs=64k count=1
<|MERGE_RESOLUTION|>--- conflicted
+++ resolved
@@ -2,12 +2,8 @@
 noarg:
 	$(MAKE) -C ../
 
-<<<<<<< HEAD
-TEST_GEN_PROGS := hugetlb_vs_thp_test subpage_prot prot_sao segv_errors
-=======
 TEST_GEN_PROGS := hugetlb_vs_thp_test subpage_prot prot_sao segv_errors wild_bctr \
 		  large_vm_fork_separation
->>>>>>> 407d19ab
 TEST_GEN_FILES := tempfile
 
 top_srcdir = ../../../../..
@@ -17,11 +13,8 @@
 
 $(OUTPUT)/prot_sao: ../utils.c
 
-<<<<<<< HEAD
-=======
 $(OUTPUT)/wild_bctr: CFLAGS += -m64
 $(OUTPUT)/large_vm_fork_separation: CFLAGS += -m64
 
->>>>>>> 407d19ab
 $(OUTPUT)/tempfile:
 	dd if=/dev/zero of=$@ bs=64k count=1
