--- conflicted
+++ resolved
@@ -1,27 +1,16 @@
-<<<<<<< HEAD
-=======
 # SPDX-License-Identifier: GPL-2.0-only
 include ../../../../scripts/Kbuild.include
 
->>>>>>> 407d19ab
 all:
 
-top_srcdir = ../../../../
+top_srcdir = ../../../..
 KSFT_KHDR_INSTALL := 1
 UNAME_M := $(shell uname -m)
 
-LIBKVM = lib/assert.c lib/elf.c lib/io.c lib/kvm_util.c lib/sparsebit.c
-LIBKVM_x86_64 = lib/x86.c lib/vmx.c
+LIBKVM = lib/assert.c lib/elf.c lib/io.c lib/kvm_util.c lib/ucall.c lib/sparsebit.c
+LIBKVM_x86_64 = lib/x86_64/processor.c lib/x86_64/vmx.c
+LIBKVM_aarch64 = lib/aarch64/processor.c
 
-<<<<<<< HEAD
-TEST_GEN_PROGS_x86_64 = platform_info_test
-TEST_GEN_PROGS_x86_64 += set_sregs_test
-TEST_GEN_PROGS_x86_64 += sync_regs_test
-TEST_GEN_PROGS_x86_64 += vmx_tsc_adjust_test
-TEST_GEN_PROGS_x86_64 += cr4_cpuid_sync_test
-TEST_GEN_PROGS_x86_64 += state_test
-TEST_GEN_PROGS_x86_64 += dirty_log_test
-=======
 TEST_GEN_PROGS_x86_64 = x86_64/cr4_cpuid_sync_test
 TEST_GEN_PROGS_x86_64 += x86_64/evmcs_test
 TEST_GEN_PROGS_x86_64 += x86_64/hyperv_cpuid
@@ -40,18 +29,12 @@
 
 TEST_GEN_PROGS_aarch64 += clear_dirty_log_test
 TEST_GEN_PROGS_aarch64 += dirty_log_test
->>>>>>> 407d19ab
 
 TEST_GEN_PROGS += $(TEST_GEN_PROGS_$(UNAME_M))
 LIBKVM += $(LIBKVM_$(UNAME_M))
 
 INSTALL_HDR_PATH = $(top_srcdir)/usr
 LINUX_HDR_PATH = $(INSTALL_HDR_PATH)/include/
-<<<<<<< HEAD
-LINUX_TOOL_INCLUDE = $(top_srcdir)tools/include
-CFLAGS += -O2 -g -std=gnu99 -I$(LINUX_TOOL_INCLUDE) -I$(LINUX_HDR_PATH) -Iinclude -I$(<D) -I..
-LDFLAGS += -pthread
-=======
 LINUX_TOOL_INCLUDE = $(top_srcdir)/tools/include
 CFLAGS += -Wall -Wstrict-prototypes -Wuninitialized -O2 -g -std=gnu99 \
 	-fno-stack-protector -fno-PIE -I$(LINUX_TOOL_INCLUDE) \
@@ -61,7 +44,6 @@
         $(CC) -Werror $(KBUILD_CPPFLAGS) $(CC_OPTION_CFLAGS) -no-pie -x c - -o "$$TMP", -no-pie)
 
 LDFLAGS += -pthread $(no-pie-option)
->>>>>>> 407d19ab
 
 # After inclusion, $(OUTPUT) is defined and
 # $(TEST_GEN_PROGS) starts with $(OUTPUT)/
@@ -69,7 +51,7 @@
 
 STATIC_LIBS := $(OUTPUT)/libkvm.a
 LIBKVM_OBJ := $(patsubst %.c, $(OUTPUT)/%.o, $(LIBKVM))
-EXTRA_CLEAN += $(LIBKVM_OBJ) $(STATIC_LIBS)
+EXTRA_CLEAN += $(LIBKVM_OBJ) $(STATIC_LIBS) cscope.*
 
 x := $(shell mkdir -p $(sort $(dir $(LIBKVM_OBJ))))
 $(LIBKVM_OBJ): $(OUTPUT)/%.o: %.c
@@ -79,4 +61,13 @@
 	$(AR) crs $@ $^
 
 all: $(STATIC_LIBS)
-$(TEST_GEN_PROGS): $(STATIC_LIBS)+$(TEST_GEN_PROGS): $(STATIC_LIBS)
+
+cscope: include_paths = $(LINUX_TOOL_INCLUDE) $(LINUX_HDR_PATH) include lib ..
+cscope:
+	$(RM) cscope.*
+	(find $(include_paths) -name '*.h' \
+		-exec realpath --relative-base=$(PWD) {} \;; \
+	find . -name '*.c' \
+		-exec realpath --relative-base=$(PWD) {} \;) | sort -u > cscope.files
+	cscope -b