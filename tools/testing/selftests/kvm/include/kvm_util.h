/* SPDX-License-Identifier: GPL-2.0-only */
/*
 * tools/testing/selftests/kvm/include/kvm_util.h
 *
 * Copyright (C) 2018, Google LLC.
 */
#ifndef SELFTEST_KVM_UTIL_H
#define SELFTEST_KVM_UTIL_H 1

#include "test_util.h"

#include "asm/kvm.h"
#include "linux/kvm.h"
#include <sys/ioctl.h>

#include "sparsebit.h"

/*
 * Memslots can't cover the gfn starting at this gpa otherwise vCPUs can't be
 * created. Only applies to VMs using EPT.
 */
#define KVM_DEFAULT_IDENTITY_MAP_ADDRESS 0xfffbc000ul


/* Callers of kvm_util only have an incomplete/opaque description of the
 * structure kvm_util is using to maintain the state of a VM.
 */
struct kvm_vm;

typedef uint64_t vm_paddr_t; /* Virtual Machine (Guest) physical address */
typedef uint64_t vm_vaddr_t; /* Virtual Machine (Guest) virtual address */

/* Minimum allocated guest virtual and physical addresses */
#define KVM_UTIL_MIN_VADDR 0x2000

#define DEFAULT_GUEST_PHY_PAGES		512
#define DEFAULT_GUEST_STACK_VADDR_MIN	0xab6000
#define DEFAULT_STACK_PGS               5

enum vm_guest_mode {
	VM_MODE_FLAT48PG,
};

enum vm_mem_backing_src_type {
	VM_MEM_SRC_ANONYMOUS,
	VM_MEM_SRC_ANONYMOUS_THP,
	VM_MEM_SRC_ANONYMOUS_HUGETLB,
};

int kvm_check_cap(long cap);
int vm_enable_cap(struct kvm_vm *vm, struct kvm_enable_cap *cap);

struct kvm_vm *vm_create(enum vm_guest_mode mode, uint64_t phy_pages, int perm);
void kvm_vm_free(struct kvm_vm *vmp);
void kvm_vm_restart(struct kvm_vm *vmp, int perm);
void kvm_vm_release(struct kvm_vm *vmp);
void kvm_vm_get_dirty_log(struct kvm_vm *vm, int slot, void *log);

int kvm_memcmp_hva_gva(void *hva,
	struct kvm_vm *vm, const vm_vaddr_t gva, size_t len);

void kvm_vm_elf_load(struct kvm_vm *vm, const char *filename,
	uint32_t data_memslot, uint32_t pgd_memslot);

void vm_dump(FILE *stream, struct kvm_vm *vm, uint8_t indent);
void vcpu_dump(FILE *stream, struct kvm_vm *vm,
	uint32_t vcpuid, uint8_t indent);

void vm_create_irqchip(struct kvm_vm *vm);

void vm_userspace_mem_region_add(struct kvm_vm *vm,
	enum vm_mem_backing_src_type src_type,
	uint64_t guest_paddr, uint32_t slot, uint64_t npages,
	uint32_t flags);

void vcpu_ioctl(struct kvm_vm *vm,
	uint32_t vcpuid, unsigned long ioctl, void *arg);
void vm_ioctl(struct kvm_vm *vm, unsigned long ioctl, void *arg);
void vm_mem_region_set_flags(struct kvm_vm *vm, uint32_t slot, uint32_t flags);
void vm_vcpu_add(struct kvm_vm *vm, uint32_t vcpuid, int pgd_memslot, int gdt_memslot);
vm_vaddr_t vm_vaddr_alloc(struct kvm_vm *vm, size_t sz, vm_vaddr_t vaddr_min,
	uint32_t data_memslot, uint32_t pgd_memslot);
void virt_map(struct kvm_vm *vm, uint64_t vaddr, uint64_t paddr,
	      size_t size, uint32_t pgd_memslot);
void *addr_gpa2hva(struct kvm_vm *vm, vm_paddr_t gpa);
void *addr_gva2hva(struct kvm_vm *vm, vm_vaddr_t gva);
vm_paddr_t addr_hva2gpa(struct kvm_vm *vm, void *hva);
vm_paddr_t addr_gva2gpa(struct kvm_vm *vm, vm_vaddr_t gva);

struct kvm_run *vcpu_state(struct kvm_vm *vm, uint32_t vcpuid);
void vcpu_run(struct kvm_vm *vm, uint32_t vcpuid);
int _vcpu_run(struct kvm_vm *vm, uint32_t vcpuid);
void vcpu_set_mp_state(struct kvm_vm *vm, uint32_t vcpuid,
	struct kvm_mp_state *mp_state);
void vcpu_regs_get(struct kvm_vm *vm,
	uint32_t vcpuid, struct kvm_regs *regs);
void vcpu_regs_set(struct kvm_vm *vm,
	uint32_t vcpuid, struct kvm_regs *regs);
void vcpu_args_set(struct kvm_vm *vm, uint32_t vcpuid, unsigned int num, ...);
void vcpu_sregs_get(struct kvm_vm *vm,
	uint32_t vcpuid, struct kvm_sregs *sregs);
void vcpu_sregs_set(struct kvm_vm *vm,
	uint32_t vcpuid, struct kvm_sregs *sregs);
int _vcpu_sregs_set(struct kvm_vm *vm,
	uint32_t vcpuid, struct kvm_sregs *sregs);
void vcpu_events_get(struct kvm_vm *vm, uint32_t vcpuid,
			  struct kvm_vcpu_events *events);
void vcpu_events_set(struct kvm_vm *vm, uint32_t vcpuid,
<<<<<<< HEAD
			  struct kvm_vcpu_events *events);
uint64_t vcpu_get_msr(struct kvm_vm *vm, uint32_t vcpuid, uint64_t msr_index);
void vcpu_set_msr(struct kvm_vm *vm, uint32_t vcpuid, uint64_t msr_index,
	uint64_t msr_value);
=======
		     struct kvm_vcpu_events *events);
#ifdef __x86_64__
void vcpu_nested_state_get(struct kvm_vm *vm, uint32_t vcpuid,
			   struct kvm_nested_state *state);
int vcpu_nested_state_set(struct kvm_vm *vm, uint32_t vcpuid,
			  struct kvm_nested_state *state, bool ignore_error);
#endif
>>>>>>> 407d19ab

const char *exit_reason_str(unsigned int exit_reason);

void virt_pgd_alloc(struct kvm_vm *vm, uint32_t pgd_memslot);
void virt_pg_map(struct kvm_vm *vm, uint64_t vaddr, uint64_t paddr,
	uint32_t pgd_memslot);
vm_paddr_t vm_phy_page_alloc(struct kvm_vm *vm,
	vm_paddr_t paddr_min, uint32_t memslot);

struct kvm_cpuid2 *kvm_get_supported_cpuid(void);
void vcpu_set_cpuid(
	struct kvm_vm *vm, uint32_t vcpuid, struct kvm_cpuid2 *cpuid);

struct kvm_cpuid_entry2 *
kvm_get_supported_cpuid_index(uint32_t function, uint32_t index);

static inline struct kvm_cpuid_entry2 *
kvm_get_supported_cpuid_entry(uint32_t function)
{
	return kvm_get_supported_cpuid_index(function, 0);
}

struct kvm_vm *vm_create_default(uint32_t vcpuid, uint64_t extra_mem_size,
				 void *guest_code);
void vm_vcpu_add_default(struct kvm_vm *vm, uint32_t vcpuid, void *guest_code);

<<<<<<< HEAD
typedef void (*vmx_guest_code_t)(vm_vaddr_t vmxon_vaddr,
				 vm_paddr_t vmxon_paddr,
				 vm_vaddr_t vmcs_vaddr,
				 vm_paddr_t vmcs_paddr);
=======
bool vm_is_unrestricted_guest(struct kvm_vm *vm);
>>>>>>> 407d19ab

struct kvm_userspace_memory_region *
kvm_userspace_memory_region_find(struct kvm_vm *vm, uint64_t start,
				 uint64_t end);

struct kvm_dirty_log *
allocate_kvm_dirty_log(struct kvm_userspace_memory_region *region);

int vm_create_device(struct kvm_vm *vm, struct kvm_create_device *cd);

#define GUEST_PORT_SYNC         0x1000
#define GUEST_PORT_ABORT        0x1001
#define GUEST_PORT_DONE         0x1002

static inline void __exit_to_l0(uint16_t port, uint64_t arg0, uint64_t arg1)
{
	__asm__ __volatile__("in %[port], %%al"
			     :
			     : [port]"d"(port), "D"(arg0), "S"(arg1)
			     : "rax");
}

/*
 * Allows to pass three arguments to the host: port is 16bit wide,
 * arg0 & arg1 are 64bit wide
 */
#define GUEST_SYNC_ARGS(_port, _arg0, _arg1) \
	__exit_to_l0(_port, (uint64_t) (_arg0), (uint64_t) (_arg1))

#define GUEST_ASSERT(_condition) do {				\
		if (!(_condition))				\
			GUEST_SYNC_ARGS(GUEST_PORT_ABORT,	\
					"Failed guest assert: "	\
					#_condition, __LINE__);	\
	} while (0)

#define GUEST_SYNC(stage)  GUEST_SYNC_ARGS(GUEST_PORT_SYNC, "hello", stage)

#define GUEST_DONE()  GUEST_SYNC_ARGS(GUEST_PORT_DONE, 0, 0)

struct guest_args {
	uint64_t arg0;
	uint64_t arg1;
	uint16_t port;
} __attribute__ ((packed));

void guest_args_read(struct kvm_vm *vm, uint32_t vcpu_id,
		     struct guest_args *args);

#endif /* SELFTEST_KVM_UTIL_H */<|MERGE_RESOLUTION|>--- conflicted
+++ resolved
@@ -5,7 +5,7 @@
  * Copyright (C) 2018, Google LLC.
  */
 #ifndef SELFTEST_KVM_UTIL_H
-#define SELFTEST_KVM_UTIL_H 1
+#define SELFTEST_KVM_UTIL_H
 
 #include "test_util.h"
 
@@ -14,12 +14,6 @@
 #include <sys/ioctl.h>
 
 #include "sparsebit.h"
-
-/*
- * Memslots can't cover the gfn starting at this gpa otherwise vCPUs can't be
- * created. Only applies to VMs using EPT.
- */
-#define KVM_DEFAULT_IDENTITY_MAP_ADDRESS 0xfffbc000ul
 
 
 /* Callers of kvm_util only have an incomplete/opaque description of the
@@ -31,15 +25,24 @@
 typedef uint64_t vm_vaddr_t; /* Virtual Machine (Guest) virtual address */
 
 /* Minimum allocated guest virtual and physical addresses */
-#define KVM_UTIL_MIN_VADDR 0x2000
+#define KVM_UTIL_MIN_VADDR		0x2000
 
 #define DEFAULT_GUEST_PHY_PAGES		512
 #define DEFAULT_GUEST_STACK_VADDR_MIN	0xab6000
-#define DEFAULT_STACK_PGS               5
+#define DEFAULT_STACK_PGS		5
 
 enum vm_guest_mode {
-	VM_MODE_FLAT48PG,
+	VM_MODE_P52V48_4K,
+	VM_MODE_P52V48_64K,
+	VM_MODE_P48V48_4K,
+	VM_MODE_P48V48_64K,
+	VM_MODE_P40V48_4K,
+	VM_MODE_P40V48_64K,
+	NUM_VM_MODES,
 };
+
+#define vm_guest_mode_string(m) vm_guest_mode_string[m]
+extern const char * const vm_guest_mode_string[];
 
 enum vm_mem_backing_src_type {
 	VM_MEM_SRC_ANONYMOUS,
@@ -51,20 +54,24 @@
 int vm_enable_cap(struct kvm_vm *vm, struct kvm_enable_cap *cap);
 
 struct kvm_vm *vm_create(enum vm_guest_mode mode, uint64_t phy_pages, int perm);
+struct kvm_vm *_vm_create(enum vm_guest_mode mode, uint64_t phy_pages,
+			  int perm, unsigned long type);
 void kvm_vm_free(struct kvm_vm *vmp);
 void kvm_vm_restart(struct kvm_vm *vmp, int perm);
 void kvm_vm_release(struct kvm_vm *vmp);
 void kvm_vm_get_dirty_log(struct kvm_vm *vm, int slot, void *log);
+void kvm_vm_clear_dirty_log(struct kvm_vm *vm, int slot, void *log,
+			    uint64_t first_page, uint32_t num_pages);
 
-int kvm_memcmp_hva_gva(void *hva,
-	struct kvm_vm *vm, const vm_vaddr_t gva, size_t len);
+int kvm_memcmp_hva_gva(void *hva, struct kvm_vm *vm, const vm_vaddr_t gva,
+		       size_t len);
 
 void kvm_vm_elf_load(struct kvm_vm *vm, const char *filename,
-	uint32_t data_memslot, uint32_t pgd_memslot);
+		     uint32_t data_memslot, uint32_t pgd_memslot);
 
 void vm_dump(FILE *stream, struct kvm_vm *vm, uint8_t indent);
-void vcpu_dump(FILE *stream, struct kvm_vm *vm,
-	uint32_t vcpuid, uint8_t indent);
+void vcpu_dump(FILE *stream, struct kvm_vm *vm, uint32_t vcpuid,
+	       uint8_t indent);
 
 void vm_create_irqchip(struct kvm_vm *vm);
 
@@ -73,13 +80,16 @@
 	uint64_t guest_paddr, uint32_t slot, uint64_t npages,
 	uint32_t flags);
 
-void vcpu_ioctl(struct kvm_vm *vm,
-	uint32_t vcpuid, unsigned long ioctl, void *arg);
+void vcpu_ioctl(struct kvm_vm *vm, uint32_t vcpuid, unsigned long ioctl,
+		void *arg);
+int _vcpu_ioctl(struct kvm_vm *vm, uint32_t vcpuid, unsigned long ioctl,
+		void *arg);
 void vm_ioctl(struct kvm_vm *vm, unsigned long ioctl, void *arg);
 void vm_mem_region_set_flags(struct kvm_vm *vm, uint32_t slot, uint32_t flags);
-void vm_vcpu_add(struct kvm_vm *vm, uint32_t vcpuid, int pgd_memslot, int gdt_memslot);
+void vm_vcpu_add(struct kvm_vm *vm, uint32_t vcpuid, int pgd_memslot,
+		 int gdt_memslot);
 vm_vaddr_t vm_vaddr_alloc(struct kvm_vm *vm, size_t sz, vm_vaddr_t vaddr_min,
-	uint32_t data_memslot, uint32_t pgd_memslot);
+			  uint32_t data_memslot, uint32_t pgd_memslot);
 void virt_map(struct kvm_vm *vm, uint64_t vaddr, uint64_t paddr,
 	      size_t size, uint32_t pgd_memslot);
 void *addr_gpa2hva(struct kvm_vm *vm, vm_paddr_t gpa);
@@ -90,28 +100,21 @@
 struct kvm_run *vcpu_state(struct kvm_vm *vm, uint32_t vcpuid);
 void vcpu_run(struct kvm_vm *vm, uint32_t vcpuid);
 int _vcpu_run(struct kvm_vm *vm, uint32_t vcpuid);
+void vcpu_run_complete_io(struct kvm_vm *vm, uint32_t vcpuid);
 void vcpu_set_mp_state(struct kvm_vm *vm, uint32_t vcpuid,
-	struct kvm_mp_state *mp_state);
-void vcpu_regs_get(struct kvm_vm *vm,
-	uint32_t vcpuid, struct kvm_regs *regs);
-void vcpu_regs_set(struct kvm_vm *vm,
-	uint32_t vcpuid, struct kvm_regs *regs);
+		       struct kvm_mp_state *mp_state);
+void vcpu_regs_get(struct kvm_vm *vm, uint32_t vcpuid, struct kvm_regs *regs);
+void vcpu_regs_set(struct kvm_vm *vm, uint32_t vcpuid, struct kvm_regs *regs);
 void vcpu_args_set(struct kvm_vm *vm, uint32_t vcpuid, unsigned int num, ...);
-void vcpu_sregs_get(struct kvm_vm *vm,
-	uint32_t vcpuid, struct kvm_sregs *sregs);
-void vcpu_sregs_set(struct kvm_vm *vm,
-	uint32_t vcpuid, struct kvm_sregs *sregs);
-int _vcpu_sregs_set(struct kvm_vm *vm,
-	uint32_t vcpuid, struct kvm_sregs *sregs);
+void vcpu_sregs_get(struct kvm_vm *vm, uint32_t vcpuid,
+		    struct kvm_sregs *sregs);
+void vcpu_sregs_set(struct kvm_vm *vm, uint32_t vcpuid,
+		    struct kvm_sregs *sregs);
+int _vcpu_sregs_set(struct kvm_vm *vm, uint32_t vcpuid,
+		    struct kvm_sregs *sregs);
 void vcpu_events_get(struct kvm_vm *vm, uint32_t vcpuid,
-			  struct kvm_vcpu_events *events);
+		     struct kvm_vcpu_events *events);
 void vcpu_events_set(struct kvm_vm *vm, uint32_t vcpuid,
-<<<<<<< HEAD
-			  struct kvm_vcpu_events *events);
-uint64_t vcpu_get_msr(struct kvm_vm *vm, uint32_t vcpuid, uint64_t msr_index);
-void vcpu_set_msr(struct kvm_vm *vm, uint32_t vcpuid, uint64_t msr_index,
-	uint64_t msr_value);
-=======
 		     struct kvm_vcpu_events *events);
 #ifdef __x86_64__
 void vcpu_nested_state_get(struct kvm_vm *vm, uint32_t vcpuid,
@@ -119,41 +122,22 @@
 int vcpu_nested_state_set(struct kvm_vm *vm, uint32_t vcpuid,
 			  struct kvm_nested_state *state, bool ignore_error);
 #endif
->>>>>>> 407d19ab
 
 const char *exit_reason_str(unsigned int exit_reason);
 
 void virt_pgd_alloc(struct kvm_vm *vm, uint32_t pgd_memslot);
 void virt_pg_map(struct kvm_vm *vm, uint64_t vaddr, uint64_t paddr,
-	uint32_t pgd_memslot);
-vm_paddr_t vm_phy_page_alloc(struct kvm_vm *vm,
-	vm_paddr_t paddr_min, uint32_t memslot);
-
-struct kvm_cpuid2 *kvm_get_supported_cpuid(void);
-void vcpu_set_cpuid(
-	struct kvm_vm *vm, uint32_t vcpuid, struct kvm_cpuid2 *cpuid);
-
-struct kvm_cpuid_entry2 *
-kvm_get_supported_cpuid_index(uint32_t function, uint32_t index);
-
-static inline struct kvm_cpuid_entry2 *
-kvm_get_supported_cpuid_entry(uint32_t function)
-{
-	return kvm_get_supported_cpuid_index(function, 0);
-}
+		 uint32_t pgd_memslot);
+vm_paddr_t vm_phy_page_alloc(struct kvm_vm *vm, vm_paddr_t paddr_min,
+			     uint32_t memslot);
+vm_paddr_t vm_phy_pages_alloc(struct kvm_vm *vm, size_t num,
+			      vm_paddr_t paddr_min, uint32_t memslot);
 
 struct kvm_vm *vm_create_default(uint32_t vcpuid, uint64_t extra_mem_size,
 				 void *guest_code);
 void vm_vcpu_add_default(struct kvm_vm *vm, uint32_t vcpuid, void *guest_code);
 
-<<<<<<< HEAD
-typedef void (*vmx_guest_code_t)(vm_vaddr_t vmxon_vaddr,
-				 vm_paddr_t vmxon_paddr,
-				 vm_vaddr_t vmcs_vaddr,
-				 vm_paddr_t vmcs_paddr);
-=======
 bool vm_is_unrestricted_guest(struct kvm_vm *vm);
->>>>>>> 407d19ab
 
 struct kvm_userspace_memory_region *
 kvm_userspace_memory_region_find(struct kvm_vm *vm, uint64_t start,
@@ -164,43 +148,49 @@
 
 int vm_create_device(struct kvm_vm *vm, struct kvm_create_device *cd);
 
-#define GUEST_PORT_SYNC         0x1000
-#define GUEST_PORT_ABORT        0x1001
-#define GUEST_PORT_DONE         0x1002
+#define sync_global_to_guest(vm, g) ({				\
+	typeof(g) *_p = addr_gva2hva(vm, (vm_vaddr_t)&(g));	\
+	memcpy(_p, &(g), sizeof(g));				\
+})
 
-static inline void __exit_to_l0(uint16_t port, uint64_t arg0, uint64_t arg1)
-{
-	__asm__ __volatile__("in %[port], %%al"
-			     :
-			     : [port]"d"(port), "D"(arg0), "S"(arg1)
-			     : "rax");
-}
+#define sync_global_from_guest(vm, g) ({			\
+	typeof(g) *_p = addr_gva2hva(vm, (vm_vaddr_t)&(g));	\
+	memcpy(&(g), _p, sizeof(g));				\
+})
 
-/*
- * Allows to pass three arguments to the host: port is 16bit wide,
- * arg0 & arg1 are 64bit wide
- */
-#define GUEST_SYNC_ARGS(_port, _arg0, _arg1) \
-	__exit_to_l0(_port, (uint64_t) (_arg0), (uint64_t) (_arg1))
+/* ucall implementation types */
+typedef enum {
+	UCALL_PIO,
+	UCALL_MMIO,
+} ucall_type_t;
 
-#define GUEST_ASSERT(_condition) do {				\
-		if (!(_condition))				\
-			GUEST_SYNC_ARGS(GUEST_PORT_ABORT,	\
-					"Failed guest assert: "	\
-					#_condition, __LINE__);	\
-	} while (0)
+/* Common ucalls */
+enum {
+	UCALL_NONE,
+	UCALL_SYNC,
+	UCALL_ABORT,
+	UCALL_DONE,
+};
 
-#define GUEST_SYNC(stage)  GUEST_SYNC_ARGS(GUEST_PORT_SYNC, "hello", stage)
+#define UCALL_MAX_ARGS 6
 
-#define GUEST_DONE()  GUEST_SYNC_ARGS(GUEST_PORT_DONE, 0, 0)
+struct ucall {
+	uint64_t cmd;
+	uint64_t args[UCALL_MAX_ARGS];
+};
 
-struct guest_args {
-	uint64_t arg0;
-	uint64_t arg1;
-	uint16_t port;
-} __attribute__ ((packed));
+void ucall_init(struct kvm_vm *vm, ucall_type_t type, void *arg);
+void ucall_uninit(struct kvm_vm *vm);
+void ucall(uint64_t cmd, int nargs, ...);
+uint64_t get_ucall(struct kvm_vm *vm, uint32_t vcpu_id, struct ucall *uc);
 
-void guest_args_read(struct kvm_vm *vm, uint32_t vcpu_id,
-		     struct guest_args *args);
+#define GUEST_SYNC(stage)	ucall(UCALL_SYNC, 2, "hello", stage)
+#define GUEST_DONE()		ucall(UCALL_DONE, 0)
+#define GUEST_ASSERT(_condition) do {			\
+	if (!(_condition))				\
+		ucall(UCALL_ABORT, 2,			\
+			"Failed guest assert: "		\
+			#_condition, __LINE__);		\
+} while (0)
 
 #endif /* SELFTEST_KVM_UTIL_H */