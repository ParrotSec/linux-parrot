# SPDX-License-Identifier: GPL-2.0
include ../../../../scripts/Kbuild.include
include ../../../scripts/Makefile.arch

CURDIR := $(abspath .)
TOOLSDIR := $(abspath ../../..)
LIBDIR := $(TOOLSDIR)/lib
BPFDIR := $(LIBDIR)/bpf
TOOLSINCDIR := $(TOOLSDIR)/include
BPFTOOLDIR := $(TOOLSDIR)/bpf/bpftool
APIDIR := $(TOOLSINCDIR)/uapi
GENDIR := $(abspath ../../../../include/generated)
GENHDR := $(GENDIR)/autoconf.h

ifneq ($(wildcard $(GENHDR)),)
  GENFLAGS := -DHAVE_GENHDR
endif

CLANG		?= clang
LLC		?= llc
LLVM_OBJCOPY	?= llvm-objcopy
BPF_GCC		?= $(shell command -v bpf-gcc;)
<<<<<<< HEAD
CFLAGS += -g -Wall -O2 $(GENFLAGS) -I$(CURDIR) -I$(APIDIR)		\
	  -I$(INCLUDE_DIR) -I$(GENDIR) -I$(LIBDIR) -I$(TOOLSINCDIR)	\
=======
CFLAGS += -g -rdynamic -Wall -O2 $(GENFLAGS) -I$(CURDIR)		\
	  -I$(INCLUDE_DIR) -I$(GENDIR) -I$(LIBDIR) -I$(TOOLSINCDIR)	\
	  -I$(APIDIR)							\
>>>>>>> 675a03b4
	  -Dbpf_prog_load=bpf_prog_test_load				\
	  -Dbpf_load_program=bpf_test_load_program
LDLIBS += -lcap -lelf -lz -lrt -lpthread

# Order correspond to 'make run_tests' order
TEST_GEN_PROGS = test_verifier test_tag test_maps test_lru_map test_lpm_map test_progs \
	test_align test_verifier_log test_dev_cgroup test_tcpbpf_user \
	test_sock test_btf test_sockmap get_cgroup_id_user test_socket_cookie \
	test_cgroup_storage \
	test_netcnt test_tcpnotify_user test_sock_fields test_sysctl test_hashmap \
<<<<<<< HEAD
	test_progs-no_alu32
=======
	test_progs-no_alu32 \
	test_current_pid_tgid_new_ns
>>>>>>> 675a03b4

# Also test bpf-gcc, if present
ifneq ($(BPF_GCC),)
TEST_GEN_PROGS += test_progs-bpf_gcc
endif

TEST_GEN_FILES =
TEST_FILES = test_lwt_ip_encap.o \
	test_tc_edt.o

# Order correspond to 'make run_tests' order
TEST_PROGS := test_kmod.sh \
	test_xdp_redirect.sh \
	test_xdp_meta.sh \
	test_xdp_veth.sh \
	test_offload.py \
	test_sock_addr.sh \
	test_tunnel.sh \
	test_lwt_seg6local.sh \
	test_lirc_mode2.sh \
	test_skb_cgroup_id.sh \
	test_flow_dissector.sh \
	test_xdp_vlan_mode_generic.sh \
	test_xdp_vlan_mode_native.sh \
	test_lwt_ip_encap.sh \
	test_tcp_check_syncookie.sh \
	test_tc_tunnel.sh \
	test_tc_edt.sh \
	test_xdping.sh \
	test_bpftool_build.sh \
	test_bpftool.sh

TEST_PROGS_EXTENDED := with_addr.sh \
	with_tunnels.sh \
	tcp_client.py \
	tcp_server.py \
	test_xdp_vlan.sh

# Compile but not part of 'make run_tests'
TEST_GEN_PROGS_EXTENDED = test_sock_addr test_skb_cgroup_id_user \
	flow_dissector_load test_flow_dissector test_tcp_check_syncookie_user \
	test_lirc_mode2_user xdping test_cpp runqslower

TEST_CUSTOM_PROGS = urandom_read

# Emit succinct information message describing current building step
# $1 - generic step name (e.g., CC, LINK, etc);
# $2 - optional "flavor" specifier; if provided, will be emitted as [flavor];
# $3 - target (assumed to be file); only file name will be emitted;
# $4 - optional extra arg, emitted as-is, if provided.
ifeq ($(V),1)
Q =
msg =
else
Q = @
msg = @printf '  %-8s%s %s%s\n' "$(1)" "$(if $(2), [$(2)])" "$(notdir $(3))" "$(if $(4), $(4))";
MAKEFLAGS += --no-print-directory
submake_extras := feature_display=0
endif

# override lib.mk's default rules
OVERRIDE_TARGETS := 1
override define CLEAN
	$(call msg,CLEAN)
	$(RM) -r $(TEST_GEN_PROGS) $(TEST_GEN_PROGS_EXTENDED) $(TEST_GEN_FILES) $(EXTRA_CLEAN)
endef

include ../lib.mk

SCRATCH_DIR := $(OUTPUT)/tools
BUILD_DIR := $(SCRATCH_DIR)/build
INCLUDE_DIR := $(SCRATCH_DIR)/include
BPFOBJ := $(BUILD_DIR)/libbpf/libbpf.a

# Define simple and short `make test_progs`, `make test_sysctl`, etc targets
# to build individual tests.
# NOTE: Semicolon at the end is critical to override lib.mk's default static
# rule for binaries.
$(notdir $(TEST_GEN_PROGS)						\
	 $(TEST_PROGS)							\
	 $(TEST_PROGS_EXTENDED)						\
	 $(TEST_GEN_PROGS_EXTENDED)					\
	 $(TEST_CUSTOM_PROGS)): %: $(OUTPUT)/% ;

$(OUTPUT)/%:%.c
	$(call msg,BINARY,,$@)
	$(LINK.c) $^ $(LDLIBS) -o $@

$(OUTPUT)/urandom_read: urandom_read.c
	$(call msg,BINARY,,$@)
	$(CC) $(LDFLAGS) -o $@ $< $(LDLIBS) -Wl,--build-id

$(OUTPUT)/test_stub.o: test_stub.c $(BPFOBJ)
	$(call msg,CC,,$@)
	$(CC) -c $(CFLAGS) -o $@ $<

<<<<<<< HEAD
VMLINUX_BTF_PATHS := $(abspath ../../../../vmlinux)			\
			       /sys/kernel/btf/vmlinux			\
			       /boot/vmlinux-$(shell uname -r)
VMLINUX_BTF:= $(firstword $(wildcard $(VMLINUX_BTF_PATHS)))
$(OUTPUT)/runqslower: $(BPFOBJ)
	$(Q)$(MAKE) $(submake_extras) -C $(TOOLSDIR)/bpf/runqslower	\
		    OUTPUT=$(SCRATCH_DIR)/ VMLINUX_BTF=$(VMLINUX_BTF)   \
		    BPFOBJ=$(BPFOBJ) BPF_INCLUDE=$(INCLUDE_DIR)
=======
VMLINUX_BTF_PATHS := $(if $(O),$(O)/vmlinux)				\
		     $(if $(KBUILD_OUTPUT),$(KBUILD_OUTPUT)/vmlinux)	\
		     ../../../../vmlinux				\
		     /sys/kernel/btf/vmlinux				\
		     /boot/vmlinux-$(shell uname -r)
VMLINUX_BTF := $(abspath $(firstword $(wildcard $(VMLINUX_BTF_PATHS))))

$(OUTPUT)/runqslower: $(BPFOBJ)
	$(Q)$(MAKE) $(submake_extras) -C $(TOOLSDIR)/bpf/runqslower	\
		    OUTPUT=$(SCRATCH_DIR)/ VMLINUX_BTF=$(VMLINUX_BTF)   \
		    BPFOBJ=$(BPFOBJ) BPF_INCLUDE=$(INCLUDE_DIR) &&	\
		    cp $(SCRATCH_DIR)/runqslower $@
>>>>>>> 675a03b4

$(TEST_GEN_PROGS) $(TEST_GEN_PROGS_EXTENDED): $(OUTPUT)/test_stub.o $(BPFOBJ)

$(OUTPUT)/test_dev_cgroup: cgroup_helpers.c
$(OUTPUT)/test_skb_cgroup_id_user: cgroup_helpers.c
$(OUTPUT)/test_sock: cgroup_helpers.c
$(OUTPUT)/test_sock_addr: cgroup_helpers.c
$(OUTPUT)/test_socket_cookie: cgroup_helpers.c
$(OUTPUT)/test_sockmap: cgroup_helpers.c
$(OUTPUT)/test_tcpbpf_user: cgroup_helpers.c
$(OUTPUT)/test_tcpnotify_user: cgroup_helpers.c trace_helpers.c
$(OUTPUT)/get_cgroup_id_user: cgroup_helpers.c
$(OUTPUT)/test_cgroup_storage: cgroup_helpers.c
$(OUTPUT)/test_netcnt: cgroup_helpers.c
$(OUTPUT)/test_sock_fields: cgroup_helpers.c
$(OUTPUT)/test_sysctl: cgroup_helpers.c
<<<<<<< HEAD

DEFAULT_BPFTOOL := $(SCRATCH_DIR)/sbin/bpftool
BPFTOOL ?= $(DEFAULT_BPFTOOL)
$(DEFAULT_BPFTOOL): $(wildcard $(BPFTOOLDIR)/*.[ch] $(BPFTOOLDIR)/Makefile)    \
		    $(BPFOBJ) | $(BUILD_DIR)/bpftool
	$(Q)$(MAKE) $(submake_extras)  -C $(BPFTOOLDIR)			       \
		    OUTPUT=$(BUILD_DIR)/bpftool/			       \
		    prefix= DESTDIR=$(SCRATCH_DIR)/ install

$(BPFOBJ): $(wildcard $(BPFDIR)/*.[ch] $(BPFDIR)/Makefile)		       \
	   ../../../include/uapi/linux/bpf.h                                   \
	   | $(INCLUDE_DIR) $(BUILD_DIR)/libbpf
	$(Q)$(MAKE) $(submake_extras) -C $(BPFDIR) OUTPUT=$(BUILD_DIR)/libbpf/ \
		    DESTDIR=$(SCRATCH_DIR) prefix= all install_headers

$(BUILD_DIR)/libbpf $(BUILD_DIR)/bpftool $(INCLUDE_DIR):
	$(call msg,MKDIR,,$@)
	mkdir -p $@
=======

DEFAULT_BPFTOOL := $(SCRATCH_DIR)/sbin/bpftool
BPFTOOL ?= $(DEFAULT_BPFTOOL)
$(DEFAULT_BPFTOOL): $(wildcard $(BPFTOOLDIR)/*.[ch] $(BPFTOOLDIR)/Makefile)    \
		    $(BPFOBJ) | $(BUILD_DIR)/bpftool
	$(Q)$(MAKE) $(submake_extras)  -C $(BPFTOOLDIR)			       \
		    OUTPUT=$(BUILD_DIR)/bpftool/			       \
		    prefix= DESTDIR=$(SCRATCH_DIR)/ install

$(BPFOBJ): $(wildcard $(BPFDIR)/*.[ch] $(BPFDIR)/Makefile)		       \
	   ../../../include/uapi/linux/bpf.h                                   \
	   | $(INCLUDE_DIR) $(BUILD_DIR)/libbpf
	$(Q)$(MAKE) $(submake_extras) -C $(BPFDIR) OUTPUT=$(BUILD_DIR)/libbpf/ \
		    DESTDIR=$(SCRATCH_DIR) prefix= all install_headers

$(BUILD_DIR)/libbpf $(BUILD_DIR)/bpftool $(INCLUDE_DIR):
	$(call msg,MKDIR,,$@)
	mkdir -p $@

$(INCLUDE_DIR)/vmlinux.h: $(VMLINUX_BTF) | $(BPFTOOL) $(INCLUDE_DIR)
	$(call msg,GEN,,$@)
	$(BPFTOOL) btf dump file $(VMLINUX_BTF) format c > $@
>>>>>>> 675a03b4

# Get Clang's default includes on this system, as opposed to those seen by
# '-target bpf'. This fixes "missing" files on some architectures/distros,
# such as asm/byteorder.h, asm/socket.h, asm/sockios.h, sys/cdefs.h etc.
#
# Use '-idirafter': Don't interfere with include mechanics except where the
# build would have failed anyways.
define get_sys_includes
$(shell $(1) -v -E - </dev/null 2>&1 \
	| sed -n '/<...> search starts here:/,/End of search list./{ s| \(/.*\)|-idirafter \1|p }')
endef

# Determine target endianness.
IS_LITTLE_ENDIAN = $(shell $(CC) -dM -E - </dev/null | \
			grep 'define __BYTE_ORDER__ __ORDER_LITTLE_ENDIAN__')
MENDIAN=$(if $(IS_LITTLE_ENDIAN),-mlittle-endian,-mbig-endian)

CLANG_SYS_INCLUDES = $(call get_sys_includes,$(CLANG))
BPF_CFLAGS = -g -D__TARGET_ARCH_$(SRCARCH) $(MENDIAN) 			\
<<<<<<< HEAD
	     -I$(INCLUDE_DIR) -I$(CURDIR) -I$(CURDIR)/include/uapi	\
	     -I$(APIDIR) -I$(abspath $(OUTPUT)/../usr/include)
=======
	     -I$(INCLUDE_DIR) -I$(CURDIR) -I$(APIDIR)			\
	     -I$(abspath $(OUTPUT)/../usr/include)
>>>>>>> 675a03b4

CLANG_CFLAGS = $(CLANG_SYS_INCLUDES) \
	       -Wno-compare-distinct-pointer-types

$(OUTPUT)/test_l4lb_noinline.o: BPF_CFLAGS += -fno-inline
$(OUTPUT)/test_xdp_noinline.o: BPF_CFLAGS += -fno-inline

$(OUTPUT)/flow_dissector_load.o: flow_dissector_load.h

# Build BPF object using Clang
# $1 - input .c file
# $2 - output .o file
# $3 - CFLAGS
# $4 - LDFLAGS
define CLANG_BPF_BUILD_RULE
	$(call msg,CLNG-LLC,$(TRUNNER_BINARY),$2)
	($(CLANG) $3 -O2 -target bpf -emit-llvm				\
		-c $1 -o - || echo "BPF obj compilation failed") | 	\
	$(LLC) -mattr=dwarfris -march=bpf -mcpu=v3 $4 -filetype=obj -o $2
endef
# Similar to CLANG_BPF_BUILD_RULE, but with disabled alu32
define CLANG_NOALU32_BPF_BUILD_RULE
	$(call msg,CLNG-LLC,$(TRUNNER_BINARY),$2)
	($(CLANG) $3 -O2 -target bpf -emit-llvm				\
		-c $1 -o - || echo "BPF obj compilation failed") | 	\
	$(LLC) -march=bpf -mcpu=v2 $4 -filetype=obj -o $2
endef
# Similar to CLANG_BPF_BUILD_RULE, but using native Clang and bpf LLC
define CLANG_NATIVE_BPF_BUILD_RULE
	$(call msg,CLNG-BPF,$(TRUNNER_BINARY),$2)
	($(CLANG) $3 -O2 -emit-llvm					\
		-c $1 -o - || echo "BPF obj compilation failed") | 	\
	$(LLC) -march=bpf -mcpu=v3 $4 -filetype=obj -o $2
endef
# Build BPF object using GCC
define GCC_BPF_BUILD_RULE
	$(call msg,GCC-BPF,$(TRUNNER_BINARY),$2)
	$(BPF_GCC) $3 $4 -O2 -c $1 -o $2
endef

SKEL_BLACKLIST := btf__% test_pinning_invalid.c

# Set up extra TRUNNER_XXX "temporary" variables in the environment (relies on
# $eval()) and pass control to DEFINE_TEST_RUNNER_RULES.
# Parameters:
# $1 - test runner base binary name (e.g., test_progs)
# $2 - test runner extra "flavor" (e.g., no_alu32, gcc-bpf, etc)
define DEFINE_TEST_RUNNER

TRUNNER_OUTPUT := $(OUTPUT)$(if $2,/)$2
TRUNNER_BINARY := $1$(if $2,-)$2
TRUNNER_TEST_OBJS := $$(patsubst %.c,$$(TRUNNER_OUTPUT)/%.test.o,	\
				 $$(notdir $$(wildcard $(TRUNNER_TESTS_DIR)/*.c)))
TRUNNER_EXTRA_OBJS := $$(patsubst %.c,$$(TRUNNER_OUTPUT)/%.o,		\
				 $$(filter %.c,$(TRUNNER_EXTRA_SOURCES)))
TRUNNER_EXTRA_HDRS := $$(filter %.h,$(TRUNNER_EXTRA_SOURCES))
TRUNNER_TESTS_HDR := $(TRUNNER_TESTS_DIR)/tests.h
TRUNNER_BPF_SRCS := $$(notdir $$(wildcard $(TRUNNER_BPF_PROGS_DIR)/*.c))
TRUNNER_BPF_OBJS := $$(patsubst %.c,$$(TRUNNER_OUTPUT)/%.o, $$(TRUNNER_BPF_SRCS))
TRUNNER_BPF_SKELS := $$(patsubst %.c,$$(TRUNNER_OUTPUT)/%.skel.h,	\
				 $$(filter-out $(SKEL_BLACKLIST),	\
					       $$(TRUNNER_BPF_SRCS)))
<<<<<<< HEAD
=======
TEST_GEN_FILES += $$(TRUNNER_BPF_OBJS)
>>>>>>> 675a03b4

# Evaluate rules now with extra TRUNNER_XXX variables above already defined
$$(eval $$(call DEFINE_TEST_RUNNER_RULES,$1,$2))

endef

# Using TRUNNER_XXX variables, provided by callers of DEFINE_TEST_RUNNER and
# set up by DEFINE_TEST_RUNNER itself, create test runner build rules with:
# $1 - test runner base binary name (e.g., test_progs)
# $2 - test runner extra "flavor" (e.g., no_alu32, gcc-bpf, etc)
define DEFINE_TEST_RUNNER_RULES

ifeq ($($(TRUNNER_OUTPUT)-dir),)
$(TRUNNER_OUTPUT)-dir := y
$(TRUNNER_OUTPUT):
	$$(call msg,MKDIR,,$$@)
	mkdir -p $$@
endif

# ensure we set up BPF objects generation rule just once for a given
# input/output directory combination
ifeq ($($(TRUNNER_BPF_PROGS_DIR)$(if $2,-)$2-bpfobjs),)
$(TRUNNER_BPF_PROGS_DIR)$(if $2,-)$2-bpfobjs := y
$(TRUNNER_BPF_OBJS): $(TRUNNER_OUTPUT)/%.o:				\
		     $(TRUNNER_BPF_PROGS_DIR)/%.c			\
		     $(TRUNNER_BPF_PROGS_DIR)/*.h			\
<<<<<<< HEAD
=======
		     $$(INCLUDE_DIR)/vmlinux.h				\
>>>>>>> 675a03b4
		     $$(BPFOBJ) | $(TRUNNER_OUTPUT)
	$$(call $(TRUNNER_BPF_BUILD_RULE),$$<,$$@,			\
					  $(TRUNNER_BPF_CFLAGS),	\
					  $(TRUNNER_BPF_LDFLAGS))

$(TRUNNER_BPF_SKELS): $(TRUNNER_OUTPUT)/%.skel.h:			\
		      $(TRUNNER_OUTPUT)/%.o				\
		      | $(BPFTOOL) $(TRUNNER_OUTPUT)
	$$(call msg,GEN-SKEL,$(TRUNNER_BINARY),$$@)
	$$(BPFTOOL) gen skeleton $$< > $$@
endif

# ensure we set up tests.h header generation rule just once
ifeq ($($(TRUNNER_TESTS_DIR)-tests-hdr),)
$(TRUNNER_TESTS_DIR)-tests-hdr := y
$(TRUNNER_TESTS_HDR): $(TRUNNER_TESTS_DIR)/*.c
	$$(call msg,TEST-HDR,$(TRUNNER_BINARY),$$@)
	$$(shell ( cd $(TRUNNER_TESTS_DIR);				\
		  echo '/* Generated header, do not edit */';		\
		  ls *.c 2> /dev/null |					\
			sed -e 's@\([^\.]*\)\.c@DEFINE_TEST(\1)@';	\
		 ) > $$@)
endif

# compile individual test files
# Note: we cd into output directory to ensure embedded BPF object is found
$(TRUNNER_TEST_OBJS): $(TRUNNER_OUTPUT)/%.test.o:			\
		      $(TRUNNER_TESTS_DIR)/%.c				\
		      $(TRUNNER_EXTRA_HDRS)				\
		      $(TRUNNER_BPF_OBJS)				\
		      $(TRUNNER_BPF_SKELS)				\
		      $$(BPFOBJ) | $(TRUNNER_OUTPUT)
	$$(call msg,TEST-OBJ,$(TRUNNER_BINARY),$$@)
<<<<<<< HEAD
	cd $$(@D) && $$(CC) $$(CFLAGS) -c $(CURDIR)/$$< $$(LDLIBS) -o $$(@F)
=======
	cd $$(@D) && $$(CC) -I. $$(CFLAGS) -c $(CURDIR)/$$< $$(LDLIBS) -o $$(@F)
>>>>>>> 675a03b4

$(TRUNNER_EXTRA_OBJS): $(TRUNNER_OUTPUT)/%.o:				\
		       %.c						\
		       $(TRUNNER_EXTRA_HDRS)				\
		       $(TRUNNER_TESTS_HDR)				\
		       $$(BPFOBJ) | $(TRUNNER_OUTPUT)
	$$(call msg,EXT-OBJ,$(TRUNNER_BINARY),$$@)
	$$(CC) $$(CFLAGS) -c $$< $$(LDLIBS) -o $$@

# only copy extra resources if in flavored build
$(TRUNNER_BINARY)-extras: $(TRUNNER_EXTRA_FILES) | $(TRUNNER_OUTPUT)
ifneq ($2,)
	$$(call msg,EXT-COPY,$(TRUNNER_BINARY),$(TRUNNER_EXTRA_FILES))
	cp -a $$^ $(TRUNNER_OUTPUT)/
endif

$(OUTPUT)/$(TRUNNER_BINARY): $(TRUNNER_TEST_OBJS)			\
			     $(TRUNNER_EXTRA_OBJS) $$(BPFOBJ)		\
			     | $(TRUNNER_BINARY)-extras
	$$(call msg,BINARY,,$$@)
	$$(CC) $$(CFLAGS) $$(filter %.a %.o,$$^) $$(LDLIBS) -o $$@

endef

# Define test_progs test runner.
TRUNNER_TESTS_DIR := prog_tests
TRUNNER_BPF_PROGS_DIR := progs
TRUNNER_EXTRA_SOURCES := test_progs.c cgroup_helpers.c trace_helpers.c	\
			 flow_dissector_load.h
TRUNNER_EXTRA_FILES := $(OUTPUT)/urandom_read				\
		       $(wildcard progs/btf_dump_test_case_*.c)
TRUNNER_BPF_BUILD_RULE := CLANG_BPF_BUILD_RULE
TRUNNER_BPF_CFLAGS := $(BPF_CFLAGS) $(CLANG_CFLAGS)
TRUNNER_BPF_LDFLAGS := -mattr=+alu32
$(eval $(call DEFINE_TEST_RUNNER,test_progs))

# Define test_progs-no_alu32 test runner.
TRUNNER_BPF_BUILD_RULE := CLANG_NOALU32_BPF_BUILD_RULE
TRUNNER_BPF_LDFLAGS :=
$(eval $(call DEFINE_TEST_RUNNER,test_progs,no_alu32))

# Define test_progs BPF-GCC-flavored test runner.
ifneq ($(BPF_GCC),)
TRUNNER_BPF_BUILD_RULE := GCC_BPF_BUILD_RULE
TRUNNER_BPF_CFLAGS := $(BPF_CFLAGS) $(call get_sys_includes,gcc)
TRUNNER_BPF_LDFLAGS :=
$(eval $(call DEFINE_TEST_RUNNER,test_progs,bpf_gcc))
endif

# Define test_maps test runner.
TRUNNER_TESTS_DIR := map_tests
TRUNNER_BPF_PROGS_DIR := progs
TRUNNER_EXTRA_SOURCES := test_maps.c
TRUNNER_EXTRA_FILES :=
TRUNNER_BPF_BUILD_RULE := $$(error no BPF objects should be built)
TRUNNER_BPF_CFLAGS :=
TRUNNER_BPF_LDFLAGS :=
$(eval $(call DEFINE_TEST_RUNNER,test_maps))

# Define test_verifier test runner.
# It is much simpler than test_maps/test_progs and sufficiently different from
# them (e.g., test.h is using completely pattern), that it's worth just
# explicitly defining all the rules explicitly.
verifier/tests.h: verifier/*.c
	$(shell ( cd verifier/; \
		  echo '/* Generated header, do not edit */'; \
		  echo '#ifdef FILL_ARRAY'; \
		  ls *.c 2> /dev/null | sed -e 's@\(.*\)@#include \"\1\"@'; \
		  echo '#endif' \
		) > verifier/tests.h)
$(OUTPUT)/test_verifier: test_verifier.c verifier/tests.h $(BPFOBJ) | $(OUTPUT)
	$(call msg,BINARY,,$@)
	$(CC) $(CFLAGS) $(filter %.a %.o %.c,$^) $(LDLIBS) -o $@

# Make sure we are able to include and link libbpf against c++.
$(OUTPUT)/test_cpp: test_cpp.cpp $(OUTPUT)/test_core_extern.skel.h $(BPFOBJ)
	$(call msg,CXX,,$@)
	$(CXX) $(CFLAGS) $^ $(LDLIBS) -o $@

EXTRA_CLEAN := $(TEST_CUSTOM_PROGS) $(SCRATCH_DIR)			\
	prog_tests/tests.h map_tests/tests.h verifier/tests.h		\
	feature								\
	$(addprefix $(OUTPUT)/,*.o *.skel.h no_alu32 bpf_gcc)<|MERGE_RESOLUTION|>--- conflicted
+++ resolved
@@ -20,14 +20,9 @@
 LLC		?= llc
 LLVM_OBJCOPY	?= llvm-objcopy
 BPF_GCC		?= $(shell command -v bpf-gcc;)
-<<<<<<< HEAD
-CFLAGS += -g -Wall -O2 $(GENFLAGS) -I$(CURDIR) -I$(APIDIR)		\
-	  -I$(INCLUDE_DIR) -I$(GENDIR) -I$(LIBDIR) -I$(TOOLSINCDIR)	\
-=======
 CFLAGS += -g -rdynamic -Wall -O2 $(GENFLAGS) -I$(CURDIR)		\
 	  -I$(INCLUDE_DIR) -I$(GENDIR) -I$(LIBDIR) -I$(TOOLSINCDIR)	\
 	  -I$(APIDIR)							\
->>>>>>> 675a03b4
 	  -Dbpf_prog_load=bpf_prog_test_load				\
 	  -Dbpf_load_program=bpf_test_load_program
 LDLIBS += -lcap -lelf -lz -lrt -lpthread
@@ -38,12 +33,8 @@
 	test_sock test_btf test_sockmap get_cgroup_id_user test_socket_cookie \
 	test_cgroup_storage \
 	test_netcnt test_tcpnotify_user test_sock_fields test_sysctl test_hashmap \
-<<<<<<< HEAD
-	test_progs-no_alu32
-=======
 	test_progs-no_alu32 \
 	test_current_pid_tgid_new_ns
->>>>>>> 675a03b4
 
 # Also test bpf-gcc, if present
 ifneq ($(BPF_GCC),)
@@ -140,16 +131,6 @@
 	$(call msg,CC,,$@)
 	$(CC) -c $(CFLAGS) -o $@ $<
 
-<<<<<<< HEAD
-VMLINUX_BTF_PATHS := $(abspath ../../../../vmlinux)			\
-			       /sys/kernel/btf/vmlinux			\
-			       /boot/vmlinux-$(shell uname -r)
-VMLINUX_BTF:= $(firstword $(wildcard $(VMLINUX_BTF_PATHS)))
-$(OUTPUT)/runqslower: $(BPFOBJ)
-	$(Q)$(MAKE) $(submake_extras) -C $(TOOLSDIR)/bpf/runqslower	\
-		    OUTPUT=$(SCRATCH_DIR)/ VMLINUX_BTF=$(VMLINUX_BTF)   \
-		    BPFOBJ=$(BPFOBJ) BPF_INCLUDE=$(INCLUDE_DIR)
-=======
 VMLINUX_BTF_PATHS := $(if $(O),$(O)/vmlinux)				\
 		     $(if $(KBUILD_OUTPUT),$(KBUILD_OUTPUT)/vmlinux)	\
 		     ../../../../vmlinux				\
@@ -162,7 +143,6 @@
 		    OUTPUT=$(SCRATCH_DIR)/ VMLINUX_BTF=$(VMLINUX_BTF)   \
 		    BPFOBJ=$(BPFOBJ) BPF_INCLUDE=$(INCLUDE_DIR) &&	\
 		    cp $(SCRATCH_DIR)/runqslower $@
->>>>>>> 675a03b4
 
 $(TEST_GEN_PROGS) $(TEST_GEN_PROGS_EXTENDED): $(OUTPUT)/test_stub.o $(BPFOBJ)
 
@@ -179,7 +159,6 @@
 $(OUTPUT)/test_netcnt: cgroup_helpers.c
 $(OUTPUT)/test_sock_fields: cgroup_helpers.c
 $(OUTPUT)/test_sysctl: cgroup_helpers.c
-<<<<<<< HEAD
 
 DEFAULT_BPFTOOL := $(SCRATCH_DIR)/sbin/bpftool
 BPFTOOL ?= $(DEFAULT_BPFTOOL)
@@ -198,30 +177,10 @@
 $(BUILD_DIR)/libbpf $(BUILD_DIR)/bpftool $(INCLUDE_DIR):
 	$(call msg,MKDIR,,$@)
 	mkdir -p $@
-=======
-
-DEFAULT_BPFTOOL := $(SCRATCH_DIR)/sbin/bpftool
-BPFTOOL ?= $(DEFAULT_BPFTOOL)
-$(DEFAULT_BPFTOOL): $(wildcard $(BPFTOOLDIR)/*.[ch] $(BPFTOOLDIR)/Makefile)    \
-		    $(BPFOBJ) | $(BUILD_DIR)/bpftool
-	$(Q)$(MAKE) $(submake_extras)  -C $(BPFTOOLDIR)			       \
-		    OUTPUT=$(BUILD_DIR)/bpftool/			       \
-		    prefix= DESTDIR=$(SCRATCH_DIR)/ install
-
-$(BPFOBJ): $(wildcard $(BPFDIR)/*.[ch] $(BPFDIR)/Makefile)		       \
-	   ../../../include/uapi/linux/bpf.h                                   \
-	   | $(INCLUDE_DIR) $(BUILD_DIR)/libbpf
-	$(Q)$(MAKE) $(submake_extras) -C $(BPFDIR) OUTPUT=$(BUILD_DIR)/libbpf/ \
-		    DESTDIR=$(SCRATCH_DIR) prefix= all install_headers
-
-$(BUILD_DIR)/libbpf $(BUILD_DIR)/bpftool $(INCLUDE_DIR):
-	$(call msg,MKDIR,,$@)
-	mkdir -p $@
 
 $(INCLUDE_DIR)/vmlinux.h: $(VMLINUX_BTF) | $(BPFTOOL) $(INCLUDE_DIR)
 	$(call msg,GEN,,$@)
 	$(BPFTOOL) btf dump file $(VMLINUX_BTF) format c > $@
->>>>>>> 675a03b4
 
 # Get Clang's default includes on this system, as opposed to those seen by
 # '-target bpf'. This fixes "missing" files on some architectures/distros,
@@ -241,13 +200,8 @@
 
 CLANG_SYS_INCLUDES = $(call get_sys_includes,$(CLANG))
 BPF_CFLAGS = -g -D__TARGET_ARCH_$(SRCARCH) $(MENDIAN) 			\
-<<<<<<< HEAD
-	     -I$(INCLUDE_DIR) -I$(CURDIR) -I$(CURDIR)/include/uapi	\
-	     -I$(APIDIR) -I$(abspath $(OUTPUT)/../usr/include)
-=======
 	     -I$(INCLUDE_DIR) -I$(CURDIR) -I$(APIDIR)			\
 	     -I$(abspath $(OUTPUT)/../usr/include)
->>>>>>> 675a03b4
 
 CLANG_CFLAGS = $(CLANG_SYS_INCLUDES) \
 	       -Wno-compare-distinct-pointer-types
@@ -310,10 +264,7 @@
 TRUNNER_BPF_SKELS := $$(patsubst %.c,$$(TRUNNER_OUTPUT)/%.skel.h,	\
 				 $$(filter-out $(SKEL_BLACKLIST),	\
 					       $$(TRUNNER_BPF_SRCS)))
-<<<<<<< HEAD
-=======
 TEST_GEN_FILES += $$(TRUNNER_BPF_OBJS)
->>>>>>> 675a03b4
 
 # Evaluate rules now with extra TRUNNER_XXX variables above already defined
 $$(eval $$(call DEFINE_TEST_RUNNER_RULES,$1,$2))
@@ -340,10 +291,7 @@
 $(TRUNNER_BPF_OBJS): $(TRUNNER_OUTPUT)/%.o:				\
 		     $(TRUNNER_BPF_PROGS_DIR)/%.c			\
 		     $(TRUNNER_BPF_PROGS_DIR)/*.h			\
-<<<<<<< HEAD
-=======
 		     $$(INCLUDE_DIR)/vmlinux.h				\
->>>>>>> 675a03b4
 		     $$(BPFOBJ) | $(TRUNNER_OUTPUT)
 	$$(call $(TRUNNER_BPF_BUILD_RULE),$$<,$$@,			\
 					  $(TRUNNER_BPF_CFLAGS),	\
@@ -377,11 +325,7 @@
 		      $(TRUNNER_BPF_SKELS)				\
 		      $$(BPFOBJ) | $(TRUNNER_OUTPUT)
 	$$(call msg,TEST-OBJ,$(TRUNNER_BINARY),$$@)
-<<<<<<< HEAD
-	cd $$(@D) && $$(CC) $$(CFLAGS) -c $(CURDIR)/$$< $$(LDLIBS) -o $$(@F)
-=======
 	cd $$(@D) && $$(CC) -I. $$(CFLAGS) -c $(CURDIR)/$$< $$(LDLIBS) -o $$(@F)
->>>>>>> 675a03b4
 
 $(TRUNNER_EXTRA_OBJS): $(TRUNNER_OUTPUT)/%.o:				\
 		       %.c						\
