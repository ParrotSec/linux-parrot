--- conflicted
+++ resolved
@@ -54,21 +54,12 @@
 		if (strstr(name, sel->blacklist.strs[i]))
 			return false;
 	}
-<<<<<<< HEAD
 
 	for (i = 0; i < sel->whitelist.cnt; i++) {
 		if (strstr(name, sel->whitelist.strs[i]))
 			return true;
 	}
 
-=======
-
-	for (i = 0; i < sel->whitelist.cnt; i++) {
-		if (strstr(name, sel->whitelist.strs[i]))
-			return true;
-	}
-
->>>>>>> 675a03b4
 	if (!sel->whitelist.cnt && !sel->num_set)
 		return true;
 
@@ -430,8 +421,6 @@
 	return 0;
 }
 
-<<<<<<< HEAD
-=======
 static void free_str_set(const struct str_set *set)
 {
 	int i;
@@ -444,7 +433,6 @@
 	free(set->strs);
 }
 
->>>>>>> 675a03b4
 static int parse_str_list(const char *s, struct str_set *set)
 {
 	char *input, *state = NULL, *next, **tmp, **strs = NULL;
@@ -781,19 +769,11 @@
 	fprintf(stdout, "Summary: %d/%d PASSED, %d SKIPPED, %d FAILED\n",
 		env.succ_cnt, env.sub_succ_cnt, env.skip_cnt, env.fail_cnt);
 
-<<<<<<< HEAD
-	free(env.test_selector.blacklist.strs);
-	free(env.test_selector.whitelist.strs);
-	free(env.test_selector.num_set);
-	free(env.subtest_selector.blacklist.strs);
-	free(env.subtest_selector.whitelist.strs);
-=======
 	free_str_set(&env.test_selector.blacklist);
 	free_str_set(&env.test_selector.whitelist);
 	free(env.test_selector.num_set);
 	free_str_set(&env.subtest_selector.blacklist);
 	free_str_set(&env.subtest_selector.whitelist);
->>>>>>> 675a03b4
 	free(env.subtest_selector.num_set);
 
 	return env.fail_cnt ? EXIT_FAILURE : EXIT_SUCCESS;
