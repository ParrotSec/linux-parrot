--- conflicted
+++ resolved
@@ -11,7 +11,7 @@
 
 #include "test.h"
 
-#define DUMMY_PTR	((void *)0x12)
+#define DUMMY_PTR	((void *)0x10)
 
 int item_idr_free(int id, void *p, void *data)
 {
@@ -219,8 +219,6 @@
 	idr_u32_test1(&idr, 0xffffffff);
 }
 
-<<<<<<< HEAD
-=======
 static void idr_align_test(struct idr *idr)
 {
 	char name[] = "Motorola 68000";
@@ -326,7 +324,6 @@
 	idr_find_test_1(0, 100000);
 }
 
->>>>>>> 407d19ab
 void idr_checks(void)
 {
 	unsigned long i;
@@ -407,11 +404,8 @@
 	idr_u32_test(4);
 	idr_u32_test(1);
 	idr_u32_test(0);
-<<<<<<< HEAD
-=======
 	idr_align_test(&idr);
 	idr_find_test();
->>>>>>> 407d19ab
 }
 
 #define module_init(x)
@@ -449,16 +443,16 @@
 	DEFINE_IDA(ida);
 	unsigned long i;
 
-	radix_tree_cpu_dead(1);
 	for (i = 0; i < 1000000; i++) {
 		int id = ida_alloc(&ida, GFP_NOWAIT);
 		if (id == -ENOMEM) {
-			IDA_BUG_ON(&ida, (i % IDA_BITMAP_BITS) !=
-					BITS_PER_LONG - 2);
+			IDA_BUG_ON(&ida, ((i % IDA_BITMAP_BITS) !=
+					  BITS_PER_XA_VALUE) &&
+					 ((i % IDA_BITMAP_BITS) != 0));
 			id = ida_alloc(&ida, GFP_KERNEL);
 		} else {
 			IDA_BUG_ON(&ida, (i % IDA_BITMAP_BITS) ==
-					BITS_PER_LONG - 2);
+					BITS_PER_XA_VALUE);
 		}
 		IDA_BUG_ON(&ida, id != i);
 	}
