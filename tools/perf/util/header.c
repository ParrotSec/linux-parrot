--- conflicted
+++ resolved
@@ -18,6 +18,7 @@
 #include <sys/utsname.h>
 #include <linux/time64.h>
 #include <dirent.h>
+#include <bpf/libbpf.h>
 
 #include "evlist.h"
 #include "evsel.h"
@@ -39,6 +40,8 @@
 #include "tool.h"
 #include "time-utils.h"
 #include "units.h"
+#include "cputopo.h"
+#include "bpf-event.h"
 
 #include "sane_ctype.h"
 
@@ -526,17 +529,11 @@
 static int write_cmdline(struct feat_fd *ff,
 			 struct perf_evlist *evlist __maybe_unused)
 {
-	char buf[MAXPATHLEN];
-	u32 n;
-	int i, ret;
+	char pbuf[MAXPATHLEN], *buf;
+	int i, ret, n;
 
 	/* actual path to perf binary */
-	ret = readlink("/proc/self/exe", buf, sizeof(buf) - 1);
-	if (ret <= 0)
-		return -1;
-
-	/* readlink() does not add null termination */
-	buf[ret] = '\0';
+	buf = perf_exe(pbuf, MAXPATHLEN);
 
 	/* account for binary path */
 	n = perf_env.nr_cmdline + 1;
@@ -557,160 +554,15 @@
 	return 0;
 }
 
-#define CORE_SIB_FMT \
-	"/sys/devices/system/cpu/cpu%d/topology/core_siblings_list"
-#define THRD_SIB_FMT \
-	"/sys/devices/system/cpu/cpu%d/topology/thread_siblings_list"
-
-struct cpu_topo {
-	u32 cpu_nr;
-	u32 core_sib;
-	u32 thread_sib;
-	char **core_siblings;
-	char **thread_siblings;
-};
-
-static int build_cpu_topo(struct cpu_topo *tp, int cpu)
-{
-	FILE *fp;
-	char filename[MAXPATHLEN];
-	char *buf = NULL, *p;
-	size_t len = 0;
-	ssize_t sret;
-	u32 i = 0;
-	int ret = -1;
-
-	sprintf(filename, CORE_SIB_FMT, cpu);
-	fp = fopen(filename, "r");
-	if (!fp)
-		goto try_threads;
-
-	sret = getline(&buf, &len, fp);
-	fclose(fp);
-	if (sret <= 0)
-		goto try_threads;
-
-	p = strchr(buf, '\n');
-	if (p)
-		*p = '\0';
-
-	for (i = 0; i < tp->core_sib; i++) {
-		if (!strcmp(buf, tp->core_siblings[i]))
-			break;
-	}
-	if (i == tp->core_sib) {
-		tp->core_siblings[i] = buf;
-		tp->core_sib++;
-		buf = NULL;
-		len = 0;
-	}
-	ret = 0;
-
-try_threads:
-	sprintf(filename, THRD_SIB_FMT, cpu);
-	fp = fopen(filename, "r");
-	if (!fp)
-		goto done;
-
-	if (getline(&buf, &len, fp) <= 0)
-		goto done;
-
-	p = strchr(buf, '\n');
-	if (p)
-		*p = '\0';
-
-	for (i = 0; i < tp->thread_sib; i++) {
-		if (!strcmp(buf, tp->thread_siblings[i]))
-			break;
-	}
-	if (i == tp->thread_sib) {
-		tp->thread_siblings[i] = buf;
-		tp->thread_sib++;
-		buf = NULL;
-	}
-	ret = 0;
-done:
-	if(fp)
-		fclose(fp);
-	free(buf);
-	return ret;
-}
-
-static void free_cpu_topo(struct cpu_topo *tp)
-{
-	u32 i;
-
-	if (!tp)
-		return;
-
-	for (i = 0 ; i < tp->core_sib; i++)
-		zfree(&tp->core_siblings[i]);
-
-	for (i = 0 ; i < tp->thread_sib; i++)
-		zfree(&tp->thread_siblings[i]);
-
-	free(tp);
-}
-
-static struct cpu_topo *build_cpu_topology(void)
-{
-	struct cpu_topo *tp = NULL;
-	void *addr;
-	u32 nr, i;
-	size_t sz;
-	long ncpus;
-	int ret = -1;
-	struct cpu_map *map;
-
-	ncpus = cpu__max_present_cpu();
-
-	/* build online CPU map */
-	map = cpu_map__new(NULL);
-	if (map == NULL) {
-		pr_debug("failed to get system cpumap\n");
-		return NULL;
-	}
-
-	nr = (u32)(ncpus & UINT_MAX);
-
-	sz = nr * sizeof(char *);
-	addr = calloc(1, sizeof(*tp) + 2 * sz);
-	if (!addr)
-		goto out_free;
-
-	tp = addr;
-	tp->cpu_nr = nr;
-	addr += sizeof(*tp);
-	tp->core_siblings = addr;
-	addr += sz;
-	tp->thread_siblings = addr;
-
-	for (i = 0; i < nr; i++) {
-		if (!cpu_map__has(map, i))
-			continue;
-
-		ret = build_cpu_topo(tp, i);
-		if (ret < 0)
-			break;
-	}
-
-out_free:
-	cpu_map__put(map);
-	if (ret) {
-		free_cpu_topo(tp);
-		tp = NULL;
-	}
-	return tp;
-}
 
 static int write_cpu_topology(struct feat_fd *ff,
 			      struct perf_evlist *evlist __maybe_unused)
 {
-	struct cpu_topo *tp;
+	struct cpu_topology *tp;
 	u32 i;
 	int ret, j;
 
-	tp = build_cpu_topology();
+	tp = cpu_topology__new();
 	if (!tp)
 		return -1;
 
@@ -748,7 +600,7 @@
 			return ret;
 	}
 done:
-	free_cpu_topo(tp);
+	cpu_topology__delete(tp);
 	return ret;
 }
 
@@ -783,112 +635,45 @@
 	return ret;
 }
 
-static int write_topo_node(struct feat_fd *ff, int node)
-{
-	char str[MAXPATHLEN];
-	char field[32];
-	char *buf = NULL, *p;
-	size_t len = 0;
-	FILE *fp;
-	u64 mem_total, mem_free, mem;
-	int ret = -1;
-
-	sprintf(str, "/sys/devices/system/node/node%d/meminfo", node);
-	fp = fopen(str, "r");
-	if (!fp)
-		return -1;
-
-	while (getline(&buf, &len, fp) > 0) {
-		/* skip over invalid lines */
-		if (!strchr(buf, ':'))
-			continue;
-		if (sscanf(buf, "%*s %*d %31s %"PRIu64, field, &mem) != 2)
-			goto done;
-		if (!strcmp(field, "MemTotal:"))
-			mem_total = mem;
-		if (!strcmp(field, "MemFree:"))
-			mem_free = mem;
-	}
-
-	fclose(fp);
-	fp = NULL;
-
-	ret = do_write(ff, &mem_total, sizeof(u64));
-	if (ret)
-		goto done;
-
-	ret = do_write(ff, &mem_free, sizeof(u64));
-	if (ret)
-		goto done;
-
-	ret = -1;
-	sprintf(str, "/sys/devices/system/node/node%d/cpulist", node);
-
-	fp = fopen(str, "r");
-	if (!fp)
-		goto done;
-
-	if (getline(&buf, &len, fp) <= 0)
-		goto done;
-
-	p = strchr(buf, '\n');
-	if (p)
-		*p = '\0';
-
-	ret = do_write_string(ff, buf);
-done:
-	free(buf);
-	if (fp)
-		fclose(fp);
-	return ret;
-}
-
 static int write_numa_topology(struct feat_fd *ff,
 			       struct perf_evlist *evlist __maybe_unused)
 {
-	char *buf = NULL;
-	size_t len = 0;
-	FILE *fp;
-	struct cpu_map *node_map = NULL;
-	char *c;
-	u32 nr, i, j;
+	struct numa_topology *tp;
 	int ret = -1;
-
-	fp = fopen("/sys/devices/system/node/online", "r");
-	if (!fp)
-		return -1;
-
-	if (getline(&buf, &len, fp) <= 0)
-		goto done;
-
-	c = strchr(buf, '\n');
-	if (c)
-		*c = '\0';
-
-	node_map = cpu_map__new(buf);
-	if (!node_map)
-		goto done;
-
-	nr = (u32)node_map->nr;
-
-	ret = do_write(ff, &nr, sizeof(nr));
+	u32 i;
+
+	tp = numa_topology__new();
+	if (!tp)
+		return -ENOMEM;
+
+	ret = do_write(ff, &tp->nr, sizeof(u32));
 	if (ret < 0)
-		goto done;
-
-	for (i = 0; i < nr; i++) {
-		j = (u32)node_map->map[i];
-		ret = do_write(ff, &j, sizeof(j));
+		goto err;
+
+	for (i = 0; i < tp->nr; i++) {
+		struct numa_topology_node *n = &tp->nodes[i];
+
+		ret = do_write(ff, &n->node, sizeof(u32));
 		if (ret < 0)
-			break;
-
-		ret = write_topo_node(ff, i);
+			goto err;
+
+		ret = do_write(ff, &n->mem_total, sizeof(u64));
+		if (ret)
+			goto err;
+
+		ret = do_write(ff, &n->mem_free, sizeof(u64));
+		if (ret)
+			goto err;
+
+		ret = do_write_string(ff, n->cpus);
 		if (ret < 0)
-			break;
-	}
-done:
-	free(buf);
-	fclose(fp);
-	cpu_map__put(node_map);
+			goto err;
+	}
+
+	ret = 0;
+
+err:
+	numa_topology__delete(tp);
 	return ret;
 }
 
@@ -988,6 +773,45 @@
 }
 
 /*
+ * Return the CPU id as a raw string.
+ *
+ * Each architecture should provide a more precise id string that
+ * can be use to match the architecture's "mapfile".
+ */
+char * __weak get_cpuid_str(struct perf_pmu *pmu __maybe_unused)
+{
+	return NULL;
+}
+
+/* Return zero when the cpuid from the mapfile.csv matches the
+ * cpuid string generated on this platform.
+ * Otherwise return non-zero.
+ */
+int __weak strcmp_cpuid_str(const char *mapcpuid, const char *cpuid)
+{
+	regex_t re;
+	regmatch_t pmatch[1];
+	int match;
+
+	if (regcomp(&re, mapcpuid, REG_EXTENDED) != 0) {
+		/* Warn unable to generate match particular string. */
+		pr_info("Invalid regular expression %s\n", mapcpuid);
+		return 1;
+	}
+
+	match = !regexec(&re, cpuid, 1, pmatch, 0);
+	regfree(&re);
+	if (match) {
+		size_t match_len = (pmatch[0].rm_eo - pmatch[0].rm_so);
+
+		/* Verify the entire string matched. */
+		if (match_len == strlen(cpuid))
+			return 0;
+	}
+	return 1;
+}
+
+/*
  * default get_cpuid(): nothing gets recorded
  * actual implementation must be in arch/$(SRCARCH)/util/header.c
  */
@@ -1003,11 +827,9 @@
 	int ret;
 
 	ret = get_cpuid(buffer, sizeof(buffer));
-	if (!ret)
-		goto write_it;
-
-	return -1;
-write_it:
+	if (ret)
+		return -1;
+
 	return do_write_string(ff, buffer);
 }
 
@@ -1032,6 +854,111 @@
 	if (err < 0)
 		pr_err("Failed to write auxtrace index\n");
 	return err;
+}
+
+static int write_clockid(struct feat_fd *ff,
+			 struct perf_evlist *evlist __maybe_unused)
+{
+	return do_write(ff, &ff->ph->env.clockid_res_ns,
+			sizeof(ff->ph->env.clockid_res_ns));
+}
+
+static int write_dir_format(struct feat_fd *ff,
+			    struct perf_evlist *evlist __maybe_unused)
+{
+	struct perf_session *session;
+	struct perf_data *data;
+
+	session = container_of(ff->ph, struct perf_session, header);
+	data = session->data;
+
+	if (WARN_ON(!perf_data__is_dir(data)))
+		return -1;
+
+	return do_write(ff, &data->dir.version, sizeof(data->dir.version));
+}
+
+#ifdef HAVE_LIBBPF_SUPPORT
+static int write_bpf_prog_info(struct feat_fd *ff,
+			       struct perf_evlist *evlist __maybe_unused)
+{
+	struct perf_env *env = &ff->ph->env;
+	struct rb_root *root;
+	struct rb_node *next;
+	int ret;
+
+	down_read(&env->bpf_progs.lock);
+
+	ret = do_write(ff, &env->bpf_progs.infos_cnt,
+		       sizeof(env->bpf_progs.infos_cnt));
+	if (ret < 0)
+		goto out;
+
+	root = &env->bpf_progs.infos;
+	next = rb_first(root);
+	while (next) {
+		struct bpf_prog_info_node *node;
+		size_t len;
+
+		node = rb_entry(next, struct bpf_prog_info_node, rb_node);
+		next = rb_next(&node->rb_node);
+		len = sizeof(struct bpf_prog_info_linear) +
+			node->info_linear->data_len;
+
+		/* before writing to file, translate address to offset */
+		bpf_program__bpil_addr_to_offs(node->info_linear);
+		ret = do_write(ff, node->info_linear, len);
+		/*
+		 * translate back to address even when do_write() fails,
+		 * so that this function never changes the data.
+		 */
+		bpf_program__bpil_offs_to_addr(node->info_linear);
+		if (ret < 0)
+			goto out;
+	}
+out:
+	up_read(&env->bpf_progs.lock);
+	return ret;
+}
+#else // HAVE_LIBBPF_SUPPORT
+static int write_bpf_prog_info(struct feat_fd *ff __maybe_unused,
+			       struct perf_evlist *evlist __maybe_unused)
+{
+	return 0;
+}
+#endif // HAVE_LIBBPF_SUPPORT
+
+static int write_bpf_btf(struct feat_fd *ff,
+			 struct perf_evlist *evlist __maybe_unused)
+{
+	struct perf_env *env = &ff->ph->env;
+	struct rb_root *root;
+	struct rb_node *next;
+	int ret;
+
+	down_read(&env->bpf_progs.lock);
+
+	ret = do_write(ff, &env->bpf_progs.btfs_cnt,
+		       sizeof(env->bpf_progs.btfs_cnt));
+
+	if (ret < 0)
+		goto out;
+
+	root = &env->bpf_progs.btfs;
+	next = rb_first(root);
+	while (next) {
+		struct btf_node *node;
+
+		node = rb_entry(next, struct btf_node, rb_node);
+		next = rb_next(&node->rb_node);
+		ret = do_write(ff, &node->id,
+			       sizeof(u32) * 2 + node->data_size);
+		if (ret < 0)
+			goto out;
+	}
+out:
+	up_read(&env->bpf_progs.lock);
+	return ret;
 }
 
 static int cpu_cache_level__sort(const void *a, const void *b)
@@ -1530,6 +1457,69 @@
 				ph->env.cpu[i].core_id, ph->env.cpu[i].socket_id);
 	} else
 		fprintf(fp, "# Core ID and Socket ID information is not available\n");
+}
+
+static void print_clockid(struct feat_fd *ff, FILE *fp)
+{
+	fprintf(fp, "# clockid frequency: %"PRIu64" MHz\n",
+		ff->ph->env.clockid_res_ns * 1000);
+}
+
+static void print_dir_format(struct feat_fd *ff, FILE *fp)
+{
+	struct perf_session *session;
+	struct perf_data *data;
+
+	session = container_of(ff->ph, struct perf_session, header);
+	data = session->data;
+
+	fprintf(fp, "# directory data version : %"PRIu64"\n", data->dir.version);
+}
+
+static void print_bpf_prog_info(struct feat_fd *ff, FILE *fp)
+{
+	struct perf_env *env = &ff->ph->env;
+	struct rb_root *root;
+	struct rb_node *next;
+
+	down_read(&env->bpf_progs.lock);
+
+	root = &env->bpf_progs.infos;
+	next = rb_first(root);
+
+	while (next) {
+		struct bpf_prog_info_node *node;
+
+		node = rb_entry(next, struct bpf_prog_info_node, rb_node);
+		next = rb_next(&node->rb_node);
+
+		bpf_event__print_bpf_prog_info(&node->info_linear->info,
+					       env, fp);
+	}
+
+	up_read(&env->bpf_progs.lock);
+}
+
+static void print_bpf_btf(struct feat_fd *ff, FILE *fp)
+{
+	struct perf_env *env = &ff->ph->env;
+	struct rb_root *root;
+	struct rb_node *next;
+
+	down_read(&env->bpf_progs.lock);
+
+	root = &env->bpf_progs.btfs;
+	next = rb_first(root);
+
+	while (next) {
+		struct btf_node *node;
+
+		node = rb_entry(next, struct btf_node, rb_node);
+		next = rb_next(&node->rb_node);
+		fprintf(fp, "# btf info of id %u\n", node->id);
+	}
+
+	up_read(&env->bpf_progs.lock);
 }
 
 static void free_event_desc(struct perf_evsel *events)
@@ -2562,8 +2552,6 @@
 	return ret;
 }
 
-<<<<<<< HEAD
-=======
 static int process_clockid(struct feat_fd *ff,
 			   void *data __maybe_unused)
 {
@@ -2731,7 +2719,6 @@
 	return 0;
 }
 
->>>>>>> 407d19ab
 struct feature_ops {
 	int (*write)(struct feat_fd *ff, struct perf_evlist *evlist);
 	void (*print)(struct feat_fd *ff, FILE *fp);
@@ -2791,14 +2778,11 @@
 	FEAT_OPN(CACHE,		cache,		true),
 	FEAT_OPR(SAMPLE_TIME,	sample_time,	false),
 	FEAT_OPR(MEM_TOPOLOGY,	mem_topology,	true),
-<<<<<<< HEAD
-=======
 	FEAT_OPR(CLOCKID,	clockid,	false),
 	FEAT_OPN(DIR_FORMAT,	dir_format,	false),
 	FEAT_OPR(BPF_PROG_INFO, bpf_prog_info,  false),
 	FEAT_OPR(BPF_BTF,       bpf_btf,        false),
 	FEAT_OPR(COMPRESSED,	compressed,	false),
->>>>>>> 407d19ab
 };
 
 struct header_print_data {
@@ -2947,7 +2931,7 @@
 	lseek(fd, sec_start, SEEK_SET);
 	/*
 	 * may write more than needed due to dropped feature, but
-	 * this is okay, reader will skip the mising entries
+	 * this is okay, reader will skip the missing entries
 	 */
 	err = do_write(&ff, feat_sec, sec_size);
 	if (err < 0)
@@ -3417,7 +3401,7 @@
 static int perf_evsel__prepare_tracepoint_event(struct perf_evsel *evsel,
 						struct tep_handle *pevent)
 {
-	struct event_format *event;
+	struct tep_event *event;
 	char bf[128];
 
 	/* already prepared */
@@ -3660,10 +3644,10 @@
 	return ret;
 }
 
-int perf_event__process_feature(struct perf_tool *tool,
-				union perf_event *event,
-				struct perf_session *session __maybe_unused)
-{
+int perf_event__process_feature(struct perf_session *session,
+				union perf_event *event)
+{
+	struct perf_tool *tool = session->tool;
 	struct feat_fd ff = { .fd = 0 };
 	struct feature_event *fe = (struct feature_event *)event;
 	int type = fe->header.type;
@@ -3772,7 +3756,7 @@
 	if (ev == NULL)
 		return -ENOMEM;
 
-	strncpy(ev->data, evsel->name, len);
+	strlcpy(ev->data, evsel->name, len + 1);
 	err = process(tool, (union perf_event*) ev, NULL, NULL);
 	free(ev);
 	return err;
@@ -3849,13 +3833,13 @@
 }
 
 int perf_event__synthesize_attrs(struct perf_tool *tool,
-				   struct perf_session *session,
-				   perf_event__handler_t process)
+				 struct perf_evlist *evlist,
+				 perf_event__handler_t process)
 {
 	struct perf_evsel *evsel;
 	int err = 0;
 
-	evlist__for_each_entry(session->evlist, evsel) {
+	evlist__for_each_entry(evlist, evsel) {
 		err = perf_event__synthesize_attr(tool, &evsel->attr, evsel->ids,
 						  evsel->id, process);
 		if (err) {
@@ -4068,9 +4052,8 @@
 	return aligned_size;
 }
 
-int perf_event__process_tracing_data(struct perf_tool *tool __maybe_unused,
-				     union perf_event *event,
-				     struct perf_session *session)
+int perf_event__process_tracing_data(struct perf_session *session,
+				     union perf_event *event)
 {
 	ssize_t size_read, padding, size = event->tracing_data.size;
 	int fd = perf_data__fd(session->data);
@@ -4136,9 +4119,8 @@
 	return err;
 }
 
-int perf_event__process_build_id(struct perf_tool *tool __maybe_unused,
-				 union perf_event *event,
-				 struct perf_session *session)
+int perf_event__process_build_id(struct perf_session *session,
+				 union perf_event *event)
 {
 	__event_process_build_id(&event->build_id,
 				 event->build_id.filename,
