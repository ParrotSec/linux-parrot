// SPDX-License-Identifier: GPL-2.0
#include "symbol.h"
#include <errno.h>
#include <inttypes.h>
#include <limits.h>
#include <stdlib.h>
#include <string.h>
#include <stdio.h>
#include <unistd.h>
#include <uapi/linux/mman.h> /* To get things like MAP_HUGETLB even on older libc headers */
#include "map.h"
#include "thread.h"
#include "vdso.h"
#include "build-id.h"
#include "util.h"
#include "debug.h"
#include "machine.h"
#include <linux/string.h>
#include "srcline.h"
#include "namespaces.h"
#include "unwind.h"

static void __maps__insert(struct maps *maps, struct map *map);

static inline int is_anon_memory(const char *filename, u32 flags)
{
	return flags & MAP_HUGETLB ||
	       !strcmp(filename, "//anon") ||
	       !strncmp(filename, "/dev/zero", sizeof("/dev/zero") - 1) ||
	       !strncmp(filename, "/anon_hugepage", sizeof("/anon_hugepage") - 1);
}

static inline int is_no_dso_memory(const char *filename)
{
	return !strncmp(filename, "[stack", 6) ||
	       !strncmp(filename, "/SYSV",5)   ||
	       !strcmp(filename, "[heap]");
}

static inline int is_android_lib(const char *filename)
{
	return !strncmp(filename, "/data/app-lib", 13) ||
	       !strncmp(filename, "/system/lib", 11);
}

static inline bool replace_android_lib(const char *filename, char *newfilename)
{
	const char *libname;
	char *app_abi;
	size_t app_abi_length, new_length;
	size_t lib_length = 0;

	libname  = strrchr(filename, '/');
	if (libname)
		lib_length = strlen(libname);

	app_abi = getenv("APP_ABI");
	if (!app_abi)
		return false;

	app_abi_length = strlen(app_abi);

	if (!strncmp(filename, "/data/app-lib", 13)) {
		char *apk_path;

		if (!app_abi_length)
			return false;

		new_length = 7 + app_abi_length + lib_length;

		apk_path = getenv("APK_PATH");
		if (apk_path) {
			new_length += strlen(apk_path) + 1;
			if (new_length > PATH_MAX)
				return false;
			snprintf(newfilename, new_length,
				 "%s/libs/%s/%s", apk_path, app_abi, libname);
		} else {
			if (new_length > PATH_MAX)
				return false;
			snprintf(newfilename, new_length,
				 "libs/%s/%s", app_abi, libname);
		}
		return true;
	}

	if (!strncmp(filename, "/system/lib/", 11)) {
		char *ndk, *app;
		const char *arch;
		size_t ndk_length;
		size_t app_length;

		ndk = getenv("NDK_ROOT");
		app = getenv("APP_PLATFORM");

		if (!(ndk && app))
			return false;

		ndk_length = strlen(ndk);
		app_length = strlen(app);

		if (!(ndk_length && app_length && app_abi_length))
			return false;

		arch = !strncmp(app_abi, "arm", 3) ? "arm" :
		       !strncmp(app_abi, "mips", 4) ? "mips" :
		       !strncmp(app_abi, "x86", 3) ? "x86" : NULL;

		if (!arch)
			return false;

		new_length = 27 + ndk_length +
			     app_length + lib_length
			   + strlen(arch);

		if (new_length > PATH_MAX)
			return false;
		snprintf(newfilename, new_length,
			"%s/platforms/%s/arch-%s/usr/lib/%s",
			ndk, app, arch, libname);

		return true;
	}
	return false;
}

void map__init(struct map *map, u64 start, u64 end, u64 pgoff, struct dso *dso)
{
	map->start    = start;
	map->end      = end;
	map->pgoff    = pgoff;
	map->reloc    = 0;
	map->dso      = dso__get(dso);
	map->map_ip   = map__map_ip;
	map->unmap_ip = map__unmap_ip;
	RB_CLEAR_NODE(&map->rb_node);
	map->groups   = NULL;
	map->erange_warned = false;
	refcount_set(&map->refcnt, 1);
}

struct map *map__new(struct machine *machine, u64 start, u64 len,
		     u64 pgoff, u32 d_maj, u32 d_min, u64 ino,
		     u64 ino_gen, u32 prot, u32 flags, char *filename,
		     struct thread *thread)
{
	struct map *map = malloc(sizeof(*map));
	struct nsinfo *nsi = NULL;
	struct nsinfo *nnsi;

	if (map != NULL) {
		char newfilename[PATH_MAX];
		struct dso *dso;
		int anon, no_dso, vdso, android;

		android = is_android_lib(filename);
		anon = is_anon_memory(filename, flags);
		vdso = is_vdso_map(filename);
		no_dso = is_no_dso_memory(filename);

		map->maj = d_maj;
		map->min = d_min;
		map->ino = ino;
		map->ino_generation = ino_gen;
		map->prot = prot;
		map->flags = flags;
		nsi = nsinfo__get(thread->nsinfo);

		if ((anon || no_dso) && nsi && (prot & PROT_EXEC)) {
			snprintf(newfilename, sizeof(newfilename),
				 "/tmp/perf-%d.map", nsi->pid);
			filename = newfilename;
		}

		if (android) {
			if (replace_android_lib(filename, newfilename))
				filename = newfilename;
		}

		if (vdso) {
			/* The vdso maps are always on the host and not the
			 * container.  Ensure that we don't use setns to look
			 * them up.
			 */
			nnsi = nsinfo__copy(nsi);
			if (nnsi) {
				nsinfo__put(nsi);
				nnsi->need_setns = false;
				nsi = nnsi;
			}
			pgoff = 0;
			dso = machine__findnew_vdso(machine, thread);
		} else
			dso = machine__findnew_dso(machine, filename);

		if (dso == NULL)
			goto out_delete;

		map__init(map, start, start + len, pgoff, dso);

		if (anon || no_dso) {
			map->map_ip = map->unmap_ip = identity__map_ip;

			/*
			 * Set memory without DSO as loaded. All map__find_*
			 * functions still return NULL, and we avoid the
			 * unnecessary map__load warning.
			 */
			if (!(prot & PROT_EXEC))
				dso__set_loaded(dso);
		}
		dso->nsinfo = nsi;
		dso__put(dso);
	}
	return map;
out_delete:
	nsinfo__put(nsi);
	free(map);
	return NULL;
}

/*
 * Constructor variant for modules (where we know from /proc/modules where
 * they are loaded) and for vmlinux, where only after we load all the
 * symbols we'll know where it starts and ends.
 */
struct map *map__new2(u64 start, struct dso *dso)
{
	struct map *map = calloc(1, (sizeof(*map) +
				     (dso->kernel ? sizeof(struct kmap) : 0)));
	if (map != NULL) {
		/*
		 * ->end will be filled after we load all the symbols
		 */
		map__init(map, start, 0, 0, dso);
	}

	return map;
}

/*
 * Use this and __map__is_kmodule() for map instances that are in
 * machine->kmaps, and thus have map->groups->machine all properly set, to
 * disambiguate between the kernel and modules.
 *
 * When the need arises, introduce map__is_{kernel,kmodule)() that
 * checks (map->groups != NULL && map->groups->machine != NULL &&
 * map->dso->kernel) before calling __map__is_{kernel,kmodule}())
 */
bool __map__is_kernel(const struct map *map)
{
	return machine__kernel_map(map->groups->machine) == map;
}

bool __map__is_extra_kernel_map(const struct map *map)
{
	struct kmap *kmap = __map__kmap((struct map *)map);

	return kmap && kmap->name[0];
}

bool map__has_symbols(const struct map *map)
{
	return dso__has_symbols(map->dso);
}

static void map__exit(struct map *map)
{
	BUG_ON(!RB_EMPTY_NODE(&map->rb_node));
	dso__zput(map->dso);
}

void map__delete(struct map *map)
{
	map__exit(map);
	free(map);
}

void map__put(struct map *map)
{
	if (map && refcount_dec_and_test(&map->refcnt))
		map__delete(map);
}

void map__fixup_start(struct map *map)
{
	struct rb_root *symbols = &map->dso->symbols;
	struct rb_node *nd = rb_first(symbols);
	if (nd != NULL) {
		struct symbol *sym = rb_entry(nd, struct symbol, rb_node);
		map->start = sym->start;
	}
}

void map__fixup_end(struct map *map)
{
	struct rb_root *symbols = &map->dso->symbols;
	struct rb_node *nd = rb_last(symbols);
	if (nd != NULL) {
		struct symbol *sym = rb_entry(nd, struct symbol, rb_node);
		map->end = sym->end;
	}
}

#define DSO__DELETED "(deleted)"

int map__load(struct map *map)
{
	const char *name = map->dso->long_name;
	int nr;

	if (dso__loaded(map->dso))
		return 0;

	nr = dso__load(map->dso, map);
	if (nr < 0) {
		if (map->dso->has_build_id) {
			char sbuild_id[SBUILD_ID_SIZE];

			build_id__sprintf(map->dso->build_id,
					  sizeof(map->dso->build_id),
					  sbuild_id);
			pr_warning("%s with build id %s not found",
				   name, sbuild_id);
		} else
			pr_warning("Failed to open %s", name);

		pr_warning(", continuing without symbols\n");
		return -1;
	} else if (nr == 0) {
#ifdef HAVE_LIBELF_SUPPORT
		const size_t len = strlen(name);
		const size_t real_len = len - sizeof(DSO__DELETED);

		if (len > sizeof(DSO__DELETED) &&
		    strcmp(name + real_len + 1, DSO__DELETED) == 0) {
			pr_warning("%.*s was updated (is prelink enabled?). "
				"Restart the long running apps that use it!\n",
				   (int)real_len, name);
		} else {
			pr_warning("no symbols found in %s, maybe install "
				   "a debug package?\n", name);
		}
#endif
		return -1;
	}

	return 0;
}

struct symbol *map__find_symbol(struct map *map, u64 addr)
{
	if (map__load(map) < 0)
		return NULL;

	return dso__find_symbol(map->dso, addr);
}

struct symbol *map__find_symbol_by_name(struct map *map, const char *name)
{
	if (map__load(map) < 0)
		return NULL;

	if (!dso__sorted_by_name(map->dso))
		dso__sort_by_name(map->dso);

	return dso__find_symbol_by_name(map->dso, name);
}

struct map *map__clone(struct map *from)
{
	struct map *map = memdup(from, sizeof(*map));

	if (map != NULL) {
		refcount_set(&map->refcnt, 1);
		RB_CLEAR_NODE(&map->rb_node);
		dso__get(map->dso);
		map->groups = NULL;
	}

	return map;
}

size_t map__fprintf(struct map *map, FILE *fp)
{
	return fprintf(fp, " %" PRIx64 "-%" PRIx64 " %" PRIx64 " %s\n",
		       map->start, map->end, map->pgoff, map->dso->name);
}

size_t map__fprintf_dsoname(struct map *map, FILE *fp)
{
	const char *dsoname = "[unknown]";

	if (map && map->dso) {
		if (symbol_conf.show_kernel_path && map->dso->long_name)
			dsoname = map->dso->long_name;
		else
			dsoname = map->dso->name;
	}

	return fprintf(fp, "%s", dsoname);
}

char *map__srcline(struct map *map, u64 addr, struct symbol *sym)
{
	if (map == NULL)
		return SRCLINE_UNKNOWN;
	return get_srcline(map->dso, map__rip_2objdump(map, addr), sym, true, true, addr);
}

int map__fprintf_srcline(struct map *map, u64 addr, const char *prefix,
			 FILE *fp)
{
	int ret = 0;

	if (map && map->dso) {
		char *srcline = map__srcline(map, addr, NULL);
		if (srcline != SRCLINE_UNKNOWN)
			ret = fprintf(fp, "%s%s", prefix, srcline);
		free_srcline(srcline);
	}
	return ret;
}

<<<<<<< HEAD
=======
int map__fprintf_srccode(struct map *map, u64 addr,
			 FILE *fp,
			 struct srccode_state *state)
{
	char *srcfile;
	int ret = 0;
	unsigned line;
	int len;
	char *srccode;

	if (!map || !map->dso)
		return 0;
	srcfile = get_srcline_split(map->dso,
				    map__rip_2objdump(map, addr),
				    &line);
	if (!srcfile)
		return 0;

	/* Avoid redundant printing */
	if (state &&
	    state->srcfile &&
	    !strcmp(state->srcfile, srcfile) &&
	    state->line == line) {
		free(srcfile);
		return 0;
	}

	srccode = find_sourceline(srcfile, line, &len);
	if (!srccode)
		goto out_free_line;

	ret = fprintf(fp, "|%-8d %.*s", line, len, srccode);

	if (state) {
		state->srcfile = srcfile;
		state->line = line;
	}
	return ret;

out_free_line:
	free(srcfile);
	return ret;
}


void srccode_state_free(struct srccode_state *state)
{
	zfree(&state->srcfile);
	state->line = 0;
}

>>>>>>> 407d19ab
/**
 * map__rip_2objdump - convert symbol start address to objdump address.
 * @map: memory map
 * @rip: symbol start address
 *
 * objdump wants/reports absolute IPs for ET_EXEC, and RIPs for ET_DYN.
 * map->dso->adjust_symbols==1 for ET_EXEC-like cases except ET_REL which is
 * relative to section start.
 *
 * Return: Address suitable for passing to "objdump --start-address="
 */
u64 map__rip_2objdump(struct map *map, u64 rip)
{
	struct kmap *kmap = __map__kmap(map);

	/*
	 * vmlinux does not have program headers for PTI entry trampolines and
	 * kcore may not either. However the trampoline object code is on the
	 * main kernel map, so just use that instead.
	 */
	if (kmap && is_entry_trampoline(kmap->name) && kmap->kmaps && kmap->kmaps->machine) {
		struct map *kernel_map = machine__kernel_map(kmap->kmaps->machine);

		if (kernel_map)
			map = kernel_map;
	}

	if (!map->dso->adjust_symbols)
		return rip;

	if (map->dso->rel)
		return rip - map->pgoff;

	/*
	 * kernel modules also have DSO_TYPE_USER in dso->kernel,
	 * but all kernel modules are ET_REL, so won't get here.
	 */
	if (map->dso->kernel == DSO_TYPE_USER)
		return rip + map->dso->text_offset;

	return map->unmap_ip(map, rip) - map->reloc;
}

/**
 * map__objdump_2mem - convert objdump address to a memory address.
 * @map: memory map
 * @ip: objdump address
 *
 * Closely related to map__rip_2objdump(), this function takes an address from
 * objdump and converts it to a memory address.  Note this assumes that @map
 * contains the address.  To be sure the result is valid, check it forwards
 * e.g. map__rip_2objdump(map->map_ip(map, map__objdump_2mem(map, ip))) == ip
 *
 * Return: Memory address.
 */
u64 map__objdump_2mem(struct map *map, u64 ip)
{
	if (!map->dso->adjust_symbols)
		return map->unmap_ip(map, ip);

	if (map->dso->rel)
		return map->unmap_ip(map, ip + map->pgoff);

	/*
	 * kernel modules also have DSO_TYPE_USER in dso->kernel,
	 * but all kernel modules are ET_REL, so won't get here.
	 */
	if (map->dso->kernel == DSO_TYPE_USER)
		return map->unmap_ip(map, ip - map->dso->text_offset);

	return ip + map->reloc;
}

static void maps__init(struct maps *maps)
{
	maps->entries = RB_ROOT;
	init_rwsem(&maps->lock);
}

void map_groups__init(struct map_groups *mg, struct machine *machine)
{
	maps__init(&mg->maps);
	mg->machine = machine;
	refcount_set(&mg->refcnt, 1);
}

static void __maps__purge(struct maps *maps)
{
	struct rb_root *root = &maps->entries;
	struct rb_node *next = rb_first(root);

	while (next) {
		struct map *pos = rb_entry(next, struct map, rb_node);

		next = rb_next(&pos->rb_node);
		rb_erase_init(&pos->rb_node, root);
		map__put(pos);
	}
}

static void maps__exit(struct maps *maps)
{
	down_write(&maps->lock);
	__maps__purge(maps);
	up_write(&maps->lock);
}

void map_groups__exit(struct map_groups *mg)
{
	maps__exit(&mg->maps);
}

bool map_groups__empty(struct map_groups *mg)
{
	return !maps__first(&mg->maps);
}

struct map_groups *map_groups__new(struct machine *machine)
{
	struct map_groups *mg = malloc(sizeof(*mg));

	if (mg != NULL)
		map_groups__init(mg, machine);

	return mg;
}

void map_groups__delete(struct map_groups *mg)
{
	map_groups__exit(mg);
	free(mg);
}

void map_groups__put(struct map_groups *mg)
{
	if (mg && refcount_dec_and_test(&mg->refcnt))
		map_groups__delete(mg);
}

struct symbol *map_groups__find_symbol(struct map_groups *mg,
				       u64 addr, struct map **mapp)
{
	struct map *map = map_groups__find(mg, addr);

	/* Ensure map is loaded before using map->map_ip */
	if (map != NULL && map__load(map) >= 0) {
		if (mapp != NULL)
			*mapp = map;
		return map__find_symbol(map, map->map_ip(map, addr));
	}

	return NULL;
}

static bool map__contains_symbol(struct map *map, struct symbol *sym)
{
	u64 ip = map->unmap_ip(map, sym->start);

	return ip >= map->start && ip < map->end;
}

struct symbol *maps__find_symbol_by_name(struct maps *maps, const char *name,
					 struct map **mapp)
{
	struct symbol *sym;
	struct rb_node *nd;

	down_read(&maps->lock);

	for (nd = rb_first(&maps->entries); nd; nd = rb_next(nd)) {
		struct map *pos = rb_entry(nd, struct map, rb_node);

		sym = map__find_symbol_by_name(pos, name);

		if (sym == NULL)
			continue;
		if (!map__contains_symbol(pos, sym)) {
			sym = NULL;
			continue;
		}
		if (mapp != NULL)
			*mapp = pos;
		goto out;
	}

	sym = NULL;
out:
	up_read(&maps->lock);
	return sym;
}

struct symbol *map_groups__find_symbol_by_name(struct map_groups *mg,
					       const char *name,
					       struct map **mapp)
{
	return maps__find_symbol_by_name(&mg->maps, name, mapp);
}

int map_groups__find_ams(struct addr_map_symbol *ams)
{
	if (ams->addr < ams->map->start || ams->addr >= ams->map->end) {
		if (ams->map->groups == NULL)
			return -1;
		ams->map = map_groups__find(ams->map->groups, ams->addr);
		if (ams->map == NULL)
			return -1;
	}

	ams->al_addr = ams->map->map_ip(ams->map, ams->addr);
	ams->sym = map__find_symbol(ams->map, ams->al_addr);

	return ams->sym ? 0 : -1;
}

static size_t maps__fprintf(struct maps *maps, FILE *fp)
{
	size_t printed = 0;
	struct rb_node *nd;

	down_read(&maps->lock);

	for (nd = rb_first(&maps->entries); nd; nd = rb_next(nd)) {
		struct map *pos = rb_entry(nd, struct map, rb_node);
		printed += fprintf(fp, "Map:");
		printed += map__fprintf(pos, fp);
		if (verbose > 2) {
			printed += dso__fprintf(pos->dso, fp);
			printed += fprintf(fp, "--\n");
		}
	}

	up_read(&maps->lock);

	return printed;
}

size_t map_groups__fprintf(struct map_groups *mg, FILE *fp)
{
	return maps__fprintf(&mg->maps, fp);
}

static void __map_groups__insert(struct map_groups *mg, struct map *map)
{
	__maps__insert(&mg->maps, map);
	map->groups = mg;
}

static int maps__fixup_overlappings(struct maps *maps, struct map *map, FILE *fp)
{
	struct rb_root *root;
	struct rb_node *next, *first;
	int err = 0;

	down_write(&maps->lock);

	root = &maps->entries;

	/*
	 * Find first map where end > map->start.
	 * Same as find_vma() in kernel.
	 */
	next = root->rb_node;
	first = NULL;
	while (next) {
		struct map *pos = rb_entry(next, struct map, rb_node);

		if (pos->end > map->start) {
			first = next;
			if (pos->start <= map->start)
				break;
			next = next->rb_left;
		} else
			next = next->rb_right;
	}

	next = first;
	while (next) {
		struct map *pos = rb_entry(next, struct map, rb_node);
		next = rb_next(&pos->rb_node);

		/*
		 * Stop if current map starts after map->end.
		 * Maps are ordered by start: next will not overlap for sure.
		 */
		if (pos->start >= map->end)
			break;

		if (verbose >= 2) {

			if (use_browser) {
				pr_warning("overlapping maps in %s "
					   "(disable tui for more info)\n",
					   map->dso->name);
			} else {
				fputs("overlapping maps:\n", fp);
				map__fprintf(map, fp);
				map__fprintf(pos, fp);
			}
		}

		rb_erase_init(&pos->rb_node, root);
		/*
		 * Now check if we need to create new maps for areas not
		 * overlapped by the new map:
		 */
		if (map->start > pos->start) {
			struct map *before = map__clone(pos);

			if (before == NULL) {
				err = -ENOMEM;
				goto put_map;
			}

			before->end = map->start;
			__map_groups__insert(pos->groups, before);
			if (verbose >= 2 && !use_browser)
				map__fprintf(before, fp);
			map__put(before);
		}

		if (map->end < pos->end) {
			struct map *after = map__clone(pos);

			if (after == NULL) {
				err = -ENOMEM;
				goto put_map;
			}

			after->start = map->end;
			__map_groups__insert(pos->groups, after);
			if (verbose >= 2 && !use_browser)
				map__fprintf(after, fp);
			map__put(after);
		}
put_map:
		map__put(pos);

		if (err)
			goto out;
	}

	err = 0;
out:
	up_write(&maps->lock);
	return err;
}

int map_groups__fixup_overlappings(struct map_groups *mg, struct map *map,
				   FILE *fp)
{
	return maps__fixup_overlappings(&mg->maps, map, fp);
}

/*
 * XXX This should not really _copy_ te maps, but refcount them.
 */
int map_groups__clone(struct thread *thread, struct map_groups *parent)
{
	struct map_groups *mg = thread->mg;
	int err = -ENOMEM;
	struct map *map;
	struct maps *maps = &parent->maps;

	down_read(&maps->lock);

	for (map = maps__first(maps); map; map = map__next(map)) {
		struct map *new = map__clone(map);
		if (new == NULL)
			goto out_unlock;

		err = unwind__prepare_access(thread, new, NULL);
		if (err)
			goto out_unlock;

		map_groups__insert(mg, new);
		map__put(new);
	}

	err = 0;
out_unlock:
	up_read(&maps->lock);
	return err;
}

static void __maps__insert(struct maps *maps, struct map *map)
{
	struct rb_node **p = &maps->entries.rb_node;
	struct rb_node *parent = NULL;
	const u64 ip = map->start;
	struct map *m;

	while (*p != NULL) {
		parent = *p;
		m = rb_entry(parent, struct map, rb_node);
		if (ip < m->start)
			p = &(*p)->rb_left;
		else
			p = &(*p)->rb_right;
	}

	rb_link_node(&map->rb_node, parent, p);
	rb_insert_color(&map->rb_node, &maps->entries);
	map__get(map);
}

void maps__insert(struct maps *maps, struct map *map)
{
	down_write(&maps->lock);
	__maps__insert(maps, map);
	up_write(&maps->lock);
}

static void __maps__remove(struct maps *maps, struct map *map)
{
	rb_erase_init(&map->rb_node, &maps->entries);
	map__put(map);
}

void maps__remove(struct maps *maps, struct map *map)
{
	down_write(&maps->lock);
	__maps__remove(maps, map);
	up_write(&maps->lock);
}

struct map *maps__find(struct maps *maps, u64 ip)
{
	struct rb_node **p, *parent = NULL;
	struct map *m;

	down_read(&maps->lock);

	p = &maps->entries.rb_node;
	while (*p != NULL) {
		parent = *p;
		m = rb_entry(parent, struct map, rb_node);
		if (ip < m->start)
			p = &(*p)->rb_left;
		else if (ip >= m->end)
			p = &(*p)->rb_right;
		else
			goto out;
	}

	m = NULL;
out:
	up_read(&maps->lock);
	return m;
}

struct map *maps__first(struct maps *maps)
{
	struct rb_node *first = rb_first(&maps->entries);

	if (first)
		return rb_entry(first, struct map, rb_node);
	return NULL;
}

struct map *map__next(struct map *map)
{
	struct rb_node *next = rb_next(&map->rb_node);

	if (next)
		return rb_entry(next, struct map, rb_node);
	return NULL;
}

struct kmap *__map__kmap(struct map *map)
{
	if (!map->dso || !map->dso->kernel)
		return NULL;
	return (struct kmap *)(map + 1);
}

struct kmap *map__kmap(struct map *map)
{
	struct kmap *kmap = __map__kmap(map);

	if (!kmap)
		pr_err("Internal error: map__kmap with a non-kernel map\n");
	return kmap;
}

struct map_groups *map__kmaps(struct map *map)
{
	struct kmap *kmap = map__kmap(map);

	if (!kmap || !kmap->kmaps) {
		pr_err("Internal error: map__kmaps with a non-kernel map\n");
		return NULL;
	}
	return kmap->kmaps;
}<|MERGE_RESOLUTION|>--- conflicted
+++ resolved
@@ -19,8 +19,10 @@
 #include "srcline.h"
 #include "namespaces.h"
 #include "unwind.h"
+#include "srccode.h"
 
 static void __maps__insert(struct maps *maps, struct map *map);
+static void __maps__insert_name(struct maps *maps, struct map *map);
 
 static inline int is_anon_memory(const char *filename, u32 flags)
 {
@@ -259,6 +261,22 @@
 	return kmap && kmap->name[0];
 }
 
+bool __map__is_bpf_prog(const struct map *map)
+{
+	const char *name;
+
+	if (map->dso->binary_type == DSO_BINARY_TYPE__BPF_PROG_INFO)
+		return true;
+
+	/*
+	 * If PERF_RECORD_BPF_EVENT is not included, the dso will not have
+	 * type of DSO_BINARY_TYPE__BPF_PROG_INFO. In such cases, we can
+	 * guess the type based on name.
+	 */
+	name = map->dso->short_name;
+	return name && (strstr(name, "bpf_prog_") == name);
+}
+
 bool map__has_symbols(const struct map *map)
 {
 	return dso__has_symbols(map->dso);
@@ -284,8 +302,8 @@
 
 void map__fixup_start(struct map *map)
 {
-	struct rb_root *symbols = &map->dso->symbols;
-	struct rb_node *nd = rb_first(symbols);
+	struct rb_root_cached *symbols = &map->dso->symbols;
+	struct rb_node *nd = rb_first_cached(symbols);
 	if (nd != NULL) {
 		struct symbol *sym = rb_entry(nd, struct symbol, rb_node);
 		map->start = sym->start;
@@ -294,8 +312,8 @@
 
 void map__fixup_end(struct map *map)
 {
-	struct rb_root *symbols = &map->dso->symbols;
-	struct rb_node *nd = rb_last(symbols);
+	struct rb_root_cached *symbols = &map->dso->symbols;
+	struct rb_node *nd = rb_last(&symbols->rb_root);
 	if (nd != NULL) {
 		struct symbol *sym = rb_entry(nd, struct symbol, rb_node);
 		map->end = sym->end;
@@ -320,12 +338,11 @@
 			build_id__sprintf(map->dso->build_id,
 					  sizeof(map->dso->build_id),
 					  sbuild_id);
-			pr_warning("%s with build id %s not found",
-				   name, sbuild_id);
+			pr_debug("%s with build id %s not found", name, sbuild_id);
 		} else
-			pr_warning("Failed to open %s", name);
-
-		pr_warning(", continuing without symbols\n");
+			pr_debug("Failed to open %s", name);
+
+		pr_debug(", continuing without symbols\n");
 		return -1;
 	} else if (nr == 0) {
 #ifdef HAVE_LIBELF_SUPPORT
@@ -334,12 +351,11 @@
 
 		if (len > sizeof(DSO__DELETED) &&
 		    strcmp(name + real_len + 1, DSO__DELETED) == 0) {
-			pr_warning("%.*s was updated (is prelink enabled?). "
+			pr_debug("%.*s was updated (is prelink enabled?). "
 				"Restart the long running apps that use it!\n",
 				   (int)real_len, name);
 		} else {
-			pr_warning("no symbols found in %s, maybe install "
-				   "a debug package?\n", name);
+			pr_debug("no symbols found in %s, maybe install a debug package?\n", name);
 		}
 #endif
 		return -1;
@@ -422,8 +438,6 @@
 	return ret;
 }
 
-<<<<<<< HEAD
-=======
 int map__fprintf_srccode(struct map *map, u64 addr,
 			 FILE *fp,
 			 struct srccode_state *state)
@@ -475,7 +489,6 @@
 	state->line = 0;
 }
 
->>>>>>> 407d19ab
 /**
  * map__rip_2objdump - convert symbol start address to objdump address.
  * @map: memory map
@@ -552,6 +565,7 @@
 static void maps__init(struct maps *maps)
 {
 	maps->entries = RB_ROOT;
+	maps->names = RB_ROOT;
 	init_rwsem(&maps->lock);
 }
 
@@ -562,6 +576,12 @@
 	refcount_set(&mg->refcnt, 1);
 }
 
+void map_groups__insert(struct map_groups *mg, struct map *map)
+{
+	maps__insert(&mg->maps, map);
+	map->groups = mg;
+}
+
 static void __maps__purge(struct maps *maps)
 {
 	struct rb_root *root = &maps->entries;
@@ -576,10 +596,25 @@
 	}
 }
 
+static void __maps__purge_names(struct maps *maps)
+{
+	struct rb_root *root = &maps->names;
+	struct rb_node *next = rb_first(root);
+
+	while (next) {
+		struct map *pos = rb_entry(next, struct map, rb_node_name);
+
+		next = rb_next(&pos->rb_node_name);
+		rb_erase_init(&pos->rb_node_name, root);
+		map__put(pos);
+	}
+}
+
 static void maps__exit(struct maps *maps)
 {
 	down_write(&maps->lock);
 	__maps__purge(maps);
+	__maps__purge_names(maps);
 	up_write(&maps->lock);
 }
 
@@ -720,6 +755,7 @@
 static void __map_groups__insert(struct map_groups *mg, struct map *map)
 {
 	__maps__insert(&mg->maps, map);
+	__maps__insert_name(&mg->maps, map);
 	map->groups = mg;
 }
 
@@ -766,8 +802,7 @@
 		if (verbose >= 2) {
 
 			if (use_browser) {
-				pr_warning("overlapping maps in %s "
-					   "(disable tui for more info)\n",
+				pr_debug("overlapping maps in %s (disable tui for more info)\n",
 					   map->dso->name);
 			} else {
 				fputs("overlapping maps:\n", fp);
@@ -881,16 +916,41 @@
 	map__get(map);
 }
 
+static void __maps__insert_name(struct maps *maps, struct map *map)
+{
+	struct rb_node **p = &maps->names.rb_node;
+	struct rb_node *parent = NULL;
+	struct map *m;
+	int rc;
+
+	while (*p != NULL) {
+		parent = *p;
+		m = rb_entry(parent, struct map, rb_node_name);
+		rc = strcmp(m->dso->short_name, map->dso->short_name);
+		if (rc < 0)
+			p = &(*p)->rb_left;
+		else
+			p = &(*p)->rb_right;
+	}
+	rb_link_node(&map->rb_node_name, parent, p);
+	rb_insert_color(&map->rb_node_name, &maps->names);
+	map__get(map);
+}
+
 void maps__insert(struct maps *maps, struct map *map)
 {
 	down_write(&maps->lock);
 	__maps__insert(maps, map);
+	__maps__insert_name(maps, map);
 	up_write(&maps->lock);
 }
 
 static void __maps__remove(struct maps *maps, struct map *map)
 {
 	rb_erase_init(&map->rb_node, &maps->entries);
+	map__put(map);
+
+	rb_erase_init(&map->rb_node_name, &maps->names);
 	map__put(map);
 }
 
@@ -903,19 +963,18 @@
 
 struct map *maps__find(struct maps *maps, u64 ip)
 {
-	struct rb_node **p, *parent = NULL;
+	struct rb_node *p;
 	struct map *m;
 
 	down_read(&maps->lock);
 
-	p = &maps->entries.rb_node;
-	while (*p != NULL) {
-		parent = *p;
-		m = rb_entry(parent, struct map, rb_node);
+	p = maps->entries.rb_node;
+	while (p != NULL) {
+		m = rb_entry(p, struct map, rb_node);
 		if (ip < m->start)
-			p = &(*p)->rb_left;
+			p = p->rb_left;
 		else if (ip >= m->end)
-			p = &(*p)->rb_right;
+			p = p->rb_right;
 		else
 			goto out;
 	}
