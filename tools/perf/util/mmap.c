// SPDX-License-Identifier: GPL-2.0-only
/*
 * Copyright (C) 2011-2017, Red Hat Inc, Arnaldo Carvalho de Melo <acme@redhat.com>
 *
 * Parts came from evlist.c builtin-{top,stat,record}.c, see those files for further
 * copyright notes.
 */

#include <sys/mman.h>
#include <inttypes.h>
#include <asm/bug.h>
#include "debug.h"
#include "event.h"
#include "mmap.h"
#include "util.h" /* page_size */

size_t perf_mmap__mmap_len(struct perf_mmap *map)
{
	return map->mask + 1 + page_size;
}

/* When check_messup is true, 'end' must points to a good entry */
static union perf_event *perf_mmap__read(struct perf_mmap *map,
					 u64 *startp, u64 end)
{
	unsigned char *data = map->base + page_size;
	union perf_event *event = NULL;
	int diff = end - *startp;

	if (diff >= (int)sizeof(event->header)) {
		size_t size;

		event = (union perf_event *)&data[*startp & map->mask];
		size = event->header.size;

		if (size < sizeof(event->header) || diff < (int)size)
			return NULL;

		/*
		 * Event straddles the mmap boundary -- header should always
		 * be inside due to u64 alignment of output.
		 */
		if ((*startp & map->mask) + size != ((*startp + size) & map->mask)) {
			unsigned int offset = *startp;
			unsigned int len = min(sizeof(*event), size), cpy;
			void *dst = map->event_copy;

			do {
				cpy = min(map->mask + 1 - (offset & map->mask), len);
				memcpy(dst, &data[offset & map->mask], cpy);
				offset += cpy;
				dst += cpy;
				len -= cpy;
			} while (len);

			event = (union perf_event *)map->event_copy;
		}

		*startp += size;
	}

	return event;
}

/*
 * Read event from ring buffer one by one.
 * Return one event for each call.
 *
 * Usage:
 * perf_mmap__read_init()
 * while(event = perf_mmap__read_event()) {
 *	//process the event
 *	perf_mmap__consume()
 * }
 * perf_mmap__read_done()
 */
union perf_event *perf_mmap__read_event(struct perf_mmap *map)
{
	union perf_event *event;

	/*
	 * Check if event was unmapped due to a POLLHUP/POLLERR.
	 */
	if (!refcount_read(&map->refcnt))
		return NULL;

	/* non-overwirte doesn't pause the ringbuffer */
	if (!map->overwrite)
		map->end = perf_mmap__read_head(map);

	event = perf_mmap__read(map, &map->start, map->end);

	if (!map->overwrite)
		map->prev = map->start;

	return event;
}

static bool perf_mmap__empty(struct perf_mmap *map)
{
	return perf_mmap__read_head(map) == map->prev && !map->auxtrace_mmap.base;
}

void perf_mmap__get(struct perf_mmap *map)
{
	refcount_inc(&map->refcnt);
}

void perf_mmap__put(struct perf_mmap *map)
{
	BUG_ON(map->base && refcount_read(&map->refcnt) == 0);

	if (refcount_dec_and_test(&map->refcnt))
		perf_mmap__munmap(map);
}

void perf_mmap__consume(struct perf_mmap *map)
{
	if (!map->overwrite) {
		u64 old = map->prev;

		perf_mmap__write_tail(map, old);
	}

	if (refcount_read(&map->refcnt) == 1 && perf_mmap__empty(map))
		perf_mmap__put(map);
}

int __weak auxtrace_mmap__mmap(struct auxtrace_mmap *mm __maybe_unused,
			       struct auxtrace_mmap_params *mp __maybe_unused,
			       void *userpg __maybe_unused,
			       int fd __maybe_unused)
{
	return 0;
}

void __weak auxtrace_mmap__munmap(struct auxtrace_mmap *mm __maybe_unused)
{
}

void __weak auxtrace_mmap_params__init(struct auxtrace_mmap_params *mp __maybe_unused,
				       off_t auxtrace_offset __maybe_unused,
				       unsigned int auxtrace_pages __maybe_unused,
				       bool auxtrace_overwrite __maybe_unused)
{
}

void __weak auxtrace_mmap_params__set_idx(struct auxtrace_mmap_params *mp __maybe_unused,
					  struct perf_evlist *evlist __maybe_unused,
					  int idx __maybe_unused,
					  bool per_cpu __maybe_unused)
{
}

<<<<<<< HEAD
void perf_mmap__munmap(struct perf_mmap *map)
{
=======
#ifdef HAVE_AIO_SUPPORT
static int perf_mmap__aio_enabled(struct perf_mmap *map)
{
	return map->aio.nr_cblocks > 0;
}

#ifdef HAVE_LIBNUMA_SUPPORT
static int perf_mmap__aio_alloc(struct perf_mmap *map, int idx)
{
	map->aio.data[idx] = mmap(NULL, perf_mmap__mmap_len(map), PROT_READ|PROT_WRITE,
				  MAP_PRIVATE|MAP_ANONYMOUS, 0, 0);
	if (map->aio.data[idx] == MAP_FAILED) {
		map->aio.data[idx] = NULL;
		return -1;
	}

	return 0;
}

static void perf_mmap__aio_free(struct perf_mmap *map, int idx)
{
	if (map->aio.data[idx]) {
		munmap(map->aio.data[idx], perf_mmap__mmap_len(map));
		map->aio.data[idx] = NULL;
	}
}

static int perf_mmap__aio_bind(struct perf_mmap *map, int idx, int cpu, int affinity)
{
	void *data;
	size_t mmap_len;
	unsigned long node_mask;

	if (affinity != PERF_AFFINITY_SYS && cpu__max_node() > 1) {
		data = map->aio.data[idx];
		mmap_len = perf_mmap__mmap_len(map);
		node_mask = 1UL << cpu__get_node(cpu);
		if (mbind(data, mmap_len, MPOL_BIND, &node_mask, 1, 0)) {
			pr_err("Failed to bind [%p-%p] AIO buffer to node %d: error %m\n",
				data, data + mmap_len, cpu__get_node(cpu));
			return -1;
		}
	}

	return 0;
}
#else /* !HAVE_LIBNUMA_SUPPORT */
static int perf_mmap__aio_alloc(struct perf_mmap *map, int idx)
{
	map->aio.data[idx] = malloc(perf_mmap__mmap_len(map));
	if (map->aio.data[idx] == NULL)
		return -1;

	return 0;
}

static void perf_mmap__aio_free(struct perf_mmap *map, int idx)
{
	zfree(&(map->aio.data[idx]));
}

static int perf_mmap__aio_bind(struct perf_mmap *map __maybe_unused, int idx __maybe_unused,
		int cpu __maybe_unused, int affinity __maybe_unused)
{
	return 0;
}
#endif

static int perf_mmap__aio_mmap(struct perf_mmap *map, struct mmap_params *mp)
{
	int delta_max, i, prio, ret;

	map->aio.nr_cblocks = mp->nr_cblocks;
	if (map->aio.nr_cblocks) {
		map->aio.aiocb = calloc(map->aio.nr_cblocks, sizeof(struct aiocb *));
		if (!map->aio.aiocb) {
			pr_debug2("failed to allocate aiocb for data buffer, error %m\n");
			return -1;
		}
		map->aio.cblocks = calloc(map->aio.nr_cblocks, sizeof(struct aiocb));
		if (!map->aio.cblocks) {
			pr_debug2("failed to allocate cblocks for data buffer, error %m\n");
			return -1;
		}
		map->aio.data = calloc(map->aio.nr_cblocks, sizeof(void *));
		if (!map->aio.data) {
			pr_debug2("failed to allocate data buffer, error %m\n");
			return -1;
		}
		delta_max = sysconf(_SC_AIO_PRIO_DELTA_MAX);
		for (i = 0; i < map->aio.nr_cblocks; ++i) {
			ret = perf_mmap__aio_alloc(map, i);
			if (ret == -1) {
				pr_debug2("failed to allocate data buffer area, error %m");
				return -1;
			}
			ret = perf_mmap__aio_bind(map, i, map->cpu, mp->affinity);
			if (ret == -1)
				return -1;
			/*
			 * Use cblock.aio_fildes value different from -1
			 * to denote started aio write operation on the
			 * cblock so it requires explicit record__aio_sync()
			 * call prior the cblock may be reused again.
			 */
			map->aio.cblocks[i].aio_fildes = -1;
			/*
			 * Allocate cblocks with priority delta to have
			 * faster aio write system calls because queued requests
			 * are kept in separate per-prio queues and adding
			 * a new request will iterate thru shorter per-prio
			 * list. Blocks with numbers higher than
			 *  _SC_AIO_PRIO_DELTA_MAX go with priority 0.
			 */
			prio = delta_max - i;
			map->aio.cblocks[i].aio_reqprio = prio >= 0 ? prio : 0;
		}
	}

	return 0;
}

static void perf_mmap__aio_munmap(struct perf_mmap *map)
{
	int i;

	for (i = 0; i < map->aio.nr_cblocks; ++i)
		perf_mmap__aio_free(map, i);
	if (map->aio.data)
		zfree(&map->aio.data);
	zfree(&map->aio.cblocks);
	zfree(&map->aio.aiocb);
}
#else /* !HAVE_AIO_SUPPORT */
static int perf_mmap__aio_enabled(struct perf_mmap *map __maybe_unused)
{
	return 0;
}

static int perf_mmap__aio_mmap(struct perf_mmap *map __maybe_unused,
			       struct mmap_params *mp __maybe_unused)
{
	return 0;
}

static void perf_mmap__aio_munmap(struct perf_mmap *map __maybe_unused)
{
}
#endif

void perf_mmap__munmap(struct perf_mmap *map)
{
	perf_mmap__aio_munmap(map);
	if (map->data != NULL) {
		munmap(map->data, perf_mmap__mmap_len(map));
		map->data = NULL;
	}
>>>>>>> 407d19ab
	if (map->base != NULL) {
		munmap(map->base, perf_mmap__mmap_len(map));
		map->base = NULL;
		map->fd = -1;
		refcount_set(&map->refcnt, 0);
	}
	auxtrace_mmap__munmap(&map->auxtrace_mmap);
}

int perf_mmap__mmap(struct perf_mmap *map, struct mmap_params *mp, int fd, int cpu)
{
	/*
	 * The last one will be done at perf_mmap__consume(), so that we
	 * make sure we don't prevent tools from consuming every last event in
	 * the ring buffer.
	 *
	 * I.e. we can get the POLLHUP meaning that the fd doesn't exist
	 * anymore, but the last events for it are still in the ring buffer,
	 * waiting to be consumed.
	 *
	 * Tools can chose to ignore this at their own discretion, but the
	 * evlist layer can't just drop it when filtering events in
	 * perf_evlist__filter_pollfd().
	 */
	refcount_set(&map->refcnt, 2);
	map->prev = 0;
	map->mask = mp->mask;
	map->base = mmap(NULL, perf_mmap__mmap_len(map), mp->prot,
			 MAP_SHARED, fd, 0);
	if (map->base == MAP_FAILED) {
		pr_debug2("failed to mmap perf event ring buffer, error %d\n",
			  errno);
		map->base = NULL;
		return -1;
	}
	map->fd = fd;
	map->cpu = cpu;

<<<<<<< HEAD
=======
	perf_mmap__setup_affinity_mask(map, mp);

	map->flush = mp->flush;

	map->comp_level = mp->comp_level;

	if (map->comp_level && !perf_mmap__aio_enabled(map)) {
		map->data = mmap(NULL, perf_mmap__mmap_len(map), PROT_READ|PROT_WRITE,
				 MAP_PRIVATE|MAP_ANONYMOUS, 0, 0);
		if (map->data == MAP_FAILED) {
			pr_debug2("failed to mmap data buffer, error %d\n",
					errno);
			map->data = NULL;
			return -1;
		}
	}

>>>>>>> 407d19ab
	if (auxtrace_mmap__mmap(&map->auxtrace_mmap,
				&mp->auxtrace_mp, map->base, fd))
		return -1;

	return 0;
}

static int overwrite_rb_find_range(void *buf, int mask, u64 *start, u64 *end)
{
	struct perf_event_header *pheader;
	u64 evt_head = *start;
	int size = mask + 1;

	pr_debug2("%s: buf=%p, start=%"PRIx64"\n", __func__, buf, *start);
	pheader = (struct perf_event_header *)(buf + (*start & mask));
	while (true) {
		if (evt_head - *start >= (unsigned int)size) {
			pr_debug("Finished reading overwrite ring buffer: rewind\n");
			if (evt_head - *start > (unsigned int)size)
				evt_head -= pheader->size;
			*end = evt_head;
			return 0;
		}

		pheader = (struct perf_event_header *)(buf + (evt_head & mask));

		if (pheader->size == 0) {
			pr_debug("Finished reading overwrite ring buffer: get start\n");
			*end = evt_head;
			return 0;
		}

		evt_head += pheader->size;
		pr_debug3("move evt_head: %"PRIx64"\n", evt_head);
	}
	WARN_ONCE(1, "Shouldn't get here\n");
	return -1;
}

/*
 * Report the start and end of the available data in ringbuffer
 */
static int __perf_mmap__read_init(struct perf_mmap *md)
{
	u64 head = perf_mmap__read_head(md);
	u64 old = md->prev;
	unsigned char *data = md->base + page_size;
	unsigned long size;

	md->start = md->overwrite ? head : old;
	md->end = md->overwrite ? old : head;

	if ((md->end - md->start) < md->flush)
		return -EAGAIN;

	size = md->end - md->start;
	if (size > (unsigned long)(md->mask) + 1) {
		if (!md->overwrite) {
			WARN_ONCE(1, "failed to keep up with mmap data. (warn only once)\n");

			md->prev = head;
			perf_mmap__consume(md);
			return -EAGAIN;
		}

		/*
		 * Backward ring buffer is full. We still have a chance to read
		 * most of data from it.
		 */
		if (overwrite_rb_find_range(data, md->mask, &md->start, &md->end))
			return -EINVAL;
	}

	return 0;
}

int perf_mmap__read_init(struct perf_mmap *map)
{
	/*
	 * Check if event was unmapped due to a POLLHUP/POLLERR.
	 */
	if (!refcount_read(&map->refcnt))
		return -ENOENT;

	return __perf_mmap__read_init(map);
}

int perf_mmap__push(struct perf_mmap *md, void *to,
		    int push(void *to, void *buf, size_t size))
{
	u64 head = perf_mmap__read_head(md);
	unsigned char *data = md->base + page_size;
	unsigned long size;
	void *buf;
	int rc = 0;

	rc = perf_mmap__read_init(md);
	if (rc < 0)
		return (rc == -EAGAIN) ? 1 : -1;

	size = md->end - md->start;

	if ((md->start & md->mask) + size != (md->end & md->mask)) {
		buf = &data[md->start & md->mask];
		size = md->mask + 1 - (md->start & md->mask);
		md->start += size;

		if (push(to, buf, size) < 0) {
			rc = -1;
			goto out;
		}
	}

	buf = &data[md->start & md->mask];
	size = md->end - md->start;
	md->start += size;

	if (push(to, buf, size) < 0) {
		rc = -1;
		goto out;
	}

	md->prev = head;
	perf_mmap__consume(md);
out:
	return rc;
}

/*
 * Mandatory for overwrite mode
 * The direction of overwrite mode is backward.
 * The last perf_mmap__read() will set tail to map->prev.
 * Need to correct the map->prev to head which is the end of next read.
 */
void perf_mmap__read_done(struct perf_mmap *map)
{
	/*
	 * Check if event was unmapped due to a POLLHUP/POLLERR.
	 */
	if (!refcount_read(&map->refcnt))
		return;

	map->prev = perf_mmap__read_head(map);
}<|MERGE_RESOLUTION|>--- conflicted
+++ resolved
@@ -9,6 +9,9 @@
 #include <sys/mman.h>
 #include <inttypes.h>
 #include <asm/bug.h>
+#ifdef HAVE_LIBNUMA_SUPPORT
+#include <numaif.h>
+#endif
 #include "debug.h"
 #include "event.h"
 #include "mmap.h"
@@ -152,10 +155,6 @@
 {
 }
 
-<<<<<<< HEAD
-void perf_mmap__munmap(struct perf_mmap *map)
-{
-=======
 #ifdef HAVE_AIO_SUPPORT
 static int perf_mmap__aio_enabled(struct perf_mmap *map)
 {
@@ -313,7 +312,6 @@
 		munmap(map->data, perf_mmap__mmap_len(map));
 		map->data = NULL;
 	}
->>>>>>> 407d19ab
 	if (map->base != NULL) {
 		munmap(map->base, perf_mmap__mmap_len(map));
 		map->base = NULL;
@@ -321,6 +319,32 @@
 		refcount_set(&map->refcnt, 0);
 	}
 	auxtrace_mmap__munmap(&map->auxtrace_mmap);
+}
+
+static void build_node_mask(int node, cpu_set_t *mask)
+{
+	int c, cpu, nr_cpus;
+	const struct cpu_map *cpu_map = NULL;
+
+	cpu_map = cpu_map__online();
+	if (!cpu_map)
+		return;
+
+	nr_cpus = cpu_map__nr(cpu_map);
+	for (c = 0; c < nr_cpus; c++) {
+		cpu = cpu_map->map[c]; /* map c index to online cpu index */
+		if (cpu__get_node(cpu) == node)
+			CPU_SET(cpu, mask);
+	}
+}
+
+static void perf_mmap__setup_affinity_mask(struct perf_mmap *map, struct mmap_params *mp)
+{
+	CPU_ZERO(&map->affinity_mask);
+	if (mp->affinity == PERF_AFFINITY_NODE && cpu__max_node() > 1)
+		build_node_mask(cpu__get_node(map->cpu), &map->affinity_mask);
+	else if (mp->affinity == PERF_AFFINITY_CPU)
+		CPU_SET(map->cpu, &map->affinity_mask);
 }
 
 int perf_mmap__mmap(struct perf_mmap *map, struct mmap_params *mp, int fd, int cpu)
@@ -352,8 +376,6 @@
 	map->fd = fd;
 	map->cpu = cpu;
 
-<<<<<<< HEAD
-=======
 	perf_mmap__setup_affinity_mask(map, mp);
 
 	map->flush = mp->flush;
@@ -371,12 +393,11 @@
 		}
 	}
 
->>>>>>> 407d19ab
 	if (auxtrace_mmap__mmap(&map->auxtrace_mmap,
 				&mp->auxtrace_mp, map->base, fd))
 		return -1;
 
-	return 0;
+	return perf_mmap__aio_mmap(map, mp);
 }
 
 static int overwrite_rb_find_range(void *buf, int mask, u64 *start, u64 *end)
@@ -460,7 +481,7 @@
 }
 
 int perf_mmap__push(struct perf_mmap *md, void *to,
-		    int push(void *to, void *buf, size_t size))
+		    int push(struct perf_mmap *map, void *to, void *buf, size_t size))
 {
 	u64 head = perf_mmap__read_head(md);
 	unsigned char *data = md->base + page_size;
@@ -479,7 +500,7 @@
 		size = md->mask + 1 - (md->start & md->mask);
 		md->start += size;
 
-		if (push(to, buf, size) < 0) {
+		if (push(md, to, buf, size) < 0) {
 			rc = -1;
 			goto out;
 		}
@@ -489,7 +510,7 @@
 	size = md->end - md->start;
 	md->start += size;
 
-	if (push(to, buf, size) < 0) {
+	if (push(md, to, buf, size) < 0) {
 		rc = -1;
 		goto out;
 	}
