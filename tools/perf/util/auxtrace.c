// SPDX-License-Identifier: GPL-2.0-only
/*
 * auxtrace.c: AUX area trace support
 * Copyright (c) 2013-2015, Intel Corporation.
 */

#include <inttypes.h>
#include <sys/types.h>
#include <sys/mman.h>
#include <stdbool.h>
#include <string.h>
#include <limits.h>
#include <errno.h>

#include <linux/kernel.h>
#include <linux/perf_event.h>
#include <linux/types.h>
#include <linux/bitops.h>
#include <linux/log2.h>
#include <linux/string.h>

#include <sys/param.h>
#include <stdlib.h>
#include <stdio.h>
#include <linux/list.h>

#include "../perf.h"
#include "util.h"
#include "evlist.h"
#include "dso.h"
#include "map.h"
#include "pmu.h"
#include "evsel.h"
#include "cpumap.h"
#include "thread_map.h"
#include "asm/bug.h"
#include "auxtrace.h"

#include <linux/hash.h>

#include "event.h"
#include "session.h"
#include "debug.h"
#include <subcmd/parse-options.h>

#include "cs-etm.h"
#include "intel-pt.h"
#include "intel-bts.h"
#include "arm-spe.h"
#include "s390-cpumsf.h"

#include "sane_ctype.h"
#include "symbol/kallsyms.h"

static bool auxtrace__dont_decode(struct perf_session *session)
{
	return !session->itrace_synth_opts ||
	       session->itrace_synth_opts->dont_decode;
}

int auxtrace_mmap__mmap(struct auxtrace_mmap *mm,
			struct auxtrace_mmap_params *mp,
			void *userpg, int fd)
{
	struct perf_event_mmap_page *pc = userpg;

	WARN_ONCE(mm->base, "Uninitialized auxtrace_mmap\n");

	mm->userpg = userpg;
	mm->mask = mp->mask;
	mm->len = mp->len;
	mm->prev = 0;
	mm->idx = mp->idx;
	mm->tid = mp->tid;
	mm->cpu = mp->cpu;

	if (!mp->len) {
		mm->base = NULL;
		return 0;
	}

#if BITS_PER_LONG != 64 && !defined(HAVE_SYNC_COMPARE_AND_SWAP_SUPPORT)
	pr_err("Cannot use AUX area tracing mmaps\n");
	return -1;
#endif

	pc->aux_offset = mp->offset;
	pc->aux_size = mp->len;

	mm->base = mmap(NULL, mp->len, mp->prot, MAP_SHARED, fd, mp->offset);
	if (mm->base == MAP_FAILED) {
		pr_debug2("failed to mmap AUX area\n");
		mm->base = NULL;
		return -1;
	}

	return 0;
}

void auxtrace_mmap__munmap(struct auxtrace_mmap *mm)
{
	if (mm->base) {
		munmap(mm->base, mm->len);
		mm->base = NULL;
	}
}

void auxtrace_mmap_params__init(struct auxtrace_mmap_params *mp,
				off_t auxtrace_offset,
				unsigned int auxtrace_pages,
				bool auxtrace_overwrite)
{
	if (auxtrace_pages) {
		mp->offset = auxtrace_offset;
		mp->len = auxtrace_pages * (size_t)page_size;
		mp->mask = is_power_of_2(mp->len) ? mp->len - 1 : 0;
		mp->prot = PROT_READ | (auxtrace_overwrite ? 0 : PROT_WRITE);
		pr_debug2("AUX area mmap length %zu\n", mp->len);
	} else {
		mp->len = 0;
	}
}

void auxtrace_mmap_params__set_idx(struct auxtrace_mmap_params *mp,
				   struct perf_evlist *evlist, int idx,
				   bool per_cpu)
{
	mp->idx = idx;

	if (per_cpu) {
		mp->cpu = evlist->cpus->map[idx];
		if (evlist->threads)
			mp->tid = thread_map__pid(evlist->threads, 0);
		else
			mp->tid = -1;
	} else {
		mp->cpu = -1;
		mp->tid = thread_map__pid(evlist->threads, idx);
	}
}

#define AUXTRACE_INIT_NR_QUEUES	32

static struct auxtrace_queue *auxtrace_alloc_queue_array(unsigned int nr_queues)
{
	struct auxtrace_queue *queue_array;
	unsigned int max_nr_queues, i;

	max_nr_queues = UINT_MAX / sizeof(struct auxtrace_queue);
	if (nr_queues > max_nr_queues)
		return NULL;

	queue_array = calloc(nr_queues, sizeof(struct auxtrace_queue));
	if (!queue_array)
		return NULL;

	for (i = 0; i < nr_queues; i++) {
		INIT_LIST_HEAD(&queue_array[i].head);
		queue_array[i].priv = NULL;
	}

	return queue_array;
}

int auxtrace_queues__init(struct auxtrace_queues *queues)
{
	queues->nr_queues = AUXTRACE_INIT_NR_QUEUES;
	queues->queue_array = auxtrace_alloc_queue_array(queues->nr_queues);
	if (!queues->queue_array)
		return -ENOMEM;
	return 0;
}

static int auxtrace_queues__grow(struct auxtrace_queues *queues,
				 unsigned int new_nr_queues)
{
	unsigned int nr_queues = queues->nr_queues;
	struct auxtrace_queue *queue_array;
	unsigned int i;

	if (!nr_queues)
		nr_queues = AUXTRACE_INIT_NR_QUEUES;

	while (nr_queues && nr_queues < new_nr_queues)
		nr_queues <<= 1;

	if (nr_queues < queues->nr_queues || nr_queues < new_nr_queues)
		return -EINVAL;

	queue_array = auxtrace_alloc_queue_array(nr_queues);
	if (!queue_array)
		return -ENOMEM;

	for (i = 0; i < queues->nr_queues; i++) {
		list_splice_tail(&queues->queue_array[i].head,
				 &queue_array[i].head);
		queue_array[i].tid = queues->queue_array[i].tid;
		queue_array[i].cpu = queues->queue_array[i].cpu;
		queue_array[i].set = queues->queue_array[i].set;
		queue_array[i].priv = queues->queue_array[i].priv;
	}

	queues->nr_queues = nr_queues;
	queues->queue_array = queue_array;

	return 0;
}

static void *auxtrace_copy_data(u64 size, struct perf_session *session)
{
	int fd = perf_data__fd(session->data);
	void *p;
	ssize_t ret;

	if (size > SSIZE_MAX)
		return NULL;

	p = malloc(size);
	if (!p)
		return NULL;

	ret = readn(fd, p, size);
	if (ret != (ssize_t)size) {
		free(p);
		return NULL;
	}

	return p;
}

static int auxtrace_queues__queue_buffer(struct auxtrace_queues *queues,
					 unsigned int idx,
					 struct auxtrace_buffer *buffer)
{
	struct auxtrace_queue *queue;
	int err;

	if (idx >= queues->nr_queues) {
		err = auxtrace_queues__grow(queues, idx + 1);
		if (err)
			return err;
	}

	queue = &queues->queue_array[idx];

	if (!queue->set) {
		queue->set = true;
		queue->tid = buffer->tid;
		queue->cpu = buffer->cpu;
	} else if (buffer->cpu != queue->cpu || buffer->tid != queue->tid) {
		pr_err("auxtrace queue conflict: cpu %d, tid %d vs cpu %d, tid %d\n",
		       queue->cpu, queue->tid, buffer->cpu, buffer->tid);
		return -EINVAL;
	}

	buffer->buffer_nr = queues->next_buffer_nr++;

	list_add_tail(&buffer->list, &queue->head);

	queues->new_data = true;
	queues->populated = true;

	return 0;
}

/* Limit buffers to 32MiB on 32-bit */
#define BUFFER_LIMIT_FOR_32_BIT (32 * 1024 * 1024)

static int auxtrace_queues__split_buffer(struct auxtrace_queues *queues,
					 unsigned int idx,
					 struct auxtrace_buffer *buffer)
{
	u64 sz = buffer->size;
	bool consecutive = false;
	struct auxtrace_buffer *b;
	int err;

	while (sz > BUFFER_LIMIT_FOR_32_BIT) {
		b = memdup(buffer, sizeof(struct auxtrace_buffer));
		if (!b)
			return -ENOMEM;
		b->size = BUFFER_LIMIT_FOR_32_BIT;
		b->consecutive = consecutive;
		err = auxtrace_queues__queue_buffer(queues, idx, b);
		if (err) {
			auxtrace_buffer__free(b);
			return err;
		}
		buffer->data_offset += BUFFER_LIMIT_FOR_32_BIT;
		sz -= BUFFER_LIMIT_FOR_32_BIT;
		consecutive = true;
	}

	buffer->size = sz;
	buffer->consecutive = consecutive;

	return 0;
}

static bool filter_cpu(struct perf_session *session, int cpu)
{
	unsigned long *cpu_bitmap = session->itrace_synth_opts->cpu_bitmap;

	return cpu_bitmap && cpu != -1 && !test_bit(cpu, cpu_bitmap);
}

static int auxtrace_queues__add_buffer(struct auxtrace_queues *queues,
				       struct perf_session *session,
				       unsigned int idx,
				       struct auxtrace_buffer *buffer,
				       struct auxtrace_buffer **buffer_ptr)
{
	int err = -ENOMEM;

	if (filter_cpu(session, buffer->cpu))
		return 0;

	buffer = memdup(buffer, sizeof(*buffer));
	if (!buffer)
		return -ENOMEM;

	if (session->one_mmap) {
		buffer->data = buffer->data_offset - session->one_mmap_offset +
			       session->one_mmap_addr;
	} else if (perf_data__is_pipe(session->data)) {
		buffer->data = auxtrace_copy_data(buffer->size, session);
		if (!buffer->data)
			goto out_free;
		buffer->data_needs_freeing = true;
	} else if (BITS_PER_LONG == 32 &&
		   buffer->size > BUFFER_LIMIT_FOR_32_BIT) {
		err = auxtrace_queues__split_buffer(queues, idx, buffer);
		if (err)
			goto out_free;
	}

	err = auxtrace_queues__queue_buffer(queues, idx, buffer);
	if (err)
		goto out_free;

	/* FIXME: Doesn't work for split buffer */
	if (buffer_ptr)
		*buffer_ptr = buffer;

	return 0;

out_free:
	auxtrace_buffer__free(buffer);
	return err;
}

int auxtrace_queues__add_event(struct auxtrace_queues *queues,
			       struct perf_session *session,
			       union perf_event *event, off_t data_offset,
			       struct auxtrace_buffer **buffer_ptr)
{
	struct auxtrace_buffer buffer = {
		.pid = -1,
		.tid = event->auxtrace.tid,
		.cpu = event->auxtrace.cpu,
		.data_offset = data_offset,
		.offset = event->auxtrace.offset,
		.reference = event->auxtrace.reference,
		.size = event->auxtrace.size,
	};
	unsigned int idx = event->auxtrace.idx;

	return auxtrace_queues__add_buffer(queues, session, idx, &buffer,
					   buffer_ptr);
}

static int auxtrace_queues__add_indexed_event(struct auxtrace_queues *queues,
					      struct perf_session *session,
					      off_t file_offset, size_t sz)
{
	union perf_event *event;
	int err;
	char buf[PERF_SAMPLE_MAX_SIZE];

	err = perf_session__peek_event(session, file_offset, buf,
				       PERF_SAMPLE_MAX_SIZE, &event, NULL);
	if (err)
		return err;

	if (event->header.type == PERF_RECORD_AUXTRACE) {
		if (event->header.size < sizeof(struct auxtrace_event) ||
		    event->header.size != sz) {
			err = -EINVAL;
			goto out;
		}
		file_offset += event->header.size;
		err = auxtrace_queues__add_event(queues, session, event,
						 file_offset, NULL);
	}
out:
	return err;
}

void auxtrace_queues__free(struct auxtrace_queues *queues)
{
	unsigned int i;

	for (i = 0; i < queues->nr_queues; i++) {
		while (!list_empty(&queues->queue_array[i].head)) {
			struct auxtrace_buffer *buffer;

			buffer = list_entry(queues->queue_array[i].head.next,
					    struct auxtrace_buffer, list);
			list_del(&buffer->list);
			auxtrace_buffer__free(buffer);
		}
	}

	zfree(&queues->queue_array);
	queues->nr_queues = 0;
}

static void auxtrace_heapify(struct auxtrace_heap_item *heap_array,
			     unsigned int pos, unsigned int queue_nr,
			     u64 ordinal)
{
	unsigned int parent;

	while (pos) {
		parent = (pos - 1) >> 1;
		if (heap_array[parent].ordinal <= ordinal)
			break;
		heap_array[pos] = heap_array[parent];
		pos = parent;
	}
	heap_array[pos].queue_nr = queue_nr;
	heap_array[pos].ordinal = ordinal;
}

int auxtrace_heap__add(struct auxtrace_heap *heap, unsigned int queue_nr,
		       u64 ordinal)
{
	struct auxtrace_heap_item *heap_array;

	if (queue_nr >= heap->heap_sz) {
		unsigned int heap_sz = AUXTRACE_INIT_NR_QUEUES;

		while (heap_sz <= queue_nr)
			heap_sz <<= 1;
		heap_array = realloc(heap->heap_array,
				     heap_sz * sizeof(struct auxtrace_heap_item));
		if (!heap_array)
			return -ENOMEM;
		heap->heap_array = heap_array;
		heap->heap_sz = heap_sz;
	}

	auxtrace_heapify(heap->heap_array, heap->heap_cnt++, queue_nr, ordinal);

	return 0;
}

void auxtrace_heap__free(struct auxtrace_heap *heap)
{
	zfree(&heap->heap_array);
	heap->heap_cnt = 0;
	heap->heap_sz = 0;
}

void auxtrace_heap__pop(struct auxtrace_heap *heap)
{
	unsigned int pos, last, heap_cnt = heap->heap_cnt;
	struct auxtrace_heap_item *heap_array;

	if (!heap_cnt)
		return;

	heap->heap_cnt -= 1;

	heap_array = heap->heap_array;

	pos = 0;
	while (1) {
		unsigned int left, right;

		left = (pos << 1) + 1;
		if (left >= heap_cnt)
			break;
		right = left + 1;
		if (right >= heap_cnt) {
			heap_array[pos] = heap_array[left];
			return;
		}
		if (heap_array[left].ordinal < heap_array[right].ordinal) {
			heap_array[pos] = heap_array[left];
			pos = left;
		} else {
			heap_array[pos] = heap_array[right];
			pos = right;
		}
	}

	last = heap_cnt - 1;
	auxtrace_heapify(heap_array, pos, heap_array[last].queue_nr,
			 heap_array[last].ordinal);
}

size_t auxtrace_record__info_priv_size(struct auxtrace_record *itr,
				       struct perf_evlist *evlist)
{
	if (itr)
		return itr->info_priv_size(itr, evlist);
	return 0;
}

static int auxtrace_not_supported(void)
{
	pr_err("AUX area tracing is not supported on this architecture\n");
	return -EINVAL;
}

int auxtrace_record__info_fill(struct auxtrace_record *itr,
			       struct perf_session *session,
			       struct auxtrace_info_event *auxtrace_info,
			       size_t priv_size)
{
	if (itr)
		return itr->info_fill(itr, session, auxtrace_info, priv_size);
	return auxtrace_not_supported();
}

void auxtrace_record__free(struct auxtrace_record *itr)
{
	if (itr)
		itr->free(itr);
}

int auxtrace_record__snapshot_start(struct auxtrace_record *itr)
{
	if (itr && itr->snapshot_start)
		return itr->snapshot_start(itr);
	return 0;
}

int auxtrace_record__snapshot_finish(struct auxtrace_record *itr)
{
	if (itr && itr->snapshot_finish)
		return itr->snapshot_finish(itr);
	return 0;
}

int auxtrace_record__find_snapshot(struct auxtrace_record *itr, int idx,
				   struct auxtrace_mmap *mm,
				   unsigned char *data, u64 *head, u64 *old)
{
	if (itr && itr->find_snapshot)
		return itr->find_snapshot(itr, idx, mm, data, head, old);
	return 0;
}

int auxtrace_record__options(struct auxtrace_record *itr,
			     struct perf_evlist *evlist,
			     struct record_opts *opts)
{
	if (itr)
		return itr->recording_options(itr, evlist, opts);
	return 0;
}

u64 auxtrace_record__reference(struct auxtrace_record *itr)
{
	if (itr)
		return itr->reference(itr);
	return 0;
}

int auxtrace_parse_snapshot_options(struct auxtrace_record *itr,
				    struct record_opts *opts, const char *str)
{
	if (!str)
		return 0;

	if (itr)
		return itr->parse_snapshot_options(itr, opts, str);

	pr_err("No AUX area tracing to snapshot\n");
	return -EINVAL;
}

struct auxtrace_record *__weak
auxtrace_record__init(struct perf_evlist *evlist __maybe_unused, int *err)
{
	*err = 0;
	return NULL;
}

static int auxtrace_index__alloc(struct list_head *head)
{
	struct auxtrace_index *auxtrace_index;

	auxtrace_index = malloc(sizeof(struct auxtrace_index));
	if (!auxtrace_index)
		return -ENOMEM;

	auxtrace_index->nr = 0;
	INIT_LIST_HEAD(&auxtrace_index->list);

	list_add_tail(&auxtrace_index->list, head);

	return 0;
}

void auxtrace_index__free(struct list_head *head)
{
	struct auxtrace_index *auxtrace_index, *n;

	list_for_each_entry_safe(auxtrace_index, n, head, list) {
		list_del(&auxtrace_index->list);
		free(auxtrace_index);
	}
}

static struct auxtrace_index *auxtrace_index__last(struct list_head *head)
{
	struct auxtrace_index *auxtrace_index;
	int err;

	if (list_empty(head)) {
		err = auxtrace_index__alloc(head);
		if (err)
			return NULL;
	}

	auxtrace_index = list_entry(head->prev, struct auxtrace_index, list);

	if (auxtrace_index->nr >= PERF_AUXTRACE_INDEX_ENTRY_COUNT) {
		err = auxtrace_index__alloc(head);
		if (err)
			return NULL;
		auxtrace_index = list_entry(head->prev, struct auxtrace_index,
					    list);
	}

	return auxtrace_index;
}

int auxtrace_index__auxtrace_event(struct list_head *head,
				   union perf_event *event, off_t file_offset)
{
	struct auxtrace_index *auxtrace_index;
	size_t nr;

	auxtrace_index = auxtrace_index__last(head);
	if (!auxtrace_index)
		return -ENOMEM;

	nr = auxtrace_index->nr;
	auxtrace_index->entries[nr].file_offset = file_offset;
	auxtrace_index->entries[nr].sz = event->header.size;
	auxtrace_index->nr += 1;

	return 0;
}

static int auxtrace_index__do_write(int fd,
				    struct auxtrace_index *auxtrace_index)
{
	struct auxtrace_index_entry ent;
	size_t i;

	for (i = 0; i < auxtrace_index->nr; i++) {
		ent.file_offset = auxtrace_index->entries[i].file_offset;
		ent.sz = auxtrace_index->entries[i].sz;
		if (writen(fd, &ent, sizeof(ent)) != sizeof(ent))
			return -errno;
	}
	return 0;
}

int auxtrace_index__write(int fd, struct list_head *head)
{
	struct auxtrace_index *auxtrace_index;
	u64 total = 0;
	int err;

	list_for_each_entry(auxtrace_index, head, list)
		total += auxtrace_index->nr;

	if (writen(fd, &total, sizeof(total)) != sizeof(total))
		return -errno;

	list_for_each_entry(auxtrace_index, head, list) {
		err = auxtrace_index__do_write(fd, auxtrace_index);
		if (err)
			return err;
	}

	return 0;
}

static int auxtrace_index__process_entry(int fd, struct list_head *head,
					 bool needs_swap)
{
	struct auxtrace_index *auxtrace_index;
	struct auxtrace_index_entry ent;
	size_t nr;

	if (readn(fd, &ent, sizeof(ent)) != sizeof(ent))
		return -1;

	auxtrace_index = auxtrace_index__last(head);
	if (!auxtrace_index)
		return -1;

	nr = auxtrace_index->nr;
	if (needs_swap) {
		auxtrace_index->entries[nr].file_offset =
						bswap_64(ent.file_offset);
		auxtrace_index->entries[nr].sz = bswap_64(ent.sz);
	} else {
		auxtrace_index->entries[nr].file_offset = ent.file_offset;
		auxtrace_index->entries[nr].sz = ent.sz;
	}

	auxtrace_index->nr = nr + 1;

	return 0;
}

int auxtrace_index__process(int fd, u64 size, struct perf_session *session,
			    bool needs_swap)
{
	struct list_head *head = &session->auxtrace_index;
	u64 nr;

	if (readn(fd, &nr, sizeof(u64)) != sizeof(u64))
		return -1;

	if (needs_swap)
		nr = bswap_64(nr);

	if (sizeof(u64) + nr * sizeof(struct auxtrace_index_entry) > size)
		return -1;

	while (nr--) {
		int err;

		err = auxtrace_index__process_entry(fd, head, needs_swap);
		if (err)
			return -1;
	}

	return 0;
}

static int auxtrace_queues__process_index_entry(struct auxtrace_queues *queues,
						struct perf_session *session,
						struct auxtrace_index_entry *ent)
{
	return auxtrace_queues__add_indexed_event(queues, session,
						  ent->file_offset, ent->sz);
}

int auxtrace_queues__process_index(struct auxtrace_queues *queues,
				   struct perf_session *session)
{
	struct auxtrace_index *auxtrace_index;
	struct auxtrace_index_entry *ent;
	size_t i;
	int err;

	if (auxtrace__dont_decode(session))
		return 0;

	list_for_each_entry(auxtrace_index, &session->auxtrace_index, list) {
		for (i = 0; i < auxtrace_index->nr; i++) {
			ent = &auxtrace_index->entries[i];
			err = auxtrace_queues__process_index_entry(queues,
								   session,
								   ent);
			if (err)
				return err;
		}
	}
	return 0;
}

struct auxtrace_buffer *auxtrace_buffer__next(struct auxtrace_queue *queue,
					      struct auxtrace_buffer *buffer)
{
	if (buffer) {
		if (list_is_last(&buffer->list, &queue->head))
			return NULL;
		return list_entry(buffer->list.next, struct auxtrace_buffer,
				  list);
	} else {
		if (list_empty(&queue->head))
			return NULL;
		return list_entry(queue->head.next, struct auxtrace_buffer,
				  list);
	}
}

void *auxtrace_buffer__get_data(struct auxtrace_buffer *buffer, int fd)
{
	size_t adj = buffer->data_offset & (page_size - 1);
	size_t size = buffer->size + adj;
	off_t file_offset = buffer->data_offset - adj;
	void *addr;

	if (buffer->data)
		return buffer->data;

	addr = mmap(NULL, size, PROT_READ, MAP_SHARED, fd, file_offset);
	if (addr == MAP_FAILED)
		return NULL;

	buffer->mmap_addr = addr;
	buffer->mmap_size = size;

	buffer->data = addr + adj;

	return buffer->data;
}

void auxtrace_buffer__put_data(struct auxtrace_buffer *buffer)
{
	if (!buffer->data || !buffer->mmap_addr)
		return;
	munmap(buffer->mmap_addr, buffer->mmap_size);
	buffer->mmap_addr = NULL;
	buffer->mmap_size = 0;
	buffer->data = NULL;
	buffer->use_data = NULL;
}

void auxtrace_buffer__drop_data(struct auxtrace_buffer *buffer)
{
	auxtrace_buffer__put_data(buffer);
	if (buffer->data_needs_freeing) {
		buffer->data_needs_freeing = false;
		zfree(&buffer->data);
		buffer->use_data = NULL;
		buffer->size = 0;
	}
}

void auxtrace_buffer__free(struct auxtrace_buffer *buffer)
{
	auxtrace_buffer__drop_data(buffer);
	free(buffer);
}

void auxtrace_synth_error(struct auxtrace_error_event *auxtrace_error, int type,
			  int code, int cpu, pid_t pid, pid_t tid, u64 ip,
			  const char *msg)
{
	size_t size;

	memset(auxtrace_error, 0, sizeof(struct auxtrace_error_event));

	auxtrace_error->header.type = PERF_RECORD_AUXTRACE_ERROR;
	auxtrace_error->type = type;
	auxtrace_error->code = code;
	auxtrace_error->cpu = cpu;
	auxtrace_error->pid = pid;
	auxtrace_error->tid = tid;
	auxtrace_error->ip = ip;
	strlcpy(auxtrace_error->msg, msg, MAX_AUXTRACE_ERROR_MSG);

	size = (void *)auxtrace_error->msg - (void *)auxtrace_error +
	       strlen(auxtrace_error->msg) + 1;
	auxtrace_error->header.size = PERF_ALIGN(size, sizeof(u64));
}

int perf_event__synthesize_auxtrace_info(struct auxtrace_record *itr,
					 struct perf_tool *tool,
					 struct perf_session *session,
					 perf_event__handler_t process)
{
	union perf_event *ev;
	size_t priv_size;
	int err;

	pr_debug2("Synthesizing auxtrace information\n");
	priv_size = auxtrace_record__info_priv_size(itr, session->evlist);
	ev = zalloc(sizeof(struct auxtrace_info_event) + priv_size);
	if (!ev)
		return -ENOMEM;

	ev->auxtrace_info.header.type = PERF_RECORD_AUXTRACE_INFO;
	ev->auxtrace_info.header.size = sizeof(struct auxtrace_info_event) +
					priv_size;
	err = auxtrace_record__info_fill(itr, session, &ev->auxtrace_info,
					 priv_size);
	if (err)
		goto out_free;

	err = process(tool, ev, NULL, NULL);
out_free:
	free(ev);
	return err;
}

int perf_event__process_auxtrace_info(struct perf_tool *tool __maybe_unused,
				      union perf_event *event,
				      struct perf_session *session)
{
	enum auxtrace_type type = event->auxtrace_info.type;

	if (dump_trace)
		fprintf(stdout, " type: %u\n", type);

	switch (type) {
	case PERF_AUXTRACE_INTEL_PT:
		return intel_pt_process_auxtrace_info(event, session);
	case PERF_AUXTRACE_INTEL_BTS:
		return intel_bts_process_auxtrace_info(event, session);
	case PERF_AUXTRACE_ARM_SPE:
		return arm_spe_process_auxtrace_info(event, session);
	case PERF_AUXTRACE_CS_ETM:
		return cs_etm__process_auxtrace_info(event, session);
	case PERF_AUXTRACE_S390_CPUMSF:
		return s390_cpumsf_process_auxtrace_info(event, session);
	case PERF_AUXTRACE_UNKNOWN:
	default:
		return -EINVAL;
	}
}

s64 perf_event__process_auxtrace(struct perf_tool *tool,
				 union perf_event *event,
				 struct perf_session *session)
{
	s64 err;

	if (dump_trace)
		fprintf(stdout, " size: %#"PRIx64"  offset: %#"PRIx64"  ref: %#"PRIx64"  idx: %u  tid: %d  cpu: %d\n",
			event->auxtrace.size, event->auxtrace.offset,
			event->auxtrace.reference, event->auxtrace.idx,
			event->auxtrace.tid, event->auxtrace.cpu);

	if (auxtrace__dont_decode(session))
		return event->auxtrace.size;

	if (!session->auxtrace || event->header.type != PERF_RECORD_AUXTRACE)
		return -EINVAL;

	err = session->auxtrace->process_auxtrace_event(session, event, tool);
	if (err < 0)
		return err;

	return event->auxtrace.size;
}

#define PERF_ITRACE_DEFAULT_PERIOD_TYPE		PERF_ITRACE_PERIOD_NANOSECS
#define PERF_ITRACE_DEFAULT_PERIOD		100000
#define PERF_ITRACE_DEFAULT_CALLCHAIN_SZ	16
#define PERF_ITRACE_MAX_CALLCHAIN_SZ		1024
#define PERF_ITRACE_DEFAULT_LAST_BRANCH_SZ	64
#define PERF_ITRACE_MAX_LAST_BRANCH_SZ		1024

void itrace_synth_opts__set_default(struct itrace_synth_opts *synth_opts)
{
	synth_opts->instructions = true;
	synth_opts->branches = true;
	synth_opts->transactions = true;
	synth_opts->ptwrites = true;
	synth_opts->pwr_events = true;
	synth_opts->errors = true;
	synth_opts->period_type = PERF_ITRACE_DEFAULT_PERIOD_TYPE;
	synth_opts->period = PERF_ITRACE_DEFAULT_PERIOD;
	synth_opts->callchain_sz = PERF_ITRACE_DEFAULT_CALLCHAIN_SZ;
	synth_opts->last_branch_sz = PERF_ITRACE_DEFAULT_LAST_BRANCH_SZ;
	synth_opts->initial_skip = 0;
}

/*
 * Please check tools/perf/Documentation/perf-script.txt for information
 * about the options parsed here, which is introduced after this cset,
 * when support in 'perf script' for these options is introduced.
 */
int itrace_parse_synth_opts(const struct option *opt, const char *str,
			    int unset)
{
	struct itrace_synth_opts *synth_opts = opt->value;
	const char *p;
	char *endptr;
	bool period_type_set = false;
	bool period_set = false;

	synth_opts->set = true;

	if (unset) {
		synth_opts->dont_decode = true;
		return 0;
	}

	if (!str) {
<<<<<<< HEAD
		itrace_synth_opts__set_default(synth_opts);
=======
		itrace_synth_opts__set_default(synth_opts,
					       synth_opts->default_no_sample);
>>>>>>> 407d19ab
		return 0;
	}

	for (p = str; *p;) {
		switch (*p++) {
		case 'i':
			synth_opts->instructions = true;
			while (*p == ' ' || *p == ',')
				p += 1;
			if (isdigit(*p)) {
				synth_opts->period = strtoull(p, &endptr, 10);
				period_set = true;
				p = endptr;
				while (*p == ' ' || *p == ',')
					p += 1;
				switch (*p++) {
				case 'i':
					synth_opts->period_type =
						PERF_ITRACE_PERIOD_INSTRUCTIONS;
					period_type_set = true;
					break;
				case 't':
					synth_opts->period_type =
						PERF_ITRACE_PERIOD_TICKS;
					period_type_set = true;
					break;
				case 'm':
					synth_opts->period *= 1000;
					/* Fall through */
				case 'u':
					synth_opts->period *= 1000;
					/* Fall through */
				case 'n':
					if (*p++ != 's')
						goto out_err;
					synth_opts->period_type =
						PERF_ITRACE_PERIOD_NANOSECS;
					period_type_set = true;
					break;
				case '\0':
					goto out;
				default:
					goto out_err;
				}
			}
			break;
		case 'b':
			synth_opts->branches = true;
			break;
		case 'x':
			synth_opts->transactions = true;
			break;
		case 'w':
			synth_opts->ptwrites = true;
			break;
		case 'p':
			synth_opts->pwr_events = true;
			break;
		case 'e':
			synth_opts->errors = true;
			break;
		case 'd':
			synth_opts->log = true;
			break;
		case 'c':
			synth_opts->branches = true;
			synth_opts->calls = true;
			break;
		case 'r':
			synth_opts->branches = true;
			synth_opts->returns = true;
			break;
		case 'g':
			synth_opts->callchain = true;
			synth_opts->callchain_sz =
					PERF_ITRACE_DEFAULT_CALLCHAIN_SZ;
			while (*p == ' ' || *p == ',')
				p += 1;
			if (isdigit(*p)) {
				unsigned int val;

				val = strtoul(p, &endptr, 10);
				p = endptr;
				if (!val || val > PERF_ITRACE_MAX_CALLCHAIN_SZ)
					goto out_err;
				synth_opts->callchain_sz = val;
			}
			break;
		case 'l':
			synth_opts->last_branch = true;
			synth_opts->last_branch_sz =
					PERF_ITRACE_DEFAULT_LAST_BRANCH_SZ;
			while (*p == ' ' || *p == ',')
				p += 1;
			if (isdigit(*p)) {
				unsigned int val;

				val = strtoul(p, &endptr, 10);
				p = endptr;
				if (!val ||
				    val > PERF_ITRACE_MAX_LAST_BRANCH_SZ)
					goto out_err;
				synth_opts->last_branch_sz = val;
			}
			break;
		case 's':
			synth_opts->initial_skip = strtoul(p, &endptr, 10);
			if (p == endptr)
				goto out_err;
			p = endptr;
			break;
		case ' ':
		case ',':
			break;
		default:
			goto out_err;
		}
	}
out:
	if (synth_opts->instructions) {
		if (!period_type_set)
			synth_opts->period_type =
					PERF_ITRACE_DEFAULT_PERIOD_TYPE;
		if (!period_set)
			synth_opts->period = PERF_ITRACE_DEFAULT_PERIOD;
	}

	return 0;

out_err:
	pr_err("Bad Instruction Tracing options '%s'\n", str);
	return -EINVAL;
}

static const char * const auxtrace_error_type_name[] = {
	[PERF_AUXTRACE_ERROR_ITRACE] = "instruction trace",
};

static const char *auxtrace_error_name(int type)
{
	const char *error_type_name = NULL;

	if (type < PERF_AUXTRACE_ERROR_MAX)
		error_type_name = auxtrace_error_type_name[type];
	if (!error_type_name)
		error_type_name = "unknown AUX";
	return error_type_name;
}

size_t perf_event__fprintf_auxtrace_error(union perf_event *event, FILE *fp)
{
	struct auxtrace_error_event *e = &event->auxtrace_error;
	int ret;

	ret = fprintf(fp, " %s error type %u",
		      auxtrace_error_name(e->type), e->type);
	ret += fprintf(fp, " cpu %d pid %d tid %d ip %#"PRIx64" code %u: %s\n",
		       e->cpu, e->pid, e->tid, e->ip, e->code, e->msg);
	return ret;
}

void perf_session__auxtrace_error_inc(struct perf_session *session,
				      union perf_event *event)
{
	struct auxtrace_error_event *e = &event->auxtrace_error;

	if (e->type < PERF_AUXTRACE_ERROR_MAX)
		session->evlist->stats.nr_auxtrace_errors[e->type] += 1;
}

void events_stats__auxtrace_error_warn(const struct events_stats *stats)
{
	int i;

	for (i = 0; i < PERF_AUXTRACE_ERROR_MAX; i++) {
		if (!stats->nr_auxtrace_errors[i])
			continue;
		ui__warning("%u %s errors\n",
			    stats->nr_auxtrace_errors[i],
			    auxtrace_error_name(i));
	}
}

int perf_event__process_auxtrace_error(struct perf_tool *tool __maybe_unused,
				       union perf_event *event,
				       struct perf_session *session)
{
	if (auxtrace__dont_decode(session))
		return 0;

	perf_event__fprintf_auxtrace_error(event, stdout);
	return 0;
}

static int __auxtrace_mmap__read(struct auxtrace_mmap *mm,
				 struct auxtrace_record *itr,
				 struct perf_tool *tool, process_auxtrace_t fn,
				 bool snapshot, size_t snapshot_size)
{
	u64 head, old = mm->prev, offset, ref;
	unsigned char *data = mm->base;
	size_t size, head_off, old_off, len1, len2, padding;
	union perf_event ev;
	void *data1, *data2;

	if (snapshot) {
		head = auxtrace_mmap__read_snapshot_head(mm);
		if (auxtrace_record__find_snapshot(itr, mm->idx, mm, data,
						   &head, &old))
			return -1;
	} else {
		head = auxtrace_mmap__read_head(mm);
	}

	if (old == head)
		return 0;

	pr_debug3("auxtrace idx %d old %#"PRIx64" head %#"PRIx64" diff %#"PRIx64"\n",
		  mm->idx, old, head, head - old);

	if (mm->mask) {
		head_off = head & mm->mask;
		old_off = old & mm->mask;
	} else {
		head_off = head % mm->len;
		old_off = old % mm->len;
	}

	if (head_off > old_off)
		size = head_off - old_off;
	else
		size = mm->len - (old_off - head_off);

	if (snapshot && size > snapshot_size)
		size = snapshot_size;

	ref = auxtrace_record__reference(itr);

	if (head > old || size <= head || mm->mask) {
		offset = head - size;
	} else {
		/*
		 * When the buffer size is not a power of 2, 'head' wraps at the
		 * highest multiple of the buffer size, so we have to subtract
		 * the remainder here.
		 */
		u64 rem = (0ULL - mm->len) % mm->len;

		offset = head - size - rem;
	}

	if (size > head_off) {
		len1 = size - head_off;
		data1 = &data[mm->len - len1];
		len2 = head_off;
		data2 = &data[0];
	} else {
		len1 = size;
		data1 = &data[head_off - len1];
		len2 = 0;
		data2 = NULL;
	}

	if (itr->alignment) {
		unsigned int unwanted = len1 % itr->alignment;

		len1 -= unwanted;
		size -= unwanted;
	}

	/* padding must be written by fn() e.g. record__process_auxtrace() */
	padding = size & (PERF_AUXTRACE_RECORD_ALIGNMENT - 1);
	if (padding)
		padding = PERF_AUXTRACE_RECORD_ALIGNMENT - padding;

	memset(&ev, 0, sizeof(ev));
	ev.auxtrace.header.type = PERF_RECORD_AUXTRACE;
	ev.auxtrace.header.size = sizeof(ev.auxtrace);
	ev.auxtrace.size = size + padding;
	ev.auxtrace.offset = offset;
	ev.auxtrace.reference = ref;
	ev.auxtrace.idx = mm->idx;
	ev.auxtrace.tid = mm->tid;
	ev.auxtrace.cpu = mm->cpu;

	if (fn(tool, &ev, data1, len1, data2, len2))
		return -1;

	mm->prev = head;

	if (!snapshot) {
		auxtrace_mmap__write_tail(mm, head);
		if (itr->read_finish) {
			int err;

			err = itr->read_finish(itr, mm->idx);
			if (err < 0)
				return err;
		}
	}

	return 1;
}

int auxtrace_mmap__read(struct auxtrace_mmap *mm, struct auxtrace_record *itr,
			struct perf_tool *tool, process_auxtrace_t fn)
{
	return __auxtrace_mmap__read(mm, itr, tool, fn, false, 0);
}

int auxtrace_mmap__read_snapshot(struct auxtrace_mmap *mm,
				 struct auxtrace_record *itr,
				 struct perf_tool *tool, process_auxtrace_t fn,
				 size_t snapshot_size)
{
	return __auxtrace_mmap__read(mm, itr, tool, fn, true, snapshot_size);
}

/**
 * struct auxtrace_cache - hash table to implement a cache
 * @hashtable: the hashtable
 * @sz: hashtable size (number of hlists)
 * @entry_size: size of an entry
 * @limit: limit the number of entries to this maximum, when reached the cache
 *         is dropped and caching begins again with an empty cache
 * @cnt: current number of entries
 * @bits: hashtable size (@sz = 2^@bits)
 */
struct auxtrace_cache {
	struct hlist_head *hashtable;
	size_t sz;
	size_t entry_size;
	size_t limit;
	size_t cnt;
	unsigned int bits;
};

struct auxtrace_cache *auxtrace_cache__new(unsigned int bits, size_t entry_size,
					   unsigned int limit_percent)
{
	struct auxtrace_cache *c;
	struct hlist_head *ht;
	size_t sz, i;

	c = zalloc(sizeof(struct auxtrace_cache));
	if (!c)
		return NULL;

	sz = 1UL << bits;

	ht = calloc(sz, sizeof(struct hlist_head));
	if (!ht)
		goto out_free;

	for (i = 0; i < sz; i++)
		INIT_HLIST_HEAD(&ht[i]);

	c->hashtable = ht;
	c->sz = sz;
	c->entry_size = entry_size;
	c->limit = (c->sz * limit_percent) / 100;
	c->bits = bits;

	return c;

out_free:
	free(c);
	return NULL;
}

static void auxtrace_cache__drop(struct auxtrace_cache *c)
{
	struct auxtrace_cache_entry *entry;
	struct hlist_node *tmp;
	size_t i;

	if (!c)
		return;

	for (i = 0; i < c->sz; i++) {
		hlist_for_each_entry_safe(entry, tmp, &c->hashtable[i], hash) {
			hlist_del(&entry->hash);
			auxtrace_cache__free_entry(c, entry);
		}
	}

	c->cnt = 0;
}

void auxtrace_cache__free(struct auxtrace_cache *c)
{
	if (!c)
		return;

	auxtrace_cache__drop(c);
	free(c->hashtable);
	free(c);
}

void *auxtrace_cache__alloc_entry(struct auxtrace_cache *c)
{
	return malloc(c->entry_size);
}

void auxtrace_cache__free_entry(struct auxtrace_cache *c __maybe_unused,
				void *entry)
{
	free(entry);
}

int auxtrace_cache__add(struct auxtrace_cache *c, u32 key,
			struct auxtrace_cache_entry *entry)
{
	if (c->limit && ++c->cnt > c->limit)
		auxtrace_cache__drop(c);

	entry->key = key;
	hlist_add_head(&entry->hash, &c->hashtable[hash_32(key, c->bits)]);

	return 0;
}

void *auxtrace_cache__lookup(struct auxtrace_cache *c, u32 key)
{
	struct auxtrace_cache_entry *entry;
	struct hlist_head *hlist;

	if (!c)
		return NULL;

	hlist = &c->hashtable[hash_32(key, c->bits)];
	hlist_for_each_entry(entry, hlist, hash) {
		if (entry->key == key)
			return entry;
	}

	return NULL;
}

static void addr_filter__free_str(struct addr_filter *filt)
{
	free(filt->str);
	filt->action   = NULL;
	filt->sym_from = NULL;
	filt->sym_to   = NULL;
	filt->filename = NULL;
	filt->str      = NULL;
}

static struct addr_filter *addr_filter__new(void)
{
	struct addr_filter *filt = zalloc(sizeof(*filt));

	if (filt)
		INIT_LIST_HEAD(&filt->list);

	return filt;
}

static void addr_filter__free(struct addr_filter *filt)
{
	if (filt)
		addr_filter__free_str(filt);
	free(filt);
}

static void addr_filters__add(struct addr_filters *filts,
			      struct addr_filter *filt)
{
	list_add_tail(&filt->list, &filts->head);
	filts->cnt += 1;
}

static void addr_filters__del(struct addr_filters *filts,
			      struct addr_filter *filt)
{
	list_del_init(&filt->list);
	filts->cnt -= 1;
}

void addr_filters__init(struct addr_filters *filts)
{
	INIT_LIST_HEAD(&filts->head);
	filts->cnt = 0;
}

void addr_filters__exit(struct addr_filters *filts)
{
	struct addr_filter *filt, *n;

	list_for_each_entry_safe(filt, n, &filts->head, list) {
		addr_filters__del(filts, filt);
		addr_filter__free(filt);
	}
}

static int parse_num_or_str(char **inp, u64 *num, const char **str,
			    const char *str_delim)
{
	*inp += strspn(*inp, " ");

	if (isdigit(**inp)) {
		char *endptr;

		if (!num)
			return -EINVAL;
		errno = 0;
		*num = strtoull(*inp, &endptr, 0);
		if (errno)
			return -errno;
		if (endptr == *inp)
			return -EINVAL;
		*inp = endptr;
	} else {
		size_t n;

		if (!str)
			return -EINVAL;
		*inp += strspn(*inp, " ");
		*str = *inp;
		n = strcspn(*inp, str_delim);
		if (!n)
			return -EINVAL;
		*inp += n;
		if (**inp) {
			**inp = '\0';
			*inp += 1;
		}
	}
	return 0;
}

static int parse_action(struct addr_filter *filt)
{
	if (!strcmp(filt->action, "filter")) {
		filt->start = true;
		filt->range = true;
	} else if (!strcmp(filt->action, "start")) {
		filt->start = true;
	} else if (!strcmp(filt->action, "stop")) {
		filt->start = false;
	} else if (!strcmp(filt->action, "tracestop")) {
		filt->start = false;
		filt->range = true;
		filt->action += 5; /* Change 'tracestop' to 'stop' */
	} else {
		return -EINVAL;
	}
	return 0;
}

static int parse_sym_idx(char **inp, int *idx)
{
	*idx = -1;

	*inp += strspn(*inp, " ");

	if (**inp != '#')
		return 0;

	*inp += 1;

	if (**inp == 'g' || **inp == 'G') {
		*inp += 1;
		*idx = 0;
	} else {
		unsigned long num;
		char *endptr;

		errno = 0;
		num = strtoul(*inp, &endptr, 0);
		if (errno)
			return -errno;
		if (endptr == *inp || num > INT_MAX)
			return -EINVAL;
		*inp = endptr;
		*idx = num;
	}

	return 0;
}

static int parse_addr_size(char **inp, u64 *num, const char **str, int *idx)
{
	int err = parse_num_or_str(inp, num, str, " ");

	if (!err && *str)
		err = parse_sym_idx(inp, idx);

	return err;
}

static int parse_one_filter(struct addr_filter *filt, const char **filter_inp)
{
	char *fstr;
	int err;

	filt->str = fstr = strdup(*filter_inp);
	if (!fstr)
		return -ENOMEM;

	err = parse_num_or_str(&fstr, NULL, &filt->action, " ");
	if (err)
		goto out_err;

	err = parse_action(filt);
	if (err)
		goto out_err;

	err = parse_addr_size(&fstr, &filt->addr, &filt->sym_from,
			      &filt->sym_from_idx);
	if (err)
		goto out_err;

	fstr += strspn(fstr, " ");

	if (*fstr == '/') {
		fstr += 1;
		err = parse_addr_size(&fstr, &filt->size, &filt->sym_to,
				      &filt->sym_to_idx);
		if (err)
			goto out_err;
		filt->range = true;
	}

	fstr += strspn(fstr, " ");

	if (*fstr == '@') {
		fstr += 1;
		err = parse_num_or_str(&fstr, NULL, &filt->filename, " ,");
		if (err)
			goto out_err;
	}

	fstr += strspn(fstr, " ,");

	*filter_inp += fstr - filt->str;

	return 0;

out_err:
	addr_filter__free_str(filt);

	return err;
}

int addr_filters__parse_bare_filter(struct addr_filters *filts,
				    const char *filter)
{
	struct addr_filter *filt;
	const char *fstr = filter;
	int err;

	while (*fstr) {
		filt = addr_filter__new();
		err = parse_one_filter(filt, &fstr);
		if (err) {
			addr_filter__free(filt);
			addr_filters__exit(filts);
			return err;
		}
		addr_filters__add(filts, filt);
	}

	return 0;
}

struct sym_args {
	const char	*name;
	u64		start;
	u64		size;
	int		idx;
	int		cnt;
	bool		started;
	bool		global;
	bool		selected;
	bool		duplicate;
	bool		near;
};

static bool kern_sym_match(struct sym_args *args, const char *name, char type)
{
	/* A function with the same name, and global or the n'th found or any */
	return kallsyms__is_function(type) &&
	       !strcmp(name, args->name) &&
	       ((args->global && isupper(type)) ||
		(args->selected && ++(args->cnt) == args->idx) ||
		(!args->global && !args->selected));
}

static int find_kern_sym_cb(void *arg, const char *name, char type, u64 start)
{
	struct sym_args *args = arg;

	if (args->started) {
		if (!args->size)
			args->size = start - args->start;
		if (args->selected) {
			if (args->size)
				return 1;
		} else if (kern_sym_match(args, name, type)) {
			args->duplicate = true;
			return 1;
		}
	} else if (kern_sym_match(args, name, type)) {
		args->started = true;
		args->start = start;
	}

	return 0;
}

static int print_kern_sym_cb(void *arg, const char *name, char type, u64 start)
{
	struct sym_args *args = arg;

	if (kern_sym_match(args, name, type)) {
		pr_err("#%d\t0x%"PRIx64"\t%c\t%s\n",
		       ++args->cnt, start, type, name);
		args->near = true;
	} else if (args->near) {
		args->near = false;
		pr_err("\t\twhich is near\t\t%s\n", name);
	}

	return 0;
}

static int sym_not_found_error(const char *sym_name, int idx)
{
	if (idx > 0) {
		pr_err("N'th occurrence (N=%d) of symbol '%s' not found.\n",
		       idx, sym_name);
	} else if (!idx) {
		pr_err("Global symbol '%s' not found.\n", sym_name);
	} else {
		pr_err("Symbol '%s' not found.\n", sym_name);
	}
	pr_err("Note that symbols must be functions.\n");

	return -EINVAL;
}

static int find_kern_sym(const char *sym_name, u64 *start, u64 *size, int idx)
{
	struct sym_args args = {
		.name = sym_name,
		.idx = idx,
		.global = !idx,
		.selected = idx > 0,
	};
	int err;

	*start = 0;
	*size = 0;

	err = kallsyms__parse("/proc/kallsyms", &args, find_kern_sym_cb);
	if (err < 0) {
		pr_err("Failed to parse /proc/kallsyms\n");
		return err;
	}

	if (args.duplicate) {
		pr_err("Multiple kernel symbols with name '%s'\n", sym_name);
		args.cnt = 0;
		kallsyms__parse("/proc/kallsyms", &args, print_kern_sym_cb);
		pr_err("Disambiguate symbol name by inserting #n after the name e.g. %s #2\n",
		       sym_name);
		pr_err("Or select a global symbol by inserting #0 or #g or #G\n");
		return -EINVAL;
	}

	if (!args.started) {
		pr_err("Kernel symbol lookup: ");
		return sym_not_found_error(sym_name, idx);
	}

	*start = args.start;
	*size = args.size;

	return 0;
}

static int find_entire_kern_cb(void *arg, const char *name __maybe_unused,
			       char type, u64 start)
{
	struct sym_args *args = arg;

	if (!kallsyms__is_function(type))
		return 0;

	if (!args->started) {
		args->started = true;
		args->start = start;
	}
	/* Don't know exactly where the kernel ends, so we add a page */
	args->size = round_up(start, page_size) + page_size - args->start;

	return 0;
}

static int addr_filter__entire_kernel(struct addr_filter *filt)
{
	struct sym_args args = { .started = false };
	int err;

	err = kallsyms__parse("/proc/kallsyms", &args, find_entire_kern_cb);
	if (err < 0 || !args.started) {
		pr_err("Failed to parse /proc/kallsyms\n");
		return err;
	}

	filt->addr = args.start;
	filt->size = args.size;

	return 0;
}

static int check_end_after_start(struct addr_filter *filt, u64 start, u64 size)
{
	if (start + size >= filt->addr)
		return 0;

	if (filt->sym_from) {
		pr_err("Symbol '%s' (0x%"PRIx64") comes before '%s' (0x%"PRIx64")\n",
		       filt->sym_to, start, filt->sym_from, filt->addr);
	} else {
		pr_err("Symbol '%s' (0x%"PRIx64") comes before address 0x%"PRIx64")\n",
		       filt->sym_to, start, filt->addr);
	}

	return -EINVAL;
}

static int addr_filter__resolve_kernel_syms(struct addr_filter *filt)
{
	bool no_size = false;
	u64 start, size;
	int err;

	if (symbol_conf.kptr_restrict) {
		pr_err("Kernel addresses are restricted. Unable to resolve kernel symbols.\n");
		return -EINVAL;
	}

	if (filt->sym_from && !strcmp(filt->sym_from, "*"))
		return addr_filter__entire_kernel(filt);

	if (filt->sym_from) {
		err = find_kern_sym(filt->sym_from, &start, &size,
				    filt->sym_from_idx);
		if (err)
			return err;
		filt->addr = start;
		if (filt->range && !filt->size && !filt->sym_to) {
			filt->size = size;
			no_size = !size;
		}
	}

	if (filt->sym_to) {
		err = find_kern_sym(filt->sym_to, &start, &size,
				    filt->sym_to_idx);
		if (err)
			return err;

		err = check_end_after_start(filt, start, size);
		if (err)
			return err;
		filt->size = start + size - filt->addr;
		no_size = !size;
	}

	/* The very last symbol in kallsyms does not imply a particular size */
	if (no_size) {
		pr_err("Cannot determine size of symbol '%s'\n",
		       filt->sym_to ? filt->sym_to : filt->sym_from);
		return -EINVAL;
	}

	return 0;
}

static struct dso *load_dso(const char *name)
{
	struct map *map;
	struct dso *dso;

	map = dso__new_map(name);
	if (!map)
		return NULL;

	map__load(map);

	dso = dso__get(map->dso);

	map__put(map);

	return dso;
}

static bool dso_sym_match(struct symbol *sym, const char *name, int *cnt,
			  int idx)
{
	/* Same name, and global or the n'th found or any */
	return !arch__compare_symbol_names(name, sym->name) &&
	       ((!idx && sym->binding == STB_GLOBAL) ||
		(idx > 0 && ++*cnt == idx) ||
		idx < 0);
}

static void print_duplicate_syms(struct dso *dso, const char *sym_name)
{
	struct symbol *sym;
	bool near = false;
	int cnt = 0;

	pr_err("Multiple symbols with name '%s'\n", sym_name);

	sym = dso__first_symbol(dso);
	while (sym) {
		if (dso_sym_match(sym, sym_name, &cnt, -1)) {
			pr_err("#%d\t0x%"PRIx64"\t%c\t%s\n",
			       ++cnt, sym->start,
			       sym->binding == STB_GLOBAL ? 'g' :
			       sym->binding == STB_LOCAL  ? 'l' : 'w',
			       sym->name);
			near = true;
		} else if (near) {
			near = false;
			pr_err("\t\twhich is near\t\t%s\n", sym->name);
		}
		sym = dso__next_symbol(sym);
	}

	pr_err("Disambiguate symbol name by inserting #n after the name e.g. %s #2\n",
	       sym_name);
	pr_err("Or select a global symbol by inserting #0 or #g or #G\n");
}

static int find_dso_sym(struct dso *dso, const char *sym_name, u64 *start,
			u64 *size, int idx)
{
	struct symbol *sym;
	int cnt = 0;

	*start = 0;
	*size = 0;

	sym = dso__first_symbol(dso);
	while (sym) {
		if (*start) {
			if (!*size)
				*size = sym->start - *start;
			if (idx > 0) {
				if (*size)
					return 1;
			} else if (dso_sym_match(sym, sym_name, &cnt, idx)) {
				print_duplicate_syms(dso, sym_name);
				return -EINVAL;
			}
		} else if (dso_sym_match(sym, sym_name, &cnt, idx)) {
			*start = sym->start;
			*size = sym->end - sym->start;
		}
		sym = dso__next_symbol(sym);
	}

	if (!*start)
		return sym_not_found_error(sym_name, idx);

	return 0;
}

static int addr_filter__entire_dso(struct addr_filter *filt, struct dso *dso)
{
	struct symbol *first_sym = dso__first_symbol(dso);
	struct symbol *last_sym = dso__last_symbol(dso);

	if (!first_sym || !last_sym) {
		pr_err("Failed to determine filter for %s\nNo symbols found.\n",
		       filt->filename);
		return -EINVAL;
	}

	filt->addr = first_sym->start;
	filt->size = last_sym->end - first_sym->start;

	return 0;
}

static int addr_filter__resolve_syms(struct addr_filter *filt)
{
	u64 start, size;
	struct dso *dso;
	int err = 0;

	if (!filt->sym_from && !filt->sym_to)
		return 0;

	if (!filt->filename)
		return addr_filter__resolve_kernel_syms(filt);

	dso = load_dso(filt->filename);
	if (!dso) {
		pr_err("Failed to load symbols from: %s\n", filt->filename);
		return -EINVAL;
	}

	if (filt->sym_from && !strcmp(filt->sym_from, "*")) {
		err = addr_filter__entire_dso(filt, dso);
		goto put_dso;
	}

	if (filt->sym_from) {
		err = find_dso_sym(dso, filt->sym_from, &start, &size,
				   filt->sym_from_idx);
		if (err)
			goto put_dso;
		filt->addr = start;
		if (filt->range && !filt->size && !filt->sym_to)
			filt->size = size;
	}

	if (filt->sym_to) {
		err = find_dso_sym(dso, filt->sym_to, &start, &size,
				   filt->sym_to_idx);
		if (err)
			goto put_dso;

		err = check_end_after_start(filt, start, size);
		if (err)
			return err;

		filt->size = start + size - filt->addr;
	}

put_dso:
	dso__put(dso);

	return err;
}

static char *addr_filter__to_str(struct addr_filter *filt)
{
	char filename_buf[PATH_MAX];
	const char *at = "";
	const char *fn = "";
	char *filter;
	int err;

	if (filt->filename) {
		at = "@";
		fn = realpath(filt->filename, filename_buf);
		if (!fn)
			return NULL;
	}

	if (filt->range) {
		err = asprintf(&filter, "%s 0x%"PRIx64"/0x%"PRIx64"%s%s",
			       filt->action, filt->addr, filt->size, at, fn);
	} else {
		err = asprintf(&filter, "%s 0x%"PRIx64"%s%s",
			       filt->action, filt->addr, at, fn);
	}

	return err < 0 ? NULL : filter;
}

static int parse_addr_filter(struct perf_evsel *evsel, const char *filter,
			     int max_nr)
{
	struct addr_filters filts;
	struct addr_filter *filt;
	int err;

	addr_filters__init(&filts);

	err = addr_filters__parse_bare_filter(&filts, filter);
	if (err)
		goto out_exit;

	if (filts.cnt > max_nr) {
		pr_err("Error: number of address filters (%d) exceeds maximum (%d)\n",
		       filts.cnt, max_nr);
		err = -EINVAL;
		goto out_exit;
	}

	list_for_each_entry(filt, &filts.head, list) {
		char *new_filter;

		err = addr_filter__resolve_syms(filt);
		if (err)
			goto out_exit;

		new_filter = addr_filter__to_str(filt);
		if (!new_filter) {
			err = -ENOMEM;
			goto out_exit;
		}

		if (perf_evsel__append_addr_filter(evsel, new_filter)) {
			err = -ENOMEM;
			goto out_exit;
		}
	}

out_exit:
	addr_filters__exit(&filts);

	if (err) {
		pr_err("Failed to parse address filter: '%s'\n", filter);
		pr_err("Filter format is: filter|start|stop|tracestop <start symbol or address> [/ <end symbol or size>] [@<file name>]\n");
		pr_err("Where multiple filters are separated by space or comma.\n");
	}

	return err;
}

static struct perf_pmu *perf_evsel__find_pmu(struct perf_evsel *evsel)
{
	struct perf_pmu *pmu = NULL;

	while ((pmu = perf_pmu__scan(pmu)) != NULL) {
		if (pmu->type == evsel->attr.type)
			break;
	}

	return pmu;
}

static int perf_evsel__nr_addr_filter(struct perf_evsel *evsel)
{
	struct perf_pmu *pmu = perf_evsel__find_pmu(evsel);
	int nr_addr_filters = 0;

	if (!pmu)
		return 0;

	perf_pmu__scan_file(pmu, "nr_addr_filters", "%d", &nr_addr_filters);

	return nr_addr_filters;
}

int auxtrace_parse_filters(struct perf_evlist *evlist)
{
	struct perf_evsel *evsel;
	char *filter;
	int err, max_nr;

	evlist__for_each_entry(evlist, evsel) {
		filter = evsel->filter;
		max_nr = perf_evsel__nr_addr_filter(evsel);
		if (!filter || !max_nr)
			continue;
		evsel->filter = NULL;
		err = parse_addr_filter(evsel, filter, max_nr);
		free(filter);
		if (err)
			return err;
		pr_debug("Address filter: %s\n", evsel->filter);
	}

	return 0;
}<|MERGE_RESOLUTION|>--- conflicted
+++ resolved
@@ -18,6 +18,7 @@
 #include <linux/bitops.h>
 #include <linux/log2.h>
 #include <linux/string.h>
+#include <linux/time64.h>
 
 #include <sys/param.h>
 #include <stdlib.h>
@@ -32,6 +33,7 @@
 #include "pmu.h"
 #include "evsel.h"
 #include "cpumap.h"
+#include "symbol.h"
 #include "thread_map.h"
 #include "asm/bug.h"
 #include "auxtrace.h"
@@ -848,7 +850,7 @@
 
 void auxtrace_synth_error(struct auxtrace_error_event *auxtrace_error, int type,
 			  int code, int cpu, pid_t pid, pid_t tid, u64 ip,
-			  const char *msg)
+			  const char *msg, u64 timestamp)
 {
 	size_t size;
 
@@ -860,7 +862,9 @@
 	auxtrace_error->cpu = cpu;
 	auxtrace_error->pid = pid;
 	auxtrace_error->tid = tid;
+	auxtrace_error->fmt = 1;
 	auxtrace_error->ip = ip;
+	auxtrace_error->time = timestamp;
 	strlcpy(auxtrace_error->msg, msg, MAX_AUXTRACE_ERROR_MSG);
 
 	size = (void *)auxtrace_error->msg - (void *)auxtrace_error +
@@ -897,9 +901,8 @@
 	return err;
 }
 
-int perf_event__process_auxtrace_info(struct perf_tool *tool __maybe_unused,
-				      union perf_event *event,
-				      struct perf_session *session)
+int perf_event__process_auxtrace_info(struct perf_session *session,
+				      union perf_event *event)
 {
 	enum auxtrace_type type = event->auxtrace_info.type;
 
@@ -923,9 +926,8 @@
 	}
 }
 
-s64 perf_event__process_auxtrace(struct perf_tool *tool,
-				 union perf_event *event,
-				 struct perf_session *session)
+s64 perf_event__process_auxtrace(struct perf_session *session,
+				 union perf_event *event)
 {
 	s64 err;
 
@@ -941,7 +943,7 @@
 	if (!session->auxtrace || event->header.type != PERF_RECORD_AUXTRACE)
 		return -EINVAL;
 
-	err = session->auxtrace->process_auxtrace_event(session, event, tool);
+	err = session->auxtrace->process_auxtrace_event(session, event, session->tool);
 	if (err < 0)
 		return err;
 
@@ -955,16 +957,23 @@
 #define PERF_ITRACE_DEFAULT_LAST_BRANCH_SZ	64
 #define PERF_ITRACE_MAX_LAST_BRANCH_SZ		1024
 
-void itrace_synth_opts__set_default(struct itrace_synth_opts *synth_opts)
-{
-	synth_opts->instructions = true;
+void itrace_synth_opts__set_default(struct itrace_synth_opts *synth_opts,
+				    bool no_sample)
+{
 	synth_opts->branches = true;
 	synth_opts->transactions = true;
 	synth_opts->ptwrites = true;
 	synth_opts->pwr_events = true;
 	synth_opts->errors = true;
-	synth_opts->period_type = PERF_ITRACE_DEFAULT_PERIOD_TYPE;
-	synth_opts->period = PERF_ITRACE_DEFAULT_PERIOD;
+	if (no_sample) {
+		synth_opts->period_type = PERF_ITRACE_PERIOD_INSTRUCTIONS;
+		synth_opts->period = 1;
+		synth_opts->calls = true;
+	} else {
+		synth_opts->instructions = true;
+		synth_opts->period_type = PERF_ITRACE_DEFAULT_PERIOD_TYPE;
+		synth_opts->period = PERF_ITRACE_DEFAULT_PERIOD;
+	}
 	synth_opts->callchain_sz = PERF_ITRACE_DEFAULT_CALLCHAIN_SZ;
 	synth_opts->last_branch_sz = PERF_ITRACE_DEFAULT_LAST_BRANCH_SZ;
 	synth_opts->initial_skip = 0;
@@ -992,12 +1001,8 @@
 	}
 
 	if (!str) {
-<<<<<<< HEAD
-		itrace_synth_opts__set_default(synth_opts);
-=======
 		itrace_synth_opts__set_default(synth_opts,
 					       synth_opts->default_no_sample);
->>>>>>> 407d19ab
 		return 0;
 	}
 
@@ -1150,12 +1155,27 @@
 size_t perf_event__fprintf_auxtrace_error(union perf_event *event, FILE *fp)
 {
 	struct auxtrace_error_event *e = &event->auxtrace_error;
+	unsigned long long nsecs = e->time;
+	const char *msg = e->msg;
 	int ret;
 
 	ret = fprintf(fp, " %s error type %u",
 		      auxtrace_error_name(e->type), e->type);
+
+	if (e->fmt && nsecs) {
+		unsigned long secs = nsecs / NSEC_PER_SEC;
+
+		nsecs -= secs * NSEC_PER_SEC;
+		ret += fprintf(fp, " time %lu.%09llu", secs, nsecs);
+	} else {
+		ret += fprintf(fp, " time 0");
+	}
+
+	if (!e->fmt)
+		msg = (const char *)&e->time;
+
 	ret += fprintf(fp, " cpu %d pid %d tid %d ip %#"PRIx64" code %u: %s\n",
-		       e->cpu, e->pid, e->tid, e->ip, e->code, e->msg);
+		       e->cpu, e->pid, e->tid, e->ip, e->code, msg);
 	return ret;
 }
 
@@ -1181,9 +1201,8 @@
 	}
 }
 
-int perf_event__process_auxtrace_error(struct perf_tool *tool __maybe_unused,
-				       union perf_event *event,
-				       struct perf_session *session)
+int perf_event__process_auxtrace_error(struct perf_session *session,
+				       union perf_event *event)
 {
 	if (auxtrace__dont_decode(session))
 		return 0;
@@ -1192,11 +1211,12 @@
 	return 0;
 }
 
-static int __auxtrace_mmap__read(struct auxtrace_mmap *mm,
+static int __auxtrace_mmap__read(struct perf_mmap *map,
 				 struct auxtrace_record *itr,
 				 struct perf_tool *tool, process_auxtrace_t fn,
 				 bool snapshot, size_t snapshot_size)
 {
+	struct auxtrace_mmap *mm = &map->auxtrace_mmap;
 	u64 head, old = mm->prev, offset, ref;
 	unsigned char *data = mm->base;
 	size_t size, head_off, old_off, len1, len2, padding;
@@ -1283,7 +1303,7 @@
 	ev.auxtrace.tid = mm->tid;
 	ev.auxtrace.cpu = mm->cpu;
 
-	if (fn(tool, &ev, data1, len1, data2, len2))
+	if (fn(tool, map, &ev, data1, len1, data2, len2))
 		return -1;
 
 	mm->prev = head;
@@ -1302,18 +1322,18 @@
 	return 1;
 }
 
-int auxtrace_mmap__read(struct auxtrace_mmap *mm, struct auxtrace_record *itr,
+int auxtrace_mmap__read(struct perf_mmap *map, struct auxtrace_record *itr,
 			struct perf_tool *tool, process_auxtrace_t fn)
 {
-	return __auxtrace_mmap__read(mm, itr, tool, fn, false, 0);
-}
-
-int auxtrace_mmap__read_snapshot(struct auxtrace_mmap *mm,
+	return __auxtrace_mmap__read(map, itr, tool, fn, false, 0);
+}
+
+int auxtrace_mmap__read_snapshot(struct perf_mmap *map,
 				 struct auxtrace_record *itr,
 				 struct perf_tool *tool, process_auxtrace_t fn,
 				 size_t snapshot_size)
 {
-	return __auxtrace_mmap__read(mm, itr, tool, fn, true, snapshot_size);
+	return __auxtrace_mmap__read(map, itr, tool, fn, true, snapshot_size);
 }
 
 /**
@@ -1890,7 +1910,8 @@
 	if (!map)
 		return NULL;
 
-	map__load(map);
+	if (map__load(map) < 0)
+		pr_err("File '%s' not found or has no symbols.\n", name);
 
 	dso = dso__get(map->dso);
 
@@ -1974,17 +1995,14 @@
 
 static int addr_filter__entire_dso(struct addr_filter *filt, struct dso *dso)
 {
-	struct symbol *first_sym = dso__first_symbol(dso);
-	struct symbol *last_sym = dso__last_symbol(dso);
-
-	if (!first_sym || !last_sym) {
-		pr_err("Failed to determine filter for %s\nNo symbols found.\n",
+	if (dso__data_file_size(dso, NULL)) {
+		pr_err("Failed to determine filter for %s\nCannot determine file size.\n",
 		       filt->filename);
 		return -EINVAL;
 	}
 
-	filt->addr = first_sym->start;
-	filt->size = last_sym->end - first_sym->start;
+	filt->addr = 0;
+	filt->size = dso->data.file_size;
 
 	return 0;
 }
