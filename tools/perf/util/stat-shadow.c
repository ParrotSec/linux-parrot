--- conflicted
+++ resolved
@@ -168,7 +168,7 @@
 	struct rb_node *pos, *next;
 
 	rblist = &st->value_list;
-	next = rb_first(&rblist->entries);
+	next = rb_first_cached(&rblist->entries);
 	while (next) {
 		pos = next;
 		next = rb_next(pos);
@@ -209,12 +209,12 @@
 				    int cpu, struct runtime_stat *st)
 {
 	int ctx = evsel_context(counter);
+	u64 count_ns = count;
 
 	count *= counter->scale;
 
-	if (perf_evsel__match(counter, SOFTWARE, SW_TASK_CLOCK) ||
-	    perf_evsel__match(counter, SOFTWARE, SW_CPU_CLOCK))
-		update_runtime_stat(st, STAT_NSECS, 0, cpu, count);
+	if (perf_evsel__is_clock(counter))
+		update_runtime_stat(st, STAT_NSECS, 0, cpu, count_ns);
 	else if (perf_evsel__match(counter, HARDWARE, HW_CPU_CYCLES))
 		update_runtime_stat(st, STAT_CYCLES, ctx, cpu, count);
 	else if (perf_stat_evsel__is(counter, CYCLES_IN_TX))
@@ -411,7 +411,8 @@
 	return v->stats.n;
 }
 
-static void print_stalled_cycles_frontend(int cpu,
+static void print_stalled_cycles_frontend(struct perf_stat_config *config,
+					  int cpu,
 					  struct perf_evsel *evsel, double avg,
 					  struct perf_stat_output_ctx *out,
 					  struct runtime_stat *st)
@@ -428,13 +429,14 @@
 	color = get_ratio_color(GRC_STALLED_CYCLES_FE, ratio);
 
 	if (ratio)
-		out->print_metric(out->ctx, color, "%7.2f%%", "frontend cycles idle",
+		out->print_metric(config, out->ctx, color, "%7.2f%%", "frontend cycles idle",
 				  ratio);
 	else
-		out->print_metric(out->ctx, NULL, NULL, "frontend cycles idle", 0);
-}
-
-static void print_stalled_cycles_backend(int cpu,
+		out->print_metric(config, out->ctx, NULL, NULL, "frontend cycles idle", 0);
+}
+
+static void print_stalled_cycles_backend(struct perf_stat_config *config,
+					 int cpu,
 					 struct perf_evsel *evsel, double avg,
 					 struct perf_stat_output_ctx *out,
 					 struct runtime_stat *st)
@@ -450,10 +452,11 @@
 
 	color = get_ratio_color(GRC_STALLED_CYCLES_BE, ratio);
 
-	out->print_metric(out->ctx, color, "%7.2f%%", "backend cycles idle", ratio);
-}
-
-static void print_branch_misses(int cpu,
+	out->print_metric(config, out->ctx, color, "%7.2f%%", "backend cycles idle", ratio);
+}
+
+static void print_branch_misses(struct perf_stat_config *config,
+				int cpu,
 				struct perf_evsel *evsel,
 				double avg,
 				struct perf_stat_output_ctx *out,
@@ -470,10 +473,11 @@
 
 	color = get_ratio_color(GRC_CACHE_MISSES, ratio);
 
-	out->print_metric(out->ctx, color, "%7.2f%%", "of all branches", ratio);
-}
-
-static void print_l1_dcache_misses(int cpu,
+	out->print_metric(config, out->ctx, color, "%7.2f%%", "of all branches", ratio);
+}
+
+static void print_l1_dcache_misses(struct perf_stat_config *config,
+				   int cpu,
 				   struct perf_evsel *evsel,
 				   double avg,
 				   struct perf_stat_output_ctx *out,
@@ -491,10 +495,11 @@
 
 	color = get_ratio_color(GRC_CACHE_MISSES, ratio);
 
-	out->print_metric(out->ctx, color, "%7.2f%%", "of all L1-dcache hits", ratio);
-}
-
-static void print_l1_icache_misses(int cpu,
+	out->print_metric(config, out->ctx, color, "%7.2f%%", "of all L1-dcache hits", ratio);
+}
+
+static void print_l1_icache_misses(struct perf_stat_config *config,
+				   int cpu,
 				   struct perf_evsel *evsel,
 				   double avg,
 				   struct perf_stat_output_ctx *out,
@@ -511,10 +516,11 @@
 		ratio = avg / total * 100.0;
 
 	color = get_ratio_color(GRC_CACHE_MISSES, ratio);
-	out->print_metric(out->ctx, color, "%7.2f%%", "of all L1-icache hits", ratio);
-}
-
-static void print_dtlb_cache_misses(int cpu,
+	out->print_metric(config, out->ctx, color, "%7.2f%%", "of all L1-icache hits", ratio);
+}
+
+static void print_dtlb_cache_misses(struct perf_stat_config *config,
+				    int cpu,
 				    struct perf_evsel *evsel,
 				    double avg,
 				    struct perf_stat_output_ctx *out,
@@ -530,10 +536,11 @@
 		ratio = avg / total * 100.0;
 
 	color = get_ratio_color(GRC_CACHE_MISSES, ratio);
-	out->print_metric(out->ctx, color, "%7.2f%%", "of all dTLB cache hits", ratio);
-}
-
-static void print_itlb_cache_misses(int cpu,
+	out->print_metric(config, out->ctx, color, "%7.2f%%", "of all dTLB cache hits", ratio);
+}
+
+static void print_itlb_cache_misses(struct perf_stat_config *config,
+				    int cpu,
 				    struct perf_evsel *evsel,
 				    double avg,
 				    struct perf_stat_output_ctx *out,
@@ -549,10 +556,11 @@
 		ratio = avg / total * 100.0;
 
 	color = get_ratio_color(GRC_CACHE_MISSES, ratio);
-	out->print_metric(out->ctx, color, "%7.2f%%", "of all iTLB cache hits", ratio);
-}
-
-static void print_ll_cache_misses(int cpu,
+	out->print_metric(config, out->ctx, color, "%7.2f%%", "of all iTLB cache hits", ratio);
+}
+
+static void print_ll_cache_misses(struct perf_stat_config *config,
+				  int cpu,
 				  struct perf_evsel *evsel,
 				  double avg,
 				  struct perf_stat_output_ctx *out,
@@ -568,7 +576,7 @@
 		ratio = avg / total * 100.0;
 
 	color = get_ratio_color(GRC_CACHE_MISSES, ratio);
-	out->print_metric(out->ctx, color, "%7.2f%%", "of all LL-cache hits", ratio);
+	out->print_metric(config, out->ctx, color, "%7.2f%%", "of all LL-cache hits", ratio);
 }
 
 /*
@@ -675,7 +683,8 @@
 	return sanitize_val(1.0 - sum);
 }
 
-static void print_smi_cost(int cpu, struct perf_evsel *evsel,
+static void print_smi_cost(struct perf_stat_config *config,
+			   int cpu, struct perf_evsel *evsel,
 			   struct perf_stat_output_ctx *out,
 			   struct runtime_stat *st)
 {
@@ -695,11 +704,12 @@
 
 	if (cost > 10)
 		color = PERF_COLOR_RED;
-	out->print_metric(out->ctx, color, "%8.1f%%", "SMI cycles%", cost);
-	out->print_metric(out->ctx, NULL, "%4.0f", "SMI#", smi_num);
-}
-
-static void generic_metric(const char *metric_expr,
+	out->print_metric(config, out->ctx, color, "%8.1f%%", "SMI cycles%", cost);
+	out->print_metric(config, out->ctx, NULL, "%4.0f", "SMI#", smi_num);
+}
+
+static void generic_metric(struct perf_stat_config *config,
+			   const char *metric_expr,
 			   struct perf_evsel **metric_events,
 			   char *name,
 			   const char *metric_name,
@@ -751,27 +761,24 @@
 		const char *p = metric_expr;
 
 		if (expr__parse(&ratio, &pctx, &p) == 0)
-			print_metric(ctxp, NULL, "%8.1f",
+			print_metric(config, ctxp, NULL, "%8.1f",
 				metric_name ?
 				metric_name :
 				out->force_header ?  name : "",
 				ratio);
 		else
-			print_metric(ctxp, NULL, NULL,
+			print_metric(config, ctxp, NULL, NULL,
 				     out->force_header ?
 				     (metric_name ? metric_name : name) : "", 0);
 	} else
-<<<<<<< HEAD
-		print_metric(ctxp, NULL, NULL, "", 0);
-=======
 		print_metric(config, ctxp, NULL, NULL, "", 0);
 
 	for (i = 1; i < pctx.num_ids; i++)
 		free((void *)pctx.ids[i].name);
->>>>>>> 407d19ab
-}
-
-void perf_stat__print_shadow_stats(struct perf_evsel *evsel,
+}
+
+void perf_stat__print_shadow_stats(struct perf_stat_config *config,
+				   struct perf_evsel *evsel,
 				   double avg, int cpu,
 				   struct perf_stat_output_ctx *out,
 				   struct rblist *metric_events,
@@ -790,10 +797,10 @@
 
 		if (total) {
 			ratio = avg / total;
-			print_metric(ctxp, NULL, "%7.2f ",
+			print_metric(config, ctxp, NULL, "%7.2f ",
 					"insn per cycle", ratio);
 		} else {
-			print_metric(ctxp, NULL, NULL, "insn per cycle", 0);
+			print_metric(config, ctxp, NULL, NULL, "insn per cycle", 0);
 		}
 
 		total = runtime_stat_avg(st, STAT_STALLED_CYCLES_FRONT,
@@ -804,20 +811,20 @@
 						    ctx, cpu));
 
 		if (total && avg) {
-			out->new_line(ctxp);
+			out->new_line(config, ctxp);
 			ratio = total / avg;
-			print_metric(ctxp, NULL, "%7.2f ",
+			print_metric(config, ctxp, NULL, "%7.2f ",
 					"stalled cycles per insn",
 					ratio);
 		} else if (have_frontend_stalled) {
-			print_metric(ctxp, NULL, NULL,
+			print_metric(config, ctxp, NULL, NULL,
 				     "stalled cycles per insn", 0);
 		}
 	} else if (perf_evsel__match(evsel, HARDWARE, HW_BRANCH_MISSES)) {
 		if (runtime_stat_n(st, STAT_BRANCHES, ctx, cpu) != 0)
-			print_branch_misses(cpu, evsel, avg, out, st);
-		else
-			print_metric(ctxp, NULL, NULL, "of all branches", 0);
+			print_branch_misses(config, cpu, evsel, avg, out, st);
+		else
+			print_metric(config, ctxp, NULL, NULL, "of all branches", 0);
 	} else if (
 		evsel->attr.type == PERF_TYPE_HW_CACHE &&
 		evsel->attr.config ==  ( PERF_COUNT_HW_CACHE_L1D |
@@ -825,9 +832,9 @@
 					 ((PERF_COUNT_HW_CACHE_RESULT_MISS) << 16))) {
 
 		if (runtime_stat_n(st, STAT_L1_DCACHE, ctx, cpu) != 0)
-			print_l1_dcache_misses(cpu, evsel, avg, out, st);
-		else
-			print_metric(ctxp, NULL, NULL, "of all L1-dcache hits", 0);
+			print_l1_dcache_misses(config, cpu, evsel, avg, out, st);
+		else
+			print_metric(config, ctxp, NULL, NULL, "of all L1-dcache hits", 0);
 	} else if (
 		evsel->attr.type == PERF_TYPE_HW_CACHE &&
 		evsel->attr.config ==  ( PERF_COUNT_HW_CACHE_L1I |
@@ -835,9 +842,9 @@
 					 ((PERF_COUNT_HW_CACHE_RESULT_MISS) << 16))) {
 
 		if (runtime_stat_n(st, STAT_L1_ICACHE, ctx, cpu) != 0)
-			print_l1_icache_misses(cpu, evsel, avg, out, st);
-		else
-			print_metric(ctxp, NULL, NULL, "of all L1-icache hits", 0);
+			print_l1_icache_misses(config, cpu, evsel, avg, out, st);
+		else
+			print_metric(config, ctxp, NULL, NULL, "of all L1-icache hits", 0);
 	} else if (
 		evsel->attr.type == PERF_TYPE_HW_CACHE &&
 		evsel->attr.config ==  ( PERF_COUNT_HW_CACHE_DTLB |
@@ -845,9 +852,9 @@
 					 ((PERF_COUNT_HW_CACHE_RESULT_MISS) << 16))) {
 
 		if (runtime_stat_n(st, STAT_DTLB_CACHE, ctx, cpu) != 0)
-			print_dtlb_cache_misses(cpu, evsel, avg, out, st);
-		else
-			print_metric(ctxp, NULL, NULL, "of all dTLB cache hits", 0);
+			print_dtlb_cache_misses(config, cpu, evsel, avg, out, st);
+		else
+			print_metric(config, ctxp, NULL, NULL, "of all dTLB cache hits", 0);
 	} else if (
 		evsel->attr.type == PERF_TYPE_HW_CACHE &&
 		evsel->attr.config ==  ( PERF_COUNT_HW_CACHE_ITLB |
@@ -855,9 +862,9 @@
 					 ((PERF_COUNT_HW_CACHE_RESULT_MISS) << 16))) {
 
 		if (runtime_stat_n(st, STAT_ITLB_CACHE, ctx, cpu) != 0)
-			print_itlb_cache_misses(cpu, evsel, avg, out, st);
-		else
-			print_metric(ctxp, NULL, NULL, "of all iTLB cache hits", 0);
+			print_itlb_cache_misses(config, cpu, evsel, avg, out, st);
+		else
+			print_metric(config, ctxp, NULL, NULL, "of all iTLB cache hits", 0);
 	} else if (
 		evsel->attr.type == PERF_TYPE_HW_CACHE &&
 		evsel->attr.config ==  ( PERF_COUNT_HW_CACHE_LL |
@@ -865,9 +872,9 @@
 					 ((PERF_COUNT_HW_CACHE_RESULT_MISS) << 16))) {
 
 		if (runtime_stat_n(st, STAT_LL_CACHE, ctx, cpu) != 0)
-			print_ll_cache_misses(cpu, evsel, avg, out, st);
-		else
-			print_metric(ctxp, NULL, NULL, "of all LL-cache hits", 0);
+			print_ll_cache_misses(config, cpu, evsel, avg, out, st);
+		else
+			print_metric(config, ctxp, NULL, NULL, "of all LL-cache hits", 0);
 	} else if (perf_evsel__match(evsel, HARDWARE, HW_CACHE_MISSES)) {
 		total = runtime_stat_avg(st, STAT_CACHEREFS, ctx, cpu);
 
@@ -875,32 +882,32 @@
 			ratio = avg * 100 / total;
 
 		if (runtime_stat_n(st, STAT_CACHEREFS, ctx, cpu) != 0)
-			print_metric(ctxp, NULL, "%8.3f %%",
+			print_metric(config, ctxp, NULL, "%8.3f %%",
 				     "of all cache refs", ratio);
 		else
-			print_metric(ctxp, NULL, NULL, "of all cache refs", 0);
+			print_metric(config, ctxp, NULL, NULL, "of all cache refs", 0);
 	} else if (perf_evsel__match(evsel, HARDWARE, HW_STALLED_CYCLES_FRONTEND)) {
-		print_stalled_cycles_frontend(cpu, evsel, avg, out, st);
+		print_stalled_cycles_frontend(config, cpu, evsel, avg, out, st);
 	} else if (perf_evsel__match(evsel, HARDWARE, HW_STALLED_CYCLES_BACKEND)) {
-		print_stalled_cycles_backend(cpu, evsel, avg, out, st);
+		print_stalled_cycles_backend(config, cpu, evsel, avg, out, st);
 	} else if (perf_evsel__match(evsel, HARDWARE, HW_CPU_CYCLES)) {
 		total = runtime_stat_avg(st, STAT_NSECS, 0, cpu);
 
 		if (total) {
 			ratio = avg / total;
-			print_metric(ctxp, NULL, "%8.3f", "GHz", ratio);
+			print_metric(config, ctxp, NULL, "%8.3f", "GHz", ratio);
 		} else {
-			print_metric(ctxp, NULL, NULL, "Ghz", 0);
+			print_metric(config, ctxp, NULL, NULL, "Ghz", 0);
 		}
 	} else if (perf_stat_evsel__is(evsel, CYCLES_IN_TX)) {
 		total = runtime_stat_avg(st, STAT_CYCLES, ctx, cpu);
 
 		if (total)
-			print_metric(ctxp, NULL,
+			print_metric(config, ctxp, NULL,
 					"%7.2f%%", "transactional cycles",
 					100.0 * (avg / total));
 		else
-			print_metric(ctxp, NULL, NULL, "transactional cycles",
+			print_metric(config, ctxp, NULL, NULL, "transactional cycles",
 				     0);
 	} else if (perf_stat_evsel__is(evsel, CYCLES_IN_TX_CP)) {
 		total = runtime_stat_avg(st, STAT_CYCLES, ctx, cpu);
@@ -909,10 +916,10 @@
 		if (total2 < avg)
 			total2 = avg;
 		if (total)
-			print_metric(ctxp, NULL, "%7.2f%%", "aborted cycles",
+			print_metric(config, ctxp, NULL, "%7.2f%%", "aborted cycles",
 				100.0 * ((total2-avg) / total));
 		else
-			print_metric(ctxp, NULL, NULL, "aborted cycles", 0);
+			print_metric(config, ctxp, NULL, NULL, "aborted cycles", 0);
 	} else if (perf_stat_evsel__is(evsel, TRANSACTION_START)) {
 		total = runtime_stat_avg(st, STAT_CYCLES_IN_TX,
 					 ctx, cpu);
@@ -921,10 +928,10 @@
 			ratio = total / avg;
 
 		if (runtime_stat_n(st, STAT_CYCLES_IN_TX, ctx, cpu) != 0)
-			print_metric(ctxp, NULL, "%8.0f",
+			print_metric(config, ctxp, NULL, "%8.0f",
 				     "cycles / transaction", ratio);
 		else
-			print_metric(ctxp, NULL, NULL, "cycles / transaction",
+			print_metric(config, ctxp, NULL, NULL, "cycles / transaction",
 				      0);
 	} else if (perf_stat_evsel__is(evsel, ELISION_START)) {
 		total = runtime_stat_avg(st, STAT_CYCLES_IN_TX,
@@ -933,33 +940,33 @@
 		if (avg)
 			ratio = total / avg;
 
-		print_metric(ctxp, NULL, "%8.0f", "cycles / elision", ratio);
+		print_metric(config, ctxp, NULL, "%8.0f", "cycles / elision", ratio);
 	} else if (perf_evsel__is_clock(evsel)) {
 		if ((ratio = avg_stats(&walltime_nsecs_stats)) != 0)
-			print_metric(ctxp, NULL, "%8.3f", "CPUs utilized",
+			print_metric(config, ctxp, NULL, "%8.3f", "CPUs utilized",
 				     avg / (ratio * evsel->scale));
 		else
-			print_metric(ctxp, NULL, NULL, "CPUs utilized", 0);
+			print_metric(config, ctxp, NULL, NULL, "CPUs utilized", 0);
 	} else if (perf_stat_evsel__is(evsel, TOPDOWN_FETCH_BUBBLES)) {
 		double fe_bound = td_fe_bound(ctx, cpu, st);
 
 		if (fe_bound > 0.2)
 			color = PERF_COLOR_RED;
-		print_metric(ctxp, color, "%8.1f%%", "frontend bound",
+		print_metric(config, ctxp, color, "%8.1f%%", "frontend bound",
 				fe_bound * 100.);
 	} else if (perf_stat_evsel__is(evsel, TOPDOWN_SLOTS_RETIRED)) {
 		double retiring = td_retiring(ctx, cpu, st);
 
 		if (retiring > 0.7)
 			color = PERF_COLOR_GREEN;
-		print_metric(ctxp, color, "%8.1f%%", "retiring",
+		print_metric(config, ctxp, color, "%8.1f%%", "retiring",
 				retiring * 100.);
 	} else if (perf_stat_evsel__is(evsel, TOPDOWN_RECOVERY_BUBBLES)) {
 		double bad_spec = td_bad_spec(ctx, cpu, st);
 
 		if (bad_spec > 0.1)
 			color = PERF_COLOR_RED;
-		print_metric(ctxp, color, "%8.1f%%", "bad speculation",
+		print_metric(config, ctxp, color, "%8.1f%%", "bad speculation",
 				bad_spec * 100.);
 	} else if (perf_stat_evsel__is(evsel, TOPDOWN_SLOTS_ISSUED)) {
 		double be_bound = td_be_bound(ctx, cpu, st);
@@ -976,12 +983,12 @@
 		if (be_bound > 0.2)
 			color = PERF_COLOR_RED;
 		if (td_total_slots(ctx, cpu, st) > 0)
-			print_metric(ctxp, color, "%8.1f%%", name,
+			print_metric(config, ctxp, color, "%8.1f%%", name,
 					be_bound * 100.);
 		else
-			print_metric(ctxp, NULL, NULL, name, 0);
+			print_metric(config, ctxp, NULL, NULL, name, 0);
 	} else if (evsel->metric_expr) {
-		generic_metric(evsel->metric_expr, evsel->metric_events, evsel->name,
+		generic_metric(config, evsel->metric_expr, evsel->metric_events, evsel->name,
 				evsel->metric_name, avg, cpu, out, st);
 	} else if (runtime_stat_n(st, STAT_NSECS, 0, cpu) != 0) {
 		char unit = 'M';
@@ -996,9 +1003,9 @@
 			unit = 'K';
 		}
 		snprintf(unit_buf, sizeof(unit_buf), "%c/sec", unit);
-		print_metric(ctxp, NULL, "%8.3f", unit_buf, ratio);
+		print_metric(config, ctxp, NULL, "%8.3f", unit_buf, ratio);
 	} else if (perf_stat_evsel__is(evsel, SMI_NUM)) {
-		print_smi_cost(cpu, evsel, out, st);
+		print_smi_cost(config, cpu, evsel, out, st);
 	} else {
 		num = 0;
 	}
@@ -1008,12 +1015,12 @@
 
 		list_for_each_entry (mexp, &me->head, nd) {
 			if (num++ > 0)
-				out->new_line(ctxp);
-			generic_metric(mexp->metric_expr, mexp->metric_events,
+				out->new_line(config, ctxp);
+			generic_metric(config, mexp->metric_expr, mexp->metric_events,
 					evsel->name, mexp->metric_name,
 					avg, cpu, out, st);
 		}
 	}
 	if (num == 0)
-		print_metric(ctxp, NULL, NULL, NULL, 0);
+		print_metric(config, ctxp, NULL, NULL, NULL, 0);
 }