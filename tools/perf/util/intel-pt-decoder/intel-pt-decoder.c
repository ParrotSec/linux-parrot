--- conflicted
+++ resolved
@@ -2046,15 +2046,12 @@
 		if (err)
 			return err;
 next:
-<<<<<<< HEAD
-=======
 		if (decoder->cyc_threshold) {
 			if (decoder->sample_cyc && last_packet_type != INTEL_PT_CYC)
 				decoder->sample_cyc = false;
 			last_packet_type = decoder->packet.type;
 		}
 
->>>>>>> 4e026225
 		if (decoder->hop) {
 			switch (intel_pt_hop_trace(decoder, &no_tip, &err)) {
 			case HOP_IGNORE:
