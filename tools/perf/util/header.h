--- conflicted
+++ resolved
@@ -38,14 +38,11 @@
 	HEADER_CACHE,
 	HEADER_SAMPLE_TIME,
 	HEADER_MEM_TOPOLOGY,
-<<<<<<< HEAD
-=======
 	HEADER_CLOCKID,
 	HEADER_DIR_FORMAT,
 	HEADER_BPF_PROG_INFO,
 	HEADER_BPF_BTF,
 	HEADER_COMPRESSED,
->>>>>>> 407d19ab
 	HEADER_LAST_FEATURE,
 	HEADER_FEAT_BITS	= 256,
 };
@@ -53,6 +50,10 @@
 enum perf_header_version {
 	PERF_HEADER_VERSION_1,
 	PERF_HEADER_VERSION_2,
+};
+
+enum perf_dir_version {
+	PERF_DIR_VERSION	= 1,
 };
 
 struct perf_file_section {
@@ -124,15 +125,14 @@
 				      perf_event__handler_t process,
 				      bool is_pipe);
 
-int perf_event__process_feature(struct perf_tool *tool,
-				union perf_event *event,
-				struct perf_session *session);
+int perf_event__process_feature(struct perf_session *session,
+				union perf_event *event);
 
 int perf_event__synthesize_attr(struct perf_tool *tool,
 				struct perf_event_attr *attr, u32 ids, u64 *id,
 				perf_event__handler_t process);
 int perf_event__synthesize_attrs(struct perf_tool *tool,
-				 struct perf_session *session,
+				 struct perf_evlist *evlist,
 				 perf_event__handler_t process);
 int perf_event__synthesize_event_update_unit(struct perf_tool *tool,
 					     struct perf_evsel *evsel,
@@ -156,17 +156,15 @@
 int perf_event__synthesize_tracing_data(struct perf_tool *tool,
 					int fd, struct perf_evlist *evlist,
 					perf_event__handler_t process);
-int perf_event__process_tracing_data(struct perf_tool *tool,
-				     union perf_event *event,
-				     struct perf_session *session);
+int perf_event__process_tracing_data(struct perf_session *session,
+				     union perf_event *event);
 
 int perf_event__synthesize_build_id(struct perf_tool *tool,
 				    struct dso *pos, u16 misc,
 				    perf_event__handler_t process,
 				    struct machine *machine);
-int perf_event__process_build_id(struct perf_tool *tool,
-				 union perf_event *event,
-				 struct perf_session *session);
+int perf_event__process_build_id(struct perf_session *session,
+				 union perf_event *event);
 bool is_perf_magic(u64 magic);
 
 #define NAME_ALIGN 64
