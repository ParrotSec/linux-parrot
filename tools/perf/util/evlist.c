--- conflicted
+++ resolved
@@ -1751,7 +1751,6 @@
 	str += 5;
 	if (!*str || *str == ',')
 		return -EINVAL;
-<<<<<<< HEAD
 
 	s = strdup(str);
 	if (!s)
@@ -1761,17 +1760,6 @@
 	if (p)
 		*p = '\0';
 
-=======
-
-	s = strdup(str);
-	if (!s)
-		return -ENOMEM;
-
-	p = strchr(s, ',');
-	if (p)
-		*p = '\0';
-
->>>>>>> 4e026225
 	/*
 	 * O_RDWR avoids POLLHUPs which is necessary to allow the other
 	 * end of a FIFO to be repeatedly opened and closed.
@@ -1851,7 +1839,6 @@
 		pr_err("Failed to add ctl fd entry: %m\n");
 		return -1;
 	}
-<<<<<<< HEAD
 
 	evlist->ctl_fd.fd = fd;
 	evlist->ctl_fd.ack = ack;
@@ -1882,38 +1869,6 @@
 	return 0;
 }
 
-=======
-
-	evlist->ctl_fd.fd = fd;
-	evlist->ctl_fd.ack = ack;
-
-	return 0;
-}
-
-bool evlist__ctlfd_initialized(struct evlist *evlist)
-{
-	return evlist->ctl_fd.pos >= 0;
-}
-
-int evlist__finalize_ctlfd(struct evlist *evlist)
-{
-	struct pollfd *entries = evlist->core.pollfd.entries;
-
-	if (!evlist__ctlfd_initialized(evlist))
-		return 0;
-
-	entries[evlist->ctl_fd.pos].fd = -1;
-	entries[evlist->ctl_fd.pos].events = 0;
-	entries[evlist->ctl_fd.pos].revents = 0;
-
-	evlist->ctl_fd.pos = -1;
-	evlist->ctl_fd.ack = -1;
-	evlist->ctl_fd.fd = -1;
-
-	return 0;
-}
-
->>>>>>> 4e026225
 static int evlist__ctlfd_recv(struct evlist *evlist, enum evlist_ctl_cmd *cmd,
 			      char *cmd_data, size_t data_size)
 {
