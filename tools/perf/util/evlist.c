--- conflicted
+++ resolved
@@ -18,6 +18,7 @@
 #include "debug.h"
 #include "units.h"
 #include "asm/bug.h"
+#include "bpf-event.h"
 #include <signal.h>
 #include <unistd.h>
 
@@ -229,20 +230,6 @@
 	}
 }
 
-void perf_event_attr__set_max_precise_ip(struct perf_event_attr *attr)
-{
-	attr->precise_ip = 3;
-
-	while (attr->precise_ip != 0) {
-		int fd = sys_perf_event_open(attr, 0, -1, -1, 0);
-		if (fd != -1) {
-			close(fd);
-			break;
-		}
-		--attr->precise_ip;
-	}
-}
-
 int __perf_evlist__add_default(struct perf_evlist *evlist, bool precise)
 {
 	struct perf_evsel *evsel = perf_evsel__new_cycles(precise);
@@ -361,7 +348,7 @@
 	struct perf_evsel *pos;
 
 	evlist__for_each_entry(evlist, pos) {
-		if (!perf_evsel__is_group_leader(pos) || !pos->fd)
+		if (pos->disabled || !perf_evsel__is_group_leader(pos) || !pos->fd)
 			continue;
 		perf_evsel__disable(pos);
 	}
@@ -1021,12 +1008,8 @@
  */
 int perf_evlist__mmap_ex(struct perf_evlist *evlist, unsigned int pages,
 			 unsigned int auxtrace_pages,
-<<<<<<< HEAD
-			 bool auxtrace_overwrite)
-=======
 			 bool auxtrace_overwrite, int nr_cblocks, int affinity, int flush,
 			 int comp_level)
->>>>>>> 407d19ab
 {
 	struct perf_evsel *evsel;
 	const struct cpu_map *cpus = evlist->cpus;
@@ -1036,12 +1019,8 @@
 	 * Its value is decided by evsel's write_backward.
 	 * So &mp should not be passed through const pointer.
 	 */
-<<<<<<< HEAD
-	struct mmap_params mp;
-=======
 	struct mmap_params mp = { .nr_cblocks = nr_cblocks, .affinity = affinity, .flush = flush,
 				  .comp_level = comp_level };
->>>>>>> 407d19ab
 
 	if (!evlist->mmap)
 		evlist->mmap = perf_evlist__alloc_mmap(evlist, false);
@@ -1073,11 +1052,7 @@
 
 int perf_evlist__mmap(struct perf_evlist *evlist, unsigned int pages)
 {
-<<<<<<< HEAD
-	return perf_evlist__mmap_ex(evlist, pages, 0, false);
-=======
 	return perf_evlist__mmap_ex(evlist, pages, 0, false, 0, PERF_AFFINITY_SYS, 1, 0);
->>>>>>> 407d19ab
 }
 
 int perf_evlist__create_maps(struct perf_evlist *evlist, struct target *target)
@@ -1193,7 +1168,7 @@
 	return err;
 }
 
-int perf_evlist__set_filter(struct perf_evlist *evlist, const char *filter)
+int perf_evlist__set_tp_filter(struct perf_evlist *evlist, const char *filter)
 {
 	struct perf_evsel *evsel;
 	int err = 0;
@@ -1210,7 +1185,7 @@
 	return err;
 }
 
-int perf_evlist__set_filter_pids(struct perf_evlist *evlist, size_t npids, pid_t *pids)
+int perf_evlist__set_tp_filter_pids(struct perf_evlist *evlist, size_t npids, pid_t *pids)
 {
 	char *filter;
 	int ret = -1;
@@ -1231,15 +1206,15 @@
 		}
 	}
 
-	ret = perf_evlist__set_filter(evlist, filter);
+	ret = perf_evlist__set_tp_filter(evlist, filter);
 out_free:
 	free(filter);
 	return ret;
 }
 
-int perf_evlist__set_filter_pid(struct perf_evlist *evlist, pid_t pid)
-{
-	return perf_evlist__set_filter_pids(evlist, 1, &pid);
+int perf_evlist__set_tp_filter_pid(struct perf_evlist *evlist, pid_t pid)
+{
+	return perf_evlist__set_tp_filter_pids(evlist, 1, &pid);
 }
 
 bool perf_evlist__valid_sample_type(struct perf_evlist *evlist)
@@ -1826,4 +1801,153 @@
 		perf_evlist__set_leader(evlist);
 		leader->forced_leader = true;
 	}
+}
+
+struct perf_evsel *perf_evlist__reset_weak_group(struct perf_evlist *evsel_list,
+						 struct perf_evsel *evsel)
+{
+	struct perf_evsel *c2, *leader;
+	bool is_open = true;
+
+	leader = evsel->leader;
+	pr_debug("Weak group for %s/%d failed\n",
+			leader->name, leader->nr_members);
+
+	/*
+	 * for_each_group_member doesn't work here because it doesn't
+	 * include the first entry.
+	 */
+	evlist__for_each_entry(evsel_list, c2) {
+		if (c2 == evsel)
+			is_open = false;
+		if (c2->leader == leader) {
+			if (is_open)
+				perf_evsel__close(c2);
+			c2->leader = c2;
+			c2->nr_members = 0;
+		}
+	}
+	return leader;
+}
+
+int perf_evlist__add_sb_event(struct perf_evlist **evlist,
+			      struct perf_event_attr *attr,
+			      perf_evsel__sb_cb_t cb,
+			      void *data)
+{
+	struct perf_evsel *evsel;
+	bool new_evlist = (*evlist) == NULL;
+
+	if (*evlist == NULL)
+		*evlist = perf_evlist__new();
+	if (*evlist == NULL)
+		return -1;
+
+	if (!attr->sample_id_all) {
+		pr_warning("enabling sample_id_all for all side band events\n");
+		attr->sample_id_all = 1;
+	}
+
+	evsel = perf_evsel__new_idx(attr, (*evlist)->nr_entries);
+	if (!evsel)
+		goto out_err;
+
+	evsel->side_band.cb = cb;
+	evsel->side_band.data = data;
+	perf_evlist__add(*evlist, evsel);
+	return 0;
+
+out_err:
+	if (new_evlist) {
+		perf_evlist__delete(*evlist);
+		*evlist = NULL;
+	}
+	return -1;
+}
+
+static void *perf_evlist__poll_thread(void *arg)
+{
+	struct perf_evlist *evlist = arg;
+	bool draining = false;
+	int i, done = 0;
+
+	while (!done) {
+		bool got_data = false;
+
+		if (evlist->thread.done)
+			draining = true;
+
+		if (!draining)
+			perf_evlist__poll(evlist, 1000);
+
+		for (i = 0; i < evlist->nr_mmaps; i++) {
+			struct perf_mmap *map = &evlist->mmap[i];
+			union perf_event *event;
+
+			if (perf_mmap__read_init(map))
+				continue;
+			while ((event = perf_mmap__read_event(map)) != NULL) {
+				struct perf_evsel *evsel = perf_evlist__event2evsel(evlist, event);
+
+				if (evsel && evsel->side_band.cb)
+					evsel->side_band.cb(event, evsel->side_band.data);
+				else
+					pr_warning("cannot locate proper evsel for the side band event\n");
+
+				perf_mmap__consume(map);
+				got_data = true;
+			}
+			perf_mmap__read_done(map);
+		}
+
+		if (draining && !got_data)
+			break;
+	}
+	return NULL;
+}
+
+int perf_evlist__start_sb_thread(struct perf_evlist *evlist,
+				 struct target *target)
+{
+	struct perf_evsel *counter;
+
+	if (!evlist)
+		return 0;
+
+	if (perf_evlist__create_maps(evlist, target))
+		goto out_delete_evlist;
+
+	evlist__for_each_entry(evlist, counter) {
+		if (perf_evsel__open(counter, evlist->cpus,
+				     evlist->threads) < 0)
+			goto out_delete_evlist;
+	}
+
+	if (perf_evlist__mmap(evlist, UINT_MAX))
+		goto out_delete_evlist;
+
+	evlist__for_each_entry(evlist, counter) {
+		if (perf_evsel__enable(counter))
+			goto out_delete_evlist;
+	}
+
+	evlist->thread.done = 0;
+	if (pthread_create(&evlist->thread.th, NULL, perf_evlist__poll_thread, evlist))
+		goto out_delete_evlist;
+
+	return 0;
+
+out_delete_evlist:
+	perf_evlist__delete(evlist);
+	evlist = NULL;
+	return -1;
+}
+
+void perf_evlist__stop_sb_thread(struct perf_evlist *evlist)
+{
+	if (!evlist)
+		return;
+	evlist->thread.done = 1;
+	pthread_join(evlist->thread.th, NULL);
+	perf_evlist__delete(evlist);
 }