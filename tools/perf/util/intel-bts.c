--- conflicted
+++ resolved
@@ -18,6 +18,8 @@
 #include "evsel.h"
 #include "evlist.h"
 #include "machine.h"
+#include "map.h"
+#include "symbol.h"
 #include "session.h"
 #include "util.h"
 #include "thread.h"
@@ -133,7 +135,7 @@
 
 	auxtrace_synth_error(&event.auxtrace_error, PERF_AUXTRACE_ERROR_ITRACE,
 			     INTEL_BTS_ERR_LOST, sample->cpu, sample->pid,
-			     sample->tid, 0, "Lost trace data");
+			     sample->tid, 0, "Lost trace data", sample->time);
 
 	err = perf_session__deliver_synth_event(bts->session, &event, NULL);
 	if (err)
@@ -317,34 +319,18 @@
 {
 	struct machine *machine = btsq->bts->machine;
 	struct thread *thread;
-	struct addr_location al;
 	unsigned char buf[INTEL_PT_INSN_BUF_SZ];
 	ssize_t len;
-	int x86_64;
-	uint8_t cpumode;
+	bool x86_64;
 	int err = -1;
-
-	if (machine__kernel_ip(machine, ip))
-		cpumode = PERF_RECORD_MISC_KERNEL;
-	else
-		cpumode = PERF_RECORD_MISC_USER;
 
 	thread = machine__find_thread(machine, -1, btsq->tid);
 	if (!thread)
 		return -1;
 
-	if (!thread__find_map(thread, cpumode, ip, &al) || !al.map->dso)
-		goto out_put;
-
-	len = dso__data_read_addr(al.map->dso, al.map, machine, ip, buf,
-				  INTEL_PT_INSN_BUF_SZ);
+	len = thread__memcpy(thread, machine, buf, ip, INTEL_PT_INSN_BUF_SZ, &x86_64);
 	if (len <= 0)
 		goto out_put;
-
-	/* Load maps to ensure dso->is_64_bit has been updated */
-	map__load(al.map);
-
-	x86_64 = al.map->dso->is_64_bit;
 
 	if (intel_pt_get_insn(buf, len, x86_64, &btsq->intel_pt_insn))
 		goto out_put;
@@ -363,7 +349,7 @@
 
 	auxtrace_synth_error(&event.auxtrace_error, PERF_AUXTRACE_ERROR_ITRACE,
 			     INTEL_BTS_ERR_NOINSN, cpu, pid, tid, ip,
-			     "Failed to get instruction");
+			     "Failed to get instruction", 0);
 
 	err = perf_session__deliver_synth_event(bts->session, &event, NULL);
 	if (err)
@@ -442,7 +428,7 @@
 			continue;
 		intel_bts_get_branch_type(btsq, branch);
 		if (btsq->bts->synth_opts.thread_stack)
-			thread_stack__event(thread, btsq->sample_flags,
+			thread_stack__event(thread, btsq->cpu, btsq->sample_flags,
 					    le64_to_cpu(branch->from),
 					    le64_to_cpu(branch->to),
 					    btsq->intel_pt_insn.length,
@@ -514,7 +500,7 @@
 	    !btsq->bts->synth_opts.thread_stack && thread &&
 	    (!old_buffer || btsq->bts->sampling_mode ||
 	     (btsq->bts->snapshot_mode && !buffer->consecutive)))
-		thread_stack__set_trace_nr(thread, buffer->buffer_nr + 1);
+		thread_stack__set_trace_nr(thread, btsq->cpu, buffer->buffer_nr + 1);
 
 	err = intel_bts_process_buffer(btsq, buffer, thread);
 
@@ -908,15 +894,9 @@
 	if (session->itrace_synth_opts->set) {
 		bts->synth_opts = *session->itrace_synth_opts;
 	} else {
-<<<<<<< HEAD
-		itrace_synth_opts__set_default(&bts->synth_opts);
-		if (session->itrace_synth_opts)
-			bts->synth_opts.thread_stack =
-=======
 		itrace_synth_opts__set_default(&bts->synth_opts,
 				session->itrace_synth_opts->default_no_sample);
 		bts->synth_opts.thread_stack =
->>>>>>> 407d19ab
 				session->itrace_synth_opts->thread_stack;
 	}
 
