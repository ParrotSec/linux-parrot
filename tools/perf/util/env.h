--- conflicted
+++ resolved
@@ -3,7 +3,9 @@
 #define __PERF_ENV_H
 
 #include <linux/types.h>
+#include <linux/rbtree.h>
 #include "cpumap.h"
+#include "rwsem.h"
 
 struct cpu_topology_map {
 	int	socket_id;
@@ -68,10 +70,21 @@
 	struct numa_node	*numa_nodes;
 	struct memory_node	*memory_nodes;
 	unsigned long long	 memory_bsize;
+	u64                     clockid_res_ns;
+
+	/*
+	 * bpf_info_lock protects bpf rbtrees. This is needed because the
+	 * trees are accessed by different threads in perf-top
+	 */
+	struct {
+		struct rw_semaphore	lock;
+		struct rb_root		infos;
+		u32			infos_cnt;
+		struct rb_root		btfs;
+		u32			btfs_cnt;
+	} bpf_progs;
 };
 
-<<<<<<< HEAD
-=======
 enum perf_compress_type {
 	PERF_COMP_NONE = 0,
 	PERF_COMP_ZSTD,
@@ -81,7 +94,6 @@
 struct bpf_prog_info_node;
 struct btf_node;
 
->>>>>>> 407d19ab
 extern struct perf_env perf_env;
 
 void perf_env__exit(struct perf_env *env);
@@ -96,4 +108,11 @@
 const char *perf_env__raw_arch(struct perf_env *env);
 int perf_env__nr_cpus_avail(struct perf_env *env);
 
+void perf_env__init(struct perf_env *env);
+void perf_env__insert_bpf_prog_info(struct perf_env *env,
+				    struct bpf_prog_info_node *info_node);
+struct bpf_prog_info_node *perf_env__find_bpf_prog_info(struct perf_env *env,
+							__u32 prog_id);
+void perf_env__insert_btf(struct perf_env *env, struct btf_node *btf_node);
+struct btf_node *perf_env__find_btf(struct perf_env *env, __u32 btf_id);
 #endif /* __PERF_ENV_H */