libperf-y += annotate.o
libperf-y += block-range.o
libperf-y += build-id.o
libperf-y += config.o
libperf-y += ctype.o
libperf-y += db-export.o
libperf-y += env.o
libperf-y += event.o
libperf-y += evlist.o
libperf-y += evsel.o
libperf-y += evsel_fprintf.o
libperf-y += find_bit.o
libperf-y += kallsyms.o
libperf-y += levenshtein.o
libperf-y += llvm-utils.o
libperf-y += mmap.o
libperf-y += memswap.o
libperf-y += parse-events.o
libperf-y += perf_regs.o
libperf-y += path.o
libperf-y += print_binary.o
libperf-y += rbtree.o
libperf-y += libstring.o
libperf-y += bitmap.o
libperf-y += hweight.o
libperf-y += smt.o
libperf-y += strbuf.o
libperf-y += string.o
libperf-y += strlist.o
libperf-y += strfilter.o
libperf-y += top.o
libperf-y += usage.o
libperf-y += dso.o
libperf-y += symbol.o
libperf-y += symbol_fprintf.o
libperf-y += color.o
libperf-y += metricgroup.o
libperf-y += header.o
libperf-y += callchain.o
libperf-y += values.o
libperf-y += debug.o
libperf-y += machine.o
libperf-y += map.o
libperf-y += pstack.o
libperf-y += session.o
libperf-$(CONFIG_TRACE) += syscalltbl.o
libperf-y += ordered-events.o
libperf-y += namespaces.o
libperf-y += comm.o
libperf-y += thread.o
libperf-y += thread_map.o
libperf-y += trace-event-parse.o
libperf-y += parse-events-flex.o
libperf-y += parse-events-bison.o
libperf-y += pmu.o
libperf-y += pmu-flex.o
libperf-y += pmu-bison.o
libperf-y += trace-event-read.o
libperf-y += trace-event-info.o
libperf-y += trace-event-scripting.o
libperf-y += trace-event.o
libperf-y += svghelper.o
libperf-y += sort.o
libperf-y += hist.o
libperf-y += util.o
libperf-y += xyarray.o
libperf-y += cpumap.o
libperf-y += cgroup.o
libperf-y += target.o
libperf-y += rblist.o
libperf-y += intlist.o
libperf-y += vdso.o
libperf-y += counts.o
libperf-y += stat.o
libperf-y += stat-shadow.o
libperf-y += record.o
libperf-y += srcline.o
libperf-y += data.o
libperf-y += tsc.o
libperf-y += cloexec.o
libperf-y += call-path.o
libperf-y += rwsem.o
libperf-y += thread-stack.o
libperf-$(CONFIG_AUXTRACE) += auxtrace.o
libperf-$(CONFIG_AUXTRACE) += intel-pt-decoder/
libperf-$(CONFIG_AUXTRACE) += intel-pt.o
libperf-$(CONFIG_AUXTRACE) += intel-bts.o
libperf-$(CONFIG_AUXTRACE) += arm-spe.o
libperf-$(CONFIG_AUXTRACE) += arm-spe-pkt-decoder.o
libperf-$(CONFIG_AUXTRACE) += s390-cpumsf.o

ifdef CONFIG_LIBOPENCSD
libperf-$(CONFIG_AUXTRACE) += cs-etm.o
libperf-$(CONFIG_AUXTRACE) += cs-etm-decoder/
endif

libperf-y += parse-branch-options.o
libperf-y += dump-insn.o
libperf-y += parse-regs-options.o
libperf-y += term.o
libperf-y += help-unknown-cmd.o
libperf-y += mem-events.o
libperf-y += vsprintf.o
libperf-y += drv_configs.o
libperf-y += units.o
libperf-y += time-utils.o
libperf-y += expr-bison.o
libperf-y += branch.o
libperf-y += mem2node.o

libperf-$(CONFIG_LIBBPF) += bpf-loader.o
libperf-$(CONFIG_BPF_PROLOGUE) += bpf-prologue.o
libperf-$(CONFIG_LIBELF) += symbol-elf.o
libperf-$(CONFIG_LIBELF) += probe-file.o
libperf-$(CONFIG_LIBELF) += probe-event.o

ifndef CONFIG_LIBELF
libperf-y += symbol-minimal.o
endif

ifndef CONFIG_SETNS
libperf-y += setns.o
endif

libperf-$(CONFIG_DWARF) += probe-finder.o
libperf-$(CONFIG_DWARF) += dwarf-aux.o
libperf-$(CONFIG_DWARF) += dwarf-regs.o

libperf-$(CONFIG_LIBDW_DWARF_UNWIND) += unwind-libdw.o
libperf-$(CONFIG_LOCAL_LIBUNWIND)    += unwind-libunwind-local.o
libperf-$(CONFIG_LIBUNWIND)          += unwind-libunwind.o
libperf-$(CONFIG_LIBUNWIND_X86)      += libunwind/x86_32.o
libperf-$(CONFIG_LIBUNWIND_AARCH64)  += libunwind/arm64.o

libperf-$(CONFIG_LIBBABELTRACE) += data-convert-bt.o

libperf-y += scripting-engines/

<<<<<<< HEAD
libperf-$(CONFIG_ZLIB) += zlib.o
libperf-$(CONFIG_LZMA) += lzma.o
libperf-y += demangle-java.o
libperf-y += demangle-rust.o
=======
perf-$(CONFIG_ZLIB) += zlib.o
perf-$(CONFIG_LZMA) += lzma.o
perf-$(CONFIG_ZSTD) += zstd.o

perf-y += demangle-java.o
perf-y += demangle-rust.o
>>>>>>> 407d19ab

ifdef CONFIG_JITDUMP
libperf-$(CONFIG_LIBELF) += jitdump.o
libperf-$(CONFIG_LIBELF) += genelf.o
libperf-$(CONFIG_DWARF) += genelf_debug.o
endif

libperf-y += perf-hooks.o

libperf-$(CONFIG_CXX) += c++/

CFLAGS_config.o   += -DETC_PERFCONFIG="BUILD_STR($(ETC_PERFCONFIG_SQ))"
CFLAGS_llvm-utils.o += -DPERF_INCLUDE_DIR="BUILD_STR($(perf_include_dir_SQ))"

# avoid compiler warnings in 32-bit mode
CFLAGS_genelf_debug.o  += -Wno-packed

$(OUTPUT)util/parse-events-flex.c: util/parse-events.l $(OUTPUT)util/parse-events-bison.c
	$(call rule_mkdir)
	$(Q)$(call echo-cmd,flex)$(FLEX) -o $@ --header-file=$(OUTPUT)util/parse-events-flex.h $(PARSER_DEBUG_FLEX) util/parse-events.l

$(OUTPUT)util/parse-events-bison.c: util/parse-events.y
	$(call rule_mkdir)
	$(Q)$(call echo-cmd,bison)$(BISON) -v util/parse-events.y -d $(PARSER_DEBUG_BISON) -o $@ -p parse_events_

$(OUTPUT)util/expr-bison.c: util/expr.y
	$(call rule_mkdir)
	$(Q)$(call echo-cmd,bison)$(BISON) -v util/expr.y -d $(PARSER_DEBUG_BISON) -o $@ -p expr__

$(OUTPUT)util/pmu-flex.c: util/pmu.l $(OUTPUT)util/pmu-bison.c
	$(call rule_mkdir)
	$(Q)$(call echo-cmd,flex)$(FLEX) -o $@ --header-file=$(OUTPUT)util/pmu-flex.h util/pmu.l

$(OUTPUT)util/pmu-bison.c: util/pmu.y
	$(call rule_mkdir)
	$(Q)$(call echo-cmd,bison)$(BISON) -v util/pmu.y -d -o $@ -p perf_pmu_

CFLAGS_parse-events-flex.o  += -w
CFLAGS_pmu-flex.o           += -w
CFLAGS_parse-events-bison.o += -DYYENABLE_NLS=0 -w
CFLAGS_pmu-bison.o          += -DYYENABLE_NLS=0 -DYYLTYPE_IS_TRIVIAL=0 -w
CFLAGS_expr-bison.o         += -DYYENABLE_NLS=0 -DYYLTYPE_IS_TRIVIAL=0 -w

$(OUTPUT)util/parse-events.o: $(OUTPUT)util/parse-events-flex.c $(OUTPUT)util/parse-events-bison.c
$(OUTPUT)util/pmu.o: $(OUTPUT)util/pmu-flex.c $(OUTPUT)util/pmu-bison.c

CFLAGS_bitmap.o        += -Wno-unused-parameter -DETC_PERFCONFIG="BUILD_STR($(ETC_PERFCONFIG_SQ))"
CFLAGS_find_bit.o      += -Wno-unused-parameter -DETC_PERFCONFIG="BUILD_STR($(ETC_PERFCONFIG_SQ))"
CFLAGS_rbtree.o        += -Wno-unused-parameter -DETC_PERFCONFIG="BUILD_STR($(ETC_PERFCONFIG_SQ))"
CFLAGS_libstring.o     += -Wno-unused-parameter -DETC_PERFCONFIG="BUILD_STR($(ETC_PERFCONFIG_SQ))"
CFLAGS_hweight.o       += -Wno-unused-parameter -DETC_PERFCONFIG="BUILD_STR($(ETC_PERFCONFIG_SQ))"
CFLAGS_parse-events.o  += -Wno-redundant-decls
CFLAGS_header.o        += -include $(OUTPUT)PERF-VERSION-FILE

$(OUTPUT)util/kallsyms.o: ../lib/symbol/kallsyms.c FORCE
	$(call rule_mkdir)
	$(call if_changed_dep,cc_o_c)

$(OUTPUT)util/bitmap.o: ../lib/bitmap.c FORCE
	$(call rule_mkdir)
	$(call if_changed_dep,cc_o_c)

$(OUTPUT)util/find_bit.o: ../lib/find_bit.c FORCE
	$(call rule_mkdir)
	$(call if_changed_dep,cc_o_c)

$(OUTPUT)util/rbtree.o: ../lib/rbtree.c FORCE
	$(call rule_mkdir)
	$(call if_changed_dep,cc_o_c)

$(OUTPUT)util/libstring.o: ../lib/string.c FORCE
	$(call rule_mkdir)
	$(call if_changed_dep,cc_o_c)

$(OUTPUT)util/hweight.o: ../lib/hweight.c FORCE
	$(call rule_mkdir)
	$(call if_changed_dep,cc_o_c)

$(OUTPUT)util/vsprintf.o: ../lib/vsprintf.c FORCE
	$(call rule_mkdir)
	$(call if_changed_dep,cc_o_c)<|MERGE_RESOLUTION|>--- conflicted
+++ resolved
@@ -1,164 +1,166 @@
-libperf-y += annotate.o
-libperf-y += block-range.o
-libperf-y += build-id.o
-libperf-y += config.o
-libperf-y += ctype.o
-libperf-y += db-export.o
-libperf-y += env.o
-libperf-y += event.o
-libperf-y += evlist.o
-libperf-y += evsel.o
-libperf-y += evsel_fprintf.o
-libperf-y += find_bit.o
-libperf-y += kallsyms.o
-libperf-y += levenshtein.o
-libperf-y += llvm-utils.o
-libperf-y += mmap.o
-libperf-y += memswap.o
-libperf-y += parse-events.o
-libperf-y += perf_regs.o
-libperf-y += path.o
-libperf-y += print_binary.o
-libperf-y += rbtree.o
-libperf-y += libstring.o
-libperf-y += bitmap.o
-libperf-y += hweight.o
-libperf-y += smt.o
-libperf-y += strbuf.o
-libperf-y += string.o
-libperf-y += strlist.o
-libperf-y += strfilter.o
-libperf-y += top.o
-libperf-y += usage.o
-libperf-y += dso.o
-libperf-y += symbol.o
-libperf-y += symbol_fprintf.o
-libperf-y += color.o
-libperf-y += metricgroup.o
-libperf-y += header.o
-libperf-y += callchain.o
-libperf-y += values.o
-libperf-y += debug.o
-libperf-y += machine.o
-libperf-y += map.o
-libperf-y += pstack.o
-libperf-y += session.o
-libperf-$(CONFIG_TRACE) += syscalltbl.o
-libperf-y += ordered-events.o
-libperf-y += namespaces.o
-libperf-y += comm.o
-libperf-y += thread.o
-libperf-y += thread_map.o
-libperf-y += trace-event-parse.o
-libperf-y += parse-events-flex.o
-libperf-y += parse-events-bison.o
-libperf-y += pmu.o
-libperf-y += pmu-flex.o
-libperf-y += pmu-bison.o
-libperf-y += trace-event-read.o
-libperf-y += trace-event-info.o
-libperf-y += trace-event-scripting.o
-libperf-y += trace-event.o
-libperf-y += svghelper.o
-libperf-y += sort.o
-libperf-y += hist.o
-libperf-y += util.o
-libperf-y += xyarray.o
-libperf-y += cpumap.o
-libperf-y += cgroup.o
-libperf-y += target.o
-libperf-y += rblist.o
-libperf-y += intlist.o
-libperf-y += vdso.o
-libperf-y += counts.o
-libperf-y += stat.o
-libperf-y += stat-shadow.o
-libperf-y += record.o
-libperf-y += srcline.o
-libperf-y += data.o
-libperf-y += tsc.o
-libperf-y += cloexec.o
-libperf-y += call-path.o
-libperf-y += rwsem.o
-libperf-y += thread-stack.o
-libperf-$(CONFIG_AUXTRACE) += auxtrace.o
-libperf-$(CONFIG_AUXTRACE) += intel-pt-decoder/
-libperf-$(CONFIG_AUXTRACE) += intel-pt.o
-libperf-$(CONFIG_AUXTRACE) += intel-bts.o
-libperf-$(CONFIG_AUXTRACE) += arm-spe.o
-libperf-$(CONFIG_AUXTRACE) += arm-spe-pkt-decoder.o
-libperf-$(CONFIG_AUXTRACE) += s390-cpumsf.o
+perf-y += annotate.o
+perf-y += block-range.o
+perf-y += build-id.o
+perf-y += config.o
+perf-y += ctype.o
+perf-y += db-export.o
+perf-y += env.o
+perf-y += event.o
+perf-y += evlist.o
+perf-y += evsel.o
+perf-y += evsel_fprintf.o
+perf-y += find_bit.o
+perf-y += get_current_dir_name.o
+perf-y += kallsyms.o
+perf-y += levenshtein.o
+perf-y += llvm-utils.o
+perf-y += mmap.o
+perf-y += memswap.o
+perf-y += parse-events.o
+perf-y += perf_regs.o
+perf-y += path.o
+perf-y += print_binary.o
+perf-y += rbtree.o
+perf-y += libstring.o
+perf-y += bitmap.o
+perf-y += hweight.o
+perf-y += smt.o
+perf-y += strbuf.o
+perf-y += string.o
+perf-y += strlist.o
+perf-y += strfilter.o
+perf-y += top.o
+perf-y += usage.o
+perf-y += dso.o
+perf-y += symbol.o
+perf-y += symbol_fprintf.o
+perf-y += color.o
+perf-y += color_config.o
+perf-y += metricgroup.o
+perf-y += header.o
+perf-y += callchain.o
+perf-y += values.o
+perf-y += debug.o
+perf-y += machine.o
+perf-y += map.o
+perf-y += pstack.o
+perf-y += session.o
+perf-y += sample-raw.o
+perf-y += s390-sample-raw.o
+perf-$(CONFIG_TRACE) += syscalltbl.o
+perf-y += ordered-events.o
+perf-y += namespaces.o
+perf-y += comm.o
+perf-y += thread.o
+perf-y += thread_map.o
+perf-y += trace-event-parse.o
+perf-y += parse-events-flex.o
+perf-y += parse-events-bison.o
+perf-y += pmu.o
+perf-y += pmu-flex.o
+perf-y += pmu-bison.o
+perf-y += trace-event-read.o
+perf-y += trace-event-info.o
+perf-y += trace-event-scripting.o
+perf-y += trace-event.o
+perf-y += svghelper.o
+perf-y += sort.o
+perf-y += hist.o
+perf-y += util.o
+perf-y += xyarray.o
+perf-y += cpumap.o
+perf-y += cputopo.o
+perf-y += cgroup.o
+perf-y += target.o
+perf-y += rblist.o
+perf-y += intlist.o
+perf-y += vdso.o
+perf-y += counts.o
+perf-y += stat.o
+perf-y += stat-shadow.o
+perf-y += stat-display.o
+perf-y += record.o
+perf-y += srcline.o
+perf-y += srccode.o
+perf-y += data.o
+perf-y += tsc.o
+perf-y += cloexec.o
+perf-y += call-path.o
+perf-y += rwsem.o
+perf-y += thread-stack.o
+perf-$(CONFIG_AUXTRACE) += auxtrace.o
+perf-$(CONFIG_AUXTRACE) += intel-pt-decoder/
+perf-$(CONFIG_AUXTRACE) += intel-pt.o
+perf-$(CONFIG_AUXTRACE) += intel-bts.o
+perf-$(CONFIG_AUXTRACE) += arm-spe.o
+perf-$(CONFIG_AUXTRACE) += arm-spe-pkt-decoder.o
+perf-$(CONFIG_AUXTRACE) += s390-cpumsf.o
 
 ifdef CONFIG_LIBOPENCSD
-libperf-$(CONFIG_AUXTRACE) += cs-etm.o
-libperf-$(CONFIG_AUXTRACE) += cs-etm-decoder/
-endif
-
-libperf-y += parse-branch-options.o
-libperf-y += dump-insn.o
-libperf-y += parse-regs-options.o
-libperf-y += term.o
-libperf-y += help-unknown-cmd.o
-libperf-y += mem-events.o
-libperf-y += vsprintf.o
-libperf-y += drv_configs.o
-libperf-y += units.o
-libperf-y += time-utils.o
-libperf-y += expr-bison.o
-libperf-y += branch.o
-libperf-y += mem2node.o
-
-libperf-$(CONFIG_LIBBPF) += bpf-loader.o
-libperf-$(CONFIG_BPF_PROLOGUE) += bpf-prologue.o
-libperf-$(CONFIG_LIBELF) += symbol-elf.o
-libperf-$(CONFIG_LIBELF) += probe-file.o
-libperf-$(CONFIG_LIBELF) += probe-event.o
+perf-$(CONFIG_AUXTRACE) += cs-etm.o
+perf-$(CONFIG_AUXTRACE) += cs-etm-decoder/
+endif
+
+perf-y += parse-branch-options.o
+perf-y += dump-insn.o
+perf-y += parse-regs-options.o
+perf-y += term.o
+perf-y += help-unknown-cmd.o
+perf-y += mem-events.o
+perf-y += vsprintf.o
+perf-y += units.o
+perf-y += time-utils.o
+perf-y += expr-bison.o
+perf-y += branch.o
+perf-y += mem2node.o
+
+perf-$(CONFIG_LIBBPF) += bpf-loader.o
+perf-$(CONFIG_LIBBPF) += bpf_map.o
+perf-$(CONFIG_BPF_PROLOGUE) += bpf-prologue.o
+perf-$(CONFIG_LIBELF) += symbol-elf.o
+perf-$(CONFIG_LIBELF) += probe-file.o
+perf-$(CONFIG_LIBELF) += probe-event.o
 
 ifndef CONFIG_LIBELF
-libperf-y += symbol-minimal.o
+perf-y += symbol-minimal.o
 endif
 
 ifndef CONFIG_SETNS
-libperf-y += setns.o
-endif
-
-libperf-$(CONFIG_DWARF) += probe-finder.o
-libperf-$(CONFIG_DWARF) += dwarf-aux.o
-libperf-$(CONFIG_DWARF) += dwarf-regs.o
-
-libperf-$(CONFIG_LIBDW_DWARF_UNWIND) += unwind-libdw.o
-libperf-$(CONFIG_LOCAL_LIBUNWIND)    += unwind-libunwind-local.o
-libperf-$(CONFIG_LIBUNWIND)          += unwind-libunwind.o
-libperf-$(CONFIG_LIBUNWIND_X86)      += libunwind/x86_32.o
-libperf-$(CONFIG_LIBUNWIND_AARCH64)  += libunwind/arm64.o
-
-libperf-$(CONFIG_LIBBABELTRACE) += data-convert-bt.o
-
-libperf-y += scripting-engines/
-
-<<<<<<< HEAD
-libperf-$(CONFIG_ZLIB) += zlib.o
-libperf-$(CONFIG_LZMA) += lzma.o
-libperf-y += demangle-java.o
-libperf-y += demangle-rust.o
-=======
+perf-y += setns.o
+endif
+
+perf-$(CONFIG_DWARF) += probe-finder.o
+perf-$(CONFIG_DWARF) += dwarf-aux.o
+perf-$(CONFIG_DWARF) += dwarf-regs.o
+
+perf-$(CONFIG_LIBDW_DWARF_UNWIND) += unwind-libdw.o
+perf-$(CONFIG_LOCAL_LIBUNWIND)    += unwind-libunwind-local.o
+perf-$(CONFIG_LIBUNWIND)          += unwind-libunwind.o
+perf-$(CONFIG_LIBUNWIND_X86)      += libunwind/x86_32.o
+perf-$(CONFIG_LIBUNWIND_AARCH64)  += libunwind/arm64.o
+
+perf-$(CONFIG_LIBBABELTRACE) += data-convert-bt.o
+
+perf-y += scripting-engines/
+
 perf-$(CONFIG_ZLIB) += zlib.o
 perf-$(CONFIG_LZMA) += lzma.o
 perf-$(CONFIG_ZSTD) += zstd.o
 
 perf-y += demangle-java.o
 perf-y += demangle-rust.o
->>>>>>> 407d19ab
 
 ifdef CONFIG_JITDUMP
-libperf-$(CONFIG_LIBELF) += jitdump.o
-libperf-$(CONFIG_LIBELF) += genelf.o
-libperf-$(CONFIG_DWARF) += genelf_debug.o
-endif
-
-libperf-y += perf-hooks.o
-
-libperf-$(CONFIG_CXX) += c++/
+perf-$(CONFIG_LIBELF) += jitdump.o
+perf-$(CONFIG_LIBELF) += genelf.o
+perf-$(CONFIG_DWARF) += genelf_debug.o
+endif
+
+perf-y += perf-hooks.o
+
+perf-$(CONFIG_LIBBPF) += bpf-event.o
+
+perf-$(CONFIG_CXX) += c++/
 
 CFLAGS_config.o   += -DETC_PERFCONFIG="BUILD_STR($(ETC_PERFCONFIG_SQ))"
 CFLAGS_llvm-utils.o += -DPERF_INCLUDE_DIR="BUILD_STR($(perf_include_dir_SQ))"
