--- conflicted
+++ resolved
@@ -1561,19 +1561,11 @@
 int dso__load_bfd_symbols(struct dso *dso, const char *debugfile)
 {
 	int err = -1;
-<<<<<<< HEAD
-	long symbols_size, symbols_count;
-=======
 	long symbols_size, symbols_count, i;
->>>>>>> 4e026225
 	asection *section;
 	asymbol **symbols, *sym;
 	struct symbol *symbol;
 	bfd *abfd;
-<<<<<<< HEAD
-	u_int i;
-=======
->>>>>>> 4e026225
 	u64 start, len;
 
 	abfd = bfd_openr(dso->long_name, NULL);
@@ -1874,15 +1866,10 @@
 		if (nsexit)
 			nsinfo__mountns_enter(dso->nsinfo, &nsc);
 
-<<<<<<< HEAD
-		if (bfdrc == 0)
-			break;
-=======
 		if (bfdrc == 0) {
 			ret = 0;
 			break;
 		}
->>>>>>> 4e026225
 
 		if (!is_reg || sirc < 0)
 			continue;
