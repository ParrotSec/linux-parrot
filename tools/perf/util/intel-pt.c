--- conflicted
+++ resolved
@@ -197,6 +197,16 @@
 	intel_pt_dump(pt, buf, len);
 }
 
+static void intel_pt_log_event(union perf_event *event)
+{
+	FILE *f = intel_pt_log_fp();
+
+	if (!intel_pt_enable_logging || !f)
+		return;
+
+	perf_event__fprintf(event, f);
+}
+
 static int intel_pt_do_fix_overlap(struct intel_pt *pt, struct auxtrace_buffer *a,
 				   struct auxtrace_buffer *b)
 {
@@ -904,6 +914,11 @@
 		ptq->insn_len = ptq->state->insn_len;
 		memcpy(ptq->insn, ptq->state->insn, INTEL_PT_INSN_BUF_SZ);
 	}
+
+	if (ptq->state->type & INTEL_PT_TRACE_BEGIN)
+		ptq->flags |= PERF_IP_FLAG_TRACE_BEGIN;
+	if (ptq->state->type & INTEL_PT_TRACE_END)
+		ptq->flags |= PERF_IP_FLAG_TRACE_END;
 }
 
 static int intel_pt_setup_queue(struct intel_pt *pt,
@@ -1150,7 +1165,7 @@
 	intel_pt_prep_b_sample(pt, ptq, event, sample);
 
 	if (pt->synth_opts.callchain) {
-		thread_stack__sample(ptq->thread, ptq->chain,
+		thread_stack__sample(ptq->thread, ptq->cpu, ptq->chain,
 				     pt->synth_opts.callchain_sz + 1,
 				     sample->ip, pt->kernel_start);
 		sample->callchain = ptq->chain;
@@ -1387,7 +1402,7 @@
 }
 
 static int intel_pt_synth_error(struct intel_pt *pt, int code, int cpu,
-				pid_t pid, pid_t tid, u64 ip)
+				pid_t pid, pid_t tid, u64 ip, u64 timestamp)
 {
 	union perf_event event;
 	char msg[MAX_AUXTRACE_ERROR_MSG];
@@ -1396,7 +1411,7 @@
 	intel_pt__strerror(code, msg, MAX_AUXTRACE_ERROR_MSG);
 
 	auxtrace_synth_error(&event.auxtrace_error, PERF_AUXTRACE_ERROR_ITRACE,
-			     code, cpu, pid, tid, ip, msg);
+			     code, cpu, pid, tid, ip, msg, timestamp);
 
 	err = perf_session__deliver_synth_event(pt->session, &event, NULL);
 	if (err)
@@ -1404,6 +1419,18 @@
 		       err);
 
 	return err;
+}
+
+static int intel_ptq_synth_error(struct intel_pt_queue *ptq,
+				 const struct intel_pt_state *state)
+{
+	struct intel_pt *pt = ptq->pt;
+	u64 tm = ptq->timestamp;
+
+	tm = pt->timeless_decoding ? 0 : tsc_to_perf_time(tm, &pt->tc);
+
+	return intel_pt_synth_error(pt, state->err, ptq->cpu, ptq->pid,
+				    ptq->tid, state->from_ip, tm);
 }
 
 static int intel_pt_next_tid(struct intel_pt *pt, struct intel_pt_queue *ptq)
@@ -1502,11 +1529,11 @@
 		return 0;
 
 	if (pt->synth_opts.callchain || pt->synth_opts.thread_stack)
-		thread_stack__event(ptq->thread, ptq->flags, state->from_ip,
+		thread_stack__event(ptq->thread, ptq->cpu, ptq->flags, state->from_ip,
 				    state->to_ip, ptq->insn_len,
 				    state->trace_nr);
 	else
-		thread_stack__set_trace_nr(ptq->thread, state->trace_nr);
+		thread_stack__set_trace_nr(ptq->thread, ptq->cpu, state->trace_nr);
 
 	if (pt->sample_branches) {
 		err = intel_pt_synth_branch_sample(ptq);
@@ -1652,10 +1679,7 @@
 				intel_pt_next_tid(pt, ptq);
 			}
 			if (pt->synth_opts.errors) {
-				err = intel_pt_synth_error(pt, state->err,
-							   ptq->cpu, ptq->pid,
-							   ptq->tid,
-							   state->from_ip);
+				err = intel_ptq_synth_error(ptq, state);
 				if (err)
 					return err;
 			}
@@ -1780,7 +1804,7 @@
 static int intel_pt_lost(struct intel_pt *pt, struct perf_sample *sample)
 {
 	return intel_pt_synth_error(pt, INTEL_PT_ERR_LOST, sample->cpu,
-				    sample->pid, sample->tid, 0);
+				    sample->pid, sample->tid, 0, sample->time);
 }
 
 static struct intel_pt_queue *intel_pt_cpu_to_ptq(struct intel_pt *pt, int cpu)
@@ -1996,9 +2020,9 @@
 		 event->header.type == PERF_RECORD_SWITCH_CPU_WIDE)
 		err = intel_pt_context_switch(pt, event, sample);
 
-	intel_pt_log("event %s (%u): cpu %d time %"PRIu64" tsc %#"PRIx64"\n",
-		     perf_event__name(event->header.type), event->header.type,
-		     sample->cpu, sample->time, timestamp);
+	intel_pt_log("event %u: cpu %d time %"PRIu64" tsc %#"PRIx64" ",
+		     event->header.type, sample->cpu, sample->time, timestamp);
+	intel_pt_log_event(event);
 
 	return err;
 }
@@ -2553,15 +2577,10 @@
 	if (session->itrace_synth_opts && session->itrace_synth_opts->set) {
 		pt->synth_opts = *session->itrace_synth_opts;
 	} else {
-<<<<<<< HEAD
-		itrace_synth_opts__set_default(&pt->synth_opts);
-		if (use_browser != -1) {
-=======
 		itrace_synth_opts__set_default(&pt->synth_opts,
 				session->itrace_synth_opts->default_no_sample);
 		if (!session->itrace_synth_opts->default_no_sample &&
 		    !session->itrace_synth_opts->inject) {
->>>>>>> 407d19ab
 			pt->synth_opts.branches = false;
 			pt->synth_opts.callchain = true;
 		}
