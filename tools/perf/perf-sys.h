#ifndef _PERF_SYS_H
#define _PERF_SYS_H

#include <unistd.h>
#include <sys/types.h>
#include <sys/syscall.h>
#include <linux/types.h>
#include <linux/compiler.h>
#include <linux/perf_event.h>
#include <asm/barrier.h>

#if defined(__i386__)
#define cpu_relax()	asm volatile("rep; nop" ::: "memory");
#define CPUINFO_PROC	{"model name"}
<<<<<<< HEAD
#ifndef __NR_futex
# define __NR_futex 240
#endif
#ifndef __NR_gettid
# define __NR_gettid 224
#endif
=======
>>>>>>> f70f7bfe
#endif

#if defined(__x86_64__)
#define cpu_relax()	asm volatile("rep; nop" ::: "memory");
#define CPUINFO_PROC	{"model name"}
<<<<<<< HEAD
#ifndef __NR_futex
# define __NR_futex 202
#endif
#ifndef __NR_gettid
# define __NR_gettid 186
#endif
=======
>>>>>>> f70f7bfe
#endif

#ifdef __powerpc__
#include "../../arch/powerpc/include/uapi/asm/unistd.h"
#define CPUINFO_PROC	{"cpu"}
#endif

#ifdef __s390__
#define CPUINFO_PROC	{"vendor_id"}
#endif

#ifdef __sh__
#define CPUINFO_PROC	{"cpu type"}
#endif

#ifdef __hppa__
#define CPUINFO_PROC	{"cpu"}
#endif

#ifdef __sparc__
#define CPUINFO_PROC	{"cpu"}
#endif

#ifdef __alpha__
#define CPUINFO_PROC	{"cpu model"}
#endif

#ifdef __ia64__
#define cpu_relax()	asm volatile ("hint @pause" ::: "memory")
#define CPUINFO_PROC	{"model name"}
#endif

#ifdef __arm__
#define CPUINFO_PROC	{"model name", "Processor"}
#endif

#ifdef __aarch64__
#define cpu_relax()	asm volatile("yield" ::: "memory")
#endif

#ifdef __mips__
#define CPUINFO_PROC	{"cpu model"}
#endif

#ifdef __arc__
#define CPUINFO_PROC	{"Processor"}
#endif

#ifdef __metag__
#define CPUINFO_PROC	{"CPU"}
#endif

#ifdef __xtensa__
#define CPUINFO_PROC	{"core ID"}
#endif

#ifdef __tile__
#define cpu_relax()	asm volatile ("mfspr zero, PASS" ::: "memory")
#define CPUINFO_PROC    {"model name"}
#endif

#ifndef cpu_relax
#define cpu_relax() barrier()
#endif

static inline int
sys_perf_event_open(struct perf_event_attr *attr,
		      pid_t pid, int cpu, int group_fd,
		      unsigned long flags)
{
	int fd;

	fd = syscall(__NR_perf_event_open, attr, pid, cpu,
		     group_fd, flags);

#ifdef HAVE_ATTR_TEST
	if (unlikely(test_attr__enabled))
		test_attr__open(attr, pid, cpu, fd, group_fd, flags);
#endif
	return fd;
}

#endif /* _PERF_SYS_H */<|MERGE_RESOLUTION|>--- conflicted
+++ resolved
@@ -12,29 +12,11 @@
 #if defined(__i386__)
 #define cpu_relax()	asm volatile("rep; nop" ::: "memory");
 #define CPUINFO_PROC	{"model name"}
-<<<<<<< HEAD
-#ifndef __NR_futex
-# define __NR_futex 240
-#endif
-#ifndef __NR_gettid
-# define __NR_gettid 224
-#endif
-=======
->>>>>>> f70f7bfe
 #endif
 
 #if defined(__x86_64__)
 #define cpu_relax()	asm volatile("rep; nop" ::: "memory");
 #define CPUINFO_PROC	{"model name"}
-<<<<<<< HEAD
-#ifndef __NR_futex
-# define __NR_futex 202
-#endif
-#ifndef __NR_gettid
-# define __NR_gettid 186
-#endif
-=======
->>>>>>> f70f7bfe
 #endif
 
 #ifdef __powerpc__
