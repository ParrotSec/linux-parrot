/* SPDX-License-Identifier: GPL-2.0 */
#ifndef _PERF_PERF_H
#define _PERF_PERF_H

#include <time.h>
#include <stdbool.h>
#include <linux/types.h>
#include <linux/stddef.h>
#include <linux/perf_event.h>

extern bool test_attr__enabled;
void test_attr__ready(void);
void test_attr__init(void);
void test_attr__open(struct perf_event_attr *attr, pid_t pid, int cpu,
		     int fd, int group_fd, unsigned long flags);

#define HAVE_ATTR_TEST
#include "perf-sys.h"

static inline unsigned long long rdclock(void)
{
	struct timespec ts;

	clock_gettime(CLOCK_MONOTONIC, &ts);
	return ts.tv_sec * 1000000000ULL + ts.tv_nsec;
}

#ifndef MAX_NR_CPUS
#define MAX_NR_CPUS			2048
#endif

extern const char *input_name;
extern bool perf_host, perf_guest;
extern const char perf_version_string[];

void pthread__unblock_sigwinch(void);

#include "util/target.h"

struct record_opts {
	struct target target;
	bool	     group;
	bool	     inherit_stat;
	bool	     no_buffering;
	bool	     no_inherit;
	bool	     no_inherit_set;
	bool	     no_samples;
	bool	     raw_samples;
	bool	     sample_address;
	bool	     sample_phys_addr;
	bool	     sample_weight;
	bool	     sample_time;
	bool	     sample_time_set;
	bool	     sample_cpu;
	bool	     period;
	bool	     period_set;
	bool	     running_time;
	bool	     full_auxtrace;
	bool	     auxtrace_snapshot_mode;
	bool	     record_namespaces;
	bool	     record_switch_events;
	bool	     all_kernel;
	bool	     all_user;
	bool	     tail_synthesize;
	bool	     overwrite;
	bool	     ignore_missing_thread;
	bool	     strict_freq;
	bool	     sample_id;
	unsigned int freq;
	unsigned int mmap_pages;
	unsigned int auxtrace_mmap_pages;
	unsigned int user_freq;
	u64          branch_stack;
	u64	     sample_intr_regs;
	u64	     sample_user_regs;
	u64	     default_interval;
	u64	     user_interval;
	size_t	     auxtrace_snapshot_size;
	const char   *auxtrace_snapshot_opts;
	bool	     sample_transaction;
	unsigned     initial_delay;
	bool         use_clockid;
	clockid_t    clockid;
<<<<<<< HEAD
	unsigned int proc_map_timeout;
=======
	u64          clockid_res_ns;
	int	     nr_cblocks;
	int	     affinity;
	int	     mmap_flush;
	unsigned int comp_level;
};

enum perf_affinity {
	PERF_AFFINITY_SYS = 0,
	PERF_AFFINITY_NODE,
	PERF_AFFINITY_CPU,
	PERF_AFFINITY_MAX
>>>>>>> 407d19ab
};

struct option;
extern const char * const *record_usage;
extern struct option *record_options;
extern int version_verbose;

int record__parse_freq(const struct option *opt, const char *str, int unset);
#endif<|MERGE_RESOLUTION|>--- conflicted
+++ resolved
@@ -66,6 +66,7 @@
 	bool	     ignore_missing_thread;
 	bool	     strict_freq;
 	bool	     sample_id;
+	bool	     no_bpf_event;
 	unsigned int freq;
 	unsigned int mmap_pages;
 	unsigned int auxtrace_mmap_pages;
@@ -81,9 +82,6 @@
 	unsigned     initial_delay;
 	bool         use_clockid;
 	clockid_t    clockid;
-<<<<<<< HEAD
-	unsigned int proc_map_timeout;
-=======
 	u64          clockid_res_ns;
 	int	     nr_cblocks;
 	int	     affinity;
@@ -96,7 +94,6 @@
 	PERF_AFFINITY_NODE,
 	PERF_AFFINITY_CPU,
 	PERF_AFFINITY_MAX
->>>>>>> 407d19ab
 };
 
 struct option;
