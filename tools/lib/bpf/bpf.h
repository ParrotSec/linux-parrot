/* SPDX-License-Identifier: LGPL-2.1 */

/*
 * common eBPF ELF operations.
 *
 * Copyright (C) 2013-2015 Alexei Starovoitov <ast@kernel.org>
 * Copyright (C) 2015 Wang Nan <wangnan0@huawei.com>
 * Copyright (C) 2015 Huawei Inc.
 *
 * This program is free software; you can redistribute it and/or
 * modify it under the terms of the GNU Lesser General Public
 * License as published by the Free Software Foundation;
 * version 2.1 of the License (not later!)
 *
 * This program is distributed in the hope that it will be useful,
 * but WITHOUT ANY WARRANTY; without even the implied warranty of
 * MERCHANTABILITY or FITNESS FOR A PARTICULAR PURPOSE.  See the
 * GNU Lesser General Public License for more details.
 *
 * You should have received a copy of the GNU Lesser General Public
 * License along with this program; if not,  see <http://www.gnu.org/licenses>
 */
#ifndef __BPF_BPF_H
#define __BPF_BPF_H

#include <linux/bpf.h>
#include <stdbool.h>
#include <stddef.h>
#include <stdint.h>

struct bpf_create_map_attr {
	const char *name;
	enum bpf_map_type map_type;
	__u32 map_flags;
	__u32 key_size;
	__u32 value_size;
	__u32 max_entries;
	__u32 numa_node;
	__u32 btf_fd;
	__u32 btf_key_type_id;
	__u32 btf_value_type_id;
	__u32 map_ifindex;
	__u32 inner_map_fd;
};

int bpf_create_map_xattr(const struct bpf_create_map_attr *create_attr);
int bpf_create_map_node(enum bpf_map_type map_type, const char *name,
			int key_size, int value_size, int max_entries,
			__u32 map_flags, int node);
int bpf_create_map_name(enum bpf_map_type map_type, const char *name,
			int key_size, int value_size, int max_entries,
			__u32 map_flags);
int bpf_create_map(enum bpf_map_type map_type, int key_size, int value_size,
		   int max_entries, __u32 map_flags);
int bpf_create_map_in_map_node(enum bpf_map_type map_type, const char *name,
			       int key_size, int inner_map_fd, int max_entries,
			       __u32 map_flags, int node);
int bpf_create_map_in_map(enum bpf_map_type map_type, const char *name,
			  int key_size, int inner_map_fd, int max_entries,
			  __u32 map_flags);

struct bpf_load_program_attr {
	enum bpf_prog_type prog_type;
	enum bpf_attach_type expected_attach_type;
	const char *name;
	const struct bpf_insn *insns;
	size_t insns_cnt;
	const char *license;
	__u32 kern_version;
	__u32 prog_ifindex;
};

/* Recommend log buffer size */
<<<<<<< HEAD
#define BPF_LOG_BUF_SIZE (256 * 1024)
int bpf_load_program_xattr(const struct bpf_load_program_attr *load_attr,
			   char *log_buf, size_t log_buf_sz);
int bpf_load_program(enum bpf_prog_type type, const struct bpf_insn *insns,
		     size_t insns_cnt, const char *license,
		     __u32 kern_version, char *log_buf,
		     size_t log_buf_sz);
int bpf_verify_program(enum bpf_prog_type type, const struct bpf_insn *insns,
		       size_t insns_cnt, int strict_alignment,
		       const char *license, __u32 kern_version,
		       char *log_buf, size_t log_buf_sz, int log_level);

int bpf_map_update_elem(int fd, const void *key, const void *value,
			__u64 flags);

int bpf_map_lookup_elem(int fd, const void *key, void *value);
int bpf_map_delete_elem(int fd, const void *key);
int bpf_map_get_next_key(int fd, const void *key, void *next_key);
int bpf_obj_pin(int fd, const char *pathname);
int bpf_obj_get(const char *pathname);
int bpf_prog_attach(int prog_fd, int attachable_fd, enum bpf_attach_type type,
		    unsigned int flags);
int bpf_prog_detach(int attachable_fd, enum bpf_attach_type type);
int bpf_prog_detach2(int prog_fd, int attachable_fd, enum bpf_attach_type type);
int bpf_prog_test_run(int prog_fd, int repeat, void *data, __u32 size,
		      void *data_out, __u32 *size_out, __u32 *retval,
		      __u32 *duration);
int bpf_prog_get_next_id(__u32 start_id, __u32 *next_id);
int bpf_map_get_next_id(__u32 start_id, __u32 *next_id);
int bpf_prog_get_fd_by_id(__u32 id);
int bpf_map_get_fd_by_id(__u32 id);
int bpf_btf_get_fd_by_id(__u32 id);
int bpf_obj_get_info_by_fd(int prog_fd, void *info, __u32 *info_len);
int bpf_prog_query(int target_fd, enum bpf_attach_type type, __u32 query_flags,
		   __u32 *attach_flags, __u32 *prog_ids, __u32 *prog_cnt);
int bpf_raw_tracepoint_open(const char *name, int prog_fd);
int bpf_load_btf(void *btf, __u32 btf_size, char *log_buf, __u32 log_buf_size,
		 bool do_log);
int bpf_task_fd_query(int pid, int fd, __u32 flags, char *buf, __u32 *buf_len,
		      __u32 *prog_id, __u32 *fd_type, __u64 *probe_offset,
		      __u64 *probe_addr);
#endif
=======
#define BPF_LOG_BUF_SIZE (UINT32_MAX >> 8) /* verifier maximum in kernels <= 5.1 */
LIBBPF_API int
bpf_load_program_xattr(const struct bpf_load_program_attr *load_attr,
		       char *log_buf, size_t log_buf_sz);
LIBBPF_API int bpf_load_program(enum bpf_prog_type type,
				const struct bpf_insn *insns, size_t insns_cnt,
				const char *license, __u32 kern_version,
				char *log_buf, size_t log_buf_sz);
LIBBPF_API int bpf_verify_program(enum bpf_prog_type type,
				  const struct bpf_insn *insns,
				  size_t insns_cnt, __u32 prog_flags,
				  const char *license, __u32 kern_version,
				  char *log_buf, size_t log_buf_sz,
				  int log_level);

LIBBPF_API int bpf_map_update_elem(int fd, const void *key, const void *value,
				   __u64 flags);

LIBBPF_API int bpf_map_lookup_elem(int fd, const void *key, void *value);
LIBBPF_API int bpf_map_lookup_elem_flags(int fd, const void *key, void *value,
					 __u64 flags);
LIBBPF_API int bpf_map_lookup_and_delete_elem(int fd, const void *key,
					      void *value);
LIBBPF_API int bpf_map_delete_elem(int fd, const void *key);
LIBBPF_API int bpf_map_get_next_key(int fd, const void *key, void *next_key);
LIBBPF_API int bpf_map_freeze(int fd);
LIBBPF_API int bpf_obj_pin(int fd, const char *pathname);
LIBBPF_API int bpf_obj_get(const char *pathname);
LIBBPF_API int bpf_prog_attach(int prog_fd, int attachable_fd,
			       enum bpf_attach_type type, unsigned int flags);
LIBBPF_API int bpf_prog_detach(int attachable_fd, enum bpf_attach_type type);
LIBBPF_API int bpf_prog_detach2(int prog_fd, int attachable_fd,
				enum bpf_attach_type type);

struct bpf_prog_test_run_attr {
	int prog_fd;
	int repeat;
	const void *data_in;
	__u32 data_size_in;
	void *data_out;      /* optional */
	__u32 data_size_out; /* in: max length of data_out
			      * out: length of data_out */
	__u32 retval;        /* out: return code of the BPF program */
	__u32 duration;      /* out: average per repetition in ns */
	const void *ctx_in; /* optional */
	__u32 ctx_size_in;
	void *ctx_out;      /* optional */
	__u32 ctx_size_out; /* in: max length of ctx_out
			     * out: length of cxt_out */
};

LIBBPF_API int bpf_prog_test_run_xattr(struct bpf_prog_test_run_attr *test_attr);

/*
 * bpf_prog_test_run does not check that data_out is large enough. Consider
 * using bpf_prog_test_run_xattr instead.
 */
LIBBPF_API int bpf_prog_test_run(int prog_fd, int repeat, void *data,
				 __u32 size, void *data_out, __u32 *size_out,
				 __u32 *retval, __u32 *duration);
LIBBPF_API int bpf_prog_get_next_id(__u32 start_id, __u32 *next_id);
LIBBPF_API int bpf_map_get_next_id(__u32 start_id, __u32 *next_id);
LIBBPF_API int bpf_prog_get_fd_by_id(__u32 id);
LIBBPF_API int bpf_map_get_fd_by_id(__u32 id);
LIBBPF_API int bpf_btf_get_fd_by_id(__u32 id);
LIBBPF_API int bpf_obj_get_info_by_fd(int prog_fd, void *info, __u32 *info_len);
LIBBPF_API int bpf_prog_query(int target_fd, enum bpf_attach_type type,
			      __u32 query_flags, __u32 *attach_flags,
			      __u32 *prog_ids, __u32 *prog_cnt);
LIBBPF_API int bpf_raw_tracepoint_open(const char *name, int prog_fd);
LIBBPF_API int bpf_load_btf(void *btf, __u32 btf_size, char *log_buf,
			    __u32 log_buf_size, bool do_log);
LIBBPF_API int bpf_task_fd_query(int pid, int fd, __u32 flags, char *buf,
				 __u32 *buf_len, __u32 *prog_id, __u32 *fd_type,
				 __u64 *probe_offset, __u64 *probe_addr);

#ifdef __cplusplus
} /* extern "C" */
#endif

#endif /* __LIBBPF_BPF_H */
>>>>>>> 407d19ab
<|MERGE_RESOLUTION|>--- conflicted
+++ resolved
@@ -1,4 +1,4 @@
-/* SPDX-License-Identifier: LGPL-2.1 */
+/* SPDX-License-Identifier: (LGPL-2.1 OR BSD-2-Clause) */
 
 /*
  * common eBPF ELF operations.
@@ -20,13 +20,21 @@
  * You should have received a copy of the GNU Lesser General Public
  * License along with this program; if not,  see <http://www.gnu.org/licenses>
  */
-#ifndef __BPF_BPF_H
-#define __BPF_BPF_H
+#ifndef __LIBBPF_BPF_H
+#define __LIBBPF_BPF_H
 
 #include <linux/bpf.h>
 #include <stdbool.h>
 #include <stddef.h>
 #include <stdint.h>
+
+#ifdef __cplusplus
+extern "C" {
+#endif
+
+#ifndef LIBBPF_API
+#define LIBBPF_API __attribute__((visibility("default")))
+#endif
 
 struct bpf_create_map_attr {
 	const char *name;
@@ -43,21 +51,24 @@
 	__u32 inner_map_fd;
 };
 
-int bpf_create_map_xattr(const struct bpf_create_map_attr *create_attr);
-int bpf_create_map_node(enum bpf_map_type map_type, const char *name,
-			int key_size, int value_size, int max_entries,
-			__u32 map_flags, int node);
-int bpf_create_map_name(enum bpf_map_type map_type, const char *name,
-			int key_size, int value_size, int max_entries,
-			__u32 map_flags);
-int bpf_create_map(enum bpf_map_type map_type, int key_size, int value_size,
-		   int max_entries, __u32 map_flags);
-int bpf_create_map_in_map_node(enum bpf_map_type map_type, const char *name,
-			       int key_size, int inner_map_fd, int max_entries,
-			       __u32 map_flags, int node);
-int bpf_create_map_in_map(enum bpf_map_type map_type, const char *name,
-			  int key_size, int inner_map_fd, int max_entries,
-			  __u32 map_flags);
+LIBBPF_API int
+bpf_create_map_xattr(const struct bpf_create_map_attr *create_attr);
+LIBBPF_API int bpf_create_map_node(enum bpf_map_type map_type, const char *name,
+				   int key_size, int value_size,
+				   int max_entries, __u32 map_flags, int node);
+LIBBPF_API int bpf_create_map_name(enum bpf_map_type map_type, const char *name,
+				   int key_size, int value_size,
+				   int max_entries, __u32 map_flags);
+LIBBPF_API int bpf_create_map(enum bpf_map_type map_type, int key_size,
+			      int value_size, int max_entries, __u32 map_flags);
+LIBBPF_API int bpf_create_map_in_map_node(enum bpf_map_type map_type,
+					  const char *name, int key_size,
+					  int inner_map_fd, int max_entries,
+					  __u32 map_flags, int node);
+LIBBPF_API int bpf_create_map_in_map(enum bpf_map_type map_type,
+				     const char *name, int key_size,
+				     int inner_map_fd, int max_entries,
+				     __u32 map_flags);
 
 struct bpf_load_program_attr {
 	enum bpf_prog_type prog_type;
@@ -68,53 +79,20 @@
 	const char *license;
 	__u32 kern_version;
 	__u32 prog_ifindex;
+	__u32 prog_btf_fd;
+	__u32 func_info_rec_size;
+	const void *func_info;
+	__u32 func_info_cnt;
+	__u32 line_info_rec_size;
+	const void *line_info;
+	__u32 line_info_cnt;
+	__u32 log_level;
 };
 
+/* Flags to direct loading requirements */
+#define MAPS_RELAX_COMPAT	0x01
+
 /* Recommend log buffer size */
-<<<<<<< HEAD
-#define BPF_LOG_BUF_SIZE (256 * 1024)
-int bpf_load_program_xattr(const struct bpf_load_program_attr *load_attr,
-			   char *log_buf, size_t log_buf_sz);
-int bpf_load_program(enum bpf_prog_type type, const struct bpf_insn *insns,
-		     size_t insns_cnt, const char *license,
-		     __u32 kern_version, char *log_buf,
-		     size_t log_buf_sz);
-int bpf_verify_program(enum bpf_prog_type type, const struct bpf_insn *insns,
-		       size_t insns_cnt, int strict_alignment,
-		       const char *license, __u32 kern_version,
-		       char *log_buf, size_t log_buf_sz, int log_level);
-
-int bpf_map_update_elem(int fd, const void *key, const void *value,
-			__u64 flags);
-
-int bpf_map_lookup_elem(int fd, const void *key, void *value);
-int bpf_map_delete_elem(int fd, const void *key);
-int bpf_map_get_next_key(int fd, const void *key, void *next_key);
-int bpf_obj_pin(int fd, const char *pathname);
-int bpf_obj_get(const char *pathname);
-int bpf_prog_attach(int prog_fd, int attachable_fd, enum bpf_attach_type type,
-		    unsigned int flags);
-int bpf_prog_detach(int attachable_fd, enum bpf_attach_type type);
-int bpf_prog_detach2(int prog_fd, int attachable_fd, enum bpf_attach_type type);
-int bpf_prog_test_run(int prog_fd, int repeat, void *data, __u32 size,
-		      void *data_out, __u32 *size_out, __u32 *retval,
-		      __u32 *duration);
-int bpf_prog_get_next_id(__u32 start_id, __u32 *next_id);
-int bpf_map_get_next_id(__u32 start_id, __u32 *next_id);
-int bpf_prog_get_fd_by_id(__u32 id);
-int bpf_map_get_fd_by_id(__u32 id);
-int bpf_btf_get_fd_by_id(__u32 id);
-int bpf_obj_get_info_by_fd(int prog_fd, void *info, __u32 *info_len);
-int bpf_prog_query(int target_fd, enum bpf_attach_type type, __u32 query_flags,
-		   __u32 *attach_flags, __u32 *prog_ids, __u32 *prog_cnt);
-int bpf_raw_tracepoint_open(const char *name, int prog_fd);
-int bpf_load_btf(void *btf, __u32 btf_size, char *log_buf, __u32 log_buf_size,
-		 bool do_log);
-int bpf_task_fd_query(int pid, int fd, __u32 flags, char *buf, __u32 *buf_len,
-		      __u32 *prog_id, __u32 *fd_type, __u64 *probe_offset,
-		      __u64 *probe_addr);
-#endif
-=======
 #define BPF_LOG_BUF_SIZE (UINT32_MAX >> 8) /* verifier maximum in kernels <= 5.1 */
 LIBBPF_API int
 bpf_load_program_xattr(const struct bpf_load_program_attr *load_attr,
@@ -195,5 +173,4 @@
 } /* extern "C" */
 #endif
 
-#endif /* __LIBBPF_BPF_H */
->>>>>>> 407d19ab
+#endif /* __LIBBPF_BPF_H */