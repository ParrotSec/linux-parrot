// SPDX-License-Identifier: (LGPL-2.1 OR BSD-2-Clause)

/*
 * AF_XDP user-space access library.
 *
 * Copyright(c) 2018 - 2019 Intel Corporation.
 *
 * Author(s): Magnus Karlsson <magnus.karlsson@intel.com>
 */

#include <errno.h>
#include <stdlib.h>
#include <string.h>
#include <unistd.h>
#include <arpa/inet.h>
#include <asm/barrier.h>
#include <linux/compiler.h>
#include <linux/ethtool.h>
#include <linux/filter.h>
#include <linux/if_ether.h>
#include <linux/if_packet.h>
#include <linux/if_xdp.h>
#include <linux/kernel.h>
#include <linux/list.h>
#include <linux/sockios.h>
#include <net/if.h>
#include <sys/ioctl.h>
#include <sys/mman.h>
#include <sys/socket.h>
#include <sys/types.h>

#include "bpf.h"
#include "libbpf.h"
#include "libbpf_internal.h"
#include "xsk.h"

#ifndef SOL_XDP
 #define SOL_XDP 283
#endif

#ifndef AF_XDP
 #define AF_XDP 44
#endif

#ifndef PF_XDP
 #define PF_XDP AF_XDP
#endif

struct xsk_umem {
	struct xsk_ring_prod *fill_save;
	struct xsk_ring_cons *comp_save;
	char *umem_area;
	struct xsk_umem_config config;
	int fd;
	int refcount;
	struct list_head ctx_list;
};

struct xsk_ctx {
	struct xsk_ring_prod *fill;
	struct xsk_ring_cons *comp;
	__u32 queue_id;
	struct xsk_umem *umem;
	int refcount;
	int ifindex;
	struct list_head list;
	int prog_fd;
	int xsks_map_fd;
	char ifname[IFNAMSIZ];
};

struct xsk_socket {
	struct xsk_ring_cons *rx;
	struct xsk_ring_prod *tx;
	__u64 outstanding_tx;
	struct xsk_ctx *ctx;
	struct xsk_socket_config config;
	int fd;
};

struct xsk_nl_info {
	bool xdp_prog_attached;
	int ifindex;
	int fd;
};

/* Up until and including Linux 5.3 */
struct xdp_ring_offset_v1 {
	__u64 producer;
	__u64 consumer;
	__u64 desc;
};

/* Up until and including Linux 5.3 */
struct xdp_mmap_offsets_v1 {
	struct xdp_ring_offset_v1 rx;
	struct xdp_ring_offset_v1 tx;
	struct xdp_ring_offset_v1 fr;
	struct xdp_ring_offset_v1 cr;
};

int xsk_umem__fd(const struct xsk_umem *umem)
{
	return umem ? umem->fd : -EINVAL;
}

int xsk_socket__fd(const struct xsk_socket *xsk)
{
	return xsk ? xsk->fd : -EINVAL;
}

static bool xsk_page_aligned(void *buffer)
{
	unsigned long addr = (unsigned long)buffer;

	return !(addr & (getpagesize() - 1));
}

static void xsk_set_umem_config(struct xsk_umem_config *cfg,
				const struct xsk_umem_config *usr_cfg)
{
	if (!usr_cfg) {
		cfg->fill_size = XSK_RING_PROD__DEFAULT_NUM_DESCS;
		cfg->comp_size = XSK_RING_CONS__DEFAULT_NUM_DESCS;
		cfg->frame_size = XSK_UMEM__DEFAULT_FRAME_SIZE;
		cfg->frame_headroom = XSK_UMEM__DEFAULT_FRAME_HEADROOM;
		cfg->flags = XSK_UMEM__DEFAULT_FLAGS;
		return;
	}

	cfg->fill_size = usr_cfg->fill_size;
	cfg->comp_size = usr_cfg->comp_size;
	cfg->frame_size = usr_cfg->frame_size;
	cfg->frame_headroom = usr_cfg->frame_headroom;
	cfg->flags = usr_cfg->flags;
}

static int xsk_set_xdp_socket_config(struct xsk_socket_config *cfg,
				     const struct xsk_socket_config *usr_cfg)
{
	if (!usr_cfg) {
		cfg->rx_size = XSK_RING_CONS__DEFAULT_NUM_DESCS;
		cfg->tx_size = XSK_RING_PROD__DEFAULT_NUM_DESCS;
		cfg->libbpf_flags = 0;
		cfg->xdp_flags = 0;
		cfg->bind_flags = 0;
		return 0;
	}

	if (usr_cfg->libbpf_flags & ~XSK_LIBBPF_FLAGS__INHIBIT_PROG_LOAD)
		return -EINVAL;

	cfg->rx_size = usr_cfg->rx_size;
	cfg->tx_size = usr_cfg->tx_size;
	cfg->libbpf_flags = usr_cfg->libbpf_flags;
	cfg->xdp_flags = usr_cfg->xdp_flags;
	cfg->bind_flags = usr_cfg->bind_flags;

	return 0;
}

static void xsk_mmap_offsets_v1(struct xdp_mmap_offsets *off)
{
	struct xdp_mmap_offsets_v1 off_v1;

	/* getsockopt on a kernel <= 5.3 has no flags fields.
	 * Copy over the offsets to the correct places in the >=5.4 format
	 * and put the flags where they would have been on that kernel.
	 */
	memcpy(&off_v1, off, sizeof(off_v1));

	off->rx.producer = off_v1.rx.producer;
	off->rx.consumer = off_v1.rx.consumer;
	off->rx.desc = off_v1.rx.desc;
	off->rx.flags = off_v1.rx.consumer + sizeof(__u32);

	off->tx.producer = off_v1.tx.producer;
	off->tx.consumer = off_v1.tx.consumer;
	off->tx.desc = off_v1.tx.desc;
	off->tx.flags = off_v1.tx.consumer + sizeof(__u32);

	off->fr.producer = off_v1.fr.producer;
	off->fr.consumer = off_v1.fr.consumer;
	off->fr.desc = off_v1.fr.desc;
	off->fr.flags = off_v1.fr.consumer + sizeof(__u32);

	off->cr.producer = off_v1.cr.producer;
	off->cr.consumer = off_v1.cr.consumer;
	off->cr.desc = off_v1.cr.desc;
	off->cr.flags = off_v1.cr.consumer + sizeof(__u32);
}

static int xsk_get_mmap_offsets(int fd, struct xdp_mmap_offsets *off)
{
	socklen_t optlen;
	int err;

	optlen = sizeof(*off);
	err = getsockopt(fd, SOL_XDP, XDP_MMAP_OFFSETS, off, &optlen);
	if (err)
		return err;

	if (optlen == sizeof(*off))
		return 0;

	if (optlen == sizeof(struct xdp_mmap_offsets_v1)) {
		xsk_mmap_offsets_v1(off);
		return 0;
	}

	return -EINVAL;
}

static int xsk_create_umem_rings(struct xsk_umem *umem, int fd,
				 struct xsk_ring_prod *fill,
				 struct xsk_ring_cons *comp)
{
	struct xdp_mmap_offsets off;
	void *map;
	int err;

	err = setsockopt(fd, SOL_XDP, XDP_UMEM_FILL_RING,
			 &umem->config.fill_size,
			 sizeof(umem->config.fill_size));
	if (err)
		return -errno;

	err = setsockopt(fd, SOL_XDP, XDP_UMEM_COMPLETION_RING,
			 &umem->config.comp_size,
			 sizeof(umem->config.comp_size));
	if (err)
		return -errno;

	err = xsk_get_mmap_offsets(fd, &off);
	if (err)
		return -errno;

	map = mmap(NULL, off.fr.desc + umem->config.fill_size * sizeof(__u64),
		   PROT_READ | PROT_WRITE, MAP_SHARED | MAP_POPULATE, fd,
		   XDP_UMEM_PGOFF_FILL_RING);
	if (map == MAP_FAILED)
		return -errno;

	fill->mask = umem->config.fill_size - 1;
	fill->size = umem->config.fill_size;
	fill->producer = map + off.fr.producer;
	fill->consumer = map + off.fr.consumer;
	fill->flags = map + off.fr.flags;
	fill->ring = map + off.fr.desc;
	fill->cached_cons = umem->config.fill_size;

	map = mmap(NULL, off.cr.desc + umem->config.comp_size * sizeof(__u64),
		   PROT_READ | PROT_WRITE, MAP_SHARED | MAP_POPULATE, fd,
		   XDP_UMEM_PGOFF_COMPLETION_RING);
	if (map == MAP_FAILED) {
		err = -errno;
		goto out_mmap;
	}

	comp->mask = umem->config.comp_size - 1;
	comp->size = umem->config.comp_size;
	comp->producer = map + off.cr.producer;
	comp->consumer = map + off.cr.consumer;
	comp->flags = map + off.cr.flags;
	comp->ring = map + off.cr.desc;

	return 0;

out_mmap:
	munmap(map, off.fr.desc + umem->config.fill_size * sizeof(__u64));
	return err;
}

int xsk_umem__create_v0_0_4(struct xsk_umem **umem_ptr, void *umem_area,
			    __u64 size, struct xsk_ring_prod *fill,
			    struct xsk_ring_cons *comp,
			    const struct xsk_umem_config *usr_config)
{
	struct xdp_umem_reg mr;
	struct xsk_umem *umem;
	int err;

	if (!umem_area || !umem_ptr || !fill || !comp)
		return -EFAULT;
	if (!size && !xsk_page_aligned(umem_area))
		return -EINVAL;

	umem = calloc(1, sizeof(*umem));
	if (!umem)
		return -ENOMEM;

	umem->fd = socket(AF_XDP, SOCK_RAW, 0);
	if (umem->fd < 0) {
		err = -errno;
		goto out_umem_alloc;
	}

	umem->umem_area = umem_area;
	INIT_LIST_HEAD(&umem->ctx_list);
	xsk_set_umem_config(&umem->config, usr_config);

	memset(&mr, 0, sizeof(mr));
	mr.addr = (uintptr_t)umem_area;
	mr.len = size;
	mr.chunk_size = umem->config.frame_size;
	mr.headroom = umem->config.frame_headroom;
	mr.flags = umem->config.flags;

	err = setsockopt(umem->fd, SOL_XDP, XDP_UMEM_REG, &mr, sizeof(mr));
	if (err) {
		err = -errno;
		goto out_socket;
	}

	err = xsk_create_umem_rings(umem, umem->fd, fill, comp);
	if (err)
		goto out_socket;

	umem->fill_save = fill;
	umem->comp_save = comp;
	*umem_ptr = umem;
	return 0;

out_socket:
	close(umem->fd);
out_umem_alloc:
	free(umem);
	return err;
}

struct xsk_umem_config_v1 {
	__u32 fill_size;
	__u32 comp_size;
	__u32 frame_size;
	__u32 frame_headroom;
};

int xsk_umem__create_v0_0_2(struct xsk_umem **umem_ptr, void *umem_area,
			    __u64 size, struct xsk_ring_prod *fill,
			    struct xsk_ring_cons *comp,
			    const struct xsk_umem_config *usr_config)
{
	struct xsk_umem_config config;

	memcpy(&config, usr_config, sizeof(struct xsk_umem_config_v1));
	config.flags = 0;

	return xsk_umem__create_v0_0_4(umem_ptr, umem_area, size, fill, comp,
					&config);
}
COMPAT_VERSION(xsk_umem__create_v0_0_2, xsk_umem__create, LIBBPF_0.0.2)
DEFAULT_VERSION(xsk_umem__create_v0_0_4, xsk_umem__create, LIBBPF_0.0.4)

static int xsk_load_xdp_prog(struct xsk_socket *xsk)
{
	static const int log_buf_size = 16 * 1024;
	struct xsk_ctx *ctx = xsk->ctx;
	char log_buf[log_buf_size];
	int err, prog_fd;

	/* This is the C-program:
	 * SEC("xdp_sock") int xdp_sock_prog(struct xdp_md *ctx)
	 * {
	 *     int ret, index = ctx->rx_queue_index;
	 *
	 *     // A set entry here means that the correspnding queue_id
	 *     // has an active AF_XDP socket bound to it.
	 *     ret = bpf_redirect_map(&xsks_map, index, XDP_PASS);
	 *     if (ret > 0)
	 *         return ret;
	 *
	 *     // Fallback for pre-5.3 kernels, not supporting default
	 *     // action in the flags parameter.
	 *     if (bpf_map_lookup_elem(&xsks_map, &index))
	 *         return bpf_redirect_map(&xsks_map, index, 0);
	 *     return XDP_PASS;
	 * }
	 */
	struct bpf_insn prog[] = {
		/* r2 = *(u32 *)(r1 + 16) */
		BPF_LDX_MEM(BPF_W, BPF_REG_2, BPF_REG_1, 16),
		/* *(u32 *)(r10 - 4) = r2 */
		BPF_STX_MEM(BPF_W, BPF_REG_10, BPF_REG_2, -4),
		/* r1 = xskmap[] */
		BPF_LD_MAP_FD(BPF_REG_1, ctx->xsks_map_fd),
		/* r3 = XDP_PASS */
		BPF_MOV64_IMM(BPF_REG_3, 2),
		/* call bpf_redirect_map */
		BPF_EMIT_CALL(BPF_FUNC_redirect_map),
		/* if w0 != 0 goto pc+13 */
		BPF_JMP32_IMM(BPF_JSGT, BPF_REG_0, 0, 13),
		/* r2 = r10 */
		BPF_MOV64_REG(BPF_REG_2, BPF_REG_10),
		/* r2 += -4 */
		BPF_ALU64_IMM(BPF_ADD, BPF_REG_2, -4),
		/* r1 = xskmap[] */
		BPF_LD_MAP_FD(BPF_REG_1, ctx->xsks_map_fd),
		/* call bpf_map_lookup_elem */
		BPF_EMIT_CALL(BPF_FUNC_map_lookup_elem),
		/* r1 = r0 */
		BPF_MOV64_REG(BPF_REG_1, BPF_REG_0),
		/* r0 = XDP_PASS */
		BPF_MOV64_IMM(BPF_REG_0, 2),
		/* if r1 == 0 goto pc+5 */
		BPF_JMP_IMM(BPF_JEQ, BPF_REG_1, 0, 5),
		/* r2 = *(u32 *)(r10 - 4) */
		BPF_LDX_MEM(BPF_W, BPF_REG_2, BPF_REG_10, -4),
		/* r1 = xskmap[] */
		BPF_LD_MAP_FD(BPF_REG_1, ctx->xsks_map_fd),
		/* r3 = 0 */
		BPF_MOV64_IMM(BPF_REG_3, 0),
		/* call bpf_redirect_map */
		BPF_EMIT_CALL(BPF_FUNC_redirect_map),
		/* The jumps are to this instruction */
		BPF_EXIT_INSN(),
	};
	size_t insns_cnt = sizeof(prog) / sizeof(struct bpf_insn);

	prog_fd = bpf_load_program(BPF_PROG_TYPE_XDP, prog, insns_cnt,
				   "LGPL-2.1 or BSD-2-Clause", 0, log_buf,
				   log_buf_size);
	if (prog_fd < 0) {
		pr_warn("BPF log buffer:\n%s", log_buf);
		return prog_fd;
	}

	err = bpf_set_link_xdp_fd(xsk->ctx->ifindex, prog_fd,
				  xsk->config.xdp_flags);
	if (err) {
		close(prog_fd);
		return err;
	}

	ctx->prog_fd = prog_fd;
	return 0;
}

static int xsk_get_max_queues(struct xsk_socket *xsk)
{
	struct ethtool_channels channels = { .cmd = ETHTOOL_GCHANNELS };
	struct xsk_ctx *ctx = xsk->ctx;
	struct ifreq ifr = {};
	int fd, err, ret;

	fd = socket(AF_INET, SOCK_DGRAM, 0);
	if (fd < 0)
		return -errno;

	ifr.ifr_data = (void *)&channels;
	memcpy(ifr.ifr_name, ctx->ifname, IFNAMSIZ - 1);
	ifr.ifr_name[IFNAMSIZ - 1] = '\0';
	err = ioctl(fd, SIOCETHTOOL, &ifr);
	if (err && errno != EOPNOTSUPP) {
		ret = -errno;
		goto out;
	}

	if (err) {
		/* If the device says it has no channels, then all traffic
		 * is sent to a single stream, so max queues = 1.
		 */
		ret = 1;
	} else {
		/* Take the max of rx, tx, combined. Drivers return
		 * the number of channels in different ways.
		 */
		ret = max(channels.max_rx, channels.max_tx);
		ret = max(ret, (int)channels.max_combined);
	}

out:
	close(fd);
	return ret;
}

static int xsk_create_bpf_maps(struct xsk_socket *xsk)
{
	struct xsk_ctx *ctx = xsk->ctx;
	int max_queues;
	int fd;

	max_queues = xsk_get_max_queues(xsk);
	if (max_queues < 0)
		return max_queues;

	fd = bpf_create_map_name(BPF_MAP_TYPE_XSKMAP, "xsks_map",
				 sizeof(int), sizeof(int), max_queues, 0);
	if (fd < 0)
		return fd;

	ctx->xsks_map_fd = fd;

	return 0;
}

static void xsk_delete_bpf_maps(struct xsk_socket *xsk)
{
	struct xsk_ctx *ctx = xsk->ctx;

	bpf_map_delete_elem(ctx->xsks_map_fd, &ctx->queue_id);
	close(ctx->xsks_map_fd);
}

static int xsk_lookup_bpf_maps(struct xsk_socket *xsk)
{
	__u32 i, *map_ids, num_maps, prog_len = sizeof(struct bpf_prog_info);
	__u32 map_len = sizeof(struct bpf_map_info);
	struct bpf_prog_info prog_info = {};
	struct xsk_ctx *ctx = xsk->ctx;
	struct bpf_map_info map_info;
	int fd, err;

	err = bpf_obj_get_info_by_fd(ctx->prog_fd, &prog_info, &prog_len);
	if (err)
		return err;

	num_maps = prog_info.nr_map_ids;

	map_ids = calloc(prog_info.nr_map_ids, sizeof(*map_ids));
	if (!map_ids)
		return -ENOMEM;

	memset(&prog_info, 0, prog_len);
	prog_info.nr_map_ids = num_maps;
	prog_info.map_ids = (__u64)(unsigned long)map_ids;

	err = bpf_obj_get_info_by_fd(ctx->prog_fd, &prog_info, &prog_len);
	if (err)
		goto out_map_ids;

	ctx->xsks_map_fd = -1;

	for (i = 0; i < prog_info.nr_map_ids; i++) {
		fd = bpf_map_get_fd_by_id(map_ids[i]);
		if (fd < 0)
			continue;

		memset(&map_info, 0, map_len);
		err = bpf_obj_get_info_by_fd(fd, &map_info, &map_len);
		if (err) {
			close(fd);
			continue;
		}

<<<<<<< HEAD
		if (!strcmp(map_info.name, "xsks_map")) {
			ctx->xsks_map_fd = fd;
			continue;
=======
		if (!strncmp(map_info.name, "xsks_map", sizeof(map_info.name))) {
			ctx->xsks_map_fd = fd;
			break;
>>>>>>> 4e026225
		}

		close(fd);
	}

	err = 0;
	if (ctx->xsks_map_fd == -1)
		err = -ENOENT;

out_map_ids:
	free(map_ids);
	return err;
}

static int xsk_set_bpf_maps(struct xsk_socket *xsk)
{
	struct xsk_ctx *ctx = xsk->ctx;

	return bpf_map_update_elem(ctx->xsks_map_fd, &ctx->queue_id,
				   &xsk->fd, 0);
}

static int xsk_setup_xdp_prog(struct xsk_socket *xsk)
{
	struct xsk_ctx *ctx = xsk->ctx;
	__u32 prog_id = 0;
	int err;

	err = bpf_get_link_xdp_id(ctx->ifindex, &prog_id,
				  xsk->config.xdp_flags);
	if (err)
		return err;

	if (!prog_id) {
		err = xsk_create_bpf_maps(xsk);
		if (err)
			return err;

		err = xsk_load_xdp_prog(xsk);
		if (err) {
			xsk_delete_bpf_maps(xsk);
			return err;
		}
	} else {
		ctx->prog_fd = bpf_prog_get_fd_by_id(prog_id);
		if (ctx->prog_fd < 0)
			return -errno;
		err = xsk_lookup_bpf_maps(xsk);
		if (err) {
			close(ctx->prog_fd);
			return err;
		}
	}

	if (xsk->rx)
		err = xsk_set_bpf_maps(xsk);
	if (err) {
		xsk_delete_bpf_maps(xsk);
		close(ctx->prog_fd);
		return err;
	}

	return 0;
}

static struct xsk_ctx *xsk_get_ctx(struct xsk_umem *umem, int ifindex,
				   __u32 queue_id)
{
	struct xsk_ctx *ctx;

	if (list_empty(&umem->ctx_list))
		return NULL;

	list_for_each_entry(ctx, &umem->ctx_list, list) {
		if (ctx->ifindex == ifindex && ctx->queue_id == queue_id) {
			ctx->refcount++;
			return ctx;
		}
	}

	return NULL;
}

static void xsk_put_ctx(struct xsk_ctx *ctx)
{
	struct xsk_umem *umem = ctx->umem;
	struct xdp_mmap_offsets off;
	int err;

	if (--ctx->refcount == 0) {
		err = xsk_get_mmap_offsets(umem->fd, &off);
		if (!err) {
			munmap(ctx->fill->ring - off.fr.desc,
			       off.fr.desc + umem->config.fill_size *
			       sizeof(__u64));
			munmap(ctx->comp->ring - off.cr.desc,
			       off.cr.desc + umem->config.comp_size *
			       sizeof(__u64));
		}

		list_del(&ctx->list);
		free(ctx);
	}
}

static struct xsk_ctx *xsk_create_ctx(struct xsk_socket *xsk,
				      struct xsk_umem *umem, int ifindex,
				      const char *ifname, __u32 queue_id,
				      struct xsk_ring_prod *fill,
				      struct xsk_ring_cons *comp)
{
	struct xsk_ctx *ctx;
	int err;

	ctx = calloc(1, sizeof(*ctx));
	if (!ctx)
		return NULL;

	if (!umem->fill_save) {
		err = xsk_create_umem_rings(umem, xsk->fd, fill, comp);
		if (err) {
			free(ctx);
			return NULL;
		}
	} else if (umem->fill_save != fill || umem->comp_save != comp) {
		/* Copy over rings to new structs. */
		memcpy(fill, umem->fill_save, sizeof(*fill));
		memcpy(comp, umem->comp_save, sizeof(*comp));
	}

	ctx->ifindex = ifindex;
	ctx->refcount = 1;
	ctx->umem = umem;
	ctx->queue_id = queue_id;
	memcpy(ctx->ifname, ifname, IFNAMSIZ - 1);
	ctx->ifname[IFNAMSIZ - 1] = '\0';

	umem->fill_save = NULL;
	umem->comp_save = NULL;
	ctx->fill = fill;
	ctx->comp = comp;
	list_add(&ctx->list, &umem->ctx_list);
	return ctx;
}

int xsk_socket__create_shared(struct xsk_socket **xsk_ptr,
			      const char *ifname,
			      __u32 queue_id, struct xsk_umem *umem,
			      struct xsk_ring_cons *rx,
			      struct xsk_ring_prod *tx,
			      struct xsk_ring_prod *fill,
			      struct xsk_ring_cons *comp,
			      const struct xsk_socket_config *usr_config)
{
	void *rx_map = NULL, *tx_map = NULL;
	struct sockaddr_xdp sxdp = {};
	struct xdp_mmap_offsets off;
	struct xsk_socket *xsk;
	struct xsk_ctx *ctx;
	int err, ifindex;

	if (!umem || !xsk_ptr || !(rx || tx))
		return -EFAULT;

	xsk = calloc(1, sizeof(*xsk));
	if (!xsk)
		return -ENOMEM;

	err = xsk_set_xdp_socket_config(&xsk->config, usr_config);
	if (err)
		goto out_xsk_alloc;

	xsk->outstanding_tx = 0;
	ifindex = if_nametoindex(ifname);
	if (!ifindex) {
		err = -errno;
		goto out_xsk_alloc;
	}

	if (umem->refcount++ > 0) {
		xsk->fd = socket(AF_XDP, SOCK_RAW, 0);
		if (xsk->fd < 0) {
			err = -errno;
			goto out_xsk_alloc;
		}
	} else {
		xsk->fd = umem->fd;
	}

	ctx = xsk_get_ctx(umem, ifindex, queue_id);
	if (!ctx) {
		if (!fill || !comp) {
			err = -EFAULT;
			goto out_socket;
		}

		ctx = xsk_create_ctx(xsk, umem, ifindex, ifname, queue_id,
				     fill, comp);
		if (!ctx) {
			err = -ENOMEM;
			goto out_socket;
		}
	}
	xsk->ctx = ctx;

	if (rx) {
		err = setsockopt(xsk->fd, SOL_XDP, XDP_RX_RING,
				 &xsk->config.rx_size,
				 sizeof(xsk->config.rx_size));
		if (err) {
			err = -errno;
			goto out_put_ctx;
		}
	}
	if (tx) {
		err = setsockopt(xsk->fd, SOL_XDP, XDP_TX_RING,
				 &xsk->config.tx_size,
				 sizeof(xsk->config.tx_size));
		if (err) {
			err = -errno;
			goto out_put_ctx;
		}
	}

	err = xsk_get_mmap_offsets(xsk->fd, &off);
	if (err) {
		err = -errno;
		goto out_put_ctx;
	}

	if (rx) {
		rx_map = mmap(NULL, off.rx.desc +
			      xsk->config.rx_size * sizeof(struct xdp_desc),
			      PROT_READ | PROT_WRITE, MAP_SHARED | MAP_POPULATE,
			      xsk->fd, XDP_PGOFF_RX_RING);
		if (rx_map == MAP_FAILED) {
			err = -errno;
			goto out_put_ctx;
		}

		rx->mask = xsk->config.rx_size - 1;
		rx->size = xsk->config.rx_size;
		rx->producer = rx_map + off.rx.producer;
		rx->consumer = rx_map + off.rx.consumer;
		rx->flags = rx_map + off.rx.flags;
		rx->ring = rx_map + off.rx.desc;
		rx->cached_prod = *rx->producer;
		rx->cached_cons = *rx->consumer;
	}
	xsk->rx = rx;

	if (tx) {
		tx_map = mmap(NULL, off.tx.desc +
			      xsk->config.tx_size * sizeof(struct xdp_desc),
			      PROT_READ | PROT_WRITE, MAP_SHARED | MAP_POPULATE,
			      xsk->fd, XDP_PGOFF_TX_RING);
		if (tx_map == MAP_FAILED) {
			err = -errno;
			goto out_mmap_rx;
		}

		tx->mask = xsk->config.tx_size - 1;
		tx->size = xsk->config.tx_size;
		tx->producer = tx_map + off.tx.producer;
		tx->consumer = tx_map + off.tx.consumer;
		tx->flags = tx_map + off.tx.flags;
		tx->ring = tx_map + off.tx.desc;
		tx->cached_prod = *tx->producer;
		/* cached_cons is r->size bigger than the real consumer pointer
		 * See xsk_prod_nb_free
		 */
		tx->cached_cons = *tx->consumer + xsk->config.tx_size;
	}
	xsk->tx = tx;

	sxdp.sxdp_family = PF_XDP;
	sxdp.sxdp_ifindex = ctx->ifindex;
	sxdp.sxdp_queue_id = ctx->queue_id;
	if (umem->refcount > 1) {
		sxdp.sxdp_flags |= XDP_SHARED_UMEM;
		sxdp.sxdp_shared_umem_fd = umem->fd;
	} else {
		sxdp.sxdp_flags = xsk->config.bind_flags;
	}

	err = bind(xsk->fd, (struct sockaddr *)&sxdp, sizeof(sxdp));
	if (err) {
		err = -errno;
		goto out_mmap_tx;
	}

	ctx->prog_fd = -1;

	if (!(xsk->config.libbpf_flags & XSK_LIBBPF_FLAGS__INHIBIT_PROG_LOAD)) {
		err = xsk_setup_xdp_prog(xsk);
		if (err)
			goto out_mmap_tx;
	}

	*xsk_ptr = xsk;
	return 0;

out_mmap_tx:
	if (tx)
		munmap(tx_map, off.tx.desc +
		       xsk->config.tx_size * sizeof(struct xdp_desc));
out_mmap_rx:
	if (rx)
		munmap(rx_map, off.rx.desc +
		       xsk->config.rx_size * sizeof(struct xdp_desc));
out_put_ctx:
	xsk_put_ctx(ctx);
out_socket:
	if (--umem->refcount)
		close(xsk->fd);
out_xsk_alloc:
	free(xsk);
	return err;
}

int xsk_socket__create(struct xsk_socket **xsk_ptr, const char *ifname,
		       __u32 queue_id, struct xsk_umem *umem,
		       struct xsk_ring_cons *rx, struct xsk_ring_prod *tx,
		       const struct xsk_socket_config *usr_config)
{
	return xsk_socket__create_shared(xsk_ptr, ifname, queue_id, umem,
					 rx, tx, umem->fill_save,
					 umem->comp_save, usr_config);
}

int xsk_umem__delete(struct xsk_umem *umem)
{
	if (!umem)
		return 0;

	if (umem->refcount)
		return -EBUSY;

	close(umem->fd);
	free(umem);

	return 0;
}

void xsk_socket__delete(struct xsk_socket *xsk)
{
	size_t desc_sz = sizeof(struct xdp_desc);
	struct xdp_mmap_offsets off;
	struct xsk_umem *umem;
	struct xsk_ctx *ctx;
	int err;

	if (!xsk)
		return;

	ctx = xsk->ctx;
	umem = ctx->umem;
	if (ctx->prog_fd != -1) {
		xsk_delete_bpf_maps(xsk);
		close(ctx->prog_fd);
	}

	err = xsk_get_mmap_offsets(xsk->fd, &off);
	if (!err) {
		if (xsk->rx) {
			munmap(xsk->rx->ring - off.rx.desc,
			       off.rx.desc + xsk->config.rx_size * desc_sz);
		}
		if (xsk->tx) {
			munmap(xsk->tx->ring - off.tx.desc,
			       off.tx.desc + xsk->config.tx_size * desc_sz);
		}
	}

	xsk_put_ctx(ctx);

	umem->refcount--;
	/* Do not close an fd that also has an associated umem connected
	 * to it.
	 */
	if (xsk->fd != umem->fd)
		close(xsk->fd);
	free(xsk);
}<|MERGE_RESOLUTION|>--- conflicted
+++ resolved
@@ -542,15 +542,9 @@
 			continue;
 		}
 
-<<<<<<< HEAD
-		if (!strcmp(map_info.name, "xsks_map")) {
-			ctx->xsks_map_fd = fd;
-			continue;
-=======
 		if (!strncmp(map_info.name, "xsks_map", sizeof(map_info.name))) {
 			ctx->xsks_map_fd = fd;
 			break;
->>>>>>> 4e026225
 		}
 
 		close(fd);
