--- conflicted
+++ resolved
@@ -1,4 +1,4 @@
-// SPDX-License-Identifier: LGPL-2.1
+// SPDX-License-Identifier: (LGPL-2.1 OR BSD-2-Clause)
 
 /*
  * common eBPF ELF operations.
@@ -22,21 +22,14 @@
  */
 
 #include <stdlib.h>
+#include <string.h>
 #include <memory.h>
 #include <unistd.h>
 #include <asm/unistd.h>
 #include <linux/bpf.h>
 #include "bpf.h"
 #include "libbpf.h"
-#include "nlattr.h"
-#include <linux/rtnetlink.h>
-#include <linux/if_link.h>
-#include <sys/socket.h>
 #include <errno.h>
-
-#ifndef SOL_NETLINK
-#define SOL_NETLINK 270
-#endif
 
 /*
  * When building perf, unistd.h is overridden. __NR_bpf is
@@ -75,10 +68,20 @@
 	return syscall(__NR_bpf, cmd, attr, size);
 }
 
+static inline int sys_bpf_prog_load(union bpf_attr *attr, unsigned int size)
+{
+	int fd;
+
+	do {
+		fd = sys_bpf(BPF_PROG_LOAD, attr, size);
+	} while (fd < 0 && errno == EAGAIN);
+
+	return fd;
+}
+
 int bpf_create_map_xattr(const struct bpf_create_map_attr *create_attr)
 {
 	union bpf_attr attr;
-	int ret;
 
 	memset(&attr, '\0', sizeof(attr));
 
@@ -97,15 +100,7 @@
 	attr.map_ifindex = create_attr->map_ifindex;
 	attr.inner_map_fd = create_attr->inner_map_fd;
 
-	ret = sys_bpf(BPF_MAP_CREATE, &attr, sizeof(attr));
-	if (ret < 0 && errno == EINVAL && create_attr->name) {
-		/* Retry the same syscall, but without the name.
-		 * Pre v4.14 kernels don't support map names.
-		 */
-		memset(attr.map_name, 0, sizeof(attr.map_name));
-		return sys_bpf(BPF_MAP_CREATE, &attr, sizeof(attr));
-	}
-	return ret;
+	return sys_bpf(BPF_MAP_CREATE, &attr, sizeof(attr));
 }
 
 int bpf_create_map_node(enum bpf_map_type map_type, const char *name,
@@ -193,21 +188,36 @@
 					  -1);
 }
 
+static void *
+alloc_zero_tailing_info(const void *orecord, __u32 cnt,
+			__u32 actual_rec_size, __u32 expected_rec_size)
+{
+	__u64 info_len = actual_rec_size * cnt;
+	void *info, *nrecord;
+	int i;
+
+	info = malloc(info_len);
+	if (!info)
+		return NULL;
+
+	/* zero out bytes kernel does not understand */
+	nrecord = info;
+	for (i = 0; i < cnt; i++) {
+		memcpy(nrecord, orecord, expected_rec_size);
+		memset(nrecord + expected_rec_size, 0,
+		       actual_rec_size - expected_rec_size);
+		orecord += actual_rec_size;
+		nrecord += actual_rec_size;
+	}
+
+	return info;
+}
+
 int bpf_load_program_xattr(const struct bpf_load_program_attr *load_attr,
 			   char *log_buf, size_t log_buf_sz)
 {
-	union bpf_attr attr;
-<<<<<<< HEAD
-	__u32 name_len;
-	int fd;
-
-	if (!load_attr)
-		return -EINVAL;
-
-	name_len = load_attr->name ? strlen(load_attr->name) : 0;
-
-	bzero(&attr, sizeof(attr));
-=======
+	void *finfo = NULL, *linfo = NULL;
+	union bpf_attr attr;
 	__u32 log_level;
 	int fd;
 
@@ -219,21 +229,23 @@
 		return -EINVAL;
 
 	memset(&attr, 0, sizeof(attr));
->>>>>>> 407d19ab
 	attr.prog_type = load_attr->prog_type;
 	attr.expected_attach_type = load_attr->expected_attach_type;
 	attr.insn_cnt = (__u32)load_attr->insns_cnt;
 	attr.insns = ptr_to_u64(load_attr->insns);
 	attr.license = ptr_to_u64(load_attr->license);
-	attr.log_buf = ptr_to_u64(NULL);
-	attr.log_size = 0;
-	attr.log_level = 0;
+
+	attr.log_level = log_level;
+	if (log_level) {
+		attr.log_buf = ptr_to_u64(log_buf);
+		attr.log_size = log_buf_sz;
+	} else {
+		attr.log_buf = ptr_to_u64(NULL);
+		attr.log_size = 0;
+	}
+
 	attr.kern_version = load_attr->kern_version;
 	attr.prog_ifindex = load_attr->prog_ifindex;
-<<<<<<< HEAD
-	memcpy(attr.prog_name, load_attr->name,
-	       min(name_len, BPF_OBJ_NAME_LEN - 1));
-=======
 	attr.prog_btf_fd = load_attr->prog_btf_fd;
 	attr.func_info_rec_size = load_attr->func_info_rec_size;
 	attr.func_info_cnt = load_attr->func_info_cnt;
@@ -244,18 +256,63 @@
 	if (load_attr->name)
 		memcpy(attr.prog_name, load_attr->name,
 		       min(strlen(load_attr->name), BPF_OBJ_NAME_LEN - 1));
->>>>>>> 407d19ab
-
-	fd = sys_bpf(BPF_PROG_LOAD, &attr, sizeof(attr));
-	if (fd >= 0 || !log_buf || !log_buf_sz)
+
+	fd = sys_bpf_prog_load(&attr, sizeof(attr));
+	if (fd >= 0)
 		return fd;
+
+	/* After bpf_prog_load, the kernel may modify certain attributes
+	 * to give user space a hint how to deal with loading failure.
+	 * Check to see whether we can make some changes and load again.
+	 */
+	while (errno == E2BIG && (!finfo || !linfo)) {
+		if (!finfo && attr.func_info_cnt &&
+		    attr.func_info_rec_size < load_attr->func_info_rec_size) {
+			/* try with corrected func info records */
+			finfo = alloc_zero_tailing_info(load_attr->func_info,
+							load_attr->func_info_cnt,
+							load_attr->func_info_rec_size,
+							attr.func_info_rec_size);
+			if (!finfo)
+				goto done;
+
+			attr.func_info = ptr_to_u64(finfo);
+			attr.func_info_rec_size = load_attr->func_info_rec_size;
+		} else if (!linfo && attr.line_info_cnt &&
+			   attr.line_info_rec_size <
+			   load_attr->line_info_rec_size) {
+			linfo = alloc_zero_tailing_info(load_attr->line_info,
+							load_attr->line_info_cnt,
+							load_attr->line_info_rec_size,
+							attr.line_info_rec_size);
+			if (!linfo)
+				goto done;
+
+			attr.line_info = ptr_to_u64(linfo);
+			attr.line_info_rec_size = load_attr->line_info_rec_size;
+		} else {
+			break;
+		}
+
+		fd = sys_bpf_prog_load(&attr, sizeof(attr));
+
+		if (fd >= 0)
+			goto done;
+	}
+
+	if (log_level || !log_buf)
+		goto done;
 
 	/* Try again with log */
 	attr.log_buf = ptr_to_u64(log_buf);
 	attr.log_size = log_buf_sz;
 	attr.log_level = 1;
 	log_buf[0] = 0;
-	return sys_bpf(BPF_PROG_LOAD, &attr, sizeof(attr));
+	fd = sys_bpf_prog_load(&attr, sizeof(attr));
+done:
+	free(finfo);
+	free(linfo);
+	return fd;
 }
 
 int bpf_load_program(enum bpf_prog_type type, const struct bpf_insn *insns,
@@ -278,13 +335,13 @@
 }
 
 int bpf_verify_program(enum bpf_prog_type type, const struct bpf_insn *insns,
-		       size_t insns_cnt, int strict_alignment,
-		       const char *license, __u32 kern_version,
-		       char *log_buf, size_t log_buf_sz, int log_level)
-{
-	union bpf_attr attr;
-
-	bzero(&attr, sizeof(attr));
+		       size_t insns_cnt, __u32 prog_flags, const char *license,
+		       __u32 kern_version, char *log_buf, size_t log_buf_sz,
+		       int log_level)
+{
+	union bpf_attr attr;
+
+	memset(&attr, 0, sizeof(attr));
 	attr.prog_type = type;
 	attr.insn_cnt = (__u32)insns_cnt;
 	attr.insns = ptr_to_u64(insns);
@@ -294,9 +351,9 @@
 	attr.log_level = log_level;
 	log_buf[0] = 0;
 	attr.kern_version = kern_version;
-	attr.prog_flags = strict_alignment ? BPF_F_STRICT_ALIGNMENT : 0;
-
-	return sys_bpf(BPF_PROG_LOAD, &attr, sizeof(attr));
+	attr.prog_flags = prog_flags;
+
+	return sys_bpf_prog_load(&attr, sizeof(attr));
 }
 
 int bpf_map_update_elem(int fd, const void *key, const void *value,
@@ -304,7 +361,7 @@
 {
 	union bpf_attr attr;
 
-	bzero(&attr, sizeof(attr));
+	memset(&attr, 0, sizeof(attr));
 	attr.map_fd = fd;
 	attr.key = ptr_to_u64(key);
 	attr.value = ptr_to_u64(value);
@@ -317,7 +374,7 @@
 {
 	union bpf_attr attr;
 
-	bzero(&attr, sizeof(attr));
+	memset(&attr, 0, sizeof(attr));
 	attr.map_fd = fd;
 	attr.key = ptr_to_u64(key);
 	attr.value = ptr_to_u64(value);
@@ -325,13 +382,38 @@
 	return sys_bpf(BPF_MAP_LOOKUP_ELEM, &attr, sizeof(attr));
 }
 
-int bpf_map_delete_elem(int fd, const void *key)
-{
-	union bpf_attr attr;
-
-	bzero(&attr, sizeof(attr));
+int bpf_map_lookup_elem_flags(int fd, const void *key, void *value, __u64 flags)
+{
+	union bpf_attr attr;
+
+	memset(&attr, 0, sizeof(attr));
 	attr.map_fd = fd;
 	attr.key = ptr_to_u64(key);
+	attr.value = ptr_to_u64(value);
+	attr.flags = flags;
+
+	return sys_bpf(BPF_MAP_LOOKUP_ELEM, &attr, sizeof(attr));
+}
+
+int bpf_map_lookup_and_delete_elem(int fd, const void *key, void *value)
+{
+	union bpf_attr attr;
+
+	memset(&attr, 0, sizeof(attr));
+	attr.map_fd = fd;
+	attr.key = ptr_to_u64(key);
+	attr.value = ptr_to_u64(value);
+
+	return sys_bpf(BPF_MAP_LOOKUP_AND_DELETE_ELEM, &attr, sizeof(attr));
+}
+
+int bpf_map_delete_elem(int fd, const void *key)
+{
+	union bpf_attr attr;
+
+	memset(&attr, 0, sizeof(attr));
+	attr.map_fd = fd;
+	attr.key = ptr_to_u64(key);
 
 	return sys_bpf(BPF_MAP_DELETE_ELEM, &attr, sizeof(attr));
 }
@@ -340,7 +422,7 @@
 {
 	union bpf_attr attr;
 
-	bzero(&attr, sizeof(attr));
+	memset(&attr, 0, sizeof(attr));
 	attr.map_fd = fd;
 	attr.key = ptr_to_u64(key);
 	attr.next_key = ptr_to_u64(next_key);
@@ -362,7 +444,7 @@
 {
 	union bpf_attr attr;
 
-	bzero(&attr, sizeof(attr));
+	memset(&attr, 0, sizeof(attr));
 	attr.pathname = ptr_to_u64((void *)pathname);
 	attr.bpf_fd = fd;
 
@@ -373,7 +455,7 @@
 {
 	union bpf_attr attr;
 
-	bzero(&attr, sizeof(attr));
+	memset(&attr, 0, sizeof(attr));
 	attr.pathname = ptr_to_u64((void *)pathname);
 
 	return sys_bpf(BPF_OBJ_GET, &attr, sizeof(attr));
@@ -384,7 +466,7 @@
 {
 	union bpf_attr attr;
 
-	bzero(&attr, sizeof(attr));
+	memset(&attr, 0, sizeof(attr));
 	attr.target_fd	   = target_fd;
 	attr.attach_bpf_fd = prog_fd;
 	attr.attach_type   = type;
@@ -397,7 +479,7 @@
 {
 	union bpf_attr attr;
 
-	bzero(&attr, sizeof(attr));
+	memset(&attr, 0, sizeof(attr));
 	attr.target_fd	 = target_fd;
 	attr.attach_type = type;
 
@@ -408,7 +490,7 @@
 {
 	union bpf_attr attr;
 
-	bzero(&attr, sizeof(attr));
+	memset(&attr, 0, sizeof(attr));
 	attr.target_fd	 = target_fd;
 	attr.attach_bpf_fd = prog_fd;
 	attr.attach_type = type;
@@ -422,7 +504,7 @@
 	union bpf_attr attr;
 	int ret;
 
-	bzero(&attr, sizeof(attr));
+	memset(&attr, 0, sizeof(attr));
 	attr.query.target_fd	= target_fd;
 	attr.query.attach_type	= type;
 	attr.query.query_flags	= query_flags;
@@ -443,7 +525,7 @@
 	union bpf_attr attr;
 	int ret;
 
-	bzero(&attr, sizeof(attr));
+	memset(&attr, 0, sizeof(attr));
 	attr.test.prog_fd = prog_fd;
 	attr.test.data_in = ptr_to_u64(data);
 	attr.test.data_out = ptr_to_u64(data_out);
@@ -460,8 +542,6 @@
 	return ret;
 }
 
-<<<<<<< HEAD
-=======
 int bpf_prog_test_run_xattr(struct bpf_prog_test_run_attr *test_attr)
 {
 	union bpf_attr attr;
@@ -490,13 +570,12 @@
 	return ret;
 }
 
->>>>>>> 407d19ab
 int bpf_prog_get_next_id(__u32 start_id, __u32 *next_id)
 {
 	union bpf_attr attr;
 	int err;
 
-	bzero(&attr, sizeof(attr));
+	memset(&attr, 0, sizeof(attr));
 	attr.start_id = start_id;
 
 	err = sys_bpf(BPF_PROG_GET_NEXT_ID, &attr, sizeof(attr));
@@ -511,7 +590,7 @@
 	union bpf_attr attr;
 	int err;
 
-	bzero(&attr, sizeof(attr));
+	memset(&attr, 0, sizeof(attr));
 	attr.start_id = start_id;
 
 	err = sys_bpf(BPF_MAP_GET_NEXT_ID, &attr, sizeof(attr));
@@ -525,7 +604,7 @@
 {
 	union bpf_attr attr;
 
-	bzero(&attr, sizeof(attr));
+	memset(&attr, 0, sizeof(attr));
 	attr.prog_id = id;
 
 	return sys_bpf(BPF_PROG_GET_FD_BY_ID, &attr, sizeof(attr));
@@ -535,7 +614,7 @@
 {
 	union bpf_attr attr;
 
-	bzero(&attr, sizeof(attr));
+	memset(&attr, 0, sizeof(attr));
 	attr.map_id = id;
 
 	return sys_bpf(BPF_MAP_GET_FD_BY_ID, &attr, sizeof(attr));
@@ -545,7 +624,7 @@
 {
 	union bpf_attr attr;
 
-	bzero(&attr, sizeof(attr));
+	memset(&attr, 0, sizeof(attr));
 	attr.btf_id = id;
 
 	return sys_bpf(BPF_BTF_GET_FD_BY_ID, &attr, sizeof(attr));
@@ -556,7 +635,7 @@
 	union bpf_attr attr;
 	int err;
 
-	bzero(&attr, sizeof(attr));
+	memset(&attr, 0, sizeof(attr));
 	attr.info.bpf_fd = prog_fd;
 	attr.info.info_len = *info_len;
 	attr.info.info = ptr_to_u64(info);
@@ -572,132 +651,11 @@
 {
 	union bpf_attr attr;
 
-	bzero(&attr, sizeof(attr));
+	memset(&attr, 0, sizeof(attr));
 	attr.raw_tracepoint.name = ptr_to_u64(name);
 	attr.raw_tracepoint.prog_fd = prog_fd;
 
 	return sys_bpf(BPF_RAW_TRACEPOINT_OPEN, &attr, sizeof(attr));
-}
-
-int bpf_set_link_xdp_fd(int ifindex, int fd, __u32 flags)
-{
-	struct sockaddr_nl sa;
-	int sock, seq = 0, len, ret = -1;
-	char buf[4096];
-	struct nlattr *nla, *nla_xdp;
-	struct {
-		struct nlmsghdr  nh;
-		struct ifinfomsg ifinfo;
-		char             attrbuf[64];
-	} req;
-	struct nlmsghdr *nh;
-	struct nlmsgerr *err;
-	socklen_t addrlen;
-	int one = 1;
-
-	memset(&sa, 0, sizeof(sa));
-	sa.nl_family = AF_NETLINK;
-
-	sock = socket(AF_NETLINK, SOCK_RAW, NETLINK_ROUTE);
-	if (sock < 0) {
-		return -errno;
-	}
-
-	if (setsockopt(sock, SOL_NETLINK, NETLINK_EXT_ACK,
-		       &one, sizeof(one)) < 0) {
-		fprintf(stderr, "Netlink error reporting not supported\n");
-	}
-
-	if (bind(sock, (struct sockaddr *)&sa, sizeof(sa)) < 0) {
-		ret = -errno;
-		goto cleanup;
-	}
-
-	addrlen = sizeof(sa);
-	if (getsockname(sock, (struct sockaddr *)&sa, &addrlen) < 0) {
-		ret = -errno;
-		goto cleanup;
-	}
-
-	if (addrlen != sizeof(sa)) {
-		ret = -LIBBPF_ERRNO__INTERNAL;
-		goto cleanup;
-	}
-
-	memset(&req, 0, sizeof(req));
-	req.nh.nlmsg_len = NLMSG_LENGTH(sizeof(struct ifinfomsg));
-	req.nh.nlmsg_flags = NLM_F_REQUEST | NLM_F_ACK;
-	req.nh.nlmsg_type = RTM_SETLINK;
-	req.nh.nlmsg_pid = 0;
-	req.nh.nlmsg_seq = ++seq;
-	req.ifinfo.ifi_family = AF_UNSPEC;
-	req.ifinfo.ifi_index = ifindex;
-
-	/* started nested attribute for XDP */
-	nla = (struct nlattr *)(((char *)&req)
-				+ NLMSG_ALIGN(req.nh.nlmsg_len));
-	nla->nla_type = NLA_F_NESTED | IFLA_XDP;
-	nla->nla_len = NLA_HDRLEN;
-
-	/* add XDP fd */
-	nla_xdp = (struct nlattr *)((char *)nla + nla->nla_len);
-	nla_xdp->nla_type = IFLA_XDP_FD;
-	nla_xdp->nla_len = NLA_HDRLEN + sizeof(int);
-	memcpy((char *)nla_xdp + NLA_HDRLEN, &fd, sizeof(fd));
-	nla->nla_len += nla_xdp->nla_len;
-
-	/* if user passed in any flags, add those too */
-	if (flags) {
-		nla_xdp = (struct nlattr *)((char *)nla + nla->nla_len);
-		nla_xdp->nla_type = IFLA_XDP_FLAGS;
-		nla_xdp->nla_len = NLA_HDRLEN + sizeof(flags);
-		memcpy((char *)nla_xdp + NLA_HDRLEN, &flags, sizeof(flags));
-		nla->nla_len += nla_xdp->nla_len;
-	}
-
-	req.nh.nlmsg_len += NLA_ALIGN(nla->nla_len);
-
-	if (send(sock, &req, req.nh.nlmsg_len, 0) < 0) {
-		ret = -errno;
-		goto cleanup;
-	}
-
-	len = recv(sock, buf, sizeof(buf), 0);
-	if (len < 0) {
-		ret = -errno;
-		goto cleanup;
-	}
-
-	for (nh = (struct nlmsghdr *)buf; NLMSG_OK(nh, len);
-	     nh = NLMSG_NEXT(nh, len)) {
-		if (nh->nlmsg_pid != sa.nl_pid) {
-			ret = -LIBBPF_ERRNO__WRNGPID;
-			goto cleanup;
-		}
-		if (nh->nlmsg_seq != seq) {
-			ret = -LIBBPF_ERRNO__INVSEQ;
-			goto cleanup;
-		}
-		switch (nh->nlmsg_type) {
-		case NLMSG_ERROR:
-			err = (struct nlmsgerr *)NLMSG_DATA(nh);
-			if (!err->error)
-				continue;
-			ret = err->error;
-			nla_dump_errormsg(nh);
-			goto cleanup;
-		case NLMSG_DONE:
-			break;
-		default:
-			break;
-		}
-	}
-
-	ret = 0;
-
-cleanup:
-	close(sock);
-	return ret;
 }
 
 int bpf_load_btf(void *btf, __u32 btf_size, char *log_buf, __u32 log_buf_size,
