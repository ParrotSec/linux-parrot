--- conflicted
+++ resolved
@@ -155,31 +155,13 @@
 	if (!d->type_states) {
 		err = -ENOMEM;
 		goto err;
-<<<<<<< HEAD
 	}
 	d->cached_names = calloc(1 + btf__get_nr_types(d->btf),
 				 sizeof(d->cached_names[0]));
 	if (!d->cached_names) {
 		err = -ENOMEM;
 		goto err;
-=======
->>>>>>> 675a03b4
-	}
-	d->cached_names = calloc(1 + btf__get_nr_types(d->btf),
-				 sizeof(d->cached_names[0]));
-	if (!d->cached_names) {
-		err = -ENOMEM;
-		goto err;
-	}
-
-	/* VOID is special */
-	d->type_states[0].order_state = ORDERED;
-	d->type_states[0].emit_state = EMITTED;
-
-	/* eagerly determine referenced types for anon enums */
-	err = btf_dump_mark_referenced(d);
-	if (err)
-		goto err;
+	}
 
 	/* VOID is special */
 	d->type_states[0].order_state = ORDERED;
@@ -1048,11 +1030,7 @@
 	if (!OPTS_VALID(opts, btf_dump_emit_type_decl_opts))
 		return -EINVAL;
 
-<<<<<<< HEAD
-	fname = OPTS_GET(opts, field_name, NULL);
-=======
 	fname = OPTS_GET(opts, field_name, "");
->>>>>>> 675a03b4
 	lvl = OPTS_GET(opts, indent_level, 0);
 	btf_dump_emit_type_decl(d, id, fname, lvl);
 	return 0;
