// SPDX-License-Identifier: (LGPL-2.1 OR BSD-2-Clause)

/*
 * Common eBPF ELF object loading operations.
 *
 * Copyright (C) 2013-2015 Alexei Starovoitov <ast@kernel.org>
 * Copyright (C) 2015 Wang Nan <wangnan0@huawei.com>
 * Copyright (C) 2015 Huawei Inc.
 * Copyright (C) 2017 Nicira, Inc.
 * Copyright (C) 2019 Isovalent, Inc.
 */

#ifndef _GNU_SOURCE
#define _GNU_SOURCE
#endif
#include <stdlib.h>
#include <stdio.h>
#include <stdarg.h>
#include <libgen.h>
#include <inttypes.h>
#include <limits.h>
#include <string.h>
#include <unistd.h>
#include <endian.h>
#include <fcntl.h>
#include <errno.h>
#include <ctype.h>
#include <asm/unistd.h>
#include <linux/err.h>
#include <linux/kernel.h>
#include <linux/bpf.h>
#include <linux/btf.h>
#include <linux/filter.h>
#include <linux/list.h>
#include <linux/limits.h>
#include <linux/perf_event.h>
#include <linux/ring_buffer.h>
#include <linux/version.h>
#include <sys/epoll.h>
#include <sys/ioctl.h>
#include <sys/mman.h>
#include <sys/stat.h>
#include <sys/types.h>
#include <sys/vfs.h>
#include <sys/utsname.h>
#include <sys/resource.h>
#include <libelf.h>
#include <gelf.h>
#include <zlib.h>

#include "libbpf.h"
#include "bpf.h"
#include "btf.h"
#include "str_error.h"
#include "libbpf_internal.h"
#include "hashmap.h"

#ifndef EM_BPF
#define EM_BPF 247
#endif

#ifndef BPF_FS_MAGIC
#define BPF_FS_MAGIC		0xcafe4a11
#endif

#define BPF_INSN_SZ (sizeof(struct bpf_insn))

/* vsprintf() in __base_pr() uses nonliteral format string. It may break
 * compilation if user enables corresponding warning. Disable it explicitly.
 */
#pragma GCC diagnostic ignored "-Wformat-nonliteral"

#define __printf(a, b)	__attribute__((format(printf, a, b)))

static struct bpf_map *bpf_object__add_map(struct bpf_object *obj);
static const struct btf_type *
skip_mods_and_typedefs(const struct btf *btf, __u32 id, __u32 *res_id);

static int __base_pr(enum libbpf_print_level level, const char *format,
		     va_list args)
{
	if (level == LIBBPF_DEBUG)
		return 0;

	return vfprintf(stderr, format, args);
}

static libbpf_print_fn_t __libbpf_pr = __base_pr;

libbpf_print_fn_t libbpf_set_print(libbpf_print_fn_t fn)
{
	libbpf_print_fn_t old_print_fn = __libbpf_pr;

	__libbpf_pr = fn;
	return old_print_fn;
}

__printf(2, 3)
void libbpf_print(enum libbpf_print_level level, const char *format, ...)
{
	va_list args;

	if (!__libbpf_pr)
		return;

	va_start(args, format);
	__libbpf_pr(level, format, args);
	va_end(args);
}

static void pr_perm_msg(int err)
{
	struct rlimit limit;
	char buf[100];

	if (err != -EPERM || geteuid() != 0)
		return;

	err = getrlimit(RLIMIT_MEMLOCK, &limit);
	if (err)
		return;

	if (limit.rlim_cur == RLIM_INFINITY)
		return;

	if (limit.rlim_cur < 1024)
		snprintf(buf, sizeof(buf), "%zu bytes", (size_t)limit.rlim_cur);
	else if (limit.rlim_cur < 1024*1024)
		snprintf(buf, sizeof(buf), "%.1f KiB", (double)limit.rlim_cur / 1024);
	else
		snprintf(buf, sizeof(buf), "%.1f MiB", (double)limit.rlim_cur / (1024*1024));

	pr_warn("permission error while running as root; try raising 'ulimit -l'? current value: %s\n",
		buf);
}

#define STRERR_BUFSIZE  128

/* Copied from tools/perf/util/util.h */
#ifndef zfree
# define zfree(ptr) ({ free(*ptr); *ptr = NULL; })
#endif

#ifndef zclose
# define zclose(fd) ({			\
	int ___err = 0;			\
	if ((fd) >= 0)			\
		___err = close((fd));	\
	fd = -1;			\
	___err; })
#endif

static inline __u64 ptr_to_u64(const void *ptr)
{
	return (__u64) (unsigned long) ptr;
}

enum kern_feature_id {
	/* v4.14: kernel support for program & map names. */
	FEAT_PROG_NAME,
	/* v5.2: kernel support for global data sections. */
	FEAT_GLOBAL_DATA,
	/* BTF support */
	FEAT_BTF,
	/* BTF_KIND_FUNC and BTF_KIND_FUNC_PROTO support */
	FEAT_BTF_FUNC,
	/* BTF_KIND_VAR and BTF_KIND_DATASEC support */
	FEAT_BTF_DATASEC,
	/* BTF_FUNC_GLOBAL is supported */
	FEAT_BTF_GLOBAL_FUNC,
	/* BPF_F_MMAPABLE is supported for arrays */
	FEAT_ARRAY_MMAP,
	/* kernel support for expected_attach_type in BPF_PROG_LOAD */
	FEAT_EXP_ATTACH_TYPE,
	/* bpf_probe_read_{kernel,user}[_str] helpers */
	FEAT_PROBE_READ_KERN,
	/* BPF_PROG_BIND_MAP is supported */
	FEAT_PROG_BIND_MAP,
	__FEAT_CNT,
};

static bool kernel_supports(enum kern_feature_id feat_id);

enum reloc_type {
	RELO_LD64,
	RELO_CALL,
	RELO_DATA,
	RELO_EXTERN,
};

struct reloc_desc {
	enum reloc_type type;
	int insn_idx;
	int map_idx;
	int sym_off;
	bool processed;
};

struct bpf_sec_def;

typedef struct bpf_link *(*attach_fn_t)(const struct bpf_sec_def *sec,
					struct bpf_program *prog);

struct bpf_sec_def {
	const char *sec;
	size_t len;
	enum bpf_prog_type prog_type;
	enum bpf_attach_type expected_attach_type;
	bool is_exp_attach_type_optional;
	bool is_attachable;
	bool is_attach_btf;
	bool is_sleepable;
	attach_fn_t attach_fn;
};

/*
 * bpf_prog should be a better name but it has been used in
 * linux/filter.h.
 */
struct bpf_program {
	const struct bpf_sec_def *sec_def;
	char *sec_name;
	size_t sec_idx;
	/* this program's instruction offset (in number of instructions)
	 * within its containing ELF section
	 */
	size_t sec_insn_off;
	/* number of original instructions in ELF section belonging to this
	 * program, not taking into account subprogram instructions possible
	 * appended later during relocation
	 */
	size_t sec_insn_cnt;
	/* Offset (in number of instructions) of the start of instruction
	 * belonging to this BPF program  within its containing main BPF
	 * program. For the entry-point (main) BPF program, this is always
	 * zero. For a sub-program, this gets reset before each of main BPF
	 * programs are processed and relocated and is used to determined
	 * whether sub-program was already appended to the main program, and
	 * if yes, at which instruction offset.
	 */
	size_t sub_insn_off;

	char *name;
	/* sec_name with / replaced by _; makes recursive pinning
	 * in bpf_object__pin_programs easier
	 */
	char *pin_name;

	/* instructions that belong to BPF program; insns[0] is located at
	 * sec_insn_off instruction within its ELF section in ELF file, so
	 * when mapping ELF file instruction index to the local instruction,
	 * one needs to subtract sec_insn_off; and vice versa.
	 */
	struct bpf_insn *insns;
	/* actual number of instruction in this BPF program's image; for
	 * entry-point BPF programs this includes the size of main program
	 * itself plus all the used sub-programs, appended at the end
	 */
	size_t insns_cnt;

	struct reloc_desc *reloc_desc;
	int nr_reloc;
	int log_level;

	struct {
		int nr;
		int *fds;
	} instances;
	bpf_program_prep_t preprocessor;

	struct bpf_object *obj;
	void *priv;
	bpf_program_clear_priv_t clear_priv;

	bool load;
	enum bpf_prog_type type;
	enum bpf_attach_type expected_attach_type;
	int prog_ifindex;
	__u32 attach_btf_id;
	__u32 attach_prog_fd;
	void *func_info;
	__u32 func_info_rec_size;
	__u32 func_info_cnt;

	void *line_info;
	__u32 line_info_rec_size;
	__u32 line_info_cnt;
	__u32 prog_flags;
};

struct bpf_struct_ops {
	const char *tname;
	const struct btf_type *type;
	struct bpf_program **progs;
	__u32 *kern_func_off;
	/* e.g. struct tcp_congestion_ops in bpf_prog's btf format */
	void *data;
	/* e.g. struct bpf_struct_ops_tcp_congestion_ops in
	 *      btf_vmlinux's format.
	 * struct bpf_struct_ops_tcp_congestion_ops {
	 *	[... some other kernel fields ...]
	 *	struct tcp_congestion_ops data;
	 * }
	 * kern_vdata-size == sizeof(struct bpf_struct_ops_tcp_congestion_ops)
	 * bpf_map__init_kern_struct_ops() will populate the "kern_vdata"
	 * from "data".
	 */
	void *kern_vdata;
	__u32 type_id;
};

#define DATA_SEC ".data"
#define BSS_SEC ".bss"
#define RODATA_SEC ".rodata"
#define KCONFIG_SEC ".kconfig"
#define KSYMS_SEC ".ksyms"
#define STRUCT_OPS_SEC ".struct_ops"

enum libbpf_map_type {
	LIBBPF_MAP_UNSPEC,
	LIBBPF_MAP_DATA,
	LIBBPF_MAP_BSS,
	LIBBPF_MAP_RODATA,
	LIBBPF_MAP_KCONFIG,
};

static const char * const libbpf_type_to_btf_name[] = {
	[LIBBPF_MAP_DATA]	= DATA_SEC,
	[LIBBPF_MAP_BSS]	= BSS_SEC,
	[LIBBPF_MAP_RODATA]	= RODATA_SEC,
	[LIBBPF_MAP_KCONFIG]	= KCONFIG_SEC,
};

struct bpf_map {
	char *name;
	int fd;
	int sec_idx;
	size_t sec_offset;
	int map_ifindex;
	int inner_map_fd;
	struct bpf_map_def def;
	__u32 numa_node;
	__u32 btf_var_idx;
	__u32 btf_key_type_id;
	__u32 btf_value_type_id;
	__u32 btf_vmlinux_value_type_id;
	void *priv;
	bpf_map_clear_priv_t clear_priv;
	enum libbpf_map_type libbpf_type;
	void *mmaped;
	struct bpf_struct_ops *st_ops;
	struct bpf_map *inner_map;
	void **init_slots;
	int init_slots_sz;
	char *pin_path;
	bool pinned;
	bool reused;
};

enum extern_type {
	EXT_UNKNOWN,
	EXT_KCFG,
	EXT_KSYM,
};

enum kcfg_type {
	KCFG_UNKNOWN,
	KCFG_CHAR,
	KCFG_BOOL,
	KCFG_INT,
	KCFG_TRISTATE,
	KCFG_CHAR_ARR,
};

struct extern_desc {
	enum extern_type type;
	int sym_idx;
	int btf_id;
	int sec_btf_id;
	const char *name;
	bool is_set;
	bool is_weak;
	union {
		struct {
			enum kcfg_type type;
			int sz;
			int align;
			int data_off;
			bool is_signed;
		} kcfg;
		struct {
			unsigned long long addr;

			/* target btf_id of the corresponding kernel var. */
			int vmlinux_btf_id;

			/* local btf_id of the ksym extern's type. */
			__u32 type_id;
		} ksym;
	};
};

static LIST_HEAD(bpf_objects_list);

struct bpf_object {
	char name[BPF_OBJ_NAME_LEN];
	char license[64];
	__u32 kern_version;

	struct bpf_program *programs;
	size_t nr_programs;
	struct bpf_map *maps;
	size_t nr_maps;
	size_t maps_cap;

	char *kconfig;
	struct extern_desc *externs;
	int nr_extern;
	int kconfig_map_idx;
	int rodata_map_idx;

	bool loaded;
	bool has_subcalls;

	/*
	 * Information when doing elf related work. Only valid if fd
	 * is valid.
	 */
	struct {
		int fd;
		const void *obj_buf;
		size_t obj_buf_sz;
		Elf *elf;
		GElf_Ehdr ehdr;
		Elf_Data *symbols;
		Elf_Data *data;
		Elf_Data *rodata;
		Elf_Data *bss;
		Elf_Data *st_ops_data;
		size_t shstrndx; /* section index for section name strings */
		size_t strtabidx;
		struct {
			GElf_Shdr shdr;
			Elf_Data *data;
		} *reloc_sects;
		int nr_reloc_sects;
		int maps_shndx;
		int btf_maps_shndx;
		__u32 btf_maps_sec_btf_id;
		int text_shndx;
		int symbols_shndx;
		int data_shndx;
		int rodata_shndx;
		int bss_shndx;
		int st_ops_shndx;
	} efile;
	/*
	 * All loaded bpf_object is linked in a list, which is
	 * hidden to caller. bpf_objects__<func> handlers deal with
	 * all objects.
	 */
	struct list_head list;

	struct btf *btf;
	/* Parse and load BTF vmlinux if any of the programs in the object need
	 * it at load time.
	 */
	struct btf *btf_vmlinux;
	struct btf_ext *btf_ext;

	void *priv;
	bpf_object_clear_priv_t clear_priv;

	char path[];
};
#define obj_elf_valid(o)	((o)->efile.elf)

static const char *elf_sym_str(const struct bpf_object *obj, size_t off);
static const char *elf_sec_str(const struct bpf_object *obj, size_t off);
static Elf_Scn *elf_sec_by_idx(const struct bpf_object *obj, size_t idx);
static Elf_Scn *elf_sec_by_name(const struct bpf_object *obj, const char *name);
static int elf_sec_hdr(const struct bpf_object *obj, Elf_Scn *scn, GElf_Shdr *hdr);
static const char *elf_sec_name(const struct bpf_object *obj, Elf_Scn *scn);
static Elf_Data *elf_sec_data(const struct bpf_object *obj, Elf_Scn *scn);
static int elf_sym_by_sec_off(const struct bpf_object *obj, size_t sec_idx,
			      size_t off, __u32 sym_type, GElf_Sym *sym);

void bpf_program__unload(struct bpf_program *prog)
{
	int i;

	if (!prog)
		return;

	/*
	 * If the object is opened but the program was never loaded,
	 * it is possible that prog->instances.nr == -1.
	 */
	if (prog->instances.nr > 0) {
		for (i = 0; i < prog->instances.nr; i++)
			zclose(prog->instances.fds[i]);
	} else if (prog->instances.nr != -1) {
		pr_warn("Internal error: instances.nr is %d\n",
			prog->instances.nr);
	}

	prog->instances.nr = -1;
	zfree(&prog->instances.fds);

	zfree(&prog->func_info);
	zfree(&prog->line_info);
}

static void bpf_program__exit(struct bpf_program *prog)
{
	if (!prog)
		return;

	if (prog->clear_priv)
		prog->clear_priv(prog, prog->priv);

	prog->priv = NULL;
	prog->clear_priv = NULL;

	bpf_program__unload(prog);
	zfree(&prog->name);
	zfree(&prog->sec_name);
	zfree(&prog->pin_name);
	zfree(&prog->insns);
	zfree(&prog->reloc_desc);

	prog->nr_reloc = 0;
	prog->insns_cnt = 0;
	prog->sec_idx = -1;
}

static char *__bpf_program__pin_name(struct bpf_program *prog)
{
	char *name, *p;

	name = p = strdup(prog->sec_name);
	while ((p = strchr(p, '/')))
		*p = '_';

	return name;
}

static bool insn_is_subprog_call(const struct bpf_insn *insn)
{
	return BPF_CLASS(insn->code) == BPF_JMP &&
	       BPF_OP(insn->code) == BPF_CALL &&
	       BPF_SRC(insn->code) == BPF_K &&
	       insn->src_reg == BPF_PSEUDO_CALL &&
	       insn->dst_reg == 0 &&
	       insn->off == 0;
}

static int
bpf_object__init_prog(struct bpf_object *obj, struct bpf_program *prog,
		      const char *name, size_t sec_idx, const char *sec_name,
		      size_t sec_off, void *insn_data, size_t insn_data_sz)
{
	if (insn_data_sz == 0 || insn_data_sz % BPF_INSN_SZ || sec_off % BPF_INSN_SZ) {
		pr_warn("sec '%s': corrupted program '%s', offset %zu, size %zu\n",
			sec_name, name, sec_off, insn_data_sz);
		return -EINVAL;
	}

	memset(prog, 0, sizeof(*prog));
	prog->obj = obj;

	prog->sec_idx = sec_idx;
	prog->sec_insn_off = sec_off / BPF_INSN_SZ;
	prog->sec_insn_cnt = insn_data_sz / BPF_INSN_SZ;
	/* insns_cnt can later be increased by appending used subprograms */
	prog->insns_cnt = prog->sec_insn_cnt;

	prog->type = BPF_PROG_TYPE_UNSPEC;
	prog->load = true;

	prog->instances.fds = NULL;
	prog->instances.nr = -1;

	prog->sec_name = strdup(sec_name);
	if (!prog->sec_name)
		goto errout;

	prog->name = strdup(name);
	if (!prog->name)
		goto errout;

	prog->pin_name = __bpf_program__pin_name(prog);
	if (!prog->pin_name)
		goto errout;

	prog->insns = malloc(insn_data_sz);
	if (!prog->insns)
		goto errout;
	memcpy(prog->insns, insn_data, insn_data_sz);

	return 0;
errout:
	pr_warn("sec '%s': failed to allocate memory for prog '%s'\n", sec_name, name);
	bpf_program__exit(prog);
	return -ENOMEM;
}

static int
bpf_object__add_programs(struct bpf_object *obj, Elf_Data *sec_data,
			 const char *sec_name, int sec_idx)
{
	struct bpf_program *prog, *progs;
	void *data = sec_data->d_buf;
	size_t sec_sz = sec_data->d_size, sec_off, prog_sz;
	int nr_progs, err;
	const char *name;
	GElf_Sym sym;

	progs = obj->programs;
	nr_progs = obj->nr_programs;
	sec_off = 0;

	while (sec_off < sec_sz) {
		if (elf_sym_by_sec_off(obj, sec_idx, sec_off, STT_FUNC, &sym)) {
			pr_warn("sec '%s': failed to find program symbol at offset %zu\n",
				sec_name, sec_off);
			return -LIBBPF_ERRNO__FORMAT;
		}

		prog_sz = sym.st_size;

		name = elf_sym_str(obj, sym.st_name);
		if (!name) {
			pr_warn("sec '%s': failed to get symbol name for offset %zu\n",
				sec_name, sec_off);
			return -LIBBPF_ERRNO__FORMAT;
		}

		if (sec_off + prog_sz > sec_sz) {
			pr_warn("sec '%s': program at offset %zu crosses section boundary\n",
				sec_name, sec_off);
			return -LIBBPF_ERRNO__FORMAT;
		}

		pr_debug("sec '%s': found program '%s' at insn offset %zu (%zu bytes), code size %zu insns (%zu bytes)\n",
			 sec_name, name, sec_off / BPF_INSN_SZ, sec_off, prog_sz / BPF_INSN_SZ, prog_sz);

		progs = libbpf_reallocarray(progs, nr_progs + 1, sizeof(*progs));
		if (!progs) {
			/*
			 * In this case the original obj->programs
			 * is still valid, so don't need special treat for
			 * bpf_close_object().
			 */
			pr_warn("sec '%s': failed to alloc memory for new program '%s'\n",
				sec_name, name);
			return -ENOMEM;
		}
		obj->programs = progs;

		prog = &progs[nr_progs];

		err = bpf_object__init_prog(obj, prog, name, sec_idx, sec_name,
					    sec_off, data + sec_off, prog_sz);
		if (err)
			return err;

		nr_progs++;
		obj->nr_programs = nr_progs;

		sec_off += prog_sz;
	}

	return 0;
}

static __u32 get_kernel_version(void)
{
	__u32 major, minor, patch;
	struct utsname info;

	uname(&info);
	if (sscanf(info.release, "%u.%u.%u", &major, &minor, &patch) != 3)
		return 0;
	return KERNEL_VERSION(major, minor, patch);
}

static const struct btf_member *
find_member_by_offset(const struct btf_type *t, __u32 bit_offset)
{
	struct btf_member *m;
	int i;

	for (i = 0, m = btf_members(t); i < btf_vlen(t); i++, m++) {
		if (btf_member_bit_offset(t, i) == bit_offset)
			return m;
	}

	return NULL;
}

static const struct btf_member *
find_member_by_name(const struct btf *btf, const struct btf_type *t,
		    const char *name)
{
	struct btf_member *m;
	int i;

	for (i = 0, m = btf_members(t); i < btf_vlen(t); i++, m++) {
		if (!strcmp(btf__name_by_offset(btf, m->name_off), name))
			return m;
	}

	return NULL;
}

#define STRUCT_OPS_VALUE_PREFIX "bpf_struct_ops_"
static int find_btf_by_prefix_kind(const struct btf *btf, const char *prefix,
				   const char *name, __u32 kind);

static int
find_struct_ops_kern_types(const struct btf *btf, const char *tname,
			   const struct btf_type **type, __u32 *type_id,
			   const struct btf_type **vtype, __u32 *vtype_id,
			   const struct btf_member **data_member)
{
	const struct btf_type *kern_type, *kern_vtype;
	const struct btf_member *kern_data_member;
	__s32 kern_vtype_id, kern_type_id;
	__u32 i;

	kern_type_id = btf__find_by_name_kind(btf, tname, BTF_KIND_STRUCT);
	if (kern_type_id < 0) {
		pr_warn("struct_ops init_kern: struct %s is not found in kernel BTF\n",
			tname);
		return kern_type_id;
	}
	kern_type = btf__type_by_id(btf, kern_type_id);

	/* Find the corresponding "map_value" type that will be used
	 * in map_update(BPF_MAP_TYPE_STRUCT_OPS).  For example,
	 * find "struct bpf_struct_ops_tcp_congestion_ops" from the
	 * btf_vmlinux.
	 */
	kern_vtype_id = find_btf_by_prefix_kind(btf, STRUCT_OPS_VALUE_PREFIX,
						tname, BTF_KIND_STRUCT);
	if (kern_vtype_id < 0) {
		pr_warn("struct_ops init_kern: struct %s%s is not found in kernel BTF\n",
			STRUCT_OPS_VALUE_PREFIX, tname);
		return kern_vtype_id;
	}
	kern_vtype = btf__type_by_id(btf, kern_vtype_id);

	/* Find "struct tcp_congestion_ops" from
	 * struct bpf_struct_ops_tcp_congestion_ops {
	 *	[ ... ]
	 *	struct tcp_congestion_ops data;
	 * }
	 */
	kern_data_member = btf_members(kern_vtype);
	for (i = 0; i < btf_vlen(kern_vtype); i++, kern_data_member++) {
		if (kern_data_member->type == kern_type_id)
			break;
	}
	if (i == btf_vlen(kern_vtype)) {
		pr_warn("struct_ops init_kern: struct %s data is not found in struct %s%s\n",
			tname, STRUCT_OPS_VALUE_PREFIX, tname);
		return -EINVAL;
	}

	*type = kern_type;
	*type_id = kern_type_id;
	*vtype = kern_vtype;
	*vtype_id = kern_vtype_id;
	*data_member = kern_data_member;

	return 0;
}

static bool bpf_map__is_struct_ops(const struct bpf_map *map)
{
	return map->def.type == BPF_MAP_TYPE_STRUCT_OPS;
}

/* Init the map's fields that depend on kern_btf */
static int bpf_map__init_kern_struct_ops(struct bpf_map *map,
					 const struct btf *btf,
					 const struct btf *kern_btf)
{
	const struct btf_member *member, *kern_member, *kern_data_member;
	const struct btf_type *type, *kern_type, *kern_vtype;
	__u32 i, kern_type_id, kern_vtype_id, kern_data_off;
	struct bpf_struct_ops *st_ops;
	void *data, *kern_data;
	const char *tname;
	int err;

	st_ops = map->st_ops;
	type = st_ops->type;
	tname = st_ops->tname;
	err = find_struct_ops_kern_types(kern_btf, tname,
					 &kern_type, &kern_type_id,
					 &kern_vtype, &kern_vtype_id,
					 &kern_data_member);
	if (err)
		return err;

	pr_debug("struct_ops init_kern %s: type_id:%u kern_type_id:%u kern_vtype_id:%u\n",
		 map->name, st_ops->type_id, kern_type_id, kern_vtype_id);

	map->def.value_size = kern_vtype->size;
	map->btf_vmlinux_value_type_id = kern_vtype_id;

	st_ops->kern_vdata = calloc(1, kern_vtype->size);
	if (!st_ops->kern_vdata)
		return -ENOMEM;

	data = st_ops->data;
	kern_data_off = kern_data_member->offset / 8;
	kern_data = st_ops->kern_vdata + kern_data_off;

	member = btf_members(type);
	for (i = 0; i < btf_vlen(type); i++, member++) {
		const struct btf_type *mtype, *kern_mtype;
		__u32 mtype_id, kern_mtype_id;
		void *mdata, *kern_mdata;
		__s64 msize, kern_msize;
		__u32 moff, kern_moff;
		__u32 kern_member_idx;
		const char *mname;

		mname = btf__name_by_offset(btf, member->name_off);
		kern_member = find_member_by_name(kern_btf, kern_type, mname);
		if (!kern_member) {
			pr_warn("struct_ops init_kern %s: Cannot find member %s in kernel BTF\n",
				map->name, mname);
			return -ENOTSUP;
		}

		kern_member_idx = kern_member - btf_members(kern_type);
		if (btf_member_bitfield_size(type, i) ||
		    btf_member_bitfield_size(kern_type, kern_member_idx)) {
			pr_warn("struct_ops init_kern %s: bitfield %s is not supported\n",
				map->name, mname);
			return -ENOTSUP;
		}

		moff = member->offset / 8;
		kern_moff = kern_member->offset / 8;

		mdata = data + moff;
		kern_mdata = kern_data + kern_moff;

		mtype = skip_mods_and_typedefs(btf, member->type, &mtype_id);
		kern_mtype = skip_mods_and_typedefs(kern_btf, kern_member->type,
						    &kern_mtype_id);
		if (BTF_INFO_KIND(mtype->info) !=
		    BTF_INFO_KIND(kern_mtype->info)) {
			pr_warn("struct_ops init_kern %s: Unmatched member type %s %u != %u(kernel)\n",
				map->name, mname, BTF_INFO_KIND(mtype->info),
				BTF_INFO_KIND(kern_mtype->info));
			return -ENOTSUP;
		}

		if (btf_is_ptr(mtype)) {
			struct bpf_program *prog;

			prog = st_ops->progs[i];
			if (!prog)
				continue;

			kern_mtype = skip_mods_and_typedefs(kern_btf,
							    kern_mtype->type,
							    &kern_mtype_id);

			/* mtype->type must be a func_proto which was
			 * guaranteed in bpf_object__collect_st_ops_relos(),
			 * so only check kern_mtype for func_proto here.
			 */
			if (!btf_is_func_proto(kern_mtype)) {
				pr_warn("struct_ops init_kern %s: kernel member %s is not a func ptr\n",
					map->name, mname);
				return -ENOTSUP;
			}

			prog->attach_btf_id = kern_type_id;
			prog->expected_attach_type = kern_member_idx;

			st_ops->kern_func_off[i] = kern_data_off + kern_moff;

			pr_debug("struct_ops init_kern %s: func ptr %s is set to prog %s from data(+%u) to kern_data(+%u)\n",
				 map->name, mname, prog->name, moff,
				 kern_moff);

			continue;
		}

		msize = btf__resolve_size(btf, mtype_id);
		kern_msize = btf__resolve_size(kern_btf, kern_mtype_id);
		if (msize < 0 || kern_msize < 0 || msize != kern_msize) {
			pr_warn("struct_ops init_kern %s: Error in size of member %s: %zd != %zd(kernel)\n",
				map->name, mname, (ssize_t)msize,
				(ssize_t)kern_msize);
			return -ENOTSUP;
		}

		pr_debug("struct_ops init_kern %s: copy %s %u bytes from data(+%u) to kern_data(+%u)\n",
			 map->name, mname, (unsigned int)msize,
			 moff, kern_moff);
		memcpy(kern_mdata, mdata, msize);
	}

	return 0;
}

static int bpf_object__init_kern_struct_ops_maps(struct bpf_object *obj)
{
	struct bpf_map *map;
	size_t i;
	int err;

	for (i = 0; i < obj->nr_maps; i++) {
		map = &obj->maps[i];

		if (!bpf_map__is_struct_ops(map))
			continue;

		err = bpf_map__init_kern_struct_ops(map, obj->btf,
						    obj->btf_vmlinux);
		if (err)
			return err;
	}

	return 0;
}

static int bpf_object__init_struct_ops_maps(struct bpf_object *obj)
{
	const struct btf_type *type, *datasec;
	const struct btf_var_secinfo *vsi;
	struct bpf_struct_ops *st_ops;
	const char *tname, *var_name;
	__s32 type_id, datasec_id;
	const struct btf *btf;
	struct bpf_map *map;
	__u32 i;

	if (obj->efile.st_ops_shndx == -1)
		return 0;

	btf = obj->btf;
	datasec_id = btf__find_by_name_kind(btf, STRUCT_OPS_SEC,
					    BTF_KIND_DATASEC);
	if (datasec_id < 0) {
		pr_warn("struct_ops init: DATASEC %s not found\n",
			STRUCT_OPS_SEC);
		return -EINVAL;
	}

	datasec = btf__type_by_id(btf, datasec_id);
	vsi = btf_var_secinfos(datasec);
	for (i = 0; i < btf_vlen(datasec); i++, vsi++) {
		type = btf__type_by_id(obj->btf, vsi->type);
		var_name = btf__name_by_offset(obj->btf, type->name_off);

		type_id = btf__resolve_type(obj->btf, vsi->type);
		if (type_id < 0) {
			pr_warn("struct_ops init: Cannot resolve var type_id %u in DATASEC %s\n",
				vsi->type, STRUCT_OPS_SEC);
			return -EINVAL;
		}

		type = btf__type_by_id(obj->btf, type_id);
		tname = btf__name_by_offset(obj->btf, type->name_off);
		if (!tname[0]) {
			pr_warn("struct_ops init: anonymous type is not supported\n");
			return -ENOTSUP;
		}
		if (!btf_is_struct(type)) {
			pr_warn("struct_ops init: %s is not a struct\n", tname);
			return -EINVAL;
		}

		map = bpf_object__add_map(obj);
		if (IS_ERR(map))
			return PTR_ERR(map);

		map->sec_idx = obj->efile.st_ops_shndx;
		map->sec_offset = vsi->offset;
		map->name = strdup(var_name);
		if (!map->name)
			return -ENOMEM;

		map->def.type = BPF_MAP_TYPE_STRUCT_OPS;
		map->def.key_size = sizeof(int);
		map->def.value_size = type->size;
		map->def.max_entries = 1;

		map->st_ops = calloc(1, sizeof(*map->st_ops));
		if (!map->st_ops)
			return -ENOMEM;
		st_ops = map->st_ops;
		st_ops->data = malloc(type->size);
		st_ops->progs = calloc(btf_vlen(type), sizeof(*st_ops->progs));
		st_ops->kern_func_off = malloc(btf_vlen(type) *
					       sizeof(*st_ops->kern_func_off));
		if (!st_ops->data || !st_ops->progs || !st_ops->kern_func_off)
			return -ENOMEM;

		if (vsi->offset + type->size > obj->efile.st_ops_data->d_size) {
			pr_warn("struct_ops init: var %s is beyond the end of DATASEC %s\n",
				var_name, STRUCT_OPS_SEC);
			return -EINVAL;
		}

		memcpy(st_ops->data,
		       obj->efile.st_ops_data->d_buf + vsi->offset,
		       type->size);
		st_ops->tname = tname;
		st_ops->type = type;
		st_ops->type_id = type_id;

		pr_debug("struct_ops init: struct %s(type_id=%u) %s found at offset %u\n",
			 tname, type_id, var_name, vsi->offset);
	}

	return 0;
}

static struct bpf_object *bpf_object__new(const char *path,
					  const void *obj_buf,
					  size_t obj_buf_sz,
					  const char *obj_name)
{
	struct bpf_object *obj;
	char *end;

	obj = calloc(1, sizeof(struct bpf_object) + strlen(path) + 1);
	if (!obj) {
		pr_warn("alloc memory failed for %s\n", path);
		return ERR_PTR(-ENOMEM);
	}

	strcpy(obj->path, path);
	if (obj_name) {
		strncpy(obj->name, obj_name, sizeof(obj->name) - 1);
		obj->name[sizeof(obj->name) - 1] = 0;
	} else {
		/* Using basename() GNU version which doesn't modify arg. */
		strncpy(obj->name, basename((void *)path),
			sizeof(obj->name) - 1);
		end = strchr(obj->name, '.');
		if (end)
			*end = 0;
	}

	obj->efile.fd = -1;
	/*
	 * Caller of this function should also call
	 * bpf_object__elf_finish() after data collection to return
	 * obj_buf to user. If not, we should duplicate the buffer to
	 * avoid user freeing them before elf finish.
	 */
	obj->efile.obj_buf = obj_buf;
	obj->efile.obj_buf_sz = obj_buf_sz;
	obj->efile.maps_shndx = -1;
	obj->efile.btf_maps_shndx = -1;
	obj->efile.data_shndx = -1;
	obj->efile.rodata_shndx = -1;
	obj->efile.bss_shndx = -1;
	obj->efile.st_ops_shndx = -1;
	obj->kconfig_map_idx = -1;
	obj->rodata_map_idx = -1;

	obj->kern_version = get_kernel_version();
	obj->loaded = false;

	INIT_LIST_HEAD(&obj->list);
	list_add(&obj->list, &bpf_objects_list);
	return obj;
}

static void bpf_object__elf_finish(struct bpf_object *obj)
{
	if (!obj_elf_valid(obj))
		return;

	if (obj->efile.elf) {
		elf_end(obj->efile.elf);
		obj->efile.elf = NULL;
	}
	obj->efile.symbols = NULL;
	obj->efile.data = NULL;
	obj->efile.rodata = NULL;
	obj->efile.bss = NULL;
	obj->efile.st_ops_data = NULL;

	zfree(&obj->efile.reloc_sects);
	obj->efile.nr_reloc_sects = 0;
	zclose(obj->efile.fd);
	obj->efile.obj_buf = NULL;
	obj->efile.obj_buf_sz = 0;
}

/* if libelf is old and doesn't support mmap(), fall back to read() */
#ifndef ELF_C_READ_MMAP
#define ELF_C_READ_MMAP ELF_C_READ
#endif

static int bpf_object__elf_init(struct bpf_object *obj)
{
	int err = 0;
	GElf_Ehdr *ep;

	if (obj_elf_valid(obj)) {
		pr_warn("elf: init internal error\n");
		return -LIBBPF_ERRNO__LIBELF;
	}

	if (obj->efile.obj_buf_sz > 0) {
		/*
		 * obj_buf should have been validated by
		 * bpf_object__open_buffer().
		 */
		obj->efile.elf = elf_memory((char *)obj->efile.obj_buf,
					    obj->efile.obj_buf_sz);
	} else {
		obj->efile.fd = open(obj->path, O_RDONLY);
		if (obj->efile.fd < 0) {
			char errmsg[STRERR_BUFSIZE], *cp;

			err = -errno;
			cp = libbpf_strerror_r(err, errmsg, sizeof(errmsg));
			pr_warn("elf: failed to open %s: %s\n", obj->path, cp);
			return err;
		}

		obj->efile.elf = elf_begin(obj->efile.fd, ELF_C_READ_MMAP, NULL);
	}

	if (!obj->efile.elf) {
		pr_warn("elf: failed to open %s as ELF file: %s\n", obj->path, elf_errmsg(-1));
		err = -LIBBPF_ERRNO__LIBELF;
		goto errout;
	}

	if (!gelf_getehdr(obj->efile.elf, &obj->efile.ehdr)) {
		pr_warn("elf: failed to get ELF header from %s: %s\n", obj->path, elf_errmsg(-1));
		err = -LIBBPF_ERRNO__FORMAT;
		goto errout;
	}
	ep = &obj->efile.ehdr;

	if (elf_getshdrstrndx(obj->efile.elf, &obj->efile.shstrndx)) {
		pr_warn("elf: failed to get section names section index for %s: %s\n",
			obj->path, elf_errmsg(-1));
		err = -LIBBPF_ERRNO__FORMAT;
		goto errout;
	}

	/* Elf is corrupted/truncated, avoid calling elf_strptr. */
	if (!elf_rawdata(elf_getscn(obj->efile.elf, obj->efile.shstrndx), NULL)) {
		pr_warn("elf: failed to get section names strings from %s: %s\n",
			obj->path, elf_errmsg(-1));
		return -LIBBPF_ERRNO__FORMAT;
	}

	/* Old LLVM set e_machine to EM_NONE */
	if (ep->e_type != ET_REL ||
	    (ep->e_machine && ep->e_machine != EM_BPF)) {
		pr_warn("elf: %s is not a valid eBPF object file\n", obj->path);
		err = -LIBBPF_ERRNO__FORMAT;
		goto errout;
	}

	return 0;
errout:
	bpf_object__elf_finish(obj);
	return err;
}

static int bpf_object__check_endianness(struct bpf_object *obj)
{
#if __BYTE_ORDER == __LITTLE_ENDIAN
	if (obj->efile.ehdr.e_ident[EI_DATA] == ELFDATA2LSB)
		return 0;
#elif __BYTE_ORDER == __BIG_ENDIAN
	if (obj->efile.ehdr.e_ident[EI_DATA] == ELFDATA2MSB)
		return 0;
#else
# error "Unrecognized __BYTE_ORDER__"
#endif
	pr_warn("elf: endianness mismatch in %s.\n", obj->path);
	return -LIBBPF_ERRNO__ENDIAN;
}

static int
bpf_object__init_license(struct bpf_object *obj, void *data, size_t size)
{
	memcpy(obj->license, data, min(size, sizeof(obj->license) - 1));
	pr_debug("license of %s is %s\n", obj->path, obj->license);
	return 0;
}

static int
bpf_object__init_kversion(struct bpf_object *obj, void *data, size_t size)
{
	__u32 kver;

	if (size != sizeof(kver)) {
		pr_warn("invalid kver section in %s\n", obj->path);
		return -LIBBPF_ERRNO__FORMAT;
	}
	memcpy(&kver, data, sizeof(kver));
	obj->kern_version = kver;
	pr_debug("kernel version of %s is %x\n", obj->path, obj->kern_version);
	return 0;
}

static bool bpf_map_type__is_map_in_map(enum bpf_map_type type)
{
	if (type == BPF_MAP_TYPE_ARRAY_OF_MAPS ||
	    type == BPF_MAP_TYPE_HASH_OF_MAPS)
		return true;
	return false;
}

int bpf_object__section_size(const struct bpf_object *obj, const char *name,
			     __u32 *size)
{
	int ret = -ENOENT;

	*size = 0;
	if (!name) {
		return -EINVAL;
	} else if (!strcmp(name, DATA_SEC)) {
		if (obj->efile.data)
			*size = obj->efile.data->d_size;
	} else if (!strcmp(name, BSS_SEC)) {
		if (obj->efile.bss)
			*size = obj->efile.bss->d_size;
	} else if (!strcmp(name, RODATA_SEC)) {
		if (obj->efile.rodata)
			*size = obj->efile.rodata->d_size;
	} else if (!strcmp(name, STRUCT_OPS_SEC)) {
		if (obj->efile.st_ops_data)
			*size = obj->efile.st_ops_data->d_size;
	} else {
		Elf_Scn *scn = elf_sec_by_name(obj, name);
		Elf_Data *data = elf_sec_data(obj, scn);

		if (data) {
			ret = 0; /* found it */
			*size = data->d_size;
		}
	}

	return *size ? 0 : ret;
}

int bpf_object__variable_offset(const struct bpf_object *obj, const char *name,
				__u32 *off)
{
	Elf_Data *symbols = obj->efile.symbols;
	const char *sname;
	size_t si;

	if (!name || !off)
		return -EINVAL;

	for (si = 0; si < symbols->d_size / sizeof(GElf_Sym); si++) {
		GElf_Sym sym;

		if (!gelf_getsym(symbols, si, &sym))
			continue;
		if (GELF_ST_BIND(sym.st_info) != STB_GLOBAL ||
		    GELF_ST_TYPE(sym.st_info) != STT_OBJECT)
			continue;

		sname = elf_sym_str(obj, sym.st_name);
		if (!sname) {
			pr_warn("failed to get sym name string for var %s\n",
				name);
			return -EIO;
		}
		if (strcmp(name, sname) == 0) {
			*off = sym.st_value;
			return 0;
		}
	}

	return -ENOENT;
}

static struct bpf_map *bpf_object__add_map(struct bpf_object *obj)
{
	struct bpf_map *new_maps;
	size_t new_cap;
	int i;

	if (obj->nr_maps < obj->maps_cap)
		return &obj->maps[obj->nr_maps++];

	new_cap = max((size_t)4, obj->maps_cap * 3 / 2);
	new_maps = libbpf_reallocarray(obj->maps, new_cap, sizeof(*obj->maps));
	if (!new_maps) {
		pr_warn("alloc maps for object failed\n");
		return ERR_PTR(-ENOMEM);
	}

	obj->maps_cap = new_cap;
	obj->maps = new_maps;

	/* zero out new maps */
	memset(obj->maps + obj->nr_maps, 0,
	       (obj->maps_cap - obj->nr_maps) * sizeof(*obj->maps));
	/*
	 * fill all fd with -1 so won't close incorrect fd (fd=0 is stdin)
	 * when failure (zclose won't close negative fd)).
	 */
	for (i = obj->nr_maps; i < obj->maps_cap; i++) {
		obj->maps[i].fd = -1;
		obj->maps[i].inner_map_fd = -1;
	}

	return &obj->maps[obj->nr_maps++];
}

static size_t bpf_map_mmap_sz(const struct bpf_map *map)
{
	long page_sz = sysconf(_SC_PAGE_SIZE);
	size_t map_sz;

	map_sz = (size_t)roundup(map->def.value_size, 8) * map->def.max_entries;
	map_sz = roundup(map_sz, page_sz);
	return map_sz;
}

static char *internal_map_name(struct bpf_object *obj,
			       enum libbpf_map_type type)
{
	char map_name[BPF_OBJ_NAME_LEN], *p;
	const char *sfx = libbpf_type_to_btf_name[type];
	int sfx_len = max((size_t)7, strlen(sfx));
	int pfx_len = min((size_t)BPF_OBJ_NAME_LEN - sfx_len - 1,
			  strlen(obj->name));

	snprintf(map_name, sizeof(map_name), "%.*s%.*s", pfx_len, obj->name,
		 sfx_len, libbpf_type_to_btf_name[type]);

	/* sanitise map name to characters allowed by kernel */
	for (p = map_name; *p && p < map_name + sizeof(map_name); p++)
		if (!isalnum(*p) && *p != '_' && *p != '.')
			*p = '_';

	return strdup(map_name);
}

static int
bpf_object__init_internal_map(struct bpf_object *obj, enum libbpf_map_type type,
			      int sec_idx, void *data, size_t data_sz)
{
	struct bpf_map_def *def;
	struct bpf_map *map;
	int err;

	map = bpf_object__add_map(obj);
	if (IS_ERR(map))
		return PTR_ERR(map);

	map->libbpf_type = type;
	map->sec_idx = sec_idx;
	map->sec_offset = 0;
	map->name = internal_map_name(obj, type);
	if (!map->name) {
		pr_warn("failed to alloc map name\n");
		return -ENOMEM;
	}

	def = &map->def;
	def->type = BPF_MAP_TYPE_ARRAY;
	def->key_size = sizeof(int);
	def->value_size = data_sz;
	def->max_entries = 1;
	def->map_flags = type == LIBBPF_MAP_RODATA || type == LIBBPF_MAP_KCONFIG
			 ? BPF_F_RDONLY_PROG : 0;
	def->map_flags |= BPF_F_MMAPABLE;

	pr_debug("map '%s' (global data): at sec_idx %d, offset %zu, flags %x.\n",
		 map->name, map->sec_idx, map->sec_offset, def->map_flags);

	map->mmaped = mmap(NULL, bpf_map_mmap_sz(map), PROT_READ | PROT_WRITE,
			   MAP_SHARED | MAP_ANONYMOUS, -1, 0);
	if (map->mmaped == MAP_FAILED) {
		err = -errno;
		map->mmaped = NULL;
		pr_warn("failed to alloc map '%s' content buffer: %d\n",
			map->name, err);
		zfree(&map->name);
		return err;
	}

	if (data)
		memcpy(map->mmaped, data, data_sz);

	pr_debug("map %td is \"%s\"\n", map - obj->maps, map->name);
	return 0;
}

static int bpf_object__init_global_data_maps(struct bpf_object *obj)
{
	int err;

	/*
	 * Populate obj->maps with libbpf internal maps.
	 */
	if (obj->efile.data_shndx >= 0) {
		err = bpf_object__init_internal_map(obj, LIBBPF_MAP_DATA,
						    obj->efile.data_shndx,
						    obj->efile.data->d_buf,
						    obj->efile.data->d_size);
		if (err)
			return err;
	}
	if (obj->efile.rodata_shndx >= 0) {
		err = bpf_object__init_internal_map(obj, LIBBPF_MAP_RODATA,
						    obj->efile.rodata_shndx,
						    obj->efile.rodata->d_buf,
						    obj->efile.rodata->d_size);
		if (err)
			return err;

		obj->rodata_map_idx = obj->nr_maps - 1;
	}
	if (obj->efile.bss_shndx >= 0) {
		err = bpf_object__init_internal_map(obj, LIBBPF_MAP_BSS,
						    obj->efile.bss_shndx,
						    NULL,
						    obj->efile.bss->d_size);
		if (err)
			return err;
	}
	return 0;
}


static struct extern_desc *find_extern_by_name(const struct bpf_object *obj,
					       const void *name)
{
	int i;

	for (i = 0; i < obj->nr_extern; i++) {
		if (strcmp(obj->externs[i].name, name) == 0)
			return &obj->externs[i];
	}
	return NULL;
}

static int set_kcfg_value_tri(struct extern_desc *ext, void *ext_val,
			      char value)
{
	switch (ext->kcfg.type) {
	case KCFG_BOOL:
		if (value == 'm') {
			pr_warn("extern (kcfg) %s=%c should be tristate or char\n",
				ext->name, value);
			return -EINVAL;
		}
		*(bool *)ext_val = value == 'y' ? true : false;
		break;
	case KCFG_TRISTATE:
		if (value == 'y')
			*(enum libbpf_tristate *)ext_val = TRI_YES;
		else if (value == 'm')
			*(enum libbpf_tristate *)ext_val = TRI_MODULE;
		else /* value == 'n' */
			*(enum libbpf_tristate *)ext_val = TRI_NO;
		break;
	case KCFG_CHAR:
		*(char *)ext_val = value;
		break;
	case KCFG_UNKNOWN:
	case KCFG_INT:
	case KCFG_CHAR_ARR:
	default:
		pr_warn("extern (kcfg) %s=%c should be bool, tristate, or char\n",
			ext->name, value);
		return -EINVAL;
	}
	ext->is_set = true;
	return 0;
}

static int set_kcfg_value_str(struct extern_desc *ext, char *ext_val,
			      const char *value)
{
	size_t len;

	if (ext->kcfg.type != KCFG_CHAR_ARR) {
		pr_warn("extern (kcfg) %s=%s should be char array\n", ext->name, value);
		return -EINVAL;
	}

	len = strlen(value);
	if (value[len - 1] != '"') {
		pr_warn("extern (kcfg) '%s': invalid string config '%s'\n",
			ext->name, value);
		return -EINVAL;
	}

	/* strip quotes */
	len -= 2;
	if (len >= ext->kcfg.sz) {
		pr_warn("extern (kcfg) '%s': long string config %s of (%zu bytes) truncated to %d bytes\n",
			ext->name, value, len, ext->kcfg.sz - 1);
		len = ext->kcfg.sz - 1;
	}
	memcpy(ext_val, value + 1, len);
	ext_val[len] = '\0';
	ext->is_set = true;
	return 0;
}

static int parse_u64(const char *value, __u64 *res)
{
	char *value_end;
	int err;

	errno = 0;
	*res = strtoull(value, &value_end, 0);
	if (errno) {
		err = -errno;
		pr_warn("failed to parse '%s' as integer: %d\n", value, err);
		return err;
	}
	if (*value_end) {
		pr_warn("failed to parse '%s' as integer completely\n", value);
		return -EINVAL;
	}
	return 0;
}

static bool is_kcfg_value_in_range(const struct extern_desc *ext, __u64 v)
{
	int bit_sz = ext->kcfg.sz * 8;

	if (ext->kcfg.sz == 8)
		return true;

	/* Validate that value stored in u64 fits in integer of `ext->sz`
	 * bytes size without any loss of information. If the target integer
	 * is signed, we rely on the following limits of integer type of
	 * Y bits and subsequent transformation:
	 *
	 *     -2^(Y-1) <= X           <= 2^(Y-1) - 1
	 *            0 <= X + 2^(Y-1) <= 2^Y - 1
	 *            0 <= X + 2^(Y-1) <  2^Y
	 *
	 *  For unsigned target integer, check that all the (64 - Y) bits are
	 *  zero.
	 */
	if (ext->kcfg.is_signed)
		return v + (1ULL << (bit_sz - 1)) < (1ULL << bit_sz);
	else
		return (v >> bit_sz) == 0;
}

static int set_kcfg_value_num(struct extern_desc *ext, void *ext_val,
			      __u64 value)
{
	if (ext->kcfg.type != KCFG_INT && ext->kcfg.type != KCFG_CHAR) {
		pr_warn("extern (kcfg) %s=%llu should be integer\n",
			ext->name, (unsigned long long)value);
		return -EINVAL;
	}
	if (!is_kcfg_value_in_range(ext, value)) {
		pr_warn("extern (kcfg) %s=%llu value doesn't fit in %d bytes\n",
			ext->name, (unsigned long long)value, ext->kcfg.sz);
		return -ERANGE;
	}
	switch (ext->kcfg.sz) {
		case 1: *(__u8 *)ext_val = value; break;
		case 2: *(__u16 *)ext_val = value; break;
		case 4: *(__u32 *)ext_val = value; break;
		case 8: *(__u64 *)ext_val = value; break;
		default:
			return -EINVAL;
	}
	ext->is_set = true;
	return 0;
}

static int bpf_object__process_kconfig_line(struct bpf_object *obj,
					    char *buf, void *data)
{
	struct extern_desc *ext;
	char *sep, *value;
	int len, err = 0;
	void *ext_val;
	__u64 num;

	if (strncmp(buf, "CONFIG_", 7))
		return 0;

	sep = strchr(buf, '=');
	if (!sep) {
		pr_warn("failed to parse '%s': no separator\n", buf);
		return -EINVAL;
	}

	/* Trim ending '\n' */
	len = strlen(buf);
	if (buf[len - 1] == '\n')
		buf[len - 1] = '\0';
	/* Split on '=' and ensure that a value is present. */
	*sep = '\0';
	if (!sep[1]) {
		*sep = '=';
		pr_warn("failed to parse '%s': no value\n", buf);
		return -EINVAL;
	}

	ext = find_extern_by_name(obj, buf);
	if (!ext || ext->is_set)
		return 0;

	ext_val = data + ext->kcfg.data_off;
	value = sep + 1;

	switch (*value) {
	case 'y': case 'n': case 'm':
		err = set_kcfg_value_tri(ext, ext_val, *value);
		break;
	case '"':
		err = set_kcfg_value_str(ext, ext_val, value);
		break;
	default:
		/* assume integer */
		err = parse_u64(value, &num);
		if (err) {
			pr_warn("extern (kcfg) %s=%s should be integer\n",
				ext->name, value);
			return err;
		}
		err = set_kcfg_value_num(ext, ext_val, num);
		break;
	}
	if (err)
		return err;
	pr_debug("extern (kcfg) %s=%s\n", ext->name, value);
	return 0;
}

static int bpf_object__read_kconfig_file(struct bpf_object *obj, void *data)
{
	char buf[PATH_MAX];
	struct utsname uts;
	int len, err = 0;
	gzFile file;

	uname(&uts);
	len = snprintf(buf, PATH_MAX, "/boot/config-%s", uts.release);
	if (len < 0)
		return -EINVAL;
	else if (len >= PATH_MAX)
		return -ENAMETOOLONG;

	/* gzopen also accepts uncompressed files. */
	file = gzopen(buf, "r");
	if (!file)
		file = gzopen("/proc/config.gz", "r");

	if (!file) {
		pr_warn("failed to open system Kconfig\n");
		return -ENOENT;
	}

	while (gzgets(file, buf, sizeof(buf))) {
		err = bpf_object__process_kconfig_line(obj, buf, data);
		if (err) {
			pr_warn("error parsing system Kconfig line '%s': %d\n",
				buf, err);
			goto out;
		}
	}

out:
	gzclose(file);
	return err;
}

static int bpf_object__read_kconfig_mem(struct bpf_object *obj,
					const char *config, void *data)
{
	char buf[PATH_MAX];
	int err = 0;
	FILE *file;

	file = fmemopen((void *)config, strlen(config), "r");
	if (!file) {
		err = -errno;
		pr_warn("failed to open in-memory Kconfig: %d\n", err);
		return err;
	}

	while (fgets(buf, sizeof(buf), file)) {
		err = bpf_object__process_kconfig_line(obj, buf, data);
		if (err) {
			pr_warn("error parsing in-memory Kconfig line '%s': %d\n",
				buf, err);
			break;
		}
	}

	fclose(file);
	return err;
}

static int bpf_object__init_kconfig_map(struct bpf_object *obj)
{
	struct extern_desc *last_ext = NULL, *ext;
	size_t map_sz;
	int i, err;

	for (i = 0; i < obj->nr_extern; i++) {
		ext = &obj->externs[i];
		if (ext->type == EXT_KCFG)
			last_ext = ext;
	}

	if (!last_ext)
		return 0;

	map_sz = last_ext->kcfg.data_off + last_ext->kcfg.sz;
	err = bpf_object__init_internal_map(obj, LIBBPF_MAP_KCONFIG,
					    obj->efile.symbols_shndx,
					    NULL, map_sz);
	if (err)
		return err;

	obj->kconfig_map_idx = obj->nr_maps - 1;

	return 0;
}

static int bpf_object__init_user_maps(struct bpf_object *obj, bool strict)
{
	Elf_Data *symbols = obj->efile.symbols;
	int i, map_def_sz = 0, nr_maps = 0, nr_syms;
	Elf_Data *data = NULL;
	Elf_Scn *scn;

	if (obj->efile.maps_shndx < 0)
		return 0;

	if (!symbols)
		return -EINVAL;


	scn = elf_sec_by_idx(obj, obj->efile.maps_shndx);
	data = elf_sec_data(obj, scn);
	if (!scn || !data) {
		pr_warn("elf: failed to get legacy map definitions for %s\n",
			obj->path);
		return -EINVAL;
	}

	/*
	 * Count number of maps. Each map has a name.
	 * Array of maps is not supported: only the first element is
	 * considered.
	 *
	 * TODO: Detect array of map and report error.
	 */
	nr_syms = symbols->d_size / sizeof(GElf_Sym);
	for (i = 0; i < nr_syms; i++) {
		GElf_Sym sym;

		if (!gelf_getsym(symbols, i, &sym))
			continue;
		if (sym.st_shndx != obj->efile.maps_shndx)
			continue;
		nr_maps++;
	}
	/* Assume equally sized map definitions */
	pr_debug("elf: found %d legacy map definitions (%zd bytes) in %s\n",
		 nr_maps, data->d_size, obj->path);

	if (!data->d_size || nr_maps == 0 || (data->d_size % nr_maps) != 0) {
		pr_warn("elf: unable to determine legacy map definition size in %s\n",
			obj->path);
		return -EINVAL;
	}
	map_def_sz = data->d_size / nr_maps;

	/* Fill obj->maps using data in "maps" section.  */
	for (i = 0; i < nr_syms; i++) {
		GElf_Sym sym;
		const char *map_name;
		struct bpf_map_def *def;
		struct bpf_map *map;

		if (!gelf_getsym(symbols, i, &sym))
			continue;
		if (sym.st_shndx != obj->efile.maps_shndx)
			continue;

		map = bpf_object__add_map(obj);
		if (IS_ERR(map))
			return PTR_ERR(map);

		map_name = elf_sym_str(obj, sym.st_name);
		if (!map_name) {
			pr_warn("failed to get map #%d name sym string for obj %s\n",
				i, obj->path);
			return -LIBBPF_ERRNO__FORMAT;
		}

		map->libbpf_type = LIBBPF_MAP_UNSPEC;
		map->sec_idx = sym.st_shndx;
		map->sec_offset = sym.st_value;
		pr_debug("map '%s' (legacy): at sec_idx %d, offset %zu.\n",
			 map_name, map->sec_idx, map->sec_offset);
		if (sym.st_value + map_def_sz > data->d_size) {
			pr_warn("corrupted maps section in %s: last map \"%s\" too small\n",
				obj->path, map_name);
			return -EINVAL;
		}

		map->name = strdup(map_name);
		if (!map->name) {
			pr_warn("failed to alloc map name\n");
			return -ENOMEM;
		}
		pr_debug("map %d is \"%s\"\n", i, map->name);
		def = (struct bpf_map_def *)(data->d_buf + sym.st_value);
		/*
		 * If the definition of the map in the object file fits in
		 * bpf_map_def, copy it.  Any extra fields in our version
		 * of bpf_map_def will default to zero as a result of the
		 * calloc above.
		 */
		if (map_def_sz <= sizeof(struct bpf_map_def)) {
			memcpy(&map->def, def, map_def_sz);
		} else {
			/*
			 * Here the map structure being read is bigger than what
			 * we expect, truncate if the excess bits are all zero.
			 * If they are not zero, reject this map as
			 * incompatible.
			 */
			char *b;

			for (b = ((char *)def) + sizeof(struct bpf_map_def);
			     b < ((char *)def) + map_def_sz; b++) {
				if (*b != 0) {
					pr_warn("maps section in %s: \"%s\" has unrecognized, non-zero options\n",
						obj->path, map_name);
					if (strict)
						return -EINVAL;
				}
			}
			memcpy(&map->def, def, sizeof(struct bpf_map_def));
		}
	}
	return 0;
}

static const struct btf_type *
skip_mods_and_typedefs(const struct btf *btf, __u32 id, __u32 *res_id)
{
	const struct btf_type *t = btf__type_by_id(btf, id);

	if (res_id)
		*res_id = id;

	while (btf_is_mod(t) || btf_is_typedef(t)) {
		if (res_id)
			*res_id = t->type;
		t = btf__type_by_id(btf, t->type);
	}

	return t;
}

static const struct btf_type *
resolve_func_ptr(const struct btf *btf, __u32 id, __u32 *res_id)
{
	const struct btf_type *t;

	t = skip_mods_and_typedefs(btf, id, NULL);
	if (!btf_is_ptr(t))
		return NULL;

	t = skip_mods_and_typedefs(btf, t->type, res_id);

	return btf_is_func_proto(t) ? t : NULL;
}

static const char *btf_kind_str(const struct btf_type *t)
{
	switch (btf_kind(t)) {
	case BTF_KIND_UNKN: return "void";
	case BTF_KIND_INT: return "int";
	case BTF_KIND_PTR: return "ptr";
	case BTF_KIND_ARRAY: return "array";
	case BTF_KIND_STRUCT: return "struct";
	case BTF_KIND_UNION: return "union";
	case BTF_KIND_ENUM: return "enum";
	case BTF_KIND_FWD: return "fwd";
	case BTF_KIND_TYPEDEF: return "typedef";
	case BTF_KIND_VOLATILE: return "volatile";
	case BTF_KIND_CONST: return "const";
	case BTF_KIND_RESTRICT: return "restrict";
	case BTF_KIND_FUNC: return "func";
	case BTF_KIND_FUNC_PROTO: return "func_proto";
	case BTF_KIND_VAR: return "var";
	case BTF_KIND_DATASEC: return "datasec";
	default: return "unknown";
	}
}

/*
 * Fetch integer attribute of BTF map definition. Such attributes are
 * represented using a pointer to an array, in which dimensionality of array
 * encodes specified integer value. E.g., int (*type)[BPF_MAP_TYPE_ARRAY];
 * encodes `type => BPF_MAP_TYPE_ARRAY` key/value pair completely using BTF
 * type definition, while using only sizeof(void *) space in ELF data section.
 */
static bool get_map_field_int(const char *map_name, const struct btf *btf,
			      const struct btf_member *m, __u32 *res)
{
	const struct btf_type *t = skip_mods_and_typedefs(btf, m->type, NULL);
	const char *name = btf__name_by_offset(btf, m->name_off);
	const struct btf_array *arr_info;
	const struct btf_type *arr_t;

	if (!btf_is_ptr(t)) {
		pr_warn("map '%s': attr '%s': expected PTR, got %s.\n",
			map_name, name, btf_kind_str(t));
		return false;
	}

	arr_t = btf__type_by_id(btf, t->type);
	if (!arr_t) {
		pr_warn("map '%s': attr '%s': type [%u] not found.\n",
			map_name, name, t->type);
		return false;
	}
	if (!btf_is_array(arr_t)) {
		pr_warn("map '%s': attr '%s': expected ARRAY, got %s.\n",
			map_name, name, btf_kind_str(arr_t));
		return false;
	}
	arr_info = btf_array(arr_t);
	*res = arr_info->nelems;
	return true;
}

static int build_map_pin_path(struct bpf_map *map, const char *path)
{
	char buf[PATH_MAX];
	int len;

	if (!path)
		path = "/sys/fs/bpf";

	len = snprintf(buf, PATH_MAX, "%s/%s", path, bpf_map__name(map));
	if (len < 0)
		return -EINVAL;
	else if (len >= PATH_MAX)
		return -ENAMETOOLONG;

	return bpf_map__set_pin_path(map, buf);
}


static int parse_btf_map_def(struct bpf_object *obj,
			     struct bpf_map *map,
			     const struct btf_type *def,
			     bool strict, bool is_inner,
			     const char *pin_root_path)
{
	const struct btf_type *t;
	const struct btf_member *m;
	int vlen, i;

	vlen = btf_vlen(def);
	m = btf_members(def);
	for (i = 0; i < vlen; i++, m++) {
		const char *name = btf__name_by_offset(obj->btf, m->name_off);

		if (!name) {
			pr_warn("map '%s': invalid field #%d.\n", map->name, i);
			return -EINVAL;
		}
		if (strcmp(name, "type") == 0) {
			if (!get_map_field_int(map->name, obj->btf, m,
					       &map->def.type))
				return -EINVAL;
			pr_debug("map '%s': found type = %u.\n",
				 map->name, map->def.type);
		} else if (strcmp(name, "max_entries") == 0) {
			if (!get_map_field_int(map->name, obj->btf, m,
					       &map->def.max_entries))
				return -EINVAL;
			pr_debug("map '%s': found max_entries = %u.\n",
				 map->name, map->def.max_entries);
		} else if (strcmp(name, "map_flags") == 0) {
			if (!get_map_field_int(map->name, obj->btf, m,
					       &map->def.map_flags))
				return -EINVAL;
			pr_debug("map '%s': found map_flags = %u.\n",
				 map->name, map->def.map_flags);
		} else if (strcmp(name, "numa_node") == 0) {
			if (!get_map_field_int(map->name, obj->btf, m, &map->numa_node))
				return -EINVAL;
			pr_debug("map '%s': found numa_node = %u.\n", map->name, map->numa_node);
		} else if (strcmp(name, "key_size") == 0) {
			__u32 sz;

			if (!get_map_field_int(map->name, obj->btf, m, &sz))
				return -EINVAL;
			pr_debug("map '%s': found key_size = %u.\n",
				 map->name, sz);
			if (map->def.key_size && map->def.key_size != sz) {
				pr_warn("map '%s': conflicting key size %u != %u.\n",
					map->name, map->def.key_size, sz);
				return -EINVAL;
			}
			map->def.key_size = sz;
		} else if (strcmp(name, "key") == 0) {
			__s64 sz;

			t = btf__type_by_id(obj->btf, m->type);
			if (!t) {
				pr_warn("map '%s': key type [%d] not found.\n",
					map->name, m->type);
				return -EINVAL;
			}
			if (!btf_is_ptr(t)) {
				pr_warn("map '%s': key spec is not PTR: %s.\n",
					map->name, btf_kind_str(t));
				return -EINVAL;
			}
			sz = btf__resolve_size(obj->btf, t->type);
			if (sz < 0) {
				pr_warn("map '%s': can't determine key size for type [%u]: %zd.\n",
					map->name, t->type, (ssize_t)sz);
				return sz;
			}
			pr_debug("map '%s': found key [%u], sz = %zd.\n",
				 map->name, t->type, (ssize_t)sz);
			if (map->def.key_size && map->def.key_size != sz) {
				pr_warn("map '%s': conflicting key size %u != %zd.\n",
					map->name, map->def.key_size, (ssize_t)sz);
				return -EINVAL;
			}
			map->def.key_size = sz;
			map->btf_key_type_id = t->type;
		} else if (strcmp(name, "value_size") == 0) {
			__u32 sz;

			if (!get_map_field_int(map->name, obj->btf, m, &sz))
				return -EINVAL;
			pr_debug("map '%s': found value_size = %u.\n",
				 map->name, sz);
			if (map->def.value_size && map->def.value_size != sz) {
				pr_warn("map '%s': conflicting value size %u != %u.\n",
					map->name, map->def.value_size, sz);
				return -EINVAL;
			}
			map->def.value_size = sz;
		} else if (strcmp(name, "value") == 0) {
			__s64 sz;

			t = btf__type_by_id(obj->btf, m->type);
			if (!t) {
				pr_warn("map '%s': value type [%d] not found.\n",
					map->name, m->type);
				return -EINVAL;
			}
			if (!btf_is_ptr(t)) {
				pr_warn("map '%s': value spec is not PTR: %s.\n",
					map->name, btf_kind_str(t));
				return -EINVAL;
			}
			sz = btf__resolve_size(obj->btf, t->type);
			if (sz < 0) {
				pr_warn("map '%s': can't determine value size for type [%u]: %zd.\n",
					map->name, t->type, (ssize_t)sz);
				return sz;
			}
			pr_debug("map '%s': found value [%u], sz = %zd.\n",
				 map->name, t->type, (ssize_t)sz);
			if (map->def.value_size && map->def.value_size != sz) {
				pr_warn("map '%s': conflicting value size %u != %zd.\n",
					map->name, map->def.value_size, (ssize_t)sz);
				return -EINVAL;
			}
			map->def.value_size = sz;
			map->btf_value_type_id = t->type;
		}
		else if (strcmp(name, "values") == 0) {
			int err;

			if (is_inner) {
				pr_warn("map '%s': multi-level inner maps not supported.\n",
					map->name);
				return -ENOTSUP;
			}
			if (i != vlen - 1) {
				pr_warn("map '%s': '%s' member should be last.\n",
					map->name, name);
				return -EINVAL;
			}
			if (!bpf_map_type__is_map_in_map(map->def.type)) {
				pr_warn("map '%s': should be map-in-map.\n",
					map->name);
				return -ENOTSUP;
			}
			if (map->def.value_size && map->def.value_size != 4) {
				pr_warn("map '%s': conflicting value size %u != 4.\n",
					map->name, map->def.value_size);
				return -EINVAL;
			}
			map->def.value_size = 4;
			t = btf__type_by_id(obj->btf, m->type);
			if (!t) {
				pr_warn("map '%s': map-in-map inner type [%d] not found.\n",
					map->name, m->type);
				return -EINVAL;
			}
			if (!btf_is_array(t) || btf_array(t)->nelems) {
				pr_warn("map '%s': map-in-map inner spec is not a zero-sized array.\n",
					map->name);
				return -EINVAL;
			}
			t = skip_mods_and_typedefs(obj->btf, btf_array(t)->type,
						   NULL);
			if (!btf_is_ptr(t)) {
				pr_warn("map '%s': map-in-map inner def is of unexpected kind %s.\n",
					map->name, btf_kind_str(t));
				return -EINVAL;
			}
			t = skip_mods_and_typedefs(obj->btf, t->type, NULL);
			if (!btf_is_struct(t)) {
				pr_warn("map '%s': map-in-map inner def is of unexpected kind %s.\n",
					map->name, btf_kind_str(t));
				return -EINVAL;
			}

			map->inner_map = calloc(1, sizeof(*map->inner_map));
			if (!map->inner_map)
				return -ENOMEM;
			map->inner_map->sec_idx = obj->efile.btf_maps_shndx;
			map->inner_map->name = malloc(strlen(map->name) +
						      sizeof(".inner") + 1);
			if (!map->inner_map->name)
				return -ENOMEM;
			sprintf(map->inner_map->name, "%s.inner", map->name);

			err = parse_btf_map_def(obj, map->inner_map, t, strict,
						true /* is_inner */, NULL);
			if (err)
				return err;
		} else if (strcmp(name, "pinning") == 0) {
			__u32 val;
			int err;

			if (is_inner) {
				pr_debug("map '%s': inner def can't be pinned.\n",
					 map->name);
				return -EINVAL;
			}
			if (!get_map_field_int(map->name, obj->btf, m, &val))
				return -EINVAL;
			pr_debug("map '%s': found pinning = %u.\n",
				 map->name, val);

			if (val != LIBBPF_PIN_NONE &&
			    val != LIBBPF_PIN_BY_NAME) {
				pr_warn("map '%s': invalid pinning value %u.\n",
					map->name, val);
				return -EINVAL;
			}
			if (val == LIBBPF_PIN_BY_NAME) {
				err = build_map_pin_path(map, pin_root_path);
				if (err) {
					pr_warn("map '%s': couldn't build pin path.\n",
						map->name);
					return err;
				}
			}
		} else {
			if (strict) {
				pr_warn("map '%s': unknown field '%s'.\n",
					map->name, name);
				return -ENOTSUP;
			}
			pr_debug("map '%s': ignoring unknown field '%s'.\n",
				 map->name, name);
		}
	}

	if (map->def.type == BPF_MAP_TYPE_UNSPEC) {
		pr_warn("map '%s': map type isn't specified.\n", map->name);
		return -EINVAL;
	}

	return 0;
}

static int bpf_object__init_user_btf_map(struct bpf_object *obj,
					 const struct btf_type *sec,
					 int var_idx, int sec_idx,
					 const Elf_Data *data, bool strict,
					 const char *pin_root_path)
<<<<<<< HEAD
=======
{
	const struct btf_type *var, *def;
	const struct btf_var_secinfo *vi;
	const struct btf_var *var_extra;
	const char *map_name;
	struct bpf_map *map;

	vi = btf_var_secinfos(sec) + var_idx;
	var = btf__type_by_id(obj->btf, vi->type);
	var_extra = btf_var(var);
	map_name = btf__name_by_offset(obj->btf, var->name_off);

	if (map_name == NULL || map_name[0] == '\0') {
		pr_warn("map #%d: empty name.\n", var_idx);
		return -EINVAL;
	}
	if ((__u64)vi->offset + vi->size > data->d_size) {
		pr_warn("map '%s' BTF data is corrupted.\n", map_name);
		return -EINVAL;
	}
	if (!btf_is_var(var)) {
		pr_warn("map '%s': unexpected var kind %s.\n",
			map_name, btf_kind_str(var));
		return -EINVAL;
	}
	if (var_extra->linkage != BTF_VAR_GLOBAL_ALLOCATED &&
	    var_extra->linkage != BTF_VAR_STATIC) {
		pr_warn("map '%s': unsupported var linkage %u.\n",
			map_name, var_extra->linkage);
		return -EOPNOTSUPP;
	}

	def = skip_mods_and_typedefs(obj->btf, var->type, NULL);
	if (!btf_is_struct(def)) {
		pr_warn("map '%s': unexpected def kind %s.\n",
			map_name, btf_kind_str(var));
		return -EINVAL;
	}
	if (def->size > vi->size) {
		pr_warn("map '%s': invalid def size.\n", map_name);
		return -EINVAL;
	}

	map = bpf_object__add_map(obj);
	if (IS_ERR(map))
		return PTR_ERR(map);
	map->name = strdup(map_name);
	if (!map->name) {
		pr_warn("map '%s': failed to alloc map name.\n", map_name);
		return -ENOMEM;
	}
	map->libbpf_type = LIBBPF_MAP_UNSPEC;
	map->def.type = BPF_MAP_TYPE_UNSPEC;
	map->sec_idx = sec_idx;
	map->sec_offset = vi->offset;
	map->btf_var_idx = var_idx;
	pr_debug("map '%s': at sec_idx %d, offset %zu.\n",
		 map_name, map->sec_idx, map->sec_offset);

	return parse_btf_map_def(obj, map, def, strict, false, pin_root_path);
}

static int bpf_object__init_user_btf_maps(struct bpf_object *obj, bool strict,
					  const char *pin_root_path)
>>>>>>> 4e026225
{
	const struct btf_type *var, *def;
	const struct btf_var_secinfo *vi;
	const struct btf_var *var_extra;
	const char *map_name;
	struct bpf_map *map;

	vi = btf_var_secinfos(sec) + var_idx;
	var = btf__type_by_id(obj->btf, vi->type);
	var_extra = btf_var(var);
	map_name = btf__name_by_offset(obj->btf, var->name_off);

	if (map_name == NULL || map_name[0] == '\0') {
		pr_warn("map #%d: empty name.\n", var_idx);
		return -EINVAL;
	}
	if ((__u64)vi->offset + vi->size > data->d_size) {
		pr_warn("map '%s' BTF data is corrupted.\n", map_name);
		return -EINVAL;
	}
	if (!btf_is_var(var)) {
		pr_warn("map '%s': unexpected var kind %s.\n",
			map_name, btf_kind_str(var));
		return -EINVAL;
	}
	if (var_extra->linkage != BTF_VAR_GLOBAL_ALLOCATED &&
	    var_extra->linkage != BTF_VAR_STATIC) {
		pr_warn("map '%s': unsupported var linkage %u.\n",
			map_name, var_extra->linkage);
		return -EOPNOTSUPP;
	}

	def = skip_mods_and_typedefs(obj->btf, var->type, NULL);
	if (!btf_is_struct(def)) {
		pr_warn("map '%s': unexpected def kind %s.\n",
			map_name, btf_kind_str(var));
		return -EINVAL;
	}
	if (def->size > vi->size) {
		pr_warn("map '%s': invalid def size.\n", map_name);
		return -EINVAL;
	}

	map = bpf_object__add_map(obj);
	if (IS_ERR(map))
		return PTR_ERR(map);
	map->name = strdup(map_name);
	if (!map->name) {
		pr_warn("map '%s': failed to alloc map name.\n", map_name);
		return -ENOMEM;
	}
	map->libbpf_type = LIBBPF_MAP_UNSPEC;
	map->def.type = BPF_MAP_TYPE_UNSPEC;
	map->sec_idx = sec_idx;
	map->sec_offset = vi->offset;
	map->btf_var_idx = var_idx;
	pr_debug("map '%s': at sec_idx %d, offset %zu.\n",
		 map_name, map->sec_idx, map->sec_offset);

	return parse_btf_map_def(obj, map, def, strict, false, pin_root_path);
}

static int bpf_object__init_user_btf_maps(struct bpf_object *obj, bool strict,
					  const char *pin_root_path)
{
	const struct btf_type *sec = NULL;
	int nr_types, i, vlen, err;
	const struct btf_type *t;
	const char *name;
	Elf_Data *data;
	Elf_Scn *scn;

	if (obj->efile.btf_maps_shndx < 0)
		return 0;

	scn = elf_sec_by_idx(obj, obj->efile.btf_maps_shndx);
	data = elf_sec_data(obj, scn);
	if (!scn || !data) {
		pr_warn("elf: failed to get %s map definitions for %s\n",
			MAPS_ELF_SEC, obj->path);
		return -EINVAL;
	}

	nr_types = btf__get_nr_types(obj->btf);
	for (i = 1; i <= nr_types; i++) {
		t = btf__type_by_id(obj->btf, i);
		if (!btf_is_datasec(t))
			continue;
		name = btf__name_by_offset(obj->btf, t->name_off);
		if (strcmp(name, MAPS_ELF_SEC) == 0) {
			sec = t;
			obj->efile.btf_maps_sec_btf_id = i;
			break;
		}
	}

	if (!sec) {
		pr_warn("DATASEC '%s' not found.\n", MAPS_ELF_SEC);
		return -ENOENT;
	}

	vlen = btf_vlen(sec);
	for (i = 0; i < vlen; i++) {
		err = bpf_object__init_user_btf_map(obj, sec, i,
						    obj->efile.btf_maps_shndx,
						    data, strict,
						    pin_root_path);
		if (err)
			return err;
	}

	return 0;
}

static int bpf_object__init_maps(struct bpf_object *obj,
				 const struct bpf_object_open_opts *opts)
{
	const char *pin_root_path;
	bool strict;
	int err;

	strict = !OPTS_GET(opts, relaxed_maps, false);
	pin_root_path = OPTS_GET(opts, pin_root_path, NULL);

	err = bpf_object__init_user_maps(obj, strict);
	err = err ?: bpf_object__init_user_btf_maps(obj, strict, pin_root_path);
	err = err ?: bpf_object__init_global_data_maps(obj);
	err = err ?: bpf_object__init_kconfig_map(obj);
	err = err ?: bpf_object__init_struct_ops_maps(obj);
	if (err)
		return err;

	return 0;
}

static bool section_have_execinstr(struct bpf_object *obj, int idx)
{
	GElf_Shdr sh;

	if (elf_sec_hdr(obj, elf_sec_by_idx(obj, idx), &sh))
		return false;

	return sh.sh_flags & SHF_EXECINSTR;
}

static bool btf_needs_sanitization(struct bpf_object *obj)
{
	bool has_func_global = kernel_supports(FEAT_BTF_GLOBAL_FUNC);
	bool has_datasec = kernel_supports(FEAT_BTF_DATASEC);
	bool has_func = kernel_supports(FEAT_BTF_FUNC);

	return !has_func || !has_datasec || !has_func_global;
}

static void bpf_object__sanitize_btf(struct bpf_object *obj, struct btf *btf)
{
	bool has_func_global = kernel_supports(FEAT_BTF_GLOBAL_FUNC);
	bool has_datasec = kernel_supports(FEAT_BTF_DATASEC);
	bool has_func = kernel_supports(FEAT_BTF_FUNC);
	struct btf_type *t;
	int i, j, vlen;

	for (i = 1; i <= btf__get_nr_types(btf); i++) {
		t = (struct btf_type *)btf__type_by_id(btf, i);

		if (!has_datasec && btf_is_var(t)) {
			/* replace VAR with INT */
			t->info = BTF_INFO_ENC(BTF_KIND_INT, 0, 0);
			/*
			 * using size = 1 is the safest choice, 4 will be too
			 * big and cause kernel BTF validation failure if
			 * original variable took less than 4 bytes
			 */
			t->size = 1;
			*(int *)(t + 1) = BTF_INT_ENC(0, 0, 8);
		} else if (!has_datasec && btf_is_datasec(t)) {
			/* replace DATASEC with STRUCT */
			const struct btf_var_secinfo *v = btf_var_secinfos(t);
			struct btf_member *m = btf_members(t);
			struct btf_type *vt;
			char *name;

			name = (char *)btf__name_by_offset(btf, t->name_off);
			while (*name) {
				if (*name == '.')
					*name = '_';
				name++;
			}

			vlen = btf_vlen(t);
			t->info = BTF_INFO_ENC(BTF_KIND_STRUCT, 0, vlen);
			for (j = 0; j < vlen; j++, v++, m++) {
				/* order of field assignments is important */
				m->offset = v->offset * 8;
				m->type = v->type;
				/* preserve variable name as member name */
				vt = (void *)btf__type_by_id(btf, v->type);
				m->name_off = vt->name_off;
			}
		} else if (!has_func && btf_is_func_proto(t)) {
			/* replace FUNC_PROTO with ENUM */
			vlen = btf_vlen(t);
			t->info = BTF_INFO_ENC(BTF_KIND_ENUM, 0, vlen);
			t->size = sizeof(__u32); /* kernel enforced */
		} else if (!has_func && btf_is_func(t)) {
			/* replace FUNC with TYPEDEF */
			t->info = BTF_INFO_ENC(BTF_KIND_TYPEDEF, 0, 0);
		} else if (!has_func_global && btf_is_func(t)) {
			/* replace BTF_FUNC_GLOBAL with BTF_FUNC_STATIC */
			t->info = BTF_INFO_ENC(BTF_KIND_FUNC, 0, 0);
		}
	}
}

static bool libbpf_needs_btf(const struct bpf_object *obj)
{
	return obj->efile.btf_maps_shndx >= 0 ||
	       obj->efile.st_ops_shndx >= 0 ||
	       obj->nr_extern > 0;
}

static bool kernel_needs_btf(const struct bpf_object *obj)
{
	return obj->efile.st_ops_shndx >= 0;
}

static int bpf_object__init_btf(struct bpf_object *obj,
				Elf_Data *btf_data,
				Elf_Data *btf_ext_data)
{
	int err = -ENOENT;

	if (btf_data) {
		obj->btf = btf__new(btf_data->d_buf, btf_data->d_size);
		if (IS_ERR(obj->btf)) {
			err = PTR_ERR(obj->btf);
			obj->btf = NULL;
			pr_warn("Error loading ELF section %s: %d.\n",
				BTF_ELF_SEC, err);
			goto out;
		}
		/* enforce 8-byte pointers for BPF-targeted BTFs */
		btf__set_pointer_size(obj->btf, 8);
		err = 0;
	}
	if (btf_ext_data) {
		if (!obj->btf) {
			pr_debug("Ignore ELF section %s because its depending ELF section %s is not found.\n",
				 BTF_EXT_ELF_SEC, BTF_ELF_SEC);
			goto out;
		}
		obj->btf_ext = btf_ext__new(btf_ext_data->d_buf,
					    btf_ext_data->d_size);
		if (IS_ERR(obj->btf_ext)) {
			pr_warn("Error loading ELF section %s: %ld. Ignored and continue.\n",
				BTF_EXT_ELF_SEC, PTR_ERR(obj->btf_ext));
			obj->btf_ext = NULL;
			goto out;
		}
	}
out:
	if (err && libbpf_needs_btf(obj)) {
		pr_warn("BTF is required, but is missing or corrupted.\n");
		return err;
	}
	return 0;
}

static int bpf_object__finalize_btf(struct bpf_object *obj)
{
	int err;

	if (!obj->btf)
		return 0;

	err = btf__finalize_data(obj, obj->btf);
	if (err) {
		pr_warn("Error finalizing %s: %d.\n", BTF_ELF_SEC, err);
		return err;
	}

	return 0;
}

static inline bool libbpf_prog_needs_vmlinux_btf(struct bpf_program *prog)
{
	if (prog->type == BPF_PROG_TYPE_STRUCT_OPS ||
	    prog->type == BPF_PROG_TYPE_LSM)
		return true;

	/* BPF_PROG_TYPE_TRACING programs which do not attach to other programs
	 * also need vmlinux BTF
	 */
	if (prog->type == BPF_PROG_TYPE_TRACING && !prog->attach_prog_fd)
		return true;

	return false;
}

static int bpf_object__load_vmlinux_btf(struct bpf_object *obj)
{
	bool need_vmlinux_btf = false;
	struct bpf_program *prog;
	int i, err;

	/* CO-RE relocations need kernel BTF */
	if (obj->btf_ext && obj->btf_ext->core_relo_info.len)
		need_vmlinux_btf = true;

	/* Support for typed ksyms needs kernel BTF */
	for (i = 0; i < obj->nr_extern; i++) {
		const struct extern_desc *ext;

		ext = &obj->externs[i];
		if (ext->type == EXT_KSYM && ext->ksym.type_id) {
			need_vmlinux_btf = true;
			break;
		}
	}

	bpf_object__for_each_program(prog, obj) {
		if (!prog->load)
			continue;
		if (libbpf_prog_needs_vmlinux_btf(prog)) {
			need_vmlinux_btf = true;
			break;
		}
	}

	if (!need_vmlinux_btf)
		return 0;

	obj->btf_vmlinux = libbpf_find_kernel_btf();
	if (IS_ERR(obj->btf_vmlinux)) {
		err = PTR_ERR(obj->btf_vmlinux);
		pr_warn("Error loading vmlinux BTF: %d\n", err);
		obj->btf_vmlinux = NULL;
		return err;
	}
	return 0;
}

static int bpf_object__sanitize_and_load_btf(struct bpf_object *obj)
{
	struct btf *kern_btf = obj->btf;
	bool btf_mandatory, sanitize;
	int err = 0;

	if (!obj->btf)
		return 0;

	if (!kernel_supports(FEAT_BTF)) {
		if (kernel_needs_btf(obj)) {
			err = -EOPNOTSUPP;
			goto report;
		}
		pr_debug("Kernel doesn't support BTF, skipping uploading it.\n");
		return 0;
	}

	sanitize = btf_needs_sanitization(obj);
	if (sanitize) {
		const void *raw_data;
		__u32 sz;

		/* clone BTF to sanitize a copy and leave the original intact */
		raw_data = btf__get_raw_data(obj->btf, &sz);
		kern_btf = btf__new(raw_data, sz);
		if (IS_ERR(kern_btf))
			return PTR_ERR(kern_btf);

		/* enforce 8-byte pointers for BPF-targeted BTFs */
		btf__set_pointer_size(obj->btf, 8);
		bpf_object__sanitize_btf(obj, kern_btf);
	}

	err = btf__load(kern_btf);
	if (sanitize) {
		if (!err) {
			/* move fd to libbpf's BTF */
			btf__set_fd(obj->btf, btf__fd(kern_btf));
			btf__set_fd(kern_btf, -1);
		}
		btf__free(kern_btf);
	}
report:
	if (err) {
		btf_mandatory = kernel_needs_btf(obj);
		pr_warn("Error loading .BTF into kernel: %d. %s\n", err,
			btf_mandatory ? "BTF is mandatory, can't proceed."
				      : "BTF is optional, ignoring.");
		if (!btf_mandatory)
			err = 0;
	}
	return err;
}

static const char *elf_sym_str(const struct bpf_object *obj, size_t off)
{
	const char *name;

	name = elf_strptr(obj->efile.elf, obj->efile.strtabidx, off);
	if (!name) {
		pr_warn("elf: failed to get section name string at offset %zu from %s: %s\n",
			off, obj->path, elf_errmsg(-1));
		return NULL;
	}

	return name;
}

static const char *elf_sec_str(const struct bpf_object *obj, size_t off)
{
	const char *name;

	name = elf_strptr(obj->efile.elf, obj->efile.shstrndx, off);
	if (!name) {
		pr_warn("elf: failed to get section name string at offset %zu from %s: %s\n",
			off, obj->path, elf_errmsg(-1));
		return NULL;
	}

	return name;
}

static Elf_Scn *elf_sec_by_idx(const struct bpf_object *obj, size_t idx)
{
	Elf_Scn *scn;

	scn = elf_getscn(obj->efile.elf, idx);
	if (!scn) {
		pr_warn("elf: failed to get section(%zu) from %s: %s\n",
			idx, obj->path, elf_errmsg(-1));
		return NULL;
	}
	return scn;
}

static Elf_Scn *elf_sec_by_name(const struct bpf_object *obj, const char *name)
{
	Elf_Scn *scn = NULL;
	Elf *elf = obj->efile.elf;
	const char *sec_name;

	while ((scn = elf_nextscn(elf, scn)) != NULL) {
		sec_name = elf_sec_name(obj, scn);
		if (!sec_name)
			return NULL;

		if (strcmp(sec_name, name) != 0)
			continue;

		return scn;
	}
	return NULL;
}

static int elf_sec_hdr(const struct bpf_object *obj, Elf_Scn *scn, GElf_Shdr *hdr)
{
	if (!scn)
		return -EINVAL;

	if (gelf_getshdr(scn, hdr) != hdr) {
		pr_warn("elf: failed to get section(%zu) header from %s: %s\n",
			elf_ndxscn(scn), obj->path, elf_errmsg(-1));
		return -EINVAL;
	}

	return 0;
}

static const char *elf_sec_name(const struct bpf_object *obj, Elf_Scn *scn)
{
	const char *name;
	GElf_Shdr sh;

	if (!scn)
		return NULL;

	if (elf_sec_hdr(obj, scn, &sh))
		return NULL;

	name = elf_sec_str(obj, sh.sh_name);
	if (!name) {
		pr_warn("elf: failed to get section(%zu) name from %s: %s\n",
			elf_ndxscn(scn), obj->path, elf_errmsg(-1));
		return NULL;
	}

	return name;
}

static Elf_Data *elf_sec_data(const struct bpf_object *obj, Elf_Scn *scn)
{
	Elf_Data *data;

	if (!scn)
		return NULL;

	data = elf_getdata(scn, 0);
	if (!data) {
		pr_warn("elf: failed to get section(%zu) %s data from %s: %s\n",
			elf_ndxscn(scn), elf_sec_name(obj, scn) ?: "<?>",
			obj->path, elf_errmsg(-1));
		return NULL;
	}

	return data;
}

static int elf_sym_by_sec_off(const struct bpf_object *obj, size_t sec_idx,
			      size_t off, __u32 sym_type, GElf_Sym *sym)
{
	Elf_Data *symbols = obj->efile.symbols;
	size_t n = symbols->d_size / sizeof(GElf_Sym);
	int i;

	for (i = 0; i < n; i++) {
		if (!gelf_getsym(symbols, i, sym))
			continue;
		if (sym->st_shndx != sec_idx || sym->st_value != off)
			continue;
		if (GELF_ST_TYPE(sym->st_info) != sym_type)
			continue;
		return 0;
	}

	return -ENOENT;
}

static bool is_sec_name_dwarf(const char *name)
{
	/* approximation, but the actual list is too long */
	return strncmp(name, ".debug_", sizeof(".debug_") - 1) == 0;
}

static bool ignore_elf_section(GElf_Shdr *hdr, const char *name)
{
	/* no special handling of .strtab */
	if (hdr->sh_type == SHT_STRTAB)
		return true;

	/* ignore .llvm_addrsig section as well */
	if (hdr->sh_type == 0x6FFF4C03 /* SHT_LLVM_ADDRSIG */)
		return true;

	/* no subprograms will lead to an empty .text section, ignore it */
	if (hdr->sh_type == SHT_PROGBITS && hdr->sh_size == 0 &&
	    strcmp(name, ".text") == 0)
		return true;

	/* DWARF sections */
	if (is_sec_name_dwarf(name))
		return true;

	if (strncmp(name, ".rel", sizeof(".rel") - 1) == 0) {
		name += sizeof(".rel") - 1;
		/* DWARF section relocations */
		if (is_sec_name_dwarf(name))
			return true;

		/* .BTF and .BTF.ext don't need relocations */
		if (strcmp(name, BTF_ELF_SEC) == 0 ||
		    strcmp(name, BTF_EXT_ELF_SEC) == 0)
			return true;
	}

	return false;
}

static int cmp_progs(const void *_a, const void *_b)
{
	const struct bpf_program *a = _a;
	const struct bpf_program *b = _b;

	if (a->sec_idx != b->sec_idx)
		return a->sec_idx < b->sec_idx ? -1 : 1;

	/* sec_insn_off can't be the same within the section */
	return a->sec_insn_off < b->sec_insn_off ? -1 : 1;
}

static int bpf_object__elf_collect(struct bpf_object *obj)
{
	Elf *elf = obj->efile.elf;
	Elf_Data *btf_ext_data = NULL;
	Elf_Data *btf_data = NULL;
	int idx = 0, err = 0;
	const char *name;
	Elf_Data *data;
	Elf_Scn *scn;
	GElf_Shdr sh;

	/* a bunch of ELF parsing functionality depends on processing symbols,
	 * so do the first pass and find the symbol table
	 */
	scn = NULL;
	while ((scn = elf_nextscn(elf, scn)) != NULL) {
		if (elf_sec_hdr(obj, scn, &sh))
			return -LIBBPF_ERRNO__FORMAT;

		if (sh.sh_type == SHT_SYMTAB) {
			if (obj->efile.symbols) {
				pr_warn("elf: multiple symbol tables in %s\n", obj->path);
				return -LIBBPF_ERRNO__FORMAT;
			}

			data = elf_sec_data(obj, scn);
			if (!data)
				return -LIBBPF_ERRNO__FORMAT;

			obj->efile.symbols = data;
			obj->efile.symbols_shndx = elf_ndxscn(scn);
			obj->efile.strtabidx = sh.sh_link;
		}
	}

	scn = NULL;
	while ((scn = elf_nextscn(elf, scn)) != NULL) {
		idx++;

		if (elf_sec_hdr(obj, scn, &sh))
			return -LIBBPF_ERRNO__FORMAT;

		name = elf_sec_str(obj, sh.sh_name);
		if (!name)
			return -LIBBPF_ERRNO__FORMAT;

		if (ignore_elf_section(&sh, name))
			continue;

		data = elf_sec_data(obj, scn);
		if (!data)
			return -LIBBPF_ERRNO__FORMAT;

		pr_debug("elf: section(%d) %s, size %ld, link %d, flags %lx, type=%d\n",
			 idx, name, (unsigned long)data->d_size,
			 (int)sh.sh_link, (unsigned long)sh.sh_flags,
			 (int)sh.sh_type);

		if (strcmp(name, "license") == 0) {
			err = bpf_object__init_license(obj, data->d_buf, data->d_size);
			if (err)
				return err;
		} else if (strcmp(name, "version") == 0) {
			err = bpf_object__init_kversion(obj, data->d_buf, data->d_size);
			if (err)
				return err;
		} else if (strcmp(name, "maps") == 0) {
			obj->efile.maps_shndx = idx;
		} else if (strcmp(name, MAPS_ELF_SEC) == 0) {
			obj->efile.btf_maps_shndx = idx;
		} else if (strcmp(name, BTF_ELF_SEC) == 0) {
			btf_data = data;
		} else if (strcmp(name, BTF_EXT_ELF_SEC) == 0) {
			btf_ext_data = data;
		} else if (sh.sh_type == SHT_SYMTAB) {
			/* already processed during the first pass above */
		} else if (sh.sh_type == SHT_PROGBITS && data->d_size > 0) {
			if (sh.sh_flags & SHF_EXECINSTR) {
				if (strcmp(name, ".text") == 0)
					obj->efile.text_shndx = idx;
				err = bpf_object__add_programs(obj, data, name, idx);
				if (err)
					return err;
			} else if (strcmp(name, DATA_SEC) == 0) {
				obj->efile.data = data;
				obj->efile.data_shndx = idx;
			} else if (strcmp(name, RODATA_SEC) == 0) {
				obj->efile.rodata = data;
				obj->efile.rodata_shndx = idx;
			} else if (strcmp(name, STRUCT_OPS_SEC) == 0) {
				obj->efile.st_ops_data = data;
				obj->efile.st_ops_shndx = idx;
			} else {
				pr_info("elf: skipping unrecognized data section(%d) %s\n",
					idx, name);
			}
		} else if (sh.sh_type == SHT_REL) {
			int nr_sects = obj->efile.nr_reloc_sects;
			void *sects = obj->efile.reloc_sects;
			int sec = sh.sh_info; /* points to other section */

			/* Only do relo for section with exec instructions */
			if (!section_have_execinstr(obj, sec) &&
			    strcmp(name, ".rel" STRUCT_OPS_SEC) &&
			    strcmp(name, ".rel" MAPS_ELF_SEC)) {
				pr_info("elf: skipping relo section(%d) %s for section(%d) %s\n",
					idx, name, sec,
					elf_sec_name(obj, elf_sec_by_idx(obj, sec)) ?: "<?>");
				continue;
			}

			sects = libbpf_reallocarray(sects, nr_sects + 1,
						    sizeof(*obj->efile.reloc_sects));
			if (!sects)
				return -ENOMEM;

			obj->efile.reloc_sects = sects;
			obj->efile.nr_reloc_sects++;

			obj->efile.reloc_sects[nr_sects].shdr = sh;
			obj->efile.reloc_sects[nr_sects].data = data;
		} else if (sh.sh_type == SHT_NOBITS && strcmp(name, BSS_SEC) == 0) {
			obj->efile.bss = data;
			obj->efile.bss_shndx = idx;
		} else {
			pr_info("elf: skipping section(%d) %s (size %zu)\n", idx, name,
				(size_t)sh.sh_size);
		}
	}

	if (!obj->efile.strtabidx || obj->efile.strtabidx > idx) {
		pr_warn("elf: symbol strings section missing or invalid in %s\n", obj->path);
		return -LIBBPF_ERRNO__FORMAT;
	}

	/* sort BPF programs by section name and in-section instruction offset
	 * for faster search */
	qsort(obj->programs, obj->nr_programs, sizeof(*obj->programs), cmp_progs);

	return bpf_object__init_btf(obj, btf_data, btf_ext_data);
}

static bool sym_is_extern(const GElf_Sym *sym)
{
	int bind = GELF_ST_BIND(sym->st_info);
	/* externs are symbols w/ type=NOTYPE, bind=GLOBAL|WEAK, section=UND */
	return sym->st_shndx == SHN_UNDEF &&
	       (bind == STB_GLOBAL || bind == STB_WEAK) &&
	       GELF_ST_TYPE(sym->st_info) == STT_NOTYPE;
}

static int find_extern_btf_id(const struct btf *btf, const char *ext_name)
{
	const struct btf_type *t;
	const char *var_name;
	int i, n;

	if (!btf)
		return -ESRCH;

	n = btf__get_nr_types(btf);
	for (i = 1; i <= n; i++) {
		t = btf__type_by_id(btf, i);

		if (!btf_is_var(t))
			continue;

		var_name = btf__name_by_offset(btf, t->name_off);
		if (strcmp(var_name, ext_name))
			continue;

		if (btf_var(t)->linkage != BTF_VAR_GLOBAL_EXTERN)
			return -EINVAL;

		return i;
	}

	return -ENOENT;
}

static int find_extern_sec_btf_id(struct btf *btf, int ext_btf_id) {
	const struct btf_var_secinfo *vs;
	const struct btf_type *t;
	int i, j, n;

	if (!btf)
		return -ESRCH;

	n = btf__get_nr_types(btf);
	for (i = 1; i <= n; i++) {
		t = btf__type_by_id(btf, i);

		if (!btf_is_datasec(t))
			continue;

		vs = btf_var_secinfos(t);
		for (j = 0; j < btf_vlen(t); j++, vs++) {
			if (vs->type == ext_btf_id)
				return i;
		}
	}

	return -ENOENT;
}

static enum kcfg_type find_kcfg_type(const struct btf *btf, int id,
				     bool *is_signed)
{
	const struct btf_type *t;
	const char *name;

	t = skip_mods_and_typedefs(btf, id, NULL);
	name = btf__name_by_offset(btf, t->name_off);

	if (is_signed)
		*is_signed = false;
	switch (btf_kind(t)) {
	case BTF_KIND_INT: {
		int enc = btf_int_encoding(t);

		if (enc & BTF_INT_BOOL)
			return t->size == 1 ? KCFG_BOOL : KCFG_UNKNOWN;
		if (is_signed)
			*is_signed = enc & BTF_INT_SIGNED;
		if (t->size == 1)
			return KCFG_CHAR;
		if (t->size < 1 || t->size > 8 || (t->size & (t->size - 1)))
			return KCFG_UNKNOWN;
		return KCFG_INT;
	}
	case BTF_KIND_ENUM:
		if (t->size != 4)
			return KCFG_UNKNOWN;
		if (strcmp(name, "libbpf_tristate"))
			return KCFG_UNKNOWN;
		return KCFG_TRISTATE;
	case BTF_KIND_ARRAY:
		if (btf_array(t)->nelems == 0)
			return KCFG_UNKNOWN;
		if (find_kcfg_type(btf, btf_array(t)->type, NULL) != KCFG_CHAR)
			return KCFG_UNKNOWN;
		return KCFG_CHAR_ARR;
	default:
		return KCFG_UNKNOWN;
	}
}

static int cmp_externs(const void *_a, const void *_b)
{
	const struct extern_desc *a = _a;
	const struct extern_desc *b = _b;

	if (a->type != b->type)
		return a->type < b->type ? -1 : 1;

	if (a->type == EXT_KCFG) {
		/* descending order by alignment requirements */
		if (a->kcfg.align != b->kcfg.align)
			return a->kcfg.align > b->kcfg.align ? -1 : 1;
		/* ascending order by size, within same alignment class */
		if (a->kcfg.sz != b->kcfg.sz)
			return a->kcfg.sz < b->kcfg.sz ? -1 : 1;
	}

	/* resolve ties by name */
	return strcmp(a->name, b->name);
}

static int find_int_btf_id(const struct btf *btf)
{
	const struct btf_type *t;
	int i, n;

	n = btf__get_nr_types(btf);
	for (i = 1; i <= n; i++) {
		t = btf__type_by_id(btf, i);

		if (btf_is_int(t) && btf_int_bits(t) == 32)
			return i;
	}

	return 0;
}

static int bpf_object__collect_externs(struct bpf_object *obj)
{
	struct btf_type *sec, *kcfg_sec = NULL, *ksym_sec = NULL;
	const struct btf_type *t;
	struct extern_desc *ext;
	int i, n, off;
	const char *ext_name, *sec_name;
	Elf_Scn *scn;
	GElf_Shdr sh;

	if (!obj->efile.symbols)
		return 0;

	scn = elf_sec_by_idx(obj, obj->efile.symbols_shndx);
	if (elf_sec_hdr(obj, scn, &sh))
		return -LIBBPF_ERRNO__FORMAT;

	n = sh.sh_size / sh.sh_entsize;
	pr_debug("looking for externs among %d symbols...\n", n);

	for (i = 0; i < n; i++) {
		GElf_Sym sym;

		if (!gelf_getsym(obj->efile.symbols, i, &sym))
			return -LIBBPF_ERRNO__FORMAT;
		if (!sym_is_extern(&sym))
			continue;
		ext_name = elf_sym_str(obj, sym.st_name);
		if (!ext_name || !ext_name[0])
			continue;

		ext = obj->externs;
		ext = libbpf_reallocarray(ext, obj->nr_extern + 1, sizeof(*ext));
		if (!ext)
			return -ENOMEM;
		obj->externs = ext;
		ext = &ext[obj->nr_extern];
		memset(ext, 0, sizeof(*ext));
		obj->nr_extern++;

		ext->btf_id = find_extern_btf_id(obj->btf, ext_name);
		if (ext->btf_id <= 0) {
			pr_warn("failed to find BTF for extern '%s': %d\n",
				ext_name, ext->btf_id);
			return ext->btf_id;
		}
		t = btf__type_by_id(obj->btf, ext->btf_id);
		ext->name = btf__name_by_offset(obj->btf, t->name_off);
		ext->sym_idx = i;
		ext->is_weak = GELF_ST_BIND(sym.st_info) == STB_WEAK;

		ext->sec_btf_id = find_extern_sec_btf_id(obj->btf, ext->btf_id);
		if (ext->sec_btf_id <= 0) {
			pr_warn("failed to find BTF for extern '%s' [%d] section: %d\n",
				ext_name, ext->btf_id, ext->sec_btf_id);
			return ext->sec_btf_id;
		}
		sec = (void *)btf__type_by_id(obj->btf, ext->sec_btf_id);
		sec_name = btf__name_by_offset(obj->btf, sec->name_off);

		if (strcmp(sec_name, KCONFIG_SEC) == 0) {
			kcfg_sec = sec;
			ext->type = EXT_KCFG;
			ext->kcfg.sz = btf__resolve_size(obj->btf, t->type);
			if (ext->kcfg.sz <= 0) {
				pr_warn("failed to resolve size of extern (kcfg) '%s': %d\n",
					ext_name, ext->kcfg.sz);
				return ext->kcfg.sz;
			}
			ext->kcfg.align = btf__align_of(obj->btf, t->type);
			if (ext->kcfg.align <= 0) {
				pr_warn("failed to determine alignment of extern (kcfg) '%s': %d\n",
					ext_name, ext->kcfg.align);
				return -EINVAL;
			}
			ext->kcfg.type = find_kcfg_type(obj->btf, t->type,
						        &ext->kcfg.is_signed);
			if (ext->kcfg.type == KCFG_UNKNOWN) {
				pr_warn("extern (kcfg) '%s' type is unsupported\n", ext_name);
				return -ENOTSUP;
			}
		} else if (strcmp(sec_name, KSYMS_SEC) == 0) {
			ksym_sec = sec;
			ext->type = EXT_KSYM;
			skip_mods_and_typedefs(obj->btf, t->type,
					       &ext->ksym.type_id);
		} else {
			pr_warn("unrecognized extern section '%s'\n", sec_name);
			return -ENOTSUP;
		}
	}
	pr_debug("collected %d externs total\n", obj->nr_extern);

	if (!obj->nr_extern)
		return 0;

	/* sort externs by type, for kcfg ones also by (align, size, name) */
	qsort(obj->externs, obj->nr_extern, sizeof(*ext), cmp_externs);

	/* for .ksyms section, we need to turn all externs into allocated
	 * variables in BTF to pass kernel verification; we do this by
	 * pretending that each extern is a 8-byte variable
	 */
	if (ksym_sec) {
		/* find existing 4-byte integer type in BTF to use for fake
		 * extern variables in DATASEC
		 */
		int int_btf_id = find_int_btf_id(obj->btf);

		for (i = 0; i < obj->nr_extern; i++) {
			ext = &obj->externs[i];
			if (ext->type != EXT_KSYM)
				continue;
			pr_debug("extern (ksym) #%d: symbol %d, name %s\n",
				 i, ext->sym_idx, ext->name);
		}

		sec = ksym_sec;
		n = btf_vlen(sec);
		for (i = 0, off = 0; i < n; i++, off += sizeof(int)) {
			struct btf_var_secinfo *vs = btf_var_secinfos(sec) + i;
			struct btf_type *vt;

			vt = (void *)btf__type_by_id(obj->btf, vs->type);
			ext_name = btf__name_by_offset(obj->btf, vt->name_off);
			ext = find_extern_by_name(obj, ext_name);
			if (!ext) {
				pr_warn("failed to find extern definition for BTF var '%s'\n",
					ext_name);
				return -ESRCH;
			}
			btf_var(vt)->linkage = BTF_VAR_GLOBAL_ALLOCATED;
			vt->type = int_btf_id;
			vs->offset = off;
			vs->size = sizeof(int);
		}
		sec->size = off;
	}

	if (kcfg_sec) {
		sec = kcfg_sec;
		/* for kcfg externs calculate their offsets within a .kconfig map */
		off = 0;
		for (i = 0; i < obj->nr_extern; i++) {
			ext = &obj->externs[i];
			if (ext->type != EXT_KCFG)
				continue;

			ext->kcfg.data_off = roundup(off, ext->kcfg.align);
			off = ext->kcfg.data_off + ext->kcfg.sz;
			pr_debug("extern (kcfg) #%d: symbol %d, off %u, name %s\n",
				 i, ext->sym_idx, ext->kcfg.data_off, ext->name);
		}
		sec->size = off;
		n = btf_vlen(sec);
		for (i = 0; i < n; i++) {
			struct btf_var_secinfo *vs = btf_var_secinfos(sec) + i;

			t = btf__type_by_id(obj->btf, vs->type);
			ext_name = btf__name_by_offset(obj->btf, t->name_off);
			ext = find_extern_by_name(obj, ext_name);
			if (!ext) {
				pr_warn("failed to find extern definition for BTF var '%s'\n",
					ext_name);
				return -ESRCH;
			}
			btf_var(t)->linkage = BTF_VAR_GLOBAL_ALLOCATED;
			vs->offset = ext->kcfg.data_off;
		}
	}
	return 0;
}

struct bpf_program *
bpf_object__find_program_by_title(const struct bpf_object *obj,
				  const char *title)
{
	struct bpf_program *pos;

	bpf_object__for_each_program(pos, obj) {
		if (pos->sec_name && !strcmp(pos->sec_name, title))
			return pos;
	}
	return NULL;
}

static bool prog_is_subprog(const struct bpf_object *obj,
			    const struct bpf_program *prog)
{
	/* For legacy reasons, libbpf supports an entry-point BPF programs
	 * without SEC() attribute, i.e., those in the .text section. But if
	 * there are 2 or more such programs in the .text section, they all
	 * must be subprograms called from entry-point BPF programs in
	 * designated SEC()'tions, otherwise there is no way to distinguish
	 * which of those programs should be loaded vs which are a subprogram.
	 * Similarly, if there is a function/program in .text and at least one
	 * other BPF program with custom SEC() attribute, then we just assume
	 * .text programs are subprograms (even if they are not called from
	 * other programs), because libbpf never explicitly supported mixing
	 * SEC()-designated BPF programs and .text entry-point BPF programs.
	 */
	return prog->sec_idx == obj->efile.text_shndx && obj->nr_programs > 1;
}

struct bpf_program *
bpf_object__find_program_by_name(const struct bpf_object *obj,
				 const char *name)
{
	struct bpf_program *prog;

	bpf_object__for_each_program(prog, obj) {
		if (prog_is_subprog(obj, prog))
			continue;
		if (!strcmp(prog->name, name))
			return prog;
	}
	return NULL;
}

static bool bpf_object__shndx_is_data(const struct bpf_object *obj,
				      int shndx)
{
	return shndx == obj->efile.data_shndx ||
	       shndx == obj->efile.bss_shndx ||
	       shndx == obj->efile.rodata_shndx;
}

static bool bpf_object__shndx_is_maps(const struct bpf_object *obj,
				      int shndx)
{
	return shndx == obj->efile.maps_shndx ||
	       shndx == obj->efile.btf_maps_shndx;
}

static enum libbpf_map_type
bpf_object__section_to_libbpf_map_type(const struct bpf_object *obj, int shndx)
{
	if (shndx == obj->efile.data_shndx)
		return LIBBPF_MAP_DATA;
	else if (shndx == obj->efile.bss_shndx)
		return LIBBPF_MAP_BSS;
	else if (shndx == obj->efile.rodata_shndx)
		return LIBBPF_MAP_RODATA;
	else if (shndx == obj->efile.symbols_shndx)
		return LIBBPF_MAP_KCONFIG;
	else
		return LIBBPF_MAP_UNSPEC;
}

static int bpf_program__record_reloc(struct bpf_program *prog,
				     struct reloc_desc *reloc_desc,
				     __u32 insn_idx, const char *sym_name,
				     const GElf_Sym *sym, const GElf_Rel *rel)
{
	struct bpf_insn *insn = &prog->insns[insn_idx];
	size_t map_idx, nr_maps = prog->obj->nr_maps;
	struct bpf_object *obj = prog->obj;
	__u32 shdr_idx = sym->st_shndx;
	enum libbpf_map_type type;
	const char *sym_sec_name;
	struct bpf_map *map;

	reloc_desc->processed = false;

	/* sub-program call relocation */
	if (insn->code == (BPF_JMP | BPF_CALL)) {
		if (insn->src_reg != BPF_PSEUDO_CALL) {
			pr_warn("prog '%s': incorrect bpf_call opcode\n", prog->name);
			return -LIBBPF_ERRNO__RELOC;
		}
		/* text_shndx can be 0, if no default "main" program exists */
		if (!shdr_idx || shdr_idx != obj->efile.text_shndx) {
			sym_sec_name = elf_sec_name(obj, elf_sec_by_idx(obj, shdr_idx));
			pr_warn("prog '%s': bad call relo against '%s' in section '%s'\n",
				prog->name, sym_name, sym_sec_name);
			return -LIBBPF_ERRNO__RELOC;
		}
		if (sym->st_value % BPF_INSN_SZ) {
			pr_warn("prog '%s': bad call relo against '%s' at offset %zu\n",
				prog->name, sym_name, (size_t)sym->st_value);
			return -LIBBPF_ERRNO__RELOC;
		}
		reloc_desc->type = RELO_CALL;
		reloc_desc->insn_idx = insn_idx;
		reloc_desc->sym_off = sym->st_value;
		return 0;
	}

	if (insn->code != (BPF_LD | BPF_IMM | BPF_DW)) {
		pr_warn("prog '%s': invalid relo against '%s' for insns[%d].code 0x%x\n",
			prog->name, sym_name, insn_idx, insn->code);
		return -LIBBPF_ERRNO__RELOC;
	}

	if (sym_is_extern(sym)) {
		int sym_idx = GELF_R_SYM(rel->r_info);
		int i, n = obj->nr_extern;
		struct extern_desc *ext;

		for (i = 0; i < n; i++) {
			ext = &obj->externs[i];
			if (ext->sym_idx == sym_idx)
				break;
		}
		if (i >= n) {
			pr_warn("prog '%s': extern relo failed to find extern for '%s' (%d)\n",
				prog->name, sym_name, sym_idx);
			return -LIBBPF_ERRNO__RELOC;
		}
		pr_debug("prog '%s': found extern #%d '%s' (sym %d) for insn #%u\n",
			 prog->name, i, ext->name, ext->sym_idx, insn_idx);
		reloc_desc->type = RELO_EXTERN;
		reloc_desc->insn_idx = insn_idx;
		reloc_desc->sym_off = i; /* sym_off stores extern index */
		return 0;
	}

	if (!shdr_idx || shdr_idx >= SHN_LORESERVE) {
		pr_warn("prog '%s': invalid relo against '%s' in special section 0x%x; forgot to initialize global var?..\n",
			prog->name, sym_name, shdr_idx);
		return -LIBBPF_ERRNO__RELOC;
	}

	type = bpf_object__section_to_libbpf_map_type(obj, shdr_idx);
	sym_sec_name = elf_sec_name(obj, elf_sec_by_idx(obj, shdr_idx));

	/* generic map reference relocation */
	if (type == LIBBPF_MAP_UNSPEC) {
		if (!bpf_object__shndx_is_maps(obj, shdr_idx)) {
			pr_warn("prog '%s': bad map relo against '%s' in section '%s'\n",
				prog->name, sym_name, sym_sec_name);
			return -LIBBPF_ERRNO__RELOC;
		}
		for (map_idx = 0; map_idx < nr_maps; map_idx++) {
			map = &obj->maps[map_idx];
			if (map->libbpf_type != type ||
			    map->sec_idx != sym->st_shndx ||
			    map->sec_offset != sym->st_value)
				continue;
			pr_debug("prog '%s': found map %zd (%s, sec %d, off %zu) for insn #%u\n",
				 prog->name, map_idx, map->name, map->sec_idx,
				 map->sec_offset, insn_idx);
			break;
		}
		if (map_idx >= nr_maps) {
			pr_warn("prog '%s': map relo failed to find map for section '%s', off %zu\n",
				prog->name, sym_sec_name, (size_t)sym->st_value);
			return -LIBBPF_ERRNO__RELOC;
		}
		reloc_desc->type = RELO_LD64;
		reloc_desc->insn_idx = insn_idx;
		reloc_desc->map_idx = map_idx;
		reloc_desc->sym_off = 0; /* sym->st_value determines map_idx */
		return 0;
	}

	/* global data map relocation */
	if (!bpf_object__shndx_is_data(obj, shdr_idx)) {
		pr_warn("prog '%s': bad data relo against section '%s'\n",
			prog->name, sym_sec_name);
		return -LIBBPF_ERRNO__RELOC;
	}
	for (map_idx = 0; map_idx < nr_maps; map_idx++) {
		map = &obj->maps[map_idx];
		if (map->libbpf_type != type)
			continue;
		pr_debug("prog '%s': found data map %zd (%s, sec %d, off %zu) for insn %u\n",
			 prog->name, map_idx, map->name, map->sec_idx,
			 map->sec_offset, insn_idx);
		break;
	}
	if (map_idx >= nr_maps) {
		pr_warn("prog '%s': data relo failed to find map for section '%s'\n",
			prog->name, sym_sec_name);
		return -LIBBPF_ERRNO__RELOC;
	}

	reloc_desc->type = RELO_DATA;
	reloc_desc->insn_idx = insn_idx;
	reloc_desc->map_idx = map_idx;
	reloc_desc->sym_off = sym->st_value;
	return 0;
}

static bool prog_contains_insn(const struct bpf_program *prog, size_t insn_idx)
{
	return insn_idx >= prog->sec_insn_off &&
	       insn_idx < prog->sec_insn_off + prog->sec_insn_cnt;
}

static struct bpf_program *find_prog_by_sec_insn(const struct bpf_object *obj,
						 size_t sec_idx, size_t insn_idx)
{
	int l = 0, r = obj->nr_programs - 1, m;
	struct bpf_program *prog;

	while (l < r) {
		m = l + (r - l + 1) / 2;
		prog = &obj->programs[m];

		if (prog->sec_idx < sec_idx ||
		    (prog->sec_idx == sec_idx && prog->sec_insn_off <= insn_idx))
			l = m;
		else
			r = m - 1;
	}
	/* matching program could be at index l, but it still might be the
	 * wrong one, so we need to double check conditions for the last time
	 */
	prog = &obj->programs[l];
	if (prog->sec_idx == sec_idx && prog_contains_insn(prog, insn_idx))
		return prog;
	return NULL;
}

static int
bpf_object__collect_prog_relos(struct bpf_object *obj, GElf_Shdr *shdr, Elf_Data *data)
{
	Elf_Data *symbols = obj->efile.symbols;
	const char *relo_sec_name, *sec_name;
	size_t sec_idx = shdr->sh_info;
	struct bpf_program *prog;
	struct reloc_desc *relos;
	int err, i, nrels;
	const char *sym_name;
	__u32 insn_idx;
	GElf_Sym sym;
	GElf_Rel rel;

	relo_sec_name = elf_sec_str(obj, shdr->sh_name);
	sec_name = elf_sec_name(obj, elf_sec_by_idx(obj, sec_idx));
	if (!relo_sec_name || !sec_name)
		return -EINVAL;

	pr_debug("sec '%s': collecting relocation for section(%zu) '%s'\n",
		 relo_sec_name, sec_idx, sec_name);
	nrels = shdr->sh_size / shdr->sh_entsize;

	for (i = 0; i < nrels; i++) {
		if (!gelf_getrel(data, i, &rel)) {
			pr_warn("sec '%s': failed to get relo #%d\n", relo_sec_name, i);
			return -LIBBPF_ERRNO__FORMAT;
		}
		if (!gelf_getsym(symbols, GELF_R_SYM(rel.r_info), &sym)) {
			pr_warn("sec '%s': symbol 0x%zx not found for relo #%d\n",
				relo_sec_name, (size_t)GELF_R_SYM(rel.r_info), i);
			return -LIBBPF_ERRNO__FORMAT;
		}
		if (rel.r_offset % BPF_INSN_SZ) {
			pr_warn("sec '%s': invalid offset 0x%zx for relo #%d\n",
				relo_sec_name, (size_t)GELF_R_SYM(rel.r_info), i);
			return -LIBBPF_ERRNO__FORMAT;
		}

		insn_idx = rel.r_offset / BPF_INSN_SZ;
		/* relocations against static functions are recorded as
		 * relocations against the section that contains a function;
		 * in such case, symbol will be STT_SECTION and sym.st_name
		 * will point to empty string (0), so fetch section name
		 * instead
		 */
		if (GELF_ST_TYPE(sym.st_info) == STT_SECTION && sym.st_name == 0)
			sym_name = elf_sec_name(obj, elf_sec_by_idx(obj, sym.st_shndx));
		else
			sym_name = elf_sym_str(obj, sym.st_name);
		sym_name = sym_name ?: "<?";

		pr_debug("sec '%s': relo #%d: insn #%u against '%s'\n",
			 relo_sec_name, i, insn_idx, sym_name);

		prog = find_prog_by_sec_insn(obj, sec_idx, insn_idx);
		if (!prog) {
			pr_warn("sec '%s': relo #%d: program not found in section '%s' for insn #%u\n",
				relo_sec_name, i, sec_name, insn_idx);
			return -LIBBPF_ERRNO__RELOC;
		}

		relos = libbpf_reallocarray(prog->reloc_desc,
					    prog->nr_reloc + 1, sizeof(*relos));
		if (!relos)
			return -ENOMEM;
		prog->reloc_desc = relos;

		/* adjust insn_idx to local BPF program frame of reference */
		insn_idx -= prog->sec_insn_off;
		err = bpf_program__record_reloc(prog, &relos[prog->nr_reloc],
						insn_idx, sym_name, &sym, &rel);
		if (err)
			return err;

		prog->nr_reloc++;
	}
	return 0;
}

static int bpf_map_find_btf_info(struct bpf_object *obj, struct bpf_map *map)
{
	struct bpf_map_def *def = &map->def;
	__u32 key_type_id = 0, value_type_id = 0;
	int ret;

	/* if it's BTF-defined map, we don't need to search for type IDs.
	 * For struct_ops map, it does not need btf_key_type_id and
	 * btf_value_type_id.
	 */
	if (map->sec_idx == obj->efile.btf_maps_shndx ||
	    bpf_map__is_struct_ops(map))
		return 0;

	if (!bpf_map__is_internal(map)) {
		ret = btf__get_map_kv_tids(obj->btf, map->name, def->key_size,
					   def->value_size, &key_type_id,
					   &value_type_id);
	} else {
		/*
		 * LLVM annotates global data differently in BTF, that is,
		 * only as '.data', '.bss' or '.rodata'.
		 */
		ret = btf__find_by_name(obj->btf,
				libbpf_type_to_btf_name[map->libbpf_type]);
	}
	if (ret < 0)
		return ret;

	map->btf_key_type_id = key_type_id;
	map->btf_value_type_id = bpf_map__is_internal(map) ?
				 ret : value_type_id;
	return 0;
}

int bpf_map__reuse_fd(struct bpf_map *map, int fd)
{
	struct bpf_map_info info = {};
	__u32 len = sizeof(info);
	int new_fd, err;
	char *new_name;

	err = bpf_obj_get_info_by_fd(fd, &info, &len);
	if (err)
		return err;

	new_name = strdup(info.name);
	if (!new_name)
		return -errno;

	new_fd = open("/", O_RDONLY | O_CLOEXEC);
	if (new_fd < 0) {
		err = -errno;
		goto err_free_new_name;
	}

	new_fd = dup3(fd, new_fd, O_CLOEXEC);
	if (new_fd < 0) {
		err = -errno;
		goto err_close_new_fd;
	}

	err = zclose(map->fd);
	if (err) {
		err = -errno;
		goto err_close_new_fd;
	}
	free(map->name);

	map->fd = new_fd;
	map->name = new_name;
	map->def.type = info.type;
	map->def.key_size = info.key_size;
	map->def.value_size = info.value_size;
	map->def.max_entries = info.max_entries;
	map->def.map_flags = info.map_flags;
	map->btf_key_type_id = info.btf_key_type_id;
	map->btf_value_type_id = info.btf_value_type_id;
	map->reused = true;

	return 0;

err_close_new_fd:
	close(new_fd);
err_free_new_name:
	free(new_name);
	return err;
}

__u32 bpf_map__max_entries(const struct bpf_map *map)
{
	return map->def.max_entries;
}

int bpf_map__set_max_entries(struct bpf_map *map, __u32 max_entries)
{
	if (map->fd >= 0)
		return -EBUSY;
	map->def.max_entries = max_entries;
	return 0;
}

int bpf_map__resize(struct bpf_map *map, __u32 max_entries)
{
	if (!map || !max_entries)
		return -EINVAL;

	return bpf_map__set_max_entries(map, max_entries);
}

static int
bpf_object__probe_loading(struct bpf_object *obj)
{
	struct bpf_load_program_attr attr;
	char *cp, errmsg[STRERR_BUFSIZE];
	struct bpf_insn insns[] = {
		BPF_MOV64_IMM(BPF_REG_0, 0),
		BPF_EXIT_INSN(),
	};
	int ret;

	/* make sure basic loading works */

	memset(&attr, 0, sizeof(attr));
	attr.prog_type = BPF_PROG_TYPE_SOCKET_FILTER;
	attr.insns = insns;
	attr.insns_cnt = ARRAY_SIZE(insns);
	attr.license = "GPL";

	ret = bpf_load_program_xattr(&attr, NULL, 0);
	if (ret < 0) {
		ret = errno;
		cp = libbpf_strerror_r(ret, errmsg, sizeof(errmsg));
		pr_warn("Error in %s():%s(%d). Couldn't load trivial BPF "
			"program. Make sure your kernel supports BPF "
			"(CONFIG_BPF_SYSCALL=y) and/or that RLIMIT_MEMLOCK is "
			"set to big enough value.\n", __func__, cp, ret);
		return -ret;
	}
	close(ret);

	return 0;
}

static int probe_fd(int fd)
{
	if (fd >= 0)
		close(fd);
	return fd >= 0;
}

static int probe_kern_prog_name(void)
{
	struct bpf_load_program_attr attr;
	struct bpf_insn insns[] = {
		BPF_MOV64_IMM(BPF_REG_0, 0),
		BPF_EXIT_INSN(),
	};
	int ret;

	/* make sure loading with name works */

	memset(&attr, 0, sizeof(attr));
	attr.prog_type = BPF_PROG_TYPE_SOCKET_FILTER;
	attr.insns = insns;
	attr.insns_cnt = ARRAY_SIZE(insns);
	attr.license = "GPL";
	attr.name = "test";
	ret = bpf_load_program_xattr(&attr, NULL, 0);
	return probe_fd(ret);
}

static int probe_kern_global_data(void)
{
	struct bpf_load_program_attr prg_attr;
	struct bpf_create_map_attr map_attr;
	char *cp, errmsg[STRERR_BUFSIZE];
	struct bpf_insn insns[] = {
		BPF_LD_MAP_VALUE(BPF_REG_1, 0, 16),
		BPF_ST_MEM(BPF_DW, BPF_REG_1, 0, 42),
		BPF_MOV64_IMM(BPF_REG_0, 0),
		BPF_EXIT_INSN(),
	};
	int ret, map;

	memset(&map_attr, 0, sizeof(map_attr));
	map_attr.map_type = BPF_MAP_TYPE_ARRAY;
	map_attr.key_size = sizeof(int);
	map_attr.value_size = 32;
	map_attr.max_entries = 1;

	map = bpf_create_map_xattr(&map_attr);
	if (map < 0) {
		ret = -errno;
		cp = libbpf_strerror_r(ret, errmsg, sizeof(errmsg));
		pr_warn("Error in %s():%s(%d). Couldn't create simple array map.\n",
			__func__, cp, -ret);
		return ret;
	}

	insns[0].imm = map;

	memset(&prg_attr, 0, sizeof(prg_attr));
	prg_attr.prog_type = BPF_PROG_TYPE_SOCKET_FILTER;
	prg_attr.insns = insns;
	prg_attr.insns_cnt = ARRAY_SIZE(insns);
	prg_attr.license = "GPL";

	ret = bpf_load_program_xattr(&prg_attr, NULL, 0);
	close(map);
	return probe_fd(ret);
}

static int probe_kern_btf(void)
{
	static const char strs[] = "\0int";
	__u32 types[] = {
		/* int */
		BTF_TYPE_INT_ENC(1, BTF_INT_SIGNED, 0, 32, 4),
	};

	return probe_fd(libbpf__load_raw_btf((char *)types, sizeof(types),
					     strs, sizeof(strs)));
}

static int probe_kern_btf_func(void)
{
	static const char strs[] = "\0int\0x\0a";
	/* void x(int a) {} */
	__u32 types[] = {
		/* int */
		BTF_TYPE_INT_ENC(1, BTF_INT_SIGNED, 0, 32, 4),  /* [1] */
		/* FUNC_PROTO */                                /* [2] */
		BTF_TYPE_ENC(0, BTF_INFO_ENC(BTF_KIND_FUNC_PROTO, 0, 1), 0),
		BTF_PARAM_ENC(7, 1),
		/* FUNC x */                                    /* [3] */
		BTF_TYPE_ENC(5, BTF_INFO_ENC(BTF_KIND_FUNC, 0, 0), 2),
	};

	return probe_fd(libbpf__load_raw_btf((char *)types, sizeof(types),
					     strs, sizeof(strs)));
}

static int probe_kern_btf_func_global(void)
{
	static const char strs[] = "\0int\0x\0a";
	/* static void x(int a) {} */
	__u32 types[] = {
		/* int */
		BTF_TYPE_INT_ENC(1, BTF_INT_SIGNED, 0, 32, 4),  /* [1] */
		/* FUNC_PROTO */                                /* [2] */
		BTF_TYPE_ENC(0, BTF_INFO_ENC(BTF_KIND_FUNC_PROTO, 0, 1), 0),
		BTF_PARAM_ENC(7, 1),
		/* FUNC x BTF_FUNC_GLOBAL */                    /* [3] */
		BTF_TYPE_ENC(5, BTF_INFO_ENC(BTF_KIND_FUNC, 0, BTF_FUNC_GLOBAL), 2),
	};

	return probe_fd(libbpf__load_raw_btf((char *)types, sizeof(types),
					     strs, sizeof(strs)));
}

static int probe_kern_btf_datasec(void)
{
	static const char strs[] = "\0x\0.data";
	/* static int a; */
	__u32 types[] = {
		/* int */
		BTF_TYPE_INT_ENC(0, BTF_INT_SIGNED, 0, 32, 4),  /* [1] */
		/* VAR x */                                     /* [2] */
		BTF_TYPE_ENC(1, BTF_INFO_ENC(BTF_KIND_VAR, 0, 0), 1),
		BTF_VAR_STATIC,
		/* DATASEC val */                               /* [3] */
		BTF_TYPE_ENC(3, BTF_INFO_ENC(BTF_KIND_DATASEC, 0, 1), 4),
		BTF_VAR_SECINFO_ENC(2, 0, 4),
	};

	return probe_fd(libbpf__load_raw_btf((char *)types, sizeof(types),
					     strs, sizeof(strs)));
}

static int probe_kern_array_mmap(void)
{
	struct bpf_create_map_attr attr = {
		.map_type = BPF_MAP_TYPE_ARRAY,
		.map_flags = BPF_F_MMAPABLE,
		.key_size = sizeof(int),
		.value_size = sizeof(int),
		.max_entries = 1,
	};

	return probe_fd(bpf_create_map_xattr(&attr));
}

static int probe_kern_exp_attach_type(void)
{
	struct bpf_load_program_attr attr;
	struct bpf_insn insns[] = {
		BPF_MOV64_IMM(BPF_REG_0, 0),
		BPF_EXIT_INSN(),
	};

	memset(&attr, 0, sizeof(attr));
	/* use any valid combination of program type and (optional)
	 * non-zero expected attach type (i.e., not a BPF_CGROUP_INET_INGRESS)
	 * to see if kernel supports expected_attach_type field for
	 * BPF_PROG_LOAD command
	 */
	attr.prog_type = BPF_PROG_TYPE_CGROUP_SOCK;
	attr.expected_attach_type = BPF_CGROUP_INET_SOCK_CREATE;
	attr.insns = insns;
	attr.insns_cnt = ARRAY_SIZE(insns);
	attr.license = "GPL";

	return probe_fd(bpf_load_program_xattr(&attr, NULL, 0));
}

static int probe_kern_probe_read_kernel(void)
{
	struct bpf_load_program_attr attr;
	struct bpf_insn insns[] = {
		BPF_MOV64_REG(BPF_REG_1, BPF_REG_10),	/* r1 = r10 (fp) */
		BPF_ALU64_IMM(BPF_ADD, BPF_REG_1, -8),	/* r1 += -8 */
		BPF_MOV64_IMM(BPF_REG_2, 8),		/* r2 = 8 */
		BPF_MOV64_IMM(BPF_REG_3, 0),		/* r3 = 0 */
		BPF_RAW_INSN(BPF_JMP | BPF_CALL, 0, 0, 0, BPF_FUNC_probe_read_kernel),
		BPF_EXIT_INSN(),
	};

	memset(&attr, 0, sizeof(attr));
	attr.prog_type = BPF_PROG_TYPE_KPROBE;
	attr.insns = insns;
	attr.insns_cnt = ARRAY_SIZE(insns);
	attr.license = "GPL";

	return probe_fd(bpf_load_program_xattr(&attr, NULL, 0));
}

static int probe_prog_bind_map(void)
{
	struct bpf_load_program_attr prg_attr;
	struct bpf_create_map_attr map_attr;
	char *cp, errmsg[STRERR_BUFSIZE];
	struct bpf_insn insns[] = {
		BPF_MOV64_IMM(BPF_REG_0, 0),
		BPF_EXIT_INSN(),
	};
	int ret, map, prog;

	memset(&map_attr, 0, sizeof(map_attr));
	map_attr.map_type = BPF_MAP_TYPE_ARRAY;
	map_attr.key_size = sizeof(int);
	map_attr.value_size = 32;
	map_attr.max_entries = 1;

	map = bpf_create_map_xattr(&map_attr);
	if (map < 0) {
		ret = -errno;
		cp = libbpf_strerror_r(ret, errmsg, sizeof(errmsg));
		pr_warn("Error in %s():%s(%d). Couldn't create simple array map.\n",
			__func__, cp, -ret);
		return ret;
	}

	memset(&prg_attr, 0, sizeof(prg_attr));
	prg_attr.prog_type = BPF_PROG_TYPE_SOCKET_FILTER;
	prg_attr.insns = insns;
	prg_attr.insns_cnt = ARRAY_SIZE(insns);
	prg_attr.license = "GPL";

	prog = bpf_load_program_xattr(&prg_attr, NULL, 0);
	if (prog < 0) {
		close(map);
		return 0;
	}

	ret = bpf_prog_bind_map(prog, map, NULL);

	close(map);
	close(prog);

	return ret >= 0;
}

enum kern_feature_result {
	FEAT_UNKNOWN = 0,
	FEAT_SUPPORTED = 1,
	FEAT_MISSING = 2,
};

typedef int (*feature_probe_fn)(void);

static struct kern_feature_desc {
	const char *desc;
	feature_probe_fn probe;
	enum kern_feature_result res;
} feature_probes[__FEAT_CNT] = {
	[FEAT_PROG_NAME] = {
		"BPF program name", probe_kern_prog_name,
	},
	[FEAT_GLOBAL_DATA] = {
		"global variables", probe_kern_global_data,
	},
	[FEAT_BTF] = {
		"minimal BTF", probe_kern_btf,
	},
	[FEAT_BTF_FUNC] = {
		"BTF functions", probe_kern_btf_func,
	},
	[FEAT_BTF_GLOBAL_FUNC] = {
		"BTF global function", probe_kern_btf_func_global,
	},
	[FEAT_BTF_DATASEC] = {
		"BTF data section and variable", probe_kern_btf_datasec,
	},
	[FEAT_ARRAY_MMAP] = {
		"ARRAY map mmap()", probe_kern_array_mmap,
	},
	[FEAT_EXP_ATTACH_TYPE] = {
		"BPF_PROG_LOAD expected_attach_type attribute",
		probe_kern_exp_attach_type,
	},
	[FEAT_PROBE_READ_KERN] = {
		"bpf_probe_read_kernel() helper", probe_kern_probe_read_kernel,
	},
	[FEAT_PROG_BIND_MAP] = {
		"BPF_PROG_BIND_MAP support", probe_prog_bind_map,
	}
};

static bool kernel_supports(enum kern_feature_id feat_id)
{
	struct kern_feature_desc *feat = &feature_probes[feat_id];
	int ret;

	if (READ_ONCE(feat->res) == FEAT_UNKNOWN) {
		ret = feat->probe();
		if (ret > 0) {
			WRITE_ONCE(feat->res, FEAT_SUPPORTED);
		} else if (ret == 0) {
			WRITE_ONCE(feat->res, FEAT_MISSING);
		} else {
			pr_warn("Detection of kernel %s support failed: %d\n", feat->desc, ret);
			WRITE_ONCE(feat->res, FEAT_MISSING);
		}
	}

	return READ_ONCE(feat->res) == FEAT_SUPPORTED;
}

static bool map_is_reuse_compat(const struct bpf_map *map, int map_fd)
{
	struct bpf_map_info map_info = {};
	char msg[STRERR_BUFSIZE];
	__u32 map_info_len;

	map_info_len = sizeof(map_info);

	if (bpf_obj_get_info_by_fd(map_fd, &map_info, &map_info_len)) {
		pr_warn("failed to get map info for map FD %d: %s\n",
			map_fd, libbpf_strerror_r(errno, msg, sizeof(msg)));
		return false;
	}

	return (map_info.type == map->def.type &&
		map_info.key_size == map->def.key_size &&
		map_info.value_size == map->def.value_size &&
		map_info.max_entries == map->def.max_entries &&
		map_info.map_flags == map->def.map_flags);
}

static int
bpf_object__reuse_map(struct bpf_map *map)
{
	char *cp, errmsg[STRERR_BUFSIZE];
	int err, pin_fd;

	pin_fd = bpf_obj_get(map->pin_path);
	if (pin_fd < 0) {
		err = -errno;
		if (err == -ENOENT) {
			pr_debug("found no pinned map to reuse at '%s'\n",
				 map->pin_path);
			return 0;
		}

		cp = libbpf_strerror_r(-err, errmsg, sizeof(errmsg));
		pr_warn("couldn't retrieve pinned map '%s': %s\n",
			map->pin_path, cp);
		return err;
	}

	if (!map_is_reuse_compat(map, pin_fd)) {
		pr_warn("couldn't reuse pinned map at '%s': parameter mismatch\n",
			map->pin_path);
		close(pin_fd);
		return -EINVAL;
	}

	err = bpf_map__reuse_fd(map, pin_fd);
	if (err) {
		close(pin_fd);
		return err;
	}
	map->pinned = true;
	pr_debug("reused pinned map at '%s'\n", map->pin_path);

	return 0;
}

static int
bpf_object__populate_internal_map(struct bpf_object *obj, struct bpf_map *map)
{
	enum libbpf_map_type map_type = map->libbpf_type;
	char *cp, errmsg[STRERR_BUFSIZE];
	int err, zero = 0;

	err = bpf_map_update_elem(map->fd, &zero, map->mmaped, 0);
	if (err) {
		err = -errno;
		cp = libbpf_strerror_r(err, errmsg, sizeof(errmsg));
		pr_warn("Error setting initial map(%s) contents: %s\n",
			map->name, cp);
		return err;
	}

	/* Freeze .rodata and .kconfig map as read-only from syscall side. */
	if (map_type == LIBBPF_MAP_RODATA || map_type == LIBBPF_MAP_KCONFIG) {
		err = bpf_map_freeze(map->fd);
		if (err) {
			err = -errno;
			cp = libbpf_strerror_r(err, errmsg, sizeof(errmsg));
			pr_warn("Error freezing map(%s) as read-only: %s\n",
				map->name, cp);
			return err;
		}
	}
	return 0;
}

static void bpf_map__destroy(struct bpf_map *map);

static int bpf_object__create_map(struct bpf_object *obj, struct bpf_map *map)
{
	struct bpf_create_map_attr create_attr;
	struct bpf_map_def *def = &map->def;

	memset(&create_attr, 0, sizeof(create_attr));

	if (kernel_supports(FEAT_PROG_NAME))
		create_attr.name = map->name;
	create_attr.map_ifindex = map->map_ifindex;
	create_attr.map_type = def->type;
	create_attr.map_flags = def->map_flags;
	create_attr.key_size = def->key_size;
	create_attr.value_size = def->value_size;
	create_attr.numa_node = map->numa_node;

	if (def->type == BPF_MAP_TYPE_PERF_EVENT_ARRAY && !def->max_entries) {
		int nr_cpus;

		nr_cpus = libbpf_num_possible_cpus();
		if (nr_cpus < 0) {
			pr_warn("map '%s': failed to determine number of system CPUs: %d\n",
				map->name, nr_cpus);
			return nr_cpus;
		}
		pr_debug("map '%s': setting size to %d\n", map->name, nr_cpus);
		create_attr.max_entries = nr_cpus;
	} else {
		create_attr.max_entries = def->max_entries;
	}

	if (bpf_map__is_struct_ops(map))
		create_attr.btf_vmlinux_value_type_id =
			map->btf_vmlinux_value_type_id;

	create_attr.btf_fd = 0;
	create_attr.btf_key_type_id = 0;
	create_attr.btf_value_type_id = 0;
	if (obj->btf && btf__fd(obj->btf) >= 0 && !bpf_map_find_btf_info(obj, map)) {
		create_attr.btf_fd = btf__fd(obj->btf);
		create_attr.btf_key_type_id = map->btf_key_type_id;
		create_attr.btf_value_type_id = map->btf_value_type_id;
	}

	if (bpf_map_type__is_map_in_map(def->type)) {
		if (map->inner_map) {
			int err;

			err = bpf_object__create_map(obj, map->inner_map);
			if (err) {
				pr_warn("map '%s': failed to create inner map: %d\n",
					map->name, err);
				return err;
			}
			map->inner_map_fd = bpf_map__fd(map->inner_map);
		}
		if (map->inner_map_fd >= 0)
			create_attr.inner_map_fd = map->inner_map_fd;
	}

	map->fd = bpf_create_map_xattr(&create_attr);
	if (map->fd < 0 && (create_attr.btf_key_type_id ||
			    create_attr.btf_value_type_id)) {
		char *cp, errmsg[STRERR_BUFSIZE];
		int err = -errno;

		cp = libbpf_strerror_r(err, errmsg, sizeof(errmsg));
		pr_warn("Error in bpf_create_map_xattr(%s):%s(%d). Retrying without BTF.\n",
			map->name, cp, err);
		create_attr.btf_fd = 0;
		create_attr.btf_key_type_id = 0;
		create_attr.btf_value_type_id = 0;
		map->btf_key_type_id = 0;
		map->btf_value_type_id = 0;
		map->fd = bpf_create_map_xattr(&create_attr);
	}

	if (map->fd < 0)
		return -errno;

	if (bpf_map_type__is_map_in_map(def->type) && map->inner_map) {
		bpf_map__destroy(map->inner_map);
		zfree(&map->inner_map);
	}

	return 0;
}

static int init_map_slots(struct bpf_map *map)
{
	const struct bpf_map *targ_map;
	unsigned int i;
	int fd, err;

	for (i = 0; i < map->init_slots_sz; i++) {
		if (!map->init_slots[i])
			continue;

		targ_map = map->init_slots[i];
		fd = bpf_map__fd(targ_map);
		err = bpf_map_update_elem(map->fd, &i, &fd, 0);
		if (err) {
			err = -errno;
			pr_warn("map '%s': failed to initialize slot [%d] to map '%s' fd=%d: %d\n",
				map->name, i, targ_map->name,
				fd, err);
			return err;
		}
		pr_debug("map '%s': slot [%d] set to map '%s' fd=%d\n",
			 map->name, i, targ_map->name, fd);
	}

	zfree(&map->init_slots);
	map->init_slots_sz = 0;

	return 0;
}

static int
bpf_object__create_maps(struct bpf_object *obj)
{
	struct bpf_map *map;
	char *cp, errmsg[STRERR_BUFSIZE];
	unsigned int i, j;
	int err;

	for (i = 0; i < obj->nr_maps; i++) {
		map = &obj->maps[i];

		if (map->pin_path) {
			err = bpf_object__reuse_map(map);
			if (err) {
				pr_warn("map '%s': error reusing pinned map\n",
					map->name);
				goto err_out;
			}
		}

		if (map->fd >= 0) {
			pr_debug("map '%s': skipping creation (preset fd=%d)\n",
				 map->name, map->fd);
		} else {
			err = bpf_object__create_map(obj, map);
			if (err)
				goto err_out;

			pr_debug("map '%s': created successfully, fd=%d\n",
				 map->name, map->fd);

			if (bpf_map__is_internal(map)) {
				err = bpf_object__populate_internal_map(obj, map);
				if (err < 0) {
					zclose(map->fd);
					goto err_out;
				}
			}

			if (map->init_slots_sz) {
				err = init_map_slots(map);
				if (err < 0) {
					zclose(map->fd);
					goto err_out;
				}
			}
		}

		if (map->pin_path && !map->pinned) {
			err = bpf_map__pin(map, NULL);
			if (err) {
				pr_warn("map '%s': failed to auto-pin at '%s': %d\n",
					map->name, map->pin_path, err);
				zclose(map->fd);
				goto err_out;
			}
		}
	}

	return 0;

err_out:
	cp = libbpf_strerror_r(err, errmsg, sizeof(errmsg));
	pr_warn("map '%s': failed to create: %s(%d)\n", map->name, cp, err);
	pr_perm_msg(err);
	for (j = 0; j < i; j++)
		zclose(obj->maps[j].fd);
	return err;
}

#define BPF_CORE_SPEC_MAX_LEN 64

/* represents BPF CO-RE field or array element accessor */
struct bpf_core_accessor {
	__u32 type_id;		/* struct/union type or array element type */
	__u32 idx;		/* field index or array index */
	const char *name;	/* field name or NULL for array accessor */
};

struct bpf_core_spec {
	const struct btf *btf;
	/* high-level spec: named fields and array indices only */
	struct bpf_core_accessor spec[BPF_CORE_SPEC_MAX_LEN];
	/* original unresolved (no skip_mods_or_typedefs) root type ID */
	__u32 root_type_id;
	/* CO-RE relocation kind */
	enum bpf_core_relo_kind relo_kind;
	/* high-level spec length */
	int len;
	/* raw, low-level spec: 1-to-1 with accessor spec string */
	int raw_spec[BPF_CORE_SPEC_MAX_LEN];
	/* raw spec length */
	int raw_len;
	/* field bit offset represented by spec */
	__u32 bit_offset;
};

static bool str_is_empty(const char *s)
{
	return !s || !s[0];
}

static bool is_flex_arr(const struct btf *btf,
			const struct bpf_core_accessor *acc,
			const struct btf_array *arr)
{
	const struct btf_type *t;

	/* not a flexible array, if not inside a struct or has non-zero size */
	if (!acc->name || arr->nelems > 0)
		return false;

	/* has to be the last member of enclosing struct */
	t = btf__type_by_id(btf, acc->type_id);
	return acc->idx == btf_vlen(t) - 1;
}

static const char *core_relo_kind_str(enum bpf_core_relo_kind kind)
{
	switch (kind) {
	case BPF_FIELD_BYTE_OFFSET: return "byte_off";
	case BPF_FIELD_BYTE_SIZE: return "byte_sz";
	case BPF_FIELD_EXISTS: return "field_exists";
	case BPF_FIELD_SIGNED: return "signed";
	case BPF_FIELD_LSHIFT_U64: return "lshift_u64";
	case BPF_FIELD_RSHIFT_U64: return "rshift_u64";
	case BPF_TYPE_ID_LOCAL: return "local_type_id";
	case BPF_TYPE_ID_TARGET: return "target_type_id";
	case BPF_TYPE_EXISTS: return "type_exists";
	case BPF_TYPE_SIZE: return "type_size";
	case BPF_ENUMVAL_EXISTS: return "enumval_exists";
	case BPF_ENUMVAL_VALUE: return "enumval_value";
	default: return "unknown";
	}
}

static bool core_relo_is_field_based(enum bpf_core_relo_kind kind)
{
	switch (kind) {
	case BPF_FIELD_BYTE_OFFSET:
	case BPF_FIELD_BYTE_SIZE:
	case BPF_FIELD_EXISTS:
	case BPF_FIELD_SIGNED:
	case BPF_FIELD_LSHIFT_U64:
	case BPF_FIELD_RSHIFT_U64:
		return true;
	default:
		return false;
	}
}

static bool core_relo_is_type_based(enum bpf_core_relo_kind kind)
{
	switch (kind) {
	case BPF_TYPE_ID_LOCAL:
	case BPF_TYPE_ID_TARGET:
	case BPF_TYPE_EXISTS:
	case BPF_TYPE_SIZE:
		return true;
	default:
		return false;
	}
}

static bool core_relo_is_enumval_based(enum bpf_core_relo_kind kind)
{
	switch (kind) {
	case BPF_ENUMVAL_EXISTS:
	case BPF_ENUMVAL_VALUE:
		return true;
	default:
		return false;
	}
}

/*
 * Turn bpf_core_relo into a low- and high-level spec representation,
 * validating correctness along the way, as well as calculating resulting
 * field bit offset, specified by accessor string. Low-level spec captures
 * every single level of nestedness, including traversing anonymous
 * struct/union members. High-level one only captures semantically meaningful
 * "turning points": named fields and array indicies.
 * E.g., for this case:
 *
 *   struct sample {
 *       int __unimportant;
 *       struct {
 *           int __1;
 *           int __2;
 *           int a[7];
 *       };
 *   };
 *
 *   struct sample *s = ...;
 *
 *   int x = &s->a[3]; // access string = '0:1:2:3'
 *
 * Low-level spec has 1:1 mapping with each element of access string (it's
 * just a parsed access string representation): [0, 1, 2, 3].
 *
 * High-level spec will capture only 3 points:
 *   - intial zero-index access by pointer (&s->... is the same as &s[0]...);
 *   - field 'a' access (corresponds to '2' in low-level spec);
 *   - array element #3 access (corresponds to '3' in low-level spec).
 *
 * Type-based relocations (TYPE_EXISTS/TYPE_SIZE,
 * TYPE_ID_LOCAL/TYPE_ID_TARGET) don't capture any field information. Their
 * spec and raw_spec are kept empty.
 *
 * Enum value-based relocations (ENUMVAL_EXISTS/ENUMVAL_VALUE) use access
 * string to specify enumerator's value index that need to be relocated.
 */
static int bpf_core_parse_spec(const struct btf *btf,
			       __u32 type_id,
			       const char *spec_str,
			       enum bpf_core_relo_kind relo_kind,
			       struct bpf_core_spec *spec)
{
	int access_idx, parsed_len, i;
	struct bpf_core_accessor *acc;
	const struct btf_type *t;
	const char *name;
	__u32 id;
	__s64 sz;

	if (str_is_empty(spec_str) || *spec_str == ':')
		return -EINVAL;

	memset(spec, 0, sizeof(*spec));
	spec->btf = btf;
	spec->root_type_id = type_id;
	spec->relo_kind = relo_kind;

	/* type-based relocations don't have a field access string */
	if (core_relo_is_type_based(relo_kind)) {
		if (strcmp(spec_str, "0"))
			return -EINVAL;
		return 0;
	}

	/* parse spec_str="0:1:2:3:4" into array raw_spec=[0, 1, 2, 3, 4] */
	while (*spec_str) {
		if (*spec_str == ':')
			++spec_str;
		if (sscanf(spec_str, "%d%n", &access_idx, &parsed_len) != 1)
			return -EINVAL;
		if (spec->raw_len == BPF_CORE_SPEC_MAX_LEN)
			return -E2BIG;
		spec_str += parsed_len;
		spec->raw_spec[spec->raw_len++] = access_idx;
	}

	if (spec->raw_len == 0)
		return -EINVAL;

	t = skip_mods_and_typedefs(btf, type_id, &id);
	if (!t)
		return -EINVAL;

	access_idx = spec->raw_spec[0];
	acc = &spec->spec[0];
	acc->type_id = id;
	acc->idx = access_idx;
	spec->len++;

	if (core_relo_is_enumval_based(relo_kind)) {
		if (!btf_is_enum(t) || spec->raw_len > 1 || access_idx >= btf_vlen(t))
			return -EINVAL;

		/* record enumerator name in a first accessor */
		acc->name = btf__name_by_offset(btf, btf_enum(t)[access_idx].name_off);
		return 0;
	}

	if (!core_relo_is_field_based(relo_kind))
		return -EINVAL;

	sz = btf__resolve_size(btf, id);
	if (sz < 0)
		return sz;
	spec->bit_offset = access_idx * sz * 8;

	for (i = 1; i < spec->raw_len; i++) {
		t = skip_mods_and_typedefs(btf, id, &id);
		if (!t)
			return -EINVAL;

		access_idx = spec->raw_spec[i];
		acc = &spec->spec[spec->len];

		if (btf_is_composite(t)) {
			const struct btf_member *m;
			__u32 bit_offset;

			if (access_idx >= btf_vlen(t))
				return -EINVAL;

			bit_offset = btf_member_bit_offset(t, access_idx);
			spec->bit_offset += bit_offset;

			m = btf_members(t) + access_idx;
			if (m->name_off) {
				name = btf__name_by_offset(btf, m->name_off);
				if (str_is_empty(name))
					return -EINVAL;

				acc->type_id = id;
				acc->idx = access_idx;
				acc->name = name;
				spec->len++;
			}

			id = m->type;
		} else if (btf_is_array(t)) {
			const struct btf_array *a = btf_array(t);
			bool flex;

			t = skip_mods_and_typedefs(btf, a->type, &id);
			if (!t)
				return -EINVAL;

			flex = is_flex_arr(btf, acc - 1, a);
			if (!flex && access_idx >= a->nelems)
				return -EINVAL;

			spec->spec[spec->len].type_id = id;
			spec->spec[spec->len].idx = access_idx;
			spec->len++;

			sz = btf__resolve_size(btf, id);
			if (sz < 0)
				return sz;
			spec->bit_offset += access_idx * sz * 8;
		} else {
			pr_warn("relo for [%u] %s (at idx %d) captures type [%d] of unexpected kind %s\n",
				type_id, spec_str, i, id, btf_kind_str(t));
			return -EINVAL;
		}
	}

	return 0;
}

static bool bpf_core_is_flavor_sep(const char *s)
{
	/* check X___Y name pattern, where X and Y are not underscores */
	return s[0] != '_' &&				      /* X */
	       s[1] == '_' && s[2] == '_' && s[3] == '_' &&   /* ___ */
	       s[4] != '_';				      /* Y */
}

/* Given 'some_struct_name___with_flavor' return the length of a name prefix
 * before last triple underscore. Struct name part after last triple
 * underscore is ignored by BPF CO-RE relocation during relocation matching.
 */
static size_t bpf_core_essential_name_len(const char *name)
{
	size_t n = strlen(name);
	int i;

	for (i = n - 5; i >= 0; i--) {
		if (bpf_core_is_flavor_sep(name + i))
			return i + 1;
	}
	return n;
}

/* dynamically sized list of type IDs */
struct ids_vec {
	__u32 *data;
	int len;
};

static void bpf_core_free_cands(struct ids_vec *cand_ids)
{
	free(cand_ids->data);
	free(cand_ids);
}

static struct ids_vec *bpf_core_find_cands(const struct btf *local_btf,
					   __u32 local_type_id,
					   const struct btf *targ_btf)
{
	size_t local_essent_len, targ_essent_len;
	const char *local_name, *targ_name;
	const struct btf_type *t, *local_t;
	struct ids_vec *cand_ids;
	__u32 *new_ids;
	int i, err, n;

	local_t = btf__type_by_id(local_btf, local_type_id);
	if (!local_t)
		return ERR_PTR(-EINVAL);

	local_name = btf__name_by_offset(local_btf, local_t->name_off);
	if (str_is_empty(local_name))
		return ERR_PTR(-EINVAL);
	local_essent_len = bpf_core_essential_name_len(local_name);

	cand_ids = calloc(1, sizeof(*cand_ids));
	if (!cand_ids)
		return ERR_PTR(-ENOMEM);

	n = btf__get_nr_types(targ_btf);
	for (i = 1; i <= n; i++) {
		t = btf__type_by_id(targ_btf, i);
		if (btf_kind(t) != btf_kind(local_t))
			continue;

		targ_name = btf__name_by_offset(targ_btf, t->name_off);
		if (str_is_empty(targ_name))
			continue;

		targ_essent_len = bpf_core_essential_name_len(targ_name);
		if (targ_essent_len != local_essent_len)
			continue;

		if (strncmp(local_name, targ_name, local_essent_len) == 0) {
			pr_debug("CO-RE relocating [%d] %s %s: found target candidate [%d] %s %s\n",
				 local_type_id, btf_kind_str(local_t),
				 local_name, i, btf_kind_str(t), targ_name);
			new_ids = libbpf_reallocarray(cand_ids->data,
						      cand_ids->len + 1,
						      sizeof(*cand_ids->data));
			if (!new_ids) {
				err = -ENOMEM;
				goto err_out;
			}
			cand_ids->data = new_ids;
			cand_ids->data[cand_ids->len++] = i;
		}
	}
	return cand_ids;
err_out:
	bpf_core_free_cands(cand_ids);
	return ERR_PTR(err);
}

/* Check two types for compatibility for the purpose of field access
 * relocation. const/volatile/restrict and typedefs are skipped to ensure we
 * are relocating semantically compatible entities:
 *   - any two STRUCTs/UNIONs are compatible and can be mixed;
 *   - any two FWDs are compatible, if their names match (modulo flavor suffix);
 *   - any two PTRs are always compatible;
 *   - for ENUMs, names should be the same (ignoring flavor suffix) or at
 *     least one of enums should be anonymous;
 *   - for ENUMs, check sizes, names are ignored;
 *   - for INT, size and signedness are ignored;
 *   - for ARRAY, dimensionality is ignored, element types are checked for
 *     compatibility recursively;
 *   - everything else shouldn't be ever a target of relocation.
 * These rules are not set in stone and probably will be adjusted as we get
 * more experience with using BPF CO-RE relocations.
 */
static int bpf_core_fields_are_compat(const struct btf *local_btf,
				      __u32 local_id,
				      const struct btf *targ_btf,
				      __u32 targ_id)
{
	const struct btf_type *local_type, *targ_type;

recur:
	local_type = skip_mods_and_typedefs(local_btf, local_id, &local_id);
	targ_type = skip_mods_and_typedefs(targ_btf, targ_id, &targ_id);
	if (!local_type || !targ_type)
		return -EINVAL;

	if (btf_is_composite(local_type) && btf_is_composite(targ_type))
		return 1;
	if (btf_kind(local_type) != btf_kind(targ_type))
		return 0;

	switch (btf_kind(local_type)) {
	case BTF_KIND_PTR:
		return 1;
	case BTF_KIND_FWD:
	case BTF_KIND_ENUM: {
		const char *local_name, *targ_name;
		size_t local_len, targ_len;

		local_name = btf__name_by_offset(local_btf,
						 local_type->name_off);
		targ_name = btf__name_by_offset(targ_btf, targ_type->name_off);
		local_len = bpf_core_essential_name_len(local_name);
		targ_len = bpf_core_essential_name_len(targ_name);
		/* one of them is anonymous or both w/ same flavor-less names */
		return local_len == 0 || targ_len == 0 ||
		       (local_len == targ_len &&
			strncmp(local_name, targ_name, local_len) == 0);
	}
	case BTF_KIND_INT:
		/* just reject deprecated bitfield-like integers; all other
		 * integers are by default compatible between each other
		 */
		return btf_int_offset(local_type) == 0 &&
		       btf_int_offset(targ_type) == 0;
	case BTF_KIND_ARRAY:
		local_id = btf_array(local_type)->type;
		targ_id = btf_array(targ_type)->type;
		goto recur;
	default:
		pr_warn("unexpected kind %d relocated, local [%d], target [%d]\n",
			btf_kind(local_type), local_id, targ_id);
		return 0;
	}
}

/*
 * Given single high-level named field accessor in local type, find
 * corresponding high-level accessor for a target type. Along the way,
 * maintain low-level spec for target as well. Also keep updating target
 * bit offset.
 *
 * Searching is performed through recursive exhaustive enumeration of all
 * fields of a struct/union. If there are any anonymous (embedded)
 * structs/unions, they are recursively searched as well. If field with
 * desired name is found, check compatibility between local and target types,
 * before returning result.
 *
 * 1 is returned, if field is found.
 * 0 is returned if no compatible field is found.
 * <0 is returned on error.
 */
static int bpf_core_match_member(const struct btf *local_btf,
				 const struct bpf_core_accessor *local_acc,
				 const struct btf *targ_btf,
				 __u32 targ_id,
				 struct bpf_core_spec *spec,
				 __u32 *next_targ_id)
{
	const struct btf_type *local_type, *targ_type;
	const struct btf_member *local_member, *m;
	const char *local_name, *targ_name;
	__u32 local_id;
	int i, n, found;

	targ_type = skip_mods_and_typedefs(targ_btf, targ_id, &targ_id);
	if (!targ_type)
		return -EINVAL;
	if (!btf_is_composite(targ_type))
		return 0;

	local_id = local_acc->type_id;
	local_type = btf__type_by_id(local_btf, local_id);
	local_member = btf_members(local_type) + local_acc->idx;
	local_name = btf__name_by_offset(local_btf, local_member->name_off);

	n = btf_vlen(targ_type);
	m = btf_members(targ_type);
	for (i = 0; i < n; i++, m++) {
		__u32 bit_offset;

		bit_offset = btf_member_bit_offset(targ_type, i);

		/* too deep struct/union/array nesting */
		if (spec->raw_len == BPF_CORE_SPEC_MAX_LEN)
			return -E2BIG;

		/* speculate this member will be the good one */
		spec->bit_offset += bit_offset;
		spec->raw_spec[spec->raw_len++] = i;

		targ_name = btf__name_by_offset(targ_btf, m->name_off);
		if (str_is_empty(targ_name)) {
			/* embedded struct/union, we need to go deeper */
			found = bpf_core_match_member(local_btf, local_acc,
						      targ_btf, m->type,
						      spec, next_targ_id);
			if (found) /* either found or error */
				return found;
		} else if (strcmp(local_name, targ_name) == 0) {
			/* matching named field */
			struct bpf_core_accessor *targ_acc;

			targ_acc = &spec->spec[spec->len++];
			targ_acc->type_id = targ_id;
			targ_acc->idx = i;
			targ_acc->name = targ_name;

			*next_targ_id = m->type;
			found = bpf_core_fields_are_compat(local_btf,
							   local_member->type,
							   targ_btf, m->type);
			if (!found)
				spec->len--; /* pop accessor */
			return found;
		}
		/* member turned out not to be what we looked for */
		spec->bit_offset -= bit_offset;
		spec->raw_len--;
	}

	return 0;
}

/* Check local and target types for compatibility. This check is used for
 * type-based CO-RE relocations and follow slightly different rules than
 * field-based relocations. This function assumes that root types were already
 * checked for name match. Beyond that initial root-level name check, names
 * are completely ignored. Compatibility rules are as follows:
 *   - any two STRUCTs/UNIONs/FWDs/ENUMs/INTs are considered compatible, but
 *     kind should match for local and target types (i.e., STRUCT is not
 *     compatible with UNION);
 *   - for ENUMs, the size is ignored;
 *   - for INT, size and signedness are ignored;
 *   - for ARRAY, dimensionality is ignored, element types are checked for
 *     compatibility recursively;
 *   - CONST/VOLATILE/RESTRICT modifiers are ignored;
 *   - TYPEDEFs/PTRs are compatible if types they pointing to are compatible;
 *   - FUNC_PROTOs are compatible if they have compatible signature: same
 *     number of input args and compatible return and argument types.
 * These rules are not set in stone and probably will be adjusted as we get
 * more experience with using BPF CO-RE relocations.
 */
static int bpf_core_types_are_compat(const struct btf *local_btf, __u32 local_id,
				     const struct btf *targ_btf, __u32 targ_id)
{
	const struct btf_type *local_type, *targ_type;
	int depth = 32; /* max recursion depth */

	/* caller made sure that names match (ignoring flavor suffix) */
	local_type = btf__type_by_id(local_btf, local_id);
	targ_type = btf__type_by_id(targ_btf, targ_id);
	if (btf_kind(local_type) != btf_kind(targ_type))
		return 0;

recur:
	depth--;
	if (depth < 0)
		return -EINVAL;

	local_type = skip_mods_and_typedefs(local_btf, local_id, &local_id);
	targ_type = skip_mods_and_typedefs(targ_btf, targ_id, &targ_id);
	if (!local_type || !targ_type)
		return -EINVAL;

	if (btf_kind(local_type) != btf_kind(targ_type))
		return 0;

	switch (btf_kind(local_type)) {
	case BTF_KIND_UNKN:
	case BTF_KIND_STRUCT:
	case BTF_KIND_UNION:
	case BTF_KIND_ENUM:
	case BTF_KIND_FWD:
		return 1;
	case BTF_KIND_INT:
		/* just reject deprecated bitfield-like integers; all other
		 * integers are by default compatible between each other
		 */
		return btf_int_offset(local_type) == 0 && btf_int_offset(targ_type) == 0;
	case BTF_KIND_PTR:
		local_id = local_type->type;
		targ_id = targ_type->type;
		goto recur;
	case BTF_KIND_ARRAY:
		local_id = btf_array(local_type)->type;
		targ_id = btf_array(targ_type)->type;
		goto recur;
	case BTF_KIND_FUNC_PROTO: {
		struct btf_param *local_p = btf_params(local_type);
		struct btf_param *targ_p = btf_params(targ_type);
		__u16 local_vlen = btf_vlen(local_type);
		__u16 targ_vlen = btf_vlen(targ_type);
		int i, err;

		if (local_vlen != targ_vlen)
			return 0;

		for (i = 0; i < local_vlen; i++, local_p++, targ_p++) {
			skip_mods_and_typedefs(local_btf, local_p->type, &local_id);
			skip_mods_and_typedefs(targ_btf, targ_p->type, &targ_id);
			err = bpf_core_types_are_compat(local_btf, local_id, targ_btf, targ_id);
			if (err <= 0)
				return err;
		}

		/* tail recurse for return type check */
		skip_mods_and_typedefs(local_btf, local_type->type, &local_id);
		skip_mods_and_typedefs(targ_btf, targ_type->type, &targ_id);
		goto recur;
	}
	default:
		pr_warn("unexpected kind %s relocated, local [%d], target [%d]\n",
			btf_kind_str(local_type), local_id, targ_id);
		return 0;
	}
}

/*
 * Try to match local spec to a target type and, if successful, produce full
 * target spec (high-level, low-level + bit offset).
 */
static int bpf_core_spec_match(struct bpf_core_spec *local_spec,
			       const struct btf *targ_btf, __u32 targ_id,
			       struct bpf_core_spec *targ_spec)
{
	const struct btf_type *targ_type;
	const struct bpf_core_accessor *local_acc;
	struct bpf_core_accessor *targ_acc;
	int i, sz, matched;

	memset(targ_spec, 0, sizeof(*targ_spec));
	targ_spec->btf = targ_btf;
	targ_spec->root_type_id = targ_id;
	targ_spec->relo_kind = local_spec->relo_kind;

	if (core_relo_is_type_based(local_spec->relo_kind)) {
		return bpf_core_types_are_compat(local_spec->btf,
						 local_spec->root_type_id,
						 targ_btf, targ_id);
	}

	local_acc = &local_spec->spec[0];
	targ_acc = &targ_spec->spec[0];

	if (core_relo_is_enumval_based(local_spec->relo_kind)) {
		size_t local_essent_len, targ_essent_len;
		const struct btf_enum *e;
		const char *targ_name;

		/* has to resolve to an enum */
		targ_type = skip_mods_and_typedefs(targ_spec->btf, targ_id, &targ_id);
		if (!btf_is_enum(targ_type))
			return 0;

		local_essent_len = bpf_core_essential_name_len(local_acc->name);

		for (i = 0, e = btf_enum(targ_type); i < btf_vlen(targ_type); i++, e++) {
			targ_name = btf__name_by_offset(targ_spec->btf, e->name_off);
			targ_essent_len = bpf_core_essential_name_len(targ_name);
			if (targ_essent_len != local_essent_len)
				continue;
			if (strncmp(local_acc->name, targ_name, local_essent_len) == 0) {
				targ_acc->type_id = targ_id;
				targ_acc->idx = i;
				targ_acc->name = targ_name;
				targ_spec->len++;
				targ_spec->raw_spec[targ_spec->raw_len] = targ_acc->idx;
				targ_spec->raw_len++;
				return 1;
			}
		}
		return 0;
	}

	if (!core_relo_is_field_based(local_spec->relo_kind))
		return -EINVAL;

	for (i = 0; i < local_spec->len; i++, local_acc++, targ_acc++) {
		targ_type = skip_mods_and_typedefs(targ_spec->btf, targ_id,
						   &targ_id);
		if (!targ_type)
			return -EINVAL;

		if (local_acc->name) {
			matched = bpf_core_match_member(local_spec->btf,
							local_acc,
							targ_btf, targ_id,
							targ_spec, &targ_id);
			if (matched <= 0)
				return matched;
		} else {
			/* for i=0, targ_id is already treated as array element
			 * type (because it's the original struct), for others
			 * we should find array element type first
			 */
			if (i > 0) {
				const struct btf_array *a;
				bool flex;

				if (!btf_is_array(targ_type))
					return 0;

				a = btf_array(targ_type);
				flex = is_flex_arr(targ_btf, targ_acc - 1, a);
				if (!flex && local_acc->idx >= a->nelems)
					return 0;
				if (!skip_mods_and_typedefs(targ_btf, a->type,
							    &targ_id))
					return -EINVAL;
			}

			/* too deep struct/union/array nesting */
			if (targ_spec->raw_len == BPF_CORE_SPEC_MAX_LEN)
				return -E2BIG;

			targ_acc->type_id = targ_id;
			targ_acc->idx = local_acc->idx;
			targ_acc->name = NULL;
			targ_spec->len++;
			targ_spec->raw_spec[targ_spec->raw_len] = targ_acc->idx;
			targ_spec->raw_len++;

			sz = btf__resolve_size(targ_btf, targ_id);
			if (sz < 0)
				return sz;
			targ_spec->bit_offset += local_acc->idx * sz * 8;
		}
	}

	return 1;
}

static int bpf_core_calc_field_relo(const struct bpf_program *prog,
				    const struct bpf_core_relo *relo,
				    const struct bpf_core_spec *spec,
				    __u32 *val, __u32 *field_sz, __u32 *type_id,
				    bool *validate)
{
	const struct bpf_core_accessor *acc;
	const struct btf_type *t;
	__u32 byte_off, byte_sz, bit_off, bit_sz, field_type_id;
	const struct btf_member *m;
	const struct btf_type *mt;
	bool bitfield;
	__s64 sz;

	*field_sz = 0;

	if (relo->kind == BPF_FIELD_EXISTS) {
		*val = spec ? 1 : 0;
		return 0;
	}

	if (!spec)
		return -EUCLEAN; /* request instruction poisoning */

	acc = &spec->spec[spec->len - 1];
	t = btf__type_by_id(spec->btf, acc->type_id);

	/* a[n] accessor needs special handling */
	if (!acc->name) {
		if (relo->kind == BPF_FIELD_BYTE_OFFSET) {
			*val = spec->bit_offset / 8;
			/* remember field size for load/store mem size */
			sz = btf__resolve_size(spec->btf, acc->type_id);
			if (sz < 0)
				return -EINVAL;
			*field_sz = sz;
			*type_id = acc->type_id;
		} else if (relo->kind == BPF_FIELD_BYTE_SIZE) {
			sz = btf__resolve_size(spec->btf, acc->type_id);
			if (sz < 0)
				return -EINVAL;
			*val = sz;
		} else {
			pr_warn("prog '%s': relo %d at insn #%d can't be applied to array access\n",
				prog->name, relo->kind, relo->insn_off / 8);
			return -EINVAL;
		}
		if (validate)
			*validate = true;
		return 0;
	}

	m = btf_members(t) + acc->idx;
	mt = skip_mods_and_typedefs(spec->btf, m->type, &field_type_id);
	bit_off = spec->bit_offset;
	bit_sz = btf_member_bitfield_size(t, acc->idx);

	bitfield = bit_sz > 0;
	if (bitfield) {
		byte_sz = mt->size;
		byte_off = bit_off / 8 / byte_sz * byte_sz;
		/* figure out smallest int size necessary for bitfield load */
		while (bit_off + bit_sz - byte_off * 8 > byte_sz * 8) {
			if (byte_sz >= 8) {
				/* bitfield can't be read with 64-bit read */
				pr_warn("prog '%s': relo %d at insn #%d can't be satisfied for bitfield\n",
					prog->name, relo->kind, relo->insn_off / 8);
				return -E2BIG;
			}
			byte_sz *= 2;
			byte_off = bit_off / 8 / byte_sz * byte_sz;
		}
	} else {
		sz = btf__resolve_size(spec->btf, field_type_id);
		if (sz < 0)
			return -EINVAL;
		byte_sz = sz;
		byte_off = spec->bit_offset / 8;
		bit_sz = byte_sz * 8;
	}

	/* for bitfields, all the relocatable aspects are ambiguous and we
	 * might disagree with compiler, so turn off validation of expected
	 * value, except for signedness
	 */
	if (validate)
		*validate = !bitfield;

	switch (relo->kind) {
	case BPF_FIELD_BYTE_OFFSET:
		*val = byte_off;
		if (!bitfield) {
			*field_sz = byte_sz;
			*type_id = field_type_id;
		}
		break;
	case BPF_FIELD_BYTE_SIZE:
		*val = byte_sz;
		break;
	case BPF_FIELD_SIGNED:
		/* enums will be assumed unsigned */
		*val = btf_is_enum(mt) ||
		       (btf_int_encoding(mt) & BTF_INT_SIGNED);
		if (validate)
			*validate = true; /* signedness is never ambiguous */
		break;
	case BPF_FIELD_LSHIFT_U64:
#if __BYTE_ORDER == __LITTLE_ENDIAN
		*val = 64 - (bit_off + bit_sz - byte_off  * 8);
#else
		*val = (8 - byte_sz) * 8 + (bit_off - byte_off * 8);
#endif
		break;
	case BPF_FIELD_RSHIFT_U64:
		*val = 64 - bit_sz;
		if (validate)
			*validate = true; /* right shift is never ambiguous */
		break;
	case BPF_FIELD_EXISTS:
	default:
		return -EOPNOTSUPP;
	}

	return 0;
}

static int bpf_core_calc_type_relo(const struct bpf_core_relo *relo,
				   const struct bpf_core_spec *spec,
				   __u32 *val)
{
	__s64 sz;

	/* type-based relos return zero when target type is not found */
	if (!spec) {
		*val = 0;
		return 0;
	}

	switch (relo->kind) {
	case BPF_TYPE_ID_TARGET:
		*val = spec->root_type_id;
		break;
	case BPF_TYPE_EXISTS:
		*val = 1;
		break;
	case BPF_TYPE_SIZE:
		sz = btf__resolve_size(spec->btf, spec->root_type_id);
		if (sz < 0)
			return -EINVAL;
		*val = sz;
		break;
	case BPF_TYPE_ID_LOCAL:
	/* BPF_TYPE_ID_LOCAL is handled specially and shouldn't get here */
	default:
		return -EOPNOTSUPP;
	}

	return 0;
}

static int bpf_core_calc_enumval_relo(const struct bpf_core_relo *relo,
				      const struct bpf_core_spec *spec,
				      __u32 *val)
{
	const struct btf_type *t;
	const struct btf_enum *e;

	switch (relo->kind) {
	case BPF_ENUMVAL_EXISTS:
		*val = spec ? 1 : 0;
		break;
	case BPF_ENUMVAL_VALUE:
		if (!spec)
			return -EUCLEAN; /* request instruction poisoning */
		t = btf__type_by_id(spec->btf, spec->spec[0].type_id);
		e = btf_enum(t) + spec->spec[0].idx;
		*val = e->val;
		break;
	default:
		return -EOPNOTSUPP;
	}

	return 0;
}

struct bpf_core_relo_res
{
	/* expected value in the instruction, unless validate == false */
	__u32 orig_val;
	/* new value that needs to be patched up to */
	__u32 new_val;
	/* relocation unsuccessful, poison instruction, but don't fail load */
	bool poison;
	/* some relocations can't be validated against orig_val */
	bool validate;
	/* for field byte offset relocations or the forms:
	 *     *(T *)(rX + <off>) = rY
	 *     rX = *(T *)(rY + <off>),
	 * we remember original and resolved field size to adjust direct
	 * memory loads of pointers and integers; this is necessary for 32-bit
	 * host kernel architectures, but also allows to automatically
	 * relocate fields that were resized from, e.g., u32 to u64, etc.
	 */
	bool fail_memsz_adjust;
	__u32 orig_sz;
	__u32 orig_type_id;
	__u32 new_sz;
	__u32 new_type_id;
};

/* Calculate original and target relocation values, given local and target
 * specs and relocation kind. These values are calculated for each candidate.
 * If there are multiple candidates, resulting values should all be consistent
 * with each other. Otherwise, libbpf will refuse to proceed due to ambiguity.
 * If instruction has to be poisoned, *poison will be set to true.
 */
static int bpf_core_calc_relo(const struct bpf_program *prog,
			      const struct bpf_core_relo *relo,
			      int relo_idx,
			      const struct bpf_core_spec *local_spec,
			      const struct bpf_core_spec *targ_spec,
			      struct bpf_core_relo_res *res)
{
	int err = -EOPNOTSUPP;

	res->orig_val = 0;
	res->new_val = 0;
	res->poison = false;
	res->validate = true;
	res->fail_memsz_adjust = false;
	res->orig_sz = res->new_sz = 0;
	res->orig_type_id = res->new_type_id = 0;

	if (core_relo_is_field_based(relo->kind)) {
		err = bpf_core_calc_field_relo(prog, relo, local_spec,
					       &res->orig_val, &res->orig_sz,
					       &res->orig_type_id, &res->validate);
		err = err ?: bpf_core_calc_field_relo(prog, relo, targ_spec,
						      &res->new_val, &res->new_sz,
						      &res->new_type_id, NULL);
		if (err)
			goto done;
		/* Validate if it's safe to adjust load/store memory size.
		 * Adjustments are performed only if original and new memory
		 * sizes differ.
		 */
		res->fail_memsz_adjust = false;
		if (res->orig_sz != res->new_sz) {
			const struct btf_type *orig_t, *new_t;

			orig_t = btf__type_by_id(local_spec->btf, res->orig_type_id);
			new_t = btf__type_by_id(targ_spec->btf, res->new_type_id);

			/* There are two use cases in which it's safe to
			 * adjust load/store's mem size:
			 *   - reading a 32-bit kernel pointer, while on BPF
			 *   size pointers are always 64-bit; in this case
			 *   it's safe to "downsize" instruction size due to
			 *   pointer being treated as unsigned integer with
			 *   zero-extended upper 32-bits;
			 *   - reading unsigned integers, again due to
			 *   zero-extension is preserving the value correctly.
			 *
			 * In all other cases it's incorrect to attempt to
			 * load/store field because read value will be
			 * incorrect, so we poison relocated instruction.
			 */
			if (btf_is_ptr(orig_t) && btf_is_ptr(new_t))
				goto done;
			if (btf_is_int(orig_t) && btf_is_int(new_t) &&
			    btf_int_encoding(orig_t) != BTF_INT_SIGNED &&
			    btf_int_encoding(new_t) != BTF_INT_SIGNED)
				goto done;

			/* mark as invalid mem size adjustment, but this will
			 * only be checked for LDX/STX/ST insns
			 */
			res->fail_memsz_adjust = true;
		}
	} else if (core_relo_is_type_based(relo->kind)) {
		err = bpf_core_calc_type_relo(relo, local_spec, &res->orig_val);
		err = err ?: bpf_core_calc_type_relo(relo, targ_spec, &res->new_val);
	} else if (core_relo_is_enumval_based(relo->kind)) {
		err = bpf_core_calc_enumval_relo(relo, local_spec, &res->orig_val);
		err = err ?: bpf_core_calc_enumval_relo(relo, targ_spec, &res->new_val);
	}

done:
	if (err == -EUCLEAN) {
		/* EUCLEAN is used to signal instruction poisoning request */
		res->poison = true;
		err = 0;
	} else if (err == -EOPNOTSUPP) {
		/* EOPNOTSUPP means unknown/unsupported relocation */
		pr_warn("prog '%s': relo #%d: unrecognized CO-RE relocation %s (%d) at insn #%d\n",
			prog->name, relo_idx, core_relo_kind_str(relo->kind),
			relo->kind, relo->insn_off / 8);
	}

	return err;
}

/*
 * Turn instruction for which CO_RE relocation failed into invalid one with
 * distinct signature.
 */
static void bpf_core_poison_insn(struct bpf_program *prog, int relo_idx,
				 int insn_idx, struct bpf_insn *insn)
{
	pr_debug("prog '%s': relo #%d: substituting insn #%d w/ invalid insn\n",
		 prog->name, relo_idx, insn_idx);
	insn->code = BPF_JMP | BPF_CALL;
	insn->dst_reg = 0;
	insn->src_reg = 0;
	insn->off = 0;
	/* if this instruction is reachable (not a dead code),
	 * verifier will complain with the following message:
	 * invalid func unknown#195896080
	 */
	insn->imm = 195896080; /* => 0xbad2310 => "bad relo" */
}

static bool is_ldimm64(struct bpf_insn *insn)
{
	return insn->code == (BPF_LD | BPF_IMM | BPF_DW);
}

static int insn_bpf_size_to_bytes(struct bpf_insn *insn)
{
	switch (BPF_SIZE(insn->code)) {
	case BPF_DW: return 8;
	case BPF_W: return 4;
	case BPF_H: return 2;
	case BPF_B: return 1;
	default: return -1;
	}
}

static int insn_bytes_to_bpf_size(__u32 sz)
{
	switch (sz) {
	case 8: return BPF_DW;
	case 4: return BPF_W;
	case 2: return BPF_H;
	case 1: return BPF_B;
	default: return -1;
	}
}

/*
 * Patch relocatable BPF instruction.
 *
 * Patched value is determined by relocation kind and target specification.
 * For existence relocations target spec will be NULL if field/type is not found.
 * Expected insn->imm value is determined using relocation kind and local
 * spec, and is checked before patching instruction. If actual insn->imm value
 * is wrong, bail out with error.
 *
 * Currently supported classes of BPF instruction are:
 * 1. rX = <imm> (assignment with immediate operand);
 * 2. rX += <imm> (arithmetic operations with immediate operand);
 * 3. rX = <imm64> (load with 64-bit immediate value);
 * 4. rX = *(T *)(rY + <off>), where T is one of {u8, u16, u32, u64};
 * 5. *(T *)(rX + <off>) = rY, where T is one of {u8, u16, u32, u64};
 * 6. *(T *)(rX + <off>) = <imm>, where T is one of {u8, u16, u32, u64}.
 */
static int bpf_core_patch_insn(struct bpf_program *prog,
			       const struct bpf_core_relo *relo,
			       int relo_idx,
			       const struct bpf_core_relo_res *res)
{
	__u32 orig_val, new_val;
	struct bpf_insn *insn;
	int insn_idx;
	__u8 class;

	if (relo->insn_off % BPF_INSN_SZ)
		return -EINVAL;
	insn_idx = relo->insn_off / BPF_INSN_SZ;
	/* adjust insn_idx from section frame of reference to the local
	 * program's frame of reference; (sub-)program code is not yet
	 * relocated, so it's enough to just subtract in-section offset
	 */
	insn_idx = insn_idx - prog->sec_insn_off;
	insn = &prog->insns[insn_idx];
	class = BPF_CLASS(insn->code);

	if (res->poison) {
poison:
		/* poison second part of ldimm64 to avoid confusing error from
		 * verifier about "unknown opcode 00"
		 */
		if (is_ldimm64(insn))
			bpf_core_poison_insn(prog, relo_idx, insn_idx + 1, insn + 1);
		bpf_core_poison_insn(prog, relo_idx, insn_idx, insn);
		return 0;
	}

	orig_val = res->orig_val;
	new_val = res->new_val;

	switch (class) {
	case BPF_ALU:
	case BPF_ALU64:
		if (BPF_SRC(insn->code) != BPF_K)
			return -EINVAL;
		if (res->validate && insn->imm != orig_val) {
			pr_warn("prog '%s': relo #%d: unexpected insn #%d (ALU/ALU64) value: got %u, exp %u -> %u\n",
				prog->name, relo_idx,
				insn_idx, insn->imm, orig_val, new_val);
			return -EINVAL;
		}
		orig_val = insn->imm;
		insn->imm = new_val;
		pr_debug("prog '%s': relo #%d: patched insn #%d (ALU/ALU64) imm %u -> %u\n",
			 prog->name, relo_idx, insn_idx,
			 orig_val, new_val);
		break;
	case BPF_LDX:
	case BPF_ST:
	case BPF_STX:
		if (res->validate && insn->off != orig_val) {
			pr_warn("prog '%s': relo #%d: unexpected insn #%d (LDX/ST/STX) value: got %u, exp %u -> %u\n",
				prog->name, relo_idx, insn_idx, insn->off, orig_val, new_val);
			return -EINVAL;
		}
		if (new_val > SHRT_MAX) {
			pr_warn("prog '%s': relo #%d: insn #%d (LDX/ST/STX) value too big: %u\n",
				prog->name, relo_idx, insn_idx, new_val);
			return -ERANGE;
		}
		if (res->fail_memsz_adjust) {
			pr_warn("prog '%s': relo #%d: insn #%d (LDX/ST/STX) accesses field incorrectly. "
				"Make sure you are accessing pointers, unsigned integers, or fields of matching type and size.\n",
				prog->name, relo_idx, insn_idx);
			goto poison;
		}

		orig_val = insn->off;
		insn->off = new_val;
		pr_debug("prog '%s': relo #%d: patched insn #%d (LDX/ST/STX) off %u -> %u\n",
			 prog->name, relo_idx, insn_idx, orig_val, new_val);

		if (res->new_sz != res->orig_sz) {
			int insn_bytes_sz, insn_bpf_sz;

			insn_bytes_sz = insn_bpf_size_to_bytes(insn);
			if (insn_bytes_sz != res->orig_sz) {
				pr_warn("prog '%s': relo #%d: insn #%d (LDX/ST/STX) unexpected mem size: got %d, exp %u\n",
					prog->name, relo_idx, insn_idx, insn_bytes_sz, res->orig_sz);
				return -EINVAL;
			}

			insn_bpf_sz = insn_bytes_to_bpf_size(res->new_sz);
			if (insn_bpf_sz < 0) {
				pr_warn("prog '%s': relo #%d: insn #%d (LDX/ST/STX) invalid new mem size: %u\n",
					prog->name, relo_idx, insn_idx, res->new_sz);
				return -EINVAL;
			}

			insn->code = BPF_MODE(insn->code) | insn_bpf_sz | BPF_CLASS(insn->code);
			pr_debug("prog '%s': relo #%d: patched insn #%d (LDX/ST/STX) mem_sz %u -> %u\n",
				 prog->name, relo_idx, insn_idx, res->orig_sz, res->new_sz);
		}
		break;
	case BPF_LD: {
		__u64 imm;

		if (!is_ldimm64(insn) ||
		    insn[0].src_reg != 0 || insn[0].off != 0 ||
		    insn_idx + 1 >= prog->insns_cnt ||
		    insn[1].code != 0 || insn[1].dst_reg != 0 ||
		    insn[1].src_reg != 0 || insn[1].off != 0) {
			pr_warn("prog '%s': relo #%d: insn #%d (LDIMM64) has unexpected form\n",
				prog->name, relo_idx, insn_idx);
			return -EINVAL;
		}

		imm = insn[0].imm + ((__u64)insn[1].imm << 32);
		if (res->validate && imm != orig_val) {
			pr_warn("prog '%s': relo #%d: unexpected insn #%d (LDIMM64) value: got %llu, exp %u -> %u\n",
				prog->name, relo_idx,
				insn_idx, (unsigned long long)imm,
				orig_val, new_val);
			return -EINVAL;
		}

		insn[0].imm = new_val;
		insn[1].imm = 0; /* currently only 32-bit values are supported */
		pr_debug("prog '%s': relo #%d: patched insn #%d (LDIMM64) imm64 %llu -> %u\n",
			 prog->name, relo_idx, insn_idx,
			 (unsigned long long)imm, new_val);
		break;
	}
	default:
		pr_warn("prog '%s': relo #%d: trying to relocate unrecognized insn #%d, code:0x%x, src:0x%x, dst:0x%x, off:0x%x, imm:0x%x\n",
			prog->name, relo_idx, insn_idx, insn->code,
			insn->src_reg, insn->dst_reg, insn->off, insn->imm);
		return -EINVAL;
	}

	return 0;
}

/* Output spec definition in the format:
 * [<type-id>] (<type-name>) + <raw-spec> => <offset>@<spec>,
 * where <spec> is a C-syntax view of recorded field access, e.g.: x.a[3].b
 */
static void bpf_core_dump_spec(int level, const struct bpf_core_spec *spec)
{
	const struct btf_type *t;
	const struct btf_enum *e;
	const char *s;
	__u32 type_id;
	int i;

	type_id = spec->root_type_id;
	t = btf__type_by_id(spec->btf, type_id);
	s = btf__name_by_offset(spec->btf, t->name_off);

	libbpf_print(level, "[%u] %s %s", type_id, btf_kind_str(t), str_is_empty(s) ? "<anon>" : s);

	if (core_relo_is_type_based(spec->relo_kind))
		return;

	if (core_relo_is_enumval_based(spec->relo_kind)) {
		t = skip_mods_and_typedefs(spec->btf, type_id, NULL);
		e = btf_enum(t) + spec->raw_spec[0];
		s = btf__name_by_offset(spec->btf, e->name_off);

		libbpf_print(level, "::%s = %u", s, e->val);
		return;
	}

	if (core_relo_is_field_based(spec->relo_kind)) {
		for (i = 0; i < spec->len; i++) {
			if (spec->spec[i].name)
				libbpf_print(level, ".%s", spec->spec[i].name);
			else if (i > 0 || spec->spec[i].idx > 0)
				libbpf_print(level, "[%u]", spec->spec[i].idx);
		}

		libbpf_print(level, " (");
		for (i = 0; i < spec->raw_len; i++)
			libbpf_print(level, "%s%d", i == 0 ? "" : ":", spec->raw_spec[i]);

		if (spec->bit_offset % 8)
			libbpf_print(level, " @ offset %u.%u)",
				     spec->bit_offset / 8, spec->bit_offset % 8);
		else
			libbpf_print(level, " @ offset %u)", spec->bit_offset / 8);
		return;
	}
}

static size_t bpf_core_hash_fn(const void *key, void *ctx)
{
	return (size_t)key;
}

static bool bpf_core_equal_fn(const void *k1, const void *k2, void *ctx)
{
	return k1 == k2;
}

static void *u32_as_hash_key(__u32 x)
{
	return (void *)(uintptr_t)x;
}

/*
 * CO-RE relocate single instruction.
 *
 * The outline and important points of the algorithm:
 * 1. For given local type, find corresponding candidate target types.
 *    Candidate type is a type with the same "essential" name, ignoring
 *    everything after last triple underscore (___). E.g., `sample`,
 *    `sample___flavor_one`, `sample___flavor_another_one`, are all candidates
 *    for each other. Names with triple underscore are referred to as
 *    "flavors" and are useful, among other things, to allow to
 *    specify/support incompatible variations of the same kernel struct, which
 *    might differ between different kernel versions and/or build
 *    configurations.
 *
 *    N.B. Struct "flavors" could be generated by bpftool's BTF-to-C
 *    converter, when deduplicated BTF of a kernel still contains more than
 *    one different types with the same name. In that case, ___2, ___3, etc
 *    are appended starting from second name conflict. But start flavors are
 *    also useful to be defined "locally", in BPF program, to extract same
 *    data from incompatible changes between different kernel
 *    versions/configurations. For instance, to handle field renames between
 *    kernel versions, one can use two flavors of the struct name with the
 *    same common name and use conditional relocations to extract that field,
 *    depending on target kernel version.
 * 2. For each candidate type, try to match local specification to this
 *    candidate target type. Matching involves finding corresponding
 *    high-level spec accessors, meaning that all named fields should match,
 *    as well as all array accesses should be within the actual bounds. Also,
 *    types should be compatible (see bpf_core_fields_are_compat for details).
 * 3. It is supported and expected that there might be multiple flavors
 *    matching the spec. As long as all the specs resolve to the same set of
 *    offsets across all candidates, there is no error. If there is any
 *    ambiguity, CO-RE relocation will fail. This is necessary to accomodate
 *    imprefection of BTF deduplication, which can cause slight duplication of
 *    the same BTF type, if some directly or indirectly referenced (by
 *    pointer) type gets resolved to different actual types in different
 *    object files. If such situation occurs, deduplicated BTF will end up
 *    with two (or more) structurally identical types, which differ only in
 *    types they refer to through pointer. This should be OK in most cases and
 *    is not an error.
 * 4. Candidate types search is performed by linearly scanning through all
 *    types in target BTF. It is anticipated that this is overall more
 *    efficient memory-wise and not significantly worse (if not better)
 *    CPU-wise compared to prebuilding a map from all local type names to
 *    a list of candidate type names. It's also sped up by caching resolved
 *    list of matching candidates per each local "root" type ID, that has at
 *    least one bpf_core_relo associated with it. This list is shared
 *    between multiple relocations for the same type ID and is updated as some
 *    of the candidates are pruned due to structural incompatibility.
 */
static int bpf_core_apply_relo(struct bpf_program *prog,
			       const struct bpf_core_relo *relo,
			       int relo_idx,
			       const struct btf *local_btf,
			       const struct btf *targ_btf,
			       struct hashmap *cand_cache)
{
	struct bpf_core_spec local_spec, cand_spec, targ_spec = {};
	const void *type_key = u32_as_hash_key(relo->type_id);
	struct bpf_core_relo_res cand_res, targ_res;
	const struct btf_type *local_type;
	const char *local_name;
	struct ids_vec *cand_ids;
	__u32 local_id, cand_id;
	const char *spec_str;
	int i, j, err;

	local_id = relo->type_id;
	local_type = btf__type_by_id(local_btf, local_id);
	if (!local_type)
		return -EINVAL;

	local_name = btf__name_by_offset(local_btf, local_type->name_off);
	if (!local_name)
		return -EINVAL;

	spec_str = btf__name_by_offset(local_btf, relo->access_str_off);
	if (str_is_empty(spec_str))
		return -EINVAL;

	err = bpf_core_parse_spec(local_btf, local_id, spec_str, relo->kind, &local_spec);
	if (err) {
		pr_warn("prog '%s': relo #%d: parsing [%d] %s %s + %s failed: %d\n",
			prog->name, relo_idx, local_id, btf_kind_str(local_type),
			str_is_empty(local_name) ? "<anon>" : local_name,
			spec_str, err);
		return -EINVAL;
	}

	pr_debug("prog '%s': relo #%d: kind <%s> (%d), spec is ", prog->name,
		 relo_idx, core_relo_kind_str(relo->kind), relo->kind);
	bpf_core_dump_spec(LIBBPF_DEBUG, &local_spec);
	libbpf_print(LIBBPF_DEBUG, "\n");

	/* TYPE_ID_LOCAL relo is special and doesn't need candidate search */
	if (relo->kind == BPF_TYPE_ID_LOCAL) {
		targ_res.validate = true;
		targ_res.poison = false;
		targ_res.orig_val = local_spec.root_type_id;
		targ_res.new_val = local_spec.root_type_id;
		goto patch_insn;
	}

	/* libbpf doesn't support candidate search for anonymous types */
	if (str_is_empty(spec_str)) {
		pr_warn("prog '%s': relo #%d: <%s> (%d) relocation doesn't support anonymous types\n",
			prog->name, relo_idx, core_relo_kind_str(relo->kind), relo->kind);
		return -EOPNOTSUPP;
	}

	if (!hashmap__find(cand_cache, type_key, (void **)&cand_ids)) {
		cand_ids = bpf_core_find_cands(local_btf, local_id, targ_btf);
		if (IS_ERR(cand_ids)) {
			pr_warn("prog '%s': relo #%d: target candidate search failed for [%d] %s %s: %ld",
				prog->name, relo_idx, local_id, btf_kind_str(local_type),
				local_name, PTR_ERR(cand_ids));
			return PTR_ERR(cand_ids);
		}
		err = hashmap__set(cand_cache, type_key, cand_ids, NULL, NULL);
		if (err) {
			bpf_core_free_cands(cand_ids);
			return err;
		}
	}

	for (i = 0, j = 0; i < cand_ids->len; i++) {
		cand_id = cand_ids->data[i];
		err = bpf_core_spec_match(&local_spec, targ_btf, cand_id, &cand_spec);
		if (err < 0) {
			pr_warn("prog '%s': relo #%d: error matching candidate #%d ",
				prog->name, relo_idx, i);
			bpf_core_dump_spec(LIBBPF_WARN, &cand_spec);
			libbpf_print(LIBBPF_WARN, ": %d\n", err);
			return err;
		}

		pr_debug("prog '%s': relo #%d: %s candidate #%d ", prog->name,
			 relo_idx, err == 0 ? "non-matching" : "matching", i);
		bpf_core_dump_spec(LIBBPF_DEBUG, &cand_spec);
		libbpf_print(LIBBPF_DEBUG, "\n");

		if (err == 0)
			continue;

		err = bpf_core_calc_relo(prog, relo, relo_idx, &local_spec, &cand_spec, &cand_res);
		if (err)
			return err;

		if (j == 0) {
			targ_res = cand_res;
			targ_spec = cand_spec;
		} else if (cand_spec.bit_offset != targ_spec.bit_offset) {
			/* if there are many field relo candidates, they
			 * should all resolve to the same bit offset
			 */
			pr_warn("prog '%s': relo #%d: field offset ambiguity: %u != %u\n",
				prog->name, relo_idx, cand_spec.bit_offset,
				targ_spec.bit_offset);
			return -EINVAL;
		} else if (cand_res.poison != targ_res.poison || cand_res.new_val != targ_res.new_val) {
			/* all candidates should result in the same relocation
			 * decision and value, otherwise it's dangerous to
			 * proceed due to ambiguity
			 */
			pr_warn("prog '%s': relo #%d: relocation decision ambiguity: %s %u != %s %u\n",
				prog->name, relo_idx,
				cand_res.poison ? "failure" : "success", cand_res.new_val,
				targ_res.poison ? "failure" : "success", targ_res.new_val);
			return -EINVAL;
		}

		cand_ids->data[j++] = cand_spec.root_type_id;
	}

	/*
	 * For BPF_FIELD_EXISTS relo or when used BPF program has field
	 * existence checks or kernel version/config checks, it's expected
	 * that we might not find any candidates. In this case, if field
	 * wasn't found in any candidate, the list of candidates shouldn't
	 * change at all, we'll just handle relocating appropriately,
	 * depending on relo's kind.
	 */
	if (j > 0)
		cand_ids->len = j;

	/*
	 * If no candidates were found, it might be both a programmer error,
	 * as well as expected case, depending whether instruction w/
	 * relocation is guarded in some way that makes it unreachable (dead
	 * code) if relocation can't be resolved. This is handled in
	 * bpf_core_patch_insn() uniformly by replacing that instruction with
	 * BPF helper call insn (using invalid helper ID). If that instruction
	 * is indeed unreachable, then it will be ignored and eliminated by
	 * verifier. If it was an error, then verifier will complain and point
	 * to a specific instruction number in its log.
	 */
	if (j == 0) {
		pr_debug("prog '%s': relo #%d: no matching targets found\n",
			 prog->name, relo_idx);

		/* calculate single target relo result explicitly */
		err = bpf_core_calc_relo(prog, relo, relo_idx, &local_spec, NULL, &targ_res);
		if (err)
			return err;
	}

patch_insn:
	/* bpf_core_patch_insn() should know how to handle missing targ_spec */
	err = bpf_core_patch_insn(prog, relo, relo_idx, &targ_res);
	if (err) {
		pr_warn("prog '%s': relo #%d: failed to patch insn at offset %d: %d\n",
			prog->name, relo_idx, relo->insn_off, err);
		return -EINVAL;
	}

	return 0;
}

static int
bpf_object__relocate_core(struct bpf_object *obj, const char *targ_btf_path)
{
	const struct btf_ext_info_sec *sec;
	const struct bpf_core_relo *rec;
	const struct btf_ext_info *seg;
	struct hashmap_entry *entry;
	struct hashmap *cand_cache = NULL;
	struct bpf_program *prog;
	struct btf *targ_btf;
	const char *sec_name;
	int i, err = 0, insn_idx, sec_idx;

	if (obj->btf_ext->core_relo_info.len == 0)
		return 0;

	if (targ_btf_path)
		targ_btf = btf__parse(targ_btf_path, NULL);
	else
		targ_btf = obj->btf_vmlinux;
	if (IS_ERR_OR_NULL(targ_btf)) {
		pr_warn("failed to get target BTF: %ld\n", PTR_ERR(targ_btf));
		return PTR_ERR(targ_btf);
	}

	cand_cache = hashmap__new(bpf_core_hash_fn, bpf_core_equal_fn, NULL);
	if (IS_ERR(cand_cache)) {
		err = PTR_ERR(cand_cache);
		goto out;
	}

	seg = &obj->btf_ext->core_relo_info;
	for_each_btf_ext_sec(seg, sec) {
		sec_name = btf__name_by_offset(obj->btf, sec->sec_name_off);
		if (str_is_empty(sec_name)) {
			err = -EINVAL;
			goto out;
		}
		/* bpf_object's ELF is gone by now so it's not easy to find
		 * section index by section name, but we can find *any*
		 * bpf_program within desired section name and use it's
		 * prog->sec_idx to do a proper search by section index and
		 * instruction offset
		 */
		prog = NULL;
		for (i = 0; i < obj->nr_programs; i++) {
			prog = &obj->programs[i];
			if (strcmp(prog->sec_name, sec_name) == 0)
				break;
		}
		if (!prog) {
			pr_warn("sec '%s': failed to find a BPF program\n", sec_name);
			return -ENOENT;
		}
		sec_idx = prog->sec_idx;

		pr_debug("sec '%s': found %d CO-RE relocations\n",
			 sec_name, sec->num_info);

		for_each_btf_ext_rec(seg, sec, i, rec) {
			insn_idx = rec->insn_off / BPF_INSN_SZ;
			prog = find_prog_by_sec_insn(obj, sec_idx, insn_idx);
			if (!prog) {
				pr_warn("sec '%s': failed to find program at insn #%d for CO-RE offset relocation #%d\n",
					sec_name, insn_idx, i);
				err = -EINVAL;
				goto out;
			}
			/* no need to apply CO-RE relocation if the program is
			 * not going to be loaded
			 */
			if (!prog->load)
				continue;

			err = bpf_core_apply_relo(prog, rec, i, obj->btf,
						  targ_btf, cand_cache);
			if (err) {
				pr_warn("prog '%s': relo #%d: failed to relocate: %d\n",
					prog->name, i, err);
				goto out;
			}
		}
	}

out:
	/* obj->btf_vmlinux is freed at the end of object load phase */
	if (targ_btf != obj->btf_vmlinux)
		btf__free(targ_btf);
	if (!IS_ERR_OR_NULL(cand_cache)) {
		hashmap__for_each_entry(cand_cache, entry, i) {
			bpf_core_free_cands(entry->value);
		}
		hashmap__free(cand_cache);
	}
	return err;
}

/* Relocate data references within program code:
 *  - map references;
 *  - global variable references;
 *  - extern references.
 */
static int
bpf_object__relocate_data(struct bpf_object *obj, struct bpf_program *prog)
{
	int i;

	for (i = 0; i < prog->nr_reloc; i++) {
		struct reloc_desc *relo = &prog->reloc_desc[i];
		struct bpf_insn *insn = &prog->insns[relo->insn_idx];
		struct extern_desc *ext;

		switch (relo->type) {
		case RELO_LD64:
			insn[0].src_reg = BPF_PSEUDO_MAP_FD;
			insn[0].imm = obj->maps[relo->map_idx].fd;
			relo->processed = true;
			break;
		case RELO_DATA:
			insn[0].src_reg = BPF_PSEUDO_MAP_VALUE;
			insn[1].imm = insn[0].imm + relo->sym_off;
			insn[0].imm = obj->maps[relo->map_idx].fd;
			relo->processed = true;
			break;
		case RELO_EXTERN:
			ext = &obj->externs[relo->sym_off];
			if (ext->type == EXT_KCFG) {
				insn[0].src_reg = BPF_PSEUDO_MAP_VALUE;
				insn[0].imm = obj->maps[obj->kconfig_map_idx].fd;
				insn[1].imm = ext->kcfg.data_off;
			} else /* EXT_KSYM */ {
				if (ext->ksym.type_id) { /* typed ksyms */
					insn[0].src_reg = BPF_PSEUDO_BTF_ID;
					insn[0].imm = ext->ksym.vmlinux_btf_id;
				} else { /* typeless ksyms */
					insn[0].imm = (__u32)ext->ksym.addr;
					insn[1].imm = ext->ksym.addr >> 32;
				}
			}
			relo->processed = true;
			break;
		case RELO_CALL:
			/* will be handled as a follow up pass */
			break;
		default:
			pr_warn("prog '%s': relo #%d: bad relo type %d\n",
				prog->name, i, relo->type);
			return -EINVAL;
		}
	}

	return 0;
}

static int adjust_prog_btf_ext_info(const struct bpf_object *obj,
				    const struct bpf_program *prog,
				    const struct btf_ext_info *ext_info,
				    void **prog_info, __u32 *prog_rec_cnt,
				    __u32 *prog_rec_sz)
{
	void *copy_start = NULL, *copy_end = NULL;
	void *rec, *rec_end, *new_prog_info;
	const struct btf_ext_info_sec *sec;
	size_t old_sz, new_sz;
	const char *sec_name;
	int i, off_adj;

	for_each_btf_ext_sec(ext_info, sec) {
		sec_name = btf__name_by_offset(obj->btf, sec->sec_name_off);
		if (!sec_name)
			return -EINVAL;
		if (strcmp(sec_name, prog->sec_name) != 0)
			continue;

		for_each_btf_ext_rec(ext_info, sec, i, rec) {
			__u32 insn_off = *(__u32 *)rec / BPF_INSN_SZ;

			if (insn_off < prog->sec_insn_off)
				continue;
			if (insn_off >= prog->sec_insn_off + prog->sec_insn_cnt)
				break;

			if (!copy_start)
				copy_start = rec;
			copy_end = rec + ext_info->rec_size;
		}

		if (!copy_start)
			return -ENOENT;

		/* append func/line info of a given (sub-)program to the main
		 * program func/line info
		 */
		old_sz = (size_t)(*prog_rec_cnt) * ext_info->rec_size;
		new_sz = old_sz + (copy_end - copy_start);
		new_prog_info = realloc(*prog_info, new_sz);
		if (!new_prog_info)
			return -ENOMEM;
		*prog_info = new_prog_info;
		*prog_rec_cnt = new_sz / ext_info->rec_size;
		memcpy(new_prog_info + old_sz, copy_start, copy_end - copy_start);

		/* Kernel instruction offsets are in units of 8-byte
		 * instructions, while .BTF.ext instruction offsets generated
		 * by Clang are in units of bytes. So convert Clang offsets
		 * into kernel offsets and adjust offset according to program
		 * relocated position.
		 */
		off_adj = prog->sub_insn_off - prog->sec_insn_off;
		rec = new_prog_info + old_sz;
		rec_end = new_prog_info + new_sz;
		for (; rec < rec_end; rec += ext_info->rec_size) {
			__u32 *insn_off = rec;

			*insn_off = *insn_off / BPF_INSN_SZ + off_adj;
		}
		*prog_rec_sz = ext_info->rec_size;
		return 0;
	}

	return -ENOENT;
}

static int
reloc_prog_func_and_line_info(const struct bpf_object *obj,
			      struct bpf_program *main_prog,
			      const struct bpf_program *prog)
{
	int err;

	/* no .BTF.ext relocation if .BTF.ext is missing or kernel doesn't
	 * supprot func/line info
	 */
	if (!obj->btf_ext || !kernel_supports(FEAT_BTF_FUNC))
		return 0;

	/* only attempt func info relocation if main program's func_info
	 * relocation was successful
	 */
	if (main_prog != prog && !main_prog->func_info)
		goto line_info;

	err = adjust_prog_btf_ext_info(obj, prog, &obj->btf_ext->func_info,
				       &main_prog->func_info,
				       &main_prog->func_info_cnt,
				       &main_prog->func_info_rec_size);
	if (err) {
		if (err != -ENOENT) {
			pr_warn("prog '%s': error relocating .BTF.ext function info: %d\n",
				prog->name, err);
			return err;
		}
		if (main_prog->func_info) {
			/*
			 * Some info has already been found but has problem
			 * in the last btf_ext reloc. Must have to error out.
			 */
			pr_warn("prog '%s': missing .BTF.ext function info.\n", prog->name);
			return err;
		}
		/* Have problem loading the very first info. Ignore the rest. */
		pr_warn("prog '%s': missing .BTF.ext function info for the main program, skipping all of .BTF.ext func info.\n",
			prog->name);
	}

line_info:
	/* don't relocate line info if main program's relocation failed */
	if (main_prog != prog && !main_prog->line_info)
		return 0;

	err = adjust_prog_btf_ext_info(obj, prog, &obj->btf_ext->line_info,
				       &main_prog->line_info,
				       &main_prog->line_info_cnt,
				       &main_prog->line_info_rec_size);
	if (err) {
		if (err != -ENOENT) {
			pr_warn("prog '%s': error relocating .BTF.ext line info: %d\n",
				prog->name, err);
			return err;
		}
		if (main_prog->line_info) {
			/*
			 * Some info has already been found but has problem
			 * in the last btf_ext reloc. Must have to error out.
			 */
			pr_warn("prog '%s': missing .BTF.ext line info.\n", prog->name);
			return err;
		}
		/* Have problem loading the very first info. Ignore the rest. */
		pr_warn("prog '%s': missing .BTF.ext line info for the main program, skipping all of .BTF.ext line info.\n",
			prog->name);
	}
	return 0;
}

static int cmp_relo_by_insn_idx(const void *key, const void *elem)
{
	size_t insn_idx = *(const size_t *)key;
	const struct reloc_desc *relo = elem;

	if (insn_idx == relo->insn_idx)
		return 0;
	return insn_idx < relo->insn_idx ? -1 : 1;
}

static struct reloc_desc *find_prog_insn_relo(const struct bpf_program *prog, size_t insn_idx)
{
	return bsearch(&insn_idx, prog->reloc_desc, prog->nr_reloc,
		       sizeof(*prog->reloc_desc), cmp_relo_by_insn_idx);
}

static int
bpf_object__reloc_code(struct bpf_object *obj, struct bpf_program *main_prog,
		       struct bpf_program *prog)
{
	size_t sub_insn_idx, insn_idx, new_cnt;
	struct bpf_program *subprog;
	struct bpf_insn *insns, *insn;
	struct reloc_desc *relo;
	int err;

	err = reloc_prog_func_and_line_info(obj, main_prog, prog);
	if (err)
		return err;

	for (insn_idx = 0; insn_idx < prog->sec_insn_cnt; insn_idx++) {
		insn = &main_prog->insns[prog->sub_insn_off + insn_idx];
		if (!insn_is_subprog_call(insn))
			continue;

		relo = find_prog_insn_relo(prog, insn_idx);
		if (relo && relo->type != RELO_CALL) {
			pr_warn("prog '%s': unexpected relo for insn #%zu, type %d\n",
				prog->name, insn_idx, relo->type);
			return -LIBBPF_ERRNO__RELOC;
		}
		if (relo) {
			/* sub-program instruction index is a combination of
			 * an offset of a symbol pointed to by relocation and
			 * call instruction's imm field; for global functions,
			 * call always has imm = -1, but for static functions
			 * relocation is against STT_SECTION and insn->imm
			 * points to a start of a static function
			 */
			sub_insn_idx = relo->sym_off / BPF_INSN_SZ + insn->imm + 1;
		} else {
			/* if subprogram call is to a static function within
			 * the same ELF section, there won't be any relocation
			 * emitted, but it also means there is no additional
			 * offset necessary, insns->imm is relative to
			 * instruction's original position within the section
			 */
			sub_insn_idx = prog->sec_insn_off + insn_idx + insn->imm + 1;
		}

		/* we enforce that sub-programs should be in .text section */
		subprog = find_prog_by_sec_insn(obj, obj->efile.text_shndx, sub_insn_idx);
		if (!subprog) {
			pr_warn("prog '%s': no .text section found yet sub-program call exists\n",
				prog->name);
			return -LIBBPF_ERRNO__RELOC;
		}

		/* if it's the first call instruction calling into this
		 * subprogram (meaning this subprog hasn't been processed
		 * yet) within the context of current main program:
		 *   - append it at the end of main program's instructions blog;
		 *   - process is recursively, while current program is put on hold;
		 *   - if that subprogram calls some other not yet processes
		 *   subprogram, same thing will happen recursively until
		 *   there are no more unprocesses subprograms left to append
		 *   and relocate.
		 */
		if (subprog->sub_insn_off == 0) {
			subprog->sub_insn_off = main_prog->insns_cnt;

			new_cnt = main_prog->insns_cnt + subprog->insns_cnt;
			insns = libbpf_reallocarray(main_prog->insns, new_cnt, sizeof(*insns));
			if (!insns) {
				pr_warn("prog '%s': failed to realloc prog code\n", main_prog->name);
				return -ENOMEM;
			}
			main_prog->insns = insns;
			main_prog->insns_cnt = new_cnt;

			memcpy(main_prog->insns + subprog->sub_insn_off, subprog->insns,
			       subprog->insns_cnt * sizeof(*insns));

			pr_debug("prog '%s': added %zu insns from sub-prog '%s'\n",
				 main_prog->name, subprog->insns_cnt, subprog->name);

			err = bpf_object__reloc_code(obj, main_prog, subprog);
			if (err)
				return err;
		}

		/* main_prog->insns memory could have been re-allocated, so
		 * calculate pointer again
		 */
		insn = &main_prog->insns[prog->sub_insn_off + insn_idx];
		/* calculate correct instruction position within current main
		 * prog; each main prog can have a different set of
		 * subprograms appended (potentially in different order as
		 * well), so position of any subprog can be different for
		 * different main programs */
		insn->imm = subprog->sub_insn_off - (prog->sub_insn_off + insn_idx) - 1;

		if (relo)
			relo->processed = true;

		pr_debug("prog '%s': insn #%zu relocated, imm %d points to subprog '%s' (now at %zu offset)\n",
			 prog->name, insn_idx, insn->imm, subprog->name, subprog->sub_insn_off);
	}

	return 0;
}

/*
 * Relocate sub-program calls.
 *
 * Algorithm operates as follows. Each entry-point BPF program (referred to as
 * main prog) is processed separately. For each subprog (non-entry functions,
 * that can be called from either entry progs or other subprogs) gets their
 * sub_insn_off reset to zero. This serves as indicator that this subprogram
 * hasn't been yet appended and relocated within current main prog. Once its
 * relocated, sub_insn_off will point at the position within current main prog
 * where given subprog was appended. This will further be used to relocate all
 * the call instructions jumping into this subprog.
 *
 * We start with main program and process all call instructions. If the call
 * is into a subprog that hasn't been processed (i.e., subprog->sub_insn_off
 * is zero), subprog instructions are appended at the end of main program's
 * instruction array. Then main program is "put on hold" while we recursively
 * process newly appended subprogram. If that subprogram calls into another
 * subprogram that hasn't been appended, new subprogram is appended again to
 * the *main* prog's instructions (subprog's instructions are always left
 * untouched, as they need to be in unmodified state for subsequent main progs
 * and subprog instructions are always sent only as part of a main prog) and
 * the process continues recursively. Once all the subprogs called from a main
 * prog or any of its subprogs are appended (and relocated), all their
 * positions within finalized instructions array are known, so it's easy to
 * rewrite call instructions with correct relative offsets, corresponding to
 * desired target subprog.
 *
 * Its important to realize that some subprogs might not be called from some
 * main prog and any of its called/used subprogs. Those will keep their
 * subprog->sub_insn_off as zero at all times and won't be appended to current
 * main prog and won't be relocated within the context of current main prog.
 * They might still be used from other main progs later.
 *
 * Visually this process can be shown as below. Suppose we have two main
 * programs mainA and mainB and BPF object contains three subprogs: subA,
 * subB, and subC. mainA calls only subA, mainB calls only subC, but subA and
 * subC both call subB:
 *
 *        +--------+ +-------+
 *        |        v v       |
 *     +--+---+ +--+-+-+ +---+--+
 *     | subA | | subB | | subC |
 *     +--+---+ +------+ +---+--+
 *        ^                  ^
 *        |                  |
 *    +---+-------+   +------+----+
 *    |   mainA   |   |   mainB   |
 *    +-----------+   +-----------+
 *
 * We'll start relocating mainA, will find subA, append it and start
 * processing sub A recursively:
 *
 *    +-----------+------+
 *    |   mainA   | subA |
 *    +-----------+------+
 *
 * At this point we notice that subB is used from subA, so we append it and
 * relocate (there are no further subcalls from subB):
 *
 *    +-----------+------+------+
 *    |   mainA   | subA | subB |
 *    +-----------+------+------+
 *
 * At this point, we relocate subA calls, then go one level up and finish with
 * relocatin mainA calls. mainA is done.
 *
 * For mainB process is similar but results in different order. We start with
 * mainB and skip subA and subB, as mainB never calls them (at least
 * directly), but we see subC is needed, so we append and start processing it:
 *
 *    +-----------+------+
 *    |   mainB   | subC |
 *    +-----------+------+
 * Now we see subC needs subB, so we go back to it, append and relocate it:
 *
 *    +-----------+------+------+
 *    |   mainB   | subC | subB |
 *    +-----------+------+------+
 *
 * At this point we unwind recursion, relocate calls in subC, then in mainB.
 */
static int
bpf_object__relocate_calls(struct bpf_object *obj, struct bpf_program *prog)
{
	struct bpf_program *subprog;
	int i, j, err;

	/* mark all subprogs as not relocated (yet) within the context of
	 * current main program
	 */
	for (i = 0; i < obj->nr_programs; i++) {
		subprog = &obj->programs[i];
		if (!prog_is_subprog(obj, subprog))
			continue;

		subprog->sub_insn_off = 0;
		for (j = 0; j < subprog->nr_reloc; j++)
			if (subprog->reloc_desc[j].type == RELO_CALL)
				subprog->reloc_desc[j].processed = false;
	}

	err = bpf_object__reloc_code(obj, prog, prog);
	if (err)
		return err;


	return 0;
}

static int
bpf_object__relocate(struct bpf_object *obj, const char *targ_btf_path)
{
	struct bpf_program *prog;
	size_t i;
	int err;

	if (obj->btf_ext) {
		err = bpf_object__relocate_core(obj, targ_btf_path);
		if (err) {
			pr_warn("failed to perform CO-RE relocations: %d\n",
				err);
			return err;
		}
	}
	/* relocate data references first for all programs and sub-programs,
	 * as they don't change relative to code locations, so subsequent
	 * subprogram processing won't need to re-calculate any of them
	 */
	for (i = 0; i < obj->nr_programs; i++) {
		prog = &obj->programs[i];
		err = bpf_object__relocate_data(obj, prog);
		if (err) {
			pr_warn("prog '%s': failed to relocate data references: %d\n",
				prog->name, err);
			return err;
		}
	}
	/* now relocate subprogram calls and append used subprograms to main
	 * programs; each copy of subprogram code needs to be relocated
	 * differently for each main program, because its code location might
	 * have changed
	 */
	for (i = 0; i < obj->nr_programs; i++) {
		prog = &obj->programs[i];
		/* sub-program's sub-calls are relocated within the context of
		 * its main program only
		 */
		if (prog_is_subprog(obj, prog))
			continue;

		err = bpf_object__relocate_calls(obj, prog);
		if (err) {
			pr_warn("prog '%s': failed to relocate calls: %d\n",
				prog->name, err);
			return err;
		}
	}
	/* free up relocation descriptors */
	for (i = 0; i < obj->nr_programs; i++) {
		prog = &obj->programs[i];
		zfree(&prog->reloc_desc);
		prog->nr_reloc = 0;
	}
	return 0;
}

static int bpf_object__collect_st_ops_relos(struct bpf_object *obj,
					    GElf_Shdr *shdr, Elf_Data *data);

static int bpf_object__collect_map_relos(struct bpf_object *obj,
					 GElf_Shdr *shdr, Elf_Data *data)
{
	const int bpf_ptr_sz = 8, host_ptr_sz = sizeof(void *);
	int i, j, nrels, new_sz;
	const struct btf_var_secinfo *vi = NULL;
	const struct btf_type *sec, *var, *def;
	struct bpf_map *map = NULL, *targ_map;
	const struct btf_member *member;
	const char *name, *mname;
	Elf_Data *symbols;
	unsigned int moff;
	GElf_Sym sym;
	GElf_Rel rel;
	void *tmp;

	if (!obj->efile.btf_maps_sec_btf_id || !obj->btf)
		return -EINVAL;
	sec = btf__type_by_id(obj->btf, obj->efile.btf_maps_sec_btf_id);
	if (!sec)
		return -EINVAL;

	symbols = obj->efile.symbols;
	nrels = shdr->sh_size / shdr->sh_entsize;
	for (i = 0; i < nrels; i++) {
		if (!gelf_getrel(data, i, &rel)) {
			pr_warn(".maps relo #%d: failed to get ELF relo\n", i);
			return -LIBBPF_ERRNO__FORMAT;
		}
		if (!gelf_getsym(symbols, GELF_R_SYM(rel.r_info), &sym)) {
			pr_warn(".maps relo #%d: symbol %zx not found\n",
				i, (size_t)GELF_R_SYM(rel.r_info));
			return -LIBBPF_ERRNO__FORMAT;
		}
		name = elf_sym_str(obj, sym.st_name) ?: "<?>";
		if (sym.st_shndx != obj->efile.btf_maps_shndx) {
			pr_warn(".maps relo #%d: '%s' isn't a BTF-defined map\n",
				i, name);
			return -LIBBPF_ERRNO__RELOC;
		}

		pr_debug(".maps relo #%d: for %zd value %zd rel.r_offset %zu name %d ('%s')\n",
			 i, (ssize_t)(rel.r_info >> 32), (size_t)sym.st_value,
			 (size_t)rel.r_offset, sym.st_name, name);

		for (j = 0; j < obj->nr_maps; j++) {
			map = &obj->maps[j];
			if (map->sec_idx != obj->efile.btf_maps_shndx)
				continue;

			vi = btf_var_secinfos(sec) + map->btf_var_idx;
			if (vi->offset <= rel.r_offset &&
			    rel.r_offset + bpf_ptr_sz <= vi->offset + vi->size)
				break;
		}
		if (j == obj->nr_maps) {
			pr_warn(".maps relo #%d: cannot find map '%s' at rel.r_offset %zu\n",
				i, name, (size_t)rel.r_offset);
			return -EINVAL;
		}

		if (!bpf_map_type__is_map_in_map(map->def.type))
			return -EINVAL;
		if (map->def.type == BPF_MAP_TYPE_HASH_OF_MAPS &&
		    map->def.key_size != sizeof(int)) {
			pr_warn(".maps relo #%d: hash-of-maps '%s' should have key size %zu.\n",
				i, map->name, sizeof(int));
			return -EINVAL;
		}

		targ_map = bpf_object__find_map_by_name(obj, name);
		if (!targ_map)
			return -ESRCH;

		var = btf__type_by_id(obj->btf, vi->type);
		def = skip_mods_and_typedefs(obj->btf, var->type, NULL);
		if (btf_vlen(def) == 0)
			return -EINVAL;
		member = btf_members(def) + btf_vlen(def) - 1;
		mname = btf__name_by_offset(obj->btf, member->name_off);
		if (strcmp(mname, "values"))
			return -EINVAL;

		moff = btf_member_bit_offset(def, btf_vlen(def) - 1) / 8;
		if (rel.r_offset - vi->offset < moff)
			return -EINVAL;

		moff = rel.r_offset - vi->offset - moff;
		/* here we use BPF pointer size, which is always 64 bit, as we
		 * are parsing ELF that was built for BPF target
		 */
		if (moff % bpf_ptr_sz)
			return -EINVAL;
		moff /= bpf_ptr_sz;
		if (moff >= map->init_slots_sz) {
			new_sz = moff + 1;
			tmp = libbpf_reallocarray(map->init_slots, new_sz, host_ptr_sz);
			if (!tmp)
				return -ENOMEM;
			map->init_slots = tmp;
			memset(map->init_slots + map->init_slots_sz, 0,
			       (new_sz - map->init_slots_sz) * host_ptr_sz);
			map->init_slots_sz = new_sz;
		}
		map->init_slots[moff] = targ_map;

		pr_debug(".maps relo #%d: map '%s' slot [%d] points to map '%s'\n",
			 i, map->name, moff, name);
	}

	return 0;
}

static int cmp_relocs(const void *_a, const void *_b)
{
	const struct reloc_desc *a = _a;
	const struct reloc_desc *b = _b;

	if (a->insn_idx != b->insn_idx)
		return a->insn_idx < b->insn_idx ? -1 : 1;

	/* no two relocations should have the same insn_idx, but ... */
	if (a->type != b->type)
		return a->type < b->type ? -1 : 1;

	return 0;
}

static int bpf_object__collect_relos(struct bpf_object *obj)
{
	int i, err;

	for (i = 0; i < obj->efile.nr_reloc_sects; i++) {
		GElf_Shdr *shdr = &obj->efile.reloc_sects[i].shdr;
		Elf_Data *data = obj->efile.reloc_sects[i].data;
		int idx = shdr->sh_info;

		if (shdr->sh_type != SHT_REL) {
			pr_warn("internal error at %d\n", __LINE__);
			return -LIBBPF_ERRNO__INTERNAL;
		}

		if (idx == obj->efile.st_ops_shndx)
			err = bpf_object__collect_st_ops_relos(obj, shdr, data);
		else if (idx == obj->efile.btf_maps_shndx)
			err = bpf_object__collect_map_relos(obj, shdr, data);
		else
			err = bpf_object__collect_prog_relos(obj, shdr, data);
		if (err)
			return err;
	}

	for (i = 0; i < obj->nr_programs; i++) {
		struct bpf_program *p = &obj->programs[i];
		
		if (!p->nr_reloc)
			continue;

		qsort(p->reloc_desc, p->nr_reloc, sizeof(*p->reloc_desc), cmp_relocs);
	}
	return 0;
}

static bool insn_is_helper_call(struct bpf_insn *insn, enum bpf_func_id *func_id)
{
	if (BPF_CLASS(insn->code) == BPF_JMP &&
	    BPF_OP(insn->code) == BPF_CALL &&
	    BPF_SRC(insn->code) == BPF_K &&
	    insn->src_reg == 0 &&
	    insn->dst_reg == 0) {
		    *func_id = insn->imm;
		    return true;
	}
	return false;
}

static int bpf_object__sanitize_prog(struct bpf_object* obj, struct bpf_program *prog)
{
	struct bpf_insn *insn = prog->insns;
	enum bpf_func_id func_id;
	int i;

	for (i = 0; i < prog->insns_cnt; i++, insn++) {
		if (!insn_is_helper_call(insn, &func_id))
			continue;

		/* on kernels that don't yet support
		 * bpf_probe_read_{kernel,user}[_str] helpers, fall back
		 * to bpf_probe_read() which works well for old kernels
		 */
		switch (func_id) {
		case BPF_FUNC_probe_read_kernel:
		case BPF_FUNC_probe_read_user:
			if (!kernel_supports(FEAT_PROBE_READ_KERN))
				insn->imm = BPF_FUNC_probe_read;
			break;
		case BPF_FUNC_probe_read_kernel_str:
		case BPF_FUNC_probe_read_user_str:
			if (!kernel_supports(FEAT_PROBE_READ_KERN))
				insn->imm = BPF_FUNC_probe_read_str;
			break;
		default:
			break;
		}
	}
	return 0;
}

static int
load_program(struct bpf_program *prog, struct bpf_insn *insns, int insns_cnt,
	     char *license, __u32 kern_version, int *pfd)
{
	struct bpf_load_program_attr load_attr;
	char *cp, errmsg[STRERR_BUFSIZE];
	size_t log_buf_size = 0;
	char *log_buf = NULL;
	int btf_fd, ret;

	if (!insns || !insns_cnt)
		return -EINVAL;

	memset(&load_attr, 0, sizeof(struct bpf_load_program_attr));
	load_attr.prog_type = prog->type;
	/* old kernels might not support specifying expected_attach_type */
	if (!kernel_supports(FEAT_EXP_ATTACH_TYPE) && prog->sec_def &&
	    prog->sec_def->is_exp_attach_type_optional)
		load_attr.expected_attach_type = 0;
	else
		load_attr.expected_attach_type = prog->expected_attach_type;
	if (kernel_supports(FEAT_PROG_NAME))
		load_attr.name = prog->name;
	load_attr.insns = insns;
	load_attr.insns_cnt = insns_cnt;
	load_attr.license = license;
	if (prog->type == BPF_PROG_TYPE_STRUCT_OPS ||
	    prog->type == BPF_PROG_TYPE_LSM) {
		load_attr.attach_btf_id = prog->attach_btf_id;
	} else if (prog->type == BPF_PROG_TYPE_TRACING ||
		   prog->type == BPF_PROG_TYPE_EXT) {
		load_attr.attach_prog_fd = prog->attach_prog_fd;
		load_attr.attach_btf_id = prog->attach_btf_id;
	} else {
		load_attr.kern_version = kern_version;
		load_attr.prog_ifindex = prog->prog_ifindex;
	}
	/* specify func_info/line_info only if kernel supports them */
	btf_fd = bpf_object__btf_fd(prog->obj);
	if (btf_fd >= 0 && kernel_supports(FEAT_BTF_FUNC)) {
		load_attr.prog_btf_fd = btf_fd;
		load_attr.func_info = prog->func_info;
		load_attr.func_info_rec_size = prog->func_info_rec_size;
		load_attr.func_info_cnt = prog->func_info_cnt;
		load_attr.line_info = prog->line_info;
		load_attr.line_info_rec_size = prog->line_info_rec_size;
		load_attr.line_info_cnt = prog->line_info_cnt;
	}
	load_attr.log_level = prog->log_level;
	load_attr.prog_flags = prog->prog_flags;

retry_load:
	if (log_buf_size) {
		log_buf = malloc(log_buf_size);
		if (!log_buf)
			return -ENOMEM;

		*log_buf = 0;
	}

	ret = bpf_load_program_xattr(&load_attr, log_buf, log_buf_size);

	if (ret >= 0) {
		if (log_buf && load_attr.log_level)
			pr_debug("verifier log:\n%s", log_buf);

		if (prog->obj->rodata_map_idx >= 0 &&
		    kernel_supports(FEAT_PROG_BIND_MAP)) {
			struct bpf_map *rodata_map =
				&prog->obj->maps[prog->obj->rodata_map_idx];

			if (bpf_prog_bind_map(ret, bpf_map__fd(rodata_map), NULL)) {
				cp = libbpf_strerror_r(errno, errmsg, sizeof(errmsg));
				pr_warn("prog '%s': failed to bind .rodata map: %s\n",
					prog->name, cp);
				/* Don't fail hard if can't bind rodata. */
			}
		}

		*pfd = ret;
		ret = 0;
		goto out;
	}

	if (!log_buf || errno == ENOSPC) {
		log_buf_size = max((size_t)BPF_LOG_BUF_SIZE,
				   log_buf_size << 1);

		free(log_buf);
		goto retry_load;
	}
	ret = errno ? -errno : -LIBBPF_ERRNO__LOAD;
	cp = libbpf_strerror_r(errno, errmsg, sizeof(errmsg));
	pr_warn("load bpf program failed: %s\n", cp);
	pr_perm_msg(ret);

	if (log_buf && log_buf[0] != '\0') {
		ret = -LIBBPF_ERRNO__VERIFY;
		pr_warn("-- BEGIN DUMP LOG ---\n");
		pr_warn("\n%s\n", log_buf);
		pr_warn("-- END LOG --\n");
	} else if (load_attr.insns_cnt >= BPF_MAXINSNS) {
		pr_warn("Program too large (%zu insns), at most %d insns\n",
			load_attr.insns_cnt, BPF_MAXINSNS);
		ret = -LIBBPF_ERRNO__PROG2BIG;
	} else if (load_attr.prog_type != BPF_PROG_TYPE_KPROBE) {
		/* Wrong program type? */
		int fd;

		load_attr.prog_type = BPF_PROG_TYPE_KPROBE;
		load_attr.expected_attach_type = 0;
		fd = bpf_load_program_xattr(&load_attr, NULL, 0);
		if (fd >= 0) {
			close(fd);
			ret = -LIBBPF_ERRNO__PROGTYPE;
			goto out;
		}
	}

out:
	free(log_buf);
	return ret;
}

static int libbpf_find_attach_btf_id(struct bpf_program *prog);

int bpf_program__load(struct bpf_program *prog, char *license, __u32 kern_ver)
{
	int err = 0, fd, i, btf_id;

	if (prog->obj->loaded) {
		pr_warn("prog '%s': can't load after object was loaded\n", prog->name);
		return -EINVAL;
	}

	if ((prog->type == BPF_PROG_TYPE_TRACING ||
	     prog->type == BPF_PROG_TYPE_LSM ||
	     prog->type == BPF_PROG_TYPE_EXT) && !prog->attach_btf_id) {
		btf_id = libbpf_find_attach_btf_id(prog);
		if (btf_id <= 0)
			return btf_id;
		prog->attach_btf_id = btf_id;
	}

	if (prog->instances.nr < 0 || !prog->instances.fds) {
		if (prog->preprocessor) {
			pr_warn("Internal error: can't load program '%s'\n",
				prog->name);
			return -LIBBPF_ERRNO__INTERNAL;
		}

		prog->instances.fds = malloc(sizeof(int));
		if (!prog->instances.fds) {
			pr_warn("Not enough memory for BPF fds\n");
			return -ENOMEM;
		}
		prog->instances.nr = 1;
		prog->instances.fds[0] = -1;
	}

	if (!prog->preprocessor) {
		if (prog->instances.nr != 1) {
			pr_warn("prog '%s': inconsistent nr(%d) != 1\n",
				prog->name, prog->instances.nr);
		}
		err = load_program(prog, prog->insns, prog->insns_cnt,
				   license, kern_ver, &fd);
		if (!err)
			prog->instances.fds[0] = fd;
		goto out;
	}

	for (i = 0; i < prog->instances.nr; i++) {
		struct bpf_prog_prep_result result;
		bpf_program_prep_t preprocessor = prog->preprocessor;

		memset(&result, 0, sizeof(result));
		err = preprocessor(prog, i, prog->insns,
				   prog->insns_cnt, &result);
		if (err) {
			pr_warn("Preprocessing the %dth instance of program '%s' failed\n",
				i, prog->name);
			goto out;
		}

		if (!result.new_insn_ptr || !result.new_insn_cnt) {
			pr_debug("Skip loading the %dth instance of program '%s'\n",
				 i, prog->name);
			prog->instances.fds[i] = -1;
			if (result.pfd)
				*result.pfd = -1;
			continue;
		}

		err = load_program(prog, result.new_insn_ptr,
				   result.new_insn_cnt, license, kern_ver, &fd);
		if (err) {
			pr_warn("Loading the %dth instance of program '%s' failed\n",
				i, prog->name);
			goto out;
		}

		if (result.pfd)
			*result.pfd = fd;
		prog->instances.fds[i] = fd;
	}
out:
	if (err)
		pr_warn("failed to load program '%s'\n", prog->name);
	zfree(&prog->insns);
	prog->insns_cnt = 0;
	return err;
}

static int
bpf_object__load_progs(struct bpf_object *obj, int log_level)
{
	struct bpf_program *prog;
	size_t i;
	int err;

	for (i = 0; i < obj->nr_programs; i++) {
		prog = &obj->programs[i];
		err = bpf_object__sanitize_prog(obj, prog);
		if (err)
			return err;
	}

	for (i = 0; i < obj->nr_programs; i++) {
		prog = &obj->programs[i];
		if (prog_is_subprog(obj, prog))
			continue;
		if (!prog->load) {
			pr_debug("prog '%s': skipped loading\n", prog->name);
			continue;
		}
		prog->log_level |= log_level;
		err = bpf_program__load(prog, obj->license, obj->kern_version);
		if (err)
			return err;
	}
	return 0;
}

static const struct bpf_sec_def *find_sec_def(const char *sec_name);

static struct bpf_object *
__bpf_object__open(const char *path, const void *obj_buf, size_t obj_buf_sz,
		   const struct bpf_object_open_opts *opts)
{
	const char *obj_name, *kconfig;
	struct bpf_program *prog;
	struct bpf_object *obj;
	char tmp_name[64];
	int err;

	if (elf_version(EV_CURRENT) == EV_NONE) {
		pr_warn("failed to init libelf for %s\n",
			path ? : "(mem buf)");
		return ERR_PTR(-LIBBPF_ERRNO__LIBELF);
	}

	if (!OPTS_VALID(opts, bpf_object_open_opts))
		return ERR_PTR(-EINVAL);

	obj_name = OPTS_GET(opts, object_name, NULL);
	if (obj_buf) {
		if (!obj_name) {
			snprintf(tmp_name, sizeof(tmp_name), "%lx-%lx",
				 (unsigned long)obj_buf,
				 (unsigned long)obj_buf_sz);
			obj_name = tmp_name;
		}
		path = obj_name;
		pr_debug("loading object '%s' from buffer\n", obj_name);
	}

	obj = bpf_object__new(path, obj_buf, obj_buf_sz, obj_name);
	if (IS_ERR(obj))
		return obj;

	kconfig = OPTS_GET(opts, kconfig, NULL);
	if (kconfig) {
		obj->kconfig = strdup(kconfig);
		if (!obj->kconfig)
			return ERR_PTR(-ENOMEM);
	}

	err = bpf_object__elf_init(obj);
	err = err ? : bpf_object__check_endianness(obj);
	err = err ? : bpf_object__elf_collect(obj);
	err = err ? : bpf_object__collect_externs(obj);
	err = err ? : bpf_object__finalize_btf(obj);
	err = err ? : bpf_object__init_maps(obj, opts);
	err = err ? : bpf_object__collect_relos(obj);
	if (err)
		goto out;
	bpf_object__elf_finish(obj);

	bpf_object__for_each_program(prog, obj) {
		prog->sec_def = find_sec_def(prog->sec_name);
		if (!prog->sec_def)
			/* couldn't guess, but user might manually specify */
			continue;

		if (prog->sec_def->is_sleepable)
			prog->prog_flags |= BPF_F_SLEEPABLE;
		bpf_program__set_type(prog, prog->sec_def->prog_type);
		bpf_program__set_expected_attach_type(prog,
				prog->sec_def->expected_attach_type);

		if (prog->sec_def->prog_type == BPF_PROG_TYPE_TRACING ||
		    prog->sec_def->prog_type == BPF_PROG_TYPE_EXT)
			prog->attach_prog_fd = OPTS_GET(opts, attach_prog_fd, 0);
	}

	return obj;
out:
	bpf_object__close(obj);
	return ERR_PTR(err);
}

static struct bpf_object *
__bpf_object__open_xattr(struct bpf_object_open_attr *attr, int flags)
{
	DECLARE_LIBBPF_OPTS(bpf_object_open_opts, opts,
		.relaxed_maps = flags & MAPS_RELAX_COMPAT,
	);

	/* param validation */
	if (!attr->file)
		return NULL;

	pr_debug("loading %s\n", attr->file);
	return __bpf_object__open(attr->file, NULL, 0, &opts);
}

struct bpf_object *bpf_object__open_xattr(struct bpf_object_open_attr *attr)
{
	return __bpf_object__open_xattr(attr, 0);
}

struct bpf_object *bpf_object__open(const char *path)
{
	struct bpf_object_open_attr attr = {
		.file		= path,
		.prog_type	= BPF_PROG_TYPE_UNSPEC,
	};

	return bpf_object__open_xattr(&attr);
}

struct bpf_object *
bpf_object__open_file(const char *path, const struct bpf_object_open_opts *opts)
{
	if (!path)
		return ERR_PTR(-EINVAL);

	pr_debug("loading %s\n", path);

	return __bpf_object__open(path, NULL, 0, opts);
}

struct bpf_object *
bpf_object__open_mem(const void *obj_buf, size_t obj_buf_sz,
		     const struct bpf_object_open_opts *opts)
{
	if (!obj_buf || obj_buf_sz == 0)
		return ERR_PTR(-EINVAL);

	return __bpf_object__open(NULL, obj_buf, obj_buf_sz, opts);
}

struct bpf_object *
bpf_object__open_buffer(const void *obj_buf, size_t obj_buf_sz,
			const char *name)
{
	DECLARE_LIBBPF_OPTS(bpf_object_open_opts, opts,
		.object_name = name,
		/* wrong default, but backwards-compatible */
		.relaxed_maps = true,
	);

	/* returning NULL is wrong, but backwards-compatible */
	if (!obj_buf || obj_buf_sz == 0)
		return NULL;

	return bpf_object__open_mem(obj_buf, obj_buf_sz, &opts);
}

int bpf_object__unload(struct bpf_object *obj)
{
	size_t i;

	if (!obj)
		return -EINVAL;

	for (i = 0; i < obj->nr_maps; i++) {
		zclose(obj->maps[i].fd);
		if (obj->maps[i].st_ops)
			zfree(&obj->maps[i].st_ops->kern_vdata);
	}

	for (i = 0; i < obj->nr_programs; i++)
		bpf_program__unload(&obj->programs[i]);

	return 0;
}

static int bpf_object__sanitize_maps(struct bpf_object *obj)
{
	struct bpf_map *m;

	bpf_object__for_each_map(m, obj) {
		if (!bpf_map__is_internal(m))
			continue;
		if (!kernel_supports(FEAT_GLOBAL_DATA)) {
			pr_warn("kernel doesn't support global data\n");
			return -ENOTSUP;
		}
		if (!kernel_supports(FEAT_ARRAY_MMAP))
			m->def.map_flags ^= BPF_F_MMAPABLE;
	}

	return 0;
}

static int bpf_object__read_kallsyms_file(struct bpf_object *obj)
{
	char sym_type, sym_name[500];
	unsigned long long sym_addr;
	struct extern_desc *ext;
	int ret, err = 0;
	FILE *f;

	f = fopen("/proc/kallsyms", "r");
	if (!f) {
		err = -errno;
		pr_warn("failed to open /proc/kallsyms: %d\n", err);
		return err;
	}

	while (true) {
		ret = fscanf(f, "%llx %c %499s%*[^\n]\n",
			     &sym_addr, &sym_type, sym_name);
		if (ret == EOF && feof(f))
			break;
		if (ret != 3) {
			pr_warn("failed to read kallsyms entry: %d\n", ret);
			err = -EINVAL;
			goto out;
		}

		ext = find_extern_by_name(obj, sym_name);
		if (!ext || ext->type != EXT_KSYM)
			continue;

		if (ext->is_set && ext->ksym.addr != sym_addr) {
			pr_warn("extern (ksym) '%s' resolution is ambiguous: 0x%llx or 0x%llx\n",
				sym_name, ext->ksym.addr, sym_addr);
			err = -EINVAL;
			goto out;
		}
		if (!ext->is_set) {
			ext->is_set = true;
			ext->ksym.addr = sym_addr;
			pr_debug("extern (ksym) %s=0x%llx\n", sym_name, sym_addr);
		}
	}

out:
	fclose(f);
	return err;
}

static int bpf_object__resolve_ksyms_btf_id(struct bpf_object *obj)
{
	struct extern_desc *ext;
	int i, id;

	for (i = 0; i < obj->nr_extern; i++) {
		const struct btf_type *targ_var, *targ_type;
		__u32 targ_type_id, local_type_id;
		const char *targ_var_name;
		int ret;

		ext = &obj->externs[i];
		if (ext->type != EXT_KSYM || !ext->ksym.type_id)
			continue;

		id = btf__find_by_name_kind(obj->btf_vmlinux, ext->name,
					    BTF_KIND_VAR);
		if (id <= 0) {
			pr_warn("extern (ksym) '%s': failed to find BTF ID in vmlinux BTF.\n",
				ext->name);
			return -ESRCH;
		}

		/* find local type_id */
		local_type_id = ext->ksym.type_id;

		/* find target type_id */
		targ_var = btf__type_by_id(obj->btf_vmlinux, id);
		targ_var_name = btf__name_by_offset(obj->btf_vmlinux,
						    targ_var->name_off);
		targ_type = skip_mods_and_typedefs(obj->btf_vmlinux,
						   targ_var->type,
						   &targ_type_id);

		ret = bpf_core_types_are_compat(obj->btf, local_type_id,
						obj->btf_vmlinux, targ_type_id);
		if (ret <= 0) {
			const struct btf_type *local_type;
			const char *targ_name, *local_name;

			local_type = btf__type_by_id(obj->btf, local_type_id);
			local_name = btf__name_by_offset(obj->btf,
							 local_type->name_off);
			targ_name = btf__name_by_offset(obj->btf_vmlinux,
							targ_type->name_off);

			pr_warn("extern (ksym) '%s': incompatible types, expected [%d] %s %s, but kernel has [%d] %s %s\n",
				ext->name, local_type_id,
				btf_kind_str(local_type), local_name, targ_type_id,
				btf_kind_str(targ_type), targ_name);
			return -EINVAL;
		}

		ext->is_set = true;
		ext->ksym.vmlinux_btf_id = id;
		pr_debug("extern (ksym) '%s': resolved to [%d] %s %s\n",
			 ext->name, id, btf_kind_str(targ_var), targ_var_name);
	}
	return 0;
}

static int bpf_object__resolve_externs(struct bpf_object *obj,
				       const char *extra_kconfig)
{
	bool need_config = false, need_kallsyms = false;
	bool need_vmlinux_btf = false;
	struct extern_desc *ext;
	void *kcfg_data = NULL;
	int err, i;

	if (obj->nr_extern == 0)
		return 0;

	if (obj->kconfig_map_idx >= 0)
		kcfg_data = obj->maps[obj->kconfig_map_idx].mmaped;

	for (i = 0; i < obj->nr_extern; i++) {
		ext = &obj->externs[i];

		if (ext->type == EXT_KCFG &&
		    strcmp(ext->name, "LINUX_KERNEL_VERSION") == 0) {
			void *ext_val = kcfg_data + ext->kcfg.data_off;
			__u32 kver = get_kernel_version();

			if (!kver) {
				pr_warn("failed to get kernel version\n");
				return -EINVAL;
			}
			err = set_kcfg_value_num(ext, ext_val, kver);
			if (err)
				return err;
			pr_debug("extern (kcfg) %s=0x%x\n", ext->name, kver);
		} else if (ext->type == EXT_KCFG &&
			   strncmp(ext->name, "CONFIG_", 7) == 0) {
			need_config = true;
		} else if (ext->type == EXT_KSYM) {
			if (ext->ksym.type_id)
				need_vmlinux_btf = true;
			else
				need_kallsyms = true;
		} else {
			pr_warn("unrecognized extern '%s'\n", ext->name);
			return -EINVAL;
		}
	}
	if (need_config && extra_kconfig) {
		err = bpf_object__read_kconfig_mem(obj, extra_kconfig, kcfg_data);
		if (err)
			return -EINVAL;
		need_config = false;
		for (i = 0; i < obj->nr_extern; i++) {
			ext = &obj->externs[i];
			if (ext->type == EXT_KCFG && !ext->is_set) {
				need_config = true;
				break;
			}
		}
	}
	if (need_config) {
		err = bpf_object__read_kconfig_file(obj, kcfg_data);
		if (err)
			return -EINVAL;
	}
	if (need_kallsyms) {
		err = bpf_object__read_kallsyms_file(obj);
		if (err)
			return -EINVAL;
	}
	if (need_vmlinux_btf) {
		err = bpf_object__resolve_ksyms_btf_id(obj);
		if (err)
			return -EINVAL;
	}
	for (i = 0; i < obj->nr_extern; i++) {
		ext = &obj->externs[i];

		if (!ext->is_set && !ext->is_weak) {
			pr_warn("extern %s (strong) not resolved\n", ext->name);
			return -ESRCH;
		} else if (!ext->is_set) {
			pr_debug("extern %s (weak) not resolved, defaulting to zero\n",
				 ext->name);
		}
	}

	return 0;
}

int bpf_object__load_xattr(struct bpf_object_load_attr *attr)
{
	struct bpf_object *obj;
	int err, i;

	if (!attr)
		return -EINVAL;
	obj = attr->obj;
	if (!obj)
		return -EINVAL;

	if (obj->loaded) {
		pr_warn("object '%s': load can't be attempted twice\n", obj->name);
		return -EINVAL;
	}

	err = bpf_object__probe_loading(obj);
	err = err ? : bpf_object__load_vmlinux_btf(obj);
	err = err ? : bpf_object__resolve_externs(obj, obj->kconfig);
	err = err ? : bpf_object__sanitize_and_load_btf(obj);
	err = err ? : bpf_object__sanitize_maps(obj);
	err = err ? : bpf_object__init_kern_struct_ops_maps(obj);
	err = err ? : bpf_object__create_maps(obj);
	err = err ? : bpf_object__relocate(obj, attr->target_btf_path);
	err = err ? : bpf_object__load_progs(obj, attr->log_level);

	btf__free(obj->btf_vmlinux);
	obj->btf_vmlinux = NULL;

	obj->loaded = true; /* doesn't matter if successfully or not */

	if (err)
		goto out;

	return 0;
out:
	/* unpin any maps that were auto-pinned during load */
	for (i = 0; i < obj->nr_maps; i++)
		if (obj->maps[i].pinned && !obj->maps[i].reused)
			bpf_map__unpin(&obj->maps[i], NULL);

	bpf_object__unload(obj);
	pr_warn("failed to load object '%s'\n", obj->path);
	return err;
}

int bpf_object__load(struct bpf_object *obj)
{
	struct bpf_object_load_attr attr = {
		.obj = obj,
	};

	return bpf_object__load_xattr(&attr);
}

static int make_parent_dir(const char *path)
{
	char *cp, errmsg[STRERR_BUFSIZE];
	char *dname, *dir;
	int err = 0;

	dname = strdup(path);
	if (dname == NULL)
		return -ENOMEM;

	dir = dirname(dname);
	if (mkdir(dir, 0700) && errno != EEXIST)
		err = -errno;

	free(dname);
	if (err) {
		cp = libbpf_strerror_r(-err, errmsg, sizeof(errmsg));
		pr_warn("failed to mkdir %s: %s\n", path, cp);
	}
	return err;
}

static int check_path(const char *path)
{
	char *cp, errmsg[STRERR_BUFSIZE];
	struct statfs st_fs;
	char *dname, *dir;
	int err = 0;

	if (path == NULL)
		return -EINVAL;

	dname = strdup(path);
	if (dname == NULL)
		return -ENOMEM;

	dir = dirname(dname);
	if (statfs(dir, &st_fs)) {
		cp = libbpf_strerror_r(errno, errmsg, sizeof(errmsg));
		pr_warn("failed to statfs %s: %s\n", dir, cp);
		err = -errno;
	}
	free(dname);

	if (!err && st_fs.f_type != BPF_FS_MAGIC) {
		pr_warn("specified path %s is not on BPF FS\n", path);
		err = -EINVAL;
	}

	return err;
}

int bpf_program__pin_instance(struct bpf_program *prog, const char *path,
			      int instance)
{
	char *cp, errmsg[STRERR_BUFSIZE];
	int err;

	err = make_parent_dir(path);
	if (err)
		return err;

	err = check_path(path);
	if (err)
		return err;

	if (prog == NULL) {
		pr_warn("invalid program pointer\n");
		return -EINVAL;
	}

	if (instance < 0 || instance >= prog->instances.nr) {
		pr_warn("invalid prog instance %d of prog %s (max %d)\n",
			instance, prog->name, prog->instances.nr);
		return -EINVAL;
	}

	if (bpf_obj_pin(prog->instances.fds[instance], path)) {
		err = -errno;
		cp = libbpf_strerror_r(err, errmsg, sizeof(errmsg));
		pr_warn("failed to pin program: %s\n", cp);
		return err;
	}
	pr_debug("pinned program '%s'\n", path);

	return 0;
}

int bpf_program__unpin_instance(struct bpf_program *prog, const char *path,
				int instance)
{
	int err;

	err = check_path(path);
	if (err)
		return err;

	if (prog == NULL) {
		pr_warn("invalid program pointer\n");
		return -EINVAL;
	}

	if (instance < 0 || instance >= prog->instances.nr) {
		pr_warn("invalid prog instance %d of prog %s (max %d)\n",
			instance, prog->name, prog->instances.nr);
		return -EINVAL;
	}

	err = unlink(path);
	if (err != 0)
		return -errno;
	pr_debug("unpinned program '%s'\n", path);

	return 0;
}

int bpf_program__pin(struct bpf_program *prog, const char *path)
{
	int i, err;

	err = make_parent_dir(path);
	if (err)
		return err;

	err = check_path(path);
	if (err)
		return err;

	if (prog == NULL) {
		pr_warn("invalid program pointer\n");
		return -EINVAL;
	}

	if (prog->instances.nr <= 0) {
		pr_warn("no instances of prog %s to pin\n", prog->name);
		return -EINVAL;
	}

	if (prog->instances.nr == 1) {
		/* don't create subdirs when pinning single instance */
		return bpf_program__pin_instance(prog, path, 0);
	}

	for (i = 0; i < prog->instances.nr; i++) {
		char buf[PATH_MAX];
		int len;

		len = snprintf(buf, PATH_MAX, "%s/%d", path, i);
		if (len < 0) {
			err = -EINVAL;
			goto err_unpin;
		} else if (len >= PATH_MAX) {
			err = -ENAMETOOLONG;
			goto err_unpin;
		}

		err = bpf_program__pin_instance(prog, buf, i);
		if (err)
			goto err_unpin;
	}

	return 0;

err_unpin:
	for (i = i - 1; i >= 0; i--) {
		char buf[PATH_MAX];
		int len;

		len = snprintf(buf, PATH_MAX, "%s/%d", path, i);
		if (len < 0)
			continue;
		else if (len >= PATH_MAX)
			continue;

		bpf_program__unpin_instance(prog, buf, i);
	}

	rmdir(path);

	return err;
}

int bpf_program__unpin(struct bpf_program *prog, const char *path)
{
	int i, err;

	err = check_path(path);
	if (err)
		return err;

	if (prog == NULL) {
		pr_warn("invalid program pointer\n");
		return -EINVAL;
	}

	if (prog->instances.nr <= 0) {
		pr_warn("no instances of prog %s to pin\n", prog->name);
		return -EINVAL;
	}

	if (prog->instances.nr == 1) {
		/* don't create subdirs when pinning single instance */
		return bpf_program__unpin_instance(prog, path, 0);
	}

	for (i = 0; i < prog->instances.nr; i++) {
		char buf[PATH_MAX];
		int len;

		len = snprintf(buf, PATH_MAX, "%s/%d", path, i);
		if (len < 0)
			return -EINVAL;
		else if (len >= PATH_MAX)
			return -ENAMETOOLONG;

		err = bpf_program__unpin_instance(prog, buf, i);
		if (err)
			return err;
	}

	err = rmdir(path);
	if (err)
		return -errno;

	return 0;
}

int bpf_map__pin(struct bpf_map *map, const char *path)
{
	char *cp, errmsg[STRERR_BUFSIZE];
	int err;

	if (map == NULL) {
		pr_warn("invalid map pointer\n");
		return -EINVAL;
	}

	if (map->pin_path) {
		if (path && strcmp(path, map->pin_path)) {
			pr_warn("map '%s' already has pin path '%s' different from '%s'\n",
				bpf_map__name(map), map->pin_path, path);
			return -EINVAL;
		} else if (map->pinned) {
			pr_debug("map '%s' already pinned at '%s'; not re-pinning\n",
				 bpf_map__name(map), map->pin_path);
			return 0;
		}
	} else {
		if (!path) {
			pr_warn("missing a path to pin map '%s' at\n",
				bpf_map__name(map));
			return -EINVAL;
		} else if (map->pinned) {
			pr_warn("map '%s' already pinned\n", bpf_map__name(map));
			return -EEXIST;
		}

		map->pin_path = strdup(path);
		if (!map->pin_path) {
			err = -errno;
			goto out_err;
		}
	}

	err = make_parent_dir(map->pin_path);
	if (err)
		return err;

	err = check_path(map->pin_path);
	if (err)
		return err;

	if (bpf_obj_pin(map->fd, map->pin_path)) {
		err = -errno;
		goto out_err;
	}

	map->pinned = true;
	pr_debug("pinned map '%s'\n", map->pin_path);

	return 0;

out_err:
	cp = libbpf_strerror_r(-err, errmsg, sizeof(errmsg));
	pr_warn("failed to pin map: %s\n", cp);
	return err;
}

int bpf_map__unpin(struct bpf_map *map, const char *path)
{
	int err;

	if (map == NULL) {
		pr_warn("invalid map pointer\n");
		return -EINVAL;
	}

	if (map->pin_path) {
		if (path && strcmp(path, map->pin_path)) {
			pr_warn("map '%s' already has pin path '%s' different from '%s'\n",
				bpf_map__name(map), map->pin_path, path);
			return -EINVAL;
		}
		path = map->pin_path;
	} else if (!path) {
		pr_warn("no path to unpin map '%s' from\n",
			bpf_map__name(map));
		return -EINVAL;
	}

	err = check_path(path);
	if (err)
		return err;

	err = unlink(path);
	if (err != 0)
		return -errno;

	map->pinned = false;
	pr_debug("unpinned map '%s' from '%s'\n", bpf_map__name(map), path);

	return 0;
}

int bpf_map__set_pin_path(struct bpf_map *map, const char *path)
{
	char *new = NULL;

	if (path) {
		new = strdup(path);
		if (!new)
			return -errno;
	}

	free(map->pin_path);
	map->pin_path = new;
	return 0;
}

const char *bpf_map__get_pin_path(const struct bpf_map *map)
{
	return map->pin_path;
}

bool bpf_map__is_pinned(const struct bpf_map *map)
{
	return map->pinned;
}

static void sanitize_pin_path(char *s)
{
	/* bpffs disallows periods in path names */
	while (*s) {
		if (*s == '.')
			*s = '_';
		s++;
	}
}

int bpf_object__pin_maps(struct bpf_object *obj, const char *path)
{
	struct bpf_map *map;
	int err;

	if (!obj)
		return -ENOENT;

	if (!obj->loaded) {
		pr_warn("object not yet loaded; load it first\n");
		return -ENOENT;
	}

	bpf_object__for_each_map(map, obj) {
		char *pin_path = NULL;
		char buf[PATH_MAX];

		if (path) {
			int len;

			len = snprintf(buf, PATH_MAX, "%s/%s", path,
				       bpf_map__name(map));
			if (len < 0) {
				err = -EINVAL;
				goto err_unpin_maps;
			} else if (len >= PATH_MAX) {
				err = -ENAMETOOLONG;
				goto err_unpin_maps;
			}
			sanitize_pin_path(buf);
			pin_path = buf;
		} else if (!map->pin_path) {
			continue;
		}

		err = bpf_map__pin(map, pin_path);
		if (err)
			goto err_unpin_maps;
	}

	return 0;

err_unpin_maps:
	while ((map = bpf_map__prev(map, obj))) {
		if (!map->pin_path)
			continue;

		bpf_map__unpin(map, NULL);
	}

	return err;
}

int bpf_object__unpin_maps(struct bpf_object *obj, const char *path)
{
	struct bpf_map *map;
	int err;

	if (!obj)
		return -ENOENT;

	bpf_object__for_each_map(map, obj) {
		char *pin_path = NULL;
		char buf[PATH_MAX];

		if (path) {
			int len;

			len = snprintf(buf, PATH_MAX, "%s/%s", path,
				       bpf_map__name(map));
			if (len < 0)
				return -EINVAL;
			else if (len >= PATH_MAX)
				return -ENAMETOOLONG;
			sanitize_pin_path(buf);
			pin_path = buf;
		} else if (!map->pin_path) {
			continue;
		}

		err = bpf_map__unpin(map, pin_path);
		if (err)
			return err;
	}

	return 0;
}

int bpf_object__pin_programs(struct bpf_object *obj, const char *path)
{
	struct bpf_program *prog;
	int err;

	if (!obj)
		return -ENOENT;

	if (!obj->loaded) {
		pr_warn("object not yet loaded; load it first\n");
		return -ENOENT;
	}

	bpf_object__for_each_program(prog, obj) {
		char buf[PATH_MAX];
		int len;

		len = snprintf(buf, PATH_MAX, "%s/%s", path,
			       prog->pin_name);
		if (len < 0) {
			err = -EINVAL;
			goto err_unpin_programs;
		} else if (len >= PATH_MAX) {
			err = -ENAMETOOLONG;
			goto err_unpin_programs;
		}

		err = bpf_program__pin(prog, buf);
		if (err)
			goto err_unpin_programs;
	}

	return 0;

err_unpin_programs:
	while ((prog = bpf_program__prev(prog, obj))) {
		char buf[PATH_MAX];
		int len;

		len = snprintf(buf, PATH_MAX, "%s/%s", path,
			       prog->pin_name);
		if (len < 0)
			continue;
		else if (len >= PATH_MAX)
			continue;

		bpf_program__unpin(prog, buf);
	}

	return err;
}

int bpf_object__unpin_programs(struct bpf_object *obj, const char *path)
{
	struct bpf_program *prog;
	int err;

	if (!obj)
		return -ENOENT;

	bpf_object__for_each_program(prog, obj) {
		char buf[PATH_MAX];
		int len;

		len = snprintf(buf, PATH_MAX, "%s/%s", path,
			       prog->pin_name);
		if (len < 0)
			return -EINVAL;
		else if (len >= PATH_MAX)
			return -ENAMETOOLONG;

		err = bpf_program__unpin(prog, buf);
		if (err)
			return err;
	}

	return 0;
}

int bpf_object__pin(struct bpf_object *obj, const char *path)
{
	int err;

	err = bpf_object__pin_maps(obj, path);
	if (err)
		return err;

	err = bpf_object__pin_programs(obj, path);
	if (err) {
		bpf_object__unpin_maps(obj, path);
		return err;
	}

	return 0;
}

static void bpf_map__destroy(struct bpf_map *map)
{
	if (map->clear_priv)
		map->clear_priv(map, map->priv);
	map->priv = NULL;
	map->clear_priv = NULL;

	if (map->inner_map) {
		bpf_map__destroy(map->inner_map);
		zfree(&map->inner_map);
	}

	zfree(&map->init_slots);
	map->init_slots_sz = 0;

	if (map->mmaped) {
		munmap(map->mmaped, bpf_map_mmap_sz(map));
		map->mmaped = NULL;
	}

	if (map->st_ops) {
		zfree(&map->st_ops->data);
		zfree(&map->st_ops->progs);
		zfree(&map->st_ops->kern_func_off);
		zfree(&map->st_ops);
	}

	zfree(&map->name);
	zfree(&map->pin_path);

	if (map->fd >= 0)
		zclose(map->fd);
}

void bpf_object__close(struct bpf_object *obj)
{
	size_t i;

	if (IS_ERR_OR_NULL(obj))
		return;

	if (obj->clear_priv)
		obj->clear_priv(obj, obj->priv);

	bpf_object__elf_finish(obj);
	bpf_object__unload(obj);
	btf__free(obj->btf);
	btf_ext__free(obj->btf_ext);

	for (i = 0; i < obj->nr_maps; i++)
		bpf_map__destroy(&obj->maps[i]);

	zfree(&obj->kconfig);
	zfree(&obj->externs);
	obj->nr_extern = 0;

	zfree(&obj->maps);
	obj->nr_maps = 0;

	if (obj->programs && obj->nr_programs) {
		for (i = 0; i < obj->nr_programs; i++)
			bpf_program__exit(&obj->programs[i]);
	}
	zfree(&obj->programs);

	list_del(&obj->list);
	free(obj);
}

struct bpf_object *
bpf_object__next(struct bpf_object *prev)
{
	struct bpf_object *next;

	if (!prev)
		next = list_first_entry(&bpf_objects_list,
					struct bpf_object,
					list);
	else
		next = list_next_entry(prev, list);

	/* Empty list is noticed here so don't need checking on entry. */
	if (&next->list == &bpf_objects_list)
		return NULL;

	return next;
}

const char *bpf_object__name(const struct bpf_object *obj)
{
	return obj ? obj->name : ERR_PTR(-EINVAL);
}

unsigned int bpf_object__kversion(const struct bpf_object *obj)
{
	return obj ? obj->kern_version : 0;
}

struct btf *bpf_object__btf(const struct bpf_object *obj)
{
	return obj ? obj->btf : NULL;
}

int bpf_object__btf_fd(const struct bpf_object *obj)
{
	return obj->btf ? btf__fd(obj->btf) : -1;
}

int bpf_object__set_priv(struct bpf_object *obj, void *priv,
			 bpf_object_clear_priv_t clear_priv)
{
	if (obj->priv && obj->clear_priv)
		obj->clear_priv(obj, obj->priv);

	obj->priv = priv;
	obj->clear_priv = clear_priv;
	return 0;
}

void *bpf_object__priv(const struct bpf_object *obj)
{
	return obj ? obj->priv : ERR_PTR(-EINVAL);
}

static struct bpf_program *
__bpf_program__iter(const struct bpf_program *p, const struct bpf_object *obj,
		    bool forward)
{
	size_t nr_programs = obj->nr_programs;
	ssize_t idx;

	if (!nr_programs)
		return NULL;

	if (!p)
		/* Iter from the beginning */
		return forward ? &obj->programs[0] :
			&obj->programs[nr_programs - 1];

	if (p->obj != obj) {
		pr_warn("error: program handler doesn't match object\n");
		return NULL;
	}

	idx = (p - obj->programs) + (forward ? 1 : -1);
	if (idx >= obj->nr_programs || idx < 0)
		return NULL;
	return &obj->programs[idx];
}

struct bpf_program *
bpf_program__next(struct bpf_program *prev, const struct bpf_object *obj)
{
	struct bpf_program *prog = prev;

	do {
		prog = __bpf_program__iter(prog, obj, true);
	} while (prog && prog_is_subprog(obj, prog));

	return prog;
}

struct bpf_program *
bpf_program__prev(struct bpf_program *next, const struct bpf_object *obj)
{
	struct bpf_program *prog = next;

	do {
		prog = __bpf_program__iter(prog, obj, false);
	} while (prog && prog_is_subprog(obj, prog));

	return prog;
}

int bpf_program__set_priv(struct bpf_program *prog, void *priv,
			  bpf_program_clear_priv_t clear_priv)
{
	if (prog->priv && prog->clear_priv)
		prog->clear_priv(prog, prog->priv);

	prog->priv = priv;
	prog->clear_priv = clear_priv;
	return 0;
}

void *bpf_program__priv(const struct bpf_program *prog)
{
	return prog ? prog->priv : ERR_PTR(-EINVAL);
}

void bpf_program__set_ifindex(struct bpf_program *prog, __u32 ifindex)
{
	prog->prog_ifindex = ifindex;
}

const char *bpf_program__name(const struct bpf_program *prog)
{
	return prog->name;
}

const char *bpf_program__section_name(const struct bpf_program *prog)
{
	return prog->sec_name;
}

const char *bpf_program__title(const struct bpf_program *prog, bool needs_copy)
{
	const char *title;

	title = prog->sec_name;
	if (needs_copy) {
		title = strdup(title);
		if (!title) {
			pr_warn("failed to strdup program title\n");
			return ERR_PTR(-ENOMEM);
		}
	}

	return title;
}

bool bpf_program__autoload(const struct bpf_program *prog)
{
	return prog->load;
}

int bpf_program__set_autoload(struct bpf_program *prog, bool autoload)
{
	if (prog->obj->loaded)
		return -EINVAL;

	prog->load = autoload;
	return 0;
}

int bpf_program__fd(const struct bpf_program *prog)
{
	return bpf_program__nth_fd(prog, 0);
}

size_t bpf_program__size(const struct bpf_program *prog)
{
	return prog->insns_cnt * BPF_INSN_SZ;
}

int bpf_program__set_prep(struct bpf_program *prog, int nr_instances,
			  bpf_program_prep_t prep)
{
	int *instances_fds;

	if (nr_instances <= 0 || !prep)
		return -EINVAL;

	if (prog->instances.nr > 0 || prog->instances.fds) {
		pr_warn("Can't set pre-processor after loading\n");
		return -EINVAL;
	}

	instances_fds = malloc(sizeof(int) * nr_instances);
	if (!instances_fds) {
		pr_warn("alloc memory failed for fds\n");
		return -ENOMEM;
	}

	/* fill all fd with -1 */
	memset(instances_fds, -1, sizeof(int) * nr_instances);

	prog->instances.nr = nr_instances;
	prog->instances.fds = instances_fds;
	prog->preprocessor = prep;
	return 0;
}

int bpf_program__nth_fd(const struct bpf_program *prog, int n)
{
	int fd;

	if (!prog)
		return -EINVAL;

	if (n >= prog->instances.nr || n < 0) {
		pr_warn("Can't get the %dth fd from program %s: only %d instances\n",
			n, prog->name, prog->instances.nr);
		return -EINVAL;
	}

	fd = prog->instances.fds[n];
	if (fd < 0) {
		pr_warn("%dth instance of program '%s' is invalid\n",
			n, prog->name);
		return -ENOENT;
	}

	return fd;
}

enum bpf_prog_type bpf_program__get_type(struct bpf_program *prog)
{
	return prog->type;
}

void bpf_program__set_type(struct bpf_program *prog, enum bpf_prog_type type)
{
	prog->type = type;
}

static bool bpf_program__is_type(const struct bpf_program *prog,
				 enum bpf_prog_type type)
{
	return prog ? (prog->type == type) : false;
}

#define BPF_PROG_TYPE_FNS(NAME, TYPE)				\
int bpf_program__set_##NAME(struct bpf_program *prog)		\
{								\
	if (!prog)						\
		return -EINVAL;					\
	bpf_program__set_type(prog, TYPE);			\
	return 0;						\
}								\
								\
bool bpf_program__is_##NAME(const struct bpf_program *prog)	\
{								\
	return bpf_program__is_type(prog, TYPE);		\
}								\

BPF_PROG_TYPE_FNS(socket_filter, BPF_PROG_TYPE_SOCKET_FILTER);
BPF_PROG_TYPE_FNS(lsm, BPF_PROG_TYPE_LSM);
BPF_PROG_TYPE_FNS(kprobe, BPF_PROG_TYPE_KPROBE);
BPF_PROG_TYPE_FNS(sched_cls, BPF_PROG_TYPE_SCHED_CLS);
BPF_PROG_TYPE_FNS(sched_act, BPF_PROG_TYPE_SCHED_ACT);
BPF_PROG_TYPE_FNS(tracepoint, BPF_PROG_TYPE_TRACEPOINT);
BPF_PROG_TYPE_FNS(raw_tracepoint, BPF_PROG_TYPE_RAW_TRACEPOINT);
BPF_PROG_TYPE_FNS(xdp, BPF_PROG_TYPE_XDP);
BPF_PROG_TYPE_FNS(perf_event, BPF_PROG_TYPE_PERF_EVENT);
BPF_PROG_TYPE_FNS(tracing, BPF_PROG_TYPE_TRACING);
BPF_PROG_TYPE_FNS(struct_ops, BPF_PROG_TYPE_STRUCT_OPS);
BPF_PROG_TYPE_FNS(extension, BPF_PROG_TYPE_EXT);
BPF_PROG_TYPE_FNS(sk_lookup, BPF_PROG_TYPE_SK_LOOKUP);

enum bpf_attach_type
bpf_program__get_expected_attach_type(struct bpf_program *prog)
{
	return prog->expected_attach_type;
}

void bpf_program__set_expected_attach_type(struct bpf_program *prog,
					   enum bpf_attach_type type)
{
	prog->expected_attach_type = type;
}

#define BPF_PROG_SEC_IMPL(string, ptype, eatype, eatype_optional,	    \
			  attachable, attach_btf)			    \
	{								    \
		.sec = string,						    \
		.len = sizeof(string) - 1,				    \
		.prog_type = ptype,					    \
		.expected_attach_type = eatype,				    \
		.is_exp_attach_type_optional = eatype_optional,		    \
		.is_attachable = attachable,				    \
		.is_attach_btf = attach_btf,				    \
	}

/* Programs that can NOT be attached. */
#define BPF_PROG_SEC(string, ptype) BPF_PROG_SEC_IMPL(string, ptype, 0, 0, 0, 0)

/* Programs that can be attached. */
#define BPF_APROG_SEC(string, ptype, atype) \
	BPF_PROG_SEC_IMPL(string, ptype, atype, true, 1, 0)

/* Programs that must specify expected attach type at load time. */
#define BPF_EAPROG_SEC(string, ptype, eatype) \
	BPF_PROG_SEC_IMPL(string, ptype, eatype, false, 1, 0)

/* Programs that use BTF to identify attach point */
#define BPF_PROG_BTF(string, ptype, eatype) \
	BPF_PROG_SEC_IMPL(string, ptype, eatype, false, 0, 1)

/* Programs that can be attached but attach type can't be identified by section
 * name. Kept for backward compatibility.
 */
#define BPF_APROG_COMPAT(string, ptype) BPF_PROG_SEC(string, ptype)

#define SEC_DEF(sec_pfx, ptype, ...) {					    \
	.sec = sec_pfx,							    \
	.len = sizeof(sec_pfx) - 1,					    \
	.prog_type = BPF_PROG_TYPE_##ptype,				    \
	__VA_ARGS__							    \
}

static struct bpf_link *attach_kprobe(const struct bpf_sec_def *sec,
				      struct bpf_program *prog);
static struct bpf_link *attach_tp(const struct bpf_sec_def *sec,
				  struct bpf_program *prog);
static struct bpf_link *attach_raw_tp(const struct bpf_sec_def *sec,
				      struct bpf_program *prog);
static struct bpf_link *attach_trace(const struct bpf_sec_def *sec,
				     struct bpf_program *prog);
static struct bpf_link *attach_lsm(const struct bpf_sec_def *sec,
				   struct bpf_program *prog);
static struct bpf_link *attach_iter(const struct bpf_sec_def *sec,
				    struct bpf_program *prog);

static const struct bpf_sec_def section_defs[] = {
	BPF_PROG_SEC("socket",			BPF_PROG_TYPE_SOCKET_FILTER),
	BPF_PROG_SEC("sk_reuseport",		BPF_PROG_TYPE_SK_REUSEPORT),
	SEC_DEF("kprobe/", KPROBE,
		.attach_fn = attach_kprobe),
	BPF_PROG_SEC("uprobe/",			BPF_PROG_TYPE_KPROBE),
	SEC_DEF("kretprobe/", KPROBE,
		.attach_fn = attach_kprobe),
	BPF_PROG_SEC("uretprobe/",		BPF_PROG_TYPE_KPROBE),
	BPF_PROG_SEC("classifier",		BPF_PROG_TYPE_SCHED_CLS),
	BPF_PROG_SEC("action",			BPF_PROG_TYPE_SCHED_ACT),
	SEC_DEF("tracepoint/", TRACEPOINT,
		.attach_fn = attach_tp),
	SEC_DEF("tp/", TRACEPOINT,
		.attach_fn = attach_tp),
	SEC_DEF("raw_tracepoint/", RAW_TRACEPOINT,
		.attach_fn = attach_raw_tp),
	SEC_DEF("raw_tp/", RAW_TRACEPOINT,
		.attach_fn = attach_raw_tp),
	SEC_DEF("tp_btf/", TRACING,
		.expected_attach_type = BPF_TRACE_RAW_TP,
		.is_attach_btf = true,
		.attach_fn = attach_trace),
	SEC_DEF("fentry/", TRACING,
		.expected_attach_type = BPF_TRACE_FENTRY,
		.is_attach_btf = true,
		.attach_fn = attach_trace),
	SEC_DEF("fmod_ret/", TRACING,
		.expected_attach_type = BPF_MODIFY_RETURN,
		.is_attach_btf = true,
		.attach_fn = attach_trace),
	SEC_DEF("fexit/", TRACING,
		.expected_attach_type = BPF_TRACE_FEXIT,
		.is_attach_btf = true,
		.attach_fn = attach_trace),
	SEC_DEF("fentry.s/", TRACING,
		.expected_attach_type = BPF_TRACE_FENTRY,
		.is_attach_btf = true,
		.is_sleepable = true,
		.attach_fn = attach_trace),
	SEC_DEF("fmod_ret.s/", TRACING,
		.expected_attach_type = BPF_MODIFY_RETURN,
		.is_attach_btf = true,
		.is_sleepable = true,
		.attach_fn = attach_trace),
	SEC_DEF("fexit.s/", TRACING,
		.expected_attach_type = BPF_TRACE_FEXIT,
		.is_attach_btf = true,
		.is_sleepable = true,
		.attach_fn = attach_trace),
	SEC_DEF("freplace/", EXT,
		.is_attach_btf = true,
		.attach_fn = attach_trace),
	SEC_DEF("lsm/", LSM,
		.is_attach_btf = true,
		.expected_attach_type = BPF_LSM_MAC,
		.attach_fn = attach_lsm),
	SEC_DEF("lsm.s/", LSM,
		.is_attach_btf = true,
		.is_sleepable = true,
		.expected_attach_type = BPF_LSM_MAC,
		.attach_fn = attach_lsm),
	SEC_DEF("iter/", TRACING,
		.expected_attach_type = BPF_TRACE_ITER,
		.is_attach_btf = true,
		.attach_fn = attach_iter),
	BPF_EAPROG_SEC("xdp_devmap/",		BPF_PROG_TYPE_XDP,
						BPF_XDP_DEVMAP),
	BPF_EAPROG_SEC("xdp_cpumap/",		BPF_PROG_TYPE_XDP,
						BPF_XDP_CPUMAP),
	BPF_APROG_SEC("xdp",			BPF_PROG_TYPE_XDP,
						BPF_XDP),
	BPF_PROG_SEC("perf_event",		BPF_PROG_TYPE_PERF_EVENT),
	BPF_PROG_SEC("lwt_in",			BPF_PROG_TYPE_LWT_IN),
	BPF_PROG_SEC("lwt_out",			BPF_PROG_TYPE_LWT_OUT),
	BPF_PROG_SEC("lwt_xmit",		BPF_PROG_TYPE_LWT_XMIT),
	BPF_PROG_SEC("lwt_seg6local",		BPF_PROG_TYPE_LWT_SEG6LOCAL),
	BPF_APROG_SEC("cgroup_skb/ingress",	BPF_PROG_TYPE_CGROUP_SKB,
						BPF_CGROUP_INET_INGRESS),
	BPF_APROG_SEC("cgroup_skb/egress",	BPF_PROG_TYPE_CGROUP_SKB,
						BPF_CGROUP_INET_EGRESS),
	BPF_APROG_COMPAT("cgroup/skb",		BPF_PROG_TYPE_CGROUP_SKB),
	BPF_EAPROG_SEC("cgroup/sock_create",	BPF_PROG_TYPE_CGROUP_SOCK,
						BPF_CGROUP_INET_SOCK_CREATE),
	BPF_EAPROG_SEC("cgroup/sock_release",	BPF_PROG_TYPE_CGROUP_SOCK,
						BPF_CGROUP_INET_SOCK_RELEASE),
	BPF_APROG_SEC("cgroup/sock",		BPF_PROG_TYPE_CGROUP_SOCK,
						BPF_CGROUP_INET_SOCK_CREATE),
	BPF_EAPROG_SEC("cgroup/post_bind4",	BPF_PROG_TYPE_CGROUP_SOCK,
						BPF_CGROUP_INET4_POST_BIND),
	BPF_EAPROG_SEC("cgroup/post_bind6",	BPF_PROG_TYPE_CGROUP_SOCK,
						BPF_CGROUP_INET6_POST_BIND),
	BPF_APROG_SEC("cgroup/dev",		BPF_PROG_TYPE_CGROUP_DEVICE,
						BPF_CGROUP_DEVICE),
	BPF_APROG_SEC("sockops",		BPF_PROG_TYPE_SOCK_OPS,
						BPF_CGROUP_SOCK_OPS),
	BPF_APROG_SEC("sk_skb/stream_parser",	BPF_PROG_TYPE_SK_SKB,
						BPF_SK_SKB_STREAM_PARSER),
	BPF_APROG_SEC("sk_skb/stream_verdict",	BPF_PROG_TYPE_SK_SKB,
						BPF_SK_SKB_STREAM_VERDICT),
	BPF_APROG_COMPAT("sk_skb",		BPF_PROG_TYPE_SK_SKB),
	BPF_APROG_SEC("sk_msg",			BPF_PROG_TYPE_SK_MSG,
						BPF_SK_MSG_VERDICT),
	BPF_APROG_SEC("lirc_mode2",		BPF_PROG_TYPE_LIRC_MODE2,
						BPF_LIRC_MODE2),
	BPF_APROG_SEC("flow_dissector",		BPF_PROG_TYPE_FLOW_DISSECTOR,
						BPF_FLOW_DISSECTOR),
	BPF_EAPROG_SEC("cgroup/bind4",		BPF_PROG_TYPE_CGROUP_SOCK_ADDR,
						BPF_CGROUP_INET4_BIND),
	BPF_EAPROG_SEC("cgroup/bind6",		BPF_PROG_TYPE_CGROUP_SOCK_ADDR,
						BPF_CGROUP_INET6_BIND),
	BPF_EAPROG_SEC("cgroup/connect4",	BPF_PROG_TYPE_CGROUP_SOCK_ADDR,
						BPF_CGROUP_INET4_CONNECT),
	BPF_EAPROG_SEC("cgroup/connect6",	BPF_PROG_TYPE_CGROUP_SOCK_ADDR,
						BPF_CGROUP_INET6_CONNECT),
	BPF_EAPROG_SEC("cgroup/sendmsg4",	BPF_PROG_TYPE_CGROUP_SOCK_ADDR,
						BPF_CGROUP_UDP4_SENDMSG),
	BPF_EAPROG_SEC("cgroup/sendmsg6",	BPF_PROG_TYPE_CGROUP_SOCK_ADDR,
						BPF_CGROUP_UDP6_SENDMSG),
	BPF_EAPROG_SEC("cgroup/recvmsg4",	BPF_PROG_TYPE_CGROUP_SOCK_ADDR,
						BPF_CGROUP_UDP4_RECVMSG),
	BPF_EAPROG_SEC("cgroup/recvmsg6",	BPF_PROG_TYPE_CGROUP_SOCK_ADDR,
						BPF_CGROUP_UDP6_RECVMSG),
	BPF_EAPROG_SEC("cgroup/getpeername4",	BPF_PROG_TYPE_CGROUP_SOCK_ADDR,
						BPF_CGROUP_INET4_GETPEERNAME),
	BPF_EAPROG_SEC("cgroup/getpeername6",	BPF_PROG_TYPE_CGROUP_SOCK_ADDR,
						BPF_CGROUP_INET6_GETPEERNAME),
	BPF_EAPROG_SEC("cgroup/getsockname4",	BPF_PROG_TYPE_CGROUP_SOCK_ADDR,
						BPF_CGROUP_INET4_GETSOCKNAME),
	BPF_EAPROG_SEC("cgroup/getsockname6",	BPF_PROG_TYPE_CGROUP_SOCK_ADDR,
						BPF_CGROUP_INET6_GETSOCKNAME),
	BPF_EAPROG_SEC("cgroup/sysctl",		BPF_PROG_TYPE_CGROUP_SYSCTL,
						BPF_CGROUP_SYSCTL),
	BPF_EAPROG_SEC("cgroup/getsockopt",	BPF_PROG_TYPE_CGROUP_SOCKOPT,
						BPF_CGROUP_GETSOCKOPT),
	BPF_EAPROG_SEC("cgroup/setsockopt",	BPF_PROG_TYPE_CGROUP_SOCKOPT,
						BPF_CGROUP_SETSOCKOPT),
	BPF_PROG_SEC("struct_ops",		BPF_PROG_TYPE_STRUCT_OPS),
	BPF_EAPROG_SEC("sk_lookup/",		BPF_PROG_TYPE_SK_LOOKUP,
						BPF_SK_LOOKUP),
};

#undef BPF_PROG_SEC_IMPL
#undef BPF_PROG_SEC
#undef BPF_APROG_SEC
#undef BPF_EAPROG_SEC
#undef BPF_APROG_COMPAT
#undef SEC_DEF

#define MAX_TYPE_NAME_SIZE 32

static const struct bpf_sec_def *find_sec_def(const char *sec_name)
{
	int i, n = ARRAY_SIZE(section_defs);

	for (i = 0; i < n; i++) {
		if (strncmp(sec_name,
			    section_defs[i].sec, section_defs[i].len))
			continue;
		return &section_defs[i];
	}
	return NULL;
}

static char *libbpf_get_type_names(bool attach_type)
{
	int i, len = ARRAY_SIZE(section_defs) * MAX_TYPE_NAME_SIZE;
	char *buf;

	buf = malloc(len);
	if (!buf)
		return NULL;

	buf[0] = '\0';
	/* Forge string buf with all available names */
	for (i = 0; i < ARRAY_SIZE(section_defs); i++) {
		if (attach_type && !section_defs[i].is_attachable)
			continue;

		if (strlen(buf) + strlen(section_defs[i].sec) + 2 > len) {
			free(buf);
			return NULL;
		}
		strcat(buf, " ");
		strcat(buf, section_defs[i].sec);
	}

	return buf;
}

int libbpf_prog_type_by_name(const char *name, enum bpf_prog_type *prog_type,
			     enum bpf_attach_type *expected_attach_type)
{
	const struct bpf_sec_def *sec_def;
	char *type_names;

	if (!name)
		return -EINVAL;

	sec_def = find_sec_def(name);
	if (sec_def) {
		*prog_type = sec_def->prog_type;
		*expected_attach_type = sec_def->expected_attach_type;
		return 0;
	}

	pr_debug("failed to guess program type from ELF section '%s'\n", name);
	type_names = libbpf_get_type_names(false);
	if (type_names != NULL) {
		pr_debug("supported section(type) names are:%s\n", type_names);
		free(type_names);
	}

	return -ESRCH;
}

static struct bpf_map *find_struct_ops_map_by_offset(struct bpf_object *obj,
						     size_t offset)
{
	struct bpf_map *map;
	size_t i;

	for (i = 0; i < obj->nr_maps; i++) {
		map = &obj->maps[i];
		if (!bpf_map__is_struct_ops(map))
			continue;
		if (map->sec_offset <= offset &&
		    offset - map->sec_offset < map->def.value_size)
			return map;
	}

	return NULL;
}

/* Collect the reloc from ELF and populate the st_ops->progs[] */
static int bpf_object__collect_st_ops_relos(struct bpf_object *obj,
					    GElf_Shdr *shdr, Elf_Data *data)
{
	const struct btf_member *member;
	struct bpf_struct_ops *st_ops;
	struct bpf_program *prog;
	unsigned int shdr_idx;
	const struct btf *btf;
	struct bpf_map *map;
	Elf_Data *symbols;
	unsigned int moff, insn_idx;
	const char *name;
	__u32 member_idx;
	GElf_Sym sym;
	GElf_Rel rel;
	int i, nrels;

	symbols = obj->efile.symbols;
	btf = obj->btf;
	nrels = shdr->sh_size / shdr->sh_entsize;
	for (i = 0; i < nrels; i++) {
		if (!gelf_getrel(data, i, &rel)) {
			pr_warn("struct_ops reloc: failed to get %d reloc\n", i);
			return -LIBBPF_ERRNO__FORMAT;
		}

		if (!gelf_getsym(symbols, GELF_R_SYM(rel.r_info), &sym)) {
			pr_warn("struct_ops reloc: symbol %zx not found\n",
				(size_t)GELF_R_SYM(rel.r_info));
			return -LIBBPF_ERRNO__FORMAT;
		}

		name = elf_sym_str(obj, sym.st_name) ?: "<?>";
		map = find_struct_ops_map_by_offset(obj, rel.r_offset);
		if (!map) {
			pr_warn("struct_ops reloc: cannot find map at rel.r_offset %zu\n",
				(size_t)rel.r_offset);
			return -EINVAL;
		}

		moff = rel.r_offset - map->sec_offset;
		shdr_idx = sym.st_shndx;
		st_ops = map->st_ops;
		pr_debug("struct_ops reloc %s: for %lld value %lld shdr_idx %u rel.r_offset %zu map->sec_offset %zu name %d (\'%s\')\n",
			 map->name,
			 (long long)(rel.r_info >> 32),
			 (long long)sym.st_value,
			 shdr_idx, (size_t)rel.r_offset,
			 map->sec_offset, sym.st_name, name);

		if (shdr_idx >= SHN_LORESERVE) {
			pr_warn("struct_ops reloc %s: rel.r_offset %zu shdr_idx %u unsupported non-static function\n",
				map->name, (size_t)rel.r_offset, shdr_idx);
			return -LIBBPF_ERRNO__RELOC;
		}
		if (sym.st_value % BPF_INSN_SZ) {
			pr_warn("struct_ops reloc %s: invalid target program offset %llu\n",
				map->name, (unsigned long long)sym.st_value);
			return -LIBBPF_ERRNO__FORMAT;
		}
		insn_idx = sym.st_value / BPF_INSN_SZ;

		member = find_member_by_offset(st_ops->type, moff * 8);
		if (!member) {
			pr_warn("struct_ops reloc %s: cannot find member at moff %u\n",
				map->name, moff);
			return -EINVAL;
		}
		member_idx = member - btf_members(st_ops->type);
		name = btf__name_by_offset(btf, member->name_off);

		if (!resolve_func_ptr(btf, member->type, NULL)) {
			pr_warn("struct_ops reloc %s: cannot relocate non func ptr %s\n",
				map->name, name);
			return -EINVAL;
		}

		prog = find_prog_by_sec_insn(obj, shdr_idx, insn_idx);
		if (!prog) {
			pr_warn("struct_ops reloc %s: cannot find prog at shdr_idx %u to relocate func ptr %s\n",
				map->name, shdr_idx, name);
			return -EINVAL;
		}

		if (prog->type == BPF_PROG_TYPE_UNSPEC) {
			const struct bpf_sec_def *sec_def;

			sec_def = find_sec_def(prog->sec_name);
			if (sec_def &&
			    sec_def->prog_type != BPF_PROG_TYPE_STRUCT_OPS) {
				/* for pr_warn */
				prog->type = sec_def->prog_type;
				goto invalid_prog;
			}

			prog->type = BPF_PROG_TYPE_STRUCT_OPS;
			prog->attach_btf_id = st_ops->type_id;
			prog->expected_attach_type = member_idx;
		} else if (prog->type != BPF_PROG_TYPE_STRUCT_OPS ||
			   prog->attach_btf_id != st_ops->type_id ||
			   prog->expected_attach_type != member_idx) {
			goto invalid_prog;
		}
		st_ops->progs[member_idx] = prog;
	}

	return 0;

invalid_prog:
	pr_warn("struct_ops reloc %s: cannot use prog %s in sec %s with type %u attach_btf_id %u expected_attach_type %u for func ptr %s\n",
		map->name, prog->name, prog->sec_name, prog->type,
		prog->attach_btf_id, prog->expected_attach_type, name);
	return -EINVAL;
}

#define BTF_TRACE_PREFIX "btf_trace_"
#define BTF_LSM_PREFIX "bpf_lsm_"
#define BTF_ITER_PREFIX "bpf_iter_"
#define BTF_MAX_NAME_SIZE 128

static int find_btf_by_prefix_kind(const struct btf *btf, const char *prefix,
				   const char *name, __u32 kind)
{
	char btf_type_name[BTF_MAX_NAME_SIZE];
	int ret;

	ret = snprintf(btf_type_name, sizeof(btf_type_name),
		       "%s%s", prefix, name);
	/* snprintf returns the number of characters written excluding the
	 * the terminating null. So, if >= BTF_MAX_NAME_SIZE are written, it
	 * indicates truncation.
	 */
	if (ret < 0 || ret >= sizeof(btf_type_name))
		return -ENAMETOOLONG;
	return btf__find_by_name_kind(btf, btf_type_name, kind);
}

static inline int __find_vmlinux_btf_id(struct btf *btf, const char *name,
					enum bpf_attach_type attach_type)
{
	int err;

	if (attach_type == BPF_TRACE_RAW_TP)
		err = find_btf_by_prefix_kind(btf, BTF_TRACE_PREFIX, name,
					      BTF_KIND_TYPEDEF);
	else if (attach_type == BPF_LSM_MAC)
		err = find_btf_by_prefix_kind(btf, BTF_LSM_PREFIX, name,
					      BTF_KIND_FUNC);
	else if (attach_type == BPF_TRACE_ITER)
		err = find_btf_by_prefix_kind(btf, BTF_ITER_PREFIX, name,
					      BTF_KIND_FUNC);
	else
		err = btf__find_by_name_kind(btf, name, BTF_KIND_FUNC);

	if (err <= 0)
		pr_warn("%s is not found in vmlinux BTF\n", name);

	return err;
}

int libbpf_find_vmlinux_btf_id(const char *name,
			       enum bpf_attach_type attach_type)
{
	struct btf *btf;
	int err;

	btf = libbpf_find_kernel_btf();
	if (IS_ERR(btf)) {
		pr_warn("vmlinux BTF is not found\n");
		return -EINVAL;
	}

	err = __find_vmlinux_btf_id(btf, name, attach_type);
	btf__free(btf);
	return err;
}

static int libbpf_find_prog_btf_id(const char *name, __u32 attach_prog_fd)
{
	struct bpf_prog_info_linear *info_linear;
	struct bpf_prog_info *info;
	struct btf *btf = NULL;
	int err = -EINVAL;

	info_linear = bpf_program__get_prog_info_linear(attach_prog_fd, 0);
	if (IS_ERR_OR_NULL(info_linear)) {
		pr_warn("failed get_prog_info_linear for FD %d\n",
			attach_prog_fd);
		return -EINVAL;
	}
	info = &info_linear->info;
	if (!info->btf_id) {
		pr_warn("The target program doesn't have BTF\n");
		goto out;
	}
	if (btf__get_from_id(info->btf_id, &btf)) {
		pr_warn("Failed to get BTF of the program\n");
		goto out;
	}
	err = btf__find_by_name_kind(btf, name, BTF_KIND_FUNC);
	btf__free(btf);
	if (err <= 0) {
		pr_warn("%s is not found in prog's BTF\n", name);
		goto out;
	}
out:
	free(info_linear);
	return err;
}

static int libbpf_find_attach_btf_id(struct bpf_program *prog)
{
	enum bpf_attach_type attach_type = prog->expected_attach_type;
	__u32 attach_prog_fd = prog->attach_prog_fd;
	const char *name = prog->sec_name;
	int i, err;

	if (!name)
		return -EINVAL;

	for (i = 0; i < ARRAY_SIZE(section_defs); i++) {
		if (!section_defs[i].is_attach_btf)
			continue;
		if (strncmp(name, section_defs[i].sec, section_defs[i].len))
			continue;
		if (attach_prog_fd)
			err = libbpf_find_prog_btf_id(name + section_defs[i].len,
						      attach_prog_fd);
		else
			err = __find_vmlinux_btf_id(prog->obj->btf_vmlinux,
						    name + section_defs[i].len,
						    attach_type);
		return err;
	}
	pr_warn("failed to identify btf_id based on ELF section name '%s'\n", name);
	return -ESRCH;
}

int libbpf_attach_type_by_name(const char *name,
			       enum bpf_attach_type *attach_type)
{
	char *type_names;
	int i;

	if (!name)
		return -EINVAL;

	for (i = 0; i < ARRAY_SIZE(section_defs); i++) {
		if (strncmp(name, section_defs[i].sec, section_defs[i].len))
			continue;
		if (!section_defs[i].is_attachable)
			return -EINVAL;
		*attach_type = section_defs[i].expected_attach_type;
		return 0;
	}
	pr_debug("failed to guess attach type based on ELF section name '%s'\n", name);
	type_names = libbpf_get_type_names(true);
	if (type_names != NULL) {
		pr_debug("attachable section(type) names are:%s\n", type_names);
		free(type_names);
	}

	return -EINVAL;
}

int bpf_map__fd(const struct bpf_map *map)
{
	return map ? map->fd : -EINVAL;
}

const struct bpf_map_def *bpf_map__def(const struct bpf_map *map)
{
	return map ? &map->def : ERR_PTR(-EINVAL);
}

const char *bpf_map__name(const struct bpf_map *map)
{
	return map ? map->name : NULL;
}

enum bpf_map_type bpf_map__type(const struct bpf_map *map)
{
	return map->def.type;
}

int bpf_map__set_type(struct bpf_map *map, enum bpf_map_type type)
{
	if (map->fd >= 0)
		return -EBUSY;
	map->def.type = type;
	return 0;
}

__u32 bpf_map__map_flags(const struct bpf_map *map)
{
	return map->def.map_flags;
}

int bpf_map__set_map_flags(struct bpf_map *map, __u32 flags)
{
	if (map->fd >= 0)
		return -EBUSY;
	map->def.map_flags = flags;
	return 0;
}

__u32 bpf_map__numa_node(const struct bpf_map *map)
{
	return map->numa_node;
}

int bpf_map__set_numa_node(struct bpf_map *map, __u32 numa_node)
{
	if (map->fd >= 0)
		return -EBUSY;
	map->numa_node = numa_node;
	return 0;
}

__u32 bpf_map__key_size(const struct bpf_map *map)
{
	return map->def.key_size;
}

int bpf_map__set_key_size(struct bpf_map *map, __u32 size)
{
	if (map->fd >= 0)
		return -EBUSY;
	map->def.key_size = size;
	return 0;
}

__u32 bpf_map__value_size(const struct bpf_map *map)
{
	return map->def.value_size;
}

int bpf_map__set_value_size(struct bpf_map *map, __u32 size)
{
	if (map->fd >= 0)
		return -EBUSY;
	map->def.value_size = size;
	return 0;
}

__u32 bpf_map__btf_key_type_id(const struct bpf_map *map)
{
	return map ? map->btf_key_type_id : 0;
}

__u32 bpf_map__btf_value_type_id(const struct bpf_map *map)
{
	return map ? map->btf_value_type_id : 0;
}

int bpf_map__set_priv(struct bpf_map *map, void *priv,
		     bpf_map_clear_priv_t clear_priv)
{
	if (!map)
		return -EINVAL;

	if (map->priv) {
		if (map->clear_priv)
			map->clear_priv(map, map->priv);
	}

	map->priv = priv;
	map->clear_priv = clear_priv;
	return 0;
}

void *bpf_map__priv(const struct bpf_map *map)
{
	return map ? map->priv : ERR_PTR(-EINVAL);
}

int bpf_map__set_initial_value(struct bpf_map *map,
			       const void *data, size_t size)
{
	if (!map->mmaped || map->libbpf_type == LIBBPF_MAP_KCONFIG ||
	    size != map->def.value_size || map->fd >= 0)
		return -EINVAL;

	memcpy(map->mmaped, data, size);
	return 0;
}

bool bpf_map__is_offload_neutral(const struct bpf_map *map)
{
	return map->def.type == BPF_MAP_TYPE_PERF_EVENT_ARRAY;
}

bool bpf_map__is_internal(const struct bpf_map *map)
{
	return map->libbpf_type != LIBBPF_MAP_UNSPEC;
}

__u32 bpf_map__ifindex(const struct bpf_map *map)
{
	return map->map_ifindex;
}

int bpf_map__set_ifindex(struct bpf_map *map, __u32 ifindex)
{
	if (map->fd >= 0)
		return -EBUSY;
	map->map_ifindex = ifindex;
	return 0;
}

int bpf_map__set_inner_map_fd(struct bpf_map *map, int fd)
{
	if (!bpf_map_type__is_map_in_map(map->def.type)) {
		pr_warn("error: unsupported map type\n");
		return -EINVAL;
	}
	if (map->inner_map_fd != -1) {
		pr_warn("error: inner_map_fd already specified\n");
		return -EINVAL;
	}
	map->inner_map_fd = fd;
	return 0;
}

static struct bpf_map *
__bpf_map__iter(const struct bpf_map *m, const struct bpf_object *obj, int i)
{
	ssize_t idx;
	struct bpf_map *s, *e;

	if (!obj || !obj->maps)
		return NULL;

	s = obj->maps;
	e = obj->maps + obj->nr_maps;

	if ((m < s) || (m >= e)) {
		pr_warn("error in %s: map handler doesn't belong to object\n",
			 __func__);
		return NULL;
	}

	idx = (m - obj->maps) + i;
	if (idx >= obj->nr_maps || idx < 0)
		return NULL;
	return &obj->maps[idx];
}

struct bpf_map *
bpf_map__next(const struct bpf_map *prev, const struct bpf_object *obj)
{
	if (prev == NULL)
		return obj->maps;

	return __bpf_map__iter(prev, obj, 1);
}

struct bpf_map *
bpf_map__prev(const struct bpf_map *next, const struct bpf_object *obj)
{
	if (next == NULL) {
		if (!obj->nr_maps)
			return NULL;
		return obj->maps + obj->nr_maps - 1;
	}

	return __bpf_map__iter(next, obj, -1);
}

struct bpf_map *
bpf_object__find_map_by_name(const struct bpf_object *obj, const char *name)
{
	struct bpf_map *pos;

	bpf_object__for_each_map(pos, obj) {
		if (pos->name && !strcmp(pos->name, name))
			return pos;
	}
	return NULL;
}

int
bpf_object__find_map_fd_by_name(const struct bpf_object *obj, const char *name)
{
	return bpf_map__fd(bpf_object__find_map_by_name(obj, name));
}

struct bpf_map *
bpf_object__find_map_by_offset(struct bpf_object *obj, size_t offset)
{
	return ERR_PTR(-ENOTSUP);
}

long libbpf_get_error(const void *ptr)
{
	return PTR_ERR_OR_ZERO(ptr);
}

int bpf_prog_load(const char *file, enum bpf_prog_type type,
		  struct bpf_object **pobj, int *prog_fd)
{
	struct bpf_prog_load_attr attr;

	memset(&attr, 0, sizeof(struct bpf_prog_load_attr));
	attr.file = file;
	attr.prog_type = type;
	attr.expected_attach_type = 0;

	return bpf_prog_load_xattr(&attr, pobj, prog_fd);
}

int bpf_prog_load_xattr(const struct bpf_prog_load_attr *attr,
			struct bpf_object **pobj, int *prog_fd)
{
	struct bpf_object_open_attr open_attr = {};
	struct bpf_program *prog, *first_prog = NULL;
	struct bpf_object *obj;
	struct bpf_map *map;
	int err;

	if (!attr)
		return -EINVAL;
	if (!attr->file)
		return -EINVAL;

	open_attr.file = attr->file;
	open_attr.prog_type = attr->prog_type;

	obj = bpf_object__open_xattr(&open_attr);
	if (IS_ERR_OR_NULL(obj))
		return -ENOENT;

	bpf_object__for_each_program(prog, obj) {
		enum bpf_attach_type attach_type = attr->expected_attach_type;
		/*
		 * to preserve backwards compatibility, bpf_prog_load treats
		 * attr->prog_type, if specified, as an override to whatever
		 * bpf_object__open guessed
		 */
		if (attr->prog_type != BPF_PROG_TYPE_UNSPEC) {
			bpf_program__set_type(prog, attr->prog_type);
			bpf_program__set_expected_attach_type(prog,
							      attach_type);
		}
		if (bpf_program__get_type(prog) == BPF_PROG_TYPE_UNSPEC) {
			/*
			 * we haven't guessed from section name and user
			 * didn't provide a fallback type, too bad...
			 */
			bpf_object__close(obj);
			return -EINVAL;
		}

		prog->prog_ifindex = attr->ifindex;
		prog->log_level = attr->log_level;
		prog->prog_flags |= attr->prog_flags;
		if (!first_prog)
			first_prog = prog;
	}

	bpf_object__for_each_map(map, obj) {
		if (!bpf_map__is_offload_neutral(map))
			map->map_ifindex = attr->ifindex;
	}

	if (!first_prog) {
		pr_warn("object file doesn't contain bpf program\n");
		bpf_object__close(obj);
		return -ENOENT;
	}

	err = bpf_object__load(obj);
	if (err) {
		bpf_object__close(obj);
		return err;
	}

	*pobj = obj;
	*prog_fd = bpf_program__fd(first_prog);
	return 0;
}

struct bpf_link {
	int (*detach)(struct bpf_link *link);
	int (*destroy)(struct bpf_link *link);
	char *pin_path;		/* NULL, if not pinned */
	int fd;			/* hook FD, -1 if not applicable */
	bool disconnected;
};

/* Replace link's underlying BPF program with the new one */
int bpf_link__update_program(struct bpf_link *link, struct bpf_program *prog)
{
	return bpf_link_update(bpf_link__fd(link), bpf_program__fd(prog), NULL);
}

/* Release "ownership" of underlying BPF resource (typically, BPF program
 * attached to some BPF hook, e.g., tracepoint, kprobe, etc). Disconnected
 * link, when destructed through bpf_link__destroy() call won't attempt to
 * detach/unregisted that BPF resource. This is useful in situations where,
 * say, attached BPF program has to outlive userspace program that attached it
 * in the system. Depending on type of BPF program, though, there might be
 * additional steps (like pinning BPF program in BPF FS) necessary to ensure
 * exit of userspace program doesn't trigger automatic detachment and clean up
 * inside the kernel.
 */
void bpf_link__disconnect(struct bpf_link *link)
{
	link->disconnected = true;
}

int bpf_link__destroy(struct bpf_link *link)
{
	int err = 0;

	if (IS_ERR_OR_NULL(link))
		return 0;

	if (!link->disconnected && link->detach)
		err = link->detach(link);
	if (link->destroy)
		link->destroy(link);
	if (link->pin_path)
		free(link->pin_path);
	free(link);

	return err;
}

int bpf_link__fd(const struct bpf_link *link)
{
	return link->fd;
}

const char *bpf_link__pin_path(const struct bpf_link *link)
{
	return link->pin_path;
}

static int bpf_link__detach_fd(struct bpf_link *link)
{
	return close(link->fd);
}

struct bpf_link *bpf_link__open(const char *path)
{
	struct bpf_link *link;
	int fd;

	fd = bpf_obj_get(path);
	if (fd < 0) {
		fd = -errno;
		pr_warn("failed to open link at %s: %d\n", path, fd);
		return ERR_PTR(fd);
	}

	link = calloc(1, sizeof(*link));
	if (!link) {
		close(fd);
		return ERR_PTR(-ENOMEM);
	}
	link->detach = &bpf_link__detach_fd;
	link->fd = fd;

	link->pin_path = strdup(path);
	if (!link->pin_path) {
		bpf_link__destroy(link);
		return ERR_PTR(-ENOMEM);
	}

	return link;
}

int bpf_link__detach(struct bpf_link *link)
{
	return bpf_link_detach(link->fd) ? -errno : 0;
}

int bpf_link__pin(struct bpf_link *link, const char *path)
{
	int err;

	if (link->pin_path)
		return -EBUSY;
	err = make_parent_dir(path);
	if (err)
		return err;
	err = check_path(path);
	if (err)
		return err;

	link->pin_path = strdup(path);
	if (!link->pin_path)
		return -ENOMEM;

	if (bpf_obj_pin(link->fd, link->pin_path)) {
		err = -errno;
		zfree(&link->pin_path);
		return err;
	}

	pr_debug("link fd=%d: pinned at %s\n", link->fd, link->pin_path);
	return 0;
}

int bpf_link__unpin(struct bpf_link *link)
{
	int err;

	if (!link->pin_path)
		return -EINVAL;

	err = unlink(link->pin_path);
	if (err != 0)
		return -errno;

	pr_debug("link fd=%d: unpinned from %s\n", link->fd, link->pin_path);
	zfree(&link->pin_path);
	return 0;
}

static int bpf_link__detach_perf_event(struct bpf_link *link)
{
	int err;

	err = ioctl(link->fd, PERF_EVENT_IOC_DISABLE, 0);
	if (err)
		err = -errno;

	close(link->fd);
	return err;
}

struct bpf_link *bpf_program__attach_perf_event(struct bpf_program *prog,
						int pfd)
{
	char errmsg[STRERR_BUFSIZE];
	struct bpf_link *link;
	int prog_fd, err;

	if (pfd < 0) {
		pr_warn("prog '%s': invalid perf event FD %d\n",
			prog->name, pfd);
		return ERR_PTR(-EINVAL);
	}
	prog_fd = bpf_program__fd(prog);
	if (prog_fd < 0) {
		pr_warn("prog '%s': can't attach BPF program w/o FD (did you load it?)\n",
			prog->name);
		return ERR_PTR(-EINVAL);
	}

	link = calloc(1, sizeof(*link));
	if (!link)
		return ERR_PTR(-ENOMEM);
	link->detach = &bpf_link__detach_perf_event;
	link->fd = pfd;

	if (ioctl(pfd, PERF_EVENT_IOC_SET_BPF, prog_fd) < 0) {
		err = -errno;
		free(link);
		pr_warn("prog '%s': failed to attach to pfd %d: %s\n",
			prog->name, pfd, libbpf_strerror_r(err, errmsg, sizeof(errmsg)));
		if (err == -EPROTO)
			pr_warn("prog '%s': try add PERF_SAMPLE_CALLCHAIN to or remove exclude_callchain_[kernel|user] from pfd %d\n",
				prog->name, pfd);
		return ERR_PTR(err);
	}
	if (ioctl(pfd, PERF_EVENT_IOC_ENABLE, 0) < 0) {
		err = -errno;
		free(link);
		pr_warn("prog '%s': failed to enable pfd %d: %s\n",
			prog->name, pfd, libbpf_strerror_r(err, errmsg, sizeof(errmsg)));
		return ERR_PTR(err);
	}
	return link;
}

/*
 * this function is expected to parse integer in the range of [0, 2^31-1] from
 * given file using scanf format string fmt. If actual parsed value is
 * negative, the result might be indistinguishable from error
 */
static int parse_uint_from_file(const char *file, const char *fmt)
{
	char buf[STRERR_BUFSIZE];
	int err, ret;
	FILE *f;

	f = fopen(file, "r");
	if (!f) {
		err = -errno;
		pr_debug("failed to open '%s': %s\n", file,
			 libbpf_strerror_r(err, buf, sizeof(buf)));
		return err;
	}
	err = fscanf(f, fmt, &ret);
	if (err != 1) {
		err = err == EOF ? -EIO : -errno;
		pr_debug("failed to parse '%s': %s\n", file,
			libbpf_strerror_r(err, buf, sizeof(buf)));
		fclose(f);
		return err;
	}
	fclose(f);
	return ret;
}

static int determine_kprobe_perf_type(void)
{
	const char *file = "/sys/bus/event_source/devices/kprobe/type";

	return parse_uint_from_file(file, "%d\n");
}

static int determine_uprobe_perf_type(void)
{
	const char *file = "/sys/bus/event_source/devices/uprobe/type";

	return parse_uint_from_file(file, "%d\n");
}

static int determine_kprobe_retprobe_bit(void)
{
	const char *file = "/sys/bus/event_source/devices/kprobe/format/retprobe";

	return parse_uint_from_file(file, "config:%d\n");
}

static int determine_uprobe_retprobe_bit(void)
{
	const char *file = "/sys/bus/event_source/devices/uprobe/format/retprobe";

	return parse_uint_from_file(file, "config:%d\n");
}

static int perf_event_open_probe(bool uprobe, bool retprobe, const char *name,
				 uint64_t offset, int pid)
{
	struct perf_event_attr attr = {};
	char errmsg[STRERR_BUFSIZE];
	int type, pfd, err;

	type = uprobe ? determine_uprobe_perf_type()
		      : determine_kprobe_perf_type();
	if (type < 0) {
		pr_warn("failed to determine %s perf type: %s\n",
			uprobe ? "uprobe" : "kprobe",
			libbpf_strerror_r(type, errmsg, sizeof(errmsg)));
		return type;
	}
	if (retprobe) {
		int bit = uprobe ? determine_uprobe_retprobe_bit()
				 : determine_kprobe_retprobe_bit();

		if (bit < 0) {
			pr_warn("failed to determine %s retprobe bit: %s\n",
				uprobe ? "uprobe" : "kprobe",
				libbpf_strerror_r(bit, errmsg, sizeof(errmsg)));
			return bit;
		}
		attr.config |= 1 << bit;
	}
	attr.size = sizeof(attr);
	attr.type = type;
	attr.config1 = ptr_to_u64(name); /* kprobe_func or uprobe_path */
	attr.config2 = offset;		 /* kprobe_addr or probe_offset */

	/* pid filter is meaningful only for uprobes */
	pfd = syscall(__NR_perf_event_open, &attr,
		      pid < 0 ? -1 : pid /* pid */,
		      pid == -1 ? 0 : -1 /* cpu */,
		      -1 /* group_fd */, PERF_FLAG_FD_CLOEXEC);
	if (pfd < 0) {
		err = -errno;
		pr_warn("%s perf_event_open() failed: %s\n",
			uprobe ? "uprobe" : "kprobe",
			libbpf_strerror_r(err, errmsg, sizeof(errmsg)));
		return err;
	}
	return pfd;
}

struct bpf_link *bpf_program__attach_kprobe(struct bpf_program *prog,
					    bool retprobe,
					    const char *func_name)
{
	char errmsg[STRERR_BUFSIZE];
	struct bpf_link *link;
	int pfd, err;

	pfd = perf_event_open_probe(false /* uprobe */, retprobe, func_name,
				    0 /* offset */, -1 /* pid */);
	if (pfd < 0) {
		pr_warn("prog '%s': failed to create %s '%s' perf event: %s\n",
			prog->name, retprobe ? "kretprobe" : "kprobe", func_name,
			libbpf_strerror_r(pfd, errmsg, sizeof(errmsg)));
		return ERR_PTR(pfd);
	}
	link = bpf_program__attach_perf_event(prog, pfd);
	if (IS_ERR(link)) {
		close(pfd);
		err = PTR_ERR(link);
		pr_warn("prog '%s': failed to attach to %s '%s': %s\n",
			prog->name, retprobe ? "kretprobe" : "kprobe", func_name,
			libbpf_strerror_r(err, errmsg, sizeof(errmsg)));
		return link;
	}
	return link;
}

static struct bpf_link *attach_kprobe(const struct bpf_sec_def *sec,
				      struct bpf_program *prog)
{
	const char *func_name;
	bool retprobe;

	func_name = prog->sec_name + sec->len;
	retprobe = strcmp(sec->sec, "kretprobe/") == 0;

	return bpf_program__attach_kprobe(prog, retprobe, func_name);
}

struct bpf_link *bpf_program__attach_uprobe(struct bpf_program *prog,
					    bool retprobe, pid_t pid,
					    const char *binary_path,
					    size_t func_offset)
{
	char errmsg[STRERR_BUFSIZE];
	struct bpf_link *link;
	int pfd, err;

	pfd = perf_event_open_probe(true /* uprobe */, retprobe,
				    binary_path, func_offset, pid);
	if (pfd < 0) {
		pr_warn("prog '%s': failed to create %s '%s:0x%zx' perf event: %s\n",
			prog->name, retprobe ? "uretprobe" : "uprobe",
			binary_path, func_offset,
			libbpf_strerror_r(pfd, errmsg, sizeof(errmsg)));
		return ERR_PTR(pfd);
	}
	link = bpf_program__attach_perf_event(prog, pfd);
	if (IS_ERR(link)) {
		close(pfd);
		err = PTR_ERR(link);
		pr_warn("prog '%s': failed to attach to %s '%s:0x%zx': %s\n",
			prog->name, retprobe ? "uretprobe" : "uprobe",
			binary_path, func_offset,
			libbpf_strerror_r(err, errmsg, sizeof(errmsg)));
		return link;
	}
	return link;
}

static int determine_tracepoint_id(const char *tp_category,
				   const char *tp_name)
{
	char file[PATH_MAX];
	int ret;

	ret = snprintf(file, sizeof(file),
		       "/sys/kernel/debug/tracing/events/%s/%s/id",
		       tp_category, tp_name);
	if (ret < 0)
		return -errno;
	if (ret >= sizeof(file)) {
		pr_debug("tracepoint %s/%s path is too long\n",
			 tp_category, tp_name);
		return -E2BIG;
	}
	return parse_uint_from_file(file, "%d\n");
}

static int perf_event_open_tracepoint(const char *tp_category,
				      const char *tp_name)
{
	struct perf_event_attr attr = {};
	char errmsg[STRERR_BUFSIZE];
	int tp_id, pfd, err;

	tp_id = determine_tracepoint_id(tp_category, tp_name);
	if (tp_id < 0) {
		pr_warn("failed to determine tracepoint '%s/%s' perf event ID: %s\n",
			tp_category, tp_name,
			libbpf_strerror_r(tp_id, errmsg, sizeof(errmsg)));
		return tp_id;
	}

	attr.type = PERF_TYPE_TRACEPOINT;
	attr.size = sizeof(attr);
	attr.config = tp_id;

	pfd = syscall(__NR_perf_event_open, &attr, -1 /* pid */, 0 /* cpu */,
		      -1 /* group_fd */, PERF_FLAG_FD_CLOEXEC);
	if (pfd < 0) {
		err = -errno;
		pr_warn("tracepoint '%s/%s' perf_event_open() failed: %s\n",
			tp_category, tp_name,
			libbpf_strerror_r(err, errmsg, sizeof(errmsg)));
		return err;
	}
	return pfd;
}

struct bpf_link *bpf_program__attach_tracepoint(struct bpf_program *prog,
						const char *tp_category,
						const char *tp_name)
{
	char errmsg[STRERR_BUFSIZE];
	struct bpf_link *link;
	int pfd, err;

	pfd = perf_event_open_tracepoint(tp_category, tp_name);
	if (pfd < 0) {
		pr_warn("prog '%s': failed to create tracepoint '%s/%s' perf event: %s\n",
			prog->name, tp_category, tp_name,
			libbpf_strerror_r(pfd, errmsg, sizeof(errmsg)));
		return ERR_PTR(pfd);
	}
	link = bpf_program__attach_perf_event(prog, pfd);
	if (IS_ERR(link)) {
		close(pfd);
		err = PTR_ERR(link);
		pr_warn("prog '%s': failed to attach to tracepoint '%s/%s': %s\n",
			prog->name, tp_category, tp_name,
			libbpf_strerror_r(err, errmsg, sizeof(errmsg)));
		return link;
	}
	return link;
}

static struct bpf_link *attach_tp(const struct bpf_sec_def *sec,
				  struct bpf_program *prog)
{
	char *sec_name, *tp_cat, *tp_name;
	struct bpf_link *link;

	sec_name = strdup(prog->sec_name);
	if (!sec_name)
		return ERR_PTR(-ENOMEM);

	/* extract "tp/<category>/<name>" */
	tp_cat = sec_name + sec->len;
	tp_name = strchr(tp_cat, '/');
	if (!tp_name) {
		link = ERR_PTR(-EINVAL);
		goto out;
	}
	*tp_name = '\0';
	tp_name++;

	link = bpf_program__attach_tracepoint(prog, tp_cat, tp_name);
out:
	free(sec_name);
	return link;
}

struct bpf_link *bpf_program__attach_raw_tracepoint(struct bpf_program *prog,
						    const char *tp_name)
{
	char errmsg[STRERR_BUFSIZE];
	struct bpf_link *link;
	int prog_fd, pfd;

	prog_fd = bpf_program__fd(prog);
	if (prog_fd < 0) {
		pr_warn("prog '%s': can't attach before loaded\n", prog->name);
		return ERR_PTR(-EINVAL);
	}

	link = calloc(1, sizeof(*link));
	if (!link)
		return ERR_PTR(-ENOMEM);
	link->detach = &bpf_link__detach_fd;

	pfd = bpf_raw_tracepoint_open(tp_name, prog_fd);
	if (pfd < 0) {
		pfd = -errno;
		free(link);
		pr_warn("prog '%s': failed to attach to raw tracepoint '%s': %s\n",
			prog->name, tp_name, libbpf_strerror_r(pfd, errmsg, sizeof(errmsg)));
		return ERR_PTR(pfd);
	}
	link->fd = pfd;
	return link;
}

static struct bpf_link *attach_raw_tp(const struct bpf_sec_def *sec,
				      struct bpf_program *prog)
{
	const char *tp_name = prog->sec_name + sec->len;

	return bpf_program__attach_raw_tracepoint(prog, tp_name);
}

/* Common logic for all BPF program types that attach to a btf_id */
static struct bpf_link *bpf_program__attach_btf_id(struct bpf_program *prog)
{
	char errmsg[STRERR_BUFSIZE];
	struct bpf_link *link;
	int prog_fd, pfd;

	prog_fd = bpf_program__fd(prog);
	if (prog_fd < 0) {
		pr_warn("prog '%s': can't attach before loaded\n", prog->name);
		return ERR_PTR(-EINVAL);
	}

	link = calloc(1, sizeof(*link));
	if (!link)
		return ERR_PTR(-ENOMEM);
	link->detach = &bpf_link__detach_fd;

	pfd = bpf_raw_tracepoint_open(NULL, prog_fd);
	if (pfd < 0) {
		pfd = -errno;
		free(link);
		pr_warn("prog '%s': failed to attach: %s\n",
			prog->name, libbpf_strerror_r(pfd, errmsg, sizeof(errmsg)));
		return ERR_PTR(pfd);
	}
	link->fd = pfd;
	return (struct bpf_link *)link;
}

struct bpf_link *bpf_program__attach_trace(struct bpf_program *prog)
{
	return bpf_program__attach_btf_id(prog);
}

struct bpf_link *bpf_program__attach_lsm(struct bpf_program *prog)
{
	return bpf_program__attach_btf_id(prog);
}

static struct bpf_link *attach_trace(const struct bpf_sec_def *sec,
				     struct bpf_program *prog)
{
	return bpf_program__attach_trace(prog);
}

static struct bpf_link *attach_lsm(const struct bpf_sec_def *sec,
				   struct bpf_program *prog)
{
	return bpf_program__attach_lsm(prog);
}

static struct bpf_link *attach_iter(const struct bpf_sec_def *sec,
				    struct bpf_program *prog)
{
	return bpf_program__attach_iter(prog, NULL);
}

static struct bpf_link *
bpf_program__attach_fd(struct bpf_program *prog, int target_fd, int btf_id,
		       const char *target_name)
{
	DECLARE_LIBBPF_OPTS(bpf_link_create_opts, opts,
			    .target_btf_id = btf_id);
	enum bpf_attach_type attach_type;
	char errmsg[STRERR_BUFSIZE];
	struct bpf_link *link;
	int prog_fd, link_fd;

	prog_fd = bpf_program__fd(prog);
	if (prog_fd < 0) {
		pr_warn("prog '%s': can't attach before loaded\n", prog->name);
		return ERR_PTR(-EINVAL);
	}

	link = calloc(1, sizeof(*link));
	if (!link)
		return ERR_PTR(-ENOMEM);
	link->detach = &bpf_link__detach_fd;

	attach_type = bpf_program__get_expected_attach_type(prog);
	link_fd = bpf_link_create(prog_fd, target_fd, attach_type, &opts);
	if (link_fd < 0) {
		link_fd = -errno;
		free(link);
		pr_warn("prog '%s': failed to attach to %s: %s\n",
			prog->name, target_name,
			libbpf_strerror_r(link_fd, errmsg, sizeof(errmsg)));
		return ERR_PTR(link_fd);
	}
	link->fd = link_fd;
	return link;
}

struct bpf_link *
bpf_program__attach_cgroup(struct bpf_program *prog, int cgroup_fd)
{
	return bpf_program__attach_fd(prog, cgroup_fd, 0, "cgroup");
}

struct bpf_link *
bpf_program__attach_netns(struct bpf_program *prog, int netns_fd)
{
	return bpf_program__attach_fd(prog, netns_fd, 0, "netns");
}

struct bpf_link *bpf_program__attach_xdp(struct bpf_program *prog, int ifindex)
{
	/* target_fd/target_ifindex use the same field in LINK_CREATE */
	return bpf_program__attach_fd(prog, ifindex, 0, "xdp");
}

struct bpf_link *bpf_program__attach_freplace(struct bpf_program *prog,
					      int target_fd,
					      const char *attach_func_name)
{
	int btf_id;

	if (!!target_fd != !!attach_func_name) {
		pr_warn("prog '%s': supply none or both of target_fd and attach_func_name\n",
			prog->name);
		return ERR_PTR(-EINVAL);
	}

	if (prog->type != BPF_PROG_TYPE_EXT) {
		pr_warn("prog '%s': only BPF_PROG_TYPE_EXT can attach as freplace",
			prog->name);
		return ERR_PTR(-EINVAL);
	}

	if (target_fd) {
		btf_id = libbpf_find_prog_btf_id(attach_func_name, target_fd);
		if (btf_id < 0)
			return ERR_PTR(btf_id);

		return bpf_program__attach_fd(prog, target_fd, btf_id, "freplace");
	} else {
		/* no target, so use raw_tracepoint_open for compatibility
		 * with old kernels
		 */
		return bpf_program__attach_trace(prog);
	}
}

struct bpf_link *
bpf_program__attach_iter(struct bpf_program *prog,
			 const struct bpf_iter_attach_opts *opts)
{
	DECLARE_LIBBPF_OPTS(bpf_link_create_opts, link_create_opts);
	char errmsg[STRERR_BUFSIZE];
	struct bpf_link *link;
	int prog_fd, link_fd;
	__u32 target_fd = 0;

	if (!OPTS_VALID(opts, bpf_iter_attach_opts))
		return ERR_PTR(-EINVAL);

	link_create_opts.iter_info = OPTS_GET(opts, link_info, (void *)0);
	link_create_opts.iter_info_len = OPTS_GET(opts, link_info_len, 0);

	prog_fd = bpf_program__fd(prog);
	if (prog_fd < 0) {
		pr_warn("prog '%s': can't attach before loaded\n", prog->name);
		return ERR_PTR(-EINVAL);
	}

	link = calloc(1, sizeof(*link));
	if (!link)
		return ERR_PTR(-ENOMEM);
	link->detach = &bpf_link__detach_fd;

	link_fd = bpf_link_create(prog_fd, target_fd, BPF_TRACE_ITER,
				  &link_create_opts);
	if (link_fd < 0) {
		link_fd = -errno;
		free(link);
		pr_warn("prog '%s': failed to attach to iterator: %s\n",
			prog->name, libbpf_strerror_r(link_fd, errmsg, sizeof(errmsg)));
		return ERR_PTR(link_fd);
	}
	link->fd = link_fd;
	return link;
}

struct bpf_link *bpf_program__attach(struct bpf_program *prog)
{
	const struct bpf_sec_def *sec_def;

	sec_def = find_sec_def(prog->sec_name);
	if (!sec_def || !sec_def->attach_fn)
		return ERR_PTR(-ESRCH);

	return sec_def->attach_fn(sec_def, prog);
}

static int bpf_link__detach_struct_ops(struct bpf_link *link)
{
	__u32 zero = 0;

	if (bpf_map_delete_elem(link->fd, &zero))
		return -errno;

	return 0;
}

struct bpf_link *bpf_map__attach_struct_ops(struct bpf_map *map)
{
	struct bpf_struct_ops *st_ops;
	struct bpf_link *link;
	__u32 i, zero = 0;
	int err;

	if (!bpf_map__is_struct_ops(map) || map->fd == -1)
		return ERR_PTR(-EINVAL);

	link = calloc(1, sizeof(*link));
	if (!link)
		return ERR_PTR(-EINVAL);

	st_ops = map->st_ops;
	for (i = 0; i < btf_vlen(st_ops->type); i++) {
		struct bpf_program *prog = st_ops->progs[i];
		void *kern_data;
		int prog_fd;

		if (!prog)
			continue;

		prog_fd = bpf_program__fd(prog);
		kern_data = st_ops->kern_vdata + st_ops->kern_func_off[i];
		*(unsigned long *)kern_data = prog_fd;
	}

	err = bpf_map_update_elem(map->fd, &zero, st_ops->kern_vdata, 0);
	if (err) {
		err = -errno;
		free(link);
		return ERR_PTR(err);
	}

	link->detach = bpf_link__detach_struct_ops;
	link->fd = map->fd;

	return link;
}

enum bpf_perf_event_ret
bpf_perf_event_read_simple(void *mmap_mem, size_t mmap_size, size_t page_size,
			   void **copy_mem, size_t *copy_size,
			   bpf_perf_event_print_t fn, void *private_data)
{
	struct perf_event_mmap_page *header = mmap_mem;
	__u64 data_head = ring_buffer_read_head(header);
	__u64 data_tail = header->data_tail;
	void *base = ((__u8 *)header) + page_size;
	int ret = LIBBPF_PERF_EVENT_CONT;
	struct perf_event_header *ehdr;
	size_t ehdr_size;

	while (data_head != data_tail) {
		ehdr = base + (data_tail & (mmap_size - 1));
		ehdr_size = ehdr->size;

		if (((void *)ehdr) + ehdr_size > base + mmap_size) {
			void *copy_start = ehdr;
			size_t len_first = base + mmap_size - copy_start;
			size_t len_secnd = ehdr_size - len_first;

			if (*copy_size < ehdr_size) {
				free(*copy_mem);
				*copy_mem = malloc(ehdr_size);
				if (!*copy_mem) {
					*copy_size = 0;
					ret = LIBBPF_PERF_EVENT_ERROR;
					break;
				}
				*copy_size = ehdr_size;
			}

			memcpy(*copy_mem, copy_start, len_first);
			memcpy(*copy_mem + len_first, base, len_secnd);
			ehdr = *copy_mem;
		}

		ret = fn(ehdr, private_data);
		data_tail += ehdr_size;
		if (ret != LIBBPF_PERF_EVENT_CONT)
			break;
	}

	ring_buffer_write_tail(header, data_tail);
	return ret;
}

struct perf_buffer;

struct perf_buffer_params {
	struct perf_event_attr *attr;
	/* if event_cb is specified, it takes precendence */
	perf_buffer_event_fn event_cb;
	/* sample_cb and lost_cb are higher-level common-case callbacks */
	perf_buffer_sample_fn sample_cb;
	perf_buffer_lost_fn lost_cb;
	void *ctx;
	int cpu_cnt;
	int *cpus;
	int *map_keys;
};

struct perf_cpu_buf {
	struct perf_buffer *pb;
	void *base; /* mmap()'ed memory */
	void *buf; /* for reconstructing segmented data */
	size_t buf_size;
	int fd;
	int cpu;
	int map_key;
};

struct perf_buffer {
	perf_buffer_event_fn event_cb;
	perf_buffer_sample_fn sample_cb;
	perf_buffer_lost_fn lost_cb;
	void *ctx; /* passed into callbacks */

	size_t page_size;
	size_t mmap_size;
	struct perf_cpu_buf **cpu_bufs;
	struct epoll_event *events;
	int cpu_cnt; /* number of allocated CPU buffers */
	int epoll_fd; /* perf event FD */
	int map_fd; /* BPF_MAP_TYPE_PERF_EVENT_ARRAY BPF map FD */
};

static void perf_buffer__free_cpu_buf(struct perf_buffer *pb,
				      struct perf_cpu_buf *cpu_buf)
{
	if (!cpu_buf)
		return;
	if (cpu_buf->base &&
	    munmap(cpu_buf->base, pb->mmap_size + pb->page_size))
		pr_warn("failed to munmap cpu_buf #%d\n", cpu_buf->cpu);
	if (cpu_buf->fd >= 0) {
		ioctl(cpu_buf->fd, PERF_EVENT_IOC_DISABLE, 0);
		close(cpu_buf->fd);
	}
	free(cpu_buf->buf);
	free(cpu_buf);
}

void perf_buffer__free(struct perf_buffer *pb)
{
	int i;

	if (IS_ERR_OR_NULL(pb))
		return;
	if (pb->cpu_bufs) {
		for (i = 0; i < pb->cpu_cnt; i++) {
			struct perf_cpu_buf *cpu_buf = pb->cpu_bufs[i];

			if (!cpu_buf)
				continue;

			bpf_map_delete_elem(pb->map_fd, &cpu_buf->map_key);
			perf_buffer__free_cpu_buf(pb, cpu_buf);
		}
		free(pb->cpu_bufs);
	}
	if (pb->epoll_fd >= 0)
		close(pb->epoll_fd);
	free(pb->events);
	free(pb);
}

static struct perf_cpu_buf *
perf_buffer__open_cpu_buf(struct perf_buffer *pb, struct perf_event_attr *attr,
			  int cpu, int map_key)
{
	struct perf_cpu_buf *cpu_buf;
	char msg[STRERR_BUFSIZE];
	int err;

	cpu_buf = calloc(1, sizeof(*cpu_buf));
	if (!cpu_buf)
		return ERR_PTR(-ENOMEM);

	cpu_buf->pb = pb;
	cpu_buf->cpu = cpu;
	cpu_buf->map_key = map_key;

	cpu_buf->fd = syscall(__NR_perf_event_open, attr, -1 /* pid */, cpu,
			      -1, PERF_FLAG_FD_CLOEXEC);
	if (cpu_buf->fd < 0) {
		err = -errno;
		pr_warn("failed to open perf buffer event on cpu #%d: %s\n",
			cpu, libbpf_strerror_r(err, msg, sizeof(msg)));
		goto error;
	}

	cpu_buf->base = mmap(NULL, pb->mmap_size + pb->page_size,
			     PROT_READ | PROT_WRITE, MAP_SHARED,
			     cpu_buf->fd, 0);
	if (cpu_buf->base == MAP_FAILED) {
		cpu_buf->base = NULL;
		err = -errno;
		pr_warn("failed to mmap perf buffer on cpu #%d: %s\n",
			cpu, libbpf_strerror_r(err, msg, sizeof(msg)));
		goto error;
	}

	if (ioctl(cpu_buf->fd, PERF_EVENT_IOC_ENABLE, 0) < 0) {
		err = -errno;
		pr_warn("failed to enable perf buffer event on cpu #%d: %s\n",
			cpu, libbpf_strerror_r(err, msg, sizeof(msg)));
		goto error;
	}

	return cpu_buf;

error:
	perf_buffer__free_cpu_buf(pb, cpu_buf);
	return (struct perf_cpu_buf *)ERR_PTR(err);
}

static struct perf_buffer *__perf_buffer__new(int map_fd, size_t page_cnt,
					      struct perf_buffer_params *p);

struct perf_buffer *perf_buffer__new(int map_fd, size_t page_cnt,
				     const struct perf_buffer_opts *opts)
{
	struct perf_buffer_params p = {};
	struct perf_event_attr attr = { 0, };

	attr.config = PERF_COUNT_SW_BPF_OUTPUT;
	attr.type = PERF_TYPE_SOFTWARE;
	attr.sample_type = PERF_SAMPLE_RAW;
	attr.sample_period = 1;
	attr.wakeup_events = 1;

	p.attr = &attr;
	p.sample_cb = opts ? opts->sample_cb : NULL;
	p.lost_cb = opts ? opts->lost_cb : NULL;
	p.ctx = opts ? opts->ctx : NULL;

	return __perf_buffer__new(map_fd, page_cnt, &p);
}

struct perf_buffer *
perf_buffer__new_raw(int map_fd, size_t page_cnt,
		     const struct perf_buffer_raw_opts *opts)
{
	struct perf_buffer_params p = {};

	p.attr = opts->attr;
	p.event_cb = opts->event_cb;
	p.ctx = opts->ctx;
	p.cpu_cnt = opts->cpu_cnt;
	p.cpus = opts->cpus;
	p.map_keys = opts->map_keys;

	return __perf_buffer__new(map_fd, page_cnt, &p);
}

static struct perf_buffer *__perf_buffer__new(int map_fd, size_t page_cnt,
					      struct perf_buffer_params *p)
{
	const char *online_cpus_file = "/sys/devices/system/cpu/online";
	struct bpf_map_info map;
	char msg[STRERR_BUFSIZE];
	struct perf_buffer *pb;
	bool *online = NULL;
	__u32 map_info_len;
	int err, i, j, n;

	if (page_cnt & (page_cnt - 1)) {
		pr_warn("page count should be power of two, but is %zu\n",
			page_cnt);
		return ERR_PTR(-EINVAL);
	}

	/* best-effort sanity checks */
	memset(&map, 0, sizeof(map));
	map_info_len = sizeof(map);
	err = bpf_obj_get_info_by_fd(map_fd, &map, &map_info_len);
	if (err) {
		err = -errno;
		/* if BPF_OBJ_GET_INFO_BY_FD is supported, will return
		 * -EBADFD, -EFAULT, or -E2BIG on real error
		 */
		if (err != -EINVAL) {
			pr_warn("failed to get map info for map FD %d: %s\n",
				map_fd, libbpf_strerror_r(err, msg, sizeof(msg)));
			return ERR_PTR(err);
		}
		pr_debug("failed to get map info for FD %d; API not supported? Ignoring...\n",
			 map_fd);
	} else {
		if (map.type != BPF_MAP_TYPE_PERF_EVENT_ARRAY) {
			pr_warn("map '%s' should be BPF_MAP_TYPE_PERF_EVENT_ARRAY\n",
				map.name);
			return ERR_PTR(-EINVAL);
		}
	}

	pb = calloc(1, sizeof(*pb));
	if (!pb)
		return ERR_PTR(-ENOMEM);

	pb->event_cb = p->event_cb;
	pb->sample_cb = p->sample_cb;
	pb->lost_cb = p->lost_cb;
	pb->ctx = p->ctx;

	pb->page_size = getpagesize();
	pb->mmap_size = pb->page_size * page_cnt;
	pb->map_fd = map_fd;

	pb->epoll_fd = epoll_create1(EPOLL_CLOEXEC);
	if (pb->epoll_fd < 0) {
		err = -errno;
		pr_warn("failed to create epoll instance: %s\n",
			libbpf_strerror_r(err, msg, sizeof(msg)));
		goto error;
	}

	if (p->cpu_cnt > 0) {
		pb->cpu_cnt = p->cpu_cnt;
	} else {
		pb->cpu_cnt = libbpf_num_possible_cpus();
		if (pb->cpu_cnt < 0) {
			err = pb->cpu_cnt;
			goto error;
		}
		if (map.max_entries && map.max_entries < pb->cpu_cnt)
			pb->cpu_cnt = map.max_entries;
	}

	pb->events = calloc(pb->cpu_cnt, sizeof(*pb->events));
	if (!pb->events) {
		err = -ENOMEM;
		pr_warn("failed to allocate events: out of memory\n");
		goto error;
	}
	pb->cpu_bufs = calloc(pb->cpu_cnt, sizeof(*pb->cpu_bufs));
	if (!pb->cpu_bufs) {
		err = -ENOMEM;
		pr_warn("failed to allocate buffers: out of memory\n");
		goto error;
	}

	err = parse_cpu_mask_file(online_cpus_file, &online, &n);
	if (err) {
		pr_warn("failed to get online CPU mask: %d\n", err);
		goto error;
	}

	for (i = 0, j = 0; i < pb->cpu_cnt; i++) {
		struct perf_cpu_buf *cpu_buf;
		int cpu, map_key;

		cpu = p->cpu_cnt > 0 ? p->cpus[i] : i;
		map_key = p->cpu_cnt > 0 ? p->map_keys[i] : i;

		/* in case user didn't explicitly requested particular CPUs to
		 * be attached to, skip offline/not present CPUs
		 */
		if (p->cpu_cnt <= 0 && (cpu >= n || !online[cpu]))
			continue;

		cpu_buf = perf_buffer__open_cpu_buf(pb, p->attr, cpu, map_key);
		if (IS_ERR(cpu_buf)) {
			err = PTR_ERR(cpu_buf);
			goto error;
		}

		pb->cpu_bufs[j] = cpu_buf;

		err = bpf_map_update_elem(pb->map_fd, &map_key,
					  &cpu_buf->fd, 0);
		if (err) {
			err = -errno;
			pr_warn("failed to set cpu #%d, key %d -> perf FD %d: %s\n",
				cpu, map_key, cpu_buf->fd,
				libbpf_strerror_r(err, msg, sizeof(msg)));
			goto error;
		}

		pb->events[j].events = EPOLLIN;
		pb->events[j].data.ptr = cpu_buf;
		if (epoll_ctl(pb->epoll_fd, EPOLL_CTL_ADD, cpu_buf->fd,
			      &pb->events[j]) < 0) {
			err = -errno;
			pr_warn("failed to epoll_ctl cpu #%d perf FD %d: %s\n",
				cpu, cpu_buf->fd,
				libbpf_strerror_r(err, msg, sizeof(msg)));
			goto error;
		}
		j++;
	}
	pb->cpu_cnt = j;
	free(online);

	return pb;

error:
	free(online);
	if (pb)
		perf_buffer__free(pb);
	return ERR_PTR(err);
}

struct perf_sample_raw {
	struct perf_event_header header;
	uint32_t size;
	char data[];
};

struct perf_sample_lost {
	struct perf_event_header header;
	uint64_t id;
	uint64_t lost;
	uint64_t sample_id;
};

static enum bpf_perf_event_ret
perf_buffer__process_record(struct perf_event_header *e, void *ctx)
{
	struct perf_cpu_buf *cpu_buf = ctx;
	struct perf_buffer *pb = cpu_buf->pb;
	void *data = e;

	/* user wants full control over parsing perf event */
	if (pb->event_cb)
		return pb->event_cb(pb->ctx, cpu_buf->cpu, e);

	switch (e->type) {
	case PERF_RECORD_SAMPLE: {
		struct perf_sample_raw *s = data;

		if (pb->sample_cb)
			pb->sample_cb(pb->ctx, cpu_buf->cpu, s->data, s->size);
		break;
	}
	case PERF_RECORD_LOST: {
		struct perf_sample_lost *s = data;

		if (pb->lost_cb)
			pb->lost_cb(pb->ctx, cpu_buf->cpu, s->lost);
		break;
	}
	default:
		pr_warn("unknown perf sample type %d\n", e->type);
		return LIBBPF_PERF_EVENT_ERROR;
	}
	return LIBBPF_PERF_EVENT_CONT;
}

static int perf_buffer__process_records(struct perf_buffer *pb,
					struct perf_cpu_buf *cpu_buf)
{
	enum bpf_perf_event_ret ret;

	ret = bpf_perf_event_read_simple(cpu_buf->base, pb->mmap_size,
					 pb->page_size, &cpu_buf->buf,
					 &cpu_buf->buf_size,
					 perf_buffer__process_record, cpu_buf);
	if (ret != LIBBPF_PERF_EVENT_CONT)
		return ret;
	return 0;
}

int perf_buffer__epoll_fd(const struct perf_buffer *pb)
{
	return pb->epoll_fd;
}

int perf_buffer__poll(struct perf_buffer *pb, int timeout_ms)
{
	int i, cnt, err;

	cnt = epoll_wait(pb->epoll_fd, pb->events, pb->cpu_cnt, timeout_ms);
	for (i = 0; i < cnt; i++) {
		struct perf_cpu_buf *cpu_buf = pb->events[i].data.ptr;

		err = perf_buffer__process_records(pb, cpu_buf);
		if (err) {
			pr_warn("error while processing records: %d\n", err);
			return err;
		}
	}
	return cnt < 0 ? -errno : cnt;
}

/* Return number of PERF_EVENT_ARRAY map slots set up by this perf_buffer
 * manager.
 */
size_t perf_buffer__buffer_cnt(const struct perf_buffer *pb)
{
	return pb->cpu_cnt;
}

/*
 * Return perf_event FD of a ring buffer in *buf_idx* slot of
 * PERF_EVENT_ARRAY BPF map. This FD can be polled for new data using
 * select()/poll()/epoll() Linux syscalls.
 */
int perf_buffer__buffer_fd(const struct perf_buffer *pb, size_t buf_idx)
{
	struct perf_cpu_buf *cpu_buf;

	if (buf_idx >= pb->cpu_cnt)
		return -EINVAL;

	cpu_buf = pb->cpu_bufs[buf_idx];
	if (!cpu_buf)
		return -ENOENT;

	return cpu_buf->fd;
}

/*
 * Consume data from perf ring buffer corresponding to slot *buf_idx* in
 * PERF_EVENT_ARRAY BPF map without waiting/polling. If there is no data to
 * consume, do nothing and return success.
 * Returns:
 *   - 0 on success;
 *   - <0 on failure.
 */
int perf_buffer__consume_buffer(struct perf_buffer *pb, size_t buf_idx)
{
	struct perf_cpu_buf *cpu_buf;

	if (buf_idx >= pb->cpu_cnt)
		return -EINVAL;

	cpu_buf = pb->cpu_bufs[buf_idx];
	if (!cpu_buf)
		return -ENOENT;

	return perf_buffer__process_records(pb, cpu_buf);
}

int perf_buffer__consume(struct perf_buffer *pb)
{
	int i, err;

	for (i = 0; i < pb->cpu_cnt; i++) {
		struct perf_cpu_buf *cpu_buf = pb->cpu_bufs[i];

		if (!cpu_buf)
			continue;

		err = perf_buffer__process_records(pb, cpu_buf);
		if (err) {
			pr_warn("perf_buffer: failed to process records in buffer #%d: %d\n", i, err);
			return err;
		}
	}
	return 0;
}

struct bpf_prog_info_array_desc {
	int	array_offset;	/* e.g. offset of jited_prog_insns */
	int	count_offset;	/* e.g. offset of jited_prog_len */
	int	size_offset;	/* > 0: offset of rec size,
				 * < 0: fix size of -size_offset
				 */
};

static struct bpf_prog_info_array_desc bpf_prog_info_array_desc[] = {
	[BPF_PROG_INFO_JITED_INSNS] = {
		offsetof(struct bpf_prog_info, jited_prog_insns),
		offsetof(struct bpf_prog_info, jited_prog_len),
		-1,
	},
	[BPF_PROG_INFO_XLATED_INSNS] = {
		offsetof(struct bpf_prog_info, xlated_prog_insns),
		offsetof(struct bpf_prog_info, xlated_prog_len),
		-1,
	},
	[BPF_PROG_INFO_MAP_IDS] = {
		offsetof(struct bpf_prog_info, map_ids),
		offsetof(struct bpf_prog_info, nr_map_ids),
		-(int)sizeof(__u32),
	},
	[BPF_PROG_INFO_JITED_KSYMS] = {
		offsetof(struct bpf_prog_info, jited_ksyms),
		offsetof(struct bpf_prog_info, nr_jited_ksyms),
		-(int)sizeof(__u64),
	},
	[BPF_PROG_INFO_JITED_FUNC_LENS] = {
		offsetof(struct bpf_prog_info, jited_func_lens),
		offsetof(struct bpf_prog_info, nr_jited_func_lens),
		-(int)sizeof(__u32),
	},
	[BPF_PROG_INFO_FUNC_INFO] = {
		offsetof(struct bpf_prog_info, func_info),
		offsetof(struct bpf_prog_info, nr_func_info),
		offsetof(struct bpf_prog_info, func_info_rec_size),
	},
	[BPF_PROG_INFO_LINE_INFO] = {
		offsetof(struct bpf_prog_info, line_info),
		offsetof(struct bpf_prog_info, nr_line_info),
		offsetof(struct bpf_prog_info, line_info_rec_size),
	},
	[BPF_PROG_INFO_JITED_LINE_INFO] = {
		offsetof(struct bpf_prog_info, jited_line_info),
		offsetof(struct bpf_prog_info, nr_jited_line_info),
		offsetof(struct bpf_prog_info, jited_line_info_rec_size),
	},
	[BPF_PROG_INFO_PROG_TAGS] = {
		offsetof(struct bpf_prog_info, prog_tags),
		offsetof(struct bpf_prog_info, nr_prog_tags),
		-(int)sizeof(__u8) * BPF_TAG_SIZE,
	},

};

static __u32 bpf_prog_info_read_offset_u32(struct bpf_prog_info *info,
					   int offset)
{
	__u32 *array = (__u32 *)info;

	if (offset >= 0)
		return array[offset / sizeof(__u32)];
	return -(int)offset;
}

static __u64 bpf_prog_info_read_offset_u64(struct bpf_prog_info *info,
					   int offset)
{
	__u64 *array = (__u64 *)info;

	if (offset >= 0)
		return array[offset / sizeof(__u64)];
	return -(int)offset;
}

static void bpf_prog_info_set_offset_u32(struct bpf_prog_info *info, int offset,
					 __u32 val)
{
	__u32 *array = (__u32 *)info;

	if (offset >= 0)
		array[offset / sizeof(__u32)] = val;
}

static void bpf_prog_info_set_offset_u64(struct bpf_prog_info *info, int offset,
					 __u64 val)
{
	__u64 *array = (__u64 *)info;

	if (offset >= 0)
		array[offset / sizeof(__u64)] = val;
}

struct bpf_prog_info_linear *
bpf_program__get_prog_info_linear(int fd, __u64 arrays)
{
	struct bpf_prog_info_linear *info_linear;
	struct bpf_prog_info info = {};
	__u32 info_len = sizeof(info);
	__u32 data_len = 0;
	int i, err;
	void *ptr;

	if (arrays >> BPF_PROG_INFO_LAST_ARRAY)
		return ERR_PTR(-EINVAL);

	/* step 1: get array dimensions */
	err = bpf_obj_get_info_by_fd(fd, &info, &info_len);
	if (err) {
		pr_debug("can't get prog info: %s", strerror(errno));
		return ERR_PTR(-EFAULT);
	}

	/* step 2: calculate total size of all arrays */
	for (i = BPF_PROG_INFO_FIRST_ARRAY; i < BPF_PROG_INFO_LAST_ARRAY; ++i) {
		bool include_array = (arrays & (1UL << i)) > 0;
		struct bpf_prog_info_array_desc *desc;
		__u32 count, size;

		desc = bpf_prog_info_array_desc + i;

		/* kernel is too old to support this field */
		if (info_len < desc->array_offset + sizeof(__u32) ||
		    info_len < desc->count_offset + sizeof(__u32) ||
		    (desc->size_offset > 0 && info_len < desc->size_offset))
			include_array = false;

		if (!include_array) {
			arrays &= ~(1UL << i);	/* clear the bit */
			continue;
		}

		count = bpf_prog_info_read_offset_u32(&info, desc->count_offset);
		size  = bpf_prog_info_read_offset_u32(&info, desc->size_offset);

		data_len += count * size;
	}

	/* step 3: allocate continuous memory */
	data_len = roundup(data_len, sizeof(__u64));
	info_linear = malloc(sizeof(struct bpf_prog_info_linear) + data_len);
	if (!info_linear)
		return ERR_PTR(-ENOMEM);

	/* step 4: fill data to info_linear->info */
	info_linear->arrays = arrays;
	memset(&info_linear->info, 0, sizeof(info));
	ptr = info_linear->data;

	for (i = BPF_PROG_INFO_FIRST_ARRAY; i < BPF_PROG_INFO_LAST_ARRAY; ++i) {
		struct bpf_prog_info_array_desc *desc;
		__u32 count, size;

		if ((arrays & (1UL << i)) == 0)
			continue;

		desc  = bpf_prog_info_array_desc + i;
		count = bpf_prog_info_read_offset_u32(&info, desc->count_offset);
		size  = bpf_prog_info_read_offset_u32(&info, desc->size_offset);
		bpf_prog_info_set_offset_u32(&info_linear->info,
					     desc->count_offset, count);
		bpf_prog_info_set_offset_u32(&info_linear->info,
					     desc->size_offset, size);
		bpf_prog_info_set_offset_u64(&info_linear->info,
					     desc->array_offset,
					     ptr_to_u64(ptr));
		ptr += count * size;
	}

	/* step 5: call syscall again to get required arrays */
	err = bpf_obj_get_info_by_fd(fd, &info_linear->info, &info_len);
	if (err) {
		pr_debug("can't get prog info: %s", strerror(errno));
		free(info_linear);
		return ERR_PTR(-EFAULT);
	}

	/* step 6: verify the data */
	for (i = BPF_PROG_INFO_FIRST_ARRAY; i < BPF_PROG_INFO_LAST_ARRAY; ++i) {
		struct bpf_prog_info_array_desc *desc;
		__u32 v1, v2;

		if ((arrays & (1UL << i)) == 0)
			continue;

		desc = bpf_prog_info_array_desc + i;
		v1 = bpf_prog_info_read_offset_u32(&info, desc->count_offset);
		v2 = bpf_prog_info_read_offset_u32(&info_linear->info,
						   desc->count_offset);
		if (v1 != v2)
			pr_warn("%s: mismatch in element count\n", __func__);

		v1 = bpf_prog_info_read_offset_u32(&info, desc->size_offset);
		v2 = bpf_prog_info_read_offset_u32(&info_linear->info,
						   desc->size_offset);
		if (v1 != v2)
			pr_warn("%s: mismatch in rec size\n", __func__);
	}

	/* step 7: update info_len and data_len */
	info_linear->info_len = sizeof(struct bpf_prog_info);
	info_linear->data_len = data_len;

	return info_linear;
}

void bpf_program__bpil_addr_to_offs(struct bpf_prog_info_linear *info_linear)
{
	int i;

	for (i = BPF_PROG_INFO_FIRST_ARRAY; i < BPF_PROG_INFO_LAST_ARRAY; ++i) {
		struct bpf_prog_info_array_desc *desc;
		__u64 addr, offs;

		if ((info_linear->arrays & (1UL << i)) == 0)
			continue;

		desc = bpf_prog_info_array_desc + i;
		addr = bpf_prog_info_read_offset_u64(&info_linear->info,
						     desc->array_offset);
		offs = addr - ptr_to_u64(info_linear->data);
		bpf_prog_info_set_offset_u64(&info_linear->info,
					     desc->array_offset, offs);
	}
}

void bpf_program__bpil_offs_to_addr(struct bpf_prog_info_linear *info_linear)
{
	int i;

	for (i = BPF_PROG_INFO_FIRST_ARRAY; i < BPF_PROG_INFO_LAST_ARRAY; ++i) {
		struct bpf_prog_info_array_desc *desc;
		__u64 addr, offs;

		if ((info_linear->arrays & (1UL << i)) == 0)
			continue;

		desc = bpf_prog_info_array_desc + i;
		offs = bpf_prog_info_read_offset_u64(&info_linear->info,
						     desc->array_offset);
		addr = offs + ptr_to_u64(info_linear->data);
		bpf_prog_info_set_offset_u64(&info_linear->info,
					     desc->array_offset, addr);
	}
}

int bpf_program__set_attach_target(struct bpf_program *prog,
				   int attach_prog_fd,
				   const char *attach_func_name)
{
	int btf_id;

	if (!prog || attach_prog_fd < 0 || !attach_func_name)
		return -EINVAL;

	if (attach_prog_fd)
		btf_id = libbpf_find_prog_btf_id(attach_func_name,
						 attach_prog_fd);
	else
		btf_id = libbpf_find_vmlinux_btf_id(attach_func_name,
						    prog->expected_attach_type);

	if (btf_id < 0)
		return btf_id;

	prog->attach_btf_id = btf_id;
	prog->attach_prog_fd = attach_prog_fd;
	return 0;
}

int parse_cpu_mask_str(const char *s, bool **mask, int *mask_sz)
{
	int err = 0, n, len, start, end = -1;
	bool *tmp;

	*mask = NULL;
	*mask_sz = 0;

	/* Each sub string separated by ',' has format \d+-\d+ or \d+ */
	while (*s) {
		if (*s == ',' || *s == '\n') {
			s++;
			continue;
		}
		n = sscanf(s, "%d%n-%d%n", &start, &len, &end, &len);
		if (n <= 0 || n > 2) {
			pr_warn("Failed to get CPU range %s: %d\n", s, n);
			err = -EINVAL;
			goto cleanup;
		} else if (n == 1) {
			end = start;
		}
		if (start < 0 || start > end) {
			pr_warn("Invalid CPU range [%d,%d] in %s\n",
				start, end, s);
			err = -EINVAL;
			goto cleanup;
		}
		tmp = realloc(*mask, end + 1);
		if (!tmp) {
			err = -ENOMEM;
			goto cleanup;
		}
		*mask = tmp;
		memset(tmp + *mask_sz, 0, start - *mask_sz);
		memset(tmp + start, 1, end - start + 1);
		*mask_sz = end + 1;
		s += len;
	}
	if (!*mask_sz) {
		pr_warn("Empty CPU range\n");
		return -EINVAL;
	}
	return 0;
cleanup:
	free(*mask);
	*mask = NULL;
	return err;
}

int parse_cpu_mask_file(const char *fcpu, bool **mask, int *mask_sz)
{
	int fd, err = 0, len;
	char buf[128];

	fd = open(fcpu, O_RDONLY);
	if (fd < 0) {
		err = -errno;
		pr_warn("Failed to open cpu mask file %s: %d\n", fcpu, err);
		return err;
	}
	len = read(fd, buf, sizeof(buf));
	close(fd);
	if (len <= 0) {
		err = len ? -errno : -EINVAL;
		pr_warn("Failed to read cpu mask from %s: %d\n", fcpu, err);
		return err;
	}
	if (len >= sizeof(buf)) {
		pr_warn("CPU mask is too big in file %s\n", fcpu);
		return -E2BIG;
	}
	buf[len] = '\0';

	return parse_cpu_mask_str(buf, mask, mask_sz);
}

int libbpf_num_possible_cpus(void)
{
	static const char *fcpu = "/sys/devices/system/cpu/possible";
	static int cpus;
	int err, n, i, tmp_cpus;
	bool *mask;

	tmp_cpus = READ_ONCE(cpus);
	if (tmp_cpus > 0)
		return tmp_cpus;

	err = parse_cpu_mask_file(fcpu, &mask, &n);
	if (err)
		return err;

	tmp_cpus = 0;
	for (i = 0; i < n; i++) {
		if (mask[i])
			tmp_cpus++;
	}
	free(mask);

	WRITE_ONCE(cpus, tmp_cpus);
	return tmp_cpus;
}

int bpf_object__open_skeleton(struct bpf_object_skeleton *s,
			      const struct bpf_object_open_opts *opts)
{
	DECLARE_LIBBPF_OPTS(bpf_object_open_opts, skel_opts,
		.object_name = s->name,
	);
	struct bpf_object *obj;
	int i;

	/* Attempt to preserve opts->object_name, unless overriden by user
	 * explicitly. Overwriting object name for skeletons is discouraged,
	 * as it breaks global data maps, because they contain object name
	 * prefix as their own map name prefix. When skeleton is generated,
	 * bpftool is making an assumption that this name will stay the same.
	 */
	if (opts) {
		memcpy(&skel_opts, opts, sizeof(*opts));
		if (!opts->object_name)
			skel_opts.object_name = s->name;
	}

	obj = bpf_object__open_mem(s->data, s->data_sz, &skel_opts);
	if (IS_ERR(obj)) {
		pr_warn("failed to initialize skeleton BPF object '%s': %ld\n",
			s->name, PTR_ERR(obj));
		return PTR_ERR(obj);
	}

	*s->obj = obj;

	for (i = 0; i < s->map_cnt; i++) {
		struct bpf_map **map = s->maps[i].map;
		const char *name = s->maps[i].name;
		void **mmaped = s->maps[i].mmaped;

		*map = bpf_object__find_map_by_name(obj, name);
		if (!*map) {
			pr_warn("failed to find skeleton map '%s'\n", name);
			return -ESRCH;
		}

		/* externs shouldn't be pre-setup from user code */
		if (mmaped && (*map)->libbpf_type != LIBBPF_MAP_KCONFIG)
			*mmaped = (*map)->mmaped;
	}

	for (i = 0; i < s->prog_cnt; i++) {
		struct bpf_program **prog = s->progs[i].prog;
		const char *name = s->progs[i].name;

		*prog = bpf_object__find_program_by_name(obj, name);
		if (!*prog) {
			pr_warn("failed to find skeleton program '%s'\n", name);
			return -ESRCH;
		}
	}

	return 0;
}

int bpf_object__load_skeleton(struct bpf_object_skeleton *s)
{
	int i, err;

	err = bpf_object__load(*s->obj);
	if (err) {
		pr_warn("failed to load BPF skeleton '%s': %d\n", s->name, err);
		return err;
	}

	for (i = 0; i < s->map_cnt; i++) {
		struct bpf_map *map = *s->maps[i].map;
		size_t mmap_sz = bpf_map_mmap_sz(map);
		int prot, map_fd = bpf_map__fd(map);
		void **mmaped = s->maps[i].mmaped;

		if (!mmaped)
			continue;

		if (!(map->def.map_flags & BPF_F_MMAPABLE)) {
			*mmaped = NULL;
			continue;
		}

		if (map->def.map_flags & BPF_F_RDONLY_PROG)
			prot = PROT_READ;
		else
			prot = PROT_READ | PROT_WRITE;

		/* Remap anonymous mmap()-ed "map initialization image" as
		 * a BPF map-backed mmap()-ed memory, but preserving the same
		 * memory address. This will cause kernel to change process'
		 * page table to point to a different piece of kernel memory,
		 * but from userspace point of view memory address (and its
		 * contents, being identical at this point) will stay the
		 * same. This mapping will be released by bpf_object__close()
		 * as per normal clean up procedure, so we don't need to worry
		 * about it from skeleton's clean up perspective.
		 */
		*mmaped = mmap(map->mmaped, mmap_sz, prot,
				MAP_SHARED | MAP_FIXED, map_fd, 0);
		if (*mmaped == MAP_FAILED) {
			err = -errno;
			*mmaped = NULL;
			pr_warn("failed to re-mmap() map '%s': %d\n",
				 bpf_map__name(map), err);
			return err;
		}
	}

	return 0;
}

int bpf_object__attach_skeleton(struct bpf_object_skeleton *s)
{
	int i;

	for (i = 0; i < s->prog_cnt; i++) {
		struct bpf_program *prog = *s->progs[i].prog;
		struct bpf_link **link = s->progs[i].link;
		const struct bpf_sec_def *sec_def;

		if (!prog->load)
			continue;

		sec_def = find_sec_def(prog->sec_name);
		if (!sec_def || !sec_def->attach_fn)
			continue;

		*link = sec_def->attach_fn(sec_def, prog);
		if (IS_ERR(*link)) {
			pr_warn("failed to auto-attach program '%s': %ld\n",
				bpf_program__name(prog), PTR_ERR(*link));
			return PTR_ERR(*link);
		}
	}

	return 0;
}

void bpf_object__detach_skeleton(struct bpf_object_skeleton *s)
{
	int i;

	for (i = 0; i < s->prog_cnt; i++) {
		struct bpf_link **link = s->progs[i].link;

		bpf_link__destroy(*link);
		*link = NULL;
	}
}

void bpf_object__destroy_skeleton(struct bpf_object_skeleton *s)
{
	if (s->progs)
		bpf_object__detach_skeleton(s);
	if (s->obj)
		bpf_object__close(*s->obj);
	free(s->maps);
	free(s->progs);
	free(s);
}<|MERGE_RESOLUTION|>--- conflicted
+++ resolved
@@ -2216,73 +2216,6 @@
 					 int var_idx, int sec_idx,
 					 const Elf_Data *data, bool strict,
 					 const char *pin_root_path)
-<<<<<<< HEAD
-=======
-{
-	const struct btf_type *var, *def;
-	const struct btf_var_secinfo *vi;
-	const struct btf_var *var_extra;
-	const char *map_name;
-	struct bpf_map *map;
-
-	vi = btf_var_secinfos(sec) + var_idx;
-	var = btf__type_by_id(obj->btf, vi->type);
-	var_extra = btf_var(var);
-	map_name = btf__name_by_offset(obj->btf, var->name_off);
-
-	if (map_name == NULL || map_name[0] == '\0') {
-		pr_warn("map #%d: empty name.\n", var_idx);
-		return -EINVAL;
-	}
-	if ((__u64)vi->offset + vi->size > data->d_size) {
-		pr_warn("map '%s' BTF data is corrupted.\n", map_name);
-		return -EINVAL;
-	}
-	if (!btf_is_var(var)) {
-		pr_warn("map '%s': unexpected var kind %s.\n",
-			map_name, btf_kind_str(var));
-		return -EINVAL;
-	}
-	if (var_extra->linkage != BTF_VAR_GLOBAL_ALLOCATED &&
-	    var_extra->linkage != BTF_VAR_STATIC) {
-		pr_warn("map '%s': unsupported var linkage %u.\n",
-			map_name, var_extra->linkage);
-		return -EOPNOTSUPP;
-	}
-
-	def = skip_mods_and_typedefs(obj->btf, var->type, NULL);
-	if (!btf_is_struct(def)) {
-		pr_warn("map '%s': unexpected def kind %s.\n",
-			map_name, btf_kind_str(var));
-		return -EINVAL;
-	}
-	if (def->size > vi->size) {
-		pr_warn("map '%s': invalid def size.\n", map_name);
-		return -EINVAL;
-	}
-
-	map = bpf_object__add_map(obj);
-	if (IS_ERR(map))
-		return PTR_ERR(map);
-	map->name = strdup(map_name);
-	if (!map->name) {
-		pr_warn("map '%s': failed to alloc map name.\n", map_name);
-		return -ENOMEM;
-	}
-	map->libbpf_type = LIBBPF_MAP_UNSPEC;
-	map->def.type = BPF_MAP_TYPE_UNSPEC;
-	map->sec_idx = sec_idx;
-	map->sec_offset = vi->offset;
-	map->btf_var_idx = var_idx;
-	pr_debug("map '%s': at sec_idx %d, offset %zu.\n",
-		 map_name, map->sec_idx, map->sec_offset);
-
-	return parse_btf_map_def(obj, map, def, strict, false, pin_root_path);
-}
-
-static int bpf_object__init_user_btf_maps(struct bpf_object *obj, bool strict,
-					  const char *pin_root_path)
->>>>>>> 4e026225
 {
 	const struct btf_type *var, *def;
 	const struct btf_var_secinfo *vi;
