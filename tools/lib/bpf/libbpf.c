// SPDX-License-Identifier: (LGPL-2.1 OR BSD-2-Clause)

/*
 * Common eBPF ELF object loading operations.
 *
 * Copyright (C) 2013-2015 Alexei Starovoitov <ast@kernel.org>
 * Copyright (C) 2015 Wang Nan <wangnan0@huawei.com>
 * Copyright (C) 2015 Huawei Inc.
 * Copyright (C) 2017 Nicira, Inc.
 * Copyright (C) 2019 Isovalent, Inc.
 */

#ifndef _GNU_SOURCE
#define _GNU_SOURCE
#endif
#include <stdlib.h>
#include <stdio.h>
#include <stdarg.h>
#include <libgen.h>
#include <inttypes.h>
#include <limits.h>
#include <string.h>
#include <unistd.h>
#include <endian.h>
#include <fcntl.h>
#include <errno.h>
#include <ctype.h>
#include <asm/unistd.h>
#include <linux/err.h>
#include <linux/kernel.h>
#include <linux/bpf.h>
#include <linux/btf.h>
#include <linux/filter.h>
#include <linux/list.h>
#include <linux/limits.h>
#include <linux/perf_event.h>
#include <linux/ring_buffer.h>
#include <linux/version.h>
#include <sys/epoll.h>
#include <sys/ioctl.h>
#include <sys/mman.h>
#include <sys/stat.h>
#include <sys/types.h>
#include <sys/vfs.h>
#include <sys/utsname.h>
#include <sys/resource.h>
#include <tools/libc_compat.h>
#include <libelf.h>
#include <gelf.h>
#include <zlib.h>

#include "libbpf.h"
#include "bpf.h"
#include "btf.h"
#include "str_error.h"
#include "libbpf_internal.h"
#include "hashmap.h"

/* make sure libbpf doesn't use kernel-only integer typedefs */
#pragma GCC poison u8 u16 u32 u64 s8 s16 s32 s64

#ifndef EM_BPF
#define EM_BPF 247
#endif

#ifndef BPF_FS_MAGIC
#define BPF_FS_MAGIC		0xcafe4a11
#endif

/* vsprintf() in __base_pr() uses nonliteral format string. It may break
 * compilation if user enables corresponding warning. Disable it explicitly.
 */
#pragma GCC diagnostic ignored "-Wformat-nonliteral"

#define __printf(a, b)	__attribute__((format(printf, a, b)))

static struct bpf_map *bpf_object__add_map(struct bpf_object *obj);
static struct bpf_program *bpf_object__find_prog_by_idx(struct bpf_object *obj,
							int idx);
static const struct btf_type *
skip_mods_and_typedefs(const struct btf *btf, __u32 id, __u32 *res_id);

static int __base_pr(enum libbpf_print_level level, const char *format,
		     va_list args)
{
	if (level == LIBBPF_DEBUG)
		return 0;

	return vfprintf(stderr, format, args);
}

static libbpf_print_fn_t __libbpf_pr = __base_pr;

libbpf_print_fn_t libbpf_set_print(libbpf_print_fn_t fn)
{
	libbpf_print_fn_t old_print_fn = __libbpf_pr;

	__libbpf_pr = fn;
	return old_print_fn;
}

__printf(2, 3)
void libbpf_print(enum libbpf_print_level level, const char *format, ...)
{
	va_list args;

	if (!__libbpf_pr)
		return;

	va_start(args, format);
	__libbpf_pr(level, format, args);
	va_end(args);
}

static void pr_perm_msg(int err)
{
	struct rlimit limit;
	char buf[100];

	if (err != -EPERM || geteuid() != 0)
		return;

	err = getrlimit(RLIMIT_MEMLOCK, &limit);
	if (err)
		return;

	if (limit.rlim_cur == RLIM_INFINITY)
		return;

	if (limit.rlim_cur < 1024)
		snprintf(buf, sizeof(buf), "%zu bytes", (size_t)limit.rlim_cur);
	else if (limit.rlim_cur < 1024*1024)
		snprintf(buf, sizeof(buf), "%.1f KiB", (double)limit.rlim_cur / 1024);
	else
		snprintf(buf, sizeof(buf), "%.1f MiB", (double)limit.rlim_cur / (1024*1024));

	pr_warn("permission error while running as root; try raising 'ulimit -l'? current value: %s\n",
		buf);
}

#define STRERR_BUFSIZE  128

/* Copied from tools/perf/util/util.h */
#ifndef zfree
# define zfree(ptr) ({ free(*ptr); *ptr = NULL; })
#endif

#ifndef zclose
# define zclose(fd) ({			\
	int ___err = 0;			\
	if ((fd) >= 0)			\
		___err = close((fd));	\
	fd = -1;			\
	___err; })
#endif

#ifdef HAVE_LIBELF_MMAP_SUPPORT
# define LIBBPF_ELF_C_READ_MMAP ELF_C_READ_MMAP
#else
# define LIBBPF_ELF_C_READ_MMAP ELF_C_READ
#endif

static inline __u64 ptr_to_u64(const void *ptr)
{
	return (__u64) (unsigned long) ptr;
}

struct bpf_capabilities {
	/* v4.14: kernel support for program & map names. */
	__u32 name:1;
	/* v5.2: kernel support for global data sections. */
	__u32 global_data:1;
	/* BTF_KIND_FUNC and BTF_KIND_FUNC_PROTO support */
	__u32 btf_func:1;
	/* BTF_KIND_VAR and BTF_KIND_DATASEC support */
	__u32 btf_datasec:1;
	/* BPF_F_MMAPABLE is supported for arrays */
	__u32 array_mmap:1;
	/* BTF_FUNC_GLOBAL is supported */
	__u32 btf_func_global:1;
<<<<<<< HEAD
=======
	/* kernel support for expected_attach_type in BPF_PROG_LOAD */
	__u32 exp_attach_type:1;
>>>>>>> 675a03b4
};

enum reloc_type {
	RELO_LD64,
	RELO_CALL,
	RELO_DATA,
	RELO_EXTERN,
};

struct reloc_desc {
	enum reloc_type type;
	int insn_idx;
	int map_idx;
	int sym_off;
<<<<<<< HEAD
=======
};

struct bpf_sec_def;

typedef struct bpf_link *(*attach_fn_t)(const struct bpf_sec_def *sec,
					struct bpf_program *prog);

struct bpf_sec_def {
	const char *sec;
	size_t len;
	enum bpf_prog_type prog_type;
	enum bpf_attach_type expected_attach_type;
	bool is_exp_attach_type_optional;
	bool is_attachable;
	bool is_attach_btf;
	attach_fn_t attach_fn;
>>>>>>> 675a03b4
};

/*
 * bpf_prog should be a better name but it has been used in
 * linux/filter.h.
 */
struct bpf_program {
	/* Index in elf obj file, for relocation use. */
	int idx;
	char *name;
	int prog_ifindex;
	char *section_name;
	const struct bpf_sec_def *sec_def;
	/* section_name with / replaced by _; makes recursive pinning
	 * in bpf_object__pin_programs easier
	 */
	char *pin_name;
	struct bpf_insn *insns;
	size_t insns_cnt, main_prog_cnt;
	enum bpf_prog_type type;

	struct reloc_desc *reloc_desc;
	int nr_reloc;
	int log_level;

	struct {
		int nr;
		int *fds;
	} instances;
	bpf_program_prep_t preprocessor;

	struct bpf_object *obj;
	void *priv;
	bpf_program_clear_priv_t clear_priv;

	enum bpf_attach_type expected_attach_type;
	__u32 attach_btf_id;
	__u32 attach_prog_fd;
	void *func_info;
	__u32 func_info_rec_size;
	__u32 func_info_cnt;

	struct bpf_capabilities *caps;

	void *line_info;
	__u32 line_info_rec_size;
	__u32 line_info_cnt;
	__u32 prog_flags;
};

struct bpf_struct_ops {
	const char *tname;
	const struct btf_type *type;
	struct bpf_program **progs;
	__u32 *kern_func_off;
	/* e.g. struct tcp_congestion_ops in bpf_prog's btf format */
	void *data;
	/* e.g. struct bpf_struct_ops_tcp_congestion_ops in
	 *      btf_vmlinux's format.
	 * struct bpf_struct_ops_tcp_congestion_ops {
	 *	[... some other kernel fields ...]
	 *	struct tcp_congestion_ops data;
	 * }
	 * kern_vdata-size == sizeof(struct bpf_struct_ops_tcp_congestion_ops)
	 * bpf_map__init_kern_struct_ops() will populate the "kern_vdata"
	 * from "data".
	 */
	void *kern_vdata;
	__u32 type_id;
};

#define DATA_SEC ".data"
#define BSS_SEC ".bss"
#define RODATA_SEC ".rodata"
#define KCONFIG_SEC ".kconfig"
#define STRUCT_OPS_SEC ".struct_ops"

enum libbpf_map_type {
	LIBBPF_MAP_UNSPEC,
	LIBBPF_MAP_DATA,
	LIBBPF_MAP_BSS,
	LIBBPF_MAP_RODATA,
	LIBBPF_MAP_KCONFIG,
};

static const char * const libbpf_type_to_btf_name[] = {
	[LIBBPF_MAP_DATA]	= DATA_SEC,
	[LIBBPF_MAP_BSS]	= BSS_SEC,
	[LIBBPF_MAP_RODATA]	= RODATA_SEC,
	[LIBBPF_MAP_KCONFIG]	= KCONFIG_SEC,
};

struct bpf_map {
	char *name;
	int fd;
	int sec_idx;
	size_t sec_offset;
	int map_ifindex;
	int inner_map_fd;
	struct bpf_map_def def;
	__u32 btf_key_type_id;
	__u32 btf_value_type_id;
	__u32 btf_vmlinux_value_type_id;
	void *priv;
	bpf_map_clear_priv_t clear_priv;
	enum libbpf_map_type libbpf_type;
	void *mmaped;
	struct bpf_struct_ops *st_ops;
	char *pin_path;
	bool pinned;
	bool reused;
};

enum extern_type {
	EXT_UNKNOWN,
	EXT_CHAR,
	EXT_BOOL,
	EXT_INT,
	EXT_TRISTATE,
	EXT_CHAR_ARR,
};

struct extern_desc {
	const char *name;
	int sym_idx;
	int btf_id;
	enum extern_type type;
	int sz;
	int align;
	int data_off;
	bool is_signed;
	bool is_weak;
	bool is_set;
};

static LIST_HEAD(bpf_objects_list);

struct bpf_object {
	char name[BPF_OBJ_NAME_LEN];
	char license[64];
	__u32 kern_version;

	struct bpf_program *programs;
	size_t nr_programs;
	struct bpf_map *maps;
	size_t nr_maps;
	size_t maps_cap;

	char *kconfig;
	struct extern_desc *externs;
	int nr_extern;
	int kconfig_map_idx;

	bool loaded;
	bool has_pseudo_calls;

	/*
	 * Information when doing elf related work. Only valid if fd
	 * is valid.
	 */
	struct {
		int fd;
		const void *obj_buf;
		size_t obj_buf_sz;
		Elf *elf;
		GElf_Ehdr ehdr;
		Elf_Data *symbols;
		Elf_Data *data;
		Elf_Data *rodata;
		Elf_Data *bss;
		Elf_Data *st_ops_data;
		size_t strtabidx;
		struct {
			GElf_Shdr shdr;
			Elf_Data *data;
		} *reloc_sects;
		int nr_reloc_sects;
		int maps_shndx;
		int btf_maps_shndx;
		int text_shndx;
		int symbols_shndx;
		int data_shndx;
		int rodata_shndx;
		int bss_shndx;
		int st_ops_shndx;
	} efile;
	/*
	 * All loaded bpf_object is linked in a list, which is
	 * hidden to caller. bpf_objects__<func> handlers deal with
	 * all objects.
	 */
	struct list_head list;

	struct btf *btf;
	/* Parse and load BTF vmlinux if any of the programs in the object need
	 * it at load time.
	 */
	struct btf *btf_vmlinux;
	struct btf_ext *btf_ext;

	void *priv;
	bpf_object_clear_priv_t clear_priv;

	struct bpf_capabilities caps;

	char path[];
};
#define obj_elf_valid(o)	((o)->efile.elf)

void bpf_program__unload(struct bpf_program *prog)
{
	int i;

	if (!prog)
		return;

	/*
	 * If the object is opened but the program was never loaded,
	 * it is possible that prog->instances.nr == -1.
	 */
	if (prog->instances.nr > 0) {
		for (i = 0; i < prog->instances.nr; i++)
			zclose(prog->instances.fds[i]);
	} else if (prog->instances.nr != -1) {
		pr_warn("Internal error: instances.nr is %d\n",
			prog->instances.nr);
	}

	prog->instances.nr = -1;
	zfree(&prog->instances.fds);

	zfree(&prog->func_info);
	zfree(&prog->line_info);
}

static void bpf_program__exit(struct bpf_program *prog)
{
	if (!prog)
		return;

	if (prog->clear_priv)
		prog->clear_priv(prog, prog->priv);

	prog->priv = NULL;
	prog->clear_priv = NULL;

	bpf_program__unload(prog);
	zfree(&prog->name);
	zfree(&prog->section_name);
	zfree(&prog->pin_name);
	zfree(&prog->insns);
	zfree(&prog->reloc_desc);

	prog->nr_reloc = 0;
	prog->insns_cnt = 0;
	prog->idx = -1;
}

static char *__bpf_program__pin_name(struct bpf_program *prog)
{
	char *name, *p;

	name = p = strdup(prog->section_name);
	while ((p = strchr(p, '/')))
		*p = '_';

	return name;
}

static int
bpf_program__init(void *data, size_t size, char *section_name, int idx,
		  struct bpf_program *prog)
{
	const size_t bpf_insn_sz = sizeof(struct bpf_insn);

	if (size == 0 || size % bpf_insn_sz) {
		pr_warn("corrupted section '%s', size: %zu\n",
			section_name, size);
		return -EINVAL;
	}

	memset(prog, 0, sizeof(*prog));

	prog->section_name = strdup(section_name);
	if (!prog->section_name) {
		pr_warn("failed to alloc name for prog under section(%d) %s\n",
			idx, section_name);
		goto errout;
	}

	prog->pin_name = __bpf_program__pin_name(prog);
	if (!prog->pin_name) {
		pr_warn("failed to alloc pin name for prog under section(%d) %s\n",
			idx, section_name);
		goto errout;
	}

	prog->insns = malloc(size);
	if (!prog->insns) {
		pr_warn("failed to alloc insns for prog under section %s\n",
			section_name);
		goto errout;
	}
	prog->insns_cnt = size / bpf_insn_sz;
	memcpy(prog->insns, data, size);
	prog->idx = idx;
	prog->instances.fds = NULL;
	prog->instances.nr = -1;
	prog->type = BPF_PROG_TYPE_UNSPEC;

	return 0;
errout:
	bpf_program__exit(prog);
	return -ENOMEM;
}

static int
bpf_object__add_program(struct bpf_object *obj, void *data, size_t size,
			char *section_name, int idx)
{
	struct bpf_program prog, *progs;
	int nr_progs, err;

	err = bpf_program__init(data, size, section_name, idx, &prog);
	if (err)
		return err;

	prog.caps = &obj->caps;
	progs = obj->programs;
	nr_progs = obj->nr_programs;

	progs = reallocarray(progs, nr_progs + 1, sizeof(progs[0]));
	if (!progs) {
		/*
		 * In this case the original obj->programs
		 * is still valid, so don't need special treat for
		 * bpf_close_object().
		 */
		pr_warn("failed to alloc a new program under section '%s'\n",
			section_name);
		bpf_program__exit(&prog);
		return -ENOMEM;
	}

	pr_debug("found program %s\n", prog.section_name);
	obj->programs = progs;
	obj->nr_programs = nr_progs + 1;
	prog.obj = obj;
	progs[nr_progs] = prog;
	return 0;
}

static int
bpf_object__init_prog_names(struct bpf_object *obj)
{
	Elf_Data *symbols = obj->efile.symbols;
	struct bpf_program *prog;
	size_t pi, si;

	for (pi = 0; pi < obj->nr_programs; pi++) {
		const char *name = NULL;

		prog = &obj->programs[pi];

		for (si = 0; si < symbols->d_size / sizeof(GElf_Sym) && !name;
		     si++) {
			GElf_Sym sym;

			if (!gelf_getsym(symbols, si, &sym))
				continue;
			if (sym.st_shndx != prog->idx)
				continue;
			if (GELF_ST_BIND(sym.st_info) != STB_GLOBAL)
				continue;

			name = elf_strptr(obj->efile.elf,
					  obj->efile.strtabidx,
					  sym.st_name);
			if (!name) {
				pr_warn("failed to get sym name string for prog %s\n",
					prog->section_name);
				return -LIBBPF_ERRNO__LIBELF;
			}
		}

		if (!name && prog->idx == obj->efile.text_shndx)
			name = ".text";

		if (!name) {
			pr_warn("failed to find sym for prog %s\n",
				prog->section_name);
			return -EINVAL;
		}

		prog->name = strdup(name);
		if (!prog->name) {
			pr_warn("failed to allocate memory for prog sym %s\n",
				name);
			return -ENOMEM;
		}
	}

	return 0;
}

static __u32 get_kernel_version(void)
{
	__u32 major, minor, patch;
	struct utsname info;

	uname(&info);
	if (sscanf(info.release, "%u.%u.%u", &major, &minor, &patch) != 3)
		return 0;
	return KERNEL_VERSION(major, minor, patch);
}

static const struct btf_member *
find_member_by_offset(const struct btf_type *t, __u32 bit_offset)
{
	struct btf_member *m;
	int i;

	for (i = 0, m = btf_members(t); i < btf_vlen(t); i++, m++) {
		if (btf_member_bit_offset(t, i) == bit_offset)
			return m;
	}

	return NULL;
}

static const struct btf_member *
find_member_by_name(const struct btf *btf, const struct btf_type *t,
		    const char *name)
{
	struct btf_member *m;
	int i;

	for (i = 0, m = btf_members(t); i < btf_vlen(t); i++, m++) {
		if (!strcmp(btf__name_by_offset(btf, m->name_off), name))
			return m;
	}

	return NULL;
}

#define STRUCT_OPS_VALUE_PREFIX "bpf_struct_ops_"
static int find_btf_by_prefix_kind(const struct btf *btf, const char *prefix,
				   const char *name, __u32 kind);

static int
find_struct_ops_kern_types(const struct btf *btf, const char *tname,
			   const struct btf_type **type, __u32 *type_id,
			   const struct btf_type **vtype, __u32 *vtype_id,
			   const struct btf_member **data_member)
{
	const struct btf_type *kern_type, *kern_vtype;
	const struct btf_member *kern_data_member;
	__s32 kern_vtype_id, kern_type_id;
	__u32 i;

	kern_type_id = btf__find_by_name_kind(btf, tname, BTF_KIND_STRUCT);
	if (kern_type_id < 0) {
		pr_warn("struct_ops init_kern: struct %s is not found in kernel BTF\n",
			tname);
		return kern_type_id;
	}
	kern_type = btf__type_by_id(btf, kern_type_id);

	/* Find the corresponding "map_value" type that will be used
	 * in map_update(BPF_MAP_TYPE_STRUCT_OPS).  For example,
	 * find "struct bpf_struct_ops_tcp_congestion_ops" from the
	 * btf_vmlinux.
	 */
	kern_vtype_id = find_btf_by_prefix_kind(btf, STRUCT_OPS_VALUE_PREFIX,
						tname, BTF_KIND_STRUCT);
	if (kern_vtype_id < 0) {
		pr_warn("struct_ops init_kern: struct %s%s is not found in kernel BTF\n",
			STRUCT_OPS_VALUE_PREFIX, tname);
		return kern_vtype_id;
	}
	kern_vtype = btf__type_by_id(btf, kern_vtype_id);

	/* Find "struct tcp_congestion_ops" from
	 * struct bpf_struct_ops_tcp_congestion_ops {
	 *	[ ... ]
	 *	struct tcp_congestion_ops data;
	 * }
	 */
	kern_data_member = btf_members(kern_vtype);
	for (i = 0; i < btf_vlen(kern_vtype); i++, kern_data_member++) {
		if (kern_data_member->type == kern_type_id)
			break;
	}
	if (i == btf_vlen(kern_vtype)) {
		pr_warn("struct_ops init_kern: struct %s data is not found in struct %s%s\n",
			tname, STRUCT_OPS_VALUE_PREFIX, tname);
		return -EINVAL;
	}

	*type = kern_type;
	*type_id = kern_type_id;
	*vtype = kern_vtype;
	*vtype_id = kern_vtype_id;
	*data_member = kern_data_member;

	return 0;
}

static bool bpf_map__is_struct_ops(const struct bpf_map *map)
{
	return map->def.type == BPF_MAP_TYPE_STRUCT_OPS;
}

/* Init the map's fields that depend on kern_btf */
static int bpf_map__init_kern_struct_ops(struct bpf_map *map,
					 const struct btf *btf,
					 const struct btf *kern_btf)
{
	const struct btf_member *member, *kern_member, *kern_data_member;
	const struct btf_type *type, *kern_type, *kern_vtype;
	__u32 i, kern_type_id, kern_vtype_id, kern_data_off;
	struct bpf_struct_ops *st_ops;
	void *data, *kern_data;
	const char *tname;
	int err;

	st_ops = map->st_ops;
	type = st_ops->type;
	tname = st_ops->tname;
	err = find_struct_ops_kern_types(kern_btf, tname,
					 &kern_type, &kern_type_id,
					 &kern_vtype, &kern_vtype_id,
					 &kern_data_member);
	if (err)
		return err;

	pr_debug("struct_ops init_kern %s: type_id:%u kern_type_id:%u kern_vtype_id:%u\n",
		 map->name, st_ops->type_id, kern_type_id, kern_vtype_id);

	map->def.value_size = kern_vtype->size;
	map->btf_vmlinux_value_type_id = kern_vtype_id;

	st_ops->kern_vdata = calloc(1, kern_vtype->size);
	if (!st_ops->kern_vdata)
		return -ENOMEM;

	data = st_ops->data;
	kern_data_off = kern_data_member->offset / 8;
	kern_data = st_ops->kern_vdata + kern_data_off;

	member = btf_members(type);
	for (i = 0; i < btf_vlen(type); i++, member++) {
		const struct btf_type *mtype, *kern_mtype;
		__u32 mtype_id, kern_mtype_id;
		void *mdata, *kern_mdata;
		__s64 msize, kern_msize;
		__u32 moff, kern_moff;
		__u32 kern_member_idx;
		const char *mname;

		mname = btf__name_by_offset(btf, member->name_off);
		kern_member = find_member_by_name(kern_btf, kern_type, mname);
		if (!kern_member) {
			pr_warn("struct_ops init_kern %s: Cannot find member %s in kernel BTF\n",
				map->name, mname);
			return -ENOTSUP;
		}

		kern_member_idx = kern_member - btf_members(kern_type);
		if (btf_member_bitfield_size(type, i) ||
		    btf_member_bitfield_size(kern_type, kern_member_idx)) {
			pr_warn("struct_ops init_kern %s: bitfield %s is not supported\n",
				map->name, mname);
			return -ENOTSUP;
		}

		moff = member->offset / 8;
		kern_moff = kern_member->offset / 8;

		mdata = data + moff;
		kern_mdata = kern_data + kern_moff;

		mtype = skip_mods_and_typedefs(btf, member->type, &mtype_id);
		kern_mtype = skip_mods_and_typedefs(kern_btf, kern_member->type,
						    &kern_mtype_id);
		if (BTF_INFO_KIND(mtype->info) !=
		    BTF_INFO_KIND(kern_mtype->info)) {
			pr_warn("struct_ops init_kern %s: Unmatched member type %s %u != %u(kernel)\n",
				map->name, mname, BTF_INFO_KIND(mtype->info),
				BTF_INFO_KIND(kern_mtype->info));
			return -ENOTSUP;
		}

		if (btf_is_ptr(mtype)) {
			struct bpf_program *prog;

			mtype = skip_mods_and_typedefs(btf, mtype->type, &mtype_id);
			kern_mtype = skip_mods_and_typedefs(kern_btf,
							    kern_mtype->type,
							    &kern_mtype_id);
			if (!btf_is_func_proto(mtype) ||
			    !btf_is_func_proto(kern_mtype)) {
				pr_warn("struct_ops init_kern %s: non func ptr %s is not supported\n",
					map->name, mname);
				return -ENOTSUP;
			}

			prog = st_ops->progs[i];
			if (!prog) {
				pr_debug("struct_ops init_kern %s: func ptr %s is not set\n",
					 map->name, mname);
				continue;
			}

			prog->attach_btf_id = kern_type_id;
			prog->expected_attach_type = kern_member_idx;

			st_ops->kern_func_off[i] = kern_data_off + kern_moff;

			pr_debug("struct_ops init_kern %s: func ptr %s is set to prog %s from data(+%u) to kern_data(+%u)\n",
				 map->name, mname, prog->name, moff,
				 kern_moff);

			continue;
		}

		msize = btf__resolve_size(btf, mtype_id);
		kern_msize = btf__resolve_size(kern_btf, kern_mtype_id);
		if (msize < 0 || kern_msize < 0 || msize != kern_msize) {
			pr_warn("struct_ops init_kern %s: Error in size of member %s: %zd != %zd(kernel)\n",
				map->name, mname, (ssize_t)msize,
				(ssize_t)kern_msize);
			return -ENOTSUP;
		}

		pr_debug("struct_ops init_kern %s: copy %s %u bytes from data(+%u) to kern_data(+%u)\n",
			 map->name, mname, (unsigned int)msize,
			 moff, kern_moff);
		memcpy(kern_mdata, mdata, msize);
	}

	return 0;
}

static int bpf_object__init_kern_struct_ops_maps(struct bpf_object *obj)
{
	struct bpf_map *map;
	size_t i;
	int err;

	for (i = 0; i < obj->nr_maps; i++) {
		map = &obj->maps[i];

		if (!bpf_map__is_struct_ops(map))
			continue;

		err = bpf_map__init_kern_struct_ops(map, obj->btf,
						    obj->btf_vmlinux);
		if (err)
			return err;
	}

	return 0;
}

static int bpf_object__init_struct_ops_maps(struct bpf_object *obj)
{
	const struct btf_type *type, *datasec;
	const struct btf_var_secinfo *vsi;
	struct bpf_struct_ops *st_ops;
	const char *tname, *var_name;
	__s32 type_id, datasec_id;
	const struct btf *btf;
	struct bpf_map *map;
	__u32 i;

	if (obj->efile.st_ops_shndx == -1)
		return 0;

	btf = obj->btf;
	datasec_id = btf__find_by_name_kind(btf, STRUCT_OPS_SEC,
					    BTF_KIND_DATASEC);
	if (datasec_id < 0) {
		pr_warn("struct_ops init: DATASEC %s not found\n",
			STRUCT_OPS_SEC);
		return -EINVAL;
	}

	datasec = btf__type_by_id(btf, datasec_id);
	vsi = btf_var_secinfos(datasec);
	for (i = 0; i < btf_vlen(datasec); i++, vsi++) {
		type = btf__type_by_id(obj->btf, vsi->type);
		var_name = btf__name_by_offset(obj->btf, type->name_off);

		type_id = btf__resolve_type(obj->btf, vsi->type);
		if (type_id < 0) {
			pr_warn("struct_ops init: Cannot resolve var type_id %u in DATASEC %s\n",
				vsi->type, STRUCT_OPS_SEC);
			return -EINVAL;
		}

		type = btf__type_by_id(obj->btf, type_id);
		tname = btf__name_by_offset(obj->btf, type->name_off);
		if (!tname[0]) {
			pr_warn("struct_ops init: anonymous type is not supported\n");
			return -ENOTSUP;
		}
		if (!btf_is_struct(type)) {
			pr_warn("struct_ops init: %s is not a struct\n", tname);
			return -EINVAL;
		}

		map = bpf_object__add_map(obj);
		if (IS_ERR(map))
			return PTR_ERR(map);

		map->sec_idx = obj->efile.st_ops_shndx;
		map->sec_offset = vsi->offset;
		map->name = strdup(var_name);
		if (!map->name)
			return -ENOMEM;

		map->def.type = BPF_MAP_TYPE_STRUCT_OPS;
		map->def.key_size = sizeof(int);
		map->def.value_size = type->size;
		map->def.max_entries = 1;

		map->st_ops = calloc(1, sizeof(*map->st_ops));
		if (!map->st_ops)
			return -ENOMEM;
		st_ops = map->st_ops;
		st_ops->data = malloc(type->size);
		st_ops->progs = calloc(btf_vlen(type), sizeof(*st_ops->progs));
		st_ops->kern_func_off = malloc(btf_vlen(type) *
					       sizeof(*st_ops->kern_func_off));
		if (!st_ops->data || !st_ops->progs || !st_ops->kern_func_off)
			return -ENOMEM;

		if (vsi->offset + type->size > obj->efile.st_ops_data->d_size) {
			pr_warn("struct_ops init: var %s is beyond the end of DATASEC %s\n",
				var_name, STRUCT_OPS_SEC);
			return -EINVAL;
		}

		memcpy(st_ops->data,
		       obj->efile.st_ops_data->d_buf + vsi->offset,
		       type->size);
		st_ops->tname = tname;
		st_ops->type = type;
		st_ops->type_id = type_id;

		pr_debug("struct_ops init: struct %s(type_id=%u) %s found at offset %u\n",
			 tname, type_id, var_name, vsi->offset);
	}

	return 0;
}

static struct bpf_object *bpf_object__new(const char *path,
					  const void *obj_buf,
					  size_t obj_buf_sz,
					  const char *obj_name)
{
	struct bpf_object *obj;
	char *end;

	obj = calloc(1, sizeof(struct bpf_object) + strlen(path) + 1);
	if (!obj) {
		pr_warn("alloc memory failed for %s\n", path);
		return ERR_PTR(-ENOMEM);
	}

	strcpy(obj->path, path);
	if (obj_name) {
		strncpy(obj->name, obj_name, sizeof(obj->name) - 1);
		obj->name[sizeof(obj->name) - 1] = 0;
	} else {
		/* Using basename() GNU version which doesn't modify arg. */
		strncpy(obj->name, basename((void *)path),
			sizeof(obj->name) - 1);
		end = strchr(obj->name, '.');
		if (end)
			*end = 0;
	}

	obj->efile.fd = -1;
	/*
	 * Caller of this function should also call
	 * bpf_object__elf_finish() after data collection to return
	 * obj_buf to user. If not, we should duplicate the buffer to
	 * avoid user freeing them before elf finish.
	 */
	obj->efile.obj_buf = obj_buf;
	obj->efile.obj_buf_sz = obj_buf_sz;
	obj->efile.maps_shndx = -1;
	obj->efile.btf_maps_shndx = -1;
	obj->efile.data_shndx = -1;
	obj->efile.rodata_shndx = -1;
	obj->efile.bss_shndx = -1;
	obj->efile.st_ops_shndx = -1;
	obj->kconfig_map_idx = -1;

	obj->kern_version = get_kernel_version();
	obj->loaded = false;

	INIT_LIST_HEAD(&obj->list);
	list_add(&obj->list, &bpf_objects_list);
	return obj;
}

static void bpf_object__elf_finish(struct bpf_object *obj)
{
	if (!obj_elf_valid(obj))
		return;

	if (obj->efile.elf) {
		elf_end(obj->efile.elf);
		obj->efile.elf = NULL;
	}
	obj->efile.symbols = NULL;
	obj->efile.data = NULL;
	obj->efile.rodata = NULL;
	obj->efile.bss = NULL;
	obj->efile.st_ops_data = NULL;

	zfree(&obj->efile.reloc_sects);
	obj->efile.nr_reloc_sects = 0;
	zclose(obj->efile.fd);
	obj->efile.obj_buf = NULL;
	obj->efile.obj_buf_sz = 0;
}

static int bpf_object__elf_init(struct bpf_object *obj)
{
	int err = 0;
	GElf_Ehdr *ep;

	if (obj_elf_valid(obj)) {
		pr_warn("elf init: internal error\n");
		return -LIBBPF_ERRNO__LIBELF;
	}

	if (obj->efile.obj_buf_sz > 0) {
		/*
		 * obj_buf should have been validated by
		 * bpf_object__open_buffer().
		 */
		obj->efile.elf = elf_memory((char *)obj->efile.obj_buf,
					    obj->efile.obj_buf_sz);
	} else {
		obj->efile.fd = open(obj->path, O_RDONLY);
		if (obj->efile.fd < 0) {
			char errmsg[STRERR_BUFSIZE], *cp;

			err = -errno;
			cp = libbpf_strerror_r(err, errmsg, sizeof(errmsg));
			pr_warn("failed to open %s: %s\n", obj->path, cp);
			return err;
		}

		obj->efile.elf = elf_begin(obj->efile.fd,
					   LIBBPF_ELF_C_READ_MMAP, NULL);
	}

	if (!obj->efile.elf) {
		pr_warn("failed to open %s as ELF file\n", obj->path);
		err = -LIBBPF_ERRNO__LIBELF;
		goto errout;
	}

	if (!gelf_getehdr(obj->efile.elf, &obj->efile.ehdr)) {
		pr_warn("failed to get EHDR from %s\n", obj->path);
		err = -LIBBPF_ERRNO__FORMAT;
		goto errout;
	}
	ep = &obj->efile.ehdr;

	/* Old LLVM set e_machine to EM_NONE */
	if (ep->e_type != ET_REL ||
	    (ep->e_machine && ep->e_machine != EM_BPF)) {
		pr_warn("%s is not an eBPF object file\n", obj->path);
		err = -LIBBPF_ERRNO__FORMAT;
		goto errout;
	}

	return 0;
errout:
	bpf_object__elf_finish(obj);
	return err;
}

static int bpf_object__check_endianness(struct bpf_object *obj)
{
#if __BYTE_ORDER == __LITTLE_ENDIAN
	if (obj->efile.ehdr.e_ident[EI_DATA] == ELFDATA2LSB)
		return 0;
#elif __BYTE_ORDER == __BIG_ENDIAN
	if (obj->efile.ehdr.e_ident[EI_DATA] == ELFDATA2MSB)
		return 0;
#else
# error "Unrecognized __BYTE_ORDER__"
#endif
	pr_warn("endianness mismatch.\n");
	return -LIBBPF_ERRNO__ENDIAN;
}

static int
bpf_object__init_license(struct bpf_object *obj, void *data, size_t size)
{
	memcpy(obj->license, data, min(size, sizeof(obj->license) - 1));
	pr_debug("license of %s is %s\n", obj->path, obj->license);
	return 0;
}

static int
bpf_object__init_kversion(struct bpf_object *obj, void *data, size_t size)
{
	__u32 kver;

	if (size != sizeof(kver)) {
		pr_warn("invalid kver section in %s\n", obj->path);
		return -LIBBPF_ERRNO__FORMAT;
	}
	memcpy(&kver, data, sizeof(kver));
	obj->kern_version = kver;
	pr_debug("kernel version of %s is %x\n", obj->path, obj->kern_version);
	return 0;
}

static bool bpf_map_type__is_map_in_map(enum bpf_map_type type)
{
	if (type == BPF_MAP_TYPE_ARRAY_OF_MAPS ||
	    type == BPF_MAP_TYPE_HASH_OF_MAPS)
		return true;
	return false;
}

static int bpf_object_search_section_size(const struct bpf_object *obj,
					  const char *name, size_t *d_size)
{
	const GElf_Ehdr *ep = &obj->efile.ehdr;
	Elf *elf = obj->efile.elf;
	Elf_Scn *scn = NULL;
	int idx = 0;

	while ((scn = elf_nextscn(elf, scn)) != NULL) {
		const char *sec_name;
		Elf_Data *data;
		GElf_Shdr sh;

		idx++;
		if (gelf_getshdr(scn, &sh) != &sh) {
			pr_warn("failed to get section(%d) header from %s\n",
				idx, obj->path);
			return -EIO;
		}

		sec_name = elf_strptr(elf, ep->e_shstrndx, sh.sh_name);
		if (!sec_name) {
			pr_warn("failed to get section(%d) name from %s\n",
				idx, obj->path);
			return -EIO;
		}

		if (strcmp(name, sec_name))
			continue;

		data = elf_getdata(scn, 0);
		if (!data) {
			pr_warn("failed to get section(%d) data from %s(%s)\n",
				idx, name, obj->path);
			return -EIO;
		}

		*d_size = data->d_size;
		return 0;
	}

	return -ENOENT;
}

int bpf_object__section_size(const struct bpf_object *obj, const char *name,
			     __u32 *size)
{
	int ret = -ENOENT;
	size_t d_size;

	*size = 0;
	if (!name) {
		return -EINVAL;
	} else if (!strcmp(name, DATA_SEC)) {
		if (obj->efile.data)
			*size = obj->efile.data->d_size;
	} else if (!strcmp(name, BSS_SEC)) {
		if (obj->efile.bss)
			*size = obj->efile.bss->d_size;
	} else if (!strcmp(name, RODATA_SEC)) {
		if (obj->efile.rodata)
			*size = obj->efile.rodata->d_size;
	} else if (!strcmp(name, STRUCT_OPS_SEC)) {
		if (obj->efile.st_ops_data)
			*size = obj->efile.st_ops_data->d_size;
	} else {
		ret = bpf_object_search_section_size(obj, name, &d_size);
		if (!ret)
			*size = d_size;
	}

	return *size ? 0 : ret;
}

int bpf_object__variable_offset(const struct bpf_object *obj, const char *name,
				__u32 *off)
{
	Elf_Data *symbols = obj->efile.symbols;
	const char *sname;
	size_t si;

	if (!name || !off)
		return -EINVAL;

	for (si = 0; si < symbols->d_size / sizeof(GElf_Sym); si++) {
		GElf_Sym sym;

		if (!gelf_getsym(symbols, si, &sym))
			continue;
		if (GELF_ST_BIND(sym.st_info) != STB_GLOBAL ||
		    GELF_ST_TYPE(sym.st_info) != STT_OBJECT)
			continue;

		sname = elf_strptr(obj->efile.elf, obj->efile.strtabidx,
				   sym.st_name);
		if (!sname) {
			pr_warn("failed to get sym name string for var %s\n",
				name);
			return -EIO;
		}
		if (strcmp(name, sname) == 0) {
			*off = sym.st_value;
			return 0;
		}
	}

	return -ENOENT;
}

static struct bpf_map *bpf_object__add_map(struct bpf_object *obj)
{
	struct bpf_map *new_maps;
	size_t new_cap;
	int i;

	if (obj->nr_maps < obj->maps_cap)
		return &obj->maps[obj->nr_maps++];

	new_cap = max((size_t)4, obj->maps_cap * 3 / 2);
	new_maps = realloc(obj->maps, new_cap * sizeof(*obj->maps));
	if (!new_maps) {
		pr_warn("alloc maps for object failed\n");
		return ERR_PTR(-ENOMEM);
	}

	obj->maps_cap = new_cap;
	obj->maps = new_maps;

	/* zero out new maps */
	memset(obj->maps + obj->nr_maps, 0,
	       (obj->maps_cap - obj->nr_maps) * sizeof(*obj->maps));
	/*
	 * fill all fd with -1 so won't close incorrect fd (fd=0 is stdin)
	 * when failure (zclose won't close negative fd)).
	 */
	for (i = obj->nr_maps; i < obj->maps_cap; i++) {
		obj->maps[i].fd = -1;
		obj->maps[i].inner_map_fd = -1;
	}

	return &obj->maps[obj->nr_maps++];
}

static size_t bpf_map_mmap_sz(const struct bpf_map *map)
{
	long page_sz = sysconf(_SC_PAGE_SIZE);
	size_t map_sz;

	map_sz = (size_t)roundup(map->def.value_size, 8) * map->def.max_entries;
	map_sz = roundup(map_sz, page_sz);
	return map_sz;
}

static char *internal_map_name(struct bpf_object *obj,
			       enum libbpf_map_type type)
{
	char map_name[BPF_OBJ_NAME_LEN], *p;
	const char *sfx = libbpf_type_to_btf_name[type];
	int sfx_len = max((size_t)7, strlen(sfx));
	int pfx_len = min((size_t)BPF_OBJ_NAME_LEN - sfx_len - 1,
			  strlen(obj->name));

	snprintf(map_name, sizeof(map_name), "%.*s%.*s", pfx_len, obj->name,
		 sfx_len, libbpf_type_to_btf_name[type]);

	/* sanitise map name to characters allowed by kernel */
	for (p = map_name; *p && p < map_name + sizeof(map_name); p++)
		if (!isalnum(*p) && *p != '_' && *p != '.')
			*p = '_';

	return strdup(map_name);
}

static int
bpf_object__init_internal_map(struct bpf_object *obj, enum libbpf_map_type type,
			      int sec_idx, void *data, size_t data_sz)
{
	struct bpf_map_def *def;
	struct bpf_map *map;
	int err;

	map = bpf_object__add_map(obj);
	if (IS_ERR(map))
		return PTR_ERR(map);

	map->libbpf_type = type;
	map->sec_idx = sec_idx;
	map->sec_offset = 0;
	map->name = internal_map_name(obj, type);
	if (!map->name) {
		pr_warn("failed to alloc map name\n");
		return -ENOMEM;
	}

	def = &map->def;
	def->type = BPF_MAP_TYPE_ARRAY;
	def->key_size = sizeof(int);
	def->value_size = data_sz;
	def->max_entries = 1;
	def->map_flags = type == LIBBPF_MAP_RODATA || type == LIBBPF_MAP_KCONFIG
			 ? BPF_F_RDONLY_PROG : 0;
	def->map_flags |= BPF_F_MMAPABLE;

	pr_debug("map '%s' (global data): at sec_idx %d, offset %zu, flags %x.\n",
		 map->name, map->sec_idx, map->sec_offset, def->map_flags);

	map->mmaped = mmap(NULL, bpf_map_mmap_sz(map), PROT_READ | PROT_WRITE,
			   MAP_SHARED | MAP_ANONYMOUS, -1, 0);
	if (map->mmaped == MAP_FAILED) {
		err = -errno;
		map->mmaped = NULL;
		pr_warn("failed to alloc map '%s' content buffer: %d\n",
			map->name, err);
		zfree(&map->name);
		return err;
	}

	if (data)
		memcpy(map->mmaped, data, data_sz);

	pr_debug("map %td is \"%s\"\n", map - obj->maps, map->name);
	return 0;
}

static int bpf_object__init_global_data_maps(struct bpf_object *obj)
{
	int err;

	/*
	 * Populate obj->maps with libbpf internal maps.
	 */
	if (obj->efile.data_shndx >= 0) {
		err = bpf_object__init_internal_map(obj, LIBBPF_MAP_DATA,
						    obj->efile.data_shndx,
						    obj->efile.data->d_buf,
						    obj->efile.data->d_size);
		if (err)
			return err;
	}
	if (obj->efile.rodata_shndx >= 0) {
		err = bpf_object__init_internal_map(obj, LIBBPF_MAP_RODATA,
						    obj->efile.rodata_shndx,
						    obj->efile.rodata->d_buf,
						    obj->efile.rodata->d_size);
		if (err)
			return err;
	}
	if (obj->efile.bss_shndx >= 0) {
		err = bpf_object__init_internal_map(obj, LIBBPF_MAP_BSS,
						    obj->efile.bss_shndx,
						    NULL,
						    obj->efile.bss->d_size);
		if (err)
			return err;
	}
	return 0;
}


static struct extern_desc *find_extern_by_name(const struct bpf_object *obj,
					       const void *name)
{
	int i;

	for (i = 0; i < obj->nr_extern; i++) {
		if (strcmp(obj->externs[i].name, name) == 0)
			return &obj->externs[i];
	}
	return NULL;
}

static int set_ext_value_tri(struct extern_desc *ext, void *ext_val,
			     char value)
{
	switch (ext->type) {
	case EXT_BOOL:
		if (value == 'm') {
			pr_warn("extern %s=%c should be tristate or char\n",
				ext->name, value);
			return -EINVAL;
		}
		*(bool *)ext_val = value == 'y' ? true : false;
		break;
	case EXT_TRISTATE:
		if (value == 'y')
			*(enum libbpf_tristate *)ext_val = TRI_YES;
		else if (value == 'm')
			*(enum libbpf_tristate *)ext_val = TRI_MODULE;
		else /* value == 'n' */
			*(enum libbpf_tristate *)ext_val = TRI_NO;
		break;
	case EXT_CHAR:
		*(char *)ext_val = value;
		break;
	case EXT_UNKNOWN:
	case EXT_INT:
	case EXT_CHAR_ARR:
	default:
		pr_warn("extern %s=%c should be bool, tristate, or char\n",
			ext->name, value);
		return -EINVAL;
	}
	ext->is_set = true;
	return 0;
}

static int set_ext_value_str(struct extern_desc *ext, char *ext_val,
			     const char *value)
{
	size_t len;

	if (ext->type != EXT_CHAR_ARR) {
		pr_warn("extern %s=%s should char array\n", ext->name, value);
		return -EINVAL;
	}

	len = strlen(value);
	if (value[len - 1] != '"') {
		pr_warn("extern '%s': invalid string config '%s'\n",
			ext->name, value);
		return -EINVAL;
	}

	/* strip quotes */
	len -= 2;
	if (len >= ext->sz) {
		pr_warn("extern '%s': long string config %s of (%zu bytes) truncated to %d bytes\n",
			ext->name, value, len, ext->sz - 1);
		len = ext->sz - 1;
	}
	memcpy(ext_val, value + 1, len);
	ext_val[len] = '\0';
	ext->is_set = true;
	return 0;
}

static int parse_u64(const char *value, __u64 *res)
{
	char *value_end;
	int err;

	errno = 0;
	*res = strtoull(value, &value_end, 0);
	if (errno) {
		err = -errno;
		pr_warn("failed to parse '%s' as integer: %d\n", value, err);
		return err;
	}
	if (*value_end) {
		pr_warn("failed to parse '%s' as integer completely\n", value);
		return -EINVAL;
	}
	return 0;
}

static bool is_ext_value_in_range(const struct extern_desc *ext, __u64 v)
{
	int bit_sz = ext->sz * 8;

	if (ext->sz == 8)
		return true;

	/* Validate that value stored in u64 fits in integer of `ext->sz`
	 * bytes size without any loss of information. If the target integer
	 * is signed, we rely on the following limits of integer type of
	 * Y bits and subsequent transformation:
	 *
	 *     -2^(Y-1) <= X           <= 2^(Y-1) - 1
	 *            0 <= X + 2^(Y-1) <= 2^Y - 1
	 *            0 <= X + 2^(Y-1) <  2^Y
	 *
	 *  For unsigned target integer, check that all the (64 - Y) bits are
	 *  zero.
	 */
	if (ext->is_signed)
		return v + (1ULL << (bit_sz - 1)) < (1ULL << bit_sz);
	else
		return (v >> bit_sz) == 0;
}

static int set_ext_value_num(struct extern_desc *ext, void *ext_val,
			     __u64 value)
{
	if (ext->type != EXT_INT && ext->type != EXT_CHAR) {
		pr_warn("extern %s=%llu should be integer\n",
			ext->name, (unsigned long long)value);
		return -EINVAL;
	}
	if (!is_ext_value_in_range(ext, value)) {
		pr_warn("extern %s=%llu value doesn't fit in %d bytes\n",
			ext->name, (unsigned long long)value, ext->sz);
		return -ERANGE;
	}
	switch (ext->sz) {
		case 1: *(__u8 *)ext_val = value; break;
		case 2: *(__u16 *)ext_val = value; break;
		case 4: *(__u32 *)ext_val = value; break;
		case 8: *(__u64 *)ext_val = value; break;
		default:
			return -EINVAL;
	}
	ext->is_set = true;
	return 0;
}

static int bpf_object__process_kconfig_line(struct bpf_object *obj,
					    char *buf, void *data)
{
	struct extern_desc *ext;
	char *sep, *value;
	int len, err = 0;
	void *ext_val;
	__u64 num;

	if (strncmp(buf, "CONFIG_", 7))
		return 0;

	sep = strchr(buf, '=');
	if (!sep) {
		pr_warn("failed to parse '%s': no separator\n", buf);
		return -EINVAL;
	}

	/* Trim ending '\n' */
	len = strlen(buf);
	if (buf[len - 1] == '\n')
		buf[len - 1] = '\0';
	/* Split on '=' and ensure that a value is present. */
	*sep = '\0';
	if (!sep[1]) {
		*sep = '=';
		pr_warn("failed to parse '%s': no value\n", buf);
		return -EINVAL;
	}

	ext = find_extern_by_name(obj, buf);
	if (!ext || ext->is_set)
		return 0;

	ext_val = data + ext->data_off;
	value = sep + 1;

	switch (*value) {
	case 'y': case 'n': case 'm':
		err = set_ext_value_tri(ext, ext_val, *value);
		break;
	case '"':
		err = set_ext_value_str(ext, ext_val, value);
		break;
	default:
		/* assume integer */
		err = parse_u64(value, &num);
		if (err) {
			pr_warn("extern %s=%s should be integer\n",
				ext->name, value);
			return err;
		}
		err = set_ext_value_num(ext, ext_val, num);
		break;
	}
	if (err)
		return err;
	pr_debug("extern %s=%s\n", ext->name, value);
	return 0;
}

static int bpf_object__read_kconfig_file(struct bpf_object *obj, void *data)
{
	char buf[PATH_MAX];
	struct utsname uts;
	int len, err = 0;
	gzFile file;

	uname(&uts);
	len = snprintf(buf, PATH_MAX, "/boot/config-%s", uts.release);
	if (len < 0)
		return -EINVAL;
	else if (len >= PATH_MAX)
		return -ENAMETOOLONG;

	/* gzopen also accepts uncompressed files. */
	file = gzopen(buf, "r");
	if (!file)
		file = gzopen("/proc/config.gz", "r");

	if (!file) {
		pr_warn("failed to open system Kconfig\n");
		return -ENOENT;
	}

	while (gzgets(file, buf, sizeof(buf))) {
		err = bpf_object__process_kconfig_line(obj, buf, data);
		if (err) {
			pr_warn("error parsing system Kconfig line '%s': %d\n",
				buf, err);
			goto out;
		}
	}

out:
	gzclose(file);
	return err;
}

static int bpf_object__read_kconfig_mem(struct bpf_object *obj,
					const char *config, void *data)
{
	char buf[PATH_MAX];
	int err = 0;
	FILE *file;

	file = fmemopen((void *)config, strlen(config), "r");
	if (!file) {
		err = -errno;
		pr_warn("failed to open in-memory Kconfig: %d\n", err);
		return err;
	}

	while (fgets(buf, sizeof(buf), file)) {
		err = bpf_object__process_kconfig_line(obj, buf, data);
		if (err) {
			pr_warn("error parsing in-memory Kconfig line '%s': %d\n",
				buf, err);
			break;
		}
	}

	fclose(file);
	return err;
}

static int bpf_object__init_kconfig_map(struct bpf_object *obj)
{
	struct extern_desc *last_ext;
	size_t map_sz;
	int err;

	if (obj->nr_extern == 0)
		return 0;

	last_ext = &obj->externs[obj->nr_extern - 1];
	map_sz = last_ext->data_off + last_ext->sz;

	err = bpf_object__init_internal_map(obj, LIBBPF_MAP_KCONFIG,
					    obj->efile.symbols_shndx,
					    NULL, map_sz);
	if (err)
		return err;

	obj->kconfig_map_idx = obj->nr_maps - 1;

	return 0;
}

static int bpf_object__init_user_maps(struct bpf_object *obj, bool strict)
{
	Elf_Data *symbols = obj->efile.symbols;
	int i, map_def_sz = 0, nr_maps = 0, nr_syms;
	Elf_Data *data = NULL;
	Elf_Scn *scn;

	if (obj->efile.maps_shndx < 0)
		return 0;

	if (!symbols)
		return -EINVAL;

	scn = elf_getscn(obj->efile.elf, obj->efile.maps_shndx);
	if (scn)
		data = elf_getdata(scn, NULL);
	if (!scn || !data) {
		pr_warn("failed to get Elf_Data from map section %d\n",
			obj->efile.maps_shndx);
		return -EINVAL;
	}

	/*
	 * Count number of maps. Each map has a name.
	 * Array of maps is not supported: only the first element is
	 * considered.
	 *
	 * TODO: Detect array of map and report error.
	 */
	nr_syms = symbols->d_size / sizeof(GElf_Sym);
	for (i = 0; i < nr_syms; i++) {
		GElf_Sym sym;

		if (!gelf_getsym(symbols, i, &sym))
			continue;
		if (sym.st_shndx != obj->efile.maps_shndx)
			continue;
		nr_maps++;
	}
	/* Assume equally sized map definitions */
	pr_debug("maps in %s: %d maps in %zd bytes\n",
		 obj->path, nr_maps, data->d_size);

	if (!data->d_size || nr_maps == 0 || (data->d_size % nr_maps) != 0) {
		pr_warn("unable to determine map definition size section %s, %d maps in %zd bytes\n",
			obj->path, nr_maps, data->d_size);
		return -EINVAL;
	}
	map_def_sz = data->d_size / nr_maps;

	/* Fill obj->maps using data in "maps" section.  */
	for (i = 0; i < nr_syms; i++) {
		GElf_Sym sym;
		const char *map_name;
		struct bpf_map_def *def;
		struct bpf_map *map;

		if (!gelf_getsym(symbols, i, &sym))
			continue;
		if (sym.st_shndx != obj->efile.maps_shndx)
			continue;

		map = bpf_object__add_map(obj);
		if (IS_ERR(map))
			return PTR_ERR(map);

		map_name = elf_strptr(obj->efile.elf, obj->efile.strtabidx,
				      sym.st_name);
		if (!map_name) {
			pr_warn("failed to get map #%d name sym string for obj %s\n",
				i, obj->path);
			return -LIBBPF_ERRNO__FORMAT;
		}

		map->libbpf_type = LIBBPF_MAP_UNSPEC;
		map->sec_idx = sym.st_shndx;
		map->sec_offset = sym.st_value;
		pr_debug("map '%s' (legacy): at sec_idx %d, offset %zu.\n",
			 map_name, map->sec_idx, map->sec_offset);
		if (sym.st_value + map_def_sz > data->d_size) {
			pr_warn("corrupted maps section in %s: last map \"%s\" too small\n",
				obj->path, map_name);
			return -EINVAL;
		}

		map->name = strdup(map_name);
		if (!map->name) {
			pr_warn("failed to alloc map name\n");
			return -ENOMEM;
		}
		pr_debug("map %d is \"%s\"\n", i, map->name);
		def = (struct bpf_map_def *)(data->d_buf + sym.st_value);
		/*
		 * If the definition of the map in the object file fits in
		 * bpf_map_def, copy it.  Any extra fields in our version
		 * of bpf_map_def will default to zero as a result of the
		 * calloc above.
		 */
		if (map_def_sz <= sizeof(struct bpf_map_def)) {
			memcpy(&map->def, def, map_def_sz);
		} else {
			/*
			 * Here the map structure being read is bigger than what
			 * we expect, truncate if the excess bits are all zero.
			 * If they are not zero, reject this map as
			 * incompatible.
			 */
			char *b;

			for (b = ((char *)def) + sizeof(struct bpf_map_def);
			     b < ((char *)def) + map_def_sz; b++) {
				if (*b != 0) {
					pr_warn("maps section in %s: \"%s\" has unrecognized, non-zero options\n",
						obj->path, map_name);
					if (strict)
						return -EINVAL;
				}
			}
			memcpy(&map->def, def, sizeof(struct bpf_map_def));
		}
	}
	return 0;
}

static const struct btf_type *
skip_mods_and_typedefs(const struct btf *btf, __u32 id, __u32 *res_id)
{
	const struct btf_type *t = btf__type_by_id(btf, id);

	if (res_id)
		*res_id = id;

	while (btf_is_mod(t) || btf_is_typedef(t)) {
		if (res_id)
			*res_id = t->type;
		t = btf__type_by_id(btf, t->type);
	}

	return t;
}

static const struct btf_type *
resolve_func_ptr(const struct btf *btf, __u32 id, __u32 *res_id)
{
	const struct btf_type *t;

	t = skip_mods_and_typedefs(btf, id, NULL);
	if (!btf_is_ptr(t))
		return NULL;

	t = skip_mods_and_typedefs(btf, t->type, res_id);

	return btf_is_func_proto(t) ? t : NULL;
}

/*
 * Fetch integer attribute of BTF map definition. Such attributes are
 * represented using a pointer to an array, in which dimensionality of array
 * encodes specified integer value. E.g., int (*type)[BPF_MAP_TYPE_ARRAY];
 * encodes `type => BPF_MAP_TYPE_ARRAY` key/value pair completely using BTF
 * type definition, while using only sizeof(void *) space in ELF data section.
 */
static bool get_map_field_int(const char *map_name, const struct btf *btf,
			      const struct btf_member *m, __u32 *res)
{
	const struct btf_type *t = skip_mods_and_typedefs(btf, m->type, NULL);
	const char *name = btf__name_by_offset(btf, m->name_off);
	const struct btf_array *arr_info;
	const struct btf_type *arr_t;

	if (!btf_is_ptr(t)) {
		pr_warn("map '%s': attr '%s': expected PTR, got %u.\n",
			map_name, name, btf_kind(t));
		return false;
	}

	arr_t = btf__type_by_id(btf, t->type);
	if (!arr_t) {
		pr_warn("map '%s': attr '%s': type [%u] not found.\n",
			map_name, name, t->type);
		return false;
	}
	if (!btf_is_array(arr_t)) {
		pr_warn("map '%s': attr '%s': expected ARRAY, got %u.\n",
			map_name, name, btf_kind(arr_t));
		return false;
	}
	arr_info = btf_array(arr_t);
	*res = arr_info->nelems;
	return true;
}

static int build_map_pin_path(struct bpf_map *map, const char *path)
{
	char buf[PATH_MAX];
	int err, len;

	if (!path)
		path = "/sys/fs/bpf";

	len = snprintf(buf, PATH_MAX, "%s/%s", path, bpf_map__name(map));
	if (len < 0)
		return -EINVAL;
	else if (len >= PATH_MAX)
		return -ENAMETOOLONG;

	err = bpf_map__set_pin_path(map, buf);
	if (err)
		return err;

	return 0;
}

static int bpf_object__init_user_btf_map(struct bpf_object *obj,
					 const struct btf_type *sec,
					 int var_idx, int sec_idx,
					 const Elf_Data *data, bool strict,
					 const char *pin_root_path)
{
	const struct btf_type *var, *def, *t;
	const struct btf_var_secinfo *vi;
	const struct btf_var *var_extra;
	const struct btf_member *m;
	const char *map_name;
	struct bpf_map *map;
	int vlen, i;

	vi = btf_var_secinfos(sec) + var_idx;
	var = btf__type_by_id(obj->btf, vi->type);
	var_extra = btf_var(var);
	map_name = btf__name_by_offset(obj->btf, var->name_off);
	vlen = btf_vlen(var);

	if (map_name == NULL || map_name[0] == '\0') {
		pr_warn("map #%d: empty name.\n", var_idx);
		return -EINVAL;
	}
	if ((__u64)vi->offset + vi->size > data->d_size) {
		pr_warn("map '%s' BTF data is corrupted.\n", map_name);
		return -EINVAL;
	}
	if (!btf_is_var(var)) {
		pr_warn("map '%s': unexpected var kind %u.\n",
			map_name, btf_kind(var));
		return -EINVAL;
	}
	if (var_extra->linkage != BTF_VAR_GLOBAL_ALLOCATED &&
	    var_extra->linkage != BTF_VAR_STATIC) {
		pr_warn("map '%s': unsupported var linkage %u.\n",
			map_name, var_extra->linkage);
		return -EOPNOTSUPP;
	}

	def = skip_mods_and_typedefs(obj->btf, var->type, NULL);
	if (!btf_is_struct(def)) {
		pr_warn("map '%s': unexpected def kind %u.\n",
			map_name, btf_kind(var));
		return -EINVAL;
	}
	if (def->size > vi->size) {
		pr_warn("map '%s': invalid def size.\n", map_name);
		return -EINVAL;
	}

	map = bpf_object__add_map(obj);
	if (IS_ERR(map))
		return PTR_ERR(map);
	map->name = strdup(map_name);
	if (!map->name) {
		pr_warn("map '%s': failed to alloc map name.\n", map_name);
		return -ENOMEM;
	}
	map->libbpf_type = LIBBPF_MAP_UNSPEC;
	map->def.type = BPF_MAP_TYPE_UNSPEC;
	map->sec_idx = sec_idx;
	map->sec_offset = vi->offset;
	pr_debug("map '%s': at sec_idx %d, offset %zu.\n",
		 map_name, map->sec_idx, map->sec_offset);

	vlen = btf_vlen(def);
	m = btf_members(def);
	for (i = 0; i < vlen; i++, m++) {
		const char *name = btf__name_by_offset(obj->btf, m->name_off);

		if (!name) {
			pr_warn("map '%s': invalid field #%d.\n", map_name, i);
			return -EINVAL;
		}
		if (strcmp(name, "type") == 0) {
			if (!get_map_field_int(map_name, obj->btf, m,
					       &map->def.type))
				return -EINVAL;
			pr_debug("map '%s': found type = %u.\n",
				 map_name, map->def.type);
		} else if (strcmp(name, "max_entries") == 0) {
			if (!get_map_field_int(map_name, obj->btf, m,
					       &map->def.max_entries))
				return -EINVAL;
			pr_debug("map '%s': found max_entries = %u.\n",
				 map_name, map->def.max_entries);
		} else if (strcmp(name, "map_flags") == 0) {
			if (!get_map_field_int(map_name, obj->btf, m,
					       &map->def.map_flags))
				return -EINVAL;
			pr_debug("map '%s': found map_flags = %u.\n",
				 map_name, map->def.map_flags);
		} else if (strcmp(name, "key_size") == 0) {
			__u32 sz;

			if (!get_map_field_int(map_name, obj->btf, m, &sz))
				return -EINVAL;
			pr_debug("map '%s': found key_size = %u.\n",
				 map_name, sz);
			if (map->def.key_size && map->def.key_size != sz) {
				pr_warn("map '%s': conflicting key size %u != %u.\n",
					map_name, map->def.key_size, sz);
				return -EINVAL;
			}
			map->def.key_size = sz;
		} else if (strcmp(name, "key") == 0) {
			__s64 sz;

			t = btf__type_by_id(obj->btf, m->type);
			if (!t) {
				pr_warn("map '%s': key type [%d] not found.\n",
					map_name, m->type);
				return -EINVAL;
			}
			if (!btf_is_ptr(t)) {
				pr_warn("map '%s': key spec is not PTR: %u.\n",
					map_name, btf_kind(t));
				return -EINVAL;
			}
			sz = btf__resolve_size(obj->btf, t->type);
			if (sz < 0) {
				pr_warn("map '%s': can't determine key size for type [%u]: %zd.\n",
					map_name, t->type, (ssize_t)sz);
				return sz;
			}
			pr_debug("map '%s': found key [%u], sz = %zd.\n",
				 map_name, t->type, (ssize_t)sz);
			if (map->def.key_size && map->def.key_size != sz) {
				pr_warn("map '%s': conflicting key size %u != %zd.\n",
					map_name, map->def.key_size, (ssize_t)sz);
				return -EINVAL;
			}
			map->def.key_size = sz;
			map->btf_key_type_id = t->type;
		} else if (strcmp(name, "value_size") == 0) {
			__u32 sz;

			if (!get_map_field_int(map_name, obj->btf, m, &sz))
				return -EINVAL;
			pr_debug("map '%s': found value_size = %u.\n",
				 map_name, sz);
			if (map->def.value_size && map->def.value_size != sz) {
				pr_warn("map '%s': conflicting value size %u != %u.\n",
					map_name, map->def.value_size, sz);
				return -EINVAL;
			}
			map->def.value_size = sz;
		} else if (strcmp(name, "value") == 0) {
			__s64 sz;

			t = btf__type_by_id(obj->btf, m->type);
			if (!t) {
				pr_warn("map '%s': value type [%d] not found.\n",
					map_name, m->type);
				return -EINVAL;
			}
			if (!btf_is_ptr(t)) {
				pr_warn("map '%s': value spec is not PTR: %u.\n",
					map_name, btf_kind(t));
				return -EINVAL;
			}
			sz = btf__resolve_size(obj->btf, t->type);
			if (sz < 0) {
				pr_warn("map '%s': can't determine value size for type [%u]: %zd.\n",
					map_name, t->type, (ssize_t)sz);
				return sz;
			}
			pr_debug("map '%s': found value [%u], sz = %zd.\n",
				 map_name, t->type, (ssize_t)sz);
			if (map->def.value_size && map->def.value_size != sz) {
				pr_warn("map '%s': conflicting value size %u != %zd.\n",
					map_name, map->def.value_size, (ssize_t)sz);
				return -EINVAL;
			}
			map->def.value_size = sz;
			map->btf_value_type_id = t->type;
		} else if (strcmp(name, "pinning") == 0) {
			__u32 val;
			int err;

			if (!get_map_field_int(map_name, obj->btf, m, &val))
				return -EINVAL;
			pr_debug("map '%s': found pinning = %u.\n",
				 map_name, val);

			if (val != LIBBPF_PIN_NONE &&
			    val != LIBBPF_PIN_BY_NAME) {
				pr_warn("map '%s': invalid pinning value %u.\n",
					map_name, val);
				return -EINVAL;
			}
			if (val == LIBBPF_PIN_BY_NAME) {
				err = build_map_pin_path(map, pin_root_path);
				if (err) {
					pr_warn("map '%s': couldn't build pin path.\n",
						map_name);
					return err;
				}
			}
		} else {
			if (strict) {
				pr_warn("map '%s': unknown field '%s'.\n",
					map_name, name);
				return -ENOTSUP;
			}
			pr_debug("map '%s': ignoring unknown field '%s'.\n",
				 map_name, name);
		}
	}

	if (map->def.type == BPF_MAP_TYPE_UNSPEC) {
		pr_warn("map '%s': map type isn't specified.\n", map_name);
		return -EINVAL;
	}

	return 0;
}

static int bpf_object__init_user_btf_maps(struct bpf_object *obj, bool strict,
					  const char *pin_root_path)
{
	const struct btf_type *sec = NULL;
	int nr_types, i, vlen, err;
	const struct btf_type *t;
	const char *name;
	Elf_Data *data;
	Elf_Scn *scn;

	if (obj->efile.btf_maps_shndx < 0)
		return 0;

	scn = elf_getscn(obj->efile.elf, obj->efile.btf_maps_shndx);
	if (scn)
		data = elf_getdata(scn, NULL);
	if (!scn || !data) {
		pr_warn("failed to get Elf_Data from map section %d (%s)\n",
			obj->efile.maps_shndx, MAPS_ELF_SEC);
		return -EINVAL;
	}

	nr_types = btf__get_nr_types(obj->btf);
	for (i = 1; i <= nr_types; i++) {
		t = btf__type_by_id(obj->btf, i);
		if (!btf_is_datasec(t))
			continue;
		name = btf__name_by_offset(obj->btf, t->name_off);
		if (strcmp(name, MAPS_ELF_SEC) == 0) {
			sec = t;
			break;
		}
	}

	if (!sec) {
		pr_warn("DATASEC '%s' not found.\n", MAPS_ELF_SEC);
		return -ENOENT;
	}

	vlen = btf_vlen(sec);
	for (i = 0; i < vlen; i++) {
		err = bpf_object__init_user_btf_map(obj, sec, i,
						    obj->efile.btf_maps_shndx,
						    data, strict,
						    pin_root_path);
		if (err)
			return err;
	}

	return 0;
}

static int bpf_object__init_maps(struct bpf_object *obj,
				 const struct bpf_object_open_opts *opts)
{
	const char *pin_root_path;
	bool strict;
	int err;

	strict = !OPTS_GET(opts, relaxed_maps, false);
	pin_root_path = OPTS_GET(opts, pin_root_path, NULL);

	err = bpf_object__init_user_maps(obj, strict);
	err = err ?: bpf_object__init_user_btf_maps(obj, strict, pin_root_path);
	err = err ?: bpf_object__init_global_data_maps(obj);
	err = err ?: bpf_object__init_kconfig_map(obj);
	err = err ?: bpf_object__init_struct_ops_maps(obj);
	if (err)
		return err;

	return 0;
}

static bool section_have_execinstr(struct bpf_object *obj, int idx)
{
	Elf_Scn *scn;
	GElf_Shdr sh;

	scn = elf_getscn(obj->efile.elf, idx);
	if (!scn)
		return false;

	if (gelf_getshdr(scn, &sh) != &sh)
		return false;

	if (sh.sh_flags & SHF_EXECINSTR)
		return true;

	return false;
}

static void bpf_object__sanitize_btf(struct bpf_object *obj)
{
	bool has_func_global = obj->caps.btf_func_global;
	bool has_datasec = obj->caps.btf_datasec;
	bool has_func = obj->caps.btf_func;
	struct btf *btf = obj->btf;
	struct btf_type *t;
	int i, j, vlen;

	if (!obj->btf || (has_func && has_datasec && has_func_global))
		return;

	for (i = 1; i <= btf__get_nr_types(btf); i++) {
		t = (struct btf_type *)btf__type_by_id(btf, i);

		if (!has_datasec && btf_is_var(t)) {
			/* replace VAR with INT */
			t->info = BTF_INFO_ENC(BTF_KIND_INT, 0, 0);
			/*
			 * using size = 1 is the safest choice, 4 will be too
			 * big and cause kernel BTF validation failure if
			 * original variable took less than 4 bytes
			 */
			t->size = 1;
			*(int *)(t + 1) = BTF_INT_ENC(0, 0, 8);
		} else if (!has_datasec && btf_is_datasec(t)) {
			/* replace DATASEC with STRUCT */
			const struct btf_var_secinfo *v = btf_var_secinfos(t);
			struct btf_member *m = btf_members(t);
			struct btf_type *vt;
			char *name;

			name = (char *)btf__name_by_offset(btf, t->name_off);
			while (*name) {
				if (*name == '.')
					*name = '_';
				name++;
			}

			vlen = btf_vlen(t);
			t->info = BTF_INFO_ENC(BTF_KIND_STRUCT, 0, vlen);
			for (j = 0; j < vlen; j++, v++, m++) {
				/* order of field assignments is important */
				m->offset = v->offset * 8;
				m->type = v->type;
				/* preserve variable name as member name */
				vt = (void *)btf__type_by_id(btf, v->type);
				m->name_off = vt->name_off;
			}
		} else if (!has_func && btf_is_func_proto(t)) {
			/* replace FUNC_PROTO with ENUM */
			vlen = btf_vlen(t);
			t->info = BTF_INFO_ENC(BTF_KIND_ENUM, 0, vlen);
			t->size = sizeof(__u32); /* kernel enforced */
		} else if (!has_func && btf_is_func(t)) {
			/* replace FUNC with TYPEDEF */
			t->info = BTF_INFO_ENC(BTF_KIND_TYPEDEF, 0, 0);
		} else if (!has_func_global && btf_is_func(t)) {
			/* replace BTF_FUNC_GLOBAL with BTF_FUNC_STATIC */
			t->info = BTF_INFO_ENC(BTF_KIND_FUNC, 0, 0);
		}
	}
}

static void bpf_object__sanitize_btf_ext(struct bpf_object *obj)
{
	if (!obj->btf_ext)
		return;

	if (!obj->caps.btf_func) {
		btf_ext__free(obj->btf_ext);
		obj->btf_ext = NULL;
	}
}

static bool libbpf_needs_btf(const struct bpf_object *obj)
{
	return obj->efile.btf_maps_shndx >= 0 ||
	       obj->efile.st_ops_shndx >= 0 ||
	       obj->nr_extern > 0;
}

static bool kernel_needs_btf(const struct bpf_object *obj)
{
<<<<<<< HEAD
	return obj->efile.btf_maps_shndx >= 0 ||
		obj->efile.st_ops_shndx >= 0 ||
		obj->nr_extern > 0;
=======
	return obj->efile.st_ops_shndx >= 0;
>>>>>>> 675a03b4
}

static int bpf_object__init_btf(struct bpf_object *obj,
				Elf_Data *btf_data,
				Elf_Data *btf_ext_data)
{
	int err = -ENOENT;

	if (btf_data) {
		obj->btf = btf__new(btf_data->d_buf, btf_data->d_size);
		if (IS_ERR(obj->btf)) {
			err = PTR_ERR(obj->btf);
			obj->btf = NULL;
			pr_warn("Error loading ELF section %s: %d.\n",
				BTF_ELF_SEC, err);
			goto out;
		}
		err = 0;
	}
	if (btf_ext_data) {
		if (!obj->btf) {
			pr_debug("Ignore ELF section %s because its depending ELF section %s is not found.\n",
				 BTF_EXT_ELF_SEC, BTF_ELF_SEC);
			goto out;
		}
		obj->btf_ext = btf_ext__new(btf_ext_data->d_buf,
					    btf_ext_data->d_size);
		if (IS_ERR(obj->btf_ext)) {
			pr_warn("Error loading ELF section %s: %ld. Ignored and continue.\n",
				BTF_EXT_ELF_SEC, PTR_ERR(obj->btf_ext));
			obj->btf_ext = NULL;
			goto out;
		}
	}
out:
<<<<<<< HEAD
	if (err && bpf_object__is_btf_mandatory(obj)) {
=======
	if (err && libbpf_needs_btf(obj)) {
>>>>>>> 675a03b4
		pr_warn("BTF is required, but is missing or corrupted.\n");
		return err;
	}
	return 0;
}

static int bpf_object__finalize_btf(struct bpf_object *obj)
{
	int err;

	if (!obj->btf)
		return 0;

	err = btf__finalize_data(obj, obj->btf);
	if (!err)
		return 0;

	pr_warn("Error finalizing %s: %d.\n", BTF_ELF_SEC, err);
	btf__free(obj->btf);
	obj->btf = NULL;
	btf_ext__free(obj->btf_ext);
	obj->btf_ext = NULL;

<<<<<<< HEAD
	if (bpf_object__is_btf_mandatory(obj)) {
		pr_warn("BTF is required, but is missing or corrupted.\n");
		return -ENOENT;
	}
	return 0;
}

static inline bool libbpf_prog_needs_vmlinux_btf(struct bpf_program *prog)
{
	if (prog->type == BPF_PROG_TYPE_STRUCT_OPS)
		return true;

	/* BPF_PROG_TYPE_TRACING programs which do not attach to other programs
	 * also need vmlinux BTF
	 */
	if (prog->type == BPF_PROG_TYPE_TRACING && !prog->attach_prog_fd)
		return true;

	return false;
}

static int bpf_object__load_vmlinux_btf(struct bpf_object *obj)
{
	struct bpf_program *prog;
	int err;

	bpf_object__for_each_program(prog, obj) {
		if (libbpf_prog_needs_vmlinux_btf(prog)) {
			obj->btf_vmlinux = libbpf_find_kernel_btf();
			if (IS_ERR(obj->btf_vmlinux)) {
				err = PTR_ERR(obj->btf_vmlinux);
				pr_warn("Error loading vmlinux BTF: %d\n", err);
				obj->btf_vmlinux = NULL;
				return err;
			}
			return 0;
		}
=======
	if (libbpf_needs_btf(obj)) {
		pr_warn("BTF is required, but is missing or corrupted.\n");
		return -ENOENT;
>>>>>>> 675a03b4
	}

	return 0;
}

static inline bool libbpf_prog_needs_vmlinux_btf(struct bpf_program *prog)
{
	if (prog->type == BPF_PROG_TYPE_STRUCT_OPS ||
	    prog->type == BPF_PROG_TYPE_LSM)
		return true;

	/* BPF_PROG_TYPE_TRACING programs which do not attach to other programs
	 * also need vmlinux BTF
	 */
	if (prog->type == BPF_PROG_TYPE_TRACING && !prog->attach_prog_fd)
		return true;

	return false;
}

static int bpf_object__load_vmlinux_btf(struct bpf_object *obj)
{
	struct bpf_program *prog;
	int err;

	bpf_object__for_each_program(prog, obj) {
		if (libbpf_prog_needs_vmlinux_btf(prog)) {
			obj->btf_vmlinux = libbpf_find_kernel_btf();
			if (IS_ERR(obj->btf_vmlinux)) {
				err = PTR_ERR(obj->btf_vmlinux);
				pr_warn("Error loading vmlinux BTF: %d\n", err);
				obj->btf_vmlinux = NULL;
				return err;
			}
			return 0;
		}
	}

	return 0;
}

static int bpf_object__sanitize_and_load_btf(struct bpf_object *obj)
{
	int err = 0;

	if (!obj->btf)
		return 0;

	bpf_object__sanitize_btf(obj);
	bpf_object__sanitize_btf_ext(obj);

	err = btf__load(obj->btf);
	if (err) {
		pr_warn("Error loading %s into kernel: %d.\n",
			BTF_ELF_SEC, err);
		btf__free(obj->btf);
		obj->btf = NULL;
		/* btf_ext can't exist without btf, so free it as well */
		if (obj->btf_ext) {
			btf_ext__free(obj->btf_ext);
			obj->btf_ext = NULL;
		}

		if (kernel_needs_btf(obj))
			return err;
	}
	return 0;
}

static int bpf_object__elf_collect(struct bpf_object *obj)
{
	Elf *elf = obj->efile.elf;
	GElf_Ehdr *ep = &obj->efile.ehdr;
	Elf_Data *btf_ext_data = NULL;
	Elf_Data *btf_data = NULL;
	Elf_Scn *scn = NULL;
	int idx = 0, err = 0;

	/* Elf is corrupted/truncated, avoid calling elf_strptr. */
	if (!elf_rawdata(elf_getscn(elf, ep->e_shstrndx), NULL)) {
		pr_warn("failed to get e_shstrndx from %s\n", obj->path);
		return -LIBBPF_ERRNO__FORMAT;
	}

	while ((scn = elf_nextscn(elf, scn)) != NULL) {
		char *name;
		GElf_Shdr sh;
		Elf_Data *data;

		idx++;
		if (gelf_getshdr(scn, &sh) != &sh) {
			pr_warn("failed to get section(%d) header from %s\n",
				idx, obj->path);
			return -LIBBPF_ERRNO__FORMAT;
		}

		name = elf_strptr(elf, ep->e_shstrndx, sh.sh_name);
		if (!name) {
			pr_warn("failed to get section(%d) name from %s\n",
				idx, obj->path);
			return -LIBBPF_ERRNO__FORMAT;
		}

		data = elf_getdata(scn, 0);
		if (!data) {
			pr_warn("failed to get section(%d) data from %s(%s)\n",
				idx, name, obj->path);
			return -LIBBPF_ERRNO__FORMAT;
		}
		pr_debug("section(%d) %s, size %ld, link %d, flags %lx, type=%d\n",
			 idx, name, (unsigned long)data->d_size,
			 (int)sh.sh_link, (unsigned long)sh.sh_flags,
			 (int)sh.sh_type);

		if (strcmp(name, "license") == 0) {
			err = bpf_object__init_license(obj,
						       data->d_buf,
						       data->d_size);
			if (err)
				return err;
		} else if (strcmp(name, "version") == 0) {
			err = bpf_object__init_kversion(obj,
							data->d_buf,
							data->d_size);
			if (err)
				return err;
		} else if (strcmp(name, "maps") == 0) {
			obj->efile.maps_shndx = idx;
		} else if (strcmp(name, MAPS_ELF_SEC) == 0) {
			obj->efile.btf_maps_shndx = idx;
		} else if (strcmp(name, BTF_ELF_SEC) == 0) {
			btf_data = data;
		} else if (strcmp(name, BTF_EXT_ELF_SEC) == 0) {
			btf_ext_data = data;
		} else if (sh.sh_type == SHT_SYMTAB) {
			if (obj->efile.symbols) {
				pr_warn("bpf: multiple SYMTAB in %s\n",
					obj->path);
				return -LIBBPF_ERRNO__FORMAT;
			}
			obj->efile.symbols = data;
			obj->efile.symbols_shndx = idx;
			obj->efile.strtabidx = sh.sh_link;
		} else if (sh.sh_type == SHT_PROGBITS && data->d_size > 0) {
			if (sh.sh_flags & SHF_EXECINSTR) {
				if (strcmp(name, ".text") == 0)
					obj->efile.text_shndx = idx;
				err = bpf_object__add_program(obj, data->d_buf,
							      data->d_size,
							      name, idx);
				if (err) {
					char errmsg[STRERR_BUFSIZE];
					char *cp;

					cp = libbpf_strerror_r(-err, errmsg,
							       sizeof(errmsg));
					pr_warn("failed to alloc program %s (%s): %s",
						name, obj->path, cp);
					return err;
				}
			} else if (strcmp(name, DATA_SEC) == 0) {
				obj->efile.data = data;
				obj->efile.data_shndx = idx;
			} else if (strcmp(name, RODATA_SEC) == 0) {
				obj->efile.rodata = data;
				obj->efile.rodata_shndx = idx;
			} else if (strcmp(name, STRUCT_OPS_SEC) == 0) {
				obj->efile.st_ops_data = data;
				obj->efile.st_ops_shndx = idx;
			} else {
				pr_debug("skip section(%d) %s\n", idx, name);
			}
		} else if (sh.sh_type == SHT_REL) {
			int nr_sects = obj->efile.nr_reloc_sects;
			void *sects = obj->efile.reloc_sects;
			int sec = sh.sh_info; /* points to other section */

			/* Only do relo for section with exec instructions */
			if (!section_have_execinstr(obj, sec) &&
			    strcmp(name, ".rel" STRUCT_OPS_SEC)) {
				pr_debug("skip relo %s(%d) for section(%d)\n",
					 name, idx, sec);
				continue;
			}
<<<<<<< HEAD

			sects = reallocarray(sects, nr_sects + 1,
					     sizeof(*obj->efile.reloc_sects));
			if (!sects) {
				pr_warn("reloc_sects realloc failed\n");
				return -ENOMEM;
			}

			obj->efile.reloc_sects = sects;
			obj->efile.nr_reloc_sects++;

			obj->efile.reloc_sects[nr_sects].shdr = sh;
			obj->efile.reloc_sects[nr_sects].data = data;
		} else if (sh.sh_type == SHT_NOBITS &&
			   strcmp(name, BSS_SEC) == 0) {
			obj->efile.bss = data;
			obj->efile.bss_shndx = idx;
		} else {
			pr_debug("skip section(%d) %s\n", idx, name);
		}
	}

	if (!obj->efile.strtabidx || obj->efile.strtabidx > idx) {
		pr_warn("Corrupted ELF file: index of strtab invalid\n");
		return -LIBBPF_ERRNO__FORMAT;
	}
	return bpf_object__init_btf(obj, btf_data, btf_ext_data);
}

static bool sym_is_extern(const GElf_Sym *sym)
{
	int bind = GELF_ST_BIND(sym->st_info);
	/* externs are symbols w/ type=NOTYPE, bind=GLOBAL|WEAK, section=UND */
	return sym->st_shndx == SHN_UNDEF &&
	       (bind == STB_GLOBAL || bind == STB_WEAK) &&
	       GELF_ST_TYPE(sym->st_info) == STT_NOTYPE;
}

static int find_extern_btf_id(const struct btf *btf, const char *ext_name)
{
	const struct btf_type *t;
	const char *var_name;
	int i, n;

	if (!btf)
		return -ESRCH;

	n = btf__get_nr_types(btf);
	for (i = 1; i <= n; i++) {
		t = btf__type_by_id(btf, i);

		if (!btf_is_var(t))
			continue;

		var_name = btf__name_by_offset(btf, t->name_off);
		if (strcmp(var_name, ext_name))
			continue;

		if (btf_var(t)->linkage != BTF_VAR_GLOBAL_EXTERN)
			return -EINVAL;

		return i;
	}

	return -ENOENT;
}

static enum extern_type find_extern_type(const struct btf *btf, int id,
					 bool *is_signed)
{
	const struct btf_type *t;
	const char *name;

	t = skip_mods_and_typedefs(btf, id, NULL);
	name = btf__name_by_offset(btf, t->name_off);

	if (is_signed)
		*is_signed = false;
	switch (btf_kind(t)) {
	case BTF_KIND_INT: {
		int enc = btf_int_encoding(t);

		if (enc & BTF_INT_BOOL)
			return t->size == 1 ? EXT_BOOL : EXT_UNKNOWN;
		if (is_signed)
			*is_signed = enc & BTF_INT_SIGNED;
		if (t->size == 1)
			return EXT_CHAR;
		if (t->size < 1 || t->size > 8 || (t->size & (t->size - 1)))
			return EXT_UNKNOWN;
		return EXT_INT;
	}
	case BTF_KIND_ENUM:
		if (t->size != 4)
			return EXT_UNKNOWN;
		if (strcmp(name, "libbpf_tristate"))
			return EXT_UNKNOWN;
		return EXT_TRISTATE;
	case BTF_KIND_ARRAY:
		if (btf_array(t)->nelems == 0)
			return EXT_UNKNOWN;
		if (find_extern_type(btf, btf_array(t)->type, NULL) != EXT_CHAR)
			return EXT_UNKNOWN;
		return EXT_CHAR_ARR;
	default:
		return EXT_UNKNOWN;
	}
}

static int cmp_externs(const void *_a, const void *_b)
{
	const struct extern_desc *a = _a;
	const struct extern_desc *b = _b;

	/* descending order by alignment requirements */
	if (a->align != b->align)
		return a->align > b->align ? -1 : 1;
	/* ascending order by size, within same alignment class */
	if (a->sz != b->sz)
		return a->sz < b->sz ? -1 : 1;
	/* resolve ties by name */
	return strcmp(a->name, b->name);
}

static int bpf_object__collect_externs(struct bpf_object *obj)
{
	const struct btf_type *t;
	struct extern_desc *ext;
	int i, n, off, btf_id;
	struct btf_type *sec;
	const char *ext_name;
	Elf_Scn *scn;
	GElf_Shdr sh;

	if (!obj->efile.symbols)
		return 0;

	scn = elf_getscn(obj->efile.elf, obj->efile.symbols_shndx);
	if (!scn)
		return -LIBBPF_ERRNO__FORMAT;
	if (gelf_getshdr(scn, &sh) != &sh)
		return -LIBBPF_ERRNO__FORMAT;
	n = sh.sh_size / sh.sh_entsize;

	pr_debug("looking for externs among %d symbols...\n", n);
	for (i = 0; i < n; i++) {
		GElf_Sym sym;

		if (!gelf_getsym(obj->efile.symbols, i, &sym))
			return -LIBBPF_ERRNO__FORMAT;
		if (!sym_is_extern(&sym))
			continue;
		ext_name = elf_strptr(obj->efile.elf, obj->efile.strtabidx,
				      sym.st_name);
		if (!ext_name || !ext_name[0])
			continue;

		ext = obj->externs;
		ext = reallocarray(ext, obj->nr_extern + 1, sizeof(*ext));
		if (!ext)
			return -ENOMEM;
		obj->externs = ext;
		ext = &ext[obj->nr_extern];
		memset(ext, 0, sizeof(*ext));
		obj->nr_extern++;

		ext->btf_id = find_extern_btf_id(obj->btf, ext_name);
		if (ext->btf_id <= 0) {
			pr_warn("failed to find BTF for extern '%s': %d\n",
				ext_name, ext->btf_id);
			return ext->btf_id;
		}
		t = btf__type_by_id(obj->btf, ext->btf_id);
		ext->name = btf__name_by_offset(obj->btf, t->name_off);
		ext->sym_idx = i;
		ext->is_weak = GELF_ST_BIND(sym.st_info) == STB_WEAK;
		ext->sz = btf__resolve_size(obj->btf, t->type);
		if (ext->sz <= 0) {
			pr_warn("failed to resolve size of extern '%s': %d\n",
				ext_name, ext->sz);
			return ext->sz;
		}
		ext->align = btf__align_of(obj->btf, t->type);
		if (ext->align <= 0) {
			pr_warn("failed to determine alignment of extern '%s': %d\n",
				ext_name, ext->align);
			return -EINVAL;
		}
		ext->type = find_extern_type(obj->btf, t->type,
					     &ext->is_signed);
		if (ext->type == EXT_UNKNOWN) {
			pr_warn("extern '%s' type is unsupported\n", ext_name);
			return -ENOTSUP;
		}
	}
	pr_debug("collected %d externs total\n", obj->nr_extern);

	if (!obj->nr_extern)
		return 0;

	/* sort externs by (alignment, size, name) and calculate their offsets
	 * within a map */
	qsort(obj->externs, obj->nr_extern, sizeof(*ext), cmp_externs);
	off = 0;
	for (i = 0; i < obj->nr_extern; i++) {
		ext = &obj->externs[i];
		ext->data_off = roundup(off, ext->align);
		off = ext->data_off + ext->sz;
		pr_debug("extern #%d: symbol %d, off %u, name %s\n",
			 i, ext->sym_idx, ext->data_off, ext->name);
	}

	btf_id = btf__find_by_name(obj->btf, KCONFIG_SEC);
	if (btf_id <= 0) {
		pr_warn("no BTF info found for '%s' datasec\n", KCONFIG_SEC);
		return -ESRCH;
	}

	sec = (struct btf_type *)btf__type_by_id(obj->btf, btf_id);
	sec->size = off;
	n = btf_vlen(sec);
	for (i = 0; i < n; i++) {
		struct btf_var_secinfo *vs = btf_var_secinfos(sec) + i;

		t = btf__type_by_id(obj->btf, vs->type);
		ext_name = btf__name_by_offset(obj->btf, t->name_off);
		ext = find_extern_by_name(obj, ext_name);
		if (!ext) {
			pr_warn("failed to find extern definition for BTF var '%s'\n",
				ext_name);
			return -ESRCH;
=======

			sects = reallocarray(sects, nr_sects + 1,
					     sizeof(*obj->efile.reloc_sects));
			if (!sects) {
				pr_warn("reloc_sects realloc failed\n");
				return -ENOMEM;
			}

			obj->efile.reloc_sects = sects;
			obj->efile.nr_reloc_sects++;

			obj->efile.reloc_sects[nr_sects].shdr = sh;
			obj->efile.reloc_sects[nr_sects].data = data;
		} else if (sh.sh_type == SHT_NOBITS &&
			   strcmp(name, BSS_SEC) == 0) {
			obj->efile.bss = data;
			obj->efile.bss_shndx = idx;
		} else {
			pr_debug("skip section(%d) %s\n", idx, name);
		}
	}

	if (!obj->efile.strtabidx || obj->efile.strtabidx > idx) {
		pr_warn("Corrupted ELF file: index of strtab invalid\n");
		return -LIBBPF_ERRNO__FORMAT;
	}
	return bpf_object__init_btf(obj, btf_data, btf_ext_data);
}

static bool sym_is_extern(const GElf_Sym *sym)
{
	int bind = GELF_ST_BIND(sym->st_info);
	/* externs are symbols w/ type=NOTYPE, bind=GLOBAL|WEAK, section=UND */
	return sym->st_shndx == SHN_UNDEF &&
	       (bind == STB_GLOBAL || bind == STB_WEAK) &&
	       GELF_ST_TYPE(sym->st_info) == STT_NOTYPE;
}

static int find_extern_btf_id(const struct btf *btf, const char *ext_name)
{
	const struct btf_type *t;
	const char *var_name;
	int i, n;

	if (!btf)
		return -ESRCH;

	n = btf__get_nr_types(btf);
	for (i = 1; i <= n; i++) {
		t = btf__type_by_id(btf, i);

		if (!btf_is_var(t))
			continue;

		var_name = btf__name_by_offset(btf, t->name_off);
		if (strcmp(var_name, ext_name))
			continue;

		if (btf_var(t)->linkage != BTF_VAR_GLOBAL_EXTERN)
			return -EINVAL;

		return i;
	}

	return -ENOENT;
}

static enum extern_type find_extern_type(const struct btf *btf, int id,
					 bool *is_signed)
{
	const struct btf_type *t;
	const char *name;

	t = skip_mods_and_typedefs(btf, id, NULL);
	name = btf__name_by_offset(btf, t->name_off);

	if (is_signed)
		*is_signed = false;
	switch (btf_kind(t)) {
	case BTF_KIND_INT: {
		int enc = btf_int_encoding(t);

		if (enc & BTF_INT_BOOL)
			return t->size == 1 ? EXT_BOOL : EXT_UNKNOWN;
		if (is_signed)
			*is_signed = enc & BTF_INT_SIGNED;
		if (t->size == 1)
			return EXT_CHAR;
		if (t->size < 1 || t->size > 8 || (t->size & (t->size - 1)))
			return EXT_UNKNOWN;
		return EXT_INT;
	}
	case BTF_KIND_ENUM:
		if (t->size != 4)
			return EXT_UNKNOWN;
		if (strcmp(name, "libbpf_tristate"))
			return EXT_UNKNOWN;
		return EXT_TRISTATE;
	case BTF_KIND_ARRAY:
		if (btf_array(t)->nelems == 0)
			return EXT_UNKNOWN;
		if (find_extern_type(btf, btf_array(t)->type, NULL) != EXT_CHAR)
			return EXT_UNKNOWN;
		return EXT_CHAR_ARR;
	default:
		return EXT_UNKNOWN;
	}
}

static int cmp_externs(const void *_a, const void *_b)
{
	const struct extern_desc *a = _a;
	const struct extern_desc *b = _b;

	/* descending order by alignment requirements */
	if (a->align != b->align)
		return a->align > b->align ? -1 : 1;
	/* ascending order by size, within same alignment class */
	if (a->sz != b->sz)
		return a->sz < b->sz ? -1 : 1;
	/* resolve ties by name */
	return strcmp(a->name, b->name);
}

static int bpf_object__collect_externs(struct bpf_object *obj)
{
	const struct btf_type *t;
	struct extern_desc *ext;
	int i, n, off, btf_id;
	struct btf_type *sec;
	const char *ext_name;
	Elf_Scn *scn;
	GElf_Shdr sh;

	if (!obj->efile.symbols)
		return 0;

	scn = elf_getscn(obj->efile.elf, obj->efile.symbols_shndx);
	if (!scn)
		return -LIBBPF_ERRNO__FORMAT;
	if (gelf_getshdr(scn, &sh) != &sh)
		return -LIBBPF_ERRNO__FORMAT;
	n = sh.sh_size / sh.sh_entsize;

	pr_debug("looking for externs among %d symbols...\n", n);
	for (i = 0; i < n; i++) {
		GElf_Sym sym;

		if (!gelf_getsym(obj->efile.symbols, i, &sym))
			return -LIBBPF_ERRNO__FORMAT;
		if (!sym_is_extern(&sym))
			continue;
		ext_name = elf_strptr(obj->efile.elf, obj->efile.strtabidx,
				      sym.st_name);
		if (!ext_name || !ext_name[0])
			continue;

		ext = obj->externs;
		ext = reallocarray(ext, obj->nr_extern + 1, sizeof(*ext));
		if (!ext)
			return -ENOMEM;
		obj->externs = ext;
		ext = &ext[obj->nr_extern];
		memset(ext, 0, sizeof(*ext));
		obj->nr_extern++;

		ext->btf_id = find_extern_btf_id(obj->btf, ext_name);
		if (ext->btf_id <= 0) {
			pr_warn("failed to find BTF for extern '%s': %d\n",
				ext_name, ext->btf_id);
			return ext->btf_id;
		}
		t = btf__type_by_id(obj->btf, ext->btf_id);
		ext->name = btf__name_by_offset(obj->btf, t->name_off);
		ext->sym_idx = i;
		ext->is_weak = GELF_ST_BIND(sym.st_info) == STB_WEAK;
		ext->sz = btf__resolve_size(obj->btf, t->type);
		if (ext->sz <= 0) {
			pr_warn("failed to resolve size of extern '%s': %d\n",
				ext_name, ext->sz);
			return ext->sz;
		}
		ext->align = btf__align_of(obj->btf, t->type);
		if (ext->align <= 0) {
			pr_warn("failed to determine alignment of extern '%s': %d\n",
				ext_name, ext->align);
			return -EINVAL;
		}
		ext->type = find_extern_type(obj->btf, t->type,
					     &ext->is_signed);
		if (ext->type == EXT_UNKNOWN) {
			pr_warn("extern '%s' type is unsupported\n", ext_name);
			return -ENOTSUP;
>>>>>>> 675a03b4
		}
		vs->offset = ext->data_off;
		btf_var(t)->linkage = BTF_VAR_GLOBAL_ALLOCATED;
	}
	pr_debug("collected %d externs total\n", obj->nr_extern);

<<<<<<< HEAD
=======
	if (!obj->nr_extern)
		return 0;

	/* sort externs by (alignment, size, name) and calculate their offsets
	 * within a map */
	qsort(obj->externs, obj->nr_extern, sizeof(*ext), cmp_externs);
	off = 0;
	for (i = 0; i < obj->nr_extern; i++) {
		ext = &obj->externs[i];
		ext->data_off = roundup(off, ext->align);
		off = ext->data_off + ext->sz;
		pr_debug("extern #%d: symbol %d, off %u, name %s\n",
			 i, ext->sym_idx, ext->data_off, ext->name);
	}

	btf_id = btf__find_by_name(obj->btf, KCONFIG_SEC);
	if (btf_id <= 0) {
		pr_warn("no BTF info found for '%s' datasec\n", KCONFIG_SEC);
		return -ESRCH;
	}

	sec = (struct btf_type *)btf__type_by_id(obj->btf, btf_id);
	sec->size = off;
	n = btf_vlen(sec);
	for (i = 0; i < n; i++) {
		struct btf_var_secinfo *vs = btf_var_secinfos(sec) + i;

		t = btf__type_by_id(obj->btf, vs->type);
		ext_name = btf__name_by_offset(obj->btf, t->name_off);
		ext = find_extern_by_name(obj, ext_name);
		if (!ext) {
			pr_warn("failed to find extern definition for BTF var '%s'\n",
				ext_name);
			return -ESRCH;
		}
		vs->offset = ext->data_off;
		btf_var(t)->linkage = BTF_VAR_GLOBAL_ALLOCATED;
	}

>>>>>>> 675a03b4
	return 0;
}

static struct bpf_program *
bpf_object__find_prog_by_idx(struct bpf_object *obj, int idx)
{
	struct bpf_program *prog;
	size_t i;

	for (i = 0; i < obj->nr_programs; i++) {
		prog = &obj->programs[i];
		if (prog->idx == idx)
			return prog;
	}
	return NULL;
}

struct bpf_program *
bpf_object__find_program_by_title(const struct bpf_object *obj,
				  const char *title)
{
	struct bpf_program *pos;

	bpf_object__for_each_program(pos, obj) {
		if (pos->section_name && !strcmp(pos->section_name, title))
			return pos;
	}
	return NULL;
}

struct bpf_program *
bpf_object__find_program_by_name(const struct bpf_object *obj,
				 const char *name)
{
	struct bpf_program *prog;

	bpf_object__for_each_program(prog, obj) {
		if (!strcmp(prog->name, name))
			return prog;
	}
	return NULL;
}

static bool bpf_object__shndx_is_data(const struct bpf_object *obj,
				      int shndx)
{
	return shndx == obj->efile.data_shndx ||
	       shndx == obj->efile.bss_shndx ||
	       shndx == obj->efile.rodata_shndx;
}

static bool bpf_object__shndx_is_maps(const struct bpf_object *obj,
				      int shndx)
{
	return shndx == obj->efile.maps_shndx ||
	       shndx == obj->efile.btf_maps_shndx;
}

static enum libbpf_map_type
bpf_object__section_to_libbpf_map_type(const struct bpf_object *obj, int shndx)
{
	if (shndx == obj->efile.data_shndx)
		return LIBBPF_MAP_DATA;
	else if (shndx == obj->efile.bss_shndx)
		return LIBBPF_MAP_BSS;
	else if (shndx == obj->efile.rodata_shndx)
		return LIBBPF_MAP_RODATA;
	else if (shndx == obj->efile.symbols_shndx)
		return LIBBPF_MAP_KCONFIG;
	else
		return LIBBPF_MAP_UNSPEC;
}

static int bpf_program__record_reloc(struct bpf_program *prog,
				     struct reloc_desc *reloc_desc,
				     __u32 insn_idx, const char *name,
				     const GElf_Sym *sym, const GElf_Rel *rel)
{
	struct bpf_insn *insn = &prog->insns[insn_idx];
	size_t map_idx, nr_maps = prog->obj->nr_maps;
	struct bpf_object *obj = prog->obj;
	__u32 shdr_idx = sym->st_shndx;
	enum libbpf_map_type type;
	struct bpf_map *map;

	/* sub-program call relocation */
	if (insn->code == (BPF_JMP | BPF_CALL)) {
		if (insn->src_reg != BPF_PSEUDO_CALL) {
			pr_warn("incorrect bpf_call opcode\n");
			return -LIBBPF_ERRNO__RELOC;
		}
		/* text_shndx can be 0, if no default "main" program exists */
		if (!shdr_idx || shdr_idx != obj->efile.text_shndx) {
			pr_warn("bad call relo against section %u\n", shdr_idx);
			return -LIBBPF_ERRNO__RELOC;
		}
		if (sym->st_value % 8) {
			pr_warn("bad call relo offset: %zu\n",
				(size_t)sym->st_value);
			return -LIBBPF_ERRNO__RELOC;
		}
		reloc_desc->type = RELO_CALL;
		reloc_desc->insn_idx = insn_idx;
		reloc_desc->sym_off = sym->st_value;
		obj->has_pseudo_calls = true;
		return 0;
	}

	if (insn->code != (BPF_LD | BPF_IMM | BPF_DW)) {
		pr_warn("invalid relo for insns[%d].code 0x%x\n",
			insn_idx, insn->code);
		return -LIBBPF_ERRNO__RELOC;
	}

	if (sym_is_extern(sym)) {
		int sym_idx = GELF_R_SYM(rel->r_info);
		int i, n = obj->nr_extern;
		struct extern_desc *ext;

		for (i = 0; i < n; i++) {
			ext = &obj->externs[i];
			if (ext->sym_idx == sym_idx)
				break;
		}
		if (i >= n) {
			pr_warn("extern relo failed to find extern for sym %d\n",
				sym_idx);
			return -LIBBPF_ERRNO__RELOC;
		}
		pr_debug("found extern #%d '%s' (sym %d, off %u) for insn %u\n",
			 i, ext->name, ext->sym_idx, ext->data_off, insn_idx);
		reloc_desc->type = RELO_EXTERN;
		reloc_desc->insn_idx = insn_idx;
		reloc_desc->sym_off = ext->data_off;
		return 0;
	}

	if (!shdr_idx || shdr_idx >= SHN_LORESERVE) {
		pr_warn("invalid relo for \'%s\' in special section 0x%x; forgot to initialize global var?..\n",
			name, shdr_idx);
		return -LIBBPF_ERRNO__RELOC;
	}

	type = bpf_object__section_to_libbpf_map_type(obj, shdr_idx);

	/* generic map reference relocation */
	if (type == LIBBPF_MAP_UNSPEC) {
		if (!bpf_object__shndx_is_maps(obj, shdr_idx)) {
			pr_warn("bad map relo against section %u\n",
				shdr_idx);
			return -LIBBPF_ERRNO__RELOC;
		}
		for (map_idx = 0; map_idx < nr_maps; map_idx++) {
			map = &obj->maps[map_idx];
			if (map->libbpf_type != type ||
			    map->sec_idx != sym->st_shndx ||
			    map->sec_offset != sym->st_value)
				continue;
			pr_debug("found map %zd (%s, sec %d, off %zu) for insn %u\n",
				 map_idx, map->name, map->sec_idx,
				 map->sec_offset, insn_idx);
			break;
		}
		if (map_idx >= nr_maps) {
			pr_warn("map relo failed to find map for sec %u, off %zu\n",
				shdr_idx, (size_t)sym->st_value);
			return -LIBBPF_ERRNO__RELOC;
		}
		reloc_desc->type = RELO_LD64;
		reloc_desc->insn_idx = insn_idx;
		reloc_desc->map_idx = map_idx;
		reloc_desc->sym_off = 0; /* sym->st_value determines map_idx */
		return 0;
	}

	/* global data map relocation */
	if (!bpf_object__shndx_is_data(obj, shdr_idx)) {
		pr_warn("bad data relo against section %u\n", shdr_idx);
		return -LIBBPF_ERRNO__RELOC;
	}
	for (map_idx = 0; map_idx < nr_maps; map_idx++) {
		map = &obj->maps[map_idx];
		if (map->libbpf_type != type)
			continue;
		pr_debug("found data map %zd (%s, sec %d, off %zu) for insn %u\n",
			 map_idx, map->name, map->sec_idx, map->sec_offset,
			 insn_idx);
		break;
	}
	if (map_idx >= nr_maps) {
		pr_warn("data relo failed to find map for sec %u\n",
			shdr_idx);
		return -LIBBPF_ERRNO__RELOC;
	}

	reloc_desc->type = RELO_DATA;
	reloc_desc->insn_idx = insn_idx;
	reloc_desc->map_idx = map_idx;
	reloc_desc->sym_off = sym->st_value;
	return 0;
}

static int
bpf_program__collect_reloc(struct bpf_program *prog, GElf_Shdr *shdr,
			   Elf_Data *data, struct bpf_object *obj)
{
	Elf_Data *symbols = obj->efile.symbols;
	int err, i, nrels;

	pr_debug("collecting relocating info for: '%s'\n", prog->section_name);
	nrels = shdr->sh_size / shdr->sh_entsize;

	prog->reloc_desc = malloc(sizeof(*prog->reloc_desc) * nrels);
	if (!prog->reloc_desc) {
		pr_warn("failed to alloc memory in relocation\n");
		return -ENOMEM;
	}
	prog->nr_reloc = nrels;

	for (i = 0; i < nrels; i++) {
		const char *name;
		__u32 insn_idx;
		GElf_Sym sym;
		GElf_Rel rel;

		if (!gelf_getrel(data, i, &rel)) {
			pr_warn("relocation: failed to get %d reloc\n", i);
			return -LIBBPF_ERRNO__FORMAT;
		}
		if (!gelf_getsym(symbols, GELF_R_SYM(rel.r_info), &sym)) {
			pr_warn("relocation: symbol %"PRIx64" not found\n",
				GELF_R_SYM(rel.r_info));
			return -LIBBPF_ERRNO__FORMAT;
		}
		if (rel.r_offset % sizeof(struct bpf_insn))
			return -LIBBPF_ERRNO__FORMAT;

		insn_idx = rel.r_offset / sizeof(struct bpf_insn);
		name = elf_strptr(obj->efile.elf, obj->efile.strtabidx,
				  sym.st_name) ? : "<?>";

		pr_debug("relo for shdr %u, symb %zu, value %zu, type %d, bind %d, name %d (\'%s\'), insn %u\n",
			 (__u32)sym.st_shndx, (size_t)GELF_R_SYM(rel.r_info),
			 (size_t)sym.st_value, GELF_ST_TYPE(sym.st_info),
			 GELF_ST_BIND(sym.st_info), sym.st_name, name,
			 insn_idx);

		err = bpf_program__record_reloc(prog, &prog->reloc_desc[i],
						insn_idx, name, &sym, &rel);
		if (err)
			return err;
	}
	return 0;
}

static int bpf_map_find_btf_info(struct bpf_object *obj, struct bpf_map *map)
{
	struct bpf_map_def *def = &map->def;
	__u32 key_type_id = 0, value_type_id = 0;
	int ret;

	/* if it's BTF-defined map, we don't need to search for type IDs.
	 * For struct_ops map, it does not need btf_key_type_id and
	 * btf_value_type_id.
	 */
	if (map->sec_idx == obj->efile.btf_maps_shndx ||
	    bpf_map__is_struct_ops(map))
		return 0;

	if (!bpf_map__is_internal(map)) {
		ret = btf__get_map_kv_tids(obj->btf, map->name, def->key_size,
					   def->value_size, &key_type_id,
					   &value_type_id);
	} else {
		/*
		 * LLVM annotates global data differently in BTF, that is,
		 * only as '.data', '.bss' or '.rodata'.
		 */
		ret = btf__find_by_name(obj->btf,
				libbpf_type_to_btf_name[map->libbpf_type]);
	}
	if (ret < 0)
		return ret;

	map->btf_key_type_id = key_type_id;
	map->btf_value_type_id = bpf_map__is_internal(map) ?
				 ret : value_type_id;
	return 0;
}

int bpf_map__reuse_fd(struct bpf_map *map, int fd)
{
	struct bpf_map_info info = {};
	__u32 len = sizeof(info);
	int new_fd, err;
	char *new_name;

	err = bpf_obj_get_info_by_fd(fd, &info, &len);
	if (err)
		return err;

	new_name = strdup(info.name);
	if (!new_name)
		return -errno;

	new_fd = open("/", O_RDONLY | O_CLOEXEC);
	if (new_fd < 0) {
		err = -errno;
		goto err_free_new_name;
	}

	new_fd = dup3(fd, new_fd, O_CLOEXEC);
	if (new_fd < 0) {
		err = -errno;
		goto err_close_new_fd;
	}

	err = zclose(map->fd);
	if (err) {
		err = -errno;
		goto err_close_new_fd;
	}
	free(map->name);

	map->fd = new_fd;
	map->name = new_name;
	map->def.type = info.type;
	map->def.key_size = info.key_size;
	map->def.value_size = info.value_size;
	map->def.max_entries = info.max_entries;
	map->def.map_flags = info.map_flags;
	map->btf_key_type_id = info.btf_key_type_id;
	map->btf_value_type_id = info.btf_value_type_id;
	map->reused = true;

	return 0;

err_close_new_fd:
	close(new_fd);
err_free_new_name:
	free(new_name);
	return err;
}

int bpf_map__resize(struct bpf_map *map, __u32 max_entries)
{
	if (!map || !max_entries)
		return -EINVAL;

	/* If map already created, its attributes can't be changed. */
	if (map->fd >= 0)
		return -EBUSY;

	map->def.max_entries = max_entries;

	return 0;
}

static int
bpf_object__probe_name(struct bpf_object *obj)
{
	struct bpf_load_program_attr attr;
	char *cp, errmsg[STRERR_BUFSIZE];
	struct bpf_insn insns[] = {
		BPF_MOV64_IMM(BPF_REG_0, 0),
		BPF_EXIT_INSN(),
	};
	int ret;

	/* make sure basic loading works */

	memset(&attr, 0, sizeof(attr));
	attr.prog_type = BPF_PROG_TYPE_SOCKET_FILTER;
	attr.insns = insns;
	attr.insns_cnt = ARRAY_SIZE(insns);
	attr.license = "GPL";

	ret = bpf_load_program_xattr(&attr, NULL, 0);
	if (ret < 0) {
		cp = libbpf_strerror_r(errno, errmsg, sizeof(errmsg));
		pr_warn("Error in %s():%s(%d). Couldn't load basic 'r0 = 0' BPF program.\n",
			__func__, cp, errno);
		return -errno;
	}
	close(ret);

	/* now try the same program, but with the name */

	attr.name = "test";
	ret = bpf_load_program_xattr(&attr, NULL, 0);
	if (ret >= 0) {
		obj->caps.name = 1;
		close(ret);
	}

	return 0;
}

static int
bpf_object__probe_global_data(struct bpf_object *obj)
{
	struct bpf_load_program_attr prg_attr;
	struct bpf_create_map_attr map_attr;
	char *cp, errmsg[STRERR_BUFSIZE];
	struct bpf_insn insns[] = {
		BPF_LD_MAP_VALUE(BPF_REG_1, 0, 16),
		BPF_ST_MEM(BPF_DW, BPF_REG_1, 0, 42),
		BPF_MOV64_IMM(BPF_REG_0, 0),
		BPF_EXIT_INSN(),
	};
	int ret, map;

	memset(&map_attr, 0, sizeof(map_attr));
	map_attr.map_type = BPF_MAP_TYPE_ARRAY;
	map_attr.key_size = sizeof(int);
	map_attr.value_size = 32;
	map_attr.max_entries = 1;

	map = bpf_create_map_xattr(&map_attr);
	if (map < 0) {
		cp = libbpf_strerror_r(errno, errmsg, sizeof(errmsg));
		pr_warn("Error in %s():%s(%d). Couldn't create simple array map.\n",
			__func__, cp, errno);
		return -errno;
	}

	insns[0].imm = map;

	memset(&prg_attr, 0, sizeof(prg_attr));
	prg_attr.prog_type = BPF_PROG_TYPE_SOCKET_FILTER;
	prg_attr.insns = insns;
	prg_attr.insns_cnt = ARRAY_SIZE(insns);
	prg_attr.license = "GPL";

	ret = bpf_load_program_xattr(&prg_attr, NULL, 0);
	if (ret >= 0) {
		obj->caps.global_data = 1;
		close(ret);
	}

	close(map);
	return 0;
}

static int bpf_object__probe_btf_func(struct bpf_object *obj)
{
	static const char strs[] = "\0int\0x\0a";
	/* void x(int a) {} */
	__u32 types[] = {
		/* int */
		BTF_TYPE_INT_ENC(1, BTF_INT_SIGNED, 0, 32, 4),  /* [1] */
		/* FUNC_PROTO */                                /* [2] */
		BTF_TYPE_ENC(0, BTF_INFO_ENC(BTF_KIND_FUNC_PROTO, 0, 1), 0),
		BTF_PARAM_ENC(7, 1),
		/* FUNC x */                                    /* [3] */
		BTF_TYPE_ENC(5, BTF_INFO_ENC(BTF_KIND_FUNC, 0, 0), 2),
	};
	int btf_fd;

	btf_fd = libbpf__load_raw_btf((char *)types, sizeof(types),
				      strs, sizeof(strs));
	if (btf_fd >= 0) {
		obj->caps.btf_func = 1;
		close(btf_fd);
		return 1;
	}

	return 0;
}

static int bpf_object__probe_btf_func_global(struct bpf_object *obj)
{
	static const char strs[] = "\0int\0x\0a";
	/* static void x(int a) {} */
	__u32 types[] = {
		/* int */
		BTF_TYPE_INT_ENC(1, BTF_INT_SIGNED, 0, 32, 4),  /* [1] */
		/* FUNC_PROTO */                                /* [2] */
		BTF_TYPE_ENC(0, BTF_INFO_ENC(BTF_KIND_FUNC_PROTO, 0, 1), 0),
		BTF_PARAM_ENC(7, 1),
		/* FUNC x BTF_FUNC_GLOBAL */                    /* [3] */
		BTF_TYPE_ENC(5, BTF_INFO_ENC(BTF_KIND_FUNC, 0, BTF_FUNC_GLOBAL), 2),
	};
	int btf_fd;

	btf_fd = libbpf__load_raw_btf((char *)types, sizeof(types),
				      strs, sizeof(strs));
	if (btf_fd >= 0) {
		obj->caps.btf_func_global = 1;
		close(btf_fd);
		return 1;
	}

	return 0;
}

static int bpf_object__probe_btf_datasec(struct bpf_object *obj)
{
	static const char strs[] = "\0x\0.data";
	/* static int a; */
	__u32 types[] = {
		/* int */
		BTF_TYPE_INT_ENC(0, BTF_INT_SIGNED, 0, 32, 4),  /* [1] */
		/* VAR x */                                     /* [2] */
		BTF_TYPE_ENC(1, BTF_INFO_ENC(BTF_KIND_VAR, 0, 0), 1),
		BTF_VAR_STATIC,
		/* DATASEC val */                               /* [3] */
		BTF_TYPE_ENC(3, BTF_INFO_ENC(BTF_KIND_DATASEC, 0, 1), 4),
		BTF_VAR_SECINFO_ENC(2, 0, 4),
	};
	int btf_fd;

	btf_fd = libbpf__load_raw_btf((char *)types, sizeof(types),
				      strs, sizeof(strs));
	if (btf_fd >= 0) {
		obj->caps.btf_datasec = 1;
		close(btf_fd);
		return 1;
	}

	return 0;
}

static int bpf_object__probe_array_mmap(struct bpf_object *obj)
{
	struct bpf_create_map_attr attr = {
		.map_type = BPF_MAP_TYPE_ARRAY,
		.map_flags = BPF_F_MMAPABLE,
		.key_size = sizeof(int),
		.value_size = sizeof(int),
		.max_entries = 1,
	};
	int fd;

	fd = bpf_create_map_xattr(&attr);
	if (fd >= 0) {
		obj->caps.array_mmap = 1;
		close(fd);
		return 1;
	}

	return 0;
}

static int
bpf_object__probe_exp_attach_type(struct bpf_object *obj)
{
	struct bpf_load_program_attr attr;
	struct bpf_insn insns[] = {
		BPF_MOV64_IMM(BPF_REG_0, 0),
		BPF_EXIT_INSN(),
	};
	int fd;

	memset(&attr, 0, sizeof(attr));
	/* use any valid combination of program type and (optional)
	 * non-zero expected attach type (i.e., not a BPF_CGROUP_INET_INGRESS)
	 * to see if kernel supports expected_attach_type field for
	 * BPF_PROG_LOAD command
	 */
	attr.prog_type = BPF_PROG_TYPE_CGROUP_SOCK;
	attr.expected_attach_type = BPF_CGROUP_INET_SOCK_CREATE;
	attr.insns = insns;
	attr.insns_cnt = ARRAY_SIZE(insns);
	attr.license = "GPL";

	fd = bpf_load_program_xattr(&attr, NULL, 0);
	if (fd >= 0) {
		obj->caps.exp_attach_type = 1;
		close(fd);
		return 1;
	}
	return 0;
}

static int
bpf_object__probe_caps(struct bpf_object *obj)
{
	int (*probe_fn[])(struct bpf_object *obj) = {
		bpf_object__probe_name,
		bpf_object__probe_global_data,
		bpf_object__probe_btf_func,
		bpf_object__probe_btf_func_global,
		bpf_object__probe_btf_datasec,
		bpf_object__probe_array_mmap,
		bpf_object__probe_exp_attach_type,
	};
	int i, ret;

	for (i = 0; i < ARRAY_SIZE(probe_fn); i++) {
		ret = probe_fn[i](obj);
		if (ret < 0)
			pr_debug("Probe #%d failed with %d.\n", i, ret);
	}

	return 0;
}

static bool map_is_reuse_compat(const struct bpf_map *map, int map_fd)
{
	struct bpf_map_info map_info = {};
	char msg[STRERR_BUFSIZE];
	__u32 map_info_len;

	map_info_len = sizeof(map_info);

	if (bpf_obj_get_info_by_fd(map_fd, &map_info, &map_info_len)) {
		pr_warn("failed to get map info for map FD %d: %s\n",
			map_fd, libbpf_strerror_r(errno, msg, sizeof(msg)));
		return false;
	}

	return (map_info.type == map->def.type &&
		map_info.key_size == map->def.key_size &&
		map_info.value_size == map->def.value_size &&
		map_info.max_entries == map->def.max_entries &&
		map_info.map_flags == map->def.map_flags);
}

static int
bpf_object__reuse_map(struct bpf_map *map)
{
	char *cp, errmsg[STRERR_BUFSIZE];
	int err, pin_fd;

	pin_fd = bpf_obj_get(map->pin_path);
	if (pin_fd < 0) {
		err = -errno;
		if (err == -ENOENT) {
			pr_debug("found no pinned map to reuse at '%s'\n",
				 map->pin_path);
			return 0;
		}

		cp = libbpf_strerror_r(-err, errmsg, sizeof(errmsg));
		pr_warn("couldn't retrieve pinned map '%s': %s\n",
			map->pin_path, cp);
		return err;
	}

	if (!map_is_reuse_compat(map, pin_fd)) {
		pr_warn("couldn't reuse pinned map at '%s': parameter mismatch\n",
			map->pin_path);
		close(pin_fd);
		return -EINVAL;
	}

	err = bpf_map__reuse_fd(map, pin_fd);
	if (err) {
		close(pin_fd);
		return err;
	}
	map->pinned = true;
	pr_debug("reused pinned map at '%s'\n", map->pin_path);

	return 0;
}

static int
bpf_object__populate_internal_map(struct bpf_object *obj, struct bpf_map *map)
{
	enum libbpf_map_type map_type = map->libbpf_type;
	char *cp, errmsg[STRERR_BUFSIZE];
	int err, zero = 0;
<<<<<<< HEAD

	/* kernel already zero-initializes .bss map. */
	if (map_type == LIBBPF_MAP_BSS)
		return 0;
=======
>>>>>>> 675a03b4

	err = bpf_map_update_elem(map->fd, &zero, map->mmaped, 0);
	if (err) {
		err = -errno;
		cp = libbpf_strerror_r(err, errmsg, sizeof(errmsg));
		pr_warn("Error setting initial map(%s) contents: %s\n",
			map->name, cp);
		return err;
	}

	/* Freeze .rodata and .kconfig map as read-only from syscall side. */
	if (map_type == LIBBPF_MAP_RODATA || map_type == LIBBPF_MAP_KCONFIG) {
		err = bpf_map_freeze(map->fd);
		if (err) {
			err = -errno;
			cp = libbpf_strerror_r(err, errmsg, sizeof(errmsg));
			pr_warn("Error freezing map(%s) as read-only: %s\n",
				map->name, cp);
			return err;
		}
	}
	return 0;
<<<<<<< HEAD
=======
}

static void bpf_map__destroy(struct bpf_map *map);

static int bpf_object__create_map(struct bpf_object *obj, struct bpf_map *map)
{
	struct bpf_create_map_attr create_attr;
	struct bpf_map_def *def = &map->def;

	memset(&create_attr, 0, sizeof(create_attr));

	if (obj->caps.name)
		create_attr.name = map->name;
	create_attr.map_ifindex = map->map_ifindex;
	create_attr.map_type = def->type;
	create_attr.map_flags = def->map_flags;
	create_attr.key_size = def->key_size;
	create_attr.value_size = def->value_size;

	if (def->type == BPF_MAP_TYPE_PERF_EVENT_ARRAY && !def->max_entries) {
		int nr_cpus;

		nr_cpus = libbpf_num_possible_cpus();
		if (nr_cpus < 0) {
			pr_warn("map '%s': failed to determine number of system CPUs: %d\n",
				map->name, nr_cpus);
			return nr_cpus;
		}
		pr_debug("map '%s': setting size to %d\n", map->name, nr_cpus);
		create_attr.max_entries = nr_cpus;
	} else {
		create_attr.max_entries = def->max_entries;
	}

	if (bpf_map__is_struct_ops(map))
		create_attr.btf_vmlinux_value_type_id =
			map->btf_vmlinux_value_type_id;

	create_attr.btf_fd = 0;
	create_attr.btf_key_type_id = 0;
	create_attr.btf_value_type_id = 0;
	if (obj->btf && !bpf_map_find_btf_info(obj, map)) {
		create_attr.btf_fd = btf__fd(obj->btf);
		create_attr.btf_key_type_id = map->btf_key_type_id;
		create_attr.btf_value_type_id = map->btf_value_type_id;
	}

	map->fd = bpf_create_map_xattr(&create_attr);
	if (map->fd < 0 && (create_attr.btf_key_type_id ||
			    create_attr.btf_value_type_id)) {
		char *cp, errmsg[STRERR_BUFSIZE];
		int err = -errno;

		cp = libbpf_strerror_r(err, errmsg, sizeof(errmsg));
		pr_warn("Error in bpf_create_map_xattr(%s):%s(%d). Retrying without BTF.\n",
			map->name, cp, err);
		create_attr.btf_fd = 0;
		create_attr.btf_key_type_id = 0;
		create_attr.btf_value_type_id = 0;
		map->btf_key_type_id = 0;
		map->btf_value_type_id = 0;
		map->fd = bpf_create_map_xattr(&create_attr);
	}

	if (map->fd < 0)
		return -errno;

	return 0;
>>>>>>> 675a03b4
}

static int
bpf_object__create_maps(struct bpf_object *obj)
{
	struct bpf_map *map;
	char *cp, errmsg[STRERR_BUFSIZE];
	unsigned int i, j;
	int err;

	for (i = 0; i < obj->nr_maps; i++) {
		map = &obj->maps[i];

		if (map->pin_path) {
			err = bpf_object__reuse_map(map);
			if (err) {
				pr_warn("map '%s': error reusing pinned map\n",
					map->name);
				goto err_out;
			}
		}

		if (map->fd >= 0) {
			pr_debug("map '%s': skipping creation (preset fd=%d)\n",
				 map->name, map->fd);
			continue;
		}

<<<<<<< HEAD
		if (obj->caps.name)
			create_attr.name = map->name;
		create_attr.map_ifindex = map->map_ifindex;
		create_attr.map_type = def->type;
		create_attr.map_flags = def->map_flags;
		create_attr.key_size = def->key_size;
		create_attr.value_size = def->value_size;
		if (def->type == BPF_MAP_TYPE_PERF_EVENT_ARRAY &&
		    !def->max_entries) {
			if (!nr_cpus)
				nr_cpus = libbpf_num_possible_cpus();
			if (nr_cpus < 0) {
				pr_warn("failed to determine number of system CPUs: %d\n",
					nr_cpus);
				err = nr_cpus;
				goto err_out;
			}
			pr_debug("map '%s': setting size to %d\n",
				 map->name, nr_cpus);
			create_attr.max_entries = nr_cpus;
		} else {
			create_attr.max_entries = def->max_entries;
		}
		create_attr.btf_fd = 0;
		create_attr.btf_key_type_id = 0;
		create_attr.btf_value_type_id = 0;
		if (bpf_map_type__is_map_in_map(def->type) &&
		    map->inner_map_fd >= 0)
			create_attr.inner_map_fd = map->inner_map_fd;
		if (bpf_map__is_struct_ops(map))
			create_attr.btf_vmlinux_value_type_id =
				map->btf_vmlinux_value_type_id;

		if (obj->btf && !bpf_map_find_btf_info(obj, map)) {
			create_attr.btf_fd = btf__fd(obj->btf);
			create_attr.btf_key_type_id = map->btf_key_type_id;
			create_attr.btf_value_type_id = map->btf_value_type_id;
		}

		*pfd = bpf_create_map_xattr(&create_attr);
		if (*pfd < 0 && (create_attr.btf_key_type_id ||
				 create_attr.btf_value_type_id)) {
			err = -errno;
			cp = libbpf_strerror_r(err, errmsg, sizeof(errmsg));
			pr_warn("Error in bpf_create_map_xattr(%s):%s(%d). Retrying without BTF.\n",
				map->name, cp, err);
			create_attr.btf_fd = 0;
			create_attr.btf_key_type_id = 0;
			create_attr.btf_value_type_id = 0;
			map->btf_key_type_id = 0;
			map->btf_value_type_id = 0;
			*pfd = bpf_create_map_xattr(&create_attr);
		}

		if (*pfd < 0) {
			size_t j;

			err = -errno;
err_out:
			cp = libbpf_strerror_r(err, errmsg, sizeof(errmsg));
			pr_warn("failed to create map (name: '%s'): %s(%d)\n",
				map->name, cp, err);
			pr_perm_msg(err);
			for (j = 0; j < i; j++)
				zclose(obj->maps[j].fd);
			return err;
		}
=======
		err = bpf_object__create_map(obj, map);
		if (err)
			goto err_out;

		pr_debug("map '%s': created successfully, fd=%d\n", map->name,
			 map->fd);
>>>>>>> 675a03b4

		if (bpf_map__is_internal(map)) {
			err = bpf_object__populate_internal_map(obj, map);
			if (err < 0) {
				zclose(map->fd);
				goto err_out;
			}
		}

		if (map->pin_path && !map->pinned) {
			err = bpf_map__pin(map, NULL);
			if (err) {
				pr_warn("map '%s': failed to auto-pin at '%s': %d\n",
					map->name, map->pin_path, err);
				zclose(map->fd);
				goto err_out;
			}
		}
	}

	return 0;

err_out:
	cp = libbpf_strerror_r(err, errmsg, sizeof(errmsg));
	pr_warn("map '%s': failed to create: %s(%d)\n", map->name, cp, err);
	pr_perm_msg(err);
	for (j = 0; j < i; j++)
		zclose(obj->maps[j].fd);
	return err;
}

static int
check_btf_ext_reloc_err(struct bpf_program *prog, int err,
			void *btf_prog_info, const char *info_name)
{
	if (err != -ENOENT) {
		pr_warn("Error in loading %s for sec %s.\n",
			info_name, prog->section_name);
		return err;
	}

	/* err == -ENOENT (i.e. prog->section_name not found in btf_ext) */

	if (btf_prog_info) {
		/*
		 * Some info has already been found but has problem
		 * in the last btf_ext reloc. Must have to error out.
		 */
		pr_warn("Error in relocating %s for sec %s.\n",
			info_name, prog->section_name);
		return err;
	}

	/* Have problem loading the very first info. Ignore the rest. */
	pr_warn("Cannot find %s for main program sec %s. Ignore all %s.\n",
		info_name, prog->section_name, info_name);
	return 0;
}

static int
bpf_program_reloc_btf_ext(struct bpf_program *prog, struct bpf_object *obj,
			  const char *section_name,  __u32 insn_offset)
{
	int err;

	if (!insn_offset || prog->func_info) {
		/*
		 * !insn_offset => main program
		 *
		 * For sub prog, the main program's func_info has to
		 * be loaded first (i.e. prog->func_info != NULL)
		 */
		err = btf_ext__reloc_func_info(obj->btf, obj->btf_ext,
					       section_name, insn_offset,
					       &prog->func_info,
					       &prog->func_info_cnt);
		if (err)
			return check_btf_ext_reloc_err(prog, err,
						       prog->func_info,
						       "bpf_func_info");

		prog->func_info_rec_size = btf_ext__func_info_rec_size(obj->btf_ext);
	}

	if (!insn_offset || prog->line_info) {
		err = btf_ext__reloc_line_info(obj->btf, obj->btf_ext,
					       section_name, insn_offset,
					       &prog->line_info,
					       &prog->line_info_cnt);
		if (err)
			return check_btf_ext_reloc_err(prog, err,
						       prog->line_info,
						       "bpf_line_info");

		prog->line_info_rec_size = btf_ext__line_info_rec_size(obj->btf_ext);
	}

	return 0;
}

#define BPF_CORE_SPEC_MAX_LEN 64

/* represents BPF CO-RE field or array element accessor */
struct bpf_core_accessor {
	__u32 type_id;		/* struct/union type or array element type */
	__u32 idx;		/* field index or array index */
	const char *name;	/* field name or NULL for array accessor */
};

struct bpf_core_spec {
	const struct btf *btf;
	/* high-level spec: named fields and array indices only */
	struct bpf_core_accessor spec[BPF_CORE_SPEC_MAX_LEN];
	/* high-level spec length */
	int len;
	/* raw, low-level spec: 1-to-1 with accessor spec string */
	int raw_spec[BPF_CORE_SPEC_MAX_LEN];
	/* raw spec length */
	int raw_len;
	/* field bit offset represented by spec */
	__u32 bit_offset;
};

static bool str_is_empty(const char *s)
{
	return !s || !s[0];
}

static bool is_flex_arr(const struct btf *btf,
			const struct bpf_core_accessor *acc,
			const struct btf_array *arr)
{
	const struct btf_type *t;

	/* not a flexible array, if not inside a struct or has non-zero size */
	if (!acc->name || arr->nelems > 0)
		return false;

	/* has to be the last member of enclosing struct */
	t = btf__type_by_id(btf, acc->type_id);
	return acc->idx == btf_vlen(t) - 1;
}

/*
 * Turn bpf_field_reloc into a low- and high-level spec representation,
 * validating correctness along the way, as well as calculating resulting
 * field bit offset, specified by accessor string. Low-level spec captures
 * every single level of nestedness, including traversing anonymous
 * struct/union members. High-level one only captures semantically meaningful
 * "turning points": named fields and array indicies.
 * E.g., for this case:
 *
 *   struct sample {
 *       int __unimportant;
 *       struct {
 *           int __1;
 *           int __2;
 *           int a[7];
 *       };
 *   };
 *
 *   struct sample *s = ...;
 *
 *   int x = &s->a[3]; // access string = '0:1:2:3'
 *
 * Low-level spec has 1:1 mapping with each element of access string (it's
 * just a parsed access string representation): [0, 1, 2, 3].
 *
 * High-level spec will capture only 3 points:
 *   - intial zero-index access by pointer (&s->... is the same as &s[0]...);
 *   - field 'a' access (corresponds to '2' in low-level spec);
 *   - array element #3 access (corresponds to '3' in low-level spec).
 *
 */
static int bpf_core_spec_parse(const struct btf *btf,
			       __u32 type_id,
			       const char *spec_str,
			       struct bpf_core_spec *spec)
{
	int access_idx, parsed_len, i;
	struct bpf_core_accessor *acc;
	const struct btf_type *t;
	const char *name;
	__u32 id;
	__s64 sz;

	if (str_is_empty(spec_str) || *spec_str == ':')
		return -EINVAL;

	memset(spec, 0, sizeof(*spec));
	spec->btf = btf;

	/* parse spec_str="0:1:2:3:4" into array raw_spec=[0, 1, 2, 3, 4] */
	while (*spec_str) {
		if (*spec_str == ':')
			++spec_str;
		if (sscanf(spec_str, "%d%n", &access_idx, &parsed_len) != 1)
			return -EINVAL;
		if (spec->raw_len == BPF_CORE_SPEC_MAX_LEN)
			return -E2BIG;
		spec_str += parsed_len;
		spec->raw_spec[spec->raw_len++] = access_idx;
	}

	if (spec->raw_len == 0)
		return -EINVAL;

	/* first spec value is always reloc type array index */
	t = skip_mods_and_typedefs(btf, type_id, &id);
	if (!t)
		return -EINVAL;

	access_idx = spec->raw_spec[0];
	spec->spec[0].type_id = id;
	spec->spec[0].idx = access_idx;
	spec->len++;

	sz = btf__resolve_size(btf, id);
	if (sz < 0)
		return sz;
	spec->bit_offset = access_idx * sz * 8;

	for (i = 1; i < spec->raw_len; i++) {
		t = skip_mods_and_typedefs(btf, id, &id);
		if (!t)
			return -EINVAL;

		access_idx = spec->raw_spec[i];
		acc = &spec->spec[spec->len];

		if (btf_is_composite(t)) {
			const struct btf_member *m;
			__u32 bit_offset;

			if (access_idx >= btf_vlen(t))
				return -EINVAL;

			bit_offset = btf_member_bit_offset(t, access_idx);
			spec->bit_offset += bit_offset;

			m = btf_members(t) + access_idx;
			if (m->name_off) {
				name = btf__name_by_offset(btf, m->name_off);
				if (str_is_empty(name))
					return -EINVAL;

				acc->type_id = id;
				acc->idx = access_idx;
				acc->name = name;
				spec->len++;
			}

			id = m->type;
		} else if (btf_is_array(t)) {
			const struct btf_array *a = btf_array(t);
			bool flex;

			t = skip_mods_and_typedefs(btf, a->type, &id);
			if (!t)
				return -EINVAL;

			flex = is_flex_arr(btf, acc - 1, a);
			if (!flex && access_idx >= a->nelems)
				return -EINVAL;

			spec->spec[spec->len].type_id = id;
			spec->spec[spec->len].idx = access_idx;
			spec->len++;

			sz = btf__resolve_size(btf, id);
			if (sz < 0)
				return sz;
			spec->bit_offset += access_idx * sz * 8;
		} else {
			pr_warn("relo for [%u] %s (at idx %d) captures type [%d] of unexpected kind %d\n",
				type_id, spec_str, i, id, btf_kind(t));
			return -EINVAL;
		}
	}

	return 0;
}

static bool bpf_core_is_flavor_sep(const char *s)
{
	/* check X___Y name pattern, where X and Y are not underscores */
	return s[0] != '_' &&				      /* X */
	       s[1] == '_' && s[2] == '_' && s[3] == '_' &&   /* ___ */
	       s[4] != '_';				      /* Y */
}

/* Given 'some_struct_name___with_flavor' return the length of a name prefix
 * before last triple underscore. Struct name part after last triple
 * underscore is ignored by BPF CO-RE relocation during relocation matching.
 */
static size_t bpf_core_essential_name_len(const char *name)
{
	size_t n = strlen(name);
	int i;

	for (i = n - 5; i >= 0; i--) {
		if (bpf_core_is_flavor_sep(name + i))
			return i + 1;
	}
	return n;
}

/* dynamically sized list of type IDs */
struct ids_vec {
	__u32 *data;
	int len;
};

static void bpf_core_free_cands(struct ids_vec *cand_ids)
{
	free(cand_ids->data);
	free(cand_ids);
}

static struct ids_vec *bpf_core_find_cands(const struct btf *local_btf,
					   __u32 local_type_id,
					   const struct btf *targ_btf)
{
	size_t local_essent_len, targ_essent_len;
	const char *local_name, *targ_name;
	const struct btf_type *t;
	struct ids_vec *cand_ids;
	__u32 *new_ids;
	int i, err, n;

	t = btf__type_by_id(local_btf, local_type_id);
	if (!t)
		return ERR_PTR(-EINVAL);

	local_name = btf__name_by_offset(local_btf, t->name_off);
	if (str_is_empty(local_name))
		return ERR_PTR(-EINVAL);
	local_essent_len = bpf_core_essential_name_len(local_name);

	cand_ids = calloc(1, sizeof(*cand_ids));
	if (!cand_ids)
		return ERR_PTR(-ENOMEM);

	n = btf__get_nr_types(targ_btf);
	for (i = 1; i <= n; i++) {
		t = btf__type_by_id(targ_btf, i);
		targ_name = btf__name_by_offset(targ_btf, t->name_off);
		if (str_is_empty(targ_name))
			continue;

		t = skip_mods_and_typedefs(targ_btf, i, NULL);
		if (!btf_is_composite(t) && !btf_is_array(t))
			continue;

		targ_essent_len = bpf_core_essential_name_len(targ_name);
		if (targ_essent_len != local_essent_len)
			continue;

		if (strncmp(local_name, targ_name, local_essent_len) == 0) {
			pr_debug("[%d] %s: found candidate [%d] %s\n",
				 local_type_id, local_name, i, targ_name);
			new_ids = reallocarray(cand_ids->data,
					       cand_ids->len + 1,
					       sizeof(*cand_ids->data));
			if (!new_ids) {
				err = -ENOMEM;
				goto err_out;
			}
			cand_ids->data = new_ids;
			cand_ids->data[cand_ids->len++] = i;
		}
	}
	return cand_ids;
err_out:
	bpf_core_free_cands(cand_ids);
	return ERR_PTR(err);
}

/* Check two types for compatibility, skipping const/volatile/restrict and
 * typedefs, to ensure we are relocating compatible entities:
 *   - any two STRUCTs/UNIONs are compatible and can be mixed;
 *   - any two FWDs are compatible, if their names match (modulo flavor suffix);
 *   - any two PTRs are always compatible;
 *   - for ENUMs, names should be the same (ignoring flavor suffix) or at
 *     least one of enums should be anonymous;
 *   - for ENUMs, check sizes, names are ignored;
 *   - for INT, size and signedness are ignored;
 *   - for ARRAY, dimensionality is ignored, element types are checked for
 *     compatibility recursively;
 *   - everything else shouldn't be ever a target of relocation.
 * These rules are not set in stone and probably will be adjusted as we get
 * more experience with using BPF CO-RE relocations.
 */
static int bpf_core_fields_are_compat(const struct btf *local_btf,
				      __u32 local_id,
				      const struct btf *targ_btf,
				      __u32 targ_id)
{
	const struct btf_type *local_type, *targ_type;

recur:
	local_type = skip_mods_and_typedefs(local_btf, local_id, &local_id);
	targ_type = skip_mods_and_typedefs(targ_btf, targ_id, &targ_id);
	if (!local_type || !targ_type)
		return -EINVAL;

	if (btf_is_composite(local_type) && btf_is_composite(targ_type))
		return 1;
	if (btf_kind(local_type) != btf_kind(targ_type))
		return 0;

	switch (btf_kind(local_type)) {
	case BTF_KIND_PTR:
		return 1;
	case BTF_KIND_FWD:
	case BTF_KIND_ENUM: {
		const char *local_name, *targ_name;
		size_t local_len, targ_len;

		local_name = btf__name_by_offset(local_btf,
						 local_type->name_off);
		targ_name = btf__name_by_offset(targ_btf, targ_type->name_off);
		local_len = bpf_core_essential_name_len(local_name);
		targ_len = bpf_core_essential_name_len(targ_name);
		/* one of them is anonymous or both w/ same flavor-less names */
		return local_len == 0 || targ_len == 0 ||
		       (local_len == targ_len &&
			strncmp(local_name, targ_name, local_len) == 0);
	}
	case BTF_KIND_INT:
		/* just reject deprecated bitfield-like integers; all other
		 * integers are by default compatible between each other
		 */
		return btf_int_offset(local_type) == 0 &&
		       btf_int_offset(targ_type) == 0;
	case BTF_KIND_ARRAY:
		local_id = btf_array(local_type)->type;
		targ_id = btf_array(targ_type)->type;
		goto recur;
	default:
		pr_warn("unexpected kind %d relocated, local [%d], target [%d]\n",
			btf_kind(local_type), local_id, targ_id);
		return 0;
	}
}

/*
 * Given single high-level named field accessor in local type, find
 * corresponding high-level accessor for a target type. Along the way,
 * maintain low-level spec for target as well. Also keep updating target
 * bit offset.
 *
 * Searching is performed through recursive exhaustive enumeration of all
 * fields of a struct/union. If there are any anonymous (embedded)
 * structs/unions, they are recursively searched as well. If field with
 * desired name is found, check compatibility between local and target types,
 * before returning result.
 *
 * 1 is returned, if field is found.
 * 0 is returned if no compatible field is found.
 * <0 is returned on error.
 */
static int bpf_core_match_member(const struct btf *local_btf,
				 const struct bpf_core_accessor *local_acc,
				 const struct btf *targ_btf,
				 __u32 targ_id,
				 struct bpf_core_spec *spec,
				 __u32 *next_targ_id)
{
	const struct btf_type *local_type, *targ_type;
	const struct btf_member *local_member, *m;
	const char *local_name, *targ_name;
	__u32 local_id;
	int i, n, found;

	targ_type = skip_mods_and_typedefs(targ_btf, targ_id, &targ_id);
	if (!targ_type)
		return -EINVAL;
	if (!btf_is_composite(targ_type))
		return 0;

	local_id = local_acc->type_id;
	local_type = btf__type_by_id(local_btf, local_id);
	local_member = btf_members(local_type) + local_acc->idx;
	local_name = btf__name_by_offset(local_btf, local_member->name_off);

	n = btf_vlen(targ_type);
	m = btf_members(targ_type);
	for (i = 0; i < n; i++, m++) {
		__u32 bit_offset;

		bit_offset = btf_member_bit_offset(targ_type, i);

		/* too deep struct/union/array nesting */
		if (spec->raw_len == BPF_CORE_SPEC_MAX_LEN)
			return -E2BIG;

		/* speculate this member will be the good one */
		spec->bit_offset += bit_offset;
		spec->raw_spec[spec->raw_len++] = i;

		targ_name = btf__name_by_offset(targ_btf, m->name_off);
		if (str_is_empty(targ_name)) {
			/* embedded struct/union, we need to go deeper */
			found = bpf_core_match_member(local_btf, local_acc,
						      targ_btf, m->type,
						      spec, next_targ_id);
			if (found) /* either found or error */
				return found;
		} else if (strcmp(local_name, targ_name) == 0) {
			/* matching named field */
			struct bpf_core_accessor *targ_acc;

			targ_acc = &spec->spec[spec->len++];
			targ_acc->type_id = targ_id;
			targ_acc->idx = i;
			targ_acc->name = targ_name;

			*next_targ_id = m->type;
			found = bpf_core_fields_are_compat(local_btf,
							   local_member->type,
							   targ_btf, m->type);
			if (!found)
				spec->len--; /* pop accessor */
			return found;
		}
		/* member turned out not to be what we looked for */
		spec->bit_offset -= bit_offset;
		spec->raw_len--;
	}

	return 0;
}

/*
 * Try to match local spec to a target type and, if successful, produce full
 * target spec (high-level, low-level + bit offset).
 */
static int bpf_core_spec_match(struct bpf_core_spec *local_spec,
			       const struct btf *targ_btf, __u32 targ_id,
			       struct bpf_core_spec *targ_spec)
{
	const struct btf_type *targ_type;
	const struct bpf_core_accessor *local_acc;
	struct bpf_core_accessor *targ_acc;
	int i, sz, matched;

	memset(targ_spec, 0, sizeof(*targ_spec));
	targ_spec->btf = targ_btf;

	local_acc = &local_spec->spec[0];
	targ_acc = &targ_spec->spec[0];

	for (i = 0; i < local_spec->len; i++, local_acc++, targ_acc++) {
		targ_type = skip_mods_and_typedefs(targ_spec->btf, targ_id,
						   &targ_id);
		if (!targ_type)
			return -EINVAL;

		if (local_acc->name) {
			matched = bpf_core_match_member(local_spec->btf,
							local_acc,
							targ_btf, targ_id,
							targ_spec, &targ_id);
			if (matched <= 0)
				return matched;
		} else {
			/* for i=0, targ_id is already treated as array element
			 * type (because it's the original struct), for others
			 * we should find array element type first
			 */
			if (i > 0) {
				const struct btf_array *a;
				bool flex;

				if (!btf_is_array(targ_type))
					return 0;

				a = btf_array(targ_type);
				flex = is_flex_arr(targ_btf, targ_acc - 1, a);
				if (!flex && local_acc->idx >= a->nelems)
					return 0;
				if (!skip_mods_and_typedefs(targ_btf, a->type,
							    &targ_id))
					return -EINVAL;
			}

			/* too deep struct/union/array nesting */
			if (targ_spec->raw_len == BPF_CORE_SPEC_MAX_LEN)
				return -E2BIG;

			targ_acc->type_id = targ_id;
			targ_acc->idx = local_acc->idx;
			targ_acc->name = NULL;
			targ_spec->len++;
			targ_spec->raw_spec[targ_spec->raw_len] = targ_acc->idx;
			targ_spec->raw_len++;

			sz = btf__resolve_size(targ_btf, targ_id);
			if (sz < 0)
				return sz;
			targ_spec->bit_offset += local_acc->idx * sz * 8;
		}
	}

	return 1;
}

static int bpf_core_calc_field_relo(const struct bpf_program *prog,
				    const struct bpf_field_reloc *relo,
				    const struct bpf_core_spec *spec,
				    __u32 *val, bool *validate)
{
	const struct bpf_core_accessor *acc = &spec->spec[spec->len - 1];
	const struct btf_type *t = btf__type_by_id(spec->btf, acc->type_id);
	__u32 byte_off, byte_sz, bit_off, bit_sz;
	const struct btf_member *m;
	const struct btf_type *mt;
	bool bitfield;
	__s64 sz;

	/* a[n] accessor needs special handling */
	if (!acc->name) {
		if (relo->kind == BPF_FIELD_BYTE_OFFSET) {
			*val = spec->bit_offset / 8;
		} else if (relo->kind == BPF_FIELD_BYTE_SIZE) {
			sz = btf__resolve_size(spec->btf, acc->type_id);
			if (sz < 0)
				return -EINVAL;
			*val = sz;
		} else {
			pr_warn("prog '%s': relo %d at insn #%d can't be applied to array access\n",
				bpf_program__title(prog, false),
				relo->kind, relo->insn_off / 8);
			return -EINVAL;
		}
		if (validate)
			*validate = true;
		return 0;
	}

	m = btf_members(t) + acc->idx;
	mt = skip_mods_and_typedefs(spec->btf, m->type, NULL);
	bit_off = spec->bit_offset;
	bit_sz = btf_member_bitfield_size(t, acc->idx);

	bitfield = bit_sz > 0;
	if (bitfield) {
		byte_sz = mt->size;
		byte_off = bit_off / 8 / byte_sz * byte_sz;
		/* figure out smallest int size necessary for bitfield load */
		while (bit_off + bit_sz - byte_off * 8 > byte_sz * 8) {
			if (byte_sz >= 8) {
				/* bitfield can't be read with 64-bit read */
				pr_warn("prog '%s': relo %d at insn #%d can't be satisfied for bitfield\n",
					bpf_program__title(prog, false),
					relo->kind, relo->insn_off / 8);
				return -E2BIG;
			}
			byte_sz *= 2;
			byte_off = bit_off / 8 / byte_sz * byte_sz;
		}
	} else {
		sz = btf__resolve_size(spec->btf, m->type);
		if (sz < 0)
			return -EINVAL;
		byte_sz = sz;
		byte_off = spec->bit_offset / 8;
		bit_sz = byte_sz * 8;
	}

	/* for bitfields, all the relocatable aspects are ambiguous and we
	 * might disagree with compiler, so turn off validation of expected
	 * value, except for signedness
	 */
	if (validate)
		*validate = !bitfield;

	switch (relo->kind) {
	case BPF_FIELD_BYTE_OFFSET:
		*val = byte_off;
		break;
	case BPF_FIELD_BYTE_SIZE:
		*val = byte_sz;
		break;
	case BPF_FIELD_SIGNED:
		/* enums will be assumed unsigned */
		*val = btf_is_enum(mt) ||
		       (btf_int_encoding(mt) & BTF_INT_SIGNED);
		if (validate)
			*validate = true; /* signedness is never ambiguous */
		break;
	case BPF_FIELD_LSHIFT_U64:
#if __BYTE_ORDER == __LITTLE_ENDIAN
		*val = 64 - (bit_off + bit_sz - byte_off  * 8);
#else
		*val = (8 - byte_sz) * 8 + (bit_off - byte_off * 8);
#endif
		break;
	case BPF_FIELD_RSHIFT_U64:
		*val = 64 - bit_sz;
		if (validate)
			*validate = true; /* right shift is never ambiguous */
		break;
	case BPF_FIELD_EXISTS:
	default:
		pr_warn("prog '%s': unknown relo %d at insn #%d\n",
			bpf_program__title(prog, false),
			relo->kind, relo->insn_off / 8);
		return -EINVAL;
	}

	return 0;
}

/*
 * Patch relocatable BPF instruction.
 *
 * Patched value is determined by relocation kind and target specification.
 * For field existence relocation target spec will be NULL if field is not
 * found.
 * Expected insn->imm value is determined using relocation kind and local
 * spec, and is checked before patching instruction. If actual insn->imm value
 * is wrong, bail out with error.
 *
 * Currently three kinds of BPF instructions are supported:
 * 1. rX = <imm> (assignment with immediate operand);
 * 2. rX += <imm> (arithmetic operations with immediate operand);
 */
static int bpf_core_reloc_insn(struct bpf_program *prog,
			       const struct bpf_field_reloc *relo,
			       int relo_idx,
			       const struct bpf_core_spec *local_spec,
			       const struct bpf_core_spec *targ_spec)
{
	__u32 orig_val, new_val;
	struct bpf_insn *insn;
	bool validate = true;
	int insn_idx, err;
	__u8 class;

	if (relo->insn_off % sizeof(struct bpf_insn))
		return -EINVAL;
	insn_idx = relo->insn_off / sizeof(struct bpf_insn);
	insn = &prog->insns[insn_idx];
	class = BPF_CLASS(insn->code);

	if (relo->kind == BPF_FIELD_EXISTS) {
		orig_val = 1; /* can't generate EXISTS relo w/o local field */
		new_val = targ_spec ? 1 : 0;
	} else if (!targ_spec) {
		pr_debug("prog '%s': relo #%d: substituting insn #%d w/ invalid insn\n",
			 bpf_program__title(prog, false), relo_idx, insn_idx);
		insn->code = BPF_JMP | BPF_CALL;
		insn->dst_reg = 0;
		insn->src_reg = 0;
		insn->off = 0;
		/* if this instruction is reachable (not a dead code),
		 * verifier will complain with the following message:
		 * invalid func unknown#195896080
		 */
		insn->imm = 195896080; /* => 0xbad2310 => "bad relo" */
		return 0;
	} else {
		err = bpf_core_calc_field_relo(prog, relo, local_spec,
					       &orig_val, &validate);
		if (err)
			return err;
		err = bpf_core_calc_field_relo(prog, relo, targ_spec,
					       &new_val, NULL);
		if (err)
			return err;
	}

	switch (class) {
	case BPF_ALU:
	case BPF_ALU64:
		if (BPF_SRC(insn->code) != BPF_K)
			return -EINVAL;
		if (validate && insn->imm != orig_val) {
			pr_warn("prog '%s': relo #%d: unexpected insn #%d (ALU/ALU64) value: got %u, exp %u -> %u\n",
				bpf_program__title(prog, false), relo_idx,
				insn_idx, insn->imm, orig_val, new_val);
			return -EINVAL;
		}
		orig_val = insn->imm;
		insn->imm = new_val;
		pr_debug("prog '%s': relo #%d: patched insn #%d (ALU/ALU64) imm %u -> %u\n",
			 bpf_program__title(prog, false), relo_idx, insn_idx,
			 orig_val, new_val);
		break;
	case BPF_LDX:
	case BPF_ST:
	case BPF_STX:
		if (validate && insn->off != orig_val) {
			pr_warn("prog '%s': relo #%d: unexpected insn #%d (LD/LDX/ST/STX) value: got %u, exp %u -> %u\n",
				bpf_program__title(prog, false), relo_idx,
				insn_idx, insn->off, orig_val, new_val);
			return -EINVAL;
		}
		if (new_val > SHRT_MAX) {
			pr_warn("prog '%s': relo #%d: insn #%d (LDX/ST/STX) value too big: %u\n",
				bpf_program__title(prog, false), relo_idx,
				insn_idx, new_val);
			return -ERANGE;
		}
		orig_val = insn->off;
		insn->off = new_val;
		pr_debug("prog '%s': relo #%d: patched insn #%d (LDX/ST/STX) off %u -> %u\n",
			 bpf_program__title(prog, false), relo_idx, insn_idx,
			 orig_val, new_val);
		break;
	default:
		pr_warn("prog '%s': relo #%d: trying to relocate unrecognized insn #%d, code:%x, src:%x, dst:%x, off:%x, imm:%x\n",
			bpf_program__title(prog, false), relo_idx,
			insn_idx, insn->code, insn->src_reg, insn->dst_reg,
			insn->off, insn->imm);
		return -EINVAL;
	}

	return 0;
}

/* Output spec definition in the format:
 * [<type-id>] (<type-name>) + <raw-spec> => <offset>@<spec>,
 * where <spec> is a C-syntax view of recorded field access, e.g.: x.a[3].b
 */
static void bpf_core_dump_spec(int level, const struct bpf_core_spec *spec)
{
	const struct btf_type *t;
	const char *s;
	__u32 type_id;
	int i;

	type_id = spec->spec[0].type_id;
	t = btf__type_by_id(spec->btf, type_id);
	s = btf__name_by_offset(spec->btf, t->name_off);
	libbpf_print(level, "[%u] %s + ", type_id, s);

	for (i = 0; i < spec->raw_len; i++)
		libbpf_print(level, "%d%s", spec->raw_spec[i],
			     i == spec->raw_len - 1 ? " => " : ":");

	libbpf_print(level, "%u.%u @ &x",
		     spec->bit_offset / 8, spec->bit_offset % 8);

	for (i = 0; i < spec->len; i++) {
		if (spec->spec[i].name)
			libbpf_print(level, ".%s", spec->spec[i].name);
		else
			libbpf_print(level, "[%u]", spec->spec[i].idx);
	}

}

static size_t bpf_core_hash_fn(const void *key, void *ctx)
{
	return (size_t)key;
}

static bool bpf_core_equal_fn(const void *k1, const void *k2, void *ctx)
{
	return k1 == k2;
}

static void *u32_as_hash_key(__u32 x)
{
	return (void *)(uintptr_t)x;
}

/*
 * CO-RE relocate single instruction.
 *
 * The outline and important points of the algorithm:
 * 1. For given local type, find corresponding candidate target types.
 *    Candidate type is a type with the same "essential" name, ignoring
 *    everything after last triple underscore (___). E.g., `sample`,
 *    `sample___flavor_one`, `sample___flavor_another_one`, are all candidates
 *    for each other. Names with triple underscore are referred to as
 *    "flavors" and are useful, among other things, to allow to
 *    specify/support incompatible variations of the same kernel struct, which
 *    might differ between different kernel versions and/or build
 *    configurations.
 *
 *    N.B. Struct "flavors" could be generated by bpftool's BTF-to-C
 *    converter, when deduplicated BTF of a kernel still contains more than
 *    one different types with the same name. In that case, ___2, ___3, etc
 *    are appended starting from second name conflict. But start flavors are
 *    also useful to be defined "locally", in BPF program, to extract same
 *    data from incompatible changes between different kernel
 *    versions/configurations. For instance, to handle field renames between
 *    kernel versions, one can use two flavors of the struct name with the
 *    same common name and use conditional relocations to extract that field,
 *    depending on target kernel version.
 * 2. For each candidate type, try to match local specification to this
 *    candidate target type. Matching involves finding corresponding
 *    high-level spec accessors, meaning that all named fields should match,
 *    as well as all array accesses should be within the actual bounds. Also,
 *    types should be compatible (see bpf_core_fields_are_compat for details).
 * 3. It is supported and expected that there might be multiple flavors
 *    matching the spec. As long as all the specs resolve to the same set of
 *    offsets across all candidates, there is no error. If there is any
 *    ambiguity, CO-RE relocation will fail. This is necessary to accomodate
 *    imprefection of BTF deduplication, which can cause slight duplication of
 *    the same BTF type, if some directly or indirectly referenced (by
 *    pointer) type gets resolved to different actual types in different
 *    object files. If such situation occurs, deduplicated BTF will end up
 *    with two (or more) structurally identical types, which differ only in
 *    types they refer to through pointer. This should be OK in most cases and
 *    is not an error.
 * 4. Candidate types search is performed by linearly scanning through all
 *    types in target BTF. It is anticipated that this is overall more
 *    efficient memory-wise and not significantly worse (if not better)
 *    CPU-wise compared to prebuilding a map from all local type names to
 *    a list of candidate type names. It's also sped up by caching resolved
 *    list of matching candidates per each local "root" type ID, that has at
 *    least one bpf_field_reloc associated with it. This list is shared
 *    between multiple relocations for the same type ID and is updated as some
 *    of the candidates are pruned due to structural incompatibility.
 */
static int bpf_core_reloc_field(struct bpf_program *prog,
				 const struct bpf_field_reloc *relo,
				 int relo_idx,
				 const struct btf *local_btf,
				 const struct btf *targ_btf,
				 struct hashmap *cand_cache)
{
	const char *prog_name = bpf_program__title(prog, false);
	struct bpf_core_spec local_spec, cand_spec, targ_spec;
	const void *type_key = u32_as_hash_key(relo->type_id);
	const struct btf_type *local_type, *cand_type;
	const char *local_name, *cand_name;
	struct ids_vec *cand_ids;
	__u32 local_id, cand_id;
	const char *spec_str;
	int i, j, err;

	local_id = relo->type_id;
	local_type = btf__type_by_id(local_btf, local_id);
	if (!local_type)
		return -EINVAL;

	local_name = btf__name_by_offset(local_btf, local_type->name_off);
	if (str_is_empty(local_name))
		return -EINVAL;

	spec_str = btf__name_by_offset(local_btf, relo->access_str_off);
	if (str_is_empty(spec_str))
		return -EINVAL;

	err = bpf_core_spec_parse(local_btf, local_id, spec_str, &local_spec);
	if (err) {
		pr_warn("prog '%s': relo #%d: parsing [%d] %s + %s failed: %d\n",
			prog_name, relo_idx, local_id, local_name, spec_str,
			err);
		return -EINVAL;
	}

	pr_debug("prog '%s': relo #%d: kind %d, spec is ", prog_name, relo_idx,
		 relo->kind);
	bpf_core_dump_spec(LIBBPF_DEBUG, &local_spec);
	libbpf_print(LIBBPF_DEBUG, "\n");

	if (!hashmap__find(cand_cache, type_key, (void **)&cand_ids)) {
		cand_ids = bpf_core_find_cands(local_btf, local_id, targ_btf);
		if (IS_ERR(cand_ids)) {
			pr_warn("prog '%s': relo #%d: target candidate search failed for [%d] %s: %ld",
				prog_name, relo_idx, local_id, local_name,
				PTR_ERR(cand_ids));
			return PTR_ERR(cand_ids);
		}
		err = hashmap__set(cand_cache, type_key, cand_ids, NULL, NULL);
		if (err) {
			bpf_core_free_cands(cand_ids);
			return err;
		}
	}

	for (i = 0, j = 0; i < cand_ids->len; i++) {
		cand_id = cand_ids->data[i];
		cand_type = btf__type_by_id(targ_btf, cand_id);
		cand_name = btf__name_by_offset(targ_btf, cand_type->name_off);

		err = bpf_core_spec_match(&local_spec, targ_btf,
					  cand_id, &cand_spec);
		pr_debug("prog '%s': relo #%d: matching candidate #%d %s against spec ",
			 prog_name, relo_idx, i, cand_name);
		bpf_core_dump_spec(LIBBPF_DEBUG, &cand_spec);
		libbpf_print(LIBBPF_DEBUG, ": %d\n", err);
		if (err < 0) {
			pr_warn("prog '%s': relo #%d: matching error: %d\n",
				prog_name, relo_idx, err);
			return err;
		}
		if (err == 0)
			continue;

		if (j == 0) {
			targ_spec = cand_spec;
		} else if (cand_spec.bit_offset != targ_spec.bit_offset) {
			/* if there are many candidates, they should all
			 * resolve to the same bit offset
			 */
			pr_warn("prog '%s': relo #%d: offset ambiguity: %u != %u\n",
				prog_name, relo_idx, cand_spec.bit_offset,
				targ_spec.bit_offset);
			return -EINVAL;
		}

		cand_ids->data[j++] = cand_spec.spec[0].type_id;
	}

	/*
	 * For BPF_FIELD_EXISTS relo or when used BPF program has field
	 * existence checks or kernel version/config checks, it's expected
	 * that we might not find any candidates. In this case, if field
	 * wasn't found in any candidate, the list of candidates shouldn't
	 * change at all, we'll just handle relocating appropriately,
	 * depending on relo's kind.
	 */
	if (j > 0)
		cand_ids->len = j;

	/*
	 * If no candidates were found, it might be both a programmer error,
	 * as well as expected case, depending whether instruction w/
	 * relocation is guarded in some way that makes it unreachable (dead
	 * code) if relocation can't be resolved. This is handled in
	 * bpf_core_reloc_insn() uniformly by replacing that instruction with
	 * BPF helper call insn (using invalid helper ID). If that instruction
	 * is indeed unreachable, then it will be ignored and eliminated by
	 * verifier. If it was an error, then verifier will complain and point
	 * to a specific instruction number in its log.
	 */
	if (j == 0)
		pr_debug("prog '%s': relo #%d: no matching targets found for [%d] %s + %s\n",
			 prog_name, relo_idx, local_id, local_name, spec_str);

	/* bpf_core_reloc_insn should know how to handle missing targ_spec */
	err = bpf_core_reloc_insn(prog, relo, relo_idx, &local_spec,
				  j ? &targ_spec : NULL);
	if (err) {
		pr_warn("prog '%s': relo #%d: failed to patch insn at offset %d: %d\n",
			prog_name, relo_idx, relo->insn_off, err);
		return -EINVAL;
	}

	return 0;
}

static int
bpf_core_reloc_fields(struct bpf_object *obj, const char *targ_btf_path)
{
	const struct btf_ext_info_sec *sec;
	const struct bpf_field_reloc *rec;
	const struct btf_ext_info *seg;
	struct hashmap_entry *entry;
	struct hashmap *cand_cache = NULL;
	struct bpf_program *prog;
	struct btf *targ_btf;
	const char *sec_name;
	int i, err = 0;

	if (targ_btf_path)
		targ_btf = btf__parse_elf(targ_btf_path, NULL);
	else
		targ_btf = libbpf_find_kernel_btf();
	if (IS_ERR(targ_btf)) {
		pr_warn("failed to get target BTF: %ld\n", PTR_ERR(targ_btf));
		return PTR_ERR(targ_btf);
	}

	cand_cache = hashmap__new(bpf_core_hash_fn, bpf_core_equal_fn, NULL);
	if (IS_ERR(cand_cache)) {
		err = PTR_ERR(cand_cache);
		goto out;
	}

	seg = &obj->btf_ext->field_reloc_info;
	for_each_btf_ext_sec(seg, sec) {
		sec_name = btf__name_by_offset(obj->btf, sec->sec_name_off);
		if (str_is_empty(sec_name)) {
			err = -EINVAL;
			goto out;
		}
		prog = bpf_object__find_program_by_title(obj, sec_name);
		if (!prog) {
			pr_warn("failed to find program '%s' for CO-RE offset relocation\n",
				sec_name);
			err = -EINVAL;
			goto out;
		}

		pr_debug("prog '%s': performing %d CO-RE offset relocs\n",
			 sec_name, sec->num_info);

		for_each_btf_ext_rec(seg, sec, i, rec) {
			err = bpf_core_reloc_field(prog, rec, i, obj->btf,
						   targ_btf, cand_cache);
			if (err) {
				pr_warn("prog '%s': relo #%d: failed to relocate: %d\n",
					sec_name, i, err);
				goto out;
			}
		}
	}

out:
	btf__free(targ_btf);
	if (!IS_ERR_OR_NULL(cand_cache)) {
		hashmap__for_each_entry(cand_cache, entry, i) {
			bpf_core_free_cands(entry->value);
		}
		hashmap__free(cand_cache);
	}
	return err;
}

static int
bpf_object__relocate_core(struct bpf_object *obj, const char *targ_btf_path)
{
	int err = 0;

	if (obj->btf_ext->field_reloc_info.len)
		err = bpf_core_reloc_fields(obj, targ_btf_path);

	return err;
}

static int
bpf_program__reloc_text(struct bpf_program *prog, struct bpf_object *obj,
			struct reloc_desc *relo)
{
	struct bpf_insn *insn, *new_insn;
	struct bpf_program *text;
	size_t new_cnt;
	int err;

	if (prog->idx != obj->efile.text_shndx && prog->main_prog_cnt == 0) {
		text = bpf_object__find_prog_by_idx(obj, obj->efile.text_shndx);
		if (!text) {
			pr_warn("no .text section found yet relo into text exist\n");
			return -LIBBPF_ERRNO__RELOC;
		}
		new_cnt = prog->insns_cnt + text->insns_cnt;
		new_insn = reallocarray(prog->insns, new_cnt, sizeof(*insn));
		if (!new_insn) {
			pr_warn("oom in prog realloc\n");
			return -ENOMEM;
		}
		prog->insns = new_insn;

		if (obj->btf_ext) {
			err = bpf_program_reloc_btf_ext(prog, obj,
							text->section_name,
							prog->insns_cnt);
			if (err)
				return err;
		}

		memcpy(new_insn + prog->insns_cnt, text->insns,
		       text->insns_cnt * sizeof(*insn));
		prog->main_prog_cnt = prog->insns_cnt;
		prog->insns_cnt = new_cnt;
		pr_debug("added %zd insn from %s to prog %s\n",
			 text->insns_cnt, text->section_name,
			 prog->section_name);
	}

	insn = &prog->insns[relo->insn_idx];
	insn->imm += relo->sym_off / 8 + prog->main_prog_cnt - relo->insn_idx;
	return 0;
}

static int
bpf_program__relocate(struct bpf_program *prog, struct bpf_object *obj)
{
	int i, err;

	if (!prog)
		return 0;

	if (obj->btf_ext) {
		err = bpf_program_reloc_btf_ext(prog, obj,
						prog->section_name, 0);
		if (err)
			return err;
	}

	if (!prog->reloc_desc)
		return 0;

	for (i = 0; i < prog->nr_reloc; i++) {
		struct reloc_desc *relo = &prog->reloc_desc[i];
		struct bpf_insn *insn = &prog->insns[relo->insn_idx];

		if (relo->insn_idx + 1 >= (int)prog->insns_cnt) {
			pr_warn("relocation out of range: '%s'\n",
				prog->section_name);
			return -LIBBPF_ERRNO__RELOC;
		}

		switch (relo->type) {
		case RELO_LD64:
			insn[0].src_reg = BPF_PSEUDO_MAP_FD;
			insn[0].imm = obj->maps[relo->map_idx].fd;
			break;
		case RELO_DATA:
			insn[0].src_reg = BPF_PSEUDO_MAP_VALUE;
			insn[1].imm = insn[0].imm + relo->sym_off;
			insn[0].imm = obj->maps[relo->map_idx].fd;
			break;
		case RELO_EXTERN:
			insn[0].src_reg = BPF_PSEUDO_MAP_VALUE;
			insn[0].imm = obj->maps[obj->kconfig_map_idx].fd;
			insn[1].imm = relo->sym_off;
			break;
		case RELO_CALL:
			err = bpf_program__reloc_text(prog, obj, relo);
			if (err)
				return err;
			break;
		default:
			pr_warn("relo #%d: bad relo type %d\n", i, relo->type);
			return -EINVAL;
		}
	}

	zfree(&prog->reloc_desc);
	prog->nr_reloc = 0;
	return 0;
}

static int
bpf_object__relocate(struct bpf_object *obj, const char *targ_btf_path)
{
	struct bpf_program *prog;
	size_t i;
	int err;

	if (obj->btf_ext) {
		err = bpf_object__relocate_core(obj, targ_btf_path);
		if (err) {
			pr_warn("failed to perform CO-RE relocations: %d\n",
				err);
			return err;
		}
	}
	/* ensure .text is relocated first, as it's going to be copied as-is
	 * later for sub-program calls
	 */
	for (i = 0; i < obj->nr_programs; i++) {
		prog = &obj->programs[i];
		if (prog->idx != obj->efile.text_shndx)
			continue;

		err = bpf_program__relocate(prog, obj);
		if (err) {
			pr_warn("failed to relocate '%s'\n", prog->section_name);
			return err;
		}
		break;
	}
	/* now relocate everything but .text, which by now is relocated
	 * properly, so we can copy raw sub-program instructions as is safely
	 */
	for (i = 0; i < obj->nr_programs; i++) {
		prog = &obj->programs[i];
		if (prog->idx == obj->efile.text_shndx)
			continue;

		err = bpf_program__relocate(prog, obj);
		if (err) {
			pr_warn("failed to relocate '%s'\n", prog->section_name);
			return err;
		}
	}
	return 0;
}

static int bpf_object__collect_struct_ops_map_reloc(struct bpf_object *obj,
						    GElf_Shdr *shdr,
						    Elf_Data *data);

static int bpf_object__collect_reloc(struct bpf_object *obj)
{
	int i, err;

	if (!obj_elf_valid(obj)) {
		pr_warn("Internal error: elf object is closed\n");
		return -LIBBPF_ERRNO__INTERNAL;
	}

	for (i = 0; i < obj->efile.nr_reloc_sects; i++) {
		GElf_Shdr *shdr = &obj->efile.reloc_sects[i].shdr;
		Elf_Data *data = obj->efile.reloc_sects[i].data;
		int idx = shdr->sh_info;
		struct bpf_program *prog;

		if (shdr->sh_type != SHT_REL) {
			pr_warn("internal error at %d\n", __LINE__);
			return -LIBBPF_ERRNO__INTERNAL;
		}

		if (idx == obj->efile.st_ops_shndx) {
			err = bpf_object__collect_struct_ops_map_reloc(obj,
								       shdr,
								       data);
			if (err)
				return err;
			continue;
		}

		prog = bpf_object__find_prog_by_idx(obj, idx);
		if (!prog) {
			pr_warn("relocation failed: no section(%d)\n", idx);
			return -LIBBPF_ERRNO__RELOC;
		}

		err = bpf_program__collect_reloc(prog, shdr, data, obj);
		if (err)
			return err;
	}
	return 0;
}

static int
load_program(struct bpf_program *prog, struct bpf_insn *insns, int insns_cnt,
	     char *license, __u32 kern_version, int *pfd)
{
	struct bpf_load_program_attr load_attr;
	char *cp, errmsg[STRERR_BUFSIZE];
	size_t log_buf_size = 0;
	char *log_buf = NULL;
	int btf_fd, ret;

	if (!insns || !insns_cnt)
		return -EINVAL;

	memset(&load_attr, 0, sizeof(struct bpf_load_program_attr));
	load_attr.prog_type = prog->type;
	/* old kernels might not support specifying expected_attach_type */
	if (!prog->caps->exp_attach_type && prog->sec_def &&
	    prog->sec_def->is_exp_attach_type_optional)
		load_attr.expected_attach_type = 0;
	else
		load_attr.expected_attach_type = prog->expected_attach_type;
	if (prog->caps->name)
		load_attr.name = prog->name;
	load_attr.insns = insns;
	load_attr.insns_cnt = insns_cnt;
	load_attr.license = license;
<<<<<<< HEAD
	if (prog->type == BPF_PROG_TYPE_STRUCT_OPS) {
=======
	if (prog->type == BPF_PROG_TYPE_STRUCT_OPS ||
	    prog->type == BPF_PROG_TYPE_LSM) {
>>>>>>> 675a03b4
		load_attr.attach_btf_id = prog->attach_btf_id;
	} else if (prog->type == BPF_PROG_TYPE_TRACING ||
		   prog->type == BPF_PROG_TYPE_EXT) {
		load_attr.attach_prog_fd = prog->attach_prog_fd;
		load_attr.attach_btf_id = prog->attach_btf_id;
	} else {
		load_attr.kern_version = kern_version;
		load_attr.prog_ifindex = prog->prog_ifindex;
	}
	/* if .BTF.ext was loaded, kernel supports associated BTF for prog */
	if (prog->obj->btf_ext)
		btf_fd = bpf_object__btf_fd(prog->obj);
	else
		btf_fd = -1;
	load_attr.prog_btf_fd = btf_fd >= 0 ? btf_fd : 0;
	load_attr.func_info = prog->func_info;
	load_attr.func_info_rec_size = prog->func_info_rec_size;
	load_attr.func_info_cnt = prog->func_info_cnt;
	load_attr.line_info = prog->line_info;
	load_attr.line_info_rec_size = prog->line_info_rec_size;
	load_attr.line_info_cnt = prog->line_info_cnt;
	load_attr.log_level = prog->log_level;
	load_attr.prog_flags = prog->prog_flags;

retry_load:
	if (log_buf_size) {
		log_buf = malloc(log_buf_size);
		if (!log_buf)
			return -ENOMEM;

		*log_buf = 0;
	}

	ret = bpf_load_program_xattr(&load_attr, log_buf, log_buf_size);

	if (ret >= 0) {
		if (log_buf && load_attr.log_level)
			pr_debug("verifier log:\n%s", log_buf);
		*pfd = ret;
		ret = 0;
		goto out;
	}

	if (!log_buf || errno == ENOSPC) {
		log_buf_size = max((size_t)BPF_LOG_BUF_SIZE,
				   log_buf_size << 1);

		free(log_buf);
		goto retry_load;
	}
	ret = -errno;
	cp = libbpf_strerror_r(errno, errmsg, sizeof(errmsg));
	pr_warn("load bpf program failed: %s\n", cp);
	pr_perm_msg(ret);

	if (log_buf && log_buf[0] != '\0') {
		ret = -LIBBPF_ERRNO__VERIFY;
		pr_warn("-- BEGIN DUMP LOG ---\n");
		pr_warn("\n%s\n", log_buf);
		pr_warn("-- END LOG --\n");
	} else if (load_attr.insns_cnt >= BPF_MAXINSNS) {
		pr_warn("Program too large (%zu insns), at most %d insns\n",
			load_attr.insns_cnt, BPF_MAXINSNS);
		ret = -LIBBPF_ERRNO__PROG2BIG;
	} else if (load_attr.prog_type != BPF_PROG_TYPE_KPROBE) {
		/* Wrong program type? */
		int fd;

		load_attr.prog_type = BPF_PROG_TYPE_KPROBE;
		load_attr.expected_attach_type = 0;
		fd = bpf_load_program_xattr(&load_attr, NULL, 0);
		if (fd >= 0) {
			close(fd);
			ret = -LIBBPF_ERRNO__PROGTYPE;
			goto out;
		}
	}

out:
	free(log_buf);
	return ret;
}

static int libbpf_find_attach_btf_id(struct bpf_program *prog);

int bpf_program__load(struct bpf_program *prog, char *license, __u32 kern_ver)
{
	int err = 0, fd, i, btf_id;

<<<<<<< HEAD
	if (prog->type == BPF_PROG_TYPE_TRACING ||
	    prog->type == BPF_PROG_TYPE_EXT) {
=======
	if ((prog->type == BPF_PROG_TYPE_TRACING ||
	     prog->type == BPF_PROG_TYPE_LSM ||
	     prog->type == BPF_PROG_TYPE_EXT) && !prog->attach_btf_id) {
>>>>>>> 675a03b4
		btf_id = libbpf_find_attach_btf_id(prog);
		if (btf_id <= 0)
			return btf_id;
		prog->attach_btf_id = btf_id;
	}

	if (prog->instances.nr < 0 || !prog->instances.fds) {
		if (prog->preprocessor) {
			pr_warn("Internal error: can't load program '%s'\n",
				prog->section_name);
			return -LIBBPF_ERRNO__INTERNAL;
		}

		prog->instances.fds = malloc(sizeof(int));
		if (!prog->instances.fds) {
			pr_warn("Not enough memory for BPF fds\n");
			return -ENOMEM;
		}
		prog->instances.nr = 1;
		prog->instances.fds[0] = -1;
	}

	if (!prog->preprocessor) {
		if (prog->instances.nr != 1) {
			pr_warn("Program '%s' is inconsistent: nr(%d) != 1\n",
				prog->section_name, prog->instances.nr);
		}
		err = load_program(prog, prog->insns, prog->insns_cnt,
				   license, kern_ver, &fd);
		if (!err)
			prog->instances.fds[0] = fd;
		goto out;
	}

	for (i = 0; i < prog->instances.nr; i++) {
		struct bpf_prog_prep_result result;
		bpf_program_prep_t preprocessor = prog->preprocessor;

		memset(&result, 0, sizeof(result));
		err = preprocessor(prog, i, prog->insns,
				   prog->insns_cnt, &result);
		if (err) {
			pr_warn("Preprocessing the %dth instance of program '%s' failed\n",
				i, prog->section_name);
			goto out;
		}

		if (!result.new_insn_ptr || !result.new_insn_cnt) {
			pr_debug("Skip loading the %dth instance of program '%s'\n",
				 i, prog->section_name);
			prog->instances.fds[i] = -1;
			if (result.pfd)
				*result.pfd = -1;
			continue;
		}

		err = load_program(prog, result.new_insn_ptr,
				   result.new_insn_cnt, license, kern_ver, &fd);
		if (err) {
			pr_warn("Loading the %dth instance of program '%s' failed\n",
				i, prog->section_name);
			goto out;
		}

		if (result.pfd)
			*result.pfd = fd;
		prog->instances.fds[i] = fd;
	}
out:
	if (err)
		pr_warn("failed to load program '%s'\n", prog->section_name);
	zfree(&prog->insns);
	prog->insns_cnt = 0;
	return err;
}

static bool bpf_program__is_function_storage(const struct bpf_program *prog,
					     const struct bpf_object *obj)
{
	return prog->idx == obj->efile.text_shndx && obj->has_pseudo_calls;
}

static int
bpf_object__load_progs(struct bpf_object *obj, int log_level)
{
	size_t i;
	int err;

	for (i = 0; i < obj->nr_programs; i++) {
		if (bpf_program__is_function_storage(&obj->programs[i], obj))
			continue;
		obj->programs[i].log_level |= log_level;
		err = bpf_program__load(&obj->programs[i],
					obj->license,
					obj->kern_version);
		if (err)
			return err;
	}
	return 0;
}

<<<<<<< HEAD
=======
static const struct bpf_sec_def *find_sec_def(const char *sec_name);

>>>>>>> 675a03b4
static struct bpf_object *
__bpf_object__open(const char *path, const void *obj_buf, size_t obj_buf_sz,
		   const struct bpf_object_open_opts *opts)
{
	const char *obj_name, *kconfig;
	struct bpf_program *prog;
	struct bpf_object *obj;
	char tmp_name[64];
	int err;

	if (elf_version(EV_CURRENT) == EV_NONE) {
		pr_warn("failed to init libelf for %s\n",
			path ? : "(mem buf)");
		return ERR_PTR(-LIBBPF_ERRNO__LIBELF);
	}

	if (!OPTS_VALID(opts, bpf_object_open_opts))
		return ERR_PTR(-EINVAL);

	obj_name = OPTS_GET(opts, object_name, NULL);
	if (obj_buf) {
		if (!obj_name) {
			snprintf(tmp_name, sizeof(tmp_name), "%lx-%lx",
				 (unsigned long)obj_buf,
				 (unsigned long)obj_buf_sz);
			obj_name = tmp_name;
		}
		path = obj_name;
		pr_debug("loading object '%s' from buffer\n", obj_name);
	}

	obj = bpf_object__new(path, obj_buf, obj_buf_sz, obj_name);
	if (IS_ERR(obj))
		return obj;

	kconfig = OPTS_GET(opts, kconfig, NULL);
	if (kconfig) {
		obj->kconfig = strdup(kconfig);
		if (!obj->kconfig)
			return ERR_PTR(-ENOMEM);
	}

	err = bpf_object__elf_init(obj);
	err = err ? : bpf_object__check_endianness(obj);
	err = err ? : bpf_object__elf_collect(obj);
	err = err ? : bpf_object__collect_externs(obj);
	err = err ? : bpf_object__finalize_btf(obj);
	err = err ? : bpf_object__init_maps(obj, opts);
	err = err ? : bpf_object__init_prog_names(obj);
	err = err ? : bpf_object__collect_reloc(obj);
	if (err)
		goto out;
	bpf_object__elf_finish(obj);

	bpf_object__for_each_program(prog, obj) {
<<<<<<< HEAD
		enum bpf_prog_type prog_type;
		enum bpf_attach_type attach_type;

		if (prog->type != BPF_PROG_TYPE_UNSPEC)
			continue;

		err = libbpf_prog_type_by_name(prog->section_name, &prog_type,
					       &attach_type);
		if (err == -ESRCH)
=======
		prog->sec_def = find_sec_def(prog->section_name);
		if (!prog->sec_def)
>>>>>>> 675a03b4
			/* couldn't guess, but user might manually specify */
			continue;

<<<<<<< HEAD
		bpf_program__set_type(prog, prog_type);
		bpf_program__set_expected_attach_type(prog, attach_type);
		if (prog_type == BPF_PROG_TYPE_TRACING ||
		    prog_type == BPF_PROG_TYPE_EXT)
=======
		bpf_program__set_type(prog, prog->sec_def->prog_type);
		bpf_program__set_expected_attach_type(prog,
				prog->sec_def->expected_attach_type);

		if (prog->sec_def->prog_type == BPF_PROG_TYPE_TRACING ||
		    prog->sec_def->prog_type == BPF_PROG_TYPE_EXT)
>>>>>>> 675a03b4
			prog->attach_prog_fd = OPTS_GET(opts, attach_prog_fd, 0);
	}

	return obj;
out:
	bpf_object__close(obj);
	return ERR_PTR(err);
}

static struct bpf_object *
__bpf_object__open_xattr(struct bpf_object_open_attr *attr, int flags)
{
	DECLARE_LIBBPF_OPTS(bpf_object_open_opts, opts,
		.relaxed_maps = flags & MAPS_RELAX_COMPAT,
	);

	/* param validation */
	if (!attr->file)
		return NULL;

	pr_debug("loading %s\n", attr->file);
	return __bpf_object__open(attr->file, NULL, 0, &opts);
}

struct bpf_object *bpf_object__open_xattr(struct bpf_object_open_attr *attr)
{
	return __bpf_object__open_xattr(attr, 0);
}

struct bpf_object *bpf_object__open(const char *path)
{
	struct bpf_object_open_attr attr = {
		.file		= path,
		.prog_type	= BPF_PROG_TYPE_UNSPEC,
	};

	return bpf_object__open_xattr(&attr);
}

struct bpf_object *
bpf_object__open_file(const char *path, const struct bpf_object_open_opts *opts)
{
	if (!path)
		return ERR_PTR(-EINVAL);

	pr_debug("loading %s\n", path);

	return __bpf_object__open(path, NULL, 0, opts);
}

struct bpf_object *
bpf_object__open_mem(const void *obj_buf, size_t obj_buf_sz,
		     const struct bpf_object_open_opts *opts)
{
	if (!obj_buf || obj_buf_sz == 0)
		return ERR_PTR(-EINVAL);

	return __bpf_object__open(NULL, obj_buf, obj_buf_sz, opts);
}

struct bpf_object *
bpf_object__open_buffer(const void *obj_buf, size_t obj_buf_sz,
			const char *name)
{
	DECLARE_LIBBPF_OPTS(bpf_object_open_opts, opts,
		.object_name = name,
		/* wrong default, but backwards-compatible */
		.relaxed_maps = true,
	);

	/* returning NULL is wrong, but backwards-compatible */
	if (!obj_buf || obj_buf_sz == 0)
		return NULL;

	return bpf_object__open_mem(obj_buf, obj_buf_sz, &opts);
}

int bpf_object__unload(struct bpf_object *obj)
{
	size_t i;

	if (!obj)
		return -EINVAL;

	for (i = 0; i < obj->nr_maps; i++) {
		zclose(obj->maps[i].fd);
		if (obj->maps[i].st_ops)
			zfree(&obj->maps[i].st_ops->kern_vdata);
	}
<<<<<<< HEAD

	for (i = 0; i < obj->nr_programs; i++)
		bpf_program__unload(&obj->programs[i]);

	return 0;
}

static int bpf_object__sanitize_maps(struct bpf_object *obj)
{
	struct bpf_map *m;

	bpf_object__for_each_map(m, obj) {
		if (!bpf_map__is_internal(m))
			continue;
		if (!obj->caps.global_data) {
			pr_warn("kernel doesn't support global data\n");
			return -ENOTSUP;
		}
		if (!obj->caps.array_mmap)
			m->def.map_flags ^= BPF_F_MMAPABLE;
	}

	return 0;
}

static int bpf_object__resolve_externs(struct bpf_object *obj,
				       const char *extra_kconfig)
{
	bool need_config = false;
	struct extern_desc *ext;
	int err, i;
	void *data;

	if (obj->nr_extern == 0)
		return 0;

	data = obj->maps[obj->kconfig_map_idx].mmaped;

	for (i = 0; i < obj->nr_extern; i++) {
		ext = &obj->externs[i];

		if (strcmp(ext->name, "LINUX_KERNEL_VERSION") == 0) {
			void *ext_val = data + ext->data_off;
			__u32 kver = get_kernel_version();

			if (!kver) {
				pr_warn("failed to get kernel version\n");
				return -EINVAL;
			}
			err = set_ext_value_num(ext, ext_val, kver);
			if (err)
				return err;
			pr_debug("extern %s=0x%x\n", ext->name, kver);
		} else if (strncmp(ext->name, "CONFIG_", 7) == 0) {
			need_config = true;
		} else {
			pr_warn("unrecognized extern '%s'\n", ext->name);
			return -EINVAL;
		}
	}
	if (need_config && extra_kconfig) {
		err = bpf_object__read_kconfig_mem(obj, extra_kconfig, data);
		if (err)
			return -EINVAL;
		need_config = false;
		for (i = 0; i < obj->nr_extern; i++) {
			ext = &obj->externs[i];
			if (!ext->is_set) {
				need_config = true;
				break;
			}
		}
	}
	if (need_config) {
		err = bpf_object__read_kconfig_file(obj, data);
		if (err)
			return -EINVAL;
	}
	for (i = 0; i < obj->nr_extern; i++) {
		ext = &obj->externs[i];
=======
>>>>>>> 675a03b4

		if (!ext->is_set && !ext->is_weak) {
			pr_warn("extern %s (strong) not resolved\n", ext->name);
			return -ESRCH;
		} else if (!ext->is_set) {
			pr_debug("extern %s (weak) not resolved, defaulting to zero\n",
				 ext->name);
		}
	}

	return 0;
}

static int bpf_object__sanitize_maps(struct bpf_object *obj)
{
	struct bpf_map *m;

	bpf_object__for_each_map(m, obj) {
		if (!bpf_map__is_internal(m))
			continue;
		if (!obj->caps.global_data) {
			pr_warn("kernel doesn't support global data\n");
			return -ENOTSUP;
		}
		if (!obj->caps.array_mmap)
			m->def.map_flags ^= BPF_F_MMAPABLE;
	}

	return 0;
}

static int bpf_object__resolve_externs(struct bpf_object *obj,
				       const char *extra_kconfig)
{
	bool need_config = false;
	struct extern_desc *ext;
	int err, i;
	void *data;

	if (obj->nr_extern == 0)
		return 0;

	data = obj->maps[obj->kconfig_map_idx].mmaped;

	for (i = 0; i < obj->nr_extern; i++) {
		ext = &obj->externs[i];

		if (strcmp(ext->name, "LINUX_KERNEL_VERSION") == 0) {
			void *ext_val = data + ext->data_off;
			__u32 kver = get_kernel_version();

			if (!kver) {
				pr_warn("failed to get kernel version\n");
				return -EINVAL;
			}
			err = set_ext_value_num(ext, ext_val, kver);
			if (err)
				return err;
			pr_debug("extern %s=0x%x\n", ext->name, kver);
		} else if (strncmp(ext->name, "CONFIG_", 7) == 0) {
			need_config = true;
		} else {
			pr_warn("unrecognized extern '%s'\n", ext->name);
			return -EINVAL;
		}
	}
	if (need_config && extra_kconfig) {
		err = bpf_object__read_kconfig_mem(obj, extra_kconfig, data);
		if (err)
			return -EINVAL;
		need_config = false;
		for (i = 0; i < obj->nr_extern; i++) {
			ext = &obj->externs[i];
			if (!ext->is_set) {
				need_config = true;
				break;
			}
		}
	}
	if (need_config) {
		err = bpf_object__read_kconfig_file(obj, data);
		if (err)
			return -EINVAL;
	}
	for (i = 0; i < obj->nr_extern; i++) {
		ext = &obj->externs[i];

		if (!ext->is_set && !ext->is_weak) {
			pr_warn("extern %s (strong) not resolved\n", ext->name);
			return -ESRCH;
		} else if (!ext->is_set) {
			pr_debug("extern %s (weak) not resolved, defaulting to zero\n",
				 ext->name);
		}
	}

	return 0;
}

int bpf_object__load_xattr(struct bpf_object_load_attr *attr)
{
	struct bpf_object *obj;
	int err, i;

	if (!attr)
		return -EINVAL;
	obj = attr->obj;
	if (!obj)
		return -EINVAL;

	if (obj->loaded) {
		pr_warn("object should not be loaded twice\n");
		return -EINVAL;
	}

	obj->loaded = true;

	err = bpf_object__probe_caps(obj);
	err = err ? : bpf_object__resolve_externs(obj, obj->kconfig);
	err = err ? : bpf_object__sanitize_and_load_btf(obj);
	err = err ? : bpf_object__sanitize_maps(obj);
	err = err ? : bpf_object__load_vmlinux_btf(obj);
	err = err ? : bpf_object__init_kern_struct_ops_maps(obj);
	err = err ? : bpf_object__create_maps(obj);
	err = err ? : bpf_object__relocate(obj, attr->target_btf_path);
	err = err ? : bpf_object__load_progs(obj, attr->log_level);

	btf__free(obj->btf_vmlinux);
	obj->btf_vmlinux = NULL;

	if (err)
		goto out;

	return 0;
out:
	/* unpin any maps that were auto-pinned during load */
	for (i = 0; i < obj->nr_maps; i++)
		if (obj->maps[i].pinned && !obj->maps[i].reused)
			bpf_map__unpin(&obj->maps[i], NULL);

	bpf_object__unload(obj);
	pr_warn("failed to load object '%s'\n", obj->path);
	return err;
}

int bpf_object__load(struct bpf_object *obj)
{
	struct bpf_object_load_attr attr = {
		.obj = obj,
	};

	return bpf_object__load_xattr(&attr);
}

static int make_parent_dir(const char *path)
{
	char *cp, errmsg[STRERR_BUFSIZE];
	char *dname, *dir;
	int err = 0;

	dname = strdup(path);
	if (dname == NULL)
		return -ENOMEM;

	dir = dirname(dname);
	if (mkdir(dir, 0700) && errno != EEXIST)
		err = -errno;

	free(dname);
	if (err) {
		cp = libbpf_strerror_r(-err, errmsg, sizeof(errmsg));
		pr_warn("failed to mkdir %s: %s\n", path, cp);
	}
	return err;
}

static int check_path(const char *path)
{
	char *cp, errmsg[STRERR_BUFSIZE];
	struct statfs st_fs;
	char *dname, *dir;
	int err = 0;

	if (path == NULL)
		return -EINVAL;

	dname = strdup(path);
	if (dname == NULL)
		return -ENOMEM;

	dir = dirname(dname);
	if (statfs(dir, &st_fs)) {
		cp = libbpf_strerror_r(errno, errmsg, sizeof(errmsg));
		pr_warn("failed to statfs %s: %s\n", dir, cp);
		err = -errno;
	}
	free(dname);

	if (!err && st_fs.f_type != BPF_FS_MAGIC) {
		pr_warn("specified path %s is not on BPF FS\n", path);
		err = -EINVAL;
	}

	return err;
}

int bpf_program__pin_instance(struct bpf_program *prog, const char *path,
			      int instance)
{
	char *cp, errmsg[STRERR_BUFSIZE];
	int err;

	err = make_parent_dir(path);
	if (err)
		return err;

	err = check_path(path);
	if (err)
		return err;

	if (prog == NULL) {
		pr_warn("invalid program pointer\n");
		return -EINVAL;
	}

	if (instance < 0 || instance >= prog->instances.nr) {
		pr_warn("invalid prog instance %d of prog %s (max %d)\n",
			instance, prog->section_name, prog->instances.nr);
		return -EINVAL;
	}

	if (bpf_obj_pin(prog->instances.fds[instance], path)) {
		cp = libbpf_strerror_r(errno, errmsg, sizeof(errmsg));
		pr_warn("failed to pin program: %s\n", cp);
		return -errno;
	}
	pr_debug("pinned program '%s'\n", path);

	return 0;
}

int bpf_program__unpin_instance(struct bpf_program *prog, const char *path,
				int instance)
{
	int err;

	err = check_path(path);
	if (err)
		return err;

	if (prog == NULL) {
		pr_warn("invalid program pointer\n");
		return -EINVAL;
	}

	if (instance < 0 || instance >= prog->instances.nr) {
		pr_warn("invalid prog instance %d of prog %s (max %d)\n",
			instance, prog->section_name, prog->instances.nr);
		return -EINVAL;
	}

	err = unlink(path);
	if (err != 0)
		return -errno;
	pr_debug("unpinned program '%s'\n", path);

	return 0;
}

int bpf_program__pin(struct bpf_program *prog, const char *path)
{
	int i, err;

	err = make_parent_dir(path);
	if (err)
		return err;

	err = check_path(path);
	if (err)
		return err;

	if (prog == NULL) {
		pr_warn("invalid program pointer\n");
		return -EINVAL;
	}

	if (prog->instances.nr <= 0) {
		pr_warn("no instances of prog %s to pin\n",
			   prog->section_name);
		return -EINVAL;
	}

	if (prog->instances.nr == 1) {
		/* don't create subdirs when pinning single instance */
		return bpf_program__pin_instance(prog, path, 0);
	}

	for (i = 0; i < prog->instances.nr; i++) {
		char buf[PATH_MAX];
		int len;

		len = snprintf(buf, PATH_MAX, "%s/%d", path, i);
		if (len < 0) {
			err = -EINVAL;
			goto err_unpin;
		} else if (len >= PATH_MAX) {
			err = -ENAMETOOLONG;
			goto err_unpin;
		}

		err = bpf_program__pin_instance(prog, buf, i);
		if (err)
			goto err_unpin;
	}

	return 0;

err_unpin:
	for (i = i - 1; i >= 0; i--) {
		char buf[PATH_MAX];
		int len;

		len = snprintf(buf, PATH_MAX, "%s/%d", path, i);
		if (len < 0)
			continue;
		else if (len >= PATH_MAX)
			continue;

		bpf_program__unpin_instance(prog, buf, i);
	}

	rmdir(path);

	return err;
}

int bpf_program__unpin(struct bpf_program *prog, const char *path)
{
	int i, err;

	err = check_path(path);
	if (err)
		return err;

	if (prog == NULL) {
		pr_warn("invalid program pointer\n");
		return -EINVAL;
	}

	if (prog->instances.nr <= 0) {
		pr_warn("no instances of prog %s to pin\n",
			   prog->section_name);
		return -EINVAL;
	}

	if (prog->instances.nr == 1) {
		/* don't create subdirs when pinning single instance */
		return bpf_program__unpin_instance(prog, path, 0);
	}

	for (i = 0; i < prog->instances.nr; i++) {
		char buf[PATH_MAX];
		int len;

		len = snprintf(buf, PATH_MAX, "%s/%d", path, i);
		if (len < 0)
			return -EINVAL;
		else if (len >= PATH_MAX)
			return -ENAMETOOLONG;

		err = bpf_program__unpin_instance(prog, buf, i);
		if (err)
			return err;
	}

	err = rmdir(path);
	if (err)
		return -errno;

	return 0;
}

int bpf_map__pin(struct bpf_map *map, const char *path)
{
	char *cp, errmsg[STRERR_BUFSIZE];
	int err;

	if (map == NULL) {
		pr_warn("invalid map pointer\n");
		return -EINVAL;
	}

	if (map->pin_path) {
		if (path && strcmp(path, map->pin_path)) {
			pr_warn("map '%s' already has pin path '%s' different from '%s'\n",
				bpf_map__name(map), map->pin_path, path);
			return -EINVAL;
		} else if (map->pinned) {
			pr_debug("map '%s' already pinned at '%s'; not re-pinning\n",
				 bpf_map__name(map), map->pin_path);
			return 0;
		}
	} else {
		if (!path) {
			pr_warn("missing a path to pin map '%s' at\n",
				bpf_map__name(map));
			return -EINVAL;
		} else if (map->pinned) {
			pr_warn("map '%s' already pinned\n", bpf_map__name(map));
			return -EEXIST;
		}

		map->pin_path = strdup(path);
		if (!map->pin_path) {
			err = -errno;
			goto out_err;
		}
	}

	err = make_parent_dir(map->pin_path);
	if (err)
		return err;

	err = check_path(map->pin_path);
	if (err)
		return err;

	if (bpf_obj_pin(map->fd, map->pin_path)) {
		err = -errno;
		goto out_err;
	}

	map->pinned = true;
	pr_debug("pinned map '%s'\n", map->pin_path);

	return 0;

out_err:
	cp = libbpf_strerror_r(-err, errmsg, sizeof(errmsg));
	pr_warn("failed to pin map: %s\n", cp);
	return err;
}

int bpf_map__unpin(struct bpf_map *map, const char *path)
{
	int err;

	if (map == NULL) {
		pr_warn("invalid map pointer\n");
		return -EINVAL;
	}

	if (map->pin_path) {
		if (path && strcmp(path, map->pin_path)) {
			pr_warn("map '%s' already has pin path '%s' different from '%s'\n",
				bpf_map__name(map), map->pin_path, path);
			return -EINVAL;
		}
		path = map->pin_path;
	} else if (!path) {
		pr_warn("no path to unpin map '%s' from\n",
			bpf_map__name(map));
		return -EINVAL;
	}

	err = check_path(path);
	if (err)
		return err;

	err = unlink(path);
	if (err != 0)
		return -errno;

	map->pinned = false;
	pr_debug("unpinned map '%s' from '%s'\n", bpf_map__name(map), path);

	return 0;
}

int bpf_map__set_pin_path(struct bpf_map *map, const char *path)
{
	char *new = NULL;

	if (path) {
		new = strdup(path);
		if (!new)
			return -errno;
	}

	free(map->pin_path);
	map->pin_path = new;
	return 0;
}

const char *bpf_map__get_pin_path(const struct bpf_map *map)
{
	return map->pin_path;
}

bool bpf_map__is_pinned(const struct bpf_map *map)
{
	return map->pinned;
}

int bpf_object__pin_maps(struct bpf_object *obj, const char *path)
{
	struct bpf_map *map;
	int err;

	if (!obj)
		return -ENOENT;

	if (!obj->loaded) {
		pr_warn("object not yet loaded; load it first\n");
		return -ENOENT;
	}

	bpf_object__for_each_map(map, obj) {
		char *pin_path = NULL;
		char buf[PATH_MAX];

		if (path) {
			int len;

			len = snprintf(buf, PATH_MAX, "%s/%s", path,
				       bpf_map__name(map));
			if (len < 0) {
				err = -EINVAL;
				goto err_unpin_maps;
			} else if (len >= PATH_MAX) {
				err = -ENAMETOOLONG;
				goto err_unpin_maps;
			}
			pin_path = buf;
		} else if (!map->pin_path) {
			continue;
		}

		err = bpf_map__pin(map, pin_path);
		if (err)
			goto err_unpin_maps;
	}

	return 0;

err_unpin_maps:
	while ((map = bpf_map__prev(map, obj))) {
		if (!map->pin_path)
			continue;

		bpf_map__unpin(map, NULL);
	}

	return err;
}

int bpf_object__unpin_maps(struct bpf_object *obj, const char *path)
{
	struct bpf_map *map;
	int err;

	if (!obj)
		return -ENOENT;

	bpf_object__for_each_map(map, obj) {
		char *pin_path = NULL;
		char buf[PATH_MAX];

		if (path) {
			int len;

			len = snprintf(buf, PATH_MAX, "%s/%s", path,
				       bpf_map__name(map));
			if (len < 0)
				return -EINVAL;
			else if (len >= PATH_MAX)
				return -ENAMETOOLONG;
			pin_path = buf;
		} else if (!map->pin_path) {
			continue;
		}

		err = bpf_map__unpin(map, pin_path);
		if (err)
			return err;
	}

	return 0;
}

int bpf_object__pin_programs(struct bpf_object *obj, const char *path)
{
	struct bpf_program *prog;
	int err;

	if (!obj)
		return -ENOENT;

	if (!obj->loaded) {
		pr_warn("object not yet loaded; load it first\n");
		return -ENOENT;
	}

	bpf_object__for_each_program(prog, obj) {
		char buf[PATH_MAX];
		int len;

		len = snprintf(buf, PATH_MAX, "%s/%s", path,
			       prog->pin_name);
		if (len < 0) {
			err = -EINVAL;
			goto err_unpin_programs;
		} else if (len >= PATH_MAX) {
			err = -ENAMETOOLONG;
			goto err_unpin_programs;
		}

		err = bpf_program__pin(prog, buf);
		if (err)
			goto err_unpin_programs;
	}

	return 0;

err_unpin_programs:
	while ((prog = bpf_program__prev(prog, obj))) {
		char buf[PATH_MAX];
		int len;

		len = snprintf(buf, PATH_MAX, "%s/%s", path,
			       prog->pin_name);
		if (len < 0)
			continue;
		else if (len >= PATH_MAX)
			continue;

		bpf_program__unpin(prog, buf);
	}

	return err;
}

int bpf_object__unpin_programs(struct bpf_object *obj, const char *path)
{
	struct bpf_program *prog;
	int err;

	if (!obj)
		return -ENOENT;

	bpf_object__for_each_program(prog, obj) {
		char buf[PATH_MAX];
		int len;

		len = snprintf(buf, PATH_MAX, "%s/%s", path,
			       prog->pin_name);
		if (len < 0)
			return -EINVAL;
		else if (len >= PATH_MAX)
			return -ENAMETOOLONG;

		err = bpf_program__unpin(prog, buf);
		if (err)
			return err;
	}

	return 0;
}

int bpf_object__pin(struct bpf_object *obj, const char *path)
{
	int err;

	err = bpf_object__pin_maps(obj, path);
	if (err)
		return err;

	err = bpf_object__pin_programs(obj, path);
	if (err) {
		bpf_object__unpin_maps(obj, path);
		return err;
	}

	return 0;
}

static void bpf_map__destroy(struct bpf_map *map)
{
	if (map->clear_priv)
		map->clear_priv(map, map->priv);
	map->priv = NULL;
	map->clear_priv = NULL;

	if (map->mmaped) {
		munmap(map->mmaped, bpf_map_mmap_sz(map));
		map->mmaped = NULL;
	}

	if (map->st_ops) {
		zfree(&map->st_ops->data);
		zfree(&map->st_ops->progs);
		zfree(&map->st_ops->kern_func_off);
		zfree(&map->st_ops);
	}

	zfree(&map->name);
	zfree(&map->pin_path);

	if (map->fd >= 0)
		zclose(map->fd);
}

void bpf_object__close(struct bpf_object *obj)
{
	size_t i;

	if (!obj)
		return;

	if (obj->clear_priv)
		obj->clear_priv(obj, obj->priv);

	bpf_object__elf_finish(obj);
	bpf_object__unload(obj);
	btf__free(obj->btf);
	btf_ext__free(obj->btf_ext);

<<<<<<< HEAD
	for (i = 0; i < obj->nr_maps; i++) {
		struct bpf_map *map = &obj->maps[i];

		if (map->clear_priv)
			map->clear_priv(map, map->priv);
		map->priv = NULL;
		map->clear_priv = NULL;

		if (map->mmaped) {
			munmap(map->mmaped, bpf_map_mmap_sz(map));
			map->mmaped = NULL;
		}

		if (map->st_ops) {
			zfree(&map->st_ops->data);
			zfree(&map->st_ops->progs);
			zfree(&map->st_ops->kern_func_off);
			zfree(&map->st_ops);
		}

		zfree(&map->name);
		zfree(&map->pin_path);
	}

	zfree(&obj->kconfig);
	zfree(&obj->externs);
	obj->nr_extern = 0;

=======
	for (i = 0; i < obj->nr_maps; i++)
		bpf_map__destroy(&obj->maps[i]);

	zfree(&obj->kconfig);
	zfree(&obj->externs);
	obj->nr_extern = 0;

>>>>>>> 675a03b4
	zfree(&obj->maps);
	obj->nr_maps = 0;

	if (obj->programs && obj->nr_programs) {
		for (i = 0; i < obj->nr_programs; i++)
			bpf_program__exit(&obj->programs[i]);
	}
	zfree(&obj->programs);

	list_del(&obj->list);
	free(obj);
}

struct bpf_object *
bpf_object__next(struct bpf_object *prev)
{
	struct bpf_object *next;

	if (!prev)
		next = list_first_entry(&bpf_objects_list,
					struct bpf_object,
					list);
	else
		next = list_next_entry(prev, list);

	/* Empty list is noticed here so don't need checking on entry. */
	if (&next->list == &bpf_objects_list)
		return NULL;

	return next;
}

const char *bpf_object__name(const struct bpf_object *obj)
{
	return obj ? obj->name : ERR_PTR(-EINVAL);
}

unsigned int bpf_object__kversion(const struct bpf_object *obj)
{
	return obj ? obj->kern_version : 0;
}

struct btf *bpf_object__btf(const struct bpf_object *obj)
{
	return obj ? obj->btf : NULL;
}

int bpf_object__btf_fd(const struct bpf_object *obj)
{
	return obj->btf ? btf__fd(obj->btf) : -1;
}

int bpf_object__set_priv(struct bpf_object *obj, void *priv,
			 bpf_object_clear_priv_t clear_priv)
{
	if (obj->priv && obj->clear_priv)
		obj->clear_priv(obj, obj->priv);

	obj->priv = priv;
	obj->clear_priv = clear_priv;
	return 0;
}

void *bpf_object__priv(const struct bpf_object *obj)
{
	return obj ? obj->priv : ERR_PTR(-EINVAL);
}

static struct bpf_program *
__bpf_program__iter(const struct bpf_program *p, const struct bpf_object *obj,
		    bool forward)
{
	size_t nr_programs = obj->nr_programs;
	ssize_t idx;

	if (!nr_programs)
		return NULL;

	if (!p)
		/* Iter from the beginning */
		return forward ? &obj->programs[0] :
			&obj->programs[nr_programs - 1];

	if (p->obj != obj) {
		pr_warn("error: program handler doesn't match object\n");
		return NULL;
	}

	idx = (p - obj->programs) + (forward ? 1 : -1);
	if (idx >= obj->nr_programs || idx < 0)
		return NULL;
	return &obj->programs[idx];
}

struct bpf_program *
bpf_program__next(struct bpf_program *prev, const struct bpf_object *obj)
{
	struct bpf_program *prog = prev;

	do {
		prog = __bpf_program__iter(prog, obj, true);
	} while (prog && bpf_program__is_function_storage(prog, obj));

	return prog;
}

struct bpf_program *
bpf_program__prev(struct bpf_program *next, const struct bpf_object *obj)
{
	struct bpf_program *prog = next;

	do {
		prog = __bpf_program__iter(prog, obj, false);
	} while (prog && bpf_program__is_function_storage(prog, obj));

	return prog;
}

int bpf_program__set_priv(struct bpf_program *prog, void *priv,
			  bpf_program_clear_priv_t clear_priv)
{
	if (prog->priv && prog->clear_priv)
		prog->clear_priv(prog, prog->priv);

	prog->priv = priv;
	prog->clear_priv = clear_priv;
	return 0;
}

void *bpf_program__priv(const struct bpf_program *prog)
{
	return prog ? prog->priv : ERR_PTR(-EINVAL);
}

void bpf_program__set_ifindex(struct bpf_program *prog, __u32 ifindex)
{
	prog->prog_ifindex = ifindex;
}

const char *bpf_program__name(const struct bpf_program *prog)
{
	return prog->name;
}

const char *bpf_program__title(const struct bpf_program *prog, bool needs_copy)
{
	const char *title;

	title = prog->section_name;
	if (needs_copy) {
		title = strdup(title);
		if (!title) {
			pr_warn("failed to strdup program title\n");
			return ERR_PTR(-ENOMEM);
		}
	}

	return title;
}

int bpf_program__fd(const struct bpf_program *prog)
{
	return bpf_program__nth_fd(prog, 0);
}

size_t bpf_program__size(const struct bpf_program *prog)
{
	return prog->insns_cnt * sizeof(struct bpf_insn);
}

int bpf_program__set_prep(struct bpf_program *prog, int nr_instances,
			  bpf_program_prep_t prep)
{
	int *instances_fds;

	if (nr_instances <= 0 || !prep)
		return -EINVAL;

	if (prog->instances.nr > 0 || prog->instances.fds) {
		pr_warn("Can't set pre-processor after loading\n");
		return -EINVAL;
	}

	instances_fds = malloc(sizeof(int) * nr_instances);
	if (!instances_fds) {
		pr_warn("alloc memory failed for fds\n");
		return -ENOMEM;
	}

	/* fill all fd with -1 */
	memset(instances_fds, -1, sizeof(int) * nr_instances);

	prog->instances.nr = nr_instances;
	prog->instances.fds = instances_fds;
	prog->preprocessor = prep;
	return 0;
}

int bpf_program__nth_fd(const struct bpf_program *prog, int n)
{
	int fd;

	if (!prog)
		return -EINVAL;

	if (n >= prog->instances.nr || n < 0) {
		pr_warn("Can't get the %dth fd from program %s: only %d instances\n",
			n, prog->section_name, prog->instances.nr);
		return -EINVAL;
	}

	fd = prog->instances.fds[n];
	if (fd < 0) {
		pr_warn("%dth instance of program '%s' is invalid\n",
			n, prog->section_name);
		return -ENOENT;
	}

	return fd;
}

enum bpf_prog_type bpf_program__get_type(struct bpf_program *prog)
{
	return prog->type;
}

void bpf_program__set_type(struct bpf_program *prog, enum bpf_prog_type type)
{
	prog->type = type;
}

static bool bpf_program__is_type(const struct bpf_program *prog,
				 enum bpf_prog_type type)
{
	return prog ? (prog->type == type) : false;
}

#define BPF_PROG_TYPE_FNS(NAME, TYPE)				\
int bpf_program__set_##NAME(struct bpf_program *prog)		\
{								\
	if (!prog)						\
		return -EINVAL;					\
	bpf_program__set_type(prog, TYPE);			\
	return 0;						\
}								\
								\
bool bpf_program__is_##NAME(const struct bpf_program *prog)	\
{								\
	return bpf_program__is_type(prog, TYPE);		\
}								\

BPF_PROG_TYPE_FNS(socket_filter, BPF_PROG_TYPE_SOCKET_FILTER);
BPF_PROG_TYPE_FNS(lsm, BPF_PROG_TYPE_LSM);
BPF_PROG_TYPE_FNS(kprobe, BPF_PROG_TYPE_KPROBE);
BPF_PROG_TYPE_FNS(sched_cls, BPF_PROG_TYPE_SCHED_CLS);
BPF_PROG_TYPE_FNS(sched_act, BPF_PROG_TYPE_SCHED_ACT);
BPF_PROG_TYPE_FNS(tracepoint, BPF_PROG_TYPE_TRACEPOINT);
BPF_PROG_TYPE_FNS(raw_tracepoint, BPF_PROG_TYPE_RAW_TRACEPOINT);
BPF_PROG_TYPE_FNS(xdp, BPF_PROG_TYPE_XDP);
BPF_PROG_TYPE_FNS(perf_event, BPF_PROG_TYPE_PERF_EVENT);
BPF_PROG_TYPE_FNS(tracing, BPF_PROG_TYPE_TRACING);
BPF_PROG_TYPE_FNS(struct_ops, BPF_PROG_TYPE_STRUCT_OPS);
BPF_PROG_TYPE_FNS(extension, BPF_PROG_TYPE_EXT);

enum bpf_attach_type
bpf_program__get_expected_attach_type(struct bpf_program *prog)
{
	return prog->expected_attach_type;
}

void bpf_program__set_expected_attach_type(struct bpf_program *prog,
					   enum bpf_attach_type type)
{
	prog->expected_attach_type = type;
}

#define BPF_PROG_SEC_IMPL(string, ptype, eatype, eatype_optional,	    \
			  attachable, attach_btf)			    \
	{								    \
		.sec = string,						    \
		.len = sizeof(string) - 1,				    \
		.prog_type = ptype,					    \
		.expected_attach_type = eatype,				    \
		.is_exp_attach_type_optional = eatype_optional,		    \
		.is_attachable = attachable,				    \
		.is_attach_btf = attach_btf,				    \
	}

/* Programs that can NOT be attached. */
#define BPF_PROG_SEC(string, ptype) BPF_PROG_SEC_IMPL(string, ptype, 0, 0, 0, 0)

/* Programs that can be attached. */
#define BPF_APROG_SEC(string, ptype, atype) \
	BPF_PROG_SEC_IMPL(string, ptype, atype, true, 1, 0)

/* Programs that must specify expected attach type at load time. */
#define BPF_EAPROG_SEC(string, ptype, eatype) \
	BPF_PROG_SEC_IMPL(string, ptype, eatype, false, 1, 0)

/* Programs that use BTF to identify attach point */
#define BPF_PROG_BTF(string, ptype, eatype) \
	BPF_PROG_SEC_IMPL(string, ptype, eatype, false, 0, 1)

/* Programs that can be attached but attach type can't be identified by section
 * name. Kept for backward compatibility.
 */
#define BPF_APROG_COMPAT(string, ptype) BPF_PROG_SEC(string, ptype)

#define SEC_DEF(sec_pfx, ptype, ...) {					    \
	.sec = sec_pfx,							    \
	.len = sizeof(sec_pfx) - 1,					    \
	.prog_type = BPF_PROG_TYPE_##ptype,				    \
	__VA_ARGS__							    \
}

<<<<<<< HEAD
struct bpf_sec_def;

typedef struct bpf_link *(*attach_fn_t)(const struct bpf_sec_def *sec,
					struct bpf_program *prog);

=======
>>>>>>> 675a03b4
static struct bpf_link *attach_kprobe(const struct bpf_sec_def *sec,
				      struct bpf_program *prog);
static struct bpf_link *attach_tp(const struct bpf_sec_def *sec,
				  struct bpf_program *prog);
static struct bpf_link *attach_raw_tp(const struct bpf_sec_def *sec,
				      struct bpf_program *prog);
static struct bpf_link *attach_trace(const struct bpf_sec_def *sec,
				     struct bpf_program *prog);
<<<<<<< HEAD

struct bpf_sec_def {
	const char *sec;
	size_t len;
	enum bpf_prog_type prog_type;
	enum bpf_attach_type expected_attach_type;
	bool is_attachable;
	bool is_attach_btf;
	enum bpf_attach_type attach_type;
	attach_fn_t attach_fn;
};
=======
static struct bpf_link *attach_lsm(const struct bpf_sec_def *sec,
				   struct bpf_program *prog);
>>>>>>> 675a03b4

static const struct bpf_sec_def section_defs[] = {
	BPF_PROG_SEC("socket",			BPF_PROG_TYPE_SOCKET_FILTER),
	BPF_PROG_SEC("sk_reuseport",		BPF_PROG_TYPE_SK_REUSEPORT),
	SEC_DEF("kprobe/", KPROBE,
		.attach_fn = attach_kprobe),
	BPF_PROG_SEC("uprobe/",			BPF_PROG_TYPE_KPROBE),
	SEC_DEF("kretprobe/", KPROBE,
		.attach_fn = attach_kprobe),
	BPF_PROG_SEC("uretprobe/",		BPF_PROG_TYPE_KPROBE),
	BPF_PROG_SEC("classifier",		BPF_PROG_TYPE_SCHED_CLS),
	BPF_PROG_SEC("action",			BPF_PROG_TYPE_SCHED_ACT),
	SEC_DEF("tracepoint/", TRACEPOINT,
		.attach_fn = attach_tp),
	SEC_DEF("tp/", TRACEPOINT,
		.attach_fn = attach_tp),
	SEC_DEF("raw_tracepoint/", RAW_TRACEPOINT,
		.attach_fn = attach_raw_tp),
	SEC_DEF("raw_tp/", RAW_TRACEPOINT,
		.attach_fn = attach_raw_tp),
	SEC_DEF("tp_btf/", TRACING,
		.expected_attach_type = BPF_TRACE_RAW_TP,
		.is_attach_btf = true,
		.attach_fn = attach_trace),
	SEC_DEF("fentry/", TRACING,
		.expected_attach_type = BPF_TRACE_FENTRY,
		.is_attach_btf = true,
		.attach_fn = attach_trace),
<<<<<<< HEAD
=======
	SEC_DEF("fmod_ret/", TRACING,
		.expected_attach_type = BPF_MODIFY_RETURN,
		.is_attach_btf = true,
		.attach_fn = attach_trace),
>>>>>>> 675a03b4
	SEC_DEF("fexit/", TRACING,
		.expected_attach_type = BPF_TRACE_FEXIT,
		.is_attach_btf = true,
		.attach_fn = attach_trace),
	SEC_DEF("freplace/", EXT,
		.is_attach_btf = true,
		.attach_fn = attach_trace),
<<<<<<< HEAD
=======
	SEC_DEF("lsm/", LSM,
		.is_attach_btf = true,
		.expected_attach_type = BPF_LSM_MAC,
		.attach_fn = attach_lsm),
>>>>>>> 675a03b4
	BPF_PROG_SEC("xdp",			BPF_PROG_TYPE_XDP),
	BPF_PROG_SEC("perf_event",		BPF_PROG_TYPE_PERF_EVENT),
	BPF_PROG_SEC("lwt_in",			BPF_PROG_TYPE_LWT_IN),
	BPF_PROG_SEC("lwt_out",			BPF_PROG_TYPE_LWT_OUT),
	BPF_PROG_SEC("lwt_xmit",		BPF_PROG_TYPE_LWT_XMIT),
	BPF_PROG_SEC("lwt_seg6local",		BPF_PROG_TYPE_LWT_SEG6LOCAL),
	BPF_APROG_SEC("cgroup_skb/ingress",	BPF_PROG_TYPE_CGROUP_SKB,
						BPF_CGROUP_INET_INGRESS),
	BPF_APROG_SEC("cgroup_skb/egress",	BPF_PROG_TYPE_CGROUP_SKB,
						BPF_CGROUP_INET_EGRESS),
	BPF_APROG_COMPAT("cgroup/skb",		BPF_PROG_TYPE_CGROUP_SKB),
	BPF_APROG_SEC("cgroup/sock",		BPF_PROG_TYPE_CGROUP_SOCK,
						BPF_CGROUP_INET_SOCK_CREATE),
	BPF_EAPROG_SEC("cgroup/post_bind4",	BPF_PROG_TYPE_CGROUP_SOCK,
						BPF_CGROUP_INET4_POST_BIND),
	BPF_EAPROG_SEC("cgroup/post_bind6",	BPF_PROG_TYPE_CGROUP_SOCK,
						BPF_CGROUP_INET6_POST_BIND),
	BPF_APROG_SEC("cgroup/dev",		BPF_PROG_TYPE_CGROUP_DEVICE,
						BPF_CGROUP_DEVICE),
	BPF_APROG_SEC("sockops",		BPF_PROG_TYPE_SOCK_OPS,
						BPF_CGROUP_SOCK_OPS),
	BPF_APROG_SEC("sk_skb/stream_parser",	BPF_PROG_TYPE_SK_SKB,
						BPF_SK_SKB_STREAM_PARSER),
	BPF_APROG_SEC("sk_skb/stream_verdict",	BPF_PROG_TYPE_SK_SKB,
						BPF_SK_SKB_STREAM_VERDICT),
	BPF_APROG_COMPAT("sk_skb",		BPF_PROG_TYPE_SK_SKB),
	BPF_APROG_SEC("sk_msg",			BPF_PROG_TYPE_SK_MSG,
						BPF_SK_MSG_VERDICT),
	BPF_APROG_SEC("lirc_mode2",		BPF_PROG_TYPE_LIRC_MODE2,
						BPF_LIRC_MODE2),
	BPF_APROG_SEC("flow_dissector",		BPF_PROG_TYPE_FLOW_DISSECTOR,
						BPF_FLOW_DISSECTOR),
	BPF_EAPROG_SEC("cgroup/bind4",		BPF_PROG_TYPE_CGROUP_SOCK_ADDR,
						BPF_CGROUP_INET4_BIND),
	BPF_EAPROG_SEC("cgroup/bind6",		BPF_PROG_TYPE_CGROUP_SOCK_ADDR,
						BPF_CGROUP_INET6_BIND),
	BPF_EAPROG_SEC("cgroup/connect4",	BPF_PROG_TYPE_CGROUP_SOCK_ADDR,
						BPF_CGROUP_INET4_CONNECT),
	BPF_EAPROG_SEC("cgroup/connect6",	BPF_PROG_TYPE_CGROUP_SOCK_ADDR,
						BPF_CGROUP_INET6_CONNECT),
	BPF_EAPROG_SEC("cgroup/sendmsg4",	BPF_PROG_TYPE_CGROUP_SOCK_ADDR,
						BPF_CGROUP_UDP4_SENDMSG),
	BPF_EAPROG_SEC("cgroup/sendmsg6",	BPF_PROG_TYPE_CGROUP_SOCK_ADDR,
						BPF_CGROUP_UDP6_SENDMSG),
	BPF_EAPROG_SEC("cgroup/recvmsg4",	BPF_PROG_TYPE_CGROUP_SOCK_ADDR,
						BPF_CGROUP_UDP4_RECVMSG),
	BPF_EAPROG_SEC("cgroup/recvmsg6",	BPF_PROG_TYPE_CGROUP_SOCK_ADDR,
						BPF_CGROUP_UDP6_RECVMSG),
	BPF_EAPROG_SEC("cgroup/sysctl",		BPF_PROG_TYPE_CGROUP_SYSCTL,
						BPF_CGROUP_SYSCTL),
	BPF_EAPROG_SEC("cgroup/getsockopt",	BPF_PROG_TYPE_CGROUP_SOCKOPT,
						BPF_CGROUP_GETSOCKOPT),
	BPF_EAPROG_SEC("cgroup/setsockopt",	BPF_PROG_TYPE_CGROUP_SOCKOPT,
						BPF_CGROUP_SETSOCKOPT),
	BPF_PROG_SEC("struct_ops",		BPF_PROG_TYPE_STRUCT_OPS),
};

#undef BPF_PROG_SEC_IMPL
#undef BPF_PROG_SEC
#undef BPF_APROG_SEC
#undef BPF_EAPROG_SEC
#undef BPF_APROG_COMPAT
#undef SEC_DEF

#define MAX_TYPE_NAME_SIZE 32

static const struct bpf_sec_def *find_sec_def(const char *sec_name)
{
	int i, n = ARRAY_SIZE(section_defs);

	for (i = 0; i < n; i++) {
		if (strncmp(sec_name,
			    section_defs[i].sec, section_defs[i].len))
			continue;
		return &section_defs[i];
	}
	return NULL;
}

static char *libbpf_get_type_names(bool attach_type)
{
	int i, len = ARRAY_SIZE(section_defs) * MAX_TYPE_NAME_SIZE;
	char *buf;

	buf = malloc(len);
	if (!buf)
		return NULL;

	buf[0] = '\0';
	/* Forge string buf with all available names */
	for (i = 0; i < ARRAY_SIZE(section_defs); i++) {
		if (attach_type && !section_defs[i].is_attachable)
			continue;

		if (strlen(buf) + strlen(section_defs[i].sec) + 2 > len) {
			free(buf);
			return NULL;
		}
		strcat(buf, " ");
		strcat(buf, section_defs[i].sec);
	}

	return buf;
}

int libbpf_prog_type_by_name(const char *name, enum bpf_prog_type *prog_type,
			     enum bpf_attach_type *expected_attach_type)
{
	const struct bpf_sec_def *sec_def;
	char *type_names;

	if (!name)
		return -EINVAL;

	sec_def = find_sec_def(name);
	if (sec_def) {
		*prog_type = sec_def->prog_type;
		*expected_attach_type = sec_def->expected_attach_type;
		return 0;
	}

	pr_debug("failed to guess program type from ELF section '%s'\n", name);
	type_names = libbpf_get_type_names(false);
	if (type_names != NULL) {
		pr_debug("supported section(type) names are:%s\n", type_names);
		free(type_names);
	}

	return -ESRCH;
}

static struct bpf_map *find_struct_ops_map_by_offset(struct bpf_object *obj,
						     size_t offset)
{
	struct bpf_map *map;
	size_t i;

	for (i = 0; i < obj->nr_maps; i++) {
		map = &obj->maps[i];
		if (!bpf_map__is_struct_ops(map))
			continue;
		if (map->sec_offset <= offset &&
		    offset - map->sec_offset < map->def.value_size)
			return map;
	}

	return NULL;
}

/* Collect the reloc from ELF and populate the st_ops->progs[] */
static int bpf_object__collect_struct_ops_map_reloc(struct bpf_object *obj,
						    GElf_Shdr *shdr,
						    Elf_Data *data)
{
	const struct btf_member *member;
	struct bpf_struct_ops *st_ops;
	struct bpf_program *prog;
	unsigned int shdr_idx;
	const struct btf *btf;
	struct bpf_map *map;
	Elf_Data *symbols;
	unsigned int moff;
	const char *name;
	__u32 member_idx;
	GElf_Sym sym;
	GElf_Rel rel;
	int i, nrels;

	symbols = obj->efile.symbols;
	btf = obj->btf;
	nrels = shdr->sh_size / shdr->sh_entsize;
	for (i = 0; i < nrels; i++) {
		if (!gelf_getrel(data, i, &rel)) {
			pr_warn("struct_ops reloc: failed to get %d reloc\n", i);
			return -LIBBPF_ERRNO__FORMAT;
		}

		if (!gelf_getsym(symbols, GELF_R_SYM(rel.r_info), &sym)) {
			pr_warn("struct_ops reloc: symbol %zx not found\n",
				(size_t)GELF_R_SYM(rel.r_info));
			return -LIBBPF_ERRNO__FORMAT;
		}

		name = elf_strptr(obj->efile.elf, obj->efile.strtabidx,
				  sym.st_name) ? : "<?>";
		map = find_struct_ops_map_by_offset(obj, rel.r_offset);
		if (!map) {
			pr_warn("struct_ops reloc: cannot find map at rel.r_offset %zu\n",
				(size_t)rel.r_offset);
			return -EINVAL;
		}

		moff = rel.r_offset - map->sec_offset;
		shdr_idx = sym.st_shndx;
		st_ops = map->st_ops;
		pr_debug("struct_ops reloc %s: for %lld value %lld shdr_idx %u rel.r_offset %zu map->sec_offset %zu name %d (\'%s\')\n",
			 map->name,
			 (long long)(rel.r_info >> 32),
			 (long long)sym.st_value,
			 shdr_idx, (size_t)rel.r_offset,
			 map->sec_offset, sym.st_name, name);

		if (shdr_idx >= SHN_LORESERVE) {
			pr_warn("struct_ops reloc %s: rel.r_offset %zu shdr_idx %u unsupported non-static function\n",
				map->name, (size_t)rel.r_offset, shdr_idx);
			return -LIBBPF_ERRNO__RELOC;
		}

		member = find_member_by_offset(st_ops->type, moff * 8);
		if (!member) {
			pr_warn("struct_ops reloc %s: cannot find member at moff %u\n",
				map->name, moff);
			return -EINVAL;
		}
		member_idx = member - btf_members(st_ops->type);
		name = btf__name_by_offset(btf, member->name_off);

		if (!resolve_func_ptr(btf, member->type, NULL)) {
			pr_warn("struct_ops reloc %s: cannot relocate non func ptr %s\n",
				map->name, name);
			return -EINVAL;
		}

		prog = bpf_object__find_prog_by_idx(obj, shdr_idx);
		if (!prog) {
			pr_warn("struct_ops reloc %s: cannot find prog at shdr_idx %u to relocate func ptr %s\n",
				map->name, shdr_idx, name);
			return -EINVAL;
		}

		if (prog->type == BPF_PROG_TYPE_UNSPEC) {
			const struct bpf_sec_def *sec_def;

			sec_def = find_sec_def(prog->section_name);
			if (sec_def &&
			    sec_def->prog_type != BPF_PROG_TYPE_STRUCT_OPS) {
				/* for pr_warn */
				prog->type = sec_def->prog_type;
				goto invalid_prog;
			}

			prog->type = BPF_PROG_TYPE_STRUCT_OPS;
			prog->attach_btf_id = st_ops->type_id;
			prog->expected_attach_type = member_idx;
		} else if (prog->type != BPF_PROG_TYPE_STRUCT_OPS ||
			   prog->attach_btf_id != st_ops->type_id ||
			   prog->expected_attach_type != member_idx) {
			goto invalid_prog;
		}
		st_ops->progs[member_idx] = prog;
	}

	return 0;

invalid_prog:
	pr_warn("struct_ops reloc %s: cannot use prog %s in sec %s with type %u attach_btf_id %u expected_attach_type %u for func ptr %s\n",
		map->name, prog->name, prog->section_name, prog->type,
		prog->attach_btf_id, prog->expected_attach_type, name);
	return -EINVAL;
}

#define BTF_TRACE_PREFIX "btf_trace_"
#define BTF_LSM_PREFIX "bpf_lsm_"
#define BTF_MAX_NAME_SIZE 128

static int find_btf_by_prefix_kind(const struct btf *btf, const char *prefix,
				   const char *name, __u32 kind)
{
	char btf_type_name[BTF_MAX_NAME_SIZE];
	int ret;

	ret = snprintf(btf_type_name, sizeof(btf_type_name),
		       "%s%s", prefix, name);
	/* snprintf returns the number of characters written excluding the
	 * the terminating null. So, if >= BTF_MAX_NAME_SIZE are written, it
	 * indicates truncation.
	 */
	if (ret < 0 || ret >= sizeof(btf_type_name))
		return -ENAMETOOLONG;
	return btf__find_by_name_kind(btf, btf_type_name, kind);
}

static inline int __find_vmlinux_btf_id(struct btf *btf, const char *name,
					enum bpf_attach_type attach_type)
{
	int err;

	if (attach_type == BPF_TRACE_RAW_TP)
		err = find_btf_by_prefix_kind(btf, BTF_TRACE_PREFIX, name,
					      BTF_KIND_TYPEDEF);
	else if (attach_type == BPF_LSM_MAC)
		err = find_btf_by_prefix_kind(btf, BTF_LSM_PREFIX, name,
					      BTF_KIND_FUNC);
	else
		err = btf__find_by_name_kind(btf, name, BTF_KIND_FUNC);

	if (err <= 0)
		pr_warn("%s is not found in vmlinux BTF\n", name);

	return err;
}

<<<<<<< HEAD
static struct bpf_map *find_struct_ops_map_by_offset(struct bpf_object *obj,
						     size_t offset)
{
	struct bpf_map *map;
	size_t i;

	for (i = 0; i < obj->nr_maps; i++) {
		map = &obj->maps[i];
		if (!bpf_map__is_struct_ops(map))
			continue;
		if (map->sec_offset <= offset &&
		    offset - map->sec_offset < map->def.value_size)
			return map;
	}

	return NULL;
}

/* Collect the reloc from ELF and populate the st_ops->progs[] */
static int bpf_object__collect_struct_ops_map_reloc(struct bpf_object *obj,
						    GElf_Shdr *shdr,
						    Elf_Data *data)
{
	const struct btf_member *member;
	struct bpf_struct_ops *st_ops;
	struct bpf_program *prog;
	unsigned int shdr_idx;
	const struct btf *btf;
	struct bpf_map *map;
	Elf_Data *symbols;
	unsigned int moff;
	const char *name;
	__u32 member_idx;
	GElf_Sym sym;
	GElf_Rel rel;
	int i, nrels;

	symbols = obj->efile.symbols;
	btf = obj->btf;
	nrels = shdr->sh_size / shdr->sh_entsize;
	for (i = 0; i < nrels; i++) {
		if (!gelf_getrel(data, i, &rel)) {
			pr_warn("struct_ops reloc: failed to get %d reloc\n", i);
			return -LIBBPF_ERRNO__FORMAT;
		}

		if (!gelf_getsym(symbols, GELF_R_SYM(rel.r_info), &sym)) {
			pr_warn("struct_ops reloc: symbol %zx not found\n",
				(size_t)GELF_R_SYM(rel.r_info));
			return -LIBBPF_ERRNO__FORMAT;
		}

		name = elf_strptr(obj->efile.elf, obj->efile.strtabidx,
				  sym.st_name) ? : "<?>";
		map = find_struct_ops_map_by_offset(obj, rel.r_offset);
		if (!map) {
			pr_warn("struct_ops reloc: cannot find map at rel.r_offset %zu\n",
				(size_t)rel.r_offset);
			return -EINVAL;
		}

		moff = rel.r_offset - map->sec_offset;
		shdr_idx = sym.st_shndx;
		st_ops = map->st_ops;
		pr_debug("struct_ops reloc %s: for %lld value %lld shdr_idx %u rel.r_offset %zu map->sec_offset %zu name %d (\'%s\')\n",
			 map->name,
			 (long long)(rel.r_info >> 32),
			 (long long)sym.st_value,
			 shdr_idx, (size_t)rel.r_offset,
			 map->sec_offset, sym.st_name, name);

		if (shdr_idx >= SHN_LORESERVE) {
			pr_warn("struct_ops reloc %s: rel.r_offset %zu shdr_idx %u unsupported non-static function\n",
				map->name, (size_t)rel.r_offset, shdr_idx);
			return -LIBBPF_ERRNO__RELOC;
		}

		member = find_member_by_offset(st_ops->type, moff * 8);
		if (!member) {
			pr_warn("struct_ops reloc %s: cannot find member at moff %u\n",
				map->name, moff);
			return -EINVAL;
		}
		member_idx = member - btf_members(st_ops->type);
		name = btf__name_by_offset(btf, member->name_off);

		if (!resolve_func_ptr(btf, member->type, NULL)) {
			pr_warn("struct_ops reloc %s: cannot relocate non func ptr %s\n",
				map->name, name);
			return -EINVAL;
		}

		prog = bpf_object__find_prog_by_idx(obj, shdr_idx);
		if (!prog) {
			pr_warn("struct_ops reloc %s: cannot find prog at shdr_idx %u to relocate func ptr %s\n",
				map->name, shdr_idx, name);
			return -EINVAL;
		}

		if (prog->type == BPF_PROG_TYPE_UNSPEC) {
			const struct bpf_sec_def *sec_def;

			sec_def = find_sec_def(prog->section_name);
			if (sec_def &&
			    sec_def->prog_type != BPF_PROG_TYPE_STRUCT_OPS) {
				/* for pr_warn */
				prog->type = sec_def->prog_type;
				goto invalid_prog;
			}

			prog->type = BPF_PROG_TYPE_STRUCT_OPS;
			prog->attach_btf_id = st_ops->type_id;
			prog->expected_attach_type = member_idx;
		} else if (prog->type != BPF_PROG_TYPE_STRUCT_OPS ||
			   prog->attach_btf_id != st_ops->type_id ||
			   prog->expected_attach_type != member_idx) {
			goto invalid_prog;
		}
		st_ops->progs[member_idx] = prog;
	}

	return 0;

invalid_prog:
	pr_warn("struct_ops reloc %s: cannot use prog %s in sec %s with type %u attach_btf_id %u expected_attach_type %u for func ptr %s\n",
		map->name, prog->name, prog->section_name, prog->type,
		prog->attach_btf_id, prog->expected_attach_type, name);
	return -EINVAL;
}

#define BTF_TRACE_PREFIX "btf_trace_"
#define BTF_MAX_NAME_SIZE 128

static int find_btf_by_prefix_kind(const struct btf *btf, const char *prefix,
				   const char *name, __u32 kind)
{
	char btf_type_name[BTF_MAX_NAME_SIZE];
	int ret;

	ret = snprintf(btf_type_name, sizeof(btf_type_name),
		       "%s%s", prefix, name);
	/* snprintf returns the number of characters written excluding the
	 * the terminating null. So, if >= BTF_MAX_NAME_SIZE are written, it
	 * indicates truncation.
	 */
	if (ret < 0 || ret >= sizeof(btf_type_name))
		return -ENAMETOOLONG;
	return btf__find_by_name_kind(btf, btf_type_name, kind);
}

static inline int __find_vmlinux_btf_id(struct btf *btf, const char *name,
					enum bpf_attach_type attach_type)
{
	int err;

	if (attach_type == BPF_TRACE_RAW_TP)
		err = find_btf_by_prefix_kind(btf, BTF_TRACE_PREFIX, name,
					      BTF_KIND_TYPEDEF);
	else
		err = btf__find_by_name_kind(btf, name, BTF_KIND_FUNC);

	return err;
}

=======
>>>>>>> 675a03b4
int libbpf_find_vmlinux_btf_id(const char *name,
			       enum bpf_attach_type attach_type)
{
	struct btf *btf;
<<<<<<< HEAD
=======
	int err;
>>>>>>> 675a03b4

	btf = libbpf_find_kernel_btf();
	if (IS_ERR(btf)) {
		pr_warn("vmlinux BTF is not found\n");
		return -EINVAL;
	}

<<<<<<< HEAD
	return __find_vmlinux_btf_id(btf, name, attach_type);
=======
	err = __find_vmlinux_btf_id(btf, name, attach_type);
	btf__free(btf);
	return err;
>>>>>>> 675a03b4
}

static int libbpf_find_prog_btf_id(const char *name, __u32 attach_prog_fd)
{
	struct bpf_prog_info_linear *info_linear;
	struct bpf_prog_info *info;
	struct btf *btf = NULL;
	int err = -EINVAL;

	info_linear = bpf_program__get_prog_info_linear(attach_prog_fd, 0);
	if (IS_ERR_OR_NULL(info_linear)) {
		pr_warn("failed get_prog_info_linear for FD %d\n",
			attach_prog_fd);
		return -EINVAL;
	}
	info = &info_linear->info;
	if (!info->btf_id) {
		pr_warn("The target program doesn't have BTF\n");
		goto out;
	}
	if (btf__get_from_id(info->btf_id, &btf)) {
		pr_warn("Failed to get BTF of the program\n");
		goto out;
	}
	err = btf__find_by_name_kind(btf, name, BTF_KIND_FUNC);
	btf__free(btf);
	if (err <= 0) {
		pr_warn("%s is not found in prog's BTF\n", name);
		goto out;
	}
out:
	free(info_linear);
	return err;
}

static int libbpf_find_attach_btf_id(struct bpf_program *prog)
{
	enum bpf_attach_type attach_type = prog->expected_attach_type;
	__u32 attach_prog_fd = prog->attach_prog_fd;
	const char *name = prog->section_name;
	int i, err;

	if (!name)
		return -EINVAL;

	for (i = 0; i < ARRAY_SIZE(section_defs); i++) {
		if (!section_defs[i].is_attach_btf)
			continue;
		if (strncmp(name, section_defs[i].sec, section_defs[i].len))
			continue;
		if (attach_prog_fd)
			err = libbpf_find_prog_btf_id(name + section_defs[i].len,
						      attach_prog_fd);
		else
			err = __find_vmlinux_btf_id(prog->obj->btf_vmlinux,
						    name + section_defs[i].len,
						    attach_type);
<<<<<<< HEAD
		if (err <= 0)
			pr_warn("%s is not found in vmlinux BTF\n", name);
=======
>>>>>>> 675a03b4
		return err;
	}
	pr_warn("failed to identify btf_id based on ELF section name '%s'\n", name);
	return -ESRCH;
}

int libbpf_attach_type_by_name(const char *name,
			       enum bpf_attach_type *attach_type)
{
	char *type_names;
	int i;

	if (!name)
		return -EINVAL;

	for (i = 0; i < ARRAY_SIZE(section_defs); i++) {
		if (strncmp(name, section_defs[i].sec, section_defs[i].len))
			continue;
		if (!section_defs[i].is_attachable)
			return -EINVAL;
<<<<<<< HEAD
		*attach_type = section_defs[i].attach_type;
=======
		*attach_type = section_defs[i].expected_attach_type;
>>>>>>> 675a03b4
		return 0;
	}
	pr_debug("failed to guess attach type based on ELF section name '%s'\n", name);
	type_names = libbpf_get_type_names(true);
	if (type_names != NULL) {
		pr_debug("attachable section(type) names are:%s\n", type_names);
		free(type_names);
	}

	return -EINVAL;
}

int bpf_map__fd(const struct bpf_map *map)
{
	return map ? map->fd : -EINVAL;
}

const struct bpf_map_def *bpf_map__def(const struct bpf_map *map)
{
	return map ? &map->def : ERR_PTR(-EINVAL);
}

const char *bpf_map__name(const struct bpf_map *map)
{
	return map ? map->name : NULL;
}

__u32 bpf_map__btf_key_type_id(const struct bpf_map *map)
{
	return map ? map->btf_key_type_id : 0;
}

__u32 bpf_map__btf_value_type_id(const struct bpf_map *map)
{
	return map ? map->btf_value_type_id : 0;
}

int bpf_map__set_priv(struct bpf_map *map, void *priv,
		     bpf_map_clear_priv_t clear_priv)
{
	if (!map)
		return -EINVAL;

	if (map->priv) {
		if (map->clear_priv)
			map->clear_priv(map, map->priv);
	}

	map->priv = priv;
	map->clear_priv = clear_priv;
	return 0;
}

void *bpf_map__priv(const struct bpf_map *map)
{
	return map ? map->priv : ERR_PTR(-EINVAL);
}

int bpf_map__set_initial_value(struct bpf_map *map,
			       const void *data, size_t size)
{
	if (!map->mmaped || map->libbpf_type == LIBBPF_MAP_KCONFIG ||
	    size != map->def.value_size || map->fd >= 0)
		return -EINVAL;

	memcpy(map->mmaped, data, size);
	return 0;
}

bool bpf_map__is_offload_neutral(const struct bpf_map *map)
{
	return map->def.type == BPF_MAP_TYPE_PERF_EVENT_ARRAY;
}

bool bpf_map__is_internal(const struct bpf_map *map)
{
	return map->libbpf_type != LIBBPF_MAP_UNSPEC;
}

void bpf_map__set_ifindex(struct bpf_map *map, __u32 ifindex)
{
	map->map_ifindex = ifindex;
}

int bpf_map__set_inner_map_fd(struct bpf_map *map, int fd)
{
	if (!bpf_map_type__is_map_in_map(map->def.type)) {
		pr_warn("error: unsupported map type\n");
		return -EINVAL;
	}
	if (map->inner_map_fd != -1) {
		pr_warn("error: inner_map_fd already specified\n");
		return -EINVAL;
	}
	map->inner_map_fd = fd;
	return 0;
}

static struct bpf_map *
__bpf_map__iter(const struct bpf_map *m, const struct bpf_object *obj, int i)
{
	ssize_t idx;
	struct bpf_map *s, *e;

	if (!obj || !obj->maps)
		return NULL;

	s = obj->maps;
	e = obj->maps + obj->nr_maps;

	if ((m < s) || (m >= e)) {
		pr_warn("error in %s: map handler doesn't belong to object\n",
			 __func__);
		return NULL;
	}

	idx = (m - obj->maps) + i;
	if (idx >= obj->nr_maps || idx < 0)
		return NULL;
	return &obj->maps[idx];
}

struct bpf_map *
bpf_map__next(const struct bpf_map *prev, const struct bpf_object *obj)
{
	if (prev == NULL)
		return obj->maps;

	return __bpf_map__iter(prev, obj, 1);
}

struct bpf_map *
bpf_map__prev(const struct bpf_map *next, const struct bpf_object *obj)
{
	if (next == NULL) {
		if (!obj->nr_maps)
			return NULL;
		return obj->maps + obj->nr_maps - 1;
	}

	return __bpf_map__iter(next, obj, -1);
}

struct bpf_map *
bpf_object__find_map_by_name(const struct bpf_object *obj, const char *name)
{
	struct bpf_map *pos;

	bpf_object__for_each_map(pos, obj) {
		if (pos->name && !strcmp(pos->name, name))
			return pos;
	}
	return NULL;
}

int
bpf_object__find_map_fd_by_name(const struct bpf_object *obj, const char *name)
{
	return bpf_map__fd(bpf_object__find_map_by_name(obj, name));
}

struct bpf_map *
bpf_object__find_map_by_offset(struct bpf_object *obj, size_t offset)
{
	return ERR_PTR(-ENOTSUP);
}

long libbpf_get_error(const void *ptr)
{
	return PTR_ERR_OR_ZERO(ptr);
}

int bpf_prog_load(const char *file, enum bpf_prog_type type,
		  struct bpf_object **pobj, int *prog_fd)
{
	struct bpf_prog_load_attr attr;

	memset(&attr, 0, sizeof(struct bpf_prog_load_attr));
	attr.file = file;
	attr.prog_type = type;
	attr.expected_attach_type = 0;

	return bpf_prog_load_xattr(&attr, pobj, prog_fd);
}

int bpf_prog_load_xattr(const struct bpf_prog_load_attr *attr,
			struct bpf_object **pobj, int *prog_fd)
{
	struct bpf_object_open_attr open_attr = {};
	struct bpf_program *prog, *first_prog = NULL;
	struct bpf_object *obj;
	struct bpf_map *map;
	int err;

	if (!attr)
		return -EINVAL;
	if (!attr->file)
		return -EINVAL;

	open_attr.file = attr->file;
	open_attr.prog_type = attr->prog_type;

	obj = bpf_object__open_xattr(&open_attr);
	if (IS_ERR_OR_NULL(obj))
		return -ENOENT;

	bpf_object__for_each_program(prog, obj) {
		enum bpf_attach_type attach_type = attr->expected_attach_type;
		/*
		 * to preserve backwards compatibility, bpf_prog_load treats
		 * attr->prog_type, if specified, as an override to whatever
		 * bpf_object__open guessed
		 */
		if (attr->prog_type != BPF_PROG_TYPE_UNSPEC) {
			bpf_program__set_type(prog, attr->prog_type);
			bpf_program__set_expected_attach_type(prog,
							      attach_type);
		}
		if (bpf_program__get_type(prog) == BPF_PROG_TYPE_UNSPEC) {
			/*
			 * we haven't guessed from section name and user
			 * didn't provide a fallback type, too bad...
			 */
			bpf_object__close(obj);
			return -EINVAL;
		}

		prog->prog_ifindex = attr->ifindex;
		prog->log_level = attr->log_level;
		prog->prog_flags = attr->prog_flags;
		if (!first_prog)
			first_prog = prog;
	}

	bpf_object__for_each_map(map, obj) {
		if (!bpf_map__is_offload_neutral(map))
			map->map_ifindex = attr->ifindex;
	}

	if (!first_prog) {
		pr_warn("object file doesn't contain bpf program\n");
		bpf_object__close(obj);
		return -ENOENT;
	}

	err = bpf_object__load(obj);
	if (err) {
		bpf_object__close(obj);
		return -EINVAL;
	}

	*pobj = obj;
	*prog_fd = bpf_program__fd(first_prog);
	return 0;
}

struct bpf_link {
	int (*detach)(struct bpf_link *link);
	int (*destroy)(struct bpf_link *link);
<<<<<<< HEAD
	bool disconnected;
};

=======
	char *pin_path;		/* NULL, if not pinned */
	int fd;			/* hook FD, -1 if not applicable */
	bool disconnected;
};

/* Replace link's underlying BPF program with the new one */
int bpf_link__update_program(struct bpf_link *link, struct bpf_program *prog)
{
	return bpf_link_update(bpf_link__fd(link), bpf_program__fd(prog), NULL);
}

>>>>>>> 675a03b4
/* Release "ownership" of underlying BPF resource (typically, BPF program
 * attached to some BPF hook, e.g., tracepoint, kprobe, etc). Disconnected
 * link, when destructed through bpf_link__destroy() call won't attempt to
 * detach/unregisted that BPF resource. This is useful in situations where,
 * say, attached BPF program has to outlive userspace program that attached it
 * in the system. Depending on type of BPF program, though, there might be
 * additional steps (like pinning BPF program in BPF FS) necessary to ensure
 * exit of userspace program doesn't trigger automatic detachment and clean up
 * inside the kernel.
 */
void bpf_link__disconnect(struct bpf_link *link)
{
	link->disconnected = true;
}

int bpf_link__destroy(struct bpf_link *link)
{
	int err = 0;

	if (!link)
		return 0;

	if (!link->disconnected && link->detach)
		err = link->detach(link);
	if (link->destroy)
		link->destroy(link);
<<<<<<< HEAD
=======
	if (link->pin_path)
		free(link->pin_path);
>>>>>>> 675a03b4
	free(link);

	return err;
}

int bpf_link__fd(const struct bpf_link *link)
{
	return link->fd;
}

const char *bpf_link__pin_path(const struct bpf_link *link)
{
	return link->pin_path;
}

static int bpf_link__detach_fd(struct bpf_link *link)
{
	return close(link->fd);
}

struct bpf_link *bpf_link__open(const char *path)
{
	struct bpf_link *link;
	int fd;

	fd = bpf_obj_get(path);
	if (fd < 0) {
		fd = -errno;
		pr_warn("failed to open link at %s: %d\n", path, fd);
		return ERR_PTR(fd);
	}

	link = calloc(1, sizeof(*link));
	if (!link) {
		close(fd);
		return ERR_PTR(-ENOMEM);
	}
	link->detach = &bpf_link__detach_fd;
	link->fd = fd;

	link->pin_path = strdup(path);
	if (!link->pin_path) {
		bpf_link__destroy(link);
		return ERR_PTR(-ENOMEM);
	}

	return link;
}

int bpf_link__pin(struct bpf_link *link, const char *path)
{
	int err;

	if (link->pin_path)
		return -EBUSY;
	err = make_parent_dir(path);
	if (err)
		return err;
	err = check_path(path);
	if (err)
		return err;

	link->pin_path = strdup(path);
	if (!link->pin_path)
		return -ENOMEM;

	if (bpf_obj_pin(link->fd, link->pin_path)) {
		err = -errno;
		zfree(&link->pin_path);
		return err;
	}

	pr_debug("link fd=%d: pinned at %s\n", link->fd, link->pin_path);
	return 0;
}

int bpf_link__unpin(struct bpf_link *link)
{
	int err;

	if (!link->pin_path)
		return -EINVAL;

	err = unlink(link->pin_path);
	if (err != 0)
		return -errno;

	pr_debug("link fd=%d: unpinned from %s\n", link->fd, link->pin_path);
	zfree(&link->pin_path);
	return 0;
}

static int bpf_link__detach_perf_event(struct bpf_link *link)
{
	int err;

	err = ioctl(link->fd, PERF_EVENT_IOC_DISABLE, 0);
	if (err)
		err = -errno;

	close(link->fd);
	return err;
}

struct bpf_link *bpf_program__attach_perf_event(struct bpf_program *prog,
						int pfd)
{
	char errmsg[STRERR_BUFSIZE];
	struct bpf_link *link;
	int prog_fd, err;

	if (pfd < 0) {
		pr_warn("program '%s': invalid perf event FD %d\n",
			bpf_program__title(prog, false), pfd);
		return ERR_PTR(-EINVAL);
	}
	prog_fd = bpf_program__fd(prog);
	if (prog_fd < 0) {
		pr_warn("program '%s': can't attach BPF program w/o FD (did you load it?)\n",
			bpf_program__title(prog, false));
		return ERR_PTR(-EINVAL);
	}

	link = calloc(1, sizeof(*link));
	if (!link)
		return ERR_PTR(-ENOMEM);
<<<<<<< HEAD
	link->link.detach = &bpf_link__detach_perf_event;
=======
	link->detach = &bpf_link__detach_perf_event;
>>>>>>> 675a03b4
	link->fd = pfd;

	if (ioctl(pfd, PERF_EVENT_IOC_SET_BPF, prog_fd) < 0) {
		err = -errno;
		free(link);
		pr_warn("program '%s': failed to attach to pfd %d: %s\n",
			bpf_program__title(prog, false), pfd,
			   libbpf_strerror_r(err, errmsg, sizeof(errmsg)));
		return ERR_PTR(err);
	}
	if (ioctl(pfd, PERF_EVENT_IOC_ENABLE, 0) < 0) {
		err = -errno;
		free(link);
		pr_warn("program '%s': failed to enable pfd %d: %s\n",
			bpf_program__title(prog, false), pfd,
			   libbpf_strerror_r(err, errmsg, sizeof(errmsg)));
		return ERR_PTR(err);
	}
	return link;
}

/*
 * this function is expected to parse integer in the range of [0, 2^31-1] from
 * given file using scanf format string fmt. If actual parsed value is
 * negative, the result might be indistinguishable from error
 */
static int parse_uint_from_file(const char *file, const char *fmt)
{
	char buf[STRERR_BUFSIZE];
	int err, ret;
	FILE *f;

	f = fopen(file, "r");
	if (!f) {
		err = -errno;
		pr_debug("failed to open '%s': %s\n", file,
			 libbpf_strerror_r(err, buf, sizeof(buf)));
		return err;
	}
	err = fscanf(f, fmt, &ret);
	if (err != 1) {
		err = err == EOF ? -EIO : -errno;
		pr_debug("failed to parse '%s': %s\n", file,
			libbpf_strerror_r(err, buf, sizeof(buf)));
		fclose(f);
		return err;
	}
	fclose(f);
	return ret;
}

static int determine_kprobe_perf_type(void)
{
	const char *file = "/sys/bus/event_source/devices/kprobe/type";

	return parse_uint_from_file(file, "%d\n");
}

static int determine_uprobe_perf_type(void)
{
	const char *file = "/sys/bus/event_source/devices/uprobe/type";

	return parse_uint_from_file(file, "%d\n");
}

static int determine_kprobe_retprobe_bit(void)
{
	const char *file = "/sys/bus/event_source/devices/kprobe/format/retprobe";

	return parse_uint_from_file(file, "config:%d\n");
}

static int determine_uprobe_retprobe_bit(void)
{
	const char *file = "/sys/bus/event_source/devices/uprobe/format/retprobe";

	return parse_uint_from_file(file, "config:%d\n");
}

static int perf_event_open_probe(bool uprobe, bool retprobe, const char *name,
				 uint64_t offset, int pid)
{
	struct perf_event_attr attr = {};
	char errmsg[STRERR_BUFSIZE];
	int type, pfd, err;

	type = uprobe ? determine_uprobe_perf_type()
		      : determine_kprobe_perf_type();
	if (type < 0) {
		pr_warn("failed to determine %s perf type: %s\n",
			uprobe ? "uprobe" : "kprobe",
			libbpf_strerror_r(type, errmsg, sizeof(errmsg)));
		return type;
	}
	if (retprobe) {
		int bit = uprobe ? determine_uprobe_retprobe_bit()
				 : determine_kprobe_retprobe_bit();

		if (bit < 0) {
			pr_warn("failed to determine %s retprobe bit: %s\n",
				uprobe ? "uprobe" : "kprobe",
				libbpf_strerror_r(bit, errmsg, sizeof(errmsg)));
			return bit;
		}
		attr.config |= 1 << bit;
	}
	attr.size = sizeof(attr);
	attr.type = type;
	attr.config1 = ptr_to_u64(name); /* kprobe_func or uprobe_path */
	attr.config2 = offset;		 /* kprobe_addr or probe_offset */

	/* pid filter is meaningful only for uprobes */
	pfd = syscall(__NR_perf_event_open, &attr,
		      pid < 0 ? -1 : pid /* pid */,
		      pid == -1 ? 0 : -1 /* cpu */,
		      -1 /* group_fd */, PERF_FLAG_FD_CLOEXEC);
	if (pfd < 0) {
		err = -errno;
		pr_warn("%s perf_event_open() failed: %s\n",
			uprobe ? "uprobe" : "kprobe",
			libbpf_strerror_r(err, errmsg, sizeof(errmsg)));
		return err;
	}
	return pfd;
}

struct bpf_link *bpf_program__attach_kprobe(struct bpf_program *prog,
					    bool retprobe,
					    const char *func_name)
{
	char errmsg[STRERR_BUFSIZE];
	struct bpf_link *link;
	int pfd, err;

	pfd = perf_event_open_probe(false /* uprobe */, retprobe, func_name,
				    0 /* offset */, -1 /* pid */);
	if (pfd < 0) {
		pr_warn("program '%s': failed to create %s '%s' perf event: %s\n",
			bpf_program__title(prog, false),
			retprobe ? "kretprobe" : "kprobe", func_name,
			libbpf_strerror_r(pfd, errmsg, sizeof(errmsg)));
		return ERR_PTR(pfd);
	}
	link = bpf_program__attach_perf_event(prog, pfd);
	if (IS_ERR(link)) {
		close(pfd);
		err = PTR_ERR(link);
		pr_warn("program '%s': failed to attach to %s '%s': %s\n",
			bpf_program__title(prog, false),
			retprobe ? "kretprobe" : "kprobe", func_name,
			libbpf_strerror_r(err, errmsg, sizeof(errmsg)));
		return link;
	}
	return link;
}

static struct bpf_link *attach_kprobe(const struct bpf_sec_def *sec,
				      struct bpf_program *prog)
{
	const char *func_name;
	bool retprobe;

	func_name = bpf_program__title(prog, false) + sec->len;
	retprobe = strcmp(sec->sec, "kretprobe/") == 0;

	return bpf_program__attach_kprobe(prog, retprobe, func_name);
}

struct bpf_link *bpf_program__attach_uprobe(struct bpf_program *prog,
					    bool retprobe, pid_t pid,
					    const char *binary_path,
					    size_t func_offset)
{
	char errmsg[STRERR_BUFSIZE];
	struct bpf_link *link;
	int pfd, err;

	pfd = perf_event_open_probe(true /* uprobe */, retprobe,
				    binary_path, func_offset, pid);
	if (pfd < 0) {
		pr_warn("program '%s': failed to create %s '%s:0x%zx' perf event: %s\n",
			bpf_program__title(prog, false),
			retprobe ? "uretprobe" : "uprobe",
			binary_path, func_offset,
			libbpf_strerror_r(pfd, errmsg, sizeof(errmsg)));
		return ERR_PTR(pfd);
	}
	link = bpf_program__attach_perf_event(prog, pfd);
	if (IS_ERR(link)) {
		close(pfd);
		err = PTR_ERR(link);
		pr_warn("program '%s': failed to attach to %s '%s:0x%zx': %s\n",
			bpf_program__title(prog, false),
			retprobe ? "uretprobe" : "uprobe",
			binary_path, func_offset,
			libbpf_strerror_r(err, errmsg, sizeof(errmsg)));
		return link;
	}
	return link;
}

static int determine_tracepoint_id(const char *tp_category,
				   const char *tp_name)
{
	char file[PATH_MAX];
	int ret;

	ret = snprintf(file, sizeof(file),
		       "/sys/kernel/debug/tracing/events/%s/%s/id",
		       tp_category, tp_name);
	if (ret < 0)
		return -errno;
	if (ret >= sizeof(file)) {
		pr_debug("tracepoint %s/%s path is too long\n",
			 tp_category, tp_name);
		return -E2BIG;
	}
	return parse_uint_from_file(file, "%d\n");
}

static int perf_event_open_tracepoint(const char *tp_category,
				      const char *tp_name)
{
	struct perf_event_attr attr = {};
	char errmsg[STRERR_BUFSIZE];
	int tp_id, pfd, err;

	tp_id = determine_tracepoint_id(tp_category, tp_name);
	if (tp_id < 0) {
		pr_warn("failed to determine tracepoint '%s/%s' perf event ID: %s\n",
			tp_category, tp_name,
			libbpf_strerror_r(tp_id, errmsg, sizeof(errmsg)));
		return tp_id;
	}

	attr.type = PERF_TYPE_TRACEPOINT;
	attr.size = sizeof(attr);
	attr.config = tp_id;

	pfd = syscall(__NR_perf_event_open, &attr, -1 /* pid */, 0 /* cpu */,
		      -1 /* group_fd */, PERF_FLAG_FD_CLOEXEC);
	if (pfd < 0) {
		err = -errno;
		pr_warn("tracepoint '%s/%s' perf_event_open() failed: %s\n",
			tp_category, tp_name,
			libbpf_strerror_r(err, errmsg, sizeof(errmsg)));
		return err;
	}
	return pfd;
}

struct bpf_link *bpf_program__attach_tracepoint(struct bpf_program *prog,
						const char *tp_category,
						const char *tp_name)
{
	char errmsg[STRERR_BUFSIZE];
	struct bpf_link *link;
	int pfd, err;

	pfd = perf_event_open_tracepoint(tp_category, tp_name);
	if (pfd < 0) {
		pr_warn("program '%s': failed to create tracepoint '%s/%s' perf event: %s\n",
			bpf_program__title(prog, false),
			tp_category, tp_name,
			libbpf_strerror_r(pfd, errmsg, sizeof(errmsg)));
		return ERR_PTR(pfd);
	}
	link = bpf_program__attach_perf_event(prog, pfd);
	if (IS_ERR(link)) {
		close(pfd);
		err = PTR_ERR(link);
		pr_warn("program '%s': failed to attach to tracepoint '%s/%s': %s\n",
			bpf_program__title(prog, false),
			tp_category, tp_name,
			libbpf_strerror_r(err, errmsg, sizeof(errmsg)));
		return link;
	}
	return link;
}

static struct bpf_link *attach_tp(const struct bpf_sec_def *sec,
				  struct bpf_program *prog)
<<<<<<< HEAD
{
	char *sec_name, *tp_cat, *tp_name;
	struct bpf_link *link;

	sec_name = strdup(bpf_program__title(prog, false));
	if (!sec_name)
		return ERR_PTR(-ENOMEM);

	/* extract "tp/<category>/<name>" */
	tp_cat = sec_name + sec->len;
	tp_name = strchr(tp_cat, '/');
	if (!tp_name) {
		link = ERR_PTR(-EINVAL);
		goto out;
	}
	*tp_name = '\0';
	tp_name++;

	link = bpf_program__attach_tracepoint(prog, tp_cat, tp_name);
out:
	free(sec_name);
	return link;
}

static int bpf_link__detach_fd(struct bpf_link *link)
=======
>>>>>>> 675a03b4
{
	char *sec_name, *tp_cat, *tp_name;
	struct bpf_link *link;

	sec_name = strdup(bpf_program__title(prog, false));
	if (!sec_name)
		return ERR_PTR(-ENOMEM);

	/* extract "tp/<category>/<name>" */
	tp_cat = sec_name + sec->len;
	tp_name = strchr(tp_cat, '/');
	if (!tp_name) {
		link = ERR_PTR(-EINVAL);
		goto out;
	}
	*tp_name = '\0';
	tp_name++;

	link = bpf_program__attach_tracepoint(prog, tp_cat, tp_name);
out:
	free(sec_name);
	return link;
}

struct bpf_link *bpf_program__attach_raw_tracepoint(struct bpf_program *prog,
						    const char *tp_name)
{
	char errmsg[STRERR_BUFSIZE];
	struct bpf_link *link;
	int prog_fd, pfd;

	prog_fd = bpf_program__fd(prog);
	if (prog_fd < 0) {
		pr_warn("program '%s': can't attach before loaded\n",
			bpf_program__title(prog, false));
		return ERR_PTR(-EINVAL);
	}

	link = calloc(1, sizeof(*link));
	if (!link)
		return ERR_PTR(-ENOMEM);
<<<<<<< HEAD
	link->link.detach = &bpf_link__detach_fd;
=======
	link->detach = &bpf_link__detach_fd;
>>>>>>> 675a03b4

	pfd = bpf_raw_tracepoint_open(tp_name, prog_fd);
	if (pfd < 0) {
		pfd = -errno;
		free(link);
		pr_warn("program '%s': failed to attach to raw tracepoint '%s': %s\n",
			bpf_program__title(prog, false), tp_name,
			libbpf_strerror_r(pfd, errmsg, sizeof(errmsg)));
		return ERR_PTR(pfd);
	}
	link->fd = pfd;
	return link;
}

static struct bpf_link *attach_raw_tp(const struct bpf_sec_def *sec,
				      struct bpf_program *prog)
{
	const char *tp_name = bpf_program__title(prog, false) + sec->len;

	return bpf_program__attach_raw_tracepoint(prog, tp_name);
}

<<<<<<< HEAD
struct bpf_link *bpf_program__attach_trace(struct bpf_program *prog)
=======
/* Common logic for all BPF program types that attach to a btf_id */
static struct bpf_link *bpf_program__attach_btf_id(struct bpf_program *prog)
>>>>>>> 675a03b4
{
	char errmsg[STRERR_BUFSIZE];
	struct bpf_link *link;
	int prog_fd, pfd;

	prog_fd = bpf_program__fd(prog);
	if (prog_fd < 0) {
		pr_warn("program '%s': can't attach before loaded\n",
			bpf_program__title(prog, false));
		return ERR_PTR(-EINVAL);
	}

	link = calloc(1, sizeof(*link));
	if (!link)
		return ERR_PTR(-ENOMEM);
<<<<<<< HEAD
	link->link.detach = &bpf_link__detach_fd;
=======
	link->detach = &bpf_link__detach_fd;
>>>>>>> 675a03b4

	pfd = bpf_raw_tracepoint_open(NULL, prog_fd);
	if (pfd < 0) {
		pfd = -errno;
		free(link);
		pr_warn("program '%s': failed to attach: %s\n",
			bpf_program__title(prog, false),
			libbpf_strerror_r(pfd, errmsg, sizeof(errmsg)));
		return ERR_PTR(pfd);
	}
	link->fd = pfd;
	return (struct bpf_link *)link;
}

<<<<<<< HEAD
=======
struct bpf_link *bpf_program__attach_trace(struct bpf_program *prog)
{
	return bpf_program__attach_btf_id(prog);
}

struct bpf_link *bpf_program__attach_lsm(struct bpf_program *prog)
{
	return bpf_program__attach_btf_id(prog);
}

>>>>>>> 675a03b4
static struct bpf_link *attach_trace(const struct bpf_sec_def *sec,
				     struct bpf_program *prog)
{
	return bpf_program__attach_trace(prog);
}

<<<<<<< HEAD
=======
static struct bpf_link *attach_lsm(const struct bpf_sec_def *sec,
				   struct bpf_program *prog)
{
	return bpf_program__attach_lsm(prog);
}

struct bpf_link *
bpf_program__attach_cgroup(struct bpf_program *prog, int cgroup_fd)
{
	enum bpf_attach_type attach_type;
	char errmsg[STRERR_BUFSIZE];
	struct bpf_link *link;
	int prog_fd, link_fd;

	prog_fd = bpf_program__fd(prog);
	if (prog_fd < 0) {
		pr_warn("program '%s': can't attach before loaded\n",
			bpf_program__title(prog, false));
		return ERR_PTR(-EINVAL);
	}

	link = calloc(1, sizeof(*link));
	if (!link)
		return ERR_PTR(-ENOMEM);
	link->detach = &bpf_link__detach_fd;

	attach_type = bpf_program__get_expected_attach_type(prog);
	link_fd = bpf_link_create(prog_fd, cgroup_fd, attach_type, NULL);
	if (link_fd < 0) {
		link_fd = -errno;
		free(link);
		pr_warn("program '%s': failed to attach to cgroup: %s\n",
			bpf_program__title(prog, false),
			libbpf_strerror_r(link_fd, errmsg, sizeof(errmsg)));
		return ERR_PTR(link_fd);
	}
	link->fd = link_fd;
	return link;
}

>>>>>>> 675a03b4
struct bpf_link *bpf_program__attach(struct bpf_program *prog)
{
	const struct bpf_sec_def *sec_def;

	sec_def = find_sec_def(bpf_program__title(prog, false));
	if (!sec_def || !sec_def->attach_fn)
		return ERR_PTR(-ESRCH);

	return sec_def->attach_fn(sec_def, prog);
}

static int bpf_link__detach_struct_ops(struct bpf_link *link)
{
<<<<<<< HEAD
	struct bpf_link_fd *l = (void *)link;
	__u32 zero = 0;

	if (bpf_map_delete_elem(l->fd, &zero))
=======
	__u32 zero = 0;

	if (bpf_map_delete_elem(link->fd, &zero))
>>>>>>> 675a03b4
		return -errno;

	return 0;
}

struct bpf_link *bpf_map__attach_struct_ops(struct bpf_map *map)
{
	struct bpf_struct_ops *st_ops;
<<<<<<< HEAD
	struct bpf_link_fd *link;
=======
	struct bpf_link *link;
>>>>>>> 675a03b4
	__u32 i, zero = 0;
	int err;

	if (!bpf_map__is_struct_ops(map) || map->fd == -1)
		return ERR_PTR(-EINVAL);

	link = calloc(1, sizeof(*link));
	if (!link)
		return ERR_PTR(-EINVAL);

	st_ops = map->st_ops;
	for (i = 0; i < btf_vlen(st_ops->type); i++) {
		struct bpf_program *prog = st_ops->progs[i];
		void *kern_data;
		int prog_fd;

		if (!prog)
			continue;

		prog_fd = bpf_program__fd(prog);
		kern_data = st_ops->kern_vdata + st_ops->kern_func_off[i];
		*(unsigned long *)kern_data = prog_fd;
	}

	err = bpf_map_update_elem(map->fd, &zero, st_ops->kern_vdata, 0);
	if (err) {
		err = -errno;
		free(link);
		return ERR_PTR(err);
	}

<<<<<<< HEAD
	link->link.detach = bpf_link__detach_struct_ops;
	link->fd = map->fd;

	return (struct bpf_link *)link;
=======
	link->detach = bpf_link__detach_struct_ops;
	link->fd = map->fd;

	return link;
>>>>>>> 675a03b4
}

enum bpf_perf_event_ret
bpf_perf_event_read_simple(void *mmap_mem, size_t mmap_size, size_t page_size,
			   void **copy_mem, size_t *copy_size,
			   bpf_perf_event_print_t fn, void *private_data)
{
	struct perf_event_mmap_page *header = mmap_mem;
	__u64 data_head = ring_buffer_read_head(header);
	__u64 data_tail = header->data_tail;
	void *base = ((__u8 *)header) + page_size;
	int ret = LIBBPF_PERF_EVENT_CONT;
	struct perf_event_header *ehdr;
	size_t ehdr_size;

	while (data_head != data_tail) {
		ehdr = base + (data_tail & (mmap_size - 1));
		ehdr_size = ehdr->size;

		if (((void *)ehdr) + ehdr_size > base + mmap_size) {
			void *copy_start = ehdr;
			size_t len_first = base + mmap_size - copy_start;
			size_t len_secnd = ehdr_size - len_first;

			if (*copy_size < ehdr_size) {
				free(*copy_mem);
				*copy_mem = malloc(ehdr_size);
				if (!*copy_mem) {
					*copy_size = 0;
					ret = LIBBPF_PERF_EVENT_ERROR;
					break;
				}
				*copy_size = ehdr_size;
			}

			memcpy(*copy_mem, copy_start, len_first);
			memcpy(*copy_mem + len_first, base, len_secnd);
			ehdr = *copy_mem;
		}

		ret = fn(ehdr, private_data);
		data_tail += ehdr_size;
		if (ret != LIBBPF_PERF_EVENT_CONT)
			break;
	}

	ring_buffer_write_tail(header, data_tail);
	return ret;
}

struct perf_buffer;

struct perf_buffer_params {
	struct perf_event_attr *attr;
	/* if event_cb is specified, it takes precendence */
	perf_buffer_event_fn event_cb;
	/* sample_cb and lost_cb are higher-level common-case callbacks */
	perf_buffer_sample_fn sample_cb;
	perf_buffer_lost_fn lost_cb;
	void *ctx;
	int cpu_cnt;
	int *cpus;
	int *map_keys;
};

struct perf_cpu_buf {
	struct perf_buffer *pb;
	void *base; /* mmap()'ed memory */
	void *buf; /* for reconstructing segmented data */
	size_t buf_size;
	int fd;
	int cpu;
	int map_key;
};

struct perf_buffer {
	perf_buffer_event_fn event_cb;
	perf_buffer_sample_fn sample_cb;
	perf_buffer_lost_fn lost_cb;
	void *ctx; /* passed into callbacks */

	size_t page_size;
	size_t mmap_size;
	struct perf_cpu_buf **cpu_bufs;
	struct epoll_event *events;
	int cpu_cnt; /* number of allocated CPU buffers */
	int epoll_fd; /* perf event FD */
	int map_fd; /* BPF_MAP_TYPE_PERF_EVENT_ARRAY BPF map FD */
};

static void perf_buffer__free_cpu_buf(struct perf_buffer *pb,
				      struct perf_cpu_buf *cpu_buf)
{
	if (!cpu_buf)
		return;
	if (cpu_buf->base &&
	    munmap(cpu_buf->base, pb->mmap_size + pb->page_size))
		pr_warn("failed to munmap cpu_buf #%d\n", cpu_buf->cpu);
	if (cpu_buf->fd >= 0) {
		ioctl(cpu_buf->fd, PERF_EVENT_IOC_DISABLE, 0);
		close(cpu_buf->fd);
	}
	free(cpu_buf->buf);
	free(cpu_buf);
}

void perf_buffer__free(struct perf_buffer *pb)
{
	int i;

	if (!pb)
		return;
	if (pb->cpu_bufs) {
		for (i = 0; i < pb->cpu_cnt; i++) {
			struct perf_cpu_buf *cpu_buf = pb->cpu_bufs[i];

			if (!cpu_buf)
				continue;

			bpf_map_delete_elem(pb->map_fd, &cpu_buf->map_key);
			perf_buffer__free_cpu_buf(pb, cpu_buf);
		}
		free(pb->cpu_bufs);
	}
	if (pb->epoll_fd >= 0)
		close(pb->epoll_fd);
	free(pb->events);
	free(pb);
}

static struct perf_cpu_buf *
perf_buffer__open_cpu_buf(struct perf_buffer *pb, struct perf_event_attr *attr,
			  int cpu, int map_key)
{
	struct perf_cpu_buf *cpu_buf;
	char msg[STRERR_BUFSIZE];
	int err;

	cpu_buf = calloc(1, sizeof(*cpu_buf));
	if (!cpu_buf)
		return ERR_PTR(-ENOMEM);

	cpu_buf->pb = pb;
	cpu_buf->cpu = cpu;
	cpu_buf->map_key = map_key;

	cpu_buf->fd = syscall(__NR_perf_event_open, attr, -1 /* pid */, cpu,
			      -1, PERF_FLAG_FD_CLOEXEC);
	if (cpu_buf->fd < 0) {
		err = -errno;
		pr_warn("failed to open perf buffer event on cpu #%d: %s\n",
			cpu, libbpf_strerror_r(err, msg, sizeof(msg)));
		goto error;
	}

	cpu_buf->base = mmap(NULL, pb->mmap_size + pb->page_size,
			     PROT_READ | PROT_WRITE, MAP_SHARED,
			     cpu_buf->fd, 0);
	if (cpu_buf->base == MAP_FAILED) {
		cpu_buf->base = NULL;
		err = -errno;
		pr_warn("failed to mmap perf buffer on cpu #%d: %s\n",
			cpu, libbpf_strerror_r(err, msg, sizeof(msg)));
		goto error;
	}

	if (ioctl(cpu_buf->fd, PERF_EVENT_IOC_ENABLE, 0) < 0) {
		err = -errno;
		pr_warn("failed to enable perf buffer event on cpu #%d: %s\n",
			cpu, libbpf_strerror_r(err, msg, sizeof(msg)));
		goto error;
	}

	return cpu_buf;

error:
	perf_buffer__free_cpu_buf(pb, cpu_buf);
	return (struct perf_cpu_buf *)ERR_PTR(err);
}

static struct perf_buffer *__perf_buffer__new(int map_fd, size_t page_cnt,
					      struct perf_buffer_params *p);

struct perf_buffer *perf_buffer__new(int map_fd, size_t page_cnt,
				     const struct perf_buffer_opts *opts)
{
	struct perf_buffer_params p = {};
	struct perf_event_attr attr = { 0, };

	attr.config = PERF_COUNT_SW_BPF_OUTPUT,
	attr.type = PERF_TYPE_SOFTWARE;
	attr.sample_type = PERF_SAMPLE_RAW;
	attr.sample_period = 1;
	attr.wakeup_events = 1;

	p.attr = &attr;
	p.sample_cb = opts ? opts->sample_cb : NULL;
	p.lost_cb = opts ? opts->lost_cb : NULL;
	p.ctx = opts ? opts->ctx : NULL;

	return __perf_buffer__new(map_fd, page_cnt, &p);
}

struct perf_buffer *
perf_buffer__new_raw(int map_fd, size_t page_cnt,
		     const struct perf_buffer_raw_opts *opts)
{
	struct perf_buffer_params p = {};

	p.attr = opts->attr;
	p.event_cb = opts->event_cb;
	p.ctx = opts->ctx;
	p.cpu_cnt = opts->cpu_cnt;
	p.cpus = opts->cpus;
	p.map_keys = opts->map_keys;

	return __perf_buffer__new(map_fd, page_cnt, &p);
}

static struct perf_buffer *__perf_buffer__new(int map_fd, size_t page_cnt,
					      struct perf_buffer_params *p)
{
	const char *online_cpus_file = "/sys/devices/system/cpu/online";
	struct bpf_map_info map = {};
	char msg[STRERR_BUFSIZE];
	struct perf_buffer *pb;
	bool *online = NULL;
	__u32 map_info_len;
	int err, i, j, n;

	if (page_cnt & (page_cnt - 1)) {
		pr_warn("page count should be power of two, but is %zu\n",
			page_cnt);
		return ERR_PTR(-EINVAL);
	}

	map_info_len = sizeof(map);
	err = bpf_obj_get_info_by_fd(map_fd, &map, &map_info_len);
	if (err) {
		err = -errno;
		pr_warn("failed to get map info for map FD %d: %s\n",
			map_fd, libbpf_strerror_r(err, msg, sizeof(msg)));
		return ERR_PTR(err);
	}

	if (map.type != BPF_MAP_TYPE_PERF_EVENT_ARRAY) {
		pr_warn("map '%s' should be BPF_MAP_TYPE_PERF_EVENT_ARRAY\n",
			map.name);
		return ERR_PTR(-EINVAL);
	}

	pb = calloc(1, sizeof(*pb));
	if (!pb)
		return ERR_PTR(-ENOMEM);

	pb->event_cb = p->event_cb;
	pb->sample_cb = p->sample_cb;
	pb->lost_cb = p->lost_cb;
	pb->ctx = p->ctx;

	pb->page_size = getpagesize();
	pb->mmap_size = pb->page_size * page_cnt;
	pb->map_fd = map_fd;

	pb->epoll_fd = epoll_create1(EPOLL_CLOEXEC);
	if (pb->epoll_fd < 0) {
		err = -errno;
		pr_warn("failed to create epoll instance: %s\n",
			libbpf_strerror_r(err, msg, sizeof(msg)));
		goto error;
	}

	if (p->cpu_cnt > 0) {
		pb->cpu_cnt = p->cpu_cnt;
	} else {
		pb->cpu_cnt = libbpf_num_possible_cpus();
		if (pb->cpu_cnt < 0) {
			err = pb->cpu_cnt;
			goto error;
		}
		if (map.max_entries < pb->cpu_cnt)
			pb->cpu_cnt = map.max_entries;
	}

	pb->events = calloc(pb->cpu_cnt, sizeof(*pb->events));
	if (!pb->events) {
		err = -ENOMEM;
		pr_warn("failed to allocate events: out of memory\n");
		goto error;
	}
	pb->cpu_bufs = calloc(pb->cpu_cnt, sizeof(*pb->cpu_bufs));
	if (!pb->cpu_bufs) {
		err = -ENOMEM;
		pr_warn("failed to allocate buffers: out of memory\n");
		goto error;
	}

	err = parse_cpu_mask_file(online_cpus_file, &online, &n);
	if (err) {
		pr_warn("failed to get online CPU mask: %d\n", err);
		goto error;
	}

	for (i = 0, j = 0; i < pb->cpu_cnt; i++) {
		struct perf_cpu_buf *cpu_buf;
		int cpu, map_key;

		cpu = p->cpu_cnt > 0 ? p->cpus[i] : i;
		map_key = p->cpu_cnt > 0 ? p->map_keys[i] : i;

		/* in case user didn't explicitly requested particular CPUs to
		 * be attached to, skip offline/not present CPUs
		 */
		if (p->cpu_cnt <= 0 && (cpu >= n || !online[cpu]))
			continue;

		cpu_buf = perf_buffer__open_cpu_buf(pb, p->attr, cpu, map_key);
		if (IS_ERR(cpu_buf)) {
			err = PTR_ERR(cpu_buf);
			goto error;
		}

		pb->cpu_bufs[j] = cpu_buf;

		err = bpf_map_update_elem(pb->map_fd, &map_key,
					  &cpu_buf->fd, 0);
		if (err) {
			err = -errno;
			pr_warn("failed to set cpu #%d, key %d -> perf FD %d: %s\n",
				cpu, map_key, cpu_buf->fd,
				libbpf_strerror_r(err, msg, sizeof(msg)));
			goto error;
		}

		pb->events[j].events = EPOLLIN;
		pb->events[j].data.ptr = cpu_buf;
		if (epoll_ctl(pb->epoll_fd, EPOLL_CTL_ADD, cpu_buf->fd,
			      &pb->events[j]) < 0) {
			err = -errno;
			pr_warn("failed to epoll_ctl cpu #%d perf FD %d: %s\n",
				cpu, cpu_buf->fd,
				libbpf_strerror_r(err, msg, sizeof(msg)));
			goto error;
		}
		j++;
	}
	pb->cpu_cnt = j;
	free(online);

	return pb;

error:
	free(online);
	if (pb)
		perf_buffer__free(pb);
	return ERR_PTR(err);
}

struct perf_sample_raw {
	struct perf_event_header header;
	uint32_t size;
	char data[0];
};

struct perf_sample_lost {
	struct perf_event_header header;
	uint64_t id;
	uint64_t lost;
	uint64_t sample_id;
};

static enum bpf_perf_event_ret
perf_buffer__process_record(struct perf_event_header *e, void *ctx)
{
	struct perf_cpu_buf *cpu_buf = ctx;
	struct perf_buffer *pb = cpu_buf->pb;
	void *data = e;

	/* user wants full control over parsing perf event */
	if (pb->event_cb)
		return pb->event_cb(pb->ctx, cpu_buf->cpu, e);

	switch (e->type) {
	case PERF_RECORD_SAMPLE: {
		struct perf_sample_raw *s = data;

		if (pb->sample_cb)
			pb->sample_cb(pb->ctx, cpu_buf->cpu, s->data, s->size);
		break;
	}
	case PERF_RECORD_LOST: {
		struct perf_sample_lost *s = data;

		if (pb->lost_cb)
			pb->lost_cb(pb->ctx, cpu_buf->cpu, s->lost);
		break;
	}
	default:
		pr_warn("unknown perf sample type %d\n", e->type);
		return LIBBPF_PERF_EVENT_ERROR;
	}
	return LIBBPF_PERF_EVENT_CONT;
}

static int perf_buffer__process_records(struct perf_buffer *pb,
					struct perf_cpu_buf *cpu_buf)
{
	enum bpf_perf_event_ret ret;

	ret = bpf_perf_event_read_simple(cpu_buf->base, pb->mmap_size,
					 pb->page_size, &cpu_buf->buf,
					 &cpu_buf->buf_size,
					 perf_buffer__process_record, cpu_buf);
	if (ret != LIBBPF_PERF_EVENT_CONT)
		return ret;
	return 0;
}

int perf_buffer__poll(struct perf_buffer *pb, int timeout_ms)
{
	int i, cnt, err;

	cnt = epoll_wait(pb->epoll_fd, pb->events, pb->cpu_cnt, timeout_ms);
	for (i = 0; i < cnt; i++) {
		struct perf_cpu_buf *cpu_buf = pb->events[i].data.ptr;

		err = perf_buffer__process_records(pb, cpu_buf);
		if (err) {
			pr_warn("error while processing records: %d\n", err);
			return err;
		}
	}
	return cnt < 0 ? -errno : cnt;
}

struct bpf_prog_info_array_desc {
	int	array_offset;	/* e.g. offset of jited_prog_insns */
	int	count_offset;	/* e.g. offset of jited_prog_len */
	int	size_offset;	/* > 0: offset of rec size,
				 * < 0: fix size of -size_offset
				 */
};

static struct bpf_prog_info_array_desc bpf_prog_info_array_desc[] = {
	[BPF_PROG_INFO_JITED_INSNS] = {
		offsetof(struct bpf_prog_info, jited_prog_insns),
		offsetof(struct bpf_prog_info, jited_prog_len),
		-1,
	},
	[BPF_PROG_INFO_XLATED_INSNS] = {
		offsetof(struct bpf_prog_info, xlated_prog_insns),
		offsetof(struct bpf_prog_info, xlated_prog_len),
		-1,
	},
	[BPF_PROG_INFO_MAP_IDS] = {
		offsetof(struct bpf_prog_info, map_ids),
		offsetof(struct bpf_prog_info, nr_map_ids),
		-(int)sizeof(__u32),
	},
	[BPF_PROG_INFO_JITED_KSYMS] = {
		offsetof(struct bpf_prog_info, jited_ksyms),
		offsetof(struct bpf_prog_info, nr_jited_ksyms),
		-(int)sizeof(__u64),
	},
	[BPF_PROG_INFO_JITED_FUNC_LENS] = {
		offsetof(struct bpf_prog_info, jited_func_lens),
		offsetof(struct bpf_prog_info, nr_jited_func_lens),
		-(int)sizeof(__u32),
	},
	[BPF_PROG_INFO_FUNC_INFO] = {
		offsetof(struct bpf_prog_info, func_info),
		offsetof(struct bpf_prog_info, nr_func_info),
		offsetof(struct bpf_prog_info, func_info_rec_size),
	},
	[BPF_PROG_INFO_LINE_INFO] = {
		offsetof(struct bpf_prog_info, line_info),
		offsetof(struct bpf_prog_info, nr_line_info),
		offsetof(struct bpf_prog_info, line_info_rec_size),
	},
	[BPF_PROG_INFO_JITED_LINE_INFO] = {
		offsetof(struct bpf_prog_info, jited_line_info),
		offsetof(struct bpf_prog_info, nr_jited_line_info),
		offsetof(struct bpf_prog_info, jited_line_info_rec_size),
	},
	[BPF_PROG_INFO_PROG_TAGS] = {
		offsetof(struct bpf_prog_info, prog_tags),
		offsetof(struct bpf_prog_info, nr_prog_tags),
		-(int)sizeof(__u8) * BPF_TAG_SIZE,
	},

};

static __u32 bpf_prog_info_read_offset_u32(struct bpf_prog_info *info,
					   int offset)
{
	__u32 *array = (__u32 *)info;

	if (offset >= 0)
		return array[offset / sizeof(__u32)];
	return -(int)offset;
}

static __u64 bpf_prog_info_read_offset_u64(struct bpf_prog_info *info,
					   int offset)
{
	__u64 *array = (__u64 *)info;

	if (offset >= 0)
		return array[offset / sizeof(__u64)];
	return -(int)offset;
}

static void bpf_prog_info_set_offset_u32(struct bpf_prog_info *info, int offset,
					 __u32 val)
{
	__u32 *array = (__u32 *)info;

	if (offset >= 0)
		array[offset / sizeof(__u32)] = val;
}

static void bpf_prog_info_set_offset_u64(struct bpf_prog_info *info, int offset,
					 __u64 val)
{
	__u64 *array = (__u64 *)info;

	if (offset >= 0)
		array[offset / sizeof(__u64)] = val;
}

struct bpf_prog_info_linear *
bpf_program__get_prog_info_linear(int fd, __u64 arrays)
{
	struct bpf_prog_info_linear *info_linear;
	struct bpf_prog_info info = {};
	__u32 info_len = sizeof(info);
	__u32 data_len = 0;
	int i, err;
	void *ptr;

	if (arrays >> BPF_PROG_INFO_LAST_ARRAY)
		return ERR_PTR(-EINVAL);

	/* step 1: get array dimensions */
	err = bpf_obj_get_info_by_fd(fd, &info, &info_len);
	if (err) {
		pr_debug("can't get prog info: %s", strerror(errno));
		return ERR_PTR(-EFAULT);
	}

	/* step 2: calculate total size of all arrays */
	for (i = BPF_PROG_INFO_FIRST_ARRAY; i < BPF_PROG_INFO_LAST_ARRAY; ++i) {
		bool include_array = (arrays & (1UL << i)) > 0;
		struct bpf_prog_info_array_desc *desc;
		__u32 count, size;

		desc = bpf_prog_info_array_desc + i;

		/* kernel is too old to support this field */
		if (info_len < desc->array_offset + sizeof(__u32) ||
		    info_len < desc->count_offset + sizeof(__u32) ||
		    (desc->size_offset > 0 && info_len < desc->size_offset))
			include_array = false;

		if (!include_array) {
			arrays &= ~(1UL << i);	/* clear the bit */
			continue;
		}

		count = bpf_prog_info_read_offset_u32(&info, desc->count_offset);
		size  = bpf_prog_info_read_offset_u32(&info, desc->size_offset);

		data_len += count * size;
	}

	/* step 3: allocate continuous memory */
	data_len = roundup(data_len, sizeof(__u64));
	info_linear = malloc(sizeof(struct bpf_prog_info_linear) + data_len);
	if (!info_linear)
		return ERR_PTR(-ENOMEM);

	/* step 4: fill data to info_linear->info */
	info_linear->arrays = arrays;
	memset(&info_linear->info, 0, sizeof(info));
	ptr = info_linear->data;

	for (i = BPF_PROG_INFO_FIRST_ARRAY; i < BPF_PROG_INFO_LAST_ARRAY; ++i) {
		struct bpf_prog_info_array_desc *desc;
		__u32 count, size;

		if ((arrays & (1UL << i)) == 0)
			continue;

		desc  = bpf_prog_info_array_desc + i;
		count = bpf_prog_info_read_offset_u32(&info, desc->count_offset);
		size  = bpf_prog_info_read_offset_u32(&info, desc->size_offset);
		bpf_prog_info_set_offset_u32(&info_linear->info,
					     desc->count_offset, count);
		bpf_prog_info_set_offset_u32(&info_linear->info,
					     desc->size_offset, size);
		bpf_prog_info_set_offset_u64(&info_linear->info,
					     desc->array_offset,
					     ptr_to_u64(ptr));
		ptr += count * size;
	}

	/* step 5: call syscall again to get required arrays */
	err = bpf_obj_get_info_by_fd(fd, &info_linear->info, &info_len);
	if (err) {
		pr_debug("can't get prog info: %s", strerror(errno));
		free(info_linear);
		return ERR_PTR(-EFAULT);
	}

	/* step 6: verify the data */
	for (i = BPF_PROG_INFO_FIRST_ARRAY; i < BPF_PROG_INFO_LAST_ARRAY; ++i) {
		struct bpf_prog_info_array_desc *desc;
		__u32 v1, v2;

		if ((arrays & (1UL << i)) == 0)
			continue;

		desc = bpf_prog_info_array_desc + i;
		v1 = bpf_prog_info_read_offset_u32(&info, desc->count_offset);
		v2 = bpf_prog_info_read_offset_u32(&info_linear->info,
						   desc->count_offset);
		if (v1 != v2)
			pr_warn("%s: mismatch in element count\n", __func__);

		v1 = bpf_prog_info_read_offset_u32(&info, desc->size_offset);
		v2 = bpf_prog_info_read_offset_u32(&info_linear->info,
						   desc->size_offset);
		if (v1 != v2)
			pr_warn("%s: mismatch in rec size\n", __func__);
	}

	/* step 7: update info_len and data_len */
	info_linear->info_len = sizeof(struct bpf_prog_info);
	info_linear->data_len = data_len;

	return info_linear;
}

void bpf_program__bpil_addr_to_offs(struct bpf_prog_info_linear *info_linear)
{
	int i;

	for (i = BPF_PROG_INFO_FIRST_ARRAY; i < BPF_PROG_INFO_LAST_ARRAY; ++i) {
		struct bpf_prog_info_array_desc *desc;
		__u64 addr, offs;

		if ((info_linear->arrays & (1UL << i)) == 0)
			continue;

		desc = bpf_prog_info_array_desc + i;
		addr = bpf_prog_info_read_offset_u64(&info_linear->info,
						     desc->array_offset);
		offs = addr - ptr_to_u64(info_linear->data);
		bpf_prog_info_set_offset_u64(&info_linear->info,
					     desc->array_offset, offs);
	}
}

void bpf_program__bpil_offs_to_addr(struct bpf_prog_info_linear *info_linear)
{
	int i;

	for (i = BPF_PROG_INFO_FIRST_ARRAY; i < BPF_PROG_INFO_LAST_ARRAY; ++i) {
		struct bpf_prog_info_array_desc *desc;
		__u64 addr, offs;

		if ((info_linear->arrays & (1UL << i)) == 0)
			continue;

		desc = bpf_prog_info_array_desc + i;
		offs = bpf_prog_info_read_offset_u64(&info_linear->info,
						     desc->array_offset);
		addr = offs + ptr_to_u64(info_linear->data);
		bpf_prog_info_set_offset_u64(&info_linear->info,
					     desc->array_offset, addr);
	}
}

int bpf_program__set_attach_target(struct bpf_program *prog,
				   int attach_prog_fd,
				   const char *attach_func_name)
{
	int btf_id;

	if (!prog || attach_prog_fd < 0 || !attach_func_name)
		return -EINVAL;

	if (attach_prog_fd)
		btf_id = libbpf_find_prog_btf_id(attach_func_name,
						 attach_prog_fd);
	else
		btf_id = __find_vmlinux_btf_id(prog->obj->btf_vmlinux,
					       attach_func_name,
					       prog->expected_attach_type);

	if (btf_id < 0)
		return btf_id;

	prog->attach_btf_id = btf_id;
	prog->attach_prog_fd = attach_prog_fd;
	return 0;
}

int parse_cpu_mask_str(const char *s, bool **mask, int *mask_sz)
{
	int err = 0, n, len, start, end = -1;
	bool *tmp;

	*mask = NULL;
	*mask_sz = 0;

	/* Each sub string separated by ',' has format \d+-\d+ or \d+ */
	while (*s) {
		if (*s == ',' || *s == '\n') {
			s++;
			continue;
		}
		n = sscanf(s, "%d%n-%d%n", &start, &len, &end, &len);
		if (n <= 0 || n > 2) {
			pr_warn("Failed to get CPU range %s: %d\n", s, n);
			err = -EINVAL;
			goto cleanup;
		} else if (n == 1) {
			end = start;
		}
		if (start < 0 || start > end) {
			pr_warn("Invalid CPU range [%d,%d] in %s\n",
				start, end, s);
			err = -EINVAL;
			goto cleanup;
		}
		tmp = realloc(*mask, end + 1);
		if (!tmp) {
			err = -ENOMEM;
			goto cleanup;
		}
		*mask = tmp;
		memset(tmp + *mask_sz, 0, start - *mask_sz);
		memset(tmp + start, 1, end - start + 1);
		*mask_sz = end + 1;
		s += len;
	}
	if (!*mask_sz) {
		pr_warn("Empty CPU range\n");
		return -EINVAL;
	}
	return 0;
cleanup:
	free(*mask);
	*mask = NULL;
	return err;
}

int parse_cpu_mask_file(const char *fcpu, bool **mask, int *mask_sz)
{
	int fd, err = 0, len;
	char buf[128];

	fd = open(fcpu, O_RDONLY);
	if (fd < 0) {
		err = -errno;
		pr_warn("Failed to open cpu mask file %s: %d\n", fcpu, err);
		return err;
	}
	len = read(fd, buf, sizeof(buf));
	close(fd);
	if (len <= 0) {
		err = len ? -errno : -EINVAL;
		pr_warn("Failed to read cpu mask from %s: %d\n", fcpu, err);
		return err;
	}
	if (len >= sizeof(buf)) {
		pr_warn("CPU mask is too big in file %s\n", fcpu);
		return -E2BIG;
	}
	buf[len] = '\0';

	return parse_cpu_mask_str(buf, mask, mask_sz);
}

int libbpf_num_possible_cpus(void)
{
	static const char *fcpu = "/sys/devices/system/cpu/possible";
	static int cpus;
	int err, n, i, tmp_cpus;
	bool *mask;

	tmp_cpus = READ_ONCE(cpus);
	if (tmp_cpus > 0)
		return tmp_cpus;

	err = parse_cpu_mask_file(fcpu, &mask, &n);
	if (err)
		return err;

	tmp_cpus = 0;
	for (i = 0; i < n; i++) {
		if (mask[i])
			tmp_cpus++;
	}
	free(mask);

	WRITE_ONCE(cpus, tmp_cpus);
	return tmp_cpus;
}

int bpf_object__open_skeleton(struct bpf_object_skeleton *s,
			      const struct bpf_object_open_opts *opts)
{
	DECLARE_LIBBPF_OPTS(bpf_object_open_opts, skel_opts,
		.object_name = s->name,
	);
	struct bpf_object *obj;
	int i;

	/* Attempt to preserve opts->object_name, unless overriden by user
	 * explicitly. Overwriting object name for skeletons is discouraged,
	 * as it breaks global data maps, because they contain object name
	 * prefix as their own map name prefix. When skeleton is generated,
	 * bpftool is making an assumption that this name will stay the same.
	 */
	if (opts) {
		memcpy(&skel_opts, opts, sizeof(*opts));
		if (!opts->object_name)
			skel_opts.object_name = s->name;
	}

	obj = bpf_object__open_mem(s->data, s->data_sz, &skel_opts);
	if (IS_ERR(obj)) {
		pr_warn("failed to initialize skeleton BPF object '%s': %ld\n",
			s->name, PTR_ERR(obj));
		return PTR_ERR(obj);
	}

	*s->obj = obj;

	for (i = 0; i < s->map_cnt; i++) {
		struct bpf_map **map = s->maps[i].map;
		const char *name = s->maps[i].name;
		void **mmaped = s->maps[i].mmaped;

		*map = bpf_object__find_map_by_name(obj, name);
		if (!*map) {
			pr_warn("failed to find skeleton map '%s'\n", name);
			return -ESRCH;
		}

		/* externs shouldn't be pre-setup from user code */
		if (mmaped && (*map)->libbpf_type != LIBBPF_MAP_KCONFIG)
			*mmaped = (*map)->mmaped;
	}

	for (i = 0; i < s->prog_cnt; i++) {
		struct bpf_program **prog = s->progs[i].prog;
		const char *name = s->progs[i].name;

		*prog = bpf_object__find_program_by_name(obj, name);
		if (!*prog) {
			pr_warn("failed to find skeleton program '%s'\n", name);
			return -ESRCH;
		}
	}

	return 0;
}

int bpf_object__load_skeleton(struct bpf_object_skeleton *s)
{
	int i, err;

	err = bpf_object__load(*s->obj);
	if (err) {
		pr_warn("failed to load BPF skeleton '%s': %d\n", s->name, err);
		return err;
	}

	for (i = 0; i < s->map_cnt; i++) {
		struct bpf_map *map = *s->maps[i].map;
		size_t mmap_sz = bpf_map_mmap_sz(map);
		int prot, map_fd = bpf_map__fd(map);
		void **mmaped = s->maps[i].mmaped;

		if (!mmaped)
			continue;

		if (!(map->def.map_flags & BPF_F_MMAPABLE)) {
			*mmaped = NULL;
			continue;
		}

		if (map->def.map_flags & BPF_F_RDONLY_PROG)
			prot = PROT_READ;
		else
			prot = PROT_READ | PROT_WRITE;

		/* Remap anonymous mmap()-ed "map initialization image" as
		 * a BPF map-backed mmap()-ed memory, but preserving the same
		 * memory address. This will cause kernel to change process'
		 * page table to point to a different piece of kernel memory,
		 * but from userspace point of view memory address (and its
		 * contents, being identical at this point) will stay the
		 * same. This mapping will be released by bpf_object__close()
		 * as per normal clean up procedure, so we don't need to worry
		 * about it from skeleton's clean up perspective.
		 */
		*mmaped = mmap(map->mmaped, mmap_sz, prot,
				MAP_SHARED | MAP_FIXED, map_fd, 0);
		if (*mmaped == MAP_FAILED) {
			err = -errno;
			*mmaped = NULL;
			pr_warn("failed to re-mmap() map '%s': %d\n",
				 bpf_map__name(map), err);
			return err;
		}
	}

	return 0;
}

int bpf_object__attach_skeleton(struct bpf_object_skeleton *s)
{
	int i;

	for (i = 0; i < s->prog_cnt; i++) {
		struct bpf_program *prog = *s->progs[i].prog;
		struct bpf_link **link = s->progs[i].link;
		const struct bpf_sec_def *sec_def;
		const char *sec_name = bpf_program__title(prog, false);

		sec_def = find_sec_def(sec_name);
		if (!sec_def || !sec_def->attach_fn)
			continue;

		*link = sec_def->attach_fn(sec_def, prog);
		if (IS_ERR(*link)) {
			pr_warn("failed to auto-attach program '%s': %ld\n",
				bpf_program__name(prog), PTR_ERR(*link));
			return PTR_ERR(*link);
		}
	}

	return 0;
}

void bpf_object__detach_skeleton(struct bpf_object_skeleton *s)
{
	int i;

	for (i = 0; i < s->prog_cnt; i++) {
		struct bpf_link **link = s->progs[i].link;

		if (!IS_ERR_OR_NULL(*link))
			bpf_link__destroy(*link);
		*link = NULL;
	}
}

void bpf_object__destroy_skeleton(struct bpf_object_skeleton *s)
{
	if (s->progs)
		bpf_object__detach_skeleton(s);
	if (s->obj)
		bpf_object__close(*s->obj);
	free(s->maps);
	free(s->progs);
	free(s);
}<|MERGE_RESOLUTION|>--- conflicted
+++ resolved
@@ -178,11 +178,8 @@
 	__u32 array_mmap:1;
 	/* BTF_FUNC_GLOBAL is supported */
 	__u32 btf_func_global:1;
-<<<<<<< HEAD
-=======
 	/* kernel support for expected_attach_type in BPF_PROG_LOAD */
 	__u32 exp_attach_type:1;
->>>>>>> 675a03b4
 };
 
 enum reloc_type {
@@ -197,8 +194,6 @@
 	int insn_idx;
 	int map_idx;
 	int sym_off;
-<<<<<<< HEAD
-=======
 };
 
 struct bpf_sec_def;
@@ -215,7 +210,6 @@
 	bool is_attachable;
 	bool is_attach_btf;
 	attach_fn_t attach_fn;
->>>>>>> 675a03b4
 };
 
 /*
@@ -2314,13 +2308,7 @@
 
 static bool kernel_needs_btf(const struct bpf_object *obj)
 {
-<<<<<<< HEAD
-	return obj->efile.btf_maps_shndx >= 0 ||
-		obj->efile.st_ops_shndx >= 0 ||
-		obj->nr_extern > 0;
-=======
 	return obj->efile.st_ops_shndx >= 0;
->>>>>>> 675a03b4
 }
 
 static int bpf_object__init_btf(struct bpf_object *obj,
@@ -2356,11 +2344,7 @@
 		}
 	}
 out:
-<<<<<<< HEAD
-	if (err && bpf_object__is_btf_mandatory(obj)) {
-=======
 	if (err && libbpf_needs_btf(obj)) {
->>>>>>> 675a03b4
 		pr_warn("BTF is required, but is missing or corrupted.\n");
 		return err;
 	}
@@ -2384,51 +2368,10 @@
 	btf_ext__free(obj->btf_ext);
 	obj->btf_ext = NULL;
 
-<<<<<<< HEAD
-	if (bpf_object__is_btf_mandatory(obj)) {
-		pr_warn("BTF is required, but is missing or corrupted.\n");
-		return -ENOENT;
-	}
-	return 0;
-}
-
-static inline bool libbpf_prog_needs_vmlinux_btf(struct bpf_program *prog)
-{
-	if (prog->type == BPF_PROG_TYPE_STRUCT_OPS)
-		return true;
-
-	/* BPF_PROG_TYPE_TRACING programs which do not attach to other programs
-	 * also need vmlinux BTF
-	 */
-	if (prog->type == BPF_PROG_TYPE_TRACING && !prog->attach_prog_fd)
-		return true;
-
-	return false;
-}
-
-static int bpf_object__load_vmlinux_btf(struct bpf_object *obj)
-{
-	struct bpf_program *prog;
-	int err;
-
-	bpf_object__for_each_program(prog, obj) {
-		if (libbpf_prog_needs_vmlinux_btf(prog)) {
-			obj->btf_vmlinux = libbpf_find_kernel_btf();
-			if (IS_ERR(obj->btf_vmlinux)) {
-				err = PTR_ERR(obj->btf_vmlinux);
-				pr_warn("Error loading vmlinux BTF: %d\n", err);
-				obj->btf_vmlinux = NULL;
-				return err;
-			}
-			return 0;
-		}
-=======
 	if (libbpf_needs_btf(obj)) {
 		pr_warn("BTF is required, but is missing or corrupted.\n");
 		return -ENOENT;
->>>>>>> 675a03b4
-	}
-
+	}
 	return 0;
 }
 
@@ -2611,7 +2554,6 @@
 					 name, idx, sec);
 				continue;
 			}
-<<<<<<< HEAD
 
 			sects = reallocarray(sects, nr_sects + 1,
 					     sizeof(*obj->efile.reloc_sects));
@@ -2843,249 +2785,11 @@
 			pr_warn("failed to find extern definition for BTF var '%s'\n",
 				ext_name);
 			return -ESRCH;
-=======
-
-			sects = reallocarray(sects, nr_sects + 1,
-					     sizeof(*obj->efile.reloc_sects));
-			if (!sects) {
-				pr_warn("reloc_sects realloc failed\n");
-				return -ENOMEM;
-			}
-
-			obj->efile.reloc_sects = sects;
-			obj->efile.nr_reloc_sects++;
-
-			obj->efile.reloc_sects[nr_sects].shdr = sh;
-			obj->efile.reloc_sects[nr_sects].data = data;
-		} else if (sh.sh_type == SHT_NOBITS &&
-			   strcmp(name, BSS_SEC) == 0) {
-			obj->efile.bss = data;
-			obj->efile.bss_shndx = idx;
-		} else {
-			pr_debug("skip section(%d) %s\n", idx, name);
-		}
-	}
-
-	if (!obj->efile.strtabidx || obj->efile.strtabidx > idx) {
-		pr_warn("Corrupted ELF file: index of strtab invalid\n");
-		return -LIBBPF_ERRNO__FORMAT;
-	}
-	return bpf_object__init_btf(obj, btf_data, btf_ext_data);
-}
-
-static bool sym_is_extern(const GElf_Sym *sym)
-{
-	int bind = GELF_ST_BIND(sym->st_info);
-	/* externs are symbols w/ type=NOTYPE, bind=GLOBAL|WEAK, section=UND */
-	return sym->st_shndx == SHN_UNDEF &&
-	       (bind == STB_GLOBAL || bind == STB_WEAK) &&
-	       GELF_ST_TYPE(sym->st_info) == STT_NOTYPE;
-}
-
-static int find_extern_btf_id(const struct btf *btf, const char *ext_name)
-{
-	const struct btf_type *t;
-	const char *var_name;
-	int i, n;
-
-	if (!btf)
-		return -ESRCH;
-
-	n = btf__get_nr_types(btf);
-	for (i = 1; i <= n; i++) {
-		t = btf__type_by_id(btf, i);
-
-		if (!btf_is_var(t))
-			continue;
-
-		var_name = btf__name_by_offset(btf, t->name_off);
-		if (strcmp(var_name, ext_name))
-			continue;
-
-		if (btf_var(t)->linkage != BTF_VAR_GLOBAL_EXTERN)
-			return -EINVAL;
-
-		return i;
-	}
-
-	return -ENOENT;
-}
-
-static enum extern_type find_extern_type(const struct btf *btf, int id,
-					 bool *is_signed)
-{
-	const struct btf_type *t;
-	const char *name;
-
-	t = skip_mods_and_typedefs(btf, id, NULL);
-	name = btf__name_by_offset(btf, t->name_off);
-
-	if (is_signed)
-		*is_signed = false;
-	switch (btf_kind(t)) {
-	case BTF_KIND_INT: {
-		int enc = btf_int_encoding(t);
-
-		if (enc & BTF_INT_BOOL)
-			return t->size == 1 ? EXT_BOOL : EXT_UNKNOWN;
-		if (is_signed)
-			*is_signed = enc & BTF_INT_SIGNED;
-		if (t->size == 1)
-			return EXT_CHAR;
-		if (t->size < 1 || t->size > 8 || (t->size & (t->size - 1)))
-			return EXT_UNKNOWN;
-		return EXT_INT;
-	}
-	case BTF_KIND_ENUM:
-		if (t->size != 4)
-			return EXT_UNKNOWN;
-		if (strcmp(name, "libbpf_tristate"))
-			return EXT_UNKNOWN;
-		return EXT_TRISTATE;
-	case BTF_KIND_ARRAY:
-		if (btf_array(t)->nelems == 0)
-			return EXT_UNKNOWN;
-		if (find_extern_type(btf, btf_array(t)->type, NULL) != EXT_CHAR)
-			return EXT_UNKNOWN;
-		return EXT_CHAR_ARR;
-	default:
-		return EXT_UNKNOWN;
-	}
-}
-
-static int cmp_externs(const void *_a, const void *_b)
-{
-	const struct extern_desc *a = _a;
-	const struct extern_desc *b = _b;
-
-	/* descending order by alignment requirements */
-	if (a->align != b->align)
-		return a->align > b->align ? -1 : 1;
-	/* ascending order by size, within same alignment class */
-	if (a->sz != b->sz)
-		return a->sz < b->sz ? -1 : 1;
-	/* resolve ties by name */
-	return strcmp(a->name, b->name);
-}
-
-static int bpf_object__collect_externs(struct bpf_object *obj)
-{
-	const struct btf_type *t;
-	struct extern_desc *ext;
-	int i, n, off, btf_id;
-	struct btf_type *sec;
-	const char *ext_name;
-	Elf_Scn *scn;
-	GElf_Shdr sh;
-
-	if (!obj->efile.symbols)
-		return 0;
-
-	scn = elf_getscn(obj->efile.elf, obj->efile.symbols_shndx);
-	if (!scn)
-		return -LIBBPF_ERRNO__FORMAT;
-	if (gelf_getshdr(scn, &sh) != &sh)
-		return -LIBBPF_ERRNO__FORMAT;
-	n = sh.sh_size / sh.sh_entsize;
-
-	pr_debug("looking for externs among %d symbols...\n", n);
-	for (i = 0; i < n; i++) {
-		GElf_Sym sym;
-
-		if (!gelf_getsym(obj->efile.symbols, i, &sym))
-			return -LIBBPF_ERRNO__FORMAT;
-		if (!sym_is_extern(&sym))
-			continue;
-		ext_name = elf_strptr(obj->efile.elf, obj->efile.strtabidx,
-				      sym.st_name);
-		if (!ext_name || !ext_name[0])
-			continue;
-
-		ext = obj->externs;
-		ext = reallocarray(ext, obj->nr_extern + 1, sizeof(*ext));
-		if (!ext)
-			return -ENOMEM;
-		obj->externs = ext;
-		ext = &ext[obj->nr_extern];
-		memset(ext, 0, sizeof(*ext));
-		obj->nr_extern++;
-
-		ext->btf_id = find_extern_btf_id(obj->btf, ext_name);
-		if (ext->btf_id <= 0) {
-			pr_warn("failed to find BTF for extern '%s': %d\n",
-				ext_name, ext->btf_id);
-			return ext->btf_id;
-		}
-		t = btf__type_by_id(obj->btf, ext->btf_id);
-		ext->name = btf__name_by_offset(obj->btf, t->name_off);
-		ext->sym_idx = i;
-		ext->is_weak = GELF_ST_BIND(sym.st_info) == STB_WEAK;
-		ext->sz = btf__resolve_size(obj->btf, t->type);
-		if (ext->sz <= 0) {
-			pr_warn("failed to resolve size of extern '%s': %d\n",
-				ext_name, ext->sz);
-			return ext->sz;
-		}
-		ext->align = btf__align_of(obj->btf, t->type);
-		if (ext->align <= 0) {
-			pr_warn("failed to determine alignment of extern '%s': %d\n",
-				ext_name, ext->align);
-			return -EINVAL;
-		}
-		ext->type = find_extern_type(obj->btf, t->type,
-					     &ext->is_signed);
-		if (ext->type == EXT_UNKNOWN) {
-			pr_warn("extern '%s' type is unsupported\n", ext_name);
-			return -ENOTSUP;
->>>>>>> 675a03b4
 		}
 		vs->offset = ext->data_off;
 		btf_var(t)->linkage = BTF_VAR_GLOBAL_ALLOCATED;
 	}
-	pr_debug("collected %d externs total\n", obj->nr_extern);
-
-<<<<<<< HEAD
-=======
-	if (!obj->nr_extern)
-		return 0;
-
-	/* sort externs by (alignment, size, name) and calculate their offsets
-	 * within a map */
-	qsort(obj->externs, obj->nr_extern, sizeof(*ext), cmp_externs);
-	off = 0;
-	for (i = 0; i < obj->nr_extern; i++) {
-		ext = &obj->externs[i];
-		ext->data_off = roundup(off, ext->align);
-		off = ext->data_off + ext->sz;
-		pr_debug("extern #%d: symbol %d, off %u, name %s\n",
-			 i, ext->sym_idx, ext->data_off, ext->name);
-	}
-
-	btf_id = btf__find_by_name(obj->btf, KCONFIG_SEC);
-	if (btf_id <= 0) {
-		pr_warn("no BTF info found for '%s' datasec\n", KCONFIG_SEC);
-		return -ESRCH;
-	}
-
-	sec = (struct btf_type *)btf__type_by_id(obj->btf, btf_id);
-	sec->size = off;
-	n = btf_vlen(sec);
-	for (i = 0; i < n; i++) {
-		struct btf_var_secinfo *vs = btf_var_secinfos(sec) + i;
-
-		t = btf__type_by_id(obj->btf, vs->type);
-		ext_name = btf__name_by_offset(obj->btf, t->name_off);
-		ext = find_extern_by_name(obj, ext_name);
-		if (!ext) {
-			pr_warn("failed to find extern definition for BTF var '%s'\n",
-				ext_name);
-			return -ESRCH;
-		}
-		vs->offset = ext->data_off;
-		btf_var(t)->linkage = BTF_VAR_GLOBAL_ALLOCATED;
-	}
-
->>>>>>> 675a03b4
+
 	return 0;
 }
 
@@ -3750,13 +3454,6 @@
 	enum libbpf_map_type map_type = map->libbpf_type;
 	char *cp, errmsg[STRERR_BUFSIZE];
 	int err, zero = 0;
-<<<<<<< HEAD
-
-	/* kernel already zero-initializes .bss map. */
-	if (map_type == LIBBPF_MAP_BSS)
-		return 0;
-=======
->>>>>>> 675a03b4
 
 	err = bpf_map_update_elem(map->fd, &zero, map->mmaped, 0);
 	if (err) {
@@ -3779,8 +3476,6 @@
 		}
 	}
 	return 0;
-<<<<<<< HEAD
-=======
 }
 
 static void bpf_map__destroy(struct bpf_map *map);
@@ -3849,7 +3544,6 @@
 		return -errno;
 
 	return 0;
->>>>>>> 675a03b4
 }
 
 static int
@@ -3878,82 +3572,12 @@
 			continue;
 		}
 
-<<<<<<< HEAD
-		if (obj->caps.name)
-			create_attr.name = map->name;
-		create_attr.map_ifindex = map->map_ifindex;
-		create_attr.map_type = def->type;
-		create_attr.map_flags = def->map_flags;
-		create_attr.key_size = def->key_size;
-		create_attr.value_size = def->value_size;
-		if (def->type == BPF_MAP_TYPE_PERF_EVENT_ARRAY &&
-		    !def->max_entries) {
-			if (!nr_cpus)
-				nr_cpus = libbpf_num_possible_cpus();
-			if (nr_cpus < 0) {
-				pr_warn("failed to determine number of system CPUs: %d\n",
-					nr_cpus);
-				err = nr_cpus;
-				goto err_out;
-			}
-			pr_debug("map '%s': setting size to %d\n",
-				 map->name, nr_cpus);
-			create_attr.max_entries = nr_cpus;
-		} else {
-			create_attr.max_entries = def->max_entries;
-		}
-		create_attr.btf_fd = 0;
-		create_attr.btf_key_type_id = 0;
-		create_attr.btf_value_type_id = 0;
-		if (bpf_map_type__is_map_in_map(def->type) &&
-		    map->inner_map_fd >= 0)
-			create_attr.inner_map_fd = map->inner_map_fd;
-		if (bpf_map__is_struct_ops(map))
-			create_attr.btf_vmlinux_value_type_id =
-				map->btf_vmlinux_value_type_id;
-
-		if (obj->btf && !bpf_map_find_btf_info(obj, map)) {
-			create_attr.btf_fd = btf__fd(obj->btf);
-			create_attr.btf_key_type_id = map->btf_key_type_id;
-			create_attr.btf_value_type_id = map->btf_value_type_id;
-		}
-
-		*pfd = bpf_create_map_xattr(&create_attr);
-		if (*pfd < 0 && (create_attr.btf_key_type_id ||
-				 create_attr.btf_value_type_id)) {
-			err = -errno;
-			cp = libbpf_strerror_r(err, errmsg, sizeof(errmsg));
-			pr_warn("Error in bpf_create_map_xattr(%s):%s(%d). Retrying without BTF.\n",
-				map->name, cp, err);
-			create_attr.btf_fd = 0;
-			create_attr.btf_key_type_id = 0;
-			create_attr.btf_value_type_id = 0;
-			map->btf_key_type_id = 0;
-			map->btf_value_type_id = 0;
-			*pfd = bpf_create_map_xattr(&create_attr);
-		}
-
-		if (*pfd < 0) {
-			size_t j;
-
-			err = -errno;
-err_out:
-			cp = libbpf_strerror_r(err, errmsg, sizeof(errmsg));
-			pr_warn("failed to create map (name: '%s'): %s(%d)\n",
-				map->name, cp, err);
-			pr_perm_msg(err);
-			for (j = 0; j < i; j++)
-				zclose(obj->maps[j].fd);
-			return err;
-		}
-=======
 		err = bpf_object__create_map(obj, map);
 		if (err)
 			goto err_out;
 
 		pr_debug("map '%s': created successfully, fd=%d\n", map->name,
 			 map->fd);
->>>>>>> 675a03b4
 
 		if (bpf_map__is_internal(map)) {
 			err = bpf_object__populate_internal_map(obj, map);
@@ -5306,12 +4930,8 @@
 	load_attr.insns = insns;
 	load_attr.insns_cnt = insns_cnt;
 	load_attr.license = license;
-<<<<<<< HEAD
-	if (prog->type == BPF_PROG_TYPE_STRUCT_OPS) {
-=======
 	if (prog->type == BPF_PROG_TYPE_STRUCT_OPS ||
 	    prog->type == BPF_PROG_TYPE_LSM) {
->>>>>>> 675a03b4
 		load_attr.attach_btf_id = prog->attach_btf_id;
 	} else if (prog->type == BPF_PROG_TYPE_TRACING ||
 		   prog->type == BPF_PROG_TYPE_EXT) {
@@ -5401,14 +5021,9 @@
 {
 	int err = 0, fd, i, btf_id;
 
-<<<<<<< HEAD
-	if (prog->type == BPF_PROG_TYPE_TRACING ||
-	    prog->type == BPF_PROG_TYPE_EXT) {
-=======
 	if ((prog->type == BPF_PROG_TYPE_TRACING ||
 	     prog->type == BPF_PROG_TYPE_LSM ||
 	     prog->type == BPF_PROG_TYPE_EXT) && !prog->attach_btf_id) {
->>>>>>> 675a03b4
 		btf_id = libbpf_find_attach_btf_id(prog);
 		if (btf_id <= 0)
 			return btf_id;
@@ -5510,11 +5125,8 @@
 	return 0;
 }
 
-<<<<<<< HEAD
-=======
 static const struct bpf_sec_def *find_sec_def(const char *sec_name);
 
->>>>>>> 675a03b4
 static struct bpf_object *
 __bpf_object__open(const char *path, const void *obj_buf, size_t obj_buf_sz,
 		   const struct bpf_object_open_opts *opts)
@@ -5570,36 +5182,17 @@
 	bpf_object__elf_finish(obj);
 
 	bpf_object__for_each_program(prog, obj) {
-<<<<<<< HEAD
-		enum bpf_prog_type prog_type;
-		enum bpf_attach_type attach_type;
-
-		if (prog->type != BPF_PROG_TYPE_UNSPEC)
-			continue;
-
-		err = libbpf_prog_type_by_name(prog->section_name, &prog_type,
-					       &attach_type);
-		if (err == -ESRCH)
-=======
 		prog->sec_def = find_sec_def(prog->section_name);
 		if (!prog->sec_def)
->>>>>>> 675a03b4
 			/* couldn't guess, but user might manually specify */
 			continue;
 
-<<<<<<< HEAD
-		bpf_program__set_type(prog, prog_type);
-		bpf_program__set_expected_attach_type(prog, attach_type);
-		if (prog_type == BPF_PROG_TYPE_TRACING ||
-		    prog_type == BPF_PROG_TYPE_EXT)
-=======
 		bpf_program__set_type(prog, prog->sec_def->prog_type);
 		bpf_program__set_expected_attach_type(prog,
 				prog->sec_def->expected_attach_type);
 
 		if (prog->sec_def->prog_type == BPF_PROG_TYPE_TRACING ||
 		    prog->sec_def->prog_type == BPF_PROG_TYPE_EXT)
->>>>>>> 675a03b4
 			prog->attach_prog_fd = OPTS_GET(opts, attach_prog_fd, 0);
 	}
 
@@ -5689,7 +5282,6 @@
 		if (obj->maps[i].st_ops)
 			zfree(&obj->maps[i].st_ops->kern_vdata);
 	}
-<<<<<<< HEAD
 
 	for (i = 0; i < obj->nr_programs; i++)
 		bpf_program__unload(&obj->programs[i]);
@@ -5770,94 +5362,6 @@
 	}
 	for (i = 0; i < obj->nr_extern; i++) {
 		ext = &obj->externs[i];
-=======
->>>>>>> 675a03b4
-
-		if (!ext->is_set && !ext->is_weak) {
-			pr_warn("extern %s (strong) not resolved\n", ext->name);
-			return -ESRCH;
-		} else if (!ext->is_set) {
-			pr_debug("extern %s (weak) not resolved, defaulting to zero\n",
-				 ext->name);
-		}
-	}
-
-	return 0;
-}
-
-static int bpf_object__sanitize_maps(struct bpf_object *obj)
-{
-	struct bpf_map *m;
-
-	bpf_object__for_each_map(m, obj) {
-		if (!bpf_map__is_internal(m))
-			continue;
-		if (!obj->caps.global_data) {
-			pr_warn("kernel doesn't support global data\n");
-			return -ENOTSUP;
-		}
-		if (!obj->caps.array_mmap)
-			m->def.map_flags ^= BPF_F_MMAPABLE;
-	}
-
-	return 0;
-}
-
-static int bpf_object__resolve_externs(struct bpf_object *obj,
-				       const char *extra_kconfig)
-{
-	bool need_config = false;
-	struct extern_desc *ext;
-	int err, i;
-	void *data;
-
-	if (obj->nr_extern == 0)
-		return 0;
-
-	data = obj->maps[obj->kconfig_map_idx].mmaped;
-
-	for (i = 0; i < obj->nr_extern; i++) {
-		ext = &obj->externs[i];
-
-		if (strcmp(ext->name, "LINUX_KERNEL_VERSION") == 0) {
-			void *ext_val = data + ext->data_off;
-			__u32 kver = get_kernel_version();
-
-			if (!kver) {
-				pr_warn("failed to get kernel version\n");
-				return -EINVAL;
-			}
-			err = set_ext_value_num(ext, ext_val, kver);
-			if (err)
-				return err;
-			pr_debug("extern %s=0x%x\n", ext->name, kver);
-		} else if (strncmp(ext->name, "CONFIG_", 7) == 0) {
-			need_config = true;
-		} else {
-			pr_warn("unrecognized extern '%s'\n", ext->name);
-			return -EINVAL;
-		}
-	}
-	if (need_config && extra_kconfig) {
-		err = bpf_object__read_kconfig_mem(obj, extra_kconfig, data);
-		if (err)
-			return -EINVAL;
-		need_config = false;
-		for (i = 0; i < obj->nr_extern; i++) {
-			ext = &obj->externs[i];
-			if (!ext->is_set) {
-				need_config = true;
-				break;
-			}
-		}
-	}
-	if (need_config) {
-		err = bpf_object__read_kconfig_file(obj, data);
-		if (err)
-			return -EINVAL;
-	}
-	for (i = 0; i < obj->nr_extern; i++) {
-		ext = &obj->externs[i];
 
 		if (!ext->is_set && !ext->is_weak) {
 			pr_warn("extern %s (strong) not resolved\n", ext->name);
@@ -6499,44 +6003,13 @@
 	btf__free(obj->btf);
 	btf_ext__free(obj->btf_ext);
 
-<<<<<<< HEAD
-	for (i = 0; i < obj->nr_maps; i++) {
-		struct bpf_map *map = &obj->maps[i];
-
-		if (map->clear_priv)
-			map->clear_priv(map, map->priv);
-		map->priv = NULL;
-		map->clear_priv = NULL;
-
-		if (map->mmaped) {
-			munmap(map->mmaped, bpf_map_mmap_sz(map));
-			map->mmaped = NULL;
-		}
-
-		if (map->st_ops) {
-			zfree(&map->st_ops->data);
-			zfree(&map->st_ops->progs);
-			zfree(&map->st_ops->kern_func_off);
-			zfree(&map->st_ops);
-		}
-
-		zfree(&map->name);
-		zfree(&map->pin_path);
-	}
+	for (i = 0; i < obj->nr_maps; i++)
+		bpf_map__destroy(&obj->maps[i]);
 
 	zfree(&obj->kconfig);
 	zfree(&obj->externs);
 	obj->nr_extern = 0;
 
-=======
-	for (i = 0; i < obj->nr_maps; i++)
-		bpf_map__destroy(&obj->maps[i]);
-
-	zfree(&obj->kconfig);
-	zfree(&obj->externs);
-	obj->nr_extern = 0;
-
->>>>>>> 675a03b4
 	zfree(&obj->maps);
 	obj->nr_maps = 0;
 
@@ -6852,14 +6325,6 @@
 	__VA_ARGS__							    \
 }
 
-<<<<<<< HEAD
-struct bpf_sec_def;
-
-typedef struct bpf_link *(*attach_fn_t)(const struct bpf_sec_def *sec,
-					struct bpf_program *prog);
-
-=======
->>>>>>> 675a03b4
 static struct bpf_link *attach_kprobe(const struct bpf_sec_def *sec,
 				      struct bpf_program *prog);
 static struct bpf_link *attach_tp(const struct bpf_sec_def *sec,
@@ -6868,22 +6333,8 @@
 				      struct bpf_program *prog);
 static struct bpf_link *attach_trace(const struct bpf_sec_def *sec,
 				     struct bpf_program *prog);
-<<<<<<< HEAD
-
-struct bpf_sec_def {
-	const char *sec;
-	size_t len;
-	enum bpf_prog_type prog_type;
-	enum bpf_attach_type expected_attach_type;
-	bool is_attachable;
-	bool is_attach_btf;
-	enum bpf_attach_type attach_type;
-	attach_fn_t attach_fn;
-};
-=======
 static struct bpf_link *attach_lsm(const struct bpf_sec_def *sec,
 				   struct bpf_program *prog);
->>>>>>> 675a03b4
 
 static const struct bpf_sec_def section_defs[] = {
 	BPF_PROG_SEC("socket",			BPF_PROG_TYPE_SOCKET_FILTER),
@@ -6912,13 +6363,10 @@
 		.expected_attach_type = BPF_TRACE_FENTRY,
 		.is_attach_btf = true,
 		.attach_fn = attach_trace),
-<<<<<<< HEAD
-=======
 	SEC_DEF("fmod_ret/", TRACING,
 		.expected_attach_type = BPF_MODIFY_RETURN,
 		.is_attach_btf = true,
 		.attach_fn = attach_trace),
->>>>>>> 675a03b4
 	SEC_DEF("fexit/", TRACING,
 		.expected_attach_type = BPF_TRACE_FEXIT,
 		.is_attach_btf = true,
@@ -6926,13 +6374,10 @@
 	SEC_DEF("freplace/", EXT,
 		.is_attach_btf = true,
 		.attach_fn = attach_trace),
-<<<<<<< HEAD
-=======
 	SEC_DEF("lsm/", LSM,
 		.is_attach_btf = true,
 		.expected_attach_type = BPF_LSM_MAC,
 		.attach_fn = attach_lsm),
->>>>>>> 675a03b4
 	BPF_PROG_SEC("xdp",			BPF_PROG_TYPE_XDP),
 	BPF_PROG_SEC("perf_event",		BPF_PROG_TYPE_PERF_EVENT),
 	BPF_PROG_SEC("lwt_in",			BPF_PROG_TYPE_LWT_IN),
@@ -7235,181 +6680,11 @@
 	return err;
 }
 
-<<<<<<< HEAD
-static struct bpf_map *find_struct_ops_map_by_offset(struct bpf_object *obj,
-						     size_t offset)
-{
-	struct bpf_map *map;
-	size_t i;
-
-	for (i = 0; i < obj->nr_maps; i++) {
-		map = &obj->maps[i];
-		if (!bpf_map__is_struct_ops(map))
-			continue;
-		if (map->sec_offset <= offset &&
-		    offset - map->sec_offset < map->def.value_size)
-			return map;
-	}
-
-	return NULL;
-}
-
-/* Collect the reloc from ELF and populate the st_ops->progs[] */
-static int bpf_object__collect_struct_ops_map_reloc(struct bpf_object *obj,
-						    GElf_Shdr *shdr,
-						    Elf_Data *data)
-{
-	const struct btf_member *member;
-	struct bpf_struct_ops *st_ops;
-	struct bpf_program *prog;
-	unsigned int shdr_idx;
-	const struct btf *btf;
-	struct bpf_map *map;
-	Elf_Data *symbols;
-	unsigned int moff;
-	const char *name;
-	__u32 member_idx;
-	GElf_Sym sym;
-	GElf_Rel rel;
-	int i, nrels;
-
-	symbols = obj->efile.symbols;
-	btf = obj->btf;
-	nrels = shdr->sh_size / shdr->sh_entsize;
-	for (i = 0; i < nrels; i++) {
-		if (!gelf_getrel(data, i, &rel)) {
-			pr_warn("struct_ops reloc: failed to get %d reloc\n", i);
-			return -LIBBPF_ERRNO__FORMAT;
-		}
-
-		if (!gelf_getsym(symbols, GELF_R_SYM(rel.r_info), &sym)) {
-			pr_warn("struct_ops reloc: symbol %zx not found\n",
-				(size_t)GELF_R_SYM(rel.r_info));
-			return -LIBBPF_ERRNO__FORMAT;
-		}
-
-		name = elf_strptr(obj->efile.elf, obj->efile.strtabidx,
-				  sym.st_name) ? : "<?>";
-		map = find_struct_ops_map_by_offset(obj, rel.r_offset);
-		if (!map) {
-			pr_warn("struct_ops reloc: cannot find map at rel.r_offset %zu\n",
-				(size_t)rel.r_offset);
-			return -EINVAL;
-		}
-
-		moff = rel.r_offset - map->sec_offset;
-		shdr_idx = sym.st_shndx;
-		st_ops = map->st_ops;
-		pr_debug("struct_ops reloc %s: for %lld value %lld shdr_idx %u rel.r_offset %zu map->sec_offset %zu name %d (\'%s\')\n",
-			 map->name,
-			 (long long)(rel.r_info >> 32),
-			 (long long)sym.st_value,
-			 shdr_idx, (size_t)rel.r_offset,
-			 map->sec_offset, sym.st_name, name);
-
-		if (shdr_idx >= SHN_LORESERVE) {
-			pr_warn("struct_ops reloc %s: rel.r_offset %zu shdr_idx %u unsupported non-static function\n",
-				map->name, (size_t)rel.r_offset, shdr_idx);
-			return -LIBBPF_ERRNO__RELOC;
-		}
-
-		member = find_member_by_offset(st_ops->type, moff * 8);
-		if (!member) {
-			pr_warn("struct_ops reloc %s: cannot find member at moff %u\n",
-				map->name, moff);
-			return -EINVAL;
-		}
-		member_idx = member - btf_members(st_ops->type);
-		name = btf__name_by_offset(btf, member->name_off);
-
-		if (!resolve_func_ptr(btf, member->type, NULL)) {
-			pr_warn("struct_ops reloc %s: cannot relocate non func ptr %s\n",
-				map->name, name);
-			return -EINVAL;
-		}
-
-		prog = bpf_object__find_prog_by_idx(obj, shdr_idx);
-		if (!prog) {
-			pr_warn("struct_ops reloc %s: cannot find prog at shdr_idx %u to relocate func ptr %s\n",
-				map->name, shdr_idx, name);
-			return -EINVAL;
-		}
-
-		if (prog->type == BPF_PROG_TYPE_UNSPEC) {
-			const struct bpf_sec_def *sec_def;
-
-			sec_def = find_sec_def(prog->section_name);
-			if (sec_def &&
-			    sec_def->prog_type != BPF_PROG_TYPE_STRUCT_OPS) {
-				/* for pr_warn */
-				prog->type = sec_def->prog_type;
-				goto invalid_prog;
-			}
-
-			prog->type = BPF_PROG_TYPE_STRUCT_OPS;
-			prog->attach_btf_id = st_ops->type_id;
-			prog->expected_attach_type = member_idx;
-		} else if (prog->type != BPF_PROG_TYPE_STRUCT_OPS ||
-			   prog->attach_btf_id != st_ops->type_id ||
-			   prog->expected_attach_type != member_idx) {
-			goto invalid_prog;
-		}
-		st_ops->progs[member_idx] = prog;
-	}
-
-	return 0;
-
-invalid_prog:
-	pr_warn("struct_ops reloc %s: cannot use prog %s in sec %s with type %u attach_btf_id %u expected_attach_type %u for func ptr %s\n",
-		map->name, prog->name, prog->section_name, prog->type,
-		prog->attach_btf_id, prog->expected_attach_type, name);
-	return -EINVAL;
-}
-
-#define BTF_TRACE_PREFIX "btf_trace_"
-#define BTF_MAX_NAME_SIZE 128
-
-static int find_btf_by_prefix_kind(const struct btf *btf, const char *prefix,
-				   const char *name, __u32 kind)
-{
-	char btf_type_name[BTF_MAX_NAME_SIZE];
-	int ret;
-
-	ret = snprintf(btf_type_name, sizeof(btf_type_name),
-		       "%s%s", prefix, name);
-	/* snprintf returns the number of characters written excluding the
-	 * the terminating null. So, if >= BTF_MAX_NAME_SIZE are written, it
-	 * indicates truncation.
-	 */
-	if (ret < 0 || ret >= sizeof(btf_type_name))
-		return -ENAMETOOLONG;
-	return btf__find_by_name_kind(btf, btf_type_name, kind);
-}
-
-static inline int __find_vmlinux_btf_id(struct btf *btf, const char *name,
-					enum bpf_attach_type attach_type)
-{
-	int err;
-
-	if (attach_type == BPF_TRACE_RAW_TP)
-		err = find_btf_by_prefix_kind(btf, BTF_TRACE_PREFIX, name,
-					      BTF_KIND_TYPEDEF);
-	else
-		err = btf__find_by_name_kind(btf, name, BTF_KIND_FUNC);
-
-	return err;
-}
-
-=======
->>>>>>> 675a03b4
 int libbpf_find_vmlinux_btf_id(const char *name,
 			       enum bpf_attach_type attach_type)
 {
 	struct btf *btf;
-<<<<<<< HEAD
-=======
 	int err;
->>>>>>> 675a03b4
 
 	btf = libbpf_find_kernel_btf();
 	if (IS_ERR(btf)) {
@@ -7417,13 +6692,9 @@
 		return -EINVAL;
 	}
 
-<<<<<<< HEAD
-	return __find_vmlinux_btf_id(btf, name, attach_type);
-=======
 	err = __find_vmlinux_btf_id(btf, name, attach_type);
 	btf__free(btf);
 	return err;
->>>>>>> 675a03b4
 }
 
 static int libbpf_find_prog_btf_id(const char *name, __u32 attach_prog_fd)
@@ -7481,11 +6752,6 @@
 			err = __find_vmlinux_btf_id(prog->obj->btf_vmlinux,
 						    name + section_defs[i].len,
 						    attach_type);
-<<<<<<< HEAD
-		if (err <= 0)
-			pr_warn("%s is not found in vmlinux BTF\n", name);
-=======
->>>>>>> 675a03b4
 		return err;
 	}
 	pr_warn("failed to identify btf_id based on ELF section name '%s'\n", name);
@@ -7506,11 +6772,7 @@
 			continue;
 		if (!section_defs[i].is_attachable)
 			return -EINVAL;
-<<<<<<< HEAD
-		*attach_type = section_defs[i].attach_type;
-=======
 		*attach_type = section_defs[i].expected_attach_type;
->>>>>>> 675a03b4
 		return 0;
 	}
 	pr_debug("failed to guess attach type based on ELF section name '%s'\n", name);
@@ -7770,11 +7032,6 @@
 struct bpf_link {
 	int (*detach)(struct bpf_link *link);
 	int (*destroy)(struct bpf_link *link);
-<<<<<<< HEAD
-	bool disconnected;
-};
-
-=======
 	char *pin_path;		/* NULL, if not pinned */
 	int fd;			/* hook FD, -1 if not applicable */
 	bool disconnected;
@@ -7786,7 +7043,6 @@
 	return bpf_link_update(bpf_link__fd(link), bpf_program__fd(prog), NULL);
 }
 
->>>>>>> 675a03b4
 /* Release "ownership" of underlying BPF resource (typically, BPF program
  * attached to some BPF hook, e.g., tracepoint, kprobe, etc). Disconnected
  * link, when destructed through bpf_link__destroy() call won't attempt to
@@ -7813,11 +7069,8 @@
 		err = link->detach(link);
 	if (link->destroy)
 		link->destroy(link);
-<<<<<<< HEAD
-=======
 	if (link->pin_path)
 		free(link->pin_path);
->>>>>>> 675a03b4
 	free(link);
 
 	return err;
@@ -7944,11 +7197,7 @@
 	link = calloc(1, sizeof(*link));
 	if (!link)
 		return ERR_PTR(-ENOMEM);
-<<<<<<< HEAD
-	link->link.detach = &bpf_link__detach_perf_event;
-=======
 	link->detach = &bpf_link__detach_perf_event;
->>>>>>> 675a03b4
 	link->fd = pfd;
 
 	if (ioctl(pfd, PERF_EVENT_IOC_SET_BPF, prog_fd) < 0) {
@@ -8231,7 +7480,6 @@
 
 static struct bpf_link *attach_tp(const struct bpf_sec_def *sec,
 				  struct bpf_program *prog)
-<<<<<<< HEAD
 {
 	char *sec_name, *tp_cat, *tp_name;
 	struct bpf_link *link;
@@ -8256,33 +7504,6 @@
 	return link;
 }
 
-static int bpf_link__detach_fd(struct bpf_link *link)
-=======
->>>>>>> 675a03b4
-{
-	char *sec_name, *tp_cat, *tp_name;
-	struct bpf_link *link;
-
-	sec_name = strdup(bpf_program__title(prog, false));
-	if (!sec_name)
-		return ERR_PTR(-ENOMEM);
-
-	/* extract "tp/<category>/<name>" */
-	tp_cat = sec_name + sec->len;
-	tp_name = strchr(tp_cat, '/');
-	if (!tp_name) {
-		link = ERR_PTR(-EINVAL);
-		goto out;
-	}
-	*tp_name = '\0';
-	tp_name++;
-
-	link = bpf_program__attach_tracepoint(prog, tp_cat, tp_name);
-out:
-	free(sec_name);
-	return link;
-}
-
 struct bpf_link *bpf_program__attach_raw_tracepoint(struct bpf_program *prog,
 						    const char *tp_name)
 {
@@ -8300,11 +7521,7 @@
 	link = calloc(1, sizeof(*link));
 	if (!link)
 		return ERR_PTR(-ENOMEM);
-<<<<<<< HEAD
-	link->link.detach = &bpf_link__detach_fd;
-=======
 	link->detach = &bpf_link__detach_fd;
->>>>>>> 675a03b4
 
 	pfd = bpf_raw_tracepoint_open(tp_name, prog_fd);
 	if (pfd < 0) {
@@ -8327,12 +7544,8 @@
 	return bpf_program__attach_raw_tracepoint(prog, tp_name);
 }
 
-<<<<<<< HEAD
-struct bpf_link *bpf_program__attach_trace(struct bpf_program *prog)
-=======
 /* Common logic for all BPF program types that attach to a btf_id */
 static struct bpf_link *bpf_program__attach_btf_id(struct bpf_program *prog)
->>>>>>> 675a03b4
 {
 	char errmsg[STRERR_BUFSIZE];
 	struct bpf_link *link;
@@ -8348,11 +7561,7 @@
 	link = calloc(1, sizeof(*link));
 	if (!link)
 		return ERR_PTR(-ENOMEM);
-<<<<<<< HEAD
-	link->link.detach = &bpf_link__detach_fd;
-=======
 	link->detach = &bpf_link__detach_fd;
->>>>>>> 675a03b4
 
 	pfd = bpf_raw_tracepoint_open(NULL, prog_fd);
 	if (pfd < 0) {
@@ -8367,8 +7576,6 @@
 	return (struct bpf_link *)link;
 }
 
-<<<<<<< HEAD
-=======
 struct bpf_link *bpf_program__attach_trace(struct bpf_program *prog)
 {
 	return bpf_program__attach_btf_id(prog);
@@ -8379,15 +7586,12 @@
 	return bpf_program__attach_btf_id(prog);
 }
 
->>>>>>> 675a03b4
 static struct bpf_link *attach_trace(const struct bpf_sec_def *sec,
 				     struct bpf_program *prog)
 {
 	return bpf_program__attach_trace(prog);
 }
 
-<<<<<<< HEAD
-=======
 static struct bpf_link *attach_lsm(const struct bpf_sec_def *sec,
 				   struct bpf_program *prog)
 {
@@ -8428,7 +7632,6 @@
 	return link;
 }
 
->>>>>>> 675a03b4
 struct bpf_link *bpf_program__attach(struct bpf_program *prog)
 {
 	const struct bpf_sec_def *sec_def;
@@ -8442,16 +7645,9 @@
 
 static int bpf_link__detach_struct_ops(struct bpf_link *link)
 {
-<<<<<<< HEAD
-	struct bpf_link_fd *l = (void *)link;
 	__u32 zero = 0;
 
-	if (bpf_map_delete_elem(l->fd, &zero))
-=======
-	__u32 zero = 0;
-
 	if (bpf_map_delete_elem(link->fd, &zero))
->>>>>>> 675a03b4
 		return -errno;
 
 	return 0;
@@ -8460,11 +7656,7 @@
 struct bpf_link *bpf_map__attach_struct_ops(struct bpf_map *map)
 {
 	struct bpf_struct_ops *st_ops;
-<<<<<<< HEAD
-	struct bpf_link_fd *link;
-=======
 	struct bpf_link *link;
->>>>>>> 675a03b4
 	__u32 i, zero = 0;
 	int err;
 
@@ -8496,17 +7688,10 @@
 		return ERR_PTR(err);
 	}
 
-<<<<<<< HEAD
-	link->link.detach = bpf_link__detach_struct_ops;
-	link->fd = map->fd;
-
-	return (struct bpf_link *)link;
-=======
 	link->detach = bpf_link__detach_struct_ops;
 	link->fd = map->fd;
 
 	return link;
->>>>>>> 675a03b4
 }
 
 enum bpf_perf_event_ret
