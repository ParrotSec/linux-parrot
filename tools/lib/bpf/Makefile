# SPDX-License-Identifier: GPL-2.0
# Most of this file is copied from tools/lib/traceevent/Makefile

BPF_VERSION = 0
BPF_PATCHLEVEL = 0
<<<<<<< HEAD
BPF_EXTRAVERSION = 1
=======
BPF_EXTRAVERSION = 3
>>>>>>> 407d19ab

MAKEFLAGS += --no-print-directory

ifeq ($(srctree),)
srctree := $(patsubst %/,%,$(dir $(CURDIR)))
srctree := $(patsubst %/,%,$(dir $(srctree)))
srctree := $(patsubst %/,%,$(dir $(srctree)))
#$(info Determined 'srctree' to be $(srctree))
endif

# Makefiles suck: This macro sets a default value of $(2) for the
# variable named by $(1), unless the variable has been set by
# environment or command line. This is necessary for CC and AR
# because make sets default values, so the simpler ?= approach
# won't work as expected.
define allow-override
  $(if $(or $(findstring environment,$(origin $(1))),\
            $(findstring command line,$(origin $(1)))),,\
    $(eval $(1) = $(2)))
endef

# Allow setting CC and AR, or setting CROSS_COMPILE as a prefix.
$(call allow-override,CC,$(CROSS_COMPILE)gcc)
$(call allow-override,AR,$(CROSS_COMPILE)ar)

INSTALL = install

# Use DESTDIR for installing into a different root directory.
# This is useful for building a package. The program will be
# installed in this directory as if it was the root directory.
# Then the build tool can move it later.
DESTDIR ?=
DESTDIR_SQ = '$(subst ','\'',$(DESTDIR))'

include $(srctree)/tools/scripts/Makefile.arch

ifeq ($(LP64), 1)
  libdir_relative = lib64
else
  libdir_relative = lib
endif

prefix ?= /usr/local
libdir = $(prefix)/$(libdir_relative)
man_dir = $(prefix)/share/man
man_dir_SQ = '$(subst ','\'',$(man_dir))'

export man_dir man_dir_SQ INSTALL
export DESTDIR DESTDIR_SQ

include ../../scripts/Makefile.include

# copy a bit from Linux kbuild

ifeq ("$(origin V)", "command line")
  VERBOSE = $(V)
endif
ifndef VERBOSE
  VERBOSE = 0
endif

FEATURE_USER = .libbpf
FEATURE_TESTS = libelf libelf-mmap bpf reallocarray
FEATURE_DISPLAY = libelf bpf

INCLUDES = -I. -I$(srctree)/tools/include -I$(srctree)/tools/arch/$(ARCH)/include/uapi -I$(srctree)/tools/include/uapi -I$(srctree)/tools/perf
FEATURE_CHECK_CFLAGS-bpf = $(INCLUDES)

check_feat := 1
NON_CHECK_FEAT_TARGETS := clean TAGS tags cscope help
ifdef MAKECMDGOALS
ifeq ($(filter-out $(NON_CHECK_FEAT_TARGETS),$(MAKECMDGOALS)),)
  check_feat := 0
endif
endif

ifeq ($(check_feat),1)
ifeq ($(FEATURES_DUMP),)
include $(srctree)/tools/build/Makefile.feature
else
include $(FEATURES_DUMP)
endif
endif

export prefix libdir src obj

# Shell quotes
libdir_SQ = $(subst ','\'',$(libdir))
libdir_relative_SQ = $(subst ','\'',$(libdir_relative))

LIB_FILE = libbpf.a libbpf.so

VERSION		= $(BPF_VERSION)
PATCHLEVEL	= $(BPF_PATCHLEVEL)
EXTRAVERSION	= $(BPF_EXTRAVERSION)

OBJ		= $@
N		=

<<<<<<< HEAD
LIBBPF_VERSION = $(BPF_VERSION).$(BPF_PATCHLEVEL).$(BPF_EXTRAVERSION)
=======
LIBBPF_VERSION	= $(BPF_VERSION).$(BPF_PATCHLEVEL).$(BPF_EXTRAVERSION)

LIB_TARGET	= libbpf.a libbpf.so.$(LIBBPF_VERSION)
LIB_FILE	= libbpf.a libbpf.so*
PC_FILE		= libbpf.pc
>>>>>>> 407d19ab

# Set compile option CFLAGS
ifdef EXTRA_CFLAGS
  CFLAGS := $(EXTRA_CFLAGS)
else
  CFLAGS := -g -Wall
endif

ifeq ($(feature-libelf-mmap), 1)
  override CFLAGS += -DHAVE_LIBELF_MMAP_SUPPORT
endif

ifeq ($(feature-reallocarray), 0)
  override CFLAGS += -DCOMPAT_NEED_REALLOCARRAY
endif

# Append required CFLAGS
override CFLAGS += $(EXTRA_WARNINGS)
override CFLAGS += -Werror -Wall
override CFLAGS += -fPIC
override CFLAGS += $(INCLUDES)

ifeq ($(VERBOSE),1)
  Q =
else
  Q = @
endif

# Disable command line variables (CFLAGS) override from top
# level Makefile (perf), otherwise build Makefile will get
# the same command line setup.
MAKEOVERRIDES=

all:

export srctree OUTPUT CC LD CFLAGS V
include $(srctree)/tools/build/Makefile.include

<<<<<<< HEAD
BPF_IN    := $(OUTPUT)libbpf-in.o
LIB_FILE := $(addprefix $(OUTPUT),$(LIB_FILE))

CMD_TARGETS = $(LIB_FILE)
=======
BPF_IN		:= $(OUTPUT)libbpf-in.o
VERSION_SCRIPT	:= libbpf.map

LIB_TARGET	:= $(addprefix $(OUTPUT),$(LIB_TARGET))
LIB_FILE	:= $(addprefix $(OUTPUT),$(LIB_FILE))
PC_FILE		:= $(addprefix $(OUTPUT),$(PC_FILE))

GLOBAL_SYM_COUNT = $(shell readelf -s --wide $(BPF_IN) | \
			   awk '/GLOBAL/ && /DEFAULT/ && !/UND/ {s++} END{print s}')
VERSIONED_SYM_COUNT = $(shell readelf -s --wide $(OUTPUT)libbpf.so | \
			      grep -Eo '[^ ]+@LIBBPF_' | cut -d@ -f1 | sort -u | wc -l)

CMD_TARGETS = $(LIB_TARGET) $(PC_FILE)

CXX_TEST_TARGET = $(OUTPUT)test_libbpf

ifeq ($(feature-cxx), 1)
	CMD_TARGETS += $(CXX_TEST_TARGET)
endif
>>>>>>> 407d19ab

TARGETS = $(CMD_TARGETS)

all: fixdep
	$(Q)$(MAKE) all_cmd

all_cmd: $(CMD_TARGETS)

$(BPF_IN): force elfdep bpfdep
	@(test -f ../../include/uapi/linux/bpf.h -a -f ../../../include/uapi/linux/bpf.h && ( \
	(diff -B ../../include/uapi/linux/bpf.h ../../../include/uapi/linux/bpf.h >/dev/null) || \
	echo "Warning: Kernel ABI header at 'tools/include/uapi/linux/bpf.h' differs from latest version at 'include/uapi/linux/bpf.h'" >&2 )) || true
	@(test -f ../../include/uapi/linux/bpf_common.h -a -f ../../../include/uapi/linux/bpf_common.h && ( \
	(diff -B ../../include/uapi/linux/bpf_common.h ../../../include/uapi/linux/bpf_common.h >/dev/null) || \
	echo "Warning: Kernel ABI header at 'tools/include/uapi/linux/bpf_common.h' differs from latest version at 'include/uapi/linux/bpf_common.h'" >&2 )) || true
	@(test -f ../../include/uapi/linux/netlink.h -a -f ../../../include/uapi/linux/netlink.h && ( \
	(diff -B ../../include/uapi/linux/netlink.h ../../../include/uapi/linux/netlink.h >/dev/null) || \
	echo "Warning: Kernel ABI header at 'tools/include/uapi/linux/netlink.h' differs from latest version at 'include/uapi/linux/netlink.h'" >&2 )) || true
	@(test -f ../../include/uapi/linux/if_link.h -a -f ../../../include/uapi/linux/if_link.h && ( \
	(diff -B ../../include/uapi/linux/if_link.h ../../../include/uapi/linux/if_link.h >/dev/null) || \
	echo "Warning: Kernel ABI header at 'tools/include/uapi/linux/if_link.h' differs from latest version at 'include/uapi/linux/if_link.h'" >&2 )) || true
	$(Q)$(MAKE) $(build)=libbpf

$(OUTPUT)libbpf.so: $(BPF_IN)
	$(QUIET_LINK)$(CC) --shared $^ -o $@

$(OUTPUT)libbpf.a: $(BPF_IN)
	$(QUIET_LINK)$(RM) $@; $(AR) rcs $@ $^

<<<<<<< HEAD
=======
$(OUTPUT)test_libbpf: test_libbpf.cpp $(OUTPUT)libbpf.a
	$(QUIET_LINK)$(CXX) $(INCLUDES) $^ -lelf -o $@

$(OUTPUT)libbpf.pc:
	$(QUIET_GEN)sed -e "s|@PREFIX@|$(prefix)|" \
		-e "s|@LIBDIR@|$(libdir_SQ)|" \
		-e "s|@VERSION@|$(LIBBPF_VERSION)|" \
		< libbpf.pc.template > $@

check: check_abi

check_abi: $(OUTPUT)libbpf.so
	@if [ "$(GLOBAL_SYM_COUNT)" != "$(VERSIONED_SYM_COUNT)" ]; then	 \
		echo "Warning: Num of global symbols in $(BPF_IN)"	 \
		     "($(GLOBAL_SYM_COUNT)) does NOT match with num of"	 \
		     "versioned symbols in $^ ($(VERSIONED_SYM_COUNT))." \
		     "Please make sure all LIBBPF_API symbols are"	 \
		     "versioned in $(VERSION_SCRIPT)." >&2;		 \
		exit 1;							 \
	fi

define do_install_mkdir
	if [ ! -d '$(DESTDIR_SQ)$1' ]; then		\
		$(INSTALL) -d -m 755 '$(DESTDIR_SQ)$1';	\
	fi
endef

>>>>>>> 407d19ab
define do_install
	if [ ! -d '$(DESTDIR_SQ)$2' ]; then		\
		$(INSTALL) -d -m 755 '$(DESTDIR_SQ)$2';	\
	fi;						\
	$(INSTALL) $1 $(if $3,-m $3,) '$(DESTDIR_SQ)$2'
endef

install_lib: all_cmd
	$(call QUIET_INSTALL, $(LIB_FILE)) \
		$(call do_install,$(LIB_FILE),$(libdir_SQ))

install_headers:
	$(call QUIET_INSTALL, headers) \
		$(call do_install,bpf.h,$(prefix)/include/bpf,644); \
<<<<<<< HEAD
		$(call do_install,libbpf.h,$(prefix)/include/bpf,644);
		$(call do_install,btf.h,$(prefix)/include/bpf,644);
=======
		$(call do_install,libbpf.h,$(prefix)/include/bpf,644); \
		$(call do_install,btf.h,$(prefix)/include/bpf,644); \
		$(call do_install,libbpf_util.h,$(prefix)/include/bpf,644); \
		$(call do_install,xsk.h,$(prefix)/include/bpf,644);
>>>>>>> 407d19ab

install_pkgconfig: $(PC_FILE)
	$(call QUIET_INSTALL, $(PC_FILE)) \
		$(call do_install,$(PC_FILE),$(libdir_SQ)/pkgconfig,644)

install: install_lib install_pkgconfig

### Cleaning rules

config-clean:
	$(call QUIET_CLEAN, config)
	$(Q)$(MAKE) -C $(srctree)/tools/build/feature/ clean >/dev/null

clean:
<<<<<<< HEAD
	$(call QUIET_CLEAN, libbpf) $(RM) *.o *~ $(TARGETS) *.a *.so .*.d .*.cmd \
		$(RM) LIBBPF-CFLAGS
=======
	$(call QUIET_CLEAN, libbpf) $(RM) $(TARGETS) $(CXX_TEST_TARGET) \
		*.o *~ *.a *.so *.so.$(VERSION) .*.d .*.cmd *.pc LIBBPF-CFLAGS
>>>>>>> 407d19ab
	$(call QUIET_CLEAN, core-gen) $(RM) $(OUTPUT)FEATURE-DUMP.libbpf



PHONY += force elfdep bpfdep
force:

elfdep:
	@if [ "$(feature-libelf)" != "1" ]; then echo "No libelf found"; exit 1 ; fi

bpfdep:
	@if [ "$(feature-bpf)" != "1" ]; then echo "BPF API too old"; exit 1 ; fi

# Declare the contents of the .PHONY variable as phony.  We keep that
# information in a variable so we can use it in if_changed and friends.
.PHONY: $(PHONY)<|MERGE_RESOLUTION|>--- conflicted
+++ resolved
@@ -1,13 +1,9 @@
-# SPDX-License-Identifier: GPL-2.0
+# SPDX-License-Identifier: (LGPL-2.1 OR BSD-2-Clause)
 # Most of this file is copied from tools/lib/traceevent/Makefile
 
 BPF_VERSION = 0
 BPF_PATCHLEVEL = 0
-<<<<<<< HEAD
-BPF_EXTRAVERSION = 1
-=======
 BPF_EXTRAVERSION = 3
->>>>>>> 407d19ab
 
 MAKEFLAGS += --no-print-directory
 
@@ -17,21 +13,6 @@
 srctree := $(patsubst %/,%,$(dir $(srctree)))
 #$(info Determined 'srctree' to be $(srctree))
 endif
-
-# Makefiles suck: This macro sets a default value of $(2) for the
-# variable named by $(1), unless the variable has been set by
-# environment or command line. This is necessary for CC and AR
-# because make sets default values, so the simpler ?= approach
-# won't work as expected.
-define allow-override
-  $(if $(or $(findstring environment,$(origin $(1))),\
-            $(findstring command line,$(origin $(1)))),,\
-    $(eval $(1) = $(2)))
-endef
-
-# Allow setting CC and AR, or setting CROSS_COMPILE as a prefix.
-$(call allow-override,CC,$(CROSS_COMPILE)gcc)
-$(call allow-override,AR,$(CROSS_COMPILE)ar)
 
 INSTALL = install
 
@@ -58,7 +39,7 @@
 export man_dir man_dir_SQ INSTALL
 export DESTDIR DESTDIR_SQ
 
-include ../../scripts/Makefile.include
+include $(srctree)/tools/scripts/Makefile.include
 
 # copy a bit from Linux kbuild
 
@@ -70,10 +51,10 @@
 endif
 
 FEATURE_USER = .libbpf
-FEATURE_TESTS = libelf libelf-mmap bpf reallocarray
+FEATURE_TESTS = libelf libelf-mmap bpf reallocarray cxx
 FEATURE_DISPLAY = libelf bpf
 
-INCLUDES = -I. -I$(srctree)/tools/include -I$(srctree)/tools/arch/$(ARCH)/include/uapi -I$(srctree)/tools/include/uapi -I$(srctree)/tools/perf
+INCLUDES = -I. -I$(srctree)/tools/include -I$(srctree)/tools/arch/$(ARCH)/include/uapi -I$(srctree)/tools/include/uapi
 FEATURE_CHECK_CFLAGS-bpf = $(INCLUDES)
 
 check_feat := 1
@@ -98,8 +79,6 @@
 libdir_SQ = $(subst ','\'',$(libdir))
 libdir_relative_SQ = $(subst ','\'',$(libdir_relative))
 
-LIB_FILE = libbpf.a libbpf.so
-
 VERSION		= $(BPF_VERSION)
 PATCHLEVEL	= $(BPF_PATCHLEVEL)
 EXTRAVERSION	= $(BPF_EXTRAVERSION)
@@ -107,15 +86,11 @@
 OBJ		= $@
 N		=
 
-<<<<<<< HEAD
-LIBBPF_VERSION = $(BPF_VERSION).$(BPF_PATCHLEVEL).$(BPF_EXTRAVERSION)
-=======
 LIBBPF_VERSION	= $(BPF_VERSION).$(BPF_PATCHLEVEL).$(BPF_EXTRAVERSION)
 
 LIB_TARGET	= libbpf.a libbpf.so.$(LIBBPF_VERSION)
 LIB_FILE	= libbpf.a libbpf.so*
 PC_FILE		= libbpf.pc
->>>>>>> 407d19ab
 
 # Set compile option CFLAGS
 ifdef EXTRA_CFLAGS
@@ -137,6 +112,7 @@
 override CFLAGS += -Werror -Wall
 override CFLAGS += -fPIC
 override CFLAGS += $(INCLUDES)
+override CFLAGS += -fvisibility=hidden
 
 ifeq ($(VERBOSE),1)
   Q =
@@ -154,12 +130,6 @@
 export srctree OUTPUT CC LD CFLAGS V
 include $(srctree)/tools/build/Makefile.include
 
-<<<<<<< HEAD
-BPF_IN    := $(OUTPUT)libbpf-in.o
-LIB_FILE := $(addprefix $(OUTPUT),$(LIB_FILE))
-
-CMD_TARGETS = $(LIB_FILE)
-=======
 BPF_IN		:= $(OUTPUT)libbpf-in.o
 VERSION_SCRIPT	:= libbpf.map
 
@@ -179,14 +149,13 @@
 ifeq ($(feature-cxx), 1)
 	CMD_TARGETS += $(CXX_TEST_TARGET)
 endif
->>>>>>> 407d19ab
 
 TARGETS = $(CMD_TARGETS)
 
 all: fixdep
 	$(Q)$(MAKE) all_cmd
 
-all_cmd: $(CMD_TARGETS)
+all_cmd: $(CMD_TARGETS) check
 
 $(BPF_IN): force elfdep bpfdep
 	@(test -f ../../include/uapi/linux/bpf.h -a -f ../../../include/uapi/linux/bpf.h && ( \
@@ -201,16 +170,22 @@
 	@(test -f ../../include/uapi/linux/if_link.h -a -f ../../../include/uapi/linux/if_link.h && ( \
 	(diff -B ../../include/uapi/linux/if_link.h ../../../include/uapi/linux/if_link.h >/dev/null) || \
 	echo "Warning: Kernel ABI header at 'tools/include/uapi/linux/if_link.h' differs from latest version at 'include/uapi/linux/if_link.h'" >&2 )) || true
+	@(test -f ../../include/uapi/linux/if_xdp.h -a -f ../../../include/uapi/linux/if_xdp.h && ( \
+	(diff -B ../../include/uapi/linux/if_xdp.h ../../../include/uapi/linux/if_xdp.h >/dev/null) || \
+	echo "Warning: Kernel ABI header at 'tools/include/uapi/linux/if_xdp.h' differs from latest version at 'include/uapi/linux/if_xdp.h'" >&2 )) || true
 	$(Q)$(MAKE) $(build)=libbpf
 
-$(OUTPUT)libbpf.so: $(BPF_IN)
-	$(QUIET_LINK)$(CC) --shared $^ -o $@
+$(OUTPUT)libbpf.so: $(OUTPUT)libbpf.so.$(LIBBPF_VERSION)
+
+$(OUTPUT)libbpf.so.$(LIBBPF_VERSION): $(BPF_IN)
+	$(QUIET_LINK)$(CC) --shared -Wl,-soname,libbpf.so.$(VERSION) \
+				    -Wl,--version-script=$(VERSION_SCRIPT) $^ -lelf -o $@
+	@ln -sf $(@F) $(OUTPUT)libbpf.so
+	@ln -sf $(@F) $(OUTPUT)libbpf.so.$(VERSION)
 
 $(OUTPUT)libbpf.a: $(BPF_IN)
 	$(QUIET_LINK)$(RM) $@; $(AR) rcs $@ $^
 
-<<<<<<< HEAD
-=======
 $(OUTPUT)test_libbpf: test_libbpf.cpp $(OUTPUT)libbpf.a
 	$(QUIET_LINK)$(CXX) $(INCLUDES) $^ -lelf -o $@
 
@@ -238,7 +213,6 @@
 	fi
 endef
 
->>>>>>> 407d19ab
 define do_install
 	if [ ! -d '$(DESTDIR_SQ)$2' ]; then		\
 		$(INSTALL) -d -m 755 '$(DESTDIR_SQ)$2';	\
@@ -247,21 +221,17 @@
 endef
 
 install_lib: all_cmd
-	$(call QUIET_INSTALL, $(LIB_FILE)) \
-		$(call do_install,$(LIB_FILE),$(libdir_SQ))
+	$(call QUIET_INSTALL, $(LIB_TARGET)) \
+		$(call do_install_mkdir,$(libdir_SQ)); \
+		cp -fpR $(LIB_FILE) $(DESTDIR)$(libdir_SQ)
 
 install_headers:
 	$(call QUIET_INSTALL, headers) \
 		$(call do_install,bpf.h,$(prefix)/include/bpf,644); \
-<<<<<<< HEAD
-		$(call do_install,libbpf.h,$(prefix)/include/bpf,644);
-		$(call do_install,btf.h,$(prefix)/include/bpf,644);
-=======
 		$(call do_install,libbpf.h,$(prefix)/include/bpf,644); \
 		$(call do_install,btf.h,$(prefix)/include/bpf,644); \
 		$(call do_install,libbpf_util.h,$(prefix)/include/bpf,644); \
 		$(call do_install,xsk.h,$(prefix)/include/bpf,644);
->>>>>>> 407d19ab
 
 install_pkgconfig: $(PC_FILE)
 	$(call QUIET_INSTALL, $(PC_FILE)) \
@@ -276,13 +246,8 @@
 	$(Q)$(MAKE) -C $(srctree)/tools/build/feature/ clean >/dev/null
 
 clean:
-<<<<<<< HEAD
-	$(call QUIET_CLEAN, libbpf) $(RM) *.o *~ $(TARGETS) *.a *.so .*.d .*.cmd \
-		$(RM) LIBBPF-CFLAGS
-=======
 	$(call QUIET_CLEAN, libbpf) $(RM) $(TARGETS) $(CXX_TEST_TARGET) \
 		*.o *~ *.a *.so *.so.$(VERSION) .*.d .*.cmd *.pc LIBBPF-CFLAGS
->>>>>>> 407d19ab
 	$(call QUIET_CLEAN, core-gen) $(RM) $(OUTPUT)FEATURE-DUMP.libbpf
 
 
