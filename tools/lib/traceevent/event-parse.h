--- conflicted
+++ resolved
@@ -26,15 +26,10 @@
 #include <regex.h>
 #include <string.h>
 
+#include "trace-seq.h"
+
 #ifndef __maybe_unused
 #define __maybe_unused __attribute__((unused))
-#endif
-
-/* ----------------------- trace_seq ----------------------- */
-
-
-#ifndef TRACE_SEQ_BUF_SIZE
-#define TRACE_SEQ_BUF_SIZE 4096
 #endif
 
 #ifndef DEBUG_RECORD
@@ -59,51 +54,14 @@
 #endif
 };
 
-enum trace_seq_fail {
-	TRACE_SEQ__GOOD,
-	TRACE_SEQ__BUFFER_POISONED,
-	TRACE_SEQ__MEM_ALLOC_FAILED,
-};
-
-/*
- * Trace sequences are used to allow a function to call several other functions
- * to create a string of data to use (up to a max of PAGE_SIZE).
- */
-
-struct trace_seq {
-	char			*buffer;
-	unsigned int		buffer_size;
-	unsigned int		len;
-	unsigned int		readpos;
-	enum trace_seq_fail	state;
-};
-
-void trace_seq_init(struct trace_seq *s);
-void trace_seq_reset(struct trace_seq *s);
-void trace_seq_destroy(struct trace_seq *s);
-
-extern int trace_seq_printf(struct trace_seq *s, const char *fmt, ...)
-	__attribute__ ((format (printf, 2, 3)));
-extern int trace_seq_vprintf(struct trace_seq *s, const char *fmt, va_list args)
-	__attribute__ ((format (printf, 2, 0)));
-
-extern int trace_seq_puts(struct trace_seq *s, const char *str);
-extern int trace_seq_putc(struct trace_seq *s, unsigned char c);
-
-extern void trace_seq_terminate(struct trace_seq *s);
-
-extern int trace_seq_do_fprintf(struct trace_seq *s, FILE *fp);
-extern int trace_seq_do_printf(struct trace_seq *s);
-
-
-/* ----------------------- pevent ----------------------- */
+/* ----------------------- tep ----------------------- */
 
 struct tep_handle;
-struct event_format;
+struct tep_event;
 
 typedef int (*tep_event_handler_func)(struct trace_seq *s,
 				      struct tep_record *record,
-				      struct event_format *event,
+				      struct tep_event *event,
 				      void *context);
 
 typedef int (*tep_plugin_load_func)(struct tep_handle *tep);
@@ -172,20 +130,20 @@
 #define TEP_PLUGIN_OPTIONS_NAME MAKE_STR(TEP_PLUGIN_OPTIONS)
 #define TEP_PLUGIN_ALIAS_NAME MAKE_STR(TEP_PLUGIN_ALIAS)
 
-enum format_flags {
-	FIELD_IS_ARRAY		= 1,
-	FIELD_IS_POINTER	= 2,
-	FIELD_IS_SIGNED		= 4,
-	FIELD_IS_STRING		= 8,
-	FIELD_IS_DYNAMIC	= 16,
-	FIELD_IS_LONG		= 32,
-	FIELD_IS_FLAG		= 64,
-	FIELD_IS_SYMBOLIC	= 128,
-};
-
-struct format_field {
-	struct format_field	*next;
-	struct event_format	*event;
+enum tep_format_flags {
+	TEP_FIELD_IS_ARRAY	= 1,
+	TEP_FIELD_IS_POINTER	= 2,
+	TEP_FIELD_IS_SIGNED	= 4,
+	TEP_FIELD_IS_STRING	= 8,
+	TEP_FIELD_IS_DYNAMIC	= 16,
+	TEP_FIELD_IS_LONG	= 32,
+	TEP_FIELD_IS_FLAG	= 64,
+	TEP_FIELD_IS_SYMBOLIC	= 128,
+};
+
+struct tep_format_field {
+	struct tep_format_field	*next;
+	struct tep_event	*event;
 	char			*type;
 	char			*name;
 	char			*alias;
@@ -196,174 +154,169 @@
 	unsigned long		flags;
 };
 
-struct format {
+struct tep_format {
 	int			nr_common;
 	int			nr_fields;
-	struct format_field	*common_fields;
-	struct format_field	*fields;
-};
-
-struct print_arg_atom {
+	struct tep_format_field	*common_fields;
+	struct tep_format_field	*fields;
+};
+
+struct tep_print_arg_atom {
 	char			*atom;
 };
 
-struct print_arg_string {
+struct tep_print_arg_string {
 	char			*string;
 	int			offset;
 };
 
-struct print_arg_bitmask {
+struct tep_print_arg_bitmask {
 	char			*bitmask;
 	int			offset;
 };
 
-struct print_arg_field {
+struct tep_print_arg_field {
 	char			*name;
-	struct format_field	*field;
-};
-
-struct print_flag_sym {
-	struct print_flag_sym	*next;
-	char			*value;
-	char			*str;
-};
-
-struct print_arg_typecast {
+	struct tep_format_field	*field;
+};
+
+struct tep_print_flag_sym {
+	struct tep_print_flag_sym	*next;
+	char				*value;
+	char				*str;
+};
+
+struct tep_print_arg_typecast {
 	char 			*type;
-	struct print_arg	*item;
-};
-
-struct print_arg_flags {
-	struct print_arg	*field;
-	char			*delim;
-	struct print_flag_sym	*flags;
-};
-
-struct print_arg_symbol {
-	struct print_arg	*field;
-	struct print_flag_sym	*symbols;
-};
-
-struct print_arg_hex {
-	struct print_arg	*field;
-	struct print_arg	*size;
-};
-
-struct print_arg_int_array {
-	struct print_arg	*field;
-	struct print_arg	*count;
-	struct print_arg	*el_size;
-};
-
-struct print_arg_dynarray {
-	struct format_field	*field;
-	struct print_arg	*index;
-};
-
-struct print_arg;
-
-struct print_arg_op {
+	struct tep_print_arg	*item;
+};
+
+struct tep_print_arg_flags {
+	struct tep_print_arg		*field;
+	char				*delim;
+	struct tep_print_flag_sym	*flags;
+};
+
+struct tep_print_arg_symbol {
+	struct tep_print_arg		*field;
+	struct tep_print_flag_sym	*symbols;
+};
+
+struct tep_print_arg_hex {
+	struct tep_print_arg	*field;
+	struct tep_print_arg	*size;
+};
+
+struct tep_print_arg_int_array {
+	struct tep_print_arg	*field;
+	struct tep_print_arg	*count;
+	struct tep_print_arg	*el_size;
+};
+
+struct tep_print_arg_dynarray {
+	struct tep_format_field	*field;
+	struct tep_print_arg	*index;
+};
+
+struct tep_print_arg;
+
+struct tep_print_arg_op {
 	char			*op;
 	int			prio;
-	struct print_arg	*left;
-	struct print_arg	*right;
+	struct tep_print_arg	*left;
+	struct tep_print_arg	*right;
 };
 
 struct tep_function_handler;
 
-struct print_arg_func {
+struct tep_print_arg_func {
 	struct tep_function_handler	*func;
-	struct print_arg		*args;
-};
-
-enum print_arg_type {
-	PRINT_NULL,
-	PRINT_ATOM,
-	PRINT_FIELD,
-	PRINT_FLAGS,
-	PRINT_SYMBOL,
-	PRINT_HEX,
-	PRINT_INT_ARRAY,
-	PRINT_TYPE,
-	PRINT_STRING,
-	PRINT_BSTRING,
-	PRINT_DYNAMIC_ARRAY,
-	PRINT_OP,
-	PRINT_FUNC,
-	PRINT_BITMASK,
-	PRINT_DYNAMIC_ARRAY_LEN,
-	PRINT_HEX_STR,
-};
-
-struct print_arg {
-	struct print_arg		*next;
-	enum print_arg_type		type;
+	struct tep_print_arg		*args;
+};
+
+enum tep_print_arg_type {
+	TEP_PRINT_NULL,
+	TEP_PRINT_ATOM,
+	TEP_PRINT_FIELD,
+	TEP_PRINT_FLAGS,
+	TEP_PRINT_SYMBOL,
+	TEP_PRINT_HEX,
+	TEP_PRINT_INT_ARRAY,
+	TEP_PRINT_TYPE,
+	TEP_PRINT_STRING,
+	TEP_PRINT_BSTRING,
+	TEP_PRINT_DYNAMIC_ARRAY,
+	TEP_PRINT_OP,
+	TEP_PRINT_FUNC,
+	TEP_PRINT_BITMASK,
+	TEP_PRINT_DYNAMIC_ARRAY_LEN,
+	TEP_PRINT_HEX_STR,
+};
+
+struct tep_print_arg {
+	struct tep_print_arg		*next;
+	enum tep_print_arg_type		type;
 	union {
-		struct print_arg_atom		atom;
-		struct print_arg_field		field;
-		struct print_arg_typecast	typecast;
-		struct print_arg_flags		flags;
-		struct print_arg_symbol		symbol;
-		struct print_arg_hex		hex;
-		struct print_arg_int_array	int_array;
-		struct print_arg_func		func;
-		struct print_arg_string		string;
-		struct print_arg_bitmask	bitmask;
-		struct print_arg_op		op;
-		struct print_arg_dynarray	dynarray;
+		struct tep_print_arg_atom	atom;
+		struct tep_print_arg_field	field;
+		struct tep_print_arg_typecast	typecast;
+		struct tep_print_arg_flags	flags;
+		struct tep_print_arg_symbol	symbol;
+		struct tep_print_arg_hex	hex;
+		struct tep_print_arg_int_array	int_array;
+		struct tep_print_arg_func	func;
+		struct tep_print_arg_string	string;
+		struct tep_print_arg_bitmask	bitmask;
+		struct tep_print_arg_op		op;
+		struct tep_print_arg_dynarray	dynarray;
 	};
 };
 
-struct print_fmt {
+struct tep_print_fmt {
 	char			*format;
-	struct print_arg	*args;
-};
-
-<<<<<<< HEAD
-struct event_format {
-	struct tep_handle	*pevent;
-=======
+	struct tep_print_arg	*args;
+};
+
 struct tep_event {
 	struct tep_handle	*tep;
->>>>>>> 407d19ab
 	char			*name;
 	int			id;
 	int			flags;
-	struct format		format;
-	struct print_fmt	print_fmt;
+	struct tep_format	format;
+	struct tep_print_fmt	print_fmt;
 	char			*system;
 	tep_event_handler_func	handler;
 	void			*context;
 };
 
 enum {
-	EVENT_FL_ISFTRACE	= 0x01,
-	EVENT_FL_ISPRINT	= 0x02,
-	EVENT_FL_ISBPRINT	= 0x04,
-	EVENT_FL_ISFUNCENT	= 0x10,
-	EVENT_FL_ISFUNCRET	= 0x20,
-	EVENT_FL_NOHANDLE	= 0x40,
-	EVENT_FL_PRINTRAW	= 0x80,
-
-	EVENT_FL_FAILED		= 0x80000000
-};
-
-enum event_sort_type {
-	EVENT_SORT_ID,
-	EVENT_SORT_NAME,
-	EVENT_SORT_SYSTEM,
-};
-
-enum event_type {
-	EVENT_ERROR,
-	EVENT_NONE,
-	EVENT_SPACE,
-	EVENT_NEWLINE,
-	EVENT_OP,
-	EVENT_DELIM,
-	EVENT_ITEM,
-	EVENT_DQUOTE,
-	EVENT_SQUOTE,
+	TEP_EVENT_FL_ISFTRACE	= 0x01,
+	TEP_EVENT_FL_ISPRINT	= 0x02,
+	TEP_EVENT_FL_ISBPRINT	= 0x04,
+	TEP_EVENT_FL_ISFUNCENT	= 0x10,
+	TEP_EVENT_FL_ISFUNCRET	= 0x20,
+	TEP_EVENT_FL_NOHANDLE	= 0x40,
+	TEP_EVENT_FL_PRINTRAW	= 0x80,
+
+	TEP_EVENT_FL_FAILED	= 0x80000000
+};
+
+enum tep_event_sort_type {
+	TEP_EVENT_SORT_ID,
+	TEP_EVENT_SORT_NAME,
+	TEP_EVENT_SORT_SYSTEM,
+};
+
+enum tep_event_type {
+	TEP_EVENT_ERROR,
+	TEP_EVENT_NONE,
+	TEP_EVENT_SPACE,
+	TEP_EVENT_NEWLINE,
+	TEP_EVENT_OP,
+	TEP_EVENT_DELIM,
+	TEP_EVENT_ITEM,
+	TEP_EVENT_DQUOTE,
+	TEP_EVENT_SQUOTE,
 };
 
 typedef unsigned long long (*tep_func_handler)(struct trace_seq *s,
@@ -436,19 +389,13 @@
 };
 #undef _PE
 
-struct plugin_list;
+struct tep_plugin_list;
 
 #define INVALID_PLUGIN_LIST_OPTION	((char **)((unsigned long)-1))
 
-<<<<<<< HEAD
-struct plugin_list *tep_load_plugins(struct tep_handle *pevent);
-void tep_unload_plugins(struct plugin_list *plugin_list,
-			struct tep_handle *pevent);
-=======
 struct tep_plugin_list *tep_load_plugins(struct tep_handle *tep);
 void tep_unload_plugins(struct tep_plugin_list *plugin_list,
 			struct tep_handle *tep);
->>>>>>> 407d19ab
 char **tep_plugin_list_options(void);
 void tep_plugin_free_options_list(char **list);
 int tep_plugin_add_options(const char *name,
@@ -456,163 +403,14 @@
 void tep_plugin_remove_options(struct tep_plugin_option *options);
 void tep_print_plugins(struct trace_seq *s,
 			const char *prefix, const char *suffix,
-			const struct plugin_list *list);
-
-struct cmdline;
-struct cmdline_list;
-struct func_map;
-struct func_list;
-struct event_handler;
-struct func_resolver;
-
+			const struct tep_plugin_list *list);
+
+/* tep_handle */
 typedef char *(tep_func_resolver_t)(void *priv,
 				    unsigned long long *addrp, char **modp);
-<<<<<<< HEAD
-
-struct tep_handle {
-	int ref_count;
-
-	int header_page_ts_offset;
-	int header_page_ts_size;
-	int header_page_size_offset;
-	int header_page_size_size;
-	int header_page_data_offset;
-	int header_page_data_size;
-	int header_page_overwrite;
-
-	int file_bigendian;
-	int host_bigendian;
-
-	int latency_format;
-
-	int old_format;
-
-	int cpus;
-	int long_size;
-	int page_size;
-
-	struct cmdline *cmdlines;
-	struct cmdline_list *cmdlist;
-	int cmdline_count;
-
-	struct func_map *func_map;
-	struct func_resolver *func_resolver;
-	struct func_list *funclist;
-	unsigned int func_count;
-
-	struct printk_map *printk_map;
-	struct printk_list *printklist;
-	unsigned int printk_count;
-
-
-	struct event_format **events;
-	int nr_events;
-	struct event_format **sort_events;
-	enum event_sort_type last_type;
-
-	int type_offset;
-	int type_size;
-
-	int pid_offset;
-	int pid_size;
-
- 	int pc_offset;
-	int pc_size;
-
-	int flags_offset;
-	int flags_size;
-
-	int ld_offset;
-	int ld_size;
-
-	int print_raw;
-
-	int test_filters;
-
-	int flags;
-
-	struct format_field *bprint_ip_field;
-	struct format_field *bprint_fmt_field;
-	struct format_field *bprint_buf_field;
-
-	struct event_handler *handlers;
-	struct tep_function_handler *func_handlers;
-
-	/* cache */
-	struct event_format *last_event;
-
-	char *trace_clock;
-};
-
-static inline void tep_set_flag(struct tep_handle *pevent, int flag)
-{
-	pevent->flags |= flag;
-}
-
-static inline unsigned short
-__data2host2(struct tep_handle *pevent, unsigned short data)
-{
-	unsigned short swap;
-
-	if (pevent->host_bigendian == pevent->file_bigendian)
-		return data;
-
-	swap = ((data & 0xffULL) << 8) |
-		((data & (0xffULL << 8)) >> 8);
-
-	return swap;
-}
-
-static inline unsigned int
-__data2host4(struct tep_handle *pevent, unsigned int data)
-{
-	unsigned int swap;
-
-	if (pevent->host_bigendian == pevent->file_bigendian)
-		return data;
-
-	swap = ((data & 0xffULL) << 24) |
-		((data & (0xffULL << 8)) << 8) |
-		((data & (0xffULL << 16)) >> 8) |
-		((data & (0xffULL << 24)) >> 24);
-
-	return swap;
-}
-
-static inline unsigned long long
-__data2host8(struct tep_handle *pevent, unsigned long long data)
-{
-	unsigned long long swap;
-
-	if (pevent->host_bigendian == pevent->file_bigendian)
-		return data;
-
-	swap = ((data & 0xffULL) << 56) |
-		((data & (0xffULL << 8)) << 40) |
-		((data & (0xffULL << 16)) << 24) |
-		((data & (0xffULL << 24)) << 8) |
-		((data & (0xffULL << 32)) >> 8) |
-		((data & (0xffULL << 40)) >> 24) |
-		((data & (0xffULL << 48)) >> 40) |
-		((data & (0xffULL << 56)) >> 56);
-
-	return swap;
-}
-
-#define data2host2(pevent, ptr)		__data2host2(pevent, *(unsigned short *)(ptr))
-#define data2host4(pevent, ptr)		__data2host4(pevent, *(unsigned int *)(ptr))
-#define data2host8(pevent, ptr)					\
-({								\
-	unsigned long long __val;				\
-								\
-	memcpy(&__val, (ptr), sizeof(unsigned long long));	\
-	__data2host8(pevent, __val);				\
-})
-=======
 void tep_set_flag(struct tep_handle *tep, int flag);
 void tep_clear_flag(struct tep_handle *tep, enum tep_flag flag);
 bool tep_test_flag(struct tep_handle *tep, enum tep_flag flags);
->>>>>>> 407d19ab
 
 static inline int tep_is_bigendian(void)
 {
@@ -634,34 +432,16 @@
 
 int tep_set_function_resolver(struct tep_handle *tep,
 			      tep_func_resolver_t *func, void *priv);
-<<<<<<< HEAD
-void tep_reset_function_resolver(struct tep_handle *pevent);
-int tep_register_comm(struct tep_handle *pevent, const char *comm, int pid);
-int tep_register_trace_clock(struct tep_handle *pevent, const char *trace_clock);
-int tep_register_function(struct tep_handle *pevent, char *name,
-=======
 void tep_reset_function_resolver(struct tep_handle *tep);
 int tep_register_comm(struct tep_handle *tep, const char *comm, int pid);
 int tep_override_comm(struct tep_handle *tep, const char *comm, int pid);
 int tep_register_trace_clock(struct tep_handle *tep, const char *trace_clock);
 int tep_register_function(struct tep_handle *tep, char *name,
->>>>>>> 407d19ab
 			  unsigned long long addr, char *mod);
 int tep_register_print_string(struct tep_handle *tep, const char *fmt,
 			      unsigned long long addr);
 bool tep_is_pid_registered(struct tep_handle *tep, int pid);
 
-<<<<<<< HEAD
-void tep_print_event_task(struct tep_handle *pevent, struct trace_seq *s,
-			  struct event_format *event,
-			  struct tep_record *record);
-void tep_print_event_time(struct tep_handle *pevent, struct trace_seq *s,
-			  struct event_format *event,
-			  struct tep_record *record,
-			  bool use_trace_clock);
-void tep_print_event_data(struct tep_handle *pevent, struct trace_seq *s,
-			  struct event_format *event,
-=======
 void tep_print_event_task(struct tep_handle *tep, struct trace_seq *s,
 			  struct tep_event *event,
 			  struct tep_record *record);
@@ -671,7 +451,6 @@
 			  bool use_trace_clock);
 void tep_print_event_data(struct tep_handle *tep, struct trace_seq *s,
 			  struct tep_event *event,
->>>>>>> 407d19ab
 			  struct tep_record *record);
 void tep_print_event(struct tep_handle *tep, struct trace_seq *s,
 		     struct tep_record *record, bool use_trace_clock);
@@ -681,50 +460,39 @@
 
 enum tep_errno tep_parse_event(struct tep_handle *tep, const char *buf,
 			       unsigned long size, const char *sys);
-<<<<<<< HEAD
-enum tep_errno tep_parse_format(struct tep_handle *pevent,
-				struct event_format **eventp,
-=======
 enum tep_errno tep_parse_format(struct tep_handle *tep,
 				struct tep_event **eventp,
->>>>>>> 407d19ab
 				const char *buf,
 				unsigned long size, const char *sys);
-void tep_free_format(struct event_format *event);
-void tep_free_format_field(struct format_field *field);
-
-void *tep_get_field_raw(struct trace_seq *s, struct event_format *event,
+
+void *tep_get_field_raw(struct trace_seq *s, struct tep_event *event,
 			const char *name, struct tep_record *record,
 			int *len, int err);
 
-int tep_get_field_val(struct trace_seq *s, struct event_format *event,
+int tep_get_field_val(struct trace_seq *s, struct tep_event *event,
 		      const char *name, struct tep_record *record,
 		      unsigned long long *val, int err);
-int tep_get_common_field_val(struct trace_seq *s, struct event_format *event,
+int tep_get_common_field_val(struct trace_seq *s, struct tep_event *event,
 			     const char *name, struct tep_record *record,
 			     unsigned long long *val, int err);
-int tep_get_any_field_val(struct trace_seq *s, struct event_format *event,
+int tep_get_any_field_val(struct trace_seq *s, struct tep_event *event,
 			  const char *name, struct tep_record *record,
 			  unsigned long long *val, int err);
 
 int tep_print_num_field(struct trace_seq *s, const char *fmt,
-			   struct event_format *event, const char *name,
-			   struct tep_record *record, int err);
+			struct tep_event *event, const char *name,
+			struct tep_record *record, int err);
 
 int tep_print_func_field(struct trace_seq *s, const char *fmt,
-			 struct event_format *event, const char *name,
+			 struct tep_event *event, const char *name,
 			 struct tep_record *record, int err);
 
-<<<<<<< HEAD
-int tep_register_event_handler(struct tep_handle *pevent, int id,
-=======
 enum tep_reg_handler {
 	TEP_REGISTER_SUCCESS = 0,
 	TEP_REGISTER_SUCCESS_OVERWRITE,
 };
 
 int tep_register_event_handler(struct tep_handle *tep, int id,
->>>>>>> 407d19ab
 			       const char *sys_name, const char *event_name,
 			       tep_event_handler_func func, void *context);
 int tep_unregister_event_handler(struct tep_handle *tep, int id,
@@ -737,39 +505,12 @@
 int tep_unregister_print_function(struct tep_handle *tep,
 				  tep_func_handler func, char *name);
 
-struct format_field *tep_find_common_field(struct event_format *event, const char *name);
-struct format_field *tep_find_field(struct event_format *event, const char *name);
-struct format_field *tep_find_any_field(struct event_format *event, const char *name);
+struct tep_format_field *tep_find_common_field(struct tep_event *event, const char *name);
+struct tep_format_field *tep_find_field(struct tep_event *event, const char *name);
+struct tep_format_field *tep_find_any_field(struct tep_event *event, const char *name);
 
 const char *tep_find_function(struct tep_handle *tep, unsigned long long addr);
 unsigned long long
-<<<<<<< HEAD
-tep_find_function_address(struct tep_handle *pevent, unsigned long long addr);
-unsigned long long tep_read_number(struct tep_handle *pevent, const void *ptr, int size);
-int tep_read_number_field(struct format_field *field, const void *data,
-			  unsigned long long *value);
-
-struct event_format *tep_find_event(struct tep_handle *pevent, int id);
-
-struct event_format *
-tep_find_event_by_name(struct tep_handle *pevent, const char *sys, const char *name);
-
-struct event_format *
-tep_find_event_by_record(struct tep_handle *pevent, struct tep_record *record);
-
-void tep_data_lat_fmt(struct tep_handle *pevent,
-		      struct trace_seq *s, struct tep_record *record);
-int tep_data_type(struct tep_handle *pevent, struct tep_record *rec);
-struct event_format *tep_data_event_from_type(struct tep_handle *pevent, int type);
-int tep_data_pid(struct tep_handle *pevent, struct tep_record *rec);
-int tep_data_preempt_count(struct tep_handle *pevent, struct tep_record *rec);
-int tep_data_flags(struct tep_handle *pevent, struct tep_record *rec);
-const char *tep_data_comm_from_pid(struct tep_handle *pevent, int pid);
-struct cmdline;
-struct cmdline *tep_data_pid_from_comm(struct tep_handle *pevent, const char *comm,
-				       struct cmdline *next);
-int tep_cmdline_pid(struct tep_handle *pevent, struct cmdline *cmdline);
-=======
 tep_find_function_address(struct tep_handle *tep, unsigned long long addr);
 unsigned long long tep_read_number(struct tep_handle *tep, const void *ptr, int size);
 int tep_read_number_field(struct tep_format_field *field, const void *data,
@@ -795,87 +536,10 @@
 struct tep_cmdline *tep_data_pid_from_comm(struct tep_handle *tep, const char *comm,
 					   struct tep_cmdline *next);
 int tep_cmdline_pid(struct tep_handle *tep, struct tep_cmdline *cmdline);
->>>>>>> 407d19ab
 
 void tep_print_field(struct trace_seq *s, void *data,
-		     struct format_field *field);
+		     struct tep_format_field *field);
 void tep_print_fields(struct trace_seq *s, void *data,
-<<<<<<< HEAD
-		      int size __maybe_unused, struct event_format *event);
-void tep_event_info(struct trace_seq *s, struct event_format *event,
-		       struct tep_record *record);
-int tep_strerror(struct tep_handle *pevent, enum tep_errno errnum,
-		    char *buf, size_t buflen);
-
-struct event_format **tep_list_events(struct tep_handle *pevent, enum event_sort_type);
-struct format_field **tep_event_common_fields(struct event_format *event);
-struct format_field **tep_event_fields(struct event_format *event);
-
-static inline int tep_get_cpus(struct tep_handle *pevent)
-{
-	return pevent->cpus;
-}
-
-static inline void tep_set_cpus(struct tep_handle *pevent, int cpus)
-{
-	pevent->cpus = cpus;
-}
-
-static inline int tep_get_long_size(struct tep_handle *pevent)
-{
-	return pevent->long_size;
-}
-
-static inline void tep_set_long_size(struct tep_handle *pevent, int long_size)
-{
-	pevent->long_size = long_size;
-}
-
-static inline int tep_get_page_size(struct tep_handle *pevent)
-{
-	return pevent->page_size;
-}
-
-static inline void tep_set_page_size(struct tep_handle *pevent, int _page_size)
-{
-	pevent->page_size = _page_size;
-}
-
-static inline int tep_is_file_bigendian(struct tep_handle *pevent)
-{
-	return pevent->file_bigendian;
-}
-
-static inline void tep_set_file_bigendian(struct tep_handle *pevent, int endian)
-{
-	pevent->file_bigendian = endian;
-}
-
-static inline int tep_is_host_bigendian(struct tep_handle *pevent)
-{
-	return pevent->host_bigendian;
-}
-
-static inline void tep_set_host_bigendian(struct tep_handle *pevent, int endian)
-{
-	pevent->host_bigendian = endian;
-}
-
-static inline int tep_is_latency_format(struct tep_handle *pevent)
-{
-	return pevent->latency_format;
-}
-
-static inline void tep_set_latency_format(struct tep_handle *pevent, int lat)
-{
-	pevent->latency_format = lat;
-}
-
-struct tep_handle *tep_alloc(void);
-void tep_free(struct tep_handle *pevent);
-void tep_ref(struct tep_handle *pevent);
-void tep_unref(struct tep_handle *pevent);
-=======
 		      int size __maybe_unused, struct tep_event *event);
 void tep_event_info(struct trace_seq *s, struct tep_event *event,
 		    struct tep_record *record);
@@ -915,11 +579,10 @@
 void tep_ref(struct tep_handle *tep);
 void tep_unref(struct tep_handle *tep);
 int tep_get_ref(struct tep_handle *tep);
->>>>>>> 407d19ab
 
 /* access to the internal parser */
 void tep_buffer_init(const char *buf, unsigned long long size);
-enum event_type tep_read_token(char **tok);
+enum tep_event_type tep_read_token(char **tok);
 void tep_free_token(char *token);
 int tep_peek_char(void);
 const char *tep_get_input_buf(void);
@@ -931,145 +594,136 @@
 
 /* ----------------------- filtering ----------------------- */
 
-enum filter_boolean_type {
-	FILTER_FALSE,
-	FILTER_TRUE,
-};
-
-enum filter_op_type {
-	FILTER_OP_AND = 1,
-	FILTER_OP_OR,
-	FILTER_OP_NOT,
-};
-
-enum filter_cmp_type {
-	FILTER_CMP_NONE,
-	FILTER_CMP_EQ,
-	FILTER_CMP_NE,
-	FILTER_CMP_GT,
-	FILTER_CMP_LT,
-	FILTER_CMP_GE,
-	FILTER_CMP_LE,
-	FILTER_CMP_MATCH,
-	FILTER_CMP_NOT_MATCH,
-	FILTER_CMP_REGEX,
-	FILTER_CMP_NOT_REGEX,
-};
-
-enum filter_exp_type {
-	FILTER_EXP_NONE,
-	FILTER_EXP_ADD,
-	FILTER_EXP_SUB,
-	FILTER_EXP_MUL,
-	FILTER_EXP_DIV,
-	FILTER_EXP_MOD,
-	FILTER_EXP_RSHIFT,
-	FILTER_EXP_LSHIFT,
-	FILTER_EXP_AND,
-	FILTER_EXP_OR,
-	FILTER_EXP_XOR,
-	FILTER_EXP_NOT,
-};
-
-enum filter_arg_type {
-	FILTER_ARG_NONE,
-	FILTER_ARG_BOOLEAN,
-	FILTER_ARG_VALUE,
-	FILTER_ARG_FIELD,
-	FILTER_ARG_EXP,
-	FILTER_ARG_OP,
-	FILTER_ARG_NUM,
-	FILTER_ARG_STR,
-};
-
-enum filter_value_type {
-	FILTER_NUMBER,
-	FILTER_STRING,
-	FILTER_CHAR
-};
-
-struct fliter_arg;
-
-struct filter_arg_boolean {
-	enum filter_boolean_type	value;
-};
-
-struct filter_arg_field {
-	struct format_field	*field;
-};
-
-struct filter_arg_value {
-	enum filter_value_type	type;
+enum tep_filter_boolean_type {
+	TEP_FILTER_FALSE,
+	TEP_FILTER_TRUE,
+};
+
+enum tep_filter_op_type {
+	TEP_FILTER_OP_AND = 1,
+	TEP_FILTER_OP_OR,
+	TEP_FILTER_OP_NOT,
+};
+
+enum tep_filter_cmp_type {
+	TEP_FILTER_CMP_NONE,
+	TEP_FILTER_CMP_EQ,
+	TEP_FILTER_CMP_NE,
+	TEP_FILTER_CMP_GT,
+	TEP_FILTER_CMP_LT,
+	TEP_FILTER_CMP_GE,
+	TEP_FILTER_CMP_LE,
+	TEP_FILTER_CMP_MATCH,
+	TEP_FILTER_CMP_NOT_MATCH,
+	TEP_FILTER_CMP_REGEX,
+	TEP_FILTER_CMP_NOT_REGEX,
+};
+
+enum tep_filter_exp_type {
+	TEP_FILTER_EXP_NONE,
+	TEP_FILTER_EXP_ADD,
+	TEP_FILTER_EXP_SUB,
+	TEP_FILTER_EXP_MUL,
+	TEP_FILTER_EXP_DIV,
+	TEP_FILTER_EXP_MOD,
+	TEP_FILTER_EXP_RSHIFT,
+	TEP_FILTER_EXP_LSHIFT,
+	TEP_FILTER_EXP_AND,
+	TEP_FILTER_EXP_OR,
+	TEP_FILTER_EXP_XOR,
+	TEP_FILTER_EXP_NOT,
+};
+
+enum tep_filter_arg_type {
+	TEP_FILTER_ARG_NONE,
+	TEP_FILTER_ARG_BOOLEAN,
+	TEP_FILTER_ARG_VALUE,
+	TEP_FILTER_ARG_FIELD,
+	TEP_FILTER_ARG_EXP,
+	TEP_FILTER_ARG_OP,
+	TEP_FILTER_ARG_NUM,
+	TEP_FILTER_ARG_STR,
+};
+
+enum tep_filter_value_type {
+	TEP_FILTER_NUMBER,
+	TEP_FILTER_STRING,
+	TEP_FILTER_CHAR
+};
+
+struct tep_filter_arg;
+
+struct tep_filter_arg_boolean {
+	enum tep_filter_boolean_type	value;
+};
+
+struct tep_filter_arg_field {
+	struct tep_format_field		*field;
+};
+
+struct tep_filter_arg_value {
+	enum tep_filter_value_type	type;
 	union {
 		char			*str;
 		unsigned long long	val;
 	};
 };
 
-struct filter_arg_op {
-	enum filter_op_type	type;
-	struct filter_arg	*left;
-	struct filter_arg	*right;
-};
-
-struct filter_arg_exp {
-	enum filter_exp_type	type;
-	struct filter_arg	*left;
-	struct filter_arg	*right;
-};
-
-struct filter_arg_num {
-	enum filter_cmp_type	type;
-	struct filter_arg	*left;
-	struct filter_arg	*right;
-};
-
-struct filter_arg_str {
-	enum filter_cmp_type	type;
-	struct format_field	*field;
-	char			*val;
-	char			*buffer;
-	regex_t			reg;
-};
-
-struct filter_arg {
-	enum filter_arg_type	type;
+struct tep_filter_arg_op {
+	enum tep_filter_op_type		type;
+	struct tep_filter_arg		*left;
+	struct tep_filter_arg		*right;
+};
+
+struct tep_filter_arg_exp {
+	enum tep_filter_exp_type	type;
+	struct tep_filter_arg		*left;
+	struct tep_filter_arg		*right;
+};
+
+struct tep_filter_arg_num {
+	enum tep_filter_cmp_type	type;
+	struct tep_filter_arg		*left;
+	struct tep_filter_arg		*right;
+};
+
+struct tep_filter_arg_str {
+	enum tep_filter_cmp_type	type;
+	struct tep_format_field		*field;
+	char				*val;
+	char				*buffer;
+	regex_t				reg;
+};
+
+struct tep_filter_arg {
+	enum tep_filter_arg_type		type;
 	union {
-		struct filter_arg_boolean	boolean;
-		struct filter_arg_field		field;
-		struct filter_arg_value		value;
-		struct filter_arg_op		op;
-		struct filter_arg_exp		exp;
-		struct filter_arg_num		num;
-		struct filter_arg_str		str;
+		struct tep_filter_arg_boolean	boolean;
+		struct tep_filter_arg_field	field;
+		struct tep_filter_arg_value	value;
+		struct tep_filter_arg_op	op;
+		struct tep_filter_arg_exp	exp;
+		struct tep_filter_arg_num	num;
+		struct tep_filter_arg_str	str;
 	};
 };
 
-struct filter_type {
+struct tep_filter_type {
 	int			event_id;
-	struct event_format	*event;
-	struct filter_arg	*filter;
+	struct tep_event	*event;
+	struct tep_filter_arg	*filter;
 };
 
 #define TEP_FILTER_ERROR_BUFSZ  1024
 
-<<<<<<< HEAD
-struct event_filter {
-	struct tep_handle	*pevent;
-=======
 struct tep_event_filter {
 	struct tep_handle	*tep;
->>>>>>> 407d19ab
 	int			filters;
-	struct filter_type	*event_filters;
+	struct tep_filter_type	*event_filters;
 	char			error_buffer[TEP_FILTER_ERROR_BUFSZ];
 };
 
-<<<<<<< HEAD
-struct event_filter *tep_filter_alloc(struct tep_handle *pevent);
-=======
 struct tep_event_filter *tep_filter_alloc(struct tep_handle *tep);
->>>>>>> 407d19ab
 
 /* for backward compatibility */
 #define FILTER_NONE		TEP_ERRNO__NO_FILTER
@@ -1077,59 +731,29 @@
 #define FILTER_MISS		TEP_ERRNO__FILTER_MISS
 #define FILTER_MATCH		TEP_ERRNO__FILTER_MATCH
 
-<<<<<<< HEAD
-enum filter_trivial_type {
-	FILTER_TRIVIAL_FALSE,
-	FILTER_TRIVIAL_TRUE,
-	FILTER_TRIVIAL_BOTH,
-};
-
-enum tep_errno tep_filter_add_filter_str(struct event_filter *filter,
-=======
 enum tep_errno tep_filter_add_filter_str(struct tep_event_filter *filter,
->>>>>>> 407d19ab
 					 const char *filter_str);
 
-enum tep_errno tep_filter_match(struct event_filter *filter,
+enum tep_errno tep_filter_match(struct tep_event_filter *filter,
 				struct tep_record *record);
 
-int tep_filter_strerror(struct event_filter *filter, enum tep_errno err,
+int tep_filter_strerror(struct tep_event_filter *filter, enum tep_errno err,
 			char *buf, size_t buflen);
 
-int tep_event_filtered(struct event_filter *filter,
+int tep_event_filtered(struct tep_event_filter *filter,
 		       int event_id);
 
-void tep_filter_reset(struct event_filter *filter);
-
-<<<<<<< HEAD
-int tep_filter_clear_trivial(struct event_filter *filter,
-			     enum filter_trivial_type type);
-
-void tep_filter_free(struct event_filter *filter);
-=======
+void tep_filter_reset(struct tep_event_filter *filter);
+
 void tep_filter_free(struct tep_event_filter *filter);
->>>>>>> 407d19ab
-
-char *tep_filter_make_string(struct event_filter *filter, int event_id);
-
-int tep_filter_remove_event(struct event_filter *filter,
+
+char *tep_filter_make_string(struct tep_event_filter *filter, int event_id);
+
+int tep_filter_remove_event(struct tep_event_filter *filter,
 			    int event_id);
 
-<<<<<<< HEAD
-int tep_filter_event_has_trivial(struct event_filter *filter,
-				 int event_id,
-				 enum filter_trivial_type type);
-
-int tep_filter_copy(struct event_filter *dest, struct event_filter *source);
-
-int tep_update_trivial(struct event_filter *dest, struct event_filter *source,
-			enum filter_trivial_type type);
-
-int tep_filter_compare(struct event_filter *filter1, struct event_filter *filter2);
-=======
 int tep_filter_copy(struct tep_event_filter *dest, struct tep_event_filter *source);
 
 int tep_filter_compare(struct tep_event_filter *filter1, struct tep_event_filter *filter2);
->>>>>>> 407d19ab
 
 #endif /* _PARSE_EVENTS_H */