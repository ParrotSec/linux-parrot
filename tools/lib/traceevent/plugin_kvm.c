/*
 * Copyright (C) 2009 Red Hat Inc, Steven Rostedt <srostedt@redhat.com>
 *
 * ~~~~~~~~~~~~~~~~~~~~~~~~~~~~~~~~~~~~~~~~~~~~~~~~~~~~~~~~~~~~~~~~~~~~~~~~~~
 * This program is free software; you can redistribute it and/or
 * modify it under the terms of the GNU Lesser General Public
 * License as published by the Free Software Foundation;
 * version 2.1 of the License (not later!)
 *
 * This program is distributed in the hope that it will be useful,
 * but WITHOUT ANY WARRANTY; without even the implied warranty of
 * MERCHANTABILITY or FITNESS FOR A PARTICULAR PURPOSE.  See the
 * GNU Lesser General Public License for more details.
 *
 * You should have received a copy of the GNU Lesser General Public
 * License along with this program; if not,  see <http://www.gnu.org/licenses>
 *
 * ~~~~~~~~~~~~~~~~~~~~~~~~~~~~~~~~~~~~~~~~~~~~~~~~~~~~~~~~~~~~~~~~~~~~~~~~~~
 */
#include <stdio.h>
#include <stdlib.h>
#include <string.h>
#include <stdint.h>

#include "event-parse.h"

#ifdef HAVE_UDIS86

#include <udis86.h>

static ud_t ud;

static void init_disassembler(void)
{
	ud_init(&ud);
	ud_set_syntax(&ud, UD_SYN_ATT);
}

static const char *disassemble(unsigned char *insn, int len, uint64_t rip,
			       int cr0_pe, int eflags_vm,
			       int cs_d, int cs_l)
{
	int mode;

	if (!cr0_pe)
		mode = 16;
	else if (eflags_vm)
		mode = 16;
	else if (cs_l)
		mode = 64;
	else if (cs_d)
		mode = 32;
	else
		mode = 16;

	ud_set_pc(&ud, rip);
	ud_set_mode(&ud, mode);
	ud_set_input_buffer(&ud, insn, len);
	ud_disassemble(&ud);
	return ud_insn_asm(&ud);
}

#else

static void init_disassembler(void)
{
}

static const char *disassemble(unsigned char *insn, int len, uint64_t rip,
			       int cr0_pe, int eflags_vm,
			       int cs_d, int cs_l)
{
	static char out[15*3+1];
	int i;

	for (i = 0; i < len; ++i)
		sprintf(out + i * 3, "%02x ", insn[i]);
	out[len*3-1] = '\0';
	return out;
}

#endif


#define VMX_EXIT_REASONS			\
	_ER(EXCEPTION_NMI,	 0)		\
	_ER(EXTERNAL_INTERRUPT,	 1)		\
	_ER(TRIPLE_FAULT,	 2)		\
	_ER(PENDING_INTERRUPT,	 7)		\
	_ER(NMI_WINDOW,		 8)		\
	_ER(TASK_SWITCH,	 9)		\
	_ER(CPUID,		 10)		\
	_ER(HLT,		 12)		\
	_ER(INVD,		 13)		\
	_ER(INVLPG,		 14)		\
	_ER(RDPMC,		 15)		\
	_ER(RDTSC,		 16)		\
	_ER(VMCALL,		 18)		\
	_ER(VMCLEAR,		 19)		\
	_ER(VMLAUNCH,		 20)		\
	_ER(VMPTRLD,		 21)		\
	_ER(VMPTRST,		 22)		\
	_ER(VMREAD,		 23)		\
	_ER(VMRESUME,		 24)		\
	_ER(VMWRITE,		 25)		\
	_ER(VMOFF,		 26)		\
	_ER(VMON,		 27)		\
	_ER(CR_ACCESS,		 28)		\
	_ER(DR_ACCESS,		 29)		\
	_ER(IO_INSTRUCTION,	 30)		\
	_ER(MSR_READ,		 31)		\
	_ER(MSR_WRITE,		 32)		\
	_ER(MWAIT_INSTRUCTION,	 36)		\
	_ER(MONITOR_INSTRUCTION, 39)		\
	_ER(PAUSE_INSTRUCTION,	 40)		\
	_ER(MCE_DURING_VMENTRY,	 41)		\
	_ER(TPR_BELOW_THRESHOLD, 43)		\
	_ER(APIC_ACCESS,	 44)		\
	_ER(EOI_INDUCED,	 45)		\
	_ER(EPT_VIOLATION,	 48)		\
	_ER(EPT_MISCONFIG,	 49)		\
	_ER(INVEPT,		 50)		\
	_ER(PREEMPTION_TIMER,	 52)		\
	_ER(WBINVD,		 54)		\
	_ER(XSETBV,		 55)		\
	_ER(APIC_WRITE,		 56)		\
	_ER(INVPCID,		 58)		\
	_ER(PML_FULL,		 62)		\
	_ER(XSAVES,		 63)		\
	_ER(XRSTORS,		 64)

#define SVM_EXIT_REASONS \
	_ER(EXIT_READ_CR0,	0x000)		\
	_ER(EXIT_READ_CR3,	0x003)		\
	_ER(EXIT_READ_CR4,	0x004)		\
	_ER(EXIT_READ_CR8,	0x008)		\
	_ER(EXIT_WRITE_CR0,	0x010)		\
	_ER(EXIT_WRITE_CR3,	0x013)		\
	_ER(EXIT_WRITE_CR4,	0x014)		\
	_ER(EXIT_WRITE_CR8,	0x018)		\
	_ER(EXIT_READ_DR0,	0x020)		\
	_ER(EXIT_READ_DR1,	0x021)		\
	_ER(EXIT_READ_DR2,	0x022)		\
	_ER(EXIT_READ_DR3,	0x023)		\
	_ER(EXIT_READ_DR4,	0x024)		\
	_ER(EXIT_READ_DR5,	0x025)		\
	_ER(EXIT_READ_DR6,	0x026)		\
	_ER(EXIT_READ_DR7,	0x027)		\
	_ER(EXIT_WRITE_DR0,	0x030)		\
	_ER(EXIT_WRITE_DR1,	0x031)		\
	_ER(EXIT_WRITE_DR2,	0x032)		\
	_ER(EXIT_WRITE_DR3,	0x033)		\
	_ER(EXIT_WRITE_DR4,	0x034)		\
	_ER(EXIT_WRITE_DR5,	0x035)		\
	_ER(EXIT_WRITE_DR6,	0x036)		\
	_ER(EXIT_WRITE_DR7,	0x037)		\
	_ER(EXIT_EXCP_BASE,     0x040)		\
	_ER(EXIT_INTR,		0x060)		\
	_ER(EXIT_NMI,		0x061)		\
	_ER(EXIT_SMI,		0x062)		\
	_ER(EXIT_INIT,		0x063)		\
	_ER(EXIT_VINTR,		0x064)		\
	_ER(EXIT_CR0_SEL_WRITE,	0x065)		\
	_ER(EXIT_IDTR_READ,	0x066)		\
	_ER(EXIT_GDTR_READ,	0x067)		\
	_ER(EXIT_LDTR_READ,	0x068)		\
	_ER(EXIT_TR_READ,	0x069)		\
	_ER(EXIT_IDTR_WRITE,	0x06a)		\
	_ER(EXIT_GDTR_WRITE,	0x06b)		\
	_ER(EXIT_LDTR_WRITE,	0x06c)		\
	_ER(EXIT_TR_WRITE,	0x06d)		\
	_ER(EXIT_RDTSC,		0x06e)		\
	_ER(EXIT_RDPMC,		0x06f)		\
	_ER(EXIT_PUSHF,		0x070)		\
	_ER(EXIT_POPF,		0x071)		\
	_ER(EXIT_CPUID,		0x072)		\
	_ER(EXIT_RSM,		0x073)		\
	_ER(EXIT_IRET,		0x074)		\
	_ER(EXIT_SWINT,		0x075)		\
	_ER(EXIT_INVD,		0x076)		\
	_ER(EXIT_PAUSE,		0x077)		\
	_ER(EXIT_HLT,		0x078)		\
	_ER(EXIT_INVLPG,	0x079)		\
	_ER(EXIT_INVLPGA,	0x07a)		\
	_ER(EXIT_IOIO,		0x07b)		\
	_ER(EXIT_MSR,		0x07c)		\
	_ER(EXIT_TASK_SWITCH,	0x07d)		\
	_ER(EXIT_FERR_FREEZE,	0x07e)		\
	_ER(EXIT_SHUTDOWN,	0x07f)		\
	_ER(EXIT_VMRUN,		0x080)		\
	_ER(EXIT_VMMCALL,	0x081)		\
	_ER(EXIT_VMLOAD,	0x082)		\
	_ER(EXIT_VMSAVE,	0x083)		\
	_ER(EXIT_STGI,		0x084)		\
	_ER(EXIT_CLGI,		0x085)		\
	_ER(EXIT_SKINIT,	0x086)		\
	_ER(EXIT_RDTSCP,	0x087)		\
	_ER(EXIT_ICEBP,		0x088)		\
	_ER(EXIT_WBINVD,	0x089)		\
	_ER(EXIT_MONITOR,	0x08a)		\
	_ER(EXIT_MWAIT,		0x08b)		\
	_ER(EXIT_MWAIT_COND,	0x08c)		\
	_ER(EXIT_NPF,		0x400)		\
	_ER(EXIT_ERR,		-1)

#define _ER(reason, val)	{ #reason, val },
struct str_values {
	const char	*str;
	int		val;
};

static struct str_values vmx_exit_reasons[] = {
	VMX_EXIT_REASONS
	{ NULL, -1}
};

static struct str_values svm_exit_reasons[] = {
	SVM_EXIT_REASONS
	{ NULL, -1}
};

static struct isa_exit_reasons {
	unsigned isa;
	struct str_values *strings;
} isa_exit_reasons[] = {
	{ .isa = 1, .strings = vmx_exit_reasons },
	{ .isa = 2, .strings = svm_exit_reasons },
	{ }
};

static const char *find_exit_reason(unsigned isa, int val)
{
	struct str_values *strings = NULL;
	int i;

	for (i = 0; isa_exit_reasons[i].strings; ++i)
		if (isa_exit_reasons[i].isa == isa) {
			strings = isa_exit_reasons[i].strings;
			break;
		}
	if (!strings)
		return "UNKNOWN-ISA";
	for (i = 0; strings[i].val >= 0; i++)
		if (strings[i].val == val)
			break;

	return strings[i].str;
}

static int print_exit_reason(struct trace_seq *s, struct tep_record *record,
			     struct event_format *event, const char *field)
{
	unsigned long long isa;
	unsigned long long val;
	const char *reason;

	if (tep_get_field_val(s, event, field, record, &val, 1) < 0)
		return -1;

	if (tep_get_field_val(s, event, "isa", record, &isa, 0) < 0)
		isa = 1;

	reason = find_exit_reason(isa, val);
	if (reason)
		trace_seq_printf(s, "reason %s", reason);
	else
		trace_seq_printf(s, "reason UNKNOWN (%llu)", val);
	return 0;
}

static int kvm_exit_handler(struct trace_seq *s, struct tep_record *record,
			    struct event_format *event, void *context)
{
	unsigned long long info1 = 0, info2 = 0;

	if (print_exit_reason(s, record, event, "exit_reason") < 0)
		return -1;

	tep_print_num_field(s, " rip 0x%lx", event, "guest_rip", record, 1);

	if (tep_get_field_val(s, event, "info1", record, &info1, 0) >= 0
	    && tep_get_field_val(s, event, "info2", record, &info2, 0) >= 0)
		trace_seq_printf(s, " info %llx %llx", info1, info2);

	return 0;
}

#define KVM_EMUL_INSN_F_CR0_PE (1 << 0)
#define KVM_EMUL_INSN_F_EFL_VM (1 << 1)
#define KVM_EMUL_INSN_F_CS_D   (1 << 2)
#define KVM_EMUL_INSN_F_CS_L   (1 << 3)

static int kvm_emulate_insn_handler(struct trace_seq *s,
				    struct tep_record *record,
				    struct event_format *event, void *context)
{
	unsigned long long rip, csbase, len, flags, failed;
	int llen;
	uint8_t *insn;
	const char *disasm;

	if (tep_get_field_val(s, event, "rip", record, &rip, 1) < 0)
		return -1;

	if (tep_get_field_val(s, event, "csbase", record, &csbase, 1) < 0)
		return -1;

	if (tep_get_field_val(s, event, "len", record, &len, 1) < 0)
		return -1;

	if (tep_get_field_val(s, event, "flags", record, &flags, 1) < 0)
		return -1;

	if (tep_get_field_val(s, event, "failed", record, &failed, 1) < 0)
		return -1;

	insn = tep_get_field_raw(s, event, "insn", record, &llen, 1);
	if (!insn)
		return -1;

	disasm = disassemble(insn, len, rip,
			     flags & KVM_EMUL_INSN_F_CR0_PE,
			     flags & KVM_EMUL_INSN_F_EFL_VM,
			     flags & KVM_EMUL_INSN_F_CS_D,
			     flags & KVM_EMUL_INSN_F_CS_L);

	trace_seq_printf(s, "%llx:%llx: %s%s", csbase, rip, disasm,
			 failed ? " FAIL" : "");
	return 0;
}


static int kvm_nested_vmexit_inject_handler(struct trace_seq *s, struct tep_record *record,
					    struct event_format *event, void *context)
{
	if (print_exit_reason(s, record, event, "exit_code") < 0)
		return -1;

	tep_print_num_field(s, " info1 %llx", event, "exit_info1", record, 1);
	tep_print_num_field(s, " info2 %llx", event, "exit_info2", record, 1);
	tep_print_num_field(s, " int_info %llx", event, "exit_int_info", record, 1);
	tep_print_num_field(s, " int_info_err %llx", event, "exit_int_info_err", record, 1);

	return 0;
}

static int kvm_nested_vmexit_handler(struct trace_seq *s, struct tep_record *record,
				     struct event_format *event, void *context)
{
	tep_print_num_field(s, "rip %llx ", event, "rip", record, 1);

	return kvm_nested_vmexit_inject_handler(s, record, event, context);
}

union kvm_mmu_page_role {
	unsigned word;
	struct {
		unsigned level:4;
		unsigned cr4_pae:1;
		unsigned quadrant:2;
		unsigned direct:1;
		unsigned access:3;
		unsigned invalid:1;
		unsigned nxe:1;
		unsigned cr0_wp:1;
		unsigned smep_and_not_wp:1;
		unsigned smap_and_not_wp:1;
		unsigned pad_for_nice_hex_output:8;
		unsigned smm:8;
	};
};

static int kvm_mmu_print_role(struct trace_seq *s, struct tep_record *record,
			      struct event_format *event, void *context)
{
	unsigned long long val;
	static const char *access_str[] = {
		"---", "--x", "w--", "w-x", "-u-", "-ux", "wu-", "wux"
	};
	union kvm_mmu_page_role role;

	if (tep_get_field_val(s, event, "role", record, &val, 1) < 0)
		return -1;

	role.word = (int)val;

	/*
	 * We can only use the structure if file is of the same
	 * endianess.
	 */
<<<<<<< HEAD
	if (tep_is_file_bigendian(event->pevent) ==
	    tep_is_host_bigendian(event->pevent)) {
=======
	if (tep_is_file_bigendian(event->tep) ==
	    tep_is_local_bigendian(event->tep)) {
>>>>>>> 407d19ab

		trace_seq_printf(s, "%u q%u%s %s%s %spae %snxe %swp%s%s%s",
				 role.level,
				 role.quadrant,
				 role.direct ? " direct" : "",
				 access_str[role.access],
				 role.invalid ? " invalid" : "",
				 role.cr4_pae ? "" : "!",
				 role.nxe ? "" : "!",
				 role.cr0_wp ? "" : "!",
				 role.smep_and_not_wp ? " smep" : "",
				 role.smap_and_not_wp ? " smap" : "",
				 role.smm ? " smm" : "");
	} else
		trace_seq_printf(s, "WORD: %08x", role.word);

	tep_print_num_field(s, " root %u ",  event,
			    "root_count", record, 1);

	if (tep_get_field_val(s, event, "unsync", record, &val, 1) < 0)
		return -1;

	trace_seq_printf(s, "%s%c",  val ? "unsync" : "sync", 0);
	return 0;
}

static int kvm_mmu_get_page_handler(struct trace_seq *s,
				    struct tep_record *record,
				    struct event_format *event, void *context)
{
	unsigned long long val;

	if (tep_get_field_val(s, event, "created", record, &val, 1) < 0)
		return -1;

	trace_seq_printf(s, "%s ", val ? "new" : "existing");

	if (tep_get_field_val(s, event, "gfn", record, &val, 1) < 0)
		return -1;

	trace_seq_printf(s, "sp gfn %llx ", val);
	return kvm_mmu_print_role(s, record, event, context);
}

#define PT_WRITABLE_SHIFT 1
#define PT_WRITABLE_MASK (1ULL << PT_WRITABLE_SHIFT)

static unsigned long long
process_is_writable_pte(struct trace_seq *s, unsigned long long *args)
{
	unsigned long pte = args[0];
	return pte & PT_WRITABLE_MASK;
}

int TEP_PLUGIN_LOADER(struct tep_handle *tep)
{
	init_disassembler();

	tep_register_event_handler(tep, -1, "kvm", "kvm_exit",
				   kvm_exit_handler, NULL);

	tep_register_event_handler(tep, -1, "kvm", "kvm_emulate_insn",
				   kvm_emulate_insn_handler, NULL);

	tep_register_event_handler(tep, -1, "kvm", "kvm_nested_vmexit",
				   kvm_nested_vmexit_handler, NULL);

	tep_register_event_handler(tep, -1, "kvm", "kvm_nested_vmexit_inject",
				   kvm_nested_vmexit_inject_handler, NULL);

	tep_register_event_handler(tep, -1, "kvmmmu", "kvm_mmu_get_page",
				   kvm_mmu_get_page_handler, NULL);

	tep_register_event_handler(tep, -1, "kvmmmu", "kvm_mmu_sync_page",
				   kvm_mmu_print_role, NULL);

	tep_register_event_handler(tep, -1,
				   "kvmmmu", "kvm_mmu_unsync_page",
				   kvm_mmu_print_role, NULL);

	tep_register_event_handler(tep, -1, "kvmmmu", "kvm_mmu_zap_page",
				   kvm_mmu_print_role, NULL);

	tep_register_event_handler(tep, -1, "kvmmmu",
			"kvm_mmu_prepare_zap_page", kvm_mmu_print_role,
			NULL);

	tep_register_print_function(tep,
				    process_is_writable_pte,
				    TEP_FUNC_ARG_INT,
				    "is_writable_pte",
				    TEP_FUNC_ARG_LONG,
				    TEP_FUNC_ARG_VOID);
	return 0;
}

void TEP_PLUGIN_UNLOADER(struct tep_handle *tep)
{
	tep_unregister_event_handler(tep, -1, "kvm", "kvm_exit",
				     kvm_exit_handler, NULL);

	tep_unregister_event_handler(tep, -1, "kvm", "kvm_emulate_insn",
				     kvm_emulate_insn_handler, NULL);

	tep_unregister_event_handler(tep, -1, "kvm", "kvm_nested_vmexit",
				     kvm_nested_vmexit_handler, NULL);

	tep_unregister_event_handler(tep, -1, "kvm", "kvm_nested_vmexit_inject",
				     kvm_nested_vmexit_inject_handler, NULL);

	tep_unregister_event_handler(tep, -1, "kvmmmu", "kvm_mmu_get_page",
				     kvm_mmu_get_page_handler, NULL);

	tep_unregister_event_handler(tep, -1, "kvmmmu", "kvm_mmu_sync_page",
				     kvm_mmu_print_role, NULL);

	tep_unregister_event_handler(tep, -1,
				     "kvmmmu", "kvm_mmu_unsync_page",
				     kvm_mmu_print_role, NULL);

	tep_unregister_event_handler(tep, -1, "kvmmmu", "kvm_mmu_zap_page",
				     kvm_mmu_print_role, NULL);

	tep_unregister_event_handler(tep, -1, "kvmmmu",
			"kvm_mmu_prepare_zap_page", kvm_mmu_print_role,
			NULL);

	tep_unregister_print_function(tep, process_is_writable_pte,
				      "is_writable_pte");
}<|MERGE_RESOLUTION|>--- conflicted
+++ resolved
@@ -23,6 +23,7 @@
 #include <stdint.h>
 
 #include "event-parse.h"
+#include "trace-seq.h"
 
 #ifdef HAVE_UDIS86
 
@@ -248,7 +249,7 @@
 }
 
 static int print_exit_reason(struct trace_seq *s, struct tep_record *record,
-			     struct event_format *event, const char *field)
+			     struct tep_event *event, const char *field)
 {
 	unsigned long long isa;
 	unsigned long long val;
@@ -269,7 +270,7 @@
 }
 
 static int kvm_exit_handler(struct trace_seq *s, struct tep_record *record,
-			    struct event_format *event, void *context)
+			    struct tep_event *event, void *context)
 {
 	unsigned long long info1 = 0, info2 = 0;
 
@@ -292,7 +293,7 @@
 
 static int kvm_emulate_insn_handler(struct trace_seq *s,
 				    struct tep_record *record,
-				    struct event_format *event, void *context)
+				    struct tep_event *event, void *context)
 {
 	unsigned long long rip, csbase, len, flags, failed;
 	int llen;
@@ -331,7 +332,7 @@
 
 
 static int kvm_nested_vmexit_inject_handler(struct trace_seq *s, struct tep_record *record,
-					    struct event_format *event, void *context)
+					    struct tep_event *event, void *context)
 {
 	if (print_exit_reason(s, record, event, "exit_code") < 0)
 		return -1;
@@ -345,7 +346,7 @@
 }
 
 static int kvm_nested_vmexit_handler(struct trace_seq *s, struct tep_record *record,
-				     struct event_format *event, void *context)
+				     struct tep_event *event, void *context)
 {
 	tep_print_num_field(s, "rip %llx ", event, "rip", record, 1);
 
@@ -371,7 +372,7 @@
 };
 
 static int kvm_mmu_print_role(struct trace_seq *s, struct tep_record *record,
-			      struct event_format *event, void *context)
+			      struct tep_event *event, void *context)
 {
 	unsigned long long val;
 	static const char *access_str[] = {
@@ -386,15 +387,10 @@
 
 	/*
 	 * We can only use the structure if file is of the same
-	 * endianess.
+	 * endianness.
 	 */
-<<<<<<< HEAD
-	if (tep_is_file_bigendian(event->pevent) ==
-	    tep_is_host_bigendian(event->pevent)) {
-=======
 	if (tep_is_file_bigendian(event->tep) ==
 	    tep_is_local_bigendian(event->tep)) {
->>>>>>> 407d19ab
 
 		trace_seq_printf(s, "%u q%u%s %s%s %spae %snxe %swp%s%s%s",
 				 role.level,
@@ -423,7 +419,7 @@
 
 static int kvm_mmu_get_page_handler(struct trace_seq *s,
 				    struct tep_record *record,
-				    struct event_format *event, void *context)
+				    struct tep_event *event, void *context)
 {
 	unsigned long long val;
 
