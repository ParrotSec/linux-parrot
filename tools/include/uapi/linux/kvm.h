--- conflicted
+++ resolved
@@ -420,13 +420,19 @@
 struct kvm_coalesced_mmio_zone {
 	__u64 addr;
 	__u32 size;
-	__u32 pad;
+	union {
+		__u32 pad;
+		__u32 pio;
+	};
 };
 
 struct kvm_coalesced_mmio {
 	__u64 phys_addr;
 	__u32 len;
-	__u32 pad;
+	union {
+		__u32 pad;
+		__u32 pio;
+	};
 	__u8  data[8];
 };
 
@@ -480,6 +486,17 @@
 struct kvm_dirty_log {
 	__u32 slot;
 	__u32 padding1;
+	union {
+		void __user *dirty_bitmap; /* one bit per page */
+		__u64 padding2;
+	};
+};
+
+/* for KVM_CLEAR_DIRTY_LOG */
+struct kvm_clear_dirty_log {
+	__u32 slot;
+	__u32 num_pages;
+	__u64 first_page;
 	union {
 		void __user *dirty_bitmap; /* one bit per page */
 		__u64 padding2;
@@ -719,6 +736,7 @@
 
 #define KVM_PPC_PAGE_SIZES_REAL		0x00000001
 #define KVM_PPC_1T_SEGMENTS		0x00000002
+#define KVM_PPC_NO_HASH			0x00000004
 
 struct kvm_ppc_smmu_info {
 	__u64 flags;
@@ -750,6 +768,15 @@
 
 #define KVM_S390_SIE_PAGE_OFFSET 1
 
+/*
+ * On arm64, machine type can be used to request the physical
+ * address size for the VM. Bits[7-0] are reserved for the guest
+ * PA size shift (i.e, log2(PA_Size)). For backward compatibility,
+ * value 0 implies the default IPA size, 40bits.
+ */
+#define KVM_VM_TYPE_ARM_IPA_SIZE_MASK	0xffULL
+#define KVM_VM_TYPE_ARM_IPA_SIZE(x)		\
+	((x) & KVM_VM_TYPE_ARM_IPA_SIZE_MASK)
 /*
  * ioctls for /dev/kvm fds:
  */
@@ -953,8 +980,6 @@
 #define KVM_CAP_NESTED_STATE 157
 #define KVM_CAP_ARM_INJECT_SERROR_ESR 158
 #define KVM_CAP_MSR_PLATFORM_INFO 159
-<<<<<<< HEAD
-=======
 #define KVM_CAP_PPC_NESTED_HV 160
 #define KVM_CAP_HYPERV_SEND_IPI 161
 #define KVM_CAP_COALESCED_PIO 162
@@ -968,7 +993,6 @@
 #define KVM_CAP_ARM_SVE 170
 #define KVM_CAP_ARM_PTRAUTH_ADDRESS 171
 #define KVM_CAP_ARM_PTRAUTH_GENERIC 172
->>>>>>> 407d19ab
 
 #ifdef KVM_CAP_IRQ_ROUTING
 
@@ -1418,8 +1442,6 @@
 #define KVM_GET_NESTED_STATE         _IOWR(KVMIO, 0xbe, struct kvm_nested_state)
 #define KVM_SET_NESTED_STATE         _IOW(KVMIO,  0xbf, struct kvm_nested_state)
 
-<<<<<<< HEAD
-=======
 /* Available with KVM_CAP_MANUAL_DIRTY_LOG_PROTECT_2 */
 #define KVM_CLEAR_DIRTY_LOG          _IOWR(KVMIO, 0xc0, struct kvm_clear_dirty_log)
 
@@ -1429,7 +1451,6 @@
 /* Available with KVM_CAP_ARM_SVE */
 #define KVM_ARM_VCPU_FINALIZE	  _IOW(KVMIO,  0xc2, int)
 
->>>>>>> 407d19ab
 /* Secure Encrypted Virtualization command */
 enum sev_cmd_id {
 	/* Guest initialization commands */
