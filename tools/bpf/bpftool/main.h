--- conflicted
+++ resolved
@@ -1,35 +1,5 @@
-/*
- * Copyright (C) 2017-2018 Netronome Systems, Inc.
- *
- * This software is dual licensed under the GNU General License Version 2,
- * June 1991 as shown in the file COPYING in the top-level directory of this
- * source tree or the BSD 2-Clause License provided below.  You have the
- * option to license this software under the complete terms of either license.
- *
- * The BSD 2-Clause License:
- *
- *     Redistribution and use in source and binary forms, with or
- *     without modification, are permitted provided that the following
- *     conditions are met:
- *
- *      1. Redistributions of source code must retain the above
- *         copyright notice, this list of conditions and the following
- *         disclaimer.
- *
- *      2. Redistributions in binary form must reproduce the above
- *         copyright notice, this list of conditions and the following
- *         disclaimer in the documentation and/or other materials
- *         provided with the distribution.
- *
- * THE SOFTWARE IS PROVIDED "AS IS", WITHOUT WARRANTY OF ANY KIND,
- * EXPRESS OR IMPLIED, INCLUDING BUT NOT LIMITED TO THE WARRANTIES OF
- * MERCHANTABILITY, FITNESS FOR A PARTICULAR PURPOSE AND
- * NONINFRINGEMENT. IN NO EVENT SHALL THE AUTHORS OR COPYRIGHT HOLDERS
- * BE LIABLE FOR ANY CLAIM, DAMAGES OR OTHER LIABILITY, WHETHER IN AN
- * ACTION OF CONTRACT, TORT OR OTHERWISE, ARISING FROM, OUT OF OR IN
- * CONNECTION WITH THE SOFTWARE OR THE USE OR OTHER DEALINGS IN THE
- * SOFTWARE.
- */
+/* SPDX-License-Identifier: (GPL-2.0-only OR BSD-2-Clause) */
+/* Copyright (C) 2017-2018 Netronome Systems, Inc. */
 
 #ifndef __BPF_TOOL_H
 #define __BPF_TOOL_H
@@ -74,12 +44,11 @@
 #define HELP_SPEC_PROGRAM						\
 	"PROG := { id PROG_ID | pinned FILE | tag PROG_TAG }"
 #define HELP_SPEC_OPTIONS						\
-	"OPTIONS := { {-j|--json} [{-p|--pretty}] | {-f|--bpffs} }"
+	"OPTIONS := { {-j|--json} [{-p|--pretty}] | {-f|--bpffs} |\n"	\
+	"\t            {-m|--mapcompat} | {-n|--nomount} }"
 #define HELP_SPEC_MAP							\
 	"MAP := { id MAP_ID | pinned FILE }"
 
-<<<<<<< HEAD
-=======
 static const char * const prog_type_name[] = {
 	[BPF_PROG_TYPE_UNSPEC]			= "unspec",
 	[BPF_PROG_TYPE_SOCKET_FILTER]		= "socket_filter",
@@ -110,7 +79,6 @@
 extern const char * const map_type_name[];
 extern const size_t map_type_name_size;
 
->>>>>>> 407d19ab
 enum bpf_obj_type {
 	BPF_OBJ_UNKNOWN,
 	BPF_OBJ_PROG,
@@ -122,6 +90,8 @@
 extern json_writer_t *json_wtr;
 extern bool json_output;
 extern bool show_pinned;
+extern bool block_mount;
+extern int bpf_flags;
 extern struct pinned_obj_table prog_table;
 extern struct pinned_obj_table map_table;
 
@@ -131,6 +101,10 @@
 bool is_prefix(const char *pfx, const char *str);
 void fprint_hex(FILE *f, void *arg, unsigned int n, const char *sep);
 void usage(void) __noreturn;
+
+void set_max_rlimit(void);
+
+int mount_tracefs(const char *target);
 
 struct pinned_obj_table {
 	DECLARE_HASHTABLE(table, 16);
@@ -141,6 +115,9 @@
 	char *path;
 	struct hlist_node hash;
 };
+
+struct btf;
+struct bpf_line_info;
 
 int build_pinned_obj_table(struct pinned_obj_table *table,
 			   enum bpf_obj_type type);
@@ -159,8 +136,9 @@
 int get_fd_type(int fd);
 const char *get_fd_type_name(enum bpf_obj_type type);
 char *get_fdinfo(int fd, const char *key);
-int open_obj_pinned(char *path);
+int open_obj_pinned(char *path, bool quiet);
 int open_obj_pinned_any(char *path, enum bpf_obj_type exp_type);
+int mount_bpffs_for_pin(const char *name);
 int do_pin_any(int argc, char **argv, int (*get_fd_by_id)(__u32));
 int do_pin_fd(int fd, const char *name);
 
@@ -169,26 +147,49 @@
 int do_event_pipe(int argc, char **argv);
 int do_cgroup(int argc, char **arg);
 int do_perf(int argc, char **arg);
-<<<<<<< HEAD
-=======
 int do_net(int argc, char **arg);
 int do_tracelog(int argc, char **arg);
 int do_feature(int argc, char **argv);
 int do_btf(int argc, char **argv);
->>>>>>> 407d19ab
-
+
+int parse_u32_arg(int *argc, char ***argv, __u32 *val, const char *what);
 int prog_parse_fd(int *argc, char ***argv);
 int map_parse_fd(int *argc, char ***argv);
 int map_parse_fd_and_info(int *argc, char ***argv, void *info, __u32 *info_len);
 
+struct bpf_prog_linfo;
+#ifdef HAVE_LIBBFD_SUPPORT
 void disasm_print_insn(unsigned char *image, ssize_t len, int opcodes,
-		       const char *arch);
+		       const char *arch, const char *disassembler_options,
+		       const struct btf *btf,
+		       const struct bpf_prog_linfo *prog_linfo,
+		       __u64 func_ksym, unsigned int func_idx,
+		       bool linum);
+int disasm_init(void);
+#else
+static inline
+void disasm_print_insn(unsigned char *image, ssize_t len, int opcodes,
+		       const char *arch, const char *disassembler_options,
+		       const struct btf *btf,
+		       const struct bpf_prog_linfo *prog_linfo,
+		       __u64 func_ksym, unsigned int func_idx,
+		       bool linum)
+{
+}
+static inline int disasm_init(void)
+{
+	p_err("No libbfd support");
+	return -1;
+}
+#endif
 void print_data_json(uint8_t *data, size_t len);
 void print_hex_data_json(uint8_t *data, size_t len);
 
 unsigned int get_page_size(void);
 unsigned int get_possible_cpus(void);
-const char *ifindex_to_bfd_name_ns(__u32 ifindex, __u64 ns_dev, __u64 ns_ino);
+const char *
+ifindex_to_bfd_params(__u32 ifindex, __u64 ns_dev, __u64 ns_ino,
+		      const char **opt);
 
 struct btf_dumper {
 	const struct btf *btf;
@@ -205,4 +206,19 @@
  */
 int btf_dumper_type(const struct btf_dumper *d, __u32 type_id,
 		    const void *data);
+void btf_dumper_type_only(const struct btf *btf, __u32 func_type_id,
+			  char *func_only, int size);
+
+void btf_dump_linfo_plain(const struct btf *btf,
+			  const struct bpf_line_info *linfo,
+			  const char *prefix, bool linum);
+void btf_dump_linfo_json(const struct btf *btf,
+			 const struct bpf_line_info *linfo, bool linum);
+
+struct nlattr;
+struct ifinfomsg;
+struct tcmsg;
+int do_xdp_dump(struct ifinfomsg *ifinfo, struct nlattr **tb);
+int do_filter_dump(struct tcmsg *ifinfo, struct nlattr **tb, const char *kind,
+		   const char *devname, int ifindex);
 #endif