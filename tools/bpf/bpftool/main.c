/*
 * Copyright (C) 2017-2018 Netronome Systems, Inc.
 *
 * This software is dual licensed under the GNU General License Version 2,
 * June 1991 as shown in the file COPYING in the top-level directory of this
 * source tree or the BSD 2-Clause License provided below.  You have the
 * option to license this software under the complete terms of either license.
 *
 * The BSD 2-Clause License:
 *
 *     Redistribution and use in source and binary forms, with or
 *     without modification, are permitted provided that the following
 *     conditions are met:
 *
 *      1. Redistributions of source code must retain the above
 *         copyright notice, this list of conditions and the following
 *         disclaimer.
 *
 *      2. Redistributions in binary form must reproduce the above
 *         copyright notice, this list of conditions and the following
 *         disclaimer in the documentation and/or other materials
 *         provided with the distribution.
 *
 * THE SOFTWARE IS PROVIDED "AS IS", WITHOUT WARRANTY OF ANY KIND,
 * EXPRESS OR IMPLIED, INCLUDING BUT NOT LIMITED TO THE WARRANTIES OF
 * MERCHANTABILITY, FITNESS FOR A PARTICULAR PURPOSE AND
 * NONINFRINGEMENT. IN NO EVENT SHALL THE AUTHORS OR COPYRIGHT HOLDERS
 * BE LIABLE FOR ANY CLAIM, DAMAGES OR OTHER LIABILITY, WHETHER IN AN
 * ACTION OF CONTRACT, TORT OR OTHERWISE, ARISING FROM, OUT OF OR IN
 * CONNECTION WITH THE SOFTWARE OR THE USE OR OTHER DEALINGS IN THE
 * SOFTWARE.
 */

#include <bfd.h>
#include <ctype.h>
#include <errno.h>
#include <getopt.h>
#include <linux/bpf.h>
#include <stdio.h>
#include <stdlib.h>
#include <string.h>

#include <bpf.h>

#include "main.h"

#define BATCH_LINE_LEN_MAX 65536
#define BATCH_ARG_NB_MAX 4096

const char *bin_name;
static int last_argc;
static char **last_argv;
static int (*last_do_help)(int argc, char **argv);
json_writer_t *json_wtr;
bool pretty_output;
bool json_output;
bool show_pinned;
struct pinned_obj_table prog_table;
struct pinned_obj_table map_table;

static void __noreturn clean_and_exit(int i)
{
	if (json_output)
		jsonw_destroy(&json_wtr);

	exit(i);
}

void usage(void)
{
	last_do_help(last_argc - 1, last_argv + 1);

	clean_and_exit(-1);
}

static int do_help(int argc, char **argv)
{
	if (json_output) {
		jsonw_null(json_wtr);
		return 0;
	}

	fprintf(stderr,
		"Usage: %s [OPTIONS] OBJECT { COMMAND | help }\n"
		"       %s batch file FILE\n"
		"       %s version\n"
		"\n"
<<<<<<< HEAD
		"       OBJECT := { prog | map | cgroup | perf }\n"
=======
		"       OBJECT := { prog | map | cgroup | perf | net | feature | btf }\n"
>>>>>>> 407d19ab
		"       " HELP_SPEC_OPTIONS "\n"
		"",
		bin_name, bin_name, bin_name);

	return 0;
}

static int do_version(int argc, char **argv)
{
	if (json_output) {
		jsonw_start_object(json_wtr);
		jsonw_name(json_wtr, "version");
		jsonw_printf(json_wtr, "\"%s\"", BPFTOOL_VERSION);
		jsonw_end_object(json_wtr);
	} else {
		printf("%s v%s\n", bin_name, BPFTOOL_VERSION);
	}
	return 0;
}

int cmd_select(const struct cmd *cmds, int argc, char **argv,
	       int (*help)(int argc, char **argv))
{
	unsigned int i;

	last_argc = argc;
	last_argv = argv;
	last_do_help = help;

	if (argc < 1 && cmds[0].func)
		return cmds[0].func(argc, argv);

	for (i = 0; cmds[i].func; i++)
		if (is_prefix(*argv, cmds[i].cmd))
			return cmds[i].func(argc - 1, argv + 1);

	help(argc - 1, argv + 1);

	return -1;
}

bool is_prefix(const char *pfx, const char *str)
{
	if (!pfx)
		return false;
	if (strlen(str) < strlen(pfx))
		return false;

	return !memcmp(str, pfx, strlen(pfx));
}

void fprint_hex(FILE *f, void *arg, unsigned int n, const char *sep)
{
	unsigned char *data = arg;
	unsigned int i;

	for (i = 0; i < n; i++) {
		const char *pfx = "";

		if (!i)
			/* nothing */;
		else if (!(i % 16))
			fprintf(f, "\n");
		else if (!(i % 8))
			fprintf(f, "  ");
		else
			pfx = sep;

		fprintf(f, "%s%02hhx", i ? pfx : "", data[i]);
	}
}

/* Split command line into argument vector. */
static int make_args(char *line, char *n_argv[], int maxargs, int cmd_nb)
{
	static const char ws[] = " \t\r\n";
	char *cp = line;
	int n_argc = 0;

	while (*cp) {
		/* Skip leading whitespace. */
		cp += strspn(cp, ws);

		if (*cp == '\0')
			break;

		if (n_argc >= (maxargs - 1)) {
			p_err("too many arguments to command %d", cmd_nb);
			return -1;
		}

		/* Word begins with quote. */
		if (*cp == '\'' || *cp == '"') {
			char quote = *cp++;

			n_argv[n_argc++] = cp;
			/* Find ending quote. */
			cp = strchr(cp, quote);
			if (!cp) {
				p_err("unterminated quoted string in command %d",
				      cmd_nb);
				return -1;
			}
		} else {
			n_argv[n_argc++] = cp;

			/* Find end of word. */
			cp += strcspn(cp, ws);
			if (*cp == '\0')
				break;
		}

		/* Separate words. */
		*cp++ = 0;
	}
	n_argv[n_argc] = NULL;

	return n_argc;
}

static int do_batch(int argc, char **argv);

static const struct cmd cmds[] = {
	{ "help",	do_help },
	{ "batch",	do_batch },
	{ "prog",	do_prog },
	{ "map",	do_map },
	{ "cgroup",	do_cgroup },
	{ "perf",	do_perf },
<<<<<<< HEAD
=======
	{ "net",	do_net },
	{ "feature",	do_feature },
	{ "btf",	do_btf },
>>>>>>> 407d19ab
	{ "version",	do_version },
	{ 0 }
};

static int do_batch(int argc, char **argv)
{
	char buf[BATCH_LINE_LEN_MAX], contline[BATCH_LINE_LEN_MAX];
	char *n_argv[BATCH_ARG_NB_MAX];
	unsigned int lines = 0;
	int n_argc;
	FILE *fp;
	char *cp;
	int err;
	int i;

	if (argc < 2) {
		p_err("too few parameters for batch");
		return -1;
	} else if (!is_prefix(*argv, "file")) {
		p_err("expected 'file', got: %s", *argv);
		return -1;
	} else if (argc > 2) {
		p_err("too many parameters for batch");
		return -1;
	}
	NEXT_ARG();

	if (!strcmp(*argv, "-"))
		fp = stdin;
	else
		fp = fopen(*argv, "r");
	if (!fp) {
		p_err("Can't open file (%s): %s", *argv, strerror(errno));
		return -1;
	}

	if (json_output)
		jsonw_start_array(json_wtr);
	while (fgets(buf, sizeof(buf), fp)) {
		cp = strchr(buf, '#');
		if (cp)
			*cp = '\0';

		if (strlen(buf) == sizeof(buf) - 1) {
			errno = E2BIG;
			break;
		}

		/* Append continuation lines if any (coming after a line ending
		 * with '\' in the batch file).
		 */
		while ((cp = strstr(buf, "\\\n")) != NULL) {
			if (!fgets(contline, sizeof(contline), fp) ||
			    strlen(contline) == 0) {
				p_err("missing continuation line on command %d",
				      lines);
				err = -1;
				goto err_close;
			}

			cp = strchr(contline, '#');
			if (cp)
				*cp = '\0';

			if (strlen(buf) + strlen(contline) + 1 > sizeof(buf)) {
				p_err("command %d is too long", lines);
				err = -1;
				goto err_close;
			}
			buf[strlen(buf) - 2] = '\0';
			strcat(buf, contline);
		}

		n_argc = make_args(buf, n_argv, BATCH_ARG_NB_MAX, lines);
		if (!n_argc)
			continue;
		if (n_argc < 0)
			goto err_close;

		if (json_output) {
			jsonw_start_object(json_wtr);
			jsonw_name(json_wtr, "command");
			jsonw_start_array(json_wtr);
			for (i = 0; i < n_argc; i++)
				jsonw_string(json_wtr, n_argv[i]);
			jsonw_end_array(json_wtr);
			jsonw_name(json_wtr, "output");
		}

		err = cmd_select(cmds, n_argc, n_argv, do_help);

		if (json_output)
			jsonw_end_object(json_wtr);

		if (err)
			goto err_close;

		lines++;
	}

	if (errno && errno != ENOENT) {
		p_err("reading batch file failed: %s", strerror(errno));
		err = -1;
	} else {
		p_info("processed %d commands", lines);
		err = 0;
	}
err_close:
	if (fp != stdin)
		fclose(fp);

	if (json_output)
		jsonw_end_array(json_wtr);

	return err;
}

int main(int argc, char **argv)
{
	static const struct option options[] = {
		{ "json",	no_argument,	NULL,	'j' },
		{ "help",	no_argument,	NULL,	'h' },
		{ "pretty",	no_argument,	NULL,	'p' },
		{ "version",	no_argument,	NULL,	'V' },
		{ "bpffs",	no_argument,	NULL,	'f' },
		{ 0 }
	};
	int opt, ret;

	last_do_help = do_help;
	pretty_output = false;
	json_output = false;
	show_pinned = false;
	bin_name = argv[0];

	hash_init(prog_table.table);
	hash_init(map_table.table);

	opterr = 0;
	while ((opt = getopt_long(argc, argv, "Vhpjf",
				  options, NULL)) >= 0) {
		switch (opt) {
		case 'V':
			return do_version(argc, argv);
		case 'h':
			return do_help(argc, argv);
		case 'p':
			pretty_output = true;
			/* fall through */
		case 'j':
			if (!json_output) {
				json_wtr = jsonw_new(stdout);
				if (!json_wtr) {
					p_err("failed to create JSON writer");
					return -1;
				}
				json_output = true;
			}
			jsonw_pretty(json_wtr, pretty_output);
			break;
		case 'f':
			show_pinned = true;
			break;
		default:
			p_err("unrecognized option '%s'", argv[optind - 1]);
			if (json_output)
				clean_and_exit(-1);
			else
				usage();
		}
	}

	argc -= optind;
	argv += optind;
	if (argc < 0)
		usage();

	bfd_init();

	ret = cmd_select(cmds, argc, argv, do_help);

	if (json_output)
		jsonw_destroy(&json_wtr);

	if (show_pinned) {
		delete_pinned_obj_table(&prog_table);
		delete_pinned_obj_table(&map_table);
	}

	return ret;
}<|MERGE_RESOLUTION|>--- conflicted
+++ resolved
@@ -1,37 +1,6 @@
-/*
- * Copyright (C) 2017-2018 Netronome Systems, Inc.
- *
- * This software is dual licensed under the GNU General License Version 2,
- * June 1991 as shown in the file COPYING in the top-level directory of this
- * source tree or the BSD 2-Clause License provided below.  You have the
- * option to license this software under the complete terms of either license.
- *
- * The BSD 2-Clause License:
- *
- *     Redistribution and use in source and binary forms, with or
- *     without modification, are permitted provided that the following
- *     conditions are met:
- *
- *      1. Redistributions of source code must retain the above
- *         copyright notice, this list of conditions and the following
- *         disclaimer.
- *
- *      2. Redistributions in binary form must reproduce the above
- *         copyright notice, this list of conditions and the following
- *         disclaimer in the documentation and/or other materials
- *         provided with the distribution.
- *
- * THE SOFTWARE IS PROVIDED "AS IS", WITHOUT WARRANTY OF ANY KIND,
- * EXPRESS OR IMPLIED, INCLUDING BUT NOT LIMITED TO THE WARRANTIES OF
- * MERCHANTABILITY, FITNESS FOR A PARTICULAR PURPOSE AND
- * NONINFRINGEMENT. IN NO EVENT SHALL THE AUTHORS OR COPYRIGHT HOLDERS
- * BE LIABLE FOR ANY CLAIM, DAMAGES OR OTHER LIABILITY, WHETHER IN AN
- * ACTION OF CONTRACT, TORT OR OTHERWISE, ARISING FROM, OUT OF OR IN
- * CONNECTION WITH THE SOFTWARE OR THE USE OR OTHER DEALINGS IN THE
- * SOFTWARE.
- */
-
-#include <bfd.h>
+// SPDX-License-Identifier: (GPL-2.0-only OR BSD-2-Clause)
+/* Copyright (C) 2017-2018 Netronome Systems, Inc. */
+
 #include <ctype.h>
 #include <errno.h>
 #include <getopt.h>
@@ -55,6 +24,8 @@
 bool pretty_output;
 bool json_output;
 bool show_pinned;
+bool block_mount;
+int bpf_flags;
 struct pinned_obj_table prog_table;
 struct pinned_obj_table map_table;
 
@@ -85,11 +56,7 @@
 		"       %s batch file FILE\n"
 		"       %s version\n"
 		"\n"
-<<<<<<< HEAD
-		"       OBJECT := { prog | map | cgroup | perf }\n"
-=======
 		"       OBJECT := { prog | map | cgroup | perf | net | feature | btf }\n"
->>>>>>> 407d19ab
 		"       " HELP_SPEC_OPTIONS "\n"
 		"",
 		bin_name, bin_name, bin_name);
@@ -219,12 +186,9 @@
 	{ "map",	do_map },
 	{ "cgroup",	do_cgroup },
 	{ "perf",	do_perf },
-<<<<<<< HEAD
-=======
 	{ "net",	do_net },
 	{ "feature",	do_feature },
 	{ "btf",	do_btf },
->>>>>>> 407d19ab
 	{ "version",	do_version },
 	{ 0 }
 };
@@ -329,7 +293,8 @@
 		p_err("reading batch file failed: %s", strerror(errno));
 		err = -1;
 	} else {
-		p_info("processed %d commands", lines);
+		if (!json_output)
+			printf("processed %d commands\n", lines);
 		err = 0;
 	}
 err_close:
@@ -350,6 +315,8 @@
 		{ "pretty",	no_argument,	NULL,	'p' },
 		{ "version",	no_argument,	NULL,	'V' },
 		{ "bpffs",	no_argument,	NULL,	'f' },
+		{ "mapcompat",	no_argument,	NULL,	'm' },
+		{ "nomount",	no_argument,	NULL,	'n' },
 		{ 0 }
 	};
 	int opt, ret;
@@ -358,13 +325,14 @@
 	pretty_output = false;
 	json_output = false;
 	show_pinned = false;
+	block_mount = false;
 	bin_name = argv[0];
 
 	hash_init(prog_table.table);
 	hash_init(map_table.table);
 
 	opterr = 0;
-	while ((opt = getopt_long(argc, argv, "Vhpjf",
+	while ((opt = getopt_long(argc, argv, "Vhpjfmn",
 				  options, NULL)) >= 0) {
 		switch (opt) {
 		case 'V':
@@ -388,6 +356,12 @@
 		case 'f':
 			show_pinned = true;
 			break;
+		case 'm':
+			bpf_flags = MAPS_RELAX_COMPAT;
+			break;
+		case 'n':
+			block_mount = true;
+			break;
 		default:
 			p_err("unrecognized option '%s'", argv[optind - 1]);
 			if (json_output)
@@ -402,8 +376,6 @@
 	if (argc < 0)
 		usage();
 
-	bfd_init();
-
 	ret = cmd_select(cmds, argc, argv, do_help);
 
 	if (json_output)
