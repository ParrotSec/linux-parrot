# bpftool(8) bash completion                               -*- shell-script -*-
#
# Copyright (C) 2017-2018 Netronome Systems, Inc.
#
# This software is dual licensed under the GNU General License
# Version 2, June 1991 as shown in the file COPYING in the top-level
# directory of this source tree or the BSD 2-Clause License provided
# below.  You have the option to license this software under the
# complete terms of either license.
#
# The BSD 2-Clause License:
#
#     Redistribution and use in source and binary forms, with or
#     without modification, are permitted provided that the following
#     conditions are met:
#
#      1. Redistributions of source code must retain the above
#         copyright notice, this list of conditions and the following
#         disclaimer.
#
#      2. Redistributions in binary form must reproduce the above
#         copyright notice, this list of conditions and the following
#         disclaimer in the documentation and/or other materials
#         provided with the distribution.
#
# THE SOFTWARE IS PROVIDED "AS IS", WITHOUT WARRANTY OF ANY KIND,
# EXPRESS OR IMPLIED, INCLUDING BUT NOT LIMITED TO THE WARRANTIES OF
# MERCHANTABILITY, FITNESS FOR A PARTICULAR PURPOSE AND
# NONINFRINGEMENT. IN NO EVENT SHALL THE AUTHORS OR COPYRIGHT HOLDERS
# BE LIABLE FOR ANY CLAIM, DAMAGES OR OTHER LIABILITY, WHETHER IN AN
# ACTION OF CONTRACT, TORT OR OTHERWISE, ARISING FROM, OUT OF OR IN
# CONNECTION WITH THE SOFTWARE OR THE USE OR OTHER DEALINGS IN THE
# SOFTWARE.
#
# Author: Quentin Monnet <quentin.monnet@netronome.com>

# Takes a list of words in argument; each one of them is added to COMPREPLY if
# it is not already present on the command line. Returns no value.
_bpftool_once_attr()
{
    local w idx found
    for w in $*; do
        found=0
        for (( idx=3; idx < ${#words[@]}-1; idx++ )); do
            if [[ $w == ${words[idx]} ]]; then
                found=1
                break
            fi
        done
        [[ $found -eq 0 ]] && \
            COMPREPLY+=( $( compgen -W "$w" -- "$cur" ) )
    done
}

# Takes a list of words as argument; if any of those words is present on the
# command line, return 0. Otherwise, return 1.
_bpftool_search_list()
{
    local w idx
    for w in $*; do
        for (( idx=3; idx < ${#words[@]}-1; idx++ )); do
            [[ $w == ${words[idx]} ]] && return 0
        done
    done
    return 1
}

# Takes a list of words in argument; adds them all to COMPREPLY if none of them
# is already present on the command line. Returns no value.
_bpftool_one_of_list()
{
    _bpftool_search_list $* && return 1
    COMPREPLY+=( $( compgen -W "$*" -- "$cur" ) )
}

_bpftool_get_map_ids()
{
    COMPREPLY+=( $( compgen -W "$( bpftool -jp map  2>&1 | \
        command sed -n 's/.*"id": \(.*\),$/\1/p' )" -- "$cur" ) )
}

_bpftool_get_perf_map_ids()
{
    COMPREPLY+=( $( compgen -W "$( bpftool -jp map  2>&1 | \
        command grep -C2 perf_event_array | \
        command sed -n 's/.*"id": \(.*\),$/\1/p' )" -- "$cur" ) )
}


_bpftool_get_prog_ids()
{
    COMPREPLY+=( $( compgen -W "$( bpftool -jp prog 2>&1 | \
        command sed -n 's/.*"id": \(.*\),$/\1/p' )" -- "$cur" ) )
}

_bpftool_get_prog_tags()
{
    COMPREPLY+=( $( compgen -W "$( bpftool -jp prog 2>&1 | \
        command sed -n 's/.*"tag": "\(.*\)",$/\1/p' )" -- "$cur" ) )
}

_bpftool_get_obj_map_names()
{
    local obj

    obj=$1

    maps=$(objdump -j maps -t $obj 2>/dev/null | \
        command awk '/g     . maps/ {print $NF}')

    COMPREPLY+=( $( compgen -W "$maps" -- "$cur" ) )
}

_bpftool_get_obj_map_idxs()
{
    local obj

    obj=$1

    nmaps=$(objdump -j maps -t $obj 2>/dev/null | grep -c 'g     . maps')

    COMPREPLY+=( $( compgen -W "$(seq 0 $((nmaps - 1)))" -- "$cur" ) )
}

_sysfs_get_netdevs()
{
    COMPREPLY+=( $( compgen -W "$( ls /sys/class/net 2>/dev/null )" -- \
        "$cur" ) )
}

# For bpftool map update: retrieve type of the map to update.
_bpftool_map_update_map_type()
{
    local keyword ref
    for (( idx=3; idx < ${#words[@]}-1; idx++ )); do
        if [[ ${words[$((idx-2))]} == "update" ]]; then
            keyword=${words[$((idx-1))]}
            ref=${words[$((idx))]}
        fi
    done
    [[ -z $ref ]] && return 0

    local type
    type=$(bpftool -jp map show $keyword $ref | \
        command sed -n 's/.*"type": "\(.*\)",$/\1/p')
    printf $type
}

_bpftool_map_update_get_id()
{
    # Is it the map to update, or a map to insert into the map to update?
    # Search for "value" keyword.
    local idx value
    for (( idx=7; idx < ${#words[@]}-1; idx++ )); do
        if [[ ${words[idx]} == "value" ]]; then
            value=1
            break
        fi
    done
    [[ $value -eq 0 ]] && _bpftool_get_map_ids && return 0

    # Id to complete is for a value. It can be either prog id or map id. This
    # depends on the type of the map to update.
    local type=$(_bpftool_map_update_map_type)
    case $type in
        array_of_maps|hash_of_maps)
            _bpftool_get_map_ids
            return 0
            ;;
        prog_array)
            _bpftool_get_prog_ids
            return 0
            ;;
        *)
            return 0
            ;;
    esac
}

_bpftool()
{
    local cur prev words objword
    _init_completion || return

    # Deal with options
    if [[ ${words[cword]} == -* ]]; then
        local c='--version --json --pretty --bpffs'
        COMPREPLY=( $( compgen -W "$c" -- "$cur" ) )
        return 0
    fi

    # Deal with simplest keywords
    case $prev in
        help|hex|opcodes|visual)
            return 0
            ;;
        tag)
            _bpftool_get_prog_tags
            return 0
            ;;
        file|pinned)
            _filedir
            return 0
            ;;
        batch)
            COMPREPLY=( $( compgen -W 'file' -- "$cur" ) )
            return 0
            ;;
    esac

    # Remove all options so completions don't have to deal with them.
    local i
    for (( i=1; i < ${#words[@]}; )); do
        if [[ ${words[i]::1} == - ]]; then
            words=( "${words[@]:0:i}" "${words[@]:i+1}" )
            [[ $i -le $cword ]] && cword=$(( cword - 1 ))
        else
            i=$(( ++i ))
        fi
    done
    cur=${words[cword]}
    prev=${words[cword - 1]}
    pprev=${words[cword - 2]}

    local object=${words[1]} command=${words[2]}

    if [[ -z $object || $cword -eq 1 ]]; then
        case $cur in
            *)
                COMPREPLY=( $( compgen -W "$( bpftool help 2>&1 | \
                    command sed \
                    -e '/OBJECT := /!d' \
                    -e 's/.*{//' \
                    -e 's/}.*//' \
                    -e 's/|//g' )" -- "$cur" ) )
                COMPREPLY+=( $( compgen -W 'batch help' -- "$cur" ) )
                return 0
                ;;
        esac
    fi

    [[ $command == help ]] && return 0

    # Completion depends on object and command in use
    case $object in
        prog)
            if [[ $command != "load" ]]; then
                case $prev in
                    id)
                        _bpftool_get_prog_ids
                        return 0
                        ;;
                esac
            fi

            local PROG_TYPE='id pinned tag'
            case $command in
                show|list)
                    [[ $prev != "$command" ]] && return 0
                    COMPREPLY=( $( compgen -W "$PROG_TYPE" -- "$cur" ) )
                    return 0
                    ;;
                dump)
                    case $prev in
                        $command)
                            COMPREPLY+=( $( compgen -W "xlated jited" -- \
                                "$cur" ) )
                            return 0
                            ;;
                        xlated|jited)
                            COMPREPLY=( $( compgen -W "$PROG_TYPE" -- \
                                "$cur" ) )
                            return 0
                            ;;
<<<<<<< HEAD
                    *)
                        _bpftool_once_attr 'file'
                        if _bpftool_search_list 'xlated'; then
                            COMPREPLY+=( $( compgen -W 'opcodes visual' -- \
                                "$cur" ) )
                        else
                            COMPREPLY+=( $( compgen -W 'opcodes' -- \
                                "$cur" ) )
                        fi
                        return 0
                        ;;
=======
                        *)
                            _bpftool_once_attr 'file'
                            if _bpftool_search_list 'xlated'; then
                                COMPREPLY+=( $( compgen -W 'opcodes visual linum' -- \
                                    "$cur" ) )
                            else
                                COMPREPLY+=( $( compgen -W 'opcodes linum' -- \
                                    "$cur" ) )
                            fi
                            return 0
                            ;;
>>>>>>> 407d19ab
                    esac
                    ;;
                pin)
                    if [[ $prev == "$command" ]]; then
                        COMPREPLY=( $( compgen -W "$PROG_TYPE" -- "$cur" ) )
                    else
                        _filedir
                    fi
                    return 0
                    ;;
                load)
                    local obj

                    if [[ ${#words[@]} -lt 6 ]]; then
                        _filedir
                        return 0
                    fi

                    obj=${words[3]}

                    if [[ ${words[-4]} == "map" ]]; then
                        COMPREPLY=( $( compgen -W "id pinned" -- "$cur" ) )
                        return 0
                    fi
                    if [[ ${words[-3]} == "map" ]]; then
                        if [[ ${words[-2]} == "idx" ]]; then
                            _bpftool_get_obj_map_idxs $obj
                        elif [[ ${words[-2]} == "name" ]]; then
                            _bpftool_get_obj_map_names $obj
                        fi
                        return 0
                    fi
                    if [[ ${words[-2]} == "map" ]]; then
                        COMPREPLY=( $( compgen -W "idx name" -- "$cur" ) )
                        return 0
                    fi

                    case $prev in
                        type)
<<<<<<< HEAD
                            COMPREPLY=( $( compgen -W "socket kprobe kretprobe classifier action tracepoint raw_tracepoint xdp perf_event cgroup/skb cgroup/sock cgroup/dev lwt_in lwt_out lwt_xmit lwt_seg6local sockops sk_skb sk_msg lirc_mode2 cgroup/bind4 cgroup/bind6 cgroup/connect4 cgroup/connect6 cgroup/sendmsg4 cgroup/sendmsg6 cgroup/post_bind4 cgroup/post_bind6" -- \
=======
                            COMPREPLY=( $( compgen -W "socket kprobe \
                                kretprobe classifier flow_dissector \
                                action tracepoint raw_tracepoint \
                                xdp perf_event cgroup/skb cgroup/sock \
                                cgroup/dev lwt_in lwt_out lwt_xmit \
                                lwt_seg6local sockops sk_skb sk_msg \
                                lirc_mode2 cgroup/bind4 cgroup/bind6 \
                                cgroup/connect4 cgroup/connect6 \
                                cgroup/sendmsg4 cgroup/sendmsg6 \
                                cgroup/recvmsg4 cgroup/recvmsg6 \
                                cgroup/post_bind4 cgroup/post_bind6 \
                                cgroup/sysctl" -- \
>>>>>>> 407d19ab
                                                   "$cur" ) )
                            return 0
                            ;;
                        id)
                            _bpftool_get_map_ids
                            return 0
                            ;;
                        pinned)
                            _filedir
                            return 0
                            ;;
                        dev)
                            _sysfs_get_netdevs
                            return 0
                            ;;
                        *)
                            COMPREPLY=( $( compgen -W "map" -- "$cur" ) )
                            _bpftool_once_attr 'type'
                            _bpftool_once_attr 'dev'
                            return 0
                            ;;
                    esac
                    ;;
                *)
                    [[ $prev == $object ]] && \
                        COMPREPLY=( $( compgen -W 'dump help pin load \
                            show list' -- "$cur" ) )
                    ;;
            esac
            ;;
        map)
            local MAP_TYPE='id pinned'
            case $command in
                show|list|dump)
                    case $prev in
                        $command)
                            COMPREPLY=( $( compgen -W "$MAP_TYPE" -- "$cur" ) )
                            return 0
                            ;;
                        id)
                            _bpftool_get_map_ids
                            return 0
                            ;;
                        *)
                            return 0
                            ;;
                    esac
                    ;;
                lookup|getnext|delete)
                    case $prev in
                        $command)
                            COMPREPLY=( $( compgen -W "$MAP_TYPE" -- "$cur" ) )
                            return 0
                            ;;
                        id)
                            _bpftool_get_map_ids
                            return 0
                            ;;
                        key)
                            COMPREPLY+=( $( compgen -W 'hex' -- "$cur" ) )
                            ;;
                        *)
                            _bpftool_once_attr 'key'
                            return 0
                            ;;
                    esac
                    ;;
                update)
                    case $prev in
                        $command)
                            COMPREPLY=( $( compgen -W "$MAP_TYPE" -- "$cur" ) )
                            return 0
                            ;;
                        id)
                            _bpftool_map_update_get_id
                            return 0
                            ;;
                        key)
                            COMPREPLY+=( $( compgen -W 'hex' -- "$cur" ) )
                            ;;
                        value)
                            # We can have bytes, or references to a prog or a
                            # map, depending on the type of the map to update.
                            case $(_bpftool_map_update_map_type) in
                                array_of_maps|hash_of_maps)
                                    local MAP_TYPE='id pinned'
                                    COMPREPLY+=( $( compgen -W "$MAP_TYPE" \
                                        -- "$cur" ) )
                                    return 0
                                    ;;
                                prog_array)
                                    local PROG_TYPE='id pinned tag'
                                    COMPREPLY+=( $( compgen -W "$PROG_TYPE" \
                                        -- "$cur" ) )
                                    return 0
                                    ;;
                                *)
                                    COMPREPLY+=( $( compgen -W 'hex' \
                                        -- "$cur" ) )
                                    return 0
                                    ;;
                            esac
                            return 0
                            ;;
                        *)
                            _bpftool_once_attr 'key'
                            local UPDATE_FLAGS='any exist noexist'
                            for (( idx=3; idx < ${#words[@]}-1; idx++ )); do
                                if [[ ${words[idx]} == 'value' ]]; then
                                    # 'value' is present, but is not the last
                                    # word i.e. we can now have UPDATE_FLAGS.
                                    _bpftool_one_of_list "$UPDATE_FLAGS"
                                    return 0
                                fi
                            done
                            for (( idx=3; idx < ${#words[@]}-1; idx++ )); do
                                if [[ ${words[idx]} == 'key' ]]; then
                                    # 'key' is present, but is not the last
                                    # word i.e. we can now have 'value'.
                                    _bpftool_once_attr 'value'
                                    return 0
                                fi
                            done
                            return 0
                            ;;
                    esac
                    ;;
                pin)
                    if [[ $prev == "$command" ]]; then
                        COMPREPLY=( $( compgen -W "$PROG_TYPE" -- "$cur" ) )
                    else
                        _filedir
                    fi
                    return 0
                    ;;
                event_pipe)
                    case $prev in
                        $command)
                            COMPREPLY=( $( compgen -W "$MAP_TYPE" -- "$cur" ) )
                            return 0
                            ;;
                        id)
                            _bpftool_get_perf_map_ids
                            return 0
                            ;;
                        cpu)
                            return 0
                            ;;
                        index)
                            return 0
                            ;;
                        *)
                            _bpftool_once_attr 'cpu'
                            _bpftool_once_attr 'index'
                            return 0
                            ;;
                    esac
                    ;;
                *)
                    [[ $prev == $object ]] && \
                        COMPREPLY=( $( compgen -W 'delete dump getnext help \
                            lookup pin event_pipe show list update' -- \
                            "$cur" ) )
                    ;;
            esac
            ;;
        btf)
            local PROG_TYPE='id pinned tag'
            local MAP_TYPE='id pinned'
            case $command in
                dump)
                    case $prev in
                        $command)
                            COMPREPLY+=( $( compgen -W "id map prog file" -- \
                                "$cur" ) )
                            return 0
                            ;;
                        prog)
                            COMPREPLY=( $( compgen -W "$PROG_TYPE" -- "$cur" ) )
                            return 0
                            ;;
                        map)
                            COMPREPLY=( $( compgen -W "$MAP_TYPE" -- "$cur" ) )
                            return 0
                            ;;
                        id)
                            case $pprev in
                                prog)
                                    _bpftool_get_prog_ids
                                    ;;
                                map)
                                    _bpftool_get_map_ids
                                    ;;
                            esac
                            return 0
                            ;;
                        *)
                            if [[ $cword == 6 ]] && [[ ${words[3]} == "map" ]]; then
                                 COMPREPLY+=( $( compgen -W 'key value kv all' -- \
                                     "$cur" ) )
                            fi
                            return 0
                            ;;
                    esac
                    ;;
                *)
                    [[ $prev == $object ]] && \
                        COMPREPLY=( $( compgen -W 'dump help' -- "$cur" ) )
                    ;;
            esac
            ;;
        cgroup)
            case $command in
                show|list)
                    _filedir
                    return 0
                    ;;
		tree)
		    _filedir
		    return 0
		    ;;
                attach|detach)
                    local ATTACH_TYPES='ingress egress sock_create sock_ops \
                        device bind4 bind6 post_bind4 post_bind6 connect4 \
                        connect6 sendmsg4 sendmsg6 recvmsg4 recvmsg6 sysctl'
                    local ATTACH_FLAGS='multi override'
                    local PROG_TYPE='id pinned tag'
                    case $prev in
                        $command)
                            _filedir
                            return 0
                            ;;
                        ingress|egress|sock_create|sock_ops|device|bind4|bind6|\
                        post_bind4|post_bind6|connect4|connect6|sendmsg4|\
                        sendmsg6|recvmsg4|recvmsg6|sysctl)
                            COMPREPLY=( $( compgen -W "$PROG_TYPE" -- \
                                "$cur" ) )
                            return 0
                            ;;
                        id)
                            _bpftool_get_prog_ids
                            return 0
                            ;;
                        *)
                            if ! _bpftool_search_list "$ATTACH_TYPES"; then
                                COMPREPLY=( $( compgen -W "$ATTACH_TYPES" -- \
                                    "$cur" ) )
                            elif [[ "$command" == "attach" ]]; then
                                # We have an attach type on the command line,
                                # but it is not the previous word, or
                                # "id|pinned|tag" (we already checked for
                                # that). This should only leave the case when
                                # we need attach flags for "attach" commamnd.
                                _bpftool_one_of_list "$ATTACH_FLAGS"
                            fi
                            return 0
                            ;;
                    esac
                    ;;
                *)
                    [[ $prev == $object ]] && \
                        COMPREPLY=( $( compgen -W 'help attach detach \
                            show list tree' -- "$cur" ) )
                    ;;
            esac
            ;;
        perf)
            case $command in
                *)
                    [[ $prev == $object ]] && \
                        COMPREPLY=( $( compgen -W 'help \
                            show list' -- "$cur" ) )
                    ;;
            esac
            ;;
    esac
} &&
complete -F _bpftool bpftool

# ex: ts=4 sw=4 et filetype=sh<|MERGE_RESOLUTION|>--- conflicted
+++ resolved
@@ -1,36 +1,7 @@
 # bpftool(8) bash completion                               -*- shell-script -*-
 #
+# SPDX-License-Identifier: (GPL-2.0-only OR BSD-2-Clause)
 # Copyright (C) 2017-2018 Netronome Systems, Inc.
-#
-# This software is dual licensed under the GNU General License
-# Version 2, June 1991 as shown in the file COPYING in the top-level
-# directory of this source tree or the BSD 2-Clause License provided
-# below.  You have the option to license this software under the
-# complete terms of either license.
-#
-# The BSD 2-Clause License:
-#
-#     Redistribution and use in source and binary forms, with or
-#     without modification, are permitted provided that the following
-#     conditions are met:
-#
-#      1. Redistributions of source code must retain the above
-#         copyright notice, this list of conditions and the following
-#         disclaimer.
-#
-#      2. Redistributions in binary form must reproduce the above
-#         copyright notice, this list of conditions and the following
-#         disclaimer in the documentation and/or other materials
-#         provided with the distribution.
-#
-# THE SOFTWARE IS PROVIDED "AS IS", WITHOUT WARRANTY OF ANY KIND,
-# EXPRESS OR IMPLIED, INCLUDING BUT NOT LIMITED TO THE WARRANTIES OF
-# MERCHANTABILITY, FITNESS FOR A PARTICULAR PURPOSE AND
-# NONINFRINGEMENT. IN NO EVENT SHALL THE AUTHORS OR COPYRIGHT HOLDERS
-# BE LIABLE FOR ANY CLAIM, DAMAGES OR OTHER LIABILITY, WHETHER IN AN
-# ACTION OF CONTRACT, TORT OR OTHERWISE, ARISING FROM, OUT OF OR IN
-# CONNECTION WITH THE SOFTWARE OR THE USE OR OTHER DEALINGS IN THE
-# SOFTWARE.
 #
 # Author: Quentin Monnet <quentin.monnet@netronome.com>
 
@@ -79,13 +50,14 @@
         command sed -n 's/.*"id": \(.*\),$/\1/p' )" -- "$cur" ) )
 }
 
-_bpftool_get_perf_map_ids()
-{
+# Takes map type and adds matching map ids to the list of suggestions.
+_bpftool_get_map_ids_for_type()
+{
+    local type="$1"
     COMPREPLY+=( $( compgen -W "$( bpftool -jp map  2>&1 | \
-        command grep -C2 perf_event_array | \
+        command grep -C2 "$type" | \
         command sed -n 's/.*"id": \(.*\),$/\1/p' )" -- "$cur" ) )
 }
-
 
 _bpftool_get_prog_ids()
 {
@@ -128,26 +100,38 @@
         "$cur" ) )
 }
 
-# For bpftool map update: retrieve type of the map to update.
-_bpftool_map_update_map_type()
+# Retrieve type of the map that we are operating on.
+_bpftool_map_guess_map_type()
 {
     local keyword ref
     for (( idx=3; idx < ${#words[@]}-1; idx++ )); do
-        if [[ ${words[$((idx-2))]} == "update" ]]; then
-            keyword=${words[$((idx-1))]}
-            ref=${words[$((idx))]}
-        fi
+        case "${words[$((idx-2))]}" in
+            lookup|update)
+                keyword=${words[$((idx-1))]}
+                ref=${words[$((idx))]}
+                ;;
+            push)
+                printf "stack"
+                return 0
+                ;;
+            enqueue)
+                printf "queue"
+                return 0
+                ;;
+        esac
     done
     [[ -z $ref ]] && return 0
 
     local type
     type=$(bpftool -jp map show $keyword $ref | \
         command sed -n 's/.*"type": "\(.*\)",$/\1/p')
-    printf $type
+    [[ -n $type ]] && printf $type
 }
 
 _bpftool_map_update_get_id()
 {
+    local command="$1"
+
     # Is it the map to update, or a map to insert into the map to update?
     # Search for "value" keyword.
     local idx value
@@ -157,11 +141,24 @@
             break
         fi
     done
-    [[ $value -eq 0 ]] && _bpftool_get_map_ids && return 0
+    if [[ $value -eq 0 ]]; then
+        case "$command" in
+            push)
+                _bpftool_get_map_ids_for_type stack
+                ;;
+            enqueue)
+                _bpftool_get_map_ids_for_type queue
+                ;;
+            *)
+                _bpftool_get_map_ids
+                ;;
+        esac
+        return 0
+    fi
 
     # Id to complete is for a value. It can be either prog id or map id. This
     # depends on the type of the map to update.
-    local type=$(_bpftool_map_update_map_type)
+    local type=$(_bpftool_map_guess_map_type)
     case $type in
         array_of_maps|hash_of_maps)
             _bpftool_get_map_ids
@@ -184,14 +181,14 @@
 
     # Deal with options
     if [[ ${words[cword]} == -* ]]; then
-        local c='--version --json --pretty --bpffs'
+        local c='--version --json --pretty --bpffs --mapcompat'
         COMPREPLY=( $( compgen -W "$c" -- "$cur" ) )
         return 0
     fi
 
     # Deal with simplest keywords
     case $prev in
-        help|hex|opcodes|visual)
+        help|hex|opcodes|visual|linum)
             return 0
             ;;
         tag)
@@ -244,16 +241,20 @@
     # Completion depends on object and command in use
     case $object in
         prog)
-            if [[ $command != "load" ]]; then
-                case $prev in
-                    id)
-                        _bpftool_get_prog_ids
-                        return 0
-                        ;;
-                esac
-            fi
+            # Complete id, only for subcommands that use prog (but no map) ids
+            case $command in
+                show|list|dump|pin)
+                    case $prev in
+                        id)
+                            _bpftool_get_prog_ids
+                            return 0
+                            ;;
+                    esac
+                    ;;
+            esac
 
             local PROG_TYPE='id pinned tag'
+            local MAP_TYPE='id pinned'
             case $command in
                 show|list)
                     [[ $prev != "$command" ]] && return 0
@@ -272,19 +273,6 @@
                                 "$cur" ) )
                             return 0
                             ;;
-<<<<<<< HEAD
-                    *)
-                        _bpftool_once_attr 'file'
-                        if _bpftool_search_list 'xlated'; then
-                            COMPREPLY+=( $( compgen -W 'opcodes visual' -- \
-                                "$cur" ) )
-                        else
-                            COMPREPLY+=( $( compgen -W 'opcodes' -- \
-                                "$cur" ) )
-                        fi
-                        return 0
-                        ;;
-=======
                         *)
                             _bpftool_once_attr 'file'
                             if _bpftool_search_list 'xlated'; then
@@ -296,7 +284,6 @@
                             fi
                             return 0
                             ;;
->>>>>>> 407d19ab
                     esac
                     ;;
                 pin)
@@ -307,7 +294,46 @@
                     fi
                     return 0
                     ;;
-                load)
+                attach|detach)
+                    case $cword in
+                        3)
+                            COMPREPLY=( $( compgen -W "$PROG_TYPE" -- "$cur" ) )
+                            return 0
+                            ;;
+                        4)
+                            case $prev in
+                                id)
+                                    _bpftool_get_prog_ids
+                                    ;;
+                                pinned)
+                                    _filedir
+                                    ;;
+                            esac
+                            return 0
+                            ;;
+                        5)
+                            COMPREPLY=( $( compgen -W 'msg_verdict stream_verdict \
+                                stream_parser flow_dissector' -- "$cur" ) )
+                            return 0
+                            ;;
+                        6)
+                            COMPREPLY=( $( compgen -W "$MAP_TYPE" -- "$cur" ) )
+                            return 0
+                            ;;
+                        7)
+                            case $prev in
+                                id)
+                                    _bpftool_get_map_ids
+                                    ;;
+                                pinned)
+                                    _filedir
+                                    ;;
+                            esac
+                            return 0
+                            ;;
+                    esac
+                    ;;
+                load|loadall)
                     local obj
 
                     if [[ ${#words[@]} -lt 6 ]]; then
@@ -336,9 +362,6 @@
 
                     case $prev in
                         type)
-<<<<<<< HEAD
-                            COMPREPLY=( $( compgen -W "socket kprobe kretprobe classifier action tracepoint raw_tracepoint xdp perf_event cgroup/skb cgroup/sock cgroup/dev lwt_in lwt_out lwt_xmit lwt_seg6local sockops sk_skb sk_msg lirc_mode2 cgroup/bind4 cgroup/bind6 cgroup/connect4 cgroup/connect6 cgroup/sendmsg4 cgroup/sendmsg6 cgroup/post_bind4 cgroup/post_bind6" -- \
-=======
                             COMPREPLY=( $( compgen -W "socket kprobe \
                                 kretprobe classifier flow_dissector \
                                 action tracepoint raw_tracepoint \
@@ -351,7 +374,6 @@
                                 cgroup/recvmsg4 cgroup/recvmsg6 \
                                 cgroup/post_bind4 cgroup/post_bind6 \
                                 cgroup/sysctl" -- \
->>>>>>> 407d19ab
                                                    "$cur" ) )
                             return 0
                             ;;
@@ -359,7 +381,7 @@
                             _bpftool_get_map_ids
                             return 0
                             ;;
-                        pinned)
+                        pinned|pinmaps)
                             _filedir
                             return 0
                             ;;
@@ -371,31 +393,85 @@
                             COMPREPLY=( $( compgen -W "map" -- "$cur" ) )
                             _bpftool_once_attr 'type'
                             _bpftool_once_attr 'dev'
-                            return 0
-                            ;;
-                    esac
+                            _bpftool_once_attr 'pinmaps'
+                            return 0
+                            ;;
+                    esac
+                    ;;
+                tracelog)
+                    return 0
                     ;;
                 *)
                     [[ $prev == $object ]] && \
-                        COMPREPLY=( $( compgen -W 'dump help pin load \
-                            show list' -- "$cur" ) )
+                        COMPREPLY=( $( compgen -W 'dump help pin attach detach load \
+                            show list tracelog' -- "$cur" ) )
                     ;;
             esac
             ;;
         map)
             local MAP_TYPE='id pinned'
             case $command in
-                show|list|dump)
+                show|list|dump|peek|pop|dequeue)
                     case $prev in
                         $command)
                             COMPREPLY=( $( compgen -W "$MAP_TYPE" -- "$cur" ) )
                             return 0
                             ;;
                         id)
-                            _bpftool_get_map_ids
-                            return 0
-                            ;;
-                        *)
+                            case "$command" in
+                                peek)
+                                    _bpftool_get_map_ids_for_type stack
+                                    _bpftool_get_map_ids_for_type queue
+                                    ;;
+                                pop)
+                                    _bpftool_get_map_ids_for_type stack
+                                    ;;
+                                dequeue)
+                                    _bpftool_get_map_ids_for_type queue
+                                    ;;
+                                *)
+                                    _bpftool_get_map_ids
+                                    ;;
+                            esac
+                            return 0
+                            ;;
+                        *)
+                            return 0
+                            ;;
+                    esac
+                    ;;
+                create)
+                    case $prev in
+                        $command)
+                            _filedir
+                            return 0
+                            ;;
+                        type)
+                            COMPREPLY=( $( compgen -W 'hash array prog_array \
+                                perf_event_array percpu_hash percpu_array \
+                                stack_trace cgroup_array lru_hash \
+                                lru_percpu_hash lpm_trie array_of_maps \
+                                hash_of_maps devmap sockmap cpumap xskmap \
+                                sockhash cgroup_storage reuseport_sockarray \
+                                percpu_cgroup_storage queue stack' -- \
+                                                   "$cur" ) )
+                            return 0
+                            ;;
+                        key|value|flags|name|entries)
+                            return 0
+                            ;;
+                        dev)
+                            _sysfs_get_netdevs
+                            return 0
+                            ;;
+                        *)
+                            _bpftool_once_attr 'type'
+                            _bpftool_once_attr 'key'
+                            _bpftool_once_attr 'value'
+                            _bpftool_once_attr 'entries'
+                            _bpftool_once_attr 'name'
+                            _bpftool_once_attr 'flags'
+                            _bpftool_once_attr 'dev'
                             return 0
                             ;;
                     esac
@@ -414,19 +490,25 @@
                             COMPREPLY+=( $( compgen -W 'hex' -- "$cur" ) )
                             ;;
                         *)
+                            case $(_bpftool_map_guess_map_type) in
+                                queue|stack)
+                                    return 0
+                                    ;;
+                            esac
+
                             _bpftool_once_attr 'key'
                             return 0
                             ;;
                     esac
                     ;;
-                update)
+                update|push|enqueue)
                     case $prev in
                         $command)
                             COMPREPLY=( $( compgen -W "$MAP_TYPE" -- "$cur" ) )
                             return 0
                             ;;
                         id)
-                            _bpftool_map_update_get_id
+                            _bpftool_map_update_get_id $command
                             return 0
                             ;;
                         key)
@@ -435,7 +517,7 @@
                         value)
                             # We can have bytes, or references to a prog or a
                             # map, depending on the type of the map to update.
-                            case $(_bpftool_map_update_map_type) in
+                            case "$(_bpftool_map_guess_map_type)" in
                                 array_of_maps|hash_of_maps)
                                     local MAP_TYPE='id pinned'
                                     COMPREPLY+=( $( compgen -W "$MAP_TYPE" \
@@ -457,6 +539,13 @@
                             return 0
                             ;;
                         *)
+                            case $(_bpftool_map_guess_map_type) in
+                                queue|stack)
+                                    _bpftool_once_attr 'value'
+                                    return 0;
+                                    ;;
+                            esac
+
                             _bpftool_once_attr 'key'
                             local UPDATE_FLAGS='any exist noexist'
                             for (( idx=3; idx < ${#words[@]}-1; idx++ )); do
@@ -475,6 +564,7 @@
                                     return 0
                                 fi
                             done
+
                             return 0
                             ;;
                     esac
@@ -494,7 +584,7 @@
                             return 0
                             ;;
                         id)
-                            _bpftool_get_perf_map_ids
+                            _bpftool_get_map_ids_for_type perf_event_array
                             return 0
                             ;;
                         cpu)
@@ -513,7 +603,8 @@
                 *)
                     [[ $prev == $object ]] && \
                         COMPREPLY=( $( compgen -W 'delete dump getnext help \
-                            lookup pin event_pipe show list update' -- \
+                            lookup pin event_pipe show list update create \
+                            peek push enqueue pop dequeue' -- \
                             "$cur" ) )
                     ;;
             esac
@@ -569,10 +660,10 @@
                     _filedir
                     return 0
                     ;;
-		tree)
-		    _filedir
-		    return 0
-		    ;;
+                tree)
+                    _filedir
+                    return 0
+                    ;;
                 attach|detach)
                     local ATTACH_TYPES='ingress egress sock_create sock_ops \
                         device bind4 bind6 post_bind4 post_bind6 connect4 \
@@ -627,6 +718,34 @@
                     ;;
             esac
             ;;
+        net)
+            case $command in
+                *)
+                    [[ $prev == $object ]] && \
+                        COMPREPLY=( $( compgen -W 'help \
+                            show list' -- "$cur" ) )
+                    ;;
+            esac
+            ;;
+        feature)
+            case $command in
+                probe)
+                    [[ $prev == "dev" ]] && _sysfs_get_netdevs && return 0
+                    [[ $prev == "prefix" ]] && return 0
+                    if _bpftool_search_list 'macros'; then
+                        COMPREPLY+=( $( compgen -W 'prefix' -- "$cur" ) )
+                    else
+                        COMPREPLY+=( $( compgen -W 'macros' -- "$cur" ) )
+                    fi
+                    _bpftool_one_of_list 'kernel dev'
+                    return 0
+                    ;;
+                *)
+                    [[ $prev == $object ]] && \
+                        COMPREPLY=( $( compgen -W 'help probe' -- "$cur" ) )
+                    ;;
+            esac
+            ;;
     esac
 } &&
 complete -F _bpftool bpftool
