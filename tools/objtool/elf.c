--- conflicted
+++ resolved
@@ -260,8 +260,6 @@
 struct reloc *find_reloc_by_dest(const struct elf *elf, struct section *sec, unsigned long offset)
 {
 	return find_reloc_by_dest_range(elf, sec, offset, 1);
-<<<<<<< HEAD
-=======
 }
 
 void insn_to_reloc_sym_addend(struct section *sec, unsigned long offset,
@@ -288,7 +286,6 @@
 
 	if (reloc->sym)
 		reloc->addend = offset - reloc->sym->offset;
->>>>>>> 4e026225
 }
 
 static int read_sections(struct elf *elf)
@@ -454,8 +451,6 @@
 		list_add(&sym->list, entry);
 		elf_hash_add(elf->symbol_hash, &sym->hash, sym->idx);
 		elf_hash_add(elf->symbol_name_hash, &sym->name_hash, str_hash(sym->name));
-<<<<<<< HEAD
-=======
 
 		/*
 		 * Don't store empty STT_NOTYPE symbols in the rbtree.  They
@@ -463,7 +458,6 @@
 		 */
 		if (!sym->len)
 			rb_erase(&sym->node, &sym->sec->symbol_tree);
->>>>>>> 4e026225
 	}
 
 	if (stats)
@@ -859,7 +853,6 @@
 struct section *elf_create_reloc_section(struct elf *elf,
 					 struct section *base,
 					 int reltype)
-<<<<<<< HEAD
 {
 	switch (reltype) {
 	case SHT_REL:  return elf_create_rel_reloc_section(elf, base);
@@ -897,45 +890,6 @@
 	return 0;
 }
 
-=======
-{
-	switch (reltype) {
-	case SHT_REL:  return elf_create_rel_reloc_section(elf, base);
-	case SHT_RELA: return elf_create_rela_reloc_section(elf, base);
-	default:       return NULL;
-	}
-}
-
-static int elf_rebuild_rel_reloc_section(struct section *sec, int nr)
-{
-	struct reloc *reloc;
-	int idx = 0, size;
-	GElf_Rel *relocs;
-
-	/* Allocate a buffer for relocations */
-	size = nr * sizeof(*relocs);
-	relocs = malloc(size);
-	if (!relocs) {
-		perror("malloc");
-		return -1;
-	}
-
-	sec->data->d_buf = relocs;
-	sec->data->d_size = size;
-
-	sec->sh.sh_size = size;
-
-	idx = 0;
-	list_for_each_entry(reloc, &sec->reloc_list, list) {
-		relocs[idx].r_offset = reloc->offset;
-		relocs[idx].r_info = GELF_R_INFO(reloc->sym->idx, reloc->type);
-		idx++;
-	}
-
-	return 0;
-}
-
->>>>>>> 4e026225
 static int elf_rebuild_rela_reloc_section(struct section *sec, int nr)
 {
 	struct reloc *reloc;
