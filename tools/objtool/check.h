--- conflicted
+++ resolved
@@ -49,12 +49,7 @@
 	struct elf *elf;
 	struct list_head insn_list;
 	DECLARE_HASHTABLE(insn_hash, 16);
-<<<<<<< HEAD
-	struct section *rodata, *whitelist;
-	bool ignore_unreachables, c_file, hints;
-=======
 	bool ignore_unreachables, c_file, hints, rodata;
->>>>>>> 407d19ab
 };
 
 int check(const char *objname, bool orc);
