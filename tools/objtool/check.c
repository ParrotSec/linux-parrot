// SPDX-License-Identifier: GPL-2.0-or-later
/*
 * Copyright (C) 2015-2017 Josh Poimboeuf <jpoimboe@redhat.com>
 */

#include <string.h>
#include <stdlib.h>

#include "builtin.h"
#include "check.h"
#include "elf.h"
#include "special.h"
#include "arch.h"
#include "warn.h"

#include <linux/hashtable.h>
#include <linux/kernel.h>

#define FAKE_JUMP_OFFSET -1

#define C_JUMP_TABLE_SECTION ".rodata..c_jump_table"

struct alternative {
	struct list_head list;
	struct instruction *insn;
	bool skip_orig;
};

const char *objname;
struct cfi_state initial_func_cfi;

struct instruction *find_insn(struct objtool_file *file,
			      struct section *sec, unsigned long offset)
{
	struct instruction *insn;

	hash_for_each_possible(file->insn_hash, insn, hash, offset)
		if (insn->sec == sec && insn->offset == offset)
			return insn;

	return NULL;
}

static struct instruction *next_insn_same_sec(struct objtool_file *file,
					      struct instruction *insn)
{
	struct instruction *next = list_next_entry(insn, list);

	if (!next || &next->list == &file->insn_list || next->sec != insn->sec)
		return NULL;

	return next;
}

static struct instruction *next_insn_same_func(struct objtool_file *file,
					       struct instruction *insn)
{
	struct instruction *next = list_next_entry(insn, list);
	struct symbol *func = insn->func;

	if (!func)
		return NULL;

	if (&next->list != &file->insn_list && next->func == func)
		return next;

	/* Check if we're already in the subfunction: */
	if (func == func->cfunc)
		return NULL;

	/* Move to the subfunction: */
	return find_insn(file, func->cfunc->sec, func->cfunc->offset);
}

static struct instruction *prev_insn_same_sym(struct objtool_file *file,
					       struct instruction *insn)
{
	struct instruction *prev = list_prev_entry(insn, list);

	if (&prev->list != &file->insn_list && prev->func == insn->func)
		return prev;

	return NULL;
}

#define func_for_each_insn(file, func, insn)				\
	for (insn = find_insn(file, func->sec, func->offset);		\
	     insn;							\
	     insn = next_insn_same_func(file, insn))

#define sym_for_each_insn(file, sym, insn)				\
	for (insn = find_insn(file, sym->sec, sym->offset);		\
	     insn && &insn->list != &file->insn_list &&			\
		insn->sec == sym->sec &&				\
		insn->offset < sym->offset + sym->len;			\
	     insn = list_next_entry(insn, list))

#define sym_for_each_insn_continue_reverse(file, sym, insn)		\
	for (insn = list_prev_entry(insn, list);			\
	     &insn->list != &file->insn_list &&				\
		insn->sec == sym->sec && insn->offset >= sym->offset;	\
	     insn = list_prev_entry(insn, list))

#define sec_for_each_insn_from(file, insn)				\
	for (; insn; insn = next_insn_same_sec(file, insn))

#define sec_for_each_insn_continue(file, insn)				\
	for (insn = next_insn_same_sec(file, insn); insn;		\
	     insn = next_insn_same_sec(file, insn))

static bool is_static_jump(struct instruction *insn)
{
	return insn->type == INSN_JUMP_CONDITIONAL ||
	       insn->type == INSN_JUMP_UNCONDITIONAL;
}

static bool is_sibling_call(struct instruction *insn)
{
	/* An indirect jump is either a sibling call or a jump to a table. */
	if (insn->type == INSN_JUMP_DYNAMIC)
		return list_empty(&insn->alts);

	if (!is_static_jump(insn))
		return false;

	/* add_jump_destinations() sets insn->call_dest for sibling calls. */
	return !!insn->call_dest;
}

/*
 * This checks to see if the given function is a "noreturn" function.
 *
 * For global functions which are outside the scope of this object file, we
 * have to keep a manual list of them.
 *
 * For local functions, we have to detect them manually by simply looking for
 * the lack of a return instruction.
 */
static bool __dead_end_function(struct objtool_file *file, struct symbol *func,
				int recursion)
{
	int i;
	struct instruction *insn;
	bool empty = true;

	/*
	 * Unfortunately these have to be hard coded because the noreturn
	 * attribute isn't provided in ELF data.
	 */
	static const char * const global_noreturns[] = {
		"__stack_chk_fail",
		"panic",
		"do_exit",
		"do_task_dead",
		"__module_put_and_exit",
		"complete_and_exit",
		"__reiserfs_panic",
		"lbug_with_loc",
		"fortify_panic",
		"usercopy_abort",
		"machine_real_restart",
		"rewind_stack_do_exit",
		"kunit_try_catch_throw",
	};

	if (!func)
		return false;

	if (func->bind == STB_WEAK)
		return false;

	if (func->bind == STB_GLOBAL)
		for (i = 0; i < ARRAY_SIZE(global_noreturns); i++)
			if (!strcmp(func->name, global_noreturns[i]))
				return true;

	if (!func->len)
		return false;

	insn = find_insn(file, func->sec, func->offset);
	if (!insn->func)
		return false;

	func_for_each_insn(file, func, insn) {
		empty = false;

		if (insn->type == INSN_RETURN)
			return false;
	}

	if (empty)
		return false;

	/*
	 * A function can have a sibling call instead of a return.  In that
	 * case, the function's dead-end status depends on whether the target
	 * of the sibling call returns.
	 */
	func_for_each_insn(file, func, insn) {
		if (is_sibling_call(insn)) {
			struct instruction *dest = insn->jump_dest;

			if (!dest)
				/* sibling call to another file */
				return false;

			/* local sibling call */
			if (recursion == 5) {
				/*
				 * Infinite recursion: two functions have
				 * sibling calls to each other.  This is a very
				 * rare case.  It means they aren't dead ends.
				 */
				return false;
			}

			return __dead_end_function(file, dest->func, recursion+1);
		}
	}

	return true;
}

static bool dead_end_function(struct objtool_file *file, struct symbol *func)
{
	return __dead_end_function(file, func, 0);
}

static void clear_insn_state(struct insn_state *state)
{
	int i;

	memset(state, 0, sizeof(*state));
	state->cfa.base = CFI_UNDEFINED;
	for (i = 0; i < CFI_NUM_REGS; i++) {
		state->regs[i].base = CFI_UNDEFINED;
		state->vals[i].base = CFI_UNDEFINED;
	}
	state->drap_reg = CFI_UNDEFINED;
	state->drap_offset = -1;
}

/*
 * Call the arch-specific instruction decoder for all the instructions and add
 * them to the global instruction list.
 */
static int decode_instructions(struct objtool_file *file)
{
	struct section *sec;
	struct symbol *func;
	unsigned long offset;
	struct instruction *insn;
	unsigned long nr_insns = 0;
	int ret;

	for_each_sec(file, sec) {

		if (!(sec->sh.sh_flags & SHF_EXECINSTR))
			continue;

		if (strcmp(sec->name, ".altinstr_replacement") &&
		    strcmp(sec->name, ".altinstr_aux") &&
		    strncmp(sec->name, ".discard.", 9))
			sec->text = true;

		for (offset = 0; offset < sec->len; offset += insn->len) {
			insn = malloc(sizeof(*insn));
			if (!insn) {
				WARN("malloc failed");
				return -1;
			}
			memset(insn, 0, sizeof(*insn));
			INIT_LIST_HEAD(&insn->alts);
			clear_insn_state(&insn->state);

			insn->sec = sec;
			insn->offset = offset;

			ret = arch_decode_instruction(file->elf, sec, offset,
						      sec->len - offset,
						      &insn->len, &insn->type,
						      &insn->immediate,
						      &insn->stack_op);
			if (ret)
				goto err;

			hash_add(file->insn_hash, &insn->hash, insn->offset);
			list_add_tail(&insn->list, &file->insn_list);
			nr_insns++;
		}

		list_for_each_entry(func, &sec->symbol_list, list) {
			if (func->type != STT_FUNC || func->alias != func)
				continue;

			if (!find_insn(file, sec, func->offset)) {
				WARN("%s(): can't find starting instruction",
				     func->name);
				return -1;
			}

			sym_for_each_insn(file, func, insn)
				insn->func = func;
		}
	}

	if (stats)
		printf("nr_insns: %lu\n", nr_insns);

	return 0;

err:
	free(insn);
	return ret;
}

/*
 * Mark "ud2" instructions and manually annotated dead ends.
 */
static int add_dead_ends(struct objtool_file *file)
{
	struct section *sec;
	struct rela *rela;
	struct instruction *insn;
	bool found;

	/*
	 * By default, "ud2" is a dead end unless otherwise annotated, because
	 * GCC 7 inserts it for certain divide-by-zero cases.
	 */
	for_each_insn(file, insn)
		if (insn->type == INSN_BUG)
			insn->dead_end = true;

	/*
	 * Check for manually annotated dead ends.
	 */
	sec = find_section_by_name(file->elf, ".rela.discard.unreachable");
	if (!sec)
		goto reachable;

	list_for_each_entry(rela, &sec->rela_list, list) {
		if (rela->sym->type != STT_SECTION) {
			WARN("unexpected relocation symbol type in %s", sec->name);
			return -1;
		}
		insn = find_insn(file, rela->sym->sec, rela->addend);
		if (insn)
			insn = list_prev_entry(insn, list);
		else if (rela->addend == rela->sym->sec->len) {
			found = false;
			list_for_each_entry_reverse(insn, &file->insn_list, list) {
				if (insn->sec == rela->sym->sec) {
					found = true;
					break;
				}
			}

			if (!found) {
				WARN("can't find unreachable insn at %s+0x%x",
				     rela->sym->sec->name, rela->addend);
				return -1;
			}
		} else {
			WARN("can't find unreachable insn at %s+0x%x",
			     rela->sym->sec->name, rela->addend);
			return -1;
		}

		insn->dead_end = true;
	}

reachable:
	/*
	 * These manually annotated reachable checks are needed for GCC 4.4,
	 * where the Linux unreachable() macro isn't supported.  In that case
	 * GCC doesn't know the "ud2" is fatal, so it generates code as if it's
	 * not a dead end.
	 */
	sec = find_section_by_name(file->elf, ".rela.discard.reachable");
	if (!sec)
		return 0;

	list_for_each_entry(rela, &sec->rela_list, list) {
		if (rela->sym->type != STT_SECTION) {
			WARN("unexpected relocation symbol type in %s", sec->name);
			return -1;
		}
		insn = find_insn(file, rela->sym->sec, rela->addend);
		if (insn)
			insn = list_prev_entry(insn, list);
		else if (rela->addend == rela->sym->sec->len) {
			found = false;
			list_for_each_entry_reverse(insn, &file->insn_list, list) {
				if (insn->sec == rela->sym->sec) {
					found = true;
					break;
				}
			}

			if (!found) {
				WARN("can't find reachable insn at %s+0x%x",
				     rela->sym->sec->name, rela->addend);
				return -1;
			}
		} else {
			WARN("can't find reachable insn at %s+0x%x",
			     rela->sym->sec->name, rela->addend);
			return -1;
		}

		insn->dead_end = false;
	}

	return 0;
}

/*
 * Warnings shouldn't be reported for ignored functions.
 */
static void add_ignores(struct objtool_file *file)
{
	struct instruction *insn;
	struct section *sec;
	struct symbol *func;
	struct rela *rela;

	sec = find_section_by_name(file->elf, ".rela.discard.func_stack_frame_non_standard");
	if (!sec)
		return;

	list_for_each_entry(rela, &sec->rela_list, list) {
		switch (rela->sym->type) {
		case STT_FUNC:
			func = rela->sym;
			break;

		case STT_SECTION:
			func = find_func_by_offset(rela->sym->sec, rela->addend);
			if (!func)
				continue;
			break;

		default:
			WARN("unexpected relocation symbol type in %s: %d", sec->name, rela->sym->type);
			continue;
		}

		func_for_each_insn(file, func, insn)
			insn->ignore = true;
	}
}

/*
 * This is a whitelist of functions that is allowed to be called with AC set.
 * The list is meant to be minimal and only contains compiler instrumentation
 * ABI and a few functions used to implement *_{to,from}_user() functions.
 *
 * These functions must not directly change AC, but may PUSHF/POPF.
 */
static const char *uaccess_safe_builtin[] = {
	/* KASAN */
	"kasan_report",
	"check_memory_region",
	/* KASAN out-of-line */
	"__asan_loadN_noabort",
	"__asan_load1_noabort",
	"__asan_load2_noabort",
	"__asan_load4_noabort",
	"__asan_load8_noabort",
	"__asan_load16_noabort",
	"__asan_storeN_noabort",
	"__asan_store1_noabort",
	"__asan_store2_noabort",
	"__asan_store4_noabort",
	"__asan_store8_noabort",
	"__asan_store16_noabort",
	/* KASAN in-line */
	"__asan_report_load_n_noabort",
	"__asan_report_load1_noabort",
	"__asan_report_load2_noabort",
	"__asan_report_load4_noabort",
	"__asan_report_load8_noabort",
	"__asan_report_load16_noabort",
	"__asan_report_store_n_noabort",
	"__asan_report_store1_noabort",
	"__asan_report_store2_noabort",
	"__asan_report_store4_noabort",
	"__asan_report_store8_noabort",
	"__asan_report_store16_noabort",
	/* KCOV */
	"write_comp_data",
	"__sanitizer_cov_trace_pc",
	"__sanitizer_cov_trace_const_cmp1",
	"__sanitizer_cov_trace_const_cmp2",
	"__sanitizer_cov_trace_const_cmp4",
	"__sanitizer_cov_trace_const_cmp8",
	"__sanitizer_cov_trace_cmp1",
	"__sanitizer_cov_trace_cmp2",
	"__sanitizer_cov_trace_cmp4",
	"__sanitizer_cov_trace_cmp8",
	"__sanitizer_cov_trace_switch",
	/* UBSAN */
	"ubsan_type_mismatch_common",
	"__ubsan_handle_type_mismatch",
	"__ubsan_handle_type_mismatch_v1",
	"__ubsan_handle_shift_out_of_bounds",
	/* misc */
	"csum_partial_copy_generic",
	"__memcpy_mcsafe",
	"mcsafe_handle_tail",
	"ftrace_likely_update", /* CONFIG_TRACE_BRANCH_PROFILING */
	NULL
};

static void add_uaccess_safe(struct objtool_file *file)
{
	struct symbol *func;
	const char **name;

	if (!uaccess)
		return;

	for (name = uaccess_safe_builtin; *name; name++) {
		func = find_symbol_by_name(file->elf, *name);
		if (!func)
			continue;

		func->uaccess_safe = true;
	}
}

/*
 * FIXME: For now, just ignore any alternatives which add retpolines.  This is
 * a temporary hack, as it doesn't allow ORC to unwind from inside a retpoline.
 * But it at least allows objtool to understand the control flow *around* the
 * retpoline.
 */
static int add_ignore_alternatives(struct objtool_file *file)
{
	struct section *sec;
	struct rela *rela;
	struct instruction *insn;

	sec = find_section_by_name(file->elf, ".rela.discard.ignore_alts");
	if (!sec)
		return 0;

	list_for_each_entry(rela, &sec->rela_list, list) {
		if (rela->sym->type != STT_SECTION) {
			WARN("unexpected relocation symbol type in %s", sec->name);
			return -1;
		}

		insn = find_insn(file, rela->sym->sec, rela->addend);
		if (!insn) {
			WARN("bad .discard.ignore_alts entry");
			return -1;
		}

		insn->ignore_alts = true;
	}

	return 0;
}

/*
 * Find the destination instructions for all jumps.
 */
static int add_jump_destinations(struct objtool_file *file)
{
	struct instruction *insn;
	struct rela *rela;
	struct section *dest_sec;
	unsigned long dest_off;

	for_each_insn(file, insn) {
		if (!is_static_jump(insn))
			continue;

		if (insn->ignore || insn->offset == FAKE_JUMP_OFFSET)
			continue;

		rela = find_rela_by_dest_range(file->elf, insn->sec,
					       insn->offset, insn->len);
		if (!rela) {
			dest_sec = insn->sec;
			dest_off = insn->offset + insn->len + insn->immediate;
		} else if (rela->sym->type == STT_SECTION) {
			dest_sec = rela->sym->sec;
			dest_off = rela->addend + 4;
		} else if (rela->sym->sec->idx) {
			dest_sec = rela->sym->sec;
			dest_off = rela->sym->sym.st_value + rela->addend + 4;
		} else if (strstr(rela->sym->name, "_indirect_thunk_")) {
			/*
			 * Retpoline jumps are really dynamic jumps in
			 * disguise, so convert them accordingly.
			 */
			if (insn->type == INSN_JUMP_UNCONDITIONAL)
				insn->type = INSN_JUMP_DYNAMIC;
			else
				insn->type = INSN_JUMP_DYNAMIC_CONDITIONAL;

			insn->retpoline_safe = true;
			continue;
		} else {
			/* external sibling call */
			insn->call_dest = rela->sym;
			continue;
		}

		insn->jump_dest = find_insn(file, dest_sec, dest_off);
		if (!insn->jump_dest) {

			/*
			 * This is a special case where an alt instruction
			 * jumps past the end of the section.  These are
			 * handled later in handle_group_alt().
			 */
			if (!strcmp(insn->sec->name, ".altinstr_replacement"))
				continue;

			WARN_FUNC("can't find jump dest instruction at %s+0x%lx",
				  insn->sec, insn->offset, dest_sec->name,
				  dest_off);
			return -1;
		}

		/*
		 * Cross-function jump.
		 */
		if (insn->func && insn->jump_dest->func &&
		    insn->func != insn->jump_dest->func) {

			/*
			 * For GCC 8+, create parent/child links for any cold
			 * subfunctions.  This is _mostly_ redundant with a
			 * similar initialization in read_symbols().
			 *
			 * If a function has aliases, we want the *first* such
			 * function in the symbol table to be the subfunction's
			 * parent.  In that case we overwrite the
			 * initialization done in read_symbols().
			 *
			 * However this code can't completely replace the
			 * read_symbols() code because this doesn't detect the
			 * case where the parent function's only reference to a
			 * subfunction is through a jump table.
			 */
			if (!strstr(insn->func->name, ".cold.") &&
			    strstr(insn->jump_dest->func->name, ".cold.")) {
				insn->func->cfunc = insn->jump_dest->func;
				insn->jump_dest->func->pfunc = insn->func;

			} else if (insn->jump_dest->func->pfunc != insn->func->pfunc &&
				   insn->jump_dest->offset == insn->jump_dest->func->offset) {

				/* internal sibling call */
				insn->call_dest = insn->jump_dest->func;
			}
		}
	}

	return 0;
}

/*
 * Find the destination instructions for all calls.
 */
static int add_call_destinations(struct objtool_file *file)
{
	struct instruction *insn;
	unsigned long dest_off;
	struct rela *rela;

	for_each_insn(file, insn) {
		if (insn->type != INSN_CALL)
			continue;

		rela = find_rela_by_dest_range(file->elf, insn->sec,
					       insn->offset, insn->len);
		if (!rela) {
			dest_off = insn->offset + insn->len + insn->immediate;
			insn->call_dest = find_func_by_offset(insn->sec, dest_off);
			if (!insn->call_dest)
				insn->call_dest = find_symbol_by_offset(insn->sec, dest_off);

			if (insn->ignore)
				continue;

			if (!insn->call_dest) {
				WARN_FUNC("unsupported intra-function call",
					  insn->sec, insn->offset);
				if (retpoline)
					WARN("If this is a retpoline, please patch it in with alternatives and annotate it with ANNOTATE_NOSPEC_ALTERNATIVE.");
				return -1;
			}

			if (insn->func && insn->call_dest->type != STT_FUNC) {
				WARN_FUNC("unsupported call to non-function",
					  insn->sec, insn->offset);
				return -1;
			}

		} else if (rela->sym->type == STT_SECTION) {
			insn->call_dest = find_func_by_offset(rela->sym->sec,
							      rela->addend+4);
			if (!insn->call_dest) {
				WARN_FUNC("can't find call dest symbol at %s+0x%x",
					  insn->sec, insn->offset,
					  rela->sym->sec->name,
					  rela->addend + 4);
				return -1;
			}
		} else
			insn->call_dest = rela->sym;
	}

	return 0;
}

/*
 * The .alternatives section requires some extra special care, over and above
 * what other special sections require:
 *
 * 1. Because alternatives are patched in-place, we need to insert a fake jump
 *    instruction at the end so that validate_branch() skips all the original
 *    replaced instructions when validating the new instruction path.
 *
 * 2. An added wrinkle is that the new instruction length might be zero.  In
 *    that case the old instructions are replaced with noops.  We simulate that
 *    by creating a fake jump as the only new instruction.
 *
 * 3. In some cases, the alternative section includes an instruction which
 *    conditionally jumps to the _end_ of the entry.  We have to modify these
 *    jumps' destinations to point back to .text rather than the end of the
 *    entry in .altinstr_replacement.
 */
static int handle_group_alt(struct objtool_file *file,
			    struct special_alt *special_alt,
			    struct instruction *orig_insn,
			    struct instruction **new_insn)
{
	struct instruction *last_orig_insn, *last_new_insn, *insn, *fake_jump = NULL;
	unsigned long dest_off;

	last_orig_insn = NULL;
	insn = orig_insn;
	sec_for_each_insn_from(file, insn) {
		if (insn->offset >= special_alt->orig_off + special_alt->orig_len)
			break;

		insn->alt_group = true;
		last_orig_insn = insn;
	}

	if (next_insn_same_sec(file, last_orig_insn)) {
		fake_jump = malloc(sizeof(*fake_jump));
		if (!fake_jump) {
			WARN("malloc failed");
			return -1;
		}
		memset(fake_jump, 0, sizeof(*fake_jump));
		INIT_LIST_HEAD(&fake_jump->alts);
		clear_insn_state(&fake_jump->state);

		fake_jump->sec = special_alt->new_sec;
		fake_jump->offset = FAKE_JUMP_OFFSET;
		fake_jump->type = INSN_JUMP_UNCONDITIONAL;
		fake_jump->jump_dest = list_next_entry(last_orig_insn, list);
		fake_jump->func = orig_insn->func;
	}

	if (!special_alt->new_len) {
		if (!fake_jump) {
			WARN("%s: empty alternative at end of section",
			     special_alt->orig_sec->name);
			return -1;
		}

		*new_insn = fake_jump;
		return 0;
	}

	last_new_insn = NULL;
	insn = *new_insn;
	sec_for_each_insn_from(file, insn) {
		if (insn->offset >= special_alt->new_off + special_alt->new_len)
			break;

		last_new_insn = insn;

		insn->ignore = orig_insn->ignore_alts;
		insn->func = orig_insn->func;

		/*
		 * Since alternative replacement code is copy/pasted by the
		 * kernel after applying relocations, generally such code can't
		 * have relative-address relocation references to outside the
		 * .altinstr_replacement section, unless the arch's
		 * alternatives code can adjust the relative offsets
		 * accordingly.
		 *
		 * The x86 alternatives code adjusts the offsets only when it
		 * encounters a branch instruction at the very beginning of the
		 * replacement group.
		 */
		if ((insn->offset != special_alt->new_off ||
		    (insn->type != INSN_CALL && !is_static_jump(insn))) &&
		    find_rela_by_dest_range(file->elf, insn->sec, insn->offset, insn->len)) {

			WARN_FUNC("unsupported relocation in alternatives section",
				  insn->sec, insn->offset);
			return -1;
		}

		if (!is_static_jump(insn))
			continue;

		if (!insn->immediate)
			continue;

		dest_off = insn->offset + insn->len + insn->immediate;
		if (dest_off == special_alt->new_off + special_alt->new_len) {
			if (!fake_jump) {
				WARN("%s: alternative jump to end of section",
				     special_alt->orig_sec->name);
				return -1;
			}
			insn->jump_dest = fake_jump;
		}

		if (!insn->jump_dest) {
			WARN_FUNC("can't find alternative jump destination",
				  insn->sec, insn->offset);
			return -1;
		}
	}

	if (!last_new_insn) {
		WARN_FUNC("can't find last new alternative instruction",
			  special_alt->new_sec, special_alt->new_off);
		return -1;
	}

	if (fake_jump)
		list_add(&fake_jump->list, &last_new_insn->list);

	return 0;
}

/*
 * A jump table entry can either convert a nop to a jump or a jump to a nop.
 * If the original instruction is a jump, make the alt entry an effective nop
 * by just skipping the original instruction.
 */
static int handle_jump_alt(struct objtool_file *file,
			   struct special_alt *special_alt,
			   struct instruction *orig_insn,
			   struct instruction **new_insn)
{
	if (orig_insn->type == INSN_NOP)
		return 0;

	if (orig_insn->type != INSN_JUMP_UNCONDITIONAL) {
		WARN_FUNC("unsupported instruction at jump label",
			  orig_insn->sec, orig_insn->offset);
		return -1;
	}

	*new_insn = list_next_entry(orig_insn, list);
	return 0;
}

/*
 * Read all the special sections which have alternate instructions which can be
 * patched in or redirected to at runtime.  Each instruction having alternate
 * instruction(s) has them added to its insn->alts list, which will be
 * traversed in validate_branch().
 */
static int add_special_section_alts(struct objtool_file *file)
{
	struct list_head special_alts;
	struct instruction *orig_insn, *new_insn;
	struct special_alt *special_alt, *tmp;
	struct alternative *alt;
	int ret;

	ret = special_get_alts(file->elf, &special_alts);
	if (ret)
		return ret;

	list_for_each_entry_safe(special_alt, tmp, &special_alts, list) {

		orig_insn = find_insn(file, special_alt->orig_sec,
				      special_alt->orig_off);
		if (!orig_insn) {
			WARN_FUNC("special: can't find orig instruction",
				  special_alt->orig_sec, special_alt->orig_off);
			ret = -1;
			goto out;
		}

		new_insn = NULL;
		if (!special_alt->group || special_alt->new_len) {
			new_insn = find_insn(file, special_alt->new_sec,
					     special_alt->new_off);
			if (!new_insn) {
				WARN_FUNC("special: can't find new instruction",
					  special_alt->new_sec,
					  special_alt->new_off);
				ret = -1;
				goto out;
			}
		}

		if (special_alt->group) {
			if (!special_alt->orig_len) {
				WARN_FUNC("empty alternative entry",
					  orig_insn->sec, orig_insn->offset);
				continue;
			}

			ret = handle_group_alt(file, special_alt, orig_insn,
					       &new_insn);
			if (ret)
				goto out;
		} else if (special_alt->jump_or_nop) {
			ret = handle_jump_alt(file, special_alt, orig_insn,
					      &new_insn);
			if (ret)
				goto out;
		}

		alt = malloc(sizeof(*alt));
		if (!alt) {
			WARN("malloc failed");
			ret = -1;
			goto out;
		}

		alt->insn = new_insn;
		alt->skip_orig = special_alt->skip_orig;
		orig_insn->ignore_alts |= special_alt->skip_alt;
		list_add_tail(&alt->list, &orig_insn->alts);

		list_del(&special_alt->list);
		free(special_alt);
	}

out:
	return ret;
}

static int add_jump_table(struct objtool_file *file, struct instruction *insn,
			    struct rela *table)
{
	struct rela *rela = table;
	struct instruction *dest_insn;
	struct alternative *alt;
	struct symbol *pfunc = insn->func->pfunc;
	unsigned int prev_offset = 0;

	/*
	 * Each @rela is a switch table relocation which points to the target
	 * instruction.
	 */
	list_for_each_entry_from(rela, &table->sec->rela_list, list) {

		/* Check for the end of the table: */
		if (rela != table && rela->jump_table_start)
			break;

		/* Make sure the table entries are consecutive: */
		if (prev_offset && rela->offset != prev_offset + 8)
			break;

		/* Detect function pointers from contiguous objects: */
		if (rela->sym->sec == pfunc->sec &&
		    rela->addend == pfunc->offset)
			break;

		dest_insn = find_insn(file, rela->sym->sec, rela->addend);
		if (!dest_insn)
			break;

		/* Make sure the destination is in the same function: */
		if (!dest_insn->func || dest_insn->func->pfunc != pfunc)
			break;

		alt = malloc(sizeof(*alt));
		if (!alt) {
			WARN("malloc failed");
			return -1;
		}

		alt->insn = dest_insn;
		list_add_tail(&alt->list, &insn->alts);
		prev_offset = rela->offset;
	}

	if (!prev_offset) {
		WARN_FUNC("can't find switch jump table",
			  insn->sec, insn->offset);
		return -1;
	}

	return 0;
}

/*
 * find_jump_table() - Given a dynamic jump, find the switch jump table in
 * .rodata associated with it.
 *
 * There are 3 basic patterns:
 *
 * 1. jmpq *[rodata addr](,%reg,8)
 *
 *    This is the most common case by far.  It jumps to an address in a simple
 *    jump table which is stored in .rodata.
 *
 * 2. jmpq *[rodata addr](%rip)
 *
 *    This is caused by a rare GCC quirk, currently only seen in three driver
 *    functions in the kernel, only with certain obscure non-distro configs.
 *
 *    As part of an optimization, GCC makes a copy of an existing switch jump
 *    table, modifies it, and then hard-codes the jump (albeit with an indirect
 *    jump) to use a single entry in the table.  The rest of the jump table and
 *    some of its jump targets remain as dead code.
 *
 *    In such a case we can just crudely ignore all unreachable instruction
 *    warnings for the entire object file.  Ideally we would just ignore them
 *    for the function, but that would require redesigning the code quite a
 *    bit.  And honestly that's just not worth doing: unreachable instruction
 *    warnings are of questionable value anyway, and this is such a rare issue.
 *
 * 3. mov [rodata addr],%reg1
 *    ... some instructions ...
 *    jmpq *(%reg1,%reg2,8)
 *
 *    This is a fairly uncommon pattern which is new for GCC 6.  As of this
 *    writing, there are 11 occurrences of it in the allmodconfig kernel.
 *
 *    As of GCC 7 there are quite a few more of these and the 'in between' code
 *    is significant. Esp. with KASAN enabled some of the code between the mov
 *    and jmpq uses .rodata itself, which can confuse things.
 *
 *    TODO: Once we have DWARF CFI and smarter instruction decoding logic,
 *    ensure the same register is used in the mov and jump instructions.
 *
 *    NOTE: RETPOLINE made it harder still to decode dynamic jumps.
 */
static struct rela *find_jump_table(struct objtool_file *file,
				      struct symbol *func,
				      struct instruction *insn)
{
	struct rela *text_rela, *table_rela;
	struct instruction *dest_insn, *orig_insn = insn;
	struct section *table_sec;
	unsigned long table_offset;

	/*
	 * Backward search using the @first_jump_src links, these help avoid
	 * much of the 'in between' code. Which avoids us getting confused by
	 * it.
	 */
	for (;
<<<<<<< HEAD
	     &insn->list != &file->insn_list && insn->func && insn->func->pfunc == func;
	     insn = insn->first_jump_src ?: list_prev_entry(insn, list)) {
=======
	     insn && insn->func && insn->func->pfunc == func;
	     insn = insn->first_jump_src ?: prev_insn_same_sym(file, insn)) {
>>>>>>> 675a03b4

		if (insn != orig_insn && insn->type == INSN_JUMP_DYNAMIC)
			break;

		/* allow small jumps within the range */
		if (insn->type == INSN_JUMP_UNCONDITIONAL &&
		    insn->jump_dest &&
		    (insn->jump_dest->offset <= insn->offset ||
		     insn->jump_dest->offset > orig_insn->offset))
		    break;

		/* look for a relocation which references .rodata */
		text_rela = find_rela_by_dest_range(file->elf, insn->sec,
						    insn->offset, insn->len);
		if (!text_rela || text_rela->sym->type != STT_SECTION ||
		    !text_rela->sym->sec->rodata)
			continue;

		table_offset = text_rela->addend;
		table_sec = text_rela->sym->sec;

		if (text_rela->type == R_X86_64_PC32)
			table_offset += 4;

		/*
		 * Make sure the .rodata address isn't associated with a
		 * symbol.  GCC jump tables are anonymous data.
		 *
		 * Also support C jump tables which are in the same format as
		 * switch jump tables.  For objtool to recognize them, they
		 * need to be placed in the C_JUMP_TABLE_SECTION section.  They
		 * have symbols associated with them.
		 */
		if (find_symbol_containing(table_sec, table_offset) &&
		    strcmp(table_sec->name, C_JUMP_TABLE_SECTION))
			continue;

		/*
		 * Each table entry has a rela associated with it.  The rela
		 * should reference text in the same function as the original
		 * instruction.
		 */
		table_rela = find_rela_by_dest(file->elf, table_sec, table_offset);
		if (!table_rela)
			continue;
		dest_insn = find_insn(file, table_rela->sym->sec, table_rela->addend);
		if (!dest_insn || !dest_insn->func || dest_insn->func->pfunc != func)
			continue;

		/*
		 * Use of RIP-relative switch jumps is quite rare, and
		 * indicates a rare GCC quirk/bug which can leave dead code
		 * behind.
		 */
		if (text_rela->type == R_X86_64_PC32)
			file->ignore_unreachables = true;

		return table_rela;
	}

	return NULL;
}

/*
 * First pass: Mark the head of each jump table so that in the next pass,
 * we know when a given jump table ends and the next one starts.
 */
static void mark_func_jump_tables(struct objtool_file *file,
				    struct symbol *func)
{
	struct instruction *insn, *last = NULL;
	struct rela *rela;

	func_for_each_insn(file, func, insn) {
		if (!last)
			last = insn;

		/*
		 * Store back-pointers for unconditional forward jumps such
		 * that find_jump_table() can back-track using those and
		 * avoid some potentially confusing code.
		 */
		if (insn->type == INSN_JUMP_UNCONDITIONAL && insn->jump_dest &&
		    insn->offset > last->offset &&
		    insn->jump_dest->offset > insn->offset &&
		    !insn->jump_dest->first_jump_src) {

			insn->jump_dest->first_jump_src = insn;
			last = insn->jump_dest;
		}

		if (insn->type != INSN_JUMP_DYNAMIC)
			continue;

		rela = find_jump_table(file, func, insn);
		if (rela) {
			rela->jump_table_start = true;
			insn->jump_table = rela;
		}
	}
}

static int add_func_jump_tables(struct objtool_file *file,
				  struct symbol *func)
{
	struct instruction *insn;
	int ret;

	func_for_each_insn(file, func, insn) {
		if (!insn->jump_table)
			continue;

		ret = add_jump_table(file, insn, insn->jump_table);
		if (ret)
			return ret;
	}

	return 0;
}

/*
 * For some switch statements, gcc generates a jump table in the .rodata
 * section which contains a list of addresses within the function to jump to.
 * This finds these jump tables and adds them to the insn->alts lists.
 */
static int add_jump_table_alts(struct objtool_file *file)
{
	struct section *sec;
	struct symbol *func;
	int ret;

	if (!file->rodata)
		return 0;

	for_each_sec(file, sec) {
		list_for_each_entry(func, &sec->symbol_list, list) {
			if (func->type != STT_FUNC)
				continue;

			mark_func_jump_tables(file, func);
			ret = add_func_jump_tables(file, func);
			if (ret)
				return ret;
		}
	}

	return 0;
}

static int read_unwind_hints(struct objtool_file *file)
{
	struct section *sec, *relasec;
	struct rela *rela;
	struct unwind_hint *hint;
	struct instruction *insn;
	struct cfi_reg *cfa;
	int i;

	sec = find_section_by_name(file->elf, ".discard.unwind_hints");
	if (!sec)
		return 0;

	relasec = sec->rela;
	if (!relasec) {
		WARN("missing .rela.discard.unwind_hints section");
		return -1;
	}

	if (sec->len % sizeof(struct unwind_hint)) {
		WARN("struct unwind_hint size mismatch");
		return -1;
	}

	file->hints = true;

	for (i = 0; i < sec->len / sizeof(struct unwind_hint); i++) {
		hint = (struct unwind_hint *)sec->data->d_buf + i;

		rela = find_rela_by_dest(file->elf, sec, i * sizeof(*hint));
		if (!rela) {
			WARN("can't find rela for unwind_hints[%d]", i);
			return -1;
		}

		insn = find_insn(file, rela->sym->sec, rela->addend);
		if (!insn) {
			WARN("can't find insn for unwind_hints[%d]", i);
			return -1;
		}

		cfa = &insn->state.cfa;

		if (hint->type == UNWIND_HINT_TYPE_SAVE) {
			insn->save = true;
			continue;

		} else if (hint->type == UNWIND_HINT_TYPE_RESTORE) {
			insn->restore = true;
			insn->hint = true;
			continue;
		}

		insn->hint = true;

		switch (hint->sp_reg) {
		case ORC_REG_UNDEFINED:
			cfa->base = CFI_UNDEFINED;
			break;
		case ORC_REG_SP:
			cfa->base = CFI_SP;
			break;
		case ORC_REG_BP:
			cfa->base = CFI_BP;
			break;
		case ORC_REG_SP_INDIRECT:
			cfa->base = CFI_SP_INDIRECT;
			break;
		case ORC_REG_R10:
			cfa->base = CFI_R10;
			break;
		case ORC_REG_R13:
			cfa->base = CFI_R13;
			break;
		case ORC_REG_DI:
			cfa->base = CFI_DI;
			break;
		case ORC_REG_DX:
			cfa->base = CFI_DX;
			break;
		default:
			WARN_FUNC("unsupported unwind_hint sp base reg %d",
				  insn->sec, insn->offset, hint->sp_reg);
			return -1;
		}

		cfa->offset = hint->sp_offset;
		insn->state.type = hint->type;
		insn->state.end = hint->end;
	}

	return 0;
}

static int read_retpoline_hints(struct objtool_file *file)
{
	struct section *sec;
	struct instruction *insn;
	struct rela *rela;

	sec = find_section_by_name(file->elf, ".rela.discard.retpoline_safe");
	if (!sec)
		return 0;

	list_for_each_entry(rela, &sec->rela_list, list) {
		if (rela->sym->type != STT_SECTION) {
			WARN("unexpected relocation symbol type in %s", sec->name);
			return -1;
		}

		insn = find_insn(file, rela->sym->sec, rela->addend);
		if (!insn) {
			WARN("bad .discard.retpoline_safe entry");
			return -1;
		}

		if (insn->type != INSN_JUMP_DYNAMIC &&
		    insn->type != INSN_CALL_DYNAMIC) {
			WARN_FUNC("retpoline_safe hint not an indirect jump/call",
				  insn->sec, insn->offset);
			return -1;
		}

		insn->retpoline_safe = true;
	}

	return 0;
}

static void mark_rodata(struct objtool_file *file)
{
	struct section *sec;
	bool found = false;

	/*
	 * Search for the following rodata sections, each of which can
	 * potentially contain jump tables:
	 *
	 * - .rodata: can contain GCC switch tables
	 * - .rodata.<func>: same, if -fdata-sections is being used
	 * - .rodata..c_jump_table: contains C annotated jump tables
	 *
	 * .rodata.str1.* sections are ignored; they don't contain jump tables.
	 */
	for_each_sec(file, sec) {
		if ((!strncmp(sec->name, ".rodata", 7) && !strstr(sec->name, ".str1.")) ||
		    !strcmp(sec->name, C_JUMP_TABLE_SECTION)) {
			sec->rodata = true;
			found = true;
		}
	}

	file->rodata = found;
}

static int decode_sections(struct objtool_file *file)
{
	int ret;

	mark_rodata(file);

	ret = decode_instructions(file);
	if (ret)
		return ret;

	ret = add_dead_ends(file);
	if (ret)
		return ret;

	add_ignores(file);
	add_uaccess_safe(file);

	ret = add_ignore_alternatives(file);
	if (ret)
		return ret;

	ret = add_jump_destinations(file);
	if (ret)
		return ret;

	ret = add_special_section_alts(file);
	if (ret)
		return ret;

	ret = add_call_destinations(file);
	if (ret)
		return ret;

	ret = add_jump_table_alts(file);
	if (ret)
		return ret;

	ret = read_unwind_hints(file);
	if (ret)
		return ret;

	ret = read_retpoline_hints(file);
	if (ret)
		return ret;

	return 0;
}

static bool is_fentry_call(struct instruction *insn)
{
	if (insn->type == INSN_CALL &&
	    insn->call_dest->type == STT_NOTYPE &&
	    !strcmp(insn->call_dest->name, "__fentry__"))
		return true;

	return false;
}

static bool has_modified_stack_frame(struct insn_state *state)
{
	int i;

	if (state->cfa.base != initial_func_cfi.cfa.base ||
	    state->cfa.offset != initial_func_cfi.cfa.offset ||
	    state->stack_size != initial_func_cfi.cfa.offset ||
	    state->drap)
		return true;

	for (i = 0; i < CFI_NUM_REGS; i++)
		if (state->regs[i].base != initial_func_cfi.regs[i].base ||
		    state->regs[i].offset != initial_func_cfi.regs[i].offset)
			return true;

	return false;
}

static bool has_valid_stack_frame(struct insn_state *state)
{
	if (state->cfa.base == CFI_BP && state->regs[CFI_BP].base == CFI_CFA &&
	    state->regs[CFI_BP].offset == -16)
		return true;

	if (state->drap && state->regs[CFI_BP].base == CFI_BP)
		return true;

	return false;
}

static int update_insn_state_regs(struct instruction *insn, struct insn_state *state)
{
	struct cfi_reg *cfa = &state->cfa;
	struct stack_op *op = &insn->stack_op;

	if (cfa->base != CFI_SP && cfa->base != CFI_SP_INDIRECT)
		return 0;

	/* push */
	if (op->dest.type == OP_DEST_PUSH || op->dest.type == OP_DEST_PUSHF)
		cfa->offset += 8;

	/* pop */
	if (op->src.type == OP_SRC_POP || op->src.type == OP_SRC_POPF)
		cfa->offset -= 8;

	/* add immediate to sp */
	if (op->dest.type == OP_DEST_REG && op->src.type == OP_SRC_ADD &&
	    op->dest.reg == CFI_SP && op->src.reg == CFI_SP)
		cfa->offset -= op->src.offset;

	return 0;
}

static void save_reg(struct insn_state *state, unsigned char reg, int base,
		     int offset)
{
	if (arch_callee_saved_reg(reg) &&
	    state->regs[reg].base == CFI_UNDEFINED) {
		state->regs[reg].base = base;
		state->regs[reg].offset = offset;
	}
}

static void restore_reg(struct insn_state *state, unsigned char reg)
{
	state->regs[reg].base = CFI_UNDEFINED;
	state->regs[reg].offset = 0;
}

/*
 * A note about DRAP stack alignment:
 *
 * GCC has the concept of a DRAP register, which is used to help keep track of
 * the stack pointer when aligning the stack.  r10 or r13 is used as the DRAP
 * register.  The typical DRAP pattern is:
 *
 *   4c 8d 54 24 08		lea    0x8(%rsp),%r10
 *   48 83 e4 c0		and    $0xffffffffffffffc0,%rsp
 *   41 ff 72 f8		pushq  -0x8(%r10)
 *   55				push   %rbp
 *   48 89 e5			mov    %rsp,%rbp
 *				(more pushes)
 *   41 52			push   %r10
 *				...
 *   41 5a			pop    %r10
 *				(more pops)
 *   5d				pop    %rbp
 *   49 8d 62 f8		lea    -0x8(%r10),%rsp
 *   c3				retq
 *
 * There are some variations in the epilogues, like:
 *
 *   5b				pop    %rbx
 *   41 5a			pop    %r10
 *   41 5c			pop    %r12
 *   41 5d			pop    %r13
 *   41 5e			pop    %r14
 *   c9				leaveq
 *   49 8d 62 f8		lea    -0x8(%r10),%rsp
 *   c3				retq
 *
 * and:
 *
 *   4c 8b 55 e8		mov    -0x18(%rbp),%r10
 *   48 8b 5d e0		mov    -0x20(%rbp),%rbx
 *   4c 8b 65 f0		mov    -0x10(%rbp),%r12
 *   4c 8b 6d f8		mov    -0x8(%rbp),%r13
 *   c9				leaveq
 *   49 8d 62 f8		lea    -0x8(%r10),%rsp
 *   c3				retq
 *
 * Sometimes r13 is used as the DRAP register, in which case it's saved and
 * restored beforehand:
 *
 *   41 55			push   %r13
 *   4c 8d 6c 24 10		lea    0x10(%rsp),%r13
 *   48 83 e4 f0		and    $0xfffffffffffffff0,%rsp
 *				...
 *   49 8d 65 f0		lea    -0x10(%r13),%rsp
 *   41 5d			pop    %r13
 *   c3				retq
 */
static int update_insn_state(struct instruction *insn, struct insn_state *state)
{
	struct stack_op *op = &insn->stack_op;
	struct cfi_reg *cfa = &state->cfa;
	struct cfi_reg *regs = state->regs;

	/* stack operations don't make sense with an undefined CFA */
	if (cfa->base == CFI_UNDEFINED) {
		if (insn->func) {
			WARN_FUNC("undefined stack state", insn->sec, insn->offset);
			return -1;
		}
		return 0;
	}

	if (state->type == ORC_TYPE_REGS || state->type == ORC_TYPE_REGS_IRET)
		return update_insn_state_regs(insn, state);

	switch (op->dest.type) {

	case OP_DEST_REG:
		switch (op->src.type) {

		case OP_SRC_REG:
			if (op->src.reg == CFI_SP && op->dest.reg == CFI_BP &&
			    cfa->base == CFI_SP &&
			    regs[CFI_BP].base == CFI_CFA &&
			    regs[CFI_BP].offset == -cfa->offset) {

				/* mov %rsp, %rbp */
				cfa->base = op->dest.reg;
				state->bp_scratch = false;
			}

			else if (op->src.reg == CFI_SP &&
				 op->dest.reg == CFI_BP && state->drap) {

				/* drap: mov %rsp, %rbp */
				regs[CFI_BP].base = CFI_BP;
				regs[CFI_BP].offset = -state->stack_size;
				state->bp_scratch = false;
			}

			else if (op->src.reg == CFI_SP && cfa->base == CFI_SP) {

				/*
				 * mov %rsp, %reg
				 *
				 * This is needed for the rare case where GCC
				 * does:
				 *
				 *   mov    %rsp, %rax
				 *   ...
				 *   mov    %rax, %rsp
				 */
				state->vals[op->dest.reg].base = CFI_CFA;
				state->vals[op->dest.reg].offset = -state->stack_size;
			}

			else if (op->src.reg == CFI_BP && op->dest.reg == CFI_SP &&
				 cfa->base == CFI_BP) {

				/*
				 * mov %rbp, %rsp
				 *
				 * Restore the original stack pointer (Clang).
				 */
				state->stack_size = -state->regs[CFI_BP].offset;
			}

			else if (op->dest.reg == cfa->base) {

				/* mov %reg, %rsp */
				if (cfa->base == CFI_SP &&
				    state->vals[op->src.reg].base == CFI_CFA) {

					/*
					 * This is needed for the rare case
					 * where GCC does something dumb like:
					 *
					 *   lea    0x8(%rsp), %rcx
					 *   ...
					 *   mov    %rcx, %rsp
					 */
					cfa->offset = -state->vals[op->src.reg].offset;
					state->stack_size = cfa->offset;

				} else {
					cfa->base = CFI_UNDEFINED;
					cfa->offset = 0;
				}
			}

			break;

		case OP_SRC_ADD:
			if (op->dest.reg == CFI_SP && op->src.reg == CFI_SP) {

				/* add imm, %rsp */
				state->stack_size -= op->src.offset;
				if (cfa->base == CFI_SP)
					cfa->offset -= op->src.offset;
				break;
			}

			if (op->dest.reg == CFI_SP && op->src.reg == CFI_BP) {

				/* lea disp(%rbp), %rsp */
				state->stack_size = -(op->src.offset + regs[CFI_BP].offset);
				break;
			}

			if (op->src.reg == CFI_SP && cfa->base == CFI_SP) {

				/* drap: lea disp(%rsp), %drap */
				state->drap_reg = op->dest.reg;

				/*
				 * lea disp(%rsp), %reg
				 *
				 * This is needed for the rare case where GCC
				 * does something dumb like:
				 *
				 *   lea    0x8(%rsp), %rcx
				 *   ...
				 *   mov    %rcx, %rsp
				 */
				state->vals[op->dest.reg].base = CFI_CFA;
				state->vals[op->dest.reg].offset = \
					-state->stack_size + op->src.offset;

				break;
			}

			if (state->drap && op->dest.reg == CFI_SP &&
			    op->src.reg == state->drap_reg) {

				 /* drap: lea disp(%drap), %rsp */
				cfa->base = CFI_SP;
				cfa->offset = state->stack_size = -op->src.offset;
				state->drap_reg = CFI_UNDEFINED;
				state->drap = false;
				break;
			}

			if (op->dest.reg == state->cfa.base) {
				WARN_FUNC("unsupported stack register modification",
					  insn->sec, insn->offset);
				return -1;
			}

			break;

		case OP_SRC_AND:
			if (op->dest.reg != CFI_SP ||
			    (state->drap_reg != CFI_UNDEFINED && cfa->base != CFI_SP) ||
			    (state->drap_reg == CFI_UNDEFINED && cfa->base != CFI_BP)) {
				WARN_FUNC("unsupported stack pointer realignment",
					  insn->sec, insn->offset);
				return -1;
			}

			if (state->drap_reg != CFI_UNDEFINED) {
				/* drap: and imm, %rsp */
				cfa->base = state->drap_reg;
				cfa->offset = state->stack_size = 0;
				state->drap = true;
			}

			/*
			 * Older versions of GCC (4.8ish) realign the stack
			 * without DRAP, with a frame pointer.
			 */

			break;

		case OP_SRC_POP:
		case OP_SRC_POPF:
			if (!state->drap && op->dest.type == OP_DEST_REG &&
			    op->dest.reg == cfa->base) {

				/* pop %rbp */
				cfa->base = CFI_SP;
			}

			if (state->drap && cfa->base == CFI_BP_INDIRECT &&
			    op->dest.type == OP_DEST_REG &&
			    op->dest.reg == state->drap_reg &&
			    state->drap_offset == -state->stack_size) {

				/* drap: pop %drap */
				cfa->base = state->drap_reg;
				cfa->offset = 0;
				state->drap_offset = -1;

			} else if (regs[op->dest.reg].offset == -state->stack_size) {

				/* pop %reg */
				restore_reg(state, op->dest.reg);
			}

			state->stack_size -= 8;
			if (cfa->base == CFI_SP)
				cfa->offset -= 8;

			break;

		case OP_SRC_REG_INDIRECT:
			if (state->drap && op->src.reg == CFI_BP &&
			    op->src.offset == state->drap_offset) {

				/* drap: mov disp(%rbp), %drap */
				cfa->base = state->drap_reg;
				cfa->offset = 0;
				state->drap_offset = -1;
			}

			if (state->drap && op->src.reg == CFI_BP &&
			    op->src.offset == regs[op->dest.reg].offset) {

				/* drap: mov disp(%rbp), %reg */
				restore_reg(state, op->dest.reg);

			} else if (op->src.reg == cfa->base &&
			    op->src.offset == regs[op->dest.reg].offset + cfa->offset) {

				/* mov disp(%rbp), %reg */
				/* mov disp(%rsp), %reg */
				restore_reg(state, op->dest.reg);
			}

			break;

		default:
			WARN_FUNC("unknown stack-related instruction",
				  insn->sec, insn->offset);
			return -1;
		}

		break;

	case OP_DEST_PUSH:
	case OP_DEST_PUSHF:
		state->stack_size += 8;
		if (cfa->base == CFI_SP)
			cfa->offset += 8;

		if (op->src.type != OP_SRC_REG)
			break;

		if (state->drap) {
			if (op->src.reg == cfa->base && op->src.reg == state->drap_reg) {

				/* drap: push %drap */
				cfa->base = CFI_BP_INDIRECT;
				cfa->offset = -state->stack_size;

				/* save drap so we know when to restore it */
				state->drap_offset = -state->stack_size;

			} else if (op->src.reg == CFI_BP && cfa->base == state->drap_reg) {

				/* drap: push %rbp */
				state->stack_size = 0;

			} else if (regs[op->src.reg].base == CFI_UNDEFINED) {

				/* drap: push %reg */
				save_reg(state, op->src.reg, CFI_BP, -state->stack_size);
			}

		} else {

			/* push %reg */
			save_reg(state, op->src.reg, CFI_CFA, -state->stack_size);
		}

		/* detect when asm code uses rbp as a scratch register */
		if (!no_fp && insn->func && op->src.reg == CFI_BP &&
		    cfa->base != CFI_BP)
			state->bp_scratch = true;
		break;

	case OP_DEST_REG_INDIRECT:

		if (state->drap) {
			if (op->src.reg == cfa->base && op->src.reg == state->drap_reg) {

				/* drap: mov %drap, disp(%rbp) */
				cfa->base = CFI_BP_INDIRECT;
				cfa->offset = op->dest.offset;

				/* save drap offset so we know when to restore it */
				state->drap_offset = op->dest.offset;
			}

			else if (regs[op->src.reg].base == CFI_UNDEFINED) {

				/* drap: mov reg, disp(%rbp) */
				save_reg(state, op->src.reg, CFI_BP, op->dest.offset);
			}

		} else if (op->dest.reg == cfa->base) {

			/* mov reg, disp(%rbp) */
			/* mov reg, disp(%rsp) */
			save_reg(state, op->src.reg, CFI_CFA,
				 op->dest.offset - state->cfa.offset);
		}

		break;

	case OP_DEST_LEAVE:
		if ((!state->drap && cfa->base != CFI_BP) ||
		    (state->drap && cfa->base != state->drap_reg)) {
			WARN_FUNC("leave instruction with modified stack frame",
				  insn->sec, insn->offset);
			return -1;
		}

		/* leave (mov %rbp, %rsp; pop %rbp) */

		state->stack_size = -state->regs[CFI_BP].offset - 8;
		restore_reg(state, CFI_BP);

		if (!state->drap) {
			cfa->base = CFI_SP;
			cfa->offset -= 8;
		}

		break;

	case OP_DEST_MEM:
		if (op->src.type != OP_SRC_POP && op->src.type != OP_SRC_POPF) {
			WARN_FUNC("unknown stack-related memory operation",
				  insn->sec, insn->offset);
			return -1;
		}

		/* pop mem */
		state->stack_size -= 8;
		if (cfa->base == CFI_SP)
			cfa->offset -= 8;

		break;

	default:
		WARN_FUNC("unknown stack-related instruction",
			  insn->sec, insn->offset);
		return -1;
	}

	return 0;
}

static bool insn_state_match(struct instruction *insn, struct insn_state *state)
{
	struct insn_state *state1 = &insn->state, *state2 = state;
	int i;

	if (memcmp(&state1->cfa, &state2->cfa, sizeof(state1->cfa))) {
		WARN_FUNC("stack state mismatch: cfa1=%d%+d cfa2=%d%+d",
			  insn->sec, insn->offset,
			  state1->cfa.base, state1->cfa.offset,
			  state2->cfa.base, state2->cfa.offset);

	} else if (memcmp(&state1->regs, &state2->regs, sizeof(state1->regs))) {
		for (i = 0; i < CFI_NUM_REGS; i++) {
			if (!memcmp(&state1->regs[i], &state2->regs[i],
				    sizeof(struct cfi_reg)))
				continue;

			WARN_FUNC("stack state mismatch: reg1[%d]=%d%+d reg2[%d]=%d%+d",
				  insn->sec, insn->offset,
				  i, state1->regs[i].base, state1->regs[i].offset,
				  i, state2->regs[i].base, state2->regs[i].offset);
			break;
		}

	} else if (state1->type != state2->type) {
		WARN_FUNC("stack state mismatch: type1=%d type2=%d",
			  insn->sec, insn->offset, state1->type, state2->type);

	} else if (state1->drap != state2->drap ||
		 (state1->drap && state1->drap_reg != state2->drap_reg) ||
		 (state1->drap && state1->drap_offset != state2->drap_offset)) {
		WARN_FUNC("stack state mismatch: drap1=%d(%d,%d) drap2=%d(%d,%d)",
			  insn->sec, insn->offset,
			  state1->drap, state1->drap_reg, state1->drap_offset,
			  state2->drap, state2->drap_reg, state2->drap_offset);

	} else
		return true;

	return false;
}

static inline bool func_uaccess_safe(struct symbol *func)
{
	if (func)
		return func->uaccess_safe;

	return false;
}

static inline const char *call_dest_name(struct instruction *insn)
{
	if (insn->call_dest)
		return insn->call_dest->name;

	return "{dynamic}";
}

static int validate_call(struct instruction *insn, struct insn_state *state)
{
	if (state->uaccess && !func_uaccess_safe(insn->call_dest)) {
		WARN_FUNC("call to %s() with UACCESS enabled",
				insn->sec, insn->offset, call_dest_name(insn));
		return 1;
	}

	if (state->df) {
		WARN_FUNC("call to %s() with DF set",
				insn->sec, insn->offset, call_dest_name(insn));
		return 1;
	}

	return 0;
}

static int validate_sibling_call(struct instruction *insn, struct insn_state *state)
{
	if (has_modified_stack_frame(state)) {
		WARN_FUNC("sibling call from callable instruction with modified stack frame",
				insn->sec, insn->offset);
		return 1;
	}

	return validate_call(insn, state);
}

static int validate_return(struct symbol *func, struct instruction *insn, struct insn_state *state)
{
	if (state->uaccess && !func_uaccess_safe(func)) {
		WARN_FUNC("return with UACCESS enabled",
			  insn->sec, insn->offset);
		return 1;
	}

	if (!state->uaccess && func_uaccess_safe(func)) {
		WARN_FUNC("return with UACCESS disabled from a UACCESS-safe function",
			  insn->sec, insn->offset);
		return 1;
	}

	if (state->df) {
		WARN_FUNC("return with DF set",
			  insn->sec, insn->offset);
		return 1;
	}

	if (func && has_modified_stack_frame(state)) {
		WARN_FUNC("return with modified stack frame",
			  insn->sec, insn->offset);
		return 1;
	}

	if (state->bp_scratch) {
		WARN_FUNC("BP used as a scratch register",
			  insn->sec, insn->offset);
		return 1;
	}

	return 0;
}

/*
 * Follow the branch starting at the given instruction, and recursively follow
 * any other branches (jumps).  Meanwhile, track the frame pointer state at
 * each instruction and validate all the rules described in
 * tools/objtool/Documentation/stack-validation.txt.
 */
static int validate_branch(struct objtool_file *file, struct symbol *func,
			   struct instruction *first, struct insn_state state)
{
	struct alternative *alt;
	struct instruction *insn, *next_insn;
	struct section *sec;
	u8 visited;
	int ret;

	insn = first;
	sec = insn->sec;

	if (insn->alt_group && list_empty(&insn->alts)) {
		WARN_FUNC("don't know how to handle branch to middle of alternative instruction group",
			  sec, insn->offset);
		return 1;
	}

	while (1) {
		next_insn = next_insn_same_sec(file, insn);

		if (file->c_file && func && insn->func && func != insn->func->pfunc) {
			WARN("%s() falls through to next function %s()",
			     func->name, insn->func->name);
			return 1;
		}

		if (func && insn->ignore) {
			WARN_FUNC("BUG: why am I validating an ignored function?",
				  sec, insn->offset);
			return 1;
		}

		visited = 1 << state.uaccess;
		if (insn->visited) {
			if (!insn->hint && !insn_state_match(insn, &state))
				return 1;

			if (insn->visited & visited)
				return 0;
		}

		if (insn->hint) {
			if (insn->restore) {
				struct instruction *save_insn, *i;

				i = insn;
				save_insn = NULL;
				sym_for_each_insn_continue_reverse(file, func, i) {
					if (i->save) {
						save_insn = i;
						break;
					}
				}

				if (!save_insn) {
					WARN_FUNC("no corresponding CFI save for CFI restore",
						  sec, insn->offset);
					return 1;
				}

				if (!save_insn->visited) {
					/*
					 * Oops, no state to copy yet.
					 * Hopefully we can reach this
					 * instruction from another branch
					 * after the save insn has been
					 * visited.
					 */
					if (insn == first)
						return 0;

					WARN_FUNC("objtool isn't smart enough to handle this CFI save/restore combo",
						  sec, insn->offset);
					return 1;
				}

				insn->state = save_insn->state;
			}

			state = insn->state;

		} else
			insn->state = state;

		insn->visited |= visited;

		if (!insn->ignore_alts) {
			bool skip_orig = false;

			list_for_each_entry(alt, &insn->alts, list) {
				if (alt->skip_orig)
					skip_orig = true;

				ret = validate_branch(file, func, alt->insn, state);
				if (ret) {
					if (backtrace)
						BT_FUNC("(alt)", insn);
					return ret;
				}
			}

			if (skip_orig)
				return 0;
		}

		switch (insn->type) {

		case INSN_RETURN:
			return validate_return(func, insn, &state);

		case INSN_CALL:
		case INSN_CALL_DYNAMIC:
			ret = validate_call(insn, &state);
			if (ret)
				return ret;

			if (!no_fp && func && !is_fentry_call(insn) &&
			    !has_valid_stack_frame(&state)) {
				WARN_FUNC("call without frame pointer save/setup",
					  sec, insn->offset);
				return 1;
			}

			if (dead_end_function(file, insn->call_dest))
				return 0;

			break;

		case INSN_JUMP_CONDITIONAL:
		case INSN_JUMP_UNCONDITIONAL:
			if (func && is_sibling_call(insn)) {
				ret = validate_sibling_call(insn, &state);
				if (ret)
					return ret;

			} else if (insn->jump_dest) {
				ret = validate_branch(file, func,
						      insn->jump_dest, state);
				if (ret) {
					if (backtrace)
						BT_FUNC("(branch)", insn);
					return ret;
				}
			}

			if (insn->type == INSN_JUMP_UNCONDITIONAL)
				return 0;

			break;

		case INSN_JUMP_DYNAMIC:
		case INSN_JUMP_DYNAMIC_CONDITIONAL:
			if (func && is_sibling_call(insn)) {
				ret = validate_sibling_call(insn, &state);
				if (ret)
					return ret;
			}

			if (insn->type == INSN_JUMP_DYNAMIC)
				return 0;

			break;

		case INSN_CONTEXT_SWITCH:
			if (func && (!next_insn || !next_insn->hint)) {
				WARN_FUNC("unsupported instruction in callable function",
					  sec, insn->offset);
				return 1;
			}
			return 0;

		case INSN_STACK:
			if (update_insn_state(insn, &state))
				return 1;

			if (insn->stack_op.dest.type == OP_DEST_PUSHF) {
				if (!state.uaccess_stack) {
					state.uaccess_stack = 1;
				} else if (state.uaccess_stack >> 31) {
					WARN_FUNC("PUSHF stack exhausted", sec, insn->offset);
					return 1;
				}
				state.uaccess_stack <<= 1;
				state.uaccess_stack  |= state.uaccess;
			}

			if (insn->stack_op.src.type == OP_SRC_POPF) {
				if (state.uaccess_stack) {
					state.uaccess = state.uaccess_stack & 1;
					state.uaccess_stack >>= 1;
					if (state.uaccess_stack == 1)
						state.uaccess_stack = 0;
				}
			}

			break;

		case INSN_STAC:
			if (state.uaccess) {
				WARN_FUNC("recursive UACCESS enable", sec, insn->offset);
				return 1;
			}

			state.uaccess = true;
			break;

		case INSN_CLAC:
			if (!state.uaccess && func) {
				WARN_FUNC("redundant UACCESS disable", sec, insn->offset);
				return 1;
			}

			if (func_uaccess_safe(func) && !state.uaccess_stack) {
				WARN_FUNC("UACCESS-safe disables UACCESS", sec, insn->offset);
				return 1;
			}

			state.uaccess = false;
			break;

		case INSN_STD:
			if (state.df)
				WARN_FUNC("recursive STD", sec, insn->offset);

			state.df = true;
			break;

		case INSN_CLD:
			if (!state.df && func)
				WARN_FUNC("redundant CLD", sec, insn->offset);

			state.df = false;
			break;

		default:
			break;
		}

		if (insn->dead_end)
			return 0;

		if (!next_insn) {
			if (state.cfa.base == CFI_UNDEFINED)
				return 0;
			WARN("%s: unexpected end of section", sec->name);
			return 1;
		}

		insn = next_insn;
	}

	return 0;
}

static int validate_unwind_hints(struct objtool_file *file)
{
	struct instruction *insn;
	int ret, warnings = 0;
	struct insn_state state;

	if (!file->hints)
		return 0;

	clear_insn_state(&state);

	for_each_insn(file, insn) {
		if (insn->hint && !insn->visited) {
			ret = validate_branch(file, insn->func, insn, state);
			if (ret && backtrace)
				BT_FUNC("<=== (hint)", insn);
			warnings += ret;
		}
	}

	return warnings;
}

static int validate_retpoline(struct objtool_file *file)
{
	struct instruction *insn;
	int warnings = 0;

	for_each_insn(file, insn) {
		if (insn->type != INSN_JUMP_DYNAMIC &&
		    insn->type != INSN_CALL_DYNAMIC)
			continue;

		if (insn->retpoline_safe)
			continue;

		/*
		 * .init.text code is ran before userspace and thus doesn't
		 * strictly need retpolines, except for modules which are
		 * loaded late, they very much do need retpoline in their
		 * .init.text
		 */
		if (!strcmp(insn->sec->name, ".init.text") && !module)
			continue;

		WARN_FUNC("indirect %s found in RETPOLINE build",
			  insn->sec, insn->offset,
			  insn->type == INSN_JUMP_DYNAMIC ? "jump" : "call");

		warnings++;
	}

	return warnings;
}

static bool is_kasan_insn(struct instruction *insn)
{
	return (insn->type == INSN_CALL &&
		!strcmp(insn->call_dest->name, "__asan_handle_no_return"));
}

static bool is_ubsan_insn(struct instruction *insn)
{
	return (insn->type == INSN_CALL &&
		!strcmp(insn->call_dest->name,
			"__ubsan_handle_builtin_unreachable"));
}

static bool ignore_unreachable_insn(struct instruction *insn)
{
	int i;

	if (insn->ignore || insn->type == INSN_NOP)
		return true;

	/*
	 * Ignore any unused exceptions.  This can happen when a whitelisted
	 * function has an exception table entry.
	 *
	 * Also ignore alternative replacement instructions.  This can happen
	 * when a whitelisted function uses one of the ALTERNATIVE macros.
	 */
	if (!strcmp(insn->sec->name, ".fixup") ||
	    !strcmp(insn->sec->name, ".altinstr_replacement") ||
	    !strcmp(insn->sec->name, ".altinstr_aux"))
		return true;

	if (!insn->func)
		return false;

	/*
	 * CONFIG_UBSAN_TRAP inserts a UD2 when it sees
	 * __builtin_unreachable().  The BUG() macro has an unreachable() after
	 * the UD2, which causes GCC's undefined trap logic to emit another UD2
	 * (or occasionally a JMP to UD2).
	 */
	if (list_prev_entry(insn, list)->dead_end &&
	    (insn->type == INSN_BUG ||
	     (insn->type == INSN_JUMP_UNCONDITIONAL &&
	      insn->jump_dest && insn->jump_dest->type == INSN_BUG)))
		return true;

	/*
	 * Check if this (or a subsequent) instruction is related to
	 * CONFIG_UBSAN or CONFIG_KASAN.
	 *
	 * End the search at 5 instructions to avoid going into the weeds.
	 */
	for (i = 0; i < 5; i++) {

		if (is_kasan_insn(insn) || is_ubsan_insn(insn))
			return true;

		if (insn->type == INSN_JUMP_UNCONDITIONAL) {
			if (insn->jump_dest &&
			    insn->jump_dest->func == insn->func) {
				insn = insn->jump_dest;
				continue;
			}

			break;
		}

		if (insn->offset + insn->len >= insn->func->offset + insn->func->len)
			break;

		insn = list_next_entry(insn, list);
	}

	return false;
}

static int validate_section(struct objtool_file *file, struct section *sec)
{
	struct symbol *func;
	struct instruction *insn;
	struct insn_state state;
	int ret, warnings = 0;

	clear_insn_state(&state);

	state.cfa = initial_func_cfi.cfa;
	memcpy(&state.regs, &initial_func_cfi.regs,
	       CFI_NUM_REGS * sizeof(struct cfi_reg));
	state.stack_size = initial_func_cfi.cfa.offset;

	list_for_each_entry(func, &sec->symbol_list, list) {
		if (func->type != STT_FUNC)
			continue;

		if (!func->len) {
			WARN("%s() is missing an ELF size annotation",
			     func->name);
			warnings++;
		}

		if (func->pfunc != func || func->alias != func)
			continue;

		insn = find_insn(file, sec, func->offset);
		if (!insn || insn->ignore || insn->visited)
			continue;

		state.uaccess = func->uaccess_safe;

		ret = validate_branch(file, func, insn, state);
		if (ret && backtrace)
			BT_FUNC("<=== (func)", insn);
		warnings += ret;
	}

	return warnings;
}

static int validate_functions(struct objtool_file *file)
{
	struct section *sec;
	int warnings = 0;

	for_each_sec(file, sec)
		warnings += validate_section(file, sec);

	return warnings;
}

static int validate_reachable_instructions(struct objtool_file *file)
{
	struct instruction *insn;

	if (file->ignore_unreachables)
		return 0;

	for_each_insn(file, insn) {
		if (insn->visited || ignore_unreachable_insn(insn))
			continue;

		WARN_FUNC("unreachable instruction", insn->sec, insn->offset);
		return 1;
	}

	return 0;
}

static struct objtool_file file;

int check(const char *_objname, bool orc)
{
	int ret, warnings = 0;

	objname = _objname;

	file.elf = elf_read(objname, orc ? O_RDWR : O_RDONLY);
	if (!file.elf)
		return 1;

	INIT_LIST_HEAD(&file.insn_list);
	hash_init(file.insn_hash);
	file.c_file = find_section_by_name(file.elf, ".comment");
	file.ignore_unreachables = no_unreachable;
	file.hints = false;

	arch_initial_func_cfi_state(&initial_func_cfi);

	ret = decode_sections(&file);
	if (ret < 0)
		goto out;
	warnings += ret;

	if (list_empty(&file.insn_list))
		goto out;

	if (retpoline) {
		ret = validate_retpoline(&file);
		if (ret < 0)
			return ret;
		warnings += ret;
	}

	ret = validate_functions(&file);
	if (ret < 0)
		goto out;
	warnings += ret;

	ret = validate_unwind_hints(&file);
	if (ret < 0)
		goto out;
	warnings += ret;

	if (!warnings) {
		ret = validate_reachable_instructions(&file);
		if (ret < 0)
			goto out;
		warnings += ret;
	}

	if (orc) {
		ret = create_orc(&file);
		if (ret < 0)
			goto out;

		ret = create_orc_sections(&file);
		if (ret < 0)
			goto out;

		ret = elf_write(file.elf);
		if (ret < 0)
			goto out;
	}

out:
	if (ret < 0) {
		/*
		 *  Fatal error.  The binary is corrupt or otherwise broken in
		 *  some way, or objtool itself is broken.  Fail the kernel
		 *  build.
		 */
		return ret;
	}

	return 0;
}<|MERGE_RESOLUTION|>--- conflicted
+++ resolved
@@ -1067,13 +1067,8 @@
 	 * it.
 	 */
 	for (;
-<<<<<<< HEAD
-	     &insn->list != &file->insn_list && insn->func && insn->func->pfunc == func;
-	     insn = insn->first_jump_src ?: list_prev_entry(insn, list)) {
-=======
 	     insn && insn->func && insn->func->pfunc == func;
 	     insn = insn->first_jump_src ?: prev_insn_same_sym(file, insn)) {
->>>>>>> 675a03b4
 
 		if (insn != orig_insn && insn->type == INSN_JUMP_DYNAMIC)
 			break;
