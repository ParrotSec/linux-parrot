--- conflicted
+++ resolved
@@ -14,8 +14,6 @@
 #define wmb()		asm volatile("dmb ishst" ::: "memory")
 #define rmb()		asm volatile("dmb ishld" ::: "memory")
 
-<<<<<<< HEAD
-=======
 /*
  * Kernel uses dmb variants on arm64 for smp_*() barriers. Pretty much the same
  * implementation as above mb()/wmb()/rmb(), though for the latter kernel uses
@@ -97,5 +95,4 @@
 	__u.__val;							\
 })
 
->>>>>>> 407d19ab
 #endif /* _TOOLS_LINUX_ASM_AARCH64_BARRIER_H */