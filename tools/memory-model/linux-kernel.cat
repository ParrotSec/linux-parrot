--- conflicted
+++ resolved
@@ -30,22 +30,17 @@
 let mb = ([M] ; fencerel(Mb) ; [M]) |
 	([M] ; fencerel(Before-atomic) ; [RMW] ; po? ; [M]) |
 	([M] ; po? ; [RMW] ; fencerel(After-atomic) ; [M]) |
-<<<<<<< HEAD
-	([M] ; po? ; [LKW] ; fencerel(After-spinlock) ; [M])
-let gp = po ; [Sync-rcu] ; po?
-=======
 	([M] ; po? ; [LKW] ; fencerel(After-spinlock) ; [M]) |
 	([M] ; po ; [UL] ; (co | po) ; [LKW] ;
 		fencerel(After-unlock-lock) ; [M])
 let gp = po ; [Sync-rcu | Sync-srcu] ; po?
->>>>>>> 407d19ab
 
 let strong-fence = mb | gp
 
 (* Release Acquire *)
 let acq-po = [Acquire] ; po ; [M]
 let po-rel = [M] ; po ; [Release]
-let rfi-rel-acq = [Release] ; rfi ; [Acquire]
+let po-unlock-rf-lock-po = po ; [UL] ; rf ; [LKR] ; po
 
 (**********************************)
 (* Fundamental coherence ordering *)
@@ -67,13 +62,13 @@
 let rwdep = (dep | ctrl) ; [W]
 let overwrite = co | fr
 let to-w = rwdep | (overwrite & int)
-let to-r = addr | (dep ; rfi) | rfi-rel-acq
+let to-r = addr | (dep ; rfi)
 let fence = strong-fence | wmb | po-rel | rmb | acq-po
-let ppo = to-r | to-w | fence
+let ppo = to-r | to-w | fence | (po-unlock-rf-lock-po & int)
 
 (* Propagation: Ordering from release operations and strong fences. *)
 let A-cumul(r) = rfe? ; r
-let cumul-fence = A-cumul(strong-fence | po-rel) | wmb
+let cumul-fence = A-cumul(strong-fence | po-rel) | wmb | po-unlock-rf-lock-po
 let prop = (overwrite & ext)? ; cumul-fence* ; rfe?
 
 (*
