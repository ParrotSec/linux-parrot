--- conflicted
+++ resolved
@@ -27,14 +27,9 @@
   19. AND THEN THERE WAS ALPHA
   20. THE HAPPENS-BEFORE RELATION: hb
   21. THE PROPAGATES-BEFORE RELATION: pb
-<<<<<<< HEAD
-  22. RCU RELATIONS: rcu-link, gp, rscs, rcu-fence, and rb
-  23. ODDS AND ENDS
-=======
   22. RCU RELATIONS: rcu-link, rcu-gp, rcu-rscsi, rcu-fence, and rb
   23. LOCKING
   24. ODDS AND ENDS
->>>>>>> 407d19ab
 
 
 
@@ -1073,28 +1068,6 @@
 violating the write-write coherence rule by requiring the CPU not to
 send the W write to the memory subsystem at all!)
 
-There is one last example of preserved program order in the LKMM: when
-a load-acquire reads from an earlier store-release.  For example:
-
-	smp_store_release(&x, 123);
-	r1 = smp_load_acquire(&x);
-
-If the smp_load_acquire() ends up obtaining the 123 value that was
-stored by the smp_store_release(), the LKMM says that the load must be
-executed after the store; the store cannot be forwarded to the load.
-This requirement does not arise from the operational model, but it
-yields correct predictions on all architectures supported by the Linux
-kernel, although for differing reasons.
-
-On some architectures, including x86 and ARMv8, it is true that the
-store cannot be forwarded to the load.  On others, including PowerPC
-and ARMv7, smp_store_release() generates object code that starts with
-a fence and smp_load_acquire() generates object code that ends with a
-fence.  The upshot is that even though the store may be forwarded to
-the load, it is still true that any instruction preceding the store
-will be executed before the load or any following instructions, and
-the store will be executed before any instruction following the load.
-
 
 AND THEN THERE WAS ALPHA
 ------------------------
@@ -1787,6 +1760,147 @@
 are relatively unimportant.
 
 
+LOCKING
+-------
+
+The LKMM includes locking.  In fact, there is special code for locking
+in the formal model, added in order to make tools run faster.
+However, this special code is intended to be more or less equivalent
+to concepts we have already covered.  A spinlock_t variable is treated
+the same as an int, and spin_lock(&s) is treated almost the same as:
+
+	while (cmpxchg_acquire(&s, 0, 1) != 0)
+		cpu_relax();
+
+This waits until s is equal to 0 and then atomically sets it to 1,
+and the read part of the cmpxchg operation acts as an acquire fence.
+An alternate way to express the same thing would be:
+
+	r = xchg_acquire(&s, 1);
+
+along with a requirement that at the end, r = 0.  Similarly,
+spin_trylock(&s) is treated almost the same as:
+
+	return !cmpxchg_acquire(&s, 0, 1);
+
+which atomically sets s to 1 if it is currently equal to 0 and returns
+true if it succeeds (the read part of the cmpxchg operation acts as an
+acquire fence only if the operation is successful).  spin_unlock(&s)
+is treated almost the same as:
+
+	smp_store_release(&s, 0);
+
+The "almost" qualifiers above need some explanation.  In the LKMM, the
+store-release in a spin_unlock() and the load-acquire which forms the
+first half of the atomic rmw update in a spin_lock() or a successful
+spin_trylock() -- we can call these things lock-releases and
+lock-acquires -- have two properties beyond those of ordinary releases
+and acquires.
+
+First, when a lock-acquire reads from a lock-release, the LKMM
+requires that every instruction po-before the lock-release must
+execute before any instruction po-after the lock-acquire.  This would
+naturally hold if the release and acquire operations were on different
+CPUs, but the LKMM says it holds even when they are on the same CPU.
+For example:
+
+	int x, y;
+	spinlock_t s;
+
+	P0()
+	{
+		int r1, r2;
+
+		spin_lock(&s);
+		r1 = READ_ONCE(x);
+		spin_unlock(&s);
+		spin_lock(&s);
+		r2 = READ_ONCE(y);
+		spin_unlock(&s);
+	}
+
+	P1()
+	{
+		WRITE_ONCE(y, 1);
+		smp_wmb();
+		WRITE_ONCE(x, 1);
+	}
+
+Here the second spin_lock() reads from the first spin_unlock(), and
+therefore the load of x must execute before the load of y.  Thus we
+cannot have r1 = 1 and r2 = 0 at the end (this is an instance of the
+MP pattern).
+
+This requirement does not apply to ordinary release and acquire
+fences, only to lock-related operations.  For instance, suppose P0()
+in the example had been written as:
+
+	P0()
+	{
+		int r1, r2, r3;
+
+		r1 = READ_ONCE(x);
+		smp_store_release(&s, 1);
+		r3 = smp_load_acquire(&s);
+		r2 = READ_ONCE(y);
+	}
+
+Then the CPU would be allowed to forward the s = 1 value from the
+smp_store_release() to the smp_load_acquire(), executing the
+instructions in the following order:
+
+		r3 = smp_load_acquire(&s);	// Obtains r3 = 1
+		r2 = READ_ONCE(y);
+		r1 = READ_ONCE(x);
+		smp_store_release(&s, 1);	// Value is forwarded
+
+and thus it could load y before x, obtaining r2 = 0 and r1 = 1.
+
+Second, when a lock-acquire reads from a lock-release, and some other
+stores W and W' occur po-before the lock-release and po-after the
+lock-acquire respectively, the LKMM requires that W must propagate to
+each CPU before W' does.  For example, consider:
+
+	int x, y;
+	spinlock_t x;
+
+	P0()
+	{
+		spin_lock(&s);
+		WRITE_ONCE(x, 1);
+		spin_unlock(&s);
+	}
+
+	P1()
+	{
+		int r1;
+
+		spin_lock(&s);
+		r1 = READ_ONCE(x);
+		WRITE_ONCE(y, 1);
+		spin_unlock(&s);
+	}
+
+	P2()
+	{
+		int r2, r3;
+
+		r2 = READ_ONCE(y);
+		smp_rmb();
+		r3 = READ_ONCE(x);
+	}
+
+If r1 = 1 at the end then the spin_lock() in P1 must have read from
+the spin_unlock() in P0.  Hence the store to x must propagate to P2
+before the store to y does, so we cannot have r2 = 1 and r3 = 0.
+
+These two special requirements for lock-release and lock-acquire do
+not arise from the operational model.  Nevertheless, kernel developers
+have come to expect and rely on them because they do hold on all
+architectures supported by the Linux kernel, albeit for various
+differing reasons.
+
+
 ODDS AND ENDS
 -------------
 
@@ -1852,26 +1966,6 @@
 	events and the events preceding them against all po-later
 	events.
 
-The LKMM includes locking.  In fact, there is special code for locking
-in the formal model, added in order to make tools run faster.
-However, this special code is intended to be exactly equivalent to
-concepts we have already covered.  A spinlock_t variable is treated
-the same as an int, and spin_lock(&s) is treated the same as:
-
-	while (cmpxchg_acquire(&s, 0, 1) != 0)
-		cpu_relax();
-
-which waits until s is equal to 0 and then atomically sets it to 1,
-and where the read part of the atomic update is also an acquire fence.
-An alternate way to express the same thing would be:
-
-	r = xchg_acquire(&s, 1);
-
-along with a requirement that at the end, r = 0.  spin_unlock(&s) is
-treated the same as:
-
-	smp_store_release(&s, 0);
-
 Interestingly, RCU and locking each introduce the possibility of
 deadlock.  When faced with code sequences such as:
 
