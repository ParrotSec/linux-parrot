// SPDX-License-Identifier: GPL-2.0-only
/**
 * Userspace PCI Endpoint Test Module
 *
 * Copyright (C) 2017 Texas Instruments
 * Author: Kishon Vijay Abraham I <kishon@ti.com>
 */

#include <errno.h>
#include <fcntl.h>
#include <stdbool.h>
#include <stdio.h>
#include <stdlib.h>
#include <sys/ioctl.h>
#include <time.h>
#include <unistd.h>

#include <linux/pcitest.h>

#define BILLION 1E9

static char *result[] = { "NOT OKAY", "OKAY" };
static char *irq[] = { "LEGACY", "MSI", "MSI-X" };

struct pci_test {
	char		*device;
	char		barnum;
	bool		legacyirq;
	unsigned int	msinum;
	unsigned int	msixnum;
	int		irqtype;
	bool		set_irqtype;
	bool		get_irqtype;
	bool		read;
	bool		write;
	bool		copy;
	unsigned long	size;
};

static int run_test(struct pci_test *test)
{
	int ret = -EINVAL;
	int fd;
	struct timespec start, end;
	double time;

	fd = open(test->device, O_RDWR);
	if (fd < 0) {
		perror("can't open PCI Endpoint Test device");
<<<<<<< HEAD
		return fd;
=======
		return -ENODEV;
>>>>>>> 407d19ab
	}

	if (test->barnum >= 0 && test->barnum <= 5) {
		ret = ioctl(fd, PCITEST_BAR, test->barnum);
		fprintf(stdout, "BAR%d:\t\t", test->barnum);
		if (ret < 0)
			fprintf(stdout, "TEST FAILED\n");
		else
			fprintf(stdout, "%s\n", result[ret]);
	}

	if (test->set_irqtype) {
		ret = ioctl(fd, PCITEST_SET_IRQTYPE, test->irqtype);
		fprintf(stdout, "SET IRQ TYPE TO %s:\t\t", irq[test->irqtype]);
		if (ret < 0)
			fprintf(stdout, "FAILED\n");
		else
			fprintf(stdout, "%s\n", result[ret]);
	}

	if (test->get_irqtype) {
		ret = ioctl(fd, PCITEST_GET_IRQTYPE);
		fprintf(stdout, "GET IRQ TYPE:\t\t");
		if (ret < 0)
			fprintf(stdout, "FAILED\n");
		else
			fprintf(stdout, "%s\n", irq[ret]);
	}

	if (test->legacyirq) {
		ret = ioctl(fd, PCITEST_LEGACY_IRQ, 0);
		fprintf(stdout, "LEGACY IRQ:\t");
		if (ret < 0)
			fprintf(stdout, "TEST FAILED\n");
		else
			fprintf(stdout, "%s\n", result[ret]);
	}

	if (test->msinum > 0 && test->msinum <= 32) {
		ret = ioctl(fd, PCITEST_MSI, test->msinum);
		fprintf(stdout, "MSI%d:\t\t", test->msinum);
		if (ret < 0)
			fprintf(stdout, "TEST FAILED\n");
		else
			fprintf(stdout, "%s\n", result[ret]);
	}

	if (test->msixnum > 0 && test->msixnum <= 2048) {
		ret = ioctl(fd, PCITEST_MSIX, test->msixnum);
		fprintf(stdout, "MSI-X%d:\t\t", test->msixnum);
		if (ret < 0)
			fprintf(stdout, "TEST FAILED\n");
		else
			fprintf(stdout, "%s\n", result[ret]);
	}

	if (test->write) {
		ret = ioctl(fd, PCITEST_WRITE, test->size);
		fprintf(stdout, "WRITE (%7ld bytes):\t\t", test->size);
		if (ret < 0)
			fprintf(stdout, "TEST FAILED\n");
		else
			fprintf(stdout, "%s\n", result[ret]);
	}

	if (test->read) {
		ret = ioctl(fd, PCITEST_READ, test->size);
		fprintf(stdout, "READ (%7ld bytes):\t\t", test->size);
		if (ret < 0)
			fprintf(stdout, "TEST FAILED\n");
		else
			fprintf(stdout, "%s\n", result[ret]);
	}

	if (test->copy) {
		ret = ioctl(fd, PCITEST_COPY, test->size);
		fprintf(stdout, "COPY (%7ld bytes):\t\t", test->size);
		if (ret < 0)
			fprintf(stdout, "TEST FAILED\n");
		else
			fprintf(stdout, "%s\n", result[ret]);
	}

	fflush(stdout);
	return (ret < 0) ? ret : 1 - ret; /* return 0 if test succeeded */
}

int main(int argc, char **argv)
{
	int c;
	struct pci_test *test;

	test = calloc(1, sizeof(*test));
	if (!test) {
		perror("Fail to allocate memory for pci_test\n");
		return -ENOMEM;
	}

	/* since '0' is a valid BAR number, initialize it to -1 */
	test->barnum = -1;

	/* set default size as 100KB */
	test->size = 0x19000;

	/* set default endpoint device */
	test->device = "/dev/pci-endpoint-test.0";

	while ((c = getopt(argc, argv, "D:b:m:x:i:Ilhrwcs:")) != EOF)
	switch (c) {
	case 'D':
		test->device = optarg;
		continue;
	case 'b':
		test->barnum = atoi(optarg);
		if (test->barnum < 0 || test->barnum > 5)
			goto usage;
		continue;
	case 'l':
		test->legacyirq = true;
		continue;
	case 'm':
		test->msinum = atoi(optarg);
		if (test->msinum < 1 || test->msinum > 32)
			goto usage;
		continue;
	case 'x':
		test->msixnum = atoi(optarg);
		if (test->msixnum < 1 || test->msixnum > 2048)
			goto usage;
		continue;
	case 'i':
		test->irqtype = atoi(optarg);
		if (test->irqtype < 0 || test->irqtype > 2)
			goto usage;
		test->set_irqtype = true;
		continue;
	case 'I':
		test->get_irqtype = true;
		continue;
	case 'r':
		test->read = true;
		continue;
	case 'w':
		test->write = true;
		continue;
	case 'c':
		test->copy = true;
		continue;
	case 's':
		test->size = strtoul(optarg, NULL, 0);
		continue;
	case 'h':
	default:
usage:
		fprintf(stderr,
			"usage: %s [options]\n"
			"Options:\n"
			"\t-D <dev>		PCI endpoint test device {default: /dev/pci-endpoint-test.0}\n"
			"\t-b <bar num>		BAR test (bar number between 0..5)\n"
			"\t-m <msi num>		MSI test (msi number between 1..32)\n"
			"\t-x <msix num>	\tMSI-X test (msix number between 1..2048)\n"
			"\t-i <irq type>	\tSet IRQ type (0 - Legacy, 1 - MSI, 2 - MSI-X)\n"
			"\t-I			Get current IRQ type configured\n"
			"\t-l			Legacy IRQ test\n"
			"\t-r			Read buffer test\n"
			"\t-w			Write buffer test\n"
			"\t-c			Copy buffer test\n"
			"\t-s <size>		Size of buffer {default: 100KB}\n",
			"\t-h			Print this help message\n",
			argv[0]);
		return -EINVAL;
	}

	return run_test(test);
}<|MERGE_RESOLUTION|>--- conflicted
+++ resolved
@@ -12,7 +12,6 @@
 #include <stdio.h>
 #include <stdlib.h>
 #include <sys/ioctl.h>
-#include <time.h>
 #include <unistd.h>
 
 #include <linux/pcitest.h>
@@ -41,17 +40,11 @@
 {
 	int ret = -EINVAL;
 	int fd;
-	struct timespec start, end;
-	double time;
 
 	fd = open(test->device, O_RDWR);
 	if (fd < 0) {
 		perror("can't open PCI Endpoint Test device");
-<<<<<<< HEAD
-		return fd;
-=======
 		return -ENODEV;
->>>>>>> 407d19ab
 	}
 
 	if (test->barnum >= 0 && test->barnum <= 5) {
