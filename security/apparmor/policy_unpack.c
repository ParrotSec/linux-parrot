--- conflicted
+++ resolved
@@ -293,8 +293,6 @@
 	return 0;
 }
 
-<<<<<<< HEAD
-=======
 static bool unpack_u8(struct aa_ext *e, u8 *data, const char *name)
 {
 	void *pos = e->pos;
@@ -313,7 +311,6 @@
 	return 0;
 }
 
->>>>>>> 407d19ab
 static bool unpack_u32(struct aa_ext *e, u32 *data, const char *name)
 {
 	void *pos = e->pos;
@@ -572,6 +569,50 @@
 	return 0;
 }
 
+static bool unpack_secmark(struct aa_ext *e, struct aa_profile *profile)
+{
+	void *pos = e->pos;
+	int i, size;
+
+	if (unpack_nameX(e, AA_STRUCT, "secmark")) {
+		size = unpack_array(e, NULL);
+
+		profile->secmark = kcalloc(size, sizeof(struct aa_secmark),
+					   GFP_KERNEL);
+		if (!profile->secmark)
+			goto fail;
+
+		profile->secmark_count = size;
+
+		for (i = 0; i < size; i++) {
+			if (!unpack_u8(e, &profile->secmark[i].audit, NULL))
+				goto fail;
+			if (!unpack_u8(e, &profile->secmark[i].deny, NULL))
+				goto fail;
+			if (!unpack_strdup(e, &profile->secmark[i].label, NULL))
+				goto fail;
+		}
+		if (!unpack_nameX(e, AA_ARRAYEND, NULL))
+			goto fail;
+		if (!unpack_nameX(e, AA_STRUCTEND, NULL))
+			goto fail;
+	}
+
+	return 1;
+
+fail:
+	if (profile->secmark) {
+		for (i = 0; i < size; i++)
+			kfree(profile->secmark[i].label);
+		kfree(profile->secmark);
+		profile->secmark_count = 0;
+		profile->secmark = NULL;
+	}
+
+	e->pos = pos;
+	return 0;
+}
+
 static bool unpack_rlimits(struct aa_ext *e, struct aa_profile *profile)
 {
 	void *pos = e->pos;
@@ -770,6 +811,11 @@
 		goto fail;
 	}
 
+	if (!unpack_secmark(e, profile)) {
+		info = "failed to unpack profile secmark rules";
+		goto fail;
+	}
+
 	if (unpack_nameX(e, AA_STRUCT, "policydb")) {
 		/* generic policy dfa - optional and may be NULL */
 		info = "failed to unpack policydb";
