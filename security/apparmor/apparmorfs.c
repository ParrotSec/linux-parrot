--- conflicted
+++ resolved
@@ -11,7 +11,7 @@
 #include <linux/ctype.h>
 #include <linux/security.h>
 #include <linux/vmalloc.h>
-#include <linux/module.h>
+#include <linux/init.h>
 #include <linux/seq_file.h>
 #include <linux/uaccess.h>
 #include <linux/mount.h>
@@ -119,29 +119,16 @@
 	return 0;
 }
 
-<<<<<<< HEAD
-static void aafs_evict_inode(struct inode *inode)
-{
-	truncate_inode_pages_final(&inode->i_data);
-	clear_inode(inode);
-	if (S_ISLNK(inode->i_mode))
-		kfree(inode->i_link);
-=======
 static void aafs_free_inode(struct inode *inode)
 {
 	if (S_ISLNK(inode->i_mode))
 		kfree(inode->i_link);
 	free_inode_nonrcu(inode);
->>>>>>> 407d19ab
 }
 
 static const struct super_operations aafs_super_ops = {
 	.statfs = simple_statfs,
-<<<<<<< HEAD
-	.evict_inode = aafs_evict_inode,
-=======
 	.free_inode = aafs_free_inode,
->>>>>>> 407d19ab
 	.show_path = aafs_show_path,
 };
 
@@ -364,6 +351,7 @@
 			simple_rmdir(dir, dentry);
 		else
 			simple_unlink(dir, dentry);
+		d_delete(dentry);
 		dput(dentry);
 	}
 	inode_unlock(dir);
@@ -1750,7 +1738,7 @@
 	if (error)
 		return error;
 
-	 parent = aa_get_ns(dir->i_private);
+	parent = aa_get_ns(dir->i_private);
 	/* rmdir calls the generic securityfs functions to remove files
 	 * from the apparmor dir. It is up to the apparmor ns locking
 	 * to avoid races.
