--- conflicted
+++ resolved
@@ -127,75 +127,6 @@
 }
 
 /**
- * avc_dump_av - Display an access vector in human-readable form.
- * @tclass: target security class
- * @av: access vector
- */
-static void avc_dump_av(struct audit_buffer *ab, u16 tclass, u32 av)
-{
-	const char **perms;
-	int i, perm;
-
-	if (av == 0) {
-		audit_log_format(ab, " null");
-		return;
-	}
-
-	BUG_ON(!tclass || tclass >= ARRAY_SIZE(secclass_map));
-	perms = secclass_map[tclass-1].perms;
-
-	audit_log_format(ab, " {");
-	i = 0;
-	perm = 1;
-	while (i < (sizeof(av) * 8)) {
-		if ((perm & av) && perms[i]) {
-			audit_log_format(ab, " %s", perms[i]);
-			av &= ~perm;
-		}
-		i++;
-		perm <<= 1;
-	}
-
-	if (av)
-		audit_log_format(ab, " 0x%x", av);
-
-	audit_log_format(ab, " }");
-}
-
-/**
- * avc_dump_query - Display a SID pair and a class in human-readable form.
- * @ssid: source security identifier
- * @tsid: target security identifier
- * @tclass: target security class
- */
-static void avc_dump_query(struct audit_buffer *ab, struct selinux_state *state,
-			   u32 ssid, u32 tsid, u16 tclass)
-{
-	int rc;
-	char *scontext;
-	u32 scontext_len;
-
-	rc = security_sid_to_context(state, ssid, &scontext, &scontext_len);
-	if (rc)
-		audit_log_format(ab, "ssid=%d", ssid);
-	else {
-		audit_log_format(ab, "scontext=%s", scontext);
-		kfree(scontext);
-	}
-
-	rc = security_sid_to_context(state, tsid, &scontext, &scontext_len);
-	if (rc)
-		audit_log_format(ab, " tsid=%d", tsid);
-	else {
-		audit_log_format(ab, " tcontext=%s", scontext);
-		kfree(scontext);
-	}
-
-	BUG_ON(!tclass || tclass >= ARRAY_SIZE(secclass_map));
-	audit_log_format(ab, " tclass=%s", secclass_map[tclass-1].name);
-}
-
-/**
  * avc_init - Initialize the AVC.
  *
  * Initialize the access vector cache.
@@ -732,11 +663,36 @@
 static void avc_audit_pre_callback(struct audit_buffer *ab, void *a)
 {
 	struct common_audit_data *ad = a;
-	audit_log_format(ab, "avc:  %s ",
-			 ad->selinux_audit_data->denied ? "denied" : "granted");
-	avc_dump_av(ab, ad->selinux_audit_data->tclass,
-			ad->selinux_audit_data->audited);
-	audit_log_format(ab, " for ");
+	struct selinux_audit_data *sad = ad->selinux_audit_data;
+	u32 av = sad->audited;
+	const char **perms;
+	int i, perm;
+
+	audit_log_format(ab, "avc:  %s ", sad->denied ? "denied" : "granted");
+
+	if (av == 0) {
+		audit_log_format(ab, " null");
+		return;
+	}
+
+	perms = secclass_map[sad->tclass-1].perms;
+
+	audit_log_format(ab, " {");
+	i = 0;
+	perm = 1;
+	while (i < (sizeof(av) * 8)) {
+		if ((perm & av) && perms[i]) {
+			audit_log_format(ab, " %s", perms[i]);
+			av &= ~perm;
+		}
+		i++;
+		perm <<= 1;
+	}
+
+	if (av)
+		audit_log_format(ab, " 0x%x", av);
+
+	audit_log_format(ab, " } for ");
 }
 
 /**
@@ -748,16 +704,6 @@
 static void avc_audit_post_callback(struct audit_buffer *ab, void *a)
 {
 	struct common_audit_data *ad = a;
-<<<<<<< HEAD
-	audit_log_format(ab, " ");
-	avc_dump_query(ab, ad->selinux_audit_data->state,
-		       ad->selinux_audit_data->ssid,
-		       ad->selinux_audit_data->tsid,
-		       ad->selinux_audit_data->tclass);
-	if (ad->selinux_audit_data->denied) {
-		audit_log_format(ab, " permissive=%u",
-				 ad->selinux_audit_data->result ? 0 : 1);
-=======
 	struct selinux_audit_data *sad = ad->selinux_audit_data;
 	char *scontext;
 	u32 scontext_len;
@@ -805,7 +751,6 @@
 		audit_log_format(ab, " trawcon=");
 		audit_log_n_untrustedstring(ab, scontext, scontext_len);
 		kfree(scontext);
->>>>>>> 407d19ab
 	}
 }
 
@@ -818,6 +763,9 @@
 {
 	struct common_audit_data stack_data;
 	struct selinux_audit_data sad;
+
+	if (WARN_ON(!tclass || tclass >= ARRAY_SIZE(secclass_map)))
+		return -EINVAL;
 
 	if (!a) {
 		a = &stack_data;
@@ -885,6 +833,7 @@
  * @ssid,@tsid,@tclass : identifier of an AVC entry
  * @seqno : sequence number when decision was made
  * @xpd: extended_perms_decision to be added to the node
+ * @flags: the AVC_* flags, e.g. AVC_NONBLOCKING, AVC_EXTENDED_PERMS, or 0.
  *
  * if a valid AVC entry doesn't exist,this function returns -ENOENT.
  * if kmalloc() called internal returns NULL, this function returns -ENOMEM.
@@ -902,6 +851,22 @@
 	struct avc_node *pos, *node, *orig = NULL;
 	struct hlist_head *head;
 	spinlock_t *lock;
+
+	/*
+	 * If we are in a non-blocking code path, e.g. VFS RCU walk,
+	 * then we must not add permissions to a cache entry
+	 * because we cannot safely audit the denial.  Otherwise,
+	 * during the subsequent blocking retry (e.g. VFS ref walk), we
+	 * will find the permissions already granted in the cache entry
+	 * and won't audit anything at all, leading to silent denials in
+	 * permissive mode that only appear when in enforcing mode.
+	 *
+	 * See the corresponding handling in slow_avc_audit(), and the
+	 * logic in selinux_inode_permission for the MAY_NOT_BLOCK flag,
+	 * which is transliterated into AVC_NONBLOCKING.
+	 */
+	if (flags & AVC_NONBLOCKING)
+		return 0;
 
 	node = avc_alloc_node(avc);
 	if (!node) {
@@ -1097,7 +1062,8 @@
 	int rc = 0, rc2;
 
 	xp_node = &local_xp_node;
-	BUG_ON(!requested);
+	if (WARN_ON(!requested))
+		return -EACCES;
 
 	rcu_read_lock();
 
@@ -1162,7 +1128,7 @@
  * @tsid: target security identifier
  * @tclass: target security class
  * @requested: requested permissions, interpreted based on @tclass
- * @flags:  AVC_STRICT or 0
+ * @flags:  AVC_STRICT, AVC_NONBLOCKING, or 0
  * @avd: access vector decisions
  *
  * Check the AVC to determine whether the @requested permissions are granted
@@ -1187,7 +1153,8 @@
 	int rc = 0;
 	u32 denied;
 
-	BUG_ON(!requested);
+	if (WARN_ON(!requested))
+		return -EACCES;
 
 	rcu_read_lock();
 
@@ -1238,24 +1205,6 @@
 	return rc;
 }
 
-int avc_has_perm_flags(struct selinux_state *state,
-		       u32 ssid, u32 tsid, u16 tclass, u32 requested,
-		       struct common_audit_data *auditdata,
-		       int flags)
-{
-	struct av_decision avd;
-	int rc, rc2;
-
-	rc = avc_has_perm_noaudit(state, ssid, tsid, tclass, requested, 0,
-				  &avd);
-
-	rc2 = avc_audit(state, ssid, tsid, tclass, requested, &avd, rc,
-			auditdata, flags);
-	if (rc2)
-		return rc2;
-	return rc;
-}
-
 u32 avc_policy_seqno(struct selinux_state *state)
 {
 	return state->avc->avc_cache.latest_notif;
