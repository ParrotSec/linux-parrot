// SPDX-License-Identifier: GPL-2.0-only
/*
 * Implementation of the security services.
 *
 * Authors : Stephen Smalley, <sds@tycho.nsa.gov>
 *	     James Morris <jmorris@redhat.com>
 *
 * Updated: Trusted Computer Solutions, Inc. <dgoeddel@trustedcs.com>
 *
 *	Support for enhanced MLS infrastructure.
 *	Support for context based audit filters.
 *
 * Updated: Frank Mayer <mayerf@tresys.com> and Karl MacMillan <kmacmillan@tresys.com>
 *
 *	Added conditional policy language extensions
 *
 * Updated: Hewlett-Packard <paul@paul-moore.com>
 *
 *      Added support for NetLabel
 *      Added support for the policy capability bitmap
 *
 * Updated: Chad Sellers <csellers@tresys.com>
 *
 *  Added validation of kernel classes and permissions
 *
 * Updated: KaiGai Kohei <kaigai@ak.jp.nec.com>
 *
 *  Added support for bounds domain and audit messaged on masked permissions
 *
 * Updated: Guido Trentalancia <guido@trentalancia.com>
 *
 *  Added support for runtime switching of the policy type
 *
 * Copyright (C) 2008, 2009 NEC Corporation
 * Copyright (C) 2006, 2007 Hewlett-Packard Development Company, L.P.
 * Copyright (C) 2004-2006 Trusted Computer Solutions, Inc.
 * Copyright (C) 2003 - 2004, 2006 Tresys Technology, LLC
 * Copyright (C) 2003 Red Hat, Inc., James Morris <jmorris@redhat.com>
 */
#include <linux/kernel.h>
#include <linux/slab.h>
#include <linux/string.h>
#include <linux/spinlock.h>
#include <linux/rcupdate.h>
#include <linux/errno.h>
#include <linux/in.h>
#include <linux/sched.h>
#include <linux/audit.h>
#include <linux/mutex.h>
#include <linux/selinux.h>
#include <linux/flex_array.h>
#include <linux/vmalloc.h>
#include <net/netlabel.h>

#include "flask.h"
#include "avc.h"
#include "avc_ss.h"
#include "security.h"
#include "context.h"
#include "policydb.h"
#include "sidtab.h"
#include "services.h"
#include "conditional.h"
#include "mls.h"
#include "objsec.h"
#include "netlabel.h"
#include "xfrm.h"
#include "ebitmap.h"
#include "audit.h"

/* Policy capability names */
char *selinux_policycap_names[__POLICYDB_CAPABILITY_MAX] = {
	"network_peer_controls",
	"open_perms",
	"extended_socket_class",
	"always_check_network",
	"cgroup_seclabel",
	"nnp_nosuid_transition"
};

static struct selinux_ss selinux_ss;

void selinux_ss_init(struct selinux_ss **ss)
{
	rwlock_init(&selinux_ss.policy_rwlock);
	mutex_init(&selinux_ss.status_lock);
	*ss = &selinux_ss;
}

/* Forward declaration. */
static int context_struct_to_string(struct policydb *policydb,
				    struct context *context,
				    char **scontext,
				    u32 *scontext_len);

static void context_struct_compute_av(struct policydb *policydb,
				      struct context *scontext,
				      struct context *tcontext,
				      u16 tclass,
				      struct av_decision *avd,
				      struct extended_perms *xperms);

static int selinux_set_mapping(struct policydb *pol,
			       struct security_class_mapping *map,
			       struct selinux_map *out_map)
{
	u16 i, j;
	unsigned k;
	bool print_unknown_handle = false;

	/* Find number of classes in the input mapping */
	if (!map)
		return -EINVAL;
	i = 0;
	while (map[i].name)
		i++;

	/* Allocate space for the class records, plus one for class zero */
	out_map->mapping = kcalloc(++i, sizeof(*out_map->mapping), GFP_ATOMIC);
	if (!out_map->mapping)
		return -ENOMEM;

	/* Store the raw class and permission values */
	j = 0;
	while (map[j].name) {
		struct security_class_mapping *p_in = map + (j++);
		struct selinux_mapping *p_out = out_map->mapping + j;

		/* An empty class string skips ahead */
		if (!strcmp(p_in->name, "")) {
			p_out->num_perms = 0;
			continue;
		}

		p_out->value = string_to_security_class(pol, p_in->name);
		if (!p_out->value) {
			pr_info("SELinux:  Class %s not defined in policy.\n",
			       p_in->name);
			if (pol->reject_unknown)
				goto err;
			p_out->num_perms = 0;
			print_unknown_handle = true;
			continue;
		}

		k = 0;
		while (p_in->perms[k]) {
			/* An empty permission string skips ahead */
			if (!*p_in->perms[k]) {
				k++;
				continue;
			}
			p_out->perms[k] = string_to_av_perm(pol, p_out->value,
							    p_in->perms[k]);
			if (!p_out->perms[k]) {
				pr_info("SELinux:  Permission %s in class %s not defined in policy.\n",
				       p_in->perms[k], p_in->name);
				if (pol->reject_unknown)
					goto err;
				print_unknown_handle = true;
			}

			k++;
		}
		p_out->num_perms = k;
	}

	if (print_unknown_handle)
		pr_info("SELinux: the above unknown classes and permissions will be %s\n",
		       pol->allow_unknown ? "allowed" : "denied");

	out_map->size = i;
	return 0;
err:
	kfree(out_map->mapping);
	out_map->mapping = NULL;
	return -EINVAL;
}

/*
 * Get real, policy values from mapped values
 */

static u16 unmap_class(struct selinux_map *map, u16 tclass)
{
	if (tclass < map->size)
		return map->mapping[tclass].value;

	return tclass;
}

/*
 * Get kernel value for class from its policy value
 */
static u16 map_class(struct selinux_map *map, u16 pol_value)
{
	u16 i;

	for (i = 1; i < map->size; i++) {
		if (map->mapping[i].value == pol_value)
			return i;
	}

	return SECCLASS_NULL;
}

static void map_decision(struct selinux_map *map,
			 u16 tclass, struct av_decision *avd,
			 int allow_unknown)
{
	if (tclass < map->size) {
		struct selinux_mapping *mapping = &map->mapping[tclass];
		unsigned int i, n = mapping->num_perms;
		u32 result;

		for (i = 0, result = 0; i < n; i++) {
			if (avd->allowed & mapping->perms[i])
				result |= 1<<i;
			if (allow_unknown && !mapping->perms[i])
				result |= 1<<i;
		}
		avd->allowed = result;

		for (i = 0, result = 0; i < n; i++)
			if (avd->auditallow & mapping->perms[i])
				result |= 1<<i;
		avd->auditallow = result;

		for (i = 0, result = 0; i < n; i++) {
			if (avd->auditdeny & mapping->perms[i])
				result |= 1<<i;
			if (!allow_unknown && !mapping->perms[i])
				result |= 1<<i;
		}
		/*
		 * In case the kernel has a bug and requests a permission
		 * between num_perms and the maximum permission number, we
		 * should audit that denial
		 */
		for (; i < (sizeof(u32)*8); i++)
			result |= 1<<i;
		avd->auditdeny = result;
	}
}

int security_mls_enabled(struct selinux_state *state)
{
	struct policydb *p = &state->ss->policydb;

	return p->mls_enabled;
}

/*
 * Return the boolean value of a constraint expression
 * when it is applied to the specified source and target
 * security contexts.
 *
 * xcontext is a special beast...  It is used by the validatetrans rules
 * only.  For these rules, scontext is the context before the transition,
 * tcontext is the context after the transition, and xcontext is the context
 * of the process performing the transition.  All other callers of
 * constraint_expr_eval should pass in NULL for xcontext.
 */
static int constraint_expr_eval(struct policydb *policydb,
				struct context *scontext,
				struct context *tcontext,
				struct context *xcontext,
				struct constraint_expr *cexpr)
{
	u32 val1, val2;
	struct context *c;
	struct role_datum *r1, *r2;
	struct mls_level *l1, *l2;
	struct constraint_expr *e;
	int s[CEXPR_MAXDEPTH];
	int sp = -1;

	for (e = cexpr; e; e = e->next) {
		switch (e->expr_type) {
		case CEXPR_NOT:
			BUG_ON(sp < 0);
			s[sp] = !s[sp];
			break;
		case CEXPR_AND:
			BUG_ON(sp < 1);
			sp--;
			s[sp] &= s[sp + 1];
			break;
		case CEXPR_OR:
			BUG_ON(sp < 1);
			sp--;
			s[sp] |= s[sp + 1];
			break;
		case CEXPR_ATTR:
			if (sp == (CEXPR_MAXDEPTH - 1))
				return 0;
			switch (e->attr) {
			case CEXPR_USER:
				val1 = scontext->user;
				val2 = tcontext->user;
				break;
			case CEXPR_TYPE:
				val1 = scontext->type;
				val2 = tcontext->type;
				break;
			case CEXPR_ROLE:
				val1 = scontext->role;
				val2 = tcontext->role;
				r1 = policydb->role_val_to_struct[val1 - 1];
				r2 = policydb->role_val_to_struct[val2 - 1];
				switch (e->op) {
				case CEXPR_DOM:
					s[++sp] = ebitmap_get_bit(&r1->dominates,
								  val2 - 1);
					continue;
				case CEXPR_DOMBY:
					s[++sp] = ebitmap_get_bit(&r2->dominates,
								  val1 - 1);
					continue;
				case CEXPR_INCOMP:
					s[++sp] = (!ebitmap_get_bit(&r1->dominates,
								    val2 - 1) &&
						   !ebitmap_get_bit(&r2->dominates,
								    val1 - 1));
					continue;
				default:
					break;
				}
				break;
			case CEXPR_L1L2:
				l1 = &(scontext->range.level[0]);
				l2 = &(tcontext->range.level[0]);
				goto mls_ops;
			case CEXPR_L1H2:
				l1 = &(scontext->range.level[0]);
				l2 = &(tcontext->range.level[1]);
				goto mls_ops;
			case CEXPR_H1L2:
				l1 = &(scontext->range.level[1]);
				l2 = &(tcontext->range.level[0]);
				goto mls_ops;
			case CEXPR_H1H2:
				l1 = &(scontext->range.level[1]);
				l2 = &(tcontext->range.level[1]);
				goto mls_ops;
			case CEXPR_L1H1:
				l1 = &(scontext->range.level[0]);
				l2 = &(scontext->range.level[1]);
				goto mls_ops;
			case CEXPR_L2H2:
				l1 = &(tcontext->range.level[0]);
				l2 = &(tcontext->range.level[1]);
				goto mls_ops;
mls_ops:
			switch (e->op) {
			case CEXPR_EQ:
				s[++sp] = mls_level_eq(l1, l2);
				continue;
			case CEXPR_NEQ:
				s[++sp] = !mls_level_eq(l1, l2);
				continue;
			case CEXPR_DOM:
				s[++sp] = mls_level_dom(l1, l2);
				continue;
			case CEXPR_DOMBY:
				s[++sp] = mls_level_dom(l2, l1);
				continue;
			case CEXPR_INCOMP:
				s[++sp] = mls_level_incomp(l2, l1);
				continue;
			default:
				BUG();
				return 0;
			}
			break;
			default:
				BUG();
				return 0;
			}

			switch (e->op) {
			case CEXPR_EQ:
				s[++sp] = (val1 == val2);
				break;
			case CEXPR_NEQ:
				s[++sp] = (val1 != val2);
				break;
			default:
				BUG();
				return 0;
			}
			break;
		case CEXPR_NAMES:
			if (sp == (CEXPR_MAXDEPTH-1))
				return 0;
			c = scontext;
			if (e->attr & CEXPR_TARGET)
				c = tcontext;
			else if (e->attr & CEXPR_XTARGET) {
				c = xcontext;
				if (!c) {
					BUG();
					return 0;
				}
			}
			if (e->attr & CEXPR_USER)
				val1 = c->user;
			else if (e->attr & CEXPR_ROLE)
				val1 = c->role;
			else if (e->attr & CEXPR_TYPE)
				val1 = c->type;
			else {
				BUG();
				return 0;
			}

			switch (e->op) {
			case CEXPR_EQ:
				s[++sp] = ebitmap_get_bit(&e->names, val1 - 1);
				break;
			case CEXPR_NEQ:
				s[++sp] = !ebitmap_get_bit(&e->names, val1 - 1);
				break;
			default:
				BUG();
				return 0;
			}
			break;
		default:
			BUG();
			return 0;
		}
	}

	BUG_ON(sp != 0);
	return s[0];
}

/*
 * security_dump_masked_av - dumps masked permissions during
 * security_compute_av due to RBAC, MLS/Constraint and Type bounds.
 */
static int dump_masked_av_helper(void *k, void *d, void *args)
{
	struct perm_datum *pdatum = d;
	char **permission_names = args;

	BUG_ON(pdatum->value < 1 || pdatum->value > 32);

	permission_names[pdatum->value - 1] = (char *)k;

	return 0;
}

static void security_dump_masked_av(struct policydb *policydb,
				    struct context *scontext,
				    struct context *tcontext,
				    u16 tclass,
				    u32 permissions,
				    const char *reason)
{
	struct common_datum *common_dat;
	struct class_datum *tclass_dat;
	struct audit_buffer *ab;
	char *tclass_name;
	char *scontext_name = NULL;
	char *tcontext_name = NULL;
	char *permission_names[32];
	int index;
	u32 length;
	bool need_comma = false;

	if (!permissions)
		return;

	tclass_name = sym_name(policydb, SYM_CLASSES, tclass - 1);
	tclass_dat = policydb->class_val_to_struct[tclass - 1];
	common_dat = tclass_dat->comdatum;

	/* init permission_names */
	if (common_dat &&
	    hashtab_map(common_dat->permissions.table,
			dump_masked_av_helper, permission_names) < 0)
		goto out;

	if (hashtab_map(tclass_dat->permissions.table,
			dump_masked_av_helper, permission_names) < 0)
		goto out;

	/* get scontext/tcontext in text form */
	if (context_struct_to_string(policydb, scontext,
				     &scontext_name, &length) < 0)
		goto out;

	if (context_struct_to_string(policydb, tcontext,
				     &tcontext_name, &length) < 0)
		goto out;

	/* audit a message */
	ab = audit_log_start(audit_context(),
			     GFP_ATOMIC, AUDIT_SELINUX_ERR);
	if (!ab)
		goto out;

	audit_log_format(ab, "op=security_compute_av reason=%s "
			 "scontext=%s tcontext=%s tclass=%s perms=",
			 reason, scontext_name, tcontext_name, tclass_name);

	for (index = 0; index < 32; index++) {
		u32 mask = (1 << index);

		if ((mask & permissions) == 0)
			continue;

		audit_log_format(ab, "%s%s",
				 need_comma ? "," : "",
				 permission_names[index]
				 ? permission_names[index] : "????");
		need_comma = true;
	}
	audit_log_end(ab);
out:
	/* release scontext/tcontext */
	kfree(tcontext_name);
	kfree(scontext_name);

	return;
}

/*
 * security_boundary_permission - drops violated permissions
 * on boundary constraint.
 */
static void type_attribute_bounds_av(struct policydb *policydb,
				     struct context *scontext,
				     struct context *tcontext,
				     u16 tclass,
				     struct av_decision *avd)
{
	struct context lo_scontext;
	struct context lo_tcontext, *tcontextp = tcontext;
	struct av_decision lo_avd;
	struct type_datum *source;
	struct type_datum *target;
	u32 masked = 0;

	source = flex_array_get_ptr(policydb->type_val_to_struct_array,
				    scontext->type - 1);
	BUG_ON(!source);

	if (!source->bounds)
		return;

	target = flex_array_get_ptr(policydb->type_val_to_struct_array,
				    tcontext->type - 1);
	BUG_ON(!target);

	memset(&lo_avd, 0, sizeof(lo_avd));

	memcpy(&lo_scontext, scontext, sizeof(lo_scontext));
	lo_scontext.type = source->bounds;

	if (target->bounds) {
		memcpy(&lo_tcontext, tcontext, sizeof(lo_tcontext));
		lo_tcontext.type = target->bounds;
		tcontextp = &lo_tcontext;
	}

	context_struct_compute_av(policydb, &lo_scontext,
				  tcontextp,
				  tclass,
				  &lo_avd,
				  NULL);

	masked = ~lo_avd.allowed & avd->allowed;

	if (likely(!masked))
		return;		/* no masked permission */

	/* mask violated permissions */
	avd->allowed &= ~masked;

	/* audit masked permissions */
	security_dump_masked_av(policydb, scontext, tcontext,
				tclass, masked, "bounds");
}

/*
 * flag which drivers have permissions
 * only looking for ioctl based extended permssions
 */
void services_compute_xperms_drivers(
		struct extended_perms *xperms,
		struct avtab_node *node)
{
	unsigned int i;

	if (node->datum.u.xperms->specified == AVTAB_XPERMS_IOCTLDRIVER) {
		/* if one or more driver has all permissions allowed */
		for (i = 0; i < ARRAY_SIZE(xperms->drivers.p); i++)
			xperms->drivers.p[i] |= node->datum.u.xperms->perms.p[i];
	} else if (node->datum.u.xperms->specified == AVTAB_XPERMS_IOCTLFUNCTION) {
		/* if allowing permissions within a driver */
		security_xperm_set(xperms->drivers.p,
					node->datum.u.xperms->driver);
	}

	/* If no ioctl commands are allowed, ignore auditallow and auditdeny */
	if (node->key.specified & AVTAB_XPERMS_ALLOWED)
		xperms->len = 1;
}

/*
 * Compute access vectors and extended permissions based on a context
 * structure pair for the permissions in a particular class.
 */
static void context_struct_compute_av(struct policydb *policydb,
				      struct context *scontext,
				      struct context *tcontext,
				      u16 tclass,
				      struct av_decision *avd,
				      struct extended_perms *xperms)
{
	struct constraint_node *constraint;
	struct role_allow *ra;
	struct avtab_key avkey;
	struct avtab_node *node;
	struct class_datum *tclass_datum;
	struct ebitmap *sattr, *tattr;
	struct ebitmap_node *snode, *tnode;
	unsigned int i, j;

	avd->allowed = 0;
	avd->auditallow = 0;
	avd->auditdeny = 0xffffffff;
	if (xperms) {
		memset(&xperms->drivers, 0, sizeof(xperms->drivers));
		xperms->len = 0;
	}

	if (unlikely(!tclass || tclass > policydb->p_classes.nprim)) {
		if (printk_ratelimit())
			pr_warn("SELinux:  Invalid class %hu\n", tclass);
		return;
	}

	tclass_datum = policydb->class_val_to_struct[tclass - 1];

	/*
	 * If a specific type enforcement rule was defined for
	 * this permission check, then use it.
	 */
	avkey.target_class = tclass;
	avkey.specified = AVTAB_AV | AVTAB_XPERMS;
	sattr = flex_array_get(policydb->type_attr_map_array,
			       scontext->type - 1);
	BUG_ON(!sattr);
	tattr = flex_array_get(policydb->type_attr_map_array,
			       tcontext->type - 1);
	BUG_ON(!tattr);
	ebitmap_for_each_positive_bit(sattr, snode, i) {
		ebitmap_for_each_positive_bit(tattr, tnode, j) {
			avkey.source_type = i + 1;
			avkey.target_type = j + 1;
			for (node = avtab_search_node(&policydb->te_avtab,
						      &avkey);
			     node;
			     node = avtab_search_node_next(node, avkey.specified)) {
				if (node->key.specified == AVTAB_ALLOWED)
					avd->allowed |= node->datum.u.data;
				else if (node->key.specified == AVTAB_AUDITALLOW)
					avd->auditallow |= node->datum.u.data;
				else if (node->key.specified == AVTAB_AUDITDENY)
					avd->auditdeny &= node->datum.u.data;
				else if (xperms && (node->key.specified & AVTAB_XPERMS))
					services_compute_xperms_drivers(xperms, node);
			}

			/* Check conditional av table for additional permissions */
			cond_compute_av(&policydb->te_cond_avtab, &avkey,
					avd, xperms);

		}
	}

	/*
	 * Remove any permissions prohibited by a constraint (this includes
	 * the MLS policy).
	 */
	constraint = tclass_datum->constraints;
	while (constraint) {
		if ((constraint->permissions & (avd->allowed)) &&
		    !constraint_expr_eval(policydb, scontext, tcontext, NULL,
					  constraint->expr)) {
			avd->allowed &= ~(constraint->permissions);
		}
		constraint = constraint->next;
	}

	/*
	 * If checking process transition permission and the
	 * role is changing, then check the (current_role, new_role)
	 * pair.
	 */
	if (tclass == policydb->process_class &&
	    (avd->allowed & policydb->process_trans_perms) &&
	    scontext->role != tcontext->role) {
		for (ra = policydb->role_allow; ra; ra = ra->next) {
			if (scontext->role == ra->role &&
			    tcontext->role == ra->new_role)
				break;
		}
		if (!ra)
			avd->allowed &= ~policydb->process_trans_perms;
	}

	/*
	 * If the given source and target types have boundary
	 * constraint, lazy checks have to mask any violated
	 * permission and notice it to userspace via audit.
	 */
	type_attribute_bounds_av(policydb, scontext, tcontext,
				 tclass, avd);
}

static int security_validtrans_handle_fail(struct selinux_state *state,
					   struct context *ocontext,
					   struct context *ncontext,
					   struct context *tcontext,
					   u16 tclass)
{
	struct policydb *p = &state->ss->policydb;
	char *o = NULL, *n = NULL, *t = NULL;
	u32 olen, nlen, tlen;

	if (context_struct_to_string(p, ocontext, &o, &olen))
		goto out;
	if (context_struct_to_string(p, ncontext, &n, &nlen))
		goto out;
	if (context_struct_to_string(p, tcontext, &t, &tlen))
		goto out;
	audit_log(audit_context(), GFP_ATOMIC, AUDIT_SELINUX_ERR,
		  "op=security_validate_transition seresult=denied"
		  " oldcontext=%s newcontext=%s taskcontext=%s tclass=%s",
		  o, n, t, sym_name(p, SYM_CLASSES, tclass-1));
out:
	kfree(o);
	kfree(n);
	kfree(t);

	if (!enforcing_enabled(state))
		return 0;
	return -EPERM;
}

static int security_compute_validatetrans(struct selinux_state *state,
					  u32 oldsid, u32 newsid, u32 tasksid,
					  u16 orig_tclass, bool user)
{
	struct policydb *policydb;
	struct sidtab *sidtab;
	struct context *ocontext;
	struct context *ncontext;
	struct context *tcontext;
	struct class_datum *tclass_datum;
	struct constraint_node *constraint;
	u16 tclass;
	int rc = 0;


	if (!state->initialized)
		return 0;

	read_lock(&state->ss->policy_rwlock);

	policydb = &state->ss->policydb;
	sidtab = &state->ss->sidtab;

	if (!user)
		tclass = unmap_class(&state->ss->map, orig_tclass);
	else
		tclass = orig_tclass;

	if (!tclass || tclass > policydb->p_classes.nprim) {
		rc = -EINVAL;
		goto out;
	}
	tclass_datum = policydb->class_val_to_struct[tclass - 1];

	ocontext = sidtab_search(sidtab, oldsid);
	if (!ocontext) {
		pr_err("SELinux: %s:  unrecognized SID %d\n",
			__func__, oldsid);
		rc = -EINVAL;
		goto out;
	}

	ncontext = sidtab_search(sidtab, newsid);
	if (!ncontext) {
		pr_err("SELinux: %s:  unrecognized SID %d\n",
			__func__, newsid);
		rc = -EINVAL;
		goto out;
	}

	tcontext = sidtab_search(sidtab, tasksid);
	if (!tcontext) {
		pr_err("SELinux: %s:  unrecognized SID %d\n",
			__func__, tasksid);
		rc = -EINVAL;
		goto out;
	}

	constraint = tclass_datum->validatetrans;
	while (constraint) {
		if (!constraint_expr_eval(policydb, ocontext, ncontext,
					  tcontext, constraint->expr)) {
			if (user)
				rc = -EPERM;
			else
				rc = security_validtrans_handle_fail(state,
								     ocontext,
								     ncontext,
								     tcontext,
								     tclass);
			goto out;
		}
		constraint = constraint->next;
	}

out:
	read_unlock(&state->ss->policy_rwlock);
	return rc;
}

int security_validate_transition_user(struct selinux_state *state,
				      u32 oldsid, u32 newsid, u32 tasksid,
				      u16 tclass)
{
	return security_compute_validatetrans(state, oldsid, newsid, tasksid,
					      tclass, true);
}

int security_validate_transition(struct selinux_state *state,
				 u32 oldsid, u32 newsid, u32 tasksid,
				 u16 orig_tclass)
{
	return security_compute_validatetrans(state, oldsid, newsid, tasksid,
					      orig_tclass, false);
}

/*
 * security_bounded_transition - check whether the given
 * transition is directed to bounded, or not.
 * It returns 0, if @newsid is bounded by @oldsid.
 * Otherwise, it returns error code.
 *
 * @oldsid : current security identifier
 * @newsid : destinated security identifier
 */
int security_bounded_transition(struct selinux_state *state,
				u32 old_sid, u32 new_sid)
{
	struct policydb *policydb;
	struct sidtab *sidtab;
	struct context *old_context, *new_context;
	struct type_datum *type;
	int index;
	int rc;

	if (!state->initialized)
		return 0;

	read_lock(&state->ss->policy_rwlock);

	policydb = &state->ss->policydb;
	sidtab = &state->ss->sidtab;

	rc = -EINVAL;
	old_context = sidtab_search(sidtab, old_sid);
	if (!old_context) {
		pr_err("SELinux: %s: unrecognized SID %u\n",
		       __func__, old_sid);
		goto out;
	}

	rc = -EINVAL;
	new_context = sidtab_search(sidtab, new_sid);
	if (!new_context) {
		pr_err("SELinux: %s: unrecognized SID %u\n",
		       __func__, new_sid);
		goto out;
	}

	rc = 0;
	/* type/domain unchanged */
	if (old_context->type == new_context->type)
		goto out;

	index = new_context->type;
	while (true) {
		type = flex_array_get_ptr(policydb->type_val_to_struct_array,
					  index - 1);
		BUG_ON(!type);

		/* not bounded anymore */
		rc = -EPERM;
		if (!type->bounds)
			break;

		/* @newsid is bounded by @oldsid */
		rc = 0;
		if (type->bounds == old_context->type)
			break;

		index = type->bounds;
	}

	if (rc) {
		char *old_name = NULL;
		char *new_name = NULL;
		u32 length;

		if (!context_struct_to_string(policydb, old_context,
					      &old_name, &length) &&
		    !context_struct_to_string(policydb, new_context,
					      &new_name, &length)) {
			audit_log(audit_context(),
				  GFP_ATOMIC, AUDIT_SELINUX_ERR,
				  "op=security_bounded_transition "
				  "seresult=denied "
				  "oldcontext=%s newcontext=%s",
				  old_name, new_name);
		}
		kfree(new_name);
		kfree(old_name);
	}
out:
	read_unlock(&state->ss->policy_rwlock);

	return rc;
}

static void avd_init(struct selinux_state *state, struct av_decision *avd)
{
	avd->allowed = 0;
	avd->auditallow = 0;
	avd->auditdeny = 0xffffffff;
	avd->seqno = state->ss->latest_granting;
	avd->flags = 0;
}

void services_compute_xperms_decision(struct extended_perms_decision *xpermd,
					struct avtab_node *node)
{
	unsigned int i;

	if (node->datum.u.xperms->specified == AVTAB_XPERMS_IOCTLFUNCTION) {
		if (xpermd->driver != node->datum.u.xperms->driver)
			return;
	} else if (node->datum.u.xperms->specified == AVTAB_XPERMS_IOCTLDRIVER) {
		if (!security_xperm_test(node->datum.u.xperms->perms.p,
					xpermd->driver))
			return;
	} else {
		BUG();
	}

	if (node->key.specified == AVTAB_XPERMS_ALLOWED) {
		xpermd->used |= XPERMS_ALLOWED;
		if (node->datum.u.xperms->specified == AVTAB_XPERMS_IOCTLDRIVER) {
			memset(xpermd->allowed->p, 0xff,
					sizeof(xpermd->allowed->p));
		}
		if (node->datum.u.xperms->specified == AVTAB_XPERMS_IOCTLFUNCTION) {
			for (i = 0; i < ARRAY_SIZE(xpermd->allowed->p); i++)
				xpermd->allowed->p[i] |=
					node->datum.u.xperms->perms.p[i];
		}
	} else if (node->key.specified == AVTAB_XPERMS_AUDITALLOW) {
		xpermd->used |= XPERMS_AUDITALLOW;
		if (node->datum.u.xperms->specified == AVTAB_XPERMS_IOCTLDRIVER) {
			memset(xpermd->auditallow->p, 0xff,
					sizeof(xpermd->auditallow->p));
		}
		if (node->datum.u.xperms->specified == AVTAB_XPERMS_IOCTLFUNCTION) {
			for (i = 0; i < ARRAY_SIZE(xpermd->auditallow->p); i++)
				xpermd->auditallow->p[i] |=
					node->datum.u.xperms->perms.p[i];
		}
	} else if (node->key.specified == AVTAB_XPERMS_DONTAUDIT) {
		xpermd->used |= XPERMS_DONTAUDIT;
		if (node->datum.u.xperms->specified == AVTAB_XPERMS_IOCTLDRIVER) {
			memset(xpermd->dontaudit->p, 0xff,
					sizeof(xpermd->dontaudit->p));
		}
		if (node->datum.u.xperms->specified == AVTAB_XPERMS_IOCTLFUNCTION) {
			for (i = 0; i < ARRAY_SIZE(xpermd->dontaudit->p); i++)
				xpermd->dontaudit->p[i] |=
					node->datum.u.xperms->perms.p[i];
		}
	} else {
		BUG();
	}
}

void security_compute_xperms_decision(struct selinux_state *state,
				      u32 ssid,
				      u32 tsid,
				      u16 orig_tclass,
				      u8 driver,
				      struct extended_perms_decision *xpermd)
{
	struct policydb *policydb;
	struct sidtab *sidtab;
	u16 tclass;
	struct context *scontext, *tcontext;
	struct avtab_key avkey;
	struct avtab_node *node;
	struct ebitmap *sattr, *tattr;
	struct ebitmap_node *snode, *tnode;
	unsigned int i, j;

	xpermd->driver = driver;
	xpermd->used = 0;
	memset(xpermd->allowed->p, 0, sizeof(xpermd->allowed->p));
	memset(xpermd->auditallow->p, 0, sizeof(xpermd->auditallow->p));
	memset(xpermd->dontaudit->p, 0, sizeof(xpermd->dontaudit->p));

	read_lock(&state->ss->policy_rwlock);
	if (!state->initialized)
		goto allow;

	policydb = &state->ss->policydb;
	sidtab = &state->ss->sidtab;

	scontext = sidtab_search(sidtab, ssid);
	if (!scontext) {
		pr_err("SELinux: %s:  unrecognized SID %d\n",
		       __func__, ssid);
		goto out;
	}

	tcontext = sidtab_search(sidtab, tsid);
	if (!tcontext) {
		pr_err("SELinux: %s:  unrecognized SID %d\n",
		       __func__, tsid);
		goto out;
	}

	tclass = unmap_class(&state->ss->map, orig_tclass);
	if (unlikely(orig_tclass && !tclass)) {
		if (policydb->allow_unknown)
			goto allow;
		goto out;
	}


	if (unlikely(!tclass || tclass > policydb->p_classes.nprim)) {
		pr_warn_ratelimited("SELinux:  Invalid class %hu\n", tclass);
		goto out;
	}

	avkey.target_class = tclass;
	avkey.specified = AVTAB_XPERMS;
	sattr = flex_array_get(policydb->type_attr_map_array,
				scontext->type - 1);
	BUG_ON(!sattr);
	tattr = flex_array_get(policydb->type_attr_map_array,
				tcontext->type - 1);
	BUG_ON(!tattr);
	ebitmap_for_each_positive_bit(sattr, snode, i) {
		ebitmap_for_each_positive_bit(tattr, tnode, j) {
			avkey.source_type = i + 1;
			avkey.target_type = j + 1;
			for (node = avtab_search_node(&policydb->te_avtab,
						      &avkey);
			     node;
			     node = avtab_search_node_next(node, avkey.specified))
				services_compute_xperms_decision(xpermd, node);

			cond_compute_xperms(&policydb->te_cond_avtab,
						&avkey, xpermd);
		}
	}
out:
	read_unlock(&state->ss->policy_rwlock);
	return;
allow:
	memset(xpermd->allowed->p, 0xff, sizeof(xpermd->allowed->p));
	goto out;
}

/**
 * security_compute_av - Compute access vector decisions.
 * @ssid: source security identifier
 * @tsid: target security identifier
 * @tclass: target security class
 * @avd: access vector decisions
 * @xperms: extended permissions
 *
 * Compute a set of access vector decisions based on the
 * SID pair (@ssid, @tsid) for the permissions in @tclass.
 */
void security_compute_av(struct selinux_state *state,
			 u32 ssid,
			 u32 tsid,
			 u16 orig_tclass,
			 struct av_decision *avd,
			 struct extended_perms *xperms)
{
	struct policydb *policydb;
	struct sidtab *sidtab;
	u16 tclass;
	struct context *scontext = NULL, *tcontext = NULL;

	read_lock(&state->ss->policy_rwlock);
	avd_init(state, avd);
	xperms->len = 0;
	if (!state->initialized)
		goto allow;

	policydb = &state->ss->policydb;
	sidtab = &state->ss->sidtab;

	scontext = sidtab_search(sidtab, ssid);
	if (!scontext) {
		pr_err("SELinux: %s:  unrecognized SID %d\n",
		       __func__, ssid);
		goto out;
	}

	/* permissive domain? */
	if (ebitmap_get_bit(&policydb->permissive_map, scontext->type))
		avd->flags |= AVD_FLAGS_PERMISSIVE;

	tcontext = sidtab_search(sidtab, tsid);
	if (!tcontext) {
		pr_err("SELinux: %s:  unrecognized SID %d\n",
		       __func__, tsid);
		goto out;
	}

	tclass = unmap_class(&state->ss->map, orig_tclass);
	if (unlikely(orig_tclass && !tclass)) {
		if (policydb->allow_unknown)
			goto allow;
		goto out;
	}
	context_struct_compute_av(policydb, scontext, tcontext, tclass, avd,
				  xperms);
	map_decision(&state->ss->map, orig_tclass, avd,
		     policydb->allow_unknown);
out:
	read_unlock(&state->ss->policy_rwlock);
	return;
allow:
	avd->allowed = 0xffffffff;
	goto out;
}

void security_compute_av_user(struct selinux_state *state,
			      u32 ssid,
			      u32 tsid,
			      u16 tclass,
			      struct av_decision *avd)
{
	struct policydb *policydb;
	struct sidtab *sidtab;
	struct context *scontext = NULL, *tcontext = NULL;

	read_lock(&state->ss->policy_rwlock);
	avd_init(state, avd);
	if (!state->initialized)
		goto allow;

	policydb = &state->ss->policydb;
	sidtab = &state->ss->sidtab;

	scontext = sidtab_search(sidtab, ssid);
	if (!scontext) {
		pr_err("SELinux: %s:  unrecognized SID %d\n",
		       __func__, ssid);
		goto out;
	}

	/* permissive domain? */
	if (ebitmap_get_bit(&policydb->permissive_map, scontext->type))
		avd->flags |= AVD_FLAGS_PERMISSIVE;

	tcontext = sidtab_search(sidtab, tsid);
	if (!tcontext) {
		pr_err("SELinux: %s:  unrecognized SID %d\n",
		       __func__, tsid);
		goto out;
	}

	if (unlikely(!tclass)) {
		if (policydb->allow_unknown)
			goto allow;
		goto out;
	}

	context_struct_compute_av(policydb, scontext, tcontext, tclass, avd,
				  NULL);
 out:
	read_unlock(&state->ss->policy_rwlock);
	return;
allow:
	avd->allowed = 0xffffffff;
	goto out;
}

/*
 * Write the security context string representation of
 * the context structure `context' into a dynamically
 * allocated string of the correct size.  Set `*scontext'
 * to point to this string and set `*scontext_len' to
 * the length of the string.
 */
static int context_struct_to_string(struct policydb *p,
				    struct context *context,
				    char **scontext, u32 *scontext_len)
{
	char *scontextp;

	if (scontext)
		*scontext = NULL;
	*scontext_len = 0;

	if (context->len) {
		*scontext_len = context->len;
		if (scontext) {
			*scontext = kstrdup(context->str, GFP_ATOMIC);
			if (!(*scontext))
				return -ENOMEM;
		}
		return 0;
	}

	/* Compute the size of the context. */
	*scontext_len += strlen(sym_name(p, SYM_USERS, context->user - 1)) + 1;
	*scontext_len += strlen(sym_name(p, SYM_ROLES, context->role - 1)) + 1;
	*scontext_len += strlen(sym_name(p, SYM_TYPES, context->type - 1)) + 1;
	*scontext_len += mls_compute_context_len(p, context);

	if (!scontext)
		return 0;

	/* Allocate space for the context; caller must free this space. */
	scontextp = kmalloc(*scontext_len, GFP_ATOMIC);
	if (!scontextp)
		return -ENOMEM;
	*scontext = scontextp;

	/*
	 * Copy the user name, role name and type name into the context.
	 */
	scontextp += sprintf(scontextp, "%s:%s:%s",
		sym_name(p, SYM_USERS, context->user - 1),
		sym_name(p, SYM_ROLES, context->role - 1),
		sym_name(p, SYM_TYPES, context->type - 1));

	mls_sid_to_context(p, context, &scontextp);

	*scontextp = 0;

	return 0;
}

#include "initial_sid_to_string.h"

const char *security_get_initial_sid_context(u32 sid)
{
	if (unlikely(sid > SECINITSID_NUM))
		return NULL;
	return initial_sid_to_string[sid];
}

static int security_sid_to_context_core(struct selinux_state *state,
					u32 sid, char **scontext,
					u32 *scontext_len, int force)
{
	struct policydb *policydb;
	struct sidtab *sidtab;
	struct context *context;
	int rc = 0;

	if (scontext)
		*scontext = NULL;
	*scontext_len  = 0;

	if (!state->initialized) {
		if (sid <= SECINITSID_NUM) {
			char *scontextp;

			*scontext_len = strlen(initial_sid_to_string[sid]) + 1;
			if (!scontext)
				goto out;
			scontextp = kmemdup(initial_sid_to_string[sid],
					    *scontext_len, GFP_ATOMIC);
			if (!scontextp) {
				rc = -ENOMEM;
				goto out;
			}
			*scontext = scontextp;
			goto out;
		}
		pr_err("SELinux: %s:  called before initial "
		       "load_policy on unknown SID %d\n", __func__, sid);
		rc = -EINVAL;
		goto out;
	}
	read_lock(&state->ss->policy_rwlock);
	policydb = &state->ss->policydb;
	sidtab = &state->ss->sidtab;
	if (force)
		context = sidtab_search_force(sidtab, sid);
	else
		context = sidtab_search(sidtab, sid);
	if (!context) {
		pr_err("SELinux: %s:  unrecognized SID %d\n",
			__func__, sid);
		rc = -EINVAL;
		goto out_unlock;
	}
<<<<<<< HEAD
	rc = context_struct_to_string(policydb, context, scontext,
				      scontext_len);
=======
	if (only_invalid && !context->len)
		rc = 0;
	else
		rc = context_struct_to_string(policydb, context, scontext,
					      scontext_len);
>>>>>>> 407d19ab
out_unlock:
	read_unlock(&state->ss->policy_rwlock);
out:
	return rc;

}

/**
 * security_sid_to_context - Obtain a context for a given SID.
 * @sid: security identifier, SID
 * @scontext: security context
 * @scontext_len: length in bytes
 *
 * Write the string representation of the context associated with @sid
 * into a dynamically allocated string of the correct size.  Set @scontext
 * to point to this string and set @scontext_len to the length of the string.
 */
int security_sid_to_context(struct selinux_state *state,
			    u32 sid, char **scontext, u32 *scontext_len)
{
	return security_sid_to_context_core(state, sid, scontext,
					    scontext_len, 0);
}

int security_sid_to_context_force(struct selinux_state *state, u32 sid,
				  char **scontext, u32 *scontext_len)
{
	return security_sid_to_context_core(state, sid, scontext,
					    scontext_len, 1);
}

/*
 * Caveat:  Mutates scontext.
 */
static int string_to_context_struct(struct policydb *pol,
				    struct sidtab *sidtabp,
				    char *scontext,
				    u32 scontext_len,
				    struct context *ctx,
				    u32 def_sid)
{
	struct role_datum *role;
	struct type_datum *typdatum;
	struct user_datum *usrdatum;
	char *scontextp, *p, oldc;
	int rc = 0;

	context_init(ctx);

	/* Parse the security context. */

	rc = -EINVAL;
	scontextp = (char *) scontext;

	/* Extract the user. */
	p = scontextp;
	while (*p && *p != ':')
		p++;

	if (*p == 0)
		goto out;

	*p++ = 0;

	usrdatum = hashtab_search(pol->p_users.table, scontextp);
	if (!usrdatum)
		goto out;

	ctx->user = usrdatum->value;

	/* Extract role. */
	scontextp = p;
	while (*p && *p != ':')
		p++;

	if (*p == 0)
		goto out;

	*p++ = 0;

	role = hashtab_search(pol->p_roles.table, scontextp);
	if (!role)
		goto out;
	ctx->role = role->value;

	/* Extract type. */
	scontextp = p;
	while (*p && *p != ':')
		p++;
	oldc = *p;
	*p++ = 0;

	typdatum = hashtab_search(pol->p_types.table, scontextp);
	if (!typdatum || typdatum->attribute)
		goto out;

	ctx->type = typdatum->value;

	rc = mls_context_to_sid(pol, oldc, &p, ctx, sidtabp, def_sid);
	if (rc)
		goto out;

	rc = -EINVAL;
	if ((p - scontext) < scontext_len)
		goto out;

	/* Check the validity of the new context. */
	if (!policydb_context_isvalid(pol, ctx))
		goto out;
	rc = 0;
out:
	if (rc)
		context_destroy(ctx);
	return rc;
}

static int security_context_to_sid_core(struct selinux_state *state,
					const char *scontext, u32 scontext_len,
					u32 *sid, u32 def_sid, gfp_t gfp_flags,
					int force)
{
	struct policydb *policydb;
	struct sidtab *sidtab;
	char *scontext2, *str = NULL;
	struct context context;
	int rc = 0;

	/* An empty security context is never valid. */
	if (!scontext_len)
		return -EINVAL;

	/* Copy the string to allow changes and ensure a NUL terminator */
	scontext2 = kmemdup_nul(scontext, scontext_len, gfp_flags);
	if (!scontext2)
		return -ENOMEM;

	if (!state->initialized) {
		int i;

		for (i = 1; i < SECINITSID_NUM; i++) {
			if (!strcmp(initial_sid_to_string[i], scontext2)) {
				*sid = i;
				goto out;
			}
		}
		*sid = SECINITSID_KERNEL;
		goto out;
	}
	*sid = SECSID_NULL;

	if (force) {
		/* Save another copy for storing in uninterpreted form */
		rc = -ENOMEM;
		str = kstrdup(scontext2, gfp_flags);
		if (!str)
			goto out;
	}
	read_lock(&state->ss->policy_rwlock);
	policydb = &state->ss->policydb;
	sidtab = &state->ss->sidtab;
	rc = string_to_context_struct(policydb, sidtab, scontext2,
				      scontext_len, &context, def_sid);
	if (rc == -EINVAL && force) {
		context.str = str;
		context.len = strlen(str) + 1;
		str = NULL;
	} else if (rc)
		goto out_unlock;
	rc = sidtab_context_to_sid(sidtab, &context, sid);
	context_destroy(&context);
out_unlock:
	read_unlock(&state->ss->policy_rwlock);
out:
	kfree(scontext2);
	kfree(str);
	return rc;
}

/**
 * security_context_to_sid - Obtain a SID for a given security context.
 * @scontext: security context
 * @scontext_len: length in bytes
 * @sid: security identifier, SID
 * @gfp: context for the allocation
 *
 * Obtains a SID associated with the security context that
 * has the string representation specified by @scontext.
 * Returns -%EINVAL if the context is invalid, -%ENOMEM if insufficient
 * memory is available, or 0 on success.
 */
int security_context_to_sid(struct selinux_state *state,
			    const char *scontext, u32 scontext_len, u32 *sid,
			    gfp_t gfp)
{
	return security_context_to_sid_core(state, scontext, scontext_len,
					    sid, SECSID_NULL, gfp, 0);
}

int security_context_str_to_sid(struct selinux_state *state,
				const char *scontext, u32 *sid, gfp_t gfp)
{
	return security_context_to_sid(state, scontext, strlen(scontext),
				       sid, gfp);
}

/**
 * security_context_to_sid_default - Obtain a SID for a given security context,
 * falling back to specified default if needed.
 *
 * @scontext: security context
 * @scontext_len: length in bytes
 * @sid: security identifier, SID
 * @def_sid: default SID to assign on error
 *
 * Obtains a SID associated with the security context that
 * has the string representation specified by @scontext.
 * The default SID is passed to the MLS layer to be used to allow
 * kernel labeling of the MLS field if the MLS field is not present
 * (for upgrading to MLS without full relabel).
 * Implicitly forces adding of the context even if it cannot be mapped yet.
 * Returns -%EINVAL if the context is invalid, -%ENOMEM if insufficient
 * memory is available, or 0 on success.
 */
int security_context_to_sid_default(struct selinux_state *state,
				    const char *scontext, u32 scontext_len,
				    u32 *sid, u32 def_sid, gfp_t gfp_flags)
{
	return security_context_to_sid_core(state, scontext, scontext_len,
					    sid, def_sid, gfp_flags, 1);
}

int security_context_to_sid_force(struct selinux_state *state,
				  const char *scontext, u32 scontext_len,
				  u32 *sid)
{
	return security_context_to_sid_core(state, scontext, scontext_len,
					    sid, SECSID_NULL, GFP_KERNEL, 1);
}

static int compute_sid_handle_invalid_context(
	struct selinux_state *state,
	struct context *scontext,
	struct context *tcontext,
	u16 tclass,
	struct context *newcontext)
{
	struct policydb *policydb = &state->ss->policydb;
	char *s = NULL, *t = NULL, *n = NULL;
	u32 slen, tlen, nlen;

	if (context_struct_to_string(policydb, scontext, &s, &slen))
		goto out;
	if (context_struct_to_string(policydb, tcontext, &t, &tlen))
		goto out;
	if (context_struct_to_string(policydb, newcontext, &n, &nlen))
		goto out;
	audit_log(audit_context(), GFP_ATOMIC, AUDIT_SELINUX_ERR,
		  "op=security_compute_sid invalid_context=%s"
		  " scontext=%s"
		  " tcontext=%s"
		  " tclass=%s",
		  n, s, t, sym_name(policydb, SYM_CLASSES, tclass-1));
out:
	kfree(s);
	kfree(t);
	kfree(n);
	if (!enforcing_enabled(state))
		return 0;
	return -EACCES;
}

static void filename_compute_type(struct policydb *policydb,
				  struct context *newcontext,
				  u32 stype, u32 ttype, u16 tclass,
				  const char *objname)
{
	struct filename_trans ft;
	struct filename_trans_datum *otype;

	/*
	 * Most filename trans rules are going to live in specific directories
	 * like /dev or /var/run.  This bitmap will quickly skip rule searches
	 * if the ttype does not contain any rules.
	 */
	if (!ebitmap_get_bit(&policydb->filename_trans_ttypes, ttype))
		return;

	ft.stype = stype;
	ft.ttype = ttype;
	ft.tclass = tclass;
	ft.name = objname;

	otype = hashtab_search(policydb->filename_trans, &ft);
	if (otype)
		newcontext->type = otype->otype;
}

static int security_compute_sid(struct selinux_state *state,
				u32 ssid,
				u32 tsid,
				u16 orig_tclass,
				u32 specified,
				const char *objname,
				u32 *out_sid,
				bool kern)
{
	struct policydb *policydb;
	struct sidtab *sidtab;
	struct class_datum *cladatum = NULL;
	struct context *scontext = NULL, *tcontext = NULL, newcontext;
	struct role_trans *roletr = NULL;
	struct avtab_key avkey;
	struct avtab_datum *avdatum;
	struct avtab_node *node;
	u16 tclass;
	int rc = 0;
	bool sock;

	if (!state->initialized) {
		switch (orig_tclass) {
		case SECCLASS_PROCESS: /* kernel value */
			*out_sid = ssid;
			break;
		default:
			*out_sid = tsid;
			break;
		}
		goto out;
	}

	context_init(&newcontext);

	read_lock(&state->ss->policy_rwlock);

	if (kern) {
		tclass = unmap_class(&state->ss->map, orig_tclass);
		sock = security_is_socket_class(orig_tclass);
	} else {
		tclass = orig_tclass;
		sock = security_is_socket_class(map_class(&state->ss->map,
							  tclass));
	}

	policydb = &state->ss->policydb;
	sidtab = &state->ss->sidtab;

	scontext = sidtab_search(sidtab, ssid);
	if (!scontext) {
		pr_err("SELinux: %s:  unrecognized SID %d\n",
		       __func__, ssid);
		rc = -EINVAL;
		goto out_unlock;
	}
	tcontext = sidtab_search(sidtab, tsid);
	if (!tcontext) {
		pr_err("SELinux: %s:  unrecognized SID %d\n",
		       __func__, tsid);
		rc = -EINVAL;
		goto out_unlock;
	}

	if (tclass && tclass <= policydb->p_classes.nprim)
		cladatum = policydb->class_val_to_struct[tclass - 1];

	/* Set the user identity. */
	switch (specified) {
	case AVTAB_TRANSITION:
	case AVTAB_CHANGE:
		if (cladatum && cladatum->default_user == DEFAULT_TARGET) {
			newcontext.user = tcontext->user;
		} else {
			/* notice this gets both DEFAULT_SOURCE and unset */
			/* Use the process user identity. */
			newcontext.user = scontext->user;
		}
		break;
	case AVTAB_MEMBER:
		/* Use the related object owner. */
		newcontext.user = tcontext->user;
		break;
	}

	/* Set the role to default values. */
	if (cladatum && cladatum->default_role == DEFAULT_SOURCE) {
		newcontext.role = scontext->role;
	} else if (cladatum && cladatum->default_role == DEFAULT_TARGET) {
		newcontext.role = tcontext->role;
	} else {
		if ((tclass == policydb->process_class) || (sock == true))
			newcontext.role = scontext->role;
		else
			newcontext.role = OBJECT_R_VAL;
	}

	/* Set the type to default values. */
	if (cladatum && cladatum->default_type == DEFAULT_SOURCE) {
		newcontext.type = scontext->type;
	} else if (cladatum && cladatum->default_type == DEFAULT_TARGET) {
		newcontext.type = tcontext->type;
	} else {
		if ((tclass == policydb->process_class) || (sock == true)) {
			/* Use the type of process. */
			newcontext.type = scontext->type;
		} else {
			/* Use the type of the related object. */
			newcontext.type = tcontext->type;
		}
	}

	/* Look for a type transition/member/change rule. */
	avkey.source_type = scontext->type;
	avkey.target_type = tcontext->type;
	avkey.target_class = tclass;
	avkey.specified = specified;
	avdatum = avtab_search(&policydb->te_avtab, &avkey);

	/* If no permanent rule, also check for enabled conditional rules */
	if (!avdatum) {
		node = avtab_search_node(&policydb->te_cond_avtab, &avkey);
		for (; node; node = avtab_search_node_next(node, specified)) {
			if (node->key.specified & AVTAB_ENABLED) {
				avdatum = &node->datum;
				break;
			}
		}
	}

	if (avdatum) {
		/* Use the type from the type transition/member/change rule. */
		newcontext.type = avdatum->u.data;
	}

	/* if we have a objname this is a file trans check so check those rules */
	if (objname)
		filename_compute_type(policydb, &newcontext, scontext->type,
				      tcontext->type, tclass, objname);

	/* Check for class-specific changes. */
	if (specified & AVTAB_TRANSITION) {
		/* Look for a role transition rule. */
		for (roletr = policydb->role_tr; roletr;
		     roletr = roletr->next) {
			if ((roletr->role == scontext->role) &&
			    (roletr->type == tcontext->type) &&
			    (roletr->tclass == tclass)) {
				/* Use the role transition rule. */
				newcontext.role = roletr->new_role;
				break;
			}
		}
	}

	/* Set the MLS attributes.
	   This is done last because it may allocate memory. */
	rc = mls_compute_sid(policydb, scontext, tcontext, tclass, specified,
			     &newcontext, sock);
	if (rc)
		goto out_unlock;

	/* Check the validity of the context. */
	if (!policydb_context_isvalid(policydb, &newcontext)) {
		rc = compute_sid_handle_invalid_context(state, scontext,
							tcontext,
							tclass,
							&newcontext);
		if (rc)
			goto out_unlock;
	}
	/* Obtain the sid for the context. */
	rc = sidtab_context_to_sid(sidtab, &newcontext, out_sid);
out_unlock:
	read_unlock(&state->ss->policy_rwlock);
	context_destroy(&newcontext);
out:
	return rc;
}

/**
 * security_transition_sid - Compute the SID for a new subject/object.
 * @ssid: source security identifier
 * @tsid: target security identifier
 * @tclass: target security class
 * @out_sid: security identifier for new subject/object
 *
 * Compute a SID to use for labeling a new subject or object in the
 * class @tclass based on a SID pair (@ssid, @tsid).
 * Return -%EINVAL if any of the parameters are invalid, -%ENOMEM
 * if insufficient memory is available, or %0 if the new SID was
 * computed successfully.
 */
int security_transition_sid(struct selinux_state *state,
			    u32 ssid, u32 tsid, u16 tclass,
			    const struct qstr *qstr, u32 *out_sid)
{
	return security_compute_sid(state, ssid, tsid, tclass,
				    AVTAB_TRANSITION,
				    qstr ? qstr->name : NULL, out_sid, true);
}

int security_transition_sid_user(struct selinux_state *state,
				 u32 ssid, u32 tsid, u16 tclass,
				 const char *objname, u32 *out_sid)
{
	return security_compute_sid(state, ssid, tsid, tclass,
				    AVTAB_TRANSITION,
				    objname, out_sid, false);
}

/**
 * security_member_sid - Compute the SID for member selection.
 * @ssid: source security identifier
 * @tsid: target security identifier
 * @tclass: target security class
 * @out_sid: security identifier for selected member
 *
 * Compute a SID to use when selecting a member of a polyinstantiated
 * object of class @tclass based on a SID pair (@ssid, @tsid).
 * Return -%EINVAL if any of the parameters are invalid, -%ENOMEM
 * if insufficient memory is available, or %0 if the SID was
 * computed successfully.
 */
int security_member_sid(struct selinux_state *state,
			u32 ssid,
			u32 tsid,
			u16 tclass,
			u32 *out_sid)
{
	return security_compute_sid(state, ssid, tsid, tclass,
				    AVTAB_MEMBER, NULL,
				    out_sid, false);
}

/**
 * security_change_sid - Compute the SID for object relabeling.
 * @ssid: source security identifier
 * @tsid: target security identifier
 * @tclass: target security class
 * @out_sid: security identifier for selected member
 *
 * Compute a SID to use for relabeling an object of class @tclass
 * based on a SID pair (@ssid, @tsid).
 * Return -%EINVAL if any of the parameters are invalid, -%ENOMEM
 * if insufficient memory is available, or %0 if the SID was
 * computed successfully.
 */
int security_change_sid(struct selinux_state *state,
			u32 ssid,
			u32 tsid,
			u16 tclass,
			u32 *out_sid)
{
	return security_compute_sid(state,
				    ssid, tsid, tclass, AVTAB_CHANGE, NULL,
				    out_sid, false);
}

/* Clone the SID into the new SID table. */
static int clone_sid(u32 sid,
		     struct context *context,
		     void *arg)
{
	struct sidtab *s = arg;

	if (sid > SECINITSID_NUM)
		return sidtab_insert(s, sid, context);
	else
		return 0;
}

static inline int convert_context_handle_invalid_context(
	struct selinux_state *state,
	struct context *context)
{
	struct policydb *policydb = &state->ss->policydb;
	char *s;
	u32 len;

	if (enforcing_enabled(state))
		return -EINVAL;

	if (!context_struct_to_string(policydb, context, &s, &len)) {
		pr_warn("SELinux:  Context %s would be invalid if enforcing\n",
			s);
		kfree(s);
	}
	return 0;
}

struct convert_context_args {
	struct selinux_state *state;
	struct policydb *oldp;
	struct policydb *newp;
};

/*
 * Convert the values in the security context
 * structure `c' from the values specified
 * in the policy `p->oldp' to the values specified
 * in the policy `p->newp'.  Verify that the
 * context is valid under the new policy.
 */
static int convert_context(u32 key,
			   struct context *c,
			   void *p)
{
	struct convert_context_args *args;
	struct context oldc;
	struct ocontext *oc;
	struct mls_range *range;
	struct role_datum *role;
	struct type_datum *typdatum;
	struct user_datum *usrdatum;
	char *s;
	u32 len;
	int rc = 0;

	if (key <= SECINITSID_NUM)
		goto out;

	args = p;

	if (c->str) {
		struct context ctx;

		rc = -ENOMEM;
		s = kstrdup(c->str, GFP_KERNEL);
		if (!s)
			goto out;

		rc = string_to_context_struct(args->newp, NULL, s,
					      c->len, &ctx, SECSID_NULL);
		kfree(s);
		if (!rc) {
			pr_info("SELinux:  Context %s became valid (mapped).\n",
			       c->str);
			/* Replace string with mapped representation. */
			kfree(c->str);
			memcpy(c, &ctx, sizeof(*c));
			goto out;
		} else if (rc == -EINVAL) {
			/* Retain string representation for later mapping. */
			rc = 0;
			goto out;
		} else {
			/* Other error condition, e.g. ENOMEM. */
			pr_err("SELinux:   Unable to map context %s, rc = %d.\n",
			       c->str, -rc);
			goto out;
		}
	}

	rc = context_cpy(&oldc, c);
	if (rc)
		goto out;

	/* Convert the user. */
	rc = -EINVAL;
	usrdatum = hashtab_search(args->newp->p_users.table,
				  sym_name(args->oldp, SYM_USERS, c->user - 1));
	if (!usrdatum)
		goto bad;
	c->user = usrdatum->value;

	/* Convert the role. */
	rc = -EINVAL;
	role = hashtab_search(args->newp->p_roles.table,
			      sym_name(args->oldp, SYM_ROLES, c->role - 1));
	if (!role)
		goto bad;
	c->role = role->value;

	/* Convert the type. */
	rc = -EINVAL;
	typdatum = hashtab_search(args->newp->p_types.table,
				  sym_name(args->oldp, SYM_TYPES, c->type - 1));
	if (!typdatum)
		goto bad;
	c->type = typdatum->value;

	/* Convert the MLS fields if dealing with MLS policies */
	if (args->oldp->mls_enabled && args->newp->mls_enabled) {
		rc = mls_convert_context(args->oldp, args->newp, c);
		if (rc)
			goto bad;
	} else if (args->oldp->mls_enabled && !args->newp->mls_enabled) {
		/*
		 * Switching between MLS and non-MLS policy:
		 * free any storage used by the MLS fields in the
		 * context for all existing entries in the sidtab.
		 */
		mls_context_destroy(c);
	} else if (!args->oldp->mls_enabled && args->newp->mls_enabled) {
		/*
		 * Switching between non-MLS and MLS policy:
		 * ensure that the MLS fields of the context for all
		 * existing entries in the sidtab are filled in with a
		 * suitable default value, likely taken from one of the
		 * initial SIDs.
		 */
		oc = args->newp->ocontexts[OCON_ISID];
		while (oc && oc->sid[0] != SECINITSID_UNLABELED)
			oc = oc->next;
		rc = -EINVAL;
		if (!oc) {
			pr_err("SELinux:  unable to look up"
				" the initial SIDs list\n");
			goto bad;
		}
		range = &oc->context[0].range;
		rc = mls_range_set(c, range);
		if (rc)
			goto bad;
	}

	/* Check the validity of the new context. */
	if (!policydb_context_isvalid(args->newp, c)) {
		rc = convert_context_handle_invalid_context(args->state,
							    &oldc);
		if (rc)
			goto bad;
	}

	context_destroy(&oldc);

	rc = 0;
out:
	return rc;
bad:
	/* Map old representation to string and save it. */
	rc = context_struct_to_string(args->oldp, &oldc, &s, &len);
	if (rc)
		return rc;
	context_destroy(&oldc);
	context_destroy(c);
	c->str = s;
	c->len = len;
	pr_info("SELinux:  Context %s became invalid (unmapped).\n",
	       c->str);
	rc = 0;
	goto out;
}

static void security_load_policycaps(struct selinux_state *state)
{
	struct policydb *p = &state->ss->policydb;
	unsigned int i;
	struct ebitmap_node *node;

	for (i = 0; i < ARRAY_SIZE(state->policycap); i++)
		state->policycap[i] = ebitmap_get_bit(&p->policycaps, i);

	for (i = 0; i < ARRAY_SIZE(selinux_policycap_names); i++)
		pr_info("SELinux:  policy capability %s=%d\n",
			selinux_policycap_names[i],
			ebitmap_get_bit(&p->policycaps, i));

	ebitmap_for_each_positive_bit(&p->policycaps, node, i) {
		if (i >= ARRAY_SIZE(selinux_policycap_names))
			pr_info("SELinux:  unknown policy capability %u\n",
				i);
	}
}

static int security_preserve_bools(struct selinux_state *state,
				   struct policydb *newpolicydb);

/**
 * security_load_policy - Load a security policy configuration.
 * @data: binary policy data
 * @len: length of data in bytes
 *
 * Load a new set of security policy configuration data,
 * validate it and convert the SID table as necessary.
 * This function will flush the access vector cache after
 * loading the new policy.
 */
int security_load_policy(struct selinux_state *state, void *data, size_t len)
{
	struct policydb *policydb;
	struct sidtab *sidtab;
	struct policydb *oldpolicydb, *newpolicydb;
	struct sidtab oldsidtab, newsidtab;
	struct selinux_mapping *oldmapping;
	struct selinux_map newmap;
	struct convert_context_args args;
	u32 seqno;
	int rc = 0;
	struct policy_file file = { data, len }, *fp = &file;

	oldpolicydb = kcalloc(2, sizeof(*oldpolicydb), GFP_KERNEL);
	if (!oldpolicydb) {
		rc = -ENOMEM;
		goto out;
	}
	newpolicydb = oldpolicydb + 1;

	policydb = &state->ss->policydb;
	sidtab = &state->ss->sidtab;

	if (!state->initialized) {
		rc = policydb_read(policydb, fp);
		if (rc)
			goto out;

		policydb->len = len;
		rc = selinux_set_mapping(policydb, secclass_map,
					 &state->ss->map);
		if (rc) {
			policydb_destroy(policydb);
			goto out;
		}

		rc = policydb_load_isids(policydb, sidtab);
		if (rc) {
			policydb_destroy(policydb);
			goto out;
		}

		security_load_policycaps(state);
		state->initialized = 1;
		seqno = ++state->ss->latest_granting;
		selinux_complete_init();
		avc_ss_reset(state->avc, seqno);
		selnl_notify_policyload(seqno);
		selinux_status_update_policyload(state, seqno);
		selinux_netlbl_cache_invalidate();
		selinux_xfrm_notify_policyload();
		goto out;
	}

#if 0
	sidtab_hash_eval(sidtab, "sids");
#endif

	rc = policydb_read(newpolicydb, fp);
	if (rc)
		goto out;

	newpolicydb->len = len;
	/* If switching between different policy types, log MLS status */
	if (policydb->mls_enabled && !newpolicydb->mls_enabled)
		pr_info("SELinux: Disabling MLS support...\n");
	else if (!policydb->mls_enabled && newpolicydb->mls_enabled)
		pr_info("SELinux: Enabling MLS support...\n");

	rc = policydb_load_isids(newpolicydb, &newsidtab);
	if (rc) {
		pr_err("SELinux:  unable to load the initial SIDs\n");
		policydb_destroy(newpolicydb);
		goto out;
	}

	rc = selinux_set_mapping(newpolicydb, secclass_map, &newmap);
	if (rc)
		goto err;

	rc = security_preserve_bools(state, newpolicydb);
	if (rc) {
		pr_err("SELinux:  unable to preserve booleans\n");
		goto err;
	}

	/* Clone the SID table. */
	sidtab_shutdown(sidtab);

	rc = sidtab_map(sidtab, clone_sid, &newsidtab);
	if (rc)
		goto err;

	/*
	 * Convert the internal representations of contexts
	 * in the new SID table.
	 */
	args.state = state;
	args.oldp = policydb;
	args.newp = newpolicydb;
	rc = sidtab_map(&newsidtab, convert_context, &args);
	if (rc) {
		pr_err("SELinux:  unable to convert the internal"
			" representation of contexts in the new SID"
			" table\n");
		goto err;
	}

	/* Save the old policydb and SID table to free later. */
	memcpy(oldpolicydb, policydb, sizeof(*policydb));
	sidtab_set(&oldsidtab, sidtab);

	/* Install the new policydb and SID table. */
	write_lock_irq(&state->ss->policy_rwlock);
	memcpy(policydb, newpolicydb, sizeof(*policydb));
	sidtab_set(sidtab, &newsidtab);
	security_load_policycaps(state);
	oldmapping = state->ss->map.mapping;
	state->ss->map.mapping = newmap.mapping;
	state->ss->map.size = newmap.size;
	seqno = ++state->ss->latest_granting;
	write_unlock_irq(&state->ss->policy_rwlock);

	/* Free the old policydb and SID table. */
	policydb_destroy(oldpolicydb);
	sidtab_destroy(&oldsidtab);
	kfree(oldmapping);

	avc_ss_reset(state->avc, seqno);
	selnl_notify_policyload(seqno);
	selinux_status_update_policyload(state, seqno);
	selinux_netlbl_cache_invalidate();
	selinux_xfrm_notify_policyload();

	rc = 0;
	goto out;

err:
	kfree(newmap.mapping);
	sidtab_destroy(&newsidtab);
	policydb_destroy(newpolicydb);

out:
	kfree(oldpolicydb);
	return rc;
}

size_t security_policydb_len(struct selinux_state *state)
{
	struct policydb *p = &state->ss->policydb;
	size_t len;

	read_lock(&state->ss->policy_rwlock);
	len = p->len;
	read_unlock(&state->ss->policy_rwlock);

	return len;
}

/**
 * security_port_sid - Obtain the SID for a port.
 * @protocol: protocol number
 * @port: port number
 * @out_sid: security identifier
 */
int security_port_sid(struct selinux_state *state,
		      u8 protocol, u16 port, u32 *out_sid)
{
	struct policydb *policydb;
	struct sidtab *sidtab;
	struct ocontext *c;
	int rc = 0;

	read_lock(&state->ss->policy_rwlock);

	policydb = &state->ss->policydb;
	sidtab = &state->ss->sidtab;

	c = policydb->ocontexts[OCON_PORT];
	while (c) {
		if (c->u.port.protocol == protocol &&
		    c->u.port.low_port <= port &&
		    c->u.port.high_port >= port)
			break;
		c = c->next;
	}

	if (c) {
		if (!c->sid[0]) {
			rc = sidtab_context_to_sid(sidtab,
						   &c->context[0],
						   &c->sid[0]);
			if (rc)
				goto out;
		}
		*out_sid = c->sid[0];
	} else {
		*out_sid = SECINITSID_PORT;
	}

out:
	read_unlock(&state->ss->policy_rwlock);
	return rc;
}

/**
 * security_pkey_sid - Obtain the SID for a pkey.
 * @subnet_prefix: Subnet Prefix
 * @pkey_num: pkey number
 * @out_sid: security identifier
 */
int security_ib_pkey_sid(struct selinux_state *state,
			 u64 subnet_prefix, u16 pkey_num, u32 *out_sid)
{
	struct policydb *policydb;
	struct sidtab *sidtab;
	struct ocontext *c;
	int rc = 0;

	read_lock(&state->ss->policy_rwlock);

	policydb = &state->ss->policydb;
	sidtab = &state->ss->sidtab;

	c = policydb->ocontexts[OCON_IBPKEY];
	while (c) {
		if (c->u.ibpkey.low_pkey <= pkey_num &&
		    c->u.ibpkey.high_pkey >= pkey_num &&
		    c->u.ibpkey.subnet_prefix == subnet_prefix)
			break;

		c = c->next;
	}

	if (c) {
		if (!c->sid[0]) {
			rc = sidtab_context_to_sid(sidtab,
						   &c->context[0],
						   &c->sid[0]);
			if (rc)
				goto out;
		}
		*out_sid = c->sid[0];
	} else
		*out_sid = SECINITSID_UNLABELED;

out:
	read_unlock(&state->ss->policy_rwlock);
	return rc;
}

/**
 * security_ib_endport_sid - Obtain the SID for a subnet management interface.
 * @dev_name: device name
 * @port: port number
 * @out_sid: security identifier
 */
int security_ib_endport_sid(struct selinux_state *state,
			    const char *dev_name, u8 port_num, u32 *out_sid)
{
	struct policydb *policydb;
	struct sidtab *sidtab;
	struct ocontext *c;
	int rc = 0;

	read_lock(&state->ss->policy_rwlock);

	policydb = &state->ss->policydb;
	sidtab = &state->ss->sidtab;

	c = policydb->ocontexts[OCON_IBENDPORT];
	while (c) {
		if (c->u.ibendport.port == port_num &&
		    !strncmp(c->u.ibendport.dev_name,
			     dev_name,
			     IB_DEVICE_NAME_MAX))
			break;

		c = c->next;
	}

	if (c) {
		if (!c->sid[0]) {
			rc = sidtab_context_to_sid(sidtab,
						   &c->context[0],
						   &c->sid[0]);
			if (rc)
				goto out;
		}
		*out_sid = c->sid[0];
	} else
		*out_sid = SECINITSID_UNLABELED;

out:
	read_unlock(&state->ss->policy_rwlock);
	return rc;
}

/**
 * security_netif_sid - Obtain the SID for a network interface.
 * @name: interface name
 * @if_sid: interface SID
 */
int security_netif_sid(struct selinux_state *state,
		       char *name, u32 *if_sid)
{
	struct policydb *policydb;
	struct sidtab *sidtab;
	int rc = 0;
	struct ocontext *c;

	read_lock(&state->ss->policy_rwlock);

	policydb = &state->ss->policydb;
	sidtab = &state->ss->sidtab;

	c = policydb->ocontexts[OCON_NETIF];
	while (c) {
		if (strcmp(name, c->u.name) == 0)
			break;
		c = c->next;
	}

	if (c) {
		if (!c->sid[0] || !c->sid[1]) {
			rc = sidtab_context_to_sid(sidtab,
						  &c->context[0],
						  &c->sid[0]);
			if (rc)
				goto out;
			rc = sidtab_context_to_sid(sidtab,
						   &c->context[1],
						   &c->sid[1]);
			if (rc)
				goto out;
		}
		*if_sid = c->sid[0];
	} else
		*if_sid = SECINITSID_NETIF;

out:
	read_unlock(&state->ss->policy_rwlock);
	return rc;
}

static int match_ipv6_addrmask(u32 *input, u32 *addr, u32 *mask)
{
	int i, fail = 0;

	for (i = 0; i < 4; i++)
		if (addr[i] != (input[i] & mask[i])) {
			fail = 1;
			break;
		}

	return !fail;
}

/**
 * security_node_sid - Obtain the SID for a node (host).
 * @domain: communication domain aka address family
 * @addrp: address
 * @addrlen: address length in bytes
 * @out_sid: security identifier
 */
int security_node_sid(struct selinux_state *state,
		      u16 domain,
		      void *addrp,
		      u32 addrlen,
		      u32 *out_sid)
{
	struct policydb *policydb;
	struct sidtab *sidtab;
	int rc;
	struct ocontext *c;

	read_lock(&state->ss->policy_rwlock);

	policydb = &state->ss->policydb;
	sidtab = &state->ss->sidtab;

	switch (domain) {
	case AF_INET: {
		u32 addr;

		rc = -EINVAL;
		if (addrlen != sizeof(u32))
			goto out;

		addr = *((u32 *)addrp);

		c = policydb->ocontexts[OCON_NODE];
		while (c) {
			if (c->u.node.addr == (addr & c->u.node.mask))
				break;
			c = c->next;
		}
		break;
	}

	case AF_INET6:
		rc = -EINVAL;
		if (addrlen != sizeof(u64) * 2)
			goto out;
		c = policydb->ocontexts[OCON_NODE6];
		while (c) {
			if (match_ipv6_addrmask(addrp, c->u.node6.addr,
						c->u.node6.mask))
				break;
			c = c->next;
		}
		break;

	default:
		rc = 0;
		*out_sid = SECINITSID_NODE;
		goto out;
	}

	if (c) {
		if (!c->sid[0]) {
			rc = sidtab_context_to_sid(sidtab,
						   &c->context[0],
						   &c->sid[0]);
			if (rc)
				goto out;
		}
		*out_sid = c->sid[0];
	} else {
		*out_sid = SECINITSID_NODE;
	}

	rc = 0;
out:
	read_unlock(&state->ss->policy_rwlock);
	return rc;
}

#define SIDS_NEL 25

/**
 * security_get_user_sids - Obtain reachable SIDs for a user.
 * @fromsid: starting SID
 * @username: username
 * @sids: array of reachable SIDs for user
 * @nel: number of elements in @sids
 *
 * Generate the set of SIDs for legal security contexts
 * for a given user that can be reached by @fromsid.
 * Set *@sids to point to a dynamically allocated
 * array containing the set of SIDs.  Set *@nel to the
 * number of elements in the array.
 */

int security_get_user_sids(struct selinux_state *state,
			   u32 fromsid,
			   char *username,
			   u32 **sids,
			   u32 *nel)
{
	struct policydb *policydb;
	struct sidtab *sidtab;
	struct context *fromcon, usercon;
	u32 *mysids = NULL, *mysids2, sid;
	u32 mynel = 0, maxnel = SIDS_NEL;
	struct user_datum *user;
	struct role_datum *role;
	struct ebitmap_node *rnode, *tnode;
	int rc = 0, i, j;

	*sids = NULL;
	*nel = 0;

	if (!state->initialized)
		goto out;

	read_lock(&state->ss->policy_rwlock);

	policydb = &state->ss->policydb;
	sidtab = &state->ss->sidtab;

	context_init(&usercon);

	rc = -EINVAL;
	fromcon = sidtab_search(sidtab, fromsid);
	if (!fromcon)
		goto out_unlock;

	rc = -EINVAL;
	user = hashtab_search(policydb->p_users.table, username);
	if (!user)
		goto out_unlock;

	usercon.user = user->value;

	rc = -ENOMEM;
	mysids = kcalloc(maxnel, sizeof(*mysids), GFP_ATOMIC);
	if (!mysids)
		goto out_unlock;

	ebitmap_for_each_positive_bit(&user->roles, rnode, i) {
		role = policydb->role_val_to_struct[i];
		usercon.role = i + 1;
		ebitmap_for_each_positive_bit(&role->types, tnode, j) {
			usercon.type = j + 1;

			if (mls_setup_user_range(policydb, fromcon, user,
						 &usercon))
				continue;

			rc = sidtab_context_to_sid(sidtab, &usercon, &sid);
			if (rc)
				goto out_unlock;
			if (mynel < maxnel) {
				mysids[mynel++] = sid;
			} else {
				rc = -ENOMEM;
				maxnel += SIDS_NEL;
				mysids2 = kcalloc(maxnel, sizeof(*mysids2), GFP_ATOMIC);
				if (!mysids2)
					goto out_unlock;
				memcpy(mysids2, mysids, mynel * sizeof(*mysids2));
				kfree(mysids);
				mysids = mysids2;
				mysids[mynel++] = sid;
			}
		}
	}
	rc = 0;
out_unlock:
	read_unlock(&state->ss->policy_rwlock);
	if (rc || !mynel) {
		kfree(mysids);
		goto out;
	}

	rc = -ENOMEM;
	mysids2 = kcalloc(mynel, sizeof(*mysids2), GFP_KERNEL);
	if (!mysids2) {
		kfree(mysids);
		goto out;
	}
	for (i = 0, j = 0; i < mynel; i++) {
		struct av_decision dummy_avd;
		rc = avc_has_perm_noaudit(state,
					  fromsid, mysids[i],
					  SECCLASS_PROCESS, /* kernel value */
					  PROCESS__TRANSITION, AVC_STRICT,
					  &dummy_avd);
		if (!rc)
			mysids2[j++] = mysids[i];
		cond_resched();
	}
	rc = 0;
	kfree(mysids);
	*sids = mysids2;
	*nel = j;
out:
	return rc;
}

/**
 * __security_genfs_sid - Helper to obtain a SID for a file in a filesystem
 * @fstype: filesystem type
 * @path: path from root of mount
 * @sclass: file security class
 * @sid: SID for path
 *
 * Obtain a SID to use for a file in a filesystem that
 * cannot support xattr or use a fixed labeling behavior like
 * transition SIDs or task SIDs.
 *
 * The caller must acquire the policy_rwlock before calling this function.
 */
static inline int __security_genfs_sid(struct selinux_state *state,
				       const char *fstype,
				       char *path,
				       u16 orig_sclass,
				       u32 *sid)
{
	struct policydb *policydb = &state->ss->policydb;
	struct sidtab *sidtab = &state->ss->sidtab;
	int len;
	u16 sclass;
	struct genfs *genfs;
	struct ocontext *c;
	int rc, cmp = 0;

	while (path[0] == '/' && path[1] == '/')
		path++;

	sclass = unmap_class(&state->ss->map, orig_sclass);
	*sid = SECINITSID_UNLABELED;

	for (genfs = policydb->genfs; genfs; genfs = genfs->next) {
		cmp = strcmp(fstype, genfs->fstype);
		if (cmp <= 0)
			break;
	}

	rc = -ENOENT;
	if (!genfs || cmp)
		goto out;

	for (c = genfs->head; c; c = c->next) {
		len = strlen(c->u.name);
		if ((!c->v.sclass || sclass == c->v.sclass) &&
		    (strncmp(c->u.name, path, len) == 0))
			break;
	}

	rc = -ENOENT;
	if (!c)
		goto out;

	if (!c->sid[0]) {
		rc = sidtab_context_to_sid(sidtab, &c->context[0], &c->sid[0]);
		if (rc)
			goto out;
	}

	*sid = c->sid[0];
	rc = 0;
out:
	return rc;
}

/**
 * security_genfs_sid - Obtain a SID for a file in a filesystem
 * @fstype: filesystem type
 * @path: path from root of mount
 * @sclass: file security class
 * @sid: SID for path
 *
 * Acquire policy_rwlock before calling __security_genfs_sid() and release
 * it afterward.
 */
int security_genfs_sid(struct selinux_state *state,
		       const char *fstype,
		       char *path,
		       u16 orig_sclass,
		       u32 *sid)
{
	int retval;

	read_lock(&state->ss->policy_rwlock);
	retval = __security_genfs_sid(state, fstype, path, orig_sclass, sid);
	read_unlock(&state->ss->policy_rwlock);
	return retval;
}

/**
 * security_fs_use - Determine how to handle labeling for a filesystem.
 * @sb: superblock in question
 */
int security_fs_use(struct selinux_state *state, struct super_block *sb)
{
	struct policydb *policydb;
	struct sidtab *sidtab;
	int rc = 0;
	struct ocontext *c;
	struct superblock_security_struct *sbsec = sb->s_security;
	const char *fstype = sb->s_type->name;

	read_lock(&state->ss->policy_rwlock);

	policydb = &state->ss->policydb;
	sidtab = &state->ss->sidtab;

	c = policydb->ocontexts[OCON_FSUSE];
	while (c) {
		if (strcmp(fstype, c->u.name) == 0)
			break;
		c = c->next;
	}

	if (c) {
		sbsec->behavior = c->v.behavior;
		if (!c->sid[0]) {
			rc = sidtab_context_to_sid(sidtab, &c->context[0],
						   &c->sid[0]);
			if (rc)
				goto out;
		}
		sbsec->sid = c->sid[0];
	} else {
		rc = __security_genfs_sid(state, fstype, "/", SECCLASS_DIR,
					  &sbsec->sid);
		if (rc) {
			sbsec->behavior = SECURITY_FS_USE_NONE;
			rc = 0;
		} else {
			sbsec->behavior = SECURITY_FS_USE_GENFS;
		}
	}

out:
	read_unlock(&state->ss->policy_rwlock);
	return rc;
}

int security_get_bools(struct selinux_state *state,
		       int *len, char ***names, int **values)
{
	struct policydb *policydb;
	int i, rc;

	if (!state->initialized) {
		*len = 0;
		*names = NULL;
		*values = NULL;
		return 0;
	}

	read_lock(&state->ss->policy_rwlock);

	policydb = &state->ss->policydb;

	*names = NULL;
	*values = NULL;

	rc = 0;
	*len = policydb->p_bools.nprim;
	if (!*len)
		goto out;

	rc = -ENOMEM;
	*names = kcalloc(*len, sizeof(char *), GFP_ATOMIC);
	if (!*names)
		goto err;

	rc = -ENOMEM;
	*values = kcalloc(*len, sizeof(int), GFP_ATOMIC);
	if (!*values)
		goto err;

	for (i = 0; i < *len; i++) {
		(*values)[i] = policydb->bool_val_to_struct[i]->state;

		rc = -ENOMEM;
		(*names)[i] = kstrdup(sym_name(policydb, SYM_BOOLS, i),
				      GFP_ATOMIC);
		if (!(*names)[i])
			goto err;
	}
	rc = 0;
out:
	read_unlock(&state->ss->policy_rwlock);
	return rc;
err:
	if (*names) {
		for (i = 0; i < *len; i++)
			kfree((*names)[i]);
	}
	kfree(*values);
	goto out;
}


int security_set_bools(struct selinux_state *state, int len, int *values)
{
	struct policydb *policydb;
	int i, rc;
	int lenp, seqno = 0;
	struct cond_node *cur;

	write_lock_irq(&state->ss->policy_rwlock);

	policydb = &state->ss->policydb;

	rc = -EFAULT;
	lenp = policydb->p_bools.nprim;
	if (len != lenp)
		goto out;

	for (i = 0; i < len; i++) {
		if (!!values[i] != policydb->bool_val_to_struct[i]->state) {
			audit_log(audit_context(), GFP_ATOMIC,
				AUDIT_MAC_CONFIG_CHANGE,
				"bool=%s val=%d old_val=%d auid=%u ses=%u",
				sym_name(policydb, SYM_BOOLS, i),
				!!values[i],
				policydb->bool_val_to_struct[i]->state,
				from_kuid(&init_user_ns, audit_get_loginuid(current)),
				audit_get_sessionid(current));
		}
		if (values[i])
			policydb->bool_val_to_struct[i]->state = 1;
		else
			policydb->bool_val_to_struct[i]->state = 0;
	}

	for (cur = policydb->cond_list; cur; cur = cur->next) {
		rc = evaluate_cond_node(policydb, cur);
		if (rc)
			goto out;
	}

	seqno = ++state->ss->latest_granting;
	rc = 0;
out:
	write_unlock_irq(&state->ss->policy_rwlock);
	if (!rc) {
		avc_ss_reset(state->avc, seqno);
		selnl_notify_policyload(seqno);
		selinux_status_update_policyload(state, seqno);
		selinux_xfrm_notify_policyload();
	}
	return rc;
}

int security_get_bool_value(struct selinux_state *state,
			    int index)
{
	struct policydb *policydb;
	int rc;
	int len;

	read_lock(&state->ss->policy_rwlock);

	policydb = &state->ss->policydb;

	rc = -EFAULT;
	len = policydb->p_bools.nprim;
	if (index >= len)
		goto out;

	rc = policydb->bool_val_to_struct[index]->state;
out:
	read_unlock(&state->ss->policy_rwlock);
	return rc;
}

static int security_preserve_bools(struct selinux_state *state,
				   struct policydb *policydb)
{
	int rc, nbools = 0, *bvalues = NULL, i;
	char **bnames = NULL;
	struct cond_bool_datum *booldatum;
	struct cond_node *cur;

	rc = security_get_bools(state, &nbools, &bnames, &bvalues);
	if (rc)
		goto out;
	for (i = 0; i < nbools; i++) {
		booldatum = hashtab_search(policydb->p_bools.table, bnames[i]);
		if (booldatum)
			booldatum->state = bvalues[i];
	}
	for (cur = policydb->cond_list; cur; cur = cur->next) {
		rc = evaluate_cond_node(policydb, cur);
		if (rc)
			goto out;
	}

out:
	if (bnames) {
		for (i = 0; i < nbools; i++)
			kfree(bnames[i]);
	}
	kfree(bnames);
	kfree(bvalues);
	return rc;
}

/*
 * security_sid_mls_copy() - computes a new sid based on the given
 * sid and the mls portion of mls_sid.
 */
int security_sid_mls_copy(struct selinux_state *state,
			  u32 sid, u32 mls_sid, u32 *new_sid)
{
	struct policydb *policydb = &state->ss->policydb;
	struct sidtab *sidtab = &state->ss->sidtab;
	struct context *context1;
	struct context *context2;
	struct context newcon;
	char *s;
	u32 len;
	int rc;

	rc = 0;
	if (!state->initialized || !policydb->mls_enabled) {
		*new_sid = sid;
		goto out;
	}

	context_init(&newcon);

	read_lock(&state->ss->policy_rwlock);

	rc = -EINVAL;
	context1 = sidtab_search(sidtab, sid);
	if (!context1) {
		pr_err("SELinux: %s:  unrecognized SID %d\n",
			__func__, sid);
		goto out_unlock;
	}

	rc = -EINVAL;
	context2 = sidtab_search(sidtab, mls_sid);
	if (!context2) {
		pr_err("SELinux: %s:  unrecognized SID %d\n",
			__func__, mls_sid);
		goto out_unlock;
	}

	newcon.user = context1->user;
	newcon.role = context1->role;
	newcon.type = context1->type;
	rc = mls_context_cpy(&newcon, context2);
	if (rc)
		goto out_unlock;

	/* Check the validity of the new context. */
	if (!policydb_context_isvalid(policydb, &newcon)) {
		rc = convert_context_handle_invalid_context(state, &newcon);
		if (rc) {
			if (!context_struct_to_string(policydb, &newcon, &s,
						      &len)) {
				audit_log(audit_context(),
					  GFP_ATOMIC, AUDIT_SELINUX_ERR,
					  "op=security_sid_mls_copy "
					  "invalid_context=%s", s);
				kfree(s);
			}
			goto out_unlock;
		}
	}

	rc = sidtab_context_to_sid(sidtab, &newcon, new_sid);
out_unlock:
	read_unlock(&state->ss->policy_rwlock);
	context_destroy(&newcon);
out:
	return rc;
}

/**
 * security_net_peersid_resolve - Compare and resolve two network peer SIDs
 * @nlbl_sid: NetLabel SID
 * @nlbl_type: NetLabel labeling protocol type
 * @xfrm_sid: XFRM SID
 *
 * Description:
 * Compare the @nlbl_sid and @xfrm_sid values and if the two SIDs can be
 * resolved into a single SID it is returned via @peer_sid and the function
 * returns zero.  Otherwise @peer_sid is set to SECSID_NULL and the function
 * returns a negative value.  A table summarizing the behavior is below:
 *
 *                                 | function return |      @sid
 *   ------------------------------+-----------------+-----------------
 *   no peer labels                |        0        |    SECSID_NULL
 *   single peer label             |        0        |    <peer_label>
 *   multiple, consistent labels   |        0        |    <peer_label>
 *   multiple, inconsistent labels |    -<errno>     |    SECSID_NULL
 *
 */
int security_net_peersid_resolve(struct selinux_state *state,
				 u32 nlbl_sid, u32 nlbl_type,
				 u32 xfrm_sid,
				 u32 *peer_sid)
{
	struct policydb *policydb = &state->ss->policydb;
	struct sidtab *sidtab = &state->ss->sidtab;
	int rc;
	struct context *nlbl_ctx;
	struct context *xfrm_ctx;

	*peer_sid = SECSID_NULL;

	/* handle the common (which also happens to be the set of easy) cases
	 * right away, these two if statements catch everything involving a
	 * single or absent peer SID/label */
	if (xfrm_sid == SECSID_NULL) {
		*peer_sid = nlbl_sid;
		return 0;
	}
	/* NOTE: an nlbl_type == NETLBL_NLTYPE_UNLABELED is a "fallback" label
	 * and is treated as if nlbl_sid == SECSID_NULL when a XFRM SID/label
	 * is present */
	if (nlbl_sid == SECSID_NULL || nlbl_type == NETLBL_NLTYPE_UNLABELED) {
		*peer_sid = xfrm_sid;
		return 0;
	}

	/*
	 * We don't need to check initialized here since the only way both
	 * nlbl_sid and xfrm_sid are not equal to SECSID_NULL would be if the
	 * security server was initialized and state->initialized was true.
	 */
	if (!policydb->mls_enabled)
		return 0;

	read_lock(&state->ss->policy_rwlock);

	rc = -EINVAL;
	nlbl_ctx = sidtab_search(sidtab, nlbl_sid);
	if (!nlbl_ctx) {
		pr_err("SELinux: %s:  unrecognized SID %d\n",
		       __func__, nlbl_sid);
		goto out;
	}
	rc = -EINVAL;
	xfrm_ctx = sidtab_search(sidtab, xfrm_sid);
	if (!xfrm_ctx) {
		pr_err("SELinux: %s:  unrecognized SID %d\n",
		       __func__, xfrm_sid);
		goto out;
	}
	rc = (mls_context_cmp(nlbl_ctx, xfrm_ctx) ? 0 : -EACCES);
	if (rc)
		goto out;

	/* at present NetLabel SIDs/labels really only carry MLS
	 * information so if the MLS portion of the NetLabel SID
	 * matches the MLS portion of the labeled XFRM SID/label
	 * then pass along the XFRM SID as it is the most
	 * expressive */
	*peer_sid = xfrm_sid;
out:
	read_unlock(&state->ss->policy_rwlock);
	return rc;
}

static int get_classes_callback(void *k, void *d, void *args)
{
	struct class_datum *datum = d;
	char *name = k, **classes = args;
	int value = datum->value - 1;

	classes[value] = kstrdup(name, GFP_ATOMIC);
	if (!classes[value])
		return -ENOMEM;

	return 0;
}

int security_get_classes(struct selinux_state *state,
			 char ***classes, int *nclasses)
{
	struct policydb *policydb = &state->ss->policydb;
	int rc;

	if (!state->initialized) {
		*nclasses = 0;
		*classes = NULL;
		return 0;
	}

	read_lock(&state->ss->policy_rwlock);

	rc = -ENOMEM;
	*nclasses = policydb->p_classes.nprim;
	*classes = kcalloc(*nclasses, sizeof(**classes), GFP_ATOMIC);
	if (!*classes)
		goto out;

	rc = hashtab_map(policydb->p_classes.table, get_classes_callback,
			*classes);
	if (rc) {
		int i;
		for (i = 0; i < *nclasses; i++)
			kfree((*classes)[i]);
		kfree(*classes);
	}

out:
	read_unlock(&state->ss->policy_rwlock);
	return rc;
}

static int get_permissions_callback(void *k, void *d, void *args)
{
	struct perm_datum *datum = d;
	char *name = k, **perms = args;
	int value = datum->value - 1;

	perms[value] = kstrdup(name, GFP_ATOMIC);
	if (!perms[value])
		return -ENOMEM;

	return 0;
}

int security_get_permissions(struct selinux_state *state,
			     char *class, char ***perms, int *nperms)
{
	struct policydb *policydb = &state->ss->policydb;
	int rc, i;
	struct class_datum *match;

	read_lock(&state->ss->policy_rwlock);

	rc = -EINVAL;
	match = hashtab_search(policydb->p_classes.table, class);
	if (!match) {
		pr_err("SELinux: %s:  unrecognized class %s\n",
			__func__, class);
		goto out;
	}

	rc = -ENOMEM;
	*nperms = match->permissions.nprim;
	*perms = kcalloc(*nperms, sizeof(**perms), GFP_ATOMIC);
	if (!*perms)
		goto out;

	if (match->comdatum) {
		rc = hashtab_map(match->comdatum->permissions.table,
				get_permissions_callback, *perms);
		if (rc)
			goto err;
	}

	rc = hashtab_map(match->permissions.table, get_permissions_callback,
			*perms);
	if (rc)
		goto err;

out:
	read_unlock(&state->ss->policy_rwlock);
	return rc;

err:
	read_unlock(&state->ss->policy_rwlock);
	for (i = 0; i < *nperms; i++)
		kfree((*perms)[i]);
	kfree(*perms);
	return rc;
}

int security_get_reject_unknown(struct selinux_state *state)
{
	return state->ss->policydb.reject_unknown;
}

int security_get_allow_unknown(struct selinux_state *state)
{
	return state->ss->policydb.allow_unknown;
}

/**
 * security_policycap_supported - Check for a specific policy capability
 * @req_cap: capability
 *
 * Description:
 * This function queries the currently loaded policy to see if it supports the
 * capability specified by @req_cap.  Returns true (1) if the capability is
 * supported, false (0) if it isn't supported.
 *
 */
int security_policycap_supported(struct selinux_state *state,
				 unsigned int req_cap)
{
	struct policydb *policydb = &state->ss->policydb;
	int rc;

	read_lock(&state->ss->policy_rwlock);
	rc = ebitmap_get_bit(&policydb->policycaps, req_cap);
	read_unlock(&state->ss->policy_rwlock);

	return rc;
}

struct selinux_audit_rule {
	u32 au_seqno;
	struct context au_ctxt;
};

void selinux_audit_rule_free(void *vrule)
{
	struct selinux_audit_rule *rule = vrule;

	if (rule) {
		context_destroy(&rule->au_ctxt);
		kfree(rule);
	}
}

int selinux_audit_rule_init(u32 field, u32 op, char *rulestr, void **vrule)
{
	struct selinux_state *state = &selinux_state;
	struct policydb *policydb = &state->ss->policydb;
	struct selinux_audit_rule *tmprule;
	struct role_datum *roledatum;
	struct type_datum *typedatum;
	struct user_datum *userdatum;
	struct selinux_audit_rule **rule = (struct selinux_audit_rule **)vrule;
	int rc = 0;

	*rule = NULL;

	if (!state->initialized)
		return -EOPNOTSUPP;

	switch (field) {
	case AUDIT_SUBJ_USER:
	case AUDIT_SUBJ_ROLE:
	case AUDIT_SUBJ_TYPE:
	case AUDIT_OBJ_USER:
	case AUDIT_OBJ_ROLE:
	case AUDIT_OBJ_TYPE:
		/* only 'equals' and 'not equals' fit user, role, and type */
		if (op != Audit_equal && op != Audit_not_equal)
			return -EINVAL;
		break;
	case AUDIT_SUBJ_SEN:
	case AUDIT_SUBJ_CLR:
	case AUDIT_OBJ_LEV_LOW:
	case AUDIT_OBJ_LEV_HIGH:
		/* we do not allow a range, indicated by the presence of '-' */
		if (strchr(rulestr, '-'))
			return -EINVAL;
		break;
	default:
		/* only the above fields are valid */
		return -EINVAL;
	}

	tmprule = kzalloc(sizeof(struct selinux_audit_rule), GFP_KERNEL);
	if (!tmprule)
		return -ENOMEM;

	context_init(&tmprule->au_ctxt);

	read_lock(&state->ss->policy_rwlock);

	tmprule->au_seqno = state->ss->latest_granting;

	switch (field) {
	case AUDIT_SUBJ_USER:
	case AUDIT_OBJ_USER:
		rc = -EINVAL;
		userdatum = hashtab_search(policydb->p_users.table, rulestr);
		if (!userdatum)
			goto out;
		tmprule->au_ctxt.user = userdatum->value;
		break;
	case AUDIT_SUBJ_ROLE:
	case AUDIT_OBJ_ROLE:
		rc = -EINVAL;
		roledatum = hashtab_search(policydb->p_roles.table, rulestr);
		if (!roledatum)
			goto out;
		tmprule->au_ctxt.role = roledatum->value;
		break;
	case AUDIT_SUBJ_TYPE:
	case AUDIT_OBJ_TYPE:
		rc = -EINVAL;
		typedatum = hashtab_search(policydb->p_types.table, rulestr);
		if (!typedatum)
			goto out;
		tmprule->au_ctxt.type = typedatum->value;
		break;
	case AUDIT_SUBJ_SEN:
	case AUDIT_SUBJ_CLR:
	case AUDIT_OBJ_LEV_LOW:
	case AUDIT_OBJ_LEV_HIGH:
		rc = mls_from_string(policydb, rulestr, &tmprule->au_ctxt,
				     GFP_ATOMIC);
		if (rc)
			goto out;
		break;
	}
	rc = 0;
out:
	read_unlock(&state->ss->policy_rwlock);

	if (rc) {
		selinux_audit_rule_free(tmprule);
		tmprule = NULL;
	}

	*rule = tmprule;

	return rc;
}

/* Check to see if the rule contains any selinux fields */
int selinux_audit_rule_known(struct audit_krule *rule)
{
	int i;

	for (i = 0; i < rule->field_count; i++) {
		struct audit_field *f = &rule->fields[i];
		switch (f->type) {
		case AUDIT_SUBJ_USER:
		case AUDIT_SUBJ_ROLE:
		case AUDIT_SUBJ_TYPE:
		case AUDIT_SUBJ_SEN:
		case AUDIT_SUBJ_CLR:
		case AUDIT_OBJ_USER:
		case AUDIT_OBJ_ROLE:
		case AUDIT_OBJ_TYPE:
		case AUDIT_OBJ_LEV_LOW:
		case AUDIT_OBJ_LEV_HIGH:
			return 1;
		}
	}

	return 0;
}

int selinux_audit_rule_match(u32 sid, u32 field, u32 op, void *vrule,
			     struct audit_context *actx)
{
	struct selinux_state *state = &selinux_state;
	struct context *ctxt;
	struct mls_level *level;
	struct selinux_audit_rule *rule = vrule;
	int match = 0;

	if (unlikely(!rule)) {
		WARN_ONCE(1, "selinux_audit_rule_match: missing rule\n");
		return -ENOENT;
	}

	read_lock(&state->ss->policy_rwlock);

	if (rule->au_seqno < state->ss->latest_granting) {
		match = -ESTALE;
		goto out;
	}

	ctxt = sidtab_search(&state->ss->sidtab, sid);
	if (unlikely(!ctxt)) {
		WARN_ONCE(1, "selinux_audit_rule_match: unrecognized SID %d\n",
			  sid);
		match = -ENOENT;
		goto out;
	}

	/* a field/op pair that is not caught here will simply fall through
	   without a match */
	switch (field) {
	case AUDIT_SUBJ_USER:
	case AUDIT_OBJ_USER:
		switch (op) {
		case Audit_equal:
			match = (ctxt->user == rule->au_ctxt.user);
			break;
		case Audit_not_equal:
			match = (ctxt->user != rule->au_ctxt.user);
			break;
		}
		break;
	case AUDIT_SUBJ_ROLE:
	case AUDIT_OBJ_ROLE:
		switch (op) {
		case Audit_equal:
			match = (ctxt->role == rule->au_ctxt.role);
			break;
		case Audit_not_equal:
			match = (ctxt->role != rule->au_ctxt.role);
			break;
		}
		break;
	case AUDIT_SUBJ_TYPE:
	case AUDIT_OBJ_TYPE:
		switch (op) {
		case Audit_equal:
			match = (ctxt->type == rule->au_ctxt.type);
			break;
		case Audit_not_equal:
			match = (ctxt->type != rule->au_ctxt.type);
			break;
		}
		break;
	case AUDIT_SUBJ_SEN:
	case AUDIT_SUBJ_CLR:
	case AUDIT_OBJ_LEV_LOW:
	case AUDIT_OBJ_LEV_HIGH:
		level = ((field == AUDIT_SUBJ_SEN ||
			  field == AUDIT_OBJ_LEV_LOW) ?
			 &ctxt->range.level[0] : &ctxt->range.level[1]);
		switch (op) {
		case Audit_equal:
			match = mls_level_eq(&rule->au_ctxt.range.level[0],
					     level);
			break;
		case Audit_not_equal:
			match = !mls_level_eq(&rule->au_ctxt.range.level[0],
					      level);
			break;
		case Audit_lt:
			match = (mls_level_dom(&rule->au_ctxt.range.level[0],
					       level) &&
				 !mls_level_eq(&rule->au_ctxt.range.level[0],
					       level));
			break;
		case Audit_le:
			match = mls_level_dom(&rule->au_ctxt.range.level[0],
					      level);
			break;
		case Audit_gt:
			match = (mls_level_dom(level,
					      &rule->au_ctxt.range.level[0]) &&
				 !mls_level_eq(level,
					       &rule->au_ctxt.range.level[0]));
			break;
		case Audit_ge:
			match = mls_level_dom(level,
					      &rule->au_ctxt.range.level[0]);
			break;
		}
	}

out:
	read_unlock(&state->ss->policy_rwlock);
	return match;
}

static int (*aurule_callback)(void) = audit_update_lsm_rules;

static int aurule_avc_callback(u32 event)
{
	int err = 0;

	if (event == AVC_CALLBACK_RESET && aurule_callback)
		err = aurule_callback();
	return err;
}

static int __init aurule_init(void)
{
	int err;

	err = avc_add_callback(aurule_avc_callback, AVC_CALLBACK_RESET);
	if (err)
		panic("avc_add_callback() failed, error %d\n", err);

	return err;
}
__initcall(aurule_init);

#ifdef CONFIG_NETLABEL
/**
 * security_netlbl_cache_add - Add an entry to the NetLabel cache
 * @secattr: the NetLabel packet security attributes
 * @sid: the SELinux SID
 *
 * Description:
 * Attempt to cache the context in @ctx, which was derived from the packet in
 * @skb, in the NetLabel subsystem cache.  This function assumes @secattr has
 * already been initialized.
 *
 */
static void security_netlbl_cache_add(struct netlbl_lsm_secattr *secattr,
				      u32 sid)
{
	u32 *sid_cache;

	sid_cache = kmalloc(sizeof(*sid_cache), GFP_ATOMIC);
	if (sid_cache == NULL)
		return;
	secattr->cache = netlbl_secattr_cache_alloc(GFP_ATOMIC);
	if (secattr->cache == NULL) {
		kfree(sid_cache);
		return;
	}

	*sid_cache = sid;
	secattr->cache->free = kfree;
	secattr->cache->data = sid_cache;
	secattr->flags |= NETLBL_SECATTR_CACHE;
}

/**
 * security_netlbl_secattr_to_sid - Convert a NetLabel secattr to a SELinux SID
 * @secattr: the NetLabel packet security attributes
 * @sid: the SELinux SID
 *
 * Description:
 * Convert the given NetLabel security attributes in @secattr into a
 * SELinux SID.  If the @secattr field does not contain a full SELinux
 * SID/context then use SECINITSID_NETMSG as the foundation.  If possible the
 * 'cache' field of @secattr is set and the CACHE flag is set; this is to
 * allow the @secattr to be used by NetLabel to cache the secattr to SID
 * conversion for future lookups.  Returns zero on success, negative values on
 * failure.
 *
 */
int security_netlbl_secattr_to_sid(struct selinux_state *state,
				   struct netlbl_lsm_secattr *secattr,
				   u32 *sid)
{
	struct policydb *policydb = &state->ss->policydb;
	struct sidtab *sidtab = &state->ss->sidtab;
	int rc;
	struct context *ctx;
	struct context ctx_new;

	if (!state->initialized) {
		*sid = SECSID_NULL;
		return 0;
	}

	read_lock(&state->ss->policy_rwlock);

	if (secattr->flags & NETLBL_SECATTR_CACHE)
		*sid = *(u32 *)secattr->cache->data;
	else if (secattr->flags & NETLBL_SECATTR_SECID)
		*sid = secattr->attr.secid;
	else if (secattr->flags & NETLBL_SECATTR_MLS_LVL) {
		rc = -EIDRM;
		ctx = sidtab_search(sidtab, SECINITSID_NETMSG);
		if (ctx == NULL)
			goto out;

		context_init(&ctx_new);
		ctx_new.user = ctx->user;
		ctx_new.role = ctx->role;
		ctx_new.type = ctx->type;
		mls_import_netlbl_lvl(policydb, &ctx_new, secattr);
		if (secattr->flags & NETLBL_SECATTR_MLS_CAT) {
			rc = mls_import_netlbl_cat(policydb, &ctx_new, secattr);
			if (rc)
				goto out;
		}
		rc = -EIDRM;
		if (!mls_context_isvalid(policydb, &ctx_new))
			goto out_free;

		rc = sidtab_context_to_sid(sidtab, &ctx_new, sid);
		if (rc)
			goto out_free;

		security_netlbl_cache_add(secattr, *sid);

		ebitmap_destroy(&ctx_new.range.level[0].cat);
	} else
		*sid = SECSID_NULL;

	read_unlock(&state->ss->policy_rwlock);
	return 0;
out_free:
	ebitmap_destroy(&ctx_new.range.level[0].cat);
out:
	read_unlock(&state->ss->policy_rwlock);
	return rc;
}

/**
 * security_netlbl_sid_to_secattr - Convert a SELinux SID to a NetLabel secattr
 * @sid: the SELinux SID
 * @secattr: the NetLabel packet security attributes
 *
 * Description:
 * Convert the given SELinux SID in @sid into a NetLabel security attribute.
 * Returns zero on success, negative values on failure.
 *
 */
int security_netlbl_sid_to_secattr(struct selinux_state *state,
				   u32 sid, struct netlbl_lsm_secattr *secattr)
{
	struct policydb *policydb = &state->ss->policydb;
	int rc;
	struct context *ctx;

	if (!state->initialized)
		return 0;

	read_lock(&state->ss->policy_rwlock);

	rc = -ENOENT;
	ctx = sidtab_search(&state->ss->sidtab, sid);
	if (ctx == NULL)
		goto out;

	rc = -ENOMEM;
	secattr->domain = kstrdup(sym_name(policydb, SYM_TYPES, ctx->type - 1),
				  GFP_ATOMIC);
	if (secattr->domain == NULL)
		goto out;

	secattr->attr.secid = sid;
	secattr->flags |= NETLBL_SECATTR_DOMAIN_CPY | NETLBL_SECATTR_SECID;
	mls_export_netlbl_lvl(policydb, ctx, secattr);
	rc = mls_export_netlbl_cat(policydb, ctx, secattr);
out:
	read_unlock(&state->ss->policy_rwlock);
	return rc;
}
#endif /* CONFIG_NETLABEL */

/**
 * security_read_policy - read the policy.
 * @data: binary policy data
 * @len: length of data in bytes
 *
 */
int security_read_policy(struct selinux_state *state,
			 void **data, size_t *len)
{
	struct policydb *policydb = &state->ss->policydb;
	int rc;
	struct policy_file fp;

	if (!state->initialized)
		return -EINVAL;

	*len = security_policydb_len(state);

	*data = vmalloc_user(*len);
	if (!*data)
		return -ENOMEM;

	fp.data = *data;
	fp.len = *len;

	read_lock(&state->ss->policy_rwlock);
	rc = policydb_write(policydb, &fp);
	read_unlock(&state->ss->policy_rwlock);

	if (rc)
		return rc;

	*len = (unsigned long)fp.data - (unsigned long)*data;
	return 0;

}<|MERGE_RESOLUTION|>--- conflicted
+++ resolved
@@ -47,8 +47,6 @@
 #include <linux/sched.h>
 #include <linux/audit.h>
 #include <linux/mutex.h>
-#include <linux/selinux.h>
-#include <linux/flex_array.h>
 #include <linux/vmalloc.h>
 #include <net/netlabel.h>
 
@@ -69,7 +67,7 @@
 #include "audit.h"
 
 /* Policy capability names */
-char *selinux_policycap_names[__POLICYDB_CAPABILITY_MAX] = {
+const char *selinux_policycap_names[__POLICYDB_CAPABILITY_MAX] = {
 	"network_peer_controls",
 	"open_perms",
 	"extended_socket_class",
@@ -544,15 +542,13 @@
 	struct type_datum *target;
 	u32 masked = 0;
 
-	source = flex_array_get_ptr(policydb->type_val_to_struct_array,
-				    scontext->type - 1);
+	source = policydb->type_val_to_struct_array[scontext->type - 1];
 	BUG_ON(!source);
 
 	if (!source->bounds)
 		return;
 
-	target = flex_array_get_ptr(policydb->type_val_to_struct_array,
-				    tcontext->type - 1);
+	target = policydb->type_val_to_struct_array[tcontext->type - 1];
 	BUG_ON(!target);
 
 	memset(&lo_avd, 0, sizeof(lo_avd));
@@ -652,11 +648,9 @@
 	 */
 	avkey.target_class = tclass;
 	avkey.specified = AVTAB_AV | AVTAB_XPERMS;
-	sattr = flex_array_get(policydb->type_attr_map_array,
-			       scontext->type - 1);
+	sattr = &policydb->type_attr_map_array[scontext->type - 1];
 	BUG_ON(!sattr);
-	tattr = flex_array_get(policydb->type_attr_map_array,
-			       tcontext->type - 1);
+	tattr = &policydb->type_attr_map_array[tcontext->type - 1];
 	BUG_ON(!tattr);
 	ebitmap_for_each_positive_bit(sattr, snode, i) {
 		ebitmap_for_each_positive_bit(tattr, tnode, j) {
@@ -774,7 +768,7 @@
 	read_lock(&state->ss->policy_rwlock);
 
 	policydb = &state->ss->policydb;
-	sidtab = &state->ss->sidtab;
+	sidtab = state->ss->sidtab;
 
 	if (!user)
 		tclass = unmap_class(&state->ss->map, orig_tclass);
@@ -874,7 +868,7 @@
 	read_lock(&state->ss->policy_rwlock);
 
 	policydb = &state->ss->policydb;
-	sidtab = &state->ss->sidtab;
+	sidtab = state->ss->sidtab;
 
 	rc = -EINVAL;
 	old_context = sidtab_search(sidtab, old_sid);
@@ -899,8 +893,7 @@
 
 	index = new_context->type;
 	while (true) {
-		type = flex_array_get_ptr(policydb->type_val_to_struct_array,
-					  index - 1);
+		type = policydb->type_val_to_struct_array[index - 1];
 		BUG_ON(!type);
 
 		/* not bounded anymore */
@@ -1032,7 +1025,7 @@
 		goto allow;
 
 	policydb = &state->ss->policydb;
-	sidtab = &state->ss->sidtab;
+	sidtab = state->ss->sidtab;
 
 	scontext = sidtab_search(sidtab, ssid);
 	if (!scontext) {
@@ -1063,11 +1056,9 @@
 
 	avkey.target_class = tclass;
 	avkey.specified = AVTAB_XPERMS;
-	sattr = flex_array_get(policydb->type_attr_map_array,
-				scontext->type - 1);
+	sattr = &policydb->type_attr_map_array[scontext->type - 1];
 	BUG_ON(!sattr);
-	tattr = flex_array_get(policydb->type_attr_map_array,
-				tcontext->type - 1);
+	tattr = &policydb->type_attr_map_array[tcontext->type - 1];
 	BUG_ON(!tattr);
 	ebitmap_for_each_positive_bit(sattr, snode, i) {
 		ebitmap_for_each_positive_bit(tattr, tnode, j) {
@@ -1121,7 +1112,7 @@
 		goto allow;
 
 	policydb = &state->ss->policydb;
-	sidtab = &state->ss->sidtab;
+	sidtab = state->ss->sidtab;
 
 	scontext = sidtab_search(sidtab, ssid);
 	if (!scontext) {
@@ -1175,7 +1166,7 @@
 		goto allow;
 
 	policydb = &state->ss->policydb;
-	sidtab = &state->ss->sidtab;
+	sidtab = state->ss->sidtab;
 
 	scontext = sidtab_search(sidtab, ssid);
 	if (!scontext) {
@@ -1279,7 +1270,8 @@
 
 static int security_sid_to_context_core(struct selinux_state *state,
 					u32 sid, char **scontext,
-					u32 *scontext_len, int force)
+					u32 *scontext_len, int force,
+					int only_invalid)
 {
 	struct policydb *policydb;
 	struct sidtab *sidtab;
@@ -1313,7 +1305,7 @@
 	}
 	read_lock(&state->ss->policy_rwlock);
 	policydb = &state->ss->policydb;
-	sidtab = &state->ss->sidtab;
+	sidtab = state->ss->sidtab;
 	if (force)
 		context = sidtab_search_force(sidtab, sid);
 	else
@@ -1324,16 +1316,11 @@
 		rc = -EINVAL;
 		goto out_unlock;
 	}
-<<<<<<< HEAD
-	rc = context_struct_to_string(policydb, context, scontext,
-				      scontext_len);
-=======
 	if (only_invalid && !context->len)
 		rc = 0;
 	else
 		rc = context_struct_to_string(policydb, context, scontext,
 					      scontext_len);
->>>>>>> 407d19ab
 out_unlock:
 	read_unlock(&state->ss->policy_rwlock);
 out:
@@ -1355,14 +1342,34 @@
 			    u32 sid, char **scontext, u32 *scontext_len)
 {
 	return security_sid_to_context_core(state, sid, scontext,
-					    scontext_len, 0);
+					    scontext_len, 0, 0);
 }
 
 int security_sid_to_context_force(struct selinux_state *state, u32 sid,
 				  char **scontext, u32 *scontext_len)
 {
 	return security_sid_to_context_core(state, sid, scontext,
-					    scontext_len, 1);
+					    scontext_len, 1, 0);
+}
+
+/**
+ * security_sid_to_context_inval - Obtain a context for a given SID if it
+ *                                 is invalid.
+ * @sid: security identifier, SID
+ * @scontext: security context
+ * @scontext_len: length in bytes
+ *
+ * Write the string representation of the context associated with @sid
+ * into a dynamically allocated string of the correct size, but only if the
+ * context is invalid in the current policy.  Set @scontext to point to
+ * this string (or NULL if the context is valid) and set @scontext_len to
+ * the length of the string (or 0 if the context is valid).
+ */
+int security_sid_to_context_inval(struct selinux_state *state, u32 sid,
+				  char **scontext, u32 *scontext_len)
+{
+	return security_sid_to_context_core(state, sid, scontext,
+					    scontext_len, 1, 1);
 }
 
 /*
@@ -1371,7 +1378,6 @@
 static int string_to_context_struct(struct policydb *pol,
 				    struct sidtab *sidtabp,
 				    char *scontext,
-				    u32 scontext_len,
 				    struct context *ctx,
 				    u32 def_sid)
 {
@@ -1432,15 +1438,12 @@
 
 	ctx->type = typdatum->value;
 
-	rc = mls_context_to_sid(pol, oldc, &p, ctx, sidtabp, def_sid);
+	rc = mls_context_to_sid(pol, oldc, p, ctx, sidtabp, def_sid);
 	if (rc)
 		goto out;
 
+	/* Check the validity of the new context. */
 	rc = -EINVAL;
-	if ((p - scontext) < scontext_len)
-		goto out;
-
-	/* Check the validity of the new context. */
 	if (!policydb_context_isvalid(pol, ctx))
 		goto out;
 	rc = 0;
@@ -1493,9 +1496,9 @@
 	}
 	read_lock(&state->ss->policy_rwlock);
 	policydb = &state->ss->policydb;
-	sidtab = &state->ss->sidtab;
+	sidtab = state->ss->sidtab;
 	rc = string_to_context_struct(policydb, sidtab, scontext2,
-				      scontext_len, &context, def_sid);
+				      &context, def_sid);
 	if (rc == -EINVAL && force) {
 		context.str = str;
 		context.len = strlen(str) + 1;
@@ -1678,7 +1681,7 @@
 	}
 
 	policydb = &state->ss->policydb;
-	sidtab = &state->ss->sidtab;
+	sidtab = state->ss->sidtab;
 
 	scontext = sidtab_search(sidtab, ssid);
 	if (!scontext) {
@@ -1890,19 +1893,6 @@
 				    out_sid, false);
 }
 
-/* Clone the SID into the new SID table. */
-static int clone_sid(u32 sid,
-		     struct context *context,
-		     void *arg)
-{
-	struct sidtab *s = arg;
-
-	if (sid > SECINITSID_NUM)
-		return sidtab_insert(s, sid, context);
-	else
-		return 0;
-}
-
 static inline int convert_context_handle_invalid_context(
 	struct selinux_state *state,
 	struct context *context)
@@ -1930,101 +1920,84 @@
 
 /*
  * Convert the values in the security context
- * structure `c' from the values specified
+ * structure `oldc' from the values specified
  * in the policy `p->oldp' to the values specified
- * in the policy `p->newp'.  Verify that the
- * context is valid under the new policy.
+ * in the policy `p->newp', storing the new context
+ * in `newc'.  Verify that the context is valid
+ * under the new policy.
  */
-static int convert_context(u32 key,
-			   struct context *c,
-			   void *p)
+static int convert_context(struct context *oldc, struct context *newc, void *p)
 {
 	struct convert_context_args *args;
-	struct context oldc;
 	struct ocontext *oc;
-	struct mls_range *range;
 	struct role_datum *role;
 	struct type_datum *typdatum;
 	struct user_datum *usrdatum;
 	char *s;
 	u32 len;
-	int rc = 0;
-
-	if (key <= SECINITSID_NUM)
-		goto out;
+	int rc;
 
 	args = p;
 
-	if (c->str) {
-		struct context ctx;
-
-		rc = -ENOMEM;
-		s = kstrdup(c->str, GFP_KERNEL);
+	if (oldc->str) {
+		s = kstrdup(oldc->str, GFP_KERNEL);
 		if (!s)
-			goto out;
+			return -ENOMEM;
 
 		rc = string_to_context_struct(args->newp, NULL, s,
-					      c->len, &ctx, SECSID_NULL);
+					      newc, SECSID_NULL);
+		if (rc == -EINVAL) {
+			/* Retain string representation for later mapping. */
+			context_init(newc);
+			newc->str = s;
+			newc->len = oldc->len;
+			return 0;
+		}
 		kfree(s);
-		if (!rc) {
-			pr_info("SELinux:  Context %s became valid (mapped).\n",
-			       c->str);
-			/* Replace string with mapped representation. */
-			kfree(c->str);
-			memcpy(c, &ctx, sizeof(*c));
-			goto out;
-		} else if (rc == -EINVAL) {
-			/* Retain string representation for later mapping. */
-			rc = 0;
-			goto out;
-		} else {
+		if (rc) {
 			/* Other error condition, e.g. ENOMEM. */
 			pr_err("SELinux:   Unable to map context %s, rc = %d.\n",
-			       c->str, -rc);
-			goto out;
-		}
-	}
-
-	rc = context_cpy(&oldc, c);
-	if (rc)
-		goto out;
+			       oldc->str, -rc);
+			return rc;
+		}
+		pr_info("SELinux:  Context %s became valid (mapped).\n",
+			oldc->str);
+		return 0;
+	}
+
+	context_init(newc);
 
 	/* Convert the user. */
 	rc = -EINVAL;
 	usrdatum = hashtab_search(args->newp->p_users.table,
-				  sym_name(args->oldp, SYM_USERS, c->user - 1));
+				  sym_name(args->oldp,
+					   SYM_USERS, oldc->user - 1));
 	if (!usrdatum)
 		goto bad;
-	c->user = usrdatum->value;
+	newc->user = usrdatum->value;
 
 	/* Convert the role. */
 	rc = -EINVAL;
 	role = hashtab_search(args->newp->p_roles.table,
-			      sym_name(args->oldp, SYM_ROLES, c->role - 1));
+			      sym_name(args->oldp, SYM_ROLES, oldc->role - 1));
 	if (!role)
 		goto bad;
-	c->role = role->value;
+	newc->role = role->value;
 
 	/* Convert the type. */
 	rc = -EINVAL;
 	typdatum = hashtab_search(args->newp->p_types.table,
-				  sym_name(args->oldp, SYM_TYPES, c->type - 1));
+				  sym_name(args->oldp,
+					   SYM_TYPES, oldc->type - 1));
 	if (!typdatum)
 		goto bad;
-	c->type = typdatum->value;
+	newc->type = typdatum->value;
 
 	/* Convert the MLS fields if dealing with MLS policies */
 	if (args->oldp->mls_enabled && args->newp->mls_enabled) {
-		rc = mls_convert_context(args->oldp, args->newp, c);
+		rc = mls_convert_context(args->oldp, args->newp, oldc, newc);
 		if (rc)
 			goto bad;
-	} else if (args->oldp->mls_enabled && !args->newp->mls_enabled) {
-		/*
-		 * Switching between MLS and non-MLS policy:
-		 * free any storage used by the MLS fields in the
-		 * context for all existing entries in the sidtab.
-		 */
-		mls_context_destroy(c);
 	} else if (!args->oldp->mls_enabled && args->newp->mls_enabled) {
 		/*
 		 * Switching between non-MLS and MLS policy:
@@ -2042,38 +2015,30 @@
 				" the initial SIDs list\n");
 			goto bad;
 		}
-		range = &oc->context[0].range;
-		rc = mls_range_set(c, range);
+		rc = mls_range_set(newc, &oc->context[0].range);
 		if (rc)
 			goto bad;
 	}
 
 	/* Check the validity of the new context. */
-	if (!policydb_context_isvalid(args->newp, c)) {
-		rc = convert_context_handle_invalid_context(args->state,
-							    &oldc);
+	if (!policydb_context_isvalid(args->newp, newc)) {
+		rc = convert_context_handle_invalid_context(args->state, oldc);
 		if (rc)
 			goto bad;
 	}
 
-	context_destroy(&oldc);
-
-	rc = 0;
-out:
-	return rc;
+	return 0;
 bad:
 	/* Map old representation to string and save it. */
-	rc = context_struct_to_string(args->oldp, &oldc, &s, &len);
+	rc = context_struct_to_string(args->oldp, oldc, &s, &len);
 	if (rc)
 		return rc;
-	context_destroy(&oldc);
-	context_destroy(c);
-	c->str = s;
-	c->len = len;
+	context_destroy(newc);
+	newc->str = s;
+	newc->len = len;
 	pr_info("SELinux:  Context %s became invalid (unmapped).\n",
-	       c->str);
-	rc = 0;
-	goto out;
+		newc->str);
+	return 0;
 }
 
 static void security_load_policycaps(struct selinux_state *state)
@@ -2113,11 +2078,11 @@
 int security_load_policy(struct selinux_state *state, void *data, size_t len)
 {
 	struct policydb *policydb;
-	struct sidtab *sidtab;
+	struct sidtab *oldsidtab, *newsidtab;
 	struct policydb *oldpolicydb, *newpolicydb;
-	struct sidtab oldsidtab, newsidtab;
 	struct selinux_mapping *oldmapping;
 	struct selinux_map newmap;
+	struct sidtab_convert_params convert_params;
 	struct convert_context_args args;
 	u32 seqno;
 	int rc = 0;
@@ -2131,27 +2096,37 @@
 	newpolicydb = oldpolicydb + 1;
 
 	policydb = &state->ss->policydb;
-	sidtab = &state->ss->sidtab;
+
+	newsidtab = kmalloc(sizeof(*newsidtab), GFP_KERNEL);
+	if (!newsidtab) {
+		rc = -ENOMEM;
+		goto out;
+	}
 
 	if (!state->initialized) {
 		rc = policydb_read(policydb, fp);
-		if (rc)
+		if (rc) {
+			kfree(newsidtab);
 			goto out;
+		}
 
 		policydb->len = len;
 		rc = selinux_set_mapping(policydb, secclass_map,
 					 &state->ss->map);
 		if (rc) {
+			kfree(newsidtab);
 			policydb_destroy(policydb);
 			goto out;
 		}
 
-		rc = policydb_load_isids(policydb, sidtab);
+		rc = policydb_load_isids(policydb, newsidtab);
 		if (rc) {
+			kfree(newsidtab);
 			policydb_destroy(policydb);
 			goto out;
 		}
 
+		state->ss->sidtab = newsidtab;
 		security_load_policycaps(state);
 		state->initialized = 1;
 		seqno = ++state->ss->latest_granting;
@@ -2164,13 +2139,11 @@
 		goto out;
 	}
 
-#if 0
-	sidtab_hash_eval(sidtab, "sids");
-#endif
-
 	rc = policydb_read(newpolicydb, fp);
-	if (rc)
-		goto out;
+	if (rc) {
+		kfree(newsidtab);
+		goto out;
+	}
 
 	newpolicydb->len = len;
 	/* If switching between different policy types, log MLS status */
@@ -2179,10 +2152,11 @@
 	else if (!policydb->mls_enabled && newpolicydb->mls_enabled)
 		pr_info("SELinux: Enabling MLS support...\n");
 
-	rc = policydb_load_isids(newpolicydb, &newsidtab);
+	rc = policydb_load_isids(newpolicydb, newsidtab);
 	if (rc) {
 		pr_err("SELinux:  unable to load the initial SIDs\n");
 		policydb_destroy(newpolicydb);
+		kfree(newsidtab);
 		goto out;
 	}
 
@@ -2196,12 +2170,7 @@
 		goto err;
 	}
 
-	/* Clone the SID table. */
-	sidtab_shutdown(sidtab);
-
-	rc = sidtab_map(sidtab, clone_sid, &newsidtab);
-	if (rc)
-		goto err;
+	oldsidtab = state->ss->sidtab;
 
 	/*
 	 * Convert the internal representations of contexts
@@ -2210,7 +2179,12 @@
 	args.state = state;
 	args.oldp = policydb;
 	args.newp = newpolicydb;
-	rc = sidtab_map(&newsidtab, convert_context, &args);
+
+	convert_params.func = convert_context;
+	convert_params.args = &args;
+	convert_params.target = newsidtab;
+
+	rc = sidtab_convert(oldsidtab, &convert_params);
 	if (rc) {
 		pr_err("SELinux:  unable to convert the internal"
 			" representation of contexts in the new SID"
@@ -2220,12 +2194,11 @@
 
 	/* Save the old policydb and SID table to free later. */
 	memcpy(oldpolicydb, policydb, sizeof(*policydb));
-	sidtab_set(&oldsidtab, sidtab);
 
 	/* Install the new policydb and SID table. */
 	write_lock_irq(&state->ss->policy_rwlock);
 	memcpy(policydb, newpolicydb, sizeof(*policydb));
-	sidtab_set(sidtab, &newsidtab);
+	state->ss->sidtab = newsidtab;
 	security_load_policycaps(state);
 	oldmapping = state->ss->map.mapping;
 	state->ss->map.mapping = newmap.mapping;
@@ -2235,7 +2208,8 @@
 
 	/* Free the old policydb and SID table. */
 	policydb_destroy(oldpolicydb);
-	sidtab_destroy(&oldsidtab);
+	sidtab_destroy(oldsidtab);
+	kfree(oldsidtab);
 	kfree(oldmapping);
 
 	avc_ss_reset(state->avc, seqno);
@@ -2249,7 +2223,8 @@
 
 err:
 	kfree(newmap.mapping);
-	sidtab_destroy(&newsidtab);
+	sidtab_destroy(newsidtab);
+	kfree(newsidtab);
 	policydb_destroy(newpolicydb);
 
 out:
@@ -2286,7 +2261,7 @@
 	read_lock(&state->ss->policy_rwlock);
 
 	policydb = &state->ss->policydb;
-	sidtab = &state->ss->sidtab;
+	sidtab = state->ss->sidtab;
 
 	c = policydb->ocontexts[OCON_PORT];
 	while (c) {
@@ -2332,7 +2307,7 @@
 	read_lock(&state->ss->policy_rwlock);
 
 	policydb = &state->ss->policydb;
-	sidtab = &state->ss->sidtab;
+	sidtab = state->ss->sidtab;
 
 	c = policydb->ocontexts[OCON_IBPKEY];
 	while (c) {
@@ -2378,7 +2353,7 @@
 	read_lock(&state->ss->policy_rwlock);
 
 	policydb = &state->ss->policydb;
-	sidtab = &state->ss->sidtab;
+	sidtab = state->ss->sidtab;
 
 	c = policydb->ocontexts[OCON_IBENDPORT];
 	while (c) {
@@ -2424,7 +2399,7 @@
 	read_lock(&state->ss->policy_rwlock);
 
 	policydb = &state->ss->policydb;
-	sidtab = &state->ss->sidtab;
+	sidtab = state->ss->sidtab;
 
 	c = policydb->ocontexts[OCON_NETIF];
 	while (c) {
@@ -2489,7 +2464,7 @@
 	read_lock(&state->ss->policy_rwlock);
 
 	policydb = &state->ss->policydb;
-	sidtab = &state->ss->sidtab;
+	sidtab = state->ss->sidtab;
 
 	switch (domain) {
 	case AF_INET: {
@@ -2589,7 +2564,7 @@
 	read_lock(&state->ss->policy_rwlock);
 
 	policydb = &state->ss->policydb;
-	sidtab = &state->ss->sidtab;
+	sidtab = state->ss->sidtab;
 
 	context_init(&usercon);
 
@@ -2691,7 +2666,7 @@
 				       u32 *sid)
 {
 	struct policydb *policydb = &state->ss->policydb;
-	struct sidtab *sidtab = &state->ss->sidtab;
+	struct sidtab *sidtab = state->ss->sidtab;
 	int len;
 	u16 sclass;
 	struct genfs *genfs;
@@ -2777,7 +2752,7 @@
 	read_lock(&state->ss->policy_rwlock);
 
 	policydb = &state->ss->policydb;
-	sidtab = &state->ss->sidtab;
+	sidtab = state->ss->sidtab;
 
 	c = policydb->ocontexts[OCON_FSUSE];
 	while (c) {
@@ -2983,7 +2958,7 @@
 			  u32 sid, u32 mls_sid, u32 *new_sid)
 {
 	struct policydb *policydb = &state->ss->policydb;
-	struct sidtab *sidtab = &state->ss->sidtab;
+	struct sidtab *sidtab = state->ss->sidtab;
 	struct context *context1;
 	struct context *context2;
 	struct context newcon;
@@ -3074,7 +3049,7 @@
 				 u32 *peer_sid)
 {
 	struct policydb *policydb = &state->ss->policydb;
-	struct sidtab *sidtab = &state->ss->sidtab;
+	struct sidtab *sidtab = state->ss->sidtab;
 	int rc;
 	struct context *nlbl_ctx;
 	struct context *xfrm_ctx;
@@ -3414,8 +3389,7 @@
 	return 0;
 }
 
-int selinux_audit_rule_match(u32 sid, u32 field, u32 op, void *vrule,
-			     struct audit_context *actx)
+int selinux_audit_rule_match(u32 sid, u32 field, u32 op, void *vrule)
 {
 	struct selinux_state *state = &selinux_state;
 	struct context *ctxt;
@@ -3435,7 +3409,7 @@
 		goto out;
 	}
 
-	ctxt = sidtab_search(&state->ss->sidtab, sid);
+	ctxt = sidtab_search(state->ss->sidtab, sid);
 	if (unlikely(!ctxt)) {
 		WARN_ONCE(1, "selinux_audit_rule_match: unrecognized SID %d\n",
 			  sid);
@@ -3598,7 +3572,7 @@
 				   u32 *sid)
 {
 	struct policydb *policydb = &state->ss->policydb;
-	struct sidtab *sidtab = &state->ss->sidtab;
+	struct sidtab *sidtab = state->ss->sidtab;
 	int rc;
 	struct context *ctx;
 	struct context ctx_new;
@@ -3676,7 +3650,7 @@
 	read_lock(&state->ss->policy_rwlock);
 
 	rc = -ENOENT;
-	ctx = sidtab_search(&state->ss->sidtab, sid);
+	ctx = sidtab_search(state->ss->sidtab, sid);
 	if (ctx == NULL)
 		goto out;
 
