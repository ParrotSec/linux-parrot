// SPDX-License-Identifier: GPL-2.0-only
/*
 *  inode.c - securityfs
 *
 *  Copyright (C) 2005 Greg Kroah-Hartman <gregkh@suse.de>
 *
 *  Based on fs/debugfs/inode.c which had the following copyright notice:
 *    Copyright (C) 2004 Greg Kroah-Hartman <greg@kroah.com>
 *    Copyright (C) 2004 IBM Inc.
 */

/* #define DEBUG */
#include <linux/module.h>
#include <linux/fs.h>
#include <linux/mount.h>
#include <linux/pagemap.h>
#include <linux/init.h>
#include <linux/namei.h>
#include <linux/security.h>
#include <linux/lsm_hooks.h>
#include <linux/magic.h>

static struct vfsmount *mount;
static int mount_count;

<<<<<<< HEAD
static void securityfs_evict_inode(struct inode *inode)
{
	truncate_inode_pages_final(&inode->i_data);
	clear_inode(inode);
	if (S_ISLNK(inode->i_mode))
		kfree(inode->i_link);
=======
static void securityfs_free_inode(struct inode *inode)
{
	if (S_ISLNK(inode->i_mode))
		kfree(inode->i_link);
	free_inode_nonrcu(inode);
>>>>>>> 407d19ab
}

static const struct super_operations securityfs_super_operations = {
	.statfs		= simple_statfs,
<<<<<<< HEAD
	.evict_inode	= securityfs_evict_inode,
=======
	.free_inode	= securityfs_free_inode,
>>>>>>> 407d19ab
};

static int fill_super(struct super_block *sb, void *data, int silent)
{
	static const struct tree_descr files[] = {{""}};
	int error;

	error = simple_fill_super(sb, SECURITYFS_MAGIC, files);
	if (error)
		return error;

	sb->s_op = &securityfs_super_operations;

	return 0;
}

static struct dentry *get_sb(struct file_system_type *fs_type,
		  int flags, const char *dev_name,
		  void *data)
{
	return mount_single(fs_type, flags, data, fill_super);
}

static struct file_system_type fs_type = {
	.owner =	THIS_MODULE,
	.name =		"securityfs",
	.mount =	get_sb,
	.kill_sb =	kill_litter_super,
};

/**
 * securityfs_create_dentry - create a dentry in the securityfs filesystem
 *
 * @name: a pointer to a string containing the name of the file to create.
 * @mode: the permission that the file should have
 * @parent: a pointer to the parent dentry for this file.  This should be a
 *          directory dentry if set.  If this parameter is %NULL, then the
 *          file will be created in the root of the securityfs filesystem.
 * @data: a pointer to something that the caller will want to get to later
 *        on.  The inode.i_private pointer will point to this value on
 *        the open() call.
 * @fops: a pointer to a struct file_operations that should be used for
 *        this file.
 * @iops: a point to a struct of inode_operations that should be used for
 *        this file/dir
 *
 * This is the basic "create a file/dir/symlink" function for
 * securityfs.  It allows for a wide range of flexibility in creating
 * a file, or a directory (if you want to create a directory, the
 * securityfs_create_dir() function is recommended to be used
 * instead).
 *
 * This function returns a pointer to a dentry if it succeeds.  This
 * pointer must be passed to the securityfs_remove() function when the
 * file is to be removed (no automatic cleanup happens if your module
 * is unloaded, you are responsible here).  If an error occurs, the
 * function will return the error value (via ERR_PTR).
 *
 * If securityfs is not enabled in the kernel, the value %-ENODEV is
 * returned.
 */
static struct dentry *securityfs_create_dentry(const char *name, umode_t mode,
					struct dentry *parent, void *data,
					const struct file_operations *fops,
					const struct inode_operations *iops)
{
	struct dentry *dentry;
	struct inode *dir, *inode;
	int error;

	if (!(mode & S_IFMT))
		mode = (mode & S_IALLUGO) | S_IFREG;

	pr_debug("securityfs: creating file '%s'\n",name);

	error = simple_pin_fs(&fs_type, &mount, &mount_count);
	if (error)
		return ERR_PTR(error);

	if (!parent)
		parent = mount->mnt_root;

	dir = d_inode(parent);

	inode_lock(dir);
	dentry = lookup_one_len(name, parent, strlen(name));
	if (IS_ERR(dentry))
		goto out;

	if (d_really_is_positive(dentry)) {
		error = -EEXIST;
		goto out1;
	}

	inode = new_inode(dir->i_sb);
	if (!inode) {
		error = -ENOMEM;
		goto out1;
	}

	inode->i_ino = get_next_ino();
	inode->i_mode = mode;
	inode->i_atime = inode->i_mtime = inode->i_ctime = current_time(inode);
	inode->i_private = data;
	if (S_ISDIR(mode)) {
		inode->i_op = &simple_dir_inode_operations;
		inode->i_fop = &simple_dir_operations;
		inc_nlink(inode);
		inc_nlink(dir);
	} else if (S_ISLNK(mode)) {
		inode->i_op = iops ? iops : &simple_symlink_inode_operations;
		inode->i_link = data;
	} else {
		inode->i_fop = fops;
	}
	d_instantiate(dentry, inode);
	dget(dentry);
	inode_unlock(dir);
	return dentry;

out1:
	dput(dentry);
	dentry = ERR_PTR(error);
out:
	inode_unlock(dir);
	simple_release_fs(&mount, &mount_count);
	return dentry;
}

/**
 * securityfs_create_file - create a file in the securityfs filesystem
 *
 * @name: a pointer to a string containing the name of the file to create.
 * @mode: the permission that the file should have
 * @parent: a pointer to the parent dentry for this file.  This should be a
 *          directory dentry if set.  If this parameter is %NULL, then the
 *          file will be created in the root of the securityfs filesystem.
 * @data: a pointer to something that the caller will want to get to later
 *        on.  The inode.i_private pointer will point to this value on
 *        the open() call.
 * @fops: a pointer to a struct file_operations that should be used for
 *        this file.
 *
 * This function creates a file in securityfs with the given @name.
 *
 * This function returns a pointer to a dentry if it succeeds.  This
 * pointer must be passed to the securityfs_remove() function when the file is
 * to be removed (no automatic cleanup happens if your module is unloaded,
 * you are responsible here).  If an error occurs, the function will return
 * the error value (via ERR_PTR).
 *
 * If securityfs is not enabled in the kernel, the value %-ENODEV is
 * returned.
 */
struct dentry *securityfs_create_file(const char *name, umode_t mode,
				      struct dentry *parent, void *data,
				      const struct file_operations *fops)
{
	return securityfs_create_dentry(name, mode, parent, data, fops, NULL);
}
EXPORT_SYMBOL_GPL(securityfs_create_file);

/**
 * securityfs_create_dir - create a directory in the securityfs filesystem
 *
 * @name: a pointer to a string containing the name of the directory to
 *        create.
 * @parent: a pointer to the parent dentry for this file.  This should be a
 *          directory dentry if set.  If this parameter is %NULL, then the
 *          directory will be created in the root of the securityfs filesystem.
 *
 * This function creates a directory in securityfs with the given @name.
 *
 * This function returns a pointer to a dentry if it succeeds.  This
 * pointer must be passed to the securityfs_remove() function when the file is
 * to be removed (no automatic cleanup happens if your module is unloaded,
 * you are responsible here).  If an error occurs, the function will return
 * the error value (via ERR_PTR).
 *
 * If securityfs is not enabled in the kernel, the value %-ENODEV is
 * returned.
 */
struct dentry *securityfs_create_dir(const char *name, struct dentry *parent)
{
	return securityfs_create_file(name, S_IFDIR | 0755, parent, NULL, NULL);
}
EXPORT_SYMBOL_GPL(securityfs_create_dir);

/**
 * securityfs_create_symlink - create a symlink in the securityfs filesystem
 *
 * @name: a pointer to a string containing the name of the symlink to
 *        create.
 * @parent: a pointer to the parent dentry for the symlink.  This should be a
 *          directory dentry if set.  If this parameter is %NULL, then the
 *          directory will be created in the root of the securityfs filesystem.
 * @target: a pointer to a string containing the name of the symlink's target.
 *          If this parameter is %NULL, then the @iops parameter needs to be
 *          setup to handle .readlink and .get_link inode_operations.
 * @iops: a pointer to the struct inode_operations to use for the symlink. If
 *        this parameter is %NULL, then the default simple_symlink_inode
 *        operations will be used.
 *
 * This function creates a symlink in securityfs with the given @name.
 *
 * This function returns a pointer to a dentry if it succeeds.  This
 * pointer must be passed to the securityfs_remove() function when the file is
 * to be removed (no automatic cleanup happens if your module is unloaded,
 * you are responsible here).  If an error occurs, the function will return
 * the error value (via ERR_PTR).
 *
 * If securityfs is not enabled in the kernel, the value %-ENODEV is
 * returned.
 */
struct dentry *securityfs_create_symlink(const char *name,
					 struct dentry *parent,
					 const char *target,
					 const struct inode_operations *iops)
{
	struct dentry *dent;
	char *link = NULL;

	if (target) {
		link = kstrdup(target, GFP_KERNEL);
		if (!link)
			return ERR_PTR(-ENOMEM);
	}
	dent = securityfs_create_dentry(name, S_IFLNK | 0444, parent,
					link, NULL, iops);
	if (IS_ERR(dent))
		kfree(link);

	return dent;
}
EXPORT_SYMBOL_GPL(securityfs_create_symlink);

/**
 * securityfs_remove - removes a file or directory from the securityfs filesystem
 *
 * @dentry: a pointer to a the dentry of the file or directory to be removed.
 *
 * This function removes a file or directory in securityfs that was previously
 * created with a call to another securityfs function (like
 * securityfs_create_file() or variants thereof.)
 *
 * This function is required to be called in order for the file to be
 * removed. No automatic cleanup of files will happen when a module is
 * removed; you are responsible here.
 */
void securityfs_remove(struct dentry *dentry)
{
	struct inode *dir;

	if (!dentry || IS_ERR(dentry))
		return;

	dir = d_inode(dentry->d_parent);
	inode_lock(dir);
	if (simple_positive(dentry)) {
		if (d_is_dir(dentry))
			simple_rmdir(dir, dentry);
		else
			simple_unlink(dir, dentry);
		dput(dentry);
	}
	inode_unlock(dir);
	simple_release_fs(&mount, &mount_count);
}
EXPORT_SYMBOL_GPL(securityfs_remove);

#ifdef CONFIG_SECURITY
static struct dentry *lsm_dentry;
static ssize_t lsm_read(struct file *filp, char __user *buf, size_t count,
			loff_t *ppos)
{
	return simple_read_from_buffer(buf, count, ppos, lsm_names,
		strlen(lsm_names));
}

static const struct file_operations lsm_ops = {
	.read = lsm_read,
	.llseek = generic_file_llseek,
};
#endif

static int __init securityfs_init(void)
{
	int retval;

	retval = sysfs_create_mount_point(kernel_kobj, "security");
	if (retval)
		return retval;

	retval = register_filesystem(&fs_type);
	if (retval) {
		sysfs_remove_mount_point(kernel_kobj, "security");
		return retval;
	}
#ifdef CONFIG_SECURITY
	lsm_dentry = securityfs_create_file("lsm", 0444, NULL, NULL,
						&lsm_ops);
#endif
	return 0;
}

core_initcall(securityfs_init);
MODULE_LICENSE("GPL");
<|MERGE_RESOLUTION|>--- conflicted
+++ resolved
@@ -10,7 +10,8 @@
  */
 
 /* #define DEBUG */
-#include <linux/module.h>
+#include <linux/sysfs.h>
+#include <linux/kobject.h>
 #include <linux/fs.h>
 #include <linux/mount.h>
 #include <linux/pagemap.h>
@@ -23,29 +24,16 @@
 static struct vfsmount *mount;
 static int mount_count;
 
-<<<<<<< HEAD
-static void securityfs_evict_inode(struct inode *inode)
-{
-	truncate_inode_pages_final(&inode->i_data);
-	clear_inode(inode);
-	if (S_ISLNK(inode->i_mode))
-		kfree(inode->i_link);
-=======
 static void securityfs_free_inode(struct inode *inode)
 {
 	if (S_ISLNK(inode->i_mode))
 		kfree(inode->i_link);
 	free_inode_nonrcu(inode);
->>>>>>> 407d19ab
 }
 
 static const struct super_operations securityfs_super_operations = {
 	.statfs		= simple_statfs,
-<<<<<<< HEAD
-	.evict_inode	= securityfs_evict_inode,
-=======
 	.free_inode	= securityfs_free_inode,
->>>>>>> 407d19ab
 };
 
 static int fill_super(struct super_block *sb, void *data, int silent)
@@ -350,6 +338,4 @@
 #endif
 	return 0;
 }
-
-core_initcall(securityfs_init);
-MODULE_LICENSE("GPL");
+core_initcall(securityfs_init);