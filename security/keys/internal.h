--- conflicted
+++ resolved
@@ -350,18 +350,4 @@
 #define key_check(key) do {} while(0)
 
 #endif
-<<<<<<< HEAD
-
-/*
- * Helper function to clear and free a kvmalloc'ed memory object.
- */
-static inline void __kvzfree(const void *addr, size_t len)
-{
-	if (addr) {
-		memset((void *)addr, 0, len);
-		kvfree(addr);
-	}
-}
-=======
->>>>>>> 675a03b4
 #endif /* _INTERNAL_H */