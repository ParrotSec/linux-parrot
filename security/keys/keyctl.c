// SPDX-License-Identifier: GPL-2.0-or-later
/* Userspace key control operations
 *
 * Copyright (C) 2004-5 Red Hat, Inc. All Rights Reserved.
 * Written by David Howells (dhowells@redhat.com)
 */

#include <linux/init.h>
#include <linux/sched.h>
#include <linux/sched/task.h>
#include <linux/slab.h>
#include <linux/syscalls.h>
#include <linux/key.h>
#include <linux/keyctl.h>
#include <linux/fs.h>
#include <linux/capability.h>
#include <linux/cred.h>
#include <linux/string.h>
#include <linux/err.h>
#include <linux/vmalloc.h>
#include <linux/security.h>
#include <linux/uio.h>
#include <linux/uaccess.h>
#include <keys/request_key_auth-type.h>
#include "internal.h"

#define KEY_MAX_DESC_SIZE 4096

static const unsigned char keyrings_capabilities[2] = {
	[0] = (KEYCTL_CAPS0_CAPABILITIES |
	       (IS_ENABLED(CONFIG_PERSISTENT_KEYRINGS)	? KEYCTL_CAPS0_PERSISTENT_KEYRINGS : 0) |
	       (IS_ENABLED(CONFIG_KEY_DH_OPERATIONS)	? KEYCTL_CAPS0_DIFFIE_HELLMAN : 0) |
	       (IS_ENABLED(CONFIG_ASYMMETRIC_KEY_TYPE)	? KEYCTL_CAPS0_PUBLIC_KEY : 0) |
	       (IS_ENABLED(CONFIG_BIG_KEYS)		? KEYCTL_CAPS0_BIG_KEY : 0) |
	       KEYCTL_CAPS0_INVALIDATE |
	       KEYCTL_CAPS0_RESTRICT_KEYRING |
	       KEYCTL_CAPS0_MOVE
	       ),
	[1] = (KEYCTL_CAPS1_NS_KEYRING_NAME |
	       KEYCTL_CAPS1_NS_KEY_TAG),
};

static int key_get_type_from_user(char *type,
				  const char __user *_type,
				  unsigned len)
{
	int ret;

	ret = strncpy_from_user(type, _type, len);
	if (ret < 0)
		return ret;
	if (ret == 0 || ret >= len)
		return -EINVAL;
	if (type[0] == '.')
		return -EPERM;
	type[len - 1] = '\0';
	return 0;
}

/*
 * Extract the description of a new key from userspace and either add it as a
 * new key to the specified keyring or update a matching key in that keyring.
 *
 * If the description is NULL or an empty string, the key type is asked to
 * generate one from the payload.
 *
 * The keyring must be writable so that we can attach the key to it.
 *
 * If successful, the new key's serial number is returned, otherwise an error
 * code is returned.
 */
SYSCALL_DEFINE5(add_key, const char __user *, _type,
		const char __user *, _description,
		const void __user *, _payload,
		size_t, plen,
		key_serial_t, ringid)
{
	key_ref_t keyring_ref, key_ref;
	char type[32], *description;
	void *payload;
	long ret;

	ret = -EINVAL;
	if (plen > 1024 * 1024 - 1)
		goto error;

	/* draw all the data into kernel space */
	ret = key_get_type_from_user(type, _type, sizeof(type));
	if (ret < 0)
		goto error;

	description = NULL;
	if (_description) {
		description = strndup_user(_description, KEY_MAX_DESC_SIZE);
		if (IS_ERR(description)) {
			ret = PTR_ERR(description);
			goto error;
		}
		if (!*description) {
			kfree(description);
			description = NULL;
		} else if ((description[0] == '.') &&
			   (strncmp(type, "keyring", 7) == 0)) {
			ret = -EPERM;
			goto error2;
		}
	}

	/* pull the payload in if one was supplied */
	payload = NULL;

	if (plen) {
		ret = -ENOMEM;
		payload = kvmalloc(plen, GFP_KERNEL);
		if (!payload)
			goto error2;

		ret = -EFAULT;
		if (copy_from_user(payload, _payload, plen) != 0)
			goto error3;
	}

	/* find the target keyring (which must be writable) */
	keyring_ref = lookup_user_key(ringid, KEY_LOOKUP_CREATE, KEY_NEED_WRITE);
	if (IS_ERR(keyring_ref)) {
		ret = PTR_ERR(keyring_ref);
		goto error3;
	}

	/* create or update the requested key and add it to the target
	 * keyring */
	key_ref = key_create_or_update(keyring_ref, type, description,
				       payload, plen, KEY_PERM_UNDEF,
				       KEY_ALLOC_IN_QUOTA);
	if (!IS_ERR(key_ref)) {
		ret = key_ref_to_ptr(key_ref)->serial;
		key_ref_put(key_ref);
	}
	else {
		ret = PTR_ERR(key_ref);
	}

	key_ref_put(keyring_ref);
 error3:
	kvfree_sensitive(payload, plen);
 error2:
	kfree(description);
 error:
	return ret;
}

/*
 * Search the process keyrings and keyring trees linked from those for a
 * matching key.  Keyrings must have appropriate Search permission to be
 * searched.
 *
 * If a key is found, it will be attached to the destination keyring if there's
 * one specified and the serial number of the key will be returned.
 *
 * If no key is found, /sbin/request-key will be invoked if _callout_info is
 * non-NULL in an attempt to create a key.  The _callout_info string will be
 * passed to /sbin/request-key to aid with completing the request.  If the
 * _callout_info string is "" then it will be changed to "-".
 */
SYSCALL_DEFINE4(request_key, const char __user *, _type,
		const char __user *, _description,
		const char __user *, _callout_info,
		key_serial_t, destringid)
{
	struct key_type *ktype;
	struct key *key;
	key_ref_t dest_ref;
	size_t callout_len;
	char type[32], *description, *callout_info;
	long ret;

	/* pull the type into kernel space */
	ret = key_get_type_from_user(type, _type, sizeof(type));
	if (ret < 0)
		goto error;

	/* pull the description into kernel space */
	description = strndup_user(_description, KEY_MAX_DESC_SIZE);
	if (IS_ERR(description)) {
		ret = PTR_ERR(description);
		goto error;
	}

	/* pull the callout info into kernel space */
	callout_info = NULL;
	callout_len = 0;
	if (_callout_info) {
		callout_info = strndup_user(_callout_info, PAGE_SIZE);
		if (IS_ERR(callout_info)) {
			ret = PTR_ERR(callout_info);
			goto error2;
		}
		callout_len = strlen(callout_info);
	}

	/* get the destination keyring if specified */
	dest_ref = NULL;
	if (destringid) {
		dest_ref = lookup_user_key(destringid, KEY_LOOKUP_CREATE,
					   KEY_NEED_WRITE);
		if (IS_ERR(dest_ref)) {
			ret = PTR_ERR(dest_ref);
			goto error3;
		}
	}

	/* find the key type */
	ktype = key_type_lookup(type);
	if (IS_ERR(ktype)) {
		ret = PTR_ERR(ktype);
		goto error4;
	}

	/* do the search */
	key = request_key_and_link(ktype, description, NULL, callout_info,
				   callout_len, NULL, key_ref_to_ptr(dest_ref),
				   KEY_ALLOC_IN_QUOTA);
	if (IS_ERR(key)) {
		ret = PTR_ERR(key);
		goto error5;
	}

	/* wait for the key to finish being constructed */
	ret = wait_for_key_construction(key, 1);
	if (ret < 0)
		goto error6;

	ret = key->serial;

error6:
 	key_put(key);
error5:
	key_type_put(ktype);
error4:
	key_ref_put(dest_ref);
error3:
	kfree(callout_info);
error2:
	kfree(description);
error:
	return ret;
}

/*
 * Get the ID of the specified process keyring.
 *
 * The requested keyring must have search permission to be found.
 *
 * If successful, the ID of the requested keyring will be returned.
 */
long keyctl_get_keyring_ID(key_serial_t id, int create)
{
	key_ref_t key_ref;
	unsigned long lflags;
	long ret;

	lflags = create ? KEY_LOOKUP_CREATE : 0;
	key_ref = lookup_user_key(id, lflags, KEY_NEED_SEARCH);
	if (IS_ERR(key_ref)) {
		ret = PTR_ERR(key_ref);
		goto error;
	}

	ret = key_ref_to_ptr(key_ref)->serial;
	key_ref_put(key_ref);
error:
	return ret;
}

/*
 * Join a (named) session keyring.
 *
 * Create and join an anonymous session keyring or join a named session
 * keyring, creating it if necessary.  A named session keyring must have Search
 * permission for it to be joined.  Session keyrings without this permit will
 * be skipped over.  It is not permitted for userspace to create or join
 * keyrings whose name begin with a dot.
 *
 * If successful, the ID of the joined session keyring will be returned.
 */
long keyctl_join_session_keyring(const char __user *_name)
{
	char *name;
	long ret;

	/* fetch the name from userspace */
	name = NULL;
	if (_name) {
		name = strndup_user(_name, KEY_MAX_DESC_SIZE);
		if (IS_ERR(name)) {
			ret = PTR_ERR(name);
			goto error;
		}

		ret = -EPERM;
		if (name[0] == '.')
			goto error_name;
	}

	/* join the session */
	ret = join_session_keyring(name);
error_name:
	kfree(name);
error:
	return ret;
}

/*
 * Update a key's data payload from the given data.
 *
 * The key must grant the caller Write permission and the key type must support
 * updating for this to work.  A negative key can be positively instantiated
 * with this call.
 *
 * If successful, 0 will be returned.  If the key type does not support
 * updating, then -EOPNOTSUPP will be returned.
 */
long keyctl_update_key(key_serial_t id,
		       const void __user *_payload,
		       size_t plen)
{
	key_ref_t key_ref;
	void *payload;
	long ret;

	ret = -EINVAL;
	if (plen > PAGE_SIZE)
		goto error;

	/* pull the payload in if one was supplied */
	payload = NULL;
	if (plen) {
		ret = -ENOMEM;
		payload = kvmalloc(plen, GFP_KERNEL);
		if (!payload)
			goto error;

		ret = -EFAULT;
		if (copy_from_user(payload, _payload, plen) != 0)
			goto error2;
	}

	/* find the target key (which must be writable) */
	key_ref = lookup_user_key(id, 0, KEY_NEED_WRITE);
	if (IS_ERR(key_ref)) {
		ret = PTR_ERR(key_ref);
		goto error2;
	}

	/* update the key */
	ret = key_update(key_ref, payload, plen);

	key_ref_put(key_ref);
error2:
<<<<<<< HEAD
	__kvzfree(payload, plen);
=======
	kvfree_sensitive(payload, plen);
>>>>>>> 675a03b4
error:
	return ret;
}

/*
 * Revoke a key.
 *
 * The key must be grant the caller Write or Setattr permission for this to
 * work.  The key type should give up its quota claim when revoked.  The key
 * and any links to the key will be automatically garbage collected after a
 * certain amount of time (/proc/sys/kernel/keys/gc_delay).
 *
 * Keys with KEY_FLAG_KEEP set should not be revoked.
 *
 * If successful, 0 is returned.
 */
long keyctl_revoke_key(key_serial_t id)
{
	key_ref_t key_ref;
	struct key *key;
	long ret;

	key_ref = lookup_user_key(id, 0, KEY_NEED_WRITE);
	if (IS_ERR(key_ref)) {
		ret = PTR_ERR(key_ref);
		if (ret != -EACCES)
			goto error;
		key_ref = lookup_user_key(id, 0, KEY_NEED_SETATTR);
		if (IS_ERR(key_ref)) {
			ret = PTR_ERR(key_ref);
			goto error;
		}
	}

	key = key_ref_to_ptr(key_ref);
	ret = 0;
	if (test_bit(KEY_FLAG_KEEP, &key->flags))
		ret = -EPERM;
	else
		key_revoke(key);

	key_ref_put(key_ref);
error:
	return ret;
}

/*
 * Invalidate a key.
 *
 * The key must be grant the caller Invalidate permission for this to work.
 * The key and any links to the key will be automatically garbage collected
 * immediately.
 *
 * Keys with KEY_FLAG_KEEP set should not be invalidated.
 *
 * If successful, 0 is returned.
 */
long keyctl_invalidate_key(key_serial_t id)
{
	key_ref_t key_ref;
	struct key *key;
	long ret;

	kenter("%d", id);

	key_ref = lookup_user_key(id, 0, KEY_NEED_SEARCH);
	if (IS_ERR(key_ref)) {
		ret = PTR_ERR(key_ref);

		/* Root is permitted to invalidate certain special keys */
		if (capable(CAP_SYS_ADMIN)) {
			key_ref = lookup_user_key(id, 0, 0);
			if (IS_ERR(key_ref))
				goto error;
			if (test_bit(KEY_FLAG_ROOT_CAN_INVAL,
				     &key_ref_to_ptr(key_ref)->flags))
				goto invalidate;
			goto error_put;
		}

		goto error;
	}

invalidate:
	key = key_ref_to_ptr(key_ref);
	ret = 0;
	if (test_bit(KEY_FLAG_KEEP, &key->flags))
		ret = -EPERM;
	else
		key_invalidate(key);
error_put:
	key_ref_put(key_ref);
error:
	kleave(" = %ld", ret);
	return ret;
}

/*
 * Clear the specified keyring, creating an empty process keyring if one of the
 * special keyring IDs is used.
 *
 * The keyring must grant the caller Write permission and not have
 * KEY_FLAG_KEEP set for this to work.  If successful, 0 will be returned.
 */
long keyctl_keyring_clear(key_serial_t ringid)
{
	key_ref_t keyring_ref;
	struct key *keyring;
	long ret;

	keyring_ref = lookup_user_key(ringid, KEY_LOOKUP_CREATE, KEY_NEED_WRITE);
	if (IS_ERR(keyring_ref)) {
		ret = PTR_ERR(keyring_ref);

		/* Root is permitted to invalidate certain special keyrings */
		if (capable(CAP_SYS_ADMIN)) {
			keyring_ref = lookup_user_key(ringid, 0, 0);
			if (IS_ERR(keyring_ref))
				goto error;
			if (test_bit(KEY_FLAG_ROOT_CAN_CLEAR,
				     &key_ref_to_ptr(keyring_ref)->flags))
				goto clear;
			goto error_put;
		}

		goto error;
	}

clear:
	keyring = key_ref_to_ptr(keyring_ref);
	if (test_bit(KEY_FLAG_KEEP, &keyring->flags))
		ret = -EPERM;
	else
		ret = keyring_clear(keyring);
error_put:
	key_ref_put(keyring_ref);
error:
	return ret;
}

/*
 * Create a link from a keyring to a key if there's no matching key in the
 * keyring, otherwise replace the link to the matching key with a link to the
 * new key.
 *
 * The key must grant the caller Link permission and the the keyring must grant
 * the caller Write permission.  Furthermore, if an additional link is created,
 * the keyring's quota will be extended.
 *
 * If successful, 0 will be returned.
 */
long keyctl_keyring_link(key_serial_t id, key_serial_t ringid)
{
	key_ref_t keyring_ref, key_ref;
	long ret;

	keyring_ref = lookup_user_key(ringid, KEY_LOOKUP_CREATE, KEY_NEED_WRITE);
	if (IS_ERR(keyring_ref)) {
		ret = PTR_ERR(keyring_ref);
		goto error;
	}

	key_ref = lookup_user_key(id, KEY_LOOKUP_CREATE, KEY_NEED_LINK);
	if (IS_ERR(key_ref)) {
		ret = PTR_ERR(key_ref);
		goto error2;
	}

	ret = key_link(key_ref_to_ptr(keyring_ref), key_ref_to_ptr(key_ref));

	key_ref_put(key_ref);
error2:
	key_ref_put(keyring_ref);
error:
	return ret;
}

/*
 * Unlink a key from a keyring.
 *
 * The keyring must grant the caller Write permission for this to work; the key
 * itself need not grant the caller anything.  If the last link to a key is
 * removed then that key will be scheduled for destruction.
 *
 * Keys or keyrings with KEY_FLAG_KEEP set should not be unlinked.
 *
 * If successful, 0 will be returned.
 */
long keyctl_keyring_unlink(key_serial_t id, key_serial_t ringid)
{
	key_ref_t keyring_ref, key_ref;
	struct key *keyring, *key;
	long ret;

	keyring_ref = lookup_user_key(ringid, 0, KEY_NEED_WRITE);
	if (IS_ERR(keyring_ref)) {
		ret = PTR_ERR(keyring_ref);
		goto error;
	}

	key_ref = lookup_user_key(id, KEY_LOOKUP_FOR_UNLINK, 0);
	if (IS_ERR(key_ref)) {
		ret = PTR_ERR(key_ref);
		goto error2;
	}

	keyring = key_ref_to_ptr(keyring_ref);
	key = key_ref_to_ptr(key_ref);
	if (test_bit(KEY_FLAG_KEEP, &keyring->flags) &&
	    test_bit(KEY_FLAG_KEEP, &key->flags))
		ret = -EPERM;
	else
		ret = key_unlink(keyring, key);

	key_ref_put(key_ref);
error2:
	key_ref_put(keyring_ref);
error:
	return ret;
}

/*
 * Move a link to a key from one keyring to another, displacing any matching
 * key from the destination keyring.
 *
 * The key must grant the caller Link permission and both keyrings must grant
 * the caller Write permission.  There must also be a link in the from keyring
 * to the key.  If both keyrings are the same, nothing is done.
 *
 * If successful, 0 will be returned.
 */
long keyctl_keyring_move(key_serial_t id, key_serial_t from_ringid,
			 key_serial_t to_ringid, unsigned int flags)
{
	key_ref_t key_ref, from_ref, to_ref;
	long ret;

	if (flags & ~KEYCTL_MOVE_EXCL)
		return -EINVAL;

	key_ref = lookup_user_key(id, KEY_LOOKUP_CREATE, KEY_NEED_LINK);
	if (IS_ERR(key_ref))
		return PTR_ERR(key_ref);

	from_ref = lookup_user_key(from_ringid, 0, KEY_NEED_WRITE);
	if (IS_ERR(from_ref)) {
		ret = PTR_ERR(from_ref);
		goto error2;
	}

	to_ref = lookup_user_key(to_ringid, KEY_LOOKUP_CREATE, KEY_NEED_WRITE);
	if (IS_ERR(to_ref)) {
		ret = PTR_ERR(to_ref);
		goto error3;
	}

	ret = key_move(key_ref_to_ptr(key_ref), key_ref_to_ptr(from_ref),
		       key_ref_to_ptr(to_ref), flags);

	key_ref_put(to_ref);
error3:
	key_ref_put(from_ref);
error2:
	key_ref_put(key_ref);
	return ret;
}

/*
 * Return a description of a key to userspace.
 *
 * The key must grant the caller View permission for this to work.
 *
 * If there's a buffer, we place up to buflen bytes of data into it formatted
 * in the following way:
 *
 *	type;uid;gid;perm;description<NUL>
 *
 * If successful, we return the amount of description available, irrespective
 * of how much we may have copied into the buffer.
 */
long keyctl_describe_key(key_serial_t keyid,
			 char __user *buffer,
			 size_t buflen)
{
	struct key *key, *instkey;
	key_ref_t key_ref;
	char *infobuf;
	long ret;
	int desclen, infolen;

	key_ref = lookup_user_key(keyid, KEY_LOOKUP_PARTIAL, KEY_NEED_VIEW);
	if (IS_ERR(key_ref)) {
		/* viewing a key under construction is permitted if we have the
		 * authorisation token handy */
		if (PTR_ERR(key_ref) == -EACCES) {
			instkey = key_get_instantiation_authkey(keyid);
			if (!IS_ERR(instkey)) {
				key_put(instkey);
				key_ref = lookup_user_key(keyid,
							  KEY_LOOKUP_PARTIAL,
							  0);
				if (!IS_ERR(key_ref))
					goto okay;
			}
		}

		ret = PTR_ERR(key_ref);
		goto error;
	}

okay:
	key = key_ref_to_ptr(key_ref);
	desclen = strlen(key->description);

	/* calculate how much information we're going to return */
	ret = -ENOMEM;
	infobuf = kasprintf(GFP_KERNEL,
			    "%s;%d;%d;%08x;",
			    key->type->name,
			    from_kuid_munged(current_user_ns(), key->uid),
			    from_kgid_munged(current_user_ns(), key->gid),
			    key->perm);
	if (!infobuf)
		goto error2;
	infolen = strlen(infobuf);
	ret = infolen + desclen + 1;

	/* consider returning the data */
	if (buffer && buflen >= ret) {
		if (copy_to_user(buffer, infobuf, infolen) != 0 ||
		    copy_to_user(buffer + infolen, key->description,
				 desclen + 1) != 0)
			ret = -EFAULT;
	}

	kfree(infobuf);
error2:
	key_ref_put(key_ref);
error:
	return ret;
}

/*
 * Search the specified keyring and any keyrings it links to for a matching
 * key.  Only keyrings that grant the caller Search permission will be searched
 * (this includes the starting keyring).  Only keys with Search permission can
 * be found.
 *
 * If successful, the found key will be linked to the destination keyring if
 * supplied and the key has Link permission, and the found key ID will be
 * returned.
 */
long keyctl_keyring_search(key_serial_t ringid,
			   const char __user *_type,
			   const char __user *_description,
			   key_serial_t destringid)
{
	struct key_type *ktype;
	key_ref_t keyring_ref, key_ref, dest_ref;
	char type[32], *description;
	long ret;

	/* pull the type and description into kernel space */
	ret = key_get_type_from_user(type, _type, sizeof(type));
	if (ret < 0)
		goto error;

	description = strndup_user(_description, KEY_MAX_DESC_SIZE);
	if (IS_ERR(description)) {
		ret = PTR_ERR(description);
		goto error;
	}

	/* get the keyring at which to begin the search */
	keyring_ref = lookup_user_key(ringid, 0, KEY_NEED_SEARCH);
	if (IS_ERR(keyring_ref)) {
		ret = PTR_ERR(keyring_ref);
		goto error2;
	}

	/* get the destination keyring if specified */
	dest_ref = NULL;
	if (destringid) {
		dest_ref = lookup_user_key(destringid, KEY_LOOKUP_CREATE,
					   KEY_NEED_WRITE);
		if (IS_ERR(dest_ref)) {
			ret = PTR_ERR(dest_ref);
			goto error3;
		}
	}

	/* find the key type */
	ktype = key_type_lookup(type);
	if (IS_ERR(ktype)) {
		ret = PTR_ERR(ktype);
		goto error4;
	}

	/* do the search */
	key_ref = keyring_search(keyring_ref, ktype, description, true);
	if (IS_ERR(key_ref)) {
		ret = PTR_ERR(key_ref);

		/* treat lack or presence of a negative key the same */
		if (ret == -EAGAIN)
			ret = -ENOKEY;
		goto error5;
	}

	/* link the resulting key to the destination keyring if we can */
	if (dest_ref) {
		ret = key_permission(key_ref, KEY_NEED_LINK);
		if (ret < 0)
			goto error6;

		ret = key_link(key_ref_to_ptr(dest_ref), key_ref_to_ptr(key_ref));
		if (ret < 0)
			goto error6;
	}

	ret = key_ref_to_ptr(key_ref)->serial;

error6:
	key_ref_put(key_ref);
error5:
	key_type_put(ktype);
error4:
	key_ref_put(dest_ref);
error3:
	key_ref_put(keyring_ref);
error2:
	kfree(description);
error:
	return ret;
}

/*
 * Call the read method
 */
static long __keyctl_read_key(struct key *key, char *buffer, size_t buflen)
{
	long ret;

	down_read(&key->sem);
	ret = key_validate(key);
	if (ret == 0)
		ret = key->type->read(key, buffer, buflen);
	up_read(&key->sem);
	return ret;
}

/*
 * Read a key's payload.
 *
 * The key must either grant the caller Read permission, or it must grant the
 * caller Search permission when searched for from the process keyrings.
 *
 * If successful, we place up to buflen bytes of data into the buffer, if one
 * is provided, and return the amount of data that is available in the key,
 * irrespective of how much we copied into the buffer.
 */
long keyctl_read_key(key_serial_t keyid, char __user *buffer, size_t buflen)
{
	struct key *key;
	key_ref_t key_ref;
	long ret;
	char *key_data = NULL;
	size_t key_data_len;

	/* find the key first */
	key_ref = lookup_user_key(keyid, 0, 0);
	if (IS_ERR(key_ref)) {
		ret = -ENOKEY;
		goto out;
	}

	key = key_ref_to_ptr(key_ref);

	ret = key_read_state(key);
	if (ret < 0)
		goto key_put_out; /* Negatively instantiated */

	/* see if we can read it directly */
	ret = key_permission(key_ref, KEY_NEED_READ);
	if (ret == 0)
		goto can_read_key;
	if (ret != -EACCES)
		goto key_put_out;

	/* we can't; see if it's searchable from this process's keyrings
	 * - we automatically take account of the fact that it may be
	 *   dangling off an instantiation key
	 */
	if (!is_key_possessed(key_ref)) {
		ret = -EACCES;
		goto key_put_out;
	}

	/* the key is probably readable - now try to read it */
can_read_key:
	if (!key->type->read) {
		ret = -EOPNOTSUPP;
		goto key_put_out;
	}

	if (!buffer || !buflen) {
		/* Get the key length from the read method */
		ret = __keyctl_read_key(key, NULL, 0);
		goto key_put_out;
	}

	/*
	 * Read the data with the semaphore held (since we might sleep)
	 * to protect against the key being updated or revoked.
	 *
	 * Allocating a temporary buffer to hold the keys before
	 * transferring them to user buffer to avoid potential
	 * deadlock involving page fault and mmap_sem.
	 *
	 * key_data_len = (buflen <= PAGE_SIZE)
	 *		? buflen : actual length of key data
	 *
	 * This prevents allocating arbitrary large buffer which can
	 * be much larger than the actual key length. In the latter case,
	 * at least 2 passes of this loop is required.
	 */
	key_data_len = (buflen <= PAGE_SIZE) ? buflen : 0;
	for (;;) {
		if (key_data_len) {
			key_data = kvmalloc(key_data_len, GFP_KERNEL);
			if (!key_data) {
				ret = -ENOMEM;
				goto key_put_out;
			}
		}

		ret = __keyctl_read_key(key, key_data, key_data_len);

		/*
		 * Read methods will just return the required length without
		 * any copying if the provided length isn't large enough.
<<<<<<< HEAD
		 */
		if (ret <= 0 || ret > buflen)
			break;

		/*
		 * The key may change (unlikely) in between 2 consecutive
		 * __keyctl_read_key() calls. In this case, we reallocate
		 * a larger buffer and redo the key read when
		 * key_data_len < ret <= buflen.
		 */
		if (ret > key_data_len) {
			if (unlikely(key_data))
				__kvzfree(key_data, key_data_len);
=======
		 */
		if (ret <= 0 || ret > buflen)
			break;

		/*
		 * The key may change (unlikely) in between 2 consecutive
		 * __keyctl_read_key() calls. In this case, we reallocate
		 * a larger buffer and redo the key read when
		 * key_data_len < ret <= buflen.
		 */
		if (ret > key_data_len) {
			if (unlikely(key_data))
				kvfree_sensitive(key_data, key_data_len);
>>>>>>> 675a03b4
			key_data_len = ret;
			continue;	/* Allocate buffer */
		}

		if (copy_to_user(buffer, key_data, ret))
			ret = -EFAULT;
		break;
	}
<<<<<<< HEAD
	__kvzfree(key_data, key_data_len);
=======
	kvfree_sensitive(key_data, key_data_len);
>>>>>>> 675a03b4

key_put_out:
	key_put(key);
out:
	return ret;
}

/*
 * Change the ownership of a key
 *
 * The key must grant the caller Setattr permission for this to work, though
 * the key need not be fully instantiated yet.  For the UID to be changed, or
 * for the GID to be changed to a group the caller is not a member of, the
 * caller must have sysadmin capability.  If either uid or gid is -1 then that
 * attribute is not changed.
 *
 * If the UID is to be changed, the new user must have sufficient quota to
 * accept the key.  The quota deduction will be removed from the old user to
 * the new user should the attribute be changed.
 *
 * If successful, 0 will be returned.
 */
long keyctl_chown_key(key_serial_t id, uid_t user, gid_t group)
{
	struct key_user *newowner, *zapowner = NULL;
	struct key *key;
	key_ref_t key_ref;
	long ret;
	kuid_t uid;
	kgid_t gid;

	uid = make_kuid(current_user_ns(), user);
	gid = make_kgid(current_user_ns(), group);
	ret = -EINVAL;
	if ((user != (uid_t) -1) && !uid_valid(uid))
		goto error;
	if ((group != (gid_t) -1) && !gid_valid(gid))
		goto error;

	ret = 0;
	if (user == (uid_t) -1 && group == (gid_t) -1)
		goto error;

	key_ref = lookup_user_key(id, KEY_LOOKUP_CREATE | KEY_LOOKUP_PARTIAL,
				  KEY_NEED_SETATTR);
	if (IS_ERR(key_ref)) {
		ret = PTR_ERR(key_ref);
		goto error;
	}

	key = key_ref_to_ptr(key_ref);

	/* make the changes with the locks held to prevent chown/chown races */
	ret = -EACCES;
	down_write(&key->sem);

	if (!capable(CAP_SYS_ADMIN)) {
		/* only the sysadmin can chown a key to some other UID */
		if (user != (uid_t) -1 && !uid_eq(key->uid, uid))
			goto error_put;

		/* only the sysadmin can set the key's GID to a group other
		 * than one of those that the current process subscribes to */
		if (group != (gid_t) -1 && !gid_eq(gid, key->gid) && !in_group_p(gid))
			goto error_put;
	}

	/* change the UID */
	if (user != (uid_t) -1 && !uid_eq(uid, key->uid)) {
		ret = -ENOMEM;
		newowner = key_user_lookup(uid);
		if (!newowner)
			goto error_put;

		/* transfer the quota burden to the new user */
		if (test_bit(KEY_FLAG_IN_QUOTA, &key->flags)) {
			unsigned maxkeys = uid_eq(uid, GLOBAL_ROOT_UID) ?
				key_quota_root_maxkeys : key_quota_maxkeys;
			unsigned maxbytes = uid_eq(uid, GLOBAL_ROOT_UID) ?
				key_quota_root_maxbytes : key_quota_maxbytes;

			spin_lock(&newowner->lock);
			if (newowner->qnkeys + 1 > maxkeys ||
			    newowner->qnbytes + key->quotalen > maxbytes ||
			    newowner->qnbytes + key->quotalen <
			    newowner->qnbytes)
				goto quota_overrun;

			newowner->qnkeys++;
			newowner->qnbytes += key->quotalen;
			spin_unlock(&newowner->lock);

			spin_lock(&key->user->lock);
			key->user->qnkeys--;
			key->user->qnbytes -= key->quotalen;
			spin_unlock(&key->user->lock);
		}

		atomic_dec(&key->user->nkeys);
		atomic_inc(&newowner->nkeys);

		if (key->state != KEY_IS_UNINSTANTIATED) {
			atomic_dec(&key->user->nikeys);
			atomic_inc(&newowner->nikeys);
		}

		zapowner = key->user;
		key->user = newowner;
		key->uid = uid;
	}

	/* change the GID */
	if (group != (gid_t) -1)
		key->gid = gid;

	ret = 0;

error_put:
	up_write(&key->sem);
	key_put(key);
	if (zapowner)
		key_user_put(zapowner);
error:
	return ret;

quota_overrun:
	spin_unlock(&newowner->lock);
	zapowner = newowner;
	ret = -EDQUOT;
	goto error_put;
}

/*
 * Change the permission mask on a key.
 *
 * The key must grant the caller Setattr permission for this to work, though
 * the key need not be fully instantiated yet.  If the caller does not have
 * sysadmin capability, it may only change the permission on keys that it owns.
 */
long keyctl_setperm_key(key_serial_t id, key_perm_t perm)
{
	struct key *key;
	key_ref_t key_ref;
	long ret;

	ret = -EINVAL;
	if (perm & ~(KEY_POS_ALL | KEY_USR_ALL | KEY_GRP_ALL | KEY_OTH_ALL))
		goto error;

	key_ref = lookup_user_key(id, KEY_LOOKUP_CREATE | KEY_LOOKUP_PARTIAL,
				  KEY_NEED_SETATTR);
	if (IS_ERR(key_ref)) {
		ret = PTR_ERR(key_ref);
		goto error;
	}

	key = key_ref_to_ptr(key_ref);

	/* make the changes with the locks held to prevent chown/chmod races */
	ret = -EACCES;
	down_write(&key->sem);

	/* if we're not the sysadmin, we can only change a key that we own */
	if (capable(CAP_SYS_ADMIN) || uid_eq(key->uid, current_fsuid())) {
		key->perm = perm;
		ret = 0;
	}

	up_write(&key->sem);
	key_put(key);
error:
	return ret;
}

/*
 * Get the destination keyring for instantiation and check that the caller has
 * Write permission on it.
 */
static long get_instantiation_keyring(key_serial_t ringid,
				      struct request_key_auth *rka,
				      struct key **_dest_keyring)
{
	key_ref_t dkref;

	*_dest_keyring = NULL;

	/* just return a NULL pointer if we weren't asked to make a link */
	if (ringid == 0)
		return 0;

	/* if a specific keyring is nominated by ID, then use that */
	if (ringid > 0) {
		dkref = lookup_user_key(ringid, KEY_LOOKUP_CREATE, KEY_NEED_WRITE);
		if (IS_ERR(dkref))
			return PTR_ERR(dkref);
		*_dest_keyring = key_ref_to_ptr(dkref);
		return 0;
	}

	if (ringid == KEY_SPEC_REQKEY_AUTH_KEY)
		return -EINVAL;

	/* otherwise specify the destination keyring recorded in the
	 * authorisation key (any KEY_SPEC_*_KEYRING) */
	if (ringid >= KEY_SPEC_REQUESTOR_KEYRING) {
		*_dest_keyring = key_get(rka->dest_keyring);
		return 0;
	}

	return -ENOKEY;
}

/*
 * Change the request_key authorisation key on the current process.
 */
static int keyctl_change_reqkey_auth(struct key *key)
{
	struct cred *new;

	new = prepare_creds();
	if (!new)
		return -ENOMEM;

	key_put(new->request_key_auth);
	new->request_key_auth = key_get(key);

	return commit_creds(new);
}

/*
 * Instantiate a key with the specified payload and link the key into the
 * destination keyring if one is given.
 *
 * The caller must have the appropriate instantiation permit set for this to
 * work (see keyctl_assume_authority).  No other permissions are required.
 *
 * If successful, 0 will be returned.
 */
long keyctl_instantiate_key_common(key_serial_t id,
				   struct iov_iter *from,
				   key_serial_t ringid)
{
	const struct cred *cred = current_cred();
	struct request_key_auth *rka;
	struct key *instkey, *dest_keyring;
	size_t plen = from ? iov_iter_count(from) : 0;
	void *payload;
	long ret;

	kenter("%d,,%zu,%d", id, plen, ringid);

	if (!plen)
		from = NULL;

	ret = -EINVAL;
	if (plen > 1024 * 1024 - 1)
		goto error;

	/* the appropriate instantiation authorisation key must have been
	 * assumed before calling this */
	ret = -EPERM;
	instkey = cred->request_key_auth;
	if (!instkey)
		goto error;

	rka = instkey->payload.data[0];
	if (rka->target_key->serial != id)
		goto error;

	/* pull the payload in if one was supplied */
	payload = NULL;

	if (from) {
		ret = -ENOMEM;
		payload = kvmalloc(plen, GFP_KERNEL);
		if (!payload)
			goto error;

		ret = -EFAULT;
		if (!copy_from_iter_full(payload, plen, from))
			goto error2;
	}

	/* find the destination keyring amongst those belonging to the
	 * requesting task */
	ret = get_instantiation_keyring(ringid, rka, &dest_keyring);
	if (ret < 0)
		goto error2;

	/* instantiate the key and link it into a keyring */
	ret = key_instantiate_and_link(rka->target_key, payload, plen,
				       dest_keyring, instkey);

	key_put(dest_keyring);

	/* discard the assumed authority if it's just been disabled by
	 * instantiation of the key */
	if (ret == 0)
		keyctl_change_reqkey_auth(NULL);

error2:
	kvfree_sensitive(payload, plen);
error:
	return ret;
}

/*
 * Instantiate a key with the specified payload and link the key into the
 * destination keyring if one is given.
 *
 * The caller must have the appropriate instantiation permit set for this to
 * work (see keyctl_assume_authority).  No other permissions are required.
 *
 * If successful, 0 will be returned.
 */
long keyctl_instantiate_key(key_serial_t id,
			    const void __user *_payload,
			    size_t plen,
			    key_serial_t ringid)
{
	if (_payload && plen) {
		struct iovec iov;
		struct iov_iter from;
		int ret;

		ret = import_single_range(WRITE, (void __user *)_payload, plen,
					  &iov, &from);
		if (unlikely(ret))
			return ret;

		return keyctl_instantiate_key_common(id, &from, ringid);
	}

	return keyctl_instantiate_key_common(id, NULL, ringid);
}

/*
 * Instantiate a key with the specified multipart payload and link the key into
 * the destination keyring if one is given.
 *
 * The caller must have the appropriate instantiation permit set for this to
 * work (see keyctl_assume_authority).  No other permissions are required.
 *
 * If successful, 0 will be returned.
 */
long keyctl_instantiate_key_iov(key_serial_t id,
				const struct iovec __user *_payload_iov,
				unsigned ioc,
				key_serial_t ringid)
{
	struct iovec iovstack[UIO_FASTIOV], *iov = iovstack;
	struct iov_iter from;
	long ret;

	if (!_payload_iov)
		ioc = 0;

	ret = import_iovec(WRITE, _payload_iov, ioc,
				    ARRAY_SIZE(iovstack), &iov, &from);
	if (ret < 0)
		return ret;
	ret = keyctl_instantiate_key_common(id, &from, ringid);
	kfree(iov);
	return ret;
}

/*
 * Negatively instantiate the key with the given timeout (in seconds) and link
 * the key into the destination keyring if one is given.
 *
 * The caller must have the appropriate instantiation permit set for this to
 * work (see keyctl_assume_authority).  No other permissions are required.
 *
 * The key and any links to the key will be automatically garbage collected
 * after the timeout expires.
 *
 * Negative keys are used to rate limit repeated request_key() calls by causing
 * them to return -ENOKEY until the negative key expires.
 *
 * If successful, 0 will be returned.
 */
long keyctl_negate_key(key_serial_t id, unsigned timeout, key_serial_t ringid)
{
	return keyctl_reject_key(id, timeout, ENOKEY, ringid);
}

/*
 * Negatively instantiate the key with the given timeout (in seconds) and error
 * code and link the key into the destination keyring if one is given.
 *
 * The caller must have the appropriate instantiation permit set for this to
 * work (see keyctl_assume_authority).  No other permissions are required.
 *
 * The key and any links to the key will be automatically garbage collected
 * after the timeout expires.
 *
 * Negative keys are used to rate limit repeated request_key() calls by causing
 * them to return the specified error code until the negative key expires.
 *
 * If successful, 0 will be returned.
 */
long keyctl_reject_key(key_serial_t id, unsigned timeout, unsigned error,
		       key_serial_t ringid)
{
	const struct cred *cred = current_cred();
	struct request_key_auth *rka;
	struct key *instkey, *dest_keyring;
	long ret;

	kenter("%d,%u,%u,%d", id, timeout, error, ringid);

	/* must be a valid error code and mustn't be a kernel special */
	if (error <= 0 ||
	    error >= MAX_ERRNO ||
	    error == ERESTARTSYS ||
	    error == ERESTARTNOINTR ||
	    error == ERESTARTNOHAND ||
	    error == ERESTART_RESTARTBLOCK)
		return -EINVAL;

	/* the appropriate instantiation authorisation key must have been
	 * assumed before calling this */
	ret = -EPERM;
	instkey = cred->request_key_auth;
	if (!instkey)
		goto error;

	rka = instkey->payload.data[0];
	if (rka->target_key->serial != id)
		goto error;

	/* find the destination keyring if present (which must also be
	 * writable) */
	ret = get_instantiation_keyring(ringid, rka, &dest_keyring);
	if (ret < 0)
		goto error;

	/* instantiate the key and link it into a keyring */
	ret = key_reject_and_link(rka->target_key, timeout, error,
				  dest_keyring, instkey);

	key_put(dest_keyring);

	/* discard the assumed authority if it's just been disabled by
	 * instantiation of the key */
	if (ret == 0)
		keyctl_change_reqkey_auth(NULL);

error:
	return ret;
}

/*
 * Read or set the default keyring in which request_key() will cache keys and
 * return the old setting.
 *
 * If a thread or process keyring is specified then it will be created if it
 * doesn't yet exist.  The old setting will be returned if successful.
 */
long keyctl_set_reqkey_keyring(int reqkey_defl)
{
	struct cred *new;
	int ret, old_setting;

	old_setting = current_cred_xxx(jit_keyring);

	if (reqkey_defl == KEY_REQKEY_DEFL_NO_CHANGE)
		return old_setting;

	new = prepare_creds();
	if (!new)
		return -ENOMEM;

	switch (reqkey_defl) {
	case KEY_REQKEY_DEFL_THREAD_KEYRING:
		ret = install_thread_keyring_to_cred(new);
		if (ret < 0)
			goto error;
		goto set;

	case KEY_REQKEY_DEFL_PROCESS_KEYRING:
		ret = install_process_keyring_to_cred(new);
		if (ret < 0)
			goto error;
		goto set;

	case KEY_REQKEY_DEFL_DEFAULT:
	case KEY_REQKEY_DEFL_SESSION_KEYRING:
	case KEY_REQKEY_DEFL_USER_KEYRING:
	case KEY_REQKEY_DEFL_USER_SESSION_KEYRING:
	case KEY_REQKEY_DEFL_REQUESTOR_KEYRING:
		goto set;

	case KEY_REQKEY_DEFL_NO_CHANGE:
	case KEY_REQKEY_DEFL_GROUP_KEYRING:
	default:
		ret = -EINVAL;
		goto error;
	}

set:
	new->jit_keyring = reqkey_defl;
	commit_creds(new);
	return old_setting;
error:
	abort_creds(new);
	return ret;
}

/*
 * Set or clear the timeout on a key.
 *
 * Either the key must grant the caller Setattr permission or else the caller
 * must hold an instantiation authorisation token for the key.
 *
 * The timeout is either 0 to clear the timeout, or a number of seconds from
 * the current time.  The key and any links to the key will be automatically
 * garbage collected after the timeout expires.
 *
 * Keys with KEY_FLAG_KEEP set should not be timed out.
 *
 * If successful, 0 is returned.
 */
long keyctl_set_timeout(key_serial_t id, unsigned timeout)
{
	struct key *key, *instkey;
	key_ref_t key_ref;
	long ret;

	key_ref = lookup_user_key(id, KEY_LOOKUP_CREATE | KEY_LOOKUP_PARTIAL,
				  KEY_NEED_SETATTR);
	if (IS_ERR(key_ref)) {
		/* setting the timeout on a key under construction is permitted
		 * if we have the authorisation token handy */
		if (PTR_ERR(key_ref) == -EACCES) {
			instkey = key_get_instantiation_authkey(id);
			if (!IS_ERR(instkey)) {
				key_put(instkey);
				key_ref = lookup_user_key(id,
							  KEY_LOOKUP_PARTIAL,
							  0);
				if (!IS_ERR(key_ref))
					goto okay;
			}
		}

		ret = PTR_ERR(key_ref);
		goto error;
	}

okay:
	key = key_ref_to_ptr(key_ref);
	ret = 0;
	if (test_bit(KEY_FLAG_KEEP, &key->flags))
		ret = -EPERM;
	else
		key_set_timeout(key, timeout);
	key_put(key);

error:
	return ret;
}

/*
 * Assume (or clear) the authority to instantiate the specified key.
 *
 * This sets the authoritative token currently in force for key instantiation.
 * This must be done for a key to be instantiated.  It has the effect of making
 * available all the keys from the caller of the request_key() that created a
 * key to request_key() calls made by the caller of this function.
 *
 * The caller must have the instantiation key in their process keyrings with a
 * Search permission grant available to the caller.
 *
 * If the ID given is 0, then the setting will be cleared and 0 returned.
 *
 * If the ID given has a matching an authorisation key, then that key will be
 * set and its ID will be returned.  The authorisation key can be read to get
 * the callout information passed to request_key().
 */
long keyctl_assume_authority(key_serial_t id)
{
	struct key *authkey;
	long ret;

	/* special key IDs aren't permitted */
	ret = -EINVAL;
	if (id < 0)
		goto error;

	/* we divest ourselves of authority if given an ID of 0 */
	if (id == 0) {
		ret = keyctl_change_reqkey_auth(NULL);
		goto error;
	}

	/* attempt to assume the authority temporarily granted to us whilst we
	 * instantiate the specified key
	 * - the authorisation key must be in the current task's keyrings
	 *   somewhere
	 */
	authkey = key_get_instantiation_authkey(id);
	if (IS_ERR(authkey)) {
		ret = PTR_ERR(authkey);
		goto error;
	}

	ret = keyctl_change_reqkey_auth(authkey);
	if (ret == 0)
		ret = authkey->serial;
	key_put(authkey);
error:
	return ret;
}

/*
 * Get a key's the LSM security label.
 *
 * The key must grant the caller View permission for this to work.
 *
 * If there's a buffer, then up to buflen bytes of data will be placed into it.
 *
 * If successful, the amount of information available will be returned,
 * irrespective of how much was copied (including the terminal NUL).
 */
long keyctl_get_security(key_serial_t keyid,
			 char __user *buffer,
			 size_t buflen)
{
	struct key *key, *instkey;
	key_ref_t key_ref;
	char *context;
	long ret;

	key_ref = lookup_user_key(keyid, KEY_LOOKUP_PARTIAL, KEY_NEED_VIEW);
	if (IS_ERR(key_ref)) {
		if (PTR_ERR(key_ref) != -EACCES)
			return PTR_ERR(key_ref);

		/* viewing a key under construction is also permitted if we
		 * have the authorisation token handy */
		instkey = key_get_instantiation_authkey(keyid);
		if (IS_ERR(instkey))
			return PTR_ERR(instkey);
		key_put(instkey);

		key_ref = lookup_user_key(keyid, KEY_LOOKUP_PARTIAL, 0);
		if (IS_ERR(key_ref))
			return PTR_ERR(key_ref);
	}

	key = key_ref_to_ptr(key_ref);
	ret = security_key_getsecurity(key, &context);
	if (ret == 0) {
		/* if no information was returned, give userspace an empty
		 * string */
		ret = 1;
		if (buffer && buflen > 0 &&
		    copy_to_user(buffer, "", 1) != 0)
			ret = -EFAULT;
	} else if (ret > 0) {
		/* return as much data as there's room for */
		if (buffer && buflen > 0) {
			if (buflen > ret)
				buflen = ret;

			if (copy_to_user(buffer, context, buflen) != 0)
				ret = -EFAULT;
		}

		kfree(context);
	}

	key_ref_put(key_ref);
	return ret;
}

/*
 * Attempt to install the calling process's session keyring on the process's
 * parent process.
 *
 * The keyring must exist and must grant the caller LINK permission, and the
 * parent process must be single-threaded and must have the same effective
 * ownership as this process and mustn't be SUID/SGID.
 *
 * The keyring will be emplaced on the parent when it next resumes userspace.
 *
 * If successful, 0 will be returned.
 */
long keyctl_session_to_parent(void)
{
	struct task_struct *me, *parent;
	const struct cred *mycred, *pcred;
	struct callback_head *newwork, *oldwork;
	key_ref_t keyring_r;
	struct cred *cred;
	int ret;

	keyring_r = lookup_user_key(KEY_SPEC_SESSION_KEYRING, 0, KEY_NEED_LINK);
	if (IS_ERR(keyring_r))
		return PTR_ERR(keyring_r);

	ret = -ENOMEM;

	/* our parent is going to need a new cred struct, a new tgcred struct
	 * and new security data, so we allocate them here to prevent ENOMEM in
	 * our parent */
	cred = cred_alloc_blank();
	if (!cred)
		goto error_keyring;
	newwork = &cred->rcu;

	cred->session_keyring = key_ref_to_ptr(keyring_r);
	keyring_r = NULL;
	init_task_work(newwork, key_change_session_keyring);

	me = current;
	rcu_read_lock();
	write_lock_irq(&tasklist_lock);

	ret = -EPERM;
	oldwork = NULL;
	parent = rcu_dereference_protected(me->real_parent,
					   lockdep_is_held(&tasklist_lock));

	/* the parent mustn't be init and mustn't be a kernel thread */
	if (parent->pid <= 1 || !parent->mm)
		goto unlock;

	/* the parent must be single threaded */
	if (!thread_group_empty(parent))
		goto unlock;

	/* the parent and the child must have different session keyrings or
	 * there's no point */
	mycred = current_cred();
	pcred = __task_cred(parent);
	if (mycred == pcred ||
	    mycred->session_keyring == pcred->session_keyring) {
		ret = 0;
		goto unlock;
	}

	/* the parent must have the same effective ownership and mustn't be
	 * SUID/SGID */
	if (!uid_eq(pcred->uid,	 mycred->euid) ||
	    !uid_eq(pcred->euid, mycred->euid) ||
	    !uid_eq(pcred->suid, mycred->euid) ||
	    !gid_eq(pcred->gid,	 mycred->egid) ||
	    !gid_eq(pcred->egid, mycred->egid) ||
	    !gid_eq(pcred->sgid, mycred->egid))
		goto unlock;

	/* the keyrings must have the same UID */
	if ((pcred->session_keyring &&
	     !uid_eq(pcred->session_keyring->uid, mycred->euid)) ||
	    !uid_eq(mycred->session_keyring->uid, mycred->euid))
		goto unlock;

	/* cancel an already pending keyring replacement */
	oldwork = task_work_cancel(parent, key_change_session_keyring);

	/* the replacement session keyring is applied just prior to userspace
	 * restarting */
	ret = task_work_add(parent, newwork, true);
	if (!ret)
		newwork = NULL;
unlock:
	write_unlock_irq(&tasklist_lock);
	rcu_read_unlock();
	if (oldwork)
		put_cred(container_of(oldwork, struct cred, rcu));
	if (newwork)
		put_cred(cred);
	return ret;

error_keyring:
	key_ref_put(keyring_r);
	return ret;
}

/*
 * Apply a restriction to a given keyring.
 *
 * The caller must have Setattr permission to change keyring restrictions.
 *
 * The requested type name may be a NULL pointer to reject all attempts
 * to link to the keyring.  In this case, _restriction must also be NULL.
 * Otherwise, both _type and _restriction must be non-NULL.
 *
 * Returns 0 if successful.
 */
long keyctl_restrict_keyring(key_serial_t id, const char __user *_type,
			     const char __user *_restriction)
{
	key_ref_t key_ref;
	char type[32];
	char *restriction = NULL;
	long ret;

	key_ref = lookup_user_key(id, 0, KEY_NEED_SETATTR);
	if (IS_ERR(key_ref))
		return PTR_ERR(key_ref);

	ret = -EINVAL;
	if (_type) {
		if (!_restriction)
			goto error;

		ret = key_get_type_from_user(type, _type, sizeof(type));
		if (ret < 0)
			goto error;

		restriction = strndup_user(_restriction, PAGE_SIZE);
		if (IS_ERR(restriction)) {
			ret = PTR_ERR(restriction);
			goto error;
		}
	} else {
		if (_restriction)
			goto error;
	}

	ret = keyring_restrict(key_ref, _type ? type : NULL, restriction);
	kfree(restriction);
error:
	key_ref_put(key_ref);
	return ret;
}

/*
 * Get keyrings subsystem capabilities.
 */
long keyctl_capabilities(unsigned char __user *_buffer, size_t buflen)
{
	size_t size = buflen;

	if (size > 0) {
		if (size > sizeof(keyrings_capabilities))
			size = sizeof(keyrings_capabilities);
		if (copy_to_user(_buffer, keyrings_capabilities, size) != 0)
			return -EFAULT;
		if (size < buflen &&
		    clear_user(_buffer + size, buflen - size) != 0)
			return -EFAULT;
	}

	return sizeof(keyrings_capabilities);
}

/*
 * The key control system call
 */
SYSCALL_DEFINE5(keyctl, int, option, unsigned long, arg2, unsigned long, arg3,
		unsigned long, arg4, unsigned long, arg5)
{
	switch (option) {
	case KEYCTL_GET_KEYRING_ID:
		return keyctl_get_keyring_ID((key_serial_t) arg2,
					     (int) arg3);

	case KEYCTL_JOIN_SESSION_KEYRING:
		return keyctl_join_session_keyring((const char __user *) arg2);

	case KEYCTL_UPDATE:
		return keyctl_update_key((key_serial_t) arg2,
					 (const void __user *) arg3,
					 (size_t) arg4);

	case KEYCTL_REVOKE:
		return keyctl_revoke_key((key_serial_t) arg2);

	case KEYCTL_DESCRIBE:
		return keyctl_describe_key((key_serial_t) arg2,
					   (char __user *) arg3,
					   (unsigned) arg4);

	case KEYCTL_CLEAR:
		return keyctl_keyring_clear((key_serial_t) arg2);

	case KEYCTL_LINK:
		return keyctl_keyring_link((key_serial_t) arg2,
					   (key_serial_t) arg3);

	case KEYCTL_UNLINK:
		return keyctl_keyring_unlink((key_serial_t) arg2,
					     (key_serial_t) arg3);

	case KEYCTL_SEARCH:
		return keyctl_keyring_search((key_serial_t) arg2,
					     (const char __user *) arg3,
					     (const char __user *) arg4,
					     (key_serial_t) arg5);

	case KEYCTL_READ:
		return keyctl_read_key((key_serial_t) arg2,
				       (char __user *) arg3,
				       (size_t) arg4);

	case KEYCTL_CHOWN:
		return keyctl_chown_key((key_serial_t) arg2,
					(uid_t) arg3,
					(gid_t) arg4);

	case KEYCTL_SETPERM:
		return keyctl_setperm_key((key_serial_t) arg2,
					  (key_perm_t) arg3);

	case KEYCTL_INSTANTIATE:
		return keyctl_instantiate_key((key_serial_t) arg2,
					      (const void __user *) arg3,
					      (size_t) arg4,
					      (key_serial_t) arg5);

	case KEYCTL_NEGATE:
		return keyctl_negate_key((key_serial_t) arg2,
					 (unsigned) arg3,
					 (key_serial_t) arg4);

	case KEYCTL_SET_REQKEY_KEYRING:
		return keyctl_set_reqkey_keyring(arg2);

	case KEYCTL_SET_TIMEOUT:
		return keyctl_set_timeout((key_serial_t) arg2,
					  (unsigned) arg3);

	case KEYCTL_ASSUME_AUTHORITY:
		return keyctl_assume_authority((key_serial_t) arg2);

	case KEYCTL_GET_SECURITY:
		return keyctl_get_security((key_serial_t) arg2,
					   (char __user *) arg3,
					   (size_t) arg4);

	case KEYCTL_SESSION_TO_PARENT:
		return keyctl_session_to_parent();

	case KEYCTL_REJECT:
		return keyctl_reject_key((key_serial_t) arg2,
					 (unsigned) arg3,
					 (unsigned) arg4,
					 (key_serial_t) arg5);

	case KEYCTL_INSTANTIATE_IOV:
		return keyctl_instantiate_key_iov(
			(key_serial_t) arg2,
			(const struct iovec __user *) arg3,
			(unsigned) arg4,
			(key_serial_t) arg5);

	case KEYCTL_INVALIDATE:
		return keyctl_invalidate_key((key_serial_t) arg2);

	case KEYCTL_GET_PERSISTENT:
		return keyctl_get_persistent((uid_t)arg2, (key_serial_t)arg3);

	case KEYCTL_DH_COMPUTE:
		return keyctl_dh_compute((struct keyctl_dh_params __user *) arg2,
					 (char __user *) arg3, (size_t) arg4,
					 (struct keyctl_kdf_params __user *) arg5);

	case KEYCTL_RESTRICT_KEYRING:
		return keyctl_restrict_keyring((key_serial_t) arg2,
					       (const char __user *) arg3,
					       (const char __user *) arg4);

	case KEYCTL_PKEY_QUERY:
		if (arg3 != 0)
			return -EINVAL;
		return keyctl_pkey_query((key_serial_t)arg2,
					 (const char __user *)arg4,
					 (struct keyctl_pkey_query __user *)arg5);

	case KEYCTL_PKEY_ENCRYPT:
	case KEYCTL_PKEY_DECRYPT:
	case KEYCTL_PKEY_SIGN:
		return keyctl_pkey_e_d_s(
			option,
			(const struct keyctl_pkey_params __user *)arg2,
			(const char __user *)arg3,
			(const void __user *)arg4,
			(void __user *)arg5);

	case KEYCTL_PKEY_VERIFY:
		return keyctl_pkey_verify(
			(const struct keyctl_pkey_params __user *)arg2,
			(const char __user *)arg3,
			(const void __user *)arg4,
			(const void __user *)arg5);

	case KEYCTL_MOVE:
		return keyctl_keyring_move((key_serial_t)arg2,
					   (key_serial_t)arg3,
					   (key_serial_t)arg4,
					   (unsigned int)arg5);

	case KEYCTL_CAPABILITIES:
		return keyctl_capabilities((unsigned char __user *)arg2, (size_t)arg3);

	default:
		return -EOPNOTSUPP;
	}
}<|MERGE_RESOLUTION|>--- conflicted
+++ resolved
@@ -357,11 +357,7 @@
 
 	key_ref_put(key_ref);
 error2:
-<<<<<<< HEAD
-	__kvzfree(payload, plen);
-=======
 	kvfree_sensitive(payload, plen);
->>>>>>> 675a03b4
 error:
 	return ret;
 }
@@ -903,21 +899,6 @@
 		/*
 		 * Read methods will just return the required length without
 		 * any copying if the provided length isn't large enough.
-<<<<<<< HEAD
-		 */
-		if (ret <= 0 || ret > buflen)
-			break;
-
-		/*
-		 * The key may change (unlikely) in between 2 consecutive
-		 * __keyctl_read_key() calls. In this case, we reallocate
-		 * a larger buffer and redo the key read when
-		 * key_data_len < ret <= buflen.
-		 */
-		if (ret > key_data_len) {
-			if (unlikely(key_data))
-				__kvzfree(key_data, key_data_len);
-=======
 		 */
 		if (ret <= 0 || ret > buflen)
 			break;
@@ -931,7 +912,6 @@
 		if (ret > key_data_len) {
 			if (unlikely(key_data))
 				kvfree_sensitive(key_data, key_data_len);
->>>>>>> 675a03b4
 			key_data_len = ret;
 			continue;	/* Allocate buffer */
 		}
@@ -940,11 +920,7 @@
 			ret = -EFAULT;
 		break;
 	}
-<<<<<<< HEAD
-	__kvzfree(key_data, key_data_len);
-=======
 	kvfree_sensitive(key_data, key_data_len);
->>>>>>> 675a03b4
 
 key_put_out:
 	key_put(key);
