--- conflicted
+++ resolved
@@ -22,7 +22,7 @@
 
 static struct key *keyring[INTEGRITY_KEYRING_MAX];
 
-static const char *keyring_name[INTEGRITY_KEYRING_MAX] = {
+static const char * const keyring_name[INTEGRITY_KEYRING_MAX] = {
 #ifndef CONFIG_INTEGRITY_TRUSTED_KEYRING
 	"_evm",
 	"_ima",
@@ -30,14 +30,8 @@
 	".evm",
 	".ima",
 #endif
-	"_module",
+	".platform",
 };
-
-#ifdef CONFIG_INTEGRITY_TRUSTED_KEYRING
-static bool init_keyring __initdata = true;
-#else
-static bool init_keyring __initdata;
-#endif
 
 #ifdef CONFIG_IMA_KEYRINGS_PERMIT_SIGNED_BY_BUILTIN_OR_SECONDARY
 #define restrict_link_to_ima restrict_link_by_builtin_and_secondary_trusted
@@ -75,8 +69,6 @@
 	return -EOPNOTSUPP;
 }
 
-<<<<<<< HEAD
-=======
 static int __init __integrity_init_keyring(const unsigned int id,
 					   key_perm_t perm,
 					   struct key_restriction *restriction)
@@ -100,14 +92,20 @@
 	return err;
 }
 
->>>>>>> 407d19ab
 int __init integrity_init_keyring(const unsigned int id)
 {
-	const struct cred *cred = current_cred();
 	struct key_restriction *restriction;
-	int err = 0;
+	key_perm_t perm;
 
-	if (!init_keyring)
+	perm = (KEY_POS_ALL & ~KEY_POS_SETATTR) | KEY_USR_VIEW
+		| KEY_USR_READ | KEY_USR_SEARCH;
+
+	if (id == INTEGRITY_KEYRING_PLATFORM) {
+		restriction = NULL;
+		goto out;
+	}
+
+	if (!IS_ENABLED(CONFIG_INTEGRITY_TRUSTED_KEYRING))
 		return 0;
 
 	restriction = kzalloc(sizeof(struct key_restriction), GFP_KERNEL);
@@ -115,32 +113,43 @@
 		return -ENOMEM;
 
 	restriction->check = restrict_link_to_ima;
+	perm |= KEY_USR_WRITE;
 
-	keyring[id] = keyring_alloc(keyring_name[id], KUIDT_INIT(0),
-				    KGIDT_INIT(0), cred,
-				    ((KEY_POS_ALL & ~KEY_POS_SETATTR) |
-				     KEY_USR_VIEW | KEY_USR_READ |
-				     KEY_USR_WRITE | KEY_USR_SEARCH),
-				    KEY_ALLOC_NOT_IN_QUOTA,
-				    restriction, NULL);
-	if (IS_ERR(keyring[id])) {
-		err = PTR_ERR(keyring[id]);
-		pr_info("Can't allocate %s keyring (%d)\n",
-			keyring_name[id], err);
-		keyring[id] = NULL;
+out:
+	return __integrity_init_keyring(id, perm, restriction);
+}
+
+int __init integrity_add_key(const unsigned int id, const void *data,
+			     off_t size, key_perm_t perm)
+{
+	key_ref_t key;
+	int rc = 0;
+
+	if (!keyring[id])
+		return -EINVAL;
+
+	key = key_create_or_update(make_key_ref(keyring[id], 1), "asymmetric",
+				   NULL, data, size, perm,
+				   KEY_ALLOC_NOT_IN_QUOTA);
+	if (IS_ERR(key)) {
+		rc = PTR_ERR(key);
+		pr_err("Problem loading X.509 certificate %d\n", rc);
+	} else {
+		pr_notice("Loaded X.509 cert '%s'\n",
+			  key_ref_to_ptr(key)->description);
+		key_ref_put(key);
 	}
-	return err;
+
+	return rc;
+
 }
 
 int __init integrity_load_x509(const unsigned int id, const char *path)
 {
-	key_ref_t key;
 	void *data;
 	loff_t size;
 	int rc;
-
-	if (!keyring[id])
-		return -EINVAL;
+	key_perm_t perm;
 
 	rc = kernel_read_file_from_path(path, &data, &size, 0,
 					READING_X509_CERTIFICATE);
@@ -149,23 +158,21 @@
 		return rc;
 	}
 
-	key = key_create_or_update(make_key_ref(keyring[id], 1),
-				   "asymmetric",
-				   NULL,
-				   data,
-				   size,
-				   ((KEY_POS_ALL & ~KEY_POS_SETATTR) |
-				    KEY_USR_VIEW | KEY_USR_READ),
-				   KEY_ALLOC_NOT_IN_QUOTA);
-	if (IS_ERR(key)) {
-		rc = PTR_ERR(key);
-		pr_err("Problem loading X.509 certificate (%d): %s\n",
-		       rc, path);
-	} else {
-		pr_notice("Loaded X.509 cert '%s': %s\n",
-			  key_ref_to_ptr(key)->description, path);
-		key_ref_put(key);
-	}
+	perm = (KEY_POS_ALL & ~KEY_POS_SETATTR) | KEY_USR_VIEW | KEY_USR_READ;
+
+	pr_info("Loading X.509 certificate: %s\n", path);
+	rc = integrity_add_key(id, (const void *)data, size, perm);
+
 	vfree(data);
-	return 0;
+	return rc;
+}
+
+int __init integrity_load_cert(const unsigned int id, const char *source,
+			       const void *data, size_t len, key_perm_t perm)
+{
+	if (!data)
+		return -EINVAL;
+
+	pr_info("Loading X.509 certificate: %s\n", source);
+	return integrity_add_key(id, data, len, perm);
 }