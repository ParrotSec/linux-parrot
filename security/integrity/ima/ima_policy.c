// SPDX-License-Identifier: GPL-2.0-only
/*
 * Copyright (C) 2008 IBM Corporation
 * Author: Mimi Zohar <zohar@us.ibm.com>
 *
 * ima_policy.c
 *	- initialize default measure policy rules
 */
#include <linux/module.h>
#include <linux/list.h>
#include <linux/fs.h>
#include <linux/security.h>
#include <linux/magic.h>
#include <linux/parser.h>
#include <linux/slab.h>
#include <linux/rculist.h>
#include <linux/genhd.h>
#include <linux/seq_file.h>

#include "ima.h"

/* flags definitions */
#define IMA_FUNC	0x0001
#define IMA_MASK	0x0002
#define IMA_FSMAGIC	0x0004
#define IMA_UID		0x0008
#define IMA_FOWNER	0x0010
#define IMA_FSUUID	0x0020
#define IMA_INMASK	0x0040
#define IMA_EUID	0x0080
#define IMA_PCR		0x0100
#define IMA_FSNAME	0x0200

#define UNKNOWN		0
#define MEASURE		0x0001	/* same as IMA_MEASURE */
#define DONT_MEASURE	0x0002
#define APPRAISE	0x0004	/* same as IMA_APPRAISE */
#define DONT_APPRAISE	0x0008
#define AUDIT		0x0040
#define HASH		0x0100
#define DONT_HASH	0x0200

#define INVALID_PCR(a) (((a) < 0) || \
	(a) >= (FIELD_SIZEOF(struct integrity_iint_cache, measured_pcrs) * 8))

int ima_policy_flag;
static int temp_ima_appraise;
static int build_ima_appraise __ro_after_init;

#define MAX_LSM_RULES 6
enum lsm_rule_types { LSM_OBJ_USER, LSM_OBJ_ROLE, LSM_OBJ_TYPE,
	LSM_SUBJ_USER, LSM_SUBJ_ROLE, LSM_SUBJ_TYPE
};

enum policy_types { ORIGINAL_TCB = 1, DEFAULT_TCB };

struct ima_rule_entry {
	struct list_head list;
	int action;
	unsigned int flags;
	enum ima_hooks func;
	int mask;
	unsigned long fsmagic;
	uuid_t fsuuid;
	kuid_t uid;
	kuid_t fowner;
	bool (*uid_op)(kuid_t, kuid_t);    /* Handlers for operators       */
	bool (*fowner_op)(kuid_t, kuid_t); /* uid_eq(), uid_gt(), uid_lt() */
	int pcr;
	struct {
		void *rule;	/* LSM file metadata specific */
		void *args_p;	/* audit value */
		int type;	/* audit type */
	} lsm[MAX_LSM_RULES];
	char *fsname;
};

/*
 * Without LSM specific knowledge, the default policy can only be
 * written in terms of .action, .func, .mask, .fsmagic, .uid, and .fowner
 */

/*
 * The minimum rule set to allow for full TCB coverage.  Measures all files
 * opened or mmap for exec and everything read by root.  Dangerous because
 * normal users can easily run the machine out of memory simply building
 * and running executables.
 */
static struct ima_rule_entry dont_measure_rules[] __ro_after_init = {
	{.action = DONT_MEASURE, .fsmagic = PROC_SUPER_MAGIC, .flags = IMA_FSMAGIC},
	{.action = DONT_MEASURE, .fsmagic = SYSFS_MAGIC, .flags = IMA_FSMAGIC},
	{.action = DONT_MEASURE, .fsmagic = DEBUGFS_MAGIC, .flags = IMA_FSMAGIC},
	{.action = DONT_MEASURE, .fsmagic = TMPFS_MAGIC, .flags = IMA_FSMAGIC},
	{.action = DONT_MEASURE, .fsmagic = DEVPTS_SUPER_MAGIC, .flags = IMA_FSMAGIC},
	{.action = DONT_MEASURE, .fsmagic = BINFMTFS_MAGIC, .flags = IMA_FSMAGIC},
	{.action = DONT_MEASURE, .fsmagic = SECURITYFS_MAGIC, .flags = IMA_FSMAGIC},
	{.action = DONT_MEASURE, .fsmagic = SELINUX_MAGIC, .flags = IMA_FSMAGIC},
	{.action = DONT_MEASURE, .fsmagic = SMACK_MAGIC, .flags = IMA_FSMAGIC},
	{.action = DONT_MEASURE, .fsmagic = CGROUP_SUPER_MAGIC,
	 .flags = IMA_FSMAGIC},
	{.action = DONT_MEASURE, .fsmagic = CGROUP2_SUPER_MAGIC,
	 .flags = IMA_FSMAGIC},
	{.action = DONT_MEASURE, .fsmagic = NSFS_MAGIC, .flags = IMA_FSMAGIC}
};

static struct ima_rule_entry original_measurement_rules[] __ro_after_init = {
	{.action = MEASURE, .func = MMAP_CHECK, .mask = MAY_EXEC,
	 .flags = IMA_FUNC | IMA_MASK},
	{.action = MEASURE, .func = BPRM_CHECK, .mask = MAY_EXEC,
	 .flags = IMA_FUNC | IMA_MASK},
	{.action = MEASURE, .func = FILE_CHECK, .mask = MAY_READ,
	 .uid = GLOBAL_ROOT_UID, .uid_op = &uid_eq,
	 .flags = IMA_FUNC | IMA_MASK | IMA_UID},
	{.action = MEASURE, .func = MODULE_CHECK, .flags = IMA_FUNC},
	{.action = MEASURE, .func = FIRMWARE_CHECK, .flags = IMA_FUNC},
};

static struct ima_rule_entry default_measurement_rules[] __ro_after_init = {
	{.action = MEASURE, .func = MMAP_CHECK, .mask = MAY_EXEC,
	 .flags = IMA_FUNC | IMA_MASK},
	{.action = MEASURE, .func = BPRM_CHECK, .mask = MAY_EXEC,
	 .flags = IMA_FUNC | IMA_MASK},
	{.action = MEASURE, .func = FILE_CHECK, .mask = MAY_READ,
	 .uid = GLOBAL_ROOT_UID, .uid_op = &uid_eq,
	 .flags = IMA_FUNC | IMA_INMASK | IMA_EUID},
	{.action = MEASURE, .func = FILE_CHECK, .mask = MAY_READ,
	 .uid = GLOBAL_ROOT_UID, .uid_op = &uid_eq,
	 .flags = IMA_FUNC | IMA_INMASK | IMA_UID},
	{.action = MEASURE, .func = MODULE_CHECK, .flags = IMA_FUNC},
	{.action = MEASURE, .func = FIRMWARE_CHECK, .flags = IMA_FUNC},
	{.action = MEASURE, .func = POLICY_CHECK, .flags = IMA_FUNC},
};

static struct ima_rule_entry default_appraise_rules[] __ro_after_init = {
	{.action = DONT_APPRAISE, .fsmagic = PROC_SUPER_MAGIC, .flags = IMA_FSMAGIC},
	{.action = DONT_APPRAISE, .fsmagic = SYSFS_MAGIC, .flags = IMA_FSMAGIC},
	{.action = DONT_APPRAISE, .fsmagic = DEBUGFS_MAGIC, .flags = IMA_FSMAGIC},
	{.action = DONT_APPRAISE, .fsmagic = TMPFS_MAGIC, .flags = IMA_FSMAGIC},
	{.action = DONT_APPRAISE, .fsmagic = RAMFS_MAGIC, .flags = IMA_FSMAGIC},
	{.action = DONT_APPRAISE, .fsmagic = DEVPTS_SUPER_MAGIC, .flags = IMA_FSMAGIC},
	{.action = DONT_APPRAISE, .fsmagic = BINFMTFS_MAGIC, .flags = IMA_FSMAGIC},
	{.action = DONT_APPRAISE, .fsmagic = SECURITYFS_MAGIC, .flags = IMA_FSMAGIC},
	{.action = DONT_APPRAISE, .fsmagic = SELINUX_MAGIC, .flags = IMA_FSMAGIC},
	{.action = DONT_APPRAISE, .fsmagic = SMACK_MAGIC, .flags = IMA_FSMAGIC},
	{.action = DONT_APPRAISE, .fsmagic = NSFS_MAGIC, .flags = IMA_FSMAGIC},
	{.action = DONT_APPRAISE, .fsmagic = CGROUP_SUPER_MAGIC, .flags = IMA_FSMAGIC},
	{.action = DONT_APPRAISE, .fsmagic = CGROUP2_SUPER_MAGIC, .flags = IMA_FSMAGIC},
#ifdef CONFIG_IMA_WRITE_POLICY
	{.action = APPRAISE, .func = POLICY_CHECK,
	.flags = IMA_FUNC | IMA_DIGSIG_REQUIRED},
#endif
#ifndef CONFIG_IMA_APPRAISE_SIGNED_INIT
	{.action = APPRAISE, .fowner = GLOBAL_ROOT_UID, .fowner_op = &uid_eq,
	 .flags = IMA_FOWNER},
#else
	/* force signature */
	{.action = APPRAISE, .fowner = GLOBAL_ROOT_UID, .fowner_op = &uid_eq,
	 .flags = IMA_FOWNER | IMA_DIGSIG_REQUIRED},
#endif
};

static struct ima_rule_entry build_appraise_rules[] __ro_after_init = {
#ifdef CONFIG_IMA_APPRAISE_REQUIRE_MODULE_SIGS
	{.action = APPRAISE, .func = MODULE_CHECK,
	 .flags = IMA_FUNC | IMA_DIGSIG_REQUIRED},
#endif
#ifdef CONFIG_IMA_APPRAISE_REQUIRE_FIRMWARE_SIGS
	{.action = APPRAISE, .func = FIRMWARE_CHECK,
	 .flags = IMA_FUNC | IMA_DIGSIG_REQUIRED},
#endif
#ifdef CONFIG_IMA_APPRAISE_REQUIRE_KEXEC_SIGS
	{.action = APPRAISE, .func = KEXEC_KERNEL_CHECK,
	 .flags = IMA_FUNC | IMA_DIGSIG_REQUIRED},
#endif
#ifdef CONFIG_IMA_APPRAISE_REQUIRE_POLICY_SIGS
	{.action = APPRAISE, .func = POLICY_CHECK,
	 .flags = IMA_FUNC | IMA_DIGSIG_REQUIRED},
#endif
};

static struct ima_rule_entry secure_boot_rules[] __ro_after_init = {
	{.action = APPRAISE, .func = MODULE_CHECK,
	 .flags = IMA_FUNC | IMA_DIGSIG_REQUIRED},
	{.action = APPRAISE, .func = FIRMWARE_CHECK,
	 .flags = IMA_FUNC | IMA_DIGSIG_REQUIRED},
	{.action = APPRAISE, .func = KEXEC_KERNEL_CHECK,
	 .flags = IMA_FUNC | IMA_DIGSIG_REQUIRED},
	{.action = APPRAISE, .func = POLICY_CHECK,
	 .flags = IMA_FUNC | IMA_DIGSIG_REQUIRED},
};

static LIST_HEAD(ima_default_rules);
static LIST_HEAD(ima_policy_rules);
static LIST_HEAD(ima_temp_rules);
static struct list_head *ima_rules;

static int ima_policy __initdata;

static int __init default_measure_policy_setup(char *str)
{
	if (ima_policy)
		return 1;

	ima_policy = ORIGINAL_TCB;
	return 1;
}
__setup("ima_tcb", default_measure_policy_setup);

static bool ima_use_appraise_tcb __initdata;
static bool ima_use_secure_boot __initdata;
static bool ima_fail_unverifiable_sigs __ro_after_init;
static int __init policy_setup(char *str)
{
	char *p;

	while ((p = strsep(&str, " |\n")) != NULL) {
		if (*p == ' ')
			continue;
		if ((strcmp(p, "tcb") == 0) && !ima_policy)
			ima_policy = DEFAULT_TCB;
		else if (strcmp(p, "appraise_tcb") == 0)
			ima_use_appraise_tcb = true;
		else if (strcmp(p, "secure_boot") == 0)
			ima_use_secure_boot = true;
		else if (strcmp(p, "fail_securely") == 0)
			ima_fail_unverifiable_sigs = true;
	}

	return 1;
}
__setup("ima_policy=", policy_setup);

static int __init default_appraise_policy_setup(char *str)
{
	ima_use_appraise_tcb = true;
	return 1;
}
__setup("ima_appraise_tcb", default_appraise_policy_setup);

/*
 * The LSM policy can be reloaded, leaving the IMA LSM based rules referring
 * to the old, stale LSM policy.  Update the IMA LSM based rules to reflect
 * the reloaded LSM policy.  We assume the rules still exist; and BUG_ON() if
 * they don't.
 */
static void ima_lsm_update_rules(void)
{
	struct ima_rule_entry *entry;
	int result;
	int i;

	list_for_each_entry(entry, &ima_policy_rules, list) {
		for (i = 0; i < MAX_LSM_RULES; i++) {
			if (!entry->lsm[i].rule)
				continue;
			result = security_filter_rule_init(entry->lsm[i].type,
							   Audit_equal,
							   entry->lsm[i].args_p,
							   &entry->lsm[i].rule);
			BUG_ON(!entry->lsm[i].rule);
		}
	}
}

/**
 * ima_match_rules - determine whether an inode matches the measure rule.
 * @rule: a pointer to a rule
 * @inode: a pointer to an inode
 * @cred: a pointer to a credentials structure for user validation
 * @secid: the secid of the task to be validated
 * @func: LIM hook identifier
 * @mask: requested action (MAY_READ | MAY_WRITE | MAY_APPEND | MAY_EXEC)
 *
 * Returns true on rule match, false on failure.
 */
static bool ima_match_rules(struct ima_rule_entry *rule, struct inode *inode,
			    const struct cred *cred, u32 secid,
			    enum ima_hooks func, int mask)
{
	int i;

	if ((rule->flags & IMA_FUNC) &&
	    (rule->func != func && func != POST_SETATTR))
		return false;
	if ((rule->flags & IMA_MASK) &&
	    (rule->mask != mask && func != POST_SETATTR))
		return false;
	if ((rule->flags & IMA_INMASK) &&
	    (!(rule->mask & mask) && func != POST_SETATTR))
		return false;
	if ((rule->flags & IMA_FSMAGIC)
	    && rule->fsmagic != inode->i_sb->s_magic)
		return false;
	if ((rule->flags & IMA_FSNAME)
	    && strcmp(rule->fsname, inode->i_sb->s_type->name))
		return false;
	if ((rule->flags & IMA_FSUUID) &&
	    !uuid_equal(&rule->fsuuid, &inode->i_sb->s_uuid))
		return false;
	if ((rule->flags & IMA_UID) && !rule->uid_op(cred->uid, rule->uid))
		return false;
	if (rule->flags & IMA_EUID) {
		if (has_capability_noaudit(current, CAP_SETUID)) {
			if (!rule->uid_op(cred->euid, rule->uid)
			    && !rule->uid_op(cred->suid, rule->uid)
			    && !rule->uid_op(cred->uid, rule->uid))
				return false;
		} else if (!rule->uid_op(cred->euid, rule->uid))
			return false;
	}

	if ((rule->flags & IMA_FOWNER) &&
	    !rule->fowner_op(inode->i_uid, rule->fowner))
		return false;
	for (i = 0; i < MAX_LSM_RULES; i++) {
		int rc = 0;
		u32 osid;
		int retried = 0;

		if (!rule->lsm[i].rule)
			continue;
retry:
		switch (i) {
		case LSM_OBJ_USER:
		case LSM_OBJ_ROLE:
		case LSM_OBJ_TYPE:
			security_inode_getsecid(inode, &osid);
			rc = security_filter_rule_match(osid,
							rule->lsm[i].type,
							Audit_equal,
							rule->lsm[i].rule,
							NULL);
			break;
		case LSM_SUBJ_USER:
		case LSM_SUBJ_ROLE:
		case LSM_SUBJ_TYPE:
			rc = security_filter_rule_match(secid,
							rule->lsm[i].type,
							Audit_equal,
							rule->lsm[i].rule,
							NULL);
		default:
			break;
		}
		if ((rc < 0) && (!retried)) {
			retried = 1;
			ima_lsm_update_rules();
			goto retry;
		}
		if (!rc)
			return false;
	}
	return true;
}

/*
 * In addition to knowing that we need to appraise the file in general,
 * we need to differentiate between calling hooks, for hook specific rules.
 */
static int get_subaction(struct ima_rule_entry *rule, enum ima_hooks func)
{
	if (!(rule->flags & IMA_FUNC))
		return IMA_FILE_APPRAISE;

	switch (func) {
	case MMAP_CHECK:
		return IMA_MMAP_APPRAISE;
	case BPRM_CHECK:
		return IMA_BPRM_APPRAISE;
	case CREDS_CHECK:
		return IMA_CREDS_APPRAISE;
	case FILE_CHECK:
	case POST_SETATTR:
		return IMA_FILE_APPRAISE;
	case MODULE_CHECK ... MAX_CHECK - 1:
	default:
		return IMA_READ_APPRAISE;
	}
}

/**
 * ima_match_policy - decision based on LSM and other conditions
 * @inode: pointer to an inode for which the policy decision is being made
 * @cred: pointer to a credentials structure for which the policy decision is
 *        being made
 * @secid: LSM secid of the task to be validated
 * @func: IMA hook identifier
 * @mask: requested action (MAY_READ | MAY_WRITE | MAY_APPEND | MAY_EXEC)
 * @pcr: set the pcr to extend
 *
 * Measure decision based on func/mask/fsmagic and LSM(subj/obj/type)
 * conditions.
 *
 * Since the IMA policy may be updated multiple times we need to lock the
 * list when walking it.  Reads are many orders of magnitude more numerous
 * than writes so ima_match_policy() is classical RCU candidate.
 */
int ima_match_policy(struct inode *inode, const struct cred *cred, u32 secid,
		     enum ima_hooks func, int mask, int flags, int *pcr)
{
	struct ima_rule_entry *entry;
	int action = 0, actmask = flags | (flags << 1);

	rcu_read_lock();
	list_for_each_entry_rcu(entry, ima_rules, list) {

		if (!(entry->action & actmask))
			continue;

		if (!ima_match_rules(entry, inode, cred, secid, func, mask))
			continue;

		action |= entry->flags & IMA_ACTION_FLAGS;

		action |= entry->action & IMA_DO_MASK;
		if (entry->action & IMA_APPRAISE) {
			action |= get_subaction(entry, func);
			action &= ~IMA_HASH;
			if (ima_fail_unverifiable_sigs)
				action |= IMA_FAIL_UNVERIFIABLE_SIGS;
		}

		if (entry->action & IMA_DO_MASK)
			actmask &= ~(entry->action | entry->action << 1);
		else
			actmask &= ~(entry->action | entry->action >> 1);

		if ((pcr) && (entry->flags & IMA_PCR))
			*pcr = entry->pcr;

		if (!actmask)
			break;
	}
	rcu_read_unlock();

	return action;
}

/*
 * Initialize the ima_policy_flag variable based on the currently
 * loaded policy.  Based on this flag, the decision to short circuit
 * out of a function or not call the function in the first place
 * can be made earlier.
 */
void ima_update_policy_flag(void)
{
	struct ima_rule_entry *entry;

	list_for_each_entry(entry, ima_rules, list) {
		if (entry->action & IMA_DO_MASK)
			ima_policy_flag |= entry->action;
	}

	ima_appraise |= (build_ima_appraise | temp_ima_appraise);
	if (!ima_appraise)
		ima_policy_flag &= ~IMA_APPRAISE;
}

static int ima_appraise_flag(enum ima_hooks func)
{
	if (func == MODULE_CHECK)
		return IMA_APPRAISE_MODULES;
	else if (func == FIRMWARE_CHECK)
		return IMA_APPRAISE_FIRMWARE;
	else if (func == POLICY_CHECK)
		return IMA_APPRAISE_POLICY;
	else if (func == KEXEC_KERNEL_CHECK)
		return IMA_APPRAISE_KEXEC;
	return 0;
}

<<<<<<< HEAD
=======
static void add_rules(struct ima_rule_entry *entries, int count,
		      enum policy_rule_list policy_rule)
{
	int i = 0;

	for (i = 0; i < count; i++) {
		struct ima_rule_entry *entry;

		if (policy_rule & IMA_DEFAULT_POLICY)
			list_add_tail(&entries[i].list, &ima_default_rules);

		if (policy_rule & IMA_CUSTOM_POLICY) {
			entry = kmemdup(&entries[i], sizeof(*entry),
					GFP_KERNEL);
			if (!entry)
				continue;

			list_add_tail(&entry->list, &ima_policy_rules);
		}
		if (entries[i].action == APPRAISE) {
			temp_ima_appraise |= ima_appraise_flag(entries[i].func);
			if (entries[i].func == POLICY_CHECK)
				temp_ima_appraise |= IMA_APPRAISE_POLICY;
		}
	}
}

static int ima_parse_rule(char *rule, struct ima_rule_entry *entry);

static int __init ima_init_arch_policy(void)
{
	const char * const *arch_rules;
	const char * const *rules;
	int arch_entries = 0;
	int i = 0;

	arch_rules = arch_get_ima_policy();
	if (!arch_rules)
		return arch_entries;

	/* Get number of rules */
	for (rules = arch_rules; *rules != NULL; rules++)
		arch_entries++;

	arch_policy_entry = kcalloc(arch_entries + 1,
				    sizeof(*arch_policy_entry), GFP_KERNEL);
	if (!arch_policy_entry)
		return 0;

	/* Convert each policy string rules to struct ima_rule_entry format */
	for (rules = arch_rules, i = 0; *rules != NULL; rules++) {
		char rule[255];
		int result;

		result = strlcpy(rule, *rules, sizeof(rule));

		INIT_LIST_HEAD(&arch_policy_entry[i].list);
		result = ima_parse_rule(rule, &arch_policy_entry[i]);
		if (result) {
			pr_warn("Skipping unknown architecture policy rule: %s\n",
				rule);
			memset(&arch_policy_entry[i], 0,
			       sizeof(*arch_policy_entry));
			continue;
		}
		i++;
	}
	return i;
}

>>>>>>> 407d19ab
/**
 * ima_init_policy - initialize the default measure rules.
 *
 * ima_rules points to either the ima_default_rules or the
 * the new ima_policy_rules.
 */
void __init ima_init_policy(void)
{
	int i, measure_entries, appraise_entries, secure_boot_entries;

	/* if !ima_policy set entries = 0 so we load NO default rules */
	measure_entries = ima_policy ? ARRAY_SIZE(dont_measure_rules) : 0;
	appraise_entries = ima_use_appraise_tcb ?
			 ARRAY_SIZE(default_appraise_rules) : 0;
	secure_boot_entries = ima_use_secure_boot ?
			ARRAY_SIZE(secure_boot_rules) : 0;

	for (i = 0; i < measure_entries; i++)
		list_add_tail(&dont_measure_rules[i].list, &ima_default_rules);

	switch (ima_policy) {
	case ORIGINAL_TCB:
		for (i = 0; i < ARRAY_SIZE(original_measurement_rules); i++)
			list_add_tail(&original_measurement_rules[i].list,
				      &ima_default_rules);
		break;
	case DEFAULT_TCB:
		for (i = 0; i < ARRAY_SIZE(default_measurement_rules); i++)
			list_add_tail(&default_measurement_rules[i].list,
				      &ima_default_rules);
	default:
		break;
	}

	/*
	 * Insert the builtin "secure_boot" policy rules requiring file
	 * signatures, prior to any other appraise rules.
	 */
	for (i = 0; i < secure_boot_entries; i++) {
		list_add_tail(&secure_boot_rules[i].list, &ima_default_rules);
		temp_ima_appraise |=
		    ima_appraise_flag(secure_boot_rules[i].func);
	}

	/*
	 * Insert the build time appraise rules requiring file signatures
	 * for both the initial and custom policies, prior to other appraise
	 * rules.
	 */
	for (i = 0; i < ARRAY_SIZE(build_appraise_rules); i++) {
		struct ima_rule_entry *entry;

		if (!secure_boot_entries)
			list_add_tail(&build_appraise_rules[i].list,
				      &ima_default_rules);

		entry = kmemdup(&build_appraise_rules[i], sizeof(*entry),
				GFP_KERNEL);
		if (entry)
			list_add_tail(&entry->list, &ima_policy_rules);
		build_ima_appraise |=
			ima_appraise_flag(build_appraise_rules[i].func);
	}

	for (i = 0; i < appraise_entries; i++) {
		list_add_tail(&default_appraise_rules[i].list,
			      &ima_default_rules);
		if (default_appraise_rules[i].func == POLICY_CHECK)
			temp_ima_appraise |= IMA_APPRAISE_POLICY;
	}

	ima_rules = &ima_default_rules;
	ima_update_policy_flag();
}

/* Make sure we have a valid policy, at least containing some rules. */
int ima_check_policy(void)
{
	if (list_empty(&ima_temp_rules))
		return -EINVAL;
	return 0;
}

/**
 * ima_update_policy - update default_rules with new measure rules
 *
 * Called on file .release to update the default rules with a complete new
 * policy.  What we do here is to splice ima_policy_rules and ima_temp_rules so
 * they make a queue.  The policy may be updated multiple times and this is the
 * RCU updater.
 *
 * Policy rules are never deleted so ima_policy_flag gets zeroed only once when
 * we switch from the default policy to user defined.
 */
void ima_update_policy(void)
{
	struct list_head *policy = &ima_policy_rules;

	list_splice_tail_init_rcu(&ima_temp_rules, policy, synchronize_rcu);

	if (ima_rules != policy) {
		ima_policy_flag = 0;
		ima_rules = policy;
	}
	ima_update_policy_flag();
}

enum {
	Opt_err = -1,
	Opt_measure = 1, Opt_dont_measure,
	Opt_appraise, Opt_dont_appraise,
	Opt_audit, Opt_hash, Opt_dont_hash,
	Opt_obj_user, Opt_obj_role, Opt_obj_type,
	Opt_subj_user, Opt_subj_role, Opt_subj_type,
	Opt_func, Opt_mask, Opt_fsmagic, Opt_fsname,
	Opt_fsuuid, Opt_uid_eq, Opt_euid_eq, Opt_fowner_eq,
	Opt_uid_gt, Opt_euid_gt, Opt_fowner_gt,
	Opt_uid_lt, Opt_euid_lt, Opt_fowner_lt,
	Opt_appraise_type, Opt_permit_directio,
	Opt_pcr
};

static match_table_t policy_tokens = {
	{Opt_measure, "measure"},
	{Opt_dont_measure, "dont_measure"},
	{Opt_appraise, "appraise"},
	{Opt_dont_appraise, "dont_appraise"},
	{Opt_audit, "audit"},
	{Opt_hash, "hash"},
	{Opt_dont_hash, "dont_hash"},
	{Opt_obj_user, "obj_user=%s"},
	{Opt_obj_role, "obj_role=%s"},
	{Opt_obj_type, "obj_type=%s"},
	{Opt_subj_user, "subj_user=%s"},
	{Opt_subj_role, "subj_role=%s"},
	{Opt_subj_type, "subj_type=%s"},
	{Opt_func, "func=%s"},
	{Opt_mask, "mask=%s"},
	{Opt_fsmagic, "fsmagic=%s"},
	{Opt_fsname, "fsname=%s"},
	{Opt_fsuuid, "fsuuid=%s"},
	{Opt_uid_eq, "uid=%s"},
	{Opt_euid_eq, "euid=%s"},
	{Opt_fowner_eq, "fowner=%s"},
	{Opt_uid_gt, "uid>%s"},
	{Opt_euid_gt, "euid>%s"},
	{Opt_fowner_gt, "fowner>%s"},
	{Opt_uid_lt, "uid<%s"},
	{Opt_euid_lt, "euid<%s"},
	{Opt_fowner_lt, "fowner<%s"},
	{Opt_appraise_type, "appraise_type=%s"},
	{Opt_permit_directio, "permit_directio"},
	{Opt_pcr, "pcr=%s"},
	{Opt_err, NULL}
};

static int ima_lsm_rule_init(struct ima_rule_entry *entry,
			     substring_t *args, int lsm_rule, int audit_type)
{
	int result;

	if (entry->lsm[lsm_rule].rule)
		return -EINVAL;

	entry->lsm[lsm_rule].args_p = match_strdup(args);
	if (!entry->lsm[lsm_rule].args_p)
		return -ENOMEM;

	entry->lsm[lsm_rule].type = audit_type;
	result = security_filter_rule_init(entry->lsm[lsm_rule].type,
					   Audit_equal,
					   entry->lsm[lsm_rule].args_p,
					   &entry->lsm[lsm_rule].rule);
	if (!entry->lsm[lsm_rule].rule) {
		kfree(entry->lsm[lsm_rule].args_p);
		return -EINVAL;
	}

	return result;
}

static void ima_log_string_op(struct audit_buffer *ab, char *key, char *value,
			      bool (*rule_operator)(kuid_t, kuid_t))
{
	if (!ab)
		return;

	if (rule_operator == &uid_gt)
		audit_log_format(ab, "%s>", key);
	else if (rule_operator == &uid_lt)
		audit_log_format(ab, "%s<", key);
	else
		audit_log_format(ab, "%s=", key);
	audit_log_format(ab, "%s ", value);
}
static void ima_log_string(struct audit_buffer *ab, char *key, char *value)
{
	ima_log_string_op(ab, key, value, NULL);
}

static int ima_parse_rule(char *rule, struct ima_rule_entry *entry)
{
	struct audit_buffer *ab;
	char *from;
	char *p;
	bool uid_token;
	int result = 0;

	ab = integrity_audit_log_start(audit_context(), GFP_KERNEL,
				       AUDIT_INTEGRITY_POLICY_RULE);

	entry->uid = INVALID_UID;
	entry->fowner = INVALID_UID;
	entry->uid_op = &uid_eq;
	entry->fowner_op = &uid_eq;
	entry->action = UNKNOWN;
	while ((p = strsep(&rule, " \t")) != NULL) {
		substring_t args[MAX_OPT_ARGS];
		int token;
		unsigned long lnum;

		if (result < 0)
			break;
		if ((*p == '\0') || (*p == ' ') || (*p == '\t'))
			continue;
		token = match_token(p, policy_tokens, args);
		switch (token) {
		case Opt_measure:
			ima_log_string(ab, "action", "measure");

			if (entry->action != UNKNOWN)
				result = -EINVAL;

			entry->action = MEASURE;
			break;
		case Opt_dont_measure:
			ima_log_string(ab, "action", "dont_measure");

			if (entry->action != UNKNOWN)
				result = -EINVAL;

			entry->action = DONT_MEASURE;
			break;
		case Opt_appraise:
			ima_log_string(ab, "action", "appraise");

			if (entry->action != UNKNOWN)
				result = -EINVAL;

			entry->action = APPRAISE;
			break;
		case Opt_dont_appraise:
			ima_log_string(ab, "action", "dont_appraise");

			if (entry->action != UNKNOWN)
				result = -EINVAL;

			entry->action = DONT_APPRAISE;
			break;
		case Opt_audit:
			ima_log_string(ab, "action", "audit");

			if (entry->action != UNKNOWN)
				result = -EINVAL;

			entry->action = AUDIT;
			break;
		case Opt_hash:
			ima_log_string(ab, "action", "hash");

			if (entry->action != UNKNOWN)
				result = -EINVAL;

			entry->action = HASH;
			break;
		case Opt_dont_hash:
			ima_log_string(ab, "action", "dont_hash");

			if (entry->action != UNKNOWN)
				result = -EINVAL;

			entry->action = DONT_HASH;
			break;
		case Opt_func:
			ima_log_string(ab, "func", args[0].from);

			if (entry->func)
				result = -EINVAL;

			if (strcmp(args[0].from, "FILE_CHECK") == 0)
				entry->func = FILE_CHECK;
			/* PATH_CHECK is for backwards compat */
			else if (strcmp(args[0].from, "PATH_CHECK") == 0)
				entry->func = FILE_CHECK;
			else if (strcmp(args[0].from, "MODULE_CHECK") == 0)
				entry->func = MODULE_CHECK;
			else if (strcmp(args[0].from, "FIRMWARE_CHECK") == 0)
				entry->func = FIRMWARE_CHECK;
			else if ((strcmp(args[0].from, "FILE_MMAP") == 0)
				|| (strcmp(args[0].from, "MMAP_CHECK") == 0))
				entry->func = MMAP_CHECK;
			else if (strcmp(args[0].from, "BPRM_CHECK") == 0)
				entry->func = BPRM_CHECK;
			else if (strcmp(args[0].from, "CREDS_CHECK") == 0)
				entry->func = CREDS_CHECK;
			else if (strcmp(args[0].from, "KEXEC_KERNEL_CHECK") ==
				 0)
				entry->func = KEXEC_KERNEL_CHECK;
			else if (strcmp(args[0].from, "KEXEC_INITRAMFS_CHECK")
				 == 0)
				entry->func = KEXEC_INITRAMFS_CHECK;
			else if (strcmp(args[0].from, "POLICY_CHECK") == 0)
				entry->func = POLICY_CHECK;
			else
				result = -EINVAL;
			if (!result)
				entry->flags |= IMA_FUNC;
			break;
		case Opt_mask:
			ima_log_string(ab, "mask", args[0].from);

			if (entry->mask)
				result = -EINVAL;

			from = args[0].from;
			if (*from == '^')
				from++;

			if ((strcmp(from, "MAY_EXEC")) == 0)
				entry->mask = MAY_EXEC;
			else if (strcmp(from, "MAY_WRITE") == 0)
				entry->mask = MAY_WRITE;
			else if (strcmp(from, "MAY_READ") == 0)
				entry->mask = MAY_READ;
			else if (strcmp(from, "MAY_APPEND") == 0)
				entry->mask = MAY_APPEND;
			else
				result = -EINVAL;
			if (!result)
				entry->flags |= (*args[0].from == '^')
				     ? IMA_INMASK : IMA_MASK;
			break;
		case Opt_fsmagic:
			ima_log_string(ab, "fsmagic", args[0].from);

			if (entry->fsmagic) {
				result = -EINVAL;
				break;
			}

			result = kstrtoul(args[0].from, 16, &entry->fsmagic);
			if (!result)
				entry->flags |= IMA_FSMAGIC;
			break;
		case Opt_fsname:
			ima_log_string(ab, "fsname", args[0].from);

			entry->fsname = kstrdup(args[0].from, GFP_KERNEL);
			if (!entry->fsname) {
				result = -ENOMEM;
				break;
			}
			result = 0;
			entry->flags |= IMA_FSNAME;
			break;
		case Opt_fsuuid:
			ima_log_string(ab, "fsuuid", args[0].from);

			if (!uuid_is_null(&entry->fsuuid)) {
				result = -EINVAL;
				break;
			}

			result = uuid_parse(args[0].from, &entry->fsuuid);
			if (!result)
				entry->flags |= IMA_FSUUID;
			break;
		case Opt_uid_gt:
		case Opt_euid_gt:
			entry->uid_op = &uid_gt;
		case Opt_uid_lt:
		case Opt_euid_lt:
			if ((token == Opt_uid_lt) || (token == Opt_euid_lt))
				entry->uid_op = &uid_lt;
		case Opt_uid_eq:
		case Opt_euid_eq:
			uid_token = (token == Opt_uid_eq) ||
				    (token == Opt_uid_gt) ||
				    (token == Opt_uid_lt);

			ima_log_string_op(ab, uid_token ? "uid" : "euid",
					  args[0].from, entry->uid_op);

			if (uid_valid(entry->uid)) {
				result = -EINVAL;
				break;
			}

			result = kstrtoul(args[0].from, 10, &lnum);
			if (!result) {
				entry->uid = make_kuid(current_user_ns(),
						       (uid_t) lnum);
				if (!uid_valid(entry->uid) ||
				    (uid_t)lnum != lnum)
					result = -EINVAL;
				else
					entry->flags |= uid_token
					    ? IMA_UID : IMA_EUID;
			}
			break;
		case Opt_fowner_gt:
			entry->fowner_op = &uid_gt;
		case Opt_fowner_lt:
			if (token == Opt_fowner_lt)
				entry->fowner_op = &uid_lt;
		case Opt_fowner_eq:
			ima_log_string_op(ab, "fowner", args[0].from,
					  entry->fowner_op);

			if (uid_valid(entry->fowner)) {
				result = -EINVAL;
				break;
			}

			result = kstrtoul(args[0].from, 10, &lnum);
			if (!result) {
				entry->fowner = make_kuid(current_user_ns(), (uid_t)lnum);
				if (!uid_valid(entry->fowner) || (((uid_t)lnum) != lnum))
					result = -EINVAL;
				else
					entry->flags |= IMA_FOWNER;
			}
			break;
		case Opt_obj_user:
			ima_log_string(ab, "obj_user", args[0].from);
			result = ima_lsm_rule_init(entry, args,
						   LSM_OBJ_USER,
						   AUDIT_OBJ_USER);
			break;
		case Opt_obj_role:
			ima_log_string(ab, "obj_role", args[0].from);
			result = ima_lsm_rule_init(entry, args,
						   LSM_OBJ_ROLE,
						   AUDIT_OBJ_ROLE);
			break;
		case Opt_obj_type:
			ima_log_string(ab, "obj_type", args[0].from);
			result = ima_lsm_rule_init(entry, args,
						   LSM_OBJ_TYPE,
						   AUDIT_OBJ_TYPE);
			break;
		case Opt_subj_user:
			ima_log_string(ab, "subj_user", args[0].from);
			result = ima_lsm_rule_init(entry, args,
						   LSM_SUBJ_USER,
						   AUDIT_SUBJ_USER);
			break;
		case Opt_subj_role:
			ima_log_string(ab, "subj_role", args[0].from);
			result = ima_lsm_rule_init(entry, args,
						   LSM_SUBJ_ROLE,
						   AUDIT_SUBJ_ROLE);
			break;
		case Opt_subj_type:
			ima_log_string(ab, "subj_type", args[0].from);
			result = ima_lsm_rule_init(entry, args,
						   LSM_SUBJ_TYPE,
						   AUDIT_SUBJ_TYPE);
			break;
		case Opt_appraise_type:
			if (entry->action != APPRAISE) {
				result = -EINVAL;
				break;
			}

			ima_log_string(ab, "appraise_type", args[0].from);
			if ((strcmp(args[0].from, "imasig")) == 0)
				entry->flags |= IMA_DIGSIG_REQUIRED;
			else
				result = -EINVAL;
			break;
		case Opt_permit_directio:
			entry->flags |= IMA_PERMIT_DIRECTIO;
			break;
		case Opt_pcr:
			if (entry->action != MEASURE) {
				result = -EINVAL;
				break;
			}
			ima_log_string(ab, "pcr", args[0].from);

			result = kstrtoint(args[0].from, 10, &entry->pcr);
			if (result || INVALID_PCR(entry->pcr))
				result = -EINVAL;
			else
				entry->flags |= IMA_PCR;

			break;
		case Opt_err:
			ima_log_string(ab, "UNKNOWN", p);
			result = -EINVAL;
			break;
		}
	}
	if (!result && (entry->action == UNKNOWN))
		result = -EINVAL;
	else if (entry->action == APPRAISE)
		temp_ima_appraise |= ima_appraise_flag(entry->func);

	audit_log_format(ab, "res=%d", !result);
	audit_log_end(ab);
	return result;
}

/**
 * ima_parse_add_rule - add a rule to ima_policy_rules
 * @rule - ima measurement policy rule
 *
 * Avoid locking by allowing just one writer at a time in ima_write_policy()
 * Returns the length of the rule parsed, an error code on failure
 */
ssize_t ima_parse_add_rule(char *rule)
{
	static const char op[] = "update_policy";
	char *p;
	struct ima_rule_entry *entry;
	ssize_t result, len;
	int audit_info = 0;

	p = strsep(&rule, "\n");
	len = strlen(p) + 1;
	p += strspn(p, " \t");

	if (*p == '#' || *p == '\0')
		return len;

	entry = kzalloc(sizeof(*entry), GFP_KERNEL);
	if (!entry) {
		integrity_audit_msg(AUDIT_INTEGRITY_STATUS, NULL,
				    NULL, op, "-ENOMEM", -ENOMEM, audit_info);
		return -ENOMEM;
	}

	INIT_LIST_HEAD(&entry->list);

	result = ima_parse_rule(p, entry);
	if (result) {
		kfree(entry);
		integrity_audit_msg(AUDIT_INTEGRITY_STATUS, NULL,
				    NULL, op, "invalid-policy", result,
				    audit_info);
		return result;
	}

	list_add_tail(&entry->list, &ima_temp_rules);

	return len;
}

/**
 * ima_delete_rules() called to cleanup invalid in-flight policy.
 * We don't need locking as we operate on the temp list, which is
 * different from the active one.  There is also only one user of
 * ima_delete_rules() at a time.
 */
void ima_delete_rules(void)
{
	struct ima_rule_entry *entry, *tmp;
	int i;

	temp_ima_appraise = 0;
	list_for_each_entry_safe(entry, tmp, &ima_temp_rules, list) {
		for (i = 0; i < MAX_LSM_RULES; i++)
			kfree(entry->lsm[i].args_p);

		list_del(&entry->list);
		kfree(entry);
	}
}

#ifdef	CONFIG_IMA_READ_POLICY
enum {
	mask_exec = 0, mask_write, mask_read, mask_append
};

static const char *const mask_tokens[] = {
	"^MAY_EXEC",
	"^MAY_WRITE",
	"^MAY_READ",
	"^MAY_APPEND"
};

#define __ima_hook_stringify(str)	(#str),

static const char *const func_tokens[] = {
	__ima_hooks(__ima_hook_stringify)
};

void *ima_policy_start(struct seq_file *m, loff_t *pos)
{
	loff_t l = *pos;
	struct ima_rule_entry *entry;

	rcu_read_lock();
	list_for_each_entry_rcu(entry, ima_rules, list) {
		if (!l--) {
			rcu_read_unlock();
			return entry;
		}
	}
	rcu_read_unlock();
	return NULL;
}

void *ima_policy_next(struct seq_file *m, void *v, loff_t *pos)
{
	struct ima_rule_entry *entry = v;

	rcu_read_lock();
	entry = list_entry_rcu(entry->list.next, struct ima_rule_entry, list);
	rcu_read_unlock();
	(*pos)++;

	return (&entry->list == ima_rules) ? NULL : entry;
}

void ima_policy_stop(struct seq_file *m, void *v)
{
}

#define pt(token)	policy_tokens[token + Opt_err].pattern
#define mt(token)	mask_tokens[token]

/*
 * policy_func_show - display the ima_hooks policy rule
 */
static void policy_func_show(struct seq_file *m, enum ima_hooks func)
{
	if (func > 0 && func < MAX_CHECK)
		seq_printf(m, "func=%s ", func_tokens[func]);
	else
		seq_printf(m, "func=%d ", func);
}

int ima_policy_show(struct seq_file *m, void *v)
{
	struct ima_rule_entry *entry = v;
	int i;
	char tbuf[64] = {0,};
	int offset = 0;

	rcu_read_lock();

	if (entry->action & MEASURE)
		seq_puts(m, pt(Opt_measure));
	if (entry->action & DONT_MEASURE)
		seq_puts(m, pt(Opt_dont_measure));
	if (entry->action & APPRAISE)
		seq_puts(m, pt(Opt_appraise));
	if (entry->action & DONT_APPRAISE)
		seq_puts(m, pt(Opt_dont_appraise));
	if (entry->action & AUDIT)
		seq_puts(m, pt(Opt_audit));
	if (entry->action & HASH)
		seq_puts(m, pt(Opt_hash));
	if (entry->action & DONT_HASH)
		seq_puts(m, pt(Opt_dont_hash));

	seq_puts(m, " ");

	if (entry->flags & IMA_FUNC)
		policy_func_show(m, entry->func);

	if ((entry->flags & IMA_MASK) || (entry->flags & IMA_INMASK)) {
		if (entry->flags & IMA_MASK)
			offset = 1;
		if (entry->mask & MAY_EXEC)
			seq_printf(m, pt(Opt_mask), mt(mask_exec) + offset);
		if (entry->mask & MAY_WRITE)
			seq_printf(m, pt(Opt_mask), mt(mask_write) + offset);
		if (entry->mask & MAY_READ)
			seq_printf(m, pt(Opt_mask), mt(mask_read) + offset);
		if (entry->mask & MAY_APPEND)
			seq_printf(m, pt(Opt_mask), mt(mask_append) + offset);
		seq_puts(m, " ");
	}

	if (entry->flags & IMA_FSMAGIC) {
		snprintf(tbuf, sizeof(tbuf), "0x%lx", entry->fsmagic);
		seq_printf(m, pt(Opt_fsmagic), tbuf);
		seq_puts(m, " ");
	}

	if (entry->flags & IMA_FSNAME) {
		snprintf(tbuf, sizeof(tbuf), "%s", entry->fsname);
		seq_printf(m, pt(Opt_fsname), tbuf);
		seq_puts(m, " ");
	}

	if (entry->flags & IMA_PCR) {
		snprintf(tbuf, sizeof(tbuf), "%d", entry->pcr);
		seq_printf(m, pt(Opt_pcr), tbuf);
		seq_puts(m, " ");
	}

	if (entry->flags & IMA_FSUUID) {
		seq_printf(m, "fsuuid=%pU", &entry->fsuuid);
		seq_puts(m, " ");
	}

	if (entry->flags & IMA_UID) {
		snprintf(tbuf, sizeof(tbuf), "%d", __kuid_val(entry->uid));
		if (entry->uid_op == &uid_gt)
			seq_printf(m, pt(Opt_uid_gt), tbuf);
		else if (entry->uid_op == &uid_lt)
			seq_printf(m, pt(Opt_uid_lt), tbuf);
		else
			seq_printf(m, pt(Opt_uid_eq), tbuf);
		seq_puts(m, " ");
	}

	if (entry->flags & IMA_EUID) {
		snprintf(tbuf, sizeof(tbuf), "%d", __kuid_val(entry->uid));
		if (entry->uid_op == &uid_gt)
			seq_printf(m, pt(Opt_euid_gt), tbuf);
		else if (entry->uid_op == &uid_lt)
			seq_printf(m, pt(Opt_euid_lt), tbuf);
		else
			seq_printf(m, pt(Opt_euid_eq), tbuf);
		seq_puts(m, " ");
	}

	if (entry->flags & IMA_FOWNER) {
		snprintf(tbuf, sizeof(tbuf), "%d", __kuid_val(entry->fowner));
		if (entry->fowner_op == &uid_gt)
			seq_printf(m, pt(Opt_fowner_gt), tbuf);
		else if (entry->fowner_op == &uid_lt)
			seq_printf(m, pt(Opt_fowner_lt), tbuf);
		else
			seq_printf(m, pt(Opt_fowner_eq), tbuf);
		seq_puts(m, " ");
	}

	for (i = 0; i < MAX_LSM_RULES; i++) {
		if (entry->lsm[i].rule) {
			switch (i) {
			case LSM_OBJ_USER:
				seq_printf(m, pt(Opt_obj_user),
					   (char *)entry->lsm[i].args_p);
				break;
			case LSM_OBJ_ROLE:
				seq_printf(m, pt(Opt_obj_role),
					   (char *)entry->lsm[i].args_p);
				break;
			case LSM_OBJ_TYPE:
				seq_printf(m, pt(Opt_obj_type),
					   (char *)entry->lsm[i].args_p);
				break;
			case LSM_SUBJ_USER:
				seq_printf(m, pt(Opt_subj_user),
					   (char *)entry->lsm[i].args_p);
				break;
			case LSM_SUBJ_ROLE:
				seq_printf(m, pt(Opt_subj_role),
					   (char *)entry->lsm[i].args_p);
				break;
			case LSM_SUBJ_TYPE:
				seq_printf(m, pt(Opt_subj_type),
					   (char *)entry->lsm[i].args_p);
				break;
			}
		}
	}
	if (entry->flags & IMA_DIGSIG_REQUIRED)
		seq_puts(m, "appraise_type=imasig ");
	if (entry->flags & IMA_PERMIT_DIRECTIO)
		seq_puts(m, "permit_directio ");
	rcu_read_unlock();
	seq_puts(m, "\n");
	return 0;
}
#endif	/* CONFIG_IMA_READ_POLICY */<|MERGE_RESOLUTION|>--- conflicted
+++ resolved
@@ -6,7 +6,7 @@
  * ima_policy.c
  *	- initialize default measure policy rules
  */
-#include <linux/module.h>
+#include <linux/init.h>
 #include <linux/list.h>
 #include <linux/fs.h>
 #include <linux/security.h>
@@ -16,6 +16,7 @@
 #include <linux/rculist.h>
 #include <linux/genhd.h>
 #include <linux/seq_file.h>
+#include <linux/ima.h>
 
 #include "ima.h"
 
@@ -53,6 +54,8 @@
 };
 
 enum policy_types { ORIGINAL_TCB = 1, DEFAULT_TCB };
+
+enum policy_rule_list { IMA_DEFAULT_POLICY = 1, IMA_CUSTOM_POLICY };
 
 struct ima_rule_entry {
 	struct list_head list;
@@ -100,7 +103,8 @@
 	 .flags = IMA_FSMAGIC},
 	{.action = DONT_MEASURE, .fsmagic = CGROUP2_SUPER_MAGIC,
 	 .flags = IMA_FSMAGIC},
-	{.action = DONT_MEASURE, .fsmagic = NSFS_MAGIC, .flags = IMA_FSMAGIC}
+	{.action = DONT_MEASURE, .fsmagic = NSFS_MAGIC, .flags = IMA_FSMAGIC},
+	{.action = DONT_MEASURE, .fsmagic = EFIVARFS_MAGIC, .flags = IMA_FSMAGIC}
 };
 
 static struct ima_rule_entry original_measurement_rules[] __ro_after_init = {
@@ -143,6 +147,7 @@
 	{.action = DONT_APPRAISE, .fsmagic = SELINUX_MAGIC, .flags = IMA_FSMAGIC},
 	{.action = DONT_APPRAISE, .fsmagic = SMACK_MAGIC, .flags = IMA_FSMAGIC},
 	{.action = DONT_APPRAISE, .fsmagic = NSFS_MAGIC, .flags = IMA_FSMAGIC},
+	{.action = DONT_APPRAISE, .fsmagic = EFIVARFS_MAGIC, .flags = IMA_FSMAGIC},
 	{.action = DONT_APPRAISE, .fsmagic = CGROUP_SUPER_MAGIC, .flags = IMA_FSMAGIC},
 	{.action = DONT_APPRAISE, .fsmagic = CGROUP2_SUPER_MAGIC, .flags = IMA_FSMAGIC},
 #ifdef CONFIG_IMA_WRITE_POLICY
@@ -188,6 +193,9 @@
 	{.action = APPRAISE, .func = POLICY_CHECK,
 	 .flags = IMA_FUNC | IMA_DIGSIG_REQUIRED},
 };
+
+/* An array of architecture specific rules */
+struct ima_rule_entry *arch_policy_entry __ro_after_init;
 
 static LIST_HEAD(ima_default_rules);
 static LIST_HEAD(ima_policy_rules);
@@ -328,8 +336,7 @@
 			rc = security_filter_rule_match(osid,
 							rule->lsm[i].type,
 							Audit_equal,
-							rule->lsm[i].rule,
-							NULL);
+							rule->lsm[i].rule);
 			break;
 		case LSM_SUBJ_USER:
 		case LSM_SUBJ_ROLE:
@@ -337,8 +344,7 @@
 			rc = security_filter_rule_match(secid,
 							rule->lsm[i].type,
 							Audit_equal,
-							rule->lsm[i].rule,
-							NULL);
+							rule->lsm[i].rule);
 		default:
 			break;
 		}
@@ -469,8 +475,6 @@
 	return 0;
 }
 
-<<<<<<< HEAD
-=======
 static void add_rules(struct ima_rule_entry *entries, int count,
 		      enum policy_rule_list policy_rule)
 {
@@ -541,7 +545,6 @@
 	return i;
 }
 
->>>>>>> 407d19ab
 /**
  * ima_init_policy - initialize the default measure rules.
  *
@@ -550,68 +553,68 @@
  */
 void __init ima_init_policy(void)
 {
-	int i, measure_entries, appraise_entries, secure_boot_entries;
-
-	/* if !ima_policy set entries = 0 so we load NO default rules */
-	measure_entries = ima_policy ? ARRAY_SIZE(dont_measure_rules) : 0;
-	appraise_entries = ima_use_appraise_tcb ?
-			 ARRAY_SIZE(default_appraise_rules) : 0;
-	secure_boot_entries = ima_use_secure_boot ?
-			ARRAY_SIZE(secure_boot_rules) : 0;
-
-	for (i = 0; i < measure_entries; i++)
-		list_add_tail(&dont_measure_rules[i].list, &ima_default_rules);
+	int build_appraise_entries, arch_entries;
+
+	/* if !ima_policy, we load NO default rules */
+	if (ima_policy)
+		add_rules(dont_measure_rules, ARRAY_SIZE(dont_measure_rules),
+			  IMA_DEFAULT_POLICY);
 
 	switch (ima_policy) {
 	case ORIGINAL_TCB:
-		for (i = 0; i < ARRAY_SIZE(original_measurement_rules); i++)
-			list_add_tail(&original_measurement_rules[i].list,
-				      &ima_default_rules);
+		add_rules(original_measurement_rules,
+			  ARRAY_SIZE(original_measurement_rules),
+			  IMA_DEFAULT_POLICY);
 		break;
 	case DEFAULT_TCB:
-		for (i = 0; i < ARRAY_SIZE(default_measurement_rules); i++)
-			list_add_tail(&default_measurement_rules[i].list,
-				      &ima_default_rules);
+		add_rules(default_measurement_rules,
+			  ARRAY_SIZE(default_measurement_rules),
+			  IMA_DEFAULT_POLICY);
 	default:
 		break;
 	}
 
 	/*
+	 * Based on runtime secure boot flags, insert arch specific measurement
+	 * and appraise rules requiring file signatures for both the initial
+	 * and custom policies, prior to other appraise rules.
+	 * (Highest priority)
+	 */
+	arch_entries = ima_init_arch_policy();
+	if (!arch_entries)
+		pr_info("No architecture policies found\n");
+	else
+		add_rules(arch_policy_entry, arch_entries,
+			  IMA_DEFAULT_POLICY | IMA_CUSTOM_POLICY);
+
+	/*
 	 * Insert the builtin "secure_boot" policy rules requiring file
-	 * signatures, prior to any other appraise rules.
+	 * signatures, prior to other appraise rules.
 	 */
-	for (i = 0; i < secure_boot_entries; i++) {
-		list_add_tail(&secure_boot_rules[i].list, &ima_default_rules);
-		temp_ima_appraise |=
-		    ima_appraise_flag(secure_boot_rules[i].func);
-	}
+	if (ima_use_secure_boot)
+		add_rules(secure_boot_rules, ARRAY_SIZE(secure_boot_rules),
+			  IMA_DEFAULT_POLICY);
 
 	/*
 	 * Insert the build time appraise rules requiring file signatures
 	 * for both the initial and custom policies, prior to other appraise
-	 * rules.
+	 * rules. As the secure boot rules includes all of the build time
+	 * rules, include either one or the other set of rules, but not both.
 	 */
-	for (i = 0; i < ARRAY_SIZE(build_appraise_rules); i++) {
-		struct ima_rule_entry *entry;
-
-		if (!secure_boot_entries)
-			list_add_tail(&build_appraise_rules[i].list,
-				      &ima_default_rules);
-
-		entry = kmemdup(&build_appraise_rules[i], sizeof(*entry),
-				GFP_KERNEL);
-		if (entry)
-			list_add_tail(&entry->list, &ima_policy_rules);
-		build_ima_appraise |=
-			ima_appraise_flag(build_appraise_rules[i].func);
-	}
-
-	for (i = 0; i < appraise_entries; i++) {
-		list_add_tail(&default_appraise_rules[i].list,
-			      &ima_default_rules);
-		if (default_appraise_rules[i].func == POLICY_CHECK)
-			temp_ima_appraise |= IMA_APPRAISE_POLICY;
-	}
+	build_appraise_entries = ARRAY_SIZE(build_appraise_rules);
+	if (build_appraise_entries) {
+		if (ima_use_secure_boot)
+			add_rules(build_appraise_rules, build_appraise_entries,
+				  IMA_CUSTOM_POLICY);
+		else
+			add_rules(build_appraise_rules, build_appraise_entries,
+				  IMA_DEFAULT_POLICY | IMA_CUSTOM_POLICY);
+	}
+
+	if (ima_use_appraise_tcb)
+		add_rules(default_appraise_rules,
+			  ARRAY_SIZE(default_appraise_rules),
+			  IMA_DEFAULT_POLICY);
 
 	ima_rules = &ima_default_rules;
 	ima_update_policy_flag();
@@ -645,13 +648,21 @@
 	if (ima_rules != policy) {
 		ima_policy_flag = 0;
 		ima_rules = policy;
+
+		/*
+		 * IMA architecture specific policy rules are specified
+		 * as strings and converted to an array of ima_entry_rules
+		 * on boot.  After loading a custom policy, free the
+		 * architecture specific rules stored as an array.
+		 */
+		kfree(arch_policy_entry);
 	}
 	ima_update_policy_flag();
 }
 
+/* Keep the enumeration in sync with the policy_tokens! */
 enum {
-	Opt_err = -1,
-	Opt_measure = 1, Opt_dont_measure,
+	Opt_measure, Opt_dont_measure,
 	Opt_appraise, Opt_dont_appraise,
 	Opt_audit, Opt_hash, Opt_dont_hash,
 	Opt_obj_user, Opt_obj_role, Opt_obj_type,
@@ -661,10 +672,10 @@
 	Opt_uid_gt, Opt_euid_gt, Opt_fowner_gt,
 	Opt_uid_lt, Opt_euid_lt, Opt_fowner_lt,
 	Opt_appraise_type, Opt_permit_directio,
-	Opt_pcr
+	Opt_pcr, Opt_err
 };
 
-static match_table_t policy_tokens = {
+static const match_table_t policy_tokens = {
 	{Opt_measure, "measure"},
 	{Opt_dont_measure, "dont_measure"},
 	{Opt_appraise, "appraise"},
@@ -922,10 +933,12 @@
 		case Opt_uid_gt:
 		case Opt_euid_gt:
 			entry->uid_op = &uid_gt;
+			/* fall through */
 		case Opt_uid_lt:
 		case Opt_euid_lt:
 			if ((token == Opt_uid_lt) || (token == Opt_euid_lt))
 				entry->uid_op = &uid_lt;
+			/* fall through */
 		case Opt_uid_eq:
 		case Opt_euid_eq:
 			uid_token = (token == Opt_uid_eq) ||
@@ -954,9 +967,11 @@
 			break;
 		case Opt_fowner_gt:
 			entry->fowner_op = &uid_gt;
+			/* fall through */
 		case Opt_fowner_lt:
 			if (token == Opt_fowner_lt)
 				entry->fowner_op = &uid_lt;
+			/* fall through */
 		case Opt_fowner_eq:
 			ima_log_string_op(ab, "fowner", args[0].from,
 					  entry->fowner_op);
@@ -1172,7 +1187,7 @@
 {
 }
 
-#define pt(token)	policy_tokens[token + Opt_err].pattern
+#define pt(token)	policy_tokens[token].pattern
 #define mt(token)	mask_tokens[token]
 
 /*
