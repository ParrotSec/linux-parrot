--- conflicted
+++ resolved
@@ -101,8 +101,6 @@
 	memset(&pks, 0, sizeof(pks));
 
 	pks.hash_algo = hash_algo_name[hdr->hash_algo];
-<<<<<<< HEAD
-=======
 	if (hdr->hash_algo == HASH_ALGO_STREEBOG_256 ||
 	    hdr->hash_algo == HASH_ALGO_STREEBOG_512) {
 		/* EC-RDSA and Streebog should go together. */
@@ -112,7 +110,6 @@
 		pks.pkey_algo = "rsa";
 		pks.encoding = "pkcs1";
 	}
->>>>>>> 407d19ab
 	pks.digest = (u8 *)data;
 	pks.digest_size = datalen;
 	pks.s = hdr->sig;
