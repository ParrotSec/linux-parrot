--- conflicted
+++ resolved
@@ -210,11 +210,7 @@
 	depends on CC_CAN_LINK
 
 config SAMPLE_WATCH_QUEUE
-<<<<<<< HEAD
-	bool "Build example /dev/watch_queue notification consumer"
-=======
 	bool "Build example watch_queue notification API consumer"
->>>>>>> 4e026225
 	depends on CC_CAN_LINK && HEADERS_INSTALL
 	help
 	  Build example userspace program to use the new mount_notify(),
