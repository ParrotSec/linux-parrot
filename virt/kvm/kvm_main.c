// SPDX-License-Identifier: GPL-2.0-only
/*
 * Kernel-based Virtual Machine driver for Linux
 *
 * This module enables machines with Intel VT-x extensions to run virtual
 * machines without emulation or binary translation.
 *
 * Copyright (C) 2006 Qumranet, Inc.
 * Copyright 2010 Red Hat, Inc. and/or its affiliates.
 *
 * Authors:
 *   Avi Kivity   <avi@qumranet.com>
 *   Yaniv Kamay  <yaniv@qumranet.com>
 */

#include <kvm/iodev.h>

#include <linux/kvm_host.h>
#include <linux/kvm.h>
#include <linux/module.h>
#include <linux/errno.h>
#include <linux/percpu.h>
#include <linux/mm.h>
#include <linux/miscdevice.h>
#include <linux/vmalloc.h>
#include <linux/reboot.h>
#include <linux/debugfs.h>
#include <linux/highmem.h>
#include <linux/file.h>
#include <linux/syscore_ops.h>
#include <linux/cpu.h>
#include <linux/sched/signal.h>
#include <linux/sched/mm.h>
#include <linux/sched/stat.h>
#include <linux/cpumask.h>
#include <linux/smp.h>
#include <linux/anon_inodes.h>
#include <linux/profile.h>
#include <linux/kvm_para.h>
#include <linux/pagemap.h>
#include <linux/mman.h>
#include <linux/swap.h>
#include <linux/bitops.h>
#include <linux/spinlock.h>
#include <linux/compat.h>
#include <linux/srcu.h>
#include <linux/hugetlb.h>
#include <linux/slab.h>
#include <linux/sort.h>
#include <linux/bsearch.h>
#include <linux/io.h>
#include <linux/lockdep.h>

#include <asm/processor.h>
#include <asm/ioctl.h>
#include <linux/uaccess.h>
#include <asm/pgtable.h>

#include "coalesced_mmio.h"
#include "async_pf.h"
#include "vfio.h"

#define CREATE_TRACE_POINTS
#include <trace/events/kvm.h>

/* Worst case buffer size needed for holding an integer. */
#define ITOA_MAX_LEN 12

MODULE_AUTHOR("Qumranet");
MODULE_LICENSE("GPL");

/* Architectures should define their poll value according to the halt latency */
unsigned int halt_poll_ns = KVM_HALT_POLL_NS_DEFAULT;
module_param(halt_poll_ns, uint, 0644);
EXPORT_SYMBOL_GPL(halt_poll_ns);

/* Default doubles per-vcpu halt_poll_ns. */
unsigned int halt_poll_ns_grow = 2;
module_param(halt_poll_ns_grow, uint, 0644);
EXPORT_SYMBOL_GPL(halt_poll_ns_grow);

/* Default resets per-vcpu halt_poll_ns . */
unsigned int halt_poll_ns_shrink;
module_param(halt_poll_ns_shrink, uint, 0644);
EXPORT_SYMBOL_GPL(halt_poll_ns_shrink);

/*
 * Ordering of locks:
 *
 *	kvm->lock --> kvm->slots_lock --> kvm->irq_lock
 */

DEFINE_SPINLOCK(kvm_lock);
static DEFINE_RAW_SPINLOCK(kvm_count_lock);
LIST_HEAD(vm_list);

static cpumask_var_t cpus_hardware_enabled;
static int kvm_usage_count;
static atomic_t hardware_enable_failed;

struct kmem_cache *kvm_vcpu_cache;
EXPORT_SYMBOL_GPL(kvm_vcpu_cache);

static __read_mostly struct preempt_ops kvm_preempt_ops;

struct dentry *kvm_debugfs_dir;
EXPORT_SYMBOL_GPL(kvm_debugfs_dir);

static int kvm_debugfs_num_entries;
static const struct file_operations *stat_fops_per_vm[];

static long kvm_vcpu_ioctl(struct file *file, unsigned int ioctl,
			   unsigned long arg);
#ifdef CONFIG_KVM_COMPAT
static long kvm_vcpu_compat_ioctl(struct file *file, unsigned int ioctl,
				  unsigned long arg);
#define KVM_COMPAT(c)	.compat_ioctl	= (c)
#else
static long kvm_no_compat_ioctl(struct file *file, unsigned int ioctl,
				unsigned long arg) { return -EINVAL; }
#define KVM_COMPAT(c)	.compat_ioctl	= kvm_no_compat_ioctl
#endif
static int hardware_enable_all(void);
static void hardware_disable_all(void);

static void kvm_io_bus_destroy(struct kvm_io_bus *bus);

static void mark_page_dirty_in_slot(struct kvm_memory_slot *memslot, gfn_t gfn);

__visible bool kvm_rebooting;
EXPORT_SYMBOL_GPL(kvm_rebooting);

static bool largepages_enabled = true;

#define KVM_EVENT_CREATE_VM 0
#define KVM_EVENT_DESTROY_VM 1
static void kvm_uevent_notify_change(unsigned int type, struct kvm *kvm);
static unsigned long long kvm_createvm_count;
static unsigned long long kvm_active_vms;

__weak int kvm_arch_mmu_notifier_invalidate_range(struct kvm *kvm,
		unsigned long start, unsigned long end, bool blockable)
{
	return 0;
}

bool kvm_is_reserved_pfn(kvm_pfn_t pfn)
{
	if (pfn_valid(pfn))
		return PageReserved(pfn_to_page(pfn));

	return true;
}

/*
 * Switches to specified vcpu, until a matching vcpu_put()
 */
void vcpu_load(struct kvm_vcpu *vcpu)
{
	int cpu = get_cpu();
	preempt_notifier_register(&vcpu->preempt_notifier);
	kvm_arch_vcpu_load(vcpu, cpu);
	put_cpu();
}
EXPORT_SYMBOL_GPL(vcpu_load);

void vcpu_put(struct kvm_vcpu *vcpu)
{
	preempt_disable();
	kvm_arch_vcpu_put(vcpu);
	preempt_notifier_unregister(&vcpu->preempt_notifier);
	preempt_enable();
}
EXPORT_SYMBOL_GPL(vcpu_put);

/* TODO: merge with kvm_arch_vcpu_should_kick */
static bool kvm_request_needs_ipi(struct kvm_vcpu *vcpu, unsigned req)
{
	int mode = kvm_vcpu_exiting_guest_mode(vcpu);

	/*
	 * We need to wait for the VCPU to reenable interrupts and get out of
	 * READING_SHADOW_PAGE_TABLES mode.
	 */
	if (req & KVM_REQUEST_WAIT)
		return mode != OUTSIDE_GUEST_MODE;

	/*
	 * Need to kick a running VCPU, but otherwise there is nothing to do.
	 */
	return mode == IN_GUEST_MODE;
}

static void ack_flush(void *_completed)
{
}

static inline bool kvm_kick_many_cpus(const struct cpumask *cpus, bool wait)
{
	if (unlikely(!cpus))
		cpus = cpu_online_mask;

	if (cpumask_empty(cpus))
		return false;

	smp_call_function_many(cpus, ack_flush, NULL, wait);
	return true;
}

bool kvm_make_vcpus_request_mask(struct kvm *kvm, unsigned int req,
				 unsigned long *vcpu_bitmap, cpumask_var_t tmp)
{
	int i, cpu, me;
	struct kvm_vcpu *vcpu;
	bool called;

	me = get_cpu();

	kvm_for_each_vcpu(i, vcpu, kvm) {
		if (!test_bit(i, vcpu_bitmap))
			continue;

		kvm_make_request(req, vcpu);
		cpu = vcpu->cpu;

		if (!(req & KVM_REQUEST_NO_WAKEUP) && kvm_vcpu_wake_up(vcpu))
			continue;

		if (tmp != NULL && cpu != -1 && cpu != me &&
		    kvm_request_needs_ipi(vcpu, req))
			__cpumask_set_cpu(cpu, tmp);
	}

	called = kvm_kick_many_cpus(tmp, !!(req & KVM_REQUEST_WAIT));
	put_cpu();

	return called;
}

bool kvm_make_all_cpus_request(struct kvm *kvm, unsigned int req)
{
	cpumask_var_t cpus;
	bool called;
	static unsigned long vcpu_bitmap[BITS_TO_LONGS(KVM_MAX_VCPUS)]
		= {[0 ... BITS_TO_LONGS(KVM_MAX_VCPUS)-1] = ULONG_MAX};

	zalloc_cpumask_var(&cpus, GFP_ATOMIC);

	called = kvm_make_vcpus_request_mask(kvm, req, vcpu_bitmap, cpus);

	free_cpumask_var(cpus);
	return called;
}

#ifndef CONFIG_HAVE_KVM_ARCH_TLB_FLUSH_ALL
void kvm_flush_remote_tlbs(struct kvm *kvm)
{
	/*
	 * Read tlbs_dirty before setting KVM_REQ_TLB_FLUSH in
	 * kvm_make_all_cpus_request.
	 */
	long dirty_count = smp_load_acquire(&kvm->tlbs_dirty);

	/*
	 * We want to publish modifications to the page tables before reading
	 * mode. Pairs with a memory barrier in arch-specific code.
	 * - x86: smp_mb__after_srcu_read_unlock in vcpu_enter_guest
	 * and smp_mb in walk_shadow_page_lockless_begin/end.
	 * - powerpc: smp_mb in kvmppc_prepare_to_enter.
	 *
	 * There is already an smp_mb__after_atomic() before
	 * kvm_make_all_cpus_request() reads vcpu->mode. We reuse that
	 * barrier here.
	 */
	if (!kvm_arch_flush_remote_tlb(kvm)
	    || kvm_make_all_cpus_request(kvm, KVM_REQ_TLB_FLUSH))
		++kvm->stat.remote_tlb_flush;
	cmpxchg(&kvm->tlbs_dirty, dirty_count, 0);
}
EXPORT_SYMBOL_GPL(kvm_flush_remote_tlbs);
#endif

void kvm_reload_remote_mmus(struct kvm *kvm)
{
	kvm_make_all_cpus_request(kvm, KVM_REQ_MMU_RELOAD);
}

int kvm_vcpu_init(struct kvm_vcpu *vcpu, struct kvm *kvm, unsigned id)
{
	struct page *page;
	int r;

	mutex_init(&vcpu->mutex);
	vcpu->cpu = -1;
	vcpu->kvm = kvm;
	vcpu->vcpu_id = id;
	vcpu->pid = NULL;
	init_swait_queue_head(&vcpu->wq);
	kvm_async_pf_vcpu_init(vcpu);

	vcpu->pre_pcpu = -1;
	INIT_LIST_HEAD(&vcpu->blocked_vcpu_list);

	page = alloc_page(GFP_KERNEL | __GFP_ZERO);
	if (!page) {
		r = -ENOMEM;
		goto fail;
	}
	vcpu->run = page_address(page);

	kvm_vcpu_set_in_spin_loop(vcpu, false);
	kvm_vcpu_set_dy_eligible(vcpu, false);
	vcpu->preempted = false;

	r = kvm_arch_vcpu_init(vcpu);
	if (r < 0)
		goto fail_free_run;
	return 0;

fail_free_run:
	free_page((unsigned long)vcpu->run);
fail:
	return r;
}
EXPORT_SYMBOL_GPL(kvm_vcpu_init);

void kvm_vcpu_uninit(struct kvm_vcpu *vcpu)
{
	/*
	 * no need for rcu_read_lock as VCPU_RUN is the only place that
	 * will change the vcpu->pid pointer and on uninit all file
	 * descriptors are already gone.
	 */
	put_pid(rcu_dereference_protected(vcpu->pid, 1));
	kvm_arch_vcpu_uninit(vcpu);
	free_page((unsigned long)vcpu->run);
}
EXPORT_SYMBOL_GPL(kvm_vcpu_uninit);

#if defined(CONFIG_MMU_NOTIFIER) && defined(KVM_ARCH_WANT_MMU_NOTIFIER)
static inline struct kvm *mmu_notifier_to_kvm(struct mmu_notifier *mn)
{
	return container_of(mn, struct kvm, mmu_notifier);
}

static void kvm_mmu_notifier_change_pte(struct mmu_notifier *mn,
					struct mm_struct *mm,
					unsigned long address,
					pte_t pte)
{
	struct kvm *kvm = mmu_notifier_to_kvm(mn);
	int idx;

	idx = srcu_read_lock(&kvm->srcu);
	spin_lock(&kvm->mmu_lock);
	kvm->mmu_notifier_seq++;
	kvm_set_spte_hva(kvm, address, pte);
	spin_unlock(&kvm->mmu_lock);
	srcu_read_unlock(&kvm->srcu, idx);
}

static int kvm_mmu_notifier_invalidate_range_start(struct mmu_notifier *mn,
						    struct mm_struct *mm,
						    unsigned long start,
						    unsigned long end,
						    bool blockable)
{
	struct kvm *kvm = mmu_notifier_to_kvm(mn);
	int need_tlb_flush = 0, idx;
	int ret;

	idx = srcu_read_lock(&kvm->srcu);
	spin_lock(&kvm->mmu_lock);
	/*
	 * The count increase must become visible at unlock time as no
	 * spte can be established without taking the mmu_lock and
	 * count is also read inside the mmu_lock critical section.
	 */
	kvm->mmu_notifier_count++;
	need_tlb_flush = kvm_unmap_hva_range(kvm, start, end);
	need_tlb_flush |= kvm->tlbs_dirty;
	/* we've to flush the tlb before the pages can be freed */
	if (need_tlb_flush)
		kvm_flush_remote_tlbs(kvm);

	spin_unlock(&kvm->mmu_lock);

<<<<<<< HEAD
	ret = kvm_arch_mmu_notifier_invalidate_range(kvm, start, end, blockable);
=======
	ret = kvm_arch_mmu_notifier_invalidate_range(kvm, range->start,
					range->end,
					mmu_notifier_range_blockable(range));
>>>>>>> 407d19ab

	srcu_read_unlock(&kvm->srcu, idx);

	return ret;
}

static void kvm_mmu_notifier_invalidate_range_end(struct mmu_notifier *mn,
						  struct mm_struct *mm,
						  unsigned long start,
						  unsigned long end)
{
	struct kvm *kvm = mmu_notifier_to_kvm(mn);

	spin_lock(&kvm->mmu_lock);
	/*
	 * This sequence increase will notify the kvm page fault that
	 * the page that is going to be mapped in the spte could have
	 * been freed.
	 */
	kvm->mmu_notifier_seq++;
	smp_wmb();
	/*
	 * The above sequence increase must be visible before the
	 * below count decrease, which is ensured by the smp_wmb above
	 * in conjunction with the smp_rmb in mmu_notifier_retry().
	 */
	kvm->mmu_notifier_count--;
	spin_unlock(&kvm->mmu_lock);

	BUG_ON(kvm->mmu_notifier_count < 0);
}

static int kvm_mmu_notifier_clear_flush_young(struct mmu_notifier *mn,
					      struct mm_struct *mm,
					      unsigned long start,
					      unsigned long end)
{
	struct kvm *kvm = mmu_notifier_to_kvm(mn);
	int young, idx;

	idx = srcu_read_lock(&kvm->srcu);
	spin_lock(&kvm->mmu_lock);

	young = kvm_age_hva(kvm, start, end);
	if (young)
		kvm_flush_remote_tlbs(kvm);

	spin_unlock(&kvm->mmu_lock);
	srcu_read_unlock(&kvm->srcu, idx);

	return young;
}

static int kvm_mmu_notifier_clear_young(struct mmu_notifier *mn,
					struct mm_struct *mm,
					unsigned long start,
					unsigned long end)
{
	struct kvm *kvm = mmu_notifier_to_kvm(mn);
	int young, idx;

	idx = srcu_read_lock(&kvm->srcu);
	spin_lock(&kvm->mmu_lock);
	/*
	 * Even though we do not flush TLB, this will still adversely
	 * affect performance on pre-Haswell Intel EPT, where there is
	 * no EPT Access Bit to clear so that we have to tear down EPT
	 * tables instead. If we find this unacceptable, we can always
	 * add a parameter to kvm_age_hva so that it effectively doesn't
	 * do anything on clear_young.
	 *
	 * Also note that currently we never issue secondary TLB flushes
	 * from clear_young, leaving this job up to the regular system
	 * cadence. If we find this inaccurate, we might come up with a
	 * more sophisticated heuristic later.
	 */
	young = kvm_age_hva(kvm, start, end);
	spin_unlock(&kvm->mmu_lock);
	srcu_read_unlock(&kvm->srcu, idx);

	return young;
}

static int kvm_mmu_notifier_test_young(struct mmu_notifier *mn,
				       struct mm_struct *mm,
				       unsigned long address)
{
	struct kvm *kvm = mmu_notifier_to_kvm(mn);
	int young, idx;

	idx = srcu_read_lock(&kvm->srcu);
	spin_lock(&kvm->mmu_lock);
	young = kvm_test_age_hva(kvm, address);
	spin_unlock(&kvm->mmu_lock);
	srcu_read_unlock(&kvm->srcu, idx);

	return young;
}

static void kvm_mmu_notifier_release(struct mmu_notifier *mn,
				     struct mm_struct *mm)
{
	struct kvm *kvm = mmu_notifier_to_kvm(mn);
	int idx;

	idx = srcu_read_lock(&kvm->srcu);
	kvm_arch_flush_shadow_all(kvm);
	srcu_read_unlock(&kvm->srcu, idx);
}

static const struct mmu_notifier_ops kvm_mmu_notifier_ops = {
	.flags			= MMU_INVALIDATE_DOES_NOT_BLOCK,
	.invalidate_range_start	= kvm_mmu_notifier_invalidate_range_start,
	.invalidate_range_end	= kvm_mmu_notifier_invalidate_range_end,
	.clear_flush_young	= kvm_mmu_notifier_clear_flush_young,
	.clear_young		= kvm_mmu_notifier_clear_young,
	.test_young		= kvm_mmu_notifier_test_young,
	.change_pte		= kvm_mmu_notifier_change_pte,
	.release		= kvm_mmu_notifier_release,
};

static int kvm_init_mmu_notifier(struct kvm *kvm)
{
	kvm->mmu_notifier.ops = &kvm_mmu_notifier_ops;
	return mmu_notifier_register(&kvm->mmu_notifier, current->mm);
}

#else  /* !(CONFIG_MMU_NOTIFIER && KVM_ARCH_WANT_MMU_NOTIFIER) */

static int kvm_init_mmu_notifier(struct kvm *kvm)
{
	return 0;
}

#endif /* CONFIG_MMU_NOTIFIER && KVM_ARCH_WANT_MMU_NOTIFIER */

static struct kvm_memslots *kvm_alloc_memslots(void)
{
	int i;
	struct kvm_memslots *slots;

	slots = kvzalloc(sizeof(struct kvm_memslots), GFP_KERNEL);
	if (!slots)
		return NULL;

	for (i = 0; i < KVM_MEM_SLOTS_NUM; i++)
		slots->id_to_index[i] = slots->memslots[i].id = i;

	return slots;
}

static void kvm_destroy_dirty_bitmap(struct kvm_memory_slot *memslot)
{
	if (!memslot->dirty_bitmap)
		return;

	kvfree(memslot->dirty_bitmap);
	memslot->dirty_bitmap = NULL;
}

/*
 * Free any memory in @free but not in @dont.
 */
static void kvm_free_memslot(struct kvm *kvm, struct kvm_memory_slot *free,
			      struct kvm_memory_slot *dont)
{
	if (!dont || free->dirty_bitmap != dont->dirty_bitmap)
		kvm_destroy_dirty_bitmap(free);

	kvm_arch_free_memslot(kvm, free, dont);

	free->npages = 0;
}

static void kvm_free_memslots(struct kvm *kvm, struct kvm_memslots *slots)
{
	struct kvm_memory_slot *memslot;

	if (!slots)
		return;

	kvm_for_each_memslot(memslot, slots)
		kvm_free_memslot(kvm, memslot, NULL);

	kvfree(slots);
}

static void kvm_destroy_vm_debugfs(struct kvm *kvm)
{
	int i;

	if (!kvm->debugfs_dentry)
		return;

	debugfs_remove_recursive(kvm->debugfs_dentry);

	if (kvm->debugfs_stat_data) {
		for (i = 0; i < kvm_debugfs_num_entries; i++)
			kfree(kvm->debugfs_stat_data[i]);
		kfree(kvm->debugfs_stat_data);
	}
}

static int kvm_create_vm_debugfs(struct kvm *kvm, int fd)
{
	char dir_name[ITOA_MAX_LEN * 2];
	struct kvm_stat_data *stat_data;
	struct kvm_stats_debugfs_item *p;

	if (!debugfs_initialized())
		return 0;

	snprintf(dir_name, sizeof(dir_name), "%d-%d", task_pid_nr(current), fd);
	kvm->debugfs_dentry = debugfs_create_dir(dir_name, kvm_debugfs_dir);

	kvm->debugfs_stat_data = kcalloc(kvm_debugfs_num_entries,
					 sizeof(*kvm->debugfs_stat_data),
					 GFP_KERNEL);
	if (!kvm->debugfs_stat_data)
		return -ENOMEM;

	for (p = debugfs_entries; p->name; p++) {
		stat_data = kzalloc(sizeof(*stat_data), GFP_KERNEL);
		if (!stat_data)
			return -ENOMEM;

		stat_data->kvm = kvm;
		stat_data->offset = p->offset;
		kvm->debugfs_stat_data[p - debugfs_entries] = stat_data;
		debugfs_create_file(p->name, 0644, kvm->debugfs_dentry,
				    stat_data, stat_fops_per_vm[p->kind]);
	}
	return 0;
}

static struct kvm *kvm_create_vm(unsigned long type)
{
	int r, i;
	struct kvm *kvm = kvm_arch_alloc_vm();

	if (!kvm)
		return ERR_PTR(-ENOMEM);

	spin_lock_init(&kvm->mmu_lock);
	mmgrab(current->mm);
	kvm->mm = current->mm;
	kvm_eventfd_init(kvm);
	mutex_init(&kvm->lock);
	mutex_init(&kvm->irq_lock);
	mutex_init(&kvm->slots_lock);
	refcount_set(&kvm->users_count, 1);
	INIT_LIST_HEAD(&kvm->devices);

	r = kvm_arch_init_vm(kvm, type);
	if (r)
		goto out_err_no_disable;

	r = hardware_enable_all();
	if (r)
		goto out_err_no_disable;

#ifdef CONFIG_HAVE_KVM_IRQFD
	INIT_HLIST_HEAD(&kvm->irq_ack_notifier_list);
#endif

	BUILD_BUG_ON(KVM_MEM_SLOTS_NUM > SHRT_MAX);

	r = -ENOMEM;
	for (i = 0; i < KVM_ADDRESS_SPACE_NUM; i++) {
		struct kvm_memslots *slots = kvm_alloc_memslots();
		if (!slots)
			goto out_err_no_srcu;
		/*
		 * Generations must be different for each address space.
		 * Init kvm generation close to the maximum to easily test the
		 * code of handling generation number wrap-around.
		 */
		slots->generation = i * 2 - 150;
		rcu_assign_pointer(kvm->memslots[i], slots);
	}

	if (init_srcu_struct(&kvm->srcu))
		goto out_err_no_srcu;
	if (init_srcu_struct(&kvm->irq_srcu))
		goto out_err_no_irq_srcu;
	for (i = 0; i < KVM_NR_BUSES; i++) {
		rcu_assign_pointer(kvm->buses[i],
			kzalloc(sizeof(struct kvm_io_bus), GFP_KERNEL));
		if (!kvm->buses[i])
			goto out_err;
	}

	r = kvm_init_mmu_notifier(kvm);
	if (r)
		goto out_err;

	spin_lock(&kvm_lock);
	list_add(&kvm->vm_list, &vm_list);
	spin_unlock(&kvm_lock);

	preempt_notifier_inc();

	return kvm;

out_err:
	cleanup_srcu_struct(&kvm->irq_srcu);
out_err_no_irq_srcu:
	cleanup_srcu_struct(&kvm->srcu);
out_err_no_srcu:
	hardware_disable_all();
out_err_no_disable:
	refcount_set(&kvm->users_count, 0);
	for (i = 0; i < KVM_NR_BUSES; i++)
		kfree(kvm_get_bus(kvm, i));
	for (i = 0; i < KVM_ADDRESS_SPACE_NUM; i++)
		kvm_free_memslots(kvm, __kvm_memslots(kvm, i));
	kvm_arch_free_vm(kvm);
	mmdrop(current->mm);
	return ERR_PTR(r);
}

static void kvm_destroy_devices(struct kvm *kvm)
{
	struct kvm_device *dev, *tmp;

	/*
	 * We do not need to take the kvm->lock here, because nobody else
	 * has a reference to the struct kvm at this point and therefore
	 * cannot access the devices list anyhow.
	 */
	list_for_each_entry_safe(dev, tmp, &kvm->devices, vm_node) {
		list_del(&dev->vm_node);
		dev->ops->destroy(dev);
	}
}

static void kvm_destroy_vm(struct kvm *kvm)
{
	int i;
	struct mm_struct *mm = kvm->mm;

	kvm_uevent_notify_change(KVM_EVENT_DESTROY_VM, kvm);
	kvm_destroy_vm_debugfs(kvm);
	kvm_arch_sync_events(kvm);
	spin_lock(&kvm_lock);
	list_del(&kvm->vm_list);
	spin_unlock(&kvm_lock);
	kvm_free_irq_routing(kvm);
	for (i = 0; i < KVM_NR_BUSES; i++) {
		struct kvm_io_bus *bus = kvm_get_bus(kvm, i);

		if (bus)
			kvm_io_bus_destroy(bus);
		kvm->buses[i] = NULL;
	}
	kvm_coalesced_mmio_free(kvm);
#if defined(CONFIG_MMU_NOTIFIER) && defined(KVM_ARCH_WANT_MMU_NOTIFIER)
	mmu_notifier_unregister(&kvm->mmu_notifier, kvm->mm);
#else
	kvm_arch_flush_shadow_all(kvm);
#endif
	kvm_arch_destroy_vm(kvm);
	kvm_destroy_devices(kvm);
	for (i = 0; i < KVM_ADDRESS_SPACE_NUM; i++)
		kvm_free_memslots(kvm, __kvm_memslots(kvm, i));
	cleanup_srcu_struct(&kvm->irq_srcu);
	cleanup_srcu_struct(&kvm->srcu);
	kvm_arch_free_vm(kvm);
	preempt_notifier_dec();
	hardware_disable_all();
	mmdrop(mm);
}

void kvm_get_kvm(struct kvm *kvm)
{
	refcount_inc(&kvm->users_count);
}
EXPORT_SYMBOL_GPL(kvm_get_kvm);

void kvm_put_kvm(struct kvm *kvm)
{
	if (refcount_dec_and_test(&kvm->users_count))
		kvm_destroy_vm(kvm);
}
EXPORT_SYMBOL_GPL(kvm_put_kvm);


static int kvm_vm_release(struct inode *inode, struct file *filp)
{
	struct kvm *kvm = filp->private_data;

	kvm_irqfd_release(kvm);

	kvm_put_kvm(kvm);
	return 0;
}

/*
 * Allocation size is twice as large as the actual dirty bitmap size.
 * See x86's kvm_vm_ioctl_get_dirty_log() why this is needed.
 */
static int kvm_create_dirty_bitmap(struct kvm_memory_slot *memslot)
{
	unsigned long dirty_bytes = 2 * kvm_dirty_bitmap_bytes(memslot);

	memslot->dirty_bitmap = kvzalloc(dirty_bytes, GFP_KERNEL);
	if (!memslot->dirty_bitmap)
		return -ENOMEM;

	return 0;
}

/*
 * Insert memslot and re-sort memslots based on their GFN,
 * so binary search could be used to lookup GFN.
 * Sorting algorithm takes advantage of having initially
 * sorted array and known changed memslot position.
 */
static void update_memslots(struct kvm_memslots *slots,
			    struct kvm_memory_slot *new)
{
	int id = new->id;
	int i = slots->id_to_index[id];
	struct kvm_memory_slot *mslots = slots->memslots;

	WARN_ON(mslots[i].id != id);
	if (!new->npages) {
		WARN_ON(!mslots[i].npages);
		if (mslots[i].npages)
			slots->used_slots--;
	} else {
		if (!mslots[i].npages)
			slots->used_slots++;
	}

	while (i < KVM_MEM_SLOTS_NUM - 1 &&
	       new->base_gfn <= mslots[i + 1].base_gfn) {
		if (!mslots[i + 1].npages)
			break;
		mslots[i] = mslots[i + 1];
		slots->id_to_index[mslots[i].id] = i;
		i++;
	}

	/*
	 * The ">=" is needed when creating a slot with base_gfn == 0,
	 * so that it moves before all those with base_gfn == npages == 0.
	 *
	 * On the other hand, if new->npages is zero, the above loop has
	 * already left i pointing to the beginning of the empty part of
	 * mslots, and the ">=" would move the hole backwards in this
	 * case---which is wrong.  So skip the loop when deleting a slot.
	 */
	if (new->npages) {
		while (i > 0 &&
		       new->base_gfn >= mslots[i - 1].base_gfn) {
			mslots[i] = mslots[i - 1];
			slots->id_to_index[mslots[i].id] = i;
			i--;
		}
	} else
		WARN_ON_ONCE(i != slots->used_slots);

	mslots[i] = *new;
	slots->id_to_index[mslots[i].id] = i;
}

static int check_memory_region_flags(const struct kvm_userspace_memory_region *mem)
{
	u32 valid_flags = KVM_MEM_LOG_DIRTY_PAGES;

#ifdef __KVM_HAVE_READONLY_MEM
	valid_flags |= KVM_MEM_READONLY;
#endif

	if (mem->flags & ~valid_flags)
		return -EINVAL;

	return 0;
}

static struct kvm_memslots *install_new_memslots(struct kvm *kvm,
		int as_id, struct kvm_memslots *slots)
{
	struct kvm_memslots *old_memslots = __kvm_memslots(kvm, as_id);
	u64 gen;

	/*
	 * Set the low bit in the generation, which disables SPTE caching
	 * until the end of synchronize_srcu_expedited.
	 */
	WARN_ON(old_memslots->generation & 1);
	slots->generation = old_memslots->generation + 1;

	rcu_assign_pointer(kvm->memslots[as_id], slots);
	synchronize_srcu_expedited(&kvm->srcu);

	/*
	 * Increment the new memslot generation a second time. This prevents
	 * vm exits that race with memslot updates from caching a memslot
	 * generation that will (potentially) be valid forever.
	 *
	 * Generations must be unique even across address spaces.  We do not need
	 * a global counter for that, instead the generation space is evenly split
	 * across address spaces.  For example, with two address spaces, address
	 * space 0 will use generations 0, 4, 8, ... while * address space 1 will
	 * use generations 2, 6, 10, 14, ...
	 */
	gen = slots->generation + KVM_ADDRESS_SPACE_NUM * 2 - 1;

	kvm_arch_memslots_updated(kvm, gen);

	slots->generation = gen;

	return old_memslots;
}

/*
 * Allocate some memory and give it an address in the guest physical address
 * space.
 *
 * Discontiguous memory is allowed, mostly for framebuffers.
 *
 * Must be called holding kvm->slots_lock for write.
 */
int __kvm_set_memory_region(struct kvm *kvm,
			    const struct kvm_userspace_memory_region *mem)
{
	int r;
	gfn_t base_gfn;
	unsigned long npages;
	struct kvm_memory_slot *slot;
	struct kvm_memory_slot old, new;
	struct kvm_memslots *slots = NULL, *old_memslots;
	int as_id, id;
	enum kvm_mr_change change;

	r = check_memory_region_flags(mem);
	if (r)
		goto out;

	r = -EINVAL;
	as_id = mem->slot >> 16;
	id = (u16)mem->slot;

	/* General sanity checks */
	if (mem->memory_size & (PAGE_SIZE - 1))
		goto out;
	if (mem->guest_phys_addr & (PAGE_SIZE - 1))
		goto out;
	/* We can read the guest memory with __xxx_user() later on. */
	if ((id < KVM_USER_MEM_SLOTS) &&
	    ((mem->userspace_addr & (PAGE_SIZE - 1)) ||
	     !access_ok(VERIFY_WRITE,
			(void __user *)(unsigned long)mem->userspace_addr,
			mem->memory_size)))
		goto out;
	if (as_id >= KVM_ADDRESS_SPACE_NUM || id >= KVM_MEM_SLOTS_NUM)
		goto out;
	if (mem->guest_phys_addr + mem->memory_size < mem->guest_phys_addr)
		goto out;

	slot = id_to_memslot(__kvm_memslots(kvm, as_id), id);
	base_gfn = mem->guest_phys_addr >> PAGE_SHIFT;
	npages = mem->memory_size >> PAGE_SHIFT;

	if (npages > KVM_MEM_MAX_NR_PAGES)
		goto out;

	new = old = *slot;

	new.id = id;
	new.base_gfn = base_gfn;
	new.npages = npages;
	new.flags = mem->flags;

	if (npages) {
		if (!old.npages)
			change = KVM_MR_CREATE;
		else { /* Modify an existing slot. */
			if ((mem->userspace_addr != old.userspace_addr) ||
			    (npages != old.npages) ||
			    ((new.flags ^ old.flags) & KVM_MEM_READONLY))
				goto out;

			if (base_gfn != old.base_gfn)
				change = KVM_MR_MOVE;
			else if (new.flags != old.flags)
				change = KVM_MR_FLAGS_ONLY;
			else { /* Nothing to change. */
				r = 0;
				goto out;
			}
		}
	} else {
		if (!old.npages)
			goto out;

		change = KVM_MR_DELETE;
		new.base_gfn = 0;
		new.flags = 0;
	}

	if ((change == KVM_MR_CREATE) || (change == KVM_MR_MOVE)) {
		/* Check for overlaps */
		r = -EEXIST;
		kvm_for_each_memslot(slot, __kvm_memslots(kvm, as_id)) {
			if (slot->id == id)
				continue;
			if (!((base_gfn + npages <= slot->base_gfn) ||
			      (base_gfn >= slot->base_gfn + slot->npages)))
				goto out;
		}
	}

	/* Free page dirty bitmap if unneeded */
	if (!(new.flags & KVM_MEM_LOG_DIRTY_PAGES))
		new.dirty_bitmap = NULL;

	r = -ENOMEM;
	if (change == KVM_MR_CREATE) {
		new.userspace_addr = mem->userspace_addr;

		if (kvm_arch_create_memslot(kvm, &new, npages))
			goto out_free;
	}

	/* Allocate page dirty bitmap if needed */
	if ((new.flags & KVM_MEM_LOG_DIRTY_PAGES) && !new.dirty_bitmap) {
		if (kvm_create_dirty_bitmap(&new) < 0)
			goto out_free;
	}

	slots = kvzalloc(sizeof(struct kvm_memslots), GFP_KERNEL);
	if (!slots)
		goto out_free;
	memcpy(slots, __kvm_memslots(kvm, as_id), sizeof(struct kvm_memslots));

	if ((change == KVM_MR_DELETE) || (change == KVM_MR_MOVE)) {
		slot = id_to_memslot(slots, id);
		slot->flags |= KVM_MEMSLOT_INVALID;

		old_memslots = install_new_memslots(kvm, as_id, slots);

		/* From this point no new shadow pages pointing to a deleted,
		 * or moved, memslot will be created.
		 *
		 * validation of sp->gfn happens in:
		 *	- gfn_to_hva (kvm_read_guest, gfn_to_pfn)
		 *	- kvm_is_visible_gfn (mmu_check_roots)
		 */
		kvm_arch_flush_shadow_memslot(kvm, slot);

		/*
		 * We can re-use the old_memslots from above, the only difference
		 * from the currently installed memslots is the invalid flag.  This
		 * will get overwritten by update_memslots anyway.
		 */
		slots = old_memslots;
	}

	r = kvm_arch_prepare_memory_region(kvm, &new, mem, change);
	if (r)
		goto out_slots;

	/* actual memory is freed via old in kvm_free_memslot below */
	if (change == KVM_MR_DELETE) {
		new.dirty_bitmap = NULL;
		memset(&new.arch, 0, sizeof(new.arch));
	}

	update_memslots(slots, &new);
	old_memslots = install_new_memslots(kvm, as_id, slots);

	kvm_arch_commit_memory_region(kvm, mem, &old, &new, change);

	kvm_free_memslot(kvm, &old, &new);
	kvfree(old_memslots);
	return 0;

out_slots:
	kvfree(slots);
out_free:
	kvm_free_memslot(kvm, &new, &old);
out:
	return r;
}
EXPORT_SYMBOL_GPL(__kvm_set_memory_region);

int kvm_set_memory_region(struct kvm *kvm,
			  const struct kvm_userspace_memory_region *mem)
{
	int r;

	mutex_lock(&kvm->slots_lock);
	r = __kvm_set_memory_region(kvm, mem);
	mutex_unlock(&kvm->slots_lock);
	return r;
}
EXPORT_SYMBOL_GPL(kvm_set_memory_region);

static int kvm_vm_ioctl_set_memory_region(struct kvm *kvm,
					  struct kvm_userspace_memory_region *mem)
{
	if ((u16)mem->slot >= KVM_USER_MEM_SLOTS)
		return -EINVAL;

	return kvm_set_memory_region(kvm, mem);
}

int kvm_get_dirty_log(struct kvm *kvm,
			struct kvm_dirty_log *log, int *is_dirty)
{
	struct kvm_memslots *slots;
	struct kvm_memory_slot *memslot;
	int i, as_id, id;
	unsigned long n;
	unsigned long any = 0;

	as_id = log->slot >> 16;
	id = (u16)log->slot;
	if (as_id >= KVM_ADDRESS_SPACE_NUM || id >= KVM_USER_MEM_SLOTS)
		return -EINVAL;

	slots = __kvm_memslots(kvm, as_id);
	memslot = id_to_memslot(slots, id);
	if (!memslot->dirty_bitmap)
		return -ENOENT;

	n = kvm_dirty_bitmap_bytes(memslot);

	for (i = 0; !any && i < n/sizeof(long); ++i)
		any = memslot->dirty_bitmap[i];

	if (copy_to_user(log->dirty_bitmap, memslot->dirty_bitmap, n))
		return -EFAULT;

	if (any)
		*is_dirty = 1;
	return 0;
}
EXPORT_SYMBOL_GPL(kvm_get_dirty_log);

#ifdef CONFIG_KVM_GENERIC_DIRTYLOG_READ_PROTECT
/**
<<<<<<< HEAD
 * kvm_get_dirty_log_protect - get a snapshot of dirty pages, and if any pages
 *	are dirty write protect them for next write.
=======
 * kvm_get_dirty_log_protect - get a snapshot of dirty pages
 *	and reenable dirty page tracking for the corresponding pages.
>>>>>>> 407d19ab
 * @kvm:	pointer to kvm instance
 * @log:	slot id and address to which we copy the log
 * @flush:	true if TLB flush is needed by caller
 *
 * We need to keep it in mind that VCPU threads can write to the bitmap
 * concurrently. So, to avoid losing track of dirty pages we keep the
 * following order:
 *
 *    1. Take a snapshot of the bit and clear it if needed.
 *    2. Write protect the corresponding page.
 *    3. Copy the snapshot to the userspace.
 *    4. Upon return caller flushes TLB's if needed.
 *
 * Between 2 and 4, the guest may write to the page using the remaining TLB
 * entry.  This is not a problem because the page is reported dirty using
 * the snapshot taken before and step 4 ensures that writes done after
 * exiting to userspace will be logged for the next call.
 *
 */
int kvm_get_dirty_log_protect(struct kvm *kvm,
			struct kvm_dirty_log *log, bool *is_dirty)
{
	struct kvm_memslots *slots;
	struct kvm_memory_slot *memslot;
	int i, as_id, id;
	unsigned long n;
	unsigned long *dirty_bitmap;
	unsigned long *dirty_bitmap_buffer;

	as_id = log->slot >> 16;
	id = (u16)log->slot;
	if (as_id >= KVM_ADDRESS_SPACE_NUM || id >= KVM_USER_MEM_SLOTS)
		return -EINVAL;

	slots = __kvm_memslots(kvm, as_id);
	memslot = id_to_memslot(slots, id);

	dirty_bitmap = memslot->dirty_bitmap;
	if (!dirty_bitmap)
		return -ENOENT;

	n = kvm_dirty_bitmap_bytes(memslot);
<<<<<<< HEAD
=======
	*flush = false;
	if (kvm->manual_dirty_log_protect) {
		/*
		 * Unlike kvm_get_dirty_log, we always return false in *flush,
		 * because no flush is needed until KVM_CLEAR_DIRTY_LOG.  There
		 * is some code duplication between this function and
		 * kvm_get_dirty_log, but hopefully all architecture
		 * transition to kvm_get_dirty_log_protect and kvm_get_dirty_log
		 * can be eliminated.
		 */
		dirty_bitmap_buffer = dirty_bitmap;
	} else {
		dirty_bitmap_buffer = kvm_second_dirty_bitmap(memslot);
		memset(dirty_bitmap_buffer, 0, n);

		spin_lock(&kvm->mmu_lock);
		for (i = 0; i < n / sizeof(long); i++) {
			unsigned long mask;
			gfn_t offset;

			if (!dirty_bitmap[i])
				continue;

			*flush = true;
			mask = xchg(&dirty_bitmap[i], 0);
			dirty_bitmap_buffer[i] = mask;

			offset = i * BITS_PER_LONG;
			kvm_arch_mmu_enable_log_dirty_pt_masked(kvm, memslot,
								offset, mask);
		}
		spin_unlock(&kvm->mmu_lock);
	}

	if (copy_to_user(log->dirty_bitmap, dirty_bitmap_buffer, n))
		return -EFAULT;
	return 0;
}
EXPORT_SYMBOL_GPL(kvm_get_dirty_log_protect);

/**
 * kvm_clear_dirty_log_protect - clear dirty bits in the bitmap
 *	and reenable dirty page tracking for the corresponding pages.
 * @kvm:	pointer to kvm instance
 * @log:	slot id and address from which to fetch the bitmap of dirty pages
 * @flush:	true if TLB flush is needed by caller
 */
int kvm_clear_dirty_log_protect(struct kvm *kvm,
				struct kvm_clear_dirty_log *log, bool *flush)
{
	struct kvm_memslots *slots;
	struct kvm_memory_slot *memslot;
	int as_id, id;
	gfn_t offset;
	unsigned long i, n;
	unsigned long *dirty_bitmap;
	unsigned long *dirty_bitmap_buffer;

	as_id = log->slot >> 16;
	id = (u16)log->slot;
	if (as_id >= KVM_ADDRESS_SPACE_NUM || id >= KVM_USER_MEM_SLOTS)
		return -EINVAL;

	if (log->first_page & 63)
		return -EINVAL;

	slots = __kvm_memslots(kvm, as_id);
	memslot = id_to_memslot(slots, id);

	dirty_bitmap = memslot->dirty_bitmap;
	if (!dirty_bitmap)
		return -ENOENT;

	n = ALIGN(log->num_pages, BITS_PER_LONG) / 8;
>>>>>>> 407d19ab

	dirty_bitmap_buffer = kvm_second_dirty_bitmap(memslot);
	memset(dirty_bitmap_buffer, 0, n);

	spin_lock(&kvm->mmu_lock);
<<<<<<< HEAD
	*is_dirty = false;
	for (i = 0; i < n / sizeof(long); i++) {
		unsigned long mask;
		gfn_t offset;

		if (!dirty_bitmap[i])
=======
	for (offset = log->first_page, i = offset / BITS_PER_LONG,
		 n = DIV_ROUND_UP(log->num_pages, BITS_PER_LONG); n--;
	     i++, offset += BITS_PER_LONG) {
		unsigned long mask = *dirty_bitmap_buffer++;
		atomic_long_t *p = (atomic_long_t *) &dirty_bitmap[i];
		if (!mask)
>>>>>>> 407d19ab
			continue;

		*is_dirty = true;

		mask = xchg(&dirty_bitmap[i], 0);
		dirty_bitmap_buffer[i] = mask;

		if (mask) {
			offset = i * BITS_PER_LONG;
			kvm_arch_mmu_enable_log_dirty_pt_masked(kvm, memslot,
								offset, mask);
		}
	}

	spin_unlock(&kvm->mmu_lock);
	if (copy_to_user(log->dirty_bitmap, dirty_bitmap_buffer, n))
		return -EFAULT;
	return 0;
}
EXPORT_SYMBOL_GPL(kvm_get_dirty_log_protect);
#endif

bool kvm_largepages_enabled(void)
{
	return largepages_enabled;
}

void kvm_disable_largepages(void)
{
	largepages_enabled = false;
}
EXPORT_SYMBOL_GPL(kvm_disable_largepages);

struct kvm_memory_slot *gfn_to_memslot(struct kvm *kvm, gfn_t gfn)
{
	return __gfn_to_memslot(kvm_memslots(kvm), gfn);
}
EXPORT_SYMBOL_GPL(gfn_to_memslot);

struct kvm_memory_slot *kvm_vcpu_gfn_to_memslot(struct kvm_vcpu *vcpu, gfn_t gfn)
{
	return __gfn_to_memslot(kvm_vcpu_memslots(vcpu), gfn);
}

bool kvm_is_visible_gfn(struct kvm *kvm, gfn_t gfn)
{
	struct kvm_memory_slot *memslot = gfn_to_memslot(kvm, gfn);

	if (!memslot || memslot->id >= KVM_USER_MEM_SLOTS ||
	      memslot->flags & KVM_MEMSLOT_INVALID)
		return false;

	return true;
}
EXPORT_SYMBOL_GPL(kvm_is_visible_gfn);

unsigned long kvm_host_page_size(struct kvm *kvm, gfn_t gfn)
{
	struct vm_area_struct *vma;
	unsigned long addr, size;

	size = PAGE_SIZE;

	addr = gfn_to_hva(kvm, gfn);
	if (kvm_is_error_hva(addr))
		return PAGE_SIZE;

	down_read(&current->mm->mmap_sem);
	vma = find_vma(current->mm, addr);
	if (!vma)
		goto out;

	size = vma_kernel_pagesize(vma);

out:
	up_read(&current->mm->mmap_sem);

	return size;
}

static bool memslot_is_readonly(struct kvm_memory_slot *slot)
{
	return slot->flags & KVM_MEM_READONLY;
}

static unsigned long __gfn_to_hva_many(struct kvm_memory_slot *slot, gfn_t gfn,
				       gfn_t *nr_pages, bool write)
{
	if (!slot || slot->flags & KVM_MEMSLOT_INVALID)
		return KVM_HVA_ERR_BAD;

	if (memslot_is_readonly(slot) && write)
		return KVM_HVA_ERR_RO_BAD;

	if (nr_pages)
		*nr_pages = slot->npages - (gfn - slot->base_gfn);

	return __gfn_to_hva_memslot(slot, gfn);
}

static unsigned long gfn_to_hva_many(struct kvm_memory_slot *slot, gfn_t gfn,
				     gfn_t *nr_pages)
{
	return __gfn_to_hva_many(slot, gfn, nr_pages, true);
}

unsigned long gfn_to_hva_memslot(struct kvm_memory_slot *slot,
					gfn_t gfn)
{
	return gfn_to_hva_many(slot, gfn, NULL);
}
EXPORT_SYMBOL_GPL(gfn_to_hva_memslot);

unsigned long gfn_to_hva(struct kvm *kvm, gfn_t gfn)
{
	return gfn_to_hva_many(gfn_to_memslot(kvm, gfn), gfn, NULL);
}
EXPORT_SYMBOL_GPL(gfn_to_hva);

unsigned long kvm_vcpu_gfn_to_hva(struct kvm_vcpu *vcpu, gfn_t gfn)
{
	return gfn_to_hva_many(kvm_vcpu_gfn_to_memslot(vcpu, gfn), gfn, NULL);
}
EXPORT_SYMBOL_GPL(kvm_vcpu_gfn_to_hva);

/*
 * If writable is set to false, the hva returned by this function is only
 * allowed to be read.
 */
unsigned long gfn_to_hva_memslot_prot(struct kvm_memory_slot *slot,
				      gfn_t gfn, bool *writable)
{
	unsigned long hva = __gfn_to_hva_many(slot, gfn, NULL, false);

	if (!kvm_is_error_hva(hva) && writable)
		*writable = !memslot_is_readonly(slot);

	return hva;
}

unsigned long gfn_to_hva_prot(struct kvm *kvm, gfn_t gfn, bool *writable)
{
	struct kvm_memory_slot *slot = gfn_to_memslot(kvm, gfn);

	return gfn_to_hva_memslot_prot(slot, gfn, writable);
}

unsigned long kvm_vcpu_gfn_to_hva_prot(struct kvm_vcpu *vcpu, gfn_t gfn, bool *writable)
{
	struct kvm_memory_slot *slot = kvm_vcpu_gfn_to_memslot(vcpu, gfn);

	return gfn_to_hva_memslot_prot(slot, gfn, writable);
}

static inline int check_user_page_hwpoison(unsigned long addr)
{
	int rc, flags = FOLL_HWPOISON | FOLL_WRITE;

	rc = get_user_pages(addr, 1, flags, NULL, NULL);
	return rc == -EHWPOISON;
}

/*
 * The fast path to get the writable pfn which will be stored in @pfn,
 * true indicates success, otherwise false is returned.  It's also the
 * only part that runs if we can are in atomic context.
 */
static bool hva_to_pfn_fast(unsigned long addr, bool write_fault,
			    bool *writable, kvm_pfn_t *pfn)
{
	struct page *page[1];
	int npages;

	/*
	 * Fast pin a writable pfn only if it is a write fault request
	 * or the caller allows to map a writable pfn for a read fault
	 * request.
	 */
	if (!(write_fault || writable))
		return false;

	npages = __get_user_pages_fast(addr, 1, 1, page);
	if (npages == 1) {
		*pfn = page_to_pfn(page[0]);

		if (writable)
			*writable = true;
		return true;
	}

	return false;
}

/*
 * The slow path to get the pfn of the specified host virtual address,
 * 1 indicates success, -errno is returned if error is detected.
 */
static int hva_to_pfn_slow(unsigned long addr, bool *async, bool write_fault,
			   bool *writable, kvm_pfn_t *pfn)
{
	unsigned int flags = FOLL_HWPOISON;
	struct page *page;
	int npages = 0;

	might_sleep();

	if (writable)
		*writable = write_fault;

	if (write_fault)
		flags |= FOLL_WRITE;
	if (async)
		flags |= FOLL_NOWAIT;

	npages = get_user_pages_unlocked(addr, 1, &page, flags);
	if (npages != 1)
		return npages;

	/* map read fault as writable if possible */
	if (unlikely(!write_fault) && writable) {
		struct page *wpage;

		if (__get_user_pages_fast(addr, 1, 1, &wpage) == 1) {
			*writable = true;
			put_page(page);
			page = wpage;
		}
	}
	*pfn = page_to_pfn(page);
	return npages;
}

static bool vma_is_valid(struct vm_area_struct *vma, bool write_fault)
{
	if (unlikely(!(vma->vm_flags & VM_READ)))
		return false;

	if (write_fault && (unlikely(!(vma->vm_flags & VM_WRITE))))
		return false;

	return true;
}

static int hva_to_pfn_remapped(struct vm_area_struct *vma,
			       unsigned long addr, bool *async,
			       bool write_fault, bool *writable,
			       kvm_pfn_t *p_pfn)
{
	unsigned long pfn;
	int r;

	r = follow_pfn(vma, addr, &pfn);
	if (r) {
		/*
		 * get_user_pages fails for VM_IO and VM_PFNMAP vmas and does
		 * not call the fault handler, so do it here.
		 */
		bool unlocked = false;
		r = fixup_user_fault(current, current->mm, addr,
				     (write_fault ? FAULT_FLAG_WRITE : 0),
				     &unlocked);
		if (unlocked)
			return -EAGAIN;
		if (r)
			return r;

		r = follow_pfn(vma, addr, &pfn);
		if (r)
			return r;

	}

	if (writable)
		*writable = true;

	/*
	 * Get a reference here because callers of *hva_to_pfn* and
	 * *gfn_to_pfn* ultimately call kvm_release_pfn_clean on the
	 * returned pfn.  This is only needed if the VMA has VM_MIXEDMAP
	 * set, but the kvm_get_pfn/kvm_release_pfn_clean pair will
	 * simply do nothing for reserved pfns.
	 *
	 * Whoever called remap_pfn_range is also going to call e.g.
	 * unmap_mapping_range before the underlying pages are freed,
	 * causing a call to our MMU notifier.
	 */ 
	kvm_get_pfn(pfn);

	*p_pfn = pfn;
	return 0;
}

/*
 * Pin guest page in memory and return its pfn.
 * @addr: host virtual address which maps memory to the guest
 * @atomic: whether this function can sleep
 * @async: whether this function need to wait IO complete if the
 *         host page is not in the memory
 * @write_fault: whether we should get a writable host page
 * @writable: whether it allows to map a writable host page for !@write_fault
 *
 * The function will map a writable host page for these two cases:
 * 1): @write_fault = true
 * 2): @write_fault = false && @writable, @writable will tell the caller
 *     whether the mapping is writable.
 */
static kvm_pfn_t hva_to_pfn(unsigned long addr, bool atomic, bool *async,
			bool write_fault, bool *writable)
{
	struct vm_area_struct *vma;
	kvm_pfn_t pfn = 0;
	int npages, r;

	/* we can do it either atomically or asynchronously, not both */
	BUG_ON(atomic && async);

	if (hva_to_pfn_fast(addr, write_fault, writable, &pfn))
		return pfn;

	if (atomic)
		return KVM_PFN_ERR_FAULT;

	npages = hva_to_pfn_slow(addr, async, write_fault, writable, &pfn);
	if (npages == 1)
		return pfn;

	down_read(&current->mm->mmap_sem);
	if (npages == -EHWPOISON ||
	      (!async && check_user_page_hwpoison(addr))) {
		pfn = KVM_PFN_ERR_HWPOISON;
		goto exit;
	}

retry:
	vma = find_vma_intersection(current->mm, addr, addr + 1);

	if (vma == NULL)
		pfn = KVM_PFN_ERR_FAULT;
	else if (vma->vm_flags & (VM_IO | VM_PFNMAP)) {
		r = hva_to_pfn_remapped(vma, addr, async, write_fault, writable, &pfn);
		if (r == -EAGAIN)
			goto retry;
		if (r < 0)
			pfn = KVM_PFN_ERR_FAULT;
	} else {
		if (async && vma_is_valid(vma, write_fault))
			*async = true;
		pfn = KVM_PFN_ERR_FAULT;
	}
exit:
	up_read(&current->mm->mmap_sem);
	return pfn;
}

kvm_pfn_t __gfn_to_pfn_memslot(struct kvm_memory_slot *slot, gfn_t gfn,
			       bool atomic, bool *async, bool write_fault,
			       bool *writable)
{
	unsigned long addr = __gfn_to_hva_many(slot, gfn, NULL, write_fault);

	if (addr == KVM_HVA_ERR_RO_BAD) {
		if (writable)
			*writable = false;
		return KVM_PFN_ERR_RO_FAULT;
	}

	if (kvm_is_error_hva(addr)) {
		if (writable)
			*writable = false;
		return KVM_PFN_NOSLOT;
	}

	/* Do not map writable pfn in the readonly memslot. */
	if (writable && memslot_is_readonly(slot)) {
		*writable = false;
		writable = NULL;
	}

	return hva_to_pfn(addr, atomic, async, write_fault,
			  writable);
}
EXPORT_SYMBOL_GPL(__gfn_to_pfn_memslot);

kvm_pfn_t gfn_to_pfn_prot(struct kvm *kvm, gfn_t gfn, bool write_fault,
		      bool *writable)
{
	return __gfn_to_pfn_memslot(gfn_to_memslot(kvm, gfn), gfn, false, NULL,
				    write_fault, writable);
}
EXPORT_SYMBOL_GPL(gfn_to_pfn_prot);

kvm_pfn_t gfn_to_pfn_memslot(struct kvm_memory_slot *slot, gfn_t gfn)
{
	return __gfn_to_pfn_memslot(slot, gfn, false, NULL, true, NULL);
}
EXPORT_SYMBOL_GPL(gfn_to_pfn_memslot);

kvm_pfn_t gfn_to_pfn_memslot_atomic(struct kvm_memory_slot *slot, gfn_t gfn)
{
	return __gfn_to_pfn_memslot(slot, gfn, true, NULL, true, NULL);
}
EXPORT_SYMBOL_GPL(gfn_to_pfn_memslot_atomic);

kvm_pfn_t gfn_to_pfn_atomic(struct kvm *kvm, gfn_t gfn)
{
	return gfn_to_pfn_memslot_atomic(gfn_to_memslot(kvm, gfn), gfn);
}
EXPORT_SYMBOL_GPL(gfn_to_pfn_atomic);

kvm_pfn_t kvm_vcpu_gfn_to_pfn_atomic(struct kvm_vcpu *vcpu, gfn_t gfn)
{
	return gfn_to_pfn_memslot_atomic(kvm_vcpu_gfn_to_memslot(vcpu, gfn), gfn);
}
EXPORT_SYMBOL_GPL(kvm_vcpu_gfn_to_pfn_atomic);

kvm_pfn_t gfn_to_pfn(struct kvm *kvm, gfn_t gfn)
{
	return gfn_to_pfn_memslot(gfn_to_memslot(kvm, gfn), gfn);
}
EXPORT_SYMBOL_GPL(gfn_to_pfn);

kvm_pfn_t kvm_vcpu_gfn_to_pfn(struct kvm_vcpu *vcpu, gfn_t gfn)
{
	return gfn_to_pfn_memslot(kvm_vcpu_gfn_to_memslot(vcpu, gfn), gfn);
}
EXPORT_SYMBOL_GPL(kvm_vcpu_gfn_to_pfn);

int gfn_to_page_many_atomic(struct kvm_memory_slot *slot, gfn_t gfn,
			    struct page **pages, int nr_pages)
{
	unsigned long addr;
	gfn_t entry = 0;

	addr = gfn_to_hva_many(slot, gfn, &entry);
	if (kvm_is_error_hva(addr))
		return -1;

	if (entry < nr_pages)
		return 0;

	return __get_user_pages_fast(addr, nr_pages, 1, pages);
}
EXPORT_SYMBOL_GPL(gfn_to_page_many_atomic);

static struct page *kvm_pfn_to_page(kvm_pfn_t pfn)
{
	if (is_error_noslot_pfn(pfn))
		return KVM_ERR_PTR_BAD_PAGE;

	if (kvm_is_reserved_pfn(pfn)) {
		WARN_ON(1);
		return KVM_ERR_PTR_BAD_PAGE;
	}

	return pfn_to_page(pfn);
}

struct page *gfn_to_page(struct kvm *kvm, gfn_t gfn)
{
	kvm_pfn_t pfn;

	pfn = gfn_to_pfn(kvm, gfn);

	return kvm_pfn_to_page(pfn);
}
EXPORT_SYMBOL_GPL(gfn_to_page);

static int __kvm_map_gfn(struct kvm_memory_slot *slot, gfn_t gfn,
			 struct kvm_host_map *map)
{
	kvm_pfn_t pfn;
	void *hva = NULL;
	struct page *page = KVM_UNMAPPED_PAGE;

	if (!map)
		return -EINVAL;

	pfn = gfn_to_pfn_memslot(slot, gfn);
	if (is_error_noslot_pfn(pfn))
		return -EINVAL;

	if (pfn_valid(pfn)) {
		page = pfn_to_page(pfn);
		hva = kmap(page);
#ifdef CONFIG_HAS_IOMEM
	} else {
		hva = memremap(pfn_to_hpa(pfn), PAGE_SIZE, MEMREMAP_WB);
#endif
	}

	if (!hva)
		return -EFAULT;

	map->page = page;
	map->hva = hva;
	map->pfn = pfn;
	map->gfn = gfn;

	return 0;
}

int kvm_vcpu_map(struct kvm_vcpu *vcpu, gfn_t gfn, struct kvm_host_map *map)
{
	return __kvm_map_gfn(kvm_vcpu_gfn_to_memslot(vcpu, gfn), gfn, map);
}
EXPORT_SYMBOL_GPL(kvm_vcpu_map);

void kvm_vcpu_unmap(struct kvm_vcpu *vcpu, struct kvm_host_map *map,
		    bool dirty)
{
	if (!map)
		return;

	if (!map->hva)
		return;

	if (map->page != KVM_UNMAPPED_PAGE)
		kunmap(map->page);
#ifdef CONFIG_HAS_IOMEM
	else
		memunmap(map->hva);
#endif

	if (dirty) {
		kvm_vcpu_mark_page_dirty(vcpu, map->gfn);
		kvm_release_pfn_dirty(map->pfn);
	} else {
		kvm_release_pfn_clean(map->pfn);
	}

	map->hva = NULL;
	map->page = NULL;
}
EXPORT_SYMBOL_GPL(kvm_vcpu_unmap);

struct page *kvm_vcpu_gfn_to_page(struct kvm_vcpu *vcpu, gfn_t gfn)
{
	kvm_pfn_t pfn;

	pfn = kvm_vcpu_gfn_to_pfn(vcpu, gfn);

	return kvm_pfn_to_page(pfn);
}
EXPORT_SYMBOL_GPL(kvm_vcpu_gfn_to_page);

void kvm_release_page_clean(struct page *page)
{
	WARN_ON(is_error_page(page));

	kvm_release_pfn_clean(page_to_pfn(page));
}
EXPORT_SYMBOL_GPL(kvm_release_page_clean);

void kvm_release_pfn_clean(kvm_pfn_t pfn)
{
	if (!is_error_noslot_pfn(pfn) && !kvm_is_reserved_pfn(pfn))
		put_page(pfn_to_page(pfn));
}
EXPORT_SYMBOL_GPL(kvm_release_pfn_clean);

void kvm_release_page_dirty(struct page *page)
{
	WARN_ON(is_error_page(page));

	kvm_release_pfn_dirty(page_to_pfn(page));
}
EXPORT_SYMBOL_GPL(kvm_release_page_dirty);

void kvm_release_pfn_dirty(kvm_pfn_t pfn)
{
	kvm_set_pfn_dirty(pfn);
	kvm_release_pfn_clean(pfn);
}
EXPORT_SYMBOL_GPL(kvm_release_pfn_dirty);

void kvm_set_pfn_dirty(kvm_pfn_t pfn)
{
	if (!kvm_is_reserved_pfn(pfn)) {
		struct page *page = pfn_to_page(pfn);

		if (!PageReserved(page))
			SetPageDirty(page);
	}
}
EXPORT_SYMBOL_GPL(kvm_set_pfn_dirty);

void kvm_set_pfn_accessed(kvm_pfn_t pfn)
{
	if (!kvm_is_reserved_pfn(pfn))
		mark_page_accessed(pfn_to_page(pfn));
}
EXPORT_SYMBOL_GPL(kvm_set_pfn_accessed);

void kvm_get_pfn(kvm_pfn_t pfn)
{
	if (!kvm_is_reserved_pfn(pfn))
		get_page(pfn_to_page(pfn));
}
EXPORT_SYMBOL_GPL(kvm_get_pfn);

static int next_segment(unsigned long len, int offset)
{
	if (len > PAGE_SIZE - offset)
		return PAGE_SIZE - offset;
	else
		return len;
}

static int __kvm_read_guest_page(struct kvm_memory_slot *slot, gfn_t gfn,
				 void *data, int offset, int len)
{
	int r;
	unsigned long addr;

	addr = gfn_to_hva_memslot_prot(slot, gfn, NULL);
	if (kvm_is_error_hva(addr))
		return -EFAULT;
	r = __copy_from_user(data, (void __user *)addr + offset, len);
	if (r)
		return -EFAULT;
	return 0;
}

int kvm_read_guest_page(struct kvm *kvm, gfn_t gfn, void *data, int offset,
			int len)
{
	struct kvm_memory_slot *slot = gfn_to_memslot(kvm, gfn);

	return __kvm_read_guest_page(slot, gfn, data, offset, len);
}
EXPORT_SYMBOL_GPL(kvm_read_guest_page);

int kvm_vcpu_read_guest_page(struct kvm_vcpu *vcpu, gfn_t gfn, void *data,
			     int offset, int len)
{
	struct kvm_memory_slot *slot = kvm_vcpu_gfn_to_memslot(vcpu, gfn);

	return __kvm_read_guest_page(slot, gfn, data, offset, len);
}
EXPORT_SYMBOL_GPL(kvm_vcpu_read_guest_page);

int kvm_read_guest(struct kvm *kvm, gpa_t gpa, void *data, unsigned long len)
{
	gfn_t gfn = gpa >> PAGE_SHIFT;
	int seg;
	int offset = offset_in_page(gpa);
	int ret;

	while ((seg = next_segment(len, offset)) != 0) {
		ret = kvm_read_guest_page(kvm, gfn, data, offset, seg);
		if (ret < 0)
			return ret;
		offset = 0;
		len -= seg;
		data += seg;
		++gfn;
	}
	return 0;
}
EXPORT_SYMBOL_GPL(kvm_read_guest);

int kvm_vcpu_read_guest(struct kvm_vcpu *vcpu, gpa_t gpa, void *data, unsigned long len)
{
	gfn_t gfn = gpa >> PAGE_SHIFT;
	int seg;
	int offset = offset_in_page(gpa);
	int ret;

	while ((seg = next_segment(len, offset)) != 0) {
		ret = kvm_vcpu_read_guest_page(vcpu, gfn, data, offset, seg);
		if (ret < 0)
			return ret;
		offset = 0;
		len -= seg;
		data += seg;
		++gfn;
	}
	return 0;
}
EXPORT_SYMBOL_GPL(kvm_vcpu_read_guest);

static int __kvm_read_guest_atomic(struct kvm_memory_slot *slot, gfn_t gfn,
			           void *data, int offset, unsigned long len)
{
	int r;
	unsigned long addr;

	addr = gfn_to_hva_memslot_prot(slot, gfn, NULL);
	if (kvm_is_error_hva(addr))
		return -EFAULT;
	pagefault_disable();
	r = __copy_from_user_inatomic(data, (void __user *)addr + offset, len);
	pagefault_enable();
	if (r)
		return -EFAULT;
	return 0;
}

int kvm_read_guest_atomic(struct kvm *kvm, gpa_t gpa, void *data,
			  unsigned long len)
{
	gfn_t gfn = gpa >> PAGE_SHIFT;
	struct kvm_memory_slot *slot = gfn_to_memslot(kvm, gfn);
	int offset = offset_in_page(gpa);

	return __kvm_read_guest_atomic(slot, gfn, data, offset, len);
}
EXPORT_SYMBOL_GPL(kvm_read_guest_atomic);

int kvm_vcpu_read_guest_atomic(struct kvm_vcpu *vcpu, gpa_t gpa,
			       void *data, unsigned long len)
{
	gfn_t gfn = gpa >> PAGE_SHIFT;
	struct kvm_memory_slot *slot = kvm_vcpu_gfn_to_memslot(vcpu, gfn);
	int offset = offset_in_page(gpa);

	return __kvm_read_guest_atomic(slot, gfn, data, offset, len);
}
EXPORT_SYMBOL_GPL(kvm_vcpu_read_guest_atomic);

static int __kvm_write_guest_page(struct kvm_memory_slot *memslot, gfn_t gfn,
			          const void *data, int offset, int len)
{
	int r;
	unsigned long addr;

	addr = gfn_to_hva_memslot(memslot, gfn);
	if (kvm_is_error_hva(addr))
		return -EFAULT;
	r = __copy_to_user((void __user *)addr + offset, data, len);
	if (r)
		return -EFAULT;
	mark_page_dirty_in_slot(memslot, gfn);
	return 0;
}

int kvm_write_guest_page(struct kvm *kvm, gfn_t gfn,
			 const void *data, int offset, int len)
{
	struct kvm_memory_slot *slot = gfn_to_memslot(kvm, gfn);

	return __kvm_write_guest_page(slot, gfn, data, offset, len);
}
EXPORT_SYMBOL_GPL(kvm_write_guest_page);

int kvm_vcpu_write_guest_page(struct kvm_vcpu *vcpu, gfn_t gfn,
			      const void *data, int offset, int len)
{
	struct kvm_memory_slot *slot = kvm_vcpu_gfn_to_memslot(vcpu, gfn);

	return __kvm_write_guest_page(slot, gfn, data, offset, len);
}
EXPORT_SYMBOL_GPL(kvm_vcpu_write_guest_page);

int kvm_write_guest(struct kvm *kvm, gpa_t gpa, const void *data,
		    unsigned long len)
{
	gfn_t gfn = gpa >> PAGE_SHIFT;
	int seg;
	int offset = offset_in_page(gpa);
	int ret;

	while ((seg = next_segment(len, offset)) != 0) {
		ret = kvm_write_guest_page(kvm, gfn, data, offset, seg);
		if (ret < 0)
			return ret;
		offset = 0;
		len -= seg;
		data += seg;
		++gfn;
	}
	return 0;
}
EXPORT_SYMBOL_GPL(kvm_write_guest);

int kvm_vcpu_write_guest(struct kvm_vcpu *vcpu, gpa_t gpa, const void *data,
		         unsigned long len)
{
	gfn_t gfn = gpa >> PAGE_SHIFT;
	int seg;
	int offset = offset_in_page(gpa);
	int ret;

	while ((seg = next_segment(len, offset)) != 0) {
		ret = kvm_vcpu_write_guest_page(vcpu, gfn, data, offset, seg);
		if (ret < 0)
			return ret;
		offset = 0;
		len -= seg;
		data += seg;
		++gfn;
	}
	return 0;
}
EXPORT_SYMBOL_GPL(kvm_vcpu_write_guest);

static int __kvm_gfn_to_hva_cache_init(struct kvm_memslots *slots,
				       struct gfn_to_hva_cache *ghc,
				       gpa_t gpa, unsigned long len)
{
	int offset = offset_in_page(gpa);
	gfn_t start_gfn = gpa >> PAGE_SHIFT;
	gfn_t end_gfn = (gpa + len - 1) >> PAGE_SHIFT;
	gfn_t nr_pages_needed = end_gfn - start_gfn + 1;
	gfn_t nr_pages_avail;

	ghc->gpa = gpa;
	ghc->generation = slots->generation;
	ghc->len = len;
	ghc->memslot = __gfn_to_memslot(slots, start_gfn);
	ghc->hva = gfn_to_hva_many(ghc->memslot, start_gfn, NULL);
	if (!kvm_is_error_hva(ghc->hva) && nr_pages_needed <= 1) {
		ghc->hva += offset;
	} else {
		/*
		 * If the requested region crosses two memslots, we still
		 * verify that the entire region is valid here.
		 */
		while (start_gfn <= end_gfn) {
			nr_pages_avail = 0;
			ghc->memslot = __gfn_to_memslot(slots, start_gfn);
			ghc->hva = gfn_to_hva_many(ghc->memslot, start_gfn,
						   &nr_pages_avail);
			if (kvm_is_error_hva(ghc->hva))
				return -EFAULT;
			start_gfn += nr_pages_avail;
		}
		/* Use the slow path for cross page reads and writes. */
		ghc->memslot = NULL;
	}
	return 0;
}

int kvm_gfn_to_hva_cache_init(struct kvm *kvm, struct gfn_to_hva_cache *ghc,
			      gpa_t gpa, unsigned long len)
{
	struct kvm_memslots *slots = kvm_memslots(kvm);
	return __kvm_gfn_to_hva_cache_init(slots, ghc, gpa, len);
}
EXPORT_SYMBOL_GPL(kvm_gfn_to_hva_cache_init);

int kvm_write_guest_offset_cached(struct kvm *kvm, struct gfn_to_hva_cache *ghc,
				  void *data, unsigned int offset,
				  unsigned long len)
{
	struct kvm_memslots *slots = kvm_memslots(kvm);
	int r;
	gpa_t gpa = ghc->gpa + offset;

	BUG_ON(len + offset > ghc->len);

	if (slots->generation != ghc->generation)
		__kvm_gfn_to_hva_cache_init(slots, ghc, ghc->gpa, ghc->len);

	if (unlikely(!ghc->memslot))
		return kvm_write_guest(kvm, gpa, data, len);

	if (kvm_is_error_hva(ghc->hva))
		return -EFAULT;

	r = __copy_to_user((void __user *)ghc->hva + offset, data, len);
	if (r)
		return -EFAULT;
	mark_page_dirty_in_slot(ghc->memslot, gpa >> PAGE_SHIFT);

	return 0;
}
EXPORT_SYMBOL_GPL(kvm_write_guest_offset_cached);

int kvm_write_guest_cached(struct kvm *kvm, struct gfn_to_hva_cache *ghc,
			   void *data, unsigned long len)
{
	return kvm_write_guest_offset_cached(kvm, ghc, data, 0, len);
}
EXPORT_SYMBOL_GPL(kvm_write_guest_cached);

int kvm_read_guest_cached(struct kvm *kvm, struct gfn_to_hva_cache *ghc,
			   void *data, unsigned long len)
{
	struct kvm_memslots *slots = kvm_memslots(kvm);
	int r;

	BUG_ON(len > ghc->len);

	if (slots->generation != ghc->generation)
		__kvm_gfn_to_hva_cache_init(slots, ghc, ghc->gpa, ghc->len);

	if (unlikely(!ghc->memslot))
		return kvm_read_guest(kvm, ghc->gpa, data, len);

	if (kvm_is_error_hva(ghc->hva))
		return -EFAULT;

	r = __copy_from_user(data, (void __user *)ghc->hva, len);
	if (r)
		return -EFAULT;

	return 0;
}
EXPORT_SYMBOL_GPL(kvm_read_guest_cached);

int kvm_clear_guest_page(struct kvm *kvm, gfn_t gfn, int offset, int len)
{
	const void *zero_page = (const void *) __va(page_to_phys(ZERO_PAGE(0)));

	return kvm_write_guest_page(kvm, gfn, zero_page, offset, len);
}
EXPORT_SYMBOL_GPL(kvm_clear_guest_page);

int kvm_clear_guest(struct kvm *kvm, gpa_t gpa, unsigned long len)
{
	gfn_t gfn = gpa >> PAGE_SHIFT;
	int seg;
	int offset = offset_in_page(gpa);
	int ret;

	while ((seg = next_segment(len, offset)) != 0) {
		ret = kvm_clear_guest_page(kvm, gfn, offset, seg);
		if (ret < 0)
			return ret;
		offset = 0;
		len -= seg;
		++gfn;
	}
	return 0;
}
EXPORT_SYMBOL_GPL(kvm_clear_guest);

static void mark_page_dirty_in_slot(struct kvm_memory_slot *memslot,
				    gfn_t gfn)
{
	if (memslot && memslot->dirty_bitmap) {
		unsigned long rel_gfn = gfn - memslot->base_gfn;

		set_bit_le(rel_gfn, memslot->dirty_bitmap);
	}
}

void mark_page_dirty(struct kvm *kvm, gfn_t gfn)
{
	struct kvm_memory_slot *memslot;

	memslot = gfn_to_memslot(kvm, gfn);
	mark_page_dirty_in_slot(memslot, gfn);
}
EXPORT_SYMBOL_GPL(mark_page_dirty);

void kvm_vcpu_mark_page_dirty(struct kvm_vcpu *vcpu, gfn_t gfn)
{
	struct kvm_memory_slot *memslot;

	memslot = kvm_vcpu_gfn_to_memslot(vcpu, gfn);
	mark_page_dirty_in_slot(memslot, gfn);
}
EXPORT_SYMBOL_GPL(kvm_vcpu_mark_page_dirty);

void kvm_sigset_activate(struct kvm_vcpu *vcpu)
{
	if (!vcpu->sigset_active)
		return;

	/*
	 * This does a lockless modification of ->real_blocked, which is fine
	 * because, only current can change ->real_blocked and all readers of
	 * ->real_blocked don't care as long ->real_blocked is always a subset
	 * of ->blocked.
	 */
	sigprocmask(SIG_SETMASK, &vcpu->sigset, &current->real_blocked);
}

void kvm_sigset_deactivate(struct kvm_vcpu *vcpu)
{
	if (!vcpu->sigset_active)
		return;

	sigprocmask(SIG_SETMASK, &current->real_blocked, NULL);
	sigemptyset(&current->real_blocked);
}

static void grow_halt_poll_ns(struct kvm_vcpu *vcpu)
{
	unsigned int old, val, grow;

	old = val = vcpu->halt_poll_ns;
	grow = READ_ONCE(halt_poll_ns_grow);
	/* 10us base */
	if (val == 0 && grow)
		val = 10000;
	else
		val *= grow;

	if (val > halt_poll_ns)
		val = halt_poll_ns;

	vcpu->halt_poll_ns = val;
	trace_kvm_halt_poll_ns_grow(vcpu->vcpu_id, val, old);
}

static void shrink_halt_poll_ns(struct kvm_vcpu *vcpu)
{
	unsigned int old, val, shrink;

	old = val = vcpu->halt_poll_ns;
	shrink = READ_ONCE(halt_poll_ns_shrink);
	if (shrink == 0)
		val = 0;
	else
		val /= shrink;

	vcpu->halt_poll_ns = val;
	trace_kvm_halt_poll_ns_shrink(vcpu->vcpu_id, val, old);
}

static int kvm_vcpu_check_block(struct kvm_vcpu *vcpu)
{
	int ret = -EINTR;
	int idx = srcu_read_lock(&vcpu->kvm->srcu);

	if (kvm_arch_vcpu_runnable(vcpu)) {
		kvm_make_request(KVM_REQ_UNHALT, vcpu);
		goto out;
	}
	if (kvm_cpu_has_pending_timer(vcpu))
		goto out;
	if (signal_pending(current))
		goto out;

	ret = 0;
out:
	srcu_read_unlock(&vcpu->kvm->srcu, idx);
	return ret;
}

/*
 * The vCPU has executed a HLT instruction with in-kernel mode enabled.
 */
void kvm_vcpu_block(struct kvm_vcpu *vcpu)
{
	ktime_t start, cur;
	DECLARE_SWAITQUEUE(wait);
	bool waited = false;
	u64 block_ns;

	start = cur = ktime_get();
	if (vcpu->halt_poll_ns && !kvm_arch_no_poll(vcpu)) {
		ktime_t stop = ktime_add_ns(ktime_get(), vcpu->halt_poll_ns);

		++vcpu->stat.halt_attempted_poll;
		do {
			/*
			 * This sets KVM_REQ_UNHALT if an interrupt
			 * arrives.
			 */
			if (kvm_vcpu_check_block(vcpu) < 0) {
				++vcpu->stat.halt_successful_poll;
				if (!vcpu_valid_wakeup(vcpu))
					++vcpu->stat.halt_poll_invalid;
				goto out;
			}
			cur = ktime_get();
		} while (single_task_running() && ktime_before(cur, stop));
	}

	kvm_arch_vcpu_blocking(vcpu);

	for (;;) {
		prepare_to_swait_exclusive(&vcpu->wq, &wait, TASK_INTERRUPTIBLE);

		if (kvm_vcpu_check_block(vcpu) < 0)
			break;

		waited = true;
		schedule();
	}

	finish_swait(&vcpu->wq, &wait);
	cur = ktime_get();

	kvm_arch_vcpu_unblocking(vcpu);
out:
	block_ns = ktime_to_ns(cur) - ktime_to_ns(start);

	if (!vcpu_valid_wakeup(vcpu))
		shrink_halt_poll_ns(vcpu);
	else if (halt_poll_ns) {
		if (block_ns <= vcpu->halt_poll_ns)
			;
		/* we had a long block, shrink polling */
		else if (vcpu->halt_poll_ns && block_ns > halt_poll_ns)
			shrink_halt_poll_ns(vcpu);
		/* we had a short halt and our poll time is too small */
		else if (vcpu->halt_poll_ns < halt_poll_ns &&
			block_ns < halt_poll_ns)
			grow_halt_poll_ns(vcpu);
	} else
		vcpu->halt_poll_ns = 0;

	trace_kvm_vcpu_wakeup(block_ns, waited, vcpu_valid_wakeup(vcpu));
	kvm_arch_vcpu_block_finish(vcpu);
}
EXPORT_SYMBOL_GPL(kvm_vcpu_block);

bool kvm_vcpu_wake_up(struct kvm_vcpu *vcpu)
{
	struct swait_queue_head *wqp;

	wqp = kvm_arch_vcpu_wq(vcpu);
	if (swq_has_sleeper(wqp)) {
		swake_up_one(wqp);
		++vcpu->stat.halt_wakeup;
		return true;
	}

	return false;
}
EXPORT_SYMBOL_GPL(kvm_vcpu_wake_up);

#ifndef CONFIG_S390
/*
 * Kick a sleeping VCPU, or a guest VCPU in guest mode, into host kernel mode.
 */
void kvm_vcpu_kick(struct kvm_vcpu *vcpu)
{
	int me;
	int cpu = vcpu->cpu;

	if (kvm_vcpu_wake_up(vcpu))
		return;

	me = get_cpu();
	if (cpu != me && (unsigned)cpu < nr_cpu_ids && cpu_online(cpu))
		if (kvm_arch_vcpu_should_kick(vcpu))
			smp_send_reschedule(cpu);
	put_cpu();
}
EXPORT_SYMBOL_GPL(kvm_vcpu_kick);
#endif /* !CONFIG_S390 */

int kvm_vcpu_yield_to(struct kvm_vcpu *target)
{
	struct pid *pid;
	struct task_struct *task = NULL;
	int ret = 0;

	rcu_read_lock();
	pid = rcu_dereference(target->pid);
	if (pid)
		task = get_pid_task(pid, PIDTYPE_PID);
	rcu_read_unlock();
	if (!task)
		return ret;
	ret = yield_to(task, 1);
	put_task_struct(task);

	return ret;
}
EXPORT_SYMBOL_GPL(kvm_vcpu_yield_to);

/*
 * Helper that checks whether a VCPU is eligible for directed yield.
 * Most eligible candidate to yield is decided by following heuristics:
 *
 *  (a) VCPU which has not done pl-exit or cpu relax intercepted recently
 *  (preempted lock holder), indicated by @in_spin_loop.
 *  Set at the beiginning and cleared at the end of interception/PLE handler.
 *
 *  (b) VCPU which has done pl-exit/ cpu relax intercepted but did not get
 *  chance last time (mostly it has become eligible now since we have probably
 *  yielded to lockholder in last iteration. This is done by toggling
 *  @dy_eligible each time a VCPU checked for eligibility.)
 *
 *  Yielding to a recently pl-exited/cpu relax intercepted VCPU before yielding
 *  to preempted lock-holder could result in wrong VCPU selection and CPU
 *  burning. Giving priority for a potential lock-holder increases lock
 *  progress.
 *
 *  Since algorithm is based on heuristics, accessing another VCPU data without
 *  locking does not harm. It may result in trying to yield to  same VCPU, fail
 *  and continue with next VCPU and so on.
 */
static bool kvm_vcpu_eligible_for_directed_yield(struct kvm_vcpu *vcpu)
{
#ifdef CONFIG_HAVE_KVM_CPU_RELAX_INTERCEPT
	bool eligible;

	eligible = !vcpu->spin_loop.in_spin_loop ||
		    vcpu->spin_loop.dy_eligible;

	if (vcpu->spin_loop.in_spin_loop)
		kvm_vcpu_set_dy_eligible(vcpu, !vcpu->spin_loop.dy_eligible);

	return eligible;
#else
	return true;
#endif
}

void kvm_vcpu_on_spin(struct kvm_vcpu *me, bool yield_to_kernel_mode)
{
	struct kvm *kvm = me->kvm;
	struct kvm_vcpu *vcpu;
	int last_boosted_vcpu = me->kvm->last_boosted_vcpu;
	int yielded = 0;
	int try = 3;
	int pass;
	int i;

	kvm_vcpu_set_in_spin_loop(me, true);
	/*
	 * We boost the priority of a VCPU that is runnable but not
	 * currently running, because it got preempted by something
	 * else and called schedule in __vcpu_run.  Hopefully that
	 * VCPU is holding the lock that we need and will release it.
	 * We approximate round-robin by starting at the last boosted VCPU.
	 */
	for (pass = 0; pass < 2 && !yielded && try; pass++) {
		kvm_for_each_vcpu(i, vcpu, kvm) {
			if (!pass && i <= last_boosted_vcpu) {
				i = last_boosted_vcpu;
				continue;
			} else if (pass && i > last_boosted_vcpu)
				break;
			if (!READ_ONCE(vcpu->preempted))
				continue;
			if (vcpu == me)
				continue;
			if (swait_active(&vcpu->wq) && !kvm_arch_vcpu_runnable(vcpu))
				continue;
			if (yield_to_kernel_mode && !kvm_arch_vcpu_in_kernel(vcpu))
				continue;
			if (!kvm_vcpu_eligible_for_directed_yield(vcpu))
				continue;

			yielded = kvm_vcpu_yield_to(vcpu);
			if (yielded > 0) {
				kvm->last_boosted_vcpu = i;
				break;
			} else if (yielded < 0) {
				try--;
				if (!try)
					break;
			}
		}
	}
	kvm_vcpu_set_in_spin_loop(me, false);

	/* Ensure vcpu is not eligible during next spinloop */
	kvm_vcpu_set_dy_eligible(me, false);
}
EXPORT_SYMBOL_GPL(kvm_vcpu_on_spin);

static vm_fault_t kvm_vcpu_fault(struct vm_fault *vmf)
{
	struct kvm_vcpu *vcpu = vmf->vma->vm_file->private_data;
	struct page *page;

	if (vmf->pgoff == 0)
		page = virt_to_page(vcpu->run);
#ifdef CONFIG_X86
	else if (vmf->pgoff == KVM_PIO_PAGE_OFFSET)
		page = virt_to_page(vcpu->arch.pio_data);
#endif
#ifdef CONFIG_KVM_MMIO
	else if (vmf->pgoff == KVM_COALESCED_MMIO_PAGE_OFFSET)
		page = virt_to_page(vcpu->kvm->coalesced_mmio_ring);
#endif
	else
		return kvm_arch_vcpu_fault(vcpu, vmf);
	get_page(page);
	vmf->page = page;
	return 0;
}

static const struct vm_operations_struct kvm_vcpu_vm_ops = {
	.fault = kvm_vcpu_fault,
};

static int kvm_vcpu_mmap(struct file *file, struct vm_area_struct *vma)
{
	vma->vm_ops = &kvm_vcpu_vm_ops;
	return 0;
}

static int kvm_vcpu_release(struct inode *inode, struct file *filp)
{
	struct kvm_vcpu *vcpu = filp->private_data;

	debugfs_remove_recursive(vcpu->debugfs_dentry);
	kvm_put_kvm(vcpu->kvm);
	return 0;
}

static struct file_operations kvm_vcpu_fops = {
	.release        = kvm_vcpu_release,
	.unlocked_ioctl = kvm_vcpu_ioctl,
	.mmap           = kvm_vcpu_mmap,
	.llseek		= noop_llseek,
	KVM_COMPAT(kvm_vcpu_compat_ioctl),
};

/*
 * Allocates an inode for the vcpu.
 */
static int create_vcpu_fd(struct kvm_vcpu *vcpu)
{
	char name[8 + 1 + ITOA_MAX_LEN + 1];

	snprintf(name, sizeof(name), "kvm-vcpu:%d", vcpu->vcpu_id);
	return anon_inode_getfd(name, &kvm_vcpu_fops, vcpu, O_RDWR | O_CLOEXEC);
}

static int kvm_create_vcpu_debugfs(struct kvm_vcpu *vcpu)
{
	char dir_name[ITOA_MAX_LEN * 2];
	int ret;

	if (!kvm_arch_has_vcpu_debugfs())
		return 0;

	if (!debugfs_initialized())
		return 0;

	snprintf(dir_name, sizeof(dir_name), "vcpu%d", vcpu->vcpu_id);
	vcpu->debugfs_dentry = debugfs_create_dir(dir_name,
								vcpu->kvm->debugfs_dentry);
	if (!vcpu->debugfs_dentry)
		return -ENOMEM;

	ret = kvm_arch_create_vcpu_debugfs(vcpu);
	if (ret < 0) {
		debugfs_remove_recursive(vcpu->debugfs_dentry);
		return ret;
	}

	return 0;
}

/*
 * Creates some virtual cpus.  Good luck creating more than one.
 */
static int kvm_vm_ioctl_create_vcpu(struct kvm *kvm, u32 id)
{
	int r;
	struct kvm_vcpu *vcpu;

	if (id >= KVM_MAX_VCPU_ID)
		return -EINVAL;

	mutex_lock(&kvm->lock);
	if (kvm->created_vcpus == KVM_MAX_VCPUS) {
		mutex_unlock(&kvm->lock);
		return -EINVAL;
	}

	kvm->created_vcpus++;
	mutex_unlock(&kvm->lock);

	vcpu = kvm_arch_vcpu_create(kvm, id);
	if (IS_ERR(vcpu)) {
		r = PTR_ERR(vcpu);
		goto vcpu_decrement;
	}

	preempt_notifier_init(&vcpu->preempt_notifier, &kvm_preempt_ops);

	r = kvm_arch_vcpu_setup(vcpu);
	if (r)
		goto vcpu_destroy;

	r = kvm_create_vcpu_debugfs(vcpu);
	if (r)
		goto vcpu_destroy;

	mutex_lock(&kvm->lock);
	if (kvm_get_vcpu_by_id(kvm, id)) {
		r = -EEXIST;
		goto unlock_vcpu_destroy;
	}

	BUG_ON(kvm->vcpus[atomic_read(&kvm->online_vcpus)]);

	/* Now it's all set up, let userspace reach it */
	kvm_get_kvm(kvm);
	r = create_vcpu_fd(vcpu);
	if (r < 0) {
		kvm_put_kvm(kvm);
		goto unlock_vcpu_destroy;
	}

	kvm->vcpus[atomic_read(&kvm->online_vcpus)] = vcpu;

	/*
	 * Pairs with smp_rmb() in kvm_get_vcpu.  Write kvm->vcpus
	 * before kvm->online_vcpu's incremented value.
	 */
	smp_wmb();
	atomic_inc(&kvm->online_vcpus);

	mutex_unlock(&kvm->lock);
	kvm_arch_vcpu_postcreate(vcpu);
	return r;

unlock_vcpu_destroy:
	mutex_unlock(&kvm->lock);
	debugfs_remove_recursive(vcpu->debugfs_dentry);
vcpu_destroy:
	kvm_arch_vcpu_destroy(vcpu);
vcpu_decrement:
	mutex_lock(&kvm->lock);
	kvm->created_vcpus--;
	mutex_unlock(&kvm->lock);
	return r;
}

static int kvm_vcpu_ioctl_set_sigmask(struct kvm_vcpu *vcpu, sigset_t *sigset)
{
	if (sigset) {
		sigdelsetmask(sigset, sigmask(SIGKILL)|sigmask(SIGSTOP));
		vcpu->sigset_active = 1;
		vcpu->sigset = *sigset;
	} else
		vcpu->sigset_active = 0;
	return 0;
}

static long kvm_vcpu_ioctl(struct file *filp,
			   unsigned int ioctl, unsigned long arg)
{
	struct kvm_vcpu *vcpu = filp->private_data;
	void __user *argp = (void __user *)arg;
	int r;
	struct kvm_fpu *fpu = NULL;
	struct kvm_sregs *kvm_sregs = NULL;

	if (vcpu->kvm->mm != current->mm)
		return -EIO;

	if (unlikely(_IOC_TYPE(ioctl) != KVMIO))
		return -EINVAL;

	/*
	 * Some architectures have vcpu ioctls that are asynchronous to vcpu
	 * execution; mutex_lock() would break them.
	 */
	r = kvm_arch_vcpu_async_ioctl(filp, ioctl, arg);
	if (r != -ENOIOCTLCMD)
		return r;

	if (mutex_lock_killable(&vcpu->mutex))
		return -EINTR;
	switch (ioctl) {
	case KVM_RUN: {
		struct pid *oldpid;
		r = -EINVAL;
		if (arg)
			goto out;
		oldpid = rcu_access_pointer(vcpu->pid);
		if (unlikely(oldpid != task_pid(current))) {
			/* The thread running this VCPU changed. */
			struct pid *newpid;

			r = kvm_arch_vcpu_run_pid_change(vcpu);
			if (r)
				break;

			newpid = get_task_pid(current, PIDTYPE_PID);
			rcu_assign_pointer(vcpu->pid, newpid);
			if (oldpid)
				synchronize_rcu();
			put_pid(oldpid);
		}
		r = kvm_arch_vcpu_ioctl_run(vcpu, vcpu->run);
		trace_kvm_userspace_exit(vcpu->run->exit_reason, r);
		break;
	}
	case KVM_GET_REGS: {
		struct kvm_regs *kvm_regs;

		r = -ENOMEM;
		kvm_regs = kzalloc(sizeof(struct kvm_regs), GFP_KERNEL);
		if (!kvm_regs)
			goto out;
		r = kvm_arch_vcpu_ioctl_get_regs(vcpu, kvm_regs);
		if (r)
			goto out_free1;
		r = -EFAULT;
		if (copy_to_user(argp, kvm_regs, sizeof(struct kvm_regs)))
			goto out_free1;
		r = 0;
out_free1:
		kfree(kvm_regs);
		break;
	}
	case KVM_SET_REGS: {
		struct kvm_regs *kvm_regs;

		r = -ENOMEM;
		kvm_regs = memdup_user(argp, sizeof(*kvm_regs));
		if (IS_ERR(kvm_regs)) {
			r = PTR_ERR(kvm_regs);
			goto out;
		}
		r = kvm_arch_vcpu_ioctl_set_regs(vcpu, kvm_regs);
		kfree(kvm_regs);
		break;
	}
	case KVM_GET_SREGS: {
		kvm_sregs = kzalloc(sizeof(struct kvm_sregs), GFP_KERNEL);
		r = -ENOMEM;
		if (!kvm_sregs)
			goto out;
		r = kvm_arch_vcpu_ioctl_get_sregs(vcpu, kvm_sregs);
		if (r)
			goto out;
		r = -EFAULT;
		if (copy_to_user(argp, kvm_sregs, sizeof(struct kvm_sregs)))
			goto out;
		r = 0;
		break;
	}
	case KVM_SET_SREGS: {
		kvm_sregs = memdup_user(argp, sizeof(*kvm_sregs));
		if (IS_ERR(kvm_sregs)) {
			r = PTR_ERR(kvm_sregs);
			kvm_sregs = NULL;
			goto out;
		}
		r = kvm_arch_vcpu_ioctl_set_sregs(vcpu, kvm_sregs);
		break;
	}
	case KVM_GET_MP_STATE: {
		struct kvm_mp_state mp_state;

		r = kvm_arch_vcpu_ioctl_get_mpstate(vcpu, &mp_state);
		if (r)
			goto out;
		r = -EFAULT;
		if (copy_to_user(argp, &mp_state, sizeof(mp_state)))
			goto out;
		r = 0;
		break;
	}
	case KVM_SET_MP_STATE: {
		struct kvm_mp_state mp_state;

		r = -EFAULT;
		if (copy_from_user(&mp_state, argp, sizeof(mp_state)))
			goto out;
		r = kvm_arch_vcpu_ioctl_set_mpstate(vcpu, &mp_state);
		break;
	}
	case KVM_TRANSLATE: {
		struct kvm_translation tr;

		r = -EFAULT;
		if (copy_from_user(&tr, argp, sizeof(tr)))
			goto out;
		r = kvm_arch_vcpu_ioctl_translate(vcpu, &tr);
		if (r)
			goto out;
		r = -EFAULT;
		if (copy_to_user(argp, &tr, sizeof(tr)))
			goto out;
		r = 0;
		break;
	}
	case KVM_SET_GUEST_DEBUG: {
		struct kvm_guest_debug dbg;

		r = -EFAULT;
		if (copy_from_user(&dbg, argp, sizeof(dbg)))
			goto out;
		r = kvm_arch_vcpu_ioctl_set_guest_debug(vcpu, &dbg);
		break;
	}
	case KVM_SET_SIGNAL_MASK: {
		struct kvm_signal_mask __user *sigmask_arg = argp;
		struct kvm_signal_mask kvm_sigmask;
		sigset_t sigset, *p;

		p = NULL;
		if (argp) {
			r = -EFAULT;
			if (copy_from_user(&kvm_sigmask, argp,
					   sizeof(kvm_sigmask)))
				goto out;
			r = -EINVAL;
			if (kvm_sigmask.len != sizeof(sigset))
				goto out;
			r = -EFAULT;
			if (copy_from_user(&sigset, sigmask_arg->sigset,
					   sizeof(sigset)))
				goto out;
			p = &sigset;
		}
		r = kvm_vcpu_ioctl_set_sigmask(vcpu, p);
		break;
	}
	case KVM_GET_FPU: {
		fpu = kzalloc(sizeof(struct kvm_fpu), GFP_KERNEL);
		r = -ENOMEM;
		if (!fpu)
			goto out;
		r = kvm_arch_vcpu_ioctl_get_fpu(vcpu, fpu);
		if (r)
			goto out;
		r = -EFAULT;
		if (copy_to_user(argp, fpu, sizeof(struct kvm_fpu)))
			goto out;
		r = 0;
		break;
	}
	case KVM_SET_FPU: {
		fpu = memdup_user(argp, sizeof(*fpu));
		if (IS_ERR(fpu)) {
			r = PTR_ERR(fpu);
			fpu = NULL;
			goto out;
		}
		r = kvm_arch_vcpu_ioctl_set_fpu(vcpu, fpu);
		break;
	}
	default:
		r = kvm_arch_vcpu_ioctl(filp, ioctl, arg);
	}
out:
	mutex_unlock(&vcpu->mutex);
	kfree(fpu);
	kfree(kvm_sregs);
	return r;
}

#ifdef CONFIG_KVM_COMPAT
static long kvm_vcpu_compat_ioctl(struct file *filp,
				  unsigned int ioctl, unsigned long arg)
{
	struct kvm_vcpu *vcpu = filp->private_data;
	void __user *argp = compat_ptr(arg);
	int r;

	if (vcpu->kvm->mm != current->mm)
		return -EIO;

	switch (ioctl) {
	case KVM_SET_SIGNAL_MASK: {
		struct kvm_signal_mask __user *sigmask_arg = argp;
		struct kvm_signal_mask kvm_sigmask;
		sigset_t sigset;

		if (argp) {
			r = -EFAULT;
			if (copy_from_user(&kvm_sigmask, argp,
					   sizeof(kvm_sigmask)))
				goto out;
			r = -EINVAL;
			if (kvm_sigmask.len != sizeof(compat_sigset_t))
				goto out;
			r = -EFAULT;
			if (get_compat_sigset(&sigset, (void *)sigmask_arg->sigset))
				goto out;
			r = kvm_vcpu_ioctl_set_sigmask(vcpu, &sigset);
		} else
			r = kvm_vcpu_ioctl_set_sigmask(vcpu, NULL);
		break;
	}
	default:
		r = kvm_vcpu_ioctl(filp, ioctl, arg);
	}

out:
	return r;
}
#endif

static int kvm_device_mmap(struct file *filp, struct vm_area_struct *vma)
{
	struct kvm_device *dev = filp->private_data;

	if (dev->ops->mmap)
		return dev->ops->mmap(dev, vma);

	return -ENODEV;
}

static int kvm_device_ioctl_attr(struct kvm_device *dev,
				 int (*accessor)(struct kvm_device *dev,
						 struct kvm_device_attr *attr),
				 unsigned long arg)
{
	struct kvm_device_attr attr;

	if (!accessor)
		return -EPERM;

	if (copy_from_user(&attr, (void __user *)arg, sizeof(attr)))
		return -EFAULT;

	return accessor(dev, &attr);
}

static long kvm_device_ioctl(struct file *filp, unsigned int ioctl,
			     unsigned long arg)
{
	struct kvm_device *dev = filp->private_data;

	if (dev->kvm->mm != current->mm)
		return -EIO;

	switch (ioctl) {
	case KVM_SET_DEVICE_ATTR:
		return kvm_device_ioctl_attr(dev, dev->ops->set_attr, arg);
	case KVM_GET_DEVICE_ATTR:
		return kvm_device_ioctl_attr(dev, dev->ops->get_attr, arg);
	case KVM_HAS_DEVICE_ATTR:
		return kvm_device_ioctl_attr(dev, dev->ops->has_attr, arg);
	default:
		if (dev->ops->ioctl)
			return dev->ops->ioctl(dev, ioctl, arg);

		return -ENOTTY;
	}
}

static int kvm_device_release(struct inode *inode, struct file *filp)
{
	struct kvm_device *dev = filp->private_data;
	struct kvm *kvm = dev->kvm;

	if (dev->ops->release) {
		mutex_lock(&kvm->lock);
		list_del(&dev->vm_node);
		dev->ops->release(dev);
		mutex_unlock(&kvm->lock);
	}

	kvm_put_kvm(kvm);
	return 0;
}

static const struct file_operations kvm_device_fops = {
	.unlocked_ioctl = kvm_device_ioctl,
	.release = kvm_device_release,
	KVM_COMPAT(kvm_device_ioctl),
	.mmap = kvm_device_mmap,
};

struct kvm_device *kvm_device_from_filp(struct file *filp)
{
	if (filp->f_op != &kvm_device_fops)
		return NULL;

	return filp->private_data;
}

static struct kvm_device_ops *kvm_device_ops_table[KVM_DEV_TYPE_MAX] = {
#ifdef CONFIG_KVM_MPIC
	[KVM_DEV_TYPE_FSL_MPIC_20]	= &kvm_mpic_ops,
	[KVM_DEV_TYPE_FSL_MPIC_42]	= &kvm_mpic_ops,
#endif
};

int kvm_register_device_ops(struct kvm_device_ops *ops, u32 type)
{
	if (type >= ARRAY_SIZE(kvm_device_ops_table))
		return -ENOSPC;

	if (kvm_device_ops_table[type] != NULL)
		return -EEXIST;

	kvm_device_ops_table[type] = ops;
	return 0;
}

void kvm_unregister_device_ops(u32 type)
{
	if (kvm_device_ops_table[type] != NULL)
		kvm_device_ops_table[type] = NULL;
}

static int kvm_ioctl_create_device(struct kvm *kvm,
				   struct kvm_create_device *cd)
{
	struct kvm_device_ops *ops = NULL;
	struct kvm_device *dev;
	bool test = cd->flags & KVM_CREATE_DEVICE_TEST;
	int ret;

	if (cd->type >= ARRAY_SIZE(kvm_device_ops_table))
		return -ENODEV;

	ops = kvm_device_ops_table[cd->type];
	if (ops == NULL)
		return -ENODEV;

	if (test)
		return 0;

	dev = kzalloc(sizeof(*dev), GFP_KERNEL);
	if (!dev)
		return -ENOMEM;

	dev->ops = ops;
	dev->kvm = kvm;

	mutex_lock(&kvm->lock);
	ret = ops->create(dev, cd->type);
	if (ret < 0) {
		mutex_unlock(&kvm->lock);
		kfree(dev);
		return ret;
	}
	list_add(&dev->vm_node, &kvm->devices);
	mutex_unlock(&kvm->lock);

	if (ops->init)
		ops->init(dev);

	kvm_get_kvm(kvm);
	ret = anon_inode_getfd(ops->name, &kvm_device_fops, dev, O_RDWR | O_CLOEXEC);
	if (ret < 0) {
		kvm_put_kvm(kvm);
		mutex_lock(&kvm->lock);
		list_del(&dev->vm_node);
		mutex_unlock(&kvm->lock);
		ops->destroy(dev);
		return ret;
	}

	cd->fd = ret;
	return 0;
}

static long kvm_vm_ioctl_check_extension_generic(struct kvm *kvm, long arg)
{
	switch (arg) {
	case KVM_CAP_USER_MEMORY:
	case KVM_CAP_DESTROY_MEMORY_REGION_WORKS:
	case KVM_CAP_JOIN_MEMORY_REGIONS_WORKS:
	case KVM_CAP_INTERNAL_ERROR_DATA:
#ifdef CONFIG_HAVE_KVM_MSI
	case KVM_CAP_SIGNAL_MSI:
#endif
#ifdef CONFIG_HAVE_KVM_IRQFD
	case KVM_CAP_IRQFD:
	case KVM_CAP_IRQFD_RESAMPLE:
#endif
	case KVM_CAP_IOEVENTFD_ANY_LENGTH:
	case KVM_CAP_CHECK_EXTENSION_VM:
<<<<<<< HEAD
=======
	case KVM_CAP_ENABLE_CAP_VM:
#ifdef CONFIG_KVM_GENERIC_DIRTYLOG_READ_PROTECT
	case KVM_CAP_MANUAL_DIRTY_LOG_PROTECT2:
#endif
>>>>>>> 407d19ab
		return 1;
#ifdef CONFIG_KVM_MMIO
	case KVM_CAP_COALESCED_MMIO:
		return KVM_COALESCED_MMIO_PAGE_OFFSET;
#endif
#ifdef CONFIG_HAVE_KVM_IRQ_ROUTING
	case KVM_CAP_IRQ_ROUTING:
		return KVM_MAX_IRQ_ROUTES;
#endif
#if KVM_ADDRESS_SPACE_NUM > 1
	case KVM_CAP_MULTI_ADDRESS_SPACE:
		return KVM_ADDRESS_SPACE_NUM;
#endif
	case KVM_CAP_NR_MEMSLOTS:
		return KVM_USER_MEM_SLOTS;
	default:
		break;
	}
	return kvm_vm_ioctl_check_extension(kvm, arg);
}

<<<<<<< HEAD
=======
int __attribute__((weak)) kvm_vm_ioctl_enable_cap(struct kvm *kvm,
						  struct kvm_enable_cap *cap)
{
	return -EINVAL;
}

static int kvm_vm_ioctl_enable_cap_generic(struct kvm *kvm,
					   struct kvm_enable_cap *cap)
{
	switch (cap->cap) {
#ifdef CONFIG_KVM_GENERIC_DIRTYLOG_READ_PROTECT
	case KVM_CAP_MANUAL_DIRTY_LOG_PROTECT2:
		if (cap->flags || (cap->args[0] & ~1))
			return -EINVAL;
		kvm->manual_dirty_log_protect = cap->args[0];
		return 0;
#endif
	default:
		return kvm_vm_ioctl_enable_cap(kvm, cap);
	}
}

>>>>>>> 407d19ab
static long kvm_vm_ioctl(struct file *filp,
			   unsigned int ioctl, unsigned long arg)
{
	struct kvm *kvm = filp->private_data;
	void __user *argp = (void __user *)arg;
	int r;

	if (kvm->mm != current->mm)
		return -EIO;
	switch (ioctl) {
	case KVM_CREATE_VCPU:
		r = kvm_vm_ioctl_create_vcpu(kvm, arg);
		break;
	case KVM_SET_USER_MEMORY_REGION: {
		struct kvm_userspace_memory_region kvm_userspace_mem;

		r = -EFAULT;
		if (copy_from_user(&kvm_userspace_mem, argp,
						sizeof(kvm_userspace_mem)))
			goto out;

		r = kvm_vm_ioctl_set_memory_region(kvm, &kvm_userspace_mem);
		break;
	}
	case KVM_GET_DIRTY_LOG: {
		struct kvm_dirty_log log;

		r = -EFAULT;
		if (copy_from_user(&log, argp, sizeof(log)))
			goto out;
		r = kvm_vm_ioctl_get_dirty_log(kvm, &log);
		break;
	}
#ifdef CONFIG_KVM_MMIO
	case KVM_REGISTER_COALESCED_MMIO: {
		struct kvm_coalesced_mmio_zone zone;

		r = -EFAULT;
		if (copy_from_user(&zone, argp, sizeof(zone)))
			goto out;
		r = kvm_vm_ioctl_register_coalesced_mmio(kvm, &zone);
		break;
	}
	case KVM_UNREGISTER_COALESCED_MMIO: {
		struct kvm_coalesced_mmio_zone zone;

		r = -EFAULT;
		if (copy_from_user(&zone, argp, sizeof(zone)))
			goto out;
		r = kvm_vm_ioctl_unregister_coalesced_mmio(kvm, &zone);
		break;
	}
#endif
	case KVM_IRQFD: {
		struct kvm_irqfd data;

		r = -EFAULT;
		if (copy_from_user(&data, argp, sizeof(data)))
			goto out;
		r = kvm_irqfd(kvm, &data);
		break;
	}
	case KVM_IOEVENTFD: {
		struct kvm_ioeventfd data;

		r = -EFAULT;
		if (copy_from_user(&data, argp, sizeof(data)))
			goto out;
		r = kvm_ioeventfd(kvm, &data);
		break;
	}
#ifdef CONFIG_HAVE_KVM_MSI
	case KVM_SIGNAL_MSI: {
		struct kvm_msi msi;

		r = -EFAULT;
		if (copy_from_user(&msi, argp, sizeof(msi)))
			goto out;
		r = kvm_send_userspace_msi(kvm, &msi);
		break;
	}
#endif
#ifdef __KVM_HAVE_IRQ_LINE
	case KVM_IRQ_LINE_STATUS:
	case KVM_IRQ_LINE: {
		struct kvm_irq_level irq_event;

		r = -EFAULT;
		if (copy_from_user(&irq_event, argp, sizeof(irq_event)))
			goto out;

		r = kvm_vm_ioctl_irq_line(kvm, &irq_event,
					ioctl == KVM_IRQ_LINE_STATUS);
		if (r)
			goto out;

		r = -EFAULT;
		if (ioctl == KVM_IRQ_LINE_STATUS) {
			if (copy_to_user(argp, &irq_event, sizeof(irq_event)))
				goto out;
		}

		r = 0;
		break;
	}
#endif
#ifdef CONFIG_HAVE_KVM_IRQ_ROUTING
	case KVM_SET_GSI_ROUTING: {
		struct kvm_irq_routing routing;
		struct kvm_irq_routing __user *urouting;
		struct kvm_irq_routing_entry *entries = NULL;

		r = -EFAULT;
		if (copy_from_user(&routing, argp, sizeof(routing)))
			goto out;
		r = -EINVAL;
		if (!kvm_arch_can_set_irq_routing(kvm))
			goto out;
		if (routing.nr > KVM_MAX_IRQ_ROUTES)
			goto out;
		if (routing.flags)
			goto out;
		if (routing.nr) {
			r = -ENOMEM;
			entries = vmalloc(array_size(sizeof(*entries),
						     routing.nr));
			if (!entries)
				goto out;
			r = -EFAULT;
			urouting = argp;
			if (copy_from_user(entries, urouting->entries,
					   routing.nr * sizeof(*entries)))
				goto out_free_irq_routing;
		}
		r = kvm_set_irq_routing(kvm, entries, routing.nr,
					routing.flags);
out_free_irq_routing:
		vfree(entries);
		break;
	}
#endif /* CONFIG_HAVE_KVM_IRQ_ROUTING */
	case KVM_CREATE_DEVICE: {
		struct kvm_create_device cd;

		r = -EFAULT;
		if (copy_from_user(&cd, argp, sizeof(cd)))
			goto out;

		r = kvm_ioctl_create_device(kvm, &cd);
		if (r)
			goto out;

		r = -EFAULT;
		if (copy_to_user(argp, &cd, sizeof(cd)))
			goto out;

		r = 0;
		break;
	}
	case KVM_CHECK_EXTENSION:
		r = kvm_vm_ioctl_check_extension_generic(kvm, arg);
		break;
	default:
		r = kvm_arch_vm_ioctl(filp, ioctl, arg);
	}
out:
	return r;
}

#ifdef CONFIG_KVM_COMPAT
struct compat_kvm_dirty_log {
	__u32 slot;
	__u32 padding1;
	union {
		compat_uptr_t dirty_bitmap; /* one bit per page */
		__u64 padding2;
	};
};

static long kvm_vm_compat_ioctl(struct file *filp,
			   unsigned int ioctl, unsigned long arg)
{
	struct kvm *kvm = filp->private_data;
	int r;

	if (kvm->mm != current->mm)
		return -EIO;
	switch (ioctl) {
	case KVM_GET_DIRTY_LOG: {
		struct compat_kvm_dirty_log compat_log;
		struct kvm_dirty_log log;

		if (copy_from_user(&compat_log, (void __user *)arg,
				   sizeof(compat_log)))
			return -EFAULT;
		log.slot	 = compat_log.slot;
		log.padding1	 = compat_log.padding1;
		log.padding2	 = compat_log.padding2;
		log.dirty_bitmap = compat_ptr(compat_log.dirty_bitmap);

		r = kvm_vm_ioctl_get_dirty_log(kvm, &log);
		break;
	}
	default:
		r = kvm_vm_ioctl(filp, ioctl, arg);
	}
	return r;
}
#endif

static struct file_operations kvm_vm_fops = {
	.release        = kvm_vm_release,
	.unlocked_ioctl = kvm_vm_ioctl,
	.llseek		= noop_llseek,
	KVM_COMPAT(kvm_vm_compat_ioctl),
};

static int kvm_dev_ioctl_create_vm(unsigned long type)
{
	int r;
	struct kvm *kvm;
	struct file *file;

	kvm = kvm_create_vm(type);
	if (IS_ERR(kvm))
		return PTR_ERR(kvm);
#ifdef CONFIG_KVM_MMIO
	r = kvm_coalesced_mmio_init(kvm);
	if (r < 0)
		goto put_kvm;
#endif
	r = get_unused_fd_flags(O_CLOEXEC);
	if (r < 0)
		goto put_kvm;

	file = anon_inode_getfile("kvm-vm", &kvm_vm_fops, kvm, O_RDWR);
	if (IS_ERR(file)) {
		put_unused_fd(r);
		r = PTR_ERR(file);
		goto put_kvm;
	}

	/*
	 * Don't call kvm_put_kvm anymore at this point; file->f_op is
	 * already set, with ->release() being kvm_vm_release().  In error
	 * cases it will be called by the final fput(file) and will take
	 * care of doing kvm_put_kvm(kvm).
	 */
	if (kvm_create_vm_debugfs(kvm, r) < 0) {
		put_unused_fd(r);
		fput(file);
		return -ENOMEM;
	}
	kvm_uevent_notify_change(KVM_EVENT_CREATE_VM, kvm);

	fd_install(r, file);
	return r;

put_kvm:
	kvm_put_kvm(kvm);
	return r;
}

static long kvm_dev_ioctl(struct file *filp,
			  unsigned int ioctl, unsigned long arg)
{
	long r = -EINVAL;

	switch (ioctl) {
	case KVM_GET_API_VERSION:
		if (arg)
			goto out;
		r = KVM_API_VERSION;
		break;
	case KVM_CREATE_VM:
		r = kvm_dev_ioctl_create_vm(arg);
		break;
	case KVM_CHECK_EXTENSION:
		r = kvm_vm_ioctl_check_extension_generic(NULL, arg);
		break;
	case KVM_GET_VCPU_MMAP_SIZE:
		if (arg)
			goto out;
		r = PAGE_SIZE;     /* struct kvm_run */
#ifdef CONFIG_X86
		r += PAGE_SIZE;    /* pio data page */
#endif
#ifdef CONFIG_KVM_MMIO
		r += PAGE_SIZE;    /* coalesced mmio ring page */
#endif
		break;
	case KVM_TRACE_ENABLE:
	case KVM_TRACE_PAUSE:
	case KVM_TRACE_DISABLE:
		r = -EOPNOTSUPP;
		break;
	default:
		return kvm_arch_dev_ioctl(filp, ioctl, arg);
	}
out:
	return r;
}

static struct file_operations kvm_chardev_ops = {
	.unlocked_ioctl = kvm_dev_ioctl,
	.llseek		= noop_llseek,
	KVM_COMPAT(kvm_dev_ioctl),
};

static struct miscdevice kvm_dev = {
	KVM_MINOR,
	"kvm",
	&kvm_chardev_ops,
};

static void hardware_enable_nolock(void *junk)
{
	int cpu = raw_smp_processor_id();
	int r;

	if (cpumask_test_cpu(cpu, cpus_hardware_enabled))
		return;

	cpumask_set_cpu(cpu, cpus_hardware_enabled);

	r = kvm_arch_hardware_enable();

	if (r) {
		cpumask_clear_cpu(cpu, cpus_hardware_enabled);
		atomic_inc(&hardware_enable_failed);
		pr_info("kvm: enabling virtualization on CPU%d failed\n", cpu);
	}
}

static int kvm_starting_cpu(unsigned int cpu)
{
	raw_spin_lock(&kvm_count_lock);
	if (kvm_usage_count)
		hardware_enable_nolock(NULL);
	raw_spin_unlock(&kvm_count_lock);
	return 0;
}

static void hardware_disable_nolock(void *junk)
{
	int cpu = raw_smp_processor_id();

	if (!cpumask_test_cpu(cpu, cpus_hardware_enabled))
		return;
	cpumask_clear_cpu(cpu, cpus_hardware_enabled);
	kvm_arch_hardware_disable();
}

static int kvm_dying_cpu(unsigned int cpu)
{
	raw_spin_lock(&kvm_count_lock);
	if (kvm_usage_count)
		hardware_disable_nolock(NULL);
	raw_spin_unlock(&kvm_count_lock);
	return 0;
}

static void hardware_disable_all_nolock(void)
{
	BUG_ON(!kvm_usage_count);

	kvm_usage_count--;
	if (!kvm_usage_count)
		on_each_cpu(hardware_disable_nolock, NULL, 1);
}

static void hardware_disable_all(void)
{
	raw_spin_lock(&kvm_count_lock);
	hardware_disable_all_nolock();
	raw_spin_unlock(&kvm_count_lock);
}

static int hardware_enable_all(void)
{
	int r = 0;

	raw_spin_lock(&kvm_count_lock);

	kvm_usage_count++;
	if (kvm_usage_count == 1) {
		atomic_set(&hardware_enable_failed, 0);
		on_each_cpu(hardware_enable_nolock, NULL, 1);

		if (atomic_read(&hardware_enable_failed)) {
			hardware_disable_all_nolock();
			r = -EBUSY;
		}
	}

	raw_spin_unlock(&kvm_count_lock);

	return r;
}

static int kvm_reboot(struct notifier_block *notifier, unsigned long val,
		      void *v)
{
	/*
	 * Some (well, at least mine) BIOSes hang on reboot if
	 * in vmx root mode.
	 *
	 * And Intel TXT required VMX off for all cpu when system shutdown.
	 */
	pr_info("kvm: exiting hardware virtualization\n");
	kvm_rebooting = true;
	on_each_cpu(hardware_disable_nolock, NULL, 1);
	return NOTIFY_OK;
}

static struct notifier_block kvm_reboot_notifier = {
	.notifier_call = kvm_reboot,
	.priority = 0,
};

static void kvm_io_bus_destroy(struct kvm_io_bus *bus)
{
	int i;

	for (i = 0; i < bus->dev_count; i++) {
		struct kvm_io_device *pos = bus->range[i].dev;

		kvm_iodevice_destructor(pos);
	}
	kfree(bus);
}

static inline int kvm_io_bus_cmp(const struct kvm_io_range *r1,
				 const struct kvm_io_range *r2)
{
	gpa_t addr1 = r1->addr;
	gpa_t addr2 = r2->addr;

	if (addr1 < addr2)
		return -1;

	/* If r2->len == 0, match the exact address.  If r2->len != 0,
	 * accept any overlapping write.  Any order is acceptable for
	 * overlapping ranges, because kvm_io_bus_get_first_dev ensures
	 * we process all of them.
	 */
	if (r2->len) {
		addr1 += r1->len;
		addr2 += r2->len;
	}

	if (addr1 > addr2)
		return 1;

	return 0;
}

static int kvm_io_bus_sort_cmp(const void *p1, const void *p2)
{
	return kvm_io_bus_cmp(p1, p2);
}

static int kvm_io_bus_get_first_dev(struct kvm_io_bus *bus,
			     gpa_t addr, int len)
{
	struct kvm_io_range *range, key;
	int off;

	key = (struct kvm_io_range) {
		.addr = addr,
		.len = len,
	};

	range = bsearch(&key, bus->range, bus->dev_count,
			sizeof(struct kvm_io_range), kvm_io_bus_sort_cmp);
	if (range == NULL)
		return -ENOENT;

	off = range - bus->range;

	while (off > 0 && kvm_io_bus_cmp(&key, &bus->range[off-1]) == 0)
		off--;

	return off;
}

static int __kvm_io_bus_write(struct kvm_vcpu *vcpu, struct kvm_io_bus *bus,
			      struct kvm_io_range *range, const void *val)
{
	int idx;

	idx = kvm_io_bus_get_first_dev(bus, range->addr, range->len);
	if (idx < 0)
		return -EOPNOTSUPP;

	while (idx < bus->dev_count &&
		kvm_io_bus_cmp(range, &bus->range[idx]) == 0) {
		if (!kvm_iodevice_write(vcpu, bus->range[idx].dev, range->addr,
					range->len, val))
			return idx;
		idx++;
	}

	return -EOPNOTSUPP;
}

/* kvm_io_bus_write - called under kvm->slots_lock */
int kvm_io_bus_write(struct kvm_vcpu *vcpu, enum kvm_bus bus_idx, gpa_t addr,
		     int len, const void *val)
{
	struct kvm_io_bus *bus;
	struct kvm_io_range range;
	int r;

	range = (struct kvm_io_range) {
		.addr = addr,
		.len = len,
	};

	bus = srcu_dereference(vcpu->kvm->buses[bus_idx], &vcpu->kvm->srcu);
	if (!bus)
		return -ENOMEM;
	r = __kvm_io_bus_write(vcpu, bus, &range, val);
	return r < 0 ? r : 0;
}

/* kvm_io_bus_write_cookie - called under kvm->slots_lock */
int kvm_io_bus_write_cookie(struct kvm_vcpu *vcpu, enum kvm_bus bus_idx,
			    gpa_t addr, int len, const void *val, long cookie)
{
	struct kvm_io_bus *bus;
	struct kvm_io_range range;

	range = (struct kvm_io_range) {
		.addr = addr,
		.len = len,
	};

	bus = srcu_dereference(vcpu->kvm->buses[bus_idx], &vcpu->kvm->srcu);
	if (!bus)
		return -ENOMEM;

	/* First try the device referenced by cookie. */
	if ((cookie >= 0) && (cookie < bus->dev_count) &&
	    (kvm_io_bus_cmp(&range, &bus->range[cookie]) == 0))
		if (!kvm_iodevice_write(vcpu, bus->range[cookie].dev, addr, len,
					val))
			return cookie;

	/*
	 * cookie contained garbage; fall back to search and return the
	 * correct cookie value.
	 */
	return __kvm_io_bus_write(vcpu, bus, &range, val);
}

static int __kvm_io_bus_read(struct kvm_vcpu *vcpu, struct kvm_io_bus *bus,
			     struct kvm_io_range *range, void *val)
{
	int idx;

	idx = kvm_io_bus_get_first_dev(bus, range->addr, range->len);
	if (idx < 0)
		return -EOPNOTSUPP;

	while (idx < bus->dev_count &&
		kvm_io_bus_cmp(range, &bus->range[idx]) == 0) {
		if (!kvm_iodevice_read(vcpu, bus->range[idx].dev, range->addr,
				       range->len, val))
			return idx;
		idx++;
	}

	return -EOPNOTSUPP;
}
EXPORT_SYMBOL_GPL(kvm_io_bus_write);

/* kvm_io_bus_read - called under kvm->slots_lock */
int kvm_io_bus_read(struct kvm_vcpu *vcpu, enum kvm_bus bus_idx, gpa_t addr,
		    int len, void *val)
{
	struct kvm_io_bus *bus;
	struct kvm_io_range range;
	int r;

	range = (struct kvm_io_range) {
		.addr = addr,
		.len = len,
	};

	bus = srcu_dereference(vcpu->kvm->buses[bus_idx], &vcpu->kvm->srcu);
	if (!bus)
		return -ENOMEM;
	r = __kvm_io_bus_read(vcpu, bus, &range, val);
	return r < 0 ? r : 0;
}


/* Caller must hold slots_lock. */
int kvm_io_bus_register_dev(struct kvm *kvm, enum kvm_bus bus_idx, gpa_t addr,
			    int len, struct kvm_io_device *dev)
{
	int i;
	struct kvm_io_bus *new_bus, *bus;
	struct kvm_io_range range;

	bus = kvm_get_bus(kvm, bus_idx);
	if (!bus)
		return -ENOMEM;

	/* exclude ioeventfd which is limited by maximum fd */
	if (bus->dev_count - bus->ioeventfd_count > NR_IOBUS_DEVS - 1)
		return -ENOSPC;

	new_bus = kmalloc(sizeof(*bus) + ((bus->dev_count + 1) *
			  sizeof(struct kvm_io_range)), GFP_KERNEL);
	if (!new_bus)
		return -ENOMEM;

	range = (struct kvm_io_range) {
		.addr = addr,
		.len = len,
		.dev = dev,
	};

	for (i = 0; i < bus->dev_count; i++)
		if (kvm_io_bus_cmp(&bus->range[i], &range) > 0)
			break;

	memcpy(new_bus, bus, sizeof(*bus) + i * sizeof(struct kvm_io_range));
	new_bus->dev_count++;
	new_bus->range[i] = range;
	memcpy(new_bus->range + i + 1, bus->range + i,
		(bus->dev_count - i) * sizeof(struct kvm_io_range));
	rcu_assign_pointer(kvm->buses[bus_idx], new_bus);
	synchronize_srcu_expedited(&kvm->srcu);
	kfree(bus);

	return 0;
}

/* Caller must hold slots_lock. */
void kvm_io_bus_unregister_dev(struct kvm *kvm, enum kvm_bus bus_idx,
			       struct kvm_io_device *dev)
{
	int i;
	struct kvm_io_bus *new_bus, *bus;

	bus = kvm_get_bus(kvm, bus_idx);
	if (!bus)
		return;

	for (i = 0; i < bus->dev_count; i++)
		if (bus->range[i].dev == dev) {
			break;
		}

	if (i == bus->dev_count)
		return;

	new_bus = kmalloc(sizeof(*bus) + ((bus->dev_count - 1) *
			  sizeof(struct kvm_io_range)), GFP_KERNEL);
	if (!new_bus)  {
		pr_err("kvm: failed to shrink bus, removing it completely\n");
		goto broken;
	}

	memcpy(new_bus, bus, sizeof(*bus) + i * sizeof(struct kvm_io_range));
	new_bus->dev_count--;
	memcpy(new_bus->range + i, bus->range + i + 1,
	       (new_bus->dev_count - i) * sizeof(struct kvm_io_range));

broken:
	rcu_assign_pointer(kvm->buses[bus_idx], new_bus);
	synchronize_srcu_expedited(&kvm->srcu);
	kfree(bus);
	return;
}

struct kvm_io_device *kvm_io_bus_get_dev(struct kvm *kvm, enum kvm_bus bus_idx,
					 gpa_t addr)
{
	struct kvm_io_bus *bus;
	int dev_idx, srcu_idx;
	struct kvm_io_device *iodev = NULL;

	srcu_idx = srcu_read_lock(&kvm->srcu);

	bus = srcu_dereference(kvm->buses[bus_idx], &kvm->srcu);
	if (!bus)
		goto out_unlock;

	dev_idx = kvm_io_bus_get_first_dev(bus, addr, 1);
	if (dev_idx < 0)
		goto out_unlock;

	iodev = bus->range[dev_idx].dev;

out_unlock:
	srcu_read_unlock(&kvm->srcu, srcu_idx);

	return iodev;
}
EXPORT_SYMBOL_GPL(kvm_io_bus_get_dev);

static int kvm_debugfs_open(struct inode *inode, struct file *file,
			   int (*get)(void *, u64 *), int (*set)(void *, u64),
			   const char *fmt)
{
	struct kvm_stat_data *stat_data = (struct kvm_stat_data *)
					  inode->i_private;

	/* The debugfs files are a reference to the kvm struct which
	 * is still valid when kvm_destroy_vm is called.
	 * To avoid the race between open and the removal of the debugfs
	 * directory we test against the users count.
	 */
	if (!refcount_inc_not_zero(&stat_data->kvm->users_count))
		return -ENOENT;

	if (simple_attr_open(inode, file, get, set, fmt)) {
		kvm_put_kvm(stat_data->kvm);
		return -ENOMEM;
	}

	return 0;
}

static int kvm_debugfs_release(struct inode *inode, struct file *file)
{
	struct kvm_stat_data *stat_data = (struct kvm_stat_data *)
					  inode->i_private;

	simple_attr_release(inode, file);
	kvm_put_kvm(stat_data->kvm);

	return 0;
}

static int vm_stat_get_per_vm(void *data, u64 *val)
{
	struct kvm_stat_data *stat_data = (struct kvm_stat_data *)data;

	*val = *(ulong *)((void *)stat_data->kvm + stat_data->offset);

	return 0;
}

static int vm_stat_clear_per_vm(void *data, u64 val)
{
	struct kvm_stat_data *stat_data = (struct kvm_stat_data *)data;

	if (val)
		return -EINVAL;

	*(ulong *)((void *)stat_data->kvm + stat_data->offset) = 0;

	return 0;
}

static int vm_stat_get_per_vm_open(struct inode *inode, struct file *file)
{
	__simple_attr_check_format("%llu\n", 0ull);
	return kvm_debugfs_open(inode, file, vm_stat_get_per_vm,
				vm_stat_clear_per_vm, "%llu\n");
}

static const struct file_operations vm_stat_get_per_vm_fops = {
	.owner   = THIS_MODULE,
	.open    = vm_stat_get_per_vm_open,
	.release = kvm_debugfs_release,
	.read    = simple_attr_read,
	.write   = simple_attr_write,
	.llseek  = no_llseek,
};

static int vcpu_stat_get_per_vm(void *data, u64 *val)
{
	int i;
	struct kvm_stat_data *stat_data = (struct kvm_stat_data *)data;
	struct kvm_vcpu *vcpu;

	*val = 0;

	kvm_for_each_vcpu(i, vcpu, stat_data->kvm)
		*val += *(u64 *)((void *)vcpu + stat_data->offset);

	return 0;
}

static int vcpu_stat_clear_per_vm(void *data, u64 val)
{
	int i;
	struct kvm_stat_data *stat_data = (struct kvm_stat_data *)data;
	struct kvm_vcpu *vcpu;

	if (val)
		return -EINVAL;

	kvm_for_each_vcpu(i, vcpu, stat_data->kvm)
		*(u64 *)((void *)vcpu + stat_data->offset) = 0;

	return 0;
}

static int vcpu_stat_get_per_vm_open(struct inode *inode, struct file *file)
{
	__simple_attr_check_format("%llu\n", 0ull);
	return kvm_debugfs_open(inode, file, vcpu_stat_get_per_vm,
				 vcpu_stat_clear_per_vm, "%llu\n");
}

static const struct file_operations vcpu_stat_get_per_vm_fops = {
	.owner   = THIS_MODULE,
	.open    = vcpu_stat_get_per_vm_open,
	.release = kvm_debugfs_release,
	.read    = simple_attr_read,
	.write   = simple_attr_write,
	.llseek  = no_llseek,
};

static const struct file_operations *stat_fops_per_vm[] = {
	[KVM_STAT_VCPU] = &vcpu_stat_get_per_vm_fops,
	[KVM_STAT_VM]   = &vm_stat_get_per_vm_fops,
};

static int vm_stat_get(void *_offset, u64 *val)
{
	unsigned offset = (long)_offset;
	struct kvm *kvm;
	struct kvm_stat_data stat_tmp = {.offset = offset};
	u64 tmp_val;

	*val = 0;
	spin_lock(&kvm_lock);
	list_for_each_entry(kvm, &vm_list, vm_list) {
		stat_tmp.kvm = kvm;
		vm_stat_get_per_vm((void *)&stat_tmp, &tmp_val);
		*val += tmp_val;
	}
	spin_unlock(&kvm_lock);
	return 0;
}

static int vm_stat_clear(void *_offset, u64 val)
{
	unsigned offset = (long)_offset;
	struct kvm *kvm;
	struct kvm_stat_data stat_tmp = {.offset = offset};

	if (val)
		return -EINVAL;

	spin_lock(&kvm_lock);
	list_for_each_entry(kvm, &vm_list, vm_list) {
		stat_tmp.kvm = kvm;
		vm_stat_clear_per_vm((void *)&stat_tmp, 0);
	}
	spin_unlock(&kvm_lock);

	return 0;
}

DEFINE_SIMPLE_ATTRIBUTE(vm_stat_fops, vm_stat_get, vm_stat_clear, "%llu\n");

static int vcpu_stat_get(void *_offset, u64 *val)
{
	unsigned offset = (long)_offset;
	struct kvm *kvm;
	struct kvm_stat_data stat_tmp = {.offset = offset};
	u64 tmp_val;

	*val = 0;
	spin_lock(&kvm_lock);
	list_for_each_entry(kvm, &vm_list, vm_list) {
		stat_tmp.kvm = kvm;
		vcpu_stat_get_per_vm((void *)&stat_tmp, &tmp_val);
		*val += tmp_val;
	}
	spin_unlock(&kvm_lock);
	return 0;
}

static int vcpu_stat_clear(void *_offset, u64 val)
{
	unsigned offset = (long)_offset;
	struct kvm *kvm;
	struct kvm_stat_data stat_tmp = {.offset = offset};

	if (val)
		return -EINVAL;

	spin_lock(&kvm_lock);
	list_for_each_entry(kvm, &vm_list, vm_list) {
		stat_tmp.kvm = kvm;
		vcpu_stat_clear_per_vm((void *)&stat_tmp, 0);
	}
	spin_unlock(&kvm_lock);

	return 0;
}

DEFINE_SIMPLE_ATTRIBUTE(vcpu_stat_fops, vcpu_stat_get, vcpu_stat_clear,
			"%llu\n");

static const struct file_operations *stat_fops[] = {
	[KVM_STAT_VCPU] = &vcpu_stat_fops,
	[KVM_STAT_VM]   = &vm_stat_fops,
};

static void kvm_uevent_notify_change(unsigned int type, struct kvm *kvm)
{
	struct kobj_uevent_env *env;
	unsigned long long created, active;

	if (!kvm_dev.this_device || !kvm)
		return;

	spin_lock(&kvm_lock);
	if (type == KVM_EVENT_CREATE_VM) {
		kvm_createvm_count++;
		kvm_active_vms++;
	} else if (type == KVM_EVENT_DESTROY_VM) {
		kvm_active_vms--;
	}
	created = kvm_createvm_count;
	active = kvm_active_vms;
	spin_unlock(&kvm_lock);

	env = kzalloc(sizeof(*env), GFP_KERNEL);
	if (!env)
		return;

	add_uevent_var(env, "CREATED=%llu", created);
	add_uevent_var(env, "COUNT=%llu", active);

	if (type == KVM_EVENT_CREATE_VM) {
		add_uevent_var(env, "EVENT=create");
		kvm->userspace_pid = task_pid_nr(current);
	} else if (type == KVM_EVENT_DESTROY_VM) {
		add_uevent_var(env, "EVENT=destroy");
	}
	add_uevent_var(env, "PID=%d", kvm->userspace_pid);

	if (kvm->debugfs_dentry) {
		char *tmp, *p = kmalloc(PATH_MAX, GFP_KERNEL);

		if (p) {
			tmp = dentry_path_raw(kvm->debugfs_dentry, p, PATH_MAX);
			if (!IS_ERR(tmp))
				add_uevent_var(env, "STATS_PATH=%s", tmp);
			kfree(p);
		}
	}
	/* no need for checks, since we are adding at most only 5 keys */
	env->envp[env->envp_idx++] = NULL;
	kobject_uevent_env(&kvm_dev.this_device->kobj, KOBJ_CHANGE, env->envp);
	kfree(env);
}

static void kvm_init_debug(void)
{
	struct kvm_stats_debugfs_item *p;

	kvm_debugfs_dir = debugfs_create_dir("kvm", NULL);

	kvm_debugfs_num_entries = 0;
	for (p = debugfs_entries; p->name; ++p, kvm_debugfs_num_entries++) {
		debugfs_create_file(p->name, 0644, kvm_debugfs_dir,
				    (void *)(long)p->offset,
				    stat_fops[p->kind]);
	}
}

static int kvm_suspend(void)
{
	if (kvm_usage_count)
		hardware_disable_nolock(NULL);
	return 0;
}

static void kvm_resume(void)
{
	if (kvm_usage_count) {
<<<<<<< HEAD
		WARN_ON(raw_spin_is_locked(&kvm_count_lock));
=======
#ifdef CONFIG_LOCKDEP
		WARN_ON(lockdep_is_held(&kvm_count_lock));
#endif
>>>>>>> 407d19ab
		hardware_enable_nolock(NULL);
	}
}

static struct syscore_ops kvm_syscore_ops = {
	.suspend = kvm_suspend,
	.resume = kvm_resume,
};

static inline
struct kvm_vcpu *preempt_notifier_to_vcpu(struct preempt_notifier *pn)
{
	return container_of(pn, struct kvm_vcpu, preempt_notifier);
}

static void kvm_sched_in(struct preempt_notifier *pn, int cpu)
{
	struct kvm_vcpu *vcpu = preempt_notifier_to_vcpu(pn);

	if (vcpu->preempted)
		vcpu->preempted = false;

	kvm_arch_sched_in(vcpu, cpu);

	kvm_arch_vcpu_load(vcpu, cpu);
}

static void kvm_sched_out(struct preempt_notifier *pn,
			  struct task_struct *next)
{
	struct kvm_vcpu *vcpu = preempt_notifier_to_vcpu(pn);

	if (current->state == TASK_RUNNING)
		vcpu->preempted = true;
	kvm_arch_vcpu_put(vcpu);
}

int kvm_init(void *opaque, unsigned vcpu_size, unsigned vcpu_align,
		  struct module *module)
{
	int r;
	int cpu;

	r = kvm_arch_init(opaque);
	if (r)
		goto out_fail;

	/*
	 * kvm_arch_init makes sure there's at most one caller
	 * for architectures that support multiple implementations,
	 * like intel and amd on x86.
	 * kvm_arch_init must be called before kvm_irqfd_init to avoid creating
	 * conflicts in case kvm is already setup for another implementation.
	 */
	r = kvm_irqfd_init();
	if (r)
		goto out_irqfd;

	if (!zalloc_cpumask_var(&cpus_hardware_enabled, GFP_KERNEL)) {
		r = -ENOMEM;
		goto out_free_0;
	}

	r = kvm_arch_hardware_setup();
	if (r < 0)
		goto out_free_0a;

	for_each_online_cpu(cpu) {
		smp_call_function_single(cpu,
				kvm_arch_check_processor_compat,
				&r, 1);
		if (r < 0)
			goto out_free_1;
	}

	r = cpuhp_setup_state_nocalls(CPUHP_AP_KVM_STARTING, "kvm/cpu:starting",
				      kvm_starting_cpu, kvm_dying_cpu);
	if (r)
		goto out_free_2;
	register_reboot_notifier(&kvm_reboot_notifier);

	/* A kmem cache lets us meet the alignment requirements of fx_save. */
	if (!vcpu_align)
		vcpu_align = __alignof__(struct kvm_vcpu);
	kvm_vcpu_cache =
		kmem_cache_create_usercopy("kvm_vcpu", vcpu_size, vcpu_align,
					   SLAB_ACCOUNT,
					   offsetof(struct kvm_vcpu, arch),
					   sizeof_field(struct kvm_vcpu, arch),
					   NULL);
	if (!kvm_vcpu_cache) {
		r = -ENOMEM;
		goto out_free_3;
	}

	r = kvm_async_pf_init();
	if (r)
		goto out_free;

	kvm_chardev_ops.owner = module;
	kvm_vm_fops.owner = module;
	kvm_vcpu_fops.owner = module;

	r = misc_register(&kvm_dev);
	if (r) {
		pr_err("kvm: misc device register failed\n");
		goto out_unreg;
	}

	register_syscore_ops(&kvm_syscore_ops);

	kvm_preempt_ops.sched_in = kvm_sched_in;
	kvm_preempt_ops.sched_out = kvm_sched_out;

	kvm_init_debug();

	r = kvm_vfio_ops_init();
	WARN_ON(r);

	return 0;

out_unreg:
	kvm_async_pf_deinit();
out_free:
	kmem_cache_destroy(kvm_vcpu_cache);
out_free_3:
	unregister_reboot_notifier(&kvm_reboot_notifier);
	cpuhp_remove_state_nocalls(CPUHP_AP_KVM_STARTING);
out_free_2:
out_free_1:
	kvm_arch_hardware_unsetup();
out_free_0a:
	free_cpumask_var(cpus_hardware_enabled);
out_free_0:
	kvm_irqfd_exit();
out_irqfd:
	kvm_arch_exit();
out_fail:
	return r;
}
EXPORT_SYMBOL_GPL(kvm_init);

void kvm_exit(void)
{
	debugfs_remove_recursive(kvm_debugfs_dir);
	misc_deregister(&kvm_dev);
	kmem_cache_destroy(kvm_vcpu_cache);
	kvm_async_pf_deinit();
	unregister_syscore_ops(&kvm_syscore_ops);
	unregister_reboot_notifier(&kvm_reboot_notifier);
	cpuhp_remove_state_nocalls(CPUHP_AP_KVM_STARTING);
	on_each_cpu(hardware_disable_nolock, NULL, 1);
	kvm_arch_hardware_unsetup();
	kvm_arch_exit();
	kvm_irqfd_exit();
	free_cpumask_var(cpus_hardware_enabled);
	kvm_vfio_ops_exit();
}
EXPORT_SYMBOL_GPL(kvm_exit);<|MERGE_RESOLUTION|>--- conflicted
+++ resolved
@@ -79,6 +79,11 @@
 module_param(halt_poll_ns_grow, uint, 0644);
 EXPORT_SYMBOL_GPL(halt_poll_ns_grow);
 
+/* The start value to grow halt_poll_ns from */
+unsigned int halt_poll_ns_grow_start = 10000; /* 10us */
+module_param(halt_poll_ns_grow_start, uint, 0644);
+EXPORT_SYMBOL_GPL(halt_poll_ns_grow_start);
+
 /* Default resets per-vcpu halt_poll_ns . */
 unsigned int halt_poll_ns_shrink;
 module_param(halt_poll_ns_shrink, uint, 0644);
@@ -217,7 +222,7 @@
 	me = get_cpu();
 
 	kvm_for_each_vcpu(i, vcpu, kvm) {
-		if (!test_bit(i, vcpu_bitmap))
+		if (vcpu_bitmap && !test_bit(i, vcpu_bitmap))
 			continue;
 
 		kvm_make_request(req, vcpu);
@@ -241,12 +246,10 @@
 {
 	cpumask_var_t cpus;
 	bool called;
-	static unsigned long vcpu_bitmap[BITS_TO_LONGS(KVM_MAX_VCPUS)]
-		= {[0 ... BITS_TO_LONGS(KVM_MAX_VCPUS)-1] = ULONG_MAX};
 
 	zalloc_cpumask_var(&cpus, GFP_ATOMIC);
 
-	called = kvm_make_vcpus_request_mask(kvm, req, vcpu_bitmap, cpus);
+	called = kvm_make_vcpus_request_mask(kvm, req, NULL, cpus);
 
 	free_cpumask_var(cpus);
 	return called;
@@ -354,16 +357,16 @@
 	idx = srcu_read_lock(&kvm->srcu);
 	spin_lock(&kvm->mmu_lock);
 	kvm->mmu_notifier_seq++;
-	kvm_set_spte_hva(kvm, address, pte);
+
+	if (kvm_set_spte_hva(kvm, address, pte))
+		kvm_flush_remote_tlbs(kvm);
+
 	spin_unlock(&kvm->mmu_lock);
 	srcu_read_unlock(&kvm->srcu, idx);
 }
 
 static int kvm_mmu_notifier_invalidate_range_start(struct mmu_notifier *mn,
-						    struct mm_struct *mm,
-						    unsigned long start,
-						    unsigned long end,
-						    bool blockable)
+					const struct mmu_notifier_range *range)
 {
 	struct kvm *kvm = mmu_notifier_to_kvm(mn);
 	int need_tlb_flush = 0, idx;
@@ -377,7 +380,7 @@
 	 * count is also read inside the mmu_lock critical section.
 	 */
 	kvm->mmu_notifier_count++;
-	need_tlb_flush = kvm_unmap_hva_range(kvm, start, end);
+	need_tlb_flush = kvm_unmap_hva_range(kvm, range->start, range->end);
 	need_tlb_flush |= kvm->tlbs_dirty;
 	/* we've to flush the tlb before the pages can be freed */
 	if (need_tlb_flush)
@@ -385,13 +388,9 @@
 
 	spin_unlock(&kvm->mmu_lock);
 
-<<<<<<< HEAD
-	ret = kvm_arch_mmu_notifier_invalidate_range(kvm, start, end, blockable);
-=======
 	ret = kvm_arch_mmu_notifier_invalidate_range(kvm, range->start,
 					range->end,
 					mmu_notifier_range_blockable(range));
->>>>>>> 407d19ab
 
 	srcu_read_unlock(&kvm->srcu, idx);
 
@@ -399,9 +398,7 @@
 }
 
 static void kvm_mmu_notifier_invalidate_range_end(struct mmu_notifier *mn,
-						  struct mm_struct *mm,
-						  unsigned long start,
-						  unsigned long end)
+					const struct mmu_notifier_range *range)
 {
 	struct kvm *kvm = mmu_notifier_to_kvm(mn);
 
@@ -503,7 +500,6 @@
 }
 
 static const struct mmu_notifier_ops kvm_mmu_notifier_ops = {
-	.flags			= MMU_INVALIDATE_DOES_NOT_BLOCK,
 	.invalidate_range_start	= kvm_mmu_notifier_invalidate_range_start,
 	.invalidate_range_end	= kvm_mmu_notifier_invalidate_range_end,
 	.clear_flush_young	= kvm_mmu_notifier_clear_flush_young,
@@ -533,7 +529,7 @@
 	int i;
 	struct kvm_memslots *slots;
 
-	slots = kvzalloc(sizeof(struct kvm_memslots), GFP_KERNEL);
+	slots = kvzalloc(sizeof(struct kvm_memslots), GFP_KERNEL_ACCOUNT);
 	if (!slots)
 		return NULL;
 
@@ -609,12 +605,12 @@
 
 	kvm->debugfs_stat_data = kcalloc(kvm_debugfs_num_entries,
 					 sizeof(*kvm->debugfs_stat_data),
-					 GFP_KERNEL);
+					 GFP_KERNEL_ACCOUNT);
 	if (!kvm->debugfs_stat_data)
 		return -ENOMEM;
 
 	for (p = debugfs_entries; p->name; p++) {
-		stat_data = kzalloc(sizeof(*stat_data), GFP_KERNEL);
+		stat_data = kzalloc(sizeof(*stat_data), GFP_KERNEL_ACCOUNT);
 		if (!stat_data)
 			return -ENOMEM;
 
@@ -664,12 +660,8 @@
 		struct kvm_memslots *slots = kvm_alloc_memslots();
 		if (!slots)
 			goto out_err_no_srcu;
-		/*
-		 * Generations must be different for each address space.
-		 * Init kvm generation close to the maximum to easily test the
-		 * code of handling generation number wrap-around.
-		 */
-		slots->generation = i * 2 - 150;
+		/* Generations must be different for each address space. */
+		slots->generation = i;
 		rcu_assign_pointer(kvm->memslots[i], slots);
 	}
 
@@ -679,7 +671,7 @@
 		goto out_err_no_irq_srcu;
 	for (i = 0; i < KVM_NR_BUSES; i++) {
 		rcu_assign_pointer(kvm->buses[i],
-			kzalloc(sizeof(struct kvm_io_bus), GFP_KERNEL));
+			kzalloc(sizeof(struct kvm_io_bus), GFP_KERNEL_ACCOUNT));
 		if (!kvm->buses[i])
 			goto out_err;
 	}
@@ -797,7 +789,7 @@
 {
 	unsigned long dirty_bytes = 2 * kvm_dirty_bitmap_bytes(memslot);
 
-	memslot->dirty_bitmap = kvzalloc(dirty_bytes, GFP_KERNEL);
+	memslot->dirty_bitmap = kvzalloc(dirty_bytes, GFP_KERNEL_ACCOUNT);
 	if (!memslot->dirty_bitmap)
 		return -ENOMEM;
 
@@ -811,20 +803,25 @@
  * sorted array and known changed memslot position.
  */
 static void update_memslots(struct kvm_memslots *slots,
-			    struct kvm_memory_slot *new)
+			    struct kvm_memory_slot *new,
+			    enum kvm_mr_change change)
 {
 	int id = new->id;
 	int i = slots->id_to_index[id];
 	struct kvm_memory_slot *mslots = slots->memslots;
 
 	WARN_ON(mslots[i].id != id);
-	if (!new->npages) {
-		WARN_ON(!mslots[i].npages);
-		if (mslots[i].npages)
-			slots->used_slots--;
-	} else {
-		if (!mslots[i].npages)
-			slots->used_slots++;
+	switch (change) {
+	case KVM_MR_CREATE:
+		slots->used_slots++;
+		WARN_ON(mslots[i].npages || !new->npages);
+		break;
+	case KVM_MR_DELETE:
+		slots->used_slots--;
+		WARN_ON(new->npages || !mslots[i].npages);
+		break;
+	default:
+		break;
 	}
 
 	while (i < KVM_MEM_SLOTS_NUM - 1 &&
@@ -877,30 +874,30 @@
 		int as_id, struct kvm_memslots *slots)
 {
 	struct kvm_memslots *old_memslots = __kvm_memslots(kvm, as_id);
-	u64 gen;
-
-	/*
-	 * Set the low bit in the generation, which disables SPTE caching
-	 * until the end of synchronize_srcu_expedited.
-	 */
-	WARN_ON(old_memslots->generation & 1);
-	slots->generation = old_memslots->generation + 1;
+	u64 gen = old_memslots->generation;
+
+	WARN_ON(gen & KVM_MEMSLOT_GEN_UPDATE_IN_PROGRESS);
+	slots->generation = gen | KVM_MEMSLOT_GEN_UPDATE_IN_PROGRESS;
 
 	rcu_assign_pointer(kvm->memslots[as_id], slots);
 	synchronize_srcu_expedited(&kvm->srcu);
 
 	/*
-	 * Increment the new memslot generation a second time. This prevents
-	 * vm exits that race with memslot updates from caching a memslot
-	 * generation that will (potentially) be valid forever.
-	 *
+	 * Increment the new memslot generation a second time, dropping the
+	 * update in-progress flag and incrementing then generation based on
+	 * the number of address spaces.  This provides a unique and easily
+	 * identifiable generation number while the memslots are in flux.
+	 */
+	gen = slots->generation & ~KVM_MEMSLOT_GEN_UPDATE_IN_PROGRESS;
+
+	/*
 	 * Generations must be unique even across address spaces.  We do not need
 	 * a global counter for that, instead the generation space is evenly split
 	 * across address spaces.  For example, with two address spaces, address
-	 * space 0 will use generations 0, 4, 8, ... while * address space 1 will
-	 * use generations 2, 6, 10, 14, ...
+	 * space 0 will use generations 0, 2, 4, ... while address space 1 will
+	 * use generations 1, 3, 5, ...
 	 */
-	gen = slots->generation + KVM_ADDRESS_SPACE_NUM * 2 - 1;
+	gen += KVM_ADDRESS_SPACE_NUM;
 
 	kvm_arch_memslots_updated(kvm, gen);
 
@@ -945,8 +942,7 @@
 	/* We can read the guest memory with __xxx_user() later on. */
 	if ((id < KVM_USER_MEM_SLOTS) &&
 	    ((mem->userspace_addr & (PAGE_SIZE - 1)) ||
-	     !access_ok(VERIFY_WRITE,
-			(void __user *)(unsigned long)mem->userspace_addr,
+	     !access_ok((void __user *)(unsigned long)mem->userspace_addr,
 			mem->memory_size)))
 		goto out;
 	if (as_id >= KVM_ADDRESS_SPACE_NUM || id >= KVM_MEM_SLOTS_NUM)
@@ -1025,7 +1021,7 @@
 			goto out_free;
 	}
 
-	slots = kvzalloc(sizeof(struct kvm_memslots), GFP_KERNEL);
+	slots = kvzalloc(sizeof(struct kvm_memslots), GFP_KERNEL_ACCOUNT);
 	if (!slots)
 		goto out_free;
 	memcpy(slots, __kvm_memslots(kvm, as_id), sizeof(struct kvm_memslots));
@@ -1063,7 +1059,7 @@
 		memset(&new.arch, 0, sizeof(new.arch));
 	}
 
-	update_memslots(slots, &new);
+	update_memslots(slots, &new, change);
 	old_memslots = install_new_memslots(kvm, as_id, slots);
 
 	kvm_arch_commit_memory_region(kvm, mem, &old, &new, change);
@@ -1137,13 +1133,8 @@
 
 #ifdef CONFIG_KVM_GENERIC_DIRTYLOG_READ_PROTECT
 /**
-<<<<<<< HEAD
- * kvm_get_dirty_log_protect - get a snapshot of dirty pages, and if any pages
- *	are dirty write protect them for next write.
-=======
  * kvm_get_dirty_log_protect - get a snapshot of dirty pages
  *	and reenable dirty page tracking for the corresponding pages.
->>>>>>> 407d19ab
  * @kvm:	pointer to kvm instance
  * @log:	slot id and address to which we copy the log
  * @flush:	true if TLB flush is needed by caller
@@ -1164,7 +1155,7 @@
  *
  */
 int kvm_get_dirty_log_protect(struct kvm *kvm,
-			struct kvm_dirty_log *log, bool *is_dirty)
+			struct kvm_dirty_log *log, bool *flush)
 {
 	struct kvm_memslots *slots;
 	struct kvm_memory_slot *memslot;
@@ -1186,8 +1177,6 @@
 		return -ENOENT;
 
 	n = kvm_dirty_bitmap_bytes(memslot);
-<<<<<<< HEAD
-=======
 	*flush = false;
 	if (kvm->manual_dirty_log_protect) {
 		/*
@@ -1262,47 +1251,45 @@
 		return -ENOENT;
 
 	n = ALIGN(log->num_pages, BITS_PER_LONG) / 8;
->>>>>>> 407d19ab
-
+
+	if (log->first_page > memslot->npages ||
+	    log->num_pages > memslot->npages - log->first_page ||
+	    (log->num_pages < memslot->npages - log->first_page && (log->num_pages & 63)))
+	    return -EINVAL;
+
+	*flush = false;
 	dirty_bitmap_buffer = kvm_second_dirty_bitmap(memslot);
-	memset(dirty_bitmap_buffer, 0, n);
+	if (copy_from_user(dirty_bitmap_buffer, log->dirty_bitmap, n))
+		return -EFAULT;
 
 	spin_lock(&kvm->mmu_lock);
-<<<<<<< HEAD
-	*is_dirty = false;
-	for (i = 0; i < n / sizeof(long); i++) {
-		unsigned long mask;
-		gfn_t offset;
-
-		if (!dirty_bitmap[i])
-=======
 	for (offset = log->first_page, i = offset / BITS_PER_LONG,
 		 n = DIV_ROUND_UP(log->num_pages, BITS_PER_LONG); n--;
 	     i++, offset += BITS_PER_LONG) {
 		unsigned long mask = *dirty_bitmap_buffer++;
 		atomic_long_t *p = (atomic_long_t *) &dirty_bitmap[i];
 		if (!mask)
->>>>>>> 407d19ab
 			continue;
 
-		*is_dirty = true;
-
-		mask = xchg(&dirty_bitmap[i], 0);
-		dirty_bitmap_buffer[i] = mask;
-
+		mask &= atomic_long_fetch_andnot(mask, p);
+
+		/*
+		 * mask contains the bits that really have been cleared.  This
+		 * never includes any bits beyond the length of the memslot (if
+		 * the length is not aligned to 64 pages), therefore it is not
+		 * a problem if userspace sets them in log->dirty_bitmap.
+		*/
 		if (mask) {
-			offset = i * BITS_PER_LONG;
+			*flush = true;
 			kvm_arch_mmu_enable_log_dirty_pt_masked(kvm, memslot,
 								offset, mask);
 		}
 	}
-
 	spin_unlock(&kvm->mmu_lock);
-	if (copy_to_user(log->dirty_bitmap, dirty_bitmap_buffer, n))
-		return -EFAULT;
-	return 0;
-}
-EXPORT_SYMBOL_GPL(kvm_get_dirty_log_protect);
+
+	return 0;
+}
+EXPORT_SYMBOL_GPL(kvm_clear_dirty_log_protect);
 #endif
 
 bool kvm_largepages_enabled(void)
@@ -1409,8 +1396,12 @@
 EXPORT_SYMBOL_GPL(kvm_vcpu_gfn_to_hva);
 
 /*
- * If writable is set to false, the hva returned by this function is only
- * allowed to be read.
+ * Return the hva of a @gfn and the R/W attribute if possible.
+ *
+ * @slot: the kvm_memory_slot which contains @gfn
+ * @gfn: the gfn to be translated
+ * @writable: used to return the read/write attribute of the @slot if the hva
+ * is valid and @writable is not NULL
  */
 unsigned long gfn_to_hva_memslot_prot(struct kvm_memory_slot *slot,
 				      gfn_t gfn, bool *writable)
@@ -2088,32 +2079,33 @@
 	gfn_t end_gfn = (gpa + len - 1) >> PAGE_SHIFT;
 	gfn_t nr_pages_needed = end_gfn - start_gfn + 1;
 	gfn_t nr_pages_avail;
+	int r = start_gfn <= end_gfn ? 0 : -EINVAL;
 
 	ghc->gpa = gpa;
 	ghc->generation = slots->generation;
 	ghc->len = len;
-	ghc->memslot = __gfn_to_memslot(slots, start_gfn);
-	ghc->hva = gfn_to_hva_many(ghc->memslot, start_gfn, NULL);
-	if (!kvm_is_error_hva(ghc->hva) && nr_pages_needed <= 1) {
+	ghc->hva = KVM_HVA_ERR_BAD;
+
+	/*
+	 * If the requested region crosses two memslots, we still
+	 * verify that the entire region is valid here.
+	 */
+	while (!r && start_gfn <= end_gfn) {
+		ghc->memslot = __gfn_to_memslot(slots, start_gfn);
+		ghc->hva = gfn_to_hva_many(ghc->memslot, start_gfn,
+					   &nr_pages_avail);
+		if (kvm_is_error_hva(ghc->hva))
+			r = -EFAULT;
+		start_gfn += nr_pages_avail;
+	}
+
+	/* Use the slow path for cross page reads and writes. */
+	if (!r && nr_pages_needed == 1)
 		ghc->hva += offset;
-	} else {
-		/*
-		 * If the requested region crosses two memslots, we still
-		 * verify that the entire region is valid here.
-		 */
-		while (start_gfn <= end_gfn) {
-			nr_pages_avail = 0;
-			ghc->memslot = __gfn_to_memslot(slots, start_gfn);
-			ghc->hva = gfn_to_hva_many(ghc->memslot, start_gfn,
-						   &nr_pages_avail);
-			if (kvm_is_error_hva(ghc->hva))
-				return -EFAULT;
-			start_gfn += nr_pages_avail;
-		}
-		/* Use the slow path for cross page reads and writes. */
+	else
 		ghc->memslot = NULL;
-	}
-	return 0;
+
+	return r;
 }
 
 int kvm_gfn_to_hva_cache_init(struct kvm *kvm, struct gfn_to_hva_cache *ghc,
@@ -2264,20 +2256,23 @@
 
 static void grow_halt_poll_ns(struct kvm_vcpu *vcpu)
 {
-	unsigned int old, val, grow;
+	unsigned int old, val, grow, grow_start;
 
 	old = val = vcpu->halt_poll_ns;
+	grow_start = READ_ONCE(halt_poll_ns_grow_start);
 	grow = READ_ONCE(halt_poll_ns_grow);
-	/* 10us base */
-	if (val == 0 && grow)
-		val = 10000;
-	else
-		val *= grow;
+	if (!grow)
+		goto out;
+
+	val *= grow;
+	if (val < grow_start)
+		val = grow_start;
 
 	if (val > halt_poll_ns)
 		val = halt_poll_ns;
 
 	vcpu->halt_poll_ns = val;
+out:
 	trace_kvm_halt_poll_ns_grow(vcpu->vcpu_id, val, old);
 }
 
@@ -2762,7 +2757,7 @@
 		struct kvm_regs *kvm_regs;
 
 		r = -ENOMEM;
-		kvm_regs = kzalloc(sizeof(struct kvm_regs), GFP_KERNEL);
+		kvm_regs = kzalloc(sizeof(struct kvm_regs), GFP_KERNEL_ACCOUNT);
 		if (!kvm_regs)
 			goto out;
 		r = kvm_arch_vcpu_ioctl_get_regs(vcpu, kvm_regs);
@@ -2790,7 +2785,8 @@
 		break;
 	}
 	case KVM_GET_SREGS: {
-		kvm_sregs = kzalloc(sizeof(struct kvm_sregs), GFP_KERNEL);
+		kvm_sregs = kzalloc(sizeof(struct kvm_sregs),
+				    GFP_KERNEL_ACCOUNT);
 		r = -ENOMEM;
 		if (!kvm_sregs)
 			goto out;
@@ -2882,7 +2878,7 @@
 		break;
 	}
 	case KVM_GET_FPU: {
-		fpu = kzalloc(sizeof(struct kvm_fpu), GFP_KERNEL);
+		fpu = kzalloc(sizeof(struct kvm_fpu), GFP_KERNEL_ACCOUNT);
 		r = -ENOMEM;
 		if (!fpu)
 			goto out;
@@ -3068,19 +3064,21 @@
 	struct kvm_device_ops *ops = NULL;
 	struct kvm_device *dev;
 	bool test = cd->flags & KVM_CREATE_DEVICE_TEST;
+	int type;
 	int ret;
 
 	if (cd->type >= ARRAY_SIZE(kvm_device_ops_table))
 		return -ENODEV;
 
-	ops = kvm_device_ops_table[cd->type];
+	type = array_index_nospec(cd->type, ARRAY_SIZE(kvm_device_ops_table));
+	ops = kvm_device_ops_table[type];
 	if (ops == NULL)
 		return -ENODEV;
 
 	if (test)
 		return 0;
 
-	dev = kzalloc(sizeof(*dev), GFP_KERNEL);
+	dev = kzalloc(sizeof(*dev), GFP_KERNEL_ACCOUNT);
 	if (!dev)
 		return -ENOMEM;
 
@@ -3088,7 +3086,7 @@
 	dev->kvm = kvm;
 
 	mutex_lock(&kvm->lock);
-	ret = ops->create(dev, cd->type);
+	ret = ops->create(dev, type);
 	if (ret < 0) {
 		mutex_unlock(&kvm->lock);
 		kfree(dev);
@@ -3131,17 +3129,16 @@
 #endif
 	case KVM_CAP_IOEVENTFD_ANY_LENGTH:
 	case KVM_CAP_CHECK_EXTENSION_VM:
-<<<<<<< HEAD
-=======
 	case KVM_CAP_ENABLE_CAP_VM:
 #ifdef CONFIG_KVM_GENERIC_DIRTYLOG_READ_PROTECT
 	case KVM_CAP_MANUAL_DIRTY_LOG_PROTECT2:
 #endif
->>>>>>> 407d19ab
 		return 1;
 #ifdef CONFIG_KVM_MMIO
 	case KVM_CAP_COALESCED_MMIO:
 		return KVM_COALESCED_MMIO_PAGE_OFFSET;
+	case KVM_CAP_COALESCED_PIO:
+		return 1;
 #endif
 #ifdef CONFIG_HAVE_KVM_IRQ_ROUTING
 	case KVM_CAP_IRQ_ROUTING:
@@ -3159,8 +3156,6 @@
 	return kvm_vm_ioctl_check_extension(kvm, arg);
 }
 
-<<<<<<< HEAD
-=======
 int __attribute__((weak)) kvm_vm_ioctl_enable_cap(struct kvm *kvm,
 						  struct kvm_enable_cap *cap)
 {
@@ -3183,7 +3178,6 @@
 	}
 }
 
->>>>>>> 407d19ab
 static long kvm_vm_ioctl(struct file *filp,
 			   unsigned int ioctl, unsigned long arg)
 {
@@ -3197,6 +3191,15 @@
 	case KVM_CREATE_VCPU:
 		r = kvm_vm_ioctl_create_vcpu(kvm, arg);
 		break;
+	case KVM_ENABLE_CAP: {
+		struct kvm_enable_cap cap;
+
+		r = -EFAULT;
+		if (copy_from_user(&cap, argp, sizeof(cap)))
+			goto out;
+		r = kvm_vm_ioctl_enable_cap_generic(kvm, &cap);
+		break;
+	}
 	case KVM_SET_USER_MEMORY_REGION: {
 		struct kvm_userspace_memory_region kvm_userspace_mem;
 
@@ -3217,6 +3220,17 @@
 		r = kvm_vm_ioctl_get_dirty_log(kvm, &log);
 		break;
 	}
+#ifdef CONFIG_KVM_GENERIC_DIRTYLOG_READ_PROTECT
+	case KVM_CLEAR_DIRTY_LOG: {
+		struct kvm_clear_dirty_log log;
+
+		r = -EFAULT;
+		if (copy_from_user(&log, argp, sizeof(log)))
+			goto out;
+		r = kvm_vm_ioctl_clear_dirty_log(kvm, &log);
+		break;
+	}
+#endif
 #ifdef CONFIG_KVM_MMIO
 	case KVM_REGISTER_COALESCED_MMIO: {
 		struct kvm_coalesced_mmio_zone zone;
@@ -3709,6 +3723,7 @@
 	r = __kvm_io_bus_write(vcpu, bus, &range, val);
 	return r < 0 ? r : 0;
 }
+EXPORT_SYMBOL_GPL(kvm_io_bus_write);
 
 /* kvm_io_bus_write_cookie - called under kvm->slots_lock */
 int kvm_io_bus_write_cookie(struct kvm_vcpu *vcpu, enum kvm_bus bus_idx,
@@ -3759,7 +3774,6 @@
 
 	return -EOPNOTSUPP;
 }
-EXPORT_SYMBOL_GPL(kvm_io_bus_write);
 
 /* kvm_io_bus_read - called under kvm->slots_lock */
 int kvm_io_bus_read(struct kvm_vcpu *vcpu, enum kvm_bus bus_idx, gpa_t addr,
@@ -3781,7 +3795,6 @@
 	return r < 0 ? r : 0;
 }
 
-
 /* Caller must hold slots_lock. */
 int kvm_io_bus_register_dev(struct kvm *kvm, enum kvm_bus bus_idx, gpa_t addr,
 			    int len, struct kvm_io_device *dev)
@@ -3798,8 +3811,8 @@
 	if (bus->dev_count - bus->ioeventfd_count > NR_IOBUS_DEVS - 1)
 		return -ENOSPC;
 
-	new_bus = kmalloc(sizeof(*bus) + ((bus->dev_count + 1) *
-			  sizeof(struct kvm_io_range)), GFP_KERNEL);
+	new_bus = kmalloc(struct_size(bus, range, bus->dev_count + 1),
+			  GFP_KERNEL_ACCOUNT);
 	if (!new_bus)
 		return -ENOMEM;
 
@@ -3844,8 +3857,8 @@
 	if (i == bus->dev_count)
 		return;
 
-	new_bus = kmalloc(sizeof(*bus) + ((bus->dev_count - 1) *
-			  sizeof(struct kvm_io_range)), GFP_KERNEL);
+	new_bus = kmalloc(struct_size(bus, range, bus->dev_count - 1),
+			  GFP_KERNEL_ACCOUNT);
 	if (!new_bus)  {
 		pr_err("kvm: failed to shrink bus, removing it completely\n");
 		goto broken;
@@ -4113,7 +4126,7 @@
 	active = kvm_active_vms;
 	spin_unlock(&kvm_lock);
 
-	env = kzalloc(sizeof(*env), GFP_KERNEL);
+	env = kzalloc(sizeof(*env), GFP_KERNEL_ACCOUNT);
 	if (!env)
 		return;
 
@@ -4128,8 +4141,8 @@
 	}
 	add_uevent_var(env, "PID=%d", kvm->userspace_pid);
 
-	if (kvm->debugfs_dentry) {
-		char *tmp, *p = kmalloc(PATH_MAX, GFP_KERNEL);
+	if (!IS_ERR_OR_NULL(kvm->debugfs_dentry)) {
+		char *tmp, *p = kmalloc(PATH_MAX, GFP_KERNEL_ACCOUNT);
 
 		if (p) {
 			tmp = dentry_path_raw(kvm->debugfs_dentry, p, PATH_MAX);
@@ -4168,13 +4181,9 @@
 static void kvm_resume(void)
 {
 	if (kvm_usage_count) {
-<<<<<<< HEAD
-		WARN_ON(raw_spin_is_locked(&kvm_count_lock));
-=======
 #ifdef CONFIG_LOCKDEP
 		WARN_ON(lockdep_is_held(&kvm_count_lock));
 #endif
->>>>>>> 407d19ab
 		hardware_enable_nolock(NULL);
 	}
 }
