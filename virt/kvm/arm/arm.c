--- conflicted
+++ resolved
@@ -276,15 +276,9 @@
 	kvm_pmu_vcpu_init(vcpu);
 
 	kvm_arm_reset_debug_ptr(vcpu);
-<<<<<<< HEAD
 
 	kvm_arm_pvtime_vcpu_init(&vcpu->arch);
 
-=======
-
-	kvm_arm_pvtime_vcpu_init(&vcpu->arch);
-
->>>>>>> 675a03b4
 	err = kvm_vgic_vcpu_init(vcpu);
 	if (err)
 		return err;
@@ -338,15 +332,12 @@
 	preempt_enable();
 }
 
-<<<<<<< HEAD
-=======
 #define __ptrauth_save_key(regs, key)						\
 ({										\
 	regs[key ## KEYLO_EL1] = read_sysreg_s(SYS_ ## key ## KEYLO_EL1);	\
 	regs[key ## KEYHI_EL1] = read_sysreg_s(SYS_ ## key ## KEYHI_EL1);	\
 })
 
->>>>>>> 675a03b4
 void kvm_arch_vcpu_load(struct kvm_vcpu *vcpu, int cpu)
 {
 	int *last_ran;
