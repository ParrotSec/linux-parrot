--- conflicted
+++ resolved
@@ -205,8 +205,6 @@
 	return 0;
 }
 
-<<<<<<< HEAD
-=======
 int vgic_uaccess_write_cenable(struct kvm_vcpu *vcpu,
 			       gpa_t addr, unsigned int len,
 			       unsigned long val)
@@ -263,7 +261,6 @@
 	return value;
 }
 
->>>>>>> 675a03b4
 static bool is_vgic_v2_sgi(struct kvm_vcpu *vcpu, struct vgic_irq *irq)
 {
 	return (vgic_irq_is_sgi(irq->intid) &&
@@ -289,8 +286,6 @@
 
 		raw_spin_lock_irqsave(&irq->irq_lock, flags);
 
-<<<<<<< HEAD
-=======
 		if (irq->hw && vgic_irq_is_sgi(irq->intid)) {
 			/* HW SGI? Ask the GIC to inject it */
 			int err;
@@ -305,7 +300,6 @@
 			continue;
 		}
 
->>>>>>> 675a03b4
 		irq->pending_latch = true;
 		if (irq->hw)
 			vgic_irq_set_phys_active(irq, true);
@@ -322,7 +316,6 @@
 	u32 intid = VGIC_ADDR_TO_INTID(addr, 1);
 	int i;
 	unsigned long flags;
-<<<<<<< HEAD
 
 	for_each_set_bit(i, &val, len * 8) {
 		struct vgic_irq *irq = vgic_get_irq(vcpu->kvm, vcpu, intid + i);
@@ -343,28 +336,6 @@
 		vgic_put_irq(vcpu->kvm, irq);
 	}
 
-=======
-
-	for_each_set_bit(i, &val, len * 8) {
-		struct vgic_irq *irq = vgic_get_irq(vcpu->kvm, vcpu, intid + i);
-
-		raw_spin_lock_irqsave(&irq->irq_lock, flags);
-		irq->pending_latch = true;
-
-		/*
-		 * GICv2 SGIs are terribly broken. We can't restore
-		 * the source of the interrupt, so just pick the vcpu
-		 * itself as the source...
-		 */
-		if (is_vgic_v2_sgi(vcpu, irq))
-			irq->source |= BIT(vcpu->vcpu_id);
-
-		vgic_queue_irq_unlock(vcpu->kvm, irq, flags);
-
-		vgic_put_irq(vcpu->kvm, irq);
-	}
-
->>>>>>> 675a03b4
 	return 0;
 }
 
