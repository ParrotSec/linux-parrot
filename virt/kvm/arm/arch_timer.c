--- conflicted
+++ resolved
@@ -13,6 +13,7 @@
 
 #include <clocksource/arm_arch_timer.h>
 #include <asm/arch_timer.h>
+#include <asm/kvm_emulate.h>
 #include <asm/kvm_hyp.h>
 
 #include <kvm/arm_vgic.h>
@@ -22,7 +23,9 @@
 
 static struct timecounter *timecounter;
 static unsigned int host_vtimer_irq;
+static unsigned int host_ptimer_irq;
 static u32 host_vtimer_irq_flags;
+static u32 host_ptimer_irq_flags;
 
 static DEFINE_STATIC_KEY_FALSE(has_gic_active_state);
 
@@ -40,10 +43,32 @@
 static void kvm_timer_update_irq(struct kvm_vcpu *vcpu, bool new_level,
 				 struct arch_timer_context *timer_ctx);
 static bool kvm_timer_should_fire(struct arch_timer_context *timer_ctx);
+static void kvm_arm_timer_write(struct kvm_vcpu *vcpu,
+				struct arch_timer_context *timer,
+				enum kvm_arch_timer_regs treg,
+				u64 val);
+static u64 kvm_arm_timer_read(struct kvm_vcpu *vcpu,
+			      struct arch_timer_context *timer,
+			      enum kvm_arch_timer_regs treg);
 
 u64 kvm_phys_timer_read(void)
 {
 	return timecounter->cc->read(timecounter->cc);
+}
+
+static void get_timer_map(struct kvm_vcpu *vcpu, struct timer_map *map)
+{
+	if (has_vhe()) {
+		map->direct_vtimer = vcpu_vtimer(vcpu);
+		map->direct_ptimer = vcpu_ptimer(vcpu);
+		map->emul_ptimer = NULL;
+	} else {
+		map->direct_vtimer = vcpu_vtimer(vcpu);
+		map->direct_ptimer = NULL;
+		map->emul_ptimer = vcpu_ptimer(vcpu);
+	}
+
+	trace_kvm_get_timer_map(vcpu->vcpu_id, map);
 }
 
 static inline bool userspace_irqchip(struct kvm *kvm)
@@ -58,53 +83,41 @@
 		      HRTIMER_MODE_ABS);
 }
 
-static void soft_timer_cancel(struct hrtimer *hrt, struct work_struct *work)
+static void soft_timer_cancel(struct hrtimer *hrt)
 {
 	hrtimer_cancel(hrt);
-	if (work)
-		cancel_work_sync(work);
 }
 
 static irqreturn_t kvm_arch_timer_handler(int irq, void *dev_id)
 {
 	struct kvm_vcpu *vcpu = *(struct kvm_vcpu **)dev_id;
-	struct arch_timer_context *vtimer;
+	struct arch_timer_context *ctx;
+	struct timer_map map;
 
 	/*
 	 * We may see a timer interrupt after vcpu_put() has been called which
 	 * sets the CPU's vcpu pointer to NULL, because even though the timer
-	 * has been disabled in vtimer_save_state(), the hardware interrupt
+	 * has been disabled in timer_save_state(), the hardware interrupt
 	 * signal may not have been retired from the interrupt controller yet.
 	 */
 	if (!vcpu)
 		return IRQ_HANDLED;
 
-	vtimer = vcpu_vtimer(vcpu);
-	if (kvm_timer_should_fire(vtimer))
-		kvm_timer_update_irq(vcpu, true, vtimer);
+	get_timer_map(vcpu, &map);
+
+	if (irq == host_vtimer_irq)
+		ctx = map.direct_vtimer;
+	else
+		ctx = map.direct_ptimer;
+
+	if (kvm_timer_should_fire(ctx))
+		kvm_timer_update_irq(vcpu, true, ctx);
 
 	if (userspace_irqchip(vcpu->kvm) &&
 	    !static_branch_unlikely(&has_gic_active_state))
 		disable_percpu_irq(host_vtimer_irq);
 
 	return IRQ_HANDLED;
-}
-
-/*
- * Work function for handling the backup timer that we schedule when a vcpu is
- * no longer running, but had a timer programmed to fire in the future.
- */
-static void kvm_timer_inject_irq_work(struct work_struct *work)
-{
-	struct kvm_vcpu *vcpu;
-
-	vcpu = container_of(work, struct kvm_vcpu, arch.timer_cpu.expired);
-
-	/*
-	 * If the vcpu is blocked we want to wake it up so that it will see
-	 * the timer has expired when entering the guest.
-	 */
-	kvm_vcpu_wake_up(vcpu);
 }
 
 static u64 kvm_timer_compute_delta(struct arch_timer_context *timer_ctx)
@@ -129,7 +142,9 @@
 
 static bool kvm_timer_irq_can_fire(struct arch_timer_context *timer_ctx)
 {
-	return !(timer_ctx->cnt_ctl & ARCH_TIMER_CTRL_IT_MASK) &&
+	WARN_ON(timer_ctx && timer_ctx->loaded);
+	return timer_ctx &&
+	       !(timer_ctx->cnt_ctl & ARCH_TIMER_CTRL_IT_MASK) &&
 		(timer_ctx->cnt_ctl & ARCH_TIMER_CTRL_ENABLE);
 }
 
@@ -139,21 +154,22 @@
  */
 static u64 kvm_timer_earliest_exp(struct kvm_vcpu *vcpu)
 {
-	u64 min_virt = ULLONG_MAX, min_phys = ULLONG_MAX;
-	struct arch_timer_context *vtimer = vcpu_vtimer(vcpu);
-	struct arch_timer_context *ptimer = vcpu_ptimer(vcpu);
-
-	if (kvm_timer_irq_can_fire(vtimer))
-		min_virt = kvm_timer_compute_delta(vtimer);
-
-	if (kvm_timer_irq_can_fire(ptimer))
-		min_phys = kvm_timer_compute_delta(ptimer);
+	u64 min_delta = ULLONG_MAX;
+	int i;
+
+	for (i = 0; i < NR_KVM_TIMERS; i++) {
+		struct arch_timer_context *ctx = &vcpu->arch.timer_cpu.timers[i];
+
+		WARN(ctx->loaded, "timer %d loaded\n", i);
+		if (kvm_timer_irq_can_fire(ctx))
+			min_delta = min(min_delta, kvm_timer_compute_delta(ctx));
+	}
 
 	/* If none of timers can fire, then return 0 */
-	if ((min_virt == ULLONG_MAX) && (min_phys == ULLONG_MAX))
+	if (min_delta == ULLONG_MAX)
 		return 0;
 
-	return min(min_virt, min_phys);
+	return min_delta;
 }
 
 static enum hrtimer_restart kvm_bg_timer_expire(struct hrtimer *hrt)
@@ -176,45 +192,62 @@
 		return HRTIMER_RESTART;
 	}
 
-	schedule_work(&timer->expired);
+	kvm_vcpu_wake_up(vcpu);
 	return HRTIMER_NORESTART;
 }
 
-static enum hrtimer_restart kvm_phys_timer_expire(struct hrtimer *hrt)
-{
-	struct arch_timer_context *ptimer;
-	struct arch_timer_cpu *timer;
+static enum hrtimer_restart kvm_hrtimer_expire(struct hrtimer *hrt)
+{
+	struct arch_timer_context *ctx;
 	struct kvm_vcpu *vcpu;
 	u64 ns;
 
-	timer = container_of(hrt, struct arch_timer_cpu, phys_timer);
-	vcpu = container_of(timer, struct kvm_vcpu, arch.timer_cpu);
-	ptimer = vcpu_ptimer(vcpu);
+	ctx = container_of(hrt, struct arch_timer_context, hrtimer);
+	vcpu = ctx->vcpu;
+
+	trace_kvm_timer_hrtimer_expire(ctx);
 
 	/*
 	 * Check that the timer has really expired from the guest's
 	 * PoV (NTP on the host may have forced it to expire
 	 * early). If not ready, schedule for a later time.
 	 */
-	ns = kvm_timer_compute_delta(ptimer);
+	ns = kvm_timer_compute_delta(ctx);
 	if (unlikely(ns)) {
 		hrtimer_forward_now(hrt, ns_to_ktime(ns));
 		return HRTIMER_RESTART;
 	}
 
-	kvm_timer_update_irq(vcpu, true, ptimer);
+	kvm_timer_update_irq(vcpu, true, ctx);
 	return HRTIMER_NORESTART;
 }
 
 static bool kvm_timer_should_fire(struct arch_timer_context *timer_ctx)
 {
+	enum kvm_arch_timers index;
 	u64 cval, now;
 
+	if (!timer_ctx)
+		return false;
+
+	index = arch_timer_ctx_index(timer_ctx);
+
 	if (timer_ctx->loaded) {
-		u32 cnt_ctl;
-
-		/* Only the virtual timer can be loaded so far */
-		cnt_ctl = read_sysreg_el0(cntv_ctl);
+		u32 cnt_ctl = 0;
+
+		switch (index) {
+		case TIMER_VTIMER:
+			cnt_ctl = read_sysreg_el0(cntv_ctl);
+			break;
+		case TIMER_PTIMER:
+			cnt_ctl = read_sysreg_el0(cntp_ctl);
+			break;
+		case NR_KVM_TIMERS:
+			/* GCC is braindead */
+			cnt_ctl = 0;
+			break;
+		}
+
 		return  (cnt_ctl & ARCH_TIMER_CTRL_ENABLE) &&
 		        (cnt_ctl & ARCH_TIMER_CTRL_IT_STAT) &&
 		       !(cnt_ctl & ARCH_TIMER_CTRL_IT_MASK);
@@ -231,13 +264,13 @@
 
 bool kvm_timer_is_pending(struct kvm_vcpu *vcpu)
 {
-	struct arch_timer_context *vtimer = vcpu_vtimer(vcpu);
-	struct arch_timer_context *ptimer = vcpu_ptimer(vcpu);
-
-	if (kvm_timer_should_fire(vtimer))
-		return true;
-
-	return kvm_timer_should_fire(ptimer);
+	struct timer_map map;
+
+	get_timer_map(vcpu, &map);
+
+	return kvm_timer_should_fire(map.direct_vtimer) ||
+	       kvm_timer_should_fire(map.direct_ptimer) ||
+	       kvm_timer_should_fire(map.emul_ptimer);
 }
 
 /*
@@ -276,13 +309,6 @@
 	}
 }
 
-<<<<<<< HEAD
-/* Schedule the background timer for the emulated timer. */
-static void phys_timer_emulate(struct kvm_vcpu *vcpu)
-{
-	struct arch_timer_cpu *timer = &vcpu->arch.timer_cpu;
-	struct arch_timer_context *ptimer = vcpu_ptimer(vcpu);
-=======
 /* Only called for a fully emulated timer */
 static void timer_emulate(struct arch_timer_context *ctx)
 {
@@ -294,73 +320,60 @@
 		kvm_timer_update_irq(ctx->vcpu, should_fire, ctx);
 		return;
 	}
->>>>>>> 407d19ab
 
 	/*
 	 * If the timer can fire now, we don't need to have a soft timer
 	 * scheduled for the future.  If the timer cannot fire at all,
 	 * then we also don't need a soft timer.
 	 */
-	if (kvm_timer_should_fire(ptimer) || !kvm_timer_irq_can_fire(ptimer)) {
-		soft_timer_cancel(&timer->phys_timer, NULL);
+	if (!kvm_timer_irq_can_fire(ctx)) {
+		soft_timer_cancel(&ctx->hrtimer);
 		return;
 	}
 
-	soft_timer_start(&timer->phys_timer, kvm_timer_compute_delta(ptimer));
-}
-
-/*
- * Check if there was a change in the timer state, so that we should either
- * raise or lower the line level to the GIC or schedule a background timer to
- * emulate the physical timer.
- */
-static void kvm_timer_update_state(struct kvm_vcpu *vcpu)
-{
-	struct arch_timer_cpu *timer = &vcpu->arch.timer_cpu;
-	struct arch_timer_context *vtimer = vcpu_vtimer(vcpu);
-	struct arch_timer_context *ptimer = vcpu_ptimer(vcpu);
-	bool level;
-
-	if (unlikely(!timer->enabled))
+	soft_timer_start(&ctx->hrtimer, kvm_timer_compute_delta(ctx));
+}
+
+static void timer_save_state(struct arch_timer_context *ctx)
+{
+	struct arch_timer_cpu *timer = vcpu_timer(ctx->vcpu);
+	enum kvm_arch_timers index = arch_timer_ctx_index(ctx);
+	unsigned long flags;
+
+	if (!timer->enabled)
 		return;
 
-	/*
-	 * The vtimer virtual interrupt is a 'mapped' interrupt, meaning part
-	 * of its lifecycle is offloaded to the hardware, and we therefore may
-	 * not have lowered the irq.level value before having to signal a new
-	 * interrupt, but have to signal an interrupt every time the level is
-	 * asserted.
-	 */
-	level = kvm_timer_should_fire(vtimer);
-	kvm_timer_update_irq(vcpu, level, vtimer);
-
-	phys_timer_emulate(vcpu);
-
-	if (kvm_timer_should_fire(ptimer) != ptimer->irq.level)
-		kvm_timer_update_irq(vcpu, !ptimer->irq.level, ptimer);
-}
-
-static void vtimer_save_state(struct kvm_vcpu *vcpu)
-{
-	struct arch_timer_cpu *timer = &vcpu->arch.timer_cpu;
-	struct arch_timer_context *vtimer = vcpu_vtimer(vcpu);
-	unsigned long flags;
-
 	local_irq_save(flags);
 
-	if (!vtimer->loaded)
+	if (!ctx->loaded)
 		goto out;
 
-	if (timer->enabled) {
-		vtimer->cnt_ctl = read_sysreg_el0(cntv_ctl);
-		vtimer->cnt_cval = read_sysreg_el0(cntv_cval);
-	}
-
-	/* Disable the virtual timer */
-	write_sysreg_el0(0, cntv_ctl);
-	isb();
-
-	vtimer->loaded = false;
+	switch (index) {
+	case TIMER_VTIMER:
+		ctx->cnt_ctl = read_sysreg_el0(cntv_ctl);
+		ctx->cnt_cval = read_sysreg_el0(cntv_cval);
+
+		/* Disable the timer */
+		write_sysreg_el0(0, cntv_ctl);
+		isb();
+
+		break;
+	case TIMER_PTIMER:
+		ctx->cnt_ctl = read_sysreg_el0(cntp_ctl);
+		ctx->cnt_cval = read_sysreg_el0(cntp_cval);
+
+		/* Disable the timer */
+		write_sysreg_el0(0, cntp_ctl);
+		isb();
+
+		break;
+	case NR_KVM_TIMERS:
+		BUG();
+	}
+
+	trace_kvm_timer_save_state(ctx);
+
+	ctx->loaded = false;
 out:
 	local_irq_restore(flags);
 }
@@ -370,65 +383,70 @@
  * thread is removed from its waitqueue and made runnable when there's a timer
  * interrupt to handle.
  */
-void kvm_timer_schedule(struct kvm_vcpu *vcpu)
-{
-	struct arch_timer_cpu *timer = &vcpu->arch.timer_cpu;
-	struct arch_timer_context *vtimer = vcpu_vtimer(vcpu);
-	struct arch_timer_context *ptimer = vcpu_ptimer(vcpu);
-
-	vtimer_save_state(vcpu);
-
-	/*
-	 * No need to schedule a background timer if any guest timer has
-	 * already expired, because kvm_vcpu_block will return before putting
-	 * the thread to sleep.
-	 */
-	if (kvm_timer_should_fire(vtimer) || kvm_timer_should_fire(ptimer))
+static void kvm_timer_blocking(struct kvm_vcpu *vcpu)
+{
+	struct arch_timer_cpu *timer = vcpu_timer(vcpu);
+	struct timer_map map;
+
+	get_timer_map(vcpu, &map);
+
+	/*
+	 * If no timers are capable of raising interrupts (disabled or
+	 * masked), then there's no more work for us to do.
+	 */
+	if (!kvm_timer_irq_can_fire(map.direct_vtimer) &&
+	    !kvm_timer_irq_can_fire(map.direct_ptimer) &&
+	    !kvm_timer_irq_can_fire(map.emul_ptimer))
 		return;
 
 	/*
-	 * If both timers are not capable of raising interrupts (disabled or
-	 * masked), then there's no more work for us to do.
-	 */
-	if (!kvm_timer_irq_can_fire(vtimer) && !kvm_timer_irq_can_fire(ptimer))
+	 * At least one guest time will expire. Schedule a background timer.
+	 * Set the earliest expiration time among the guest timers.
+	 */
+	soft_timer_start(&timer->bg_timer, kvm_timer_earliest_exp(vcpu));
+}
+
+static void kvm_timer_unblocking(struct kvm_vcpu *vcpu)
+{
+	struct arch_timer_cpu *timer = vcpu_timer(vcpu);
+
+	soft_timer_cancel(&timer->bg_timer);
+}
+
+static void timer_restore_state(struct arch_timer_context *ctx)
+{
+	struct arch_timer_cpu *timer = vcpu_timer(ctx->vcpu);
+	enum kvm_arch_timers index = arch_timer_ctx_index(ctx);
+	unsigned long flags;
+
+	if (!timer->enabled)
 		return;
 
-	/*
-	 * The guest timers have not yet expired, schedule a background timer.
-	 * Set the earliest expiration time among the guest timers.
-	 */
-	soft_timer_start(&timer->bg_timer, kvm_timer_earliest_exp(vcpu));
-}
-
-static void vtimer_restore_state(struct kvm_vcpu *vcpu)
-{
-	struct arch_timer_cpu *timer = &vcpu->arch.timer_cpu;
-	struct arch_timer_context *vtimer = vcpu_vtimer(vcpu);
-	unsigned long flags;
-
 	local_irq_save(flags);
 
-	if (vtimer->loaded)
+	if (ctx->loaded)
 		goto out;
 
-	if (timer->enabled) {
-		write_sysreg_el0(vtimer->cnt_cval, cntv_cval);
+	switch (index) {
+	case TIMER_VTIMER:
+		write_sysreg_el0(ctx->cnt_cval, cntv_cval);
 		isb();
-		write_sysreg_el0(vtimer->cnt_ctl, cntv_ctl);
-	}
-
-	vtimer->loaded = true;
+		write_sysreg_el0(ctx->cnt_ctl, cntv_ctl);
+		break;
+	case TIMER_PTIMER:
+		write_sysreg_el0(ctx->cnt_cval, cntp_cval);
+		isb();
+		write_sysreg_el0(ctx->cnt_ctl, cntp_ctl);
+		break;
+	case NR_KVM_TIMERS:
+		BUG();
+	}
+
+	trace_kvm_timer_restore_state(ctx);
+
+	ctx->loaded = true;
 out:
 	local_irq_restore(flags);
-}
-
-void kvm_timer_unschedule(struct kvm_vcpu *vcpu)
-{
-	struct arch_timer_cpu *timer = &vcpu->arch.timer_cpu;
-
-	vtimer_restore_state(vcpu);
-
-	soft_timer_cancel(&timer->bg_timer, &timer->expired);
 }
 
 static void set_cntvoff(u64 cntvoff)
@@ -446,28 +464,45 @@
 	kvm_call_hyp(__kvm_timer_set_cntvoff, low, high);
 }
 
-static inline void set_vtimer_irq_phys_active(struct kvm_vcpu *vcpu, bool active)
+static inline void set_timer_irq_phys_active(struct arch_timer_context *ctx, bool active)
 {
 	int r;
-	r = irq_set_irqchip_state(host_vtimer_irq, IRQCHIP_STATE_ACTIVE, active);
+	r = irq_set_irqchip_state(ctx->host_timer_irq, IRQCHIP_STATE_ACTIVE, active);
 	WARN_ON(r);
 }
 
-static void kvm_timer_vcpu_load_gic(struct kvm_vcpu *vcpu)
+static void kvm_timer_vcpu_load_gic(struct arch_timer_context *ctx)
+{
+	struct kvm_vcpu *vcpu = ctx->vcpu;
+	bool phys_active = false;
+
+	/*
+	 * Update the timer output so that it is likely to match the
+	 * state we're about to restore. If the timer expires between
+	 * this point and the register restoration, we'll take the
+	 * interrupt anyway.
+	 */
+	kvm_timer_update_irq(ctx->vcpu, kvm_timer_should_fire(ctx), ctx);
+
+	if (irqchip_in_kernel(vcpu->kvm))
+		phys_active = kvm_vgic_map_is_active(vcpu, ctx->irq.irq);
+
+	phys_active |= ctx->irq.level;
+
+	set_timer_irq_phys_active(ctx, phys_active);
+}
+
+static void kvm_timer_vcpu_load_nogic(struct kvm_vcpu *vcpu)
 {
 	struct arch_timer_context *vtimer = vcpu_vtimer(vcpu);
-	bool phys_active;
-
-	if (irqchip_in_kernel(vcpu->kvm))
-		phys_active = kvm_vgic_map_is_active(vcpu, vtimer->irq.irq);
-	else
-		phys_active = vtimer->irq.level;
-	set_vtimer_irq_phys_active(vcpu, phys_active);
-}
-
-static void kvm_timer_vcpu_load_nogic(struct kvm_vcpu *vcpu)
-{
-	struct arch_timer_context *vtimer = vcpu_vtimer(vcpu);
+
+	/*
+	 * Update the timer output so that it is likely to match the
+	 * state we're about to restore. If the timer expires between
+	 * this point and the register restoration, we'll take the
+	 * interrupt anyway.
+	 */
+	kvm_timer_update_irq(vcpu, kvm_timer_should_fire(vtimer), vtimer);
 
 	/*
 	 * When using a userspace irqchip with the architected timers and a
@@ -487,28 +522,32 @@
 
 void kvm_timer_vcpu_load(struct kvm_vcpu *vcpu)
 {
-	struct arch_timer_cpu *timer = &vcpu->arch.timer_cpu;
-	struct arch_timer_context *vtimer = vcpu_vtimer(vcpu);
-	struct arch_timer_context *ptimer = vcpu_ptimer(vcpu);
+	struct arch_timer_cpu *timer = vcpu_timer(vcpu);
+	struct timer_map map;
 
 	if (unlikely(!timer->enabled))
 		return;
 
-	if (static_branch_likely(&has_gic_active_state))
-		kvm_timer_vcpu_load_gic(vcpu);
-	else
+	get_timer_map(vcpu, &map);
+
+	if (static_branch_likely(&has_gic_active_state)) {
+		kvm_timer_vcpu_load_gic(map.direct_vtimer);
+		if (map.direct_ptimer)
+			kvm_timer_vcpu_load_gic(map.direct_ptimer);
+	} else {
 		kvm_timer_vcpu_load_nogic(vcpu);
-
-	set_cntvoff(vtimer->cntvoff);
-
-	vtimer_restore_state(vcpu);
-
-	/* Set the background timer for the physical timer emulation. */
-	phys_timer_emulate(vcpu);
-
-	/* If the timer fired while we weren't running, inject it now */
-	if (kvm_timer_should_fire(ptimer) != ptimer->irq.level)
-		kvm_timer_update_irq(vcpu, !ptimer->irq.level, ptimer);
+	}
+
+	set_cntvoff(map.direct_vtimer->cntvoff);
+
+	kvm_timer_unblocking(vcpu);
+
+	timer_restore_state(map.direct_vtimer);
+	if (map.direct_ptimer)
+		timer_restore_state(map.direct_ptimer);
+
+	if (map.emul_ptimer)
+		timer_emulate(map.emul_ptimer);
 }
 
 bool kvm_timer_should_notify_user(struct kvm_vcpu *vcpu)
@@ -530,15 +569,20 @@
 
 void kvm_timer_vcpu_put(struct kvm_vcpu *vcpu)
 {
-	struct arch_timer_cpu *timer = &vcpu->arch.timer_cpu;
+	struct arch_timer_cpu *timer = vcpu_timer(vcpu);
+	struct timer_map map;
 
 	if (unlikely(!timer->enabled))
 		return;
 
-	vtimer_save_state(vcpu);
-
-	/*
-	 * Cancel the physical timer emulation, because the only case where we
+	get_timer_map(vcpu, &map);
+
+	timer_save_state(map.direct_vtimer);
+	if (map.direct_ptimer)
+		timer_save_state(map.direct_ptimer);
+
+	/*
+	 * Cancel soft timer emulation, because the only case where we
 	 * need it after a vcpu_put is in the context of a sleeping VCPU, and
 	 * in that case we already factor in the deadline for the physical
 	 * timer when scheduling the bg_timer.
@@ -546,7 +590,11 @@
 	 * In any case, we re-schedule the hrtimer for the physical timer when
 	 * coming back to the VCPU thread in kvm_timer_vcpu_load().
 	 */
-	soft_timer_cancel(&timer->phys_timer, NULL);
+	if (map.emul_ptimer)
+		soft_timer_cancel(&map.emul_ptimer->hrtimer);
+
+	if (swait_active(kvm_arch_vcpu_wq(vcpu)))
+		kvm_timer_blocking(vcpu);
 
 	/*
 	 * The kernel may decide to run userspace after calling vcpu_put, so
@@ -555,8 +603,7 @@
 	 * counter of non-VHE case. For VHE, the virtual counter uses a fixed
 	 * virtual offset of zero, so no need to zero CNTVOFF_EL2 register.
 	 */
-	if (!has_vhe())
-		set_cntvoff(0);
+	set_cntvoff(0);
 }
 
 /*
@@ -571,7 +618,7 @@
 	if (!kvm_timer_should_fire(vtimer)) {
 		kvm_timer_update_irq(vcpu, false, vtimer);
 		if (static_branch_likely(&has_gic_active_state))
-			set_vtimer_irq_phys_active(vcpu, false);
+			set_timer_irq_phys_active(vtimer, false);
 		else
 			enable_percpu_irq(host_vtimer_irq, host_vtimer_irq_flags);
 	}
@@ -579,7 +626,7 @@
 
 void kvm_timer_sync_hwstate(struct kvm_vcpu *vcpu)
 {
-	struct arch_timer_cpu *timer = &vcpu->arch.timer_cpu;
+	struct arch_timer_cpu *timer = vcpu_timer(vcpu);
 
 	if (unlikely(!timer->enabled))
 		return;
@@ -590,9 +637,10 @@
 
 int kvm_timer_vcpu_reset(struct kvm_vcpu *vcpu)
 {
-	struct arch_timer_cpu *timer = &vcpu->arch.timer_cpu;
-	struct arch_timer_context *vtimer = vcpu_vtimer(vcpu);
-	struct arch_timer_context *ptimer = vcpu_ptimer(vcpu);
+	struct arch_timer_cpu *timer = vcpu_timer(vcpu);
+	struct timer_map map;
+
+	get_timer_map(vcpu, &map);
 
 	/*
 	 * The bits in CNTV_CTL are architecturally reset to UNKNOWN for ARMv8
@@ -600,12 +648,22 @@
 	 * resets the timer to be disabled and unmasked and is compliant with
 	 * the ARMv7 architecture.
 	 */
-	vtimer->cnt_ctl = 0;
-	ptimer->cnt_ctl = 0;
-	kvm_timer_update_state(vcpu);
-
-	if (timer->enabled && irqchip_in_kernel(vcpu->kvm))
-		kvm_vgic_reset_mapped_irq(vcpu, vtimer->irq.irq);
+	vcpu_vtimer(vcpu)->cnt_ctl = 0;
+	vcpu_ptimer(vcpu)->cnt_ctl = 0;
+
+	if (timer->enabled) {
+		kvm_timer_update_irq(vcpu, false, vcpu_vtimer(vcpu));
+		kvm_timer_update_irq(vcpu, false, vcpu_ptimer(vcpu));
+
+		if (irqchip_in_kernel(vcpu->kvm)) {
+			kvm_vgic_reset_mapped_irq(vcpu, map.direct_vtimer->irq.irq);
+			if (map.direct_ptimer)
+				kvm_vgic_reset_mapped_irq(vcpu, map.direct_ptimer->irq.irq);
+		}
+	}
+
+	if (map.emul_ptimer)
+		soft_timer_cancel(&map.emul_ptimer->hrtimer);
 
 	return 0;
 }
@@ -631,57 +689,71 @@
 
 void kvm_timer_vcpu_init(struct kvm_vcpu *vcpu)
 {
-	struct arch_timer_cpu *timer = &vcpu->arch.timer_cpu;
+	struct arch_timer_cpu *timer = vcpu_timer(vcpu);
 	struct arch_timer_context *vtimer = vcpu_vtimer(vcpu);
 	struct arch_timer_context *ptimer = vcpu_ptimer(vcpu);
 
 	/* Synchronize cntvoff across all vtimers of a VM. */
 	update_vtimer_cntvoff(vcpu, kvm_phys_timer_read());
-	vcpu_ptimer(vcpu)->cntvoff = 0;
-
-	INIT_WORK(&timer->expired, kvm_timer_inject_irq_work);
+	ptimer->cntvoff = 0;
+
 	hrtimer_init(&timer->bg_timer, CLOCK_MONOTONIC, HRTIMER_MODE_ABS);
 	timer->bg_timer.function = kvm_bg_timer_expire;
 
-	hrtimer_init(&timer->phys_timer, CLOCK_MONOTONIC, HRTIMER_MODE_ABS);
-	timer->phys_timer.function = kvm_phys_timer_expire;
+	hrtimer_init(&vtimer->hrtimer, CLOCK_MONOTONIC, HRTIMER_MODE_ABS);
+	hrtimer_init(&ptimer->hrtimer, CLOCK_MONOTONIC, HRTIMER_MODE_ABS);
+	vtimer->hrtimer.function = kvm_hrtimer_expire;
+	ptimer->hrtimer.function = kvm_hrtimer_expire;
 
 	vtimer->irq.irq = default_vtimer_irq.irq;
 	ptimer->irq.irq = default_ptimer_irq.irq;
+
+	vtimer->host_timer_irq = host_vtimer_irq;
+	ptimer->host_timer_irq = host_ptimer_irq;
+
+	vtimer->host_timer_irq_flags = host_vtimer_irq_flags;
+	ptimer->host_timer_irq_flags = host_ptimer_irq_flags;
+
+	vtimer->vcpu = vcpu;
+	ptimer->vcpu = vcpu;
 }
 
 static void kvm_timer_init_interrupt(void *info)
 {
 	enable_percpu_irq(host_vtimer_irq, host_vtimer_irq_flags);
+	enable_percpu_irq(host_ptimer_irq, host_ptimer_irq_flags);
 }
 
 int kvm_arm_timer_set_reg(struct kvm_vcpu *vcpu, u64 regid, u64 value)
 {
-	struct arch_timer_context *vtimer = vcpu_vtimer(vcpu);
-	struct arch_timer_context *ptimer = vcpu_ptimer(vcpu);
+	struct arch_timer_context *timer;
 
 	switch (regid) {
 	case KVM_REG_ARM_TIMER_CTL:
-		vtimer->cnt_ctl = value & ~ARCH_TIMER_CTRL_IT_STAT;
+		timer = vcpu_vtimer(vcpu);
+		kvm_arm_timer_write(vcpu, timer, TIMER_REG_CTL, value);
 		break;
 	case KVM_REG_ARM_TIMER_CNT:
+		timer = vcpu_vtimer(vcpu);
 		update_vtimer_cntvoff(vcpu, kvm_phys_timer_read() - value);
 		break;
 	case KVM_REG_ARM_TIMER_CVAL:
-		vtimer->cnt_cval = value;
+		timer = vcpu_vtimer(vcpu);
+		kvm_arm_timer_write(vcpu, timer, TIMER_REG_CVAL, value);
 		break;
 	case KVM_REG_ARM_PTIMER_CTL:
-		ptimer->cnt_ctl = value & ~ARCH_TIMER_CTRL_IT_STAT;
+		timer = vcpu_ptimer(vcpu);
+		kvm_arm_timer_write(vcpu, timer, TIMER_REG_CTL, value);
 		break;
 	case KVM_REG_ARM_PTIMER_CVAL:
-		ptimer->cnt_cval = value;
+		timer = vcpu_ptimer(vcpu);
+		kvm_arm_timer_write(vcpu, timer, TIMER_REG_CVAL, value);
 		break;
 
 	default:
 		return -1;
 	}
 
-	kvm_timer_update_state(vcpu);
 	return 0;
 }
 
@@ -701,24 +773,111 @@
 
 u64 kvm_arm_timer_get_reg(struct kvm_vcpu *vcpu, u64 regid)
 {
-	struct arch_timer_context *ptimer = vcpu_ptimer(vcpu);
-	struct arch_timer_context *vtimer = vcpu_vtimer(vcpu);
-
 	switch (regid) {
 	case KVM_REG_ARM_TIMER_CTL:
-		return read_timer_ctl(vtimer);
+		return kvm_arm_timer_read(vcpu,
+					  vcpu_vtimer(vcpu), TIMER_REG_CTL);
 	case KVM_REG_ARM_TIMER_CNT:
-		return kvm_phys_timer_read() - vtimer->cntvoff;
+		return kvm_arm_timer_read(vcpu,
+					  vcpu_vtimer(vcpu), TIMER_REG_CNT);
 	case KVM_REG_ARM_TIMER_CVAL:
-		return vtimer->cnt_cval;
+		return kvm_arm_timer_read(vcpu,
+					  vcpu_vtimer(vcpu), TIMER_REG_CVAL);
 	case KVM_REG_ARM_PTIMER_CTL:
-		return read_timer_ctl(ptimer);
+		return kvm_arm_timer_read(vcpu,
+					  vcpu_ptimer(vcpu), TIMER_REG_CTL);
+	case KVM_REG_ARM_PTIMER_CNT:
+		return kvm_arm_timer_read(vcpu,
+					  vcpu_vtimer(vcpu), TIMER_REG_CNT);
 	case KVM_REG_ARM_PTIMER_CVAL:
-		return ptimer->cnt_cval;
-	case KVM_REG_ARM_PTIMER_CNT:
-		return kvm_phys_timer_read();
+		return kvm_arm_timer_read(vcpu,
+					  vcpu_ptimer(vcpu), TIMER_REG_CVAL);
 	}
 	return (u64)-1;
+}
+
+static u64 kvm_arm_timer_read(struct kvm_vcpu *vcpu,
+			      struct arch_timer_context *timer,
+			      enum kvm_arch_timer_regs treg)
+{
+	u64 val;
+
+	switch (treg) {
+	case TIMER_REG_TVAL:
+		val = timer->cnt_cval - kvm_phys_timer_read() + timer->cntvoff;
+		break;
+
+	case TIMER_REG_CTL:
+		val = read_timer_ctl(timer);
+		break;
+
+	case TIMER_REG_CVAL:
+		val = timer->cnt_cval;
+		break;
+
+	case TIMER_REG_CNT:
+		val = kvm_phys_timer_read() - timer->cntvoff;
+		break;
+
+	default:
+		BUG();
+	}
+
+	return val;
+}
+
+u64 kvm_arm_timer_read_sysreg(struct kvm_vcpu *vcpu,
+			      enum kvm_arch_timers tmr,
+			      enum kvm_arch_timer_regs treg)
+{
+	u64 val;
+
+	preempt_disable();
+	kvm_timer_vcpu_put(vcpu);
+
+	val = kvm_arm_timer_read(vcpu, vcpu_get_timer(vcpu, tmr), treg);
+
+	kvm_timer_vcpu_load(vcpu);
+	preempt_enable();
+
+	return val;
+}
+
+static void kvm_arm_timer_write(struct kvm_vcpu *vcpu,
+				struct arch_timer_context *timer,
+				enum kvm_arch_timer_regs treg,
+				u64 val)
+{
+	switch (treg) {
+	case TIMER_REG_TVAL:
+		timer->cnt_cval = kvm_phys_timer_read() - timer->cntvoff + val;
+		break;
+
+	case TIMER_REG_CTL:
+		timer->cnt_ctl = val & ~ARCH_TIMER_CTRL_IT_STAT;
+		break;
+
+	case TIMER_REG_CVAL:
+		timer->cnt_cval = val;
+		break;
+
+	default:
+		BUG();
+	}
+}
+
+void kvm_arm_timer_write_sysreg(struct kvm_vcpu *vcpu,
+				enum kvm_arch_timers tmr,
+				enum kvm_arch_timer_regs treg,
+				u64 val)
+{
+	preempt_disable();
+	kvm_timer_vcpu_put(vcpu);
+
+	kvm_arm_timer_write(vcpu, vcpu_get_timer(vcpu, tmr), treg, val);
+
+	kvm_timer_vcpu_load(vcpu);
+	preempt_enable();
 }
 
 static int kvm_timer_starting_cpu(unsigned int cpu)
@@ -745,6 +904,8 @@
 		kvm_err("kvm_arch_timer: uninitialized timecounter\n");
 		return -ENODEV;
 	}
+
+	/* First, do the virtual EL1 timer irq */
 
 	if (info->virtual_irq <= 0) {
 		kvm_err("kvm_arch_timer: invalid virtual timer IRQ: %d\n",
@@ -756,15 +917,15 @@
 	host_vtimer_irq_flags = irq_get_trigger_type(host_vtimer_irq);
 	if (host_vtimer_irq_flags != IRQF_TRIGGER_HIGH &&
 	    host_vtimer_irq_flags != IRQF_TRIGGER_LOW) {
-		kvm_err("Invalid trigger for IRQ%d, assuming level low\n",
+		kvm_err("Invalid trigger for vtimer IRQ%d, assuming level low\n",
 			host_vtimer_irq);
 		host_vtimer_irq_flags = IRQF_TRIGGER_LOW;
 	}
 
 	err = request_percpu_irq(host_vtimer_irq, kvm_arch_timer_handler,
-				 "kvm guest timer", kvm_get_running_vcpus());
+				 "kvm guest vtimer", kvm_get_running_vcpus());
 	if (err) {
-		kvm_err("kvm_arch_timer: can't request interrupt %d (%d)\n",
+		kvm_err("kvm_arch_timer: can't request vtimer interrupt %d (%d)\n",
 			host_vtimer_irq, err);
 		return err;
 	}
@@ -782,6 +943,43 @@
 
 	kvm_debug("virtual timer IRQ%d\n", host_vtimer_irq);
 
+	/* Now let's do the physical EL1 timer irq */
+
+	if (info->physical_irq > 0) {
+		host_ptimer_irq = info->physical_irq;
+		host_ptimer_irq_flags = irq_get_trigger_type(host_ptimer_irq);
+		if (host_ptimer_irq_flags != IRQF_TRIGGER_HIGH &&
+		    host_ptimer_irq_flags != IRQF_TRIGGER_LOW) {
+			kvm_err("Invalid trigger for ptimer IRQ%d, assuming level low\n",
+				host_ptimer_irq);
+			host_ptimer_irq_flags = IRQF_TRIGGER_LOW;
+		}
+
+		err = request_percpu_irq(host_ptimer_irq, kvm_arch_timer_handler,
+					 "kvm guest ptimer", kvm_get_running_vcpus());
+		if (err) {
+			kvm_err("kvm_arch_timer: can't request ptimer interrupt %d (%d)\n",
+				host_ptimer_irq, err);
+			return err;
+		}
+
+		if (has_gic) {
+			err = irq_set_vcpu_affinity(host_ptimer_irq,
+						    kvm_get_running_vcpus());
+			if (err) {
+				kvm_err("kvm_arch_timer: error setting vcpu affinity\n");
+				goto out_free_irq;
+			}
+		}
+
+		kvm_debug("physical timer IRQ%d\n", host_ptimer_irq);
+	} else if (has_vhe()) {
+		kvm_err("kvm_arch_timer: invalid physical timer IRQ: %d\n",
+			info->physical_irq);
+		err = -ENODEV;
+		goto out_free_irq;
+	}
+
 	cpuhp_setup_state(CPUHP_AP_KVM_ARM_TIMER_STARTING,
 			  "kvm/arm/timer:starting", kvm_timer_starting_cpu,
 			  kvm_timer_dying_cpu);
@@ -793,12 +991,9 @@
 
 void kvm_timer_vcpu_terminate(struct kvm_vcpu *vcpu)
 {
-	struct arch_timer_cpu *timer = &vcpu->arch.timer_cpu;
-	struct arch_timer_context *vtimer = vcpu_vtimer(vcpu);
-
-	soft_timer_cancel(&timer->bg_timer, &timer->expired);
-	soft_timer_cancel(&timer->phys_timer, NULL);
-	kvm_vgic_unmap_phys_irq(vcpu, vtimer->irq.irq);
+	struct arch_timer_cpu *timer = vcpu_timer(vcpu);
+
+	soft_timer_cancel(&timer->bg_timer);
 }
 
 static bool timer_irqs_are_valid(struct kvm_vcpu *vcpu)
@@ -832,16 +1027,18 @@
 
 	if (vintid == vcpu_vtimer(vcpu)->irq.irq)
 		timer = vcpu_vtimer(vcpu);
+	else if (vintid == vcpu_ptimer(vcpu)->irq.irq)
+		timer = vcpu_ptimer(vcpu);
 	else
-		BUG(); /* We only map the vtimer so far */
+		BUG();
 
 	return kvm_timer_should_fire(timer);
 }
 
 int kvm_timer_enable(struct kvm_vcpu *vcpu)
 {
-	struct arch_timer_cpu *timer = &vcpu->arch.timer_cpu;
-	struct arch_timer_context *vtimer = vcpu_vtimer(vcpu);
+	struct arch_timer_cpu *timer = vcpu_timer(vcpu);
+	struct timer_map map;
 	int ret;
 
 	if (timer->enabled)
@@ -859,19 +1056,33 @@
 		return -EINVAL;
 	}
 
-	ret = kvm_vgic_map_phys_irq(vcpu, host_vtimer_irq, vtimer->irq.irq,
+	get_timer_map(vcpu, &map);
+
+	ret = kvm_vgic_map_phys_irq(vcpu,
+				    map.direct_vtimer->host_timer_irq,
+				    map.direct_vtimer->irq.irq,
 				    kvm_arch_timer_get_input_level);
 	if (ret)
 		return ret;
 
+	if (map.direct_ptimer) {
+		ret = kvm_vgic_map_phys_irq(vcpu,
+					    map.direct_ptimer->host_timer_irq,
+					    map.direct_ptimer->irq.irq,
+					    kvm_arch_timer_get_input_level);
+	}
+
+	if (ret)
+		return ret;
+
 no_vgic:
 	timer->enabled = 1;
 	return 0;
 }
 
 /*
- * On VHE system, we only need to configure trap on physical timer and counter
- * accesses in EL0 and EL1 once, not for every world switch.
+ * On VHE system, we only need to configure the EL2 timer trap register once,
+ * not for every world switch.
  * The host kernel runs at EL2 with HCR_EL2.TGE == 1,
  * and this makes those bits have no effect for the host kernel execution.
  */
@@ -882,11 +1093,11 @@
 	u64 val;
 
 	/*
-	 * Disallow physical timer access for the guest.
-	 * Physical counter access is allowed.
+	 * VHE systems allow the guest direct access to the EL1 physical
+	 * timer/counter.
 	 */
 	val = read_sysreg(cnthctl_el2);
-	val &= ~(CNTHCTL_EL1PCEN << cnthctl_shift);
+	val |= (CNTHCTL_EL1PCEN << cnthctl_shift);
 	val |= (CNTHCTL_EL1PCTEN << cnthctl_shift);
 	write_sysreg(val, cnthctl_el2);
 }
