// SPDX-License-Identifier: GPL-2.0-or-later
/*
 *	Linux INET6 implementation
 *	FIB front-end.
 *
 *	Authors:
 *	Pedro Roque		<roque@di.fc.ul.pt>
 */

/*	Changes:
 *
 *	YOSHIFUJI Hideaki @USAGI
 *		reworked default router selection.
 *		- respect outgoing interface
 *		- select from (probably) reachable routers (i.e.
 *		routers in REACHABLE, STALE, DELAY or PROBE states).
 *		- always select the same router if it is (probably)
 *		reachable.  otherwise, round-robin the list.
 *	Ville Nuorvala
 *		Fixed routing subtrees.
 */

#define pr_fmt(fmt) "IPv6: " fmt

#include <linux/capability.h>
#include <linux/errno.h>
#include <linux/export.h>
#include <linux/types.h>
#include <linux/times.h>
#include <linux/socket.h>
#include <linux/sockios.h>
#include <linux/net.h>
#include <linux/route.h>
#include <linux/netdevice.h>
#include <linux/in6.h>
#include <linux/mroute6.h>
#include <linux/init.h>
#include <linux/if_arp.h>
#include <linux/proc_fs.h>
#include <linux/seq_file.h>
#include <linux/nsproxy.h>
#include <linux/slab.h>
#include <linux/jhash.h>
#include <net/net_namespace.h>
#include <net/snmp.h>
#include <net/ipv6.h>
#include <net/ip6_fib.h>
#include <net/ip6_route.h>
#include <net/ndisc.h>
#include <net/addrconf.h>
#include <net/tcp.h>
#include <linux/rtnetlink.h>
#include <net/dst.h>
#include <net/dst_metadata.h>
#include <net/xfrm.h>
#include <net/netevent.h>
#include <net/netlink.h>
#include <net/rtnh.h>
#include <net/lwtunnel.h>
#include <net/ip_tunnels.h>
#include <net/l3mdev.h>
#include <net/ip.h>
#include <linux/uaccess.h>

#ifdef CONFIG_SYSCTL
#include <linux/sysctl.h>
#endif

static int ip6_rt_type_to_error(u8 fib6_type);

#define CREATE_TRACE_POINTS
#include <trace/events/fib6.h>
EXPORT_TRACEPOINT_SYMBOL_GPL(fib6_table_lookup);
#undef CREATE_TRACE_POINTS

enum rt6_nud_state {
	RT6_NUD_FAIL_HARD = -3,
	RT6_NUD_FAIL_PROBE = -2,
	RT6_NUD_FAIL_DO_RR = -1,
	RT6_NUD_SUCCEED = 1
};

static struct dst_entry	*ip6_dst_check(struct dst_entry *dst, u32 cookie);
static unsigned int	 ip6_default_advmss(const struct dst_entry *dst);
static unsigned int	 ip6_mtu(const struct dst_entry *dst);
static struct dst_entry *ip6_negative_advice(struct dst_entry *);
static void		ip6_dst_destroy(struct dst_entry *);
static void		ip6_dst_ifdown(struct dst_entry *,
				       struct net_device *dev, int how);
static int		 ip6_dst_gc(struct dst_ops *ops);

static int		ip6_pkt_discard(struct sk_buff *skb);
static int		ip6_pkt_discard_out(struct net *net, struct sock *sk, struct sk_buff *skb);
static int		ip6_pkt_prohibit(struct sk_buff *skb);
static int		ip6_pkt_prohibit_out(struct net *net, struct sock *sk, struct sk_buff *skb);
static void		ip6_link_failure(struct sk_buff *skb);
static void		ip6_rt_update_pmtu(struct dst_entry *dst, struct sock *sk,
					   struct sk_buff *skb, u32 mtu);
static void		rt6_do_redirect(struct dst_entry *dst, struct sock *sk,
					struct sk_buff *skb);
static int rt6_score_route(const struct fib6_nh *nh, u32 fib6_flags, int oif,
			   int strict);
static size_t rt6_nlmsg_size(struct fib6_info *rt);
static int rt6_fill_node(struct net *net, struct sk_buff *skb,
			 struct fib6_info *rt, struct dst_entry *dst,
			 struct in6_addr *dest, struct in6_addr *src,
			 int iif, int type, u32 portid, u32 seq,
			 unsigned int flags);
static struct rt6_info *rt6_find_cached_rt(const struct fib6_result *res,
					   const struct in6_addr *daddr,
					   const struct in6_addr *saddr);

#ifdef CONFIG_IPV6_ROUTE_INFO
static struct fib6_info *rt6_add_route_info(struct net *net,
					   const struct in6_addr *prefix, int prefixlen,
					   const struct in6_addr *gwaddr,
					   struct net_device *dev,
					   unsigned int pref);
static struct fib6_info *rt6_get_route_info(struct net *net,
					   const struct in6_addr *prefix, int prefixlen,
					   const struct in6_addr *gwaddr,
					   struct net_device *dev);
#endif

struct uncached_list {
	spinlock_t		lock;
	struct list_head	head;
};

static DEFINE_PER_CPU_ALIGNED(struct uncached_list, rt6_uncached_list);

void rt6_uncached_list_add(struct rt6_info *rt)
{
	struct uncached_list *ul = raw_cpu_ptr(&rt6_uncached_list);

	rt->rt6i_uncached_list = ul;

	spin_lock_bh(&ul->lock);
	list_add_tail(&rt->rt6i_uncached, &ul->head);
	spin_unlock_bh(&ul->lock);
}

void rt6_uncached_list_del(struct rt6_info *rt)
{
	if (!list_empty(&rt->rt6i_uncached)) {
		struct uncached_list *ul = rt->rt6i_uncached_list;
		struct net *net = dev_net(rt->dst.dev);

		spin_lock_bh(&ul->lock);
		list_del(&rt->rt6i_uncached);
		atomic_dec(&net->ipv6.rt6_stats->fib_rt_uncache);
		spin_unlock_bh(&ul->lock);
	}
}

static void rt6_uncached_list_flush_dev(struct net *net, struct net_device *dev)
{
	struct net_device *loopback_dev = net->loopback_dev;
	int cpu;

	if (dev == loopback_dev)
		return;

	for_each_possible_cpu(cpu) {
		struct uncached_list *ul = per_cpu_ptr(&rt6_uncached_list, cpu);
		struct rt6_info *rt;

		spin_lock_bh(&ul->lock);
		list_for_each_entry(rt, &ul->head, rt6i_uncached) {
			struct inet6_dev *rt_idev = rt->rt6i_idev;
			struct net_device *rt_dev = rt->dst.dev;

			if (rt_idev->dev == dev) {
				rt->rt6i_idev = in6_dev_get(loopback_dev);
				in6_dev_put(rt_idev);
			}

			if (rt_dev == dev) {
				rt->dst.dev = loopback_dev;
				dev_hold(rt->dst.dev);
				dev_put(rt_dev);
			}
		}
		spin_unlock_bh(&ul->lock);
	}
}

static inline const void *choose_neigh_daddr(const struct in6_addr *p,
					     struct sk_buff *skb,
					     const void *daddr)
{
	if (!ipv6_addr_any(p))
		return (const void *) p;
	else if (skb)
		return &ipv6_hdr(skb)->daddr;
	return daddr;
}

struct neighbour *ip6_neigh_lookup(const struct in6_addr *gw,
				   struct net_device *dev,
				   struct sk_buff *skb,
				   const void *daddr)
{
	struct neighbour *n;

	daddr = choose_neigh_daddr(gw, skb, daddr);
	n = __ipv6_neigh_lookup(dev, daddr);
	if (n)
		return n;

	n = neigh_create(&nd_tbl, daddr, dev);
	return IS_ERR(n) ? NULL : n;
}

static struct neighbour *ip6_dst_neigh_lookup(const struct dst_entry *dst,
					      struct sk_buff *skb,
					      const void *daddr)
{
	const struct rt6_info *rt = container_of(dst, struct rt6_info, dst);

	return ip6_neigh_lookup(rt6_nexthop(rt, &in6addr_any),
				dst->dev, skb, daddr);
}

static void ip6_confirm_neigh(const struct dst_entry *dst, const void *daddr)
{
	struct net_device *dev = dst->dev;
	struct rt6_info *rt = (struct rt6_info *)dst;

	daddr = choose_neigh_daddr(&rt->rt6i_gateway, NULL, daddr);
	if (!daddr)
		return;
	if (dev->flags & (IFF_NOARP | IFF_LOOPBACK))
		return;
	if (ipv6_addr_is_multicast((const struct in6_addr *)daddr))
		return;
	__ipv6_confirm_neigh(dev, daddr);
}

static struct dst_ops ip6_dst_ops_template = {
	.family			=	AF_INET6,
	.gc			=	ip6_dst_gc,
	.gc_thresh		=	1024,
	.check			=	ip6_dst_check,
	.default_advmss		=	ip6_default_advmss,
	.mtu			=	ip6_mtu,
	.cow_metrics		=	dst_cow_metrics_generic,
	.destroy		=	ip6_dst_destroy,
	.ifdown			=	ip6_dst_ifdown,
	.negative_advice	=	ip6_negative_advice,
	.link_failure		=	ip6_link_failure,
	.update_pmtu		=	ip6_rt_update_pmtu,
	.redirect		=	rt6_do_redirect,
	.local_out		=	__ip6_local_out,
	.neigh_lookup		=	ip6_dst_neigh_lookup,
	.confirm_neigh		=	ip6_confirm_neigh,
};

static unsigned int ip6_blackhole_mtu(const struct dst_entry *dst)
{
	unsigned int mtu = dst_metric_raw(dst, RTAX_MTU);

	return mtu ? : dst->dev->mtu;
}

static void ip6_rt_blackhole_update_pmtu(struct dst_entry *dst, struct sock *sk,
					 struct sk_buff *skb, u32 mtu)
{
}

static void ip6_rt_blackhole_redirect(struct dst_entry *dst, struct sock *sk,
				      struct sk_buff *skb)
{
}

static struct dst_ops ip6_dst_blackhole_ops = {
	.family			=	AF_INET6,
	.destroy		=	ip6_dst_destroy,
	.check			=	ip6_dst_check,
	.mtu			=	ip6_blackhole_mtu,
	.default_advmss		=	ip6_default_advmss,
	.update_pmtu		=	ip6_rt_blackhole_update_pmtu,
	.redirect		=	ip6_rt_blackhole_redirect,
	.cow_metrics		=	dst_cow_metrics_generic,
	.neigh_lookup		=	ip6_dst_neigh_lookup,
};

static const u32 ip6_template_metrics[RTAX_MAX] = {
	[RTAX_HOPLIMIT - 1] = 0,
};

static const struct fib6_info fib6_null_entry_template = {
	.fib6_flags	= (RTF_REJECT | RTF_NONEXTHOP),
	.fib6_protocol  = RTPROT_KERNEL,
	.fib6_metric	= ~(u32)0,
	.fib6_ref	= REFCOUNT_INIT(1),
	.fib6_type	= RTN_UNREACHABLE,
	.fib6_metrics	= (struct dst_metrics *)&dst_default_metrics,
};

static const struct rt6_info ip6_null_entry_template = {
	.dst = {
		.__refcnt	= ATOMIC_INIT(1),
		.__use		= 1,
		.obsolete	= DST_OBSOLETE_FORCE_CHK,
		.error		= -ENETUNREACH,
		.input		= ip6_pkt_discard,
		.output		= ip6_pkt_discard_out,
	},
	.rt6i_flags	= (RTF_REJECT | RTF_NONEXTHOP),
};

#ifdef CONFIG_IPV6_MULTIPLE_TABLES

static const struct rt6_info ip6_prohibit_entry_template = {
	.dst = {
		.__refcnt	= ATOMIC_INIT(1),
		.__use		= 1,
		.obsolete	= DST_OBSOLETE_FORCE_CHK,
		.error		= -EACCES,
		.input		= ip6_pkt_prohibit,
		.output		= ip6_pkt_prohibit_out,
	},
	.rt6i_flags	= (RTF_REJECT | RTF_NONEXTHOP),
};

static const struct rt6_info ip6_blk_hole_entry_template = {
	.dst = {
		.__refcnt	= ATOMIC_INIT(1),
		.__use		= 1,
		.obsolete	= DST_OBSOLETE_FORCE_CHK,
		.error		= -EINVAL,
		.input		= dst_discard,
		.output		= dst_discard_out,
	},
	.rt6i_flags	= (RTF_REJECT | RTF_NONEXTHOP),
};

#endif

static void rt6_info_init(struct rt6_info *rt)
{
	struct dst_entry *dst = &rt->dst;

	memset(dst + 1, 0, sizeof(*rt) - sizeof(*dst));
	INIT_LIST_HEAD(&rt->rt6i_uncached);
}

/* allocate dst with ip6_dst_ops */
struct rt6_info *ip6_dst_alloc(struct net *net, struct net_device *dev,
			       int flags)
{
	struct rt6_info *rt = dst_alloc(&net->ipv6.ip6_dst_ops, dev,
					1, DST_OBSOLETE_FORCE_CHK, flags);

	if (rt) {
		rt6_info_init(rt);
		atomic_inc(&net->ipv6.rt6_stats->fib_rt_alloc);
	}

	return rt;
}
EXPORT_SYMBOL(ip6_dst_alloc);

static void ip6_dst_destroy(struct dst_entry *dst)
{
	struct dst_metrics *p = (struct dst_metrics *)DST_METRICS_PTR(dst);
	struct rt6_info *rt = (struct rt6_info *)dst;
	struct fib6_info *from;
	struct inet6_dev *idev;

	if (p != &dst_default_metrics && refcount_dec_and_test(&p->refcnt))
		kfree(p);

	rt6_uncached_list_del(rt);

	idev = rt->rt6i_idev;
	if (idev) {
		rt->rt6i_idev = NULL;
		in6_dev_put(idev);
	}

	rcu_read_lock();
	from = rcu_dereference(rt->from);
	rcu_assign_pointer(rt->from, NULL);
	fib6_info_release(from);
	rcu_read_unlock();
}

static void ip6_dst_ifdown(struct dst_entry *dst, struct net_device *dev,
			   int how)
{
	struct rt6_info *rt = (struct rt6_info *)dst;
	struct inet6_dev *idev = rt->rt6i_idev;
	struct net_device *loopback_dev =
		dev_net(dev)->loopback_dev;

	if (idev && idev->dev != loopback_dev) {
		struct inet6_dev *loopback_idev = in6_dev_get(loopback_dev);
		if (loopback_idev) {
			rt->rt6i_idev = loopback_idev;
			in6_dev_put(idev);
		}
	}
}

static bool __rt6_check_expired(const struct rt6_info *rt)
{
	if (rt->rt6i_flags & RTF_EXPIRES)
		return time_after(jiffies, rt->dst.expires);
	else
		return false;
}

static bool rt6_check_expired(const struct rt6_info *rt)
{
	struct fib6_info *from;

	from = rcu_dereference(rt->from);

	if (rt->rt6i_flags & RTF_EXPIRES) {
		if (time_after(jiffies, rt->dst.expires))
			return true;
	} else if (from) {
		return rt->dst.obsolete != DST_OBSOLETE_FORCE_CHK ||
			fib6_check_expired(from);
	}
	return false;
}

void fib6_select_path(const struct net *net, struct fib6_result *res,
		      struct flowi6 *fl6, int oif, bool have_oif_match,
		      const struct sk_buff *skb, int strict)
{
	struct fib6_info *sibling, *next_sibling;
	struct fib6_info *match = res->f6i;

	if (!match->fib6_nsiblings || have_oif_match)
		goto out;

	/* We might have already computed the hash for ICMPv6 errors. In such
	 * case it will always be non-zero. Otherwise now is the time to do it.
	 */
	if (!fl6->mp_hash)
		fl6->mp_hash = rt6_multipath_hash(net, fl6, skb, NULL);

	if (fl6->mp_hash <= atomic_read(&match->fib6_nh.fib_nh_upper_bound))
		goto out;

	list_for_each_entry_safe(sibling, next_sibling, &match->fib6_siblings,
				 fib6_siblings) {
		const struct fib6_nh *nh = &sibling->fib6_nh;
		int nh_upper_bound;

		nh_upper_bound = atomic_read(&nh->fib_nh_upper_bound);
		if (fl6->mp_hash > nh_upper_bound)
			continue;
		if (rt6_score_route(nh, sibling->fib6_flags, oif, strict) < 0)
			break;
		match = sibling;
		break;
	}

out:
	res->f6i = match;
	res->nh = &match->fib6_nh;
}

/*
 *	Route lookup. rcu_read_lock() should be held.
 */

static bool __rt6_device_match(struct net *net, const struct fib6_nh *nh,
			       const struct in6_addr *saddr, int oif, int flags)
{
	const struct net_device *dev;

	if (nh->fib_nh_flags & RTNH_F_DEAD)
		return false;

	dev = nh->fib_nh_dev;
	if (oif) {
		if (dev->ifindex == oif)
			return true;
	} else {
		if (ipv6_chk_addr(net, saddr, dev,
				  flags & RT6_LOOKUP_F_IFACE))
			return true;
	}

	return false;
}

static void rt6_device_match(struct net *net, struct fib6_result *res,
			     const struct in6_addr *saddr, int oif, int flags)
{
	struct fib6_info *f6i = res->f6i;
	struct fib6_info *spf6i;
	struct fib6_nh *nh;

	if (!oif && ipv6_addr_any(saddr)) {
		nh = &f6i->fib6_nh;
		if (!(nh->fib_nh_flags & RTNH_F_DEAD))
			goto out;
	}

	for (spf6i = f6i; spf6i; spf6i = rcu_dereference(spf6i->fib6_next)) {
		nh = &spf6i->fib6_nh;
		if (__rt6_device_match(net, nh, saddr, oif, flags)) {
			res->f6i = spf6i;
			goto out;
		}
	}

	if (oif && flags & RT6_LOOKUP_F_IFACE) {
		res->f6i = net->ipv6.fib6_null_entry;
		nh = &res->f6i->fib6_nh;
		goto out;
	}

	nh = &f6i->fib6_nh;
	if (nh->fib_nh_flags & RTNH_F_DEAD) {
		res->f6i = net->ipv6.fib6_null_entry;
		nh = &res->f6i->fib6_nh;
	}
out:
	res->nh = nh;
	res->fib6_type = res->f6i->fib6_type;
	res->fib6_flags = res->f6i->fib6_flags;
}

#ifdef CONFIG_IPV6_ROUTER_PREF
struct __rt6_probe_work {
	struct work_struct work;
	struct in6_addr target;
	struct net_device *dev;
};

static void rt6_probe_deferred(struct work_struct *w)
{
	struct in6_addr mcaddr;
	struct __rt6_probe_work *work =
		container_of(w, struct __rt6_probe_work, work);

	addrconf_addr_solict_mult(&work->target, &mcaddr);
	ndisc_send_ns(work->dev, &work->target, &mcaddr, NULL, 0);
	dev_put(work->dev);
	kfree(work);
}

static void rt6_probe(struct fib6_nh *fib6_nh)
{
	struct __rt6_probe_work *work = NULL;
	const struct in6_addr *nh_gw;
	struct neighbour *neigh;
	struct net_device *dev;
	struct inet6_dev *idev;

	/*
	 * Okay, this does not seem to be appropriate
	 * for now, however, we need to check if it
	 * is really so; aka Router Reachability Probing.
	 *
	 * Router Reachability Probe MUST be rate-limited
	 * to no more than one per minute.
	 */
	if (fib6_nh->fib_nh_gw_family)
		return;

	nh_gw = &fib6_nh->fib_nh_gw6;
	dev = fib6_nh->fib_nh_dev;
	rcu_read_lock_bh();
	idev = __in6_dev_get(dev);
	neigh = __ipv6_neigh_lookup_noref(dev, nh_gw);
	if (neigh) {
		if (neigh->nud_state & NUD_VALID)
			goto out;

		write_lock(&neigh->lock);
		if (!(neigh->nud_state & NUD_VALID) &&
		    time_after(jiffies,
			       neigh->updated + idev->cnf.rtr_probe_interval)) {
			work = kmalloc(sizeof(*work), GFP_ATOMIC);
			if (work)
				__neigh_set_probe_once(neigh);
		}
		write_unlock(&neigh->lock);
	} else if (time_after(jiffies, fib6_nh->last_probe +
				       idev->cnf.rtr_probe_interval)) {
		work = kmalloc(sizeof(*work), GFP_ATOMIC);
	}

	if (work) {
		fib6_nh->last_probe = jiffies;
		INIT_WORK(&work->work, rt6_probe_deferred);
		work->target = *nh_gw;
		dev_hold(dev);
		work->dev = dev;
		schedule_work(&work->work);
	}

out:
	rcu_read_unlock_bh();
}
#else
static inline void rt6_probe(struct fib6_nh *fib6_nh)
{
}
#endif

/*
 * Default Router Selection (RFC 2461 6.3.6)
 */
static enum rt6_nud_state rt6_check_neigh(const struct fib6_nh *fib6_nh)
{
	enum rt6_nud_state ret = RT6_NUD_FAIL_HARD;
	struct neighbour *neigh;

	rcu_read_lock_bh();
	neigh = __ipv6_neigh_lookup_noref(fib6_nh->fib_nh_dev,
					  &fib6_nh->fib_nh_gw6);
	if (neigh) {
		read_lock(&neigh->lock);
		if (neigh->nud_state & NUD_VALID)
			ret = RT6_NUD_SUCCEED;
#ifdef CONFIG_IPV6_ROUTER_PREF
		else if (!(neigh->nud_state & NUD_FAILED))
			ret = RT6_NUD_SUCCEED;
		else
			ret = RT6_NUD_FAIL_PROBE;
#endif
		read_unlock(&neigh->lock);
	} else {
		ret = IS_ENABLED(CONFIG_IPV6_ROUTER_PREF) ?
		      RT6_NUD_SUCCEED : RT6_NUD_FAIL_DO_RR;
	}
	rcu_read_unlock_bh();

	return ret;
}

static int rt6_score_route(const struct fib6_nh *nh, u32 fib6_flags, int oif,
			   int strict)
{
	int m = 0;

	if (!oif || nh->fib_nh_dev->ifindex == oif)
		m = 2;

	if (!m && (strict & RT6_LOOKUP_F_IFACE))
		return RT6_NUD_FAIL_HARD;
#ifdef CONFIG_IPV6_ROUTER_PREF
	m |= IPV6_DECODE_PREF(IPV6_EXTRACT_PREF(fib6_flags)) << 2;
#endif
	if ((strict & RT6_LOOKUP_F_REACHABLE) &&
	    !(fib6_flags & RTF_NONEXTHOP) && nh->fib_nh_gw_family) {
		int n = rt6_check_neigh(nh);
		if (n < 0)
			return n;
	}
	return m;
}

static bool find_match(struct fib6_nh *nh, u32 fib6_flags,
		       int oif, int strict, int *mpri, bool *do_rr)
{
	bool match_do_rr = false;
	bool rc = false;
	int m;

	if (nh->fib_nh_flags & RTNH_F_DEAD)
		goto out;

	if (ip6_ignore_linkdown(nh->fib_nh_dev) &&
	    nh->fib_nh_flags & RTNH_F_LINKDOWN &&
	    !(strict & RT6_LOOKUP_F_IGNORE_LINKSTATE))
		goto out;

	m = rt6_score_route(nh, fib6_flags, oif, strict);
	if (m == RT6_NUD_FAIL_DO_RR) {
		match_do_rr = true;
		m = 0; /* lowest valid score */
	} else if (m == RT6_NUD_FAIL_HARD) {
		goto out;
	}

	if (strict & RT6_LOOKUP_F_REACHABLE)
		rt6_probe(nh);

	/* note that m can be RT6_NUD_FAIL_PROBE at this point */
	if (m > *mpri) {
		*do_rr = match_do_rr;
		*mpri = m;
		rc = true;
	}
out:
	return rc;
}

static void __find_rr_leaf(struct fib6_info *f6i_start,
			   struct fib6_info *nomatch, u32 metric,
			   struct fib6_result *res, struct fib6_info **cont,
			   int oif, int strict, bool *do_rr, int *mpri)
{
	struct fib6_info *f6i;

	for (f6i = f6i_start;
	     f6i && f6i != nomatch;
	     f6i = rcu_dereference(f6i->fib6_next)) {
		struct fib6_nh *nh;

		if (cont && f6i->fib6_metric != metric) {
			*cont = f6i;
			return;
		}

		if (fib6_check_expired(f6i))
			continue;

		nh = &f6i->fib6_nh;
		if (find_match(nh, f6i->fib6_flags, oif, strict, mpri, do_rr)) {
			res->f6i = f6i;
			res->nh = nh;
			res->fib6_flags = f6i->fib6_flags;
			res->fib6_type = f6i->fib6_type;
		}
	}
}

static void find_rr_leaf(struct fib6_node *fn, struct fib6_info *leaf,
			 struct fib6_info *rr_head, int oif, int strict,
			 bool *do_rr, struct fib6_result *res)
{
	u32 metric = rr_head->fib6_metric;
	struct fib6_info *cont = NULL;
	int mpri = -1;

	__find_rr_leaf(rr_head, NULL, metric, res, &cont,
		       oif, strict, do_rr, &mpri);

	__find_rr_leaf(leaf, rr_head, metric, res, &cont,
		       oif, strict, do_rr, &mpri);

	if (res->f6i || !cont)
		return;

	__find_rr_leaf(cont, NULL, metric, res, NULL,
		       oif, strict, do_rr, &mpri);
}

static void rt6_select(struct net *net, struct fib6_node *fn, int oif,
		       struct fib6_result *res, int strict)
{
	struct fib6_info *leaf = rcu_dereference(fn->leaf);
	struct fib6_info *rt0;
	bool do_rr = false;
	int key_plen;

	/* make sure this function or its helpers sets f6i */
	res->f6i = NULL;

	if (!leaf || leaf == net->ipv6.fib6_null_entry)
		goto out;

	rt0 = rcu_dereference(fn->rr_ptr);
	if (!rt0)
		rt0 = leaf;

	/* Double check to make sure fn is not an intermediate node
	 * and fn->leaf does not points to its child's leaf
	 * (This might happen if all routes under fn are deleted from
	 * the tree and fib6_repair_tree() is called on the node.)
	 */
	key_plen = rt0->fib6_dst.plen;
#ifdef CONFIG_IPV6_SUBTREES
	if (rt0->fib6_src.plen)
		key_plen = rt0->fib6_src.plen;
#endif
	if (fn->fn_bit != key_plen)
		goto out;

	find_rr_leaf(fn, leaf, rt0, oif, strict, &do_rr, res);
	if (do_rr) {
		struct fib6_info *next = rcu_dereference(rt0->fib6_next);

		/* no entries matched; do round-robin */
		if (!next || next->fib6_metric != rt0->fib6_metric)
			next = leaf;

		if (next != rt0) {
			spin_lock_bh(&leaf->fib6_table->tb6_lock);
			/* make sure next is not being deleted from the tree */
			if (next->fib6_node)
				rcu_assign_pointer(fn->rr_ptr, next);
			spin_unlock_bh(&leaf->fib6_table->tb6_lock);
		}
	}

out:
	if (!res->f6i) {
		res->f6i = net->ipv6.fib6_null_entry;
		res->nh = &res->f6i->fib6_nh;
		res->fib6_flags = res->f6i->fib6_flags;
		res->fib6_type = res->f6i->fib6_type;
	}
}

static bool rt6_is_gw_or_nonexthop(const struct fib6_result *res)
{
	return (res->f6i->fib6_flags & RTF_NONEXTHOP) ||
	       res->nh->fib_nh_gw_family;
}

#ifdef CONFIG_IPV6_ROUTE_INFO
int rt6_route_rcv(struct net_device *dev, u8 *opt, int len,
		  const struct in6_addr *gwaddr)
{
	struct net *net = dev_net(dev);
	struct route_info *rinfo = (struct route_info *) opt;
	struct in6_addr prefix_buf, *prefix;
	unsigned int pref;
	unsigned long lifetime;
	struct fib6_info *rt;

	if (len < sizeof(struct route_info)) {
		return -EINVAL;
	}

	/* Sanity check for prefix_len and length */
	if (rinfo->length > 3) {
		return -EINVAL;
	} else if (rinfo->prefix_len > 128) {
		return -EINVAL;
	} else if (rinfo->prefix_len > 64) {
		if (rinfo->length < 2) {
			return -EINVAL;
		}
	} else if (rinfo->prefix_len > 0) {
		if (rinfo->length < 1) {
			return -EINVAL;
		}
	}

	pref = rinfo->route_pref;
	if (pref == ICMPV6_ROUTER_PREF_INVALID)
		return -EINVAL;

	lifetime = addrconf_timeout_fixup(ntohl(rinfo->lifetime), HZ);

	if (rinfo->length == 3)
		prefix = (struct in6_addr *)rinfo->prefix;
	else {
		/* this function is safe */
		ipv6_addr_prefix(&prefix_buf,
				 (struct in6_addr *)rinfo->prefix,
				 rinfo->prefix_len);
		prefix = &prefix_buf;
	}

	if (rinfo->prefix_len == 0)
		rt = rt6_get_dflt_router(net, gwaddr, dev);
	else
		rt = rt6_get_route_info(net, prefix, rinfo->prefix_len,
					gwaddr, dev);

	if (rt && !lifetime) {
		ip6_del_rt(net, rt);
		rt = NULL;
	}

	if (!rt && lifetime)
		rt = rt6_add_route_info(net, prefix, rinfo->prefix_len, gwaddr,
					dev, pref);
	else if (rt)
		rt->fib6_flags = RTF_ROUTEINFO |
				 (rt->fib6_flags & ~RTF_PREF_MASK) | RTF_PREF(pref);

	if (rt) {
		if (!addrconf_finite_timeout(lifetime))
			fib6_clean_expires(rt);
		else
			fib6_set_expires(rt, jiffies + HZ * lifetime);

		fib6_info_release(rt);
	}
	return 0;
}
#endif

/*
 *	Misc support functions
 */

/* called with rcu_lock held */
static struct net_device *ip6_rt_get_dev_rcu(const struct fib6_result *res)
{
	struct net_device *dev = res->nh->fib_nh_dev;

	if (res->fib6_flags & (RTF_LOCAL | RTF_ANYCAST)) {
		/* for copies of local routes, dst->dev needs to be the
		 * device if it is a master device, the master device if
		 * device is enslaved, and the loopback as the default
		 */
		if (netif_is_l3_slave(dev) &&
		    !rt6_need_strict(&res->f6i->fib6_dst.addr))
			dev = l3mdev_master_dev_rcu(dev);
		else if (!netif_is_l3_master(dev))
			dev = dev_net(dev)->loopback_dev;
		/* last case is netif_is_l3_master(dev) is true in which
		 * case we want dev returned to be dev
		 */
	}

	return dev;
}

static const int fib6_prop[RTN_MAX + 1] = {
	[RTN_UNSPEC]	= 0,
	[RTN_UNICAST]	= 0,
	[RTN_LOCAL]	= 0,
	[RTN_BROADCAST]	= 0,
	[RTN_ANYCAST]	= 0,
	[RTN_MULTICAST]	= 0,
	[RTN_BLACKHOLE]	= -EINVAL,
	[RTN_UNREACHABLE] = -EHOSTUNREACH,
	[RTN_PROHIBIT]	= -EACCES,
	[RTN_THROW]	= -EAGAIN,
	[RTN_NAT]	= -EINVAL,
	[RTN_XRESOLVE]	= -EINVAL,
};

static int ip6_rt_type_to_error(u8 fib6_type)
{
	return fib6_prop[fib6_type];
}

static unsigned short fib6_info_dst_flags(struct fib6_info *rt)
{
	unsigned short flags = 0;

	if (rt->dst_nocount)
		flags |= DST_NOCOUNT;
	if (rt->dst_nopolicy)
		flags |= DST_NOPOLICY;
	if (rt->dst_host)
		flags |= DST_HOST;

	return flags;
}

static void ip6_rt_init_dst_reject(struct rt6_info *rt, u8 fib6_type)
{
	rt->dst.error = ip6_rt_type_to_error(fib6_type);

	switch (fib6_type) {
	case RTN_BLACKHOLE:
		rt->dst.output = dst_discard_out;
		rt->dst.input = dst_discard;
		break;
	case RTN_PROHIBIT:
		rt->dst.output = ip6_pkt_prohibit_out;
		rt->dst.input = ip6_pkt_prohibit;
		break;
	case RTN_THROW:
	case RTN_UNREACHABLE:
	default:
		rt->dst.output = ip6_pkt_discard_out;
		rt->dst.input = ip6_pkt_discard;
		break;
	}
}

static void ip6_rt_init_dst(struct rt6_info *rt, const struct fib6_result *res)
{
	struct fib6_info *f6i = res->f6i;

	if (res->fib6_flags & RTF_REJECT) {
		ip6_rt_init_dst_reject(rt, res->fib6_type);
		return;
	}

	rt->dst.error = 0;
	rt->dst.output = ip6_output;

	if (res->fib6_type == RTN_LOCAL || res->fib6_type == RTN_ANYCAST) {
		rt->dst.input = ip6_input;
	} else if (ipv6_addr_type(&f6i->fib6_dst.addr) & IPV6_ADDR_MULTICAST) {
		rt->dst.input = ip6_mc_input;
	} else {
		rt->dst.input = ip6_forward;
	}

	if (res->nh->fib_nh_lws) {
		rt->dst.lwtstate = lwtstate_get(res->nh->fib_nh_lws);
		lwtunnel_set_redirect(&rt->dst);
	}

	rt->dst.lastuse = jiffies;
}

/* Caller must already hold reference to @from */
static void rt6_set_from(struct rt6_info *rt, struct fib6_info *from)
{
	rt->rt6i_flags &= ~RTF_EXPIRES;
	rcu_assign_pointer(rt->from, from);
	dst_init_metrics(&rt->dst, from->fib6_metrics->metrics, true);
	if (from->fib6_metrics != &dst_default_metrics) {
		rt->dst._metrics |= DST_METRICS_REFCOUNTED;
		refcount_inc(&from->fib6_metrics->refcnt);
	}
}

/* Caller must already hold reference to f6i in result */
static void ip6_rt_copy_init(struct rt6_info *rt, const struct fib6_result *res)
{
	const struct fib6_nh *nh = res->nh;
	const struct net_device *dev = nh->fib_nh_dev;
	struct fib6_info *f6i = res->f6i;

	ip6_rt_init_dst(rt, res);

	rt->rt6i_dst = f6i->fib6_dst;
	rt->rt6i_idev = dev ? in6_dev_get(dev) : NULL;
	rt->rt6i_flags = res->fib6_flags;
	if (nh->fib_nh_gw_family) {
		rt->rt6i_gateway = nh->fib_nh_gw6;
		rt->rt6i_flags |= RTF_GATEWAY;
	}
	rt6_set_from(rt, f6i);
#ifdef CONFIG_IPV6_SUBTREES
	rt->rt6i_src = f6i->fib6_src;
#endif
	rt->rt6i_prefsrc = ort->fib6_prefsrc;
}

static struct fib6_node* fib6_backtrack(struct fib6_node *fn,
					struct in6_addr *saddr)
{
	struct fib6_node *pn, *sn;
	while (1) {
		if (fn->fn_flags & RTN_TL_ROOT)
			return NULL;
		pn = rcu_dereference(fn->parent);
		sn = FIB6_SUBTREE(pn);
		if (sn && sn != fn)
			fn = fib6_node_lookup(sn, NULL, saddr);
		else
			fn = pn;
		if (fn->fn_flags & RTN_RTINFO)
			return fn;
	}
}

static bool ip6_hold_safe(struct net *net, struct rt6_info **prt)
{
	struct rt6_info *rt = *prt;

	if (dst_hold_safe(&rt->dst))
		return true;
	if (net) {
		rt = net->ipv6.ip6_null_entry;
		dst_hold(&rt->dst);
	} else {
		rt = NULL;
	}
	*prt = rt;
	return false;
}

/* called with rcu_lock held */
static struct rt6_info *ip6_create_rt_rcu(const struct fib6_result *res)
{
	struct net_device *dev = res->nh->fib_nh_dev;
	struct fib6_info *f6i = res->f6i;
	unsigned short flags;
	struct rt6_info *nrt;

	if (!fib6_info_hold_safe(f6i))
		goto fallback;

	flags = fib6_info_dst_flags(f6i);
	nrt = ip6_dst_alloc(dev_net(dev), dev, flags);
	if (!nrt) {
		fib6_info_release(f6i);
		goto fallback;
	}

	ip6_rt_copy_init(nrt, res);
	return nrt;

fallback:
	nrt = dev_net(dev)->ipv6.ip6_null_entry;
	dst_hold(&nrt->dst);
	return nrt;
}

static struct rt6_info *ip6_pol_route_lookup(struct net *net,
					     struct fib6_table *table,
					     struct flowi6 *fl6,
					     const struct sk_buff *skb,
					     int flags)
{
	struct fib6_result res = {};
	struct fib6_node *fn;
	struct rt6_info *rt;

	if (fl6->flowi6_flags & FLOWI_FLAG_SKIP_NH_OIF)
		flags &= ~RT6_LOOKUP_F_IFACE;

	rcu_read_lock();
	fn = fib6_node_lookup(&table->tb6_root, &fl6->daddr, &fl6->saddr);
restart:
	res.f6i = rcu_dereference(fn->leaf);
	if (!res.f6i)
		res.f6i = net->ipv6.fib6_null_entry;
	else
		rt6_device_match(net, &res, &fl6->saddr, fl6->flowi6_oif,
				 flags);

	if (res.f6i == net->ipv6.fib6_null_entry) {
		fn = fib6_backtrack(fn, &fl6->saddr);
		if (fn)
			goto restart;

		rt = net->ipv6.ip6_null_entry;
		dst_hold(&rt->dst);
		goto out;
	}

	fib6_select_path(net, &res, fl6, fl6->flowi6_oif,
			 fl6->flowi6_oif != 0, skb, flags);

	/* Search through exception table */
	rt = rt6_find_cached_rt(&res, &fl6->daddr, &fl6->saddr);
	if (rt) {
		if (ip6_hold_safe(net, &rt))
			dst_use_noref(&rt->dst, jiffies);
	} else {
		rt = ip6_create_rt_rcu(&res);
	}

out:
	trace_fib6_table_lookup(net, &res, table, fl6);

	rcu_read_unlock();

	return rt;
}

struct dst_entry *ip6_route_lookup(struct net *net, struct flowi6 *fl6,
				   const struct sk_buff *skb, int flags)
{
	return fib6_rule_lookup(net, fl6, skb, flags, ip6_pol_route_lookup);
}
EXPORT_SYMBOL_GPL(ip6_route_lookup);

struct rt6_info *rt6_lookup(struct net *net, const struct in6_addr *daddr,
			    const struct in6_addr *saddr, int oif,
			    const struct sk_buff *skb, int strict)
{
	struct flowi6 fl6 = {
		.flowi6_oif = oif,
		.daddr = *daddr,
	};
	struct dst_entry *dst;
	int flags = strict ? RT6_LOOKUP_F_IFACE : 0;

	if (saddr) {
		memcpy(&fl6.saddr, saddr, sizeof(*saddr));
		flags |= RT6_LOOKUP_F_HAS_SADDR;
	}

	dst = fib6_rule_lookup(net, &fl6, skb, flags, ip6_pol_route_lookup);
	if (dst->error == 0)
		return (struct rt6_info *) dst;

	dst_release(dst);

	return NULL;
}
EXPORT_SYMBOL(rt6_lookup);

/* ip6_ins_rt is called with FREE table->tb6_lock.
 * It takes new route entry, the addition fails by any reason the
 * route is released.
 * Caller must hold dst before calling it.
 */

static int __ip6_ins_rt(struct fib6_info *rt, struct nl_info *info,
			struct netlink_ext_ack *extack)
{
	int err;
	struct fib6_table *table;

	table = rt->fib6_table;
	spin_lock_bh(&table->tb6_lock);
	err = fib6_add(&table->tb6_root, rt, info, extack);
	spin_unlock_bh(&table->tb6_lock);

	return err;
}

int ip6_ins_rt(struct net *net, struct fib6_info *rt)
{
	struct nl_info info = {	.nl_net = net, };

	return __ip6_ins_rt(rt, &info, NULL);
}

static struct rt6_info *ip6_rt_cache_alloc(const struct fib6_result *res,
					   const struct in6_addr *daddr,
					   const struct in6_addr *saddr)
{
	struct fib6_info *f6i = res->f6i;
	struct net_device *dev;
	struct rt6_info *rt;

	/*
	 *	Clone the route.
	 */

	if (!fib6_info_hold_safe(f6i))
		return NULL;

	dev = ip6_rt_get_dev_rcu(res);
	rt = ip6_dst_alloc(dev_net(dev), dev, 0);
	if (!rt) {
		fib6_info_release(f6i);
		return NULL;
	}

	ip6_rt_copy_init(rt, res);
	rt->rt6i_flags |= RTF_CACHE;
	rt->dst.flags |= DST_HOST;
	rt->rt6i_dst.addr = *daddr;
	rt->rt6i_dst.plen = 128;

	if (!rt6_is_gw_or_nonexthop(res)) {
		if (f6i->fib6_dst.plen != 128 &&
		    ipv6_addr_equal(&f6i->fib6_dst.addr, daddr))
			rt->rt6i_flags |= RTF_ANYCAST;
#ifdef CONFIG_IPV6_SUBTREES
		if (rt->rt6i_src.plen && saddr) {
			rt->rt6i_src.addr = *saddr;
			rt->rt6i_src.plen = 128;
		}
#endif
	}

	return rt;
}

static struct rt6_info *ip6_rt_pcpu_alloc(const struct fib6_result *res)
{
	struct fib6_info *f6i = res->f6i;
	unsigned short flags = fib6_info_dst_flags(f6i);
	struct net_device *dev;
	struct rt6_info *pcpu_rt;

	if (!fib6_info_hold_safe(f6i))
		return NULL;

	rcu_read_lock();
	dev = ip6_rt_get_dev_rcu(res);
	pcpu_rt = ip6_dst_alloc(dev_net(dev), dev, flags);
	rcu_read_unlock();
	if (!pcpu_rt) {
		fib6_info_release(f6i);
		return NULL;
	}
	ip6_rt_copy_init(pcpu_rt, res);
	pcpu_rt->rt6i_flags |= RTF_PCPU;
	return pcpu_rt;
}

/* It should be called with rcu_read_lock() acquired */
static struct rt6_info *rt6_get_pcpu_route(const struct fib6_result *res)
{
	struct rt6_info *pcpu_rt, **p;

	p = this_cpu_ptr(res->f6i->rt6i_pcpu);
	pcpu_rt = *p;

	if (pcpu_rt)
		ip6_hold_safe(NULL, &pcpu_rt);

	return pcpu_rt;
}

static struct rt6_info *rt6_make_pcpu_route(struct net *net,
					    const struct fib6_result *res)
{
	struct rt6_info *pcpu_rt, *prev, **p;

	pcpu_rt = ip6_rt_pcpu_alloc(res);
	if (!pcpu_rt) {
		dst_hold(&net->ipv6.ip6_null_entry->dst);
		return net->ipv6.ip6_null_entry;
	}

	dst_hold(&pcpu_rt->dst);
	p = this_cpu_ptr(res->f6i->rt6i_pcpu);
	prev = cmpxchg(p, NULL, pcpu_rt);
	BUG_ON(prev);

	if (res->f6i->fib6_destroying) {
		struct fib6_info *from;

		from = xchg((__force struct fib6_info **)&pcpu_rt->from, NULL);
		fib6_info_release(from);
	}

	return pcpu_rt;
}

/* exception hash table implementation
 */
static DEFINE_SPINLOCK(rt6_exception_lock);

/* Remove rt6_ex from hash table and free the memory
 * Caller must hold rt6_exception_lock
 */
static void rt6_remove_exception(struct rt6_exception_bucket *bucket,
				 struct rt6_exception *rt6_ex)
{
	struct fib6_info *from;
	struct net *net;

	if (!bucket || !rt6_ex)
		return;

	net = dev_net(rt6_ex->rt6i->dst.dev);
	net->ipv6.rt6_stats->fib_rt_cache--;

	/* purge completely the exception to allow releasing the held resources:
	 * some [sk] cache may keep the dst around for unlimited time
	 */
	from = rcu_dereference_protected(rt6_ex->rt6i->from,
					 lockdep_is_held(&rt6_exception_lock));
	rcu_assign_pointer(rt6_ex->rt6i->from, NULL);
	fib6_info_release(from);
	dst_dev_put(&rt6_ex->rt6i->dst);

	hlist_del_rcu(&rt6_ex->hlist);
	dst_release(&rt6_ex->rt6i->dst);
	kfree_rcu(rt6_ex, rcu);
	WARN_ON_ONCE(!bucket->depth);
	bucket->depth--;
}

/* Remove oldest rt6_ex in bucket and free the memory
 * Caller must hold rt6_exception_lock
 */
static void rt6_exception_remove_oldest(struct rt6_exception_bucket *bucket)
{
	struct rt6_exception *rt6_ex, *oldest = NULL;

	if (!bucket)
		return;

	hlist_for_each_entry(rt6_ex, &bucket->chain, hlist) {
		if (!oldest || time_before(rt6_ex->stamp, oldest->stamp))
			oldest = rt6_ex;
	}
	rt6_remove_exception(bucket, oldest);
}

static u32 rt6_exception_hash(const struct in6_addr *dst,
			      const struct in6_addr *src)
{
	static u32 seed __read_mostly;
	u32 val;

	net_get_random_once(&seed, sizeof(seed));
	val = jhash(dst, sizeof(*dst), seed);

#ifdef CONFIG_IPV6_SUBTREES
	if (src)
		val = jhash(src, sizeof(*src), val);
#endif
	return hash_32(val, FIB6_EXCEPTION_BUCKET_SIZE_SHIFT);
}

/* Helper function to find the cached rt in the hash table
 * and update bucket pointer to point to the bucket for this
 * (daddr, saddr) pair
 * Caller must hold rt6_exception_lock
 */
static struct rt6_exception *
__rt6_find_exception_spinlock(struct rt6_exception_bucket **bucket,
			      const struct in6_addr *daddr,
			      const struct in6_addr *saddr)
{
	struct rt6_exception *rt6_ex;
	u32 hval;

	if (!(*bucket) || !daddr)
		return NULL;

	hval = rt6_exception_hash(daddr, saddr);
	*bucket += hval;

	hlist_for_each_entry(rt6_ex, &(*bucket)->chain, hlist) {
		struct rt6_info *rt6 = rt6_ex->rt6i;
		bool matched = ipv6_addr_equal(daddr, &rt6->rt6i_dst.addr);

#ifdef CONFIG_IPV6_SUBTREES
		if (matched && saddr)
			matched = ipv6_addr_equal(saddr, &rt6->rt6i_src.addr);
#endif
		if (matched)
			return rt6_ex;
	}
	return NULL;
}

/* Helper function to find the cached rt in the hash table
 * and update bucket pointer to point to the bucket for this
 * (daddr, saddr) pair
 * Caller must hold rcu_read_lock()
 */
static struct rt6_exception *
__rt6_find_exception_rcu(struct rt6_exception_bucket **bucket,
			 const struct in6_addr *daddr,
			 const struct in6_addr *saddr)
{
	struct rt6_exception *rt6_ex;
	u32 hval;

	WARN_ON_ONCE(!rcu_read_lock_held());

	if (!(*bucket) || !daddr)
		return NULL;

	hval = rt6_exception_hash(daddr, saddr);
	*bucket += hval;

	hlist_for_each_entry_rcu(rt6_ex, &(*bucket)->chain, hlist) {
		struct rt6_info *rt6 = rt6_ex->rt6i;
		bool matched = ipv6_addr_equal(daddr, &rt6->rt6i_dst.addr);

#ifdef CONFIG_IPV6_SUBTREES
		if (matched && saddr)
			matched = ipv6_addr_equal(saddr, &rt6->rt6i_src.addr);
#endif
		if (matched)
			return rt6_ex;
	}
	return NULL;
}

static unsigned int fib6_mtu(const struct fib6_result *res)
{
	const struct fib6_nh *nh = res->nh;
	unsigned int mtu;

	if (res->f6i->fib6_pmtu) {
		mtu = res->f6i->fib6_pmtu;
	} else {
		struct net_device *dev = nh->fib_nh_dev;
		struct inet6_dev *idev;

		rcu_read_lock();
		idev = __in6_dev_get(dev);
		mtu = idev->cnf.mtu6;
		rcu_read_unlock();
	}

	mtu = min_t(unsigned int, mtu, IP6_MAX_MTU);

	return mtu - lwtunnel_headroom(nh->fib_nh_lws, mtu);
}

static int rt6_insert_exception(struct rt6_info *nrt,
				const struct fib6_result *res)
{
	struct net *net = dev_net(nrt->dst.dev);
	struct rt6_exception_bucket *bucket;
	struct in6_addr *src_key = NULL;
	struct rt6_exception *rt6_ex;
	struct fib6_info *f6i = res->f6i;
	int err = 0;

	spin_lock_bh(&rt6_exception_lock);

	if (f6i->exception_bucket_flushed) {
		err = -EINVAL;
		goto out;
	}

	bucket = rcu_dereference_protected(f6i->rt6i_exception_bucket,
					lockdep_is_held(&rt6_exception_lock));
	if (!bucket) {
		bucket = kcalloc(FIB6_EXCEPTION_BUCKET_SIZE, sizeof(*bucket),
				 GFP_ATOMIC);
		if (!bucket) {
			err = -ENOMEM;
			goto out;
		}
		rcu_assign_pointer(f6i->rt6i_exception_bucket, bucket);
	}

#ifdef CONFIG_IPV6_SUBTREES
	/* fib6_src.plen != 0 indicates f6i is in subtree
	 * and exception table is indexed by a hash of
	 * both fib6_dst and fib6_src.
	 * Otherwise, the exception table is indexed by
	 * a hash of only fib6_dst.
	 */
	if (f6i->fib6_src.plen)
		src_key = &nrt->rt6i_src.addr;
#endif
<<<<<<< HEAD

	/* Update rt6i_prefsrc as it could be changed
	 * in rt6_remove_prefsrc()
	 */
	nrt->rt6i_prefsrc = ort->fib6_prefsrc;
	/* rt6_mtu_change() might lower mtu on ort.
=======
	/* rt6_mtu_change() might lower mtu on f6i.
>>>>>>> 407d19ab
	 * Only insert this exception route if its mtu
	 * is less than f6i's mtu value.
	 */
	if (dst_metric_raw(&nrt->dst, RTAX_MTU) >= fib6_mtu(res)) {
		err = -EINVAL;
		goto out;
	}

	rt6_ex = __rt6_find_exception_spinlock(&bucket, &nrt->rt6i_dst.addr,
					       src_key);
	if (rt6_ex)
		rt6_remove_exception(bucket, rt6_ex);

	rt6_ex = kzalloc(sizeof(*rt6_ex), GFP_ATOMIC);
	if (!rt6_ex) {
		err = -ENOMEM;
		goto out;
	}
	rt6_ex->rt6i = nrt;
	rt6_ex->stamp = jiffies;
	hlist_add_head_rcu(&rt6_ex->hlist, &bucket->chain);
	bucket->depth++;
	net->ipv6.rt6_stats->fib_rt_cache++;

	if (bucket->depth > FIB6_MAX_DEPTH)
		rt6_exception_remove_oldest(bucket);

out:
	spin_unlock_bh(&rt6_exception_lock);

	/* Update fn->fn_sernum to invalidate all cached dst */
	if (!err) {
		spin_lock_bh(&f6i->fib6_table->tb6_lock);
		fib6_update_sernum(net, f6i);
		spin_unlock_bh(&f6i->fib6_table->tb6_lock);
		fib6_force_start_gc(net);
	}

	return err;
}

void rt6_flush_exceptions(struct fib6_info *rt)
{
	struct rt6_exception_bucket *bucket;
	struct rt6_exception *rt6_ex;
	struct hlist_node *tmp;
	int i;

	spin_lock_bh(&rt6_exception_lock);
	/* Prevent rt6_insert_exception() to recreate the bucket list */
	rt->exception_bucket_flushed = 1;

	bucket = rcu_dereference_protected(rt->rt6i_exception_bucket,
				    lockdep_is_held(&rt6_exception_lock));
	if (!bucket)
		goto out;

	for (i = 0; i < FIB6_EXCEPTION_BUCKET_SIZE; i++) {
		hlist_for_each_entry_safe(rt6_ex, tmp, &bucket->chain, hlist)
			rt6_remove_exception(bucket, rt6_ex);
		WARN_ON_ONCE(bucket->depth);
		bucket++;
	}

out:
	spin_unlock_bh(&rt6_exception_lock);
}

/* Find cached rt in the hash table inside passed in rt
 * Caller has to hold rcu_read_lock()
 */
static struct rt6_info *rt6_find_cached_rt(const struct fib6_result *res,
					   const struct in6_addr *daddr,
					   const struct in6_addr *saddr)
{
	const struct in6_addr *src_key = NULL;
	struct rt6_exception_bucket *bucket;
	struct rt6_exception *rt6_ex;
	struct rt6_info *ret = NULL;

#ifdef CONFIG_IPV6_SUBTREES
	/* fib6i_src.plen != 0 indicates f6i is in subtree
	 * and exception table is indexed by a hash of
	 * both fib6_dst and fib6_src.
	 * However, the src addr used to create the hash
	 * might not be exactly the passed in saddr which
	 * is a /128 addr from the flow.
	 * So we need to use f6i->fib6_src to redo lookup
	 * if the passed in saddr does not find anything.
	 * (See the logic in ip6_rt_cache_alloc() on how
	 * rt->rt6i_src is updated.)
	 */
	if (res->f6i->fib6_src.plen)
		src_key = saddr;
find_ex:
#endif
	bucket = rcu_dereference(res->f6i->rt6i_exception_bucket);
	rt6_ex = __rt6_find_exception_rcu(&bucket, daddr, src_key);

	if (rt6_ex && !rt6_check_expired(rt6_ex->rt6i))
		ret = rt6_ex->rt6i;

#ifdef CONFIG_IPV6_SUBTREES
	/* Use fib6_src as src_key and redo lookup */
	if (!ret && src_key && src_key != &res->f6i->fib6_src.addr) {
		src_key = &res->f6i->fib6_src.addr;
		goto find_ex;
	}
#endif

	return ret;
}

/* Remove the passed in cached rt from the hash table that contains it */
static int rt6_remove_exception_rt(struct rt6_info *rt)
{
	struct rt6_exception_bucket *bucket;
	struct in6_addr *src_key = NULL;
	struct rt6_exception *rt6_ex;
	struct fib6_info *from;
	int err;

	from = rcu_dereference(rt->from);
	if (!from ||
	    !(rt->rt6i_flags & RTF_CACHE))
		return -EINVAL;

	if (!rcu_access_pointer(from->rt6i_exception_bucket))
		return -ENOENT;

	spin_lock_bh(&rt6_exception_lock);
	bucket = rcu_dereference_protected(from->rt6i_exception_bucket,
				    lockdep_is_held(&rt6_exception_lock));
#ifdef CONFIG_IPV6_SUBTREES
	/* rt6i_src.plen != 0 indicates 'from' is in subtree
	 * and exception table is indexed by a hash of
	 * both rt6i_dst and rt6i_src.
	 * Otherwise, the exception table is indexed by
	 * a hash of only rt6i_dst.
	 */
	if (from->fib6_src.plen)
		src_key = &rt->rt6i_src.addr;
#endif
	rt6_ex = __rt6_find_exception_spinlock(&bucket,
					       &rt->rt6i_dst.addr,
					       src_key);
	if (rt6_ex) {
		rt6_remove_exception(bucket, rt6_ex);
		err = 0;
	} else {
		err = -ENOENT;
	}

	spin_unlock_bh(&rt6_exception_lock);
	return err;
}

/* Find rt6_ex which contains the passed in rt cache and
 * refresh its stamp
 */
static void rt6_update_exception_stamp_rt(struct rt6_info *rt)
{
	struct rt6_exception_bucket *bucket;
	struct in6_addr *src_key = NULL;
	struct rt6_exception *rt6_ex;
	struct fib6_info *from;

	rcu_read_lock();
	from = rcu_dereference(rt->from);
	if (!from || !(rt->rt6i_flags & RTF_CACHE))
		goto unlock;

	bucket = rcu_dereference(from->rt6i_exception_bucket);

#ifdef CONFIG_IPV6_SUBTREES
	/* rt6i_src.plen != 0 indicates 'from' is in subtree
	 * and exception table is indexed by a hash of
	 * both rt6i_dst and rt6i_src.
	 * Otherwise, the exception table is indexed by
	 * a hash of only rt6i_dst.
	 */
	if (from->fib6_src.plen)
		src_key = &rt->rt6i_src.addr;
#endif
	rt6_ex = __rt6_find_exception_rcu(&bucket,
					  &rt->rt6i_dst.addr,
					  src_key);
	if (rt6_ex)
		rt6_ex->stamp = jiffies;

unlock:
	rcu_read_unlock();
}

static void rt6_exceptions_remove_prefsrc(struct fib6_info *rt)
{
	struct rt6_exception_bucket *bucket;
	struct rt6_exception *rt6_ex;
	int i;

	bucket = rcu_dereference_protected(rt->rt6i_exception_bucket,
					lockdep_is_held(&rt6_exception_lock));

	if (bucket) {
		for (i = 0; i < FIB6_EXCEPTION_BUCKET_SIZE; i++) {
			hlist_for_each_entry(rt6_ex, &bucket->chain, hlist) {
				rt6_ex->rt6i->rt6i_prefsrc.plen = 0;
			}
			bucket++;
		}
	}
}

static bool rt6_mtu_change_route_allowed(struct inet6_dev *idev,
					 struct rt6_info *rt, int mtu)
{
	/* If the new MTU is lower than the route PMTU, this new MTU will be the
	 * lowest MTU in the path: always allow updating the route PMTU to
	 * reflect PMTU decreases.
	 *
	 * If the new MTU is higher, and the route PMTU is equal to the local
	 * MTU, this means the old MTU is the lowest in the path, so allow
	 * updating it: if other nodes now have lower MTUs, PMTU discovery will
	 * handle this.
	 */

	if (dst_mtu(&rt->dst) >= mtu)
		return true;

	if (dst_mtu(&rt->dst) == idev->cnf.mtu6)
		return true;

	return false;
}

static void rt6_exceptions_update_pmtu(struct inet6_dev *idev,
				       struct fib6_info *rt, int mtu)
{
	struct rt6_exception_bucket *bucket;
	struct rt6_exception *rt6_ex;
	int i;

	bucket = rcu_dereference_protected(rt->rt6i_exception_bucket,
					lockdep_is_held(&rt6_exception_lock));

	if (!bucket)
		return;

	for (i = 0; i < FIB6_EXCEPTION_BUCKET_SIZE; i++) {
		hlist_for_each_entry(rt6_ex, &bucket->chain, hlist) {
			struct rt6_info *entry = rt6_ex->rt6i;

			/* For RTF_CACHE with rt6i_pmtu == 0 (i.e. a redirected
			 * route), the metrics of its rt->from have already
			 * been updated.
			 */
			if (dst_metric_raw(&entry->dst, RTAX_MTU) &&
			    rt6_mtu_change_route_allowed(idev, entry, mtu))
				dst_metric_set(&entry->dst, RTAX_MTU, mtu);
		}
		bucket++;
	}
}

#define RTF_CACHE_GATEWAY	(RTF_GATEWAY | RTF_CACHE)

static void rt6_exceptions_clean_tohost(struct fib6_info *rt,
					struct in6_addr *gateway)
{
	struct rt6_exception_bucket *bucket;
	struct rt6_exception *rt6_ex;
	struct hlist_node *tmp;
	int i;

	if (!rcu_access_pointer(rt->rt6i_exception_bucket))
		return;

	spin_lock_bh(&rt6_exception_lock);
	bucket = rcu_dereference_protected(rt->rt6i_exception_bucket,
				     lockdep_is_held(&rt6_exception_lock));

	if (bucket) {
		for (i = 0; i < FIB6_EXCEPTION_BUCKET_SIZE; i++) {
			hlist_for_each_entry_safe(rt6_ex, tmp,
						  &bucket->chain, hlist) {
				struct rt6_info *entry = rt6_ex->rt6i;

				if ((entry->rt6i_flags & RTF_CACHE_GATEWAY) ==
				    RTF_CACHE_GATEWAY &&
				    ipv6_addr_equal(gateway,
						    &entry->rt6i_gateway)) {
					rt6_remove_exception(bucket, rt6_ex);
				}
			}
			bucket++;
		}
	}

	spin_unlock_bh(&rt6_exception_lock);
}

static void rt6_age_examine_exception(struct rt6_exception_bucket *bucket,
				      struct rt6_exception *rt6_ex,
				      struct fib6_gc_args *gc_args,
				      unsigned long now)
{
	struct rt6_info *rt = rt6_ex->rt6i;

	/* we are pruning and obsoleting aged-out and non gateway exceptions
	 * even if others have still references to them, so that on next
	 * dst_check() such references can be dropped.
	 * EXPIRES exceptions - e.g. pmtu-generated ones are pruned when
	 * expired, independently from their aging, as per RFC 8201 section 4
	 */
	if (!(rt->rt6i_flags & RTF_EXPIRES)) {
		if (time_after_eq(now, rt->dst.lastuse + gc_args->timeout)) {
			RT6_TRACE("aging clone %p\n", rt);
			rt6_remove_exception(bucket, rt6_ex);
			return;
		}
	} else if (time_after(jiffies, rt->dst.expires)) {
		RT6_TRACE("purging expired route %p\n", rt);
		rt6_remove_exception(bucket, rt6_ex);
		return;
	}

	if (rt->rt6i_flags & RTF_GATEWAY) {
		struct neighbour *neigh;
		__u8 neigh_flags = 0;

		neigh = __ipv6_neigh_lookup_noref(rt->dst.dev, &rt->rt6i_gateway);
		if (neigh)
			neigh_flags = neigh->flags;

		if (!(neigh_flags & NTF_ROUTER)) {
			RT6_TRACE("purging route %p via non-router but gateway\n",
				  rt);
			rt6_remove_exception(bucket, rt6_ex);
			return;
		}
	}

	gc_args->more++;
}

void rt6_age_exceptions(struct fib6_info *rt,
			struct fib6_gc_args *gc_args,
			unsigned long now)
{
	struct rt6_exception_bucket *bucket;
	struct rt6_exception *rt6_ex;
	struct hlist_node *tmp;
	int i;

	if (!rcu_access_pointer(rt->rt6i_exception_bucket))
		return;

	rcu_read_lock_bh();
	spin_lock(&rt6_exception_lock);
	bucket = rcu_dereference_protected(rt->rt6i_exception_bucket,
				    lockdep_is_held(&rt6_exception_lock));

	if (bucket) {
		for (i = 0; i < FIB6_EXCEPTION_BUCKET_SIZE; i++) {
			hlist_for_each_entry_safe(rt6_ex, tmp,
						  &bucket->chain, hlist) {
				rt6_age_examine_exception(bucket, rt6_ex,
							  gc_args, now);
			}
			bucket++;
		}
	}
	spin_unlock(&rt6_exception_lock);
	rcu_read_unlock_bh();
}

/* must be called with rcu lock held */
int fib6_table_lookup(struct net *net, struct fib6_table *table, int oif,
		      struct flowi6 *fl6, struct fib6_result *res, int strict)
{
	struct fib6_node *fn, *saved_fn;

	fn = fib6_node_lookup(&table->tb6_root, &fl6->daddr, &fl6->saddr);
	saved_fn = fn;

	if (fl6->flowi6_flags & FLOWI_FLAG_SKIP_NH_OIF)
		oif = 0;

redo_rt6_select:
	rt6_select(net, fn, oif, res, strict);
	if (res->f6i == net->ipv6.fib6_null_entry) {
		fn = fib6_backtrack(fn, &fl6->saddr);
		if (fn)
			goto redo_rt6_select;
		else if (strict & RT6_LOOKUP_F_REACHABLE) {
			/* also consider unreachable route */
			strict &= ~RT6_LOOKUP_F_REACHABLE;
			fn = saved_fn;
			goto redo_rt6_select;
		}
	}

	trace_fib6_table_lookup(net, res, table, fl6);

	return 0;
}

struct rt6_info *ip6_pol_route(struct net *net, struct fib6_table *table,
			       int oif, struct flowi6 *fl6,
			       const struct sk_buff *skb, int flags)
{
	struct fib6_result res = {};
	struct rt6_info *rt;
	int strict = 0;

	strict |= flags & RT6_LOOKUP_F_IFACE;
	strict |= flags & RT6_LOOKUP_F_IGNORE_LINKSTATE;
	if (net->ipv6.devconf_all->forwarding == 0)
		strict |= RT6_LOOKUP_F_REACHABLE;

	rcu_read_lock();

	fib6_table_lookup(net, table, oif, fl6, &res, strict);
	if (res.f6i == net->ipv6.fib6_null_entry) {
		rt = net->ipv6.ip6_null_entry;
		rcu_read_unlock();
		dst_hold(&rt->dst);
		return rt;
	}

	fib6_select_path(net, &res, fl6, oif, false, skb, strict);

	/*Search through exception table */
	rt = rt6_find_cached_rt(&res, &fl6->daddr, &fl6->saddr);
	if (rt) {
		if (ip6_hold_safe(net, &rt))
			dst_use_noref(&rt->dst, jiffies);

		rcu_read_unlock();
		return rt;
	} else if (unlikely((fl6->flowi6_flags & FLOWI_FLAG_KNOWN_NH) &&
			    !res.nh->fib_nh_gw_family)) {
		/* Create a RTF_CACHE clone which will not be
		 * owned by the fib6 tree.  It is for the special case where
		 * the daddr in the skb during the neighbor look-up is different
		 * from the fl6->daddr used to look-up route here.
		 */
		struct rt6_info *uncached_rt;

		uncached_rt = ip6_rt_cache_alloc(&res, &fl6->daddr, NULL);

		rcu_read_unlock();

		if (uncached_rt) {
			/* Uncached_rt's refcnt is taken during ip6_rt_cache_alloc()
			 * No need for another dst_hold()
			 */
			rt6_uncached_list_add(uncached_rt);
			atomic_inc(&net->ipv6.rt6_stats->fib_rt_uncache);
		} else {
			uncached_rt = net->ipv6.ip6_null_entry;
			dst_hold(&uncached_rt->dst);
		}

		return uncached_rt;
	} else {
		/* Get a percpu copy */

		struct rt6_info *pcpu_rt;

		local_bh_disable();
		pcpu_rt = rt6_get_pcpu_route(&res);

		if (!pcpu_rt)
			pcpu_rt = rt6_make_pcpu_route(net, &res);

		local_bh_enable();
		rcu_read_unlock();

		return pcpu_rt;
	}
}
EXPORT_SYMBOL_GPL(ip6_pol_route);

static struct rt6_info *ip6_pol_route_input(struct net *net,
					    struct fib6_table *table,
					    struct flowi6 *fl6,
					    const struct sk_buff *skb,
					    int flags)
{
	return ip6_pol_route(net, table, fl6->flowi6_iif, fl6, skb, flags);
}

struct dst_entry *ip6_route_input_lookup(struct net *net,
					 struct net_device *dev,
					 struct flowi6 *fl6,
					 const struct sk_buff *skb,
					 int flags)
{
	if (rt6_need_strict(&fl6->daddr) && dev->type != ARPHRD_PIMREG)
		flags |= RT6_LOOKUP_F_IFACE;

	return fib6_rule_lookup(net, fl6, skb, flags, ip6_pol_route_input);
}
EXPORT_SYMBOL_GPL(ip6_route_input_lookup);

static void ip6_multipath_l3_keys(const struct sk_buff *skb,
				  struct flow_keys *keys,
				  struct flow_keys *flkeys)
{
	const struct ipv6hdr *outer_iph = ipv6_hdr(skb);
	const struct ipv6hdr *key_iph = outer_iph;
	struct flow_keys *_flkeys = flkeys;
	const struct ipv6hdr *inner_iph;
	const struct icmp6hdr *icmph;
	struct ipv6hdr _inner_iph;
	struct icmp6hdr _icmph;

	if (likely(outer_iph->nexthdr != IPPROTO_ICMPV6))
		goto out;

	icmph = skb_header_pointer(skb, skb_transport_offset(skb),
				   sizeof(_icmph), &_icmph);
	if (!icmph)
		goto out;

	if (icmph->icmp6_type != ICMPV6_DEST_UNREACH &&
	    icmph->icmp6_type != ICMPV6_PKT_TOOBIG &&
	    icmph->icmp6_type != ICMPV6_TIME_EXCEED &&
	    icmph->icmp6_type != ICMPV6_PARAMPROB)
		goto out;

	inner_iph = skb_header_pointer(skb,
				       skb_transport_offset(skb) + sizeof(*icmph),
				       sizeof(_inner_iph), &_inner_iph);
	if (!inner_iph)
		goto out;

	key_iph = inner_iph;
	_flkeys = NULL;
out:
	if (_flkeys) {
		keys->addrs.v6addrs.src = _flkeys->addrs.v6addrs.src;
		keys->addrs.v6addrs.dst = _flkeys->addrs.v6addrs.dst;
		keys->tags.flow_label = _flkeys->tags.flow_label;
		keys->basic.ip_proto = _flkeys->basic.ip_proto;
	} else {
		keys->addrs.v6addrs.src = key_iph->saddr;
		keys->addrs.v6addrs.dst = key_iph->daddr;
		keys->tags.flow_label = ip6_flowlabel(key_iph);
		keys->basic.ip_proto = key_iph->nexthdr;
	}
}

/* if skb is set it will be used and fl6 can be NULL */
u32 rt6_multipath_hash(const struct net *net, const struct flowi6 *fl6,
		       const struct sk_buff *skb, struct flow_keys *flkeys)
{
	struct flow_keys hash_keys;
	u32 mhash;

	switch (ip6_multipath_hash_policy(net)) {
	case 0:
		memset(&hash_keys, 0, sizeof(hash_keys));
		hash_keys.control.addr_type = FLOW_DISSECTOR_KEY_IPV6_ADDRS;
		if (skb) {
			ip6_multipath_l3_keys(skb, &hash_keys, flkeys);
		} else {
			hash_keys.addrs.v6addrs.src = fl6->saddr;
			hash_keys.addrs.v6addrs.dst = fl6->daddr;
			hash_keys.tags.flow_label = (__force u32)flowi6_get_flowlabel(fl6);
			hash_keys.basic.ip_proto = fl6->flowi6_proto;
		}
		break;
	case 1:
		if (skb) {
			unsigned int flag = FLOW_DISSECTOR_F_STOP_AT_ENCAP;
			struct flow_keys keys;

			/* short-circuit if we already have L4 hash present */
			if (skb->l4_hash)
				return skb_get_hash_raw(skb) >> 1;

			memset(&hash_keys, 0, sizeof(hash_keys));

                        if (!flkeys) {
				skb_flow_dissect_flow_keys(skb, &keys, flag);
				flkeys = &keys;
			}
			hash_keys.control.addr_type = FLOW_DISSECTOR_KEY_IPV6_ADDRS;
			hash_keys.addrs.v6addrs.src = flkeys->addrs.v6addrs.src;
			hash_keys.addrs.v6addrs.dst = flkeys->addrs.v6addrs.dst;
			hash_keys.ports.src = flkeys->ports.src;
			hash_keys.ports.dst = flkeys->ports.dst;
			hash_keys.basic.ip_proto = flkeys->basic.ip_proto;
		} else {
			memset(&hash_keys, 0, sizeof(hash_keys));
			hash_keys.control.addr_type = FLOW_DISSECTOR_KEY_IPV6_ADDRS;
			hash_keys.addrs.v6addrs.src = fl6->saddr;
			hash_keys.addrs.v6addrs.dst = fl6->daddr;
			hash_keys.ports.src = fl6->fl6_sport;
			hash_keys.ports.dst = fl6->fl6_dport;
			hash_keys.basic.ip_proto = fl6->flowi6_proto;
		}
		break;
	}
	mhash = flow_hash_from_keys(&hash_keys);

	return mhash >> 1;
}

void ip6_route_input(struct sk_buff *skb)
{
	const struct ipv6hdr *iph = ipv6_hdr(skb);
	struct net *net = dev_net(skb->dev);
	int flags = RT6_LOOKUP_F_HAS_SADDR;
	struct ip_tunnel_info *tun_info;
	struct flowi6 fl6 = {
		.flowi6_iif = skb->dev->ifindex,
		.daddr = iph->daddr,
		.saddr = iph->saddr,
		.flowlabel = ip6_flowinfo(iph),
		.flowi6_mark = skb->mark,
		.flowi6_proto = iph->nexthdr,
	};
	struct flow_keys *flkeys = NULL, _flkeys;

	tun_info = skb_tunnel_info(skb);
	if (tun_info && !(tun_info->mode & IP_TUNNEL_INFO_TX))
		fl6.flowi6_tun_key.tun_id = tun_info->key.tun_id;

	if (fib6_rules_early_flow_dissect(net, skb, &fl6, &_flkeys))
		flkeys = &_flkeys;

	if (unlikely(fl6.flowi6_proto == IPPROTO_ICMPV6))
		fl6.mp_hash = rt6_multipath_hash(net, &fl6, skb, flkeys);
	skb_dst_drop(skb);
	skb_dst_set(skb,
		    ip6_route_input_lookup(net, skb->dev, &fl6, skb, flags));
}

static struct rt6_info *ip6_pol_route_output(struct net *net,
					     struct fib6_table *table,
					     struct flowi6 *fl6,
					     const struct sk_buff *skb,
					     int flags)
{
	return ip6_pol_route(net, table, fl6->flowi6_oif, fl6, skb, flags);
}

struct dst_entry *ip6_route_output_flags(struct net *net, const struct sock *sk,
					 struct flowi6 *fl6, int flags)
{
	bool any_src;

	if (rt6_need_strict(&fl6->daddr)) {
		struct dst_entry *dst;

		dst = l3mdev_link_scope_lookup(net, fl6);
		if (dst)
			return dst;
	}

	fl6->flowi6_iif = LOOPBACK_IFINDEX;

	any_src = ipv6_addr_any(&fl6->saddr);
	if ((sk && sk->sk_bound_dev_if) || rt6_need_strict(&fl6->daddr) ||
	    (fl6->flowi6_oif && any_src))
		flags |= RT6_LOOKUP_F_IFACE;

	if (!any_src)
		flags |= RT6_LOOKUP_F_HAS_SADDR;
	else if (sk)
		flags |= rt6_srcprefs2flags(inet6_sk(sk)->srcprefs);

	return fib6_rule_lookup(net, fl6, NULL, flags, ip6_pol_route_output);
}
EXPORT_SYMBOL_GPL(ip6_route_output_flags);

struct dst_entry *ip6_blackhole_route(struct net *net, struct dst_entry *dst_orig)
{
	struct rt6_info *rt, *ort = (struct rt6_info *) dst_orig;
	struct net_device *loopback_dev = net->loopback_dev;
	struct dst_entry *new = NULL;

	rt = dst_alloc(&ip6_dst_blackhole_ops, loopback_dev, 1,
		       DST_OBSOLETE_DEAD, 0);
	if (rt) {
		rt6_info_init(rt);
		atomic_inc(&net->ipv6.rt6_stats->fib_rt_alloc);

		new = &rt->dst;
		new->__use = 1;
		new->input = dst_discard;
		new->output = dst_discard_out;

		dst_copy_metrics(new, &ort->dst);

		rt->rt6i_idev = in6_dev_get(loopback_dev);
		rt->rt6i_gateway = ort->rt6i_gateway;
		rt->rt6i_flags = ort->rt6i_flags & ~RTF_PCPU;

		memcpy(&rt->rt6i_dst, &ort->rt6i_dst, sizeof(struct rt6key));
#ifdef CONFIG_IPV6_SUBTREES
		memcpy(&rt->rt6i_src, &ort->rt6i_src, sizeof(struct rt6key));
#endif
	}

	dst_release(dst_orig);
	return new ? new : ERR_PTR(-ENOMEM);
}

/*
 *	Destination cache support functions
 */

static bool fib6_check(struct fib6_info *f6i, u32 cookie)
{
	u32 rt_cookie = 0;

	if (!fib6_get_cookie_safe(f6i, &rt_cookie) || rt_cookie != cookie)
		return false;

	if (fib6_check_expired(f6i))
		return false;

	return true;
}

static struct dst_entry *rt6_check(struct rt6_info *rt,
				   struct fib6_info *from,
				   u32 cookie)
{
	u32 rt_cookie = 0;

	if (!from || !fib6_get_cookie_safe(from, &rt_cookie) ||
	    rt_cookie != cookie)
		return NULL;

	if (rt6_check_expired(rt))
		return NULL;

	return &rt->dst;
}

static struct dst_entry *rt6_dst_from_check(struct rt6_info *rt,
					    struct fib6_info *from,
					    u32 cookie)
{
	if (!__rt6_check_expired(rt) &&
	    rt->dst.obsolete == DST_OBSOLETE_FORCE_CHK &&
	    fib6_check(from, cookie))
		return &rt->dst;
	else
		return NULL;
}

static struct dst_entry *ip6_dst_check(struct dst_entry *dst, u32 cookie)
{
	struct dst_entry *dst_ret;
	struct fib6_info *from;
	struct rt6_info *rt;

	rt = container_of(dst, struct rt6_info, dst);

	rcu_read_lock();

	/* All IPV6 dsts are created with ->obsolete set to the value
	 * DST_OBSOLETE_FORCE_CHK which forces validation calls down
	 * into this function always.
	 */

	from = rcu_dereference(rt->from);

	if (from && (rt->rt6i_flags & RTF_PCPU ||
	    unlikely(!list_empty(&rt->rt6i_uncached))))
		dst_ret = rt6_dst_from_check(rt, from, cookie);
	else
		dst_ret = rt6_check(rt, from, cookie);

	rcu_read_unlock();

	return dst_ret;
}

static struct dst_entry *ip6_negative_advice(struct dst_entry *dst)
{
	struct rt6_info *rt = (struct rt6_info *) dst;

	if (rt) {
		if (rt->rt6i_flags & RTF_CACHE) {
			rcu_read_lock();
			if (rt6_check_expired(rt)) {
				rt6_remove_exception_rt(rt);
				dst = NULL;
			}
			rcu_read_unlock();
		} else {
			dst_release(dst);
			dst = NULL;
		}
	}
	return dst;
}

static void ip6_link_failure(struct sk_buff *skb)
{
	struct rt6_info *rt;

	icmpv6_send(skb, ICMPV6_DEST_UNREACH, ICMPV6_ADDR_UNREACH, 0);

	rt = (struct rt6_info *) skb_dst(skb);
	if (rt) {
		rcu_read_lock();
		if (rt->rt6i_flags & RTF_CACHE) {
			rt6_remove_exception_rt(rt);
		} else {
			struct fib6_info *from;
			struct fib6_node *fn;

			from = rcu_dereference(rt->from);
			if (from) {
				fn = rcu_dereference(from->fib6_node);
				if (fn && (rt->rt6i_flags & RTF_DEFAULT))
					fn->fn_sernum = -1;
			}
		}
		rcu_read_unlock();
	}
}

static void rt6_update_expires(struct rt6_info *rt0, int timeout)
{
	if (!(rt0->rt6i_flags & RTF_EXPIRES)) {
		struct fib6_info *from;

		rcu_read_lock();
		from = rcu_dereference(rt0->from);
		if (from)
			rt0->dst.expires = from->expires;
		rcu_read_unlock();
	}

	dst_set_expires(&rt0->dst, timeout);
	rt0->rt6i_flags |= RTF_EXPIRES;
}

static void rt6_do_update_pmtu(struct rt6_info *rt, u32 mtu)
{
	struct net *net = dev_net(rt->dst.dev);

	dst_metric_set(&rt->dst, RTAX_MTU, mtu);
	rt->rt6i_flags |= RTF_MODIFIED;
	rt6_update_expires(rt, net->ipv6.sysctl.ip6_rt_mtu_expires);
}

static bool rt6_cache_allowed_for_pmtu(const struct rt6_info *rt)
{
	bool from_set;

	rcu_read_lock();
	from_set = !!rcu_dereference(rt->from);
	rcu_read_unlock();

	return !(rt->rt6i_flags & RTF_CACHE) &&
		(rt->rt6i_flags & RTF_PCPU || from_set);
}

static void __ip6_rt_update_pmtu(struct dst_entry *dst, const struct sock *sk,
				 const struct ipv6hdr *iph, u32 mtu)
{
	const struct in6_addr *daddr, *saddr;
	struct rt6_info *rt6 = (struct rt6_info *)dst;

	if (dst_metric_locked(dst, RTAX_MTU))
		return;

	if (iph) {
		daddr = &iph->daddr;
		saddr = &iph->saddr;
	} else if (sk) {
		daddr = &sk->sk_v6_daddr;
		saddr = &inet6_sk(sk)->saddr;
	} else {
		daddr = NULL;
		saddr = NULL;
	}
	dst_confirm_neigh(dst, daddr);
	mtu = max_t(u32, mtu, IPV6_MIN_MTU);
	if (mtu >= dst_mtu(dst))
		return;

	if (!rt6_cache_allowed_for_pmtu(rt6)) {
		rt6_do_update_pmtu(rt6, mtu);
		/* update rt6_ex->stamp for cache */
		if (rt6->rt6i_flags & RTF_CACHE)
			rt6_update_exception_stamp_rt(rt6);
	} else if (daddr) {
		struct fib6_result res = {};
		struct rt6_info *nrt6;

		rcu_read_lock();
		res.f6i = rcu_dereference(rt6->from);
		if (!res.f6i) {
			rcu_read_unlock();
			return;
		}
		res.nh = &res.f6i->fib6_nh;
		res.fib6_flags = res.f6i->fib6_flags;
		res.fib6_type = res.f6i->fib6_type;

		nrt6 = ip6_rt_cache_alloc(&res, daddr, saddr);
		if (nrt6) {
			rt6_do_update_pmtu(nrt6, mtu);
			if (rt6_insert_exception(nrt6, &res))
				dst_release_immediate(&nrt6->dst);
		}
		rcu_read_unlock();
	}
}

static void ip6_rt_update_pmtu(struct dst_entry *dst, struct sock *sk,
			       struct sk_buff *skb, u32 mtu)
{
	__ip6_rt_update_pmtu(dst, sk, skb ? ipv6_hdr(skb) : NULL, mtu);
}

void ip6_update_pmtu(struct sk_buff *skb, struct net *net, __be32 mtu,
		     int oif, u32 mark, kuid_t uid)
{
	const struct ipv6hdr *iph = (struct ipv6hdr *) skb->data;
	struct dst_entry *dst;
	struct flowi6 fl6;

	memset(&fl6, 0, sizeof(fl6));
	fl6.flowi6_oif = oif;
	fl6.flowi6_mark = mark ? mark : IP6_REPLY_MARK(net, skb->mark);
	fl6.daddr = iph->daddr;
	fl6.saddr = iph->saddr;
	fl6.flowlabel = ip6_flowinfo(iph);
	fl6.flowi6_uid = uid;

	dst = ip6_route_output(net, NULL, &fl6);
	if (!dst->error)
		__ip6_rt_update_pmtu(dst, NULL, iph, ntohl(mtu));
	dst_release(dst);
}
EXPORT_SYMBOL_GPL(ip6_update_pmtu);

void ip6_sk_update_pmtu(struct sk_buff *skb, struct sock *sk, __be32 mtu)
{
	int oif = sk->sk_bound_dev_if;
	struct dst_entry *dst;

	if (!oif && skb->dev)
		oif = l3mdev_master_ifindex(skb->dev);

	ip6_update_pmtu(skb, sock_net(sk), mtu, oif, sk->sk_mark, sk->sk_uid);

	dst = __sk_dst_get(sk);
	if (!dst || !dst->obsolete ||
	    dst->ops->check(dst, inet6_sk(sk)->dst_cookie))
		return;

	bh_lock_sock(sk);
	if (!sock_owned_by_user(sk) && !ipv6_addr_v4mapped(&sk->sk_v6_daddr))
		ip6_datagram_dst_update(sk, false);
	bh_unlock_sock(sk);
}
EXPORT_SYMBOL_GPL(ip6_sk_update_pmtu);

void ip6_sk_dst_store_flow(struct sock *sk, struct dst_entry *dst,
			   const struct flowi6 *fl6)
{
#ifdef CONFIG_IPV6_SUBTREES
	struct ipv6_pinfo *np = inet6_sk(sk);
#endif

	ip6_dst_store(sk, dst,
		      ipv6_addr_equal(&fl6->daddr, &sk->sk_v6_daddr) ?
		      &sk->sk_v6_daddr : NULL,
#ifdef CONFIG_IPV6_SUBTREES
		      ipv6_addr_equal(&fl6->saddr, &np->saddr) ?
		      &np->saddr :
#endif
		      NULL);
}

static bool ip6_redirect_nh_match(const struct fib6_result *res,
				  struct flowi6 *fl6,
				  const struct in6_addr *gw,
				  struct rt6_info **ret)
{
	const struct fib6_nh *nh = res->nh;

	if (nh->fib_nh_flags & RTNH_F_DEAD || !nh->fib_nh_gw_family ||
	    fl6->flowi6_oif != nh->fib_nh_dev->ifindex)
		return false;

	/* rt_cache's gateway might be different from its 'parent'
	 * in the case of an ip redirect.
	 * So we keep searching in the exception table if the gateway
	 * is different.
	 */
	if (!ipv6_addr_equal(gw, &nh->fib_nh_gw6)) {
		struct rt6_info *rt_cache;

		rt_cache = rt6_find_cached_rt(res, &fl6->daddr, &fl6->saddr);
		if (rt_cache &&
		    ipv6_addr_equal(gw, &rt_cache->rt6i_gateway)) {
			*ret = rt_cache;
			return true;
		}
		return false;
	}
	return true;
}

/* Handle redirects */
struct ip6rd_flowi {
	struct flowi6 fl6;
	struct in6_addr gateway;
};

static struct rt6_info *__ip6_route_redirect(struct net *net,
					     struct fib6_table *table,
					     struct flowi6 *fl6,
					     const struct sk_buff *skb,
					     int flags)
{
	struct ip6rd_flowi *rdfl = (struct ip6rd_flowi *)fl6;
	struct rt6_info *ret = NULL;
	struct fib6_result res = {};
	struct fib6_info *rt;
	struct fib6_node *fn;

	/* l3mdev_update_flow overrides oif if the device is enslaved; in
	 * this case we must match on the real ingress device, so reset it
	 */
	if (fl6->flowi6_flags & FLOWI_FLAG_SKIP_NH_OIF)
		fl6->flowi6_oif = skb->dev->ifindex;

	/* Get the "current" route for this destination and
	 * check if the redirect has come from appropriate router.
	 *
	 * RFC 4861 specifies that redirects should only be
	 * accepted if they come from the nexthop to the target.
	 * Due to the way the routes are chosen, this notion
	 * is a bit fuzzy and one might need to check all possible
	 * routes.
	 */

	rcu_read_lock();
	fn = fib6_node_lookup(&table->tb6_root, &fl6->daddr, &fl6->saddr);
restart:
	for_each_fib6_node_rt_rcu(fn) {
		res.f6i = rt;
		res.nh = &rt->fib6_nh;

		if (fib6_check_expired(rt))
			continue;
		if (rt->fib6_flags & RTF_REJECT)
			break;
		if (ip6_redirect_nh_match(&res, fl6, &rdfl->gateway, &ret))
			goto out;
	}

	if (!rt)
		rt = net->ipv6.fib6_null_entry;
	else if (rt->fib6_flags & RTF_REJECT) {
		ret = net->ipv6.ip6_null_entry;
		goto out;
	}

	if (rt == net->ipv6.fib6_null_entry) {
		fn = fib6_backtrack(fn, &fl6->saddr);
		if (fn)
			goto restart;
	}

	res.f6i = rt;
	res.nh = &rt->fib6_nh;
out:
	if (ret) {
		ip6_hold_safe(net, &ret);
	} else {
		res.fib6_flags = res.f6i->fib6_flags;
		res.fib6_type = res.f6i->fib6_type;
		ret = ip6_create_rt_rcu(&res);
	}

	rcu_read_unlock();

	trace_fib6_table_lookup(net, &res, table, fl6);
	return ret;
};

static struct dst_entry *ip6_route_redirect(struct net *net,
					    const struct flowi6 *fl6,
					    const struct sk_buff *skb,
					    const struct in6_addr *gateway)
{
	int flags = RT6_LOOKUP_F_HAS_SADDR;
	struct ip6rd_flowi rdfl;

	rdfl.fl6 = *fl6;
	rdfl.gateway = *gateway;

	return fib6_rule_lookup(net, &rdfl.fl6, skb,
				flags, __ip6_route_redirect);
}

void ip6_redirect(struct sk_buff *skb, struct net *net, int oif, u32 mark,
		  kuid_t uid)
{
	const struct ipv6hdr *iph = (struct ipv6hdr *) skb->data;
	struct dst_entry *dst;
	struct flowi6 fl6;

	memset(&fl6, 0, sizeof(fl6));
	fl6.flowi6_iif = LOOPBACK_IFINDEX;
	fl6.flowi6_oif = oif;
	fl6.flowi6_mark = mark;
	fl6.daddr = iph->daddr;
	fl6.saddr = iph->saddr;
	fl6.flowlabel = ip6_flowinfo(iph);
	fl6.flowi6_uid = uid;

	dst = ip6_route_redirect(net, &fl6, skb, &ipv6_hdr(skb)->saddr);
	rt6_do_redirect(dst, NULL, skb);
	dst_release(dst);
}
EXPORT_SYMBOL_GPL(ip6_redirect);

void ip6_redirect_no_header(struct sk_buff *skb, struct net *net, int oif,
			    u32 mark)
{
	const struct ipv6hdr *iph = ipv6_hdr(skb);
	const struct rd_msg *msg = (struct rd_msg *)icmp6_hdr(skb);
	struct dst_entry *dst;
	struct flowi6 fl6;

	memset(&fl6, 0, sizeof(fl6));
	fl6.flowi6_iif = LOOPBACK_IFINDEX;
	fl6.flowi6_oif = oif;
	fl6.flowi6_mark = mark;
	fl6.daddr = msg->dest;
	fl6.saddr = iph->daddr;
	fl6.flowi6_uid = sock_net_uid(net, NULL);

	dst = ip6_route_redirect(net, &fl6, skb, &iph->saddr);
	rt6_do_redirect(dst, NULL, skb);
	dst_release(dst);
}

void ip6_sk_redirect(struct sk_buff *skb, struct sock *sk)
{
	ip6_redirect(skb, sock_net(sk), sk->sk_bound_dev_if, sk->sk_mark,
		     sk->sk_uid);
}
EXPORT_SYMBOL_GPL(ip6_sk_redirect);

static unsigned int ip6_default_advmss(const struct dst_entry *dst)
{
	struct net_device *dev = dst->dev;
	unsigned int mtu = dst_mtu(dst);
	struct net *net = dev_net(dev);

	mtu -= sizeof(struct ipv6hdr) + sizeof(struct tcphdr);

	if (mtu < net->ipv6.sysctl.ip6_rt_min_advmss)
		mtu = net->ipv6.sysctl.ip6_rt_min_advmss;

	/*
	 * Maximal non-jumbo IPv6 payload is IPV6_MAXPLEN and
	 * corresponding MSS is IPV6_MAXPLEN - tcp_header_size.
	 * IPV6_MAXPLEN is also valid and means: "any MSS,
	 * rely only on pmtu discovery"
	 */
	if (mtu > IPV6_MAXPLEN - sizeof(struct tcphdr))
		mtu = IPV6_MAXPLEN;
	return mtu;
}

static unsigned int ip6_mtu(const struct dst_entry *dst)
{
	struct inet6_dev *idev;
	unsigned int mtu;

	mtu = dst_metric_raw(dst, RTAX_MTU);
	if (mtu)
		goto out;

	mtu = IPV6_MIN_MTU;

	rcu_read_lock();
	idev = __in6_dev_get(dst->dev);
	if (idev)
		mtu = idev->cnf.mtu6;
	rcu_read_unlock();

out:
	mtu = min_t(unsigned int, mtu, IP6_MAX_MTU);

	return mtu - lwtunnel_headroom(dst->lwtstate, mtu);
}

/* MTU selection:
 * 1. mtu on route is locked - use it
 * 2. mtu from nexthop exception
 * 3. mtu from egress device
 *
 * based on ip6_dst_mtu_forward and exception logic of
 * rt6_find_cached_rt; called with rcu_read_lock
 */
u32 ip6_mtu_from_fib6(const struct fib6_result *res,
		      const struct in6_addr *daddr,
		      const struct in6_addr *saddr)
{
	const struct fib6_nh *nh = res->nh;
	struct fib6_info *f6i = res->f6i;
	struct inet6_dev *idev;
	struct rt6_info *rt;
	u32 mtu = 0;

	if (unlikely(fib6_metric_locked(f6i, RTAX_MTU))) {
		mtu = f6i->fib6_pmtu;
		if (mtu)
			goto out;
	}

	rt = rt6_find_cached_rt(res, daddr, saddr);
	if (unlikely(rt)) {
		mtu = dst_metric_raw(&rt->dst, RTAX_MTU);
	} else {
		struct net_device *dev = nh->fib_nh_dev;

		mtu = IPV6_MIN_MTU;
		idev = __in6_dev_get(dev);
		if (idev && idev->cnf.mtu6 > mtu)
			mtu = idev->cnf.mtu6;
	}

	mtu = min_t(unsigned int, mtu, IP6_MAX_MTU);
out:
	return mtu - lwtunnel_headroom(nh->fib_nh_lws, mtu);
}

struct dst_entry *icmp6_dst_alloc(struct net_device *dev,
				  struct flowi6 *fl6)
{
	struct dst_entry *dst;
	struct rt6_info *rt;
	struct inet6_dev *idev = in6_dev_get(dev);
	struct net *net = dev_net(dev);

	if (unlikely(!idev))
		return ERR_PTR(-ENODEV);

	rt = ip6_dst_alloc(net, dev, 0);
	if (unlikely(!rt)) {
		in6_dev_put(idev);
		dst = ERR_PTR(-ENOMEM);
		goto out;
	}

	rt->dst.flags |= DST_HOST;
	rt->dst.input = ip6_input;
	rt->dst.output  = ip6_output;
	rt->rt6i_gateway  = fl6->daddr;
	rt->rt6i_dst.addr = fl6->daddr;
	rt->rt6i_dst.plen = 128;
	rt->rt6i_idev     = idev;
	dst_metric_set(&rt->dst, RTAX_HOPLIMIT, 0);

	/* Add this dst into uncached_list so that rt6_disable_ip() can
	 * do proper release of the net_device
	 */
	rt6_uncached_list_add(rt);
	atomic_inc(&net->ipv6.rt6_stats->fib_rt_uncache);

	dst = xfrm_lookup(net, &rt->dst, flowi6_to_flowi(fl6), NULL, 0);

out:
	return dst;
}

static int ip6_dst_gc(struct dst_ops *ops)
{
	struct net *net = container_of(ops, struct net, ipv6.ip6_dst_ops);
	int rt_min_interval = net->ipv6.sysctl.ip6_rt_gc_min_interval;
	int rt_max_size = net->ipv6.sysctl.ip6_rt_max_size;
	int rt_elasticity = net->ipv6.sysctl.ip6_rt_gc_elasticity;
	int rt_gc_timeout = net->ipv6.sysctl.ip6_rt_gc_timeout;
	unsigned long rt_last_gc = net->ipv6.ip6_rt_last_gc;
	int entries;

	entries = dst_entries_get_fast(ops);
	if (time_after(rt_last_gc + rt_min_interval, jiffies) &&
	    entries <= rt_max_size)
		goto out;

	net->ipv6.ip6_rt_gc_expire++;
	fib6_run_gc(net->ipv6.ip6_rt_gc_expire, net, true);
	entries = dst_entries_get_slow(ops);
	if (entries < ops->gc_thresh)
		net->ipv6.ip6_rt_gc_expire = rt_gc_timeout>>1;
out:
	net->ipv6.ip6_rt_gc_expire -= net->ipv6.ip6_rt_gc_expire>>rt_elasticity;
	return entries > rt_max_size;
}

static int ip6_convert_metrics(struct net *net, struct fib6_info *rt,
			       struct fib6_config *cfg)
{
	struct dst_metrics *p;

	if (!cfg->fc_mx)
		return 0;

	p = kzalloc(sizeof(*rt->fib6_metrics), GFP_KERNEL);
	if (unlikely(!p))
		return -ENOMEM;

	refcount_set(&p->refcnt, 1);
	rt->fib6_metrics = p;

	return ip_metrics_convert(net, cfg->fc_mx, cfg->fc_mx_len, p->metrics);
}

static struct rt6_info *ip6_nh_lookup_table(struct net *net,
					    struct fib6_config *cfg,
					    const struct in6_addr *gw_addr,
					    u32 tbid, int flags)
{
	struct flowi6 fl6 = {
		.flowi6_oif = cfg->fc_ifindex,
		.daddr = *gw_addr,
		.saddr = cfg->fc_prefsrc,
	};
	struct fib6_table *table;
	struct rt6_info *rt;

	table = fib6_get_table(net, tbid);
	if (!table)
		return NULL;

	if (!ipv6_addr_any(&cfg->fc_prefsrc))
		flags |= RT6_LOOKUP_F_HAS_SADDR;

	flags |= RT6_LOOKUP_F_IGNORE_LINKSTATE;
	rt = ip6_pol_route(net, table, cfg->fc_ifindex, &fl6, NULL, flags);

	/* if table lookup failed, fall back to full lookup */
	if (rt == net->ipv6.ip6_null_entry) {
		ip6_rt_put(rt);
		rt = NULL;
	}

	return rt;
}

static int ip6_route_check_nh_onlink(struct net *net,
				     struct fib6_config *cfg,
				     const struct net_device *dev,
				     struct netlink_ext_ack *extack)
{
	u32 tbid = l3mdev_fib_table(dev) ? : RT_TABLE_MAIN;
	const struct in6_addr *gw_addr = &cfg->fc_gateway;
	u32 flags = RTF_LOCAL | RTF_ANYCAST | RTF_REJECT;
	struct fib6_info *from;
	struct rt6_info *grt;
	int err;

	err = 0;
	grt = ip6_nh_lookup_table(net, cfg, gw_addr, tbid, 0);
	if (grt) {
		rcu_read_lock();
		from = rcu_dereference(grt->from);
		if (!grt->dst.error &&
		    /* ignore match if it is the default route */
		    from && !ipv6_addr_any(&from->fib6_dst.addr) &&
		    (grt->rt6i_flags & flags || dev != grt->dst.dev)) {
			NL_SET_ERR_MSG(extack,
				       "Nexthop has invalid gateway or device mismatch");
			err = -EINVAL;
		}
		rcu_read_unlock();

		ip6_rt_put(grt);
	}

	return err;
}

static int ip6_route_check_nh(struct net *net,
			      struct fib6_config *cfg,
			      struct net_device **_dev,
			      struct inet6_dev **idev)
{
	const struct in6_addr *gw_addr = &cfg->fc_gateway;
	struct net_device *dev = _dev ? *_dev : NULL;
	struct rt6_info *grt = NULL;
	int err = -EHOSTUNREACH;

	if (cfg->fc_table) {
		int flags = RT6_LOOKUP_F_IFACE;

		grt = ip6_nh_lookup_table(net, cfg, gw_addr,
					  cfg->fc_table, flags);
		if (grt) {
			if (grt->rt6i_flags & RTF_GATEWAY ||
			    (dev && dev != grt->dst.dev)) {
				ip6_rt_put(grt);
				grt = NULL;
			}
		}
	}

	if (!grt)
		grt = rt6_lookup(net, gw_addr, NULL, cfg->fc_ifindex, NULL, 1);

	if (!grt)
		goto out;

	if (dev) {
		if (dev != grt->dst.dev) {
			ip6_rt_put(grt);
			goto out;
		}
	} else {
		*_dev = dev = grt->dst.dev;
		*idev = grt->rt6i_idev;
		dev_hold(dev);
		in6_dev_hold(grt->rt6i_idev);
	}

	if (!(grt->rt6i_flags & RTF_GATEWAY))
		err = 0;

	ip6_rt_put(grt);

out:
	return err;
}

static int ip6_validate_gw(struct net *net, struct fib6_config *cfg,
			   struct net_device **_dev, struct inet6_dev **idev,
			   struct netlink_ext_ack *extack)
{
	const struct in6_addr *gw_addr = &cfg->fc_gateway;
	int gwa_type = ipv6_addr_type(gw_addr);
	bool skip_dev = gwa_type & IPV6_ADDR_LINKLOCAL ? false : true;
	const struct net_device *dev = *_dev;
	bool need_addr_check = !dev;
	int err = -EINVAL;

	/* if gw_addr is local we will fail to detect this in case
	 * address is still TENTATIVE (DAD in progress). rt6_lookup()
	 * will return already-added prefix route via interface that
	 * prefix route was assigned to, which might be non-loopback.
	 */
	if (dev &&
	    ipv6_chk_addr_and_flags(net, gw_addr, dev, skip_dev, 0, 0)) {
		NL_SET_ERR_MSG(extack, "Gateway can not be a local address");
		goto out;
	}

	if (gwa_type != (IPV6_ADDR_LINKLOCAL | IPV6_ADDR_UNICAST)) {
		/* IPv6 strictly inhibits using not link-local
		 * addresses as nexthop address.
		 * Otherwise, router will not able to send redirects.
		 * It is very good, but in some (rare!) circumstances
		 * (SIT, PtP, NBMA NOARP links) it is handy to allow
		 * some exceptions. --ANK
		 * We allow IPv4-mapped nexthops to support RFC4798-type
		 * addressing
		 */
		if (!(gwa_type & (IPV6_ADDR_UNICAST | IPV6_ADDR_MAPPED))) {
			NL_SET_ERR_MSG(extack, "Invalid gateway address");
			goto out;
		}

		if (cfg->fc_flags & RTNH_F_ONLINK)
			err = ip6_route_check_nh_onlink(net, cfg, dev, extack);
		else
			err = ip6_route_check_nh(net, cfg, _dev, idev);

		if (err)
			goto out;
	}

	/* reload in case device was changed */
	dev = *_dev;

	err = -EINVAL;
	if (!dev) {
		NL_SET_ERR_MSG(extack, "Egress device not specified");
		goto out;
	} else if (dev->flags & IFF_LOOPBACK) {
		NL_SET_ERR_MSG(extack,
			       "Egress device can not be loopback device for this route");
		goto out;
	}

	/* if we did not check gw_addr above, do so now that the
	 * egress device has been resolved.
	 */
	if (need_addr_check &&
	    ipv6_chk_addr_and_flags(net, gw_addr, dev, skip_dev, 0, 0)) {
		NL_SET_ERR_MSG(extack, "Gateway can not be a local address");
		goto out;
	}

	err = 0;
out:
	return err;
}

static bool fib6_is_reject(u32 flags, struct net_device *dev, int addr_type)
{
	if ((flags & RTF_REJECT) ||
	    (dev && (dev->flags & IFF_LOOPBACK) &&
	     !(addr_type & IPV6_ADDR_LOOPBACK) &&
	     !(flags & RTF_LOCAL)))
		return true;

	return false;
}

int fib6_nh_init(struct net *net, struct fib6_nh *fib6_nh,
		 struct fib6_config *cfg, gfp_t gfp_flags,
		 struct netlink_ext_ack *extack)
{
	struct net_device *dev = NULL;
	struct inet6_dev *idev = NULL;
	int addr_type;
	int err;

	fib6_nh->fib_nh_family = AF_INET6;

	err = -ENODEV;
	if (cfg->fc_ifindex) {
		dev = dev_get_by_index(net, cfg->fc_ifindex);
		if (!dev)
			goto out;
		idev = in6_dev_get(dev);
		if (!idev)
			goto out;
	}

	if (cfg->fc_flags & RTNH_F_ONLINK) {
		if (!dev) {
			NL_SET_ERR_MSG(extack,
				       "Nexthop device required for onlink");
			goto out;
		}

		if (!(dev->flags & IFF_UP)) {
			NL_SET_ERR_MSG(extack, "Nexthop device is not up");
			err = -ENETDOWN;
			goto out;
		}

		fib6_nh->fib_nh_flags |= RTNH_F_ONLINK;
	}

	fib6_nh->fib_nh_weight = 1;

	/* We cannot add true routes via loopback here,
	 * they would result in kernel looping; promote them to reject routes
	 */
	addr_type = ipv6_addr_type(&cfg->fc_dst);
	if (fib6_is_reject(cfg->fc_flags, dev, addr_type)) {
		/* hold loopback dev/idev if we haven't done so. */
		if (dev != net->loopback_dev) {
			if (dev) {
				dev_put(dev);
				in6_dev_put(idev);
			}
			dev = net->loopback_dev;
			dev_hold(dev);
			idev = in6_dev_get(dev);
			if (!idev) {
				err = -ENODEV;
				goto out;
			}
		}
		goto set_dev;
	}

	if (cfg->fc_flags & RTF_GATEWAY) {
		err = ip6_validate_gw(net, cfg, &dev, &idev, extack);
		if (err)
			goto out;

		fib6_nh->fib_nh_gw6 = cfg->fc_gateway;
		fib6_nh->fib_nh_gw_family = AF_INET6;
	}

	err = -ENODEV;
	if (!dev)
		goto out;

	if (idev->cnf.disable_ipv6) {
		NL_SET_ERR_MSG(extack, "IPv6 is disabled on nexthop device");
		err = -EACCES;
		goto out;
	}

	if (!(dev->flags & IFF_UP) && !cfg->fc_ignore_dev_down) {
		NL_SET_ERR_MSG(extack, "Nexthop device is not up");
		err = -ENETDOWN;
		goto out;
	}

	if (!(cfg->fc_flags & (RTF_LOCAL | RTF_ANYCAST)) &&
	    !netif_carrier_ok(dev))
		fib6_nh->fib_nh_flags |= RTNH_F_LINKDOWN;

	err = fib_nh_common_init(&fib6_nh->nh_common, cfg->fc_encap,
				 cfg->fc_encap_type, cfg, gfp_flags, extack);
	if (err)
		goto out;
set_dev:
	fib6_nh->fib_nh_dev = dev;
	fib6_nh->fib_nh_oif = dev->ifindex;
	err = 0;
out:
	if (idev)
		in6_dev_put(idev);

	if (err) {
		lwtstate_put(fib6_nh->fib_nh_lws);
		fib6_nh->fib_nh_lws = NULL;
		if (dev)
			dev_put(dev);
	}

	return err;
}

void fib6_nh_release(struct fib6_nh *fib6_nh)
{
	fib_nh_common_release(&fib6_nh->nh_common);
}

static struct fib6_info *ip6_route_info_create(struct fib6_config *cfg,
					      gfp_t gfp_flags,
					      struct netlink_ext_ack *extack)
{
	struct net *net = cfg->fc_nlinfo.nl_net;
	struct fib6_info *rt = NULL;
	struct fib6_table *table;
	int err = -EINVAL;
	int addr_type;

	/* RTF_PCPU is an internal flag; can not be set by userspace */
	if (cfg->fc_flags & RTF_PCPU) {
		NL_SET_ERR_MSG(extack, "Userspace can not set RTF_PCPU");
		goto out;
	}

	/* RTF_CACHE is an internal flag; can not be set by userspace */
	if (cfg->fc_flags & RTF_CACHE) {
		NL_SET_ERR_MSG(extack, "Userspace can not set RTF_CACHE");
		goto out;
	}

	if (cfg->fc_type > RTN_MAX) {
		NL_SET_ERR_MSG(extack, "Invalid route type");
		goto out;
	}

	if (cfg->fc_dst_len > 128) {
		NL_SET_ERR_MSG(extack, "Invalid prefix length");
		goto out;
	}
	if (cfg->fc_src_len > 128) {
		NL_SET_ERR_MSG(extack, "Invalid source address length");
		goto out;
	}
#ifndef CONFIG_IPV6_SUBTREES
	if (cfg->fc_src_len) {
		NL_SET_ERR_MSG(extack,
			       "Specifying source address requires IPV6_SUBTREES to be enabled");
		goto out;
	}
#endif

	err = -ENOBUFS;
	if (cfg->fc_nlinfo.nlh &&
	    !(cfg->fc_nlinfo.nlh->nlmsg_flags & NLM_F_CREATE)) {
		table = fib6_get_table(net, cfg->fc_table);
		if (!table) {
			pr_warn("NLM_F_CREATE should be specified when creating new route\n");
			table = fib6_new_table(net, cfg->fc_table);
		}
	} else {
		table = fib6_new_table(net, cfg->fc_table);
	}

	if (!table)
		goto out;

	err = -ENOMEM;
	rt = fib6_info_alloc(gfp_flags);
	if (!rt)
		goto out;

	if (cfg->fc_flags & RTF_ADDRCONF)
		rt->dst_nocount = true;

	err = ip6_convert_metrics(net, rt, cfg);
	if (err < 0)
		goto out;

	if (cfg->fc_flags & RTF_EXPIRES)
		fib6_set_expires(rt, jiffies +
				clock_t_to_jiffies(cfg->fc_expires));
	else
		fib6_clean_expires(rt);

	if (cfg->fc_protocol == RTPROT_UNSPEC)
		cfg->fc_protocol = RTPROT_BOOT;
	rt->fib6_protocol = cfg->fc_protocol;

	rt->fib6_table = table;
	rt->fib6_metric = cfg->fc_metric;
	rt->fib6_type = cfg->fc_type ? : RTN_UNICAST;
	rt->fib6_flags = cfg->fc_flags & ~RTF_GATEWAY;

	ipv6_addr_prefix(&rt->fib6_dst.addr, &cfg->fc_dst, cfg->fc_dst_len);
	rt->fib6_dst.plen = cfg->fc_dst_len;
	if (rt->fib6_dst.plen == 128)
		rt->dst_host = true;

#ifdef CONFIG_IPV6_SUBTREES
	ipv6_addr_prefix(&rt->fib6_src.addr, &cfg->fc_src, cfg->fc_src_len);
	rt->fib6_src.plen = cfg->fc_src_len;
#endif
	err = fib6_nh_init(net, &rt->fib6_nh, cfg, gfp_flags, extack);
	if (err)
		goto out;

	/* We cannot add true routes via loopback here,
	 * they would result in kernel looping; promote them to reject routes
	 */
	addr_type = ipv6_addr_type(&cfg->fc_dst);
	if (fib6_is_reject(cfg->fc_flags, rt->fib6_nh.fib_nh_dev, addr_type))
		rt->fib6_flags = RTF_REJECT | RTF_NONEXTHOP;

	if (!ipv6_addr_any(&cfg->fc_prefsrc)) {
		struct net_device *dev = fib6_info_nh_dev(rt);

		if (!ipv6_chk_addr(net, &cfg->fc_prefsrc, dev, 0)) {
			NL_SET_ERR_MSG(extack, "Invalid source address");
			err = -EINVAL;
			goto out;
		}
		rt->fib6_prefsrc.addr = cfg->fc_prefsrc;
		rt->fib6_prefsrc.plen = 128;
	} else
		rt->fib6_prefsrc.plen = 0;

<<<<<<< HEAD
	rt->fib6_flags = cfg->fc_flags;

install_route:
	if (!(rt->fib6_flags & (RTF_LOCAL | RTF_ANYCAST)) &&
	    !netif_carrier_ok(dev))
		rt->fib6_nh.nh_flags |= RTNH_F_LINKDOWN;
	rt->fib6_nh.nh_flags |= (cfg->fc_flags & RTNH_F_ONLINK);
	rt->fib6_nh.nh_dev = dev;
	rt->fib6_table = table;

	cfg->fc_nlinfo.nl_net = dev_net(dev);

	if (idev)
		in6_dev_put(idev);

=======
>>>>>>> 407d19ab
	return rt;
out:
	fib6_info_release(rt);
	return ERR_PTR(err);
}

int ip6_route_add(struct fib6_config *cfg, gfp_t gfp_flags,
		  struct netlink_ext_ack *extack)
{
	struct fib6_info *rt;
	int err;

	rt = ip6_route_info_create(cfg, gfp_flags, extack);
	if (IS_ERR(rt))
		return PTR_ERR(rt);

	err = __ip6_ins_rt(rt, &cfg->fc_nlinfo, extack);
	fib6_info_release(rt);

	return err;
}

static int __ip6_del_rt(struct fib6_info *rt, struct nl_info *info)
{
	struct net *net = info->nl_net;
	struct fib6_table *table;
	int err;

	if (rt == net->ipv6.fib6_null_entry) {
		err = -ENOENT;
		goto out;
	}

	table = rt->fib6_table;
	spin_lock_bh(&table->tb6_lock);
	err = fib6_del(rt, info);
	spin_unlock_bh(&table->tb6_lock);

out:
	fib6_info_release(rt);
	return err;
}

int ip6_del_rt(struct net *net, struct fib6_info *rt)
{
	struct nl_info info = { .nl_net = net };

	return __ip6_del_rt(rt, &info);
}

static int __ip6_del_rt_siblings(struct fib6_info *rt, struct fib6_config *cfg)
{
	struct nl_info *info = &cfg->fc_nlinfo;
	struct net *net = info->nl_net;
	struct sk_buff *skb = NULL;
	struct fib6_table *table;
	int err = -ENOENT;

	if (rt == net->ipv6.fib6_null_entry)
		goto out_put;
	table = rt->fib6_table;
	spin_lock_bh(&table->tb6_lock);

	if (rt->fib6_nsiblings && cfg->fc_delete_all_nh) {
		struct fib6_info *sibling, *next_sibling;

		/* prefer to send a single notification with all hops */
		skb = nlmsg_new(rt6_nlmsg_size(rt), gfp_any());
		if (skb) {
			u32 seq = info->nlh ? info->nlh->nlmsg_seq : 0;

			if (rt6_fill_node(net, skb, rt, NULL,
					  NULL, NULL, 0, RTM_DELROUTE,
					  info->portid, seq, 0) < 0) {
				kfree_skb(skb);
				skb = NULL;
			} else
				info->skip_notify = 1;
		}

		list_for_each_entry_safe(sibling, next_sibling,
					 &rt->fib6_siblings,
					 fib6_siblings) {
			err = fib6_del(sibling, info);
			if (err)
				goto out_unlock;
		}
	}

	err = fib6_del(rt, info);
out_unlock:
	spin_unlock_bh(&table->tb6_lock);
out_put:
	fib6_info_release(rt);

	if (skb) {
		rtnl_notify(skb, net, info->portid, RTNLGRP_IPV6_ROUTE,
			    info->nlh, gfp_any());
	}
	return err;
}

static int ip6_del_cached_rt(struct rt6_info *rt, struct fib6_config *cfg)
{
	int rc = -ESRCH;

	if (cfg->fc_ifindex && rt->dst.dev->ifindex != cfg->fc_ifindex)
		goto out;

	if (cfg->fc_flags & RTF_GATEWAY &&
	    !ipv6_addr_equal(&cfg->fc_gateway, &rt->rt6i_gateway))
		goto out;

	rc = rt6_remove_exception_rt(rt);
out:
	return rc;
}

static int ip6_route_del(struct fib6_config *cfg,
			 struct netlink_ext_ack *extack)
{
	struct rt6_info *rt_cache;
	struct fib6_table *table;
	struct fib6_info *rt;
	struct fib6_node *fn;
	int err = -ESRCH;

	table = fib6_get_table(cfg->fc_nlinfo.nl_net, cfg->fc_table);
	if (!table) {
		NL_SET_ERR_MSG(extack, "FIB table does not exist");
		return err;
	}

	rcu_read_lock();

	fn = fib6_locate(&table->tb6_root,
			 &cfg->fc_dst, cfg->fc_dst_len,
			 &cfg->fc_src, cfg->fc_src_len,
			 !(cfg->fc_flags & RTF_CACHE));

	if (fn) {
		for_each_fib6_node_rt_rcu(fn) {
			struct fib6_nh *nh;

			if (cfg->fc_flags & RTF_CACHE) {
				struct fib6_result res = {
					.f6i = rt,
				};
				int rc;

				rt_cache = rt6_find_cached_rt(&res,
							      &cfg->fc_dst,
							      &cfg->fc_src);
				if (rt_cache) {
					rc = ip6_del_cached_rt(rt_cache, cfg);
					if (rc != -ESRCH) {
						rcu_read_unlock();
						return rc;
					}
				}
				continue;
			}

			nh = &rt->fib6_nh;
			if (cfg->fc_ifindex &&
			    (!nh->fib_nh_dev ||
			     nh->fib_nh_dev->ifindex != cfg->fc_ifindex))
				continue;
			if (cfg->fc_flags & RTF_GATEWAY &&
			    !ipv6_addr_equal(&cfg->fc_gateway, &nh->fib_nh_gw6))
				continue;
			if (cfg->fc_metric && cfg->fc_metric != rt->fib6_metric)
				continue;
			if (cfg->fc_protocol && cfg->fc_protocol != rt->fib6_protocol)
				continue;
			if (!fib6_info_hold_safe(rt))
				continue;
			rcu_read_unlock();

			/* if gateway was specified only delete the one hop */
			if (cfg->fc_flags & RTF_GATEWAY)
				return __ip6_del_rt(rt, &cfg->fc_nlinfo);

			return __ip6_del_rt_siblings(rt, cfg);
		}
	}
	rcu_read_unlock();

	return err;
}

static void rt6_do_redirect(struct dst_entry *dst, struct sock *sk, struct sk_buff *skb)
{
	struct netevent_redirect netevent;
	struct rt6_info *rt, *nrt = NULL;
	struct fib6_result res = {};
	struct ndisc_options ndopts;
	struct inet6_dev *in6_dev;
	struct neighbour *neigh;
	struct rd_msg *msg;
	int optlen, on_link;
	u8 *lladdr;

	optlen = skb_tail_pointer(skb) - skb_transport_header(skb);
	optlen -= sizeof(*msg);

	if (optlen < 0) {
		net_dbg_ratelimited("rt6_do_redirect: packet too short\n");
		return;
	}

	msg = (struct rd_msg *)icmp6_hdr(skb);

	if (ipv6_addr_is_multicast(&msg->dest)) {
		net_dbg_ratelimited("rt6_do_redirect: destination address is multicast\n");
		return;
	}

	on_link = 0;
	if (ipv6_addr_equal(&msg->dest, &msg->target)) {
		on_link = 1;
	} else if (ipv6_addr_type(&msg->target) !=
		   (IPV6_ADDR_UNICAST|IPV6_ADDR_LINKLOCAL)) {
		net_dbg_ratelimited("rt6_do_redirect: target address is not link-local unicast\n");
		return;
	}

	in6_dev = __in6_dev_get(skb->dev);
	if (!in6_dev)
		return;
	if (in6_dev->cnf.forwarding || !in6_dev->cnf.accept_redirects)
		return;

	/* RFC2461 8.1:
	 *	The IP source address of the Redirect MUST be the same as the current
	 *	first-hop router for the specified ICMP Destination Address.
	 */

	if (!ndisc_parse_options(skb->dev, msg->opt, optlen, &ndopts)) {
		net_dbg_ratelimited("rt6_redirect: invalid ND options\n");
		return;
	}

	lladdr = NULL;
	if (ndopts.nd_opts_tgt_lladdr) {
		lladdr = ndisc_opt_addr_data(ndopts.nd_opts_tgt_lladdr,
					     skb->dev);
		if (!lladdr) {
			net_dbg_ratelimited("rt6_redirect: invalid link-layer address length\n");
			return;
		}
	}

	rt = (struct rt6_info *) dst;
	if (rt->rt6i_flags & RTF_REJECT) {
		net_dbg_ratelimited("rt6_redirect: source isn't a valid nexthop for redirect target\n");
		return;
	}

	/* Redirect received -> path was valid.
	 * Look, redirects are sent only in response to data packets,
	 * so that this nexthop apparently is reachable. --ANK
	 */
	dst_confirm_neigh(&rt->dst, &ipv6_hdr(skb)->saddr);

	neigh = __neigh_lookup(&nd_tbl, &msg->target, skb->dev, 1);
	if (!neigh)
		return;

	/*
	 *	We have finally decided to accept it.
	 */

	ndisc_update(skb->dev, neigh, lladdr, NUD_STALE,
		     NEIGH_UPDATE_F_WEAK_OVERRIDE|
		     NEIGH_UPDATE_F_OVERRIDE|
		     (on_link ? 0 : (NEIGH_UPDATE_F_OVERRIDE_ISROUTER|
				     NEIGH_UPDATE_F_ISROUTER)),
		     NDISC_REDIRECT, &ndopts);

	rcu_read_lock();
<<<<<<< HEAD
	from = rcu_dereference(rt->from);
	/* This fib6_info_hold() is safe here because we hold reference to rt
	 * and rt already holds reference to fib6_info.
	 */
	fib6_info_hold(from);
	rcu_read_unlock();
=======
	res.f6i = rcu_dereference(rt->from);
	if (!res.f6i)
		goto out;
>>>>>>> 407d19ab

	res.nh = &res.f6i->fib6_nh;
	res.fib6_flags = res.f6i->fib6_flags;
	res.fib6_type = res.f6i->fib6_type;
	nrt = ip6_rt_cache_alloc(&res, &msg->dest, NULL);
	if (!nrt)
		goto out;

	nrt->rt6i_flags = RTF_GATEWAY|RTF_UP|RTF_DYNAMIC|RTF_CACHE;
	if (on_link)
		nrt->rt6i_flags &= ~RTF_GATEWAY;

	nrt->rt6i_gateway = *(struct in6_addr *)neigh->primary_key;

<<<<<<< HEAD
	/* No need to remove rt from the exception table if rt is
	 * a cached route because rt6_insert_exception() will
	 * takes care of it
	 */
	if (rt6_insert_exception(nrt, from)) {
=======
	/* rt6_insert_exception() will take care of duplicated exceptions */
	if (rt6_insert_exception(nrt, &res)) {
>>>>>>> 407d19ab
		dst_release_immediate(&nrt->dst);
		goto out;
	}

	netevent.old = &rt->dst;
	netevent.new = &nrt->dst;
	netevent.daddr = &msg->dest;
	netevent.neigh = neigh;
	call_netevent_notifiers(NETEVENT_REDIRECT, &netevent);

out:
	fib6_info_release(from);
	neigh_release(neigh);
}

#ifdef CONFIG_IPV6_ROUTE_INFO
static struct fib6_info *rt6_get_route_info(struct net *net,
					   const struct in6_addr *prefix, int prefixlen,
					   const struct in6_addr *gwaddr,
					   struct net_device *dev)
{
	u32 tb_id = l3mdev_fib_table(dev) ? : RT6_TABLE_INFO;
	int ifindex = dev->ifindex;
	struct fib6_node *fn;
	struct fib6_info *rt = NULL;
	struct fib6_table *table;

	table = fib6_get_table(net, tb_id);
	if (!table)
		return NULL;

	rcu_read_lock();
	fn = fib6_locate(&table->tb6_root, prefix, prefixlen, NULL, 0, true);
	if (!fn)
		goto out;

	for_each_fib6_node_rt_rcu(fn) {
		if (rt->fib6_nh.fib_nh_dev->ifindex != ifindex)
			continue;
		if (!(rt->fib6_flags & RTF_ROUTEINFO) ||
		    !rt->fib6_nh.fib_nh_gw_family)
			continue;
		if (!ipv6_addr_equal(&rt->fib6_nh.fib_nh_gw6, gwaddr))
			continue;
		if (!fib6_info_hold_safe(rt))
			continue;
		break;
	}
out:
	rcu_read_unlock();
	return rt;
}

static struct fib6_info *rt6_add_route_info(struct net *net,
					   const struct in6_addr *prefix, int prefixlen,
					   const struct in6_addr *gwaddr,
					   struct net_device *dev,
					   unsigned int pref)
{
	struct fib6_config cfg = {
		.fc_metric	= IP6_RT_PRIO_USER,
		.fc_ifindex	= dev->ifindex,
		.fc_dst_len	= prefixlen,
		.fc_flags	= RTF_GATEWAY | RTF_ADDRCONF | RTF_ROUTEINFO |
				  RTF_UP | RTF_PREF(pref),
		.fc_protocol = RTPROT_RA,
		.fc_type = RTN_UNICAST,
		.fc_nlinfo.portid = 0,
		.fc_nlinfo.nlh = NULL,
		.fc_nlinfo.nl_net = net,
	};

	cfg.fc_table = l3mdev_fib_table(dev) ? : RT6_TABLE_INFO,
	cfg.fc_dst = *prefix;
	cfg.fc_gateway = *gwaddr;

	/* We should treat it as a default route if prefix length is 0. */
	if (!prefixlen)
		cfg.fc_flags |= RTF_DEFAULT;

	ip6_route_add(&cfg, GFP_ATOMIC, NULL);

	return rt6_get_route_info(net, prefix, prefixlen, gwaddr, dev);
}
#endif

struct fib6_info *rt6_get_dflt_router(struct net *net,
				     const struct in6_addr *addr,
				     struct net_device *dev)
{
	u32 tb_id = l3mdev_fib_table(dev) ? : RT6_TABLE_DFLT;
	struct fib6_info *rt;
	struct fib6_table *table;

	table = fib6_get_table(net, tb_id);
	if (!table)
		return NULL;

	rcu_read_lock();
	for_each_fib6_node_rt_rcu(&table->tb6_root) {
		struct fib6_nh *nh = &rt->fib6_nh;

		if (dev == nh->fib_nh_dev &&
		    ((rt->fib6_flags & (RTF_ADDRCONF | RTF_DEFAULT)) == (RTF_ADDRCONF | RTF_DEFAULT)) &&
		    ipv6_addr_equal(&nh->fib_nh_gw6, addr))
			break;
	}
	if (rt && !fib6_info_hold_safe(rt))
		rt = NULL;
	rcu_read_unlock();
	return rt;
}

struct fib6_info *rt6_add_dflt_router(struct net *net,
				     const struct in6_addr *gwaddr,
				     struct net_device *dev,
				     unsigned int pref)
{
	struct fib6_config cfg = {
		.fc_table	= l3mdev_fib_table(dev) ? : RT6_TABLE_DFLT,
		.fc_metric	= IP6_RT_PRIO_USER,
		.fc_ifindex	= dev->ifindex,
		.fc_flags	= RTF_GATEWAY | RTF_ADDRCONF | RTF_DEFAULT |
				  RTF_UP | RTF_EXPIRES | RTF_PREF(pref),
		.fc_protocol = RTPROT_RA,
		.fc_type = RTN_UNICAST,
		.fc_nlinfo.portid = 0,
		.fc_nlinfo.nlh = NULL,
		.fc_nlinfo.nl_net = net,
	};

	cfg.fc_gateway = *gwaddr;

	if (!ip6_route_add(&cfg, GFP_ATOMIC, NULL)) {
		struct fib6_table *table;

		table = fib6_get_table(dev_net(dev), cfg.fc_table);
		if (table)
			table->flags |= RT6_TABLE_HAS_DFLT_ROUTER;
	}

	return rt6_get_dflt_router(net, gwaddr, dev);
}

static void __rt6_purge_dflt_routers(struct net *net,
				     struct fib6_table *table)
{
	struct fib6_info *rt;

restart:
	rcu_read_lock();
	for_each_fib6_node_rt_rcu(&table->tb6_root) {
		struct net_device *dev = fib6_info_nh_dev(rt);
		struct inet6_dev *idev = dev ? __in6_dev_get(dev) : NULL;

		if (rt->fib6_flags & (RTF_DEFAULT | RTF_ADDRCONF) &&
		    (!idev || idev->cnf.accept_ra != 2) &&
		    fib6_info_hold_safe(rt)) {
			rcu_read_unlock();
			ip6_del_rt(net, rt);
			goto restart;
		}
	}
	rcu_read_unlock();

	table->flags &= ~RT6_TABLE_HAS_DFLT_ROUTER;
}

void rt6_purge_dflt_routers(struct net *net)
{
	struct fib6_table *table;
	struct hlist_head *head;
	unsigned int h;

	rcu_read_lock();

	for (h = 0; h < FIB6_TABLE_HASHSZ; h++) {
		head = &net->ipv6.fib_table_hash[h];
		hlist_for_each_entry_rcu(table, head, tb6_hlist) {
			if (table->flags & RT6_TABLE_HAS_DFLT_ROUTER)
				__rt6_purge_dflt_routers(net, table);
		}
	}

	rcu_read_unlock();
}

static void rtmsg_to_fib6_config(struct net *net,
				 struct in6_rtmsg *rtmsg,
				 struct fib6_config *cfg)
{
<<<<<<< HEAD
	memset(cfg, 0, sizeof(*cfg));
=======
	*cfg = (struct fib6_config){
		.fc_table = l3mdev_fib_table_by_index(net, rtmsg->rtmsg_ifindex) ?
			 : RT6_TABLE_MAIN,
		.fc_ifindex = rtmsg->rtmsg_ifindex,
		.fc_metric = rtmsg->rtmsg_metric ? : IP6_RT_PRIO_USER,
		.fc_expires = rtmsg->rtmsg_info,
		.fc_dst_len = rtmsg->rtmsg_dst_len,
		.fc_src_len = rtmsg->rtmsg_src_len,
		.fc_flags = rtmsg->rtmsg_flags,
		.fc_type = rtmsg->rtmsg_type,
>>>>>>> 407d19ab

	cfg->fc_table = l3mdev_fib_table_by_index(net, rtmsg->rtmsg_ifindex) ?
			 : RT6_TABLE_MAIN;
	cfg->fc_ifindex = rtmsg->rtmsg_ifindex;
	cfg->fc_metric = rtmsg->rtmsg_metric;
	cfg->fc_expires = rtmsg->rtmsg_info;
	cfg->fc_dst_len = rtmsg->rtmsg_dst_len;
	cfg->fc_src_len = rtmsg->rtmsg_src_len;
	cfg->fc_flags = rtmsg->rtmsg_flags;
	cfg->fc_type = rtmsg->rtmsg_type;

	cfg->fc_nlinfo.nl_net = net;

	cfg->fc_dst = rtmsg->rtmsg_dst;
	cfg->fc_src = rtmsg->rtmsg_src;
	cfg->fc_gateway = rtmsg->rtmsg_gateway;
}

int ipv6_route_ioctl(struct net *net, unsigned int cmd, void __user *arg)
{
	struct fib6_config cfg;
	struct in6_rtmsg rtmsg;
	int err;

	switch (cmd) {
	case SIOCADDRT:		/* Add a route */
	case SIOCDELRT:		/* Delete a route */
		if (!ns_capable(net->user_ns, CAP_NET_ADMIN))
			return -EPERM;
		err = copy_from_user(&rtmsg, arg,
				     sizeof(struct in6_rtmsg));
		if (err)
			return -EFAULT;

		rtmsg_to_fib6_config(net, &rtmsg, &cfg);

		rtnl_lock();
		switch (cmd) {
		case SIOCADDRT:
			err = ip6_route_add(&cfg, GFP_KERNEL, NULL);
			break;
		case SIOCDELRT:
			err = ip6_route_del(&cfg, NULL);
			break;
		default:
			err = -EINVAL;
		}
		rtnl_unlock();

		return err;
	}

	return -EINVAL;
}

/*
 *	Drop the packet on the floor
 */

static int ip6_pkt_drop(struct sk_buff *skb, u8 code, int ipstats_mib_noroutes)
{
	int type;
	struct dst_entry *dst = skb_dst(skb);
	switch (ipstats_mib_noroutes) {
	case IPSTATS_MIB_INNOROUTES:
		type = ipv6_addr_type(&ipv6_hdr(skb)->daddr);
		if (type == IPV6_ADDR_ANY) {
			IP6_INC_STATS(dev_net(dst->dev),
				      __in6_dev_get_safely(skb->dev),
				      IPSTATS_MIB_INADDRERRORS);
			break;
		}
		/* FALLTHROUGH */
	case IPSTATS_MIB_OUTNOROUTES:
		IP6_INC_STATS(dev_net(dst->dev), ip6_dst_idev(dst),
			      ipstats_mib_noroutes);
		break;
	}
	icmpv6_send(skb, ICMPV6_DEST_UNREACH, code, 0);
	kfree_skb(skb);
	return 0;
}

static int ip6_pkt_discard(struct sk_buff *skb)
{
	return ip6_pkt_drop(skb, ICMPV6_NOROUTE, IPSTATS_MIB_INNOROUTES);
}

static int ip6_pkt_discard_out(struct net *net, struct sock *sk, struct sk_buff *skb)
{
	skb->dev = skb_dst(skb)->dev;
	return ip6_pkt_drop(skb, ICMPV6_NOROUTE, IPSTATS_MIB_OUTNOROUTES);
}

static int ip6_pkt_prohibit(struct sk_buff *skb)
{
	return ip6_pkt_drop(skb, ICMPV6_ADM_PROHIBITED, IPSTATS_MIB_INNOROUTES);
}

static int ip6_pkt_prohibit_out(struct net *net, struct sock *sk, struct sk_buff *skb)
{
	skb->dev = skb_dst(skb)->dev;
	return ip6_pkt_drop(skb, ICMPV6_ADM_PROHIBITED, IPSTATS_MIB_OUTNOROUTES);
}

/*
 *	Allocate a dst for local (unicast / anycast) address.
 */

struct fib6_info *addrconf_f6i_alloc(struct net *net,
				     struct inet6_dev *idev,
				     const struct in6_addr *addr,
				     bool anycast, gfp_t gfp_flags)
{
	struct fib6_config cfg = {
		.fc_table = l3mdev_fib_table(idev->dev) ? : RT6_TABLE_LOCAL,
		.fc_ifindex = idev->dev->ifindex,
		.fc_flags = RTF_UP | RTF_ADDRCONF | RTF_NONEXTHOP,
		.fc_dst = *addr,
		.fc_dst_len = 128,
		.fc_protocol = RTPROT_KERNEL,
		.fc_nlinfo.nl_net = net,
		.fc_ignore_dev_down = true,
	};

<<<<<<< HEAD
	f6i->dst_nocount = true;
	f6i->dst_host = true;
	f6i->fib6_protocol = RTPROT_KERNEL;
	f6i->fib6_flags = RTF_UP | RTF_NONEXTHOP;
=======
>>>>>>> 407d19ab
	if (anycast) {
		cfg.fc_type = RTN_ANYCAST;
		cfg.fc_flags |= RTF_ANYCAST;
	} else {
		cfg.fc_type = RTN_LOCAL;
		cfg.fc_flags |= RTF_LOCAL;
	}

	return ip6_route_info_create(&cfg, gfp_flags, NULL);
}

/* remove deleted ip from prefsrc entries */
struct arg_dev_net_ip {
	struct net_device *dev;
	struct net *net;
	struct in6_addr *addr;
};

static int fib6_remove_prefsrc(struct fib6_info *rt, void *arg)
{
	struct net_device *dev = ((struct arg_dev_net_ip *)arg)->dev;
	struct net *net = ((struct arg_dev_net_ip *)arg)->net;
	struct in6_addr *addr = ((struct arg_dev_net_ip *)arg)->addr;

	if (((void *)rt->fib6_nh.fib_nh_dev == dev || !dev) &&
	    rt != net->ipv6.fib6_null_entry &&
	    ipv6_addr_equal(addr, &rt->fib6_prefsrc.addr)) {
		spin_lock_bh(&rt6_exception_lock);
		/* remove prefsrc entry */
		rt->fib6_prefsrc.plen = 0;
		/* need to update cache as well */
		rt6_exceptions_remove_prefsrc(rt);
		spin_unlock_bh(&rt6_exception_lock);
	}
	return 0;
}

void rt6_remove_prefsrc(struct inet6_ifaddr *ifp)
{
	struct net *net = dev_net(ifp->idev->dev);
	struct arg_dev_net_ip adni = {
		.dev = ifp->idev->dev,
		.net = net,
		.addr = &ifp->addr,
	};
	fib6_clean_all(net, fib6_remove_prefsrc, &adni);
}

#define RTF_RA_ROUTER		(RTF_ADDRCONF | RTF_DEFAULT)

/* Remove routers and update dst entries when gateway turn into host. */
static int fib6_clean_tohost(struct fib6_info *rt, void *arg)
{
	struct in6_addr *gateway = (struct in6_addr *)arg;

	if (((rt->fib6_flags & RTF_RA_ROUTER) == RTF_RA_ROUTER) &&
	    rt->fib6_nh.fib_nh_gw_family &&
	    ipv6_addr_equal(gateway, &rt->fib6_nh.fib_nh_gw6)) {
		return -1;
	}

	/* Further clean up cached routes in exception table.
	 * This is needed because cached route may have a different
	 * gateway than its 'parent' in the case of an ip redirect.
	 */
	rt6_exceptions_clean_tohost(rt, gateway);

	return 0;
}

void rt6_clean_tohost(struct net *net, struct in6_addr *gateway)
{
	fib6_clean_all(net, fib6_clean_tohost, gateway);
}

struct arg_netdev_event {
	const struct net_device *dev;
	union {
		unsigned char nh_flags;
		unsigned long event;
	};
};

static struct fib6_info *rt6_multipath_first_sibling(const struct fib6_info *rt)
{
	struct fib6_info *iter;
	struct fib6_node *fn;

	fn = rcu_dereference_protected(rt->fib6_node,
			lockdep_is_held(&rt->fib6_table->tb6_lock));
	iter = rcu_dereference_protected(fn->leaf,
			lockdep_is_held(&rt->fib6_table->tb6_lock));
	while (iter) {
		if (iter->fib6_metric == rt->fib6_metric &&
		    rt6_qualify_for_ecmp(iter))
			return iter;
		iter = rcu_dereference_protected(iter->fib6_next,
				lockdep_is_held(&rt->fib6_table->tb6_lock));
	}

	return NULL;
}

static bool rt6_is_dead(const struct fib6_info *rt)
{
	if (rt->fib6_nh.fib_nh_flags & RTNH_F_DEAD ||
	    (rt->fib6_nh.fib_nh_flags & RTNH_F_LINKDOWN &&
	     ip6_ignore_linkdown(rt->fib6_nh.fib_nh_dev)))
		return true;

	return false;
}

static int rt6_multipath_total_weight(const struct fib6_info *rt)
{
	struct fib6_info *iter;
	int total = 0;

	if (!rt6_is_dead(rt))
		total += rt->fib6_nh.fib_nh_weight;

	list_for_each_entry(iter, &rt->fib6_siblings, fib6_siblings) {
		if (!rt6_is_dead(iter))
			total += iter->fib6_nh.fib_nh_weight;
	}

	return total;
}

static void rt6_upper_bound_set(struct fib6_info *rt, int *weight, int total)
{
	int upper_bound = -1;

	if (!rt6_is_dead(rt)) {
		*weight += rt->fib6_nh.fib_nh_weight;
		upper_bound = DIV_ROUND_CLOSEST_ULL((u64) (*weight) << 31,
						    total) - 1;
	}
	atomic_set(&rt->fib6_nh.fib_nh_upper_bound, upper_bound);
}

static void rt6_multipath_upper_bound_set(struct fib6_info *rt, int total)
{
	struct fib6_info *iter;
	int weight = 0;

	rt6_upper_bound_set(rt, &weight, total);

	list_for_each_entry(iter, &rt->fib6_siblings, fib6_siblings)
		rt6_upper_bound_set(iter, &weight, total);
}

void rt6_multipath_rebalance(struct fib6_info *rt)
{
	struct fib6_info *first;
	int total;

	/* In case the entire multipath route was marked for flushing,
	 * then there is no need to rebalance upon the removal of every
	 * sibling route.
	 */
	if (!rt->fib6_nsiblings || rt->should_flush)
		return;

	/* During lookup routes are evaluated in order, so we need to
	 * make sure upper bounds are assigned from the first sibling
	 * onwards.
	 */
	first = rt6_multipath_first_sibling(rt);
	if (WARN_ON_ONCE(!first))
		return;

	total = rt6_multipath_total_weight(first);
	rt6_multipath_upper_bound_set(first, total);
}

static int fib6_ifup(struct fib6_info *rt, void *p_arg)
{
	const struct arg_netdev_event *arg = p_arg;
	struct net *net = dev_net(arg->dev);

	if (rt != net->ipv6.fib6_null_entry &&
	    rt->fib6_nh.fib_nh_dev == arg->dev) {
		rt->fib6_nh.fib_nh_flags &= ~arg->nh_flags;
		fib6_update_sernum_upto_root(net, rt);
		rt6_multipath_rebalance(rt);
	}

	return 0;
}

void rt6_sync_up(struct net_device *dev, unsigned char nh_flags)
{
	struct arg_netdev_event arg = {
		.dev = dev,
		{
			.nh_flags = nh_flags,
		},
	};

	if (nh_flags & RTNH_F_DEAD && netif_carrier_ok(dev))
		arg.nh_flags |= RTNH_F_LINKDOWN;

	fib6_clean_all(dev_net(dev), fib6_ifup, &arg);
}

static bool rt6_multipath_uses_dev(const struct fib6_info *rt,
				   const struct net_device *dev)
{
	struct fib6_info *iter;

	if (rt->fib6_nh.fib_nh_dev == dev)
		return true;
	list_for_each_entry(iter, &rt->fib6_siblings, fib6_siblings)
		if (iter->fib6_nh.fib_nh_dev == dev)
			return true;

	return false;
}

static void rt6_multipath_flush(struct fib6_info *rt)
{
	struct fib6_info *iter;

	rt->should_flush = 1;
	list_for_each_entry(iter, &rt->fib6_siblings, fib6_siblings)
		iter->should_flush = 1;
}

static unsigned int rt6_multipath_dead_count(const struct fib6_info *rt,
					     const struct net_device *down_dev)
{
	struct fib6_info *iter;
	unsigned int dead = 0;

	if (rt->fib6_nh.fib_nh_dev == down_dev ||
	    rt->fib6_nh.fib_nh_flags & RTNH_F_DEAD)
		dead++;
	list_for_each_entry(iter, &rt->fib6_siblings, fib6_siblings)
		if (iter->fib6_nh.fib_nh_dev == down_dev ||
		    iter->fib6_nh.fib_nh_flags & RTNH_F_DEAD)
			dead++;

	return dead;
}

static void rt6_multipath_nh_flags_set(struct fib6_info *rt,
				       const struct net_device *dev,
				       unsigned char nh_flags)
{
	struct fib6_info *iter;

	if (rt->fib6_nh.fib_nh_dev == dev)
		rt->fib6_nh.fib_nh_flags |= nh_flags;
	list_for_each_entry(iter, &rt->fib6_siblings, fib6_siblings)
		if (iter->fib6_nh.fib_nh_dev == dev)
			iter->fib6_nh.fib_nh_flags |= nh_flags;
}

/* called with write lock held for table with rt */
static int fib6_ifdown(struct fib6_info *rt, void *p_arg)
{
	const struct arg_netdev_event *arg = p_arg;
	const struct net_device *dev = arg->dev;
	struct net *net = dev_net(dev);

	if (rt == net->ipv6.fib6_null_entry)
		return 0;

	switch (arg->event) {
	case NETDEV_UNREGISTER:
		return rt->fib6_nh.fib_nh_dev == dev ? -1 : 0;
	case NETDEV_DOWN:
		if (rt->should_flush)
			return -1;
		if (!rt->fib6_nsiblings)
			return rt->fib6_nh.fib_nh_dev == dev ? -1 : 0;
		if (rt6_multipath_uses_dev(rt, dev)) {
			unsigned int count;

			count = rt6_multipath_dead_count(rt, dev);
			if (rt->fib6_nsiblings + 1 == count) {
				rt6_multipath_flush(rt);
				return -1;
			}
			rt6_multipath_nh_flags_set(rt, dev, RTNH_F_DEAD |
						   RTNH_F_LINKDOWN);
			fib6_update_sernum(net, rt);
			rt6_multipath_rebalance(rt);
		}
		return -2;
	case NETDEV_CHANGE:
		if (rt->fib6_nh.fib_nh_dev != dev ||
		    rt->fib6_flags & (RTF_LOCAL | RTF_ANYCAST))
			break;
		rt->fib6_nh.fib_nh_flags |= RTNH_F_LINKDOWN;
		rt6_multipath_rebalance(rt);
		break;
	}

	return 0;
}

void rt6_sync_down_dev(struct net_device *dev, unsigned long event)
{
	struct arg_netdev_event arg = {
		.dev = dev,
		{
			.event = event,
		},
	};

	fib6_clean_all(dev_net(dev), fib6_ifdown, &arg);
}

void rt6_disable_ip(struct net_device *dev, unsigned long event)
{
	rt6_sync_down_dev(dev, event);
	rt6_uncached_list_flush_dev(dev_net(dev), dev);
	neigh_ifdown(&nd_tbl, dev);
}

struct rt6_mtu_change_arg {
	struct net_device *dev;
	unsigned int mtu;
};

static int rt6_mtu_change_route(struct fib6_info *rt, void *p_arg)
{
	struct rt6_mtu_change_arg *arg = (struct rt6_mtu_change_arg *) p_arg;
	struct inet6_dev *idev;

	/* In IPv6 pmtu discovery is not optional,
	   so that RTAX_MTU lock cannot disable it.
	   We still use this lock to block changes
	   caused by addrconf/ndisc.
	*/

	idev = __in6_dev_get(arg->dev);
	if (!idev)
		return 0;

	/* For administrative MTU increase, there is no way to discover
	   IPv6 PMTU increase, so PMTU increase should be updated here.
	   Since RFC 1981 doesn't include administrative MTU increase
	   update PMTU increase is a MUST. (i.e. jumbo frame)
	 */
	if (rt->fib6_nh.fib_nh_dev == arg->dev &&
	    !fib6_metric_locked(rt, RTAX_MTU)) {
		u32 mtu = rt->fib6_pmtu;

		if (mtu >= arg->mtu ||
		    (mtu < arg->mtu && mtu == idev->cnf.mtu6))
			fib6_metric_set(rt, RTAX_MTU, arg->mtu);

		spin_lock_bh(&rt6_exception_lock);
		rt6_exceptions_update_pmtu(idev, rt, arg->mtu);
		spin_unlock_bh(&rt6_exception_lock);
	}
	return 0;
}

void rt6_mtu_change(struct net_device *dev, unsigned int mtu)
{
	struct rt6_mtu_change_arg arg = {
		.dev = dev,
		.mtu = mtu,
	};

	fib6_clean_all(dev_net(dev), rt6_mtu_change_route, &arg);
}

static const struct nla_policy rtm_ipv6_policy[RTA_MAX+1] = {
	[RTA_GATEWAY]           = { .len = sizeof(struct in6_addr) },
	[RTA_PREFSRC]		= { .len = sizeof(struct in6_addr) },
	[RTA_OIF]               = { .type = NLA_U32 },
	[RTA_IIF]		= { .type = NLA_U32 },
	[RTA_PRIORITY]          = { .type = NLA_U32 },
	[RTA_METRICS]           = { .type = NLA_NESTED },
	[RTA_MULTIPATH]		= { .len = sizeof(struct rtnexthop) },
	[RTA_PREF]              = { .type = NLA_U8 },
	[RTA_ENCAP_TYPE]	= { .type = NLA_U16 },
	[RTA_ENCAP]		= { .type = NLA_NESTED },
	[RTA_EXPIRES]		= { .type = NLA_U32 },
	[RTA_UID]		= { .type = NLA_U32 },
	[RTA_MARK]		= { .type = NLA_U32 },
	[RTA_TABLE]		= { .type = NLA_U32 },
	[RTA_IP_PROTO]		= { .type = NLA_U8 },
	[RTA_SPORT]		= { .type = NLA_U16 },
	[RTA_DPORT]		= { .type = NLA_U16 },
};

static int rtm_to_fib6_config(struct sk_buff *skb, struct nlmsghdr *nlh,
			      struct fib6_config *cfg,
			      struct netlink_ext_ack *extack)
{
	struct rtmsg *rtm;
	struct nlattr *tb[RTA_MAX+1];
	unsigned int pref;
	int err;

<<<<<<< HEAD
	err = nlmsg_parse(nlh, sizeof(*rtm), tb, RTA_MAX, rtm_ipv6_policy,
			  NULL);
=======
	err = nlmsg_parse_deprecated(nlh, sizeof(*rtm), tb, RTA_MAX,
				     rtm_ipv6_policy, extack);
>>>>>>> 407d19ab
	if (err < 0)
		goto errout;

	err = -EINVAL;
	rtm = nlmsg_data(nlh);
	memset(cfg, 0, sizeof(*cfg));

	cfg->fc_table = rtm->rtm_table;
	cfg->fc_dst_len = rtm->rtm_dst_len;
	cfg->fc_src_len = rtm->rtm_src_len;
	cfg->fc_flags = RTF_UP;
	cfg->fc_protocol = rtm->rtm_protocol;
	cfg->fc_type = rtm->rtm_type;

	if (rtm->rtm_type == RTN_UNREACHABLE ||
	    rtm->rtm_type == RTN_BLACKHOLE ||
	    rtm->rtm_type == RTN_PROHIBIT ||
	    rtm->rtm_type == RTN_THROW)
		cfg->fc_flags |= RTF_REJECT;

	if (rtm->rtm_type == RTN_LOCAL)
		cfg->fc_flags |= RTF_LOCAL;

	if (rtm->rtm_flags & RTM_F_CLONED)
		cfg->fc_flags |= RTF_CACHE;

	cfg->fc_flags |= (rtm->rtm_flags & RTNH_F_ONLINK);

	cfg->fc_nlinfo.portid = NETLINK_CB(skb).portid;
	cfg->fc_nlinfo.nlh = nlh;
	cfg->fc_nlinfo.nl_net = sock_net(skb->sk);

	if (tb[RTA_GATEWAY]) {
		cfg->fc_gateway = nla_get_in6_addr(tb[RTA_GATEWAY]);
		cfg->fc_flags |= RTF_GATEWAY;
	}
	if (tb[RTA_VIA]) {
		NL_SET_ERR_MSG(extack, "IPv6 does not support RTA_VIA attribute");
		goto errout;
	}

	if (tb[RTA_DST]) {
		int plen = (rtm->rtm_dst_len + 7) >> 3;

		if (nla_len(tb[RTA_DST]) < plen)
			goto errout;

		nla_memcpy(&cfg->fc_dst, tb[RTA_DST], plen);
	}

	if (tb[RTA_SRC]) {
		int plen = (rtm->rtm_src_len + 7) >> 3;

		if (nla_len(tb[RTA_SRC]) < plen)
			goto errout;

		nla_memcpy(&cfg->fc_src, tb[RTA_SRC], plen);
	}

	if (tb[RTA_PREFSRC])
		cfg->fc_prefsrc = nla_get_in6_addr(tb[RTA_PREFSRC]);

	if (tb[RTA_OIF])
		cfg->fc_ifindex = nla_get_u32(tb[RTA_OIF]);

	if (tb[RTA_PRIORITY])
		cfg->fc_metric = nla_get_u32(tb[RTA_PRIORITY]);

	if (tb[RTA_METRICS]) {
		cfg->fc_mx = nla_data(tb[RTA_METRICS]);
		cfg->fc_mx_len = nla_len(tb[RTA_METRICS]);
	}

	if (tb[RTA_TABLE])
		cfg->fc_table = nla_get_u32(tb[RTA_TABLE]);

	if (tb[RTA_MULTIPATH]) {
		cfg->fc_mp = nla_data(tb[RTA_MULTIPATH]);
		cfg->fc_mp_len = nla_len(tb[RTA_MULTIPATH]);

		err = lwtunnel_valid_encap_type_attr(cfg->fc_mp,
						     cfg->fc_mp_len, extack);
		if (err < 0)
			goto errout;
	}

	if (tb[RTA_PREF]) {
		pref = nla_get_u8(tb[RTA_PREF]);
		if (pref != ICMPV6_ROUTER_PREF_LOW &&
		    pref != ICMPV6_ROUTER_PREF_HIGH)
			pref = ICMPV6_ROUTER_PREF_MEDIUM;
		cfg->fc_flags |= RTF_PREF(pref);
	}

	if (tb[RTA_ENCAP])
		cfg->fc_encap = tb[RTA_ENCAP];

	if (tb[RTA_ENCAP_TYPE]) {
		cfg->fc_encap_type = nla_get_u16(tb[RTA_ENCAP_TYPE]);

		err = lwtunnel_valid_encap_type(cfg->fc_encap_type, extack);
		if (err < 0)
			goto errout;
	}

	if (tb[RTA_EXPIRES]) {
		unsigned long timeout = addrconf_timeout_fixup(nla_get_u32(tb[RTA_EXPIRES]), HZ);

		if (addrconf_finite_timeout(timeout)) {
			cfg->fc_expires = jiffies_to_clock_t(timeout * HZ);
			cfg->fc_flags |= RTF_EXPIRES;
		}
	}

	err = 0;
errout:
	return err;
}

struct rt6_nh {
	struct fib6_info *fib6_info;
	struct fib6_config r_cfg;
	struct list_head next;
};

static void ip6_print_replace_route_err(struct list_head *rt6_nh_list)
{
	struct rt6_nh *nh;

	list_for_each_entry(nh, rt6_nh_list, next) {
		pr_warn("IPV6: multipath route replace failed (check consistency of installed routes): %pI6c nexthop %pI6c ifi %d\n",
		        &nh->r_cfg.fc_dst, &nh->r_cfg.fc_gateway,
		        nh->r_cfg.fc_ifindex);
	}
}

static int ip6_route_info_append(struct net *net,
				 struct list_head *rt6_nh_list,
				 struct fib6_info *rt,
				 struct fib6_config *r_cfg)
{
	struct rt6_nh *nh;
	int err = -EEXIST;

	list_for_each_entry(nh, rt6_nh_list, next) {
		/* check if fib6_info already exists */
		if (rt6_duplicate_nexthop(nh->fib6_info, rt))
			return err;
	}

	nh = kzalloc(sizeof(*nh), GFP_KERNEL);
	if (!nh)
		return -ENOMEM;
	nh->fib6_info = rt;
	memcpy(&nh->r_cfg, r_cfg, sizeof(*r_cfg));
	list_add_tail(&nh->next, rt6_nh_list);

	return 0;
}

static void ip6_route_mpath_notify(struct fib6_info *rt,
				   struct fib6_info *rt_last,
				   struct nl_info *info,
				   __u16 nlflags)
{
	/* if this is an APPEND route, then rt points to the first route
	 * inserted and rt_last points to last route inserted. Userspace
	 * wants a consistent dump of the route which starts at the first
	 * nexthop. Since sibling routes are always added at the end of
	 * the list, find the first sibling of the last route appended
	 */
	if ((nlflags & NLM_F_APPEND) && rt_last && rt_last->fib6_nsiblings) {
		rt = list_first_entry(&rt_last->fib6_siblings,
				      struct fib6_info,
				      fib6_siblings);
	}

	if (rt)
		inet6_rt_notify(RTM_NEWROUTE, rt, info, nlflags);
}

static int ip6_route_multipath_add(struct fib6_config *cfg,
				   struct netlink_ext_ack *extack)
{
	struct fib6_info *rt_notif = NULL, *rt_last = NULL;
	struct nl_info *info = &cfg->fc_nlinfo;
	struct fib6_config r_cfg;
	struct rtnexthop *rtnh;
	struct fib6_info *rt;
	struct rt6_nh *err_nh;
	struct rt6_nh *nh, *nh_safe;
	__u16 nlflags;
	int remaining;
	int attrlen;
	int err = 1;
	int nhn = 0;
	int replace = (cfg->fc_nlinfo.nlh &&
		       (cfg->fc_nlinfo.nlh->nlmsg_flags & NLM_F_REPLACE));
	LIST_HEAD(rt6_nh_list);

	nlflags = replace ? NLM_F_REPLACE : NLM_F_CREATE;
	if (info->nlh && info->nlh->nlmsg_flags & NLM_F_APPEND)
		nlflags |= NLM_F_APPEND;

	remaining = cfg->fc_mp_len;
	rtnh = (struct rtnexthop *)cfg->fc_mp;

	/* Parse a Multipath Entry and build a list (rt6_nh_list) of
	 * fib6_info structs per nexthop
	 */
	while (rtnh_ok(rtnh, remaining)) {
		memcpy(&r_cfg, cfg, sizeof(*cfg));
		if (rtnh->rtnh_ifindex)
			r_cfg.fc_ifindex = rtnh->rtnh_ifindex;

		attrlen = rtnh_attrlen(rtnh);
		if (attrlen > 0) {
			struct nlattr *nla, *attrs = rtnh_attrs(rtnh);

			nla = nla_find(attrs, attrlen, RTA_GATEWAY);
			if (nla) {
				r_cfg.fc_gateway = nla_get_in6_addr(nla);
				r_cfg.fc_flags |= RTF_GATEWAY;
			}
			r_cfg.fc_encap = nla_find(attrs, attrlen, RTA_ENCAP);
			nla = nla_find(attrs, attrlen, RTA_ENCAP_TYPE);
			if (nla)
				r_cfg.fc_encap_type = nla_get_u16(nla);
		}

		r_cfg.fc_flags |= (rtnh->rtnh_flags & RTNH_F_ONLINK);
		rt = ip6_route_info_create(&r_cfg, GFP_KERNEL, extack);
		if (IS_ERR(rt)) {
			err = PTR_ERR(rt);
			rt = NULL;
			goto cleanup;
		}
		if (!rt6_qualify_for_ecmp(rt)) {
			err = -EINVAL;
			NL_SET_ERR_MSG(extack,
				       "Device only routes can not be added for IPv6 using the multipath API.");
			fib6_info_release(rt);
			goto cleanup;
		}

		rt->fib6_nh.fib_nh_weight = rtnh->rtnh_hops + 1;

		err = ip6_route_info_append(info->nl_net, &rt6_nh_list,
					    rt, &r_cfg);
		if (err) {
			fib6_info_release(rt);
			goto cleanup;
		}

		rtnh = rtnh_next(rtnh, &remaining);
	}

	/* for add and replace send one notification with all nexthops.
	 * Skip the notification in fib6_add_rt2node and send one with
	 * the full route when done
	 */
	info->skip_notify = 1;

	err_nh = NULL;
	list_for_each_entry(nh, &rt6_nh_list, next) {
		err = __ip6_ins_rt(nh->fib6_info, info, extack);
		fib6_info_release(nh->fib6_info);

		if (!err) {
			/* save reference to last route successfully inserted */
			rt_last = nh->fib6_info;

			/* save reference to first route for notification */
			if (!rt_notif)
				rt_notif = nh->fib6_info;
		}

		/* nh->fib6_info is used or freed at this point, reset to NULL*/
		nh->fib6_info = NULL;
		if (err) {
			if (replace && nhn)
				ip6_print_replace_route_err(&rt6_nh_list);
			err_nh = nh;
			goto add_errout;
		}

		/* Because each route is added like a single route we remove
		 * these flags after the first nexthop: if there is a collision,
		 * we have already failed to add the first nexthop:
		 * fib6_add_rt2node() has rejected it; when replacing, old
		 * nexthops have been replaced by first new, the rest should
		 * be added to it.
		 */
		cfg->fc_nlinfo.nlh->nlmsg_flags &= ~(NLM_F_EXCL |
						     NLM_F_REPLACE);
		nhn++;
	}

	/* success ... tell user about new route */
	ip6_route_mpath_notify(rt_notif, rt_last, info, nlflags);
	goto cleanup;

add_errout:
	/* send notification for routes that were added so that
	 * the delete notifications sent by ip6_route_del are
	 * coherent
	 */
	if (rt_notif)
		ip6_route_mpath_notify(rt_notif, rt_last, info, nlflags);

	/* Delete routes that were already added */
	list_for_each_entry(nh, &rt6_nh_list, next) {
		if (err_nh == nh)
			break;
		ip6_route_del(&nh->r_cfg, extack);
	}

cleanup:
	list_for_each_entry_safe(nh, nh_safe, &rt6_nh_list, next) {
		if (nh->fib6_info)
			fib6_info_release(nh->fib6_info);
		list_del(&nh->next);
		kfree(nh);
	}

	return err;
}

static int ip6_route_multipath_del(struct fib6_config *cfg,
				   struct netlink_ext_ack *extack)
{
	struct fib6_config r_cfg;
	struct rtnexthop *rtnh;
	int remaining;
	int attrlen;
	int err = 1, last_err = 0;

	remaining = cfg->fc_mp_len;
	rtnh = (struct rtnexthop *)cfg->fc_mp;

	/* Parse a Multipath Entry */
	while (rtnh_ok(rtnh, remaining)) {
		memcpy(&r_cfg, cfg, sizeof(*cfg));
		if (rtnh->rtnh_ifindex)
			r_cfg.fc_ifindex = rtnh->rtnh_ifindex;

		attrlen = rtnh_attrlen(rtnh);
		if (attrlen > 0) {
			struct nlattr *nla, *attrs = rtnh_attrs(rtnh);

			nla = nla_find(attrs, attrlen, RTA_GATEWAY);
			if (nla) {
				nla_memcpy(&r_cfg.fc_gateway, nla, 16);
				r_cfg.fc_flags |= RTF_GATEWAY;
			}
		}
		err = ip6_route_del(&r_cfg, extack);
		if (err)
			last_err = err;

		rtnh = rtnh_next(rtnh, &remaining);
	}

	return last_err;
}

static int inet6_rtm_delroute(struct sk_buff *skb, struct nlmsghdr *nlh,
			      struct netlink_ext_ack *extack)
{
	struct fib6_config cfg;
	int err;

	err = rtm_to_fib6_config(skb, nlh, &cfg, extack);
	if (err < 0)
		return err;

	if (cfg.fc_mp)
		return ip6_route_multipath_del(&cfg, extack);
	else {
		cfg.fc_delete_all_nh = 1;
		return ip6_route_del(&cfg, extack);
	}
}

static int inet6_rtm_newroute(struct sk_buff *skb, struct nlmsghdr *nlh,
			      struct netlink_ext_ack *extack)
{
	struct fib6_config cfg;
	int err;

	err = rtm_to_fib6_config(skb, nlh, &cfg, extack);
	if (err < 0)
		return err;

	if (cfg.fc_metric == 0)
		cfg.fc_metric = IP6_RT_PRIO_USER;

	if (cfg.fc_mp)
		return ip6_route_multipath_add(&cfg, extack);
	else
		return ip6_route_add(&cfg, GFP_KERNEL, extack);
}

static size_t rt6_nlmsg_size(struct fib6_info *rt)
{
	int nexthop_len = 0;

	if (rt->fib6_nsiblings) {
		nexthop_len = nla_total_size(0)	 /* RTA_MULTIPATH */
			    + NLA_ALIGN(sizeof(struct rtnexthop))
			    + nla_total_size(16) /* RTA_GATEWAY */
			    + lwtunnel_get_encap_size(rt->fib6_nh.fib_nh_lws);

		nexthop_len *= rt->fib6_nsiblings;
	}

	return NLMSG_ALIGN(sizeof(struct rtmsg))
	       + nla_total_size(16) /* RTA_SRC */
	       + nla_total_size(16) /* RTA_DST */
	       + nla_total_size(16) /* RTA_GATEWAY */
	       + nla_total_size(16) /* RTA_PREFSRC */
	       + nla_total_size(4) /* RTA_TABLE */
	       + nla_total_size(4) /* RTA_IIF */
	       + nla_total_size(4) /* RTA_OIF */
	       + nla_total_size(4) /* RTA_PRIORITY */
	       + RTAX_MAX * nla_total_size(4) /* RTA_METRICS */
	       + nla_total_size(sizeof(struct rta_cacheinfo))
	       + nla_total_size(TCP_CA_NAME_MAX) /* RTAX_CC_ALGO */
	       + nla_total_size(1) /* RTA_PREF */
	       + lwtunnel_get_encap_size(rt->fib6_nh.fib_nh_lws)
	       + nexthop_len;
}

static int rt6_fill_node(struct net *net, struct sk_buff *skb,
			 struct fib6_info *rt, struct dst_entry *dst,
			 struct in6_addr *dest, struct in6_addr *src,
			 int iif, int type, u32 portid, u32 seq,
			 unsigned int flags)
{
	struct rt6_info *rt6 = (struct rt6_info *)dst;
	struct rt6key *rt6_dst, *rt6_src;
	u32 *pmetrics, table, rt6_flags;
	struct nlmsghdr *nlh;
	struct rtmsg *rtm;
	long expires = 0;

	nlh = nlmsg_put(skb, portid, seq, type, sizeof(*rtm), flags);
	if (!nlh)
		return -EMSGSIZE;

	if (rt6) {
		rt6_dst = &rt6->rt6i_dst;
		rt6_src = &rt6->rt6i_src;
		rt6_flags = rt6->rt6i_flags;
	} else {
		rt6_dst = &rt->fib6_dst;
		rt6_src = &rt->fib6_src;
		rt6_flags = rt->fib6_flags;
	}

	rtm = nlmsg_data(nlh);
	rtm->rtm_family = AF_INET6;
	rtm->rtm_dst_len = rt6_dst->plen;
	rtm->rtm_src_len = rt6_src->plen;
	rtm->rtm_tos = 0;
	if (rt->fib6_table)
		table = rt->fib6_table->tb6_id;
	else
		table = RT6_TABLE_UNSPEC;
	rtm->rtm_table = table < 256 ? table : RT_TABLE_COMPAT;
	if (nla_put_u32(skb, RTA_TABLE, table))
		goto nla_put_failure;

	rtm->rtm_type = rt->fib6_type;
	rtm->rtm_flags = 0;
	rtm->rtm_scope = RT_SCOPE_UNIVERSE;
	rtm->rtm_protocol = rt->fib6_protocol;

	if (rt6_flags & RTF_CACHE)
		rtm->rtm_flags |= RTM_F_CLONED;

	if (dest) {
		if (nla_put_in6_addr(skb, RTA_DST, dest))
			goto nla_put_failure;
		rtm->rtm_dst_len = 128;
	} else if (rtm->rtm_dst_len)
		if (nla_put_in6_addr(skb, RTA_DST, &rt6_dst->addr))
			goto nla_put_failure;
#ifdef CONFIG_IPV6_SUBTREES
	if (src) {
		if (nla_put_in6_addr(skb, RTA_SRC, src))
			goto nla_put_failure;
		rtm->rtm_src_len = 128;
	} else if (rtm->rtm_src_len &&
		   nla_put_in6_addr(skb, RTA_SRC, &rt6_src->addr))
		goto nla_put_failure;
#endif
	if (iif) {
#ifdef CONFIG_IPV6_MROUTE
		if (ipv6_addr_is_multicast(&rt6_dst->addr)) {
			int err = ip6mr_get_route(net, skb, rtm, portid);

			if (err == 0)
				return 0;
			if (err < 0)
				goto nla_put_failure;
		} else
#endif
			if (nla_put_u32(skb, RTA_IIF, iif))
				goto nla_put_failure;
	} else if (dest) {
		struct in6_addr saddr_buf;
		if (ip6_route_get_saddr(net, rt, dest, 0, &saddr_buf) == 0 &&
		    nla_put_in6_addr(skb, RTA_PREFSRC, &saddr_buf))
			goto nla_put_failure;
	}

	if (rt->fib6_prefsrc.plen) {
		struct in6_addr saddr_buf;
		saddr_buf = rt->fib6_prefsrc.addr;
		if (nla_put_in6_addr(skb, RTA_PREFSRC, &saddr_buf))
			goto nla_put_failure;
	}

	pmetrics = dst ? dst_metrics_ptr(dst) : rt->fib6_metrics->metrics;
	if (rtnetlink_put_metrics(skb, pmetrics) < 0)
		goto nla_put_failure;

	if (nla_put_u32(skb, RTA_PRIORITY, rt->fib6_metric))
		goto nla_put_failure;

	/* For multipath routes, walk the siblings list and add
	 * each as a nexthop within RTA_MULTIPATH.
	 */
	if (rt6) {
		if (rt6_flags & RTF_GATEWAY &&
		    nla_put_in6_addr(skb, RTA_GATEWAY, &rt6->rt6i_gateway))
			goto nla_put_failure;

		if (dst->dev && nla_put_u32(skb, RTA_OIF, dst->dev->ifindex))
			goto nla_put_failure;
	} else if (rt->fib6_nsiblings) {
		struct fib6_info *sibling, *next_sibling;
		struct nlattr *mp;

		mp = nla_nest_start_noflag(skb, RTA_MULTIPATH);
		if (!mp)
			goto nla_put_failure;

		if (fib_add_nexthop(skb, &rt->fib6_nh.nh_common,
				    rt->fib6_nh.fib_nh_weight) < 0)
			goto nla_put_failure;

		list_for_each_entry_safe(sibling, next_sibling,
					 &rt->fib6_siblings, fib6_siblings) {
			if (fib_add_nexthop(skb, &sibling->fib6_nh.nh_common,
					    sibling->fib6_nh.fib_nh_weight) < 0)
				goto nla_put_failure;
		}

		nla_nest_end(skb, mp);
	} else {
		unsigned char nh_flags = 0;

		if (fib_nexthop_info(skb, &rt->fib6_nh.nh_common,
				     &nh_flags, false) < 0)
			goto nla_put_failure;

		rtm->rtm_flags |= nh_flags;
	}

	if (rt6_flags & RTF_EXPIRES) {
		expires = dst ? dst->expires : rt->expires;
		expires -= jiffies;
	}

	if (rtnl_put_cacheinfo(skb, dst, 0, expires, dst ? dst->error : 0) < 0)
		goto nla_put_failure;

	if (nla_put_u8(skb, RTA_PREF, IPV6_EXTRACT_PREF(rt6_flags)))
		goto nla_put_failure;


	nlmsg_end(skb, nlh);
	return 0;

nla_put_failure:
	nlmsg_cancel(skb, nlh);
	return -EMSGSIZE;
}

<<<<<<< HEAD
=======
static bool fib6_info_uses_dev(const struct fib6_info *f6i,
			       const struct net_device *dev)
{
	if (f6i->fib6_nh.fib_nh_dev == dev)
		return true;

	if (f6i->fib6_nsiblings) {
		struct fib6_info *sibling, *next_sibling;

		list_for_each_entry_safe(sibling, next_sibling,
					 &f6i->fib6_siblings, fib6_siblings) {
			if (sibling->fib6_nh.fib_nh_dev == dev)
				return true;
		}
	}

	return false;
}

>>>>>>> 407d19ab
int rt6_dump_route(struct fib6_info *rt, void *p_arg)
{
	struct rt6_rtnl_dump_arg *arg = (struct rt6_rtnl_dump_arg *) p_arg;
	struct net *net = arg->net;

	if (rt == net->ipv6.fib6_null_entry)
		return 0;

	if (nlmsg_len(arg->cb->nlh) >= sizeof(struct rtmsg)) {
		struct rtmsg *rtm = nlmsg_data(arg->cb->nlh);

		/* user wants prefix routes only */
		if (rtm->rtm_flags & RTM_F_PREFIX &&
		    !(rt->fib6_flags & RTF_PREFIX_RT)) {
			/* success since this is not a prefix route */
			return 1;
		}
	}

	return rt6_fill_node(net, arg->skb, rt, NULL, NULL, NULL, 0,
			     RTM_NEWROUTE, NETLINK_CB(arg->cb->skb).portid,
<<<<<<< HEAD
			     arg->cb->nlh->nlmsg_seq, NLM_F_MULTI);
=======
			     arg->cb->nlh->nlmsg_seq, flags);
}

static int inet6_rtm_valid_getroute_req(struct sk_buff *skb,
					const struct nlmsghdr *nlh,
					struct nlattr **tb,
					struct netlink_ext_ack *extack)
{
	struct rtmsg *rtm;
	int i, err;

	if (nlh->nlmsg_len < nlmsg_msg_size(sizeof(*rtm))) {
		NL_SET_ERR_MSG_MOD(extack,
				   "Invalid header for get route request");
		return -EINVAL;
	}

	if (!netlink_strict_get_check(skb))
		return nlmsg_parse_deprecated(nlh, sizeof(*rtm), tb, RTA_MAX,
					      rtm_ipv6_policy, extack);

	rtm = nlmsg_data(nlh);
	if ((rtm->rtm_src_len && rtm->rtm_src_len != 128) ||
	    (rtm->rtm_dst_len && rtm->rtm_dst_len != 128) ||
	    rtm->rtm_table || rtm->rtm_protocol || rtm->rtm_scope ||
	    rtm->rtm_type) {
		NL_SET_ERR_MSG_MOD(extack, "Invalid values in header for get route request");
		return -EINVAL;
	}
	if (rtm->rtm_flags & ~RTM_F_FIB_MATCH) {
		NL_SET_ERR_MSG_MOD(extack,
				   "Invalid flags for get route request");
		return -EINVAL;
	}

	err = nlmsg_parse_deprecated_strict(nlh, sizeof(*rtm), tb, RTA_MAX,
					    rtm_ipv6_policy, extack);
	if (err)
		return err;

	if ((tb[RTA_SRC] && !rtm->rtm_src_len) ||
	    (tb[RTA_DST] && !rtm->rtm_dst_len)) {
		NL_SET_ERR_MSG_MOD(extack, "rtm_src_len and rtm_dst_len must be 128 for IPv6");
		return -EINVAL;
	}

	for (i = 0; i <= RTA_MAX; i++) {
		if (!tb[i])
			continue;

		switch (i) {
		case RTA_SRC:
		case RTA_DST:
		case RTA_IIF:
		case RTA_OIF:
		case RTA_MARK:
		case RTA_UID:
		case RTA_SPORT:
		case RTA_DPORT:
		case RTA_IP_PROTO:
			break;
		default:
			NL_SET_ERR_MSG_MOD(extack, "Unsupported attribute in get route request");
			return -EINVAL;
		}
	}

	return 0;
>>>>>>> 407d19ab
}

static int inet6_rtm_getroute(struct sk_buff *in_skb, struct nlmsghdr *nlh,
			      struct netlink_ext_ack *extack)
{
	struct net *net = sock_net(in_skb->sk);
	struct nlattr *tb[RTA_MAX+1];
	int err, iif = 0, oif = 0;
	struct fib6_info *from;
	struct dst_entry *dst;
	struct rt6_info *rt;
	struct sk_buff *skb;
	struct rtmsg *rtm;
	struct flowi6 fl6;
	bool fibmatch;

	err = nlmsg_parse(nlh, sizeof(*rtm), tb, RTA_MAX, rtm_ipv6_policy,
			  extack);
	if (err < 0)
		goto errout;

	err = -EINVAL;
	memset(&fl6, 0, sizeof(fl6));
	rtm = nlmsg_data(nlh);
	fl6.flowlabel = ip6_make_flowinfo(rtm->rtm_tos, 0);
	fibmatch = !!(rtm->rtm_flags & RTM_F_FIB_MATCH);

	if (tb[RTA_SRC]) {
		if (nla_len(tb[RTA_SRC]) < sizeof(struct in6_addr))
			goto errout;

		fl6.saddr = *(struct in6_addr *)nla_data(tb[RTA_SRC]);
	}

	if (tb[RTA_DST]) {
		if (nla_len(tb[RTA_DST]) < sizeof(struct in6_addr))
			goto errout;

		fl6.daddr = *(struct in6_addr *)nla_data(tb[RTA_DST]);
	}

	if (tb[RTA_IIF])
		iif = nla_get_u32(tb[RTA_IIF]);

	if (tb[RTA_OIF])
		oif = nla_get_u32(tb[RTA_OIF]);

	if (tb[RTA_MARK])
		fl6.flowi6_mark = nla_get_u32(tb[RTA_MARK]);

	if (tb[RTA_UID])
		fl6.flowi6_uid = make_kuid(current_user_ns(),
					   nla_get_u32(tb[RTA_UID]));
	else
		fl6.flowi6_uid = iif ? INVALID_UID : current_uid();

	if (tb[RTA_SPORT])
		fl6.fl6_sport = nla_get_be16(tb[RTA_SPORT]);

	if (tb[RTA_DPORT])
		fl6.fl6_dport = nla_get_be16(tb[RTA_DPORT]);

	if (tb[RTA_IP_PROTO]) {
		err = rtm_getroute_parse_ip_proto(tb[RTA_IP_PROTO],
						  &fl6.flowi6_proto, AF_INET6,
						  extack);
		if (err)
			goto errout;
	}

	if (iif) {
		struct net_device *dev;
		int flags = 0;

		rcu_read_lock();

		dev = dev_get_by_index_rcu(net, iif);
		if (!dev) {
			rcu_read_unlock();
			err = -ENODEV;
			goto errout;
		}

		fl6.flowi6_iif = iif;

		if (!ipv6_addr_any(&fl6.saddr))
			flags |= RT6_LOOKUP_F_HAS_SADDR;

		dst = ip6_route_input_lookup(net, dev, &fl6, NULL, flags);

		rcu_read_unlock();
	} else {
		fl6.flowi6_oif = oif;

		dst = ip6_route_output(net, NULL, &fl6);
	}


	rt = container_of(dst, struct rt6_info, dst);
	if (rt->dst.error) {
		err = rt->dst.error;
		ip6_rt_put(rt);
		goto errout;
	}

	if (rt == net->ipv6.ip6_null_entry) {
		err = rt->dst.error;
		ip6_rt_put(rt);
		goto errout;
	}

	skb = alloc_skb(NLMSG_GOODSIZE, GFP_KERNEL);
	if (!skb) {
		ip6_rt_put(rt);
		err = -ENOBUFS;
		goto errout;
	}

	skb_dst_set(skb, &rt->dst);

	rcu_read_lock();
	from = rcu_dereference(rt->from);

	if (fibmatch)
		err = rt6_fill_node(net, skb, from, NULL, NULL, NULL, iif,
				    RTM_NEWROUTE, NETLINK_CB(in_skb).portid,
				    nlh->nlmsg_seq, 0);
	else
		err = rt6_fill_node(net, skb, from, dst, &fl6.daddr,
				    &fl6.saddr, iif, RTM_NEWROUTE,
				    NETLINK_CB(in_skb).portid, nlh->nlmsg_seq,
				    0);
	rcu_read_unlock();

	if (err < 0) {
		kfree_skb(skb);
		goto errout;
	}

	err = rtnl_unicast(skb, net, NETLINK_CB(in_skb).portid);
errout:
	return err;
}

void inet6_rt_notify(int event, struct fib6_info *rt, struct nl_info *info,
		     unsigned int nlm_flags)
{
	struct sk_buff *skb;
	struct net *net = info->nl_net;
	u32 seq;
	int err;

	err = -ENOBUFS;
	seq = info->nlh ? info->nlh->nlmsg_seq : 0;

	skb = nlmsg_new(rt6_nlmsg_size(rt), gfp_any());
	if (!skb)
		goto errout;

	err = rt6_fill_node(net, skb, rt, NULL, NULL, NULL, 0,
			    event, info->portid, seq, nlm_flags);
	if (err < 0) {
		/* -EMSGSIZE implies BUG in rt6_nlmsg_size() */
		WARN_ON(err == -EMSGSIZE);
		kfree_skb(skb);
		goto errout;
	}
	rtnl_notify(skb, net, info->portid, RTNLGRP_IPV6_ROUTE,
		    info->nlh, gfp_any());
	return;
errout:
	if (err < 0)
		rtnl_set_sk_err(net, RTNLGRP_IPV6_ROUTE, err);
}

static int ip6_route_dev_notify(struct notifier_block *this,
				unsigned long event, void *ptr)
{
	struct net_device *dev = netdev_notifier_info_to_dev(ptr);
	struct net *net = dev_net(dev);

	if (!(dev->flags & IFF_LOOPBACK))
		return NOTIFY_OK;

	if (event == NETDEV_REGISTER) {
		net->ipv6.fib6_null_entry->fib6_nh.fib_nh_dev = dev;
		net->ipv6.ip6_null_entry->dst.dev = dev;
		net->ipv6.ip6_null_entry->rt6i_idev = in6_dev_get(dev);
#ifdef CONFIG_IPV6_MULTIPLE_TABLES
		net->ipv6.ip6_prohibit_entry->dst.dev = dev;
		net->ipv6.ip6_prohibit_entry->rt6i_idev = in6_dev_get(dev);
		net->ipv6.ip6_blk_hole_entry->dst.dev = dev;
		net->ipv6.ip6_blk_hole_entry->rt6i_idev = in6_dev_get(dev);
#endif
	 } else if (event == NETDEV_UNREGISTER &&
		    dev->reg_state != NETREG_UNREGISTERED) {
		/* NETDEV_UNREGISTER could be fired for multiple times by
		 * netdev_wait_allrefs(). Make sure we only call this once.
		 */
		in6_dev_put_clear(&net->ipv6.ip6_null_entry->rt6i_idev);
#ifdef CONFIG_IPV6_MULTIPLE_TABLES
		in6_dev_put_clear(&net->ipv6.ip6_prohibit_entry->rt6i_idev);
		in6_dev_put_clear(&net->ipv6.ip6_blk_hole_entry->rt6i_idev);
#endif
	}

	return NOTIFY_OK;
}

/*
 *	/proc
 */

#ifdef CONFIG_PROC_FS
static int rt6_stats_seq_show(struct seq_file *seq, void *v)
{
	struct net *net = (struct net *)seq->private;
	seq_printf(seq, "%04x %04x %04x %04x %04x %04x %04x\n",
		   net->ipv6.rt6_stats->fib_nodes,
		   net->ipv6.rt6_stats->fib_route_nodes,
		   atomic_read(&net->ipv6.rt6_stats->fib_rt_alloc),
		   net->ipv6.rt6_stats->fib_rt_entries,
		   net->ipv6.rt6_stats->fib_rt_cache,
		   dst_entries_get_slow(&net->ipv6.ip6_dst_ops),
		   net->ipv6.rt6_stats->fib_discarded_routes);

	return 0;
}
#endif	/* CONFIG_PROC_FS */

#ifdef CONFIG_SYSCTL

static
int ipv6_sysctl_rtcache_flush(struct ctl_table *ctl, int write,
			      void __user *buffer, size_t *lenp, loff_t *ppos)
{
	struct net *net;
	int delay;
	if (!write)
		return -EINVAL;

	net = (struct net *)ctl->extra1;
	delay = net->ipv6.sysctl.flush_delay;
	proc_dointvec(ctl, write, buffer, lenp, ppos);
	fib6_run_gc(delay <= 0 ? 0 : (unsigned long)delay, net, delay > 0);
	return 0;
}

struct ctl_table ipv6_route_table_template[] = {
	{
		.procname	=	"flush",
		.data		=	&init_net.ipv6.sysctl.flush_delay,
		.maxlen		=	sizeof(int),
		.mode		=	0200,
		.proc_handler	=	ipv6_sysctl_rtcache_flush
	},
	{
		.procname	=	"gc_thresh",
		.data		=	&ip6_dst_ops_template.gc_thresh,
		.maxlen		=	sizeof(int),
		.mode		=	0644,
		.proc_handler	=	proc_dointvec,
	},
	{
		.procname	=	"max_size",
		.data		=	&init_net.ipv6.sysctl.ip6_rt_max_size,
		.maxlen		=	sizeof(int),
		.mode		=	0644,
		.proc_handler	=	proc_dointvec,
	},
	{
		.procname	=	"gc_min_interval",
		.data		=	&init_net.ipv6.sysctl.ip6_rt_gc_min_interval,
		.maxlen		=	sizeof(int),
		.mode		=	0644,
		.proc_handler	=	proc_dointvec_jiffies,
	},
	{
		.procname	=	"gc_timeout",
		.data		=	&init_net.ipv6.sysctl.ip6_rt_gc_timeout,
		.maxlen		=	sizeof(int),
		.mode		=	0644,
		.proc_handler	=	proc_dointvec_jiffies,
	},
	{
		.procname	=	"gc_interval",
		.data		=	&init_net.ipv6.sysctl.ip6_rt_gc_interval,
		.maxlen		=	sizeof(int),
		.mode		=	0644,
		.proc_handler	=	proc_dointvec_jiffies,
	},
	{
		.procname	=	"gc_elasticity",
		.data		=	&init_net.ipv6.sysctl.ip6_rt_gc_elasticity,
		.maxlen		=	sizeof(int),
		.mode		=	0644,
		.proc_handler	=	proc_dointvec,
	},
	{
		.procname	=	"mtu_expires",
		.data		=	&init_net.ipv6.sysctl.ip6_rt_mtu_expires,
		.maxlen		=	sizeof(int),
		.mode		=	0644,
		.proc_handler	=	proc_dointvec_jiffies,
	},
	{
		.procname	=	"min_adv_mss",
		.data		=	&init_net.ipv6.sysctl.ip6_rt_min_advmss,
		.maxlen		=	sizeof(int),
		.mode		=	0644,
		.proc_handler	=	proc_dointvec,
	},
	{
		.procname	=	"gc_min_interval_ms",
		.data		=	&init_net.ipv6.sysctl.ip6_rt_gc_min_interval,
		.maxlen		=	sizeof(int),
		.mode		=	0644,
		.proc_handler	=	proc_dointvec_ms_jiffies,
	},
<<<<<<< HEAD
=======
	{
		.procname	=	"skip_notify_on_dev_down",
		.data		=	&init_net.ipv6.sysctl.skip_notify_on_dev_down,
		.maxlen		=	sizeof(int),
		.mode		=	0644,
		.proc_handler	=	proc_dointvec_minmax,
		.extra1		=	&zero,
		.extra2		=	&one,
	},
>>>>>>> 407d19ab
	{ }
};

struct ctl_table * __net_init ipv6_route_sysctl_init(struct net *net)
{
	struct ctl_table *table;

	table = kmemdup(ipv6_route_table_template,
			sizeof(ipv6_route_table_template),
			GFP_KERNEL);

	if (table) {
		table[0].data = &net->ipv6.sysctl.flush_delay;
		table[0].extra1 = net;
		table[1].data = &net->ipv6.ip6_dst_ops.gc_thresh;
		table[2].data = &net->ipv6.sysctl.ip6_rt_max_size;
		table[3].data = &net->ipv6.sysctl.ip6_rt_gc_min_interval;
		table[4].data = &net->ipv6.sysctl.ip6_rt_gc_timeout;
		table[5].data = &net->ipv6.sysctl.ip6_rt_gc_interval;
		table[6].data = &net->ipv6.sysctl.ip6_rt_gc_elasticity;
		table[7].data = &net->ipv6.sysctl.ip6_rt_mtu_expires;
		table[8].data = &net->ipv6.sysctl.ip6_rt_min_advmss;
		table[9].data = &net->ipv6.sysctl.ip6_rt_gc_min_interval;

		/* Don't export sysctls to unprivileged users */
		if (net->user_ns != &init_user_ns)
			table[0].procname = NULL;
	}

	return table;
}
#endif

static int __net_init ip6_route_net_init(struct net *net)
{
	int ret = -ENOMEM;

	memcpy(&net->ipv6.ip6_dst_ops, &ip6_dst_ops_template,
	       sizeof(net->ipv6.ip6_dst_ops));

	if (dst_entries_init(&net->ipv6.ip6_dst_ops) < 0)
		goto out_ip6_dst_ops;

	net->ipv6.fib6_null_entry = kmemdup(&fib6_null_entry_template,
					    sizeof(*net->ipv6.fib6_null_entry),
					    GFP_KERNEL);
	if (!net->ipv6.fib6_null_entry)
		goto out_ip6_dst_entries;

	net->ipv6.ip6_null_entry = kmemdup(&ip6_null_entry_template,
					   sizeof(*net->ipv6.ip6_null_entry),
					   GFP_KERNEL);
	if (!net->ipv6.ip6_null_entry)
		goto out_fib6_null_entry;
	net->ipv6.ip6_null_entry->dst.ops = &net->ipv6.ip6_dst_ops;
	dst_init_metrics(&net->ipv6.ip6_null_entry->dst,
			 ip6_template_metrics, true);

#ifdef CONFIG_IPV6_MULTIPLE_TABLES
	net->ipv6.fib6_has_custom_rules = false;
	net->ipv6.ip6_prohibit_entry = kmemdup(&ip6_prohibit_entry_template,
					       sizeof(*net->ipv6.ip6_prohibit_entry),
					       GFP_KERNEL);
	if (!net->ipv6.ip6_prohibit_entry)
		goto out_ip6_null_entry;
	net->ipv6.ip6_prohibit_entry->dst.ops = &net->ipv6.ip6_dst_ops;
	dst_init_metrics(&net->ipv6.ip6_prohibit_entry->dst,
			 ip6_template_metrics, true);

	net->ipv6.ip6_blk_hole_entry = kmemdup(&ip6_blk_hole_entry_template,
					       sizeof(*net->ipv6.ip6_blk_hole_entry),
					       GFP_KERNEL);
	if (!net->ipv6.ip6_blk_hole_entry)
		goto out_ip6_prohibit_entry;
	net->ipv6.ip6_blk_hole_entry->dst.ops = &net->ipv6.ip6_dst_ops;
	dst_init_metrics(&net->ipv6.ip6_blk_hole_entry->dst,
			 ip6_template_metrics, true);
#endif

	net->ipv6.sysctl.flush_delay = 0;
	net->ipv6.sysctl.ip6_rt_max_size = 4096;
	net->ipv6.sysctl.ip6_rt_gc_min_interval = HZ / 2;
	net->ipv6.sysctl.ip6_rt_gc_timeout = 60*HZ;
	net->ipv6.sysctl.ip6_rt_gc_interval = 30*HZ;
	net->ipv6.sysctl.ip6_rt_gc_elasticity = 9;
	net->ipv6.sysctl.ip6_rt_mtu_expires = 10*60*HZ;
	net->ipv6.sysctl.ip6_rt_min_advmss = IPV6_MIN_MTU - 20 - 40;

	net->ipv6.ip6_rt_gc_expire = 30*HZ;

	ret = 0;
out:
	return ret;

#ifdef CONFIG_IPV6_MULTIPLE_TABLES
out_ip6_prohibit_entry:
	kfree(net->ipv6.ip6_prohibit_entry);
out_ip6_null_entry:
	kfree(net->ipv6.ip6_null_entry);
#endif
out_fib6_null_entry:
	kfree(net->ipv6.fib6_null_entry);
out_ip6_dst_entries:
	dst_entries_destroy(&net->ipv6.ip6_dst_ops);
out_ip6_dst_ops:
	goto out;
}

static void __net_exit ip6_route_net_exit(struct net *net)
{
	kfree(net->ipv6.fib6_null_entry);
	kfree(net->ipv6.ip6_null_entry);
#ifdef CONFIG_IPV6_MULTIPLE_TABLES
	kfree(net->ipv6.ip6_prohibit_entry);
	kfree(net->ipv6.ip6_blk_hole_entry);
#endif
	dst_entries_destroy(&net->ipv6.ip6_dst_ops);
}

static int __net_init ip6_route_net_init_late(struct net *net)
{
#ifdef CONFIG_PROC_FS
	proc_create_net("ipv6_route", 0, net->proc_net, &ipv6_route_seq_ops,
			sizeof(struct ipv6_route_iter));
	proc_create_net_single("rt6_stats", 0444, net->proc_net,
			rt6_stats_seq_show, NULL);
#endif
	return 0;
}

static void __net_exit ip6_route_net_exit_late(struct net *net)
{
#ifdef CONFIG_PROC_FS
	remove_proc_entry("ipv6_route", net->proc_net);
	remove_proc_entry("rt6_stats", net->proc_net);
#endif
}

static struct pernet_operations ip6_route_net_ops = {
	.init = ip6_route_net_init,
	.exit = ip6_route_net_exit,
};

static int __net_init ipv6_inetpeer_init(struct net *net)
{
	struct inet_peer_base *bp = kmalloc(sizeof(*bp), GFP_KERNEL);

	if (!bp)
		return -ENOMEM;
	inet_peer_base_init(bp);
	net->ipv6.peers = bp;
	return 0;
}

static void __net_exit ipv6_inetpeer_exit(struct net *net)
{
	struct inet_peer_base *bp = net->ipv6.peers;

	net->ipv6.peers = NULL;
	inetpeer_invalidate_tree(bp);
	kfree(bp);
}

static struct pernet_operations ipv6_inetpeer_ops = {
	.init	=	ipv6_inetpeer_init,
	.exit	=	ipv6_inetpeer_exit,
};

static struct pernet_operations ip6_route_net_late_ops = {
	.init = ip6_route_net_init_late,
	.exit = ip6_route_net_exit_late,
};

static struct notifier_block ip6_route_dev_notifier = {
	.notifier_call = ip6_route_dev_notify,
	.priority = ADDRCONF_NOTIFY_PRIORITY - 10,
};

void __init ip6_route_init_special_entries(void)
{
	/* Registering of the loopback is done before this portion of code,
	 * the loopback reference in rt6_info will not be taken, do it
	 * manually for init_net */
	init_net.ipv6.fib6_null_entry->fib6_nh.fib_nh_dev = init_net.loopback_dev;
	init_net.ipv6.ip6_null_entry->dst.dev = init_net.loopback_dev;
	init_net.ipv6.ip6_null_entry->rt6i_idev = in6_dev_get(init_net.loopback_dev);
  #ifdef CONFIG_IPV6_MULTIPLE_TABLES
	init_net.ipv6.ip6_prohibit_entry->dst.dev = init_net.loopback_dev;
	init_net.ipv6.ip6_prohibit_entry->rt6i_idev = in6_dev_get(init_net.loopback_dev);
	init_net.ipv6.ip6_blk_hole_entry->dst.dev = init_net.loopback_dev;
	init_net.ipv6.ip6_blk_hole_entry->rt6i_idev = in6_dev_get(init_net.loopback_dev);
  #endif
}

int __init ip6_route_init(void)
{
	int ret;
	int cpu;

	ret = -ENOMEM;
	ip6_dst_ops_template.kmem_cachep =
		kmem_cache_create("ip6_dst_cache", sizeof(struct rt6_info), 0,
				  SLAB_HWCACHE_ALIGN, NULL);
	if (!ip6_dst_ops_template.kmem_cachep)
		goto out;

	ret = dst_entries_init(&ip6_dst_blackhole_ops);
	if (ret)
		goto out_kmem_cache;

	ret = register_pernet_subsys(&ipv6_inetpeer_ops);
	if (ret)
		goto out_dst_entries;

	ret = register_pernet_subsys(&ip6_route_net_ops);
	if (ret)
		goto out_register_inetpeer;

	ip6_dst_blackhole_ops.kmem_cachep = ip6_dst_ops_template.kmem_cachep;

	ret = fib6_init();
	if (ret)
		goto out_register_subsys;

	ret = xfrm6_init();
	if (ret)
		goto out_fib6_init;

	ret = fib6_rules_init();
	if (ret)
		goto xfrm6_init;

	ret = register_pernet_subsys(&ip6_route_net_late_ops);
	if (ret)
		goto fib6_rules_init;

	ret = rtnl_register_module(THIS_MODULE, PF_INET6, RTM_NEWROUTE,
				   inet6_rtm_newroute, NULL, 0);
	if (ret < 0)
		goto out_register_late_subsys;

	ret = rtnl_register_module(THIS_MODULE, PF_INET6, RTM_DELROUTE,
				   inet6_rtm_delroute, NULL, 0);
	if (ret < 0)
		goto out_register_late_subsys;

	ret = rtnl_register_module(THIS_MODULE, PF_INET6, RTM_GETROUTE,
				   inet6_rtm_getroute, NULL,
				   RTNL_FLAG_DOIT_UNLOCKED);
	if (ret < 0)
		goto out_register_late_subsys;

	ret = register_netdevice_notifier(&ip6_route_dev_notifier);
	if (ret)
		goto out_register_late_subsys;

	for_each_possible_cpu(cpu) {
		struct uncached_list *ul = per_cpu_ptr(&rt6_uncached_list, cpu);

		INIT_LIST_HEAD(&ul->head);
		spin_lock_init(&ul->lock);
	}

out:
	return ret;

out_register_late_subsys:
	rtnl_unregister_all(PF_INET6);
	unregister_pernet_subsys(&ip6_route_net_late_ops);
fib6_rules_init:
	fib6_rules_cleanup();
xfrm6_init:
	xfrm6_fini();
out_fib6_init:
	fib6_gc_cleanup();
out_register_subsys:
	unregister_pernet_subsys(&ip6_route_net_ops);
out_register_inetpeer:
	unregister_pernet_subsys(&ipv6_inetpeer_ops);
out_dst_entries:
	dst_entries_destroy(&ip6_dst_blackhole_ops);
out_kmem_cache:
	kmem_cache_destroy(ip6_dst_ops_template.kmem_cachep);
	goto out;
}

void ip6_route_cleanup(void)
{
	unregister_netdevice_notifier(&ip6_route_dev_notifier);
	unregister_pernet_subsys(&ip6_route_net_late_ops);
	fib6_rules_cleanup();
	xfrm6_fini();
	fib6_gc_cleanup();
	unregister_pernet_subsys(&ipv6_inetpeer_ops);
	unregister_pernet_subsys(&ip6_route_net_ops);
	dst_entries_destroy(&ip6_dst_blackhole_ops);
	kmem_cache_destroy(ip6_dst_ops_template.kmem_cachep);
}<|MERGE_RESOLUTION|>--- conflicted
+++ resolved
@@ -364,14 +364,11 @@
 
 static void ip6_dst_destroy(struct dst_entry *dst)
 {
-	struct dst_metrics *p = (struct dst_metrics *)DST_METRICS_PTR(dst);
 	struct rt6_info *rt = (struct rt6_info *)dst;
 	struct fib6_info *from;
 	struct inet6_dev *idev;
 
-	if (p != &dst_default_metrics && refcount_dec_and_test(&p->refcnt))
-		kfree(p);
-
+	ip_dst_metrics_put(dst);
 	rt6_uncached_list_del(rt);
 
 	idev = rt->rt6i_idev;
@@ -380,11 +377,8 @@
 		in6_dev_put(idev);
 	}
 
-	rcu_read_lock();
-	from = rcu_dereference(rt->from);
-	rcu_assign_pointer(rt->from, NULL);
+	from = xchg((__force struct fib6_info **)&rt->from, NULL);
 	fib6_info_release(from);
-	rcu_read_unlock();
 }
 
 static void ip6_dst_ifdown(struct dst_entry *dst, struct net_device *dev,
@@ -1003,11 +997,7 @@
 {
 	rt->rt6i_flags &= ~RTF_EXPIRES;
 	rcu_assign_pointer(rt->from, from);
-	dst_init_metrics(&rt->dst, from->fib6_metrics->metrics, true);
-	if (from->fib6_metrics != &dst_default_metrics) {
-		rt->dst._metrics |= DST_METRICS_REFCOUNTED;
-		refcount_inc(&from->fib6_metrics->refcnt);
-	}
+	ip_dst_init_metrics(&rt->dst, from->fib6_metrics);
 }
 
 /* Caller must already hold reference to f6i in result */
@@ -1030,7 +1020,6 @@
 #ifdef CONFIG_IPV6_SUBTREES
 	rt->rt6i_src = f6i->fib6_src;
 #endif
-	rt->rt6i_prefsrc = ort->fib6_prefsrc;
 }
 
 static struct fib6_node* fib6_backtrack(struct fib6_node *fn,
@@ -1335,9 +1324,7 @@
 	/* purge completely the exception to allow releasing the held resources:
 	 * some [sk] cache may keep the dst around for unlimited time
 	 */
-	from = rcu_dereference_protected(rt6_ex->rt6i->from,
-					 lockdep_is_held(&rt6_exception_lock));
-	rcu_assign_pointer(rt6_ex->rt6i->from, NULL);
+	from = xchg((__force struct fib6_info **)&rt6_ex->rt6i->from, NULL);
 	fib6_info_release(from);
 	dst_dev_put(&rt6_ex->rt6i->dst);
 
@@ -1510,16 +1497,7 @@
 	if (f6i->fib6_src.plen)
 		src_key = &nrt->rt6i_src.addr;
 #endif
-<<<<<<< HEAD
-
-	/* Update rt6i_prefsrc as it could be changed
-	 * in rt6_remove_prefsrc()
-	 */
-	nrt->rt6i_prefsrc = ort->fib6_prefsrc;
-	/* rt6_mtu_change() might lower mtu on ort.
-=======
 	/* rt6_mtu_change() might lower mtu on f6i.
->>>>>>> 407d19ab
 	 * Only insert this exception route if its mtu
 	 * is less than f6i's mtu value.
 	 */
@@ -1714,25 +1692,6 @@
 	rcu_read_unlock();
 }
 
-static void rt6_exceptions_remove_prefsrc(struct fib6_info *rt)
-{
-	struct rt6_exception_bucket *bucket;
-	struct rt6_exception *rt6_ex;
-	int i;
-
-	bucket = rcu_dereference_protected(rt->rt6i_exception_bucket,
-					lockdep_is_held(&rt6_exception_lock));
-
-	if (bucket) {
-		for (i = 0; i < FIB6_EXCEPTION_BUCKET_SIZE; i++) {
-			hlist_for_each_entry(rt6_ex, &bucket->chain, hlist) {
-				rt6_ex->rt6i->rt6i_prefsrc.plen = 0;
-			}
-			bucket++;
-		}
-	}
-}
-
 static bool rt6_mtu_change_route_allowed(struct inet6_dev *idev,
 					 struct rt6_info *rt, int mtu)
 {
@@ -2175,7 +2134,8 @@
 {
 	bool any_src;
 
-	if (rt6_need_strict(&fl6->daddr)) {
+	if (ipv6_addr_type(&fl6->daddr) &
+	    (IPV6_ADDR_MULTICAST | IPV6_ADDR_LINKLOCAL)) {
 		struct dst_entry *dst;
 
 		dst = l3mdev_link_scope_lookup(net, fl6);
@@ -2378,14 +2338,8 @@
 
 static bool rt6_cache_allowed_for_pmtu(const struct rt6_info *rt)
 {
-	bool from_set;
-
-	rcu_read_lock();
-	from_set = !!rcu_dereference(rt->from);
-	rcu_read_unlock();
-
 	return !(rt->rt6i_flags & RTF_CACHE) &&
-		(rt->rt6i_flags & RTF_PCPU || from_set);
+		(rt->rt6i_flags & RTF_PCPU || rcu_access_pointer(rt->from));
 }
 
 static void __ip6_rt_update_pmtu(struct dst_entry *dst, const struct sock *sk,
@@ -2452,15 +2406,14 @@
 {
 	const struct ipv6hdr *iph = (struct ipv6hdr *) skb->data;
 	struct dst_entry *dst;
-	struct flowi6 fl6;
-
-	memset(&fl6, 0, sizeof(fl6));
-	fl6.flowi6_oif = oif;
-	fl6.flowi6_mark = mark ? mark : IP6_REPLY_MARK(net, skb->mark);
-	fl6.daddr = iph->daddr;
-	fl6.saddr = iph->saddr;
-	fl6.flowlabel = ip6_flowinfo(iph);
-	fl6.flowi6_uid = uid;
+	struct flowi6 fl6 = {
+		.flowi6_oif = oif,
+		.flowi6_mark = mark ? mark : IP6_REPLY_MARK(net, skb->mark),
+		.daddr = iph->daddr,
+		.saddr = iph->saddr,
+		.flowlabel = ip6_flowinfo(iph),
+		.flowi6_uid = uid,
+	};
 
 	dst = ip6_route_output(net, NULL, &fl6);
 	if (!dst->error)
@@ -2637,16 +2590,15 @@
 {
 	const struct ipv6hdr *iph = (struct ipv6hdr *) skb->data;
 	struct dst_entry *dst;
-	struct flowi6 fl6;
-
-	memset(&fl6, 0, sizeof(fl6));
-	fl6.flowi6_iif = LOOPBACK_IFINDEX;
-	fl6.flowi6_oif = oif;
-	fl6.flowi6_mark = mark;
-	fl6.daddr = iph->daddr;
-	fl6.saddr = iph->saddr;
-	fl6.flowlabel = ip6_flowinfo(iph);
-	fl6.flowi6_uid = uid;
+	struct flowi6 fl6 = {
+		.flowi6_iif = LOOPBACK_IFINDEX,
+		.flowi6_oif = oif,
+		.flowi6_mark = mark,
+		.daddr = iph->daddr,
+		.saddr = iph->saddr,
+		.flowlabel = ip6_flowinfo(iph),
+		.flowi6_uid = uid,
+	};
 
 	dst = ip6_route_redirect(net, &fl6, skb, &ipv6_hdr(skb)->saddr);
 	rt6_do_redirect(dst, NULL, skb);
@@ -2654,21 +2606,18 @@
 }
 EXPORT_SYMBOL_GPL(ip6_redirect);
 
-void ip6_redirect_no_header(struct sk_buff *skb, struct net *net, int oif,
-			    u32 mark)
+void ip6_redirect_no_header(struct sk_buff *skb, struct net *net, int oif)
 {
 	const struct ipv6hdr *iph = ipv6_hdr(skb);
 	const struct rd_msg *msg = (struct rd_msg *)icmp6_hdr(skb);
 	struct dst_entry *dst;
-	struct flowi6 fl6;
-
-	memset(&fl6, 0, sizeof(fl6));
-	fl6.flowi6_iif = LOOPBACK_IFINDEX;
-	fl6.flowi6_oif = oif;
-	fl6.flowi6_mark = mark;
-	fl6.daddr = msg->dest;
-	fl6.saddr = iph->daddr;
-	fl6.flowi6_uid = sock_net_uid(net, NULL);
+	struct flowi6 fl6 = {
+		.flowi6_iif = LOOPBACK_IFINDEX,
+		.flowi6_oif = oif,
+		.daddr = msg->dest,
+		.saddr = iph->daddr,
+		.flowi6_uid = sock_net_uid(net, NULL),
+	};
 
 	dst = ip6_route_redirect(net, &fl6, skb, &iph->saddr);
 	rt6_do_redirect(dst, NULL, skb);
@@ -2830,24 +2779,6 @@
 out:
 	net->ipv6.ip6_rt_gc_expire -= net->ipv6.ip6_rt_gc_expire>>rt_elasticity;
 	return entries > rt_max_size;
-}
-
-static int ip6_convert_metrics(struct net *net, struct fib6_info *rt,
-			       struct fib6_config *cfg)
-{
-	struct dst_metrics *p;
-
-	if (!cfg->fc_mx)
-		return 0;
-
-	p = kzalloc(sizeof(*rt->fib6_metrics), GFP_KERNEL);
-	if (unlikely(!p))
-		return -ENOMEM;
-
-	refcount_set(&p->refcnt, 1);
-	rt->fib6_metrics = p;
-
-	return ip_metrics_convert(net, cfg->fc_mx, cfg->fc_mx_len, p->metrics);
 }
 
 static struct rt6_info *ip6_nh_lookup_table(struct net *net,
@@ -3230,12 +3161,17 @@
 	if (!rt)
 		goto out;
 
+	rt->fib6_metrics = ip_fib_metrics_init(net, cfg->fc_mx, cfg->fc_mx_len,
+					       extack);
+	if (IS_ERR(rt->fib6_metrics)) {
+		err = PTR_ERR(rt->fib6_metrics);
+		/* Do not leave garbage there. */
+		rt->fib6_metrics = (struct dst_metrics *)&dst_default_metrics;
+		goto out;
+	}
+
 	if (cfg->fc_flags & RTF_ADDRCONF)
 		rt->dst_nocount = true;
-
-	err = ip6_convert_metrics(net, rt, cfg);
-	if (err < 0)
-		goto out;
 
 	if (cfg->fc_flags & RTF_EXPIRES)
 		fib6_set_expires(rt, jiffies +
@@ -3285,24 +3221,6 @@
 	} else
 		rt->fib6_prefsrc.plen = 0;
 
-<<<<<<< HEAD
-	rt->fib6_flags = cfg->fc_flags;
-
-install_route:
-	if (!(rt->fib6_flags & (RTF_LOCAL | RTF_ANYCAST)) &&
-	    !netif_carrier_ok(dev))
-		rt->fib6_nh.nh_flags |= RTNH_F_LINKDOWN;
-	rt->fib6_nh.nh_flags |= (cfg->fc_flags & RTNH_F_ONLINK);
-	rt->fib6_nh.nh_dev = dev;
-	rt->fib6_table = table;
-
-	cfg->fc_nlinfo.nl_net = dev_net(dev);
-
-	if (idev)
-		in6_dev_put(idev);
-
-=======
->>>>>>> 407d19ab
 	return rt;
 out:
 	fib6_info_release(rt);
@@ -3584,18 +3502,9 @@
 		     NDISC_REDIRECT, &ndopts);
 
 	rcu_read_lock();
-<<<<<<< HEAD
-	from = rcu_dereference(rt->from);
-	/* This fib6_info_hold() is safe here because we hold reference to rt
-	 * and rt already holds reference to fib6_info.
-	 */
-	fib6_info_hold(from);
-	rcu_read_unlock();
-=======
 	res.f6i = rcu_dereference(rt->from);
 	if (!res.f6i)
 		goto out;
->>>>>>> 407d19ab
 
 	res.nh = &res.f6i->fib6_nh;
 	res.fib6_flags = res.f6i->fib6_flags;
@@ -3610,16 +3519,8 @@
 
 	nrt->rt6i_gateway = *(struct in6_addr *)neigh->primary_key;
 
-<<<<<<< HEAD
-	/* No need to remove rt from the exception table if rt is
-	 * a cached route because rt6_insert_exception() will
-	 * takes care of it
-	 */
-	if (rt6_insert_exception(nrt, from)) {
-=======
 	/* rt6_insert_exception() will take care of duplicated exceptions */
 	if (rt6_insert_exception(nrt, &res)) {
->>>>>>> 407d19ab
 		dst_release_immediate(&nrt->dst);
 		goto out;
 	}
@@ -3631,7 +3532,7 @@
 	call_netevent_notifiers(NETEVENT_REDIRECT, &netevent);
 
 out:
-	fib6_info_release(from);
+	rcu_read_unlock();
 	neigh_release(neigh);
 }
 
@@ -3811,9 +3712,6 @@
 				 struct in6_rtmsg *rtmsg,
 				 struct fib6_config *cfg)
 {
-<<<<<<< HEAD
-	memset(cfg, 0, sizeof(*cfg));
-=======
 	*cfg = (struct fib6_config){
 		.fc_table = l3mdev_fib_table_by_index(net, rtmsg->rtmsg_ifindex) ?
 			 : RT6_TABLE_MAIN,
@@ -3824,23 +3722,13 @@
 		.fc_src_len = rtmsg->rtmsg_src_len,
 		.fc_flags = rtmsg->rtmsg_flags,
 		.fc_type = rtmsg->rtmsg_type,
->>>>>>> 407d19ab
-
-	cfg->fc_table = l3mdev_fib_table_by_index(net, rtmsg->rtmsg_ifindex) ?
-			 : RT6_TABLE_MAIN;
-	cfg->fc_ifindex = rtmsg->rtmsg_ifindex;
-	cfg->fc_metric = rtmsg->rtmsg_metric;
-	cfg->fc_expires = rtmsg->rtmsg_info;
-	cfg->fc_dst_len = rtmsg->rtmsg_dst_len;
-	cfg->fc_src_len = rtmsg->rtmsg_src_len;
-	cfg->fc_flags = rtmsg->rtmsg_flags;
-	cfg->fc_type = rtmsg->rtmsg_type;
-
-	cfg->fc_nlinfo.nl_net = net;
-
-	cfg->fc_dst = rtmsg->rtmsg_dst;
-	cfg->fc_src = rtmsg->rtmsg_src;
-	cfg->fc_gateway = rtmsg->rtmsg_gateway;
+
+		.fc_nlinfo.nl_net = net,
+
+		.fc_dst = rtmsg->rtmsg_dst,
+		.fc_src = rtmsg->rtmsg_src,
+		.fc_gateway = rtmsg->rtmsg_gateway,
+	};
 }
 
 int ipv6_route_ioctl(struct net *net, unsigned int cmd, void __user *arg)
@@ -3886,23 +3774,34 @@
 
 static int ip6_pkt_drop(struct sk_buff *skb, u8 code, int ipstats_mib_noroutes)
 {
+	struct dst_entry *dst = skb_dst(skb);
+	struct net *net = dev_net(dst->dev);
+	struct inet6_dev *idev;
 	int type;
-	struct dst_entry *dst = skb_dst(skb);
+
+	if (netif_is_l3_master(skb->dev) &&
+	    dst->dev == net->loopback_dev)
+		idev = __in6_dev_get_safely(dev_get_by_index_rcu(net, IP6CB(skb)->iif));
+	else
+		idev = ip6_dst_idev(dst);
+
 	switch (ipstats_mib_noroutes) {
 	case IPSTATS_MIB_INNOROUTES:
 		type = ipv6_addr_type(&ipv6_hdr(skb)->daddr);
 		if (type == IPV6_ADDR_ANY) {
-			IP6_INC_STATS(dev_net(dst->dev),
-				      __in6_dev_get_safely(skb->dev),
-				      IPSTATS_MIB_INADDRERRORS);
+			IP6_INC_STATS(net, idev, IPSTATS_MIB_INADDRERRORS);
 			break;
 		}
 		/* FALLTHROUGH */
 	case IPSTATS_MIB_OUTNOROUTES:
-		IP6_INC_STATS(dev_net(dst->dev), ip6_dst_idev(dst),
-			      ipstats_mib_noroutes);
+		IP6_INC_STATS(net, idev, ipstats_mib_noroutes);
 		break;
 	}
+
+	/* Start over by dropping the dst for l3mdev case */
+	if (netif_is_l3_master(skb->dev))
+		skb_dst_drop(skb);
+
 	icmpv6_send(skb, ICMPV6_DEST_UNREACH, code, 0);
 	kfree_skb(skb);
 	return 0;
@@ -3950,13 +3849,6 @@
 		.fc_ignore_dev_down = true,
 	};
 
-<<<<<<< HEAD
-	f6i->dst_nocount = true;
-	f6i->dst_host = true;
-	f6i->fib6_protocol = RTPROT_KERNEL;
-	f6i->fib6_flags = RTF_UP | RTF_NONEXTHOP;
-=======
->>>>>>> 407d19ab
 	if (anycast) {
 		cfg.fc_type = RTN_ANYCAST;
 		cfg.fc_flags |= RTF_ANYCAST;
@@ -3987,8 +3879,6 @@
 		spin_lock_bh(&rt6_exception_lock);
 		/* remove prefsrc entry */
 		rt->fib6_prefsrc.plen = 0;
-		/* need to update cache as well */
-		rt6_exceptions_remove_prefsrc(rt);
 		spin_unlock_bh(&rt6_exception_lock);
 	}
 	return 0;
@@ -4268,8 +4158,12 @@
 			.event = event,
 		},
 	};
-
-	fib6_clean_all(dev_net(dev), fib6_ifdown, &arg);
+	struct net *net = dev_net(dev);
+
+	if (net->ipv6.sysctl.skip_notify_on_dev_down)
+		fib6_clean_all_skip_notify(net, fib6_ifdown, &arg);
+	else
+		fib6_clean_all(net, fib6_ifdown, &arg);
 }
 
 void rt6_disable_ip(struct net_device *dev, unsigned long event)
@@ -4358,26 +4252,26 @@
 	unsigned int pref;
 	int err;
 
-<<<<<<< HEAD
-	err = nlmsg_parse(nlh, sizeof(*rtm), tb, RTA_MAX, rtm_ipv6_policy,
-			  NULL);
-=======
 	err = nlmsg_parse_deprecated(nlh, sizeof(*rtm), tb, RTA_MAX,
 				     rtm_ipv6_policy, extack);
->>>>>>> 407d19ab
 	if (err < 0)
 		goto errout;
 
 	err = -EINVAL;
 	rtm = nlmsg_data(nlh);
-	memset(cfg, 0, sizeof(*cfg));
-
-	cfg->fc_table = rtm->rtm_table;
-	cfg->fc_dst_len = rtm->rtm_dst_len;
-	cfg->fc_src_len = rtm->rtm_src_len;
-	cfg->fc_flags = RTF_UP;
-	cfg->fc_protocol = rtm->rtm_protocol;
-	cfg->fc_type = rtm->rtm_type;
+
+	*cfg = (struct fib6_config){
+		.fc_table = rtm->rtm_table,
+		.fc_dst_len = rtm->rtm_dst_len,
+		.fc_src_len = rtm->rtm_src_len,
+		.fc_flags = RTF_UP,
+		.fc_protocol = rtm->rtm_protocol,
+		.fc_type = rtm->rtm_type,
+
+		.fc_nlinfo.portid = NETLINK_CB(skb).portid,
+		.fc_nlinfo.nlh = nlh,
+		.fc_nlinfo.nl_net = sock_net(skb->sk),
+	};
 
 	if (rtm->rtm_type == RTN_UNREACHABLE ||
 	    rtm->rtm_type == RTN_BLACKHOLE ||
@@ -4392,10 +4286,6 @@
 		cfg->fc_flags |= RTF_CACHE;
 
 	cfg->fc_flags |= (rtm->rtm_flags & RTNH_F_ONLINK);
-
-	cfg->fc_nlinfo.portid = NETLINK_CB(skb).portid;
-	cfg->fc_nlinfo.nlh = nlh;
-	cfg->fc_nlinfo.nl_net = sock_net(skb->sk);
 
 	if (tb[RTA_GATEWAY]) {
 		cfg->fc_gateway = nla_get_in6_addr(tb[RTA_GATEWAY]);
@@ -4489,17 +4379,6 @@
 	struct fib6_config r_cfg;
 	struct list_head next;
 };
-
-static void ip6_print_replace_route_err(struct list_head *rt6_nh_list)
-{
-	struct rt6_nh *nh;
-
-	list_for_each_entry(nh, rt6_nh_list, next) {
-		pr_warn("IPV6: multipath route replace failed (check consistency of installed routes): %pI6c nexthop %pI6c ifi %d\n",
-		        &nh->r_cfg.fc_dst, &nh->r_cfg.fc_gateway,
-		        nh->r_cfg.fc_ifindex);
-	}
-}
 
 static int ip6_route_info_append(struct net *net,
 				 struct list_head *rt6_nh_list,
@@ -4646,7 +4525,8 @@
 		nh->fib6_info = NULL;
 		if (err) {
 			if (replace && nhn)
-				ip6_print_replace_route_err(&rt6_nh_list);
+				NL_SET_ERR_MSG_MOD(extack,
+						   "multipath route replace failed (check consistency of installed routes)");
 			err_nh = nh;
 			goto add_errout;
 		}
@@ -4956,8 +4836,6 @@
 	return -EMSGSIZE;
 }
 
-<<<<<<< HEAD
-=======
 static bool fib6_info_uses_dev(const struct fib6_info *f6i,
 			       const struct net_device *dev)
 {
@@ -4977,31 +4855,32 @@
 	return false;
 }
 
->>>>>>> 407d19ab
 int rt6_dump_route(struct fib6_info *rt, void *p_arg)
 {
 	struct rt6_rtnl_dump_arg *arg = (struct rt6_rtnl_dump_arg *) p_arg;
+	struct fib_dump_filter *filter = &arg->filter;
+	unsigned int flags = NLM_F_MULTI;
 	struct net *net = arg->net;
 
 	if (rt == net->ipv6.fib6_null_entry)
 		return 0;
 
-	if (nlmsg_len(arg->cb->nlh) >= sizeof(struct rtmsg)) {
-		struct rtmsg *rtm = nlmsg_data(arg->cb->nlh);
-
-		/* user wants prefix routes only */
-		if (rtm->rtm_flags & RTM_F_PREFIX &&
-		    !(rt->fib6_flags & RTF_PREFIX_RT)) {
-			/* success since this is not a prefix route */
+	if ((filter->flags & RTM_F_PREFIX) &&
+	    !(rt->fib6_flags & RTF_PREFIX_RT)) {
+		/* success since this is not a prefix route */
+		return 1;
+	}
+	if (filter->filter_set) {
+		if ((filter->rt_type && rt->fib6_type != filter->rt_type) ||
+		    (filter->dev && !fib6_info_uses_dev(rt, filter->dev)) ||
+		    (filter->protocol && rt->fib6_protocol != filter->protocol)) {
 			return 1;
 		}
+		flags |= NLM_F_DUMP_FILTERED;
 	}
 
 	return rt6_fill_node(net, arg->skb, rt, NULL, NULL, NULL, 0,
 			     RTM_NEWROUTE, NETLINK_CB(arg->cb->skb).portid,
-<<<<<<< HEAD
-			     arg->cb->nlh->nlmsg_seq, NLM_F_MULTI);
-=======
 			     arg->cb->nlh->nlmsg_seq, flags);
 }
 
@@ -5070,7 +4949,6 @@
 	}
 
 	return 0;
->>>>>>> 407d19ab
 }
 
 static int inet6_rtm_getroute(struct sk_buff *in_skb, struct nlmsghdr *nlh,
@@ -5084,16 +4962,14 @@
 	struct rt6_info *rt;
 	struct sk_buff *skb;
 	struct rtmsg *rtm;
-	struct flowi6 fl6;
+	struct flowi6 fl6 = {};
 	bool fibmatch;
 
-	err = nlmsg_parse(nlh, sizeof(*rtm), tb, RTA_MAX, rtm_ipv6_policy,
-			  extack);
+	err = inet6_rtm_valid_getroute_req(in_skb, nlh, tb, extack);
 	if (err < 0)
 		goto errout;
 
 	err = -EINVAL;
-	memset(&fl6, 0, sizeof(fl6));
 	rtm = nlmsg_data(nlh);
 	fl6.flowlabel = ip6_make_flowinfo(rtm->rtm_tos, 0);
 	fibmatch = !!(rtm->rtm_flags & RTM_F_FIB_MATCH);
@@ -5193,16 +5069,20 @@
 
 	rcu_read_lock();
 	from = rcu_dereference(rt->from);
-
-	if (fibmatch)
-		err = rt6_fill_node(net, skb, from, NULL, NULL, NULL, iif,
-				    RTM_NEWROUTE, NETLINK_CB(in_skb).portid,
-				    nlh->nlmsg_seq, 0);
-	else
-		err = rt6_fill_node(net, skb, from, dst, &fl6.daddr,
-				    &fl6.saddr, iif, RTM_NEWROUTE,
-				    NETLINK_CB(in_skb).portid, nlh->nlmsg_seq,
-				    0);
+	if (from) {
+		if (fibmatch)
+			err = rt6_fill_node(net, skb, from, NULL, NULL, NULL,
+					    iif, RTM_NEWROUTE,
+					    NETLINK_CB(in_skb).portid,
+					    nlh->nlmsg_seq, 0);
+		else
+			err = rt6_fill_node(net, skb, from, dst, &fl6.daddr,
+					    &fl6.saddr, iif, RTM_NEWROUTE,
+					    NETLINK_CB(in_skb).portid,
+					    nlh->nlmsg_seq, 0);
+	} else {
+		err = -ENETUNREACH;
+	}
 	rcu_read_unlock();
 
 	if (err < 0) {
@@ -5309,17 +5189,24 @@
 {
 	struct net *net;
 	int delay;
+	int ret;
 	if (!write)
 		return -EINVAL;
 
 	net = (struct net *)ctl->extra1;
 	delay = net->ipv6.sysctl.flush_delay;
-	proc_dointvec(ctl, write, buffer, lenp, ppos);
+	ret = proc_dointvec(ctl, write, buffer, lenp, ppos);
+	if (ret)
+		return ret;
+
 	fib6_run_gc(delay <= 0 ? 0 : (unsigned long)delay, net, delay > 0);
 	return 0;
 }
 
-struct ctl_table ipv6_route_table_template[] = {
+static int zero;
+static int one = 1;
+
+static struct ctl_table ipv6_route_table_template[] = {
 	{
 		.procname	=	"flush",
 		.data		=	&init_net.ipv6.sysctl.flush_delay,
@@ -5390,8 +5277,6 @@
 		.mode		=	0644,
 		.proc_handler	=	proc_dointvec_ms_jiffies,
 	},
-<<<<<<< HEAD
-=======
 	{
 		.procname	=	"skip_notify_on_dev_down",
 		.data		=	&init_net.ipv6.sysctl.skip_notify_on_dev_down,
@@ -5401,7 +5286,6 @@
 		.extra1		=	&zero,
 		.extra2		=	&one,
 	},
->>>>>>> 407d19ab
 	{ }
 };
 
@@ -5425,6 +5309,7 @@
 		table[7].data = &net->ipv6.sysctl.ip6_rt_mtu_expires;
 		table[8].data = &net->ipv6.sysctl.ip6_rt_min_advmss;
 		table[9].data = &net->ipv6.sysctl.ip6_rt_gc_min_interval;
+		table[10].data = &net->ipv6.sysctl.skip_notify_on_dev_down;
 
 		/* Don't export sysctls to unprivileged users */
 		if (net->user_ns != &init_user_ns)
@@ -5489,6 +5374,7 @@
 	net->ipv6.sysctl.ip6_rt_gc_elasticity = 9;
 	net->ipv6.sysctl.ip6_rt_mtu_expires = 10*60*HZ;
 	net->ipv6.sysctl.ip6_rt_min_advmss = IPV6_MIN_MTU - 20 - 40;
+	net->ipv6.sysctl.skip_notify_on_dev_down = 0;
 
 	net->ipv6.ip6_rt_gc_expire = 30*HZ;
 
