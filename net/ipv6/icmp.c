--- conflicted
+++ resolved
@@ -445,12 +445,8 @@
  *	Send an ICMP message in response to a packet in error
  */
 void icmp6_send(struct sk_buff *skb, u8 type, u8 code, __u32 info,
-<<<<<<< HEAD
-		const struct in6_addr *force_saddr)
-=======
 		const struct in6_addr *force_saddr,
 		const struct inet6_skb_parm *parm)
->>>>>>> 4e026225
 {
 	struct inet6_dev *idev = NULL;
 	struct ipv6hdr *hdr = ipv6_hdr(skb);
