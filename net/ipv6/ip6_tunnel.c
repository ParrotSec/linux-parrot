// SPDX-License-Identifier: GPL-2.0-or-later
/*
 *	IPv6 tunneling device
 *	Linux INET6 implementation
 *
 *	Authors:
 *	Ville Nuorvala		<vnuorval@tcs.hut.fi>
 *	Yasuyuki Kozakai	<kozakai@linux-ipv6.org>
 *
 *      Based on:
 *      linux/net/ipv6/sit.c and linux/net/ipv4/ipip.c
 *
 *      RFC 2473
 */

#define pr_fmt(fmt) KBUILD_MODNAME ": " fmt

#include <linux/module.h>
#include <linux/capability.h>
#include <linux/errno.h>
#include <linux/types.h>
#include <linux/sockios.h>
#include <linux/icmp.h>
#include <linux/if.h>
#include <linux/in.h>
#include <linux/ip.h>
#include <linux/net.h>
#include <linux/in6.h>
#include <linux/netdevice.h>
#include <linux/if_arp.h>
#include <linux/icmpv6.h>
#include <linux/init.h>
#include <linux/route.h>
#include <linux/rtnetlink.h>
#include <linux/netfilter_ipv6.h>
#include <linux/slab.h>
#include <linux/hash.h>
#include <linux/etherdevice.h>

#include <linux/uaccess.h>
#include <linux/atomic.h>

#include <net/icmp.h>
#include <net/ip.h>
#include <net/ip_tunnels.h>
#include <net/ipv6.h>
#include <net/ip6_route.h>
#include <net/addrconf.h>
#include <net/ip6_tunnel.h>
#include <net/xfrm.h>
#include <net/dsfield.h>
#include <net/inet_ecn.h>
#include <net/net_namespace.h>
#include <net/netns/generic.h>
#include <net/dst_metadata.h>

MODULE_AUTHOR("Ville Nuorvala");
MODULE_DESCRIPTION("IPv6 tunneling device");
MODULE_LICENSE("GPL");
MODULE_ALIAS_RTNL_LINK("ip6tnl");
MODULE_ALIAS_NETDEV("ip6tnl0");

#define IP6_TUNNEL_HASH_SIZE_SHIFT  5
#define IP6_TUNNEL_HASH_SIZE (1 << IP6_TUNNEL_HASH_SIZE_SHIFT)

static bool log_ecn_error = true;
module_param(log_ecn_error, bool, 0644);
MODULE_PARM_DESC(log_ecn_error, "Log packets received with corrupted ECN");

static u32 HASH(const struct in6_addr *addr1, const struct in6_addr *addr2)
{
	u32 hash = ipv6_addr_hash(addr1) ^ ipv6_addr_hash(addr2);

	return hash_32(hash, IP6_TUNNEL_HASH_SIZE_SHIFT);
}

static int ip6_tnl_dev_init(struct net_device *dev);
static void ip6_tnl_dev_setup(struct net_device *dev);
static struct rtnl_link_ops ip6_link_ops __read_mostly;

static unsigned int ip6_tnl_net_id __read_mostly;
struct ip6_tnl_net {
	/* the IPv6 tunnel fallback device */
	struct net_device *fb_tnl_dev;
	/* lists for storing tunnels in use */
	struct ip6_tnl __rcu *tnls_r_l[IP6_TUNNEL_HASH_SIZE];
	struct ip6_tnl __rcu *tnls_wc[1];
	struct ip6_tnl __rcu **tnls[2];
	struct ip6_tnl __rcu *collect_md_tun;
};

static inline int ip6_tnl_mpls_supported(void)
{
	return IS_ENABLED(CONFIG_MPLS);
}

static struct net_device_stats *ip6_get_stats(struct net_device *dev)
{
	struct pcpu_sw_netstats tmp, sum = { 0 };
	int i;

	for_each_possible_cpu(i) {
		unsigned int start;
		const struct pcpu_sw_netstats *tstats =
						   per_cpu_ptr(dev->tstats, i);

		do {
			start = u64_stats_fetch_begin_irq(&tstats->syncp);
			tmp.rx_packets = tstats->rx_packets;
			tmp.rx_bytes = tstats->rx_bytes;
			tmp.tx_packets = tstats->tx_packets;
			tmp.tx_bytes =  tstats->tx_bytes;
		} while (u64_stats_fetch_retry_irq(&tstats->syncp, start));

		sum.rx_packets += tmp.rx_packets;
		sum.rx_bytes   += tmp.rx_bytes;
		sum.tx_packets += tmp.tx_packets;
		sum.tx_bytes   += tmp.tx_bytes;
	}
	dev->stats.rx_packets = sum.rx_packets;
	dev->stats.rx_bytes   = sum.rx_bytes;
	dev->stats.tx_packets = sum.tx_packets;
	dev->stats.tx_bytes   = sum.tx_bytes;
	return &dev->stats;
}

#define for_each_ip6_tunnel_rcu(start) \
	for (t = rcu_dereference(start); t; t = rcu_dereference(t->next))

/**
 * ip6_tnl_lookup - fetch tunnel matching the end-point addresses
 *   @net: network namespace
 *   @link: ifindex of underlying interface
 *   @remote: the address of the tunnel exit-point
 *   @local: the address of the tunnel entry-point
 *
 * Return:
 *   tunnel matching given end-points if found,
 *   else fallback tunnel if its device is up,
 *   else %NULL
 **/

static struct ip6_tnl *
ip6_tnl_lookup(struct net *net, int link,
	       const struct in6_addr *remote, const struct in6_addr *local)
{
	unsigned int hash = HASH(remote, local);
	struct ip6_tnl *t, *cand = NULL;
	struct ip6_tnl_net *ip6n = net_generic(net, ip6_tnl_net_id);
	struct in6_addr any;

	for_each_ip6_tunnel_rcu(ip6n->tnls_r_l[hash]) {
		if (!ipv6_addr_equal(local, &t->parms.laddr) ||
		    !ipv6_addr_equal(remote, &t->parms.raddr) ||
		    !(t->dev->flags & IFF_UP))
			continue;

		if (link == t->parms.link)
			return t;
		else
			cand = t;
	}

	memset(&any, 0, sizeof(any));
	hash = HASH(&any, local);
	for_each_ip6_tunnel_rcu(ip6n->tnls_r_l[hash]) {
		if (!ipv6_addr_equal(local, &t->parms.laddr) ||
		    !ipv6_addr_any(&t->parms.raddr) ||
		    !(t->dev->flags & IFF_UP))
			continue;

		if (link == t->parms.link)
			return t;
		else if (!cand)
			cand = t;
	}

	hash = HASH(remote, &any);
	for_each_ip6_tunnel_rcu(ip6n->tnls_r_l[hash]) {
		if (!ipv6_addr_equal(remote, &t->parms.raddr) ||
		    !ipv6_addr_any(&t->parms.laddr) ||
		    !(t->dev->flags & IFF_UP))
			continue;

		if (link == t->parms.link)
			return t;
		else if (!cand)
			cand = t;
	}

	if (cand)
		return cand;

	t = rcu_dereference(ip6n->collect_md_tun);
	if (t && t->dev->flags & IFF_UP)
		return t;

	t = rcu_dereference(ip6n->tnls_wc[0]);
	if (t && (t->dev->flags & IFF_UP))
		return t;

	return NULL;
}

/**
 * ip6_tnl_bucket - get head of list matching given tunnel parameters
 *   @p: parameters containing tunnel end-points
 *
 * Description:
 *   ip6_tnl_bucket() returns the head of the list matching the
 *   &struct in6_addr entries laddr and raddr in @p.
 *
 * Return: head of IPv6 tunnel list
 **/

static struct ip6_tnl __rcu **
ip6_tnl_bucket(struct ip6_tnl_net *ip6n, const struct __ip6_tnl_parm *p)
{
	const struct in6_addr *remote = &p->raddr;
	const struct in6_addr *local = &p->laddr;
	unsigned int h = 0;
	int prio = 0;

	if (!ipv6_addr_any(remote) || !ipv6_addr_any(local)) {
		prio = 1;
		h = HASH(remote, local);
	}
	return &ip6n->tnls[prio][h];
}

/**
 * ip6_tnl_link - add tunnel to hash table
 *   @t: tunnel to be added
 **/

static void
ip6_tnl_link(struct ip6_tnl_net *ip6n, struct ip6_tnl *t)
{
	struct ip6_tnl __rcu **tp = ip6_tnl_bucket(ip6n, &t->parms);

	if (t->parms.collect_md)
		rcu_assign_pointer(ip6n->collect_md_tun, t);
	rcu_assign_pointer(t->next , rtnl_dereference(*tp));
	rcu_assign_pointer(*tp, t);
}

/**
 * ip6_tnl_unlink - remove tunnel from hash table
 *   @t: tunnel to be removed
 **/

static void
ip6_tnl_unlink(struct ip6_tnl_net *ip6n, struct ip6_tnl *t)
{
	struct ip6_tnl __rcu **tp;
	struct ip6_tnl *iter;

	if (t->parms.collect_md)
		rcu_assign_pointer(ip6n->collect_md_tun, NULL);

	for (tp = ip6_tnl_bucket(ip6n, &t->parms);
	     (iter = rtnl_dereference(*tp)) != NULL;
	     tp = &iter->next) {
		if (t == iter) {
			rcu_assign_pointer(*tp, t->next);
			break;
		}
	}
}

static void ip6_dev_free(struct net_device *dev)
{
	struct ip6_tnl *t = netdev_priv(dev);

	gro_cells_destroy(&t->gro_cells);
	dst_cache_destroy(&t->dst_cache);
	free_percpu(dev->tstats);
}

static int ip6_tnl_create2(struct net_device *dev)
{
	struct ip6_tnl *t = netdev_priv(dev);
	struct net *net = dev_net(dev);
	struct ip6_tnl_net *ip6n = net_generic(net, ip6_tnl_net_id);
	int err;

	t = netdev_priv(dev);

	dev->rtnl_link_ops = &ip6_link_ops;
	err = register_netdevice(dev);
	if (err < 0)
		goto out;

	strcpy(t->parms.name, dev->name);

	dev_hold(dev);
	ip6_tnl_link(ip6n, t);
	return 0;

out:
	return err;
}

/**
 * ip6_tnl_create - create a new tunnel
 *   @net: network namespace
 *   @p: tunnel parameters
 *
 * Description:
 *   Create tunnel matching given parameters.
 *
 * Return:
 *   created tunnel or error pointer
 **/

static struct ip6_tnl *ip6_tnl_create(struct net *net, struct __ip6_tnl_parm *p)
{
	struct net_device *dev;
	struct ip6_tnl *t;
	char name[IFNAMSIZ];
	int err = -E2BIG;

	if (p->name[0]) {
		if (!dev_valid_name(p->name))
			goto failed;
		strlcpy(name, p->name, IFNAMSIZ);
	} else {
		sprintf(name, "ip6tnl%%d");
	}
	err = -ENOMEM;
	dev = alloc_netdev(sizeof(*t), name, NET_NAME_UNKNOWN,
			   ip6_tnl_dev_setup);
	if (!dev)
		goto failed;

	dev_net_set(dev, net);

	t = netdev_priv(dev);
	t->parms = *p;
	t->net = dev_net(dev);
	err = ip6_tnl_create2(dev);
	if (err < 0)
		goto failed_free;

	return t;

failed_free:
	free_netdev(dev);
failed:
	return ERR_PTR(err);
}

/**
 * ip6_tnl_locate - find or create tunnel matching given parameters
 *   @net: network namespace
 *   @p: tunnel parameters
 *   @create: != 0 if allowed to create new tunnel if no match found
 *
 * Description:
 *   ip6_tnl_locate() first tries to locate an existing tunnel
 *   based on @parms. If this is unsuccessful, but @create is set a new
 *   tunnel device is created and registered for use.
 *
 * Return:
 *   matching tunnel or error pointer
 **/

static struct ip6_tnl *ip6_tnl_locate(struct net *net,
		struct __ip6_tnl_parm *p, int create)
{
	const struct in6_addr *remote = &p->raddr;
	const struct in6_addr *local = &p->laddr;
	struct ip6_tnl __rcu **tp;
	struct ip6_tnl *t;
	struct ip6_tnl_net *ip6n = net_generic(net, ip6_tnl_net_id);

	for (tp = ip6_tnl_bucket(ip6n, p);
	     (t = rtnl_dereference(*tp)) != NULL;
	     tp = &t->next) {
		if (ipv6_addr_equal(local, &t->parms.laddr) &&
		    ipv6_addr_equal(remote, &t->parms.raddr) &&
		    p->link == t->parms.link) {
			if (create)
				return ERR_PTR(-EEXIST);

			return t;
		}
	}
	if (!create)
		return ERR_PTR(-ENODEV);
	return ip6_tnl_create(net, p);
}

/**
 * ip6_tnl_dev_uninit - tunnel device uninitializer
 *   @dev: the device to be destroyed
 *
 * Description:
 *   ip6_tnl_dev_uninit() removes tunnel from its list
 **/

static void
ip6_tnl_dev_uninit(struct net_device *dev)
{
	struct ip6_tnl *t = netdev_priv(dev);
	struct net *net = t->net;
	struct ip6_tnl_net *ip6n = net_generic(net, ip6_tnl_net_id);

	if (dev == ip6n->fb_tnl_dev)
		RCU_INIT_POINTER(ip6n->tnls_wc[0], NULL);
	else
		ip6_tnl_unlink(ip6n, t);
	dst_cache_reset(&t->dst_cache);
	dev_put(dev);
}

/**
 * parse_tvl_tnl_enc_lim - handle encapsulation limit option
 *   @skb: received socket buffer
 *
 * Return:
 *   0 if none was found,
 *   else index to encapsulation limit
 **/

__u16 ip6_tnl_parse_tlv_enc_lim(struct sk_buff *skb, __u8 *raw)
{
	const struct ipv6hdr *ipv6h = (const struct ipv6hdr *)raw;
	unsigned int nhoff = raw - skb->data;
	unsigned int off = nhoff + sizeof(*ipv6h);
	u8 next, nexthdr = ipv6h->nexthdr;

	while (ipv6_ext_hdr(nexthdr) && nexthdr != NEXTHDR_NONE) {
		struct ipv6_opt_hdr *hdr;
		u16 optlen;

		if (!pskb_may_pull(skb, off + sizeof(*hdr)))
			break;

		hdr = (struct ipv6_opt_hdr *)(skb->data + off);
		if (nexthdr == NEXTHDR_FRAGMENT) {
			struct frag_hdr *frag_hdr = (struct frag_hdr *) hdr;
			if (frag_hdr->frag_off)
				break;
			optlen = 8;
		} else if (nexthdr == NEXTHDR_AUTH) {
			optlen = ipv6_authlen(hdr);
		} else {
			optlen = ipv6_optlen(hdr);
		}
		/* cache hdr->nexthdr, since pskb_may_pull() might
		 * invalidate hdr
		 */
		next = hdr->nexthdr;
		if (nexthdr == NEXTHDR_DEST) {
			u16 i = 2;

			/* Remember : hdr is no longer valid at this point. */
			if (!pskb_may_pull(skb, off + optlen))
				break;

			while (1) {
				struct ipv6_tlv_tnl_enc_lim *tel;

				/* No more room for encapsulation limit */
				if (i + sizeof(*tel) > optlen)
					break;

				tel = (struct ipv6_tlv_tnl_enc_lim *)(skb->data + off + i);
				/* return index of option if found and valid */
				if (tel->type == IPV6_TLV_TNL_ENCAP_LIMIT &&
				    tel->length == 1)
					return i + off - nhoff;
				/* else jump to next option */
				if (tel->type)
					i += tel->length + 2;
				else
					i++;
			}
		}
		nexthdr = next;
		off += optlen;
	}
	return 0;
}
EXPORT_SYMBOL(ip6_tnl_parse_tlv_enc_lim);

/**
 * ip6_tnl_err - tunnel error handler
 *
 * Description:
 *   ip6_tnl_err() should handle errors in the tunnel according
 *   to the specifications in RFC 2473.
 **/

static int
ip6_tnl_err(struct sk_buff *skb, __u8 ipproto, struct inet6_skb_parm *opt,
	    u8 *type, u8 *code, int *msg, __u32 *info, int offset)
{
	const struct ipv6hdr *ipv6h = (const struct ipv6hdr *)skb->data;
	struct net *net = dev_net(skb->dev);
	u8 rel_type = ICMPV6_DEST_UNREACH;
	u8 rel_code = ICMPV6_ADDR_UNREACH;
	__u32 rel_info = 0;
	struct ip6_tnl *t;
	int err = -ENOENT;
	int rel_msg = 0;
	u8 tproto;
	__u16 len;

	/* If the packet doesn't contain the original IPv6 header we are
	   in trouble since we might need the source address for further
	   processing of the error. */

	rcu_read_lock();
	t = ip6_tnl_lookup(dev_net(skb->dev), skb->dev->ifindex, &ipv6h->daddr, &ipv6h->saddr);
	if (!t)
		goto out;

	tproto = READ_ONCE(t->parms.proto);
	if (tproto != ipproto && tproto != 0)
		goto out;

	err = 0;

	switch (*type) {
	case ICMPV6_DEST_UNREACH:
		net_dbg_ratelimited("%s: Path to destination invalid or inactive!\n",
				    t->parms.name);
		rel_msg = 1;
		break;
	case ICMPV6_TIME_EXCEED:
		if ((*code) == ICMPV6_EXC_HOPLIMIT) {
			net_dbg_ratelimited("%s: Too small hop limit or routing loop in tunnel!\n",
					    t->parms.name);
			rel_msg = 1;
		}
		break;
	case ICMPV6_PARAMPROB: {
		struct ipv6_tlv_tnl_enc_lim *tel;
		__u32 teli;

		teli = 0;
		if ((*code) == ICMPV6_HDR_FIELD)
			teli = ip6_tnl_parse_tlv_enc_lim(skb, skb->data);

		if (teli && teli == *info - 2) {
			tel = (struct ipv6_tlv_tnl_enc_lim *) &skb->data[teli];
			if (tel->encap_limit == 0) {
				net_dbg_ratelimited("%s: Too small encapsulation limit or routing loop in tunnel!\n",
						    t->parms.name);
				rel_msg = 1;
			}
		} else {
			net_dbg_ratelimited("%s: Recipient unable to parse tunneled packet!\n",
					    t->parms.name);
		}
		break;
	}
	case ICMPV6_PKT_TOOBIG: {
		__u32 mtu;

		ip6_update_pmtu(skb, net, htonl(*info), 0, 0,
				sock_net_uid(net, NULL));
		mtu = *info - offset;
		if (mtu < IPV6_MIN_MTU)
			mtu = IPV6_MIN_MTU;
		len = sizeof(*ipv6h) + ntohs(ipv6h->payload_len);
		if (len > mtu) {
			rel_type = ICMPV6_PKT_TOOBIG;
			rel_code = 0;
			rel_info = mtu;
			rel_msg = 1;
		}
		break;
	}
	case NDISC_REDIRECT:
		ip6_redirect(skb, net, skb->dev->ifindex, 0,
			     sock_net_uid(net, NULL));
		break;
	}

	*type = rel_type;
	*code = rel_code;
	*info = rel_info;
	*msg = rel_msg;

out:
	rcu_read_unlock();
	return err;
}

static int
ip4ip6_err(struct sk_buff *skb, struct inet6_skb_parm *opt,
	   u8 type, u8 code, int offset, __be32 info)
{
	__u32 rel_info = ntohl(info);
	const struct iphdr *eiph;
	struct sk_buff *skb2;
	int err, rel_msg = 0;
	u8 rel_type = type;
	u8 rel_code = code;
	struct rtable *rt;
	struct flowi4 fl4;

	err = ip6_tnl_err(skb, IPPROTO_IPIP, opt, &rel_type, &rel_code,
			  &rel_msg, &rel_info, offset);
	if (err < 0)
		return err;

	if (rel_msg == 0)
		return 0;

	switch (rel_type) {
	case ICMPV6_DEST_UNREACH:
		if (rel_code != ICMPV6_ADDR_UNREACH)
			return 0;
		rel_type = ICMP_DEST_UNREACH;
		rel_code = ICMP_HOST_UNREACH;
		break;
	case ICMPV6_PKT_TOOBIG:
		if (rel_code != 0)
			return 0;
		rel_type = ICMP_DEST_UNREACH;
		rel_code = ICMP_FRAG_NEEDED;
		break;
	default:
		return 0;
	}

	if (!pskb_may_pull(skb, offset + sizeof(struct iphdr)))
		return 0;

	skb2 = skb_clone(skb, GFP_ATOMIC);
	if (!skb2)
		return 0;

	skb_dst_drop(skb2);

	skb_pull(skb2, offset);
	skb_reset_network_header(skb2);
	eiph = ip_hdr(skb2);

	/* Try to guess incoming interface */
	rt = ip_route_output_ports(dev_net(skb->dev), &fl4, NULL, eiph->saddr,
				   0, 0, 0, IPPROTO_IPIP, RT_TOS(eiph->tos), 0);
	if (IS_ERR(rt))
		goto out;

	skb2->dev = rt->dst.dev;
	ip_rt_put(rt);

	/* route "incoming" packet */
	if (rt->rt_flags & RTCF_LOCAL) {
		rt = ip_route_output_ports(dev_net(skb->dev), &fl4, NULL,
					   eiph->daddr, eiph->saddr, 0, 0,
					   IPPROTO_IPIP, RT_TOS(eiph->tos), 0);
		if (IS_ERR(rt) || rt->dst.dev->type != ARPHRD_TUNNEL6) {
			if (!IS_ERR(rt))
				ip_rt_put(rt);
			goto out;
		}
		skb_dst_set(skb2, &rt->dst);
	} else {
		if (ip_route_input(skb2, eiph->daddr, eiph->saddr, eiph->tos,
				   skb2->dev) ||
		    skb_dst(skb2)->dev->type != ARPHRD_TUNNEL6)
			goto out;
	}

	/* change mtu on this route */
	if (rel_type == ICMP_DEST_UNREACH && rel_code == ICMP_FRAG_NEEDED) {
		if (rel_info > dst_mtu(skb_dst(skb2)))
			goto out;

		skb_dst_update_pmtu_no_confirm(skb2, rel_info);
	}

	icmp_send(skb2, rel_type, rel_code, htonl(rel_info));

out:
	kfree_skb(skb2);
	return 0;
}

static int
ip6ip6_err(struct sk_buff *skb, struct inet6_skb_parm *opt,
	   u8 type, u8 code, int offset, __be32 info)
{
	__u32 rel_info = ntohl(info);
	int err, rel_msg = 0;
	u8 rel_type = type;
	u8 rel_code = code;

	err = ip6_tnl_err(skb, IPPROTO_IPV6, opt, &rel_type, &rel_code,
			  &rel_msg, &rel_info, offset);
	if (err < 0)
		return err;

	if (rel_msg && pskb_may_pull(skb, offset + sizeof(struct ipv6hdr))) {
		struct rt6_info *rt;
		struct sk_buff *skb2 = skb_clone(skb, GFP_ATOMIC);

		if (!skb2)
			return 0;

		skb_dst_drop(skb2);
		skb_pull(skb2, offset);
		skb_reset_network_header(skb2);

		/* Try to guess incoming interface */
		rt = rt6_lookup(dev_net(skb->dev), &ipv6_hdr(skb2)->saddr,
				NULL, 0, skb2, 0);

		if (rt && rt->dst.dev)
			skb2->dev = rt->dst.dev;

		icmpv6_send(skb2, rel_type, rel_code, rel_info);

		ip6_rt_put(rt);

		kfree_skb(skb2);
	}

	return 0;
}

static int
mplsip6_err(struct sk_buff *skb, struct inet6_skb_parm *opt,
	    u8 type, u8 code, int offset, __be32 info)
{
	__u32 rel_info = ntohl(info);
	int err, rel_msg = 0;
	u8 rel_type = type;
	u8 rel_code = code;

	err = ip6_tnl_err(skb, IPPROTO_MPLS, opt, &rel_type, &rel_code,
			  &rel_msg, &rel_info, offset);
	return err;
}

static int ip4ip6_dscp_ecn_decapsulate(const struct ip6_tnl *t,
				       const struct ipv6hdr *ipv6h,
				       struct sk_buff *skb)
{
	__u8 dsfield = ipv6_get_dsfield(ipv6h) & ~INET_ECN_MASK;

	if (t->parms.flags & IP6_TNL_F_RCV_DSCP_COPY)
		ipv4_change_dsfield(ip_hdr(skb), INET_ECN_MASK, dsfield);

	return IP6_ECN_decapsulate(ipv6h, skb);
}

static int ip6ip6_dscp_ecn_decapsulate(const struct ip6_tnl *t,
				       const struct ipv6hdr *ipv6h,
				       struct sk_buff *skb)
{
	if (t->parms.flags & IP6_TNL_F_RCV_DSCP_COPY)
		ipv6_copy_dscp(ipv6_get_dsfield(ipv6h), ipv6_hdr(skb));

	return IP6_ECN_decapsulate(ipv6h, skb);
}

static inline int mplsip6_dscp_ecn_decapsulate(const struct ip6_tnl *t,
					       const struct ipv6hdr *ipv6h,
					       struct sk_buff *skb)
{
	/* ECN is not supported in AF_MPLS */
	return 0;
}

__u32 ip6_tnl_get_cap(struct ip6_tnl *t,
			     const struct in6_addr *laddr,
			     const struct in6_addr *raddr)
{
	struct __ip6_tnl_parm *p = &t->parms;
	int ltype = ipv6_addr_type(laddr);
	int rtype = ipv6_addr_type(raddr);
	__u32 flags = 0;

	if (ltype == IPV6_ADDR_ANY || rtype == IPV6_ADDR_ANY) {
		flags = IP6_TNL_F_CAP_PER_PACKET;
	} else if (ltype & (IPV6_ADDR_UNICAST|IPV6_ADDR_MULTICAST) &&
		   rtype & (IPV6_ADDR_UNICAST|IPV6_ADDR_MULTICAST) &&
		   !((ltype|rtype) & IPV6_ADDR_LOOPBACK) &&
		   (!((ltype|rtype) & IPV6_ADDR_LINKLOCAL) || p->link)) {
		if (ltype&IPV6_ADDR_UNICAST)
			flags |= IP6_TNL_F_CAP_XMIT;
		if (rtype&IPV6_ADDR_UNICAST)
			flags |= IP6_TNL_F_CAP_RCV;
	}
	return flags;
}
EXPORT_SYMBOL(ip6_tnl_get_cap);

/* called with rcu_read_lock() */
int ip6_tnl_rcv_ctl(struct ip6_tnl *t,
				  const struct in6_addr *laddr,
				  const struct in6_addr *raddr)
{
	struct __ip6_tnl_parm *p = &t->parms;
	int ret = 0;
	struct net *net = t->net;

	if ((p->flags & IP6_TNL_F_CAP_RCV) ||
	    ((p->flags & IP6_TNL_F_CAP_PER_PACKET) &&
	     (ip6_tnl_get_cap(t, laddr, raddr) & IP6_TNL_F_CAP_RCV))) {
		struct net_device *ldev = NULL;

		if (p->link)
			ldev = dev_get_by_index_rcu(net, p->link);

		if ((ipv6_addr_is_multicast(laddr) ||
		     likely(ipv6_chk_addr_and_flags(net, laddr, ldev, false,
						    0, IFA_F_TENTATIVE))) &&
		    ((p->flags & IP6_TNL_F_ALLOW_LOCAL_REMOTE) ||
		     likely(!ipv6_chk_addr_and_flags(net, raddr, ldev, true,
						     0, IFA_F_TENTATIVE))))
			ret = 1;
	}
	return ret;
}
EXPORT_SYMBOL_GPL(ip6_tnl_rcv_ctl);

static int __ip6_tnl_rcv(struct ip6_tnl *tunnel, struct sk_buff *skb,
			 const struct tnl_ptk_info *tpi,
			 struct metadata_dst *tun_dst,
			 int (*dscp_ecn_decapsulate)(const struct ip6_tnl *t,
						const struct ipv6hdr *ipv6h,
						struct sk_buff *skb),
			 bool log_ecn_err)
{
	struct pcpu_sw_netstats *tstats;
	const struct ipv6hdr *ipv6h = ipv6_hdr(skb);
	int err;

	if ((!(tpi->flags & TUNNEL_CSUM) &&
	     (tunnel->parms.i_flags & TUNNEL_CSUM)) ||
	    ((tpi->flags & TUNNEL_CSUM) &&
	     !(tunnel->parms.i_flags & TUNNEL_CSUM))) {
		tunnel->dev->stats.rx_crc_errors++;
		tunnel->dev->stats.rx_errors++;
		goto drop;
	}

	if (tunnel->parms.i_flags & TUNNEL_SEQ) {
		if (!(tpi->flags & TUNNEL_SEQ) ||
		    (tunnel->i_seqno &&
		     (s32)(ntohl(tpi->seq) - tunnel->i_seqno) < 0)) {
			tunnel->dev->stats.rx_fifo_errors++;
			tunnel->dev->stats.rx_errors++;
			goto drop;
		}
		tunnel->i_seqno = ntohl(tpi->seq) + 1;
	}

	skb->protocol = tpi->proto;

	/* Warning: All skb pointers will be invalidated! */
	if (tunnel->dev->type == ARPHRD_ETHER) {
		if (!pskb_may_pull(skb, ETH_HLEN)) {
			tunnel->dev->stats.rx_length_errors++;
			tunnel->dev->stats.rx_errors++;
			goto drop;
		}

		ipv6h = ipv6_hdr(skb);
		skb->protocol = eth_type_trans(skb, tunnel->dev);
		skb_postpull_rcsum(skb, eth_hdr(skb), ETH_HLEN);
	} else {
		skb->dev = tunnel->dev;
	}

	skb_reset_network_header(skb);
	memset(skb->cb, 0, sizeof(struct inet6_skb_parm));

	__skb_tunnel_rx(skb, tunnel->dev, tunnel->net);

	err = dscp_ecn_decapsulate(tunnel, ipv6h, skb);
	if (unlikely(err)) {
		if (log_ecn_err)
			net_info_ratelimited("non-ECT from %pI6 with DS=%#x\n",
					     &ipv6h->saddr,
					     ipv6_get_dsfield(ipv6h));
		if (err > 1) {
			++tunnel->dev->stats.rx_frame_errors;
			++tunnel->dev->stats.rx_errors;
			goto drop;
		}
	}

	tstats = this_cpu_ptr(tunnel->dev->tstats);
	u64_stats_update_begin(&tstats->syncp);
	tstats->rx_packets++;
	tstats->rx_bytes += skb->len;
	u64_stats_update_end(&tstats->syncp);

	skb_scrub_packet(skb, !net_eq(tunnel->net, dev_net(tunnel->dev)));

	if (tun_dst)
		skb_dst_set(skb, (struct dst_entry *)tun_dst);

	gro_cells_receive(&tunnel->gro_cells, skb);
	return 0;

drop:
	if (tun_dst)
		dst_release((struct dst_entry *)tun_dst);
	kfree_skb(skb);
	return 0;
}

int ip6_tnl_rcv(struct ip6_tnl *t, struct sk_buff *skb,
		const struct tnl_ptk_info *tpi,
		struct metadata_dst *tun_dst,
		bool log_ecn_err)
{
	int (*dscp_ecn_decapsulate)(const struct ip6_tnl *t,
				    const struct ipv6hdr *ipv6h,
				    struct sk_buff *skb);

	dscp_ecn_decapsulate = ip6ip6_dscp_ecn_decapsulate;
	if (tpi->proto == htons(ETH_P_IP))
		dscp_ecn_decapsulate = ip4ip6_dscp_ecn_decapsulate;

	return __ip6_tnl_rcv(t, skb, tpi, tun_dst, dscp_ecn_decapsulate,
			     log_ecn_err);
}
EXPORT_SYMBOL(ip6_tnl_rcv);

static const struct tnl_ptk_info tpi_v6 = {
	/* no tunnel info required for ipxip6. */
	.proto = htons(ETH_P_IPV6),
};

static const struct tnl_ptk_info tpi_v4 = {
	/* no tunnel info required for ipxip6. */
	.proto = htons(ETH_P_IP),
};

static const struct tnl_ptk_info tpi_mpls = {
	/* no tunnel info required for mplsip6. */
	.proto = htons(ETH_P_MPLS_UC),
};

static int ipxip6_rcv(struct sk_buff *skb, u8 ipproto,
		      const struct tnl_ptk_info *tpi,
		      int (*dscp_ecn_decapsulate)(const struct ip6_tnl *t,
						  const struct ipv6hdr *ipv6h,
						  struct sk_buff *skb))
{
	struct ip6_tnl *t;
	const struct ipv6hdr *ipv6h = ipv6_hdr(skb);
	struct metadata_dst *tun_dst = NULL;
	int ret = -1;

	rcu_read_lock();
	t = ip6_tnl_lookup(dev_net(skb->dev), skb->dev->ifindex, &ipv6h->saddr, &ipv6h->daddr);

	if (t) {
		u8 tproto = READ_ONCE(t->parms.proto);

		if (tproto != ipproto && tproto != 0)
			goto drop;
		if (!xfrm6_policy_check(NULL, XFRM_POLICY_IN, skb))
			goto drop;
		ipv6h = ipv6_hdr(skb);
		if (!ip6_tnl_rcv_ctl(t, &ipv6h->daddr, &ipv6h->saddr))
			goto drop;
		if (iptunnel_pull_header(skb, 0, tpi->proto, false))
			goto drop;
		if (t->parms.collect_md) {
			tun_dst = ipv6_tun_rx_dst(skb, 0, 0, 0);
			if (!tun_dst)
				goto drop;
		}
		ret = __ip6_tnl_rcv(t, skb, tpi, tun_dst, dscp_ecn_decapsulate,
				    log_ecn_error);
	}

	rcu_read_unlock();

	return ret;

drop:
	rcu_read_unlock();
	kfree_skb(skb);
	return 0;
}

static int ip4ip6_rcv(struct sk_buff *skb)
{
	return ipxip6_rcv(skb, IPPROTO_IPIP, &tpi_v4,
			  ip4ip6_dscp_ecn_decapsulate);
}

static int ip6ip6_rcv(struct sk_buff *skb)
{
	return ipxip6_rcv(skb, IPPROTO_IPV6, &tpi_v6,
			  ip6ip6_dscp_ecn_decapsulate);
}

static int mplsip6_rcv(struct sk_buff *skb)
{
	return ipxip6_rcv(skb, IPPROTO_MPLS, &tpi_mpls,
			  mplsip6_dscp_ecn_decapsulate);
}

struct ipv6_tel_txoption {
	struct ipv6_txoptions ops;
	__u8 dst_opt[8];
};

static void init_tel_txopt(struct ipv6_tel_txoption *opt, __u8 encap_limit)
{
	memset(opt, 0, sizeof(struct ipv6_tel_txoption));

	opt->dst_opt[2] = IPV6_TLV_TNL_ENCAP_LIMIT;
	opt->dst_opt[3] = 1;
	opt->dst_opt[4] = encap_limit;
	opt->dst_opt[5] = IPV6_TLV_PADN;
	opt->dst_opt[6] = 1;

	opt->ops.dst1opt = (struct ipv6_opt_hdr *) opt->dst_opt;
	opt->ops.opt_nflen = 8;
}

/**
 * ip6_tnl_addr_conflict - compare packet addresses to tunnel's own
 *   @t: the outgoing tunnel device
 *   @hdr: IPv6 header from the incoming packet
 *
 * Description:
 *   Avoid trivial tunneling loop by checking that tunnel exit-point
 *   doesn't match source of incoming packet.
 *
 * Return:
 *   1 if conflict,
 *   0 else
 **/

static inline bool
ip6_tnl_addr_conflict(const struct ip6_tnl *t, const struct ipv6hdr *hdr)
{
	return ipv6_addr_equal(&t->parms.raddr, &hdr->saddr);
}

int ip6_tnl_xmit_ctl(struct ip6_tnl *t,
		     const struct in6_addr *laddr,
		     const struct in6_addr *raddr)
{
	struct __ip6_tnl_parm *p = &t->parms;
	int ret = 0;
	struct net *net = t->net;

	if (t->parms.collect_md)
		return 1;

	if ((p->flags & IP6_TNL_F_CAP_XMIT) ||
	    ((p->flags & IP6_TNL_F_CAP_PER_PACKET) &&
	     (ip6_tnl_get_cap(t, laddr, raddr) & IP6_TNL_F_CAP_XMIT))) {
		struct net_device *ldev = NULL;

		rcu_read_lock();
		if (p->link)
			ldev = dev_get_by_index_rcu(net, p->link);

		if (unlikely(!ipv6_chk_addr_and_flags(net, laddr, ldev, false,
						      0, IFA_F_TENTATIVE)))
			pr_warn("%s xmit: Local address not yet configured!\n",
				p->name);
		else if (!(p->flags & IP6_TNL_F_ALLOW_LOCAL_REMOTE) &&
			 !ipv6_addr_is_multicast(raddr) &&
			 unlikely(ipv6_chk_addr_and_flags(net, raddr, ldev,
							  true, 0, IFA_F_TENTATIVE)))
			pr_warn("%s xmit: Routing loop! Remote address found on this node!\n",
				p->name);
		else
			ret = 1;
		rcu_read_unlock();
	}
	return ret;
}
EXPORT_SYMBOL_GPL(ip6_tnl_xmit_ctl);

/**
 * ip6_tnl_xmit - encapsulate packet and send
 *   @skb: the outgoing socket buffer
 *   @dev: the outgoing tunnel device
 *   @dsfield: dscp code for outer header
 *   @fl6: flow of tunneled packet
 *   @encap_limit: encapsulation limit
 *   @pmtu: Path MTU is stored if packet is too big
 *   @proto: next header value
 *
 * Description:
 *   Build new header and do some sanity checks on the packet before sending
 *   it.
 *
 * Return:
 *   0 on success
 *   -1 fail
 *   %-EMSGSIZE message too big. return mtu in this case.
 **/

int ip6_tnl_xmit(struct sk_buff *skb, struct net_device *dev, __u8 dsfield,
		 struct flowi6 *fl6, int encap_limit, __u32 *pmtu,
		 __u8 proto)
{
	struct ip6_tnl *t = netdev_priv(dev);
	struct net *net = t->net;
	struct net_device_stats *stats = &t->dev->stats;
	struct ipv6hdr *ipv6h;
	struct ipv6_tel_txoption opt;
	struct dst_entry *dst = NULL, *ndst = NULL;
	struct net_device *tdev;
	int mtu;
	unsigned int eth_hlen = t->dev->type == ARPHRD_ETHER ? ETH_HLEN : 0;
	unsigned int psh_hlen = sizeof(struct ipv6hdr) + t->encap_hlen;
	unsigned int max_headroom = psh_hlen;
	bool use_cache = false;
	u8 hop_limit;
	int err = -1;

	if (t->parms.collect_md) {
		hop_limit = skb_tunnel_info(skb)->key.ttl;
		goto route_lookup;
	} else {
		hop_limit = t->parms.hop_limit;
	}

	/* NBMA tunnel */
	if (ipv6_addr_any(&t->parms.raddr)) {
		if (skb->protocol == htons(ETH_P_IPV6)) {
			struct in6_addr *addr6;
			struct neighbour *neigh;
			int addr_type;

			if (!skb_dst(skb))
				goto tx_err_link_failure;

			neigh = dst_neigh_lookup(skb_dst(skb),
						 &ipv6_hdr(skb)->daddr);
			if (!neigh)
				goto tx_err_link_failure;

			addr6 = (struct in6_addr *)&neigh->primary_key;
			addr_type = ipv6_addr_type(addr6);

			if (addr_type == IPV6_ADDR_ANY)
				addr6 = &ipv6_hdr(skb)->daddr;

			memcpy(&fl6->daddr, addr6, sizeof(fl6->daddr));
			neigh_release(neigh);
		}
	} else if (t->parms.proto != 0 && !(t->parms.flags &
					    (IP6_TNL_F_USE_ORIG_TCLASS |
					     IP6_TNL_F_USE_ORIG_FWMARK))) {
		/* enable the cache only if neither the outer protocol nor the
		 * routing decision depends on the current inner header value
		 */
		use_cache = true;
	}

	if (use_cache)
		dst = dst_cache_get(&t->dst_cache);

	if (!ip6_tnl_xmit_ctl(t, &fl6->saddr, &fl6->daddr))
		goto tx_err_link_failure;

	if (!dst) {
route_lookup:
		/* add dsfield to flowlabel for route lookup */
		fl6->flowlabel = ip6_make_flowinfo(dsfield, fl6->flowlabel);

		dst = ip6_route_output(net, NULL, fl6);

		if (dst->error)
			goto tx_err_link_failure;
		dst = xfrm_lookup(net, dst, flowi6_to_flowi(fl6), NULL, 0);
		if (IS_ERR(dst)) {
			err = PTR_ERR(dst);
			dst = NULL;
			goto tx_err_link_failure;
		}
		if (t->parms.collect_md && ipv6_addr_any(&fl6->saddr) &&
		    ipv6_dev_get_saddr(net, ip6_dst_idev(dst)->dev,
				       &fl6->daddr, 0, &fl6->saddr))
			goto tx_err_link_failure;
		ndst = dst;
	}

	tdev = dst->dev;

	if (tdev == dev) {
		stats->collisions++;
		net_warn_ratelimited("%s: Local routing loop detected!\n",
				     t->parms.name);
		goto tx_err_dst_release;
	}
	mtu = dst_mtu(dst) - eth_hlen - psh_hlen - t->tun_hlen;
	if (encap_limit >= 0) {
		max_headroom += 8;
		mtu -= 8;
	}
	mtu = max(mtu, skb->protocol == htons(ETH_P_IPV6) ?
		       IPV6_MIN_MTU : IPV4_MIN_MTU);

	skb_dst_update_pmtu_no_confirm(skb, mtu);
	if (skb->len - t->tun_hlen - eth_hlen > mtu && !skb_is_gso(skb)) {
		*pmtu = mtu;
		err = -EMSGSIZE;
		goto tx_err_dst_release;
	}

	if (t->err_count > 0) {
		if (time_before(jiffies,
				t->err_time + IP6TUNNEL_ERR_TIMEO)) {
			t->err_count--;

			dst_link_failure(skb);
		} else {
			t->err_count = 0;
		}
	}

	skb_scrub_packet(skb, !net_eq(t->net, dev_net(dev)));

	/*
	 * Okay, now see if we can stuff it in the buffer as-is.
	 */
	max_headroom += LL_RESERVED_SPACE(tdev);

	if (skb_headroom(skb) < max_headroom || skb_shared(skb) ||
	    (skb_cloned(skb) && !skb_clone_writable(skb, 0))) {
		struct sk_buff *new_skb;

		new_skb = skb_realloc_headroom(skb, max_headroom);
		if (!new_skb)
			goto tx_err_dst_release;

		if (skb->sk)
			skb_set_owner_w(new_skb, skb->sk);
		consume_skb(skb);
		skb = new_skb;
	}

	if (t->parms.collect_md) {
		if (t->encap.type != TUNNEL_ENCAP_NONE)
			goto tx_err_dst_release;
	} else {
		if (use_cache && ndst)
			dst_cache_set_ip6(&t->dst_cache, ndst, &fl6->saddr);
	}
	skb_dst_set(skb, dst);

	if (hop_limit == 0) {
		if (skb->protocol == htons(ETH_P_IP))
			hop_limit = ip_hdr(skb)->ttl;
		else if (skb->protocol == htons(ETH_P_IPV6))
			hop_limit = ipv6_hdr(skb)->hop_limit;
		else
			hop_limit = ip6_dst_hoplimit(dst);
	}

	/* Calculate max headroom for all the headers and adjust
	 * needed_headroom if necessary.
	 */
	max_headroom = LL_RESERVED_SPACE(dst->dev) + sizeof(struct ipv6hdr)
			+ dst->header_len + t->hlen;
	if (max_headroom > dev->needed_headroom)
		dev->needed_headroom = max_headroom;

	skb_set_inner_ipproto(skb, proto);

	err = ip6_tnl_encap(skb, t, &proto, fl6);
	if (err)
		return err;

	if (encap_limit >= 0) {
		init_tel_txopt(&opt, encap_limit);
		ipv6_push_frag_opts(skb, &opt.ops, &proto);
	}

	skb_push(skb, sizeof(struct ipv6hdr));
	skb_reset_network_header(skb);
	ipv6h = ipv6_hdr(skb);
	ip6_flow_hdr(ipv6h, dsfield,
		     ip6_make_flowlabel(net, skb, fl6->flowlabel, true, fl6));
	ipv6h->hop_limit = hop_limit;
	ipv6h->nexthdr = proto;
	ipv6h->saddr = fl6->saddr;
	ipv6h->daddr = fl6->daddr;
	ip6tunnel_xmit(NULL, skb, dev);
	return 0;
tx_err_link_failure:
	stats->tx_carrier_errors++;
	dst_link_failure(skb);
tx_err_dst_release:
	dst_release(dst);
	return err;
}
EXPORT_SYMBOL(ip6_tnl_xmit);

static inline int
ipxip6_tnl_xmit(struct sk_buff *skb, struct net_device *dev,
		u8 protocol)
{
	struct ip6_tnl *t = netdev_priv(dev);
	struct ipv6hdr *ipv6h;
	const struct iphdr  *iph;
	int encap_limit = -1;
	__u16 offset;
	struct flowi6 fl6;
	__u8 dsfield, orig_dsfield;
	__u32 mtu;
	u8 tproto;
	int err;

	tproto = READ_ONCE(t->parms.proto);
	if (tproto != protocol && tproto != 0)
		return -1;

	if (t->parms.collect_md) {
		struct ip_tunnel_info *tun_info;
		const struct ip_tunnel_key *key;

		tun_info = skb_tunnel_info(skb);
		if (unlikely(!tun_info || !(tun_info->mode & IP_TUNNEL_INFO_TX) ||
			     ip_tunnel_info_af(tun_info) != AF_INET6))
			return -1;
		key = &tun_info->key;
		memset(&fl6, 0, sizeof(fl6));
		fl6.flowi6_proto = protocol;
		fl6.saddr = key->u.ipv6.src;
		fl6.daddr = key->u.ipv6.dst;
		fl6.flowlabel = key->label;
		dsfield =  key->tos;
		switch (protocol) {
		case IPPROTO_IPIP:
			iph = ip_hdr(skb);
			orig_dsfield = ipv4_get_dsfield(iph);
			break;
		case IPPROTO_IPV6:
			ipv6h = ipv6_hdr(skb);
			orig_dsfield = ipv6_get_dsfield(ipv6h);
			break;
		default:
			orig_dsfield = dsfield;
			break;
		}
	} else {
		if (!(t->parms.flags & IP6_TNL_F_IGN_ENCAP_LIMIT))
			encap_limit = t->parms.encap_limit;
		if (protocol == IPPROTO_IPV6) {
			offset = ip6_tnl_parse_tlv_enc_lim(skb,
						skb_network_header(skb));
			/* ip6_tnl_parse_tlv_enc_lim() might have
			 * reallocated skb->head
			 */
			if (offset > 0) {
				struct ipv6_tlv_tnl_enc_lim *tel;

				tel = (void *)&skb_network_header(skb)[offset];
				if (tel->encap_limit == 0) {
<<<<<<< HEAD
					icmpv6_send(skb, ICMPV6_PARAMPROB,
						ICMPV6_HDR_FIELD, offset + 2);
=======
					icmpv6_ndo_send(skb, ICMPV6_PARAMPROB,
							ICMPV6_HDR_FIELD, offset + 2);
>>>>>>> 4e026225
					return -1;
				}
				encap_limit = tel->encap_limit - 1;
			}
		}

		memcpy(&fl6, &t->fl.u.ip6, sizeof(fl6));
		fl6.flowi6_proto = protocol;

		if (t->parms.flags & IP6_TNL_F_USE_ORIG_FWMARK)
			fl6.flowi6_mark = skb->mark;
		else
			fl6.flowi6_mark = t->parms.fwmark;
		switch (protocol) {
		case IPPROTO_IPIP:
			iph = ip_hdr(skb);
			orig_dsfield = ipv4_get_dsfield(iph);
			if (t->parms.flags & IP6_TNL_F_USE_ORIG_TCLASS)
				dsfield = orig_dsfield;
			else
				dsfield = ip6_tclass(t->parms.flowinfo);
			break;
		case IPPROTO_IPV6:
			ipv6h = ipv6_hdr(skb);
			orig_dsfield = ipv6_get_dsfield(ipv6h);
			if (t->parms.flags & IP6_TNL_F_USE_ORIG_TCLASS)
				dsfield = orig_dsfield;
			else
				dsfield = ip6_tclass(t->parms.flowinfo);
			if (t->parms.flags & IP6_TNL_F_USE_ORIG_FLOWLABEL)
				fl6.flowlabel |= ip6_flowlabel(ipv6h);
			break;
		default:
			orig_dsfield = dsfield = ip6_tclass(t->parms.flowinfo);
			break;
		}
	}

	fl6.flowi6_uid = sock_net_uid(dev_net(dev), NULL);
	dsfield = INET_ECN_encapsulate(dsfield, orig_dsfield);

	if (iptunnel_handle_offloads(skb, SKB_GSO_IPXIP6))
		return -1;

	err = ip6_tnl_xmit(skb, dev, dsfield, &fl6, encap_limit, &mtu,
			   protocol);
	if (err != 0) {
		/* XXX: send ICMP error even if DF is not set. */
		if (err == -EMSGSIZE)
			switch (protocol) {
			case IPPROTO_IPIP:
<<<<<<< HEAD
				icmp_send(skb, ICMP_DEST_UNREACH,
					  ICMP_FRAG_NEEDED, htonl(mtu));
				break;
			case IPPROTO_IPV6:
				icmpv6_send(skb, ICMPV6_PKT_TOOBIG, 0, mtu);
=======
				icmp_ndo_send(skb, ICMP_DEST_UNREACH,
					      ICMP_FRAG_NEEDED, htonl(mtu));
				break;
			case IPPROTO_IPV6:
				icmpv6_ndo_send(skb, ICMPV6_PKT_TOOBIG, 0, mtu);
>>>>>>> 4e026225
				break;
			default:
				break;
			}
		return -1;
	}

	return 0;
}

static netdev_tx_t
ip6_tnl_start_xmit(struct sk_buff *skb, struct net_device *dev)
{
	struct ip6_tnl *t = netdev_priv(dev);
	struct net_device_stats *stats = &t->dev->stats;
	u8 ipproto;
	int ret;

	if (!pskb_inet_may_pull(skb))
		goto tx_err;

	switch (skb->protocol) {
	case htons(ETH_P_IP):
		ipproto = IPPROTO_IPIP;
		break;
	case htons(ETH_P_IPV6):
		if (ip6_tnl_addr_conflict(t, ipv6_hdr(skb)))
			goto tx_err;
		ipproto = IPPROTO_IPV6;
		break;
	case htons(ETH_P_MPLS_UC):
		ipproto = IPPROTO_MPLS;
		break;
	default:
		goto tx_err;
	}

	ret = ipxip6_tnl_xmit(skb, dev, ipproto);
	if (ret < 0)
		goto tx_err;

	return NETDEV_TX_OK;

tx_err:
	stats->tx_errors++;
	stats->tx_dropped++;
	kfree_skb(skb);
	return NETDEV_TX_OK;
}

static void ip6_tnl_link_config(struct ip6_tnl *t)
{
	struct net_device *dev = t->dev;
	struct net_device *tdev = NULL;
	struct __ip6_tnl_parm *p = &t->parms;
	struct flowi6 *fl6 = &t->fl.u.ip6;
	unsigned int mtu;
	int t_hlen;

	memcpy(dev->dev_addr, &p->laddr, sizeof(struct in6_addr));
	memcpy(dev->broadcast, &p->raddr, sizeof(struct in6_addr));

	/* Set up flowi template */
	fl6->saddr = p->laddr;
	fl6->daddr = p->raddr;
	fl6->flowi6_oif = p->link;
	fl6->flowlabel = 0;

	if (!(p->flags&IP6_TNL_F_USE_ORIG_TCLASS))
		fl6->flowlabel |= IPV6_TCLASS_MASK & p->flowinfo;
	if (!(p->flags&IP6_TNL_F_USE_ORIG_FLOWLABEL))
		fl6->flowlabel |= IPV6_FLOWLABEL_MASK & p->flowinfo;

	p->flags &= ~(IP6_TNL_F_CAP_XMIT|IP6_TNL_F_CAP_RCV|IP6_TNL_F_CAP_PER_PACKET);
	p->flags |= ip6_tnl_get_cap(t, &p->laddr, &p->raddr);

	if (p->flags&IP6_TNL_F_CAP_XMIT && p->flags&IP6_TNL_F_CAP_RCV)
		dev->flags |= IFF_POINTOPOINT;
	else
		dev->flags &= ~IFF_POINTOPOINT;

	t->tun_hlen = 0;
	t->hlen = t->encap_hlen + t->tun_hlen;
	t_hlen = t->hlen + sizeof(struct ipv6hdr);

	if (p->flags & IP6_TNL_F_CAP_XMIT) {
		int strict = (ipv6_addr_type(&p->raddr) &
			      (IPV6_ADDR_MULTICAST|IPV6_ADDR_LINKLOCAL));

		struct rt6_info *rt = rt6_lookup(t->net,
						 &p->raddr, &p->laddr,
						 p->link, NULL, strict);
		if (rt) {
			tdev = rt->dst.dev;
			ip6_rt_put(rt);
		}

		if (!tdev && p->link)
			tdev = __dev_get_by_index(t->net, p->link);

		if (tdev) {
			dev->hard_header_len = tdev->hard_header_len + t_hlen;
			mtu = min_t(unsigned int, tdev->mtu, IP6_MAX_MTU);

			dev->mtu = mtu - t_hlen;
			if (!(t->parms.flags & IP6_TNL_F_IGN_ENCAP_LIMIT))
				dev->mtu -= 8;

			if (dev->mtu < IPV6_MIN_MTU)
				dev->mtu = IPV6_MIN_MTU;
		}
	}
}

/**
 * ip6_tnl_change - update the tunnel parameters
 *   @t: tunnel to be changed
 *   @p: tunnel configuration parameters
 *
 * Description:
 *   ip6_tnl_change() updates the tunnel parameters
 **/

static int
ip6_tnl_change(struct ip6_tnl *t, const struct __ip6_tnl_parm *p)
{
	t->parms.laddr = p->laddr;
	t->parms.raddr = p->raddr;
	t->parms.flags = p->flags;
	t->parms.hop_limit = p->hop_limit;
	t->parms.encap_limit = p->encap_limit;
	t->parms.flowinfo = p->flowinfo;
	t->parms.link = p->link;
	t->parms.proto = p->proto;
	t->parms.fwmark = p->fwmark;
	dst_cache_reset(&t->dst_cache);
	ip6_tnl_link_config(t);
	return 0;
}

static int ip6_tnl_update(struct ip6_tnl *t, struct __ip6_tnl_parm *p)
{
	struct net *net = t->net;
	struct ip6_tnl_net *ip6n = net_generic(net, ip6_tnl_net_id);
	int err;

	ip6_tnl_unlink(ip6n, t);
	synchronize_net();
	err = ip6_tnl_change(t, p);
	ip6_tnl_link(ip6n, t);
	netdev_state_change(t->dev);
	return err;
}

static int ip6_tnl0_update(struct ip6_tnl *t, struct __ip6_tnl_parm *p)
{
	/* for default tnl0 device allow to change only the proto */
	t->parms.proto = p->proto;
	netdev_state_change(t->dev);
	return 0;
}

static void
ip6_tnl_parm_from_user(struct __ip6_tnl_parm *p, const struct ip6_tnl_parm *u)
{
	p->laddr = u->laddr;
	p->raddr = u->raddr;
	p->flags = u->flags;
	p->hop_limit = u->hop_limit;
	p->encap_limit = u->encap_limit;
	p->flowinfo = u->flowinfo;
	p->link = u->link;
	p->proto = u->proto;
	memcpy(p->name, u->name, sizeof(u->name));
}

static void
ip6_tnl_parm_to_user(struct ip6_tnl_parm *u, const struct __ip6_tnl_parm *p)
{
	u->laddr = p->laddr;
	u->raddr = p->raddr;
	u->flags = p->flags;
	u->hop_limit = p->hop_limit;
	u->encap_limit = p->encap_limit;
	u->flowinfo = p->flowinfo;
	u->link = p->link;
	u->proto = p->proto;
	memcpy(u->name, p->name, sizeof(u->name));
}

/**
 * ip6_tnl_ioctl - configure ipv6 tunnels from userspace
 *   @dev: virtual device associated with tunnel
 *   @ifr: parameters passed from userspace
 *   @cmd: command to be performed
 *
 * Description:
 *   ip6_tnl_ioctl() is used for managing IPv6 tunnels
 *   from userspace.
 *
 *   The possible commands are the following:
 *     %SIOCGETTUNNEL: get tunnel parameters for device
 *     %SIOCADDTUNNEL: add tunnel matching given tunnel parameters
 *     %SIOCCHGTUNNEL: change tunnel parameters to those given
 *     %SIOCDELTUNNEL: delete tunnel
 *
 *   The fallback device "ip6tnl0", created during module
 *   initialization, can be used for creating other tunnel devices.
 *
 * Return:
 *   0 on success,
 *   %-EFAULT if unable to copy data to or from userspace,
 *   %-EPERM if current process hasn't %CAP_NET_ADMIN set
 *   %-EINVAL if passed tunnel parameters are invalid,
 *   %-EEXIST if changing a tunnel's parameters would cause a conflict
 *   %-ENODEV if attempting to change or delete a nonexisting device
 **/

static int
ip6_tnl_ioctl(struct net_device *dev, struct ifreq *ifr, int cmd)
{
	int err = 0;
	struct ip6_tnl_parm p;
	struct __ip6_tnl_parm p1;
	struct ip6_tnl *t = netdev_priv(dev);
	struct net *net = t->net;
	struct ip6_tnl_net *ip6n = net_generic(net, ip6_tnl_net_id);

	memset(&p1, 0, sizeof(p1));

	switch (cmd) {
	case SIOCGETTUNNEL:
		if (dev == ip6n->fb_tnl_dev) {
			if (copy_from_user(&p, ifr->ifr_ifru.ifru_data, sizeof(p))) {
				err = -EFAULT;
				break;
			}
			ip6_tnl_parm_from_user(&p1, &p);
			t = ip6_tnl_locate(net, &p1, 0);
			if (IS_ERR(t))
				t = netdev_priv(dev);
		} else {
			memset(&p, 0, sizeof(p));
		}
		ip6_tnl_parm_to_user(&p, &t->parms);
		if (copy_to_user(ifr->ifr_ifru.ifru_data, &p, sizeof(p))) {
			err = -EFAULT;
		}
		break;
	case SIOCADDTUNNEL:
	case SIOCCHGTUNNEL:
		err = -EPERM;
		if (!ns_capable(net->user_ns, CAP_NET_ADMIN))
			break;
		err = -EFAULT;
		if (copy_from_user(&p, ifr->ifr_ifru.ifru_data, sizeof(p)))
			break;
		err = -EINVAL;
		if (p.proto != IPPROTO_IPV6 && p.proto != IPPROTO_IPIP &&
		    p.proto != 0)
			break;
		ip6_tnl_parm_from_user(&p1, &p);
		t = ip6_tnl_locate(net, &p1, cmd == SIOCADDTUNNEL);
		if (cmd == SIOCCHGTUNNEL) {
			if (!IS_ERR(t)) {
				if (t->dev != dev) {
					err = -EEXIST;
					break;
				}
			} else
				t = netdev_priv(dev);
			if (dev == ip6n->fb_tnl_dev)
				err = ip6_tnl0_update(t, &p1);
			else
				err = ip6_tnl_update(t, &p1);
		}
		if (!IS_ERR(t)) {
			err = 0;
			ip6_tnl_parm_to_user(&p, &t->parms);
			if (copy_to_user(ifr->ifr_ifru.ifru_data, &p, sizeof(p)))
				err = -EFAULT;

		} else {
			err = PTR_ERR(t);
		}
		break;
	case SIOCDELTUNNEL:
		err = -EPERM;
		if (!ns_capable(net->user_ns, CAP_NET_ADMIN))
			break;

		if (dev == ip6n->fb_tnl_dev) {
			err = -EFAULT;
			if (copy_from_user(&p, ifr->ifr_ifru.ifru_data, sizeof(p)))
				break;
			err = -ENOENT;
			ip6_tnl_parm_from_user(&p1, &p);
			t = ip6_tnl_locate(net, &p1, 0);
			if (IS_ERR(t))
				break;
			err = -EPERM;
			if (t->dev == ip6n->fb_tnl_dev)
				break;
			dev = t->dev;
		}
		err = 0;
		unregister_netdevice(dev);
		break;
	default:
		err = -EINVAL;
	}
	return err;
}

/**
 * ip6_tnl_change_mtu - change mtu manually for tunnel device
 *   @dev: virtual device associated with tunnel
 *   @new_mtu: the new mtu
 *
 * Return:
 *   0 on success,
 *   %-EINVAL if mtu too small
 **/

int ip6_tnl_change_mtu(struct net_device *dev, int new_mtu)
{
	struct ip6_tnl *tnl = netdev_priv(dev);

	if (tnl->parms.proto == IPPROTO_IPV6) {
		if (new_mtu < IPV6_MIN_MTU)
			return -EINVAL;
	} else {
		if (new_mtu < ETH_MIN_MTU)
			return -EINVAL;
	}
	if (tnl->parms.proto == IPPROTO_IPV6 || tnl->parms.proto == 0) {
		if (new_mtu > IP6_MAX_MTU - dev->hard_header_len)
			return -EINVAL;
	} else {
		if (new_mtu > IP_MAX_MTU - dev->hard_header_len)
			return -EINVAL;
	}
	dev->mtu = new_mtu;
	return 0;
}
EXPORT_SYMBOL(ip6_tnl_change_mtu);

int ip6_tnl_get_iflink(const struct net_device *dev)
{
	struct ip6_tnl *t = netdev_priv(dev);

	return t->parms.link;
}
EXPORT_SYMBOL(ip6_tnl_get_iflink);

int ip6_tnl_encap_add_ops(const struct ip6_tnl_encap_ops *ops,
			  unsigned int num)
{
	if (num >= MAX_IPTUN_ENCAP_OPS)
		return -ERANGE;

	return !cmpxchg((const struct ip6_tnl_encap_ops **)
			&ip6tun_encaps[num],
			NULL, ops) ? 0 : -1;
}
EXPORT_SYMBOL(ip6_tnl_encap_add_ops);

int ip6_tnl_encap_del_ops(const struct ip6_tnl_encap_ops *ops,
			  unsigned int num)
{
	int ret;

	if (num >= MAX_IPTUN_ENCAP_OPS)
		return -ERANGE;

	ret = (cmpxchg((const struct ip6_tnl_encap_ops **)
		       &ip6tun_encaps[num],
		       ops, NULL) == ops) ? 0 : -1;

	synchronize_net();

	return ret;
}
EXPORT_SYMBOL(ip6_tnl_encap_del_ops);

int ip6_tnl_encap_setup(struct ip6_tnl *t,
			struct ip_tunnel_encap *ipencap)
{
	int hlen;

	memset(&t->encap, 0, sizeof(t->encap));

	hlen = ip6_encap_hlen(ipencap);
	if (hlen < 0)
		return hlen;

	t->encap.type = ipencap->type;
	t->encap.sport = ipencap->sport;
	t->encap.dport = ipencap->dport;
	t->encap.flags = ipencap->flags;

	t->encap_hlen = hlen;
	t->hlen = t->encap_hlen + t->tun_hlen;

	return 0;
}
EXPORT_SYMBOL_GPL(ip6_tnl_encap_setup);

static const struct net_device_ops ip6_tnl_netdev_ops = {
	.ndo_init	= ip6_tnl_dev_init,
	.ndo_uninit	= ip6_tnl_dev_uninit,
	.ndo_start_xmit = ip6_tnl_start_xmit,
	.ndo_do_ioctl	= ip6_tnl_ioctl,
	.ndo_change_mtu = ip6_tnl_change_mtu,
	.ndo_get_stats	= ip6_get_stats,
	.ndo_get_iflink = ip6_tnl_get_iflink,
};

#define IPXIPX_FEATURES (NETIF_F_SG |		\
			 NETIF_F_FRAGLIST |	\
			 NETIF_F_HIGHDMA |	\
			 NETIF_F_GSO_SOFTWARE |	\
			 NETIF_F_HW_CSUM)

/**
 * ip6_tnl_dev_setup - setup virtual tunnel device
 *   @dev: virtual device associated with tunnel
 *
 * Description:
 *   Initialize function pointers and device parameters
 **/

static void ip6_tnl_dev_setup(struct net_device *dev)
{
	dev->netdev_ops = &ip6_tnl_netdev_ops;
	dev->header_ops = &ip_tunnel_header_ops;
	dev->needs_free_netdev = true;
	dev->priv_destructor = ip6_dev_free;

	dev->type = ARPHRD_TUNNEL6;
	dev->flags |= IFF_NOARP;
	dev->addr_len = sizeof(struct in6_addr);
	dev->features |= NETIF_F_LLTX;
	netif_keep_dst(dev);

	dev->features		|= IPXIPX_FEATURES;
	dev->hw_features	|= IPXIPX_FEATURES;

	/* This perm addr will be used as interface identifier by IPv6 */
	dev->addr_assign_type = NET_ADDR_RANDOM;
	eth_random_addr(dev->perm_addr);
}


/**
 * ip6_tnl_dev_init_gen - general initializer for all tunnel devices
 *   @dev: virtual device associated with tunnel
 **/

static inline int
ip6_tnl_dev_init_gen(struct net_device *dev)
{
	struct ip6_tnl *t = netdev_priv(dev);
	int ret;
	int t_hlen;

	t->dev = dev;
	t->net = dev_net(dev);
	dev->tstats = netdev_alloc_pcpu_stats(struct pcpu_sw_netstats);
	if (!dev->tstats)
		return -ENOMEM;

	ret = dst_cache_init(&t->dst_cache, GFP_KERNEL);
	if (ret)
		goto free_stats;

	ret = gro_cells_init(&t->gro_cells, dev);
	if (ret)
		goto destroy_dst;

	t->tun_hlen = 0;
	t->hlen = t->encap_hlen + t->tun_hlen;
	t_hlen = t->hlen + sizeof(struct ipv6hdr);

	dev->type = ARPHRD_TUNNEL6;
	dev->hard_header_len = LL_MAX_HEADER + t_hlen;
	dev->mtu = ETH_DATA_LEN - t_hlen;
	if (!(t->parms.flags & IP6_TNL_F_IGN_ENCAP_LIMIT))
		dev->mtu -= 8;
	dev->min_mtu = ETH_MIN_MTU;
	dev->max_mtu = IP6_MAX_MTU - dev->hard_header_len;

	return 0;

destroy_dst:
	dst_cache_destroy(&t->dst_cache);
free_stats:
	free_percpu(dev->tstats);
	dev->tstats = NULL;

	return ret;
}

/**
 * ip6_tnl_dev_init - initializer for all non fallback tunnel devices
 *   @dev: virtual device associated with tunnel
 **/

static int ip6_tnl_dev_init(struct net_device *dev)
{
	struct ip6_tnl *t = netdev_priv(dev);
	int err = ip6_tnl_dev_init_gen(dev);

	if (err)
		return err;
	ip6_tnl_link_config(t);
	if (t->parms.collect_md)
		netif_keep_dst(dev);
	return 0;
}

/**
 * ip6_fb_tnl_dev_init - initializer for fallback tunnel device
 *   @dev: fallback device
 *
 * Return: 0
 **/

static int __net_init ip6_fb_tnl_dev_init(struct net_device *dev)
{
	struct ip6_tnl *t = netdev_priv(dev);
	struct net *net = dev_net(dev);
	struct ip6_tnl_net *ip6n = net_generic(net, ip6_tnl_net_id);

	t->parms.proto = IPPROTO_IPV6;
	dev_hold(dev);

	rcu_assign_pointer(ip6n->tnls_wc[0], t);
	return 0;
}

static int ip6_tnl_validate(struct nlattr *tb[], struct nlattr *data[],
			    struct netlink_ext_ack *extack)
{
	u8 proto;

	if (!data || !data[IFLA_IPTUN_PROTO])
		return 0;

	proto = nla_get_u8(data[IFLA_IPTUN_PROTO]);
	if (proto != IPPROTO_IPV6 &&
	    proto != IPPROTO_IPIP &&
	    proto != 0)
		return -EINVAL;

	return 0;
}

static void ip6_tnl_netlink_parms(struct nlattr *data[],
				  struct __ip6_tnl_parm *parms)
{
	memset(parms, 0, sizeof(*parms));

	if (!data)
		return;

	if (data[IFLA_IPTUN_LINK])
		parms->link = nla_get_u32(data[IFLA_IPTUN_LINK]);

	if (data[IFLA_IPTUN_LOCAL])
		parms->laddr = nla_get_in6_addr(data[IFLA_IPTUN_LOCAL]);

	if (data[IFLA_IPTUN_REMOTE])
		parms->raddr = nla_get_in6_addr(data[IFLA_IPTUN_REMOTE]);

	if (data[IFLA_IPTUN_TTL])
		parms->hop_limit = nla_get_u8(data[IFLA_IPTUN_TTL]);

	if (data[IFLA_IPTUN_ENCAP_LIMIT])
		parms->encap_limit = nla_get_u8(data[IFLA_IPTUN_ENCAP_LIMIT]);

	if (data[IFLA_IPTUN_FLOWINFO])
		parms->flowinfo = nla_get_be32(data[IFLA_IPTUN_FLOWINFO]);

	if (data[IFLA_IPTUN_FLAGS])
		parms->flags = nla_get_u32(data[IFLA_IPTUN_FLAGS]);

	if (data[IFLA_IPTUN_PROTO])
		parms->proto = nla_get_u8(data[IFLA_IPTUN_PROTO]);

	if (data[IFLA_IPTUN_COLLECT_METADATA])
		parms->collect_md = true;

	if (data[IFLA_IPTUN_FWMARK])
		parms->fwmark = nla_get_u32(data[IFLA_IPTUN_FWMARK]);
}

static bool ip6_tnl_netlink_encap_parms(struct nlattr *data[],
					struct ip_tunnel_encap *ipencap)
{
	bool ret = false;

	memset(ipencap, 0, sizeof(*ipencap));

	if (!data)
		return ret;

	if (data[IFLA_IPTUN_ENCAP_TYPE]) {
		ret = true;
		ipencap->type = nla_get_u16(data[IFLA_IPTUN_ENCAP_TYPE]);
	}

	if (data[IFLA_IPTUN_ENCAP_FLAGS]) {
		ret = true;
		ipencap->flags = nla_get_u16(data[IFLA_IPTUN_ENCAP_FLAGS]);
	}

	if (data[IFLA_IPTUN_ENCAP_SPORT]) {
		ret = true;
		ipencap->sport = nla_get_be16(data[IFLA_IPTUN_ENCAP_SPORT]);
	}

	if (data[IFLA_IPTUN_ENCAP_DPORT]) {
		ret = true;
		ipencap->dport = nla_get_be16(data[IFLA_IPTUN_ENCAP_DPORT]);
	}

	return ret;
}

static int ip6_tnl_newlink(struct net *src_net, struct net_device *dev,
			   struct nlattr *tb[], struct nlattr *data[],
			   struct netlink_ext_ack *extack)
{
	struct net *net = dev_net(dev);
	struct ip6_tnl_net *ip6n = net_generic(net, ip6_tnl_net_id);
	struct ip_tunnel_encap ipencap;
	struct ip6_tnl *nt, *t;
	int err;

	nt = netdev_priv(dev);

	if (ip6_tnl_netlink_encap_parms(data, &ipencap)) {
		err = ip6_tnl_encap_setup(nt, &ipencap);
		if (err < 0)
			return err;
	}

	ip6_tnl_netlink_parms(data, &nt->parms);

	if (nt->parms.collect_md) {
		if (rtnl_dereference(ip6n->collect_md_tun))
			return -EEXIST;
	} else {
		t = ip6_tnl_locate(net, &nt->parms, 0);
		if (!IS_ERR(t))
			return -EEXIST;
	}

	err = ip6_tnl_create2(dev);
	if (!err && tb[IFLA_MTU])
		ip6_tnl_change_mtu(dev, nla_get_u32(tb[IFLA_MTU]));

	return err;
}

static int ip6_tnl_changelink(struct net_device *dev, struct nlattr *tb[],
			      struct nlattr *data[],
			      struct netlink_ext_ack *extack)
{
	struct ip6_tnl *t = netdev_priv(dev);
	struct __ip6_tnl_parm p;
	struct net *net = t->net;
	struct ip6_tnl_net *ip6n = net_generic(net, ip6_tnl_net_id);
	struct ip_tunnel_encap ipencap;

	if (dev == ip6n->fb_tnl_dev)
		return -EINVAL;

	if (ip6_tnl_netlink_encap_parms(data, &ipencap)) {
		int err = ip6_tnl_encap_setup(t, &ipencap);

		if (err < 0)
			return err;
	}
	ip6_tnl_netlink_parms(data, &p);
	if (p.collect_md)
		return -EINVAL;

	t = ip6_tnl_locate(net, &p, 0);
	if (!IS_ERR(t)) {
		if (t->dev != dev)
			return -EEXIST;
	} else
		t = netdev_priv(dev);

	return ip6_tnl_update(t, &p);
}

static void ip6_tnl_dellink(struct net_device *dev, struct list_head *head)
{
	struct net *net = dev_net(dev);
	struct ip6_tnl_net *ip6n = net_generic(net, ip6_tnl_net_id);

	if (dev != ip6n->fb_tnl_dev)
		unregister_netdevice_queue(dev, head);
}

static size_t ip6_tnl_get_size(const struct net_device *dev)
{
	return
		/* IFLA_IPTUN_LINK */
		nla_total_size(4) +
		/* IFLA_IPTUN_LOCAL */
		nla_total_size(sizeof(struct in6_addr)) +
		/* IFLA_IPTUN_REMOTE */
		nla_total_size(sizeof(struct in6_addr)) +
		/* IFLA_IPTUN_TTL */
		nla_total_size(1) +
		/* IFLA_IPTUN_ENCAP_LIMIT */
		nla_total_size(1) +
		/* IFLA_IPTUN_FLOWINFO */
		nla_total_size(4) +
		/* IFLA_IPTUN_FLAGS */
		nla_total_size(4) +
		/* IFLA_IPTUN_PROTO */
		nla_total_size(1) +
		/* IFLA_IPTUN_ENCAP_TYPE */
		nla_total_size(2) +
		/* IFLA_IPTUN_ENCAP_FLAGS */
		nla_total_size(2) +
		/* IFLA_IPTUN_ENCAP_SPORT */
		nla_total_size(2) +
		/* IFLA_IPTUN_ENCAP_DPORT */
		nla_total_size(2) +
		/* IFLA_IPTUN_COLLECT_METADATA */
		nla_total_size(0) +
		/* IFLA_IPTUN_FWMARK */
		nla_total_size(4) +
		0;
}

static int ip6_tnl_fill_info(struct sk_buff *skb, const struct net_device *dev)
{
	struct ip6_tnl *tunnel = netdev_priv(dev);
	struct __ip6_tnl_parm *parm = &tunnel->parms;

	if (nla_put_u32(skb, IFLA_IPTUN_LINK, parm->link) ||
	    nla_put_in6_addr(skb, IFLA_IPTUN_LOCAL, &parm->laddr) ||
	    nla_put_in6_addr(skb, IFLA_IPTUN_REMOTE, &parm->raddr) ||
	    nla_put_u8(skb, IFLA_IPTUN_TTL, parm->hop_limit) ||
	    nla_put_u8(skb, IFLA_IPTUN_ENCAP_LIMIT, parm->encap_limit) ||
	    nla_put_be32(skb, IFLA_IPTUN_FLOWINFO, parm->flowinfo) ||
	    nla_put_u32(skb, IFLA_IPTUN_FLAGS, parm->flags) ||
	    nla_put_u8(skb, IFLA_IPTUN_PROTO, parm->proto) ||
	    nla_put_u32(skb, IFLA_IPTUN_FWMARK, parm->fwmark))
		goto nla_put_failure;

	if (nla_put_u16(skb, IFLA_IPTUN_ENCAP_TYPE, tunnel->encap.type) ||
	    nla_put_be16(skb, IFLA_IPTUN_ENCAP_SPORT, tunnel->encap.sport) ||
	    nla_put_be16(skb, IFLA_IPTUN_ENCAP_DPORT, tunnel->encap.dport) ||
	    nla_put_u16(skb, IFLA_IPTUN_ENCAP_FLAGS, tunnel->encap.flags))
		goto nla_put_failure;

	if (parm->collect_md)
		if (nla_put_flag(skb, IFLA_IPTUN_COLLECT_METADATA))
			goto nla_put_failure;

	return 0;

nla_put_failure:
	return -EMSGSIZE;
}

struct net *ip6_tnl_get_link_net(const struct net_device *dev)
{
	struct ip6_tnl *tunnel = netdev_priv(dev);

	return tunnel->net;
}
EXPORT_SYMBOL(ip6_tnl_get_link_net);

static const struct nla_policy ip6_tnl_policy[IFLA_IPTUN_MAX + 1] = {
	[IFLA_IPTUN_LINK]		= { .type = NLA_U32 },
	[IFLA_IPTUN_LOCAL]		= { .len = sizeof(struct in6_addr) },
	[IFLA_IPTUN_REMOTE]		= { .len = sizeof(struct in6_addr) },
	[IFLA_IPTUN_TTL]		= { .type = NLA_U8 },
	[IFLA_IPTUN_ENCAP_LIMIT]	= { .type = NLA_U8 },
	[IFLA_IPTUN_FLOWINFO]		= { .type = NLA_U32 },
	[IFLA_IPTUN_FLAGS]		= { .type = NLA_U32 },
	[IFLA_IPTUN_PROTO]		= { .type = NLA_U8 },
	[IFLA_IPTUN_ENCAP_TYPE]		= { .type = NLA_U16 },
	[IFLA_IPTUN_ENCAP_FLAGS]	= { .type = NLA_U16 },
	[IFLA_IPTUN_ENCAP_SPORT]	= { .type = NLA_U16 },
	[IFLA_IPTUN_ENCAP_DPORT]	= { .type = NLA_U16 },
	[IFLA_IPTUN_COLLECT_METADATA]	= { .type = NLA_FLAG },
	[IFLA_IPTUN_FWMARK]		= { .type = NLA_U32 },
};

static struct rtnl_link_ops ip6_link_ops __read_mostly = {
	.kind		= "ip6tnl",
	.maxtype	= IFLA_IPTUN_MAX,
	.policy		= ip6_tnl_policy,
	.priv_size	= sizeof(struct ip6_tnl),
	.setup		= ip6_tnl_dev_setup,
	.validate	= ip6_tnl_validate,
	.newlink	= ip6_tnl_newlink,
	.changelink	= ip6_tnl_changelink,
	.dellink	= ip6_tnl_dellink,
	.get_size	= ip6_tnl_get_size,
	.fill_info	= ip6_tnl_fill_info,
	.get_link_net	= ip6_tnl_get_link_net,
};

static struct xfrm6_tunnel ip4ip6_handler __read_mostly = {
	.handler	= ip4ip6_rcv,
	.err_handler	= ip4ip6_err,
	.priority	=	1,
};

static struct xfrm6_tunnel ip6ip6_handler __read_mostly = {
	.handler	= ip6ip6_rcv,
	.err_handler	= ip6ip6_err,
	.priority	=	1,
};

static struct xfrm6_tunnel mplsip6_handler __read_mostly = {
	.handler	= mplsip6_rcv,
	.err_handler	= mplsip6_err,
	.priority	=	1,
};

static void __net_exit ip6_tnl_destroy_tunnels(struct net *net, struct list_head *list)
{
	struct ip6_tnl_net *ip6n = net_generic(net, ip6_tnl_net_id);
	struct net_device *dev, *aux;
	int h;
	struct ip6_tnl *t;

	for_each_netdev_safe(net, dev, aux)
		if (dev->rtnl_link_ops == &ip6_link_ops)
			unregister_netdevice_queue(dev, list);

	for (h = 0; h < IP6_TUNNEL_HASH_SIZE; h++) {
		t = rtnl_dereference(ip6n->tnls_r_l[h]);
		while (t) {
			/* If dev is in the same netns, it has already
			 * been added to the list by the previous loop.
			 */
			if (!net_eq(dev_net(t->dev), net))
				unregister_netdevice_queue(t->dev, list);
			t = rtnl_dereference(t->next);
		}
	}
}

static int __net_init ip6_tnl_init_net(struct net *net)
{
	struct ip6_tnl_net *ip6n = net_generic(net, ip6_tnl_net_id);
	struct ip6_tnl *t = NULL;
	int err;

	ip6n->tnls[0] = ip6n->tnls_wc;
	ip6n->tnls[1] = ip6n->tnls_r_l;

	if (!net_has_fallback_tunnels(net))
		return 0;
	err = -ENOMEM;
	ip6n->fb_tnl_dev = alloc_netdev(sizeof(struct ip6_tnl), "ip6tnl0",
					NET_NAME_UNKNOWN, ip6_tnl_dev_setup);

	if (!ip6n->fb_tnl_dev)
		goto err_alloc_dev;
	dev_net_set(ip6n->fb_tnl_dev, net);
	ip6n->fb_tnl_dev->rtnl_link_ops = &ip6_link_ops;
	/* FB netdevice is special: we have one, and only one per netns.
	 * Allowing to move it to another netns is clearly unsafe.
	 */
	ip6n->fb_tnl_dev->features |= NETIF_F_NETNS_LOCAL;

	err = ip6_fb_tnl_dev_init(ip6n->fb_tnl_dev);
	if (err < 0)
		goto err_register;

	err = register_netdev(ip6n->fb_tnl_dev);
	if (err < 0)
		goto err_register;

	t = netdev_priv(ip6n->fb_tnl_dev);

	strcpy(t->parms.name, ip6n->fb_tnl_dev->name);
	return 0;

err_register:
	free_netdev(ip6n->fb_tnl_dev);
err_alloc_dev:
	return err;
}

static void __net_exit ip6_tnl_exit_batch_net(struct list_head *net_list)
{
	struct net *net;
	LIST_HEAD(list);

	rtnl_lock();
	list_for_each_entry(net, net_list, exit_list)
		ip6_tnl_destroy_tunnels(net, &list);
	unregister_netdevice_many(&list);
	rtnl_unlock();
}

static struct pernet_operations ip6_tnl_net_ops = {
	.init = ip6_tnl_init_net,
	.exit_batch = ip6_tnl_exit_batch_net,
	.id   = &ip6_tnl_net_id,
	.size = sizeof(struct ip6_tnl_net),
};

/**
 * ip6_tunnel_init - register protocol and reserve needed resources
 *
 * Return: 0 on success
 **/

static int __init ip6_tunnel_init(void)
{
	int  err;

	if (!ipv6_mod_enabled())
		return -EOPNOTSUPP;

	err = register_pernet_device(&ip6_tnl_net_ops);
	if (err < 0)
		goto out_pernet;

	err = xfrm6_tunnel_register(&ip4ip6_handler, AF_INET);
	if (err < 0) {
		pr_err("%s: can't register ip4ip6\n", __func__);
		goto out_ip4ip6;
	}

	err = xfrm6_tunnel_register(&ip6ip6_handler, AF_INET6);
	if (err < 0) {
		pr_err("%s: can't register ip6ip6\n", __func__);
		goto out_ip6ip6;
	}

	if (ip6_tnl_mpls_supported()) {
		err = xfrm6_tunnel_register(&mplsip6_handler, AF_MPLS);
		if (err < 0) {
			pr_err("%s: can't register mplsip6\n", __func__);
			goto out_mplsip6;
		}
	}

	err = rtnl_link_register(&ip6_link_ops);
	if (err < 0)
		goto rtnl_link_failed;

	return 0;

rtnl_link_failed:
	if (ip6_tnl_mpls_supported())
		xfrm6_tunnel_deregister(&mplsip6_handler, AF_MPLS);
out_mplsip6:
	xfrm6_tunnel_deregister(&ip6ip6_handler, AF_INET6);
out_ip6ip6:
	xfrm6_tunnel_deregister(&ip4ip6_handler, AF_INET);
out_ip4ip6:
	unregister_pernet_device(&ip6_tnl_net_ops);
out_pernet:
	return err;
}

/**
 * ip6_tunnel_cleanup - free resources and unregister protocol
 **/

static void __exit ip6_tunnel_cleanup(void)
{
	rtnl_link_unregister(&ip6_link_ops);
	if (xfrm6_tunnel_deregister(&ip4ip6_handler, AF_INET))
		pr_info("%s: can't deregister ip4ip6\n", __func__);

	if (xfrm6_tunnel_deregister(&ip6ip6_handler, AF_INET6))
		pr_info("%s: can't deregister ip6ip6\n", __func__);

	if (ip6_tnl_mpls_supported() &&
	    xfrm6_tunnel_deregister(&mplsip6_handler, AF_MPLS))
		pr_info("%s: can't deregister mplsip6\n", __func__);
	unregister_pernet_device(&ip6_tnl_net_ops);
}

module_init(ip6_tunnel_init);
module_exit(ip6_tunnel_cleanup);<|MERGE_RESOLUTION|>--- conflicted
+++ resolved
@@ -1363,13 +1363,8 @@
 
 				tel = (void *)&skb_network_header(skb)[offset];
 				if (tel->encap_limit == 0) {
-<<<<<<< HEAD
-					icmpv6_send(skb, ICMPV6_PARAMPROB,
-						ICMPV6_HDR_FIELD, offset + 2);
-=======
 					icmpv6_ndo_send(skb, ICMPV6_PARAMPROB,
 							ICMPV6_HDR_FIELD, offset + 2);
->>>>>>> 4e026225
 					return -1;
 				}
 				encap_limit = tel->encap_limit - 1;
@@ -1421,19 +1416,11 @@
 		if (err == -EMSGSIZE)
 			switch (protocol) {
 			case IPPROTO_IPIP:
-<<<<<<< HEAD
-				icmp_send(skb, ICMP_DEST_UNREACH,
-					  ICMP_FRAG_NEEDED, htonl(mtu));
-				break;
-			case IPPROTO_IPV6:
-				icmpv6_send(skb, ICMPV6_PKT_TOOBIG, 0, mtu);
-=======
 				icmp_ndo_send(skb, ICMP_DEST_UNREACH,
 					      ICMP_FRAG_NEEDED, htonl(mtu));
 				break;
 			case IPPROTO_IPV6:
 				icmpv6_ndo_send(skb, ICMPV6_PKT_TOOBIG, 0, mtu);
->>>>>>> 4e026225
 				break;
 			default:
 				break;
