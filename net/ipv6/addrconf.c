// SPDX-License-Identifier: GPL-2.0-or-later
/*
 *	IPv6 Address [auto]configuration
 *	Linux INET6 implementation
 *
 *	Authors:
 *	Pedro Roque		<roque@di.fc.ul.pt>
 *	Alexey Kuznetsov	<kuznet@ms2.inr.ac.ru>
 */

/*
 *	Changes:
 *
 *	Janos Farkas			:	delete timer on ifdown
 *	<chexum@bankinf.banki.hu>
 *	Andi Kleen			:	kill double kfree on module
 *						unload.
 *	Maciej W. Rozycki		:	FDDI support
 *	sekiya@USAGI			:	Don't send too many RS
 *						packets.
 *	yoshfuji@USAGI			:       Fixed interval between DAD
 *						packets.
 *	YOSHIFUJI Hideaki @USAGI	:	improved accuracy of
 *						address validation timer.
 *	YOSHIFUJI Hideaki @USAGI	:	Privacy Extensions (RFC3041)
 *						support.
 *	Yuji SEKIYA @USAGI		:	Don't assign a same IPv6
 *						address on a same interface.
 *	YOSHIFUJI Hideaki @USAGI	:	ARCnet support
 *	YOSHIFUJI Hideaki @USAGI	:	convert /proc/net/if_inet6 to
 *						seq_file.
 *	YOSHIFUJI Hideaki @USAGI	:	improved source address
 *						selection; consider scope,
 *						status etc.
 */

#define pr_fmt(fmt) "IPv6: " fmt

#include <linux/errno.h>
#include <linux/types.h>
#include <linux/kernel.h>
#include <linux/sched/signal.h>
#include <linux/socket.h>
#include <linux/sockios.h>
#include <linux/net.h>
#include <linux/inet.h>
#include <linux/in6.h>
#include <linux/netdevice.h>
#include <linux/if_addr.h>
#include <linux/if_arp.h>
#include <linux/if_arcnet.h>
#include <linux/if_infiniband.h>
#include <linux/route.h>
#include <linux/inetdevice.h>
#include <linux/init.h>
#include <linux/slab.h>
#ifdef CONFIG_SYSCTL
#include <linux/sysctl.h>
#endif
#include <linux/capability.h>
#include <linux/delay.h>
#include <linux/notifier.h>
#include <linux/string.h>
#include <linux/hash.h>

#include <net/net_namespace.h>
#include <net/sock.h>
#include <net/snmp.h>

#include <net/6lowpan.h>
#include <net/firewire.h>
#include <net/ipv6.h>
#include <net/protocol.h>
#include <net/ndisc.h>
#include <net/ip6_route.h>
#include <net/addrconf.h>
#include <net/tcp.h>
#include <net/ip.h>
#include <net/netlink.h>
#include <net/pkt_sched.h>
#include <net/l3mdev.h>
#include <linux/if_tunnel.h>
#include <linux/rtnetlink.h>
#include <linux/netconf.h>
#include <linux/random.h>
#include <linux/uaccess.h>
#include <asm/unaligned.h>

#include <linux/proc_fs.h>
#include <linux/seq_file.h>
#include <linux/export.h>

#define	INFINITY_LIFE_TIME	0xFFFFFFFF

#define IPV6_MAX_STRLEN \
	sizeof("ffff:ffff:ffff:ffff:ffff:ffff:255.255.255.255")

static inline u32 cstamp_delta(unsigned long cstamp)
{
	return (cstamp - INITIAL_JIFFIES) * 100UL / HZ;
}

static inline s32 rfc3315_s14_backoff_init(s32 irt)
{
	/* multiply 'initial retransmission time' by 0.9 .. 1.1 */
	u64 tmp = (900000 + prandom_u32() % 200001) * (u64)irt;
	do_div(tmp, 1000000);
	return (s32)tmp;
}

static inline s32 rfc3315_s14_backoff_update(s32 rt, s32 mrt)
{
	/* multiply 'retransmission timeout' by 1.9 .. 2.1 */
	u64 tmp = (1900000 + prandom_u32() % 200001) * (u64)rt;
	do_div(tmp, 1000000);
	if ((s32)tmp > mrt) {
		/* multiply 'maximum retransmission time' by 0.9 .. 1.1 */
		tmp = (900000 + prandom_u32() % 200001) * (u64)mrt;
		do_div(tmp, 1000000);
	}
	return (s32)tmp;
}

#ifdef CONFIG_SYSCTL
static int addrconf_sysctl_register(struct inet6_dev *idev);
static void addrconf_sysctl_unregister(struct inet6_dev *idev);
#else
static inline int addrconf_sysctl_register(struct inet6_dev *idev)
{
	return 0;
}

static inline void addrconf_sysctl_unregister(struct inet6_dev *idev)
{
}
#endif

static void ipv6_regen_rndid(struct inet6_dev *idev);
static void ipv6_try_regen_rndid(struct inet6_dev *idev, struct in6_addr *tmpaddr);

static int ipv6_generate_eui64(u8 *eui, struct net_device *dev);
static int ipv6_count_addresses(const struct inet6_dev *idev);
static int ipv6_generate_stable_address(struct in6_addr *addr,
					u8 dad_count,
					const struct inet6_dev *idev);

#define IN6_ADDR_HSIZE_SHIFT	8
#define IN6_ADDR_HSIZE		(1 << IN6_ADDR_HSIZE_SHIFT)
/*
 *	Configured unicast address hash table
 */
static struct hlist_head inet6_addr_lst[IN6_ADDR_HSIZE];
static DEFINE_SPINLOCK(addrconf_hash_lock);

static void addrconf_verify(void);
static void addrconf_verify_rtnl(void);
static void addrconf_verify_work(struct work_struct *);

static struct workqueue_struct *addrconf_wq;
static DECLARE_DELAYED_WORK(addr_chk_work, addrconf_verify_work);

static void addrconf_join_anycast(struct inet6_ifaddr *ifp);
static void addrconf_leave_anycast(struct inet6_ifaddr *ifp);

static void addrconf_type_change(struct net_device *dev,
				 unsigned long event);
static int addrconf_ifdown(struct net_device *dev, int how);

static struct fib6_info *addrconf_get_prefix_route(const struct in6_addr *pfx,
						  int plen,
						  const struct net_device *dev,
						  u32 flags, u32 noflags,
						  bool no_gw);

static void addrconf_dad_start(struct inet6_ifaddr *ifp);
static void addrconf_dad_work(struct work_struct *w);
static void addrconf_dad_completed(struct inet6_ifaddr *ifp, bool bump_id,
				   bool send_na);
static void addrconf_dad_run(struct inet6_dev *idev);
static void addrconf_rs_timer(struct timer_list *t);
static void __ipv6_ifa_notify(int event, struct inet6_ifaddr *ifa);
static void ipv6_ifa_notify(int event, struct inet6_ifaddr *ifa);

static void inet6_prefix_notify(int event, struct inet6_dev *idev,
				struct prefix_info *pinfo);

static struct ipv6_devconf ipv6_devconf __read_mostly = {
	.forwarding		= 0,
	.hop_limit		= IPV6_DEFAULT_HOPLIMIT,
	.mtu6			= IPV6_MIN_MTU,
	.accept_ra		= 1,
	.accept_redirects	= 1,
	.autoconf		= 1,
	.force_mld_version	= 0,
	.mldv1_unsolicited_report_interval = 10 * HZ,
	.mldv2_unsolicited_report_interval = HZ,
	.dad_transmits		= 1,
	.rtr_solicits		= MAX_RTR_SOLICITATIONS,
	.rtr_solicit_interval	= RTR_SOLICITATION_INTERVAL,
	.rtr_solicit_max_interval = RTR_SOLICITATION_MAX_INTERVAL,
	.rtr_solicit_delay	= MAX_RTR_SOLICITATION_DELAY,
	.use_tempaddr		= 0,
	.temp_valid_lft		= TEMP_VALID_LIFETIME,
	.temp_prefered_lft	= TEMP_PREFERRED_LIFETIME,
	.regen_max_retry	= REGEN_MAX_RETRY,
	.max_desync_factor	= MAX_DESYNC_FACTOR,
	.max_addresses		= IPV6_MAX_ADDRESSES,
	.accept_ra_defrtr	= 1,
	.accept_ra_from_local	= 0,
	.accept_ra_min_hop_limit= 1,
	.accept_ra_pinfo	= 1,
#ifdef CONFIG_IPV6_ROUTER_PREF
	.accept_ra_rtr_pref	= 1,
	.rtr_probe_interval	= 60 * HZ,
#ifdef CONFIG_IPV6_ROUTE_INFO
	.accept_ra_rt_info_min_plen = 0,
	.accept_ra_rt_info_max_plen = 0,
#endif
#endif
	.proxy_ndp		= 0,
	.accept_source_route	= 0,	/* we do not accept RH0 by default. */
	.disable_ipv6		= 0,
	.accept_dad		= 0,
	.suppress_frag_ndisc	= 1,
	.accept_ra_mtu		= 1,
	.stable_secret		= {
		.initialized = false,
	},
	.use_oif_addrs_only	= 0,
	.ignore_routes_with_linkdown = 0,
	.keep_addr_on_down	= 0,
	.seg6_enabled		= 0,
#ifdef CONFIG_IPV6_SEG6_HMAC
	.seg6_require_hmac	= 0,
#endif
	.enhanced_dad           = 1,
	.addr_gen_mode		= IN6_ADDR_GEN_MODE_EUI64,
	.disable_policy		= 0,
};

static struct ipv6_devconf ipv6_devconf_dflt __read_mostly = {
	.forwarding		= 0,
	.hop_limit		= IPV6_DEFAULT_HOPLIMIT,
	.mtu6			= IPV6_MIN_MTU,
	.accept_ra		= 1,
	.accept_redirects	= 1,
	.autoconf		= 1,
	.force_mld_version	= 0,
	.mldv1_unsolicited_report_interval = 10 * HZ,
	.mldv2_unsolicited_report_interval = HZ,
	.dad_transmits		= 1,
	.rtr_solicits		= MAX_RTR_SOLICITATIONS,
	.rtr_solicit_interval	= RTR_SOLICITATION_INTERVAL,
	.rtr_solicit_max_interval = RTR_SOLICITATION_MAX_INTERVAL,
	.rtr_solicit_delay	= MAX_RTR_SOLICITATION_DELAY,
	.use_tempaddr		= 0,
	.temp_valid_lft		= TEMP_VALID_LIFETIME,
	.temp_prefered_lft	= TEMP_PREFERRED_LIFETIME,
	.regen_max_retry	= REGEN_MAX_RETRY,
	.max_desync_factor	= MAX_DESYNC_FACTOR,
	.max_addresses		= IPV6_MAX_ADDRESSES,
	.accept_ra_defrtr	= 1,
	.accept_ra_from_local	= 0,
	.accept_ra_min_hop_limit= 1,
	.accept_ra_pinfo	= 1,
#ifdef CONFIG_IPV6_ROUTER_PREF
	.accept_ra_rtr_pref	= 1,
	.rtr_probe_interval	= 60 * HZ,
#ifdef CONFIG_IPV6_ROUTE_INFO
	.accept_ra_rt_info_min_plen = 0,
	.accept_ra_rt_info_max_plen = 0,
#endif
#endif
	.proxy_ndp		= 0,
	.accept_source_route	= 0,	/* we do not accept RH0 by default. */
	.disable_ipv6		= 0,
	.accept_dad		= 1,
	.suppress_frag_ndisc	= 1,
	.accept_ra_mtu		= 1,
	.stable_secret		= {
		.initialized = false,
	},
	.use_oif_addrs_only	= 0,
	.ignore_routes_with_linkdown = 0,
	.keep_addr_on_down	= 0,
	.seg6_enabled		= 0,
#ifdef CONFIG_IPV6_SEG6_HMAC
	.seg6_require_hmac	= 0,
#endif
	.enhanced_dad           = 1,
	.addr_gen_mode		= IN6_ADDR_GEN_MODE_EUI64,
	.disable_policy		= 0,
};

/* Check if link is ready: is it up and is a valid qdisc available */
static inline bool addrconf_link_ready(const struct net_device *dev)
{
	return netif_oper_up(dev) && !qdisc_tx_is_noop(dev);
}

static void addrconf_del_rs_timer(struct inet6_dev *idev)
{
	if (del_timer(&idev->rs_timer))
		__in6_dev_put(idev);
}

static void addrconf_del_dad_work(struct inet6_ifaddr *ifp)
{
	if (cancel_delayed_work(&ifp->dad_work))
		__in6_ifa_put(ifp);
}

static void addrconf_mod_rs_timer(struct inet6_dev *idev,
				  unsigned long when)
{
	if (!timer_pending(&idev->rs_timer))
		in6_dev_hold(idev);
	mod_timer(&idev->rs_timer, jiffies + when);
}

static void addrconf_mod_dad_work(struct inet6_ifaddr *ifp,
				   unsigned long delay)
{
	in6_ifa_hold(ifp);
	if (mod_delayed_work(addrconf_wq, &ifp->dad_work, delay))
		in6_ifa_put(ifp);
}

static int snmp6_alloc_dev(struct inet6_dev *idev)
{
	int i;

	idev->stats.ipv6 = alloc_percpu(struct ipstats_mib);
	if (!idev->stats.ipv6)
		goto err_ip;

	for_each_possible_cpu(i) {
		struct ipstats_mib *addrconf_stats;
		addrconf_stats = per_cpu_ptr(idev->stats.ipv6, i);
		u64_stats_init(&addrconf_stats->syncp);
	}


	idev->stats.icmpv6dev = kzalloc(sizeof(struct icmpv6_mib_device),
					GFP_KERNEL);
	if (!idev->stats.icmpv6dev)
		goto err_icmp;
	idev->stats.icmpv6msgdev = kzalloc(sizeof(struct icmpv6msg_mib_device),
					   GFP_KERNEL);
	if (!idev->stats.icmpv6msgdev)
		goto err_icmpmsg;

	return 0;

err_icmpmsg:
	kfree(idev->stats.icmpv6dev);
err_icmp:
	free_percpu(idev->stats.ipv6);
err_ip:
	return -ENOMEM;
}

static struct inet6_dev *ipv6_add_dev(struct net_device *dev)
{
	struct inet6_dev *ndev;
	int err = -ENOMEM;

	ASSERT_RTNL();

	if (dev->mtu < IPV6_MIN_MTU)
		return ERR_PTR(-EINVAL);

	ndev = kzalloc(sizeof(struct inet6_dev), GFP_KERNEL);
	if (!ndev)
		return ERR_PTR(err);

	rwlock_init(&ndev->lock);
	ndev->dev = dev;
	INIT_LIST_HEAD(&ndev->addr_list);
	timer_setup(&ndev->rs_timer, addrconf_rs_timer, 0);
	memcpy(&ndev->cnf, dev_net(dev)->ipv6.devconf_dflt, sizeof(ndev->cnf));

	if (ndev->cnf.stable_secret.initialized)
		ndev->cnf.addr_gen_mode = IN6_ADDR_GEN_MODE_STABLE_PRIVACY;

	ndev->cnf.mtu6 = dev->mtu;
	ndev->nd_parms = neigh_parms_alloc(dev, &nd_tbl);
	if (!ndev->nd_parms) {
		kfree(ndev);
		return ERR_PTR(err);
	}
	if (ndev->cnf.forwarding)
		dev_disable_lro(dev);
	/* We refer to the device */
	dev_hold(dev);

	if (snmp6_alloc_dev(ndev) < 0) {
		netdev_dbg(dev, "%s: cannot allocate memory for statistics\n",
			   __func__);
		neigh_parms_release(&nd_tbl, ndev->nd_parms);
		dev_put(dev);
		kfree(ndev);
		return ERR_PTR(err);
	}

	if (snmp6_register_dev(ndev) < 0) {
		netdev_dbg(dev, "%s: cannot create /proc/net/dev_snmp6/%s\n",
			   __func__, dev->name);
		goto err_release;
	}

	/* One reference from device. */
	refcount_set(&ndev->refcnt, 1);

	if (dev->flags & (IFF_NOARP | IFF_LOOPBACK))
		ndev->cnf.accept_dad = -1;

#if IS_ENABLED(CONFIG_IPV6_SIT)
	if (dev->type == ARPHRD_SIT && (dev->priv_flags & IFF_ISATAP)) {
		pr_info("%s: Disabled Multicast RS\n", dev->name);
		ndev->cnf.rtr_solicits = 0;
	}
#endif

	INIT_LIST_HEAD(&ndev->tempaddr_list);
	ndev->desync_factor = U32_MAX;
	if ((dev->flags&IFF_LOOPBACK) ||
	    dev->type == ARPHRD_TUNNEL ||
	    dev->type == ARPHRD_TUNNEL6 ||
	    dev->type == ARPHRD_SIT ||
	    dev->type == ARPHRD_NONE) {
		ndev->cnf.use_tempaddr = -1;
	} else
		ipv6_regen_rndid(ndev);

	ndev->token = in6addr_any;

	if (netif_running(dev) && addrconf_link_ready(dev))
		ndev->if_flags |= IF_READY;

	ipv6_mc_init_dev(ndev);
	ndev->tstamp = jiffies;
	err = addrconf_sysctl_register(ndev);
	if (err) {
		ipv6_mc_destroy_dev(ndev);
		snmp6_unregister_dev(ndev);
		goto err_release;
	}
	/* protected by rtnl_lock */
	rcu_assign_pointer(dev->ip6_ptr, ndev);

	/* Join interface-local all-node multicast group */
	ipv6_dev_mc_inc(dev, &in6addr_interfacelocal_allnodes);

	/* Join all-node multicast group */
	ipv6_dev_mc_inc(dev, &in6addr_linklocal_allnodes);

	/* Join all-router multicast group if forwarding is set */
	if (ndev->cnf.forwarding && (dev->flags & IFF_MULTICAST))
		ipv6_dev_mc_inc(dev, &in6addr_linklocal_allrouters);

	return ndev;

err_release:
	neigh_parms_release(&nd_tbl, ndev->nd_parms);
	ndev->dead = 1;
	in6_dev_finish_destroy(ndev);
	return ERR_PTR(err);
}

static struct inet6_dev *ipv6_find_idev(struct net_device *dev)
{
	struct inet6_dev *idev;

	ASSERT_RTNL();

	idev = __in6_dev_get(dev);
	if (!idev) {
		idev = ipv6_add_dev(dev);
		if (IS_ERR(idev))
			return NULL;
	}

	if (dev->flags&IFF_UP)
		ipv6_mc_up(idev);
	return idev;
}

static int inet6_netconf_msgsize_devconf(int type)
{
	int size =  NLMSG_ALIGN(sizeof(struct netconfmsg))
		    + nla_total_size(4);	/* NETCONFA_IFINDEX */
	bool all = false;

	if (type == NETCONFA_ALL)
		all = true;

	if (all || type == NETCONFA_FORWARDING)
		size += nla_total_size(4);
#ifdef CONFIG_IPV6_MROUTE
	if (all || type == NETCONFA_MC_FORWARDING)
		size += nla_total_size(4);
#endif
	if (all || type == NETCONFA_PROXY_NEIGH)
		size += nla_total_size(4);

	if (all || type == NETCONFA_IGNORE_ROUTES_WITH_LINKDOWN)
		size += nla_total_size(4);

	return size;
}

static int inet6_netconf_fill_devconf(struct sk_buff *skb, int ifindex,
				      struct ipv6_devconf *devconf, u32 portid,
				      u32 seq, int event, unsigned int flags,
				      int type)
{
	struct nlmsghdr  *nlh;
	struct netconfmsg *ncm;
	bool all = false;

	nlh = nlmsg_put(skb, portid, seq, event, sizeof(struct netconfmsg),
			flags);
	if (!nlh)
		return -EMSGSIZE;

	if (type == NETCONFA_ALL)
		all = true;

	ncm = nlmsg_data(nlh);
	ncm->ncm_family = AF_INET6;

	if (nla_put_s32(skb, NETCONFA_IFINDEX, ifindex) < 0)
		goto nla_put_failure;

	if (!devconf)
		goto out;

	if ((all || type == NETCONFA_FORWARDING) &&
	    nla_put_s32(skb, NETCONFA_FORWARDING, devconf->forwarding) < 0)
		goto nla_put_failure;
#ifdef CONFIG_IPV6_MROUTE
	if ((all || type == NETCONFA_MC_FORWARDING) &&
	    nla_put_s32(skb, NETCONFA_MC_FORWARDING,
			devconf->mc_forwarding) < 0)
		goto nla_put_failure;
#endif
	if ((all || type == NETCONFA_PROXY_NEIGH) &&
	    nla_put_s32(skb, NETCONFA_PROXY_NEIGH, devconf->proxy_ndp) < 0)
		goto nla_put_failure;

	if ((all || type == NETCONFA_IGNORE_ROUTES_WITH_LINKDOWN) &&
	    nla_put_s32(skb, NETCONFA_IGNORE_ROUTES_WITH_LINKDOWN,
			devconf->ignore_routes_with_linkdown) < 0)
		goto nla_put_failure;

out:
	nlmsg_end(skb, nlh);
	return 0;

nla_put_failure:
	nlmsg_cancel(skb, nlh);
	return -EMSGSIZE;
}

void inet6_netconf_notify_devconf(struct net *net, int event, int type,
				  int ifindex, struct ipv6_devconf *devconf)
{
	struct sk_buff *skb;
	int err = -ENOBUFS;

	skb = nlmsg_new(inet6_netconf_msgsize_devconf(type), GFP_KERNEL);
	if (!skb)
		goto errout;

	err = inet6_netconf_fill_devconf(skb, ifindex, devconf, 0, 0,
					 event, 0, type);
	if (err < 0) {
		/* -EMSGSIZE implies BUG in inet6_netconf_msgsize_devconf() */
		WARN_ON(err == -EMSGSIZE);
		kfree_skb(skb);
		goto errout;
	}
	rtnl_notify(skb, net, 0, RTNLGRP_IPV6_NETCONF, NULL, GFP_KERNEL);
	return;
errout:
	rtnl_set_sk_err(net, RTNLGRP_IPV6_NETCONF, err);
}

static const struct nla_policy devconf_ipv6_policy[NETCONFA_MAX+1] = {
	[NETCONFA_IFINDEX]	= { .len = sizeof(int) },
	[NETCONFA_FORWARDING]	= { .len = sizeof(int) },
	[NETCONFA_PROXY_NEIGH]	= { .len = sizeof(int) },
	[NETCONFA_IGNORE_ROUTES_WITH_LINKDOWN]	= { .len = sizeof(int) },
};

<<<<<<< HEAD
=======
static int inet6_netconf_valid_get_req(struct sk_buff *skb,
				       const struct nlmsghdr *nlh,
				       struct nlattr **tb,
				       struct netlink_ext_ack *extack)
{
	int i, err;

	if (nlh->nlmsg_len < nlmsg_msg_size(sizeof(struct netconfmsg))) {
		NL_SET_ERR_MSG_MOD(extack, "Invalid header for netconf get request");
		return -EINVAL;
	}

	if (!netlink_strict_get_check(skb))
		return nlmsg_parse_deprecated(nlh, sizeof(struct netconfmsg),
					      tb, NETCONFA_MAX,
					      devconf_ipv6_policy, extack);

	err = nlmsg_parse_deprecated_strict(nlh, sizeof(struct netconfmsg),
					    tb, NETCONFA_MAX,
					    devconf_ipv6_policy, extack);
	if (err)
		return err;

	for (i = 0; i <= NETCONFA_MAX; i++) {
		if (!tb[i])
			continue;

		switch (i) {
		case NETCONFA_IFINDEX:
			break;
		default:
			NL_SET_ERR_MSG_MOD(extack, "Unsupported attribute in netconf get request");
			return -EINVAL;
		}
	}

	return 0;
}

>>>>>>> 407d19ab
static int inet6_netconf_get_devconf(struct sk_buff *in_skb,
				     struct nlmsghdr *nlh,
				     struct netlink_ext_ack *extack)
{
	struct net *net = sock_net(in_skb->sk);
	struct nlattr *tb[NETCONFA_MAX+1];
	struct inet6_dev *in6_dev = NULL;
	struct net_device *dev = NULL;
	struct netconfmsg *ncm;
	struct sk_buff *skb;
	struct ipv6_devconf *devconf;
	int ifindex;
	int err;

	err = nlmsg_parse(nlh, sizeof(*ncm), tb, NETCONFA_MAX,
			  devconf_ipv6_policy, extack);
	if (err < 0)
		return err;

	if (!tb[NETCONFA_IFINDEX])
		return -EINVAL;

	err = -EINVAL;
	ifindex = nla_get_s32(tb[NETCONFA_IFINDEX]);
	switch (ifindex) {
	case NETCONFA_IFINDEX_ALL:
		devconf = net->ipv6.devconf_all;
		break;
	case NETCONFA_IFINDEX_DEFAULT:
		devconf = net->ipv6.devconf_dflt;
		break;
	default:
		dev = dev_get_by_index(net, ifindex);
		if (!dev)
			return -EINVAL;
		in6_dev = in6_dev_get(dev);
		if (!in6_dev)
			goto errout;
		devconf = &in6_dev->cnf;
		break;
	}

	err = -ENOBUFS;
	skb = nlmsg_new(inet6_netconf_msgsize_devconf(NETCONFA_ALL), GFP_KERNEL);
	if (!skb)
		goto errout;

	err = inet6_netconf_fill_devconf(skb, ifindex, devconf,
					 NETLINK_CB(in_skb).portid,
					 nlh->nlmsg_seq, RTM_NEWNETCONF, 0,
					 NETCONFA_ALL);
	if (err < 0) {
		/* -EMSGSIZE implies BUG in inet6_netconf_msgsize_devconf() */
		WARN_ON(err == -EMSGSIZE);
		kfree_skb(skb);
		goto errout;
	}
	err = rtnl_unicast(skb, net, NETLINK_CB(in_skb).portid);
errout:
	if (in6_dev)
		in6_dev_put(in6_dev);
	if (dev)
		dev_put(dev);
	return err;
}

static int inet6_netconf_dump_devconf(struct sk_buff *skb,
				      struct netlink_callback *cb)
{
	struct net *net = sock_net(skb->sk);
	int h, s_h;
	int idx, s_idx;
	struct net_device *dev;
	struct inet6_dev *idev;
	struct hlist_head *head;

	s_h = cb->args[0];
	s_idx = idx = cb->args[1];

	for (h = s_h; h < NETDEV_HASHENTRIES; h++, s_idx = 0) {
		idx = 0;
		head = &net->dev_index_head[h];
		rcu_read_lock();
		cb->seq = atomic_read(&net->ipv6.dev_addr_genid) ^
			  net->dev_base_seq;
		hlist_for_each_entry_rcu(dev, head, index_hlist) {
			if (idx < s_idx)
				goto cont;
			idev = __in6_dev_get(dev);
			if (!idev)
				goto cont;

			if (inet6_netconf_fill_devconf(skb, dev->ifindex,
						       &idev->cnf,
						       NETLINK_CB(cb->skb).portid,
						       cb->nlh->nlmsg_seq,
						       RTM_NEWNETCONF,
						       NLM_F_MULTI,
						       NETCONFA_ALL) < 0) {
				rcu_read_unlock();
				goto done;
			}
			nl_dump_check_consistent(cb, nlmsg_hdr(skb));
cont:
			idx++;
		}
		rcu_read_unlock();
	}
	if (h == NETDEV_HASHENTRIES) {
		if (inet6_netconf_fill_devconf(skb, NETCONFA_IFINDEX_ALL,
					       net->ipv6.devconf_all,
					       NETLINK_CB(cb->skb).portid,
					       cb->nlh->nlmsg_seq,
					       RTM_NEWNETCONF, NLM_F_MULTI,
					       NETCONFA_ALL) < 0)
			goto done;
		else
			h++;
	}
	if (h == NETDEV_HASHENTRIES + 1) {
		if (inet6_netconf_fill_devconf(skb, NETCONFA_IFINDEX_DEFAULT,
					       net->ipv6.devconf_dflt,
					       NETLINK_CB(cb->skb).portid,
					       cb->nlh->nlmsg_seq,
					       RTM_NEWNETCONF, NLM_F_MULTI,
					       NETCONFA_ALL) < 0)
			goto done;
		else
			h++;
	}
done:
	cb->args[0] = h;
	cb->args[1] = idx;

	return skb->len;
}

#ifdef CONFIG_SYSCTL
static void dev_forward_change(struct inet6_dev *idev)
{
	struct net_device *dev;
	struct inet6_ifaddr *ifa;

	if (!idev)
		return;
	dev = idev->dev;
	if (idev->cnf.forwarding)
		dev_disable_lro(dev);
	if (dev->flags & IFF_MULTICAST) {
		if (idev->cnf.forwarding) {
			ipv6_dev_mc_inc(dev, &in6addr_linklocal_allrouters);
			ipv6_dev_mc_inc(dev, &in6addr_interfacelocal_allrouters);
			ipv6_dev_mc_inc(dev, &in6addr_sitelocal_allrouters);
		} else {
			ipv6_dev_mc_dec(dev, &in6addr_linklocal_allrouters);
			ipv6_dev_mc_dec(dev, &in6addr_interfacelocal_allrouters);
			ipv6_dev_mc_dec(dev, &in6addr_sitelocal_allrouters);
		}
	}

	list_for_each_entry(ifa, &idev->addr_list, if_list) {
		if (ifa->flags&IFA_F_TENTATIVE)
			continue;
		if (idev->cnf.forwarding)
			addrconf_join_anycast(ifa);
		else
			addrconf_leave_anycast(ifa);
	}
	inet6_netconf_notify_devconf(dev_net(dev), RTM_NEWNETCONF,
				     NETCONFA_FORWARDING,
				     dev->ifindex, &idev->cnf);
}


static void addrconf_forward_change(struct net *net, __s32 newf)
{
	struct net_device *dev;
	struct inet6_dev *idev;

	for_each_netdev(net, dev) {
		idev = __in6_dev_get(dev);
		if (idev) {
			int changed = (!idev->cnf.forwarding) ^ (!newf);
			idev->cnf.forwarding = newf;
			if (changed)
				dev_forward_change(idev);
		}
	}
}

static int addrconf_fixup_forwarding(struct ctl_table *table, int *p, int newf)
{
	struct net *net;
	int old;

	if (!rtnl_trylock())
		return restart_syscall();

	net = (struct net *)table->extra2;
	old = *p;
	*p = newf;

	if (p == &net->ipv6.devconf_dflt->forwarding) {
		if ((!newf) ^ (!old))
			inet6_netconf_notify_devconf(net, RTM_NEWNETCONF,
						     NETCONFA_FORWARDING,
						     NETCONFA_IFINDEX_DEFAULT,
						     net->ipv6.devconf_dflt);
		rtnl_unlock();
		return 0;
	}

	if (p == &net->ipv6.devconf_all->forwarding) {
		int old_dflt = net->ipv6.devconf_dflt->forwarding;

		net->ipv6.devconf_dflt->forwarding = newf;
		if ((!newf) ^ (!old_dflt))
			inet6_netconf_notify_devconf(net, RTM_NEWNETCONF,
						     NETCONFA_FORWARDING,
						     NETCONFA_IFINDEX_DEFAULT,
						     net->ipv6.devconf_dflt);

		addrconf_forward_change(net, newf);
		if ((!newf) ^ (!old))
			inet6_netconf_notify_devconf(net, RTM_NEWNETCONF,
						     NETCONFA_FORWARDING,
						     NETCONFA_IFINDEX_ALL,
						     net->ipv6.devconf_all);
	} else if ((!newf) ^ (!old))
		dev_forward_change((struct inet6_dev *)table->extra1);
	rtnl_unlock();

	if (newf)
		rt6_purge_dflt_routers(net);
	return 1;
}

static void addrconf_linkdown_change(struct net *net, __s32 newf)
{
	struct net_device *dev;
	struct inet6_dev *idev;

	for_each_netdev(net, dev) {
		idev = __in6_dev_get(dev);
		if (idev) {
			int changed = (!idev->cnf.ignore_routes_with_linkdown) ^ (!newf);

			idev->cnf.ignore_routes_with_linkdown = newf;
			if (changed)
				inet6_netconf_notify_devconf(dev_net(dev),
							     RTM_NEWNETCONF,
							     NETCONFA_IGNORE_ROUTES_WITH_LINKDOWN,
							     dev->ifindex,
							     &idev->cnf);
		}
	}
}

static int addrconf_fixup_linkdown(struct ctl_table *table, int *p, int newf)
{
	struct net *net;
	int old;

	if (!rtnl_trylock())
		return restart_syscall();

	net = (struct net *)table->extra2;
	old = *p;
	*p = newf;

	if (p == &net->ipv6.devconf_dflt->ignore_routes_with_linkdown) {
		if ((!newf) ^ (!old))
			inet6_netconf_notify_devconf(net,
						     RTM_NEWNETCONF,
						     NETCONFA_IGNORE_ROUTES_WITH_LINKDOWN,
						     NETCONFA_IFINDEX_DEFAULT,
						     net->ipv6.devconf_dflt);
		rtnl_unlock();
		return 0;
	}

	if (p == &net->ipv6.devconf_all->ignore_routes_with_linkdown) {
		net->ipv6.devconf_dflt->ignore_routes_with_linkdown = newf;
		addrconf_linkdown_change(net, newf);
		if ((!newf) ^ (!old))
			inet6_netconf_notify_devconf(net,
						     RTM_NEWNETCONF,
						     NETCONFA_IGNORE_ROUTES_WITH_LINKDOWN,
						     NETCONFA_IFINDEX_ALL,
						     net->ipv6.devconf_all);
	}
	rtnl_unlock();

	return 1;
}

#endif

/* Nobody refers to this ifaddr, destroy it */
void inet6_ifa_finish_destroy(struct inet6_ifaddr *ifp)
{
	WARN_ON(!hlist_unhashed(&ifp->addr_lst));

#ifdef NET_REFCNT_DEBUG
	pr_debug("%s\n", __func__);
#endif

	in6_dev_put(ifp->idev);

	if (cancel_delayed_work(&ifp->dad_work))
		pr_notice("delayed DAD work was pending while freeing ifa=%p\n",
			  ifp);

	if (ifp->state != INET6_IFADDR_STATE_DEAD) {
		pr_warn("Freeing alive inet6 address %p\n", ifp);
		return;
	}

	kfree_rcu(ifp, rcu);
}

static void
ipv6_link_dev_addr(struct inet6_dev *idev, struct inet6_ifaddr *ifp)
{
	struct list_head *p;
	int ifp_scope = ipv6_addr_src_scope(&ifp->addr);

	/*
	 * Each device address list is sorted in order of scope -
	 * global before linklocal.
	 */
	list_for_each(p, &idev->addr_list) {
		struct inet6_ifaddr *ifa
			= list_entry(p, struct inet6_ifaddr, if_list);
		if (ifp_scope >= ipv6_addr_src_scope(&ifa->addr))
			break;
	}

	list_add_tail_rcu(&ifp->if_list, p);
}

static u32 inet6_addr_hash(const struct net *net, const struct in6_addr *addr)
{
	u32 val = ipv6_addr_hash(addr) ^ net_hash_mix(net);

	return hash_32(val, IN6_ADDR_HSIZE_SHIFT);
}

static bool ipv6_chk_same_addr(struct net *net, const struct in6_addr *addr,
			       struct net_device *dev, unsigned int hash)
{
	struct inet6_ifaddr *ifp;

	hlist_for_each_entry(ifp, &inet6_addr_lst[hash], addr_lst) {
		if (!net_eq(dev_net(ifp->idev->dev), net))
			continue;
		if (ipv6_addr_equal(&ifp->addr, addr)) {
			if (!dev || ifp->idev->dev == dev)
				return true;
		}
	}
	return false;
}

static int ipv6_add_addr_hash(struct net_device *dev, struct inet6_ifaddr *ifa)
{
	unsigned int hash = inet6_addr_hash(dev_net(dev), &ifa->addr);
	int err = 0;

	spin_lock(&addrconf_hash_lock);

	/* Ignore adding duplicate addresses on an interface */
	if (ipv6_chk_same_addr(dev_net(dev), &ifa->addr, dev, hash)) {
		netdev_dbg(dev, "ipv6_add_addr: already assigned\n");
		err = -EEXIST;
	} else {
		hlist_add_head_rcu(&ifa->addr_lst, &inet6_addr_lst[hash]);
	}

	spin_unlock(&addrconf_hash_lock);

	return err;
}

/* On success it returns ifp with increased reference count */

static struct inet6_ifaddr *
ipv6_add_addr(struct inet6_dev *idev, struct ifa6_config *cfg,
	      bool can_block, struct netlink_ext_ack *extack)
{
	gfp_t gfp_flags = can_block ? GFP_KERNEL : GFP_ATOMIC;
	int addr_type = ipv6_addr_type(cfg->pfx);
	struct net *net = dev_net(idev->dev);
	struct inet6_ifaddr *ifa = NULL;
	struct fib6_info *f6i = NULL;
	int err = 0;

	if (addr_type == IPV6_ADDR_ANY ||
	    addr_type & IPV6_ADDR_MULTICAST ||
	    (!(idev->dev->flags & IFF_LOOPBACK) &&
	     addr_type & IPV6_ADDR_LOOPBACK))
		return ERR_PTR(-EADDRNOTAVAIL);

	if (idev->dead) {
		err = -ENODEV;			/*XXX*/
		goto out;
	}

	if (idev->cnf.disable_ipv6) {
		err = -EACCES;
		goto out;
	}

	/* validator notifier needs to be blocking;
	 * do not call in atomic context
	 */
	if (can_block) {
		struct in6_validator_info i6vi = {
			.i6vi_addr = *cfg->pfx,
			.i6vi_dev = idev,
			.extack = extack,
		};

		err = inet6addr_validator_notifier_call_chain(NETDEV_UP, &i6vi);
		err = notifier_to_errno(err);
		if (err < 0)
			goto out;
	}

	ifa = kzalloc(sizeof(*ifa), gfp_flags);
	if (!ifa) {
		err = -ENOBUFS;
		goto out;
	}

	f6i = addrconf_f6i_alloc(net, idev, cfg->pfx, false, gfp_flags);
	if (IS_ERR(f6i)) {
		err = PTR_ERR(f6i);
		f6i = NULL;
		goto out;
	}

	if (net->ipv6.devconf_all->disable_policy ||
	    idev->cnf.disable_policy)
		f6i->dst_nopolicy = true;

	neigh_parms_data_state_setall(idev->nd_parms);

	ifa->addr = *cfg->pfx;
	if (cfg->peer_pfx)
		ifa->peer_addr = *cfg->peer_pfx;

	spin_lock_init(&ifa->lock);
	INIT_DELAYED_WORK(&ifa->dad_work, addrconf_dad_work);
	INIT_HLIST_NODE(&ifa->addr_lst);
	ifa->scope = cfg->scope;
	ifa->prefix_len = cfg->plen;
	ifa->rt_priority = cfg->rt_priority;
	ifa->flags = cfg->ifa_flags;
	/* No need to add the TENTATIVE flag for addresses with NODAD */
	if (!(cfg->ifa_flags & IFA_F_NODAD))
		ifa->flags |= IFA_F_TENTATIVE;
	ifa->valid_lft = cfg->valid_lft;
	ifa->prefered_lft = cfg->preferred_lft;
	ifa->cstamp = ifa->tstamp = jiffies;
	ifa->tokenized = false;

	ifa->rt = f6i;

	ifa->idev = idev;
	in6_dev_hold(idev);

	/* For caller */
	refcount_set(&ifa->refcnt, 1);

	rcu_read_lock_bh();

	err = ipv6_add_addr_hash(idev->dev, ifa);
	if (err < 0) {
		rcu_read_unlock_bh();
		goto out;
	}

	write_lock(&idev->lock);

	/* Add to inet6_dev unicast addr list. */
	ipv6_link_dev_addr(idev, ifa);

	if (ifa->flags&IFA_F_TEMPORARY) {
		list_add(&ifa->tmp_list, &idev->tempaddr_list);
		in6_ifa_hold(ifa);
	}

	in6_ifa_hold(ifa);
	write_unlock(&idev->lock);

	rcu_read_unlock_bh();

	inet6addr_notifier_call_chain(NETDEV_UP, ifa);
out:
	if (unlikely(err < 0)) {
		fib6_info_release(f6i);

		if (ifa) {
			if (ifa->idev)
				in6_dev_put(ifa->idev);
			kfree(ifa);
		}
		ifa = ERR_PTR(err);
	}

	return ifa;
}

enum cleanup_prefix_rt_t {
	CLEANUP_PREFIX_RT_NOP,    /* no cleanup action for prefix route */
	CLEANUP_PREFIX_RT_DEL,    /* delete the prefix route */
	CLEANUP_PREFIX_RT_EXPIRE, /* update the lifetime of the prefix route */
};

/*
 * Check, whether the prefix for ifp would still need a prefix route
 * after deleting ifp. The function returns one of the CLEANUP_PREFIX_RT_*
 * constants.
 *
 * 1) we don't purge prefix if address was not permanent.
 *    prefix is managed by its own lifetime.
 * 2) we also don't purge, if the address was IFA_F_NOPREFIXROUTE.
 * 3) if there are no addresses, delete prefix.
 * 4) if there are still other permanent address(es),
 *    corresponding prefix is still permanent.
 * 5) if there are still other addresses with IFA_F_NOPREFIXROUTE,
 *    don't purge the prefix, assume user space is managing it.
 * 6) otherwise, update prefix lifetime to the
 *    longest valid lifetime among the corresponding
 *    addresses on the device.
 *    Note: subsequent RA will update lifetime.
 **/
static enum cleanup_prefix_rt_t
check_cleanup_prefix_route(struct inet6_ifaddr *ifp, unsigned long *expires)
{
	struct inet6_ifaddr *ifa;
	struct inet6_dev *idev = ifp->idev;
	unsigned long lifetime;
	enum cleanup_prefix_rt_t action = CLEANUP_PREFIX_RT_DEL;

	*expires = jiffies;

	list_for_each_entry(ifa, &idev->addr_list, if_list) {
		if (ifa == ifp)
			continue;
		if (ifa->prefix_len != ifp->prefix_len ||
		    !ipv6_prefix_equal(&ifa->addr, &ifp->addr,
				       ifp->prefix_len))
			continue;
		if (ifa->flags & (IFA_F_PERMANENT | IFA_F_NOPREFIXROUTE))
			return CLEANUP_PREFIX_RT_NOP;

		action = CLEANUP_PREFIX_RT_EXPIRE;

		spin_lock(&ifa->lock);

		lifetime = addrconf_timeout_fixup(ifa->valid_lft, HZ);
		/*
		 * Note: Because this address is
		 * not permanent, lifetime <
		 * LONG_MAX / HZ here.
		 */
		if (time_before(*expires, ifa->tstamp + lifetime * HZ))
			*expires = ifa->tstamp + lifetime * HZ;
		spin_unlock(&ifa->lock);
	}

	return action;
}

static void
cleanup_prefix_route(struct inet6_ifaddr *ifp, unsigned long expires, bool del_rt)
{
	struct fib6_info *f6i;

	f6i = addrconf_get_prefix_route(&ifp->addr, ifp->prefix_len,
					ifp->idev->dev, 0, RTF_DEFAULT, true);
	if (f6i) {
		if (del_rt)
			ip6_del_rt(dev_net(ifp->idev->dev), f6i);
		else {
			if (!(f6i->fib6_flags & RTF_EXPIRES))
				fib6_set_expires(f6i, expires);
			fib6_info_release(f6i);
		}
	}
}


/* This function wants to get referenced ifp and releases it before return */

static void ipv6_del_addr(struct inet6_ifaddr *ifp)
{
	int state;
	enum cleanup_prefix_rt_t action = CLEANUP_PREFIX_RT_NOP;
	unsigned long expires;

	ASSERT_RTNL();

	spin_lock_bh(&ifp->lock);
	state = ifp->state;
	ifp->state = INET6_IFADDR_STATE_DEAD;
	spin_unlock_bh(&ifp->lock);

	if (state == INET6_IFADDR_STATE_DEAD)
		goto out;

	spin_lock_bh(&addrconf_hash_lock);
	hlist_del_init_rcu(&ifp->addr_lst);
	spin_unlock_bh(&addrconf_hash_lock);

	write_lock_bh(&ifp->idev->lock);

	if (ifp->flags&IFA_F_TEMPORARY) {
		list_del(&ifp->tmp_list);
		if (ifp->ifpub) {
			in6_ifa_put(ifp->ifpub);
			ifp->ifpub = NULL;
		}
		__in6_ifa_put(ifp);
	}

	if (ifp->flags & IFA_F_PERMANENT && !(ifp->flags & IFA_F_NOPREFIXROUTE))
		action = check_cleanup_prefix_route(ifp, &expires);

	list_del_rcu(&ifp->if_list);
	__in6_ifa_put(ifp);

	write_unlock_bh(&ifp->idev->lock);

	addrconf_del_dad_work(ifp);

	ipv6_ifa_notify(RTM_DELADDR, ifp);

	inet6addr_notifier_call_chain(NETDEV_DOWN, ifp);

	if (action != CLEANUP_PREFIX_RT_NOP) {
		cleanup_prefix_route(ifp, expires,
			action == CLEANUP_PREFIX_RT_DEL);
	}

	/* clean up prefsrc entries */
	rt6_remove_prefsrc(ifp);
out:
	in6_ifa_put(ifp);
}

static int ipv6_create_tempaddr(struct inet6_ifaddr *ifp,
				struct inet6_ifaddr *ift,
				bool block)
{
	struct inet6_dev *idev = ifp->idev;
	struct in6_addr addr, *tmpaddr;
	unsigned long tmp_tstamp, age;
	unsigned long regen_advance;
	struct ifa6_config cfg;
	int ret = 0;
	unsigned long now = jiffies;
	long max_desync_factor;
	s32 cnf_temp_preferred_lft;

	write_lock_bh(&idev->lock);
	if (ift) {
		spin_lock_bh(&ift->lock);
		memcpy(&addr.s6_addr[8], &ift->addr.s6_addr[8], 8);
		spin_unlock_bh(&ift->lock);
		tmpaddr = &addr;
	} else {
		tmpaddr = NULL;
	}
retry:
	in6_dev_hold(idev);
	if (idev->cnf.use_tempaddr <= 0) {
		write_unlock_bh(&idev->lock);
		pr_info("%s: use_tempaddr is disabled\n", __func__);
		in6_dev_put(idev);
		ret = -1;
		goto out;
	}
	spin_lock_bh(&ifp->lock);
	if (ifp->regen_count++ >= idev->cnf.regen_max_retry) {
		idev->cnf.use_tempaddr = -1;	/*XXX*/
		spin_unlock_bh(&ifp->lock);
		write_unlock_bh(&idev->lock);
		pr_warn("%s: regeneration time exceeded - disabled temporary address support\n",
			__func__);
		in6_dev_put(idev);
		ret = -1;
		goto out;
	}
	in6_ifa_hold(ifp);
	memcpy(addr.s6_addr, ifp->addr.s6_addr, 8);
	ipv6_try_regen_rndid(idev, tmpaddr);
	memcpy(&addr.s6_addr[8], idev->rndid, 8);
	age = (now - ifp->tstamp) / HZ;

	regen_advance = idev->cnf.regen_max_retry *
			idev->cnf.dad_transmits *
			NEIGH_VAR(idev->nd_parms, RETRANS_TIME) / HZ;

	/* recalculate max_desync_factor each time and update
	 * idev->desync_factor if it's larger
	 */
	cnf_temp_preferred_lft = READ_ONCE(idev->cnf.temp_prefered_lft);
	max_desync_factor = min_t(__u32,
				  idev->cnf.max_desync_factor,
				  cnf_temp_preferred_lft - regen_advance);

	if (unlikely(idev->desync_factor > max_desync_factor)) {
		if (max_desync_factor > 0) {
			get_random_bytes(&idev->desync_factor,
					 sizeof(idev->desync_factor));
			idev->desync_factor %= max_desync_factor;
		} else {
			idev->desync_factor = 0;
		}
	}

	memset(&cfg, 0, sizeof(cfg));
	cfg.valid_lft = min_t(__u32, ifp->valid_lft,
			      idev->cnf.temp_valid_lft + age);
	cfg.preferred_lft = cnf_temp_preferred_lft + age - idev->desync_factor;
	cfg.preferred_lft = min_t(__u32, ifp->prefered_lft, cfg.preferred_lft);

	cfg.plen = ifp->prefix_len;
	tmp_tstamp = ifp->tstamp;
	spin_unlock_bh(&ifp->lock);

	write_unlock_bh(&idev->lock);

	/* A temporary address is created only if this calculated Preferred
	 * Lifetime is greater than REGEN_ADVANCE time units.  In particular,
	 * an implementation must not create a temporary address with a zero
	 * Preferred Lifetime.
	 * Use age calculation as in addrconf_verify to avoid unnecessary
	 * temporary addresses being generated.
	 */
	age = (now - tmp_tstamp + ADDRCONF_TIMER_FUZZ_MINUS) / HZ;
	if (cfg.preferred_lft <= regen_advance + age) {
		in6_ifa_put(ifp);
		in6_dev_put(idev);
		ret = -1;
		goto out;
	}

	cfg.ifa_flags = IFA_F_TEMPORARY;
	/* set in addrconf_prefix_rcv() */
	if (ifp->flags & IFA_F_OPTIMISTIC)
		cfg.ifa_flags |= IFA_F_OPTIMISTIC;

	cfg.pfx = &addr;
	cfg.scope = ipv6_addr_scope(cfg.pfx);

	ift = ipv6_add_addr(idev, &cfg, block, NULL);
	if (IS_ERR(ift)) {
		in6_ifa_put(ifp);
		in6_dev_put(idev);
		pr_info("%s: retry temporary address regeneration\n", __func__);
		tmpaddr = &addr;
		write_lock_bh(&idev->lock);
		goto retry;
	}

	spin_lock_bh(&ift->lock);
	ift->ifpub = ifp;
	ift->cstamp = now;
	ift->tstamp = tmp_tstamp;
	spin_unlock_bh(&ift->lock);

	addrconf_dad_start(ift);
	in6_ifa_put(ift);
	in6_dev_put(idev);
out:
	return ret;
}

/*
 *	Choose an appropriate source address (RFC3484)
 */
enum {
	IPV6_SADDR_RULE_INIT = 0,
	IPV6_SADDR_RULE_LOCAL,
	IPV6_SADDR_RULE_SCOPE,
	IPV6_SADDR_RULE_PREFERRED,
#ifdef CONFIG_IPV6_MIP6
	IPV6_SADDR_RULE_HOA,
#endif
	IPV6_SADDR_RULE_OIF,
	IPV6_SADDR_RULE_LABEL,
	IPV6_SADDR_RULE_PRIVACY,
	IPV6_SADDR_RULE_ORCHID,
	IPV6_SADDR_RULE_PREFIX,
#ifdef CONFIG_IPV6_OPTIMISTIC_DAD
	IPV6_SADDR_RULE_NOT_OPTIMISTIC,
#endif
	IPV6_SADDR_RULE_MAX
};

struct ipv6_saddr_score {
	int			rule;
	int			addr_type;
	struct inet6_ifaddr	*ifa;
	DECLARE_BITMAP(scorebits, IPV6_SADDR_RULE_MAX);
	int			scopedist;
	int			matchlen;
};

struct ipv6_saddr_dst {
	const struct in6_addr *addr;
	int ifindex;
	int scope;
	int label;
	unsigned int prefs;
};

static inline int ipv6_saddr_preferred(int type)
{
	if (type & (IPV6_ADDR_MAPPED|IPV6_ADDR_COMPATv4|IPV6_ADDR_LOOPBACK))
		return 1;
	return 0;
}

static bool ipv6_use_optimistic_addr(struct net *net,
				     struct inet6_dev *idev)
{
#ifdef CONFIG_IPV6_OPTIMISTIC_DAD
	if (!idev)
		return false;
	if (!net->ipv6.devconf_all->optimistic_dad && !idev->cnf.optimistic_dad)
		return false;
	if (!net->ipv6.devconf_all->use_optimistic && !idev->cnf.use_optimistic)
		return false;

	return true;
#else
	return false;
#endif
}

static bool ipv6_allow_optimistic_dad(struct net *net,
				      struct inet6_dev *idev)
{
#ifdef CONFIG_IPV6_OPTIMISTIC_DAD
	if (!idev)
		return false;
	if (!net->ipv6.devconf_all->optimistic_dad && !idev->cnf.optimistic_dad)
		return false;

	return true;
#else
	return false;
#endif
}

static int ipv6_get_saddr_eval(struct net *net,
			       struct ipv6_saddr_score *score,
			       struct ipv6_saddr_dst *dst,
			       int i)
{
	int ret;

	if (i <= score->rule) {
		switch (i) {
		case IPV6_SADDR_RULE_SCOPE:
			ret = score->scopedist;
			break;
		case IPV6_SADDR_RULE_PREFIX:
			ret = score->matchlen;
			break;
		default:
			ret = !!test_bit(i, score->scorebits);
		}
		goto out;
	}

	switch (i) {
	case IPV6_SADDR_RULE_INIT:
		/* Rule 0: remember if hiscore is not ready yet */
		ret = !!score->ifa;
		break;
	case IPV6_SADDR_RULE_LOCAL:
		/* Rule 1: Prefer same address */
		ret = ipv6_addr_equal(&score->ifa->addr, dst->addr);
		break;
	case IPV6_SADDR_RULE_SCOPE:
		/* Rule 2: Prefer appropriate scope
		 *
		 *      ret
		 *       ^
		 *    -1 |  d 15
		 *    ---+--+-+---> scope
		 *       |
		 *       |             d is scope of the destination.
		 *  B-d  |  \
		 *       |   \      <- smaller scope is better if
		 *  B-15 |    \        if scope is enough for destination.
		 *       |             ret = B - scope (-1 <= scope >= d <= 15).
		 * d-C-1 | /
		 *       |/         <- greater is better
		 *   -C  /             if scope is not enough for destination.
		 *      /|             ret = scope - C (-1 <= d < scope <= 15).
		 *
		 * d - C - 1 < B -15 (for all -1 <= d <= 15).
		 * C > d + 14 - B >= 15 + 14 - B = 29 - B.
		 * Assume B = 0 and we get C > 29.
		 */
		ret = __ipv6_addr_src_scope(score->addr_type);
		if (ret >= dst->scope)
			ret = -ret;
		else
			ret -= 128;	/* 30 is enough */
		score->scopedist = ret;
		break;
	case IPV6_SADDR_RULE_PREFERRED:
	    {
		/* Rule 3: Avoid deprecated and optimistic addresses */
		u8 avoid = IFA_F_DEPRECATED;

		if (!ipv6_use_optimistic_addr(net, score->ifa->idev))
			avoid |= IFA_F_OPTIMISTIC;
		ret = ipv6_saddr_preferred(score->addr_type) ||
		      !(score->ifa->flags & avoid);
		break;
	    }
#ifdef CONFIG_IPV6_MIP6
	case IPV6_SADDR_RULE_HOA:
	    {
		/* Rule 4: Prefer home address */
		int prefhome = !(dst->prefs & IPV6_PREFER_SRC_COA);
		ret = !(score->ifa->flags & IFA_F_HOMEADDRESS) ^ prefhome;
		break;
	    }
#endif
	case IPV6_SADDR_RULE_OIF:
		/* Rule 5: Prefer outgoing interface */
		ret = (!dst->ifindex ||
		       dst->ifindex == score->ifa->idev->dev->ifindex);
		break;
	case IPV6_SADDR_RULE_LABEL:
		/* Rule 6: Prefer matching label */
		ret = ipv6_addr_label(net,
				      &score->ifa->addr, score->addr_type,
				      score->ifa->idev->dev->ifindex) == dst->label;
		break;
	case IPV6_SADDR_RULE_PRIVACY:
	    {
		/* Rule 7: Prefer public address
		 * Note: prefer temporary address if use_tempaddr >= 2
		 */
		int preftmp = dst->prefs & (IPV6_PREFER_SRC_PUBLIC|IPV6_PREFER_SRC_TMP) ?
				!!(dst->prefs & IPV6_PREFER_SRC_TMP) :
				score->ifa->idev->cnf.use_tempaddr >= 2;
		ret = (!(score->ifa->flags & IFA_F_TEMPORARY)) ^ preftmp;
		break;
	    }
	case IPV6_SADDR_RULE_ORCHID:
		/* Rule 8-: Prefer ORCHID vs ORCHID or
		 *	    non-ORCHID vs non-ORCHID
		 */
		ret = !(ipv6_addr_orchid(&score->ifa->addr) ^
			ipv6_addr_orchid(dst->addr));
		break;
	case IPV6_SADDR_RULE_PREFIX:
		/* Rule 8: Use longest matching prefix */
		ret = ipv6_addr_diff(&score->ifa->addr, dst->addr);
		if (ret > score->ifa->prefix_len)
			ret = score->ifa->prefix_len;
		score->matchlen = ret;
		break;
#ifdef CONFIG_IPV6_OPTIMISTIC_DAD
	case IPV6_SADDR_RULE_NOT_OPTIMISTIC:
		/* Optimistic addresses still have lower precedence than other
		 * preferred addresses.
		 */
		ret = !(score->ifa->flags & IFA_F_OPTIMISTIC);
		break;
#endif
	default:
		ret = 0;
	}

	if (ret)
		__set_bit(i, score->scorebits);
	score->rule = i;
out:
	return ret;
}

static int __ipv6_dev_get_saddr(struct net *net,
				struct ipv6_saddr_dst *dst,
				struct inet6_dev *idev,
				struct ipv6_saddr_score *scores,
				int hiscore_idx)
{
	struct ipv6_saddr_score *score = &scores[1 - hiscore_idx], *hiscore = &scores[hiscore_idx];

	list_for_each_entry_rcu(score->ifa, &idev->addr_list, if_list) {
		int i;

		/*
		 * - Tentative Address (RFC2462 section 5.4)
		 *  - A tentative address is not considered
		 *    "assigned to an interface" in the traditional
		 *    sense, unless it is also flagged as optimistic.
		 * - Candidate Source Address (section 4)
		 *  - In any case, anycast addresses, multicast
		 *    addresses, and the unspecified address MUST
		 *    NOT be included in a candidate set.
		 */
		if ((score->ifa->flags & IFA_F_TENTATIVE) &&
		    (!(score->ifa->flags & IFA_F_OPTIMISTIC)))
			continue;

		score->addr_type = __ipv6_addr_type(&score->ifa->addr);

		if (unlikely(score->addr_type == IPV6_ADDR_ANY ||
			     score->addr_type & IPV6_ADDR_MULTICAST)) {
			net_dbg_ratelimited("ADDRCONF: unspecified / multicast address assigned as unicast address on %s",
					    idev->dev->name);
			continue;
		}

		score->rule = -1;
		bitmap_zero(score->scorebits, IPV6_SADDR_RULE_MAX);

		for (i = 0; i < IPV6_SADDR_RULE_MAX; i++) {
			int minihiscore, miniscore;

			minihiscore = ipv6_get_saddr_eval(net, hiscore, dst, i);
			miniscore = ipv6_get_saddr_eval(net, score, dst, i);

			if (minihiscore > miniscore) {
				if (i == IPV6_SADDR_RULE_SCOPE &&
				    score->scopedist > 0) {
					/*
					 * special case:
					 * each remaining entry
					 * has too small (not enough)
					 * scope, because ifa entries
					 * are sorted by their scope
					 * values.
					 */
					goto out;
				}
				break;
			} else if (minihiscore < miniscore) {
				swap(hiscore, score);
				hiscore_idx = 1 - hiscore_idx;

				/* restore our iterator */
				score->ifa = hiscore->ifa;

				break;
			}
		}
	}
out:
	return hiscore_idx;
}

static int ipv6_get_saddr_master(struct net *net,
				 const struct net_device *dst_dev,
				 const struct net_device *master,
				 struct ipv6_saddr_dst *dst,
				 struct ipv6_saddr_score *scores,
				 int hiscore_idx)
{
	struct inet6_dev *idev;

	idev = __in6_dev_get(dst_dev);
	if (idev)
		hiscore_idx = __ipv6_dev_get_saddr(net, dst, idev,
						   scores, hiscore_idx);

	idev = __in6_dev_get(master);
	if (idev)
		hiscore_idx = __ipv6_dev_get_saddr(net, dst, idev,
						   scores, hiscore_idx);

	return hiscore_idx;
}

int ipv6_dev_get_saddr(struct net *net, const struct net_device *dst_dev,
		       const struct in6_addr *daddr, unsigned int prefs,
		       struct in6_addr *saddr)
{
	struct ipv6_saddr_score scores[2], *hiscore;
	struct ipv6_saddr_dst dst;
	struct inet6_dev *idev;
	struct net_device *dev;
	int dst_type;
	bool use_oif_addr = false;
	int hiscore_idx = 0;
	int ret = 0;

	dst_type = __ipv6_addr_type(daddr);
	dst.addr = daddr;
	dst.ifindex = dst_dev ? dst_dev->ifindex : 0;
	dst.scope = __ipv6_addr_src_scope(dst_type);
	dst.label = ipv6_addr_label(net, daddr, dst_type, dst.ifindex);
	dst.prefs = prefs;

	scores[hiscore_idx].rule = -1;
	scores[hiscore_idx].ifa = NULL;

	rcu_read_lock();

	/* Candidate Source Address (section 4)
	 *  - multicast and link-local destination address,
	 *    the set of candidate source address MUST only
	 *    include addresses assigned to interfaces
	 *    belonging to the same link as the outgoing
	 *    interface.
	 * (- For site-local destination addresses, the
	 *    set of candidate source addresses MUST only
	 *    include addresses assigned to interfaces
	 *    belonging to the same site as the outgoing
	 *    interface.)
	 *  - "It is RECOMMENDED that the candidate source addresses
	 *    be the set of unicast addresses assigned to the
	 *    interface that will be used to send to the destination
	 *    (the 'outgoing' interface)." (RFC 6724)
	 */
	if (dst_dev) {
		idev = __in6_dev_get(dst_dev);
		if ((dst_type & IPV6_ADDR_MULTICAST) ||
		    dst.scope <= IPV6_ADDR_SCOPE_LINKLOCAL ||
		    (idev && idev->cnf.use_oif_addrs_only)) {
			use_oif_addr = true;
		}
	}

	if (use_oif_addr) {
		if (idev)
			hiscore_idx = __ipv6_dev_get_saddr(net, &dst, idev, scores, hiscore_idx);
	} else {
		const struct net_device *master;
		int master_idx = 0;

		/* if dst_dev exists and is enslaved to an L3 device, then
		 * prefer addresses from dst_dev and then the master over
		 * any other enslaved devices in the L3 domain.
		 */
		master = l3mdev_master_dev_rcu(dst_dev);
		if (master) {
			master_idx = master->ifindex;

			hiscore_idx = ipv6_get_saddr_master(net, dst_dev,
							    master, &dst,
							    scores, hiscore_idx);

			if (scores[hiscore_idx].ifa)
				goto out;
		}

		for_each_netdev_rcu(net, dev) {
			/* only consider addresses on devices in the
			 * same L3 domain
			 */
			if (l3mdev_master_ifindex_rcu(dev) != master_idx)
				continue;
			idev = __in6_dev_get(dev);
			if (!idev)
				continue;
			hiscore_idx = __ipv6_dev_get_saddr(net, &dst, idev, scores, hiscore_idx);
		}
	}

out:
	hiscore = &scores[hiscore_idx];
	if (!hiscore->ifa)
		ret = -EADDRNOTAVAIL;
	else
		*saddr = hiscore->ifa->addr;

	rcu_read_unlock();
	return ret;
}
EXPORT_SYMBOL(ipv6_dev_get_saddr);

int __ipv6_get_lladdr(struct inet6_dev *idev, struct in6_addr *addr,
		      u32 banned_flags)
{
	struct inet6_ifaddr *ifp;
	int err = -EADDRNOTAVAIL;

	list_for_each_entry_reverse(ifp, &idev->addr_list, if_list) {
		if (ifp->scope > IFA_LINK)
			break;
		if (ifp->scope == IFA_LINK &&
		    !(ifp->flags & banned_flags)) {
			*addr = ifp->addr;
			err = 0;
			break;
		}
	}
	return err;
}

int ipv6_get_lladdr(struct net_device *dev, struct in6_addr *addr,
		    u32 banned_flags)
{
	struct inet6_dev *idev;
	int err = -EADDRNOTAVAIL;

	rcu_read_lock();
	idev = __in6_dev_get(dev);
	if (idev) {
		read_lock_bh(&idev->lock);
		err = __ipv6_get_lladdr(idev, addr, banned_flags);
		read_unlock_bh(&idev->lock);
	}
	rcu_read_unlock();
	return err;
}

static int ipv6_count_addresses(const struct inet6_dev *idev)
{
	const struct inet6_ifaddr *ifp;
	int cnt = 0;

	rcu_read_lock();
	list_for_each_entry_rcu(ifp, &idev->addr_list, if_list)
		cnt++;
	rcu_read_unlock();
	return cnt;
}

int ipv6_chk_addr(struct net *net, const struct in6_addr *addr,
		  const struct net_device *dev, int strict)
{
	return ipv6_chk_addr_and_flags(net, addr, dev, !dev,
				       strict, IFA_F_TENTATIVE);
}
EXPORT_SYMBOL(ipv6_chk_addr);

/* device argument is used to find the L3 domain of interest. If
 * skip_dev_check is set, then the ifp device is not checked against
 * the passed in dev argument. So the 2 cases for addresses checks are:
 *   1. does the address exist in the L3 domain that dev is part of
 *      (skip_dev_check = true), or
 *
 *   2. does the address exist on the specific device
 *      (skip_dev_check = false)
 */
int ipv6_chk_addr_and_flags(struct net *net, const struct in6_addr *addr,
			    const struct net_device *dev, bool skip_dev_check,
			    int strict, u32 banned_flags)
{
	unsigned int hash = inet6_addr_hash(net, addr);
	const struct net_device *l3mdev;
	struct inet6_ifaddr *ifp;
	u32 ifp_flags;

	rcu_read_lock();

	l3mdev = l3mdev_master_dev_rcu(dev);
	if (skip_dev_check)
		dev = NULL;

	hlist_for_each_entry_rcu(ifp, &inet6_addr_lst[hash], addr_lst) {
		if (!net_eq(dev_net(ifp->idev->dev), net))
			continue;

		if (l3mdev_master_dev_rcu(ifp->idev->dev) != l3mdev)
			continue;

		/* Decouple optimistic from tentative for evaluation here.
		 * Ban optimistic addresses explicitly, when required.
		 */
		ifp_flags = (ifp->flags&IFA_F_OPTIMISTIC)
			    ? (ifp->flags&~IFA_F_TENTATIVE)
			    : ifp->flags;
		if (ipv6_addr_equal(&ifp->addr, addr) &&
		    !(ifp_flags&banned_flags) &&
		    (!dev || ifp->idev->dev == dev ||
		     !(ifp->scope&(IFA_LINK|IFA_HOST) || strict))) {
			rcu_read_unlock();
			return 1;
		}
	}

	rcu_read_unlock();
	return 0;
}
EXPORT_SYMBOL(ipv6_chk_addr_and_flags);


/* Compares an address/prefix_len with addresses on device @dev.
 * If one is found it returns true.
 */
bool ipv6_chk_custom_prefix(const struct in6_addr *addr,
	const unsigned int prefix_len, struct net_device *dev)
{
	const struct inet6_ifaddr *ifa;
	const struct inet6_dev *idev;
	bool ret = false;

	rcu_read_lock();
	idev = __in6_dev_get(dev);
	if (idev) {
		list_for_each_entry_rcu(ifa, &idev->addr_list, if_list) {
			ret = ipv6_prefix_equal(addr, &ifa->addr, prefix_len);
			if (ret)
				break;
		}
	}
	rcu_read_unlock();

	return ret;
}
EXPORT_SYMBOL(ipv6_chk_custom_prefix);

int ipv6_chk_prefix(const struct in6_addr *addr, struct net_device *dev)
{
	const struct inet6_ifaddr *ifa;
	const struct inet6_dev *idev;
	int	onlink;

	onlink = 0;
	rcu_read_lock();
	idev = __in6_dev_get(dev);
	if (idev) {
		list_for_each_entry_rcu(ifa, &idev->addr_list, if_list) {
			onlink = ipv6_prefix_equal(addr, &ifa->addr,
						   ifa->prefix_len);
			if (onlink)
				break;
		}
	}
	rcu_read_unlock();
	return onlink;
}
EXPORT_SYMBOL(ipv6_chk_prefix);

struct inet6_ifaddr *ipv6_get_ifaddr(struct net *net, const struct in6_addr *addr,
				     struct net_device *dev, int strict)
{
	unsigned int hash = inet6_addr_hash(net, addr);
	struct inet6_ifaddr *ifp, *result = NULL;

	rcu_read_lock();
	hlist_for_each_entry_rcu(ifp, &inet6_addr_lst[hash], addr_lst) {
		if (!net_eq(dev_net(ifp->idev->dev), net))
			continue;
		if (ipv6_addr_equal(&ifp->addr, addr)) {
			if (!dev || ifp->idev->dev == dev ||
			    !(ifp->scope&(IFA_LINK|IFA_HOST) || strict)) {
				result = ifp;
				in6_ifa_hold(ifp);
				break;
			}
		}
	}
	rcu_read_unlock();

	return result;
}

/* Gets referenced address, destroys ifaddr */

static void addrconf_dad_stop(struct inet6_ifaddr *ifp, int dad_failed)
{
	if (dad_failed)
		ifp->flags |= IFA_F_DADFAILED;

	if (ifp->flags&IFA_F_TEMPORARY) {
		struct inet6_ifaddr *ifpub;
		spin_lock_bh(&ifp->lock);
		ifpub = ifp->ifpub;
		if (ifpub) {
			in6_ifa_hold(ifpub);
			spin_unlock_bh(&ifp->lock);
			ipv6_create_tempaddr(ifpub, ifp, true);
			in6_ifa_put(ifpub);
		} else {
			spin_unlock_bh(&ifp->lock);
		}
		ipv6_del_addr(ifp);
	} else if (ifp->flags&IFA_F_PERMANENT || !dad_failed) {
		spin_lock_bh(&ifp->lock);
		addrconf_del_dad_work(ifp);
		ifp->flags |= IFA_F_TENTATIVE;
		if (dad_failed)
			ifp->flags &= ~IFA_F_OPTIMISTIC;
		spin_unlock_bh(&ifp->lock);
		if (dad_failed)
			ipv6_ifa_notify(0, ifp);
		in6_ifa_put(ifp);
	} else {
		ipv6_del_addr(ifp);
	}
}

static int addrconf_dad_end(struct inet6_ifaddr *ifp)
{
	int err = -ENOENT;

	spin_lock_bh(&ifp->lock);
	if (ifp->state == INET6_IFADDR_STATE_DAD) {
		ifp->state = INET6_IFADDR_STATE_POSTDAD;
		err = 0;
	}
	spin_unlock_bh(&ifp->lock);

	return err;
}

void addrconf_dad_failure(struct sk_buff *skb, struct inet6_ifaddr *ifp)
{
	struct inet6_dev *idev = ifp->idev;
	struct net *net = dev_net(ifp->idev->dev);

	if (addrconf_dad_end(ifp)) {
		in6_ifa_put(ifp);
		return;
	}

	net_info_ratelimited("%s: IPv6 duplicate address %pI6c used by %pM detected!\n",
			     ifp->idev->dev->name, &ifp->addr, eth_hdr(skb)->h_source);

	spin_lock_bh(&ifp->lock);

	if (ifp->flags & IFA_F_STABLE_PRIVACY) {
		struct in6_addr new_addr;
		struct inet6_ifaddr *ifp2;
		int retries = ifp->stable_privacy_retry + 1;
		struct ifa6_config cfg = {
			.pfx = &new_addr,
			.plen = ifp->prefix_len,
			.ifa_flags = ifp->flags,
			.valid_lft = ifp->valid_lft,
			.preferred_lft = ifp->prefered_lft,
			.scope = ifp->scope,
		};

		if (retries > net->ipv6.sysctl.idgen_retries) {
			net_info_ratelimited("%s: privacy stable address generation failed because of DAD conflicts!\n",
					     ifp->idev->dev->name);
			goto errdad;
		}

		new_addr = ifp->addr;
		if (ipv6_generate_stable_address(&new_addr, retries,
						 idev))
			goto errdad;

		spin_unlock_bh(&ifp->lock);

		if (idev->cnf.max_addresses &&
		    ipv6_count_addresses(idev) >=
		    idev->cnf.max_addresses)
			goto lock_errdad;

		net_info_ratelimited("%s: generating new stable privacy address because of DAD conflict\n",
				     ifp->idev->dev->name);

		ifp2 = ipv6_add_addr(idev, &cfg, false, NULL);
		if (IS_ERR(ifp2))
			goto lock_errdad;

		spin_lock_bh(&ifp2->lock);
		ifp2->stable_privacy_retry = retries;
		ifp2->state = INET6_IFADDR_STATE_PREDAD;
		spin_unlock_bh(&ifp2->lock);

		addrconf_mod_dad_work(ifp2, net->ipv6.sysctl.idgen_delay);
		in6_ifa_put(ifp2);
lock_errdad:
		spin_lock_bh(&ifp->lock);
	}

errdad:
	/* transition from _POSTDAD to _ERRDAD */
	ifp->state = INET6_IFADDR_STATE_ERRDAD;
	spin_unlock_bh(&ifp->lock);

	addrconf_mod_dad_work(ifp, 0);
	in6_ifa_put(ifp);
}

/* Join to solicited addr multicast group.
 * caller must hold RTNL */
void addrconf_join_solict(struct net_device *dev, const struct in6_addr *addr)
{
	struct in6_addr maddr;

	if (dev->flags&(IFF_LOOPBACK|IFF_NOARP))
		return;

	addrconf_addr_solict_mult(addr, &maddr);
	ipv6_dev_mc_inc(dev, &maddr);
}

/* caller must hold RTNL */
void addrconf_leave_solict(struct inet6_dev *idev, const struct in6_addr *addr)
{
	struct in6_addr maddr;

	if (idev->dev->flags&(IFF_LOOPBACK|IFF_NOARP))
		return;

	addrconf_addr_solict_mult(addr, &maddr);
	__ipv6_dev_mc_dec(idev, &maddr);
}

/* caller must hold RTNL */
static void addrconf_join_anycast(struct inet6_ifaddr *ifp)
{
	struct in6_addr addr;

	if (ifp->prefix_len >= 127) /* RFC 6164 */
		return;
	ipv6_addr_prefix(&addr, &ifp->addr, ifp->prefix_len);
	if (ipv6_addr_any(&addr))
		return;
	__ipv6_dev_ac_inc(ifp->idev, &addr);
}

/* caller must hold RTNL */
static void addrconf_leave_anycast(struct inet6_ifaddr *ifp)
{
	struct in6_addr addr;

	if (ifp->prefix_len >= 127) /* RFC 6164 */
		return;
	ipv6_addr_prefix(&addr, &ifp->addr, ifp->prefix_len);
	if (ipv6_addr_any(&addr))
		return;
	__ipv6_dev_ac_dec(ifp->idev, &addr);
}

static int addrconf_ifid_6lowpan(u8 *eui, struct net_device *dev)
{
	switch (dev->addr_len) {
	case ETH_ALEN:
		memcpy(eui, dev->dev_addr, 3);
		eui[3] = 0xFF;
		eui[4] = 0xFE;
		memcpy(eui + 5, dev->dev_addr + 3, 3);
		break;
	case EUI64_ADDR_LEN:
		memcpy(eui, dev->dev_addr, EUI64_ADDR_LEN);
		eui[0] ^= 2;
		break;
	default:
		return -1;
	}

	return 0;
}

static int addrconf_ifid_ieee1394(u8 *eui, struct net_device *dev)
{
	union fwnet_hwaddr *ha;

	if (dev->addr_len != FWNET_ALEN)
		return -1;

	ha = (union fwnet_hwaddr *)dev->dev_addr;

	memcpy(eui, &ha->uc.uniq_id, sizeof(ha->uc.uniq_id));
	eui[0] ^= 2;
	return 0;
}

static int addrconf_ifid_arcnet(u8 *eui, struct net_device *dev)
{
	/* XXX: inherit EUI-64 from other interface -- yoshfuji */
	if (dev->addr_len != ARCNET_ALEN)
		return -1;
	memset(eui, 0, 7);
	eui[7] = *(u8 *)dev->dev_addr;
	return 0;
}

static int addrconf_ifid_infiniband(u8 *eui, struct net_device *dev)
{
	if (dev->addr_len != INFINIBAND_ALEN)
		return -1;
	memcpy(eui, dev->dev_addr + 12, 8);
	eui[0] |= 2;
	return 0;
}

static int __ipv6_isatap_ifid(u8 *eui, __be32 addr)
{
	if (addr == 0)
		return -1;
	eui[0] = (ipv4_is_zeronet(addr) || ipv4_is_private_10(addr) ||
		  ipv4_is_loopback(addr) || ipv4_is_linklocal_169(addr) ||
		  ipv4_is_private_172(addr) || ipv4_is_test_192(addr) ||
		  ipv4_is_anycast_6to4(addr) || ipv4_is_private_192(addr) ||
		  ipv4_is_test_198(addr) || ipv4_is_multicast(addr) ||
		  ipv4_is_lbcast(addr)) ? 0x00 : 0x02;
	eui[1] = 0;
	eui[2] = 0x5E;
	eui[3] = 0xFE;
	memcpy(eui + 4, &addr, 4);
	return 0;
}

static int addrconf_ifid_sit(u8 *eui, struct net_device *dev)
{
	if (dev->priv_flags & IFF_ISATAP)
		return __ipv6_isatap_ifid(eui, *(__be32 *)dev->dev_addr);
	return -1;
}

static int addrconf_ifid_gre(u8 *eui, struct net_device *dev)
{
	return __ipv6_isatap_ifid(eui, *(__be32 *)dev->dev_addr);
}

static int addrconf_ifid_ip6tnl(u8 *eui, struct net_device *dev)
{
	memcpy(eui, dev->perm_addr, 3);
	memcpy(eui + 5, dev->perm_addr + 3, 3);
	eui[3] = 0xFF;
	eui[4] = 0xFE;
	eui[0] ^= 2;
	return 0;
}

static int ipv6_generate_eui64(u8 *eui, struct net_device *dev)
{
	switch (dev->type) {
	case ARPHRD_ETHER:
	case ARPHRD_FDDI:
		return addrconf_ifid_eui48(eui, dev);
	case ARPHRD_ARCNET:
		return addrconf_ifid_arcnet(eui, dev);
	case ARPHRD_INFINIBAND:
		return addrconf_ifid_infiniband(eui, dev);
	case ARPHRD_SIT:
		return addrconf_ifid_sit(eui, dev);
	case ARPHRD_IPGRE:
	case ARPHRD_TUNNEL:
		return addrconf_ifid_gre(eui, dev);
	case ARPHRD_6LOWPAN:
		return addrconf_ifid_6lowpan(eui, dev);
	case ARPHRD_IEEE1394:
		return addrconf_ifid_ieee1394(eui, dev);
	case ARPHRD_TUNNEL6:
	case ARPHRD_IP6GRE:
	case ARPHRD_RAWIP:
		return addrconf_ifid_ip6tnl(eui, dev);
	}
	return -1;
}

static int ipv6_inherit_eui64(u8 *eui, struct inet6_dev *idev)
{
	int err = -1;
	struct inet6_ifaddr *ifp;

	read_lock_bh(&idev->lock);
	list_for_each_entry_reverse(ifp, &idev->addr_list, if_list) {
		if (ifp->scope > IFA_LINK)
			break;
		if (ifp->scope == IFA_LINK && !(ifp->flags&IFA_F_TENTATIVE)) {
			memcpy(eui, ifp->addr.s6_addr+8, 8);
			err = 0;
			break;
		}
	}
	read_unlock_bh(&idev->lock);
	return err;
}

/* (re)generation of randomized interface identifier (RFC 3041 3.2, 3.5) */
static void ipv6_regen_rndid(struct inet6_dev *idev)
{
regen:
	get_random_bytes(idev->rndid, sizeof(idev->rndid));
	idev->rndid[0] &= ~0x02;

	/*
	 * <draft-ietf-ipngwg-temp-addresses-v2-00.txt>:
	 * check if generated address is not inappropriate
	 *
	 *  - Reserved subnet anycast (RFC 2526)
	 *	11111101 11....11 1xxxxxxx
	 *  - ISATAP (RFC4214) 6.1
	 *	00-00-5E-FE-xx-xx-xx-xx
	 *  - value 0
	 *  - XXX: already assigned to an address on the device
	 */
	if (idev->rndid[0] == 0xfd &&
	    (idev->rndid[1]&idev->rndid[2]&idev->rndid[3]&idev->rndid[4]&idev->rndid[5]&idev->rndid[6]) == 0xff &&
	    (idev->rndid[7]&0x80))
		goto regen;
	if ((idev->rndid[0]|idev->rndid[1]) == 0) {
		if (idev->rndid[2] == 0x5e && idev->rndid[3] == 0xfe)
			goto regen;
		if ((idev->rndid[2]|idev->rndid[3]|idev->rndid[4]|idev->rndid[5]|idev->rndid[6]|idev->rndid[7]) == 0x00)
			goto regen;
	}
}

static void  ipv6_try_regen_rndid(struct inet6_dev *idev, struct in6_addr *tmpaddr)
{
	if (tmpaddr && memcmp(idev->rndid, &tmpaddr->s6_addr[8], 8) == 0)
		ipv6_regen_rndid(idev);
}

/*
 *	Add prefix route.
 */

static void
addrconf_prefix_route(struct in6_addr *pfx, int plen, u32 metric,
		      struct net_device *dev, unsigned long expires,
		      u32 flags, gfp_t gfp_flags)
{
	struct fib6_config cfg = {
		.fc_table = l3mdev_fib_table(dev) ? : RT6_TABLE_PREFIX,
		.fc_metric = metric ? : IP6_RT_PRIO_ADDRCONF,
		.fc_ifindex = dev->ifindex,
		.fc_expires = expires,
		.fc_dst_len = plen,
		.fc_flags = RTF_UP | flags,
		.fc_nlinfo.nl_net = dev_net(dev),
		.fc_protocol = RTPROT_KERNEL,
		.fc_type = RTN_UNICAST,
	};

	cfg.fc_dst = *pfx;

	/* Prevent useless cloning on PtP SIT.
	   This thing is done here expecting that the whole
	   class of non-broadcast devices need not cloning.
	 */
#if IS_ENABLED(CONFIG_IPV6_SIT)
	if (dev->type == ARPHRD_SIT && (dev->flags & IFF_POINTOPOINT))
		cfg.fc_flags |= RTF_NONEXTHOP;
#endif

	ip6_route_add(&cfg, gfp_flags, NULL);
}


static struct fib6_info *addrconf_get_prefix_route(const struct in6_addr *pfx,
						  int plen,
						  const struct net_device *dev,
						  u32 flags, u32 noflags,
						  bool no_gw)
{
	struct fib6_node *fn;
	struct fib6_info *rt = NULL;
	struct fib6_table *table;
	u32 tb_id = l3mdev_fib_table(dev) ? : RT6_TABLE_PREFIX;

	table = fib6_get_table(dev_net(dev), tb_id);
	if (!table)
		return NULL;

	rcu_read_lock();
	fn = fib6_locate(&table->tb6_root, pfx, plen, NULL, 0, true);
	if (!fn)
		goto out;

	for_each_fib6_node_rt_rcu(fn) {
		if (rt->fib6_nh.fib_nh_dev->ifindex != dev->ifindex)
			continue;
		if (no_gw && rt->fib6_nh.fib_nh_gw_family)
			continue;
		if ((rt->fib6_flags & flags) != flags)
			continue;
		if ((rt->fib6_flags & noflags) != 0)
			continue;
		if (!fib6_info_hold_safe(rt))
			continue;
		break;
	}
out:
	rcu_read_unlock();
	return rt;
}


/* Create "default" multicast route to the interface */

static void addrconf_add_mroute(struct net_device *dev)
{
	struct fib6_config cfg = {
		.fc_table = l3mdev_fib_table(dev) ? : RT6_TABLE_LOCAL,
		.fc_metric = IP6_RT_PRIO_ADDRCONF,
		.fc_ifindex = dev->ifindex,
		.fc_dst_len = 8,
		.fc_flags = RTF_UP,
		.fc_type = RTN_UNICAST,
		.fc_nlinfo.nl_net = dev_net(dev),
	};

	ipv6_addr_set(&cfg.fc_dst, htonl(0xFF000000), 0, 0, 0);

	ip6_route_add(&cfg, GFP_KERNEL, NULL);
}

static struct inet6_dev *addrconf_add_dev(struct net_device *dev)
{
	struct inet6_dev *idev;

	ASSERT_RTNL();

	idev = ipv6_find_idev(dev);
	if (!idev)
		return ERR_PTR(-ENOBUFS);

	if (idev->cnf.disable_ipv6)
		return ERR_PTR(-EACCES);

	/* Add default multicast route */
	if (!(dev->flags & IFF_LOOPBACK) && !netif_is_l3_master(dev))
		addrconf_add_mroute(dev);

	return idev;
}

static void manage_tempaddrs(struct inet6_dev *idev,
			     struct inet6_ifaddr *ifp,
			     __u32 valid_lft, __u32 prefered_lft,
			     bool create, unsigned long now)
{
	u32 flags;
	struct inet6_ifaddr *ift;

	read_lock_bh(&idev->lock);
	/* update all temporary addresses in the list */
	list_for_each_entry(ift, &idev->tempaddr_list, tmp_list) {
		int age, max_valid, max_prefered;

		if (ifp != ift->ifpub)
			continue;

		/* RFC 4941 section 3.3:
		 * If a received option will extend the lifetime of a public
		 * address, the lifetimes of temporary addresses should
		 * be extended, subject to the overall constraint that no
		 * temporary addresses should ever remain "valid" or "preferred"
		 * for a time longer than (TEMP_VALID_LIFETIME) or
		 * (TEMP_PREFERRED_LIFETIME - DESYNC_FACTOR), respectively.
		 */
		age = (now - ift->cstamp) / HZ;
		max_valid = idev->cnf.temp_valid_lft - age;
		if (max_valid < 0)
			max_valid = 0;

		max_prefered = idev->cnf.temp_prefered_lft -
			       idev->desync_factor - age;
		if (max_prefered < 0)
			max_prefered = 0;

		if (valid_lft > max_valid)
			valid_lft = max_valid;

		if (prefered_lft > max_prefered)
			prefered_lft = max_prefered;

		spin_lock(&ift->lock);
		flags = ift->flags;
		ift->valid_lft = valid_lft;
		ift->prefered_lft = prefered_lft;
		ift->tstamp = now;
		if (prefered_lft > 0)
			ift->flags &= ~IFA_F_DEPRECATED;

		spin_unlock(&ift->lock);
		if (!(flags&IFA_F_TENTATIVE))
			ipv6_ifa_notify(0, ift);
	}

	if ((create || list_empty(&idev->tempaddr_list)) &&
	    idev->cnf.use_tempaddr > 0) {
		/* When a new public address is created as described
		 * in [ADDRCONF], also create a new temporary address.
		 * Also create a temporary address if it's enabled but
		 * no temporary address currently exists.
		 */
		read_unlock_bh(&idev->lock);
		ipv6_create_tempaddr(ifp, NULL, false);
	} else {
		read_unlock_bh(&idev->lock);
	}
}

static bool is_addr_mode_generate_stable(struct inet6_dev *idev)
{
	return idev->cnf.addr_gen_mode == IN6_ADDR_GEN_MODE_STABLE_PRIVACY ||
	       idev->cnf.addr_gen_mode == IN6_ADDR_GEN_MODE_RANDOM;
}

int addrconf_prefix_rcv_add_addr(struct net *net, struct net_device *dev,
				 const struct prefix_info *pinfo,
				 struct inet6_dev *in6_dev,
				 const struct in6_addr *addr, int addr_type,
				 u32 addr_flags, bool sllao, bool tokenized,
				 __u32 valid_lft, u32 prefered_lft)
{
	struct inet6_ifaddr *ifp = ipv6_get_ifaddr(net, addr, dev, 1);
	int create = 0, update_lft = 0;

	if (!ifp && valid_lft) {
		int max_addresses = in6_dev->cnf.max_addresses;
		struct ifa6_config cfg = {
			.pfx = addr,
			.plen = pinfo->prefix_len,
			.ifa_flags = addr_flags,
			.valid_lft = valid_lft,
			.preferred_lft = prefered_lft,
			.scope = addr_type & IPV6_ADDR_SCOPE_MASK,
		};

#ifdef CONFIG_IPV6_OPTIMISTIC_DAD
		if ((net->ipv6.devconf_all->optimistic_dad ||
		     in6_dev->cnf.optimistic_dad) &&
		    !net->ipv6.devconf_all->forwarding && sllao)
			cfg.ifa_flags |= IFA_F_OPTIMISTIC;
#endif

		/* Do not allow to create too much of autoconfigured
		 * addresses; this would be too easy way to crash kernel.
		 */
		if (!max_addresses ||
		    ipv6_count_addresses(in6_dev) < max_addresses)
			ifp = ipv6_add_addr(in6_dev, &cfg, false, NULL);

		if (IS_ERR_OR_NULL(ifp))
			return -1;

		create = 1;
		spin_lock_bh(&ifp->lock);
		ifp->flags |= IFA_F_MANAGETEMPADDR;
		ifp->cstamp = jiffies;
		ifp->tokenized = tokenized;
		spin_unlock_bh(&ifp->lock);
		addrconf_dad_start(ifp);
	}

	if (ifp) {
		u32 flags;
		unsigned long now;
		u32 stored_lft;

		/* update lifetime (RFC2462 5.5.3 e) */
		spin_lock_bh(&ifp->lock);
		now = jiffies;
		if (ifp->valid_lft > (now - ifp->tstamp) / HZ)
			stored_lft = ifp->valid_lft - (now - ifp->tstamp) / HZ;
		else
			stored_lft = 0;
		if (!create && stored_lft) {
			const u32 minimum_lft = min_t(u32,
				stored_lft, MIN_VALID_LIFETIME);
			valid_lft = max(valid_lft, minimum_lft);

			/* RFC4862 Section 5.5.3e:
			 * "Note that the preferred lifetime of the
			 *  corresponding address is always reset to
			 *  the Preferred Lifetime in the received
			 *  Prefix Information option, regardless of
			 *  whether the valid lifetime is also reset or
			 *  ignored."
			 *
			 * So we should always update prefered_lft here.
			 */
			update_lft = 1;
		}

		if (update_lft) {
			ifp->valid_lft = valid_lft;
			ifp->prefered_lft = prefered_lft;
			ifp->tstamp = now;
			flags = ifp->flags;
			ifp->flags &= ~IFA_F_DEPRECATED;
			spin_unlock_bh(&ifp->lock);

			if (!(flags&IFA_F_TENTATIVE))
				ipv6_ifa_notify(0, ifp);
		} else
			spin_unlock_bh(&ifp->lock);

		manage_tempaddrs(in6_dev, ifp, valid_lft, prefered_lft,
				 create, now);

		in6_ifa_put(ifp);
		addrconf_verify();
	}

	return 0;
}
EXPORT_SYMBOL_GPL(addrconf_prefix_rcv_add_addr);

void addrconf_prefix_rcv(struct net_device *dev, u8 *opt, int len, bool sllao)
{
	struct prefix_info *pinfo;
	__u32 valid_lft;
	__u32 prefered_lft;
	int addr_type, err;
	u32 addr_flags = 0;
	struct inet6_dev *in6_dev;
	struct net *net = dev_net(dev);

	pinfo = (struct prefix_info *) opt;

	if (len < sizeof(struct prefix_info)) {
		netdev_dbg(dev, "addrconf: prefix option too short\n");
		return;
	}

	/*
	 *	Validation checks ([ADDRCONF], page 19)
	 */

	addr_type = ipv6_addr_type(&pinfo->prefix);

	if (addr_type & (IPV6_ADDR_MULTICAST|IPV6_ADDR_LINKLOCAL))
		return;

	valid_lft = ntohl(pinfo->valid);
	prefered_lft = ntohl(pinfo->prefered);

	if (prefered_lft > valid_lft) {
		net_warn_ratelimited("addrconf: prefix option has invalid lifetime\n");
		return;
	}

	in6_dev = in6_dev_get(dev);

	if (!in6_dev) {
		net_dbg_ratelimited("addrconf: device %s not configured\n",
				    dev->name);
		return;
	}

	/*
	 *	Two things going on here:
	 *	1) Add routes for on-link prefixes
	 *	2) Configure prefixes with the auto flag set
	 */

	if (pinfo->onlink) {
		struct fib6_info *rt;
		unsigned long rt_expires;

		/* Avoid arithmetic overflow. Really, we could
		 * save rt_expires in seconds, likely valid_lft,
		 * but it would require division in fib gc, that it
		 * not good.
		 */
		if (HZ > USER_HZ)
			rt_expires = addrconf_timeout_fixup(valid_lft, HZ);
		else
			rt_expires = addrconf_timeout_fixup(valid_lft, USER_HZ);

		if (addrconf_finite_timeout(rt_expires))
			rt_expires *= HZ;

		rt = addrconf_get_prefix_route(&pinfo->prefix,
					       pinfo->prefix_len,
					       dev,
					       RTF_ADDRCONF | RTF_PREFIX_RT,
					       RTF_DEFAULT, true);

		if (rt) {
			/* Autoconf prefix route */
			if (valid_lft == 0) {
				ip6_del_rt(net, rt);
				rt = NULL;
			} else if (addrconf_finite_timeout(rt_expires)) {
				/* not infinity */
				fib6_set_expires(rt, jiffies + rt_expires);
			} else {
				fib6_clean_expires(rt);
			}
		} else if (valid_lft) {
			clock_t expires = 0;
			int flags = RTF_ADDRCONF | RTF_PREFIX_RT;
			if (addrconf_finite_timeout(rt_expires)) {
				/* not infinity */
				flags |= RTF_EXPIRES;
				expires = jiffies_to_clock_t(rt_expires);
			}
			addrconf_prefix_route(&pinfo->prefix, pinfo->prefix_len,
					      0, dev, expires, flags,
					      GFP_ATOMIC);
		}
		fib6_info_release(rt);
	}

	/* Try to figure out our local address for this prefix */

	if (pinfo->autoconf && in6_dev->cnf.autoconf) {
		struct in6_addr addr;
		bool tokenized = false, dev_addr_generated = false;

		if (pinfo->prefix_len == 64) {
			memcpy(&addr, &pinfo->prefix, 8);

			if (!ipv6_addr_any(&in6_dev->token)) {
				read_lock_bh(&in6_dev->lock);
				memcpy(addr.s6_addr + 8,
				       in6_dev->token.s6_addr + 8, 8);
				read_unlock_bh(&in6_dev->lock);
				tokenized = true;
			} else if (is_addr_mode_generate_stable(in6_dev) &&
				   !ipv6_generate_stable_address(&addr, 0,
								 in6_dev)) {
				addr_flags |= IFA_F_STABLE_PRIVACY;
				goto ok;
			} else if (ipv6_generate_eui64(addr.s6_addr + 8, dev) &&
				   ipv6_inherit_eui64(addr.s6_addr + 8, in6_dev)) {
				goto put;
			} else {
				dev_addr_generated = true;
			}
			goto ok;
		}
		net_dbg_ratelimited("IPv6 addrconf: prefix with wrong length %d\n",
				    pinfo->prefix_len);
		goto put;

ok:
		err = addrconf_prefix_rcv_add_addr(net, dev, pinfo, in6_dev,
						   &addr, addr_type,
						   addr_flags, sllao,
						   tokenized, valid_lft,
						   prefered_lft);
		if (err)
			goto put;

		/* Ignore error case here because previous prefix add addr was
		 * successful which will be notified.
		 */
		ndisc_ops_prefix_rcv_add_addr(net, dev, pinfo, in6_dev, &addr,
					      addr_type, addr_flags, sllao,
					      tokenized, valid_lft,
					      prefered_lft,
					      dev_addr_generated);
	}
	inet6_prefix_notify(RTM_NEWPREFIX, in6_dev, pinfo);
put:
	in6_dev_put(in6_dev);
}

/*
 *	Set destination address.
 *	Special case for SIT interfaces where we create a new "virtual"
 *	device.
 */
int addrconf_set_dstaddr(struct net *net, void __user *arg)
{
	struct in6_ifreq ireq;
	struct net_device *dev;
	int err = -EINVAL;

	rtnl_lock();

	err = -EFAULT;
	if (copy_from_user(&ireq, arg, sizeof(struct in6_ifreq)))
		goto err_exit;

	dev = __dev_get_by_index(net, ireq.ifr6_ifindex);

	err = -ENODEV;
	if (!dev)
		goto err_exit;

#if IS_ENABLED(CONFIG_IPV6_SIT)
	if (dev->type == ARPHRD_SIT) {
		const struct net_device_ops *ops = dev->netdev_ops;
		struct ifreq ifr;
		struct ip_tunnel_parm p;

		err = -EADDRNOTAVAIL;
		if (!(ipv6_addr_type(&ireq.ifr6_addr) & IPV6_ADDR_COMPATv4))
			goto err_exit;

		memset(&p, 0, sizeof(p));
		p.iph.daddr = ireq.ifr6_addr.s6_addr32[3];
		p.iph.saddr = 0;
		p.iph.version = 4;
		p.iph.ihl = 5;
		p.iph.protocol = IPPROTO_IPV6;
		p.iph.ttl = 64;
		ifr.ifr_ifru.ifru_data = (__force void __user *)&p;

		if (ops->ndo_do_ioctl) {
			mm_segment_t oldfs = get_fs();

			set_fs(KERNEL_DS);
			err = ops->ndo_do_ioctl(dev, &ifr, SIOCADDTUNNEL);
			set_fs(oldfs);
		} else
			err = -EOPNOTSUPP;

		if (err == 0) {
			err = -ENOBUFS;
			dev = __dev_get_by_name(net, p.name);
			if (!dev)
				goto err_exit;
			err = dev_open(dev);
		}
	}
#endif

err_exit:
	rtnl_unlock();
	return err;
}

static int ipv6_mc_config(struct sock *sk, bool join,
			  const struct in6_addr *addr, int ifindex)
{
	int ret;

	ASSERT_RTNL();

	lock_sock(sk);
	if (join)
		ret = ipv6_sock_mc_join(sk, ifindex, addr);
	else
		ret = ipv6_sock_mc_drop(sk, ifindex, addr);
	release_sock(sk);

	return ret;
}

/*
 *	Manual configuration of address on an interface
 */
static int inet6_addr_add(struct net *net, int ifindex,
			  struct ifa6_config *cfg,
			  struct netlink_ext_ack *extack)
{
	struct inet6_ifaddr *ifp;
	struct inet6_dev *idev;
	struct net_device *dev;
	unsigned long timeout;
	clock_t expires;
	u32 flags;

	ASSERT_RTNL();

	if (cfg->plen > 128)
		return -EINVAL;

	/* check the lifetime */
	if (!cfg->valid_lft || cfg->preferred_lft > cfg->valid_lft)
		return -EINVAL;

	if (cfg->ifa_flags & IFA_F_MANAGETEMPADDR && cfg->plen != 64)
		return -EINVAL;

	dev = __dev_get_by_index(net, ifindex);
	if (!dev)
		return -ENODEV;

	idev = addrconf_add_dev(dev);
	if (IS_ERR(idev))
		return PTR_ERR(idev);

	if (cfg->ifa_flags & IFA_F_MCAUTOJOIN) {
		int ret = ipv6_mc_config(net->ipv6.mc_autojoin_sk,
					 true, cfg->pfx, ifindex);

		if (ret < 0)
			return ret;
	}

	cfg->scope = ipv6_addr_scope(cfg->pfx);

	timeout = addrconf_timeout_fixup(cfg->valid_lft, HZ);
	if (addrconf_finite_timeout(timeout)) {
		expires = jiffies_to_clock_t(timeout * HZ);
		cfg->valid_lft = timeout;
		flags = RTF_EXPIRES;
	} else {
		expires = 0;
		flags = 0;
		cfg->ifa_flags |= IFA_F_PERMANENT;
	}

	timeout = addrconf_timeout_fixup(cfg->preferred_lft, HZ);
	if (addrconf_finite_timeout(timeout)) {
		if (timeout == 0)
			cfg->ifa_flags |= IFA_F_DEPRECATED;
		cfg->preferred_lft = timeout;
	}

	ifp = ipv6_add_addr(idev, cfg, true, extack);
	if (!IS_ERR(ifp)) {
		if (!(cfg->ifa_flags & IFA_F_NOPREFIXROUTE)) {
			addrconf_prefix_route(&ifp->addr, ifp->prefix_len,
					      ifp->rt_priority, dev, expires,
					      flags, GFP_KERNEL);
		}

		/* Send a netlink notification if DAD is enabled and
		 * optimistic flag is not set
		 */
		if (!(ifp->flags & (IFA_F_OPTIMISTIC | IFA_F_NODAD)))
			ipv6_ifa_notify(0, ifp);
		/*
		 * Note that section 3.1 of RFC 4429 indicates
		 * that the Optimistic flag should not be set for
		 * manually configured addresses
		 */
		addrconf_dad_start(ifp);
		if (cfg->ifa_flags & IFA_F_MANAGETEMPADDR)
			manage_tempaddrs(idev, ifp, cfg->valid_lft,
					 cfg->preferred_lft, true, jiffies);
		in6_ifa_put(ifp);
		addrconf_verify_rtnl();
		return 0;
	} else if (cfg->ifa_flags & IFA_F_MCAUTOJOIN) {
		ipv6_mc_config(net->ipv6.mc_autojoin_sk, false,
			       cfg->pfx, ifindex);
	}

	return PTR_ERR(ifp);
}

static int inet6_addr_del(struct net *net, int ifindex, u32 ifa_flags,
			  const struct in6_addr *pfx, unsigned int plen)
{
	struct inet6_ifaddr *ifp;
	struct inet6_dev *idev;
	struct net_device *dev;

	if (plen > 128)
		return -EINVAL;

	dev = __dev_get_by_index(net, ifindex);
	if (!dev)
		return -ENODEV;

	idev = __in6_dev_get(dev);
	if (!idev)
		return -ENXIO;

	read_lock_bh(&idev->lock);
	list_for_each_entry(ifp, &idev->addr_list, if_list) {
		if (ifp->prefix_len == plen &&
		    ipv6_addr_equal(pfx, &ifp->addr)) {
			in6_ifa_hold(ifp);
			read_unlock_bh(&idev->lock);

			if (!(ifp->flags & IFA_F_TEMPORARY) &&
			    (ifa_flags & IFA_F_MANAGETEMPADDR))
				manage_tempaddrs(idev, ifp, 0, 0, false,
						 jiffies);
			ipv6_del_addr(ifp);
			addrconf_verify_rtnl();
			if (ipv6_addr_is_multicast(pfx)) {
				ipv6_mc_config(net->ipv6.mc_autojoin_sk,
					       false, pfx, dev->ifindex);
			}
			return 0;
		}
	}
	read_unlock_bh(&idev->lock);
	return -EADDRNOTAVAIL;
}


int addrconf_add_ifaddr(struct net *net, void __user *arg)
{
	struct ifa6_config cfg = {
		.ifa_flags = IFA_F_PERMANENT,
		.preferred_lft = INFINITY_LIFE_TIME,
		.valid_lft = INFINITY_LIFE_TIME,
	};
	struct in6_ifreq ireq;
	int err;

	if (!ns_capable(net->user_ns, CAP_NET_ADMIN))
		return -EPERM;

	if (copy_from_user(&ireq, arg, sizeof(struct in6_ifreq)))
		return -EFAULT;

	cfg.pfx = &ireq.ifr6_addr;
	cfg.plen = ireq.ifr6_prefixlen;

	rtnl_lock();
	err = inet6_addr_add(net, ireq.ifr6_ifindex, &cfg, NULL);
	rtnl_unlock();
	return err;
}

int addrconf_del_ifaddr(struct net *net, void __user *arg)
{
	struct in6_ifreq ireq;
	int err;

	if (!ns_capable(net->user_ns, CAP_NET_ADMIN))
		return -EPERM;

	if (copy_from_user(&ireq, arg, sizeof(struct in6_ifreq)))
		return -EFAULT;

	rtnl_lock();
	err = inet6_addr_del(net, ireq.ifr6_ifindex, 0, &ireq.ifr6_addr,
			     ireq.ifr6_prefixlen);
	rtnl_unlock();
	return err;
}

static void add_addr(struct inet6_dev *idev, const struct in6_addr *addr,
		     int plen, int scope)
{
	struct inet6_ifaddr *ifp;
	struct ifa6_config cfg = {
		.pfx = addr,
		.plen = plen,
		.ifa_flags = IFA_F_PERMANENT,
		.valid_lft = INFINITY_LIFE_TIME,
		.preferred_lft = INFINITY_LIFE_TIME,
		.scope = scope
	};

	ifp = ipv6_add_addr(idev, &cfg, true, NULL);
	if (!IS_ERR(ifp)) {
		spin_lock_bh(&ifp->lock);
		ifp->flags &= ~IFA_F_TENTATIVE;
		spin_unlock_bh(&ifp->lock);
		rt_genid_bump_ipv6(dev_net(idev->dev));
		ipv6_ifa_notify(RTM_NEWADDR, ifp);
		in6_ifa_put(ifp);
	}
}

#if IS_ENABLED(CONFIG_IPV6_SIT)
static void sit_add_v4_addrs(struct inet6_dev *idev)
{
	struct in6_addr addr;
	struct net_device *dev;
	struct net *net = dev_net(idev->dev);
	int scope, plen;
	u32 pflags = 0;

	ASSERT_RTNL();

	memset(&addr, 0, sizeof(struct in6_addr));
	memcpy(&addr.s6_addr32[3], idev->dev->dev_addr, 4);

	if (idev->dev->flags&IFF_POINTOPOINT) {
		addr.s6_addr32[0] = htonl(0xfe800000);
		scope = IFA_LINK;
		plen = 64;
	} else {
		scope = IPV6_ADDR_COMPATv4;
		plen = 96;
		pflags |= RTF_NONEXTHOP;
	}

	if (addr.s6_addr32[3]) {
		add_addr(idev, &addr, plen, scope);
		addrconf_prefix_route(&addr, plen, 0, idev->dev, 0, pflags,
				      GFP_KERNEL);
		return;
	}

	for_each_netdev(net, dev) {
		struct in_device *in_dev = __in_dev_get_rtnl(dev);
		if (in_dev && (dev->flags & IFF_UP)) {
			struct in_ifaddr *ifa;

			int flag = scope;

			for (ifa = in_dev->ifa_list; ifa; ifa = ifa->ifa_next) {

				addr.s6_addr32[3] = ifa->ifa_local;

				if (ifa->ifa_scope == RT_SCOPE_LINK)
					continue;
				if (ifa->ifa_scope >= RT_SCOPE_HOST) {
					if (idev->dev->flags&IFF_POINTOPOINT)
						continue;
					flag |= IFA_HOST;
				}

				add_addr(idev, &addr, plen, flag);
				addrconf_prefix_route(&addr, plen, 0, idev->dev,
						      0, pflags, GFP_KERNEL);
			}
		}
	}
}
#endif

static void init_loopback(struct net_device *dev)
{
	struct inet6_dev  *idev;

	/* ::1 */

	ASSERT_RTNL();

	idev = ipv6_find_idev(dev);
	if (!idev) {
		pr_debug("%s: add_dev failed\n", __func__);
		return;
	}

	add_addr(idev, &in6addr_loopback, 128, IFA_HOST);
}

void addrconf_add_linklocal(struct inet6_dev *idev,
			    const struct in6_addr *addr, u32 flags)
{
	struct ifa6_config cfg = {
		.pfx = addr,
		.plen = 64,
		.ifa_flags = flags | IFA_F_PERMANENT,
		.valid_lft = INFINITY_LIFE_TIME,
		.preferred_lft = INFINITY_LIFE_TIME,
		.scope = IFA_LINK
	};
	struct inet6_ifaddr *ifp;

#ifdef CONFIG_IPV6_OPTIMISTIC_DAD
	if ((dev_net(idev->dev)->ipv6.devconf_all->optimistic_dad ||
	     idev->cnf.optimistic_dad) &&
	    !dev_net(idev->dev)->ipv6.devconf_all->forwarding)
		cfg.ifa_flags |= IFA_F_OPTIMISTIC;
#endif

	ifp = ipv6_add_addr(idev, &cfg, true, NULL);
	if (!IS_ERR(ifp)) {
		addrconf_prefix_route(&ifp->addr, ifp->prefix_len, 0, idev->dev,
				      0, 0, GFP_ATOMIC);
		addrconf_dad_start(ifp);
		in6_ifa_put(ifp);
	}
}
EXPORT_SYMBOL_GPL(addrconf_add_linklocal);

static bool ipv6_reserved_interfaceid(struct in6_addr address)
{
	if ((address.s6_addr32[2] | address.s6_addr32[3]) == 0)
		return true;

	if (address.s6_addr32[2] == htonl(0x02005eff) &&
	    ((address.s6_addr32[3] & htonl(0xfe000000)) == htonl(0xfe000000)))
		return true;

	if (address.s6_addr32[2] == htonl(0xfdffffff) &&
	    ((address.s6_addr32[3] & htonl(0xffffff80)) == htonl(0xffffff80)))
		return true;

	return false;
}

static int ipv6_generate_stable_address(struct in6_addr *address,
					u8 dad_count,
					const struct inet6_dev *idev)
{
	static DEFINE_SPINLOCK(lock);
	static __u32 digest[SHA_DIGEST_WORDS];
	static __u32 workspace[SHA_WORKSPACE_WORDS];

	static union {
		char __data[SHA_MESSAGE_BYTES];
		struct {
			struct in6_addr secret;
			__be32 prefix[2];
			unsigned char hwaddr[MAX_ADDR_LEN];
			u8 dad_count;
		} __packed;
	} data;

	struct in6_addr secret;
	struct in6_addr temp;
	struct net *net = dev_net(idev->dev);

	BUILD_BUG_ON(sizeof(data.__data) != sizeof(data));

	if (idev->cnf.stable_secret.initialized)
		secret = idev->cnf.stable_secret.secret;
	else if (net->ipv6.devconf_dflt->stable_secret.initialized)
		secret = net->ipv6.devconf_dflt->stable_secret.secret;
	else
		return -1;

retry:
	spin_lock_bh(&lock);

	sha_init(digest);
	memset(&data, 0, sizeof(data));
	memset(workspace, 0, sizeof(workspace));
	memcpy(data.hwaddr, idev->dev->perm_addr, idev->dev->addr_len);
	data.prefix[0] = address->s6_addr32[0];
	data.prefix[1] = address->s6_addr32[1];
	data.secret = secret;
	data.dad_count = dad_count;

	sha_transform(digest, data.__data, workspace);

	temp = *address;
	temp.s6_addr32[2] = (__force __be32)digest[0];
	temp.s6_addr32[3] = (__force __be32)digest[1];

	spin_unlock_bh(&lock);

	if (ipv6_reserved_interfaceid(temp)) {
		dad_count++;
		if (dad_count > dev_net(idev->dev)->ipv6.sysctl.idgen_retries)
			return -1;
		goto retry;
	}

	*address = temp;
	return 0;
}

static void ipv6_gen_mode_random_init(struct inet6_dev *idev)
{
	struct ipv6_stable_secret *s = &idev->cnf.stable_secret;

	if (s->initialized)
		return;
	s = &idev->cnf.stable_secret;
	get_random_bytes(&s->secret, sizeof(s->secret));
	s->initialized = true;
}

static void addrconf_addr_gen(struct inet6_dev *idev, bool prefix_route)
{
	struct in6_addr addr;

	/* no link local addresses on L3 master devices */
	if (netif_is_l3_master(idev->dev))
		return;

	ipv6_addr_set(&addr, htonl(0xFE800000), 0, 0, 0);

	switch (idev->cnf.addr_gen_mode) {
	case IN6_ADDR_GEN_MODE_RANDOM:
		ipv6_gen_mode_random_init(idev);
		/* fallthrough */
	case IN6_ADDR_GEN_MODE_STABLE_PRIVACY:
		if (!ipv6_generate_stable_address(&addr, 0, idev))
			addrconf_add_linklocal(idev, &addr,
					       IFA_F_STABLE_PRIVACY);
		else if (prefix_route)
			addrconf_prefix_route(&addr, 64, 0, idev->dev,
					      0, 0, GFP_KERNEL);
		break;
	case IN6_ADDR_GEN_MODE_EUI64:
		/* addrconf_add_linklocal also adds a prefix_route and we
		 * only need to care about prefix routes if ipv6_generate_eui64
		 * couldn't generate one.
		 */
		if (ipv6_generate_eui64(addr.s6_addr + 8, idev->dev) == 0)
			addrconf_add_linklocal(idev, &addr, 0);
		else if (prefix_route)
			addrconf_prefix_route(&addr, 64, 0, idev->dev,
					      0, 0, GFP_KERNEL);
		break;
	case IN6_ADDR_GEN_MODE_NONE:
	default:
		/* will not add any link local address */
		break;
	}
}

static void addrconf_dev_config(struct net_device *dev)
{
	struct inet6_dev *idev;

	ASSERT_RTNL();

	if ((dev->type != ARPHRD_ETHER) &&
	    (dev->type != ARPHRD_FDDI) &&
	    (dev->type != ARPHRD_ARCNET) &&
	    (dev->type != ARPHRD_INFINIBAND) &&
	    (dev->type != ARPHRD_IEEE1394) &&
	    (dev->type != ARPHRD_TUNNEL6) &&
	    (dev->type != ARPHRD_6LOWPAN) &&
	    (dev->type != ARPHRD_IP6GRE) &&
	    (dev->type != ARPHRD_IPGRE) &&
	    (dev->type != ARPHRD_TUNNEL) &&
	    (dev->type != ARPHRD_NONE) &&
	    (dev->type != ARPHRD_RAWIP)) {
		/* Alas, we support only Ethernet autoconfiguration. */
		return;
	}

	idev = addrconf_add_dev(dev);
	if (IS_ERR(idev))
		return;

	/* this device type has no EUI support */
	if (dev->type == ARPHRD_NONE &&
	    idev->cnf.addr_gen_mode == IN6_ADDR_GEN_MODE_EUI64)
		idev->cnf.addr_gen_mode = IN6_ADDR_GEN_MODE_RANDOM;

	addrconf_addr_gen(idev, false);
}

#if IS_ENABLED(CONFIG_IPV6_SIT)
static void addrconf_sit_config(struct net_device *dev)
{
	struct inet6_dev *idev;

	ASSERT_RTNL();

	/*
	 * Configure the tunnel with one of our IPv4
	 * addresses... we should configure all of
	 * our v4 addrs in the tunnel
	 */

	idev = ipv6_find_idev(dev);
	if (!idev) {
		pr_debug("%s: add_dev failed\n", __func__);
		return;
	}

	if (dev->priv_flags & IFF_ISATAP) {
		addrconf_addr_gen(idev, false);
		return;
	}

	sit_add_v4_addrs(idev);

	if (dev->flags&IFF_POINTOPOINT)
		addrconf_add_mroute(dev);
}
#endif

#if IS_ENABLED(CONFIG_NET_IPGRE)
static void addrconf_gre_config(struct net_device *dev)
{
	struct inet6_dev *idev;

	ASSERT_RTNL();

	idev = ipv6_find_idev(dev);
	if (!idev) {
		pr_debug("%s: add_dev failed\n", __func__);
		return;
	}

	addrconf_addr_gen(idev, true);
	if (dev->flags & IFF_POINTOPOINT)
		addrconf_add_mroute(dev);
}
#endif

static int fixup_permanent_addr(struct net *net,
				struct inet6_dev *idev,
				struct inet6_ifaddr *ifp)
{
	/* !fib6_node means the host route was removed from the
	 * FIB, for example, if 'lo' device is taken down. In that
	 * case regenerate the host route.
	 */
	if (!ifp->rt || !ifp->rt->fib6_node) {
		struct fib6_info *f6i, *prev;

		f6i = addrconf_f6i_alloc(net, idev, &ifp->addr, false,
					 GFP_ATOMIC);
		if (IS_ERR(f6i))
			return PTR_ERR(f6i);

		/* ifp->rt can be accessed outside of rtnl */
		spin_lock(&ifp->lock);
		prev = ifp->rt;
		ifp->rt = f6i;
		spin_unlock(&ifp->lock);

		fib6_info_release(prev);
	}

	if (!(ifp->flags & IFA_F_NOPREFIXROUTE)) {
		addrconf_prefix_route(&ifp->addr, ifp->prefix_len,
				      ifp->rt_priority, idev->dev, 0, 0,
				      GFP_ATOMIC);
	}

	if (ifp->state == INET6_IFADDR_STATE_PREDAD)
		addrconf_dad_start(ifp);

	return 0;
}

static void addrconf_permanent_addr(struct net *net, struct net_device *dev)
{
	struct inet6_ifaddr *ifp, *tmp;
	struct inet6_dev *idev;

	idev = __in6_dev_get(dev);
	if (!idev)
		return;

	write_lock_bh(&idev->lock);

	list_for_each_entry_safe(ifp, tmp, &idev->addr_list, if_list) {
		if ((ifp->flags & IFA_F_PERMANENT) &&
		    fixup_permanent_addr(net, idev, ifp) < 0) {
			write_unlock_bh(&idev->lock);
			in6_ifa_hold(ifp);
			ipv6_del_addr(ifp);
			write_lock_bh(&idev->lock);

			net_info_ratelimited("%s: Failed to add prefix route for address %pI6c; dropping\n",
					     idev->dev->name, &ifp->addr);
		}
	}

	write_unlock_bh(&idev->lock);
}

static int addrconf_notify(struct notifier_block *this, unsigned long event,
			   void *ptr)
{
	struct net_device *dev = netdev_notifier_info_to_dev(ptr);
	struct netdev_notifier_changeupper_info *info;
	struct inet6_dev *idev = __in6_dev_get(dev);
	struct net *net = dev_net(dev);
	int run_pending = 0;
	int err;

	switch (event) {
	case NETDEV_REGISTER:
		if (!idev && dev->mtu >= IPV6_MIN_MTU) {
			idev = ipv6_add_dev(dev);
			if (IS_ERR(idev))
				return notifier_from_errno(PTR_ERR(idev));
		}
		break;

	case NETDEV_CHANGEMTU:
		/* if MTU under IPV6_MIN_MTU stop IPv6 on this interface. */
		if (dev->mtu < IPV6_MIN_MTU) {
			addrconf_ifdown(dev, dev != net->loopback_dev);
			break;
		}

		if (idev) {
			rt6_mtu_change(dev, dev->mtu);
			idev->cnf.mtu6 = dev->mtu;
			break;
		}

		/* allocate new idev */
		idev = ipv6_add_dev(dev);
		if (IS_ERR(idev))
			break;

		/* device is still not ready */
		if (!(idev->if_flags & IF_READY))
			break;

		run_pending = 1;

		/* fall through */

	case NETDEV_UP:
	case NETDEV_CHANGE:
		if (dev->flags & IFF_SLAVE)
			break;

		if (idev && idev->cnf.disable_ipv6)
			break;

		if (event == NETDEV_UP) {
			/* restore routes for permanent addresses */
			addrconf_permanent_addr(net, dev);

			if (!addrconf_link_ready(dev)) {
				/* device is not ready yet. */
				pr_info("ADDRCONF(NETDEV_UP): %s: link is not ready\n",
					dev->name);
				break;
			}

			if (!idev && dev->mtu >= IPV6_MIN_MTU)
				idev = ipv6_add_dev(dev);

			if (!IS_ERR_OR_NULL(idev)) {
				idev->if_flags |= IF_READY;
				run_pending = 1;
			}
		} else if (event == NETDEV_CHANGE) {
			if (!addrconf_link_ready(dev)) {
				/* device is still not ready. */
				rt6_sync_down_dev(dev, event);
				break;
			}

			if (idev) {
				if (idev->if_flags & IF_READY) {
					/* device is already configured -
					 * but resend MLD reports, we might
					 * have roamed and need to update
					 * multicast snooping switches
					 */
					ipv6_mc_up(idev);
					rt6_sync_up(dev, RTNH_F_LINKDOWN);
					break;
				}
				idev->if_flags |= IF_READY;
			}

			pr_info("ADDRCONF(NETDEV_CHANGE): %s: link becomes ready\n",
				dev->name);

			run_pending = 1;
		}

		switch (dev->type) {
#if IS_ENABLED(CONFIG_IPV6_SIT)
		case ARPHRD_SIT:
			addrconf_sit_config(dev);
			break;
#endif
#if IS_ENABLED(CONFIG_NET_IPGRE)
		case ARPHRD_IPGRE:
			addrconf_gre_config(dev);
			break;
#endif
		case ARPHRD_LOOPBACK:
			init_loopback(dev);
			break;

		default:
			addrconf_dev_config(dev);
			break;
		}

		if (!IS_ERR_OR_NULL(idev)) {
			if (run_pending)
				addrconf_dad_run(idev);

			/* Device has an address by now */
			rt6_sync_up(dev, RTNH_F_DEAD);

			/*
			 * If the MTU changed during the interface down,
			 * when the interface up, the changed MTU must be
			 * reflected in the idev as well as routers.
			 */
			if (idev->cnf.mtu6 != dev->mtu &&
			    dev->mtu >= IPV6_MIN_MTU) {
				rt6_mtu_change(dev, dev->mtu);
				idev->cnf.mtu6 = dev->mtu;
			}
			idev->tstamp = jiffies;
			inet6_ifinfo_notify(RTM_NEWLINK, idev);

			/*
			 * If the changed mtu during down is lower than
			 * IPV6_MIN_MTU stop IPv6 on this interface.
			 */
			if (dev->mtu < IPV6_MIN_MTU)
				addrconf_ifdown(dev, dev != net->loopback_dev);
		}
		break;

	case NETDEV_DOWN:
	case NETDEV_UNREGISTER:
		/*
		 *	Remove all addresses from this interface.
		 */
		addrconf_ifdown(dev, event != NETDEV_DOWN);
		break;

	case NETDEV_CHANGENAME:
		if (idev) {
			snmp6_unregister_dev(idev);
			addrconf_sysctl_unregister(idev);
			err = addrconf_sysctl_register(idev);
			if (err)
				return notifier_from_errno(err);
			err = snmp6_register_dev(idev);
			if (err) {
				addrconf_sysctl_unregister(idev);
				return notifier_from_errno(err);
			}
		}
		break;

	case NETDEV_PRE_TYPE_CHANGE:
	case NETDEV_POST_TYPE_CHANGE:
		if (idev)
			addrconf_type_change(dev, event);
		break;

	case NETDEV_CHANGEUPPER:
		info = ptr;

		/* flush all routes if dev is linked to or unlinked from
		 * an L3 master device (e.g., VRF)
		 */
		if (info->upper_dev && netif_is_l3_master(info->upper_dev))
			addrconf_ifdown(dev, 0);
	}

	return NOTIFY_OK;
}

/*
 *	addrconf module should be notified of a device going up
 */
static struct notifier_block ipv6_dev_notf = {
	.notifier_call = addrconf_notify,
	.priority = ADDRCONF_NOTIFY_PRIORITY,
};

static void addrconf_type_change(struct net_device *dev, unsigned long event)
{
	struct inet6_dev *idev;
	ASSERT_RTNL();

	idev = __in6_dev_get(dev);

	if (event == NETDEV_POST_TYPE_CHANGE)
		ipv6_mc_remap(idev);
	else if (event == NETDEV_PRE_TYPE_CHANGE)
		ipv6_mc_unmap(idev);
}

static bool addr_is_local(const struct in6_addr *addr)
{
	return ipv6_addr_type(addr) &
		(IPV6_ADDR_LINKLOCAL | IPV6_ADDR_LOOPBACK);
}

static int addrconf_ifdown(struct net_device *dev, int how)
{
	unsigned long event = how ? NETDEV_UNREGISTER : NETDEV_DOWN;
	struct net *net = dev_net(dev);
	struct inet6_dev *idev;
	struct inet6_ifaddr *ifa, *tmp;
	bool keep_addr = false;
	int state, i;

	ASSERT_RTNL();

	rt6_disable_ip(dev, event);

	idev = __in6_dev_get(dev);
	if (!idev)
		return -ENODEV;

	/*
	 * Step 1: remove reference to ipv6 device from parent device.
	 *	   Do not dev_put!
	 */
	if (how) {
		idev->dead = 1;

		/* protected by rtnl_lock */
		RCU_INIT_POINTER(dev->ip6_ptr, NULL);

		/* Step 1.5: remove snmp6 entry */
		snmp6_unregister_dev(idev);

	}

	/* combine the user config with event to determine if permanent
	 * addresses are to be removed from address hash table
	 */
	if (!how && !idev->cnf.disable_ipv6) {
		/* aggregate the system setting and interface setting */
		int _keep_addr = net->ipv6.devconf_all->keep_addr_on_down;

		if (!_keep_addr)
			_keep_addr = idev->cnf.keep_addr_on_down;

		keep_addr = (_keep_addr > 0);
	}

	/* Step 2: clear hash table */
	for (i = 0; i < IN6_ADDR_HSIZE; i++) {
		struct hlist_head *h = &inet6_addr_lst[i];

		spin_lock_bh(&addrconf_hash_lock);
restart:
		hlist_for_each_entry_rcu(ifa, h, addr_lst) {
			if (ifa->idev == idev) {
				addrconf_del_dad_work(ifa);
				/* combined flag + permanent flag decide if
				 * address is retained on a down event
				 */
				if (!keep_addr ||
				    !(ifa->flags & IFA_F_PERMANENT) ||
				    addr_is_local(&ifa->addr)) {
					hlist_del_init_rcu(&ifa->addr_lst);
					goto restart;
				}
			}
		}
		spin_unlock_bh(&addrconf_hash_lock);
	}

	write_lock_bh(&idev->lock);

	addrconf_del_rs_timer(idev);

	/* Step 2: clear flags for stateless addrconf */
	if (!how)
		idev->if_flags &= ~(IF_RS_SENT|IF_RA_RCVD|IF_READY);

	/* Step 3: clear tempaddr list */
	while (!list_empty(&idev->tempaddr_list)) {
		ifa = list_first_entry(&idev->tempaddr_list,
				       struct inet6_ifaddr, tmp_list);
		list_del(&ifa->tmp_list);
		write_unlock_bh(&idev->lock);
		spin_lock_bh(&ifa->lock);

		if (ifa->ifpub) {
			in6_ifa_put(ifa->ifpub);
			ifa->ifpub = NULL;
		}
		spin_unlock_bh(&ifa->lock);
		in6_ifa_put(ifa);
		write_lock_bh(&idev->lock);
	}

	list_for_each_entry_safe(ifa, tmp, &idev->addr_list, if_list) {
		struct fib6_info *rt = NULL;
		bool keep;

		addrconf_del_dad_work(ifa);

		keep = keep_addr && (ifa->flags & IFA_F_PERMANENT) &&
			!addr_is_local(&ifa->addr);

		write_unlock_bh(&idev->lock);
		spin_lock_bh(&ifa->lock);

		if (keep) {
			/* set state to skip the notifier below */
			state = INET6_IFADDR_STATE_DEAD;
			ifa->state = INET6_IFADDR_STATE_PREDAD;
			if (!(ifa->flags & IFA_F_NODAD))
				ifa->flags |= IFA_F_TENTATIVE;

			rt = ifa->rt;
			ifa->rt = NULL;
		} else {
			state = ifa->state;
			ifa->state = INET6_IFADDR_STATE_DEAD;
		}

		spin_unlock_bh(&ifa->lock);

		if (rt)
			ip6_del_rt(net, rt);

		if (state != INET6_IFADDR_STATE_DEAD) {
			__ipv6_ifa_notify(RTM_DELADDR, ifa);
			inet6addr_notifier_call_chain(NETDEV_DOWN, ifa);
		} else {
			if (idev->cnf.forwarding)
				addrconf_leave_anycast(ifa);
			addrconf_leave_solict(ifa->idev, &ifa->addr);
		}

		write_lock_bh(&idev->lock);
		if (!keep) {
			list_del_rcu(&ifa->if_list);
			in6_ifa_put(ifa);
		}
	}

	write_unlock_bh(&idev->lock);

	/* Step 5: Discard anycast and multicast list */
	if (how) {
		ipv6_ac_destroy_dev(idev);
		ipv6_mc_destroy_dev(idev);
	} else {
		ipv6_mc_down(idev);
	}

	idev->tstamp = jiffies;

	/* Last: Shot the device (if unregistered) */
	if (how) {
		addrconf_sysctl_unregister(idev);
		neigh_parms_release(&nd_tbl, idev->nd_parms);
		neigh_ifdown(&nd_tbl, dev);
		in6_dev_put(idev);
	}
	return 0;
}

static void addrconf_rs_timer(struct timer_list *t)
{
	struct inet6_dev *idev = from_timer(idev, t, rs_timer);
	struct net_device *dev = idev->dev;
	struct in6_addr lladdr;

	write_lock(&idev->lock);
	if (idev->dead || !(idev->if_flags & IF_READY))
		goto out;

	if (!ipv6_accept_ra(idev))
		goto out;

	/* Announcement received after solicitation was sent */
	if (idev->if_flags & IF_RA_RCVD)
		goto out;

	if (idev->rs_probes++ < idev->cnf.rtr_solicits || idev->cnf.rtr_solicits < 0) {
		write_unlock(&idev->lock);
		if (!ipv6_get_lladdr(dev, &lladdr, IFA_F_TENTATIVE))
			ndisc_send_rs(dev, &lladdr,
				      &in6addr_linklocal_allrouters);
		else
			goto put;

		write_lock(&idev->lock);
		idev->rs_interval = rfc3315_s14_backoff_update(
			idev->rs_interval, idev->cnf.rtr_solicit_max_interval);
		/* The wait after the last probe can be shorter */
		addrconf_mod_rs_timer(idev, (idev->rs_probes ==
					     idev->cnf.rtr_solicits) ?
				      idev->cnf.rtr_solicit_delay :
				      idev->rs_interval);
	} else {
		/*
		 * Note: we do not support deprecated "all on-link"
		 * assumption any longer.
		 */
		pr_debug("%s: no IPv6 routers present\n", idev->dev->name);
	}

out:
	write_unlock(&idev->lock);
put:
	in6_dev_put(idev);
}

/*
 *	Duplicate Address Detection
 */
static void addrconf_dad_kick(struct inet6_ifaddr *ifp)
{
	unsigned long rand_num;
	struct inet6_dev *idev = ifp->idev;
	u64 nonce;

	if (ifp->flags & IFA_F_OPTIMISTIC)
		rand_num = 0;
	else
		rand_num = prandom_u32() % (idev->cnf.rtr_solicit_delay ? : 1);

	nonce = 0;
	if (idev->cnf.enhanced_dad ||
	    dev_net(idev->dev)->ipv6.devconf_all->enhanced_dad) {
		do
			get_random_bytes(&nonce, 6);
		while (nonce == 0);
	}
	ifp->dad_nonce = nonce;
	ifp->dad_probes = idev->cnf.dad_transmits;
	addrconf_mod_dad_work(ifp, rand_num);
}

static void addrconf_dad_begin(struct inet6_ifaddr *ifp)
{
	struct inet6_dev *idev = ifp->idev;
	struct net_device *dev = idev->dev;
	bool bump_id, notify = false;
	struct net *net;

	addrconf_join_solict(dev, &ifp->addr);

	prandom_seed((__force u32) ifp->addr.s6_addr32[3]);

	read_lock_bh(&idev->lock);
	spin_lock(&ifp->lock);
	if (ifp->state == INET6_IFADDR_STATE_DEAD)
		goto out;

	net = dev_net(dev);
	if (dev->flags&(IFF_NOARP|IFF_LOOPBACK) ||
	    (net->ipv6.devconf_all->accept_dad < 1 &&
	     idev->cnf.accept_dad < 1) ||
	    !(ifp->flags&IFA_F_TENTATIVE) ||
	    ifp->flags & IFA_F_NODAD) {
		bool send_na = false;

		if (ifp->flags & IFA_F_TENTATIVE &&
		    !(ifp->flags & IFA_F_OPTIMISTIC))
			send_na = true;
		bump_id = ifp->flags & IFA_F_TENTATIVE;
		ifp->flags &= ~(IFA_F_TENTATIVE|IFA_F_OPTIMISTIC|IFA_F_DADFAILED);
		spin_unlock(&ifp->lock);
		read_unlock_bh(&idev->lock);

		addrconf_dad_completed(ifp, bump_id, send_na);
		return;
	}

	if (!(idev->if_flags & IF_READY)) {
		spin_unlock(&ifp->lock);
		read_unlock_bh(&idev->lock);
		/*
		 * If the device is not ready:
		 * - keep it tentative if it is a permanent address.
		 * - otherwise, kill it.
		 */
		in6_ifa_hold(ifp);
		addrconf_dad_stop(ifp, 0);
		return;
	}

	/*
	 * Optimistic nodes can start receiving
	 * Frames right away
	 */
	if (ifp->flags & IFA_F_OPTIMISTIC) {
		ip6_ins_rt(net, ifp->rt);
		if (ipv6_use_optimistic_addr(net, idev)) {
			/* Because optimistic nodes can use this address,
			 * notify listeners. If DAD fails, RTM_DELADDR is sent.
			 */
			notify = true;
		}
	}

	addrconf_dad_kick(ifp);
out:
	spin_unlock(&ifp->lock);
	read_unlock_bh(&idev->lock);
	if (notify)
		ipv6_ifa_notify(RTM_NEWADDR, ifp);
}

static void addrconf_dad_start(struct inet6_ifaddr *ifp)
{
	bool begin_dad = false;

	spin_lock_bh(&ifp->lock);
	if (ifp->state != INET6_IFADDR_STATE_DEAD) {
		ifp->state = INET6_IFADDR_STATE_PREDAD;
		begin_dad = true;
	}
	spin_unlock_bh(&ifp->lock);

	if (begin_dad)
		addrconf_mod_dad_work(ifp, 0);
}

static void addrconf_dad_work(struct work_struct *w)
{
	struct inet6_ifaddr *ifp = container_of(to_delayed_work(w),
						struct inet6_ifaddr,
						dad_work);
	struct inet6_dev *idev = ifp->idev;
	bool bump_id, disable_ipv6 = false;
	struct in6_addr mcaddr;

	enum {
		DAD_PROCESS,
		DAD_BEGIN,
		DAD_ABORT,
	} action = DAD_PROCESS;

	rtnl_lock();

	spin_lock_bh(&ifp->lock);
	if (ifp->state == INET6_IFADDR_STATE_PREDAD) {
		action = DAD_BEGIN;
		ifp->state = INET6_IFADDR_STATE_DAD;
	} else if (ifp->state == INET6_IFADDR_STATE_ERRDAD) {
		action = DAD_ABORT;
		ifp->state = INET6_IFADDR_STATE_POSTDAD;

		if ((dev_net(idev->dev)->ipv6.devconf_all->accept_dad > 1 ||
		     idev->cnf.accept_dad > 1) &&
		    !idev->cnf.disable_ipv6 &&
		    !(ifp->flags & IFA_F_STABLE_PRIVACY)) {
			struct in6_addr addr;

			addr.s6_addr32[0] = htonl(0xfe800000);
			addr.s6_addr32[1] = 0;

			if (!ipv6_generate_eui64(addr.s6_addr + 8, idev->dev) &&
			    ipv6_addr_equal(&ifp->addr, &addr)) {
				/* DAD failed for link-local based on MAC */
				idev->cnf.disable_ipv6 = 1;

				pr_info("%s: IPv6 being disabled!\n",
					ifp->idev->dev->name);
				disable_ipv6 = true;
			}
		}
	}
	spin_unlock_bh(&ifp->lock);

	if (action == DAD_BEGIN) {
		addrconf_dad_begin(ifp);
		goto out;
	} else if (action == DAD_ABORT) {
		in6_ifa_hold(ifp);
		addrconf_dad_stop(ifp, 1);
		if (disable_ipv6)
			addrconf_ifdown(idev->dev, 0);
		goto out;
	}

	if (!ifp->dad_probes && addrconf_dad_end(ifp))
		goto out;

	write_lock_bh(&idev->lock);
	if (idev->dead || !(idev->if_flags & IF_READY)) {
		write_unlock_bh(&idev->lock);
		goto out;
	}

	spin_lock(&ifp->lock);
	if (ifp->state == INET6_IFADDR_STATE_DEAD) {
		spin_unlock(&ifp->lock);
		write_unlock_bh(&idev->lock);
		goto out;
	}

	if (ifp->dad_probes == 0) {
		bool send_na = false;

		/*
		 * DAD was successful
		 */

		if (ifp->flags & IFA_F_TENTATIVE &&
		    !(ifp->flags & IFA_F_OPTIMISTIC))
			send_na = true;
		bump_id = ifp->flags & IFA_F_TENTATIVE;
		ifp->flags &= ~(IFA_F_TENTATIVE|IFA_F_OPTIMISTIC|IFA_F_DADFAILED);
		spin_unlock(&ifp->lock);
		write_unlock_bh(&idev->lock);

		addrconf_dad_completed(ifp, bump_id, send_na);

		goto out;
	}

	ifp->dad_probes--;
	addrconf_mod_dad_work(ifp,
			      NEIGH_VAR(ifp->idev->nd_parms, RETRANS_TIME));
	spin_unlock(&ifp->lock);
	write_unlock_bh(&idev->lock);

	/* send a neighbour solicitation for our addr */
	addrconf_addr_solict_mult(&ifp->addr, &mcaddr);
	ndisc_send_ns(ifp->idev->dev, &ifp->addr, &mcaddr, &in6addr_any,
		      ifp->dad_nonce);
out:
	in6_ifa_put(ifp);
	rtnl_unlock();
}

/* ifp->idev must be at least read locked */
static bool ipv6_lonely_lladdr(struct inet6_ifaddr *ifp)
{
	struct inet6_ifaddr *ifpiter;
	struct inet6_dev *idev = ifp->idev;

	list_for_each_entry_reverse(ifpiter, &idev->addr_list, if_list) {
		if (ifpiter->scope > IFA_LINK)
			break;
		if (ifp != ifpiter && ifpiter->scope == IFA_LINK &&
		    (ifpiter->flags & (IFA_F_PERMANENT|IFA_F_TENTATIVE|
				       IFA_F_OPTIMISTIC|IFA_F_DADFAILED)) ==
		    IFA_F_PERMANENT)
			return false;
	}
	return true;
}

static void addrconf_dad_completed(struct inet6_ifaddr *ifp, bool bump_id,
				   bool send_na)
{
	struct net_device *dev = ifp->idev->dev;
	struct in6_addr lladdr;
	bool send_rs, send_mld;

	addrconf_del_dad_work(ifp);

	/*
	 *	Configure the address for reception. Now it is valid.
	 */

	ipv6_ifa_notify(RTM_NEWADDR, ifp);

	/* If added prefix is link local and we are prepared to process
	   router advertisements, start sending router solicitations.
	 */

	read_lock_bh(&ifp->idev->lock);
	send_mld = ifp->scope == IFA_LINK && ipv6_lonely_lladdr(ifp);
	send_rs = send_mld &&
		  ipv6_accept_ra(ifp->idev) &&
		  ifp->idev->cnf.rtr_solicits != 0 &&
		  (dev->flags&IFF_LOOPBACK) == 0;
	read_unlock_bh(&ifp->idev->lock);

	/* While dad is in progress mld report's source address is in6_addrany.
	 * Resend with proper ll now.
	 */
	if (send_mld)
		ipv6_mc_dad_complete(ifp->idev);

	/* send unsolicited NA if enabled */
	if (send_na &&
	    (ifp->idev->cnf.ndisc_notify ||
	     dev_net(dev)->ipv6.devconf_all->ndisc_notify)) {
		ndisc_send_na(dev, &in6addr_linklocal_allnodes, &ifp->addr,
			      /*router=*/ !!ifp->idev->cnf.forwarding,
			      /*solicited=*/ false, /*override=*/ true,
			      /*inc_opt=*/ true);
	}

	if (send_rs) {
		/*
		 *	If a host as already performed a random delay
		 *	[...] as part of DAD [...] there is no need
		 *	to delay again before sending the first RS
		 */
		if (ipv6_get_lladdr(dev, &lladdr, IFA_F_TENTATIVE))
			return;
		ndisc_send_rs(dev, &lladdr, &in6addr_linklocal_allrouters);

		write_lock_bh(&ifp->idev->lock);
		spin_lock(&ifp->lock);
		ifp->idev->rs_interval = rfc3315_s14_backoff_init(
			ifp->idev->cnf.rtr_solicit_interval);
		ifp->idev->rs_probes = 1;
		ifp->idev->if_flags |= IF_RS_SENT;
		addrconf_mod_rs_timer(ifp->idev, ifp->idev->rs_interval);
		spin_unlock(&ifp->lock);
		write_unlock_bh(&ifp->idev->lock);
	}

	if (bump_id)
		rt_genid_bump_ipv6(dev_net(dev));

	/* Make sure that a new temporary address will be created
	 * before this temporary address becomes deprecated.
	 */
	if (ifp->flags & IFA_F_TEMPORARY)
		addrconf_verify_rtnl();
}

static void addrconf_dad_run(struct inet6_dev *idev)
{
	struct inet6_ifaddr *ifp;

	read_lock_bh(&idev->lock);
	list_for_each_entry(ifp, &idev->addr_list, if_list) {
		spin_lock(&ifp->lock);
		if (ifp->flags & IFA_F_TENTATIVE &&
		    ifp->state == INET6_IFADDR_STATE_DAD)
			addrconf_dad_kick(ifp);
		spin_unlock(&ifp->lock);
	}
	read_unlock_bh(&idev->lock);
}

#ifdef CONFIG_PROC_FS
struct if6_iter_state {
	struct seq_net_private p;
	int bucket;
	int offset;
};

static struct inet6_ifaddr *if6_get_first(struct seq_file *seq, loff_t pos)
{
	struct if6_iter_state *state = seq->private;
	struct net *net = seq_file_net(seq);
	struct inet6_ifaddr *ifa = NULL;
	int p = 0;

	/* initial bucket if pos is 0 */
	if (pos == 0) {
		state->bucket = 0;
		state->offset = 0;
	}

	for (; state->bucket < IN6_ADDR_HSIZE; ++state->bucket) {
		hlist_for_each_entry_rcu(ifa, &inet6_addr_lst[state->bucket],
					 addr_lst) {
			if (!net_eq(dev_net(ifa->idev->dev), net))
				continue;
			/* sync with offset */
			if (p < state->offset) {
				p++;
				continue;
			}
			return ifa;
		}

		/* prepare for next bucket */
		state->offset = 0;
		p = 0;
	}
	return NULL;
}

static struct inet6_ifaddr *if6_get_next(struct seq_file *seq,
					 struct inet6_ifaddr *ifa)
{
	struct if6_iter_state *state = seq->private;
	struct net *net = seq_file_net(seq);

	hlist_for_each_entry_continue_rcu(ifa, addr_lst) {
		if (!net_eq(dev_net(ifa->idev->dev), net))
			continue;
		state->offset++;
		return ifa;
	}

	state->offset = 0;
	while (++state->bucket < IN6_ADDR_HSIZE) {
		hlist_for_each_entry_rcu(ifa,
				     &inet6_addr_lst[state->bucket], addr_lst) {
			if (!net_eq(dev_net(ifa->idev->dev), net))
				continue;
			return ifa;
		}
	}

	return NULL;
}

static void *if6_seq_start(struct seq_file *seq, loff_t *pos)
	__acquires(rcu)
{
	rcu_read_lock();
	return if6_get_first(seq, *pos);
}

static void *if6_seq_next(struct seq_file *seq, void *v, loff_t *pos)
{
	struct inet6_ifaddr *ifa;

	ifa = if6_get_next(seq, v);
	++*pos;
	return ifa;
}

static void if6_seq_stop(struct seq_file *seq, void *v)
	__releases(rcu)
{
	rcu_read_unlock();
}

static int if6_seq_show(struct seq_file *seq, void *v)
{
	struct inet6_ifaddr *ifp = (struct inet6_ifaddr *)v;
	seq_printf(seq, "%pi6 %02x %02x %02x %02x %8s\n",
		   &ifp->addr,
		   ifp->idev->dev->ifindex,
		   ifp->prefix_len,
		   ifp->scope,
		   (u8) ifp->flags,
		   ifp->idev->dev->name);
	return 0;
}

static const struct seq_operations if6_seq_ops = {
	.start	= if6_seq_start,
	.next	= if6_seq_next,
	.show	= if6_seq_show,
	.stop	= if6_seq_stop,
};

static int __net_init if6_proc_net_init(struct net *net)
{
	if (!proc_create_net("if_inet6", 0444, net->proc_net, &if6_seq_ops,
			sizeof(struct if6_iter_state)))
		return -ENOMEM;
	return 0;
}

static void __net_exit if6_proc_net_exit(struct net *net)
{
	remove_proc_entry("if_inet6", net->proc_net);
}

static struct pernet_operations if6_proc_net_ops = {
	.init = if6_proc_net_init,
	.exit = if6_proc_net_exit,
};

int __init if6_proc_init(void)
{
	return register_pernet_subsys(&if6_proc_net_ops);
}

void if6_proc_exit(void)
{
	unregister_pernet_subsys(&if6_proc_net_ops);
}
#endif	/* CONFIG_PROC_FS */

#if IS_ENABLED(CONFIG_IPV6_MIP6)
/* Check if address is a home address configured on any interface. */
int ipv6_chk_home_addr(struct net *net, const struct in6_addr *addr)
{
	unsigned int hash = inet6_addr_hash(net, addr);
	struct inet6_ifaddr *ifp = NULL;
	int ret = 0;

	rcu_read_lock();
	hlist_for_each_entry_rcu(ifp, &inet6_addr_lst[hash], addr_lst) {
		if (!net_eq(dev_net(ifp->idev->dev), net))
			continue;
		if (ipv6_addr_equal(&ifp->addr, addr) &&
		    (ifp->flags & IFA_F_HOMEADDRESS)) {
			ret = 1;
			break;
		}
	}
	rcu_read_unlock();
	return ret;
}
#endif

/*
 *	Periodic address status verification
 */

static void addrconf_verify_rtnl(void)
{
	unsigned long now, next, next_sec, next_sched;
	struct inet6_ifaddr *ifp;
	int i;

	ASSERT_RTNL();

	rcu_read_lock_bh();
	now = jiffies;
	next = round_jiffies_up(now + ADDR_CHECK_FREQUENCY);

	cancel_delayed_work(&addr_chk_work);

	for (i = 0; i < IN6_ADDR_HSIZE; i++) {
restart:
		hlist_for_each_entry_rcu_bh(ifp, &inet6_addr_lst[i], addr_lst) {
			unsigned long age;

			/* When setting preferred_lft to a value not zero or
			 * infinity, while valid_lft is infinity
			 * IFA_F_PERMANENT has a non-infinity life time.
			 */
			if ((ifp->flags & IFA_F_PERMANENT) &&
			    (ifp->prefered_lft == INFINITY_LIFE_TIME))
				continue;

			spin_lock(&ifp->lock);
			/* We try to batch several events at once. */
			age = (now - ifp->tstamp + ADDRCONF_TIMER_FUZZ_MINUS) / HZ;

			if (ifp->valid_lft != INFINITY_LIFE_TIME &&
			    age >= ifp->valid_lft) {
				spin_unlock(&ifp->lock);
				in6_ifa_hold(ifp);
				ipv6_del_addr(ifp);
				goto restart;
			} else if (ifp->prefered_lft == INFINITY_LIFE_TIME) {
				spin_unlock(&ifp->lock);
				continue;
			} else if (age >= ifp->prefered_lft) {
				/* jiffies - ifp->tstamp > age >= ifp->prefered_lft */
				int deprecate = 0;

				if (!(ifp->flags&IFA_F_DEPRECATED)) {
					deprecate = 1;
					ifp->flags |= IFA_F_DEPRECATED;
				}

				if ((ifp->valid_lft != INFINITY_LIFE_TIME) &&
				    (time_before(ifp->tstamp + ifp->valid_lft * HZ, next)))
					next = ifp->tstamp + ifp->valid_lft * HZ;

				spin_unlock(&ifp->lock);

				if (deprecate) {
					in6_ifa_hold(ifp);

					ipv6_ifa_notify(0, ifp);
					in6_ifa_put(ifp);
					goto restart;
				}
			} else if ((ifp->flags&IFA_F_TEMPORARY) &&
				   !(ifp->flags&IFA_F_TENTATIVE)) {
				unsigned long regen_advance = ifp->idev->cnf.regen_max_retry *
					ifp->idev->cnf.dad_transmits *
					NEIGH_VAR(ifp->idev->nd_parms, RETRANS_TIME) / HZ;

				if (age >= ifp->prefered_lft - regen_advance) {
					struct inet6_ifaddr *ifpub = ifp->ifpub;
					if (time_before(ifp->tstamp + ifp->prefered_lft * HZ, next))
						next = ifp->tstamp + ifp->prefered_lft * HZ;
					if (!ifp->regen_count && ifpub) {
						ifp->regen_count++;
						in6_ifa_hold(ifp);
						in6_ifa_hold(ifpub);
						spin_unlock(&ifp->lock);

						spin_lock(&ifpub->lock);
						ifpub->regen_count = 0;
						spin_unlock(&ifpub->lock);
						rcu_read_unlock_bh();
						ipv6_create_tempaddr(ifpub, ifp, true);
						in6_ifa_put(ifpub);
						in6_ifa_put(ifp);
						rcu_read_lock_bh();
						goto restart;
					}
				} else if (time_before(ifp->tstamp + ifp->prefered_lft * HZ - regen_advance * HZ, next))
					next = ifp->tstamp + ifp->prefered_lft * HZ - regen_advance * HZ;
				spin_unlock(&ifp->lock);
			} else {
				/* ifp->prefered_lft <= ifp->valid_lft */
				if (time_before(ifp->tstamp + ifp->prefered_lft * HZ, next))
					next = ifp->tstamp + ifp->prefered_lft * HZ;
				spin_unlock(&ifp->lock);
			}
		}
	}

	next_sec = round_jiffies_up(next);
	next_sched = next;

	/* If rounded timeout is accurate enough, accept it. */
	if (time_before(next_sec, next + ADDRCONF_TIMER_FUZZ))
		next_sched = next_sec;

	/* And minimum interval is ADDRCONF_TIMER_FUZZ_MAX. */
	if (time_before(next_sched, jiffies + ADDRCONF_TIMER_FUZZ_MAX))
		next_sched = jiffies + ADDRCONF_TIMER_FUZZ_MAX;

	pr_debug("now = %lu, schedule = %lu, rounded schedule = %lu => %lu\n",
		 now, next, next_sec, next_sched);
	mod_delayed_work(addrconf_wq, &addr_chk_work, next_sched - now);
	rcu_read_unlock_bh();
}

static void addrconf_verify_work(struct work_struct *w)
{
	rtnl_lock();
	addrconf_verify_rtnl();
	rtnl_unlock();
}

static void addrconf_verify(void)
{
	mod_delayed_work(addrconf_wq, &addr_chk_work, 0);
}

static struct in6_addr *extract_addr(struct nlattr *addr, struct nlattr *local,
				     struct in6_addr **peer_pfx)
{
	struct in6_addr *pfx = NULL;

	*peer_pfx = NULL;

	if (addr)
		pfx = nla_data(addr);

	if (local) {
		if (pfx && nla_memcmp(local, pfx, sizeof(*pfx)))
			*peer_pfx = pfx;
		pfx = nla_data(local);
	}

	return pfx;
}

static const struct nla_policy ifa_ipv6_policy[IFA_MAX+1] = {
	[IFA_ADDRESS]		= { .len = sizeof(struct in6_addr) },
	[IFA_LOCAL]		= { .len = sizeof(struct in6_addr) },
	[IFA_CACHEINFO]		= { .len = sizeof(struct ifa_cacheinfo) },
	[IFA_FLAGS]		= { .len = sizeof(u32) },
	[IFA_RT_PRIORITY]	= { .len = sizeof(u32) },
};

static int
inet6_rtm_deladdr(struct sk_buff *skb, struct nlmsghdr *nlh,
		  struct netlink_ext_ack *extack)
{
	struct net *net = sock_net(skb->sk);
	struct ifaddrmsg *ifm;
	struct nlattr *tb[IFA_MAX+1];
	struct in6_addr *pfx, *peer_pfx;
	u32 ifa_flags;
	int err;

	err = nlmsg_parse_deprecated(nlh, sizeof(*ifm), tb, IFA_MAX,
				     ifa_ipv6_policy, extack);
	if (err < 0)
		return err;

	ifm = nlmsg_data(nlh);
	pfx = extract_addr(tb[IFA_ADDRESS], tb[IFA_LOCAL], &peer_pfx);
	if (!pfx)
		return -EINVAL;

	ifa_flags = tb[IFA_FLAGS] ? nla_get_u32(tb[IFA_FLAGS]) : ifm->ifa_flags;

	/* We ignore other flags so far. */
	ifa_flags &= IFA_F_MANAGETEMPADDR;

	return inet6_addr_del(net, ifm->ifa_index, ifa_flags, pfx,
			      ifm->ifa_prefixlen);
}

static int modify_prefix_route(struct inet6_ifaddr *ifp,
			       unsigned long expires, u32 flags)
{
	struct fib6_info *f6i;
	u32 prio;

	f6i = addrconf_get_prefix_route(&ifp->addr, ifp->prefix_len,
					ifp->idev->dev, 0, RTF_DEFAULT, true);
	if (!f6i)
		return -ENOENT;

	prio = ifp->rt_priority ? : IP6_RT_PRIO_ADDRCONF;
	if (f6i->fib6_metric != prio) {
		/* delete old one */
		ip6_del_rt(dev_net(ifp->idev->dev), f6i);

		/* add new one */
		addrconf_prefix_route(&ifp->addr, ifp->prefix_len,
				      ifp->rt_priority, ifp->idev->dev,
				      expires, flags, GFP_KERNEL);
	} else {
		if (!expires)
			fib6_clean_expires(f6i);
		else
			fib6_set_expires(f6i, expires);

		fib6_info_release(f6i);
	}

	return 0;
}

static int inet6_addr_modify(struct inet6_ifaddr *ifp, struct ifa6_config *cfg)
{
	u32 flags;
	clock_t expires;
	unsigned long timeout;
	bool was_managetempaddr;
	bool had_prefixroute;

	ASSERT_RTNL();

	if (!cfg->valid_lft || cfg->preferred_lft > cfg->valid_lft)
		return -EINVAL;

	if (cfg->ifa_flags & IFA_F_MANAGETEMPADDR &&
	    (ifp->flags & IFA_F_TEMPORARY || ifp->prefix_len != 64))
		return -EINVAL;

	if (!(ifp->flags & IFA_F_TENTATIVE) || ifp->flags & IFA_F_DADFAILED)
		cfg->ifa_flags &= ~IFA_F_OPTIMISTIC;

	timeout = addrconf_timeout_fixup(cfg->valid_lft, HZ);
	if (addrconf_finite_timeout(timeout)) {
		expires = jiffies_to_clock_t(timeout * HZ);
		cfg->valid_lft = timeout;
		flags = RTF_EXPIRES;
	} else {
		expires = 0;
		flags = 0;
		cfg->ifa_flags |= IFA_F_PERMANENT;
	}

	timeout = addrconf_timeout_fixup(cfg->preferred_lft, HZ);
	if (addrconf_finite_timeout(timeout)) {
		if (timeout == 0)
			cfg->ifa_flags |= IFA_F_DEPRECATED;
		cfg->preferred_lft = timeout;
	}

	spin_lock_bh(&ifp->lock);
	was_managetempaddr = ifp->flags & IFA_F_MANAGETEMPADDR;
	had_prefixroute = ifp->flags & IFA_F_PERMANENT &&
			  !(ifp->flags & IFA_F_NOPREFIXROUTE);
	ifp->flags &= ~(IFA_F_DEPRECATED | IFA_F_PERMANENT | IFA_F_NODAD |
			IFA_F_HOMEADDRESS | IFA_F_MANAGETEMPADDR |
			IFA_F_NOPREFIXROUTE);
	ifp->flags |= cfg->ifa_flags;
	ifp->tstamp = jiffies;
	ifp->valid_lft = cfg->valid_lft;
	ifp->prefered_lft = cfg->preferred_lft;

	if (cfg->rt_priority && cfg->rt_priority != ifp->rt_priority)
		ifp->rt_priority = cfg->rt_priority;

	spin_unlock_bh(&ifp->lock);
	if (!(ifp->flags&IFA_F_TENTATIVE))
		ipv6_ifa_notify(0, ifp);

	if (!(cfg->ifa_flags & IFA_F_NOPREFIXROUTE)) {
		int rc = -ENOENT;

		if (had_prefixroute)
			rc = modify_prefix_route(ifp, expires, flags);

		/* prefix route could have been deleted; if so restore it */
		if (rc == -ENOENT) {
			addrconf_prefix_route(&ifp->addr, ifp->prefix_len,
					      ifp->rt_priority, ifp->idev->dev,
					      expires, flags, GFP_KERNEL);
		}
	} else if (had_prefixroute) {
		enum cleanup_prefix_rt_t action;
		unsigned long rt_expires;

		write_lock_bh(&ifp->idev->lock);
		action = check_cleanup_prefix_route(ifp, &rt_expires);
		write_unlock_bh(&ifp->idev->lock);

		if (action != CLEANUP_PREFIX_RT_NOP) {
			cleanup_prefix_route(ifp, rt_expires,
				action == CLEANUP_PREFIX_RT_DEL);
		}
	}

	if (was_managetempaddr || ifp->flags & IFA_F_MANAGETEMPADDR) {
		if (was_managetempaddr &&
		    !(ifp->flags & IFA_F_MANAGETEMPADDR)) {
			cfg->valid_lft = 0;
			cfg->preferred_lft = 0;
		}
		manage_tempaddrs(ifp->idev, ifp, cfg->valid_lft,
				 cfg->preferred_lft, !was_managetempaddr,
				 jiffies);
	}

	addrconf_verify_rtnl();

	return 0;
}

static int
inet6_rtm_newaddr(struct sk_buff *skb, struct nlmsghdr *nlh,
		  struct netlink_ext_ack *extack)
{
	struct net *net = sock_net(skb->sk);
	struct ifaddrmsg *ifm;
	struct nlattr *tb[IFA_MAX+1];
	struct in6_addr *peer_pfx;
	struct inet6_ifaddr *ifa;
	struct net_device *dev;
	struct inet6_dev *idev;
	struct ifa6_config cfg;
	int err;

	err = nlmsg_parse_deprecated(nlh, sizeof(*ifm), tb, IFA_MAX,
				     ifa_ipv6_policy, extack);
	if (err < 0)
		return err;

	memset(&cfg, 0, sizeof(cfg));

	ifm = nlmsg_data(nlh);
	cfg.pfx = extract_addr(tb[IFA_ADDRESS], tb[IFA_LOCAL], &peer_pfx);
	if (!cfg.pfx)
		return -EINVAL;

	cfg.peer_pfx = peer_pfx;
	cfg.plen = ifm->ifa_prefixlen;
	if (tb[IFA_RT_PRIORITY])
		cfg.rt_priority = nla_get_u32(tb[IFA_RT_PRIORITY]);

	cfg.valid_lft = INFINITY_LIFE_TIME;
	cfg.preferred_lft = INFINITY_LIFE_TIME;

	if (tb[IFA_CACHEINFO]) {
		struct ifa_cacheinfo *ci;

		ci = nla_data(tb[IFA_CACHEINFO]);
		cfg.valid_lft = ci->ifa_valid;
		cfg.preferred_lft = ci->ifa_prefered;
	}

	dev =  __dev_get_by_index(net, ifm->ifa_index);
	if (!dev)
		return -ENODEV;

	if (tb[IFA_FLAGS])
		cfg.ifa_flags = nla_get_u32(tb[IFA_FLAGS]);
	else
		cfg.ifa_flags = ifm->ifa_flags;

	/* We ignore other flags so far. */
	cfg.ifa_flags &= IFA_F_NODAD | IFA_F_HOMEADDRESS |
			 IFA_F_MANAGETEMPADDR | IFA_F_NOPREFIXROUTE |
			 IFA_F_MCAUTOJOIN | IFA_F_OPTIMISTIC;

	idev = ipv6_find_idev(dev);
	if (!idev)
		return -ENOBUFS;

	if (!ipv6_allow_optimistic_dad(net, idev))
		cfg.ifa_flags &= ~IFA_F_OPTIMISTIC;

	if (cfg.ifa_flags & IFA_F_NODAD &&
	    cfg.ifa_flags & IFA_F_OPTIMISTIC) {
		NL_SET_ERR_MSG(extack, "IFA_F_NODAD and IFA_F_OPTIMISTIC are mutually exclusive");
		return -EINVAL;
	}

	ifa = ipv6_get_ifaddr(net, cfg.pfx, dev, 1);
	if (!ifa) {
		/*
		 * It would be best to check for !NLM_F_CREATE here but
		 * userspace already relies on not having to provide this.
		 */
		return inet6_addr_add(net, ifm->ifa_index, &cfg, extack);
	}

	if (nlh->nlmsg_flags & NLM_F_EXCL ||
	    !(nlh->nlmsg_flags & NLM_F_REPLACE))
		err = -EEXIST;
	else
		err = inet6_addr_modify(ifa, &cfg);

	in6_ifa_put(ifa);

	return err;
}

static void put_ifaddrmsg(struct nlmsghdr *nlh, u8 prefixlen, u32 flags,
			  u8 scope, int ifindex)
{
	struct ifaddrmsg *ifm;

	ifm = nlmsg_data(nlh);
	ifm->ifa_family = AF_INET6;
	ifm->ifa_prefixlen = prefixlen;
	ifm->ifa_flags = flags;
	ifm->ifa_scope = scope;
	ifm->ifa_index = ifindex;
}

static int put_cacheinfo(struct sk_buff *skb, unsigned long cstamp,
			 unsigned long tstamp, u32 preferred, u32 valid)
{
	struct ifa_cacheinfo ci;

	ci.cstamp = cstamp_delta(cstamp);
	ci.tstamp = cstamp_delta(tstamp);
	ci.ifa_prefered = preferred;
	ci.ifa_valid = valid;

	return nla_put(skb, IFA_CACHEINFO, sizeof(ci), &ci);
}

static inline int rt_scope(int ifa_scope)
{
	if (ifa_scope & IFA_HOST)
		return RT_SCOPE_HOST;
	else if (ifa_scope & IFA_LINK)
		return RT_SCOPE_LINK;
	else if (ifa_scope & IFA_SITE)
		return RT_SCOPE_SITE;
	else
		return RT_SCOPE_UNIVERSE;
}

static inline int inet6_ifaddr_msgsize(void)
{
	return NLMSG_ALIGN(sizeof(struct ifaddrmsg))
	       + nla_total_size(16) /* IFA_LOCAL */
	       + nla_total_size(16) /* IFA_ADDRESS */
	       + nla_total_size(sizeof(struct ifa_cacheinfo))
	       + nla_total_size(4)  /* IFA_FLAGS */
	       + nla_total_size(4)  /* IFA_RT_PRIORITY */;
}

static int inet6_fill_ifaddr(struct sk_buff *skb, struct inet6_ifaddr *ifa,
			     u32 portid, u32 seq, int event, unsigned int flags)
{
	struct nlmsghdr  *nlh;
	u32 preferred, valid;

	nlh = nlmsg_put(skb, portid, seq, event, sizeof(struct ifaddrmsg), flags);
	if (!nlh)
		return -EMSGSIZE;

	put_ifaddrmsg(nlh, ifa->prefix_len, ifa->flags, rt_scope(ifa->scope),
		      ifa->idev->dev->ifindex);

	if (!((ifa->flags&IFA_F_PERMANENT) &&
	      (ifa->prefered_lft == INFINITY_LIFE_TIME))) {
		preferred = ifa->prefered_lft;
		valid = ifa->valid_lft;
		if (preferred != INFINITY_LIFE_TIME) {
			long tval = (jiffies - ifa->tstamp)/HZ;
			if (preferred > tval)
				preferred -= tval;
			else
				preferred = 0;
			if (valid != INFINITY_LIFE_TIME) {
				if (valid > tval)
					valid -= tval;
				else
					valid = 0;
			}
		}
	} else {
		preferred = INFINITY_LIFE_TIME;
		valid = INFINITY_LIFE_TIME;
	}

	if (!ipv6_addr_any(&ifa->peer_addr)) {
		if (nla_put_in6_addr(skb, IFA_LOCAL, &ifa->addr) < 0 ||
		    nla_put_in6_addr(skb, IFA_ADDRESS, &ifa->peer_addr) < 0)
			goto error;
	} else
		if (nla_put_in6_addr(skb, IFA_ADDRESS, &ifa->addr) < 0)
			goto error;

	if (ifa->rt_priority &&
	    nla_put_u32(skb, IFA_RT_PRIORITY, ifa->rt_priority))
		goto error;

	if (put_cacheinfo(skb, ifa->cstamp, ifa->tstamp, preferred, valid) < 0)
		goto error;

	if (nla_put_u32(skb, IFA_FLAGS, ifa->flags) < 0)
		goto error;

	nlmsg_end(skb, nlh);
	return 0;

error:
	nlmsg_cancel(skb, nlh);
	return -EMSGSIZE;
}

static int inet6_fill_ifmcaddr(struct sk_buff *skb, struct ifmcaddr6 *ifmca,
				u32 portid, u32 seq, int event, u16 flags)
{
	struct nlmsghdr  *nlh;
	u8 scope = RT_SCOPE_UNIVERSE;
	int ifindex = ifmca->idev->dev->ifindex;

	if (ipv6_addr_scope(&ifmca->mca_addr) & IFA_SITE)
		scope = RT_SCOPE_SITE;

	nlh = nlmsg_put(skb, portid, seq, event, sizeof(struct ifaddrmsg), flags);
	if (!nlh)
		return -EMSGSIZE;

	put_ifaddrmsg(nlh, 128, IFA_F_PERMANENT, scope, ifindex);
	if (nla_put_in6_addr(skb, IFA_MULTICAST, &ifmca->mca_addr) < 0 ||
	    put_cacheinfo(skb, ifmca->mca_cstamp, ifmca->mca_tstamp,
			  INFINITY_LIFE_TIME, INFINITY_LIFE_TIME) < 0) {
		nlmsg_cancel(skb, nlh);
		return -EMSGSIZE;
	}

	nlmsg_end(skb, nlh);
	return 0;
}

static int inet6_fill_ifacaddr(struct sk_buff *skb, struct ifacaddr6 *ifaca,
				u32 portid, u32 seq, int event, unsigned int flags)
{
	struct net_device *dev = fib6_info_nh_dev(ifaca->aca_rt);
	int ifindex = dev ? dev->ifindex : 1;
	struct nlmsghdr  *nlh;
	u8 scope = RT_SCOPE_UNIVERSE;

	if (ipv6_addr_scope(&ifaca->aca_addr) & IFA_SITE)
		scope = RT_SCOPE_SITE;

	nlh = nlmsg_put(skb, portid, seq, event, sizeof(struct ifaddrmsg), flags);
	if (!nlh)
		return -EMSGSIZE;

	put_ifaddrmsg(nlh, 128, IFA_F_PERMANENT, scope, ifindex);
	if (nla_put_in6_addr(skb, IFA_ANYCAST, &ifaca->aca_addr) < 0 ||
	    put_cacheinfo(skb, ifaca->aca_cstamp, ifaca->aca_tstamp,
			  INFINITY_LIFE_TIME, INFINITY_LIFE_TIME) < 0) {
		nlmsg_cancel(skb, nlh);
		return -EMSGSIZE;
	}

	nlmsg_end(skb, nlh);
	return 0;
}

enum addr_type_t {
	UNICAST_ADDR,
	MULTICAST_ADDR,
	ANYCAST_ADDR,
};

/* called with rcu_read_lock() */
static int in6_dump_addrs(struct inet6_dev *idev, struct sk_buff *skb,
			  struct netlink_callback *cb, enum addr_type_t type,
			  int s_ip_idx, int *p_ip_idx)
{
	struct ifmcaddr6 *ifmca;
	struct ifacaddr6 *ifaca;
	int err = 1;
	int ip_idx = *p_ip_idx;

	read_lock_bh(&idev->lock);
	switch (type) {
	case UNICAST_ADDR: {
		struct inet6_ifaddr *ifa;

		/* unicast address incl. temp addr */
		list_for_each_entry(ifa, &idev->addr_list, if_list) {
			if (ip_idx < s_ip_idx)
				goto next;
			err = inet6_fill_ifaddr(skb, ifa,
						NETLINK_CB(cb->skb).portid,
						cb->nlh->nlmsg_seq,
						RTM_NEWADDR,
						NLM_F_MULTI);
			if (err < 0)
				break;
			nl_dump_check_consistent(cb, nlmsg_hdr(skb));
next:
			ip_idx++;
		}
		break;
	}
	case MULTICAST_ADDR:
		/* multicast address */
		for (ifmca = idev->mc_list; ifmca;
		     ifmca = ifmca->next, ip_idx++) {
			if (ip_idx < s_ip_idx)
				continue;
			err = inet6_fill_ifmcaddr(skb, ifmca,
						  NETLINK_CB(cb->skb).portid,
						  cb->nlh->nlmsg_seq,
						  RTM_GETMULTICAST,
						  NLM_F_MULTI);
			if (err < 0)
				break;
		}
		break;
	case ANYCAST_ADDR:
		/* anycast address */
		for (ifaca = idev->ac_list; ifaca;
		     ifaca = ifaca->aca_next, ip_idx++) {
			if (ip_idx < s_ip_idx)
				continue;
			err = inet6_fill_ifacaddr(skb, ifaca,
						  NETLINK_CB(cb->skb).portid,
						  cb->nlh->nlmsg_seq,
						  RTM_GETANYCAST,
						  NLM_F_MULTI);
			if (err < 0)
				break;
		}
		break;
	default:
		break;
	}
	read_unlock_bh(&idev->lock);
	*p_ip_idx = ip_idx;
	return err;
}

<<<<<<< HEAD
=======
static int inet6_valid_dump_ifaddr_req(const struct nlmsghdr *nlh,
				       struct inet6_fill_args *fillargs,
				       struct net **tgt_net, struct sock *sk,
				       struct netlink_callback *cb)
{
	struct netlink_ext_ack *extack = cb->extack;
	struct nlattr *tb[IFA_MAX+1];
	struct ifaddrmsg *ifm;
	int err, i;

	if (nlh->nlmsg_len < nlmsg_msg_size(sizeof(*ifm))) {
		NL_SET_ERR_MSG_MOD(extack, "Invalid header for address dump request");
		return -EINVAL;
	}

	ifm = nlmsg_data(nlh);
	if (ifm->ifa_prefixlen || ifm->ifa_flags || ifm->ifa_scope) {
		NL_SET_ERR_MSG_MOD(extack, "Invalid values in header for address dump request");
		return -EINVAL;
	}

	fillargs->ifindex = ifm->ifa_index;
	if (fillargs->ifindex) {
		cb->answer_flags |= NLM_F_DUMP_FILTERED;
		fillargs->flags |= NLM_F_DUMP_FILTERED;
	}

	err = nlmsg_parse_deprecated_strict(nlh, sizeof(*ifm), tb, IFA_MAX,
					    ifa_ipv6_policy, extack);
	if (err < 0)
		return err;

	for (i = 0; i <= IFA_MAX; ++i) {
		if (!tb[i])
			continue;

		if (i == IFA_TARGET_NETNSID) {
			struct net *net;

			fillargs->netnsid = nla_get_s32(tb[i]);
			net = rtnl_get_net_ns_capable(sk, fillargs->netnsid);
			if (IS_ERR(net)) {
				fillargs->netnsid = -1;
				NL_SET_ERR_MSG_MOD(extack, "Invalid target network namespace id");
				return PTR_ERR(net);
			}
			*tgt_net = net;
		} else {
			NL_SET_ERR_MSG_MOD(extack, "Unsupported attribute in dump request");
			return -EINVAL;
		}
	}

	return 0;
}

>>>>>>> 407d19ab
static int inet6_dump_addr(struct sk_buff *skb, struct netlink_callback *cb,
			   enum addr_type_t type)
{
	struct net *net = sock_net(skb->sk);
	int h, s_h;
	int idx, ip_idx;
	int s_idx, s_ip_idx;
	struct net_device *dev;
	struct inet6_dev *idev;
	struct hlist_head *head;

	s_h = cb->args[0];
	s_idx = idx = cb->args[1];
	s_ip_idx = ip_idx = cb->args[2];

	rcu_read_lock();
	cb->seq = atomic_read(&net->ipv6.dev_addr_genid) ^ net->dev_base_seq;
	for (h = s_h; h < NETDEV_HASHENTRIES; h++, s_idx = 0) {
		idx = 0;
		head = &net->dev_index_head[h];
		hlist_for_each_entry_rcu(dev, head, index_hlist) {
			if (idx < s_idx)
				goto cont;
			if (h > s_h || idx > s_idx)
				s_ip_idx = 0;
			ip_idx = 0;
			idev = __in6_dev_get(dev);
			if (!idev)
				goto cont;

			if (in6_dump_addrs(idev, skb, cb, type,
					   s_ip_idx, &ip_idx) < 0)
				goto done;
cont:
			idx++;
		}
	}
done:
	rcu_read_unlock();
	cb->args[0] = h;
	cb->args[1] = idx;
	cb->args[2] = ip_idx;

	return skb->len;
}

static int inet6_dump_ifaddr(struct sk_buff *skb, struct netlink_callback *cb)
{
	enum addr_type_t type = UNICAST_ADDR;

	return inet6_dump_addr(skb, cb, type);
}

static int inet6_dump_ifmcaddr(struct sk_buff *skb, struct netlink_callback *cb)
{
	enum addr_type_t type = MULTICAST_ADDR;

	return inet6_dump_addr(skb, cb, type);
}


static int inet6_dump_ifacaddr(struct sk_buff *skb, struct netlink_callback *cb)
{
	enum addr_type_t type = ANYCAST_ADDR;

	return inet6_dump_addr(skb, cb, type);
}

<<<<<<< HEAD
=======
static int inet6_rtm_valid_getaddr_req(struct sk_buff *skb,
				       const struct nlmsghdr *nlh,
				       struct nlattr **tb,
				       struct netlink_ext_ack *extack)
{
	struct ifaddrmsg *ifm;
	int i, err;

	if (nlh->nlmsg_len < nlmsg_msg_size(sizeof(*ifm))) {
		NL_SET_ERR_MSG_MOD(extack, "Invalid header for get address request");
		return -EINVAL;
	}

	ifm = nlmsg_data(nlh);
	if (ifm->ifa_prefixlen || ifm->ifa_flags || ifm->ifa_scope) {
		NL_SET_ERR_MSG_MOD(extack, "Invalid values in header for get address request");
		return -EINVAL;
	}

	if (!netlink_strict_get_check(skb))
		return nlmsg_parse_deprecated(nlh, sizeof(*ifm), tb, IFA_MAX,
					      ifa_ipv6_policy, extack);

	err = nlmsg_parse_deprecated_strict(nlh, sizeof(*ifm), tb, IFA_MAX,
					    ifa_ipv6_policy, extack);
	if (err)
		return err;

	for (i = 0; i <= IFA_MAX; i++) {
		if (!tb[i])
			continue;

		switch (i) {
		case IFA_TARGET_NETNSID:
		case IFA_ADDRESS:
		case IFA_LOCAL:
			break;
		default:
			NL_SET_ERR_MSG_MOD(extack, "Unsupported attribute in get address request");
			return -EINVAL;
		}
	}

	return 0;
}

>>>>>>> 407d19ab
static int inet6_rtm_getaddr(struct sk_buff *in_skb, struct nlmsghdr *nlh,
			     struct netlink_ext_ack *extack)
{
	struct net *net = sock_net(in_skb->sk);
	struct ifaddrmsg *ifm;
	struct nlattr *tb[IFA_MAX+1];
	struct in6_addr *addr = NULL, *peer;
	struct net_device *dev = NULL;
	struct inet6_ifaddr *ifa;
	struct sk_buff *skb;
	int err;

	err = nlmsg_parse(nlh, sizeof(*ifm), tb, IFA_MAX, ifa_ipv6_policy,
			  extack);
	if (err < 0)
		return err;

	addr = extract_addr(tb[IFA_ADDRESS], tb[IFA_LOCAL], &peer);
	if (!addr)
		return -EINVAL;

	ifm = nlmsg_data(nlh);
	if (ifm->ifa_index)
		dev = dev_get_by_index(net, ifm->ifa_index);

	ifa = ipv6_get_ifaddr(net, addr, dev, 1);
	if (!ifa) {
		err = -EADDRNOTAVAIL;
		goto errout;
	}

	skb = nlmsg_new(inet6_ifaddr_msgsize(), GFP_KERNEL);
	if (!skb) {
		err = -ENOBUFS;
		goto errout_ifa;
	}

	err = inet6_fill_ifaddr(skb, ifa, NETLINK_CB(in_skb).portid,
				nlh->nlmsg_seq, RTM_NEWADDR, 0);
	if (err < 0) {
		/* -EMSGSIZE implies BUG in inet6_ifaddr_msgsize() */
		WARN_ON(err == -EMSGSIZE);
		kfree_skb(skb);
		goto errout_ifa;
	}
	err = rtnl_unicast(skb, net, NETLINK_CB(in_skb).portid);
errout_ifa:
	in6_ifa_put(ifa);
errout:
	if (dev)
		dev_put(dev);
	return err;
}

static void inet6_ifa_notify(int event, struct inet6_ifaddr *ifa)
{
	struct sk_buff *skb;
	struct net *net = dev_net(ifa->idev->dev);
	int err = -ENOBUFS;

	skb = nlmsg_new(inet6_ifaddr_msgsize(), GFP_ATOMIC);
	if (!skb)
		goto errout;

	err = inet6_fill_ifaddr(skb, ifa, 0, 0, event, 0);
	if (err < 0) {
		/* -EMSGSIZE implies BUG in inet6_ifaddr_msgsize() */
		WARN_ON(err == -EMSGSIZE);
		kfree_skb(skb);
		goto errout;
	}
	rtnl_notify(skb, net, 0, RTNLGRP_IPV6_IFADDR, NULL, GFP_ATOMIC);
	return;
errout:
	if (err < 0)
		rtnl_set_sk_err(net, RTNLGRP_IPV6_IFADDR, err);
}

static inline void ipv6_store_devconf(struct ipv6_devconf *cnf,
				__s32 *array, int bytes)
{
	BUG_ON(bytes < (DEVCONF_MAX * 4));

	memset(array, 0, bytes);
	array[DEVCONF_FORWARDING] = cnf->forwarding;
	array[DEVCONF_HOPLIMIT] = cnf->hop_limit;
	array[DEVCONF_MTU6] = cnf->mtu6;
	array[DEVCONF_ACCEPT_RA] = cnf->accept_ra;
	array[DEVCONF_ACCEPT_REDIRECTS] = cnf->accept_redirects;
	array[DEVCONF_AUTOCONF] = cnf->autoconf;
	array[DEVCONF_DAD_TRANSMITS] = cnf->dad_transmits;
	array[DEVCONF_RTR_SOLICITS] = cnf->rtr_solicits;
	array[DEVCONF_RTR_SOLICIT_INTERVAL] =
		jiffies_to_msecs(cnf->rtr_solicit_interval);
	array[DEVCONF_RTR_SOLICIT_MAX_INTERVAL] =
		jiffies_to_msecs(cnf->rtr_solicit_max_interval);
	array[DEVCONF_RTR_SOLICIT_DELAY] =
		jiffies_to_msecs(cnf->rtr_solicit_delay);
	array[DEVCONF_FORCE_MLD_VERSION] = cnf->force_mld_version;
	array[DEVCONF_MLDV1_UNSOLICITED_REPORT_INTERVAL] =
		jiffies_to_msecs(cnf->mldv1_unsolicited_report_interval);
	array[DEVCONF_MLDV2_UNSOLICITED_REPORT_INTERVAL] =
		jiffies_to_msecs(cnf->mldv2_unsolicited_report_interval);
	array[DEVCONF_USE_TEMPADDR] = cnf->use_tempaddr;
	array[DEVCONF_TEMP_VALID_LFT] = cnf->temp_valid_lft;
	array[DEVCONF_TEMP_PREFERED_LFT] = cnf->temp_prefered_lft;
	array[DEVCONF_REGEN_MAX_RETRY] = cnf->regen_max_retry;
	array[DEVCONF_MAX_DESYNC_FACTOR] = cnf->max_desync_factor;
	array[DEVCONF_MAX_ADDRESSES] = cnf->max_addresses;
	array[DEVCONF_ACCEPT_RA_DEFRTR] = cnf->accept_ra_defrtr;
	array[DEVCONF_ACCEPT_RA_MIN_HOP_LIMIT] = cnf->accept_ra_min_hop_limit;
	array[DEVCONF_ACCEPT_RA_PINFO] = cnf->accept_ra_pinfo;
#ifdef CONFIG_IPV6_ROUTER_PREF
	array[DEVCONF_ACCEPT_RA_RTR_PREF] = cnf->accept_ra_rtr_pref;
	array[DEVCONF_RTR_PROBE_INTERVAL] =
		jiffies_to_msecs(cnf->rtr_probe_interval);
#ifdef CONFIG_IPV6_ROUTE_INFO
	array[DEVCONF_ACCEPT_RA_RT_INFO_MIN_PLEN] = cnf->accept_ra_rt_info_min_plen;
	array[DEVCONF_ACCEPT_RA_RT_INFO_MAX_PLEN] = cnf->accept_ra_rt_info_max_plen;
#endif
#endif
	array[DEVCONF_PROXY_NDP] = cnf->proxy_ndp;
	array[DEVCONF_ACCEPT_SOURCE_ROUTE] = cnf->accept_source_route;
#ifdef CONFIG_IPV6_OPTIMISTIC_DAD
	array[DEVCONF_OPTIMISTIC_DAD] = cnf->optimistic_dad;
	array[DEVCONF_USE_OPTIMISTIC] = cnf->use_optimistic;
#endif
#ifdef CONFIG_IPV6_MROUTE
	array[DEVCONF_MC_FORWARDING] = cnf->mc_forwarding;
#endif
	array[DEVCONF_DISABLE_IPV6] = cnf->disable_ipv6;
	array[DEVCONF_ACCEPT_DAD] = cnf->accept_dad;
	array[DEVCONF_FORCE_TLLAO] = cnf->force_tllao;
	array[DEVCONF_NDISC_NOTIFY] = cnf->ndisc_notify;
	array[DEVCONF_SUPPRESS_FRAG_NDISC] = cnf->suppress_frag_ndisc;
	array[DEVCONF_ACCEPT_RA_FROM_LOCAL] = cnf->accept_ra_from_local;
	array[DEVCONF_ACCEPT_RA_MTU] = cnf->accept_ra_mtu;
	array[DEVCONF_IGNORE_ROUTES_WITH_LINKDOWN] = cnf->ignore_routes_with_linkdown;
	/* we omit DEVCONF_STABLE_SECRET for now */
	array[DEVCONF_USE_OIF_ADDRS_ONLY] = cnf->use_oif_addrs_only;
	array[DEVCONF_DROP_UNICAST_IN_L2_MULTICAST] = cnf->drop_unicast_in_l2_multicast;
	array[DEVCONF_DROP_UNSOLICITED_NA] = cnf->drop_unsolicited_na;
	array[DEVCONF_KEEP_ADDR_ON_DOWN] = cnf->keep_addr_on_down;
	array[DEVCONF_SEG6_ENABLED] = cnf->seg6_enabled;
#ifdef CONFIG_IPV6_SEG6_HMAC
	array[DEVCONF_SEG6_REQUIRE_HMAC] = cnf->seg6_require_hmac;
#endif
	array[DEVCONF_ENHANCED_DAD] = cnf->enhanced_dad;
	array[DEVCONF_ADDR_GEN_MODE] = cnf->addr_gen_mode;
	array[DEVCONF_DISABLE_POLICY] = cnf->disable_policy;
	array[DEVCONF_NDISC_TCLASS] = cnf->ndisc_tclass;
}

static inline size_t inet6_ifla6_size(void)
{
	return nla_total_size(4) /* IFLA_INET6_FLAGS */
	     + nla_total_size(sizeof(struct ifla_cacheinfo))
	     + nla_total_size(DEVCONF_MAX * 4) /* IFLA_INET6_CONF */
	     + nla_total_size(IPSTATS_MIB_MAX * 8) /* IFLA_INET6_STATS */
	     + nla_total_size(ICMP6_MIB_MAX * 8) /* IFLA_INET6_ICMP6STATS */
	     + nla_total_size(sizeof(struct in6_addr)) /* IFLA_INET6_TOKEN */
	     + nla_total_size(1) /* IFLA_INET6_ADDR_GEN_MODE */
	     + 0;
}

static inline size_t inet6_if_nlmsg_size(void)
{
	return NLMSG_ALIGN(sizeof(struct ifinfomsg))
	       + nla_total_size(IFNAMSIZ) /* IFLA_IFNAME */
	       + nla_total_size(MAX_ADDR_LEN) /* IFLA_ADDRESS */
	       + nla_total_size(4) /* IFLA_MTU */
	       + nla_total_size(4) /* IFLA_LINK */
	       + nla_total_size(1) /* IFLA_OPERSTATE */
	       + nla_total_size(inet6_ifla6_size()); /* IFLA_PROTINFO */
}

static inline void __snmp6_fill_statsdev(u64 *stats, atomic_long_t *mib,
					int bytes)
{
	int i;
	int pad = bytes - sizeof(u64) * ICMP6_MIB_MAX;
	BUG_ON(pad < 0);

	/* Use put_unaligned() because stats may not be aligned for u64. */
	put_unaligned(ICMP6_MIB_MAX, &stats[0]);
	for (i = 1; i < ICMP6_MIB_MAX; i++)
		put_unaligned(atomic_long_read(&mib[i]), &stats[i]);

	memset(&stats[ICMP6_MIB_MAX], 0, pad);
}

static inline void __snmp6_fill_stats64(u64 *stats, void __percpu *mib,
					int bytes, size_t syncpoff)
{
	int i, c;
	u64 buff[IPSTATS_MIB_MAX];
	int pad = bytes - sizeof(u64) * IPSTATS_MIB_MAX;

	BUG_ON(pad < 0);

	memset(buff, 0, sizeof(buff));
	buff[0] = IPSTATS_MIB_MAX;

	for_each_possible_cpu(c) {
		for (i = 1; i < IPSTATS_MIB_MAX; i++)
			buff[i] += snmp_get_cpu_field64(mib, c, i, syncpoff);
	}

	memcpy(stats, buff, IPSTATS_MIB_MAX * sizeof(u64));
	memset(&stats[IPSTATS_MIB_MAX], 0, pad);
}

static void snmp6_fill_stats(u64 *stats, struct inet6_dev *idev, int attrtype,
			     int bytes)
{
	switch (attrtype) {
	case IFLA_INET6_STATS:
		__snmp6_fill_stats64(stats, idev->stats.ipv6, bytes,
				     offsetof(struct ipstats_mib, syncp));
		break;
	case IFLA_INET6_ICMP6STATS:
		__snmp6_fill_statsdev(stats, idev->stats.icmpv6dev->mibs, bytes);
		break;
	}
}

static int inet6_fill_ifla6_attrs(struct sk_buff *skb, struct inet6_dev *idev,
				  u32 ext_filter_mask)
{
	struct nlattr *nla;
	struct ifla_cacheinfo ci;

	if (nla_put_u32(skb, IFLA_INET6_FLAGS, idev->if_flags))
		goto nla_put_failure;
	ci.max_reasm_len = IPV6_MAXPLEN;
	ci.tstamp = cstamp_delta(idev->tstamp);
	ci.reachable_time = jiffies_to_msecs(idev->nd_parms->reachable_time);
	ci.retrans_time = jiffies_to_msecs(NEIGH_VAR(idev->nd_parms, RETRANS_TIME));
	if (nla_put(skb, IFLA_INET6_CACHEINFO, sizeof(ci), &ci))
		goto nla_put_failure;
	nla = nla_reserve(skb, IFLA_INET6_CONF, DEVCONF_MAX * sizeof(s32));
	if (!nla)
		goto nla_put_failure;
	ipv6_store_devconf(&idev->cnf, nla_data(nla), nla_len(nla));

	/* XXX - MC not implemented */

	if (ext_filter_mask & RTEXT_FILTER_SKIP_STATS)
		return 0;

	nla = nla_reserve(skb, IFLA_INET6_STATS, IPSTATS_MIB_MAX * sizeof(u64));
	if (!nla)
		goto nla_put_failure;
	snmp6_fill_stats(nla_data(nla), idev, IFLA_INET6_STATS, nla_len(nla));

	nla = nla_reserve(skb, IFLA_INET6_ICMP6STATS, ICMP6_MIB_MAX * sizeof(u64));
	if (!nla)
		goto nla_put_failure;
	snmp6_fill_stats(nla_data(nla), idev, IFLA_INET6_ICMP6STATS, nla_len(nla));

	nla = nla_reserve(skb, IFLA_INET6_TOKEN, sizeof(struct in6_addr));
	if (!nla)
		goto nla_put_failure;

	if (nla_put_u8(skb, IFLA_INET6_ADDR_GEN_MODE, idev->cnf.addr_gen_mode))
		goto nla_put_failure;

	read_lock_bh(&idev->lock);
	memcpy(nla_data(nla), idev->token.s6_addr, nla_len(nla));
	read_unlock_bh(&idev->lock);

	return 0;

nla_put_failure:
	return -EMSGSIZE;
}

static size_t inet6_get_link_af_size(const struct net_device *dev,
				     u32 ext_filter_mask)
{
	if (!__in6_dev_get(dev))
		return 0;

	return inet6_ifla6_size();
}

static int inet6_fill_link_af(struct sk_buff *skb, const struct net_device *dev,
			      u32 ext_filter_mask)
{
	struct inet6_dev *idev = __in6_dev_get(dev);

	if (!idev)
		return -ENODATA;

	if (inet6_fill_ifla6_attrs(skb, idev, ext_filter_mask) < 0)
		return -EMSGSIZE;

	return 0;
}

static int inet6_set_iftoken(struct inet6_dev *idev, struct in6_addr *token)
{
	struct inet6_ifaddr *ifp;
	struct net_device *dev = idev->dev;
	bool clear_token, update_rs = false;
	struct in6_addr ll_addr;

	ASSERT_RTNL();

	if (!token)
		return -EINVAL;
	if (dev->flags & (IFF_LOOPBACK | IFF_NOARP))
		return -EINVAL;
	if (!ipv6_accept_ra(idev))
		return -EINVAL;
	if (idev->cnf.rtr_solicits == 0)
		return -EINVAL;

	write_lock_bh(&idev->lock);

	BUILD_BUG_ON(sizeof(token->s6_addr) != 16);
	memcpy(idev->token.s6_addr + 8, token->s6_addr + 8, 8);

	write_unlock_bh(&idev->lock);

	clear_token = ipv6_addr_any(token);
	if (clear_token)
		goto update_lft;

	if (!idev->dead && (idev->if_flags & IF_READY) &&
	    !ipv6_get_lladdr(dev, &ll_addr, IFA_F_TENTATIVE |
			     IFA_F_OPTIMISTIC)) {
		/* If we're not ready, then normal ifup will take care
		 * of this. Otherwise, we need to request our rs here.
		 */
		ndisc_send_rs(dev, &ll_addr, &in6addr_linklocal_allrouters);
		update_rs = true;
	}

update_lft:
	write_lock_bh(&idev->lock);

	if (update_rs) {
		idev->if_flags |= IF_RS_SENT;
		idev->rs_interval = rfc3315_s14_backoff_init(
			idev->cnf.rtr_solicit_interval);
		idev->rs_probes = 1;
		addrconf_mod_rs_timer(idev, idev->rs_interval);
	}

	/* Well, that's kinda nasty ... */
	list_for_each_entry(ifp, &idev->addr_list, if_list) {
		spin_lock(&ifp->lock);
		if (ifp->tokenized) {
			ifp->valid_lft = 0;
			ifp->prefered_lft = 0;
		}
		spin_unlock(&ifp->lock);
	}

	write_unlock_bh(&idev->lock);
	inet6_ifinfo_notify(RTM_NEWLINK, idev);
	addrconf_verify_rtnl();
	return 0;
}

static const struct nla_policy inet6_af_policy[IFLA_INET6_MAX + 1] = {
	[IFLA_INET6_ADDR_GEN_MODE]	= { .type = NLA_U8 },
	[IFLA_INET6_TOKEN]		= { .len = sizeof(struct in6_addr) },
};

static int check_addr_gen_mode(int mode)
{
	if (mode != IN6_ADDR_GEN_MODE_EUI64 &&
	    mode != IN6_ADDR_GEN_MODE_NONE &&
	    mode != IN6_ADDR_GEN_MODE_STABLE_PRIVACY &&
	    mode != IN6_ADDR_GEN_MODE_RANDOM)
		return -EINVAL;
	return 1;
}

static int check_stable_privacy(struct inet6_dev *idev, struct net *net,
				int mode)
{
	if (mode == IN6_ADDR_GEN_MODE_STABLE_PRIVACY &&
	    !idev->cnf.stable_secret.initialized &&
	    !net->ipv6.devconf_dflt->stable_secret.initialized)
		return -EINVAL;
	return 1;
}

static int inet6_validate_link_af(const struct net_device *dev,
				  const struct nlattr *nla)
{
	struct nlattr *tb[IFLA_INET6_MAX + 1];
	struct inet6_dev *idev = NULL;
	int err;

	if (dev) {
		idev = __in6_dev_get(dev);
		if (!idev)
			return -EAFNOSUPPORT;
	}

	err = nla_parse_nested_deprecated(tb, IFLA_INET6_MAX, nla,
					  inet6_af_policy, NULL);
	if (err)
		return err;

	if (!tb[IFLA_INET6_TOKEN] && !tb[IFLA_INET6_ADDR_GEN_MODE])
		return -EINVAL;

	if (tb[IFLA_INET6_ADDR_GEN_MODE]) {
		u8 mode = nla_get_u8(tb[IFLA_INET6_ADDR_GEN_MODE]);

		if (check_addr_gen_mode(mode) < 0)
			return -EINVAL;
		if (dev && check_stable_privacy(idev, dev_net(dev), mode) < 0)
			return -EINVAL;
	}

	return 0;
}

static int inet6_set_link_af(struct net_device *dev, const struct nlattr *nla)
{
	struct inet6_dev *idev = __in6_dev_get(dev);
	struct nlattr *tb[IFLA_INET6_MAX + 1];
	int err;

	if (nla_parse_nested_deprecated(tb, IFLA_INET6_MAX, nla, NULL, NULL) < 0)
		BUG();

	if (tb[IFLA_INET6_TOKEN]) {
		err = inet6_set_iftoken(idev, nla_data(tb[IFLA_INET6_TOKEN]));
		if (err)
			return err;
	}

	if (tb[IFLA_INET6_ADDR_GEN_MODE]) {
		u8 mode = nla_get_u8(tb[IFLA_INET6_ADDR_GEN_MODE]);

		idev->cnf.addr_gen_mode = mode;
	}

	return 0;
}

static int inet6_fill_ifinfo(struct sk_buff *skb, struct inet6_dev *idev,
			     u32 portid, u32 seq, int event, unsigned int flags)
{
	struct net_device *dev = idev->dev;
	struct ifinfomsg *hdr;
	struct nlmsghdr *nlh;
	void *protoinfo;

	nlh = nlmsg_put(skb, portid, seq, event, sizeof(*hdr), flags);
	if (!nlh)
		return -EMSGSIZE;

	hdr = nlmsg_data(nlh);
	hdr->ifi_family = AF_INET6;
	hdr->__ifi_pad = 0;
	hdr->ifi_type = dev->type;
	hdr->ifi_index = dev->ifindex;
	hdr->ifi_flags = dev_get_flags(dev);
	hdr->ifi_change = 0;

	if (nla_put_string(skb, IFLA_IFNAME, dev->name) ||
	    (dev->addr_len &&
	     nla_put(skb, IFLA_ADDRESS, dev->addr_len, dev->dev_addr)) ||
	    nla_put_u32(skb, IFLA_MTU, dev->mtu) ||
	    (dev->ifindex != dev_get_iflink(dev) &&
	     nla_put_u32(skb, IFLA_LINK, dev_get_iflink(dev))) ||
	    nla_put_u8(skb, IFLA_OPERSTATE,
		       netif_running(dev) ? dev->operstate : IF_OPER_DOWN))
		goto nla_put_failure;
	protoinfo = nla_nest_start_noflag(skb, IFLA_PROTINFO);
	if (!protoinfo)
		goto nla_put_failure;

	if (inet6_fill_ifla6_attrs(skb, idev, 0) < 0)
		goto nla_put_failure;

	nla_nest_end(skb, protoinfo);
	nlmsg_end(skb, nlh);
	return 0;

nla_put_failure:
	nlmsg_cancel(skb, nlh);
	return -EMSGSIZE;
}

static int inet6_dump_ifinfo(struct sk_buff *skb, struct netlink_callback *cb)
{
	struct net *net = sock_net(skb->sk);
	int h, s_h;
	int idx = 0, s_idx;
	struct net_device *dev;
	struct inet6_dev *idev;
	struct hlist_head *head;

	s_h = cb->args[0];
	s_idx = cb->args[1];

	rcu_read_lock();
	for (h = s_h; h < NETDEV_HASHENTRIES; h++, s_idx = 0) {
		idx = 0;
		head = &net->dev_index_head[h];
		hlist_for_each_entry_rcu(dev, head, index_hlist) {
			if (idx < s_idx)
				goto cont;
			idev = __in6_dev_get(dev);
			if (!idev)
				goto cont;
			if (inet6_fill_ifinfo(skb, idev,
					      NETLINK_CB(cb->skb).portid,
					      cb->nlh->nlmsg_seq,
					      RTM_NEWLINK, NLM_F_MULTI) < 0)
				goto out;
cont:
			idx++;
		}
	}
out:
	rcu_read_unlock();
	cb->args[1] = idx;
	cb->args[0] = h;

	return skb->len;
}

void inet6_ifinfo_notify(int event, struct inet6_dev *idev)
{
	struct sk_buff *skb;
	struct net *net = dev_net(idev->dev);
	int err = -ENOBUFS;

	skb = nlmsg_new(inet6_if_nlmsg_size(), GFP_ATOMIC);
	if (!skb)
		goto errout;

	err = inet6_fill_ifinfo(skb, idev, 0, 0, event, 0);
	if (err < 0) {
		/* -EMSGSIZE implies BUG in inet6_if_nlmsg_size() */
		WARN_ON(err == -EMSGSIZE);
		kfree_skb(skb);
		goto errout;
	}
	rtnl_notify(skb, net, 0, RTNLGRP_IPV6_IFINFO, NULL, GFP_ATOMIC);
	return;
errout:
	if (err < 0)
		rtnl_set_sk_err(net, RTNLGRP_IPV6_IFINFO, err);
}

static inline size_t inet6_prefix_nlmsg_size(void)
{
	return NLMSG_ALIGN(sizeof(struct prefixmsg))
	       + nla_total_size(sizeof(struct in6_addr))
	       + nla_total_size(sizeof(struct prefix_cacheinfo));
}

static int inet6_fill_prefix(struct sk_buff *skb, struct inet6_dev *idev,
			     struct prefix_info *pinfo, u32 portid, u32 seq,
			     int event, unsigned int flags)
{
	struct prefixmsg *pmsg;
	struct nlmsghdr *nlh;
	struct prefix_cacheinfo	ci;

	nlh = nlmsg_put(skb, portid, seq, event, sizeof(*pmsg), flags);
	if (!nlh)
		return -EMSGSIZE;

	pmsg = nlmsg_data(nlh);
	pmsg->prefix_family = AF_INET6;
	pmsg->prefix_pad1 = 0;
	pmsg->prefix_pad2 = 0;
	pmsg->prefix_ifindex = idev->dev->ifindex;
	pmsg->prefix_len = pinfo->prefix_len;
	pmsg->prefix_type = pinfo->type;
	pmsg->prefix_pad3 = 0;
	pmsg->prefix_flags = 0;
	if (pinfo->onlink)
		pmsg->prefix_flags |= IF_PREFIX_ONLINK;
	if (pinfo->autoconf)
		pmsg->prefix_flags |= IF_PREFIX_AUTOCONF;

	if (nla_put(skb, PREFIX_ADDRESS, sizeof(pinfo->prefix), &pinfo->prefix))
		goto nla_put_failure;
	ci.preferred_time = ntohl(pinfo->prefered);
	ci.valid_time = ntohl(pinfo->valid);
	if (nla_put(skb, PREFIX_CACHEINFO, sizeof(ci), &ci))
		goto nla_put_failure;
	nlmsg_end(skb, nlh);
	return 0;

nla_put_failure:
	nlmsg_cancel(skb, nlh);
	return -EMSGSIZE;
}

static void inet6_prefix_notify(int event, struct inet6_dev *idev,
			 struct prefix_info *pinfo)
{
	struct sk_buff *skb;
	struct net *net = dev_net(idev->dev);
	int err = -ENOBUFS;

	skb = nlmsg_new(inet6_prefix_nlmsg_size(), GFP_ATOMIC);
	if (!skb)
		goto errout;

	err = inet6_fill_prefix(skb, idev, pinfo, 0, 0, event, 0);
	if (err < 0) {
		/* -EMSGSIZE implies BUG in inet6_prefix_nlmsg_size() */
		WARN_ON(err == -EMSGSIZE);
		kfree_skb(skb);
		goto errout;
	}
	rtnl_notify(skb, net, 0, RTNLGRP_IPV6_PREFIX, NULL, GFP_ATOMIC);
	return;
errout:
	if (err < 0)
		rtnl_set_sk_err(net, RTNLGRP_IPV6_PREFIX, err);
}

static void __ipv6_ifa_notify(int event, struct inet6_ifaddr *ifp)
{
	struct net *net = dev_net(ifp->idev->dev);

	if (event)
		ASSERT_RTNL();

	inet6_ifa_notify(event ? : RTM_NEWADDR, ifp);

	switch (event) {
	case RTM_NEWADDR:
		/*
		 * If the address was optimistic
		 * we inserted the route at the start of
		 * our DAD process, so we don't need
		 * to do it again
		 */
		if (!rcu_access_pointer(ifp->rt->fib6_node))
			ip6_ins_rt(net, ifp->rt);
		if (ifp->idev->cnf.forwarding)
			addrconf_join_anycast(ifp);
		if (!ipv6_addr_any(&ifp->peer_addr))
			addrconf_prefix_route(&ifp->peer_addr, 128, 0,
					      ifp->idev->dev, 0, 0,
					      GFP_ATOMIC);
		break;
	case RTM_DELADDR:
		if (ifp->idev->cnf.forwarding)
			addrconf_leave_anycast(ifp);
		addrconf_leave_solict(ifp->idev, &ifp->addr);
		if (!ipv6_addr_any(&ifp->peer_addr)) {
			struct fib6_info *rt;

			rt = addrconf_get_prefix_route(&ifp->peer_addr, 128,
						       ifp->idev->dev, 0, 0,
						       false);
			if (rt)
				ip6_del_rt(net, rt);
		}
		if (ifp->rt) {
			ip6_del_rt(net, ifp->rt);
			ifp->rt = NULL;
		}
		rt_genid_bump_ipv6(net);
		break;
	}
	atomic_inc(&net->ipv6.dev_addr_genid);
}

static void ipv6_ifa_notify(int event, struct inet6_ifaddr *ifp)
{
	rcu_read_lock_bh();
	if (likely(ifp->idev->dead == 0))
		__ipv6_ifa_notify(event, ifp);
	rcu_read_unlock_bh();
}

#ifdef CONFIG_SYSCTL

static
int addrconf_sysctl_forward(struct ctl_table *ctl, int write,
			   void __user *buffer, size_t *lenp, loff_t *ppos)
{
	int *valp = ctl->data;
	int val = *valp;
	loff_t pos = *ppos;
	struct ctl_table lctl;
	int ret;

	/*
	 * ctl->data points to idev->cnf.forwarding, we should
	 * not modify it until we get the rtnl lock.
	 */
	lctl = *ctl;
	lctl.data = &val;

	ret = proc_dointvec(&lctl, write, buffer, lenp, ppos);

	if (write)
		ret = addrconf_fixup_forwarding(ctl, valp, val);
	if (ret)
		*ppos = pos;
	return ret;
}

static
int addrconf_sysctl_mtu(struct ctl_table *ctl, int write,
			void __user *buffer, size_t *lenp, loff_t *ppos)
{
	struct inet6_dev *idev = ctl->extra1;
	int min_mtu = IPV6_MIN_MTU;
	struct ctl_table lctl;

	lctl = *ctl;
	lctl.extra1 = &min_mtu;
	lctl.extra2 = idev ? &idev->dev->mtu : NULL;

	return proc_dointvec_minmax(&lctl, write, buffer, lenp, ppos);
}

static void dev_disable_change(struct inet6_dev *idev)
{
	struct netdev_notifier_info info;

	if (!idev || !idev->dev)
		return;

	netdev_notifier_info_init(&info, idev->dev);
	if (idev->cnf.disable_ipv6)
		addrconf_notify(NULL, NETDEV_DOWN, &info);
	else
		addrconf_notify(NULL, NETDEV_UP, &info);
}

static void addrconf_disable_change(struct net *net, __s32 newf)
{
	struct net_device *dev;
	struct inet6_dev *idev;

	for_each_netdev(net, dev) {
		idev = __in6_dev_get(dev);
		if (idev) {
			int changed = (!idev->cnf.disable_ipv6) ^ (!newf);
			idev->cnf.disable_ipv6 = newf;
			if (changed)
				dev_disable_change(idev);
		}
	}
}

static int addrconf_disable_ipv6(struct ctl_table *table, int *p, int newf)
{
	struct net *net;
	int old;

	if (!rtnl_trylock())
		return restart_syscall();

	net = (struct net *)table->extra2;
	old = *p;
	*p = newf;

	if (p == &net->ipv6.devconf_dflt->disable_ipv6) {
		rtnl_unlock();
		return 0;
	}

	if (p == &net->ipv6.devconf_all->disable_ipv6) {
		net->ipv6.devconf_dflt->disable_ipv6 = newf;
		addrconf_disable_change(net, newf);
	} else if ((!newf) ^ (!old))
		dev_disable_change((struct inet6_dev *)table->extra1);

	rtnl_unlock();
	return 0;
}

static
int addrconf_sysctl_disable(struct ctl_table *ctl, int write,
			    void __user *buffer, size_t *lenp, loff_t *ppos)
{
	int *valp = ctl->data;
	int val = *valp;
	loff_t pos = *ppos;
	struct ctl_table lctl;
	int ret;

	/*
	 * ctl->data points to idev->cnf.disable_ipv6, we should
	 * not modify it until we get the rtnl lock.
	 */
	lctl = *ctl;
	lctl.data = &val;

	ret = proc_dointvec(&lctl, write, buffer, lenp, ppos);

	if (write)
		ret = addrconf_disable_ipv6(ctl, valp, val);
	if (ret)
		*ppos = pos;
	return ret;
}

static
int addrconf_sysctl_proxy_ndp(struct ctl_table *ctl, int write,
			      void __user *buffer, size_t *lenp, loff_t *ppos)
{
	int *valp = ctl->data;
	int ret;
	int old, new;

	old = *valp;
	ret = proc_dointvec(ctl, write, buffer, lenp, ppos);
	new = *valp;

	if (write && old != new) {
		struct net *net = ctl->extra2;

		if (!rtnl_trylock())
			return restart_syscall();

		if (valp == &net->ipv6.devconf_dflt->proxy_ndp)
			inet6_netconf_notify_devconf(net, RTM_NEWNETCONF,
						     NETCONFA_PROXY_NEIGH,
						     NETCONFA_IFINDEX_DEFAULT,
						     net->ipv6.devconf_dflt);
		else if (valp == &net->ipv6.devconf_all->proxy_ndp)
			inet6_netconf_notify_devconf(net, RTM_NEWNETCONF,
						     NETCONFA_PROXY_NEIGH,
						     NETCONFA_IFINDEX_ALL,
						     net->ipv6.devconf_all);
		else {
			struct inet6_dev *idev = ctl->extra1;

			inet6_netconf_notify_devconf(net, RTM_NEWNETCONF,
						     NETCONFA_PROXY_NEIGH,
						     idev->dev->ifindex,
						     &idev->cnf);
		}
		rtnl_unlock();
	}

	return ret;
}

static int addrconf_sysctl_addr_gen_mode(struct ctl_table *ctl, int write,
					 void __user *buffer, size_t *lenp,
					 loff_t *ppos)
{
	int ret = 0;
	u32 new_val;
	struct inet6_dev *idev = (struct inet6_dev *)ctl->extra1;
	struct net *net = (struct net *)ctl->extra2;
	struct ctl_table tmp = {
		.data = &new_val,
		.maxlen = sizeof(new_val),
		.mode = ctl->mode,
	};

	if (!rtnl_trylock())
		return restart_syscall();

	new_val = *((u32 *)ctl->data);

	ret = proc_douintvec(&tmp, write, buffer, lenp, ppos);
	if (ret != 0)
		goto out;

	if (write) {
		if (check_addr_gen_mode(new_val) < 0) {
			ret = -EINVAL;
			goto out;
		}

		if (idev) {
			if (check_stable_privacy(idev, net, new_val) < 0) {
				ret = -EINVAL;
				goto out;
			}

			if (idev->cnf.addr_gen_mode != new_val) {
				idev->cnf.addr_gen_mode = new_val;
				addrconf_dev_config(idev->dev);
			}
		} else if (&net->ipv6.devconf_all->addr_gen_mode == ctl->data) {
			struct net_device *dev;

			net->ipv6.devconf_dflt->addr_gen_mode = new_val;
			for_each_netdev(net, dev) {
				idev = __in6_dev_get(dev);
				if (idev &&
				    idev->cnf.addr_gen_mode != new_val) {
					idev->cnf.addr_gen_mode = new_val;
					addrconf_dev_config(idev->dev);
				}
			}
		}

		*((u32 *)ctl->data) = new_val;
	}

out:
	rtnl_unlock();

	return ret;
}

static int addrconf_sysctl_stable_secret(struct ctl_table *ctl, int write,
					 void __user *buffer, size_t *lenp,
					 loff_t *ppos)
{
	int err;
	struct in6_addr addr;
	char str[IPV6_MAX_STRLEN];
	struct ctl_table lctl = *ctl;
	struct net *net = ctl->extra2;
	struct ipv6_stable_secret *secret = ctl->data;

	if (&net->ipv6.devconf_all->stable_secret == ctl->data)
		return -EIO;

	lctl.maxlen = IPV6_MAX_STRLEN;
	lctl.data = str;

	if (!rtnl_trylock())
		return restart_syscall();

	if (!write && !secret->initialized) {
		err = -EIO;
		goto out;
	}

	err = snprintf(str, sizeof(str), "%pI6", &secret->secret);
	if (err >= sizeof(str)) {
		err = -EIO;
		goto out;
	}

	err = proc_dostring(&lctl, write, buffer, lenp, ppos);
	if (err || !write)
		goto out;

	if (in6_pton(str, -1, addr.in6_u.u6_addr8, -1, NULL) != 1) {
		err = -EIO;
		goto out;
	}

	secret->initialized = true;
	secret->secret = addr;

	if (&net->ipv6.devconf_dflt->stable_secret == ctl->data) {
		struct net_device *dev;

		for_each_netdev(net, dev) {
			struct inet6_dev *idev = __in6_dev_get(dev);

			if (idev) {
				idev->cnf.addr_gen_mode =
					IN6_ADDR_GEN_MODE_STABLE_PRIVACY;
			}
		}
	} else {
		struct inet6_dev *idev = ctl->extra1;

		idev->cnf.addr_gen_mode = IN6_ADDR_GEN_MODE_STABLE_PRIVACY;
	}

out:
	rtnl_unlock();

	return err;
}

static
int addrconf_sysctl_ignore_routes_with_linkdown(struct ctl_table *ctl,
						int write,
						void __user *buffer,
						size_t *lenp,
						loff_t *ppos)
{
	int *valp = ctl->data;
	int val = *valp;
	loff_t pos = *ppos;
	struct ctl_table lctl;
	int ret;

	/* ctl->data points to idev->cnf.ignore_routes_when_linkdown
	 * we should not modify it until we get the rtnl lock.
	 */
	lctl = *ctl;
	lctl.data = &val;

	ret = proc_dointvec(&lctl, write, buffer, lenp, ppos);

	if (write)
		ret = addrconf_fixup_linkdown(ctl, valp, val);
	if (ret)
		*ppos = pos;
	return ret;
}

static
void addrconf_set_nopolicy(struct rt6_info *rt, int action)
{
	if (rt) {
		if (action)
			rt->dst.flags |= DST_NOPOLICY;
		else
			rt->dst.flags &= ~DST_NOPOLICY;
	}
}

static
void addrconf_disable_policy_idev(struct inet6_dev *idev, int val)
{
	struct inet6_ifaddr *ifa;

	read_lock_bh(&idev->lock);
	list_for_each_entry(ifa, &idev->addr_list, if_list) {
		spin_lock(&ifa->lock);
		if (ifa->rt) {
			struct fib6_info *rt = ifa->rt;
			int cpu;

			rcu_read_lock();
			ifa->rt->dst_nopolicy = val ? true : false;
			if (rt->rt6i_pcpu) {
				for_each_possible_cpu(cpu) {
					struct rt6_info **rtp;

					rtp = per_cpu_ptr(rt->rt6i_pcpu, cpu);
					addrconf_set_nopolicy(*rtp, val);
				}
			}
			rcu_read_unlock();
		}
		spin_unlock(&ifa->lock);
	}
	read_unlock_bh(&idev->lock);
}

static
int addrconf_disable_policy(struct ctl_table *ctl, int *valp, int val)
{
	struct inet6_dev *idev;
	struct net *net;

	if (!rtnl_trylock())
		return restart_syscall();

	*valp = val;

	net = (struct net *)ctl->extra2;
	if (valp == &net->ipv6.devconf_dflt->disable_policy) {
		rtnl_unlock();
		return 0;
	}

	if (valp == &net->ipv6.devconf_all->disable_policy)  {
		struct net_device *dev;

		for_each_netdev(net, dev) {
			idev = __in6_dev_get(dev);
			if (idev)
				addrconf_disable_policy_idev(idev, val);
		}
	} else {
		idev = (struct inet6_dev *)ctl->extra1;
		addrconf_disable_policy_idev(idev, val);
	}

	rtnl_unlock();
	return 0;
}

static
int addrconf_sysctl_disable_policy(struct ctl_table *ctl, int write,
				   void __user *buffer, size_t *lenp,
				   loff_t *ppos)
{
	int *valp = ctl->data;
	int val = *valp;
	loff_t pos = *ppos;
	struct ctl_table lctl;
	int ret;

	lctl = *ctl;
	lctl.data = &val;
	ret = proc_dointvec(&lctl, write, buffer, lenp, ppos);

	if (write && (*valp != val))
		ret = addrconf_disable_policy(ctl, valp, val);

	if (ret)
		*ppos = pos;

	return ret;
}

static int minus_one = -1;
static const int zero = 0;
static const int one = 1;
static const int two_five_five = 255;

static const struct ctl_table addrconf_sysctl[] = {
	{
		.procname	= "forwarding",
		.data		= &ipv6_devconf.forwarding,
		.maxlen		= sizeof(int),
		.mode		= 0644,
		.proc_handler	= addrconf_sysctl_forward,
	},
	{
		.procname	= "hop_limit",
		.data		= &ipv6_devconf.hop_limit,
		.maxlen		= sizeof(int),
		.mode		= 0644,
		.proc_handler	= proc_dointvec_minmax,
		.extra1		= (void *)&one,
		.extra2		= (void *)&two_five_five,
	},
	{
		.procname	= "mtu",
		.data		= &ipv6_devconf.mtu6,
		.maxlen		= sizeof(int),
		.mode		= 0644,
		.proc_handler	= addrconf_sysctl_mtu,
	},
	{
		.procname	= "accept_ra",
		.data		= &ipv6_devconf.accept_ra,
		.maxlen		= sizeof(int),
		.mode		= 0644,
		.proc_handler	= proc_dointvec,
	},
	{
		.procname	= "accept_redirects",
		.data		= &ipv6_devconf.accept_redirects,
		.maxlen		= sizeof(int),
		.mode		= 0644,
		.proc_handler	= proc_dointvec,
	},
	{
		.procname	= "autoconf",
		.data		= &ipv6_devconf.autoconf,
		.maxlen		= sizeof(int),
		.mode		= 0644,
		.proc_handler	= proc_dointvec,
	},
	{
		.procname	= "dad_transmits",
		.data		= &ipv6_devconf.dad_transmits,
		.maxlen		= sizeof(int),
		.mode		= 0644,
		.proc_handler	= proc_dointvec,
	},
	{
		.procname	= "router_solicitations",
		.data		= &ipv6_devconf.rtr_solicits,
		.maxlen		= sizeof(int),
		.mode		= 0644,
		.proc_handler	= proc_dointvec_minmax,
		.extra1		= &minus_one,
	},
	{
		.procname	= "router_solicitation_interval",
		.data		= &ipv6_devconf.rtr_solicit_interval,
		.maxlen		= sizeof(int),
		.mode		= 0644,
		.proc_handler	= proc_dointvec_jiffies,
	},
	{
		.procname	= "router_solicitation_max_interval",
		.data		= &ipv6_devconf.rtr_solicit_max_interval,
		.maxlen		= sizeof(int),
		.mode		= 0644,
		.proc_handler	= proc_dointvec_jiffies,
	},
	{
		.procname	= "router_solicitation_delay",
		.data		= &ipv6_devconf.rtr_solicit_delay,
		.maxlen		= sizeof(int),
		.mode		= 0644,
		.proc_handler	= proc_dointvec_jiffies,
	},
	{
		.procname	= "force_mld_version",
		.data		= &ipv6_devconf.force_mld_version,
		.maxlen		= sizeof(int),
		.mode		= 0644,
		.proc_handler	= proc_dointvec,
	},
	{
		.procname	= "mldv1_unsolicited_report_interval",
		.data		=
			&ipv6_devconf.mldv1_unsolicited_report_interval,
		.maxlen		= sizeof(int),
		.mode		= 0644,
		.proc_handler	= proc_dointvec_ms_jiffies,
	},
	{
		.procname	= "mldv2_unsolicited_report_interval",
		.data		=
			&ipv6_devconf.mldv2_unsolicited_report_interval,
		.maxlen		= sizeof(int),
		.mode		= 0644,
		.proc_handler	= proc_dointvec_ms_jiffies,
	},
	{
		.procname	= "use_tempaddr",
		.data		= &ipv6_devconf.use_tempaddr,
		.maxlen		= sizeof(int),
		.mode		= 0644,
		.proc_handler	= proc_dointvec,
	},
	{
		.procname	= "temp_valid_lft",
		.data		= &ipv6_devconf.temp_valid_lft,
		.maxlen		= sizeof(int),
		.mode		= 0644,
		.proc_handler	= proc_dointvec,
	},
	{
		.procname	= "temp_prefered_lft",
		.data		= &ipv6_devconf.temp_prefered_lft,
		.maxlen		= sizeof(int),
		.mode		= 0644,
		.proc_handler	= proc_dointvec,
	},
	{
		.procname	= "regen_max_retry",
		.data		= &ipv6_devconf.regen_max_retry,
		.maxlen		= sizeof(int),
		.mode		= 0644,
		.proc_handler	= proc_dointvec,
	},
	{
		.procname	= "max_desync_factor",
		.data		= &ipv6_devconf.max_desync_factor,
		.maxlen		= sizeof(int),
		.mode		= 0644,
		.proc_handler	= proc_dointvec,
	},
	{
		.procname	= "max_addresses",
		.data		= &ipv6_devconf.max_addresses,
		.maxlen		= sizeof(int),
		.mode		= 0644,
		.proc_handler	= proc_dointvec,
	},
	{
		.procname	= "accept_ra_defrtr",
		.data		= &ipv6_devconf.accept_ra_defrtr,
		.maxlen		= sizeof(int),
		.mode		= 0644,
		.proc_handler	= proc_dointvec,
	},
	{
		.procname	= "accept_ra_min_hop_limit",
		.data		= &ipv6_devconf.accept_ra_min_hop_limit,
		.maxlen		= sizeof(int),
		.mode		= 0644,
		.proc_handler	= proc_dointvec,
	},
	{
		.procname	= "accept_ra_pinfo",
		.data		= &ipv6_devconf.accept_ra_pinfo,
		.maxlen		= sizeof(int),
		.mode		= 0644,
		.proc_handler	= proc_dointvec,
	},
#ifdef CONFIG_IPV6_ROUTER_PREF
	{
		.procname	= "accept_ra_rtr_pref",
		.data		= &ipv6_devconf.accept_ra_rtr_pref,
		.maxlen		= sizeof(int),
		.mode		= 0644,
		.proc_handler	= proc_dointvec,
	},
	{
		.procname	= "router_probe_interval",
		.data		= &ipv6_devconf.rtr_probe_interval,
		.maxlen		= sizeof(int),
		.mode		= 0644,
		.proc_handler	= proc_dointvec_jiffies,
	},
#ifdef CONFIG_IPV6_ROUTE_INFO
	{
		.procname	= "accept_ra_rt_info_min_plen",
		.data		= &ipv6_devconf.accept_ra_rt_info_min_plen,
		.maxlen		= sizeof(int),
		.mode		= 0644,
		.proc_handler	= proc_dointvec,
	},
	{
		.procname	= "accept_ra_rt_info_max_plen",
		.data		= &ipv6_devconf.accept_ra_rt_info_max_plen,
		.maxlen		= sizeof(int),
		.mode		= 0644,
		.proc_handler	= proc_dointvec,
	},
#endif
#endif
	{
		.procname	= "proxy_ndp",
		.data		= &ipv6_devconf.proxy_ndp,
		.maxlen		= sizeof(int),
		.mode		= 0644,
		.proc_handler	= addrconf_sysctl_proxy_ndp,
	},
	{
		.procname	= "accept_source_route",
		.data		= &ipv6_devconf.accept_source_route,
		.maxlen		= sizeof(int),
		.mode		= 0644,
		.proc_handler	= proc_dointvec,
	},
#ifdef CONFIG_IPV6_OPTIMISTIC_DAD
	{
		.procname	= "optimistic_dad",
		.data		= &ipv6_devconf.optimistic_dad,
		.maxlen		= sizeof(int),
		.mode		= 0644,
		.proc_handler   = proc_dointvec,
	},
	{
		.procname	= "use_optimistic",
		.data		= &ipv6_devconf.use_optimistic,
		.maxlen		= sizeof(int),
		.mode		= 0644,
		.proc_handler	= proc_dointvec,
	},
#endif
#ifdef CONFIG_IPV6_MROUTE
	{
		.procname	= "mc_forwarding",
		.data		= &ipv6_devconf.mc_forwarding,
		.maxlen		= sizeof(int),
		.mode		= 0444,
		.proc_handler	= proc_dointvec,
	},
#endif
	{
		.procname	= "disable_ipv6",
		.data		= &ipv6_devconf.disable_ipv6,
		.maxlen		= sizeof(int),
		.mode		= 0644,
		.proc_handler	= addrconf_sysctl_disable,
	},
	{
		.procname	= "accept_dad",
		.data		= &ipv6_devconf.accept_dad,
		.maxlen		= sizeof(int),
		.mode		= 0644,
		.proc_handler	= proc_dointvec,
	},
	{
		.procname	= "force_tllao",
		.data		= &ipv6_devconf.force_tllao,
		.maxlen		= sizeof(int),
		.mode		= 0644,
		.proc_handler	= proc_dointvec
	},
	{
		.procname	= "ndisc_notify",
		.data		= &ipv6_devconf.ndisc_notify,
		.maxlen		= sizeof(int),
		.mode		= 0644,
		.proc_handler	= proc_dointvec
	},
	{
		.procname	= "suppress_frag_ndisc",
		.data		= &ipv6_devconf.suppress_frag_ndisc,
		.maxlen		= sizeof(int),
		.mode		= 0644,
		.proc_handler	= proc_dointvec
	},
	{
		.procname	= "accept_ra_from_local",
		.data		= &ipv6_devconf.accept_ra_from_local,
		.maxlen		= sizeof(int),
		.mode		= 0644,
		.proc_handler	= proc_dointvec,
	},
	{
		.procname	= "accept_ra_mtu",
		.data		= &ipv6_devconf.accept_ra_mtu,
		.maxlen		= sizeof(int),
		.mode		= 0644,
		.proc_handler	= proc_dointvec,
	},
	{
		.procname	= "stable_secret",
		.data		= &ipv6_devconf.stable_secret,
		.maxlen		= IPV6_MAX_STRLEN,
		.mode		= 0600,
		.proc_handler	= addrconf_sysctl_stable_secret,
	},
	{
		.procname	= "use_oif_addrs_only",
		.data		= &ipv6_devconf.use_oif_addrs_only,
		.maxlen		= sizeof(int),
		.mode		= 0644,
		.proc_handler	= proc_dointvec,
	},
	{
		.procname	= "ignore_routes_with_linkdown",
		.data		= &ipv6_devconf.ignore_routes_with_linkdown,
		.maxlen		= sizeof(int),
		.mode		= 0644,
		.proc_handler	= addrconf_sysctl_ignore_routes_with_linkdown,
	},
	{
		.procname	= "drop_unicast_in_l2_multicast",
		.data		= &ipv6_devconf.drop_unicast_in_l2_multicast,
		.maxlen		= sizeof(int),
		.mode		= 0644,
		.proc_handler	= proc_dointvec,
	},
	{
		.procname	= "drop_unsolicited_na",
		.data		= &ipv6_devconf.drop_unsolicited_na,
		.maxlen		= sizeof(int),
		.mode		= 0644,
		.proc_handler	= proc_dointvec,
	},
	{
		.procname	= "keep_addr_on_down",
		.data		= &ipv6_devconf.keep_addr_on_down,
		.maxlen		= sizeof(int),
		.mode		= 0644,
		.proc_handler	= proc_dointvec,

	},
	{
		.procname	= "seg6_enabled",
		.data		= &ipv6_devconf.seg6_enabled,
		.maxlen		= sizeof(int),
		.mode		= 0644,
		.proc_handler	= proc_dointvec,
	},
#ifdef CONFIG_IPV6_SEG6_HMAC
	{
		.procname	= "seg6_require_hmac",
		.data		= &ipv6_devconf.seg6_require_hmac,
		.maxlen		= sizeof(int),
		.mode		= 0644,
		.proc_handler	= proc_dointvec,
	},
#endif
	{
		.procname       = "enhanced_dad",
		.data           = &ipv6_devconf.enhanced_dad,
		.maxlen         = sizeof(int),
		.mode           = 0644,
		.proc_handler   = proc_dointvec,
	},
	{
		.procname		= "addr_gen_mode",
		.data			= &ipv6_devconf.addr_gen_mode,
		.maxlen			= sizeof(int),
		.mode			= 0644,
		.proc_handler	= addrconf_sysctl_addr_gen_mode,
	},
	{
		.procname       = "disable_policy",
		.data           = &ipv6_devconf.disable_policy,
		.maxlen         = sizeof(int),
		.mode           = 0644,
		.proc_handler   = addrconf_sysctl_disable_policy,
	},
	{
		.procname	= "ndisc_tclass",
		.data		= &ipv6_devconf.ndisc_tclass,
		.maxlen		= sizeof(int),
		.mode		= 0644,
		.proc_handler	= proc_dointvec_minmax,
		.extra1		= (void *)&zero,
		.extra2		= (void *)&two_five_five,
	},
	{
		/* sentinel */
	}
};

static int __addrconf_sysctl_register(struct net *net, char *dev_name,
		struct inet6_dev *idev, struct ipv6_devconf *p)
{
	int i, ifindex;
	struct ctl_table *table;
	char path[sizeof("net/ipv6/conf/") + IFNAMSIZ];

	table = kmemdup(addrconf_sysctl, sizeof(addrconf_sysctl), GFP_KERNEL);
	if (!table)
		goto out;

	for (i = 0; table[i].data; i++) {
		table[i].data += (char *)p - (char *)&ipv6_devconf;
		/* If one of these is already set, then it is not safe to
		 * overwrite either of them: this makes proc_dointvec_minmax
		 * usable.
		 */
		if (!table[i].extra1 && !table[i].extra2) {
			table[i].extra1 = idev; /* embedded; no ref */
			table[i].extra2 = net;
		}
	}

	snprintf(path, sizeof(path), "net/ipv6/conf/%s", dev_name);

	p->sysctl_header = register_net_sysctl(net, path, table);
	if (!p->sysctl_header)
		goto free;

	if (!strcmp(dev_name, "all"))
		ifindex = NETCONFA_IFINDEX_ALL;
	else if (!strcmp(dev_name, "default"))
		ifindex = NETCONFA_IFINDEX_DEFAULT;
	else
		ifindex = idev->dev->ifindex;
	inet6_netconf_notify_devconf(net, RTM_NEWNETCONF, NETCONFA_ALL,
				     ifindex, p);
	return 0;

free:
	kfree(table);
out:
	return -ENOBUFS;
}

static void __addrconf_sysctl_unregister(struct net *net,
					 struct ipv6_devconf *p, int ifindex)
{
	struct ctl_table *table;

	if (!p->sysctl_header)
		return;

	table = p->sysctl_header->ctl_table_arg;
	unregister_net_sysctl_table(p->sysctl_header);
	p->sysctl_header = NULL;
	kfree(table);

	inet6_netconf_notify_devconf(net, RTM_DELNETCONF, 0, ifindex, NULL);
}

static int addrconf_sysctl_register(struct inet6_dev *idev)
{
	int err;

	if (!sysctl_dev_name_is_allowed(idev->dev->name))
		return -EINVAL;

	err = neigh_sysctl_register(idev->dev, idev->nd_parms,
				    &ndisc_ifinfo_sysctl_change);
	if (err)
		return err;
	err = __addrconf_sysctl_register(dev_net(idev->dev), idev->dev->name,
					 idev, &idev->cnf);
	if (err)
		neigh_sysctl_unregister(idev->nd_parms);

	return err;
}

static void addrconf_sysctl_unregister(struct inet6_dev *idev)
{
	__addrconf_sysctl_unregister(dev_net(idev->dev), &idev->cnf,
				     idev->dev->ifindex);
	neigh_sysctl_unregister(idev->nd_parms);
}


#endif

static int __net_init addrconf_init_net(struct net *net)
{
	int err = -ENOMEM;
	struct ipv6_devconf *all, *dflt;

	all = kmemdup(&ipv6_devconf, sizeof(ipv6_devconf), GFP_KERNEL);
	if (!all)
		goto err_alloc_all;

	dflt = kmemdup(&ipv6_devconf_dflt, sizeof(ipv6_devconf_dflt), GFP_KERNEL);
	if (!dflt)
		goto err_alloc_dflt;

	/* these will be inherited by all namespaces */
	dflt->autoconf = ipv6_defaults.autoconf;
	dflt->disable_ipv6 = ipv6_defaults.disable_ipv6;

	dflt->stable_secret.initialized = false;
	all->stable_secret.initialized = false;

	net->ipv6.devconf_all = all;
	net->ipv6.devconf_dflt = dflt;

#ifdef CONFIG_SYSCTL
	err = __addrconf_sysctl_register(net, "all", NULL, all);
	if (err < 0)
		goto err_reg_all;

	err = __addrconf_sysctl_register(net, "default", NULL, dflt);
	if (err < 0)
		goto err_reg_dflt;
#endif
	return 0;

#ifdef CONFIG_SYSCTL
err_reg_dflt:
	__addrconf_sysctl_unregister(net, all, NETCONFA_IFINDEX_ALL);
err_reg_all:
	kfree(dflt);
#endif
err_alloc_dflt:
	kfree(all);
err_alloc_all:
	return err;
}

static void __net_exit addrconf_exit_net(struct net *net)
{
#ifdef CONFIG_SYSCTL
	__addrconf_sysctl_unregister(net, net->ipv6.devconf_dflt,
				     NETCONFA_IFINDEX_DEFAULT);
	__addrconf_sysctl_unregister(net, net->ipv6.devconf_all,
				     NETCONFA_IFINDEX_ALL);
#endif
	kfree(net->ipv6.devconf_dflt);
	kfree(net->ipv6.devconf_all);
}

static struct pernet_operations addrconf_ops = {
	.init = addrconf_init_net,
	.exit = addrconf_exit_net,
};

static struct rtnl_af_ops inet6_ops __read_mostly = {
	.family		  = AF_INET6,
	.fill_link_af	  = inet6_fill_link_af,
	.get_link_af_size = inet6_get_link_af_size,
	.validate_link_af = inet6_validate_link_af,
	.set_link_af	  = inet6_set_link_af,
};

/*
 *	Init / cleanup code
 */

int __init addrconf_init(void)
{
	struct inet6_dev *idev;
	int i, err;

	err = ipv6_addr_label_init();
	if (err < 0) {
		pr_crit("%s: cannot initialize default policy table: %d\n",
			__func__, err);
		goto out;
	}

	err = register_pernet_subsys(&addrconf_ops);
	if (err < 0)
		goto out_addrlabel;

	addrconf_wq = create_workqueue("ipv6_addrconf");
	if (!addrconf_wq) {
		err = -ENOMEM;
		goto out_nowq;
	}

	/* The addrconf netdev notifier requires that loopback_dev
	 * has it's ipv6 private information allocated and setup
	 * before it can bring up and give link-local addresses
	 * to other devices which are up.
	 *
	 * Unfortunately, loopback_dev is not necessarily the first
	 * entry in the global dev_base list of net devices.  In fact,
	 * it is likely to be the very last entry on that list.
	 * So this causes the notifier registry below to try and
	 * give link-local addresses to all devices besides loopback_dev
	 * first, then loopback_dev, which cases all the non-loopback_dev
	 * devices to fail to get a link-local address.
	 *
	 * So, as a temporary fix, allocate the ipv6 structure for
	 * loopback_dev first by hand.
	 * Longer term, all of the dependencies ipv6 has upon the loopback
	 * device and it being up should be removed.
	 */
	rtnl_lock();
	idev = ipv6_add_dev(init_net.loopback_dev);
	rtnl_unlock();
	if (IS_ERR(idev)) {
		err = PTR_ERR(idev);
		goto errlo;
	}

	ip6_route_init_special_entries();

	for (i = 0; i < IN6_ADDR_HSIZE; i++)
		INIT_HLIST_HEAD(&inet6_addr_lst[i]);

	register_netdevice_notifier(&ipv6_dev_notf);

	addrconf_verify();

	rtnl_af_register(&inet6_ops);

	err = rtnl_register_module(THIS_MODULE, PF_INET6, RTM_GETLINK,
				   NULL, inet6_dump_ifinfo, 0);
	if (err < 0)
		goto errout;

	err = rtnl_register_module(THIS_MODULE, PF_INET6, RTM_NEWADDR,
				   inet6_rtm_newaddr, NULL, 0);
	if (err < 0)
		goto errout;
	err = rtnl_register_module(THIS_MODULE, PF_INET6, RTM_DELADDR,
				   inet6_rtm_deladdr, NULL, 0);
	if (err < 0)
		goto errout;
	err = rtnl_register_module(THIS_MODULE, PF_INET6, RTM_GETADDR,
				   inet6_rtm_getaddr, inet6_dump_ifaddr,
				   RTNL_FLAG_DOIT_UNLOCKED);
	if (err < 0)
		goto errout;
	err = rtnl_register_module(THIS_MODULE, PF_INET6, RTM_GETMULTICAST,
				   NULL, inet6_dump_ifmcaddr, 0);
	if (err < 0)
		goto errout;
	err = rtnl_register_module(THIS_MODULE, PF_INET6, RTM_GETANYCAST,
				   NULL, inet6_dump_ifacaddr, 0);
	if (err < 0)
		goto errout;
	err = rtnl_register_module(THIS_MODULE, PF_INET6, RTM_GETNETCONF,
				   inet6_netconf_get_devconf,
				   inet6_netconf_dump_devconf,
				   RTNL_FLAG_DOIT_UNLOCKED);
	if (err < 0)
		goto errout;
	err = ipv6_addr_label_rtnl_register();
	if (err < 0)
		goto errout;

	return 0;
errout:
	rtnl_unregister_all(PF_INET6);
	rtnl_af_unregister(&inet6_ops);
	unregister_netdevice_notifier(&ipv6_dev_notf);
errlo:
	destroy_workqueue(addrconf_wq);
out_nowq:
	unregister_pernet_subsys(&addrconf_ops);
out_addrlabel:
	ipv6_addr_label_cleanup();
out:
	return err;
}

void addrconf_cleanup(void)
{
	struct net_device *dev;
	int i;

	unregister_netdevice_notifier(&ipv6_dev_notf);
	unregister_pernet_subsys(&addrconf_ops);
	ipv6_addr_label_cleanup();

	rtnl_af_unregister(&inet6_ops);

	rtnl_lock();

	/* clean dev list */
	for_each_netdev(&init_net, dev) {
		if (__in6_dev_get(dev) == NULL)
			continue;
		addrconf_ifdown(dev, 1);
	}
	addrconf_ifdown(init_net.loopback_dev, 2);

	/*
	 *	Check hash table.
	 */
	spin_lock_bh(&addrconf_hash_lock);
	for (i = 0; i < IN6_ADDR_HSIZE; i++)
		WARN_ON(!hlist_empty(&inet6_addr_lst[i]));
	spin_unlock_bh(&addrconf_hash_lock);
	cancel_delayed_work(&addr_chk_work);
	rtnl_unlock();

	destroy_workqueue(addrconf_wq);
}<|MERGE_RESOLUTION|>--- conflicted
+++ resolved
@@ -176,7 +176,7 @@
 static void addrconf_dad_work(struct work_struct *w);
 static void addrconf_dad_completed(struct inet6_ifaddr *ifp, bool bump_id,
 				   bool send_na);
-static void addrconf_dad_run(struct inet6_dev *idev);
+static void addrconf_dad_run(struct inet6_dev *idev, bool restart);
 static void addrconf_rs_timer(struct timer_list *t);
 static void __ipv6_ifa_notify(int event, struct inet6_ifaddr *ifa);
 static void ipv6_ifa_notify(int event, struct inet6_ifaddr *ifa);
@@ -594,8 +594,6 @@
 	[NETCONFA_IGNORE_ROUTES_WITH_LINKDOWN]	= { .len = sizeof(int) },
 };
 
-<<<<<<< HEAD
-=======
 static int inet6_netconf_valid_get_req(struct sk_buff *skb,
 				       const struct nlmsghdr *nlh,
 				       struct nlattr **tb,
@@ -635,7 +633,6 @@
 	return 0;
 }
 
->>>>>>> 407d19ab
 static int inet6_netconf_get_devconf(struct sk_buff *in_skb,
 				     struct nlmsghdr *nlh,
 				     struct netlink_ext_ack *extack)
@@ -644,14 +641,12 @@
 	struct nlattr *tb[NETCONFA_MAX+1];
 	struct inet6_dev *in6_dev = NULL;
 	struct net_device *dev = NULL;
-	struct netconfmsg *ncm;
 	struct sk_buff *skb;
 	struct ipv6_devconf *devconf;
 	int ifindex;
 	int err;
 
-	err = nlmsg_parse(nlh, sizeof(*ncm), tb, NETCONFA_MAX,
-			  devconf_ipv6_policy, extack);
+	err = inet6_netconf_valid_get_req(in_skb, nlh, tb, extack);
 	if (err < 0)
 		return err;
 
@@ -705,12 +700,28 @@
 static int inet6_netconf_dump_devconf(struct sk_buff *skb,
 				      struct netlink_callback *cb)
 {
+	const struct nlmsghdr *nlh = cb->nlh;
 	struct net *net = sock_net(skb->sk);
 	int h, s_h;
 	int idx, s_idx;
 	struct net_device *dev;
 	struct inet6_dev *idev;
 	struct hlist_head *head;
+
+	if (cb->strict_check) {
+		struct netlink_ext_ack *extack = cb->extack;
+		struct netconfmsg *ncm;
+
+		if (nlh->nlmsg_len < nlmsg_msg_size(sizeof(*ncm))) {
+			NL_SET_ERR_MSG_MOD(extack, "Invalid header for netconf dump request");
+			return -EINVAL;
+		}
+
+		if (nlmsg_attrlen(nlh, sizeof(*ncm))) {
+			NL_SET_ERR_MSG_MOD(extack, "Invalid data after header in netconf dump request");
+			return -EINVAL;
+		}
+	}
 
 	s_h = cb->args[0];
 	s_idx = idx = cb->args[1];
@@ -731,7 +742,7 @@
 			if (inet6_netconf_fill_devconf(skb, dev->ifindex,
 						       &idev->cnf,
 						       NETLINK_CB(cb->skb).portid,
-						       cb->nlh->nlmsg_seq,
+						       nlh->nlmsg_seq,
 						       RTM_NEWNETCONF,
 						       NLM_F_MULTI,
 						       NETCONFA_ALL) < 0) {
@@ -748,7 +759,7 @@
 		if (inet6_netconf_fill_devconf(skb, NETCONFA_IFINDEX_ALL,
 					       net->ipv6.devconf_all,
 					       NETLINK_CB(cb->skb).portid,
-					       cb->nlh->nlmsg_seq,
+					       nlh->nlmsg_seq,
 					       RTM_NEWNETCONF, NLM_F_MULTI,
 					       NETCONFA_ALL) < 0)
 			goto done;
@@ -759,7 +770,7 @@
 		if (inet6_netconf_fill_devconf(skb, NETCONFA_IFINDEX_DEFAULT,
 					       net->ipv6.devconf_dflt,
 					       NETLINK_CB(cb->skb).portid,
-					       cb->nlh->nlmsg_seq,
+					       nlh->nlmsg_seq,
 					       RTM_NEWNETCONF, NLM_F_MULTI,
 					       NETCONFA_ALL) < 0)
 			goto done;
@@ -1036,6 +1047,7 @@
 	if (addr_type == IPV6_ADDR_ANY ||
 	    addr_type & IPV6_ADDR_MULTICAST ||
 	    (!(idev->dev->flags & IFF_LOOPBACK) &&
+	     !netif_is_l3_master(idev->dev) &&
 	     addr_type & IPV6_ADDR_LOOPBACK))
 		return ERR_PTR(-EADDRNOTAVAIL);
 
@@ -2844,7 +2856,7 @@
 			dev = __dev_get_by_name(net, p.name);
 			if (!dev)
 				goto err_exit;
-			err = dev_open(dev);
+			err = dev_open(dev, NULL);
 		}
 	}
 #endif
@@ -3463,6 +3475,7 @@
 			   void *ptr)
 {
 	struct net_device *dev = netdev_notifier_info_to_dev(ptr);
+	struct netdev_notifier_change_info *change_info;
 	struct netdev_notifier_changeupper_info *info;
 	struct inet6_dev *idev = __in6_dev_get(dev);
 	struct net *net = dev_net(dev);
@@ -3518,8 +3531,8 @@
 
 			if (!addrconf_link_ready(dev)) {
 				/* device is not ready yet. */
-				pr_info("ADDRCONF(NETDEV_UP): %s: link is not ready\n",
-					dev->name);
+				pr_debug("ADDRCONF(NETDEV_UP): %s: link is not ready\n",
+					 dev->name);
 				break;
 			}
 
@@ -3537,7 +3550,7 @@
 				break;
 			}
 
-			if (idev) {
+			if (!IS_ERR_OR_NULL(idev)) {
 				if (idev->if_flags & IF_READY) {
 					/* device is already configured -
 					 * but resend MLD reports, we might
@@ -3545,6 +3558,9 @@
 					 * multicast snooping switches
 					 */
 					ipv6_mc_up(idev);
+					change_info = ptr;
+					if (change_info->flags_changed & IFF_NOARP)
+						addrconf_dad_run(idev, true);
 					rt6_sync_up(dev, RTNH_F_LINKDOWN);
 					break;
 				}
@@ -3579,7 +3595,7 @@
 
 		if (!IS_ERR_OR_NULL(idev)) {
 			if (run_pending)
-				addrconf_dad_run(idev);
+				addrconf_dad_run(idev, false);
 
 			/* Device has an address by now */
 			rt6_sync_up(dev, RTNH_F_DEAD);
@@ -4197,16 +4213,19 @@
 		addrconf_verify_rtnl();
 }
 
-static void addrconf_dad_run(struct inet6_dev *idev)
+static void addrconf_dad_run(struct inet6_dev *idev, bool restart)
 {
 	struct inet6_ifaddr *ifp;
 
 	read_lock_bh(&idev->lock);
 	list_for_each_entry(ifp, &idev->addr_list, if_list) {
 		spin_lock(&ifp->lock);
-		if (ifp->flags & IFA_F_TENTATIVE &&
-		    ifp->state == INET6_IFADDR_STATE_DAD)
+		if ((ifp->flags & IFA_F_TENTATIVE &&
+		     ifp->state == INET6_IFADDR_STATE_DAD) || restart) {
+			if (restart)
+				ifp->state = INET6_IFADDR_STATE_PREDAD;
 			addrconf_dad_kick(ifp);
+		}
 		spin_unlock(&ifp->lock);
 	}
 	read_unlock_bh(&idev->lock);
@@ -4530,6 +4549,7 @@
 	[IFA_CACHEINFO]		= { .len = sizeof(struct ifa_cacheinfo) },
 	[IFA_FLAGS]		= { .len = sizeof(u32) },
 	[IFA_RT_PRIORITY]	= { .len = sizeof(u32) },
+	[IFA_TARGET_NETNSID]	= { .type = NLA_S32 },
 };
 
 static int
@@ -4830,18 +4850,39 @@
 	       + nla_total_size(4)  /* IFA_RT_PRIORITY */;
 }
 
+enum addr_type_t {
+	UNICAST_ADDR,
+	MULTICAST_ADDR,
+	ANYCAST_ADDR,
+};
+
+struct inet6_fill_args {
+	u32 portid;
+	u32 seq;
+	int event;
+	unsigned int flags;
+	int netnsid;
+	int ifindex;
+	enum addr_type_t type;
+};
+
 static int inet6_fill_ifaddr(struct sk_buff *skb, struct inet6_ifaddr *ifa,
-			     u32 portid, u32 seq, int event, unsigned int flags)
+			     struct inet6_fill_args *args)
 {
 	struct nlmsghdr  *nlh;
 	u32 preferred, valid;
 
-	nlh = nlmsg_put(skb, portid, seq, event, sizeof(struct ifaddrmsg), flags);
+	nlh = nlmsg_put(skb, args->portid, args->seq, args->event,
+			sizeof(struct ifaddrmsg), args->flags);
 	if (!nlh)
 		return -EMSGSIZE;
 
 	put_ifaddrmsg(nlh, ifa->prefix_len, ifa->flags, rt_scope(ifa->scope),
 		      ifa->idev->dev->ifindex);
+
+	if (args->netnsid >= 0 &&
+	    nla_put_s32(skb, IFA_TARGET_NETNSID, args->netnsid))
+		goto error;
 
 	if (!((ifa->flags&IFA_F_PERMANENT) &&
 	      (ifa->prefered_lft == INFINITY_LIFE_TIME))) {
@@ -4892,7 +4933,7 @@
 }
 
 static int inet6_fill_ifmcaddr(struct sk_buff *skb, struct ifmcaddr6 *ifmca,
-				u32 portid, u32 seq, int event, u16 flags)
+			       struct inet6_fill_args *args)
 {
 	struct nlmsghdr  *nlh;
 	u8 scope = RT_SCOPE_UNIVERSE;
@@ -4901,8 +4942,13 @@
 	if (ipv6_addr_scope(&ifmca->mca_addr) & IFA_SITE)
 		scope = RT_SCOPE_SITE;
 
-	nlh = nlmsg_put(skb, portid, seq, event, sizeof(struct ifaddrmsg), flags);
+	nlh = nlmsg_put(skb, args->portid, args->seq, args->event,
+			sizeof(struct ifaddrmsg), args->flags);
 	if (!nlh)
+		return -EMSGSIZE;
+
+	if (args->netnsid >= 0 &&
+	    nla_put_s32(skb, IFA_TARGET_NETNSID, args->netnsid))
 		return -EMSGSIZE;
 
 	put_ifaddrmsg(nlh, 128, IFA_F_PERMANENT, scope, ifindex);
@@ -4918,7 +4964,7 @@
 }
 
 static int inet6_fill_ifacaddr(struct sk_buff *skb, struct ifacaddr6 *ifaca,
-				u32 portid, u32 seq, int event, unsigned int flags)
+			       struct inet6_fill_args *args)
 {
 	struct net_device *dev = fib6_info_nh_dev(ifaca->aca_rt);
 	int ifindex = dev ? dev->ifindex : 1;
@@ -4928,8 +4974,13 @@
 	if (ipv6_addr_scope(&ifaca->aca_addr) & IFA_SITE)
 		scope = RT_SCOPE_SITE;
 
-	nlh = nlmsg_put(skb, portid, seq, event, sizeof(struct ifaddrmsg), flags);
+	nlh = nlmsg_put(skb, args->portid, args->seq, args->event,
+			sizeof(struct ifaddrmsg), args->flags);
 	if (!nlh)
+		return -EMSGSIZE;
+
+	if (args->netnsid >= 0 &&
+	    nla_put_s32(skb, IFA_TARGET_NETNSID, args->netnsid))
 		return -EMSGSIZE;
 
 	put_ifaddrmsg(nlh, 128, IFA_F_PERMANENT, scope, ifindex);
@@ -4944,36 +4995,27 @@
 	return 0;
 }
 
-enum addr_type_t {
-	UNICAST_ADDR,
-	MULTICAST_ADDR,
-	ANYCAST_ADDR,
-};
-
 /* called with rcu_read_lock() */
 static int in6_dump_addrs(struct inet6_dev *idev, struct sk_buff *skb,
-			  struct netlink_callback *cb, enum addr_type_t type,
-			  int s_ip_idx, int *p_ip_idx)
+			  struct netlink_callback *cb, int s_ip_idx,
+			  struct inet6_fill_args *fillargs)
 {
 	struct ifmcaddr6 *ifmca;
 	struct ifacaddr6 *ifaca;
+	int ip_idx = 0;
 	int err = 1;
-	int ip_idx = *p_ip_idx;
 
 	read_lock_bh(&idev->lock);
-	switch (type) {
+	switch (fillargs->type) {
 	case UNICAST_ADDR: {
 		struct inet6_ifaddr *ifa;
+		fillargs->event = RTM_NEWADDR;
 
 		/* unicast address incl. temp addr */
 		list_for_each_entry(ifa, &idev->addr_list, if_list) {
 			if (ip_idx < s_ip_idx)
 				goto next;
-			err = inet6_fill_ifaddr(skb, ifa,
-						NETLINK_CB(cb->skb).portid,
-						cb->nlh->nlmsg_seq,
-						RTM_NEWADDR,
-						NLM_F_MULTI);
+			err = inet6_fill_ifaddr(skb, ifa, fillargs);
 			if (err < 0)
 				break;
 			nl_dump_check_consistent(cb, nlmsg_hdr(skb));
@@ -4983,31 +5025,26 @@
 		break;
 	}
 	case MULTICAST_ADDR:
+		fillargs->event = RTM_GETMULTICAST;
+
 		/* multicast address */
 		for (ifmca = idev->mc_list; ifmca;
 		     ifmca = ifmca->next, ip_idx++) {
 			if (ip_idx < s_ip_idx)
 				continue;
-			err = inet6_fill_ifmcaddr(skb, ifmca,
-						  NETLINK_CB(cb->skb).portid,
-						  cb->nlh->nlmsg_seq,
-						  RTM_GETMULTICAST,
-						  NLM_F_MULTI);
+			err = inet6_fill_ifmcaddr(skb, ifmca, fillargs);
 			if (err < 0)
 				break;
 		}
 		break;
 	case ANYCAST_ADDR:
+		fillargs->event = RTM_GETANYCAST;
 		/* anycast address */
 		for (ifaca = idev->ac_list; ifaca;
 		     ifaca = ifaca->aca_next, ip_idx++) {
 			if (ip_idx < s_ip_idx)
 				continue;
-			err = inet6_fill_ifacaddr(skb, ifaca,
-						  NETLINK_CB(cb->skb).portid,
-						  cb->nlh->nlmsg_seq,
-						  RTM_GETANYCAST,
-						  NLM_F_MULTI);
+			err = inet6_fill_ifacaddr(skb, ifaca, fillargs);
 			if (err < 0)
 				break;
 		}
@@ -5016,12 +5053,10 @@
 		break;
 	}
 	read_unlock_bh(&idev->lock);
-	*p_ip_idx = ip_idx;
+	cb->args[2] = ip_idx;
 	return err;
 }
 
-<<<<<<< HEAD
-=======
 static int inet6_valid_dump_ifaddr_req(const struct nlmsghdr *nlh,
 				       struct inet6_fill_args *fillargs,
 				       struct net **tgt_net, struct sock *sk,
@@ -5078,39 +5113,70 @@
 	return 0;
 }
 
->>>>>>> 407d19ab
 static int inet6_dump_addr(struct sk_buff *skb, struct netlink_callback *cb,
 			   enum addr_type_t type)
 {
+	const struct nlmsghdr *nlh = cb->nlh;
+	struct inet6_fill_args fillargs = {
+		.portid = NETLINK_CB(cb->skb).portid,
+		.seq = cb->nlh->nlmsg_seq,
+		.flags = NLM_F_MULTI,
+		.netnsid = -1,
+		.type = type,
+	};
 	struct net *net = sock_net(skb->sk);
+	struct net *tgt_net = net;
+	int idx, s_idx, s_ip_idx;
 	int h, s_h;
-	int idx, ip_idx;
-	int s_idx, s_ip_idx;
 	struct net_device *dev;
 	struct inet6_dev *idev;
 	struct hlist_head *head;
+	int err = 0;
 
 	s_h = cb->args[0];
 	s_idx = idx = cb->args[1];
-	s_ip_idx = ip_idx = cb->args[2];
+	s_ip_idx = cb->args[2];
+
+	if (cb->strict_check) {
+		err = inet6_valid_dump_ifaddr_req(nlh, &fillargs, &tgt_net,
+						  skb->sk, cb);
+		if (err < 0)
+			goto put_tgt_net;
+
+		err = 0;
+		if (fillargs.ifindex) {
+			dev = __dev_get_by_index(tgt_net, fillargs.ifindex);
+			if (!dev) {
+				err = -ENODEV;
+				goto put_tgt_net;
+			}
+			idev = __in6_dev_get(dev);
+			if (idev) {
+				err = in6_dump_addrs(idev, skb, cb, s_ip_idx,
+						     &fillargs);
+				if (err > 0)
+					err = 0;
+			}
+			goto put_tgt_net;
+		}
+	}
 
 	rcu_read_lock();
-	cb->seq = atomic_read(&net->ipv6.dev_addr_genid) ^ net->dev_base_seq;
+	cb->seq = atomic_read(&tgt_net->ipv6.dev_addr_genid) ^ tgt_net->dev_base_seq;
 	for (h = s_h; h < NETDEV_HASHENTRIES; h++, s_idx = 0) {
 		idx = 0;
-		head = &net->dev_index_head[h];
+		head = &tgt_net->dev_index_head[h];
 		hlist_for_each_entry_rcu(dev, head, index_hlist) {
 			if (idx < s_idx)
 				goto cont;
 			if (h > s_h || idx > s_idx)
 				s_ip_idx = 0;
-			ip_idx = 0;
 			idev = __in6_dev_get(dev);
 			if (!idev)
 				goto cont;
 
-			if (in6_dump_addrs(idev, skb, cb, type,
-					   s_ip_idx, &ip_idx) < 0)
+			if (in6_dump_addrs(idev, skb, cb, s_ip_idx,
+					   &fillargs) < 0)
 				goto done;
 cont:
 			idx++;
@@ -5120,9 +5186,11 @@
 	rcu_read_unlock();
 	cb->args[0] = h;
 	cb->args[1] = idx;
-	cb->args[2] = ip_idx;
-
-	return skb->len;
+put_tgt_net:
+	if (fillargs.netnsid >= 0)
+		put_net(tgt_net);
+
+	return skb->len ? : err;
 }
 
 static int inet6_dump_ifaddr(struct sk_buff *skb, struct netlink_callback *cb)
@@ -5147,8 +5215,6 @@
 	return inet6_dump_addr(skb, cb, type);
 }
 
-<<<<<<< HEAD
-=======
 static int inet6_rtm_valid_getaddr_req(struct sk_buff *skb,
 				       const struct nlmsghdr *nlh,
 				       struct nlattr **tb,
@@ -5195,11 +5261,18 @@
 	return 0;
 }
 
->>>>>>> 407d19ab
 static int inet6_rtm_getaddr(struct sk_buff *in_skb, struct nlmsghdr *nlh,
 			     struct netlink_ext_ack *extack)
 {
 	struct net *net = sock_net(in_skb->sk);
+	struct inet6_fill_args fillargs = {
+		.portid = NETLINK_CB(in_skb).portid,
+		.seq = nlh->nlmsg_seq,
+		.event = RTM_NEWADDR,
+		.flags = 0,
+		.netnsid = -1,
+	};
+	struct net *tgt_net = net;
 	struct ifaddrmsg *ifm;
 	struct nlattr *tb[IFA_MAX+1];
 	struct in6_addr *addr = NULL, *peer;
@@ -5208,10 +5281,18 @@
 	struct sk_buff *skb;
 	int err;
 
-	err = nlmsg_parse(nlh, sizeof(*ifm), tb, IFA_MAX, ifa_ipv6_policy,
-			  extack);
+	err = inet6_rtm_valid_getaddr_req(in_skb, nlh, tb, extack);
 	if (err < 0)
 		return err;
+
+	if (tb[IFA_TARGET_NETNSID]) {
+		fillargs.netnsid = nla_get_s32(tb[IFA_TARGET_NETNSID]);
+
+		tgt_net = rtnl_get_net_ns_capable(NETLINK_CB(in_skb).sk,
+						  fillargs.netnsid);
+		if (IS_ERR(tgt_net))
+			return PTR_ERR(tgt_net);
+	}
 
 	addr = extract_addr(tb[IFA_ADDRESS], tb[IFA_LOCAL], &peer);
 	if (!addr)
@@ -5219,9 +5300,9 @@
 
 	ifm = nlmsg_data(nlh);
 	if (ifm->ifa_index)
-		dev = dev_get_by_index(net, ifm->ifa_index);
-
-	ifa = ipv6_get_ifaddr(net, addr, dev, 1);
+		dev = dev_get_by_index(tgt_net, ifm->ifa_index);
+
+	ifa = ipv6_get_ifaddr(tgt_net, addr, dev, 1);
 	if (!ifa) {
 		err = -EADDRNOTAVAIL;
 		goto errout;
@@ -5233,20 +5314,22 @@
 		goto errout_ifa;
 	}
 
-	err = inet6_fill_ifaddr(skb, ifa, NETLINK_CB(in_skb).portid,
-				nlh->nlmsg_seq, RTM_NEWADDR, 0);
+	err = inet6_fill_ifaddr(skb, ifa, &fillargs);
 	if (err < 0) {
 		/* -EMSGSIZE implies BUG in inet6_ifaddr_msgsize() */
 		WARN_ON(err == -EMSGSIZE);
 		kfree_skb(skb);
 		goto errout_ifa;
 	}
-	err = rtnl_unicast(skb, net, NETLINK_CB(in_skb).portid);
+	err = rtnl_unicast(skb, tgt_net, NETLINK_CB(in_skb).portid);
 errout_ifa:
 	in6_ifa_put(ifa);
 errout:
 	if (dev)
 		dev_put(dev);
+	if (fillargs.netnsid >= 0)
+		put_net(tgt_net);
+
 	return err;
 }
 
@@ -5254,13 +5337,20 @@
 {
 	struct sk_buff *skb;
 	struct net *net = dev_net(ifa->idev->dev);
+	struct inet6_fill_args fillargs = {
+		.portid = 0,
+		.seq = 0,
+		.event = event,
+		.flags = 0,
+		.netnsid = -1,
+	};
 	int err = -ENOBUFS;
 
 	skb = nlmsg_new(inet6_ifaddr_msgsize(), GFP_ATOMIC);
 	if (!skb)
 		goto errout;
 
-	err = inet6_fill_ifaddr(skb, ifa, 0, 0, event, 0);
+	err = inet6_fill_ifaddr(skb, ifa, &fillargs);
 	if (err < 0) {
 		/* -EMSGSIZE implies BUG in inet6_ifaddr_msgsize() */
 		WARN_ON(err == -EMSGSIZE);
@@ -5689,6 +5779,31 @@
 	return -EMSGSIZE;
 }
 
+static int inet6_valid_dump_ifinfo(const struct nlmsghdr *nlh,
+				   struct netlink_ext_ack *extack)
+{
+	struct ifinfomsg *ifm;
+
+	if (nlh->nlmsg_len < nlmsg_msg_size(sizeof(*ifm))) {
+		NL_SET_ERR_MSG_MOD(extack, "Invalid header for link dump request");
+		return -EINVAL;
+	}
+
+	if (nlmsg_attrlen(nlh, sizeof(*ifm))) {
+		NL_SET_ERR_MSG_MOD(extack, "Invalid data after header");
+		return -EINVAL;
+	}
+
+	ifm = nlmsg_data(nlh);
+	if (ifm->__ifi_pad || ifm->ifi_type || ifm->ifi_flags ||
+	    ifm->ifi_change || ifm->ifi_index) {
+		NL_SET_ERR_MSG_MOD(extack, "Invalid values in header for dump request");
+		return -EINVAL;
+	}
+
+	return 0;
+}
+
 static int inet6_dump_ifinfo(struct sk_buff *skb, struct netlink_callback *cb)
 {
 	struct net *net = sock_net(skb->sk);
@@ -5697,6 +5812,16 @@
 	struct net_device *dev;
 	struct inet6_dev *idev;
 	struct hlist_head *head;
+
+	/* only requests using strict checking can pass data to
+	 * influence the dump
+	 */
+	if (cb->strict_check) {
+		int err = inet6_valid_dump_ifinfo(cb->nlh, cb->extack);
+
+		if (err < 0)
+			return err;
+	}
 
 	s_h = cb->args[0];
 	s_idx = cb->args[1];
@@ -6792,6 +6917,12 @@
 	if (!dflt)
 		goto err_alloc_dflt;
 
+	if (IS_ENABLED(CONFIG_SYSCTL) &&
+	    sysctl_devconf_inherit_init_net == 1 && !net_eq(net, &init_net)) {
+		memcpy(all, init_net.ipv6.devconf_all, sizeof(ipv6_devconf));
+		memcpy(dflt, init_net.ipv6.devconf_dflt, sizeof(ipv6_devconf_dflt));
+	}
+
 	/* these will be inherited by all namespaces */
 	dflt->autoconf = ipv6_defaults.autoconf;
 	dflt->disable_ipv6 = ipv6_defaults.disable_ipv6;
