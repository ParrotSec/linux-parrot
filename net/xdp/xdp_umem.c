--- conflicted
+++ resolved
@@ -13,11 +13,14 @@
 #include <linux/mm.h>
 #include <linux/netdevice.h>
 #include <linux/rtnetlink.h>
+#include <linux/idr.h>
 
 #include "xdp_umem.h"
 #include "xsk_queue.h"
 
 #define XDP_UMEM_MIN_CHUNK_SIZE 2048
+
+static DEFINE_IDA(umem_ida);
 
 void xdp_add_sk_umem(struct xdp_umem *umem, struct xdp_sock *xs)
 {
@@ -32,37 +35,57 @@
 {
 	unsigned long flags;
 
-	if (xs->dev) {
-		spin_lock_irqsave(&umem->xsk_list_lock, flags);
-		list_del_rcu(&xs->list);
-		spin_unlock_irqrestore(&umem->xsk_list_lock, flags);
-
-		if (umem->zc)
-			synchronize_net();
-	}
-}
-
-int xdp_umem_query(struct net_device *dev, u16 queue_id)
-{
-	struct netdev_bpf bpf;
-
-	ASSERT_RTNL();
-
-	memset(&bpf, 0, sizeof(bpf));
-	bpf.command = XDP_QUERY_XSK_UMEM;
-	bpf.xsk.queue_id = queue_id;
-
-	if (!dev->netdev_ops->ndo_bpf)
-		return 0;
-	return dev->netdev_ops->ndo_bpf(dev, &bpf) ?: !!bpf.xsk.umem;
+	spin_lock_irqsave(&umem->xsk_list_lock, flags);
+	list_del_rcu(&xs->list);
+	spin_unlock_irqrestore(&umem->xsk_list_lock, flags);
+}
+
+/* The umem is stored both in the _rx struct and the _tx struct as we do
+ * not know if the device has more tx queues than rx, or the opposite.
+ * This might also change during run time.
+ */
+static int xdp_reg_umem_at_qid(struct net_device *dev, struct xdp_umem *umem,
+			       u16 queue_id)
+{
+	if (queue_id >= max_t(unsigned int,
+			      dev->real_num_rx_queues,
+			      dev->real_num_tx_queues))
+		return -EINVAL;
+
+	if (queue_id < dev->real_num_rx_queues)
+		dev->_rx[queue_id].umem = umem;
+	if (queue_id < dev->real_num_tx_queues)
+		dev->_tx[queue_id].umem = umem;
+
+	return 0;
+}
+
+struct xdp_umem *xdp_get_umem_from_qid(struct net_device *dev,
+				       u16 queue_id)
+{
+	if (queue_id < dev->real_num_rx_queues)
+		return dev->_rx[queue_id].umem;
+	if (queue_id < dev->real_num_tx_queues)
+		return dev->_tx[queue_id].umem;
+
+	return NULL;
+}
+EXPORT_SYMBOL(xdp_get_umem_from_qid);
+
+static void xdp_clear_umem_at_qid(struct net_device *dev, u16 queue_id)
+{
+	if (queue_id < dev->real_num_rx_queues)
+		dev->_rx[queue_id].umem = NULL;
+	if (queue_id < dev->real_num_tx_queues)
+		dev->_tx[queue_id].umem = NULL;
 }
 
 int xdp_umem_assign_dev(struct xdp_umem *umem, struct net_device *dev,
-			u32 queue_id, u16 flags)
+			u16 queue_id, u16 flags)
 {
 	bool force_zc, force_copy;
 	struct netdev_bpf bpf;
-	int err;
+	int err = 0;
 
 	force_zc = flags & XDP_ZEROCOPY;
 	force_copy = flags & XDP_COPY;
@@ -70,19 +93,26 @@
 	if (force_zc && force_copy)
 		return -EINVAL;
 
+	rtnl_lock();
+	if (xdp_get_umem_from_qid(dev, queue_id)) {
+		err = -EBUSY;
+		goto out_rtnl_unlock;
+	}
+
+	err = xdp_reg_umem_at_qid(dev, umem, queue_id);
+	if (err)
+		goto out_rtnl_unlock;
+
+	umem->dev = dev;
+	umem->queue_id = queue_id;
 	if (force_copy)
-		return 0;
-
-	if (!dev->netdev_ops->ndo_bpf || !dev->netdev_ops->ndo_xsk_async_xmit)
-		return force_zc ? -EOPNOTSUPP : 0; /* fail or fallback */
-
-	bpf.command = XDP_QUERY_XSK_UMEM;
-
-	rtnl_lock();
-	err = xdp_umem_query(dev, queue_id);
-	if (err) {
-		err = err < 0 ? -EOPNOTSUPP : -EBUSY;
-		goto err_rtnl_unlock;
+		/* For copy-mode, we are done. */
+		goto out_rtnl_unlock;
+
+	if (!dev->netdev_ops->ndo_bpf ||
+	    !dev->netdev_ops->ndo_xsk_async_xmit) {
+		err = -EOPNOTSUPP;
+		goto err_unreg_umem;
 	}
 
 	bpf.command = XDP_SETUP_XSK_UMEM;
@@ -91,18 +121,21 @@
 
 	err = dev->netdev_ops->ndo_bpf(dev, &bpf);
 	if (err)
-		goto err_rtnl_unlock;
+		goto err_unreg_umem;
 	rtnl_unlock();
 
 	dev_hold(dev);
-	umem->dev = dev;
-	umem->queue_id = queue_id;
 	umem->zc = true;
 	return 0;
 
-err_rtnl_unlock:
+err_unreg_umem:
+	if (!force_zc)
+		err = 0; /* fallback to copy mode */
+	if (err)
+		xdp_clear_umem_at_qid(dev, queue_id);
+out_rtnl_unlock:
 	rtnl_unlock();
-	return force_zc ? err : 0; /* fail or fallback */
+	return err;
 }
 
 static void xdp_umem_clear_dev(struct xdp_umem *umem)
@@ -110,14 +143,10 @@
 	struct netdev_bpf bpf;
 	int err;
 
-<<<<<<< HEAD
-	if (umem->dev) {
-=======
 	if (!umem->dev)
 		return;
 
 	if (umem->zc) {
->>>>>>> 407d19ab
 		bpf.command = XDP_SETUP_XSK_UMEM;
 		bpf.xsk.umem = NULL;
 		bpf.xsk.queue_id = umem->queue_id;
@@ -128,17 +157,15 @@
 
 		if (err)
 			WARN(1, "failed to disable umem!\n");
-
-<<<<<<< HEAD
-=======
+	}
+
 	rtnl_lock();
 	xdp_clear_umem_at_qid(umem->dev, umem->queue_id);
 	rtnl_unlock();
 
 	if (umem->zc) {
->>>>>>> 407d19ab
 		dev_put(umem->dev);
-		umem->dev = NULL;
+		umem->zc = false;
 	}
 }
 
@@ -167,10 +194,9 @@
 
 static void xdp_umem_release(struct xdp_umem *umem)
 {
-	struct task_struct *task;
-	struct mm_struct *mm;
-
 	xdp_umem_clear_dev(umem);
+
+	ida_simple_remove(&umem_ida, umem->id);
 
 	if (umem->fq) {
 		xskq_destroy(umem->fq);
@@ -182,23 +208,14 @@
 		umem->cq = NULL;
 	}
 
+	xsk_reuseq_destroy(umem);
+
 	xdp_umem_unpin_pages(umem);
 
-	task = get_pid_task(umem->pid, PIDTYPE_PID);
-	put_pid(umem->pid);
-	if (!task)
-		goto out;
-	mm = get_task_mm(task);
-	put_task_struct(task);
-	if (!mm)
-		goto out;
-
-	mmput(mm);
 	kfree(umem->pages);
 	umem->pages = NULL;
 
 	xdp_umem_unaccount_pages(umem);
-out:
 	kfree(umem);
 }
 
@@ -236,17 +253,10 @@
 	if (!umem->pgs)
 		return -ENOMEM;
 
-<<<<<<< HEAD
-	down_write(&current->mm->mmap_sem);
-	npgs = get_user_pages(umem->address, umem->npgs,
-			      gup_flags, &umem->pgs[0], NULL);
-	up_write(&current->mm->mmap_sem);
-=======
 	down_read(&current->mm->mmap_sem);
 	npgs = get_user_pages(umem->address, umem->npgs,
 			      gup_flags | FOLL_LONGTERM, &umem->pgs[0], NULL);
 	up_read(&current->mm->mmap_sem);
->>>>>>> 407d19ab
 
 	if (npgs != umem->npgs) {
 		if (npgs >= 0) {
@@ -334,10 +344,9 @@
 	if (size_chk < 0)
 		return -EINVAL;
 
-	umem->pid = get_task_pid(current, PIDTYPE_PID);
 	umem->address = (unsigned long)addr;
-	umem->props.chunk_mask = ~((u64)chunk_size - 1);
-	umem->props.size = size;
+	umem->chunk_mask = ~((u64)chunk_size - 1);
+	umem->size = size;
 	umem->headroom = headroom;
 	umem->chunk_size_nohr = chunk_size - headroom;
 	umem->npgs = size / PAGE_SIZE;
@@ -350,7 +359,7 @@
 
 	err = xdp_umem_account_pages(umem);
 	if (err)
-		goto out;
+		return err;
 
 	err = xdp_umem_pin_pages(umem);
 	if (err)
@@ -369,8 +378,6 @@
 
 out_account:
 	xdp_umem_unaccount_pages(umem);
-out:
-	put_pid(umem->pid);
 	return err;
 }
 
@@ -383,8 +390,16 @@
 	if (!umem)
 		return ERR_PTR(-ENOMEM);
 
+	err = ida_simple_get(&umem_ida, 0, 0, GFP_KERNEL);
+	if (err < 0) {
+		kfree(umem);
+		return ERR_PTR(err);
+	}
+	umem->id = err;
+
 	err = xdp_umem_reg(umem, mr);
 	if (err) {
+		ida_simple_remove(&umem_ida, umem->id);
 		kfree(umem);
 		return ERR_PTR(err);
 	}
