// SPDX-License-Identifier: GPL-2.0
/* XDP sockets
 *
 * AF_XDP sockets allows a channel between XDP programs and userspace
 * applications.
 * Copyright(c) 2018 Intel Corporation.
 *
 * Author(s): Björn Töpel <bjorn.topel@intel.com>
 *	      Magnus Karlsson <magnus.karlsson@intel.com>
 */

#define pr_fmt(fmt) "AF_XDP: %s: " fmt, __func__

#include <linux/if_xdp.h>
#include <linux/init.h>
#include <linux/sched/mm.h>
#include <linux/sched/signal.h>
#include <linux/sched/task.h>
#include <linux/socket.h>
#include <linux/file.h>
#include <linux/uaccess.h>
#include <linux/net.h>
#include <linux/netdevice.h>
#include <linux/rculist.h>
#include <net/xdp_sock.h>
#include <net/xdp.h>

#include "xsk_queue.h"
#include "xdp_umem.h"

#define TX_BATCH_SIZE 16

static struct xdp_sock *xdp_sk(struct sock *sk)
{
	return (struct xdp_sock *)sk;
}

bool xsk_is_setup_for_bpf_map(struct xdp_sock *xs)
{
	return READ_ONCE(xs->rx) &&  READ_ONCE(xs->umem) &&
		READ_ONCE(xs->umem->fq);
}

u64 *xsk_umem_peek_addr(struct xdp_umem *umem, u64 *addr)
{
	return xskq_peek_addr(umem->fq, addr);
}
EXPORT_SYMBOL(xsk_umem_peek_addr);

void xsk_umem_discard_addr(struct xdp_umem *umem)
{
	xskq_discard_addr(umem->fq);
}
EXPORT_SYMBOL(xsk_umem_discard_addr);

static int __xsk_rcv(struct xdp_sock *xs, struct xdp_buff *xdp, u32 len)
{
	void *buffer;
	u64 addr;
	int err;

	if (!xskq_peek_addr(xs->umem->fq, &addr) ||
	    len > xs->umem->chunk_size_nohr) {
		xs->rx_dropped++;
		return -ENOSPC;
	}

	addr += xs->umem->headroom;

	buffer = xdp_umem_get_data(xs->umem, addr);
	memcpy(buffer, xdp->data, len);
	err = xskq_produce_batch_desc(xs->rx, addr, len);
	if (!err) {
		xskq_discard_addr(xs->umem->fq);
		xdp_return_buff(xdp);
		return 0;
	}

	xs->rx_dropped++;
	return err;
}

static int __xsk_rcv_zc(struct xdp_sock *xs, struct xdp_buff *xdp, u32 len)
{
	int err = xskq_produce_batch_desc(xs->rx, (u64)xdp->handle, len);

	if (err)
		xs->rx_dropped++;

	return err;
}

int xsk_rcv(struct xdp_sock *xs, struct xdp_buff *xdp)
{
	u32 len;

	if (xs->dev != xdp->rxq->dev || xs->queue_id != xdp->rxq->queue_index)
		return -EINVAL;

	len = xdp->data_end - xdp->data;

	return (xdp->rxq->mem.type == MEM_TYPE_ZERO_COPY) ?
		__xsk_rcv_zc(xs, xdp, len) : __xsk_rcv(xs, xdp, len);
}

void xsk_flush(struct xdp_sock *xs)
{
	xskq_produce_flush_desc(xs->rx);
	xs->sk.sk_data_ready(&xs->sk);
}

int xsk_generic_rcv(struct xdp_sock *xs, struct xdp_buff *xdp)
{
	u32 len = xdp->data_end - xdp->data;
	void *buffer;
	u64 addr;
	int err;

	spin_lock_bh(&xs->rx_lock);

	if (xs->dev != xdp->rxq->dev || xs->queue_id != xdp->rxq->queue_index) {
		err = -EINVAL;
		goto out_unlock;
	}

	if (!xskq_peek_addr(xs->umem->fq, &addr) ||
<<<<<<< HEAD
	    len > xs->umem->chunk_size_nohr) {
		xs->rx_dropped++;
		return -ENOSPC;
=======
	    len > xs->umem->chunk_size_nohr - XDP_PACKET_HEADROOM) {
		err = -ENOSPC;
		goto out_drop;
>>>>>>> 407d19ab
	}

	addr += xs->umem->headroom;

	buffer = xdp_umem_get_data(xs->umem, addr);
	memcpy(buffer, xdp->data, len);
	err = xskq_produce_batch_desc(xs->rx, addr, len);
	if (err)
		goto out_drop;

	xskq_discard_addr(xs->umem->fq);
	xskq_produce_flush_desc(xs->rx);

	spin_unlock_bh(&xs->rx_lock);

	xs->sk.sk_data_ready(&xs->sk);
	return 0;

out_drop:
	xs->rx_dropped++;
out_unlock:
	spin_unlock_bh(&xs->rx_lock);
	return err;
}

void xsk_umem_complete_tx(struct xdp_umem *umem, u32 nb_entries)
{
	xskq_produce_flush_addr_n(umem->cq, nb_entries);
}
EXPORT_SYMBOL(xsk_umem_complete_tx);

void xsk_umem_consume_tx_done(struct xdp_umem *umem)
{
	struct xdp_sock *xs;

	rcu_read_lock();
	list_for_each_entry_rcu(xs, &umem->xsk_list, list) {
		xs->sk.sk_write_space(&xs->sk);
	}
	rcu_read_unlock();
}
EXPORT_SYMBOL(xsk_umem_consume_tx_done);

bool xsk_umem_consume_tx(struct xdp_umem *umem, dma_addr_t *dma, u32 *len)
{
	struct xdp_desc desc;
	struct xdp_sock *xs;

	rcu_read_lock();
	list_for_each_entry_rcu(xs, &umem->xsk_list, list) {
		if (!xskq_peek_desc(xs->tx, &desc))
			continue;

		if (xskq_produce_addr_lazy(umem->cq, desc.addr))
			goto out;

		*dma = xdp_umem_get_dma(umem, desc.addr);
		*len = desc.len;

		xskq_discard_desc(xs->tx);
		rcu_read_unlock();
		return true;
	}

out:
	rcu_read_unlock();
	return false;
}
EXPORT_SYMBOL(xsk_umem_consume_tx);

static int xsk_zc_xmit(struct sock *sk)
{
	struct xdp_sock *xs = xdp_sk(sk);
	struct net_device *dev = xs->dev;

	return dev->netdev_ops->ndo_xsk_async_xmit(dev, xs->queue_id);
}

static void xsk_destruct_skb(struct sk_buff *skb)
{
	u64 addr = (u64)(long)skb_shinfo(skb)->destructor_arg;
	struct xdp_sock *xs = xdp_sk(skb->sk);
	unsigned long flags;

	spin_lock_irqsave(&xs->tx_completion_lock, flags);
	WARN_ON_ONCE(xskq_produce_addr(xs->umem->cq, addr));
	spin_unlock_irqrestore(&xs->tx_completion_lock, flags);

	sock_wfree(skb);
}

static int xsk_generic_xmit(struct sock *sk, struct msghdr *m,
			    size_t total_len)
{
	u32 max_batch = TX_BATCH_SIZE;
	struct xdp_sock *xs = xdp_sk(sk);
	bool sent_frame = false;
	struct xdp_desc desc;
	struct sk_buff *skb;
	int err = 0;

	mutex_lock(&xs->mutex);

	while (xskq_peek_desc(xs->tx, &desc)) {
		char *buffer;
		u64 addr;
		u32 len;

		if (max_batch-- == 0) {
			err = -EAGAIN;
			goto out;
		}

		if (xskq_reserve_addr(xs->umem->cq))
			goto out;

		if (xs->queue_id >= xs->dev->real_num_tx_queues)
			goto out;

		len = desc.len;
		skb = sock_alloc_send_skb(sk, len, 1, &err);
		if (unlikely(!skb)) {
			err = -EAGAIN;
			goto out;
		}

		skb_put(skb, len);
		addr = desc.addr;
		buffer = xdp_umem_get_data(xs->umem, addr);
		err = skb_store_bits(skb, 0, buffer, len);
		if (unlikely(err)) {
			kfree_skb(skb);
			goto out;
		}

		skb->dev = xs->dev;
		skb->priority = sk->sk_priority;
		skb->mark = sk->sk_mark;
		skb_shinfo(skb)->destructor_arg = (void *)(long)addr;
		skb->destructor = xsk_destruct_skb;

		err = dev_direct_xmit(skb, xs->queue_id);
		xskq_discard_desc(xs->tx);
		/* Ignore NET_XMIT_CN as packet might have been sent */
		if (err == NET_XMIT_DROP || err == NETDEV_TX_BUSY) {
			/* SKB completed but not sent */
			err = -EBUSY;
			goto out;
		}

		sent_frame = true;
	}

out:
	if (sent_frame)
		sk->sk_write_space(sk);

	mutex_unlock(&xs->mutex);
	return err;
}

static int xsk_sendmsg(struct socket *sock, struct msghdr *m, size_t total_len)
{
	bool need_wait = !(m->msg_flags & MSG_DONTWAIT);
	struct sock *sk = sock->sk;
	struct xdp_sock *xs = xdp_sk(sk);

	if (unlikely(!xs->dev))
		return -ENXIO;
	if (unlikely(!(xs->dev->flags & IFF_UP)))
		return -ENETDOWN;
	if (unlikely(!xs->tx))
		return -ENOBUFS;
	if (need_wait)
		return -EOPNOTSUPP;

	return (xs->zc) ? xsk_zc_xmit(sk) : xsk_generic_xmit(sk, m, total_len);
}

static unsigned int xsk_poll(struct file *file, struct socket *sock,
			     struct poll_table_struct *wait)
{
	unsigned int mask = datagram_poll(file, sock, wait);
	struct sock *sk = sock->sk;
	struct xdp_sock *xs = xdp_sk(sk);

	if (xs->rx && !xskq_empty_desc(xs->rx))
		mask |= POLLIN | POLLRDNORM;
	if (xs->tx && !xskq_full_desc(xs->tx))
		mask |= POLLOUT | POLLWRNORM;

	return mask;
}

static int xsk_init_queue(u32 entries, struct xsk_queue **queue,
			  bool umem_queue)
{
	struct xsk_queue *q;

	if (entries == 0 || *queue || !is_power_of_2(entries))
		return -EINVAL;

	q = xskq_create(entries, umem_queue);
	if (!q)
		return -ENOMEM;

	/* Make sure queue is ready before it can be seen by others */
	smp_wmb();
	*queue = q;
	return 0;
}

static int xsk_release(struct socket *sock)
{
	struct sock *sk = sock->sk;
	struct xdp_sock *xs = xdp_sk(sk);
	struct net *net;

	if (!sk)
		return 0;

	net = sock_net(sk);

	local_bh_disable();
	sock_prot_inuse_add(net, sk->sk_prot, -1);
	local_bh_enable();

	if (xs->dev) {
		/* Wait for driver to stop using the xdp socket. */
		synchronize_net();
		dev_put(xs->dev);
		xs->dev = NULL;
	}

	sock_orphan(sk);
	sock->sk = NULL;

	sk_refcnt_debug_release(sk);
	sock_put(sk);

	return 0;
}

static struct socket *xsk_lookup_xsk_from_fd(int fd)
{
	struct socket *sock;
	int err;

	sock = sockfd_lookup(fd, &err);
	if (!sock)
		return ERR_PTR(-ENOTSOCK);

	if (sock->sk->sk_family != PF_XDP) {
		sockfd_put(sock);
		return ERR_PTR(-ENOPROTOOPT);
	}

	return sock;
}

static int xsk_bind(struct socket *sock, struct sockaddr *addr, int addr_len)
{
	struct sockaddr_xdp *sxdp = (struct sockaddr_xdp *)addr;
	struct sock *sk = sock->sk;
	struct xdp_sock *xs = xdp_sk(sk);
	struct net_device *dev;
	u32 flags, qid;
	int err = 0;

	if (addr_len < sizeof(struct sockaddr_xdp))
		return -EINVAL;
	if (sxdp->sxdp_family != AF_XDP)
		return -EINVAL;

	mutex_lock(&xs->mutex);
	if (xs->dev) {
		err = -EBUSY;
		goto out_release;
	}

	dev = dev_get_by_index(sock_net(sk), sxdp->sxdp_ifindex);
	if (!dev) {
		err = -ENODEV;
		goto out_release;
	}

	if (!xs->rx && !xs->tx) {
		err = -EINVAL;
		goto out_unlock;
	}

	qid = sxdp->sxdp_queue_id;

	if ((xs->rx && qid >= dev->real_num_rx_queues) ||
	    (xs->tx && qid >= dev->real_num_tx_queues)) {
		err = -EINVAL;
		goto out_unlock;
	}

	flags = sxdp->sxdp_flags;

	if (flags & XDP_SHARED_UMEM) {
		struct xdp_sock *umem_xs;
		struct socket *sock;

		if ((flags & XDP_COPY) || (flags & XDP_ZEROCOPY)) {
			/* Cannot specify flags for shared sockets. */
			err = -EINVAL;
			goto out_unlock;
		}

		if (xs->umem) {
			/* We have already our own. */
			err = -EINVAL;
			goto out_unlock;
		}

		sock = xsk_lookup_xsk_from_fd(sxdp->sxdp_shared_umem_fd);
		if (IS_ERR(sock)) {
			err = PTR_ERR(sock);
			goto out_unlock;
		}

		umem_xs = xdp_sk(sock->sk);
		if (!umem_xs->umem) {
			/* No umem to inherit. */
			err = -EBADF;
			sockfd_put(sock);
			goto out_unlock;
		} else if (umem_xs->dev != dev || umem_xs->queue_id != qid) {
			err = -EINVAL;
			sockfd_put(sock);
			goto out_unlock;
		}

		xdp_get_umem(umem_xs->umem);
		xs->umem = umem_xs->umem;
		sockfd_put(sock);
	} else if (!xs->umem || !xdp_umem_validate_queues(xs->umem)) {
		err = -EINVAL;
		goto out_unlock;
	} else {
		/* This xsk has its own umem. */
		xskq_set_umem(xs->umem->fq, &xs->umem->props);
		xskq_set_umem(xs->umem->cq, &xs->umem->props);

		err = xdp_umem_assign_dev(xs->umem, dev, qid, flags);
		if (err)
			goto out_unlock;
	}

	xs->dev = dev;
	xs->zc = xs->umem->zc;
	xs->queue_id = qid;
	xskq_set_umem(xs->rx, &xs->umem->props);
	xskq_set_umem(xs->tx, &xs->umem->props);
	xdp_add_sk_umem(xs->umem, xs);

out_unlock:
	if (err)
		dev_put(dev);
out_release:
	mutex_unlock(&xs->mutex);
	return err;
}

static int xsk_setsockopt(struct socket *sock, int level, int optname,
			  char __user *optval, unsigned int optlen)
{
	struct sock *sk = sock->sk;
	struct xdp_sock *xs = xdp_sk(sk);
	int err;

	if (level != SOL_XDP)
		return -ENOPROTOOPT;

	switch (optname) {
	case XDP_RX_RING:
	case XDP_TX_RING:
	{
		struct xsk_queue **q;
		int entries;

		if (optlen < sizeof(entries))
			return -EINVAL;
		if (copy_from_user(&entries, optval, sizeof(entries)))
			return -EFAULT;

		mutex_lock(&xs->mutex);
		q = (optname == XDP_TX_RING) ? &xs->tx : &xs->rx;
		err = xsk_init_queue(entries, q, false);
		mutex_unlock(&xs->mutex);
		return err;
	}
	case XDP_UMEM_REG:
	{
		struct xdp_umem_reg mr;
		struct xdp_umem *umem;

		if (copy_from_user(&mr, optval, sizeof(mr)))
			return -EFAULT;

		mutex_lock(&xs->mutex);
		if (xs->umem) {
			mutex_unlock(&xs->mutex);
			return -EBUSY;
		}

		umem = xdp_umem_create(&mr);
		if (IS_ERR(umem)) {
			mutex_unlock(&xs->mutex);
			return PTR_ERR(umem);
		}

		/* Make sure umem is ready before it can be seen by others */
		smp_wmb();
		xs->umem = umem;
		mutex_unlock(&xs->mutex);
		return 0;
	}
	case XDP_UMEM_FILL_RING:
	case XDP_UMEM_COMPLETION_RING:
	{
		struct xsk_queue **q;
		int entries;

		if (copy_from_user(&entries, optval, sizeof(entries)))
			return -EFAULT;

		mutex_lock(&xs->mutex);
		if (!xs->umem) {
			mutex_unlock(&xs->mutex);
			return -EINVAL;
		}

		q = (optname == XDP_UMEM_FILL_RING) ? &xs->umem->fq :
			&xs->umem->cq;
		err = xsk_init_queue(entries, q, true);
		mutex_unlock(&xs->mutex);
		return err;
	}
	default:
		break;
	}

	return -ENOPROTOOPT;
}

static int xsk_getsockopt(struct socket *sock, int level, int optname,
			  char __user *optval, int __user *optlen)
{
	struct sock *sk = sock->sk;
	struct xdp_sock *xs = xdp_sk(sk);
	int len;

	if (level != SOL_XDP)
		return -ENOPROTOOPT;

	if (get_user(len, optlen))
		return -EFAULT;
	if (len < 0)
		return -EINVAL;

	switch (optname) {
	case XDP_STATISTICS:
	{
		struct xdp_statistics stats;

		if (len < sizeof(stats))
			return -EINVAL;

		mutex_lock(&xs->mutex);
		stats.rx_dropped = xs->rx_dropped;
		stats.rx_invalid_descs = xskq_nb_invalid_descs(xs->rx);
		stats.tx_invalid_descs = xskq_nb_invalid_descs(xs->tx);
		mutex_unlock(&xs->mutex);

		if (copy_to_user(optval, &stats, sizeof(stats)))
			return -EFAULT;
		if (put_user(sizeof(stats), optlen))
			return -EFAULT;

		return 0;
	}
	case XDP_MMAP_OFFSETS:
	{
		struct xdp_mmap_offsets off;

		if (len < sizeof(off))
			return -EINVAL;

		off.rx.producer = offsetof(struct xdp_rxtx_ring, ptrs.producer);
		off.rx.consumer = offsetof(struct xdp_rxtx_ring, ptrs.consumer);
		off.rx.desc	= offsetof(struct xdp_rxtx_ring, desc);
		off.tx.producer = offsetof(struct xdp_rxtx_ring, ptrs.producer);
		off.tx.consumer = offsetof(struct xdp_rxtx_ring, ptrs.consumer);
		off.tx.desc	= offsetof(struct xdp_rxtx_ring, desc);

		off.fr.producer = offsetof(struct xdp_umem_ring, ptrs.producer);
		off.fr.consumer = offsetof(struct xdp_umem_ring, ptrs.consumer);
		off.fr.desc	= offsetof(struct xdp_umem_ring, desc);
		off.cr.producer = offsetof(struct xdp_umem_ring, ptrs.producer);
		off.cr.consumer = offsetof(struct xdp_umem_ring, ptrs.consumer);
		off.cr.desc	= offsetof(struct xdp_umem_ring, desc);

		len = sizeof(off);
		if (copy_to_user(optval, &off, len))
			return -EFAULT;
		if (put_user(len, optlen))
			return -EFAULT;

		return 0;
	}
	default:
		break;
	}

	return -EOPNOTSUPP;
}

static int xsk_mmap(struct file *file, struct socket *sock,
		    struct vm_area_struct *vma)
{
	loff_t offset = (loff_t)vma->vm_pgoff << PAGE_SHIFT;
	unsigned long size = vma->vm_end - vma->vm_start;
	struct xdp_sock *xs = xdp_sk(sock->sk);
	struct xsk_queue *q = NULL;
	struct xdp_umem *umem;
	unsigned long pfn;
	struct page *qpg;

	if (offset == XDP_PGOFF_RX_RING) {
		q = READ_ONCE(xs->rx);
	} else if (offset == XDP_PGOFF_TX_RING) {
		q = READ_ONCE(xs->tx);
	} else {
		umem = READ_ONCE(xs->umem);
		if (!umem)
			return -EINVAL;

		if (offset == XDP_UMEM_PGOFF_FILL_RING)
			q = READ_ONCE(umem->fq);
		else if (offset == XDP_UMEM_PGOFF_COMPLETION_RING)
			q = READ_ONCE(umem->cq);
	}

	if (!q)
		return -EINVAL;

	qpg = virt_to_head_page(q->ring);
	if (size > (PAGE_SIZE << compound_order(qpg)))
		return -EINVAL;

	pfn = virt_to_phys(q->ring) >> PAGE_SHIFT;
	return remap_pfn_range(vma, vma->vm_start, pfn,
			       size, vma->vm_page_prot);
}

static struct proto xsk_proto = {
	.name =		"XDP",
	.owner =	THIS_MODULE,
	.obj_size =	sizeof(struct xdp_sock),
};

static const struct proto_ops xsk_proto_ops = {
	.family		= PF_XDP,
	.owner		= THIS_MODULE,
	.release	= xsk_release,
	.bind		= xsk_bind,
	.connect	= sock_no_connect,
	.socketpair	= sock_no_socketpair,
	.accept		= sock_no_accept,
	.getname	= sock_no_getname,
	.poll		= xsk_poll,
	.ioctl		= sock_no_ioctl,
	.listen		= sock_no_listen,
	.shutdown	= sock_no_shutdown,
	.setsockopt	= xsk_setsockopt,
	.getsockopt	= xsk_getsockopt,
	.sendmsg	= xsk_sendmsg,
	.recvmsg	= sock_no_recvmsg,
	.mmap		= xsk_mmap,
	.sendpage	= sock_no_sendpage,
};

static void xsk_destruct(struct sock *sk)
{
	struct xdp_sock *xs = xdp_sk(sk);

	if (!sock_flag(sk, SOCK_DEAD))
		return;

	xskq_destroy(xs->rx);
	xskq_destroy(xs->tx);
	xdp_del_sk_umem(xs->umem, xs);
	xdp_put_umem(xs->umem);

	sk_refcnt_debug_dec(sk);
}

static int xsk_create(struct net *net, struct socket *sock, int protocol,
		      int kern)
{
	struct sock *sk;
	struct xdp_sock *xs;

	if (!ns_capable(net->user_ns, CAP_NET_RAW))
		return -EPERM;
	if (sock->type != SOCK_RAW)
		return -ESOCKTNOSUPPORT;

	if (protocol)
		return -EPROTONOSUPPORT;

	sock->state = SS_UNCONNECTED;

	sk = sk_alloc(net, PF_XDP, GFP_KERNEL, &xsk_proto, kern);
	if (!sk)
		return -ENOBUFS;

	sock->ops = &xsk_proto_ops;

	sock_init_data(sock, sk);

	sk->sk_family = PF_XDP;

	sk->sk_destruct = xsk_destruct;
	sk_refcnt_debug_inc(sk);

	sock_set_flag(sk, SOCK_RCU_FREE);

	xs = xdp_sk(sk);
	mutex_init(&xs->mutex);
	spin_lock_init(&xs->rx_lock);
	spin_lock_init(&xs->tx_completion_lock);

	local_bh_disable();
	sock_prot_inuse_add(net, &xsk_proto, 1);
	local_bh_enable();

	return 0;
}

static const struct net_proto_family xsk_family_ops = {
	.family = PF_XDP,
	.create = xsk_create,
	.owner	= THIS_MODULE,
};

static int __init xsk_init(void)
{
	int err;

	err = proto_register(&xsk_proto, 0 /* no slab */);
	if (err)
		goto out;

	err = sock_register(&xsk_family_ops);
	if (err)
		goto out_proto;

	return 0;

out_proto:
	proto_unregister(&xsk_proto);
out:
	return err;
}

fs_initcall(xsk_init);<|MERGE_RESOLUTION|>--- conflicted
+++ resolved
@@ -27,13 +27,9 @@
 
 #include "xsk_queue.h"
 #include "xdp_umem.h"
+#include "xsk.h"
 
 #define TX_BATCH_SIZE 16
-
-static struct xdp_sock *xdp_sk(struct sock *sk)
-{
-	return (struct xdp_sock *)sk;
-}
 
 bool xsk_is_setup_for_bpf_map(struct xdp_sock *xs)
 {
@@ -55,20 +51,30 @@
 
 static int __xsk_rcv(struct xdp_sock *xs, struct xdp_buff *xdp, u32 len)
 {
-	void *buffer;
+	void *to_buf, *from_buf;
+	u32 metalen;
 	u64 addr;
 	int err;
 
 	if (!xskq_peek_addr(xs->umem->fq, &addr) ||
-	    len > xs->umem->chunk_size_nohr) {
+	    len > xs->umem->chunk_size_nohr - XDP_PACKET_HEADROOM) {
 		xs->rx_dropped++;
 		return -ENOSPC;
 	}
 
 	addr += xs->umem->headroom;
 
-	buffer = xdp_umem_get_data(xs->umem, addr);
-	memcpy(buffer, xdp->data, len);
+	if (unlikely(xdp_data_meta_unsupported(xdp))) {
+		from_buf = xdp->data;
+		metalen = 0;
+	} else {
+		from_buf = xdp->data_meta;
+		metalen = xdp->data - xdp->data_meta;
+	}
+
+	to_buf = xdp_umem_get_data(xs->umem, addr);
+	memcpy(to_buf, from_buf, len + metalen);
+	addr += metalen;
 	err = xskq_produce_batch_desc(xs->rx, addr, len);
 	if (!err) {
 		xskq_discard_addr(xs->umem->fq);
@@ -111,6 +117,7 @@
 
 int xsk_generic_rcv(struct xdp_sock *xs, struct xdp_buff *xdp)
 {
+	u32 metalen = xdp->data - xdp->data_meta;
 	u32 len = xdp->data_end - xdp->data;
 	void *buffer;
 	u64 addr;
@@ -124,21 +131,16 @@
 	}
 
 	if (!xskq_peek_addr(xs->umem->fq, &addr) ||
-<<<<<<< HEAD
-	    len > xs->umem->chunk_size_nohr) {
-		xs->rx_dropped++;
-		return -ENOSPC;
-=======
 	    len > xs->umem->chunk_size_nohr - XDP_PACKET_HEADROOM) {
 		err = -ENOSPC;
 		goto out_drop;
->>>>>>> 407d19ab
 	}
 
 	addr += xs->umem->headroom;
 
 	buffer = xdp_umem_get_data(xs->umem, addr);
-	memcpy(buffer, xdp->data, len);
+	memcpy(buffer, xdp->data_meta, len + metalen);
+	addr += metalen;
 	err = xskq_produce_batch_desc(xs->rx, addr, len);
 	if (err)
 		goto out_drop;
@@ -356,16 +358,26 @@
 
 	net = sock_net(sk);
 
+	mutex_lock(&net->xdp.lock);
+	sk_del_node_init_rcu(sk);
+	mutex_unlock(&net->xdp.lock);
+
 	local_bh_disable();
 	sock_prot_inuse_add(net, sk->sk_prot, -1);
 	local_bh_enable();
 
 	if (xs->dev) {
+		struct net_device *dev = xs->dev;
+
 		/* Wait for driver to stop using the xdp socket. */
+		xdp_del_sk_umem(xs->umem, xs);
+		xs->dev = NULL;
 		synchronize_net();
-		dev_put(xs->dev);
-		xs->dev = NULL;
-	}
+		dev_put(dev);
+	}
+
+	xskq_destroy(xs->rx);
+	xskq_destroy(xs->tx);
 
 	sock_orphan(sk);
 	sock->sk = NULL;
@@ -407,6 +419,10 @@
 	if (sxdp->sxdp_family != AF_XDP)
 		return -EINVAL;
 
+	flags = sxdp->sxdp_flags;
+	if (flags & ~(XDP_SHARED_UMEM | XDP_COPY | XDP_ZEROCOPY))
+		return -EINVAL;
+
 	mutex_lock(&xs->mutex);
 	if (xs->dev) {
 		err = -EBUSY;
@@ -425,14 +441,6 @@
 	}
 
 	qid = sxdp->sxdp_queue_id;
-
-	if ((xs->rx && qid >= dev->real_num_rx_queues) ||
-	    (xs->tx && qid >= dev->real_num_tx_queues)) {
-		err = -EINVAL;
-		goto out_unlock;
-	}
-
-	flags = sxdp->sxdp_flags;
 
 	if (flags & XDP_SHARED_UMEM) {
 		struct xdp_sock *umem_xs;
@@ -476,8 +484,10 @@
 		goto out_unlock;
 	} else {
 		/* This xsk has its own umem. */
-		xskq_set_umem(xs->umem->fq, &xs->umem->props);
-		xskq_set_umem(xs->umem->cq, &xs->umem->props);
+		xskq_set_umem(xs->umem->fq, xs->umem->size,
+			      xs->umem->chunk_mask);
+		xskq_set_umem(xs->umem->cq, xs->umem->size,
+			      xs->umem->chunk_mask);
 
 		err = xdp_umem_assign_dev(xs->umem, dev, qid, flags);
 		if (err)
@@ -487,8 +497,8 @@
 	xs->dev = dev;
 	xs->zc = xs->umem->zc;
 	xs->queue_id = qid;
-	xskq_set_umem(xs->rx, &xs->umem->props);
-	xskq_set_umem(xs->tx, &xs->umem->props);
+	xskq_set_umem(xs->rx, xs->umem->size, xs->umem->chunk_mask);
+	xskq_set_umem(xs->tx, xs->umem->size, xs->umem->chunk_mask);
 	xdp_add_sk_umem(xs->umem, xs);
 
 out_unlock:
@@ -673,6 +683,8 @@
 		if (!umem)
 			return -EINVAL;
 
+		/* Matches the smp_wmb() in XDP_UMEM_REG */
+		smp_rmb();
 		if (offset == XDP_UMEM_PGOFF_FILL_RING)
 			q = READ_ONCE(umem->fq);
 		else if (offset == XDP_UMEM_PGOFF_COMPLETION_RING)
@@ -682,6 +694,8 @@
 	if (!q)
 		return -EINVAL;
 
+	/* Matches the smp_wmb() in xsk_init_queue */
+	smp_rmb();
 	qpg = virt_to_head_page(q->ring);
 	if (size > (PAGE_SIZE << compound_order(qpg)))
 		return -EINVAL;
@@ -725,9 +739,6 @@
 	if (!sock_flag(sk, SOCK_DEAD))
 		return;
 
-	xskq_destroy(xs->rx);
-	xskq_destroy(xs->tx);
-	xdp_del_sk_umem(xs->umem, xs);
 	xdp_put_umem(xs->umem);
 
 	sk_refcnt_debug_dec(sk);
@@ -768,6 +779,10 @@
 	mutex_init(&xs->mutex);
 	spin_lock_init(&xs->rx_lock);
 	spin_lock_init(&xs->tx_completion_lock);
+
+	mutex_lock(&net->xdp.lock);
+	sk_add_node_rcu(sk, &net->xdp.list);
+	mutex_unlock(&net->xdp.lock);
 
 	local_bh_disable();
 	sock_prot_inuse_add(net, &xsk_proto, 1);
@@ -782,6 +797,23 @@
 	.owner	= THIS_MODULE,
 };
 
+static int __net_init xsk_net_init(struct net *net)
+{
+	mutex_init(&net->xdp.lock);
+	INIT_HLIST_HEAD(&net->xdp.list);
+	return 0;
+}
+
+static void __net_exit xsk_net_exit(struct net *net)
+{
+	WARN_ON_ONCE(!hlist_empty(&net->xdp.list));
+}
+
+static struct pernet_operations xsk_net_ops = {
+	.init = xsk_net_init,
+	.exit = xsk_net_exit,
+};
+
 static int __init xsk_init(void)
 {
 	int err;
@@ -794,8 +826,13 @@
 	if (err)
 		goto out_proto;
 
+	err = register_pernet_subsys(&xsk_net_ops);
+	if (err)
+		goto out_sk;
 	return 0;
 
+out_sk:
+	sock_unregister(PF_XDP);
 out_proto:
 	proto_unregister(&xsk_proto);
 out:
