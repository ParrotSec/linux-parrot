// SPDX-License-Identifier: GPL-2.0-or-later
/*
 * mpls tunnels	An implementation mpls tunnels using the light weight tunnel
 *		infrastructure
 *
 * Authors:	Roopa Prabhu, <roopa@cumulusnetworks.com>
 */
#include <linux/types.h>
#include <linux/skbuff.h>
#include <linux/net.h>
#include <linux/module.h>
#include <linux/mpls.h>
#include <linux/vmalloc.h>
#include <net/ip.h>
#include <net/dst.h>
#include <net/lwtunnel.h>
#include <net/netevent.h>
#include <net/netns/generic.h>
#include <net/ip6_fib.h>
#include <net/route.h>
#include <net/mpls_iptunnel.h>
#include <linux/mpls_iptunnel.h>
#include "internal.h"

static const struct nla_policy mpls_iptunnel_policy[MPLS_IPTUNNEL_MAX + 1] = {
	[MPLS_IPTUNNEL_DST]	= { .len = sizeof(u32) },
	[MPLS_IPTUNNEL_TTL]	= { .type = NLA_U8 },
};

static unsigned int mpls_encap_size(struct mpls_iptunnel_encap *en)
{
	/* The size of the layer 2.5 labels to be added for this route */
	return en->labels * sizeof(struct mpls_shim_hdr);
}

static int mpls_xmit(struct sk_buff *skb)
{
	struct mpls_iptunnel_encap *tun_encap_info;
	struct mpls_shim_hdr *hdr;
	struct net_device *out_dev;
	unsigned int hh_len;
	unsigned int new_header_size;
	unsigned int mtu;
	struct dst_entry *dst = skb_dst(skb);
	struct rtable *rt = NULL;
	struct rt6_info *rt6 = NULL;
	struct mpls_dev *out_mdev;
	struct net *net;
	int err = 0;
	bool bos;
	int i;
	unsigned int ttl;

	/* Find the output device */
	out_dev = dst->dev;
	net = dev_net(out_dev);

	skb_orphan(skb);

	if (!mpls_output_possible(out_dev) ||
	    !dst->lwtstate || skb_warn_if_lro(skb))
		goto drop;

	skb_forward_csum(skb);

	tun_encap_info = mpls_lwtunnel_encap(dst->lwtstate);

	/* Obtain the ttl using the following set of rules.
	 *
	 * LWT ttl propagation setting:
	 *  - disabled => use default TTL value from LWT
	 *  - enabled  => use TTL value from IPv4/IPv6 header
	 *  - default  =>
	 *   Global ttl propagation setting:
	 *    - disabled => use default TTL value from global setting
	 *    - enabled => use TTL value from IPv4/IPv6 header
	 */
	if (dst->ops->family == AF_INET) {
		if (tun_encap_info->ttl_propagate == MPLS_TTL_PROP_DISABLED)
			ttl = tun_encap_info->default_ttl;
		else if (tun_encap_info->ttl_propagate == MPLS_TTL_PROP_DEFAULT &&
			 !net->mpls.ip_ttl_propagate)
			ttl = net->mpls.default_ttl;
		else
			ttl = ip_hdr(skb)->ttl;
		rt = (struct rtable *)dst;
	} else if (dst->ops->family == AF_INET6) {
		if (tun_encap_info->ttl_propagate == MPLS_TTL_PROP_DISABLED)
			ttl = tun_encap_info->default_ttl;
		else if (tun_encap_info->ttl_propagate == MPLS_TTL_PROP_DEFAULT &&
			 !net->mpls.ip_ttl_propagate)
			ttl = net->mpls.default_ttl;
		else
			ttl = ipv6_hdr(skb)->hop_limit;
		rt6 = (struct rt6_info *)dst;
	} else {
		goto drop;
	}

	/* Verify the destination can hold the packet */
	new_header_size = mpls_encap_size(tun_encap_info);
	mtu = mpls_dev_mtu(out_dev);
	if (mpls_pkt_too_big(skb, mtu - new_header_size))
		goto drop;

	hh_len = LL_RESERVED_SPACE(out_dev);
	if (!out_dev->header_ops)
		hh_len = 0;

	/* Ensure there is enough space for the headers in the skb */
	if (skb_cow(skb, hh_len + new_header_size))
		goto drop;

	skb_set_inner_protocol(skb, skb->protocol);
	skb_reset_inner_network_header(skb);

	skb_push(skb, new_header_size);

	skb_reset_network_header(skb);

	skb->dev = out_dev;
	skb->protocol = htons(ETH_P_MPLS_UC);

	/* Push the new labels */
	hdr = mpls_hdr(skb);
	bos = true;
	for (i = tun_encap_info->labels - 1; i >= 0; i--) {
		hdr[i] = mpls_entry_encode(tun_encap_info->label[i],
					   ttl, 0, bos);
		bos = false;
	}

	mpls_stats_inc_outucastpkts(out_dev, skb);

<<<<<<< HEAD
	if (rt)
		err = neigh_xmit(NEIGH_ARP_TABLE, out_dev, &rt->rt_gateway,
				 skb);
	else if (rt6)
		err = neigh_xmit(NEIGH_ND_TABLE, out_dev, &rt6->rt6i_gateway,
				 skb);
=======
	if (rt) {
		if (rt->rt_gw_family == AF_INET)
			err = neigh_xmit(NEIGH_ARP_TABLE, out_dev, &rt->rt_gw4,
					 skb);
		else if (rt->rt_gw_family == AF_INET6)
			err = neigh_xmit(NEIGH_ND_TABLE, out_dev, &rt->rt_gw6,
					 skb);
	} else if (rt6) {
		if (ipv6_addr_v4mapped(&rt6->rt6i_gateway)) {
			/* 6PE (RFC 4798) */
			err = neigh_xmit(NEIGH_ARP_TABLE, out_dev, &rt6->rt6i_gateway.s6_addr32[3],
					 skb);
		} else
			err = neigh_xmit(NEIGH_ND_TABLE, out_dev, &rt6->rt6i_gateway,
					 skb);
	}
>>>>>>> 407d19ab
	if (err)
		net_dbg_ratelimited("%s: packet transmission failed: %d\n",
				    __func__, err);

	return LWTUNNEL_XMIT_DONE;

drop:
	out_mdev = out_dev ? mpls_dev_get(out_dev) : NULL;
	if (out_mdev)
		MPLS_INC_STATS(out_mdev, tx_errors);
	kfree_skb(skb);
	return -EINVAL;
}

static int mpls_build_state(struct nlattr *nla,
			    unsigned int family, const void *cfg,
			    struct lwtunnel_state **ts,
			    struct netlink_ext_ack *extack)
{
	struct mpls_iptunnel_encap *tun_encap_info;
	struct nlattr *tb[MPLS_IPTUNNEL_MAX + 1];
	struct lwtunnel_state *newts;
	u8 n_labels;
	int ret;

	ret = nla_parse_nested_deprecated(tb, MPLS_IPTUNNEL_MAX, nla,
					  mpls_iptunnel_policy, extack);
	if (ret < 0)
		return ret;

	if (!tb[MPLS_IPTUNNEL_DST]) {
		NL_SET_ERR_MSG(extack, "MPLS_IPTUNNEL_DST attribute is missing");
		return -EINVAL;
	}

	/* determine number of labels */
	if (nla_get_labels(tb[MPLS_IPTUNNEL_DST], MAX_NEW_LABELS,
			   &n_labels, NULL, extack))
		return -EINVAL;

	newts = lwtunnel_state_alloc(sizeof(*tun_encap_info) +
				     n_labels * sizeof(u32));
	if (!newts)
		return -ENOMEM;

	tun_encap_info = mpls_lwtunnel_encap(newts);
	ret = nla_get_labels(tb[MPLS_IPTUNNEL_DST], n_labels,
			     &tun_encap_info->labels, tun_encap_info->label,
			     extack);
	if (ret)
		goto errout;

	tun_encap_info->ttl_propagate = MPLS_TTL_PROP_DEFAULT;

	if (tb[MPLS_IPTUNNEL_TTL]) {
		tun_encap_info->default_ttl = nla_get_u8(tb[MPLS_IPTUNNEL_TTL]);
		/* TTL 0 implies propagate from IP header */
		tun_encap_info->ttl_propagate = tun_encap_info->default_ttl ?
			MPLS_TTL_PROP_DISABLED :
			MPLS_TTL_PROP_ENABLED;
	}

	newts->type = LWTUNNEL_ENCAP_MPLS;
	newts->flags |= LWTUNNEL_STATE_XMIT_REDIRECT;
	newts->headroom = mpls_encap_size(tun_encap_info);

	*ts = newts;

	return 0;

errout:
	kfree(newts);
	*ts = NULL;

	return ret;
}

static int mpls_fill_encap_info(struct sk_buff *skb,
				struct lwtunnel_state *lwtstate)
{
	struct mpls_iptunnel_encap *tun_encap_info;

	tun_encap_info = mpls_lwtunnel_encap(lwtstate);

	if (nla_put_labels(skb, MPLS_IPTUNNEL_DST, tun_encap_info->labels,
			   tun_encap_info->label))
		goto nla_put_failure;

	if (tun_encap_info->ttl_propagate != MPLS_TTL_PROP_DEFAULT &&
	    nla_put_u8(skb, MPLS_IPTUNNEL_TTL, tun_encap_info->default_ttl))
		goto nla_put_failure;

	return 0;

nla_put_failure:
	return -EMSGSIZE;
}

static int mpls_encap_nlsize(struct lwtunnel_state *lwtstate)
{
	struct mpls_iptunnel_encap *tun_encap_info;
	int nlsize;

	tun_encap_info = mpls_lwtunnel_encap(lwtstate);

	nlsize = nla_total_size(tun_encap_info->labels * 4);

	if (tun_encap_info->ttl_propagate != MPLS_TTL_PROP_DEFAULT)
		nlsize += nla_total_size(1);

	return nlsize;
}

static int mpls_encap_cmp(struct lwtunnel_state *a, struct lwtunnel_state *b)
{
	struct mpls_iptunnel_encap *a_hdr = mpls_lwtunnel_encap(a);
	struct mpls_iptunnel_encap *b_hdr = mpls_lwtunnel_encap(b);
	int l;

	if (a_hdr->labels != b_hdr->labels ||
	    a_hdr->ttl_propagate != b_hdr->ttl_propagate ||
	    a_hdr->default_ttl != b_hdr->default_ttl)
		return 1;

	for (l = 0; l < a_hdr->labels; l++)
		if (a_hdr->label[l] != b_hdr->label[l])
			return 1;
	return 0;
}

static const struct lwtunnel_encap_ops mpls_iptun_ops = {
	.build_state = mpls_build_state,
	.xmit = mpls_xmit,
	.fill_encap = mpls_fill_encap_info,
	.get_encap_size = mpls_encap_nlsize,
	.cmp_encap = mpls_encap_cmp,
	.owner = THIS_MODULE,
};

static int __init mpls_iptunnel_init(void)
{
	return lwtunnel_encap_add_ops(&mpls_iptun_ops, LWTUNNEL_ENCAP_MPLS);
}
module_init(mpls_iptunnel_init);

static void __exit mpls_iptunnel_exit(void)
{
	lwtunnel_encap_del_ops(&mpls_iptun_ops, LWTUNNEL_ENCAP_MPLS);
}
module_exit(mpls_iptunnel_exit);

MODULE_ALIAS_RTNL_LWT(MPLS);
MODULE_DESCRIPTION("MultiProtocol Label Switching IP Tunnels");
MODULE_LICENSE("GPL v2");<|MERGE_RESOLUTION|>--- conflicted
+++ resolved
@@ -132,14 +132,6 @@
 
 	mpls_stats_inc_outucastpkts(out_dev, skb);
 
-<<<<<<< HEAD
-	if (rt)
-		err = neigh_xmit(NEIGH_ARP_TABLE, out_dev, &rt->rt_gateway,
-				 skb);
-	else if (rt6)
-		err = neigh_xmit(NEIGH_ND_TABLE, out_dev, &rt6->rt6i_gateway,
-				 skb);
-=======
 	if (rt) {
 		if (rt->rt_gw_family == AF_INET)
 			err = neigh_xmit(NEIGH_ARP_TABLE, out_dev, &rt->rt_gw4,
@@ -156,7 +148,6 @@
 			err = neigh_xmit(NEIGH_ND_TABLE, out_dev, &rt6->rt6i_gateway,
 					 skb);
 	}
->>>>>>> 407d19ab
 	if (err)
 		net_dbg_ratelimited("%s: packet transmission failed: %d\n",
 				    __func__, err);
@@ -197,8 +188,8 @@
 			   &n_labels, NULL, extack))
 		return -EINVAL;
 
-	newts = lwtunnel_state_alloc(sizeof(*tun_encap_info) +
-				     n_labels * sizeof(u32));
+	newts = lwtunnel_state_alloc(struct_size(tun_encap_info, label,
+						 n_labels));
 	if (!newts)
 		return -ENOMEM;
 
