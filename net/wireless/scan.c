--- conflicted
+++ resolved
@@ -5,6 +5,7 @@
  * Copyright 2008 Johannes Berg <johannes@sipsolutions.net>
  * Copyright 2013-2014  Intel Mobile Communications GmbH
  * Copyright 2016	Intel Deutschland GmbH
+ * Copyright (C) 2018-2019 Intel Corporation
  */
 #include <linux/kernel.h>
 #include <linux/slab.h>
@@ -109,6 +110,12 @@
 				   pub);
 		bss->refcount++;
 	}
+	if (bss->pub.transmitted_bss) {
+		bss = container_of(bss->pub.transmitted_bss,
+				   struct cfg80211_internal_bss,
+				   pub);
+		bss->refcount++;
+	}
 }
 
 static inline void bss_ref_put(struct cfg80211_registered_device *rdev,
@@ -125,6 +132,18 @@
 		if (hbss->refcount == 0)
 			bss_free(hbss);
 	}
+
+	if (bss->pub.transmitted_bss) {
+		struct cfg80211_internal_bss *tbss;
+
+		tbss = container_of(bss->pub.transmitted_bss,
+				    struct cfg80211_internal_bss,
+				    pub);
+		tbss->refcount--;
+		if (tbss->refcount == 0)
+			bss_free(tbss);
+	}
+
 	bss->refcount--;
 	if (bss->refcount == 0)
 		bss_free(bss);
@@ -150,6 +169,7 @@
 	}
 
 	list_del_init(&bss->list);
+	list_del_init(&bss->pub.nontrans_list);
 	rb_erase(&bss->rbn, &rdev->bss_tree);
 	rdev->bss_entries--;
 	WARN_ONCE((rdev->bss_entries == 0) ^ list_empty(&rdev->bss_list),
@@ -159,8 +179,6 @@
 	return true;
 }
 
-<<<<<<< HEAD
-=======
 bool cfg80211_is_element_inherited(const struct element *elem,
 				   const struct element *non_inherit_elem)
 {
@@ -374,7 +392,6 @@
 	return 0;
 }
 
->>>>>>> 407d19ab
 static void __cfg80211_bss_expire(struct cfg80211_registered_device *rdev,
 				  unsigned long expire_time)
 {
@@ -696,73 +713,43 @@
 	__cfg80211_bss_expire(rdev, jiffies - IEEE80211_SCAN_RESULT_EXPIRE);
 }
 
-const u8 *cfg80211_find_ie_match(u8 eid, const u8 *ies, int len,
-				 const u8 *match, int match_len,
-				 int match_offset)
-{
-	/* match_offset can't be smaller than 2, unless match_len is
-	 * zero, in which case match_offset must be zero as well.
-	 */
-	if (WARN_ON((match_len && match_offset < 2) ||
-		    (!match_len && match_offset)))
-		return NULL;
-
-	while (len >= 2 && len >= ies[1] + 2) {
-		if ((ies[0] == eid) &&
-		    (ies[1] + 2 >= match_offset + match_len) &&
-		    !memcmp(ies + match_offset, match, match_len))
-			return ies;
-
-		len -= ies[1] + 2;
-		ies += ies[1] + 2;
+const struct element *
+cfg80211_find_elem_match(u8 eid, const u8 *ies, unsigned int len,
+			 const u8 *match, unsigned int match_len,
+			 unsigned int match_offset)
+{
+	const struct element *elem;
+
+	for_each_element_id(elem, eid, ies, len) {
+		if (elem->datalen >= match_offset + match_len &&
+		    !memcmp(elem->data + match_offset, match, match_len))
+			return elem;
 	}
 
 	return NULL;
 }
-EXPORT_SYMBOL(cfg80211_find_ie_match);
-
-const u8 *cfg80211_find_vendor_ie(unsigned int oui, int oui_type,
-				  const u8 *ies, int len)
-{
-	const u8 *ie;
+EXPORT_SYMBOL(cfg80211_find_elem_match);
+
+const struct element *cfg80211_find_vendor_elem(unsigned int oui, int oui_type,
+						const u8 *ies,
+						unsigned int len)
+{
+	const struct element *elem;
 	u8 match[] = { oui >> 16, oui >> 8, oui, oui_type };
 	int match_len = (oui_type < 0) ? 3 : sizeof(match);
 
 	if (WARN_ON(oui_type > 0xff))
 		return NULL;
 
-	ie = cfg80211_find_ie_match(WLAN_EID_VENDOR_SPECIFIC, ies, len,
-				    match, match_len, 2);
-
-	if (ie && (ie[1] < 4))
+	elem = cfg80211_find_elem_match(WLAN_EID_VENDOR_SPECIFIC, ies, len,
+					match, match_len, 0);
+
+	if (!elem || elem->datalen < 4)
 		return NULL;
 
-	return ie;
-}
-EXPORT_SYMBOL(cfg80211_find_vendor_ie);
-
-static bool is_bss(struct cfg80211_bss *a, const u8 *bssid,
-		   const u8 *ssid, size_t ssid_len)
-{
-	const struct cfg80211_bss_ies *ies;
-	const u8 *ssidie;
-
-	if (bssid && !ether_addr_equal(a->bssid, bssid))
-		return false;
-
-	if (!ssid)
-		return true;
-
-	ies = rcu_access_pointer(a->ies);
-	if (!ies)
-		return false;
-	ssidie = cfg80211_find_ie(WLAN_EID_SSID, ies->data, ies->len);
-	if (!ssidie)
-		return false;
-	if (ssidie[1] != ssid_len)
-		return false;
-	return memcmp(ssidie + 2, ssid, ssid_len) == 0;
-}
+	return elem;
+}
+EXPORT_SYMBOL(cfg80211_find_vendor_elem);
 
 /**
  * enum bss_compare_mode - BSS compare mode
@@ -1098,6 +1085,12 @@
 	return true;
 }
 
+struct cfg80211_non_tx_bss {
+	struct cfg80211_bss *tx_bss;
+	u8 max_bssid_indicator;
+	u8 bssid_index;
+};
+
 /* Returned bss is reference counted and must be cleaned up appropriately. */
 static struct cfg80211_internal_bss *
 cfg80211_bss_update(struct cfg80211_registered_device *rdev,
@@ -1201,6 +1194,8 @@
 		memcpy(found->pub.chain_signal, tmp->pub.chain_signal,
 		       IEEE80211_MAX_CHAINS);
 		ether_addr_copy(found->parent_bssid, tmp->parent_bssid);
+		found->pub.max_bssid_indicator = tmp->pub.max_bssid_indicator;
+		found->pub.bssid_index = tmp->pub.bssid_index;
 	} else {
 		struct cfg80211_internal_bss *new;
 		struct cfg80211_internal_bss *hidden;
@@ -1225,6 +1220,7 @@
 		memcpy(new, tmp, sizeof(*new));
 		new->refcount = 1;
 		INIT_LIST_HEAD(&new->hidden_list);
+		INIT_LIST_HEAD(&new->pub.nontrans_list);
 
 		if (rcu_access_pointer(tmp->pub.proberesp_ies)) {
 			hidden = rb_find_bss(rdev, tmp, BSS_CMP_HIDE_ZLEN);
@@ -1258,6 +1254,17 @@
 			goto drop;
 		}
 
+		/* This must be before the call to bss_ref_get */
+		if (tmp->pub.transmitted_bss) {
+			struct cfg80211_internal_bss *pbss =
+				container_of(tmp->pub.transmitted_bss,
+					     struct cfg80211_internal_bss,
+					     pub);
+
+			new->pub.transmitted_bss = tmp->pub.transmitted_bss;
+			bss_ref_get(rdev, pbss);
+		}
+
 		list_add_tail(&new->list, &rdev->bss_list);
 		rdev->bss_entries++;
 		rb_insert_bss(rdev, new);
@@ -1346,14 +1353,16 @@
 }
 
 /* Returned bss is reference counted and must be cleaned up appropriately. */
-struct cfg80211_bss *
-cfg80211_inform_bss_data(struct wiphy *wiphy,
-			 struct cfg80211_inform_bss *data,
-			 enum cfg80211_bss_frame_type ftype,
-			 const u8 *bssid, u64 tsf, u16 capability,
-			 u16 beacon_interval, const u8 *ie, size_t ielen,
-			 gfp_t gfp)
-{
+static struct cfg80211_bss *
+cfg80211_inform_single_bss_data(struct wiphy *wiphy,
+				struct cfg80211_inform_bss *data,
+				enum cfg80211_bss_frame_type ftype,
+				const u8 *bssid, u64 tsf, u16 capability,
+				u16 beacon_interval, const u8 *ie, size_t ielen,
+				struct cfg80211_non_tx_bss *non_tx_data,
+				gfp_t gfp)
+{
+	struct cfg80211_registered_device *rdev = wiphy_to_rdev(wiphy);
 	struct cfg80211_bss_ies *ies;
 	struct ieee80211_channel *channel;
 	struct cfg80211_internal_bss tmp = {}, *res;
@@ -1379,6 +1388,11 @@
 	tmp.pub.beacon_interval = beacon_interval;
 	tmp.pub.capability = capability;
 	tmp.ts_boottime = data->boottime_ns;
+	if (non_tx_data) {
+		tmp.pub.transmitted_bss = non_tx_data->tx_bss;
+		tmp.pub.bssid_index = non_tx_data->bssid_index;
+		tmp.pub.max_bssid_indicator = non_tx_data->max_bssid_indicator;
+	}
 
 	/*
 	 * If we do not know here whether the IEs are from a Beacon or Probe
@@ -1399,7 +1413,7 @@
 	switch (ftype) {
 	case CFG80211_BSS_FTYPE_BEACON:
 		ies->from_beacon = true;
-		/* fall through to assign */
+		/* fall through */
 	case CFG80211_BSS_FTYPE_UNKNOWN:
 		rcu_assign_pointer(tmp.pub.beacon_ies, ies);
 		break;
@@ -1425,12 +1439,21 @@
 			regulatory_hint_found_beacon(wiphy, channel, gfp);
 	}
 
+	if (non_tx_data && non_tx_data->tx_bss) {
+		/* this is a nontransmitting bss, we need to add it to
+		 * transmitting bss' list if it is not there
+		 */
+		if (cfg80211_add_nontrans_list(non_tx_data->tx_bss,
+					       &res->pub)) {
+			if (__cfg80211_unlink_bss(rdev, res))
+				rdev->bss_generation++;
+		}
+	}
+
 	trace_cfg80211_return_bss(&res->pub);
 	/* cfg80211_bss_update gives us a referenced result */
 	return &res->pub;
 }
-<<<<<<< HEAD
-=======
 
 static const struct element
 *cfg80211_get_profile_continuation(const u8 *ie, size_t ielen,
@@ -1641,16 +1664,119 @@
 				   gfp);
 	return res;
 }
->>>>>>> 407d19ab
 EXPORT_SYMBOL(cfg80211_inform_bss_data);
 
+static void
+cfg80211_parse_mbssid_frame_data(struct wiphy *wiphy,
+				 struct cfg80211_inform_bss *data,
+				 struct ieee80211_mgmt *mgmt, size_t len,
+				 struct cfg80211_non_tx_bss *non_tx_data,
+				 gfp_t gfp)
+{
+	enum cfg80211_bss_frame_type ftype;
+	const u8 *ie = mgmt->u.probe_resp.variable;
+	size_t ielen = len - offsetof(struct ieee80211_mgmt,
+				      u.probe_resp.variable);
+
+	ftype = ieee80211_is_beacon(mgmt->frame_control) ?
+		CFG80211_BSS_FTYPE_BEACON : CFG80211_BSS_FTYPE_PRESP;
+
+	cfg80211_parse_mbssid_data(wiphy, data, ftype, mgmt->bssid,
+				   le64_to_cpu(mgmt->u.probe_resp.timestamp),
+				   le16_to_cpu(mgmt->u.probe_resp.beacon_int),
+				   ie, ielen, non_tx_data, gfp);
+}
+
+static void
+cfg80211_update_notlisted_nontrans(struct wiphy *wiphy,
+				   struct cfg80211_bss *nontrans_bss,
+				   struct ieee80211_mgmt *mgmt, size_t len,
+				   gfp_t gfp)
+{
+	u8 *ie, *new_ie, *pos;
+	const u8 *nontrans_ssid, *trans_ssid, *mbssid;
+	size_t ielen = len - offsetof(struct ieee80211_mgmt,
+				      u.probe_resp.variable);
+	size_t new_ie_len;
+	struct cfg80211_bss_ies *new_ies;
+	const struct cfg80211_bss_ies *old;
+	u8 cpy_len;
+
+	ie = mgmt->u.probe_resp.variable;
+
+	new_ie_len = ielen;
+	trans_ssid = cfg80211_find_ie(WLAN_EID_SSID, ie, ielen);
+	if (!trans_ssid)
+		return;
+	new_ie_len -= trans_ssid[1];
+	mbssid = cfg80211_find_ie(WLAN_EID_MULTIPLE_BSSID, ie, ielen);
+	if (!mbssid)
+		return;
+	new_ie_len -= mbssid[1];
+	rcu_read_lock();
+	nontrans_ssid = ieee80211_bss_get_ie(nontrans_bss, WLAN_EID_SSID);
+	if (!nontrans_ssid) {
+		rcu_read_unlock();
+		return;
+	}
+	new_ie_len += nontrans_ssid[1];
+	rcu_read_unlock();
+
+	/* generate new ie for nontrans BSS
+	 * 1. replace SSID with nontrans BSS' SSID
+	 * 2. skip MBSSID IE
+	 */
+	new_ie = kzalloc(new_ie_len, gfp);
+	if (!new_ie)
+		return;
+	new_ies = kzalloc(sizeof(*new_ies) + new_ie_len, gfp);
+	if (!new_ies)
+		goto out_free;
+
+	pos = new_ie;
+
+	/* copy the nontransmitted SSID */
+	cpy_len = nontrans_ssid[1] + 2;
+	memcpy(pos, nontrans_ssid, cpy_len);
+	pos += cpy_len;
+	/* copy the IEs between SSID and MBSSID */
+	cpy_len = trans_ssid[1] + 2;
+	memcpy(pos, (trans_ssid + cpy_len), (mbssid - (trans_ssid + cpy_len)));
+	pos += (mbssid - (trans_ssid + cpy_len));
+	/* copy the IEs after MBSSID */
+	cpy_len = mbssid[1] + 2;
+	memcpy(pos, mbssid + cpy_len, ((ie + ielen) - (mbssid + cpy_len)));
+
+	/* update ie */
+	new_ies->len = new_ie_len;
+	new_ies->tsf = le64_to_cpu(mgmt->u.probe_resp.timestamp);
+	new_ies->from_beacon = ieee80211_is_beacon(mgmt->frame_control);
+	memcpy(new_ies->data, new_ie, new_ie_len);
+	if (ieee80211_is_probe_resp(mgmt->frame_control)) {
+		old = rcu_access_pointer(nontrans_bss->proberesp_ies);
+		rcu_assign_pointer(nontrans_bss->proberesp_ies, new_ies);
+		rcu_assign_pointer(nontrans_bss->ies, new_ies);
+		if (old)
+			kfree_rcu((struct cfg80211_bss_ies *)old, rcu_head);
+	} else {
+		old = rcu_access_pointer(nontrans_bss->beacon_ies);
+		rcu_assign_pointer(nontrans_bss->beacon_ies, new_ies);
+		rcu_assign_pointer(nontrans_bss->ies, new_ies);
+		if (old)
+			kfree_rcu((struct cfg80211_bss_ies *)old, rcu_head);
+	}
+
+out_free:
+	kfree(new_ie);
+}
+
 /* cfg80211_inform_bss_width_frame helper */
-struct cfg80211_bss *
-cfg80211_inform_bss_frame_data(struct wiphy *wiphy,
-			       struct cfg80211_inform_bss *data,
-			       struct ieee80211_mgmt *mgmt, size_t len,
-			       gfp_t gfp)
-
+static struct cfg80211_bss *
+cfg80211_inform_single_bss_frame_data(struct wiphy *wiphy,
+				      struct cfg80211_inform_bss *data,
+				      struct ieee80211_mgmt *mgmt, size_t len,
+				      struct cfg80211_non_tx_bss *non_tx_data,
+				      gfp_t gfp)
 {
 	struct cfg80211_internal_bss tmp = {}, *res;
 	struct cfg80211_bss_ies *ies;
@@ -1708,6 +1834,11 @@
 	tmp.pub.chains = data->chains;
 	memcpy(tmp.pub.chain_signal, data->chain_signal, IEEE80211_MAX_CHAINS);
 	ether_addr_copy(tmp.parent_bssid, data->parent_bssid);
+	if (non_tx_data) {
+		tmp.pub.transmitted_bss = non_tx_data->tx_bss;
+		tmp.pub.bssid_index = non_tx_data->bssid_index;
+		tmp.pub.max_bssid_indicator = non_tx_data->max_bssid_indicator;
+	}
 
 	signal_valid = abs(data->chan->center_freq - channel->center_freq) <=
 		wiphy->max_adj_channel_rssi_comp;
@@ -1729,6 +1860,53 @@
 	/* cfg80211_bss_update gives us a referenced result */
 	return &res->pub;
 }
+
+struct cfg80211_bss *
+cfg80211_inform_bss_frame_data(struct wiphy *wiphy,
+			       struct cfg80211_inform_bss *data,
+			       struct ieee80211_mgmt *mgmt, size_t len,
+			       gfp_t gfp)
+{
+	struct cfg80211_bss *res, *tmp_bss;
+	const u8 *ie = mgmt->u.probe_resp.variable;
+	const struct cfg80211_bss_ies *ies1, *ies2;
+	size_t ielen = len - offsetof(struct ieee80211_mgmt,
+				      u.probe_resp.variable);
+	struct cfg80211_non_tx_bss non_tx_data;
+
+	res = cfg80211_inform_single_bss_frame_data(wiphy, data, mgmt,
+						    len, NULL, gfp);
+	if (!res || !wiphy->support_mbssid ||
+	    !cfg80211_find_ie(WLAN_EID_MULTIPLE_BSSID, ie, ielen))
+		return res;
+	if (wiphy->support_only_he_mbssid &&
+	    !cfg80211_find_ext_ie(WLAN_EID_EXT_HE_CAPABILITY, ie, ielen))
+		return res;
+
+	non_tx_data.tx_bss = res;
+	/* process each non-transmitting bss */
+	cfg80211_parse_mbssid_frame_data(wiphy, data, mgmt, len,
+					 &non_tx_data, gfp);
+
+	/* check if the res has other nontransmitting bss which is not
+	 * in MBSSID IE
+	 */
+	ies1 = rcu_access_pointer(res->ies);
+
+	/* go through nontrans_list, if the timestamp of the BSS is
+	 * earlier than the timestamp of the transmitting BSS then
+	 * update it
+	 */
+	list_for_each_entry(tmp_bss, &res->nontrans_list,
+			    nontrans_list) {
+		ies2 = rcu_access_pointer(tmp_bss->ies);
+		if (ies2->tsf < ies1->tsf)
+			cfg80211_update_notlisted_nontrans(wiphy, tmp_bss,
+							   mgmt, len, gfp);
+	}
+
+	return res;
+}
 EXPORT_SYMBOL(cfg80211_inform_bss_frame_data);
 
 void cfg80211_ref_bss(struct wiphy *wiphy, struct cfg80211_bss *pub)
@@ -1766,7 +1944,8 @@
 void cfg80211_unlink_bss(struct wiphy *wiphy, struct cfg80211_bss *pub)
 {
 	struct cfg80211_registered_device *rdev = wiphy_to_rdev(wiphy);
-	struct cfg80211_internal_bss *bss;
+	struct cfg80211_internal_bss *bss, *tmp1;
+	struct cfg80211_bss *nontrans_bss, *tmp;
 
 	if (WARN_ON(!pub))
 		return;
@@ -1774,10 +1953,21 @@
 	bss = container_of(pub, struct cfg80211_internal_bss, pub);
 
 	spin_lock_bh(&rdev->bss_lock);
-	if (!list_empty(&bss->list)) {
-		if (__cfg80211_unlink_bss(rdev, bss))
+	if (list_empty(&bss->list))
+		goto out;
+
+	list_for_each_entry_safe(nontrans_bss, tmp,
+				 &pub->nontrans_list,
+				 nontrans_list) {
+		tmp1 = container_of(nontrans_bss,
+				    struct cfg80211_internal_bss, pub);
+		if (__cfg80211_unlink_bss(rdev, tmp1))
 			rdev->bss_generation++;
 	}
+
+	if (__cfg80211_unlink_bss(rdev, bss))
+		rdev->bss_generation++;
+out:
 	spin_unlock_bh(&rdev->bss_lock);
 }
 EXPORT_SYMBOL(cfg80211_unlink_bss);
