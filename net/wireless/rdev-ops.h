--- conflicted
+++ resolved
@@ -1233,8 +1233,6 @@
 	return ret;
 }
 
-<<<<<<< HEAD
-=======
 static inline int
 rdev_get_ftm_responder_stats(struct cfg80211_registered_device *rdev,
 			     struct net_device *dev,
@@ -1301,5 +1299,4 @@
 	return ret;
 }
 
->>>>>>> 407d19ab
 #endif /* __CFG80211_RDEV_OPS */