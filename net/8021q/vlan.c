// SPDX-License-Identifier: GPL-2.0-or-later
/*
 * INET		802.1Q VLAN
 *		Ethernet-type device handling.
 *
 * Authors:	Ben Greear <greearb@candelatech.com>
 *              Please send support related email to: netdev@vger.kernel.org
 *              VLAN Home Page: http://www.candelatech.com/~greear/vlan.html
 *
 * Fixes:
 *              Fix for packet capture - Nick Eggleston <nick@dccinc.com>;
 *		Add HW acceleration hooks - David S. Miller <davem@redhat.com>;
 *		Correct all the locking - David S. Miller <davem@redhat.com>;
 *		Use hash table for VLAN groups - David S. Miller <davem@redhat.com>
 */

#define pr_fmt(fmt) KBUILD_MODNAME ": " fmt

#include <linux/capability.h>
#include <linux/module.h>
#include <linux/netdevice.h>
#include <linux/skbuff.h>
#include <linux/slab.h>
#include <linux/init.h>
#include <linux/rculist.h>
#include <net/p8022.h>
#include <net/arp.h>
#include <linux/rtnetlink.h>
#include <linux/notifier.h>
#include <net/rtnetlink.h>
#include <net/net_namespace.h>
#include <net/netns/generic.h>
#include <linux/uaccess.h>

#include <linux/if_vlan.h>
#include "vlan.h"
#include "vlanproc.h"

#define DRV_VERSION "1.8"

/* Global VLAN variables */

unsigned int vlan_net_id __read_mostly;

const char vlan_fullname[] = "802.1Q VLAN Support";
const char vlan_version[] = DRV_VERSION;

/* End of global variables definitions. */

static int vlan_group_prealloc_vid(struct vlan_group *vg,
				   __be16 vlan_proto, u16 vlan_id)
{
	struct net_device **array;
	unsigned int pidx, vidx;
	unsigned int size;

	ASSERT_RTNL();

	pidx  = vlan_proto_idx(vlan_proto);
	vidx  = vlan_id / VLAN_GROUP_ARRAY_PART_LEN;
	array = vg->vlan_devices_arrays[pidx][vidx];
	if (array != NULL)
		return 0;

	size = sizeof(struct net_device *) * VLAN_GROUP_ARRAY_PART_LEN;
	array = kzalloc(size, GFP_KERNEL);
	if (array == NULL)
		return -ENOBUFS;

	vg->vlan_devices_arrays[pidx][vidx] = array;
	return 0;
}

static void vlan_stacked_transfer_operstate(const struct net_device *rootdev,
					    struct net_device *dev,
					    struct vlan_dev_priv *vlan)
{
	if (!(vlan->flags & VLAN_FLAG_BRIDGE_BINDING))
		netif_stacked_transfer_operstate(rootdev, dev);
}

void unregister_vlan_dev(struct net_device *dev, struct list_head *head)
{
	struct vlan_dev_priv *vlan = vlan_dev_priv(dev);
	struct net_device *real_dev = vlan->real_dev;
	struct vlan_info *vlan_info;
	struct vlan_group *grp;
	u16 vlan_id = vlan->vlan_id;

	ASSERT_RTNL();

	vlan_info = rtnl_dereference(real_dev->vlan_info);
	BUG_ON(!vlan_info);

	grp = &vlan_info->grp;

	grp->nr_vlan_devs--;

	if (vlan->flags & VLAN_FLAG_MVRP)
		vlan_mvrp_request_leave(dev);
	if (vlan->flags & VLAN_FLAG_GVRP)
		vlan_gvrp_request_leave(dev);

	vlan_group_set_device(grp, vlan->vlan_proto, vlan_id, NULL);

	netdev_upper_dev_unlink(real_dev, dev);
	/* Because unregister_netdevice_queue() makes sure at least one rcu
	 * grace period is respected before device freeing,
	 * we dont need to call synchronize_net() here.
	 */
	unregister_netdevice_queue(dev, head);

	if (grp->nr_vlan_devs == 0) {
		vlan_mvrp_uninit_applicant(real_dev);
		vlan_gvrp_uninit_applicant(real_dev);
	}

	vlan_vid_del(real_dev, vlan->vlan_proto, vlan_id);

	/* Get rid of the vlan's reference to real_dev */
	dev_put(real_dev);
}

int vlan_check_real_dev(struct net_device *real_dev,
			__be16 protocol, u16 vlan_id,
			struct netlink_ext_ack *extack)
{
	const char *name = real_dev->name;

	if (real_dev->features & NETIF_F_VLAN_CHALLENGED) {
		pr_info("VLANs not supported on %s\n", name);
		NL_SET_ERR_MSG_MOD(extack, "VLANs not supported on device");
		return -EOPNOTSUPP;
	}

	if (vlan_find_dev(real_dev, protocol, vlan_id) != NULL) {
		NL_SET_ERR_MSG_MOD(extack, "VLAN device already exists");
		return -EEXIST;
	}

	return 0;
}

int register_vlan_dev(struct net_device *dev, struct netlink_ext_ack *extack)
{
	struct vlan_dev_priv *vlan = vlan_dev_priv(dev);
	struct net_device *real_dev = vlan->real_dev;
	u16 vlan_id = vlan->vlan_id;
	struct vlan_info *vlan_info;
	struct vlan_group *grp;
	int err;

	err = vlan_vid_add(real_dev, vlan->vlan_proto, vlan_id);
	if (err)
		return err;

	vlan_info = rtnl_dereference(real_dev->vlan_info);
	/* vlan_info should be there now. vlan_vid_add took care of it */
	BUG_ON(!vlan_info);

	grp = &vlan_info->grp;
	if (grp->nr_vlan_devs == 0) {
		err = vlan_gvrp_init_applicant(real_dev);
		if (err < 0)
			goto out_vid_del;
		err = vlan_mvrp_init_applicant(real_dev);
		if (err < 0)
			goto out_uninit_gvrp;
	}

	err = vlan_group_prealloc_vid(grp, vlan->vlan_proto, vlan_id);
	if (err < 0)
		goto out_uninit_mvrp;

	vlan->nest_level = dev_get_nest_level(real_dev) + 1;
	err = register_netdevice(dev);
	if (err < 0)
		goto out_uninit_mvrp;

	err = netdev_upper_dev_link(real_dev, dev, extack);
	if (err)
		goto out_unregister_netdev;

	/* Account for reference in struct vlan_dev_priv */
	dev_hold(real_dev);

	vlan_stacked_transfer_operstate(real_dev, dev, vlan);
	linkwatch_fire_event(dev); /* _MUST_ call rfc2863_policy() */

	/* So, got the sucker initialized, now lets place
	 * it into our local structure.
	 */
	vlan_group_set_device(grp, vlan->vlan_proto, vlan_id, dev);
	grp->nr_vlan_devs++;

	return 0;

out_unregister_netdev:
	unregister_netdevice(dev);
out_uninit_mvrp:
	if (grp->nr_vlan_devs == 0)
		vlan_mvrp_uninit_applicant(real_dev);
out_uninit_gvrp:
	if (grp->nr_vlan_devs == 0)
		vlan_gvrp_uninit_applicant(real_dev);
out_vid_del:
	vlan_vid_del(real_dev, vlan->vlan_proto, vlan_id);
	return err;
}

/*  Attach a VLAN device to a mac address (ie Ethernet Card).
 *  Returns 0 if the device was created or a negative error code otherwise.
 */
static int register_vlan_device(struct net_device *real_dev, u16 vlan_id)
{
	struct net_device *new_dev;
	struct vlan_dev_priv *vlan;
	struct net *net = dev_net(real_dev);
	struct vlan_net *vn = net_generic(net, vlan_net_id);
	char name[IFNAMSIZ];
	int err;

	if (vlan_id >= VLAN_VID_MASK)
		return -ERANGE;

	err = vlan_check_real_dev(real_dev, htons(ETH_P_8021Q), vlan_id,
				  NULL);
	if (err < 0)
		return err;

	/* Gotta set up the fields for the device. */
	switch (vn->name_type) {
	case VLAN_NAME_TYPE_RAW_PLUS_VID:
		/* name will look like:	 eth1.0005 */
		snprintf(name, IFNAMSIZ, "%s.%.4i", real_dev->name, vlan_id);
		break;
	case VLAN_NAME_TYPE_PLUS_VID_NO_PAD:
		/* Put our vlan.VID in the name.
		 * Name will look like:	 vlan5
		 */
		snprintf(name, IFNAMSIZ, "vlan%i", vlan_id);
		break;
	case VLAN_NAME_TYPE_RAW_PLUS_VID_NO_PAD:
		/* Put our vlan.VID in the name.
		 * Name will look like:	 eth0.5
		 */
		snprintf(name, IFNAMSIZ, "%s.%i", real_dev->name, vlan_id);
		break;
	case VLAN_NAME_TYPE_PLUS_VID:
		/* Put our vlan.VID in the name.
		 * Name will look like:	 vlan0005
		 */
	default:
		snprintf(name, IFNAMSIZ, "vlan%.4i", vlan_id);
	}

	new_dev = alloc_netdev(sizeof(struct vlan_dev_priv), name,
			       NET_NAME_UNKNOWN, vlan_setup);

	if (new_dev == NULL)
		return -ENOBUFS;

	dev_net_set(new_dev, net);
	/* need 4 bytes for extra VLAN header info,
	 * hope the underlying device can handle it.
	 */
	new_dev->mtu = real_dev->mtu;

	vlan = vlan_dev_priv(new_dev);
	vlan->vlan_proto = htons(ETH_P_8021Q);
	vlan->vlan_id = vlan_id;
	vlan->real_dev = real_dev;
	vlan->dent = NULL;
	vlan->flags = VLAN_FLAG_REORDER_HDR;

	new_dev->rtnl_link_ops = &vlan_link_ops;
	err = register_vlan_dev(new_dev, NULL);
	if (err < 0)
		goto out_free_newdev;

	return 0;

out_free_newdev:
	if (new_dev->reg_state == NETREG_UNINITIALIZED)
		free_netdev(new_dev);
	return err;
}

static void vlan_sync_address(struct net_device *dev,
			      struct net_device *vlandev)
{
	struct vlan_dev_priv *vlan = vlan_dev_priv(vlandev);

	/* May be called without an actual change */
	if (ether_addr_equal(vlan->real_dev_addr, dev->dev_addr))
		return;

	/* vlan continues to inherit address of lower device */
	if (vlan_dev_inherit_address(vlandev, dev))
		goto out;

	/* vlan address was different from the old address and is equal to
	 * the new address */
	if (!ether_addr_equal(vlandev->dev_addr, vlan->real_dev_addr) &&
	    ether_addr_equal(vlandev->dev_addr, dev->dev_addr))
		dev_uc_del(dev, vlandev->dev_addr);

	/* vlan address was equal to the old address and is different from
	 * the new address */
	if (ether_addr_equal(vlandev->dev_addr, vlan->real_dev_addr) &&
	    !ether_addr_equal(vlandev->dev_addr, dev->dev_addr))
		dev_uc_add(dev, vlandev->dev_addr);

out:
	ether_addr_copy(vlan->real_dev_addr, dev->dev_addr);
}

static void vlan_transfer_features(struct net_device *dev,
				   struct net_device *vlandev)
{
	struct vlan_dev_priv *vlan = vlan_dev_priv(vlandev);

	vlandev->gso_max_size = dev->gso_max_size;
	vlandev->gso_max_segs = dev->gso_max_segs;

	if (vlan_hw_offload_capable(dev->features, vlan->vlan_proto))
		vlandev->hard_header_len = dev->hard_header_len;
	else
		vlandev->hard_header_len = dev->hard_header_len + VLAN_HLEN;

#if IS_ENABLED(CONFIG_FCOE)
	vlandev->fcoe_ddp_xid = dev->fcoe_ddp_xid;
#endif

	vlandev->priv_flags &= ~IFF_XMIT_DST_RELEASE;
	vlandev->priv_flags |= (vlan->real_dev->priv_flags & IFF_XMIT_DST_RELEASE);

	netdev_update_features(vlandev);
}

static int __vlan_device_event(struct net_device *dev, unsigned long event)
{
	int err = 0;

	switch (event) {
	case NETDEV_CHANGENAME:
		vlan_proc_rem_dev(dev);
		err = vlan_proc_add_dev(dev);
		break;
	case NETDEV_REGISTER:
		err = vlan_proc_add_dev(dev);
		break;
	case NETDEV_UNREGISTER:
		vlan_proc_rem_dev(dev);
		break;
	}

	return err;
}

static int vlan_device_event(struct notifier_block *unused, unsigned long event,
			     void *ptr)
{
	struct net_device *dev = netdev_notifier_info_to_dev(ptr);
	struct vlan_group *grp;
	struct vlan_info *vlan_info;
	int i, flgs;
	struct net_device *vlandev;
	struct vlan_dev_priv *vlan;
	bool last = false;
	LIST_HEAD(list);
	int err;

	if (is_vlan_dev(dev)) {
		int err = __vlan_device_event(dev, event);

		if (err)
			return notifier_from_errno(err);
	}

	if ((event == NETDEV_UP) &&
	    (dev->features & NETIF_F_HW_VLAN_CTAG_FILTER)) {
		pr_info("adding VLAN 0 to HW filter on device %s\n",
			dev->name);
		vlan_vid_add(dev, htons(ETH_P_8021Q), 0);
	}
	if (event == NETDEV_DOWN &&
	    (dev->features & NETIF_F_HW_VLAN_CTAG_FILTER))
		vlan_vid_del(dev, htons(ETH_P_8021Q), 0);

	vlan_info = rtnl_dereference(dev->vlan_info);
	if (!vlan_info)
		goto out;
	grp = &vlan_info->grp;

	/* It is OK that we do not hold the group lock right now,
	 * as we run under the RTNL lock.
	 */

	switch (event) {
	case NETDEV_CHANGE:
		/* Propagate real device state to vlan devices */
		vlan_group_for_each_dev(grp, i, vlandev)
			vlan_stacked_transfer_operstate(dev, vlandev,
							vlan_dev_priv(vlandev));
		break;

	case NETDEV_CHANGEADDR:
		/* Adjust unicast filters on underlying device */
		vlan_group_for_each_dev(grp, i, vlandev) {
			flgs = vlandev->flags;
			if (!(flgs & IFF_UP))
				continue;

			vlan_sync_address(dev, vlandev);
		}
		break;

	case NETDEV_CHANGEMTU:
		vlan_group_for_each_dev(grp, i, vlandev) {
			if (vlandev->mtu <= dev->mtu)
				continue;

			dev_set_mtu(vlandev, dev->mtu);
		}
		break;

	case NETDEV_FEAT_CHANGE:
		/* Propagate device features to underlying device */
		vlan_group_for_each_dev(grp, i, vlandev)
			vlan_transfer_features(dev, vlandev);
		break;

	case NETDEV_DOWN: {
		struct net_device *tmp;
		LIST_HEAD(close_list);

		/* Put all VLANs for this dev in the down state too.  */
		vlan_group_for_each_dev(grp, i, vlandev) {
			flgs = vlandev->flags;
			if (!(flgs & IFF_UP))
				continue;

			vlan = vlan_dev_priv(vlandev);
			if (!(vlan->flags & VLAN_FLAG_LOOSE_BINDING))
				list_add(&vlandev->close_list, &close_list);
		}

		dev_close_many(&close_list, false);

		list_for_each_entry_safe(vlandev, tmp, &close_list, close_list) {
			vlan_stacked_transfer_operstate(dev, vlandev,
							vlan_dev_priv(vlandev));
			list_del_init(&vlandev->close_list);
		}
		list_del(&close_list);
		break;
	}
	case NETDEV_UP:
		/* Put all VLANs for this dev in the up state too.  */
		vlan_group_for_each_dev(grp, i, vlandev) {
			flgs = dev_get_flags(vlandev);
			if (flgs & IFF_UP)
				continue;

			vlan = vlan_dev_priv(vlandev);
			if (!(vlan->flags & VLAN_FLAG_LOOSE_BINDING))
<<<<<<< HEAD
				dev_change_flags(vlandev, flgs | IFF_UP);
			netif_stacked_transfer_operstate(dev, vlandev);
=======
				dev_change_flags(vlandev, flgs | IFF_UP,
						 extack);
			vlan_stacked_transfer_operstate(dev, vlandev, vlan);
>>>>>>> 407d19ab
		}
		break;

	case NETDEV_UNREGISTER:
		/* twiddle thumbs on netns device moves */
		if (dev->reg_state != NETREG_UNREGISTERING)
			break;

		vlan_group_for_each_dev(grp, i, vlandev) {
			/* removal of last vid destroys vlan_info, abort
			 * afterwards */
			if (vlan_info->nr_vids == 1)
				last = true;

			unregister_vlan_dev(vlandev, &list);
			if (last)
				break;
		}
		unregister_netdevice_many(&list);
		break;

	case NETDEV_PRE_TYPE_CHANGE:
		/* Forbid underlaying device to change its type. */
		if (vlan_uses_dev(dev))
			return NOTIFY_BAD;
		break;

	case NETDEV_NOTIFY_PEERS:
	case NETDEV_BONDING_FAILOVER:
	case NETDEV_RESEND_IGMP:
		/* Propagate to vlan devices */
		vlan_group_for_each_dev(grp, i, vlandev)
			call_netdevice_notifiers(event, vlandev);
		break;

	case NETDEV_CVLAN_FILTER_PUSH_INFO:
		err = vlan_filter_push_vids(vlan_info, htons(ETH_P_8021Q));
		if (err)
			return notifier_from_errno(err);
		break;

	case NETDEV_CVLAN_FILTER_DROP_INFO:
		vlan_filter_drop_vids(vlan_info, htons(ETH_P_8021Q));
		break;

	case NETDEV_SVLAN_FILTER_PUSH_INFO:
		err = vlan_filter_push_vids(vlan_info, htons(ETH_P_8021AD));
		if (err)
			return notifier_from_errno(err);
		break;

	case NETDEV_SVLAN_FILTER_DROP_INFO:
		vlan_filter_drop_vids(vlan_info, htons(ETH_P_8021AD));
		break;
	}

out:
	return NOTIFY_DONE;
}

static struct notifier_block vlan_notifier_block __read_mostly = {
	.notifier_call = vlan_device_event,
};

/*
 *	VLAN IOCTL handler.
 *	o execute requested action or pass command to the device driver
 *   arg is really a struct vlan_ioctl_args __user *.
 */
static int vlan_ioctl_handler(struct net *net, void __user *arg)
{
	int err;
	struct vlan_ioctl_args args;
	struct net_device *dev = NULL;

	if (copy_from_user(&args, arg, sizeof(struct vlan_ioctl_args)))
		return -EFAULT;

	/* Null terminate this sucker, just in case. */
	args.device1[sizeof(args.device1) - 1] = 0;
	args.u.device2[sizeof(args.u.device2) - 1] = 0;

	rtnl_lock();

	switch (args.cmd) {
	case SET_VLAN_INGRESS_PRIORITY_CMD:
	case SET_VLAN_EGRESS_PRIORITY_CMD:
	case SET_VLAN_FLAG_CMD:
	case ADD_VLAN_CMD:
	case DEL_VLAN_CMD:
	case GET_VLAN_REALDEV_NAME_CMD:
	case GET_VLAN_VID_CMD:
		err = -ENODEV;
		dev = __dev_get_by_name(net, args.device1);
		if (!dev)
			goto out;

		err = -EINVAL;
		if (args.cmd != ADD_VLAN_CMD && !is_vlan_dev(dev))
			goto out;
	}

	switch (args.cmd) {
	case SET_VLAN_INGRESS_PRIORITY_CMD:
		err = -EPERM;
		if (!ns_capable(net->user_ns, CAP_NET_ADMIN))
			break;
		vlan_dev_set_ingress_priority(dev,
					      args.u.skb_priority,
					      args.vlan_qos);
		err = 0;
		break;

	case SET_VLAN_EGRESS_PRIORITY_CMD:
		err = -EPERM;
		if (!ns_capable(net->user_ns, CAP_NET_ADMIN))
			break;
		err = vlan_dev_set_egress_priority(dev,
						   args.u.skb_priority,
						   args.vlan_qos);
		break;

	case SET_VLAN_FLAG_CMD:
		err = -EPERM;
		if (!ns_capable(net->user_ns, CAP_NET_ADMIN))
			break;
		err = vlan_dev_change_flags(dev,
					    args.vlan_qos ? args.u.flag : 0,
					    args.u.flag);
		break;

	case SET_VLAN_NAME_TYPE_CMD:
		err = -EPERM;
		if (!ns_capable(net->user_ns, CAP_NET_ADMIN))
			break;
		if (args.u.name_type < VLAN_NAME_TYPE_HIGHEST) {
			struct vlan_net *vn;

			vn = net_generic(net, vlan_net_id);
			vn->name_type = args.u.name_type;
			err = 0;
		} else {
			err = -EINVAL;
		}
		break;

	case ADD_VLAN_CMD:
		err = -EPERM;
		if (!ns_capable(net->user_ns, CAP_NET_ADMIN))
			break;
		err = register_vlan_device(dev, args.u.VID);
		break;

	case DEL_VLAN_CMD:
		err = -EPERM;
		if (!ns_capable(net->user_ns, CAP_NET_ADMIN))
			break;
		unregister_vlan_dev(dev, NULL);
		err = 0;
		break;

	case GET_VLAN_REALDEV_NAME_CMD:
		err = 0;
		vlan_dev_get_realdev_name(dev, args.u.device2);
		if (copy_to_user(arg, &args,
				 sizeof(struct vlan_ioctl_args)))
			err = -EFAULT;
		break;

	case GET_VLAN_VID_CMD:
		err = 0;
		args.u.VID = vlan_dev_vlan_id(dev);
		if (copy_to_user(arg, &args,
				 sizeof(struct vlan_ioctl_args)))
		      err = -EFAULT;
		break;

	default:
		err = -EOPNOTSUPP;
		break;
	}
out:
	rtnl_unlock();
	return err;
}

static struct sk_buff *vlan_gro_receive(struct list_head *head,
					struct sk_buff *skb)
{
	const struct packet_offload *ptype;
	unsigned int hlen, off_vlan;
	struct sk_buff *pp = NULL;
	struct vlan_hdr *vhdr;
	struct sk_buff *p;
	__be16 type;
	int flush = 1;

	off_vlan = skb_gro_offset(skb);
	hlen = off_vlan + sizeof(*vhdr);
	vhdr = skb_gro_header_fast(skb, off_vlan);
	if (skb_gro_header_hard(skb, hlen)) {
		vhdr = skb_gro_header_slow(skb, hlen, off_vlan);
		if (unlikely(!vhdr))
			goto out;
	}

	type = vhdr->h_vlan_encapsulated_proto;

	rcu_read_lock();
	ptype = gro_find_receive_by_type(type);
	if (!ptype)
		goto out_unlock;

	flush = 0;

	list_for_each_entry(p, head, list) {
		struct vlan_hdr *vhdr2;

		if (!NAPI_GRO_CB(p)->same_flow)
			continue;

		vhdr2 = (struct vlan_hdr *)(p->data + off_vlan);
		if (compare_vlan_header(vhdr, vhdr2))
			NAPI_GRO_CB(p)->same_flow = 0;
	}

	skb_gro_pull(skb, sizeof(*vhdr));
	skb_gro_postpull_rcsum(skb, vhdr, sizeof(*vhdr));
	pp = call_gro_receive(ptype->callbacks.gro_receive, head, skb);

out_unlock:
	rcu_read_unlock();
out:
	skb_gro_flush_final(skb, pp, flush);

	return pp;
}

static int vlan_gro_complete(struct sk_buff *skb, int nhoff)
{
	struct vlan_hdr *vhdr = (struct vlan_hdr *)(skb->data + nhoff);
	__be16 type = vhdr->h_vlan_encapsulated_proto;
	struct packet_offload *ptype;
	int err = -ENOENT;

	rcu_read_lock();
	ptype = gro_find_complete_by_type(type);
	if (ptype)
		err = ptype->callbacks.gro_complete(skb, nhoff + sizeof(*vhdr));

	rcu_read_unlock();
	return err;
}

static struct packet_offload vlan_packet_offloads[] __read_mostly = {
	{
		.type = cpu_to_be16(ETH_P_8021Q),
		.priority = 10,
		.callbacks = {
			.gro_receive = vlan_gro_receive,
			.gro_complete = vlan_gro_complete,
		},
	},
	{
		.type = cpu_to_be16(ETH_P_8021AD),
		.priority = 10,
		.callbacks = {
			.gro_receive = vlan_gro_receive,
			.gro_complete = vlan_gro_complete,
		},
	},
};

static int __net_init vlan_init_net(struct net *net)
{
	struct vlan_net *vn = net_generic(net, vlan_net_id);
	int err;

	vn->name_type = VLAN_NAME_TYPE_RAW_PLUS_VID_NO_PAD;

	err = vlan_proc_init(net);

	return err;
}

static void __net_exit vlan_exit_net(struct net *net)
{
	vlan_proc_cleanup(net);
}

static struct pernet_operations vlan_net_ops = {
	.init = vlan_init_net,
	.exit = vlan_exit_net,
	.id   = &vlan_net_id,
	.size = sizeof(struct vlan_net),
};

static int __init vlan_proto_init(void)
{
	int err;
	unsigned int i;

	pr_info("%s v%s\n", vlan_fullname, vlan_version);

	err = register_pernet_subsys(&vlan_net_ops);
	if (err < 0)
		goto err0;

	err = register_netdevice_notifier(&vlan_notifier_block);
	if (err < 0)
		goto err2;

	err = vlan_gvrp_init();
	if (err < 0)
		goto err3;

	err = vlan_mvrp_init();
	if (err < 0)
		goto err4;

	err = vlan_netlink_init();
	if (err < 0)
		goto err5;

	for (i = 0; i < ARRAY_SIZE(vlan_packet_offloads); i++)
		dev_add_offload(&vlan_packet_offloads[i]);

	vlan_ioctl_set(vlan_ioctl_handler);
	return 0;

err5:
	vlan_mvrp_uninit();
err4:
	vlan_gvrp_uninit();
err3:
	unregister_netdevice_notifier(&vlan_notifier_block);
err2:
	unregister_pernet_subsys(&vlan_net_ops);
err0:
	return err;
}

static void __exit vlan_cleanup_module(void)
{
	unsigned int i;

	vlan_ioctl_set(NULL);

	for (i = 0; i < ARRAY_SIZE(vlan_packet_offloads); i++)
		dev_remove_offload(&vlan_packet_offloads[i]);

	vlan_netlink_fini();

	unregister_netdevice_notifier(&vlan_notifier_block);

	unregister_pernet_subsys(&vlan_net_ops);
	rcu_barrier(); /* Wait for completion of call_rcu()'s */

	vlan_mvrp_uninit();
	vlan_gvrp_uninit();
}

module_init(vlan_proto_init);
module_exit(vlan_cleanup_module);

MODULE_LICENSE("GPL");
MODULE_VERSION(DRV_VERSION);<|MERGE_RESOLUTION|>--- conflicted
+++ resolved
@@ -334,6 +334,7 @@
 
 	vlandev->priv_flags &= ~IFF_XMIT_DST_RELEASE;
 	vlandev->priv_flags |= (vlan->real_dev->priv_flags & IFF_XMIT_DST_RELEASE);
+	vlandev->hw_enc_features = vlan_tnl_features(vlan->real_dev);
 
 	netdev_update_features(vlandev);
 }
@@ -361,6 +362,7 @@
 static int vlan_device_event(struct notifier_block *unused, unsigned long event,
 			     void *ptr)
 {
+	struct netlink_ext_ack *extack = netdev_notifier_info_to_extack(ptr);
 	struct net_device *dev = netdev_notifier_info_to_dev(ptr);
 	struct vlan_group *grp;
 	struct vlan_info *vlan_info;
@@ -465,14 +467,9 @@
 
 			vlan = vlan_dev_priv(vlandev);
 			if (!(vlan->flags & VLAN_FLAG_LOOSE_BINDING))
-<<<<<<< HEAD
-				dev_change_flags(vlandev, flgs | IFF_UP);
-			netif_stacked_transfer_operstate(dev, vlandev);
-=======
 				dev_change_flags(vlandev, flgs | IFF_UP,
 						 extack);
 			vlan_stacked_transfer_operstate(dev, vlandev, vlan);
->>>>>>> 407d19ab
 		}
 		break;
 
@@ -659,93 +656,6 @@
 	return err;
 }
 
-static struct sk_buff *vlan_gro_receive(struct list_head *head,
-					struct sk_buff *skb)
-{
-	const struct packet_offload *ptype;
-	unsigned int hlen, off_vlan;
-	struct sk_buff *pp = NULL;
-	struct vlan_hdr *vhdr;
-	struct sk_buff *p;
-	__be16 type;
-	int flush = 1;
-
-	off_vlan = skb_gro_offset(skb);
-	hlen = off_vlan + sizeof(*vhdr);
-	vhdr = skb_gro_header_fast(skb, off_vlan);
-	if (skb_gro_header_hard(skb, hlen)) {
-		vhdr = skb_gro_header_slow(skb, hlen, off_vlan);
-		if (unlikely(!vhdr))
-			goto out;
-	}
-
-	type = vhdr->h_vlan_encapsulated_proto;
-
-	rcu_read_lock();
-	ptype = gro_find_receive_by_type(type);
-	if (!ptype)
-		goto out_unlock;
-
-	flush = 0;
-
-	list_for_each_entry(p, head, list) {
-		struct vlan_hdr *vhdr2;
-
-		if (!NAPI_GRO_CB(p)->same_flow)
-			continue;
-
-		vhdr2 = (struct vlan_hdr *)(p->data + off_vlan);
-		if (compare_vlan_header(vhdr, vhdr2))
-			NAPI_GRO_CB(p)->same_flow = 0;
-	}
-
-	skb_gro_pull(skb, sizeof(*vhdr));
-	skb_gro_postpull_rcsum(skb, vhdr, sizeof(*vhdr));
-	pp = call_gro_receive(ptype->callbacks.gro_receive, head, skb);
-
-out_unlock:
-	rcu_read_unlock();
-out:
-	skb_gro_flush_final(skb, pp, flush);
-
-	return pp;
-}
-
-static int vlan_gro_complete(struct sk_buff *skb, int nhoff)
-{
-	struct vlan_hdr *vhdr = (struct vlan_hdr *)(skb->data + nhoff);
-	__be16 type = vhdr->h_vlan_encapsulated_proto;
-	struct packet_offload *ptype;
-	int err = -ENOENT;
-
-	rcu_read_lock();
-	ptype = gro_find_complete_by_type(type);
-	if (ptype)
-		err = ptype->callbacks.gro_complete(skb, nhoff + sizeof(*vhdr));
-
-	rcu_read_unlock();
-	return err;
-}
-
-static struct packet_offload vlan_packet_offloads[] __read_mostly = {
-	{
-		.type = cpu_to_be16(ETH_P_8021Q),
-		.priority = 10,
-		.callbacks = {
-			.gro_receive = vlan_gro_receive,
-			.gro_complete = vlan_gro_complete,
-		},
-	},
-	{
-		.type = cpu_to_be16(ETH_P_8021AD),
-		.priority = 10,
-		.callbacks = {
-			.gro_receive = vlan_gro_receive,
-			.gro_complete = vlan_gro_complete,
-		},
-	},
-};
-
 static int __net_init vlan_init_net(struct net *net)
 {
 	struct vlan_net *vn = net_generic(net, vlan_net_id);
@@ -773,7 +683,6 @@
 static int __init vlan_proto_init(void)
 {
 	int err;
-	unsigned int i;
 
 	pr_info("%s v%s\n", vlan_fullname, vlan_version);
 
@@ -796,9 +705,6 @@
 	err = vlan_netlink_init();
 	if (err < 0)
 		goto err5;
-
-	for (i = 0; i < ARRAY_SIZE(vlan_packet_offloads); i++)
-		dev_add_offload(&vlan_packet_offloads[i]);
 
 	vlan_ioctl_set(vlan_ioctl_handler);
 	return 0;
@@ -817,12 +723,7 @@
 
 static void __exit vlan_cleanup_module(void)
 {
-	unsigned int i;
-
 	vlan_ioctl_set(NULL);
-
-	for (i = 0; i < ARRAY_SIZE(vlan_packet_offloads); i++)
-		dev_remove_offload(&vlan_packet_offloads[i]);
 
 	vlan_netlink_fini();
 
