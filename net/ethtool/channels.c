// SPDX-License-Identifier: GPL-2.0-only

#include <net/xdp_sock_drv.h>

#include "netlink.h"
#include "common.h"

struct channels_req_info {
	struct ethnl_req_info		base;
};

struct channels_reply_data {
	struct ethnl_reply_data		base;
	struct ethtool_channels		channels;
};

#define CHANNELS_REPDATA(__reply_base) \
	container_of(__reply_base, struct channels_reply_data, base)

const struct nla_policy ethnl_channels_get_policy[] = {
	[ETHTOOL_A_CHANNELS_HEADER]		=
		NLA_POLICY_NESTED(ethnl_header_policy),
};

static int channels_prepare_data(const struct ethnl_req_info *req_base,
				 struct ethnl_reply_data *reply_base,
				 struct genl_info *info)
{
	struct channels_reply_data *data = CHANNELS_REPDATA(reply_base);
	struct net_device *dev = reply_base->dev;
	int ret;

	if (!dev->ethtool_ops->get_channels)
		return -EOPNOTSUPP;
	ret = ethnl_ops_begin(dev);
	if (ret < 0)
		return ret;
	dev->ethtool_ops->get_channels(dev, &data->channels);
	ethnl_ops_complete(dev);

	return 0;
}

static int channels_reply_size(const struct ethnl_req_info *req_base,
			       const struct ethnl_reply_data *reply_base)
{
	return nla_total_size(sizeof(u32)) +	/* _CHANNELS_RX_MAX */
	       nla_total_size(sizeof(u32)) +	/* _CHANNELS_TX_MAX */
	       nla_total_size(sizeof(u32)) +	/* _CHANNELS_OTHER_MAX */
	       nla_total_size(sizeof(u32)) +	/* _CHANNELS_COMBINED_MAX */
	       nla_total_size(sizeof(u32)) +	/* _CHANNELS_RX_COUNT */
	       nla_total_size(sizeof(u32)) +	/* _CHANNELS_TX_COUNT */
	       nla_total_size(sizeof(u32)) +	/* _CHANNELS_OTHER_COUNT */
	       nla_total_size(sizeof(u32));	/* _CHANNELS_COMBINED_COUNT */
}

static int channels_fill_reply(struct sk_buff *skb,
			       const struct ethnl_req_info *req_base,
			       const struct ethnl_reply_data *reply_base)
{
	const struct channels_reply_data *data = CHANNELS_REPDATA(reply_base);
	const struct ethtool_channels *channels = &data->channels;

	if ((channels->max_rx &&
	     (nla_put_u32(skb, ETHTOOL_A_CHANNELS_RX_MAX,
			  channels->max_rx) ||
	      nla_put_u32(skb, ETHTOOL_A_CHANNELS_RX_COUNT,
			  channels->rx_count))) ||
	    (channels->max_tx &&
	     (nla_put_u32(skb, ETHTOOL_A_CHANNELS_TX_MAX,
			  channels->max_tx) ||
	      nla_put_u32(skb, ETHTOOL_A_CHANNELS_TX_COUNT,
			  channels->tx_count))) ||
	    (channels->max_other &&
	     (nla_put_u32(skb, ETHTOOL_A_CHANNELS_OTHER_MAX,
			  channels->max_other) ||
	      nla_put_u32(skb, ETHTOOL_A_CHANNELS_OTHER_COUNT,
			  channels->other_count))) ||
	    (channels->max_combined &&
	     (nla_put_u32(skb, ETHTOOL_A_CHANNELS_COMBINED_MAX,
			  channels->max_combined) ||
	      nla_put_u32(skb, ETHTOOL_A_CHANNELS_COMBINED_COUNT,
			  channels->combined_count))))
		return -EMSGSIZE;

	return 0;
}

const struct ethnl_request_ops ethnl_channels_request_ops = {
	.request_cmd		= ETHTOOL_MSG_CHANNELS_GET,
	.reply_cmd		= ETHTOOL_MSG_CHANNELS_GET_REPLY,
	.hdr_attr		= ETHTOOL_A_CHANNELS_HEADER,
	.req_info_size		= sizeof(struct channels_req_info),
	.reply_data_size	= sizeof(struct channels_reply_data),

	.prepare_data		= channels_prepare_data,
	.reply_size		= channels_reply_size,
	.fill_reply		= channels_fill_reply,
};

/* CHANNELS_SET */

const struct nla_policy ethnl_channels_set_policy[] = {
	[ETHTOOL_A_CHANNELS_HEADER]		=
		NLA_POLICY_NESTED(ethnl_header_policy),
	[ETHTOOL_A_CHANNELS_RX_COUNT]		= { .type = NLA_U32 },
	[ETHTOOL_A_CHANNELS_TX_COUNT]		= { .type = NLA_U32 },
	[ETHTOOL_A_CHANNELS_OTHER_COUNT]	= { .type = NLA_U32 },
	[ETHTOOL_A_CHANNELS_COMBINED_COUNT]	= { .type = NLA_U32 },
};

int ethnl_set_channels(struct sk_buff *skb, struct genl_info *info)
{
	unsigned int from_channel, old_total, i;
	bool mod = false, mod_combined = false;
	struct ethtool_channels channels = {};
	struct ethnl_req_info req_info = {};
	struct nlattr **tb = info->attrs;
<<<<<<< HEAD
	const struct nlattr *err_attr;
	const struct ethtool_ops *ops;
	struct net_device *dev;
	u32 max_rx_in_use = 0;
=======
	u32 err_attr, max_rx_in_use = 0;
	const struct ethtool_ops *ops;
	struct net_device *dev;
>>>>>>> 4e026225
	int ret;

	ret = ethnl_parse_header_dev_get(&req_info,
					 tb[ETHTOOL_A_CHANNELS_HEADER],
					 genl_info_net(info), info->extack,
					 true);
	if (ret < 0)
		return ret;
	dev = req_info.dev;
	ops = dev->ethtool_ops;
	ret = -EOPNOTSUPP;
	if (!ops->get_channels || !ops->set_channels)
		goto out_dev;

	rtnl_lock();
	ret = ethnl_ops_begin(dev);
	if (ret < 0)
		goto out_rtnl;
	ops->get_channels(dev, &channels);
	old_total = channels.combined_count +
		    max(channels.rx_count, channels.tx_count);

	ethnl_update_u32(&channels.rx_count, tb[ETHTOOL_A_CHANNELS_RX_COUNT],
			 &mod);
	ethnl_update_u32(&channels.tx_count, tb[ETHTOOL_A_CHANNELS_TX_COUNT],
			 &mod);
	ethnl_update_u32(&channels.other_count,
			 tb[ETHTOOL_A_CHANNELS_OTHER_COUNT], &mod);
	ethnl_update_u32(&channels.combined_count,
			 tb[ETHTOOL_A_CHANNELS_COMBINED_COUNT], &mod_combined);
	mod |= mod_combined;
	ret = 0;
	if (!mod)
		goto out_ops;

	/* ensure new channel counts are within limits */
	if (channels.rx_count > channels.max_rx)
		err_attr = ETHTOOL_A_CHANNELS_RX_COUNT;
	else if (channels.tx_count > channels.max_tx)
		err_attr = ETHTOOL_A_CHANNELS_TX_COUNT;
	else if (channels.other_count > channels.max_other)
		err_attr = ETHTOOL_A_CHANNELS_OTHER_COUNT;
	else if (channels.combined_count > channels.max_combined)
		err_attr = ETHTOOL_A_CHANNELS_COMBINED_COUNT;
	else
		err_attr = 0;
	if (err_attr) {
		ret = -EINVAL;
		NL_SET_ERR_MSG_ATTR(info->extack, tb[err_attr],
				    "requested channel count exceeds maximum");
		goto out_ops;
	}

	/* ensure there is at least one RX and one TX channel */
	if (!channels.combined_count && !channels.rx_count)
<<<<<<< HEAD
		err_attr = tb[ETHTOOL_A_CHANNELS_RX_COUNT];
	else if (!channels.combined_count && !channels.tx_count)
		err_attr = tb[ETHTOOL_A_CHANNELS_TX_COUNT];
	else
		err_attr = NULL;
	if (err_attr) {
		if (mod_combined)
			err_attr = tb[ETHTOOL_A_CHANNELS_COMBINED_COUNT];
		ret = -EINVAL;
		NL_SET_ERR_MSG_ATTR(info->extack, err_attr, "requested channel counts would result in no RX or TX channel being configured");
=======
		err_attr = ETHTOOL_A_CHANNELS_RX_COUNT;
	else if (!channels.combined_count && !channels.tx_count)
		err_attr = ETHTOOL_A_CHANNELS_TX_COUNT;
	else
		err_attr = 0;
	if (err_attr) {
		if (mod_combined)
			err_attr = ETHTOOL_A_CHANNELS_COMBINED_COUNT;
		ret = -EINVAL;
		NL_SET_ERR_MSG_ATTR(info->extack, tb[err_attr],
				    "requested channel counts would result in no RX or TX channel being configured");
>>>>>>> 4e026225
		goto out_ops;
	}

	/* ensure the new Rx count fits within the configured Rx flow
	 * indirection table settings
	 */
	if (netif_is_rxfh_configured(dev) &&
	    !ethtool_get_max_rxfh_channel(dev, &max_rx_in_use) &&
	    (channels.combined_count + channels.rx_count) <= max_rx_in_use) {
		ret = -EINVAL;
		GENL_SET_ERR_MSG(info, "requested channel counts are too low for existing indirection table settings");
		goto out_ops;
	}

	/* Disabling channels, query zero-copy AF_XDP sockets */
	from_channel = channels.combined_count +
		       min(channels.rx_count, channels.tx_count);
	for (i = from_channel; i < old_total; i++)
		if (xsk_get_pool_from_qid(dev, i)) {
			ret = -EINVAL;
			GENL_SET_ERR_MSG(info, "requested channel counts are too low for existing zerocopy AF_XDP sockets");
			goto out_ops;
		}

	ret = dev->ethtool_ops->set_channels(dev, &channels);
	if (ret < 0)
		goto out_ops;
	ethtool_notify(dev, ETHTOOL_MSG_CHANNELS_NTF, NULL);

out_ops:
	ethnl_ops_complete(dev);
out_rtnl:
	rtnl_unlock();
out_dev:
	dev_put(dev);
	return ret;
}<|MERGE_RESOLUTION|>--- conflicted
+++ resolved
@@ -116,16 +116,9 @@
 	struct ethtool_channels channels = {};
 	struct ethnl_req_info req_info = {};
 	struct nlattr **tb = info->attrs;
-<<<<<<< HEAD
-	const struct nlattr *err_attr;
-	const struct ethtool_ops *ops;
-	struct net_device *dev;
-	u32 max_rx_in_use = 0;
-=======
 	u32 err_attr, max_rx_in_use = 0;
 	const struct ethtool_ops *ops;
 	struct net_device *dev;
->>>>>>> 4e026225
 	int ret;
 
 	ret = ethnl_parse_header_dev_get(&req_info,
@@ -181,18 +174,6 @@
 
 	/* ensure there is at least one RX and one TX channel */
 	if (!channels.combined_count && !channels.rx_count)
-<<<<<<< HEAD
-		err_attr = tb[ETHTOOL_A_CHANNELS_RX_COUNT];
-	else if (!channels.combined_count && !channels.tx_count)
-		err_attr = tb[ETHTOOL_A_CHANNELS_TX_COUNT];
-	else
-		err_attr = NULL;
-	if (err_attr) {
-		if (mod_combined)
-			err_attr = tb[ETHTOOL_A_CHANNELS_COMBINED_COUNT];
-		ret = -EINVAL;
-		NL_SET_ERR_MSG_ATTR(info->extack, err_attr, "requested channel counts would result in no RX or TX channel being configured");
-=======
 		err_attr = ETHTOOL_A_CHANNELS_RX_COUNT;
 	else if (!channels.combined_count && !channels.tx_count)
 		err_attr = ETHTOOL_A_CHANNELS_TX_COUNT;
@@ -204,7 +185,6 @@
 		ret = -EINVAL;
 		NL_SET_ERR_MSG_ATTR(info->extack, tb[err_attr],
 				    "requested channel counts would result in no RX or TX channel being configured");
->>>>>>> 4e026225
 		goto out_ops;
 	}
 
