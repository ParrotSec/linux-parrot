--- conflicted
+++ resolved
@@ -10,19 +10,24 @@
 #include <linux/netfilter.h>
 #include <linux/netfilter/nf_tables.h>
 #include <net/netfilter/nf_nat.h>
+#include <net/netfilter/nf_nat_redirect.h>
 #include <net/netfilter/nf_tables.h>
-#include <net/netfilter/nft_redir.h>
-
-const struct nla_policy nft_redir_policy[NFTA_REDIR_MAX + 1] = {
+
+struct nft_redir {
+	enum nft_registers	sreg_proto_min:8;
+	enum nft_registers	sreg_proto_max:8;
+	u16			flags;
+};
+
+static const struct nla_policy nft_redir_policy[NFTA_REDIR_MAX + 1] = {
 	[NFTA_REDIR_REG_PROTO_MIN]	= { .type = NLA_U32 },
 	[NFTA_REDIR_REG_PROTO_MAX]	= { .type = NLA_U32 },
 	[NFTA_REDIR_FLAGS]		= { .type = NLA_U32 },
 };
-EXPORT_SYMBOL_GPL(nft_redir_policy);
-
-int nft_redir_validate(const struct nft_ctx *ctx,
-		       const struct nft_expr *expr,
-		       const struct nft_data **data)
+
+static int nft_redir_validate(const struct nft_ctx *ctx,
+			      const struct nft_expr *expr,
+			      const struct nft_data **data)
 {
 	int err;
 
@@ -34,11 +39,10 @@
 					(1 << NF_INET_PRE_ROUTING) |
 					(1 << NF_INET_LOCAL_OUT));
 }
-EXPORT_SYMBOL_GPL(nft_redir_validate);
-
-int nft_redir_init(const struct nft_ctx *ctx,
-		   const struct nft_expr *expr,
-		   const struct nlattr * const tb[])
+
+static int nft_redir_init(const struct nft_ctx *ctx,
+			  const struct nft_expr *expr,
+			  const struct nlattr * const tb[])
 {
 	struct nft_redir *priv = nft_expr_priv(expr);
 	unsigned int plen;
@@ -74,7 +78,6 @@
 
 	return nf_ct_netns_get(ctx->net, ctx->family);
 }
-EXPORT_SYMBOL_GPL(nft_redir_init);
 
 static int nft_redir_dump(struct sk_buff *skb, const struct nft_expr *expr)
 {
@@ -98,12 +101,6 @@
 nla_put_failure:
 	return -1;
 }
-<<<<<<< HEAD
-EXPORT_SYMBOL_GPL(nft_redir_dump);
-
-MODULE_LICENSE("GPL");
-MODULE_AUTHOR("Arturo Borrero Gonzalez <arturo@debian.org>");
-=======
 
 static void nft_redir_ipv4_eval(const struct nft_expr *expr,
 				struct nft_regs *regs,
@@ -294,5 +291,4 @@
 
 MODULE_LICENSE("GPL");
 MODULE_AUTHOR("Arturo Borrero Gonzalez <arturo@debian.org>");
-MODULE_ALIAS_NFT_EXPR("nat");
->>>>>>> 407d19ab
+MODULE_ALIAS_NFT_EXPR("nat");