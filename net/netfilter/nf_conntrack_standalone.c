// SPDX-License-Identifier: GPL-2.0
#include <linux/types.h>
#include <linux/netfilter.h>
#include <linux/slab.h>
#include <linux/module.h>
#include <linux/skbuff.h>
#include <linux/proc_fs.h>
#include <linux/seq_file.h>
#include <linux/percpu.h>
#include <linux/netdevice.h>
#include <linux/security.h>
#include <net/net_namespace.h>
#ifdef CONFIG_SYSCTL
#include <linux/sysctl.h>
#endif

#include <net/netfilter/nf_conntrack.h>
#include <net/netfilter/nf_conntrack_core.h>
#include <net/netfilter/nf_conntrack_l4proto.h>
#include <net/netfilter/nf_conntrack_expect.h>
#include <net/netfilter/nf_conntrack_helper.h>
#include <net/netfilter/nf_conntrack_acct.h>
#include <net/netfilter/nf_conntrack_zones.h>
#include <net/netfilter/nf_conntrack_timestamp.h>
#include <linux/rculist_nulls.h>

unsigned int nf_conntrack_net_id __read_mostly;

#ifdef CONFIG_NF_CONNTRACK_PROCFS
void
print_tuple(struct seq_file *s, const struct nf_conntrack_tuple *tuple,
            const struct nf_conntrack_l4proto *l4proto)
{
	switch (tuple->src.l3num) {
	case NFPROTO_IPV4:
		seq_printf(s, "src=%pI4 dst=%pI4 ",
			   &tuple->src.u3.ip, &tuple->dst.u3.ip);
		break;
	case NFPROTO_IPV6:
		seq_printf(s, "src=%pI6 dst=%pI6 ",
			   tuple->src.u3.ip6, tuple->dst.u3.ip6);
		break;
	default:
		break;
	}

	switch (l4proto->l4proto) {
	case IPPROTO_ICMP:
		seq_printf(s, "type=%u code=%u id=%u ",
			   tuple->dst.u.icmp.type,
			   tuple->dst.u.icmp.code,
			   ntohs(tuple->src.u.icmp.id));
		break;
	case IPPROTO_TCP:
		seq_printf(s, "sport=%hu dport=%hu ",
			   ntohs(tuple->src.u.tcp.port),
			   ntohs(tuple->dst.u.tcp.port));
		break;
	case IPPROTO_UDPLITE: /* fallthrough */
	case IPPROTO_UDP:
		seq_printf(s, "sport=%hu dport=%hu ",
			   ntohs(tuple->src.u.udp.port),
			   ntohs(tuple->dst.u.udp.port));

		break;
	case IPPROTO_DCCP:
		seq_printf(s, "sport=%hu dport=%hu ",
			   ntohs(tuple->src.u.dccp.port),
			   ntohs(tuple->dst.u.dccp.port));
		break;
	case IPPROTO_SCTP:
		seq_printf(s, "sport=%hu dport=%hu ",
			   ntohs(tuple->src.u.sctp.port),
			   ntohs(tuple->dst.u.sctp.port));
		break;
	case IPPROTO_ICMPV6:
		seq_printf(s, "type=%u code=%u id=%u ",
			   tuple->dst.u.icmp.type,
			   tuple->dst.u.icmp.code,
			   ntohs(tuple->src.u.icmp.id));
		break;
	case IPPROTO_GRE:
		seq_printf(s, "srckey=0x%x dstkey=0x%x ",
			   ntohs(tuple->src.u.gre.key),
			   ntohs(tuple->dst.u.gre.key));
		break;
	default:
		break;
	}
}
EXPORT_SYMBOL_GPL(print_tuple);

struct ct_iter_state {
	struct seq_net_private p;
	struct hlist_nulls_head *hash;
	unsigned int htable_size;
	unsigned int bucket;
	u_int64_t time_now;
};

static struct hlist_nulls_node *ct_get_first(struct seq_file *seq)
{
	struct ct_iter_state *st = seq->private;
	struct hlist_nulls_node *n;

	for (st->bucket = 0;
	     st->bucket < st->htable_size;
	     st->bucket++) {
		n = rcu_dereference(
			hlist_nulls_first_rcu(&st->hash[st->bucket]));
		if (!is_a_nulls(n))
			return n;
	}
	return NULL;
}

static struct hlist_nulls_node *ct_get_next(struct seq_file *seq,
				      struct hlist_nulls_node *head)
{
	struct ct_iter_state *st = seq->private;

	head = rcu_dereference(hlist_nulls_next_rcu(head));
	while (is_a_nulls(head)) {
		if (likely(get_nulls_value(head) == st->bucket)) {
			if (++st->bucket >= st->htable_size)
				return NULL;
		}
		head = rcu_dereference(
			hlist_nulls_first_rcu(&st->hash[st->bucket]));
	}
	return head;
}

static struct hlist_nulls_node *ct_get_idx(struct seq_file *seq, loff_t pos)
{
	struct hlist_nulls_node *head = ct_get_first(seq);

	if (head)
		while (pos && (head = ct_get_next(seq, head)))
			pos--;
	return pos ? NULL : head;
}

static void *ct_seq_start(struct seq_file *seq, loff_t *pos)
	__acquires(RCU)
{
	struct ct_iter_state *st = seq->private;

	st->time_now = ktime_get_real_ns();
	rcu_read_lock();

	nf_conntrack_get_ht(&st->hash, &st->htable_size);
	return ct_get_idx(seq, *pos);
}

static void *ct_seq_next(struct seq_file *s, void *v, loff_t *pos)
{
	(*pos)++;
	return ct_get_next(s, v);
}

static void ct_seq_stop(struct seq_file *s, void *v)
	__releases(RCU)
{
	rcu_read_unlock();
}

#ifdef CONFIG_NF_CONNTRACK_SECMARK
static void ct_show_secctx(struct seq_file *s, const struct nf_conn *ct)
{
	int ret;
	u32 len;
	char *secctx;

	ret = security_secid_to_secctx(ct->secmark, &secctx, &len);
	if (ret)
		return;

	seq_printf(s, "secctx=%s ", secctx);

	security_release_secctx(secctx, len);
}
#else
static inline void ct_show_secctx(struct seq_file *s, const struct nf_conn *ct)
{
}
#endif

#ifdef CONFIG_NF_CONNTRACK_ZONES
static void ct_show_zone(struct seq_file *s, const struct nf_conn *ct,
			 int dir)
{
	const struct nf_conntrack_zone *zone = nf_ct_zone(ct);

	if (zone->dir != dir)
		return;
	switch (zone->dir) {
	case NF_CT_DEFAULT_ZONE_DIR:
		seq_printf(s, "zone=%u ", zone->id);
		break;
	case NF_CT_ZONE_DIR_ORIG:
		seq_printf(s, "zone-orig=%u ", zone->id);
		break;
	case NF_CT_ZONE_DIR_REPL:
		seq_printf(s, "zone-reply=%u ", zone->id);
		break;
	default:
		break;
	}
}
#else
static inline void ct_show_zone(struct seq_file *s, const struct nf_conn *ct,
				int dir)
{
}
#endif

#ifdef CONFIG_NF_CONNTRACK_TIMESTAMP
static void ct_show_delta_time(struct seq_file *s, const struct nf_conn *ct)
{
	struct ct_iter_state *st = s->private;
	struct nf_conn_tstamp *tstamp;
	s64 delta_time;

	tstamp = nf_conn_tstamp_find(ct);
	if (tstamp) {
		delta_time = st->time_now - tstamp->start;
		if (delta_time > 0)
			delta_time = div_s64(delta_time, NSEC_PER_SEC);
		else
			delta_time = 0;

		seq_printf(s, "delta-time=%llu ",
			   (unsigned long long)delta_time);
	}
	return;
}
#else
static inline void
ct_show_delta_time(struct seq_file *s, const struct nf_conn *ct)
{
}
#endif

static const char* l3proto_name(u16 proto)
{
	switch (proto) {
	case AF_INET: return "ipv4";
	case AF_INET6: return "ipv6";
	}

	return "unknown";
}

static const char* l4proto_name(u16 proto)
{
	switch (proto) {
	case IPPROTO_ICMP: return "icmp";
	case IPPROTO_TCP: return "tcp";
	case IPPROTO_UDP: return "udp";
	case IPPROTO_DCCP: return "dccp";
	case IPPROTO_GRE: return "gre";
	case IPPROTO_SCTP: return "sctp";
	case IPPROTO_UDPLITE: return "udplite";
	}

	return "unknown";
}

/* return 0 on success, 1 in case of error */
static int ct_seq_show(struct seq_file *s, void *v)
{
	struct nf_conntrack_tuple_hash *hash = v;
	struct nf_conn *ct = nf_ct_tuplehash_to_ctrack(hash);
	const struct nf_conntrack_l4proto *l4proto;
	struct net *net = seq_file_net(s);
	int ret = 0;

	WARN_ON(!ct);
	if (unlikely(!atomic_inc_not_zero(&ct->ct_general.use)))
		return 0;

	if (nf_ct_should_gc(ct)) {
		nf_ct_kill(ct);
		goto release;
	}

	/* we only want to print DIR_ORIGINAL */
	if (NF_CT_DIRECTION(hash))
		goto release;

	if (!net_eq(nf_ct_net(ct), net))
		goto release;

	l4proto = __nf_ct_l4proto_find(nf_ct_l3num(ct), nf_ct_protonum(ct));
	WARN_ON(!l4proto);

	ret = -ENOSPC;
	seq_printf(s, "%-8s %u %-8s %u ",
		   l3proto_name(nf_ct_l3num(ct)), nf_ct_l3num(ct),
		   l4proto_name(l4proto->l4proto), nf_ct_protonum(ct));

	if (!test_bit(IPS_OFFLOAD_BIT, &ct->status))
		seq_printf(s, "%ld ", nf_ct_expires(ct)  / HZ);

	if (l4proto->print_conntrack)
		l4proto->print_conntrack(s, ct);

	print_tuple(s, &ct->tuplehash[IP_CT_DIR_ORIGINAL].tuple,
		    l4proto);

	ct_show_zone(s, ct, NF_CT_ZONE_DIR_ORIG);

	if (seq_has_overflowed(s))
		goto release;

	if (seq_print_acct(s, ct, IP_CT_DIR_ORIGINAL))
		goto release;

	if (!(test_bit(IPS_SEEN_REPLY_BIT, &ct->status)))
		seq_puts(s, "[UNREPLIED] ");

	print_tuple(s, &ct->tuplehash[IP_CT_DIR_REPLY].tuple, l4proto);

	ct_show_zone(s, ct, NF_CT_ZONE_DIR_REPL);

	if (seq_print_acct(s, ct, IP_CT_DIR_REPLY))
		goto release;

	if (test_bit(IPS_OFFLOAD_BIT, &ct->status))
		seq_puts(s, "[OFFLOAD] ");
	else if (test_bit(IPS_ASSURED_BIT, &ct->status))
		seq_puts(s, "[ASSURED] ");

	if (seq_has_overflowed(s))
		goto release;

#if defined(CONFIG_NF_CONNTRACK_MARK)
	seq_printf(s, "mark=%u ", ct->mark);
#endif

	ct_show_secctx(s, ct);
	ct_show_zone(s, ct, NF_CT_DEFAULT_ZONE_DIR);
	ct_show_delta_time(s, ct);

	seq_printf(s, "use=%u\n", atomic_read(&ct->ct_general.use));

	if (seq_has_overflowed(s))
		goto release;

	ret = 0;
release:
	nf_ct_put(ct);
	return ret;
}

static const struct seq_operations ct_seq_ops = {
	.start = ct_seq_start,
	.next  = ct_seq_next,
	.stop  = ct_seq_stop,
	.show  = ct_seq_show
};

static void *ct_cpu_seq_start(struct seq_file *seq, loff_t *pos)
{
	struct net *net = seq_file_net(seq);
	int cpu;

	if (*pos == 0)
		return SEQ_START_TOKEN;

	for (cpu = *pos-1; cpu < nr_cpu_ids; ++cpu) {
		if (!cpu_possible(cpu))
			continue;
		*pos = cpu + 1;
		return per_cpu_ptr(net->ct.stat, cpu);
	}

	return NULL;
}

static void *ct_cpu_seq_next(struct seq_file *seq, void *v, loff_t *pos)
{
	struct net *net = seq_file_net(seq);
	int cpu;

	for (cpu = *pos; cpu < nr_cpu_ids; ++cpu) {
		if (!cpu_possible(cpu))
			continue;
		*pos = cpu + 1;
		return per_cpu_ptr(net->ct.stat, cpu);
	}

	return NULL;
}

static void ct_cpu_seq_stop(struct seq_file *seq, void *v)
{
}

static int ct_cpu_seq_show(struct seq_file *seq, void *v)
{
	struct net *net = seq_file_net(seq);
	unsigned int nr_conntracks = atomic_read(&net->ct.count);
	const struct ip_conntrack_stat *st = v;

	if (v == SEQ_START_TOKEN) {
		seq_puts(seq, "entries  searched found new invalid ignore delete delete_list insert insert_failed drop early_drop icmp_error  expect_new expect_create expect_delete search_restart\n");
		return 0;
	}

	seq_printf(seq, "%08x  %08x %08x %08x %08x %08x %08x %08x "
			"%08x %08x %08x %08x %08x  %08x %08x %08x %08x\n",
		   nr_conntracks,
		   0,
		   st->found,
		   0,
		   st->invalid,
		   st->ignore,
		   0,
		   0,
		   st->insert,
		   st->insert_failed,
		   st->drop,
		   st->early_drop,
		   st->error,

		   st->expect_new,
		   st->expect_create,
		   st->expect_delete,
		   st->search_restart
		);
	return 0;
}

static const struct seq_operations ct_cpu_seq_ops = {
	.start	= ct_cpu_seq_start,
	.next	= ct_cpu_seq_next,
	.stop	= ct_cpu_seq_stop,
	.show	= ct_cpu_seq_show,
};

static int nf_conntrack_standalone_init_proc(struct net *net)
{
	struct proc_dir_entry *pde;
	kuid_t root_uid;
	kgid_t root_gid;

	pde = proc_create_net("nf_conntrack", 0440, net->proc_net, &ct_seq_ops,
			sizeof(struct ct_iter_state));
	if (!pde)
		goto out_nf_conntrack;

	root_uid = make_kuid(net->user_ns, 0);
	root_gid = make_kgid(net->user_ns, 0);
	if (uid_valid(root_uid) && gid_valid(root_gid))
		proc_set_user(pde, root_uid, root_gid);

	pde = proc_create_net("nf_conntrack", 0444, net->proc_net_stat,
			&ct_cpu_seq_ops, sizeof(struct seq_net_private));
	if (!pde)
		goto out_stat_nf_conntrack;
	return 0;

out_stat_nf_conntrack:
	remove_proc_entry("nf_conntrack", net->proc_net);
out_nf_conntrack:
	return -ENOMEM;
}

static void nf_conntrack_standalone_fini_proc(struct net *net)
{
	remove_proc_entry("nf_conntrack", net->proc_net_stat);
	remove_proc_entry("nf_conntrack", net->proc_net);
}
#else
static int nf_conntrack_standalone_init_proc(struct net *net)
{
	return 0;
}

static void nf_conntrack_standalone_fini_proc(struct net *net)
{
}
#endif /* CONFIG_NF_CONNTRACK_PROCFS */

/* Sysctl support */

#ifdef CONFIG_SYSCTL
/* Log invalid packets of a given protocol */
static int log_invalid_proto_min __read_mostly;
static int log_invalid_proto_max __read_mostly = 255;
static int zero;
static int one = 1;

/* size the user *wants to set */
static unsigned int nf_conntrack_htable_size_user __read_mostly;

static int
nf_conntrack_hash_sysctl(struct ctl_table *table, int write,
			 void __user *buffer, size_t *lenp, loff_t *ppos)
{
	int ret;

	ret = proc_dointvec(table, write, buffer, lenp, ppos);
	if (ret < 0 || !write)
		return ret;

	/* update ret, we might not be able to satisfy request */
	ret = nf_conntrack_hash_resize(nf_conntrack_htable_size_user);

	/* update it to the actual value used by conntrack */
	nf_conntrack_htable_size_user = nf_conntrack_htable_size;
	return ret;
}

static struct ctl_table_header *nf_ct_netfilter_header;

static struct ctl_table nf_ct_sysctl_table[] = {
	{
		.procname	= "nf_conntrack_max",
		.data		= &nf_conntrack_max,
		.maxlen		= sizeof(int),
		.mode		= 0644,
		.proc_handler	= proc_dointvec,
	},
	{
		.procname	= "nf_conntrack_count",
		.data		= &init_net.ct.count,
		.maxlen		= sizeof(int),
		.mode		= 0444,
		.proc_handler	= proc_dointvec,
	},
	{
		.procname       = "nf_conntrack_buckets",
		.data           = &nf_conntrack_htable_size_user,
		.maxlen         = sizeof(unsigned int),
		.mode           = 0644,
		.proc_handler   = nf_conntrack_hash_sysctl,
	},
	{
		.procname	= "nf_conntrack_checksum",
		.data		= &init_net.ct.sysctl_checksum,
		.maxlen		= sizeof(int),
		.mode		= 0644,
		.proc_handler	= proc_dointvec_minmax,
		.extra1 	= &zero,
		.extra2 	= &one,
	},
	{
		.procname	= "nf_conntrack_log_invalid",
		.data		= &init_net.ct.sysctl_log_invalid,
		.maxlen		= sizeof(unsigned int),
		.mode		= 0644,
		.proc_handler	= proc_dointvec_minmax,
		.extra1		= &log_invalid_proto_min,
		.extra2		= &log_invalid_proto_max,
	},
	{
		.procname	= "nf_conntrack_expect_max",
		.data		= &nf_ct_expect_max,
		.maxlen		= sizeof(int),
		.mode		= 0644,
		.proc_handler	= proc_dointvec,
	},
<<<<<<< HEAD
	{ }
=======
	[NF_SYSCTL_CT_ACCT] = {
		.procname	= "nf_conntrack_acct",
		.data		= &init_net.ct.sysctl_acct,
		.maxlen		= sizeof(int),
		.mode		= 0644,
		.proc_handler	= proc_dointvec_minmax,
		.extra1 	= &zero,
		.extra2 	= &one,
	},
	[NF_SYSCTL_CT_HELPER] = {
		.procname	= "nf_conntrack_helper",
		.data		= &init_net.ct.sysctl_auto_assign_helper,
		.maxlen		= sizeof(int),
		.mode		= 0644,
		.proc_handler	= proc_dointvec_minmax,
		.extra1 	= &zero,
		.extra2 	= &one,
	},
#ifdef CONFIG_NF_CONNTRACK_EVENTS
	[NF_SYSCTL_CT_EVENTS] = {
		.procname	= "nf_conntrack_events",
		.data		= &init_net.ct.sysctl_events,
		.maxlen		= sizeof(int),
		.mode		= 0644,
		.proc_handler	= proc_dointvec_minmax,
		.extra1 	= &zero,
		.extra2 	= &one,
	},
#endif
#ifdef CONFIG_NF_CONNTRACK_TIMESTAMP
	[NF_SYSCTL_CT_TIMESTAMP] = {
		.procname	= "nf_conntrack_timestamp",
		.data		= &init_net.ct.sysctl_tstamp,
		.maxlen		= sizeof(int),
		.mode		= 0644,
		.proc_handler	= proc_dointvec_minmax,
		.extra1 	= &zero,
		.extra2 	= &one,
	},
#endif
	[NF_SYSCTL_CT_PROTO_TIMEOUT_GENERIC] = {
		.procname	= "nf_conntrack_generic_timeout",
		.maxlen		= sizeof(unsigned int),
		.mode		= 0644,
		.proc_handler	= proc_dointvec_jiffies,
	},
	[NF_SYSCTL_CT_PROTO_TIMEOUT_TCP_SYN_SENT] = {
		.procname	= "nf_conntrack_tcp_timeout_syn_sent",
		.maxlen		= sizeof(unsigned int),
		.mode		= 0644,
		.proc_handler	= proc_dointvec_jiffies,
	},
	[NF_SYSCTL_CT_PROTO_TIMEOUT_TCP_SYN_RECV] = {
		.procname	= "nf_conntrack_tcp_timeout_syn_recv",
		.maxlen		= sizeof(unsigned int),
		.mode		= 0644,
		.proc_handler	= proc_dointvec_jiffies,
	},
	[NF_SYSCTL_CT_PROTO_TIMEOUT_TCP_ESTABLISHED] = {
		.procname	= "nf_conntrack_tcp_timeout_established",
		.maxlen		= sizeof(unsigned int),
		.mode		= 0644,
		.proc_handler	= proc_dointvec_jiffies,
	},
	[NF_SYSCTL_CT_PROTO_TIMEOUT_TCP_FIN_WAIT] = {
		.procname	= "nf_conntrack_tcp_timeout_fin_wait",
		.maxlen		= sizeof(unsigned int),
		.mode		= 0644,
		.proc_handler	= proc_dointvec_jiffies,
	},
	[NF_SYSCTL_CT_PROTO_TIMEOUT_TCP_CLOSE_WAIT] = {
		.procname	= "nf_conntrack_tcp_timeout_close_wait",
		.maxlen		= sizeof(unsigned int),
		.mode		= 0644,
		.proc_handler	= proc_dointvec_jiffies,
	},
	[NF_SYSCTL_CT_PROTO_TIMEOUT_TCP_LAST_ACK] = {
		.procname	= "nf_conntrack_tcp_timeout_last_ack",
		.maxlen		= sizeof(unsigned int),
		.mode		= 0644,
		.proc_handler	= proc_dointvec_jiffies,
	},
	[NF_SYSCTL_CT_PROTO_TIMEOUT_TCP_TIME_WAIT] = {
		.procname	= "nf_conntrack_tcp_timeout_time_wait",
		.maxlen		= sizeof(unsigned int),
		.mode		= 0644,
		.proc_handler	= proc_dointvec_jiffies,
	},
	[NF_SYSCTL_CT_PROTO_TIMEOUT_TCP_CLOSE] = {
		.procname	= "nf_conntrack_tcp_timeout_close",
		.maxlen		= sizeof(unsigned int),
		.mode		= 0644,
		.proc_handler	= proc_dointvec_jiffies,
	},
	[NF_SYSCTL_CT_PROTO_TIMEOUT_TCP_RETRANS] = {
		.procname	= "nf_conntrack_tcp_timeout_max_retrans",
		.maxlen		= sizeof(unsigned int),
		.mode		= 0644,
		.proc_handler	= proc_dointvec_jiffies,
	},
	[NF_SYSCTL_CT_PROTO_TIMEOUT_TCP_UNACK] = {
		.procname	= "nf_conntrack_tcp_timeout_unacknowledged",
		.maxlen		= sizeof(unsigned int),
		.mode		= 0644,
		.proc_handler	= proc_dointvec_jiffies,
	},
	[NF_SYSCTL_CT_PROTO_TCP_LOOSE] = {
		.procname	= "nf_conntrack_tcp_loose",
		.maxlen		= sizeof(int),
		.mode		= 0644,
		.proc_handler	= proc_dointvec_minmax,
		.extra1 	= &zero,
		.extra2 	= &one,
	},
	[NF_SYSCTL_CT_PROTO_TCP_LIBERAL] = {
		.procname       = "nf_conntrack_tcp_be_liberal",
		.maxlen         = sizeof(int),
		.mode           = 0644,
		.proc_handler	= proc_dointvec_minmax,
		.extra1 	= &zero,
		.extra2 	= &one,
	},
	[NF_SYSCTL_CT_PROTO_TCP_MAX_RETRANS] = {
		.procname	= "nf_conntrack_tcp_max_retrans",
		.maxlen		= sizeof(unsigned int),
		.mode		= 0644,
		.proc_handler	= proc_dointvec,
	},
	[NF_SYSCTL_CT_PROTO_TIMEOUT_UDP] = {
		.procname	= "nf_conntrack_udp_timeout",
		.maxlen		= sizeof(unsigned int),
		.mode		= 0644,
		.proc_handler	= proc_dointvec_jiffies,
	},
	[NF_SYSCTL_CT_PROTO_TIMEOUT_UDP_STREAM] = {
		.procname	= "nf_conntrack_udp_timeout_stream",
		.maxlen		= sizeof(unsigned int),
		.mode		= 0644,
		.proc_handler	= proc_dointvec_jiffies,
	},
	[NF_SYSCTL_CT_PROTO_TIMEOUT_ICMP] = {
		.procname	= "nf_conntrack_icmp_timeout",
		.maxlen		= sizeof(unsigned int),
		.mode		= 0644,
		.proc_handler	= proc_dointvec_jiffies,
	},
	[NF_SYSCTL_CT_PROTO_TIMEOUT_ICMPV6] = {
		.procname	= "nf_conntrack_icmpv6_timeout",
		.maxlen		= sizeof(unsigned int),
		.mode		= 0644,
		.proc_handler	= proc_dointvec_jiffies,
	},
#ifdef CONFIG_NF_CT_PROTO_SCTP
	[NF_SYSCTL_CT_PROTO_TIMEOUT_SCTP_CLOSED] = {
		.procname	= "nf_conntrack_sctp_timeout_closed",
		.maxlen		= sizeof(unsigned int),
		.mode		= 0644,
		.proc_handler	= proc_dointvec_jiffies,
	},
	[NF_SYSCTL_CT_PROTO_TIMEOUT_SCTP_COOKIE_WAIT] = {
		.procname	= "nf_conntrack_sctp_timeout_cookie_wait",
		.maxlen		= sizeof(unsigned int),
		.mode		= 0644,
		.proc_handler	= proc_dointvec_jiffies,
	},
	[NF_SYSCTL_CT_PROTO_TIMEOUT_SCTP_COOKIE_ECHOED] = {
		.procname	= "nf_conntrack_sctp_timeout_cookie_echoed",
		.maxlen		= sizeof(unsigned int),
		.mode		= 0644,
		.proc_handler	= proc_dointvec_jiffies,
	},
	[NF_SYSCTL_CT_PROTO_TIMEOUT_SCTP_ESTABLISHED] = {
		.procname	= "nf_conntrack_sctp_timeout_established",
		.maxlen		= sizeof(unsigned int),
		.mode		= 0644,
		.proc_handler	= proc_dointvec_jiffies,
	},
	[NF_SYSCTL_CT_PROTO_TIMEOUT_SCTP_SHUTDOWN_SENT] = {
		.procname	= "nf_conntrack_sctp_timeout_shutdown_sent",
		.maxlen		= sizeof(unsigned int),
		.mode		= 0644,
		.proc_handler	= proc_dointvec_jiffies,
	},
	[NF_SYSCTL_CT_PROTO_TIMEOUT_SCTP_SHUTDOWN_RECD] = {
		.procname	= "nf_conntrack_sctp_timeout_shutdown_recd",
		.maxlen		= sizeof(unsigned int),
		.mode		= 0644,
		.proc_handler	= proc_dointvec_jiffies,
	},
	[NF_SYSCTL_CT_PROTO_TIMEOUT_SCTP_SHUTDOWN_ACK_SENT] = {
		.procname	= "nf_conntrack_sctp_timeout_shutdown_ack_sent",
		.maxlen		= sizeof(unsigned int),
		.mode		= 0644,
		.proc_handler	= proc_dointvec_jiffies,
	},
	[NF_SYSCTL_CT_PROTO_TIMEOUT_SCTP_HEARTBEAT_SENT] = {
		.procname	= "nf_conntrack_sctp_timeout_heartbeat_sent",
		.maxlen		= sizeof(unsigned int),
		.mode		= 0644,
		.proc_handler	= proc_dointvec_jiffies,
	},
	[NF_SYSCTL_CT_PROTO_TIMEOUT_SCTP_HEARTBEAT_ACKED] = {
		.procname       = "nf_conntrack_sctp_timeout_heartbeat_acked",
		.maxlen         = sizeof(unsigned int),
		.mode           = 0644,
		.proc_handler   = proc_dointvec_jiffies,
	},
#endif
#ifdef CONFIG_NF_CT_PROTO_DCCP
	[NF_SYSCTL_CT_PROTO_TIMEOUT_DCCP_REQUEST] = {
		.procname	= "nf_conntrack_dccp_timeout_request",
		.maxlen		= sizeof(unsigned int),
		.mode		= 0644,
		.proc_handler	= proc_dointvec_jiffies,
	},
	[NF_SYSCTL_CT_PROTO_TIMEOUT_DCCP_RESPOND] = {
		.procname	= "nf_conntrack_dccp_timeout_respond",
		.maxlen		= sizeof(unsigned int),
		.mode		= 0644,
		.proc_handler	= proc_dointvec_jiffies,
	},
	[NF_SYSCTL_CT_PROTO_TIMEOUT_DCCP_PARTOPEN] = {
		.procname	= "nf_conntrack_dccp_timeout_partopen",
		.maxlen		= sizeof(unsigned int),
		.mode		= 0644,
		.proc_handler	= proc_dointvec_jiffies,
	},
	[NF_SYSCTL_CT_PROTO_TIMEOUT_DCCP_OPEN] = {
		.procname	= "nf_conntrack_dccp_timeout_open",
		.maxlen		= sizeof(unsigned int),
		.mode		= 0644,
		.proc_handler	= proc_dointvec_jiffies,
	},
	[NF_SYSCTL_CT_PROTO_TIMEOUT_DCCP_CLOSEREQ] = {
		.procname	= "nf_conntrack_dccp_timeout_closereq",
		.maxlen		= sizeof(unsigned int),
		.mode		= 0644,
		.proc_handler	= proc_dointvec_jiffies,
	},
	[NF_SYSCTL_CT_PROTO_TIMEOUT_DCCP_CLOSING] = {
		.procname	= "nf_conntrack_dccp_timeout_closing",
		.maxlen		= sizeof(unsigned int),
		.mode		= 0644,
		.proc_handler	= proc_dointvec_jiffies,
	},
	[NF_SYSCTL_CT_PROTO_TIMEOUT_DCCP_TIMEWAIT] = {
		.procname	= "nf_conntrack_dccp_timeout_timewait",
		.maxlen		= sizeof(unsigned int),
		.mode		= 0644,
		.proc_handler	= proc_dointvec_jiffies,
	},
	[NF_SYSCTL_CT_PROTO_DCCP_LOOSE] = {
		.procname	= "nf_conntrack_dccp_loose",
		.maxlen		= sizeof(int),
		.mode		= 0644,
		.proc_handler	= proc_dointvec_minmax,
		.extra1 	= &zero,
		.extra2 	= &one,
	},
#endif
#ifdef CONFIG_NF_CT_PROTO_GRE
	[NF_SYSCTL_CT_PROTO_TIMEOUT_GRE] = {
		.procname       = "nf_conntrack_gre_timeout",
		.maxlen         = sizeof(unsigned int),
		.mode           = 0644,
		.proc_handler   = proc_dointvec_jiffies,
	},
	[NF_SYSCTL_CT_PROTO_TIMEOUT_GRE_STREAM] = {
		.procname       = "nf_conntrack_gre_timeout_stream",
		.maxlen         = sizeof(unsigned int),
		.mode           = 0644,
		.proc_handler   = proc_dointvec_jiffies,
	},
#endif
	{}
>>>>>>> 407d19ab
};

static struct ctl_table nf_ct_netfilter_table[] = {
	{
		.procname	= "nf_conntrack_max",
		.data		= &nf_conntrack_max,
		.maxlen		= sizeof(int),
		.mode		= 0644,
		.proc_handler	= proc_dointvec,
	},
	{ }
};

static int nf_conntrack_standalone_init_sysctl(struct net *net)
{
	struct ctl_table *table;

	table = kmemdup(nf_ct_sysctl_table, sizeof(nf_ct_sysctl_table),
			GFP_KERNEL);
	if (!table)
		goto out_kmemdup;

	table[1].data = &net->ct.count;
	table[3].data = &net->ct.sysctl_checksum;
	table[4].data = &net->ct.sysctl_log_invalid;

	/* Don't export sysctls to unprivileged users */
	if (net->user_ns != &init_user_ns)
		table[0].procname = NULL;

	if (!net_eq(&init_net, net))
		table[2].mode = 0444;

	net->ct.sysctl_header = register_net_sysctl(net, "net/netfilter", table);
	if (!net->ct.sysctl_header)
		goto out_unregister_netfilter;

	return 0;

out_unregister_netfilter:
	kfree(table);
out_kmemdup:
	return -ENOMEM;
}

static void nf_conntrack_standalone_fini_sysctl(struct net *net)
{
	struct ctl_table *table;

	table = net->ct.sysctl_header->ctl_table_arg;
	unregister_net_sysctl_table(net->ct.sysctl_header);
	kfree(table);
}
#else
static int nf_conntrack_standalone_init_sysctl(struct net *net)
{
	return 0;
}

static void nf_conntrack_standalone_fini_sysctl(struct net *net)
{
}
#endif /* CONFIG_SYSCTL */

static int nf_conntrack_pernet_init(struct net *net)
{
	int ret;

	ret = nf_conntrack_init_net(net);
	if (ret < 0)
		goto out_init;

	ret = nf_conntrack_standalone_init_proc(net);
	if (ret < 0)
		goto out_proc;

	net->ct.sysctl_checksum = 1;
	net->ct.sysctl_log_invalid = 0;
	ret = nf_conntrack_standalone_init_sysctl(net);
	if (ret < 0)
		goto out_sysctl;

	return 0;

out_sysctl:
	nf_conntrack_standalone_fini_proc(net);
out_proc:
	nf_conntrack_cleanup_net(net);
out_init:
	return ret;
}

static void nf_conntrack_pernet_exit(struct list_head *net_exit_list)
{
	struct net *net;

	list_for_each_entry(net, net_exit_list, exit_list) {
		nf_conntrack_standalone_fini_sysctl(net);
		nf_conntrack_standalone_fini_proc(net);
	}
	nf_conntrack_cleanup_net_list(net_exit_list);
}

static struct pernet_operations nf_conntrack_net_ops = {
	.init		= nf_conntrack_pernet_init,
	.exit_batch	= nf_conntrack_pernet_exit,
	.id		= &nf_conntrack_net_id,
	.size = sizeof(struct nf_conntrack_net),
};

static int __init nf_conntrack_standalone_init(void)
{
	int ret = nf_conntrack_init_start();
	if (ret < 0)
		goto out_start;

	BUILD_BUG_ON(SKB_NFCT_PTRMASK != NFCT_PTRMASK);
	BUILD_BUG_ON(NFCT_INFOMASK <= IP_CT_NUMBER);

#ifdef CONFIG_SYSCTL
	nf_ct_netfilter_header =
		register_net_sysctl(&init_net, "net", nf_ct_netfilter_table);
	if (!nf_ct_netfilter_header) {
		pr_err("nf_conntrack: can't register to sysctl.\n");
		ret = -ENOMEM;
		goto out_sysctl;
	}

	nf_conntrack_htable_size_user = nf_conntrack_htable_size;
#endif

	ret = register_pernet_subsys(&nf_conntrack_net_ops);
	if (ret < 0)
		goto out_pernet;

	nf_conntrack_init_end();
	return 0;

out_pernet:
#ifdef CONFIG_SYSCTL
	unregister_net_sysctl_table(nf_ct_netfilter_header);
out_sysctl:
#endif
	nf_conntrack_cleanup_end();
out_start:
	return ret;
}

static void __exit nf_conntrack_standalone_fini(void)
{
	nf_conntrack_cleanup_start();
	unregister_pernet_subsys(&nf_conntrack_net_ops);
#ifdef CONFIG_SYSCTL
	unregister_net_sysctl_table(nf_ct_netfilter_header);
#endif
	nf_conntrack_cleanup_end();
}

module_init(nf_conntrack_standalone_init);
module_exit(nf_conntrack_standalone_fini);

/* Some modules need us, but don't depend directly on any symbol.
   They should call this. */
void need_conntrack(void)
{
}
EXPORT_SYMBOL_GPL(need_conntrack);<|MERGE_RESOLUTION|>--- conflicted
+++ resolved
@@ -24,6 +24,10 @@
 #include <net/netfilter/nf_conntrack_timestamp.h>
 #include <linux/rculist_nulls.h>
 
+static bool enable_hooks __read_mostly;
+MODULE_PARM_DESC(enable_hooks, "Always enable conntrack hooks");
+module_param(enable_hooks, bool, 0000);
+
 unsigned int nf_conntrack_net_id __read_mostly;
 
 #ifdef CONFIG_NF_CONNTRACK_PROCFS
@@ -267,6 +271,24 @@
 	return "unknown";
 }
 
+static unsigned int
+seq_print_acct(struct seq_file *s, const struct nf_conn *ct, int dir)
+{
+	struct nf_conn_acct *acct;
+	struct nf_conn_counter *counter;
+
+	acct = nf_conn_acct_find(ct);
+	if (!acct)
+		return 0;
+
+	counter = acct->counter;
+	seq_printf(s, "packets=%llu bytes=%llu ",
+		   (unsigned long long)atomic64_read(&counter[dir].packets),
+		   (unsigned long long)atomic64_read(&counter[dir].bytes));
+
+	return 0;
+}
+
 /* return 0 on success, 1 in case of error */
 static int ct_seq_show(struct seq_file *s, void *v)
 {
@@ -292,8 +314,7 @@
 	if (!net_eq(nf_ct_net(ct), net))
 		goto release;
 
-	l4proto = __nf_ct_l4proto_find(nf_ct_l3num(ct), nf_ct_protonum(ct));
-	WARN_ON(!l4proto);
+	l4proto = nf_ct_l4proto_find(nf_ct_protonum(ct));
 
 	ret = -ENOSPC;
 	seq_printf(s, "%-8s %u %-8s %u ",
@@ -516,29 +537,93 @@
 
 static struct ctl_table_header *nf_ct_netfilter_header;
 
+enum nf_ct_sysctl_index {
+	NF_SYSCTL_CT_MAX,
+	NF_SYSCTL_CT_COUNT,
+	NF_SYSCTL_CT_BUCKETS,
+	NF_SYSCTL_CT_CHECKSUM,
+	NF_SYSCTL_CT_LOG_INVALID,
+	NF_SYSCTL_CT_EXPECT_MAX,
+	NF_SYSCTL_CT_ACCT,
+	NF_SYSCTL_CT_HELPER,
+#ifdef CONFIG_NF_CONNTRACK_EVENTS
+	NF_SYSCTL_CT_EVENTS,
+#endif
+#ifdef CONFIG_NF_CONNTRACK_TIMESTAMP
+	NF_SYSCTL_CT_TIMESTAMP,
+#endif
+	NF_SYSCTL_CT_PROTO_TIMEOUT_GENERIC,
+	NF_SYSCTL_CT_PROTO_TIMEOUT_TCP_SYN_SENT,
+	NF_SYSCTL_CT_PROTO_TIMEOUT_TCP_SYN_RECV,
+	NF_SYSCTL_CT_PROTO_TIMEOUT_TCP_ESTABLISHED,
+	NF_SYSCTL_CT_PROTO_TIMEOUT_TCP_FIN_WAIT,
+	NF_SYSCTL_CT_PROTO_TIMEOUT_TCP_CLOSE_WAIT,
+	NF_SYSCTL_CT_PROTO_TIMEOUT_TCP_LAST_ACK,
+	NF_SYSCTL_CT_PROTO_TIMEOUT_TCP_TIME_WAIT,
+	NF_SYSCTL_CT_PROTO_TIMEOUT_TCP_CLOSE,
+	NF_SYSCTL_CT_PROTO_TIMEOUT_TCP_RETRANS,
+	NF_SYSCTL_CT_PROTO_TIMEOUT_TCP_UNACK,
+	NF_SYSCTL_CT_PROTO_TCP_LOOSE,
+	NF_SYSCTL_CT_PROTO_TCP_LIBERAL,
+	NF_SYSCTL_CT_PROTO_TCP_MAX_RETRANS,
+	NF_SYSCTL_CT_PROTO_TIMEOUT_UDP,
+	NF_SYSCTL_CT_PROTO_TIMEOUT_UDP_STREAM,
+	NF_SYSCTL_CT_PROTO_TIMEOUT_ICMP,
+	NF_SYSCTL_CT_PROTO_TIMEOUT_ICMPV6,
+#ifdef CONFIG_NF_CT_PROTO_SCTP
+	NF_SYSCTL_CT_PROTO_TIMEOUT_SCTP_CLOSED,
+	NF_SYSCTL_CT_PROTO_TIMEOUT_SCTP_COOKIE_WAIT,
+	NF_SYSCTL_CT_PROTO_TIMEOUT_SCTP_COOKIE_ECHOED,
+	NF_SYSCTL_CT_PROTO_TIMEOUT_SCTP_ESTABLISHED,
+	NF_SYSCTL_CT_PROTO_TIMEOUT_SCTP_SHUTDOWN_SENT,
+	NF_SYSCTL_CT_PROTO_TIMEOUT_SCTP_SHUTDOWN_RECD,
+	NF_SYSCTL_CT_PROTO_TIMEOUT_SCTP_SHUTDOWN_ACK_SENT,
+	NF_SYSCTL_CT_PROTO_TIMEOUT_SCTP_HEARTBEAT_SENT,
+	NF_SYSCTL_CT_PROTO_TIMEOUT_SCTP_HEARTBEAT_ACKED,
+#endif
+#ifdef CONFIG_NF_CT_PROTO_DCCP
+	NF_SYSCTL_CT_PROTO_TIMEOUT_DCCP_REQUEST,
+	NF_SYSCTL_CT_PROTO_TIMEOUT_DCCP_RESPOND,
+	NF_SYSCTL_CT_PROTO_TIMEOUT_DCCP_PARTOPEN,
+	NF_SYSCTL_CT_PROTO_TIMEOUT_DCCP_OPEN,
+	NF_SYSCTL_CT_PROTO_TIMEOUT_DCCP_CLOSEREQ,
+	NF_SYSCTL_CT_PROTO_TIMEOUT_DCCP_CLOSING,
+	NF_SYSCTL_CT_PROTO_TIMEOUT_DCCP_TIMEWAIT,
+	NF_SYSCTL_CT_PROTO_DCCP_LOOSE,
+#endif
+#ifdef CONFIG_NF_CT_PROTO_GRE
+	NF_SYSCTL_CT_PROTO_TIMEOUT_GRE,
+	NF_SYSCTL_CT_PROTO_TIMEOUT_GRE_STREAM,
+#endif
+
+	__NF_SYSCTL_CT_LAST_SYSCTL,
+};
+
+#define NF_SYSCTL_CT_LAST_SYSCTL (__NF_SYSCTL_CT_LAST_SYSCTL + 1)
+
 static struct ctl_table nf_ct_sysctl_table[] = {
-	{
+	[NF_SYSCTL_CT_MAX] = {
 		.procname	= "nf_conntrack_max",
 		.data		= &nf_conntrack_max,
 		.maxlen		= sizeof(int),
 		.mode		= 0644,
 		.proc_handler	= proc_dointvec,
 	},
-	{
+	[NF_SYSCTL_CT_COUNT] = {
 		.procname	= "nf_conntrack_count",
 		.data		= &init_net.ct.count,
 		.maxlen		= sizeof(int),
 		.mode		= 0444,
 		.proc_handler	= proc_dointvec,
 	},
-	{
+	[NF_SYSCTL_CT_BUCKETS] = {
 		.procname       = "nf_conntrack_buckets",
 		.data           = &nf_conntrack_htable_size_user,
 		.maxlen         = sizeof(unsigned int),
 		.mode           = 0644,
 		.proc_handler   = nf_conntrack_hash_sysctl,
 	},
-	{
+	[NF_SYSCTL_CT_CHECKSUM] = {
 		.procname	= "nf_conntrack_checksum",
 		.data		= &init_net.ct.sysctl_checksum,
 		.maxlen		= sizeof(int),
@@ -547,7 +632,7 @@
 		.extra1 	= &zero,
 		.extra2 	= &one,
 	},
-	{
+	[NF_SYSCTL_CT_LOG_INVALID] = {
 		.procname	= "nf_conntrack_log_invalid",
 		.data		= &init_net.ct.sysctl_log_invalid,
 		.maxlen		= sizeof(unsigned int),
@@ -556,16 +641,13 @@
 		.extra1		= &log_invalid_proto_min,
 		.extra2		= &log_invalid_proto_max,
 	},
-	{
+	[NF_SYSCTL_CT_EXPECT_MAX] = {
 		.procname	= "nf_conntrack_expect_max",
 		.data		= &nf_ct_expect_max,
 		.maxlen		= sizeof(int),
 		.mode		= 0644,
 		.proc_handler	= proc_dointvec,
 	},
-<<<<<<< HEAD
-	{ }
-=======
 	[NF_SYSCTL_CT_ACCT] = {
 		.procname	= "nf_conntrack_acct",
 		.data		= &init_net.ct.sysctl_acct,
@@ -841,7 +923,6 @@
 	},
 #endif
 	{}
->>>>>>> 407d19ab
 };
 
 static struct ctl_table nf_ct_netfilter_table[] = {
@@ -855,25 +936,136 @@
 	{ }
 };
 
+static void nf_conntrack_standalone_init_tcp_sysctl(struct net *net,
+						    struct ctl_table *table)
+{
+	struct nf_tcp_net *tn = nf_tcp_pernet(net);
+
+#define XASSIGN(XNAME, tn) \
+	table[NF_SYSCTL_CT_PROTO_TIMEOUT_TCP_ ## XNAME].data = \
+			&(tn)->timeouts[TCP_CONNTRACK_ ## XNAME]
+
+	XASSIGN(SYN_SENT, tn);
+	XASSIGN(SYN_RECV, tn);
+	XASSIGN(ESTABLISHED, tn);
+	XASSIGN(FIN_WAIT, tn);
+	XASSIGN(CLOSE_WAIT, tn);
+	XASSIGN(LAST_ACK, tn);
+	XASSIGN(TIME_WAIT, tn);
+	XASSIGN(CLOSE, tn);
+	XASSIGN(RETRANS, tn);
+	XASSIGN(UNACK, tn);
+#undef XASSIGN
+#define XASSIGN(XNAME, rval) \
+	table[NF_SYSCTL_CT_PROTO_TCP_ ## XNAME].data = (rval)
+
+	XASSIGN(LOOSE, &tn->tcp_loose);
+	XASSIGN(LIBERAL, &tn->tcp_be_liberal);
+	XASSIGN(MAX_RETRANS, &tn->tcp_max_retrans);
+#undef XASSIGN
+}
+
+static void nf_conntrack_standalone_init_sctp_sysctl(struct net *net,
+						     struct ctl_table *table)
+{
+#ifdef CONFIG_NF_CT_PROTO_SCTP
+	struct nf_sctp_net *sn = nf_sctp_pernet(net);
+
+#define XASSIGN(XNAME, sn) \
+	table[NF_SYSCTL_CT_PROTO_TIMEOUT_SCTP_ ## XNAME].data = \
+			&(sn)->timeouts[SCTP_CONNTRACK_ ## XNAME]
+
+	XASSIGN(CLOSED, sn);
+	XASSIGN(COOKIE_WAIT, sn);
+	XASSIGN(COOKIE_ECHOED, sn);
+	XASSIGN(ESTABLISHED, sn);
+	XASSIGN(SHUTDOWN_SENT, sn);
+	XASSIGN(SHUTDOWN_RECD, sn);
+	XASSIGN(SHUTDOWN_ACK_SENT, sn);
+	XASSIGN(HEARTBEAT_SENT, sn);
+	XASSIGN(HEARTBEAT_ACKED, sn);
+#undef XASSIGN
+#endif
+}
+
+static void nf_conntrack_standalone_init_dccp_sysctl(struct net *net,
+						     struct ctl_table *table)
+{
+#ifdef CONFIG_NF_CT_PROTO_DCCP
+	struct nf_dccp_net *dn = nf_dccp_pernet(net);
+
+#define XASSIGN(XNAME, dn) \
+	table[NF_SYSCTL_CT_PROTO_TIMEOUT_DCCP_ ## XNAME].data = \
+			&(dn)->dccp_timeout[CT_DCCP_ ## XNAME]
+
+	XASSIGN(REQUEST, dn);
+	XASSIGN(RESPOND, dn);
+	XASSIGN(PARTOPEN, dn);
+	XASSIGN(OPEN, dn);
+	XASSIGN(CLOSEREQ, dn);
+	XASSIGN(CLOSING, dn);
+	XASSIGN(TIMEWAIT, dn);
+#undef XASSIGN
+
+	table[NF_SYSCTL_CT_PROTO_DCCP_LOOSE].data = &dn->dccp_loose;
+#endif
+}
+
+static void nf_conntrack_standalone_init_gre_sysctl(struct net *net,
+						    struct ctl_table *table)
+{
+#ifdef CONFIG_NF_CT_PROTO_GRE
+	struct nf_gre_net *gn = nf_gre_pernet(net);
+
+	table[NF_SYSCTL_CT_PROTO_TIMEOUT_GRE].data = &gn->timeouts[GRE_CT_UNREPLIED];
+	table[NF_SYSCTL_CT_PROTO_TIMEOUT_GRE_STREAM].data = &gn->timeouts[GRE_CT_REPLIED];
+#endif
+}
+
 static int nf_conntrack_standalone_init_sysctl(struct net *net)
 {
+	struct nf_udp_net *un = nf_udp_pernet(net);
 	struct ctl_table *table;
+
+	BUILD_BUG_ON(ARRAY_SIZE(nf_ct_sysctl_table) != NF_SYSCTL_CT_LAST_SYSCTL);
 
 	table = kmemdup(nf_ct_sysctl_table, sizeof(nf_ct_sysctl_table),
 			GFP_KERNEL);
 	if (!table)
-		goto out_kmemdup;
-
-	table[1].data = &net->ct.count;
-	table[3].data = &net->ct.sysctl_checksum;
-	table[4].data = &net->ct.sysctl_log_invalid;
+		return -ENOMEM;
+
+	table[NF_SYSCTL_CT_COUNT].data = &net->ct.count;
+	table[NF_SYSCTL_CT_CHECKSUM].data = &net->ct.sysctl_checksum;
+	table[NF_SYSCTL_CT_LOG_INVALID].data = &net->ct.sysctl_log_invalid;
+#ifdef CONFIG_NF_CONNTRACK_EVENTS
+	table[NF_SYSCTL_CT_EVENTS].data = &net->ct.sysctl_events;
+#endif
+	table[NF_SYSCTL_CT_PROTO_TIMEOUT_GENERIC].data = &nf_generic_pernet(net)->timeout;
+	table[NF_SYSCTL_CT_PROTO_TIMEOUT_ICMP].data = &nf_icmp_pernet(net)->timeout;
+	table[NF_SYSCTL_CT_PROTO_TIMEOUT_ICMPV6].data = &nf_icmpv6_pernet(net)->timeout;
+	table[NF_SYSCTL_CT_PROTO_TIMEOUT_UDP].data = &un->timeouts[UDP_CT_UNREPLIED];
+	table[NF_SYSCTL_CT_PROTO_TIMEOUT_UDP_STREAM].data = &un->timeouts[UDP_CT_REPLIED];
+
+	nf_conntrack_standalone_init_tcp_sysctl(net, table);
+	nf_conntrack_standalone_init_sctp_sysctl(net, table);
+	nf_conntrack_standalone_init_dccp_sysctl(net, table);
+	nf_conntrack_standalone_init_gre_sysctl(net, table);
 
 	/* Don't export sysctls to unprivileged users */
-	if (net->user_ns != &init_user_ns)
-		table[0].procname = NULL;
+	if (net->user_ns != &init_user_ns) {
+		table[NF_SYSCTL_CT_MAX].procname = NULL;
+		table[NF_SYSCTL_CT_ACCT].procname = NULL;
+		table[NF_SYSCTL_CT_HELPER].procname = NULL;
+#ifdef CONFIG_NF_CONNTRACK_TIMESTAMP
+		table[NF_SYSCTL_CT_TIMESTAMP].procname = NULL;
+#endif
+#ifdef CONFIG_NF_CONNTRACK_EVENTS
+		table[NF_SYSCTL_CT_EVENTS].procname = NULL;
+#endif
+	}
 
 	if (!net_eq(&init_net, net))
-		table[2].mode = 0444;
+		table[NF_SYSCTL_CT_BUCKETS].mode = 0444;
 
 	net->ct.sysctl_header = register_net_sysctl(net, "net/netfilter", table);
 	if (!net->ct.sysctl_header)
@@ -883,7 +1075,6 @@
 
 out_unregister_netfilter:
 	kfree(table);
-out_kmemdup:
 	return -ENOMEM;
 }
 
@@ -906,31 +1097,47 @@
 }
 #endif /* CONFIG_SYSCTL */
 
+static void nf_conntrack_fini_net(struct net *net)
+{
+	if (enable_hooks)
+		nf_ct_netns_put(net, NFPROTO_INET);
+
+	nf_conntrack_standalone_fini_proc(net);
+	nf_conntrack_standalone_fini_sysctl(net);
+}
+
 static int nf_conntrack_pernet_init(struct net *net)
 {
 	int ret;
 
-	ret = nf_conntrack_init_net(net);
+	net->ct.sysctl_checksum = 1;
+
+	ret = nf_conntrack_standalone_init_sysctl(net);
 	if (ret < 0)
-		goto out_init;
+		return ret;
 
 	ret = nf_conntrack_standalone_init_proc(net);
 	if (ret < 0)
 		goto out_proc;
 
-	net->ct.sysctl_checksum = 1;
-	net->ct.sysctl_log_invalid = 0;
-	ret = nf_conntrack_standalone_init_sysctl(net);
+	ret = nf_conntrack_init_net(net);
 	if (ret < 0)
-		goto out_sysctl;
+		goto out_init_net;
+
+	if (enable_hooks) {
+		ret = nf_ct_netns_get(net, NFPROTO_INET);
+		if (ret < 0)
+			goto out_hooks;
+	}
 
 	return 0;
 
-out_sysctl:
+out_hooks:
+	nf_conntrack_cleanup_net(net);
+out_init_net:
 	nf_conntrack_standalone_fini_proc(net);
 out_proc:
-	nf_conntrack_cleanup_net(net);
-out_init:
+	nf_conntrack_standalone_fini_sysctl(net);
 	return ret;
 }
 
@@ -938,10 +1145,9 @@
 {
 	struct net *net;
 
-	list_for_each_entry(net, net_exit_list, exit_list) {
-		nf_conntrack_standalone_fini_sysctl(net);
-		nf_conntrack_standalone_fini_proc(net);
-	}
+	list_for_each_entry(net, net_exit_list, exit_list)
+		nf_conntrack_fini_net(net);
+
 	nf_conntrack_cleanup_net_list(net_exit_list);
 }
 
@@ -1001,11 +1207,4 @@
 }
 
 module_init(nf_conntrack_standalone_init);
-module_exit(nf_conntrack_standalone_fini);
-
-/* Some modules need us, but don't depend directly on any symbol.
-   They should call this. */
-void need_conntrack(void)
-{
-}
-EXPORT_SYMBOL_GPL(need_conntrack);+module_exit(nf_conntrack_standalone_fini);