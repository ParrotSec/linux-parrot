// SPDX-License-Identifier: GPL-2.0-only
/*
 * Copyright (c) 2010 Patrick McHardy <kaber@trash.net>
 */
#define pr_fmt(fmt) KBUILD_MODNAME ": " fmt
#include <linux/module.h>
#include <linux/gfp.h>
#include <linux/skbuff.h>
#include <linux/netfilter_ipv4/ip_tables.h>
#include <linux/netfilter_ipv6/ip6_tables.h>
#include <linux/netfilter/x_tables.h>
#include <linux/netfilter/xt_CT.h>
#include <net/netfilter/nf_conntrack.h>
#include <net/netfilter/nf_conntrack_l4proto.h>
#include <net/netfilter/nf_conntrack_helper.h>
#include <net/netfilter/nf_conntrack_ecache.h>
#include <net/netfilter/nf_conntrack_timeout.h>
#include <net/netfilter/nf_conntrack_zones.h>

static inline int xt_ct_target(struct sk_buff *skb, struct nf_conn *ct)
{
	/* Previously seen (loopback)? Ignore. */
	if (skb->_nfct != 0)
		return XT_CONTINUE;

	if (ct) {
		atomic_inc(&ct->ct_general.use);
		nf_ct_set(skb, ct, IP_CT_NEW);
	} else {
		nf_ct_set(skb, ct, IP_CT_UNTRACKED);
	}

	return XT_CONTINUE;
}

static unsigned int xt_ct_target_v0(struct sk_buff *skb,
				    const struct xt_action_param *par)
{
	const struct xt_ct_target_info *info = par->targinfo;
	struct nf_conn *ct = info->ct;

	return xt_ct_target(skb, ct);
}

static unsigned int xt_ct_target_v1(struct sk_buff *skb,
				    const struct xt_action_param *par)
{
	const struct xt_ct_target_info_v1 *info = par->targinfo;
	struct nf_conn *ct = info->ct;

	return xt_ct_target(skb, ct);
}

static u8 xt_ct_find_proto(const struct xt_tgchk_param *par)
{
	if (par->family == NFPROTO_IPV4) {
		const struct ipt_entry *e = par->entryinfo;

		if (e->ip.invflags & IPT_INV_PROTO)
			return 0;
		return e->ip.proto;
	} else if (par->family == NFPROTO_IPV6) {
		const struct ip6t_entry *e = par->entryinfo;

		if (e->ipv6.invflags & IP6T_INV_PROTO)
			return 0;
		return e->ipv6.proto;
	} else
		return 0;
}

static int
xt_ct_set_helper(struct nf_conn *ct, const char *helper_name,
		 const struct xt_tgchk_param *par)
{
	struct nf_conntrack_helper *helper;
	struct nf_conn_help *help;
	u8 proto;

	proto = xt_ct_find_proto(par);
	if (!proto) {
		pr_info_ratelimited("You must specify a L4 protocol and not use inversions on it\n");
		return -ENOENT;
	}

	helper = nf_conntrack_helper_try_module_get(helper_name, par->family,
						    proto);
	if (helper == NULL) {
		pr_info_ratelimited("No such helper \"%s\"\n", helper_name);
		return -ENOENT;
	}

	help = nf_ct_helper_ext_add(ct, GFP_KERNEL);
	if (help == NULL) {
		nf_conntrack_helper_put(helper);
		return -ENOMEM;
	}

	help->helper = helper;
	return 0;
}

static int
xt_ct_set_timeout(struct nf_conn *ct, const struct xt_tgchk_param *par,
		  const char *timeout_name)
{
#ifdef CONFIG_NF_CONNTRACK_TIMEOUT
	const struct nf_conntrack_l4proto *l4proto;
	u8 proto;

	proto = xt_ct_find_proto(par);
	if (!proto) {
		pr_info_ratelimited("You must specify a L4 protocol and not "
				    "use inversions on it");
		return -EINVAL;
	}
<<<<<<< HEAD
	/* Make sure the timeout policy matches any existing protocol tracker,
	 * otherwise default to generic.
	 */
	l4proto = __nf_ct_l4proto_find(par->family, proto);
	if (timeout->l4proto->l4proto != l4proto->l4proto) {
		ret = -EINVAL;
		pr_info_ratelimited("Timeout policy `%s' can only be used by L%d protocol number %d\n",
				    timeout_name, 4, timeout->l4proto->l4proto);
		goto err_put_timeout;
	}
	timeout_ext = nf_ct_timeout_ext_add(ct, timeout, GFP_ATOMIC);
	if (!timeout_ext) {
		ret = -ENOMEM;
		goto err_put_timeout;
	}
=======
	l4proto = nf_ct_l4proto_find(proto);
	return nf_ct_set_timeout(par->net, ct, par->family, l4proto->l4proto,
				 timeout_name);
>>>>>>> 407d19ab

#else
	return -EOPNOTSUPP;
#endif
}

static u16 xt_ct_flags_to_dir(const struct xt_ct_target_info_v1 *info)
{
	switch (info->flags & (XT_CT_ZONE_DIR_ORIG |
			       XT_CT_ZONE_DIR_REPL)) {
	case XT_CT_ZONE_DIR_ORIG:
		return NF_CT_ZONE_DIR_ORIG;
	case XT_CT_ZONE_DIR_REPL:
		return NF_CT_ZONE_DIR_REPL;
	default:
		return NF_CT_DEFAULT_ZONE_DIR;
	}
}

static int xt_ct_tg_check(const struct xt_tgchk_param *par,
			  struct xt_ct_target_info_v1 *info)
{
	struct nf_conntrack_zone zone;
	struct nf_conn_help *help;
	struct nf_conn *ct;
	int ret = -EOPNOTSUPP;

	if (info->flags & XT_CT_NOTRACK) {
		ct = NULL;
		goto out;
	}

#ifndef CONFIG_NF_CONNTRACK_ZONES
	if (info->zone || info->flags & (XT_CT_ZONE_DIR_ORIG |
					 XT_CT_ZONE_DIR_REPL |
					 XT_CT_ZONE_MARK))
		goto err1;
#endif

	ret = nf_ct_netns_get(par->net, par->family);
	if (ret < 0)
		goto err1;

	memset(&zone, 0, sizeof(zone));
	zone.id = info->zone;
	zone.dir = xt_ct_flags_to_dir(info);
	if (info->flags & XT_CT_ZONE_MARK)
		zone.flags |= NF_CT_FLAG_MARK;

	ct = nf_ct_tmpl_alloc(par->net, &zone, GFP_KERNEL);
	if (!ct) {
		ret = -ENOMEM;
		goto err2;
	}

	ret = 0;
	if ((info->ct_events || info->exp_events) &&
	    !nf_ct_ecache_ext_add(ct, info->ct_events, info->exp_events,
				  GFP_KERNEL)) {
		ret = -EINVAL;
		goto err3;
	}

	if (info->helper[0]) {
		if (strnlen(info->helper, sizeof(info->helper)) == sizeof(info->helper)) {
			ret = -ENAMETOOLONG;
			goto err3;
		}

		ret = xt_ct_set_helper(ct, info->helper, par);
		if (ret < 0)
			goto err3;
	}

	if (info->timeout[0]) {
		if (strnlen(info->timeout, sizeof(info->timeout)) == sizeof(info->timeout)) {
			ret = -ENAMETOOLONG;
			goto err4;
		}

		ret = xt_ct_set_timeout(ct, par, info->timeout);
		if (ret < 0)
			goto err4;
	}
	__set_bit(IPS_CONFIRMED_BIT, &ct->status);
	nf_conntrack_get(&ct->ct_general);
out:
	info->ct = ct;
	return 0;

err4:
	help = nfct_help(ct);
	if (help)
		nf_conntrack_helper_put(help->helper);
err3:
	nf_ct_tmpl_free(ct);
err2:
	nf_ct_netns_put(par->net, par->family);
err1:
	return ret;
}

static int xt_ct_tg_check_v0(const struct xt_tgchk_param *par)
{
	struct xt_ct_target_info *info = par->targinfo;
	struct xt_ct_target_info_v1 info_v1 = {
		.flags 		= info->flags,
		.zone		= info->zone,
		.ct_events	= info->ct_events,
		.exp_events	= info->exp_events,
	};
	int ret;

	if (info->flags & ~XT_CT_NOTRACK)
		return -EINVAL;

	memcpy(info_v1.helper, info->helper, sizeof(info->helper));

	ret = xt_ct_tg_check(par, &info_v1);
	if (ret < 0)
		return ret;

	info->ct = info_v1.ct;

	return ret;
}

static int xt_ct_tg_check_v1(const struct xt_tgchk_param *par)
{
	struct xt_ct_target_info_v1 *info = par->targinfo;

	if (info->flags & ~XT_CT_NOTRACK)
		return -EINVAL;

	return xt_ct_tg_check(par, par->targinfo);
}

static int xt_ct_tg_check_v2(const struct xt_tgchk_param *par)
{
	struct xt_ct_target_info_v1 *info = par->targinfo;

	if (info->flags & ~XT_CT_MASK)
		return -EINVAL;

	return xt_ct_tg_check(par, par->targinfo);
}

static void xt_ct_tg_destroy(const struct xt_tgdtor_param *par,
			     struct xt_ct_target_info_v1 *info)
{
	struct nf_conn *ct = info->ct;
	struct nf_conn_help *help;

	if (ct) {
		help = nfct_help(ct);
		if (help)
			nf_conntrack_helper_put(help->helper);

		nf_ct_netns_put(par->net, par->family);

		nf_ct_destroy_timeout(ct);
		nf_ct_put(info->ct);
	}
}

static void xt_ct_tg_destroy_v0(const struct xt_tgdtor_param *par)
{
	struct xt_ct_target_info *info = par->targinfo;
	struct xt_ct_target_info_v1 info_v1 = {
		.flags 		= info->flags,
		.zone		= info->zone,
		.ct_events	= info->ct_events,
		.exp_events	= info->exp_events,
		.ct		= info->ct,
	};
	memcpy(info_v1.helper, info->helper, sizeof(info->helper));

	xt_ct_tg_destroy(par, &info_v1);
}

static void xt_ct_tg_destroy_v1(const struct xt_tgdtor_param *par)
{
	xt_ct_tg_destroy(par, par->targinfo);
}

static struct xt_target xt_ct_tg_reg[] __read_mostly = {
	{
		.name		= "CT",
		.family		= NFPROTO_UNSPEC,
		.targetsize	= sizeof(struct xt_ct_target_info),
		.usersize	= offsetof(struct xt_ct_target_info, ct),
		.checkentry	= xt_ct_tg_check_v0,
		.destroy	= xt_ct_tg_destroy_v0,
		.target		= xt_ct_target_v0,
		.table		= "raw",
		.me		= THIS_MODULE,
	},
	{
		.name		= "CT",
		.family		= NFPROTO_UNSPEC,
		.revision	= 1,
		.targetsize	= sizeof(struct xt_ct_target_info_v1),
		.usersize	= offsetof(struct xt_ct_target_info, ct),
		.checkentry	= xt_ct_tg_check_v1,
		.destroy	= xt_ct_tg_destroy_v1,
		.target		= xt_ct_target_v1,
		.table		= "raw",
		.me		= THIS_MODULE,
	},
	{
		.name		= "CT",
		.family		= NFPROTO_UNSPEC,
		.revision	= 2,
		.targetsize	= sizeof(struct xt_ct_target_info_v1),
		.usersize	= offsetof(struct xt_ct_target_info, ct),
		.checkentry	= xt_ct_tg_check_v2,
		.destroy	= xt_ct_tg_destroy_v1,
		.target		= xt_ct_target_v1,
		.table		= "raw",
		.me		= THIS_MODULE,
	},
};

static unsigned int
notrack_tg(struct sk_buff *skb, const struct xt_action_param *par)
{
	/* Previously seen (loopback)? Ignore. */
	if (skb->_nfct != 0)
		return XT_CONTINUE;

	nf_ct_set(skb, NULL, IP_CT_UNTRACKED);

	return XT_CONTINUE;
}

static int notrack_chk(const struct xt_tgchk_param *par)
{
	if (!par->net->xt.notrack_deprecated_warning) {
		pr_info("netfilter: NOTRACK target is deprecated, "
			"use CT instead or upgrade iptables\n");
		par->net->xt.notrack_deprecated_warning = true;
	}
	return 0;
}

static struct xt_target notrack_tg_reg __read_mostly = {
	.name		= "NOTRACK",
	.revision	= 0,
	.family		= NFPROTO_UNSPEC,
	.checkentry	= notrack_chk,
	.target		= notrack_tg,
	.table		= "raw",
	.me		= THIS_MODULE,
};

static int __init xt_ct_tg_init(void)
{
	int ret;

	ret = xt_register_target(&notrack_tg_reg);
	if (ret < 0)
		return ret;

	ret = xt_register_targets(xt_ct_tg_reg, ARRAY_SIZE(xt_ct_tg_reg));
	if (ret < 0) {
		xt_unregister_target(&notrack_tg_reg);
		return ret;
	}
	return 0;
}

static void __exit xt_ct_tg_exit(void)
{
	xt_unregister_targets(xt_ct_tg_reg, ARRAY_SIZE(xt_ct_tg_reg));
	xt_unregister_target(&notrack_tg_reg);
}

module_init(xt_ct_tg_init);
module_exit(xt_ct_tg_exit);

MODULE_LICENSE("GPL");
MODULE_DESCRIPTION("Xtables: connection tracking target");
MODULE_ALIAS("ipt_CT");
MODULE_ALIAS("ip6t_CT");
MODULE_ALIAS("ipt_NOTRACK");
MODULE_ALIAS("ip6t_NOTRACK");<|MERGE_RESOLUTION|>--- conflicted
+++ resolved
@@ -114,27 +114,9 @@
 				    "use inversions on it");
 		return -EINVAL;
 	}
-<<<<<<< HEAD
-	/* Make sure the timeout policy matches any existing protocol tracker,
-	 * otherwise default to generic.
-	 */
-	l4proto = __nf_ct_l4proto_find(par->family, proto);
-	if (timeout->l4proto->l4proto != l4proto->l4proto) {
-		ret = -EINVAL;
-		pr_info_ratelimited("Timeout policy `%s' can only be used by L%d protocol number %d\n",
-				    timeout_name, 4, timeout->l4proto->l4proto);
-		goto err_put_timeout;
-	}
-	timeout_ext = nf_ct_timeout_ext_add(ct, timeout, GFP_ATOMIC);
-	if (!timeout_ext) {
-		ret = -ENOMEM;
-		goto err_put_timeout;
-	}
-=======
 	l4proto = nf_ct_l4proto_find(proto);
 	return nf_ct_set_timeout(par->net, ct, par->family, l4proto->l4proto,
 				 timeout_name);
->>>>>>> 407d19ab
 
 #else
 	return -EOPNOTSUPP;
