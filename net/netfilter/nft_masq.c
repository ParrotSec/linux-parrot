// SPDX-License-Identifier: GPL-2.0-only
/*
 * Copyright (c) 2014 Arturo Borrero Gonzalez <arturo@debian.org>
 */

#include <linux/kernel.h>
#include <linux/init.h>
#include <linux/module.h>
#include <linux/netlink.h>
#include <linux/netfilter.h>
#include <linux/netfilter/nf_tables.h>
#include <net/netfilter/nf_tables.h>
#include <net/netfilter/nf_nat.h>
<<<<<<< HEAD
#include <net/netfilter/nft_masq.h>
=======
#include <net/netfilter/nf_nat_masquerade.h>
>>>>>>> 407d19ab

const struct nla_policy nft_masq_policy[NFTA_MASQ_MAX + 1] = {
	[NFTA_MASQ_FLAGS]		= { .type = NLA_U32 },
	[NFTA_MASQ_REG_PROTO_MIN]	= { .type = NLA_U32 },
	[NFTA_MASQ_REG_PROTO_MAX]	= { .type = NLA_U32 },
};
EXPORT_SYMBOL_GPL(nft_masq_policy);

int nft_masq_validate(const struct nft_ctx *ctx,
		      const struct nft_expr *expr,
		      const struct nft_data **data)
{
	int err;

	err = nft_chain_validate_dependency(ctx->chain, NFT_CHAIN_T_NAT);
	if (err < 0)
		return err;

	return nft_chain_validate_hooks(ctx->chain,
				        (1 << NF_INET_POST_ROUTING));
}
EXPORT_SYMBOL_GPL(nft_masq_validate);

int nft_masq_init(const struct nft_ctx *ctx,
		  const struct nft_expr *expr,
		  const struct nlattr * const tb[])
{
	u32 plen = FIELD_SIZEOF(struct nf_nat_range, min_addr.all);
	struct nft_masq *priv = nft_expr_priv(expr);
	int err;

	if (tb[NFTA_MASQ_FLAGS]) {
		priv->flags = ntohl(nla_get_be32(tb[NFTA_MASQ_FLAGS]));
		if (priv->flags & ~NF_NAT_RANGE_MASK)
			return -EINVAL;
	}

	if (tb[NFTA_MASQ_REG_PROTO_MIN]) {
		priv->sreg_proto_min =
			nft_parse_register(tb[NFTA_MASQ_REG_PROTO_MIN]);

		err = nft_validate_register_load(priv->sreg_proto_min, plen);
		if (err < 0)
			return err;

		if (tb[NFTA_MASQ_REG_PROTO_MAX]) {
			priv->sreg_proto_max =
				nft_parse_register(tb[NFTA_MASQ_REG_PROTO_MAX]);

			err = nft_validate_register_load(priv->sreg_proto_max,
							 plen);
			if (err < 0)
				return err;
		} else {
			priv->sreg_proto_max = priv->sreg_proto_min;
		}
	}

	return nf_ct_netns_get(ctx->net, ctx->family);
}
EXPORT_SYMBOL_GPL(nft_masq_init);

int nft_masq_dump(struct sk_buff *skb, const struct nft_expr *expr)
{
	const struct nft_masq *priv = nft_expr_priv(expr);

	if (priv->flags != 0 &&
	    nla_put_be32(skb, NFTA_MASQ_FLAGS, htonl(priv->flags)))
		goto nla_put_failure;

	if (priv->sreg_proto_min) {
		if (nft_dump_register(skb, NFTA_MASQ_REG_PROTO_MIN,
				      priv->sreg_proto_min) ||
		    nft_dump_register(skb, NFTA_MASQ_REG_PROTO_MAX,
				      priv->sreg_proto_max))
			goto nla_put_failure;
	}

	return 0;

nla_put_failure:
	return -1;
}
<<<<<<< HEAD
EXPORT_SYMBOL_GPL(nft_masq_dump);

MODULE_LICENSE("GPL");
MODULE_AUTHOR("Arturo Borrero Gonzalez <arturo@debian.org>");
=======

static void nft_masq_ipv4_eval(const struct nft_expr *expr,
			       struct nft_regs *regs,
			       const struct nft_pktinfo *pkt)
{
	struct nft_masq *priv = nft_expr_priv(expr);
	struct nf_nat_range2 range;

	memset(&range, 0, sizeof(range));
	range.flags = priv->flags;
	if (priv->sreg_proto_min) {
		range.min_proto.all = (__force __be16)nft_reg_load16(
			&regs->data[priv->sreg_proto_min]);
		range.max_proto.all = (__force __be16)nft_reg_load16(
			&regs->data[priv->sreg_proto_max]);
	}
	regs->verdict.code = nf_nat_masquerade_ipv4(pkt->skb, nft_hook(pkt),
						    &range, nft_out(pkt));
}

static void
nft_masq_ipv4_destroy(const struct nft_ctx *ctx, const struct nft_expr *expr)
{
	nf_ct_netns_put(ctx->net, NFPROTO_IPV4);
}

static struct nft_expr_type nft_masq_ipv4_type;
static const struct nft_expr_ops nft_masq_ipv4_ops = {
	.type		= &nft_masq_ipv4_type,
	.size		= NFT_EXPR_SIZE(sizeof(struct nft_masq)),
	.eval		= nft_masq_ipv4_eval,
	.init		= nft_masq_init,
	.destroy	= nft_masq_ipv4_destroy,
	.dump		= nft_masq_dump,
	.validate	= nft_masq_validate,
};

static struct nft_expr_type nft_masq_ipv4_type __read_mostly = {
	.family		= NFPROTO_IPV4,
	.name		= "masq",
	.ops		= &nft_masq_ipv4_ops,
	.policy		= nft_masq_policy,
	.maxattr	= NFTA_MASQ_MAX,
	.owner		= THIS_MODULE,
};

#ifdef CONFIG_NF_TABLES_IPV6
static void nft_masq_ipv6_eval(const struct nft_expr *expr,
			       struct nft_regs *regs,
			       const struct nft_pktinfo *pkt)
{
	struct nft_masq *priv = nft_expr_priv(expr);
	struct nf_nat_range2 range;

	memset(&range, 0, sizeof(range));
	range.flags = priv->flags;
	if (priv->sreg_proto_min) {
		range.min_proto.all = (__force __be16)nft_reg_load16(
			&regs->data[priv->sreg_proto_min]);
		range.max_proto.all = (__force __be16)nft_reg_load16(
			&regs->data[priv->sreg_proto_max]);
	}
	regs->verdict.code = nf_nat_masquerade_ipv6(pkt->skb, &range,
						    nft_out(pkt));
}

static void
nft_masq_ipv6_destroy(const struct nft_ctx *ctx, const struct nft_expr *expr)
{
	nf_ct_netns_put(ctx->net, NFPROTO_IPV6);
}

static struct nft_expr_type nft_masq_ipv6_type;
static const struct nft_expr_ops nft_masq_ipv6_ops = {
	.type		= &nft_masq_ipv6_type,
	.size		= NFT_EXPR_SIZE(sizeof(struct nft_masq)),
	.eval		= nft_masq_ipv6_eval,
	.init		= nft_masq_init,
	.destroy	= nft_masq_ipv6_destroy,
	.dump		= nft_masq_dump,
	.validate	= nft_masq_validate,
};

static struct nft_expr_type nft_masq_ipv6_type __read_mostly = {
	.family		= NFPROTO_IPV6,
	.name		= "masq",
	.ops		= &nft_masq_ipv6_ops,
	.policy		= nft_masq_policy,
	.maxattr	= NFTA_MASQ_MAX,
	.owner		= THIS_MODULE,
};

static int __init nft_masq_module_init_ipv6(void)
{
	return nft_register_expr(&nft_masq_ipv6_type);
}

static void nft_masq_module_exit_ipv6(void)
{
	nft_unregister_expr(&nft_masq_ipv6_type);
}
#else
static inline int nft_masq_module_init_ipv6(void) { return 0; }
static inline void nft_masq_module_exit_ipv6(void) {}
#endif

#ifdef CONFIG_NF_TABLES_INET
static void nft_masq_inet_eval(const struct nft_expr *expr,
			       struct nft_regs *regs,
			       const struct nft_pktinfo *pkt)
{
	switch (nft_pf(pkt)) {
	case NFPROTO_IPV4:
		return nft_masq_ipv4_eval(expr, regs, pkt);
	case NFPROTO_IPV6:
		return nft_masq_ipv6_eval(expr, regs, pkt);
	}

	WARN_ON_ONCE(1);
}

static void
nft_masq_inet_destroy(const struct nft_ctx *ctx, const struct nft_expr *expr)
{
	nf_ct_netns_put(ctx->net, NFPROTO_INET);
}

static struct nft_expr_type nft_masq_inet_type;
static const struct nft_expr_ops nft_masq_inet_ops = {
	.type		= &nft_masq_inet_type,
	.size		= NFT_EXPR_SIZE(sizeof(struct nft_masq)),
	.eval		= nft_masq_inet_eval,
	.init		= nft_masq_init,
	.destroy	= nft_masq_inet_destroy,
	.dump		= nft_masq_dump,
	.validate	= nft_masq_validate,
};

static struct nft_expr_type nft_masq_inet_type __read_mostly = {
	.family		= NFPROTO_INET,
	.name		= "masq",
	.ops		= &nft_masq_inet_ops,
	.policy		= nft_masq_policy,
	.maxattr	= NFTA_MASQ_MAX,
	.owner		= THIS_MODULE,
};

static int __init nft_masq_module_init_inet(void)
{
	return nft_register_expr(&nft_masq_inet_type);
}

static void nft_masq_module_exit_inet(void)
{
	nft_unregister_expr(&nft_masq_inet_type);
}
#else
static inline int nft_masq_module_init_inet(void) { return 0; }
static inline void nft_masq_module_exit_inet(void) {}
#endif

static int __init nft_masq_module_init(void)
{
	int ret;

	ret = nft_masq_module_init_ipv6();
	if (ret < 0)
		return ret;

	ret = nft_masq_module_init_inet();
	if (ret < 0) {
		nft_masq_module_exit_ipv6();
		return ret;
	}

	ret = nft_register_expr(&nft_masq_ipv4_type);
	if (ret < 0) {
		nft_masq_module_exit_inet();
		nft_masq_module_exit_ipv6();
		return ret;
	}

	ret = nf_nat_masquerade_inet_register_notifiers();
	if (ret < 0) {
		nft_masq_module_exit_ipv6();
		nft_masq_module_exit_inet();
		nft_unregister_expr(&nft_masq_ipv4_type);
		return ret;
	}

	return ret;
}

static void __exit nft_masq_module_exit(void)
{
	nft_masq_module_exit_ipv6();
	nft_masq_module_exit_inet();
	nft_unregister_expr(&nft_masq_ipv4_type);
	nf_nat_masquerade_inet_unregister_notifiers();
}

module_init(nft_masq_module_init);
module_exit(nft_masq_module_exit);

MODULE_LICENSE("GPL");
MODULE_AUTHOR("Arturo Borrero Gonzalez <arturo@debian.org>");
MODULE_ALIAS_NFT_EXPR("masq");
>>>>>>> 407d19ab
<|MERGE_RESOLUTION|>--- conflicted
+++ resolved
@@ -11,22 +11,23 @@
 #include <linux/netfilter/nf_tables.h>
 #include <net/netfilter/nf_tables.h>
 #include <net/netfilter/nf_nat.h>
-<<<<<<< HEAD
-#include <net/netfilter/nft_masq.h>
-=======
 #include <net/netfilter/nf_nat_masquerade.h>
->>>>>>> 407d19ab
-
-const struct nla_policy nft_masq_policy[NFTA_MASQ_MAX + 1] = {
+
+struct nft_masq {
+	u32			flags;
+	enum nft_registers      sreg_proto_min:8;
+	enum nft_registers      sreg_proto_max:8;
+};
+
+static const struct nla_policy nft_masq_policy[NFTA_MASQ_MAX + 1] = {
 	[NFTA_MASQ_FLAGS]		= { .type = NLA_U32 },
 	[NFTA_MASQ_REG_PROTO_MIN]	= { .type = NLA_U32 },
 	[NFTA_MASQ_REG_PROTO_MAX]	= { .type = NLA_U32 },
 };
-EXPORT_SYMBOL_GPL(nft_masq_policy);
-
-int nft_masq_validate(const struct nft_ctx *ctx,
-		      const struct nft_expr *expr,
-		      const struct nft_data **data)
+
+static int nft_masq_validate(const struct nft_ctx *ctx,
+			     const struct nft_expr *expr,
+			     const struct nft_data **data)
 {
 	int err;
 
@@ -37,11 +38,10 @@
 	return nft_chain_validate_hooks(ctx->chain,
 				        (1 << NF_INET_POST_ROUTING));
 }
-EXPORT_SYMBOL_GPL(nft_masq_validate);
-
-int nft_masq_init(const struct nft_ctx *ctx,
-		  const struct nft_expr *expr,
-		  const struct nlattr * const tb[])
+
+static int nft_masq_init(const struct nft_ctx *ctx,
+			 const struct nft_expr *expr,
+			 const struct nlattr * const tb[])
 {
 	u32 plen = FIELD_SIZEOF(struct nf_nat_range, min_addr.all);
 	struct nft_masq *priv = nft_expr_priv(expr);
@@ -76,9 +76,8 @@
 
 	return nf_ct_netns_get(ctx->net, ctx->family);
 }
-EXPORT_SYMBOL_GPL(nft_masq_init);
-
-int nft_masq_dump(struct sk_buff *skb, const struct nft_expr *expr)
+
+static int nft_masq_dump(struct sk_buff *skb, const struct nft_expr *expr)
 {
 	const struct nft_masq *priv = nft_expr_priv(expr);
 
@@ -99,12 +98,6 @@
 nla_put_failure:
 	return -1;
 }
-<<<<<<< HEAD
-EXPORT_SYMBOL_GPL(nft_masq_dump);
-
-MODULE_LICENSE("GPL");
-MODULE_AUTHOR("Arturo Borrero Gonzalez <arturo@debian.org>");
-=======
 
 static void nft_masq_ipv4_eval(const struct nft_expr *expr,
 			       struct nft_regs *regs,
@@ -311,5 +304,4 @@
 
 MODULE_LICENSE("GPL");
 MODULE_AUTHOR("Arturo Borrero Gonzalez <arturo@debian.org>");
-MODULE_ALIAS_NFT_EXPR("masq");
->>>>>>> 407d19ab
+MODULE_ALIAS_NFT_EXPR("masq");