// SPDX-License-Identifier: GPL-2.0-only
/* (C) 1999-2001 Paul `Rusty' Russell
 * (C) 2002-2004 Netfilter Core Team <coreteam@netfilter.org>
 * (C) 2006-2010 Patrick McHardy <kaber@trash.net>
 */

#include <linux/types.h>
#include <linux/timer.h>
#include <linux/netfilter.h>
#include <linux/in.h>
#include <linux/icmp.h>
#include <linux/seq_file.h>
#include <net/ip.h>
#include <net/checksum.h>
#include <linux/netfilter_ipv4.h>
#include <net/netfilter/nf_conntrack_tuple.h>
#include <net/netfilter/nf_conntrack_l4proto.h>
#include <net/netfilter/nf_conntrack_core.h>
#include <net/netfilter/nf_conntrack_timeout.h>
#include <net/netfilter/nf_conntrack_zones.h>
#include <net/netfilter/nf_log.h>

static const unsigned int nf_ct_icmp_timeout = 30*HZ;

static inline struct nf_icmp_net *icmp_pernet(struct net *net)
{
	return &net->ct.nf_ct_proto.icmp;
}

static bool icmp_pkt_to_tuple(const struct sk_buff *skb, unsigned int dataoff,
			      struct net *net, struct nf_conntrack_tuple *tuple)
{
	const struct icmphdr *hp;
	struct icmphdr _hdr;

	hp = skb_header_pointer(skb, dataoff, sizeof(_hdr), &_hdr);
	if (hp == NULL)
		return false;

	tuple->dst.u.icmp.type = hp->type;
	tuple->src.u.icmp.id = hp->un.echo.id;
	tuple->dst.u.icmp.code = hp->code;

	return true;
}

/* Add 1; spaces filled with 0. */
static const u_int8_t invmap[] = {
	[ICMP_ECHO] = ICMP_ECHOREPLY + 1,
	[ICMP_ECHOREPLY] = ICMP_ECHO + 1,
	[ICMP_TIMESTAMP] = ICMP_TIMESTAMPREPLY + 1,
	[ICMP_TIMESTAMPREPLY] = ICMP_TIMESTAMP + 1,
	[ICMP_INFO_REQUEST] = ICMP_INFO_REPLY + 1,
	[ICMP_INFO_REPLY] = ICMP_INFO_REQUEST + 1,
	[ICMP_ADDRESS] = ICMP_ADDRESSREPLY + 1,
	[ICMP_ADDRESSREPLY] = ICMP_ADDRESS + 1
};

static bool icmp_invert_tuple(struct nf_conntrack_tuple *tuple,
			      const struct nf_conntrack_tuple *orig)
{
	if (orig->dst.u.icmp.type >= sizeof(invmap) ||
	    !invmap[orig->dst.u.icmp.type])
		return false;

	tuple->src.u.icmp.id = orig->src.u.icmp.id;
	tuple->dst.u.icmp.type = invmap[orig->dst.u.icmp.type] - 1;
	tuple->dst.u.icmp.code = orig->dst.u.icmp.code;
	return true;
}

static unsigned int *icmp_get_timeouts(struct net *net)
{
	return &icmp_pernet(net)->timeout;
}

/* Returns verdict for packet, or -1 for invalid. */
static int icmp_packet(struct nf_conn *ct,
		       const struct sk_buff *skb,
		       unsigned int dataoff,
		       enum ip_conntrack_info ctinfo)
{
	/* Do not immediately delete the connection after the first
	   successful reply to avoid excessive conntrackd traffic
	   and also to handle correctly ICMP echo reply duplicates. */
	unsigned int *timeout = nf_ct_timeout_lookup(ct);

	if (!timeout)
		timeout = icmp_get_timeouts(nf_ct_net(ct));

	nf_ct_refresh_acct(ct, ctinfo, skb, *timeout);

	return NF_ACCEPT;
}

/* Called when a new connection for this protocol found. */
static bool icmp_new(struct nf_conn *ct, const struct sk_buff *skb,
		     unsigned int dataoff)
{
	static const u_int8_t valid_new[] = {
		[ICMP_ECHO] = 1,
		[ICMP_TIMESTAMP] = 1,
		[ICMP_INFO_REQUEST] = 1,
		[ICMP_ADDRESS] = 1
	};

	if (ct->tuplehash[0].tuple.dst.u.icmp.type >= sizeof(valid_new) ||
	    !valid_new[ct->tuplehash[0].tuple.dst.u.icmp.type]) {
		/* Can't create a new ICMP `conn' with this. */
		pr_debug("icmp: can't create new conn with type %u\n",
			 ct->tuplehash[0].tuple.dst.u.icmp.type);
		nf_ct_dump_tuple_ip(&ct->tuplehash[0].tuple);
		return false;
	}
	return true;
}

/* Returns conntrack if it dealt with ICMP, and filled in skb fields */
static int
icmp_error_message(struct net *net, struct nf_conn *tmpl, struct sk_buff *skb,
		 unsigned int hooknum)
{
	struct nf_conntrack_tuple innertuple, origtuple;
	const struct nf_conntrack_l4proto *innerproto;
	const struct nf_conntrack_tuple_hash *h;
	const struct nf_conntrack_zone *zone;
	enum ip_conntrack_info ctinfo;
	struct nf_conntrack_zone tmp;

	WARN_ON(skb_nfct(skb));
	zone = nf_ct_zone_tmpl(tmpl, skb, &tmp);

	/* Are they talking about one of our connections? */
	if (!nf_ct_get_tuplepr(skb,
			       skb_network_offset(skb) + ip_hdrlen(skb)
						       + sizeof(struct icmphdr),
			       PF_INET, net, &origtuple)) {
		pr_debug("icmp_error_message: failed to get tuple\n");
		return -NF_ACCEPT;
	}

	/* rcu_read_lock()ed by nf_hook_thresh */
	innerproto = __nf_ct_l4proto_find(PF_INET, origtuple.dst.protonum);

	/* Ordinarily, we'd expect the inverted tupleproto, but it's
	   been preserved inside the ICMP. */
	if (!nf_ct_invert_tuple(&innertuple, &origtuple, innerproto)) {
		pr_debug("icmp_error_message: no match\n");
		return -NF_ACCEPT;
	}

	ctinfo = IP_CT_RELATED;

	h = nf_conntrack_find_get(net, zone, &innertuple);
	if (!h) {
		pr_debug("icmp_error_message: no match\n");
		return -NF_ACCEPT;
	}

	if (NF_CT_DIRECTION(h) == IP_CT_DIR_REPLY)
		ctinfo += IP_CT_IS_REPLY;

	/* Update skb to refer to this connection */
	nf_ct_set(skb, nf_ct_tuplehash_to_ctrack(h), ctinfo);
	return NF_ACCEPT;
}

static void icmp_error_log(const struct sk_buff *skb, struct net *net,
			   u8 pf, const char *msg)
{
	nf_l4proto_log_invalid(skb, net, pf, IPPROTO_ICMP, "%s", msg);
}

/* Small and modified version of icmp_rcv */
static int
icmp_error(struct net *net, struct nf_conn *tmpl,
	   struct sk_buff *skb, unsigned int dataoff,
	   u8 pf, unsigned int hooknum)
{
	const struct icmphdr *icmph;
	struct icmphdr _ih;

	/* Not enough header? */
	icmph = skb_header_pointer(skb, ip_hdrlen(skb), sizeof(_ih), &_ih);
	if (icmph == NULL) {
		icmp_error_log(skb, net, pf, "short packet");
		return -NF_ACCEPT;
	}

	/* See ip_conntrack_proto_tcp.c */
<<<<<<< HEAD
	if (net->ct.sysctl_checksum && hooknum == NF_INET_PRE_ROUTING &&
	    nf_ip_checksum(skb, hooknum, dataoff, 0)) {
		icmp_error_log(skb, net, pf, "bad hw icmp checksum");
=======
	if (state->net->ct.sysctl_checksum &&
	    state->hook == NF_INET_PRE_ROUTING &&
	    nf_ip_checksum(skb, state->hook, dataoff, IPPROTO_ICMP)) {
		icmp_error_log(skb, state, "bad hw icmp checksum");
>>>>>>> 407d19ab
		return -NF_ACCEPT;
	}

	/*
	 *	18 is the highest 'known' ICMP type. Anything else is a mystery
	 *
	 *	RFC 1122: 3.2.2  Unknown ICMP messages types MUST be silently
	 *		  discarded.
	 */
	if (icmph->type > NR_ICMP_TYPES) {
		icmp_error_log(skb, net, pf, "invalid icmp type");
		return -NF_ACCEPT;
	}

	/* Need to track icmp error message? */
	if (icmph->type != ICMP_DEST_UNREACH &&
	    icmph->type != ICMP_SOURCE_QUENCH &&
	    icmph->type != ICMP_TIME_EXCEEDED &&
	    icmph->type != ICMP_PARAMETERPROB &&
	    icmph->type != ICMP_REDIRECT)
		return NF_ACCEPT;

	return icmp_error_message(net, tmpl, skb, hooknum);
}

#if IS_ENABLED(CONFIG_NF_CT_NETLINK)

#include <linux/netfilter/nfnetlink.h>
#include <linux/netfilter/nfnetlink_conntrack.h>

static int icmp_tuple_to_nlattr(struct sk_buff *skb,
				const struct nf_conntrack_tuple *t)
{
	if (nla_put_be16(skb, CTA_PROTO_ICMP_ID, t->src.u.icmp.id) ||
	    nla_put_u8(skb, CTA_PROTO_ICMP_TYPE, t->dst.u.icmp.type) ||
	    nla_put_u8(skb, CTA_PROTO_ICMP_CODE, t->dst.u.icmp.code))
		goto nla_put_failure;
	return 0;

nla_put_failure:
	return -1;
}

static const struct nla_policy icmp_nla_policy[CTA_PROTO_MAX+1] = {
	[CTA_PROTO_ICMP_TYPE]	= { .type = NLA_U8 },
	[CTA_PROTO_ICMP_CODE]	= { .type = NLA_U8 },
	[CTA_PROTO_ICMP_ID]	= { .type = NLA_U16 },
};

static int icmp_nlattr_to_tuple(struct nlattr *tb[],
				struct nf_conntrack_tuple *tuple)
{
	if (!tb[CTA_PROTO_ICMP_TYPE] ||
	    !tb[CTA_PROTO_ICMP_CODE] ||
	    !tb[CTA_PROTO_ICMP_ID])
		return -EINVAL;

	tuple->dst.u.icmp.type = nla_get_u8(tb[CTA_PROTO_ICMP_TYPE]);
	tuple->dst.u.icmp.code = nla_get_u8(tb[CTA_PROTO_ICMP_CODE]);
	tuple->src.u.icmp.id = nla_get_be16(tb[CTA_PROTO_ICMP_ID]);

	if (tuple->dst.u.icmp.type >= sizeof(invmap) ||
	    !invmap[tuple->dst.u.icmp.type])
		return -EINVAL;

	return 0;
}

static unsigned int icmp_nlattr_tuple_size(void)
{
	static unsigned int size __read_mostly;

	if (!size)
		size = nla_policy_len(icmp_nla_policy, CTA_PROTO_MAX + 1);

	return size;
}
#endif

#ifdef CONFIG_NF_CONNTRACK_TIMEOUT

#include <linux/netfilter/nfnetlink.h>
#include <linux/netfilter/nfnetlink_cttimeout.h>

static int icmp_timeout_nlattr_to_obj(struct nlattr *tb[],
				      struct net *net, void *data)
{
	unsigned int *timeout = data;
	struct nf_icmp_net *in = icmp_pernet(net);

	if (tb[CTA_TIMEOUT_ICMP_TIMEOUT]) {
		if (!timeout)
			timeout = &in->timeout;
		*timeout =
			ntohl(nla_get_be32(tb[CTA_TIMEOUT_ICMP_TIMEOUT])) * HZ;
	} else if (timeout) {
		/* Set default ICMP timeout. */
		*timeout = in->timeout;
	}
	return 0;
}

static int
icmp_timeout_obj_to_nlattr(struct sk_buff *skb, const void *data)
{
	const unsigned int *timeout = data;

	if (nla_put_be32(skb, CTA_TIMEOUT_ICMP_TIMEOUT, htonl(*timeout / HZ)))
		goto nla_put_failure;
	return 0;

nla_put_failure:
	return -ENOSPC;
}

static const struct nla_policy
icmp_timeout_nla_policy[CTA_TIMEOUT_ICMP_MAX+1] = {
	[CTA_TIMEOUT_ICMP_TIMEOUT]	= { .type = NLA_U32 },
};
#endif /* CONFIG_NF_CONNTRACK_TIMEOUT */

#ifdef CONFIG_SYSCTL
static struct ctl_table icmp_sysctl_table[] = {
	{
		.procname	= "nf_conntrack_icmp_timeout",
		.maxlen		= sizeof(unsigned int),
		.mode		= 0644,
		.proc_handler	= proc_dointvec_jiffies,
	},
	{ }
};
#endif /* CONFIG_SYSCTL */

static int icmp_kmemdup_sysctl_table(struct nf_proto_net *pn,
				     struct nf_icmp_net *in)
{
#ifdef CONFIG_SYSCTL
	pn->ctl_table = kmemdup(icmp_sysctl_table,
				sizeof(icmp_sysctl_table),
				GFP_KERNEL);
	if (!pn->ctl_table)
		return -ENOMEM;

	pn->ctl_table[0].data = &in->timeout;
#endif
	return 0;
}

static int icmp_init_net(struct net *net, u_int16_t proto)
{
	struct nf_icmp_net *in = icmp_pernet(net);
	struct nf_proto_net *pn = &in->pn;

	in->timeout = nf_ct_icmp_timeout;

	return icmp_kmemdup_sysctl_table(pn, in);
}

static struct nf_proto_net *icmp_get_net_proto(struct net *net)
{
	return &net->ct.nf_ct_proto.icmp.pn;
}

const struct nf_conntrack_l4proto nf_conntrack_l4proto_icmp =
{
	.l3proto		= PF_INET,
	.l4proto		= IPPROTO_ICMP,
	.pkt_to_tuple		= icmp_pkt_to_tuple,
	.invert_tuple		= icmp_invert_tuple,
	.packet			= icmp_packet,
	.new			= icmp_new,
	.error			= icmp_error,
	.destroy		= NULL,
	.me			= NULL,
#if IS_ENABLED(CONFIG_NF_CT_NETLINK)
	.tuple_to_nlattr	= icmp_tuple_to_nlattr,
	.nlattr_tuple_size	= icmp_nlattr_tuple_size,
	.nlattr_to_tuple	= icmp_nlattr_to_tuple,
	.nla_policy		= icmp_nla_policy,
#endif
#ifdef CONFIG_NF_CONNTRACK_TIMEOUT
	.ctnl_timeout		= {
		.nlattr_to_obj	= icmp_timeout_nlattr_to_obj,
		.obj_to_nlattr	= icmp_timeout_obj_to_nlattr,
		.nlattr_max	= CTA_TIMEOUT_ICMP_MAX,
		.obj_size	= sizeof(unsigned int),
		.nla_policy	= icmp_timeout_nla_policy,
	},
#endif /* CONFIG_NF_CONNTRACK_TIMEOUT */
	.init_net		= icmp_init_net,
	.get_net_proto		= icmp_get_net_proto,
};<|MERGE_RESOLUTION|>--- conflicted
+++ resolved
@@ -22,13 +22,8 @@
 
 static const unsigned int nf_ct_icmp_timeout = 30*HZ;
 
-static inline struct nf_icmp_net *icmp_pernet(struct net *net)
-{
-	return &net->ct.nf_ct_proto.icmp;
-}
-
-static bool icmp_pkt_to_tuple(const struct sk_buff *skb, unsigned int dataoff,
-			      struct net *net, struct nf_conntrack_tuple *tuple)
+bool icmp_pkt_to_tuple(const struct sk_buff *skb, unsigned int dataoff,
+		       struct net *net, struct nf_conntrack_tuple *tuple)
 {
 	const struct icmphdr *hp;
 	struct icmphdr _hdr;
@@ -56,8 +51,8 @@
 	[ICMP_ADDRESSREPLY] = ICMP_ADDRESS + 1
 };
 
-static bool icmp_invert_tuple(struct nf_conntrack_tuple *tuple,
-			      const struct nf_conntrack_tuple *orig)
+bool nf_conntrack_invert_icmp_tuple(struct nf_conntrack_tuple *tuple,
+				    const struct nf_conntrack_tuple *orig)
 {
 	if (orig->dst.u.icmp.type >= sizeof(invmap) ||
 	    !invmap[orig->dst.u.icmp.type])
@@ -69,34 +64,16 @@
 	return true;
 }
 
-static unsigned int *icmp_get_timeouts(struct net *net)
-{
-	return &icmp_pernet(net)->timeout;
-}
-
 /* Returns verdict for packet, or -1 for invalid. */
-static int icmp_packet(struct nf_conn *ct,
-		       const struct sk_buff *skb,
-		       unsigned int dataoff,
-		       enum ip_conntrack_info ctinfo)
+int nf_conntrack_icmp_packet(struct nf_conn *ct,
+			     struct sk_buff *skb,
+			     enum ip_conntrack_info ctinfo,
+			     const struct nf_hook_state *state)
 {
 	/* Do not immediately delete the connection after the first
 	   successful reply to avoid excessive conntrackd traffic
 	   and also to handle correctly ICMP echo reply duplicates. */
 	unsigned int *timeout = nf_ct_timeout_lookup(ct);
-
-	if (!timeout)
-		timeout = icmp_get_timeouts(nf_ct_net(ct));
-
-	nf_ct_refresh_acct(ct, ctinfo, skb, *timeout);
-
-	return NF_ACCEPT;
-}
-
-/* Called when a new connection for this protocol found. */
-static bool icmp_new(struct nf_conn *ct, const struct sk_buff *skb,
-		     unsigned int dataoff)
-{
 	static const u_int8_t valid_new[] = {
 		[ICMP_ECHO] = 1,
 		[ICMP_TIMESTAMP] = 1,
@@ -104,100 +81,145 @@
 		[ICMP_ADDRESS] = 1
 	};
 
+	if (state->pf != NFPROTO_IPV4)
+		return -NF_ACCEPT;
+
 	if (ct->tuplehash[0].tuple.dst.u.icmp.type >= sizeof(valid_new) ||
 	    !valid_new[ct->tuplehash[0].tuple.dst.u.icmp.type]) {
 		/* Can't create a new ICMP `conn' with this. */
 		pr_debug("icmp: can't create new conn with type %u\n",
 			 ct->tuplehash[0].tuple.dst.u.icmp.type);
 		nf_ct_dump_tuple_ip(&ct->tuplehash[0].tuple);
-		return false;
-	}
-	return true;
-}
-
-/* Returns conntrack if it dealt with ICMP, and filled in skb fields */
-static int
-icmp_error_message(struct net *net, struct nf_conn *tmpl, struct sk_buff *skb,
-		 unsigned int hooknum)
+		return -NF_ACCEPT;
+	}
+
+	if (!timeout)
+		timeout = &nf_icmp_pernet(nf_ct_net(ct))->timeout;
+
+	nf_ct_refresh_acct(ct, ctinfo, skb, *timeout);
+	return NF_ACCEPT;
+}
+
+/* Check inner header is related to any of the existing connections */
+int nf_conntrack_inet_error(struct nf_conn *tmpl, struct sk_buff *skb,
+			    unsigned int dataoff,
+			    const struct nf_hook_state *state,
+			    u8 l4proto, union nf_inet_addr *outer_daddr)
 {
 	struct nf_conntrack_tuple innertuple, origtuple;
-	const struct nf_conntrack_l4proto *innerproto;
 	const struct nf_conntrack_tuple_hash *h;
 	const struct nf_conntrack_zone *zone;
 	enum ip_conntrack_info ctinfo;
 	struct nf_conntrack_zone tmp;
+	union nf_inet_addr *ct_daddr;
+	enum ip_conntrack_dir dir;
+	struct nf_conn *ct;
 
 	WARN_ON(skb_nfct(skb));
 	zone = nf_ct_zone_tmpl(tmpl, skb, &tmp);
 
 	/* Are they talking about one of our connections? */
-	if (!nf_ct_get_tuplepr(skb,
-			       skb_network_offset(skb) + ip_hdrlen(skb)
-						       + sizeof(struct icmphdr),
-			       PF_INET, net, &origtuple)) {
-		pr_debug("icmp_error_message: failed to get tuple\n");
-		return -NF_ACCEPT;
-	}
-
-	/* rcu_read_lock()ed by nf_hook_thresh */
-	innerproto = __nf_ct_l4proto_find(PF_INET, origtuple.dst.protonum);
+	if (!nf_ct_get_tuplepr(skb, dataoff,
+			       state->pf, state->net, &origtuple))
+		return -NF_ACCEPT;
 
 	/* Ordinarily, we'd expect the inverted tupleproto, but it's
 	   been preserved inside the ICMP. */
-	if (!nf_ct_invert_tuple(&innertuple, &origtuple, innerproto)) {
-		pr_debug("icmp_error_message: no match\n");
+	if (!nf_ct_invert_tuple(&innertuple, &origtuple))
+		return -NF_ACCEPT;
+
+	h = nf_conntrack_find_get(state->net, zone, &innertuple);
+	if (!h)
+		return -NF_ACCEPT;
+
+	/* Consider: A -> T (=This machine) -> B
+	 *   Conntrack entry will look like this:
+	 *      Original:  A->B
+	 *      Reply:     B->T (SNAT case) OR A
+	 *
+	 * When this function runs, we got packet that looks like this:
+	 * iphdr|icmphdr|inner_iphdr|l4header (tcp, udp, ..).
+	 *
+	 * Above nf_conntrack_find_get() makes lookup based on inner_hdr,
+	 * so we should expect that destination of the found connection
+	 * matches outer header destination address.
+	 *
+	 * In above example, we can consider these two cases:
+	 *  1. Error coming in reply direction from B or M (middle box) to
+	 *     T (SNAT case) or A.
+	 *     Inner saddr will be B, dst will be T or A.
+	 *     The found conntrack will be reply tuple (B->T/A).
+	 *  2. Error coming in original direction from A or M to B.
+	 *     Inner saddr will be A, inner daddr will be B.
+	 *     The found conntrack will be original tuple (A->B).
+	 *
+	 * In both cases, conntrack[dir].dst == inner.dst.
+	 *
+	 * A bogus packet could look like this:
+	 *   Inner: B->T
+	 *   Outer: B->X (other machine reachable by T).
+	 *
+	 * In this case, lookup yields connection A->B and will
+	 * set packet from B->X as *RELATED*, even though no connection
+	 * from X was ever seen.
+	 */
+	ct = nf_ct_tuplehash_to_ctrack(h);
+	dir = NF_CT_DIRECTION(h);
+	ct_daddr = &ct->tuplehash[dir].tuple.dst.u3;
+	if (!nf_inet_addr_cmp(outer_daddr, ct_daddr)) {
+		if (state->pf == AF_INET) {
+			nf_l4proto_log_invalid(skb, state->net, state->pf,
+					       l4proto,
+					       "outer daddr %pI4 != inner %pI4",
+					       &outer_daddr->ip, &ct_daddr->ip);
+		} else if (state->pf == AF_INET6) {
+			nf_l4proto_log_invalid(skb, state->net, state->pf,
+					       l4proto,
+					       "outer daddr %pI6 != inner %pI6",
+					       &outer_daddr->ip6, &ct_daddr->ip6);
+		}
+		nf_ct_put(ct);
 		return -NF_ACCEPT;
 	}
 
 	ctinfo = IP_CT_RELATED;
-
-	h = nf_conntrack_find_get(net, zone, &innertuple);
-	if (!h) {
-		pr_debug("icmp_error_message: no match\n");
-		return -NF_ACCEPT;
-	}
-
-	if (NF_CT_DIRECTION(h) == IP_CT_DIR_REPLY)
+	if (dir == IP_CT_DIR_REPLY)
 		ctinfo += IP_CT_IS_REPLY;
 
 	/* Update skb to refer to this connection */
-	nf_ct_set(skb, nf_ct_tuplehash_to_ctrack(h), ctinfo);
+	nf_ct_set(skb, ct, ctinfo);
 	return NF_ACCEPT;
 }
 
-static void icmp_error_log(const struct sk_buff *skb, struct net *net,
-			   u8 pf, const char *msg)
-{
-	nf_l4proto_log_invalid(skb, net, pf, IPPROTO_ICMP, "%s", msg);
+static void icmp_error_log(const struct sk_buff *skb,
+			   const struct nf_hook_state *state,
+			   const char *msg)
+{
+	nf_l4proto_log_invalid(skb, state->net, state->pf,
+			       IPPROTO_ICMP, "%s", msg);
 }
 
 /* Small and modified version of icmp_rcv */
-static int
-icmp_error(struct net *net, struct nf_conn *tmpl,
-	   struct sk_buff *skb, unsigned int dataoff,
-	   u8 pf, unsigned int hooknum)
-{
+int nf_conntrack_icmpv4_error(struct nf_conn *tmpl,
+			      struct sk_buff *skb, unsigned int dataoff,
+			      const struct nf_hook_state *state)
+{
+	union nf_inet_addr outer_daddr;
 	const struct icmphdr *icmph;
 	struct icmphdr _ih;
 
 	/* Not enough header? */
-	icmph = skb_header_pointer(skb, ip_hdrlen(skb), sizeof(_ih), &_ih);
+	icmph = skb_header_pointer(skb, dataoff, sizeof(_ih), &_ih);
 	if (icmph == NULL) {
-		icmp_error_log(skb, net, pf, "short packet");
+		icmp_error_log(skb, state, "short packet");
 		return -NF_ACCEPT;
 	}
 
 	/* See ip_conntrack_proto_tcp.c */
-<<<<<<< HEAD
-	if (net->ct.sysctl_checksum && hooknum == NF_INET_PRE_ROUTING &&
-	    nf_ip_checksum(skb, hooknum, dataoff, 0)) {
-		icmp_error_log(skb, net, pf, "bad hw icmp checksum");
-=======
 	if (state->net->ct.sysctl_checksum &&
 	    state->hook == NF_INET_PRE_ROUTING &&
 	    nf_ip_checksum(skb, state->hook, dataoff, IPPROTO_ICMP)) {
 		icmp_error_log(skb, state, "bad hw icmp checksum");
->>>>>>> 407d19ab
 		return -NF_ACCEPT;
 	}
 
@@ -208,7 +230,7 @@
 	 *		  discarded.
 	 */
 	if (icmph->type > NR_ICMP_TYPES) {
-		icmp_error_log(skb, net, pf, "invalid icmp type");
+		icmp_error_log(skb, state, "invalid icmp type");
 		return -NF_ACCEPT;
 	}
 
@@ -220,7 +242,12 @@
 	    icmph->type != ICMP_REDIRECT)
 		return NF_ACCEPT;
 
-	return icmp_error_message(net, tmpl, skb, hooknum);
+	memset(&outer_daddr, 0, sizeof(outer_daddr));
+	outer_daddr.ip = ip_hdr(skb)->daddr;
+
+	dataoff += sizeof(*icmph);
+	return nf_conntrack_inet_error(tmpl, skb, dataoff, state,
+				       IPPROTO_ICMP, &outer_daddr);
 }
 
 #if IS_ENABLED(CONFIG_NF_CT_NETLINK)
@@ -286,7 +313,7 @@
 				      struct net *net, void *data)
 {
 	unsigned int *timeout = data;
-	struct nf_icmp_net *in = icmp_pernet(net);
+	struct nf_icmp_net *in = nf_icmp_pernet(net);
 
 	if (tb[CTA_TIMEOUT_ICMP_TIMEOUT]) {
 		if (!timeout)
@@ -319,59 +346,16 @@
 };
 #endif /* CONFIG_NF_CONNTRACK_TIMEOUT */
 
-#ifdef CONFIG_SYSCTL
-static struct ctl_table icmp_sysctl_table[] = {
-	{
-		.procname	= "nf_conntrack_icmp_timeout",
-		.maxlen		= sizeof(unsigned int),
-		.mode		= 0644,
-		.proc_handler	= proc_dointvec_jiffies,
-	},
-	{ }
-};
-#endif /* CONFIG_SYSCTL */
-
-static int icmp_kmemdup_sysctl_table(struct nf_proto_net *pn,
-				     struct nf_icmp_net *in)
-{
-#ifdef CONFIG_SYSCTL
-	pn->ctl_table = kmemdup(icmp_sysctl_table,
-				sizeof(icmp_sysctl_table),
-				GFP_KERNEL);
-	if (!pn->ctl_table)
-		return -ENOMEM;
-
-	pn->ctl_table[0].data = &in->timeout;
-#endif
-	return 0;
-}
-
-static int icmp_init_net(struct net *net, u_int16_t proto)
-{
-	struct nf_icmp_net *in = icmp_pernet(net);
-	struct nf_proto_net *pn = &in->pn;
+void nf_conntrack_icmp_init_net(struct net *net)
+{
+	struct nf_icmp_net *in = nf_icmp_pernet(net);
 
 	in->timeout = nf_ct_icmp_timeout;
-
-	return icmp_kmemdup_sysctl_table(pn, in);
-}
-
-static struct nf_proto_net *icmp_get_net_proto(struct net *net)
-{
-	return &net->ct.nf_ct_proto.icmp.pn;
 }
 
 const struct nf_conntrack_l4proto nf_conntrack_l4proto_icmp =
 {
-	.l3proto		= PF_INET,
 	.l4proto		= IPPROTO_ICMP,
-	.pkt_to_tuple		= icmp_pkt_to_tuple,
-	.invert_tuple		= icmp_invert_tuple,
-	.packet			= icmp_packet,
-	.new			= icmp_new,
-	.error			= icmp_error,
-	.destroy		= NULL,
-	.me			= NULL,
 #if IS_ENABLED(CONFIG_NF_CT_NETLINK)
 	.tuple_to_nlattr	= icmp_tuple_to_nlattr,
 	.nlattr_tuple_size	= icmp_nlattr_tuple_size,
@@ -387,6 +371,4 @@
 		.nla_policy	= icmp_timeout_nla_policy,
 	},
 #endif /* CONFIG_NF_CONNTRACK_TIMEOUT */
-	.init_net		= icmp_init_net,
-	.get_net_proto		= icmp_get_net_proto,
 };