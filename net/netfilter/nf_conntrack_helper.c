// SPDX-License-Identifier: GPL-2.0-only
/* Helper handling for netfilter. */

/* (C) 1999-2001 Paul `Rusty' Russell
 * (C) 2002-2006 Netfilter Core Team <coreteam@netfilter.org>
 * (C) 2003,2004 USAGI/WIDE Project <http://www.linux-ipv6.org>
 * (C) 2006-2012 Patrick McHardy <kaber@trash.net>
 */

#include <linux/types.h>
#include <linux/netfilter.h>
#include <linux/module.h>
#include <linux/skbuff.h>
#include <linux/vmalloc.h>
#include <linux/stddef.h>
#include <linux/random.h>
#include <linux/err.h>
#include <linux/kernel.h>
#include <linux/netdevice.h>
#include <linux/rculist.h>
#include <linux/rtnetlink.h>

#include <net/netfilter/nf_conntrack.h>
#include <net/netfilter/nf_conntrack_l4proto.h>
#include <net/netfilter/nf_conntrack_helper.h>
#include <net/netfilter/nf_conntrack_core.h>
#include <net/netfilter/nf_conntrack_extend.h>
#include <net/netfilter/nf_log.h>

static DEFINE_MUTEX(nf_ct_helper_mutex);
struct hlist_head *nf_ct_helper_hash __read_mostly;
EXPORT_SYMBOL_GPL(nf_ct_helper_hash);
unsigned int nf_ct_helper_hsize __read_mostly;
EXPORT_SYMBOL_GPL(nf_ct_helper_hsize);
static unsigned int nf_ct_helper_count __read_mostly;

static bool nf_ct_auto_assign_helper __read_mostly = false;
module_param_named(nf_conntrack_helper, nf_ct_auto_assign_helper, bool, 0644);
MODULE_PARM_DESC(nf_conntrack_helper,
		 "Enable automatic conntrack helper assignment (default 0)");

<<<<<<< HEAD
#ifdef CONFIG_SYSCTL
static struct ctl_table helper_sysctl_table[] = {
	{
		.procname	= "nf_conntrack_helper",
		.data		= &init_net.ct.sysctl_auto_assign_helper,
		.maxlen		= sizeof(unsigned int),
		.mode		= 0644,
		.proc_handler	= proc_dointvec,
	},
	{}
};

static int nf_conntrack_helper_init_sysctl(struct net *net)
{
	struct ctl_table *table;

	table = kmemdup(helper_sysctl_table, sizeof(helper_sysctl_table),
			GFP_KERNEL);
	if (!table)
		goto out;

	table[0].data = &net->ct.sysctl_auto_assign_helper;

	/* Don't export sysctls to unprivileged users */
	if (net->user_ns != &init_user_ns)
		table[0].procname = NULL;

	net->ct.helper_sysctl_header =
		register_net_sysctl(net, "net/netfilter", table);

	if (!net->ct.helper_sysctl_header) {
		pr_err("nf_conntrack_helper: can't register to sysctl.\n");
		goto out_register;
	}
	return 0;

out_register:
	kfree(table);
out:
	return -ENOMEM;
}

static void nf_conntrack_helper_fini_sysctl(struct net *net)
{
	struct ctl_table *table;

	table = net->ct.helper_sysctl_header->ctl_table_arg;
	unregister_net_sysctl_table(net->ct.helper_sysctl_header);
	kfree(table);
}
#else
static int nf_conntrack_helper_init_sysctl(struct net *net)
{
	return 0;
}

static void nf_conntrack_helper_fini_sysctl(struct net *net)
{
}
#endif /* CONFIG_SYSCTL */
=======
static DEFINE_MUTEX(nf_ct_nat_helpers_mutex);
static struct list_head nf_ct_nat_helpers __read_mostly;
>>>>>>> 407d19ab

/* Stupid hash, but collision free for the default registrations of the
 * helpers currently in the kernel. */
static unsigned int helper_hash(const struct nf_conntrack_tuple *tuple)
{
	return (((tuple->src.l3num << 8) | tuple->dst.protonum) ^
		(__force __u16)tuple->src.u.all) % nf_ct_helper_hsize;
}

static struct nf_conntrack_helper *
__nf_ct_helper_find(const struct nf_conntrack_tuple *tuple)
{
	struct nf_conntrack_helper *helper;
	struct nf_conntrack_tuple_mask mask = { .src.u.all = htons(0xFFFF) };
	unsigned int h;

	if (!nf_ct_helper_count)
		return NULL;

	h = helper_hash(tuple);
	hlist_for_each_entry_rcu(helper, &nf_ct_helper_hash[h], hnode) {
		if (nf_ct_tuple_src_mask_cmp(tuple, &helper->tuple, &mask))
			return helper;
	}
	return NULL;
}

struct nf_conntrack_helper *
__nf_conntrack_helper_find(const char *name, u16 l3num, u8 protonum)
{
	struct nf_conntrack_helper *h;
	unsigned int i;

	for (i = 0; i < nf_ct_helper_hsize; i++) {
		hlist_for_each_entry_rcu(h, &nf_ct_helper_hash[i], hnode) {
			if (strcmp(h->name, name))
				continue;

			if (h->tuple.src.l3num != NFPROTO_UNSPEC &&
			    h->tuple.src.l3num != l3num)
				continue;

			if (h->tuple.dst.protonum == protonum)
				return h;
		}
	}
	return NULL;
}
EXPORT_SYMBOL_GPL(__nf_conntrack_helper_find);

struct nf_conntrack_helper *
nf_conntrack_helper_try_module_get(const char *name, u16 l3num, u8 protonum)
{
	struct nf_conntrack_helper *h;

	rcu_read_lock();

	h = __nf_conntrack_helper_find(name, l3num, protonum);
#ifdef CONFIG_MODULES
	if (h == NULL) {
		rcu_read_unlock();
		if (request_module("nfct-helper-%s", name) == 0) {
			rcu_read_lock();
			h = __nf_conntrack_helper_find(name, l3num, protonum);
		} else {
			return h;
		}
	}
#endif
	if (h != NULL && !try_module_get(h->me))
		h = NULL;
	if (h != NULL && !refcount_inc_not_zero(&h->refcnt)) {
		module_put(h->me);
		h = NULL;
	}

	rcu_read_unlock();

	return h;
}
EXPORT_SYMBOL_GPL(nf_conntrack_helper_try_module_get);

void nf_conntrack_helper_put(struct nf_conntrack_helper *helper)
{
	refcount_dec(&helper->refcnt);
	module_put(helper->me);
}
EXPORT_SYMBOL_GPL(nf_conntrack_helper_put);

static struct nf_conntrack_nat_helper *
nf_conntrack_nat_helper_find(const char *mod_name)
{
	struct nf_conntrack_nat_helper *cur;
	bool found = false;

	list_for_each_entry_rcu(cur, &nf_ct_nat_helpers, list) {
		if (!strcmp(cur->mod_name, mod_name)) {
			found = true;
			break;
		}
	}
	return found ? cur : NULL;
}

int
nf_nat_helper_try_module_get(const char *name, u16 l3num, u8 protonum)
{
	struct nf_conntrack_helper *h;
	struct nf_conntrack_nat_helper *nat;
	char mod_name[NF_CT_HELPER_NAME_LEN];
	int ret = 0;

	rcu_read_lock();
	h = __nf_conntrack_helper_find(name, l3num, protonum);
	if (!h) {
		rcu_read_unlock();
		return -ENOENT;
	}

	nat = nf_conntrack_nat_helper_find(h->nat_mod_name);
	if (!nat) {
		snprintf(mod_name, sizeof(mod_name), "%s", h->nat_mod_name);
		rcu_read_unlock();
		request_module(mod_name);

		rcu_read_lock();
		nat = nf_conntrack_nat_helper_find(mod_name);
		if (!nat) {
			rcu_read_unlock();
			return -ENOENT;
		}
	}

	if (!try_module_get(nat->module))
		ret = -ENOENT;

	rcu_read_unlock();
	return ret;
}
EXPORT_SYMBOL_GPL(nf_nat_helper_try_module_get);

void nf_nat_helper_put(struct nf_conntrack_helper *helper)
{
	struct nf_conntrack_nat_helper *nat;

	nat = nf_conntrack_nat_helper_find(helper->nat_mod_name);
	if (WARN_ON_ONCE(!nat))
		return;

	module_put(nat->module);
}
EXPORT_SYMBOL_GPL(nf_nat_helper_put);

struct nf_conn_help *
nf_ct_helper_ext_add(struct nf_conn *ct, gfp_t gfp)
{
	struct nf_conn_help *help;

	help = nf_ct_ext_add(ct, NF_CT_EXT_HELPER, gfp);
	if (help)
		INIT_HLIST_HEAD(&help->expectations);
	else
		pr_debug("failed to add helper extension area");
	return help;
}
EXPORT_SYMBOL_GPL(nf_ct_helper_ext_add);

static struct nf_conntrack_helper *
nf_ct_lookup_helper(struct nf_conn *ct, struct net *net)
{
	if (!net->ct.sysctl_auto_assign_helper) {
		if (net->ct.auto_assign_helper_warned)
			return NULL;
		if (!__nf_ct_helper_find(&ct->tuplehash[IP_CT_DIR_REPLY].tuple))
			return NULL;
		pr_info("nf_conntrack: default automatic helper assignment "
			"has been turned off for security reasons and CT-based "
			" firewall rule not found. Use the iptables CT target "
			"to attach helpers instead.\n");
		net->ct.auto_assign_helper_warned = 1;
		return NULL;
	}

	return __nf_ct_helper_find(&ct->tuplehash[IP_CT_DIR_REPLY].tuple);
}


int __nf_ct_try_assign_helper(struct nf_conn *ct, struct nf_conn *tmpl,
			      gfp_t flags)
{
	struct nf_conntrack_helper *helper = NULL;
	struct nf_conn_help *help;
	struct net *net = nf_ct_net(ct);

	/* We already got a helper explicitly attached. The function
	 * nf_conntrack_alter_reply - in case NAT is in use - asks for looking
	 * the helper up again. Since now the user is in full control of
	 * making consistent helper configurations, skip this automatic
	 * re-lookup, otherwise we'll lose the helper.
	 */
	if (test_bit(IPS_HELPER_BIT, &ct->status))
		return 0;

	if (tmpl != NULL) {
		help = nfct_help(tmpl);
		if (help != NULL) {
			helper = help->helper;
			set_bit(IPS_HELPER_BIT, &ct->status);
		}
	}

	help = nfct_help(ct);

	if (helper == NULL) {
		helper = nf_ct_lookup_helper(ct, net);
		if (helper == NULL) {
			if (help)
				RCU_INIT_POINTER(help->helper, NULL);
			return 0;
		}
	}

	if (help == NULL) {
		help = nf_ct_helper_ext_add(ct, flags);
		if (help == NULL)
			return -ENOMEM;
	} else {
		/* We only allow helper re-assignment of the same sort since
		 * we cannot reallocate the helper extension area.
		 */
		struct nf_conntrack_helper *tmp = rcu_dereference(help->helper);

		if (tmp && tmp->help != helper->help) {
			RCU_INIT_POINTER(help->helper, NULL);
			return 0;
		}
	}

	rcu_assign_pointer(help->helper, helper);

	return 0;
}
EXPORT_SYMBOL_GPL(__nf_ct_try_assign_helper);

/* appropriate ct lock protecting must be taken by caller */
static int unhelp(struct nf_conn *ct, void *me)
{
	struct nf_conn_help *help = nfct_help(ct);

	if (help && rcu_dereference_raw(help->helper) == me) {
		nf_conntrack_event(IPCT_HELPER, ct);
		RCU_INIT_POINTER(help->helper, NULL);
	}

	/* We are not intended to delete this conntrack. */
	return 0;
}

void nf_ct_helper_destroy(struct nf_conn *ct)
{
	struct nf_conn_help *help = nfct_help(ct);
	struct nf_conntrack_helper *helper;

	if (help) {
		rcu_read_lock();
		helper = rcu_dereference(help->helper);
		if (helper && helper->destroy)
			helper->destroy(ct);
		rcu_read_unlock();
	}
}

static LIST_HEAD(nf_ct_helper_expectfn_list);

void nf_ct_helper_expectfn_register(struct nf_ct_helper_expectfn *n)
{
	spin_lock_bh(&nf_conntrack_expect_lock);
	list_add_rcu(&n->head, &nf_ct_helper_expectfn_list);
	spin_unlock_bh(&nf_conntrack_expect_lock);
}
EXPORT_SYMBOL_GPL(nf_ct_helper_expectfn_register);

void nf_ct_helper_expectfn_unregister(struct nf_ct_helper_expectfn *n)
{
	spin_lock_bh(&nf_conntrack_expect_lock);
	list_del_rcu(&n->head);
	spin_unlock_bh(&nf_conntrack_expect_lock);
}
EXPORT_SYMBOL_GPL(nf_ct_helper_expectfn_unregister);

/* Caller should hold the rcu lock */
struct nf_ct_helper_expectfn *
nf_ct_helper_expectfn_find_by_name(const char *name)
{
	struct nf_ct_helper_expectfn *cur;
	bool found = false;

	list_for_each_entry_rcu(cur, &nf_ct_helper_expectfn_list, head) {
		if (!strcmp(cur->name, name)) {
			found = true;
			break;
		}
	}
	return found ? cur : NULL;
}
EXPORT_SYMBOL_GPL(nf_ct_helper_expectfn_find_by_name);

/* Caller should hold the rcu lock */
struct nf_ct_helper_expectfn *
nf_ct_helper_expectfn_find_by_symbol(const void *symbol)
{
	struct nf_ct_helper_expectfn *cur;
	bool found = false;

	list_for_each_entry_rcu(cur, &nf_ct_helper_expectfn_list, head) {
		if (cur->expectfn == symbol) {
			found = true;
			break;
		}
	}
	return found ? cur : NULL;
}
EXPORT_SYMBOL_GPL(nf_ct_helper_expectfn_find_by_symbol);

__printf(3, 4)
void nf_ct_helper_log(struct sk_buff *skb, const struct nf_conn *ct,
		      const char *fmt, ...)
{
	const struct nf_conn_help *help;
	const struct nf_conntrack_helper *helper;
	struct va_format vaf;
	va_list args;

	va_start(args, fmt);

	vaf.fmt = fmt;
	vaf.va = &args;

	/* Called from the helper function, this call never fails */
	help = nfct_help(ct);

	/* rcu_read_lock()ed by nf_hook_thresh */
	helper = rcu_dereference(help->helper);

	nf_log_packet(nf_ct_net(ct), nf_ct_l3num(ct), 0, skb, NULL, NULL, NULL,
		      "nf_ct_%s: dropping packet: %pV ", helper->name, &vaf);

	va_end(args);
}
EXPORT_SYMBOL_GPL(nf_ct_helper_log);

int nf_conntrack_helper_register(struct nf_conntrack_helper *me)
{
	struct nf_conntrack_tuple_mask mask = { .src.u.all = htons(0xFFFF) };
	unsigned int h = helper_hash(&me->tuple);
	struct nf_conntrack_helper *cur;
	int ret = 0, i;

	BUG_ON(me->expect_policy == NULL);
	BUG_ON(me->expect_class_max >= NF_CT_MAX_EXPECT_CLASSES);
	BUG_ON(strlen(me->name) > NF_CT_HELPER_NAME_LEN - 1);

	if (me->expect_policy->max_expected > NF_CT_EXPECT_MAX_CNT)
		return -EINVAL;

	mutex_lock(&nf_ct_helper_mutex);
	for (i = 0; i < nf_ct_helper_hsize; i++) {
		hlist_for_each_entry(cur, &nf_ct_helper_hash[i], hnode) {
			if (!strcmp(cur->name, me->name) &&
			    (cur->tuple.src.l3num == NFPROTO_UNSPEC ||
			     cur->tuple.src.l3num == me->tuple.src.l3num) &&
			    cur->tuple.dst.protonum == me->tuple.dst.protonum) {
				ret = -EEXIST;
				goto out;
			}
		}
	}

	/* avoid unpredictable behaviour for auto_assign_helper */
	if (!(me->flags & NF_CT_HELPER_F_USERSPACE)) {
		hlist_for_each_entry(cur, &nf_ct_helper_hash[h], hnode) {
			if (nf_ct_tuple_src_mask_cmp(&cur->tuple, &me->tuple,
						     &mask)) {
				ret = -EEXIST;
				goto out;
			}
		}
	}
	refcount_set(&me->refcnt, 1);
	hlist_add_head_rcu(&me->hnode, &nf_ct_helper_hash[h]);
	nf_ct_helper_count++;
out:
	mutex_unlock(&nf_ct_helper_mutex);
	return ret;
}
EXPORT_SYMBOL_GPL(nf_conntrack_helper_register);

static bool expect_iter_me(struct nf_conntrack_expect *exp, void *data)
{
	struct nf_conn_help *help = nfct_help(exp->master);
	const struct nf_conntrack_helper *me = data;
	const struct nf_conntrack_helper *this;

	if (exp->helper == me)
		return true;

	this = rcu_dereference_protected(help->helper,
					 lockdep_is_held(&nf_conntrack_expect_lock));
	return this == me;
}

void nf_conntrack_helper_unregister(struct nf_conntrack_helper *me)
{
	mutex_lock(&nf_ct_helper_mutex);
	hlist_del_rcu(&me->hnode);
	nf_ct_helper_count--;
	mutex_unlock(&nf_ct_helper_mutex);

	/* Make sure every nothing is still using the helper unless its a
	 * connection in the hash.
	 */
	synchronize_rcu();

	nf_ct_expect_iterate_destroy(expect_iter_me, NULL);
	nf_ct_iterate_destroy(unhelp, me);

	/* Maybe someone has gotten the helper already when unhelp above.
	 * So need to wait it.
	 */
	synchronize_rcu();
}
EXPORT_SYMBOL_GPL(nf_conntrack_helper_unregister);

void nf_ct_helper_init(struct nf_conntrack_helper *helper,
		       u16 l3num, u16 protonum, const char *name,
		       u16 default_port, u16 spec_port, u32 id,
		       const struct nf_conntrack_expect_policy *exp_pol,
		       u32 expect_class_max,
		       int (*help)(struct sk_buff *skb, unsigned int protoff,
				   struct nf_conn *ct,
				   enum ip_conntrack_info ctinfo),
		       int (*from_nlattr)(struct nlattr *attr,
					  struct nf_conn *ct),
		       struct module *module)
{
	helper->tuple.src.l3num = l3num;
	helper->tuple.dst.protonum = protonum;
	helper->tuple.src.u.all = htons(spec_port);
	helper->expect_policy = exp_pol;
	helper->expect_class_max = expect_class_max;
	helper->help = help;
	helper->from_nlattr = from_nlattr;
	helper->me = module;
	snprintf(helper->nat_mod_name, sizeof(helper->nat_mod_name),
		 NF_NAT_HELPER_PREFIX "%s", name);

	if (spec_port == default_port)
		snprintf(helper->name, sizeof(helper->name), "%s", name);
	else
		snprintf(helper->name, sizeof(helper->name), "%s-%u", name, id);
}
EXPORT_SYMBOL_GPL(nf_ct_helper_init);

int nf_conntrack_helpers_register(struct nf_conntrack_helper *helper,
				  unsigned int n)
{
	unsigned int i;
	int err = 0;

	for (i = 0; i < n; i++) {
		err = nf_conntrack_helper_register(&helper[i]);
		if (err < 0)
			goto err;
	}

	return err;
err:
	if (i > 0)
		nf_conntrack_helpers_unregister(helper, i);
	return err;
}
EXPORT_SYMBOL_GPL(nf_conntrack_helpers_register);

void nf_conntrack_helpers_unregister(struct nf_conntrack_helper *helper,
				unsigned int n)
{
	while (n-- > 0)
		nf_conntrack_helper_unregister(&helper[n]);
}
EXPORT_SYMBOL_GPL(nf_conntrack_helpers_unregister);

void nf_nat_helper_register(struct nf_conntrack_nat_helper *nat)
{
	mutex_lock(&nf_ct_nat_helpers_mutex);
	list_add_rcu(&nat->list, &nf_ct_nat_helpers);
	mutex_unlock(&nf_ct_nat_helpers_mutex);
}
EXPORT_SYMBOL_GPL(nf_nat_helper_register);

void nf_nat_helper_unregister(struct nf_conntrack_nat_helper *nat)
{
	mutex_lock(&nf_ct_nat_helpers_mutex);
	list_del_rcu(&nat->list);
	mutex_unlock(&nf_ct_nat_helpers_mutex);
}
EXPORT_SYMBOL_GPL(nf_nat_helper_unregister);

static const struct nf_ct_ext_type helper_extend = {
	.len	= sizeof(struct nf_conn_help),
	.align	= __alignof__(struct nf_conn_help),
	.id	= NF_CT_EXT_HELPER,
};

int nf_conntrack_helper_pernet_init(struct net *net)
{
	net->ct.auto_assign_helper_warned = false;
	net->ct.sysctl_auto_assign_helper = nf_ct_auto_assign_helper;
	return nf_conntrack_helper_init_sysctl(net);
}

void nf_conntrack_helper_pernet_fini(struct net *net)
{
	nf_conntrack_helper_fini_sysctl(net);
}

int nf_conntrack_helper_init(void)
{
	int ret;
	nf_ct_helper_hsize = 1; /* gets rounded up to use one page */
	nf_ct_helper_hash =
		nf_ct_alloc_hashtable(&nf_ct_helper_hsize, 0);
	if (!nf_ct_helper_hash)
		return -ENOMEM;

	ret = nf_ct_extend_register(&helper_extend);
	if (ret < 0) {
		pr_err("nf_ct_helper: Unable to register helper extension.\n");
		goto out_extend;
	}

	INIT_LIST_HEAD(&nf_ct_nat_helpers);
	return 0;
out_extend:
	kvfree(nf_ct_helper_hash);
	return ret;
}

void nf_conntrack_helper_fini(void)
{
	nf_ct_extend_unregister(&helper_extend);
	kvfree(nf_ct_helper_hash);
}<|MERGE_RESOLUTION|>--- conflicted
+++ resolved
@@ -39,71 +39,8 @@
 MODULE_PARM_DESC(nf_conntrack_helper,
 		 "Enable automatic conntrack helper assignment (default 0)");
 
-<<<<<<< HEAD
-#ifdef CONFIG_SYSCTL
-static struct ctl_table helper_sysctl_table[] = {
-	{
-		.procname	= "nf_conntrack_helper",
-		.data		= &init_net.ct.sysctl_auto_assign_helper,
-		.maxlen		= sizeof(unsigned int),
-		.mode		= 0644,
-		.proc_handler	= proc_dointvec,
-	},
-	{}
-};
-
-static int nf_conntrack_helper_init_sysctl(struct net *net)
-{
-	struct ctl_table *table;
-
-	table = kmemdup(helper_sysctl_table, sizeof(helper_sysctl_table),
-			GFP_KERNEL);
-	if (!table)
-		goto out;
-
-	table[0].data = &net->ct.sysctl_auto_assign_helper;
-
-	/* Don't export sysctls to unprivileged users */
-	if (net->user_ns != &init_user_ns)
-		table[0].procname = NULL;
-
-	net->ct.helper_sysctl_header =
-		register_net_sysctl(net, "net/netfilter", table);
-
-	if (!net->ct.helper_sysctl_header) {
-		pr_err("nf_conntrack_helper: can't register to sysctl.\n");
-		goto out_register;
-	}
-	return 0;
-
-out_register:
-	kfree(table);
-out:
-	return -ENOMEM;
-}
-
-static void nf_conntrack_helper_fini_sysctl(struct net *net)
-{
-	struct ctl_table *table;
-
-	table = net->ct.helper_sysctl_header->ctl_table_arg;
-	unregister_net_sysctl_table(net->ct.helper_sysctl_header);
-	kfree(table);
-}
-#else
-static int nf_conntrack_helper_init_sysctl(struct net *net)
-{
-	return 0;
-}
-
-static void nf_conntrack_helper_fini_sysctl(struct net *net)
-{
-}
-#endif /* CONFIG_SYSCTL */
-=======
 static DEFINE_MUTEX(nf_ct_nat_helpers_mutex);
 static struct list_head nf_ct_nat_helpers __read_mostly;
->>>>>>> 407d19ab
 
 /* Stupid hash, but collision free for the default registrations of the
  * helpers currently in the kernel. */
@@ -617,16 +554,10 @@
 	.id	= NF_CT_EXT_HELPER,
 };
 
-int nf_conntrack_helper_pernet_init(struct net *net)
+void nf_conntrack_helper_pernet_init(struct net *net)
 {
 	net->ct.auto_assign_helper_warned = false;
 	net->ct.sysctl_auto_assign_helper = nf_ct_auto_assign_helper;
-	return nf_conntrack_helper_init_sysctl(net);
-}
-
-void nf_conntrack_helper_pernet_fini(struct net *net)
-{
-	nf_conntrack_helper_fini_sysctl(net);
 }
 
 int nf_conntrack_helper_init(void)
