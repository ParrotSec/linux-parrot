// SPDX-License-Identifier: GPL-2.0-only
#define pr_fmt(fmt) KBUILD_MODNAME ": " fmt
#include <linux/module.h>
#include <linux/kernel.h>

#include <linux/capability.h>
#include <linux/if.h>
#include <linux/inetdevice.h>
#include <linux/ip.h>
#include <linux/list.h>
#include <linux/rculist.h>
#include <linux/skbuff.h>
#include <linux/slab.h>
#include <linux/tcp.h>

#include <net/ip.h>
#include <net/tcp.h>

#include <linux/netfilter/nfnetlink.h>
#include <linux/netfilter/x_tables.h>
#include <net/netfilter/nf_log.h>
#include <linux/netfilter/nfnetlink_osf.h>

/*
 * Indexed by dont-fragment bit.
 * It is the only constant value in the fingerprint.
 */
struct list_head nf_osf_fingers[2];
EXPORT_SYMBOL_GPL(nf_osf_fingers);

static inline int nf_osf_ttl(const struct sk_buff *skb,
			     int ttl_check, unsigned char f_ttl)
{
	const struct iphdr *ip = ip_hdr(skb);

	if (ttl_check != -1) {
		if (ttl_check == NF_OSF_TTL_TRUE)
			return ip->ttl == f_ttl;
		if (ttl_check == NF_OSF_TTL_NOCHECK)
			return 1;
		else if (ip->ttl <= f_ttl)
			return 1;
		else {
			struct in_device *in_dev = __in_dev_get_rcu(skb->dev);
			int ret = 0;

			for_ifa(in_dev) {
				if (inet_ifa_match(ip->saddr, ifa)) {
					ret = (ip->ttl == f_ttl);
					break;
				}
			}
			endfor_ifa(in_dev);

			return ret;
		}
	}

	return ip->ttl == f_ttl;
}

struct nf_osf_hdr_ctx {
	bool			df;
	u16			window;
	u16			totlen;
	const unsigned char	*optp;
	unsigned int		optsize;
};

static bool nf_osf_match_one(const struct sk_buff *skb,
			     const struct nf_osf_user_finger *f,
			     int ttl_check,
			     struct nf_osf_hdr_ctx *ctx)
{
	const __u8 *optpinit = ctx->optp;
	unsigned int check_WSS = 0;
	int fmatch = FMATCH_WRONG;
	int foptsize, optnum;
	u16 mss = 0;

	if (ctx->totlen != f->ss || !nf_osf_ttl(skb, ttl_check, f->ttl))
		return false;

	/*
	 * Should not happen if userspace parser was written correctly.
	 */
	if (f->wss.wc >= OSF_WSS_MAX)
		return false;

	/* Check options */

	foptsize = 0;
	for (optnum = 0; optnum < f->opt_num; ++optnum)
		foptsize += f->opt[optnum].length;

	if (foptsize > MAX_IPOPTLEN ||
	    ctx->optsize > MAX_IPOPTLEN ||
	    ctx->optsize != foptsize)
		return false;

	check_WSS = f->wss.wc;

	for (optnum = 0; optnum < f->opt_num; ++optnum) {
		if (f->opt[optnum].kind == *ctx->optp) {
			__u32 len = f->opt[optnum].length;
			const __u8 *optend = ctx->optp + len;

			fmatch = FMATCH_OK;

			switch (*ctx->optp) {
			case OSFOPT_MSS:
				mss = ctx->optp[3];
				mss <<= 8;
				mss |= ctx->optp[2];

				mss = ntohs((__force __be16)mss);
				break;
			case OSFOPT_TS:
				break;
			}

			ctx->optp = optend;
		} else
			fmatch = FMATCH_OPT_WRONG;

		if (fmatch != FMATCH_OK)
			break;
	}

	if (fmatch != FMATCH_OPT_WRONG) {
		fmatch = FMATCH_WRONG;

		switch (check_WSS) {
		case OSF_WSS_PLAIN:
			if (f->wss.val == 0 || ctx->window == f->wss.val)
				fmatch = FMATCH_OK;
			break;
		case OSF_WSS_MSS:
			/*
			 * Some smart modems decrease mangle MSS to
			 * SMART_MSS_2, so we check standard, decreased
			 * and the one provided in the fingerprint MSS
			 * values.
			 */
#define SMART_MSS_1	1460
#define SMART_MSS_2	1448
			if (ctx->window == f->wss.val * mss ||
			    ctx->window == f->wss.val * SMART_MSS_1 ||
			    ctx->window == f->wss.val * SMART_MSS_2)
				fmatch = FMATCH_OK;
			break;
		case OSF_WSS_MTU:
			if (ctx->window == f->wss.val * (mss + 40) ||
			    ctx->window == f->wss.val * (SMART_MSS_1 + 40) ||
			    ctx->window == f->wss.val * (SMART_MSS_2 + 40))
				fmatch = FMATCH_OK;
			break;
		case OSF_WSS_MODULO:
			if ((ctx->window % f->wss.val) == 0)
				fmatch = FMATCH_OK;
			break;
		}
	}

	if (fmatch != FMATCH_OK)
		ctx->optp = optpinit;

	return fmatch == FMATCH_OK;
}

static const struct tcphdr *nf_osf_hdr_ctx_init(struct nf_osf_hdr_ctx *ctx,
						const struct sk_buff *skb,
						const struct iphdr *ip,
						unsigned char *opts)
{
	const struct tcphdr *tcp;
	struct tcphdr _tcph;

	tcp = skb_header_pointer(skb, ip_hdrlen(skb), sizeof(struct tcphdr), &_tcph);
	if (!tcp)
		return NULL;

	if (!tcp->syn)
		return NULL;

	ctx->totlen = ntohs(ip->tot_len);
	ctx->df = ntohs(ip->frag_off) & IP_DF;
	ctx->window = ntohs(tcp->window);

	if (tcp->doff * 4 > sizeof(struct tcphdr)) {
		ctx->optsize = tcp->doff * 4 - sizeof(struct tcphdr);

		ctx->optp = skb_header_pointer(skb, ip_hdrlen(skb) +
				sizeof(struct tcphdr), ctx->optsize, opts);
	}

	return tcp;
}

bool
nf_osf_match(const struct sk_buff *skb, u_int8_t family,
	     int hooknum, struct net_device *in, struct net_device *out,
	     const struct nf_osf_info *info, struct net *net,
	     const struct list_head *nf_osf_fingers)
{
	const struct iphdr *ip = ip_hdr(skb);
	const struct nf_osf_user_finger *f;
	unsigned char opts[MAX_IPOPTLEN];
	const struct nf_osf_finger *kf;
	int fcount = 0, ttl_check;
	int fmatch = FMATCH_WRONG;
	struct nf_osf_hdr_ctx ctx;
	const struct tcphdr *tcp;

	memset(&ctx, 0, sizeof(ctx));

	tcp = nf_osf_hdr_ctx_init(&ctx, skb, ip, opts);
	if (!tcp)
		return false;

	ttl_check = (info->flags & NF_OSF_TTL) ? info->ttl : -1;

	list_for_each_entry_rcu(kf, &nf_osf_fingers[ctx.df], finger_entry) {

		f = &kf->finger;

		if (!(info->flags & NF_OSF_LOG) && strcmp(info->genre, f->genre))
			continue;

		if (!nf_osf_match_one(skb, f, ttl_check, &ctx))
			continue;

		fmatch = FMATCH_OK;

		fcount++;

		if (info->flags & NF_OSF_LOG)
			nf_log_packet(net, family, hooknum, skb,
				      in, out, NULL,
				      "%s [%s:%s] : %pI4:%d -> %pI4:%d hops=%d\n",
				      f->genre, f->version, f->subtype,
				      &ip->saddr, ntohs(tcp->source),
				      &ip->daddr, ntohs(tcp->dest),
				      f->ttl - ip->ttl);

		if ((info->flags & NF_OSF_LOG) &&
		    info->loglevel == NF_OSF_LOGLEVEL_FIRST)
			break;
	}

	if (!fcount && (info->flags & NF_OSF_LOG))
		nf_log_packet(net, family, hooknum, skb, in, out, NULL,
			      "Remote OS is not known: %pI4:%u -> %pI4:%u\n",
			      &ip->saddr, ntohs(tcp->source),
			      &ip->daddr, ntohs(tcp->dest));

	if (fcount)
		fmatch = FMATCH_OK;

	return fmatch == FMATCH_OK;
}
EXPORT_SYMBOL_GPL(nf_osf_match);

<<<<<<< HEAD
const char *nf_osf_find(const struct sk_buff *skb,
			const struct list_head *nf_osf_fingers)
=======
bool nf_osf_find(const struct sk_buff *skb,
		 const struct list_head *nf_osf_fingers,
		 const int ttl_check, struct nf_osf_data *data)
>>>>>>> 407d19ab
{
	const struct iphdr *ip = ip_hdr(skb);
	const struct nf_osf_user_finger *f;
	unsigned char opts[MAX_IPOPTLEN];
	const struct nf_osf_finger *kf;
	struct nf_osf_hdr_ctx ctx;
	const struct tcphdr *tcp;

	memset(&ctx, 0, sizeof(ctx));

	tcp = nf_osf_hdr_ctx_init(&ctx, skb, ip, opts);
	if (!tcp)
		return false;

	list_for_each_entry_rcu(kf, &nf_osf_fingers[ctx.df], finger_entry) {
		f = &kf->finger;
		if (!nf_osf_match_one(skb, f, -1, &ctx))
			continue;

		data->genre = f->genre;
		data->version = f->version;
		break;
	}

	return true;
}
EXPORT_SYMBOL_GPL(nf_osf_find);

static const struct nla_policy nfnl_osf_policy[OSF_ATTR_MAX + 1] = {
	[OSF_ATTR_FINGER]	= { .len = sizeof(struct nf_osf_user_finger) },
};

static int nfnl_osf_add_callback(struct net *net, struct sock *ctnl,
				 struct sk_buff *skb, const struct nlmsghdr *nlh,
				 const struct nlattr * const osf_attrs[],
				 struct netlink_ext_ack *extack)
{
	struct nf_osf_user_finger *f;
	struct nf_osf_finger *kf = NULL, *sf;
	int err = 0;

	if (!capable(CAP_NET_ADMIN))
		return -EPERM;

	if (!osf_attrs[OSF_ATTR_FINGER])
		return -EINVAL;

	if (!(nlh->nlmsg_flags & NLM_F_CREATE))
		return -EINVAL;

	f = nla_data(osf_attrs[OSF_ATTR_FINGER]);

	kf = kmalloc(sizeof(struct nf_osf_finger), GFP_KERNEL);
	if (!kf)
		return -ENOMEM;

	memcpy(&kf->finger, f, sizeof(struct nf_osf_user_finger));

	list_for_each_entry(sf, &nf_osf_fingers[!!f->df], finger_entry) {
		if (memcmp(&sf->finger, f, sizeof(struct nf_osf_user_finger)))
			continue;

		kfree(kf);
		kf = NULL;

		if (nlh->nlmsg_flags & NLM_F_EXCL)
			err = -EEXIST;
		break;
	}

	/*
	 * We are protected by nfnl mutex.
	 */
	if (kf)
		list_add_tail_rcu(&kf->finger_entry, &nf_osf_fingers[!!f->df]);

	return err;
}

static int nfnl_osf_remove_callback(struct net *net, struct sock *ctnl,
				    struct sk_buff *skb,
				    const struct nlmsghdr *nlh,
				    const struct nlattr * const osf_attrs[],
				    struct netlink_ext_ack *extack)
{
	struct nf_osf_user_finger *f;
	struct nf_osf_finger *sf;
	int err = -ENOENT;

	if (!capable(CAP_NET_ADMIN))
		return -EPERM;

	if (!osf_attrs[OSF_ATTR_FINGER])
		return -EINVAL;

	f = nla_data(osf_attrs[OSF_ATTR_FINGER]);

	list_for_each_entry(sf, &nf_osf_fingers[!!f->df], finger_entry) {
		if (memcmp(&sf->finger, f, sizeof(struct nf_osf_user_finger)))
			continue;

		/*
		 * We are protected by nfnl mutex.
		 */
		list_del_rcu(&sf->finger_entry);
		kfree_rcu(sf, rcu_head);

		err = 0;
		break;
	}

	return err;
}

static const struct nfnl_callback nfnl_osf_callbacks[OSF_MSG_MAX] = {
	[OSF_MSG_ADD]	= {
		.call		= nfnl_osf_add_callback,
		.attr_count	= OSF_ATTR_MAX,
		.policy		= nfnl_osf_policy,
	},
	[OSF_MSG_REMOVE]	= {
		.call		= nfnl_osf_remove_callback,
		.attr_count	= OSF_ATTR_MAX,
		.policy		= nfnl_osf_policy,
	},
};

static const struct nfnetlink_subsystem nfnl_osf_subsys = {
	.name			= "osf",
	.subsys_id		= NFNL_SUBSYS_OSF,
	.cb_count		= OSF_MSG_MAX,
	.cb			= nfnl_osf_callbacks,
};

static int __init nfnl_osf_init(void)
{
	int err = -EINVAL;
	int i;

	for (i = 0; i < ARRAY_SIZE(nf_osf_fingers); ++i)
		INIT_LIST_HEAD(&nf_osf_fingers[i]);

	err = nfnetlink_subsys_register(&nfnl_osf_subsys);
	if (err < 0) {
		pr_err("Failed to register OSF nsfnetlink helper (%d)\n", err);
		goto err_out_exit;
	}
	return 0;

err_out_exit:
	return err;
}

static void __exit nfnl_osf_fini(void)
{
	struct nf_osf_finger *f;
	int i;

	nfnetlink_subsys_unregister(&nfnl_osf_subsys);

	rcu_read_lock();
	for (i = 0; i < ARRAY_SIZE(nf_osf_fingers); ++i) {
		list_for_each_entry_rcu(f, &nf_osf_fingers[i], finger_entry) {
			list_del_rcu(&f->finger_entry);
			kfree_rcu(f, rcu_head);
		}
	}
	rcu_read_unlock();

	rcu_barrier();
}

module_init(nfnl_osf_init);
module_exit(nfnl_osf_fini);

MODULE_LICENSE("GPL");<|MERGE_RESOLUTION|>--- conflicted
+++ resolved
@@ -31,32 +31,27 @@
 static inline int nf_osf_ttl(const struct sk_buff *skb,
 			     int ttl_check, unsigned char f_ttl)
 {
+	struct in_device *in_dev = __in_dev_get_rcu(skb->dev);
 	const struct iphdr *ip = ip_hdr(skb);
-
-	if (ttl_check != -1) {
-		if (ttl_check == NF_OSF_TTL_TRUE)
-			return ip->ttl == f_ttl;
-		if (ttl_check == NF_OSF_TTL_NOCHECK)
-			return 1;
-		else if (ip->ttl <= f_ttl)
-			return 1;
-		else {
-			struct in_device *in_dev = __in_dev_get_rcu(skb->dev);
-			int ret = 0;
-
-			for_ifa(in_dev) {
-				if (inet_ifa_match(ip->saddr, ifa)) {
-					ret = (ip->ttl == f_ttl);
-					break;
-				}
-			}
-			endfor_ifa(in_dev);
-
-			return ret;
+	int ret = 0;
+
+	if (ttl_check == NF_OSF_TTL_TRUE)
+		return ip->ttl == f_ttl;
+	if (ttl_check == NF_OSF_TTL_NOCHECK)
+		return 1;
+	else if (ip->ttl <= f_ttl)
+		return 1;
+
+	for_ifa(in_dev) {
+		if (inet_ifa_match(ip->saddr, ifa)) {
+			ret = (ip->ttl == f_ttl);
+			break;
 		}
 	}
 
-	return ip->ttl == f_ttl;
+	endfor_ifa(in_dev);
+
+	return ret;
 }
 
 struct nf_osf_hdr_ctx {
@@ -218,7 +213,7 @@
 	if (!tcp)
 		return false;
 
-	ttl_check = (info->flags & NF_OSF_TTL) ? info->ttl : -1;
+	ttl_check = (info->flags & NF_OSF_TTL) ? info->ttl : 0;
 
 	list_for_each_entry_rcu(kf, &nf_osf_fingers[ctx.df], finger_entry) {
 
@@ -261,14 +256,9 @@
 }
 EXPORT_SYMBOL_GPL(nf_osf_match);
 
-<<<<<<< HEAD
-const char *nf_osf_find(const struct sk_buff *skb,
-			const struct list_head *nf_osf_fingers)
-=======
 bool nf_osf_find(const struct sk_buff *skb,
 		 const struct list_head *nf_osf_fingers,
 		 const int ttl_check, struct nf_osf_data *data)
->>>>>>> 407d19ab
 {
 	const struct iphdr *ip = ip_hdr(skb);
 	const struct nf_osf_user_finger *f;
@@ -285,7 +275,7 @@
 
 	list_for_each_entry_rcu(kf, &nf_osf_fingers[ctx.df], finger_entry) {
 		f = &kf->finger;
-		if (!nf_osf_match_one(skb, f, -1, &ctx))
+		if (!nf_osf_match_one(skb, f, ttl_check, &ctx))
 			continue;
 
 		data->genre = f->genre;
