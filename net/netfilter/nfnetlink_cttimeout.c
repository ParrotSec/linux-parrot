--- conflicted
+++ resolved
@@ -50,9 +50,6 @@
 	struct nlattr **tb;
 	int ret = 0;
 
-	if (!l4proto->ctnl_timeout.nlattr_to_obj)
-		return 0;
-
 	tb = kcalloc(l4proto->ctnl_timeout.nlattr_max + 1, sizeof(*tb),
 		     GFP_KERNEL);
 
@@ -125,7 +122,7 @@
 		return -EBUSY;
 	}
 
-	l4proto = nf_ct_l4proto_find_get(l3num, l4num);
+	l4proto = nf_ct_l4proto_find(l4num);
 
 	/* This protocol is not supportted, skip. */
 	if (l4proto->l4proto != l4num) {
@@ -155,7 +152,6 @@
 err:
 	kfree(timeout);
 err_proto_put:
-	nf_ct_l4proto_put(l4proto);
 	return ret;
 }
 
@@ -167,6 +163,8 @@
 	struct nfgenmsg *nfmsg;
 	unsigned int flags = portid ? NLM_F_MULTI : 0;
 	const struct nf_conntrack_l4proto *l4proto = timeout->timeout.l4proto;
+	struct nlattr *nest_parms;
+	int ret;
 
 	event = nfnl_msg_type(NFNL_SUBSYS_CTNETLINK_TIMEOUT, event);
 	nlh = nlmsg_put(skb, portid, seq, event, sizeof(*nfmsg), flags);
@@ -186,28 +184,15 @@
 			 htonl(refcount_read(&timeout->refcnt))))
 		goto nla_put_failure;
 
-<<<<<<< HEAD
-	if (likely(l4proto->ctnl_timeout.obj_to_nlattr)) {
-		struct nlattr *nest_parms;
-		int ret;
-=======
 	nest_parms = nla_nest_start(skb, CTA_TIMEOUT_DATA);
 	if (!nest_parms)
 		goto nla_put_failure;
->>>>>>> 407d19ab
-
-		nest_parms = nla_nest_start(skb,
-					    CTA_TIMEOUT_DATA | NLA_F_NESTED);
-		if (!nest_parms)
-			goto nla_put_failure;
-
-		ret = l4proto->ctnl_timeout.obj_to_nlattr(skb,
-							&timeout->timeout.data);
-		if (ret < 0)
-			goto nla_put_failure;
-
-		nla_nest_end(skb, nest_parms);
-	}
+
+	ret = l4proto->ctnl_timeout.obj_to_nlattr(skb, &timeout->timeout.data);
+	if (ret < 0)
+		goto nla_put_failure;
+
+	nla_nest_end(skb, nest_parms);
 
 	nlmsg_end(skb, nlh);
 	return skb->len;
@@ -316,7 +301,6 @@
 	if (refcount_dec_if_one(&timeout->refcnt)) {
 		/* We are protected by nfnl mutex. */
 		list_del_rcu(&timeout->head);
-		nf_ct_l4proto_put(timeout->timeout.l4proto);
 		nf_ct_untimeout(net, &timeout->timeout);
 		kfree_rcu(timeout, rcu_head);
 	} else {
@@ -364,7 +348,6 @@
 				 struct netlink_ext_ack *extack)
 {
 	const struct nf_conntrack_l4proto *l4proto;
-	__u16 l3num;
 	__u8 l4num;
 	int ret;
 
@@ -373,9 +356,8 @@
 	    !cda[CTA_TIMEOUT_DATA])
 		return -EINVAL;
 
-	l3num = ntohs(nla_get_be16(cda[CTA_TIMEOUT_L3PROTO]));
 	l4num = nla_get_u8(cda[CTA_TIMEOUT_L4PROTO]);
-	l4proto = nf_ct_l4proto_find_get(l3num, l4num);
+	l4proto = nf_ct_l4proto_find(l4num);
 
 	/* This protocol is not supported, skip. */
 	if (l4proto->l4proto != l4num) {
@@ -388,22 +370,22 @@
 	if (ret < 0)
 		goto err;
 
-	nf_ct_l4proto_put(l4proto);
 	return 0;
 err:
-	nf_ct_l4proto_put(l4proto);
 	return ret;
 }
 
 static int
 cttimeout_default_fill_info(struct net *net, struct sk_buff *skb, u32 portid,
-			    u32 seq, u32 type, int event,
+			    u32 seq, u32 type, int event, u16 l3num,
 			    const struct nf_conntrack_l4proto *l4proto,
 			    const unsigned int *timeouts)
 {
 	struct nlmsghdr *nlh;
 	struct nfgenmsg *nfmsg;
 	unsigned int flags = portid ? NLM_F_MULTI : 0;
+	struct nlattr *nest_parms;
+	int ret;
 
 	event = nfnl_msg_type(NFNL_SUBSYS_CTNETLINK_TIMEOUT, event);
 	nlh = nlmsg_put(skb, portid, seq, event, sizeof(*nfmsg), flags);
@@ -415,31 +397,19 @@
 	nfmsg->version = NFNETLINK_V0;
 	nfmsg->res_id = 0;
 
-	if (nla_put_be16(skb, CTA_TIMEOUT_L3PROTO, htons(l4proto->l3proto)) ||
+	if (nla_put_be16(skb, CTA_TIMEOUT_L3PROTO, htons(l3num)) ||
 	    nla_put_u8(skb, CTA_TIMEOUT_L4PROTO, l4proto->l4proto))
 		goto nla_put_failure;
 
-<<<<<<< HEAD
-	if (likely(l4proto->ctnl_timeout.obj_to_nlattr)) {
-		struct nlattr *nest_parms;
-		int ret;
-=======
 	nest_parms = nla_nest_start(skb, CTA_TIMEOUT_DATA);
 	if (!nest_parms)
 		goto nla_put_failure;
->>>>>>> 407d19ab
-
-		nest_parms = nla_nest_start(skb,
-					    CTA_TIMEOUT_DATA | NLA_F_NESTED);
-		if (!nest_parms)
-			goto nla_put_failure;
-
-		ret = l4proto->ctnl_timeout.obj_to_nlattr(skb, timeouts);
-		if (ret < 0)
-			goto nla_put_failure;
-
-		nla_nest_end(skb, nest_parms);
-	}
+
+	ret = l4proto->ctnl_timeout.obj_to_nlattr(skb, timeouts);
+	if (ret < 0)
+		goto nla_put_failure;
+
+	nla_nest_end(skb, nest_parms);
 
 	nlmsg_end(skb, nlh);
 	return skb->len;
@@ -468,7 +438,7 @@
 
 	l3num = ntohs(nla_get_be16(cda[CTA_TIMEOUT_L3PROTO]));
 	l4num = nla_get_u8(cda[CTA_TIMEOUT_L4PROTO]);
-	l4proto = nf_ct_l4proto_find_get(l3num, l4num);
+	l4proto = nf_ct_l4proto_find(l4num);
 
 	err = -EOPNOTSUPP;
 	if (l4proto->l4proto != l4num)
@@ -476,40 +446,35 @@
 
 	switch (l4proto->l4proto) {
 	case IPPROTO_ICMP:
-		timeouts = &net->ct.nf_ct_proto.icmp.timeout;
+		timeouts = &nf_icmp_pernet(net)->timeout;
 		break;
 	case IPPROTO_TCP:
-		timeouts = net->ct.nf_ct_proto.tcp.timeouts;
+		timeouts = nf_tcp_pernet(net)->timeouts;
 		break;
 	case IPPROTO_UDP: /* fallthrough */
 	case IPPROTO_UDPLITE:
-		timeouts = net->ct.nf_ct_proto.udp.timeouts;
+		timeouts = nf_udp_pernet(net)->timeouts;
 		break;
 	case IPPROTO_DCCP:
 #ifdef CONFIG_NF_CT_PROTO_DCCP
-		timeouts = net->ct.nf_ct_proto.dccp.dccp_timeout;
+		timeouts = nf_dccp_pernet(net)->dccp_timeout;
 #endif
 		break;
 	case IPPROTO_ICMPV6:
-		timeouts = &net->ct.nf_ct_proto.icmpv6.timeout;
+		timeouts = &nf_icmpv6_pernet(net)->timeout;
 		break;
 	case IPPROTO_SCTP:
 #ifdef CONFIG_NF_CT_PROTO_SCTP
-		timeouts = net->ct.nf_ct_proto.sctp.timeouts;
+		timeouts = nf_sctp_pernet(net)->timeouts;
 #endif
 		break;
 	case IPPROTO_GRE:
 #ifdef CONFIG_NF_CT_PROTO_GRE
-		if (l4proto->net_id) {
-			struct netns_proto_gre *net_gre;
-
-			net_gre = net_generic(net, *l4proto->net_id);
-			timeouts = net_gre->gre_timeouts;
-		}
+		timeouts = nf_gre_pernet(net)->timeouts;
 #endif
 		break;
 	case 255:
-		timeouts = &net->ct.nf_ct_proto.generic.timeout;
+		timeouts = &nf_generic_pernet(net)->timeout;
 		break;
 	default:
 		WARN_ONCE(1, "Missing timeouts for proto %d", l4proto->l4proto);
@@ -529,7 +494,7 @@
 					  nlh->nlmsg_seq,
 					  NFNL_MSG_TYPE(nlh->nlmsg_type),
 					  IPCTNL_MSG_TIMEOUT_DEFAULT_SET,
-					  l4proto, timeouts);
+					  l3num, l4proto, timeouts);
 	if (ret <= 0) {
 		kfree_skb(skb2);
 		err = -ENOMEM;
@@ -542,7 +507,6 @@
 	/* this avoids a loop in nfnetlink. */
 	return ret == -EAGAIN ? -ENOBUFS : ret;
 err:
-	nf_ct_l4proto_put(l4proto);
 	return err;
 }
 
@@ -623,7 +587,6 @@
 
 	list_for_each_entry_safe(cur, tmp, &net->nfct_timeout_list, head) {
 		list_del_rcu(&cur->head);
-		nf_ct_l4proto_put(cur->timeout.l4proto);
 
 		if (refcount_dec_and_test(&cur->refcnt))
 			kfree_rcu(cur, rcu_head);
