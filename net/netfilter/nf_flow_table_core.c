--- conflicted
+++ resolved
@@ -122,7 +122,7 @@
 	if (l4num == IPPROTO_TCP)
 		flow_offload_fixup_tcp(&ct->proto.tcp);
 
-	l4proto = __nf_ct_l4proto_find(nf_ct_l3num(ct), l4num);
+	l4proto = nf_ct_l4proto_find(l4num);
 	if (!l4proto)
 		return;
 
@@ -247,8 +247,8 @@
 	struct flow_offload_entry *e;
 	int dir;
 
-	tuplehash = rhashtable_lookup_fast(&flow_table->rhashtable, tuple,
-					   nf_flow_offload_rhash_params);
+	tuplehash = rhashtable_lookup(&flow_table->rhashtable, tuple,
+				      nf_flow_offload_rhash_params);
 	if (!tuplehash)
 		return NULL;
 
@@ -265,27 +265,25 @@
 }
 EXPORT_SYMBOL_GPL(flow_offload_lookup);
 
-int nf_flow_table_iterate(struct nf_flowtable *flow_table,
-			  void (*iter)(struct flow_offload *flow, void *data),
-			  void *data)
+static int
+nf_flow_table_iterate(struct nf_flowtable *flow_table,
+		      void (*iter)(struct flow_offload *flow, void *data),
+		      void *data)
 {
 	struct flow_offload_tuple_rhash *tuplehash;
 	struct rhashtable_iter hti;
 	struct flow_offload *flow;
-	int err;
-
-	err = rhashtable_walk_init(&flow_table->rhashtable, &hti, GFP_KERNEL);
-	if (err)
-		return err;
-
+	int err = 0;
+
+	rhashtable_walk_enter(&flow_table->rhashtable, &hti);
 	rhashtable_walk_start(&hti);
 
 	while ((tuplehash = rhashtable_walk_next(&hti))) {
 		if (IS_ERR(tuplehash)) {
-			err = PTR_ERR(tuplehash);
-			if (err != -EAGAIN)
-				goto out;
-
+			if (PTR_ERR(tuplehash) != -EAGAIN) {
+				err = PTR_ERR(tuplehash);
+				break;
+			}
 			continue;
 		}
 		if (tuplehash->tuple.dir)
@@ -295,57 +293,19 @@
 
 		iter(flow, data);
 	}
-out:
 	rhashtable_walk_stop(&hti);
 	rhashtable_walk_exit(&hti);
 
 	return err;
 }
-EXPORT_SYMBOL_GPL(nf_flow_table_iterate);
 
 static inline bool nf_flow_has_expired(const struct flow_offload *flow)
 {
 	return (__s32)(flow->timeout - (u32)jiffies) <= 0;
 }
 
-static int nf_flow_offload_gc_step(struct nf_flowtable *flow_table)
-{
-<<<<<<< HEAD
-	struct flow_offload_tuple_rhash *tuplehash;
-	struct rhashtable_iter hti;
-	struct flow_offload *flow;
-	int err;
-
-	err = rhashtable_walk_init(&flow_table->rhashtable, &hti, GFP_KERNEL);
-	if (err)
-		return 0;
-
-	rhashtable_walk_start(&hti);
-
-	while ((tuplehash = rhashtable_walk_next(&hti))) {
-		if (IS_ERR(tuplehash)) {
-			err = PTR_ERR(tuplehash);
-			if (err != -EAGAIN)
-				goto out;
-
-			continue;
-		}
-		if (tuplehash->tuple.dir)
-			continue;
-
-		flow = container_of(tuplehash, struct flow_offload, tuplehash[0]);
-
-		if (nf_flow_has_expired(flow) ||
-		    (flow->flags & (FLOW_OFFLOAD_DYING |
-				    FLOW_OFFLOAD_TEARDOWN)))
-			flow_offload_del(flow_table, flow);
-	}
-out:
-	rhashtable_walk_stop(&hti);
-	rhashtable_walk_exit(&hti);
-
-	return 1;
-=======
+static void nf_flow_offload_gc_step(struct flow_offload *flow, void *data)
+{
 	struct nf_flowtable *flow_table = data;
 	struct flow_offload_entry *e;
 
@@ -353,7 +313,6 @@
 	if (nf_flow_has_expired(flow) || nf_ct_is_dying(e->ct) ||
 	    (flow->flags & (FLOW_OFFLOAD_DYING | FLOW_OFFLOAD_TEARDOWN)))
 		flow_offload_del(flow_table, flow);
->>>>>>> 407d19ab
 }
 
 static void nf_flow_offload_work_gc(struct work_struct *work)
@@ -361,7 +320,7 @@
 	struct nf_flowtable *flow_table;
 
 	flow_table = container_of(work, struct nf_flowtable, gc_work.work);
-	nf_flow_offload_gc_step(flow_table);
+	nf_flow_table_iterate(flow_table, nf_flow_offload_gc_step, flow_table);
 	queue_delayed_work(system_power_efficient_wq, &flow_table->gc_work, HZ);
 }
 
@@ -506,14 +465,17 @@
 static void nf_flow_table_do_cleanup(struct flow_offload *flow, void *data)
 {
 	struct net_device *dev = data;
+	struct flow_offload_entry *e;
+
+	e = container_of(flow, struct flow_offload_entry, flow);
 
 	if (!dev) {
 		flow_offload_teardown(flow);
 		return;
 	}
-
-	if (flow->tuplehash[0].tuple.iifidx == dev->ifindex ||
-	    flow->tuplehash[1].tuple.iifidx == dev->ifindex)
+	if (net_eq(nf_ct_net(e->ct), dev_net(dev)) &&
+	    (flow->tuplehash[0].tuple.iifidx == dev->ifindex ||
+	     flow->tuplehash[1].tuple.iifidx == dev->ifindex))
 		flow_offload_dead(flow);
 }
 
@@ -524,7 +486,7 @@
 	flush_delayed_work(&flowtable->gc_work);
 }
 
-void nf_flow_table_cleanup(struct net *net, struct net_device *dev)
+void nf_flow_table_cleanup(struct net_device *dev)
 {
 	struct nf_flowtable *flowtable;
 
@@ -542,7 +504,7 @@
 	mutex_unlock(&flowtable_lock);
 	cancel_delayed_work_sync(&flow_table->gc_work);
 	nf_flow_table_iterate(flow_table, nf_flow_table_do_cleanup, NULL);
-	WARN_ON(!nf_flow_offload_gc_step(flow_table));
+	nf_flow_table_iterate(flow_table, nf_flow_offload_gc_step, flow_table);
 	rhashtable_destroy(&flow_table->rhashtable);
 }
 EXPORT_SYMBOL_GPL(nf_flow_table_free);
