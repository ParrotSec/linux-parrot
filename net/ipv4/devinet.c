--- conflicted
+++ resolved
@@ -101,6 +101,16 @@
 	[IFA_CACHEINFO]		= { .len = sizeof(struct ifa_cacheinfo) },
 	[IFA_FLAGS]		= { .type = NLA_U32 },
 	[IFA_RT_PRIORITY]	= { .type = NLA_U32 },
+	[IFA_TARGET_NETNSID]	= { .type = NLA_S32 },
+};
+
+struct inet_fill_args {
+	u32 portid;
+	u32 seq;
+	int event;
+	unsigned int flags;
+	int netnsid;
+	int ifindex;
 };
 
 #define IN4_ADDR_HSIZE_SHIFT	8
@@ -777,7 +787,8 @@
 }
 
 static struct in_ifaddr *rtm_to_ifaddr(struct net *net, struct nlmsghdr *nlh,
-				       __u32 *pvalid_lft, __u32 *pprefered_lft)
+				       __u32 *pvalid_lft, __u32 *pprefered_lft,
+				       struct netlink_ext_ack *extack)
 {
 	struct nlattr *tb[IFA_MAX+1];
 	struct in_ifaddr *ifa;
@@ -786,13 +797,8 @@
 	struct in_device *in_dev;
 	int err;
 
-<<<<<<< HEAD
-	err = nlmsg_parse(nlh, sizeof(*ifm), tb, IFA_MAX, ifa_ipv4_policy,
-			  NULL);
-=======
 	err = nlmsg_parse_deprecated(nlh, sizeof(*ifm), tb, IFA_MAX,
 				     ifa_ipv4_policy, extack);
->>>>>>> 407d19ab
 	if (err < 0)
 		goto errout;
 
@@ -897,7 +903,7 @@
 
 	ASSERT_RTNL();
 
-	ifa = rtm_to_ifaddr(net, nlh, &valid_lft, &prefered_lft);
+	ifa = rtm_to_ifaddr(net, nlh, &valid_lft, &prefered_lft, extack);
 	if (IS_ERR(ifa))
 		return PTR_ERR(ifa);
 
@@ -950,17 +956,18 @@
 {
 	int rc = -1;	/* Something else, probably a multicast. */
 
-	if (ipv4_is_zeronet(addr))
+	if (ipv4_is_zeronet(addr) || ipv4_is_lbcast(addr))
 		rc = 0;
 	else {
 		__u32 haddr = ntohl(addr);
-
 		if (IN_CLASSA(haddr))
 			rc = 8;
 		else if (IN_CLASSB(haddr))
 			rc = 16;
 		else if (IN_CLASSC(haddr))
 			rc = 24;
+		else if (IN_CLASSE(haddr))
+			rc = 32;
 	}
 
 	return rc;
@@ -1098,7 +1105,7 @@
 				inet_del_ifa(in_dev, ifap, 1);
 			break;
 		}
-		ret = dev_change_flags(dev, ifr->ifr_flags);
+		ret = dev_change_flags(dev, ifr->ifr_flags, NULL);
 		break;
 
 	case SIOCSIFADDR:	/* Set interface address (and family) */
@@ -1593,13 +1600,14 @@
 }
 
 static int inet_fill_ifaddr(struct sk_buff *skb, struct in_ifaddr *ifa,
-			    u32 portid, u32 seq, int event, unsigned int flags)
+			    struct inet_fill_args *args)
 {
 	struct ifaddrmsg *ifm;
 	struct nlmsghdr  *nlh;
 	u32 preferred, valid;
 
-	nlh = nlmsg_put(skb, portid, seq, event, sizeof(*ifm), flags);
+	nlh = nlmsg_put(skb, args->portid, args->seq, args->event, sizeof(*ifm),
+			args->flags);
 	if (!nlh)
 		return -EMSGSIZE;
 
@@ -1609,6 +1617,10 @@
 	ifm->ifa_flags = ifa->ifa_flags;
 	ifm->ifa_scope = ifa->ifa_scope;
 	ifm->ifa_index = ifa->ifa_dev->dev->ifindex;
+
+	if (args->netnsid >= 0 &&
+	    nla_put_s32(skb, IFA_TARGET_NETNSID, args->netnsid))
+		goto nla_put_failure;
 
 	if (!(ifm->ifa_flags & IFA_F_PERMANENT)) {
 		preferred = ifa->ifa_preferred_lft;
@@ -1654,8 +1666,6 @@
 	return -EMSGSIZE;
 }
 
-<<<<<<< HEAD
-=======
 static int inet_valid_dump_ifaddr_req(const struct nlmsghdr *nlh,
 				      struct inet_fill_args *fillargs,
 				      struct net **tgt_net, struct sock *sk,
@@ -1739,28 +1749,59 @@
 	return err;
 }
 
->>>>>>> 407d19ab
 static int inet_dump_ifaddr(struct sk_buff *skb, struct netlink_callback *cb)
 {
+	const struct nlmsghdr *nlh = cb->nlh;
+	struct inet_fill_args fillargs = {
+		.portid = NETLINK_CB(cb->skb).portid,
+		.seq = nlh->nlmsg_seq,
+		.event = RTM_NEWADDR,
+		.flags = NLM_F_MULTI,
+		.netnsid = -1,
+	};
 	struct net *net = sock_net(skb->sk);
+	struct net *tgt_net = net;
 	int h, s_h;
 	int idx, s_idx;
-	int ip_idx, s_ip_idx;
+	int s_ip_idx;
 	struct net_device *dev;
 	struct in_device *in_dev;
-	struct in_ifaddr *ifa;
 	struct hlist_head *head;
+	int err = 0;
 
 	s_h = cb->args[0];
 	s_idx = idx = cb->args[1];
-	s_ip_idx = ip_idx = cb->args[2];
+	s_ip_idx = cb->args[2];
+
+	if (cb->strict_check) {
+		err = inet_valid_dump_ifaddr_req(nlh, &fillargs, &tgt_net,
+						 skb->sk, cb);
+		if (err < 0)
+			goto put_tgt_net;
+
+		err = 0;
+		if (fillargs.ifindex) {
+			dev = __dev_get_by_index(tgt_net, fillargs.ifindex);
+			if (!dev) {
+				err = -ENODEV;
+				goto put_tgt_net;
+			}
+
+			in_dev = __in_dev_get_rtnl(dev);
+			if (in_dev) {
+				err = in_dev_dump_addr(in_dev, skb, cb, s_ip_idx,
+						       &fillargs);
+			}
+			goto put_tgt_net;
+		}
+	}
 
 	for (h = s_h; h < NETDEV_HASHENTRIES; h++, s_idx = 0) {
 		idx = 0;
-		head = &net->dev_index_head[h];
+		head = &tgt_net->dev_index_head[h];
 		rcu_read_lock();
-		cb->seq = atomic_read(&net->ipv4.dev_addr_genid) ^
-			  net->dev_base_seq;
+		cb->seq = atomic_read(&tgt_net->ipv4.dev_addr_genid) ^
+			  tgt_net->dev_base_seq;
 		hlist_for_each_entry_rcu(dev, head, index_hlist) {
 			if (idx < s_idx)
 				goto cont;
@@ -1770,18 +1811,11 @@
 			if (!in_dev)
 				goto cont;
 
-			for (ifa = in_dev->ifa_list, ip_idx = 0; ifa;
-			     ifa = ifa->ifa_next, ip_idx++) {
-				if (ip_idx < s_ip_idx)
-					continue;
-				if (inet_fill_ifaddr(skb, ifa,
-					     NETLINK_CB(cb->skb).portid,
-					     cb->nlh->nlmsg_seq,
-					     RTM_NEWADDR, NLM_F_MULTI) < 0) {
-					rcu_read_unlock();
-					goto done;
-				}
-				nl_dump_check_consistent(cb, nlmsg_hdr(skb));
+			err = in_dev_dump_addr(in_dev, skb, cb, s_ip_idx,
+					       &fillargs);
+			if (err < 0) {
+				rcu_read_unlock();
+				goto done;
 			}
 cont:
 			idx++;
@@ -1792,16 +1826,24 @@
 done:
 	cb->args[0] = h;
 	cb->args[1] = idx;
-	cb->args[2] = ip_idx;
-
-	return skb->len;
+put_tgt_net:
+	if (fillargs.netnsid >= 0)
+		put_net(tgt_net);
+
+	return skb->len ? : err;
 }
 
 static void rtmsg_ifa(int event, struct in_ifaddr *ifa, struct nlmsghdr *nlh,
 		      u32 portid)
 {
+	struct inet_fill_args fillargs = {
+		.portid = portid,
+		.seq = nlh ? nlh->nlmsg_seq : 0,
+		.event = event,
+		.flags = 0,
+		.netnsid = -1,
+	};
 	struct sk_buff *skb;
-	u32 seq = nlh ? nlh->nlmsg_seq : 0;
 	int err = -ENOBUFS;
 	struct net *net;
 
@@ -1810,7 +1852,7 @@
 	if (!skb)
 		goto errout;
 
-	err = inet_fill_ifaddr(skb, ifa, portid, seq, event, 0);
+	err = inet_fill_ifaddr(skb, ifa, &fillargs);
 	if (err < 0) {
 		/* -EMSGSIZE implies BUG in inet_nlmsg_size() */
 		WARN_ON(err == -EMSGSIZE);
@@ -2026,8 +2068,6 @@
 	[NETCONFA_IGNORE_ROUTES_WITH_LINKDOWN]	= { .len = sizeof(int) },
 };
 
-<<<<<<< HEAD
-=======
 static int inet_netconf_valid_get_req(struct sk_buff *skb,
 				      const struct nlmsghdr *nlh,
 				      struct nlattr **tb,
@@ -2067,14 +2107,12 @@
 	return 0;
 }
 
->>>>>>> 407d19ab
 static int inet_netconf_get_devconf(struct sk_buff *in_skb,
 				    struct nlmsghdr *nlh,
 				    struct netlink_ext_ack *extack)
 {
 	struct net *net = sock_net(in_skb->sk);
 	struct nlattr *tb[NETCONFA_MAX+1];
-	struct netconfmsg *ncm;
 	struct sk_buff *skb;
 	struct ipv4_devconf *devconf;
 	struct in_device *in_dev;
@@ -2082,9 +2120,8 @@
 	int ifindex;
 	int err;
 
-	err = nlmsg_parse(nlh, sizeof(*ncm), tb, NETCONFA_MAX,
-			  devconf_ipv4_policy, extack);
-	if (err < 0)
+	err = inet_netconf_valid_get_req(in_skb, nlh, tb, extack);
+	if (err)
 		goto errout;
 
 	err = -EINVAL;
@@ -2133,12 +2170,28 @@
 static int inet_netconf_dump_devconf(struct sk_buff *skb,
 				     struct netlink_callback *cb)
 {
+	const struct nlmsghdr *nlh = cb->nlh;
 	struct net *net = sock_net(skb->sk);
 	int h, s_h;
 	int idx, s_idx;
 	struct net_device *dev;
 	struct in_device *in_dev;
 	struct hlist_head *head;
+
+	if (cb->strict_check) {
+		struct netlink_ext_ack *extack = cb->extack;
+		struct netconfmsg *ncm;
+
+		if (nlh->nlmsg_len < nlmsg_msg_size(sizeof(*ncm))) {
+			NL_SET_ERR_MSG(extack, "ipv4: Invalid header for netconf dump request");
+			return -EINVAL;
+		}
+
+		if (nlmsg_attrlen(nlh, sizeof(*ncm))) {
+			NL_SET_ERR_MSG(extack, "ipv4: Invalid data after header in netconf dump request");
+			return -EINVAL;
+		}
+	}
 
 	s_h = cb->args[0];
 	s_idx = idx = cb->args[1];
@@ -2159,7 +2212,7 @@
 			if (inet_netconf_fill_devconf(skb, dev->ifindex,
 						      &in_dev->cnf,
 						      NETLINK_CB(cb->skb).portid,
-						      cb->nlh->nlmsg_seq,
+						      nlh->nlmsg_seq,
 						      RTM_NEWNETCONF,
 						      NLM_F_MULTI,
 						      NETCONFA_ALL) < 0) {
@@ -2176,7 +2229,7 @@
 		if (inet_netconf_fill_devconf(skb, NETCONFA_IFINDEX_ALL,
 					      net->ipv4.devconf_all,
 					      NETLINK_CB(cb->skb).portid,
-					      cb->nlh->nlmsg_seq,
+					      nlh->nlmsg_seq,
 					      RTM_NEWNETCONF, NLM_F_MULTI,
 					      NETCONFA_ALL) < 0)
 			goto done;
@@ -2187,7 +2240,7 @@
 		if (inet_netconf_fill_devconf(skb, NETCONFA_IFINDEX_DEFAULT,
 					      net->ipv4.devconf_dflt,
 					      NETLINK_CB(cb->skb).portid,
-					      cb->nlh->nlmsg_seq,
+					      nlh->nlmsg_seq,
 					      RTM_NEWNETCONF, NLM_F_MULTI,
 					      NETCONFA_ALL) < 0)
 			goto done;
@@ -2545,32 +2598,34 @@
 	int err;
 	struct ipv4_devconf *all, *dflt;
 #ifdef CONFIG_SYSCTL
-	struct ctl_table *tbl = ctl_forward_entry;
+	struct ctl_table *tbl;
 	struct ctl_table_header *forw_hdr;
 #endif
 
 	err = -ENOMEM;
-	all = &ipv4_devconf;
-	dflt = &ipv4_devconf_dflt;
-
-	if (!net_eq(net, &init_net)) {
-		all = kmemdup(all, sizeof(ipv4_devconf), GFP_KERNEL);
-		if (!all)
-			goto err_alloc_all;
-
-		dflt = kmemdup(dflt, sizeof(ipv4_devconf_dflt), GFP_KERNEL);
-		if (!dflt)
-			goto err_alloc_dflt;
+	all = kmemdup(&ipv4_devconf, sizeof(ipv4_devconf), GFP_KERNEL);
+	if (!all)
+		goto err_alloc_all;
+
+	dflt = kmemdup(&ipv4_devconf_dflt, sizeof(ipv4_devconf_dflt), GFP_KERNEL);
+	if (!dflt)
+		goto err_alloc_dflt;
 
 #ifdef CONFIG_SYSCTL
-		tbl = kmemdup(tbl, sizeof(ctl_forward_entry), GFP_KERNEL);
-		if (!tbl)
-			goto err_alloc_ctl;
-
-		tbl[0].data = &all->data[IPV4_DEVCONF_FORWARDING - 1];
-		tbl[0].extra1 = all;
-		tbl[0].extra2 = net;
+	tbl = kmemdup(ctl_forward_entry, sizeof(ctl_forward_entry), GFP_KERNEL);
+	if (!tbl)
+		goto err_alloc_ctl;
+
+	tbl[0].data = &all->data[IPV4_DEVCONF_FORWARDING - 1];
+	tbl[0].extra1 = all;
+	tbl[0].extra2 = net;
 #endif
+
+	if ((!IS_ENABLED(CONFIG_SYSCTL) ||
+	     sysctl_devconf_inherit_init_net != 2) &&
+	    !net_eq(net, &init_net)) {
+		memcpy(all, init_net.ipv4.devconf_all, sizeof(ipv4_devconf));
+		memcpy(dflt, init_net.ipv4.devconf_dflt, sizeof(ipv4_devconf_dflt));
 	}
 
 #ifdef CONFIG_SYSCTL
@@ -2600,15 +2655,12 @@
 err_reg_dflt:
 	__devinet_sysctl_unregister(net, all, NETCONFA_IFINDEX_ALL);
 err_reg_all:
-	if (tbl != ctl_forward_entry)
-		kfree(tbl);
+	kfree(tbl);
 err_alloc_ctl:
 #endif
-	if (dflt != &ipv4_devconf_dflt)
-		kfree(dflt);
+	kfree(dflt);
 err_alloc_dflt:
-	if (all != &ipv4_devconf)
-		kfree(all);
+	kfree(all);
 err_alloc_all:
 	return err;
 }
