--- conflicted
+++ resolved
@@ -276,7 +276,7 @@
 		struct sk_buff *nskb = segs->next;
 		int err;
 
-		segs->next = NULL;
+		skb_mark_not_on_list(segs);
 		err = ip_fragment(net, sk, segs, mtu, ip_finish_output2);
 
 		if (err && ret == 0)
@@ -529,6 +529,7 @@
 	to->pkt_type = from->pkt_type;
 	to->priority = from->priority;
 	to->protocol = from->protocol;
+	to->skb_iif = from->skb_iif;
 	skb_dst_drop(to);
 	skb_dst_copy(to, from);
 	to->dev = from->dev;
@@ -543,6 +544,7 @@
 	to->tc_index = from->tc_index;
 #endif
 	nf_copy(to, from);
+	skb_ext_copy(to, from);
 #if IS_ENABLED(CONFIG_IP_VS)
 	to->ipvs_property = from->ipvs_property;
 #endif
@@ -694,7 +696,7 @@
 
 			skb = frag;
 			frag = skb->next;
-			skb->next = NULL;
+			skb_mark_not_on_list(skb);
 		}
 
 		if (err == 0) {
@@ -874,6 +876,7 @@
 			    unsigned int flags)
 {
 	struct inet_sock *inet = inet_sk(sk);
+	struct ubuf_info *uarg = NULL;
 	struct sk_buff *skb;
 
 	struct ip_options *opt = cork->opt;
@@ -887,12 +890,8 @@
 	int csummode = CHECKSUM_NONE;
 	struct rtable *rt = (struct rtable *)cork->dst;
 	unsigned int wmem_alloc_delta = 0;
-<<<<<<< HEAD
-=======
 	bool paged, extra_uref = false;
->>>>>>> 407d19ab
 	u32 tskey = 0;
-	bool paged;
 
 	skb = skb_peek_tail(queue);
 
@@ -927,8 +926,6 @@
 	    (!exthdrlen || (rt->dst.dev->features & NETIF_F_HW_ESP_TX_CSUM)))
 		csummode = CHECKSUM_PARTIAL;
 
-<<<<<<< HEAD
-=======
 	if (flags & MSG_ZEROCOPY && length && sock_flag(sk, SOCK_ZEROCOPY)) {
 		uarg = sock_zerocopy_realloc(sk, length, skb_zcopy(skb));
 		if (!uarg)
@@ -943,7 +940,6 @@
 		}
 	}
 
->>>>>>> 407d19ab
 	cork->length += length;
 
 	/* So, what's going on in the loop below?
@@ -967,7 +963,7 @@
 			unsigned int fraglen;
 			unsigned int fraggap;
 			unsigned int alloclen;
-			unsigned int pagedlen = 0;
+			unsigned int pagedlen;
 			struct sk_buff *skb_prev;
 alloc_new_skb:
 			skb_prev = skb;
@@ -984,6 +980,7 @@
 			if (datalen > mtu - fragheaderlen)
 				datalen = maxfraglen - fragheaderlen;
 			fraglen = datalen + fragheaderlen;
+			pagedlen = 0;
 
 			if ((flags & MSG_MORE) &&
 			    !(rt->dst.dev->features&NETIF_F_SG))
@@ -1028,12 +1025,6 @@
 			skb->csum = 0;
 			skb_reserve(skb, hh_len);
 
-			/* only the initial fragment is time stamped */
-			skb_shinfo(skb)->tx_flags = cork->tx_flags;
-			cork->tx_flags = 0;
-			skb_shinfo(skb)->tskey = tskey;
-			tskey = 0;
-
 			/*
 			 *	Find where to start putting bytes.
 			 */
@@ -1065,6 +1056,13 @@
 			transhdrlen = 0;
 			exthdrlen = 0;
 			csummode = CHECKSUM_NONE;
+
+			/* only the initial fragment is time stamped */
+			skb_shinfo(skb)->tx_flags = cork->tx_flags;
+			cork->tx_flags = 0;
+			skb_shinfo(skb)->tskey = tskey;
+			tskey = 0;
+			skb_zcopy_set(skb, uarg, &extra_uref);
 
 			if ((flags & MSG_CONFIRM) && !skb_prev)
 				skb_set_dst_pending_confirm(skb, 1);
@@ -1095,7 +1093,7 @@
 				err = -EFAULT;
 				goto error;
 			}
-		} else {
+		} else if (!uarg || !uarg->zerocopy) {
 			int i = skb_shinfo(skb)->nr_frags;
 
 			err = -ENOMEM;
@@ -1125,6 +1123,10 @@
 			skb->data_len += copy;
 			skb->truesize += copy;
 			wmem_alloc_delta += copy;
+		} else {
+			err = skb_zerocopy_iter_dgram(skb, from, copy);
+			if (err < 0)
+				goto error;
 		}
 		offset += copy;
 		length -= copy;
@@ -1137,6 +1139,8 @@
 error_efault:
 	err = -EFAULT;
 error:
+	if (uarg)
+		sock_zerocopy_put_abort(uarg, extra_uref);
 	cork->length -= length;
 	IP_INC_STATS(sock_net(sk), IPSTATS_MIB_OUTDISCARDS);
 	refcount_add(wmem_alloc_delta, &sk->sk_wmem_alloc);
