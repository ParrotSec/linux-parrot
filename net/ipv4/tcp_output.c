--- conflicted
+++ resolved
@@ -46,8 +46,6 @@
 
 #include <trace/events/tcp.h>
 
-<<<<<<< HEAD
-=======
 /* Refresh clocks of a TCP socket,
  * ensuring monotically increasing values.
  */
@@ -59,7 +57,6 @@
 	tp->tcp_mstamp = div_u64(val, NSEC_PER_USEC);
 }
 
->>>>>>> 407d19ab
 static bool tcp_write_xmit(struct sock *sk, unsigned int mss_now, int nonagle,
 			   int push_one, gfp_t gfp);
 
@@ -165,13 +162,16 @@
 	if (tcp_packets_in_flight(tp) == 0)
 		tcp_ca_event(sk, CA_EVENT_TX_START);
 
+	/* If this is the first data packet sent in response to the
+	 * previous received data,
+	 * and it is a reply for ato after last received packet,
+	 * increase pingpong count.
+	 */
+	if (before(tp->lsndtime, icsk->icsk_ack.lrcvtime) &&
+	    (u32)(now - icsk->icsk_ack.lrcvtime) < icsk->icsk_ack.ato)
+		inet_csk_inc_pingpong_cnt(sk);
+
 	tp->lsndtime = now;
-
-	/* If it is a reply for ato after last received
-	 * packet, enter pingpong mode.
-	 */
-	if ((u32)(now - icsk->icsk_ack.lrcvtime) < icsk->icsk_ack.ato)
-		icsk->icsk_ack.pingpong = 1;
 }
 
 /* Account for an ACK we sent. */
@@ -192,21 +192,6 @@
 		return;  /* Special ACK sent by DCTCP to reflect ECN */
 	tcp_dec_quickack_mode(sk, pkts);
 	inet_csk_clear_xmit_timer(sk, ICSK_TIME_DACK);
-}
-
-
-u32 tcp_default_init_rwnd(u32 mss)
-{
-	/* Initial receive window should be twice of TCP_INIT_CWND to
-	 * enable proper sending of new unsent data during fast recovery
-	 * (RFC 3517, Section 4, NextSeg() rule (2)). Further place a
-	 * limit when mss is larger than 1460.
-	 */
-	u32 init_rwnd = TCP_INIT_CWND * 2;
-
-	if (mss > 1460)
-		init_rwnd = max((1460 * init_rwnd) / mss, 2U);
-	return init_rwnd;
 }
 
 /* Determine a window scaling and initial window to offer.
@@ -243,24 +228,20 @@
 	if (sock_net(sk)->ipv4.sysctl_tcp_workaround_signed_windows)
 		(*rcv_wnd) = min(space, MAX_TCP_WINDOW);
 	else
-		(*rcv_wnd) = space;
-
-	(*rcv_wscale) = 0;
+		(*rcv_wnd) = min_t(u32, space, U16_MAX);
+
+	if (init_rcv_wnd)
+		*rcv_wnd = min(*rcv_wnd, init_rcv_wnd * mss);
+
+	*rcv_wscale = 0;
 	if (wscale_ok) {
 		/* Set window scaling on max possible window */
 		space = max_t(u32, space, sock_net(sk)->ipv4.sysctl_tcp_rmem[2]);
 		space = max_t(u32, space, sysctl_rmem_max);
 		space = min_t(u32, space, *window_clamp);
-		while (space > U16_MAX && (*rcv_wscale) < TCP_MAX_WSCALE) {
-			space >>= 1;
-			(*rcv_wscale)++;
-		}
-	}
-
-	if (!init_rcv_wnd) /* Use default unless specified otherwise */
-		init_rcv_wnd = tcp_default_init_rwnd(mss);
-	*rcv_wnd = min(*rcv_wnd, init_rcv_wnd * mss);
-
+		*rcv_wscale = clamp_t(int, ilog2(space) - 15,
+				      0, TCP_MAX_WSCALE);
+	}
 	/* Set the clamp no higher than max representable value */
 	(*window_clamp) = min_t(__u32, U16_MAX << (*rcv_wscale), *window_clamp);
 }
@@ -613,7 +594,8 @@
 
 	*md5 = NULL;
 #ifdef CONFIG_TCP_MD5SIG
-	if (unlikely(rcu_access_pointer(tp->md5sig_info))) {
+	if (static_branch_unlikely(&tcp_md5_needed) &&
+	    rcu_access_pointer(tp->md5sig_info)) {
 		*md5 = tp->af_specific->md5_lookup(sk, sk);
 		if (*md5) {
 			opts->options |= OPTION_MD5;
@@ -749,7 +731,8 @@
 
 	*md5 = NULL;
 #ifdef CONFIG_TCP_MD5SIG
-	if (unlikely(rcu_access_pointer(tp->md5sig_info))) {
+	if (static_branch_unlikely(&tcp_md5_needed) &&
+	    rcu_access_pointer(tp->md5sig_info)) {
 		*md5 = tp->af_specific->md5_lookup(sk, sk);
 		if (*md5) {
 			opts->options |= OPTION_MD5;
@@ -992,28 +975,27 @@
 	return HRTIMER_NORESTART;
 }
 
-static void tcp_internal_pacing(struct sock *sk, const struct sk_buff *skb)
-{
-	u64 len_ns;
-	u32 rate;
-
-	if (!tcp_needs_internal_pacing(sk))
-		return;
-	rate = sk->sk_pacing_rate;
-	if (!rate || rate == ~0U)
-		return;
-
-	len_ns = (u64)skb->len * NSEC_PER_SEC;
-	do_div(len_ns, rate);
-	hrtimer_start(&tcp_sk(sk)->pacing_timer,
-		      ktime_add_ns(ktime_get(), len_ns),
-		      HRTIMER_MODE_ABS_PINNED_SOFT);
-	sock_hold(sk);
-}
-
-static void tcp_update_skb_after_send(struct tcp_sock *tp, struct sk_buff *skb)
-{
-	skb->skb_mstamp = tp->tcp_mstamp;
+static void tcp_update_skb_after_send(struct sock *sk, struct sk_buff *skb,
+				      u64 prior_wstamp)
+{
+	struct tcp_sock *tp = tcp_sk(sk);
+
+	if (sk->sk_pacing_status != SK_PACING_NONE) {
+		unsigned long rate = sk->sk_pacing_rate;
+
+		/* Original sch_fq does not pace first 10 MSS
+		 * Note that tp->data_segs_out overflows after 2^32 packets,
+		 * this is a minor annoyance.
+		 */
+		if (rate != ~0UL && rate && tp->data_segs_out >= 10) {
+			u64 len_ns = div64_ul((u64)skb->len * NSEC_PER_SEC, rate);
+			u64 credit = tp->tcp_wstamp_ns - prior_wstamp;
+
+			/* take into account OS jitter */
+			len_ns -= min_t(u64, len_ns / 2, credit);
+			tp->tcp_wstamp_ns += len_ns;
+		}
+	}
 	list_move_tail(&skb->tcp_tsorted_anchor, &tp->tsorted_sent_queue);
 }
 
@@ -1040,11 +1022,14 @@
 	struct sk_buff *oskb = NULL;
 	struct tcp_md5sig_key *md5;
 	struct tcphdr *th;
+	u64 prior_wstamp;
 	int err;
 
 	BUG_ON(!skb || !tcp_skb_pcount(skb));
 	tp = tcp_sk(sk);
-
+	prior_wstamp = tp->tcp_wstamp_ns;
+	tp->tcp_wstamp_ns = max(tp->tcp_wstamp_ns, tp->tcp_clock_cache);
+	skb->skb_mstamp_ns = tp->tcp_wstamp_ns;
 	if (clone_it) {
 		TCP_SKB_CB(skb)->tx.in_flight = TCP_SKB_CB(skb)->end_seq
 			- tp->snd_una;
@@ -1060,7 +1045,6 @@
 		if (unlikely(!skb))
 			return -ENOBUFS;
 	}
-	skb->skb_mstamp = tp->tcp_mstamp;
 
 	inet = inet_sk(sk);
 	tcb = TCP_SKB_CB(skb);
@@ -1152,7 +1136,6 @@
 		tcp_event_data_sent(tp, sk);
 		tp->data_segs_out += tcp_skb_pcount(skb);
 		tp->bytes_sent += skb->len - tcp_header_size;
-		tcp_internal_pacing(sk, skb);
 	}
 
 	if (after(tcb->end_seq, tp->snd_nxt) || tcb->seq == tcb->end_seq)
@@ -1164,8 +1147,7 @@
 	skb_shinfo(skb)->gso_segs = tcp_skb_pcount(skb);
 	skb_shinfo(skb)->gso_size = tcp_skb_mss(skb);
 
-	/* Our usage of tstamp should remain private */
-	skb->tstamp = 0;
+	/* Leave earliest departure time in skb->tstamp (skb->skb_mstamp_ns) */
 
 	/* Cleanup our debris for IP stacks */
 	memset(skb->cb, 0, max(sizeof(struct inet_skb_parm),
@@ -1178,7 +1160,7 @@
 		err = net_xmit_eval(err);
 	}
 	if (!err && oskb) {
-		tcp_update_skb_after_send(tp, oskb);
+		tcp_update_skb_after_send(sk, oskb, prior_wstamp);
 		tcp_rate_skb_sent(sk, oskb);
 	}
 	return err;
@@ -1727,8 +1709,9 @@
 {
 	u32 bytes, segs;
 
-	bytes = min(sk->sk_pacing_rate >> sk->sk_pacing_shift,
-		    sk->sk_gso_max_size - 1 - MAX_TCP_HEADER);
+	bytes = min_t(unsigned long,
+		      sk->sk_pacing_rate >> sk->sk_pacing_shift,
+		      sk->sk_gso_max_size - 1 - MAX_TCP_HEADER);
 
 	/* Goal is to send at least one packet per ms,
 	 * not one big TSO packet every 100 ms.
@@ -1874,17 +1857,17 @@
  * know that all the data is in scatter-gather pages, and that the
  * packet has never been sent out before (and thus is not cloned).
  */
-static int tso_fragment(struct sock *sk, enum tcp_queue tcp_queue,
-			struct sk_buff *skb, unsigned int len,
+static int tso_fragment(struct sock *sk, struct sk_buff *skb, unsigned int len,
 			unsigned int mss_now, gfp_t gfp)
 {
+	int nlen = skb->len - len;
 	struct sk_buff *buff;
-	int nlen = skb->len - len;
 	u8 flags;
 
 	/* All of a TSO frame must be composed of paged data.  */
 	if (skb->len != skb->data_len)
-		return tcp_fragment(sk, tcp_queue, skb, len, mss_now, gfp);
+		return tcp_fragment(sk, TCP_FRAG_IN_WRITE_QUEUE,
+				    skb, len, mss_now, gfp);
 
 	buff = sk_stream_alloc_skb(sk, 0, gfp, true);
 	if (unlikely(!buff))
@@ -1920,7 +1903,7 @@
 
 	/* Link BUFF into the send queue. */
 	__skb_header_release(buff);
-	tcp_insert_write_queue_after(skb, buff, sk, tcp_queue);
+	tcp_insert_write_queue_after(skb, buff, sk, TCP_FRAG_IN_WRITE_QUEUE);
 
 	return 0;
 }
@@ -1936,18 +1919,22 @@
 				 u32 max_segs)
 {
 	const struct inet_connection_sock *icsk = inet_csk(sk);
-	u32 age, send_win, cong_win, limit, in_flight;
+	u32 send_win, cong_win, limit, in_flight;
 	struct tcp_sock *tp = tcp_sk(sk);
 	struct sk_buff *head;
 	int win_divisor;
+	s64 delta;
 
 	if (icsk->icsk_ca_state >= TCP_CA_Recovery)
 		goto send_now;
 
 	/* Avoid bursty behavior by allowing defer
-	 * only if the last write was recent.
-	 */
-	if ((s32)(tcp_jiffies32 - tp->lsndtime) > 0)
+	 * only if the last write was recent (1 ms).
+	 * Note that tp->tcp_wstamp_ns can be in the future if we have
+	 * packets waiting in a qdisc or device for EDT delivery.
+	 */
+	delta = tp->tcp_clock_cache - tp->tcp_wstamp_ns - NSEC_PER_MSEC;
+	if (delta > 0)
 		goto send_now;
 
 	in_flight = tcp_packets_in_flight(tp);
@@ -1994,9 +1981,9 @@
 	head = tcp_rtx_queue_head(sk);
 	if (!head)
 		goto send_now;
-	age = tcp_stamp_us_delta(tp->tcp_mstamp, head->skb_mstamp);
+	delta = tp->tcp_clock_cache - head->tstamp;
 	/* If next ACK is likely to come too late (half srtt), do not defer */
-	if (age < (tp->srtt_us >> 4))
+	if ((s64)(delta - (u64)NSEC_PER_USEC * (tp->srtt_us >> 4)) < 0)
 		goto send_now;
 
 	/* Ok, it looks like it is advisable to defer.
@@ -2018,7 +2005,8 @@
 	}
 
 	/* If this packet won't get more data, do not wait. */
-	if (TCP_SKB_CB(skb)->tcp_flags & TCPHDR_FIN)
+	if ((TCP_SKB_CB(skb)->tcp_flags & TCPHDR_FIN) ||
+	    TCP_SKB_CB(skb)->eor)
 		goto send_now;
 
 	return true;
@@ -2217,10 +2205,23 @@
 	return -1;
 }
 
-static bool tcp_pacing_check(const struct sock *sk)
-{
-	return tcp_needs_internal_pacing(sk) &&
-	       hrtimer_is_queued(&tcp_sk(sk)->pacing_timer);
+static bool tcp_pacing_check(struct sock *sk)
+{
+	struct tcp_sock *tp = tcp_sk(sk);
+
+	if (!tcp_needs_internal_pacing(sk))
+		return false;
+
+	if (tp->tcp_wstamp_ns <= tp->tcp_clock_cache)
+		return false;
+
+	if (!hrtimer_is_queued(&tp->pacing_timer)) {
+		hrtimer_start(&tp->pacing_timer,
+			      ns_to_ktime(tp->tcp_wstamp_ns),
+			      HRTIMER_MODE_ABS_PINNED_SOFT);
+		sock_hold(sk);
+	}
+	return true;
 }
 
 /* TCP Small Queues :
@@ -2237,11 +2238,14 @@
 static bool tcp_small_queue_check(struct sock *sk, const struct sk_buff *skb,
 				  unsigned int factor)
 {
-	unsigned int limit;
-
-	limit = max(2 * skb->truesize, sk->sk_pacing_rate >> sk->sk_pacing_shift);
-	limit = min_t(u32, limit,
-		      sock_net(sk)->ipv4.sysctl_tcp_limit_output_bytes);
+	unsigned long limit;
+
+	limit = max_t(unsigned long,
+		      2 * skb->truesize,
+		      sk->sk_pacing_rate >> sk->sk_pacing_shift);
+	if (sk->sk_pacing_status == SK_PACING_NONE)
+		limit = min_t(unsigned long, limit,
+			      sock_net(sk)->ipv4.sysctl_tcp_limit_output_bytes);
 	limit <<= factor;
 
 	if (refcount_read(&sk->sk_wmem_alloc) > limit) {
@@ -2349,17 +2353,19 @@
 	while ((skb = tcp_send_head(sk))) {
 		unsigned int limit;
 
+		if (unlikely(tp->repair) && tp->repair_queue == TCP_SEND_QUEUE) {
+			/* "skb_mstamp_ns" is used as a start point for the retransmit timer */
+			skb->skb_mstamp_ns = tp->tcp_wstamp_ns = tp->tcp_clock_cache;
+			list_move_tail(&skb->tcp_tsorted_anchor, &tp->tsorted_sent_queue);
+			tcp_init_tso_segs(skb, mss_now);
+			goto repair; /* Skip network transmission */
+		}
+
 		if (tcp_pacing_check(sk))
 			break;
 
 		tso_segs = tcp_init_tso_segs(skb, mss_now);
 		BUG_ON(!tso_segs);
-
-		if (unlikely(tp->repair) && tp->repair_queue == TCP_SEND_QUEUE) {
-			/* "skb_mstamp" is used as a start point for the retransmit timer */
-			tcp_update_skb_after_send(tp, skb);
-			goto repair; /* Skip network transmission */
-		}
 
 		cwnd_quota = tcp_cwnd_test(tp, skb);
 		if (!cwnd_quota) {
@@ -2396,8 +2402,7 @@
 						    nonagle);
 
 		if (skb->len > limit &&
-		    unlikely(tso_fragment(sk, TCP_FRAG_IN_WRITE_QUEUE,
-					  skb, limit, mss_now, gfp)))
+		    unlikely(tso_fragment(sk, skb, limit, mss_now, gfp)))
 			break;
 
 		if (tcp_small_queue_check(sk, skb, 0))
@@ -2482,8 +2487,8 @@
 	if (rto_delta_us > 0)
 		timeout = min_t(u32, timeout, usecs_to_jiffies(rto_delta_us));
 
-	inet_csk_reset_xmit_timer(sk, ICSK_TIME_LOSS_PROBE, timeout,
-				  TCP_RTO_MAX);
+	tcp_reset_xmit_timer(sk, ICSK_TIME_LOSS_PROBE, timeout,
+			     TCP_RTO_MAX, NULL);
 	return true;
 }
 
@@ -2935,22 +2940,26 @@
 		} tcp_skb_tsorted_restore(skb);
 
 		if (!err) {
-			tcp_update_skb_after_send(tp, skb);
+			tcp_update_skb_after_send(sk, skb, tp->tcp_wstamp_ns);
 			tcp_rate_skb_sent(sk, skb);
 		}
 	} else {
 		err = tcp_transmit_skb(sk, skb, 1, GFP_ATOMIC);
 	}
 
+	/* To avoid taking spuriously low RTT samples based on a timestamp
+	 * for a transmit that never happened, always mark EVER_RETRANS
+	 */
+	TCP_SKB_CB(skb)->sacked |= TCPCB_EVER_RETRANS;
+
 	if (BPF_SOCK_OPS_TEST_FLAG(tp, BPF_SOCK_OPS_RETRANS_CB_FLAG))
 		tcp_call_bpf_3arg(sk, BPF_SOCK_OPS_RETRANS_CB,
 				  TCP_SKB_CB(skb)->seq, segs, err);
 
 	if (likely(!err)) {
-		TCP_SKB_CB(skb)->sacked |= TCPCB_EVER_RETRANS;
 		trace_tcp_retransmit_skb(sk, skb);
 	} else if (err != -EBUSY) {
-		NET_INC_STATS(sock_net(sk), LINUX_MIB_TCPRETRANSFAIL);
+		NET_ADD_STATS(sock_net(sk), LINUX_MIB_TCPRETRANSFAIL, segs);
 	}
 	return err;
 }
@@ -2968,12 +2977,11 @@
 #endif
 		TCP_SKB_CB(skb)->sacked |= TCPCB_RETRANS;
 		tp->retrans_out += tcp_skb_pcount(skb);
-
-		/* Save stamp of the first retransmit. */
-		if (!tp->retrans_stamp)
-			tp->retrans_stamp = tcp_skb_timestamp(skb);
-
-	}
+	}
+
+	/* Save stamp of the first (attempted) retransmit. */
+	if (!tp->retrans_stamp)
+		tp->retrans_stamp = tcp_skb_timestamp(skb);
 
 	if (tp->undo_retrans < 0)
 		tp->undo_retrans = 0;
@@ -3050,9 +3058,10 @@
 
 		if (skb == rtx_head &&
 		    icsk->icsk_pending != ICSK_TIME_REO_TIMEOUT)
-			inet_csk_reset_xmit_timer(sk, ICSK_TIME_RETRANS,
-						  inet_csk(sk)->icsk_rto,
-						  TCP_RTO_MAX);
+			tcp_reset_xmit_timer(sk, ICSK_TIME_RETRANS,
+					     inet_csk(sk)->icsk_rto,
+					     TCP_RTO_MAX,
+					     skb);
 	}
 }
 
@@ -3250,18 +3259,14 @@
 	memset(&opts, 0, sizeof(opts));
 #ifdef CONFIG_SYN_COOKIES
 	if (unlikely(req->cookie_ts))
-		skb->skb_mstamp = cookie_init_timestamp(req);
+		skb->skb_mstamp_ns = cookie_init_timestamp(req);
 	else
 #endif
-<<<<<<< HEAD
-		skb->skb_mstamp = tcp_clock_us();
-=======
 	{
 		skb->skb_mstamp_ns = tcp_clock_ns();
 		if (!tcp_rsk(req)->snt_synack) /* Timestamp first SYNACK */
 			tcp_rsk(req)->snt_synack = tcp_skb_timestamp_us(skb);
 	}
->>>>>>> 407d19ab
 
 #ifdef CONFIG_TCP_MD5SIG
 	rcu_read_lock();
@@ -3465,6 +3470,7 @@
 			skb_trim(syn_data, copied);
 			space = copied;
 		}
+		skb_zcopy_set(syn_data, fo->uarg, NULL);
 	}
 	/* No more data pending in inet_wait_for_connect() */
 	if (space == fo->size)
@@ -3477,7 +3483,7 @@
 
 	err = tcp_transmit_skb(sk, syn_data, 1, sk->sk_allocation);
 
-	syn->skb_mstamp = syn_data->skb_mstamp;
+	syn->skb_mstamp_ns = syn_data->skb_mstamp_ns;
 
 	/* Now full SYN+DATA was cloned and sent (or not),
 	 * remove the SYN from the original skb (syn_data)
@@ -3578,7 +3584,7 @@
 		const struct tcp_sock *tp = tcp_sk(sk);
 		int max_ato = HZ / 2;
 
-		if (icsk->icsk_ack.pingpong ||
+		if (inet_csk_in_pingpong_mode(sk) ||
 		    (icsk->icsk_ack.pending & ICSK_ACK_PUSHED))
 			max_ato = TCP_DELACK_MAX;
 
@@ -3759,7 +3765,7 @@
 	struct inet_connection_sock *icsk = inet_csk(sk);
 	struct tcp_sock *tp = tcp_sk(sk);
 	struct net *net = sock_net(sk);
-	unsigned long probe_max;
+	unsigned long timeout;
 	int err;
 
 	err = tcp_write_wakeup(sk, LINUX_MIB_TCPWINPROBE);
@@ -3771,25 +3777,18 @@
 		return;
 	}
 
+	icsk->icsk_probes_out++;
 	if (err <= 0) {
 		if (icsk->icsk_backoff < net->ipv4.sysctl_tcp_retries2)
 			icsk->icsk_backoff++;
-		icsk->icsk_probes_out++;
-		probe_max = TCP_RTO_MAX;
+		timeout = tcp_probe0_when(sk, TCP_RTO_MAX);
 	} else {
 		/* If packet was not sent due to local congestion,
-		 * do not backoff and do not remember icsk_probes_out.
-		 * Let local senders to fight for local resources.
-		 *
-		 * Use accumulated backoff yet.
+		 * Let senders fight for local resources conservatively.
 		 */
-		if (!icsk->icsk_probes_out)
-			icsk->icsk_probes_out = 1;
-		probe_max = TCP_RESOURCE_PROBE_INTERVAL;
-	}
-	inet_csk_reset_xmit_timer(sk, ICSK_TIME_PROBE0,
-				  tcp_probe0_when(sk, probe_max),
-				  TCP_RTO_MAX);
+		timeout = TCP_RESOURCE_PROBE_INTERVAL;
+	}
+	tcp_reset_xmit_timer(sk, ICSK_TIME_PROBE0, timeout, TCP_RTO_MAX, NULL);
 }
 
 int tcp_rtx_synack(const struct sock *sk, struct request_sock *req)
