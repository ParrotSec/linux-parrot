--- conflicted
+++ resolved
@@ -182,42 +182,23 @@
 	return false;
 }
 
-<<<<<<< HEAD
-static int ip_local_deliver_finish(struct net *net, struct sock *sk, struct sk_buff *skb)
-=======
 INDIRECT_CALLABLE_DECLARE(int udp_rcv(struct sk_buff *));
 INDIRECT_CALLABLE_DECLARE(int tcp_v4_rcv(struct sk_buff *));
 void ip_protocol_deliver_rcu(struct net *net, struct sk_buff *skb, int protocol)
->>>>>>> 407d19ab
-{
-	__skb_pull(skb, skb_network_header_len(skb));
-
-	rcu_read_lock();
-	{
-		int protocol = ip_hdr(skb)->protocol;
-		const struct net_protocol *ipprot;
-		int raw;
-
-	resubmit:
-		raw = raw_local_deliver(skb, protocol);
-
-		ipprot = rcu_dereference(inet_protos[protocol]);
-		if (ipprot) {
-			int ret;
-
-			if (!ipprot->no_policy) {
-				if (!xfrm4_policy_check(NULL, XFRM_POLICY_IN, skb)) {
-					kfree_skb(skb);
-					goto out;
-				}
-				nf_reset(skb);
+{
+	const struct net_protocol *ipprot;
+	int raw, ret;
+
+resubmit:
+	raw = raw_local_deliver(skb, protocol);
+
+	ipprot = rcu_dereference(inet_protos[protocol]);
+	if (ipprot) {
+		if (!ipprot->no_policy) {
+			if (!xfrm4_policy_check(NULL, XFRM_POLICY_IN, skb)) {
+				kfree_skb(skb);
+				return;
 			}
-<<<<<<< HEAD
-			ret = ipprot->handler(skb);
-			if (ret < 0) {
-				protocol = -ret;
-				goto resubmit;
-=======
 			nf_reset(skb);
 		}
 		ret = INDIRECT_CALL_2(ipprot->handler, tcp_v4_rcv, udp_rcv,
@@ -233,24 +214,21 @@
 				__IP_INC_STATS(net, IPSTATS_MIB_INUNKNOWNPROTOS);
 				icmp_send(skb, ICMP_DEST_UNREACH,
 					  ICMP_PROT_UNREACH, 0);
->>>>>>> 407d19ab
 			}
+			kfree_skb(skb);
+		} else {
 			__IP_INC_STATS(net, IPSTATS_MIB_INDELIVERS);
-		} else {
-			if (!raw) {
-				if (xfrm4_policy_check(NULL, XFRM_POLICY_IN, skb)) {
-					__IP_INC_STATS(net, IPSTATS_MIB_INUNKNOWNPROTOS);
-					icmp_send(skb, ICMP_DEST_UNREACH,
-						  ICMP_PROT_UNREACH, 0);
-				}
-				kfree_skb(skb);
-			} else {
-				__IP_INC_STATS(net, IPSTATS_MIB_INDELIVERS);
-				consume_skb(skb);
-			}
-		}
-	}
- out:
+			consume_skb(skb);
+		}
+	}
+}
+
+static int ip_local_deliver_finish(struct net *net, struct sock *sk, struct sk_buff *skb)
+{
+	__skb_pull(skb, skb_network_header_len(skb));
+
+	rcu_read_lock();
+	ip_protocol_deliver_rcu(net, skb, ip_hdr(skb)->protocol);
 	rcu_read_unlock();
 
 	return 0;
@@ -450,7 +428,6 @@
 	if (skb->pkt_type == PACKET_OTHERHOST)
 		goto drop;
 
-
 	__IP_UPD_PO_STATS(net, IPSTATS_MIB_IN, skb->len);
 
 	skb = skb_share_check(skb, GFP_ATOMIC);
@@ -542,6 +519,7 @@
 	skb = ip_rcv_core(skb, net);
 	if (skb == NULL)
 		return NET_RX_DROP;
+
 	return NF_HOOK(NFPROTO_IPV4, NF_INET_PRE_ROUTING,
 		       net, NULL, skb, dev, NULL,
 		       ip_rcv_finish);
@@ -552,11 +530,7 @@
 	struct sk_buff *skb, *next;
 
 	list_for_each_entry_safe(skb, next, head, list) {
-		list_del(&skb->list);
-		/* Handle ip{6}_forward case, as sch_direct_xmit have
-		 * another kind of SKB-list usage (see validate_xmit_skb_list)
-		 */
-		skb->next = NULL;
+		skb_list_del_init(skb);
 		dst_input(skb);
 	}
 }
