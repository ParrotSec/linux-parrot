// SPDX-License-Identifier: GPL-2.0-or-later
/*
 * INET		An implementation of the TCP/IP protocol suite for the LINUX
 *		operating system.  INET is implemented using the  BSD Socket
 *		interface as the means of communication with the user level.
 *
 *		IPv4 Forwarding Information Base: FIB frontend.
 *
 * Authors:	Alexey Kuznetsov, <kuznet@ms2.inr.ac.ru>
 */

#include <linux/module.h>
#include <linux/uaccess.h>
#include <linux/bitops.h>
#include <linux/capability.h>
#include <linux/types.h>
#include <linux/kernel.h>
#include <linux/mm.h>
#include <linux/string.h>
#include <linux/socket.h>
#include <linux/sockios.h>
#include <linux/errno.h>
#include <linux/in.h>
#include <linux/inet.h>
#include <linux/inetdevice.h>
#include <linux/netdevice.h>
#include <linux/if_addr.h>
#include <linux/if_arp.h>
#include <linux/skbuff.h>
#include <linux/cache.h>
#include <linux/init.h>
#include <linux/list.h>
#include <linux/slab.h>

#include <net/ip.h>
#include <net/protocol.h>
#include <net/route.h>
#include <net/tcp.h>
#include <net/sock.h>
#include <net/arp.h>
#include <net/ip_fib.h>
#include <net/rtnetlink.h>
#include <net/xfrm.h>
#include <net/l3mdev.h>
#include <net/lwtunnel.h>
#include <trace/events/fib.h>

#ifndef CONFIG_IP_MULTIPLE_TABLES

static int __net_init fib4_rules_init(struct net *net)
{
	struct fib_table *local_table, *main_table;

	main_table  = fib_trie_table(RT_TABLE_MAIN, NULL);
	if (!main_table)
		return -ENOMEM;

	local_table = fib_trie_table(RT_TABLE_LOCAL, main_table);
	if (!local_table)
		goto fail;

	hlist_add_head_rcu(&local_table->tb_hlist,
				&net->ipv4.fib_table_hash[TABLE_LOCAL_INDEX]);
	hlist_add_head_rcu(&main_table->tb_hlist,
				&net->ipv4.fib_table_hash[TABLE_MAIN_INDEX]);
	return 0;

fail:
	fib_free_table(main_table);
	return -ENOMEM;
}

static bool fib4_has_custom_rules(struct net *net)
{
	return false;
}
#else

struct fib_table *fib_new_table(struct net *net, u32 id)
{
	struct fib_table *tb, *alias = NULL;
	unsigned int h;

	if (id == 0)
		id = RT_TABLE_MAIN;
	tb = fib_get_table(net, id);
	if (tb)
		return tb;

	if (id == RT_TABLE_LOCAL && !net->ipv4.fib_has_custom_rules)
		alias = fib_new_table(net, RT_TABLE_MAIN);

	tb = fib_trie_table(id, alias);
	if (!tb)
		return NULL;

	switch (id) {
	case RT_TABLE_MAIN:
		rcu_assign_pointer(net->ipv4.fib_main, tb);
		break;
	case RT_TABLE_DEFAULT:
		rcu_assign_pointer(net->ipv4.fib_default, tb);
		break;
	default:
		break;
	}

	h = id & (FIB_TABLE_HASHSZ - 1);
	hlist_add_head_rcu(&tb->tb_hlist, &net->ipv4.fib_table_hash[h]);
	return tb;
}
EXPORT_SYMBOL_GPL(fib_new_table);

/* caller must hold either rtnl or rcu read lock */
struct fib_table *fib_get_table(struct net *net, u32 id)
{
	struct fib_table *tb;
	struct hlist_head *head;
	unsigned int h;

	if (id == 0)
		id = RT_TABLE_MAIN;
	h = id & (FIB_TABLE_HASHSZ - 1);

	head = &net->ipv4.fib_table_hash[h];
	hlist_for_each_entry_rcu(tb, head, tb_hlist) {
		if (tb->tb_id == id)
			return tb;
	}
	return NULL;
}

static bool fib4_has_custom_rules(struct net *net)
{
	return net->ipv4.fib_has_custom_rules;
}
#endif /* CONFIG_IP_MULTIPLE_TABLES */

static void fib_replace_table(struct net *net, struct fib_table *old,
			      struct fib_table *new)
{
#ifdef CONFIG_IP_MULTIPLE_TABLES
	switch (new->tb_id) {
	case RT_TABLE_MAIN:
		rcu_assign_pointer(net->ipv4.fib_main, new);
		break;
	case RT_TABLE_DEFAULT:
		rcu_assign_pointer(net->ipv4.fib_default, new);
		break;
	default:
		break;
	}

#endif
	/* replace the old table in the hlist */
	hlist_replace_rcu(&old->tb_hlist, &new->tb_hlist);
}

int fib_unmerge(struct net *net)
{
	struct fib_table *old, *new, *main_table;

	/* attempt to fetch local table if it has been allocated */
	old = fib_get_table(net, RT_TABLE_LOCAL);
	if (!old)
		return 0;

	new = fib_trie_unmerge(old);
	if (!new)
		return -ENOMEM;

	/* table is already unmerged */
	if (new == old)
		return 0;

	/* replace merged table with clean table */
	fib_replace_table(net, old, new);
	fib_free_table(old);

	/* attempt to fetch main table if it has been allocated */
	main_table = fib_get_table(net, RT_TABLE_MAIN);
	if (!main_table)
		return 0;

	/* flush local entries from main table */
	fib_table_flush_external(main_table);

	return 0;
}

static void fib_flush(struct net *net)
{
	int flushed = 0;
	unsigned int h;

	for (h = 0; h < FIB_TABLE_HASHSZ; h++) {
		struct hlist_head *head = &net->ipv4.fib_table_hash[h];
		struct hlist_node *tmp;
		struct fib_table *tb;

		hlist_for_each_entry_safe(tb, tmp, head, tb_hlist)
			flushed += fib_table_flush(net, tb, false);
	}

	if (flushed)
		rt_cache_flush(net);
}

/*
 * Find address type as if only "dev" was present in the system. If
 * on_dev is NULL then all interfaces are taken into consideration.
 */
static inline unsigned int __inet_dev_addr_type(struct net *net,
						const struct net_device *dev,
						__be32 addr, u32 tb_id)
{
	struct flowi4		fl4 = { .daddr = addr };
	struct fib_result	res;
	unsigned int ret = RTN_BROADCAST;
	struct fib_table *table;

	if (ipv4_is_zeronet(addr) || ipv4_is_lbcast(addr))
		return RTN_BROADCAST;
	if (ipv4_is_multicast(addr))
		return RTN_MULTICAST;

	rcu_read_lock();

	table = fib_get_table(net, tb_id);
	if (table) {
		ret = RTN_UNICAST;
		if (!fib_table_lookup(table, &fl4, &res, FIB_LOOKUP_NOREF)) {
			if (!dev || dev == res.fi->fib_dev)
				ret = res.type;
		}
	}

	rcu_read_unlock();
	return ret;
}

unsigned int inet_addr_type_table(struct net *net, __be32 addr, u32 tb_id)
{
	return __inet_dev_addr_type(net, NULL, addr, tb_id);
}
EXPORT_SYMBOL(inet_addr_type_table);

unsigned int inet_addr_type(struct net *net, __be32 addr)
{
	return __inet_dev_addr_type(net, NULL, addr, RT_TABLE_LOCAL);
}
EXPORT_SYMBOL(inet_addr_type);

unsigned int inet_dev_addr_type(struct net *net, const struct net_device *dev,
				__be32 addr)
{
	u32 rt_table = l3mdev_fib_table(dev) ? : RT_TABLE_LOCAL;

	return __inet_dev_addr_type(net, dev, addr, rt_table);
}
EXPORT_SYMBOL(inet_dev_addr_type);

/* inet_addr_type with dev == NULL but using the table from a dev
 * if one is associated
 */
unsigned int inet_addr_type_dev_table(struct net *net,
				      const struct net_device *dev,
				      __be32 addr)
{
	u32 rt_table = l3mdev_fib_table(dev) ? : RT_TABLE_LOCAL;

	return __inet_dev_addr_type(net, NULL, addr, rt_table);
}
EXPORT_SYMBOL(inet_addr_type_dev_table);

__be32 fib_compute_spec_dst(struct sk_buff *skb)
{
	struct net_device *dev = skb->dev;
	struct in_device *in_dev;
	struct fib_result res;
	struct rtable *rt;
	struct net *net;
	int scope;

	rt = skb_rtable(skb);
	if ((rt->rt_flags & (RTCF_BROADCAST | RTCF_MULTICAST | RTCF_LOCAL)) ==
	    RTCF_LOCAL)
		return ip_hdr(skb)->daddr;

	in_dev = __in_dev_get_rcu(dev);

	net = dev_net(dev);

	scope = RT_SCOPE_UNIVERSE;
	if (!ipv4_is_zeronet(ip_hdr(skb)->saddr)) {
		bool vmark = in_dev && IN_DEV_SRC_VMARK(in_dev);
		struct flowi4 fl4 = {
			.flowi4_iif = LOOPBACK_IFINDEX,
			.flowi4_oif = l3mdev_master_ifindex_rcu(dev),
			.daddr = ip_hdr(skb)->saddr,
			.flowi4_tos = RT_TOS(ip_hdr(skb)->tos),
			.flowi4_scope = scope,
			.flowi4_mark = vmark ? skb->mark : 0,
		};
		if (!fib_lookup(net, &fl4, &res, 0))
			return fib_result_prefsrc(net, &res);
	} else {
		scope = RT_SCOPE_LINK;
	}

	return inet_select_addr(dev, ip_hdr(skb)->saddr, scope);
}

<<<<<<< HEAD
=======
bool fib_info_nh_uses_dev(struct fib_info *fi, const struct net_device *dev)
{
	bool dev_match = false;
#ifdef CONFIG_IP_ROUTE_MULTIPATH
	int ret;

	for (ret = 0; ret < fi->fib_nhs; ret++) {
		struct fib_nh *nh = &fi->fib_nh[ret];

		if (nh->fib_nh_dev == dev) {
			dev_match = true;
			break;
		} else if (l3mdev_master_ifindex_rcu(nh->fib_nh_dev) == dev->ifindex) {
			dev_match = true;
			break;
		}
	}
#else
	if (fi->fib_nh[0].fib_nh_dev == dev)
		dev_match = true;
#endif

	return dev_match;
}
EXPORT_SYMBOL_GPL(fib_info_nh_uses_dev);

>>>>>>> 407d19ab
/* Given (packet source, input interface) and optional (dst, oif, tos):
 * - (main) check, that source is valid i.e. not broadcast or our local
 *   address.
 * - figure out what "logical" interface this packet arrived
 *   and calculate "specific destination" address.
 * - check, that packet arrived from expected physical interface.
 * called with rcu_read_lock()
 */
static int __fib_validate_source(struct sk_buff *skb, __be32 src, __be32 dst,
				 u8 tos, int oif, struct net_device *dev,
				 int rpf, struct in_device *idev, u32 *itag)
{
	struct net *net = dev_net(dev);
	struct flow_keys flkeys;
	int ret, no_addr;
	struct fib_result res;
	struct flowi4 fl4;
	bool dev_match;

	fl4.flowi4_oif = 0;
	fl4.flowi4_iif = l3mdev_master_ifindex_rcu(dev);
	if (!fl4.flowi4_iif)
		fl4.flowi4_iif = oif ? : LOOPBACK_IFINDEX;
	fl4.daddr = src;
	fl4.saddr = dst;
	fl4.flowi4_tos = tos;
	fl4.flowi4_scope = RT_SCOPE_UNIVERSE;
	fl4.flowi4_tun_key.tun_id = 0;
	fl4.flowi4_flags = 0;
	fl4.flowi4_uid = sock_net_uid(net, NULL);

	no_addr = idev->ifa_list == NULL;

	fl4.flowi4_mark = IN_DEV_SRC_VMARK(idev) ? skb->mark : 0;
	if (!fib4_rules_early_flow_dissect(net, skb, &fl4, &flkeys)) {
		fl4.flowi4_proto = 0;
		fl4.fl4_sport = 0;
		fl4.fl4_dport = 0;
	}

	if (fib_lookup(net, &fl4, &res, 0))
		goto last_resort;
	if (res.type != RTN_UNICAST &&
	    (res.type != RTN_LOCAL || !IN_DEV_ACCEPT_LOCAL(idev)))
		goto e_inval;
	fib_combine_itag(itag, &res);
	dev_match = false;

#ifdef CONFIG_IP_ROUTE_MULTIPATH
	for (ret = 0; ret < res.fi->fib_nhs; ret++) {
		struct fib_nh *nh = &res.fi->fib_nh[ret];

		if (nh->nh_dev == dev) {
			dev_match = true;
			break;
		} else if (l3mdev_master_ifindex_rcu(nh->nh_dev) == dev->ifindex) {
			dev_match = true;
			break;
		}
	}
#else
	if (FIB_RES_DEV(res) == dev)
		dev_match = true;
#endif
	if (dev_match) {
		ret = FIB_RES_NHC(res)->nhc_scope >= RT_SCOPE_HOST;
		return ret;
	}
	if (no_addr)
		goto last_resort;
	if (rpf == 1)
		goto e_rpf;
	fl4.flowi4_oif = dev->ifindex;

	ret = 0;
	if (fib_lookup(net, &fl4, &res, FIB_LOOKUP_IGNORE_LINKSTATE) == 0) {
		if (res.type == RTN_UNICAST)
			ret = FIB_RES_NHC(res)->nhc_scope >= RT_SCOPE_HOST;
	}
	return ret;

last_resort:
	if (rpf)
		goto e_rpf;
	*itag = 0;
	return 0;

e_inval:
	return -EINVAL;
e_rpf:
	return -EXDEV;
}

/* Ignore rp_filter for packets protected by IPsec. */
int fib_validate_source(struct sk_buff *skb, __be32 src, __be32 dst,
			u8 tos, int oif, struct net_device *dev,
			struct in_device *idev, u32 *itag)
{
	int r = secpath_exists(skb) ? 0 : IN_DEV_RPFILTER(idev);
	struct net *net = dev_net(dev);

	if (!r && !fib_num_tclassid_users(net) &&
	    (dev->ifindex != oif || !IN_DEV_TX_REDIRECTS(idev))) {
		if (IN_DEV_ACCEPT_LOCAL(idev))
			goto ok;
		/* with custom local routes in place, checking local addresses
		 * only will be too optimistic, with custom rules, checking
		 * local addresses only can be too strict, e.g. due to vrf
		 */
		if (net->ipv4.fib_has_custom_local_routes ||
		    fib4_has_custom_rules(net))
			goto full_check;
		if (inet_lookup_ifaddr_rcu(net, src))
			return -EINVAL;

ok:
		*itag = 0;
		return 0;
	}

full_check:
	return __fib_validate_source(skb, src, dst, tos, oif, dev, r, idev, itag);
}

static inline __be32 sk_extract_addr(struct sockaddr *addr)
{
	return ((struct sockaddr_in *) addr)->sin_addr.s_addr;
}

static int put_rtax(struct nlattr *mx, int len, int type, u32 value)
{
	struct nlattr *nla;

	nla = (struct nlattr *) ((char *) mx + len);
	nla->nla_type = type;
	nla->nla_len = nla_attr_size(4);
	*(u32 *) nla_data(nla) = value;

	return len + nla_total_size(4);
}

static int rtentry_to_fib_config(struct net *net, int cmd, struct rtentry *rt,
				 struct fib_config *cfg)
{
	__be32 addr;
	int plen;

	memset(cfg, 0, sizeof(*cfg));
	cfg->fc_nlinfo.nl_net = net;

	if (rt->rt_dst.sa_family != AF_INET)
		return -EAFNOSUPPORT;

	/*
	 * Check mask for validity:
	 * a) it must be contiguous.
	 * b) destination must have all host bits clear.
	 * c) if application forgot to set correct family (AF_INET),
	 *    reject request unless it is absolutely clear i.e.
	 *    both family and mask are zero.
	 */
	plen = 32;
	addr = sk_extract_addr(&rt->rt_dst);
	if (!(rt->rt_flags & RTF_HOST)) {
		__be32 mask = sk_extract_addr(&rt->rt_genmask);

		if (rt->rt_genmask.sa_family != AF_INET) {
			if (mask || rt->rt_genmask.sa_family)
				return -EAFNOSUPPORT;
		}

		if (bad_mask(mask, addr))
			return -EINVAL;

		plen = inet_mask_len(mask);
	}

	cfg->fc_dst_len = plen;
	cfg->fc_dst = addr;

	if (cmd != SIOCDELRT) {
		cfg->fc_nlflags = NLM_F_CREATE;
		cfg->fc_protocol = RTPROT_BOOT;
	}

	if (rt->rt_metric)
		cfg->fc_priority = rt->rt_metric - 1;

	if (rt->rt_flags & RTF_REJECT) {
		cfg->fc_scope = RT_SCOPE_HOST;
		cfg->fc_type = RTN_UNREACHABLE;
		return 0;
	}

	cfg->fc_scope = RT_SCOPE_NOWHERE;
	cfg->fc_type = RTN_UNICAST;

	if (rt->rt_dev) {
		char *colon;
		struct net_device *dev;
		char devname[IFNAMSIZ];

		if (copy_from_user(devname, rt->rt_dev, IFNAMSIZ-1))
			return -EFAULT;

		devname[IFNAMSIZ-1] = 0;
		colon = strchr(devname, ':');
		if (colon)
			*colon = 0;
		dev = __dev_get_by_name(net, devname);
		if (!dev)
			return -ENODEV;
		cfg->fc_oif = dev->ifindex;
		cfg->fc_table = l3mdev_fib_table(dev);
		if (colon) {
			struct in_ifaddr *ifa;
			struct in_device *in_dev = __in_dev_get_rtnl(dev);
			if (!in_dev)
				return -ENODEV;
			*colon = ':';
			for (ifa = in_dev->ifa_list; ifa; ifa = ifa->ifa_next)
				if (strcmp(ifa->ifa_label, devname) == 0)
					break;
			if (!ifa)
				return -ENODEV;
			cfg->fc_prefsrc = ifa->ifa_local;
		}
	}

	addr = sk_extract_addr(&rt->rt_gateway);
	if (rt->rt_gateway.sa_family == AF_INET && addr) {
		unsigned int addr_type;

		cfg->fc_gw4 = addr;
		cfg->fc_gw_family = AF_INET;
		addr_type = inet_addr_type_table(net, addr, cfg->fc_table);
		if (rt->rt_flags & RTF_GATEWAY &&
		    addr_type == RTN_UNICAST)
			cfg->fc_scope = RT_SCOPE_UNIVERSE;
	}

	if (cmd == SIOCDELRT)
		return 0;

	if (rt->rt_flags & RTF_GATEWAY && !cfg->fc_gw_family)
		return -EINVAL;

	if (cfg->fc_scope == RT_SCOPE_NOWHERE)
		cfg->fc_scope = RT_SCOPE_LINK;

	if (rt->rt_flags & (RTF_MTU | RTF_WINDOW | RTF_IRTT)) {
		struct nlattr *mx;
		int len = 0;

		mx = kcalloc(3, nla_total_size(4), GFP_KERNEL);
		if (!mx)
			return -ENOMEM;

		if (rt->rt_flags & RTF_MTU)
			len = put_rtax(mx, len, RTAX_ADVMSS, rt->rt_mtu - 40);

		if (rt->rt_flags & RTF_WINDOW)
			len = put_rtax(mx, len, RTAX_WINDOW, rt->rt_window);

		if (rt->rt_flags & RTF_IRTT)
			len = put_rtax(mx, len, RTAX_RTT, rt->rt_irtt << 3);

		cfg->fc_mx = mx;
		cfg->fc_mx_len = len;
	}

	return 0;
}

/*
 * Handle IP routing ioctl calls.
 * These are used to manipulate the routing tables
 */
int ip_rt_ioctl(struct net *net, unsigned int cmd, struct rtentry *rt)
{
	struct fib_config cfg;
	int err;

	switch (cmd) {
	case SIOCADDRT:		/* Add a route */
	case SIOCDELRT:		/* Delete a route */
		if (!ns_capable(net->user_ns, CAP_NET_ADMIN))
			return -EPERM;

		rtnl_lock();
		err = rtentry_to_fib_config(net, cmd, rt, &cfg);
		if (err == 0) {
			struct fib_table *tb;

			if (cmd == SIOCDELRT) {
				tb = fib_get_table(net, cfg.fc_table);
				if (tb)
					err = fib_table_delete(net, tb, &cfg,
							       NULL);
				else
					err = -ESRCH;
			} else {
				tb = fib_new_table(net, cfg.fc_table);
				if (tb)
					err = fib_table_insert(net, tb,
							       &cfg, NULL);
				else
					err = -ENOBUFS;
			}

			/* allocated by rtentry_to_fib_config() */
			kfree(cfg.fc_mx);
		}
		rtnl_unlock();
		return err;
	}
	return -EINVAL;
}

const struct nla_policy rtm_ipv4_policy[RTA_MAX + 1] = {
	[RTA_DST]		= { .type = NLA_U32 },
	[RTA_SRC]		= { .type = NLA_U32 },
	[RTA_IIF]		= { .type = NLA_U32 },
	[RTA_OIF]		= { .type = NLA_U32 },
	[RTA_GATEWAY]		= { .type = NLA_U32 },
	[RTA_PRIORITY]		= { .type = NLA_U32 },
	[RTA_PREFSRC]		= { .type = NLA_U32 },
	[RTA_METRICS]		= { .type = NLA_NESTED },
	[RTA_MULTIPATH]		= { .len = sizeof(struct rtnexthop) },
	[RTA_FLOW]		= { .type = NLA_U32 },
	[RTA_ENCAP_TYPE]	= { .type = NLA_U16 },
	[RTA_ENCAP]		= { .type = NLA_NESTED },
	[RTA_UID]		= { .type = NLA_U32 },
	[RTA_MARK]		= { .type = NLA_U32 },
	[RTA_TABLE]		= { .type = NLA_U32 },
	[RTA_IP_PROTO]		= { .type = NLA_U8 },
	[RTA_SPORT]		= { .type = NLA_U16 },
	[RTA_DPORT]		= { .type = NLA_U16 },
};

int fib_gw_from_via(struct fib_config *cfg, struct nlattr *nla,
		    struct netlink_ext_ack *extack)
{
	struct rtvia *via;
	int alen;

	if (nla_len(nla) < offsetof(struct rtvia, rtvia_addr)) {
		NL_SET_ERR_MSG(extack, "Invalid attribute length for RTA_VIA");
		return -EINVAL;
	}

	via = nla_data(nla);
	alen = nla_len(nla) - offsetof(struct rtvia, rtvia_addr);

	switch (via->rtvia_family) {
	case AF_INET:
		if (alen != sizeof(__be32)) {
			NL_SET_ERR_MSG(extack, "Invalid IPv4 address in RTA_VIA");
			return -EINVAL;
		}
		cfg->fc_gw_family = AF_INET;
		cfg->fc_gw4 = *((__be32 *)via->rtvia_addr);
		break;
	case AF_INET6:
#ifdef CONFIG_IPV6
		if (alen != sizeof(struct in6_addr)) {
			NL_SET_ERR_MSG(extack, "Invalid IPv6 address in RTA_VIA");
			return -EINVAL;
		}
		cfg->fc_gw_family = AF_INET6;
		cfg->fc_gw6 = *((struct in6_addr *)via->rtvia_addr);
#else
		NL_SET_ERR_MSG(extack, "IPv6 support not enabled in kernel");
		return -EINVAL;
#endif
		break;
	default:
		NL_SET_ERR_MSG(extack, "Unsupported address family in RTA_VIA");
		return -EINVAL;
	}

	return 0;
}

static int rtm_to_fib_config(struct net *net, struct sk_buff *skb,
			     struct nlmsghdr *nlh, struct fib_config *cfg,
			     struct netlink_ext_ack *extack)
{
	bool has_gw = false, has_via = false;
	struct nlattr *attr;
	int err, remaining;
	struct rtmsg *rtm;

	err = nlmsg_validate_deprecated(nlh, sizeof(*rtm), RTA_MAX,
					rtm_ipv4_policy, extack);
	if (err < 0)
		goto errout;

	memset(cfg, 0, sizeof(*cfg));

	rtm = nlmsg_data(nlh);
	cfg->fc_dst_len = rtm->rtm_dst_len;
	cfg->fc_tos = rtm->rtm_tos;
	cfg->fc_table = rtm->rtm_table;
	cfg->fc_protocol = rtm->rtm_protocol;
	cfg->fc_scope = rtm->rtm_scope;
	cfg->fc_type = rtm->rtm_type;
	cfg->fc_flags = rtm->rtm_flags;
	cfg->fc_nlflags = nlh->nlmsg_flags;

	cfg->fc_nlinfo.portid = NETLINK_CB(skb).portid;
	cfg->fc_nlinfo.nlh = nlh;
	cfg->fc_nlinfo.nl_net = net;

	if (cfg->fc_type > RTN_MAX) {
		NL_SET_ERR_MSG(extack, "Invalid route type");
		err = -EINVAL;
		goto errout;
	}

	nlmsg_for_each_attr(attr, nlh, sizeof(struct rtmsg), remaining) {
		switch (nla_type(attr)) {
		case RTA_DST:
			cfg->fc_dst = nla_get_be32(attr);
			break;
		case RTA_OIF:
			cfg->fc_oif = nla_get_u32(attr);
			break;
		case RTA_GATEWAY:
			has_gw = true;
			cfg->fc_gw4 = nla_get_be32(attr);
			if (cfg->fc_gw4)
				cfg->fc_gw_family = AF_INET;
			break;
		case RTA_VIA:
			has_via = true;
			err = fib_gw_from_via(cfg, attr, extack);
			if (err)
				goto errout;
			break;
		case RTA_PRIORITY:
			cfg->fc_priority = nla_get_u32(attr);
			break;
		case RTA_PREFSRC:
			cfg->fc_prefsrc = nla_get_be32(attr);
			break;
		case RTA_METRICS:
			cfg->fc_mx = nla_data(attr);
			cfg->fc_mx_len = nla_len(attr);
			break;
		case RTA_MULTIPATH:
			err = lwtunnel_valid_encap_type_attr(nla_data(attr),
							     nla_len(attr),
							     extack);
			if (err < 0)
				goto errout;
			cfg->fc_mp = nla_data(attr);
			cfg->fc_mp_len = nla_len(attr);
			break;
		case RTA_FLOW:
			cfg->fc_flow = nla_get_u32(attr);
			break;
		case RTA_TABLE:
			cfg->fc_table = nla_get_u32(attr);
			break;
		case RTA_ENCAP:
			cfg->fc_encap = attr;
			break;
		case RTA_ENCAP_TYPE:
			cfg->fc_encap_type = nla_get_u16(attr);
			err = lwtunnel_valid_encap_type(cfg->fc_encap_type,
							extack);
			if (err < 0)
				goto errout;
			break;
		}
	}

	if (has_gw && has_via) {
		NL_SET_ERR_MSG(extack,
			       "Nexthop configuration can not contain both GATEWAY and VIA");
		goto errout;
	}

	return 0;
errout:
	return err;
}

static int inet_rtm_delroute(struct sk_buff *skb, struct nlmsghdr *nlh,
			     struct netlink_ext_ack *extack)
{
	struct net *net = sock_net(skb->sk);
	struct fib_config cfg;
	struct fib_table *tb;
	int err;

	err = rtm_to_fib_config(net, skb, nlh, &cfg, extack);
	if (err < 0)
		goto errout;

	tb = fib_get_table(net, cfg.fc_table);
	if (!tb) {
		NL_SET_ERR_MSG(extack, "FIB table does not exist");
		err = -ESRCH;
		goto errout;
	}

	err = fib_table_delete(net, tb, &cfg, extack);
errout:
	return err;
}

static int inet_rtm_newroute(struct sk_buff *skb, struct nlmsghdr *nlh,
			     struct netlink_ext_ack *extack)
{
	struct net *net = sock_net(skb->sk);
	struct fib_config cfg;
	struct fib_table *tb;
	int err;

	err = rtm_to_fib_config(net, skb, nlh, &cfg, extack);
	if (err < 0)
		goto errout;

	tb = fib_new_table(net, cfg.fc_table);
	if (!tb) {
		err = -ENOBUFS;
		goto errout;
	}

	err = fib_table_insert(net, tb, &cfg, extack);
	if (!err && cfg.fc_type == RTN_LOCAL)
		net->ipv4.fib_has_custom_local_routes = true;
errout:
	return err;
}

<<<<<<< HEAD
=======
int ip_valid_fib_dump_req(struct net *net, const struct nlmsghdr *nlh,
			  struct fib_dump_filter *filter,
			  struct netlink_callback *cb)
{
	struct netlink_ext_ack *extack = cb->extack;
	struct nlattr *tb[RTA_MAX + 1];
	struct rtmsg *rtm;
	int err, i;

	ASSERT_RTNL();

	if (nlh->nlmsg_len < nlmsg_msg_size(sizeof(*rtm))) {
		NL_SET_ERR_MSG(extack, "Invalid header for FIB dump request");
		return -EINVAL;
	}

	rtm = nlmsg_data(nlh);
	if (rtm->rtm_dst_len || rtm->rtm_src_len  || rtm->rtm_tos   ||
	    rtm->rtm_scope) {
		NL_SET_ERR_MSG(extack, "Invalid values in header for FIB dump request");
		return -EINVAL;
	}
	if (rtm->rtm_flags & ~(RTM_F_CLONED | RTM_F_PREFIX)) {
		NL_SET_ERR_MSG(extack, "Invalid flags for FIB dump request");
		return -EINVAL;
	}

	filter->dump_all_families = (rtm->rtm_family == AF_UNSPEC);
	filter->flags    = rtm->rtm_flags;
	filter->protocol = rtm->rtm_protocol;
	filter->rt_type  = rtm->rtm_type;
	filter->table_id = rtm->rtm_table;

	err = nlmsg_parse_deprecated_strict(nlh, sizeof(*rtm), tb, RTA_MAX,
					    rtm_ipv4_policy, extack);
	if (err < 0)
		return err;

	for (i = 0; i <= RTA_MAX; ++i) {
		int ifindex;

		if (!tb[i])
			continue;

		switch (i) {
		case RTA_TABLE:
			filter->table_id = nla_get_u32(tb[i]);
			break;
		case RTA_OIF:
			ifindex = nla_get_u32(tb[i]);
			filter->dev = __dev_get_by_index(net, ifindex);
			if (!filter->dev)
				return -ENODEV;
			break;
		default:
			NL_SET_ERR_MSG(extack, "Unsupported attribute in dump request");
			return -EINVAL;
		}
	}

	if (filter->flags || filter->protocol || filter->rt_type ||
	    filter->table_id || filter->dev) {
		filter->filter_set = 1;
		cb->answer_flags = NLM_F_DUMP_FILTERED;
	}

	return 0;
}
EXPORT_SYMBOL_GPL(ip_valid_fib_dump_req);

>>>>>>> 407d19ab
static int inet_dump_fib(struct sk_buff *skb, struct netlink_callback *cb)
{
	struct net *net = sock_net(skb->sk);
	unsigned int h, s_h;
	unsigned int e = 0, s_e;
	struct fib_table *tb;
	struct hlist_head *head;
	int dumped = 0, err;

	if (nlmsg_len(cb->nlh) >= sizeof(struct rtmsg) &&
	    ((struct rtmsg *) nlmsg_data(cb->nlh))->rtm_flags & RTM_F_CLONED)
		return skb->len;

	s_h = cb->args[0];
	s_e = cb->args[1];

	rcu_read_lock();

	for (h = s_h; h < FIB_TABLE_HASHSZ; h++, s_e = 0) {
		e = 0;
		head = &net->ipv4.fib_table_hash[h];
		hlist_for_each_entry_rcu(tb, head, tb_hlist) {
			if (e < s_e)
				goto next;
			if (dumped)
				memset(&cb->args[2], 0, sizeof(cb->args) -
						 2 * sizeof(cb->args[0]));
			err = fib_table_dump(tb, skb, cb);
			if (err < 0) {
				if (likely(skb->len))
					goto out;

				goto out_err;
			}
			dumped = 1;
next:
			e++;
		}
	}
out:
	err = skb->len;
out_err:
	rcu_read_unlock();

	cb->args[1] = e;
	cb->args[0] = h;

	return err;
}

/* Prepare and feed intra-kernel routing request.
 * Really, it should be netlink message, but :-( netlink
 * can be not configured, so that we feed it directly
 * to fib engine. It is legal, because all events occur
 * only when netlink is already locked.
 */
static void fib_magic(int cmd, int type, __be32 dst, int dst_len,
		      struct in_ifaddr *ifa, u32 rt_priority)
{
	struct net *net = dev_net(ifa->ifa_dev->dev);
	u32 tb_id = l3mdev_fib_table(ifa->ifa_dev->dev);
	struct fib_table *tb;
	struct fib_config cfg = {
		.fc_protocol = RTPROT_KERNEL,
		.fc_type = type,
		.fc_dst = dst,
		.fc_dst_len = dst_len,
		.fc_priority = rt_priority,
		.fc_prefsrc = ifa->ifa_local,
		.fc_oif = ifa->ifa_dev->dev->ifindex,
		.fc_nlflags = NLM_F_CREATE | NLM_F_APPEND,
		.fc_nlinfo = {
			.nl_net = net,
		},
	};

	if (!tb_id)
		tb_id = (type == RTN_UNICAST) ? RT_TABLE_MAIN : RT_TABLE_LOCAL;

	tb = fib_new_table(net, tb_id);
	if (!tb)
		return;

	cfg.fc_table = tb->tb_id;

	if (type != RTN_LOCAL)
		cfg.fc_scope = RT_SCOPE_LINK;
	else
		cfg.fc_scope = RT_SCOPE_HOST;

	if (cmd == RTM_NEWROUTE)
		fib_table_insert(net, tb, &cfg, NULL);
	else
		fib_table_delete(net, tb, &cfg, NULL);
}

void fib_add_ifaddr(struct in_ifaddr *ifa)
{
	struct in_device *in_dev = ifa->ifa_dev;
	struct net_device *dev = in_dev->dev;
	struct in_ifaddr *prim = ifa;
	__be32 mask = ifa->ifa_mask;
	__be32 addr = ifa->ifa_local;
	__be32 prefix = ifa->ifa_address & mask;

	if (ifa->ifa_flags & IFA_F_SECONDARY) {
		prim = inet_ifa_byprefix(in_dev, prefix, mask);
		if (!prim) {
			pr_warn("%s: bug: prim == NULL\n", __func__);
			return;
		}
	}

	fib_magic(RTM_NEWROUTE, RTN_LOCAL, addr, 32, prim, 0);

	if (!(dev->flags & IFF_UP))
		return;

	/* Add broadcast address, if it is explicitly assigned. */
	if (ifa->ifa_broadcast && ifa->ifa_broadcast != htonl(0xFFFFFFFF))
		fib_magic(RTM_NEWROUTE, RTN_BROADCAST, ifa->ifa_broadcast, 32,
			  prim, 0);

	if (!ipv4_is_zeronet(prefix) && !(ifa->ifa_flags & IFA_F_SECONDARY) &&
	    (prefix != addr || ifa->ifa_prefixlen < 32)) {
		if (!(ifa->ifa_flags & IFA_F_NOPREFIXROUTE))
			fib_magic(RTM_NEWROUTE,
				  dev->flags & IFF_LOOPBACK ? RTN_LOCAL : RTN_UNICAST,
				  prefix, ifa->ifa_prefixlen, prim,
				  ifa->ifa_rt_priority);

		/* Add network specific broadcasts, when it takes a sense */
		if (ifa->ifa_prefixlen < 31) {
			fib_magic(RTM_NEWROUTE, RTN_BROADCAST, prefix, 32,
				  prim, 0);
			fib_magic(RTM_NEWROUTE, RTN_BROADCAST, prefix | ~mask,
				  32, prim, 0);
		}
	}
}

void fib_modify_prefix_metric(struct in_ifaddr *ifa, u32 new_metric)
{
	__be32 prefix = ifa->ifa_address & ifa->ifa_mask;
	struct in_device *in_dev = ifa->ifa_dev;
	struct net_device *dev = in_dev->dev;

	if (!(dev->flags & IFF_UP) ||
	    ifa->ifa_flags & (IFA_F_SECONDARY | IFA_F_NOPREFIXROUTE) ||
	    ipv4_is_zeronet(prefix) ||
	    prefix == ifa->ifa_local || ifa->ifa_prefixlen == 32)
		return;

	/* add the new */
	fib_magic(RTM_NEWROUTE,
		  dev->flags & IFF_LOOPBACK ? RTN_LOCAL : RTN_UNICAST,
		  prefix, ifa->ifa_prefixlen, ifa, new_metric);

	/* delete the old */
	fib_magic(RTM_DELROUTE,
		  dev->flags & IFF_LOOPBACK ? RTN_LOCAL : RTN_UNICAST,
		  prefix, ifa->ifa_prefixlen, ifa, ifa->ifa_rt_priority);
}

/* Delete primary or secondary address.
 * Optionally, on secondary address promotion consider the addresses
 * from subnet iprim as deleted, even if they are in device list.
 * In this case the secondary ifa can be in device list.
 */
void fib_del_ifaddr(struct in_ifaddr *ifa, struct in_ifaddr *iprim)
{
	struct in_device *in_dev = ifa->ifa_dev;
	struct net_device *dev = in_dev->dev;
	struct in_ifaddr *ifa1;
	struct in_ifaddr *prim = ifa, *prim1 = NULL;
	__be32 brd = ifa->ifa_address | ~ifa->ifa_mask;
	__be32 any = ifa->ifa_address & ifa->ifa_mask;
#define LOCAL_OK	1
#define BRD_OK		2
#define BRD0_OK		4
#define BRD1_OK		8
	unsigned int ok = 0;
	int subnet = 0;		/* Primary network */
	int gone = 1;		/* Address is missing */
	int same_prefsrc = 0;	/* Another primary with same IP */

	if (ifa->ifa_flags & IFA_F_SECONDARY) {
		prim = inet_ifa_byprefix(in_dev, any, ifa->ifa_mask);
		if (!prim) {
			/* if the device has been deleted, we don't perform
			 * address promotion
			 */
			if (!in_dev->dead)
				pr_warn("%s: bug: prim == NULL\n", __func__);
			return;
		}
		if (iprim && iprim != prim) {
			pr_warn("%s: bug: iprim != prim\n", __func__);
			return;
		}
	} else if (!ipv4_is_zeronet(any) &&
		   (any != ifa->ifa_local || ifa->ifa_prefixlen < 32)) {
		if (!(ifa->ifa_flags & IFA_F_NOPREFIXROUTE))
			fib_magic(RTM_DELROUTE,
				  dev->flags & IFF_LOOPBACK ? RTN_LOCAL : RTN_UNICAST,
				  any, ifa->ifa_prefixlen, prim, 0);
		subnet = 1;
	}

	if (in_dev->dead)
		goto no_promotions;

	/* Deletion is more complicated than add.
	 * We should take care of not to delete too much :-)
	 *
	 * Scan address list to be sure that addresses are really gone.
	 */

	for (ifa1 = in_dev->ifa_list; ifa1; ifa1 = ifa1->ifa_next) {
		if (ifa1 == ifa) {
			/* promotion, keep the IP */
			gone = 0;
			continue;
		}
		/* Ignore IFAs from our subnet */
		if (iprim && ifa1->ifa_mask == iprim->ifa_mask &&
		    inet_ifa_match(ifa1->ifa_address, iprim))
			continue;

		/* Ignore ifa1 if it uses different primary IP (prefsrc) */
		if (ifa1->ifa_flags & IFA_F_SECONDARY) {
			/* Another address from our subnet? */
			if (ifa1->ifa_mask == prim->ifa_mask &&
			    inet_ifa_match(ifa1->ifa_address, prim))
				prim1 = prim;
			else {
				/* We reached the secondaries, so
				 * same_prefsrc should be determined.
				 */
				if (!same_prefsrc)
					continue;
				/* Search new prim1 if ifa1 is not
				 * using the current prim1
				 */
				if (!prim1 ||
				    ifa1->ifa_mask != prim1->ifa_mask ||
				    !inet_ifa_match(ifa1->ifa_address, prim1))
					prim1 = inet_ifa_byprefix(in_dev,
							ifa1->ifa_address,
							ifa1->ifa_mask);
				if (!prim1)
					continue;
				if (prim1->ifa_local != prim->ifa_local)
					continue;
			}
		} else {
			if (prim->ifa_local != ifa1->ifa_local)
				continue;
			prim1 = ifa1;
			if (prim != prim1)
				same_prefsrc = 1;
		}
		if (ifa->ifa_local == ifa1->ifa_local)
			ok |= LOCAL_OK;
		if (ifa->ifa_broadcast == ifa1->ifa_broadcast)
			ok |= BRD_OK;
		if (brd == ifa1->ifa_broadcast)
			ok |= BRD1_OK;
		if (any == ifa1->ifa_broadcast)
			ok |= BRD0_OK;
		/* primary has network specific broadcasts */
		if (prim1 == ifa1 && ifa1->ifa_prefixlen < 31) {
			__be32 brd1 = ifa1->ifa_address | ~ifa1->ifa_mask;
			__be32 any1 = ifa1->ifa_address & ifa1->ifa_mask;

			if (!ipv4_is_zeronet(any1)) {
				if (ifa->ifa_broadcast == brd1 ||
				    ifa->ifa_broadcast == any1)
					ok |= BRD_OK;
				if (brd == brd1 || brd == any1)
					ok |= BRD1_OK;
				if (any == brd1 || any == any1)
					ok |= BRD0_OK;
			}
		}
	}

no_promotions:
	if (!(ok & BRD_OK))
		fib_magic(RTM_DELROUTE, RTN_BROADCAST, ifa->ifa_broadcast, 32,
			  prim, 0);
	if (subnet && ifa->ifa_prefixlen < 31) {
		if (!(ok & BRD1_OK))
			fib_magic(RTM_DELROUTE, RTN_BROADCAST, brd, 32,
				  prim, 0);
		if (!(ok & BRD0_OK))
			fib_magic(RTM_DELROUTE, RTN_BROADCAST, any, 32,
				  prim, 0);
	}
	if (!(ok & LOCAL_OK)) {
		unsigned int addr_type;

		fib_magic(RTM_DELROUTE, RTN_LOCAL, ifa->ifa_local, 32, prim, 0);

		/* Check, that this local address finally disappeared. */
		addr_type = inet_addr_type_dev_table(dev_net(dev), dev,
						     ifa->ifa_local);
		if (gone && addr_type != RTN_LOCAL) {
			/* And the last, but not the least thing.
			 * We must flush stray FIB entries.
			 *
			 * First of all, we scan fib_info list searching
			 * for stray nexthop entries, then ignite fib_flush.
			 */
			if (fib_sync_down_addr(dev, ifa->ifa_local))
				fib_flush(dev_net(dev));
		}
	}
#undef LOCAL_OK
#undef BRD_OK
#undef BRD0_OK
#undef BRD1_OK
}

static void nl_fib_lookup(struct net *net, struct fib_result_nl *frn)
{

	struct fib_result       res;
	struct flowi4           fl4 = {
		.flowi4_mark = frn->fl_mark,
		.daddr = frn->fl_addr,
		.flowi4_tos = frn->fl_tos,
		.flowi4_scope = frn->fl_scope,
	};
	struct fib_table *tb;

	rcu_read_lock();

	tb = fib_get_table(net, frn->tb_id_in);

	frn->err = -ENOENT;
	if (tb) {
		local_bh_disable();

		frn->tb_id = tb->tb_id;
		frn->err = fib_table_lookup(tb, &fl4, &res, FIB_LOOKUP_NOREF);

		if (!frn->err) {
			frn->prefixlen = res.prefixlen;
			frn->nh_sel = res.nh_sel;
			frn->type = res.type;
			frn->scope = res.scope;
		}
		local_bh_enable();
	}

	rcu_read_unlock();
}

static void nl_fib_input(struct sk_buff *skb)
{
	struct net *net;
	struct fib_result_nl *frn;
	struct nlmsghdr *nlh;
	u32 portid;

	net = sock_net(skb->sk);
	nlh = nlmsg_hdr(skb);
	if (skb->len < nlmsg_total_size(sizeof(*frn)) ||
	    skb->len < nlh->nlmsg_len ||
	    nlmsg_len(nlh) < sizeof(*frn))
		return;

	skb = netlink_skb_clone(skb, GFP_KERNEL);
	if (!skb)
		return;
	nlh = nlmsg_hdr(skb);

	frn = (struct fib_result_nl *) nlmsg_data(nlh);
	nl_fib_lookup(net, frn);

	portid = NETLINK_CB(skb).portid;      /* netlink portid */
	NETLINK_CB(skb).portid = 0;        /* from kernel */
	NETLINK_CB(skb).dst_group = 0;  /* unicast */
	netlink_unicast(net->ipv4.fibnl, skb, portid, MSG_DONTWAIT);
}

static int __net_init nl_fib_lookup_init(struct net *net)
{
	struct sock *sk;
	struct netlink_kernel_cfg cfg = {
		.input	= nl_fib_input,
	};

	sk = netlink_kernel_create(net, NETLINK_FIB_LOOKUP, &cfg);
	if (!sk)
		return -EAFNOSUPPORT;
	net->ipv4.fibnl = sk;
	return 0;
}

static void nl_fib_lookup_exit(struct net *net)
{
	netlink_kernel_release(net->ipv4.fibnl);
	net->ipv4.fibnl = NULL;
}

static void fib_disable_ip(struct net_device *dev, unsigned long event,
			   bool force)
{
	if (fib_sync_down_dev(dev, event, force))
		fib_flush(dev_net(dev));
	else
		rt_cache_flush(dev_net(dev));
	arp_ifdown(dev);
}

static int fib_inetaddr_event(struct notifier_block *this, unsigned long event, void *ptr)
{
	struct in_ifaddr *ifa = (struct in_ifaddr *)ptr;
	struct net_device *dev = ifa->ifa_dev->dev;
	struct net *net = dev_net(dev);

	switch (event) {
	case NETDEV_UP:
		fib_add_ifaddr(ifa);
#ifdef CONFIG_IP_ROUTE_MULTIPATH
		fib_sync_up(dev, RTNH_F_DEAD);
#endif
		atomic_inc(&net->ipv4.dev_addr_genid);
		rt_cache_flush(dev_net(dev));
		break;
	case NETDEV_DOWN:
		fib_del_ifaddr(ifa, NULL);
		atomic_inc(&net->ipv4.dev_addr_genid);
		if (!ifa->ifa_dev->ifa_list) {
			/* Last address was deleted from this interface.
			 * Disable IP.
			 */
			fib_disable_ip(dev, event, true);
		} else {
			rt_cache_flush(dev_net(dev));
		}
		break;
	}
	return NOTIFY_DONE;
}

static int fib_netdev_event(struct notifier_block *this, unsigned long event, void *ptr)
{
	struct net_device *dev = netdev_notifier_info_to_dev(ptr);
	struct netdev_notifier_changeupper_info *upper_info = ptr;
	struct netdev_notifier_info_ext *info_ext = ptr;
	struct in_device *in_dev;
	struct net *net = dev_net(dev);
	unsigned int flags;

	if (event == NETDEV_UNREGISTER) {
		fib_disable_ip(dev, event, true);
		rt_flush_dev(dev);
		return NOTIFY_DONE;
	}

	in_dev = __in_dev_get_rtnl(dev);
	if (!in_dev)
		return NOTIFY_DONE;

	switch (event) {
	case NETDEV_UP:
		for_ifa(in_dev) {
			fib_add_ifaddr(ifa);
		} endfor_ifa(in_dev);
#ifdef CONFIG_IP_ROUTE_MULTIPATH
		fib_sync_up(dev, RTNH_F_DEAD);
#endif
		atomic_inc(&net->ipv4.dev_addr_genid);
		rt_cache_flush(net);
		break;
	case NETDEV_DOWN:
		fib_disable_ip(dev, event, false);
		break;
	case NETDEV_CHANGE:
		flags = dev_get_flags(dev);
		if (flags & (IFF_RUNNING | IFF_LOWER_UP))
			fib_sync_up(dev, RTNH_F_LINKDOWN);
		else
			fib_sync_down_dev(dev, event, false);
		rt_cache_flush(net);
		break;
	case NETDEV_CHANGEMTU:
		fib_sync_mtu(dev, info_ext->ext.mtu);
		rt_cache_flush(net);
		break;
	case NETDEV_CHANGEUPPER:
		upper_info = ptr;
		/* flush all routes if dev is linked to or unlinked from
		 * an L3 master device (e.g., VRF)
		 */
		if (upper_info->upper_dev &&
		    netif_is_l3_master(upper_info->upper_dev))
			fib_disable_ip(dev, NETDEV_DOWN, true);
		break;
	}
	return NOTIFY_DONE;
}

static struct notifier_block fib_inetaddr_notifier = {
	.notifier_call = fib_inetaddr_event,
};

static struct notifier_block fib_netdev_notifier = {
	.notifier_call = fib_netdev_event,
};

static int __net_init ip_fib_net_init(struct net *net)
{
	int err;
	size_t size = sizeof(struct hlist_head) * FIB_TABLE_HASHSZ;

	err = fib4_notifier_init(net);
	if (err)
		return err;

	/* Avoid false sharing : Use at least a full cache line */
	size = max_t(size_t, size, L1_CACHE_BYTES);

	net->ipv4.fib_table_hash = kzalloc(size, GFP_KERNEL);
	if (!net->ipv4.fib_table_hash) {
		err = -ENOMEM;
		goto err_table_hash_alloc;
	}

	err = fib4_rules_init(net);
	if (err < 0)
		goto err_rules_init;
	return 0;

err_rules_init:
	kfree(net->ipv4.fib_table_hash);
err_table_hash_alloc:
	fib4_notifier_exit(net);
	return err;
}

static void ip_fib_net_exit(struct net *net)
{
	int i;

	rtnl_lock();
#ifdef CONFIG_IP_MULTIPLE_TABLES
	RCU_INIT_POINTER(net->ipv4.fib_main, NULL);
	RCU_INIT_POINTER(net->ipv4.fib_default, NULL);
#endif
	/* Destroy the tables in reverse order to guarantee that the
	 * local table, ID 255, is destroyed before the main table, ID
	 * 254. This is necessary as the local table may contain
	 * references to data contained in the main table.
	 */
	for (i = FIB_TABLE_HASHSZ - 1; i >= 0; i--) {
		struct hlist_head *head = &net->ipv4.fib_table_hash[i];
		struct hlist_node *tmp;
		struct fib_table *tb;

		hlist_for_each_entry_safe(tb, tmp, head, tb_hlist) {
			hlist_del(&tb->tb_hlist);
			fib_table_flush(net, tb, true);
			fib_free_table(tb);
		}
	}

#ifdef CONFIG_IP_MULTIPLE_TABLES
	fib4_rules_exit(net);
#endif
	rtnl_unlock();
	kfree(net->ipv4.fib_table_hash);
	fib4_notifier_exit(net);
}

static int __net_init fib_net_init(struct net *net)
{
	int error;

#ifdef CONFIG_IP_ROUTE_CLASSID
	net->ipv4.fib_num_tclassid_users = 0;
#endif
	error = ip_fib_net_init(net);
	if (error < 0)
		goto out;
	error = nl_fib_lookup_init(net);
	if (error < 0)
		goto out_nlfl;
	error = fib_proc_init(net);
	if (error < 0)
		goto out_proc;
out:
	return error;

out_proc:
	nl_fib_lookup_exit(net);
out_nlfl:
	ip_fib_net_exit(net);
	goto out;
}

static void __net_exit fib_net_exit(struct net *net)
{
	fib_proc_exit(net);
	nl_fib_lookup_exit(net);
	ip_fib_net_exit(net);
}

static struct pernet_operations fib_net_ops = {
	.init = fib_net_init,
	.exit = fib_net_exit,
};

void __init ip_fib_init(void)
{
	fib_trie_init();

	register_pernet_subsys(&fib_net_ops);

	register_netdevice_notifier(&fib_netdev_notifier);
	register_inetaddr_notifier(&fib_inetaddr_notifier);

	rtnl_register(PF_INET, RTM_NEWROUTE, inet_rtm_newroute, NULL, 0);
	rtnl_register(PF_INET, RTM_DELROUTE, inet_rtm_delroute, NULL, 0);
	rtnl_register(PF_INET, RTM_GETROUTE, NULL, inet_dump_fib, 0);
}<|MERGE_RESOLUTION|>--- conflicted
+++ resolved
@@ -311,8 +311,6 @@
 	return inet_select_addr(dev, ip_hdr(skb)->saddr, scope);
 }
 
-<<<<<<< HEAD
-=======
 bool fib_info_nh_uses_dev(struct fib_info *fi, const struct net_device *dev)
 {
 	bool dev_match = false;
@@ -339,7 +337,6 @@
 }
 EXPORT_SYMBOL_GPL(fib_info_nh_uses_dev);
 
->>>>>>> 407d19ab
 /* Given (packet source, input interface) and optional (dst, oif, tos):
  * - (main) check, that source is valid i.e. not broadcast or our local
  *   address.
@@ -386,24 +383,8 @@
 	    (res.type != RTN_LOCAL || !IN_DEV_ACCEPT_LOCAL(idev)))
 		goto e_inval;
 	fib_combine_itag(itag, &res);
-	dev_match = false;
-
-#ifdef CONFIG_IP_ROUTE_MULTIPATH
-	for (ret = 0; ret < res.fi->fib_nhs; ret++) {
-		struct fib_nh *nh = &res.fi->fib_nh[ret];
-
-		if (nh->nh_dev == dev) {
-			dev_match = true;
-			break;
-		} else if (l3mdev_master_ifindex_rcu(nh->nh_dev) == dev->ifindex) {
-			dev_match = true;
-			break;
-		}
-	}
-#else
-	if (FIB_RES_DEV(res) == dev)
-		dev_match = true;
-#endif
+
+	dev_match = fib_info_nh_uses_dev(res.fi, dev);
 	if (dev_match) {
 		ret = FIB_RES_NHC(res)->nhc_scope >= RT_SCOPE_HOST;
 		return ret;
@@ -878,8 +859,6 @@
 	return err;
 }
 
-<<<<<<< HEAD
-=======
 int ip_valid_fib_dump_req(struct net *net, const struct nlmsghdr *nlh,
 			  struct fib_dump_filter *filter,
 			  struct netlink_callback *cb)
@@ -950,19 +929,44 @@
 }
 EXPORT_SYMBOL_GPL(ip_valid_fib_dump_req);
 
->>>>>>> 407d19ab
 static int inet_dump_fib(struct sk_buff *skb, struct netlink_callback *cb)
 {
+	const struct nlmsghdr *nlh = cb->nlh;
 	struct net *net = sock_net(skb->sk);
+	struct fib_dump_filter filter = {};
 	unsigned int h, s_h;
 	unsigned int e = 0, s_e;
 	struct fib_table *tb;
 	struct hlist_head *head;
 	int dumped = 0, err;
 
-	if (nlmsg_len(cb->nlh) >= sizeof(struct rtmsg) &&
-	    ((struct rtmsg *) nlmsg_data(cb->nlh))->rtm_flags & RTM_F_CLONED)
+	if (cb->strict_check) {
+		err = ip_valid_fib_dump_req(net, nlh, &filter, cb);
+		if (err < 0)
+			return err;
+	} else if (nlmsg_len(nlh) >= sizeof(struct rtmsg)) {
+		struct rtmsg *rtm = nlmsg_data(nlh);
+
+		filter.flags = rtm->rtm_flags & (RTM_F_PREFIX | RTM_F_CLONED);
+	}
+
+	/* fib entries are never clones and ipv4 does not use prefix flag */
+	if (filter.flags & (RTM_F_PREFIX | RTM_F_CLONED))
 		return skb->len;
+
+	if (filter.table_id) {
+		tb = fib_get_table(net, filter.table_id);
+		if (!tb) {
+			if (filter.dump_all_families)
+				return skb->len;
+
+			NL_SET_ERR_MSG(cb->extack, "ipv4: FIB table does not exist");
+			return -ENOENT;
+		}
+
+		err = fib_table_dump(tb, skb, cb, &filter);
+		return skb->len ? : err;
+	}
 
 	s_h = cb->args[0];
 	s_e = cb->args[1];
@@ -978,7 +982,7 @@
 			if (dumped)
 				memset(&cb->args[2], 0, sizeof(cb->args) -
 						 2 * sizeof(cb->args[0]));
-			err = fib_table_dump(tb, skb, cb);
+			err = fib_table_dump(tb, skb, cb, &filter);
 			if (err < 0) {
 				if (likely(skb->len))
 					goto out;
