--- conflicted
+++ resolved
@@ -1,28 +1,31 @@
 // SPDX-License-Identifier: GPL-2.0
+#include <linux/init.h>
+#include <linux/module.h>
 #include <linux/uaccess.h>
 #include <linux/bpfilter.h>
 #include <uapi/linux/bpf.h>
 #include <linux/wait.h>
 #include <linux/kmod.h>
+#include <linux/fs.h>
+#include <linux/file.h>
 
-int (*bpfilter_process_sockopt)(struct sock *sk, int optname,
-				char __user *optval,
-				unsigned int optlen, bool is_set);
-EXPORT_SYMBOL_GPL(bpfilter_process_sockopt);
+struct bpfilter_umh_ops bpfilter_ops;
+EXPORT_SYMBOL_GPL(bpfilter_ops);
+
+static void bpfilter_umh_cleanup(struct umh_info *info)
+{
+	mutex_lock(&bpfilter_ops.lock);
+	bpfilter_ops.stop = true;
+	fput(info->pipe_to_umh);
+	fput(info->pipe_from_umh);
+	info->pid = 0;
+	mutex_unlock(&bpfilter_ops.lock);
+}
 
 static int bpfilter_mbox_request(struct sock *sk, int optname,
 				 char __user *optval,
 				 unsigned int optlen, bool is_set)
 {
-<<<<<<< HEAD
-	if (!bpfilter_process_sockopt) {
-		int err = request_module("bpfilter");
-
-		if (err)
-			return err;
-		if (!bpfilter_process_sockopt)
-			return -ECHILD;
-=======
 	int err;
 	mutex_lock(&bpfilter_ops.lock);
 	if (!bpfilter_ops.sockopt) {
@@ -34,9 +37,16 @@
 			err = -ENOPROTOOPT;
 			goto out;
 		}
->>>>>>> 407d19ab
 	}
-	return bpfilter_process_sockopt(sk, optname, optval, optlen, is_set);
+	if (bpfilter_ops.stop) {
+		err = bpfilter_ops.start();
+		if (err)
+			goto out;
+	}
+	err = bpfilter_ops.sockopt(sk, optname, optval, optlen, is_set);
+out:
+	mutex_unlock(&bpfilter_ops.lock);
+	return err;
 }
 
 int bpfilter_ip_set_sockopt(struct sock *sk, int optname, char __user *optval,
@@ -54,9 +64,6 @@
 		return -EFAULT;
 
 	return bpfilter_mbox_request(sk, optname, optval, len, false);
-<<<<<<< HEAD
-}
-=======
 }
 
 static int __init bpfilter_sockopt_init(void)
@@ -68,5 +75,4 @@
 
 	return 0;
 }
-device_initcall(bpfilter_sockopt_init);
->>>>>>> 407d19ab
+device_initcall(bpfilter_sockopt_init);