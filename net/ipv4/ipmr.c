// SPDX-License-Identifier: GPL-2.0-or-later
/*
 *	IP multicast routing support for mrouted 3.6/3.8
 *
 *		(c) 1995 Alan Cox, <alan@lxorguk.ukuu.org.uk>
 *	  Linux Consultancy and Custom Driver Development
 *
 *	Fixes:
 *	Michael Chastain	:	Incorrect size of copying.
 *	Alan Cox		:	Added the cache manager code
 *	Alan Cox		:	Fixed the clone/copy bug and device race.
 *	Mike McLagan		:	Routing by source
 *	Malcolm Beattie		:	Buffer handling fixes.
 *	Alexey Kuznetsov	:	Double buffer free and other fixes.
 *	SVR Anand		:	Fixed several multicast bugs and problems.
 *	Alexey Kuznetsov	:	Status, optimisations and more.
 *	Brad Parker		:	Better behaviour on mrouted upcall
 *					overflow.
 *      Carlos Picoto           :       PIMv1 Support
 *	Pavlin Ivanov Radoslavov:	PIMv2 Registers must checksum only PIM header
 *					Relax this requirement to work with older peers.
 */

#include <linux/uaccess.h>
#include <linux/types.h>
#include <linux/cache.h>
#include <linux/capability.h>
#include <linux/errno.h>
#include <linux/mm.h>
#include <linux/kernel.h>
#include <linux/fcntl.h>
#include <linux/stat.h>
#include <linux/socket.h>
#include <linux/in.h>
#include <linux/inet.h>
#include <linux/netdevice.h>
#include <linux/inetdevice.h>
#include <linux/igmp.h>
#include <linux/proc_fs.h>
#include <linux/seq_file.h>
#include <linux/mroute.h>
#include <linux/init.h>
#include <linux/if_ether.h>
#include <linux/slab.h>
#include <net/net_namespace.h>
#include <net/ip.h>
#include <net/protocol.h>
#include <linux/skbuff.h>
#include <net/route.h>
#include <net/icmp.h>
#include <net/udp.h>
#include <net/raw.h>
#include <linux/notifier.h>
#include <linux/if_arp.h>
#include <linux/netfilter_ipv4.h>
#include <linux/compat.h>
#include <linux/export.h>
#include <linux/rhashtable.h>
#include <net/ip_tunnels.h>
#include <net/checksum.h>
#include <net/netlink.h>
#include <net/fib_rules.h>
#include <linux/netconf.h>
<<<<<<< HEAD
#include <net/nexthop.h>
#include <net/switchdev.h>
=======
#include <net/rtnh.h>
>>>>>>> 407d19ab

#include <linux/nospec.h>

struct ipmr_rule {
	struct fib_rule		common;
};

struct ipmr_result {
	struct mr_table		*mrt;
};

/* Big lock, protecting vif table, mrt cache and mroute socket state.
 * Note that the changes are semaphored via rtnl_lock.
 */

static DEFINE_RWLOCK(mrt_lock);

/* Multicast router control variables */

/* Special spinlock for queue of unresolved entries */
static DEFINE_SPINLOCK(mfc_unres_lock);

/* We return to original Alan's scheme. Hash table of resolved
 * entries is changed only in process context and protected
 * with weak lock mrt_lock. Queue of unresolved entries is protected
 * with strong spinlock mfc_unres_lock.
 *
 * In this case data path is free of exclusive locks at all.
 */

static struct kmem_cache *mrt_cachep __ro_after_init;

static struct mr_table *ipmr_new_table(struct net *net, u32 id);
static void ipmr_free_table(struct mr_table *mrt);

static void ip_mr_forward(struct net *net, struct mr_table *mrt,
			  struct net_device *dev, struct sk_buff *skb,
			  struct mfc_cache *cache, int local);
static int ipmr_cache_report(struct mr_table *mrt,
			     struct sk_buff *pkt, vifi_t vifi, int assert);
static void mroute_netlink_event(struct mr_table *mrt, struct mfc_cache *mfc,
				 int cmd);
static void igmpmsg_netlink_event(struct mr_table *mrt, struct sk_buff *pkt);
static void mroute_clean_tables(struct mr_table *mrt, bool all);
static void ipmr_expire_process(struct timer_list *t);

#ifdef CONFIG_IP_MROUTE_MULTIPLE_TABLES
#define ipmr_for_each_table(mrt, net) \
	list_for_each_entry_rcu(mrt, &net->ipv4.mr_tables, list)

static struct mr_table *ipmr_mr_table_iter(struct net *net,
					   struct mr_table *mrt)
{
	struct mr_table *ret;

	if (!mrt)
		ret = list_entry_rcu(net->ipv4.mr_tables.next,
				     struct mr_table, list);
	else
		ret = list_entry_rcu(mrt->list.next,
				     struct mr_table, list);

	if (&ret->list == &net->ipv4.mr_tables)
		return NULL;
	return ret;
}

static struct mr_table *ipmr_get_table(struct net *net, u32 id)
{
	struct mr_table *mrt;

	ipmr_for_each_table(mrt, net) {
		if (mrt->id == id)
			return mrt;
	}
	return NULL;
}

static int ipmr_fib_lookup(struct net *net, struct flowi4 *flp4,
			   struct mr_table **mrt)
{
	int err;
	struct ipmr_result res;
	struct fib_lookup_arg arg = {
		.result = &res,
		.flags = FIB_LOOKUP_NOREF,
	};

	/* update flow if oif or iif point to device enslaved to l3mdev */
	l3mdev_update_flow(net, flowi4_to_flowi(flp4));

	err = fib_rules_lookup(net->ipv4.mr_rules_ops,
			       flowi4_to_flowi(flp4), 0, &arg);
	if (err < 0)
		return err;
	*mrt = res.mrt;
	return 0;
}

static int ipmr_rule_action(struct fib_rule *rule, struct flowi *flp,
			    int flags, struct fib_lookup_arg *arg)
{
	struct ipmr_result *res = arg->result;
	struct mr_table *mrt;

	switch (rule->action) {
	case FR_ACT_TO_TBL:
		break;
	case FR_ACT_UNREACHABLE:
		return -ENETUNREACH;
	case FR_ACT_PROHIBIT:
		return -EACCES;
	case FR_ACT_BLACKHOLE:
	default:
		return -EINVAL;
	}

	arg->table = fib_rule_get_table(rule, arg);

	mrt = ipmr_get_table(rule->fr_net, arg->table);
	if (!mrt)
		return -EAGAIN;
	res->mrt = mrt;
	return 0;
}

static int ipmr_rule_match(struct fib_rule *rule, struct flowi *fl, int flags)
{
	return 1;
}

static const struct nla_policy ipmr_rule_policy[FRA_MAX + 1] = {
	FRA_GENERIC_POLICY,
};

static int ipmr_rule_configure(struct fib_rule *rule, struct sk_buff *skb,
			       struct fib_rule_hdr *frh, struct nlattr **tb,
			       struct netlink_ext_ack *extack)
{
	return 0;
}

static int ipmr_rule_compare(struct fib_rule *rule, struct fib_rule_hdr *frh,
			     struct nlattr **tb)
{
	return 1;
}

static int ipmr_rule_fill(struct fib_rule *rule, struct sk_buff *skb,
			  struct fib_rule_hdr *frh)
{
	frh->dst_len = 0;
	frh->src_len = 0;
	frh->tos     = 0;
	return 0;
}

static const struct fib_rules_ops __net_initconst ipmr_rules_ops_template = {
	.family		= RTNL_FAMILY_IPMR,
	.rule_size	= sizeof(struct ipmr_rule),
	.addr_size	= sizeof(u32),
	.action		= ipmr_rule_action,
	.match		= ipmr_rule_match,
	.configure	= ipmr_rule_configure,
	.compare	= ipmr_rule_compare,
	.fill		= ipmr_rule_fill,
	.nlgroup	= RTNLGRP_IPV4_RULE,
	.policy		= ipmr_rule_policy,
	.owner		= THIS_MODULE,
};

static int __net_init ipmr_rules_init(struct net *net)
{
	struct fib_rules_ops *ops;
	struct mr_table *mrt;
	int err;

	ops = fib_rules_register(&ipmr_rules_ops_template, net);
	if (IS_ERR(ops))
		return PTR_ERR(ops);

	INIT_LIST_HEAD(&net->ipv4.mr_tables);

	mrt = ipmr_new_table(net, RT_TABLE_DEFAULT);
	if (IS_ERR(mrt)) {
		err = PTR_ERR(mrt);
		goto err1;
	}

	err = fib_default_rule_add(ops, 0x7fff, RT_TABLE_DEFAULT, 0);
	if (err < 0)
		goto err2;

	net->ipv4.mr_rules_ops = ops;
	return 0;

err2:
	ipmr_free_table(mrt);
err1:
	fib_rules_unregister(ops);
	return err;
}

static void __net_exit ipmr_rules_exit(struct net *net)
{
	struct mr_table *mrt, *next;

	rtnl_lock();
	list_for_each_entry_safe(mrt, next, &net->ipv4.mr_tables, list) {
		list_del(&mrt->list);
		ipmr_free_table(mrt);
	}
	fib_rules_unregister(net->ipv4.mr_rules_ops);
	rtnl_unlock();
}

static int ipmr_rules_dump(struct net *net, struct notifier_block *nb)
{
	return fib_rules_dump(net, nb, RTNL_FAMILY_IPMR);
}

static unsigned int ipmr_rules_seq_read(struct net *net)
{
	return fib_rules_seq_read(net, RTNL_FAMILY_IPMR);
}

bool ipmr_rule_default(const struct fib_rule *rule)
{
	return fib_rule_matchall(rule) && rule->table == RT_TABLE_DEFAULT;
}
EXPORT_SYMBOL(ipmr_rule_default);
#else
#define ipmr_for_each_table(mrt, net) \
	for (mrt = net->ipv4.mrt; mrt; mrt = NULL)

static struct mr_table *ipmr_mr_table_iter(struct net *net,
					   struct mr_table *mrt)
{
	if (!mrt)
		return net->ipv4.mrt;
	return NULL;
}

static struct mr_table *ipmr_get_table(struct net *net, u32 id)
{
	return net->ipv4.mrt;
}

static int ipmr_fib_lookup(struct net *net, struct flowi4 *flp4,
			   struct mr_table **mrt)
{
	*mrt = net->ipv4.mrt;
	return 0;
}

static int __net_init ipmr_rules_init(struct net *net)
{
	struct mr_table *mrt;

	mrt = ipmr_new_table(net, RT_TABLE_DEFAULT);
	if (IS_ERR(mrt))
		return PTR_ERR(mrt);
	net->ipv4.mrt = mrt;
	return 0;
}

static void __net_exit ipmr_rules_exit(struct net *net)
{
	rtnl_lock();
	ipmr_free_table(net->ipv4.mrt);
	net->ipv4.mrt = NULL;
	rtnl_unlock();
}

static int ipmr_rules_dump(struct net *net, struct notifier_block *nb)
{
	return 0;
}

static unsigned int ipmr_rules_seq_read(struct net *net)
{
	return 0;
}

bool ipmr_rule_default(const struct fib_rule *rule)
{
	return true;
}
EXPORT_SYMBOL(ipmr_rule_default);
#endif

static inline int ipmr_hash_cmp(struct rhashtable_compare_arg *arg,
				const void *ptr)
{
	const struct mfc_cache_cmp_arg *cmparg = arg->key;
	struct mfc_cache *c = (struct mfc_cache *)ptr;

	return cmparg->mfc_mcastgrp != c->mfc_mcastgrp ||
	       cmparg->mfc_origin != c->mfc_origin;
}

static const struct rhashtable_params ipmr_rht_params = {
	.head_offset = offsetof(struct mr_mfc, mnode),
	.key_offset = offsetof(struct mfc_cache, cmparg),
	.key_len = sizeof(struct mfc_cache_cmp_arg),
	.nelem_hint = 3,
	.obj_cmpfn = ipmr_hash_cmp,
	.automatic_shrinking = true,
};

static void ipmr_new_table_set(struct mr_table *mrt,
			       struct net *net)
{
#ifdef CONFIG_IP_MROUTE_MULTIPLE_TABLES
	list_add_tail_rcu(&mrt->list, &net->ipv4.mr_tables);
#endif
}

static struct mfc_cache_cmp_arg ipmr_mr_table_ops_cmparg_any = {
	.mfc_mcastgrp = htonl(INADDR_ANY),
	.mfc_origin = htonl(INADDR_ANY),
};

static struct mr_table_ops ipmr_mr_table_ops = {
	.rht_params = &ipmr_rht_params,
	.cmparg_any = &ipmr_mr_table_ops_cmparg_any,
};

static struct mr_table *ipmr_new_table(struct net *net, u32 id)
{
	struct mr_table *mrt;

	/* "pimreg%u" should not exceed 16 bytes (IFNAMSIZ) */
	if (id != RT_TABLE_DEFAULT && id >= 1000000000)
		return ERR_PTR(-EINVAL);

	mrt = ipmr_get_table(net, id);
	if (mrt)
		return mrt;

	return mr_table_alloc(net, id, &ipmr_mr_table_ops,
			      ipmr_expire_process, ipmr_new_table_set);
}

static void ipmr_free_table(struct mr_table *mrt)
{
	del_timer_sync(&mrt->ipmr_expire_timer);
	mroute_clean_tables(mrt, true);
	rhltable_destroy(&mrt->mfc_hash);
	kfree(mrt);
}

/* Service routines creating virtual interfaces: DVMRP tunnels and PIMREG */

static void ipmr_del_tunnel(struct net_device *dev, struct vifctl *v)
{
	struct net *net = dev_net(dev);

	dev_close(dev);

	dev = __dev_get_by_name(net, "tunl0");
	if (dev) {
		const struct net_device_ops *ops = dev->netdev_ops;
		struct ifreq ifr;
		struct ip_tunnel_parm p;

		memset(&p, 0, sizeof(p));
		p.iph.daddr = v->vifc_rmt_addr.s_addr;
		p.iph.saddr = v->vifc_lcl_addr.s_addr;
		p.iph.version = 4;
		p.iph.ihl = 5;
		p.iph.protocol = IPPROTO_IPIP;
		sprintf(p.name, "dvmrp%d", v->vifc_vifi);
		ifr.ifr_ifru.ifru_data = (__force void __user *)&p;

		if (ops->ndo_do_ioctl) {
			mm_segment_t oldfs = get_fs();

			set_fs(KERNEL_DS);
			ops->ndo_do_ioctl(dev, &ifr, SIOCDELTUNNEL);
			set_fs(oldfs);
		}
	}
}

/* Initialize ipmr pimreg/tunnel in_device */
static bool ipmr_init_vif_indev(const struct net_device *dev)
{
	struct in_device *in_dev;

	ASSERT_RTNL();

	in_dev = __in_dev_get_rtnl(dev);
	if (!in_dev)
		return false;
	ipv4_devconf_setall(in_dev);
	neigh_parms_data_state_setall(in_dev->arp_parms);
	IPV4_DEVCONF(in_dev->cnf, RP_FILTER) = 0;

	return true;
}

static struct net_device *ipmr_new_tunnel(struct net *net, struct vifctl *v)
{
	struct net_device  *dev;

	dev = __dev_get_by_name(net, "tunl0");

	if (dev) {
		const struct net_device_ops *ops = dev->netdev_ops;
		int err;
		struct ifreq ifr;
		struct ip_tunnel_parm p;

		memset(&p, 0, sizeof(p));
		p.iph.daddr = v->vifc_rmt_addr.s_addr;
		p.iph.saddr = v->vifc_lcl_addr.s_addr;
		p.iph.version = 4;
		p.iph.ihl = 5;
		p.iph.protocol = IPPROTO_IPIP;
		sprintf(p.name, "dvmrp%d", v->vifc_vifi);
		ifr.ifr_ifru.ifru_data = (__force void __user *)&p;

		if (ops->ndo_do_ioctl) {
			mm_segment_t oldfs = get_fs();

			set_fs(KERNEL_DS);
			err = ops->ndo_do_ioctl(dev, &ifr, SIOCADDTUNNEL);
			set_fs(oldfs);
		} else {
			err = -EOPNOTSUPP;
		}
		dev = NULL;

		if (err == 0 &&
		    (dev = __dev_get_by_name(net, p.name)) != NULL) {
			dev->flags |= IFF_MULTICAST;
			if (!ipmr_init_vif_indev(dev))
				goto failure;
			if (dev_open(dev))
				goto failure;
			dev_hold(dev);
		}
	}
	return dev;

failure:
	unregister_netdevice(dev);
	return NULL;
}

#if defined(CONFIG_IP_PIMSM_V1) || defined(CONFIG_IP_PIMSM_V2)
static netdev_tx_t reg_vif_xmit(struct sk_buff *skb, struct net_device *dev)
{
	struct net *net = dev_net(dev);
	struct mr_table *mrt;
	struct flowi4 fl4 = {
		.flowi4_oif	= dev->ifindex,
		.flowi4_iif	= skb->skb_iif ? : LOOPBACK_IFINDEX,
		.flowi4_mark	= skb->mark,
	};
	int err;

	err = ipmr_fib_lookup(net, &fl4, &mrt);
	if (err < 0) {
		kfree_skb(skb);
		return err;
	}

	read_lock(&mrt_lock);
	dev->stats.tx_bytes += skb->len;
	dev->stats.tx_packets++;
	ipmr_cache_report(mrt, skb, mrt->mroute_reg_vif_num, IGMPMSG_WHOLEPKT);
	read_unlock(&mrt_lock);
	kfree_skb(skb);
	return NETDEV_TX_OK;
}

static int reg_vif_get_iflink(const struct net_device *dev)
{
	return 0;
}

static const struct net_device_ops reg_vif_netdev_ops = {
	.ndo_start_xmit	= reg_vif_xmit,
	.ndo_get_iflink = reg_vif_get_iflink,
};

static void reg_vif_setup(struct net_device *dev)
{
	dev->type		= ARPHRD_PIMREG;
	dev->mtu		= ETH_DATA_LEN - sizeof(struct iphdr) - 8;
	dev->flags		= IFF_NOARP;
	dev->netdev_ops		= &reg_vif_netdev_ops;
	dev->needs_free_netdev	= true;
	dev->features		|= NETIF_F_NETNS_LOCAL;
}

static struct net_device *ipmr_reg_vif(struct net *net, struct mr_table *mrt)
{
	struct net_device *dev;
	char name[IFNAMSIZ];

	if (mrt->id == RT_TABLE_DEFAULT)
		sprintf(name, "pimreg");
	else
		sprintf(name, "pimreg%u", mrt->id);

	dev = alloc_netdev(0, name, NET_NAME_UNKNOWN, reg_vif_setup);

	if (!dev)
		return NULL;

	dev_net_set(dev, net);

	if (register_netdevice(dev)) {
		free_netdev(dev);
		return NULL;
	}

	if (!ipmr_init_vif_indev(dev))
		goto failure;
	if (dev_open(dev))
		goto failure;

	dev_hold(dev);

	return dev;

failure:
	unregister_netdevice(dev);
	return NULL;
}

/* called with rcu_read_lock() */
static int __pim_rcv(struct mr_table *mrt, struct sk_buff *skb,
		     unsigned int pimlen)
{
	struct net_device *reg_dev = NULL;
	struct iphdr *encap;

	encap = (struct iphdr *)(skb_transport_header(skb) + pimlen);
	/* Check that:
	 * a. packet is really sent to a multicast group
	 * b. packet is not a NULL-REGISTER
	 * c. packet is not truncated
	 */
	if (!ipv4_is_multicast(encap->daddr) ||
	    encap->tot_len == 0 ||
	    ntohs(encap->tot_len) + pimlen > skb->len)
		return 1;

	read_lock(&mrt_lock);
	if (mrt->mroute_reg_vif_num >= 0)
		reg_dev = mrt->vif_table[mrt->mroute_reg_vif_num].dev;
	read_unlock(&mrt_lock);

	if (!reg_dev)
		return 1;

	skb->mac_header = skb->network_header;
	skb_pull(skb, (u8 *)encap - skb->data);
	skb_reset_network_header(skb);
	skb->protocol = htons(ETH_P_IP);
	skb->ip_summed = CHECKSUM_NONE;

	skb_tunnel_rx(skb, reg_dev, dev_net(reg_dev));

	netif_rx(skb);

	return NET_RX_SUCCESS;
}
#else
static struct net_device *ipmr_reg_vif(struct net *net, struct mr_table *mrt)
{
	return NULL;
}
#endif

static int call_ipmr_vif_entry_notifiers(struct net *net,
					 enum fib_event_type event_type,
					 struct vif_device *vif,
					 vifi_t vif_index, u32 tb_id)
{
	return mr_call_vif_notifiers(net, RTNL_FAMILY_IPMR, event_type,
				     vif, vif_index, tb_id,
				     &net->ipv4.ipmr_seq);
}

static int call_ipmr_mfc_entry_notifiers(struct net *net,
					 enum fib_event_type event_type,
					 struct mfc_cache *mfc, u32 tb_id)
{
	return mr_call_mfc_notifiers(net, RTNL_FAMILY_IPMR, event_type,
				     &mfc->_c, tb_id, &net->ipv4.ipmr_seq);
}

/**
 *	vif_delete - Delete a VIF entry
 *	@notify: Set to 1, if the caller is a notifier_call
 */
static int vif_delete(struct mr_table *mrt, int vifi, int notify,
		      struct list_head *head)
{
	struct net *net = read_pnet(&mrt->net);
	struct vif_device *v;
	struct net_device *dev;
	struct in_device *in_dev;

	if (vifi < 0 || vifi >= mrt->maxvif)
		return -EADDRNOTAVAIL;

	v = &mrt->vif_table[vifi];

	if (VIF_EXISTS(mrt, vifi))
		call_ipmr_vif_entry_notifiers(net, FIB_EVENT_VIF_DEL, v, vifi,
					      mrt->id);

	write_lock_bh(&mrt_lock);
	dev = v->dev;
	v->dev = NULL;

	if (!dev) {
		write_unlock_bh(&mrt_lock);
		return -EADDRNOTAVAIL;
	}

	if (vifi == mrt->mroute_reg_vif_num)
		mrt->mroute_reg_vif_num = -1;

	if (vifi + 1 == mrt->maxvif) {
		int tmp;

		for (tmp = vifi - 1; tmp >= 0; tmp--) {
			if (VIF_EXISTS(mrt, tmp))
				break;
		}
		mrt->maxvif = tmp+1;
	}

	write_unlock_bh(&mrt_lock);

	dev_set_allmulti(dev, -1);

	in_dev = __in_dev_get_rtnl(dev);
	if (in_dev) {
		IPV4_DEVCONF(in_dev->cnf, MC_FORWARDING)--;
		inet_netconf_notify_devconf(dev_net(dev), RTM_NEWNETCONF,
					    NETCONFA_MC_FORWARDING,
					    dev->ifindex, &in_dev->cnf);
		ip_rt_multicast_event(in_dev);
	}

	if (v->flags & (VIFF_TUNNEL | VIFF_REGISTER) && !notify)
		unregister_netdevice_queue(dev, head);

	dev_put(dev);
	return 0;
}

static void ipmr_cache_free_rcu(struct rcu_head *head)
{
	struct mr_mfc *c = container_of(head, struct mr_mfc, rcu);

	kmem_cache_free(mrt_cachep, (struct mfc_cache *)c);
}

static void ipmr_cache_free(struct mfc_cache *c)
{
	call_rcu(&c->_c.rcu, ipmr_cache_free_rcu);
}

/* Destroy an unresolved cache entry, killing queued skbs
 * and reporting error to netlink readers.
 */
static void ipmr_destroy_unres(struct mr_table *mrt, struct mfc_cache *c)
{
	struct net *net = read_pnet(&mrt->net);
	struct sk_buff *skb;
	struct nlmsgerr *e;

	atomic_dec(&mrt->cache_resolve_queue_len);

	while ((skb = skb_dequeue(&c->_c.mfc_un.unres.unresolved))) {
		if (ip_hdr(skb)->version == 0) {
			struct nlmsghdr *nlh = skb_pull(skb,
							sizeof(struct iphdr));
			nlh->nlmsg_type = NLMSG_ERROR;
			nlh->nlmsg_len = nlmsg_msg_size(sizeof(struct nlmsgerr));
			skb_trim(skb, nlh->nlmsg_len);
			e = nlmsg_data(nlh);
			e->error = -ETIMEDOUT;
			memset(&e->msg, 0, sizeof(e->msg));

			rtnl_unicast(skb, net, NETLINK_CB(skb).portid);
		} else {
			kfree_skb(skb);
		}
	}

	ipmr_cache_free(c);
}

/* Timer process for the unresolved queue. */
static void ipmr_expire_process(struct timer_list *t)
{
	struct mr_table *mrt = from_timer(mrt, t, ipmr_expire_timer);
	struct mr_mfc *c, *next;
	unsigned long expires;
	unsigned long now;

	if (!spin_trylock(&mfc_unres_lock)) {
		mod_timer(&mrt->ipmr_expire_timer, jiffies+HZ/10);
		return;
	}

	if (list_empty(&mrt->mfc_unres_queue))
		goto out;

	now = jiffies;
	expires = 10*HZ;

	list_for_each_entry_safe(c, next, &mrt->mfc_unres_queue, list) {
		if (time_after(c->mfc_un.unres.expires, now)) {
			unsigned long interval = c->mfc_un.unres.expires - now;
			if (interval < expires)
				expires = interval;
			continue;
		}

		list_del(&c->list);
		mroute_netlink_event(mrt, (struct mfc_cache *)c, RTM_DELROUTE);
		ipmr_destroy_unres(mrt, (struct mfc_cache *)c);
	}

	if (!list_empty(&mrt->mfc_unres_queue))
		mod_timer(&mrt->ipmr_expire_timer, jiffies + expires);

out:
	spin_unlock(&mfc_unres_lock);
}

/* Fill oifs list. It is called under write locked mrt_lock. */
static void ipmr_update_thresholds(struct mr_table *mrt, struct mr_mfc *cache,
				   unsigned char *ttls)
{
	int vifi;

	cache->mfc_un.res.minvif = MAXVIFS;
	cache->mfc_un.res.maxvif = 0;
	memset(cache->mfc_un.res.ttls, 255, MAXVIFS);

	for (vifi = 0; vifi < mrt->maxvif; vifi++) {
		if (VIF_EXISTS(mrt, vifi) &&
		    ttls[vifi] && ttls[vifi] < 255) {
			cache->mfc_un.res.ttls[vifi] = ttls[vifi];
			if (cache->mfc_un.res.minvif > vifi)
				cache->mfc_un.res.minvif = vifi;
			if (cache->mfc_un.res.maxvif <= vifi)
				cache->mfc_un.res.maxvif = vifi + 1;
		}
	}
	cache->mfc_un.res.lastuse = jiffies;
}

static int vif_add(struct net *net, struct mr_table *mrt,
		   struct vifctl *vifc, int mrtsock)
{
	int vifi = vifc->vifc_vifi;
	struct switchdev_attr attr = {
		.id = SWITCHDEV_ATTR_ID_PORT_PARENT_ID,
	};
	struct vif_device *v = &mrt->vif_table[vifi];
	struct net_device *dev;
	struct in_device *in_dev;
	int err;

	/* Is vif busy ? */
	if (VIF_EXISTS(mrt, vifi))
		return -EADDRINUSE;

	switch (vifc->vifc_flags) {
	case VIFF_REGISTER:
		if (!ipmr_pimsm_enabled())
			return -EINVAL;
		/* Special Purpose VIF in PIM
		 * All the packets will be sent to the daemon
		 */
		if (mrt->mroute_reg_vif_num >= 0)
			return -EADDRINUSE;
		dev = ipmr_reg_vif(net, mrt);
		if (!dev)
			return -ENOBUFS;
		err = dev_set_allmulti(dev, 1);
		if (err) {
			unregister_netdevice(dev);
			dev_put(dev);
			return err;
		}
		break;
	case VIFF_TUNNEL:
		dev = ipmr_new_tunnel(net, vifc);
		if (!dev)
			return -ENOBUFS;
		err = dev_set_allmulti(dev, 1);
		if (err) {
			ipmr_del_tunnel(dev, vifc);
			dev_put(dev);
			return err;
		}
		break;
	case VIFF_USE_IFINDEX:
	case 0:
		if (vifc->vifc_flags == VIFF_USE_IFINDEX) {
			dev = dev_get_by_index(net, vifc->vifc_lcl_ifindex);
			if (dev && !__in_dev_get_rtnl(dev)) {
				dev_put(dev);
				return -EADDRNOTAVAIL;
			}
		} else {
			dev = ip_dev_find(net, vifc->vifc_lcl_addr.s_addr);
		}
		if (!dev)
			return -EADDRNOTAVAIL;
		err = dev_set_allmulti(dev, 1);
		if (err) {
			dev_put(dev);
			return err;
		}
		break;
	default:
		return -EINVAL;
	}

	in_dev = __in_dev_get_rtnl(dev);
	if (!in_dev) {
		dev_put(dev);
		return -EADDRNOTAVAIL;
	}
	IPV4_DEVCONF(in_dev->cnf, MC_FORWARDING)++;
	inet_netconf_notify_devconf(net, RTM_NEWNETCONF, NETCONFA_MC_FORWARDING,
				    dev->ifindex, &in_dev->cnf);
	ip_rt_multicast_event(in_dev);

	/* Fill in the VIF structures */
	vif_device_init(v, dev, vifc->vifc_rate_limit,
			vifc->vifc_threshold,
			vifc->vifc_flags | (!mrtsock ? VIFF_STATIC : 0),
			(VIFF_TUNNEL | VIFF_REGISTER));

	attr.orig_dev = dev;
	if (!switchdev_port_attr_get(dev, &attr)) {
		memcpy(v->dev_parent_id.id, attr.u.ppid.id, attr.u.ppid.id_len);
		v->dev_parent_id.id_len = attr.u.ppid.id_len;
	} else {
		v->dev_parent_id.id_len = 0;
	}

	v->local = vifc->vifc_lcl_addr.s_addr;
	v->remote = vifc->vifc_rmt_addr.s_addr;

	/* And finish update writing critical data */
	write_lock_bh(&mrt_lock);
	v->dev = dev;
	if (v->flags & VIFF_REGISTER)
		mrt->mroute_reg_vif_num = vifi;
	if (vifi+1 > mrt->maxvif)
		mrt->maxvif = vifi+1;
	write_unlock_bh(&mrt_lock);
	call_ipmr_vif_entry_notifiers(net, FIB_EVENT_VIF_ADD, v, vifi, mrt->id);
	return 0;
}

/* called with rcu_read_lock() */
static struct mfc_cache *ipmr_cache_find(struct mr_table *mrt,
					 __be32 origin,
					 __be32 mcastgrp)
{
	struct mfc_cache_cmp_arg arg = {
			.mfc_mcastgrp = mcastgrp,
			.mfc_origin = origin
	};

	return mr_mfc_find(mrt, &arg);
}

/* Look for a (*,G) entry */
static struct mfc_cache *ipmr_cache_find_any(struct mr_table *mrt,
					     __be32 mcastgrp, int vifi)
{
	struct mfc_cache_cmp_arg arg = {
			.mfc_mcastgrp = mcastgrp,
			.mfc_origin = htonl(INADDR_ANY)
	};

	if (mcastgrp == htonl(INADDR_ANY))
		return mr_mfc_find_any_parent(mrt, vifi);
	return mr_mfc_find_any(mrt, vifi, &arg);
}

/* Look for a (S,G,iif) entry if parent != -1 */
static struct mfc_cache *ipmr_cache_find_parent(struct mr_table *mrt,
						__be32 origin, __be32 mcastgrp,
						int parent)
{
	struct mfc_cache_cmp_arg arg = {
			.mfc_mcastgrp = mcastgrp,
			.mfc_origin = origin,
	};

	return mr_mfc_find_parent(mrt, &arg, parent);
}

/* Allocate a multicast cache entry */
static struct mfc_cache *ipmr_cache_alloc(void)
{
	struct mfc_cache *c = kmem_cache_zalloc(mrt_cachep, GFP_KERNEL);

	if (c) {
		c->_c.mfc_un.res.last_assert = jiffies - MFC_ASSERT_THRESH - 1;
		c->_c.mfc_un.res.minvif = MAXVIFS;
		c->_c.free = ipmr_cache_free_rcu;
		refcount_set(&c->_c.mfc_un.res.refcount, 1);
	}
	return c;
}

static struct mfc_cache *ipmr_cache_alloc_unres(void)
{
	struct mfc_cache *c = kmem_cache_zalloc(mrt_cachep, GFP_ATOMIC);

	if (c) {
		skb_queue_head_init(&c->_c.mfc_un.unres.unresolved);
		c->_c.mfc_un.unres.expires = jiffies + 10 * HZ;
	}
	return c;
}

/* A cache entry has gone into a resolved state from queued */
static void ipmr_cache_resolve(struct net *net, struct mr_table *mrt,
			       struct mfc_cache *uc, struct mfc_cache *c)
{
	struct sk_buff *skb;
	struct nlmsgerr *e;

	/* Play the pending entries through our router */
	while ((skb = __skb_dequeue(&uc->_c.mfc_un.unres.unresolved))) {
		if (ip_hdr(skb)->version == 0) {
			struct nlmsghdr *nlh = skb_pull(skb,
							sizeof(struct iphdr));

			if (mr_fill_mroute(mrt, skb, &c->_c,
					   nlmsg_data(nlh)) > 0) {
				nlh->nlmsg_len = skb_tail_pointer(skb) -
						 (u8 *)nlh;
			} else {
				nlh->nlmsg_type = NLMSG_ERROR;
				nlh->nlmsg_len = nlmsg_msg_size(sizeof(struct nlmsgerr));
				skb_trim(skb, nlh->nlmsg_len);
				e = nlmsg_data(nlh);
				e->error = -EMSGSIZE;
				memset(&e->msg, 0, sizeof(e->msg));
			}

			rtnl_unicast(skb, net, NETLINK_CB(skb).portid);
		} else {
			ip_mr_forward(net, mrt, skb->dev, skb, c, 0);
		}
	}
}

/* Bounce a cache query up to mrouted and netlink.
 *
 * Called under mrt_lock.
 */
static int ipmr_cache_report(struct mr_table *mrt,
			     struct sk_buff *pkt, vifi_t vifi, int assert)
{
	const int ihl = ip_hdrlen(pkt);
	struct sock *mroute_sk;
	struct igmphdr *igmp;
	struct igmpmsg *msg;
	struct sk_buff *skb;
	int ret;

	if (assert == IGMPMSG_WHOLEPKT || assert == IGMPMSG_WRVIFWHOLE)
		skb = skb_realloc_headroom(pkt, sizeof(struct iphdr));
	else
		skb = alloc_skb(128, GFP_ATOMIC);

	if (!skb)
		return -ENOBUFS;

	if (assert == IGMPMSG_WHOLEPKT || assert == IGMPMSG_WRVIFWHOLE) {
		/* Ugly, but we have no choice with this interface.
		 * Duplicate old header, fix ihl, length etc.
		 * And all this only to mangle msg->im_msgtype and
		 * to set msg->im_mbz to "mbz" :-)
		 */
		skb_push(skb, sizeof(struct iphdr));
		skb_reset_network_header(skb);
		skb_reset_transport_header(skb);
		msg = (struct igmpmsg *)skb_network_header(skb);
		memcpy(msg, skb_network_header(pkt), sizeof(struct iphdr));
		msg->im_msgtype = assert;
		msg->im_mbz = 0;
		if (assert == IGMPMSG_WRVIFWHOLE)
			msg->im_vif = vifi;
		else
			msg->im_vif = mrt->mroute_reg_vif_num;
		ip_hdr(skb)->ihl = sizeof(struct iphdr) >> 2;
		ip_hdr(skb)->tot_len = htons(ntohs(ip_hdr(pkt)->tot_len) +
					     sizeof(struct iphdr));
	} else {
		/* Copy the IP header */
		skb_set_network_header(skb, skb->len);
		skb_put(skb, ihl);
		skb_copy_to_linear_data(skb, pkt->data, ihl);
		/* Flag to the kernel this is a route add */
		ip_hdr(skb)->protocol = 0;
		msg = (struct igmpmsg *)skb_network_header(skb);
		msg->im_vif = vifi;
		skb_dst_set(skb, dst_clone(skb_dst(pkt)));
		/* Add our header */
		igmp = skb_put(skb, sizeof(struct igmphdr));
		igmp->type = assert;
		msg->im_msgtype = assert;
		igmp->code = 0;
		ip_hdr(skb)->tot_len = htons(skb->len);	/* Fix the length */
		skb->transport_header = skb->network_header;
	}

	rcu_read_lock();
	mroute_sk = rcu_dereference(mrt->mroute_sk);
	if (!mroute_sk) {
		rcu_read_unlock();
		kfree_skb(skb);
		return -EINVAL;
	}

	igmpmsg_netlink_event(mrt, skb);

	/* Deliver to mrouted */
	ret = sock_queue_rcv_skb(mroute_sk, skb);
	rcu_read_unlock();
	if (ret < 0) {
		net_warn_ratelimited("mroute: pending queue full, dropping entries\n");
		kfree_skb(skb);
	}

	return ret;
}

/* Queue a packet for resolution. It gets locked cache entry! */
static int ipmr_cache_unresolved(struct mr_table *mrt, vifi_t vifi,
				 struct sk_buff *skb, struct net_device *dev)
{
	const struct iphdr *iph = ip_hdr(skb);
	struct mfc_cache *c;
	bool found = false;
	int err;

	spin_lock_bh(&mfc_unres_lock);
	list_for_each_entry(c, &mrt->mfc_unres_queue, _c.list) {
		if (c->mfc_mcastgrp == iph->daddr &&
		    c->mfc_origin == iph->saddr) {
			found = true;
			break;
		}
	}

	if (!found) {
		/* Create a new entry if allowable */
		if (atomic_read(&mrt->cache_resolve_queue_len) >= 10 ||
		    (c = ipmr_cache_alloc_unres()) == NULL) {
			spin_unlock_bh(&mfc_unres_lock);

			kfree_skb(skb);
			return -ENOBUFS;
		}

		/* Fill in the new cache entry */
		c->_c.mfc_parent = -1;
		c->mfc_origin	= iph->saddr;
		c->mfc_mcastgrp	= iph->daddr;

		/* Reflect first query at mrouted. */
		err = ipmr_cache_report(mrt, skb, vifi, IGMPMSG_NOCACHE);

		if (err < 0) {
			/* If the report failed throw the cache entry
			   out - Brad Parker
			 */
			spin_unlock_bh(&mfc_unres_lock);

			ipmr_cache_free(c);
			kfree_skb(skb);
			return err;
		}

		atomic_inc(&mrt->cache_resolve_queue_len);
		list_add(&c->_c.list, &mrt->mfc_unres_queue);
		mroute_netlink_event(mrt, c, RTM_NEWROUTE);

		if (atomic_read(&mrt->cache_resolve_queue_len) == 1)
			mod_timer(&mrt->ipmr_expire_timer,
				  c->_c.mfc_un.unres.expires);
	}

	/* See if we can append the packet */
	if (c->_c.mfc_un.unres.unresolved.qlen > 3) {
		kfree_skb(skb);
		err = -ENOBUFS;
	} else {
		if (dev) {
			skb->dev = dev;
			skb->skb_iif = dev->ifindex;
		}
		skb_queue_tail(&c->_c.mfc_un.unres.unresolved, skb);
		err = 0;
	}

	spin_unlock_bh(&mfc_unres_lock);
	return err;
}

/* MFC cache manipulation by user space mroute daemon */

static int ipmr_mfc_delete(struct mr_table *mrt, struct mfcctl *mfc, int parent)
{
	struct net *net = read_pnet(&mrt->net);
	struct mfc_cache *c;

	/* The entries are added/deleted only under RTNL */
	rcu_read_lock();
	c = ipmr_cache_find_parent(mrt, mfc->mfcc_origin.s_addr,
				   mfc->mfcc_mcastgrp.s_addr, parent);
	rcu_read_unlock();
	if (!c)
		return -ENOENT;
	rhltable_remove(&mrt->mfc_hash, &c->_c.mnode, ipmr_rht_params);
	list_del_rcu(&c->_c.list);
	call_ipmr_mfc_entry_notifiers(net, FIB_EVENT_ENTRY_DEL, c, mrt->id);
	mroute_netlink_event(mrt, c, RTM_DELROUTE);
	mr_cache_put(&c->_c);

	return 0;
}

static int ipmr_mfc_add(struct net *net, struct mr_table *mrt,
			struct mfcctl *mfc, int mrtsock, int parent)
{
	struct mfc_cache *uc, *c;
	struct mr_mfc *_uc;
	bool found;
	int ret;

	if (mfc->mfcc_parent >= MAXVIFS)
		return -ENFILE;

	/* The entries are added/deleted only under RTNL */
	rcu_read_lock();
	c = ipmr_cache_find_parent(mrt, mfc->mfcc_origin.s_addr,
				   mfc->mfcc_mcastgrp.s_addr, parent);
	rcu_read_unlock();
	if (c) {
		write_lock_bh(&mrt_lock);
		c->_c.mfc_parent = mfc->mfcc_parent;
		ipmr_update_thresholds(mrt, &c->_c, mfc->mfcc_ttls);
		if (!mrtsock)
			c->_c.mfc_flags |= MFC_STATIC;
		write_unlock_bh(&mrt_lock);
		call_ipmr_mfc_entry_notifiers(net, FIB_EVENT_ENTRY_REPLACE, c,
					      mrt->id);
		mroute_netlink_event(mrt, c, RTM_NEWROUTE);
		return 0;
	}

	if (mfc->mfcc_mcastgrp.s_addr != htonl(INADDR_ANY) &&
	    !ipv4_is_multicast(mfc->mfcc_mcastgrp.s_addr))
		return -EINVAL;

	c = ipmr_cache_alloc();
	if (!c)
		return -ENOMEM;

	c->mfc_origin = mfc->mfcc_origin.s_addr;
	c->mfc_mcastgrp = mfc->mfcc_mcastgrp.s_addr;
	c->_c.mfc_parent = mfc->mfcc_parent;
	ipmr_update_thresholds(mrt, &c->_c, mfc->mfcc_ttls);
	if (!mrtsock)
		c->_c.mfc_flags |= MFC_STATIC;

	ret = rhltable_insert_key(&mrt->mfc_hash, &c->cmparg, &c->_c.mnode,
				  ipmr_rht_params);
	if (ret) {
		pr_err("ipmr: rhtable insert error %d\n", ret);
		ipmr_cache_free(c);
		return ret;
	}
	list_add_tail_rcu(&c->_c.list, &mrt->mfc_cache_list);
	/* Check to see if we resolved a queued list. If so we
	 * need to send on the frames and tidy up.
	 */
	found = false;
	spin_lock_bh(&mfc_unres_lock);
	list_for_each_entry(_uc, &mrt->mfc_unres_queue, list) {
		uc = (struct mfc_cache *)_uc;
		if (uc->mfc_origin == c->mfc_origin &&
		    uc->mfc_mcastgrp == c->mfc_mcastgrp) {
			list_del(&_uc->list);
			atomic_dec(&mrt->cache_resolve_queue_len);
			found = true;
			break;
		}
	}
	if (list_empty(&mrt->mfc_unres_queue))
		del_timer(&mrt->ipmr_expire_timer);
	spin_unlock_bh(&mfc_unres_lock);

	if (found) {
		ipmr_cache_resolve(net, mrt, uc, c);
		ipmr_cache_free(uc);
	}
	call_ipmr_mfc_entry_notifiers(net, FIB_EVENT_ENTRY_ADD, c, mrt->id);
	mroute_netlink_event(mrt, c, RTM_NEWROUTE);
	return 0;
}

/* Close the multicast socket, and clear the vif tables etc */
static void mroute_clean_tables(struct mr_table *mrt, bool all)
{
	struct net *net = read_pnet(&mrt->net);
	struct mr_mfc *c, *tmp;
	struct mfc_cache *cache;
	LIST_HEAD(list);
	int i;

	/* Shut down all active vif entries */
	for (i = 0; i < mrt->maxvif; i++) {
		if (!all && (mrt->vif_table[i].flags & VIFF_STATIC))
			continue;
		vif_delete(mrt, i, 0, &list);
	}
	unregister_netdevice_many(&list);

	/* Wipe the cache */
	list_for_each_entry_safe(c, tmp, &mrt->mfc_cache_list, list) {
		if (!all && (c->mfc_flags & MFC_STATIC))
			continue;
		rhltable_remove(&mrt->mfc_hash, &c->mnode, ipmr_rht_params);
		list_del_rcu(&c->list);
		cache = (struct mfc_cache *)c;
		call_ipmr_mfc_entry_notifiers(net, FIB_EVENT_ENTRY_DEL, cache,
					      mrt->id);
		mroute_netlink_event(mrt, cache, RTM_DELROUTE);
		mr_cache_put(c);
	}

	if (atomic_read(&mrt->cache_resolve_queue_len) != 0) {
		spin_lock_bh(&mfc_unres_lock);
		list_for_each_entry_safe(c, tmp, &mrt->mfc_unres_queue, list) {
			list_del(&c->list);
			cache = (struct mfc_cache *)c;
			mroute_netlink_event(mrt, cache, RTM_DELROUTE);
			ipmr_destroy_unres(mrt, cache);
		}
		spin_unlock_bh(&mfc_unres_lock);
	}
}

/* called from ip_ra_control(), before an RCU grace period,
 * we dont need to call synchronize_rcu() here
 */
static void mrtsock_destruct(struct sock *sk)
{
	struct net *net = sock_net(sk);
	struct mr_table *mrt;

	rtnl_lock();
	ipmr_for_each_table(mrt, net) {
		if (sk == rtnl_dereference(mrt->mroute_sk)) {
			IPV4_DEVCONF_ALL(net, MC_FORWARDING)--;
			inet_netconf_notify_devconf(net, RTM_NEWNETCONF,
						    NETCONFA_MC_FORWARDING,
						    NETCONFA_IFINDEX_ALL,
						    net->ipv4.devconf_all);
			RCU_INIT_POINTER(mrt->mroute_sk, NULL);
			mroute_clean_tables(mrt, false);
		}
	}
	rtnl_unlock();
}

/* Socket options and virtual interface manipulation. The whole
 * virtual interface system is a complete heap, but unfortunately
 * that's how BSD mrouted happens to think. Maybe one day with a proper
 * MOSPF/PIM router set up we can clean this up.
 */

int ip_mroute_setsockopt(struct sock *sk, int optname, char __user *optval,
			 unsigned int optlen)
{
	struct net *net = sock_net(sk);
	int val, ret = 0, parent = 0;
	struct mr_table *mrt;
	struct vifctl vif;
	struct mfcctl mfc;
	bool do_wrvifwhole;
	u32 uval;

	/* There's one exception to the lock - MRT_DONE which needs to unlock */
	rtnl_lock();
	if (sk->sk_type != SOCK_RAW ||
	    inet_sk(sk)->inet_num != IPPROTO_IGMP) {
		ret = -EOPNOTSUPP;
		goto out_unlock;
	}

	mrt = ipmr_get_table(net, raw_sk(sk)->ipmr_table ? : RT_TABLE_DEFAULT);
	if (!mrt) {
		ret = -ENOENT;
		goto out_unlock;
	}
	if (optname != MRT_INIT) {
		if (sk != rcu_access_pointer(mrt->mroute_sk) &&
		    !ns_capable(net->user_ns, CAP_NET_ADMIN)) {
			ret = -EACCES;
			goto out_unlock;
		}
	}

	switch (optname) {
	case MRT_INIT:
		if (optlen != sizeof(int)) {
			ret = -EINVAL;
			break;
		}
		if (rtnl_dereference(mrt->mroute_sk)) {
			ret = -EADDRINUSE;
			break;
		}

		ret = ip_ra_control(sk, 1, mrtsock_destruct);
		if (ret == 0) {
			rcu_assign_pointer(mrt->mroute_sk, sk);
			IPV4_DEVCONF_ALL(net, MC_FORWARDING)++;
			inet_netconf_notify_devconf(net, RTM_NEWNETCONF,
						    NETCONFA_MC_FORWARDING,
						    NETCONFA_IFINDEX_ALL,
						    net->ipv4.devconf_all);
		}
		break;
	case MRT_DONE:
		if (sk != rcu_access_pointer(mrt->mroute_sk)) {
			ret = -EACCES;
		} else {
			/* We need to unlock here because mrtsock_destruct takes
			 * care of rtnl itself and we can't change that due to
			 * the IP_ROUTER_ALERT setsockopt which runs without it.
			 */
			rtnl_unlock();
			ret = ip_ra_control(sk, 0, NULL);
			goto out;
		}
		break;
	case MRT_ADD_VIF:
	case MRT_DEL_VIF:
		if (optlen != sizeof(vif)) {
			ret = -EINVAL;
			break;
		}
		if (copy_from_user(&vif, optval, sizeof(vif))) {
			ret = -EFAULT;
			break;
		}
		if (vif.vifc_vifi >= MAXVIFS) {
			ret = -ENFILE;
			break;
		}
		if (optname == MRT_ADD_VIF) {
			ret = vif_add(net, mrt, &vif,
				      sk == rtnl_dereference(mrt->mroute_sk));
		} else {
			ret = vif_delete(mrt, vif.vifc_vifi, 0, NULL);
		}
		break;
	/* Manipulate the forwarding caches. These live
	 * in a sort of kernel/user symbiosis.
	 */
	case MRT_ADD_MFC:
	case MRT_DEL_MFC:
		parent = -1;
		/* fall through */
	case MRT_ADD_MFC_PROXY:
	case MRT_DEL_MFC_PROXY:
		if (optlen != sizeof(mfc)) {
			ret = -EINVAL;
			break;
		}
		if (copy_from_user(&mfc, optval, sizeof(mfc))) {
			ret = -EFAULT;
			break;
		}
		if (parent == 0)
			parent = mfc.mfcc_parent;
		if (optname == MRT_DEL_MFC || optname == MRT_DEL_MFC_PROXY)
			ret = ipmr_mfc_delete(mrt, &mfc, parent);
		else
			ret = ipmr_mfc_add(net, mrt, &mfc,
					   sk == rtnl_dereference(mrt->mroute_sk),
					   parent);
		break;
	/* Control PIM assert. */
	case MRT_ASSERT:
		if (optlen != sizeof(val)) {
			ret = -EINVAL;
			break;
		}
		if (get_user(val, (int __user *)optval)) {
			ret = -EFAULT;
			break;
		}
		mrt->mroute_do_assert = val;
		break;
	case MRT_PIM:
		if (!ipmr_pimsm_enabled()) {
			ret = -ENOPROTOOPT;
			break;
		}
		if (optlen != sizeof(val)) {
			ret = -EINVAL;
			break;
		}
		if (get_user(val, (int __user *)optval)) {
			ret = -EFAULT;
			break;
		}

		do_wrvifwhole = (val == IGMPMSG_WRVIFWHOLE);
		val = !!val;
		if (val != mrt->mroute_do_pim) {
			mrt->mroute_do_pim = val;
			mrt->mroute_do_assert = val;
			mrt->mroute_do_wrvifwhole = do_wrvifwhole;
		}
		break;
	case MRT_TABLE:
		if (!IS_BUILTIN(CONFIG_IP_MROUTE_MULTIPLE_TABLES)) {
			ret = -ENOPROTOOPT;
			break;
		}
		if (optlen != sizeof(uval)) {
			ret = -EINVAL;
			break;
		}
		if (get_user(uval, (u32 __user *)optval)) {
			ret = -EFAULT;
			break;
		}

		if (sk == rtnl_dereference(mrt->mroute_sk)) {
			ret = -EBUSY;
		} else {
			mrt = ipmr_new_table(net, uval);
			if (IS_ERR(mrt))
				ret = PTR_ERR(mrt);
			else
				raw_sk(sk)->ipmr_table = uval;
		}
		break;
	/* Spurious command, or MRT_VERSION which you cannot set. */
	default:
		ret = -ENOPROTOOPT;
	}
out_unlock:
	rtnl_unlock();
out:
	return ret;
}

/* Getsock opt support for the multicast routing system. */
int ip_mroute_getsockopt(struct sock *sk, int optname, char __user *optval, int __user *optlen)
{
	int olr;
	int val;
	struct net *net = sock_net(sk);
	struct mr_table *mrt;

	if (sk->sk_type != SOCK_RAW ||
	    inet_sk(sk)->inet_num != IPPROTO_IGMP)
		return -EOPNOTSUPP;

	mrt = ipmr_get_table(net, raw_sk(sk)->ipmr_table ? : RT_TABLE_DEFAULT);
	if (!mrt)
		return -ENOENT;

	switch (optname) {
	case MRT_VERSION:
		val = 0x0305;
		break;
	case MRT_PIM:
		if (!ipmr_pimsm_enabled())
			return -ENOPROTOOPT;
		val = mrt->mroute_do_pim;
		break;
	case MRT_ASSERT:
		val = mrt->mroute_do_assert;
		break;
	default:
		return -ENOPROTOOPT;
	}

	if (get_user(olr, optlen))
		return -EFAULT;
	olr = min_t(unsigned int, olr, sizeof(int));
	if (olr < 0)
		return -EINVAL;
	if (put_user(olr, optlen))
		return -EFAULT;
	if (copy_to_user(optval, &val, olr))
		return -EFAULT;
	return 0;
}

/* The IP multicast ioctl support routines. */
int ipmr_ioctl(struct sock *sk, int cmd, void __user *arg)
{
	struct sioc_sg_req sr;
	struct sioc_vif_req vr;
	struct vif_device *vif;
	struct mfc_cache *c;
	struct net *net = sock_net(sk);
	struct mr_table *mrt;

	mrt = ipmr_get_table(net, raw_sk(sk)->ipmr_table ? : RT_TABLE_DEFAULT);
	if (!mrt)
		return -ENOENT;

	switch (cmd) {
	case SIOCGETVIFCNT:
		if (copy_from_user(&vr, arg, sizeof(vr)))
			return -EFAULT;
		if (vr.vifi >= mrt->maxvif)
			return -EINVAL;
		vr.vifi = array_index_nospec(vr.vifi, mrt->maxvif);
		read_lock(&mrt_lock);
		vif = &mrt->vif_table[vr.vifi];
		if (VIF_EXISTS(mrt, vr.vifi)) {
			vr.icount = vif->pkt_in;
			vr.ocount = vif->pkt_out;
			vr.ibytes = vif->bytes_in;
			vr.obytes = vif->bytes_out;
			read_unlock(&mrt_lock);

			if (copy_to_user(arg, &vr, sizeof(vr)))
				return -EFAULT;
			return 0;
		}
		read_unlock(&mrt_lock);
		return -EADDRNOTAVAIL;
	case SIOCGETSGCNT:
		if (copy_from_user(&sr, arg, sizeof(sr)))
			return -EFAULT;

		rcu_read_lock();
		c = ipmr_cache_find(mrt, sr.src.s_addr, sr.grp.s_addr);
		if (c) {
			sr.pktcnt = c->_c.mfc_un.res.pkt;
			sr.bytecnt = c->_c.mfc_un.res.bytes;
			sr.wrong_if = c->_c.mfc_un.res.wrong_if;
			rcu_read_unlock();

			if (copy_to_user(arg, &sr, sizeof(sr)))
				return -EFAULT;
			return 0;
		}
		rcu_read_unlock();
		return -EADDRNOTAVAIL;
	default:
		return -ENOIOCTLCMD;
	}
}

#ifdef CONFIG_COMPAT
struct compat_sioc_sg_req {
	struct in_addr src;
	struct in_addr grp;
	compat_ulong_t pktcnt;
	compat_ulong_t bytecnt;
	compat_ulong_t wrong_if;
};

struct compat_sioc_vif_req {
	vifi_t	vifi;		/* Which iface */
	compat_ulong_t icount;
	compat_ulong_t ocount;
	compat_ulong_t ibytes;
	compat_ulong_t obytes;
};

int ipmr_compat_ioctl(struct sock *sk, unsigned int cmd, void __user *arg)
{
	struct compat_sioc_sg_req sr;
	struct compat_sioc_vif_req vr;
	struct vif_device *vif;
	struct mfc_cache *c;
	struct net *net = sock_net(sk);
	struct mr_table *mrt;

	mrt = ipmr_get_table(net, raw_sk(sk)->ipmr_table ? : RT_TABLE_DEFAULT);
	if (!mrt)
		return -ENOENT;

	switch (cmd) {
	case SIOCGETVIFCNT:
		if (copy_from_user(&vr, arg, sizeof(vr)))
			return -EFAULT;
		if (vr.vifi >= mrt->maxvif)
			return -EINVAL;
		vr.vifi = array_index_nospec(vr.vifi, mrt->maxvif);
		read_lock(&mrt_lock);
		vif = &mrt->vif_table[vr.vifi];
		if (VIF_EXISTS(mrt, vr.vifi)) {
			vr.icount = vif->pkt_in;
			vr.ocount = vif->pkt_out;
			vr.ibytes = vif->bytes_in;
			vr.obytes = vif->bytes_out;
			read_unlock(&mrt_lock);

			if (copy_to_user(arg, &vr, sizeof(vr)))
				return -EFAULT;
			return 0;
		}
		read_unlock(&mrt_lock);
		return -EADDRNOTAVAIL;
	case SIOCGETSGCNT:
		if (copy_from_user(&sr, arg, sizeof(sr)))
			return -EFAULT;

		rcu_read_lock();
		c = ipmr_cache_find(mrt, sr.src.s_addr, sr.grp.s_addr);
		if (c) {
			sr.pktcnt = c->_c.mfc_un.res.pkt;
			sr.bytecnt = c->_c.mfc_un.res.bytes;
			sr.wrong_if = c->_c.mfc_un.res.wrong_if;
			rcu_read_unlock();

			if (copy_to_user(arg, &sr, sizeof(sr)))
				return -EFAULT;
			return 0;
		}
		rcu_read_unlock();
		return -EADDRNOTAVAIL;
	default:
		return -ENOIOCTLCMD;
	}
}
#endif

static int ipmr_device_event(struct notifier_block *this, unsigned long event, void *ptr)
{
	struct net_device *dev = netdev_notifier_info_to_dev(ptr);
	struct net *net = dev_net(dev);
	struct mr_table *mrt;
	struct vif_device *v;
	int ct;

	if (event != NETDEV_UNREGISTER)
		return NOTIFY_DONE;

	ipmr_for_each_table(mrt, net) {
		v = &mrt->vif_table[0];
		for (ct = 0; ct < mrt->maxvif; ct++, v++) {
			if (v->dev == dev)
				vif_delete(mrt, ct, 1, NULL);
		}
	}
	return NOTIFY_DONE;
}

static struct notifier_block ip_mr_notifier = {
	.notifier_call = ipmr_device_event,
};

/* Encapsulate a packet by attaching a valid IPIP header to it.
 * This avoids tunnel drivers and other mess and gives us the speed so
 * important for multicast video.
 */
static void ip_encap(struct net *net, struct sk_buff *skb,
		     __be32 saddr, __be32 daddr)
{
	struct iphdr *iph;
	const struct iphdr *old_iph = ip_hdr(skb);

	skb_push(skb, sizeof(struct iphdr));
	skb->transport_header = skb->network_header;
	skb_reset_network_header(skb);
	iph = ip_hdr(skb);

	iph->version	=	4;
	iph->tos	=	old_iph->tos;
	iph->ttl	=	old_iph->ttl;
	iph->frag_off	=	0;
	iph->daddr	=	daddr;
	iph->saddr	=	saddr;
	iph->protocol	=	IPPROTO_IPIP;
	iph->ihl	=	5;
	iph->tot_len	=	htons(skb->len);
	ip_select_ident(net, skb, NULL);
	ip_send_check(iph);

	memset(&(IPCB(skb)->opt), 0, sizeof(IPCB(skb)->opt));
	nf_reset(skb);
}

static inline int ipmr_forward_finish(struct net *net, struct sock *sk,
				      struct sk_buff *skb)
{
	struct ip_options *opt = &(IPCB(skb)->opt);

	IP_INC_STATS(net, IPSTATS_MIB_OUTFORWDATAGRAMS);
	IP_ADD_STATS(net, IPSTATS_MIB_OUTOCTETS, skb->len);

	if (unlikely(opt->optlen))
		ip_forward_options(skb);

	return dst_output(net, sk, skb);
}

#ifdef CONFIG_NET_SWITCHDEV
static bool ipmr_forward_offloaded(struct sk_buff *skb, struct mr_table *mrt,
				   int in_vifi, int out_vifi)
{
	struct vif_device *out_vif = &mrt->vif_table[out_vifi];
	struct vif_device *in_vif = &mrt->vif_table[in_vifi];

	if (!skb->offload_mr_fwd_mark)
		return false;
	if (!out_vif->dev_parent_id.id_len || !in_vif->dev_parent_id.id_len)
		return false;
	return netdev_phys_item_id_same(&out_vif->dev_parent_id,
					&in_vif->dev_parent_id);
}
#else
static bool ipmr_forward_offloaded(struct sk_buff *skb, struct mr_table *mrt,
				   int in_vifi, int out_vifi)
{
	return false;
}
#endif

/* Processing handlers for ipmr_forward */

static void ipmr_queue_xmit(struct net *net, struct mr_table *mrt,
			    int in_vifi, struct sk_buff *skb,
			    struct mfc_cache *c, int vifi)
{
	const struct iphdr *iph = ip_hdr(skb);
	struct vif_device *vif = &mrt->vif_table[vifi];
	struct net_device *dev;
	struct rtable *rt;
	struct flowi4 fl4;
	int    encap = 0;

	if (!vif->dev)
		goto out_free;

	if (vif->flags & VIFF_REGISTER) {
		vif->pkt_out++;
		vif->bytes_out += skb->len;
		vif->dev->stats.tx_bytes += skb->len;
		vif->dev->stats.tx_packets++;
		ipmr_cache_report(mrt, skb, vifi, IGMPMSG_WHOLEPKT);
		goto out_free;
	}

	if (ipmr_forward_offloaded(skb, mrt, in_vifi, vifi))
		goto out_free;

	if (vif->flags & VIFF_TUNNEL) {
		rt = ip_route_output_ports(net, &fl4, NULL,
					   vif->remote, vif->local,
					   0, 0,
					   IPPROTO_IPIP,
					   RT_TOS(iph->tos), vif->link);
		if (IS_ERR(rt))
			goto out_free;
		encap = sizeof(struct iphdr);
	} else {
		rt = ip_route_output_ports(net, &fl4, NULL, iph->daddr, 0,
					   0, 0,
					   IPPROTO_IPIP,
					   RT_TOS(iph->tos), vif->link);
		if (IS_ERR(rt))
			goto out_free;
	}

	dev = rt->dst.dev;

	if (skb->len+encap > dst_mtu(&rt->dst) && (ntohs(iph->frag_off) & IP_DF)) {
		/* Do not fragment multicasts. Alas, IPv4 does not
		 * allow to send ICMP, so that packets will disappear
		 * to blackhole.
		 */
		IP_INC_STATS(net, IPSTATS_MIB_FRAGFAILS);
		ip_rt_put(rt);
		goto out_free;
	}

	encap += LL_RESERVED_SPACE(dev) + rt->dst.header_len;

	if (skb_cow(skb, encap)) {
		ip_rt_put(rt);
		goto out_free;
	}

	vif->pkt_out++;
	vif->bytes_out += skb->len;

	skb_dst_drop(skb);
	skb_dst_set(skb, &rt->dst);
	ip_decrease_ttl(ip_hdr(skb));

	/* FIXME: forward and output firewalls used to be called here.
	 * What do we do with netfilter? -- RR
	 */
	if (vif->flags & VIFF_TUNNEL) {
		ip_encap(net, skb, vif->local, vif->remote);
		/* FIXME: extra output firewall step used to be here. --RR */
		vif->dev->stats.tx_packets++;
		vif->dev->stats.tx_bytes += skb->len;
	}

	IPCB(skb)->flags |= IPSKB_FORWARDED;

	/* RFC1584 teaches, that DVMRP/PIM router must deliver packets locally
	 * not only before forwarding, but after forwarding on all output
	 * interfaces. It is clear, if mrouter runs a multicasting
	 * program, it should receive packets not depending to what interface
	 * program is joined.
	 * If we will not make it, the program will have to join on all
	 * interfaces. On the other hand, multihoming host (or router, but
	 * not mrouter) cannot join to more than one interface - it will
	 * result in receiving multiple packets.
	 */
	NF_HOOK(NFPROTO_IPV4, NF_INET_FORWARD,
		net, NULL, skb, skb->dev, dev,
		ipmr_forward_finish);
	return;

out_free:
	kfree_skb(skb);
}

static int ipmr_find_vif(struct mr_table *mrt, struct net_device *dev)
{
	int ct;

	for (ct = mrt->maxvif-1; ct >= 0; ct--) {
		if (mrt->vif_table[ct].dev == dev)
			break;
	}
	return ct;
}

/* "local" means that we should preserve one skb (for local delivery) */
static void ip_mr_forward(struct net *net, struct mr_table *mrt,
			  struct net_device *dev, struct sk_buff *skb,
			  struct mfc_cache *c, int local)
{
	int true_vifi = ipmr_find_vif(mrt, dev);
	int psend = -1;
	int vif, ct;

	vif = c->_c.mfc_parent;
	c->_c.mfc_un.res.pkt++;
	c->_c.mfc_un.res.bytes += skb->len;
	c->_c.mfc_un.res.lastuse = jiffies;

	if (c->mfc_origin == htonl(INADDR_ANY) && true_vifi >= 0) {
		struct mfc_cache *cache_proxy;

		/* For an (*,G) entry, we only check that the incomming
		 * interface is part of the static tree.
		 */
		cache_proxy = mr_mfc_find_any_parent(mrt, vif);
		if (cache_proxy &&
		    cache_proxy->_c.mfc_un.res.ttls[true_vifi] < 255)
			goto forward;
	}

	/* Wrong interface: drop packet and (maybe) send PIM assert. */
	if (mrt->vif_table[vif].dev != dev) {
		if (rt_is_output_route(skb_rtable(skb))) {
			/* It is our own packet, looped back.
			 * Very complicated situation...
			 *
			 * The best workaround until routing daemons will be
			 * fixed is not to redistribute packet, if it was
			 * send through wrong interface. It means, that
			 * multicast applications WILL NOT work for
			 * (S,G), which have default multicast route pointing
			 * to wrong oif. In any case, it is not a good
			 * idea to use multicasting applications on router.
			 */
			goto dont_forward;
		}

		c->_c.mfc_un.res.wrong_if++;

		if (true_vifi >= 0 && mrt->mroute_do_assert &&
		    /* pimsm uses asserts, when switching from RPT to SPT,
		     * so that we cannot check that packet arrived on an oif.
		     * It is bad, but otherwise we would need to move pretty
		     * large chunk of pimd to kernel. Ough... --ANK
		     */
		    (mrt->mroute_do_pim ||
		     c->_c.mfc_un.res.ttls[true_vifi] < 255) &&
		    time_after(jiffies,
			       c->_c.mfc_un.res.last_assert +
			       MFC_ASSERT_THRESH)) {
			c->_c.mfc_un.res.last_assert = jiffies;
			ipmr_cache_report(mrt, skb, true_vifi, IGMPMSG_WRONGVIF);
			if (mrt->mroute_do_wrvifwhole)
				ipmr_cache_report(mrt, skb, true_vifi,
						  IGMPMSG_WRVIFWHOLE);
		}
		goto dont_forward;
	}

forward:
	mrt->vif_table[vif].pkt_in++;
	mrt->vif_table[vif].bytes_in += skb->len;

	/* Forward the frame */
	if (c->mfc_origin == htonl(INADDR_ANY) &&
	    c->mfc_mcastgrp == htonl(INADDR_ANY)) {
		if (true_vifi >= 0 &&
		    true_vifi != c->_c.mfc_parent &&
		    ip_hdr(skb)->ttl >
				c->_c.mfc_un.res.ttls[c->_c.mfc_parent]) {
			/* It's an (*,*) entry and the packet is not coming from
			 * the upstream: forward the packet to the upstream
			 * only.
			 */
			psend = c->_c.mfc_parent;
			goto last_forward;
		}
		goto dont_forward;
	}
	for (ct = c->_c.mfc_un.res.maxvif - 1;
	     ct >= c->_c.mfc_un.res.minvif; ct--) {
		/* For (*,G) entry, don't forward to the incoming interface */
		if ((c->mfc_origin != htonl(INADDR_ANY) ||
		     ct != true_vifi) &&
		    ip_hdr(skb)->ttl > c->_c.mfc_un.res.ttls[ct]) {
			if (psend != -1) {
				struct sk_buff *skb2 = skb_clone(skb, GFP_ATOMIC);

				if (skb2)
					ipmr_queue_xmit(net, mrt, true_vifi,
							skb2, c, psend);
			}
			psend = ct;
		}
	}
last_forward:
	if (psend != -1) {
		if (local) {
			struct sk_buff *skb2 = skb_clone(skb, GFP_ATOMIC);

			if (skb2)
				ipmr_queue_xmit(net, mrt, true_vifi, skb2,
						c, psend);
		} else {
			ipmr_queue_xmit(net, mrt, true_vifi, skb, c, psend);
			return;
		}
	}

dont_forward:
	if (!local)
		kfree_skb(skb);
}

static struct mr_table *ipmr_rt_fib_lookup(struct net *net, struct sk_buff *skb)
{
	struct rtable *rt = skb_rtable(skb);
	struct iphdr *iph = ip_hdr(skb);
	struct flowi4 fl4 = {
		.daddr = iph->daddr,
		.saddr = iph->saddr,
		.flowi4_tos = RT_TOS(iph->tos),
		.flowi4_oif = (rt_is_output_route(rt) ?
			       skb->dev->ifindex : 0),
		.flowi4_iif = (rt_is_output_route(rt) ?
			       LOOPBACK_IFINDEX :
			       skb->dev->ifindex),
		.flowi4_mark = skb->mark,
	};
	struct mr_table *mrt;
	int err;

	err = ipmr_fib_lookup(net, &fl4, &mrt);
	if (err)
		return ERR_PTR(err);
	return mrt;
}

/* Multicast packets for forwarding arrive here
 * Called with rcu_read_lock();
 */
int ip_mr_input(struct sk_buff *skb)
{
	struct mfc_cache *cache;
	struct net *net = dev_net(skb->dev);
	int local = skb_rtable(skb)->rt_flags & RTCF_LOCAL;
	struct mr_table *mrt;
	struct net_device *dev;

	/* skb->dev passed in is the loX master dev for vrfs.
	 * As there are no vifs associated with loopback devices,
	 * get the proper interface that does have a vif associated with it.
	 */
	dev = skb->dev;
	if (netif_is_l3_master(skb->dev)) {
		dev = dev_get_by_index_rcu(net, IPCB(skb)->iif);
		if (!dev) {
			kfree_skb(skb);
			return -ENODEV;
		}
	}

	/* Packet is looped back after forward, it should not be
	 * forwarded second time, but still can be delivered locally.
	 */
	if (IPCB(skb)->flags & IPSKB_FORWARDED)
		goto dont_forward;

	mrt = ipmr_rt_fib_lookup(net, skb);
	if (IS_ERR(mrt)) {
		kfree_skb(skb);
		return PTR_ERR(mrt);
	}
	if (!local) {
		if (IPCB(skb)->opt.router_alert) {
			if (ip_call_ra_chain(skb))
				return 0;
		} else if (ip_hdr(skb)->protocol == IPPROTO_IGMP) {
			/* IGMPv1 (and broken IGMPv2 implementations sort of
			 * Cisco IOS <= 11.2(8)) do not put router alert
			 * option to IGMP packets destined to routable
			 * groups. It is very bad, because it means
			 * that we can forward NO IGMP messages.
			 */
			struct sock *mroute_sk;

			mroute_sk = rcu_dereference(mrt->mroute_sk);
			if (mroute_sk) {
				nf_reset(skb);
				raw_rcv(mroute_sk, skb);
				return 0;
			}
		    }
	}

	/* already under rcu_read_lock() */
	cache = ipmr_cache_find(mrt, ip_hdr(skb)->saddr, ip_hdr(skb)->daddr);
	if (!cache) {
		int vif = ipmr_find_vif(mrt, dev);

		if (vif >= 0)
			cache = ipmr_cache_find_any(mrt, ip_hdr(skb)->daddr,
						    vif);
	}

	/* No usable cache entry */
	if (!cache) {
		int vif;

		if (local) {
			struct sk_buff *skb2 = skb_clone(skb, GFP_ATOMIC);
			ip_local_deliver(skb);
			if (!skb2)
				return -ENOBUFS;
			skb = skb2;
		}

		read_lock(&mrt_lock);
		vif = ipmr_find_vif(mrt, dev);
		if (vif >= 0) {
			int err2 = ipmr_cache_unresolved(mrt, vif, skb, dev);
			read_unlock(&mrt_lock);

			return err2;
		}
		read_unlock(&mrt_lock);
		kfree_skb(skb);
		return -ENODEV;
	}

	read_lock(&mrt_lock);
	ip_mr_forward(net, mrt, dev, skb, cache, local);
	read_unlock(&mrt_lock);

	if (local)
		return ip_local_deliver(skb);

	return 0;

dont_forward:
	if (local)
		return ip_local_deliver(skb);
	kfree_skb(skb);
	return 0;
}

#ifdef CONFIG_IP_PIMSM_V1
/* Handle IGMP messages of PIMv1 */
int pim_rcv_v1(struct sk_buff *skb)
{
	struct igmphdr *pim;
	struct net *net = dev_net(skb->dev);
	struct mr_table *mrt;

	if (!pskb_may_pull(skb, sizeof(*pim) + sizeof(struct iphdr)))
		goto drop;

	pim = igmp_hdr(skb);

	mrt = ipmr_rt_fib_lookup(net, skb);
	if (IS_ERR(mrt))
		goto drop;
	if (!mrt->mroute_do_pim ||
	    pim->group != PIM_V1_VERSION || pim->code != PIM_V1_REGISTER)
		goto drop;

	if (__pim_rcv(mrt, skb, sizeof(*pim))) {
drop:
		kfree_skb(skb);
	}
	return 0;
}
#endif

#ifdef CONFIG_IP_PIMSM_V2
static int pim_rcv(struct sk_buff *skb)
{
	struct pimreghdr *pim;
	struct net *net = dev_net(skb->dev);
	struct mr_table *mrt;

	if (!pskb_may_pull(skb, sizeof(*pim) + sizeof(struct iphdr)))
		goto drop;

	pim = (struct pimreghdr *)skb_transport_header(skb);
	if (pim->type != ((PIM_VERSION << 4) | (PIM_TYPE_REGISTER)) ||
	    (pim->flags & PIM_NULL_REGISTER) ||
	    (ip_compute_csum((void *)pim, sizeof(*pim)) != 0 &&
	     csum_fold(skb_checksum(skb, 0, skb->len, 0))))
		goto drop;

	mrt = ipmr_rt_fib_lookup(net, skb);
	if (IS_ERR(mrt))
		goto drop;
	if (__pim_rcv(mrt, skb, sizeof(*pim))) {
drop:
		kfree_skb(skb);
	}
	return 0;
}
#endif

int ipmr_get_route(struct net *net, struct sk_buff *skb,
		   __be32 saddr, __be32 daddr,
		   struct rtmsg *rtm, u32 portid)
{
	struct mfc_cache *cache;
	struct mr_table *mrt;
	int err;

	mrt = ipmr_get_table(net, RT_TABLE_DEFAULT);
	if (!mrt)
		return -ENOENT;

	rcu_read_lock();
	cache = ipmr_cache_find(mrt, saddr, daddr);
	if (!cache && skb->dev) {
		int vif = ipmr_find_vif(mrt, skb->dev);

		if (vif >= 0)
			cache = ipmr_cache_find_any(mrt, daddr, vif);
	}
	if (!cache) {
		struct sk_buff *skb2;
		struct iphdr *iph;
		struct net_device *dev;
		int vif = -1;

		dev = skb->dev;
		read_lock(&mrt_lock);
		if (dev)
			vif = ipmr_find_vif(mrt, dev);
		if (vif < 0) {
			read_unlock(&mrt_lock);
			rcu_read_unlock();
			return -ENODEV;
		}
		skb2 = skb_clone(skb, GFP_ATOMIC);
		if (!skb2) {
			read_unlock(&mrt_lock);
			rcu_read_unlock();
			return -ENOMEM;
		}

		NETLINK_CB(skb2).portid = portid;
		skb_push(skb2, sizeof(struct iphdr));
		skb_reset_network_header(skb2);
		iph = ip_hdr(skb2);
		iph->ihl = sizeof(struct iphdr) >> 2;
		iph->saddr = saddr;
		iph->daddr = daddr;
		iph->version = 0;
		err = ipmr_cache_unresolved(mrt, vif, skb2, dev);
		read_unlock(&mrt_lock);
		rcu_read_unlock();
		return err;
	}

	read_lock(&mrt_lock);
	err = mr_fill_mroute(mrt, skb, &cache->_c, rtm);
	read_unlock(&mrt_lock);
	rcu_read_unlock();
	return err;
}

static int ipmr_fill_mroute(struct mr_table *mrt, struct sk_buff *skb,
			    u32 portid, u32 seq, struct mfc_cache *c, int cmd,
			    int flags)
{
	struct nlmsghdr *nlh;
	struct rtmsg *rtm;
	int err;

	nlh = nlmsg_put(skb, portid, seq, cmd, sizeof(*rtm), flags);
	if (!nlh)
		return -EMSGSIZE;

	rtm = nlmsg_data(nlh);
	rtm->rtm_family   = RTNL_FAMILY_IPMR;
	rtm->rtm_dst_len  = 32;
	rtm->rtm_src_len  = 32;
	rtm->rtm_tos      = 0;
	rtm->rtm_table    = mrt->id;
	if (nla_put_u32(skb, RTA_TABLE, mrt->id))
		goto nla_put_failure;
	rtm->rtm_type     = RTN_MULTICAST;
	rtm->rtm_scope    = RT_SCOPE_UNIVERSE;
	if (c->_c.mfc_flags & MFC_STATIC)
		rtm->rtm_protocol = RTPROT_STATIC;
	else
		rtm->rtm_protocol = RTPROT_MROUTED;
	rtm->rtm_flags    = 0;

	if (nla_put_in_addr(skb, RTA_SRC, c->mfc_origin) ||
	    nla_put_in_addr(skb, RTA_DST, c->mfc_mcastgrp))
		goto nla_put_failure;
	err = mr_fill_mroute(mrt, skb, &c->_c, rtm);
	/* do not break the dump if cache is unresolved */
	if (err < 0 && err != -ENOENT)
		goto nla_put_failure;

	nlmsg_end(skb, nlh);
	return 0;

nla_put_failure:
	nlmsg_cancel(skb, nlh);
	return -EMSGSIZE;
}

static int _ipmr_fill_mroute(struct mr_table *mrt, struct sk_buff *skb,
			     u32 portid, u32 seq, struct mr_mfc *c, int cmd,
			     int flags)
{
	return ipmr_fill_mroute(mrt, skb, portid, seq, (struct mfc_cache *)c,
				cmd, flags);
}

static size_t mroute_msgsize(bool unresolved, int maxvif)
{
	size_t len =
		NLMSG_ALIGN(sizeof(struct rtmsg))
		+ nla_total_size(4)	/* RTA_TABLE */
		+ nla_total_size(4)	/* RTA_SRC */
		+ nla_total_size(4)	/* RTA_DST */
		;

	if (!unresolved)
		len = len
		      + nla_total_size(4)	/* RTA_IIF */
		      + nla_total_size(0)	/* RTA_MULTIPATH */
		      + maxvif * NLA_ALIGN(sizeof(struct rtnexthop))
						/* RTA_MFC_STATS */
		      + nla_total_size_64bit(sizeof(struct rta_mfc_stats))
		;

	return len;
}

static void mroute_netlink_event(struct mr_table *mrt, struct mfc_cache *mfc,
				 int cmd)
{
	struct net *net = read_pnet(&mrt->net);
	struct sk_buff *skb;
	int err = -ENOBUFS;

	skb = nlmsg_new(mroute_msgsize(mfc->_c.mfc_parent >= MAXVIFS,
				       mrt->maxvif),
			GFP_ATOMIC);
	if (!skb)
		goto errout;

	err = ipmr_fill_mroute(mrt, skb, 0, 0, mfc, cmd, 0);
	if (err < 0)
		goto errout;

	rtnl_notify(skb, net, 0, RTNLGRP_IPV4_MROUTE, NULL, GFP_ATOMIC);
	return;

errout:
	kfree_skb(skb);
	if (err < 0)
		rtnl_set_sk_err(net, RTNLGRP_IPV4_MROUTE, err);
}

static size_t igmpmsg_netlink_msgsize(size_t payloadlen)
{
	size_t len =
		NLMSG_ALIGN(sizeof(struct rtgenmsg))
		+ nla_total_size(1)	/* IPMRA_CREPORT_MSGTYPE */
		+ nla_total_size(4)	/* IPMRA_CREPORT_VIF_ID */
		+ nla_total_size(4)	/* IPMRA_CREPORT_SRC_ADDR */
		+ nla_total_size(4)	/* IPMRA_CREPORT_DST_ADDR */
					/* IPMRA_CREPORT_PKT */
		+ nla_total_size(payloadlen)
		;

	return len;
}

static void igmpmsg_netlink_event(struct mr_table *mrt, struct sk_buff *pkt)
{
	struct net *net = read_pnet(&mrt->net);
	struct nlmsghdr *nlh;
	struct rtgenmsg *rtgenm;
	struct igmpmsg *msg;
	struct sk_buff *skb;
	struct nlattr *nla;
	int payloadlen;

	payloadlen = pkt->len - sizeof(struct igmpmsg);
	msg = (struct igmpmsg *)skb_network_header(pkt);

	skb = nlmsg_new(igmpmsg_netlink_msgsize(payloadlen), GFP_ATOMIC);
	if (!skb)
		goto errout;

	nlh = nlmsg_put(skb, 0, 0, RTM_NEWCACHEREPORT,
			sizeof(struct rtgenmsg), 0);
	if (!nlh)
		goto errout;
	rtgenm = nlmsg_data(nlh);
	rtgenm->rtgen_family = RTNL_FAMILY_IPMR;
	if (nla_put_u8(skb, IPMRA_CREPORT_MSGTYPE, msg->im_msgtype) ||
	    nla_put_u32(skb, IPMRA_CREPORT_VIF_ID, msg->im_vif) ||
	    nla_put_in_addr(skb, IPMRA_CREPORT_SRC_ADDR,
			    msg->im_src.s_addr) ||
	    nla_put_in_addr(skb, IPMRA_CREPORT_DST_ADDR,
			    msg->im_dst.s_addr))
		goto nla_put_failure;

	nla = nla_reserve(skb, IPMRA_CREPORT_PKT, payloadlen);
	if (!nla || skb_copy_bits(pkt, sizeof(struct igmpmsg),
				  nla_data(nla), payloadlen))
		goto nla_put_failure;

	nlmsg_end(skb, nlh);

	rtnl_notify(skb, net, 0, RTNLGRP_IPV4_MROUTE_R, NULL, GFP_ATOMIC);
	return;

nla_put_failure:
	nlmsg_cancel(skb, nlh);
errout:
	kfree_skb(skb);
	rtnl_set_sk_err(net, RTNLGRP_IPV4_MROUTE_R, -ENOBUFS);
}

<<<<<<< HEAD
=======
static int ipmr_rtm_valid_getroute_req(struct sk_buff *skb,
				       const struct nlmsghdr *nlh,
				       struct nlattr **tb,
				       struct netlink_ext_ack *extack)
{
	struct rtmsg *rtm;
	int i, err;

	if (nlh->nlmsg_len < nlmsg_msg_size(sizeof(*rtm))) {
		NL_SET_ERR_MSG(extack, "ipv4: Invalid header for multicast route get request");
		return -EINVAL;
	}

	if (!netlink_strict_get_check(skb))
		return nlmsg_parse_deprecated(nlh, sizeof(*rtm), tb, RTA_MAX,
					      rtm_ipv4_policy, extack);

	rtm = nlmsg_data(nlh);
	if ((rtm->rtm_src_len && rtm->rtm_src_len != 32) ||
	    (rtm->rtm_dst_len && rtm->rtm_dst_len != 32) ||
	    rtm->rtm_tos || rtm->rtm_table || rtm->rtm_protocol ||
	    rtm->rtm_scope || rtm->rtm_type || rtm->rtm_flags) {
		NL_SET_ERR_MSG(extack, "ipv4: Invalid values in header for multicast route get request");
		return -EINVAL;
	}

	err = nlmsg_parse_deprecated_strict(nlh, sizeof(*rtm), tb, RTA_MAX,
					    rtm_ipv4_policy, extack);
	if (err)
		return err;

	if ((tb[RTA_SRC] && !rtm->rtm_src_len) ||
	    (tb[RTA_DST] && !rtm->rtm_dst_len)) {
		NL_SET_ERR_MSG(extack, "ipv4: rtm_src_len and rtm_dst_len must be 32 for IPv4");
		return -EINVAL;
	}

	for (i = 0; i <= RTA_MAX; i++) {
		if (!tb[i])
			continue;

		switch (i) {
		case RTA_SRC:
		case RTA_DST:
		case RTA_TABLE:
			break;
		default:
			NL_SET_ERR_MSG(extack, "ipv4: Unsupported attribute in multicast route get request");
			return -EINVAL;
		}
	}

	return 0;
}

>>>>>>> 407d19ab
static int ipmr_rtm_getroute(struct sk_buff *in_skb, struct nlmsghdr *nlh,
			     struct netlink_ext_ack *extack)
{
	struct net *net = sock_net(in_skb->sk);
	struct nlattr *tb[RTA_MAX + 1];
	struct sk_buff *skb = NULL;
	struct mfc_cache *cache;
	struct mr_table *mrt;
	struct rtmsg *rtm;
	__be32 src, grp;
	u32 tableid;
	int err;

	err = nlmsg_parse(nlh, sizeof(*rtm), tb, RTA_MAX,
			  rtm_ipv4_policy, extack);
	if (err < 0)
		goto errout;

	rtm = nlmsg_data(nlh);

	src = tb[RTA_SRC] ? nla_get_in_addr(tb[RTA_SRC]) : 0;
	grp = tb[RTA_DST] ? nla_get_in_addr(tb[RTA_DST]) : 0;
	tableid = tb[RTA_TABLE] ? nla_get_u32(tb[RTA_TABLE]) : 0;

	mrt = ipmr_get_table(net, tableid ? tableid : RT_TABLE_DEFAULT);
	if (!mrt) {
		err = -ENOENT;
		goto errout_free;
	}

	/* entries are added/deleted only under RTNL */
	rcu_read_lock();
	cache = ipmr_cache_find(mrt, src, grp);
	rcu_read_unlock();
	if (!cache) {
		err = -ENOENT;
		goto errout_free;
	}

	skb = nlmsg_new(mroute_msgsize(false, mrt->maxvif), GFP_KERNEL);
	if (!skb) {
		err = -ENOBUFS;
		goto errout_free;
	}

	err = ipmr_fill_mroute(mrt, skb, NETLINK_CB(in_skb).portid,
			       nlh->nlmsg_seq, cache,
			       RTM_NEWROUTE, 0);
	if (err < 0)
		goto errout_free;

	err = rtnl_unicast(skb, net, NETLINK_CB(in_skb).portid);

errout:
	return err;

errout_free:
	kfree_skb(skb);
	goto errout;
}

static int ipmr_rtm_dumproute(struct sk_buff *skb, struct netlink_callback *cb)
{
	return mr_rtm_dumproute(skb, cb, ipmr_mr_table_iter,
				_ipmr_fill_mroute, &mfc_unres_lock);
}

static const struct nla_policy rtm_ipmr_policy[RTA_MAX + 1] = {
	[RTA_SRC]	= { .type = NLA_U32 },
	[RTA_DST]	= { .type = NLA_U32 },
	[RTA_IIF]	= { .type = NLA_U32 },
	[RTA_TABLE]	= { .type = NLA_U32 },
	[RTA_MULTIPATH]	= { .len = sizeof(struct rtnexthop) },
};

static bool ipmr_rtm_validate_proto(unsigned char rtm_protocol)
{
	switch (rtm_protocol) {
	case RTPROT_STATIC:
	case RTPROT_MROUTED:
		return true;
	}
	return false;
}

static int ipmr_nla_get_ttls(const struct nlattr *nla, struct mfcctl *mfcc)
{
	struct rtnexthop *rtnh = nla_data(nla);
	int remaining = nla_len(nla), vifi = 0;

	while (rtnh_ok(rtnh, remaining)) {
		mfcc->mfcc_ttls[vifi] = rtnh->rtnh_hops;
		if (++vifi == MAXVIFS)
			break;
		rtnh = rtnh_next(rtnh, &remaining);
	}

	return remaining > 0 ? -EINVAL : vifi;
}

/* returns < 0 on error, 0 for ADD_MFC and 1 for ADD_MFC_PROXY */
static int rtm_to_ipmr_mfcc(struct net *net, struct nlmsghdr *nlh,
			    struct mfcctl *mfcc, int *mrtsock,
			    struct mr_table **mrtret,
			    struct netlink_ext_ack *extack)
{
	struct net_device *dev = NULL;
	u32 tblid = RT_TABLE_DEFAULT;
	struct mr_table *mrt;
	struct nlattr *attr;
	struct rtmsg *rtm;
	int ret, rem;

	ret = nlmsg_validate_deprecated(nlh, sizeof(*rtm), RTA_MAX,
					rtm_ipmr_policy, extack);
	if (ret < 0)
		goto out;
	rtm = nlmsg_data(nlh);

	ret = -EINVAL;
	if (rtm->rtm_family != RTNL_FAMILY_IPMR || rtm->rtm_dst_len != 32 ||
	    rtm->rtm_type != RTN_MULTICAST ||
	    rtm->rtm_scope != RT_SCOPE_UNIVERSE ||
	    !ipmr_rtm_validate_proto(rtm->rtm_protocol))
		goto out;

	memset(mfcc, 0, sizeof(*mfcc));
	mfcc->mfcc_parent = -1;
	ret = 0;
	nlmsg_for_each_attr(attr, nlh, sizeof(struct rtmsg), rem) {
		switch (nla_type(attr)) {
		case RTA_SRC:
			mfcc->mfcc_origin.s_addr = nla_get_be32(attr);
			break;
		case RTA_DST:
			mfcc->mfcc_mcastgrp.s_addr = nla_get_be32(attr);
			break;
		case RTA_IIF:
			dev = __dev_get_by_index(net, nla_get_u32(attr));
			if (!dev) {
				ret = -ENODEV;
				goto out;
			}
			break;
		case RTA_MULTIPATH:
			if (ipmr_nla_get_ttls(attr, mfcc) < 0) {
				ret = -EINVAL;
				goto out;
			}
			break;
		case RTA_PREFSRC:
			ret = 1;
			break;
		case RTA_TABLE:
			tblid = nla_get_u32(attr);
			break;
		}
	}
	mrt = ipmr_get_table(net, tblid);
	if (!mrt) {
		ret = -ENOENT;
		goto out;
	}
	*mrtret = mrt;
	*mrtsock = rtm->rtm_protocol == RTPROT_MROUTED ? 1 : 0;
	if (dev)
		mfcc->mfcc_parent = ipmr_find_vif(mrt, dev);

out:
	return ret;
}

/* takes care of both newroute and delroute */
static int ipmr_rtm_route(struct sk_buff *skb, struct nlmsghdr *nlh,
			  struct netlink_ext_ack *extack)
{
	struct net *net = sock_net(skb->sk);
	int ret, mrtsock, parent;
	struct mr_table *tbl;
	struct mfcctl mfcc;

	mrtsock = 0;
	tbl = NULL;
	ret = rtm_to_ipmr_mfcc(net, nlh, &mfcc, &mrtsock, &tbl, extack);
	if (ret < 0)
		return ret;

	parent = ret ? mfcc.mfcc_parent : -1;
	if (nlh->nlmsg_type == RTM_NEWROUTE)
		return ipmr_mfc_add(net, tbl, &mfcc, mrtsock, parent);
	else
		return ipmr_mfc_delete(tbl, &mfcc, parent);
}

static bool ipmr_fill_table(struct mr_table *mrt, struct sk_buff *skb)
{
	u32 queue_len = atomic_read(&mrt->cache_resolve_queue_len);

	if (nla_put_u32(skb, IPMRA_TABLE_ID, mrt->id) ||
	    nla_put_u32(skb, IPMRA_TABLE_CACHE_RES_QUEUE_LEN, queue_len) ||
	    nla_put_s32(skb, IPMRA_TABLE_MROUTE_REG_VIF_NUM,
			mrt->mroute_reg_vif_num) ||
	    nla_put_u8(skb, IPMRA_TABLE_MROUTE_DO_ASSERT,
		       mrt->mroute_do_assert) ||
	    nla_put_u8(skb, IPMRA_TABLE_MROUTE_DO_PIM, mrt->mroute_do_pim) ||
	    nla_put_u8(skb, IPMRA_TABLE_MROUTE_DO_WRVIFWHOLE,
		       mrt->mroute_do_wrvifwhole))
		return false;

	return true;
}

static bool ipmr_fill_vif(struct mr_table *mrt, u32 vifid, struct sk_buff *skb)
{
	struct nlattr *vif_nest;
	struct vif_device *vif;

	/* if the VIF doesn't exist just continue */
	if (!VIF_EXISTS(mrt, vifid))
		return true;

	vif = &mrt->vif_table[vifid];
	vif_nest = nla_nest_start_noflag(skb, IPMRA_VIF);
	if (!vif_nest)
		return false;
	if (nla_put_u32(skb, IPMRA_VIFA_IFINDEX, vif->dev->ifindex) ||
	    nla_put_u32(skb, IPMRA_VIFA_VIF_ID, vifid) ||
	    nla_put_u16(skb, IPMRA_VIFA_FLAGS, vif->flags) ||
	    nla_put_u64_64bit(skb, IPMRA_VIFA_BYTES_IN, vif->bytes_in,
			      IPMRA_VIFA_PAD) ||
	    nla_put_u64_64bit(skb, IPMRA_VIFA_BYTES_OUT, vif->bytes_out,
			      IPMRA_VIFA_PAD) ||
	    nla_put_u64_64bit(skb, IPMRA_VIFA_PACKETS_IN, vif->pkt_in,
			      IPMRA_VIFA_PAD) ||
	    nla_put_u64_64bit(skb, IPMRA_VIFA_PACKETS_OUT, vif->pkt_out,
			      IPMRA_VIFA_PAD) ||
	    nla_put_be32(skb, IPMRA_VIFA_LOCAL_ADDR, vif->local) ||
	    nla_put_be32(skb, IPMRA_VIFA_REMOTE_ADDR, vif->remote)) {
		nla_nest_cancel(skb, vif_nest);
		return false;
	}
	nla_nest_end(skb, vif_nest);

	return true;
}

static int ipmr_rtm_dumplink(struct sk_buff *skb, struct netlink_callback *cb)
{
	struct net *net = sock_net(skb->sk);
	struct nlmsghdr *nlh = NULL;
	unsigned int t = 0, s_t;
	unsigned int e = 0, s_e;
	struct mr_table *mrt;

	s_t = cb->args[0];
	s_e = cb->args[1];

	ipmr_for_each_table(mrt, net) {
		struct nlattr *vifs, *af;
		struct ifinfomsg *hdr;
		u32 i;

		if (t < s_t)
			goto skip_table;
		nlh = nlmsg_put(skb, NETLINK_CB(cb->skb).portid,
				cb->nlh->nlmsg_seq, RTM_NEWLINK,
				sizeof(*hdr), NLM_F_MULTI);
		if (!nlh)
			break;

		hdr = nlmsg_data(nlh);
		memset(hdr, 0, sizeof(*hdr));
		hdr->ifi_family = RTNL_FAMILY_IPMR;

		af = nla_nest_start_noflag(skb, IFLA_AF_SPEC);
		if (!af) {
			nlmsg_cancel(skb, nlh);
			goto out;
		}

		if (!ipmr_fill_table(mrt, skb)) {
			nlmsg_cancel(skb, nlh);
			goto out;
		}

		vifs = nla_nest_start_noflag(skb, IPMRA_TABLE_VIFS);
		if (!vifs) {
			nla_nest_end(skb, af);
			nlmsg_end(skb, nlh);
			goto out;
		}
		for (i = 0; i < mrt->maxvif; i++) {
			if (e < s_e)
				goto skip_entry;
			if (!ipmr_fill_vif(mrt, i, skb)) {
				nla_nest_end(skb, vifs);
				nla_nest_end(skb, af);
				nlmsg_end(skb, nlh);
				goto out;
			}
skip_entry:
			e++;
		}
		s_e = 0;
		e = 0;
		nla_nest_end(skb, vifs);
		nla_nest_end(skb, af);
		nlmsg_end(skb, nlh);
skip_table:
		t++;
	}

out:
	cb->args[1] = e;
	cb->args[0] = t;

	return skb->len;
}

#ifdef CONFIG_PROC_FS
/* The /proc interfaces to multicast routing :
 * /proc/net/ip_mr_cache & /proc/net/ip_mr_vif
 */

static void *ipmr_vif_seq_start(struct seq_file *seq, loff_t *pos)
	__acquires(mrt_lock)
{
	struct mr_vif_iter *iter = seq->private;
	struct net *net = seq_file_net(seq);
	struct mr_table *mrt;

	mrt = ipmr_get_table(net, RT_TABLE_DEFAULT);
	if (!mrt)
		return ERR_PTR(-ENOENT);

	iter->mrt = mrt;

	read_lock(&mrt_lock);
	return mr_vif_seq_start(seq, pos);
}

static void ipmr_vif_seq_stop(struct seq_file *seq, void *v)
	__releases(mrt_lock)
{
	read_unlock(&mrt_lock);
}

static int ipmr_vif_seq_show(struct seq_file *seq, void *v)
{
	struct mr_vif_iter *iter = seq->private;
	struct mr_table *mrt = iter->mrt;

	if (v == SEQ_START_TOKEN) {
		seq_puts(seq,
			 "Interface      BytesIn  PktsIn  BytesOut PktsOut Flags Local    Remote\n");
	} else {
		const struct vif_device *vif = v;
		const char *name =  vif->dev ?
				    vif->dev->name : "none";

		seq_printf(seq,
			   "%2td %-10s %8ld %7ld  %8ld %7ld %05X %08X %08X\n",
			   vif - mrt->vif_table,
			   name, vif->bytes_in, vif->pkt_in,
			   vif->bytes_out, vif->pkt_out,
			   vif->flags, vif->local, vif->remote);
	}
	return 0;
}

static const struct seq_operations ipmr_vif_seq_ops = {
	.start = ipmr_vif_seq_start,
	.next  = mr_vif_seq_next,
	.stop  = ipmr_vif_seq_stop,
	.show  = ipmr_vif_seq_show,
};

static void *ipmr_mfc_seq_start(struct seq_file *seq, loff_t *pos)
{
	struct net *net = seq_file_net(seq);
	struct mr_table *mrt;

	mrt = ipmr_get_table(net, RT_TABLE_DEFAULT);
	if (!mrt)
		return ERR_PTR(-ENOENT);

	return mr_mfc_seq_start(seq, pos, mrt, &mfc_unres_lock);
}

static int ipmr_mfc_seq_show(struct seq_file *seq, void *v)
{
	int n;

	if (v == SEQ_START_TOKEN) {
		seq_puts(seq,
		 "Group    Origin   Iif     Pkts    Bytes    Wrong Oifs\n");
	} else {
		const struct mfc_cache *mfc = v;
		const struct mr_mfc_iter *it = seq->private;
		const struct mr_table *mrt = it->mrt;

		seq_printf(seq, "%08X %08X %-3hd",
			   (__force u32) mfc->mfc_mcastgrp,
			   (__force u32) mfc->mfc_origin,
			   mfc->_c.mfc_parent);

		if (it->cache != &mrt->mfc_unres_queue) {
			seq_printf(seq, " %8lu %8lu %8lu",
				   mfc->_c.mfc_un.res.pkt,
				   mfc->_c.mfc_un.res.bytes,
				   mfc->_c.mfc_un.res.wrong_if);
			for (n = mfc->_c.mfc_un.res.minvif;
			     n < mfc->_c.mfc_un.res.maxvif; n++) {
				if (VIF_EXISTS(mrt, n) &&
				    mfc->_c.mfc_un.res.ttls[n] < 255)
					seq_printf(seq,
					   " %2d:%-3d",
					   n, mfc->_c.mfc_un.res.ttls[n]);
			}
		} else {
			/* unresolved mfc_caches don't contain
			 * pkt, bytes and wrong_if values
			 */
			seq_printf(seq, " %8lu %8lu %8lu", 0ul, 0ul, 0ul);
		}
		seq_putc(seq, '\n');
	}
	return 0;
}

static const struct seq_operations ipmr_mfc_seq_ops = {
	.start = ipmr_mfc_seq_start,
	.next  = mr_mfc_seq_next,
	.stop  = mr_mfc_seq_stop,
	.show  = ipmr_mfc_seq_show,
};
#endif

#ifdef CONFIG_IP_PIMSM_V2
static const struct net_protocol pim_protocol = {
	.handler	=	pim_rcv,
	.netns_ok	=	1,
};
#endif

static unsigned int ipmr_seq_read(struct net *net)
{
	ASSERT_RTNL();

	return net->ipv4.ipmr_seq + ipmr_rules_seq_read(net);
}

static int ipmr_dump(struct net *net, struct notifier_block *nb)
{
	return mr_dump(net, nb, RTNL_FAMILY_IPMR, ipmr_rules_dump,
		       ipmr_mr_table_iter, &mrt_lock);
}

static const struct fib_notifier_ops ipmr_notifier_ops_template = {
	.family		= RTNL_FAMILY_IPMR,
	.fib_seq_read	= ipmr_seq_read,
	.fib_dump	= ipmr_dump,
	.owner		= THIS_MODULE,
};

static int __net_init ipmr_notifier_init(struct net *net)
{
	struct fib_notifier_ops *ops;

	net->ipv4.ipmr_seq = 0;

	ops = fib_notifier_ops_register(&ipmr_notifier_ops_template, net);
	if (IS_ERR(ops))
		return PTR_ERR(ops);
	net->ipv4.ipmr_notifier_ops = ops;

	return 0;
}

static void __net_exit ipmr_notifier_exit(struct net *net)
{
	fib_notifier_ops_unregister(net->ipv4.ipmr_notifier_ops);
	net->ipv4.ipmr_notifier_ops = NULL;
}

/* Setup for IP multicast routing */
static int __net_init ipmr_net_init(struct net *net)
{
	int err;

	err = ipmr_notifier_init(net);
	if (err)
		goto ipmr_notifier_fail;

	err = ipmr_rules_init(net);
	if (err < 0)
		goto ipmr_rules_fail;

#ifdef CONFIG_PROC_FS
	err = -ENOMEM;
	if (!proc_create_net("ip_mr_vif", 0, net->proc_net, &ipmr_vif_seq_ops,
			sizeof(struct mr_vif_iter)))
		goto proc_vif_fail;
	if (!proc_create_net("ip_mr_cache", 0, net->proc_net, &ipmr_mfc_seq_ops,
			sizeof(struct mr_mfc_iter)))
		goto proc_cache_fail;
#endif
	return 0;

#ifdef CONFIG_PROC_FS
proc_cache_fail:
	remove_proc_entry("ip_mr_vif", net->proc_net);
proc_vif_fail:
	ipmr_rules_exit(net);
#endif
ipmr_rules_fail:
	ipmr_notifier_exit(net);
ipmr_notifier_fail:
	return err;
}

static void __net_exit ipmr_net_exit(struct net *net)
{
#ifdef CONFIG_PROC_FS
	remove_proc_entry("ip_mr_cache", net->proc_net);
	remove_proc_entry("ip_mr_vif", net->proc_net);
#endif
	ipmr_notifier_exit(net);
	ipmr_rules_exit(net);
}

static struct pernet_operations ipmr_net_ops = {
	.init = ipmr_net_init,
	.exit = ipmr_net_exit,
};

int __init ip_mr_init(void)
{
	int err;

	mrt_cachep = kmem_cache_create("ip_mrt_cache",
				       sizeof(struct mfc_cache),
				       0, SLAB_HWCACHE_ALIGN | SLAB_PANIC,
				       NULL);

	err = register_pernet_subsys(&ipmr_net_ops);
	if (err)
		goto reg_pernet_fail;

	err = register_netdevice_notifier(&ip_mr_notifier);
	if (err)
		goto reg_notif_fail;
#ifdef CONFIG_IP_PIMSM_V2
	if (inet_add_protocol(&pim_protocol, IPPROTO_PIM) < 0) {
		pr_err("%s: can't add PIM protocol\n", __func__);
		err = -EAGAIN;
		goto add_proto_fail;
	}
#endif
	rtnl_register(RTNL_FAMILY_IPMR, RTM_GETROUTE,
		      ipmr_rtm_getroute, ipmr_rtm_dumproute, 0);
	rtnl_register(RTNL_FAMILY_IPMR, RTM_NEWROUTE,
		      ipmr_rtm_route, NULL, 0);
	rtnl_register(RTNL_FAMILY_IPMR, RTM_DELROUTE,
		      ipmr_rtm_route, NULL, 0);

	rtnl_register(RTNL_FAMILY_IPMR, RTM_GETLINK,
		      NULL, ipmr_rtm_dumplink, 0);
	return 0;

#ifdef CONFIG_IP_PIMSM_V2
add_proto_fail:
	unregister_netdevice_notifier(&ip_mr_notifier);
#endif
reg_notif_fail:
	unregister_pernet_subsys(&ipmr_net_ops);
reg_pernet_fail:
	kmem_cache_destroy(mrt_cachep);
	return err;
}<|MERGE_RESOLUTION|>--- conflicted
+++ resolved
@@ -61,12 +61,7 @@
 #include <net/netlink.h>
 #include <net/fib_rules.h>
 #include <linux/netconf.h>
-<<<<<<< HEAD
-#include <net/nexthop.h>
-#include <net/switchdev.h>
-=======
 #include <net/rtnh.h>
->>>>>>> 407d19ab
 
 #include <linux/nospec.h>
 
@@ -110,7 +105,7 @@
 static void mroute_netlink_event(struct mr_table *mrt, struct mfc_cache *mfc,
 				 int cmd);
 static void igmpmsg_netlink_event(struct mr_table *mrt, struct sk_buff *pkt);
-static void mroute_clean_tables(struct mr_table *mrt, bool all);
+static void mroute_clean_tables(struct mr_table *mrt, int flags);
 static void ipmr_expire_process(struct timer_list *t);
 
 #ifdef CONFIG_IP_MROUTE_MULTIPLE_TABLES
@@ -414,7 +409,8 @@
 static void ipmr_free_table(struct mr_table *mrt)
 {
 	del_timer_sync(&mrt->ipmr_expire_timer);
-	mroute_clean_tables(mrt, true);
+	mroute_clean_tables(mrt, MRT_FLUSH_VIFS | MRT_FLUSH_VIFS_STATIC |
+				 MRT_FLUSH_MFC | MRT_FLUSH_MFC_STATIC);
 	rhltable_destroy(&mrt->mfc_hash);
 	kfree(mrt);
 }
@@ -506,7 +502,7 @@
 			dev->flags |= IFF_MULTICAST;
 			if (!ipmr_init_vif_indev(dev))
 				goto failure;
-			if (dev_open(dev))
+			if (dev_open(dev, NULL))
 				goto failure;
 			dev_hold(dev);
 		}
@@ -589,7 +585,7 @@
 
 	if (!ipmr_init_vif_indev(dev))
 		goto failure;
-	if (dev_open(dev))
+	if (dev_open(dev, NULL))
 		goto failure;
 
 	dev_hold(dev);
@@ -835,10 +831,8 @@
 static int vif_add(struct net *net, struct mr_table *mrt,
 		   struct vifctl *vifc, int mrtsock)
 {
+	struct netdev_phys_item_id ppid = { };
 	int vifi = vifc->vifc_vifi;
-	struct switchdev_attr attr = {
-		.id = SWITCHDEV_ATTR_ID_PORT_PARENT_ID,
-	};
 	struct vif_device *v = &mrt->vif_table[vifi];
 	struct net_device *dev;
 	struct in_device *in_dev;
@@ -917,10 +911,10 @@
 			vifc->vifc_flags | (!mrtsock ? VIFF_STATIC : 0),
 			(VIFF_TUNNEL | VIFF_REGISTER));
 
-	attr.orig_dev = dev;
-	if (!switchdev_port_attr_get(dev, &attr)) {
-		memcpy(v->dev_parent_id.id, attr.u.ppid.id, attr.u.ppid.id_len);
-		v->dev_parent_id.id_len = attr.u.ppid.id_len;
+	err = dev_get_port_parent_id(dev, &ppid, true);
+	if (err == 0) {
+		memcpy(v->dev_parent_id.id, ppid.id, ppid.id_len);
+		v->dev_parent_id.id_len = ppid.id_len;
 	} else {
 		v->dev_parent_id.id_len = 0;
 	}
@@ -1297,7 +1291,7 @@
 }
 
 /* Close the multicast socket, and clear the vif tables etc */
-static void mroute_clean_tables(struct mr_table *mrt, bool all)
+static void mroute_clean_tables(struct mr_table *mrt, int flags)
 {
 	struct net *net = read_pnet(&mrt->net);
 	struct mr_mfc *c, *tmp;
@@ -1306,35 +1300,44 @@
 	int i;
 
 	/* Shut down all active vif entries */
-	for (i = 0; i < mrt->maxvif; i++) {
-		if (!all && (mrt->vif_table[i].flags & VIFF_STATIC))
-			continue;
-		vif_delete(mrt, i, 0, &list);
-	}
-	unregister_netdevice_many(&list);
+	if (flags & (MRT_FLUSH_VIFS | MRT_FLUSH_VIFS_STATIC)) {
+		for (i = 0; i < mrt->maxvif; i++) {
+			if (((mrt->vif_table[i].flags & VIFF_STATIC) &&
+			     !(flags & MRT_FLUSH_VIFS_STATIC)) ||
+			    (!(mrt->vif_table[i].flags & VIFF_STATIC) && !(flags & MRT_FLUSH_VIFS)))
+				continue;
+			vif_delete(mrt, i, 0, &list);
+		}
+		unregister_netdevice_many(&list);
+	}
 
 	/* Wipe the cache */
-	list_for_each_entry_safe(c, tmp, &mrt->mfc_cache_list, list) {
-		if (!all && (c->mfc_flags & MFC_STATIC))
-			continue;
-		rhltable_remove(&mrt->mfc_hash, &c->mnode, ipmr_rht_params);
-		list_del_rcu(&c->list);
-		cache = (struct mfc_cache *)c;
-		call_ipmr_mfc_entry_notifiers(net, FIB_EVENT_ENTRY_DEL, cache,
-					      mrt->id);
-		mroute_netlink_event(mrt, cache, RTM_DELROUTE);
-		mr_cache_put(c);
-	}
-
-	if (atomic_read(&mrt->cache_resolve_queue_len) != 0) {
-		spin_lock_bh(&mfc_unres_lock);
-		list_for_each_entry_safe(c, tmp, &mrt->mfc_unres_queue, list) {
-			list_del(&c->list);
+	if (flags & (MRT_FLUSH_MFC | MRT_FLUSH_MFC_STATIC)) {
+		list_for_each_entry_safe(c, tmp, &mrt->mfc_cache_list, list) {
+			if (((c->mfc_flags & MFC_STATIC) && !(flags & MRT_FLUSH_MFC_STATIC)) ||
+			    (!(c->mfc_flags & MFC_STATIC) && !(flags & MRT_FLUSH_MFC)))
+				continue;
+			rhltable_remove(&mrt->mfc_hash, &c->mnode, ipmr_rht_params);
+			list_del_rcu(&c->list);
 			cache = (struct mfc_cache *)c;
+			call_ipmr_mfc_entry_notifiers(net, FIB_EVENT_ENTRY_DEL, cache,
+						      mrt->id);
 			mroute_netlink_event(mrt, cache, RTM_DELROUTE);
-			ipmr_destroy_unres(mrt, cache);
-		}
-		spin_unlock_bh(&mfc_unres_lock);
+			mr_cache_put(c);
+		}
+	}
+
+	if (flags & MRT_FLUSH_MFC) {
+		if (atomic_read(&mrt->cache_resolve_queue_len) != 0) {
+			spin_lock_bh(&mfc_unres_lock);
+			list_for_each_entry_safe(c, tmp, &mrt->mfc_unres_queue, list) {
+				list_del(&c->list);
+				cache = (struct mfc_cache *)c;
+				mroute_netlink_event(mrt, cache, RTM_DELROUTE);
+				ipmr_destroy_unres(mrt, cache);
+			}
+			spin_unlock_bh(&mfc_unres_lock);
+		}
 	}
 }
 
@@ -1355,7 +1358,7 @@
 						    NETCONFA_IFINDEX_ALL,
 						    net->ipv4.devconf_all);
 			RCU_INIT_POINTER(mrt->mroute_sk, NULL);
-			mroute_clean_tables(mrt, false);
+			mroute_clean_tables(mrt, MRT_FLUSH_VIFS | MRT_FLUSH_MFC);
 		}
 	}
 	rtnl_unlock();
@@ -1479,6 +1482,17 @@
 			ret = ipmr_mfc_add(net, mrt, &mfc,
 					   sk == rtnl_dereference(mrt->mroute_sk),
 					   parent);
+		break;
+	case MRT_FLUSH:
+		if (optlen != sizeof(val)) {
+			ret = -EINVAL;
+			break;
+		}
+		if (get_user(val, (int __user *)optval)) {
+			ret = -EFAULT;
+			break;
+		}
+		mroute_clean_tables(mrt, val);
 		break;
 	/* Control PIM assert. */
 	case MRT_ASSERT:
@@ -1804,7 +1818,7 @@
 	struct vif_device *out_vif = &mrt->vif_table[out_vifi];
 	struct vif_device *in_vif = &mrt->vif_table[in_vifi];
 
-	if (!skb->offload_mr_fwd_mark)
+	if (!skb->offload_l3_fwd_mark)
 		return false;
 	if (!out_vif->dev_parent_id.id_len || !in_vif->dev_parent_id.id_len)
 		return false;
@@ -1822,8 +1836,7 @@
 /* Processing handlers for ipmr_forward */
 
 static void ipmr_queue_xmit(struct net *net, struct mr_table *mrt,
-			    int in_vifi, struct sk_buff *skb,
-			    struct mfc_cache *c, int vifi)
+			    int in_vifi, struct sk_buff *skb, int vifi)
 {
 	const struct iphdr *iph = ip_hdr(skb);
 	struct vif_device *vif = &mrt->vif_table[vifi];
@@ -2029,7 +2042,7 @@
 
 				if (skb2)
 					ipmr_queue_xmit(net, mrt, true_vifi,
-							skb2, c, psend);
+							skb2, psend);
 			}
 			psend = ct;
 		}
@@ -2041,9 +2054,9 @@
 
 			if (skb2)
 				ipmr_queue_xmit(net, mrt, true_vifi, skb2,
-						c, psend);
+						psend);
 		} else {
-			ipmr_queue_xmit(net, mrt, true_vifi, skb, c, psend);
+			ipmr_queue_xmit(net, mrt, true_vifi, skb, psend);
 			return;
 		}
 	}
@@ -2466,8 +2479,6 @@
 	rtnl_set_sk_err(net, RTNLGRP_IPV4_MROUTE_R, -ENOBUFS);
 }
 
-<<<<<<< HEAD
-=======
 static int ipmr_rtm_valid_getroute_req(struct sk_buff *skb,
 				       const struct nlmsghdr *nlh,
 				       struct nlattr **tb,
@@ -2523,7 +2534,6 @@
 	return 0;
 }
 
->>>>>>> 407d19ab
 static int ipmr_rtm_getroute(struct sk_buff *in_skb, struct nlmsghdr *nlh,
 			     struct netlink_ext_ack *extack)
 {
@@ -2532,17 +2542,13 @@
 	struct sk_buff *skb = NULL;
 	struct mfc_cache *cache;
 	struct mr_table *mrt;
-	struct rtmsg *rtm;
 	__be32 src, grp;
 	u32 tableid;
 	int err;
 
-	err = nlmsg_parse(nlh, sizeof(*rtm), tb, RTA_MAX,
-			  rtm_ipv4_policy, extack);
+	err = ipmr_rtm_valid_getroute_req(in_skb, nlh, tb, extack);
 	if (err < 0)
 		goto errout;
-
-	rtm = nlmsg_data(nlh);
 
 	src = tb[RTA_SRC] ? nla_get_in_addr(tb[RTA_SRC]) : 0;
 	grp = tb[RTA_DST] ? nla_get_in_addr(tb[RTA_DST]) : 0;
@@ -2587,8 +2593,34 @@
 
 static int ipmr_rtm_dumproute(struct sk_buff *skb, struct netlink_callback *cb)
 {
+	struct fib_dump_filter filter = {};
+	int err;
+
+	if (cb->strict_check) {
+		err = ip_valid_fib_dump_req(sock_net(skb->sk), cb->nlh,
+					    &filter, cb);
+		if (err < 0)
+			return err;
+	}
+
+	if (filter.table_id) {
+		struct mr_table *mrt;
+
+		mrt = ipmr_get_table(sock_net(skb->sk), filter.table_id);
+		if (!mrt) {
+			if (filter.dump_all_families)
+				return skb->len;
+
+			NL_SET_ERR_MSG(cb->extack, "ipv4: MR table does not exist");
+			return -ENOENT;
+		}
+		err = mr_table_dump(mrt, skb, cb, _ipmr_fill_mroute,
+				    &mfc_unres_lock, &filter);
+		return skb->len ? : err;
+	}
+
 	return mr_rtm_dumproute(skb, cb, ipmr_mr_table_iter,
-				_ipmr_fill_mroute, &mfc_unres_lock);
+				_ipmr_fill_mroute, &mfc_unres_lock, &filter);
 }
 
 static const struct nla_policy rtm_ipmr_policy[RTA_MAX + 1] = {
@@ -2770,6 +2802,31 @@
 	return true;
 }
 
+static int ipmr_valid_dumplink(const struct nlmsghdr *nlh,
+			       struct netlink_ext_ack *extack)
+{
+	struct ifinfomsg *ifm;
+
+	if (nlh->nlmsg_len < nlmsg_msg_size(sizeof(*ifm))) {
+		NL_SET_ERR_MSG(extack, "ipv4: Invalid header for ipmr link dump");
+		return -EINVAL;
+	}
+
+	if (nlmsg_attrlen(nlh, sizeof(*ifm))) {
+		NL_SET_ERR_MSG(extack, "Invalid data after header in ipmr link dump");
+		return -EINVAL;
+	}
+
+	ifm = nlmsg_data(nlh);
+	if (ifm->__ifi_pad || ifm->ifi_type || ifm->ifi_flags ||
+	    ifm->ifi_change || ifm->ifi_index) {
+		NL_SET_ERR_MSG(extack, "Invalid values in header for ipmr link dump request");
+		return -EINVAL;
+	}
+
+	return 0;
+}
+
 static int ipmr_rtm_dumplink(struct sk_buff *skb, struct netlink_callback *cb)
 {
 	struct net *net = sock_net(skb->sk);
@@ -2777,6 +2834,13 @@
 	unsigned int t = 0, s_t;
 	unsigned int e = 0, s_e;
 	struct mr_table *mrt;
+
+	if (cb->strict_check) {
+		int err = ipmr_valid_dumplink(cb->nlh, cb->extack);
+
+		if (err < 0)
+			return err;
+	}
 
 	s_t = cb->args[0];
 	s_e = cb->args[1];
