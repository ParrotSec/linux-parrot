// SPDX-License-Identifier: GPL-2.0-only
/*
 * Copyright (c) 2007-2014 Nicira, Inc.
 */

#define pr_fmt(fmt) KBUILD_MODNAME ": " fmt

#include <linux/init.h>
#include <linux/module.h>
#include <linux/if_arp.h>
#include <linux/if_vlan.h>
#include <linux/in.h>
#include <linux/ip.h>
#include <linux/jhash.h>
#include <linux/delay.h>
#include <linux/time.h>
#include <linux/etherdevice.h>
#include <linux/genetlink.h>
#include <linux/kernel.h>
#include <linux/kthread.h>
#include <linux/mutex.h>
#include <linux/percpu.h>
#include <linux/rcupdate.h>
#include <linux/tcp.h>
#include <linux/udp.h>
#include <linux/ethtool.h>
#include <linux/wait.h>
#include <asm/div64.h>
#include <linux/highmem.h>
#include <linux/netfilter_bridge.h>
#include <linux/netfilter_ipv4.h>
#include <linux/inetdevice.h>
#include <linux/list.h>
#include <linux/openvswitch.h>
#include <linux/rculist.h>
#include <linux/dmi.h>
#include <net/genetlink.h>
#include <net/net_namespace.h>
#include <net/netns/generic.h>

#include "datapath.h"
#include "flow.h"
#include "flow_table.h"
#include "flow_netlink.h"
#include "meter.h"
#include "vport-internal_dev.h"
#include "vport-netdev.h"

unsigned int ovs_net_id __read_mostly;

static struct genl_family dp_packet_genl_family;
static struct genl_family dp_flow_genl_family;
static struct genl_family dp_datapath_genl_family;

static const struct nla_policy flow_policy[];

static const struct genl_multicast_group ovs_dp_flow_multicast_group = {
	.name = OVS_FLOW_MCGROUP,
};

static const struct genl_multicast_group ovs_dp_datapath_multicast_group = {
	.name = OVS_DATAPATH_MCGROUP,
};

static const struct genl_multicast_group ovs_dp_vport_multicast_group = {
	.name = OVS_VPORT_MCGROUP,
};

/* Check if need to build a reply message.
 * OVS userspace sets the NLM_F_ECHO flag if it needs the reply. */
static bool ovs_must_notify(struct genl_family *family, struct genl_info *info,
			    unsigned int group)
{
	return info->nlhdr->nlmsg_flags & NLM_F_ECHO ||
	       genl_has_listeners(family, genl_info_net(info), group);
}

static void ovs_notify(struct genl_family *family,
		       struct sk_buff *skb, struct genl_info *info)
{
	genl_notify(family, skb, info, 0, GFP_KERNEL);
}

/**
 * DOC: Locking:
 *
 * All writes e.g. Writes to device state (add/remove datapath, port, set
 * operations on vports, etc.), Writes to other state (flow table
 * modifications, set miscellaneous datapath parameters, etc.) are protected
 * by ovs_lock.
 *
 * Reads are protected by RCU.
 *
 * There are a few special cases (mostly stats) that have their own
 * synchronization but they nest under all of above and don't interact with
 * each other.
 *
 * The RTNL lock nests inside ovs_mutex.
 */

static DEFINE_MUTEX(ovs_mutex);

void ovs_lock(void)
{
	mutex_lock(&ovs_mutex);
}

void ovs_unlock(void)
{
	mutex_unlock(&ovs_mutex);
}

#ifdef CONFIG_LOCKDEP
int lockdep_ovsl_is_held(void)
{
	if (debug_locks)
		return lockdep_is_held(&ovs_mutex);
	else
		return 1;
}
#endif

static struct vport *new_vport(const struct vport_parms *);
static int queue_gso_packets(struct datapath *dp, struct sk_buff *,
			     const struct sw_flow_key *,
			     const struct dp_upcall_info *,
			     uint32_t cutlen);
static int queue_userspace_packet(struct datapath *dp, struct sk_buff *,
				  const struct sw_flow_key *,
				  const struct dp_upcall_info *,
				  uint32_t cutlen);

/* Must be called with rcu_read_lock or ovs_mutex. */
const char *ovs_dp_name(const struct datapath *dp)
{
	struct vport *vport = ovs_vport_ovsl_rcu(dp, OVSP_LOCAL);
	return ovs_vport_name(vport);
}

static int get_dpifindex(const struct datapath *dp)
{
	struct vport *local;
	int ifindex;

	rcu_read_lock();

	local = ovs_vport_rcu(dp, OVSP_LOCAL);
	if (local)
		ifindex = local->dev->ifindex;
	else
		ifindex = 0;

	rcu_read_unlock();

	return ifindex;
}

static void destroy_dp_rcu(struct rcu_head *rcu)
{
	struct datapath *dp = container_of(rcu, struct datapath, rcu);

	ovs_flow_tbl_destroy(&dp->table);
	free_percpu(dp->stats_percpu);
	kfree(dp->ports);
	ovs_meters_exit(dp);
	kfree(dp);
}

static struct hlist_head *vport_hash_bucket(const struct datapath *dp,
					    u16 port_no)
{
	return &dp->ports[port_no & (DP_VPORT_HASH_BUCKETS - 1)];
}

/* Called with ovs_mutex or RCU read lock. */
struct vport *ovs_lookup_vport(const struct datapath *dp, u16 port_no)
{
	struct vport *vport;
	struct hlist_head *head;

	head = vport_hash_bucket(dp, port_no);
	hlist_for_each_entry_rcu(vport, head, dp_hash_node) {
		if (vport->port_no == port_no)
			return vport;
	}
	return NULL;
}

/* Called with ovs_mutex. */
static struct vport *new_vport(const struct vport_parms *parms)
{
	struct vport *vport;

	vport = ovs_vport_add(parms);
	if (!IS_ERR(vport)) {
		struct datapath *dp = parms->dp;
		struct hlist_head *head = vport_hash_bucket(dp, vport->port_no);

		hlist_add_head_rcu(&vport->dp_hash_node, head);
	}
	return vport;
}

void ovs_dp_detach_port(struct vport *p)
{
	ASSERT_OVSL();

	/* First drop references to device. */
	hlist_del_rcu(&p->dp_hash_node);

	/* Then destroy it. */
	ovs_vport_del(p);
}

/* Must be called with rcu_read_lock. */
void ovs_dp_process_packet(struct sk_buff *skb, struct sw_flow_key *key)
{
	const struct vport *p = OVS_CB(skb)->input_vport;
	struct datapath *dp = p->dp;
	struct sw_flow *flow;
	struct sw_flow_actions *sf_acts;
	struct dp_stats_percpu *stats;
	u64 *stats_counter;
	u32 n_mask_hit;

	stats = this_cpu_ptr(dp->stats_percpu);

	/* Look up flow. */
	flow = ovs_flow_tbl_lookup_stats(&dp->table, key, &n_mask_hit);
	if (unlikely(!flow)) {
		struct dp_upcall_info upcall;
		int error;

		memset(&upcall, 0, sizeof(upcall));
		upcall.cmd = OVS_PACKET_CMD_MISS;
		upcall.portid = ovs_vport_find_upcall_portid(p, skb);
		upcall.mru = OVS_CB(skb)->mru;
		error = ovs_dp_upcall(dp, skb, key, &upcall, 0);
		if (unlikely(error))
			kfree_skb(skb);
		else
			consume_skb(skb);
		stats_counter = &stats->n_missed;
		goto out;
	}

	ovs_flow_stats_update(flow, key->tp.flags, skb);
	sf_acts = rcu_dereference(flow->sf_acts);
	ovs_execute_actions(dp, skb, sf_acts, key);

	stats_counter = &stats->n_hit;

out:
	/* Update datapath statistics. */
	u64_stats_update_begin(&stats->syncp);
	(*stats_counter)++;
	stats->n_mask_hit += n_mask_hit;
	u64_stats_update_end(&stats->syncp);
}

int ovs_dp_upcall(struct datapath *dp, struct sk_buff *skb,
		  const struct sw_flow_key *key,
		  const struct dp_upcall_info *upcall_info,
		  uint32_t cutlen)
{
	struct dp_stats_percpu *stats;
	int err;

	if (upcall_info->portid == 0) {
		err = -ENOTCONN;
		goto err;
	}

	if (!skb_is_gso(skb))
		err = queue_userspace_packet(dp, skb, key, upcall_info, cutlen);
	else
		err = queue_gso_packets(dp, skb, key, upcall_info, cutlen);
	if (err)
		goto err;

	return 0;

err:
	stats = this_cpu_ptr(dp->stats_percpu);

	u64_stats_update_begin(&stats->syncp);
	stats->n_lost++;
	u64_stats_update_end(&stats->syncp);

	return err;
}

static int queue_gso_packets(struct datapath *dp, struct sk_buff *skb,
			     const struct sw_flow_key *key,
			     const struct dp_upcall_info *upcall_info,
				 uint32_t cutlen)
{
	unsigned int gso_type = skb_shinfo(skb)->gso_type;
	struct sw_flow_key later_key;
	struct sk_buff *segs, *nskb;
	int err;

	BUILD_BUG_ON(sizeof(*OVS_CB(skb)) > SKB_SGO_CB_OFFSET);
	segs = __skb_gso_segment(skb, NETIF_F_SG, false);
	if (IS_ERR(segs))
		return PTR_ERR(segs);
	if (segs == NULL)
		return -EINVAL;

	if (gso_type & SKB_GSO_UDP) {
		/* The initial flow key extracted by ovs_flow_key_extract()
		 * in this case is for a first fragment, so we need to
		 * properly mark later fragments.
		 */
		later_key = *key;
		later_key.ip.frag = OVS_FRAG_TYPE_LATER;
	}

	/* Queue all of the segments. */
	skb = segs;
	do {
		if (gso_type & SKB_GSO_UDP && skb != segs)
			key = &later_key;

		err = queue_userspace_packet(dp, skb, key, upcall_info, cutlen);
		if (err)
			break;

	} while ((skb = skb->next));

	/* Free all of the segments. */
	skb = segs;
	do {
		nskb = skb->next;
		if (err)
			kfree_skb(skb);
		else
			consume_skb(skb);
	} while ((skb = nskb));
	return err;
}

static size_t upcall_msg_size(const struct dp_upcall_info *upcall_info,
			      unsigned int hdrlen, int actions_attrlen)
{
	size_t size = NLMSG_ALIGN(sizeof(struct ovs_header))
		+ nla_total_size(hdrlen) /* OVS_PACKET_ATTR_PACKET */
		+ nla_total_size(ovs_key_attr_size()) /* OVS_PACKET_ATTR_KEY */
		+ nla_total_size(sizeof(unsigned int)); /* OVS_PACKET_ATTR_LEN */

	/* OVS_PACKET_ATTR_USERDATA */
	if (upcall_info->userdata)
		size += NLA_ALIGN(upcall_info->userdata->nla_len);

	/* OVS_PACKET_ATTR_EGRESS_TUN_KEY */
	if (upcall_info->egress_tun_info)
		size += nla_total_size(ovs_tun_key_attr_size());

	/* OVS_PACKET_ATTR_ACTIONS */
	if (upcall_info->actions_len)
		size += nla_total_size(actions_attrlen);

	/* OVS_PACKET_ATTR_MRU */
	if (upcall_info->mru)
		size += nla_total_size(sizeof(upcall_info->mru));

	return size;
}

static void pad_packet(struct datapath *dp, struct sk_buff *skb)
{
	if (!(dp->user_features & OVS_DP_F_UNALIGNED)) {
		size_t plen = NLA_ALIGN(skb->len) - skb->len;

		if (plen > 0)
			skb_put_zero(skb, plen);
	}
}

static int queue_userspace_packet(struct datapath *dp, struct sk_buff *skb,
				  const struct sw_flow_key *key,
				  const struct dp_upcall_info *upcall_info,
				  uint32_t cutlen)
{
	struct ovs_header *upcall;
	struct sk_buff *nskb = NULL;
	struct sk_buff *user_skb = NULL; /* to be queued to userspace */
	struct nlattr *nla;
	size_t len;
	unsigned int hlen;
	int err, dp_ifindex;

	dp_ifindex = get_dpifindex(dp);
	if (!dp_ifindex)
		return -ENODEV;

	if (skb_vlan_tag_present(skb)) {
		nskb = skb_clone(skb, GFP_ATOMIC);
		if (!nskb)
			return -ENOMEM;

		nskb = __vlan_hwaccel_push_inside(nskb);
		if (!nskb)
			return -ENOMEM;

		skb = nskb;
	}

	if (nla_attr_size(skb->len) > USHRT_MAX) {
		err = -EFBIG;
		goto out;
	}

	/* Complete checksum if needed */
	if (skb->ip_summed == CHECKSUM_PARTIAL &&
	    (err = skb_csum_hwoffload_help(skb, 0)))
		goto out;

	/* Older versions of OVS user space enforce alignment of the last
	 * Netlink attribute to NLA_ALIGNTO which would require extensive
	 * padding logic. Only perform zerocopy if padding is not required.
	 */
	if (dp->user_features & OVS_DP_F_UNALIGNED)
		hlen = skb_zerocopy_headlen(skb);
	else
		hlen = skb->len;

	len = upcall_msg_size(upcall_info, hlen - cutlen,
			      OVS_CB(skb)->acts_origlen);
	user_skb = genlmsg_new(len, GFP_ATOMIC);
	if (!user_skb) {
		err = -ENOMEM;
		goto out;
	}

	upcall = genlmsg_put(user_skb, 0, 0, &dp_packet_genl_family,
			     0, upcall_info->cmd);
	upcall->dp_ifindex = dp_ifindex;

	err = ovs_nla_put_key(key, key, OVS_PACKET_ATTR_KEY, false, user_skb);
	if (err)
		goto out;

	if (upcall_info->userdata)
		__nla_put(user_skb, OVS_PACKET_ATTR_USERDATA,
			  nla_len(upcall_info->userdata),
			  nla_data(upcall_info->userdata));

	if (upcall_info->egress_tun_info) {
<<<<<<< HEAD
		nla = nla_nest_start(user_skb, OVS_PACKET_ATTR_EGRESS_TUN_KEY);
=======
		nla = nla_nest_start_noflag(user_skb,
					    OVS_PACKET_ATTR_EGRESS_TUN_KEY);
		if (!nla) {
			err = -EMSGSIZE;
			goto out;
		}
>>>>>>> 407d19ab
		err = ovs_nla_put_tunnel_info(user_skb,
					      upcall_info->egress_tun_info);
		if (err)
			goto out;

		nla_nest_end(user_skb, nla);
	}

	if (upcall_info->actions_len) {
<<<<<<< HEAD
		nla = nla_nest_start(user_skb, OVS_PACKET_ATTR_ACTIONS);
=======
		nla = nla_nest_start_noflag(user_skb, OVS_PACKET_ATTR_ACTIONS);
		if (!nla) {
			err = -EMSGSIZE;
			goto out;
		}
>>>>>>> 407d19ab
		err = ovs_nla_put_actions(upcall_info->actions,
					  upcall_info->actions_len,
					  user_skb);
		if (!err)
			nla_nest_end(user_skb, nla);
		else
			nla_nest_cancel(user_skb, nla);
	}

	/* Add OVS_PACKET_ATTR_MRU */
	if (upcall_info->mru) {
		if (nla_put_u16(user_skb, OVS_PACKET_ATTR_MRU,
				upcall_info->mru)) {
			err = -ENOBUFS;
			goto out;
		}
		pad_packet(dp, user_skb);
	}

	/* Add OVS_PACKET_ATTR_LEN when packet is truncated */
	if (cutlen > 0) {
		if (nla_put_u32(user_skb, OVS_PACKET_ATTR_LEN,
				skb->len)) {
			err = -ENOBUFS;
			goto out;
		}
		pad_packet(dp, user_skb);
	}

	/* Only reserve room for attribute header, packet data is added
	 * in skb_zerocopy() */
	if (!(nla = nla_reserve(user_skb, OVS_PACKET_ATTR_PACKET, 0))) {
		err = -ENOBUFS;
		goto out;
	}
	nla->nla_len = nla_attr_size(skb->len - cutlen);

	err = skb_zerocopy(user_skb, skb, skb->len - cutlen, hlen);
	if (err)
		goto out;

	/* Pad OVS_PACKET_ATTR_PACKET if linear copy was performed */
	pad_packet(dp, user_skb);

	((struct nlmsghdr *) user_skb->data)->nlmsg_len = user_skb->len;

	err = genlmsg_unicast(ovs_dp_get_net(dp), user_skb, upcall_info->portid);
	user_skb = NULL;
out:
	if (err)
		skb_tx_error(skb);
	kfree_skb(user_skb);
	kfree_skb(nskb);
	return err;
}

static int ovs_packet_cmd_execute(struct sk_buff *skb, struct genl_info *info)
{
	struct ovs_header *ovs_header = info->userhdr;
	struct net *net = sock_net(skb->sk);
	struct nlattr **a = info->attrs;
	struct sw_flow_actions *acts;
	struct sk_buff *packet;
	struct sw_flow *flow;
	struct sw_flow_actions *sf_acts;
	struct datapath *dp;
	struct vport *input_vport;
	u16 mru = 0;
	int len;
	int err;
	bool log = !a[OVS_PACKET_ATTR_PROBE];

	err = -EINVAL;
	if (!a[OVS_PACKET_ATTR_PACKET] || !a[OVS_PACKET_ATTR_KEY] ||
	    !a[OVS_PACKET_ATTR_ACTIONS])
		goto err;

	len = nla_len(a[OVS_PACKET_ATTR_PACKET]);
	packet = __dev_alloc_skb(NET_IP_ALIGN + len, GFP_KERNEL);
	err = -ENOMEM;
	if (!packet)
		goto err;
	skb_reserve(packet, NET_IP_ALIGN);

	nla_memcpy(__skb_put(packet, len), a[OVS_PACKET_ATTR_PACKET], len);

	/* Set packet's mru */
	if (a[OVS_PACKET_ATTR_MRU]) {
		mru = nla_get_u16(a[OVS_PACKET_ATTR_MRU]);
		packet->ignore_df = 1;
	}
	OVS_CB(packet)->mru = mru;

	/* Build an sw_flow for sending this packet. */
	flow = ovs_flow_alloc();
	err = PTR_ERR(flow);
	if (IS_ERR(flow))
		goto err_kfree_skb;

	err = ovs_flow_key_extract_userspace(net, a[OVS_PACKET_ATTR_KEY],
					     packet, &flow->key, log);
	if (err)
		goto err_flow_free;

	err = ovs_nla_copy_actions(net, a[OVS_PACKET_ATTR_ACTIONS],
				   &flow->key, &acts, log);
	if (err)
		goto err_flow_free;

	rcu_assign_pointer(flow->sf_acts, acts);
	packet->priority = flow->key.phy.priority;
	packet->mark = flow->key.phy.skb_mark;

	rcu_read_lock();
	dp = get_dp_rcu(net, ovs_header->dp_ifindex);
	err = -ENODEV;
	if (!dp)
		goto err_unlock;

	input_vport = ovs_vport_rcu(dp, flow->key.phy.in_port);
	if (!input_vport)
		input_vport = ovs_vport_rcu(dp, OVSP_LOCAL);

	if (!input_vport)
		goto err_unlock;

	packet->dev = input_vport->dev;
	OVS_CB(packet)->input_vport = input_vport;
	sf_acts = rcu_dereference(flow->sf_acts);

	local_bh_disable();
	err = ovs_execute_actions(dp, packet, sf_acts, &flow->key);
	local_bh_enable();
	rcu_read_unlock();

	ovs_flow_free(flow, false);
	return err;

err_unlock:
	rcu_read_unlock();
err_flow_free:
	ovs_flow_free(flow, false);
err_kfree_skb:
	kfree_skb(packet);
err:
	return err;
}

static const struct nla_policy packet_policy[OVS_PACKET_ATTR_MAX + 1] = {
	[OVS_PACKET_ATTR_PACKET] = { .len = ETH_HLEN },
	[OVS_PACKET_ATTR_KEY] = { .type = NLA_NESTED },
	[OVS_PACKET_ATTR_ACTIONS] = { .type = NLA_NESTED },
	[OVS_PACKET_ATTR_PROBE] = { .type = NLA_FLAG },
	[OVS_PACKET_ATTR_MRU] = { .type = NLA_U16 },
};

static const struct genl_ops dp_packet_genl_ops[] = {
	{ .cmd = OVS_PACKET_CMD_EXECUTE,
	  .validate = GENL_DONT_VALIDATE_STRICT | GENL_DONT_VALIDATE_DUMP,
	  .flags = GENL_UNS_ADMIN_PERM, /* Requires CAP_NET_ADMIN privilege. */
	  .doit = ovs_packet_cmd_execute
	}
};

static struct genl_family dp_packet_genl_family __ro_after_init = {
	.hdrsize = sizeof(struct ovs_header),
	.name = OVS_PACKET_FAMILY,
	.version = OVS_PACKET_VERSION,
	.maxattr = OVS_PACKET_ATTR_MAX,
	.policy = packet_policy,
	.netnsok = true,
	.parallel_ops = true,
	.ops = dp_packet_genl_ops,
	.n_ops = ARRAY_SIZE(dp_packet_genl_ops),
	.module = THIS_MODULE,
};

static void get_dp_stats(const struct datapath *dp, struct ovs_dp_stats *stats,
			 struct ovs_dp_megaflow_stats *mega_stats)
{
	int i;

	memset(mega_stats, 0, sizeof(*mega_stats));

	stats->n_flows = ovs_flow_tbl_count(&dp->table);
	mega_stats->n_masks = ovs_flow_tbl_num_masks(&dp->table);

	stats->n_hit = stats->n_missed = stats->n_lost = 0;

	for_each_possible_cpu(i) {
		const struct dp_stats_percpu *percpu_stats;
		struct dp_stats_percpu local_stats;
		unsigned int start;

		percpu_stats = per_cpu_ptr(dp->stats_percpu, i);

		do {
			start = u64_stats_fetch_begin_irq(&percpu_stats->syncp);
			local_stats = *percpu_stats;
		} while (u64_stats_fetch_retry_irq(&percpu_stats->syncp, start));

		stats->n_hit += local_stats.n_hit;
		stats->n_missed += local_stats.n_missed;
		stats->n_lost += local_stats.n_lost;
		mega_stats->n_mask_hit += local_stats.n_mask_hit;
	}
}

static bool should_fill_key(const struct sw_flow_id *sfid, uint32_t ufid_flags)
{
	return ovs_identifier_is_ufid(sfid) &&
	       !(ufid_flags & OVS_UFID_F_OMIT_KEY);
}

static bool should_fill_mask(uint32_t ufid_flags)
{
	return !(ufid_flags & OVS_UFID_F_OMIT_MASK);
}

static bool should_fill_actions(uint32_t ufid_flags)
{
	return !(ufid_flags & OVS_UFID_F_OMIT_ACTIONS);
}

static size_t ovs_flow_cmd_msg_size(const struct sw_flow_actions *acts,
				    const struct sw_flow_id *sfid,
				    uint32_t ufid_flags)
{
	size_t len = NLMSG_ALIGN(sizeof(struct ovs_header));

	/* OVS_FLOW_ATTR_UFID */
	if (sfid && ovs_identifier_is_ufid(sfid))
		len += nla_total_size(sfid->ufid_len);

	/* OVS_FLOW_ATTR_KEY */
	if (!sfid || should_fill_key(sfid, ufid_flags))
		len += nla_total_size(ovs_key_attr_size());

	/* OVS_FLOW_ATTR_MASK */
	if (should_fill_mask(ufid_flags))
		len += nla_total_size(ovs_key_attr_size());

	/* OVS_FLOW_ATTR_ACTIONS */
	if (should_fill_actions(ufid_flags))
		len += nla_total_size(acts->orig_len);

	return len
		+ nla_total_size_64bit(sizeof(struct ovs_flow_stats)) /* OVS_FLOW_ATTR_STATS */
		+ nla_total_size(1) /* OVS_FLOW_ATTR_TCP_FLAGS */
		+ nla_total_size_64bit(8); /* OVS_FLOW_ATTR_USED */
}

/* Called with ovs_mutex or RCU read lock. */
static int ovs_flow_cmd_fill_stats(const struct sw_flow *flow,
				   struct sk_buff *skb)
{
	struct ovs_flow_stats stats;
	__be16 tcp_flags;
	unsigned long used;

	ovs_flow_stats_get(flow, &stats, &used, &tcp_flags);

	if (used &&
	    nla_put_u64_64bit(skb, OVS_FLOW_ATTR_USED, ovs_flow_used_time(used),
			      OVS_FLOW_ATTR_PAD))
		return -EMSGSIZE;

	if (stats.n_packets &&
	    nla_put_64bit(skb, OVS_FLOW_ATTR_STATS,
			  sizeof(struct ovs_flow_stats), &stats,
			  OVS_FLOW_ATTR_PAD))
		return -EMSGSIZE;

	if ((u8)ntohs(tcp_flags) &&
	     nla_put_u8(skb, OVS_FLOW_ATTR_TCP_FLAGS, (u8)ntohs(tcp_flags)))
		return -EMSGSIZE;

	return 0;
}

/* Called with ovs_mutex or RCU read lock. */
static int ovs_flow_cmd_fill_actions(const struct sw_flow *flow,
				     struct sk_buff *skb, int skb_orig_len)
{
	struct nlattr *start;
	int err;

	/* If OVS_FLOW_ATTR_ACTIONS doesn't fit, skip dumping the actions if
	 * this is the first flow to be dumped into 'skb'.  This is unusual for
	 * Netlink but individual action lists can be longer than
	 * NLMSG_GOODSIZE and thus entirely undumpable if we didn't do this.
	 * The userspace caller can always fetch the actions separately if it
	 * really wants them.  (Most userspace callers in fact don't care.)
	 *
	 * This can only fail for dump operations because the skb is always
	 * properly sized for single flows.
	 */
	start = nla_nest_start_noflag(skb, OVS_FLOW_ATTR_ACTIONS);
	if (start) {
		const struct sw_flow_actions *sf_acts;

		sf_acts = rcu_dereference_ovsl(flow->sf_acts);
		err = ovs_nla_put_actions(sf_acts->actions,
					  sf_acts->actions_len, skb);

		if (!err)
			nla_nest_end(skb, start);
		else {
			if (skb_orig_len)
				return err;

			nla_nest_cancel(skb, start);
		}
	} else if (skb_orig_len) {
		return -EMSGSIZE;
	}

	return 0;
}

/* Called with ovs_mutex or RCU read lock. */
static int ovs_flow_cmd_fill_info(const struct sw_flow *flow, int dp_ifindex,
				  struct sk_buff *skb, u32 portid,
				  u32 seq, u32 flags, u8 cmd, u32 ufid_flags)
{
	const int skb_orig_len = skb->len;
	struct ovs_header *ovs_header;
	int err;

	ovs_header = genlmsg_put(skb, portid, seq, &dp_flow_genl_family,
				 flags, cmd);
	if (!ovs_header)
		return -EMSGSIZE;

	ovs_header->dp_ifindex = dp_ifindex;

	err = ovs_nla_put_identifier(flow, skb);
	if (err)
		goto error;

	if (should_fill_key(&flow->id, ufid_flags)) {
		err = ovs_nla_put_masked_key(flow, skb);
		if (err)
			goto error;
	}

	if (should_fill_mask(ufid_flags)) {
		err = ovs_nla_put_mask(flow, skb);
		if (err)
			goto error;
	}

	err = ovs_flow_cmd_fill_stats(flow, skb);
	if (err)
		goto error;

	if (should_fill_actions(ufid_flags)) {
		err = ovs_flow_cmd_fill_actions(flow, skb, skb_orig_len);
		if (err)
			goto error;
	}

	genlmsg_end(skb, ovs_header);
	return 0;

error:
	genlmsg_cancel(skb, ovs_header);
	return err;
}

/* May not be called with RCU read lock. */
static struct sk_buff *ovs_flow_cmd_alloc_info(const struct sw_flow_actions *acts,
					       const struct sw_flow_id *sfid,
					       struct genl_info *info,
					       bool always,
					       uint32_t ufid_flags)
{
	struct sk_buff *skb;
	size_t len;

	if (!always && !ovs_must_notify(&dp_flow_genl_family, info, 0))
		return NULL;

	len = ovs_flow_cmd_msg_size(acts, sfid, ufid_flags);
	skb = genlmsg_new(len, GFP_KERNEL);
	if (!skb)
		return ERR_PTR(-ENOMEM);

	return skb;
}

/* Called with ovs_mutex. */
static struct sk_buff *ovs_flow_cmd_build_info(const struct sw_flow *flow,
					       int dp_ifindex,
					       struct genl_info *info, u8 cmd,
					       bool always, u32 ufid_flags)
{
	struct sk_buff *skb;
	int retval;

	skb = ovs_flow_cmd_alloc_info(ovsl_dereference(flow->sf_acts),
				      &flow->id, info, always, ufid_flags);
	if (IS_ERR_OR_NULL(skb))
		return skb;

	retval = ovs_flow_cmd_fill_info(flow, dp_ifindex, skb,
					info->snd_portid, info->snd_seq, 0,
					cmd, ufid_flags);
	BUG_ON(retval < 0);
	return skb;
}

static int ovs_flow_cmd_new(struct sk_buff *skb, struct genl_info *info)
{
	struct net *net = sock_net(skb->sk);
	struct nlattr **a = info->attrs;
	struct ovs_header *ovs_header = info->userhdr;
	struct sw_flow *flow = NULL, *new_flow;
	struct sw_flow_mask mask;
	struct sk_buff *reply;
	struct datapath *dp;
	struct sw_flow_actions *acts;
	struct sw_flow_match match;
	u32 ufid_flags = ovs_nla_get_ufid_flags(a[OVS_FLOW_ATTR_UFID_FLAGS]);
	int error;
	bool log = !a[OVS_FLOW_ATTR_PROBE];

	/* Must have key and actions. */
	error = -EINVAL;
	if (!a[OVS_FLOW_ATTR_KEY]) {
		OVS_NLERR(log, "Flow key attr not present in new flow.");
		goto error;
	}
	if (!a[OVS_FLOW_ATTR_ACTIONS]) {
		OVS_NLERR(log, "Flow actions attr not present in new flow.");
		goto error;
	}

	/* Most of the time we need to allocate a new flow, do it before
	 * locking.
	 */
	new_flow = ovs_flow_alloc();
	if (IS_ERR(new_flow)) {
		error = PTR_ERR(new_flow);
		goto error;
	}

	/* Extract key. */
	ovs_match_init(&match, &new_flow->key, false, &mask);
	error = ovs_nla_get_match(net, &match, a[OVS_FLOW_ATTR_KEY],
				  a[OVS_FLOW_ATTR_MASK], log);
	if (error)
		goto err_kfree_flow;

	/* Extract flow identifier. */
	error = ovs_nla_get_identifier(&new_flow->id, a[OVS_FLOW_ATTR_UFID],
				       &new_flow->key, log);
	if (error)
		goto err_kfree_flow;

	/* unmasked key is needed to match when ufid is not used. */
	if (ovs_identifier_is_key(&new_flow->id))
		match.key = new_flow->id.unmasked_key;

	ovs_flow_mask_key(&new_flow->key, &new_flow->key, true, &mask);

	/* Validate actions. */
	error = ovs_nla_copy_actions(net, a[OVS_FLOW_ATTR_ACTIONS],
				     &new_flow->key, &acts, log);
	if (error) {
		OVS_NLERR(log, "Flow actions may not be safe on all matching packets.");
		goto err_kfree_flow;
	}

	reply = ovs_flow_cmd_alloc_info(acts, &new_flow->id, info, false,
					ufid_flags);
	if (IS_ERR(reply)) {
		error = PTR_ERR(reply);
		goto err_kfree_acts;
	}

	ovs_lock();
	dp = get_dp(net, ovs_header->dp_ifindex);
	if (unlikely(!dp)) {
		error = -ENODEV;
		goto err_unlock_ovs;
	}

	/* Check if this is a duplicate flow */
	if (ovs_identifier_is_ufid(&new_flow->id))
		flow = ovs_flow_tbl_lookup_ufid(&dp->table, &new_flow->id);
	if (!flow)
		flow = ovs_flow_tbl_lookup(&dp->table, &new_flow->key);
	if (likely(!flow)) {
		rcu_assign_pointer(new_flow->sf_acts, acts);

		/* Put flow in bucket. */
		error = ovs_flow_tbl_insert(&dp->table, new_flow, &mask);
		if (unlikely(error)) {
			acts = NULL;
			goto err_unlock_ovs;
		}

		if (unlikely(reply)) {
			error = ovs_flow_cmd_fill_info(new_flow,
						       ovs_header->dp_ifindex,
						       reply, info->snd_portid,
						       info->snd_seq, 0,
						       OVS_FLOW_CMD_NEW,
						       ufid_flags);
			BUG_ON(error < 0);
		}
		ovs_unlock();
	} else {
		struct sw_flow_actions *old_acts;

		/* Bail out if we're not allowed to modify an existing flow.
		 * We accept NLM_F_CREATE in place of the intended NLM_F_EXCL
		 * because Generic Netlink treats the latter as a dump
		 * request.  We also accept NLM_F_EXCL in case that bug ever
		 * gets fixed.
		 */
		if (unlikely(info->nlhdr->nlmsg_flags & (NLM_F_CREATE
							 | NLM_F_EXCL))) {
			error = -EEXIST;
			goto err_unlock_ovs;
		}
		/* The flow identifier has to be the same for flow updates.
		 * Look for any overlapping flow.
		 */
		if (unlikely(!ovs_flow_cmp(flow, &match))) {
			if (ovs_identifier_is_key(&flow->id))
				flow = ovs_flow_tbl_lookup_exact(&dp->table,
								 &match);
			else /* UFID matches but key is different */
				flow = NULL;
			if (!flow) {
				error = -ENOENT;
				goto err_unlock_ovs;
			}
		}
		/* Update actions. */
		old_acts = ovsl_dereference(flow->sf_acts);
		rcu_assign_pointer(flow->sf_acts, acts);

		if (unlikely(reply)) {
			error = ovs_flow_cmd_fill_info(flow,
						       ovs_header->dp_ifindex,
						       reply, info->snd_portid,
						       info->snd_seq, 0,
						       OVS_FLOW_CMD_NEW,
						       ufid_flags);
			BUG_ON(error < 0);
		}
		ovs_unlock();

		ovs_nla_free_flow_actions_rcu(old_acts);
		ovs_flow_free(new_flow, false);
	}

	if (reply)
		ovs_notify(&dp_flow_genl_family, reply, info);
	return 0;

err_unlock_ovs:
	ovs_unlock();
	kfree_skb(reply);
err_kfree_acts:
	ovs_nla_free_flow_actions(acts);
err_kfree_flow:
	ovs_flow_free(new_flow, false);
error:
	return error;
}

/* Factor out action copy to avoid "Wframe-larger-than=1024" warning. */
static struct sw_flow_actions *get_flow_actions(struct net *net,
						const struct nlattr *a,
						const struct sw_flow_key *key,
						const struct sw_flow_mask *mask,
						bool log)
{
	struct sw_flow_actions *acts;
	struct sw_flow_key masked_key;
	int error;

	ovs_flow_mask_key(&masked_key, key, true, mask);
	error = ovs_nla_copy_actions(net, a, &masked_key, &acts, log);
	if (error) {
		OVS_NLERR(log,
			  "Actions may not be safe on all matching packets");
		return ERR_PTR(error);
	}

	return acts;
}

/* Factor out match-init and action-copy to avoid
 * "Wframe-larger-than=1024" warning. Because mask is only
 * used to get actions, we new a function to save some
 * stack space.
 *
 * If there are not key and action attrs, we return 0
 * directly. In the case, the caller will also not use the
 * match as before. If there is action attr, we try to get
 * actions and save them to *acts. Before returning from
 * the function, we reset the match->mask pointer. Because
 * we should not to return match object with dangling reference
 * to mask.
 * */
static int ovs_nla_init_match_and_action(struct net *net,
					 struct sw_flow_match *match,
					 struct sw_flow_key *key,
					 struct nlattr **a,
					 struct sw_flow_actions **acts,
					 bool log)
{
	struct sw_flow_mask mask;
	int error = 0;

	if (a[OVS_FLOW_ATTR_KEY]) {
		ovs_match_init(match, key, true, &mask);
		error = ovs_nla_get_match(net, match, a[OVS_FLOW_ATTR_KEY],
					  a[OVS_FLOW_ATTR_MASK], log);
		if (error)
			goto error;
	}

	if (a[OVS_FLOW_ATTR_ACTIONS]) {
		if (!a[OVS_FLOW_ATTR_KEY]) {
			OVS_NLERR(log,
				  "Flow key attribute not present in set flow.");
			error = -EINVAL;
			goto error;
		}

		*acts = get_flow_actions(net, a[OVS_FLOW_ATTR_ACTIONS], key,
					 &mask, log);
		if (IS_ERR(*acts)) {
			error = PTR_ERR(*acts);
			goto error;
		}
	}

	/* On success, error is 0. */
error:
	match->mask = NULL;
	return error;
}

static int ovs_flow_cmd_set(struct sk_buff *skb, struct genl_info *info)
{
	struct net *net = sock_net(skb->sk);
	struct nlattr **a = info->attrs;
	struct ovs_header *ovs_header = info->userhdr;
	struct sw_flow_key key;
	struct sw_flow *flow;
	struct sk_buff *reply = NULL;
	struct datapath *dp;
	struct sw_flow_actions *old_acts = NULL, *acts = NULL;
	struct sw_flow_match match;
	struct sw_flow_id sfid;
	u32 ufid_flags = ovs_nla_get_ufid_flags(a[OVS_FLOW_ATTR_UFID_FLAGS]);
	int error = 0;
	bool log = !a[OVS_FLOW_ATTR_PROBE];
	bool ufid_present;

	ufid_present = ovs_nla_get_ufid(&sfid, a[OVS_FLOW_ATTR_UFID], log);
	if (!a[OVS_FLOW_ATTR_KEY] && !ufid_present) {
		OVS_NLERR(log,
			  "Flow set message rejected, Key attribute missing.");
		return -EINVAL;
	}

	error = ovs_nla_init_match_and_action(net, &match, &key, a,
					      &acts, log);
	if (error)
		goto error;

	if (acts) {
		/* Can allocate before locking if have acts. */
		reply = ovs_flow_cmd_alloc_info(acts, &sfid, info, false,
						ufid_flags);
		if (IS_ERR(reply)) {
			error = PTR_ERR(reply);
			goto err_kfree_acts;
		}
	}

	ovs_lock();
	dp = get_dp(net, ovs_header->dp_ifindex);
	if (unlikely(!dp)) {
		error = -ENODEV;
		goto err_unlock_ovs;
	}
	/* Check that the flow exists. */
	if (ufid_present)
		flow = ovs_flow_tbl_lookup_ufid(&dp->table, &sfid);
	else
		flow = ovs_flow_tbl_lookup_exact(&dp->table, &match);
	if (unlikely(!flow)) {
		error = -ENOENT;
		goto err_unlock_ovs;
	}

	/* Update actions, if present. */
	if (likely(acts)) {
		old_acts = ovsl_dereference(flow->sf_acts);
		rcu_assign_pointer(flow->sf_acts, acts);

		if (unlikely(reply)) {
			error = ovs_flow_cmd_fill_info(flow,
						       ovs_header->dp_ifindex,
						       reply, info->snd_portid,
						       info->snd_seq, 0,
						       OVS_FLOW_CMD_NEW,
						       ufid_flags);
			BUG_ON(error < 0);
		}
	} else {
		/* Could not alloc without acts before locking. */
		reply = ovs_flow_cmd_build_info(flow, ovs_header->dp_ifindex,
						info, OVS_FLOW_CMD_NEW, false,
						ufid_flags);

		if (IS_ERR(reply)) {
			error = PTR_ERR(reply);
			goto err_unlock_ovs;
		}
	}

	/* Clear stats. */
	if (a[OVS_FLOW_ATTR_CLEAR])
		ovs_flow_stats_clear(flow);
	ovs_unlock();

	if (reply)
		ovs_notify(&dp_flow_genl_family, reply, info);
	if (old_acts)
		ovs_nla_free_flow_actions_rcu(old_acts);

	return 0;

err_unlock_ovs:
	ovs_unlock();
	kfree_skb(reply);
err_kfree_acts:
	ovs_nla_free_flow_actions(acts);
error:
	return error;
}

static int ovs_flow_cmd_get(struct sk_buff *skb, struct genl_info *info)
{
	struct nlattr **a = info->attrs;
	struct ovs_header *ovs_header = info->userhdr;
	struct net *net = sock_net(skb->sk);
	struct sw_flow_key key;
	struct sk_buff *reply;
	struct sw_flow *flow;
	struct datapath *dp;
	struct sw_flow_match match;
	struct sw_flow_id ufid;
	u32 ufid_flags = ovs_nla_get_ufid_flags(a[OVS_FLOW_ATTR_UFID_FLAGS]);
	int err = 0;
	bool log = !a[OVS_FLOW_ATTR_PROBE];
	bool ufid_present;

	ufid_present = ovs_nla_get_ufid(&ufid, a[OVS_FLOW_ATTR_UFID], log);
	if (a[OVS_FLOW_ATTR_KEY]) {
		ovs_match_init(&match, &key, true, NULL);
		err = ovs_nla_get_match(net, &match, a[OVS_FLOW_ATTR_KEY], NULL,
					log);
	} else if (!ufid_present) {
		OVS_NLERR(log,
			  "Flow get message rejected, Key attribute missing.");
		err = -EINVAL;
	}
	if (err)
		return err;

	ovs_lock();
	dp = get_dp(sock_net(skb->sk), ovs_header->dp_ifindex);
	if (!dp) {
		err = -ENODEV;
		goto unlock;
	}

	if (ufid_present)
		flow = ovs_flow_tbl_lookup_ufid(&dp->table, &ufid);
	else
		flow = ovs_flow_tbl_lookup_exact(&dp->table, &match);
	if (!flow) {
		err = -ENOENT;
		goto unlock;
	}

	reply = ovs_flow_cmd_build_info(flow, ovs_header->dp_ifindex, info,
					OVS_FLOW_CMD_NEW, true, ufid_flags);
	if (IS_ERR(reply)) {
		err = PTR_ERR(reply);
		goto unlock;
	}

	ovs_unlock();
	return genlmsg_reply(reply, info);
unlock:
	ovs_unlock();
	return err;
}

static int ovs_flow_cmd_del(struct sk_buff *skb, struct genl_info *info)
{
	struct nlattr **a = info->attrs;
	struct ovs_header *ovs_header = info->userhdr;
	struct net *net = sock_net(skb->sk);
	struct sw_flow_key key;
	struct sk_buff *reply;
	struct sw_flow *flow = NULL;
	struct datapath *dp;
	struct sw_flow_match match;
	struct sw_flow_id ufid;
	u32 ufid_flags = ovs_nla_get_ufid_flags(a[OVS_FLOW_ATTR_UFID_FLAGS]);
	int err;
	bool log = !a[OVS_FLOW_ATTR_PROBE];
	bool ufid_present;

	ufid_present = ovs_nla_get_ufid(&ufid, a[OVS_FLOW_ATTR_UFID], log);
	if (a[OVS_FLOW_ATTR_KEY]) {
		ovs_match_init(&match, &key, true, NULL);
		err = ovs_nla_get_match(net, &match, a[OVS_FLOW_ATTR_KEY],
					NULL, log);
		if (unlikely(err))
			return err;
	}

	ovs_lock();
	dp = get_dp(sock_net(skb->sk), ovs_header->dp_ifindex);
	if (unlikely(!dp)) {
		err = -ENODEV;
		goto unlock;
	}

	if (unlikely(!a[OVS_FLOW_ATTR_KEY] && !ufid_present)) {
		err = ovs_flow_tbl_flush(&dp->table);
		goto unlock;
	}

	if (ufid_present)
		flow = ovs_flow_tbl_lookup_ufid(&dp->table, &ufid);
	else
		flow = ovs_flow_tbl_lookup_exact(&dp->table, &match);
	if (unlikely(!flow)) {
		err = -ENOENT;
		goto unlock;
	}

	ovs_flow_tbl_remove(&dp->table, flow);
	ovs_unlock();

	reply = ovs_flow_cmd_alloc_info((const struct sw_flow_actions __force *) flow->sf_acts,
					&flow->id, info, false, ufid_flags);
	if (likely(reply)) {
		if (likely(!IS_ERR(reply))) {
			rcu_read_lock();	/*To keep RCU checker happy. */
			err = ovs_flow_cmd_fill_info(flow, ovs_header->dp_ifindex,
						     reply, info->snd_portid,
						     info->snd_seq, 0,
						     OVS_FLOW_CMD_DEL,
						     ufid_flags);
			rcu_read_unlock();
			BUG_ON(err < 0);

			ovs_notify(&dp_flow_genl_family, reply, info);
		} else {
			netlink_set_err(sock_net(skb->sk)->genl_sock, 0, 0, PTR_ERR(reply));
		}
	}

	ovs_flow_free(flow, true);
	return 0;
unlock:
	ovs_unlock();
	return err;
}

static int ovs_flow_cmd_dump(struct sk_buff *skb, struct netlink_callback *cb)
{
	struct nlattr *a[__OVS_FLOW_ATTR_MAX];
	struct ovs_header *ovs_header = genlmsg_data(nlmsg_data(cb->nlh));
	struct table_instance *ti;
	struct datapath *dp;
	u32 ufid_flags;
	int err;

	err = genlmsg_parse_deprecated(cb->nlh, &dp_flow_genl_family, a,
				       OVS_FLOW_ATTR_MAX, flow_policy, NULL);
	if (err)
		return err;
	ufid_flags = ovs_nla_get_ufid_flags(a[OVS_FLOW_ATTR_UFID_FLAGS]);

	rcu_read_lock();
	dp = get_dp_rcu(sock_net(skb->sk), ovs_header->dp_ifindex);
	if (!dp) {
		rcu_read_unlock();
		return -ENODEV;
	}

	ti = rcu_dereference(dp->table.ti);
	for (;;) {
		struct sw_flow *flow;
		u32 bucket, obj;

		bucket = cb->args[0];
		obj = cb->args[1];
		flow = ovs_flow_tbl_dump_next(ti, &bucket, &obj);
		if (!flow)
			break;

		if (ovs_flow_cmd_fill_info(flow, ovs_header->dp_ifindex, skb,
					   NETLINK_CB(cb->skb).portid,
					   cb->nlh->nlmsg_seq, NLM_F_MULTI,
					   OVS_FLOW_CMD_NEW, ufid_flags) < 0)
			break;

		cb->args[0] = bucket;
		cb->args[1] = obj;
	}
	rcu_read_unlock();
	return skb->len;
}

static const struct nla_policy flow_policy[OVS_FLOW_ATTR_MAX + 1] = {
	[OVS_FLOW_ATTR_KEY] = { .type = NLA_NESTED },
	[OVS_FLOW_ATTR_MASK] = { .type = NLA_NESTED },
	[OVS_FLOW_ATTR_ACTIONS] = { .type = NLA_NESTED },
	[OVS_FLOW_ATTR_CLEAR] = { .type = NLA_FLAG },
	[OVS_FLOW_ATTR_PROBE] = { .type = NLA_FLAG },
	[OVS_FLOW_ATTR_UFID] = { .type = NLA_UNSPEC, .len = 1 },
	[OVS_FLOW_ATTR_UFID_FLAGS] = { .type = NLA_U32 },
};

static const struct genl_ops dp_flow_genl_ops[] = {
	{ .cmd = OVS_FLOW_CMD_NEW,
	  .validate = GENL_DONT_VALIDATE_STRICT | GENL_DONT_VALIDATE_DUMP,
	  .flags = GENL_UNS_ADMIN_PERM, /* Requires CAP_NET_ADMIN privilege. */
	  .doit = ovs_flow_cmd_new
	},
	{ .cmd = OVS_FLOW_CMD_DEL,
	  .validate = GENL_DONT_VALIDATE_STRICT | GENL_DONT_VALIDATE_DUMP,
	  .flags = GENL_UNS_ADMIN_PERM, /* Requires CAP_NET_ADMIN privilege. */
	  .doit = ovs_flow_cmd_del
	},
	{ .cmd = OVS_FLOW_CMD_GET,
	  .validate = GENL_DONT_VALIDATE_STRICT | GENL_DONT_VALIDATE_DUMP,
	  .flags = 0,		    /* OK for unprivileged users. */
	  .doit = ovs_flow_cmd_get,
	  .dumpit = ovs_flow_cmd_dump
	},
	{ .cmd = OVS_FLOW_CMD_SET,
	  .validate = GENL_DONT_VALIDATE_STRICT | GENL_DONT_VALIDATE_DUMP,
	  .flags = GENL_UNS_ADMIN_PERM, /* Requires CAP_NET_ADMIN privilege. */
	  .doit = ovs_flow_cmd_set,
	},
};

static struct genl_family dp_flow_genl_family __ro_after_init = {
	.hdrsize = sizeof(struct ovs_header),
	.name = OVS_FLOW_FAMILY,
	.version = OVS_FLOW_VERSION,
	.maxattr = OVS_FLOW_ATTR_MAX,
	.policy = flow_policy,
	.netnsok = true,
	.parallel_ops = true,
	.ops = dp_flow_genl_ops,
	.n_ops = ARRAY_SIZE(dp_flow_genl_ops),
	.mcgrps = &ovs_dp_flow_multicast_group,
	.n_mcgrps = 1,
	.module = THIS_MODULE,
};

static size_t ovs_dp_cmd_msg_size(void)
{
	size_t msgsize = NLMSG_ALIGN(sizeof(struct ovs_header));

	msgsize += nla_total_size(IFNAMSIZ);
	msgsize += nla_total_size_64bit(sizeof(struct ovs_dp_stats));
	msgsize += nla_total_size_64bit(sizeof(struct ovs_dp_megaflow_stats));
	msgsize += nla_total_size(sizeof(u32)); /* OVS_DP_ATTR_USER_FEATURES */

	return msgsize;
}

/* Called with ovs_mutex. */
static int ovs_dp_cmd_fill_info(struct datapath *dp, struct sk_buff *skb,
				u32 portid, u32 seq, u32 flags, u8 cmd)
{
	struct ovs_header *ovs_header;
	struct ovs_dp_stats dp_stats;
	struct ovs_dp_megaflow_stats dp_megaflow_stats;
	int err;

	ovs_header = genlmsg_put(skb, portid, seq, &dp_datapath_genl_family,
				   flags, cmd);
	if (!ovs_header)
		goto error;

	ovs_header->dp_ifindex = get_dpifindex(dp);

	err = nla_put_string(skb, OVS_DP_ATTR_NAME, ovs_dp_name(dp));
	if (err)
		goto nla_put_failure;

	get_dp_stats(dp, &dp_stats, &dp_megaflow_stats);
	if (nla_put_64bit(skb, OVS_DP_ATTR_STATS, sizeof(struct ovs_dp_stats),
			  &dp_stats, OVS_DP_ATTR_PAD))
		goto nla_put_failure;

	if (nla_put_64bit(skb, OVS_DP_ATTR_MEGAFLOW_STATS,
			  sizeof(struct ovs_dp_megaflow_stats),
			  &dp_megaflow_stats, OVS_DP_ATTR_PAD))
		goto nla_put_failure;

	if (nla_put_u32(skb, OVS_DP_ATTR_USER_FEATURES, dp->user_features))
		goto nla_put_failure;

	genlmsg_end(skb, ovs_header);
	return 0;

nla_put_failure:
	genlmsg_cancel(skb, ovs_header);
error:
	return -EMSGSIZE;
}

static struct sk_buff *ovs_dp_cmd_alloc_info(void)
{
	return genlmsg_new(ovs_dp_cmd_msg_size(), GFP_KERNEL);
}

/* Called with rcu_read_lock or ovs_mutex. */
static struct datapath *lookup_datapath(struct net *net,
					const struct ovs_header *ovs_header,
					struct nlattr *a[OVS_DP_ATTR_MAX + 1])
{
	struct datapath *dp;

	if (!a[OVS_DP_ATTR_NAME])
		dp = get_dp(net, ovs_header->dp_ifindex);
	else {
		struct vport *vport;

		vport = ovs_vport_locate(net, nla_data(a[OVS_DP_ATTR_NAME]));
		dp = vport && vport->port_no == OVSP_LOCAL ? vport->dp : NULL;
	}
	return dp ? dp : ERR_PTR(-ENODEV);
}

static void ovs_dp_reset_user_features(struct sk_buff *skb, struct genl_info *info)
{
	struct datapath *dp;

	dp = lookup_datapath(sock_net(skb->sk), info->userhdr, info->attrs);
	if (IS_ERR(dp))
		return;

	WARN(dp->user_features, "Dropping previously announced user features\n");
	dp->user_features = 0;
}

static void ovs_dp_change(struct datapath *dp, struct nlattr *a[])
{
	if (a[OVS_DP_ATTR_USER_FEATURES])
		dp->user_features = nla_get_u32(a[OVS_DP_ATTR_USER_FEATURES]);
}

static int ovs_dp_cmd_new(struct sk_buff *skb, struct genl_info *info)
{
	struct nlattr **a = info->attrs;
	struct vport_parms parms;
	struct sk_buff *reply;
	struct datapath *dp;
	struct vport *vport;
	struct ovs_net *ovs_net;
	int err, i;

	err = -EINVAL;
	if (!a[OVS_DP_ATTR_NAME] || !a[OVS_DP_ATTR_UPCALL_PID])
		goto err;

	reply = ovs_dp_cmd_alloc_info();
	if (!reply)
		return -ENOMEM;

	err = -ENOMEM;
	dp = kzalloc(sizeof(*dp), GFP_KERNEL);
	if (dp == NULL)
		goto err_free_reply;

	ovs_dp_set_net(dp, sock_net(skb->sk));

	/* Allocate table. */
	err = ovs_flow_tbl_init(&dp->table);
	if (err)
		goto err_free_dp;

	dp->stats_percpu = netdev_alloc_pcpu_stats(struct dp_stats_percpu);
	if (!dp->stats_percpu) {
		err = -ENOMEM;
		goto err_destroy_table;
	}

	dp->ports = kmalloc_array(DP_VPORT_HASH_BUCKETS,
				  sizeof(struct hlist_head),
				  GFP_KERNEL);
	if (!dp->ports) {
		err = -ENOMEM;
		goto err_destroy_percpu;
	}

	for (i = 0; i < DP_VPORT_HASH_BUCKETS; i++)
		INIT_HLIST_HEAD(&dp->ports[i]);

	err = ovs_meters_init(dp);
	if (err)
		goto err_destroy_ports_array;

	/* Set up our datapath device. */
	parms.name = nla_data(a[OVS_DP_ATTR_NAME]);
	parms.type = OVS_VPORT_TYPE_INTERNAL;
	parms.options = NULL;
	parms.dp = dp;
	parms.port_no = OVSP_LOCAL;
	parms.upcall_portids = a[OVS_DP_ATTR_UPCALL_PID];

	ovs_dp_change(dp, a);

	/* So far only local changes have been made, now need the lock. */
	ovs_lock();

	vport = new_vport(&parms);
	if (IS_ERR(vport)) {
		err = PTR_ERR(vport);
		if (err == -EBUSY)
			err = -EEXIST;

		if (err == -EEXIST) {
			/* An outdated user space instance that does not understand
			 * the concept of user_features has attempted to create a new
			 * datapath and is likely to reuse it. Drop all user features.
			 */
			if (info->genlhdr->version < OVS_DP_VER_FEATURES)
				ovs_dp_reset_user_features(skb, info);
		}

		goto err_destroy_meters;
	}

	err = ovs_dp_cmd_fill_info(dp, reply, info->snd_portid,
				   info->snd_seq, 0, OVS_DP_CMD_NEW);
	BUG_ON(err < 0);

	ovs_net = net_generic(ovs_dp_get_net(dp), ovs_net_id);
	list_add_tail_rcu(&dp->list_node, &ovs_net->dps);

	ovs_unlock();

	ovs_notify(&dp_datapath_genl_family, reply, info);
	return 0;

err_destroy_meters:
	ovs_unlock();
	ovs_meters_exit(dp);
err_destroy_ports_array:
	kfree(dp->ports);
err_destroy_percpu:
	free_percpu(dp->stats_percpu);
err_destroy_table:
	ovs_flow_tbl_destroy(&dp->table);
err_free_dp:
	kfree(dp);
err_free_reply:
	kfree_skb(reply);
err:
	return err;
}

/* Called with ovs_mutex. */
static void __dp_destroy(struct datapath *dp)
{
	int i;

	for (i = 0; i < DP_VPORT_HASH_BUCKETS; i++) {
		struct vport *vport;
		struct hlist_node *n;

		hlist_for_each_entry_safe(vport, n, &dp->ports[i], dp_hash_node)
			if (vport->port_no != OVSP_LOCAL)
				ovs_dp_detach_port(vport);
	}

	list_del_rcu(&dp->list_node);

	/* OVSP_LOCAL is datapath internal port. We need to make sure that
	 * all ports in datapath are destroyed first before freeing datapath.
	 */
	ovs_dp_detach_port(ovs_vport_ovsl(dp, OVSP_LOCAL));

	/* RCU destroy the flow table */
	call_rcu(&dp->rcu, destroy_dp_rcu);
}

static int ovs_dp_cmd_del(struct sk_buff *skb, struct genl_info *info)
{
	struct sk_buff *reply;
	struct datapath *dp;
	int err;

	reply = ovs_dp_cmd_alloc_info();
	if (!reply)
		return -ENOMEM;

	ovs_lock();
	dp = lookup_datapath(sock_net(skb->sk), info->userhdr, info->attrs);
	err = PTR_ERR(dp);
	if (IS_ERR(dp))
		goto err_unlock_free;

	err = ovs_dp_cmd_fill_info(dp, reply, info->snd_portid,
				   info->snd_seq, 0, OVS_DP_CMD_DEL);
	BUG_ON(err < 0);

	__dp_destroy(dp);
	ovs_unlock();

	ovs_notify(&dp_datapath_genl_family, reply, info);

	return 0;

err_unlock_free:
	ovs_unlock();
	kfree_skb(reply);
	return err;
}

static int ovs_dp_cmd_set(struct sk_buff *skb, struct genl_info *info)
{
	struct sk_buff *reply;
	struct datapath *dp;
	int err;

	reply = ovs_dp_cmd_alloc_info();
	if (!reply)
		return -ENOMEM;

	ovs_lock();
	dp = lookup_datapath(sock_net(skb->sk), info->userhdr, info->attrs);
	err = PTR_ERR(dp);
	if (IS_ERR(dp))
		goto err_unlock_free;

	ovs_dp_change(dp, info->attrs);

	err = ovs_dp_cmd_fill_info(dp, reply, info->snd_portid,
				   info->snd_seq, 0, OVS_DP_CMD_NEW);
	BUG_ON(err < 0);

	ovs_unlock();
	ovs_notify(&dp_datapath_genl_family, reply, info);

	return 0;

err_unlock_free:
	ovs_unlock();
	kfree_skb(reply);
	return err;
}

static int ovs_dp_cmd_get(struct sk_buff *skb, struct genl_info *info)
{
	struct sk_buff *reply;
	struct datapath *dp;
	int err;

	reply = ovs_dp_cmd_alloc_info();
	if (!reply)
		return -ENOMEM;

	ovs_lock();
	dp = lookup_datapath(sock_net(skb->sk), info->userhdr, info->attrs);
	if (IS_ERR(dp)) {
		err = PTR_ERR(dp);
		goto err_unlock_free;
	}
	err = ovs_dp_cmd_fill_info(dp, reply, info->snd_portid,
				   info->snd_seq, 0, OVS_DP_CMD_NEW);
	BUG_ON(err < 0);
	ovs_unlock();

	return genlmsg_reply(reply, info);

err_unlock_free:
	ovs_unlock();
	kfree_skb(reply);
	return err;
}

static int ovs_dp_cmd_dump(struct sk_buff *skb, struct netlink_callback *cb)
{
	struct ovs_net *ovs_net = net_generic(sock_net(skb->sk), ovs_net_id);
	struct datapath *dp;
	int skip = cb->args[0];
	int i = 0;

	ovs_lock();
	list_for_each_entry(dp, &ovs_net->dps, list_node) {
		if (i >= skip &&
		    ovs_dp_cmd_fill_info(dp, skb, NETLINK_CB(cb->skb).portid,
					 cb->nlh->nlmsg_seq, NLM_F_MULTI,
					 OVS_DP_CMD_NEW) < 0)
			break;
		i++;
	}
	ovs_unlock();

	cb->args[0] = i;

	return skb->len;
}

static const struct nla_policy datapath_policy[OVS_DP_ATTR_MAX + 1] = {
	[OVS_DP_ATTR_NAME] = { .type = NLA_NUL_STRING, .len = IFNAMSIZ - 1 },
	[OVS_DP_ATTR_UPCALL_PID] = { .type = NLA_U32 },
	[OVS_DP_ATTR_USER_FEATURES] = { .type = NLA_U32 },
};

static const struct genl_ops dp_datapath_genl_ops[] = {
	{ .cmd = OVS_DP_CMD_NEW,
	  .validate = GENL_DONT_VALIDATE_STRICT | GENL_DONT_VALIDATE_DUMP,
	  .flags = GENL_UNS_ADMIN_PERM, /* Requires CAP_NET_ADMIN privilege. */
	  .doit = ovs_dp_cmd_new
	},
	{ .cmd = OVS_DP_CMD_DEL,
	  .validate = GENL_DONT_VALIDATE_STRICT | GENL_DONT_VALIDATE_DUMP,
	  .flags = GENL_UNS_ADMIN_PERM, /* Requires CAP_NET_ADMIN privilege. */
	  .doit = ovs_dp_cmd_del
	},
	{ .cmd = OVS_DP_CMD_GET,
	  .validate = GENL_DONT_VALIDATE_STRICT | GENL_DONT_VALIDATE_DUMP,
	  .flags = 0,		    /* OK for unprivileged users. */
	  .doit = ovs_dp_cmd_get,
	  .dumpit = ovs_dp_cmd_dump
	},
	{ .cmd = OVS_DP_CMD_SET,
	  .validate = GENL_DONT_VALIDATE_STRICT | GENL_DONT_VALIDATE_DUMP,
	  .flags = GENL_UNS_ADMIN_PERM, /* Requires CAP_NET_ADMIN privilege. */
	  .doit = ovs_dp_cmd_set,
	},
};

static struct genl_family dp_datapath_genl_family __ro_after_init = {
	.hdrsize = sizeof(struct ovs_header),
	.name = OVS_DATAPATH_FAMILY,
	.version = OVS_DATAPATH_VERSION,
	.maxattr = OVS_DP_ATTR_MAX,
	.policy = datapath_policy,
	.netnsok = true,
	.parallel_ops = true,
	.ops = dp_datapath_genl_ops,
	.n_ops = ARRAY_SIZE(dp_datapath_genl_ops),
	.mcgrps = &ovs_dp_datapath_multicast_group,
	.n_mcgrps = 1,
	.module = THIS_MODULE,
};

/* Called with ovs_mutex or RCU read lock. */
static int ovs_vport_cmd_fill_info(struct vport *vport, struct sk_buff *skb,
				   struct net *net, u32 portid, u32 seq,
				   u32 flags, u8 cmd)
{
	struct ovs_header *ovs_header;
	struct ovs_vport_stats vport_stats;
	int err;

	ovs_header = genlmsg_put(skb, portid, seq, &dp_vport_genl_family,
				 flags, cmd);
	if (!ovs_header)
		return -EMSGSIZE;

	ovs_header->dp_ifindex = get_dpifindex(vport->dp);

	if (nla_put_u32(skb, OVS_VPORT_ATTR_PORT_NO, vport->port_no) ||
	    nla_put_u32(skb, OVS_VPORT_ATTR_TYPE, vport->ops->type) ||
	    nla_put_string(skb, OVS_VPORT_ATTR_NAME,
			   ovs_vport_name(vport)) ||
	    nla_put_u32(skb, OVS_VPORT_ATTR_IFINDEX, vport->dev->ifindex))
		goto nla_put_failure;

	if (!net_eq(net, dev_net(vport->dev))) {
		int id = peernet2id_alloc(net, dev_net(vport->dev));

		if (nla_put_s32(skb, OVS_VPORT_ATTR_NETNSID, id))
			goto nla_put_failure;
	}

	ovs_vport_get_stats(vport, &vport_stats);
	if (nla_put_64bit(skb, OVS_VPORT_ATTR_STATS,
			  sizeof(struct ovs_vport_stats), &vport_stats,
			  OVS_VPORT_ATTR_PAD))
		goto nla_put_failure;

	if (ovs_vport_get_upcall_portids(vport, skb))
		goto nla_put_failure;

	err = ovs_vport_get_options(vport, skb);
	if (err == -EMSGSIZE)
		goto error;

	genlmsg_end(skb, ovs_header);
	return 0;

nla_put_failure:
	err = -EMSGSIZE;
error:
	genlmsg_cancel(skb, ovs_header);
	return err;
}

static struct sk_buff *ovs_vport_cmd_alloc_info(void)
{
	return nlmsg_new(NLMSG_DEFAULT_SIZE, GFP_KERNEL);
}

/* Called with ovs_mutex, only via ovs_dp_notify_wq(). */
struct sk_buff *ovs_vport_cmd_build_info(struct vport *vport, struct net *net,
					 u32 portid, u32 seq, u8 cmd)
{
	struct sk_buff *skb;
	int retval;

	skb = nlmsg_new(NLMSG_DEFAULT_SIZE, GFP_ATOMIC);
	if (!skb)
		return ERR_PTR(-ENOMEM);

	retval = ovs_vport_cmd_fill_info(vport, skb, net, portid, seq, 0, cmd);
	BUG_ON(retval < 0);

	return skb;
}

/* Called with ovs_mutex or RCU read lock. */
static struct vport *lookup_vport(struct net *net,
				  const struct ovs_header *ovs_header,
				  struct nlattr *a[OVS_VPORT_ATTR_MAX + 1])
{
	struct datapath *dp;
	struct vport *vport;

	if (a[OVS_VPORT_ATTR_IFINDEX])
		return ERR_PTR(-EOPNOTSUPP);
	if (a[OVS_VPORT_ATTR_NAME]) {
		vport = ovs_vport_locate(net, nla_data(a[OVS_VPORT_ATTR_NAME]));
		if (!vport)
			return ERR_PTR(-ENODEV);
		if (ovs_header->dp_ifindex &&
		    ovs_header->dp_ifindex != get_dpifindex(vport->dp))
			return ERR_PTR(-ENODEV);
		return vport;
	} else if (a[OVS_VPORT_ATTR_PORT_NO]) {
		u32 port_no = nla_get_u32(a[OVS_VPORT_ATTR_PORT_NO]);

		if (port_no >= DP_MAX_PORTS)
			return ERR_PTR(-EFBIG);

		dp = get_dp(net, ovs_header->dp_ifindex);
		if (!dp)
			return ERR_PTR(-ENODEV);

		vport = ovs_vport_ovsl_rcu(dp, port_no);
		if (!vport)
			return ERR_PTR(-ENODEV);
		return vport;
	} else
		return ERR_PTR(-EINVAL);

}

/* Called with ovs_mutex */
static void update_headroom(struct datapath *dp)
{
	unsigned dev_headroom, max_headroom = 0;
	struct net_device *dev;
	struct vport *vport;
	int i;

	for (i = 0; i < DP_VPORT_HASH_BUCKETS; i++) {
		hlist_for_each_entry_rcu(vport, &dp->ports[i], dp_hash_node) {
			dev = vport->dev;
			dev_headroom = netdev_get_fwd_headroom(dev);
			if (dev_headroom > max_headroom)
				max_headroom = dev_headroom;
		}
	}

	dp->max_headroom = max_headroom;
	for (i = 0; i < DP_VPORT_HASH_BUCKETS; i++)
		hlist_for_each_entry_rcu(vport, &dp->ports[i], dp_hash_node)
			netdev_set_rx_headroom(vport->dev, max_headroom);
}

static int ovs_vport_cmd_new(struct sk_buff *skb, struct genl_info *info)
{
	struct nlattr **a = info->attrs;
	struct ovs_header *ovs_header = info->userhdr;
	struct vport_parms parms;
	struct sk_buff *reply;
	struct vport *vport;
	struct datapath *dp;
	u32 port_no;
	int err;

	if (!a[OVS_VPORT_ATTR_NAME] || !a[OVS_VPORT_ATTR_TYPE] ||
	    !a[OVS_VPORT_ATTR_UPCALL_PID])
		return -EINVAL;
	if (a[OVS_VPORT_ATTR_IFINDEX])
		return -EOPNOTSUPP;

	port_no = a[OVS_VPORT_ATTR_PORT_NO]
		? nla_get_u32(a[OVS_VPORT_ATTR_PORT_NO]) : 0;
	if (port_no >= DP_MAX_PORTS)
		return -EFBIG;

	reply = ovs_vport_cmd_alloc_info();
	if (!reply)
		return -ENOMEM;

	ovs_lock();
restart:
	dp = get_dp(sock_net(skb->sk), ovs_header->dp_ifindex);
	err = -ENODEV;
	if (!dp)
		goto exit_unlock_free;

	if (port_no) {
		vport = ovs_vport_ovsl(dp, port_no);
		err = -EBUSY;
		if (vport)
			goto exit_unlock_free;
	} else {
		for (port_no = 1; ; port_no++) {
			if (port_no >= DP_MAX_PORTS) {
				err = -EFBIG;
				goto exit_unlock_free;
			}
			vport = ovs_vport_ovsl(dp, port_no);
			if (!vport)
				break;
		}
	}

	parms.name = nla_data(a[OVS_VPORT_ATTR_NAME]);
	parms.type = nla_get_u32(a[OVS_VPORT_ATTR_TYPE]);
	parms.options = a[OVS_VPORT_ATTR_OPTIONS];
	parms.dp = dp;
	parms.port_no = port_no;
	parms.upcall_portids = a[OVS_VPORT_ATTR_UPCALL_PID];

	vport = new_vport(&parms);
	err = PTR_ERR(vport);
	if (IS_ERR(vport)) {
		if (err == -EAGAIN)
			goto restart;
		goto exit_unlock_free;
	}

	err = ovs_vport_cmd_fill_info(vport, reply, genl_info_net(info),
				      info->snd_portid, info->snd_seq, 0,
				      OVS_VPORT_CMD_NEW);

	if (netdev_get_fwd_headroom(vport->dev) > dp->max_headroom)
		update_headroom(dp);
	else
		netdev_set_rx_headroom(vport->dev, dp->max_headroom);

	BUG_ON(err < 0);
	ovs_unlock();

	ovs_notify(&dp_vport_genl_family, reply, info);
	return 0;

exit_unlock_free:
	ovs_unlock();
	kfree_skb(reply);
	return err;
}

static int ovs_vport_cmd_set(struct sk_buff *skb, struct genl_info *info)
{
	struct nlattr **a = info->attrs;
	struct sk_buff *reply;
	struct vport *vport;
	int err;

	reply = ovs_vport_cmd_alloc_info();
	if (!reply)
		return -ENOMEM;

	ovs_lock();
	vport = lookup_vport(sock_net(skb->sk), info->userhdr, a);
	err = PTR_ERR(vport);
	if (IS_ERR(vport))
		goto exit_unlock_free;

	if (a[OVS_VPORT_ATTR_TYPE] &&
	    nla_get_u32(a[OVS_VPORT_ATTR_TYPE]) != vport->ops->type) {
		err = -EINVAL;
		goto exit_unlock_free;
	}

	if (a[OVS_VPORT_ATTR_OPTIONS]) {
		err = ovs_vport_set_options(vport, a[OVS_VPORT_ATTR_OPTIONS]);
		if (err)
			goto exit_unlock_free;
	}


	if (a[OVS_VPORT_ATTR_UPCALL_PID]) {
		struct nlattr *ids = a[OVS_VPORT_ATTR_UPCALL_PID];

		err = ovs_vport_set_upcall_portids(vport, ids);
		if (err)
			goto exit_unlock_free;
	}

	err = ovs_vport_cmd_fill_info(vport, reply, genl_info_net(info),
				      info->snd_portid, info->snd_seq, 0,
				      OVS_VPORT_CMD_NEW);
	BUG_ON(err < 0);

	ovs_unlock();
	ovs_notify(&dp_vport_genl_family, reply, info);
	return 0;

exit_unlock_free:
	ovs_unlock();
	kfree_skb(reply);
	return err;
}

static int ovs_vport_cmd_del(struct sk_buff *skb, struct genl_info *info)
{
	bool must_update_headroom = false;
	struct nlattr **a = info->attrs;
	struct sk_buff *reply;
	struct datapath *dp;
	struct vport *vport;
	int err;

	reply = ovs_vport_cmd_alloc_info();
	if (!reply)
		return -ENOMEM;

	ovs_lock();
	vport = lookup_vport(sock_net(skb->sk), info->userhdr, a);
	err = PTR_ERR(vport);
	if (IS_ERR(vport))
		goto exit_unlock_free;

	if (vport->port_no == OVSP_LOCAL) {
		err = -EINVAL;
		goto exit_unlock_free;
	}

	err = ovs_vport_cmd_fill_info(vport, reply, genl_info_net(info),
				      info->snd_portid, info->snd_seq, 0,
				      OVS_VPORT_CMD_DEL);
	BUG_ON(err < 0);

	/* the vport deletion may trigger dp headroom update */
	dp = vport->dp;
	if (netdev_get_fwd_headroom(vport->dev) == dp->max_headroom)
		must_update_headroom = true;
	netdev_reset_rx_headroom(vport->dev);
	ovs_dp_detach_port(vport);

	if (must_update_headroom)
		update_headroom(dp);
	ovs_unlock();

	ovs_notify(&dp_vport_genl_family, reply, info);
	return 0;

exit_unlock_free:
	ovs_unlock();
	kfree_skb(reply);
	return err;
}

static int ovs_vport_cmd_get(struct sk_buff *skb, struct genl_info *info)
{
	struct nlattr **a = info->attrs;
	struct ovs_header *ovs_header = info->userhdr;
	struct sk_buff *reply;
	struct vport *vport;
	int err;

	reply = ovs_vport_cmd_alloc_info();
	if (!reply)
		return -ENOMEM;

	rcu_read_lock();
	vport = lookup_vport(sock_net(skb->sk), ovs_header, a);
	err = PTR_ERR(vport);
	if (IS_ERR(vport))
		goto exit_unlock_free;
	err = ovs_vport_cmd_fill_info(vport, reply, genl_info_net(info),
				      info->snd_portid, info->snd_seq, 0,
				      OVS_VPORT_CMD_NEW);
	BUG_ON(err < 0);
	rcu_read_unlock();

	return genlmsg_reply(reply, info);

exit_unlock_free:
	rcu_read_unlock();
	kfree_skb(reply);
	return err;
}

static int ovs_vport_cmd_dump(struct sk_buff *skb, struct netlink_callback *cb)
{
	struct ovs_header *ovs_header = genlmsg_data(nlmsg_data(cb->nlh));
	struct datapath *dp;
	int bucket = cb->args[0], skip = cb->args[1];
	int i, j = 0;

	rcu_read_lock();
	dp = get_dp_rcu(sock_net(skb->sk), ovs_header->dp_ifindex);
	if (!dp) {
		rcu_read_unlock();
		return -ENODEV;
	}
	for (i = bucket; i < DP_VPORT_HASH_BUCKETS; i++) {
		struct vport *vport;

		j = 0;
		hlist_for_each_entry_rcu(vport, &dp->ports[i], dp_hash_node) {
			if (j >= skip &&
			    ovs_vport_cmd_fill_info(vport, skb,
						    sock_net(skb->sk),
						    NETLINK_CB(cb->skb).portid,
						    cb->nlh->nlmsg_seq,
						    NLM_F_MULTI,
						    OVS_VPORT_CMD_NEW) < 0)
				goto out;

			j++;
		}
		skip = 0;
	}
out:
	rcu_read_unlock();

	cb->args[0] = i;
	cb->args[1] = j;

	return skb->len;
}

static const struct nla_policy vport_policy[OVS_VPORT_ATTR_MAX + 1] = {
	[OVS_VPORT_ATTR_NAME] = { .type = NLA_NUL_STRING, .len = IFNAMSIZ - 1 },
	[OVS_VPORT_ATTR_STATS] = { .len = sizeof(struct ovs_vport_stats) },
	[OVS_VPORT_ATTR_PORT_NO] = { .type = NLA_U32 },
	[OVS_VPORT_ATTR_TYPE] = { .type = NLA_U32 },
	[OVS_VPORT_ATTR_UPCALL_PID] = { .type = NLA_U32 },
	[OVS_VPORT_ATTR_OPTIONS] = { .type = NLA_NESTED },
	[OVS_VPORT_ATTR_IFINDEX] = { .type = NLA_U32 },
	[OVS_VPORT_ATTR_NETNSID] = { .type = NLA_S32 },
};

static const struct genl_ops dp_vport_genl_ops[] = {
	{ .cmd = OVS_VPORT_CMD_NEW,
	  .validate = GENL_DONT_VALIDATE_STRICT | GENL_DONT_VALIDATE_DUMP,
	  .flags = GENL_UNS_ADMIN_PERM, /* Requires CAP_NET_ADMIN privilege. */
	  .doit = ovs_vport_cmd_new
	},
	{ .cmd = OVS_VPORT_CMD_DEL,
	  .validate = GENL_DONT_VALIDATE_STRICT | GENL_DONT_VALIDATE_DUMP,
	  .flags = GENL_UNS_ADMIN_PERM, /* Requires CAP_NET_ADMIN privilege. */
	  .doit = ovs_vport_cmd_del
	},
	{ .cmd = OVS_VPORT_CMD_GET,
	  .validate = GENL_DONT_VALIDATE_STRICT | GENL_DONT_VALIDATE_DUMP,
	  .flags = 0,		    /* OK for unprivileged users. */
	  .doit = ovs_vport_cmd_get,
	  .dumpit = ovs_vport_cmd_dump
	},
	{ .cmd = OVS_VPORT_CMD_SET,
	  .validate = GENL_DONT_VALIDATE_STRICT | GENL_DONT_VALIDATE_DUMP,
	  .flags = GENL_UNS_ADMIN_PERM, /* Requires CAP_NET_ADMIN privilege. */
	  .doit = ovs_vport_cmd_set,
	},
};

struct genl_family dp_vport_genl_family __ro_after_init = {
	.hdrsize = sizeof(struct ovs_header),
	.name = OVS_VPORT_FAMILY,
	.version = OVS_VPORT_VERSION,
	.maxattr = OVS_VPORT_ATTR_MAX,
	.policy = vport_policy,
	.netnsok = true,
	.parallel_ops = true,
	.ops = dp_vport_genl_ops,
	.n_ops = ARRAY_SIZE(dp_vport_genl_ops),
	.mcgrps = &ovs_dp_vport_multicast_group,
	.n_mcgrps = 1,
	.module = THIS_MODULE,
};

static struct genl_family * const dp_genl_families[] = {
	&dp_datapath_genl_family,
	&dp_vport_genl_family,
	&dp_flow_genl_family,
	&dp_packet_genl_family,
	&dp_meter_genl_family,
#if	IS_ENABLED(CONFIG_NETFILTER_CONNCOUNT)
	&dp_ct_limit_genl_family,
#endif
};

static void dp_unregister_genl(int n_families)
{
	int i;

	for (i = 0; i < n_families; i++)
		genl_unregister_family(dp_genl_families[i]);
}

static int __init dp_register_genl(void)
{
	int err;
	int i;

	for (i = 0; i < ARRAY_SIZE(dp_genl_families); i++) {

		err = genl_register_family(dp_genl_families[i]);
		if (err)
			goto error;
	}

	return 0;

error:
	dp_unregister_genl(i);
	return err;
}

static int __net_init ovs_init_net(struct net *net)
{
	struct ovs_net *ovs_net = net_generic(net, ovs_net_id);

	INIT_LIST_HEAD(&ovs_net->dps);
	INIT_WORK(&ovs_net->dp_notify_work, ovs_dp_notify_wq);
	return ovs_ct_init(net);
}

static void __net_exit list_vports_from_net(struct net *net, struct net *dnet,
					    struct list_head *head)
{
	struct ovs_net *ovs_net = net_generic(net, ovs_net_id);
	struct datapath *dp;

	list_for_each_entry(dp, &ovs_net->dps, list_node) {
		int i;

		for (i = 0; i < DP_VPORT_HASH_BUCKETS; i++) {
			struct vport *vport;

			hlist_for_each_entry(vport, &dp->ports[i], dp_hash_node) {
				if (vport->ops->type != OVS_VPORT_TYPE_INTERNAL)
					continue;

				if (dev_net(vport->dev) == dnet)
					list_add(&vport->detach_list, head);
			}
		}
	}
}

static void __net_exit ovs_exit_net(struct net *dnet)
{
	struct datapath *dp, *dp_next;
	struct ovs_net *ovs_net = net_generic(dnet, ovs_net_id);
	struct vport *vport, *vport_next;
	struct net *net;
	LIST_HEAD(head);

	ovs_ct_exit(dnet);
	ovs_lock();
	list_for_each_entry_safe(dp, dp_next, &ovs_net->dps, list_node)
		__dp_destroy(dp);

	down_read(&net_rwsem);
	for_each_net(net)
		list_vports_from_net(net, dnet, &head);
	up_read(&net_rwsem);

	/* Detach all vports from given namespace. */
	list_for_each_entry_safe(vport, vport_next, &head, detach_list) {
		list_del(&vport->detach_list);
		ovs_dp_detach_port(vport);
	}

	ovs_unlock();

	cancel_work_sync(&ovs_net->dp_notify_work);
}

static struct pernet_operations ovs_net_ops = {
	.init = ovs_init_net,
	.exit = ovs_exit_net,
	.id   = &ovs_net_id,
	.size = sizeof(struct ovs_net),
};

static int __init dp_init(void)
{
	int err;

	BUILD_BUG_ON(sizeof(struct ovs_skb_cb) > FIELD_SIZEOF(struct sk_buff, cb));

	pr_info("Open vSwitch switching datapath\n");

	err = action_fifos_init();
	if (err)
		goto error;

	err = ovs_internal_dev_rtnl_link_register();
	if (err)
		goto error_action_fifos_exit;

	err = ovs_flow_init();
	if (err)
		goto error_unreg_rtnl_link;

	err = ovs_vport_init();
	if (err)
		goto error_flow_exit;

	err = register_pernet_device(&ovs_net_ops);
	if (err)
		goto error_vport_exit;

	err = register_netdevice_notifier(&ovs_dp_device_notifier);
	if (err)
		goto error_netns_exit;

	err = ovs_netdev_init();
	if (err)
		goto error_unreg_notifier;

	err = dp_register_genl();
	if (err < 0)
		goto error_unreg_netdev;

	return 0;

error_unreg_netdev:
	ovs_netdev_exit();
error_unreg_notifier:
	unregister_netdevice_notifier(&ovs_dp_device_notifier);
error_netns_exit:
	unregister_pernet_device(&ovs_net_ops);
error_vport_exit:
	ovs_vport_exit();
error_flow_exit:
	ovs_flow_exit();
error_unreg_rtnl_link:
	ovs_internal_dev_rtnl_link_unregister();
error_action_fifos_exit:
	action_fifos_exit();
error:
	return err;
}

static void dp_cleanup(void)
{
	dp_unregister_genl(ARRAY_SIZE(dp_genl_families));
	ovs_netdev_exit();
	unregister_netdevice_notifier(&ovs_dp_device_notifier);
	unregister_pernet_device(&ovs_net_ops);
	rcu_barrier();
	ovs_vport_exit();
	ovs_flow_exit();
	ovs_internal_dev_rtnl_link_unregister();
	action_fifos_exit();
}

module_init(dp_init);
module_exit(dp_cleanup);

MODULE_DESCRIPTION("Open vSwitch switching datapath");
MODULE_LICENSE("GPL");
MODULE_ALIAS_GENL_FAMILY(OVS_DATAPATH_FAMILY);
MODULE_ALIAS_GENL_FAMILY(OVS_VPORT_FAMILY);
MODULE_ALIAS_GENL_FAMILY(OVS_FLOW_FAMILY);
MODULE_ALIAS_GENL_FAMILY(OVS_PACKET_FAMILY);
MODULE_ALIAS_GENL_FAMILY(OVS_METER_FAMILY);
MODULE_ALIAS_GENL_FAMILY(OVS_CT_LIMIT_FAMILY);<|MERGE_RESOLUTION|>--- conflicted
+++ resolved
@@ -435,6 +435,10 @@
 
 	upcall = genlmsg_put(user_skb, 0, 0, &dp_packet_genl_family,
 			     0, upcall_info->cmd);
+	if (!upcall) {
+		err = -EINVAL;
+		goto out;
+	}
 	upcall->dp_ifindex = dp_ifindex;
 
 	err = ovs_nla_put_key(key, key, OVS_PACKET_ATTR_KEY, false, user_skb);
@@ -447,16 +451,12 @@
 			  nla_data(upcall_info->userdata));
 
 	if (upcall_info->egress_tun_info) {
-<<<<<<< HEAD
-		nla = nla_nest_start(user_skb, OVS_PACKET_ATTR_EGRESS_TUN_KEY);
-=======
 		nla = nla_nest_start_noflag(user_skb,
 					    OVS_PACKET_ATTR_EGRESS_TUN_KEY);
 		if (!nla) {
 			err = -EMSGSIZE;
 			goto out;
 		}
->>>>>>> 407d19ab
 		err = ovs_nla_put_tunnel_info(user_skb,
 					      upcall_info->egress_tun_info);
 		if (err)
@@ -466,15 +466,11 @@
 	}
 
 	if (upcall_info->actions_len) {
-<<<<<<< HEAD
-		nla = nla_nest_start(user_skb, OVS_PACKET_ATTR_ACTIONS);
-=======
 		nla = nla_nest_start_noflag(user_skb, OVS_PACKET_ATTR_ACTIONS);
 		if (!nla) {
 			err = -EMSGSIZE;
 			goto out;
 		}
->>>>>>> 407d19ab
 		err = ovs_nla_put_actions(upcall_info->actions,
 					  upcall_info->actions_len,
 					  user_skb);
@@ -1190,14 +1186,14 @@
 						       ovs_header->dp_ifindex,
 						       reply, info->snd_portid,
 						       info->snd_seq, 0,
-						       OVS_FLOW_CMD_NEW,
+						       OVS_FLOW_CMD_SET,
 						       ufid_flags);
 			BUG_ON(error < 0);
 		}
 	} else {
 		/* Could not alloc without acts before locking. */
 		reply = ovs_flow_cmd_build_info(flow, ovs_header->dp_ifindex,
-						info, OVS_FLOW_CMD_NEW, false,
+						info, OVS_FLOW_CMD_SET, false,
 						ufid_flags);
 
 		if (IS_ERR(reply)) {
@@ -1273,7 +1269,7 @@
 	}
 
 	reply = ovs_flow_cmd_build_info(flow, ovs_header->dp_ifindex, info,
-					OVS_FLOW_CMD_NEW, true, ufid_flags);
+					OVS_FLOW_CMD_GET, true, ufid_flags);
 	if (IS_ERR(reply)) {
 		err = PTR_ERR(reply);
 		goto unlock;
@@ -1397,7 +1393,7 @@
 		if (ovs_flow_cmd_fill_info(flow, ovs_header->dp_ifindex, skb,
 					   NETLINK_CB(cb->skb).portid,
 					   cb->nlh->nlmsg_seq, NLM_F_MULTI,
-					   OVS_FLOW_CMD_NEW, ufid_flags) < 0)
+					   OVS_FLOW_CMD_GET, ufid_flags) < 0)
 			break;
 
 		cb->args[0] = bucket;
@@ -1739,7 +1735,7 @@
 	ovs_dp_change(dp, info->attrs);
 
 	err = ovs_dp_cmd_fill_info(dp, reply, info->snd_portid,
-				   info->snd_seq, 0, OVS_DP_CMD_NEW);
+				   info->snd_seq, 0, OVS_DP_CMD_SET);
 	BUG_ON(err < 0);
 
 	ovs_unlock();
@@ -1770,7 +1766,7 @@
 		goto err_unlock_free;
 	}
 	err = ovs_dp_cmd_fill_info(dp, reply, info->snd_portid,
-				   info->snd_seq, 0, OVS_DP_CMD_NEW);
+				   info->snd_seq, 0, OVS_DP_CMD_GET);
 	BUG_ON(err < 0);
 	ovs_unlock();
 
@@ -1794,7 +1790,7 @@
 		if (i >= skip &&
 		    ovs_dp_cmd_fill_info(dp, skb, NETLINK_CB(cb->skb).portid,
 					 cb->nlh->nlmsg_seq, NLM_F_MULTI,
-					 OVS_DP_CMD_NEW) < 0)
+					 OVS_DP_CMD_GET) < 0)
 			break;
 		i++;
 	}
@@ -2111,7 +2107,7 @@
 
 	err = ovs_vport_cmd_fill_info(vport, reply, genl_info_net(info),
 				      info->snd_portid, info->snd_seq, 0,
-				      OVS_VPORT_CMD_NEW);
+				      OVS_VPORT_CMD_SET);
 	BUG_ON(err < 0);
 
 	ovs_unlock();
@@ -2192,7 +2188,7 @@
 		goto exit_unlock_free;
 	err = ovs_vport_cmd_fill_info(vport, reply, genl_info_net(info),
 				      info->snd_portid, info->snd_seq, 0,
-				      OVS_VPORT_CMD_NEW);
+				      OVS_VPORT_CMD_GET);
 	BUG_ON(err < 0);
 	rcu_read_unlock();
 
@@ -2228,7 +2224,7 @@
 						    NETLINK_CB(cb->skb).portid,
 						    cb->nlh->nlmsg_seq,
 						    NLM_F_MULTI,
-						    OVS_VPORT_CMD_NEW) < 0)
+						    OVS_VPORT_CMD_GET) < 0)
 				goto out;
 
 			j++;
