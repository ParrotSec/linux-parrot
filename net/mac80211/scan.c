--- conflicted
+++ resolved
@@ -9,14 +9,7 @@
  * Copyright 2007, Michael Wu <flamingice@sourmilk.net>
  * Copyright 2013-2015  Intel Mobile Communications GmbH
  * Copyright 2016-2017  Intel Deutschland GmbH
-<<<<<<< HEAD
- *
- * This program is free software; you can redistribute it and/or modify
- * it under the terms of the GNU General Public License version 2 as
- * published by the Free Software Foundation.
-=======
  * Copyright (C) 2018-2019 Intel Corporation
->>>>>>> 407d19ab
  */
 
 #include <linux/if_arp.h>
@@ -62,62 +55,14 @@
 	return qos_info & IEEE80211_WMM_IE_AP_QOSINFO_UAPSD;
 }
 
-struct ieee80211_bss *
-ieee80211_bss_info_update(struct ieee80211_local *local,
-			  struct ieee80211_rx_status *rx_status,
-			  struct ieee80211_mgmt *mgmt, size_t len,
-			  struct ieee802_11_elems *elems,
-			  struct ieee80211_channel *channel)
-{
-	bool beacon = ieee80211_is_beacon(mgmt->frame_control);
-	struct cfg80211_bss *cbss;
-	struct ieee80211_bss *bss;
+static void
+ieee80211_update_bss_from_elems(struct ieee80211_local *local,
+				struct ieee80211_bss *bss,
+				struct ieee802_11_elems *elems,
+				struct ieee80211_rx_status *rx_status,
+				bool beacon)
+{
 	int clen, srlen;
-	struct cfg80211_inform_bss bss_meta = {
-		.boottime_ns = rx_status->boottime_ns,
-	};
-	bool signal_valid;
-	struct ieee80211_sub_if_data *scan_sdata;
-
-	if (rx_status->flag & RX_FLAG_NO_SIGNAL_VAL)
-		bss_meta.signal = 0; /* invalid signal indication */
-	else if (ieee80211_hw_check(&local->hw, SIGNAL_DBM))
-		bss_meta.signal = rx_status->signal * 100;
-	else if (ieee80211_hw_check(&local->hw, SIGNAL_UNSPEC))
-		bss_meta.signal = (rx_status->signal * 100) / local->hw.max_signal;
-
-	bss_meta.scan_width = NL80211_BSS_CHAN_WIDTH_20;
-	if (rx_status->bw == RATE_INFO_BW_5)
-		bss_meta.scan_width = NL80211_BSS_CHAN_WIDTH_5;
-	else if (rx_status->bw == RATE_INFO_BW_10)
-		bss_meta.scan_width = NL80211_BSS_CHAN_WIDTH_10;
-
-	bss_meta.chan = channel;
-
-	rcu_read_lock();
-	scan_sdata = rcu_dereference(local->scan_sdata);
-	if (scan_sdata && scan_sdata->vif.type == NL80211_IFTYPE_STATION &&
-	    scan_sdata->vif.bss_conf.assoc &&
-	    ieee80211_have_rx_timestamp(rx_status)) {
-		bss_meta.parent_tsf =
-			ieee80211_calculate_rx_timestamp(local, rx_status,
-							 len + FCS_LEN, 24);
-		ether_addr_copy(bss_meta.parent_bssid,
-				scan_sdata->vif.bss_conf.bssid);
-	}
-	rcu_read_unlock();
-
-	cbss = cfg80211_inform_bss_frame_data(local->hw.wiphy, &bss_meta,
-					      mgmt, len, GFP_ATOMIC);
-	if (!cbss)
-		return NULL;
-	/* In case the signal is invalid update the status */
-	signal_valid = abs(channel->center_freq - cbss->channel->center_freq)
-		<= local->hw.wiphy->max_adj_channel_rssi_comp;
-	if (!signal_valid)
-		rx_status->flag |= RX_FLAG_NO_SIGNAL_VAL;
-
-	bss = (void *)cbss->priv;
 
 	if (beacon)
 		bss->device_ts_beacon = rx_status->device_timestamp;
@@ -187,6 +132,89 @@
 			bss->beacon_rate =
 				&sband->bitrates[rx_status->rate_idx];
 	}
+}
+
+struct ieee80211_bss *
+ieee80211_bss_info_update(struct ieee80211_local *local,
+			  struct ieee80211_rx_status *rx_status,
+			  struct ieee80211_mgmt *mgmt, size_t len,
+			  struct ieee80211_channel *channel)
+{
+	bool beacon = ieee80211_is_beacon(mgmt->frame_control);
+	struct cfg80211_bss *cbss, *non_tx_cbss;
+	struct ieee80211_bss *bss, *non_tx_bss;
+	struct cfg80211_inform_bss bss_meta = {
+		.boottime_ns = rx_status->boottime_ns,
+	};
+	bool signal_valid;
+	struct ieee80211_sub_if_data *scan_sdata;
+	struct ieee802_11_elems elems;
+	size_t baselen;
+	u8 *elements;
+
+	if (rx_status->flag & RX_FLAG_NO_SIGNAL_VAL)
+		bss_meta.signal = 0; /* invalid signal indication */
+	else if (ieee80211_hw_check(&local->hw, SIGNAL_DBM))
+		bss_meta.signal = rx_status->signal * 100;
+	else if (ieee80211_hw_check(&local->hw, SIGNAL_UNSPEC))
+		bss_meta.signal = (rx_status->signal * 100) / local->hw.max_signal;
+
+	bss_meta.scan_width = NL80211_BSS_CHAN_WIDTH_20;
+	if (rx_status->bw == RATE_INFO_BW_5)
+		bss_meta.scan_width = NL80211_BSS_CHAN_WIDTH_5;
+	else if (rx_status->bw == RATE_INFO_BW_10)
+		bss_meta.scan_width = NL80211_BSS_CHAN_WIDTH_10;
+
+	bss_meta.chan = channel;
+
+	rcu_read_lock();
+	scan_sdata = rcu_dereference(local->scan_sdata);
+	if (scan_sdata && scan_sdata->vif.type == NL80211_IFTYPE_STATION &&
+	    scan_sdata->vif.bss_conf.assoc &&
+	    ieee80211_have_rx_timestamp(rx_status)) {
+		bss_meta.parent_tsf =
+			ieee80211_calculate_rx_timestamp(local, rx_status,
+							 len + FCS_LEN, 24);
+		ether_addr_copy(bss_meta.parent_bssid,
+				scan_sdata->vif.bss_conf.bssid);
+	}
+	rcu_read_unlock();
+
+	cbss = cfg80211_inform_bss_frame_data(local->hw.wiphy, &bss_meta,
+					      mgmt, len, GFP_ATOMIC);
+	if (!cbss)
+		return NULL;
+
+	if (ieee80211_is_probe_resp(mgmt->frame_control)) {
+		elements = mgmt->u.probe_resp.variable;
+		baselen = offsetof(struct ieee80211_mgmt,
+				   u.probe_resp.variable);
+	} else {
+		baselen = offsetof(struct ieee80211_mgmt, u.beacon.variable);
+		elements = mgmt->u.beacon.variable;
+	}
+
+	if (baselen > len)
+		return NULL;
+
+	ieee802_11_parse_elems(elements, len - baselen, false, &elems,
+			       mgmt->bssid, cbss->bssid);
+
+	/* In case the signal is invalid update the status */
+	signal_valid = abs(channel->center_freq - cbss->channel->center_freq)
+		<= local->hw.wiphy->max_adj_channel_rssi_comp;
+	if (!signal_valid)
+		rx_status->flag |= RX_FLAG_NO_SIGNAL_VAL;
+
+	bss = (void *)cbss->priv;
+	ieee80211_update_bss_from_elems(local, bss, &elems, rx_status, beacon);
+
+	list_for_each_entry(non_tx_cbss, &cbss->nontrans_list, nontrans_list) {
+		non_tx_bss = (void *)non_tx_cbss->priv;
+
+		ieee80211_update_bss_from_elems(local, non_tx_bss, &elems,
+						rx_status, beacon);
+	}
 
 	return bss;
 }
@@ -211,10 +239,7 @@
 	struct ieee80211_sub_if_data *sdata1, *sdata2;
 	struct ieee80211_mgmt *mgmt = (void *)skb->data;
 	struct ieee80211_bss *bss;
-	u8 *elements;
 	struct ieee80211_channel *channel;
-	size_t baselen;
-	struct ieee802_11_elems elems;
 
 	if (skb->len < 24 ||
 	    (!ieee80211_is_probe_resp(mgmt->frame_control) &&
@@ -249,18 +274,7 @@
 		    !ieee80211_scan_accept_presp(sdata2, sched_scan_req_flags,
 						 mgmt->da))
 			return;
-
-		elements = mgmt->u.probe_resp.variable;
-		baselen = offsetof(struct ieee80211_mgmt, u.probe_resp.variable);
-	} else {
-		baselen = offsetof(struct ieee80211_mgmt, u.beacon.variable);
-		elements = mgmt->u.beacon.variable;
-	}
-
-	if (baselen > skb->len)
-		return;
-
-	ieee802_11_parse_elems(elements, skb->len - baselen, false, &elems);
+	}
 
 	channel = ieee80211_get_channel(local->hw.wiphy, rx_status->freq);
 
@@ -268,7 +282,7 @@
 		return;
 
 	bss = ieee80211_bss_info_update(local, rx_status,
-					mgmt, skb->len, &elems,
+					mgmt, skb->len,
 					channel);
 	if (bss)
 		ieee80211_rx_bss_put(local, bss);
@@ -361,7 +375,7 @@
 static void __ieee80211_scan_completed(struct ieee80211_hw *hw, bool aborted)
 {
 	struct ieee80211_local *local = hw_to_local(hw);
-	bool hw_scan = local->ops->hw_scan;
+	bool hw_scan = test_bit(SCAN_HW_SCANNING, &local->scanning);
 	bool was_scanning = local->scanning;
 	struct cfg80211_scan_request *scan_req;
 	struct ieee80211_sub_if_data *scan_sdata;
@@ -611,6 +625,7 @@
 				  struct cfg80211_scan_request *req)
 {
 	struct ieee80211_local *local = sdata->local;
+	bool hw_scan = local->ops->hw_scan;
 	int rc;
 
 	lockdep_assert_held(&local->mtx);
@@ -625,7 +640,8 @@
 		return 0;
 	}
 
-	if (local->ops->hw_scan) {
+ again:
+	if (hw_scan) {
 		u8 *ies;
 
 		local->hw_scan_ies_bufsize = local->scan_ies_len + req->ie_len;
@@ -684,7 +700,7 @@
 	else
 		memcpy(local->scan_addr, sdata->vif.addr, ETH_ALEN);
 
-	if (local->ops->hw_scan) {
+	if (hw_scan) {
 		__set_bit(SCAN_HW_SCANNING, &local->scanning);
 	} else if ((req->n_channels == 1) &&
 		   (req->channels[0] == local->_oper_chandef.chan)) {
@@ -727,7 +743,7 @@
 
 	ieee80211_recalc_idle(local);
 
-	if (local->ops->hw_scan) {
+	if (hw_scan) {
 		WARN_ON(!ieee80211_prep_hw_scan(local));
 		rc = drv_hw_scan(local, sdata, local->hw_scan_req);
 	} else {
@@ -743,6 +759,18 @@
 
 		local->scan_req = NULL;
 		RCU_INIT_POINTER(local->scan_sdata, NULL);
+	}
+
+	if (hw_scan && rc == 1) {
+		/*
+		 * we can't fall back to software for P2P-GO
+		 * as it must update NoA etc.
+		 */
+		if (ieee80211_vif_type_p2p(&sdata->vif) ==
+				NL80211_IFTYPE_P2P_GO)
+			return -EOPNOTSUPP;
+		hw_scan = false;
+		goto again;
 	}
 
 	return rc;
