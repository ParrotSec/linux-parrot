// SPDX-License-Identifier: GPL-2.0-only
/*
 * Copyright 2002-2005, Instant802 Networks, Inc.
 * Copyright 2005-2006, Devicescape Software, Inc.
 * Copyright 2006-2007	Jiri Benc <jbenc@suse.cz>
 * Copyright 2007-2010	Johannes Berg <johannes@sipsolutions.net>
 * Copyright 2013-2014  Intel Mobile Communications GmbH
 * Copyright(c) 2015 - 2017 Intel Deutschland GmbH
<<<<<<< HEAD
 * Copyright (C) 2018 Intel Corporation
 *
 * This program is free software; you can redistribute it and/or modify
 * it under the terms of the GNU General Public License version 2 as
 * published by the Free Software Foundation.
=======
 * Copyright (C) 2018-2019 Intel Corporation
>>>>>>> 407d19ab
 */

#include <linux/jiffies.h>
#include <linux/slab.h>
#include <linux/kernel.h>
#include <linux/skbuff.h>
#include <linux/netdevice.h>
#include <linux/etherdevice.h>
#include <linux/rcupdate.h>
#include <linux/export.h>
#include <linux/bitops.h>
#include <net/mac80211.h>
#include <net/ieee80211_radiotap.h>
#include <asm/unaligned.h>

#include "ieee80211_i.h"
#include "driver-ops.h"
#include "led.h"
#include "mesh.h"
#include "wep.h"
#include "wpa.h"
#include "tkip.h"
#include "wme.h"
#include "rate.h"

static inline void ieee80211_rx_stats(struct net_device *dev, u32 len)
{
	struct pcpu_sw_netstats *tstats = this_cpu_ptr(dev->tstats);

	u64_stats_update_begin(&tstats->syncp);
	tstats->rx_packets++;
	tstats->rx_bytes += len;
	u64_stats_update_end(&tstats->syncp);
}

static u8 *ieee80211_get_bssid(struct ieee80211_hdr *hdr, size_t len,
			       enum nl80211_iftype type)
{
	__le16 fc = hdr->frame_control;

	if (ieee80211_is_data(fc)) {
		if (len < 24) /* drop incorrect hdr len (data) */
			return NULL;

		if (ieee80211_has_a4(fc))
			return NULL;
		if (ieee80211_has_tods(fc))
			return hdr->addr1;
		if (ieee80211_has_fromds(fc))
			return hdr->addr2;

		return hdr->addr3;
	}

	if (ieee80211_is_mgmt(fc)) {
		if (len < 24) /* drop incorrect hdr len (mgmt) */
			return NULL;
		return hdr->addr3;
	}

	if (ieee80211_is_ctl(fc)) {
		if (ieee80211_is_pspoll(fc))
			return hdr->addr1;

		if (ieee80211_is_back_req(fc)) {
			switch (type) {
			case NL80211_IFTYPE_STATION:
				return hdr->addr2;
			case NL80211_IFTYPE_AP:
			case NL80211_IFTYPE_AP_VLAN:
				return hdr->addr1;
			default:
				break; /* fall through to the return */
			}
		}
	}

	return NULL;
}

/*
 * monitor mode reception
 *
 * This function cleans up the SKB, i.e. it removes all the stuff
 * only useful for monitoring.
 */
static void remove_monitor_info(struct sk_buff *skb,
				unsigned int present_fcs_len,
				unsigned int rtap_space)
{
	if (present_fcs_len)
		__pskb_trim(skb, skb->len - present_fcs_len);
	__pskb_pull(skb, rtap_space);
}

static inline bool should_drop_frame(struct sk_buff *skb, int present_fcs_len,
				     unsigned int rtap_space)
{
	struct ieee80211_rx_status *status = IEEE80211_SKB_RXCB(skb);
	struct ieee80211_hdr *hdr;

	hdr = (void *)(skb->data + rtap_space);

	if (status->flag & (RX_FLAG_FAILED_FCS_CRC |
			    RX_FLAG_FAILED_PLCP_CRC |
			    RX_FLAG_ONLY_MONITOR))
		return true;

	if (unlikely(skb->len < 16 + present_fcs_len + rtap_space))
		return true;

	if (ieee80211_is_ctl(hdr->frame_control) &&
	    !ieee80211_is_pspoll(hdr->frame_control) &&
	    !ieee80211_is_back_req(hdr->frame_control))
		return true;

	return false;
}

static int
ieee80211_rx_radiotap_hdrlen(struct ieee80211_local *local,
			     struct ieee80211_rx_status *status,
			     struct sk_buff *skb)
{
	int len;

	/* always present fields */
	len = sizeof(struct ieee80211_radiotap_header) + 8;

	/* allocate extra bitmaps */
	if (status->chains)
		len += 4 * hweight8(status->chains);
	/* vendor presence bitmap */
	if (status->flag & RX_FLAG_RADIOTAP_VENDOR_DATA)
		len += 4;

	if (ieee80211_have_rx_timestamp(status)) {
		len = ALIGN(len, 8);
		len += 8;
	}
	if (ieee80211_hw_check(&local->hw, SIGNAL_DBM))
		len += 1;

	/* antenna field, if we don't have per-chain info */
	if (!status->chains)
		len += 1;

	/* padding for RX_FLAGS if necessary */
	len = ALIGN(len, 2);

	if (status->encoding == RX_ENC_HT) /* HT info */
		len += 3;

	if (status->flag & RX_FLAG_AMPDU_DETAILS) {
		len = ALIGN(len, 4);
		len += 8;
	}

	if (status->encoding == RX_ENC_VHT) {
		len = ALIGN(len, 2);
		len += 12;
	}

	if (local->hw.radiotap_timestamp.units_pos >= 0) {
		len = ALIGN(len, 8);
		len += 12;
	}

	if (status->encoding == RX_ENC_HE &&
	    status->flag & RX_FLAG_RADIOTAP_HE) {
		len = ALIGN(len, 2);
		len += 12;
		BUILD_BUG_ON(sizeof(struct ieee80211_radiotap_he) != 12);
	}

	if (status->encoding == RX_ENC_HE &&
	    status->flag & RX_FLAG_RADIOTAP_HE_MU) {
		len = ALIGN(len, 2);
		len += 12;
		BUILD_BUG_ON(sizeof(struct ieee80211_radiotap_he_mu) != 12);
	}

	if (status->chains) {
		/* antenna and antenna signal fields */
		len += 2 * hweight8(status->chains);
	}

	if (status->flag & RX_FLAG_RADIOTAP_VENDOR_DATA) {
		struct ieee80211_vendor_radiotap *rtap = (void *)skb->data;

		/* alignment for fixed 6-byte vendor data header */
		len = ALIGN(len, 2);
		/* vendor data header */
		len += 6;
		if (WARN_ON(rtap->align == 0))
			rtap->align = 1;
		len = ALIGN(len, rtap->align);
		len += rtap->len + rtap->pad;
	}

	return len;
}

static void ieee80211_handle_mu_mimo_mon(struct ieee80211_sub_if_data *sdata,
					 struct sk_buff *skb,
					 int rtap_space)
{
	struct {
		struct ieee80211_hdr_3addr hdr;
		u8 category;
		u8 action_code;
	} __packed __aligned(2) action;

	if (!sdata)
		return;

	BUILD_BUG_ON(sizeof(action) != IEEE80211_MIN_ACTION_SIZE + 1);

	if (skb->len < rtap_space + sizeof(action) +
		       VHT_MUMIMO_GROUPS_DATA_LEN)
		return;

	if (!is_valid_ether_addr(sdata->u.mntr.mu_follow_addr))
		return;

	skb_copy_bits(skb, rtap_space, &action, sizeof(action));

	if (!ieee80211_is_action(action.hdr.frame_control))
		return;

	if (action.category != WLAN_CATEGORY_VHT)
		return;

	if (action.action_code != WLAN_VHT_ACTION_GROUPID_MGMT)
		return;

	if (!ether_addr_equal(action.hdr.addr1, sdata->u.mntr.mu_follow_addr))
		return;

	skb = skb_copy(skb, GFP_ATOMIC);
	if (!skb)
		return;

	skb_queue_tail(&sdata->skb_queue, skb);
	ieee80211_queue_work(&sdata->local->hw, &sdata->work);
}

/*
 * ieee80211_add_rx_radiotap_header - add radiotap header
 *
 * add a radiotap header containing all the fields which the hardware provided.
 */
static void
ieee80211_add_rx_radiotap_header(struct ieee80211_local *local,
				 struct sk_buff *skb,
				 struct ieee80211_rate *rate,
				 int rtap_len, bool has_fcs)
{
	struct ieee80211_rx_status *status = IEEE80211_SKB_RXCB(skb);
	struct ieee80211_radiotap_header *rthdr;
	unsigned char *pos;
	__le32 *it_present;
	u32 it_present_val;
	u16 rx_flags = 0;
	u16 channel_flags = 0;
	int mpdulen, chain;
	unsigned long chains = status->chains;
	struct ieee80211_vendor_radiotap rtap = {};
	struct ieee80211_radiotap_he he = {};
	struct ieee80211_radiotap_he_mu he_mu = {};

	if (status->flag & RX_FLAG_RADIOTAP_HE) {
		he = *(struct ieee80211_radiotap_he *)skb->data;
		skb_pull(skb, sizeof(he));
		WARN_ON_ONCE(status->encoding != RX_ENC_HE);
	}

	if (status->flag & RX_FLAG_RADIOTAP_HE_MU) {
		he_mu = *(struct ieee80211_radiotap_he_mu *)skb->data;
		skb_pull(skb, sizeof(he_mu));
	}

	if (status->flag & RX_FLAG_RADIOTAP_VENDOR_DATA) {
		rtap = *(struct ieee80211_vendor_radiotap *)skb->data;
		/* rtap.len and rtap.pad are undone immediately */
		skb_pull(skb, sizeof(rtap) + rtap.len + rtap.pad);
	}

	mpdulen = skb->len;
	if (!(has_fcs && ieee80211_hw_check(&local->hw, RX_INCLUDES_FCS)))
		mpdulen += FCS_LEN;

	rthdr = skb_push(skb, rtap_len);
	memset(rthdr, 0, rtap_len - rtap.len - rtap.pad);
	it_present = &rthdr->it_present;

	/* radiotap header, set always present flags */
	rthdr->it_len = cpu_to_le16(rtap_len);
	it_present_val = BIT(IEEE80211_RADIOTAP_FLAGS) |
			 BIT(IEEE80211_RADIOTAP_CHANNEL) |
			 BIT(IEEE80211_RADIOTAP_RX_FLAGS);

	if (!status->chains)
		it_present_val |= BIT(IEEE80211_RADIOTAP_ANTENNA);

	for_each_set_bit(chain, &chains, IEEE80211_MAX_CHAINS) {
		it_present_val |=
			BIT(IEEE80211_RADIOTAP_EXT) |
			BIT(IEEE80211_RADIOTAP_RADIOTAP_NAMESPACE);
		put_unaligned_le32(it_present_val, it_present);
		it_present++;
		it_present_val = BIT(IEEE80211_RADIOTAP_ANTENNA) |
				 BIT(IEEE80211_RADIOTAP_DBM_ANTSIGNAL);
	}

	if (status->flag & RX_FLAG_RADIOTAP_VENDOR_DATA) {
		it_present_val |= BIT(IEEE80211_RADIOTAP_VENDOR_NAMESPACE) |
				  BIT(IEEE80211_RADIOTAP_EXT);
		put_unaligned_le32(it_present_val, it_present);
		it_present++;
		it_present_val = rtap.present;
	}

	put_unaligned_le32(it_present_val, it_present);

	pos = (void *)(it_present + 1);

	/* the order of the following fields is important */

	/* IEEE80211_RADIOTAP_TSFT */
	if (ieee80211_have_rx_timestamp(status)) {
		/* padding */
		while ((pos - (u8 *)rthdr) & 7)
			*pos++ = 0;
		put_unaligned_le64(
			ieee80211_calculate_rx_timestamp(local, status,
							 mpdulen, 0),
			pos);
		rthdr->it_present |= cpu_to_le32(1 << IEEE80211_RADIOTAP_TSFT);
		pos += 8;
	}

	/* IEEE80211_RADIOTAP_FLAGS */
	if (has_fcs && ieee80211_hw_check(&local->hw, RX_INCLUDES_FCS))
		*pos |= IEEE80211_RADIOTAP_F_FCS;
	if (status->flag & (RX_FLAG_FAILED_FCS_CRC | RX_FLAG_FAILED_PLCP_CRC))
		*pos |= IEEE80211_RADIOTAP_F_BADFCS;
	if (status->enc_flags & RX_ENC_FLAG_SHORTPRE)
		*pos |= IEEE80211_RADIOTAP_F_SHORTPRE;
	pos++;

	/* IEEE80211_RADIOTAP_RATE */
	if (!rate || status->encoding != RX_ENC_LEGACY) {
		/*
		 * Without rate information don't add it. If we have,
		 * MCS information is a separate field in radiotap,
		 * added below. The byte here is needed as padding
		 * for the channel though, so initialise it to 0.
		 */
		*pos = 0;
	} else {
		int shift = 0;
		rthdr->it_present |= cpu_to_le32(1 << IEEE80211_RADIOTAP_RATE);
		if (status->bw == RATE_INFO_BW_10)
			shift = 1;
		else if (status->bw == RATE_INFO_BW_5)
			shift = 2;
		*pos = DIV_ROUND_UP(rate->bitrate, 5 * (1 << shift));
	}
	pos++;

	/* IEEE80211_RADIOTAP_CHANNEL */
	put_unaligned_le16(status->freq, pos);
	pos += 2;
	if (status->bw == RATE_INFO_BW_10)
		channel_flags |= IEEE80211_CHAN_HALF;
	else if (status->bw == RATE_INFO_BW_5)
		channel_flags |= IEEE80211_CHAN_QUARTER;

	if (status->band == NL80211_BAND_5GHZ)
		channel_flags |= IEEE80211_CHAN_OFDM | IEEE80211_CHAN_5GHZ;
	else if (status->encoding != RX_ENC_LEGACY)
		channel_flags |= IEEE80211_CHAN_DYN | IEEE80211_CHAN_2GHZ;
	else if (rate && rate->flags & IEEE80211_RATE_ERP_G)
		channel_flags |= IEEE80211_CHAN_OFDM | IEEE80211_CHAN_2GHZ;
	else if (rate)
		channel_flags |= IEEE80211_CHAN_CCK | IEEE80211_CHAN_2GHZ;
	else
		channel_flags |= IEEE80211_CHAN_2GHZ;
	put_unaligned_le16(channel_flags, pos);
	pos += 2;

	/* IEEE80211_RADIOTAP_DBM_ANTSIGNAL */
	if (ieee80211_hw_check(&local->hw, SIGNAL_DBM) &&
	    !(status->flag & RX_FLAG_NO_SIGNAL_VAL)) {
		*pos = status->signal;
		rthdr->it_present |=
			cpu_to_le32(1 << IEEE80211_RADIOTAP_DBM_ANTSIGNAL);
		pos++;
	}

	/* IEEE80211_RADIOTAP_LOCK_QUALITY is missing */

	if (!status->chains) {
		/* IEEE80211_RADIOTAP_ANTENNA */
		*pos = status->antenna;
		pos++;
	}

	/* IEEE80211_RADIOTAP_DB_ANTNOISE is not used */

	/* IEEE80211_RADIOTAP_RX_FLAGS */
	/* ensure 2 byte alignment for the 2 byte field as required */
	if ((pos - (u8 *)rthdr) & 1)
		*pos++ = 0;
	if (status->flag & RX_FLAG_FAILED_PLCP_CRC)
		rx_flags |= IEEE80211_RADIOTAP_F_RX_BADPLCP;
	put_unaligned_le16(rx_flags, pos);
	pos += 2;

	if (status->encoding == RX_ENC_HT) {
		unsigned int stbc;

		rthdr->it_present |= cpu_to_le32(1 << IEEE80211_RADIOTAP_MCS);
		*pos++ = local->hw.radiotap_mcs_details;
		*pos = 0;
		if (status->enc_flags & RX_ENC_FLAG_SHORT_GI)
			*pos |= IEEE80211_RADIOTAP_MCS_SGI;
		if (status->bw == RATE_INFO_BW_40)
			*pos |= IEEE80211_RADIOTAP_MCS_BW_40;
		if (status->enc_flags & RX_ENC_FLAG_HT_GF)
			*pos |= IEEE80211_RADIOTAP_MCS_FMT_GF;
		if (status->enc_flags & RX_ENC_FLAG_LDPC)
			*pos |= IEEE80211_RADIOTAP_MCS_FEC_LDPC;
		stbc = (status->enc_flags & RX_ENC_FLAG_STBC_MASK) >> RX_ENC_FLAG_STBC_SHIFT;
		*pos |= stbc << IEEE80211_RADIOTAP_MCS_STBC_SHIFT;
		pos++;
		*pos++ = status->rate_idx;
	}

	if (status->flag & RX_FLAG_AMPDU_DETAILS) {
		u16 flags = 0;

		/* ensure 4 byte alignment */
		while ((pos - (u8 *)rthdr) & 3)
			pos++;
		rthdr->it_present |=
			cpu_to_le32(1 << IEEE80211_RADIOTAP_AMPDU_STATUS);
		put_unaligned_le32(status->ampdu_reference, pos);
		pos += 4;
		if (status->flag & RX_FLAG_AMPDU_LAST_KNOWN)
			flags |= IEEE80211_RADIOTAP_AMPDU_LAST_KNOWN;
		if (status->flag & RX_FLAG_AMPDU_IS_LAST)
			flags |= IEEE80211_RADIOTAP_AMPDU_IS_LAST;
		if (status->flag & RX_FLAG_AMPDU_DELIM_CRC_ERROR)
			flags |= IEEE80211_RADIOTAP_AMPDU_DELIM_CRC_ERR;
		if (status->flag & RX_FLAG_AMPDU_DELIM_CRC_KNOWN)
			flags |= IEEE80211_RADIOTAP_AMPDU_DELIM_CRC_KNOWN;
		if (status->flag & RX_FLAG_AMPDU_EOF_BIT_KNOWN)
			flags |= IEEE80211_RADIOTAP_AMPDU_EOF_KNOWN;
		if (status->flag & RX_FLAG_AMPDU_EOF_BIT)
			flags |= IEEE80211_RADIOTAP_AMPDU_EOF;
		put_unaligned_le16(flags, pos);
		pos += 2;
		if (status->flag & RX_FLAG_AMPDU_DELIM_CRC_KNOWN)
			*pos++ = status->ampdu_delimiter_crc;
		else
			*pos++ = 0;
		*pos++ = 0;
	}

	if (status->encoding == RX_ENC_VHT) {
		u16 known = local->hw.radiotap_vht_details;

		rthdr->it_present |= cpu_to_le32(1 << IEEE80211_RADIOTAP_VHT);
		put_unaligned_le16(known, pos);
		pos += 2;
		/* flags */
		if (status->enc_flags & RX_ENC_FLAG_SHORT_GI)
			*pos |= IEEE80211_RADIOTAP_VHT_FLAG_SGI;
		/* in VHT, STBC is binary */
		if (status->enc_flags & RX_ENC_FLAG_STBC_MASK)
			*pos |= IEEE80211_RADIOTAP_VHT_FLAG_STBC;
		if (status->enc_flags & RX_ENC_FLAG_BF)
			*pos |= IEEE80211_RADIOTAP_VHT_FLAG_BEAMFORMED;
		pos++;
		/* bandwidth */
		switch (status->bw) {
		case RATE_INFO_BW_80:
			*pos++ = 4;
			break;
		case RATE_INFO_BW_160:
			*pos++ = 11;
			break;
		case RATE_INFO_BW_40:
			*pos++ = 1;
			break;
		default:
			*pos++ = 0;
		}
		/* MCS/NSS */
		*pos = (status->rate_idx << 4) | status->nss;
		pos += 4;
		/* coding field */
		if (status->enc_flags & RX_ENC_FLAG_LDPC)
			*pos |= IEEE80211_RADIOTAP_CODING_LDPC_USER0;
		pos++;
		/* group ID */
		pos++;
		/* partial_aid */
		pos += 2;
	}

	if (local->hw.radiotap_timestamp.units_pos >= 0) {
		u16 accuracy = 0;
		u8 flags = IEEE80211_RADIOTAP_TIMESTAMP_FLAG_32BIT;

		rthdr->it_present |=
			cpu_to_le32(1 << IEEE80211_RADIOTAP_TIMESTAMP);

		/* ensure 8 byte alignment */
		while ((pos - (u8 *)rthdr) & 7)
			pos++;

		put_unaligned_le64(status->device_timestamp, pos);
		pos += sizeof(u64);

		if (local->hw.radiotap_timestamp.accuracy >= 0) {
			accuracy = local->hw.radiotap_timestamp.accuracy;
			flags |= IEEE80211_RADIOTAP_TIMESTAMP_FLAG_ACCURACY;
		}
		put_unaligned_le16(accuracy, pos);
		pos += sizeof(u16);

		*pos++ = local->hw.radiotap_timestamp.units_pos;
		*pos++ = flags;
	}

	if (status->encoding == RX_ENC_HE &&
	    status->flag & RX_FLAG_RADIOTAP_HE) {
#define HE_PREP(f, val)	cpu_to_le16(FIELD_PREP(IEEE80211_RADIOTAP_HE_##f, val))

		if (status->enc_flags & RX_ENC_FLAG_STBC_MASK) {
			he.data6 |= HE_PREP(DATA6_NSTS,
					    FIELD_GET(RX_ENC_FLAG_STBC_MASK,
						      status->enc_flags));
			he.data3 |= HE_PREP(DATA3_STBC, 1);
		} else {
			he.data6 |= HE_PREP(DATA6_NSTS, status->nss);
		}

#define CHECK_GI(s) \
	BUILD_BUG_ON(IEEE80211_RADIOTAP_HE_DATA5_GI_##s != \
		     (int)NL80211_RATE_INFO_HE_GI_##s)

		CHECK_GI(0_8);
		CHECK_GI(1_6);
		CHECK_GI(3_2);

		he.data3 |= HE_PREP(DATA3_DATA_MCS, status->rate_idx);
		he.data3 |= HE_PREP(DATA3_DATA_DCM, status->he_dcm);
		he.data3 |= HE_PREP(DATA3_CODING,
				    !!(status->enc_flags & RX_ENC_FLAG_LDPC));

		he.data5 |= HE_PREP(DATA5_GI, status->he_gi);

		switch (status->bw) {
		case RATE_INFO_BW_20:
			he.data5 |= HE_PREP(DATA5_DATA_BW_RU_ALLOC,
					    IEEE80211_RADIOTAP_HE_DATA5_DATA_BW_RU_ALLOC_20MHZ);
			break;
		case RATE_INFO_BW_40:
			he.data5 |= HE_PREP(DATA5_DATA_BW_RU_ALLOC,
					    IEEE80211_RADIOTAP_HE_DATA5_DATA_BW_RU_ALLOC_40MHZ);
			break;
		case RATE_INFO_BW_80:
			he.data5 |= HE_PREP(DATA5_DATA_BW_RU_ALLOC,
					    IEEE80211_RADIOTAP_HE_DATA5_DATA_BW_RU_ALLOC_80MHZ);
			break;
		case RATE_INFO_BW_160:
			he.data5 |= HE_PREP(DATA5_DATA_BW_RU_ALLOC,
					    IEEE80211_RADIOTAP_HE_DATA5_DATA_BW_RU_ALLOC_160MHZ);
			break;
		case RATE_INFO_BW_HE_RU:
#define CHECK_RU_ALLOC(s) \
	BUILD_BUG_ON(IEEE80211_RADIOTAP_HE_DATA5_DATA_BW_RU_ALLOC_##s##T != \
		     NL80211_RATE_INFO_HE_RU_ALLOC_##s + 4)

			CHECK_RU_ALLOC(26);
			CHECK_RU_ALLOC(52);
			CHECK_RU_ALLOC(106);
			CHECK_RU_ALLOC(242);
			CHECK_RU_ALLOC(484);
			CHECK_RU_ALLOC(996);
			CHECK_RU_ALLOC(2x996);

			he.data5 |= HE_PREP(DATA5_DATA_BW_RU_ALLOC,
					    status->he_ru + 4);
			break;
		default:
			WARN_ONCE(1, "Invalid SU BW %d\n", status->bw);
		}

		/* ensure 2 byte alignment */
		while ((pos - (u8 *)rthdr) & 1)
			pos++;
		rthdr->it_present |= cpu_to_le32(1 << IEEE80211_RADIOTAP_HE);
		memcpy(pos, &he, sizeof(he));
		pos += sizeof(he);
	}

	if (status->encoding == RX_ENC_HE &&
	    status->flag & RX_FLAG_RADIOTAP_HE_MU) {
		/* ensure 2 byte alignment */
		while ((pos - (u8 *)rthdr) & 1)
			pos++;
		rthdr->it_present |= cpu_to_le32(1 << IEEE80211_RADIOTAP_HE_MU);
		memcpy(pos, &he_mu, sizeof(he_mu));
		pos += sizeof(he_mu);
	}

	for_each_set_bit(chain, &chains, IEEE80211_MAX_CHAINS) {
		*pos++ = status->chain_signal[chain];
		*pos++ = chain;
	}

	if (status->flag & RX_FLAG_RADIOTAP_VENDOR_DATA) {
		/* ensure 2 byte alignment for the vendor field as required */
		if ((pos - (u8 *)rthdr) & 1)
			*pos++ = 0;
		*pos++ = rtap.oui[0];
		*pos++ = rtap.oui[1];
		*pos++ = rtap.oui[2];
		*pos++ = rtap.subns;
		put_unaligned_le16(rtap.len, pos);
		pos += 2;
		/* align the actual payload as requested */
		while ((pos - (u8 *)rthdr) & (rtap.align - 1))
			*pos++ = 0;
		/* data (and possible padding) already follows */
	}
}

static struct sk_buff *
ieee80211_make_monitor_skb(struct ieee80211_local *local,
			   struct sk_buff **origskb,
			   struct ieee80211_rate *rate,
			   int rtap_space, bool use_origskb)
{
	struct ieee80211_rx_status *status = IEEE80211_SKB_RXCB(*origskb);
	int rt_hdrlen, needed_headroom;
	struct sk_buff *skb;

	/* room for the radiotap header based on driver features */
	rt_hdrlen = ieee80211_rx_radiotap_hdrlen(local, status, *origskb);
	needed_headroom = rt_hdrlen - rtap_space;

	if (use_origskb) {
		/* only need to expand headroom if necessary */
		skb = *origskb;
		*origskb = NULL;

		/*
		 * This shouldn't trigger often because most devices have an
		 * RX header they pull before we get here, and that should
		 * be big enough for our radiotap information. We should
		 * probably export the length to drivers so that we can have
		 * them allocate enough headroom to start with.
		 */
		if (skb_headroom(skb) < needed_headroom &&
		    pskb_expand_head(skb, needed_headroom, 0, GFP_ATOMIC)) {
			dev_kfree_skb(skb);
			return NULL;
		}
	} else {
		/*
		 * Need to make a copy and possibly remove radiotap header
		 * and FCS from the original.
		 */
		skb = skb_copy_expand(*origskb, needed_headroom, 0, GFP_ATOMIC);

		if (!skb)
			return NULL;
	}

	/* prepend radiotap information */
	ieee80211_add_rx_radiotap_header(local, skb, rate, rt_hdrlen, true);

	skb_reset_mac_header(skb);
	skb->ip_summed = CHECKSUM_UNNECESSARY;
	skb->pkt_type = PACKET_OTHERHOST;
	skb->protocol = htons(ETH_P_802_2);

	return skb;
}

/*
 * This function copies a received frame to all monitor interfaces and
 * returns a cleaned-up SKB that no longer includes the FCS nor the
 * radiotap header the driver might have added.
 */
static struct sk_buff *
ieee80211_rx_monitor(struct ieee80211_local *local, struct sk_buff *origskb,
		     struct ieee80211_rate *rate)
{
	struct ieee80211_rx_status *status = IEEE80211_SKB_RXCB(origskb);
	struct ieee80211_sub_if_data *sdata;
	struct sk_buff *monskb = NULL;
	int present_fcs_len = 0;
	unsigned int rtap_space = 0;
	struct ieee80211_sub_if_data *monitor_sdata =
		rcu_dereference(local->monitor_sdata);
	bool only_monitor = false;

	if (status->flag & RX_FLAG_RADIOTAP_HE)
		rtap_space += sizeof(struct ieee80211_radiotap_he);

	if (status->flag & RX_FLAG_RADIOTAP_HE_MU)
		rtap_space += sizeof(struct ieee80211_radiotap_he_mu);

	if (unlikely(status->flag & RX_FLAG_RADIOTAP_VENDOR_DATA)) {
		struct ieee80211_vendor_radiotap *rtap = (void *)origskb->data;

		rtap_space += sizeof(*rtap) + rtap->len + rtap->pad;
	}

	/*
	 * First, we may need to make a copy of the skb because
	 *  (1) we need to modify it for radiotap (if not present), and
	 *  (2) the other RX handlers will modify the skb we got.
	 *
	 * We don't need to, of course, if we aren't going to return
	 * the SKB because it has a bad FCS/PLCP checksum.
	 */

	if (ieee80211_hw_check(&local->hw, RX_INCLUDES_FCS)) {
		if (unlikely(origskb->len <= FCS_LEN)) {
			/* driver bug */
			WARN_ON(1);
			dev_kfree_skb(origskb);
			return NULL;
		}
		present_fcs_len = FCS_LEN;
	}

	/* ensure hdr->frame_control and vendor radiotap data are in skb head */
	if (!pskb_may_pull(origskb, 2 + rtap_space)) {
		dev_kfree_skb(origskb);
		return NULL;
	}

	only_monitor = should_drop_frame(origskb, present_fcs_len, rtap_space);

	if (!local->monitors || (status->flag & RX_FLAG_SKIP_MONITOR)) {
		if (only_monitor) {
			dev_kfree_skb(origskb);
			return NULL;
		}

		remove_monitor_info(origskb, present_fcs_len, rtap_space);
		return origskb;
	}

	ieee80211_handle_mu_mimo_mon(monitor_sdata, origskb, rtap_space);

	list_for_each_entry_rcu(sdata, &local->mon_list, u.mntr.list) {
		bool last_monitor = list_is_last(&sdata->u.mntr.list,
						 &local->mon_list);

		if (!monskb)
			monskb = ieee80211_make_monitor_skb(local, &origskb,
							    rate, rtap_space,
							    only_monitor &&
							    last_monitor);

		if (monskb) {
			struct sk_buff *skb;

			if (last_monitor) {
				skb = monskb;
				monskb = NULL;
			} else {
				skb = skb_clone(monskb, GFP_ATOMIC);
			}

			if (skb) {
				skb->dev = sdata->dev;
				ieee80211_rx_stats(skb->dev, skb->len);
				netif_receive_skb(skb);
			}
		}

		if (last_monitor)
			break;
	}

	/* this happens if last_monitor was erroneously false */
	dev_kfree_skb(monskb);

	/* ditto */
	if (!origskb)
		return NULL;

	remove_monitor_info(origskb, present_fcs_len, rtap_space);
	return origskb;
}

static void ieee80211_parse_qos(struct ieee80211_rx_data *rx)
{
	struct ieee80211_hdr *hdr = (struct ieee80211_hdr *)rx->skb->data;
	struct ieee80211_rx_status *status = IEEE80211_SKB_RXCB(rx->skb);
	int tid, seqno_idx, security_idx;

	/* does the frame have a qos control field? */
	if (ieee80211_is_data_qos(hdr->frame_control)) {
		u8 *qc = ieee80211_get_qos_ctl(hdr);
		/* frame has qos control */
		tid = *qc & IEEE80211_QOS_CTL_TID_MASK;
		if (*qc & IEEE80211_QOS_CTL_A_MSDU_PRESENT)
			status->rx_flags |= IEEE80211_RX_AMSDU;

		seqno_idx = tid;
		security_idx = tid;
	} else {
		/*
		 * IEEE 802.11-2007, 7.1.3.4.1 ("Sequence Number field"):
		 *
		 *	Sequence numbers for management frames, QoS data
		 *	frames with a broadcast/multicast address in the
		 *	Address 1 field, and all non-QoS data frames sent
		 *	by QoS STAs are assigned using an additional single
		 *	modulo-4096 counter, [...]
		 *
		 * We also use that counter for non-QoS STAs.
		 */
		seqno_idx = IEEE80211_NUM_TIDS;
		security_idx = 0;
		if (ieee80211_is_mgmt(hdr->frame_control))
			security_idx = IEEE80211_NUM_TIDS;
		tid = 0;
	}

	rx->seqno_idx = seqno_idx;
	rx->security_idx = security_idx;
	/* Set skb->priority to 1d tag if highest order bit of TID is not set.
	 * For now, set skb->priority to 0 for other cases. */
	rx->skb->priority = (tid > 7) ? 0 : tid;
}

/**
 * DOC: Packet alignment
 *
 * Drivers always need to pass packets that are aligned to two-byte boundaries
 * to the stack.
 *
 * Additionally, should, if possible, align the payload data in a way that
 * guarantees that the contained IP header is aligned to a four-byte
 * boundary. In the case of regular frames, this simply means aligning the
 * payload to a four-byte boundary (because either the IP header is directly
 * contained, or IV/RFC1042 headers that have a length divisible by four are
 * in front of it).  If the payload data is not properly aligned and the
 * architecture doesn't support efficient unaligned operations, mac80211
 * will align the data.
 *
 * With A-MSDU frames, however, the payload data address must yield two modulo
 * four because there are 14-byte 802.3 headers within the A-MSDU frames that
 * push the IP header further back to a multiple of four again. Thankfully, the
 * specs were sane enough this time around to require padding each A-MSDU
 * subframe to a length that is a multiple of four.
 *
 * Padding like Atheros hardware adds which is between the 802.11 header and
 * the payload is not supported, the driver is required to move the 802.11
 * header to be directly in front of the payload in that case.
 */
static void ieee80211_verify_alignment(struct ieee80211_rx_data *rx)
{
#ifdef CONFIG_MAC80211_VERBOSE_DEBUG
	WARN_ON_ONCE((unsigned long)rx->skb->data & 1);
#endif
}


/* rx handlers */

static int ieee80211_is_unicast_robust_mgmt_frame(struct sk_buff *skb)
{
	struct ieee80211_hdr *hdr = (struct ieee80211_hdr *) skb->data;

	if (is_multicast_ether_addr(hdr->addr1))
		return 0;

	return ieee80211_is_robust_mgmt_frame(skb);
}


static int ieee80211_is_multicast_robust_mgmt_frame(struct sk_buff *skb)
{
	struct ieee80211_hdr *hdr = (struct ieee80211_hdr *) skb->data;

	if (!is_multicast_ether_addr(hdr->addr1))
		return 0;

	return ieee80211_is_robust_mgmt_frame(skb);
}


/* Get the BIP key index from MMIE; return -1 if this is not a BIP frame */
static int ieee80211_get_mmie_keyidx(struct sk_buff *skb)
{
	struct ieee80211_mgmt *hdr = (struct ieee80211_mgmt *) skb->data;
	struct ieee80211_mmie *mmie;
	struct ieee80211_mmie_16 *mmie16;

	if (skb->len < 24 + sizeof(*mmie) || !is_multicast_ether_addr(hdr->da))
		return -1;

	if (!ieee80211_is_robust_mgmt_frame(skb))
		return -1; /* not a robust management frame */

	mmie = (struct ieee80211_mmie *)
		(skb->data + skb->len - sizeof(*mmie));
	if (mmie->element_id == WLAN_EID_MMIE &&
	    mmie->length == sizeof(*mmie) - 2)
		return le16_to_cpu(mmie->key_id);

	mmie16 = (struct ieee80211_mmie_16 *)
		(skb->data + skb->len - sizeof(*mmie16));
	if (skb->len >= 24 + sizeof(*mmie16) &&
	    mmie16->element_id == WLAN_EID_MMIE &&
	    mmie16->length == sizeof(*mmie16) - 2)
		return le16_to_cpu(mmie16->key_id);

	return -1;
}

static int ieee80211_get_keyid(struct sk_buff *skb,
			       const struct ieee80211_cipher_scheme *cs)
{
	struct ieee80211_hdr *hdr = (struct ieee80211_hdr *)skb->data;
	__le16 fc;
	int hdrlen;
	int minlen;
	u8 key_idx_off;
	u8 key_idx_shift;
	u8 keyid;

	fc = hdr->frame_control;
	hdrlen = ieee80211_hdrlen(fc);

	if (cs) {
		minlen = hdrlen + cs->hdr_len;
		key_idx_off = hdrlen + cs->key_idx_off;
		key_idx_shift = cs->key_idx_shift;
	} else {
		/* WEP, TKIP, CCMP and GCMP */
		minlen = hdrlen + IEEE80211_WEP_IV_LEN;
		key_idx_off = hdrlen + 3;
		key_idx_shift = 6;
	}

	if (unlikely(skb->len < minlen))
		return -EINVAL;

	skb_copy_bits(skb, key_idx_off, &keyid, 1);

	if (cs)
		keyid &= cs->key_idx_mask;
	keyid >>= key_idx_shift;

	/* cs could use more than the usual two bits for the keyid */
	if (unlikely(keyid >= NUM_DEFAULT_KEYS))
		return -EINVAL;

	return keyid;
}

static ieee80211_rx_result ieee80211_rx_mesh_check(struct ieee80211_rx_data *rx)
{
	struct ieee80211_hdr *hdr = (struct ieee80211_hdr *)rx->skb->data;
	char *dev_addr = rx->sdata->vif.addr;

	if (ieee80211_is_data(hdr->frame_control)) {
		if (is_multicast_ether_addr(hdr->addr1)) {
			if (ieee80211_has_tods(hdr->frame_control) ||
			    !ieee80211_has_fromds(hdr->frame_control))
				return RX_DROP_MONITOR;
			if (ether_addr_equal(hdr->addr3, dev_addr))
				return RX_DROP_MONITOR;
		} else {
			if (!ieee80211_has_a4(hdr->frame_control))
				return RX_DROP_MONITOR;
			if (ether_addr_equal(hdr->addr4, dev_addr))
				return RX_DROP_MONITOR;
		}
	}

	/* If there is not an established peer link and this is not a peer link
	 * establisment frame, beacon or probe, drop the frame.
	 */

	if (!rx->sta || sta_plink_state(rx->sta) != NL80211_PLINK_ESTAB) {
		struct ieee80211_mgmt *mgmt;

		if (!ieee80211_is_mgmt(hdr->frame_control))
			return RX_DROP_MONITOR;

		if (ieee80211_is_action(hdr->frame_control)) {
			u8 category;

			/* make sure category field is present */
			if (rx->skb->len < IEEE80211_MIN_ACTION_SIZE)
				return RX_DROP_MONITOR;

			mgmt = (struct ieee80211_mgmt *)hdr;
			category = mgmt->u.action.category;
			if (category != WLAN_CATEGORY_MESH_ACTION &&
			    category != WLAN_CATEGORY_SELF_PROTECTED)
				return RX_DROP_MONITOR;
			return RX_CONTINUE;
		}

		if (ieee80211_is_probe_req(hdr->frame_control) ||
		    ieee80211_is_probe_resp(hdr->frame_control) ||
		    ieee80211_is_beacon(hdr->frame_control) ||
		    ieee80211_is_auth(hdr->frame_control))
			return RX_CONTINUE;

		return RX_DROP_MONITOR;
	}

	return RX_CONTINUE;
}

static inline bool ieee80211_rx_reorder_ready(struct tid_ampdu_rx *tid_agg_rx,
					      int index)
{
	struct sk_buff_head *frames = &tid_agg_rx->reorder_buf[index];
	struct sk_buff *tail = skb_peek_tail(frames);
	struct ieee80211_rx_status *status;

	if (tid_agg_rx->reorder_buf_filtered & BIT_ULL(index))
		return true;

	if (!tail)
		return false;

	status = IEEE80211_SKB_RXCB(tail);
	if (status->flag & RX_FLAG_AMSDU_MORE)
		return false;

	return true;
}

static void ieee80211_release_reorder_frame(struct ieee80211_sub_if_data *sdata,
					    struct tid_ampdu_rx *tid_agg_rx,
					    int index,
					    struct sk_buff_head *frames)
{
	struct sk_buff_head *skb_list = &tid_agg_rx->reorder_buf[index];
	struct sk_buff *skb;
	struct ieee80211_rx_status *status;

	lockdep_assert_held(&tid_agg_rx->reorder_lock);

	if (skb_queue_empty(skb_list))
		goto no_frame;

	if (!ieee80211_rx_reorder_ready(tid_agg_rx, index)) {
		__skb_queue_purge(skb_list);
		goto no_frame;
	}

	/* release frames from the reorder ring buffer */
	tid_agg_rx->stored_mpdu_num--;
	while ((skb = __skb_dequeue(skb_list))) {
		status = IEEE80211_SKB_RXCB(skb);
		status->rx_flags |= IEEE80211_RX_DEFERRED_RELEASE;
		__skb_queue_tail(frames, skb);
	}

no_frame:
	tid_agg_rx->reorder_buf_filtered &= ~BIT_ULL(index);
	tid_agg_rx->head_seq_num = ieee80211_sn_inc(tid_agg_rx->head_seq_num);
}

static void ieee80211_release_reorder_frames(struct ieee80211_sub_if_data *sdata,
					     struct tid_ampdu_rx *tid_agg_rx,
					     u16 head_seq_num,
					     struct sk_buff_head *frames)
{
	int index;

	lockdep_assert_held(&tid_agg_rx->reorder_lock);

	while (ieee80211_sn_less(tid_agg_rx->head_seq_num, head_seq_num)) {
		index = tid_agg_rx->head_seq_num % tid_agg_rx->buf_size;
		ieee80211_release_reorder_frame(sdata, tid_agg_rx, index,
						frames);
	}
}

/*
 * Timeout (in jiffies) for skb's that are waiting in the RX reorder buffer. If
 * the skb was added to the buffer longer than this time ago, the earlier
 * frames that have not yet been received are assumed to be lost and the skb
 * can be released for processing. This may also release other skb's from the
 * reorder buffer if there are no additional gaps between the frames.
 *
 * Callers must hold tid_agg_rx->reorder_lock.
 */
#define HT_RX_REORDER_BUF_TIMEOUT (HZ / 10)

static void ieee80211_sta_reorder_release(struct ieee80211_sub_if_data *sdata,
					  struct tid_ampdu_rx *tid_agg_rx,
					  struct sk_buff_head *frames)
{
	int index, i, j;

	lockdep_assert_held(&tid_agg_rx->reorder_lock);

	/* release the buffer until next missing frame */
	index = tid_agg_rx->head_seq_num % tid_agg_rx->buf_size;
	if (!ieee80211_rx_reorder_ready(tid_agg_rx, index) &&
	    tid_agg_rx->stored_mpdu_num) {
		/*
		 * No buffers ready to be released, but check whether any
		 * frames in the reorder buffer have timed out.
		 */
		int skipped = 1;
		for (j = (index + 1) % tid_agg_rx->buf_size; j != index;
		     j = (j + 1) % tid_agg_rx->buf_size) {
			if (!ieee80211_rx_reorder_ready(tid_agg_rx, j)) {
				skipped++;
				continue;
			}
			if (skipped &&
			    !time_after(jiffies, tid_agg_rx->reorder_time[j] +
					HT_RX_REORDER_BUF_TIMEOUT))
				goto set_release_timer;

			/* don't leave incomplete A-MSDUs around */
			for (i = (index + 1) % tid_agg_rx->buf_size; i != j;
			     i = (i + 1) % tid_agg_rx->buf_size)
				__skb_queue_purge(&tid_agg_rx->reorder_buf[i]);

			ht_dbg_ratelimited(sdata,
					   "release an RX reorder frame due to timeout on earlier frames\n");
			ieee80211_release_reorder_frame(sdata, tid_agg_rx, j,
							frames);

			/*
			 * Increment the head seq# also for the skipped slots.
			 */
			tid_agg_rx->head_seq_num =
				(tid_agg_rx->head_seq_num +
				 skipped) & IEEE80211_SN_MASK;
			skipped = 0;
		}
	} else while (ieee80211_rx_reorder_ready(tid_agg_rx, index)) {
		ieee80211_release_reorder_frame(sdata, tid_agg_rx, index,
						frames);
		index =	tid_agg_rx->head_seq_num % tid_agg_rx->buf_size;
	}

	if (tid_agg_rx->stored_mpdu_num) {
		j = index = tid_agg_rx->head_seq_num % tid_agg_rx->buf_size;

		for (; j != (index - 1) % tid_agg_rx->buf_size;
		     j = (j + 1) % tid_agg_rx->buf_size) {
			if (ieee80211_rx_reorder_ready(tid_agg_rx, j))
				break;
		}

 set_release_timer:

		if (!tid_agg_rx->removed)
			mod_timer(&tid_agg_rx->reorder_timer,
				  tid_agg_rx->reorder_time[j] + 1 +
				  HT_RX_REORDER_BUF_TIMEOUT);
	} else {
		del_timer(&tid_agg_rx->reorder_timer);
	}
}

/*
 * As this function belongs to the RX path it must be under
 * rcu_read_lock protection. It returns false if the frame
 * can be processed immediately, true if it was consumed.
 */
static bool ieee80211_sta_manage_reorder_buf(struct ieee80211_sub_if_data *sdata,
					     struct tid_ampdu_rx *tid_agg_rx,
					     struct sk_buff *skb,
					     struct sk_buff_head *frames)
{
	struct ieee80211_hdr *hdr = (struct ieee80211_hdr *) skb->data;
	struct ieee80211_rx_status *status = IEEE80211_SKB_RXCB(skb);
	u16 sc = le16_to_cpu(hdr->seq_ctrl);
	u16 mpdu_seq_num = (sc & IEEE80211_SCTL_SEQ) >> 4;
	u16 head_seq_num, buf_size;
	int index;
	bool ret = true;

	spin_lock(&tid_agg_rx->reorder_lock);

	/*
	 * Offloaded BA sessions have no known starting sequence number so pick
	 * one from first Rxed frame for this tid after BA was started.
	 */
	if (unlikely(tid_agg_rx->auto_seq)) {
		tid_agg_rx->auto_seq = false;
		tid_agg_rx->ssn = mpdu_seq_num;
		tid_agg_rx->head_seq_num = mpdu_seq_num;
	}

	buf_size = tid_agg_rx->buf_size;
	head_seq_num = tid_agg_rx->head_seq_num;

	/*
	 * If the current MPDU's SN is smaller than the SSN, it shouldn't
	 * be reordered.
	 */
	if (unlikely(!tid_agg_rx->started)) {
		if (ieee80211_sn_less(mpdu_seq_num, head_seq_num)) {
			ret = false;
			goto out;
		}
		tid_agg_rx->started = true;
	}

	/* frame with out of date sequence number */
	if (ieee80211_sn_less(mpdu_seq_num, head_seq_num)) {
		dev_kfree_skb(skb);
		goto out;
	}

	/*
	 * If frame the sequence number exceeds our buffering window
	 * size release some previous frames to make room for this one.
	 */
	if (!ieee80211_sn_less(mpdu_seq_num, head_seq_num + buf_size)) {
		head_seq_num = ieee80211_sn_inc(
				ieee80211_sn_sub(mpdu_seq_num, buf_size));
		/* release stored frames up to new head to stack */
		ieee80211_release_reorder_frames(sdata, tid_agg_rx,
						 head_seq_num, frames);
	}

	/* Now the new frame is always in the range of the reordering buffer */

	index = mpdu_seq_num % tid_agg_rx->buf_size;

	/* check if we already stored this frame */
	if (ieee80211_rx_reorder_ready(tid_agg_rx, index)) {
		dev_kfree_skb(skb);
		goto out;
	}

	/*
	 * If the current MPDU is in the right order and nothing else
	 * is stored we can process it directly, no need to buffer it.
	 * If it is first but there's something stored, we may be able
	 * to release frames after this one.
	 */
	if (mpdu_seq_num == tid_agg_rx->head_seq_num &&
	    tid_agg_rx->stored_mpdu_num == 0) {
		if (!(status->flag & RX_FLAG_AMSDU_MORE))
			tid_agg_rx->head_seq_num =
				ieee80211_sn_inc(tid_agg_rx->head_seq_num);
		ret = false;
		goto out;
	}

	/* put the frame in the reordering buffer */
	__skb_queue_tail(&tid_agg_rx->reorder_buf[index], skb);
	if (!(status->flag & RX_FLAG_AMSDU_MORE)) {
		tid_agg_rx->reorder_time[index] = jiffies;
		tid_agg_rx->stored_mpdu_num++;
		ieee80211_sta_reorder_release(sdata, tid_agg_rx, frames);
	}

 out:
	spin_unlock(&tid_agg_rx->reorder_lock);
	return ret;
}

/*
 * Reorder MPDUs from A-MPDUs, keeping them on a buffer. Returns
 * true if the MPDU was buffered, false if it should be processed.
 */
static void ieee80211_rx_reorder_ampdu(struct ieee80211_rx_data *rx,
				       struct sk_buff_head *frames)
{
	struct sk_buff *skb = rx->skb;
	struct ieee80211_local *local = rx->local;
	struct ieee80211_hdr *hdr = (struct ieee80211_hdr *) skb->data;
	struct sta_info *sta = rx->sta;
	struct tid_ampdu_rx *tid_agg_rx;
	u16 sc;
	u8 tid, ack_policy;

	if (!ieee80211_is_data_qos(hdr->frame_control) ||
	    is_multicast_ether_addr(hdr->addr1))
		goto dont_reorder;

	/*
	 * filter the QoS data rx stream according to
	 * STA/TID and check if this STA/TID is on aggregation
	 */

	if (!sta)
		goto dont_reorder;

	ack_policy = *ieee80211_get_qos_ctl(hdr) &
		     IEEE80211_QOS_CTL_ACK_POLICY_MASK;
	tid = ieee80211_get_tid(hdr);

	tid_agg_rx = rcu_dereference(sta->ampdu_mlme.tid_rx[tid]);
	if (!tid_agg_rx) {
		if (ack_policy == IEEE80211_QOS_CTL_ACK_POLICY_BLOCKACK &&
		    !test_bit(tid, rx->sta->ampdu_mlme.agg_session_valid) &&
		    !test_and_set_bit(tid, rx->sta->ampdu_mlme.unexpected_agg))
			ieee80211_send_delba(rx->sdata, rx->sta->sta.addr, tid,
					     WLAN_BACK_RECIPIENT,
					     WLAN_REASON_QSTA_REQUIRE_SETUP);
		goto dont_reorder;
	}

	/* qos null data frames are excluded */
	if (unlikely(hdr->frame_control & cpu_to_le16(IEEE80211_STYPE_NULLFUNC)))
		goto dont_reorder;

	/* not part of a BA session */
	if (ack_policy != IEEE80211_QOS_CTL_ACK_POLICY_BLOCKACK &&
	    ack_policy != IEEE80211_QOS_CTL_ACK_POLICY_NORMAL)
		goto dont_reorder;

	/* new, potentially un-ordered, ampdu frame - process it */

	/* reset session timer */
	if (tid_agg_rx->timeout)
		tid_agg_rx->last_rx = jiffies;

	/* if this mpdu is fragmented - terminate rx aggregation session */
	sc = le16_to_cpu(hdr->seq_ctrl);
	if (sc & IEEE80211_SCTL_FRAG) {
		skb_queue_tail(&rx->sdata->skb_queue, skb);
		ieee80211_queue_work(&local->hw, &rx->sdata->work);
		return;
	}

	/*
	 * No locking needed -- we will only ever process one
	 * RX packet at a time, and thus own tid_agg_rx. All
	 * other code manipulating it needs to (and does) make
	 * sure that we cannot get to it any more before doing
	 * anything with it.
	 */
	if (ieee80211_sta_manage_reorder_buf(rx->sdata, tid_agg_rx, skb,
					     frames))
		return;

 dont_reorder:
	__skb_queue_tail(frames, skb);
}

static ieee80211_rx_result debug_noinline
ieee80211_rx_h_check_dup(struct ieee80211_rx_data *rx)
{
	struct ieee80211_hdr *hdr = (struct ieee80211_hdr *)rx->skb->data;
	struct ieee80211_rx_status *status = IEEE80211_SKB_RXCB(rx->skb);

	if (status->flag & RX_FLAG_DUP_VALIDATED)
		return RX_CONTINUE;

	/*
	 * Drop duplicate 802.11 retransmissions
	 * (IEEE 802.11-2012: 9.3.2.10 "Duplicate detection and recovery")
	 */

	if (rx->skb->len < 24)
		return RX_CONTINUE;

	if (ieee80211_is_ctl(hdr->frame_control) ||
	    ieee80211_is_nullfunc(hdr->frame_control) ||
	    ieee80211_is_qos_nullfunc(hdr->frame_control) ||
	    is_multicast_ether_addr(hdr->addr1))
		return RX_CONTINUE;

	if (!rx->sta)
		return RX_CONTINUE;

	if (unlikely(ieee80211_has_retry(hdr->frame_control) &&
		     rx->sta->last_seq_ctrl[rx->seqno_idx] == hdr->seq_ctrl)) {
		I802_DEBUG_INC(rx->local->dot11FrameDuplicateCount);
		rx->sta->rx_stats.num_duplicates++;
		return RX_DROP_UNUSABLE;
	} else if (!(status->flag & RX_FLAG_AMSDU_MORE)) {
		rx->sta->last_seq_ctrl[rx->seqno_idx] = hdr->seq_ctrl;
	}

	return RX_CONTINUE;
}

static ieee80211_rx_result debug_noinline
ieee80211_rx_h_check(struct ieee80211_rx_data *rx)
{
	struct ieee80211_hdr *hdr = (struct ieee80211_hdr *)rx->skb->data;

	/* Drop disallowed frame classes based on STA auth/assoc state;
	 * IEEE 802.11, Chap 5.5.
	 *
	 * mac80211 filters only based on association state, i.e. it drops
	 * Class 3 frames from not associated stations. hostapd sends
	 * deauth/disassoc frames when needed. In addition, hostapd is
	 * responsible for filtering on both auth and assoc states.
	 */

	if (ieee80211_vif_is_mesh(&rx->sdata->vif))
		return ieee80211_rx_mesh_check(rx);

	if (unlikely((ieee80211_is_data(hdr->frame_control) ||
		      ieee80211_is_pspoll(hdr->frame_control)) &&
		     rx->sdata->vif.type != NL80211_IFTYPE_ADHOC &&
		     rx->sdata->vif.type != NL80211_IFTYPE_WDS &&
		     rx->sdata->vif.type != NL80211_IFTYPE_OCB &&
		     (!rx->sta || !test_sta_flag(rx->sta, WLAN_STA_ASSOC)))) {
		/*
		 * accept port control frames from the AP even when it's not
		 * yet marked ASSOC to prevent a race where we don't set the
		 * assoc bit quickly enough before it sends the first frame
		 */
		if (rx->sta && rx->sdata->vif.type == NL80211_IFTYPE_STATION &&
		    ieee80211_is_data_present(hdr->frame_control)) {
			unsigned int hdrlen;
			__be16 ethertype;

			hdrlen = ieee80211_hdrlen(hdr->frame_control);

			if (rx->skb->len < hdrlen + 8)
				return RX_DROP_MONITOR;

			skb_copy_bits(rx->skb, hdrlen + 6, &ethertype, 2);
			if (ethertype == rx->sdata->control_port_protocol)
				return RX_CONTINUE;
		}

		if (rx->sdata->vif.type == NL80211_IFTYPE_AP &&
		    cfg80211_rx_spurious_frame(rx->sdata->dev,
					       hdr->addr2,
					       GFP_ATOMIC))
			return RX_DROP_UNUSABLE;

		return RX_DROP_MONITOR;
	}

	return RX_CONTINUE;
}


static ieee80211_rx_result debug_noinline
ieee80211_rx_h_check_more_data(struct ieee80211_rx_data *rx)
{
	struct ieee80211_local *local;
	struct ieee80211_hdr *hdr;
	struct sk_buff *skb;

	local = rx->local;
	skb = rx->skb;
	hdr = (struct ieee80211_hdr *) skb->data;

	if (!local->pspolling)
		return RX_CONTINUE;

	if (!ieee80211_has_fromds(hdr->frame_control))
		/* this is not from AP */
		return RX_CONTINUE;

	if (!ieee80211_is_data(hdr->frame_control))
		return RX_CONTINUE;

	if (!ieee80211_has_moredata(hdr->frame_control)) {
		/* AP has no more frames buffered for us */
		local->pspolling = false;
		return RX_CONTINUE;
	}

	/* more data bit is set, let's request a new frame from the AP */
	ieee80211_send_pspoll(local, rx->sdata);

	return RX_CONTINUE;
}

static void sta_ps_start(struct sta_info *sta)
{
	struct ieee80211_sub_if_data *sdata = sta->sdata;
	struct ieee80211_local *local = sdata->local;
	struct ps_data *ps;
	int tid;

	if (sta->sdata->vif.type == NL80211_IFTYPE_AP ||
	    sta->sdata->vif.type == NL80211_IFTYPE_AP_VLAN)
		ps = &sdata->bss->ps;
	else
		return;

	atomic_inc(&ps->num_sta_ps);
	set_sta_flag(sta, WLAN_STA_PS_STA);
	if (!ieee80211_hw_check(&local->hw, AP_LINK_PS))
		drv_sta_notify(local, sdata, STA_NOTIFY_SLEEP, &sta->sta);
	ps_dbg(sdata, "STA %pM aid %d enters power save mode\n",
	       sta->sta.addr, sta->sta.aid);

	ieee80211_clear_fast_xmit(sta);

	if (!sta->sta.txq[0])
		return;

	for (tid = 0; tid < ARRAY_SIZE(sta->sta.txq); tid++) {
		if (txq_has_queue(sta->sta.txq[tid]))
			set_bit(tid, &sta->txq_buffered_tids);
		else
			clear_bit(tid, &sta->txq_buffered_tids);
	}
}

static void sta_ps_end(struct sta_info *sta)
{
	ps_dbg(sta->sdata, "STA %pM aid %d exits power save mode\n",
	       sta->sta.addr, sta->sta.aid);

	if (test_sta_flag(sta, WLAN_STA_PS_DRIVER)) {
		/*
		 * Clear the flag only if the other one is still set
		 * so that the TX path won't start TX'ing new frames
		 * directly ... In the case that the driver flag isn't
		 * set ieee80211_sta_ps_deliver_wakeup() will clear it.
		 */
		clear_sta_flag(sta, WLAN_STA_PS_STA);
		ps_dbg(sta->sdata, "STA %pM aid %d driver-ps-blocked\n",
		       sta->sta.addr, sta->sta.aid);
		return;
	}

	set_sta_flag(sta, WLAN_STA_PS_DELIVER);
	clear_sta_flag(sta, WLAN_STA_PS_STA);
	ieee80211_sta_ps_deliver_wakeup(sta);
}

int ieee80211_sta_ps_transition(struct ieee80211_sta *pubsta, bool start)
{
	struct sta_info *sta = container_of(pubsta, struct sta_info, sta);
	bool in_ps;

	WARN_ON(!ieee80211_hw_check(&sta->local->hw, AP_LINK_PS));

	/* Don't let the same PS state be set twice */
	in_ps = test_sta_flag(sta, WLAN_STA_PS_STA);
	if ((start && in_ps) || (!start && !in_ps))
		return -EINVAL;

	if (start)
		sta_ps_start(sta);
	else
		sta_ps_end(sta);

	return 0;
}
EXPORT_SYMBOL(ieee80211_sta_ps_transition);

void ieee80211_sta_pspoll(struct ieee80211_sta *pubsta)
{
	struct sta_info *sta = container_of(pubsta, struct sta_info, sta);

	if (test_sta_flag(sta, WLAN_STA_SP))
		return;

	if (!test_sta_flag(sta, WLAN_STA_PS_DRIVER))
		ieee80211_sta_ps_deliver_poll_response(sta);
	else
		set_sta_flag(sta, WLAN_STA_PSPOLL);
}
EXPORT_SYMBOL(ieee80211_sta_pspoll);

void ieee80211_sta_uapsd_trigger(struct ieee80211_sta *pubsta, u8 tid)
{
	struct sta_info *sta = container_of(pubsta, struct sta_info, sta);
	int ac = ieee80211_ac_from_tid(tid);

	/*
	 * If this AC is not trigger-enabled do nothing unless the
	 * driver is calling us after it already checked.
	 *
	 * NB: This could/should check a separate bitmap of trigger-
	 * enabled queues, but for now we only implement uAPSD w/o
	 * TSPEC changes to the ACs, so they're always the same.
	 */
	if (!(sta->sta.uapsd_queues & ieee80211_ac_to_qos_mask[ac]) &&
	    tid != IEEE80211_NUM_TIDS)
		return;

	/* if we are in a service period, do nothing */
	if (test_sta_flag(sta, WLAN_STA_SP))
		return;

	if (!test_sta_flag(sta, WLAN_STA_PS_DRIVER))
		ieee80211_sta_ps_deliver_uapsd(sta);
	else
		set_sta_flag(sta, WLAN_STA_UAPSD);
}
EXPORT_SYMBOL(ieee80211_sta_uapsd_trigger);

static ieee80211_rx_result debug_noinline
ieee80211_rx_h_uapsd_and_pspoll(struct ieee80211_rx_data *rx)
{
	struct ieee80211_sub_if_data *sdata = rx->sdata;
	struct ieee80211_hdr *hdr = (void *)rx->skb->data;
	struct ieee80211_rx_status *status = IEEE80211_SKB_RXCB(rx->skb);

	if (!rx->sta)
		return RX_CONTINUE;

	if (sdata->vif.type != NL80211_IFTYPE_AP &&
	    sdata->vif.type != NL80211_IFTYPE_AP_VLAN)
		return RX_CONTINUE;

	/*
	 * The device handles station powersave, so don't do anything about
	 * uAPSD and PS-Poll frames (the latter shouldn't even come up from
	 * it to mac80211 since they're handled.)
	 */
	if (ieee80211_hw_check(&sdata->local->hw, AP_LINK_PS))
		return RX_CONTINUE;

	/*
	 * Don't do anything if the station isn't already asleep. In
	 * the uAPSD case, the station will probably be marked asleep,
	 * in the PS-Poll case the station must be confused ...
	 */
	if (!test_sta_flag(rx->sta, WLAN_STA_PS_STA))
		return RX_CONTINUE;

	if (unlikely(ieee80211_is_pspoll(hdr->frame_control))) {
		ieee80211_sta_pspoll(&rx->sta->sta);

		/* Free PS Poll skb here instead of returning RX_DROP that would
		 * count as an dropped frame. */
		dev_kfree_skb(rx->skb);

		return RX_QUEUED;
	} else if (!ieee80211_has_morefrags(hdr->frame_control) &&
		   !(status->rx_flags & IEEE80211_RX_DEFERRED_RELEASE) &&
		   ieee80211_has_pm(hdr->frame_control) &&
		   (ieee80211_is_data_qos(hdr->frame_control) ||
		    ieee80211_is_qos_nullfunc(hdr->frame_control))) {
		u8 tid = ieee80211_get_tid(hdr);

		ieee80211_sta_uapsd_trigger(&rx->sta->sta, tid);
	}

	return RX_CONTINUE;
}

static ieee80211_rx_result debug_noinline
ieee80211_rx_h_sta_process(struct ieee80211_rx_data *rx)
{
	struct sta_info *sta = rx->sta;
	struct sk_buff *skb = rx->skb;
	struct ieee80211_rx_status *status = IEEE80211_SKB_RXCB(skb);
	struct ieee80211_hdr *hdr = (struct ieee80211_hdr *)skb->data;
	int i;

	if (!sta)
		return RX_CONTINUE;

	/*
	 * Update last_rx only for IBSS packets which are for the current
	 * BSSID and for station already AUTHORIZED to avoid keeping the
	 * current IBSS network alive in cases where other STAs start
	 * using different BSSID. This will also give the station another
	 * chance to restart the authentication/authorization in case
	 * something went wrong the first time.
	 */
	if (rx->sdata->vif.type == NL80211_IFTYPE_ADHOC) {
		u8 *bssid = ieee80211_get_bssid(hdr, rx->skb->len,
						NL80211_IFTYPE_ADHOC);
		if (ether_addr_equal(bssid, rx->sdata->u.ibss.bssid) &&
		    test_sta_flag(sta, WLAN_STA_AUTHORIZED)) {
			sta->rx_stats.last_rx = jiffies;
			if (ieee80211_is_data(hdr->frame_control) &&
			    !is_multicast_ether_addr(hdr->addr1))
				sta->rx_stats.last_rate =
					sta_stats_encode_rate(status);
		}
	} else if (rx->sdata->vif.type == NL80211_IFTYPE_OCB) {
		sta->rx_stats.last_rx = jiffies;
	} else if (!is_multicast_ether_addr(hdr->addr1)) {
		/*
		 * Mesh beacons will update last_rx when if they are found to
		 * match the current local configuration when processed.
		 */
		sta->rx_stats.last_rx = jiffies;
		if (ieee80211_is_data(hdr->frame_control))
			sta->rx_stats.last_rate = sta_stats_encode_rate(status);
	}

	if (rx->sdata->vif.type == NL80211_IFTYPE_STATION)
		ieee80211_sta_rx_notify(rx->sdata, hdr);

	sta->rx_stats.fragments++;

	u64_stats_update_begin(&rx->sta->rx_stats.syncp);
	sta->rx_stats.bytes += rx->skb->len;
	u64_stats_update_end(&rx->sta->rx_stats.syncp);

	if (!(status->flag & RX_FLAG_NO_SIGNAL_VAL)) {
		sta->rx_stats.last_signal = status->signal;
		ewma_signal_add(&sta->rx_stats_avg.signal, -status->signal);
	}

	if (status->chains) {
		sta->rx_stats.chains = status->chains;
		for (i = 0; i < ARRAY_SIZE(status->chain_signal); i++) {
			int signal = status->chain_signal[i];

			if (!(status->chains & BIT(i)))
				continue;

			sta->rx_stats.chain_signal_last[i] = signal;
			ewma_signal_add(&sta->rx_stats_avg.chain_signal[i],
					-signal);
		}
	}

	/*
	 * Change STA power saving mode only at the end of a frame
	 * exchange sequence, and only for a data or management
	 * frame as specified in IEEE 802.11-2016 11.2.3.2
	 */
	if (!ieee80211_hw_check(&sta->local->hw, AP_LINK_PS) &&
	    !ieee80211_has_morefrags(hdr->frame_control) &&
	    !is_multicast_ether_addr(hdr->addr1) &&
	    (ieee80211_is_mgmt(hdr->frame_control) ||
	     ieee80211_is_data(hdr->frame_control)) &&
	    !(status->rx_flags & IEEE80211_RX_DEFERRED_RELEASE) &&
	    (rx->sdata->vif.type == NL80211_IFTYPE_AP ||
	     rx->sdata->vif.type == NL80211_IFTYPE_AP_VLAN)) {
		if (test_sta_flag(sta, WLAN_STA_PS_STA)) {
			if (!ieee80211_has_pm(hdr->frame_control))
				sta_ps_end(sta);
		} else {
			if (ieee80211_has_pm(hdr->frame_control))
				sta_ps_start(sta);
		}
	}

	/* mesh power save support */
	if (ieee80211_vif_is_mesh(&rx->sdata->vif))
		ieee80211_mps_rx_h_sta_process(sta, hdr);

	/*
	 * Drop (qos-)data::nullfunc frames silently, since they
	 * are used only to control station power saving mode.
	 */
	if (ieee80211_is_nullfunc(hdr->frame_control) ||
	    ieee80211_is_qos_nullfunc(hdr->frame_control)) {
		I802_DEBUG_INC(rx->local->rx_handlers_drop_nullfunc);

		/*
		 * If we receive a 4-addr nullfunc frame from a STA
		 * that was not moved to a 4-addr STA vlan yet send
		 * the event to userspace and for older hostapd drop
		 * the frame to the monitor interface.
		 */
		if (ieee80211_has_a4(hdr->frame_control) &&
		    (rx->sdata->vif.type == NL80211_IFTYPE_AP ||
		     (rx->sdata->vif.type == NL80211_IFTYPE_AP_VLAN &&
		      !rx->sdata->u.vlan.sta))) {
			if (!test_and_set_sta_flag(sta, WLAN_STA_4ADDR_EVENT))
				cfg80211_rx_unexpected_4addr_frame(
					rx->sdata->dev, sta->sta.addr,
					GFP_ATOMIC);
			return RX_DROP_MONITOR;
		}
		/*
		 * Update counter and free packet here to avoid
		 * counting this as a dropped packed.
		 */
		sta->rx_stats.packets++;
		dev_kfree_skb(rx->skb);
		return RX_QUEUED;
	}

	return RX_CONTINUE;
} /* ieee80211_rx_h_sta_process */

static ieee80211_rx_result debug_noinline
ieee80211_rx_h_decrypt(struct ieee80211_rx_data *rx)
{
	struct sk_buff *skb = rx->skb;
	struct ieee80211_rx_status *status = IEEE80211_SKB_RXCB(skb);
	struct ieee80211_hdr *hdr = (struct ieee80211_hdr *)skb->data;
	int keyidx;
	ieee80211_rx_result result = RX_DROP_UNUSABLE;
	struct ieee80211_key *sta_ptk = NULL;
	struct ieee80211_key *ptk_idx = NULL;
	int mmie_keyidx = -1;
	__le16 fc;
	const struct ieee80211_cipher_scheme *cs = NULL;

	/*
	 * Key selection 101
	 *
	 * There are four types of keys:
	 *  - GTK (group keys)
	 *  - IGTK (group keys for management frames)
	 *  - PTK (pairwise keys)
	 *  - STK (station-to-station pairwise keys)
	 *
	 * When selecting a key, we have to distinguish between multicast
	 * (including broadcast) and unicast frames, the latter can only
	 * use PTKs and STKs while the former always use GTKs and IGTKs.
	 * Unless, of course, actual WEP keys ("pre-RSNA") are used, then
	 * unicast frames can also use key indices like GTKs. Hence, if we
	 * don't have a PTK/STK we check the key index for a WEP key.
	 *
	 * Note that in a regular BSS, multicast frames are sent by the
	 * AP only, associated stations unicast the frame to the AP first
	 * which then multicasts it on their behalf.
	 *
	 * There is also a slight problem in IBSS mode: GTKs are negotiated
	 * with each station, that is something we don't currently handle.
	 * The spec seems to expect that one negotiates the same key with
	 * every station but there's no such requirement; VLANs could be
	 * possible.
	 */

	/* start without a key */
	rx->key = NULL;
	fc = hdr->frame_control;

	if (rx->sta) {
		int keyid = rx->sta->ptk_idx;
		sta_ptk = rcu_dereference(rx->sta->ptk[keyid]);

		if (ieee80211_has_protected(fc)) {
			cs = rx->sta->cipher_scheme;
			keyid = ieee80211_get_keyid(rx->skb, cs);

			if (unlikely(keyid < 0))
				return RX_DROP_UNUSABLE;

			ptk_idx = rcu_dereference(rx->sta->ptk[keyid]);
		}
	}

	if (!ieee80211_has_protected(fc))
		mmie_keyidx = ieee80211_get_mmie_keyidx(rx->skb);

	if (!is_multicast_ether_addr(hdr->addr1) && sta_ptk) {
		rx->key = ptk_idx ? ptk_idx : sta_ptk;
		if ((status->flag & RX_FLAG_DECRYPTED) &&
		    (status->flag & RX_FLAG_IV_STRIPPED))
			return RX_CONTINUE;
		/* Skip decryption if the frame is not protected. */
		if (!ieee80211_has_protected(fc))
			return RX_CONTINUE;
	} else if (mmie_keyidx >= 0) {
		/* Broadcast/multicast robust management frame / BIP */
		if ((status->flag & RX_FLAG_DECRYPTED) &&
		    (status->flag & RX_FLAG_IV_STRIPPED))
			return RX_CONTINUE;

		if (mmie_keyidx < NUM_DEFAULT_KEYS ||
		    mmie_keyidx >= NUM_DEFAULT_KEYS + NUM_DEFAULT_MGMT_KEYS)
			return RX_DROP_MONITOR; /* unexpected BIP keyidx */
		if (rx->sta) {
			if (ieee80211_is_group_privacy_action(skb) &&
			    test_sta_flag(rx->sta, WLAN_STA_MFP))
				return RX_DROP_MONITOR;

			rx->key = rcu_dereference(rx->sta->gtk[mmie_keyidx]);
		}
		if (!rx->key)
			rx->key = rcu_dereference(rx->sdata->keys[mmie_keyidx]);
	} else if (!ieee80211_has_protected(fc)) {
		/*
		 * The frame was not protected, so skip decryption. However, we
		 * need to set rx->key if there is a key that could have been
		 * used so that the frame may be dropped if encryption would
		 * have been expected.
		 */
		struct ieee80211_key *key = NULL;
		struct ieee80211_sub_if_data *sdata = rx->sdata;
		int i;

		if (ieee80211_is_mgmt(fc) &&
		    is_multicast_ether_addr(hdr->addr1) &&
		    (key = rcu_dereference(rx->sdata->default_mgmt_key)))
			rx->key = key;
		else {
			if (rx->sta) {
				for (i = 0; i < NUM_DEFAULT_KEYS; i++) {
					key = rcu_dereference(rx->sta->gtk[i]);
					if (key)
						break;
				}
			}
			if (!key) {
				for (i = 0; i < NUM_DEFAULT_KEYS; i++) {
					key = rcu_dereference(sdata->keys[i]);
					if (key)
						break;
				}
			}
			if (key)
				rx->key = key;
		}
		return RX_CONTINUE;
	} else {
		/*
		 * The device doesn't give us the IV so we won't be
		 * able to look up the key. That's ok though, we
		 * don't need to decrypt the frame, we just won't
		 * be able to keep statistics accurate.
		 * Except for key threshold notifications, should
		 * we somehow allow the driver to tell us which key
		 * the hardware used if this flag is set?
		 */
		if ((status->flag & RX_FLAG_DECRYPTED) &&
		    (status->flag & RX_FLAG_IV_STRIPPED))
			return RX_CONTINUE;

		keyidx = ieee80211_get_keyid(rx->skb, cs);

		if (unlikely(keyidx < 0))
			return RX_DROP_UNUSABLE;

		/* check per-station GTK first, if multicast packet */
		if (is_multicast_ether_addr(hdr->addr1) && rx->sta)
			rx->key = rcu_dereference(rx->sta->gtk[keyidx]);

		/* if not found, try default key */
		if (!rx->key) {
			rx->key = rcu_dereference(rx->sdata->keys[keyidx]);

			/*
			 * RSNA-protected unicast frames should always be
			 * sent with pairwise or station-to-station keys,
			 * but for WEP we allow using a key index as well.
			 */
			if (rx->key &&
			    rx->key->conf.cipher != WLAN_CIPHER_SUITE_WEP40 &&
			    rx->key->conf.cipher != WLAN_CIPHER_SUITE_WEP104 &&
			    !is_multicast_ether_addr(hdr->addr1))
				rx->key = NULL;
		}
	}

	if (rx->key) {
		if (unlikely(rx->key->flags & KEY_FLAG_TAINTED))
			return RX_DROP_MONITOR;

		/* TODO: add threshold stuff again */
	} else {
		return RX_DROP_MONITOR;
	}

	switch (rx->key->conf.cipher) {
	case WLAN_CIPHER_SUITE_WEP40:
	case WLAN_CIPHER_SUITE_WEP104:
		result = ieee80211_crypto_wep_decrypt(rx);
		break;
	case WLAN_CIPHER_SUITE_TKIP:
		result = ieee80211_crypto_tkip_decrypt(rx);
		break;
	case WLAN_CIPHER_SUITE_CCMP:
		result = ieee80211_crypto_ccmp_decrypt(
			rx, IEEE80211_CCMP_MIC_LEN);
		break;
	case WLAN_CIPHER_SUITE_CCMP_256:
		result = ieee80211_crypto_ccmp_decrypt(
			rx, IEEE80211_CCMP_256_MIC_LEN);
		break;
	case WLAN_CIPHER_SUITE_AES_CMAC:
		result = ieee80211_crypto_aes_cmac_decrypt(rx);
		break;
	case WLAN_CIPHER_SUITE_BIP_CMAC_256:
		result = ieee80211_crypto_aes_cmac_256_decrypt(rx);
		break;
	case WLAN_CIPHER_SUITE_BIP_GMAC_128:
	case WLAN_CIPHER_SUITE_BIP_GMAC_256:
		result = ieee80211_crypto_aes_gmac_decrypt(rx);
		break;
	case WLAN_CIPHER_SUITE_GCMP:
	case WLAN_CIPHER_SUITE_GCMP_256:
		result = ieee80211_crypto_gcmp_decrypt(rx);
		break;
	default:
		result = ieee80211_crypto_hw_decrypt(rx);
	}

	/* the hdr variable is invalid after the decrypt handlers */

	/* either the frame has been decrypted or will be dropped */
	status->flag |= RX_FLAG_DECRYPTED;

	return result;
}

static inline struct ieee80211_fragment_entry *
ieee80211_reassemble_add(struct ieee80211_sub_if_data *sdata,
			 unsigned int frag, unsigned int seq, int rx_queue,
			 struct sk_buff **skb)
{
	struct ieee80211_fragment_entry *entry;

	entry = &sdata->fragments[sdata->fragment_next++];
	if (sdata->fragment_next >= IEEE80211_FRAGMENT_MAX)
		sdata->fragment_next = 0;

	if (!skb_queue_empty(&entry->skb_list))
		__skb_queue_purge(&entry->skb_list);

	__skb_queue_tail(&entry->skb_list, *skb); /* no need for locking */
	*skb = NULL;
	entry->first_frag_time = jiffies;
	entry->seq = seq;
	entry->rx_queue = rx_queue;
	entry->last_frag = frag;
	entry->check_sequential_pn = false;
	entry->extra_len = 0;

	return entry;
}

static inline struct ieee80211_fragment_entry *
ieee80211_reassemble_find(struct ieee80211_sub_if_data *sdata,
			  unsigned int frag, unsigned int seq,
			  int rx_queue, struct ieee80211_hdr *hdr)
{
	struct ieee80211_fragment_entry *entry;
	int i, idx;

	idx = sdata->fragment_next;
	for (i = 0; i < IEEE80211_FRAGMENT_MAX; i++) {
		struct ieee80211_hdr *f_hdr;

		idx--;
		if (idx < 0)
			idx = IEEE80211_FRAGMENT_MAX - 1;

		entry = &sdata->fragments[idx];
		if (skb_queue_empty(&entry->skb_list) || entry->seq != seq ||
		    entry->rx_queue != rx_queue ||
		    entry->last_frag + 1 != frag)
			continue;

		f_hdr = (struct ieee80211_hdr *)entry->skb_list.next->data;

		/*
		 * Check ftype and addresses are equal, else check next fragment
		 */
		if (((hdr->frame_control ^ f_hdr->frame_control) &
		     cpu_to_le16(IEEE80211_FCTL_FTYPE)) ||
		    !ether_addr_equal(hdr->addr1, f_hdr->addr1) ||
		    !ether_addr_equal(hdr->addr2, f_hdr->addr2))
			continue;

		if (time_after(jiffies, entry->first_frag_time + 2 * HZ)) {
			__skb_queue_purge(&entry->skb_list);
			continue;
		}
		return entry;
	}

	return NULL;
}

static ieee80211_rx_result debug_noinline
ieee80211_rx_h_defragment(struct ieee80211_rx_data *rx)
{
	struct ieee80211_hdr *hdr;
	u16 sc;
	__le16 fc;
	unsigned int frag, seq;
	struct ieee80211_fragment_entry *entry;
	struct sk_buff *skb;

	hdr = (struct ieee80211_hdr *)rx->skb->data;
	fc = hdr->frame_control;

	if (ieee80211_is_ctl(fc))
		return RX_CONTINUE;

	sc = le16_to_cpu(hdr->seq_ctrl);
	frag = sc & IEEE80211_SCTL_FRAG;

	if (is_multicast_ether_addr(hdr->addr1)) {
		I802_DEBUG_INC(rx->local->dot11MulticastReceivedFrameCount);
		goto out_no_led;
	}

	if (likely(!ieee80211_has_morefrags(fc) && frag == 0))
		goto out;

	I802_DEBUG_INC(rx->local->rx_handlers_fragments);

	if (skb_linearize(rx->skb))
		return RX_DROP_UNUSABLE;

	/*
	 *  skb_linearize() might change the skb->data and
	 *  previously cached variables (in this case, hdr) need to
	 *  be refreshed with the new data.
	 */
	hdr = (struct ieee80211_hdr *)rx->skb->data;
	seq = (sc & IEEE80211_SCTL_SEQ) >> 4;

	if (frag == 0) {
		/* This is the first fragment of a new frame. */
		entry = ieee80211_reassemble_add(rx->sdata, frag, seq,
						 rx->seqno_idx, &(rx->skb));
		if (rx->key &&
		    (rx->key->conf.cipher == WLAN_CIPHER_SUITE_CCMP ||
		     rx->key->conf.cipher == WLAN_CIPHER_SUITE_CCMP_256 ||
		     rx->key->conf.cipher == WLAN_CIPHER_SUITE_GCMP ||
		     rx->key->conf.cipher == WLAN_CIPHER_SUITE_GCMP_256) &&
		    ieee80211_has_protected(fc)) {
			int queue = rx->security_idx;

			/* Store CCMP/GCMP PN so that we can verify that the
			 * next fragment has a sequential PN value.
			 */
			entry->check_sequential_pn = true;
			memcpy(entry->last_pn,
			       rx->key->u.ccmp.rx_pn[queue],
			       IEEE80211_CCMP_PN_LEN);
			BUILD_BUG_ON(offsetof(struct ieee80211_key,
					      u.ccmp.rx_pn) !=
				     offsetof(struct ieee80211_key,
					      u.gcmp.rx_pn));
			BUILD_BUG_ON(sizeof(rx->key->u.ccmp.rx_pn[queue]) !=
				     sizeof(rx->key->u.gcmp.rx_pn[queue]));
			BUILD_BUG_ON(IEEE80211_CCMP_PN_LEN !=
				     IEEE80211_GCMP_PN_LEN);
		}
		return RX_QUEUED;
	}

	/* This is a fragment for a frame that should already be pending in
	 * fragment cache. Add this fragment to the end of the pending entry.
	 */
	entry = ieee80211_reassemble_find(rx->sdata, frag, seq,
					  rx->seqno_idx, hdr);
	if (!entry) {
		I802_DEBUG_INC(rx->local->rx_handlers_drop_defrag);
		return RX_DROP_MONITOR;
	}

	/* "The receiver shall discard MSDUs and MMPDUs whose constituent
	 *  MPDU PN values are not incrementing in steps of 1."
	 * see IEEE P802.11-REVmc/D5.0, 12.5.3.4.4, item d (for CCMP)
	 * and IEEE P802.11-REVmc/D5.0, 12.5.5.4.4, item d (for GCMP)
	 */
	if (entry->check_sequential_pn) {
		int i;
		u8 pn[IEEE80211_CCMP_PN_LEN], *rpn;
		int queue;

		if (!rx->key ||
		    (rx->key->conf.cipher != WLAN_CIPHER_SUITE_CCMP &&
		     rx->key->conf.cipher != WLAN_CIPHER_SUITE_CCMP_256 &&
		     rx->key->conf.cipher != WLAN_CIPHER_SUITE_GCMP &&
		     rx->key->conf.cipher != WLAN_CIPHER_SUITE_GCMP_256))
			return RX_DROP_UNUSABLE;
		memcpy(pn, entry->last_pn, IEEE80211_CCMP_PN_LEN);
		for (i = IEEE80211_CCMP_PN_LEN - 1; i >= 0; i--) {
			pn[i]++;
			if (pn[i])
				break;
		}
		queue = rx->security_idx;
		rpn = rx->key->u.ccmp.rx_pn[queue];
		if (memcmp(pn, rpn, IEEE80211_CCMP_PN_LEN))
			return RX_DROP_UNUSABLE;
		memcpy(entry->last_pn, pn, IEEE80211_CCMP_PN_LEN);
	}

	skb_pull(rx->skb, ieee80211_hdrlen(fc));
	__skb_queue_tail(&entry->skb_list, rx->skb);
	entry->last_frag = frag;
	entry->extra_len += rx->skb->len;
	if (ieee80211_has_morefrags(fc)) {
		rx->skb = NULL;
		return RX_QUEUED;
	}

	rx->skb = __skb_dequeue(&entry->skb_list);
	if (skb_tailroom(rx->skb) < entry->extra_len) {
		I802_DEBUG_INC(rx->local->rx_expand_skb_head_defrag);
		if (unlikely(pskb_expand_head(rx->skb, 0, entry->extra_len,
					      GFP_ATOMIC))) {
			I802_DEBUG_INC(rx->local->rx_handlers_drop_defrag);
			__skb_queue_purge(&entry->skb_list);
			return RX_DROP_UNUSABLE;
		}
	}
	while ((skb = __skb_dequeue(&entry->skb_list))) {
		skb_put_data(rx->skb, skb->data, skb->len);
		dev_kfree_skb(skb);
	}

 out:
	ieee80211_led_rx(rx->local);
 out_no_led:
	if (rx->sta)
		rx->sta->rx_stats.packets++;
	return RX_CONTINUE;
}

static int ieee80211_802_1x_port_control(struct ieee80211_rx_data *rx)
{
	if (unlikely(!rx->sta || !test_sta_flag(rx->sta, WLAN_STA_AUTHORIZED)))
		return -EACCES;

	return 0;
}

static int ieee80211_drop_unencrypted(struct ieee80211_rx_data *rx, __le16 fc)
{
	struct sk_buff *skb = rx->skb;
	struct ieee80211_rx_status *status = IEEE80211_SKB_RXCB(skb);

	/*
	 * Pass through unencrypted frames if the hardware has
	 * decrypted them already.
	 */
	if (status->flag & RX_FLAG_DECRYPTED)
		return 0;

	/* Drop unencrypted frames if key is set. */
	if (unlikely(!ieee80211_has_protected(fc) &&
		     !ieee80211_is_nullfunc(fc) &&
		     ieee80211_is_data(fc) && rx->key))
		return -EACCES;

	return 0;
}

static int ieee80211_drop_unencrypted_mgmt(struct ieee80211_rx_data *rx)
{
	struct ieee80211_hdr *hdr = (struct ieee80211_hdr *)rx->skb->data;
	struct ieee80211_rx_status *status = IEEE80211_SKB_RXCB(rx->skb);
	__le16 fc = hdr->frame_control;

	/*
	 * Pass through unencrypted frames if the hardware has
	 * decrypted them already.
	 */
	if (status->flag & RX_FLAG_DECRYPTED)
		return 0;

	if (rx->sta && test_sta_flag(rx->sta, WLAN_STA_MFP)) {
		if (unlikely(!ieee80211_has_protected(fc) &&
			     ieee80211_is_unicast_robust_mgmt_frame(rx->skb) &&
			     rx->key)) {
			if (ieee80211_is_deauth(fc) ||
			    ieee80211_is_disassoc(fc))
				cfg80211_rx_unprot_mlme_mgmt(rx->sdata->dev,
							     rx->skb->data,
							     rx->skb->len);
			return -EACCES;
		}
		/* BIP does not use Protected field, so need to check MMIE */
		if (unlikely(ieee80211_is_multicast_robust_mgmt_frame(rx->skb) &&
			     ieee80211_get_mmie_keyidx(rx->skb) < 0)) {
			if (ieee80211_is_deauth(fc) ||
			    ieee80211_is_disassoc(fc))
				cfg80211_rx_unprot_mlme_mgmt(rx->sdata->dev,
							     rx->skb->data,
							     rx->skb->len);
			return -EACCES;
		}
		/*
		 * When using MFP, Action frames are not allowed prior to
		 * having configured keys.
		 */
		if (unlikely(ieee80211_is_action(fc) && !rx->key &&
			     ieee80211_is_robust_mgmt_frame(rx->skb)))
			return -EACCES;
	}

	return 0;
}

static int
__ieee80211_data_to_8023(struct ieee80211_rx_data *rx, bool *port_control)
{
	struct ieee80211_sub_if_data *sdata = rx->sdata;
	struct ieee80211_hdr *hdr = (struct ieee80211_hdr *)rx->skb->data;
	bool check_port_control = false;
	struct ethhdr *ehdr;
	int ret;

	*port_control = false;
	if (ieee80211_has_a4(hdr->frame_control) &&
	    sdata->vif.type == NL80211_IFTYPE_AP_VLAN && !sdata->u.vlan.sta)
		return -1;

	if (sdata->vif.type == NL80211_IFTYPE_STATION &&
	    !!sdata->u.mgd.use_4addr != !!ieee80211_has_a4(hdr->frame_control)) {

		if (!sdata->u.mgd.use_4addr)
			return -1;
		else
			check_port_control = true;
	}

	if (is_multicast_ether_addr(hdr->addr1) &&
	    sdata->vif.type == NL80211_IFTYPE_AP_VLAN && sdata->u.vlan.sta)
		return -1;

	ret = ieee80211_data_to_8023(rx->skb, sdata->vif.addr, sdata->vif.type);
	if (ret < 0)
		return ret;

	ehdr = (struct ethhdr *) rx->skb->data;
	if (ehdr->h_proto == rx->sdata->control_port_protocol)
		*port_control = true;
	else if (check_port_control)
		return -1;

	return 0;
}

/*
 * requires that rx->skb is a frame with ethernet header
 */
static bool ieee80211_frame_allowed(struct ieee80211_rx_data *rx, __le16 fc)
{
	static const u8 pae_group_addr[ETH_ALEN] __aligned(2)
		= { 0x01, 0x80, 0xC2, 0x00, 0x00, 0x03 };
	struct ethhdr *ehdr = (struct ethhdr *) rx->skb->data;

	/*
	 * Allow EAPOL frames to us/the PAE group address regardless
	 * of whether the frame was encrypted or not.
	 */
	if (ehdr->h_proto == rx->sdata->control_port_protocol &&
	    (ether_addr_equal(ehdr->h_dest, rx->sdata->vif.addr) ||
	     ether_addr_equal(ehdr->h_dest, pae_group_addr)))
		return true;

	if (ieee80211_802_1x_port_control(rx) ||
	    ieee80211_drop_unencrypted(rx, fc))
		return false;

	return true;
}

static void ieee80211_deliver_skb_to_local_stack(struct sk_buff *skb,
						 struct ieee80211_rx_data *rx)
{
	struct ieee80211_sub_if_data *sdata = rx->sdata;
	struct net_device *dev = sdata->dev;

	if (unlikely((skb->protocol == sdata->control_port_protocol ||
		      skb->protocol == cpu_to_be16(ETH_P_PREAUTH)) &&
		     sdata->control_port_over_nl80211)) {
		struct ieee80211_rx_status *status = IEEE80211_SKB_RXCB(skb);
		bool noencrypt = status->flag & RX_FLAG_DECRYPTED;

		cfg80211_rx_control_port(dev, skb, noencrypt);
		dev_kfree_skb(skb);
	} else {
		/* deliver to local stack */
		if (rx->napi)
			napi_gro_receive(rx->napi, skb);
		else
			netif_receive_skb(skb);
	}
}

/*
 * requires that rx->skb is a frame with ethernet header
 */
static void
ieee80211_deliver_skb(struct ieee80211_rx_data *rx)
{
	struct ieee80211_sub_if_data *sdata = rx->sdata;
	struct net_device *dev = sdata->dev;
	struct sk_buff *skb, *xmit_skb;
	struct ethhdr *ehdr = (struct ethhdr *) rx->skb->data;
	struct sta_info *dsta;

	skb = rx->skb;
	xmit_skb = NULL;

	ieee80211_rx_stats(dev, skb->len);

	if (rx->sta) {
		/* The seqno index has the same property as needed
		 * for the rx_msdu field, i.e. it is IEEE80211_NUM_TIDS
		 * for non-QoS-data frames. Here we know it's a data
		 * frame, so count MSDUs.
		 */
		u64_stats_update_begin(&rx->sta->rx_stats.syncp);
		rx->sta->rx_stats.msdu[rx->seqno_idx]++;
		u64_stats_update_end(&rx->sta->rx_stats.syncp);
	}

	if ((sdata->vif.type == NL80211_IFTYPE_AP ||
	     sdata->vif.type == NL80211_IFTYPE_AP_VLAN) &&
	    !(sdata->flags & IEEE80211_SDATA_DONT_BRIDGE_PACKETS) &&
	    (sdata->vif.type != NL80211_IFTYPE_AP_VLAN || !sdata->u.vlan.sta)) {
		if (is_multicast_ether_addr(ehdr->h_dest) &&
		    ieee80211_vif_get_num_mcast_if(sdata) != 0) {
			/*
			 * send multicast frames both to higher layers in
			 * local net stack and back to the wireless medium
			 */
			xmit_skb = skb_copy(skb, GFP_ATOMIC);
			if (!xmit_skb)
				net_info_ratelimited("%s: failed to clone multicast frame\n",
						    dev->name);
		} else if (!is_multicast_ether_addr(ehdr->h_dest)) {
			dsta = sta_info_get(sdata, skb->data);
			if (dsta) {
				/*
				 * The destination station is associated to
				 * this AP (in this VLAN), so send the frame
				 * directly to it and do not pass it to local
				 * net stack.
				 */
				xmit_skb = skb;
				skb = NULL;
			}
		}
	}

#ifndef CONFIG_HAVE_EFFICIENT_UNALIGNED_ACCESS
	if (skb) {
		/* 'align' will only take the values 0 or 2 here since all
		 * frames are required to be aligned to 2-byte boundaries
		 * when being passed to mac80211; the code here works just
		 * as well if that isn't true, but mac80211 assumes it can
		 * access fields as 2-byte aligned (e.g. for ether_addr_equal)
		 */
		int align;

		align = (unsigned long)(skb->data + sizeof(struct ethhdr)) & 3;
		if (align) {
			if (WARN_ON(skb_headroom(skb) < 3)) {
				dev_kfree_skb(skb);
				skb = NULL;
			} else {
				u8 *data = skb->data;
				size_t len = skb_headlen(skb);
				skb->data -= align;
				memmove(skb->data, data, len);
				skb_set_tail_pointer(skb, len);
			}
		}
	}
#endif

	if (skb) {
		skb->protocol = eth_type_trans(skb, dev);
		memset(skb->cb, 0, sizeof(skb->cb));

		ieee80211_deliver_skb_to_local_stack(skb, rx);
	}

	if (xmit_skb) {
		/*
		 * Send to wireless media and increase priority by 256 to
		 * keep the received priority instead of reclassifying
		 * the frame (see cfg80211_classify8021d).
		 */
		xmit_skb->priority += 256;
		xmit_skb->protocol = htons(ETH_P_802_3);
		skb_reset_network_header(xmit_skb);
		skb_reset_mac_header(xmit_skb);
		dev_queue_xmit(xmit_skb);
	}
}

static ieee80211_rx_result debug_noinline
__ieee80211_rx_h_amsdu(struct ieee80211_rx_data *rx, u8 data_offset)
{
	struct net_device *dev = rx->sdata->dev;
	struct sk_buff *skb = rx->skb;
	struct ieee80211_hdr *hdr = (struct ieee80211_hdr *)skb->data;
	__le16 fc = hdr->frame_control;
	struct sk_buff_head frame_list;
	struct ethhdr ethhdr;
	const u8 *check_da = ethhdr.h_dest, *check_sa = ethhdr.h_source;

	if (unlikely(ieee80211_has_a4(hdr->frame_control))) {
		check_da = NULL;
		check_sa = NULL;
	} else switch (rx->sdata->vif.type) {
		case NL80211_IFTYPE_AP:
		case NL80211_IFTYPE_AP_VLAN:
			check_da = NULL;
			break;
		case NL80211_IFTYPE_STATION:
			if (!rx->sta ||
			    !test_sta_flag(rx->sta, WLAN_STA_TDLS_PEER))
				check_sa = NULL;
			break;
		case NL80211_IFTYPE_MESH_POINT:
			check_sa = NULL;
			break;
		default:
			break;
	}

	skb->dev = dev;
	__skb_queue_head_init(&frame_list);

	if (ieee80211_data_to_8023_exthdr(skb, &ethhdr,
					  rx->sdata->vif.addr,
					  rx->sdata->vif.type,
					  data_offset))
		return RX_DROP_UNUSABLE;

	ieee80211_amsdu_to_8023s(skb, &frame_list, dev->dev_addr,
				 rx->sdata->vif.type,
				 rx->local->hw.extra_tx_headroom,
				 check_da, check_sa);

	while (!skb_queue_empty(&frame_list)) {
		rx->skb = __skb_dequeue(&frame_list);

		if (!ieee80211_frame_allowed(rx, fc)) {
			dev_kfree_skb(rx->skb);
			continue;
		}

		ieee80211_deliver_skb(rx);
	}

	return RX_QUEUED;
}

static ieee80211_rx_result debug_noinline
ieee80211_rx_h_amsdu(struct ieee80211_rx_data *rx)
{
	struct sk_buff *skb = rx->skb;
	struct ieee80211_rx_status *status = IEEE80211_SKB_RXCB(skb);
	struct ieee80211_hdr *hdr = (struct ieee80211_hdr *)skb->data;
	__le16 fc = hdr->frame_control;

	if (!(status->rx_flags & IEEE80211_RX_AMSDU))
		return RX_CONTINUE;

	if (unlikely(!ieee80211_is_data(fc)))
		return RX_CONTINUE;

	if (unlikely(!ieee80211_is_data_present(fc)))
		return RX_DROP_MONITOR;

	if (unlikely(ieee80211_has_a4(hdr->frame_control))) {
		switch (rx->sdata->vif.type) {
		case NL80211_IFTYPE_AP_VLAN:
			if (!rx->sdata->u.vlan.sta)
				return RX_DROP_UNUSABLE;
			break;
		case NL80211_IFTYPE_STATION:
			if (!rx->sdata->u.mgd.use_4addr)
				return RX_DROP_UNUSABLE;
			break;
		default:
			return RX_DROP_UNUSABLE;
		}
	}

	if (is_multicast_ether_addr(hdr->addr1))
		return RX_DROP_UNUSABLE;

	return __ieee80211_rx_h_amsdu(rx, 0);
}

#ifdef CONFIG_MAC80211_MESH
static ieee80211_rx_result
ieee80211_rx_h_mesh_fwding(struct ieee80211_rx_data *rx)
{
	struct ieee80211_hdr *fwd_hdr, *hdr;
	struct ieee80211_tx_info *info;
	struct ieee80211s_hdr *mesh_hdr;
	struct sk_buff *skb = rx->skb, *fwd_skb;
	struct ieee80211_local *local = rx->local;
	struct ieee80211_sub_if_data *sdata = rx->sdata;
	struct ieee80211_if_mesh *ifmsh = &sdata->u.mesh;
	u16 ac, q, hdrlen;
	int tailroom = 0;

	hdr = (struct ieee80211_hdr *) skb->data;
	hdrlen = ieee80211_hdrlen(hdr->frame_control);

	/* make sure fixed part of mesh header is there, also checks skb len */
	if (!pskb_may_pull(rx->skb, hdrlen + 6))
		return RX_DROP_MONITOR;

	mesh_hdr = (struct ieee80211s_hdr *) (skb->data + hdrlen);

	/* make sure full mesh header is there, also checks skb len */
	if (!pskb_may_pull(rx->skb,
			   hdrlen + ieee80211_get_mesh_hdrlen(mesh_hdr)))
		return RX_DROP_MONITOR;

	/* reload pointers */
	hdr = (struct ieee80211_hdr *) skb->data;
	mesh_hdr = (struct ieee80211s_hdr *) (skb->data + hdrlen);

	if (ieee80211_drop_unencrypted(rx, hdr->frame_control))
		return RX_DROP_MONITOR;

	/* frame is in RMC, don't forward */
	if (ieee80211_is_data(hdr->frame_control) &&
	    is_multicast_ether_addr(hdr->addr1) &&
	    mesh_rmc_check(rx->sdata, hdr->addr3, mesh_hdr))
		return RX_DROP_MONITOR;

	if (!ieee80211_is_data(hdr->frame_control))
		return RX_CONTINUE;

	if (!mesh_hdr->ttl)
		return RX_DROP_MONITOR;

	if (mesh_hdr->flags & MESH_FLAGS_AE) {
		struct mesh_path *mppath;
		char *proxied_addr;
		char *mpp_addr;

		if (is_multicast_ether_addr(hdr->addr1)) {
			mpp_addr = hdr->addr3;
			proxied_addr = mesh_hdr->eaddr1;
		} else if ((mesh_hdr->flags & MESH_FLAGS_AE) ==
			    MESH_FLAGS_AE_A5_A6) {
			/* has_a4 already checked in ieee80211_rx_mesh_check */
			mpp_addr = hdr->addr4;
			proxied_addr = mesh_hdr->eaddr2;
		} else {
			return RX_DROP_MONITOR;
		}

		rcu_read_lock();
		mppath = mpp_path_lookup(sdata, proxied_addr);
		if (!mppath) {
			mpp_path_add(sdata, proxied_addr, mpp_addr);
		} else {
			spin_lock_bh(&mppath->state_lock);
			if (!ether_addr_equal(mppath->mpp, mpp_addr))
				memcpy(mppath->mpp, mpp_addr, ETH_ALEN);
			mppath->exp_time = jiffies;
			spin_unlock_bh(&mppath->state_lock);
		}
		rcu_read_unlock();
	}

	/* Frame has reached destination.  Don't forward */
	if (!is_multicast_ether_addr(hdr->addr1) &&
	    ether_addr_equal(sdata->vif.addr, hdr->addr3))
		return RX_CONTINUE;

	ac = ieee80211_select_queue_80211(sdata, skb, hdr);
	q = sdata->vif.hw_queue[ac];
	if (ieee80211_queue_stopped(&local->hw, q)) {
		IEEE80211_IFSTA_MESH_CTR_INC(ifmsh, dropped_frames_congestion);
		return RX_DROP_MONITOR;
	}
	skb_set_queue_mapping(skb, q);

	if (!--mesh_hdr->ttl) {
		if (!is_multicast_ether_addr(hdr->addr1))
			IEEE80211_IFSTA_MESH_CTR_INC(ifmsh,
						     dropped_frames_ttl);
		goto out;
	}

	if (!ifmsh->mshcfg.dot11MeshForwarding)
		goto out;

	if (sdata->crypto_tx_tailroom_needed_cnt)
		tailroom = IEEE80211_ENCRYPT_TAILROOM;

	fwd_skb = skb_copy_expand(skb, local->tx_headroom +
				       sdata->encrypt_headroom,
				  tailroom, GFP_ATOMIC);
	if (!fwd_skb)
		goto out;

	fwd_hdr =  (struct ieee80211_hdr *) fwd_skb->data;
	fwd_hdr->frame_control &= ~cpu_to_le16(IEEE80211_FCTL_RETRY);
	info = IEEE80211_SKB_CB(fwd_skb);
	memset(info, 0, sizeof(*info));
	info->flags |= IEEE80211_TX_INTFL_NEED_TXPROCESSING;
	info->control.vif = &rx->sdata->vif;
	info->control.jiffies = jiffies;
	if (is_multicast_ether_addr(fwd_hdr->addr1)) {
		IEEE80211_IFSTA_MESH_CTR_INC(ifmsh, fwded_mcast);
		memcpy(fwd_hdr->addr2, sdata->vif.addr, ETH_ALEN);
		/* update power mode indication when forwarding */
		ieee80211_mps_set_frame_flags(sdata, NULL, fwd_hdr);
	} else if (!mesh_nexthop_lookup(sdata, fwd_skb)) {
		/* mesh power mode flags updated in mesh_nexthop_lookup */
		IEEE80211_IFSTA_MESH_CTR_INC(ifmsh, fwded_unicast);
	} else {
		/* unable to resolve next hop */
		mesh_path_error_tx(sdata, ifmsh->mshcfg.element_ttl,
				   fwd_hdr->addr3, 0,
				   WLAN_REASON_MESH_PATH_NOFORWARD,
				   fwd_hdr->addr2);
		IEEE80211_IFSTA_MESH_CTR_INC(ifmsh, dropped_frames_no_route);
		kfree_skb(fwd_skb);
		return RX_DROP_MONITOR;
	}

	IEEE80211_IFSTA_MESH_CTR_INC(ifmsh, fwded_frames);
	ieee80211_add_pending_skb(local, fwd_skb);
 out:
	if (is_multicast_ether_addr(hdr->addr1))
		return RX_CONTINUE;
	return RX_DROP_MONITOR;
}
#endif

static ieee80211_rx_result debug_noinline
ieee80211_rx_h_data(struct ieee80211_rx_data *rx)
{
	struct ieee80211_sub_if_data *sdata = rx->sdata;
	struct ieee80211_local *local = rx->local;
	struct net_device *dev = sdata->dev;
	struct ieee80211_hdr *hdr = (struct ieee80211_hdr *)rx->skb->data;
	__le16 fc = hdr->frame_control;
	bool port_control;
	int err;

	if (unlikely(!ieee80211_is_data(hdr->frame_control)))
		return RX_CONTINUE;

	if (unlikely(!ieee80211_is_data_present(hdr->frame_control)))
		return RX_DROP_MONITOR;

	/*
	 * Send unexpected-4addr-frame event to hostapd. For older versions,
	 * also drop the frame to cooked monitor interfaces.
	 */
	if (ieee80211_has_a4(hdr->frame_control) &&
	    sdata->vif.type == NL80211_IFTYPE_AP) {
		if (rx->sta &&
		    !test_and_set_sta_flag(rx->sta, WLAN_STA_4ADDR_EVENT))
			cfg80211_rx_unexpected_4addr_frame(
				rx->sdata->dev, rx->sta->sta.addr, GFP_ATOMIC);
		return RX_DROP_MONITOR;
	}

	err = __ieee80211_data_to_8023(rx, &port_control);
	if (unlikely(err))
		return RX_DROP_UNUSABLE;

	if (!ieee80211_frame_allowed(rx, fc))
		return RX_DROP_MONITOR;

	/* directly handle TDLS channel switch requests/responses */
	if (unlikely(((struct ethhdr *)rx->skb->data)->h_proto ==
						cpu_to_be16(ETH_P_TDLS))) {
		struct ieee80211_tdls_data *tf = (void *)rx->skb->data;

		if (pskb_may_pull(rx->skb,
				  offsetof(struct ieee80211_tdls_data, u)) &&
		    tf->payload_type == WLAN_TDLS_SNAP_RFTYPE &&
		    tf->category == WLAN_CATEGORY_TDLS &&
		    (tf->action_code == WLAN_TDLS_CHANNEL_SWITCH_REQUEST ||
		     tf->action_code == WLAN_TDLS_CHANNEL_SWITCH_RESPONSE)) {
			skb_queue_tail(&local->skb_queue_tdls_chsw, rx->skb);
			schedule_work(&local->tdls_chsw_work);
			if (rx->sta)
				rx->sta->rx_stats.packets++;

			return RX_QUEUED;
		}
	}

	if (rx->sdata->vif.type == NL80211_IFTYPE_AP_VLAN &&
	    unlikely(port_control) && sdata->bss) {
		sdata = container_of(sdata->bss, struct ieee80211_sub_if_data,
				     u.ap);
		dev = sdata->dev;
		rx->sdata = sdata;
	}

	rx->skb->dev = dev;

	if (!ieee80211_hw_check(&local->hw, SUPPORTS_DYNAMIC_PS) &&
	    local->ps_sdata && local->hw.conf.dynamic_ps_timeout > 0 &&
	    !is_multicast_ether_addr(
		    ((struct ethhdr *)rx->skb->data)->h_dest) &&
	    (!local->scanning &&
	     !test_bit(SDATA_STATE_OFFCHANNEL, &sdata->state)))
		mod_timer(&local->dynamic_ps_timer, jiffies +
			  msecs_to_jiffies(local->hw.conf.dynamic_ps_timeout));

	ieee80211_deliver_skb(rx);

	return RX_QUEUED;
}

static ieee80211_rx_result debug_noinline
ieee80211_rx_h_ctrl(struct ieee80211_rx_data *rx, struct sk_buff_head *frames)
{
	struct sk_buff *skb = rx->skb;
	struct ieee80211_bar *bar = (struct ieee80211_bar *)skb->data;
	struct tid_ampdu_rx *tid_agg_rx;
	u16 start_seq_num;
	u16 tid;

	if (likely(!ieee80211_is_ctl(bar->frame_control)))
		return RX_CONTINUE;

	if (ieee80211_is_back_req(bar->frame_control)) {
		struct {
			__le16 control, start_seq_num;
		} __packed bar_data;
		struct ieee80211_event event = {
			.type = BAR_RX_EVENT,
		};

		if (!rx->sta)
			return RX_DROP_MONITOR;

		if (skb_copy_bits(skb, offsetof(struct ieee80211_bar, control),
				  &bar_data, sizeof(bar_data)))
			return RX_DROP_MONITOR;

		tid = le16_to_cpu(bar_data.control) >> 12;

		if (!test_bit(tid, rx->sta->ampdu_mlme.agg_session_valid) &&
		    !test_and_set_bit(tid, rx->sta->ampdu_mlme.unexpected_agg))
			ieee80211_send_delba(rx->sdata, rx->sta->sta.addr, tid,
					     WLAN_BACK_RECIPIENT,
					     WLAN_REASON_QSTA_REQUIRE_SETUP);

		tid_agg_rx = rcu_dereference(rx->sta->ampdu_mlme.tid_rx[tid]);
		if (!tid_agg_rx)
			return RX_DROP_MONITOR;

		start_seq_num = le16_to_cpu(bar_data.start_seq_num) >> 4;
		event.u.ba.tid = tid;
		event.u.ba.ssn = start_seq_num;
		event.u.ba.sta = &rx->sta->sta;

		/* reset session timer */
		if (tid_agg_rx->timeout)
			mod_timer(&tid_agg_rx->session_timer,
				  TU_TO_EXP_TIME(tid_agg_rx->timeout));

		spin_lock(&tid_agg_rx->reorder_lock);
		/* release stored frames up to start of BAR */
		ieee80211_release_reorder_frames(rx->sdata, tid_agg_rx,
						 start_seq_num, frames);
		spin_unlock(&tid_agg_rx->reorder_lock);

		drv_event_callback(rx->local, rx->sdata, &event);

		kfree_skb(skb);
		return RX_QUEUED;
	}

	/*
	 * After this point, we only want management frames,
	 * so we can drop all remaining control frames to
	 * cooked monitor interfaces.
	 */
	return RX_DROP_MONITOR;
}

static void ieee80211_process_sa_query_req(struct ieee80211_sub_if_data *sdata,
					   struct ieee80211_mgmt *mgmt,
					   size_t len)
{
	struct ieee80211_local *local = sdata->local;
	struct sk_buff *skb;
	struct ieee80211_mgmt *resp;

	if (!ether_addr_equal(mgmt->da, sdata->vif.addr)) {
		/* Not to own unicast address */
		return;
	}

	if (!ether_addr_equal(mgmt->sa, sdata->u.mgd.bssid) ||
	    !ether_addr_equal(mgmt->bssid, sdata->u.mgd.bssid)) {
		/* Not from the current AP or not associated yet. */
		return;
	}

	if (len < 24 + 1 + sizeof(resp->u.action.u.sa_query)) {
		/* Too short SA Query request frame */
		return;
	}

	skb = dev_alloc_skb(sizeof(*resp) + local->hw.extra_tx_headroom);
	if (skb == NULL)
		return;

	skb_reserve(skb, local->hw.extra_tx_headroom);
	resp = skb_put_zero(skb, 24);
	memcpy(resp->da, mgmt->sa, ETH_ALEN);
	memcpy(resp->sa, sdata->vif.addr, ETH_ALEN);
	memcpy(resp->bssid, sdata->u.mgd.bssid, ETH_ALEN);
	resp->frame_control = cpu_to_le16(IEEE80211_FTYPE_MGMT |
					  IEEE80211_STYPE_ACTION);
	skb_put(skb, 1 + sizeof(resp->u.action.u.sa_query));
	resp->u.action.category = WLAN_CATEGORY_SA_QUERY;
	resp->u.action.u.sa_query.action = WLAN_ACTION_SA_QUERY_RESPONSE;
	memcpy(resp->u.action.u.sa_query.trans_id,
	       mgmt->u.action.u.sa_query.trans_id,
	       WLAN_SA_QUERY_TR_ID_LEN);

	ieee80211_tx_skb(sdata, skb);
}

static ieee80211_rx_result debug_noinline
ieee80211_rx_h_mgmt_check(struct ieee80211_rx_data *rx)
{
	struct ieee80211_mgmt *mgmt = (struct ieee80211_mgmt *) rx->skb->data;
	struct ieee80211_rx_status *status = IEEE80211_SKB_RXCB(rx->skb);

	/*
	 * From here on, look only at management frames.
	 * Data and control frames are already handled,
	 * and unknown (reserved) frames are useless.
	 */
	if (rx->skb->len < 24)
		return RX_DROP_MONITOR;

	if (!ieee80211_is_mgmt(mgmt->frame_control))
		return RX_DROP_MONITOR;

	if (rx->sdata->vif.type == NL80211_IFTYPE_AP &&
	    ieee80211_is_beacon(mgmt->frame_control) &&
	    !(rx->flags & IEEE80211_RX_BEACON_REPORTED)) {
		int sig = 0;

		if (ieee80211_hw_check(&rx->local->hw, SIGNAL_DBM) &&
		    !(status->flag & RX_FLAG_NO_SIGNAL_VAL))
			sig = status->signal;

		cfg80211_report_obss_beacon(rx->local->hw.wiphy,
					    rx->skb->data, rx->skb->len,
					    status->freq, sig);
		rx->flags |= IEEE80211_RX_BEACON_REPORTED;
	}

	if (ieee80211_drop_unencrypted_mgmt(rx))
		return RX_DROP_UNUSABLE;

	return RX_CONTINUE;
}

static ieee80211_rx_result debug_noinline
ieee80211_rx_h_action(struct ieee80211_rx_data *rx)
{
	struct ieee80211_local *local = rx->local;
	struct ieee80211_sub_if_data *sdata = rx->sdata;
	struct ieee80211_mgmt *mgmt = (struct ieee80211_mgmt *) rx->skb->data;
	struct ieee80211_rx_status *status = IEEE80211_SKB_RXCB(rx->skb);
	int len = rx->skb->len;

	if (!ieee80211_is_action(mgmt->frame_control))
		return RX_CONTINUE;

	/* drop too small frames */
	if (len < IEEE80211_MIN_ACTION_SIZE)
		return RX_DROP_UNUSABLE;

	if (!rx->sta && mgmt->u.action.category != WLAN_CATEGORY_PUBLIC &&
	    mgmt->u.action.category != WLAN_CATEGORY_SELF_PROTECTED &&
	    mgmt->u.action.category != WLAN_CATEGORY_SPECTRUM_MGMT)
		return RX_DROP_UNUSABLE;

	switch (mgmt->u.action.category) {
	case WLAN_CATEGORY_HT:
		/* reject HT action frames from stations not supporting HT */
		if (!rx->sta->sta.ht_cap.ht_supported)
			goto invalid;

		if (sdata->vif.type != NL80211_IFTYPE_STATION &&
		    sdata->vif.type != NL80211_IFTYPE_MESH_POINT &&
		    sdata->vif.type != NL80211_IFTYPE_AP_VLAN &&
		    sdata->vif.type != NL80211_IFTYPE_AP &&
		    sdata->vif.type != NL80211_IFTYPE_ADHOC)
			break;

		/* verify action & smps_control/chanwidth are present */
		if (len < IEEE80211_MIN_ACTION_SIZE + 2)
			goto invalid;

		switch (mgmt->u.action.u.ht_smps.action) {
		case WLAN_HT_ACTION_SMPS: {
			struct ieee80211_supported_band *sband;
			enum ieee80211_smps_mode smps_mode;
			struct sta_opmode_info sta_opmode = {};

			/* convert to HT capability */
			switch (mgmt->u.action.u.ht_smps.smps_control) {
			case WLAN_HT_SMPS_CONTROL_DISABLED:
				smps_mode = IEEE80211_SMPS_OFF;
				break;
			case WLAN_HT_SMPS_CONTROL_STATIC:
				smps_mode = IEEE80211_SMPS_STATIC;
				break;
			case WLAN_HT_SMPS_CONTROL_DYNAMIC:
				smps_mode = IEEE80211_SMPS_DYNAMIC;
				break;
			default:
				goto invalid;
			}

			/* if no change do nothing */
			if (rx->sta->sta.smps_mode == smps_mode)
				goto handled;
			rx->sta->sta.smps_mode = smps_mode;
			sta_opmode.smps_mode =
				ieee80211_smps_mode_to_smps_mode(smps_mode);
			sta_opmode.changed = STA_OPMODE_SMPS_MODE_CHANGED;

			sband = rx->local->hw.wiphy->bands[status->band];

			rate_control_rate_update(local, sband, rx->sta,
						 IEEE80211_RC_SMPS_CHANGED);
			cfg80211_sta_opmode_change_notify(sdata->dev,
							  rx->sta->addr,
							  &sta_opmode,
							  GFP_ATOMIC);
			goto handled;
		}
		case WLAN_HT_ACTION_NOTIFY_CHANWIDTH: {
			struct ieee80211_supported_band *sband;
			u8 chanwidth = mgmt->u.action.u.ht_notify_cw.chanwidth;
			enum ieee80211_sta_rx_bandwidth max_bw, new_bw;
			struct sta_opmode_info sta_opmode = {};

			/* If it doesn't support 40 MHz it can't change ... */
			if (!(rx->sta->sta.ht_cap.cap &
					IEEE80211_HT_CAP_SUP_WIDTH_20_40))
				goto handled;

			if (chanwidth == IEEE80211_HT_CHANWIDTH_20MHZ)
				max_bw = IEEE80211_STA_RX_BW_20;
			else
				max_bw = ieee80211_sta_cap_rx_bw(rx->sta);

			/* set cur_max_bandwidth and recalc sta bw */
			rx->sta->cur_max_bandwidth = max_bw;
			new_bw = ieee80211_sta_cur_vht_bw(rx->sta);

			if (rx->sta->sta.bandwidth == new_bw)
				goto handled;

			rx->sta->sta.bandwidth = new_bw;
			sband = rx->local->hw.wiphy->bands[status->band];
			sta_opmode.bw =
				ieee80211_sta_rx_bw_to_chan_width(rx->sta);
			sta_opmode.changed = STA_OPMODE_MAX_BW_CHANGED;

			rate_control_rate_update(local, sband, rx->sta,
						 IEEE80211_RC_BW_CHANGED);
			cfg80211_sta_opmode_change_notify(sdata->dev,
							  rx->sta->addr,
							  &sta_opmode,
							  GFP_ATOMIC);
			goto handled;
		}
		default:
			goto invalid;
		}

		break;
	case WLAN_CATEGORY_PUBLIC:
		if (len < IEEE80211_MIN_ACTION_SIZE + 1)
			goto invalid;
		if (sdata->vif.type != NL80211_IFTYPE_STATION)
			break;
		if (!rx->sta)
			break;
		if (!ether_addr_equal(mgmt->bssid, sdata->u.mgd.bssid))
			break;
		if (mgmt->u.action.u.ext_chan_switch.action_code !=
				WLAN_PUB_ACTION_EXT_CHANSW_ANN)
			break;
		if (len < offsetof(struct ieee80211_mgmt,
				   u.action.u.ext_chan_switch.variable))
			goto invalid;
		goto queue;
	case WLAN_CATEGORY_VHT:
		if (sdata->vif.type != NL80211_IFTYPE_STATION &&
		    sdata->vif.type != NL80211_IFTYPE_MESH_POINT &&
		    sdata->vif.type != NL80211_IFTYPE_AP_VLAN &&
		    sdata->vif.type != NL80211_IFTYPE_AP &&
		    sdata->vif.type != NL80211_IFTYPE_ADHOC)
			break;

		/* verify action code is present */
		if (len < IEEE80211_MIN_ACTION_SIZE + 1)
			goto invalid;

		switch (mgmt->u.action.u.vht_opmode_notif.action_code) {
		case WLAN_VHT_ACTION_OPMODE_NOTIF: {
			/* verify opmode is present */
			if (len < IEEE80211_MIN_ACTION_SIZE + 2)
				goto invalid;
			goto queue;
		}
		case WLAN_VHT_ACTION_GROUPID_MGMT: {
			if (len < IEEE80211_MIN_ACTION_SIZE + 25)
				goto invalid;
			goto queue;
		}
		default:
			break;
		}
		break;
	case WLAN_CATEGORY_BACK:
		if (sdata->vif.type != NL80211_IFTYPE_STATION &&
		    sdata->vif.type != NL80211_IFTYPE_MESH_POINT &&
		    sdata->vif.type != NL80211_IFTYPE_AP_VLAN &&
		    sdata->vif.type != NL80211_IFTYPE_AP &&
		    sdata->vif.type != NL80211_IFTYPE_ADHOC)
			break;

		/* verify action_code is present */
		if (len < IEEE80211_MIN_ACTION_SIZE + 1)
			break;

		switch (mgmt->u.action.u.addba_req.action_code) {
		case WLAN_ACTION_ADDBA_REQ:
			if (len < (IEEE80211_MIN_ACTION_SIZE +
				   sizeof(mgmt->u.action.u.addba_req)))
				goto invalid;
			break;
		case WLAN_ACTION_ADDBA_RESP:
			if (len < (IEEE80211_MIN_ACTION_SIZE +
				   sizeof(mgmt->u.action.u.addba_resp)))
				goto invalid;
			break;
		case WLAN_ACTION_DELBA:
			if (len < (IEEE80211_MIN_ACTION_SIZE +
				   sizeof(mgmt->u.action.u.delba)))
				goto invalid;
			break;
		default:
			goto invalid;
		}

		goto queue;
	case WLAN_CATEGORY_SPECTRUM_MGMT:
		/* verify action_code is present */
		if (len < IEEE80211_MIN_ACTION_SIZE + 1)
			break;

		switch (mgmt->u.action.u.measurement.action_code) {
		case WLAN_ACTION_SPCT_MSR_REQ:
			if (status->band != NL80211_BAND_5GHZ)
				break;

			if (len < (IEEE80211_MIN_ACTION_SIZE +
				   sizeof(mgmt->u.action.u.measurement)))
				break;

			if (sdata->vif.type != NL80211_IFTYPE_STATION)
				break;

			ieee80211_process_measurement_req(sdata, mgmt, len);
			goto handled;
		case WLAN_ACTION_SPCT_CHL_SWITCH: {
			u8 *bssid;
			if (len < (IEEE80211_MIN_ACTION_SIZE +
				   sizeof(mgmt->u.action.u.chan_switch)))
				break;

			if (sdata->vif.type != NL80211_IFTYPE_STATION &&
			    sdata->vif.type != NL80211_IFTYPE_ADHOC &&
			    sdata->vif.type != NL80211_IFTYPE_MESH_POINT)
				break;

			if (sdata->vif.type == NL80211_IFTYPE_STATION)
				bssid = sdata->u.mgd.bssid;
			else if (sdata->vif.type == NL80211_IFTYPE_ADHOC)
				bssid = sdata->u.ibss.bssid;
			else if (sdata->vif.type == NL80211_IFTYPE_MESH_POINT)
				bssid = mgmt->sa;
			else
				break;

			if (!ether_addr_equal(mgmt->bssid, bssid))
				break;

			goto queue;
			}
		}
		break;
	case WLAN_CATEGORY_SA_QUERY:
		if (len < (IEEE80211_MIN_ACTION_SIZE +
			   sizeof(mgmt->u.action.u.sa_query)))
			break;

		switch (mgmt->u.action.u.sa_query.action) {
		case WLAN_ACTION_SA_QUERY_REQUEST:
			if (sdata->vif.type != NL80211_IFTYPE_STATION)
				break;
			ieee80211_process_sa_query_req(sdata, mgmt, len);
			goto handled;
		}
		break;
	case WLAN_CATEGORY_SELF_PROTECTED:
		if (len < (IEEE80211_MIN_ACTION_SIZE +
			   sizeof(mgmt->u.action.u.self_prot.action_code)))
			break;

		switch (mgmt->u.action.u.self_prot.action_code) {
		case WLAN_SP_MESH_PEERING_OPEN:
		case WLAN_SP_MESH_PEERING_CLOSE:
		case WLAN_SP_MESH_PEERING_CONFIRM:
			if (!ieee80211_vif_is_mesh(&sdata->vif))
				goto invalid;
			if (sdata->u.mesh.user_mpm)
				/* userspace handles this frame */
				break;
			goto queue;
		case WLAN_SP_MGK_INFORM:
		case WLAN_SP_MGK_ACK:
			if (!ieee80211_vif_is_mesh(&sdata->vif))
				goto invalid;
			break;
		}
		break;
	case WLAN_CATEGORY_MESH_ACTION:
		if (len < (IEEE80211_MIN_ACTION_SIZE +
			   sizeof(mgmt->u.action.u.mesh_action.action_code)))
			break;

		if (!ieee80211_vif_is_mesh(&sdata->vif))
			break;
		if (mesh_action_is_path_sel(mgmt) &&
		    !mesh_path_sel_is_hwmp(sdata))
			break;
		goto queue;
	}

	return RX_CONTINUE;

 invalid:
	status->rx_flags |= IEEE80211_RX_MALFORMED_ACTION_FRM;
	/* will return in the next handlers */
	return RX_CONTINUE;

 handled:
	if (rx->sta)
		rx->sta->rx_stats.packets++;
	dev_kfree_skb(rx->skb);
	return RX_QUEUED;

 queue:
	skb_queue_tail(&sdata->skb_queue, rx->skb);
	ieee80211_queue_work(&local->hw, &sdata->work);
	if (rx->sta)
		rx->sta->rx_stats.packets++;
	return RX_QUEUED;
}

static ieee80211_rx_result debug_noinline
ieee80211_rx_h_userspace_mgmt(struct ieee80211_rx_data *rx)
{
	struct ieee80211_rx_status *status = IEEE80211_SKB_RXCB(rx->skb);
	int sig = 0;

	/* skip known-bad action frames and return them in the next handler */
	if (status->rx_flags & IEEE80211_RX_MALFORMED_ACTION_FRM)
		return RX_CONTINUE;

	/*
	 * Getting here means the kernel doesn't know how to handle
	 * it, but maybe userspace does ... include returned frames
	 * so userspace can register for those to know whether ones
	 * it transmitted were processed or returned.
	 */

	if (ieee80211_hw_check(&rx->local->hw, SIGNAL_DBM) &&
	    !(status->flag & RX_FLAG_NO_SIGNAL_VAL))
		sig = status->signal;

	if (cfg80211_rx_mgmt(&rx->sdata->wdev, status->freq, sig,
			     rx->skb->data, rx->skb->len, 0)) {
		if (rx->sta)
			rx->sta->rx_stats.packets++;
		dev_kfree_skb(rx->skb);
		return RX_QUEUED;
	}

	return RX_CONTINUE;
}

static ieee80211_rx_result debug_noinline
ieee80211_rx_h_action_return(struct ieee80211_rx_data *rx)
{
	struct ieee80211_local *local = rx->local;
	struct ieee80211_mgmt *mgmt = (struct ieee80211_mgmt *) rx->skb->data;
	struct sk_buff *nskb;
	struct ieee80211_sub_if_data *sdata = rx->sdata;
	struct ieee80211_rx_status *status = IEEE80211_SKB_RXCB(rx->skb);

	if (!ieee80211_is_action(mgmt->frame_control))
		return RX_CONTINUE;

	/*
	 * For AP mode, hostapd is responsible for handling any action
	 * frames that we didn't handle, including returning unknown
	 * ones. For all other modes we will return them to the sender,
	 * setting the 0x80 bit in the action category, as required by
	 * 802.11-2012 9.24.4.
	 * Newer versions of hostapd shall also use the management frame
	 * registration mechanisms, but older ones still use cooked
	 * monitor interfaces so push all frames there.
	 */
	if (!(status->rx_flags & IEEE80211_RX_MALFORMED_ACTION_FRM) &&
	    (sdata->vif.type == NL80211_IFTYPE_AP ||
	     sdata->vif.type == NL80211_IFTYPE_AP_VLAN))
		return RX_DROP_MONITOR;

	if (is_multicast_ether_addr(mgmt->da))
		return RX_DROP_MONITOR;

	/* do not return rejected action frames */
	if (mgmt->u.action.category & 0x80)
		return RX_DROP_UNUSABLE;

	nskb = skb_copy_expand(rx->skb, local->hw.extra_tx_headroom, 0,
			       GFP_ATOMIC);
	if (nskb) {
		struct ieee80211_mgmt *nmgmt = (void *)nskb->data;

		nmgmt->u.action.category |= 0x80;
		memcpy(nmgmt->da, nmgmt->sa, ETH_ALEN);
		memcpy(nmgmt->sa, rx->sdata->vif.addr, ETH_ALEN);

		memset(nskb->cb, 0, sizeof(nskb->cb));

		if (rx->sdata->vif.type == NL80211_IFTYPE_P2P_DEVICE) {
			struct ieee80211_tx_info *info = IEEE80211_SKB_CB(nskb);

			info->flags = IEEE80211_TX_CTL_TX_OFFCHAN |
				      IEEE80211_TX_INTFL_OFFCHAN_TX_OK |
				      IEEE80211_TX_CTL_NO_CCK_RATE;
			if (ieee80211_hw_check(&local->hw, QUEUE_CONTROL))
				info->hw_queue =
					local->hw.offchannel_tx_hw_queue;
		}

		__ieee80211_tx_skb_tid_band(rx->sdata, nskb, 7,
					    status->band, 0);
	}
	dev_kfree_skb(rx->skb);
	return RX_QUEUED;
}

static ieee80211_rx_result debug_noinline
ieee80211_rx_h_mgmt(struct ieee80211_rx_data *rx)
{
	struct ieee80211_sub_if_data *sdata = rx->sdata;
	struct ieee80211_mgmt *mgmt = (void *)rx->skb->data;
	__le16 stype;

	stype = mgmt->frame_control & cpu_to_le16(IEEE80211_FCTL_STYPE);

	if (!ieee80211_vif_is_mesh(&sdata->vif) &&
	    sdata->vif.type != NL80211_IFTYPE_ADHOC &&
	    sdata->vif.type != NL80211_IFTYPE_OCB &&
	    sdata->vif.type != NL80211_IFTYPE_STATION)
		return RX_DROP_MONITOR;

	switch (stype) {
	case cpu_to_le16(IEEE80211_STYPE_AUTH):
	case cpu_to_le16(IEEE80211_STYPE_BEACON):
	case cpu_to_le16(IEEE80211_STYPE_PROBE_RESP):
		/* process for all: mesh, mlme, ibss */
		break;
	case cpu_to_le16(IEEE80211_STYPE_ASSOC_RESP):
	case cpu_to_le16(IEEE80211_STYPE_REASSOC_RESP):
	case cpu_to_le16(IEEE80211_STYPE_DEAUTH):
	case cpu_to_le16(IEEE80211_STYPE_DISASSOC):
		if (is_multicast_ether_addr(mgmt->da) &&
		    !is_broadcast_ether_addr(mgmt->da))
			return RX_DROP_MONITOR;

		/* process only for station */
		if (sdata->vif.type != NL80211_IFTYPE_STATION)
			return RX_DROP_MONITOR;
		break;
	case cpu_to_le16(IEEE80211_STYPE_PROBE_REQ):
		/* process only for ibss and mesh */
		if (sdata->vif.type != NL80211_IFTYPE_ADHOC &&
		    sdata->vif.type != NL80211_IFTYPE_MESH_POINT)
			return RX_DROP_MONITOR;
		break;
	default:
		return RX_DROP_MONITOR;
	}

	/* queue up frame and kick off work to process it */
	skb_queue_tail(&sdata->skb_queue, rx->skb);
	ieee80211_queue_work(&rx->local->hw, &sdata->work);
	if (rx->sta)
		rx->sta->rx_stats.packets++;

	return RX_QUEUED;
}

static void ieee80211_rx_cooked_monitor(struct ieee80211_rx_data *rx,
					struct ieee80211_rate *rate)
{
	struct ieee80211_sub_if_data *sdata;
	struct ieee80211_local *local = rx->local;
	struct sk_buff *skb = rx->skb, *skb2;
	struct net_device *prev_dev = NULL;
	struct ieee80211_rx_status *status = IEEE80211_SKB_RXCB(skb);
	int needed_headroom;

	/*
	 * If cooked monitor has been processed already, then
	 * don't do it again. If not, set the flag.
	 */
	if (rx->flags & IEEE80211_RX_CMNTR)
		goto out_free_skb;
	rx->flags |= IEEE80211_RX_CMNTR;

	/* If there are no cooked monitor interfaces, just free the SKB */
	if (!local->cooked_mntrs)
		goto out_free_skb;

	/* vendor data is long removed here */
	status->flag &= ~RX_FLAG_RADIOTAP_VENDOR_DATA;
	/* room for the radiotap header based on driver features */
	needed_headroom = ieee80211_rx_radiotap_hdrlen(local, status, skb);

	if (skb_headroom(skb) < needed_headroom &&
	    pskb_expand_head(skb, needed_headroom, 0, GFP_ATOMIC))
		goto out_free_skb;

	/* prepend radiotap information */
	ieee80211_add_rx_radiotap_header(local, skb, rate, needed_headroom,
					 false);

	skb_reset_mac_header(skb);
	skb->ip_summed = CHECKSUM_UNNECESSARY;
	skb->pkt_type = PACKET_OTHERHOST;
	skb->protocol = htons(ETH_P_802_2);

	list_for_each_entry_rcu(sdata, &local->interfaces, list) {
		if (!ieee80211_sdata_running(sdata))
			continue;

		if (sdata->vif.type != NL80211_IFTYPE_MONITOR ||
		    !(sdata->u.mntr.flags & MONITOR_FLAG_COOK_FRAMES))
			continue;

		if (prev_dev) {
			skb2 = skb_clone(skb, GFP_ATOMIC);
			if (skb2) {
				skb2->dev = prev_dev;
				netif_receive_skb(skb2);
			}
		}

		prev_dev = sdata->dev;
		ieee80211_rx_stats(sdata->dev, skb->len);
	}

	if (prev_dev) {
		skb->dev = prev_dev;
		netif_receive_skb(skb);
		return;
	}

 out_free_skb:
	dev_kfree_skb(skb);
}

static void ieee80211_rx_handlers_result(struct ieee80211_rx_data *rx,
					 ieee80211_rx_result res)
{
	switch (res) {
	case RX_DROP_MONITOR:
		I802_DEBUG_INC(rx->sdata->local->rx_handlers_drop);
		if (rx->sta)
			rx->sta->rx_stats.dropped++;
		/* fall through */
	case RX_CONTINUE: {
		struct ieee80211_rate *rate = NULL;
		struct ieee80211_supported_band *sband;
		struct ieee80211_rx_status *status;

		status = IEEE80211_SKB_RXCB((rx->skb));

		sband = rx->local->hw.wiphy->bands[status->band];
		if (status->encoding == RX_ENC_LEGACY)
			rate = &sband->bitrates[status->rate_idx];

		ieee80211_rx_cooked_monitor(rx, rate);
		break;
		}
	case RX_DROP_UNUSABLE:
		I802_DEBUG_INC(rx->sdata->local->rx_handlers_drop);
		if (rx->sta)
			rx->sta->rx_stats.dropped++;
		dev_kfree_skb(rx->skb);
		break;
	case RX_QUEUED:
		I802_DEBUG_INC(rx->sdata->local->rx_handlers_queued);
		break;
	}
}

static void ieee80211_rx_handlers(struct ieee80211_rx_data *rx,
				  struct sk_buff_head *frames)
{
	ieee80211_rx_result res = RX_DROP_MONITOR;
	struct sk_buff *skb;

#define CALL_RXH(rxh)			\
	do {				\
		res = rxh(rx);		\
		if (res != RX_CONTINUE)	\
			goto rxh_next;  \
	} while (0)

	/* Lock here to avoid hitting all of the data used in the RX
	 * path (e.g. key data, station data, ...) concurrently when
	 * a frame is released from the reorder buffer due to timeout
	 * from the timer, potentially concurrently with RX from the
	 * driver.
	 */
	spin_lock_bh(&rx->local->rx_path_lock);

	while ((skb = __skb_dequeue(frames))) {
		/*
		 * all the other fields are valid across frames
		 * that belong to an aMPDU since they are on the
		 * same TID from the same station
		 */
		rx->skb = skb;

		CALL_RXH(ieee80211_rx_h_check_more_data);
		CALL_RXH(ieee80211_rx_h_uapsd_and_pspoll);
		CALL_RXH(ieee80211_rx_h_sta_process);
		CALL_RXH(ieee80211_rx_h_decrypt);
		CALL_RXH(ieee80211_rx_h_defragment);
		CALL_RXH(ieee80211_rx_h_michael_mic_verify);
		/* must be after MMIC verify so header is counted in MPDU mic */
#ifdef CONFIG_MAC80211_MESH
		if (ieee80211_vif_is_mesh(&rx->sdata->vif))
			CALL_RXH(ieee80211_rx_h_mesh_fwding);
#endif
		CALL_RXH(ieee80211_rx_h_amsdu);
		CALL_RXH(ieee80211_rx_h_data);

		/* special treatment -- needs the queue */
		res = ieee80211_rx_h_ctrl(rx, frames);
		if (res != RX_CONTINUE)
			goto rxh_next;

		CALL_RXH(ieee80211_rx_h_mgmt_check);
		CALL_RXH(ieee80211_rx_h_action);
		CALL_RXH(ieee80211_rx_h_userspace_mgmt);
		CALL_RXH(ieee80211_rx_h_action_return);
		CALL_RXH(ieee80211_rx_h_mgmt);

 rxh_next:
		ieee80211_rx_handlers_result(rx, res);

#undef CALL_RXH
	}

	spin_unlock_bh(&rx->local->rx_path_lock);
}

static void ieee80211_invoke_rx_handlers(struct ieee80211_rx_data *rx)
{
	struct sk_buff_head reorder_release;
	ieee80211_rx_result res = RX_DROP_MONITOR;

	__skb_queue_head_init(&reorder_release);

#define CALL_RXH(rxh)			\
	do {				\
		res = rxh(rx);		\
		if (res != RX_CONTINUE)	\
			goto rxh_next;  \
	} while (0)

	CALL_RXH(ieee80211_rx_h_check_dup);
	CALL_RXH(ieee80211_rx_h_check);

	ieee80211_rx_reorder_ampdu(rx, &reorder_release);

	ieee80211_rx_handlers(rx, &reorder_release);
	return;

 rxh_next:
	ieee80211_rx_handlers_result(rx, res);

#undef CALL_RXH
}

/*
 * This function makes calls into the RX path, therefore
 * it has to be invoked under RCU read lock.
 */
void ieee80211_release_reorder_timeout(struct sta_info *sta, int tid)
{
	struct sk_buff_head frames;
	struct ieee80211_rx_data rx = {
		.sta = sta,
		.sdata = sta->sdata,
		.local = sta->local,
		/* This is OK -- must be QoS data frame */
		.security_idx = tid,
		.seqno_idx = tid,
		.napi = NULL, /* must be NULL to not have races */
	};
	struct tid_ampdu_rx *tid_agg_rx;

	tid_agg_rx = rcu_dereference(sta->ampdu_mlme.tid_rx[tid]);
	if (!tid_agg_rx)
		return;

	__skb_queue_head_init(&frames);

	spin_lock(&tid_agg_rx->reorder_lock);
	ieee80211_sta_reorder_release(sta->sdata, tid_agg_rx, &frames);
	spin_unlock(&tid_agg_rx->reorder_lock);

	if (!skb_queue_empty(&frames)) {
		struct ieee80211_event event = {
			.type = BA_FRAME_TIMEOUT,
			.u.ba.tid = tid,
			.u.ba.sta = &sta->sta,
		};
		drv_event_callback(rx.local, rx.sdata, &event);
	}

	ieee80211_rx_handlers(&rx, &frames);
}

void ieee80211_mark_rx_ba_filtered_frames(struct ieee80211_sta *pubsta, u8 tid,
					  u16 ssn, u64 filtered,
					  u16 received_mpdus)
{
	struct sta_info *sta;
	struct tid_ampdu_rx *tid_agg_rx;
	struct sk_buff_head frames;
	struct ieee80211_rx_data rx = {
		/* This is OK -- must be QoS data frame */
		.security_idx = tid,
		.seqno_idx = tid,
	};
	int i, diff;

	if (WARN_ON(!pubsta || tid >= IEEE80211_NUM_TIDS))
		return;

	__skb_queue_head_init(&frames);

	sta = container_of(pubsta, struct sta_info, sta);

	rx.sta = sta;
	rx.sdata = sta->sdata;
	rx.local = sta->local;

	rcu_read_lock();
	tid_agg_rx = rcu_dereference(sta->ampdu_mlme.tid_rx[tid]);
	if (!tid_agg_rx)
		goto out;

	spin_lock_bh(&tid_agg_rx->reorder_lock);

	if (received_mpdus >= IEEE80211_SN_MODULO >> 1) {
		int release;

		/* release all frames in the reorder buffer */
		release = (tid_agg_rx->head_seq_num + tid_agg_rx->buf_size) %
			   IEEE80211_SN_MODULO;
		ieee80211_release_reorder_frames(sta->sdata, tid_agg_rx,
						 release, &frames);
		/* update ssn to match received ssn */
		tid_agg_rx->head_seq_num = ssn;
	} else {
		ieee80211_release_reorder_frames(sta->sdata, tid_agg_rx, ssn,
						 &frames);
	}

	/* handle the case that received ssn is behind the mac ssn.
	 * it can be tid_agg_rx->buf_size behind and still be valid */
	diff = (tid_agg_rx->head_seq_num - ssn) & IEEE80211_SN_MASK;
	if (diff >= tid_agg_rx->buf_size) {
		tid_agg_rx->reorder_buf_filtered = 0;
		goto release;
	}
	filtered = filtered >> diff;
	ssn += diff;

	/* update bitmap */
	for (i = 0; i < tid_agg_rx->buf_size; i++) {
		int index = (ssn + i) % tid_agg_rx->buf_size;

		tid_agg_rx->reorder_buf_filtered &= ~BIT_ULL(index);
		if (filtered & BIT_ULL(i))
			tid_agg_rx->reorder_buf_filtered |= BIT_ULL(index);
	}

	/* now process also frames that the filter marking released */
	ieee80211_sta_reorder_release(sta->sdata, tid_agg_rx, &frames);

release:
	spin_unlock_bh(&tid_agg_rx->reorder_lock);

	ieee80211_rx_handlers(&rx, &frames);

 out:
	rcu_read_unlock();
}
EXPORT_SYMBOL(ieee80211_mark_rx_ba_filtered_frames);

/* main receive path */

static bool ieee80211_accept_frame(struct ieee80211_rx_data *rx)
{
	struct ieee80211_sub_if_data *sdata = rx->sdata;
	struct sk_buff *skb = rx->skb;
	struct ieee80211_hdr *hdr = (void *)skb->data;
	struct ieee80211_rx_status *status = IEEE80211_SKB_RXCB(skb);
	u8 *bssid = ieee80211_get_bssid(hdr, skb->len, sdata->vif.type);
	bool multicast = is_multicast_ether_addr(hdr->addr1);

	switch (sdata->vif.type) {
	case NL80211_IFTYPE_STATION:
		if (!bssid && !sdata->u.mgd.use_4addr)
			return false;
		if (ieee80211_is_robust_mgmt_frame(skb) && !rx->sta)
			return false;
		if (multicast)
			return true;
		return ether_addr_equal(sdata->vif.addr, hdr->addr1);
	case NL80211_IFTYPE_ADHOC:
		if (!bssid)
			return false;
		if (ether_addr_equal(sdata->vif.addr, hdr->addr2) ||
		    ether_addr_equal(sdata->u.ibss.bssid, hdr->addr2))
			return false;
		if (ieee80211_is_beacon(hdr->frame_control))
			return true;
		if (!ieee80211_bssid_match(bssid, sdata->u.ibss.bssid))
			return false;
		if (!multicast &&
		    !ether_addr_equal(sdata->vif.addr, hdr->addr1))
			return false;
		if (!rx->sta) {
			int rate_idx;
			if (status->encoding != RX_ENC_LEGACY)
				rate_idx = 0; /* TODO: HT/VHT rates */
			else
				rate_idx = status->rate_idx;
			ieee80211_ibss_rx_no_sta(sdata, bssid, hdr->addr2,
						 BIT(rate_idx));
		}
		return true;
	case NL80211_IFTYPE_OCB:
		if (!bssid)
			return false;
		if (!ieee80211_is_data_present(hdr->frame_control))
			return false;
		if (!is_broadcast_ether_addr(bssid))
			return false;
		if (!multicast &&
		    !ether_addr_equal(sdata->dev->dev_addr, hdr->addr1))
			return false;
		if (!rx->sta) {
			int rate_idx;
			if (status->encoding != RX_ENC_LEGACY)
				rate_idx = 0; /* TODO: HT rates */
			else
				rate_idx = status->rate_idx;
			ieee80211_ocb_rx_no_sta(sdata, bssid, hdr->addr2,
						BIT(rate_idx));
		}
		return true;
	case NL80211_IFTYPE_MESH_POINT:
		if (ether_addr_equal(sdata->vif.addr, hdr->addr2))
			return false;
		if (multicast)
			return true;
		return ether_addr_equal(sdata->vif.addr, hdr->addr1);
	case NL80211_IFTYPE_AP_VLAN:
	case NL80211_IFTYPE_AP:
		if (!bssid)
			return ether_addr_equal(sdata->vif.addr, hdr->addr1);

		if (!ieee80211_bssid_match(bssid, sdata->vif.addr)) {
			/*
			 * Accept public action frames even when the
			 * BSSID doesn't match, this is used for P2P
			 * and location updates. Note that mac80211
			 * itself never looks at these frames.
			 */
			if (!multicast &&
			    !ether_addr_equal(sdata->vif.addr, hdr->addr1))
				return false;
			if (ieee80211_is_public_action(hdr, skb->len))
				return true;
			return ieee80211_is_beacon(hdr->frame_control);
		}

		if (!ieee80211_has_tods(hdr->frame_control)) {
			/* ignore data frames to TDLS-peers */
			if (ieee80211_is_data(hdr->frame_control))
				return false;
			/* ignore action frames to TDLS-peers */
			if (ieee80211_is_action(hdr->frame_control) &&
			    !is_broadcast_ether_addr(bssid) &&
			    !ether_addr_equal(bssid, hdr->addr1))
				return false;
		}

		/*
		 * 802.11-2016 Table 9-26 says that for data frames, A1 must be
		 * the BSSID - we've checked that already but may have accepted
		 * the wildcard (ff:ff:ff:ff:ff:ff).
		 *
		 * It also says:
		 *	The BSSID of the Data frame is determined as follows:
		 *	a) If the STA is contained within an AP or is associated
		 *	   with an AP, the BSSID is the address currently in use
		 *	   by the STA contained in the AP.
		 *
		 * So we should not accept data frames with an address that's
		 * multicast.
		 *
		 * Accepting it also opens a security problem because stations
		 * could encrypt it with the GTK and inject traffic that way.
		 */
		if (ieee80211_is_data(hdr->frame_control) && multicast)
			return false;

		return true;
	case NL80211_IFTYPE_WDS:
		if (bssid || !ieee80211_is_data(hdr->frame_control))
			return false;
		return ether_addr_equal(sdata->u.wds.remote_addr, hdr->addr2);
	case NL80211_IFTYPE_P2P_DEVICE:
		return ieee80211_is_public_action(hdr, skb->len) ||
		       ieee80211_is_probe_req(hdr->frame_control) ||
		       ieee80211_is_probe_resp(hdr->frame_control) ||
		       ieee80211_is_beacon(hdr->frame_control);
	case NL80211_IFTYPE_NAN:
		/* Currently no frames on NAN interface are allowed */
		return false;
	default:
		break;
	}

	WARN_ON_ONCE(1);
	return false;
}

void ieee80211_check_fast_rx(struct sta_info *sta)
{
	struct ieee80211_sub_if_data *sdata = sta->sdata;
	struct ieee80211_local *local = sdata->local;
	struct ieee80211_key *key;
	struct ieee80211_fast_rx fastrx = {
		.dev = sdata->dev,
		.vif_type = sdata->vif.type,
		.control_port_protocol = sdata->control_port_protocol,
	}, *old, *new = NULL;
	bool assign = false;

	/* use sparse to check that we don't return without updating */
	__acquire(check_fast_rx);

	BUILD_BUG_ON(sizeof(fastrx.rfc1042_hdr) != sizeof(rfc1042_header));
	BUILD_BUG_ON(sizeof(fastrx.rfc1042_hdr) != ETH_ALEN);
	ether_addr_copy(fastrx.rfc1042_hdr, rfc1042_header);
	ether_addr_copy(fastrx.vif_addr, sdata->vif.addr);

	fastrx.uses_rss = ieee80211_hw_check(&local->hw, USES_RSS);

	/* fast-rx doesn't do reordering */
	if (ieee80211_hw_check(&local->hw, AMPDU_AGGREGATION) &&
	    !ieee80211_hw_check(&local->hw, SUPPORTS_REORDERING_BUFFER))
		goto clear;

	switch (sdata->vif.type) {
	case NL80211_IFTYPE_STATION:
		if (sta->sta.tdls) {
			fastrx.da_offs = offsetof(struct ieee80211_hdr, addr1);
			fastrx.sa_offs = offsetof(struct ieee80211_hdr, addr2);
			fastrx.expected_ds_bits = 0;
		} else {
			fastrx.sta_notify = sdata->u.mgd.probe_send_count > 0;
			fastrx.da_offs = offsetof(struct ieee80211_hdr, addr1);
			fastrx.sa_offs = offsetof(struct ieee80211_hdr, addr3);
			fastrx.expected_ds_bits =
				cpu_to_le16(IEEE80211_FCTL_FROMDS);
		}

		if (sdata->u.mgd.use_4addr && !sta->sta.tdls) {
			fastrx.expected_ds_bits |=
				cpu_to_le16(IEEE80211_FCTL_TODS);
			fastrx.da_offs = offsetof(struct ieee80211_hdr, addr3);
			fastrx.sa_offs = offsetof(struct ieee80211_hdr, addr4);
		}

		if (!sdata->u.mgd.powersave)
			break;

		/* software powersave is a huge mess, avoid all of it */
		if (ieee80211_hw_check(&local->hw, PS_NULLFUNC_STACK))
			goto clear;
		if (ieee80211_hw_check(&local->hw, SUPPORTS_PS) &&
		    !ieee80211_hw_check(&local->hw, SUPPORTS_DYNAMIC_PS))
			goto clear;
		break;
	case NL80211_IFTYPE_AP_VLAN:
	case NL80211_IFTYPE_AP:
		/* parallel-rx requires this, at least with calls to
		 * ieee80211_sta_ps_transition()
		 */
		if (!ieee80211_hw_check(&local->hw, AP_LINK_PS))
			goto clear;
		fastrx.da_offs = offsetof(struct ieee80211_hdr, addr3);
		fastrx.sa_offs = offsetof(struct ieee80211_hdr, addr2);
		fastrx.expected_ds_bits = cpu_to_le16(IEEE80211_FCTL_TODS);

		fastrx.internal_forward =
			!(sdata->flags & IEEE80211_SDATA_DONT_BRIDGE_PACKETS) &&
			(sdata->vif.type != NL80211_IFTYPE_AP_VLAN ||
			 !sdata->u.vlan.sta);

		if (sdata->vif.type == NL80211_IFTYPE_AP_VLAN &&
		    sdata->u.vlan.sta) {
			fastrx.expected_ds_bits |=
				cpu_to_le16(IEEE80211_FCTL_FROMDS);
			fastrx.sa_offs = offsetof(struct ieee80211_hdr, addr4);
			fastrx.internal_forward = 0;
		}

		break;
	default:
		goto clear;
	}

	if (!test_sta_flag(sta, WLAN_STA_AUTHORIZED))
		goto clear;

	rcu_read_lock();
	key = rcu_dereference(sta->ptk[sta->ptk_idx]);
	if (key) {
		switch (key->conf.cipher) {
		case WLAN_CIPHER_SUITE_TKIP:
			/* we don't want to deal with MMIC in fast-rx */
			goto clear_rcu;
		case WLAN_CIPHER_SUITE_CCMP:
		case WLAN_CIPHER_SUITE_CCMP_256:
		case WLAN_CIPHER_SUITE_GCMP:
		case WLAN_CIPHER_SUITE_GCMP_256:
			break;
		default:
			/* We also don't want to deal with
			 * WEP or cipher scheme.
			 */
			goto clear_rcu;
		}

		fastrx.key = true;
		fastrx.icv_len = key->conf.icv_len;
	}

	assign = true;
 clear_rcu:
	rcu_read_unlock();
 clear:
	__release(check_fast_rx);

	if (assign)
		new = kmemdup(&fastrx, sizeof(fastrx), GFP_KERNEL);

	spin_lock_bh(&sta->lock);
	old = rcu_dereference_protected(sta->fast_rx, true);
	rcu_assign_pointer(sta->fast_rx, new);
	spin_unlock_bh(&sta->lock);

	if (old)
		kfree_rcu(old, rcu_head);
}

void ieee80211_clear_fast_rx(struct sta_info *sta)
{
	struct ieee80211_fast_rx *old;

	spin_lock_bh(&sta->lock);
	old = rcu_dereference_protected(sta->fast_rx, true);
	RCU_INIT_POINTER(sta->fast_rx, NULL);
	spin_unlock_bh(&sta->lock);

	if (old)
		kfree_rcu(old, rcu_head);
}

void __ieee80211_check_fast_rx_iface(struct ieee80211_sub_if_data *sdata)
{
	struct ieee80211_local *local = sdata->local;
	struct sta_info *sta;

	lockdep_assert_held(&local->sta_mtx);

	list_for_each_entry_rcu(sta, &local->sta_list, list) {
		if (sdata != sta->sdata &&
		    (!sta->sdata->bss || sta->sdata->bss != sdata->bss))
			continue;
		ieee80211_check_fast_rx(sta);
	}
}

void ieee80211_check_fast_rx_iface(struct ieee80211_sub_if_data *sdata)
{
	struct ieee80211_local *local = sdata->local;

	mutex_lock(&local->sta_mtx);
	__ieee80211_check_fast_rx_iface(sdata);
	mutex_unlock(&local->sta_mtx);
}

static bool ieee80211_invoke_fast_rx(struct ieee80211_rx_data *rx,
				     struct ieee80211_fast_rx *fast_rx)
{
	struct sk_buff *skb = rx->skb;
	struct ieee80211_hdr *hdr = (void *)skb->data;
	struct ieee80211_rx_status *status = IEEE80211_SKB_RXCB(skb);
	struct sta_info *sta = rx->sta;
	int orig_len = skb->len;
	int hdrlen = ieee80211_hdrlen(hdr->frame_control);
	int snap_offs = hdrlen;
	struct {
		u8 snap[sizeof(rfc1042_header)];
		__be16 proto;
	} *payload __aligned(2);
	struct {
		u8 da[ETH_ALEN];
		u8 sa[ETH_ALEN];
	} addrs __aligned(2);
	struct ieee80211_sta_rx_stats *stats = &sta->rx_stats;

	if (fast_rx->uses_rss)
		stats = this_cpu_ptr(sta->pcpu_rx_stats);

	/* for parallel-rx, we need to have DUP_VALIDATED, otherwise we write
	 * to a common data structure; drivers can implement that per queue
	 * but we don't have that information in mac80211
	 */
	if (!(status->flag & RX_FLAG_DUP_VALIDATED))
		return false;

#define FAST_RX_CRYPT_FLAGS	(RX_FLAG_PN_VALIDATED | RX_FLAG_DECRYPTED)

	/* If using encryption, we also need to have:
	 *  - PN_VALIDATED: similar, but the implementation is tricky
	 *  - DECRYPTED: necessary for PN_VALIDATED
	 */
	if (fast_rx->key &&
	    (status->flag & FAST_RX_CRYPT_FLAGS) != FAST_RX_CRYPT_FLAGS)
		return false;

	if (unlikely(!ieee80211_is_data_present(hdr->frame_control)))
		return false;

	if (unlikely(ieee80211_is_frag(hdr)))
		return false;

	/* Since our interface address cannot be multicast, this
	 * implicitly also rejects multicast frames without the
	 * explicit check.
	 *
	 * We shouldn't get any *data* frames not addressed to us
	 * (AP mode will accept multicast *management* frames), but
	 * punting here will make it go through the full checks in
	 * ieee80211_accept_frame().
	 */
	if (!ether_addr_equal(fast_rx->vif_addr, hdr->addr1))
		return false;

	if ((hdr->frame_control & cpu_to_le16(IEEE80211_FCTL_FROMDS |
					      IEEE80211_FCTL_TODS)) !=
	    fast_rx->expected_ds_bits)
		return false;

	/* assign the key to drop unencrypted frames (later)
	 * and strip the IV/MIC if necessary
	 */
	if (fast_rx->key && !(status->flag & RX_FLAG_IV_STRIPPED)) {
		/* GCMP header length is the same */
		snap_offs += IEEE80211_CCMP_HDR_LEN;
	}

	if (!(status->rx_flags & IEEE80211_RX_AMSDU)) {
		if (!pskb_may_pull(skb, snap_offs + sizeof(*payload)))
			goto drop;

		payload = (void *)(skb->data + snap_offs);

		if (!ether_addr_equal(payload->snap, fast_rx->rfc1042_hdr))
			return false;

		/* Don't handle these here since they require special code.
		 * Accept AARP and IPX even though they should come with a
		 * bridge-tunnel header - but if we get them this way then
		 * there's little point in discarding them.
		 */
		if (unlikely(payload->proto == cpu_to_be16(ETH_P_TDLS) ||
			     payload->proto == fast_rx->control_port_protocol))
			return false;
	}

	/* after this point, don't punt to the slowpath! */

	if (rx->key && !(status->flag & RX_FLAG_MIC_STRIPPED) &&
	    pskb_trim(skb, skb->len - fast_rx->icv_len))
		goto drop;

	if (unlikely(fast_rx->sta_notify)) {
		ieee80211_sta_rx_notify(rx->sdata, hdr);
		fast_rx->sta_notify = false;
	}

	/* statistics part of ieee80211_rx_h_sta_process() */
	if (!(status->flag & RX_FLAG_NO_SIGNAL_VAL)) {
		stats->last_signal = status->signal;
		if (!fast_rx->uses_rss)
			ewma_signal_add(&sta->rx_stats_avg.signal,
					-status->signal);
	}

	if (status->chains) {
		int i;

		stats->chains = status->chains;
		for (i = 0; i < ARRAY_SIZE(status->chain_signal); i++) {
			int signal = status->chain_signal[i];

			if (!(status->chains & BIT(i)))
				continue;

			stats->chain_signal_last[i] = signal;
			if (!fast_rx->uses_rss)
				ewma_signal_add(&sta->rx_stats_avg.chain_signal[i],
						-signal);
		}
	}
	/* end of statistics */

	if (rx->key && !ieee80211_has_protected(hdr->frame_control))
		goto drop;

	if (status->rx_flags & IEEE80211_RX_AMSDU) {
		if (__ieee80211_rx_h_amsdu(rx, snap_offs - hdrlen) !=
		    RX_QUEUED)
			goto drop;

		return true;
	}

	stats->last_rx = jiffies;
	stats->last_rate = sta_stats_encode_rate(status);

	stats->fragments++;
	stats->packets++;

	/* do the header conversion - first grab the addresses */
	ether_addr_copy(addrs.da, skb->data + fast_rx->da_offs);
	ether_addr_copy(addrs.sa, skb->data + fast_rx->sa_offs);
	/* remove the SNAP but leave the ethertype */
	skb_pull(skb, snap_offs + sizeof(rfc1042_header));
	/* push the addresses in front */
	memcpy(skb_push(skb, sizeof(addrs)), &addrs, sizeof(addrs));

	skb->dev = fast_rx->dev;

	ieee80211_rx_stats(fast_rx->dev, skb->len);

	/* The seqno index has the same property as needed
	 * for the rx_msdu field, i.e. it is IEEE80211_NUM_TIDS
	 * for non-QoS-data frames. Here we know it's a data
	 * frame, so count MSDUs.
	 */
	u64_stats_update_begin(&stats->syncp);
	stats->msdu[rx->seqno_idx]++;
	stats->bytes += orig_len;
	u64_stats_update_end(&stats->syncp);

	if (fast_rx->internal_forward) {
		struct sk_buff *xmit_skb = NULL;
		bool multicast = is_multicast_ether_addr(skb->data);

		if (multicast) {
			xmit_skb = skb_copy(skb, GFP_ATOMIC);
		} else if (sta_info_get(rx->sdata, skb->data)) {
			xmit_skb = skb;
			skb = NULL;
		}

		if (xmit_skb) {
			/*
			 * Send to wireless media and increase priority by 256
			 * to keep the received priority instead of
			 * reclassifying the frame (see cfg80211_classify8021d).
			 */
			xmit_skb->priority += 256;
			xmit_skb->protocol = htons(ETH_P_802_3);
			skb_reset_network_header(xmit_skb);
			skb_reset_mac_header(xmit_skb);
			dev_queue_xmit(xmit_skb);
		}

		if (!skb)
			return true;
	}

	/* deliver to local stack */
	skb->protocol = eth_type_trans(skb, fast_rx->dev);
	memset(skb->cb, 0, sizeof(skb->cb));
	if (rx->napi)
		napi_gro_receive(rx->napi, skb);
	else
		netif_receive_skb(skb);

	return true;
 drop:
	dev_kfree_skb(skb);
	stats->dropped++;
	return true;
}

/*
 * This function returns whether or not the SKB
 * was destined for RX processing or not, which,
 * if consume is true, is equivalent to whether
 * or not the skb was consumed.
 */
static bool ieee80211_prepare_and_rx_handle(struct ieee80211_rx_data *rx,
					    struct sk_buff *skb, bool consume)
{
	struct ieee80211_local *local = rx->local;
	struct ieee80211_sub_if_data *sdata = rx->sdata;

	rx->skb = skb;

	/* See if we can do fast-rx; if we have to copy we already lost,
	 * so punt in that case. We should never have to deliver a data
	 * frame to multiple interfaces anyway.
	 *
	 * We skip the ieee80211_accept_frame() call and do the necessary
	 * checking inside ieee80211_invoke_fast_rx().
	 */
	if (consume && rx->sta) {
		struct ieee80211_fast_rx *fast_rx;

		fast_rx = rcu_dereference(rx->sta->fast_rx);
		if (fast_rx && ieee80211_invoke_fast_rx(rx, fast_rx))
			return true;
	}

	if (!ieee80211_accept_frame(rx))
		return false;

	if (!consume) {
		skb = skb_copy(skb, GFP_ATOMIC);
		if (!skb) {
			if (net_ratelimit())
				wiphy_debug(local->hw.wiphy,
					"failed to copy skb for %s\n",
					sdata->name);
			return true;
		}

		rx->skb = skb;
	}

	ieee80211_invoke_rx_handlers(rx);
	return true;
}

/*
 * This is the actual Rx frames handler. as it belongs to Rx path it must
 * be called with rcu_read_lock protection.
 */
static void __ieee80211_rx_handle_packet(struct ieee80211_hw *hw,
					 struct ieee80211_sta *pubsta,
					 struct sk_buff *skb,
					 struct napi_struct *napi)
{
	struct ieee80211_local *local = hw_to_local(hw);
	struct ieee80211_sub_if_data *sdata;
	struct ieee80211_hdr *hdr;
	__le16 fc;
	struct ieee80211_rx_data rx;
	struct ieee80211_sub_if_data *prev;
	struct rhlist_head *tmp;
	int err = 0;

	fc = ((struct ieee80211_hdr *)skb->data)->frame_control;
	memset(&rx, 0, sizeof(rx));
	rx.skb = skb;
	rx.local = local;
	rx.napi = napi;

	if (ieee80211_is_data(fc) || ieee80211_is_mgmt(fc))
		I802_DEBUG_INC(local->dot11ReceivedFragmentCount);

	if (ieee80211_is_mgmt(fc)) {
		/* drop frame if too short for header */
		if (skb->len < ieee80211_hdrlen(fc))
			err = -ENOBUFS;
		else
			err = skb_linearize(skb);
	} else {
		err = !pskb_may_pull(skb, ieee80211_hdrlen(fc));
	}

	if (err) {
		dev_kfree_skb(skb);
		return;
	}

	hdr = (struct ieee80211_hdr *)skb->data;
	ieee80211_parse_qos(&rx);
	ieee80211_verify_alignment(&rx);

	if (unlikely(ieee80211_is_probe_resp(hdr->frame_control) ||
		     ieee80211_is_beacon(hdr->frame_control)))
		ieee80211_scan_rx(local, skb);

	if (ieee80211_is_data(fc)) {
		struct sta_info *sta, *prev_sta;

		if (pubsta) {
			rx.sta = container_of(pubsta, struct sta_info, sta);
			rx.sdata = rx.sta->sdata;
			if (ieee80211_prepare_and_rx_handle(&rx, skb, true))
				return;
			goto out;
		}

		prev_sta = NULL;

		for_each_sta_info(local, hdr->addr2, sta, tmp) {
			if (!prev_sta) {
				prev_sta = sta;
				continue;
			}

			rx.sta = prev_sta;
			rx.sdata = prev_sta->sdata;
			ieee80211_prepare_and_rx_handle(&rx, skb, false);

			prev_sta = sta;
		}

		if (prev_sta) {
			rx.sta = prev_sta;
			rx.sdata = prev_sta->sdata;

			if (ieee80211_prepare_and_rx_handle(&rx, skb, true))
				return;
			goto out;
		}
	}

	prev = NULL;

	list_for_each_entry_rcu(sdata, &local->interfaces, list) {
		if (!ieee80211_sdata_running(sdata))
			continue;

		if (sdata->vif.type == NL80211_IFTYPE_MONITOR ||
		    sdata->vif.type == NL80211_IFTYPE_AP_VLAN)
			continue;

		/*
		 * frame is destined for this interface, but if it's
		 * not also for the previous one we handle that after
		 * the loop to avoid copying the SKB once too much
		 */

		if (!prev) {
			prev = sdata;
			continue;
		}

		rx.sta = sta_info_get_bss(prev, hdr->addr2);
		rx.sdata = prev;
		ieee80211_prepare_and_rx_handle(&rx, skb, false);

		prev = sdata;
	}

	if (prev) {
		rx.sta = sta_info_get_bss(prev, hdr->addr2);
		rx.sdata = prev;

		if (ieee80211_prepare_and_rx_handle(&rx, skb, true))
			return;
	}

 out:
	dev_kfree_skb(skb);
}

/*
 * This is the receive path handler. It is called by a low level driver when an
 * 802.11 MPDU is received from the hardware.
 */
void ieee80211_rx_napi(struct ieee80211_hw *hw, struct ieee80211_sta *pubsta,
		       struct sk_buff *skb, struct napi_struct *napi)
{
	struct ieee80211_local *local = hw_to_local(hw);
	struct ieee80211_rate *rate = NULL;
	struct ieee80211_supported_band *sband;
	struct ieee80211_rx_status *status = IEEE80211_SKB_RXCB(skb);

	WARN_ON_ONCE(softirq_count() == 0);

	if (WARN_ON(status->band >= NUM_NL80211_BANDS))
		goto drop;

	sband = local->hw.wiphy->bands[status->band];
	if (WARN_ON(!sband))
		goto drop;

	/*
	 * If we're suspending, it is possible although not too likely
	 * that we'd be receiving frames after having already partially
	 * quiesced the stack. We can't process such frames then since
	 * that might, for example, cause stations to be added or other
	 * driver callbacks be invoked.
	 */
	if (unlikely(local->quiescing || local->suspended))
		goto drop;

	/* We might be during a HW reconfig, prevent Rx for the same reason */
	if (unlikely(local->in_reconfig))
		goto drop;

	/*
	 * The same happens when we're not even started,
	 * but that's worth a warning.
	 */
	if (WARN_ON(!local->started))
		goto drop;

	if (likely(!(status->flag & RX_FLAG_FAILED_PLCP_CRC))) {
		/*
		 * Validate the rate, unless a PLCP error means that
		 * we probably can't have a valid rate here anyway.
		 */

		switch (status->encoding) {
		case RX_ENC_HT:
			/*
			 * rate_idx is MCS index, which can be [0-76]
			 * as documented on:
			 *
			 * http://wireless.kernel.org/en/developers/Documentation/ieee80211/802.11n
			 *
			 * Anything else would be some sort of driver or
			 * hardware error. The driver should catch hardware
			 * errors.
			 */
			if (WARN(status->rate_idx > 76,
				 "Rate marked as an HT rate but passed "
				 "status->rate_idx is not "
				 "an MCS index [0-76]: %d (0x%02x)\n",
				 status->rate_idx,
				 status->rate_idx))
				goto drop;
			break;
		case RX_ENC_VHT:
			if (WARN_ONCE(status->rate_idx > 9 ||
				      !status->nss ||
				      status->nss > 8,
				      "Rate marked as a VHT rate but data is invalid: MCS: %d, NSS: %d\n",
				      status->rate_idx, status->nss))
				goto drop;
			break;
		case RX_ENC_HE:
			if (WARN_ONCE(status->rate_idx > 11 ||
				      !status->nss ||
				      status->nss > 8,
				      "Rate marked as an HE rate but data is invalid: MCS: %d, NSS: %d\n",
				      status->rate_idx, status->nss))
				goto drop;
			break;
		default:
			WARN_ON_ONCE(1);
			/* fall through */
		case RX_ENC_LEGACY:
			if (WARN_ON(status->rate_idx >= sband->n_bitrates))
				goto drop;
			rate = &sband->bitrates[status->rate_idx];
		}
	}

	status->rx_flags = 0;

	/*
	 * key references and virtual interfaces are protected using RCU
	 * and this requires that we are in a read-side RCU section during
	 * receive processing
	 */
	rcu_read_lock();

	/*
	 * Frames with failed FCS/PLCP checksum are not returned,
	 * all other frames are returned without radiotap header
	 * if it was previously present.
	 * Also, frames with less than 16 bytes are dropped.
	 */
	skb = ieee80211_rx_monitor(local, skb, rate);
	if (!skb) {
		rcu_read_unlock();
		return;
	}

	ieee80211_tpt_led_trig_rx(local,
			((struct ieee80211_hdr *)skb->data)->frame_control,
			skb->len);

	__ieee80211_rx_handle_packet(hw, pubsta, skb, napi);

	rcu_read_unlock();

	return;
 drop:
	kfree_skb(skb);
}
EXPORT_SYMBOL(ieee80211_rx_napi);

/* This is a version of the rx handler that can be called from hard irq
 * context. Post the skb on the queue and schedule the tasklet */
void ieee80211_rx_irqsafe(struct ieee80211_hw *hw, struct sk_buff *skb)
{
	struct ieee80211_local *local = hw_to_local(hw);

	BUILD_BUG_ON(sizeof(struct ieee80211_rx_status) > sizeof(skb->cb));

	skb->pkt_type = IEEE80211_RX_MSG;
	skb_queue_tail(&local->skb_queue, skb);
	tasklet_schedule(&local->tasklet);
}
EXPORT_SYMBOL(ieee80211_rx_irqsafe);<|MERGE_RESOLUTION|>--- conflicted
+++ resolved
@@ -6,15 +6,7 @@
  * Copyright 2007-2010	Johannes Berg <johannes@sipsolutions.net>
  * Copyright 2013-2014  Intel Mobile Communications GmbH
  * Copyright(c) 2015 - 2017 Intel Deutschland GmbH
-<<<<<<< HEAD
- * Copyright (C) 2018 Intel Corporation
- *
- * This program is free software; you can redistribute it and/or modify
- * it under the terms of the GNU General Public License version 2 as
- * published by the Free Software Foundation.
-=======
  * Copyright (C) 2018-2019 Intel Corporation
->>>>>>> 407d19ab
  */
 
 #include <linux/jiffies.h>
@@ -120,7 +112,8 @@
 
 	if (status->flag & (RX_FLAG_FAILED_FCS_CRC |
 			    RX_FLAG_FAILED_PLCP_CRC |
-			    RX_FLAG_ONLY_MONITOR))
+			    RX_FLAG_ONLY_MONITOR |
+			    RX_FLAG_NO_PSDU))
 		return true;
 
 	if (unlikely(skb->len < 16 + present_fcs_len + rtap_space))
@@ -197,13 +190,39 @@
 		BUILD_BUG_ON(sizeof(struct ieee80211_radiotap_he_mu) != 12);
 	}
 
+	if (status->flag & RX_FLAG_NO_PSDU)
+		len += 1;
+
+	if (status->flag & RX_FLAG_RADIOTAP_LSIG) {
+		len = ALIGN(len, 2);
+		len += 4;
+		BUILD_BUG_ON(sizeof(struct ieee80211_radiotap_lsig) != 4);
+	}
+
 	if (status->chains) {
 		/* antenna and antenna signal fields */
 		len += 2 * hweight8(status->chains);
 	}
 
 	if (status->flag & RX_FLAG_RADIOTAP_VENDOR_DATA) {
-		struct ieee80211_vendor_radiotap *rtap = (void *)skb->data;
+		struct ieee80211_vendor_radiotap *rtap;
+		int vendor_data_offset = 0;
+
+		/*
+		 * The position to look at depends on the existence (or non-
+		 * existence) of other elements, so take that into account...
+		 */
+		if (status->flag & RX_FLAG_RADIOTAP_HE)
+			vendor_data_offset +=
+				sizeof(struct ieee80211_radiotap_he);
+		if (status->flag & RX_FLAG_RADIOTAP_HE_MU)
+			vendor_data_offset +=
+				sizeof(struct ieee80211_radiotap_he_mu);
+		if (status->flag & RX_FLAG_RADIOTAP_LSIG)
+			vendor_data_offset +=
+				sizeof(struct ieee80211_radiotap_lsig);
+
+		rtap = (void *)&skb->data[vendor_data_offset];
 
 		/* alignment for fixed 6-byte vendor data header */
 		len = ALIGN(len, 2);
@@ -285,6 +304,7 @@
 	struct ieee80211_vendor_radiotap rtap = {};
 	struct ieee80211_radiotap_he he = {};
 	struct ieee80211_radiotap_he_mu he_mu = {};
+	struct ieee80211_radiotap_lsig lsig = {};
 
 	if (status->flag & RX_FLAG_RADIOTAP_HE) {
 		he = *(struct ieee80211_radiotap_he *)skb->data;
@@ -295,6 +315,11 @@
 	if (status->flag & RX_FLAG_RADIOTAP_HE_MU) {
 		he_mu = *(struct ieee80211_radiotap_he_mu *)skb->data;
 		skb_pull(skb, sizeof(he_mu));
+	}
+
+	if (status->flag & RX_FLAG_RADIOTAP_LSIG) {
+		lsig = *(struct ieee80211_radiotap_lsig *)skb->data;
+		skb_pull(skb, sizeof(lsig));
 	}
 
 	if (status->flag & RX_FLAG_RADIOTAP_VENDOR_DATA) {
@@ -555,7 +580,7 @@
 
 	if (status->encoding == RX_ENC_HE &&
 	    status->flag & RX_FLAG_RADIOTAP_HE) {
-#define HE_PREP(f, val)	cpu_to_le16(FIELD_PREP(IEEE80211_RADIOTAP_HE_##f, val))
+#define HE_PREP(f, val)	le16_encode_bits(val, IEEE80211_RADIOTAP_HE_##f)
 
 		if (status->enc_flags & RX_ENC_FLAG_STBC_MASK) {
 			he.data6 |= HE_PREP(DATA6_NSTS,
@@ -636,6 +661,21 @@
 		pos += sizeof(he_mu);
 	}
 
+	if (status->flag & RX_FLAG_NO_PSDU) {
+		rthdr->it_present |=
+			cpu_to_le32(1 << IEEE80211_RADIOTAP_ZERO_LEN_PSDU);
+		*pos++ = status->zero_length_psdu_type;
+	}
+
+	if (status->flag & RX_FLAG_RADIOTAP_LSIG) {
+		/* ensure 2 byte alignment */
+		while ((pos - (u8 *)rthdr) & 1)
+			pos++;
+		rthdr->it_present |= cpu_to_le32(1 << IEEE80211_RADIOTAP_LSIG);
+		memcpy(pos, &lsig, sizeof(lsig));
+		pos += sizeof(lsig);
+	}
+
 	for_each_set_bit(chain, &chains, IEEE80211_MAX_CHAINS) {
 		*pos++ = status->chain_signal[chain];
 		*pos++ = chain;
@@ -728,6 +768,7 @@
 	struct ieee80211_sub_if_data *monitor_sdata =
 		rcu_dereference(local->monitor_sdata);
 	bool only_monitor = false;
+	unsigned int min_head_len;
 
 	if (status->flag & RX_FLAG_RADIOTAP_HE)
 		rtap_space += sizeof(struct ieee80211_radiotap_he);
@@ -735,11 +776,17 @@
 	if (status->flag & RX_FLAG_RADIOTAP_HE_MU)
 		rtap_space += sizeof(struct ieee80211_radiotap_he_mu);
 
+	if (status->flag & RX_FLAG_RADIOTAP_LSIG)
+		rtap_space += sizeof(struct ieee80211_radiotap_lsig);
+
 	if (unlikely(status->flag & RX_FLAG_RADIOTAP_VENDOR_DATA)) {
-		struct ieee80211_vendor_radiotap *rtap = (void *)origskb->data;
+		struct ieee80211_vendor_radiotap *rtap =
+			(void *)(origskb->data + rtap_space);
 
 		rtap_space += sizeof(*rtap) + rtap->len + rtap->pad;
 	}
+
+	min_head_len = rtap_space;
 
 	/*
 	 * First, we may need to make a copy of the skb because
@@ -750,18 +797,23 @@
 	 * the SKB because it has a bad FCS/PLCP checksum.
 	 */
 
-	if (ieee80211_hw_check(&local->hw, RX_INCLUDES_FCS)) {
-		if (unlikely(origskb->len <= FCS_LEN)) {
-			/* driver bug */
-			WARN_ON(1);
-			dev_kfree_skb(origskb);
-			return NULL;
-		}
-		present_fcs_len = FCS_LEN;
-	}
-
-	/* ensure hdr->frame_control and vendor radiotap data are in skb head */
-	if (!pskb_may_pull(origskb, 2 + rtap_space)) {
+	if (!(status->flag & RX_FLAG_NO_PSDU)) {
+		if (ieee80211_hw_check(&local->hw, RX_INCLUDES_FCS)) {
+			if (unlikely(origskb->len <= FCS_LEN + rtap_space)) {
+				/* driver bug */
+				WARN_ON(1);
+				dev_kfree_skb(origskb);
+				return NULL;
+			}
+			present_fcs_len = FCS_LEN;
+		}
+
+		/* also consider the hdr->frame_control */
+		min_head_len += 2;
+	}
+
+	/* ensure that the expected data elements are in skb head */
+	if (!pskb_may_pull(origskb, min_head_len)) {
 		dev_kfree_skb(origskb);
 		return NULL;
 	}
@@ -1532,8 +1584,16 @@
 	if (!sta->sta.txq[0])
 		return;
 
-	for (tid = 0; tid < ARRAY_SIZE(sta->sta.txq); tid++) {
-		if (txq_has_queue(sta->sta.txq[tid]))
+	for (tid = 0; tid < IEEE80211_NUM_TIDS; tid++) {
+		struct ieee80211_txq *txq = sta->sta.txq[tid];
+		struct txq_info *txqi = to_txq_info(txq);
+
+		spin_lock(&local->active_txq_lock[txq->ac]);
+		if (!list_empty(&txqi->schedule_order))
+			list_del_init(&txqi->schedule_order);
+		spin_unlock(&local->active_txq_lock[txq->ac]);
+
+		if (txq_has_queue(txq))
 			set_bit(tid, &sta->txq_buffered_tids);
 		else
 			clear_bit(tid, &sta->txq_buffered_tids);
@@ -2061,6 +2121,7 @@
 	idx = sdata->fragment_next;
 	for (i = 0; i < IEEE80211_FRAGMENT_MAX; i++) {
 		struct ieee80211_hdr *f_hdr;
+		struct sk_buff *f_skb;
 
 		idx--;
 		if (idx < 0)
@@ -2072,7 +2133,8 @@
 		    entry->last_frag + 1 != frag)
 			continue;
 
-		f_hdr = (struct ieee80211_hdr *)entry->skb_list.next->data;
+		f_skb = __skb_peek(&entry->skb_list);
+		f_hdr = (struct ieee80211_hdr *) f_skb->data;
 
 		/*
 		 * Check ftype and addresses are equal, else check next fragment
@@ -2329,7 +2391,7 @@
 
 		if (!sdata->u.mgd.use_4addr)
 			return -1;
-		else
+		else if (!ether_addr_equal(hdr->addr1, sdata->vif.addr))
 			check_port_control = true;
 	}
 
@@ -2440,8 +2502,9 @@
 			if (!xmit_skb)
 				net_info_ratelimited("%s: failed to clone multicast frame\n",
 						    dev->name);
-		} else if (!is_multicast_ether_addr(ehdr->h_dest)) {
-			dsta = sta_info_get(sdata, skb->data);
+		} else if (!is_multicast_ether_addr(ehdr->h_dest) &&
+			   !ether_addr_equal(ehdr->h_dest, ehdr->h_source)) {
+			dsta = sta_info_get(sdata, ehdr->h_dest);
 			if (dsta) {
 				/*
 				 * The destination station is associated to
@@ -4227,11 +4290,10 @@
 
 	if (fast_rx->internal_forward) {
 		struct sk_buff *xmit_skb = NULL;
-		bool multicast = is_multicast_ether_addr(skb->data);
-
-		if (multicast) {
+		if (is_multicast_ether_addr(addrs.da)) {
 			xmit_skb = skb_copy(skb, GFP_ATOMIC);
-		} else if (sta_info_get(rx->sdata, skb->data)) {
+		} else if (!ether_addr_equal(addrs.da, addrs.sa) &&
+			   sta_info_get(rx->sdata, addrs.da)) {
 			xmit_skb = skb;
 			skb = NULL;
 		}
