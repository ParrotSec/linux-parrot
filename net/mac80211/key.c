// SPDX-License-Identifier: GPL-2.0-only
/*
 * Copyright 2002-2005, Instant802 Networks, Inc.
 * Copyright 2005-2006, Devicescape Software, Inc.
 * Copyright 2006-2007	Jiri Benc <jbenc@suse.cz>
 * Copyright 2007-2008	Johannes Berg <johannes@sipsolutions.net>
 * Copyright 2013-2014  Intel Mobile Communications GmbH
 * Copyright 2015-2017	Intel Deutschland GmbH
 */

#include <linux/if_ether.h>
#include <linux/etherdevice.h>
#include <linux/list.h>
#include <linux/rcupdate.h>
#include <linux/rtnetlink.h>
#include <linux/slab.h>
#include <linux/export.h>
#include <net/mac80211.h>
#include <crypto/algapi.h>
#include <asm/unaligned.h>
#include "ieee80211_i.h"
#include "driver-ops.h"
#include "debugfs_key.h"
#include "aes_ccm.h"
#include "aes_cmac.h"
#include "aes_gmac.h"
#include "aes_gcm.h"


/**
 * DOC: Key handling basics
 *
 * Key handling in mac80211 is done based on per-interface (sub_if_data)
 * keys and per-station keys. Since each station belongs to an interface,
 * each station key also belongs to that interface.
 *
 * Hardware acceleration is done on a best-effort basis for algorithms
 * that are implemented in software,  for each key the hardware is asked
 * to enable that key for offloading but if it cannot do that the key is
 * simply kept for software encryption (unless it is for an algorithm
 * that isn't implemented in software).
 * There is currently no way of knowing whether a key is handled in SW
 * or HW except by looking into debugfs.
 *
 * All key management is internally protected by a mutex. Within all
 * other parts of mac80211, key references are, just as STA structure
 * references, protected by RCU. Note, however, that some things are
 * unprotected, namely the key->sta dereferences within the hardware
 * acceleration functions. This means that sta_info_destroy() must
 * remove the key which waits for an RCU grace period.
 */

static const u8 bcast_addr[ETH_ALEN] = { 0xFF, 0xFF, 0xFF, 0xFF, 0xFF, 0xFF };

static void assert_key_lock(struct ieee80211_local *local)
{
	lockdep_assert_held(&local->key_mtx);
}

static void
update_vlan_tailroom_need_count(struct ieee80211_sub_if_data *sdata, int delta)
{
	struct ieee80211_sub_if_data *vlan;

	if (sdata->vif.type != NL80211_IFTYPE_AP)
		return;

	/* crypto_tx_tailroom_needed_cnt is protected by this */
	assert_key_lock(sdata->local);

	rcu_read_lock();

	list_for_each_entry_rcu(vlan, &sdata->u.ap.vlans, u.vlan.list)
		vlan->crypto_tx_tailroom_needed_cnt += delta;

	rcu_read_unlock();
}

static void increment_tailroom_need_count(struct ieee80211_sub_if_data *sdata)
{
	/*
	 * When this count is zero, SKB resizing for allocating tailroom
	 * for IV or MMIC is skipped. But, this check has created two race
	 * cases in xmit path while transiting from zero count to one:
	 *
	 * 1. SKB resize was skipped because no key was added but just before
	 * the xmit key is added and SW encryption kicks off.
	 *
	 * 2. SKB resize was skipped because all the keys were hw planted but
	 * just before xmit one of the key is deleted and SW encryption kicks
	 * off.
	 *
	 * In both the above case SW encryption will find not enough space for
	 * tailroom and exits with WARN_ON. (See WARN_ONs at wpa.c)
	 *
	 * Solution has been explained at
	 * http://mid.gmane.org/1308590980.4322.19.camel@jlt3.sipsolutions.net
	 */

	assert_key_lock(sdata->local);

	update_vlan_tailroom_need_count(sdata, 1);

	if (!sdata->crypto_tx_tailroom_needed_cnt++) {
		/*
		 * Flush all XMIT packets currently using HW encryption or no
		 * encryption at all if the count transition is from 0 -> 1.
		 */
		synchronize_net();
	}
}

static void decrease_tailroom_need_count(struct ieee80211_sub_if_data *sdata,
					 int delta)
{
	assert_key_lock(sdata->local);

	WARN_ON_ONCE(sdata->crypto_tx_tailroom_needed_cnt < delta);

	update_vlan_tailroom_need_count(sdata, -delta);
	sdata->crypto_tx_tailroom_needed_cnt -= delta;
}

static int ieee80211_key_enable_hw_accel(struct ieee80211_key *key)
{
	struct ieee80211_sub_if_data *sdata = key->sdata;
	struct sta_info *sta;
	int ret = -EOPNOTSUPP;

	might_sleep();

	if (key->flags & KEY_FLAG_TAINTED) {
		/* If we get here, it's during resume and the key is
		 * tainted so shouldn't be used/programmed any more.
		 * However, its flags may still indicate that it was
		 * programmed into the device (since we're in resume)
		 * so clear that flag now to avoid trying to remove
		 * it again later.
		 */
		if (key->flags & KEY_FLAG_UPLOADED_TO_HARDWARE &&
		    !(key->conf.flags & (IEEE80211_KEY_FLAG_GENERATE_MMIC |
					 IEEE80211_KEY_FLAG_PUT_MIC_SPACE |
					 IEEE80211_KEY_FLAG_RESERVE_TAILROOM)))
			increment_tailroom_need_count(sdata);

		key->flags &= ~KEY_FLAG_UPLOADED_TO_HARDWARE;
		return -EINVAL;
	}

	if (!key->local->ops->set_key)
		goto out_unsupported;

	assert_key_lock(key->local);

	sta = key->sta;

	/*
	 * If this is a per-STA GTK, check if it
	 * is supported; if not, return.
	 */
	if (sta && !(key->conf.flags & IEEE80211_KEY_FLAG_PAIRWISE) &&
	    !ieee80211_hw_check(&key->local->hw, SUPPORTS_PER_STA_GTK))
		goto out_unsupported;

	if (sta && !sta->uploaded)
		goto out_unsupported;

	if (sdata->vif.type == NL80211_IFTYPE_AP_VLAN) {
		/*
		 * The driver doesn't know anything about VLAN interfaces.
		 * Hence, don't send GTKs for VLAN interfaces to the driver.
		 */
		if (!(key->conf.flags & IEEE80211_KEY_FLAG_PAIRWISE))
			goto out_unsupported;
	}

	ret = drv_set_key(key->local, SET_KEY, sdata,
			  sta ? &sta->sta : NULL, &key->conf);

	if (!ret) {
		key->flags |= KEY_FLAG_UPLOADED_TO_HARDWARE;

		if (!(key->conf.flags & (IEEE80211_KEY_FLAG_GENERATE_MMIC |
					 IEEE80211_KEY_FLAG_PUT_MIC_SPACE |
					 IEEE80211_KEY_FLAG_RESERVE_TAILROOM)))
			decrease_tailroom_need_count(sdata, 1);

		WARN_ON((key->conf.flags & IEEE80211_KEY_FLAG_PUT_IV_SPACE) &&
			(key->conf.flags & IEEE80211_KEY_FLAG_GENERATE_IV));

		WARN_ON((key->conf.flags & IEEE80211_KEY_FLAG_PUT_MIC_SPACE) &&
			(key->conf.flags & IEEE80211_KEY_FLAG_GENERATE_MMIC));

		return 0;
	}

	if (ret != -ENOSPC && ret != -EOPNOTSUPP && ret != 1)
		sdata_err(sdata,
			  "failed to set key (%d, %pM) to hardware (%d)\n",
			  key->conf.keyidx,
			  sta ? sta->sta.addr : bcast_addr, ret);

 out_unsupported:
	switch (key->conf.cipher) {
	case WLAN_CIPHER_SUITE_WEP40:
	case WLAN_CIPHER_SUITE_WEP104:
	case WLAN_CIPHER_SUITE_TKIP:
	case WLAN_CIPHER_SUITE_CCMP:
	case WLAN_CIPHER_SUITE_CCMP_256:
	case WLAN_CIPHER_SUITE_AES_CMAC:
	case WLAN_CIPHER_SUITE_BIP_CMAC_256:
	case WLAN_CIPHER_SUITE_BIP_GMAC_128:
	case WLAN_CIPHER_SUITE_BIP_GMAC_256:
	case WLAN_CIPHER_SUITE_GCMP:
	case WLAN_CIPHER_SUITE_GCMP_256:
		/* all of these we can do in software - if driver can */
		if (ret == 1)
			return 0;
		if (ieee80211_hw_check(&key->local->hw, SW_CRYPTO_CONTROL)) {
			if (sdata->vif.type == NL80211_IFTYPE_AP_VLAN)
				return 0;
			return -EINVAL;
		}
		return 0;
	default:
		return -EINVAL;
	}
}

static void ieee80211_key_disable_hw_accel(struct ieee80211_key *key)
{
	struct ieee80211_sub_if_data *sdata;
	struct sta_info *sta;
	int ret;

	might_sleep();

	if (!key || !key->local->ops->set_key)
		return;

	assert_key_lock(key->local);

	if (!(key->flags & KEY_FLAG_UPLOADED_TO_HARDWARE))
		return;

	sta = key->sta;
	sdata = key->sdata;

	if (!(key->conf.flags & (IEEE80211_KEY_FLAG_GENERATE_MMIC |
				 IEEE80211_KEY_FLAG_PUT_MIC_SPACE |
				 IEEE80211_KEY_FLAG_RESERVE_TAILROOM)))
		increment_tailroom_need_count(sdata);

	ret = drv_set_key(key->local, DISABLE_KEY, sdata,
			  sta ? &sta->sta : NULL, &key->conf);

	if (ret)
		sdata_err(sdata,
			  "failed to remove key (%d, %pM) from hardware (%d)\n",
			  key->conf.keyidx,
			  sta ? sta->sta.addr : bcast_addr, ret);
<<<<<<< HEAD
=======
}

int ieee80211_set_tx_key(struct ieee80211_key *key)
{
	struct sta_info *sta = key->sta;
	struct ieee80211_local *local = key->local;

	assert_key_lock(local);

	sta->ptk_idx = key->conf.keyidx;
	ieee80211_check_fast_xmit(sta);

	return 0;
}

static int ieee80211_hw_key_replace(struct ieee80211_key *old_key,
				    struct ieee80211_key *new_key,
				    bool pairwise)
{
	struct ieee80211_sub_if_data *sdata;
	struct ieee80211_local *local;
	struct sta_info *sta;
	int ret;

	/* Aggregation sessions are OK when running on SW crypto.
	 * A broken remote STA may cause issues not observed with HW
	 * crypto, though.
	 */
	if (!(old_key->flags & KEY_FLAG_UPLOADED_TO_HARDWARE))
		return 0;

	assert_key_lock(old_key->local);
	sta = old_key->sta;

	/* Unicast rekey without Extended Key ID needs special handling */
	if (new_key && sta && pairwise &&
	    rcu_access_pointer(sta->ptk[sta->ptk_idx]) == old_key) {
		local = old_key->local;
		sdata = old_key->sdata;

		/* Stop TX till we are on the new key */
		old_key->flags |= KEY_FLAG_TAINTED;
		ieee80211_clear_fast_xmit(sta);

		/* Aggregation sessions during rekey are complicated due to the
		 * reorder buffer and retransmits. Side step that by blocking
		 * aggregation during rekey and tear down running sessions.
		 */
		if (ieee80211_hw_check(&local->hw, AMPDU_AGGREGATION)) {
			set_sta_flag(sta, WLAN_STA_BLOCK_BA);
			ieee80211_sta_tear_down_BA_sessions(sta,
							    AGG_STOP_LOCAL_REQUEST);
		}

		if (!wiphy_ext_feature_isset(local->hw.wiphy,
					     NL80211_EXT_FEATURE_CAN_REPLACE_PTK0)) {
			pr_warn_ratelimited("Rekeying PTK for STA %pM but driver can't safely do that.",
					    sta->sta.addr);
			/* Flushing the driver queues *may* help prevent
			 * the clear text leaks and freezes.
			 */
			ieee80211_flush_queues(local, sdata, false);
		}
	}

	ieee80211_key_disable_hw_accel(old_key);
>>>>>>> 407d19ab

	key->flags &= ~KEY_FLAG_UPLOADED_TO_HARDWARE;
}

static void __ieee80211_set_default_key(struct ieee80211_sub_if_data *sdata,
					int idx, bool uni, bool multi)
{
	struct ieee80211_key *key = NULL;

	assert_key_lock(sdata->local);

	if (idx >= 0 && idx < NUM_DEFAULT_KEYS)
		key = key_mtx_dereference(sdata->local, sdata->keys[idx]);

	if (uni) {
		rcu_assign_pointer(sdata->default_unicast_key, key);
		ieee80211_check_fast_xmit_iface(sdata);
		if (sdata->vif.type != NL80211_IFTYPE_AP_VLAN)
			drv_set_default_unicast_key(sdata->local, sdata, idx);
	}

	if (multi)
		rcu_assign_pointer(sdata->default_multicast_key, key);

	ieee80211_debugfs_key_update_default(sdata);
}

void ieee80211_set_default_key(struct ieee80211_sub_if_data *sdata, int idx,
			       bool uni, bool multi)
{
	mutex_lock(&sdata->local->key_mtx);
	__ieee80211_set_default_key(sdata, idx, uni, multi);
	mutex_unlock(&sdata->local->key_mtx);
}

static void
__ieee80211_set_default_mgmt_key(struct ieee80211_sub_if_data *sdata, int idx)
{
	struct ieee80211_key *key = NULL;

	assert_key_lock(sdata->local);

	if (idx >= NUM_DEFAULT_KEYS &&
	    idx < NUM_DEFAULT_KEYS + NUM_DEFAULT_MGMT_KEYS)
		key = key_mtx_dereference(sdata->local, sdata->keys[idx]);

	rcu_assign_pointer(sdata->default_mgmt_key, key);

	ieee80211_debugfs_key_update_default(sdata);
}

void ieee80211_set_default_mgmt_key(struct ieee80211_sub_if_data *sdata,
				    int idx)
{
	mutex_lock(&sdata->local->key_mtx);
	__ieee80211_set_default_mgmt_key(sdata, idx);
	mutex_unlock(&sdata->local->key_mtx);
}


static void ieee80211_key_replace(struct ieee80211_sub_if_data *sdata,
				  struct sta_info *sta,
				  bool pairwise,
				  struct ieee80211_key *old,
				  struct ieee80211_key *new)
{
	int idx;
	bool defunikey, defmultikey, defmgmtkey;

	/* caller must provide at least one old/new */
	if (WARN_ON(!new && !old))
		return;

	if (new)
		list_add_tail_rcu(&new->list, &sdata->key_list);

	WARN_ON(new && old && new->conf.keyidx != old->conf.keyidx);

	if (old)
		idx = old->conf.keyidx;
<<<<<<< HEAD
	else
=======
		ret = ieee80211_hw_key_replace(old, new, pairwise);
	} else {
		/* new must be provided in case old is not */
>>>>>>> 407d19ab
		idx = new->conf.keyidx;

	if (sta) {
		if (pairwise) {
			rcu_assign_pointer(sta->ptk[idx], new);
<<<<<<< HEAD
			sta->ptk_idx = idx;
			ieee80211_check_fast_xmit(sta);
		} else {
			rcu_assign_pointer(sta->gtk[idx], new);
		}
		ieee80211_check_fast_rx(sta);
=======
			if (new &&
			    !(new->conf.flags & IEEE80211_KEY_FLAG_NO_AUTO_TX)) {
				sta->ptk_idx = idx;
				clear_sta_flag(sta, WLAN_STA_BLOCK_BA);
				ieee80211_check_fast_xmit(sta);
			}
		} else {
			rcu_assign_pointer(sta->gtk[idx], new);
		}
		/* Only needed for transition from no key -> key.
		 * Still triggers unnecessary when using Extended Key ID
		 * and installing the second key ID the first time.
		 */
		if (new && !old)
			ieee80211_check_fast_rx(sta);
>>>>>>> 407d19ab
	} else {
		defunikey = old &&
			old == key_mtx_dereference(sdata->local,
						sdata->default_unicast_key);
		defmultikey = old &&
			old == key_mtx_dereference(sdata->local,
						sdata->default_multicast_key);
		defmgmtkey = old &&
			old == key_mtx_dereference(sdata->local,
						sdata->default_mgmt_key);

		if (defunikey && !new)
			__ieee80211_set_default_key(sdata, -1, true, false);
		if (defmultikey && !new)
			__ieee80211_set_default_key(sdata, -1, false, true);
		if (defmgmtkey && !new)
			__ieee80211_set_default_mgmt_key(sdata, -1);

		rcu_assign_pointer(sdata->keys[idx], new);
		if (defunikey && new)
			__ieee80211_set_default_key(sdata, new->conf.keyidx,
						    true, false);
		if (defmultikey && new)
			__ieee80211_set_default_key(sdata, new->conf.keyidx,
						    false, true);
		if (defmgmtkey && new)
			__ieee80211_set_default_mgmt_key(sdata,
							 new->conf.keyidx);
	}

	if (old)
		list_del_rcu(&old->list);
}

struct ieee80211_key *
ieee80211_key_alloc(u32 cipher, int idx, size_t key_len,
		    const u8 *key_data,
		    size_t seq_len, const u8 *seq,
		    const struct ieee80211_cipher_scheme *cs)
{
	struct ieee80211_key *key;
	int i, j, err;

	if (WARN_ON(idx < 0 || idx >= NUM_DEFAULT_KEYS + NUM_DEFAULT_MGMT_KEYS))
		return ERR_PTR(-EINVAL);

	key = kzalloc(sizeof(struct ieee80211_key) + key_len, GFP_KERNEL);
	if (!key)
		return ERR_PTR(-ENOMEM);

	/*
	 * Default to software encryption; we'll later upload the
	 * key to the hardware if possible.
	 */
	key->conf.flags = 0;
	key->flags = 0;

	key->conf.cipher = cipher;
	key->conf.keyidx = idx;
	key->conf.keylen = key_len;
	switch (cipher) {
	case WLAN_CIPHER_SUITE_WEP40:
	case WLAN_CIPHER_SUITE_WEP104:
		key->conf.iv_len = IEEE80211_WEP_IV_LEN;
		key->conf.icv_len = IEEE80211_WEP_ICV_LEN;
		break;
	case WLAN_CIPHER_SUITE_TKIP:
		key->conf.iv_len = IEEE80211_TKIP_IV_LEN;
		key->conf.icv_len = IEEE80211_TKIP_ICV_LEN;
		if (seq) {
			for (i = 0; i < IEEE80211_NUM_TIDS; i++) {
				key->u.tkip.rx[i].iv32 =
					get_unaligned_le32(&seq[2]);
				key->u.tkip.rx[i].iv16 =
					get_unaligned_le16(seq);
			}
		}
		spin_lock_init(&key->u.tkip.txlock);
		break;
	case WLAN_CIPHER_SUITE_CCMP:
		key->conf.iv_len = IEEE80211_CCMP_HDR_LEN;
		key->conf.icv_len = IEEE80211_CCMP_MIC_LEN;
		if (seq) {
			for (i = 0; i < IEEE80211_NUM_TIDS + 1; i++)
				for (j = 0; j < IEEE80211_CCMP_PN_LEN; j++)
					key->u.ccmp.rx_pn[i][j] =
						seq[IEEE80211_CCMP_PN_LEN - j - 1];
		}
		/*
		 * Initialize AES key state here as an optimization so that
		 * it does not need to be initialized for every packet.
		 */
		key->u.ccmp.tfm = ieee80211_aes_key_setup_encrypt(
			key_data, key_len, IEEE80211_CCMP_MIC_LEN);
		if (IS_ERR(key->u.ccmp.tfm)) {
			err = PTR_ERR(key->u.ccmp.tfm);
			kfree(key);
			return ERR_PTR(err);
		}
		break;
	case WLAN_CIPHER_SUITE_CCMP_256:
		key->conf.iv_len = IEEE80211_CCMP_256_HDR_LEN;
		key->conf.icv_len = IEEE80211_CCMP_256_MIC_LEN;
		for (i = 0; seq && i < IEEE80211_NUM_TIDS + 1; i++)
			for (j = 0; j < IEEE80211_CCMP_256_PN_LEN; j++)
				key->u.ccmp.rx_pn[i][j] =
					seq[IEEE80211_CCMP_256_PN_LEN - j - 1];
		/* Initialize AES key state here as an optimization so that
		 * it does not need to be initialized for every packet.
		 */
		key->u.ccmp.tfm = ieee80211_aes_key_setup_encrypt(
			key_data, key_len, IEEE80211_CCMP_256_MIC_LEN);
		if (IS_ERR(key->u.ccmp.tfm)) {
			err = PTR_ERR(key->u.ccmp.tfm);
			kfree(key);
			return ERR_PTR(err);
		}
		break;
	case WLAN_CIPHER_SUITE_AES_CMAC:
	case WLAN_CIPHER_SUITE_BIP_CMAC_256:
		key->conf.iv_len = 0;
		if (cipher == WLAN_CIPHER_SUITE_AES_CMAC)
			key->conf.icv_len = sizeof(struct ieee80211_mmie);
		else
			key->conf.icv_len = sizeof(struct ieee80211_mmie_16);
		if (seq)
			for (j = 0; j < IEEE80211_CMAC_PN_LEN; j++)
				key->u.aes_cmac.rx_pn[j] =
					seq[IEEE80211_CMAC_PN_LEN - j - 1];
		/*
		 * Initialize AES key state here as an optimization so that
		 * it does not need to be initialized for every packet.
		 */
		key->u.aes_cmac.tfm =
			ieee80211_aes_cmac_key_setup(key_data, key_len);
		if (IS_ERR(key->u.aes_cmac.tfm)) {
			err = PTR_ERR(key->u.aes_cmac.tfm);
			kfree(key);
			return ERR_PTR(err);
		}
		break;
	case WLAN_CIPHER_SUITE_BIP_GMAC_128:
	case WLAN_CIPHER_SUITE_BIP_GMAC_256:
		key->conf.iv_len = 0;
		key->conf.icv_len = sizeof(struct ieee80211_mmie_16);
		if (seq)
			for (j = 0; j < IEEE80211_GMAC_PN_LEN; j++)
				key->u.aes_gmac.rx_pn[j] =
					seq[IEEE80211_GMAC_PN_LEN - j - 1];
		/* Initialize AES key state here as an optimization so that
		 * it does not need to be initialized for every packet.
		 */
		key->u.aes_gmac.tfm =
			ieee80211_aes_gmac_key_setup(key_data, key_len);
		if (IS_ERR(key->u.aes_gmac.tfm)) {
			err = PTR_ERR(key->u.aes_gmac.tfm);
			kfree(key);
			return ERR_PTR(err);
		}
		break;
	case WLAN_CIPHER_SUITE_GCMP:
	case WLAN_CIPHER_SUITE_GCMP_256:
		key->conf.iv_len = IEEE80211_GCMP_HDR_LEN;
		key->conf.icv_len = IEEE80211_GCMP_MIC_LEN;
		for (i = 0; seq && i < IEEE80211_NUM_TIDS + 1; i++)
			for (j = 0; j < IEEE80211_GCMP_PN_LEN; j++)
				key->u.gcmp.rx_pn[i][j] =
					seq[IEEE80211_GCMP_PN_LEN - j - 1];
		/* Initialize AES key state here as an optimization so that
		 * it does not need to be initialized for every packet.
		 */
		key->u.gcmp.tfm = ieee80211_aes_gcm_key_setup_encrypt(key_data,
								      key_len);
		if (IS_ERR(key->u.gcmp.tfm)) {
			err = PTR_ERR(key->u.gcmp.tfm);
			kfree(key);
			return ERR_PTR(err);
		}
		break;
	default:
		if (cs) {
			if (seq_len && seq_len != cs->pn_len) {
				kfree(key);
				return ERR_PTR(-EINVAL);
			}

			key->conf.iv_len = cs->hdr_len;
			key->conf.icv_len = cs->mic_len;
			for (i = 0; i < IEEE80211_NUM_TIDS + 1; i++)
				for (j = 0; j < seq_len; j++)
					key->u.gen.rx_pn[i][j] =
							seq[seq_len - j - 1];
			key->flags |= KEY_FLAG_CIPHER_SCHEME;
		}
	}
	memcpy(key->conf.key, key_data, key_len);
	INIT_LIST_HEAD(&key->list);

	return key;
}

static void ieee80211_key_free_common(struct ieee80211_key *key)
{
	switch (key->conf.cipher) {
	case WLAN_CIPHER_SUITE_CCMP:
	case WLAN_CIPHER_SUITE_CCMP_256:
		ieee80211_aes_key_free(key->u.ccmp.tfm);
		break;
	case WLAN_CIPHER_SUITE_AES_CMAC:
	case WLAN_CIPHER_SUITE_BIP_CMAC_256:
		ieee80211_aes_cmac_key_free(key->u.aes_cmac.tfm);
		break;
	case WLAN_CIPHER_SUITE_BIP_GMAC_128:
	case WLAN_CIPHER_SUITE_BIP_GMAC_256:
		ieee80211_aes_gmac_key_free(key->u.aes_gmac.tfm);
		break;
	case WLAN_CIPHER_SUITE_GCMP:
	case WLAN_CIPHER_SUITE_GCMP_256:
		ieee80211_aes_gcm_key_free(key->u.gcmp.tfm);
		break;
	}
	kzfree(key);
}

static void __ieee80211_key_destroy(struct ieee80211_key *key,
				    bool delay_tailroom)
{
	if (key->local)
		ieee80211_key_disable_hw_accel(key);

	if (key->local) {
		struct ieee80211_sub_if_data *sdata = key->sdata;

		ieee80211_debugfs_key_remove(key);

		if (delay_tailroom) {
			/* see ieee80211_delayed_tailroom_dec */
			sdata->crypto_tx_tailroom_pending_dec++;
			schedule_delayed_work(&sdata->dec_tailroom_needed_wk,
					      HZ/2);
		} else {
			decrease_tailroom_need_count(sdata, 1);
		}
	}

	ieee80211_key_free_common(key);
}

static void ieee80211_key_destroy(struct ieee80211_key *key,
				  bool delay_tailroom)
{
	if (!key)
		return;

	/*
	 * Synchronize so the TX path and rcu key iterators
	 * can no longer be using this key before we free/remove it.
	 */
	synchronize_net();

	__ieee80211_key_destroy(key, delay_tailroom);
}

void ieee80211_key_free_unused(struct ieee80211_key *key)
{
	WARN_ON(key->sdata || key->local);
	ieee80211_key_free_common(key);
}

static bool ieee80211_key_identical(struct ieee80211_sub_if_data *sdata,
				    struct ieee80211_key *old,
				    struct ieee80211_key *new)
{
	u8 tkip_old[WLAN_KEY_LEN_TKIP], tkip_new[WLAN_KEY_LEN_TKIP];
	u8 *tk_old, *tk_new;

	if (!old || new->conf.keylen != old->conf.keylen)
		return false;

	tk_old = old->conf.key;
	tk_new = new->conf.key;

	/*
	 * In station mode, don't compare the TX MIC key, as it's never used
	 * and offloaded rekeying may not care to send it to the host. This
	 * is the case in iwlwifi, for example.
	 */
	if (sdata->vif.type == NL80211_IFTYPE_STATION &&
	    new->conf.cipher == WLAN_CIPHER_SUITE_TKIP &&
	    new->conf.keylen == WLAN_KEY_LEN_TKIP &&
	    !(new->conf.flags & IEEE80211_KEY_FLAG_PAIRWISE)) {
		memcpy(tkip_old, tk_old, WLAN_KEY_LEN_TKIP);
		memcpy(tkip_new, tk_new, WLAN_KEY_LEN_TKIP);
		memset(tkip_old + NL80211_TKIP_DATA_OFFSET_TX_MIC_KEY, 0, 8);
		memset(tkip_new + NL80211_TKIP_DATA_OFFSET_TX_MIC_KEY, 0, 8);
		tk_old = tkip_old;
		tk_new = tkip_new;
	}

	return !crypto_memneq(tk_old, tk_new, new->conf.keylen);
}

int ieee80211_key_link(struct ieee80211_key *key,
		       struct ieee80211_sub_if_data *sdata,
		       struct sta_info *sta)
{
	struct ieee80211_local *local = sdata->local;
	struct ieee80211_key *old_key;
	int idx = key->conf.keyidx;
	bool pairwise = key->conf.flags & IEEE80211_KEY_FLAG_PAIRWISE;
	/*
	 * We want to delay tailroom updates only for station - in that
	 * case it helps roaming speed, but in other cases it hurts and
	 * can cause warnings to appear.
	 */
	bool delay_tailroom = sdata->vif.type == NL80211_IFTYPE_STATION;
	int ret = -EOPNOTSUPP;

	mutex_lock(&sdata->local->key_mtx);

	if (sta && pairwise) {
		struct ieee80211_key *alt_key;

		old_key = key_mtx_dereference(sdata->local, sta->ptk[idx]);
		alt_key = key_mtx_dereference(sdata->local, sta->ptk[idx ^ 1]);

		/* The rekey code assumes that the old and new key are using
		 * the same cipher. Enforce the assumption for pairwise keys.
		 */
		if (key &&
		    ((alt_key && alt_key->conf.cipher != key->conf.cipher) ||
		     (old_key && old_key->conf.cipher != key->conf.cipher)))
			goto out;
	} else if (sta) {
		old_key = key_mtx_dereference(sdata->local, sta->gtk[idx]);
	} else {
		old_key = key_mtx_dereference(sdata->local, sdata->keys[idx]);
	}

	/* Non-pairwise keys must also not switch the cipher on rekey */
	if (!pairwise) {
		if (key && old_key && old_key->conf.cipher != key->conf.cipher)
			goto out;
	}

	/*
	 * Silently accept key re-installation without really installing the
	 * new version of the key to avoid nonce reuse or replay issues.
	 */
	if (ieee80211_key_identical(sdata, old_key, key)) {
		ieee80211_key_free_unused(key);
		ret = 0;
		goto out;
	}

	key->local = sdata->local;
	key->sdata = sdata;
	key->sta = sta;

	increment_tailroom_need_count(sdata);

	ieee80211_key_replace(sdata, sta, pairwise, old_key, key);
	ieee80211_key_destroy(old_key, delay_tailroom);

	ieee80211_debugfs_key_add(key);

	if (!local->wowlan) {
		ret = ieee80211_key_enable_hw_accel(key);
		if (ret)
			ieee80211_key_free(key, delay_tailroom);
	} else {
		ret = 0;
	}

 out:
	mutex_unlock(&sdata->local->key_mtx);

	return ret;
}

void ieee80211_key_free(struct ieee80211_key *key, bool delay_tailroom)
{
	if (!key)
		return;

	/*
	 * Replace key with nothingness if it was ever used.
	 */
	if (key->sdata)
		ieee80211_key_replace(key->sdata, key->sta,
				key->conf.flags & IEEE80211_KEY_FLAG_PAIRWISE,
				key, NULL);
	ieee80211_key_destroy(key, delay_tailroom);
}

void ieee80211_enable_keys(struct ieee80211_sub_if_data *sdata)
{
	struct ieee80211_key *key;
	struct ieee80211_sub_if_data *vlan;

	ASSERT_RTNL();

	if (WARN_ON(!ieee80211_sdata_running(sdata)))
		return;

	mutex_lock(&sdata->local->key_mtx);

	WARN_ON_ONCE(sdata->crypto_tx_tailroom_needed_cnt ||
		     sdata->crypto_tx_tailroom_pending_dec);

	if (sdata->vif.type == NL80211_IFTYPE_AP) {
		list_for_each_entry(vlan, &sdata->u.ap.vlans, u.vlan.list)
			WARN_ON_ONCE(vlan->crypto_tx_tailroom_needed_cnt ||
				     vlan->crypto_tx_tailroom_pending_dec);
	}

	list_for_each_entry(key, &sdata->key_list, list) {
		increment_tailroom_need_count(sdata);
		ieee80211_key_enable_hw_accel(key);
	}

	mutex_unlock(&sdata->local->key_mtx);
}

void ieee80211_reset_crypto_tx_tailroom(struct ieee80211_sub_if_data *sdata)
{
	struct ieee80211_sub_if_data *vlan;

	mutex_lock(&sdata->local->key_mtx);

	sdata->crypto_tx_tailroom_needed_cnt = 0;

	if (sdata->vif.type == NL80211_IFTYPE_AP) {
		list_for_each_entry(vlan, &sdata->u.ap.vlans, u.vlan.list)
			vlan->crypto_tx_tailroom_needed_cnt = 0;
	}

	mutex_unlock(&sdata->local->key_mtx);
}

void ieee80211_iter_keys(struct ieee80211_hw *hw,
			 struct ieee80211_vif *vif,
			 void (*iter)(struct ieee80211_hw *hw,
				      struct ieee80211_vif *vif,
				      struct ieee80211_sta *sta,
				      struct ieee80211_key_conf *key,
				      void *data),
			 void *iter_data)
{
	struct ieee80211_local *local = hw_to_local(hw);
	struct ieee80211_key *key, *tmp;
	struct ieee80211_sub_if_data *sdata;

	ASSERT_RTNL();

	mutex_lock(&local->key_mtx);
	if (vif) {
		sdata = vif_to_sdata(vif);
		list_for_each_entry_safe(key, tmp, &sdata->key_list, list)
			iter(hw, &sdata->vif,
			     key->sta ? &key->sta->sta : NULL,
			     &key->conf, iter_data);
	} else {
		list_for_each_entry(sdata, &local->interfaces, list)
			list_for_each_entry_safe(key, tmp,
						 &sdata->key_list, list)
				iter(hw, &sdata->vif,
				     key->sta ? &key->sta->sta : NULL,
				     &key->conf, iter_data);
	}
	mutex_unlock(&local->key_mtx);
}
EXPORT_SYMBOL(ieee80211_iter_keys);

static void
_ieee80211_iter_keys_rcu(struct ieee80211_hw *hw,
			 struct ieee80211_sub_if_data *sdata,
			 void (*iter)(struct ieee80211_hw *hw,
				      struct ieee80211_vif *vif,
				      struct ieee80211_sta *sta,
				      struct ieee80211_key_conf *key,
				      void *data),
			 void *iter_data)
{
	struct ieee80211_key *key;

	list_for_each_entry_rcu(key, &sdata->key_list, list) {
		/* skip keys of station in removal process */
		if (key->sta && key->sta->removed)
			continue;
		if (!(key->flags & KEY_FLAG_UPLOADED_TO_HARDWARE))
			continue;

		iter(hw, &sdata->vif,
		     key->sta ? &key->sta->sta : NULL,
		     &key->conf, iter_data);
	}
}

void ieee80211_iter_keys_rcu(struct ieee80211_hw *hw,
			     struct ieee80211_vif *vif,
			     void (*iter)(struct ieee80211_hw *hw,
					  struct ieee80211_vif *vif,
					  struct ieee80211_sta *sta,
					  struct ieee80211_key_conf *key,
					  void *data),
			     void *iter_data)
{
	struct ieee80211_local *local = hw_to_local(hw);
	struct ieee80211_sub_if_data *sdata;

	if (vif) {
		sdata = vif_to_sdata(vif);
		_ieee80211_iter_keys_rcu(hw, sdata, iter, iter_data);
	} else {
		list_for_each_entry_rcu(sdata, &local->interfaces, list)
			_ieee80211_iter_keys_rcu(hw, sdata, iter, iter_data);
	}
}
EXPORT_SYMBOL(ieee80211_iter_keys_rcu);

static void ieee80211_free_keys_iface(struct ieee80211_sub_if_data *sdata,
				      struct list_head *keys)
{
	struct ieee80211_key *key, *tmp;

	decrease_tailroom_need_count(sdata,
				     sdata->crypto_tx_tailroom_pending_dec);
	sdata->crypto_tx_tailroom_pending_dec = 0;

	ieee80211_debugfs_key_remove_mgmt_default(sdata);

	list_for_each_entry_safe(key, tmp, &sdata->key_list, list) {
		ieee80211_key_replace(key->sdata, key->sta,
				key->conf.flags & IEEE80211_KEY_FLAG_PAIRWISE,
				key, NULL);
		list_add_tail(&key->list, keys);
	}

	ieee80211_debugfs_key_update_default(sdata);
}

void ieee80211_free_keys(struct ieee80211_sub_if_data *sdata,
			 bool force_synchronize)
{
	struct ieee80211_local *local = sdata->local;
	struct ieee80211_sub_if_data *vlan;
	struct ieee80211_sub_if_data *master;
	struct ieee80211_key *key, *tmp;
	LIST_HEAD(keys);

	cancel_delayed_work_sync(&sdata->dec_tailroom_needed_wk);

	mutex_lock(&local->key_mtx);

	ieee80211_free_keys_iface(sdata, &keys);

	if (sdata->vif.type == NL80211_IFTYPE_AP) {
		list_for_each_entry(vlan, &sdata->u.ap.vlans, u.vlan.list)
			ieee80211_free_keys_iface(vlan, &keys);
	}

	if (!list_empty(&keys) || force_synchronize)
		synchronize_net();
	list_for_each_entry_safe(key, tmp, &keys, list)
		__ieee80211_key_destroy(key, false);

	if (sdata->vif.type == NL80211_IFTYPE_AP_VLAN) {
		if (sdata->bss) {
			master = container_of(sdata->bss,
					      struct ieee80211_sub_if_data,
					      u.ap);

			WARN_ON_ONCE(sdata->crypto_tx_tailroom_needed_cnt !=
				     master->crypto_tx_tailroom_needed_cnt);
		}
	} else {
		WARN_ON_ONCE(sdata->crypto_tx_tailroom_needed_cnt ||
			     sdata->crypto_tx_tailroom_pending_dec);
	}

	if (sdata->vif.type == NL80211_IFTYPE_AP) {
		list_for_each_entry(vlan, &sdata->u.ap.vlans, u.vlan.list)
			WARN_ON_ONCE(vlan->crypto_tx_tailroom_needed_cnt ||
				     vlan->crypto_tx_tailroom_pending_dec);
	}

	mutex_unlock(&local->key_mtx);
}

void ieee80211_free_sta_keys(struct ieee80211_local *local,
			     struct sta_info *sta)
{
	struct ieee80211_key *key;
	int i;

	mutex_lock(&local->key_mtx);
	for (i = 0; i < ARRAY_SIZE(sta->gtk); i++) {
		key = key_mtx_dereference(local, sta->gtk[i]);
		if (!key)
			continue;
		ieee80211_key_replace(key->sdata, key->sta,
				key->conf.flags & IEEE80211_KEY_FLAG_PAIRWISE,
				key, NULL);
		__ieee80211_key_destroy(key, key->sdata->vif.type ==
					NL80211_IFTYPE_STATION);
	}

	for (i = 0; i < NUM_DEFAULT_KEYS; i++) {
		key = key_mtx_dereference(local, sta->ptk[i]);
		if (!key)
			continue;
		ieee80211_key_replace(key->sdata, key->sta,
				key->conf.flags & IEEE80211_KEY_FLAG_PAIRWISE,
				key, NULL);
		__ieee80211_key_destroy(key, key->sdata->vif.type ==
					NL80211_IFTYPE_STATION);
	}

	mutex_unlock(&local->key_mtx);
}

void ieee80211_delayed_tailroom_dec(struct work_struct *wk)
{
	struct ieee80211_sub_if_data *sdata;

	sdata = container_of(wk, struct ieee80211_sub_if_data,
			     dec_tailroom_needed_wk.work);

	/*
	 * The reason for the delayed tailroom needed decrementing is to
	 * make roaming faster: during roaming, all keys are first deleted
	 * and then new keys are installed. The first new key causes the
	 * crypto_tx_tailroom_needed_cnt to go from 0 to 1, which invokes
	 * the cost of synchronize_net() (which can be slow). Avoid this
	 * by deferring the crypto_tx_tailroom_needed_cnt decrementing on
	 * key removal for a while, so if we roam the value is larger than
	 * zero and no 0->1 transition happens.
	 *
	 * The cost is that if the AP switching was from an AP with keys
	 * to one without, we still allocate tailroom while it would no
	 * longer be needed. However, in the typical (fast) roaming case
	 * within an ESS this usually won't happen.
	 */

	mutex_lock(&sdata->local->key_mtx);
	decrease_tailroom_need_count(sdata,
				     sdata->crypto_tx_tailroom_pending_dec);
	sdata->crypto_tx_tailroom_pending_dec = 0;
	mutex_unlock(&sdata->local->key_mtx);
}

void ieee80211_gtk_rekey_notify(struct ieee80211_vif *vif, const u8 *bssid,
				const u8 *replay_ctr, gfp_t gfp)
{
	struct ieee80211_sub_if_data *sdata = vif_to_sdata(vif);

	trace_api_gtk_rekey_notify(sdata, bssid, replay_ctr);

	cfg80211_gtk_rekey_notify(sdata->dev, bssid, replay_ctr, gfp);
}
EXPORT_SYMBOL_GPL(ieee80211_gtk_rekey_notify);

void ieee80211_get_key_rx_seq(struct ieee80211_key_conf *keyconf,
			      int tid, struct ieee80211_key_seq *seq)
{
	struct ieee80211_key *key;
	const u8 *pn;

	key = container_of(keyconf, struct ieee80211_key, conf);

	switch (key->conf.cipher) {
	case WLAN_CIPHER_SUITE_TKIP:
		if (WARN_ON(tid < 0 || tid >= IEEE80211_NUM_TIDS))
			return;
		seq->tkip.iv32 = key->u.tkip.rx[tid].iv32;
		seq->tkip.iv16 = key->u.tkip.rx[tid].iv16;
		break;
	case WLAN_CIPHER_SUITE_CCMP:
	case WLAN_CIPHER_SUITE_CCMP_256:
		if (WARN_ON(tid < -1 || tid >= IEEE80211_NUM_TIDS))
			return;
		if (tid < 0)
			pn = key->u.ccmp.rx_pn[IEEE80211_NUM_TIDS];
		else
			pn = key->u.ccmp.rx_pn[tid];
		memcpy(seq->ccmp.pn, pn, IEEE80211_CCMP_PN_LEN);
		break;
	case WLAN_CIPHER_SUITE_AES_CMAC:
	case WLAN_CIPHER_SUITE_BIP_CMAC_256:
		if (WARN_ON(tid != 0))
			return;
		pn = key->u.aes_cmac.rx_pn;
		memcpy(seq->aes_cmac.pn, pn, IEEE80211_CMAC_PN_LEN);
		break;
	case WLAN_CIPHER_SUITE_BIP_GMAC_128:
	case WLAN_CIPHER_SUITE_BIP_GMAC_256:
		if (WARN_ON(tid != 0))
			return;
		pn = key->u.aes_gmac.rx_pn;
		memcpy(seq->aes_gmac.pn, pn, IEEE80211_GMAC_PN_LEN);
		break;
	case WLAN_CIPHER_SUITE_GCMP:
	case WLAN_CIPHER_SUITE_GCMP_256:
		if (WARN_ON(tid < -1 || tid >= IEEE80211_NUM_TIDS))
			return;
		if (tid < 0)
			pn = key->u.gcmp.rx_pn[IEEE80211_NUM_TIDS];
		else
			pn = key->u.gcmp.rx_pn[tid];
		memcpy(seq->gcmp.pn, pn, IEEE80211_GCMP_PN_LEN);
		break;
	}
}
EXPORT_SYMBOL(ieee80211_get_key_rx_seq);

void ieee80211_set_key_rx_seq(struct ieee80211_key_conf *keyconf,
			      int tid, struct ieee80211_key_seq *seq)
{
	struct ieee80211_key *key;
	u8 *pn;

	key = container_of(keyconf, struct ieee80211_key, conf);

	switch (key->conf.cipher) {
	case WLAN_CIPHER_SUITE_TKIP:
		if (WARN_ON(tid < 0 || tid >= IEEE80211_NUM_TIDS))
			return;
		key->u.tkip.rx[tid].iv32 = seq->tkip.iv32;
		key->u.tkip.rx[tid].iv16 = seq->tkip.iv16;
		break;
	case WLAN_CIPHER_SUITE_CCMP:
	case WLAN_CIPHER_SUITE_CCMP_256:
		if (WARN_ON(tid < -1 || tid >= IEEE80211_NUM_TIDS))
			return;
		if (tid < 0)
			pn = key->u.ccmp.rx_pn[IEEE80211_NUM_TIDS];
		else
			pn = key->u.ccmp.rx_pn[tid];
		memcpy(pn, seq->ccmp.pn, IEEE80211_CCMP_PN_LEN);
		break;
	case WLAN_CIPHER_SUITE_AES_CMAC:
	case WLAN_CIPHER_SUITE_BIP_CMAC_256:
		if (WARN_ON(tid != 0))
			return;
		pn = key->u.aes_cmac.rx_pn;
		memcpy(pn, seq->aes_cmac.pn, IEEE80211_CMAC_PN_LEN);
		break;
	case WLAN_CIPHER_SUITE_BIP_GMAC_128:
	case WLAN_CIPHER_SUITE_BIP_GMAC_256:
		if (WARN_ON(tid != 0))
			return;
		pn = key->u.aes_gmac.rx_pn;
		memcpy(pn, seq->aes_gmac.pn, IEEE80211_GMAC_PN_LEN);
		break;
	case WLAN_CIPHER_SUITE_GCMP:
	case WLAN_CIPHER_SUITE_GCMP_256:
		if (WARN_ON(tid < -1 || tid >= IEEE80211_NUM_TIDS))
			return;
		if (tid < 0)
			pn = key->u.gcmp.rx_pn[IEEE80211_NUM_TIDS];
		else
			pn = key->u.gcmp.rx_pn[tid];
		memcpy(pn, seq->gcmp.pn, IEEE80211_GCMP_PN_LEN);
		break;
	default:
		WARN_ON(1);
		break;
	}
}
EXPORT_SYMBOL_GPL(ieee80211_set_key_rx_seq);

void ieee80211_remove_key(struct ieee80211_key_conf *keyconf)
{
	struct ieee80211_key *key;

	key = container_of(keyconf, struct ieee80211_key, conf);

	assert_key_lock(key->local);

	/*
	 * if key was uploaded, we assume the driver will/has remove(d)
	 * it, so adjust bookkeeping accordingly
	 */
	if (key->flags & KEY_FLAG_UPLOADED_TO_HARDWARE) {
		key->flags &= ~KEY_FLAG_UPLOADED_TO_HARDWARE;

		if (!(key->conf.flags & (IEEE80211_KEY_FLAG_GENERATE_MMIC |
					 IEEE80211_KEY_FLAG_PUT_MIC_SPACE |
					 IEEE80211_KEY_FLAG_RESERVE_TAILROOM)))
			increment_tailroom_need_count(key->sdata);
	}

	ieee80211_key_free(key, false);
}
EXPORT_SYMBOL_GPL(ieee80211_remove_key);

struct ieee80211_key_conf *
ieee80211_gtk_rekey_add(struct ieee80211_vif *vif,
			struct ieee80211_key_conf *keyconf)
{
	struct ieee80211_sub_if_data *sdata = vif_to_sdata(vif);
	struct ieee80211_local *local = sdata->local;
	struct ieee80211_key *key;
	int err;

	if (WARN_ON(!local->wowlan))
		return ERR_PTR(-EINVAL);

	if (WARN_ON(vif->type != NL80211_IFTYPE_STATION))
		return ERR_PTR(-EINVAL);

	key = ieee80211_key_alloc(keyconf->cipher, keyconf->keyidx,
				  keyconf->keylen, keyconf->key,
				  0, NULL, NULL);
	if (IS_ERR(key))
		return ERR_CAST(key);

	if (sdata->u.mgd.mfp != IEEE80211_MFP_DISABLED)
		key->conf.flags |= IEEE80211_KEY_FLAG_RX_MGMT;

	err = ieee80211_key_link(key, sdata, NULL);
	if (err)
		return ERR_PTR(err);

	return &key->conf;
}
EXPORT_SYMBOL_GPL(ieee80211_gtk_rekey_add);<|MERGE_RESOLUTION|>--- conflicted
+++ resolved
@@ -170,8 +170,10 @@
 		 * The driver doesn't know anything about VLAN interfaces.
 		 * Hence, don't send GTKs for VLAN interfaces to the driver.
 		 */
-		if (!(key->conf.flags & IEEE80211_KEY_FLAG_PAIRWISE))
+		if (!(key->conf.flags & IEEE80211_KEY_FLAG_PAIRWISE)) {
+			ret = 1;
 			goto out_unsupported;
+		}
 	}
 
 	ret = drv_set_key(key->local, SET_KEY, sdata,
@@ -216,11 +218,8 @@
 		/* all of these we can do in software - if driver can */
 		if (ret == 1)
 			return 0;
-		if (ieee80211_hw_check(&key->local->hw, SW_CRYPTO_CONTROL)) {
-			if (sdata->vif.type == NL80211_IFTYPE_AP_VLAN)
-				return 0;
+		if (ieee80211_hw_check(&key->local->hw, SW_CRYPTO_CONTROL))
 			return -EINVAL;
-		}
 		return 0;
 	default:
 		return -EINVAL;
@@ -251,6 +250,7 @@
 				 IEEE80211_KEY_FLAG_RESERVE_TAILROOM)))
 		increment_tailroom_need_count(sdata);
 
+	key->flags &= ~KEY_FLAG_UPLOADED_TO_HARDWARE;
 	ret = drv_set_key(key->local, DISABLE_KEY, sdata,
 			  sta ? &sta->sta : NULL, &key->conf);
 
@@ -259,8 +259,6 @@
 			  "failed to remove key (%d, %pM) from hardware (%d)\n",
 			  key->conf.keyidx,
 			  sta ? sta->sta.addr : bcast_addr, ret);
-<<<<<<< HEAD
-=======
 }
 
 int ieee80211_set_tx_key(struct ieee80211_key *key)
@@ -327,9 +325,13 @@
 	}
 
 	ieee80211_key_disable_hw_accel(old_key);
->>>>>>> 407d19ab
-
-	key->flags &= ~KEY_FLAG_UPLOADED_TO_HARDWARE;
+
+	if (new_key)
+		ret = ieee80211_key_enable_hw_accel(new_key);
+	else
+		ret = 0;
+
+	return ret;
 }
 
 static void __ieee80211_set_default_key(struct ieee80211_sub_if_data *sdata,
@@ -388,46 +390,43 @@
 }
 
 
-static void ieee80211_key_replace(struct ieee80211_sub_if_data *sdata,
+static int ieee80211_key_replace(struct ieee80211_sub_if_data *sdata,
 				  struct sta_info *sta,
 				  bool pairwise,
 				  struct ieee80211_key *old,
 				  struct ieee80211_key *new)
 {
 	int idx;
+	int ret;
 	bool defunikey, defmultikey, defmgmtkey;
 
 	/* caller must provide at least one old/new */
 	if (WARN_ON(!new && !old))
-		return;
+		return 0;
 
 	if (new)
 		list_add_tail_rcu(&new->list, &sdata->key_list);
 
 	WARN_ON(new && old && new->conf.keyidx != old->conf.keyidx);
 
-	if (old)
+	if (old) {
 		idx = old->conf.keyidx;
-<<<<<<< HEAD
-	else
-=======
 		ret = ieee80211_hw_key_replace(old, new, pairwise);
 	} else {
 		/* new must be provided in case old is not */
->>>>>>> 407d19ab
 		idx = new->conf.keyidx;
+		if (!new->local->wowlan)
+			ret = ieee80211_key_enable_hw_accel(new);
+		else
+			ret = 0;
+	}
+
+	if (ret)
+		return ret;
 
 	if (sta) {
 		if (pairwise) {
 			rcu_assign_pointer(sta->ptk[idx], new);
-<<<<<<< HEAD
-			sta->ptk_idx = idx;
-			ieee80211_check_fast_xmit(sta);
-		} else {
-			rcu_assign_pointer(sta->gtk[idx], new);
-		}
-		ieee80211_check_fast_rx(sta);
-=======
 			if (new &&
 			    !(new->conf.flags & IEEE80211_KEY_FLAG_NO_AUTO_TX)) {
 				sta->ptk_idx = idx;
@@ -443,7 +442,6 @@
 		 */
 		if (new && !old)
 			ieee80211_check_fast_rx(sta);
->>>>>>> 407d19ab
 	} else {
 		defunikey = old &&
 			old == key_mtx_dereference(sdata->local,
@@ -476,6 +474,8 @@
 
 	if (old)
 		list_del_rcu(&old->list);
+
+	return 0;
 }
 
 struct ieee80211_key *
@@ -671,9 +671,6 @@
 static void __ieee80211_key_destroy(struct ieee80211_key *key,
 				    bool delay_tailroom)
 {
-	if (key->local)
-		ieee80211_key_disable_hw_accel(key);
-
 	if (key->local) {
 		struct ieee80211_sub_if_data *sdata = key->sdata;
 
@@ -750,7 +747,6 @@
 		       struct ieee80211_sub_if_data *sdata,
 		       struct sta_info *sta)
 {
-	struct ieee80211_local *local = sdata->local;
 	struct ieee80211_key *old_key;
 	int idx = key->conf.keyidx;
 	bool pairwise = key->conf.flags & IEEE80211_KEY_FLAG_PAIRWISE;
@@ -805,17 +801,13 @@
 
 	increment_tailroom_need_count(sdata);
 
-	ieee80211_key_replace(sdata, sta, pairwise, old_key, key);
-	ieee80211_key_destroy(old_key, delay_tailroom);
-
-	ieee80211_debugfs_key_add(key);
-
-	if (!local->wowlan) {
-		ret = ieee80211_key_enable_hw_accel(key);
-		if (ret)
-			ieee80211_key_free(key, delay_tailroom);
+	ret = ieee80211_key_replace(sdata, sta, pairwise, old_key, key);
+
+	if (!ret) {
+		ieee80211_debugfs_key_add(key);
+		ieee80211_key_destroy(old_key, delay_tailroom);
 	} else {
-		ret = 0;
+		ieee80211_key_free(key, delay_tailroom);
 	}
 
  out:
