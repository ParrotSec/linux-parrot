// SPDX-License-Identifier: GPL-2.0-only
/*
 * mac80211 TDLS handling code
 *
 * Copyright 2006-2010	Johannes Berg <johannes@sipsolutions.net>
 * Copyright 2014, Intel Corporation
 * Copyright 2014  Intel Mobile Communications GmbH
 * Copyright 2015 - 2016 Intel Deutschland GmbH
<<<<<<< HEAD
 *
 * This file is GPLv2 as found in COPYING.
=======
 * Copyright (C) 2019 Intel Corporation
>>>>>>> 407d19ab
 */

#include <linux/ieee80211.h>
#include <linux/log2.h>
#include <net/cfg80211.h>
#include <linux/rtnetlink.h>
#include "ieee80211_i.h"
#include "driver-ops.h"
#include "rate.h"
#include "wme.h"

/* give usermode some time for retries in setting up the TDLS session */
#define TDLS_PEER_SETUP_TIMEOUT	(15 * HZ)

void ieee80211_tdls_peer_del_work(struct work_struct *wk)
{
	struct ieee80211_sub_if_data *sdata;
	struct ieee80211_local *local;

	sdata = container_of(wk, struct ieee80211_sub_if_data,
			     u.mgd.tdls_peer_del_work.work);
	local = sdata->local;

	mutex_lock(&local->mtx);
	if (!is_zero_ether_addr(sdata->u.mgd.tdls_peer)) {
		tdls_dbg(sdata, "TDLS del peer %pM\n", sdata->u.mgd.tdls_peer);
		sta_info_destroy_addr(sdata, sdata->u.mgd.tdls_peer);
		eth_zero_addr(sdata->u.mgd.tdls_peer);
	}
	mutex_unlock(&local->mtx);
}

static void ieee80211_tdls_add_ext_capab(struct ieee80211_sub_if_data *sdata,
					 struct sk_buff *skb)
{
	struct ieee80211_local *local = sdata->local;
	struct ieee80211_if_managed *ifmgd = &sdata->u.mgd;
	bool chan_switch = local->hw.wiphy->features &
			   NL80211_FEATURE_TDLS_CHANNEL_SWITCH;
	bool wider_band = ieee80211_hw_check(&local->hw, TDLS_WIDER_BW) &&
			  !ifmgd->tdls_wider_bw_prohibited;
	bool buffer_sta = ieee80211_hw_check(&local->hw,
					     SUPPORTS_TDLS_BUFFER_STA);
	struct ieee80211_supported_band *sband = ieee80211_get_sband(sdata);
	bool vht = sband && sband->vht_cap.vht_supported;
	u8 *pos = skb_put(skb, 10);

	*pos++ = WLAN_EID_EXT_CAPABILITY;
	*pos++ = 8; /* len */
	*pos++ = 0x0;
	*pos++ = 0x0;
	*pos++ = 0x0;
	*pos++ = (chan_switch ? WLAN_EXT_CAPA4_TDLS_CHAN_SWITCH : 0) |
		 (buffer_sta ? WLAN_EXT_CAPA4_TDLS_BUFFER_STA : 0);
	*pos++ = WLAN_EXT_CAPA5_TDLS_ENABLED;
	*pos++ = 0;
	*pos++ = 0;
	*pos++ = (vht && wider_band) ? WLAN_EXT_CAPA8_TDLS_WIDE_BW_ENABLED : 0;
}

static u8
ieee80211_tdls_add_subband(struct ieee80211_sub_if_data *sdata,
			   struct sk_buff *skb, u16 start, u16 end,
			   u16 spacing)
{
	u8 subband_cnt = 0, ch_cnt = 0;
	struct ieee80211_channel *ch;
	struct cfg80211_chan_def chandef;
	int i, subband_start;
	struct wiphy *wiphy = sdata->local->hw.wiphy;

	for (i = start; i <= end; i += spacing) {
		if (!ch_cnt)
			subband_start = i;

		ch = ieee80211_get_channel(sdata->local->hw.wiphy, i);
		if (ch) {
			/* we will be active on the channel */
			cfg80211_chandef_create(&chandef, ch,
						NL80211_CHAN_NO_HT);
			if (cfg80211_reg_can_beacon_relax(wiphy, &chandef,
							  sdata->wdev.iftype)) {
				ch_cnt++;
				/*
				 * check if the next channel is also part of
				 * this allowed range
				 */
				continue;
			}
		}

		/*
		 * we've reached the end of a range, with allowed channels
		 * found
		 */
		if (ch_cnt) {
			u8 *pos = skb_put(skb, 2);
			*pos++ = ieee80211_frequency_to_channel(subband_start);
			*pos++ = ch_cnt;

			subband_cnt++;
			ch_cnt = 0;
		}
	}

	/* all channels in the requested range are allowed - add them here */
	if (ch_cnt) {
		u8 *pos = skb_put(skb, 2);
		*pos++ = ieee80211_frequency_to_channel(subband_start);
		*pos++ = ch_cnt;

		subband_cnt++;
	}

	return subband_cnt;
}

static void
ieee80211_tdls_add_supp_channels(struct ieee80211_sub_if_data *sdata,
				 struct sk_buff *skb)
{
	/*
	 * Add possible channels for TDLS. These are channels that are allowed
	 * to be active.
	 */
	u8 subband_cnt;
	u8 *pos = skb_put(skb, 2);

	*pos++ = WLAN_EID_SUPPORTED_CHANNELS;

	/*
	 * 5GHz and 2GHz channels numbers can overlap. Ignore this for now, as
	 * this doesn't happen in real world scenarios.
	 */

	/* 2GHz, with 5MHz spacing */
	subband_cnt = ieee80211_tdls_add_subband(sdata, skb, 2412, 2472, 5);

	/* 5GHz, with 20MHz spacing */
	subband_cnt += ieee80211_tdls_add_subband(sdata, skb, 5000, 5825, 20);

	/* length */
	*pos = 2 * subband_cnt;
}

static void ieee80211_tdls_add_oper_classes(struct ieee80211_sub_if_data *sdata,
					    struct sk_buff *skb)
{
	u8 *pos;
	u8 op_class;

	if (!ieee80211_chandef_to_operating_class(&sdata->vif.bss_conf.chandef,
						  &op_class))
		return;

	pos = skb_put(skb, 4);
	*pos++ = WLAN_EID_SUPPORTED_REGULATORY_CLASSES;
	*pos++ = 2; /* len */

	*pos++ = op_class;
	*pos++ = op_class; /* give current operating class as alternate too */
}

static void ieee80211_tdls_add_bss_coex_ie(struct sk_buff *skb)
{
	u8 *pos = skb_put(skb, 3);

	*pos++ = WLAN_EID_BSS_COEX_2040;
	*pos++ = 1; /* len */

	*pos++ = WLAN_BSS_COEX_INFORMATION_REQUEST;
}

static u16 ieee80211_get_tdls_sta_capab(struct ieee80211_sub_if_data *sdata,
					u16 status_code)
{
	struct ieee80211_supported_band *sband;

	/* The capability will be 0 when sending a failure code */
	if (status_code != 0)
		return 0;

	sband = ieee80211_get_sband(sdata);
	if (sband && sband->band == NL80211_BAND_2GHZ) {
		return WLAN_CAPABILITY_SHORT_SLOT_TIME |
		       WLAN_CAPABILITY_SHORT_PREAMBLE;
	}

	return 0;
}

static void ieee80211_tdls_add_link_ie(struct ieee80211_sub_if_data *sdata,
				       struct sk_buff *skb, const u8 *peer,
				       bool initiator)
{
	struct ieee80211_tdls_lnkie *lnkid;
	const u8 *init_addr, *rsp_addr;

	if (initiator) {
		init_addr = sdata->vif.addr;
		rsp_addr = peer;
	} else {
		init_addr = peer;
		rsp_addr = sdata->vif.addr;
	}

	lnkid = skb_put(skb, sizeof(struct ieee80211_tdls_lnkie));

	lnkid->ie_type = WLAN_EID_LINK_ID;
	lnkid->ie_len = sizeof(struct ieee80211_tdls_lnkie) - 2;

	memcpy(lnkid->bssid, sdata->u.mgd.bssid, ETH_ALEN);
	memcpy(lnkid->init_sta, init_addr, ETH_ALEN);
	memcpy(lnkid->resp_sta, rsp_addr, ETH_ALEN);
}

static void
ieee80211_tdls_add_aid(struct ieee80211_sub_if_data *sdata, struct sk_buff *skb)
{
	struct ieee80211_if_managed *ifmgd = &sdata->u.mgd;
	u8 *pos = skb_put(skb, 4);

	*pos++ = WLAN_EID_AID;
	*pos++ = 2; /* len */
	put_unaligned_le16(ifmgd->aid, pos);
}

/* translate numbering in the WMM parameter IE to the mac80211 notation */
static enum ieee80211_ac_numbers ieee80211_ac_from_wmm(int ac)
{
	switch (ac) {
	default:
		WARN_ON_ONCE(1);
		/* fall through */
	case 0:
		return IEEE80211_AC_BE;
	case 1:
		return IEEE80211_AC_BK;
	case 2:
		return IEEE80211_AC_VI;
	case 3:
		return IEEE80211_AC_VO;
	}
}

static u8 ieee80211_wmm_aci_aifsn(int aifsn, bool acm, int aci)
{
	u8 ret;

	ret = aifsn & 0x0f;
	if (acm)
		ret |= 0x10;
	ret |= (aci << 5) & 0x60;
	return ret;
}

static u8 ieee80211_wmm_ecw(u16 cw_min, u16 cw_max)
{
	return ((ilog2(cw_min + 1) << 0x0) & 0x0f) |
	       ((ilog2(cw_max + 1) << 0x4) & 0xf0);
}

static void ieee80211_tdls_add_wmm_param_ie(struct ieee80211_sub_if_data *sdata,
					    struct sk_buff *skb)
{
	struct ieee80211_wmm_param_ie *wmm;
	struct ieee80211_tx_queue_params *txq;
	int i;

	wmm = skb_put_zero(skb, sizeof(*wmm));

	wmm->element_id = WLAN_EID_VENDOR_SPECIFIC;
	wmm->len = sizeof(*wmm) - 2;

	wmm->oui[0] = 0x00; /* Microsoft OUI 00:50:F2 */
	wmm->oui[1] = 0x50;
	wmm->oui[2] = 0xf2;
	wmm->oui_type = 2; /* WME */
	wmm->oui_subtype = 1; /* WME param */
	wmm->version = 1; /* WME ver */
	wmm->qos_info = 0; /* U-APSD not in use */

	/*
	 * Use the EDCA parameters defined for the BSS, or default if the AP
	 * doesn't support it, as mandated by 802.11-2012 section 10.22.4
	 */
	for (i = 0; i < IEEE80211_NUM_ACS; i++) {
		txq = &sdata->tx_conf[ieee80211_ac_from_wmm(i)];
		wmm->ac[i].aci_aifsn = ieee80211_wmm_aci_aifsn(txq->aifs,
							       txq->acm, i);
		wmm->ac[i].cw = ieee80211_wmm_ecw(txq->cw_min, txq->cw_max);
		wmm->ac[i].txop_limit = cpu_to_le16(txq->txop);
	}
}

static void
ieee80211_tdls_chandef_vht_upgrade(struct ieee80211_sub_if_data *sdata,
				   struct sta_info *sta)
{
	/* IEEE802.11ac-2013 Table E-4 */
	u16 centers_80mhz[] = { 5210, 5290, 5530, 5610, 5690, 5775 };
	struct cfg80211_chan_def uc = sta->tdls_chandef;
	enum nl80211_chan_width max_width = ieee80211_sta_cap_chan_bw(sta);
	int i;

	/* only support upgrading non-narrow channels up to 80Mhz */
	if (max_width == NL80211_CHAN_WIDTH_5 ||
	    max_width == NL80211_CHAN_WIDTH_10)
		return;

	if (max_width > NL80211_CHAN_WIDTH_80)
		max_width = NL80211_CHAN_WIDTH_80;

	if (uc.width >= max_width)
		return;
	/*
	 * Channel usage constrains in the IEEE802.11ac-2013 specification only
	 * allow expanding a 20MHz channel to 80MHz in a single way. In
	 * addition, there are no 40MHz allowed channels that are not part of
	 * the allowed 80MHz range in the 5GHz spectrum (the relevant one here).
	 */
	for (i = 0; i < ARRAY_SIZE(centers_80mhz); i++)
		if (abs(uc.chan->center_freq - centers_80mhz[i]) <= 30) {
			uc.center_freq1 = centers_80mhz[i];
			uc.center_freq2 = 0;
			uc.width = NL80211_CHAN_WIDTH_80;
			break;
		}

	if (!uc.center_freq1)
		return;

	/* proceed to downgrade the chandef until usable or the same as AP BW */
	while (uc.width > max_width ||
	       (uc.width > sta->tdls_chandef.width &&
		!cfg80211_reg_can_beacon_relax(sdata->local->hw.wiphy, &uc,
					       sdata->wdev.iftype)))
		ieee80211_chandef_downgrade(&uc);

	if (!cfg80211_chandef_identical(&uc, &sta->tdls_chandef)) {
		tdls_dbg(sdata, "TDLS ch width upgraded %d -> %d\n",
			 sta->tdls_chandef.width, uc.width);

		/*
		 * the station is not yet authorized when BW upgrade is done,
		 * locking is not required
		 */
		sta->tdls_chandef = uc;
	}
}

static void
ieee80211_tdls_add_setup_start_ies(struct ieee80211_sub_if_data *sdata,
				   struct sk_buff *skb, const u8 *peer,
				   u8 action_code, bool initiator,
				   const u8 *extra_ies, size_t extra_ies_len)
{
	struct ieee80211_supported_band *sband;
	struct ieee80211_local *local = sdata->local;
	struct ieee80211_sta_ht_cap ht_cap;
	struct ieee80211_sta_vht_cap vht_cap;
	struct sta_info *sta = NULL;
	size_t offset = 0, noffset;
	u8 *pos;

	sband = ieee80211_get_sband(sdata);
	if (!sband)
		return;

	ieee80211_add_srates_ie(sdata, skb, false, sband->band);
	ieee80211_add_ext_srates_ie(sdata, skb, false, sband->band);
	ieee80211_tdls_add_supp_channels(sdata, skb);

	/* add any custom IEs that go before Extended Capabilities */
	if (extra_ies_len) {
		static const u8 before_ext_cap[] = {
			WLAN_EID_SUPP_RATES,
			WLAN_EID_COUNTRY,
			WLAN_EID_EXT_SUPP_RATES,
			WLAN_EID_SUPPORTED_CHANNELS,
			WLAN_EID_RSN,
		};
		noffset = ieee80211_ie_split(extra_ies, extra_ies_len,
					     before_ext_cap,
					     ARRAY_SIZE(before_ext_cap),
					     offset);
		skb_put_data(skb, extra_ies + offset, noffset - offset);
		offset = noffset;
	}

	ieee80211_tdls_add_ext_capab(sdata, skb);

	/* add the QoS element if we support it */
	if (local->hw.queues >= IEEE80211_NUM_ACS &&
	    action_code != WLAN_PUB_ACTION_TDLS_DISCOVER_RES)
		ieee80211_add_wmm_info_ie(skb_put(skb, 9), 0); /* no U-APSD */

	/* add any custom IEs that go before HT capabilities */
	if (extra_ies_len) {
		static const u8 before_ht_cap[] = {
			WLAN_EID_SUPP_RATES,
			WLAN_EID_COUNTRY,
			WLAN_EID_EXT_SUPP_RATES,
			WLAN_EID_SUPPORTED_CHANNELS,
			WLAN_EID_RSN,
			WLAN_EID_EXT_CAPABILITY,
			WLAN_EID_QOS_CAPA,
			WLAN_EID_FAST_BSS_TRANSITION,
			WLAN_EID_TIMEOUT_INTERVAL,
			WLAN_EID_SUPPORTED_REGULATORY_CLASSES,
		};
		noffset = ieee80211_ie_split(extra_ies, extra_ies_len,
					     before_ht_cap,
					     ARRAY_SIZE(before_ht_cap),
					     offset);
		skb_put_data(skb, extra_ies + offset, noffset - offset);
		offset = noffset;
	}

	mutex_lock(&local->sta_mtx);

	/* we should have the peer STA if we're already responding */
	if (action_code == WLAN_TDLS_SETUP_RESPONSE) {
		sta = sta_info_get(sdata, peer);
		if (WARN_ON_ONCE(!sta)) {
			mutex_unlock(&local->sta_mtx);
			return;
		}

		sta->tdls_chandef = sdata->vif.bss_conf.chandef;
	}

	ieee80211_tdls_add_oper_classes(sdata, skb);

	/*
	 * with TDLS we can switch channels, and HT-caps are not necessarily
	 * the same on all bands. The specification limits the setup to a
	 * single HT-cap, so use the current band for now.
	 */
	memcpy(&ht_cap, &sband->ht_cap, sizeof(ht_cap));

	if ((action_code == WLAN_TDLS_SETUP_REQUEST ||
	     action_code == WLAN_PUB_ACTION_TDLS_DISCOVER_RES) &&
	    ht_cap.ht_supported) {
		ieee80211_apply_htcap_overrides(sdata, &ht_cap);

		/* disable SMPS in TDLS initiator */
		ht_cap.cap |= WLAN_HT_CAP_SM_PS_DISABLED
				<< IEEE80211_HT_CAP_SM_PS_SHIFT;

		pos = skb_put(skb, sizeof(struct ieee80211_ht_cap) + 2);
		ieee80211_ie_build_ht_cap(pos, &ht_cap, ht_cap.cap);
	} else if (action_code == WLAN_TDLS_SETUP_RESPONSE &&
		   ht_cap.ht_supported && sta->sta.ht_cap.ht_supported) {
		/* the peer caps are already intersected with our own */
		memcpy(&ht_cap, &sta->sta.ht_cap, sizeof(ht_cap));

		pos = skb_put(skb, sizeof(struct ieee80211_ht_cap) + 2);
		ieee80211_ie_build_ht_cap(pos, &ht_cap, ht_cap.cap);
	}

	if (ht_cap.ht_supported &&
	    (ht_cap.cap & IEEE80211_HT_CAP_SUP_WIDTH_20_40))
		ieee80211_tdls_add_bss_coex_ie(skb);

	ieee80211_tdls_add_link_ie(sdata, skb, peer, initiator);

	/* add any custom IEs that go before VHT capabilities */
	if (extra_ies_len) {
		static const u8 before_vht_cap[] = {
			WLAN_EID_SUPP_RATES,
			WLAN_EID_COUNTRY,
			WLAN_EID_EXT_SUPP_RATES,
			WLAN_EID_SUPPORTED_CHANNELS,
			WLAN_EID_RSN,
			WLAN_EID_EXT_CAPABILITY,
			WLAN_EID_QOS_CAPA,
			WLAN_EID_FAST_BSS_TRANSITION,
			WLAN_EID_TIMEOUT_INTERVAL,
			WLAN_EID_SUPPORTED_REGULATORY_CLASSES,
			WLAN_EID_MULTI_BAND,
		};
		noffset = ieee80211_ie_split(extra_ies, extra_ies_len,
					     before_vht_cap,
					     ARRAY_SIZE(before_vht_cap),
					     offset);
		skb_put_data(skb, extra_ies + offset, noffset - offset);
		offset = noffset;
	}

	/* build the VHT-cap similarly to the HT-cap */
	memcpy(&vht_cap, &sband->vht_cap, sizeof(vht_cap));
	if ((action_code == WLAN_TDLS_SETUP_REQUEST ||
	     action_code == WLAN_PUB_ACTION_TDLS_DISCOVER_RES) &&
	    vht_cap.vht_supported) {
		ieee80211_apply_vhtcap_overrides(sdata, &vht_cap);

		/* the AID is present only when VHT is implemented */
		if (action_code == WLAN_TDLS_SETUP_REQUEST)
			ieee80211_tdls_add_aid(sdata, skb);

		pos = skb_put(skb, sizeof(struct ieee80211_vht_cap) + 2);
		ieee80211_ie_build_vht_cap(pos, &vht_cap, vht_cap.cap);
	} else if (action_code == WLAN_TDLS_SETUP_RESPONSE &&
		   vht_cap.vht_supported && sta->sta.vht_cap.vht_supported) {
		/* the peer caps are already intersected with our own */
		memcpy(&vht_cap, &sta->sta.vht_cap, sizeof(vht_cap));

		/* the AID is present only when VHT is implemented */
		ieee80211_tdls_add_aid(sdata, skb);

		pos = skb_put(skb, sizeof(struct ieee80211_vht_cap) + 2);
		ieee80211_ie_build_vht_cap(pos, &vht_cap, vht_cap.cap);

		/*
		 * if both peers support WIDER_BW, we can expand the chandef to
		 * a wider compatible one, up to 80MHz
		 */
		if (test_sta_flag(sta, WLAN_STA_TDLS_WIDER_BW))
			ieee80211_tdls_chandef_vht_upgrade(sdata, sta);
	}

	mutex_unlock(&local->sta_mtx);

	/* add any remaining IEs */
	if (extra_ies_len) {
		noffset = extra_ies_len;
		skb_put_data(skb, extra_ies + offset, noffset - offset);
	}

}

static void
ieee80211_tdls_add_setup_cfm_ies(struct ieee80211_sub_if_data *sdata,
				 struct sk_buff *skb, const u8 *peer,
				 bool initiator, const u8 *extra_ies,
				 size_t extra_ies_len)
{
	struct ieee80211_local *local = sdata->local;
	struct ieee80211_if_managed *ifmgd = &sdata->u.mgd;
	size_t offset = 0, noffset;
	struct sta_info *sta, *ap_sta;
	struct ieee80211_supported_band *sband;
	u8 *pos;

	sband = ieee80211_get_sband(sdata);
	if (!sband)
		return;

	mutex_lock(&local->sta_mtx);

	sta = sta_info_get(sdata, peer);
	ap_sta = sta_info_get(sdata, ifmgd->bssid);
	if (WARN_ON_ONCE(!sta || !ap_sta)) {
		mutex_unlock(&local->sta_mtx);
		return;
	}

	sta->tdls_chandef = sdata->vif.bss_conf.chandef;

	/* add any custom IEs that go before the QoS IE */
	if (extra_ies_len) {
		static const u8 before_qos[] = {
			WLAN_EID_RSN,
		};
		noffset = ieee80211_ie_split(extra_ies, extra_ies_len,
					     before_qos,
					     ARRAY_SIZE(before_qos),
					     offset);
		skb_put_data(skb, extra_ies + offset, noffset - offset);
		offset = noffset;
	}

	/* add the QoS param IE if both the peer and we support it */
	if (local->hw.queues >= IEEE80211_NUM_ACS && sta->sta.wme)
		ieee80211_tdls_add_wmm_param_ie(sdata, skb);

	/* add any custom IEs that go before HT operation */
	if (extra_ies_len) {
		static const u8 before_ht_op[] = {
			WLAN_EID_RSN,
			WLAN_EID_QOS_CAPA,
			WLAN_EID_FAST_BSS_TRANSITION,
			WLAN_EID_TIMEOUT_INTERVAL,
		};
		noffset = ieee80211_ie_split(extra_ies, extra_ies_len,
					     before_ht_op,
					     ARRAY_SIZE(before_ht_op),
					     offset);
		skb_put_data(skb, extra_ies + offset, noffset - offset);
		offset = noffset;
	}

	/*
	 * if HT support is only added in TDLS, we need an HT-operation IE.
	 * add the IE as required by IEEE802.11-2012 9.23.3.2.
	 */
	if (!ap_sta->sta.ht_cap.ht_supported && sta->sta.ht_cap.ht_supported) {
		u16 prot = IEEE80211_HT_OP_MODE_PROTECTION_NONHT_MIXED |
			   IEEE80211_HT_OP_MODE_NON_GF_STA_PRSNT |
			   IEEE80211_HT_OP_MODE_NON_HT_STA_PRSNT;

		pos = skb_put(skb, 2 + sizeof(struct ieee80211_ht_operation));
		ieee80211_ie_build_ht_oper(pos, &sta->sta.ht_cap,
					   &sdata->vif.bss_conf.chandef, prot,
					   true);
	}

	ieee80211_tdls_add_link_ie(sdata, skb, peer, initiator);

	/* only include VHT-operation if not on the 2.4GHz band */
	if (sband->band != NL80211_BAND_2GHZ &&
	    sta->sta.vht_cap.vht_supported) {
		/*
		 * if both peers support WIDER_BW, we can expand the chandef to
		 * a wider compatible one, up to 80MHz
		 */
		if (test_sta_flag(sta, WLAN_STA_TDLS_WIDER_BW))
			ieee80211_tdls_chandef_vht_upgrade(sdata, sta);

		pos = skb_put(skb, 2 + sizeof(struct ieee80211_vht_operation));
		ieee80211_ie_build_vht_oper(pos, &sta->sta.vht_cap,
					    &sta->tdls_chandef);
	}

	mutex_unlock(&local->sta_mtx);

	/* add any remaining IEs */
	if (extra_ies_len) {
		noffset = extra_ies_len;
		skb_put_data(skb, extra_ies + offset, noffset - offset);
	}
}

static void
ieee80211_tdls_add_chan_switch_req_ies(struct ieee80211_sub_if_data *sdata,
				       struct sk_buff *skb, const u8 *peer,
				       bool initiator, const u8 *extra_ies,
				       size_t extra_ies_len, u8 oper_class,
				       struct cfg80211_chan_def *chandef)
{
	struct ieee80211_tdls_data *tf;
	size_t offset = 0, noffset;

	if (WARN_ON_ONCE(!chandef))
		return;

	tf = (void *)skb->data;
	tf->u.chan_switch_req.target_channel =
		ieee80211_frequency_to_channel(chandef->chan->center_freq);
	tf->u.chan_switch_req.oper_class = oper_class;

	if (extra_ies_len) {
		static const u8 before_lnkie[] = {
			WLAN_EID_SECONDARY_CHANNEL_OFFSET,
		};
		noffset = ieee80211_ie_split(extra_ies, extra_ies_len,
					     before_lnkie,
					     ARRAY_SIZE(before_lnkie),
					     offset);
		skb_put_data(skb, extra_ies + offset, noffset - offset);
		offset = noffset;
	}

	ieee80211_tdls_add_link_ie(sdata, skb, peer, initiator);

	/* add any remaining IEs */
	if (extra_ies_len) {
		noffset = extra_ies_len;
		skb_put_data(skb, extra_ies + offset, noffset - offset);
	}
}

static void
ieee80211_tdls_add_chan_switch_resp_ies(struct ieee80211_sub_if_data *sdata,
					struct sk_buff *skb, const u8 *peer,
					u16 status_code, bool initiator,
					const u8 *extra_ies,
					size_t extra_ies_len)
{
	if (status_code == 0)
		ieee80211_tdls_add_link_ie(sdata, skb, peer, initiator);

	if (extra_ies_len)
		skb_put_data(skb, extra_ies, extra_ies_len);
}

static void ieee80211_tdls_add_ies(struct ieee80211_sub_if_data *sdata,
				   struct sk_buff *skb, const u8 *peer,
				   u8 action_code, u16 status_code,
				   bool initiator, const u8 *extra_ies,
				   size_t extra_ies_len, u8 oper_class,
				   struct cfg80211_chan_def *chandef)
{
	switch (action_code) {
	case WLAN_TDLS_SETUP_REQUEST:
	case WLAN_TDLS_SETUP_RESPONSE:
	case WLAN_PUB_ACTION_TDLS_DISCOVER_RES:
		if (status_code == 0)
			ieee80211_tdls_add_setup_start_ies(sdata, skb, peer,
							   action_code,
							   initiator,
							   extra_ies,
							   extra_ies_len);
		break;
	case WLAN_TDLS_SETUP_CONFIRM:
		if (status_code == 0)
			ieee80211_tdls_add_setup_cfm_ies(sdata, skb, peer,
							 initiator, extra_ies,
							 extra_ies_len);
		break;
	case WLAN_TDLS_TEARDOWN:
	case WLAN_TDLS_DISCOVERY_REQUEST:
		if (extra_ies_len)
			skb_put_data(skb, extra_ies, extra_ies_len);
		if (status_code == 0 || action_code == WLAN_TDLS_TEARDOWN)
			ieee80211_tdls_add_link_ie(sdata, skb, peer, initiator);
		break;
	case WLAN_TDLS_CHANNEL_SWITCH_REQUEST:
		ieee80211_tdls_add_chan_switch_req_ies(sdata, skb, peer,
						       initiator, extra_ies,
						       extra_ies_len,
						       oper_class, chandef);
		break;
	case WLAN_TDLS_CHANNEL_SWITCH_RESPONSE:
		ieee80211_tdls_add_chan_switch_resp_ies(sdata, skb, peer,
							status_code,
							initiator, extra_ies,
							extra_ies_len);
		break;
	}

}

static int
ieee80211_prep_tdls_encap_data(struct wiphy *wiphy, struct net_device *dev,
			       const u8 *peer, u8 action_code, u8 dialog_token,
			       u16 status_code, struct sk_buff *skb)
{
	struct ieee80211_sub_if_data *sdata = IEEE80211_DEV_TO_SUB_IF(dev);
	struct ieee80211_tdls_data *tf;

	tf = skb_put(skb, offsetof(struct ieee80211_tdls_data, u));

	memcpy(tf->da, peer, ETH_ALEN);
	memcpy(tf->sa, sdata->vif.addr, ETH_ALEN);
	tf->ether_type = cpu_to_be16(ETH_P_TDLS);
	tf->payload_type = WLAN_TDLS_SNAP_RFTYPE;

	/* network header is after the ethernet header */
	skb_set_network_header(skb, ETH_HLEN);

	switch (action_code) {
	case WLAN_TDLS_SETUP_REQUEST:
		tf->category = WLAN_CATEGORY_TDLS;
		tf->action_code = WLAN_TDLS_SETUP_REQUEST;

		skb_put(skb, sizeof(tf->u.setup_req));
		tf->u.setup_req.dialog_token = dialog_token;
		tf->u.setup_req.capability =
			cpu_to_le16(ieee80211_get_tdls_sta_capab(sdata,
								 status_code));
		break;
	case WLAN_TDLS_SETUP_RESPONSE:
		tf->category = WLAN_CATEGORY_TDLS;
		tf->action_code = WLAN_TDLS_SETUP_RESPONSE;

		skb_put(skb, sizeof(tf->u.setup_resp));
		tf->u.setup_resp.status_code = cpu_to_le16(status_code);
		tf->u.setup_resp.dialog_token = dialog_token;
		tf->u.setup_resp.capability =
			cpu_to_le16(ieee80211_get_tdls_sta_capab(sdata,
								 status_code));
		break;
	case WLAN_TDLS_SETUP_CONFIRM:
		tf->category = WLAN_CATEGORY_TDLS;
		tf->action_code = WLAN_TDLS_SETUP_CONFIRM;

		skb_put(skb, sizeof(tf->u.setup_cfm));
		tf->u.setup_cfm.status_code = cpu_to_le16(status_code);
		tf->u.setup_cfm.dialog_token = dialog_token;
		break;
	case WLAN_TDLS_TEARDOWN:
		tf->category = WLAN_CATEGORY_TDLS;
		tf->action_code = WLAN_TDLS_TEARDOWN;

		skb_put(skb, sizeof(tf->u.teardown));
		tf->u.teardown.reason_code = cpu_to_le16(status_code);
		break;
	case WLAN_TDLS_DISCOVERY_REQUEST:
		tf->category = WLAN_CATEGORY_TDLS;
		tf->action_code = WLAN_TDLS_DISCOVERY_REQUEST;

		skb_put(skb, sizeof(tf->u.discover_req));
		tf->u.discover_req.dialog_token = dialog_token;
		break;
	case WLAN_TDLS_CHANNEL_SWITCH_REQUEST:
		tf->category = WLAN_CATEGORY_TDLS;
		tf->action_code = WLAN_TDLS_CHANNEL_SWITCH_REQUEST;

		skb_put(skb, sizeof(tf->u.chan_switch_req));
		break;
	case WLAN_TDLS_CHANNEL_SWITCH_RESPONSE:
		tf->category = WLAN_CATEGORY_TDLS;
		tf->action_code = WLAN_TDLS_CHANNEL_SWITCH_RESPONSE;

		skb_put(skb, sizeof(tf->u.chan_switch_resp));
		tf->u.chan_switch_resp.status_code = cpu_to_le16(status_code);
		break;
	default:
		return -EINVAL;
	}

	return 0;
}

static int
ieee80211_prep_tdls_direct(struct wiphy *wiphy, struct net_device *dev,
			   const u8 *peer, u8 action_code, u8 dialog_token,
			   u16 status_code, struct sk_buff *skb)
{
	struct ieee80211_sub_if_data *sdata = IEEE80211_DEV_TO_SUB_IF(dev);
	struct ieee80211_mgmt *mgmt;

	mgmt = skb_put_zero(skb, 24);
	memcpy(mgmt->da, peer, ETH_ALEN);
	memcpy(mgmt->sa, sdata->vif.addr, ETH_ALEN);
	memcpy(mgmt->bssid, sdata->u.mgd.bssid, ETH_ALEN);

	mgmt->frame_control = cpu_to_le16(IEEE80211_FTYPE_MGMT |
					  IEEE80211_STYPE_ACTION);

	switch (action_code) {
	case WLAN_PUB_ACTION_TDLS_DISCOVER_RES:
		skb_put(skb, 1 + sizeof(mgmt->u.action.u.tdls_discover_resp));
		mgmt->u.action.category = WLAN_CATEGORY_PUBLIC;
		mgmt->u.action.u.tdls_discover_resp.action_code =
			WLAN_PUB_ACTION_TDLS_DISCOVER_RES;
		mgmt->u.action.u.tdls_discover_resp.dialog_token =
			dialog_token;
		mgmt->u.action.u.tdls_discover_resp.capability =
			cpu_to_le16(ieee80211_get_tdls_sta_capab(sdata,
								 status_code));
		break;
	default:
		return -EINVAL;
	}

	return 0;
}

static struct sk_buff *
ieee80211_tdls_build_mgmt_packet_data(struct ieee80211_sub_if_data *sdata,
				      const u8 *peer, u8 action_code,
				      u8 dialog_token, u16 status_code,
				      bool initiator, const u8 *extra_ies,
				      size_t extra_ies_len, u8 oper_class,
				      struct cfg80211_chan_def *chandef)
{
	struct ieee80211_local *local = sdata->local;
	struct sk_buff *skb;
	int ret;

	skb = netdev_alloc_skb(sdata->dev,
			       local->hw.extra_tx_headroom +
			       max(sizeof(struct ieee80211_mgmt),
				   sizeof(struct ieee80211_tdls_data)) +
			       50 + /* supported rates */
			       10 + /* ext capab */
			       26 + /* max(WMM-info, WMM-param) */
			       2 + max(sizeof(struct ieee80211_ht_cap),
				       sizeof(struct ieee80211_ht_operation)) +
			       2 + max(sizeof(struct ieee80211_vht_cap),
				       sizeof(struct ieee80211_vht_operation)) +
			       50 + /* supported channels */
			       3 + /* 40/20 BSS coex */
			       4 + /* AID */
			       4 + /* oper classes */
			       extra_ies_len +
			       sizeof(struct ieee80211_tdls_lnkie));
	if (!skb)
		return NULL;

	skb_reserve(skb, local->hw.extra_tx_headroom);

	switch (action_code) {
	case WLAN_TDLS_SETUP_REQUEST:
	case WLAN_TDLS_SETUP_RESPONSE:
	case WLAN_TDLS_SETUP_CONFIRM:
	case WLAN_TDLS_TEARDOWN:
	case WLAN_TDLS_DISCOVERY_REQUEST:
	case WLAN_TDLS_CHANNEL_SWITCH_REQUEST:
	case WLAN_TDLS_CHANNEL_SWITCH_RESPONSE:
		ret = ieee80211_prep_tdls_encap_data(local->hw.wiphy,
						     sdata->dev, peer,
						     action_code, dialog_token,
						     status_code, skb);
		break;
	case WLAN_PUB_ACTION_TDLS_DISCOVER_RES:
		ret = ieee80211_prep_tdls_direct(local->hw.wiphy, sdata->dev,
						 peer, action_code,
						 dialog_token, status_code,
						 skb);
		break;
	default:
		ret = -ENOTSUPP;
		break;
	}

	if (ret < 0)
		goto fail;

	ieee80211_tdls_add_ies(sdata, skb, peer, action_code, status_code,
			       initiator, extra_ies, extra_ies_len, oper_class,
			       chandef);
	return skb;

fail:
	dev_kfree_skb(skb);
	return NULL;
}

static int
ieee80211_tdls_prep_mgmt_packet(struct wiphy *wiphy, struct net_device *dev,
				const u8 *peer, u8 action_code, u8 dialog_token,
				u16 status_code, u32 peer_capability,
				bool initiator, const u8 *extra_ies,
				size_t extra_ies_len, u8 oper_class,
				struct cfg80211_chan_def *chandef)
{
	struct ieee80211_sub_if_data *sdata = IEEE80211_DEV_TO_SUB_IF(dev);
	struct sk_buff *skb = NULL;
	struct sta_info *sta;
	u32 flags = 0;
	int ret = 0;

	rcu_read_lock();
	sta = sta_info_get(sdata, peer);

	/* infer the initiator if we can, to support old userspace */
	switch (action_code) {
	case WLAN_TDLS_SETUP_REQUEST:
		if (sta) {
			set_sta_flag(sta, WLAN_STA_TDLS_INITIATOR);
			sta->sta.tdls_initiator = false;
		}
		/* fall-through */
	case WLAN_TDLS_SETUP_CONFIRM:
	case WLAN_TDLS_DISCOVERY_REQUEST:
		initiator = true;
		break;
	case WLAN_TDLS_SETUP_RESPONSE:
		/*
		 * In some testing scenarios, we send a request and response.
		 * Make the last packet sent take effect for the initiator
		 * value.
		 */
		if (sta) {
			clear_sta_flag(sta, WLAN_STA_TDLS_INITIATOR);
			sta->sta.tdls_initiator = true;
		}
		/* fall-through */
	case WLAN_PUB_ACTION_TDLS_DISCOVER_RES:
		initiator = false;
		break;
	case WLAN_TDLS_TEARDOWN:
	case WLAN_TDLS_CHANNEL_SWITCH_REQUEST:
	case WLAN_TDLS_CHANNEL_SWITCH_RESPONSE:
		/* any value is ok */
		break;
	default:
		ret = -ENOTSUPP;
		break;
	}

	if (sta && test_sta_flag(sta, WLAN_STA_TDLS_INITIATOR))
		initiator = true;

	rcu_read_unlock();
	if (ret < 0)
		goto fail;

	skb = ieee80211_tdls_build_mgmt_packet_data(sdata, peer, action_code,
						    dialog_token, status_code,
						    initiator, extra_ies,
						    extra_ies_len, oper_class,
						    chandef);
	if (!skb) {
		ret = -EINVAL;
		goto fail;
	}

	if (action_code == WLAN_PUB_ACTION_TDLS_DISCOVER_RES) {
		ieee80211_tx_skb(sdata, skb);
		return 0;
	}

	/*
	 * According to 802.11z: Setup req/resp are sent in AC_BK, otherwise
	 * we should default to AC_VI.
	 */
	switch (action_code) {
	case WLAN_TDLS_SETUP_REQUEST:
	case WLAN_TDLS_SETUP_RESPONSE:
		skb->priority = 256 + 2;
		break;
	default:
		skb->priority = 256 + 5;
		break;
	}
	skb_set_queue_mapping(skb, ieee80211_select_queue(sdata, skb));

	/*
	 * Set the WLAN_TDLS_TEARDOWN flag to indicate a teardown in progress.
	 * Later, if no ACK is returned from peer, we will re-send the teardown
	 * packet through the AP.
	 */
	if ((action_code == WLAN_TDLS_TEARDOWN) &&
	    ieee80211_hw_check(&sdata->local->hw, REPORTS_TX_ACK_STATUS)) {
		bool try_resend; /* Should we keep skb for possible resend */

		/* If not sending directly to peer - no point in keeping skb */
		rcu_read_lock();
		sta = sta_info_get(sdata, peer);
		try_resend = sta && test_sta_flag(sta, WLAN_STA_TDLS_PEER_AUTH);
		rcu_read_unlock();

		spin_lock_bh(&sdata->u.mgd.teardown_lock);
		if (try_resend && !sdata->u.mgd.teardown_skb) {
			/* Mark it as requiring TX status callback  */
			flags |= IEEE80211_TX_CTL_REQ_TX_STATUS |
				 IEEE80211_TX_INTFL_MLME_CONN_TX;

			/*
			 * skb is copied since mac80211 will later set
			 * properties that might not be the same as the AP,
			 * such as encryption, QoS, addresses, etc.
			 *
			 * No problem if skb_copy() fails, so no need to check.
			 */
			sdata->u.mgd.teardown_skb = skb_copy(skb, GFP_ATOMIC);
			sdata->u.mgd.orig_teardown_skb = skb;
		}
		spin_unlock_bh(&sdata->u.mgd.teardown_lock);
	}

	/* disable bottom halves when entering the Tx path */
	local_bh_disable();
	__ieee80211_subif_start_xmit(skb, dev, flags, 0);
	local_bh_enable();

	return ret;

fail:
	dev_kfree_skb(skb);
	return ret;
}

static int
ieee80211_tdls_mgmt_setup(struct wiphy *wiphy, struct net_device *dev,
			  const u8 *peer, u8 action_code, u8 dialog_token,
			  u16 status_code, u32 peer_capability, bool initiator,
			  const u8 *extra_ies, size_t extra_ies_len)
{
	struct ieee80211_sub_if_data *sdata = IEEE80211_DEV_TO_SUB_IF(dev);
	struct ieee80211_local *local = sdata->local;
	enum ieee80211_smps_mode smps_mode = sdata->u.mgd.driver_smps_mode;
	int ret;

	/* don't support setup with forced SMPS mode that's not off */
	if (smps_mode != IEEE80211_SMPS_AUTOMATIC &&
	    smps_mode != IEEE80211_SMPS_OFF) {
		tdls_dbg(sdata, "Aborting TDLS setup due to SMPS mode %d\n",
			 smps_mode);
		return -ENOTSUPP;
	}

	mutex_lock(&local->mtx);

	/* we don't support concurrent TDLS peer setups */
	if (!is_zero_ether_addr(sdata->u.mgd.tdls_peer) &&
	    !ether_addr_equal(sdata->u.mgd.tdls_peer, peer)) {
		ret = -EBUSY;
		goto out_unlock;
	}

	/*
	 * make sure we have a STA representing the peer so we drop or buffer
	 * non-TDLS-setup frames to the peer. We can't send other packets
	 * during setup through the AP path.
	 * Allow error packets to be sent - sometimes we don't even add a STA
	 * before failing the setup.
	 */
	if (status_code == 0) {
		rcu_read_lock();
		if (!sta_info_get(sdata, peer)) {
			rcu_read_unlock();
			ret = -ENOLINK;
			goto out_unlock;
		}
		rcu_read_unlock();
	}

	ieee80211_flush_queues(local, sdata, false);
	memcpy(sdata->u.mgd.tdls_peer, peer, ETH_ALEN);
	mutex_unlock(&local->mtx);

	/* we cannot take the mutex while preparing the setup packet */
	ret = ieee80211_tdls_prep_mgmt_packet(wiphy, dev, peer, action_code,
					      dialog_token, status_code,
					      peer_capability, initiator,
					      extra_ies, extra_ies_len, 0,
					      NULL);
	if (ret < 0) {
		mutex_lock(&local->mtx);
		eth_zero_addr(sdata->u.mgd.tdls_peer);
		mutex_unlock(&local->mtx);
		return ret;
	}

	ieee80211_queue_delayed_work(&sdata->local->hw,
				     &sdata->u.mgd.tdls_peer_del_work,
				     TDLS_PEER_SETUP_TIMEOUT);
	return 0;

out_unlock:
	mutex_unlock(&local->mtx);
	return ret;
}

static int
ieee80211_tdls_mgmt_teardown(struct wiphy *wiphy, struct net_device *dev,
			     const u8 *peer, u8 action_code, u8 dialog_token,
			     u16 status_code, u32 peer_capability,
			     bool initiator, const u8 *extra_ies,
			     size_t extra_ies_len)
{
	struct ieee80211_sub_if_data *sdata = IEEE80211_DEV_TO_SUB_IF(dev);
	struct ieee80211_local *local = sdata->local;
	struct sta_info *sta;
	int ret;

	/*
	 * No packets can be transmitted to the peer via the AP during setup -
	 * the STA is set as a TDLS peer, but is not authorized.
	 * During teardown, we prevent direct transmissions by stopping the
	 * queues and flushing all direct packets.
	 */
	ieee80211_stop_vif_queues(local, sdata,
				  IEEE80211_QUEUE_STOP_REASON_TDLS_TEARDOWN);
	ieee80211_flush_queues(local, sdata, false);

	ret = ieee80211_tdls_prep_mgmt_packet(wiphy, dev, peer, action_code,
					      dialog_token, status_code,
					      peer_capability, initiator,
					      extra_ies, extra_ies_len, 0,
					      NULL);
	if (ret < 0)
		sdata_err(sdata, "Failed sending TDLS teardown packet %d\n",
			  ret);

	/*
	 * Remove the STA AUTH flag to force further traffic through the AP. If
	 * the STA was unreachable, it was already removed.
	 */
	rcu_read_lock();
	sta = sta_info_get(sdata, peer);
	if (sta)
		clear_sta_flag(sta, WLAN_STA_TDLS_PEER_AUTH);
	rcu_read_unlock();

	ieee80211_wake_vif_queues(local, sdata,
				  IEEE80211_QUEUE_STOP_REASON_TDLS_TEARDOWN);

	return 0;
}

int ieee80211_tdls_mgmt(struct wiphy *wiphy, struct net_device *dev,
			const u8 *peer, u8 action_code, u8 dialog_token,
			u16 status_code, u32 peer_capability,
			bool initiator, const u8 *extra_ies,
			size_t extra_ies_len)
{
	struct ieee80211_sub_if_data *sdata = IEEE80211_DEV_TO_SUB_IF(dev);
	int ret;

	if (!(wiphy->flags & WIPHY_FLAG_SUPPORTS_TDLS))
		return -ENOTSUPP;

	/* make sure we are in managed mode, and associated */
	if (sdata->vif.type != NL80211_IFTYPE_STATION ||
	    !sdata->u.mgd.associated)
		return -EINVAL;

	switch (action_code) {
	case WLAN_TDLS_SETUP_REQUEST:
	case WLAN_TDLS_SETUP_RESPONSE:
		ret = ieee80211_tdls_mgmt_setup(wiphy, dev, peer, action_code,
						dialog_token, status_code,
						peer_capability, initiator,
						extra_ies, extra_ies_len);
		break;
	case WLAN_TDLS_TEARDOWN:
		ret = ieee80211_tdls_mgmt_teardown(wiphy, dev, peer,
						   action_code, dialog_token,
						   status_code,
						   peer_capability, initiator,
						   extra_ies, extra_ies_len);
		break;
	case WLAN_TDLS_DISCOVERY_REQUEST:
		/*
		 * Protect the discovery so we can hear the TDLS discovery
		 * response frame. It is transmitted directly and not buffered
		 * by the AP.
		 */
		drv_mgd_protect_tdls_discover(sdata->local, sdata);
		/* fall-through */
	case WLAN_TDLS_SETUP_CONFIRM:
	case WLAN_PUB_ACTION_TDLS_DISCOVER_RES:
		/* no special handling */
		ret = ieee80211_tdls_prep_mgmt_packet(wiphy, dev, peer,
						      action_code,
						      dialog_token,
						      status_code,
						      peer_capability,
						      initiator, extra_ies,
						      extra_ies_len, 0, NULL);
		break;
	default:
		ret = -EOPNOTSUPP;
		break;
	}

	tdls_dbg(sdata, "TDLS mgmt action %d peer %pM status %d\n",
		 action_code, peer, ret);
	return ret;
}

static void iee80211_tdls_recalc_chanctx(struct ieee80211_sub_if_data *sdata,
					 struct sta_info *sta)
{
	struct ieee80211_local *local = sdata->local;
	struct ieee80211_chanctx_conf *conf;
	struct ieee80211_chanctx *ctx;
	enum nl80211_chan_width width;
	struct ieee80211_supported_band *sband;

	mutex_lock(&local->chanctx_mtx);
	conf = rcu_dereference_protected(sdata->vif.chanctx_conf,
					 lockdep_is_held(&local->chanctx_mtx));
	if (conf) {
		width = conf->def.width;
		sband = local->hw.wiphy->bands[conf->def.chan->band];
		ctx = container_of(conf, struct ieee80211_chanctx, conf);
		ieee80211_recalc_chanctx_chantype(local, ctx);

		/* if width changed and a peer is given, update its BW */
		if (width != conf->def.width && sta &&
		    test_sta_flag(sta, WLAN_STA_TDLS_WIDER_BW)) {
			enum ieee80211_sta_rx_bandwidth bw;

			bw = ieee80211_chan_width_to_rx_bw(conf->def.width);
			bw = min(bw, ieee80211_sta_cap_rx_bw(sta));
			if (bw != sta->sta.bandwidth) {
				sta->sta.bandwidth = bw;
				rate_control_rate_update(local, sband, sta,
							 IEEE80211_RC_BW_CHANGED);
				/*
				 * if a TDLS peer BW was updated, we need to
				 * recalc the chandef width again, to get the
				 * correct chanctx min_def
				 */
				ieee80211_recalc_chanctx_chantype(local, ctx);
			}
		}

	}
	mutex_unlock(&local->chanctx_mtx);
}

static int iee80211_tdls_have_ht_peers(struct ieee80211_sub_if_data *sdata)
{
	struct sta_info *sta;
	bool result = false;

	rcu_read_lock();
	list_for_each_entry_rcu(sta, &sdata->local->sta_list, list) {
		if (!sta->sta.tdls || sta->sdata != sdata || !sta->uploaded ||
		    !test_sta_flag(sta, WLAN_STA_AUTHORIZED) ||
		    !test_sta_flag(sta, WLAN_STA_TDLS_PEER_AUTH) ||
		    !sta->sta.ht_cap.ht_supported)
			continue;
		result = true;
		break;
	}
	rcu_read_unlock();

	return result;
}

static void
iee80211_tdls_recalc_ht_protection(struct ieee80211_sub_if_data *sdata,
				   struct sta_info *sta)
{
	struct ieee80211_if_managed *ifmgd = &sdata->u.mgd;
	bool tdls_ht;
	u16 protection = IEEE80211_HT_OP_MODE_PROTECTION_NONHT_MIXED |
			 IEEE80211_HT_OP_MODE_NON_GF_STA_PRSNT |
			 IEEE80211_HT_OP_MODE_NON_HT_STA_PRSNT;
	u16 opmode;

	/* Nothing to do if the BSS connection uses HT */
	if (!(ifmgd->flags & IEEE80211_STA_DISABLE_HT))
		return;

	tdls_ht = (sta && sta->sta.ht_cap.ht_supported) ||
		  iee80211_tdls_have_ht_peers(sdata);

	opmode = sdata->vif.bss_conf.ht_operation_mode;

	if (tdls_ht)
		opmode |= protection;
	else
		opmode &= ~protection;

	if (opmode == sdata->vif.bss_conf.ht_operation_mode)
		return;

	sdata->vif.bss_conf.ht_operation_mode = opmode;
	ieee80211_bss_info_change_notify(sdata, BSS_CHANGED_HT);
}

int ieee80211_tdls_oper(struct wiphy *wiphy, struct net_device *dev,
			const u8 *peer, enum nl80211_tdls_operation oper)
{
	struct sta_info *sta;
	struct ieee80211_sub_if_data *sdata = IEEE80211_DEV_TO_SUB_IF(dev);
	struct ieee80211_local *local = sdata->local;
	int ret;

	if (!(wiphy->flags & WIPHY_FLAG_SUPPORTS_TDLS))
		return -ENOTSUPP;

	if (sdata->vif.type != NL80211_IFTYPE_STATION)
		return -EINVAL;

	switch (oper) {
	case NL80211_TDLS_ENABLE_LINK:
	case NL80211_TDLS_DISABLE_LINK:
		break;
	case NL80211_TDLS_TEARDOWN:
	case NL80211_TDLS_SETUP:
	case NL80211_TDLS_DISCOVERY_REQ:
		/* We don't support in-driver setup/teardown/discovery */
		return -ENOTSUPP;
	}

	/* protect possible bss_conf changes and avoid concurrency in
	 * ieee80211_bss_info_change_notify()
	 */
	sdata_lock(sdata);
	mutex_lock(&local->mtx);
	tdls_dbg(sdata, "TDLS oper %d peer %pM\n", oper, peer);

	switch (oper) {
	case NL80211_TDLS_ENABLE_LINK:
		if (sdata->vif.csa_active) {
			tdls_dbg(sdata, "TDLS: disallow link during CSA\n");
			ret = -EBUSY;
			break;
		}

		mutex_lock(&local->sta_mtx);
		sta = sta_info_get(sdata, peer);
		if (!sta) {
			mutex_unlock(&local->sta_mtx);
			ret = -ENOLINK;
			break;
		}

		iee80211_tdls_recalc_chanctx(sdata, sta);
		iee80211_tdls_recalc_ht_protection(sdata, sta);

		set_sta_flag(sta, WLAN_STA_TDLS_PEER_AUTH);
		mutex_unlock(&local->sta_mtx);

		WARN_ON_ONCE(is_zero_ether_addr(sdata->u.mgd.tdls_peer) ||
			     !ether_addr_equal(sdata->u.mgd.tdls_peer, peer));
		ret = 0;
		break;
	case NL80211_TDLS_DISABLE_LINK:
		/*
		 * The teardown message in ieee80211_tdls_mgmt_teardown() was
		 * created while the queues were stopped, so it might still be
		 * pending. Before flushing the queues we need to be sure the
		 * message is handled by the tasklet handling pending messages,
		 * otherwise we might start destroying the station before
		 * sending the teardown packet.
		 * Note that this only forces the tasklet to flush pendings -
		 * not to stop the tasklet from rescheduling itself.
		 */
		tasklet_kill(&local->tx_pending_tasklet);
		/* flush a potentially queued teardown packet */
		ieee80211_flush_queues(local, sdata, false);

		ret = sta_info_destroy_addr(sdata, peer);

		mutex_lock(&local->sta_mtx);
		iee80211_tdls_recalc_ht_protection(sdata, NULL);
		mutex_unlock(&local->sta_mtx);

		iee80211_tdls_recalc_chanctx(sdata, NULL);
		break;
	default:
		ret = -ENOTSUPP;
		break;
	}

	if (ret == 0 && ether_addr_equal(sdata->u.mgd.tdls_peer, peer)) {
		cancel_delayed_work(&sdata->u.mgd.tdls_peer_del_work);
		eth_zero_addr(sdata->u.mgd.tdls_peer);
	}

	if (ret == 0)
		ieee80211_queue_work(&sdata->local->hw,
				     &sdata->u.mgd.request_smps_work);

	mutex_unlock(&local->mtx);
	sdata_unlock(sdata);
	return ret;
}

void ieee80211_tdls_oper_request(struct ieee80211_vif *vif, const u8 *peer,
				 enum nl80211_tdls_operation oper,
				 u16 reason_code, gfp_t gfp)
{
	struct ieee80211_sub_if_data *sdata = vif_to_sdata(vif);

	if (vif->type != NL80211_IFTYPE_STATION || !vif->bss_conf.assoc) {
		sdata_err(sdata, "Discarding TDLS oper %d - not STA or disconnected\n",
			  oper);
		return;
	}

	cfg80211_tdls_oper_request(sdata->dev, peer, oper, reason_code, gfp);
}
EXPORT_SYMBOL(ieee80211_tdls_oper_request);

static void
iee80211_tdls_add_ch_switch_timing(u8 *buf, u16 switch_time, u16 switch_timeout)
{
	struct ieee80211_ch_switch_timing *ch_sw;

	*buf++ = WLAN_EID_CHAN_SWITCH_TIMING;
	*buf++ = sizeof(struct ieee80211_ch_switch_timing);

	ch_sw = (void *)buf;
	ch_sw->switch_time = cpu_to_le16(switch_time);
	ch_sw->switch_timeout = cpu_to_le16(switch_timeout);
}

/* find switch timing IE in SKB ready for Tx */
static const u8 *ieee80211_tdls_find_sw_timing_ie(struct sk_buff *skb)
{
	struct ieee80211_tdls_data *tf;
	const u8 *ie_start;

	/*
	 * Get the offset for the new location of the switch timing IE.
	 * The SKB network header will now point to the "payload_type"
	 * element of the TDLS data frame struct.
	 */
	tf = container_of(skb->data + skb_network_offset(skb),
			  struct ieee80211_tdls_data, payload_type);
	ie_start = tf->u.chan_switch_req.variable;
	return cfg80211_find_ie(WLAN_EID_CHAN_SWITCH_TIMING, ie_start,
				skb->len - (ie_start - skb->data));
}

static struct sk_buff *
ieee80211_tdls_ch_sw_tmpl_get(struct sta_info *sta, u8 oper_class,
			      struct cfg80211_chan_def *chandef,
			      u32 *ch_sw_tm_ie_offset)
{
	struct ieee80211_sub_if_data *sdata = sta->sdata;
	u8 extra_ies[2 + sizeof(struct ieee80211_sec_chan_offs_ie) +
		     2 + sizeof(struct ieee80211_ch_switch_timing)];
	int extra_ies_len = 2 + sizeof(struct ieee80211_ch_switch_timing);
	u8 *pos = extra_ies;
	struct sk_buff *skb;

	/*
	 * if chandef points to a wide channel add a Secondary-Channel
	 * Offset information element
	 */
	if (chandef->width == NL80211_CHAN_WIDTH_40) {
		struct ieee80211_sec_chan_offs_ie *sec_chan_ie;
		bool ht40plus;

		*pos++ = WLAN_EID_SECONDARY_CHANNEL_OFFSET;
		*pos++ = sizeof(*sec_chan_ie);
		sec_chan_ie = (void *)pos;

		ht40plus = cfg80211_get_chandef_type(chandef) ==
							NL80211_CHAN_HT40PLUS;
		sec_chan_ie->sec_chan_offs = ht40plus ?
					     IEEE80211_HT_PARAM_CHA_SEC_ABOVE :
					     IEEE80211_HT_PARAM_CHA_SEC_BELOW;
		pos += sizeof(*sec_chan_ie);

		extra_ies_len += 2 + sizeof(struct ieee80211_sec_chan_offs_ie);
	}

	/* just set the values to 0, this is a template */
	iee80211_tdls_add_ch_switch_timing(pos, 0, 0);

	skb = ieee80211_tdls_build_mgmt_packet_data(sdata, sta->sta.addr,
					      WLAN_TDLS_CHANNEL_SWITCH_REQUEST,
					      0, 0, !sta->sta.tdls_initiator,
					      extra_ies, extra_ies_len,
					      oper_class, chandef);
	if (!skb)
		return NULL;

	skb = ieee80211_build_data_template(sdata, skb, 0);
	if (IS_ERR(skb)) {
		tdls_dbg(sdata, "Failed building TDLS channel switch frame\n");
		return NULL;
	}

	if (ch_sw_tm_ie_offset) {
		const u8 *tm_ie = ieee80211_tdls_find_sw_timing_ie(skb);

		if (!tm_ie) {
			tdls_dbg(sdata, "No switch timing IE in TDLS switch\n");
			dev_kfree_skb_any(skb);
			return NULL;
		}

		*ch_sw_tm_ie_offset = tm_ie - skb->data;
	}

	tdls_dbg(sdata,
		 "TDLS channel switch request template for %pM ch %d width %d\n",
		 sta->sta.addr, chandef->chan->center_freq, chandef->width);
	return skb;
}

int
ieee80211_tdls_channel_switch(struct wiphy *wiphy, struct net_device *dev,
			      const u8 *addr, u8 oper_class,
			      struct cfg80211_chan_def *chandef)
{
	struct ieee80211_sub_if_data *sdata = IEEE80211_DEV_TO_SUB_IF(dev);
	struct ieee80211_local *local = sdata->local;
	struct sta_info *sta;
	struct sk_buff *skb = NULL;
	u32 ch_sw_tm_ie;
	int ret;

	mutex_lock(&local->sta_mtx);
	sta = sta_info_get(sdata, addr);
	if (!sta) {
		tdls_dbg(sdata,
			 "Invalid TDLS peer %pM for channel switch request\n",
			 addr);
		ret = -ENOENT;
		goto out;
	}

	if (!test_sta_flag(sta, WLAN_STA_TDLS_CHAN_SWITCH)) {
		tdls_dbg(sdata, "TDLS channel switch unsupported by %pM\n",
			 addr);
		ret = -ENOTSUPP;
		goto out;
	}

	skb = ieee80211_tdls_ch_sw_tmpl_get(sta, oper_class, chandef,
					    &ch_sw_tm_ie);
	if (!skb) {
		ret = -ENOENT;
		goto out;
	}

	ret = drv_tdls_channel_switch(local, sdata, &sta->sta, oper_class,
				      chandef, skb, ch_sw_tm_ie);
	if (!ret)
		set_sta_flag(sta, WLAN_STA_TDLS_OFF_CHANNEL);

out:
	mutex_unlock(&local->sta_mtx);
	dev_kfree_skb_any(skb);
	return ret;
}

void
ieee80211_tdls_cancel_channel_switch(struct wiphy *wiphy,
				     struct net_device *dev,
				     const u8 *addr)
{
	struct ieee80211_sub_if_data *sdata = IEEE80211_DEV_TO_SUB_IF(dev);
	struct ieee80211_local *local = sdata->local;
	struct sta_info *sta;

	mutex_lock(&local->sta_mtx);
	sta = sta_info_get(sdata, addr);
	if (!sta) {
		tdls_dbg(sdata,
			 "Invalid TDLS peer %pM for channel switch cancel\n",
			 addr);
		goto out;
	}

	if (!test_sta_flag(sta, WLAN_STA_TDLS_OFF_CHANNEL)) {
		tdls_dbg(sdata, "TDLS channel switch not initiated by %pM\n",
			 addr);
		goto out;
	}

	drv_tdls_cancel_channel_switch(local, sdata, &sta->sta);
	clear_sta_flag(sta, WLAN_STA_TDLS_OFF_CHANNEL);

out:
	mutex_unlock(&local->sta_mtx);
}

static struct sk_buff *
ieee80211_tdls_ch_sw_resp_tmpl_get(struct sta_info *sta,
				   u32 *ch_sw_tm_ie_offset)
{
	struct ieee80211_sub_if_data *sdata = sta->sdata;
	struct sk_buff *skb;
	u8 extra_ies[2 + sizeof(struct ieee80211_ch_switch_timing)];

	/* initial timing are always zero in the template */
	iee80211_tdls_add_ch_switch_timing(extra_ies, 0, 0);

	skb = ieee80211_tdls_build_mgmt_packet_data(sdata, sta->sta.addr,
					WLAN_TDLS_CHANNEL_SWITCH_RESPONSE,
					0, 0, !sta->sta.tdls_initiator,
					extra_ies, sizeof(extra_ies), 0, NULL);
	if (!skb)
		return NULL;

	skb = ieee80211_build_data_template(sdata, skb, 0);
	if (IS_ERR(skb)) {
		tdls_dbg(sdata,
			 "Failed building TDLS channel switch resp frame\n");
		return NULL;
	}

	if (ch_sw_tm_ie_offset) {
		const u8 *tm_ie = ieee80211_tdls_find_sw_timing_ie(skb);

		if (!tm_ie) {
			tdls_dbg(sdata,
				 "No switch timing IE in TDLS switch resp\n");
			dev_kfree_skb_any(skb);
			return NULL;
		}

		*ch_sw_tm_ie_offset = tm_ie - skb->data;
	}

	tdls_dbg(sdata, "TDLS get channel switch response template for %pM\n",
		 sta->sta.addr);
	return skb;
}

static int
ieee80211_process_tdls_channel_switch_resp(struct ieee80211_sub_if_data *sdata,
					   struct sk_buff *skb)
{
	struct ieee80211_local *local = sdata->local;
	struct ieee802_11_elems elems;
	struct sta_info *sta;
	struct ieee80211_tdls_data *tf = (void *)skb->data;
	bool local_initiator;
	struct ieee80211_rx_status *rx_status = IEEE80211_SKB_RXCB(skb);
	int baselen = offsetof(typeof(*tf), u.chan_switch_resp.variable);
	struct ieee80211_tdls_ch_sw_params params = {};
	int ret;

	params.action_code = WLAN_TDLS_CHANNEL_SWITCH_RESPONSE;
	params.timestamp = rx_status->device_timestamp;

	if (skb->len < baselen) {
		tdls_dbg(sdata, "TDLS channel switch resp too short: %d\n",
			 skb->len);
		return -EINVAL;
	}

	mutex_lock(&local->sta_mtx);
	sta = sta_info_get(sdata, tf->sa);
	if (!sta || !test_sta_flag(sta, WLAN_STA_TDLS_PEER_AUTH)) {
		tdls_dbg(sdata, "TDLS chan switch from non-peer sta %pM\n",
			 tf->sa);
		ret = -EINVAL;
		goto out;
	}

	params.sta = &sta->sta;
	params.status = le16_to_cpu(tf->u.chan_switch_resp.status_code);
	if (params.status != 0) {
		ret = 0;
		goto call_drv;
	}

	ieee802_11_parse_elems(tf->u.chan_switch_resp.variable,
			       skb->len - baselen, false, &elems);
	if (elems.parse_error) {
		tdls_dbg(sdata, "Invalid IEs in TDLS channel switch resp\n");
		ret = -EINVAL;
		goto out;
	}

	if (!elems.ch_sw_timing || !elems.lnk_id) {
		tdls_dbg(sdata, "TDLS channel switch resp - missing IEs\n");
		ret = -EINVAL;
		goto out;
	}

	/* validate the initiator is set correctly */
	local_initiator =
		!memcmp(elems.lnk_id->init_sta, sdata->vif.addr, ETH_ALEN);
	if (local_initiator == sta->sta.tdls_initiator) {
		tdls_dbg(sdata, "TDLS chan switch invalid lnk-id initiator\n");
		ret = -EINVAL;
		goto out;
	}

	params.switch_time = le16_to_cpu(elems.ch_sw_timing->switch_time);
	params.switch_timeout = le16_to_cpu(elems.ch_sw_timing->switch_timeout);

	params.tmpl_skb =
		ieee80211_tdls_ch_sw_resp_tmpl_get(sta, &params.ch_sw_tm_ie);
	if (!params.tmpl_skb) {
		ret = -ENOENT;
		goto out;
	}

	ret = 0;
call_drv:
	drv_tdls_recv_channel_switch(sdata->local, sdata, &params);

	tdls_dbg(sdata,
		 "TDLS channel switch response received from %pM status %d\n",
		 tf->sa, params.status);

out:
	mutex_unlock(&local->sta_mtx);
	dev_kfree_skb_any(params.tmpl_skb);
	return ret;
}

static int
ieee80211_process_tdls_channel_switch_req(struct ieee80211_sub_if_data *sdata,
					  struct sk_buff *skb)
{
	struct ieee80211_local *local = sdata->local;
	struct ieee802_11_elems elems;
	struct cfg80211_chan_def chandef;
	struct ieee80211_channel *chan;
	enum nl80211_channel_type chan_type;
	int freq;
	u8 target_channel, oper_class;
	bool local_initiator;
	struct sta_info *sta;
	enum nl80211_band band;
	struct ieee80211_tdls_data *tf = (void *)skb->data;
	struct ieee80211_rx_status *rx_status = IEEE80211_SKB_RXCB(skb);
	int baselen = offsetof(typeof(*tf), u.chan_switch_req.variable);
	struct ieee80211_tdls_ch_sw_params params = {};
	int ret = 0;

	params.action_code = WLAN_TDLS_CHANNEL_SWITCH_REQUEST;
	params.timestamp = rx_status->device_timestamp;

	if (skb->len < baselen) {
		tdls_dbg(sdata, "TDLS channel switch req too short: %d\n",
			 skb->len);
		return -EINVAL;
	}

	target_channel = tf->u.chan_switch_req.target_channel;
	oper_class = tf->u.chan_switch_req.oper_class;

	/*
	 * We can't easily infer the channel band. The operating class is
	 * ambiguous - there are multiple tables (US/Europe/JP/Global). The
	 * solution here is to treat channels with number >14 as 5GHz ones,
	 * and specifically check for the (oper_class, channel) combinations
	 * where this doesn't hold. These are thankfully unique according to
	 * IEEE802.11-2012.
	 * We consider only the 2GHz and 5GHz bands and 20MHz+ channels as
	 * valid here.
	 */
	if ((oper_class == 112 || oper_class == 2 || oper_class == 3 ||
	     oper_class == 4 || oper_class == 5 || oper_class == 6) &&
	     target_channel < 14)
		band = NL80211_BAND_5GHZ;
	else
		band = target_channel < 14 ? NL80211_BAND_2GHZ :
					     NL80211_BAND_5GHZ;

	freq = ieee80211_channel_to_frequency(target_channel, band);
	if (freq == 0) {
		tdls_dbg(sdata, "Invalid channel in TDLS chan switch: %d\n",
			 target_channel);
		return -EINVAL;
	}

	chan = ieee80211_get_channel(sdata->local->hw.wiphy, freq);
	if (!chan) {
		tdls_dbg(sdata,
			 "Unsupported channel for TDLS chan switch: %d\n",
			 target_channel);
		return -EINVAL;
	}

	ieee802_11_parse_elems(tf->u.chan_switch_req.variable,
			       skb->len - baselen, false, &elems);
	if (elems.parse_error) {
		tdls_dbg(sdata, "Invalid IEs in TDLS channel switch req\n");
		return -EINVAL;
	}

	if (!elems.ch_sw_timing || !elems.lnk_id) {
		tdls_dbg(sdata, "TDLS channel switch req - missing IEs\n");
		return -EINVAL;
	}

	if (!elems.sec_chan_offs) {
		chan_type = NL80211_CHAN_HT20;
	} else {
		switch (elems.sec_chan_offs->sec_chan_offs) {
		case IEEE80211_HT_PARAM_CHA_SEC_ABOVE:
			chan_type = NL80211_CHAN_HT40PLUS;
			break;
		case IEEE80211_HT_PARAM_CHA_SEC_BELOW:
			chan_type = NL80211_CHAN_HT40MINUS;
			break;
		default:
			chan_type = NL80211_CHAN_HT20;
			break;
		}
	}

	cfg80211_chandef_create(&chandef, chan, chan_type);

	/* we will be active on the TDLS link */
	if (!cfg80211_reg_can_beacon_relax(sdata->local->hw.wiphy, &chandef,
					   sdata->wdev.iftype)) {
		tdls_dbg(sdata, "TDLS chan switch to forbidden channel\n");
		return -EINVAL;
	}

	mutex_lock(&local->sta_mtx);
	sta = sta_info_get(sdata, tf->sa);
	if (!sta || !test_sta_flag(sta, WLAN_STA_TDLS_PEER_AUTH)) {
		tdls_dbg(sdata, "TDLS chan switch from non-peer sta %pM\n",
			 tf->sa);
		ret = -EINVAL;
		goto out;
	}

	params.sta = &sta->sta;

	/* validate the initiator is set correctly */
	local_initiator =
		!memcmp(elems.lnk_id->init_sta, sdata->vif.addr, ETH_ALEN);
	if (local_initiator == sta->sta.tdls_initiator) {
		tdls_dbg(sdata, "TDLS chan switch invalid lnk-id initiator\n");
		ret = -EINVAL;
		goto out;
	}

	/* peer should have known better */
	if (!sta->sta.ht_cap.ht_supported && elems.sec_chan_offs &&
	    elems.sec_chan_offs->sec_chan_offs) {
		tdls_dbg(sdata, "TDLS chan switch - wide chan unsupported\n");
		ret = -ENOTSUPP;
		goto out;
	}

	params.chandef = &chandef;
	params.switch_time = le16_to_cpu(elems.ch_sw_timing->switch_time);
	params.switch_timeout = le16_to_cpu(elems.ch_sw_timing->switch_timeout);

	params.tmpl_skb =
		ieee80211_tdls_ch_sw_resp_tmpl_get(sta,
						   &params.ch_sw_tm_ie);
	if (!params.tmpl_skb) {
		ret = -ENOENT;
		goto out;
	}

	drv_tdls_recv_channel_switch(sdata->local, sdata, &params);

	tdls_dbg(sdata,
		 "TDLS ch switch request received from %pM ch %d width %d\n",
		 tf->sa, params.chandef->chan->center_freq,
		 params.chandef->width);
out:
	mutex_unlock(&local->sta_mtx);
	dev_kfree_skb_any(params.tmpl_skb);
	return ret;
}

static void
ieee80211_process_tdls_channel_switch(struct ieee80211_sub_if_data *sdata,
				      struct sk_buff *skb)
{
	struct ieee80211_tdls_data *tf = (void *)skb->data;
	struct wiphy *wiphy = sdata->local->hw.wiphy;

	ASSERT_RTNL();

	/* make sure the driver supports it */
	if (!(wiphy->features & NL80211_FEATURE_TDLS_CHANNEL_SWITCH))
		return;

	/* we want to access the entire packet */
	if (skb_linearize(skb))
		return;
	/*
	 * The packet/size was already validated by mac80211 Rx path, only look
	 * at the action type.
	 */
	switch (tf->action_code) {
	case WLAN_TDLS_CHANNEL_SWITCH_REQUEST:
		ieee80211_process_tdls_channel_switch_req(sdata, skb);
		break;
	case WLAN_TDLS_CHANNEL_SWITCH_RESPONSE:
		ieee80211_process_tdls_channel_switch_resp(sdata, skb);
		break;
	default:
		WARN_ON_ONCE(1);
		return;
	}
}

void ieee80211_teardown_tdls_peers(struct ieee80211_sub_if_data *sdata)
{
	struct sta_info *sta;
	u16 reason = WLAN_REASON_TDLS_TEARDOWN_UNSPECIFIED;

	rcu_read_lock();
	list_for_each_entry_rcu(sta, &sdata->local->sta_list, list) {
		if (!sta->sta.tdls || sta->sdata != sdata || !sta->uploaded ||
		    !test_sta_flag(sta, WLAN_STA_AUTHORIZED))
			continue;

		ieee80211_tdls_oper_request(&sdata->vif, sta->sta.addr,
					    NL80211_TDLS_TEARDOWN, reason,
					    GFP_ATOMIC);
	}
	rcu_read_unlock();
}

void ieee80211_tdls_chsw_work(struct work_struct *wk)
{
	struct ieee80211_local *local =
		container_of(wk, struct ieee80211_local, tdls_chsw_work);
	struct ieee80211_sub_if_data *sdata;
	struct sk_buff *skb;
	struct ieee80211_tdls_data *tf;

	rtnl_lock();
	while ((skb = skb_dequeue(&local->skb_queue_tdls_chsw))) {
		tf = (struct ieee80211_tdls_data *)skb->data;
		list_for_each_entry(sdata, &local->interfaces, list) {
			if (!ieee80211_sdata_running(sdata) ||
			    sdata->vif.type != NL80211_IFTYPE_STATION ||
			    !ether_addr_equal(tf->da, sdata->vif.addr))
				continue;

			ieee80211_process_tdls_channel_switch(sdata, skb);
			break;
		}

		kfree_skb(skb);
	}
	rtnl_unlock();
}

void ieee80211_tdls_handle_disconnect(struct ieee80211_sub_if_data *sdata,
				      const u8 *peer, u16 reason)
{
	struct ieee80211_sta *sta;

	rcu_read_lock();
	sta = ieee80211_find_sta(&sdata->vif, peer);
	if (!sta || !sta->tdls) {
		rcu_read_unlock();
		return;
	}
	rcu_read_unlock();

	tdls_dbg(sdata, "disconnected from TDLS peer %pM (Reason: %u=%s)\n",
		 peer, reason,
		 ieee80211_get_reason_code_string(reason));

	ieee80211_tdls_oper_request(&sdata->vif, peer,
				    NL80211_TDLS_TEARDOWN,
				    WLAN_REASON_TDLS_TEARDOWN_UNREACHABLE,
				    GFP_ATOMIC);
}<|MERGE_RESOLUTION|>--- conflicted
+++ resolved
@@ -6,12 +6,7 @@
  * Copyright 2014, Intel Corporation
  * Copyright 2014  Intel Mobile Communications GmbH
  * Copyright 2015 - 2016 Intel Deutschland GmbH
-<<<<<<< HEAD
- *
- * This file is GPLv2 as found in COPYING.
-=======
  * Copyright (C) 2019 Intel Corporation
->>>>>>> 407d19ab
  */
 
 #include <linux/ieee80211.h>
@@ -1721,7 +1716,8 @@
 	}
 
 	ieee802_11_parse_elems(tf->u.chan_switch_resp.variable,
-			       skb->len - baselen, false, &elems);
+			       skb->len - baselen, false, &elems,
+			       NULL, NULL);
 	if (elems.parse_error) {
 		tdls_dbg(sdata, "Invalid IEs in TDLS channel switch resp\n");
 		ret = -EINVAL;
@@ -1833,7 +1829,7 @@
 	}
 
 	ieee802_11_parse_elems(tf->u.chan_switch_req.variable,
-			       skb->len - baselen, false, &elems);
+			       skb->len - baselen, false, &elems, NULL, NULL);
 	if (elems.parse_error) {
 		tdls_dbg(sdata, "Invalid IEs in TDLS channel switch req\n");
 		return -EINVAL;
