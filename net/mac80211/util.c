--- conflicted
+++ resolved
@@ -237,6 +237,111 @@
 }
 EXPORT_SYMBOL(ieee80211_ctstoself_duration);
 
+static void __ieee80211_wake_txqs(struct ieee80211_sub_if_data *sdata, int ac)
+{
+	struct ieee80211_local *local = sdata->local;
+	struct ieee80211_vif *vif = &sdata->vif;
+	struct fq *fq = &local->fq;
+	struct ps_data *ps = NULL;
+	struct txq_info *txqi;
+	struct sta_info *sta;
+	int i;
+
+	spin_lock_bh(&fq->lock);
+
+	if (sdata->vif.type == NL80211_IFTYPE_AP)
+		ps = &sdata->bss->ps;
+
+	sdata->vif.txqs_stopped[ac] = false;
+
+	list_for_each_entry_rcu(sta, &local->sta_list, list) {
+		if (sdata != sta->sdata)
+			continue;
+
+		for (i = 0; i < ARRAY_SIZE(sta->sta.txq); i++) {
+			struct ieee80211_txq *txq = sta->sta.txq[i];
+
+			if (!txq)
+				continue;
+
+			txqi = to_txq_info(txq);
+
+			if (ac != txq->ac)
+				continue;
+
+			if (!test_and_clear_bit(IEEE80211_TXQ_STOP_NETIF_TX,
+						&txqi->flags))
+				continue;
+
+			spin_unlock_bh(&fq->lock);
+			drv_wake_tx_queue(local, txqi);
+			spin_lock_bh(&fq->lock);
+		}
+	}
+
+	if (!vif->txq)
+		goto out;
+
+	txqi = to_txq_info(vif->txq);
+
+	if (!test_and_clear_bit(IEEE80211_TXQ_STOP_NETIF_TX, &txqi->flags) ||
+	    (ps && atomic_read(&ps->num_sta_ps)) || ac != vif->txq->ac)
+		goto out;
+
+	spin_unlock_bh(&fq->lock);
+
+	drv_wake_tx_queue(local, txqi);
+	return;
+out:
+	spin_unlock_bh(&fq->lock);
+}
+
+static void
+__releases(&local->queue_stop_reason_lock)
+__acquires(&local->queue_stop_reason_lock)
+_ieee80211_wake_txqs(struct ieee80211_local *local, unsigned long *flags)
+{
+	struct ieee80211_sub_if_data *sdata;
+	int n_acs = IEEE80211_NUM_ACS;
+	int i;
+
+	rcu_read_lock();
+
+	if (local->hw.queues < IEEE80211_NUM_ACS)
+		n_acs = 1;
+
+	for (i = 0; i < local->hw.queues; i++) {
+		if (local->queue_stop_reasons[i])
+			continue;
+
+		spin_unlock_irqrestore(&local->queue_stop_reason_lock, *flags);
+		list_for_each_entry_rcu(sdata, &local->interfaces, list) {
+			int ac;
+
+			for (ac = 0; ac < n_acs; ac++) {
+				int ac_queue = sdata->vif.hw_queue[ac];
+
+				if (ac_queue == i ||
+				    sdata->vif.cab_queue == i)
+					__ieee80211_wake_txqs(sdata, ac);
+			}
+		}
+		spin_lock_irqsave(&local->queue_stop_reason_lock, *flags);
+	}
+
+	rcu_read_unlock();
+}
+
+void ieee80211_wake_txqs(unsigned long data)
+{
+	struct ieee80211_local *local = (struct ieee80211_local *)data;
+	unsigned long flags;
+
+	spin_lock_irqsave(&local->queue_stop_reason_lock, flags);
+	_ieee80211_wake_txqs(local, &flags);
+	spin_unlock_irqrestore(&local->queue_stop_reason_lock, flags);
+}
+
 void ieee80211_propagate_queue_wake(struct ieee80211_local *local, int queue)
 {
 	struct ieee80211_sub_if_data *sdata;
@@ -272,7 +377,8 @@
 
 static void __ieee80211_wake_queue(struct ieee80211_hw *hw, int queue,
 				   enum queue_stop_reason reason,
-				   bool refcounted)
+				   bool refcounted,
+				   unsigned long *flags)
 {
 	struct ieee80211_local *local = hw_to_local(hw);
 
@@ -305,6 +411,20 @@
 		rcu_read_unlock();
 	} else
 		tasklet_schedule(&local->tx_pending_tasklet);
+
+	/*
+	 * Calling _ieee80211_wake_txqs here can be a problem because it may
+	 * release queue_stop_reason_lock which has been taken by
+	 * __ieee80211_wake_queue's caller. It is certainly not very nice to
+	 * release someone's lock, but it is fine because all the callers of
+	 * __ieee80211_wake_queue call it right before releasing the lock.
+	 */
+	if (local->ops->wake_tx_queue) {
+		if (reason == IEEE80211_QUEUE_STOP_REASON_DRIVER)
+			tasklet_schedule(&local->wake_txqs_tasklet);
+		else
+			_ieee80211_wake_txqs(local, flags);
+	}
 }
 
 void ieee80211_wake_queue_by_reason(struct ieee80211_hw *hw, int queue,
@@ -315,7 +435,7 @@
 	unsigned long flags;
 
 	spin_lock_irqsave(&local->queue_stop_reason_lock, flags);
-	__ieee80211_wake_queue(hw, queue, reason, refcounted);
+	__ieee80211_wake_queue(hw, queue, reason, refcounted, &flags);
 	spin_unlock_irqrestore(&local->queue_stop_reason_lock, flags);
 }
 
@@ -348,9 +468,6 @@
 	if (__test_and_set_bit(reason, &local->queue_stop_reasons[queue]))
 		return;
 
-	if (local->ops->wake_tx_queue)
-		return;
-
 	if (local->hw.queues < IEEE80211_NUM_ACS)
 		n_acs = 1;
 
@@ -363,8 +480,15 @@
 
 		for (ac = 0; ac < n_acs; ac++) {
 			if (sdata->vif.hw_queue[ac] == queue ||
-			    sdata->vif.cab_queue == queue)
-				netif_stop_subqueue(sdata->dev, ac);
+			    sdata->vif.cab_queue == queue) {
+				if (!local->ops->wake_tx_queue) {
+					netif_stop_subqueue(sdata->dev, ac);
+					continue;
+				}
+				spin_lock(&local->fq.lock);
+				sdata->vif.txqs_stopped[ac] = true;
+				spin_unlock(&local->fq.lock);
+			}
 		}
 	}
 	rcu_read_unlock();
@@ -408,7 +532,7 @@
 			       false);
 	__skb_queue_tail(&local->pending[queue], skb);
 	__ieee80211_wake_queue(hw, queue, IEEE80211_QUEUE_STOP_REASON_SKB_ADD,
-			       false);
+			       false, &flags);
 	spin_unlock_irqrestore(&local->queue_stop_reason_lock, flags);
 }
 
@@ -441,7 +565,7 @@
 	for (i = 0; i < hw->queues; i++)
 		__ieee80211_wake_queue(hw, i,
 			IEEE80211_QUEUE_STOP_REASON_SKB_ADD,
-			false);
+			false, &flags);
 	spin_unlock_irqrestore(&local->queue_stop_reason_lock, flags);
 }
 
@@ -499,7 +623,7 @@
 	spin_lock_irqsave(&local->queue_stop_reason_lock, flags);
 
 	for_each_set_bit(i, &queues, hw->queues)
-		__ieee80211_wake_queue(hw, i, reason, refcounted);
+		__ieee80211_wake_queue(hw, i, reason, refcounted, &flags);
 
 	spin_unlock_irqrestore(&local->queue_stop_reason_lock, flags);
 }
@@ -764,14 +888,6 @@
 }
 EXPORT_SYMBOL(ieee80211_queue_delayed_work);
 
-<<<<<<< HEAD
-u32 ieee802_11_parse_elems_crc(const u8 *start, size_t len, bool action,
-			       struct ieee802_11_elems *elems,
-			       u64 filter, u32 crc)
-{
-	size_t left = len;
-	const u8 *pos = start;
-=======
 static u32
 _ieee802_11_parse_elems_crc(const u8 *start, size_t len, bool action,
 			    struct ieee802_11_elems *elems,
@@ -779,28 +895,17 @@
 			    const struct element *check_inherit)
 {
 	const struct element *elem;
->>>>>>> 407d19ab
 	bool calc_crc = filter != 0;
 	DECLARE_BITMAP(seen_elems, 256);
 	const u8 *ie;
 
 	bitmap_zero(seen_elems, 256);
-	memset(elems, 0, sizeof(*elems));
-	elems->ie_start = start;
-	elems->total_len = len;
-
-	while (left >= 2) {
-		u8 id, elen;
+
+	for_each_element(elem, start, len) {
 		bool elem_parse_failed;
-
-		id = *pos++;
-		elen = *pos++;
-		left -= 2;
-
-		if (elen > left) {
-			elems->parse_error = true;
-			break;
-		}
+		u8 id = elem->id;
+		u8 elen = elem->datalen;
+		const u8 *pos = elem->data;
 
 		if (check_inherit &&
 		    !cfg80211_is_element_inherited(elem,
@@ -848,8 +953,6 @@
 		 */
 			if (test_bit(id, seen_elems)) {
 				elems->parse_error = true;
-				left -= elen;
-				pos += elen;
 				continue;
 			}
 			break;
@@ -1111,6 +1214,8 @@
 			if (pos[0] == WLAN_EID_EXT_HE_MU_EDCA &&
 			    elen >= (sizeof(*elems->mu_edca_param_set) + 1)) {
 				elems->mu_edca_param_set = (void *)&pos[1];
+				if (calc_crc)
+					crc = crc32_be(crc, pos - 2, elen + 2);
 			} else if (pos[0] == WLAN_EID_EXT_HE_CAPABILITY) {
 				elems->he_cap = (void *)&pos[1];
 				elems->he_cap_len = elen - 1;
@@ -1120,6 +1225,14 @@
 				elems->he_operation = (void *)&pos[1];
 			} else if (pos[0] == WLAN_EID_EXT_UORA && elen >= 1) {
 				elems->uora_element = (void *)&pos[1];
+			} else if (pos[0] ==
+				   WLAN_EID_EXT_MAX_CHANNEL_SWITCH_TIME &&
+				   elen == 4) {
+				elems->max_channel_switch_time = pos + 1;
+			} else if (pos[0] ==
+				   WLAN_EID_EXT_MULTIPLE_BSSID_CONFIGURATION &&
+				   elen == 3) {
+				elems->mbssid_config_ie = (void *)&pos[1];
 			}
 			break;
 		default:
@@ -1130,12 +1243,6 @@
 			elems->parse_error = true;
 		else
 			__set_bit(id, seen_elems);
-<<<<<<< HEAD
-
-		left -= elen;
-		pos += elen;
-	}
-=======
 	}
 
 	if (!for_each_element_completed(elem, start, len))
@@ -1246,10 +1353,24 @@
 		_ieee802_11_parse_elems_crc(nontransmitted_profile,
 					    nontransmitted_profile_len,
 					    action, elems, 0, 0, NULL);
->>>>>>> 407d19ab
-
-	if (left != 0)
-		elems->parse_error = true;
+
+	if (elems->tim && !elems->parse_error) {
+		const struct ieee80211_tim_ie *tim_ie = elems->tim;
+
+		elems->dtim_period = tim_ie->dtim_period;
+		elems->dtim_count = tim_ie->dtim_count;
+	}
+
+	/* Override DTIM period and count if needed */
+	if (elems->bssid_index &&
+	    elems->bssid_index_len >=
+	    offsetofend(struct ieee80211_bssid_index, dtim_period))
+		elems->dtim_period = elems->bssid_index->dtim_period;
+
+	if (elems->bssid_index &&
+	    elems->bssid_index_len >=
+	    offsetofend(struct ieee80211_bssid_index, dtim_count))
+		elems->dtim_count = elems->bssid_index->dtim_count;
 
 	kfree(nontransmitted_profile);
 
@@ -2206,6 +2327,11 @@
 		case NL80211_IFTYPE_AP:
 			changed |= BSS_CHANGED_SSID | BSS_CHANGED_P2P_PS;
 
+			if (sdata->vif.bss_conf.ftm_responder == 1 &&
+			    wiphy_ext_feature_isset(sdata->local->hw.wiphy,
+					NL80211_EXT_FEATURE_ENABLE_FTM_RESPONDER))
+				changed |= BSS_CHANGED_FTM_RESPONDER;
+
 			if (sdata->vif.type == NL80211_IFTYPE_AP) {
 				changed |= BSS_CHANGED_AP_PROBE_RESP;
 
@@ -2792,49 +2918,65 @@
 	return true;
 }
 
-bool ieee80211_chandef_vht_oper(const struct ieee80211_vht_operation *oper,
+bool ieee80211_chandef_vht_oper(struct ieee80211_hw *hw,
+				const struct ieee80211_vht_operation *oper,
+				const struct ieee80211_ht_operation *htop,
 				struct cfg80211_chan_def *chandef)
 {
 	struct cfg80211_chan_def new = *chandef;
-	int cf1, cf2;
-
-	if (!oper)
+	int cf0, cf1;
+	int ccfs0, ccfs1, ccfs2;
+	int ccf0, ccf1;
+
+	if (!oper || !htop)
 		return false;
 
-	cf1 = ieee80211_channel_to_frequency(oper->center_freq_seg0_idx,
-					     chandef->chan->band);
-	cf2 = ieee80211_channel_to_frequency(oper->center_freq_seg1_idx,
-					     chandef->chan->band);
+	ccfs0 = oper->center_freq_seg0_idx;
+	ccfs1 = oper->center_freq_seg1_idx;
+	ccfs2 = (le16_to_cpu(htop->operation_mode) &
+				IEEE80211_HT_OP_MODE_CCFS2_MASK)
+			>> IEEE80211_HT_OP_MODE_CCFS2_SHIFT;
+
+	/* when parsing (and we know how to) CCFS1 and CCFS2 are equivalent */
+	ccf0 = ccfs0;
+	ccf1 = ccfs1;
+	if (!ccfs1 && ieee80211_hw_check(hw, SUPPORTS_VHT_EXT_NSS_BW))
+		ccf1 = ccfs2;
+
+	cf0 = ieee80211_channel_to_frequency(ccf0, chandef->chan->band);
+	cf1 = ieee80211_channel_to_frequency(ccf1, chandef->chan->band);
 
 	switch (oper->chan_width) {
 	case IEEE80211_VHT_CHANWIDTH_USE_HT:
+		/* just use HT information directly */
 		break;
 	case IEEE80211_VHT_CHANWIDTH_80MHZ:
 		new.width = NL80211_CHAN_WIDTH_80;
-		new.center_freq1 = cf1;
+		new.center_freq1 = cf0;
 		/* If needed, adjust based on the newer interop workaround. */
-		if (oper->center_freq_seg1_idx) {
+		if (ccf1) {
 			unsigned int diff;
 
-			diff = abs(oper->center_freq_seg1_idx -
-				   oper->center_freq_seg0_idx);
+			diff = abs(ccf1 - ccf0);
 			if (diff == 8) {
 				new.width = NL80211_CHAN_WIDTH_160;
-				new.center_freq1 = cf2;
+				new.center_freq1 = cf1;
 			} else if (diff > 8) {
 				new.width = NL80211_CHAN_WIDTH_80P80;
-				new.center_freq2 = cf2;
+				new.center_freq2 = cf1;
 			}
 		}
 		break;
 	case IEEE80211_VHT_CHANWIDTH_160MHZ:
+		/* deprecated encoding */
 		new.width = NL80211_CHAN_WIDTH_160;
-		new.center_freq1 = cf1;
+		new.center_freq1 = cf0;
 		break;
 	case IEEE80211_VHT_CHANWIDTH_80P80MHZ:
+		/* deprecated encoding */
 		new.width = NL80211_CHAN_WIDTH_80P80;
-		new.center_freq1 = cf1;
-		new.center_freq2 = cf2;
+		new.center_freq1 = cf0;
+		new.center_freq2 = cf1;
 		break;
 	default:
 		return false;
