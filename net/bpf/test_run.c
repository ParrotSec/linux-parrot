// SPDX-License-Identifier: GPL-2.0-only
/* Copyright (c) 2017 Facebook
 */
#include <linux/bpf.h>
#include <linux/slab.h>
#include <linux/vmalloc.h>
#include <linux/etherdevice.h>
#include <linux/filter.h>
#include <linux/sched/signal.h>
<<<<<<< HEAD

static __always_inline u32 bpf_test_run_one(struct bpf_prog *prog, void *ctx,
					    struct bpf_cgroup_storage *storage)
=======
#include <net/bpf_sk_storage.h>
#include <net/sock.h>
#include <net/tcp.h>

#define CREATE_TRACE_POINTS
#include <trace/events/bpf_test_run.h>

static int bpf_test_run(struct bpf_prog *prog, void *ctx, u32 repeat,
			u32 *retval, u32 *time)
>>>>>>> 407d19ab
{
	u32 ret;

	preempt_disable();
	rcu_read_lock();
	bpf_cgroup_storage_set(storage);
	ret = BPF_PROG_RUN(prog, ctx);
	rcu_read_unlock();
	preempt_enable();

	return ret;
}

static u32 bpf_test_run(struct bpf_prog *prog, void *ctx, u32 repeat, u32 *time)
{
	struct bpf_cgroup_storage *storage = NULL;
	u64 time_start, time_spent = 0;
	u32 ret = 0, i;

	storage = bpf_cgroup_storage_alloc(prog);
	if (IS_ERR(storage))
		return PTR_ERR(storage);

	if (!repeat)
		repeat = 1;
	time_start = ktime_get_ns();
	for (i = 0; i < repeat; i++) {
		ret = bpf_test_run_one(prog, ctx, storage);
		if (need_resched()) {
			if (signal_pending(current))
				break;
			time_spent += ktime_get_ns() - time_start;
			cond_resched();
			time_start = ktime_get_ns();
		}
	}
	time_spent += ktime_get_ns() - time_start;
	do_div(time_spent, repeat);
	*time = time_spent > U32_MAX ? U32_MAX : (u32)time_spent;

	bpf_cgroup_storage_free(storage);

	return ret;
}

static int bpf_test_finish(const union bpf_attr *kattr,
			   union bpf_attr __user *uattr, const void *data,
			   u32 size, u32 retval, u32 duration)
{
	void __user *data_out = u64_to_user_ptr(kattr->test.data_out);
	int err = -EFAULT;

	if (data_out && copy_to_user(data_out, data, size))
		goto out;
	if (copy_to_user(&uattr->test.data_size_out, &size, sizeof(size)))
		goto out;
	if (copy_to_user(&uattr->test.retval, &retval, sizeof(retval)))
		goto out;
	if (copy_to_user(&uattr->test.duration, &duration, sizeof(duration)))
		goto out;
	err = 0;
out:
	trace_bpf_test_finish(&err);
	return err;
}

static void *bpf_test_init(const union bpf_attr *kattr, u32 size,
			   u32 headroom, u32 tailroom)
{
	void __user *data_in = u64_to_user_ptr(kattr->test.data_in);
	void *data;

	if (size < ETH_HLEN || size > PAGE_SIZE - headroom - tailroom)
		return ERR_PTR(-EINVAL);

	data = kzalloc(size + headroom + tailroom, GFP_USER);
	if (!data)
		return ERR_PTR(-ENOMEM);

	if (copy_from_user(data + headroom, data_in, size)) {
		kfree(data);
		return ERR_PTR(-EFAULT);
	}
	return data;
}

static void *bpf_ctx_init(const union bpf_attr *kattr, u32 max_size)
{
	void __user *data_in = u64_to_user_ptr(kattr->test.ctx_in);
	void __user *data_out = u64_to_user_ptr(kattr->test.ctx_out);
	u32 size = kattr->test.ctx_size_in;
	void *data;
	int err;

	if (!data_in && !data_out)
		return NULL;

	data = kzalloc(max_size, GFP_USER);
	if (!data)
		return ERR_PTR(-ENOMEM);

	if (data_in) {
		err = bpf_check_uarg_tail_zero(data_in, max_size, size);
		if (err) {
			kfree(data);
			return ERR_PTR(err);
		}

		size = min_t(u32, max_size, size);
		if (copy_from_user(data, data_in, size)) {
			kfree(data);
			return ERR_PTR(-EFAULT);
		}
	}
	return data;
}

static int bpf_ctx_finish(const union bpf_attr *kattr,
			  union bpf_attr __user *uattr, const void *data,
			  u32 size)
{
	void __user *data_out = u64_to_user_ptr(kattr->test.ctx_out);
	int err = -EFAULT;
	u32 copy_size = size;

	if (!data || !data_out)
		return 0;

	if (copy_size > kattr->test.ctx_size_out) {
		copy_size = kattr->test.ctx_size_out;
		err = -ENOSPC;
	}

	if (copy_to_user(data_out, data, copy_size))
		goto out;
	if (copy_to_user(&uattr->test.ctx_size_out, &size, sizeof(size)))
		goto out;
	if (err != -ENOSPC)
		err = 0;
out:
	return err;
}

/**
 * range_is_zero - test whether buffer is initialized
 * @buf: buffer to check
 * @from: check from this position
 * @to: check up until (excluding) this position
 *
 * This function returns true if the there is a non-zero byte
 * in the buf in the range [from,to).
 */
static inline bool range_is_zero(void *buf, size_t from, size_t to)
{
	return !memchr_inv((u8 *)buf + from, 0, to - from);
}

static int convert___skb_to_skb(struct sk_buff *skb, struct __sk_buff *__skb)
{
	struct qdisc_skb_cb *cb = (struct qdisc_skb_cb *)skb->cb;

	if (!__skb)
		return 0;

	/* make sure the fields we don't use are zeroed */
	if (!range_is_zero(__skb, 0, offsetof(struct __sk_buff, priority)))
		return -EINVAL;

	/* priority is allowed */

	if (!range_is_zero(__skb, offsetof(struct __sk_buff, priority) +
			   FIELD_SIZEOF(struct __sk_buff, priority),
			   offsetof(struct __sk_buff, cb)))
		return -EINVAL;

	/* cb is allowed */

	if (!range_is_zero(__skb, offsetof(struct __sk_buff, cb) +
			   FIELD_SIZEOF(struct __sk_buff, cb),
			   sizeof(struct __sk_buff)))
		return -EINVAL;

	skb->priority = __skb->priority;
	memcpy(&cb->data, __skb->cb, QDISC_CB_PRIV_LEN);

	return 0;
}

static void convert_skb_to___skb(struct sk_buff *skb, struct __sk_buff *__skb)
{
	struct qdisc_skb_cb *cb = (struct qdisc_skb_cb *)skb->cb;

	if (!__skb)
		return;

	__skb->priority = skb->priority;
	memcpy(__skb->cb, &cb->data, QDISC_CB_PRIV_LEN);
}

int bpf_prog_test_run_skb(struct bpf_prog *prog, const union bpf_attr *kattr,
			  union bpf_attr __user *uattr)
{
	bool is_l2 = false, is_direct_pkt_access = false;
	u32 size = kattr->test.data_size_in;
	u32 repeat = kattr->test.repeat;
	struct __sk_buff *ctx = NULL;
	u32 retval, duration;
	int hh_len = ETH_HLEN;
	struct sk_buff *skb;
	void *data;
	int ret;

	data = bpf_test_init(kattr, size, NET_SKB_PAD + NET_IP_ALIGN,
			     SKB_DATA_ALIGN(sizeof(struct skb_shared_info)));
	if (IS_ERR(data))
		return PTR_ERR(data);

	ctx = bpf_ctx_init(kattr, sizeof(struct __sk_buff));
	if (IS_ERR(ctx)) {
		kfree(data);
		return PTR_ERR(ctx);
	}

	switch (prog->type) {
	case BPF_PROG_TYPE_SCHED_CLS:
	case BPF_PROG_TYPE_SCHED_ACT:
		is_l2 = true;
		/* fall through */
	case BPF_PROG_TYPE_LWT_IN:
	case BPF_PROG_TYPE_LWT_OUT:
	case BPF_PROG_TYPE_LWT_XMIT:
		is_direct_pkt_access = true;
		break;
	default:
		break;
	}

<<<<<<< HEAD
	skb = build_skb(data, 0);
	if (!skb) {
		kfree(data);
=======
	sk = kzalloc(sizeof(struct sock), GFP_USER);
	if (!sk) {
		kfree(data);
		kfree(ctx);
		return -ENOMEM;
	}
	sock_net_set(sk, current->nsproxy->net_ns);
	sock_init_data(NULL, sk);

	skb = build_skb(data, 0);
	if (!skb) {
		kfree(data);
		kfree(ctx);
		kfree(sk);
>>>>>>> 407d19ab
		return -ENOMEM;
	}

	skb_reserve(skb, NET_SKB_PAD + NET_IP_ALIGN);
	__skb_put(skb, size);
	skb->protocol = eth_type_trans(skb, current->nsproxy->net_ns->loopback_dev);
	skb_reset_network_header(skb);

	if (is_l2)
		__skb_push(skb, hh_len);
	if (is_direct_pkt_access)
		bpf_compute_data_pointers(skb);
<<<<<<< HEAD
	retval = bpf_test_run(prog, skb, repeat, &duration);
=======
	ret = convert___skb_to_skb(skb, ctx);
	if (ret)
		goto out;
	ret = bpf_test_run(prog, skb, repeat, &retval, &duration);
	if (ret)
		goto out;
>>>>>>> 407d19ab
	if (!is_l2) {
		if (skb_headroom(skb) < hh_len) {
			int nhead = HH_DATA_ALIGN(hh_len - skb_headroom(skb));

			if (pskb_expand_head(skb, nhead, 0, GFP_USER)) {
<<<<<<< HEAD
				kfree_skb(skb);
				return -ENOMEM;
=======
				ret = -ENOMEM;
				goto out;
>>>>>>> 407d19ab
			}
		}
		memset(__skb_push(skb, hh_len), 0, hh_len);
	}
	convert_skb_to___skb(skb, ctx);

	size = skb->len;
	/* bpf program can never convert linear skb to non-linear */
	if (WARN_ON_ONCE(skb_is_nonlinear(skb)))
		size = skb_headlen(skb);
	ret = bpf_test_finish(kattr, uattr, skb->data, size, retval, duration);
	if (!ret)
		ret = bpf_ctx_finish(kattr, uattr, ctx,
				     sizeof(struct __sk_buff));
out:
	kfree_skb(skb);
<<<<<<< HEAD
=======
	bpf_sk_storage_free(sk);
	kfree(sk);
	kfree(ctx);
>>>>>>> 407d19ab
	return ret;
}

int bpf_prog_test_run_xdp(struct bpf_prog *prog, const union bpf_attr *kattr,
			  union bpf_attr __user *uattr)
{
	u32 size = kattr->test.data_size_in;
	u32 repeat = kattr->test.repeat;
	struct netdev_rx_queue *rxqueue;
	struct xdp_buff xdp = {};
	u32 retval, duration;
	void *data;
	int ret;

	if (kattr->test.ctx_in || kattr->test.ctx_out)
		return -EINVAL;

	data = bpf_test_init(kattr, size, XDP_PACKET_HEADROOM + NET_IP_ALIGN, 0);
	if (IS_ERR(data))
		return PTR_ERR(data);

	xdp.data_hard_start = data;
	xdp.data = data + XDP_PACKET_HEADROOM + NET_IP_ALIGN;
	xdp.data_meta = xdp.data;
	xdp.data_end = xdp.data + size;

	rxqueue = __netif_get_rx_queue(current->nsproxy->net_ns->loopback_dev, 0);
	xdp.rxq = &rxqueue->xdp_rxq;

	retval = bpf_test_run(prog, &xdp, repeat, &duration);
	if (xdp.data != data + XDP_PACKET_HEADROOM + NET_IP_ALIGN ||
	    xdp.data_end != xdp.data + size)
		size = xdp.data_end - xdp.data;
	ret = bpf_test_finish(kattr, uattr, xdp.data, size, retval, duration);
	kfree(data);
	return ret;
<<<<<<< HEAD
=======
}

int bpf_prog_test_run_flow_dissector(struct bpf_prog *prog,
				     const union bpf_attr *kattr,
				     union bpf_attr __user *uattr)
{
	u32 size = kattr->test.data_size_in;
	struct bpf_flow_dissector ctx = {};
	u32 repeat = kattr->test.repeat;
	struct bpf_flow_keys flow_keys;
	u64 time_start, time_spent = 0;
	const struct ethhdr *eth;
	u32 retval, duration;
	void *data;
	int ret;
	u32 i;

	if (prog->type != BPF_PROG_TYPE_FLOW_DISSECTOR)
		return -EINVAL;

	if (kattr->test.ctx_in || kattr->test.ctx_out)
		return -EINVAL;

	if (size < ETH_HLEN)
		return -EINVAL;

	data = bpf_test_init(kattr, size, 0, 0);
	if (IS_ERR(data))
		return PTR_ERR(data);

	eth = (struct ethhdr *)data;

	if (!repeat)
		repeat = 1;

	ctx.flow_keys = &flow_keys;
	ctx.data = data;
	ctx.data_end = (__u8 *)data + size;

	rcu_read_lock();
	preempt_disable();
	time_start = ktime_get_ns();
	for (i = 0; i < repeat; i++) {
		retval = bpf_flow_dissect(prog, &ctx, eth->h_proto, ETH_HLEN,
					  size);

		if (signal_pending(current)) {
			preempt_enable();
			rcu_read_unlock();

			ret = -EINTR;
			goto out;
		}

		if (need_resched()) {
			time_spent += ktime_get_ns() - time_start;
			preempt_enable();
			rcu_read_unlock();

			cond_resched();

			rcu_read_lock();
			preempt_disable();
			time_start = ktime_get_ns();
		}
	}
	time_spent += ktime_get_ns() - time_start;
	preempt_enable();
	rcu_read_unlock();

	do_div(time_spent, repeat);
	duration = time_spent > U32_MAX ? U32_MAX : (u32)time_spent;

	ret = bpf_test_finish(kattr, uattr, &flow_keys, sizeof(flow_keys),
			      retval, duration);

out:
	kfree(data);
	return ret;
>>>>>>> 407d19ab
}<|MERGE_RESOLUTION|>--- conflicted
+++ resolved
@@ -7,11 +7,6 @@
 #include <linux/etherdevice.h>
 #include <linux/filter.h>
 #include <linux/sched/signal.h>
-<<<<<<< HEAD
-
-static __always_inline u32 bpf_test_run_one(struct bpf_prog *prog, void *ctx,
-					    struct bpf_cgroup_storage *storage)
-=======
 #include <net/bpf_sk_storage.h>
 #include <net/sock.h>
 #include <net/tcp.h>
@@ -21,48 +16,59 @@
 
 static int bpf_test_run(struct bpf_prog *prog, void *ctx, u32 repeat,
 			u32 *retval, u32 *time)
->>>>>>> 407d19ab
-{
-	u32 ret;
-
-	preempt_disable();
-	rcu_read_lock();
-	bpf_cgroup_storage_set(storage);
-	ret = BPF_PROG_RUN(prog, ctx);
-	rcu_read_unlock();
-	preempt_enable();
-
-	return ret;
-}
-
-static u32 bpf_test_run(struct bpf_prog *prog, void *ctx, u32 repeat, u32 *time)
-{
-	struct bpf_cgroup_storage *storage = NULL;
+{
+	struct bpf_cgroup_storage *storage[MAX_BPF_CGROUP_STORAGE_TYPE] = { NULL };
+	enum bpf_cgroup_storage_type stype;
 	u64 time_start, time_spent = 0;
-	u32 ret = 0, i;
-
-	storage = bpf_cgroup_storage_alloc(prog);
-	if (IS_ERR(storage))
-		return PTR_ERR(storage);
+	int ret = 0;
+	u32 i;
+
+	for_each_cgroup_storage_type(stype) {
+		storage[stype] = bpf_cgroup_storage_alloc(prog, stype);
+		if (IS_ERR(storage[stype])) {
+			storage[stype] = NULL;
+			for_each_cgroup_storage_type(stype)
+				bpf_cgroup_storage_free(storage[stype]);
+			return -ENOMEM;
+		}
+	}
 
 	if (!repeat)
 		repeat = 1;
+
+	rcu_read_lock();
+	preempt_disable();
 	time_start = ktime_get_ns();
 	for (i = 0; i < repeat; i++) {
-		ret = bpf_test_run_one(prog, ctx, storage);
+		bpf_cgroup_storage_set(storage);
+		*retval = BPF_PROG_RUN(prog, ctx);
+
+		if (signal_pending(current)) {
+			ret = -EINTR;
+			break;
+		}
+
 		if (need_resched()) {
-			if (signal_pending(current))
-				break;
 			time_spent += ktime_get_ns() - time_start;
+			preempt_enable();
+			rcu_read_unlock();
+
 			cond_resched();
+
+			rcu_read_lock();
+			preempt_disable();
 			time_start = ktime_get_ns();
 		}
 	}
 	time_spent += ktime_get_ns() - time_start;
+	preempt_enable();
+	rcu_read_unlock();
+
 	do_div(time_spent, repeat);
 	*time = time_spent > U32_MAX ? U32_MAX : (u32)time_spent;
 
-	bpf_cgroup_storage_free(storage);
+	for_each_cgroup_storage_type(stype)
+		bpf_cgroup_storage_free(storage[stype]);
 
 	return ret;
 }
@@ -73,8 +79,18 @@
 {
 	void __user *data_out = u64_to_user_ptr(kattr->test.data_out);
 	int err = -EFAULT;
-
-	if (data_out && copy_to_user(data_out, data, size))
+	u32 copy_size = size;
+
+	/* Clamp copy if the user has provided a size hint, but copy the full
+	 * buffer if not to retain old behaviour.
+	 */
+	if (kattr->test.data_size_out &&
+	    copy_size > kattr->test.data_size_out) {
+		copy_size = kattr->test.data_size_out;
+		err = -ENOSPC;
+	}
+
+	if (data_out && copy_to_user(data_out, data, copy_size))
 		goto out;
 	if (copy_to_user(&uattr->test.data_size_out, &size, sizeof(size)))
 		goto out;
@@ -82,7 +98,8 @@
 		goto out;
 	if (copy_to_user(&uattr->test.duration, &duration, sizeof(duration)))
 		goto out;
-	err = 0;
+	if (err != -ENOSPC)
+		err = 0;
 out:
 	trace_bpf_test_finish(&err);
 	return err;
@@ -231,6 +248,7 @@
 	u32 retval, duration;
 	int hh_len = ETH_HLEN;
 	struct sk_buff *skb;
+	struct sock *sk;
 	void *data;
 	int ret;
 
@@ -259,11 +277,6 @@
 		break;
 	}
 
-<<<<<<< HEAD
-	skb = build_skb(data, 0);
-	if (!skb) {
-		kfree(data);
-=======
 	sk = kzalloc(sizeof(struct sock), GFP_USER);
 	if (!sk) {
 		kfree(data);
@@ -278,9 +291,9 @@
 		kfree(data);
 		kfree(ctx);
 		kfree(sk);
->>>>>>> 407d19ab
 		return -ENOMEM;
 	}
+	skb->sk = sk;
 
 	skb_reserve(skb, NET_SKB_PAD + NET_IP_ALIGN);
 	__skb_put(skb, size);
@@ -291,28 +304,19 @@
 		__skb_push(skb, hh_len);
 	if (is_direct_pkt_access)
 		bpf_compute_data_pointers(skb);
-<<<<<<< HEAD
-	retval = bpf_test_run(prog, skb, repeat, &duration);
-=======
 	ret = convert___skb_to_skb(skb, ctx);
 	if (ret)
 		goto out;
 	ret = bpf_test_run(prog, skb, repeat, &retval, &duration);
 	if (ret)
 		goto out;
->>>>>>> 407d19ab
 	if (!is_l2) {
 		if (skb_headroom(skb) < hh_len) {
 			int nhead = HH_DATA_ALIGN(hh_len - skb_headroom(skb));
 
 			if (pskb_expand_head(skb, nhead, 0, GFP_USER)) {
-<<<<<<< HEAD
-				kfree_skb(skb);
-				return -ENOMEM;
-=======
 				ret = -ENOMEM;
 				goto out;
->>>>>>> 407d19ab
 			}
 		}
 		memset(__skb_push(skb, hh_len), 0, hh_len);
@@ -329,12 +333,9 @@
 				     sizeof(struct __sk_buff));
 out:
 	kfree_skb(skb);
-<<<<<<< HEAD
-=======
 	bpf_sk_storage_free(sk);
 	kfree(sk);
 	kfree(ctx);
->>>>>>> 407d19ab
 	return ret;
 }
 
@@ -364,15 +365,16 @@
 	rxqueue = __netif_get_rx_queue(current->nsproxy->net_ns->loopback_dev, 0);
 	xdp.rxq = &rxqueue->xdp_rxq;
 
-	retval = bpf_test_run(prog, &xdp, repeat, &duration);
+	ret = bpf_test_run(prog, &xdp, repeat, &retval, &duration);
+	if (ret)
+		goto out;
 	if (xdp.data != data + XDP_PACKET_HEADROOM + NET_IP_ALIGN ||
 	    xdp.data_end != xdp.data + size)
 		size = xdp.data_end - xdp.data;
 	ret = bpf_test_finish(kattr, uattr, xdp.data, size, retval, duration);
+out:
 	kfree(data);
 	return ret;
-<<<<<<< HEAD
-=======
 }
 
 int bpf_prog_test_run_flow_dissector(struct bpf_prog *prog,
@@ -452,5 +454,4 @@
 out:
 	kfree(data);
 	return ret;
->>>>>>> 407d19ab
 }