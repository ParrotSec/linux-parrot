// SPDX-License-Identifier: GPL-2.0
/* -*- linux-c -*-
 * sysctl_net_core.c: sysctl interface to net core subsystem.
 *
 * Begun April 1, 1996, Mike Shaver.
 * Added /proc/sys/net/core directory entry (empty =) ). [MS]
 */

#include <linux/mm.h>
#include <linux/sysctl.h>
#include <linux/module.h>
#include <linux/socket.h>
#include <linux/netdevice.h>
#include <linux/ratelimit.h>
#include <linux/vmalloc.h>
#include <linux/init.h>
#include <linux/slab.h>

#include <net/ip.h>
#include <net/sock.h>
#include <net/net_ratelimit.h>
#include <net/busy_poll.h>
#include <net/pkt_sched.h>

static int zero = 0;
static int one = 1;
static int two __maybe_unused = 2;
static int min_sndbuf = SOCK_MIN_SNDBUF;
static int min_rcvbuf = SOCK_MIN_RCVBUF;
static int max_skb_frags = MAX_SKB_FRAGS;

static int net_msg_warn;	/* Unused, but still a sysctl */

int sysctl_fb_tunnels_only_for_init_net __read_mostly = 0;
EXPORT_SYMBOL(sysctl_fb_tunnels_only_for_init_net);

#ifdef CONFIG_RPS
static int rps_sock_flow_sysctl(struct ctl_table *table, int write,
				void __user *buffer, size_t *lenp, loff_t *ppos)
{
	unsigned int orig_size, size;
	int ret, i;
	struct ctl_table tmp = {
		.data = &size,
		.maxlen = sizeof(size),
		.mode = table->mode
	};
	struct rps_sock_flow_table *orig_sock_table, *sock_table;
	static DEFINE_MUTEX(sock_flow_mutex);

	mutex_lock(&sock_flow_mutex);

	orig_sock_table = rcu_dereference_protected(rps_sock_flow_table,
					lockdep_is_held(&sock_flow_mutex));
	size = orig_size = orig_sock_table ? orig_sock_table->mask + 1 : 0;

	ret = proc_dointvec(&tmp, write, buffer, lenp, ppos);

	if (write) {
		if (size) {
			if (size > 1<<29) {
				/* Enforce limit to prevent overflow */
				mutex_unlock(&sock_flow_mutex);
				return -EINVAL;
			}
			size = roundup_pow_of_two(size);
			if (size != orig_size) {
				sock_table =
				    vmalloc(RPS_SOCK_FLOW_TABLE_SIZE(size));
				if (!sock_table) {
					mutex_unlock(&sock_flow_mutex);
					return -ENOMEM;
				}
				rps_cpu_mask = roundup_pow_of_two(nr_cpu_ids) - 1;
				sock_table->mask = size - 1;
			} else
				sock_table = orig_sock_table;

			for (i = 0; i < size; i++)
				sock_table->ents[i] = RPS_NO_CPU;
		} else
			sock_table = NULL;

		if (sock_table != orig_sock_table) {
			rcu_assign_pointer(rps_sock_flow_table, sock_table);
			if (sock_table) {
				static_branch_inc(&rps_needed);
				static_branch_inc(&rfs_needed);
			}
			if (orig_sock_table) {
				static_branch_dec(&rps_needed);
				static_branch_dec(&rfs_needed);
				synchronize_rcu();
				vfree(orig_sock_table);
			}
		}
	}

	mutex_unlock(&sock_flow_mutex);

	return ret;
}
#endif /* CONFIG_RPS */

#ifdef CONFIG_NET_FLOW_LIMIT
static DEFINE_MUTEX(flow_limit_update_mutex);

static int flow_limit_cpu_sysctl(struct ctl_table *table, int write,
				 void __user *buffer, size_t *lenp,
				 loff_t *ppos)
{
	struct sd_flow_limit *cur;
	struct softnet_data *sd;
	cpumask_var_t mask;
	int i, len, ret = 0;

	if (!alloc_cpumask_var(&mask, GFP_KERNEL))
		return -ENOMEM;

	if (write) {
		ret = cpumask_parse_user(buffer, *lenp, mask);
		if (ret)
			goto done;

		mutex_lock(&flow_limit_update_mutex);
		len = sizeof(*cur) + netdev_flow_limit_table_len;
		for_each_possible_cpu(i) {
			sd = &per_cpu(softnet_data, i);
			cur = rcu_dereference_protected(sd->flow_limit,
				     lockdep_is_held(&flow_limit_update_mutex));
			if (cur && !cpumask_test_cpu(i, mask)) {
				RCU_INIT_POINTER(sd->flow_limit, NULL);
				synchronize_rcu();
				kfree(cur);
			} else if (!cur && cpumask_test_cpu(i, mask)) {
				cur = kzalloc_node(len, GFP_KERNEL,
						   cpu_to_node(i));
				if (!cur) {
					/* not unwinding previous changes */
					ret = -ENOMEM;
					goto write_unlock;
				}
				cur->num_buckets = netdev_flow_limit_table_len;
				rcu_assign_pointer(sd->flow_limit, cur);
			}
		}
write_unlock:
		mutex_unlock(&flow_limit_update_mutex);
	} else {
		char kbuf[128];

		if (*ppos || !*lenp) {
			*lenp = 0;
			goto done;
		}

		cpumask_clear(mask);
		rcu_read_lock();
		for_each_possible_cpu(i) {
			sd = &per_cpu(softnet_data, i);
			if (rcu_dereference(sd->flow_limit))
				cpumask_set_cpu(i, mask);
		}
		rcu_read_unlock();

		len = min(sizeof(kbuf) - 1, *lenp);
		len = scnprintf(kbuf, len, "%*pb", cpumask_pr_args(mask));
		if (!len) {
			*lenp = 0;
			goto done;
		}
		if (len < *lenp)
			kbuf[len++] = '\n';
		if (copy_to_user(buffer, kbuf, len)) {
			ret = -EFAULT;
			goto done;
		}
		*lenp = len;
		*ppos += len;
	}

done:
	free_cpumask_var(mask);
	return ret;
}

static int flow_limit_table_len_sysctl(struct ctl_table *table, int write,
				       void __user *buffer, size_t *lenp,
				       loff_t *ppos)
{
	unsigned int old, *ptr;
	int ret;

	mutex_lock(&flow_limit_update_mutex);

	ptr = table->data;
	old = *ptr;
	ret = proc_dointvec(table, write, buffer, lenp, ppos);
	if (!ret && write && !is_power_of_2(*ptr)) {
		*ptr = old;
		ret = -EINVAL;
	}

	mutex_unlock(&flow_limit_update_mutex);
	return ret;
}
#endif /* CONFIG_NET_FLOW_LIMIT */

#ifdef CONFIG_NET_SCHED
static int set_default_qdisc(struct ctl_table *table, int write,
			     void __user *buffer, size_t *lenp, loff_t *ppos)
{
	char id[IFNAMSIZ];
	struct ctl_table tbl = {
		.data = id,
		.maxlen = IFNAMSIZ,
	};
	int ret;

	qdisc_get_default(id, IFNAMSIZ);

	ret = proc_dostring(&tbl, write, buffer, lenp, ppos);
	if (write && ret == 0)
		ret = qdisc_set_default(id);
	return ret;
}
#endif

static int proc_do_dev_weight(struct ctl_table *table, int write,
			   void __user *buffer, size_t *lenp, loff_t *ppos)
{
	int ret;

	ret = proc_dointvec(table, write, buffer, lenp, ppos);
	if (ret != 0)
		return ret;

	dev_rx_weight = weight_p * dev_weight_rx_bias;
	dev_tx_weight = weight_p * dev_weight_tx_bias;

	return ret;
}

static int proc_do_rss_key(struct ctl_table *table, int write,
			   void __user *buffer, size_t *lenp, loff_t *ppos)
{
	struct ctl_table fake_table;
	char buf[NETDEV_RSS_KEY_LEN * 3];

	snprintf(buf, sizeof(buf), "%*phC", NETDEV_RSS_KEY_LEN, netdev_rss_key);
	fake_table.data = buf;
	fake_table.maxlen = sizeof(buf);
	return proc_dostring(&fake_table, write, buffer, lenp, ppos);
}

#ifdef CONFIG_BPF_JIT
static int proc_dointvec_minmax_bpf_enable(struct ctl_table *table, int write,
					   void __user *buffer, size_t *lenp,
					   loff_t *ppos)
{
	int ret, jit_enable = *(int *)table->data;
	struct ctl_table tmp = *table;

	if (write && !capable(CAP_SYS_ADMIN))
		return -EPERM;

	tmp.data = &jit_enable;
	ret = proc_dointvec_minmax(&tmp, write, buffer, lenp, ppos);
	if (write && !ret) {
		if (jit_enable < 2 ||
		    (jit_enable == 2 && bpf_dump_raw_ok())) {
			*(int *)table->data = jit_enable;
			if (jit_enable == 2)
				pr_warn("bpf_jit_enable = 2 was set! NEVER use this in production, only for JIT debugging!\n");
		} else {
			ret = -EPERM;
		}
	}
	return ret;
}

# ifdef CONFIG_HAVE_EBPF_JIT
static int
proc_dointvec_minmax_bpf_restricted(struct ctl_table *table, int write,
				    void __user *buffer, size_t *lenp,
				    loff_t *ppos)
{
	if (!capable(CAP_SYS_ADMIN))
		return -EPERM;

	return proc_dointvec_minmax(table, write, buffer, lenp, ppos);
}
# endif
#endif

static struct ctl_table net_core_table[] = {
#ifdef CONFIG_NET
	{
		.procname	= "wmem_max",
		.data		= &sysctl_wmem_max,
		.maxlen		= sizeof(int),
		.mode		= 0644,
		.proc_handler	= proc_dointvec_minmax,
		.extra1		= &min_sndbuf,
	},
	{
		.procname	= "rmem_max",
		.data		= &sysctl_rmem_max,
		.maxlen		= sizeof(int),
		.mode		= 0644,
		.proc_handler	= proc_dointvec_minmax,
		.extra1		= &min_rcvbuf,
	},
	{
		.procname	= "wmem_default",
		.data		= &sysctl_wmem_default,
		.maxlen		= sizeof(int),
		.mode		= 0644,
		.proc_handler	= proc_dointvec_minmax,
		.extra1		= &min_sndbuf,
	},
	{
		.procname	= "rmem_default",
		.data		= &sysctl_rmem_default,
		.maxlen		= sizeof(int),
		.mode		= 0644,
		.proc_handler	= proc_dointvec_minmax,
		.extra1		= &min_rcvbuf,
	},
	{
		.procname	= "dev_weight",
		.data		= &weight_p,
		.maxlen		= sizeof(int),
		.mode		= 0644,
		.proc_handler	= proc_do_dev_weight,
	},
	{
		.procname	= "dev_weight_rx_bias",
		.data		= &dev_weight_rx_bias,
		.maxlen		= sizeof(int),
		.mode		= 0644,
		.proc_handler	= proc_do_dev_weight,
	},
	{
		.procname	= "dev_weight_tx_bias",
		.data		= &dev_weight_tx_bias,
		.maxlen		= sizeof(int),
		.mode		= 0644,
		.proc_handler	= proc_do_dev_weight,
	},
	{
		.procname	= "netdev_max_backlog",
		.data		= &netdev_max_backlog,
		.maxlen		= sizeof(int),
		.mode		= 0644,
		.proc_handler	= proc_dointvec
	},
	{
		.procname	= "netdev_rss_key",
		.data		= &netdev_rss_key,
		.maxlen		= sizeof(int),
		.mode		= 0444,
		.proc_handler	= proc_do_rss_key,
	},
#ifdef CONFIG_BPF_JIT
	{
		.procname	= "bpf_jit_enable",
		.data		= &bpf_jit_enable,
		.maxlen		= sizeof(int),
		.mode		= 0644,
		.proc_handler	= proc_dointvec_minmax_bpf_enable,
# ifdef CONFIG_BPF_JIT_ALWAYS_ON
		.extra1		= &one,
		.extra2		= &one,
# else
		.extra1		= &zero,
		.extra2		= &two,
# endif
	},
# ifdef CONFIG_HAVE_EBPF_JIT
	{
		.procname	= "bpf_jit_harden",
		.data		= &bpf_jit_harden,
		.maxlen		= sizeof(int),
		.mode		= 0600,
		.proc_handler	= proc_dointvec_minmax_bpf_restricted,
		.extra1		= &zero,
		.extra2		= &two,
	},
	{
		.procname	= "bpf_jit_kallsyms",
		.data		= &bpf_jit_kallsyms,
		.maxlen		= sizeof(int),
		.mode		= 0600,
		.proc_handler	= proc_dointvec_minmax_bpf_restricted,
		.extra1		= &zero,
		.extra2		= &one,
	},
# endif
#endif
	{
		.procname	= "netdev_tstamp_prequeue",
		.data		= &netdev_tstamp_prequeue,
		.maxlen		= sizeof(int),
		.mode		= 0644,
		.proc_handler	= proc_dointvec
	},
	{
		.procname	= "message_cost",
		.data		= &net_ratelimit_state.interval,
		.maxlen		= sizeof(int),
		.mode		= 0644,
		.proc_handler	= proc_dointvec_jiffies,
	},
	{
		.procname	= "message_burst",
		.data		= &net_ratelimit_state.burst,
		.maxlen		= sizeof(int),
		.mode		= 0644,
		.proc_handler	= proc_dointvec,
	},
	{
		.procname	= "optmem_max",
		.data		= &sysctl_optmem_max,
		.maxlen		= sizeof(int),
		.mode		= 0644,
		.proc_handler	= proc_dointvec
	},
	{
		.procname	= "tstamp_allow_data",
		.data		= &sysctl_tstamp_allow_data,
		.maxlen		= sizeof(int),
		.mode		= 0644,
		.proc_handler	= proc_dointvec_minmax,
		.extra1		= &zero,
		.extra2		= &one
	},
#ifdef CONFIG_RPS
	{
		.procname	= "rps_sock_flow_entries",
		.maxlen		= sizeof(int),
		.mode		= 0644,
		.proc_handler	= rps_sock_flow_sysctl
	},
#endif
#ifdef CONFIG_NET_FLOW_LIMIT
	{
		.procname	= "flow_limit_cpu_bitmap",
		.mode		= 0644,
		.proc_handler	= flow_limit_cpu_sysctl
	},
	{
		.procname	= "flow_limit_table_len",
		.data		= &netdev_flow_limit_table_len,
		.maxlen		= sizeof(int),
		.mode		= 0644,
		.proc_handler	= flow_limit_table_len_sysctl
	},
#endif /* CONFIG_NET_FLOW_LIMIT */
#ifdef CONFIG_NET_RX_BUSY_POLL
	{
		.procname	= "busy_poll",
		.data		= &sysctl_net_busy_poll,
		.maxlen		= sizeof(unsigned int),
		.mode		= 0644,
		.proc_handler	= proc_dointvec_minmax,
		.extra1		= &zero,
	},
	{
		.procname	= "busy_read",
		.data		= &sysctl_net_busy_read,
		.maxlen		= sizeof(unsigned int),
		.mode		= 0644,
		.proc_handler	= proc_dointvec_minmax,
		.extra1		= &zero,
	},
#endif
#ifdef CONFIG_NET_SCHED
	{
		.procname	= "default_qdisc",
		.mode		= 0644,
		.maxlen		= IFNAMSIZ,
		.proc_handler	= set_default_qdisc
	},
#endif
#endif /* CONFIG_NET */
	{
		.procname	= "netdev_budget",
		.data		= &netdev_budget,
		.maxlen		= sizeof(int),
		.mode		= 0644,
		.proc_handler	= proc_dointvec
	},
	{
		.procname	= "warnings",
		.data		= &net_msg_warn,
		.maxlen		= sizeof(int),
		.mode		= 0644,
		.proc_handler	= proc_dointvec
	},
	{
		.procname	= "max_skb_frags",
		.data		= &sysctl_max_skb_frags,
		.maxlen		= sizeof(int),
		.mode		= 0644,
		.proc_handler	= proc_dointvec_minmax,
		.extra1		= &one,
		.extra2		= &max_skb_frags,
	},
	{
		.procname	= "netdev_budget_usecs",
		.data		= &netdev_budget_usecs,
		.maxlen		= sizeof(unsigned int),
		.mode		= 0644,
		.proc_handler	= proc_dointvec_minmax,
		.extra1		= &zero,
	},
	{
		.procname	= "fb_tunnels_only_for_init_net",
		.data		= &sysctl_fb_tunnels_only_for_init_net,
		.maxlen		= sizeof(int),
		.mode		= 0644,
		.proc_handler	= proc_dointvec_minmax,
		.extra1		= &zero,
		.extra2		= &one,
	},
<<<<<<< HEAD
=======
	{
		.procname	= "devconf_inherit_init_net",
		.data		= &sysctl_devconf_inherit_init_net,
		.maxlen		= sizeof(int),
		.mode		= 0644,
		.proc_handler	= proc_dointvec_minmax,
		.extra1		= &zero,
		.extra2		= &two,
	},
	{
		.procname	= "high_order_alloc_disable",
		.data		= &net_high_order_alloc_disable_key.key,
		.maxlen         = sizeof(net_high_order_alloc_disable_key),
		.mode		= 0644,
		.proc_handler	= proc_do_static_key,
	},
>>>>>>> 407d19ab
	{ }
};

static struct ctl_table netns_core_table[] = {
	{
		.procname	= "somaxconn",
		.data		= &init_net.core.sysctl_somaxconn,
		.maxlen		= sizeof(int),
		.mode		= 0644,
		.extra1		= &zero,
		.proc_handler	= proc_dointvec_minmax
	},
	{ }
};

static __net_init int sysctl_core_net_init(struct net *net)
{
	struct ctl_table *tbl;

	tbl = netns_core_table;
	if (!net_eq(net, &init_net)) {
		tbl = kmemdup(tbl, sizeof(netns_core_table), GFP_KERNEL);
		if (tbl == NULL)
			goto err_dup;

		tbl[0].data = &net->core.sysctl_somaxconn;

		/* Don't export any sysctls to unprivileged users */
		if (net->user_ns != &init_user_ns) {
			tbl[0].procname = NULL;
		}
	}

	net->core.sysctl_hdr = register_net_sysctl(net, "net/core", tbl);
	if (net->core.sysctl_hdr == NULL)
		goto err_reg;

	return 0;

err_reg:
	if (tbl != netns_core_table)
		kfree(tbl);
err_dup:
	return -ENOMEM;
}

static __net_exit void sysctl_core_net_exit(struct net *net)
{
	struct ctl_table *tbl;

	tbl = net->core.sysctl_hdr->ctl_table_arg;
	unregister_net_sysctl_table(net->core.sysctl_hdr);
	BUG_ON(tbl == netns_core_table);
	kfree(tbl);
}

static __net_initdata struct pernet_operations sysctl_core_ops = {
	.init = sysctl_core_net_init,
	.exit = sysctl_core_net_exit,
};

static __init int sysctl_core_init(void)
{
	register_net_sysctl(&init_net, "net/core", net_core_table);
	return register_pernet_subsys(&sysctl_core_ops);
}

fs_initcall(sysctl_core_init);<|MERGE_RESOLUTION|>--- conflicted
+++ resolved
@@ -28,11 +28,22 @@
 static int min_sndbuf = SOCK_MIN_SNDBUF;
 static int min_rcvbuf = SOCK_MIN_RCVBUF;
 static int max_skb_frags = MAX_SKB_FRAGS;
+static long long_one __maybe_unused = 1;
+static long long_max __maybe_unused = LONG_MAX;
 
 static int net_msg_warn;	/* Unused, but still a sysctl */
 
 int sysctl_fb_tunnels_only_for_init_net __read_mostly = 0;
 EXPORT_SYMBOL(sysctl_fb_tunnels_only_for_init_net);
+
+/* 0 - Keep current behavior:
+ *     IPv4: inherit all current settings from init_net
+ *     IPv6: reset all settings to default
+ * 1 - Both inherit all current settings from init_net
+ * 2 - Both reset all settings to default
+ */
+int sysctl_devconf_inherit_init_net __read_mostly;
+EXPORT_SYMBOL(sysctl_devconf_inherit_init_net);
 
 #ifdef CONFIG_RPS
 static int rps_sock_flow_sysctl(struct ctl_table *table, int write,
@@ -279,7 +290,6 @@
 	return ret;
 }
 
-# ifdef CONFIG_HAVE_EBPF_JIT
 static int
 proc_dointvec_minmax_bpf_restricted(struct ctl_table *table, int write,
 				    void __user *buffer, size_t *lenp,
@@ -290,7 +300,17 @@
 
 	return proc_dointvec_minmax(table, write, buffer, lenp, ppos);
 }
-# endif
+
+static int
+proc_dolongvec_minmax_bpf_restricted(struct ctl_table *table, int write,
+				     void __user *buffer, size_t *lenp,
+				     loff_t *ppos)
+{
+	if (!capable(CAP_SYS_ADMIN))
+		return -EPERM;
+
+	return proc_doulongvec_minmax(table, write, buffer, lenp, ppos);
+}
 #endif
 
 static struct ctl_table net_core_table[] = {
@@ -397,6 +417,15 @@
 		.extra2		= &one,
 	},
 # endif
+	{
+		.procname	= "bpf_jit_limit",
+		.data		= &bpf_jit_limit,
+		.maxlen		= sizeof(long),
+		.mode		= 0600,
+		.proc_handler	= proc_dolongvec_minmax_bpf_restricted,
+		.extra1		= &long_one,
+		.extra2		= &long_max,
+	},
 #endif
 	{
 		.procname	= "netdev_tstamp_prequeue",
@@ -524,8 +553,6 @@
 		.extra1		= &zero,
 		.extra2		= &one,
 	},
-<<<<<<< HEAD
-=======
 	{
 		.procname	= "devconf_inherit_init_net",
 		.data		= &sysctl_devconf_inherit_init_net,
@@ -542,7 +569,6 @@
 		.mode		= 0644,
 		.proc_handler	= proc_do_static_key,
 	},
->>>>>>> 407d19ab
 	{ }
 };
 
