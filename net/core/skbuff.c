--- conflicted
+++ resolved
@@ -77,6 +77,9 @@
 
 struct kmem_cache *skbuff_head_cache __ro_after_init;
 static struct kmem_cache *skbuff_fclone_cache __ro_after_init;
+#ifdef CONFIG_SKB_EXTENSIONS
+static struct kmem_cache *skbuff_ext_cache __ro_after_init;
+#endif
 int sysctl_max_skb_frags __read_mostly = MAX_SKB_FRAGS;
 EXPORT_SYMBOL(sysctl_max_skb_frags);
 
@@ -641,7 +644,6 @@
 void skb_release_head_state(struct sk_buff *skb)
 {
 	skb_dst_drop(skb);
-	secpath_reset(skb);
 	if (skb->destructor) {
 		WARN_ON(in_irq());
 		skb->destructor(skb);
@@ -649,9 +651,7 @@
 #if IS_ENABLED(CONFIG_NF_CONNTRACK)
 	nf_conntrack_put(skb_nfct(skb));
 #endif
-#if IS_ENABLED(CONFIG_BRIDGE_NETFILTER)
-	nf_bridge_put(skb->nf_bridge);
-#endif
+	skb_ext_put(skb);
 }
 
 /* Free everything but the sk_buff shell. */
@@ -831,9 +831,7 @@
 	new->dev		= old->dev;
 	memcpy(new->cb, old->cb, sizeof(old->cb));
 	skb_dst_copy(new, old);
-#ifdef CONFIG_XFRM
-	new->sp			= secpath_get(old->sp);
-#endif
+	__skb_ext_copy(new, old);
 	__nf_copy(new, old, false);
 
 	/* Note : this field could be in headers_start/headers_end section
@@ -1128,7 +1126,7 @@
 }
 EXPORT_SYMBOL_GPL(sock_zerocopy_put);
 
-void sock_zerocopy_put_abort(struct ubuf_info *uarg)
+void sock_zerocopy_put_abort(struct ubuf_info *uarg, bool have_uref)
 {
 	if (uarg) {
 		struct sock *sk = skb_from_uarg(uarg)->sk;
@@ -1136,21 +1134,17 @@
 		atomic_dec(&sk->sk_zckey);
 		uarg->len--;
 
-		sock_zerocopy_put(uarg);
+		if (have_uref)
+			sock_zerocopy_put(uarg);
 	}
 }
 EXPORT_SYMBOL_GPL(sock_zerocopy_put_abort);
 
-<<<<<<< HEAD
-extern int __zerocopy_sg_from_iter(struct sock *sk, struct sk_buff *skb,
-				   struct iov_iter *from, size_t length);
-=======
 int skb_zerocopy_iter_dgram(struct sk_buff *skb, struct msghdr *msg, int len)
 {
 	return __zerocopy_sg_from_iter(skb->sk, skb, &msg->msg_iter, len);
 }
 EXPORT_SYMBOL_GPL(skb_zerocopy_iter_dgram);
->>>>>>> 407d19ab
 
 int skb_zerocopy_iter_stream(struct sock *sk, struct sk_buff *skb,
 			     struct msghdr *msg, int len,
@@ -1178,7 +1172,7 @@
 		return err;
 	}
 
-	skb_zcopy_set(skb, uarg);
+	skb_zcopy_set(skb, uarg, NULL);
 	return skb->len - orig_len;
 }
 EXPORT_SYMBOL_GPL(skb_zerocopy_iter_stream);
@@ -1198,7 +1192,7 @@
 			if (skb_copy_ubufs(nskb, GFP_ATOMIC))
 				return -EIO;
 		}
-		skb_zcopy_set(nskb, skb_uarg(orig));
+		skb_zcopy_set(nskb, skb_uarg(orig), NULL);
 	}
 	return 0;
 }
@@ -1972,8 +1966,6 @@
 		struct sk_buff *insp = NULL;
 
 		do {
-			BUG_ON(!list);
-
 			if (list->len <= eat) {
 				/* Eaten as whole. */
 				eat -= list->len;
@@ -2414,19 +2406,6 @@
 }
 EXPORT_SYMBOL_GPL(skb_send_sock_locked);
 
-/* Send skb data on a socket. */
-int skb_send_sock(struct sock *sk, struct sk_buff *skb, int offset, int len)
-{
-	int ret = 0;
-
-	lock_sock(sk);
-	ret = skb_send_sock_locked(sk, skb, offset, len);
-	release_sock(sk);
-
-	return ret;
-}
-EXPORT_SYMBOL_GPL(skb_send_sock);
-
 /**
  *	skb_store_bits - store bits from kernel buffer to skb
  *	@skb: destination buffer
@@ -2693,6 +2672,65 @@
 }
 EXPORT_SYMBOL(skb_copy_and_csum_bits);
 
+__sum16 __skb_checksum_complete_head(struct sk_buff *skb, int len)
+{
+	__sum16 sum;
+
+	sum = csum_fold(skb_checksum(skb, 0, len, skb->csum));
+	/* See comments in __skb_checksum_complete(). */
+	if (likely(!sum)) {
+		if (unlikely(skb->ip_summed == CHECKSUM_COMPLETE) &&
+		    !skb->csum_complete_sw)
+			netdev_rx_csum_fault(skb->dev, skb);
+	}
+	if (!skb_shared(skb))
+		skb->csum_valid = !sum;
+	return sum;
+}
+EXPORT_SYMBOL(__skb_checksum_complete_head);
+
+/* This function assumes skb->csum already holds pseudo header's checksum,
+ * which has been changed from the hardware checksum, for example, by
+ * __skb_checksum_validate_complete(). And, the original skb->csum must
+ * have been validated unsuccessfully for CHECKSUM_COMPLETE case.
+ *
+ * It returns non-zero if the recomputed checksum is still invalid, otherwise
+ * zero. The new checksum is stored back into skb->csum unless the skb is
+ * shared.
+ */
+__sum16 __skb_checksum_complete(struct sk_buff *skb)
+{
+	__wsum csum;
+	__sum16 sum;
+
+	csum = skb_checksum(skb, 0, skb->len, 0);
+
+	sum = csum_fold(csum_add(skb->csum, csum));
+	/* This check is inverted, because we already knew the hardware
+	 * checksum is invalid before calling this function. So, if the
+	 * re-computed checksum is valid instead, then we have a mismatch
+	 * between the original skb->csum and skb_checksum(). This means either
+	 * the original hardware checksum is incorrect or we screw up skb->csum
+	 * when moving skb->data around.
+	 */
+	if (likely(!sum)) {
+		if (unlikely(skb->ip_summed == CHECKSUM_COMPLETE) &&
+		    !skb->csum_complete_sw)
+			netdev_rx_csum_fault(skb->dev, skb);
+	}
+
+	if (!skb_shared(skb)) {
+		/* Save full packet checksum */
+		skb->csum = csum;
+		skb->ip_summed = CHECKSUM_COMPLETE;
+		skb->csum_complete_sw = 1;
+		skb->csum_valid = !sum;
+	}
+
+	return sum;
+}
+EXPORT_SYMBOL(__skb_checksum_complete);
+
 static __wsum warn_crc32c_csum_update(const void *buff, int len, __wsum sum)
 {
 	net_warn_ratelimited(
@@ -3009,28 +3047,6 @@
 	spin_unlock_irqrestore(&list->lock, flags);
 }
 EXPORT_SYMBOL(skb_append);
-
-/**
- *	skb_insert	-	insert a buffer
- *	@old: buffer to insert before
- *	@newsk: buffer to insert
- *	@list: list to use
- *
- *	Place a packet before a given packet in a list. The list locks are
- * 	taken and this function is atomic with respect to other list locked
- *	calls.
- *
- *	A buffer cannot be placed on two lists at the same time.
- */
-void skb_insert(struct sk_buff *old, struct sk_buff *newsk, struct sk_buff_head *list)
-{
-	unsigned long flags;
-
-	spin_lock_irqsave(&list->lock, flags);
-	__skb_insert(newsk, old->prev, old, list);
-	spin_unlock_irqrestore(&list->lock, flags);
-}
-EXPORT_SYMBOL(skb_insert);
 
 static inline void skb_split_inside_header(struct sk_buff *skb,
 					   struct sk_buff* skb1,
@@ -3430,64 +3446,6 @@
 }
 EXPORT_SYMBOL(skb_find_text);
 
-/**
- * skb_append_datato_frags - append the user data to a skb
- * @sk: sock  structure
- * @skb: skb structure to be appended with user data.
- * @getfrag: call back function to be used for getting the user data
- * @from: pointer to user message iov
- * @length: length of the iov message
- *
- * Description: This procedure append the user data in the fragment part
- * of the skb if any page alloc fails user this procedure returns  -ENOMEM
- */
-int skb_append_datato_frags(struct sock *sk, struct sk_buff *skb,
-			int (*getfrag)(void *from, char *to, int offset,
-					int len, int odd, struct sk_buff *skb),
-			void *from, int length)
-{
-	int frg_cnt = skb_shinfo(skb)->nr_frags;
-	int copy;
-	int offset = 0;
-	int ret;
-	struct page_frag *pfrag = &current->task_frag;
-
-	do {
-		/* Return error if we don't have space for new frag */
-		if (frg_cnt >= MAX_SKB_FRAGS)
-			return -EMSGSIZE;
-
-		if (!sk_page_frag_refill(sk, pfrag))
-			return -ENOMEM;
-
-		/* copy the user data to page */
-		copy = min_t(int, length, pfrag->size - pfrag->offset);
-
-		ret = getfrag(from, page_address(pfrag->page) + pfrag->offset,
-			      offset, copy, 0, skb);
-		if (ret < 0)
-			return -EFAULT;
-
-		/* copy was successful so update the size parameters */
-		skb_fill_page_desc(skb, frg_cnt, pfrag->page, pfrag->offset,
-				   copy);
-		frg_cnt++;
-		pfrag->offset += copy;
-		get_page(pfrag->page);
-
-		skb->truesize += copy;
-		refcount_add(copy, &sk->sk_wmem_alloc);
-		skb->len += copy;
-		skb->data_len += copy;
-		offset += copy;
-		length -= copy;
-
-	} while (length > 0);
-
-	return 0;
-}
-EXPORT_SYMBOL(skb_append_datato_frags);
-
 int skb_append_pagefrags(struct sk_buff *skb, struct page *page,
 			 int offset, size_t size)
 {
@@ -3979,6 +3937,46 @@
 }
 EXPORT_SYMBOL_GPL(skb_gro_receive);
 
+#ifdef CONFIG_SKB_EXTENSIONS
+#define SKB_EXT_ALIGN_VALUE	8
+#define SKB_EXT_CHUNKSIZEOF(x)	(ALIGN((sizeof(x)), SKB_EXT_ALIGN_VALUE) / SKB_EXT_ALIGN_VALUE)
+
+static const u8 skb_ext_type_len[] = {
+#if IS_ENABLED(CONFIG_BRIDGE_NETFILTER)
+	[SKB_EXT_BRIDGE_NF] = SKB_EXT_CHUNKSIZEOF(struct nf_bridge_info),
+#endif
+#ifdef CONFIG_XFRM
+	[SKB_EXT_SEC_PATH] = SKB_EXT_CHUNKSIZEOF(struct sec_path),
+#endif
+};
+
+static __always_inline unsigned int skb_ext_total_length(void)
+{
+	return SKB_EXT_CHUNKSIZEOF(struct skb_ext) +
+#if IS_ENABLED(CONFIG_BRIDGE_NETFILTER)
+		skb_ext_type_len[SKB_EXT_BRIDGE_NF] +
+#endif
+#ifdef CONFIG_XFRM
+		skb_ext_type_len[SKB_EXT_SEC_PATH] +
+#endif
+		0;
+}
+
+static void skb_extensions_init(void)
+{
+	BUILD_BUG_ON(SKB_EXT_NUM >= 8);
+	BUILD_BUG_ON(skb_ext_total_length() > 255);
+
+	skbuff_ext_cache = kmem_cache_create("skbuff_ext_cache",
+					     SKB_EXT_ALIGN_VALUE * skb_ext_total_length(),
+					     0,
+					     SLAB_HWCACHE_ALIGN|SLAB_PANIC,
+					     NULL);
+}
+#else
+static void skb_extensions_init(void) {}
+#endif
+
 void __init skb_init(void)
 {
 	skbuff_head_cache = kmem_cache_create_usercopy("skbuff_head_cache",
@@ -3993,6 +3991,7 @@
 						0,
 						SLAB_HWCACHE_ALIGN|SLAB_PANIC,
 						NULL);
+	skb_extensions_init();
 }
 
 static int
@@ -4962,7 +4961,7 @@
 
 #ifdef CONFIG_NET_SWITCHDEV
 	skb->offload_fwd_mark = 0;
-	skb->offload_mr_fwd_mark = 0;
+	skb->offload_l3_fwd_mark = 0;
 #endif
 
 	if (!xnet)
@@ -5055,6 +5054,8 @@
  *
  * This is a helper to do that correctly considering GSO_BY_FRAGS.
  *
+ * @skb: GSO skb
+ *
  * @seg_len: The segmented length (from skb_gso_*_seglen). In the
  *           GSO_BY_FRAGS case this will be [header sizes + GSO_BY_FRAGS].
  *
@@ -5240,7 +5241,7 @@
 	int err;
 
 	if (likely(skb_vlan_tag_present(skb))) {
-		skb->vlan_tci = 0;
+		__vlan_hwaccel_clear_tag(skb);
 	} else {
 		if (unlikely(!eth_type_vlan(skb->protocol)))
 			return 0;
@@ -5631,4 +5632,149 @@
 	 * adjust skb->truesize, not knowing the frag truesize.
 	 */
 	skb->truesize = SKB_TRUESIZE(skb_end_offset(skb));
-}+}
+
+#ifdef CONFIG_SKB_EXTENSIONS
+static void *skb_ext_get_ptr(struct skb_ext *ext, enum skb_ext_id id)
+{
+	return (void *)ext + (ext->offset[id] * SKB_EXT_ALIGN_VALUE);
+}
+
+static struct skb_ext *skb_ext_alloc(void)
+{
+	struct skb_ext *new = kmem_cache_alloc(skbuff_ext_cache, GFP_ATOMIC);
+
+	if (new) {
+		memset(new->offset, 0, sizeof(new->offset));
+		refcount_set(&new->refcnt, 1);
+	}
+
+	return new;
+}
+
+static struct skb_ext *skb_ext_maybe_cow(struct skb_ext *old,
+					 unsigned int old_active)
+{
+	struct skb_ext *new;
+
+	if (refcount_read(&old->refcnt) == 1)
+		return old;
+
+	new = kmem_cache_alloc(skbuff_ext_cache, GFP_ATOMIC);
+	if (!new)
+		return NULL;
+
+	memcpy(new, old, old->chunks * SKB_EXT_ALIGN_VALUE);
+	refcount_set(&new->refcnt, 1);
+
+#ifdef CONFIG_XFRM
+	if (old_active & (1 << SKB_EXT_SEC_PATH)) {
+		struct sec_path *sp = skb_ext_get_ptr(old, SKB_EXT_SEC_PATH);
+		unsigned int i;
+
+		for (i = 0; i < sp->len; i++)
+			xfrm_state_hold(sp->xvec[i]);
+	}
+#endif
+	__skb_ext_put(old);
+	return new;
+}
+
+/**
+ * skb_ext_add - allocate space for given extension, COW if needed
+ * @skb: buffer
+ * @id: extension to allocate space for
+ *
+ * Allocates enough space for the given extension.
+ * If the extension is already present, a pointer to that extension
+ * is returned.
+ *
+ * If the skb was cloned, COW applies and the returned memory can be
+ * modified without changing the extension space of clones buffers.
+ *
+ * Returns pointer to the extension or NULL on allocation failure.
+ */
+void *skb_ext_add(struct sk_buff *skb, enum skb_ext_id id)
+{
+	struct skb_ext *new, *old = NULL;
+	unsigned int newlen, newoff;
+
+	if (skb->active_extensions) {
+		old = skb->extensions;
+
+		new = skb_ext_maybe_cow(old, skb->active_extensions);
+		if (!new)
+			return NULL;
+
+		if (__skb_ext_exist(new, id))
+			goto set_active;
+
+		newoff = new->chunks;
+	} else {
+		newoff = SKB_EXT_CHUNKSIZEOF(*new);
+
+		new = skb_ext_alloc();
+		if (!new)
+			return NULL;
+	}
+
+	newlen = newoff + skb_ext_type_len[id];
+	new->chunks = newlen;
+	new->offset[id] = newoff;
+set_active:
+	skb->extensions = new;
+	skb->active_extensions |= 1 << id;
+	return skb_ext_get_ptr(new, id);
+}
+EXPORT_SYMBOL(skb_ext_add);
+
+#ifdef CONFIG_XFRM
+static void skb_ext_put_sp(struct sec_path *sp)
+{
+	unsigned int i;
+
+	for (i = 0; i < sp->len; i++)
+		xfrm_state_put(sp->xvec[i]);
+}
+#endif
+
+void __skb_ext_del(struct sk_buff *skb, enum skb_ext_id id)
+{
+	struct skb_ext *ext = skb->extensions;
+
+	skb->active_extensions &= ~(1 << id);
+	if (skb->active_extensions == 0) {
+		skb->extensions = NULL;
+		__skb_ext_put(ext);
+#ifdef CONFIG_XFRM
+	} else if (id == SKB_EXT_SEC_PATH &&
+		   refcount_read(&ext->refcnt) == 1) {
+		struct sec_path *sp = skb_ext_get_ptr(ext, SKB_EXT_SEC_PATH);
+
+		skb_ext_put_sp(sp);
+		sp->len = 0;
+#endif
+	}
+}
+EXPORT_SYMBOL(__skb_ext_del);
+
+void __skb_ext_put(struct skb_ext *ext)
+{
+	/* If this is last clone, nothing can increment
+	 * it after check passes.  Avoids one atomic op.
+	 */
+	if (refcount_read(&ext->refcnt) == 1)
+		goto free_now;
+
+	if (!refcount_dec_and_test(&ext->refcnt))
+		return;
+free_now:
+#ifdef CONFIG_XFRM
+	if (__skb_ext_exist(ext, SKB_EXT_SEC_PATH))
+		skb_ext_put_sp(skb_ext_get_ptr(ext, SKB_EXT_SEC_PATH));
+#endif
+
+	kmem_cache_free(skbuff_ext_cache, ext);
+}
+EXPORT_SYMBOL(__skb_ext_put);
+#endif /* CONFIG_SKB_EXTENSIONS */