// SPDX-License-Identifier: GPL-2.0-or-later
/*
 * INET		An implementation of the TCP/IP protocol suite for the LINUX
 *		operating system.  INET is implemented using the  BSD Socket
 *		interface as the means of communication with the user level.
 *
 *		Routing netlink socket interface: protocol independent part.
 *
 * Authors:	Alexey Kuznetsov, <kuznet@ms2.inr.ac.ru>
 *
 *	Fixes:
 *	Vitaly E. Lavrov		RTA_OK arithmetics was wrong.
 */

#include <linux/bitops.h>
#include <linux/errno.h>
#include <linux/module.h>
#include <linux/types.h>
#include <linux/socket.h>
#include <linux/kernel.h>
#include <linux/timer.h>
#include <linux/string.h>
#include <linux/sockios.h>
#include <linux/net.h>
#include <linux/fcntl.h>
#include <linux/mm.h>
#include <linux/slab.h>
#include <linux/interrupt.h>
#include <linux/capability.h>
#include <linux/skbuff.h>
#include <linux/init.h>
#include <linux/security.h>
#include <linux/mutex.h>
#include <linux/if_addr.h>
#include <linux/if_bridge.h>
#include <linux/if_vlan.h>
#include <linux/pci.h>
#include <linux/etherdevice.h>
#include <linux/bpf.h>

#include <linux/uaccess.h>

#include <linux/inet.h>
#include <linux/netdevice.h>
#include <net/switchdev.h>
#include <net/ip.h>
#include <net/protocol.h>
#include <net/arp.h>
#include <net/route.h>
#include <net/udp.h>
#include <net/tcp.h>
#include <net/sock.h>
#include <net/pkt_sched.h>
#include <net/fib_rules.h>
#include <net/rtnetlink.h>
#include <net/net_namespace.h>

#define RTNL_MAX_TYPE		48
#define RTNL_SLAVE_MAX_TYPE	36

struct rtnl_link {
	rtnl_doit_func		doit;
	rtnl_dumpit_func	dumpit;
	struct module		*owner;
	unsigned int		flags;
	struct rcu_head		rcu;
};

static DEFINE_MUTEX(rtnl_mutex);

void rtnl_lock(void)
{
	mutex_lock(&rtnl_mutex);
}
EXPORT_SYMBOL(rtnl_lock);

int rtnl_lock_killable(void)
{
	return mutex_lock_killable(&rtnl_mutex);
}
EXPORT_SYMBOL(rtnl_lock_killable);

static struct sk_buff *defer_kfree_skb_list;
void rtnl_kfree_skbs(struct sk_buff *head, struct sk_buff *tail)
{
	if (head && tail) {
		tail->next = defer_kfree_skb_list;
		defer_kfree_skb_list = head;
	}
}
EXPORT_SYMBOL(rtnl_kfree_skbs);

void __rtnl_unlock(void)
{
	struct sk_buff *head = defer_kfree_skb_list;

	defer_kfree_skb_list = NULL;

	mutex_unlock(&rtnl_mutex);

	while (head) {
		struct sk_buff *next = head->next;

		kfree_skb(head);
		cond_resched();
		head = next;
	}
}

void rtnl_unlock(void)
{
	/* This fellow will unlock it for us. */
	netdev_run_todo();
}
EXPORT_SYMBOL(rtnl_unlock);

int rtnl_trylock(void)
{
	return mutex_trylock(&rtnl_mutex);
}
EXPORT_SYMBOL(rtnl_trylock);

int rtnl_is_locked(void)
{
	return mutex_is_locked(&rtnl_mutex);
}
EXPORT_SYMBOL(rtnl_is_locked);

#ifdef CONFIG_PROVE_LOCKING
bool lockdep_rtnl_is_held(void)
{
	return lockdep_is_held(&rtnl_mutex);
}
EXPORT_SYMBOL(lockdep_rtnl_is_held);
#endif /* #ifdef CONFIG_PROVE_LOCKING */

static struct rtnl_link *__rcu *rtnl_msg_handlers[RTNL_FAMILY_MAX + 1];

static inline int rtm_msgindex(int msgtype)
{
	int msgindex = msgtype - RTM_BASE;

	/*
	 * msgindex < 0 implies someone tried to register a netlink
	 * control code. msgindex >= RTM_NR_MSGTYPES may indicate that
	 * the message type has not been added to linux/rtnetlink.h
	 */
	BUG_ON(msgindex < 0 || msgindex >= RTM_NR_MSGTYPES);

	return msgindex;
}

static struct rtnl_link *rtnl_get_link(int protocol, int msgtype)
{
	struct rtnl_link **tab;

	if (protocol >= ARRAY_SIZE(rtnl_msg_handlers))
		protocol = PF_UNSPEC;

	tab = rcu_dereference_rtnl(rtnl_msg_handlers[protocol]);
	if (!tab)
		tab = rcu_dereference_rtnl(rtnl_msg_handlers[PF_UNSPEC]);

	return tab[msgtype];
}

static int rtnl_register_internal(struct module *owner,
				  int protocol, int msgtype,
				  rtnl_doit_func doit, rtnl_dumpit_func dumpit,
				  unsigned int flags)
{
	struct rtnl_link *link, *old;
	struct rtnl_link __rcu **tab;
	int msgindex;
	int ret = -ENOBUFS;

	BUG_ON(protocol < 0 || protocol > RTNL_FAMILY_MAX);
	msgindex = rtm_msgindex(msgtype);

	rtnl_lock();
	tab = rtnl_msg_handlers[protocol];
	if (tab == NULL) {
		tab = kcalloc(RTM_NR_MSGTYPES, sizeof(void *), GFP_KERNEL);
		if (!tab)
			goto unlock;

		/* ensures we see the 0 stores */
		rcu_assign_pointer(rtnl_msg_handlers[protocol], tab);
	}

	old = rtnl_dereference(tab[msgindex]);
	if (old) {
		link = kmemdup(old, sizeof(*old), GFP_KERNEL);
		if (!link)
			goto unlock;
	} else {
		link = kzalloc(sizeof(*link), GFP_KERNEL);
		if (!link)
			goto unlock;
	}

	WARN_ON(link->owner && link->owner != owner);
	link->owner = owner;

	WARN_ON(doit && link->doit && link->doit != doit);
	if (doit)
		link->doit = doit;
	WARN_ON(dumpit && link->dumpit && link->dumpit != dumpit);
	if (dumpit)
		link->dumpit = dumpit;

	link->flags |= flags;

	/* publish protocol:msgtype */
	rcu_assign_pointer(tab[msgindex], link);
	ret = 0;
	if (old)
		kfree_rcu(old, rcu);
unlock:
	rtnl_unlock();
	return ret;
}

/**
 * rtnl_register_module - Register a rtnetlink message type
 *
 * @owner: module registering the hook (THIS_MODULE)
 * @protocol: Protocol family or PF_UNSPEC
 * @msgtype: rtnetlink message type
 * @doit: Function pointer called for each request message
 * @dumpit: Function pointer called for each dump request (NLM_F_DUMP) message
 * @flags: rtnl_link_flags to modifiy behaviour of doit/dumpit functions
 *
 * Like rtnl_register, but for use by removable modules.
 */
int rtnl_register_module(struct module *owner,
			 int protocol, int msgtype,
			 rtnl_doit_func doit, rtnl_dumpit_func dumpit,
			 unsigned int flags)
{
	return rtnl_register_internal(owner, protocol, msgtype,
				      doit, dumpit, flags);
}
EXPORT_SYMBOL_GPL(rtnl_register_module);

/**
 * rtnl_register - Register a rtnetlink message type
 * @protocol: Protocol family or PF_UNSPEC
 * @msgtype: rtnetlink message type
 * @doit: Function pointer called for each request message
 * @dumpit: Function pointer called for each dump request (NLM_F_DUMP) message
 * @flags: rtnl_link_flags to modifiy behaviour of doit/dumpit functions
 *
 * Registers the specified function pointers (at least one of them has
 * to be non-NULL) to be called whenever a request message for the
 * specified protocol family and message type is received.
 *
 * The special protocol family PF_UNSPEC may be used to define fallback
 * function pointers for the case when no entry for the specific protocol
 * family exists.
 */
void rtnl_register(int protocol, int msgtype,
		   rtnl_doit_func doit, rtnl_dumpit_func dumpit,
		   unsigned int flags)
{
	int err;

	err = rtnl_register_internal(NULL, protocol, msgtype, doit, dumpit,
				     flags);
	if (err)
		pr_err("Unable to register rtnetlink message handler, "
		       "protocol = %d, message type = %d\n", protocol, msgtype);
}

/**
 * rtnl_unregister - Unregister a rtnetlink message type
 * @protocol: Protocol family or PF_UNSPEC
 * @msgtype: rtnetlink message type
 *
 * Returns 0 on success or a negative error code.
 */
int rtnl_unregister(int protocol, int msgtype)
{
	struct rtnl_link **tab, *link;
	int msgindex;

	BUG_ON(protocol < 0 || protocol > RTNL_FAMILY_MAX);
	msgindex = rtm_msgindex(msgtype);

	rtnl_lock();
	tab = rtnl_dereference(rtnl_msg_handlers[protocol]);
	if (!tab) {
		rtnl_unlock();
		return -ENOENT;
	}

	link = tab[msgindex];
	rcu_assign_pointer(tab[msgindex], NULL);
	rtnl_unlock();

	kfree_rcu(link, rcu);

	return 0;
}
EXPORT_SYMBOL_GPL(rtnl_unregister);

/**
 * rtnl_unregister_all - Unregister all rtnetlink message type of a protocol
 * @protocol : Protocol family or PF_UNSPEC
 *
 * Identical to calling rtnl_unregster() for all registered message types
 * of a certain protocol family.
 */
void rtnl_unregister_all(int protocol)
{
	struct rtnl_link **tab, *link;
	int msgindex;

	BUG_ON(protocol < 0 || protocol > RTNL_FAMILY_MAX);

	rtnl_lock();
	tab = rtnl_msg_handlers[protocol];
	if (!tab) {
		rtnl_unlock();
		return;
	}
	RCU_INIT_POINTER(rtnl_msg_handlers[protocol], NULL);
	for (msgindex = 0; msgindex < RTM_NR_MSGTYPES; msgindex++) {
		link = tab[msgindex];
		if (!link)
			continue;

		rcu_assign_pointer(tab[msgindex], NULL);
		kfree_rcu(link, rcu);
	}
	rtnl_unlock();

	synchronize_net();

	kfree(tab);
}
EXPORT_SYMBOL_GPL(rtnl_unregister_all);

static LIST_HEAD(link_ops);

static const struct rtnl_link_ops *rtnl_link_ops_get(const char *kind)
{
	const struct rtnl_link_ops *ops;

	list_for_each_entry(ops, &link_ops, list) {
		if (!strcmp(ops->kind, kind))
			return ops;
	}
	return NULL;
}

/**
 * __rtnl_link_register - Register rtnl_link_ops with rtnetlink.
 * @ops: struct rtnl_link_ops * to register
 *
 * The caller must hold the rtnl_mutex. This function should be used
 * by drivers that create devices during module initialization. It
 * must be called before registering the devices.
 *
 * Returns 0 on success or a negative error code.
 */
int __rtnl_link_register(struct rtnl_link_ops *ops)
{
	if (rtnl_link_ops_get(ops->kind))
		return -EEXIST;

	/* The check for setup is here because if ops
	 * does not have that filled up, it is not possible
	 * to use the ops for creating device. So do not
	 * fill up dellink as well. That disables rtnl_dellink.
	 */
	if (ops->setup && !ops->dellink)
		ops->dellink = unregister_netdevice_queue;

	list_add_tail(&ops->list, &link_ops);
	return 0;
}
EXPORT_SYMBOL_GPL(__rtnl_link_register);

/**
 * rtnl_link_register - Register rtnl_link_ops with rtnetlink.
 * @ops: struct rtnl_link_ops * to register
 *
 * Returns 0 on success or a negative error code.
 */
int rtnl_link_register(struct rtnl_link_ops *ops)
{
	int err;

	/* Sanity-check max sizes to avoid stack buffer overflow. */
	if (WARN_ON(ops->maxtype > RTNL_MAX_TYPE ||
		    ops->slave_maxtype > RTNL_SLAVE_MAX_TYPE))
		return -EINVAL;

	rtnl_lock();
	err = __rtnl_link_register(ops);
	rtnl_unlock();
	return err;
}
EXPORT_SYMBOL_GPL(rtnl_link_register);

static void __rtnl_kill_links(struct net *net, struct rtnl_link_ops *ops)
{
	struct net_device *dev;
	LIST_HEAD(list_kill);

	for_each_netdev(net, dev) {
		if (dev->rtnl_link_ops == ops)
			ops->dellink(dev, &list_kill);
	}
	unregister_netdevice_many(&list_kill);
}

/**
 * __rtnl_link_unregister - Unregister rtnl_link_ops from rtnetlink.
 * @ops: struct rtnl_link_ops * to unregister
 *
 * The caller must hold the rtnl_mutex and guarantee net_namespace_list
 * integrity (hold pernet_ops_rwsem for writing to close the race
 * with setup_net() and cleanup_net()).
 */
void __rtnl_link_unregister(struct rtnl_link_ops *ops)
{
	struct net *net;

	for_each_net(net) {
		__rtnl_kill_links(net, ops);
	}
	list_del(&ops->list);
}
EXPORT_SYMBOL_GPL(__rtnl_link_unregister);

/* Return with the rtnl_lock held when there are no network
 * devices unregistering in any network namespace.
 */
static void rtnl_lock_unregistering_all(void)
{
	struct net *net;
	bool unregistering;
	DEFINE_WAIT_FUNC(wait, woken_wake_function);

	add_wait_queue(&netdev_unregistering_wq, &wait);
	for (;;) {
		unregistering = false;
		rtnl_lock();
		/* We held write locked pernet_ops_rwsem, and parallel
		 * setup_net() and cleanup_net() are not possible.
		 */
		for_each_net(net) {
			if (net->dev_unreg_count > 0) {
				unregistering = true;
				break;
			}
		}
		if (!unregistering)
			break;
		__rtnl_unlock();

		wait_woken(&wait, TASK_UNINTERRUPTIBLE, MAX_SCHEDULE_TIMEOUT);
	}
	remove_wait_queue(&netdev_unregistering_wq, &wait);
}

/**
 * rtnl_link_unregister - Unregister rtnl_link_ops from rtnetlink.
 * @ops: struct rtnl_link_ops * to unregister
 */
void rtnl_link_unregister(struct rtnl_link_ops *ops)
{
	/* Close the race with setup_net() and cleanup_net() */
	down_write(&pernet_ops_rwsem);
	rtnl_lock_unregistering_all();
	__rtnl_link_unregister(ops);
	rtnl_unlock();
	up_write(&pernet_ops_rwsem);
}
EXPORT_SYMBOL_GPL(rtnl_link_unregister);

static size_t rtnl_link_get_slave_info_data_size(const struct net_device *dev)
{
	struct net_device *master_dev;
	const struct rtnl_link_ops *ops;
	size_t size = 0;

	rcu_read_lock();

	master_dev = netdev_master_upper_dev_get_rcu((struct net_device *)dev);
	if (!master_dev)
		goto out;

	ops = master_dev->rtnl_link_ops;
	if (!ops || !ops->get_slave_size)
		goto out;
	/* IFLA_INFO_SLAVE_DATA + nested data */
	size = nla_total_size(sizeof(struct nlattr)) +
	       ops->get_slave_size(master_dev, dev);

out:
	rcu_read_unlock();
	return size;
}

static size_t rtnl_link_get_size(const struct net_device *dev)
{
	const struct rtnl_link_ops *ops = dev->rtnl_link_ops;
	size_t size;

	if (!ops)
		return 0;

	size = nla_total_size(sizeof(struct nlattr)) + /* IFLA_LINKINFO */
	       nla_total_size(strlen(ops->kind) + 1);  /* IFLA_INFO_KIND */

	if (ops->get_size)
		/* IFLA_INFO_DATA + nested data */
		size += nla_total_size(sizeof(struct nlattr)) +
			ops->get_size(dev);

	if (ops->get_xstats_size)
		/* IFLA_INFO_XSTATS */
		size += nla_total_size(ops->get_xstats_size(dev));

	size += rtnl_link_get_slave_info_data_size(dev);

	return size;
}

static LIST_HEAD(rtnl_af_ops);

static const struct rtnl_af_ops *rtnl_af_lookup(const int family)
{
	const struct rtnl_af_ops *ops;

	list_for_each_entry_rcu(ops, &rtnl_af_ops, list) {
		if (ops->family == family)
			return ops;
	}

	return NULL;
}

/**
 * rtnl_af_register - Register rtnl_af_ops with rtnetlink.
 * @ops: struct rtnl_af_ops * to register
 *
 * Returns 0 on success or a negative error code.
 */
void rtnl_af_register(struct rtnl_af_ops *ops)
{
	rtnl_lock();
	list_add_tail_rcu(&ops->list, &rtnl_af_ops);
	rtnl_unlock();
}
EXPORT_SYMBOL_GPL(rtnl_af_register);

/**
 * rtnl_af_unregister - Unregister rtnl_af_ops from rtnetlink.
 * @ops: struct rtnl_af_ops * to unregister
 */
void rtnl_af_unregister(struct rtnl_af_ops *ops)
{
	rtnl_lock();
	list_del_rcu(&ops->list);
	rtnl_unlock();

	synchronize_rcu();
}
EXPORT_SYMBOL_GPL(rtnl_af_unregister);

static size_t rtnl_link_get_af_size(const struct net_device *dev,
				    u32 ext_filter_mask)
{
	struct rtnl_af_ops *af_ops;
	size_t size;

	/* IFLA_AF_SPEC */
	size = nla_total_size(sizeof(struct nlattr));

	rcu_read_lock();
	list_for_each_entry_rcu(af_ops, &rtnl_af_ops, list) {
		if (af_ops->get_link_af_size) {
			/* AF_* + nested data */
			size += nla_total_size(sizeof(struct nlattr)) +
				af_ops->get_link_af_size(dev, ext_filter_mask);
		}
	}
	rcu_read_unlock();

	return size;
}

static bool rtnl_have_link_slave_info(const struct net_device *dev)
{
	struct net_device *master_dev;
	bool ret = false;

	rcu_read_lock();

	master_dev = netdev_master_upper_dev_get_rcu((struct net_device *)dev);
	if (master_dev && master_dev->rtnl_link_ops)
		ret = true;
	rcu_read_unlock();
	return ret;
}

static int rtnl_link_slave_info_fill(struct sk_buff *skb,
				     const struct net_device *dev)
{
	struct net_device *master_dev;
	const struct rtnl_link_ops *ops;
	struct nlattr *slave_data;
	int err;

	master_dev = netdev_master_upper_dev_get((struct net_device *) dev);
	if (!master_dev)
		return 0;
	ops = master_dev->rtnl_link_ops;
	if (!ops)
		return 0;
	if (nla_put_string(skb, IFLA_INFO_SLAVE_KIND, ops->kind) < 0)
		return -EMSGSIZE;
	if (ops->fill_slave_info) {
		slave_data = nla_nest_start_noflag(skb, IFLA_INFO_SLAVE_DATA);
		if (!slave_data)
			return -EMSGSIZE;
		err = ops->fill_slave_info(skb, master_dev, dev);
		if (err < 0)
			goto err_cancel_slave_data;
		nla_nest_end(skb, slave_data);
	}
	return 0;

err_cancel_slave_data:
	nla_nest_cancel(skb, slave_data);
	return err;
}

static int rtnl_link_info_fill(struct sk_buff *skb,
			       const struct net_device *dev)
{
	const struct rtnl_link_ops *ops = dev->rtnl_link_ops;
	struct nlattr *data;
	int err;

	if (!ops)
		return 0;
	if (nla_put_string(skb, IFLA_INFO_KIND, ops->kind) < 0)
		return -EMSGSIZE;
	if (ops->fill_xstats) {
		err = ops->fill_xstats(skb, dev);
		if (err < 0)
			return err;
	}
	if (ops->fill_info) {
		data = nla_nest_start_noflag(skb, IFLA_INFO_DATA);
		if (data == NULL)
			return -EMSGSIZE;
		err = ops->fill_info(skb, dev);
		if (err < 0)
			goto err_cancel_data;
		nla_nest_end(skb, data);
	}
	return 0;

err_cancel_data:
	nla_nest_cancel(skb, data);
	return err;
}

static int rtnl_link_fill(struct sk_buff *skb, const struct net_device *dev)
{
	struct nlattr *linkinfo;
	int err = -EMSGSIZE;

	linkinfo = nla_nest_start_noflag(skb, IFLA_LINKINFO);
	if (linkinfo == NULL)
		goto out;

	err = rtnl_link_info_fill(skb, dev);
	if (err < 0)
		goto err_cancel_link;

	err = rtnl_link_slave_info_fill(skb, dev);
	if (err < 0)
		goto err_cancel_link;

	nla_nest_end(skb, linkinfo);
	return 0;

err_cancel_link:
	nla_nest_cancel(skb, linkinfo);
out:
	return err;
}

int rtnetlink_send(struct sk_buff *skb, struct net *net, u32 pid, unsigned int group, int echo)
{
	struct sock *rtnl = net->rtnl;
	int err = 0;

	NETLINK_CB(skb).dst_group = group;
	if (echo)
		refcount_inc(&skb->users);
	netlink_broadcast(rtnl, skb, pid, group, GFP_KERNEL);
	if (echo)
		err = netlink_unicast(rtnl, skb, pid, MSG_DONTWAIT);
	return err;
}

int rtnl_unicast(struct sk_buff *skb, struct net *net, u32 pid)
{
	struct sock *rtnl = net->rtnl;

	return nlmsg_unicast(rtnl, skb, pid);
}
EXPORT_SYMBOL(rtnl_unicast);

void rtnl_notify(struct sk_buff *skb, struct net *net, u32 pid, u32 group,
		 struct nlmsghdr *nlh, gfp_t flags)
{
	struct sock *rtnl = net->rtnl;
	int report = 0;

	if (nlh)
		report = nlmsg_report(nlh);

	nlmsg_notify(rtnl, skb, pid, group, report, flags);
}
EXPORT_SYMBOL(rtnl_notify);

void rtnl_set_sk_err(struct net *net, u32 group, int error)
{
	struct sock *rtnl = net->rtnl;

	netlink_set_err(rtnl, 0, group, error);
}
EXPORT_SYMBOL(rtnl_set_sk_err);

int rtnetlink_put_metrics(struct sk_buff *skb, u32 *metrics)
{
	struct nlattr *mx;
	int i, valid = 0;

	mx = nla_nest_start_noflag(skb, RTA_METRICS);
	if (mx == NULL)
		return -ENOBUFS;

	for (i = 0; i < RTAX_MAX; i++) {
		if (metrics[i]) {
			if (i == RTAX_CC_ALGO - 1) {
				char tmp[TCP_CA_NAME_MAX], *name;

				name = tcp_ca_get_name_by_key(metrics[i], tmp);
				if (!name)
					continue;
				if (nla_put_string(skb, i + 1, name))
					goto nla_put_failure;
			} else if (i == RTAX_FEATURES - 1) {
				u32 user_features = metrics[i] & RTAX_FEATURE_MASK;

				if (!user_features)
					continue;
				BUILD_BUG_ON(RTAX_FEATURE_MASK & DST_FEATURE_MASK);
				if (nla_put_u32(skb, i + 1, user_features))
					goto nla_put_failure;
			} else {
				if (nla_put_u32(skb, i + 1, metrics[i]))
					goto nla_put_failure;
			}
			valid++;
		}
	}

	if (!valid) {
		nla_nest_cancel(skb, mx);
		return 0;
	}

	return nla_nest_end(skb, mx);

nla_put_failure:
	nla_nest_cancel(skb, mx);
	return -EMSGSIZE;
}
EXPORT_SYMBOL(rtnetlink_put_metrics);

int rtnl_put_cacheinfo(struct sk_buff *skb, struct dst_entry *dst, u32 id,
		       long expires, u32 error)
{
	struct rta_cacheinfo ci = {
		.rta_error = error,
		.rta_id =  id,
	};

	if (dst) {
		ci.rta_lastuse = jiffies_delta_to_clock_t(jiffies - dst->lastuse);
		ci.rta_used = dst->__use;
		ci.rta_clntref = atomic_read(&dst->__refcnt);
	}
	if (expires) {
		unsigned long clock;

		clock = jiffies_to_clock_t(abs(expires));
		clock = min_t(unsigned long, clock, INT_MAX);
		ci.rta_expires = (expires > 0) ? clock : -clock;
	}
	return nla_put(skb, RTA_CACHEINFO, sizeof(ci), &ci);
}
EXPORT_SYMBOL_GPL(rtnl_put_cacheinfo);

static void set_operstate(struct net_device *dev, unsigned char transition)
{
	unsigned char operstate = dev->operstate;

	switch (transition) {
	case IF_OPER_UP:
		if ((operstate == IF_OPER_DORMANT ||
		     operstate == IF_OPER_UNKNOWN) &&
		    !netif_dormant(dev))
			operstate = IF_OPER_UP;
		break;

	case IF_OPER_DORMANT:
		if (operstate == IF_OPER_UP ||
		    operstate == IF_OPER_UNKNOWN)
			operstate = IF_OPER_DORMANT;
		break;
	}

	if (dev->operstate != operstate) {
		write_lock_bh(&dev_base_lock);
		dev->operstate = operstate;
		write_unlock_bh(&dev_base_lock);
		netdev_state_change(dev);
	}
}

static unsigned int rtnl_dev_get_flags(const struct net_device *dev)
{
	return (dev->flags & ~(IFF_PROMISC | IFF_ALLMULTI)) |
	       (dev->gflags & (IFF_PROMISC | IFF_ALLMULTI));
}

static unsigned int rtnl_dev_combine_flags(const struct net_device *dev,
					   const struct ifinfomsg *ifm)
{
	unsigned int flags = ifm->ifi_flags;

	/* bugwards compatibility: ifi_change == 0 is treated as ~0 */
	if (ifm->ifi_change)
		flags = (flags & ifm->ifi_change) |
			(rtnl_dev_get_flags(dev) & ~ifm->ifi_change);

	return flags;
}

static void copy_rtnl_link_stats(struct rtnl_link_stats *a,
				 const struct rtnl_link_stats64 *b)
{
	a->rx_packets = b->rx_packets;
	a->tx_packets = b->tx_packets;
	a->rx_bytes = b->rx_bytes;
	a->tx_bytes = b->tx_bytes;
	a->rx_errors = b->rx_errors;
	a->tx_errors = b->tx_errors;
	a->rx_dropped = b->rx_dropped;
	a->tx_dropped = b->tx_dropped;

	a->multicast = b->multicast;
	a->collisions = b->collisions;

	a->rx_length_errors = b->rx_length_errors;
	a->rx_over_errors = b->rx_over_errors;
	a->rx_crc_errors = b->rx_crc_errors;
	a->rx_frame_errors = b->rx_frame_errors;
	a->rx_fifo_errors = b->rx_fifo_errors;
	a->rx_missed_errors = b->rx_missed_errors;

	a->tx_aborted_errors = b->tx_aborted_errors;
	a->tx_carrier_errors = b->tx_carrier_errors;
	a->tx_fifo_errors = b->tx_fifo_errors;
	a->tx_heartbeat_errors = b->tx_heartbeat_errors;
	a->tx_window_errors = b->tx_window_errors;

	a->rx_compressed = b->rx_compressed;
	a->tx_compressed = b->tx_compressed;

	a->rx_nohandler = b->rx_nohandler;
}

/* All VF info */
static inline int rtnl_vfinfo_size(const struct net_device *dev,
				   u32 ext_filter_mask)
{
	if (dev->dev.parent && (ext_filter_mask & RTEXT_FILTER_VF)) {
		int num_vfs = dev_num_vf(dev->dev.parent);
		size_t size = nla_total_size(0);
		size += num_vfs *
			(nla_total_size(0) +
			 nla_total_size(sizeof(struct ifla_vf_mac)) +
			 nla_total_size(sizeof(struct ifla_vf_vlan)) +
			 nla_total_size(0) + /* nest IFLA_VF_VLAN_LIST */
			 nla_total_size(MAX_VLAN_LIST_LEN *
					sizeof(struct ifla_vf_vlan_info)) +
			 nla_total_size(sizeof(struct ifla_vf_spoofchk)) +
			 nla_total_size(sizeof(struct ifla_vf_tx_rate)) +
			 nla_total_size(sizeof(struct ifla_vf_rate)) +
			 nla_total_size(sizeof(struct ifla_vf_link_state)) +
			 nla_total_size(sizeof(struct ifla_vf_rss_query_en)) +
			 nla_total_size(0) + /* nest IFLA_VF_STATS */
			 /* IFLA_VF_STATS_RX_PACKETS */
			 nla_total_size_64bit(sizeof(__u64)) +
			 /* IFLA_VF_STATS_TX_PACKETS */
			 nla_total_size_64bit(sizeof(__u64)) +
			 /* IFLA_VF_STATS_RX_BYTES */
			 nla_total_size_64bit(sizeof(__u64)) +
			 /* IFLA_VF_STATS_TX_BYTES */
			 nla_total_size_64bit(sizeof(__u64)) +
			 /* IFLA_VF_STATS_BROADCAST */
			 nla_total_size_64bit(sizeof(__u64)) +
			 /* IFLA_VF_STATS_MULTICAST */
			 nla_total_size_64bit(sizeof(__u64)) +
			 /* IFLA_VF_STATS_RX_DROPPED */
			 nla_total_size_64bit(sizeof(__u64)) +
			 /* IFLA_VF_STATS_TX_DROPPED */
			 nla_total_size_64bit(sizeof(__u64)) +
			 nla_total_size(sizeof(struct ifla_vf_trust)));
		return size;
	} else
		return 0;
}

static size_t rtnl_port_size(const struct net_device *dev,
			     u32 ext_filter_mask)
{
	size_t port_size = nla_total_size(4)		/* PORT_VF */
		+ nla_total_size(PORT_PROFILE_MAX)	/* PORT_PROFILE */
		+ nla_total_size(PORT_UUID_MAX)		/* PORT_INSTANCE_UUID */
		+ nla_total_size(PORT_UUID_MAX)		/* PORT_HOST_UUID */
		+ nla_total_size(1)			/* PROT_VDP_REQUEST */
		+ nla_total_size(2);			/* PORT_VDP_RESPONSE */
	size_t vf_ports_size = nla_total_size(sizeof(struct nlattr));
	size_t vf_port_size = nla_total_size(sizeof(struct nlattr))
		+ port_size;
	size_t port_self_size = nla_total_size(sizeof(struct nlattr))
		+ port_size;

	if (!dev->netdev_ops->ndo_get_vf_port || !dev->dev.parent ||
	    !(ext_filter_mask & RTEXT_FILTER_VF))
		return 0;
	if (dev_num_vf(dev->dev.parent))
		return port_self_size + vf_ports_size +
			vf_port_size * dev_num_vf(dev->dev.parent);
	else
		return port_self_size;
}

static size_t rtnl_xdp_size(void)
{
	size_t xdp_size = nla_total_size(0) +	/* nest IFLA_XDP */
			  nla_total_size(1) +	/* XDP_ATTACHED */
			  nla_total_size(4) +	/* XDP_PROG_ID (or 1st mode) */
			  nla_total_size(4);	/* XDP_<mode>_PROG_ID */

	return xdp_size;
}

static noinline size_t if_nlmsg_size(const struct net_device *dev,
				     u32 ext_filter_mask)
{
	return NLMSG_ALIGN(sizeof(struct ifinfomsg))
	       + nla_total_size(IFNAMSIZ) /* IFLA_IFNAME */
	       + nla_total_size(IFALIASZ) /* IFLA_IFALIAS */
	       + nla_total_size(IFNAMSIZ) /* IFLA_QDISC */
	       + nla_total_size_64bit(sizeof(struct rtnl_link_ifmap))
	       + nla_total_size(sizeof(struct rtnl_link_stats))
	       + nla_total_size_64bit(sizeof(struct rtnl_link_stats64))
	       + nla_total_size(MAX_ADDR_LEN) /* IFLA_ADDRESS */
	       + nla_total_size(MAX_ADDR_LEN) /* IFLA_BROADCAST */
	       + nla_total_size(4) /* IFLA_TXQLEN */
	       + nla_total_size(4) /* IFLA_WEIGHT */
	       + nla_total_size(4) /* IFLA_MTU */
	       + nla_total_size(4) /* IFLA_LINK */
	       + nla_total_size(4) /* IFLA_MASTER */
	       + nla_total_size(1) /* IFLA_CARRIER */
	       + nla_total_size(4) /* IFLA_PROMISCUITY */
	       + nla_total_size(4) /* IFLA_NUM_TX_QUEUES */
	       + nla_total_size(4) /* IFLA_NUM_RX_QUEUES */
	       + nla_total_size(4) /* IFLA_GSO_MAX_SEGS */
	       + nla_total_size(4) /* IFLA_GSO_MAX_SIZE */
	       + nla_total_size(1) /* IFLA_OPERSTATE */
	       + nla_total_size(1) /* IFLA_LINKMODE */
	       + nla_total_size(4) /* IFLA_CARRIER_CHANGES */
	       + nla_total_size(4) /* IFLA_LINK_NETNSID */
	       + nla_total_size(4) /* IFLA_GROUP */
	       + nla_total_size(ext_filter_mask
			        & RTEXT_FILTER_VF ? 4 : 0) /* IFLA_NUM_VF */
	       + rtnl_vfinfo_size(dev, ext_filter_mask) /* IFLA_VFINFO_LIST */
	       + rtnl_port_size(dev, ext_filter_mask) /* IFLA_VF_PORTS + IFLA_PORT_SELF */
	       + rtnl_link_get_size(dev) /* IFLA_LINKINFO */
	       + rtnl_link_get_af_size(dev, ext_filter_mask) /* IFLA_AF_SPEC */
	       + nla_total_size(MAX_PHYS_ITEM_ID_LEN) /* IFLA_PHYS_PORT_ID */
	       + nla_total_size(MAX_PHYS_ITEM_ID_LEN) /* IFLA_PHYS_SWITCH_ID */
	       + nla_total_size(IFNAMSIZ) /* IFLA_PHYS_PORT_NAME */
	       + rtnl_xdp_size() /* IFLA_XDP */
	       + nla_total_size(4)  /* IFLA_EVENT */
	       + nla_total_size(4)  /* IFLA_NEW_NETNSID */
	       + nla_total_size(4)  /* IFLA_NEW_IFINDEX */
	       + nla_total_size(1)  /* IFLA_PROTO_DOWN */
	       + nla_total_size(4)  /* IFLA_IF_NETNSID */
	       + nla_total_size(4)  /* IFLA_CARRIER_UP_COUNT */
	       + nla_total_size(4)  /* IFLA_CARRIER_DOWN_COUNT */
	       + nla_total_size(4)  /* IFLA_MIN_MTU */
	       + nla_total_size(4)  /* IFLA_MAX_MTU */
	       + 0;
}

static int rtnl_vf_ports_fill(struct sk_buff *skb, struct net_device *dev)
{
	struct nlattr *vf_ports;
	struct nlattr *vf_port;
	int vf;
	int err;

	vf_ports = nla_nest_start_noflag(skb, IFLA_VF_PORTS);
	if (!vf_ports)
		return -EMSGSIZE;

	for (vf = 0; vf < dev_num_vf(dev->dev.parent); vf++) {
		vf_port = nla_nest_start_noflag(skb, IFLA_VF_PORT);
		if (!vf_port)
			goto nla_put_failure;
		if (nla_put_u32(skb, IFLA_PORT_VF, vf))
			goto nla_put_failure;
		err = dev->netdev_ops->ndo_get_vf_port(dev, vf, skb);
		if (err == -EMSGSIZE)
			goto nla_put_failure;
		if (err) {
			nla_nest_cancel(skb, vf_port);
			continue;
		}
		nla_nest_end(skb, vf_port);
	}

	nla_nest_end(skb, vf_ports);

	return 0;

nla_put_failure:
	nla_nest_cancel(skb, vf_ports);
	return -EMSGSIZE;
}

static int rtnl_port_self_fill(struct sk_buff *skb, struct net_device *dev)
{
	struct nlattr *port_self;
	int err;

	port_self = nla_nest_start_noflag(skb, IFLA_PORT_SELF);
	if (!port_self)
		return -EMSGSIZE;

	err = dev->netdev_ops->ndo_get_vf_port(dev, PORT_SELF_VF, skb);
	if (err) {
		nla_nest_cancel(skb, port_self);
		return (err == -EMSGSIZE) ? err : 0;
	}

	nla_nest_end(skb, port_self);

	return 0;
}

static int rtnl_port_fill(struct sk_buff *skb, struct net_device *dev,
			  u32 ext_filter_mask)
{
	int err;

	if (!dev->netdev_ops->ndo_get_vf_port || !dev->dev.parent ||
	    !(ext_filter_mask & RTEXT_FILTER_VF))
		return 0;

	err = rtnl_port_self_fill(skb, dev);
	if (err)
		return err;

	if (dev_num_vf(dev->dev.parent)) {
		err = rtnl_vf_ports_fill(skb, dev);
		if (err)
			return err;
	}

	return 0;
}

static int rtnl_phys_port_id_fill(struct sk_buff *skb, struct net_device *dev)
{
	int err;
	struct netdev_phys_item_id ppid;

	err = dev_get_phys_port_id(dev, &ppid);
	if (err) {
		if (err == -EOPNOTSUPP)
			return 0;
		return err;
	}

	if (nla_put(skb, IFLA_PHYS_PORT_ID, ppid.id_len, ppid.id))
		return -EMSGSIZE;

	return 0;
}

static int rtnl_phys_port_name_fill(struct sk_buff *skb, struct net_device *dev)
{
	char name[IFNAMSIZ];
	int err;

	err = dev_get_phys_port_name(dev, name, sizeof(name));
	if (err) {
		if (err == -EOPNOTSUPP)
			return 0;
		return err;
	}

	if (nla_put_string(skb, IFLA_PHYS_PORT_NAME, name))
		return -EMSGSIZE;

	return 0;
}

static int rtnl_phys_switch_id_fill(struct sk_buff *skb, struct net_device *dev)
{
	int err;
	struct switchdev_attr attr = {
		.orig_dev = dev,
		.id = SWITCHDEV_ATTR_ID_PORT_PARENT_ID,
		.flags = SWITCHDEV_F_NO_RECURSE,
	};

	err = switchdev_port_attr_get(dev, &attr);
	if (err) {
		if (err == -EOPNOTSUPP)
			return 0;
		return err;
	}

	if (nla_put(skb, IFLA_PHYS_SWITCH_ID, attr.u.ppid.id_len,
		    attr.u.ppid.id))
		return -EMSGSIZE;

	return 0;
}

static noinline_for_stack int rtnl_fill_stats(struct sk_buff *skb,
					      struct net_device *dev)
{
	struct rtnl_link_stats64 *sp;
	struct nlattr *attr;

	attr = nla_reserve_64bit(skb, IFLA_STATS64,
				 sizeof(struct rtnl_link_stats64), IFLA_PAD);
	if (!attr)
		return -EMSGSIZE;

	sp = nla_data(attr);
	dev_get_stats(dev, sp);

	attr = nla_reserve(skb, IFLA_STATS,
			   sizeof(struct rtnl_link_stats));
	if (!attr)
		return -EMSGSIZE;

	copy_rtnl_link_stats(nla_data(attr), sp);

	return 0;
}

static noinline_for_stack int rtnl_fill_vfinfo(struct sk_buff *skb,
					       struct net_device *dev,
					       int vfs_num,
					       struct nlattr *vfinfo)
{
	struct ifla_vf_rss_query_en vf_rss_query_en;
	struct nlattr *vf, *vfstats, *vfvlanlist;
	struct ifla_vf_link_state vf_linkstate;
	struct ifla_vf_vlan_info vf_vlan_info;
	struct ifla_vf_spoofchk vf_spoofchk;
	struct ifla_vf_tx_rate vf_tx_rate;
	struct ifla_vf_stats vf_stats;
	struct ifla_vf_trust vf_trust;
	struct ifla_vf_vlan vf_vlan;
	struct ifla_vf_rate vf_rate;
	struct ifla_vf_mac vf_mac;
	struct ifla_vf_info ivi;

	memset(&ivi, 0, sizeof(ivi));

	/* Not all SR-IOV capable drivers support the
	 * spoofcheck and "RSS query enable" query.  Preset to
	 * -1 so the user space tool can detect that the driver
	 * didn't report anything.
	 */
	ivi.spoofchk = -1;
	ivi.rss_query_en = -1;
	ivi.trusted = -1;
	/* The default value for VF link state is "auto"
	 * IFLA_VF_LINK_STATE_AUTO which equals zero
	 */
	ivi.linkstate = 0;
	/* VLAN Protocol by default is 802.1Q */
	ivi.vlan_proto = htons(ETH_P_8021Q);
	if (dev->netdev_ops->ndo_get_vf_config(dev, vfs_num, &ivi))
		return 0;

	memset(&vf_vlan_info, 0, sizeof(vf_vlan_info));

	vf_mac.vf =
		vf_vlan.vf =
		vf_vlan_info.vf =
		vf_rate.vf =
		vf_tx_rate.vf =
		vf_spoofchk.vf =
		vf_linkstate.vf =
		vf_rss_query_en.vf =
		vf_trust.vf = ivi.vf;

	memcpy(vf_mac.mac, ivi.mac, sizeof(ivi.mac));
	vf_vlan.vlan = ivi.vlan;
	vf_vlan.qos = ivi.qos;
	vf_vlan_info.vlan = ivi.vlan;
	vf_vlan_info.qos = ivi.qos;
	vf_vlan_info.vlan_proto = ivi.vlan_proto;
	vf_tx_rate.rate = ivi.max_tx_rate;
	vf_rate.min_tx_rate = ivi.min_tx_rate;
	vf_rate.max_tx_rate = ivi.max_tx_rate;
	vf_spoofchk.setting = ivi.spoofchk;
	vf_linkstate.link_state = ivi.linkstate;
	vf_rss_query_en.setting = ivi.rss_query_en;
	vf_trust.setting = ivi.trusted;
	vf = nla_nest_start_noflag(skb, IFLA_VF_INFO);
	if (!vf)
		goto nla_put_vfinfo_failure;
	if (nla_put(skb, IFLA_VF_MAC, sizeof(vf_mac), &vf_mac) ||
	    nla_put(skb, IFLA_VF_VLAN, sizeof(vf_vlan), &vf_vlan) ||
	    nla_put(skb, IFLA_VF_RATE, sizeof(vf_rate),
		    &vf_rate) ||
	    nla_put(skb, IFLA_VF_TX_RATE, sizeof(vf_tx_rate),
		    &vf_tx_rate) ||
	    nla_put(skb, IFLA_VF_SPOOFCHK, sizeof(vf_spoofchk),
		    &vf_spoofchk) ||
	    nla_put(skb, IFLA_VF_LINK_STATE, sizeof(vf_linkstate),
		    &vf_linkstate) ||
	    nla_put(skb, IFLA_VF_RSS_QUERY_EN,
		    sizeof(vf_rss_query_en),
		    &vf_rss_query_en) ||
	    nla_put(skb, IFLA_VF_TRUST,
		    sizeof(vf_trust), &vf_trust))
		goto nla_put_vf_failure;
	vfvlanlist = nla_nest_start_noflag(skb, IFLA_VF_VLAN_LIST);
	if (!vfvlanlist)
		goto nla_put_vf_failure;
	if (nla_put(skb, IFLA_VF_VLAN_INFO, sizeof(vf_vlan_info),
		    &vf_vlan_info)) {
		nla_nest_cancel(skb, vfvlanlist);
		goto nla_put_vf_failure;
	}
	nla_nest_end(skb, vfvlanlist);
	memset(&vf_stats, 0, sizeof(vf_stats));
	if (dev->netdev_ops->ndo_get_vf_stats)
		dev->netdev_ops->ndo_get_vf_stats(dev, vfs_num,
						&vf_stats);
	vfstats = nla_nest_start_noflag(skb, IFLA_VF_STATS);
	if (!vfstats)
		goto nla_put_vf_failure;
	if (nla_put_u64_64bit(skb, IFLA_VF_STATS_RX_PACKETS,
			      vf_stats.rx_packets, IFLA_VF_STATS_PAD) ||
	    nla_put_u64_64bit(skb, IFLA_VF_STATS_TX_PACKETS,
			      vf_stats.tx_packets, IFLA_VF_STATS_PAD) ||
	    nla_put_u64_64bit(skb, IFLA_VF_STATS_RX_BYTES,
			      vf_stats.rx_bytes, IFLA_VF_STATS_PAD) ||
	    nla_put_u64_64bit(skb, IFLA_VF_STATS_TX_BYTES,
			      vf_stats.tx_bytes, IFLA_VF_STATS_PAD) ||
	    nla_put_u64_64bit(skb, IFLA_VF_STATS_BROADCAST,
			      vf_stats.broadcast, IFLA_VF_STATS_PAD) ||
	    nla_put_u64_64bit(skb, IFLA_VF_STATS_MULTICAST,
			      vf_stats.multicast, IFLA_VF_STATS_PAD) ||
	    nla_put_u64_64bit(skb, IFLA_VF_STATS_RX_DROPPED,
			      vf_stats.rx_dropped, IFLA_VF_STATS_PAD) ||
	    nla_put_u64_64bit(skb, IFLA_VF_STATS_TX_DROPPED,
			      vf_stats.tx_dropped, IFLA_VF_STATS_PAD)) {
		nla_nest_cancel(skb, vfstats);
		goto nla_put_vf_failure;
	}
	nla_nest_end(skb, vfstats);
	nla_nest_end(skb, vf);
	return 0;

nla_put_vf_failure:
	nla_nest_cancel(skb, vf);
nla_put_vfinfo_failure:
	nla_nest_cancel(skb, vfinfo);
	return -EMSGSIZE;
}

static noinline_for_stack int rtnl_fill_vf(struct sk_buff *skb,
					   struct net_device *dev,
					   u32 ext_filter_mask)
{
	struct nlattr *vfinfo;
	int i, num_vfs;

	if (!dev->dev.parent || ((ext_filter_mask & RTEXT_FILTER_VF) == 0))
		return 0;

	num_vfs = dev_num_vf(dev->dev.parent);
	if (nla_put_u32(skb, IFLA_NUM_VF, num_vfs))
		return -EMSGSIZE;

	if (!dev->netdev_ops->ndo_get_vf_config)
		return 0;

	vfinfo = nla_nest_start_noflag(skb, IFLA_VFINFO_LIST);
	if (!vfinfo)
		return -EMSGSIZE;

	for (i = 0; i < num_vfs; i++) {
		if (rtnl_fill_vfinfo(skb, dev, i, vfinfo))
			return -EMSGSIZE;
	}

	nla_nest_end(skb, vfinfo);
	return 0;
}

static int rtnl_fill_link_ifmap(struct sk_buff *skb, struct net_device *dev)
{
	struct rtnl_link_ifmap map;

	memset(&map, 0, sizeof(map));
	map.mem_start   = dev->mem_start;
	map.mem_end     = dev->mem_end;
	map.base_addr   = dev->base_addr;
	map.irq         = dev->irq;
	map.dma         = dev->dma;
	map.port        = dev->if_port;

	if (nla_put_64bit(skb, IFLA_MAP, sizeof(map), &map, IFLA_PAD))
		return -EMSGSIZE;

	return 0;
}

static u32 rtnl_xdp_prog_skb(struct net_device *dev)
{
	const struct bpf_prog *generic_xdp_prog;

	ASSERT_RTNL();

	generic_xdp_prog = rtnl_dereference(dev->xdp_prog);
	if (!generic_xdp_prog)
		return 0;
	return generic_xdp_prog->aux->id;
}

static u32 rtnl_xdp_prog_drv(struct net_device *dev)
{
	return __dev_xdp_query(dev, dev->netdev_ops->ndo_bpf, XDP_QUERY_PROG);
}

static u32 rtnl_xdp_prog_hw(struct net_device *dev)
{
	return __dev_xdp_query(dev, dev->netdev_ops->ndo_bpf,
			       XDP_QUERY_PROG_HW);
}

static int rtnl_xdp_report_one(struct sk_buff *skb, struct net_device *dev,
			       u32 *prog_id, u8 *mode, u8 tgt_mode, u32 attr,
			       u32 (*get_prog_id)(struct net_device *dev))
{
	u32 curr_id;
	int err;

	curr_id = get_prog_id(dev);
	if (!curr_id)
		return 0;

	*prog_id = curr_id;
	err = nla_put_u32(skb, attr, curr_id);
	if (err)
		return err;

	if (*mode != XDP_ATTACHED_NONE)
		*mode = XDP_ATTACHED_MULTI;
	else
		*mode = tgt_mode;

	return 0;
}

static int rtnl_xdp_fill(struct sk_buff *skb, struct net_device *dev)
{
	struct nlattr *xdp;
	u32 prog_id;
	int err;
	u8 mode;

	xdp = nla_nest_start_noflag(skb, IFLA_XDP);
	if (!xdp)
		return -EMSGSIZE;

	prog_id = 0;
	mode = XDP_ATTACHED_NONE;
	err = rtnl_xdp_report_one(skb, dev, &prog_id, &mode, XDP_ATTACHED_SKB,
				  IFLA_XDP_SKB_PROG_ID, rtnl_xdp_prog_skb);
	if (err)
		goto err_cancel;
	err = rtnl_xdp_report_one(skb, dev, &prog_id, &mode, XDP_ATTACHED_DRV,
				  IFLA_XDP_DRV_PROG_ID, rtnl_xdp_prog_drv);
	if (err)
		goto err_cancel;
	err = rtnl_xdp_report_one(skb, dev, &prog_id, &mode, XDP_ATTACHED_HW,
				  IFLA_XDP_HW_PROG_ID, rtnl_xdp_prog_hw);
	if (err)
		goto err_cancel;

	err = nla_put_u8(skb, IFLA_XDP_ATTACHED, mode);
	if (err)
		goto err_cancel;

	if (prog_id && mode != XDP_ATTACHED_MULTI) {
		err = nla_put_u32(skb, IFLA_XDP_PROG_ID, prog_id);
		if (err)
			goto err_cancel;
	}

	nla_nest_end(skb, xdp);
	return 0;

err_cancel:
	nla_nest_cancel(skb, xdp);
	return err;
}

static u32 rtnl_get_event(unsigned long event)
{
	u32 rtnl_event_type = IFLA_EVENT_NONE;

	switch (event) {
	case NETDEV_REBOOT:
		rtnl_event_type = IFLA_EVENT_REBOOT;
		break;
	case NETDEV_FEAT_CHANGE:
		rtnl_event_type = IFLA_EVENT_FEATURES;
		break;
	case NETDEV_BONDING_FAILOVER:
		rtnl_event_type = IFLA_EVENT_BONDING_FAILOVER;
		break;
	case NETDEV_NOTIFY_PEERS:
		rtnl_event_type = IFLA_EVENT_NOTIFY_PEERS;
		break;
	case NETDEV_RESEND_IGMP:
		rtnl_event_type = IFLA_EVENT_IGMP_RESEND;
		break;
	case NETDEV_CHANGEINFODATA:
		rtnl_event_type = IFLA_EVENT_BONDING_OPTIONS;
		break;
	default:
		break;
	}

	return rtnl_event_type;
}

static int put_master_ifindex(struct sk_buff *skb, struct net_device *dev)
{
	const struct net_device *upper_dev;
	int ret = 0;

	rcu_read_lock();

	upper_dev = netdev_master_upper_dev_get_rcu(dev);
	if (upper_dev)
		ret = nla_put_u32(skb, IFLA_MASTER, upper_dev->ifindex);

	rcu_read_unlock();
	return ret;
}

static int nla_put_iflink(struct sk_buff *skb, const struct net_device *dev,
			  bool force)
{
	int ifindex = dev_get_iflink(dev);

	if (force || dev->ifindex != ifindex)
		return nla_put_u32(skb, IFLA_LINK, ifindex);

	return 0;
}

static noinline_for_stack int nla_put_ifalias(struct sk_buff *skb,
					      struct net_device *dev)
{
	char buf[IFALIASZ];
	int ret;

	ret = dev_get_alias(dev, buf, sizeof(buf));
	return ret > 0 ? nla_put_string(skb, IFLA_IFALIAS, buf) : 0;
}

static int rtnl_fill_link_netnsid(struct sk_buff *skb,
				  const struct net_device *dev,
				  struct net *src_net)
{
	bool put_iflink = false;

	if (dev->rtnl_link_ops && dev->rtnl_link_ops->get_link_net) {
		struct net *link_net = dev->rtnl_link_ops->get_link_net(dev);

		if (!net_eq(dev_net(dev), link_net)) {
			int id = peernet2id_alloc(src_net, link_net);

			if (nla_put_s32(skb, IFLA_LINK_NETNSID, id))
				return -EMSGSIZE;

			put_iflink = true;
		}
	}

	return nla_put_iflink(skb, dev, put_iflink);
}

static int rtnl_fill_link_af(struct sk_buff *skb,
			     const struct net_device *dev,
			     u32 ext_filter_mask)
{
	const struct rtnl_af_ops *af_ops;
	struct nlattr *af_spec;

	af_spec = nla_nest_start_noflag(skb, IFLA_AF_SPEC);
	if (!af_spec)
		return -EMSGSIZE;

	list_for_each_entry_rcu(af_ops, &rtnl_af_ops, list) {
		struct nlattr *af;
		int err;

		if (!af_ops->fill_link_af)
			continue;

		af = nla_nest_start_noflag(skb, af_ops->family);
		if (!af)
			return -EMSGSIZE;

		err = af_ops->fill_link_af(skb, dev, ext_filter_mask);
		/*
		 * Caller may return ENODATA to indicate that there
		 * was no data to be dumped. This is not an error, it
		 * means we should trim the attribute header and
		 * continue.
		 */
		if (err == -ENODATA)
			nla_nest_cancel(skb, af);
		else if (err < 0)
			return -EMSGSIZE;

		nla_nest_end(skb, af);
	}

	nla_nest_end(skb, af_spec);
	return 0;
}

static int rtnl_fill_ifinfo(struct sk_buff *skb,
			    struct net_device *dev, struct net *src_net,
			    int type, u32 pid, u32 seq, u32 change,
			    unsigned int flags, u32 ext_filter_mask,
			    u32 event, int *new_nsid, int new_ifindex,
			    int tgt_netnsid)
{
	struct ifinfomsg *ifm;
	struct nlmsghdr *nlh;

	ASSERT_RTNL();
	nlh = nlmsg_put(skb, pid, seq, type, sizeof(*ifm), flags);
	if (nlh == NULL)
		return -EMSGSIZE;

	ifm = nlmsg_data(nlh);
	ifm->ifi_family = AF_UNSPEC;
	ifm->__ifi_pad = 0;
	ifm->ifi_type = dev->type;
	ifm->ifi_index = dev->ifindex;
	ifm->ifi_flags = dev_get_flags(dev);
	ifm->ifi_change = change;

	if (tgt_netnsid >= 0 && nla_put_s32(skb, IFLA_IF_NETNSID, tgt_netnsid))
		goto nla_put_failure;

	if (nla_put_string(skb, IFLA_IFNAME, dev->name) ||
	    nla_put_u32(skb, IFLA_TXQLEN, dev->tx_queue_len) ||
	    nla_put_u8(skb, IFLA_OPERSTATE,
		       netif_running(dev) ? dev->operstate : IF_OPER_DOWN) ||
	    nla_put_u8(skb, IFLA_LINKMODE, dev->link_mode) ||
	    nla_put_u32(skb, IFLA_MTU, dev->mtu) ||
	    nla_put_u32(skb, IFLA_MIN_MTU, dev->min_mtu) ||
	    nla_put_u32(skb, IFLA_MAX_MTU, dev->max_mtu) ||
	    nla_put_u32(skb, IFLA_GROUP, dev->group) ||
	    nla_put_u32(skb, IFLA_PROMISCUITY, dev->promiscuity) ||
	    nla_put_u32(skb, IFLA_NUM_TX_QUEUES, dev->num_tx_queues) ||
	    nla_put_u32(skb, IFLA_GSO_MAX_SEGS, dev->gso_max_segs) ||
	    nla_put_u32(skb, IFLA_GSO_MAX_SIZE, dev->gso_max_size) ||
#ifdef CONFIG_RPS
	    nla_put_u32(skb, IFLA_NUM_RX_QUEUES, dev->num_rx_queues) ||
#endif
	    put_master_ifindex(skb, dev) ||
	    nla_put_u8(skb, IFLA_CARRIER, netif_carrier_ok(dev)) ||
	    (dev->qdisc &&
	     nla_put_string(skb, IFLA_QDISC, dev->qdisc->ops->id)) ||
	    nla_put_ifalias(skb, dev) ||
	    nla_put_u32(skb, IFLA_CARRIER_CHANGES,
			atomic_read(&dev->carrier_up_count) +
			atomic_read(&dev->carrier_down_count)) ||
	    nla_put_u8(skb, IFLA_PROTO_DOWN, dev->proto_down) ||
	    nla_put_u32(skb, IFLA_CARRIER_UP_COUNT,
			atomic_read(&dev->carrier_up_count)) ||
	    nla_put_u32(skb, IFLA_CARRIER_DOWN_COUNT,
			atomic_read(&dev->carrier_down_count)))
		goto nla_put_failure;

	if (event != IFLA_EVENT_NONE) {
		if (nla_put_u32(skb, IFLA_EVENT, event))
			goto nla_put_failure;
	}

	if (rtnl_fill_link_ifmap(skb, dev))
		goto nla_put_failure;

	if (dev->addr_len) {
		if (nla_put(skb, IFLA_ADDRESS, dev->addr_len, dev->dev_addr) ||
		    nla_put(skb, IFLA_BROADCAST, dev->addr_len, dev->broadcast))
			goto nla_put_failure;
	}

	if (rtnl_phys_port_id_fill(skb, dev))
		goto nla_put_failure;

	if (rtnl_phys_port_name_fill(skb, dev))
		goto nla_put_failure;

	if (rtnl_phys_switch_id_fill(skb, dev))
		goto nla_put_failure;

	if (rtnl_fill_stats(skb, dev))
		goto nla_put_failure;

	if (rtnl_fill_vf(skb, dev, ext_filter_mask))
		goto nla_put_failure;

	if (rtnl_port_fill(skb, dev, ext_filter_mask))
		goto nla_put_failure;

	if (rtnl_xdp_fill(skb, dev))
		goto nla_put_failure;

	if (dev->rtnl_link_ops || rtnl_have_link_slave_info(dev)) {
		if (rtnl_link_fill(skb, dev) < 0)
			goto nla_put_failure;
	}

	if (rtnl_fill_link_netnsid(skb, dev, src_net))
		goto nla_put_failure;

	if (new_nsid &&
	    nla_put_s32(skb, IFLA_NEW_NETNSID, *new_nsid) < 0)
		goto nla_put_failure;
	if (new_ifindex &&
	    nla_put_s32(skb, IFLA_NEW_IFINDEX, new_ifindex) < 0)
		goto nla_put_failure;


	rcu_read_lock();
	if (rtnl_fill_link_af(skb, dev, ext_filter_mask))
		goto nla_put_failure_rcu;
	rcu_read_unlock();

	nlmsg_end(skb, nlh);
	return 0;

nla_put_failure_rcu:
	rcu_read_unlock();
nla_put_failure:
	nlmsg_cancel(skb, nlh);
	return -EMSGSIZE;
}

static const struct nla_policy ifla_policy[IFLA_MAX+1] = {
	[IFLA_IFNAME]		= { .type = NLA_STRING, .len = IFNAMSIZ-1 },
	[IFLA_ADDRESS]		= { .type = NLA_BINARY, .len = MAX_ADDR_LEN },
	[IFLA_BROADCAST]	= { .type = NLA_BINARY, .len = MAX_ADDR_LEN },
	[IFLA_MAP]		= { .len = sizeof(struct rtnl_link_ifmap) },
	[IFLA_MTU]		= { .type = NLA_U32 },
	[IFLA_LINK]		= { .type = NLA_U32 },
	[IFLA_MASTER]		= { .type = NLA_U32 },
	[IFLA_CARRIER]		= { .type = NLA_U8 },
	[IFLA_TXQLEN]		= { .type = NLA_U32 },
	[IFLA_WEIGHT]		= { .type = NLA_U32 },
	[IFLA_OPERSTATE]	= { .type = NLA_U8 },
	[IFLA_LINKMODE]		= { .type = NLA_U8 },
	[IFLA_LINKINFO]		= { .type = NLA_NESTED },
	[IFLA_NET_NS_PID]	= { .type = NLA_U32 },
	[IFLA_NET_NS_FD]	= { .type = NLA_U32 },
	/* IFLA_IFALIAS is a string, but policy is set to NLA_BINARY to
	 * allow 0-length string (needed to remove an alias).
	 */
	[IFLA_IFALIAS]	        = { .type = NLA_BINARY, .len = IFALIASZ - 1 },
	[IFLA_VFINFO_LIST]	= {. type = NLA_NESTED },
	[IFLA_VF_PORTS]		= { .type = NLA_NESTED },
	[IFLA_PORT_SELF]	= { .type = NLA_NESTED },
	[IFLA_AF_SPEC]		= { .type = NLA_NESTED },
	[IFLA_EXT_MASK]		= { .type = NLA_U32 },
	[IFLA_PROMISCUITY]	= { .type = NLA_U32 },
	[IFLA_NUM_TX_QUEUES]	= { .type = NLA_U32 },
	[IFLA_NUM_RX_QUEUES]	= { .type = NLA_U32 },
	[IFLA_GSO_MAX_SEGS]	= { .type = NLA_U32 },
	[IFLA_GSO_MAX_SIZE]	= { .type = NLA_U32 },
	[IFLA_PHYS_PORT_ID]	= { .type = NLA_BINARY, .len = MAX_PHYS_ITEM_ID_LEN },
	[IFLA_CARRIER_CHANGES]	= { .type = NLA_U32 },  /* ignored */
	[IFLA_PHYS_SWITCH_ID]	= { .type = NLA_BINARY, .len = MAX_PHYS_ITEM_ID_LEN },
	[IFLA_LINK_NETNSID]	= { .type = NLA_S32 },
	[IFLA_PROTO_DOWN]	= { .type = NLA_U8 },
	[IFLA_XDP]		= { .type = NLA_NESTED },
	[IFLA_EVENT]		= { .type = NLA_U32 },
	[IFLA_GROUP]		= { .type = NLA_U32 },
	[IFLA_IF_NETNSID]	= { .type = NLA_S32 },
	[IFLA_CARRIER_UP_COUNT]	= { .type = NLA_U32 },
	[IFLA_CARRIER_DOWN_COUNT] = { .type = NLA_U32 },
	[IFLA_MIN_MTU]		= { .type = NLA_U32 },
	[IFLA_MAX_MTU]		= { .type = NLA_U32 },
};

static const struct nla_policy ifla_info_policy[IFLA_INFO_MAX+1] = {
	[IFLA_INFO_KIND]	= { .type = NLA_STRING },
	[IFLA_INFO_DATA]	= { .type = NLA_NESTED },
	[IFLA_INFO_SLAVE_KIND]	= { .type = NLA_STRING },
	[IFLA_INFO_SLAVE_DATA]	= { .type = NLA_NESTED },
};

static const struct nla_policy ifla_vf_policy[IFLA_VF_MAX+1] = {
	[IFLA_VF_MAC]		= { .len = sizeof(struct ifla_vf_mac) },
	[IFLA_VF_VLAN]		= { .len = sizeof(struct ifla_vf_vlan) },
	[IFLA_VF_VLAN_LIST]     = { .type = NLA_NESTED },
	[IFLA_VF_TX_RATE]	= { .len = sizeof(struct ifla_vf_tx_rate) },
	[IFLA_VF_SPOOFCHK]	= { .len = sizeof(struct ifla_vf_spoofchk) },
	[IFLA_VF_RATE]		= { .len = sizeof(struct ifla_vf_rate) },
	[IFLA_VF_LINK_STATE]	= { .len = sizeof(struct ifla_vf_link_state) },
	[IFLA_VF_RSS_QUERY_EN]	= { .len = sizeof(struct ifla_vf_rss_query_en) },
	[IFLA_VF_STATS]		= { .type = NLA_NESTED },
	[IFLA_VF_TRUST]		= { .len = sizeof(struct ifla_vf_trust) },
	[IFLA_VF_IB_NODE_GUID]	= { .len = sizeof(struct ifla_vf_guid) },
	[IFLA_VF_IB_PORT_GUID]	= { .len = sizeof(struct ifla_vf_guid) },
};

static const struct nla_policy ifla_port_policy[IFLA_PORT_MAX+1] = {
	[IFLA_PORT_VF]		= { .type = NLA_U32 },
	[IFLA_PORT_PROFILE]	= { .type = NLA_STRING,
				    .len = PORT_PROFILE_MAX },
	[IFLA_PORT_INSTANCE_UUID] = { .type = NLA_BINARY,
				      .len = PORT_UUID_MAX },
	[IFLA_PORT_HOST_UUID]	= { .type = NLA_STRING,
				    .len = PORT_UUID_MAX },
	[IFLA_PORT_REQUEST]	= { .type = NLA_U8, },
	[IFLA_PORT_RESPONSE]	= { .type = NLA_U16, },

	/* Unused, but we need to keep it here since user space could
	 * fill it. It's also broken with regard to NLA_BINARY use in
	 * combination with structs.
	 */
	[IFLA_PORT_VSI_TYPE]	= { .type = NLA_BINARY,
				    .len = sizeof(struct ifla_port_vsi) },
};

static const struct nla_policy ifla_xdp_policy[IFLA_XDP_MAX + 1] = {
	[IFLA_XDP_FD]		= { .type = NLA_S32 },
	[IFLA_XDP_ATTACHED]	= { .type = NLA_U8 },
	[IFLA_XDP_FLAGS]	= { .type = NLA_U32 },
	[IFLA_XDP_PROG_ID]	= { .type = NLA_U32 },
};

static const struct rtnl_link_ops *linkinfo_to_kind_ops(const struct nlattr *nla)
{
	const struct rtnl_link_ops *ops = NULL;
	struct nlattr *linfo[IFLA_INFO_MAX + 1];

	if (nla_parse_nested_deprecated(linfo, IFLA_INFO_MAX, nla, ifla_info_policy, NULL) < 0)
		return NULL;

	if (linfo[IFLA_INFO_KIND]) {
		char kind[MODULE_NAME_LEN];

		nla_strlcpy(kind, linfo[IFLA_INFO_KIND], sizeof(kind));
		ops = rtnl_link_ops_get(kind);
	}

	return ops;
}

static bool link_master_filtered(struct net_device *dev, int master_idx)
{
	struct net_device *master;

	if (!master_idx)
		return false;

	master = netdev_master_upper_dev_get(dev);
	if (!master || master->ifindex != master_idx)
		return true;

	return false;
}

static bool link_kind_filtered(const struct net_device *dev,
			       const struct rtnl_link_ops *kind_ops)
{
	if (kind_ops && dev->rtnl_link_ops != kind_ops)
		return true;

	return false;
}

static bool link_dump_filtered(struct net_device *dev,
			       int master_idx,
			       const struct rtnl_link_ops *kind_ops)
{
	if (link_master_filtered(dev, master_idx) ||
	    link_kind_filtered(dev, kind_ops))
		return true;

	return false;
}

static struct net *get_target_net(struct sock *sk, int netnsid)
{
	struct net *net;

	net = get_net_ns_by_id(sock_net(sk), netnsid);
	if (!net)
		return ERR_PTR(-EINVAL);

	/* For now, the caller is required to have CAP_NET_ADMIN in
	 * the user namespace owning the target net ns.
	 */
	if (!sk_ns_capable(sk, net->user_ns, CAP_NET_ADMIN)) {
		put_net(net);
		return ERR_PTR(-EACCES);
	}
	return net;
}
<<<<<<< HEAD
=======
EXPORT_SYMBOL_GPL(rtnl_get_net_ns_capable);

static int rtnl_valid_dump_ifinfo_req(const struct nlmsghdr *nlh,
				      bool strict_check, struct nlattr **tb,
				      struct netlink_ext_ack *extack)
{
	int hdrlen;

	if (strict_check) {
		struct ifinfomsg *ifm;

		if (nlh->nlmsg_len < nlmsg_msg_size(sizeof(*ifm))) {
			NL_SET_ERR_MSG(extack, "Invalid header for link dump");
			return -EINVAL;
		}

		ifm = nlmsg_data(nlh);
		if (ifm->__ifi_pad || ifm->ifi_type || ifm->ifi_flags ||
		    ifm->ifi_change) {
			NL_SET_ERR_MSG(extack, "Invalid values in header for link dump request");
			return -EINVAL;
		}
		if (ifm->ifi_index) {
			NL_SET_ERR_MSG(extack, "Filter by device index not supported for link dumps");
			return -EINVAL;
		}

		return nlmsg_parse_deprecated_strict(nlh, sizeof(*ifm), tb,
						     IFLA_MAX, ifla_policy,
						     extack);
	}

	/* A hack to preserve kernel<->userspace interface.
	 * The correct header is ifinfomsg. It is consistent with rtnl_getlink.
	 * However, before Linux v3.9 the code here assumed rtgenmsg and that's
	 * what iproute2 < v3.9.0 used.
	 * We can detect the old iproute2. Even including the IFLA_EXT_MASK
	 * attribute, its netlink message is shorter than struct ifinfomsg.
	 */
	hdrlen = nlmsg_len(nlh) < sizeof(struct ifinfomsg) ?
		 sizeof(struct rtgenmsg) : sizeof(struct ifinfomsg);

	return nlmsg_parse_deprecated(nlh, hdrlen, tb, IFLA_MAX, ifla_policy,
				      extack);
}
>>>>>>> 407d19ab

static int rtnl_dump_ifinfo(struct sk_buff *skb, struct netlink_callback *cb)
{
	struct net *net = sock_net(skb->sk);
	struct net *tgt_net = net;
	int h, s_h;
	int idx = 0, s_idx;
	struct net_device *dev;
	struct hlist_head *head;
	struct nlattr *tb[IFLA_MAX+1];
	u32 ext_filter_mask = 0;
	const struct rtnl_link_ops *kind_ops = NULL;
	unsigned int flags = NLM_F_MULTI;
	int master_idx = 0;
	int netnsid = -1;
	int err;
	int hdrlen;

	s_h = cb->args[0];
	s_idx = cb->args[1];

	/* A hack to preserve kernel<->userspace interface.
	 * The correct header is ifinfomsg. It is consistent with rtnl_getlink.
	 * However, before Linux v3.9 the code here assumed rtgenmsg and that's
	 * what iproute2 < v3.9.0 used.
	 * We can detect the old iproute2. Even including the IFLA_EXT_MASK
	 * attribute, its netlink message is shorter than struct ifinfomsg.
	 */
	hdrlen = nlmsg_len(cb->nlh) < sizeof(struct ifinfomsg) ?
		 sizeof(struct rtgenmsg) : sizeof(struct ifinfomsg);

	if (nlmsg_parse(cb->nlh, hdrlen, tb, IFLA_MAX,
			ifla_policy, NULL) >= 0) {
		if (tb[IFLA_IF_NETNSID]) {
			netnsid = nla_get_s32(tb[IFLA_IF_NETNSID]);
			tgt_net = get_target_net(skb->sk, netnsid);
			if (IS_ERR(tgt_net))
				return PTR_ERR(tgt_net);
		}

		if (tb[IFLA_EXT_MASK])
			ext_filter_mask = nla_get_u32(tb[IFLA_EXT_MASK]);

		if (tb[IFLA_MASTER])
			master_idx = nla_get_u32(tb[IFLA_MASTER]);

		if (tb[IFLA_LINKINFO])
			kind_ops = linkinfo_to_kind_ops(tb[IFLA_LINKINFO]);

		if (master_idx || kind_ops)
			flags |= NLM_F_DUMP_FILTERED;
	}

	for (h = s_h; h < NETDEV_HASHENTRIES; h++, s_idx = 0) {
		idx = 0;
		head = &tgt_net->dev_index_head[h];
		hlist_for_each_entry(dev, head, index_hlist) {
			if (link_dump_filtered(dev, master_idx, kind_ops))
				goto cont;
			if (idx < s_idx)
				goto cont;
			err = rtnl_fill_ifinfo(skb, dev, net,
					       RTM_NEWLINK,
					       NETLINK_CB(cb->skb).portid,
					       cb->nlh->nlmsg_seq, 0,
					       flags,
					       ext_filter_mask, 0, NULL, 0,
					       netnsid);

			if (err < 0) {
				if (likely(skb->len))
					goto out;

				goto out_err;
			}
cont:
			idx++;
		}
	}
out:
	err = skb->len;
out_err:
	cb->args[1] = idx;
	cb->args[0] = h;
	cb->seq = net->dev_base_seq;
	nl_dump_check_consistent(cb, nlmsg_hdr(skb));
	if (netnsid >= 0)
		put_net(tgt_net);

	return err;
}

int rtnl_nla_parse_ifla(struct nlattr **tb, const struct nlattr *head, int len,
			struct netlink_ext_ack *exterr)
{
	return nla_parse_deprecated(tb, IFLA_MAX, head, len, ifla_policy,
				    exterr);
}
EXPORT_SYMBOL(rtnl_nla_parse_ifla);

struct net *rtnl_link_get_net(struct net *src_net, struct nlattr *tb[])
{
	struct net *net;
	/* Examine the link attributes and figure out which
	 * network namespace we are talking about.
	 */
	if (tb[IFLA_NET_NS_PID])
		net = get_net_ns_by_pid(nla_get_u32(tb[IFLA_NET_NS_PID]));
	else if (tb[IFLA_NET_NS_FD])
		net = get_net_ns_by_fd(nla_get_u32(tb[IFLA_NET_NS_FD]));
	else
		net = get_net(src_net);
	return net;
}
EXPORT_SYMBOL(rtnl_link_get_net);

/* Figure out which network namespace we are talking about by
 * examining the link attributes in the following order:
 *
 * 1. IFLA_NET_NS_PID
 * 2. IFLA_NET_NS_FD
 * 3. IFLA_IF_NETNSID
 */
static struct net *rtnl_link_get_net_by_nlattr(struct net *src_net,
					       struct nlattr *tb[])
{
	struct net *net;

	if (tb[IFLA_NET_NS_PID] || tb[IFLA_NET_NS_FD])
		return rtnl_link_get_net(src_net, tb);

	if (!tb[IFLA_IF_NETNSID])
		return get_net(src_net);

	net = get_net_ns_by_id(src_net, nla_get_u32(tb[IFLA_IF_NETNSID]));
	if (!net)
		return ERR_PTR(-EINVAL);

	return net;
}

static struct net *rtnl_link_get_net_capable(const struct sk_buff *skb,
					     struct net *src_net,
					     struct nlattr *tb[], int cap)
{
	struct net *net;

	net = rtnl_link_get_net_by_nlattr(src_net, tb);
	if (IS_ERR(net))
		return net;

	if (!netlink_ns_capable(skb, net->user_ns, cap)) {
		put_net(net);
		return ERR_PTR(-EPERM);
	}

	return net;
}

/* Verify that rtnetlink requests do not pass additional properties
 * potentially referring to different network namespaces.
 */
static int rtnl_ensure_unique_netns(struct nlattr *tb[],
				    struct netlink_ext_ack *extack,
				    bool netns_id_only)
{

	if (netns_id_only) {
		if (!tb[IFLA_NET_NS_PID] && !tb[IFLA_NET_NS_FD])
			return 0;

		NL_SET_ERR_MSG(extack, "specified netns attribute not supported");
		return -EOPNOTSUPP;
	}

	if (tb[IFLA_IF_NETNSID] && (tb[IFLA_NET_NS_PID] || tb[IFLA_NET_NS_FD]))
		goto invalid_attr;

	if (tb[IFLA_NET_NS_PID] && (tb[IFLA_IF_NETNSID] || tb[IFLA_NET_NS_FD]))
		goto invalid_attr;

	if (tb[IFLA_NET_NS_FD] && (tb[IFLA_IF_NETNSID] || tb[IFLA_NET_NS_PID]))
		goto invalid_attr;

	return 0;

invalid_attr:
	NL_SET_ERR_MSG(extack, "multiple netns identifying attributes specified");
	return -EINVAL;
}

static int validate_linkmsg(struct net_device *dev, struct nlattr *tb[])
{
	if (dev) {
		if (tb[IFLA_ADDRESS] &&
		    nla_len(tb[IFLA_ADDRESS]) < dev->addr_len)
			return -EINVAL;

		if (tb[IFLA_BROADCAST] &&
		    nla_len(tb[IFLA_BROADCAST]) < dev->addr_len)
			return -EINVAL;
	}

	if (tb[IFLA_AF_SPEC]) {
		struct nlattr *af;
		int rem, err;

		nla_for_each_nested(af, tb[IFLA_AF_SPEC], rem) {
			const struct rtnl_af_ops *af_ops;

			rcu_read_lock();
			af_ops = rtnl_af_lookup(nla_type(af));
			if (!af_ops) {
				rcu_read_unlock();
				return -EAFNOSUPPORT;
			}

			if (!af_ops->set_link_af) {
				rcu_read_unlock();
				return -EOPNOTSUPP;
			}

			if (af_ops->validate_link_af) {
				err = af_ops->validate_link_af(dev, af);
				if (err < 0) {
					rcu_read_unlock();
					return err;
				}
			}

			rcu_read_unlock();
		}
	}

	return 0;
}

static int handle_infiniband_guid(struct net_device *dev, struct ifla_vf_guid *ivt,
				  int guid_type)
{
	const struct net_device_ops *ops = dev->netdev_ops;

	return ops->ndo_set_vf_guid(dev, ivt->vf, ivt->guid, guid_type);
}

static int handle_vf_guid(struct net_device *dev, struct ifla_vf_guid *ivt, int guid_type)
{
	if (dev->type != ARPHRD_INFINIBAND)
		return -EOPNOTSUPP;

	return handle_infiniband_guid(dev, ivt, guid_type);
}

static int do_setvfinfo(struct net_device *dev, struct nlattr **tb)
{
	const struct net_device_ops *ops = dev->netdev_ops;
	int err = -EINVAL;

	if (tb[IFLA_VF_MAC]) {
		struct ifla_vf_mac *ivm = nla_data(tb[IFLA_VF_MAC]);

		err = -EOPNOTSUPP;
		if (ops->ndo_set_vf_mac)
			err = ops->ndo_set_vf_mac(dev, ivm->vf,
						  ivm->mac);
		if (err < 0)
			return err;
	}

	if (tb[IFLA_VF_VLAN]) {
		struct ifla_vf_vlan *ivv = nla_data(tb[IFLA_VF_VLAN]);

		err = -EOPNOTSUPP;
		if (ops->ndo_set_vf_vlan)
			err = ops->ndo_set_vf_vlan(dev, ivv->vf, ivv->vlan,
						   ivv->qos,
						   htons(ETH_P_8021Q));
		if (err < 0)
			return err;
	}

	if (tb[IFLA_VF_VLAN_LIST]) {
		struct ifla_vf_vlan_info *ivvl[MAX_VLAN_LIST_LEN];
		struct nlattr *attr;
		int rem, len = 0;

		err = -EOPNOTSUPP;
		if (!ops->ndo_set_vf_vlan)
			return err;

		nla_for_each_nested(attr, tb[IFLA_VF_VLAN_LIST], rem) {
			if (nla_type(attr) != IFLA_VF_VLAN_INFO ||
			    nla_len(attr) < NLA_HDRLEN) {
				return -EINVAL;
			}
			if (len >= MAX_VLAN_LIST_LEN)
				return -EOPNOTSUPP;
			ivvl[len] = nla_data(attr);

			len++;
		}
		if (len == 0)
			return -EINVAL;

		err = ops->ndo_set_vf_vlan(dev, ivvl[0]->vf, ivvl[0]->vlan,
					   ivvl[0]->qos, ivvl[0]->vlan_proto);
		if (err < 0)
			return err;
	}

	if (tb[IFLA_VF_TX_RATE]) {
		struct ifla_vf_tx_rate *ivt = nla_data(tb[IFLA_VF_TX_RATE]);
		struct ifla_vf_info ivf;

		err = -EOPNOTSUPP;
		if (ops->ndo_get_vf_config)
			err = ops->ndo_get_vf_config(dev, ivt->vf, &ivf);
		if (err < 0)
			return err;

		err = -EOPNOTSUPP;
		if (ops->ndo_set_vf_rate)
			err = ops->ndo_set_vf_rate(dev, ivt->vf,
						   ivf.min_tx_rate,
						   ivt->rate);
		if (err < 0)
			return err;
	}

	if (tb[IFLA_VF_RATE]) {
		struct ifla_vf_rate *ivt = nla_data(tb[IFLA_VF_RATE]);

		err = -EOPNOTSUPP;
		if (ops->ndo_set_vf_rate)
			err = ops->ndo_set_vf_rate(dev, ivt->vf,
						   ivt->min_tx_rate,
						   ivt->max_tx_rate);
		if (err < 0)
			return err;
	}

	if (tb[IFLA_VF_SPOOFCHK]) {
		struct ifla_vf_spoofchk *ivs = nla_data(tb[IFLA_VF_SPOOFCHK]);

		err = -EOPNOTSUPP;
		if (ops->ndo_set_vf_spoofchk)
			err = ops->ndo_set_vf_spoofchk(dev, ivs->vf,
						       ivs->setting);
		if (err < 0)
			return err;
	}

	if (tb[IFLA_VF_LINK_STATE]) {
		struct ifla_vf_link_state *ivl = nla_data(tb[IFLA_VF_LINK_STATE]);

		err = -EOPNOTSUPP;
		if (ops->ndo_set_vf_link_state)
			err = ops->ndo_set_vf_link_state(dev, ivl->vf,
							 ivl->link_state);
		if (err < 0)
			return err;
	}

	if (tb[IFLA_VF_RSS_QUERY_EN]) {
		struct ifla_vf_rss_query_en *ivrssq_en;

		err = -EOPNOTSUPP;
		ivrssq_en = nla_data(tb[IFLA_VF_RSS_QUERY_EN]);
		if (ops->ndo_set_vf_rss_query_en)
			err = ops->ndo_set_vf_rss_query_en(dev, ivrssq_en->vf,
							   ivrssq_en->setting);
		if (err < 0)
			return err;
	}

	if (tb[IFLA_VF_TRUST]) {
		struct ifla_vf_trust *ivt = nla_data(tb[IFLA_VF_TRUST]);

		err = -EOPNOTSUPP;
		if (ops->ndo_set_vf_trust)
			err = ops->ndo_set_vf_trust(dev, ivt->vf, ivt->setting);
		if (err < 0)
			return err;
	}

	if (tb[IFLA_VF_IB_NODE_GUID]) {
		struct ifla_vf_guid *ivt = nla_data(tb[IFLA_VF_IB_NODE_GUID]);

		if (!ops->ndo_set_vf_guid)
			return -EOPNOTSUPP;

		return handle_vf_guid(dev, ivt, IFLA_VF_IB_NODE_GUID);
	}

	if (tb[IFLA_VF_IB_PORT_GUID]) {
		struct ifla_vf_guid *ivt = nla_data(tb[IFLA_VF_IB_PORT_GUID]);

		if (!ops->ndo_set_vf_guid)
			return -EOPNOTSUPP;

		return handle_vf_guid(dev, ivt, IFLA_VF_IB_PORT_GUID);
	}

	return err;
}

static int do_set_master(struct net_device *dev, int ifindex,
			 struct netlink_ext_ack *extack)
{
	struct net_device *upper_dev = netdev_master_upper_dev_get(dev);
	const struct net_device_ops *ops;
	int err;

	if (upper_dev) {
		if (upper_dev->ifindex == ifindex)
			return 0;
		ops = upper_dev->netdev_ops;
		if (ops->ndo_del_slave) {
			err = ops->ndo_del_slave(upper_dev, dev);
			if (err)
				return err;
		} else {
			return -EOPNOTSUPP;
		}
	}

	if (ifindex) {
		upper_dev = __dev_get_by_index(dev_net(dev), ifindex);
		if (!upper_dev)
			return -EINVAL;
		ops = upper_dev->netdev_ops;
		if (ops->ndo_add_slave) {
			err = ops->ndo_add_slave(upper_dev, dev, extack);
			if (err)
				return err;
		} else {
			return -EOPNOTSUPP;
		}
	}
	return 0;
}

#define DO_SETLINK_MODIFIED	0x01
/* notify flag means notify + modified. */
#define DO_SETLINK_NOTIFY	0x03
static int do_setlink(const struct sk_buff *skb,
		      struct net_device *dev, struct ifinfomsg *ifm,
		      struct netlink_ext_ack *extack,
		      struct nlattr **tb, char *ifname, int status)
{
	const struct net_device_ops *ops = dev->netdev_ops;
	int err;

	err = validate_linkmsg(dev, tb);
	if (err < 0)
		return err;

	if (tb[IFLA_NET_NS_PID] || tb[IFLA_NET_NS_FD] || tb[IFLA_IF_NETNSID]) {
		struct net *net = rtnl_link_get_net_capable(skb, dev_net(dev),
							    tb, CAP_NET_ADMIN);
		if (IS_ERR(net)) {
			err = PTR_ERR(net);
			goto errout;
		}

		err = dev_change_net_namespace(dev, net, ifname);
		put_net(net);
		if (err)
			goto errout;
		status |= DO_SETLINK_MODIFIED;
	}

	if (tb[IFLA_MAP]) {
		struct rtnl_link_ifmap *u_map;
		struct ifmap k_map;

		if (!ops->ndo_set_config) {
			err = -EOPNOTSUPP;
			goto errout;
		}

		if (!netif_device_present(dev)) {
			err = -ENODEV;
			goto errout;
		}

		u_map = nla_data(tb[IFLA_MAP]);
		k_map.mem_start = (unsigned long) u_map->mem_start;
		k_map.mem_end = (unsigned long) u_map->mem_end;
		k_map.base_addr = (unsigned short) u_map->base_addr;
		k_map.irq = (unsigned char) u_map->irq;
		k_map.dma = (unsigned char) u_map->dma;
		k_map.port = (unsigned char) u_map->port;

		err = ops->ndo_set_config(dev, &k_map);
		if (err < 0)
			goto errout;

		status |= DO_SETLINK_NOTIFY;
	}

	if (tb[IFLA_ADDRESS]) {
		struct sockaddr *sa;
		int len;

		len = sizeof(sa_family_t) + max_t(size_t, dev->addr_len,
						  sizeof(*sa));
		sa = kmalloc(len, GFP_KERNEL);
		if (!sa) {
			err = -ENOMEM;
			goto errout;
		}
		sa->sa_family = dev->type;
		memcpy(sa->sa_data, nla_data(tb[IFLA_ADDRESS]),
		       dev->addr_len);
		err = dev_set_mac_address(dev, sa);
		kfree(sa);
		if (err)
			goto errout;
		status |= DO_SETLINK_MODIFIED;
	}

	if (tb[IFLA_MTU]) {
		err = dev_set_mtu_ext(dev, nla_get_u32(tb[IFLA_MTU]), extack);
		if (err < 0)
			goto errout;
		status |= DO_SETLINK_MODIFIED;
	}

	if (tb[IFLA_GROUP]) {
		dev_set_group(dev, nla_get_u32(tb[IFLA_GROUP]));
		status |= DO_SETLINK_NOTIFY;
	}

	/*
	 * Interface selected by interface index but interface
	 * name provided implies that a name change has been
	 * requested.
	 */
	if (ifm->ifi_index > 0 && ifname[0]) {
		err = dev_change_name(dev, ifname);
		if (err < 0)
			goto errout;
		status |= DO_SETLINK_MODIFIED;
	}

	if (tb[IFLA_IFALIAS]) {
		err = dev_set_alias(dev, nla_data(tb[IFLA_IFALIAS]),
				    nla_len(tb[IFLA_IFALIAS]));
		if (err < 0)
			goto errout;
		status |= DO_SETLINK_NOTIFY;
	}

	if (tb[IFLA_BROADCAST]) {
		nla_memcpy(dev->broadcast, tb[IFLA_BROADCAST], dev->addr_len);
		call_netdevice_notifiers(NETDEV_CHANGEADDR, dev);
	}

	if (ifm->ifi_flags || ifm->ifi_change) {
		err = dev_change_flags(dev, rtnl_dev_combine_flags(dev, ifm));
		if (err < 0)
			goto errout;
	}

	if (tb[IFLA_MASTER]) {
		err = do_set_master(dev, nla_get_u32(tb[IFLA_MASTER]), extack);
		if (err)
			goto errout;
		status |= DO_SETLINK_MODIFIED;
	}

	if (tb[IFLA_CARRIER]) {
		err = dev_change_carrier(dev, nla_get_u8(tb[IFLA_CARRIER]));
		if (err)
			goto errout;
		status |= DO_SETLINK_MODIFIED;
	}

	if (tb[IFLA_TXQLEN]) {
		unsigned int value = nla_get_u32(tb[IFLA_TXQLEN]);

		err = dev_change_tx_queue_len(dev, value);
		if (err)
			goto errout;
		status |= DO_SETLINK_MODIFIED;
	}

	if (tb[IFLA_GSO_MAX_SIZE]) {
		u32 max_size = nla_get_u32(tb[IFLA_GSO_MAX_SIZE]);

		if (max_size > GSO_MAX_SIZE) {
			err = -EINVAL;
			goto errout;
		}

		if (dev->gso_max_size ^ max_size) {
			netif_set_gso_max_size(dev, max_size);
			status |= DO_SETLINK_MODIFIED;
		}
	}

	if (tb[IFLA_GSO_MAX_SEGS]) {
		u32 max_segs = nla_get_u32(tb[IFLA_GSO_MAX_SEGS]);

		if (max_segs > GSO_MAX_SEGS) {
			err = -EINVAL;
			goto errout;
		}

		if (dev->gso_max_segs ^ max_segs) {
			dev->gso_max_segs = max_segs;
			status |= DO_SETLINK_MODIFIED;
		}
	}

	if (tb[IFLA_OPERSTATE])
		set_operstate(dev, nla_get_u8(tb[IFLA_OPERSTATE]));

	if (tb[IFLA_LINKMODE]) {
		unsigned char value = nla_get_u8(tb[IFLA_LINKMODE]);

		write_lock_bh(&dev_base_lock);
		if (dev->link_mode ^ value)
			status |= DO_SETLINK_NOTIFY;
		dev->link_mode = value;
		write_unlock_bh(&dev_base_lock);
	}

	if (tb[IFLA_VFINFO_LIST]) {
		struct nlattr *vfinfo[IFLA_VF_MAX + 1];
		struct nlattr *attr;
		int rem;

		nla_for_each_nested(attr, tb[IFLA_VFINFO_LIST], rem) {
			if (nla_type(attr) != IFLA_VF_INFO ||
			    nla_len(attr) < NLA_HDRLEN) {
				err = -EINVAL;
				goto errout;
			}
			err = nla_parse_nested_deprecated(vfinfo, IFLA_VF_MAX,
							  attr,
							  ifla_vf_policy,
							  NULL);
			if (err < 0)
				goto errout;
			err = do_setvfinfo(dev, vfinfo);
			if (err < 0)
				goto errout;
			status |= DO_SETLINK_NOTIFY;
		}
	}
	err = 0;

	if (tb[IFLA_VF_PORTS]) {
		struct nlattr *port[IFLA_PORT_MAX+1];
		struct nlattr *attr;
		int vf;
		int rem;

		err = -EOPNOTSUPP;
		if (!ops->ndo_set_vf_port)
			goto errout;

		nla_for_each_nested(attr, tb[IFLA_VF_PORTS], rem) {
			if (nla_type(attr) != IFLA_VF_PORT ||
			    nla_len(attr) < NLA_HDRLEN) {
				err = -EINVAL;
				goto errout;
			}
			err = nla_parse_nested_deprecated(port, IFLA_PORT_MAX,
							  attr,
							  ifla_port_policy,
							  NULL);
			if (err < 0)
				goto errout;
			if (!port[IFLA_PORT_VF]) {
				err = -EOPNOTSUPP;
				goto errout;
			}
			vf = nla_get_u32(port[IFLA_PORT_VF]);
			err = ops->ndo_set_vf_port(dev, vf, port);
			if (err < 0)
				goto errout;
			status |= DO_SETLINK_NOTIFY;
		}
	}
	err = 0;

	if (tb[IFLA_PORT_SELF]) {
		struct nlattr *port[IFLA_PORT_MAX+1];

		err = nla_parse_nested_deprecated(port, IFLA_PORT_MAX,
						  tb[IFLA_PORT_SELF],
						  ifla_port_policy, NULL);
		if (err < 0)
			goto errout;

		err = -EOPNOTSUPP;
		if (ops->ndo_set_vf_port)
			err = ops->ndo_set_vf_port(dev, PORT_SELF_VF, port);
		if (err < 0)
			goto errout;
		status |= DO_SETLINK_NOTIFY;
	}

	if (tb[IFLA_AF_SPEC]) {
		struct nlattr *af;
		int rem;

		nla_for_each_nested(af, tb[IFLA_AF_SPEC], rem) {
			const struct rtnl_af_ops *af_ops;

			rcu_read_lock();

			BUG_ON(!(af_ops = rtnl_af_lookup(nla_type(af))));

			err = af_ops->set_link_af(dev, af);
			if (err < 0) {
				rcu_read_unlock();
				goto errout;
			}

			rcu_read_unlock();
			status |= DO_SETLINK_NOTIFY;
		}
	}
	err = 0;

	if (tb[IFLA_PROTO_DOWN]) {
		err = dev_change_proto_down(dev,
					    nla_get_u8(tb[IFLA_PROTO_DOWN]));
		if (err)
			goto errout;
		status |= DO_SETLINK_NOTIFY;
	}

	if (tb[IFLA_XDP]) {
		struct nlattr *xdp[IFLA_XDP_MAX + 1];
		u32 xdp_flags = 0;

		err = nla_parse_nested_deprecated(xdp, IFLA_XDP_MAX,
						  tb[IFLA_XDP],
						  ifla_xdp_policy, NULL);
		if (err < 0)
			goto errout;

		if (xdp[IFLA_XDP_ATTACHED] || xdp[IFLA_XDP_PROG_ID]) {
			err = -EINVAL;
			goto errout;
		}

		if (xdp[IFLA_XDP_FLAGS]) {
			xdp_flags = nla_get_u32(xdp[IFLA_XDP_FLAGS]);
			if (xdp_flags & ~XDP_FLAGS_MASK) {
				err = -EINVAL;
				goto errout;
			}
			if (hweight32(xdp_flags & XDP_FLAGS_MODES) > 1) {
				err = -EINVAL;
				goto errout;
			}
		}

		if (xdp[IFLA_XDP_FD]) {
			err = dev_change_xdp_fd(dev, extack,
						nla_get_s32(xdp[IFLA_XDP_FD]),
						xdp_flags);
			if (err)
				goto errout;
			status |= DO_SETLINK_NOTIFY;
		}
	}

errout:
	if (status & DO_SETLINK_MODIFIED) {
		if ((status & DO_SETLINK_NOTIFY) == DO_SETLINK_NOTIFY)
			netdev_state_change(dev);

		if (err < 0)
			net_warn_ratelimited("A link change request failed with some changes committed already. Interface %s may have been left with an inconsistent configuration, please check.\n",
					     dev->name);
	}

	return err;
}

static int rtnl_setlink(struct sk_buff *skb, struct nlmsghdr *nlh,
			struct netlink_ext_ack *extack)
{
	struct net *net = sock_net(skb->sk);
	struct ifinfomsg *ifm;
	struct net_device *dev;
	int err;
	struct nlattr *tb[IFLA_MAX+1];
	char ifname[IFNAMSIZ];

	err = nlmsg_parse_deprecated(nlh, sizeof(*ifm), tb, IFLA_MAX,
				     ifla_policy, extack);
	if (err < 0)
		goto errout;

	err = rtnl_ensure_unique_netns(tb, extack, false);
	if (err < 0)
		goto errout;

	if (tb[IFLA_IFNAME])
		nla_strlcpy(ifname, tb[IFLA_IFNAME], IFNAMSIZ);
	else
		ifname[0] = '\0';

	err = -EINVAL;
	ifm = nlmsg_data(nlh);
	if (ifm->ifi_index > 0)
		dev = __dev_get_by_index(net, ifm->ifi_index);
	else if (tb[IFLA_IFNAME])
		dev = __dev_get_by_name(net, ifname);
	else
		goto errout;

	if (dev == NULL) {
		err = -ENODEV;
		goto errout;
	}

	err = do_setlink(skb, dev, ifm, extack, tb, ifname, 0);
errout:
	return err;
}

static int rtnl_group_dellink(const struct net *net, int group)
{
	struct net_device *dev, *aux;
	LIST_HEAD(list_kill);
	bool found = false;

	if (!group)
		return -EPERM;

	for_each_netdev(net, dev) {
		if (dev->group == group) {
			const struct rtnl_link_ops *ops;

			found = true;
			ops = dev->rtnl_link_ops;
			if (!ops || !ops->dellink)
				return -EOPNOTSUPP;
		}
	}

	if (!found)
		return -ENODEV;

	for_each_netdev_safe(net, dev, aux) {
		if (dev->group == group) {
			const struct rtnl_link_ops *ops;

			ops = dev->rtnl_link_ops;
			ops->dellink(dev, &list_kill);
		}
	}
	unregister_netdevice_many(&list_kill);

	return 0;
}

int rtnl_delete_link(struct net_device *dev)
{
	const struct rtnl_link_ops *ops;
	LIST_HEAD(list_kill);

	ops = dev->rtnl_link_ops;
	if (!ops || !ops->dellink)
		return -EOPNOTSUPP;

	ops->dellink(dev, &list_kill);
	unregister_netdevice_many(&list_kill);

	return 0;
}
EXPORT_SYMBOL_GPL(rtnl_delete_link);

static int rtnl_dellink(struct sk_buff *skb, struct nlmsghdr *nlh,
			struct netlink_ext_ack *extack)
{
	struct net *net = sock_net(skb->sk);
	struct net *tgt_net = net;
	struct net_device *dev = NULL;
	struct ifinfomsg *ifm;
	char ifname[IFNAMSIZ];
	struct nlattr *tb[IFLA_MAX+1];
	int err;
	int netnsid = -1;

	err = nlmsg_parse_deprecated(nlh, sizeof(*ifm), tb, IFLA_MAX,
				     ifla_policy, extack);
	if (err < 0)
		return err;

	err = rtnl_ensure_unique_netns(tb, extack, true);
	if (err < 0)
		return err;

	if (tb[IFLA_IFNAME])
		nla_strlcpy(ifname, tb[IFLA_IFNAME], IFNAMSIZ);

	if (tb[IFLA_IF_NETNSID]) {
		netnsid = nla_get_s32(tb[IFLA_IF_NETNSID]);
		tgt_net = get_target_net(NETLINK_CB(skb).sk, netnsid);
		if (IS_ERR(tgt_net))
			return PTR_ERR(tgt_net);
	}

	err = -EINVAL;
	ifm = nlmsg_data(nlh);
	if (ifm->ifi_index > 0)
		dev = __dev_get_by_index(tgt_net, ifm->ifi_index);
	else if (tb[IFLA_IFNAME])
		dev = __dev_get_by_name(tgt_net, ifname);
	else if (tb[IFLA_GROUP])
		err = rtnl_group_dellink(tgt_net, nla_get_u32(tb[IFLA_GROUP]));
	else
		goto out;

	if (!dev) {
		if (tb[IFLA_IFNAME] || ifm->ifi_index > 0)
			err = -ENODEV;

		goto out;
	}

	err = rtnl_delete_link(dev);

out:
	if (netnsid >= 0)
		put_net(tgt_net);

	return err;
}

int rtnl_configure_link(struct net_device *dev, const struct ifinfomsg *ifm)
{
	unsigned int old_flags;
	int err;

	old_flags = dev->flags;
	if (ifm && (ifm->ifi_flags || ifm->ifi_change)) {
		err = __dev_change_flags(dev, rtnl_dev_combine_flags(dev, ifm));
		if (err < 0)
			return err;
	}

	if (dev->rtnl_link_state == RTNL_LINK_INITIALIZED) {
		__dev_notify_flags(dev, old_flags, (old_flags ^ dev->flags));
	} else {
		dev->rtnl_link_state = RTNL_LINK_INITIALIZED;
		__dev_notify_flags(dev, old_flags, ~0U);
	}
	return 0;
}
EXPORT_SYMBOL(rtnl_configure_link);

struct net_device *rtnl_create_link(struct net *net,
	const char *ifname, unsigned char name_assign_type,
	const struct rtnl_link_ops *ops, struct nlattr *tb[])
{
	struct net_device *dev;
	unsigned int num_tx_queues = 1;
	unsigned int num_rx_queues = 1;

	if (tb[IFLA_NUM_TX_QUEUES])
		num_tx_queues = nla_get_u32(tb[IFLA_NUM_TX_QUEUES]);
	else if (ops->get_num_tx_queues)
		num_tx_queues = ops->get_num_tx_queues();

	if (tb[IFLA_NUM_RX_QUEUES])
		num_rx_queues = nla_get_u32(tb[IFLA_NUM_RX_QUEUES]);
	else if (ops->get_num_rx_queues)
		num_rx_queues = ops->get_num_rx_queues();

	if (num_tx_queues < 1 || num_tx_queues > 4096)
		return ERR_PTR(-EINVAL);

	if (num_rx_queues < 1 || num_rx_queues > 4096)
		return ERR_PTR(-EINVAL);

	dev = alloc_netdev_mqs(ops->priv_size, ifname, name_assign_type,
			       ops->setup, num_tx_queues, num_rx_queues);
	if (!dev)
		return ERR_PTR(-ENOMEM);

	dev_net_set(dev, net);
	dev->rtnl_link_ops = ops;
	dev->rtnl_link_state = RTNL_LINK_INITIALIZING;

	if (tb[IFLA_MTU])
		dev->mtu = nla_get_u32(tb[IFLA_MTU]);
	if (tb[IFLA_ADDRESS]) {
		memcpy(dev->dev_addr, nla_data(tb[IFLA_ADDRESS]),
				nla_len(tb[IFLA_ADDRESS]));
		dev->addr_assign_type = NET_ADDR_SET;
	}
	if (tb[IFLA_BROADCAST])
		memcpy(dev->broadcast, nla_data(tb[IFLA_BROADCAST]),
				nla_len(tb[IFLA_BROADCAST]));
	if (tb[IFLA_TXQLEN])
		dev->tx_queue_len = nla_get_u32(tb[IFLA_TXQLEN]);
	if (tb[IFLA_OPERSTATE])
		set_operstate(dev, nla_get_u8(tb[IFLA_OPERSTATE]));
	if (tb[IFLA_LINKMODE])
		dev->link_mode = nla_get_u8(tb[IFLA_LINKMODE]);
	if (tb[IFLA_GROUP])
		dev_set_group(dev, nla_get_u32(tb[IFLA_GROUP]));
	if (tb[IFLA_GSO_MAX_SIZE])
		netif_set_gso_max_size(dev, nla_get_u32(tb[IFLA_GSO_MAX_SIZE]));
	if (tb[IFLA_GSO_MAX_SEGS])
		dev->gso_max_segs = nla_get_u32(tb[IFLA_GSO_MAX_SEGS]);

	return dev;
}
EXPORT_SYMBOL(rtnl_create_link);

static int rtnl_group_changelink(const struct sk_buff *skb,
		struct net *net, int group,
		struct ifinfomsg *ifm,
		struct netlink_ext_ack *extack,
		struct nlattr **tb)
{
	struct net_device *dev, *aux;
	int err;

	for_each_netdev_safe(net, dev, aux) {
		if (dev->group == group) {
			err = do_setlink(skb, dev, ifm, extack, tb, NULL, 0);
			if (err < 0)
				return err;
		}
	}

	return 0;
}

static int rtnl_newlink(struct sk_buff *skb, struct nlmsghdr *nlh,
			struct netlink_ext_ack *extack)
{
	struct net *net = sock_net(skb->sk);
	const struct rtnl_link_ops *ops;
	const struct rtnl_link_ops *m_ops = NULL;
	struct net_device *dev;
	struct net_device *master_dev = NULL;
	struct ifinfomsg *ifm;
	char kind[MODULE_NAME_LEN];
	char ifname[IFNAMSIZ];
	struct nlattr *tb[IFLA_MAX+1];
	struct nlattr *linkinfo[IFLA_INFO_MAX+1];
	unsigned char name_assign_type = NET_NAME_USER;
	int err;

#ifdef CONFIG_MODULES
replay:
#endif
	err = nlmsg_parse_deprecated(nlh, sizeof(*ifm), tb, IFLA_MAX,
				     ifla_policy, extack);
	if (err < 0)
		return err;

	err = rtnl_ensure_unique_netns(tb, extack, false);
	if (err < 0)
		return err;

	if (tb[IFLA_IFNAME])
		nla_strlcpy(ifname, tb[IFLA_IFNAME], IFNAMSIZ);
	else
		ifname[0] = '\0';

	ifm = nlmsg_data(nlh);
	if (ifm->ifi_index > 0)
		dev = __dev_get_by_index(net, ifm->ifi_index);
	else {
		if (ifname[0])
			dev = __dev_get_by_name(net, ifname);
		else
			dev = NULL;
	}

	if (dev) {
		master_dev = netdev_master_upper_dev_get(dev);
		if (master_dev)
			m_ops = master_dev->rtnl_link_ops;
	}

	err = validate_linkmsg(dev, tb);
	if (err < 0)
		return err;

	if (tb[IFLA_LINKINFO]) {
		err = nla_parse_nested_deprecated(linkinfo, IFLA_INFO_MAX,
						  tb[IFLA_LINKINFO],
						  ifla_info_policy, NULL);
		if (err < 0)
			return err;
	} else
		memset(linkinfo, 0, sizeof(linkinfo));

	if (linkinfo[IFLA_INFO_KIND]) {
		nla_strlcpy(kind, linkinfo[IFLA_INFO_KIND], sizeof(kind));
		ops = rtnl_link_ops_get(kind);
	} else {
		kind[0] = '\0';
		ops = NULL;
	}

	if (1) {
		struct nlattr *attr[RTNL_MAX_TYPE + 1];
		struct nlattr *slave_attr[RTNL_SLAVE_MAX_TYPE + 1];
		struct nlattr **data = NULL;
		struct nlattr **slave_data = NULL;
		struct net *dest_net, *link_net = NULL;

<<<<<<< HEAD
		if (ops) {
			if (ops->maxtype > RTNL_MAX_TYPE)
				return -EINVAL;

			if (ops->maxtype && linkinfo[IFLA_INFO_DATA]) {
				err = nla_parse_nested(attr, ops->maxtype,
						       linkinfo[IFLA_INFO_DATA],
						       ops->policy, NULL);
				if (err < 0)
					return err;
				data = attr;
			}
			if (ops->validate) {
				err = ops->validate(tb, data, extack);
				if (err < 0)
					return err;
			}
=======
		if (ops->maxtype && linkinfo[IFLA_INFO_DATA]) {
			err = nla_parse_nested_deprecated(attr, ops->maxtype,
							  linkinfo[IFLA_INFO_DATA],
							  ops->policy, extack);
			if (err < 0)
				return err;
			data = attr;
		}
		if (ops->validate) {
			err = ops->validate(tb, data, extack);
			if (err < 0)
				return err;
>>>>>>> 407d19ab
		}

		if (m_ops) {
			if (m_ops->slave_maxtype > RTNL_SLAVE_MAX_TYPE)
				return -EINVAL;

<<<<<<< HEAD
			if (m_ops->slave_maxtype &&
			    linkinfo[IFLA_INFO_SLAVE_DATA]) {
				err = nla_parse_nested(slave_attr,
						       m_ops->slave_maxtype,
						       linkinfo[IFLA_INFO_SLAVE_DATA],
						       m_ops->slave_policy,
						       NULL);
				if (err < 0)
					return err;
				slave_data = slave_attr;
			}
=======
		if (m_ops->slave_maxtype &&
		    linkinfo[IFLA_INFO_SLAVE_DATA]) {
			err = nla_parse_nested_deprecated(slave_attr,
							  m_ops->slave_maxtype,
							  linkinfo[IFLA_INFO_SLAVE_DATA],
							  m_ops->slave_policy,
							  extack);
			if (err < 0)
				return err;
			slave_data = slave_attr;
>>>>>>> 407d19ab
		}

		if (dev) {
			int status = 0;

			if (nlh->nlmsg_flags & NLM_F_EXCL)
				return -EEXIST;
			if (nlh->nlmsg_flags & NLM_F_REPLACE)
				return -EOPNOTSUPP;

			if (linkinfo[IFLA_INFO_DATA]) {
				if (!ops || ops != dev->rtnl_link_ops ||
				    !ops->changelink)
					return -EOPNOTSUPP;

				err = ops->changelink(dev, tb, data, extack);
				if (err < 0)
					return err;
				status |= DO_SETLINK_NOTIFY;
			}

			if (linkinfo[IFLA_INFO_SLAVE_DATA]) {
				if (!m_ops || !m_ops->slave_changelink)
					return -EOPNOTSUPP;

				err = m_ops->slave_changelink(master_dev, dev,
							      tb, slave_data,
							      extack);
				if (err < 0)
					return err;
				status |= DO_SETLINK_NOTIFY;
			}

			return do_setlink(skb, dev, ifm, extack, tb, ifname,
					  status);
		}

		if (!(nlh->nlmsg_flags & NLM_F_CREATE)) {
			if (ifm->ifi_index == 0 && tb[IFLA_GROUP])
				return rtnl_group_changelink(skb, net,
						nla_get_u32(tb[IFLA_GROUP]),
						ifm, extack, tb);
			return -ENODEV;
		}

		if (tb[IFLA_MAP] || tb[IFLA_PROTINFO])
			return -EOPNOTSUPP;

		if (!ops) {
#ifdef CONFIG_MODULES
			if (kind[0]) {
				__rtnl_unlock();
				request_module("rtnl-link-%s", kind);
				rtnl_lock();
				ops = rtnl_link_ops_get(kind);
				if (ops)
					goto replay;
			}
#endif
			return -EOPNOTSUPP;
		}

		if (!ops->setup)
			return -EOPNOTSUPP;

		if (!ifname[0]) {
			snprintf(ifname, IFNAMSIZ, "%s%%d", ops->kind);
			name_assign_type = NET_NAME_ENUM;
		}

		dest_net = rtnl_link_get_net_capable(skb, net, tb, CAP_NET_ADMIN);
		if (IS_ERR(dest_net))
			return PTR_ERR(dest_net);

		if (tb[IFLA_LINK_NETNSID]) {
			int id = nla_get_s32(tb[IFLA_LINK_NETNSID]);

			link_net = get_net_ns_by_id(dest_net, id);
			if (!link_net) {
				err =  -EINVAL;
				goto out;
			}
			err = -EPERM;
			if (!netlink_ns_capable(skb, link_net->user_ns, CAP_NET_ADMIN))
				goto out;
		}

		dev = rtnl_create_link(link_net ? : dest_net, ifname,
				       name_assign_type, ops, tb);
		if (IS_ERR(dev)) {
			err = PTR_ERR(dev);
			goto out;
		}

		dev->ifindex = ifm->ifi_index;

		if (ops->newlink) {
			err = ops->newlink(link_net ? : net, dev, tb, data,
					   extack);
			/* Drivers should call free_netdev() in ->destructor
			 * and unregister it on failure after registration
			 * so that device could be finally freed in rtnl_unlock.
			 */
			if (err < 0) {
				/* If device is not registered at all, free it now */
				if (dev->reg_state == NETREG_UNINITIALIZED)
					free_netdev(dev);
				goto out;
			}
		} else {
			err = register_netdevice(dev);
			if (err < 0) {
				free_netdev(dev);
				goto out;
			}
		}
		err = rtnl_configure_link(dev, ifm);
		if (err < 0)
			goto out_unregister;
		if (link_net) {
			err = dev_change_net_namespace(dev, dest_net, ifname);
			if (err < 0)
				goto out_unregister;
		}
		if (tb[IFLA_MASTER]) {
			err = do_set_master(dev, nla_get_u32(tb[IFLA_MASTER]),
					    extack);
			if (err)
				goto out_unregister;
		}
out:
<<<<<<< HEAD
		if (link_net)
			put_net(link_net);
		put_net(dest_net);
=======
	if (link_net)
		put_net(link_net);
	put_net(dest_net);
	return err;
out_unregister:
	if (ops->newlink) {
		LIST_HEAD(list_kill);

		ops->dellink(dev, &list_kill);
		unregister_netdevice_many(&list_kill);
	} else {
		unregister_netdevice(dev);
	}
	goto out;
}

static int rtnl_newlink(struct sk_buff *skb, struct nlmsghdr *nlh,
			struct netlink_ext_ack *extack)
{
	struct nlattr **attr;
	int ret;

	attr = kmalloc_array(RTNL_MAX_TYPE + 1, sizeof(*attr), GFP_KERNEL);
	if (!attr)
		return -ENOMEM;

	ret = __rtnl_newlink(skb, nlh, attr, extack);
	kfree(attr);
	return ret;
}

static int rtnl_valid_getlink_req(struct sk_buff *skb,
				  const struct nlmsghdr *nlh,
				  struct nlattr **tb,
				  struct netlink_ext_ack *extack)
{
	struct ifinfomsg *ifm;
	int i, err;

	if (nlh->nlmsg_len < nlmsg_msg_size(sizeof(*ifm))) {
		NL_SET_ERR_MSG(extack, "Invalid header for get link");
		return -EINVAL;
	}

	if (!netlink_strict_get_check(skb))
		return nlmsg_parse_deprecated(nlh, sizeof(*ifm), tb, IFLA_MAX,
					      ifla_policy, extack);

	ifm = nlmsg_data(nlh);
	if (ifm->__ifi_pad || ifm->ifi_type || ifm->ifi_flags ||
	    ifm->ifi_change) {
		NL_SET_ERR_MSG(extack, "Invalid values in header for get link request");
		return -EINVAL;
	}

	err = nlmsg_parse_deprecated_strict(nlh, sizeof(*ifm), tb, IFLA_MAX,
					    ifla_policy, extack);
	if (err)
>>>>>>> 407d19ab
		return err;
out_unregister:
		if (ops->newlink) {
			LIST_HEAD(list_kill);

			ops->dellink(dev, &list_kill);
			unregister_netdevice_many(&list_kill);
		} else {
			unregister_netdevice(dev);
		}
		goto out;
	}
}

static int rtnl_getlink(struct sk_buff *skb, struct nlmsghdr *nlh,
			struct netlink_ext_ack *extack)
{
	struct net *net = sock_net(skb->sk);
	struct net *tgt_net = net;
	struct ifinfomsg *ifm;
	char ifname[IFNAMSIZ];
	struct nlattr *tb[IFLA_MAX+1];
	struct net_device *dev = NULL;
	struct sk_buff *nskb;
	int netnsid = -1;
	int err;
	u32 ext_filter_mask = 0;

	err = nlmsg_parse(nlh, sizeof(*ifm), tb, IFLA_MAX, ifla_policy, extack);
	if (err < 0)
		return err;

	err = rtnl_ensure_unique_netns(tb, extack, true);
	if (err < 0)
		return err;

	if (tb[IFLA_IF_NETNSID]) {
		netnsid = nla_get_s32(tb[IFLA_IF_NETNSID]);
		tgt_net = get_target_net(NETLINK_CB(skb).sk, netnsid);
		if (IS_ERR(tgt_net))
			return PTR_ERR(tgt_net);
	}

	if (tb[IFLA_IFNAME])
		nla_strlcpy(ifname, tb[IFLA_IFNAME], IFNAMSIZ);

	if (tb[IFLA_EXT_MASK])
		ext_filter_mask = nla_get_u32(tb[IFLA_EXT_MASK]);

	err = -EINVAL;
	ifm = nlmsg_data(nlh);
	if (ifm->ifi_index > 0)
		dev = __dev_get_by_index(tgt_net, ifm->ifi_index);
	else if (tb[IFLA_IFNAME])
		dev = __dev_get_by_name(tgt_net, ifname);
	else
		goto out;

	err = -ENODEV;
	if (dev == NULL)
		goto out;

	err = -ENOBUFS;
	nskb = nlmsg_new(if_nlmsg_size(dev, ext_filter_mask), GFP_KERNEL);
	if (nskb == NULL)
		goto out;

	err = rtnl_fill_ifinfo(nskb, dev, net,
			       RTM_NEWLINK, NETLINK_CB(skb).portid,
			       nlh->nlmsg_seq, 0, 0, ext_filter_mask,
			       0, NULL, 0, netnsid);
	if (err < 0) {
		/* -EMSGSIZE implies BUG in if_nlmsg_size */
		WARN_ON(err == -EMSGSIZE);
		kfree_skb(nskb);
	} else
		err = rtnl_unicast(nskb, net, NETLINK_CB(skb).portid);
out:
	if (netnsid >= 0)
		put_net(tgt_net);

	return err;
}

static u16 rtnl_calcit(struct sk_buff *skb, struct nlmsghdr *nlh)
{
	struct net *net = sock_net(skb->sk);
	struct net_device *dev;
	struct nlattr *tb[IFLA_MAX+1];
	u32 ext_filter_mask = 0;
	u16 min_ifinfo_dump_size = 0;
	int hdrlen;

	/* Same kernel<->userspace interface hack as in rtnl_dump_ifinfo. */
	hdrlen = nlmsg_len(nlh) < sizeof(struct ifinfomsg) ?
		 sizeof(struct rtgenmsg) : sizeof(struct ifinfomsg);

	if (nlmsg_parse_deprecated(nlh, hdrlen, tb, IFLA_MAX, ifla_policy, NULL) >= 0) {
		if (tb[IFLA_EXT_MASK])
			ext_filter_mask = nla_get_u32(tb[IFLA_EXT_MASK]);
	}

	if (!ext_filter_mask)
		return NLMSG_GOODSIZE;
	/*
	 * traverse the list of net devices and compute the minimum
	 * buffer size based upon the filter mask.
	 */
	rcu_read_lock();
	for_each_netdev_rcu(net, dev) {
		min_ifinfo_dump_size = max_t(u16, min_ifinfo_dump_size,
					     if_nlmsg_size(dev,
						           ext_filter_mask));
	}
	rcu_read_unlock();

	return nlmsg_total_size(min_ifinfo_dump_size);
}

static int rtnl_dump_all(struct sk_buff *skb, struct netlink_callback *cb)
{
	int idx;
	int s_idx = cb->family;

	if (s_idx == 0)
		s_idx = 1;

	for (idx = 1; idx <= RTNL_FAMILY_MAX; idx++) {
		struct rtnl_link **tab;
		int type = cb->nlh->nlmsg_type-RTM_BASE;
		struct rtnl_link *link;
		rtnl_dumpit_func dumpit;

		if (idx < s_idx || idx == PF_PACKET)
			continue;

		if (type < 0 || type >= RTM_NR_MSGTYPES)
			continue;

		tab = rcu_dereference_rtnl(rtnl_msg_handlers[idx]);
		if (!tab)
			continue;

		link = tab[type];
		if (!link)
			continue;

		dumpit = link->dumpit;
		if (!dumpit)
			continue;

		if (idx > s_idx) {
			memset(&cb->args[0], 0, sizeof(cb->args));
			cb->prev_seq = 0;
			cb->seq = 0;
		}
		if (dumpit(skb, cb))
			break;
	}
	cb->family = idx;

	return skb->len;
}

struct sk_buff *rtmsg_ifinfo_build_skb(int type, struct net_device *dev,
				       unsigned int change,
				       u32 event, gfp_t flags, int *new_nsid,
				       int new_ifindex)
{
	struct net *net = dev_net(dev);
	struct sk_buff *skb;
	int err = -ENOBUFS;
	size_t if_info_size;

	skb = nlmsg_new((if_info_size = if_nlmsg_size(dev, 0)), flags);
	if (skb == NULL)
		goto errout;

	err = rtnl_fill_ifinfo(skb, dev, dev_net(dev),
			       type, 0, 0, change, 0, 0, event,
			       new_nsid, new_ifindex, -1);
	if (err < 0) {
		/* -EMSGSIZE implies BUG in if_nlmsg_size() */
		WARN_ON(err == -EMSGSIZE);
		kfree_skb(skb);
		goto errout;
	}
	return skb;
errout:
	if (err < 0)
		rtnl_set_sk_err(net, RTNLGRP_LINK, err);
	return NULL;
}

void rtmsg_ifinfo_send(struct sk_buff *skb, struct net_device *dev, gfp_t flags)
{
	struct net *net = dev_net(dev);

	rtnl_notify(skb, net, 0, RTNLGRP_LINK, NULL, flags);
}

static void rtmsg_ifinfo_event(int type, struct net_device *dev,
			       unsigned int change, u32 event,
			       gfp_t flags, int *new_nsid, int new_ifindex)
{
	struct sk_buff *skb;

	if (dev->reg_state != NETREG_REGISTERED)
		return;

	skb = rtmsg_ifinfo_build_skb(type, dev, change, event, flags, new_nsid,
				     new_ifindex);
	if (skb)
		rtmsg_ifinfo_send(skb, dev, flags);
}

void rtmsg_ifinfo(int type, struct net_device *dev, unsigned int change,
		  gfp_t flags)
{
	rtmsg_ifinfo_event(type, dev, change, rtnl_get_event(0), flags,
			   NULL, 0);
}

void rtmsg_ifinfo_newnet(int type, struct net_device *dev, unsigned int change,
			 gfp_t flags, int *new_nsid, int new_ifindex)
{
	rtmsg_ifinfo_event(type, dev, change, rtnl_get_event(0), flags,
			   new_nsid, new_ifindex);
}

static int nlmsg_populate_fdb_fill(struct sk_buff *skb,
				   struct net_device *dev,
				   u8 *addr, u16 vid, u32 pid, u32 seq,
				   int type, unsigned int flags,
				   int nlflags, u16 ndm_state)
{
	struct nlmsghdr *nlh;
	struct ndmsg *ndm;

	nlh = nlmsg_put(skb, pid, seq, type, sizeof(*ndm), nlflags);
	if (!nlh)
		return -EMSGSIZE;

	ndm = nlmsg_data(nlh);
	ndm->ndm_family  = AF_BRIDGE;
	ndm->ndm_pad1	 = 0;
	ndm->ndm_pad2    = 0;
	ndm->ndm_flags	 = flags;
	ndm->ndm_type	 = 0;
	ndm->ndm_ifindex = dev->ifindex;
	ndm->ndm_state   = ndm_state;

	if (nla_put(skb, NDA_LLADDR, ETH_ALEN, addr))
		goto nla_put_failure;
	if (vid)
		if (nla_put(skb, NDA_VLAN, sizeof(u16), &vid))
			goto nla_put_failure;

	nlmsg_end(skb, nlh);
	return 0;

nla_put_failure:
	nlmsg_cancel(skb, nlh);
	return -EMSGSIZE;
}

static inline size_t rtnl_fdb_nlmsg_size(void)
{
	return NLMSG_ALIGN(sizeof(struct ndmsg)) +
	       nla_total_size(ETH_ALEN) +	/* NDA_LLADDR */
	       nla_total_size(sizeof(u16)) +	/* NDA_VLAN */
	       0;
}

static void rtnl_fdb_notify(struct net_device *dev, u8 *addr, u16 vid, int type,
			    u16 ndm_state)
{
	struct net *net = dev_net(dev);
	struct sk_buff *skb;
	int err = -ENOBUFS;

	skb = nlmsg_new(rtnl_fdb_nlmsg_size(), GFP_ATOMIC);
	if (!skb)
		goto errout;

	err = nlmsg_populate_fdb_fill(skb, dev, addr, vid,
				      0, 0, type, NTF_SELF, 0, ndm_state);
	if (err < 0) {
		kfree_skb(skb);
		goto errout;
	}

	rtnl_notify(skb, net, 0, RTNLGRP_NEIGH, NULL, GFP_ATOMIC);
	return;
errout:
	rtnl_set_sk_err(net, RTNLGRP_NEIGH, err);
}

/*
 * ndo_dflt_fdb_add - default netdevice operation to add an FDB entry
 */
int ndo_dflt_fdb_add(struct ndmsg *ndm,
		     struct nlattr *tb[],
		     struct net_device *dev,
		     const unsigned char *addr, u16 vid,
		     u16 flags)
{
	int err = -EINVAL;

	/* If aging addresses are supported device will need to
	 * implement its own handler for this.
	 */
	if (ndm->ndm_state && !(ndm->ndm_state & NUD_PERMANENT)) {
		pr_info("%s: FDB only supports static addresses\n", dev->name);
		return err;
	}

	if (vid) {
		pr_info("%s: vlans aren't supported yet for dev_uc|mc_add()\n", dev->name);
		return err;
	}

	if (is_unicast_ether_addr(addr) || is_link_local_ether_addr(addr))
		err = dev_uc_add_excl(dev, addr);
	else if (is_multicast_ether_addr(addr))
		err = dev_mc_add_excl(dev, addr);

	/* Only return duplicate errors if NLM_F_EXCL is set */
	if (err == -EEXIST && !(flags & NLM_F_EXCL))
		err = 0;

	return err;
}
EXPORT_SYMBOL(ndo_dflt_fdb_add);

static int fdb_vid_parse(struct nlattr *vlan_attr, u16 *p_vid,
			 struct netlink_ext_ack *extack)
{
	u16 vid = 0;

	if (vlan_attr) {
		if (nla_len(vlan_attr) != sizeof(u16)) {
			NL_SET_ERR_MSG(extack, "invalid vlan attribute size");
			return -EINVAL;
		}

		vid = nla_get_u16(vlan_attr);

		if (!vid || vid >= VLAN_VID_MASK) {
			NL_SET_ERR_MSG(extack, "invalid vlan id");
			return -EINVAL;
		}
	}
	*p_vid = vid;
	return 0;
}

static int rtnl_fdb_add(struct sk_buff *skb, struct nlmsghdr *nlh,
			struct netlink_ext_ack *extack)
{
	struct net *net = sock_net(skb->sk);
	struct ndmsg *ndm;
	struct nlattr *tb[NDA_MAX+1];
	struct net_device *dev;
	u8 *addr;
	u16 vid;
	int err;

	err = nlmsg_parse_deprecated(nlh, sizeof(*ndm), tb, NDA_MAX, NULL,
				     extack);
	if (err < 0)
		return err;

	ndm = nlmsg_data(nlh);
	if (ndm->ndm_ifindex == 0) {
		NL_SET_ERR_MSG(extack, "invalid ifindex");
		return -EINVAL;
	}

	dev = __dev_get_by_index(net, ndm->ndm_ifindex);
	if (dev == NULL) {
		NL_SET_ERR_MSG(extack, "unknown ifindex");
		return -ENODEV;
	}

	if (!tb[NDA_LLADDR] || nla_len(tb[NDA_LLADDR]) != ETH_ALEN) {
		NL_SET_ERR_MSG(extack, "invalid address");
		return -EINVAL;
	}

	if (dev->type != ARPHRD_ETHER) {
		NL_SET_ERR_MSG(extack, "FDB delete only supported for Ethernet devices");
		return -EINVAL;
	}

	addr = nla_data(tb[NDA_LLADDR]);

	err = fdb_vid_parse(tb[NDA_VLAN], &vid, extack);
	if (err)
		return err;

	err = -EOPNOTSUPP;

	/* Support fdb on master device the net/bridge default case */
	if ((!ndm->ndm_flags || ndm->ndm_flags & NTF_MASTER) &&
	    (dev->priv_flags & IFF_BRIDGE_PORT)) {
		struct net_device *br_dev = netdev_master_upper_dev_get(dev);
		const struct net_device_ops *ops = br_dev->netdev_ops;

		err = ops->ndo_fdb_add(ndm, tb, dev, addr, vid,
				       nlh->nlmsg_flags);
		if (err)
			goto out;
		else
			ndm->ndm_flags &= ~NTF_MASTER;
	}

	/* Embedded bridge, macvlan, and any other device support */
	if ((ndm->ndm_flags & NTF_SELF)) {
		if (dev->netdev_ops->ndo_fdb_add)
			err = dev->netdev_ops->ndo_fdb_add(ndm, tb, dev, addr,
							   vid,
							   nlh->nlmsg_flags);
		else
			err = ndo_dflt_fdb_add(ndm, tb, dev, addr, vid,
					       nlh->nlmsg_flags);

		if (!err) {
			rtnl_fdb_notify(dev, addr, vid, RTM_NEWNEIGH,
					ndm->ndm_state);
			ndm->ndm_flags &= ~NTF_SELF;
		}
	}
out:
	return err;
}

/*
 * ndo_dflt_fdb_del - default netdevice operation to delete an FDB entry
 */
int ndo_dflt_fdb_del(struct ndmsg *ndm,
		     struct nlattr *tb[],
		     struct net_device *dev,
		     const unsigned char *addr, u16 vid)
{
	int err = -EINVAL;

	/* If aging addresses are supported device will need to
	 * implement its own handler for this.
	 */
	if (!(ndm->ndm_state & NUD_PERMANENT)) {
		pr_info("%s: FDB only supports static addresses\n", dev->name);
		return err;
	}

	if (is_unicast_ether_addr(addr) || is_link_local_ether_addr(addr))
		err = dev_uc_del(dev, addr);
	else if (is_multicast_ether_addr(addr))
		err = dev_mc_del(dev, addr);

	return err;
}
EXPORT_SYMBOL(ndo_dflt_fdb_del);

static int rtnl_fdb_del(struct sk_buff *skb, struct nlmsghdr *nlh,
			struct netlink_ext_ack *extack)
{
	struct net *net = sock_net(skb->sk);
	struct ndmsg *ndm;
	struct nlattr *tb[NDA_MAX+1];
	struct net_device *dev;
	int err = -EINVAL;
	__u8 *addr;
	u16 vid;

	if (!netlink_capable(skb, CAP_NET_ADMIN))
		return -EPERM;

	err = nlmsg_parse_deprecated(nlh, sizeof(*ndm), tb, NDA_MAX, NULL,
				     extack);
	if (err < 0)
		return err;

	ndm = nlmsg_data(nlh);
	if (ndm->ndm_ifindex == 0) {
		NL_SET_ERR_MSG(extack, "invalid ifindex");
		return -EINVAL;
	}

	dev = __dev_get_by_index(net, ndm->ndm_ifindex);
	if (dev == NULL) {
		NL_SET_ERR_MSG(extack, "unknown ifindex");
		return -ENODEV;
	}

	if (!tb[NDA_LLADDR] || nla_len(tb[NDA_LLADDR]) != ETH_ALEN) {
		NL_SET_ERR_MSG(extack, "invalid address");
		return -EINVAL;
	}

	if (dev->type != ARPHRD_ETHER) {
		NL_SET_ERR_MSG(extack, "FDB add only supported for Ethernet devices");
		return -EINVAL;
	}

	addr = nla_data(tb[NDA_LLADDR]);

	err = fdb_vid_parse(tb[NDA_VLAN], &vid, extack);
	if (err)
		return err;

	err = -EOPNOTSUPP;

	/* Support fdb on master device the net/bridge default case */
	if ((!ndm->ndm_flags || ndm->ndm_flags & NTF_MASTER) &&
	    (dev->priv_flags & IFF_BRIDGE_PORT)) {
		struct net_device *br_dev = netdev_master_upper_dev_get(dev);
		const struct net_device_ops *ops = br_dev->netdev_ops;

		if (ops->ndo_fdb_del)
			err = ops->ndo_fdb_del(ndm, tb, dev, addr, vid);

		if (err)
			goto out;
		else
			ndm->ndm_flags &= ~NTF_MASTER;
	}

	/* Embedded bridge, macvlan, and any other device support */
	if (ndm->ndm_flags & NTF_SELF) {
		if (dev->netdev_ops->ndo_fdb_del)
			err = dev->netdev_ops->ndo_fdb_del(ndm, tb, dev, addr,
							   vid);
		else
			err = ndo_dflt_fdb_del(ndm, tb, dev, addr, vid);

		if (!err) {
			rtnl_fdb_notify(dev, addr, vid, RTM_DELNEIGH,
					ndm->ndm_state);
			ndm->ndm_flags &= ~NTF_SELF;
		}
	}
out:
	return err;
}

static int nlmsg_populate_fdb(struct sk_buff *skb,
			      struct netlink_callback *cb,
			      struct net_device *dev,
			      int *idx,
			      struct netdev_hw_addr_list *list)
{
	struct netdev_hw_addr *ha;
	int err;
	u32 portid, seq;

	portid = NETLINK_CB(cb->skb).portid;
	seq = cb->nlh->nlmsg_seq;

	list_for_each_entry(ha, &list->list, list) {
		if (*idx < cb->args[2])
			goto skip;

		err = nlmsg_populate_fdb_fill(skb, dev, ha->addr, 0,
					      portid, seq,
					      RTM_NEWNEIGH, NTF_SELF,
					      NLM_F_MULTI, NUD_PERMANENT);
		if (err < 0)
			return err;
skip:
		*idx += 1;
	}
	return 0;
}

/**
 * ndo_dflt_fdb_dump - default netdevice operation to dump an FDB table.
 * @skb: socket buffer to store message in
 * @cb: netlink callback
 * @dev: netdevice
 * @filter_dev: ignored
 * @idx: the number of FDB table entries dumped is added to *@idx
 *
 * Default netdevice operation to dump the existing unicast address list.
 * Returns number of addresses from list put in skb.
 */
int ndo_dflt_fdb_dump(struct sk_buff *skb,
		      struct netlink_callback *cb,
		      struct net_device *dev,
		      struct net_device *filter_dev,
		      int *idx)
{
	int err;

	if (dev->type != ARPHRD_ETHER)
		return -EINVAL;

	netif_addr_lock_bh(dev);
	err = nlmsg_populate_fdb(skb, cb, dev, idx, &dev->uc);
	if (err)
		goto out;
	err = nlmsg_populate_fdb(skb, cb, dev, idx, &dev->mc);
out:
	netif_addr_unlock_bh(dev);
	return err;
}
EXPORT_SYMBOL(ndo_dflt_fdb_dump);

<<<<<<< HEAD
static int rtnl_fdb_dump(struct sk_buff *skb, struct netlink_callback *cb)
=======
static int valid_fdb_dump_strict(const struct nlmsghdr *nlh,
				 int *br_idx, int *brport_idx,
				 struct netlink_ext_ack *extack)
{
	struct nlattr *tb[NDA_MAX + 1];
	struct ndmsg *ndm;
	int err, i;

	if (nlh->nlmsg_len < nlmsg_msg_size(sizeof(*ndm))) {
		NL_SET_ERR_MSG(extack, "Invalid header for fdb dump request");
		return -EINVAL;
	}

	ndm = nlmsg_data(nlh);
	if (ndm->ndm_pad1  || ndm->ndm_pad2  || ndm->ndm_state ||
	    ndm->ndm_flags || ndm->ndm_type) {
		NL_SET_ERR_MSG(extack, "Invalid values in header for fbd dump request");
		return -EINVAL;
	}

	err = nlmsg_parse_deprecated_strict(nlh, sizeof(struct ndmsg), tb,
					    NDA_MAX, NULL, extack);
	if (err < 0)
		return err;

	*brport_idx = ndm->ndm_ifindex;
	for (i = 0; i <= NDA_MAX; ++i) {
		if (!tb[i])
			continue;

		switch (i) {
		case NDA_IFINDEX:
			if (nla_len(tb[i]) != sizeof(u32)) {
				NL_SET_ERR_MSG(extack, "Invalid IFINDEX attribute in fdb dump request");
				return -EINVAL;
			}
			*brport_idx = nla_get_u32(tb[NDA_IFINDEX]);
			break;
		case NDA_MASTER:
			if (nla_len(tb[i]) != sizeof(u32)) {
				NL_SET_ERR_MSG(extack, "Invalid MASTER attribute in fdb dump request");
				return -EINVAL;
			}
			*br_idx = nla_get_u32(tb[NDA_MASTER]);
			break;
		default:
			NL_SET_ERR_MSG(extack, "Unsupported attribute in fdb dump request");
			return -EINVAL;
		}
	}

	return 0;
}

static int valid_fdb_dump_legacy(const struct nlmsghdr *nlh,
				 int *br_idx, int *brport_idx,
				 struct netlink_ext_ack *extack)
>>>>>>> 407d19ab
{
	struct net_device *dev;
	struct nlattr *tb[IFLA_MAX+1];
	struct net_device *br_dev = NULL;
	const struct net_device_ops *ops = NULL;
	const struct net_device_ops *cops = NULL;
	struct ifinfomsg *ifm = nlmsg_data(cb->nlh);
	struct net *net = sock_net(skb->sk);
	struct hlist_head *head;
	int brport_idx = 0;
	int br_idx = 0;
	int h, s_h;
	int idx = 0, s_idx;
	int err = 0;
	int fidx = 0;

	/* A hack to preserve kernel<->userspace interface.
	 * Before Linux v4.12 this code accepted ndmsg since iproute2 v3.3.0.
	 * However, ndmsg is shorter than ifinfomsg thus nlmsg_parse() bails.
	 * So, check for ndmsg with an optional u32 attribute (not used here).
	 * Fortunately these sizes don't conflict with the size of ifinfomsg
	 * with an optional attribute.
	 */
	if (nlmsg_len(cb->nlh) != sizeof(struct ndmsg) &&
	    (nlmsg_len(cb->nlh) != sizeof(struct ndmsg) +
	     nla_attr_size(sizeof(u32)))) {
<<<<<<< HEAD
		err = nlmsg_parse(cb->nlh, sizeof(struct ifinfomsg), tb,
				  IFLA_MAX, ifla_policy, NULL);
=======
		struct ifinfomsg *ifm;

		err = nlmsg_parse_deprecated(nlh, sizeof(struct ifinfomsg),
					     tb, IFLA_MAX, ifla_policy,
					     extack);
>>>>>>> 407d19ab
		if (err < 0) {
			return -EINVAL;
		} else if (err == 0) {
			if (tb[IFLA_MASTER])
				br_idx = nla_get_u32(tb[IFLA_MASTER]);
		}

		brport_idx = ifm->ifi_index;
	}

	if (br_idx) {
		br_dev = __dev_get_by_index(net, br_idx);
		if (!br_dev)
			return -ENODEV;

		ops = br_dev->netdev_ops;
	}

	s_h = cb->args[0];
	s_idx = cb->args[1];

	for (h = s_h; h < NETDEV_HASHENTRIES; h++, s_idx = 0) {
		idx = 0;
		head = &net->dev_index_head[h];
		hlist_for_each_entry(dev, head, index_hlist) {

			if (brport_idx && (dev->ifindex != brport_idx))
				continue;

			if (!br_idx) { /* user did not specify a specific bridge */
				if (dev->priv_flags & IFF_BRIDGE_PORT) {
					br_dev = netdev_master_upper_dev_get(dev);
					cops = br_dev->netdev_ops;
				}
			} else {
				if (dev != br_dev &&
				    !(dev->priv_flags & IFF_BRIDGE_PORT))
					continue;

				if (br_dev != netdev_master_upper_dev_get(dev) &&
				    !(dev->priv_flags & IFF_EBRIDGE))
					continue;
				cops = ops;
			}

			if (idx < s_idx)
				goto cont;

			if (dev->priv_flags & IFF_BRIDGE_PORT) {
				if (cops && cops->ndo_fdb_dump) {
					err = cops->ndo_fdb_dump(skb, cb,
								br_dev, dev,
								&fidx);
					if (err == -EMSGSIZE)
						goto out;
				}
			}

			if (dev->netdev_ops->ndo_fdb_dump)
				err = dev->netdev_ops->ndo_fdb_dump(skb, cb,
								    dev, NULL,
								    &fidx);
			else
				err = ndo_dflt_fdb_dump(skb, cb, dev, NULL,
							&fidx);
			if (err == -EMSGSIZE)
				goto out;

			cops = NULL;

			/* reset fdb offset to 0 for rest of the interfaces */
			cb->args[2] = 0;
			fidx = 0;
cont:
			idx++;
		}
	}

out:
	cb->args[0] = h;
	cb->args[1] = idx;
	cb->args[2] = fidx;

	return skb->len;
}

<<<<<<< HEAD
=======
static int valid_fdb_get_strict(const struct nlmsghdr *nlh,
				struct nlattr **tb, u8 *ndm_flags,
				int *br_idx, int *brport_idx, u8 **addr,
				u16 *vid, struct netlink_ext_ack *extack)
{
	struct ndmsg *ndm;
	int err, i;

	if (nlh->nlmsg_len < nlmsg_msg_size(sizeof(*ndm))) {
		NL_SET_ERR_MSG(extack, "Invalid header for fdb get request");
		return -EINVAL;
	}

	ndm = nlmsg_data(nlh);
	if (ndm->ndm_pad1  || ndm->ndm_pad2  || ndm->ndm_state ||
	    ndm->ndm_type) {
		NL_SET_ERR_MSG(extack, "Invalid values in header for fdb get request");
		return -EINVAL;
	}

	if (ndm->ndm_flags & ~(NTF_MASTER | NTF_SELF)) {
		NL_SET_ERR_MSG(extack, "Invalid flags in header for fdb get request");
		return -EINVAL;
	}

	err = nlmsg_parse_deprecated_strict(nlh, sizeof(struct ndmsg), tb,
					    NDA_MAX, nda_policy, extack);
	if (err < 0)
		return err;

	*ndm_flags = ndm->ndm_flags;
	*brport_idx = ndm->ndm_ifindex;
	for (i = 0; i <= NDA_MAX; ++i) {
		if (!tb[i])
			continue;

		switch (i) {
		case NDA_MASTER:
			*br_idx = nla_get_u32(tb[i]);
			break;
		case NDA_LLADDR:
			if (nla_len(tb[i]) != ETH_ALEN) {
				NL_SET_ERR_MSG(extack, "Invalid address in fdb get request");
				return -EINVAL;
			}
			*addr = nla_data(tb[i]);
			break;
		case NDA_VLAN:
			err = fdb_vid_parse(tb[i], vid, extack);
			if (err)
				return err;
			break;
		case NDA_VNI:
			break;
		default:
			NL_SET_ERR_MSG(extack, "Unsupported attribute in fdb get request");
			return -EINVAL;
		}
	}

	return 0;
}

static int rtnl_fdb_get(struct sk_buff *in_skb, struct nlmsghdr *nlh,
			struct netlink_ext_ack *extack)
{
	struct net_device *dev = NULL, *br_dev = NULL;
	const struct net_device_ops *ops = NULL;
	struct net *net = sock_net(in_skb->sk);
	struct nlattr *tb[NDA_MAX + 1];
	struct sk_buff *skb;
	int brport_idx = 0;
	u8 ndm_flags = 0;
	int br_idx = 0;
	u8 *addr = NULL;
	u16 vid = 0;
	int err;

	err = valid_fdb_get_strict(nlh, tb, &ndm_flags, &br_idx,
				   &brport_idx, &addr, &vid, extack);
	if (err < 0)
		return err;

	if (!addr) {
		NL_SET_ERR_MSG(extack, "Missing lookup address for fdb get request");
		return -EINVAL;
	}

	if (brport_idx) {
		dev = __dev_get_by_index(net, brport_idx);
		if (!dev) {
			NL_SET_ERR_MSG(extack, "Unknown device ifindex");
			return -ENODEV;
		}
	}

	if (br_idx) {
		if (dev) {
			NL_SET_ERR_MSG(extack, "Master and device are mutually exclusive");
			return -EINVAL;
		}

		br_dev = __dev_get_by_index(net, br_idx);
		if (!br_dev) {
			NL_SET_ERR_MSG(extack, "Invalid master ifindex");
			return -EINVAL;
		}
		ops = br_dev->netdev_ops;
	}

	if (dev) {
		if (!ndm_flags || (ndm_flags & NTF_MASTER)) {
			if (!(dev->priv_flags & IFF_BRIDGE_PORT)) {
				NL_SET_ERR_MSG(extack, "Device is not a bridge port");
				return -EINVAL;
			}
			br_dev = netdev_master_upper_dev_get(dev);
			if (!br_dev) {
				NL_SET_ERR_MSG(extack, "Master of device not found");
				return -EINVAL;
			}
			ops = br_dev->netdev_ops;
		} else {
			if (!(ndm_flags & NTF_SELF)) {
				NL_SET_ERR_MSG(extack, "Missing NTF_SELF");
				return -EINVAL;
			}
			ops = dev->netdev_ops;
		}
	}

	if (!br_dev && !dev) {
		NL_SET_ERR_MSG(extack, "No device specified");
		return -ENODEV;
	}

	if (!ops || !ops->ndo_fdb_get) {
		NL_SET_ERR_MSG(extack, "Fdb get operation not supported by device");
		return -EOPNOTSUPP;
	}

	skb = nlmsg_new(NLMSG_GOODSIZE, GFP_KERNEL);
	if (!skb)
		return -ENOBUFS;

	if (br_dev)
		dev = br_dev;
	err = ops->ndo_fdb_get(skb, tb, dev, addr, vid,
			       NETLINK_CB(in_skb).portid,
			       nlh->nlmsg_seq, extack);
	if (err)
		goto out;

	return rtnl_unicast(skb, net, NETLINK_CB(in_skb).portid);
out:
	kfree_skb(skb);
	return err;
}

>>>>>>> 407d19ab
static int brport_nla_put_flag(struct sk_buff *skb, u32 flags, u32 mask,
			       unsigned int attrnum, unsigned int flag)
{
	if (mask & flag)
		return nla_put_u8(skb, attrnum, !!(flags & flag));
	return 0;
}

int ndo_dflt_bridge_getlink(struct sk_buff *skb, u32 pid, u32 seq,
			    struct net_device *dev, u16 mode,
			    u32 flags, u32 mask, int nlflags,
			    u32 filter_mask,
			    int (*vlan_fill)(struct sk_buff *skb,
					     struct net_device *dev,
					     u32 filter_mask))
{
	struct nlmsghdr *nlh;
	struct ifinfomsg *ifm;
	struct nlattr *br_afspec;
	struct nlattr *protinfo;
	u8 operstate = netif_running(dev) ? dev->operstate : IF_OPER_DOWN;
	struct net_device *br_dev = netdev_master_upper_dev_get(dev);
	int err = 0;

	nlh = nlmsg_put(skb, pid, seq, RTM_NEWLINK, sizeof(*ifm), nlflags);
	if (nlh == NULL)
		return -EMSGSIZE;

	ifm = nlmsg_data(nlh);
	ifm->ifi_family = AF_BRIDGE;
	ifm->__ifi_pad = 0;
	ifm->ifi_type = dev->type;
	ifm->ifi_index = dev->ifindex;
	ifm->ifi_flags = dev_get_flags(dev);
	ifm->ifi_change = 0;


	if (nla_put_string(skb, IFLA_IFNAME, dev->name) ||
	    nla_put_u32(skb, IFLA_MTU, dev->mtu) ||
	    nla_put_u8(skb, IFLA_OPERSTATE, operstate) ||
	    (br_dev &&
	     nla_put_u32(skb, IFLA_MASTER, br_dev->ifindex)) ||
	    (dev->addr_len &&
	     nla_put(skb, IFLA_ADDRESS, dev->addr_len, dev->dev_addr)) ||
	    (dev->ifindex != dev_get_iflink(dev) &&
	     nla_put_u32(skb, IFLA_LINK, dev_get_iflink(dev))))
		goto nla_put_failure;

	br_afspec = nla_nest_start_noflag(skb, IFLA_AF_SPEC);
	if (!br_afspec)
		goto nla_put_failure;

	if (nla_put_u16(skb, IFLA_BRIDGE_FLAGS, BRIDGE_FLAGS_SELF)) {
		nla_nest_cancel(skb, br_afspec);
		goto nla_put_failure;
	}

	if (mode != BRIDGE_MODE_UNDEF) {
		if (nla_put_u16(skb, IFLA_BRIDGE_MODE, mode)) {
			nla_nest_cancel(skb, br_afspec);
			goto nla_put_failure;
		}
	}
	if (vlan_fill) {
		err = vlan_fill(skb, dev, filter_mask);
		if (err) {
			nla_nest_cancel(skb, br_afspec);
			goto nla_put_failure;
		}
	}
	nla_nest_end(skb, br_afspec);

	protinfo = nla_nest_start(skb, IFLA_PROTINFO);
	if (!protinfo)
		goto nla_put_failure;

	if (brport_nla_put_flag(skb, flags, mask,
				IFLA_BRPORT_MODE, BR_HAIRPIN_MODE) ||
	    brport_nla_put_flag(skb, flags, mask,
				IFLA_BRPORT_GUARD, BR_BPDU_GUARD) ||
	    brport_nla_put_flag(skb, flags, mask,
				IFLA_BRPORT_FAST_LEAVE,
				BR_MULTICAST_FAST_LEAVE) ||
	    brport_nla_put_flag(skb, flags, mask,
				IFLA_BRPORT_PROTECT, BR_ROOT_BLOCK) ||
	    brport_nla_put_flag(skb, flags, mask,
				IFLA_BRPORT_LEARNING, BR_LEARNING) ||
	    brport_nla_put_flag(skb, flags, mask,
				IFLA_BRPORT_LEARNING_SYNC, BR_LEARNING_SYNC) ||
	    brport_nla_put_flag(skb, flags, mask,
				IFLA_BRPORT_UNICAST_FLOOD, BR_FLOOD) ||
	    brport_nla_put_flag(skb, flags, mask,
				IFLA_BRPORT_PROXYARP, BR_PROXYARP)) {
		nla_nest_cancel(skb, protinfo);
		goto nla_put_failure;
	}

	nla_nest_end(skb, protinfo);

	nlmsg_end(skb, nlh);
	return 0;
nla_put_failure:
	nlmsg_cancel(skb, nlh);
	return err ? err : -EMSGSIZE;
}
EXPORT_SYMBOL_GPL(ndo_dflt_bridge_getlink);

<<<<<<< HEAD
=======
static int valid_bridge_getlink_req(const struct nlmsghdr *nlh,
				    bool strict_check, u32 *filter_mask,
				    struct netlink_ext_ack *extack)
{
	struct nlattr *tb[IFLA_MAX+1];
	int err, i;

	if (strict_check) {
		struct ifinfomsg *ifm;

		if (nlh->nlmsg_len < nlmsg_msg_size(sizeof(*ifm))) {
			NL_SET_ERR_MSG(extack, "Invalid header for bridge link dump");
			return -EINVAL;
		}

		ifm = nlmsg_data(nlh);
		if (ifm->__ifi_pad || ifm->ifi_type || ifm->ifi_flags ||
		    ifm->ifi_change || ifm->ifi_index) {
			NL_SET_ERR_MSG(extack, "Invalid values in header for bridge link dump request");
			return -EINVAL;
		}

		err = nlmsg_parse_deprecated_strict(nlh,
						    sizeof(struct ifinfomsg),
						    tb, IFLA_MAX, ifla_policy,
						    extack);
	} else {
		err = nlmsg_parse_deprecated(nlh, sizeof(struct ifinfomsg),
					     tb, IFLA_MAX, ifla_policy,
					     extack);
	}
	if (err < 0)
		return err;

	/* new attributes should only be added with strict checking */
	for (i = 0; i <= IFLA_MAX; ++i) {
		if (!tb[i])
			continue;

		switch (i) {
		case IFLA_EXT_MASK:
			*filter_mask = nla_get_u32(tb[i]);
			break;
		default:
			if (strict_check) {
				NL_SET_ERR_MSG(extack, "Unsupported attribute in bridge link dump request");
				return -EINVAL;
			}
		}
	}

	return 0;
}

>>>>>>> 407d19ab
static int rtnl_bridge_getlink(struct sk_buff *skb, struct netlink_callback *cb)
{
	struct net *net = sock_net(skb->sk);
	struct net_device *dev;
	int idx = 0;
	u32 portid = NETLINK_CB(cb->skb).portid;
	u32 seq = cb->nlh->nlmsg_seq;
	u32 filter_mask = 0;
	int err;

	if (nlmsg_len(cb->nlh) > sizeof(struct ifinfomsg)) {
		struct nlattr *extfilt;

		extfilt = nlmsg_find_attr(cb->nlh, sizeof(struct ifinfomsg),
					  IFLA_EXT_MASK);
		if (extfilt) {
			if (nla_len(extfilt) < sizeof(filter_mask))
				return -EINVAL;

			filter_mask = nla_get_u32(extfilt);
		}
	}

	rcu_read_lock();
	for_each_netdev_rcu(net, dev) {
		const struct net_device_ops *ops = dev->netdev_ops;
		struct net_device *br_dev = netdev_master_upper_dev_get(dev);

		if (br_dev && br_dev->netdev_ops->ndo_bridge_getlink) {
			if (idx >= cb->args[0]) {
				err = br_dev->netdev_ops->ndo_bridge_getlink(
						skb, portid, seq, dev,
						filter_mask, NLM_F_MULTI);
				if (err < 0 && err != -EOPNOTSUPP) {
					if (likely(skb->len))
						break;

					goto out_err;
				}
			}
			idx++;
		}

		if (ops->ndo_bridge_getlink) {
			if (idx >= cb->args[0]) {
				err = ops->ndo_bridge_getlink(skb, portid,
							      seq, dev,
							      filter_mask,
							      NLM_F_MULTI);
				if (err < 0 && err != -EOPNOTSUPP) {
					if (likely(skb->len))
						break;

					goto out_err;
				}
			}
			idx++;
		}
	}
	err = skb->len;
out_err:
	rcu_read_unlock();
	cb->args[0] = idx;

	return err;
}

static inline size_t bridge_nlmsg_size(void)
{
	return NLMSG_ALIGN(sizeof(struct ifinfomsg))
		+ nla_total_size(IFNAMSIZ)	/* IFLA_IFNAME */
		+ nla_total_size(MAX_ADDR_LEN)	/* IFLA_ADDRESS */
		+ nla_total_size(sizeof(u32))	/* IFLA_MASTER */
		+ nla_total_size(sizeof(u32))	/* IFLA_MTU */
		+ nla_total_size(sizeof(u32))	/* IFLA_LINK */
		+ nla_total_size(sizeof(u32))	/* IFLA_OPERSTATE */
		+ nla_total_size(sizeof(u8))	/* IFLA_PROTINFO */
		+ nla_total_size(sizeof(struct nlattr))	/* IFLA_AF_SPEC */
		+ nla_total_size(sizeof(u16))	/* IFLA_BRIDGE_FLAGS */
		+ nla_total_size(sizeof(u16));	/* IFLA_BRIDGE_MODE */
}

static int rtnl_bridge_notify(struct net_device *dev)
{
	struct net *net = dev_net(dev);
	struct sk_buff *skb;
	int err = -EOPNOTSUPP;

	if (!dev->netdev_ops->ndo_bridge_getlink)
		return 0;

	skb = nlmsg_new(bridge_nlmsg_size(), GFP_ATOMIC);
	if (!skb) {
		err = -ENOMEM;
		goto errout;
	}

	err = dev->netdev_ops->ndo_bridge_getlink(skb, 0, 0, dev, 0, 0);
	if (err < 0)
		goto errout;

	if (!skb->len)
		goto errout;

	rtnl_notify(skb, net, 0, RTNLGRP_LINK, NULL, GFP_ATOMIC);
	return 0;
errout:
	WARN_ON(err == -EMSGSIZE);
	kfree_skb(skb);
	if (err)
		rtnl_set_sk_err(net, RTNLGRP_LINK, err);
	return err;
}

static int rtnl_bridge_setlink(struct sk_buff *skb, struct nlmsghdr *nlh,
			       struct netlink_ext_ack *extack)
{
	struct net *net = sock_net(skb->sk);
	struct ifinfomsg *ifm;
	struct net_device *dev;
	struct nlattr *br_spec, *attr = NULL;
	int rem, err = -EOPNOTSUPP;
	u16 flags = 0;
	bool have_flags = false;

	if (nlmsg_len(nlh) < sizeof(*ifm))
		return -EINVAL;

	ifm = nlmsg_data(nlh);
	if (ifm->ifi_family != AF_BRIDGE)
		return -EPFNOSUPPORT;

	dev = __dev_get_by_index(net, ifm->ifi_index);
	if (!dev) {
		NL_SET_ERR_MSG(extack, "unknown ifindex");
		return -ENODEV;
	}

	br_spec = nlmsg_find_attr(nlh, sizeof(struct ifinfomsg), IFLA_AF_SPEC);
	if (br_spec) {
		nla_for_each_nested(attr, br_spec, rem) {
			if (nla_type(attr) == IFLA_BRIDGE_FLAGS) {
				if (nla_len(attr) < sizeof(flags))
					return -EINVAL;

				have_flags = true;
				flags = nla_get_u16(attr);
				break;
			}
		}
	}

	if (!flags || (flags & BRIDGE_FLAGS_MASTER)) {
		struct net_device *br_dev = netdev_master_upper_dev_get(dev);

		if (!br_dev || !br_dev->netdev_ops->ndo_bridge_setlink) {
			err = -EOPNOTSUPP;
			goto out;
		}

		err = br_dev->netdev_ops->ndo_bridge_setlink(dev, nlh, flags);
		if (err)
			goto out;

		flags &= ~BRIDGE_FLAGS_MASTER;
	}

	if ((flags & BRIDGE_FLAGS_SELF)) {
		if (!dev->netdev_ops->ndo_bridge_setlink)
			err = -EOPNOTSUPP;
		else
			err = dev->netdev_ops->ndo_bridge_setlink(dev, nlh,
								  flags);
		if (!err) {
			flags &= ~BRIDGE_FLAGS_SELF;

			/* Generate event to notify upper layer of bridge
			 * change
			 */
			err = rtnl_bridge_notify(dev);
		}
	}

	if (have_flags)
		memcpy(nla_data(attr), &flags, sizeof(flags));
out:
	return err;
}

static int rtnl_bridge_dellink(struct sk_buff *skb, struct nlmsghdr *nlh,
			       struct netlink_ext_ack *extack)
{
	struct net *net = sock_net(skb->sk);
	struct ifinfomsg *ifm;
	struct net_device *dev;
	struct nlattr *br_spec, *attr = NULL;
	int rem, err = -EOPNOTSUPP;
	u16 flags = 0;
	bool have_flags = false;

	if (nlmsg_len(nlh) < sizeof(*ifm))
		return -EINVAL;

	ifm = nlmsg_data(nlh);
	if (ifm->ifi_family != AF_BRIDGE)
		return -EPFNOSUPPORT;

	dev = __dev_get_by_index(net, ifm->ifi_index);
	if (!dev) {
		NL_SET_ERR_MSG(extack, "unknown ifindex");
		return -ENODEV;
	}

	br_spec = nlmsg_find_attr(nlh, sizeof(struct ifinfomsg), IFLA_AF_SPEC);
	if (br_spec) {
		nla_for_each_nested(attr, br_spec, rem) {
			if (nla_type(attr) == IFLA_BRIDGE_FLAGS) {
				if (nla_len(attr) < sizeof(flags))
					return -EINVAL;

				have_flags = true;
				flags = nla_get_u16(attr);
				break;
			}
		}
	}

	if (!flags || (flags & BRIDGE_FLAGS_MASTER)) {
		struct net_device *br_dev = netdev_master_upper_dev_get(dev);

		if (!br_dev || !br_dev->netdev_ops->ndo_bridge_dellink) {
			err = -EOPNOTSUPP;
			goto out;
		}

		err = br_dev->netdev_ops->ndo_bridge_dellink(dev, nlh, flags);
		if (err)
			goto out;

		flags &= ~BRIDGE_FLAGS_MASTER;
	}

	if ((flags & BRIDGE_FLAGS_SELF)) {
		if (!dev->netdev_ops->ndo_bridge_dellink)
			err = -EOPNOTSUPP;
		else
			err = dev->netdev_ops->ndo_bridge_dellink(dev, nlh,
								  flags);

		if (!err) {
			flags &= ~BRIDGE_FLAGS_SELF;

			/* Generate event to notify upper layer of bridge
			 * change
			 */
			err = rtnl_bridge_notify(dev);
		}
	}

	if (have_flags)
		memcpy(nla_data(attr), &flags, sizeof(flags));
out:
	return err;
}

static bool stats_attr_valid(unsigned int mask, int attrid, int idxattr)
{
	return (mask & IFLA_STATS_FILTER_BIT(attrid)) &&
	       (!idxattr || idxattr == attrid);
}

#define IFLA_OFFLOAD_XSTATS_FIRST (IFLA_OFFLOAD_XSTATS_UNSPEC + 1)
static int rtnl_get_offload_stats_attr_size(int attr_id)
{
	switch (attr_id) {
	case IFLA_OFFLOAD_XSTATS_CPU_HIT:
		return sizeof(struct rtnl_link_stats64);
	}

	return 0;
}

static int rtnl_get_offload_stats(struct sk_buff *skb, struct net_device *dev,
				  int *prividx)
{
	struct nlattr *attr = NULL;
	int attr_id, size;
	void *attr_data;
	int err;

	if (!(dev->netdev_ops && dev->netdev_ops->ndo_has_offload_stats &&
	      dev->netdev_ops->ndo_get_offload_stats))
		return -ENODATA;

	for (attr_id = IFLA_OFFLOAD_XSTATS_FIRST;
	     attr_id <= IFLA_OFFLOAD_XSTATS_MAX; attr_id++) {
		if (attr_id < *prividx)
			continue;

		size = rtnl_get_offload_stats_attr_size(attr_id);
		if (!size)
			continue;

		if (!dev->netdev_ops->ndo_has_offload_stats(dev, attr_id))
			continue;

		attr = nla_reserve_64bit(skb, attr_id, size,
					 IFLA_OFFLOAD_XSTATS_UNSPEC);
		if (!attr)
			goto nla_put_failure;

		attr_data = nla_data(attr);
		memset(attr_data, 0, size);
		err = dev->netdev_ops->ndo_get_offload_stats(attr_id, dev,
							     attr_data);
		if (err)
			goto get_offload_stats_failure;
	}

	if (!attr)
		return -ENODATA;

	*prividx = 0;
	return 0;

nla_put_failure:
	err = -EMSGSIZE;
get_offload_stats_failure:
	*prividx = attr_id;
	return err;
}

static int rtnl_get_offload_stats_size(const struct net_device *dev)
{
	int nla_size = 0;
	int attr_id;
	int size;

	if (!(dev->netdev_ops && dev->netdev_ops->ndo_has_offload_stats &&
	      dev->netdev_ops->ndo_get_offload_stats))
		return 0;

	for (attr_id = IFLA_OFFLOAD_XSTATS_FIRST;
	     attr_id <= IFLA_OFFLOAD_XSTATS_MAX; attr_id++) {
		if (!dev->netdev_ops->ndo_has_offload_stats(dev, attr_id))
			continue;
		size = rtnl_get_offload_stats_attr_size(attr_id);
		nla_size += nla_total_size_64bit(size);
	}

	if (nla_size != 0)
		nla_size += nla_total_size(0);

	return nla_size;
}

static int rtnl_fill_statsinfo(struct sk_buff *skb, struct net_device *dev,
			       int type, u32 pid, u32 seq, u32 change,
			       unsigned int flags, unsigned int filter_mask,
			       int *idxattr, int *prividx)
{
	struct if_stats_msg *ifsm;
	struct nlmsghdr *nlh;
	struct nlattr *attr;
	int s_prividx = *prividx;
	int err;

	ASSERT_RTNL();

	nlh = nlmsg_put(skb, pid, seq, type, sizeof(*ifsm), flags);
	if (!nlh)
		return -EMSGSIZE;

	ifsm = nlmsg_data(nlh);
	ifsm->family = PF_UNSPEC;
	ifsm->pad1 = 0;
	ifsm->pad2 = 0;
	ifsm->ifindex = dev->ifindex;
	ifsm->filter_mask = filter_mask;

	if (stats_attr_valid(filter_mask, IFLA_STATS_LINK_64, *idxattr)) {
		struct rtnl_link_stats64 *sp;

		attr = nla_reserve_64bit(skb, IFLA_STATS_LINK_64,
					 sizeof(struct rtnl_link_stats64),
					 IFLA_STATS_UNSPEC);
		if (!attr)
			goto nla_put_failure;

		sp = nla_data(attr);
		dev_get_stats(dev, sp);
	}

	if (stats_attr_valid(filter_mask, IFLA_STATS_LINK_XSTATS, *idxattr)) {
		const struct rtnl_link_ops *ops = dev->rtnl_link_ops;

		if (ops && ops->fill_linkxstats) {
			*idxattr = IFLA_STATS_LINK_XSTATS;
			attr = nla_nest_start_noflag(skb,
						     IFLA_STATS_LINK_XSTATS);
			if (!attr)
				goto nla_put_failure;

			err = ops->fill_linkxstats(skb, dev, prividx, *idxattr);
			nla_nest_end(skb, attr);
			if (err)
				goto nla_put_failure;
			*idxattr = 0;
		}
	}

	if (stats_attr_valid(filter_mask, IFLA_STATS_LINK_XSTATS_SLAVE,
			     *idxattr)) {
		const struct rtnl_link_ops *ops = NULL;
		const struct net_device *master;

		master = netdev_master_upper_dev_get(dev);
		if (master)
			ops = master->rtnl_link_ops;
		if (ops && ops->fill_linkxstats) {
			*idxattr = IFLA_STATS_LINK_XSTATS_SLAVE;
			attr = nla_nest_start_noflag(skb,
						     IFLA_STATS_LINK_XSTATS_SLAVE);
			if (!attr)
				goto nla_put_failure;

			err = ops->fill_linkxstats(skb, dev, prividx, *idxattr);
			nla_nest_end(skb, attr);
			if (err)
				goto nla_put_failure;
			*idxattr = 0;
		}
	}

	if (stats_attr_valid(filter_mask, IFLA_STATS_LINK_OFFLOAD_XSTATS,
			     *idxattr)) {
		*idxattr = IFLA_STATS_LINK_OFFLOAD_XSTATS;
		attr = nla_nest_start_noflag(skb,
					     IFLA_STATS_LINK_OFFLOAD_XSTATS);
		if (!attr)
			goto nla_put_failure;

		err = rtnl_get_offload_stats(skb, dev, prividx);
		if (err == -ENODATA)
			nla_nest_cancel(skb, attr);
		else
			nla_nest_end(skb, attr);

		if (err && err != -ENODATA)
			goto nla_put_failure;
		*idxattr = 0;
	}

	if (stats_attr_valid(filter_mask, IFLA_STATS_AF_SPEC, *idxattr)) {
		struct rtnl_af_ops *af_ops;

		*idxattr = IFLA_STATS_AF_SPEC;
		attr = nla_nest_start_noflag(skb, IFLA_STATS_AF_SPEC);
		if (!attr)
			goto nla_put_failure;

		rcu_read_lock();
		list_for_each_entry_rcu(af_ops, &rtnl_af_ops, list) {
			if (af_ops->fill_stats_af) {
				struct nlattr *af;
				int err;

				af = nla_nest_start_noflag(skb,
							   af_ops->family);
				if (!af) {
					rcu_read_unlock();
					goto nla_put_failure;
				}
				err = af_ops->fill_stats_af(skb, dev);

				if (err == -ENODATA) {
					nla_nest_cancel(skb, af);
				} else if (err < 0) {
					rcu_read_unlock();
					goto nla_put_failure;
				}

				nla_nest_end(skb, af);
			}
		}
		rcu_read_unlock();

		nla_nest_end(skb, attr);

		*idxattr = 0;
	}

	nlmsg_end(skb, nlh);

	return 0;

nla_put_failure:
	/* not a multi message or no progress mean a real error */
	if (!(flags & NLM_F_MULTI) || s_prividx == *prividx)
		nlmsg_cancel(skb, nlh);
	else
		nlmsg_end(skb, nlh);

	return -EMSGSIZE;
}

static size_t if_nlmsg_stats_size(const struct net_device *dev,
				  u32 filter_mask)
{
	size_t size = 0;

	if (stats_attr_valid(filter_mask, IFLA_STATS_LINK_64, 0))
		size += nla_total_size_64bit(sizeof(struct rtnl_link_stats64));

	if (stats_attr_valid(filter_mask, IFLA_STATS_LINK_XSTATS, 0)) {
		const struct rtnl_link_ops *ops = dev->rtnl_link_ops;
		int attr = IFLA_STATS_LINK_XSTATS;

		if (ops && ops->get_linkxstats_size) {
			size += nla_total_size(ops->get_linkxstats_size(dev,
									attr));
			/* for IFLA_STATS_LINK_XSTATS */
			size += nla_total_size(0);
		}
	}

	if (stats_attr_valid(filter_mask, IFLA_STATS_LINK_XSTATS_SLAVE, 0)) {
		struct net_device *_dev = (struct net_device *)dev;
		const struct rtnl_link_ops *ops = NULL;
		const struct net_device *master;

		/* netdev_master_upper_dev_get can't take const */
		master = netdev_master_upper_dev_get(_dev);
		if (master)
			ops = master->rtnl_link_ops;
		if (ops && ops->get_linkxstats_size) {
			int attr = IFLA_STATS_LINK_XSTATS_SLAVE;

			size += nla_total_size(ops->get_linkxstats_size(dev,
									attr));
			/* for IFLA_STATS_LINK_XSTATS_SLAVE */
			size += nla_total_size(0);
		}
	}

	if (stats_attr_valid(filter_mask, IFLA_STATS_LINK_OFFLOAD_XSTATS, 0))
		size += rtnl_get_offload_stats_size(dev);

	if (stats_attr_valid(filter_mask, IFLA_STATS_AF_SPEC, 0)) {
		struct rtnl_af_ops *af_ops;

		/* for IFLA_STATS_AF_SPEC */
		size += nla_total_size(0);

		rcu_read_lock();
		list_for_each_entry_rcu(af_ops, &rtnl_af_ops, list) {
			if (af_ops->get_stats_af_size) {
				size += nla_total_size(
					af_ops->get_stats_af_size(dev));

				/* for AF_* */
				size += nla_total_size(0);
			}
		}
		rcu_read_unlock();
	}

	return size;
}

static int rtnl_stats_get(struct sk_buff *skb, struct nlmsghdr *nlh,
			  struct netlink_ext_ack *extack)
{
	struct net *net = sock_net(skb->sk);
	struct net_device *dev = NULL;
	int idxattr = 0, prividx = 0;
	struct if_stats_msg *ifsm;
	struct sk_buff *nskb;
	u32 filter_mask;
	int err;

	if (nlmsg_len(nlh) < sizeof(*ifsm))
		return -EINVAL;

	ifsm = nlmsg_data(nlh);
	if (ifsm->ifindex > 0)
		dev = __dev_get_by_index(net, ifsm->ifindex);
	else
		return -EINVAL;

	if (!dev)
		return -ENODEV;

	filter_mask = ifsm->filter_mask;
	if (!filter_mask)
		return -EINVAL;

	nskb = nlmsg_new(if_nlmsg_stats_size(dev, filter_mask), GFP_KERNEL);
	if (!nskb)
		return -ENOBUFS;

	err = rtnl_fill_statsinfo(nskb, dev, RTM_NEWSTATS,
				  NETLINK_CB(skb).portid, nlh->nlmsg_seq, 0,
				  0, filter_mask, &idxattr, &prividx);
	if (err < 0) {
		/* -EMSGSIZE implies BUG in if_nlmsg_stats_size */
		WARN_ON(err == -EMSGSIZE);
		kfree_skb(nskb);
	} else {
		err = rtnl_unicast(nskb, net, NETLINK_CB(skb).portid);
	}

	return err;
}

static int rtnl_stats_dump(struct sk_buff *skb, struct netlink_callback *cb)
{
	int h, s_h, err, s_idx, s_idxattr, s_prividx;
	struct net *net = sock_net(skb->sk);
	unsigned int flags = NLM_F_MULTI;
	struct if_stats_msg *ifsm;
	struct hlist_head *head;
	struct net_device *dev;
	u32 filter_mask = 0;
	int idx = 0;

	s_h = cb->args[0];
	s_idx = cb->args[1];
	s_idxattr = cb->args[2];
	s_prividx = cb->args[3];

	cb->seq = net->dev_base_seq;

	if (nlmsg_len(cb->nlh) < sizeof(*ifsm))
		return -EINVAL;

	ifsm = nlmsg_data(cb->nlh);
	filter_mask = ifsm->filter_mask;
	if (!filter_mask)
		return -EINVAL;

	for (h = s_h; h < NETDEV_HASHENTRIES; h++, s_idx = 0) {
		idx = 0;
		head = &net->dev_index_head[h];
		hlist_for_each_entry(dev, head, index_hlist) {
			if (idx < s_idx)
				goto cont;
			err = rtnl_fill_statsinfo(skb, dev, RTM_NEWSTATS,
						  NETLINK_CB(cb->skb).portid,
						  cb->nlh->nlmsg_seq, 0,
						  flags, filter_mask,
						  &s_idxattr, &s_prividx);
			/* If we ran out of room on the first message,
			 * we're in trouble
			 */
			WARN_ON((err == -EMSGSIZE) && (skb->len == 0));

			if (err < 0)
				goto out;
			s_prividx = 0;
			s_idxattr = 0;
			nl_dump_check_consistent(cb, nlmsg_hdr(skb));
cont:
			idx++;
		}
	}
out:
	cb->args[3] = s_prividx;
	cb->args[2] = s_idxattr;
	cb->args[1] = idx;
	cb->args[0] = h;

	return skb->len;
}

/* Process one rtnetlink message. */

static int rtnetlink_rcv_msg(struct sk_buff *skb, struct nlmsghdr *nlh,
			     struct netlink_ext_ack *extack)
{
	struct net *net = sock_net(skb->sk);
	struct rtnl_link *link;
	struct module *owner;
	int err = -EOPNOTSUPP;
	rtnl_doit_func doit;
	unsigned int flags;
	int kind;
	int family;
	int type;

	type = nlh->nlmsg_type;
	if (type > RTM_MAX)
		return -EOPNOTSUPP;

	type -= RTM_BASE;

	/* All the messages must have at least 1 byte length */
	if (nlmsg_len(nlh) < sizeof(struct rtgenmsg))
		return 0;

	family = ((struct rtgenmsg *)nlmsg_data(nlh))->rtgen_family;
	kind = type&3;

	if (kind != 2 && !netlink_net_capable(skb, CAP_NET_ADMIN))
		return -EPERM;

	rcu_read_lock();
	if (kind == 2 && nlh->nlmsg_flags&NLM_F_DUMP) {
		struct sock *rtnl;
		rtnl_dumpit_func dumpit;
		u16 min_dump_alloc = 0;

		link = rtnl_get_link(family, type);
		if (!link || !link->dumpit) {
			family = PF_UNSPEC;
			link = rtnl_get_link(family, type);
			if (!link || !link->dumpit)
				goto err_unlock;
		}
		owner = link->owner;
		dumpit = link->dumpit;

		if (type == RTM_GETLINK - RTM_BASE)
			min_dump_alloc = rtnl_calcit(skb, nlh);

		err = 0;
		/* need to do this before rcu_read_unlock() */
		if (!try_module_get(owner))
			err = -EPROTONOSUPPORT;

		rcu_read_unlock();

		rtnl = net->rtnl;
		if (err == 0) {
			struct netlink_dump_control c = {
				.dump		= dumpit,
				.min_dump_alloc	= min_dump_alloc,
				.module		= owner,
			};
			err = netlink_dump_start(rtnl, skb, nlh, &c);
			/* netlink_dump_start() will keep a reference on
			 * module if dump is still in progress.
			 */
			module_put(owner);
		}
		return err;
	}

	link = rtnl_get_link(family, type);
	if (!link || !link->doit) {
		family = PF_UNSPEC;
		link = rtnl_get_link(PF_UNSPEC, type);
		if (!link || !link->doit)
			goto out_unlock;
	}

	owner = link->owner;
	if (!try_module_get(owner)) {
		err = -EPROTONOSUPPORT;
		goto out_unlock;
	}

	flags = link->flags;
	if (flags & RTNL_FLAG_DOIT_UNLOCKED) {
		doit = link->doit;
		rcu_read_unlock();
		if (doit)
			err = doit(skb, nlh, extack);
		module_put(owner);
		return err;
	}
	rcu_read_unlock();

	rtnl_lock();
	link = rtnl_get_link(family, type);
	if (link && link->doit)
		err = link->doit(skb, nlh, extack);
	rtnl_unlock();

	module_put(owner);

	return err;

out_unlock:
	rcu_read_unlock();
	return err;

err_unlock:
	rcu_read_unlock();
	return -EOPNOTSUPP;
}

static void rtnetlink_rcv(struct sk_buff *skb)
{
	netlink_rcv_skb(skb, &rtnetlink_rcv_msg);
}

static int rtnetlink_bind(struct net *net, int group)
{
	switch (group) {
	case RTNLGRP_IPV4_MROUTE_R:
	case RTNLGRP_IPV6_MROUTE_R:
		if (!ns_capable(net->user_ns, CAP_NET_ADMIN))
			return -EPERM;
		break;
	}
	return 0;
}

static int rtnetlink_event(struct notifier_block *this, unsigned long event, void *ptr)
{
	struct net_device *dev = netdev_notifier_info_to_dev(ptr);

	switch (event) {
	case NETDEV_REBOOT:
	case NETDEV_CHANGEMTU:
	case NETDEV_CHANGEADDR:
	case NETDEV_CHANGENAME:
	case NETDEV_FEAT_CHANGE:
	case NETDEV_BONDING_FAILOVER:
	case NETDEV_POST_TYPE_CHANGE:
	case NETDEV_NOTIFY_PEERS:
	case NETDEV_CHANGEUPPER:
	case NETDEV_RESEND_IGMP:
	case NETDEV_CHANGEINFODATA:
	case NETDEV_CHANGELOWERSTATE:
	case NETDEV_CHANGE_TX_QUEUE_LEN:
		rtmsg_ifinfo_event(RTM_NEWLINK, dev, 0, rtnl_get_event(event),
				   GFP_KERNEL, NULL, 0);
		break;
	default:
		break;
	}
	return NOTIFY_DONE;
}

static struct notifier_block rtnetlink_dev_notifier = {
	.notifier_call	= rtnetlink_event,
};


static int __net_init rtnetlink_net_init(struct net *net)
{
	struct sock *sk;
	struct netlink_kernel_cfg cfg = {
		.groups		= RTNLGRP_MAX,
		.input		= rtnetlink_rcv,
		.cb_mutex	= &rtnl_mutex,
		.flags		= NL_CFG_F_NONROOT_RECV,
		.bind		= rtnetlink_bind,
	};

	sk = netlink_kernel_create(net, NETLINK_ROUTE, &cfg);
	if (!sk)
		return -ENOMEM;
	net->rtnl = sk;
	return 0;
}

static void __net_exit rtnetlink_net_exit(struct net *net)
{
	netlink_kernel_release(net->rtnl);
	net->rtnl = NULL;
}

static struct pernet_operations rtnetlink_net_ops = {
	.init = rtnetlink_net_init,
	.exit = rtnetlink_net_exit,
};

void __init rtnetlink_init(void)
{
	if (register_pernet_subsys(&rtnetlink_net_ops))
		panic("rtnetlink_init: cannot initialize rtnetlink\n");

	register_netdevice_notifier(&rtnetlink_dev_notifier);

	rtnl_register(PF_UNSPEC, RTM_GETLINK, rtnl_getlink,
		      rtnl_dump_ifinfo, 0);
	rtnl_register(PF_UNSPEC, RTM_SETLINK, rtnl_setlink, NULL, 0);
	rtnl_register(PF_UNSPEC, RTM_NEWLINK, rtnl_newlink, NULL, 0);
	rtnl_register(PF_UNSPEC, RTM_DELLINK, rtnl_dellink, NULL, 0);

	rtnl_register(PF_UNSPEC, RTM_GETADDR, NULL, rtnl_dump_all, 0);
	rtnl_register(PF_UNSPEC, RTM_GETROUTE, NULL, rtnl_dump_all, 0);
	rtnl_register(PF_UNSPEC, RTM_GETNETCONF, NULL, rtnl_dump_all, 0);

	rtnl_register(PF_BRIDGE, RTM_NEWNEIGH, rtnl_fdb_add, NULL, 0);
	rtnl_register(PF_BRIDGE, RTM_DELNEIGH, rtnl_fdb_del, NULL, 0);
	rtnl_register(PF_BRIDGE, RTM_GETNEIGH, NULL, rtnl_fdb_dump, 0);

	rtnl_register(PF_BRIDGE, RTM_GETLINK, NULL, rtnl_bridge_getlink, 0);
	rtnl_register(PF_BRIDGE, RTM_DELLINK, rtnl_bridge_dellink, NULL, 0);
	rtnl_register(PF_BRIDGE, RTM_SETLINK, rtnl_bridge_setlink, NULL, 0);

	rtnl_register(PF_UNSPEC, RTM_GETSTATS, rtnl_stats_get, rtnl_stats_dump,
		      0);
}<|MERGE_RESOLUTION|>--- conflicted
+++ resolved
@@ -42,7 +42,6 @@
 
 #include <linux/inet.h>
 #include <linux/netdevice.h>
-#include <net/switchdev.h>
 #include <net/ip.h>
 #include <net/protocol.h>
 #include <net/arp.h>
@@ -55,7 +54,7 @@
 #include <net/rtnetlink.h>
 #include <net/net_namespace.h>
 
-#define RTNL_MAX_TYPE		48
+#define RTNL_MAX_TYPE		50
 #define RTNL_SLAVE_MAX_TYPE	36
 
 struct rtnl_link {
@@ -125,6 +124,12 @@
 	return mutex_is_locked(&rtnl_mutex);
 }
 EXPORT_SYMBOL(rtnl_is_locked);
+
+bool refcount_dec_and_rtnl_lock(refcount_t *r)
+{
+	return refcount_dec_and_mutex_lock(r, &rtnl_mutex);
+}
+EXPORT_SYMBOL(refcount_dec_and_rtnl_lock);
 
 #ifdef CONFIG_PROVE_LOCKING
 bool lockdep_rtnl_is_held(void)
@@ -1012,7 +1017,7 @@
 	       + nla_total_size(4)  /* IFLA_NEW_NETNSID */
 	       + nla_total_size(4)  /* IFLA_NEW_IFINDEX */
 	       + nla_total_size(1)  /* IFLA_PROTO_DOWN */
-	       + nla_total_size(4)  /* IFLA_IF_NETNSID */
+	       + nla_total_size(4)  /* IFLA_TARGET_NETNSID */
 	       + nla_total_size(4)  /* IFLA_CARRIER_UP_COUNT */
 	       + nla_total_size(4)  /* IFLA_CARRIER_DOWN_COUNT */
 	       + nla_total_size(4)  /* IFLA_MIN_MTU */
@@ -1136,22 +1141,17 @@
 
 static int rtnl_phys_switch_id_fill(struct sk_buff *skb, struct net_device *dev)
 {
+	struct netdev_phys_item_id ppid = { };
 	int err;
-	struct switchdev_attr attr = {
-		.orig_dev = dev,
-		.id = SWITCHDEV_ATTR_ID_PORT_PARENT_ID,
-		.flags = SWITCHDEV_F_NO_RECURSE,
-	};
-
-	err = switchdev_port_attr_get(dev, &attr);
+
+	err = dev_get_port_parent_id(dev, &ppid, false);
 	if (err) {
 		if (err == -EOPNOTSUPP)
 			return 0;
 		return err;
 	}
 
-	if (nla_put(skb, IFLA_PHYS_SWITCH_ID, attr.u.ppid.id_len,
-		    attr.u.ppid.id))
+	if (nla_put(skb, IFLA_PHYS_SWITCH_ID, ppid.id_len, ppid.id))
 		return -EMSGSIZE;
 
 	return 0;
@@ -1599,7 +1599,7 @@
 	ifm->ifi_flags = dev_get_flags(dev);
 	ifm->ifi_change = change;
 
-	if (tgt_netnsid >= 0 && nla_put_s32(skb, IFLA_IF_NETNSID, tgt_netnsid))
+	if (tgt_netnsid >= 0 && nla_put_s32(skb, IFLA_TARGET_NETNSID, tgt_netnsid))
 		goto nla_put_failure;
 
 	if (nla_put_string(skb, IFLA_IFNAME, dev->name) ||
@@ -1737,7 +1737,7 @@
 	[IFLA_XDP]		= { .type = NLA_NESTED },
 	[IFLA_EVENT]		= { .type = NLA_U32 },
 	[IFLA_GROUP]		= { .type = NLA_U32 },
-	[IFLA_IF_NETNSID]	= { .type = NLA_S32 },
+	[IFLA_TARGET_NETNSID]	= { .type = NLA_S32 },
 	[IFLA_CARRIER_UP_COUNT]	= { .type = NLA_U32 },
 	[IFLA_CARRIER_DOWN_COUNT] = { .type = NLA_U32 },
 	[IFLA_MIN_MTU]		= { .type = NLA_U32 },
@@ -1844,7 +1844,15 @@
 	return false;
 }
 
-static struct net *get_target_net(struct sock *sk, int netnsid)
+/**
+ * rtnl_get_net_ns_capable - Get netns if sufficiently privileged.
+ * @sk: netlink socket
+ * @netnsid: network namespace identifier
+ *
+ * Returns the network namespace identified by netnsid on success or an error
+ * pointer on failure.
+ */
+struct net *rtnl_get_net_ns_capable(struct sock *sk, int netnsid)
 {
 	struct net *net;
 
@@ -1861,8 +1869,6 @@
 	}
 	return net;
 }
-<<<<<<< HEAD
-=======
 EXPORT_SYMBOL_GPL(rtnl_get_net_ns_capable);
 
 static int rtnl_valid_dump_ifinfo_req(const struct nlmsghdr *nlh,
@@ -1908,10 +1914,11 @@
 	return nlmsg_parse_deprecated(nlh, hdrlen, tb, IFLA_MAX, ifla_policy,
 				      extack);
 }
->>>>>>> 407d19ab
 
 static int rtnl_dump_ifinfo(struct sk_buff *skb, struct netlink_callback *cb)
 {
+	struct netlink_ext_ack *extack = cb->extack;
+	const struct nlmsghdr *nlh = cb->nlh;
 	struct net *net = sock_net(skb->sk);
 	struct net *tgt_net = net;
 	int h, s_h;
@@ -1924,44 +1931,54 @@
 	unsigned int flags = NLM_F_MULTI;
 	int master_idx = 0;
 	int netnsid = -1;
-	int err;
-	int hdrlen;
+	int err, i;
 
 	s_h = cb->args[0];
 	s_idx = cb->args[1];
 
-	/* A hack to preserve kernel<->userspace interface.
-	 * The correct header is ifinfomsg. It is consistent with rtnl_getlink.
-	 * However, before Linux v3.9 the code here assumed rtgenmsg and that's
-	 * what iproute2 < v3.9.0 used.
-	 * We can detect the old iproute2. Even including the IFLA_EXT_MASK
-	 * attribute, its netlink message is shorter than struct ifinfomsg.
-	 */
-	hdrlen = nlmsg_len(cb->nlh) < sizeof(struct ifinfomsg) ?
-		 sizeof(struct rtgenmsg) : sizeof(struct ifinfomsg);
-
-	if (nlmsg_parse(cb->nlh, hdrlen, tb, IFLA_MAX,
-			ifla_policy, NULL) >= 0) {
-		if (tb[IFLA_IF_NETNSID]) {
-			netnsid = nla_get_s32(tb[IFLA_IF_NETNSID]);
-			tgt_net = get_target_net(skb->sk, netnsid);
-			if (IS_ERR(tgt_net))
+	err = rtnl_valid_dump_ifinfo_req(nlh, cb->strict_check, tb, extack);
+	if (err < 0) {
+		if (cb->strict_check)
+			return err;
+
+		goto walk_entries;
+	}
+
+	for (i = 0; i <= IFLA_MAX; ++i) {
+		if (!tb[i])
+			continue;
+
+		/* new attributes should only be added with strict checking */
+		switch (i) {
+		case IFLA_TARGET_NETNSID:
+			netnsid = nla_get_s32(tb[i]);
+			tgt_net = rtnl_get_net_ns_capable(skb->sk, netnsid);
+			if (IS_ERR(tgt_net)) {
+				NL_SET_ERR_MSG(extack, "Invalid target network namespace id");
 				return PTR_ERR(tgt_net);
-		}
-
-		if (tb[IFLA_EXT_MASK])
-			ext_filter_mask = nla_get_u32(tb[IFLA_EXT_MASK]);
-
-		if (tb[IFLA_MASTER])
-			master_idx = nla_get_u32(tb[IFLA_MASTER]);
-
-		if (tb[IFLA_LINKINFO])
-			kind_ops = linkinfo_to_kind_ops(tb[IFLA_LINKINFO]);
-
-		if (master_idx || kind_ops)
-			flags |= NLM_F_DUMP_FILTERED;
-	}
-
+			}
+			break;
+		case IFLA_EXT_MASK:
+			ext_filter_mask = nla_get_u32(tb[i]);
+			break;
+		case IFLA_MASTER:
+			master_idx = nla_get_u32(tb[i]);
+			break;
+		case IFLA_LINKINFO:
+			kind_ops = linkinfo_to_kind_ops(tb[i]);
+			break;
+		default:
+			if (cb->strict_check) {
+				NL_SET_ERR_MSG(extack, "Unsupported attribute in link dump request");
+				return -EINVAL;
+			}
+		}
+	}
+
+	if (master_idx || kind_ops)
+		flags |= NLM_F_DUMP_FILTERED;
+
+walk_entries:
 	for (h = s_h; h < NETDEV_HASHENTRIES; h++, s_idx = 0) {
 		idx = 0;
 		head = &tgt_net->dev_index_head[h];
@@ -1973,8 +1990,7 @@
 			err = rtnl_fill_ifinfo(skb, dev, net,
 					       RTM_NEWLINK,
 					       NETLINK_CB(cb->skb).portid,
-					       cb->nlh->nlmsg_seq, 0,
-					       flags,
+					       nlh->nlmsg_seq, 0, flags,
 					       ext_filter_mask, 0, NULL, 0,
 					       netnsid);
 
@@ -2030,7 +2046,7 @@
  *
  * 1. IFLA_NET_NS_PID
  * 2. IFLA_NET_NS_FD
- * 3. IFLA_IF_NETNSID
+ * 3. IFLA_TARGET_NETNSID
  */
 static struct net *rtnl_link_get_net_by_nlattr(struct net *src_net,
 					       struct nlattr *tb[])
@@ -2040,10 +2056,10 @@
 	if (tb[IFLA_NET_NS_PID] || tb[IFLA_NET_NS_FD])
 		return rtnl_link_get_net(src_net, tb);
 
-	if (!tb[IFLA_IF_NETNSID])
+	if (!tb[IFLA_TARGET_NETNSID])
 		return get_net(src_net);
 
-	net = get_net_ns_by_id(src_net, nla_get_u32(tb[IFLA_IF_NETNSID]));
+	net = get_net_ns_by_id(src_net, nla_get_u32(tb[IFLA_TARGET_NETNSID]));
 	if (!net)
 		return ERR_PTR(-EINVAL);
 
@@ -2084,13 +2100,13 @@
 		return -EOPNOTSUPP;
 	}
 
-	if (tb[IFLA_IF_NETNSID] && (tb[IFLA_NET_NS_PID] || tb[IFLA_NET_NS_FD]))
+	if (tb[IFLA_TARGET_NETNSID] && (tb[IFLA_NET_NS_PID] || tb[IFLA_NET_NS_FD]))
 		goto invalid_attr;
 
-	if (tb[IFLA_NET_NS_PID] && (tb[IFLA_IF_NETNSID] || tb[IFLA_NET_NS_FD]))
+	if (tb[IFLA_NET_NS_PID] && (tb[IFLA_TARGET_NETNSID] || tb[IFLA_NET_NS_FD]))
 		goto invalid_attr;
 
-	if (tb[IFLA_NET_NS_FD] && (tb[IFLA_IF_NETNSID] || tb[IFLA_NET_NS_PID]))
+	if (tb[IFLA_NET_NS_FD] && (tb[IFLA_TARGET_NETNSID] || tb[IFLA_NET_NS_PID]))
 		goto invalid_attr;
 
 	return 0;
@@ -2366,7 +2382,7 @@
 	if (err < 0)
 		return err;
 
-	if (tb[IFLA_NET_NS_PID] || tb[IFLA_NET_NS_FD] || tb[IFLA_IF_NETNSID]) {
+	if (tb[IFLA_NET_NS_PID] || tb[IFLA_NET_NS_FD] || tb[IFLA_TARGET_NETNSID]) {
 		struct net *net = rtnl_link_get_net_capable(skb, dev_net(dev),
 							    tb, CAP_NET_ADMIN);
 		if (IS_ERR(net)) {
@@ -2424,7 +2440,7 @@
 		sa->sa_family = dev->type;
 		memcpy(sa->sa_data, nla_data(tb[IFLA_ADDRESS]),
 		       dev->addr_len);
-		err = dev_set_mac_address(dev, sa);
+		err = dev_set_mac_address(dev, sa, extack);
 		kfree(sa);
 		if (err)
 			goto errout;
@@ -2469,7 +2485,8 @@
 	}
 
 	if (ifm->ifi_flags || ifm->ifi_change) {
-		err = dev_change_flags(dev, rtnl_dev_combine_flags(dev, ifm));
+		err = dev_change_flags(dev, rtnl_dev_combine_flags(dev, ifm),
+				       extack);
 		if (err < 0)
 			goto errout;
 	}
@@ -2815,9 +2832,9 @@
 	if (tb[IFLA_IFNAME])
 		nla_strlcpy(ifname, tb[IFLA_IFNAME], IFNAMSIZ);
 
-	if (tb[IFLA_IF_NETNSID]) {
-		netnsid = nla_get_s32(tb[IFLA_IF_NETNSID]);
-		tgt_net = get_target_net(NETLINK_CB(skb).sk, netnsid);
+	if (tb[IFLA_TARGET_NETNSID]) {
+		netnsid = nla_get_s32(tb[IFLA_TARGET_NETNSID]);
+		tgt_net = rtnl_get_net_ns_capable(NETLINK_CB(skb).sk, netnsid);
 		if (IS_ERR(tgt_net))
 			return PTR_ERR(tgt_net);
 	}
@@ -2856,7 +2873,8 @@
 
 	old_flags = dev->flags;
 	if (ifm && (ifm->ifi_flags || ifm->ifi_change)) {
-		err = __dev_change_flags(dev, rtnl_dev_combine_flags(dev, ifm));
+		err = __dev_change_flags(dev, rtnl_dev_combine_flags(dev, ifm),
+					 NULL);
 		if (err < 0)
 			return err;
 	}
@@ -2871,9 +2889,11 @@
 }
 EXPORT_SYMBOL(rtnl_configure_link);
 
-struct net_device *rtnl_create_link(struct net *net,
-	const char *ifname, unsigned char name_assign_type,
-	const struct rtnl_link_ops *ops, struct nlattr *tb[])
+struct net_device *rtnl_create_link(struct net *net, const char *ifname,
+				    unsigned char name_assign_type,
+				    const struct rtnl_link_ops *ops,
+				    struct nlattr *tb[],
+				    struct netlink_ext_ack *extack)
 {
 	struct net_device *dev;
 	unsigned int num_tx_queues = 1;
@@ -2889,11 +2909,15 @@
 	else if (ops->get_num_rx_queues)
 		num_rx_queues = ops->get_num_rx_queues();
 
-	if (num_tx_queues < 1 || num_tx_queues > 4096)
+	if (num_tx_queues < 1 || num_tx_queues > 4096) {
+		NL_SET_ERR_MSG(extack, "Invalid number of transmit queues");
 		return ERR_PTR(-EINVAL);
-
-	if (num_rx_queues < 1 || num_rx_queues > 4096)
+	}
+
+	if (num_rx_queues < 1 || num_rx_queues > 4096) {
+		NL_SET_ERR_MSG(extack, "Invalid number of receive queues");
 		return ERR_PTR(-EINVAL);
+	}
 
 	dev = alloc_netdev_mqs(ops->priv_size, ifname, name_assign_type,
 			       ops->setup, num_tx_queues, num_rx_queues);
@@ -2951,20 +2975,24 @@
 	return 0;
 }
 
-static int rtnl_newlink(struct sk_buff *skb, struct nlmsghdr *nlh,
-			struct netlink_ext_ack *extack)
-{
+static int __rtnl_newlink(struct sk_buff *skb, struct nlmsghdr *nlh,
+			  struct nlattr **attr, struct netlink_ext_ack *extack)
+{
+	struct nlattr *slave_attr[RTNL_SLAVE_MAX_TYPE + 1];
+	unsigned char name_assign_type = NET_NAME_USER;
+	struct nlattr *linkinfo[IFLA_INFO_MAX + 1];
+	const struct rtnl_link_ops *m_ops = NULL;
+	struct net_device *master_dev = NULL;
 	struct net *net = sock_net(skb->sk);
 	const struct rtnl_link_ops *ops;
-	const struct rtnl_link_ops *m_ops = NULL;
+	struct nlattr *tb[IFLA_MAX + 1];
+	struct net *dest_net, *link_net;
+	struct nlattr **slave_data;
+	char kind[MODULE_NAME_LEN];
 	struct net_device *dev;
-	struct net_device *master_dev = NULL;
 	struct ifinfomsg *ifm;
-	char kind[MODULE_NAME_LEN];
 	char ifname[IFNAMSIZ];
-	struct nlattr *tb[IFLA_MAX+1];
-	struct nlattr *linkinfo[IFLA_INFO_MAX+1];
-	unsigned char name_assign_type = NET_NAME_USER;
+	struct nlattr **data;
 	int err;
 
 #ifdef CONFIG_MODULES
@@ -3021,32 +3049,11 @@
 		ops = NULL;
 	}
 
-	if (1) {
-		struct nlattr *attr[RTNL_MAX_TYPE + 1];
-		struct nlattr *slave_attr[RTNL_SLAVE_MAX_TYPE + 1];
-		struct nlattr **data = NULL;
-		struct nlattr **slave_data = NULL;
-		struct net *dest_net, *link_net = NULL;
-
-<<<<<<< HEAD
-		if (ops) {
-			if (ops->maxtype > RTNL_MAX_TYPE)
-				return -EINVAL;
-
-			if (ops->maxtype && linkinfo[IFLA_INFO_DATA]) {
-				err = nla_parse_nested(attr, ops->maxtype,
-						       linkinfo[IFLA_INFO_DATA],
-						       ops->policy, NULL);
-				if (err < 0)
-					return err;
-				data = attr;
-			}
-			if (ops->validate) {
-				err = ops->validate(tb, data, extack);
-				if (err < 0)
-					return err;
-			}
-=======
+	data = NULL;
+	if (ops) {
+		if (ops->maxtype > RTNL_MAX_TYPE)
+			return -EINVAL;
+
 		if (ops->maxtype && linkinfo[IFLA_INFO_DATA]) {
 			err = nla_parse_nested_deprecated(attr, ops->maxtype,
 							  linkinfo[IFLA_INFO_DATA],
@@ -3059,26 +3066,14 @@
 			err = ops->validate(tb, data, extack);
 			if (err < 0)
 				return err;
->>>>>>> 407d19ab
-		}
-
-		if (m_ops) {
-			if (m_ops->slave_maxtype > RTNL_SLAVE_MAX_TYPE)
-				return -EINVAL;
-
-<<<<<<< HEAD
-			if (m_ops->slave_maxtype &&
-			    linkinfo[IFLA_INFO_SLAVE_DATA]) {
-				err = nla_parse_nested(slave_attr,
-						       m_ops->slave_maxtype,
-						       linkinfo[IFLA_INFO_SLAVE_DATA],
-						       m_ops->slave_policy,
-						       NULL);
-				if (err < 0)
-					return err;
-				slave_data = slave_attr;
-			}
-=======
+		}
+	}
+
+	slave_data = NULL;
+	if (m_ops) {
+		if (m_ops->slave_maxtype > RTNL_SLAVE_MAX_TYPE)
+			return -EINVAL;
+
 		if (m_ops->slave_maxtype &&
 		    linkinfo[IFLA_INFO_SLAVE_DATA]) {
 			err = nla_parse_nested_deprecated(slave_attr,
@@ -3089,143 +3084,138 @@
 			if (err < 0)
 				return err;
 			slave_data = slave_attr;
->>>>>>> 407d19ab
-		}
-
-		if (dev) {
-			int status = 0;
-
-			if (nlh->nlmsg_flags & NLM_F_EXCL)
-				return -EEXIST;
-			if (nlh->nlmsg_flags & NLM_F_REPLACE)
+		}
+	}
+
+	if (dev) {
+		int status = 0;
+
+		if (nlh->nlmsg_flags & NLM_F_EXCL)
+			return -EEXIST;
+		if (nlh->nlmsg_flags & NLM_F_REPLACE)
+			return -EOPNOTSUPP;
+
+		if (linkinfo[IFLA_INFO_DATA]) {
+			if (!ops || ops != dev->rtnl_link_ops ||
+			    !ops->changelink)
 				return -EOPNOTSUPP;
 
-			if (linkinfo[IFLA_INFO_DATA]) {
-				if (!ops || ops != dev->rtnl_link_ops ||
-				    !ops->changelink)
-					return -EOPNOTSUPP;
-
-				err = ops->changelink(dev, tb, data, extack);
-				if (err < 0)
-					return err;
-				status |= DO_SETLINK_NOTIFY;
-			}
-
-			if (linkinfo[IFLA_INFO_SLAVE_DATA]) {
-				if (!m_ops || !m_ops->slave_changelink)
-					return -EOPNOTSUPP;
-
-				err = m_ops->slave_changelink(master_dev, dev,
-							      tb, slave_data,
-							      extack);
-				if (err < 0)
-					return err;
-				status |= DO_SETLINK_NOTIFY;
-			}
-
-			return do_setlink(skb, dev, ifm, extack, tb, ifname,
-					  status);
-		}
-
-		if (!(nlh->nlmsg_flags & NLM_F_CREATE)) {
-			if (ifm->ifi_index == 0 && tb[IFLA_GROUP])
-				return rtnl_group_changelink(skb, net,
+			err = ops->changelink(dev, tb, data, extack);
+			if (err < 0)
+				return err;
+			status |= DO_SETLINK_NOTIFY;
+		}
+
+		if (linkinfo[IFLA_INFO_SLAVE_DATA]) {
+			if (!m_ops || !m_ops->slave_changelink)
+				return -EOPNOTSUPP;
+
+			err = m_ops->slave_changelink(master_dev, dev, tb,
+						      slave_data, extack);
+			if (err < 0)
+				return err;
+			status |= DO_SETLINK_NOTIFY;
+		}
+
+		return do_setlink(skb, dev, ifm, extack, tb, ifname, status);
+	}
+
+	if (!(nlh->nlmsg_flags & NLM_F_CREATE)) {
+		if (ifm->ifi_index == 0 && tb[IFLA_GROUP])
+			return rtnl_group_changelink(skb, net,
 						nla_get_u32(tb[IFLA_GROUP]),
 						ifm, extack, tb);
-			return -ENODEV;
-		}
-
-		if (tb[IFLA_MAP] || tb[IFLA_PROTINFO])
-			return -EOPNOTSUPP;
-
-		if (!ops) {
+		return -ENODEV;
+	}
+
+	if (tb[IFLA_MAP] || tb[IFLA_PROTINFO])
+		return -EOPNOTSUPP;
+
+	if (!ops) {
 #ifdef CONFIG_MODULES
-			if (kind[0]) {
-				__rtnl_unlock();
-				request_module("rtnl-link-%s", kind);
-				rtnl_lock();
-				ops = rtnl_link_ops_get(kind);
-				if (ops)
-					goto replay;
-			}
+		if (kind[0]) {
+			__rtnl_unlock();
+			request_module("rtnl-link-%s", kind);
+			rtnl_lock();
+			ops = rtnl_link_ops_get(kind);
+			if (ops)
+				goto replay;
+		}
 #endif
-			return -EOPNOTSUPP;
-		}
-
-		if (!ops->setup)
-			return -EOPNOTSUPP;
-
-		if (!ifname[0]) {
-			snprintf(ifname, IFNAMSIZ, "%s%%d", ops->kind);
-			name_assign_type = NET_NAME_ENUM;
-		}
-
-		dest_net = rtnl_link_get_net_capable(skb, net, tb, CAP_NET_ADMIN);
-		if (IS_ERR(dest_net))
-			return PTR_ERR(dest_net);
-
-		if (tb[IFLA_LINK_NETNSID]) {
-			int id = nla_get_s32(tb[IFLA_LINK_NETNSID]);
-
-			link_net = get_net_ns_by_id(dest_net, id);
-			if (!link_net) {
-				err =  -EINVAL;
-				goto out;
-			}
-			err = -EPERM;
-			if (!netlink_ns_capable(skb, link_net->user_ns, CAP_NET_ADMIN))
-				goto out;
-		}
-
-		dev = rtnl_create_link(link_net ? : dest_net, ifname,
-				       name_assign_type, ops, tb);
-		if (IS_ERR(dev)) {
-			err = PTR_ERR(dev);
+		NL_SET_ERR_MSG(extack, "Unknown device type");
+		return -EOPNOTSUPP;
+	}
+
+	if (!ops->setup)
+		return -EOPNOTSUPP;
+
+	if (!ifname[0]) {
+		snprintf(ifname, IFNAMSIZ, "%s%%d", ops->kind);
+		name_assign_type = NET_NAME_ENUM;
+	}
+
+	dest_net = rtnl_link_get_net_capable(skb, net, tb, CAP_NET_ADMIN);
+	if (IS_ERR(dest_net))
+		return PTR_ERR(dest_net);
+
+	if (tb[IFLA_LINK_NETNSID]) {
+		int id = nla_get_s32(tb[IFLA_LINK_NETNSID]);
+
+		link_net = get_net_ns_by_id(dest_net, id);
+		if (!link_net) {
+			NL_SET_ERR_MSG(extack, "Unknown network namespace id");
+			err =  -EINVAL;
 			goto out;
 		}
-
-		dev->ifindex = ifm->ifi_index;
-
-		if (ops->newlink) {
-			err = ops->newlink(link_net ? : net, dev, tb, data,
-					   extack);
-			/* Drivers should call free_netdev() in ->destructor
-			 * and unregister it on failure after registration
-			 * so that device could be finally freed in rtnl_unlock.
-			 */
-			if (err < 0) {
-				/* If device is not registered at all, free it now */
-				if (dev->reg_state == NETREG_UNINITIALIZED)
-					free_netdev(dev);
-				goto out;
-			}
-		} else {
-			err = register_netdevice(dev);
-			if (err < 0) {
+		err = -EPERM;
+		if (!netlink_ns_capable(skb, link_net->user_ns, CAP_NET_ADMIN))
+			goto out;
+	} else {
+		link_net = NULL;
+	}
+
+	dev = rtnl_create_link(link_net ? : dest_net, ifname,
+			       name_assign_type, ops, tb, extack);
+	if (IS_ERR(dev)) {
+		err = PTR_ERR(dev);
+		goto out;
+	}
+
+	dev->ifindex = ifm->ifi_index;
+
+	if (ops->newlink) {
+		err = ops->newlink(link_net ? : net, dev, tb, data, extack);
+		/* Drivers should call free_netdev() in ->destructor
+		 * and unregister it on failure after registration
+		 * so that device could be finally freed in rtnl_unlock.
+		 */
+		if (err < 0) {
+			/* If device is not registered at all, free it now */
+			if (dev->reg_state == NETREG_UNINITIALIZED)
 				free_netdev(dev);
-				goto out;
-			}
-		}
-		err = rtnl_configure_link(dev, ifm);
+			goto out;
+		}
+	} else {
+		err = register_netdevice(dev);
+		if (err < 0) {
+			free_netdev(dev);
+			goto out;
+		}
+	}
+	err = rtnl_configure_link(dev, ifm);
+	if (err < 0)
+		goto out_unregister;
+	if (link_net) {
+		err = dev_change_net_namespace(dev, dest_net, ifname);
 		if (err < 0)
 			goto out_unregister;
-		if (link_net) {
-			err = dev_change_net_namespace(dev, dest_net, ifname);
-			if (err < 0)
-				goto out_unregister;
-		}
-		if (tb[IFLA_MASTER]) {
-			err = do_set_master(dev, nla_get_u32(tb[IFLA_MASTER]),
-					    extack);
-			if (err)
-				goto out_unregister;
-		}
+	}
+	if (tb[IFLA_MASTER]) {
+		err = do_set_master(dev, nla_get_u32(tb[IFLA_MASTER]), extack);
+		if (err)
+			goto out_unregister;
+	}
 out:
-<<<<<<< HEAD
-		if (link_net)
-			put_net(link_net);
-		put_net(dest_net);
-=======
 	if (link_net)
 		put_net(link_net);
 	put_net(dest_net);
@@ -3284,19 +3274,24 @@
 	err = nlmsg_parse_deprecated_strict(nlh, sizeof(*ifm), tb, IFLA_MAX,
 					    ifla_policy, extack);
 	if (err)
->>>>>>> 407d19ab
 		return err;
-out_unregister:
-		if (ops->newlink) {
-			LIST_HEAD(list_kill);
-
-			ops->dellink(dev, &list_kill);
-			unregister_netdevice_many(&list_kill);
-		} else {
-			unregister_netdevice(dev);
-		}
-		goto out;
-	}
+
+	for (i = 0; i <= IFLA_MAX; i++) {
+		if (!tb[i])
+			continue;
+
+		switch (i) {
+		case IFLA_IFNAME:
+		case IFLA_EXT_MASK:
+		case IFLA_TARGET_NETNSID:
+			break;
+		default:
+			NL_SET_ERR_MSG(extack, "Unsupported attribute in get link request");
+			return -EINVAL;
+		}
+	}
+
+	return 0;
 }
 
 static int rtnl_getlink(struct sk_buff *skb, struct nlmsghdr *nlh,
@@ -3313,7 +3308,7 @@
 	int err;
 	u32 ext_filter_mask = 0;
 
-	err = nlmsg_parse(nlh, sizeof(*ifm), tb, IFLA_MAX, ifla_policy, extack);
+	err = rtnl_valid_getlink_req(skb, nlh, tb, extack);
 	if (err < 0)
 		return err;
 
@@ -3321,9 +3316,9 @@
 	if (err < 0)
 		return err;
 
-	if (tb[IFLA_IF_NETNSID]) {
-		netnsid = nla_get_s32(tb[IFLA_IF_NETNSID]);
-		tgt_net = get_target_net(NETLINK_CB(skb).sk, netnsid);
+	if (tb[IFLA_TARGET_NETNSID]) {
+		netnsid = nla_get_s32(tb[IFLA_TARGET_NETNSID]);
+		tgt_net = rtnl_get_net_ns_capable(NETLINK_CB(skb).sk, netnsid);
 		if (IS_ERR(tgt_net))
 			return PTR_ERR(tgt_net);
 	}
@@ -3408,13 +3403,14 @@
 {
 	int idx;
 	int s_idx = cb->family;
+	int type = cb->nlh->nlmsg_type - RTM_BASE;
+	int ret = 0;
 
 	if (s_idx == 0)
 		s_idx = 1;
 
 	for (idx = 1; idx <= RTNL_FAMILY_MAX; idx++) {
 		struct rtnl_link **tab;
-		int type = cb->nlh->nlmsg_type-RTM_BASE;
 		struct rtnl_link *link;
 		rtnl_dumpit_func dumpit;
 
@@ -3441,12 +3437,13 @@
 			cb->prev_seq = 0;
 			cb->seq = 0;
 		}
-		if (dumpit(skb, cb))
+		ret = dumpit(skb, cb);
+		if (ret)
 			break;
 	}
 	cb->family = idx;
 
-	return skb->len;
+	return skb->len ? : ret;
 }
 
 struct sk_buff *rtmsg_ifinfo_build_skb(int type, struct net_device *dev,
@@ -3676,7 +3673,7 @@
 	}
 
 	if (dev->type != ARPHRD_ETHER) {
-		NL_SET_ERR_MSG(extack, "FDB delete only supported for Ethernet devices");
+		NL_SET_ERR_MSG(extack, "FDB add only supported for Ethernet devices");
 		return -EINVAL;
 	}
 
@@ -3695,7 +3692,7 @@
 		const struct net_device_ops *ops = br_dev->netdev_ops;
 
 		err = ops->ndo_fdb_add(ndm, tb, dev, addr, vid,
-				       nlh->nlmsg_flags);
+				       nlh->nlmsg_flags, extack);
 		if (err)
 			goto out;
 		else
@@ -3707,7 +3704,8 @@
 		if (dev->netdev_ops->ndo_fdb_add)
 			err = dev->netdev_ops->ndo_fdb_add(ndm, tb, dev, addr,
 							   vid,
-							   nlh->nlmsg_flags);
+							   nlh->nlmsg_flags,
+							   extack);
 		else
 			err = ndo_dflt_fdb_add(ndm, tb, dev, addr, vid,
 					       nlh->nlmsg_flags);
@@ -3786,7 +3784,7 @@
 	}
 
 	if (dev->type != ARPHRD_ETHER) {
-		NL_SET_ERR_MSG(extack, "FDB add only supported for Ethernet devices");
+		NL_SET_ERR_MSG(extack, "FDB delete only supported for Ethernet devices");
 		return -EINVAL;
 	}
 
@@ -3893,9 +3891,6 @@
 }
 EXPORT_SYMBOL(ndo_dflt_fdb_dump);
 
-<<<<<<< HEAD
-static int rtnl_fdb_dump(struct sk_buff *skb, struct netlink_callback *cb)
-=======
 static int valid_fdb_dump_strict(const struct nlmsghdr *nlh,
 				 int *br_idx, int *brport_idx,
 				 struct netlink_ext_ack *extack)
@@ -3953,14 +3948,44 @@
 static int valid_fdb_dump_legacy(const struct nlmsghdr *nlh,
 				 int *br_idx, int *brport_idx,
 				 struct netlink_ext_ack *extack)
->>>>>>> 407d19ab
+{
+	struct nlattr *tb[IFLA_MAX+1];
+	int err;
+
+	/* A hack to preserve kernel<->userspace interface.
+	 * Before Linux v4.12 this code accepted ndmsg since iproute2 v3.3.0.
+	 * However, ndmsg is shorter than ifinfomsg thus nlmsg_parse() bails.
+	 * So, check for ndmsg with an optional u32 attribute (not used here).
+	 * Fortunately these sizes don't conflict with the size of ifinfomsg
+	 * with an optional attribute.
+	 */
+	if (nlmsg_len(nlh) != sizeof(struct ndmsg) &&
+	    (nlmsg_len(nlh) != sizeof(struct ndmsg) +
+	     nla_attr_size(sizeof(u32)))) {
+		struct ifinfomsg *ifm;
+
+		err = nlmsg_parse_deprecated(nlh, sizeof(struct ifinfomsg),
+					     tb, IFLA_MAX, ifla_policy,
+					     extack);
+		if (err < 0) {
+			return -EINVAL;
+		} else if (err == 0) {
+			if (tb[IFLA_MASTER])
+				*br_idx = nla_get_u32(tb[IFLA_MASTER]);
+		}
+
+		ifm = nlmsg_data(nlh);
+		*brport_idx = ifm->ifi_index;
+	}
+	return 0;
+}
+
+static int rtnl_fdb_dump(struct sk_buff *skb, struct netlink_callback *cb)
 {
 	struct net_device *dev;
-	struct nlattr *tb[IFLA_MAX+1];
 	struct net_device *br_dev = NULL;
 	const struct net_device_ops *ops = NULL;
 	const struct net_device_ops *cops = NULL;
-	struct ifinfomsg *ifm = nlmsg_data(cb->nlh);
 	struct net *net = sock_net(skb->sk);
 	struct hlist_head *head;
 	int brport_idx = 0;
@@ -3970,35 +3995,14 @@
 	int err = 0;
 	int fidx = 0;
 
-	/* A hack to preserve kernel<->userspace interface.
-	 * Before Linux v4.12 this code accepted ndmsg since iproute2 v3.3.0.
-	 * However, ndmsg is shorter than ifinfomsg thus nlmsg_parse() bails.
-	 * So, check for ndmsg with an optional u32 attribute (not used here).
-	 * Fortunately these sizes don't conflict with the size of ifinfomsg
-	 * with an optional attribute.
-	 */
-	if (nlmsg_len(cb->nlh) != sizeof(struct ndmsg) &&
-	    (nlmsg_len(cb->nlh) != sizeof(struct ndmsg) +
-	     nla_attr_size(sizeof(u32)))) {
-<<<<<<< HEAD
-		err = nlmsg_parse(cb->nlh, sizeof(struct ifinfomsg), tb,
-				  IFLA_MAX, ifla_policy, NULL);
-=======
-		struct ifinfomsg *ifm;
-
-		err = nlmsg_parse_deprecated(nlh, sizeof(struct ifinfomsg),
-					     tb, IFLA_MAX, ifla_policy,
-					     extack);
->>>>>>> 407d19ab
-		if (err < 0) {
-			return -EINVAL;
-		} else if (err == 0) {
-			if (tb[IFLA_MASTER])
-				br_idx = nla_get_u32(tb[IFLA_MASTER]);
-		}
-
-		brport_idx = ifm->ifi_index;
-	}
+	if (cb->strict_check)
+		err = valid_fdb_dump_strict(cb->nlh, &br_idx, &brport_idx,
+					    cb->extack);
+	else
+		err = valid_fdb_dump_legacy(cb->nlh, &br_idx, &brport_idx,
+					    cb->extack);
+	if (err < 0)
+		return err;
 
 	if (br_idx) {
 		br_dev = __dev_get_by_index(net, br_idx);
@@ -4076,8 +4080,6 @@
 	return skb->len;
 }
 
-<<<<<<< HEAD
-=======
 static int valid_fdb_get_strict(const struct nlmsghdr *nlh,
 				struct nlattr **tb, u8 *ndm_flags,
 				int *br_idx, int *brport_idx, u8 **addr,
@@ -4237,7 +4239,6 @@
 	return err;
 }
 
->>>>>>> 407d19ab
 static int brport_nla_put_flag(struct sk_buff *skb, u32 flags, u32 mask,
 			       unsigned int attrnum, unsigned int flag)
 {
@@ -4345,8 +4346,6 @@
 }
 EXPORT_SYMBOL_GPL(ndo_dflt_bridge_getlink);
 
-<<<<<<< HEAD
-=======
 static int valid_bridge_getlink_req(const struct nlmsghdr *nlh,
 				    bool strict_check, u32 *filter_mask,
 				    struct netlink_ext_ack *extack)
@@ -4401,29 +4400,21 @@
 	return 0;
 }
 
->>>>>>> 407d19ab
 static int rtnl_bridge_getlink(struct sk_buff *skb, struct netlink_callback *cb)
 {
+	const struct nlmsghdr *nlh = cb->nlh;
 	struct net *net = sock_net(skb->sk);
 	struct net_device *dev;
 	int idx = 0;
 	u32 portid = NETLINK_CB(cb->skb).portid;
-	u32 seq = cb->nlh->nlmsg_seq;
+	u32 seq = nlh->nlmsg_seq;
 	u32 filter_mask = 0;
 	int err;
 
-	if (nlmsg_len(cb->nlh) > sizeof(struct ifinfomsg)) {
-		struct nlattr *extfilt;
-
-		extfilt = nlmsg_find_attr(cb->nlh, sizeof(struct ifinfomsg),
-					  IFLA_EXT_MASK);
-		if (extfilt) {
-			if (nla_len(extfilt) < sizeof(filter_mask))
-				return -EINVAL;
-
-			filter_mask = nla_get_u32(extfilt);
-		}
-	}
+	err = valid_bridge_getlink_req(nlh, cb->strict_check, &filter_mask,
+				       cb->extack);
+	if (err < 0 && cb->strict_check)
+		return err;
 
 	rcu_read_lock();
 	for_each_netdev_rcu(net, dev) {
@@ -4562,7 +4553,8 @@
 			goto out;
 		}
 
-		err = br_dev->netdev_ops->ndo_bridge_setlink(dev, nlh, flags);
+		err = br_dev->netdev_ops->ndo_bridge_setlink(dev, nlh, flags,
+							     extack);
 		if (err)
 			goto out;
 
@@ -4574,7 +4566,8 @@
 			err = -EOPNOTSUPP;
 		else
 			err = dev->netdev_ops->ndo_bridge_setlink(dev, nlh,
-								  flags);
+								  flags,
+								  extack);
 		if (!err) {
 			flags &= ~BRIDGE_FLAGS_SELF;
 
@@ -4972,6 +4965,40 @@
 	return size;
 }
 
+static int rtnl_valid_stats_req(const struct nlmsghdr *nlh, bool strict_check,
+				bool is_dump, struct netlink_ext_ack *extack)
+{
+	struct if_stats_msg *ifsm;
+
+	if (nlh->nlmsg_len < nlmsg_msg_size(sizeof(*ifsm))) {
+		NL_SET_ERR_MSG(extack, "Invalid header for stats dump");
+		return -EINVAL;
+	}
+
+	if (!strict_check)
+		return 0;
+
+	ifsm = nlmsg_data(nlh);
+
+	/* only requests using strict checks can pass data to influence
+	 * the dump. The legacy exception is filter_mask.
+	 */
+	if (ifsm->pad1 || ifsm->pad2 || (is_dump && ifsm->ifindex)) {
+		NL_SET_ERR_MSG(extack, "Invalid values in header for stats dump request");
+		return -EINVAL;
+	}
+	if (nlmsg_attrlen(nlh, sizeof(*ifsm))) {
+		NL_SET_ERR_MSG(extack, "Invalid attributes after stats header");
+		return -EINVAL;
+	}
+	if (ifsm->filter_mask >= IFLA_STATS_FILTER_BIT(IFLA_STATS_MAX + 1)) {
+		NL_SET_ERR_MSG(extack, "Invalid stats requested through filter mask");
+		return -EINVAL;
+	}
+
+	return 0;
+}
+
 static int rtnl_stats_get(struct sk_buff *skb, struct nlmsghdr *nlh,
 			  struct netlink_ext_ack *extack)
 {
@@ -4983,8 +5010,10 @@
 	u32 filter_mask;
 	int err;
 
-	if (nlmsg_len(nlh) < sizeof(*ifsm))
-		return -EINVAL;
+	err = rtnl_valid_stats_req(nlh, netlink_strict_get_check(skb),
+				   false, extack);
+	if (err)
+		return err;
 
 	ifsm = nlmsg_data(nlh);
 	if (ifsm->ifindex > 0)
@@ -5019,6 +5048,7 @@
 
 static int rtnl_stats_dump(struct sk_buff *skb, struct netlink_callback *cb)
 {
+	struct netlink_ext_ack *extack = cb->extack;
 	int h, s_h, err, s_idx, s_idxattr, s_prividx;
 	struct net *net = sock_net(skb->sk);
 	unsigned int flags = NLM_F_MULTI;
@@ -5035,13 +5065,16 @@
 
 	cb->seq = net->dev_base_seq;
 
-	if (nlmsg_len(cb->nlh) < sizeof(*ifsm))
-		return -EINVAL;
+	err = rtnl_valid_stats_req(cb->nlh, cb->strict_check, true, extack);
+	if (err)
+		return err;
 
 	ifsm = nlmsg_data(cb->nlh);
 	filter_mask = ifsm->filter_mask;
-	if (!filter_mask)
+	if (!filter_mask) {
+		NL_SET_ERR_MSG(extack, "Filter mask must be set for stats dump");
 		return -EINVAL;
+	}
 
 	for (h = s_h; h < NETDEV_HASHENTRIES; h++, s_idx = 0) {
 		idx = 0;
@@ -5291,7 +5324,7 @@
 
 	rtnl_register(PF_BRIDGE, RTM_NEWNEIGH, rtnl_fdb_add, NULL, 0);
 	rtnl_register(PF_BRIDGE, RTM_DELNEIGH, rtnl_fdb_del, NULL, 0);
-	rtnl_register(PF_BRIDGE, RTM_GETNEIGH, NULL, rtnl_fdb_dump, 0);
+	rtnl_register(PF_BRIDGE, RTM_GETNEIGH, rtnl_fdb_get, rtnl_fdb_dump, 0);
 
 	rtnl_register(PF_BRIDGE, RTM_GETLINK, NULL, rtnl_bridge_getlink, 0);
 	rtnl_register(PF_BRIDGE, RTM_DELLINK, rtnl_bridge_dellink, NULL, 0);
