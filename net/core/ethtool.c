--- conflicted
+++ resolved
@@ -23,6 +23,9 @@
 #include <linux/rtnetlink.h>
 #include <linux/sched/signal.h>
 #include <linux/net.h>
+#include <net/devlink.h>
+#include <net/xdp_sock.h>
+#include <net/flow_offload.h>
 
 /*
  * Some useful ethtool_ops methods that're device independent.
@@ -536,47 +539,17 @@
 	} link_modes;
 };
 
-/* Internal kernel helper to query a device ethtool_link_settings.
- *
- * Backward compatibility note: for compatibility with legacy drivers
- * that implement only the ethtool_cmd API, this has to work with both
- * drivers implementing get_link_ksettings API and drivers
- * implementing get_settings API. When drivers implement get_settings
- * and report ethtool_cmd deprecated fields
- * (transceiver/maxrxpkt/maxtxpkt), these fields are silently ignored
- * because the resulting struct ethtool_link_settings does not report them.
- */
+/* Internal kernel helper to query a device ethtool_link_settings. */
 int __ethtool_get_link_ksettings(struct net_device *dev,
 				 struct ethtool_link_ksettings *link_ksettings)
 {
-	int err;
-	struct ethtool_cmd cmd;
-
 	ASSERT_RTNL();
 
-	if (dev->ethtool_ops->get_link_ksettings) {
-		memset(link_ksettings, 0, sizeof(*link_ksettings));
-		return dev->ethtool_ops->get_link_ksettings(dev,
-							    link_ksettings);
-	}
-
-	/* driver doesn't support %ethtool_link_ksettings API. revert to
-	 * legacy %ethtool_cmd API, unless it's not supported either.
-	 * TODO: remove when ethtool_ops::get_settings disappears internally
-	 */
-	if (!dev->ethtool_ops->get_settings)
-		return -EOPNOTSUPP;
-
-	memset(&cmd, 0, sizeof(cmd));
-	cmd.cmd = ETHTOOL_GSET;
-	err = dev->ethtool_ops->get_settings(dev, &cmd);
-	if (err < 0)
-		return err;
-
-	/* we ignore deprecated fields transceiver/maxrxpkt/maxtxpkt
-	 */
-	convert_legacy_settings_to_link_ksettings(link_ksettings, &cmd);
-	return err;
+	if (!dev->ethtool_ops->get_link_ksettings)
+		return -EOPNOTSUPP;
+
+	memset(link_ksettings, 0, sizeof(*link_ksettings));
+	return dev->ethtool_ops->get_link_ksettings(dev, link_ksettings);
 }
 EXPORT_SYMBOL(__ethtool_get_link_ksettings);
 
@@ -632,16 +605,7 @@
 	return 0;
 }
 
-/* Query device for its ethtool_link_settings.
- *
- * Backward compatibility note: this function must fail when driver
- * does not implement ethtool::get_link_ksettings, even if legacy
- * ethtool_ops::get_settings is implemented. This tells new versions
- * of ethtool that they should use the legacy API %ETHTOOL_GSET for
- * this driver, so that they can correctly access the ethtool_cmd
- * deprecated fields (transceiver/maxrxpkt/maxtxpkt), until no driver
- * implements ethtool_ops::get_settings anymore.
- */
+/* Query device for its ethtool_link_settings. */
 static int ethtool_get_link_ksettings(struct net_device *dev,
 				      void __user *useraddr)
 {
@@ -649,7 +613,6 @@
 	struct ethtool_link_ksettings link_ksettings;
 
 	ASSERT_RTNL();
-
 	if (!dev->ethtool_ops->get_link_ksettings)
 		return -EOPNOTSUPP;
 
@@ -696,16 +659,7 @@
 	return store_link_ksettings_for_user(useraddr, &link_ksettings);
 }
 
-/* Update device ethtool_link_settings.
- *
- * Backward compatibility note: this function must fail when driver
- * does not implement ethtool::set_link_ksettings, even if legacy
- * ethtool_ops::set_settings is implemented. This tells new versions
- * of ethtool that they should use the legacy API %ETHTOOL_SSET for
- * this driver, so that they can correctly update the ethtool_cmd
- * deprecated fields (transceiver/maxrxpkt/maxtxpkt), until no driver
- * implements ethtool_ops::get_settings anymore.
- */
+/* Update device ethtool_link_settings. */
 static int ethtool_set_link_ksettings(struct net_device *dev,
 				      void __user *useraddr)
 {
@@ -743,51 +697,31 @@
 
 /* Query device for its ethtool_cmd settings.
  *
- * Backward compatibility note: for compatibility with legacy ethtool,
- * this has to work with both drivers implementing get_link_ksettings
- * API and drivers implementing get_settings API. When drivers
- * implement get_link_ksettings and report higher link mode bits, a
- * kernel warning is logged once (with name of 1st driver/device) to
- * recommend user to upgrade ethtool, but the command is successful
- * (only the lower link mode bits reported back to user).
+ * Backward compatibility note: for compatibility with legacy ethtool, this is
+ * now implemented via get_link_ksettings. When driver reports higher link mode
+ * bits, a kernel warning is logged once (with name of 1st driver/device) to
+ * recommend user to upgrade ethtool, but the command is successful (only the
+ * lower link mode bits reported back to user). Deprecated fields from
+ * ethtool_cmd (transceiver/maxrxpkt/maxtxpkt) are always set to zero.
  */
 static int ethtool_get_settings(struct net_device *dev, void __user *useraddr)
 {
+	struct ethtool_link_ksettings link_ksettings;
 	struct ethtool_cmd cmd;
+	int err;
 
 	ASSERT_RTNL();
-
-	if (dev->ethtool_ops->get_link_ksettings) {
-		/* First, use link_ksettings API if it is supported */
-		int err;
-		struct ethtool_link_ksettings link_ksettings;
-
-		memset(&link_ksettings, 0, sizeof(link_ksettings));
-		err = dev->ethtool_ops->get_link_ksettings(dev,
-							   &link_ksettings);
-		if (err < 0)
-			return err;
-		convert_link_ksettings_to_legacy_settings(&cmd,
-							  &link_ksettings);
-
-		/* send a sensible cmd tag back to user */
-		cmd.cmd = ETHTOOL_GSET;
-	} else {
-		/* driver doesn't support %ethtool_link_ksettings
-		 * API. revert to legacy %ethtool_cmd API, unless it's
-		 * not supported either.
-		 */
-		int err;
-
-		if (!dev->ethtool_ops->get_settings)
-			return -EOPNOTSUPP;
-
-		memset(&cmd, 0, sizeof(cmd));
-		cmd.cmd = ETHTOOL_GSET;
-		err = dev->ethtool_ops->get_settings(dev, &cmd);
-		if (err < 0)
-			return err;
-	}
+	if (!dev->ethtool_ops->get_link_ksettings)
+		return -EOPNOTSUPP;
+
+	memset(&link_ksettings, 0, sizeof(link_ksettings));
+	err = dev->ethtool_ops->get_link_ksettings(dev, &link_ksettings);
+	if (err < 0)
+		return err;
+	convert_link_ksettings_to_legacy_settings(&cmd, &link_ksettings);
+
+	/* send a sensible cmd tag back to user */
+	cmd.cmd = ETHTOOL_GSET;
 
 	if (copy_to_user(useraddr, &cmd, sizeof(cmd)))
 		return -EFAULT;
@@ -797,48 +731,29 @@
 
 /* Update device link settings with given ethtool_cmd.
  *
- * Backward compatibility note: for compatibility with legacy ethtool,
- * this has to work with both drivers implementing set_link_ksettings
- * API and drivers implementing set_settings API. When drivers
- * implement set_link_ksettings and user's request updates deprecated
- * ethtool_cmd fields (transceiver/maxrxpkt/maxtxpkt), a kernel
- * warning is logged once (with name of 1st driver/device) to
- * recommend user to upgrade ethtool, and the request is rejected.
+ * Backward compatibility note: for compatibility with legacy ethtool, this is
+ * now always implemented via set_link_settings. When user's request updates
+ * deprecated ethtool_cmd fields (transceiver/maxrxpkt/maxtxpkt), a kernel
+ * warning is logged once (with name of 1st driver/device) to recommend user to
+ * upgrade ethtool, and the request is rejected.
  */
 static int ethtool_set_settings(struct net_device *dev, void __user *useraddr)
 {
+	struct ethtool_link_ksettings link_ksettings;
 	struct ethtool_cmd cmd;
 
 	ASSERT_RTNL();
 
 	if (copy_from_user(&cmd, useraddr, sizeof(cmd)))
 		return -EFAULT;
-
-	/* first, try new %ethtool_link_ksettings API. */
-	if (dev->ethtool_ops->set_link_ksettings) {
-		struct ethtool_link_ksettings link_ksettings;
-
-		if (!convert_legacy_settings_to_link_ksettings(&link_ksettings,
-							       &cmd))
-			return -EINVAL;
-
-		link_ksettings.base.cmd = ETHTOOL_SLINKSETTINGS;
-		link_ksettings.base.link_mode_masks_nwords
-			= __ETHTOOL_LINK_MODE_MASK_NU32;
-		return dev->ethtool_ops->set_link_ksettings(dev,
-							    &link_ksettings);
-	}
-
-	/* legacy %ethtool_cmd API */
-
-	/* TODO: return -EOPNOTSUPP when ethtool_ops::get_settings
-	 * disappears internally
-	 */
-
-	if (!dev->ethtool_ops->set_settings)
-		return -EOPNOTSUPP;
-
-	return dev->ethtool_ops->set_settings(dev, &cmd);
+	if (!dev->ethtool_ops->set_link_ksettings)
+		return -EOPNOTSUPP;
+
+	if (!convert_legacy_settings_to_link_ksettings(&link_ksettings, &cmd))
+		return -EINVAL;
+	link_ksettings.base.link_mode_masks_nwords =
+		__ETHTOOL_LINK_MODE_MASK_NU32;
+	return dev->ethtool_ops->set_link_ksettings(dev, &link_ksettings);
 }
 
 static noinline_for_stack int ethtool_get_drvinfo(struct net_device *dev,
@@ -877,10 +792,19 @@
 		if (rc >= 0)
 			info.n_priv_flags = rc;
 	}
-	if (ops->get_regs_len)
-		info.regdump_len = ops->get_regs_len(dev);
+	if (ops->get_regs_len) {
+		int ret = ops->get_regs_len(dev);
+
+		if (ret > 0)
+			info.regdump_len = ret;
+	}
+
 	if (ops->get_eeprom_len)
 		info.eedump_len = ops->get_eeprom_len(dev);
+
+	if (!info.fw_version[0])
+		devlink_compat_running_version(dev, info.fw_version,
+					       sizeof(info.fw_version));
 
 	if (copy_to_user(useraddr, &info, sizeof(info)))
 		return -EFAULT;
@@ -1421,15 +1345,15 @@
 		return -EFAULT;
 
 	reglen = ops->get_regs_len(dev);
+	if (reglen <= 0)
+		return reglen;
+
 	if (regs.len > reglen)
 		regs.len = reglen;
 
-	regbuf = NULL;
-	if (reglen) {
-		regbuf = vzalloc(reglen);
-		if (!regbuf)
-			return -ENOMEM;
-	}
+	regbuf = vzalloc(reglen);
+	if (!regbuf)
+		return -ENOMEM;
 
 	if (regs.len < reglen)
 		reglen = regs.len;
@@ -1753,8 +1677,10 @@
 static noinline_for_stack int ethtool_set_channels(struct net_device *dev,
 						   void __user *useraddr)
 {
-	struct ethtool_channels channels, max = { .cmd = ETHTOOL_GCHANNELS };
+	struct ethtool_channels channels, curr = { .cmd = ETHTOOL_GCHANNELS };
+	u16 from_channel, to_channel;
 	u32 max_rx_in_use = 0;
+	unsigned int i;
 
 	if (!dev->ethtool_ops->set_channels || !dev->ethtool_ops->get_channels)
 		return -EOPNOTSUPP;
@@ -1762,13 +1688,13 @@
 	if (copy_from_user(&channels, useraddr, sizeof(channels)))
 		return -EFAULT;
 
-	dev->ethtool_ops->get_channels(dev, &max);
+	dev->ethtool_ops->get_channels(dev, &curr);
 
 	/* ensure new counts are within the maximums */
-	if ((channels.rx_count > max.max_rx) ||
-	    (channels.tx_count > max.max_tx) ||
-	    (channels.combined_count > max.max_combined) ||
-	    (channels.other_count > max.max_other))
+	if (channels.rx_count > curr.max_rx ||
+	    channels.tx_count > curr.max_tx ||
+	    channels.combined_count > curr.max_combined ||
+	    channels.other_count > curr.max_other)
 		return -EINVAL;
 
 	/* ensure the new Rx count fits within the configured Rx flow
@@ -1778,12 +1704,20 @@
 	    (channels.combined_count + channels.rx_count) <= max_rx_in_use)
 	    return -EINVAL;
 
+	/* Disabling channels, query zero-copy AF_XDP sockets */
+	from_channel = channels.combined_count +
+		min(channels.rx_count, channels.tx_count);
+	to_channel = curr.combined_count + max(curr.rx_count, curr.tx_count);
+	for (i = from_channel; i < to_channel; i++)
+		if (xdp_get_umem_from_qid(dev, i))
+			return -EINVAL;
+
 	return dev->ethtool_ops->set_channels(dev, &channels);
 }
 
 static int ethtool_get_pauseparam(struct net_device *dev, void __user *useraddr)
 {
-	struct ethtool_pauseparam pauseparam = { ETHTOOL_GPAUSEPARAM };
+	struct ethtool_pauseparam pauseparam = { .cmd = ETHTOOL_GPAUSEPARAM };
 
 	if (!dev->ethtool_ops->get_pauseparam)
 		return -EOPNOTSUPP;
@@ -2116,11 +2050,10 @@
 
 	if (copy_from_user(&efl, useraddr, sizeof(efl)))
 		return -EFAULT;
+	efl.data[ETHTOOL_FLASH_MAX_FILENAME - 1] = 0;
 
 	if (!dev->ethtool_ops->flash_device)
-		return -EOPNOTSUPP;
-
-	efl.data[ETHTOOL_FLASH_MAX_FILENAME - 1] = 0;
+		return devlink_compat_flash_update(dev, efl.data);
 
 	return dev->ethtool_ops->flash_device(dev, &efl);
 }
@@ -2400,9 +2333,10 @@
 	return ret;
 }
 
-static int ethtool_get_per_queue_coalesce(struct net_device *dev,
-					  void __user *useraddr,
-					  struct ethtool_per_queue_op *per_queue_opt)
+static noinline_for_stack int
+ethtool_get_per_queue_coalesce(struct net_device *dev,
+			       void __user *useraddr,
+			       struct ethtool_per_queue_op *per_queue_opt)
 {
 	u32 bit;
 	int ret;
@@ -2430,9 +2364,10 @@
 	return 0;
 }
 
-static int ethtool_set_per_queue_coalesce(struct net_device *dev,
-					  void __user *useraddr,
-					  struct ethtool_per_queue_op *per_queue_opt)
+static noinline_for_stack int
+ethtool_set_per_queue_coalesce(struct net_device *dev,
+			       void __user *useraddr,
+			       struct ethtool_per_queue_op *per_queue_opt)
 {
 	u32 bit;
 	int i, ret = 0;
@@ -2486,7 +2421,7 @@
 	return ret;
 }
 
-static int ethtool_set_per_queue(struct net_device *dev,
+static int noinline_for_stack ethtool_set_per_queue(struct net_device *dev,
 				 void __user *useraddr, u32 sub_cmd)
 {
 	struct ethtool_per_queue_op per_queue_opt;
@@ -2585,7 +2520,7 @@
 
 static int ethtool_get_fecparam(struct net_device *dev, void __user *useraddr)
 {
-	struct ethtool_fecparam fecparam = { ETHTOOL_GFECPARAM };
+	struct ethtool_fecparam fecparam = { .cmd = ETHTOOL_GFECPARAM };
 	int rc;
 
 	if (!dev->ethtool_ops->get_fecparam)
@@ -2899,9 +2834,6 @@
 		netdev_features_change(dev);
 
 	return rc;
-<<<<<<< HEAD
-}
-=======
 }
 
 struct ethtool_rx_flow_key {
@@ -3149,5 +3081,4 @@
 	kfree(flow->rule);
 	kfree(flow);
 }
-EXPORT_SYMBOL(ethtool_rx_flow_rule_destroy);
->>>>>>> 407d19ab
+EXPORT_SYMBOL(ethtool_rx_flow_rule_destroy);