// SPDX-License-Identifier: GPL-2.0-only
#define pr_fmt(fmt) KBUILD_MODNAME ": " fmt

#include <linux/workqueue.h>
#include <linux/rtnetlink.h>
#include <linux/cache.h>
#include <linux/slab.h>
#include <linux/list.h>
#include <linux/delay.h>
#include <linux/sched.h>
#include <linux/idr.h>
#include <linux/rculist.h>
#include <linux/nsproxy.h>
#include <linux/fs.h>
#include <linux/proc_ns.h>
#include <linux/file.h>
#include <linux/export.h>
#include <linux/user_namespace.h>
#include <linux/net_namespace.h>
#include <linux/sched/task.h>
#include <linux/uidgid.h>

#include <net/sock.h>
#include <net/netlink.h>
#include <net/net_namespace.h>
#include <net/netns/generic.h>

/*
 *	Our network namespace constructor/destructor lists
 */

static LIST_HEAD(pernet_list);
static struct list_head *first_device = &pernet_list;

LIST_HEAD(net_namespace_list);
EXPORT_SYMBOL_GPL(net_namespace_list);

/* Protects net_namespace_list. Nests iside rtnl_lock() */
DECLARE_RWSEM(net_rwsem);
EXPORT_SYMBOL_GPL(net_rwsem);

struct net init_net = {
	.count		= REFCOUNT_INIT(1),
	.dev_base_head	= LIST_HEAD_INIT(init_net.dev_base_head),
};
EXPORT_SYMBOL(init_net);

static bool init_net_initialized;
/*
 * pernet_ops_rwsem: protects: pernet_list, net_generic_ids,
 * init_net_initialized and first_device pointer.
 * This is internal net namespace object. Please, don't use it
 * outside.
 */
DECLARE_RWSEM(pernet_ops_rwsem);
EXPORT_SYMBOL_GPL(pernet_ops_rwsem);

#define MIN_PERNET_OPS_ID	\
	((sizeof(struct net_generic) + sizeof(void *) - 1) / sizeof(void *))

#define INITIAL_NET_GEN_PTRS	13 /* +1 for len +2 for rcu_head */

static unsigned int max_gen_ptrs = INITIAL_NET_GEN_PTRS;

static struct net_generic *net_alloc_generic(void)
{
	struct net_generic *ng;
	unsigned int generic_size = offsetof(struct net_generic, ptr[max_gen_ptrs]);

	ng = kzalloc(generic_size, GFP_KERNEL);
	if (ng)
		ng->s.len = max_gen_ptrs;

	return ng;
}

static int net_assign_generic(struct net *net, unsigned int id, void *data)
{
	struct net_generic *ng, *old_ng;

	BUG_ON(id < MIN_PERNET_OPS_ID);

	old_ng = rcu_dereference_protected(net->gen,
					   lockdep_is_held(&pernet_ops_rwsem));
	if (old_ng->s.len > id) {
		old_ng->ptr[id] = data;
		return 0;
	}

	ng = net_alloc_generic();
	if (ng == NULL)
		return -ENOMEM;

	/*
	 * Some synchronisation notes:
	 *
	 * The net_generic explores the net->gen array inside rcu
	 * read section. Besides once set the net->gen->ptr[x]
	 * pointer never changes (see rules in netns/generic.h).
	 *
	 * That said, we simply duplicate this array and schedule
	 * the old copy for kfree after a grace period.
	 */

	memcpy(&ng->ptr[MIN_PERNET_OPS_ID], &old_ng->ptr[MIN_PERNET_OPS_ID],
	       (old_ng->s.len - MIN_PERNET_OPS_ID) * sizeof(void *));
	ng->ptr[id] = data;

	rcu_assign_pointer(net->gen, ng);
	kfree_rcu(old_ng, s.rcu);
	return 0;
}

static int ops_init(const struct pernet_operations *ops, struct net *net)
{
	int err = -ENOMEM;
	void *data = NULL;

	if (ops->id && ops->size) {
		data = kzalloc(ops->size, GFP_KERNEL);
		if (!data)
			goto out;

		err = net_assign_generic(net, *ops->id, data);
		if (err)
			goto cleanup;
	}
	err = 0;
	if (ops->init)
		err = ops->init(net);
	if (!err)
		return 0;

cleanup:
	kfree(data);

out:
	return err;
}

static void ops_free(const struct pernet_operations *ops, struct net *net)
{
	if (ops->id && ops->size) {
		kfree(net_generic(net, *ops->id));
	}
}

static void ops_exit_list(const struct pernet_operations *ops,
			  struct list_head *net_exit_list)
{
	struct net *net;
	if (ops->exit) {
		list_for_each_entry(net, net_exit_list, exit_list)
			ops->exit(net);
	}
	if (ops->exit_batch)
		ops->exit_batch(net_exit_list);
}

static void ops_free_list(const struct pernet_operations *ops,
			  struct list_head *net_exit_list)
{
	struct net *net;
	if (ops->size && ops->id) {
		list_for_each_entry(net, net_exit_list, exit_list)
			ops_free(ops, net);
	}
}

/* should be called with nsid_lock held */
static int alloc_netid(struct net *net, struct net *peer, int reqid)
{
	int min = 0, max = 0;

	if (reqid >= 0) {
		min = reqid;
		max = reqid + 1;
	}

	return idr_alloc(&net->netns_ids, peer, min, max, GFP_ATOMIC);
}

/* This function is used by idr_for_each(). If net is equal to peer, the
 * function returns the id so that idr_for_each() stops. Because we cannot
 * returns the id 0 (idr_for_each() will not stop), we return the magic value
 * NET_ID_ZERO (-1) for it.
 */
#define NET_ID_ZERO -1
static int net_eq_idr(int id, void *net, void *peer)
{
	if (net_eq(net, peer))
		return id ? : NET_ID_ZERO;
	return 0;
}

/* Should be called with nsid_lock held. If a new id is assigned, the bool alloc
 * is set to true, thus the caller knows that the new id must be notified via
 * rtnl.
 */
static int __peernet2id_alloc(struct net *net, struct net *peer, bool *alloc)
{
	int id = idr_for_each(&net->netns_ids, net_eq_idr, peer);
	bool alloc_it = *alloc;

	*alloc = false;

	/* Magic value for id 0. */
	if (id == NET_ID_ZERO)
		return 0;
	if (id > 0)
		return id;

	if (alloc_it) {
		id = alloc_netid(net, peer, -1);
		*alloc = true;
		return id >= 0 ? id : NETNSA_NSID_NOT_ASSIGNED;
	}

	return NETNSA_NSID_NOT_ASSIGNED;
}

/* should be called with nsid_lock held */
static int __peernet2id(struct net *net, struct net *peer)
{
	bool no = false;

	return __peernet2id_alloc(net, peer, &no);
}

static void rtnl_net_notifyid(struct net *net, int cmd, int id);
/* This function returns the id of a peer netns. If no id is assigned, one will
 * be allocated and returned.
 */
int peernet2id_alloc(struct net *net, struct net *peer)
{
	bool alloc = false, alive = false;
	int id;

	if (refcount_read(&net->count) == 0)
		return NETNSA_NSID_NOT_ASSIGNED;
	spin_lock_bh(&net->nsid_lock);
	/*
	 * When peer is obtained from RCU lists, we may race with
	 * its cleanup. Check whether it's alive, and this guarantees
	 * we never hash a peer back to net->netns_ids, after it has
	 * just been idr_remove()'d from there in cleanup_net().
	 */
	if (maybe_get_net(peer))
		alive = alloc = true;
	id = __peernet2id_alloc(net, peer, &alloc);
	spin_unlock_bh(&net->nsid_lock);
	if (alloc && id >= 0)
		rtnl_net_notifyid(net, RTM_NEWNSID, id);
	if (alive)
		put_net(peer);
	return id;
}
EXPORT_SYMBOL_GPL(peernet2id_alloc);

/* This function returns, if assigned, the id of a peer netns. */
int peernet2id(struct net *net, struct net *peer)
{
	int id;

	spin_lock_bh(&net->nsid_lock);
	id = __peernet2id(net, peer);
	spin_unlock_bh(&net->nsid_lock);
	return id;
}
EXPORT_SYMBOL(peernet2id);

/* This function returns true is the peer netns has an id assigned into the
 * current netns.
 */
bool peernet_has_id(struct net *net, struct net *peer)
{
	return peernet2id(net, peer) >= 0;
}

struct net *get_net_ns_by_id(struct net *net, int id)
{
	struct net *peer;

	if (id < 0)
		return NULL;

	rcu_read_lock();
	peer = idr_find(&net->netns_ids, id);
	if (peer)
		peer = maybe_get_net(peer);
	rcu_read_unlock();

	return peer;
}

/*
 * setup_net runs the initializers for the network namespace object.
 */
static __net_init int setup_net(struct net *net, struct user_namespace *user_ns)
{
	/* Must be called with pernet_ops_rwsem held */
	const struct pernet_operations *ops, *saved_ops;
	int error = 0;
	LIST_HEAD(net_exit_list);

	refcount_set(&net->count, 1);
	refcount_set(&net->passive, 1);
	get_random_bytes(&net->hash_mix, sizeof(u32));
	net->dev_base_seq = 1;
	net->user_ns = user_ns;
	idr_init(&net->netns_ids);
	spin_lock_init(&net->nsid_lock);
	mutex_init(&net->ipv4.ra_mutex);

	list_for_each_entry(ops, &pernet_list, list) {
		error = ops_init(ops, net);
		if (error < 0)
			goto out_undo;
	}
	down_write(&net_rwsem);
	list_add_tail_rcu(&net->list, &net_namespace_list);
	up_write(&net_rwsem);
out:
	return error;

out_undo:
	/* Walk through the list backwards calling the exit functions
	 * for the pernet modules whose init functions did not fail.
	 */
	list_add(&net->exit_list, &net_exit_list);
	saved_ops = ops;
	list_for_each_entry_continue_reverse(ops, &pernet_list, list)
		ops_exit_list(ops, &net_exit_list);

	ops = saved_ops;
	list_for_each_entry_continue_reverse(ops, &pernet_list, list)
		ops_free_list(ops, &net_exit_list);

	rcu_barrier();
	goto out;
}

static int __net_init net_defaults_init_net(struct net *net)
{
	net->core.sysctl_somaxconn = SOMAXCONN;
	return 0;
}

static struct pernet_operations net_defaults_ops = {
	.init = net_defaults_init_net,
};

static __init int net_defaults_init(void)
{
	if (register_pernet_subsys(&net_defaults_ops))
		panic("Cannot initialize net default settings");

	return 0;
}

core_initcall(net_defaults_init);

#ifdef CONFIG_NET_NS
static struct ucounts *inc_net_namespaces(struct user_namespace *ns)
{
	return inc_ucount(ns, current_euid(), UCOUNT_NET_NAMESPACES);
}

static void dec_net_namespaces(struct ucounts *ucounts)
{
	dec_ucount(ucounts, UCOUNT_NET_NAMESPACES);
}

static struct kmem_cache *net_cachep __ro_after_init;
static struct workqueue_struct *netns_wq;

static struct net *net_alloc(void)
{
	struct net *net = NULL;
	struct net_generic *ng;

	ng = net_alloc_generic();
	if (!ng)
		goto out;

	net = kmem_cache_zalloc(net_cachep, GFP_KERNEL);
	if (!net)
		goto out_free;

	rcu_assign_pointer(net->gen, ng);
out:
	return net;

out_free:
	kfree(ng);
	goto out;
}

static void net_free(struct net *net)
{
	kfree(rcu_access_pointer(net->gen));
	kmem_cache_free(net_cachep, net);
}

void net_drop_ns(void *p)
{
	struct net *ns = p;
	if (ns && refcount_dec_and_test(&ns->passive))
		net_free(ns);
}

struct net *copy_net_ns(unsigned long flags,
			struct user_namespace *user_ns, struct net *old_net)
{
	struct ucounts *ucounts;
	struct net *net;
	int rv;

	if (!(flags & CLONE_NEWNET))
		return get_net(old_net);

	ucounts = inc_net_namespaces(user_ns);
	if (!ucounts)
		return ERR_PTR(-ENOSPC);

	net = net_alloc();
	if (!net) {
		rv = -ENOMEM;
		goto dec_ucounts;
	}
	refcount_set(&net->passive, 1);
	net->ucounts = ucounts;
	get_user_ns(user_ns);

	rv = down_read_killable(&pernet_ops_rwsem);
	if (rv < 0)
		goto put_userns;

	rv = setup_net(net, user_ns);

	up_read(&pernet_ops_rwsem);

	if (rv < 0) {
put_userns:
		put_user_ns(user_ns);
		net_drop_ns(net);
dec_ucounts:
		dec_net_namespaces(ucounts);
		return ERR_PTR(rv);
	}
	return net;
}

/**
 * net_ns_get_ownership - get sysfs ownership data for @net
 * @net: network namespace in question (can be NULL)
 * @uid: kernel user ID for sysfs objects
 * @gid: kernel group ID for sysfs objects
 *
 * Returns the uid/gid pair of root in the user namespace associated with the
 * given network namespace.
 */
void net_ns_get_ownership(const struct net *net, kuid_t *uid, kgid_t *gid)
{
	if (net) {
		kuid_t ns_root_uid = make_kuid(net->user_ns, 0);
		kgid_t ns_root_gid = make_kgid(net->user_ns, 0);

		if (uid_valid(ns_root_uid))
			*uid = ns_root_uid;

		if (gid_valid(ns_root_gid))
			*gid = ns_root_gid;
	} else {
		*uid = GLOBAL_ROOT_UID;
		*gid = GLOBAL_ROOT_GID;
	}
}
EXPORT_SYMBOL_GPL(net_ns_get_ownership);

static void unhash_nsid(struct net *net, struct net *last)
{
	struct net *tmp;
	/* This function is only called from cleanup_net() work,
	 * and this work is the only process, that may delete
	 * a net from net_namespace_list. So, when the below
	 * is executing, the list may only grow. Thus, we do not
	 * use for_each_net_rcu() or net_rwsem.
	 */
	for_each_net(tmp) {
		int id;

		spin_lock_bh(&tmp->nsid_lock);
		id = __peernet2id(tmp, net);
		if (id >= 0)
			idr_remove(&tmp->netns_ids, id);
		spin_unlock_bh(&tmp->nsid_lock);
		if (id >= 0)
			rtnl_net_notifyid(tmp, RTM_DELNSID, id);
		if (tmp == last)
			break;
	}
	spin_lock_bh(&net->nsid_lock);
	idr_destroy(&net->netns_ids);
	spin_unlock_bh(&net->nsid_lock);
}

static LLIST_HEAD(cleanup_list);

static void cleanup_net(struct work_struct *work)
{
	const struct pernet_operations *ops;
	struct net *net, *tmp, *last;
	struct llist_node *net_kill_list;
	LIST_HEAD(net_exit_list);

	/* Atomically snapshot the list of namespaces to cleanup */
	net_kill_list = llist_del_all(&cleanup_list);

	down_read(&pernet_ops_rwsem);

	/* Don't let anyone else find us. */
	down_write(&net_rwsem);
	llist_for_each_entry(net, net_kill_list, cleanup_list)
		list_del_rcu(&net->list);
	/* Cache last net. After we unlock rtnl, no one new net
	 * added to net_namespace_list can assign nsid pointer
	 * to a net from net_kill_list (see peernet2id_alloc()).
	 * So, we skip them in unhash_nsid().
	 *
	 * Note, that unhash_nsid() does not delete nsid links
	 * between net_kill_list's nets, as they've already
	 * deleted from net_namespace_list. But, this would be
	 * useless anyway, as netns_ids are destroyed there.
	 */
	last = list_last_entry(&net_namespace_list, struct net, list);
	up_write(&net_rwsem);

	llist_for_each_entry(net, net_kill_list, cleanup_list) {
		unhash_nsid(net, last);
		list_add_tail(&net->exit_list, &net_exit_list);
	}

	/*
	 * Another CPU might be rcu-iterating the list, wait for it.
	 * This needs to be before calling the exit() notifiers, so
	 * the rcu_barrier() below isn't sufficient alone.
	 */
	synchronize_rcu();

	/* Run all of the network namespace exit methods */
	list_for_each_entry_reverse(ops, &pernet_list, list)
		ops_exit_list(ops, &net_exit_list);

	/* Free the net generic variables */
	list_for_each_entry_reverse(ops, &pernet_list, list)
		ops_free_list(ops, &net_exit_list);

	up_read(&pernet_ops_rwsem);

	/* Ensure there are no outstanding rcu callbacks using this
	 * network namespace.
	 */
	rcu_barrier();

	/* Finally it is safe to free my network namespace structure */
	list_for_each_entry_safe(net, tmp, &net_exit_list, exit_list) {
		list_del_init(&net->exit_list);
		dec_net_namespaces(net->ucounts);
		put_user_ns(net->user_ns);
		net_drop_ns(net);
	}
}

/**
 * net_ns_barrier - wait until concurrent net_cleanup_work is done
 *
 * cleanup_net runs from work queue and will first remove namespaces
 * from the global list, then run net exit functions.
 *
 * Call this in module exit path to make sure that all netns
 * ->exit ops have been invoked before the function is removed.
 */
void net_ns_barrier(void)
{
	down_write(&pernet_ops_rwsem);
	up_write(&pernet_ops_rwsem);
}
EXPORT_SYMBOL(net_ns_barrier);

static DECLARE_WORK(net_cleanup_work, cleanup_net);

void __put_net(struct net *net)
{
	/* Cleanup the network namespace in process context */
	if (llist_add(&net->cleanup_list, &cleanup_list))
		queue_work(netns_wq, &net_cleanup_work);
}
EXPORT_SYMBOL_GPL(__put_net);

struct net *get_net_ns_by_fd(int fd)
{
	struct file *file;
	struct ns_common *ns;
	struct net *net;

	file = proc_ns_fget(fd);
	if (IS_ERR(file))
		return ERR_CAST(file);

	ns = get_proc_ns(file_inode(file));
	if (ns->ops == &netns_operations)
		net = get_net(container_of(ns, struct net, ns));
	else
		net = ERR_PTR(-EINVAL);

	fput(file);
	return net;
}

#else
struct net *get_net_ns_by_fd(int fd)
{
	return ERR_PTR(-EINVAL);
}
#endif
EXPORT_SYMBOL_GPL(get_net_ns_by_fd);

struct net *get_net_ns_by_pid(pid_t pid)
{
	struct task_struct *tsk;
	struct net *net;

	/* Lookup the network namespace */
	net = ERR_PTR(-ESRCH);
	rcu_read_lock();
	tsk = find_task_by_vpid(pid);
	if (tsk) {
		struct nsproxy *nsproxy;
		task_lock(tsk);
		nsproxy = tsk->nsproxy;
		if (nsproxy)
			net = get_net(nsproxy->net_ns);
		task_unlock(tsk);
	}
	rcu_read_unlock();
	return net;
}
EXPORT_SYMBOL_GPL(get_net_ns_by_pid);

static __net_init int net_ns_net_init(struct net *net)
{
#ifdef CONFIG_NET_NS
	net->ns.ops = &netns_operations;
#endif
	return ns_alloc_inum(&net->ns);
}

static __net_exit void net_ns_net_exit(struct net *net)
{
	ns_free_inum(&net->ns);
}

static struct pernet_operations __net_initdata net_ns_ops = {
	.init = net_ns_net_init,
	.exit = net_ns_net_exit,
};

static const struct nla_policy rtnl_net_policy[NETNSA_MAX + 1] = {
	[NETNSA_NONE]		= { .type = NLA_UNSPEC },
	[NETNSA_NSID]		= { .type = NLA_S32 },
	[NETNSA_PID]		= { .type = NLA_U32 },
	[NETNSA_FD]		= { .type = NLA_U32 },
};

static int rtnl_net_newid(struct sk_buff *skb, struct nlmsghdr *nlh,
			  struct netlink_ext_ack *extack)
{
	struct net *net = sock_net(skb->sk);
	struct nlattr *tb[NETNSA_MAX + 1];
	struct nlattr *nla;
	struct net *peer;
	int nsid, err;

	err = nlmsg_parse_deprecated(nlh, sizeof(struct rtgenmsg), tb,
				     NETNSA_MAX, rtnl_net_policy, extack);
	if (err < 0)
		return err;
	if (!tb[NETNSA_NSID]) {
		NL_SET_ERR_MSG(extack, "nsid is missing");
		return -EINVAL;
	}
	nsid = nla_get_s32(tb[NETNSA_NSID]);

	if (tb[NETNSA_PID]) {
		peer = get_net_ns_by_pid(nla_get_u32(tb[NETNSA_PID]));
		nla = tb[NETNSA_PID];
	} else if (tb[NETNSA_FD]) {
		peer = get_net_ns_by_fd(nla_get_u32(tb[NETNSA_FD]));
		nla = tb[NETNSA_FD];
	} else {
		NL_SET_ERR_MSG(extack, "Peer netns reference is missing");
		return -EINVAL;
	}
	if (IS_ERR(peer)) {
		NL_SET_BAD_ATTR(extack, nla);
		NL_SET_ERR_MSG(extack, "Peer netns reference is invalid");
		return PTR_ERR(peer);
	}

	spin_lock_bh(&net->nsid_lock);
	if (__peernet2id(net, peer) >= 0) {
		spin_unlock_bh(&net->nsid_lock);
		err = -EEXIST;
		NL_SET_BAD_ATTR(extack, nla);
		NL_SET_ERR_MSG(extack,
			       "Peer netns already has a nsid assigned");
		goto out;
	}

	err = alloc_netid(net, peer, nsid);
	spin_unlock_bh(&net->nsid_lock);
	if (err >= 0) {
		rtnl_net_notifyid(net, RTM_NEWNSID, err);
		err = 0;
	} else if (err == -ENOSPC && nsid >= 0) {
		err = -EEXIST;
		NL_SET_BAD_ATTR(extack, tb[NETNSA_NSID]);
		NL_SET_ERR_MSG(extack, "The specified nsid is already used");
	}
out:
	put_net(peer);
	return err;
}

static int rtnl_net_get_size(void)
{
	return NLMSG_ALIGN(sizeof(struct rtgenmsg))
	       + nla_total_size(sizeof(s32)) /* NETNSA_NSID */
	       ;
}

static int rtnl_net_fill(struct sk_buff *skb, u32 portid, u32 seq, int flags,
			 int cmd, struct net *net, int nsid)
{
	struct nlmsghdr *nlh;
	struct rtgenmsg *rth;

	nlh = nlmsg_put(skb, portid, seq, cmd, sizeof(*rth), flags);
	if (!nlh)
		return -EMSGSIZE;

	rth = nlmsg_data(nlh);
	rth->rtgen_family = AF_UNSPEC;

	if (nla_put_s32(skb, NETNSA_NSID, nsid))
		goto nla_put_failure;

	nlmsg_end(skb, nlh);
	return 0;

nla_put_failure:
	nlmsg_cancel(skb, nlh);
	return -EMSGSIZE;
}

<<<<<<< HEAD
=======
static int rtnl_net_valid_getid_req(struct sk_buff *skb,
				    const struct nlmsghdr *nlh,
				    struct nlattr **tb,
				    struct netlink_ext_ack *extack)
{
	int i, err;

	if (!netlink_strict_get_check(skb))
		return nlmsg_parse_deprecated(nlh, sizeof(struct rtgenmsg),
					      tb, NETNSA_MAX, rtnl_net_policy,
					      extack);

	err = nlmsg_parse_deprecated_strict(nlh, sizeof(struct rtgenmsg), tb,
					    NETNSA_MAX, rtnl_net_policy,
					    extack);
	if (err)
		return err;

	for (i = 0; i <= NETNSA_MAX; i++) {
		if (!tb[i])
			continue;

		switch (i) {
		case NETNSA_PID:
		case NETNSA_FD:
		case NETNSA_NSID:
		case NETNSA_TARGET_NSID:
			break;
		default:
			NL_SET_ERR_MSG(extack, "Unsupported attribute in peer netns getid request");
			return -EINVAL;
		}
	}

	return 0;
}

>>>>>>> 407d19ab
static int rtnl_net_getid(struct sk_buff *skb, struct nlmsghdr *nlh,
			  struct netlink_ext_ack *extack)
{
	struct net *net = sock_net(skb->sk);
	struct nlattr *tb[NETNSA_MAX + 1];
	struct nlattr *nla;
	struct sk_buff *msg;
	struct net *peer;
	int err, id;

	err = nlmsg_parse(nlh, sizeof(struct rtgenmsg), tb, NETNSA_MAX,
			  rtnl_net_policy, extack);
	if (err < 0)
		return err;
	if (tb[NETNSA_PID]) {
		peer = get_net_ns_by_pid(nla_get_u32(tb[NETNSA_PID]));
		nla = tb[NETNSA_PID];
	} else if (tb[NETNSA_FD]) {
		peer = get_net_ns_by_fd(nla_get_u32(tb[NETNSA_FD]));
		nla = tb[NETNSA_FD];
<<<<<<< HEAD
=======
	} else if (tb[NETNSA_NSID]) {
		peer = get_net_ns_by_id(net, nla_get_s32(tb[NETNSA_NSID]));
		if (!peer)
			peer = ERR_PTR(-ENOENT);
		nla = tb[NETNSA_NSID];
>>>>>>> 407d19ab
	} else {
		NL_SET_ERR_MSG(extack, "Peer netns reference is missing");
		return -EINVAL;
	}

	if (IS_ERR(peer)) {
		NL_SET_BAD_ATTR(extack, nla);
		NL_SET_ERR_MSG(extack, "Peer netns reference is invalid");
		return PTR_ERR(peer);
	}

	msg = nlmsg_new(rtnl_net_get_size(), GFP_KERNEL);
	if (!msg) {
		err = -ENOMEM;
		goto out;
	}

	id = peernet2id(net, peer);
	err = rtnl_net_fill(msg, NETLINK_CB(skb).portid, nlh->nlmsg_seq, 0,
			    RTM_NEWNSID, net, id);
	if (err < 0)
		goto err_out;

	err = rtnl_unicast(msg, net, NETLINK_CB(skb).portid);
	goto out;

err_out:
	nlmsg_free(msg);
out:
	put_net(peer);
	return err;
}

struct rtnl_net_dump_cb {
	struct net *net;
	struct sk_buff *skb;
	struct netlink_callback *cb;
	int idx;
	int s_idx;
};

static int rtnl_net_dumpid_one(int id, void *peer, void *data)
{
	struct rtnl_net_dump_cb *net_cb = (struct rtnl_net_dump_cb *)data;
	int ret;

	if (net_cb->idx < net_cb->s_idx)
		goto cont;

	ret = rtnl_net_fill(net_cb->skb, NETLINK_CB(net_cb->cb->skb).portid,
			    net_cb->cb->nlh->nlmsg_seq, NLM_F_MULTI,
			    RTM_NEWNSID, net_cb->net, id);
	if (ret < 0)
		return ret;

cont:
	net_cb->idx++;
	return 0;
}

<<<<<<< HEAD
=======
static int rtnl_valid_dump_net_req(const struct nlmsghdr *nlh, struct sock *sk,
				   struct rtnl_net_dump_cb *net_cb,
				   struct netlink_callback *cb)
{
	struct netlink_ext_ack *extack = cb->extack;
	struct nlattr *tb[NETNSA_MAX + 1];
	int err, i;

	err = nlmsg_parse_deprecated_strict(nlh, sizeof(struct rtgenmsg), tb,
					    NETNSA_MAX, rtnl_net_policy,
					    extack);
	if (err < 0)
		return err;

	for (i = 0; i <= NETNSA_MAX; i++) {
		if (!tb[i])
			continue;

		if (i == NETNSA_TARGET_NSID) {
			struct net *net;

			net = rtnl_get_net_ns_capable(sk, nla_get_s32(tb[i]));
			if (IS_ERR(net)) {
				NL_SET_BAD_ATTR(extack, tb[i]);
				NL_SET_ERR_MSG(extack,
					       "Invalid target network namespace id");
				return PTR_ERR(net);
			}
			net_cb->fillargs.add_ref = true;
			net_cb->ref_net = net_cb->tgt_net;
			net_cb->tgt_net = net;
		} else {
			NL_SET_BAD_ATTR(extack, tb[i]);
			NL_SET_ERR_MSG(extack,
				       "Unsupported attribute in dump request");
			return -EINVAL;
		}
	}

	return 0;
}

>>>>>>> 407d19ab
static int rtnl_net_dumpid(struct sk_buff *skb, struct netlink_callback *cb)
{
	struct net *net = sock_net(skb->sk);
	struct rtnl_net_dump_cb net_cb = {
		.net = net,
		.skb = skb,
		.cb = cb,
		.idx = 0,
		.s_idx = cb->args[0],
	};

	spin_lock_bh(&net->nsid_lock);
	idr_for_each(&net->netns_ids, rtnl_net_dumpid_one, &net_cb);
	spin_unlock_bh(&net->nsid_lock);

	cb->args[0] = net_cb.idx;
	return skb->len;
}

static void rtnl_net_notifyid(struct net *net, int cmd, int id)
{
	struct sk_buff *msg;
	int err = -ENOMEM;

	msg = nlmsg_new(rtnl_net_get_size(), GFP_KERNEL);
	if (!msg)
		goto out;

	err = rtnl_net_fill(msg, 0, 0, 0, cmd, net, id);
	if (err < 0)
		goto err_out;

	rtnl_notify(msg, net, 0, RTNLGRP_NSID, NULL, 0);
	return;

err_out:
	nlmsg_free(msg);
out:
	rtnl_set_sk_err(net, RTNLGRP_NSID, err);
}

static int __init net_ns_init(void)
{
	struct net_generic *ng;

#ifdef CONFIG_NET_NS
	net_cachep = kmem_cache_create("net_namespace", sizeof(struct net),
					SMP_CACHE_BYTES,
					SLAB_PANIC|SLAB_ACCOUNT, NULL);

	/* Create workqueue for cleanup */
	netns_wq = create_singlethread_workqueue("netns");
	if (!netns_wq)
		panic("Could not create netns workq");
#endif

	ng = net_alloc_generic();
	if (!ng)
		panic("Could not allocate generic netns");

	rcu_assign_pointer(init_net.gen, ng);

	down_write(&pernet_ops_rwsem);
	if (setup_net(&init_net, &init_user_ns))
		panic("Could not setup the initial network namespace");

	init_net_initialized = true;
	up_write(&pernet_ops_rwsem);

	register_pernet_subsys(&net_ns_ops);

	rtnl_register(PF_UNSPEC, RTM_NEWNSID, rtnl_net_newid, NULL,
		      RTNL_FLAG_DOIT_UNLOCKED);
	rtnl_register(PF_UNSPEC, RTM_GETNSID, rtnl_net_getid, rtnl_net_dumpid,
		      RTNL_FLAG_DOIT_UNLOCKED);

	return 0;
}

pure_initcall(net_ns_init);

#ifdef CONFIG_NET_NS
static int __register_pernet_operations(struct list_head *list,
					struct pernet_operations *ops)
{
	struct net *net;
	int error;
	LIST_HEAD(net_exit_list);

	list_add_tail(&ops->list, list);
	if (ops->init || (ops->id && ops->size)) {
		/* We held write locked pernet_ops_rwsem, and parallel
		 * setup_net() and cleanup_net() are not possible.
		 */
		for_each_net(net) {
			error = ops_init(ops, net);
			if (error)
				goto out_undo;
			list_add_tail(&net->exit_list, &net_exit_list);
		}
	}
	return 0;

out_undo:
	/* If I have an error cleanup all namespaces I initialized */
	list_del(&ops->list);
	ops_exit_list(ops, &net_exit_list);
	ops_free_list(ops, &net_exit_list);
	return error;
}

static void __unregister_pernet_operations(struct pernet_operations *ops)
{
	struct net *net;
	LIST_HEAD(net_exit_list);

	list_del(&ops->list);
	/* See comment in __register_pernet_operations() */
	for_each_net(net)
		list_add_tail(&net->exit_list, &net_exit_list);
	ops_exit_list(ops, &net_exit_list);
	ops_free_list(ops, &net_exit_list);
}

#else

static int __register_pernet_operations(struct list_head *list,
					struct pernet_operations *ops)
{
	if (!init_net_initialized) {
		list_add_tail(&ops->list, list);
		return 0;
	}

	return ops_init(ops, &init_net);
}

static void __unregister_pernet_operations(struct pernet_operations *ops)
{
	if (!init_net_initialized) {
		list_del(&ops->list);
	} else {
		LIST_HEAD(net_exit_list);
		list_add(&init_net.exit_list, &net_exit_list);
		ops_exit_list(ops, &net_exit_list);
		ops_free_list(ops, &net_exit_list);
	}
}

#endif /* CONFIG_NET_NS */

static DEFINE_IDA(net_generic_ids);

static int register_pernet_operations(struct list_head *list,
				      struct pernet_operations *ops)
{
	int error;

	if (ops->id) {
		error = ida_alloc_min(&net_generic_ids, MIN_PERNET_OPS_ID,
				GFP_KERNEL);
		if (error < 0)
			return error;
		*ops->id = error;
		max_gen_ptrs = max(max_gen_ptrs, *ops->id + 1);
	}
	error = __register_pernet_operations(list, ops);
	if (error) {
		rcu_barrier();
		if (ops->id)
			ida_free(&net_generic_ids, *ops->id);
	}

	return error;
}

static void unregister_pernet_operations(struct pernet_operations *ops)
{
	__unregister_pernet_operations(ops);
	rcu_barrier();
	if (ops->id)
		ida_free(&net_generic_ids, *ops->id);
}

/**
 *      register_pernet_subsys - register a network namespace subsystem
 *	@ops:  pernet operations structure for the subsystem
 *
 *	Register a subsystem which has init and exit functions
 *	that are called when network namespaces are created and
 *	destroyed respectively.
 *
 *	When registered all network namespace init functions are
 *	called for every existing network namespace.  Allowing kernel
 *	modules to have a race free view of the set of network namespaces.
 *
 *	When a new network namespace is created all of the init
 *	methods are called in the order in which they were registered.
 *
 *	When a network namespace is destroyed all of the exit methods
 *	are called in the reverse of the order with which they were
 *	registered.
 */
int register_pernet_subsys(struct pernet_operations *ops)
{
	int error;
	down_write(&pernet_ops_rwsem);
	error =  register_pernet_operations(first_device, ops);
	up_write(&pernet_ops_rwsem);
	return error;
}
EXPORT_SYMBOL_GPL(register_pernet_subsys);

/**
 *      unregister_pernet_subsys - unregister a network namespace subsystem
 *	@ops: pernet operations structure to manipulate
 *
 *	Remove the pernet operations structure from the list to be
 *	used when network namespaces are created or destroyed.  In
 *	addition run the exit method for all existing network
 *	namespaces.
 */
void unregister_pernet_subsys(struct pernet_operations *ops)
{
	down_write(&pernet_ops_rwsem);
	unregister_pernet_operations(ops);
	up_write(&pernet_ops_rwsem);
}
EXPORT_SYMBOL_GPL(unregister_pernet_subsys);

/**
 *      register_pernet_device - register a network namespace device
 *	@ops:  pernet operations structure for the subsystem
 *
 *	Register a device which has init and exit functions
 *	that are called when network namespaces are created and
 *	destroyed respectively.
 *
 *	When registered all network namespace init functions are
 *	called for every existing network namespace.  Allowing kernel
 *	modules to have a race free view of the set of network namespaces.
 *
 *	When a new network namespace is created all of the init
 *	methods are called in the order in which they were registered.
 *
 *	When a network namespace is destroyed all of the exit methods
 *	are called in the reverse of the order with which they were
 *	registered.
 */
int register_pernet_device(struct pernet_operations *ops)
{
	int error;
	down_write(&pernet_ops_rwsem);
	error = register_pernet_operations(&pernet_list, ops);
	if (!error && (first_device == &pernet_list))
		first_device = &ops->list;
	up_write(&pernet_ops_rwsem);
	return error;
}
EXPORT_SYMBOL_GPL(register_pernet_device);

/**
 *      unregister_pernet_device - unregister a network namespace netdevice
 *	@ops: pernet operations structure to manipulate
 *
 *	Remove the pernet operations structure from the list to be
 *	used when network namespaces are created or destroyed.  In
 *	addition run the exit method for all existing network
 *	namespaces.
 */
void unregister_pernet_device(struct pernet_operations *ops)
{
	down_write(&pernet_ops_rwsem);
	if (&ops->list == first_device)
		first_device = first_device->next;
	unregister_pernet_operations(ops);
	up_write(&pernet_ops_rwsem);
}
EXPORT_SYMBOL_GPL(unregister_pernet_device);

#ifdef CONFIG_NET_NS
static struct ns_common *netns_get(struct task_struct *task)
{
	struct net *net = NULL;
	struct nsproxy *nsproxy;

	task_lock(task);
	nsproxy = task->nsproxy;
	if (nsproxy)
		net = get_net(nsproxy->net_ns);
	task_unlock(task);

	return net ? &net->ns : NULL;
}

static inline struct net *to_net_ns(struct ns_common *ns)
{
	return container_of(ns, struct net, ns);
}

static void netns_put(struct ns_common *ns)
{
	put_net(to_net_ns(ns));
}

static int netns_install(struct nsproxy *nsproxy, struct ns_common *ns)
{
	struct net *net = to_net_ns(ns);

	if (!ns_capable(net->user_ns, CAP_SYS_ADMIN) ||
	    !ns_capable(current_user_ns(), CAP_SYS_ADMIN))
		return -EPERM;

	put_net(nsproxy->net_ns);
	nsproxy->net_ns = get_net(net);
	return 0;
}

static struct user_namespace *netns_owner(struct ns_common *ns)
{
	return to_net_ns(ns)->user_ns;
}

const struct proc_ns_operations netns_operations = {
	.name		= "net",
	.type		= CLONE_NEWNET,
	.get		= netns_get,
	.put		= netns_put,
	.install	= netns_install,
	.owner		= netns_owner,
};
#endif<|MERGE_RESOLUTION|>--- conflicted
+++ resolved
@@ -671,6 +671,7 @@
 	[NETNSA_NSID]		= { .type = NLA_S32 },
 	[NETNSA_PID]		= { .type = NLA_U32 },
 	[NETNSA_FD]		= { .type = NLA_U32 },
+	[NETNSA_TARGET_NSID]	= { .type = NLA_S32 },
 };
 
 static int rtnl_net_newid(struct sk_buff *skb, struct nlmsghdr *nlh,
@@ -737,23 +738,38 @@
 {
 	return NLMSG_ALIGN(sizeof(struct rtgenmsg))
 	       + nla_total_size(sizeof(s32)) /* NETNSA_NSID */
+	       + nla_total_size(sizeof(s32)) /* NETNSA_CURRENT_NSID */
 	       ;
 }
 
-static int rtnl_net_fill(struct sk_buff *skb, u32 portid, u32 seq, int flags,
-			 int cmd, struct net *net, int nsid)
+struct net_fill_args {
+	u32 portid;
+	u32 seq;
+	int flags;
+	int cmd;
+	int nsid;
+	bool add_ref;
+	int ref_nsid;
+};
+
+static int rtnl_net_fill(struct sk_buff *skb, struct net_fill_args *args)
 {
 	struct nlmsghdr *nlh;
 	struct rtgenmsg *rth;
 
-	nlh = nlmsg_put(skb, portid, seq, cmd, sizeof(*rth), flags);
+	nlh = nlmsg_put(skb, args->portid, args->seq, args->cmd, sizeof(*rth),
+			args->flags);
 	if (!nlh)
 		return -EMSGSIZE;
 
 	rth = nlmsg_data(nlh);
 	rth->rtgen_family = AF_UNSPEC;
 
-	if (nla_put_s32(skb, NETNSA_NSID, nsid))
+	if (nla_put_s32(skb, NETNSA_NSID, args->nsid))
+		goto nla_put_failure;
+
+	if (args->add_ref &&
+	    nla_put_s32(skb, NETNSA_CURRENT_NSID, args->ref_nsid))
 		goto nla_put_failure;
 
 	nlmsg_end(skb, nlh);
@@ -764,8 +780,6 @@
 	return -EMSGSIZE;
 }
 
-<<<<<<< HEAD
-=======
 static int rtnl_net_valid_getid_req(struct sk_buff *skb,
 				    const struct nlmsghdr *nlh,
 				    struct nlattr **tb,
@@ -803,19 +817,22 @@
 	return 0;
 }
 
->>>>>>> 407d19ab
 static int rtnl_net_getid(struct sk_buff *skb, struct nlmsghdr *nlh,
 			  struct netlink_ext_ack *extack)
 {
 	struct net *net = sock_net(skb->sk);
 	struct nlattr *tb[NETNSA_MAX + 1];
+	struct net_fill_args fillargs = {
+		.portid = NETLINK_CB(skb).portid,
+		.seq = nlh->nlmsg_seq,
+		.cmd = RTM_NEWNSID,
+	};
+	struct net *peer, *target = net;
 	struct nlattr *nla;
 	struct sk_buff *msg;
-	struct net *peer;
-	int err, id;
-
-	err = nlmsg_parse(nlh, sizeof(struct rtgenmsg), tb, NETNSA_MAX,
-			  rtnl_net_policy, extack);
+	int err;
+
+	err = rtnl_net_valid_getid_req(skb, nlh, tb, extack);
 	if (err < 0)
 		return err;
 	if (tb[NETNSA_PID]) {
@@ -824,14 +841,11 @@
 	} else if (tb[NETNSA_FD]) {
 		peer = get_net_ns_by_fd(nla_get_u32(tb[NETNSA_FD]));
 		nla = tb[NETNSA_FD];
-<<<<<<< HEAD
-=======
 	} else if (tb[NETNSA_NSID]) {
 		peer = get_net_ns_by_id(net, nla_get_s32(tb[NETNSA_NSID]));
 		if (!peer)
 			peer = ERR_PTR(-ENOENT);
 		nla = tb[NETNSA_NSID];
->>>>>>> 407d19ab
 	} else {
 		NL_SET_ERR_MSG(extack, "Peer netns reference is missing");
 		return -EINVAL;
@@ -843,15 +857,29 @@
 		return PTR_ERR(peer);
 	}
 
+	if (tb[NETNSA_TARGET_NSID]) {
+		int id = nla_get_s32(tb[NETNSA_TARGET_NSID]);
+
+		target = rtnl_get_net_ns_capable(NETLINK_CB(skb).sk, id);
+		if (IS_ERR(target)) {
+			NL_SET_BAD_ATTR(extack, tb[NETNSA_TARGET_NSID]);
+			NL_SET_ERR_MSG(extack,
+				       "Target netns reference is invalid");
+			err = PTR_ERR(target);
+			goto out;
+		}
+		fillargs.add_ref = true;
+		fillargs.ref_nsid = peernet2id(net, peer);
+	}
+
 	msg = nlmsg_new(rtnl_net_get_size(), GFP_KERNEL);
 	if (!msg) {
 		err = -ENOMEM;
 		goto out;
 	}
 
-	id = peernet2id(net, peer);
-	err = rtnl_net_fill(msg, NETLINK_CB(skb).portid, nlh->nlmsg_seq, 0,
-			    RTM_NEWNSID, net, id);
+	fillargs.nsid = peernet2id(target, peer);
+	err = rtnl_net_fill(msg, &fillargs);
 	if (err < 0)
 		goto err_out;
 
@@ -861,14 +889,17 @@
 err_out:
 	nlmsg_free(msg);
 out:
+	if (fillargs.add_ref)
+		put_net(target);
 	put_net(peer);
 	return err;
 }
 
 struct rtnl_net_dump_cb {
-	struct net *net;
+	struct net *tgt_net;
+	struct net *ref_net;
 	struct sk_buff *skb;
-	struct netlink_callback *cb;
+	struct net_fill_args fillargs;
 	int idx;
 	int s_idx;
 };
@@ -881,9 +912,10 @@
 	if (net_cb->idx < net_cb->s_idx)
 		goto cont;
 
-	ret = rtnl_net_fill(net_cb->skb, NETLINK_CB(net_cb->cb->skb).portid,
-			    net_cb->cb->nlh->nlmsg_seq, NLM_F_MULTI,
-			    RTM_NEWNSID, net_cb->net, id);
+	net_cb->fillargs.nsid = id;
+	if (net_cb->fillargs.add_ref)
+		net_cb->fillargs.ref_nsid = __peernet2id(net_cb->ref_net, peer);
+	ret = rtnl_net_fill(net_cb->skb, &net_cb->fillargs);
 	if (ret < 0)
 		return ret;
 
@@ -892,8 +924,6 @@
 	return 0;
 }
 
-<<<<<<< HEAD
-=======
 static int rtnl_valid_dump_net_req(const struct nlmsghdr *nlh, struct sock *sk,
 				   struct rtnl_net_dump_cb *net_cb,
 				   struct netlink_callback *cb)
@@ -936,28 +966,55 @@
 	return 0;
 }
 
->>>>>>> 407d19ab
 static int rtnl_net_dumpid(struct sk_buff *skb, struct netlink_callback *cb)
 {
-	struct net *net = sock_net(skb->sk);
 	struct rtnl_net_dump_cb net_cb = {
-		.net = net,
+		.tgt_net = sock_net(skb->sk),
 		.skb = skb,
-		.cb = cb,
+		.fillargs = {
+			.portid = NETLINK_CB(cb->skb).portid,
+			.seq = cb->nlh->nlmsg_seq,
+			.flags = NLM_F_MULTI,
+			.cmd = RTM_NEWNSID,
+		},
 		.idx = 0,
 		.s_idx = cb->args[0],
 	};
-
-	spin_lock_bh(&net->nsid_lock);
-	idr_for_each(&net->netns_ids, rtnl_net_dumpid_one, &net_cb);
-	spin_unlock_bh(&net->nsid_lock);
+	int err = 0;
+
+	if (cb->strict_check) {
+		err = rtnl_valid_dump_net_req(cb->nlh, skb->sk, &net_cb, cb);
+		if (err < 0)
+			goto end;
+	}
+
+	spin_lock_bh(&net_cb.tgt_net->nsid_lock);
+	if (net_cb.fillargs.add_ref &&
+	    !net_eq(net_cb.ref_net, net_cb.tgt_net) &&
+	    !spin_trylock_bh(&net_cb.ref_net->nsid_lock)) {
+		spin_unlock_bh(&net_cb.tgt_net->nsid_lock);
+		err = -EAGAIN;
+		goto end;
+	}
+	idr_for_each(&net_cb.tgt_net->netns_ids, rtnl_net_dumpid_one, &net_cb);
+	if (net_cb.fillargs.add_ref &&
+	    !net_eq(net_cb.ref_net, net_cb.tgt_net))
+		spin_unlock_bh(&net_cb.ref_net->nsid_lock);
+	spin_unlock_bh(&net_cb.tgt_net->nsid_lock);
 
 	cb->args[0] = net_cb.idx;
-	return skb->len;
+end:
+	if (net_cb.fillargs.add_ref)
+		put_net(net_cb.tgt_net);
+	return err < 0 ? err : skb->len;
 }
 
 static void rtnl_net_notifyid(struct net *net, int cmd, int id)
 {
+	struct net_fill_args fillargs = {
+		.cmd = cmd,
+		.nsid = id,
+	};
 	struct sk_buff *msg;
 	int err = -ENOMEM;
 
@@ -965,7 +1022,7 @@
 	if (!msg)
 		goto out;
 
-	err = rtnl_net_fill(msg, 0, 0, 0, cmd, net, id);
+	err = rtnl_net_fill(msg, &fillargs);
 	if (err < 0)
 		goto err_out;
 
@@ -1006,7 +1063,8 @@
 	init_net_initialized = true;
 	up_write(&pernet_ops_rwsem);
 
-	register_pernet_subsys(&net_ns_ops);
+	if (register_pernet_subsys(&net_ns_ops))
+		panic("Could not register network namespace subsystems");
 
 	rtnl_register(PF_UNSPEC, RTM_NEWNSID, rtnl_net_newid, NULL,
 		      RTNL_FLAG_DOIT_UNLOCKED);
