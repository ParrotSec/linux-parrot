// SPDX-License-Identifier: GPL-2.0-or-later
/*
 *  Handle bridge arp/nd proxy/suppress
 *
 *  Copyright (C) 2017 Cumulus Networks
 *  Copyright (c) 2017 Roopa Prabhu <roopa@cumulusnetworks.com>
 *
 *  Authors:
 *	Roopa Prabhu <roopa@cumulusnetworks.com>
 */

#include <linux/kernel.h>
#include <linux/netdevice.h>
#include <linux/etherdevice.h>
#include <linux/neighbour.h>
#include <net/arp.h>
#include <linux/if_vlan.h>
#include <linux/inetdevice.h>
#include <net/addrconf.h>
#include <net/ipv6_stubs.h>
#if IS_ENABLED(CONFIG_IPV6)
#include <net/ip6_checksum.h>
#endif

#include "br_private.h"

void br_recalculate_neigh_suppress_enabled(struct net_bridge *br)
{
	struct net_bridge_port *p;
	bool neigh_suppress = false;

	list_for_each_entry(p, &br->port_list, list) {
		if (p->flags & BR_NEIGH_SUPPRESS) {
			neigh_suppress = true;
			break;
		}
	}

	br->neigh_suppress_enabled = neigh_suppress;
}

#if IS_ENABLED(CONFIG_INET)
static void br_arp_send(struct net_bridge *br, struct net_bridge_port *p,
			struct net_device *dev, __be32 dest_ip, __be32 src_ip,
			const unsigned char *dest_hw,
			const unsigned char *src_hw,
			const unsigned char *target_hw,
			__be16 vlan_proto, u16 vlan_tci)
{
	struct net_bridge_vlan_group *vg;
	struct sk_buff *skb;
	u16 pvid;

	netdev_dbg(dev, "arp send dev %s dst %pI4 dst_hw %pM src %pI4 src_hw %pM\n",
		   dev->name, &dest_ip, dest_hw, &src_ip, src_hw);

	if (!vlan_tci) {
		arp_send(ARPOP_REPLY, ETH_P_ARP, dest_ip, dev, src_ip,
			 dest_hw, src_hw, target_hw);
		return;
	}

	skb = arp_create(ARPOP_REPLY, ETH_P_ARP, dest_ip, dev, src_ip,
			 dest_hw, src_hw, target_hw);
	if (!skb)
		return;

	if (p)
		vg = nbp_vlan_group_rcu(p);
	else
		vg = br_vlan_group_rcu(br);
	pvid = br_get_pvid(vg);
	if (pvid == (vlan_tci & VLAN_VID_MASK))
		vlan_tci = 0;

	if (vlan_tci)
		__vlan_hwaccel_put_tag(skb, vlan_proto, vlan_tci);

	if (p) {
		arp_xmit(skb);
	} else {
		skb_reset_mac_header(skb);
		__skb_pull(skb, skb_network_offset(skb));
		skb->ip_summed = CHECKSUM_UNNECESSARY;
		skb->pkt_type = PACKET_HOST;

		netif_rx_ni(skb);
	}
}

static int br_chk_addr_ip(struct net_device *dev, void *data)
{
	__be32 ip = *(__be32 *)data;
	struct in_device *in_dev;
	__be32 addr = 0;

	in_dev = __in_dev_get_rcu(dev);
	if (in_dev)
		addr = inet_confirm_addr(dev_net(dev), in_dev, 0, ip,
					 RT_SCOPE_HOST);

	if (addr == ip)
		return 1;

	return 0;
}

static bool br_is_local_ip(struct net_device *dev, __be32 ip)
{
	if (br_chk_addr_ip(dev, &ip))
		return true;

	/* check if ip is configured on upper dev */
	if (netdev_walk_all_upper_dev_rcu(dev, br_chk_addr_ip, &ip))
		return true;

	return false;
}

void br_do_proxy_suppress_arp(struct sk_buff *skb, struct net_bridge *br,
			      u16 vid, struct net_bridge_port *p)
{
	struct net_device *dev = br->dev;
	struct net_device *vlandev = dev;
	struct neighbour *n;
	struct arphdr *parp;
	u8 *arpptr, *sha;
	__be32 sip, tip;

	BR_INPUT_SKB_CB(skb)->proxyarp_replied = 0;

	if ((dev->flags & IFF_NOARP) ||
	    !pskb_may_pull(skb, arp_hdr_len(dev)))
		return;

	parp = arp_hdr(skb);

	if (parp->ar_pro != htons(ETH_P_IP) ||
	    parp->ar_hln != dev->addr_len ||
	    parp->ar_pln != 4)
		return;

	arpptr = (u8 *)parp + sizeof(struct arphdr);
	sha = arpptr;
	arpptr += dev->addr_len;	/* sha */
	memcpy(&sip, arpptr, sizeof(sip));
	arpptr += sizeof(sip);
	arpptr += dev->addr_len;	/* tha */
	memcpy(&tip, arpptr, sizeof(tip));

	if (ipv4_is_loopback(tip) ||
	    ipv4_is_multicast(tip))
		return;

	if (br->neigh_suppress_enabled) {
		if (p && (p->flags & BR_NEIGH_SUPPRESS))
			return;
		if (ipv4_is_zeronet(sip) || sip == tip) {
			/* prevent flooding to neigh suppress ports */
			BR_INPUT_SKB_CB(skb)->proxyarp_replied = 1;
			return;
		}
	}

	if (parp->ar_op != htons(ARPOP_REQUEST))
		return;

	if (vid != 0) {
		vlandev = __vlan_find_dev_deep_rcu(br->dev, skb->vlan_proto,
						   vid);
		if (!vlandev)
			return;
	}

	if (br->neigh_suppress_enabled && br_is_local_ip(vlandev, tip)) {
		/* its our local ip, so don't proxy reply
		 * and don't forward to neigh suppress ports
		 */
		BR_INPUT_SKB_CB(skb)->proxyarp_replied = 1;
		return;
	}

	n = neigh_lookup(&arp_tbl, &tip, vlandev);
	if (n) {
		struct net_bridge_fdb_entry *f;

		if (!(n->nud_state & NUD_VALID)) {
			neigh_release(n);
			return;
		}

		f = br_fdb_find_rcu(br, n->ha, vid);
		if (f) {
			bool replied = false;

			if ((p && (p->flags & BR_PROXYARP)) ||
			    (f->dst && (f->dst->flags & (BR_PROXYARP_WIFI |
							 BR_NEIGH_SUPPRESS)))) {
				if (!vid)
					br_arp_send(br, p, skb->dev, sip, tip,
						    sha, n->ha, sha, 0, 0);
				else
					br_arp_send(br, p, skb->dev, sip, tip,
						    sha, n->ha, sha,
						    skb->vlan_proto,
						    skb_vlan_tag_get(skb));
				replied = true;
			}

			/* If we have replied or as long as we know the
			 * mac, indicate to arp replied
			 */
<<<<<<< HEAD
			if (replied || br->neigh_suppress_enabled)
				BR_INPUT_SKB_CB(skb)->proxyarp_replied = true;
=======
			if (replied ||
			    br_opt_get(br, BROPT_NEIGH_SUPPRESS_ENABLED))
				BR_INPUT_SKB_CB(skb)->proxyarp_replied = 1;
>>>>>>> 407d19ab
		}

		neigh_release(n);
	}
}
#endif

#if IS_ENABLED(CONFIG_IPV6)
struct nd_msg *br_is_nd_neigh_msg(struct sk_buff *skb, struct nd_msg *msg)
{
	struct nd_msg *m;

	m = skb_header_pointer(skb, skb_network_offset(skb) +
			       sizeof(struct ipv6hdr), sizeof(*msg), msg);
	if (!m)
		return NULL;

	if (m->icmph.icmp6_code != 0 ||
	    (m->icmph.icmp6_type != NDISC_NEIGHBOUR_SOLICITATION &&
	     m->icmph.icmp6_type != NDISC_NEIGHBOUR_ADVERTISEMENT))
		return NULL;

	return m;
}

static void br_nd_send(struct net_bridge *br, struct net_bridge_port *p,
		       struct sk_buff *request, struct neighbour *n,
		       __be16 vlan_proto, u16 vlan_tci, struct nd_msg *ns)
{
	struct net_device *dev = request->dev;
	struct net_bridge_vlan_group *vg;
	struct sk_buff *reply;
	struct nd_msg *na;
	struct ipv6hdr *pip6;
	int na_olen = 8; /* opt hdr + ETH_ALEN for target */
	int ns_olen;
	int i, len;
	u8 *daddr;
	u16 pvid;

	if (!dev)
		return;

	len = LL_RESERVED_SPACE(dev) + sizeof(struct ipv6hdr) +
		sizeof(*na) + na_olen + dev->needed_tailroom;

	reply = alloc_skb(len, GFP_ATOMIC);
	if (!reply)
		return;

	reply->protocol = htons(ETH_P_IPV6);
	reply->dev = dev;
	skb_reserve(reply, LL_RESERVED_SPACE(dev));
	skb_push(reply, sizeof(struct ethhdr));
	skb_set_mac_header(reply, 0);

	daddr = eth_hdr(request)->h_source;

	/* Do we need option processing ? */
	ns_olen = request->len - (skb_network_offset(request) +
				  sizeof(struct ipv6hdr)) - sizeof(*ns);
	for (i = 0; i < ns_olen - 1; i += (ns->opt[i + 1] << 3)) {
		if (ns->opt[i] == ND_OPT_SOURCE_LL_ADDR) {
			daddr = ns->opt + i + sizeof(struct nd_opt_hdr);
			break;
		}
	}

	/* Ethernet header */
	ether_addr_copy(eth_hdr(reply)->h_dest, daddr);
	ether_addr_copy(eth_hdr(reply)->h_source, n->ha);
	eth_hdr(reply)->h_proto = htons(ETH_P_IPV6);
	reply->protocol = htons(ETH_P_IPV6);

	skb_pull(reply, sizeof(struct ethhdr));
	skb_set_network_header(reply, 0);
	skb_put(reply, sizeof(struct ipv6hdr));

	/* IPv6 header */
	pip6 = ipv6_hdr(reply);
	memset(pip6, 0, sizeof(struct ipv6hdr));
	pip6->version = 6;
	pip6->priority = ipv6_hdr(request)->priority;
	pip6->nexthdr = IPPROTO_ICMPV6;
	pip6->hop_limit = 255;
	pip6->daddr = ipv6_hdr(request)->saddr;
	pip6->saddr = *(struct in6_addr *)n->primary_key;

	skb_pull(reply, sizeof(struct ipv6hdr));
	skb_set_transport_header(reply, 0);

	na = (struct nd_msg *)skb_put(reply, sizeof(*na) + na_olen);

	/* Neighbor Advertisement */
	memset(na, 0, sizeof(*na) + na_olen);
	na->icmph.icmp6_type = NDISC_NEIGHBOUR_ADVERTISEMENT;
	na->icmph.icmp6_router = 0; /* XXX: should be 1 ? */
	na->icmph.icmp6_override = 1;
	na->icmph.icmp6_solicited = 1;
	na->target = ns->target;
	ether_addr_copy(&na->opt[2], n->ha);
	na->opt[0] = ND_OPT_TARGET_LL_ADDR;
	na->opt[1] = na_olen >> 3;

	na->icmph.icmp6_cksum = csum_ipv6_magic(&pip6->saddr,
						&pip6->daddr,
						sizeof(*na) + na_olen,
						IPPROTO_ICMPV6,
						csum_partial(na, sizeof(*na) + na_olen, 0));

	pip6->payload_len = htons(sizeof(*na) + na_olen);

	skb_push(reply, sizeof(struct ipv6hdr));
	skb_push(reply, sizeof(struct ethhdr));

	reply->ip_summed = CHECKSUM_UNNECESSARY;

	if (p)
		vg = nbp_vlan_group_rcu(p);
	else
		vg = br_vlan_group_rcu(br);
	pvid = br_get_pvid(vg);
	if (pvid == (vlan_tci & VLAN_VID_MASK))
		vlan_tci = 0;

	if (vlan_tci)
		__vlan_hwaccel_put_tag(reply, vlan_proto, vlan_tci);

	netdev_dbg(dev, "nd send dev %s dst %pI6 dst_hw %pM src %pI6 src_hw %pM\n",
		   dev->name, &pip6->daddr, daddr, &pip6->saddr, n->ha);

	if (p) {
		dev_queue_xmit(reply);
	} else {
		skb_reset_mac_header(reply);
		__skb_pull(reply, skb_network_offset(reply));
		reply->ip_summed = CHECKSUM_UNNECESSARY;
		reply->pkt_type = PACKET_HOST;

		netif_rx_ni(reply);
	}
}

static int br_chk_addr_ip6(struct net_device *dev, void *data)
{
	struct in6_addr *addr = (struct in6_addr *)data;

	if (ipv6_chk_addr(dev_net(dev), addr, dev, 0))
		return 1;

	return 0;
}

static bool br_is_local_ip6(struct net_device *dev, struct in6_addr *addr)

{
	if (br_chk_addr_ip6(dev, addr))
		return true;

	/* check if ip is configured on upper dev */
	if (netdev_walk_all_upper_dev_rcu(dev, br_chk_addr_ip6, addr))
		return true;

	return false;
}

void br_do_suppress_nd(struct sk_buff *skb, struct net_bridge *br,
		       u16 vid, struct net_bridge_port *p, struct nd_msg *msg)
{
	struct net_device *dev = br->dev;
	struct net_device *vlandev = NULL;
	struct in6_addr *saddr, *daddr;
	struct ipv6hdr *iphdr;
	struct neighbour *n;

	BR_INPUT_SKB_CB(skb)->proxyarp_replied = 0;

	if (p && (p->flags & BR_NEIGH_SUPPRESS))
		return;

	if (msg->icmph.icmp6_type == NDISC_NEIGHBOUR_ADVERTISEMENT &&
	    !msg->icmph.icmp6_solicited) {
		/* prevent flooding to neigh suppress ports */
		BR_INPUT_SKB_CB(skb)->proxyarp_replied = 1;
		return;
	}

	if (msg->icmph.icmp6_type != NDISC_NEIGHBOUR_SOLICITATION)
		return;

	iphdr = ipv6_hdr(skb);
	saddr = &iphdr->saddr;
	daddr = &iphdr->daddr;

	if (ipv6_addr_any(saddr) || !ipv6_addr_cmp(saddr, daddr)) {
		/* prevent flooding to neigh suppress ports */
		BR_INPUT_SKB_CB(skb)->proxyarp_replied = 1;
		return;
	}

	if (vid != 0) {
		/* build neigh table lookup on the vlan device */
		vlandev = __vlan_find_dev_deep_rcu(br->dev, skb->vlan_proto,
						   vid);
		if (!vlandev)
			return;
	} else {
		vlandev = dev;
	}

	if (br_is_local_ip6(vlandev, &msg->target)) {
		/* its our own ip, so don't proxy reply
		 * and don't forward to arp suppress ports
		 */
		BR_INPUT_SKB_CB(skb)->proxyarp_replied = 1;
		return;
	}

	n = neigh_lookup(ipv6_stub->nd_tbl, &msg->target, vlandev);
	if (n) {
		struct net_bridge_fdb_entry *f;

		if (!(n->nud_state & NUD_VALID)) {
			neigh_release(n);
			return;
		}

		f = br_fdb_find_rcu(br, n->ha, vid);
		if (f) {
			bool replied = false;

			if (f->dst && (f->dst->flags & BR_NEIGH_SUPPRESS)) {
				if (vid != 0)
					br_nd_send(br, p, skb, n,
						   skb->vlan_proto,
						   skb_vlan_tag_get(skb), msg);
				else
					br_nd_send(br, p, skb, n, 0, 0, msg);
				replied = true;
			}

			/* If we have replied or as long as we know the
			 * mac, indicate to NEIGH_SUPPRESS ports that we
			 * have replied
			 */
<<<<<<< HEAD
			if (replied || br->neigh_suppress_enabled)
				BR_INPUT_SKB_CB(skb)->proxyarp_replied = true;
=======
			if (replied ||
			    br_opt_get(br, BROPT_NEIGH_SUPPRESS_ENABLED))
				BR_INPUT_SKB_CB(skb)->proxyarp_replied = 1;
>>>>>>> 407d19ab
		}
		neigh_release(n);
	}
}
#endif<|MERGE_RESOLUTION|>--- conflicted
+++ resolved
@@ -36,7 +36,7 @@
 		}
 	}
 
-	br->neigh_suppress_enabled = neigh_suppress;
+	br_opt_toggle(br, BROPT_NEIGH_SUPPRESS_ENABLED, neigh_suppress);
 }
 
 #if IS_ENABLED(CONFIG_INET)
@@ -152,7 +152,7 @@
 	    ipv4_is_multicast(tip))
 		return;
 
-	if (br->neigh_suppress_enabled) {
+	if (br_opt_get(br, BROPT_NEIGH_SUPPRESS_ENABLED)) {
 		if (p && (p->flags & BR_NEIGH_SUPPRESS))
 			return;
 		if (ipv4_is_zeronet(sip) || sip == tip) {
@@ -172,7 +172,8 @@
 			return;
 	}
 
-	if (br->neigh_suppress_enabled && br_is_local_ip(vlandev, tip)) {
+	if (br_opt_get(br, BROPT_NEIGH_SUPPRESS_ENABLED) &&
+	    br_is_local_ip(vlandev, tip)) {
 		/* its our local ip, so don't proxy reply
 		 * and don't forward to neigh suppress ports
 		 */
@@ -210,14 +211,9 @@
 			/* If we have replied or as long as we know the
 			 * mac, indicate to arp replied
 			 */
-<<<<<<< HEAD
-			if (replied || br->neigh_suppress_enabled)
-				BR_INPUT_SKB_CB(skb)->proxyarp_replied = true;
-=======
 			if (replied ||
 			    br_opt_get(br, BROPT_NEIGH_SUPPRESS_ENABLED))
 				BR_INPUT_SKB_CB(skb)->proxyarp_replied = 1;
->>>>>>> 407d19ab
 		}
 
 		neigh_release(n);
@@ -314,7 +310,7 @@
 	/* Neighbor Advertisement */
 	memset(na, 0, sizeof(*na) + na_olen);
 	na->icmph.icmp6_type = NDISC_NEIGHBOUR_ADVERTISEMENT;
-	na->icmph.icmp6_router = 0; /* XXX: should be 1 ? */
+	na->icmph.icmp6_router = (n->flags & NTF_ROUTER) ? 1 : 0;
 	na->icmph.icmp6_override = 1;
 	na->icmph.icmp6_solicited = 1;
 	na->target = ns->target;
@@ -463,14 +459,9 @@
 			 * mac, indicate to NEIGH_SUPPRESS ports that we
 			 * have replied
 			 */
-<<<<<<< HEAD
-			if (replied || br->neigh_suppress_enabled)
-				BR_INPUT_SKB_CB(skb)->proxyarp_replied = true;
-=======
 			if (replied ||
 			    br_opt_get(br, BROPT_NEIGH_SUPPRESS_ENABLED))
 				BR_INPUT_SKB_CB(skb)->proxyarp_replied = 1;
->>>>>>> 407d19ab
 		}
 		neigh_release(n);
 	}
