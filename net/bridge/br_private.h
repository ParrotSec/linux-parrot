--- conflicted
+++ resolved
@@ -27,6 +27,8 @@
 #define BR_PORT_BITS	10
 #define BR_MAX_PORTS	(1<<BR_PORT_BITS)
 
+#define BR_MULTICAST_DEFAULT_HASH_MAX 4096
+
 #define BR_VERSION	"2.3"
 
 /* Control of forwarding link local multicast */
@@ -50,14 +52,12 @@
 typedef struct mac_addr mac_addr;
 typedef __u16 port_id;
 
-struct bridge_id
-{
+struct bridge_id {
 	unsigned char	prio[2];
 	unsigned char	addr[ETH_ALEN];
 };
 
-struct mac_addr
-{
+struct mac_addr {
 	unsigned char	addr[ETH_ALEN];
 };
 
@@ -100,12 +100,19 @@
 	struct metadata_dst	*tunnel_dst;
 };
 
+/* private vlan flags */
+enum {
+	BR_VLFLAG_PER_PORT_STATS = BIT(0),
+	BR_VLFLAG_ADDED_BY_SWITCHDEV = BIT(1),
+};
+
 /**
  * struct net_bridge_vlan - per-vlan entry
  *
  * @vnode: rhashtable member
  * @vid: VLAN id
  * @flags: bridge vlan flags
+ * @priv_flags: private (in-kernel) bridge vlan flags
  * @stats: per-cpu VLAN statistics
  * @br: if MASTER flag set, this points to a bridge struct
  * @port: if MASTER flag unset, this points to a port struct
@@ -125,6 +132,7 @@
 	struct rhash_head		tnode;
 	u16				vid;
 	u16				flags;
+	u16				priv_flags;
 	struct br_vlan_stats __percpu	*stats;
 	union {
 		struct net_bridge	*br;
@@ -177,6 +185,7 @@
 	struct hlist_node		fdb_node;
 	unsigned char			is_local:1,
 					is_static:1,
+					is_sticky:1,
 					added_by_user:1,
 					added_by_external_learn:1,
 					offloaded:1;
@@ -202,26 +211,15 @@
 	unsigned char			eth_addr[ETH_ALEN];
 };
 
-struct net_bridge_mdb_entry
-{
-	struct hlist_node		hlist[2];
+struct net_bridge_mdb_entry {
+	struct rhash_head		rhnode;
 	struct net_bridge		*br;
 	struct net_bridge_port_group __rcu *ports;
 	struct rcu_head			rcu;
 	struct timer_list		timer;
 	struct br_ip			addr;
 	bool				host_joined;
-};
-
-struct net_bridge_mdb_htable
-{
-	struct hlist_head		*mhash;
-	struct rcu_head			rcu;
-	struct net_bridge_mdb_htable	*old;
-	u32				size;
-	u32				max;
-	u32				secret;
-	u32				ver;
+	struct hlist_node		mdb_node;
 };
 
 struct net_bridge_port {
@@ -303,8 +301,6 @@
 		rcu_dereference_rtnl(dev->rx_handler_data) : NULL;
 }
 
-<<<<<<< HEAD
-=======
 enum net_bridge_opts {
 	BROPT_VLAN_ENABLED,
 	BROPT_VLAN_STATS_ENABLED,
@@ -324,17 +320,15 @@
 	BROPT_VLAN_BRIDGE_BINDING,
 };
 
->>>>>>> 407d19ab
 struct net_bridge {
 	spinlock_t			lock;
 	spinlock_t			hash_lock;
 	struct list_head		port_list;
 	struct net_device		*dev;
 	struct pcpu_sw_netstats		__percpu *stats;
+	unsigned long			options;
 	/* These fields are accessed on each packet */
 #ifdef CONFIG_BRIDGE_VLAN_FILTERING
-	u8				vlan_enabled;
-	u8				vlan_stats_enabled;
 	__be16				vlan_proto;
 	u16				default_pvid;
 	struct net_bridge_vlan_group	__rcu *vlgrp;
@@ -346,9 +340,6 @@
 		struct rtable		fake_rtable;
 		struct rt6_info		fake_rt6_info;
 	};
-	bool				nf_call_iptables;
-	bool				nf_call_ip6tables;
-	bool				nf_call_arptables;
 #endif
 	u16				group_fwd_mask;
 	u16				group_fwd_mask_required;
@@ -356,7 +347,6 @@
 	/* STP */
 	bridge_id			designated_root;
 	bridge_id			bridge_id;
-	u32				root_path_cost;
 	unsigned char			topology_change;
 	unsigned char			topology_change_detected;
 	u16				root_port;
@@ -368,9 +358,9 @@
 	unsigned long			bridge_hello_time;
 	unsigned long			bridge_forward_delay;
 	unsigned long			bridge_ageing_time;
+	u32				root_path_cost;
 
 	u8				group_addr[ETH_ALEN];
-	bool				group_addr_set;
 
 	enum {
 		BR_NO_STP, 		/* no spanning tree */
@@ -379,22 +369,18 @@
 	} stp_enabled;
 
 #ifdef CONFIG_BRIDGE_IGMP_SNOOPING
-	unsigned char			multicast_router;
-
-	u8				multicast_disabled:1;
-	u8				multicast_querier:1;
-	u8				multicast_query_use_ifaddr:1;
-	u8				has_ipv6_addr:1;
-	u8				multicast_stats_enabled:1;
-
-	u32				hash_elasticity;
+
 	u32				hash_max;
 
 	u32				multicast_last_member_count;
 	u32				multicast_startup_query_count;
 
 	u8				multicast_igmp_version;
-
+	u8				multicast_router;
+#if IS_ENABLED(CONFIG_IPV6)
+	u8				multicast_mld_version;
+#endif
+	spinlock_t			multicast_lock;
 	unsigned long			multicast_last_member_interval;
 	unsigned long			multicast_membership_interval;
 	unsigned long			multicast_querier_interval;
@@ -402,8 +388,9 @@
 	unsigned long			multicast_query_response_interval;
 	unsigned long			multicast_startup_query_interval;
 
-	spinlock_t			multicast_lock;
-	struct net_bridge_mdb_htable __rcu *mdb;
+	struct rhashtable		mdb_hash_tbl;
+
+	struct hlist_head		mdb_list;
 	struct hlist_head		router_list;
 
 	struct timer_list		multicast_router_timer;
@@ -415,7 +402,6 @@
 	struct bridge_mcast_other_query	ip6_other_query;
 	struct bridge_mcast_own_query	ip6_own_query;
 	struct bridge_mcast_querier	ip6_querier;
-	u8				multicast_mld_version;
 #endif /* IS_ENABLED(CONFIG_IPV6) */
 #endif
 
@@ -429,8 +415,6 @@
 #ifdef CONFIG_NET_SWITCHDEV
 	int offload_fwd_mark;
 #endif
-	bool				neigh_suppress_enabled;
-	bool				mtu_set_by_user;
 	struct hlist_head		fdb_list;
 };
 
@@ -508,6 +492,22 @@
 
 	return true;
 }
+
+static inline int br_opt_get(const struct net_bridge *br,
+			     enum net_bridge_opts opt)
+{
+	return test_bit(opt, &br->options);
+}
+
+int br_boolopt_toggle(struct net_bridge *br, enum br_boolopt_id opt, bool on,
+		      struct netlink_ext_ack *extack);
+int br_boolopt_get(const struct net_bridge *br, enum br_boolopt_id opt);
+int br_boolopt_multi_toggle(struct net_bridge *br,
+			    struct br_boolopt_multi *bm,
+			    struct netlink_ext_ack *extack);
+void br_boolopt_multi_get(const struct net_bridge *br,
+			  struct br_boolopt_multi *bm);
+void br_opt_toggle(struct net_bridge *br, enum net_bridge_opts opt, bool on);
 
 /* br_device.c */
 void br_dev_setup(struct net_device *dev);
@@ -569,9 +569,13 @@
 int br_fdb_delete(struct ndmsg *ndm, struct nlattr *tb[],
 		  struct net_device *dev, const unsigned char *addr, u16 vid);
 int br_fdb_add(struct ndmsg *nlh, struct nlattr *tb[], struct net_device *dev,
-	       const unsigned char *addr, u16 vid, u16 nlh_flags);
+	       const unsigned char *addr, u16 vid, u16 nlh_flags,
+	       struct netlink_ext_ack *extack);
 int br_fdb_dump(struct sk_buff *skb, struct netlink_callback *cb,
 		struct net_device *dev, struct net_device *fdev, int *idx);
+int br_fdb_get(struct sk_buff *skb, struct nlattr *tb[], struct net_device *dev,
+	       const unsigned char *addr, u16 vid, u32 portid, u32 seq,
+	       struct netlink_ext_ack *extack);
 int br_fdb_sync_static(struct net_bridge *br, struct net_bridge_port *p);
 void br_fdb_unsync_static(struct net_bridge *br, struct net_bridge_port *p);
 int br_fdb_external_learn_add(struct net_bridge *br, struct net_bridge_port *p,
@@ -581,7 +585,7 @@
 			      const unsigned char *addr, u16 vid,
 			      bool swdev_notify);
 void br_fdb_offloaded_set(struct net_bridge *br, struct net_bridge_port *p,
-			  const unsigned char *addr, u16 vid);
+			  const unsigned char *addr, u16 vid, bool offloaded);
 
 /* br_forward.c */
 enum br_pkt_type {
@@ -650,7 +654,6 @@
 
 /* br_multicast.c */
 #ifdef CONFIG_BRIDGE_IGMP_SNOOPING
-extern unsigned int br_mdb_rehash_seq;
 int br_multicast_rcv(struct net_bridge *br, struct net_bridge_port *port,
 		     struct sk_buff *skb, u16 vid);
 struct net_bridge_mdb_entry *br_mdb_get(struct net_bridge *br,
@@ -675,17 +678,15 @@
 int br_multicast_set_mld_version(struct net_bridge *br, unsigned long val);
 #endif
 struct net_bridge_mdb_entry *
-br_mdb_ip_get(struct net_bridge_mdb_htable *mdb, struct br_ip *dst);
+br_mdb_ip_get(struct net_bridge *br, struct br_ip *dst);
 struct net_bridge_mdb_entry *
-br_multicast_new_group(struct net_bridge *br, struct net_bridge_port *port,
-		       struct br_ip *group);
-void br_multicast_free_pg(struct rcu_head *head);
+br_multicast_new_group(struct net_bridge *br, struct br_ip *group);
 struct net_bridge_port_group *
 br_multicast_new_port_group(struct net_bridge_port *port, struct br_ip *group,
 			    struct net_bridge_port_group __rcu *next,
 			    unsigned char flags, const unsigned char *src);
-void br_mdb_init(void);
-void br_mdb_uninit(void);
+int br_mdb_hash_init(struct net_bridge *br);
+void br_mdb_hash_fini(struct net_bridge *br);
 void br_mdb_notify(struct net_device *dev, struct net_bridge_port *port,
 		   struct br_ip *group, int type, u8 flags);
 void br_rtr_notify(struct net_device *dev, struct net_bridge_port *port,
@@ -697,6 +698,8 @@
 void br_multicast_get_stats(const struct net_bridge *br,
 			    const struct net_bridge_port *p,
 			    struct br_mcast_stats *dest);
+void br_mdb_init(void);
+void br_mdb_uninit(void);
 
 #define mlock_dereference(X, br) \
 	rcu_dereference_protected(X, lockdep_is_held(&br->multicast_lock))
@@ -715,8 +718,8 @@
 {
 	bool own_querier_enabled;
 
-	if (br->multicast_querier) {
-		if (is_ipv6 && !br->has_ipv6_addr)
+	if (br_opt_get(br, BROPT_MULTICAST_QUERIER)) {
+		if (is_ipv6 && !br_opt_get(br, BROPT_HAS_IPV6_ADDR))
 			own_querier_enabled = false;
 		else
 			own_querier_enabled = true;
@@ -819,6 +822,15 @@
 }
 
 static inline void br_mdb_uninit(void)
+{
+}
+
+static inline int br_mdb_hash_init(struct net_bridge *br)
+{
+	return 0;
+}
+
+static inline void br_mdb_hash_fini(struct net_bridge *br)
 {
 }
 
@@ -857,7 +869,7 @@
 			       struct net_bridge_vlan_group *vg,
 			       struct sk_buff *skb);
 int br_vlan_add(struct net_bridge *br, u16 vid, u16 flags,
-		bool *changed);
+		bool *changed, struct netlink_ext_ack *extack);
 int br_vlan_delete(struct net_bridge *br, u16 vid);
 void br_vlan_flush(struct net_bridge *br);
 struct net_bridge_vlan *br_vlan_find(struct net_bridge_vlan_group *vg, u16 vid);
@@ -867,14 +879,16 @@
 int __br_vlan_set_proto(struct net_bridge *br, __be16 proto);
 int br_vlan_set_proto(struct net_bridge *br, unsigned long val);
 int br_vlan_set_stats(struct net_bridge *br, unsigned long val);
+int br_vlan_set_stats_per_port(struct net_bridge *br, unsigned long val);
 int br_vlan_init(struct net_bridge *br);
 int br_vlan_set_default_pvid(struct net_bridge *br, unsigned long val);
-int __br_vlan_set_default_pvid(struct net_bridge *br, u16 pvid);
+int __br_vlan_set_default_pvid(struct net_bridge *br, u16 pvid,
+			       struct netlink_ext_ack *extack);
 int nbp_vlan_add(struct net_bridge_port *port, u16 vid, u16 flags,
-		 bool *changed);
+		 bool *changed, struct netlink_ext_ack *extack);
 int nbp_vlan_delete(struct net_bridge_port *port, u16 vid);
 void nbp_vlan_flush(struct net_bridge_port *port);
-int nbp_vlan_init(struct net_bridge_port *port);
+int nbp_vlan_init(struct net_bridge_port *port, struct netlink_ext_ack *extack);
 int nbp_get_num_vlan_infos(struct net_bridge_port *p, u32 filter_mask);
 void br_vlan_get_stats(const struct net_bridge_vlan *v,
 		       struct br_vlan_stats *stats);
@@ -914,7 +928,7 @@
 	int err = 0;
 
 	if (skb_vlan_tag_present(skb)) {
-		*vid = skb_vlan_tag_get(skb) & VLAN_VID_MASK;
+		*vid = skb_vlan_tag_get_id(skb);
 	} else {
 		*vid = 0;
 		err = -EINVAL;
@@ -962,7 +976,7 @@
 }
 
 static inline int br_vlan_add(struct net_bridge *br, u16 vid, u16 flags,
-			      bool *changed)
+			      bool *changed, struct netlink_ext_ack *extack)
 {
 	*changed = false;
 	return -EOPNOTSUPP;
@@ -987,7 +1001,7 @@
 }
 
 static inline int nbp_vlan_add(struct net_bridge_port *port, u16 vid, u16 flags,
-			       bool *changed)
+			       bool *changed, struct netlink_ext_ack *extack)
 {
 	*changed = false;
 	return -EOPNOTSUPP;
@@ -1008,7 +1022,8 @@
 	return NULL;
 }
 
-static inline int nbp_vlan_init(struct net_bridge_port *port)
+static inline int nbp_vlan_init(struct net_bridge_port *port,
+				struct netlink_ext_ack *extack)
 {
 	return 0;
 }
@@ -1139,7 +1154,8 @@
 void br_netlink_fini(void);
 void br_ifinfo_notify(int event, const struct net_bridge *br,
 		      const struct net_bridge_port *port);
-int br_setlink(struct net_device *dev, struct nlmsghdr *nlmsg, u16 flags);
+int br_setlink(struct net_device *dev, struct nlmsghdr *nlmsg, u16 flags,
+	       struct netlink_ext_ack *extack);
 int br_dellink(struct net_device *dev, struct nlmsghdr *nlmsg, u16 flags);
 int br_getlink(struct sk_buff *skb, u32 pid, u32 seq, struct net_device *dev,
 	       u32 filter_mask, int nlflags);
@@ -1174,7 +1190,8 @@
 			       unsigned long mask);
 void br_switchdev_fdb_notify(const struct net_bridge_fdb_entry *fdb,
 			     int type);
-int br_switchdev_port_vlan_add(struct net_device *dev, u16 vid, u16 flags);
+int br_switchdev_port_vlan_add(struct net_device *dev, u16 vid, u16 flags,
+			       struct netlink_ext_ack *extack);
 int br_switchdev_port_vlan_del(struct net_device *dev, u16 vid);
 
 static inline void br_switchdev_frame_unmark(struct sk_buff *skb)
@@ -1206,7 +1223,8 @@
 }
 
 static inline int br_switchdev_port_vlan_add(struct net_device *dev,
-					     u16 vid, u16 flags)
+					     u16 vid, u16 flags,
+					     struct netlink_ext_ack *extack)
 {
 	return -EOPNOTSUPP;
 }
