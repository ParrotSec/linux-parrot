--- conflicted
+++ resolved
@@ -82,16 +82,18 @@
 }
 
 static int __vlan_vid_add(struct net_device *dev, struct net_bridge *br,
-			  u16 vid, u16 flags)
+			  struct net_bridge_vlan *v, u16 flags,
+			  struct netlink_ext_ack *extack)
 {
 	int err;
 
 	/* Try switchdev op first. In case it is not supported, fallback to
 	 * 8021q add.
 	 */
-	err = br_switchdev_port_vlan_add(dev, vid, flags);
+	err = br_switchdev_port_vlan_add(dev, v->vid, flags, extack);
 	if (err == -EOPNOTSUPP)
-		return vlan_vid_add(dev, br->vlan_proto, vid);
+		return vlan_vid_add(dev, br->vlan_proto, v->vid);
+	v->priv_flags |= BR_VLFLAG_ADDED_BY_SWITCHDEV;
 	return err;
 }
 
@@ -123,25 +125,25 @@
 }
 
 static int __vlan_vid_del(struct net_device *dev, struct net_bridge *br,
-			  u16 vid)
+			  const struct net_bridge_vlan *v)
 {
 	int err;
 
 	/* Try switchdev op first. In case it is not supported, fallback to
 	 * 8021q del.
 	 */
-	err = br_switchdev_port_vlan_del(dev, vid);
-	if (err == -EOPNOTSUPP) {
-		vlan_vid_del(dev, br->vlan_proto, vid);
-		return 0;
-	}
-	return err;
+	err = br_switchdev_port_vlan_del(dev, v->vid);
+	if (!(v->priv_flags & BR_VLFLAG_ADDED_BY_SWITCHDEV))
+		vlan_vid_del(dev, br->vlan_proto, v->vid);
+	return err == -EOPNOTSUPP ? 0 : err;
 }
 
 /* Returns a master vlan, if it didn't exist it gets created. In all cases a
  * a reference is taken to the master vlan before returning.
  */
-static struct net_bridge_vlan *br_vlan_get_master(struct net_bridge *br, u16 vid)
+static struct net_bridge_vlan *
+br_vlan_get_master(struct net_bridge *br, u16 vid,
+		   struct netlink_ext_ack *extack)
 {
 	struct net_bridge_vlan_group *vg;
 	struct net_bridge_vlan *masterv;
@@ -152,7 +154,7 @@
 		bool changed;
 
 		/* missing global ctx, create it now */
-		if (br_vlan_add(br, vid, 0, &changed))
+		if (br_vlan_add(br, vid, 0, &changed, extack))
 			return NULL;
 		masterv = br_vlan_find(vg, vid);
 		if (WARN_ON(!masterv))
@@ -190,6 +192,19 @@
 		__vlan_del_list(masterv);
 		call_rcu(&masterv->rcu, br_master_vlan_rcu_free);
 	}
+}
+
+static void nbp_vlan_rcu_free(struct rcu_head *rcu)
+{
+	struct net_bridge_vlan *v;
+
+	v = container_of(rcu, struct net_bridge_vlan, rcu);
+	WARN_ON(br_vlan_is_master(v));
+	/* if we had per-port stats configured then free them here */
+	if (v->priv_flags & BR_VLFLAG_PER_PORT_STATS)
+		free_percpu(v->stats);
+	v->stats = NULL;
+	kfree(v);
 }
 
 /* This is the shared VLAN add function which works for both ports and bridge
@@ -203,7 +218,8 @@
  * 4. same as 3 but with both master and brentry flags set so the entry
  *    will be used for filtering in both the port and the bridge
  */
-static int __vlan_add(struct net_bridge_vlan *v, u16 flags)
+static int __vlan_add(struct net_bridge_vlan *v, u16 flags,
+		      struct netlink_ext_ack *extack)
 {
 	struct net_bridge_vlan *masterv = NULL;
 	struct net_bridge_port *p = NULL;
@@ -228,7 +244,7 @@
 		 * This ensures tagged traffic enters the bridge when
 		 * promiscuous mode is disabled by br_manage_promisc().
 		 */
-		err = __vlan_vid_add(dev, br, v->vid, flags);
+		err = __vlan_vid_add(dev, br, v, flags, extack);
 		if (err)
 			goto out;
 
@@ -238,18 +254,27 @@
 
 			err = br_vlan_add(br, v->vid,
 					  flags | BRIDGE_VLAN_INFO_BRENTRY,
-					  &changed);
+					  &changed, extack);
 			if (err)
 				goto out_filt;
 		}
 
-		masterv = br_vlan_get_master(br, v->vid);
+		masterv = br_vlan_get_master(br, v->vid, extack);
 		if (!masterv)
 			goto out_filt;
 		v->brvlan = masterv;
-		v->stats = masterv->stats;
+		if (br_opt_get(br, BROPT_VLAN_STATS_PER_PORT)) {
+			v->stats = netdev_alloc_pcpu_stats(struct br_vlan_stats);
+			if (!v->stats) {
+				err = -ENOMEM;
+				goto out_filt;
+			}
+			v->priv_flags |= BR_VLFLAG_PER_PORT_STATS;
+		} else {
+			v->stats = masterv->stats;
+		}
 	} else {
-		err = br_switchdev_port_vlan_add(dev, v->vid, flags);
+		err = br_switchdev_port_vlan_add(dev, v->vid, flags, extack);
 		if (err && err != -EOPNOTSUPP)
 			goto out;
 	}
@@ -285,8 +310,12 @@
 
 out_filt:
 	if (p) {
-		__vlan_vid_del(dev, br, v->vid);
+		__vlan_vid_del(dev, br, v);
 		if (masterv) {
+			if (v->stats && masterv->stats != v->stats)
+				free_percpu(v->stats);
+			v->stats = NULL;
+
 			br_vlan_put_master(masterv);
 			v->brvlan = NULL;
 		}
@@ -314,7 +343,7 @@
 
 	__vlan_delete_pvid(vg, v->vid);
 	if (p) {
-		err = __vlan_vid_del(p->dev, p->br, v->vid);
+		err = __vlan_vid_del(p->dev, p->br, v);
 		if (err)
 			goto out;
 	} else {
@@ -334,12 +363,8 @@
 		rhashtable_remove_fast(&vg->vlan_hash, &v->vnode,
 				       br_vlan_rht_params);
 		__vlan_del_list(v);
-<<<<<<< HEAD
-		kfree_rcu(v, rcu);
-=======
 		nbp_vlan_set_vlan_dev_state(p, v->vid);
 		call_rcu(&v->rcu, nbp_vlan_rcu_free);
->>>>>>> 407d19ab
 	}
 
 	br_vlan_put_master(masterv);
@@ -396,7 +421,7 @@
 			return NULL;
 		}
 	}
-	if (br->vlan_stats_enabled) {
+	if (br_opt_get(br, BROPT_VLAN_STATS_ENABLED)) {
 		stats = this_cpu_ptr(v->stats);
 		u64_stats_update_begin(&stats->syncp);
 		stats->tx_bytes += skb->len;
@@ -405,7 +430,7 @@
 	}
 
 	if (v->flags & BRIDGE_VLAN_INFO_UNTAGGED)
-		skb->vlan_tci = 0;
+		__vlan_hwaccel_clear_tag(skb);
 
 	if (p && (p->flags & BR_VLAN_TUNNEL) &&
 	    br_handle_egress_vlan_tunnel(skb, v)) {
@@ -478,21 +503,21 @@
 			__vlan_hwaccel_put_tag(skb, br->vlan_proto, pvid);
 		else
 			/* Priority-tagged Frame.
-			 * At this point, We know that skb->vlan_tci had
-			 * VLAN_TAG_PRESENT bit and its VID field was 0x000.
+			 * At this point, we know that skb->vlan_tci VID
+			 * field was 0.
 			 * We update only VID field and preserve PCP field.
 			 */
 			skb->vlan_tci |= pvid;
 
 		/* if stats are disabled we can avoid the lookup */
-		if (!br->vlan_stats_enabled)
+		if (!br_opt_get(br, BROPT_VLAN_STATS_ENABLED))
 			return true;
 	}
 	v = br_vlan_find(vg, *vid);
 	if (!v || !br_vlan_should_use(v))
 		goto drop;
 
-	if (br->vlan_stats_enabled) {
+	if (br_opt_get(br, BROPT_VLAN_STATS_ENABLED)) {
 		stats = this_cpu_ptr(v->stats);
 		u64_stats_update_begin(&stats->syncp);
 		stats->rx_bytes += skb->len;
@@ -514,7 +539,7 @@
 	/* If VLAN filtering is disabled on the bridge, all packets are
 	 * permitted.
 	 */
-	if (!br->vlan_enabled) {
+	if (!br_opt_get(br, BROPT_VLAN_ENABLED)) {
 		BR_INPUT_SKB_CB(skb)->vlan_filtered = false;
 		return true;
 	}
@@ -548,7 +573,7 @@
 	struct net_bridge *br = p->br;
 
 	/* If filtering was disabled at input, let it pass. */
-	if (!br->vlan_enabled)
+	if (!br_opt_get(br, BROPT_VLAN_ENABLED))
 		return true;
 
 	vg = nbp_vlan_group_rcu(p);
@@ -575,11 +600,12 @@
 static int br_vlan_add_existing(struct net_bridge *br,
 				struct net_bridge_vlan_group *vg,
 				struct net_bridge_vlan *vlan,
-				u16 flags, bool *changed)
+				u16 flags, bool *changed,
+				struct netlink_ext_ack *extack)
 {
 	int err;
 
-	err = br_switchdev_port_vlan_add(br->dev, vlan->vid, flags);
+	err = br_switchdev_port_vlan_add(br->dev, vlan->vid, flags, extack);
 	if (err && err != -EOPNOTSUPP)
 		return err;
 
@@ -618,7 +644,8 @@
  * Must be called with vid in range from 1 to 4094 inclusive.
  * changed must be true only if the vlan was created or updated
  */
-int br_vlan_add(struct net_bridge *br, u16 vid, u16 flags, bool *changed)
+int br_vlan_add(struct net_bridge *br, u16 vid, u16 flags, bool *changed,
+		struct netlink_ext_ack *extack)
 {
 	struct net_bridge_vlan_group *vg;
 	struct net_bridge_vlan *vlan;
@@ -630,7 +657,8 @@
 	vg = br_vlan_group(br);
 	vlan = br_vlan_find(vg, vid);
 	if (vlan)
-		return br_vlan_add_existing(br, vg, vlan, flags, changed);
+		return br_vlan_add_existing(br, vg, vlan, flags, changed,
+					    extack);
 
 	vlan = kzalloc(sizeof(*vlan), GFP_KERNEL);
 	if (!vlan)
@@ -647,7 +675,7 @@
 	vlan->br = br;
 	if (flags & BRIDGE_VLAN_INFO_BRENTRY)
 		refcount_set(&vlan->refcnt, 1);
-	ret = __vlan_add(vlan, flags);
+	ret = __vlan_add(vlan, flags, extack);
 	if (ret) {
 		free_percpu(vlan->stats);
 		kfree(vlan);
@@ -705,11 +733,12 @@
 /* Must be protected by RTNL. */
 static void recalculate_group_addr(struct net_bridge *br)
 {
-	if (br->group_addr_set)
+	if (br_opt_get(br, BROPT_GROUP_ADDR_SET))
 		return;
 
 	spin_lock_bh(&br->lock);
-	if (!br->vlan_enabled || br->vlan_proto == htons(ETH_P_8021Q)) {
+	if (!br_opt_get(br, BROPT_VLAN_ENABLED) ||
+	    br->vlan_proto == htons(ETH_P_8021Q)) {
 		/* Bridge Group Address */
 		br->group_addr[5] = 0x00;
 	} else { /* vlan_enabled && ETH_P_8021AD */
@@ -722,7 +751,8 @@
 /* Must be protected by RTNL. */
 void br_recalculate_fwd_mask(struct net_bridge *br)
 {
-	if (!br->vlan_enabled || br->vlan_proto == htons(ETH_P_8021Q))
+	if (!br_opt_get(br, BROPT_VLAN_ENABLED) ||
+	    br->vlan_proto == htons(ETH_P_8021Q))
 		br->group_fwd_mask_required = BR_GROUPFWD_DEFAULT;
 	else /* vlan_enabled && ETH_P_8021AD */
 		br->group_fwd_mask_required = BR_GROUPFWD_8021AD &
@@ -739,14 +769,14 @@
 	};
 	int err;
 
-	if (br->vlan_enabled == val)
+	if (br_opt_get(br, BROPT_VLAN_ENABLED) == !!val)
 		return 0;
 
 	err = switchdev_port_attr_set(br->dev, &attr);
 	if (err && err != -EOPNOTSUPP)
 		return err;
 
-	br->vlan_enabled = val;
+	br_opt_toggle(br, BROPT_VLAN_ENABLED, !!val);
 	br_manage_promisc(br);
 	recalculate_group_addr(br);
 	br_recalculate_fwd_mask(br);
@@ -763,7 +793,7 @@
 {
 	struct net_bridge *br = netdev_priv(dev);
 
-	return !!br->vlan_enabled;
+	return br_opt_get(br, BROPT_VLAN_ENABLED);
 }
 EXPORT_SYMBOL_GPL(br_vlan_enabled);
 
@@ -829,7 +859,31 @@
 	switch (val) {
 	case 0:
 	case 1:
-		br->vlan_stats_enabled = val;
+		br_opt_toggle(br, BROPT_VLAN_STATS_ENABLED, !!val);
+		break;
+	default:
+		return -EINVAL;
+	}
+
+	return 0;
+}
+
+int br_vlan_set_stats_per_port(struct net_bridge *br, unsigned long val)
+{
+	struct net_bridge_port *p;
+
+	/* allow to change the option if there are no port vlans configured */
+	list_for_each_entry(p, &br->port_list, list) {
+		struct net_bridge_vlan_group *vg = nbp_vlan_group(p);
+
+		if (vg->num_vlans)
+			return -EBUSY;
+	}
+
+	switch (val) {
+	case 0:
+	case 1:
+		br_opt_toggle(br, BROPT_VLAN_STATS_PER_PORT, !!val);
 		break;
 	default:
 		return -EINVAL;
@@ -872,7 +926,8 @@
 	br->default_pvid = 0;
 }
 
-int __br_vlan_set_default_pvid(struct net_bridge *br, u16 pvid)
+int __br_vlan_set_default_pvid(struct net_bridge *br, u16 pvid,
+			       struct netlink_ext_ack *extack)
 {
 	const struct net_bridge_vlan *pvent;
 	struct net_bridge_vlan_group *vg;
@@ -887,8 +942,7 @@
 		return 0;
 	}
 
-	changed = kcalloc(BITS_TO_LONGS(BR_MAX_PORTS), sizeof(unsigned long),
-			  GFP_KERNEL);
+	changed = bitmap_zalloc(BR_MAX_PORTS, GFP_KERNEL);
 	if (!changed)
 		return -ENOMEM;
 
@@ -905,7 +959,7 @@
 				  BRIDGE_VLAN_INFO_PVID |
 				  BRIDGE_VLAN_INFO_UNTAGGED |
 				  BRIDGE_VLAN_INFO_BRENTRY,
-				  &vlchange);
+				  &vlchange, extack);
 		if (err)
 			goto out;
 		br_vlan_delete(br, old_pvid);
@@ -925,7 +979,7 @@
 		err = nbp_vlan_add(p, pvid,
 				   BRIDGE_VLAN_INFO_PVID |
 				   BRIDGE_VLAN_INFO_UNTAGGED,
-				   &vlchange);
+				   &vlchange, extack);
 		if (err)
 			goto err_port;
 		nbp_vlan_delete(p, old_pvid);
@@ -935,7 +989,7 @@
 	br->default_pvid = pvid;
 
 out:
-	kfree(changed);
+	bitmap_free(changed);
 	return err;
 
 err_port:
@@ -947,7 +1001,7 @@
 			nbp_vlan_add(p, old_pvid,
 				     BRIDGE_VLAN_INFO_PVID |
 				     BRIDGE_VLAN_INFO_UNTAGGED,
-				     &vlchange);
+				     &vlchange, NULL);
 		nbp_vlan_delete(p, pvid);
 	}
 
@@ -957,7 +1011,7 @@
 				    BRIDGE_VLAN_INFO_PVID |
 				    BRIDGE_VLAN_INFO_UNTAGGED |
 				    BRIDGE_VLAN_INFO_BRENTRY,
-				    &vlchange);
+				    &vlchange, NULL);
 		br_vlan_delete(br, pvid);
 	}
 	goto out;
@@ -975,12 +1029,12 @@
 		goto out;
 
 	/* Only allow default pvid change when filtering is disabled */
-	if (br->vlan_enabled) {
+	if (br_opt_get(br, BROPT_VLAN_ENABLED)) {
 		pr_info_once("Please disable vlan filtering to change default_pvid\n");
 		err = -EPERM;
 		goto out;
 	}
-	err = __br_vlan_set_default_pvid(br, pvid);
+	err = __br_vlan_set_default_pvid(br, pvid, NULL);
 out:
 	return err;
 }
@@ -1006,7 +1060,7 @@
 	rcu_assign_pointer(br->vlgrp, vg);
 	ret = br_vlan_add(br, 1,
 			  BRIDGE_VLAN_INFO_PVID | BRIDGE_VLAN_INFO_UNTAGGED |
-			  BRIDGE_VLAN_INFO_BRENTRY, &changed);
+			  BRIDGE_VLAN_INFO_BRENTRY, &changed, NULL);
 	if (ret)
 		goto err_vlan_add;
 
@@ -1023,13 +1077,13 @@
 	goto out;
 }
 
-int nbp_vlan_init(struct net_bridge_port *p)
+int nbp_vlan_init(struct net_bridge_port *p, struct netlink_ext_ack *extack)
 {
 	struct switchdev_attr attr = {
 		.orig_dev = p->br->dev,
 		.id = SWITCHDEV_ATTR_ID_BRIDGE_VLAN_FILTERING,
 		.flags = SWITCHDEV_F_SKIP_EOPNOTSUPP,
-		.u.vlan_filtering = p->br->vlan_enabled,
+		.u.vlan_filtering = br_opt_get(p->br, BROPT_VLAN_ENABLED),
 	};
 	struct net_bridge_vlan_group *vg;
 	int ret = -ENOMEM;
@@ -1056,7 +1110,7 @@
 		ret = nbp_vlan_add(p, p->br->default_pvid,
 				   BRIDGE_VLAN_INFO_PVID |
 				   BRIDGE_VLAN_INFO_UNTAGGED,
-				   &changed);
+				   &changed, extack);
 		if (ret)
 			goto err_vlan_add;
 	}
@@ -1081,7 +1135,7 @@
  * changed must be true only if the vlan was created or updated
  */
 int nbp_vlan_add(struct net_bridge_port *port, u16 vid, u16 flags,
-		 bool *changed)
+		 bool *changed, struct netlink_ext_ack *extack)
 {
 	struct net_bridge_vlan *vlan;
 	int ret;
@@ -1092,7 +1146,7 @@
 	vlan = br_vlan_find(nbp_vlan_group(port), vid);
 	if (vlan) {
 		/* Pass the flags to the hardware bridge */
-		ret = br_switchdev_port_vlan_add(port->dev, vid, flags);
+		ret = br_switchdev_port_vlan_add(port->dev, vid, flags, extack);
 		if (ret && ret != -EOPNOTSUPP)
 			return ret;
 		*changed = __vlan_add_flags(vlan, flags);
@@ -1106,7 +1160,7 @@
 
 	vlan->vid = vid;
 	vlan->port = port;
-	ret = __vlan_add(vlan, flags);
+	ret = __vlan_add(vlan, flags, extack);
 	if (ret)
 		kfree(vlan);
 	else
@@ -1176,9 +1230,13 @@
 int br_vlan_get_pvid(const struct net_device *dev, u16 *p_pvid)
 {
 	struct net_bridge_vlan_group *vg;
+	struct net_bridge_port *p;
 
 	ASSERT_RTNL();
-	if (netif_is_bridge_master(dev))
+	p = br_port_get_check_rtnl(dev);
+	if (p)
+		vg = nbp_vlan_group(p);
+	else if (netif_is_bridge_master(dev))
 		vg = br_vlan_group(netdev_priv(dev));
 	else
 		return -EINVAL;
