--- conflicted
+++ resolved
@@ -912,17 +912,10 @@
 			 ack_seq);
 		if (ack_seq == old_ack) {
 			subflow->data_avail = MPTCP_SUBFLOW_DATA_AVAIL;
-<<<<<<< HEAD
 			break;
 		} else if (after64(ack_seq, old_ack)) {
 			subflow->data_avail = MPTCP_SUBFLOW_OOO_DATA;
 			break;
-=======
-			break;
-		} else if (after64(ack_seq, old_ack)) {
-			subflow->data_avail = MPTCP_SUBFLOW_OOO_DATA;
-			break;
->>>>>>> 4e026225
 		}
 
 		/* only accept in-sequence mapping. Old values are spurious
@@ -960,7 +953,6 @@
 
 	return subflow_check_data_avail(sk);
 }
-<<<<<<< HEAD
 
 /* If ssk has an mptcp parent socket, use the mptcp rcvbuf occupancy,
  * not the ssk one.
@@ -976,23 +968,6 @@
 	const struct mptcp_subflow_context *subflow = mptcp_subflow_ctx(ssk);
 	const struct sock *sk = subflow->conn;
 
-=======
-
-/* If ssk has an mptcp parent socket, use the mptcp rcvbuf occupancy,
- * not the ssk one.
- *
- * In mptcp, rwin is about the mptcp-level connection data.
- *
- * Data that is still on the ssk rx queue can thus be ignored,
- * as far as mptcp peer is concerened that data is still inflight.
- * DSS ACK is updated when skb is moved to the mptcp rx queue.
- */
-void mptcp_space(const struct sock *ssk, int *space, int *full_space)
-{
-	const struct mptcp_subflow_context *subflow = mptcp_subflow_ctx(ssk);
-	const struct sock *sk = subflow->conn;
-
->>>>>>> 4e026225
 	*space = tcp_space(sk);
 	*full_space = tcp_full_space(sk);
 }
@@ -1006,15 +981,12 @@
 
 	msk = mptcp_sk(parent);
 	if (state & TCPF_LISTEN) {
-<<<<<<< HEAD
-=======
 		/* MPJ subflow are removed from accept queue before reaching here,
 		 * avoid stray wakeups
 		 */
 		if (reqsk_queue_empty(&inet_csk(sk)->icsk_accept_queue))
 			return;
 
->>>>>>> 4e026225
 		set_bit(MPTCP_DATA_READY, &msk->flags);
 		parent->sk_data_ready(parent);
 		return;
