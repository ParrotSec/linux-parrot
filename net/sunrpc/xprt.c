// SPDX-License-Identifier: GPL-2.0-only
/*
 *  linux/net/sunrpc/xprt.c
 *
 *  This is a generic RPC call interface supporting congestion avoidance,
 *  and asynchronous calls.
 *
 *  The interface works like this:
 *
 *  -	When a process places a call, it allocates a request slot if
 *	one is available. Otherwise, it sleeps on the backlog queue
 *	(xprt_reserve).
 *  -	Next, the caller puts together the RPC message, stuffs it into
 *	the request struct, and calls xprt_transmit().
 *  -	xprt_transmit sends the message and installs the caller on the
 *	transport's wait list. At the same time, if a reply is expected,
 *	it installs a timer that is run after the packet's timeout has
 *	expired.
 *  -	When a packet arrives, the data_ready handler walks the list of
 *	pending requests for that transport. If a matching XID is found, the
 *	caller is woken up, and the timer removed.
 *  -	When no reply arrives within the timeout interval, the timer is
 *	fired by the kernel and runs xprt_timer(). It either adjusts the
 *	timeout values (minor timeout) or wakes up the caller with a status
 *	of -ETIMEDOUT.
 *  -	When the caller receives a notification from RPC that a reply arrived,
 *	it should release the RPC slot, and process the reply.
 *	If the call timed out, it may choose to retry the operation by
 *	adjusting the initial timeout value, and simply calling rpc_call
 *	again.
 *
 *  Support for async RPC is done through a set of RPC-specific scheduling
 *  primitives that `transparently' work for processes as well as async
 *  tasks that rely on callbacks.
 *
 *  Copyright (C) 1995-1997, Olaf Kirch <okir@monad.swb.de>
 *
 *  Transport switch API copyright (C) 2005, Chuck Lever <cel@netapp.com>
 */

#include <linux/module.h>

#include <linux/types.h>
#include <linux/interrupt.h>
#include <linux/workqueue.h>
#include <linux/net.h>
#include <linux/ktime.h>

#include <linux/sunrpc/clnt.h>
#include <linux/sunrpc/metrics.h>
#include <linux/sunrpc/bc_xprt.h>
#include <linux/rcupdate.h>

#include <trace/events/sunrpc.h>

#include "sunrpc.h"

/*
 * Local variables
 */

#if IS_ENABLED(CONFIG_SUNRPC_DEBUG)
# define RPCDBG_FACILITY	RPCDBG_XPRT
#endif

/*
 * Local functions
 */
static void	 xprt_init(struct rpc_xprt *xprt, struct net *net);
static __be32	xprt_alloc_xid(struct rpc_xprt *xprt);
static void	xprt_connect_status(struct rpc_task *task);
static int      __xprt_get_cong(struct rpc_xprt *, struct rpc_task *);
static void     __xprt_put_cong(struct rpc_xprt *, struct rpc_rqst *);
static void	 xprt_destroy(struct rpc_xprt *xprt);

static DEFINE_SPINLOCK(xprt_list_lock);
static LIST_HEAD(xprt_list);

static unsigned long xprt_request_timeout(const struct rpc_rqst *req)
{
	unsigned long timeout = jiffies + req->rq_timeout;

	if (time_before(timeout, req->rq_majortimeo))
		return timeout;
	return req->rq_majortimeo;
}

/**
 * xprt_register_transport - register a transport implementation
 * @transport: transport to register
 *
 * If a transport implementation is loaded as a kernel module, it can
 * call this interface to make itself known to the RPC client.
 *
 * Returns:
 * 0:		transport successfully registered
 * -EEXIST:	transport already registered
 * -EINVAL:	transport module being unloaded
 */
int xprt_register_transport(struct xprt_class *transport)
{
	struct xprt_class *t;
	int result;

	result = -EEXIST;
	spin_lock(&xprt_list_lock);
	list_for_each_entry(t, &xprt_list, list) {
		/* don't register the same transport class twice */
		if (t->ident == transport->ident)
			goto out;
	}

	list_add_tail(&transport->list, &xprt_list);
	printk(KERN_INFO "RPC: Registered %s transport module.\n",
	       transport->name);
	result = 0;

out:
	spin_unlock(&xprt_list_lock);
	return result;
}
EXPORT_SYMBOL_GPL(xprt_register_transport);

/**
 * xprt_unregister_transport - unregister a transport implementation
 * @transport: transport to unregister
 *
 * Returns:
 * 0:		transport successfully unregistered
 * -ENOENT:	transport never registered
 */
int xprt_unregister_transport(struct xprt_class *transport)
{
	struct xprt_class *t;
	int result;

	result = 0;
	spin_lock(&xprt_list_lock);
	list_for_each_entry(t, &xprt_list, list) {
		if (t == transport) {
			printk(KERN_INFO
				"RPC: Unregistered %s transport module.\n",
				transport->name);
			list_del_init(&transport->list);
			goto out;
		}
	}
	result = -ENOENT;

out:
	spin_unlock(&xprt_list_lock);
	return result;
}
EXPORT_SYMBOL_GPL(xprt_unregister_transport);

/**
 * xprt_load_transport - load a transport implementation
 * @transport_name: transport to load
 *
 * Returns:
 * 0:		transport successfully loaded
 * -ENOENT:	transport module not available
 */
int xprt_load_transport(const char *transport_name)
{
	struct xprt_class *t;
	int result;

	result = 0;
	spin_lock(&xprt_list_lock);
	list_for_each_entry(t, &xprt_list, list) {
		if (strcmp(t->name, transport_name) == 0) {
			spin_unlock(&xprt_list_lock);
			goto out;
		}
	}
	spin_unlock(&xprt_list_lock);
	result = request_module("xprt%s", transport_name);
out:
	return result;
}
EXPORT_SYMBOL_GPL(xprt_load_transport);

/**
 * xprt_reserve_xprt - serialize write access to transports
 * @task: task that is requesting access to the transport
 * @xprt: pointer to the target transport
 *
 * This prevents mixing the payload of separate requests, and prevents
 * transport connects from colliding with writes.  No congestion control
 * is provided.
 */
int xprt_reserve_xprt(struct rpc_xprt *xprt, struct rpc_task *task)
{
	struct rpc_rqst *req = task->tk_rqstp;
	int priority;

	if (test_and_set_bit(XPRT_LOCKED, &xprt->state)) {
		if (task == xprt->snd_task)
			return 1;
		goto out_sleep;
	}
	xprt->snd_task = task;
	if (req != NULL)
		req->rq_ntrans++;

	return 1;

out_sleep:
	dprintk("RPC: %5u failed to lock transport %p\n",
			task->tk_pid, xprt);
<<<<<<< HEAD
	task->tk_timeout = 0;
	task->tk_status = -EAGAIN;
	if (req == NULL)
		priority = RPC_PRIORITY_LOW;
	else if (!req->rq_ntrans)
		priority = RPC_PRIORITY_NORMAL;
	else
		priority = RPC_PRIORITY_HIGH;
	rpc_sleep_on_priority(&xprt->sending, task, NULL, priority);
=======
	task->tk_status = -EAGAIN;
	if  (RPC_IS_SOFT(task))
		rpc_sleep_on_timeout(&xprt->sending, task, NULL,
				xprt_request_timeout(req));
	else
		rpc_sleep_on(&xprt->sending, task, NULL);
>>>>>>> 407d19ab
	return 0;
}
EXPORT_SYMBOL_GPL(xprt_reserve_xprt);

static void xprt_clear_locked(struct rpc_xprt *xprt)
{
	xprt->snd_task = NULL;
	if (!test_bit(XPRT_CLOSE_WAIT, &xprt->state)) {
		smp_mb__before_atomic();
		clear_bit(XPRT_LOCKED, &xprt->state);
		smp_mb__after_atomic();
	} else
		queue_work(xprtiod_workqueue, &xprt->task_cleanup);
}

/*
 * xprt_reserve_xprt_cong - serialize write access to transports
 * @task: task that is requesting access to the transport
 *
 * Same as xprt_reserve_xprt, but Van Jacobson congestion control is
 * integrated into the decision of whether a request is allowed to be
 * woken up and given access to the transport.
 */
int xprt_reserve_xprt_cong(struct rpc_xprt *xprt, struct rpc_task *task)
{
	struct rpc_rqst *req = task->tk_rqstp;
	int priority;

	if (test_and_set_bit(XPRT_LOCKED, &xprt->state)) {
		if (task == xprt->snd_task)
			return 1;
		goto out_sleep;
	}
	if (req == NULL) {
		xprt->snd_task = task;
		return 1;
	}
	if (__xprt_get_cong(xprt, task)) {
		xprt->snd_task = task;
		req->rq_ntrans++;
		return 1;
	}
	xprt_clear_locked(xprt);
out_sleep:
	if (req)
		__xprt_put_cong(xprt, req);
	dprintk("RPC: %5u failed to lock transport %p\n", task->tk_pid, xprt);
<<<<<<< HEAD
	task->tk_timeout = 0;
	task->tk_status = -EAGAIN;
	if (req == NULL)
		priority = RPC_PRIORITY_LOW;
	else if (!req->rq_ntrans)
		priority = RPC_PRIORITY_NORMAL;
	else
		priority = RPC_PRIORITY_HIGH;
	rpc_sleep_on_priority(&xprt->sending, task, NULL, priority);
=======
	task->tk_status = -EAGAIN;
	if (RPC_IS_SOFT(task))
		rpc_sleep_on_timeout(&xprt->sending, task, NULL,
				xprt_request_timeout(req));
	else
		rpc_sleep_on(&xprt->sending, task, NULL);
>>>>>>> 407d19ab
	return 0;
}
EXPORT_SYMBOL_GPL(xprt_reserve_xprt_cong);

static inline int xprt_lock_write(struct rpc_xprt *xprt, struct rpc_task *task)
{
	int retval;

	spin_lock_bh(&xprt->transport_lock);
	retval = xprt->ops->reserve_xprt(xprt, task);
	spin_unlock_bh(&xprt->transport_lock);
	return retval;
}

static bool __xprt_lock_write_func(struct rpc_task *task, void *data)
{
	struct rpc_xprt *xprt = data;
	struct rpc_rqst *req;

	req = task->tk_rqstp;
	xprt->snd_task = task;
	if (req)
		req->rq_ntrans++;
	return true;
}

static void __xprt_lock_write_next(struct rpc_xprt *xprt)
{
	if (test_and_set_bit(XPRT_LOCKED, &xprt->state))
		return;

	if (rpc_wake_up_first_on_wq(xprtiod_workqueue, &xprt->sending,
				__xprt_lock_write_func, xprt))
		return;
	xprt_clear_locked(xprt);
}

static bool __xprt_lock_write_cong_func(struct rpc_task *task, void *data)
{
	struct rpc_xprt *xprt = data;
	struct rpc_rqst *req;

	req = task->tk_rqstp;
	if (req == NULL) {
		xprt->snd_task = task;
		return true;
	}
	if (__xprt_get_cong(xprt, task)) {
		xprt->snd_task = task;
		req->rq_ntrans++;
		return true;
	}
	return false;
}

static void __xprt_lock_write_next_cong(struct rpc_xprt *xprt)
{
	if (test_and_set_bit(XPRT_LOCKED, &xprt->state))
		return;
	if (RPCXPRT_CONGESTED(xprt))
		goto out_unlock;
	if (rpc_wake_up_first_on_wq(xprtiod_workqueue, &xprt->sending,
				__xprt_lock_write_cong_func, xprt))
		return;
out_unlock:
	xprt_clear_locked(xprt);
}

static void xprt_task_clear_bytes_sent(struct rpc_task *task)
{
	if (task != NULL) {
		struct rpc_rqst *req = task->tk_rqstp;
		if (req != NULL)
			req->rq_bytes_sent = 0;
	}
}

/**
 * xprt_release_xprt - allow other requests to use a transport
 * @xprt: transport with other tasks potentially waiting
 * @task: task that is releasing access to the transport
 *
 * Note that "task" can be NULL.  No congestion control is provided.
 */
void xprt_release_xprt(struct rpc_xprt *xprt, struct rpc_task *task)
{
	if (xprt->snd_task == task) {
		xprt_task_clear_bytes_sent(task);
		xprt_clear_locked(xprt);
		__xprt_lock_write_next(xprt);
	}
}
EXPORT_SYMBOL_GPL(xprt_release_xprt);

/**
 * xprt_release_xprt_cong - allow other requests to use a transport
 * @xprt: transport with other tasks potentially waiting
 * @task: task that is releasing access to the transport
 *
 * Note that "task" can be NULL.  Another task is awoken to use the
 * transport if the transport's congestion window allows it.
 */
void xprt_release_xprt_cong(struct rpc_xprt *xprt, struct rpc_task *task)
{
	if (xprt->snd_task == task) {
		xprt_task_clear_bytes_sent(task);
		xprt_clear_locked(xprt);
		__xprt_lock_write_next_cong(xprt);
	}
}
EXPORT_SYMBOL_GPL(xprt_release_xprt_cong);

static inline void xprt_release_write(struct rpc_xprt *xprt, struct rpc_task *task)
{
	spin_lock_bh(&xprt->transport_lock);
	xprt->ops->release_xprt(xprt, task);
	spin_unlock_bh(&xprt->transport_lock);
}

/*
 * Van Jacobson congestion avoidance. Check if the congestion window
 * overflowed. Put the task to sleep if this is the case.
 */
static int
__xprt_get_cong(struct rpc_xprt *xprt, struct rpc_task *task)
{
	struct rpc_rqst *req = task->tk_rqstp;

	if (req->rq_cong)
		return 1;
	dprintk("RPC: %5u xprt_cwnd_limited cong = %lu cwnd = %lu\n",
			task->tk_pid, xprt->cong, xprt->cwnd);
	if (RPCXPRT_CONGESTED(xprt))
		return 0;
	req->rq_cong = 1;
	xprt->cong += RPC_CWNDSCALE;
	return 1;
}

/*
 * Adjust the congestion window, and wake up the next task
 * that has been sleeping due to congestion
 */
static void
__xprt_put_cong(struct rpc_xprt *xprt, struct rpc_rqst *req)
{
	if (!req->rq_cong)
		return;
	req->rq_cong = 0;
	xprt->cong -= RPC_CWNDSCALE;
	__xprt_lock_write_next_cong(xprt);
}

/**
 * xprt_release_rqst_cong - housekeeping when request is complete
 * @task: RPC request that recently completed
 *
 * Useful for transports that require congestion control.
 */
void xprt_release_rqst_cong(struct rpc_task *task)
{
	struct rpc_rqst *req = task->tk_rqstp;

	__xprt_put_cong(req->rq_xprt, req);
}
EXPORT_SYMBOL_GPL(xprt_release_rqst_cong);

/**
 * xprt_adjust_cwnd - adjust transport congestion window
 * @xprt: pointer to xprt
 * @task: recently completed RPC request used to adjust window
 * @result: result code of completed RPC request
 *
 * The transport code maintains an estimate on the maximum number of out-
 * standing RPC requests, using a smoothed version of the congestion
 * avoidance implemented in 44BSD. This is basically the Van Jacobson
 * congestion algorithm: If a retransmit occurs, the congestion window is
 * halved; otherwise, it is incremented by 1/cwnd when
 *
 *	-	a reply is received and
 *	-	a full number of requests are outstanding and
 *	-	the congestion window hasn't been updated recently.
 */
void xprt_adjust_cwnd(struct rpc_xprt *xprt, struct rpc_task *task, int result)
{
	struct rpc_rqst *req = task->tk_rqstp;
	unsigned long cwnd = xprt->cwnd;

	if (result >= 0 && cwnd <= xprt->cong) {
		/* The (cwnd >> 1) term makes sure
		 * the result gets rounded properly. */
		cwnd += (RPC_CWNDSCALE * RPC_CWNDSCALE + (cwnd >> 1)) / cwnd;
		if (cwnd > RPC_MAXCWND(xprt))
			cwnd = RPC_MAXCWND(xprt);
		__xprt_lock_write_next_cong(xprt);
	} else if (result == -ETIMEDOUT) {
		cwnd >>= 1;
		if (cwnd < RPC_CWNDSCALE)
			cwnd = RPC_CWNDSCALE;
	}
	dprintk("RPC:       cong %ld, cwnd was %ld, now %ld\n",
			xprt->cong, xprt->cwnd, cwnd);
	xprt->cwnd = cwnd;
	__xprt_put_cong(xprt, req);
}
EXPORT_SYMBOL_GPL(xprt_adjust_cwnd);

/**
 * xprt_wake_pending_tasks - wake all tasks on a transport's pending queue
 * @xprt: transport with waiting tasks
 * @status: result code to plant in each task before waking it
 *
 */
void xprt_wake_pending_tasks(struct rpc_xprt *xprt, int status)
{
	if (status < 0)
		rpc_wake_up_status(&xprt->pending, status);
	else
		rpc_wake_up(&xprt->pending);
}
EXPORT_SYMBOL_GPL(xprt_wake_pending_tasks);

/**
 * xprt_wait_for_buffer_space - wait for transport output buffer to clear
 * @task: task to be put to sleep
 * @action: function pointer to be executed after wait
 *
 * Note that we only set the timer for the case of RPC_IS_SOFT(), since
 * we don't in general want to force a socket disconnection due to
 * an incomplete RPC call transmission.
 */
void xprt_wait_for_buffer_space(struct rpc_task *task, rpc_action action)
{
	struct rpc_rqst *req = task->tk_rqstp;
	struct rpc_xprt *xprt = req->rq_xprt;

	task->tk_timeout = RPC_IS_SOFT(task) ? req->rq_timeout : 0;
	rpc_sleep_on(&xprt->pending, task, action);
}
EXPORT_SYMBOL_GPL(xprt_wait_for_buffer_space);

/**
 * xprt_write_space - wake the task waiting for transport output buffer space
 * @xprt: transport with waiting tasks
 *
 * Can be called in a soft IRQ context, so xprt_write_space never sleeps.
 */
void xprt_write_space(struct rpc_xprt *xprt)
{
	spin_lock_bh(&xprt->transport_lock);
	if (xprt->snd_task) {
		dprintk("RPC:       write space: waking waiting task on "
				"xprt %p\n", xprt);
		rpc_wake_up_queued_task_on_wq(xprtiod_workqueue,
				&xprt->pending, xprt->snd_task);
	}
	spin_unlock_bh(&xprt->transport_lock);
}
EXPORT_SYMBOL_GPL(xprt_write_space);

static unsigned long xprt_abs_ktime_to_jiffies(ktime_t abstime)
{
	s64 delta = ktime_to_ns(ktime_get() - abstime);
	return likely(delta >= 0) ?
		jiffies - nsecs_to_jiffies(delta) :
		jiffies + nsecs_to_jiffies(-delta);
}

static unsigned long xprt_calc_majortimeo(struct rpc_rqst *req)
{
	const struct rpc_timeout *to = req->rq_task->tk_client->cl_timeout;
	unsigned long majortimeo = req->rq_timeout;

	if (to->to_exponential)
		majortimeo <<= to->to_retries;
	else
		majortimeo += to->to_increment * to->to_retries;
	if (majortimeo > to->to_maxval || majortimeo == 0)
		majortimeo = to->to_maxval;
	return majortimeo;
}

static void xprt_reset_majortimeo(struct rpc_rqst *req)
{
	req->rq_majortimeo += xprt_calc_majortimeo(req);
}

static void xprt_init_majortimeo(struct rpc_task *task, struct rpc_rqst *req)
{
	unsigned long time_init;
	struct rpc_xprt *xprt = req->rq_xprt;

	if (likely(xprt && xprt_connected(xprt)))
		time_init = jiffies;
	else
		time_init = xprt_abs_ktime_to_jiffies(task->tk_start);
	req->rq_timeout = task->tk_client->cl_timeout->to_initval;
	req->rq_majortimeo = time_init + xprt_calc_majortimeo(req);
}

/**
 * xprt_adjust_timeout - adjust timeout values for next retransmit
 * @req: RPC request containing parameters to use for the adjustment
 *
 */
int xprt_adjust_timeout(struct rpc_rqst *req)
{
	struct rpc_xprt *xprt = req->rq_xprt;
	const struct rpc_timeout *to = req->rq_task->tk_client->cl_timeout;
	int status = 0;

	if (time_before(jiffies, req->rq_majortimeo)) {
		if (to->to_exponential)
			req->rq_timeout <<= 1;
		else
			req->rq_timeout += to->to_increment;
		if (to->to_maxval && req->rq_timeout >= to->to_maxval)
			req->rq_timeout = to->to_maxval;
		req->rq_retries++;
	} else {
		req->rq_timeout = to->to_initval;
		req->rq_retries = 0;
		xprt_reset_majortimeo(req);
		/* Reset the RTT counters == "slow start" */
		spin_lock_bh(&xprt->transport_lock);
		rpc_init_rtt(req->rq_task->tk_client->cl_rtt, to->to_initval);
		spin_unlock_bh(&xprt->transport_lock);
		status = -ETIMEDOUT;
	}

	if (req->rq_timeout == 0) {
		printk(KERN_WARNING "xprt_adjust_timeout: rq_timeout = 0!\n");
		req->rq_timeout = 5 * HZ;
	}
	return status;
}

static void xprt_autoclose(struct work_struct *work)
{
	struct rpc_xprt *xprt =
		container_of(work, struct rpc_xprt, task_cleanup);

	clear_bit(XPRT_CLOSE_WAIT, &xprt->state);
	xprt->ops->close(xprt);
	xprt_release_write(xprt, NULL);
	wake_up_bit(&xprt->state, XPRT_LOCKED);
}

/**
 * xprt_disconnect_done - mark a transport as disconnected
 * @xprt: transport to flag for disconnect
 *
 */
void xprt_disconnect_done(struct rpc_xprt *xprt)
{
	dprintk("RPC:       disconnected transport %p\n", xprt);
	spin_lock_bh(&xprt->transport_lock);
	xprt_clear_connected(xprt);
	xprt_wake_pending_tasks(xprt, -EAGAIN);
	spin_unlock_bh(&xprt->transport_lock);
}
EXPORT_SYMBOL_GPL(xprt_disconnect_done);

/**
 * xprt_force_disconnect - force a transport to disconnect
 * @xprt: transport to disconnect
 *
 */
void xprt_force_disconnect(struct rpc_xprt *xprt)
{
	/* Don't race with the test_bit() in xprt_clear_locked() */
	spin_lock_bh(&xprt->transport_lock);
	set_bit(XPRT_CLOSE_WAIT, &xprt->state);
	/* Try to schedule an autoclose RPC call */
	if (test_and_set_bit(XPRT_LOCKED, &xprt->state) == 0)
		queue_work(xprtiod_workqueue, &xprt->task_cleanup);
	xprt_wake_pending_tasks(xprt, -EAGAIN);
	spin_unlock_bh(&xprt->transport_lock);
}
EXPORT_SYMBOL_GPL(xprt_force_disconnect);

/**
 * xprt_conditional_disconnect - force a transport to disconnect
 * @xprt: transport to disconnect
 * @cookie: 'connection cookie'
 *
 * This attempts to break the connection if and only if 'cookie' matches
 * the current transport 'connection cookie'. It ensures that we don't
 * try to break the connection more than once when we need to retransmit
 * a batch of RPC requests.
 *
 */
void xprt_conditional_disconnect(struct rpc_xprt *xprt, unsigned int cookie)
{
	/* Don't race with the test_bit() in xprt_clear_locked() */
	spin_lock_bh(&xprt->transport_lock);
	if (cookie != xprt->connect_cookie)
		goto out;
	if (test_bit(XPRT_CLOSING, &xprt->state))
		goto out;
	set_bit(XPRT_CLOSE_WAIT, &xprt->state);
	/* Try to schedule an autoclose RPC call */
	if (test_and_set_bit(XPRT_LOCKED, &xprt->state) == 0)
		queue_work(xprtiod_workqueue, &xprt->task_cleanup);
	xprt_wake_pending_tasks(xprt, -EAGAIN);
out:
	spin_unlock_bh(&xprt->transport_lock);
}

static bool
xprt_has_timer(const struct rpc_xprt *xprt)
{
	return xprt->idle_timeout != 0;
}

static void
xprt_schedule_autodisconnect(struct rpc_xprt *xprt)
	__must_hold(&xprt->transport_lock)
{
	if (list_empty(&xprt->recv) && xprt_has_timer(xprt))
		mod_timer(&xprt->timer, xprt->last_used + xprt->idle_timeout);
}

static void
xprt_init_autodisconnect(struct timer_list *t)
{
	struct rpc_xprt *xprt = from_timer(xprt, t, timer);

	spin_lock(&xprt->transport_lock);
	if (!list_empty(&xprt->recv))
		goto out_abort;
	/* Reset xprt->last_used to avoid connect/autodisconnect cycling */
	xprt->last_used = jiffies;
	if (test_and_set_bit(XPRT_LOCKED, &xprt->state))
		goto out_abort;
	spin_unlock(&xprt->transport_lock);
	queue_work(xprtiod_workqueue, &xprt->task_cleanup);
	return;
out_abort:
	spin_unlock(&xprt->transport_lock);
}

bool xprt_lock_connect(struct rpc_xprt *xprt,
		struct rpc_task *task,
		void *cookie)
{
	bool ret = false;

	spin_lock_bh(&xprt->transport_lock);
	if (!test_bit(XPRT_LOCKED, &xprt->state))
		goto out;
	if (xprt->snd_task != task)
		goto out;
	xprt_task_clear_bytes_sent(task);
	xprt->snd_task = cookie;
	ret = true;
out:
	spin_unlock_bh(&xprt->transport_lock);
	return ret;
}

void xprt_unlock_connect(struct rpc_xprt *xprt, void *cookie)
{
	spin_lock_bh(&xprt->transport_lock);
	if (xprt->snd_task != cookie)
		goto out;
	if (!test_bit(XPRT_LOCKED, &xprt->state))
		goto out;
	xprt->snd_task =NULL;
	xprt->ops->release_xprt(xprt, NULL);
	xprt_schedule_autodisconnect(xprt);
out:
	spin_unlock_bh(&xprt->transport_lock);
	wake_up_bit(&xprt->state, XPRT_LOCKED);
}

/**
 * xprt_connect - schedule a transport connect operation
 * @task: RPC task that is requesting the connect
 *
 */
void xprt_connect(struct rpc_task *task)
{
	struct rpc_xprt	*xprt = task->tk_rqstp->rq_xprt;

	dprintk("RPC: %5u xprt_connect xprt %p %s connected\n", task->tk_pid,
			xprt, (xprt_connected(xprt) ? "is" : "is not"));

	if (!xprt_bound(xprt)) {
		task->tk_status = -EAGAIN;
		return;
	}
	if (!xprt_lock_write(xprt, task))
		return;

	if (test_and_clear_bit(XPRT_CLOSE_WAIT, &xprt->state))
		xprt->ops->close(xprt);

	if (!xprt_connected(xprt)) {
<<<<<<< HEAD
		task->tk_rqstp->rq_bytes_sent = 0;
		task->tk_timeout = task->tk_rqstp->rq_timeout;
		task->tk_rqstp->rq_connect_cookie = xprt->connect_cookie;
		rpc_sleep_on(&xprt->pending, task, xprt_connect_status);
=======
		task->tk_rqstp->rq_connect_cookie = xprt->connect_cookie;
		rpc_sleep_on_timeout(&xprt->pending, task, NULL,
				xprt_request_timeout(task->tk_rqstp));
>>>>>>> 407d19ab

		if (test_bit(XPRT_CLOSING, &xprt->state))
			return;
		if (xprt_test_and_set_connecting(xprt))
			return;
		/* Race breaker */
		if (!xprt_connected(xprt)) {
			xprt->stat.connect_start = jiffies;
			xprt->ops->connect(xprt, task);
		} else {
			xprt_clear_connecting(xprt);
			task->tk_status = 0;
			rpc_wake_up_queued_task(&xprt->pending, task);
		}
	}
	xprt_release_write(xprt, task);
}

static void xprt_connect_status(struct rpc_task *task)
{
	struct rpc_xprt	*xprt = task->tk_rqstp->rq_xprt;

	if (task->tk_status == 0) {
		xprt->stat.connect_count++;
		xprt->stat.connect_time += (long)jiffies - xprt->stat.connect_start;
		dprintk("RPC: %5u xprt_connect_status: connection established\n",
				task->tk_pid);
		return;
	}

	switch (task->tk_status) {
	case -ECONNREFUSED:
	case -ECONNRESET:
	case -ECONNABORTED:
	case -ENETUNREACH:
	case -EHOSTUNREACH:
	case -EPIPE:
	case -EAGAIN:
		dprintk("RPC: %5u xprt_connect_status: retrying\n", task->tk_pid);
		break;
	case -ETIMEDOUT:
		dprintk("RPC: %5u xprt_connect_status: connect attempt timed "
				"out\n", task->tk_pid);
		break;
	default:
		dprintk("RPC: %5u xprt_connect_status: error %d connecting to "
				"server %s\n", task->tk_pid, -task->tk_status,
				xprt->servername);
		task->tk_status = -EIO;
	}
}

/**
 * xprt_lookup_rqst - find an RPC request corresponding to an XID
 * @xprt: transport on which the original request was transmitted
 * @xid: RPC XID of incoming reply
 *
 * Caller holds xprt->recv_lock.
 */
struct rpc_rqst *xprt_lookup_rqst(struct rpc_xprt *xprt, __be32 xid)
{
	struct rpc_rqst *entry;

	list_for_each_entry(entry, &xprt->recv, rq_list)
		if (entry->rq_xid == xid) {
			trace_xprt_lookup_rqst(xprt, xid, 0);
			entry->rq_rtt = ktime_sub(ktime_get(), entry->rq_xtime);
			return entry;
		}

	dprintk("RPC:       xprt_lookup_rqst did not find xid %08x\n",
			ntohl(xid));
	trace_xprt_lookup_rqst(xprt, xid, -ENOENT);
	xprt->stat.bad_xids++;
	return NULL;
}
EXPORT_SYMBOL_GPL(xprt_lookup_rqst);

/**
 * xprt_pin_rqst - Pin a request on the transport receive list
 * @req: Request to pin
 *
 * Caller must ensure this is atomic with the call to xprt_lookup_rqst()
<<<<<<< HEAD
 * so should be holding the xprt transport lock.
=======
 * so should be holding xprt->queue_lock.
>>>>>>> 407d19ab
 */
void xprt_pin_rqst(struct rpc_rqst *req)
{
	set_bit(RPC_TASK_MSG_RECV, &req->rq_task->tk_runstate);
}
EXPORT_SYMBOL_GPL(xprt_pin_rqst);

/**
 * xprt_unpin_rqst - Unpin a request on the transport receive list
 * @req: Request to pin
 *
<<<<<<< HEAD
 * Caller should be holding the xprt transport lock.
=======
 * Caller should be holding xprt->queue_lock.
>>>>>>> 407d19ab
 */
void xprt_unpin_rqst(struct rpc_rqst *req)
{
	struct rpc_task *task = req->rq_task;

	clear_bit(RPC_TASK_MSG_RECV, &task->tk_runstate);
	if (test_bit(RPC_TASK_MSG_RECV_WAIT, &task->tk_runstate))
		wake_up_bit(&task->tk_runstate, RPC_TASK_MSG_RECV);
}
EXPORT_SYMBOL_GPL(xprt_unpin_rqst);

static void xprt_wait_on_pinned_rqst(struct rpc_rqst *req)
__must_hold(&req->rq_xprt->recv_lock)
{
<<<<<<< HEAD
	struct rpc_task *task = req->rq_task;
=======
	wait_var_event(&req->rq_pin, !xprt_is_pinned_rqst(req));
}

static bool
xprt_request_data_received(struct rpc_task *task)
{
	return !test_bit(RPC_TASK_NEED_RECV, &task->tk_runstate) &&
		READ_ONCE(task->tk_rqstp->rq_reply_bytes_recvd) != 0;
}

static bool
xprt_request_need_enqueue_receive(struct rpc_task *task, struct rpc_rqst *req)
{
	return !test_bit(RPC_TASK_NEED_RECV, &task->tk_runstate) &&
		READ_ONCE(task->tk_rqstp->rq_reply_bytes_recvd) == 0;
}

/**
 * xprt_request_enqueue_receive - Add an request to the receive queue
 * @task: RPC task
 *
 */
void
xprt_request_enqueue_receive(struct rpc_task *task)
{
	struct rpc_rqst *req = task->tk_rqstp;
	struct rpc_xprt *xprt = req->rq_xprt;

	if (!xprt_request_need_enqueue_receive(task, req))
		return;

	xprt_request_prepare(task->tk_rqstp);
	spin_lock(&xprt->queue_lock);

	/* Update the softirq receive buffer */
	memcpy(&req->rq_private_buf, &req->rq_rcv_buf,
			sizeof(req->rq_private_buf));

	/* Add request to the receive list */
	xprt_request_rb_insert(xprt, req);
	set_bit(RPC_TASK_NEED_RECV, &task->tk_runstate);
	spin_unlock(&xprt->queue_lock);

	/* Turn off autodisconnect */
	del_singleshot_timer_sync(&xprt->timer);
}

/**
 * xprt_request_dequeue_receive_locked - Remove a request from the receive queue
 * @task: RPC task
 *
 * Caller must hold xprt->queue_lock.
 */
static void
xprt_request_dequeue_receive_locked(struct rpc_task *task)
{
	struct rpc_rqst *req = task->tk_rqstp;
>>>>>>> 407d19ab

	if (task && test_bit(RPC_TASK_MSG_RECV, &task->tk_runstate)) {
		spin_unlock(&req->rq_xprt->recv_lock);
		set_bit(RPC_TASK_MSG_RECV_WAIT, &task->tk_runstate);
		wait_on_bit(&task->tk_runstate, RPC_TASK_MSG_RECV,
				TASK_UNINTERRUPTIBLE);
		clear_bit(RPC_TASK_MSG_RECV_WAIT, &task->tk_runstate);
		spin_lock(&req->rq_xprt->recv_lock);
	}
}

/**
 * xprt_update_rtt - Update RPC RTT statistics
 * @task: RPC request that recently completed
 *
 * Caller holds xprt->recv_lock.
 */
void xprt_update_rtt(struct rpc_task *task)
{
	struct rpc_rqst *req = task->tk_rqstp;
	struct rpc_rtt *rtt = task->tk_client->cl_rtt;
	unsigned int timer = task->tk_msg.rpc_proc->p_timer;
	long m = usecs_to_jiffies(ktime_to_us(req->rq_rtt));

	if (timer) {
		if (req->rq_ntrans == 1)
			rpc_update_rtt(rtt, timer, m);
		rpc_set_timeo(rtt, timer, req->rq_ntrans - 1);
	}
}
EXPORT_SYMBOL_GPL(xprt_update_rtt);

/**
 * xprt_complete_rqst - called when reply processing is complete
 * @task: RPC request that recently completed
 * @copied: actual number of bytes received from the transport
 *
 * Caller holds xprt->recv_lock.
 */
void xprt_complete_rqst(struct rpc_task *task, int copied)
{
	struct rpc_rqst *req = task->tk_rqstp;
	struct rpc_xprt *xprt = req->rq_xprt;

	dprintk("RPC: %5u xid %08x complete (%d bytes received)\n",
			task->tk_pid, ntohl(req->rq_xid), copied);
	trace_xprt_complete_rqst(xprt, req->rq_xid, copied);

	xprt->stat.recvs++;

	list_del_init(&req->rq_list);
	req->rq_private_buf.len = copied;
	/* Ensure all writes are done before we update */
	/* req->rq_reply_bytes_recvd */
	smp_wmb();
	req->rq_reply_bytes_recvd = copied;
	rpc_wake_up_queued_task(&xprt->pending, task);
}
EXPORT_SYMBOL_GPL(xprt_complete_rqst);

static void xprt_timer(struct rpc_task *task)
{
	struct rpc_rqst *req = task->tk_rqstp;
	struct rpc_xprt *xprt = req->rq_xprt;

	if (task->tk_status != -ETIMEDOUT)
		return;

	trace_xprt_timer(xprt, req->rq_xid, task->tk_status);
	if (!req->rq_reply_bytes_recvd) {
		if (xprt->ops->timer)
			xprt->ops->timer(xprt, task);
	} else
		task->tk_status = 0;
}

/**
<<<<<<< HEAD
=======
 * xprt_wait_for_reply_request_def - wait for reply
 * @task: pointer to rpc_task
 *
 * Set a request's retransmit timeout based on the transport's
 * default timeout parameters.  Used by transports that don't adjust
 * the retransmit timeout based on round-trip time estimation,
 * and put the task to sleep on the pending queue.
 */
void xprt_wait_for_reply_request_def(struct rpc_task *task)
{
	struct rpc_rqst *req = task->tk_rqstp;

	rpc_sleep_on_timeout(&req->rq_xprt->pending, task, xprt_timer,
			xprt_request_timeout(req));
}
EXPORT_SYMBOL_GPL(xprt_wait_for_reply_request_def);

/**
 * xprt_wait_for_reply_request_rtt - wait for reply using RTT estimator
 * @task: pointer to rpc_task
 *
 * Set a request's retransmit timeout using the RTT estimator,
 * and put the task to sleep on the pending queue.
 */
void xprt_wait_for_reply_request_rtt(struct rpc_task *task)
{
	int timer = task->tk_msg.rpc_proc->p_timer;
	struct rpc_clnt *clnt = task->tk_client;
	struct rpc_rtt *rtt = clnt->cl_rtt;
	struct rpc_rqst *req = task->tk_rqstp;
	unsigned long max_timeout = clnt->cl_timeout->to_maxval;
	unsigned long timeout;

	timeout = rpc_calc_rto(rtt, timer);
	timeout <<= rpc_ntimeo(rtt, timer) + req->rq_retries;
	if (timeout > max_timeout || timeout == 0)
		timeout = max_timeout;
	rpc_sleep_on_timeout(&req->rq_xprt->pending, task, xprt_timer,
			jiffies + timeout);
}
EXPORT_SYMBOL_GPL(xprt_wait_for_reply_request_rtt);

/**
 * xprt_request_wait_receive - wait for the reply to an RPC request
 * @task: RPC task about to send a request
 *
 */
void xprt_request_wait_receive(struct rpc_task *task)
{
	struct rpc_rqst *req = task->tk_rqstp;
	struct rpc_xprt *xprt = req->rq_xprt;

	if (!test_bit(RPC_TASK_NEED_RECV, &task->tk_runstate))
		return;
	/*
	 * Sleep on the pending queue if we're expecting a reply.
	 * The spinlock ensures atomicity between the test of
	 * req->rq_reply_bytes_recvd, and the call to rpc_sleep_on().
	 */
	spin_lock(&xprt->queue_lock);
	if (test_bit(RPC_TASK_NEED_RECV, &task->tk_runstate)) {
		xprt->ops->wait_for_reply_request(task);
		/*
		 * Send an extra queue wakeup call if the
		 * connection was dropped in case the call to
		 * rpc_sleep_on() raced.
		 */
		if (xprt_request_retransmit_after_disconnect(task))
			rpc_wake_up_queued_task_set_status(&xprt->pending,
					task, -ENOTCONN);
	}
	spin_unlock(&xprt->queue_lock);
}

static bool
xprt_request_need_enqueue_transmit(struct rpc_task *task, struct rpc_rqst *req)
{
	return !test_bit(RPC_TASK_NEED_XMIT, &task->tk_runstate);
}

/**
 * xprt_request_enqueue_transmit - queue a task for transmission
 * @task: pointer to rpc_task
 *
 * Add a task to the transmission queue.
 */
void
xprt_request_enqueue_transmit(struct rpc_task *task)
{
	struct rpc_rqst *pos, *req = task->tk_rqstp;
	struct rpc_xprt *xprt = req->rq_xprt;

	if (xprt_request_need_enqueue_transmit(task, req)) {
		req->rq_bytes_sent = 0;
		spin_lock(&xprt->queue_lock);
		/*
		 * Requests that carry congestion control credits are added
		 * to the head of the list to avoid starvation issues.
		 */
		if (req->rq_cong) {
			xprt_clear_congestion_window_wait(xprt);
			list_for_each_entry(pos, &xprt->xmit_queue, rq_xmit) {
				if (pos->rq_cong)
					continue;
				/* Note: req is added _before_ pos */
				list_add_tail(&req->rq_xmit, &pos->rq_xmit);
				INIT_LIST_HEAD(&req->rq_xmit2);
				trace_xprt_enq_xmit(task, 1);
				goto out;
			}
		} else if (RPC_IS_SWAPPER(task)) {
			list_for_each_entry(pos, &xprt->xmit_queue, rq_xmit) {
				if (pos->rq_cong || pos->rq_bytes_sent)
					continue;
				if (RPC_IS_SWAPPER(pos->rq_task))
					continue;
				/* Note: req is added _before_ pos */
				list_add_tail(&req->rq_xmit, &pos->rq_xmit);
				INIT_LIST_HEAD(&req->rq_xmit2);
				trace_xprt_enq_xmit(task, 2);
				goto out;
			}
		} else if (!req->rq_seqno) {
			list_for_each_entry(pos, &xprt->xmit_queue, rq_xmit) {
				if (pos->rq_task->tk_owner != task->tk_owner)
					continue;
				list_add_tail(&req->rq_xmit2, &pos->rq_xmit2);
				INIT_LIST_HEAD(&req->rq_xmit);
				trace_xprt_enq_xmit(task, 3);
				goto out;
			}
		}
		list_add_tail(&req->rq_xmit, &xprt->xmit_queue);
		INIT_LIST_HEAD(&req->rq_xmit2);
		trace_xprt_enq_xmit(task, 4);
out:
		set_bit(RPC_TASK_NEED_XMIT, &task->tk_runstate);
		spin_unlock(&xprt->queue_lock);
	}
}

/**
 * xprt_request_dequeue_transmit_locked - remove a task from the transmission queue
 * @task: pointer to rpc_task
 *
 * Remove a task from the transmission queue
 * Caller must hold xprt->queue_lock
 */
static void
xprt_request_dequeue_transmit_locked(struct rpc_task *task)
{
	struct rpc_rqst *req = task->tk_rqstp;

	if (!test_and_clear_bit(RPC_TASK_NEED_XMIT, &task->tk_runstate))
		return;
	if (!list_empty(&req->rq_xmit)) {
		list_del(&req->rq_xmit);
		if (!list_empty(&req->rq_xmit2)) {
			struct rpc_rqst *next = list_first_entry(&req->rq_xmit2,
					struct rpc_rqst, rq_xmit2);
			list_del(&req->rq_xmit2);
			list_add_tail(&next->rq_xmit, &next->rq_xprt->xmit_queue);
		}
	} else
		list_del(&req->rq_xmit2);
}

/**
 * xprt_request_dequeue_transmit - remove a task from the transmission queue
 * @task: pointer to rpc_task
 *
 * Remove a task from the transmission queue
 */
static void
xprt_request_dequeue_transmit(struct rpc_task *task)
{
	struct rpc_rqst *req = task->tk_rqstp;
	struct rpc_xprt *xprt = req->rq_xprt;

	spin_lock(&xprt->queue_lock);
	xprt_request_dequeue_transmit_locked(task);
	spin_unlock(&xprt->queue_lock);
}

/**
 * xprt_request_prepare - prepare an encoded request for transport
 * @req: pointer to rpc_rqst
 *
 * Calls into the transport layer to do whatever is needed to prepare
 * the request for transmission or receive.
 */
void
xprt_request_prepare(struct rpc_rqst *req)
{
	struct rpc_xprt *xprt = req->rq_xprt;

	if (xprt->ops->prepare_request)
		xprt->ops->prepare_request(req);
}

/**
 * xprt_request_need_retransmit - Test if a task needs retransmission
 * @task: pointer to rpc_task
 *
 * Test for whether a connection breakage requires the task to retransmit
 */
bool
xprt_request_need_retransmit(struct rpc_task *task)
{
	return xprt_request_retransmit_after_disconnect(task);
}

/**
>>>>>>> 407d19ab
 * xprt_prepare_transmit - reserve the transport before sending a request
 * @task: RPC task about to send a request
 *
 */
bool xprt_prepare_transmit(struct rpc_task *task)
{
	struct rpc_rqst	*req = task->tk_rqstp;
	struct rpc_xprt	*xprt = req->rq_xprt;
	bool ret = false;

	dprintk("RPC: %5u xprt_prepare_transmit\n", task->tk_pid);

	spin_lock_bh(&xprt->transport_lock);
	if (!req->rq_bytes_sent) {
		if (req->rq_reply_bytes_recvd) {
			task->tk_status = req->rq_reply_bytes_recvd;
			goto out_unlock;
		}
		if ((task->tk_flags & RPC_TASK_NO_RETRANS_TIMEOUT)
		    && xprt_connected(xprt)
		    && req->rq_connect_cookie == xprt->connect_cookie) {
			xprt->ops->set_retrans_timeout(task);
			rpc_sleep_on(&xprt->pending, task, xprt_timer);
			goto out_unlock;
		}
	}
	if (!xprt->ops->reserve_xprt(xprt, task)) {
		task->tk_status = -EAGAIN;
		goto out_unlock;
	}
	ret = true;
out_unlock:
	spin_unlock_bh(&xprt->transport_lock);
	return ret;
}

void xprt_end_transmit(struct rpc_task *task)
{
	xprt_release_write(task->tk_rqstp->rq_xprt, task);
}

/**
 * xprt_transmit - send an RPC request on a transport
 * @task: controlling RPC task
 *
 * We have to copy the iovec because sendmsg fiddles with its contents.
 */
void xprt_transmit(struct rpc_task *task)
{
	struct rpc_rqst	*req = task->tk_rqstp;
	struct rpc_xprt	*xprt = req->rq_xprt;
	unsigned int connect_cookie;
	int status;

<<<<<<< HEAD
	dprintk("RPC: %5u xprt_transmit(%u)\n", task->tk_pid, req->rq_slen);
=======
	if (!req->rq_bytes_sent) {
		if (xprt_request_data_received(task)) {
			status = 0;
			goto out_dequeue;
		}
		/* Verify that our message lies in the RPCSEC_GSS window */
		if (rpcauth_xmit_need_reencode(task)) {
			status = -EBADMSG;
			goto out_dequeue;
		}
		if (task->tk_ops->rpc_call_prepare_transmit) {
			task->tk_ops->rpc_call_prepare_transmit(task,
					task->tk_calldata);
			status = task->tk_status;
			if (status < 0)
				goto out_dequeue;
		}
		if (RPC_SIGNALLED(task)) {
			status = -ERESTARTSYS;
			goto out_dequeue;
		}
	}
>>>>>>> 407d19ab

	if (!req->rq_reply_bytes_recvd) {
		if (list_empty(&req->rq_list) && rpc_reply_expected(task)) {
			/*
			 * Add to the list only if we're expecting a reply
			 */
			/* Update the softirq receive buffer */
			memcpy(&req->rq_private_buf, &req->rq_rcv_buf,
					sizeof(req->rq_private_buf));
			/* Add request to the receive list */
			spin_lock(&xprt->recv_lock);
			list_add_tail(&req->rq_list, &xprt->recv);
			spin_unlock(&xprt->recv_lock);
			xprt_reset_majortimeo(req);
			/* Turn off autodisconnect */
			del_singleshot_timer_sync(&xprt->timer);
		}
	} else if (!req->rq_bytes_sent)
		return;

	connect_cookie = xprt->connect_cookie;
	status = xprt->ops->send_request(task);
	trace_xprt_transmit(xprt, req->rq_xid, status);
	if (status != 0) {
		task->tk_status = status;
		return;
	}
	xprt_inject_disconnect(xprt);

	dprintk("RPC: %5u xmit complete\n", task->tk_pid);
	task->tk_flags |= RPC_TASK_SENT;
	spin_lock_bh(&xprt->transport_lock);

	xprt->ops->set_retrans_timeout(task);

	xprt->stat.sends++;
	xprt->stat.req_u += xprt->stat.sends - xprt->stat.recvs;
	xprt->stat.bklog_u += xprt->backlog.qlen;
	xprt->stat.sending_u += xprt->sending.qlen;
	xprt->stat.pending_u += xprt->pending.qlen;
	spin_unlock_bh(&xprt->transport_lock);

	req->rq_connect_cookie = connect_cookie;
	if (rpc_reply_expected(task) && !READ_ONCE(req->rq_reply_bytes_recvd)) {
		/*
		 * Sleep on the pending queue if we're expecting a reply.
		 * The spinlock ensures atomicity between the test of
		 * req->rq_reply_bytes_recvd, and the call to rpc_sleep_on().
		 */
		spin_lock(&xprt->recv_lock);
		if (!req->rq_reply_bytes_recvd) {
			rpc_sleep_on(&xprt->pending, task, xprt_timer);
			/*
			 * Send an extra queue wakeup call if the
			 * connection was dropped in case the call to
			 * rpc_sleep_on() raced.
			 */
			if (!xprt_connected(xprt))
				xprt_wake_pending_tasks(xprt, -ENOTCONN);
		}
		spin_unlock(&xprt->recv_lock);
	}
}

static void xprt_add_backlog(struct rpc_xprt *xprt, struct rpc_task *task)
{
	set_bit(XPRT_CONGESTED, &xprt->state);
	rpc_sleep_on(&xprt->backlog, task, NULL);
}

static void xprt_wake_up_backlog(struct rpc_xprt *xprt)
{
	if (rpc_wake_up_next(&xprt->backlog) == NULL)
		clear_bit(XPRT_CONGESTED, &xprt->state);
}

static bool xprt_throttle_congested(struct rpc_xprt *xprt, struct rpc_task *task)
{
	bool ret = false;

	if (!test_bit(XPRT_CONGESTED, &xprt->state))
		goto out;
	spin_lock(&xprt->reserve_lock);
	if (test_bit(XPRT_CONGESTED, &xprt->state)) {
		rpc_sleep_on(&xprt->backlog, task, NULL);
		ret = true;
	}
	spin_unlock(&xprt->reserve_lock);
out:
	return ret;
}

static struct rpc_rqst *xprt_dynamic_alloc_slot(struct rpc_xprt *xprt)
{
	struct rpc_rqst *req = ERR_PTR(-EAGAIN);

	if (xprt->num_reqs >= xprt->max_reqs)
		goto out;
	++xprt->num_reqs;
	spin_unlock(&xprt->reserve_lock);
	req = kzalloc(sizeof(struct rpc_rqst), GFP_NOFS);
	spin_lock(&xprt->reserve_lock);
	if (req != NULL)
		goto out;
	--xprt->num_reqs;
	req = ERR_PTR(-ENOMEM);
out:
	return req;
}

static bool xprt_dynamic_free_slot(struct rpc_xprt *xprt, struct rpc_rqst *req)
{
	if (xprt->num_reqs > xprt->min_reqs) {
		--xprt->num_reqs;
		kfree(req);
		return true;
	}
	return false;
}

void xprt_alloc_slot(struct rpc_xprt *xprt, struct rpc_task *task)
{
	struct rpc_rqst *req;

	spin_lock(&xprt->reserve_lock);
	if (!list_empty(&xprt->free)) {
		req = list_entry(xprt->free.next, struct rpc_rqst, rq_list);
		list_del(&req->rq_list);
		goto out_init_req;
	}
	req = xprt_dynamic_alloc_slot(xprt);
	if (!IS_ERR(req))
		goto out_init_req;
	switch (PTR_ERR(req)) {
	case -ENOMEM:
		dprintk("RPC:       dynamic allocation of request slot "
				"failed! Retrying\n");
		task->tk_status = -ENOMEM;
		break;
	case -EAGAIN:
		xprt_add_backlog(xprt, task);
		dprintk("RPC:       waiting for request slot\n");
		/* fall through */
	default:
		task->tk_status = -EAGAIN;
	}
	spin_unlock(&xprt->reserve_lock);
	return;
out_init_req:
	xprt->stat.max_slots = max_t(unsigned int, xprt->stat.max_slots,
				     xprt->num_reqs);
	spin_unlock(&xprt->reserve_lock);

	task->tk_status = 0;
	task->tk_rqstp = req;
}
EXPORT_SYMBOL_GPL(xprt_alloc_slot);

void xprt_lock_and_alloc_slot(struct rpc_xprt *xprt, struct rpc_task *task)
{
	/* Note: grabbing the xprt_lock_write() ensures that we throttle
	 * new slot allocation if the transport is congested (i.e. when
	 * reconnecting a stream transport or when out of socket write
	 * buffer space).
	 */
	if (xprt_lock_write(xprt, task)) {
		xprt_alloc_slot(xprt, task);
		xprt_release_write(xprt, task);
	}
}
EXPORT_SYMBOL_GPL(xprt_lock_and_alloc_slot);

void xprt_free_slot(struct rpc_xprt *xprt, struct rpc_rqst *req)
{
	spin_lock(&xprt->reserve_lock);
	if (!xprt_dynamic_free_slot(xprt, req)) {
		memset(req, 0, sizeof(*req));	/* mark unused */
		list_add(&req->rq_list, &xprt->free);
	}
	xprt_wake_up_backlog(xprt);
	spin_unlock(&xprt->reserve_lock);
}
EXPORT_SYMBOL_GPL(xprt_free_slot);

static void xprt_free_all_slots(struct rpc_xprt *xprt)
{
	struct rpc_rqst *req;
	while (!list_empty(&xprt->free)) {
		req = list_first_entry(&xprt->free, struct rpc_rqst, rq_list);
		list_del(&req->rq_list);
		kfree(req);
	}
}

struct rpc_xprt *xprt_alloc(struct net *net, size_t size,
		unsigned int num_prealloc,
		unsigned int max_alloc)
{
	struct rpc_xprt *xprt;
	struct rpc_rqst *req;
	int i;

	xprt = kzalloc(size, GFP_KERNEL);
	if (xprt == NULL)
		goto out;

	xprt_init(xprt, net);

	for (i = 0; i < num_prealloc; i++) {
		req = kzalloc(sizeof(struct rpc_rqst), GFP_KERNEL);
		if (!req)
			goto out_free;
		list_add(&req->rq_list, &xprt->free);
	}
	if (max_alloc > num_prealloc)
		xprt->max_reqs = max_alloc;
	else
		xprt->max_reqs = num_prealloc;
	xprt->min_reqs = num_prealloc;
	xprt->num_reqs = num_prealloc;

	return xprt;

out_free:
	xprt_free(xprt);
out:
	return NULL;
}
EXPORT_SYMBOL_GPL(xprt_alloc);

void xprt_free(struct rpc_xprt *xprt)
{
	put_net(xprt->xprt_net);
	xprt_free_all_slots(xprt);
	kfree_rcu(xprt, rcu);
}
EXPORT_SYMBOL_GPL(xprt_free);

<<<<<<< HEAD
=======
static void
xprt_init_connect_cookie(struct rpc_rqst *req, struct rpc_xprt *xprt)
{
	req->rq_connect_cookie = xprt_connect_cookie(xprt) - 1;
}

static __be32
xprt_alloc_xid(struct rpc_xprt *xprt)
{
	__be32 xid;

	spin_lock(&xprt->reserve_lock);
	xid = (__force __be32)xprt->xid++;
	spin_unlock(&xprt->reserve_lock);
	return xid;
}

static void
xprt_init_xid(struct rpc_xprt *xprt)
{
	xprt->xid = prandom_u32();
}

static void
xprt_request_init(struct rpc_task *task)
{
	struct rpc_xprt *xprt = task->tk_xprt;
	struct rpc_rqst	*req = task->tk_rqstp;

	req->rq_task	= task;
	req->rq_xprt    = xprt;
	req->rq_buffer  = NULL;
	req->rq_xid	= xprt_alloc_xid(xprt);
	xprt_init_connect_cookie(req, xprt);
	req->rq_snd_buf.len = 0;
	req->rq_snd_buf.buflen = 0;
	req->rq_rcv_buf.len = 0;
	req->rq_rcv_buf.buflen = 0;
	req->rq_snd_buf.bvec = NULL;
	req->rq_rcv_buf.bvec = NULL;
	req->rq_release_snd_buf = NULL;
	xprt_init_majortimeo(task, req);
	dprintk("RPC: %5u reserved req %p xid %08x\n", task->tk_pid,
			req, ntohl(req->rq_xid));
}

static void
xprt_do_reserve(struct rpc_xprt *xprt, struct rpc_task *task)
{
	xprt->ops->alloc_slot(xprt, task);
	if (task->tk_rqstp != NULL)
		xprt_request_init(task);
}

>>>>>>> 407d19ab
/**
 * xprt_reserve - allocate an RPC request slot
 * @task: RPC task requesting a slot allocation
 *
 * If the transport is marked as being congested, or if no more
 * slots are available, place the task on the transport's
 * backlog queue.
 */
void xprt_reserve(struct rpc_task *task)
{
	struct rpc_xprt *xprt = task->tk_xprt;

	task->tk_status = 0;
	if (task->tk_rqstp != NULL)
		return;

	task->tk_status = -EAGAIN;
	if (!xprt_throttle_congested(xprt, task))
		xprt->ops->alloc_slot(xprt, task);
}

/**
 * xprt_retry_reserve - allocate an RPC request slot
 * @task: RPC task requesting a slot allocation
 *
 * If no more slots are available, place the task on the transport's
 * backlog queue.
 * Note that the only difference with xprt_reserve is that we now
 * ignore the value of the XPRT_CONGESTED flag.
 */
void xprt_retry_reserve(struct rpc_task *task)
{
	struct rpc_xprt *xprt = task->tk_xprt;

	task->tk_status = 0;
	if (task->tk_rqstp != NULL)
		return;

	task->tk_status = -EAGAIN;
	xprt->ops->alloc_slot(xprt, task);
}

static inline __be32 xprt_alloc_xid(struct rpc_xprt *xprt)
{
	__be32 xid;

	spin_lock(&xprt->reserve_lock);
	xid = (__force __be32)xprt->xid++;
	spin_unlock(&xprt->reserve_lock);
	return xid;
}

static inline void xprt_init_xid(struct rpc_xprt *xprt)
{
	xprt->xid = prandom_u32();
}

void xprt_request_init(struct rpc_task *task)
{
	struct rpc_xprt *xprt = task->tk_xprt;
	struct rpc_rqst	*req = task->tk_rqstp;

	INIT_LIST_HEAD(&req->rq_list);
	req->rq_timeout = task->tk_client->cl_timeout->to_initval;
	req->rq_task	= task;
	req->rq_xprt    = xprt;
	req->rq_buffer  = NULL;
	req->rq_xid	= xprt_alloc_xid(xprt);
	req->rq_connect_cookie = xprt->connect_cookie - 1;
	req->rq_bytes_sent = 0;
	req->rq_snd_buf.len = 0;
	req->rq_snd_buf.buflen = 0;
	req->rq_rcv_buf.len = 0;
	req->rq_rcv_buf.buflen = 0;
	req->rq_release_snd_buf = NULL;
	xprt_reset_majortimeo(req);
	dprintk("RPC: %5u reserved req %p xid %08x\n", task->tk_pid,
			req, ntohl(req->rq_xid));
}

/**
 * xprt_release - release an RPC request slot
 * @task: task which is finished with the slot
 *
 */
void xprt_release(struct rpc_task *task)
{
	struct rpc_xprt	*xprt;
	struct rpc_rqst	*req = task->tk_rqstp;

	if (req == NULL) {
		if (task->tk_client) {
			xprt = task->tk_xprt;
			if (xprt->snd_task == task)
				xprt_release_write(xprt, task);
		}
		return;
	}

	xprt = req->rq_xprt;
	if (task->tk_ops->rpc_count_stats != NULL)
		task->tk_ops->rpc_count_stats(task, task->tk_calldata);
	else if (task->tk_client)
		rpc_count_iostats(task, task->tk_client->cl_metrics);
	spin_lock(&xprt->recv_lock);
	if (!list_empty(&req->rq_list)) {
		list_del_init(&req->rq_list);
		xprt_wait_on_pinned_rqst(req);
	}
	spin_unlock(&xprt->recv_lock);
	spin_lock_bh(&xprt->transport_lock);
	xprt->ops->release_xprt(xprt, task);
	if (xprt->ops->release_request)
		xprt->ops->release_request(task);
	xprt->last_used = jiffies;
	xprt_schedule_autodisconnect(xprt);
	spin_unlock_bh(&xprt->transport_lock);
	if (req->rq_buffer)
		xprt->ops->buf_free(task);
	xprt_inject_disconnect(xprt);
	if (req->rq_cred != NULL)
		put_rpccred(req->rq_cred);
	task->tk_rqstp = NULL;
	if (req->rq_release_snd_buf)
		req->rq_release_snd_buf(req);

	dprintk("RPC: %5u release request %p\n", task->tk_pid, req);
	if (likely(!bc_prealloc(req)))
		xprt->ops->free_slot(xprt, req);
	else
		xprt_free_bc_request(req);
}

static void xprt_init(struct rpc_xprt *xprt, struct net *net)
{
	kref_init(&xprt->kref);

	spin_lock_init(&xprt->transport_lock);
	spin_lock_init(&xprt->reserve_lock);
	spin_lock_init(&xprt->recv_lock);

	INIT_LIST_HEAD(&xprt->free);
	INIT_LIST_HEAD(&xprt->recv);
#if defined(CONFIG_SUNRPC_BACKCHANNEL)
	spin_lock_init(&xprt->bc_pa_lock);
	INIT_LIST_HEAD(&xprt->bc_pa_list);
#endif /* CONFIG_SUNRPC_BACKCHANNEL */
	INIT_LIST_HEAD(&xprt->xprt_switch);

	xprt->last_used = jiffies;
	xprt->cwnd = RPC_INITCWND;
	xprt->bind_index = 0;

	rpc_init_wait_queue(&xprt->binding, "xprt_binding");
	rpc_init_wait_queue(&xprt->pending, "xprt_pending");
	rpc_init_priority_wait_queue(&xprt->sending, "xprt_sending");
	rpc_init_priority_wait_queue(&xprt->backlog, "xprt_backlog");

	xprt_init_xid(xprt);

	xprt->xprt_net = get_net(net);
}

/**
 * xprt_create_transport - create an RPC transport
 * @args: rpc transport creation arguments
 *
 */
struct rpc_xprt *xprt_create_transport(struct xprt_create *args)
{
	struct rpc_xprt	*xprt;
	struct xprt_class *t;

	spin_lock(&xprt_list_lock);
	list_for_each_entry(t, &xprt_list, list) {
		if (t->ident == args->ident) {
			spin_unlock(&xprt_list_lock);
			goto found;
		}
	}
	spin_unlock(&xprt_list_lock);
	dprintk("RPC: transport (%d) not supported\n", args->ident);
	return ERR_PTR(-EIO);

found:
	xprt = t->setup(args);
	if (IS_ERR(xprt)) {
		dprintk("RPC:       xprt_create_transport: failed, %ld\n",
				-PTR_ERR(xprt));
		goto out;
	}
	if (args->flags & XPRT_CREATE_NO_IDLE_TIMEOUT)
		xprt->idle_timeout = 0;
	INIT_WORK(&xprt->task_cleanup, xprt_autoclose);
	if (xprt_has_timer(xprt))
		timer_setup(&xprt->timer, xprt_init_autodisconnect, 0);
	else
		timer_setup(&xprt->timer, NULL, 0);

	if (strlen(args->servername) > RPC_MAXNETNAMELEN) {
		xprt_destroy(xprt);
		return ERR_PTR(-EINVAL);
	}
	xprt->servername = kstrdup(args->servername, GFP_KERNEL);
	if (xprt->servername == NULL) {
		xprt_destroy(xprt);
		return ERR_PTR(-ENOMEM);
	}

	rpc_xprt_debugfs_register(xprt);

	dprintk("RPC:       created transport %p with %u slots\n", xprt,
			xprt->max_reqs);
out:
	return xprt;
}

static void xprt_destroy_cb(struct work_struct *work)
{
	struct rpc_xprt *xprt =
		container_of(work, struct rpc_xprt, task_cleanup);

	rpc_xprt_debugfs_unregister(xprt);
	rpc_destroy_wait_queue(&xprt->binding);
	rpc_destroy_wait_queue(&xprt->pending);
	rpc_destroy_wait_queue(&xprt->sending);
	rpc_destroy_wait_queue(&xprt->backlog);
	kfree(xprt->servername);
	/*
	 * Tear down transport state and free the rpc_xprt
	 */
	xprt->ops->destroy(xprt);
}

/**
 * xprt_destroy - destroy an RPC transport, killing off all requests.
 * @xprt: transport to destroy
 *
 */
static void xprt_destroy(struct rpc_xprt *xprt)
{
	dprintk("RPC:       destroying transport %p\n", xprt);

	/*
	 * Exclude transport connect/disconnect handlers and autoclose
	 */
	wait_on_bit_lock(&xprt->state, XPRT_LOCKED, TASK_UNINTERRUPTIBLE);

	del_timer_sync(&xprt->timer);

	/*
	 * Destroy sockets etc from the system workqueue so they can
	 * safely flush receive work running on rpciod.
	 */
	INIT_WORK(&xprt->task_cleanup, xprt_destroy_cb);
	schedule_work(&xprt->task_cleanup);
}

static void xprt_destroy_kref(struct kref *kref)
{
	xprt_destroy(container_of(kref, struct rpc_xprt, kref));
}

/**
 * xprt_get - return a reference to an RPC transport.
 * @xprt: pointer to the transport
 *
 */
struct rpc_xprt *xprt_get(struct rpc_xprt *xprt)
{
	if (xprt != NULL && kref_get_unless_zero(&xprt->kref))
		return xprt;
	return NULL;
}
EXPORT_SYMBOL_GPL(xprt_get);

/**
 * xprt_put - release a reference to an RPC transport.
 * @xprt: pointer to the transport
 *
 */
void xprt_put(struct rpc_xprt *xprt)
{
	if (xprt != NULL)
		kref_put(&xprt->kref, xprt_destroy_kref);
}
EXPORT_SYMBOL_GPL(xprt_put);<|MERGE_RESOLUTION|>--- conflicted
+++ resolved
@@ -50,6 +50,7 @@
 #include <linux/sunrpc/metrics.h>
 #include <linux/sunrpc/bc_xprt.h>
 #include <linux/rcupdate.h>
+#include <linux/sched/mm.h>
 
 #include <trace/events/sunrpc.h>
 
@@ -68,9 +69,6 @@
  */
 static void	 xprt_init(struct rpc_xprt *xprt, struct net *net);
 static __be32	xprt_alloc_xid(struct rpc_xprt *xprt);
-static void	xprt_connect_status(struct rpc_task *task);
-static int      __xprt_get_cong(struct rpc_xprt *, struct rpc_task *);
-static void     __xprt_put_cong(struct rpc_xprt *, struct rpc_rqst *);
 static void	 xprt_destroy(struct rpc_xprt *xprt);
 
 static DEFINE_SPINLOCK(xprt_list_lock);
@@ -181,56 +179,6 @@
 }
 EXPORT_SYMBOL_GPL(xprt_load_transport);
 
-/**
- * xprt_reserve_xprt - serialize write access to transports
- * @task: task that is requesting access to the transport
- * @xprt: pointer to the target transport
- *
- * This prevents mixing the payload of separate requests, and prevents
- * transport connects from colliding with writes.  No congestion control
- * is provided.
- */
-int xprt_reserve_xprt(struct rpc_xprt *xprt, struct rpc_task *task)
-{
-	struct rpc_rqst *req = task->tk_rqstp;
-	int priority;
-
-	if (test_and_set_bit(XPRT_LOCKED, &xprt->state)) {
-		if (task == xprt->snd_task)
-			return 1;
-		goto out_sleep;
-	}
-	xprt->snd_task = task;
-	if (req != NULL)
-		req->rq_ntrans++;
-
-	return 1;
-
-out_sleep:
-	dprintk("RPC: %5u failed to lock transport %p\n",
-			task->tk_pid, xprt);
-<<<<<<< HEAD
-	task->tk_timeout = 0;
-	task->tk_status = -EAGAIN;
-	if (req == NULL)
-		priority = RPC_PRIORITY_LOW;
-	else if (!req->rq_ntrans)
-		priority = RPC_PRIORITY_NORMAL;
-	else
-		priority = RPC_PRIORITY_HIGH;
-	rpc_sleep_on_priority(&xprt->sending, task, NULL, priority);
-=======
-	task->tk_status = -EAGAIN;
-	if  (RPC_IS_SOFT(task))
-		rpc_sleep_on_timeout(&xprt->sending, task, NULL,
-				xprt_request_timeout(req));
-	else
-		rpc_sleep_on(&xprt->sending, task, NULL);
->>>>>>> 407d19ab
-	return 0;
-}
-EXPORT_SYMBOL_GPL(xprt_reserve_xprt);
-
 static void xprt_clear_locked(struct rpc_xprt *xprt)
 {
 	xprt->snd_task = NULL;
@@ -242,56 +190,108 @@
 		queue_work(xprtiod_workqueue, &xprt->task_cleanup);
 }
 
-/*
- * xprt_reserve_xprt_cong - serialize write access to transports
+/**
+ * xprt_reserve_xprt - serialize write access to transports
  * @task: task that is requesting access to the transport
- *
- * Same as xprt_reserve_xprt, but Van Jacobson congestion control is
- * integrated into the decision of whether a request is allowed to be
- * woken up and given access to the transport.
- */
-int xprt_reserve_xprt_cong(struct rpc_xprt *xprt, struct rpc_task *task)
+ * @xprt: pointer to the target transport
+ *
+ * This prevents mixing the payload of separate requests, and prevents
+ * transport connects from colliding with writes.  No congestion control
+ * is provided.
+ */
+int xprt_reserve_xprt(struct rpc_xprt *xprt, struct rpc_task *task)
 {
 	struct rpc_rqst *req = task->tk_rqstp;
-	int priority;
 
 	if (test_and_set_bit(XPRT_LOCKED, &xprt->state)) {
 		if (task == xprt->snd_task)
 			return 1;
 		goto out_sleep;
 	}
+	if (test_bit(XPRT_WRITE_SPACE, &xprt->state))
+		goto out_unlock;
+	xprt->snd_task = task;
+
+	return 1;
+
+out_unlock:
+	xprt_clear_locked(xprt);
+out_sleep:
+	dprintk("RPC: %5u failed to lock transport %p\n",
+			task->tk_pid, xprt);
+	task->tk_status = -EAGAIN;
+	if  (RPC_IS_SOFT(task))
+		rpc_sleep_on_timeout(&xprt->sending, task, NULL,
+				xprt_request_timeout(req));
+	else
+		rpc_sleep_on(&xprt->sending, task, NULL);
+	return 0;
+}
+EXPORT_SYMBOL_GPL(xprt_reserve_xprt);
+
+static bool
+xprt_need_congestion_window_wait(struct rpc_xprt *xprt)
+{
+	return test_bit(XPRT_CWND_WAIT, &xprt->state);
+}
+
+static void
+xprt_set_congestion_window_wait(struct rpc_xprt *xprt)
+{
+	if (!list_empty(&xprt->xmit_queue)) {
+		/* Peek at head of queue to see if it can make progress */
+		if (list_first_entry(&xprt->xmit_queue, struct rpc_rqst,
+					rq_xmit)->rq_cong)
+			return;
+	}
+	set_bit(XPRT_CWND_WAIT, &xprt->state);
+}
+
+static void
+xprt_test_and_clear_congestion_window_wait(struct rpc_xprt *xprt)
+{
+	if (!RPCXPRT_CONGESTED(xprt))
+		clear_bit(XPRT_CWND_WAIT, &xprt->state);
+}
+
+/*
+ * xprt_reserve_xprt_cong - serialize write access to transports
+ * @task: task that is requesting access to the transport
+ *
+ * Same as xprt_reserve_xprt, but Van Jacobson congestion control is
+ * integrated into the decision of whether a request is allowed to be
+ * woken up and given access to the transport.
+ * Note that the lock is only granted if we know there are free slots.
+ */
+int xprt_reserve_xprt_cong(struct rpc_xprt *xprt, struct rpc_task *task)
+{
+	struct rpc_rqst *req = task->tk_rqstp;
+
+	if (test_and_set_bit(XPRT_LOCKED, &xprt->state)) {
+		if (task == xprt->snd_task)
+			return 1;
+		goto out_sleep;
+	}
 	if (req == NULL) {
 		xprt->snd_task = task;
 		return 1;
 	}
-	if (__xprt_get_cong(xprt, task)) {
+	if (test_bit(XPRT_WRITE_SPACE, &xprt->state))
+		goto out_unlock;
+	if (!xprt_need_congestion_window_wait(xprt)) {
 		xprt->snd_task = task;
-		req->rq_ntrans++;
 		return 1;
 	}
+out_unlock:
 	xprt_clear_locked(xprt);
 out_sleep:
-	if (req)
-		__xprt_put_cong(xprt, req);
 	dprintk("RPC: %5u failed to lock transport %p\n", task->tk_pid, xprt);
-<<<<<<< HEAD
-	task->tk_timeout = 0;
-	task->tk_status = -EAGAIN;
-	if (req == NULL)
-		priority = RPC_PRIORITY_LOW;
-	else if (!req->rq_ntrans)
-		priority = RPC_PRIORITY_NORMAL;
-	else
-		priority = RPC_PRIORITY_HIGH;
-	rpc_sleep_on_priority(&xprt->sending, task, NULL, priority);
-=======
 	task->tk_status = -EAGAIN;
 	if (RPC_IS_SOFT(task))
 		rpc_sleep_on_timeout(&xprt->sending, task, NULL,
 				xprt_request_timeout(req));
 	else
 		rpc_sleep_on(&xprt->sending, task, NULL);
->>>>>>> 407d19ab
 	return 0;
 }
 EXPORT_SYMBOL_GPL(xprt_reserve_xprt_cong);
@@ -300,6 +300,8 @@
 {
 	int retval;
 
+	if (test_bit(XPRT_LOCKED, &xprt->state) && xprt->snd_task == task)
+		return 1;
 	spin_lock_bh(&xprt->transport_lock);
 	retval = xprt->ops->reserve_xprt(xprt, task);
 	spin_unlock_bh(&xprt->transport_lock);
@@ -309,12 +311,8 @@
 static bool __xprt_lock_write_func(struct rpc_task *task, void *data)
 {
 	struct rpc_xprt *xprt = data;
-	struct rpc_rqst *req;
-
-	req = task->tk_rqstp;
+
 	xprt->snd_task = task;
-	if (req)
-		req->rq_ntrans++;
 	return true;
 }
 
@@ -322,53 +320,30 @@
 {
 	if (test_and_set_bit(XPRT_LOCKED, &xprt->state))
 		return;
-
+	if (test_bit(XPRT_WRITE_SPACE, &xprt->state))
+		goto out_unlock;
 	if (rpc_wake_up_first_on_wq(xprtiod_workqueue, &xprt->sending,
 				__xprt_lock_write_func, xprt))
 		return;
+out_unlock:
 	xprt_clear_locked(xprt);
-}
-
-static bool __xprt_lock_write_cong_func(struct rpc_task *task, void *data)
-{
-	struct rpc_xprt *xprt = data;
-	struct rpc_rqst *req;
-
-	req = task->tk_rqstp;
-	if (req == NULL) {
-		xprt->snd_task = task;
-		return true;
-	}
-	if (__xprt_get_cong(xprt, task)) {
-		xprt->snd_task = task;
-		req->rq_ntrans++;
-		return true;
-	}
-	return false;
 }
 
 static void __xprt_lock_write_next_cong(struct rpc_xprt *xprt)
 {
 	if (test_and_set_bit(XPRT_LOCKED, &xprt->state))
 		return;
-	if (RPCXPRT_CONGESTED(xprt))
+	if (test_bit(XPRT_WRITE_SPACE, &xprt->state))
+		goto out_unlock;
+	if (xprt_need_congestion_window_wait(xprt))
 		goto out_unlock;
 	if (rpc_wake_up_first_on_wq(xprtiod_workqueue, &xprt->sending,
-				__xprt_lock_write_cong_func, xprt))
+				__xprt_lock_write_func, xprt))
 		return;
 out_unlock:
 	xprt_clear_locked(xprt);
 }
 
-static void xprt_task_clear_bytes_sent(struct rpc_task *task)
-{
-	if (task != NULL) {
-		struct rpc_rqst *req = task->tk_rqstp;
-		if (req != NULL)
-			req->rq_bytes_sent = 0;
-	}
-}
-
 /**
  * xprt_release_xprt - allow other requests to use a transport
  * @xprt: transport with other tasks potentially waiting
@@ -379,7 +354,6 @@
 void xprt_release_xprt(struct rpc_xprt *xprt, struct rpc_task *task)
 {
 	if (xprt->snd_task == task) {
-		xprt_task_clear_bytes_sent(task);
 		xprt_clear_locked(xprt);
 		__xprt_lock_write_next(xprt);
 	}
@@ -397,7 +371,6 @@
 void xprt_release_xprt_cong(struct rpc_xprt *xprt, struct rpc_task *task)
 {
 	if (xprt->snd_task == task) {
-		xprt_task_clear_bytes_sent(task);
 		xprt_clear_locked(xprt);
 		__xprt_lock_write_next_cong(xprt);
 	}
@@ -406,6 +379,8 @@
 
 static inline void xprt_release_write(struct rpc_xprt *xprt, struct rpc_task *task)
 {
+	if (xprt->snd_task != task)
+		return;
 	spin_lock_bh(&xprt->transport_lock);
 	xprt->ops->release_xprt(xprt, task);
 	spin_unlock_bh(&xprt->transport_lock);
@@ -416,16 +391,16 @@
  * overflowed. Put the task to sleep if this is the case.
  */
 static int
-__xprt_get_cong(struct rpc_xprt *xprt, struct rpc_task *task)
-{
-	struct rpc_rqst *req = task->tk_rqstp;
-
+__xprt_get_cong(struct rpc_xprt *xprt, struct rpc_rqst *req)
+{
 	if (req->rq_cong)
 		return 1;
 	dprintk("RPC: %5u xprt_cwnd_limited cong = %lu cwnd = %lu\n",
-			task->tk_pid, xprt->cong, xprt->cwnd);
-	if (RPCXPRT_CONGESTED(xprt))
+			req->rq_task->tk_pid, xprt->cong, xprt->cwnd);
+	if (RPCXPRT_CONGESTED(xprt)) {
+		xprt_set_congestion_window_wait(xprt);
 		return 0;
+	}
 	req->rq_cong = 1;
 	xprt->cong += RPC_CWNDSCALE;
 	return 1;
@@ -442,8 +417,30 @@
 		return;
 	req->rq_cong = 0;
 	xprt->cong -= RPC_CWNDSCALE;
+	xprt_test_and_clear_congestion_window_wait(xprt);
 	__xprt_lock_write_next_cong(xprt);
 }
+
+/**
+ * xprt_request_get_cong - Request congestion control credits
+ * @xprt: pointer to transport
+ * @req: pointer to RPC request
+ *
+ * Useful for transports that require congestion control.
+ */
+bool
+xprt_request_get_cong(struct rpc_xprt *xprt, struct rpc_rqst *req)
+{
+	bool ret = false;
+
+	if (req->rq_cong)
+		return true;
+	spin_lock_bh(&xprt->transport_lock);
+	ret = __xprt_get_cong(xprt, req) != 0;
+	spin_unlock_bh(&xprt->transport_lock);
+	return ret;
+}
+EXPORT_SYMBOL_GPL(xprt_request_get_cong);
 
 /**
  * xprt_release_rqst_cong - housekeeping when request is complete
@@ -458,6 +455,20 @@
 	__xprt_put_cong(req->rq_xprt, req);
 }
 EXPORT_SYMBOL_GPL(xprt_release_rqst_cong);
+
+/*
+ * Clear the congestion window wait flag and wake up the next
+ * entry on xprt->sending
+ */
+static void
+xprt_clear_congestion_window_wait(struct rpc_xprt *xprt)
+{
+	if (test_and_clear_bit(XPRT_CWND_WAIT, &xprt->state)) {
+		spin_lock_bh(&xprt->transport_lock);
+		__xprt_lock_write_next_cong(xprt);
+		spin_unlock_bh(&xprt->transport_lock);
+	}
+}
 
 /**
  * xprt_adjust_cwnd - adjust transport congestion window
@@ -516,22 +527,29 @@
 
 /**
  * xprt_wait_for_buffer_space - wait for transport output buffer to clear
- * @task: task to be put to sleep
- * @action: function pointer to be executed after wait
+ * @xprt: transport
  *
  * Note that we only set the timer for the case of RPC_IS_SOFT(), since
  * we don't in general want to force a socket disconnection due to
  * an incomplete RPC call transmission.
  */
-void xprt_wait_for_buffer_space(struct rpc_task *task, rpc_action action)
-{
-	struct rpc_rqst *req = task->tk_rqstp;
-	struct rpc_xprt *xprt = req->rq_xprt;
-
-	task->tk_timeout = RPC_IS_SOFT(task) ? req->rq_timeout : 0;
-	rpc_sleep_on(&xprt->pending, task, action);
+void xprt_wait_for_buffer_space(struct rpc_xprt *xprt)
+{
+	set_bit(XPRT_WRITE_SPACE, &xprt->state);
 }
 EXPORT_SYMBOL_GPL(xprt_wait_for_buffer_space);
+
+static bool
+xprt_clear_write_space_locked(struct rpc_xprt *xprt)
+{
+	if (test_and_clear_bit(XPRT_WRITE_SPACE, &xprt->state)) {
+		__xprt_lock_write_next(xprt);
+		dprintk("RPC:       write space: waking waiting task on "
+				"xprt %p\n", xprt);
+		return true;
+	}
+	return false;
+}
 
 /**
  * xprt_write_space - wake the task waiting for transport output buffer space
@@ -539,16 +557,16 @@
  *
  * Can be called in a soft IRQ context, so xprt_write_space never sleeps.
  */
-void xprt_write_space(struct rpc_xprt *xprt)
-{
+bool xprt_write_space(struct rpc_xprt *xprt)
+{
+	bool ret;
+
+	if (!test_bit(XPRT_WRITE_SPACE, &xprt->state))
+		return false;
 	spin_lock_bh(&xprt->transport_lock);
-	if (xprt->snd_task) {
-		dprintk("RPC:       write space: waking waiting task on "
-				"xprt %p\n", xprt);
-		rpc_wake_up_queued_task_on_wq(xprtiod_workqueue,
-				&xprt->pending, xprt->snd_task);
-	}
+	ret = xprt_clear_write_space_locked(xprt);
 	spin_unlock_bh(&xprt->transport_lock);
+	return ret;
 }
 EXPORT_SYMBOL_GPL(xprt_write_space);
 
@@ -633,11 +651,13 @@
 {
 	struct rpc_xprt *xprt =
 		container_of(work, struct rpc_xprt, task_cleanup);
+	unsigned int pflags = memalloc_nofs_save();
 
 	clear_bit(XPRT_CLOSE_WAIT, &xprt->state);
 	xprt->ops->close(xprt);
 	xprt_release_write(xprt, NULL);
 	wake_up_bit(&xprt->state, XPRT_LOCKED);
+	memalloc_nofs_restore(pflags);
 }
 
 /**
@@ -650,7 +670,8 @@
 	dprintk("RPC:       disconnected transport %p\n", xprt);
 	spin_lock_bh(&xprt->transport_lock);
 	xprt_clear_connected(xprt);
-	xprt_wake_pending_tasks(xprt, -EAGAIN);
+	xprt_clear_write_space_locked(xprt);
+	xprt_wake_pending_tasks(xprt, -ENOTCONN);
 	spin_unlock_bh(&xprt->transport_lock);
 }
 EXPORT_SYMBOL_GPL(xprt_disconnect_done);
@@ -668,10 +689,28 @@
 	/* Try to schedule an autoclose RPC call */
 	if (test_and_set_bit(XPRT_LOCKED, &xprt->state) == 0)
 		queue_work(xprtiod_workqueue, &xprt->task_cleanup);
-	xprt_wake_pending_tasks(xprt, -EAGAIN);
+	else if (xprt->snd_task)
+		rpc_wake_up_queued_task_set_status(&xprt->pending,
+				xprt->snd_task, -ENOTCONN);
 	spin_unlock_bh(&xprt->transport_lock);
 }
 EXPORT_SYMBOL_GPL(xprt_force_disconnect);
+
+static unsigned int
+xprt_connect_cookie(struct rpc_xprt *xprt)
+{
+	return READ_ONCE(xprt->connect_cookie);
+}
+
+static bool
+xprt_request_retransmit_after_disconnect(struct rpc_task *task)
+{
+	struct rpc_rqst *req = task->tk_rqstp;
+	struct rpc_xprt *xprt = req->rq_xprt;
+
+	return req->rq_connect_cookie != xprt_connect_cookie(xprt) ||
+		!xprt_connected(xprt);
+}
 
 /**
  * xprt_conditional_disconnect - force a transport to disconnect
@@ -711,7 +750,7 @@
 xprt_schedule_autodisconnect(struct rpc_xprt *xprt)
 	__must_hold(&xprt->transport_lock)
 {
-	if (list_empty(&xprt->recv) && xprt_has_timer(xprt))
+	if (RB_EMPTY_ROOT(&xprt->recv_queue) && xprt_has_timer(xprt))
 		mod_timer(&xprt->timer, xprt->last_used + xprt->idle_timeout);
 }
 
@@ -721,7 +760,7 @@
 	struct rpc_xprt *xprt = from_timer(xprt, t, timer);
 
 	spin_lock(&xprt->transport_lock);
-	if (!list_empty(&xprt->recv))
+	if (!RB_EMPTY_ROOT(&xprt->recv_queue))
 		goto out_abort;
 	/* Reset xprt->last_used to avoid connect/autodisconnect cycling */
 	xprt->last_used = jiffies;
@@ -745,7 +784,6 @@
 		goto out;
 	if (xprt->snd_task != task)
 		goto out;
-	xprt_task_clear_bytes_sent(task);
 	xprt->snd_task = cookie;
 	ret = true;
 out:
@@ -791,16 +829,9 @@
 		xprt->ops->close(xprt);
 
 	if (!xprt_connected(xprt)) {
-<<<<<<< HEAD
-		task->tk_rqstp->rq_bytes_sent = 0;
-		task->tk_timeout = task->tk_rqstp->rq_timeout;
-		task->tk_rqstp->rq_connect_cookie = xprt->connect_cookie;
-		rpc_sleep_on(&xprt->pending, task, xprt_connect_status);
-=======
 		task->tk_rqstp->rq_connect_cookie = xprt->connect_cookie;
 		rpc_sleep_on_timeout(&xprt->pending, task, NULL,
 				xprt_request_timeout(task->tk_rqstp));
->>>>>>> 407d19ab
 
 		if (test_bit(XPRT_CLOSING, &xprt->state))
 			return;
@@ -819,38 +850,73 @@
 	xprt_release_write(xprt, task);
 }
 
-static void xprt_connect_status(struct rpc_task *task)
-{
-	struct rpc_xprt	*xprt = task->tk_rqstp->rq_xprt;
-
-	if (task->tk_status == 0) {
-		xprt->stat.connect_count++;
-		xprt->stat.connect_time += (long)jiffies - xprt->stat.connect_start;
-		dprintk("RPC: %5u xprt_connect_status: connection established\n",
-				task->tk_pid);
-		return;
-	}
-
-	switch (task->tk_status) {
-	case -ECONNREFUSED:
-	case -ECONNRESET:
-	case -ECONNABORTED:
-	case -ENETUNREACH:
-	case -EHOSTUNREACH:
-	case -EPIPE:
-	case -EAGAIN:
-		dprintk("RPC: %5u xprt_connect_status: retrying\n", task->tk_pid);
-		break;
-	case -ETIMEDOUT:
-		dprintk("RPC: %5u xprt_connect_status: connect attempt timed "
-				"out\n", task->tk_pid);
-		break;
-	default:
-		dprintk("RPC: %5u xprt_connect_status: error %d connecting to "
-				"server %s\n", task->tk_pid, -task->tk_status,
-				xprt->servername);
-		task->tk_status = -EIO;
-	}
+enum xprt_xid_rb_cmp {
+	XID_RB_EQUAL,
+	XID_RB_LEFT,
+	XID_RB_RIGHT,
+};
+static enum xprt_xid_rb_cmp
+xprt_xid_cmp(__be32 xid1, __be32 xid2)
+{
+	if (xid1 == xid2)
+		return XID_RB_EQUAL;
+	if ((__force u32)xid1 < (__force u32)xid2)
+		return XID_RB_LEFT;
+	return XID_RB_RIGHT;
+}
+
+static struct rpc_rqst *
+xprt_request_rb_find(struct rpc_xprt *xprt, __be32 xid)
+{
+	struct rb_node *n = xprt->recv_queue.rb_node;
+	struct rpc_rqst *req;
+
+	while (n != NULL) {
+		req = rb_entry(n, struct rpc_rqst, rq_recv);
+		switch (xprt_xid_cmp(xid, req->rq_xid)) {
+		case XID_RB_LEFT:
+			n = n->rb_left;
+			break;
+		case XID_RB_RIGHT:
+			n = n->rb_right;
+			break;
+		case XID_RB_EQUAL:
+			return req;
+		}
+	}
+	return NULL;
+}
+
+static void
+xprt_request_rb_insert(struct rpc_xprt *xprt, struct rpc_rqst *new)
+{
+	struct rb_node **p = &xprt->recv_queue.rb_node;
+	struct rb_node *n = NULL;
+	struct rpc_rqst *req;
+
+	while (*p != NULL) {
+		n = *p;
+		req = rb_entry(n, struct rpc_rqst, rq_recv);
+		switch(xprt_xid_cmp(new->rq_xid, req->rq_xid)) {
+		case XID_RB_LEFT:
+			p = &n->rb_left;
+			break;
+		case XID_RB_RIGHT:
+			p = &n->rb_right;
+			break;
+		case XID_RB_EQUAL:
+			WARN_ON_ONCE(new != req);
+			return;
+		}
+	}
+	rb_link_node(&new->rq_recv, n, p);
+	rb_insert_color(&new->rq_recv, &xprt->recv_queue);
+}
+
+static void
+xprt_request_rb_remove(struct rpc_xprt *xprt, struct rpc_rqst *req)
+{
+	rb_erase(&req->rq_recv, &xprt->recv_queue);
 }
 
 /**
@@ -858,18 +924,18 @@
  * @xprt: transport on which the original request was transmitted
  * @xid: RPC XID of incoming reply
  *
- * Caller holds xprt->recv_lock.
+ * Caller holds xprt->queue_lock.
  */
 struct rpc_rqst *xprt_lookup_rqst(struct rpc_xprt *xprt, __be32 xid)
 {
 	struct rpc_rqst *entry;
 
-	list_for_each_entry(entry, &xprt->recv, rq_list)
-		if (entry->rq_xid == xid) {
-			trace_xprt_lookup_rqst(xprt, xid, 0);
-			entry->rq_rtt = ktime_sub(ktime_get(), entry->rq_xtime);
-			return entry;
-		}
+	entry = xprt_request_rb_find(xprt, xid);
+	if (entry != NULL) {
+		trace_xprt_lookup_rqst(xprt, xid, 0);
+		entry->rq_rtt = ktime_sub(ktime_get(), entry->rq_xtime);
+		return entry;
+	}
 
 	dprintk("RPC:       xprt_lookup_rqst did not find xid %08x\n",
 			ntohl(xid));
@@ -879,20 +945,22 @@
 }
 EXPORT_SYMBOL_GPL(xprt_lookup_rqst);
 
+static bool
+xprt_is_pinned_rqst(struct rpc_rqst *req)
+{
+	return atomic_read(&req->rq_pin) != 0;
+}
+
 /**
  * xprt_pin_rqst - Pin a request on the transport receive list
  * @req: Request to pin
  *
  * Caller must ensure this is atomic with the call to xprt_lookup_rqst()
-<<<<<<< HEAD
- * so should be holding the xprt transport lock.
-=======
  * so should be holding xprt->queue_lock.
->>>>>>> 407d19ab
  */
 void xprt_pin_rqst(struct rpc_rqst *req)
 {
-	set_bit(RPC_TASK_MSG_RECV, &req->rq_task->tk_runstate);
+	atomic_inc(&req->rq_pin);
 }
 EXPORT_SYMBOL_GPL(xprt_pin_rqst);
 
@@ -900,28 +968,21 @@
  * xprt_unpin_rqst - Unpin a request on the transport receive list
  * @req: Request to pin
  *
-<<<<<<< HEAD
- * Caller should be holding the xprt transport lock.
-=======
  * Caller should be holding xprt->queue_lock.
->>>>>>> 407d19ab
  */
 void xprt_unpin_rqst(struct rpc_rqst *req)
 {
-	struct rpc_task *task = req->rq_task;
-
-	clear_bit(RPC_TASK_MSG_RECV, &task->tk_runstate);
-	if (test_bit(RPC_TASK_MSG_RECV_WAIT, &task->tk_runstate))
-		wake_up_bit(&task->tk_runstate, RPC_TASK_MSG_RECV);
+	if (!test_bit(RPC_TASK_MSG_PIN_WAIT, &req->rq_task->tk_runstate)) {
+		atomic_dec(&req->rq_pin);
+		return;
+	}
+	if (atomic_dec_and_test(&req->rq_pin))
+		wake_up_var(&req->rq_pin);
 }
 EXPORT_SYMBOL_GPL(xprt_unpin_rqst);
 
 static void xprt_wait_on_pinned_rqst(struct rpc_rqst *req)
-__must_hold(&req->rq_xprt->recv_lock)
-{
-<<<<<<< HEAD
-	struct rpc_task *task = req->rq_task;
-=======
+{
 	wait_var_event(&req->rq_pin, !xprt_is_pinned_rqst(req));
 }
 
@@ -979,23 +1040,16 @@
 xprt_request_dequeue_receive_locked(struct rpc_task *task)
 {
 	struct rpc_rqst *req = task->tk_rqstp;
->>>>>>> 407d19ab
-
-	if (task && test_bit(RPC_TASK_MSG_RECV, &task->tk_runstate)) {
-		spin_unlock(&req->rq_xprt->recv_lock);
-		set_bit(RPC_TASK_MSG_RECV_WAIT, &task->tk_runstate);
-		wait_on_bit(&task->tk_runstate, RPC_TASK_MSG_RECV,
-				TASK_UNINTERRUPTIBLE);
-		clear_bit(RPC_TASK_MSG_RECV_WAIT, &task->tk_runstate);
-		spin_lock(&req->rq_xprt->recv_lock);
-	}
+
+	if (test_and_clear_bit(RPC_TASK_NEED_RECV, &task->tk_runstate))
+		xprt_request_rb_remove(req->rq_xprt, req);
 }
 
 /**
  * xprt_update_rtt - Update RPC RTT statistics
  * @task: RPC request that recently completed
  *
- * Caller holds xprt->recv_lock.
+ * Caller holds xprt->queue_lock.
  */
 void xprt_update_rtt(struct rpc_task *task)
 {
@@ -1017,7 +1071,7 @@
  * @task: RPC request that recently completed
  * @copied: actual number of bytes received from the transport
  *
- * Caller holds xprt->recv_lock.
+ * Caller holds xprt->queue_lock.
  */
 void xprt_complete_rqst(struct rpc_task *task, int copied)
 {
@@ -1030,12 +1084,12 @@
 
 	xprt->stat.recvs++;
 
-	list_del_init(&req->rq_list);
 	req->rq_private_buf.len = copied;
 	/* Ensure all writes are done before we update */
 	/* req->rq_reply_bytes_recvd */
 	smp_wmb();
 	req->rq_reply_bytes_recvd = copied;
+	xprt_request_dequeue_receive_locked(task);
 	rpc_wake_up_queued_task(&xprt->pending, task);
 }
 EXPORT_SYMBOL_GPL(xprt_complete_rqst);
@@ -1057,8 +1111,6 @@
 }
 
 /**
-<<<<<<< HEAD
-=======
  * xprt_wait_for_reply_request_def - wait for reply
  * @task: pointer to rpc_task
  *
@@ -1272,7 +1324,6 @@
 }
 
 /**
->>>>>>> 407d19ab
  * xprt_prepare_transmit - reserve the transport before sending a request
  * @task: RPC task about to send a request
  *
@@ -1281,32 +1332,18 @@
 {
 	struct rpc_rqst	*req = task->tk_rqstp;
 	struct rpc_xprt	*xprt = req->rq_xprt;
-	bool ret = false;
 
 	dprintk("RPC: %5u xprt_prepare_transmit\n", task->tk_pid);
 
-	spin_lock_bh(&xprt->transport_lock);
-	if (!req->rq_bytes_sent) {
-		if (req->rq_reply_bytes_recvd) {
-			task->tk_status = req->rq_reply_bytes_recvd;
-			goto out_unlock;
-		}
-		if ((task->tk_flags & RPC_TASK_NO_RETRANS_TIMEOUT)
-		    && xprt_connected(xprt)
-		    && req->rq_connect_cookie == xprt->connect_cookie) {
-			xprt->ops->set_retrans_timeout(task);
-			rpc_sleep_on(&xprt->pending, task, xprt_timer);
-			goto out_unlock;
-		}
-	}
-	if (!xprt->ops->reserve_xprt(xprt, task)) {
-		task->tk_status = -EAGAIN;
-		goto out_unlock;
-	}
-	ret = true;
-out_unlock:
-	spin_unlock_bh(&xprt->transport_lock);
-	return ret;
+	if (!xprt_lock_write(xprt, task)) {
+		/* Race breaker: someone may have transmitted us */
+		if (!test_bit(RPC_TASK_NEED_XMIT, &task->tk_runstate))
+			rpc_wake_up_queued_task_set_status(&xprt->sending,
+					task, 0);
+		return false;
+
+	}
+	return true;
 }
 
 void xprt_end_transmit(struct rpc_task *task)
@@ -1315,21 +1352,24 @@
 }
 
 /**
- * xprt_transmit - send an RPC request on a transport
- * @task: controlling RPC task
- *
- * We have to copy the iovec because sendmsg fiddles with its contents.
- */
-void xprt_transmit(struct rpc_task *task)
-{
-	struct rpc_rqst	*req = task->tk_rqstp;
-	struct rpc_xprt	*xprt = req->rq_xprt;
+ * xprt_request_transmit - send an RPC request on a transport
+ * @req: pointer to request to transmit
+ * @snd_task: RPC task that owns the transport lock
+ *
+ * This performs the transmission of a single request.
+ * Note that if the request is not the same as snd_task, then it
+ * does need to be pinned.
+ * Returns '0' on success.
+ */
+static int
+xprt_request_transmit(struct rpc_rqst *req, struct rpc_task *snd_task)
+{
+	struct rpc_xprt *xprt = req->rq_xprt;
+	struct rpc_task *task = req->rq_task;
 	unsigned int connect_cookie;
+	int is_retrans = RPC_WAS_SENT(task);
 	int status;
 
-<<<<<<< HEAD
-	dprintk("RPC: %5u xprt_transmit(%u)\n", task->tk_pid, req->rq_slen);
-=======
 	if (!req->rq_bytes_sent) {
 		if (xprt_request_data_received(task)) {
 			status = 0;
@@ -1352,41 +1392,29 @@
 			goto out_dequeue;
 		}
 	}
->>>>>>> 407d19ab
-
-	if (!req->rq_reply_bytes_recvd) {
-		if (list_empty(&req->rq_list) && rpc_reply_expected(task)) {
-			/*
-			 * Add to the list only if we're expecting a reply
-			 */
-			/* Update the softirq receive buffer */
-			memcpy(&req->rq_private_buf, &req->rq_rcv_buf,
-					sizeof(req->rq_private_buf));
-			/* Add request to the receive list */
-			spin_lock(&xprt->recv_lock);
-			list_add_tail(&req->rq_list, &xprt->recv);
-			spin_unlock(&xprt->recv_lock);
-			xprt_reset_majortimeo(req);
-			/* Turn off autodisconnect */
-			del_singleshot_timer_sync(&xprt->timer);
-		}
-	} else if (!req->rq_bytes_sent)
-		return;
+
+	/*
+	 * Update req->rq_ntrans before transmitting to avoid races with
+	 * xprt_update_rtt(), which needs to know that it is recording a
+	 * reply to the first transmission.
+	 */
+	req->rq_ntrans++;
 
 	connect_cookie = xprt->connect_cookie;
-	status = xprt->ops->send_request(task);
-	trace_xprt_transmit(xprt, req->rq_xid, status);
+	status = xprt->ops->send_request(req);
 	if (status != 0) {
-		task->tk_status = status;
-		return;
-	}
+		req->rq_ntrans--;
+		trace_xprt_transmit(req, status);
+		return status;
+	}
+
+	if (is_retrans)
+		task->tk_client->cl_stats->rpcretrans++;
+
 	xprt_inject_disconnect(xprt);
 
-	dprintk("RPC: %5u xmit complete\n", task->tk_pid);
 	task->tk_flags |= RPC_TASK_SENT;
 	spin_lock_bh(&xprt->transport_lock);
-
-	xprt->ops->set_retrans_timeout(task);
 
 	xprt->stat.sends++;
 	xprt->stat.req_u += xprt->stat.sends - xprt->stat.recvs;
@@ -1396,25 +1424,50 @@
 	spin_unlock_bh(&xprt->transport_lock);
 
 	req->rq_connect_cookie = connect_cookie;
-	if (rpc_reply_expected(task) && !READ_ONCE(req->rq_reply_bytes_recvd)) {
-		/*
-		 * Sleep on the pending queue if we're expecting a reply.
-		 * The spinlock ensures atomicity between the test of
-		 * req->rq_reply_bytes_recvd, and the call to rpc_sleep_on().
-		 */
-		spin_lock(&xprt->recv_lock);
-		if (!req->rq_reply_bytes_recvd) {
-			rpc_sleep_on(&xprt->pending, task, xprt_timer);
-			/*
-			 * Send an extra queue wakeup call if the
-			 * connection was dropped in case the call to
-			 * rpc_sleep_on() raced.
-			 */
-			if (!xprt_connected(xprt))
-				xprt_wake_pending_tasks(xprt, -ENOTCONN);
-		}
-		spin_unlock(&xprt->recv_lock);
-	}
+out_dequeue:
+	trace_xprt_transmit(req, status);
+	xprt_request_dequeue_transmit(task);
+	rpc_wake_up_queued_task_set_status(&xprt->sending, task, status);
+	return status;
+}
+
+/**
+ * xprt_transmit - send an RPC request on a transport
+ * @task: controlling RPC task
+ *
+ * Attempts to drain the transmit queue. On exit, either the transport
+ * signalled an error that needs to be handled before transmission can
+ * resume, or @task finished transmitting, and detected that it already
+ * received a reply.
+ */
+void
+xprt_transmit(struct rpc_task *task)
+{
+	struct rpc_rqst *next, *req = task->tk_rqstp;
+	struct rpc_xprt	*xprt = req->rq_xprt;
+	int status;
+
+	spin_lock(&xprt->queue_lock);
+	while (!list_empty(&xprt->xmit_queue)) {
+		next = list_first_entry(&xprt->xmit_queue,
+				struct rpc_rqst, rq_xmit);
+		xprt_pin_rqst(next);
+		spin_unlock(&xprt->queue_lock);
+		status = xprt_request_transmit(next, task);
+		if (status == -EBADMSG && next != req)
+			status = 0;
+		cond_resched();
+		spin_lock(&xprt->queue_lock);
+		xprt_unpin_rqst(next);
+		if (status == 0) {
+			if (!xprt_request_data_received(task) ||
+			    test_bit(RPC_TASK_NEED_XMIT, &task->tk_runstate))
+				continue;
+		} else if (test_bit(RPC_TASK_NEED_XMIT, &task->tk_runstate))
+			task->tk_status = status;
+		break;
+	}
+	spin_unlock(&xprt->queue_lock);
 }
 
 static void xprt_add_backlog(struct rpc_xprt *xprt, struct rpc_task *task)
@@ -1511,20 +1564,6 @@
 }
 EXPORT_SYMBOL_GPL(xprt_alloc_slot);
 
-void xprt_lock_and_alloc_slot(struct rpc_xprt *xprt, struct rpc_task *task)
-{
-	/* Note: grabbing the xprt_lock_write() ensures that we throttle
-	 * new slot allocation if the transport is congested (i.e. when
-	 * reconnecting a stream transport or when out of socket write
-	 * buffer space).
-	 */
-	if (xprt_lock_write(xprt, task)) {
-		xprt_alloc_slot(xprt, task);
-		xprt_release_write(xprt, task);
-	}
-}
-EXPORT_SYMBOL_GPL(xprt_lock_and_alloc_slot);
-
 void xprt_free_slot(struct rpc_xprt *xprt, struct rpc_rqst *req)
 {
 	spin_lock(&xprt->reserve_lock);
@@ -1591,8 +1630,6 @@
 }
 EXPORT_SYMBOL_GPL(xprt_free);
 
-<<<<<<< HEAD
-=======
 static void
 xprt_init_connect_cookie(struct rpc_rqst *req, struct rpc_xprt *xprt)
 {
@@ -1647,7 +1684,6 @@
 		xprt_request_init(task);
 }
 
->>>>>>> 407d19ab
 /**
  * xprt_reserve - allocate an RPC request slot
  * @task: RPC task requesting a slot allocation
@@ -1666,7 +1702,7 @@
 
 	task->tk_status = -EAGAIN;
 	if (!xprt_throttle_congested(xprt, task))
-		xprt->ops->alloc_slot(xprt, task);
+		xprt_do_reserve(xprt, task);
 }
 
 /**
@@ -1687,45 +1723,29 @@
 		return;
 
 	task->tk_status = -EAGAIN;
-	xprt->ops->alloc_slot(xprt, task);
-}
-
-static inline __be32 xprt_alloc_xid(struct rpc_xprt *xprt)
-{
-	__be32 xid;
-
-	spin_lock(&xprt->reserve_lock);
-	xid = (__force __be32)xprt->xid++;
-	spin_unlock(&xprt->reserve_lock);
-	return xid;
-}
-
-static inline void xprt_init_xid(struct rpc_xprt *xprt)
-{
-	xprt->xid = prandom_u32();
-}
-
-void xprt_request_init(struct rpc_task *task)
-{
-	struct rpc_xprt *xprt = task->tk_xprt;
-	struct rpc_rqst	*req = task->tk_rqstp;
-
-	INIT_LIST_HEAD(&req->rq_list);
-	req->rq_timeout = task->tk_client->cl_timeout->to_initval;
-	req->rq_task	= task;
-	req->rq_xprt    = xprt;
-	req->rq_buffer  = NULL;
-	req->rq_xid	= xprt_alloc_xid(xprt);
-	req->rq_connect_cookie = xprt->connect_cookie - 1;
-	req->rq_bytes_sent = 0;
-	req->rq_snd_buf.len = 0;
-	req->rq_snd_buf.buflen = 0;
-	req->rq_rcv_buf.len = 0;
-	req->rq_rcv_buf.buflen = 0;
-	req->rq_release_snd_buf = NULL;
-	xprt_reset_majortimeo(req);
-	dprintk("RPC: %5u reserved req %p xid %08x\n", task->tk_pid,
-			req, ntohl(req->rq_xid));
+	xprt_do_reserve(xprt, task);
+}
+
+static void
+xprt_request_dequeue_all(struct rpc_task *task, struct rpc_rqst *req)
+{
+	struct rpc_xprt *xprt = req->rq_xprt;
+
+	if (test_bit(RPC_TASK_NEED_XMIT, &task->tk_runstate) ||
+	    test_bit(RPC_TASK_NEED_RECV, &task->tk_runstate) ||
+	    xprt_is_pinned_rqst(req)) {
+		spin_lock(&xprt->queue_lock);
+		xprt_request_dequeue_transmit_locked(task);
+		xprt_request_dequeue_receive_locked(task);
+		while (xprt_is_pinned_rqst(req)) {
+			set_bit(RPC_TASK_MSG_PIN_WAIT, &task->tk_runstate);
+			spin_unlock(&xprt->queue_lock);
+			xprt_wait_on_pinned_rqst(req);
+			spin_lock(&xprt->queue_lock);
+			clear_bit(RPC_TASK_MSG_PIN_WAIT, &task->tk_runstate);
+		}
+		spin_unlock(&xprt->queue_lock);
+	}
 }
 
 /**
@@ -1741,8 +1761,7 @@
 	if (req == NULL) {
 		if (task->tk_client) {
 			xprt = task->tk_xprt;
-			if (xprt->snd_task == task)
-				xprt_release_write(xprt, task);
+			xprt_release_write(xprt, task);
 		}
 		return;
 	}
@@ -1752,12 +1771,7 @@
 		task->tk_ops->rpc_count_stats(task, task->tk_calldata);
 	else if (task->tk_client)
 		rpc_count_iostats(task, task->tk_client->cl_metrics);
-	spin_lock(&xprt->recv_lock);
-	if (!list_empty(&req->rq_list)) {
-		list_del_init(&req->rq_list);
-		xprt_wait_on_pinned_rqst(req);
-	}
-	spin_unlock(&xprt->recv_lock);
+	xprt_request_dequeue_all(task, req);
 	spin_lock_bh(&xprt->transport_lock);
 	xprt->ops->release_xprt(xprt, task);
 	if (xprt->ops->release_request)
@@ -1768,6 +1782,8 @@
 	if (req->rq_buffer)
 		xprt->ops->buf_free(task);
 	xprt_inject_disconnect(xprt);
+	xdr_free_bvec(&req->rq_rcv_buf);
+	xdr_free_bvec(&req->rq_snd_buf);
 	if (req->rq_cred != NULL)
 		put_rpccred(req->rq_cred);
 	task->tk_rqstp = NULL;
@@ -1781,16 +1797,35 @@
 		xprt_free_bc_request(req);
 }
 
+#ifdef CONFIG_SUNRPC_BACKCHANNEL
+void
+xprt_init_bc_request(struct rpc_rqst *req, struct rpc_task *task)
+{
+	struct xdr_buf *xbufp = &req->rq_snd_buf;
+
+	task->tk_rqstp = req;
+	req->rq_task = task;
+	xprt_init_connect_cookie(req, req->rq_xprt);
+	/*
+	 * Set up the xdr_buf length.
+	 * This also indicates that the buffer is XDR encoded already.
+	 */
+	xbufp->len = xbufp->head[0].iov_len + xbufp->page_len +
+		xbufp->tail[0].iov_len;
+}
+#endif
+
 static void xprt_init(struct rpc_xprt *xprt, struct net *net)
 {
 	kref_init(&xprt->kref);
 
 	spin_lock_init(&xprt->transport_lock);
 	spin_lock_init(&xprt->reserve_lock);
-	spin_lock_init(&xprt->recv_lock);
+	spin_lock_init(&xprt->queue_lock);
 
 	INIT_LIST_HEAD(&xprt->free);
-	INIT_LIST_HEAD(&xprt->recv);
+	xprt->recv_queue = RB_ROOT;
+	INIT_LIST_HEAD(&xprt->xmit_queue);
 #if defined(CONFIG_SUNRPC_BACKCHANNEL)
 	spin_lock_init(&xprt->bc_pa_lock);
 	INIT_LIST_HEAD(&xprt->bc_pa_list);
@@ -1803,7 +1838,7 @@
 
 	rpc_init_wait_queue(&xprt->binding, "xprt_binding");
 	rpc_init_wait_queue(&xprt->pending, "xprt_pending");
-	rpc_init_priority_wait_queue(&xprt->sending, "xprt_sending");
+	rpc_init_wait_queue(&xprt->sending, "xprt_sending");
 	rpc_init_priority_wait_queue(&xprt->backlog, "xprt_backlog");
 
 	xprt_init_xid(xprt);
