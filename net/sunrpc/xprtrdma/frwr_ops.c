--- conflicted
+++ resolved
@@ -15,21 +15,21 @@
 /* Normal operation
  *
  * A Memory Region is prepared for RDMA READ or WRITE using a FAST_REG
- * Work Request (frwr_op_map). When the RDMA operation is finished, this
+ * Work Request (frwr_map). When the RDMA operation is finished, this
  * Memory Region is invalidated using a LOCAL_INV Work Request
- * (frwr_op_unmap_sync).
+ * (frwr_unmap_sync).
  *
  * Typically these Work Requests are not signaled, and neither are RDMA
  * SEND Work Requests (with the exception of signaling occasionally to
  * prevent provider work queue overflows). This greatly reduces HCA
  * interrupt workload.
  *
- * As an optimization, frwr_op_unmap marks MRs INVALID before the
+ * As an optimization, frwr_unmap marks MRs INVALID before the
  * LOCAL_INV WR is posted. If posting succeeds, the MR is placed on
  * rb_mrs immediately so that no work (like managing a linked list
  * under a spinlock) is needed in the completion upcall.
  *
- * But this means that frwr_op_map() can occasionally encounter an MR
+ * But this means that frwr_map() can occasionally encounter an MR
  * that is INVALID but the LOCAL_INV WR has not completed. Work Queue
  * ordering prevents a subsequent FAST_REG WR from executing against
  * that MR while it is still being invalidated.
@@ -57,14 +57,14 @@
  * FLUSHED_LI:	The MR was being invalidated when the QP entered ERROR
  *		state, and the pending WR was flushed.
  *
- * When frwr_op_map encounters FLUSHED and VALID MRs, they are recovered
+ * When frwr_map encounters FLUSHED and VALID MRs, they are recovered
  * with ib_dereg_mr and then are re-initialized. Because MR recovery
  * allocates fresh resources, it is deferred to a workqueue, and the
  * recovered MRs are placed back on the rb_mrs list when recovery is
- * complete. frwr_op_map allocates another MR for the current RPC while
+ * complete. frwr_map allocates another MR for the current RPC while
  * the broken MR is reset.
  *
- * To ensure that frwr_op_map doesn't encounter an MR that is marked
+ * To ensure that frwr_map doesn't encounter an MR that is marked
  * INVALID but that is about to be flushed due to a previous transport
  * disconnect, the transport connect worker attempts to drain all
  * pending send queue WRs before the transport is reconnected.
@@ -80,10 +80,6 @@
 # define RPCDBG_FACILITY	RPCDBG_TRANS
 #endif
 
-<<<<<<< HEAD
-bool
-frwr_is_supported(struct rpcrdma_ia *ia)
-=======
 /**
  * frwr_is_supported - Check if device supports FRWR
  * @device: interface adapter to check
@@ -91,7 +87,6 @@
  * Returns true if device supports FRWR, otherwise false
  */
 bool frwr_is_supported(struct ib_device *device)
->>>>>>> 407d19ab
 {
 	struct ib_device_attr *attrs = &device->attrs;
 
@@ -107,131 +102,100 @@
 	return false;
 }
 
-static int
-frwr_op_init_mr(struct rpcrdma_ia *ia, struct rpcrdma_mr *mr)
-{
-	unsigned int depth = ia->ri_max_frwr_depth;
-	struct rpcrdma_frwr *frwr = &mr->frwr;
-	int rc;
-
-	frwr->fr_mr = ib_alloc_mr(ia->ri_pd, ia->ri_mrtype, depth);
-	if (IS_ERR(frwr->fr_mr))
-		goto out_mr_err;
-
-	mr->mr_sg = kcalloc(depth, sizeof(*mr->mr_sg), GFP_KERNEL);
-	if (!mr->mr_sg)
-		goto out_list_err;
-
-	INIT_LIST_HEAD(&mr->mr_list);
-	sg_init_table(mr->mr_sg, depth);
-	init_completion(&frwr->fr_linv_done);
-	return 0;
-
-out_mr_err:
-	rc = PTR_ERR(frwr->fr_mr);
-	dprintk("RPC:       %s: ib_alloc_mr status %i\n",
-		__func__, rc);
-	return rc;
-
-out_list_err:
-	rc = -ENOMEM;
-	dprintk("RPC:       %s: sg allocation failure\n",
-		__func__);
-	ib_dereg_mr(frwr->fr_mr);
-	return rc;
-}
-
-static void
-frwr_op_release_mr(struct rpcrdma_mr *mr)
+/**
+ * frwr_release_mr - Destroy one MR
+ * @mr: MR allocated by frwr_init_mr
+ *
+ */
+void frwr_release_mr(struct rpcrdma_mr *mr)
 {
 	int rc;
 
 	rc = ib_dereg_mr(mr->frwr.fr_mr);
 	if (rc)
-		pr_err("rpcrdma: final ib_dereg_mr for %p returned %i\n",
-		       mr, rc);
+		trace_xprtrdma_frwr_dereg(mr, rc);
 	kfree(mr->mr_sg);
 	kfree(mr);
 }
 
-static int
-__frwr_mr_reset(struct rpcrdma_ia *ia, struct rpcrdma_mr *mr)
-{
-	struct rpcrdma_frwr *frwr = &mr->frwr;
-	int rc;
-
-<<<<<<< HEAD
-	rc = ib_dereg_mr(frwr->fr_mr);
-	if (rc) {
-		pr_warn("rpcrdma: ib_dereg_mr status %d, frwr %p orphaned\n",
-			rc, mr);
-		return rc;
-=======
+/* MRs are dynamically allocated, so simply clean up and release the MR.
+ * A replacement MR will subsequently be allocated on demand.
+ */
+static void
+frwr_mr_recycle_worker(struct work_struct *work)
+{
+	struct rpcrdma_mr *mr = container_of(work, struct rpcrdma_mr, mr_recycle);
+	struct rpcrdma_xprt *r_xprt = mr->mr_xprt;
+
+	trace_xprtrdma_mr_recycle(mr);
+
 	if (mr->mr_dir != DMA_NONE) {
 		trace_xprtrdma_mr_unmap(mr);
 		ib_dma_unmap_sg(r_xprt->rx_ia.ri_id->device,
 				mr->mr_sg, mr->mr_nents, mr->mr_dir);
 		mr->mr_dir = DMA_NONE;
->>>>>>> 407d19ab
-	}
-
-	frwr->fr_mr = ib_alloc_mr(ia->ri_pd, ia->ri_mrtype,
-				  ia->ri_max_frwr_depth);
-	if (IS_ERR(frwr->fr_mr)) {
-		pr_warn("rpcrdma: ib_alloc_mr status %ld, frwr %p orphaned\n",
-			PTR_ERR(frwr->fr_mr), mr);
-		return PTR_ERR(frwr->fr_mr);
-	}
-
-	dprintk("RPC:       %s: recovered FRWR %p\n", __func__, frwr);
-	frwr->fr_state = FRWR_IS_INVALID;
-	return 0;
-}
-
-/* Reset of a single FRWR. Generate a fresh rkey by replacing the MR.
- */
-static void
-frwr_op_recover_mr(struct rpcrdma_mr *mr)
-{
-	enum rpcrdma_frwr_state state = mr->frwr.fr_state;
-	struct rpcrdma_xprt *r_xprt = mr->mr_xprt;
-	struct rpcrdma_ia *ia = &r_xprt->rx_ia;
-	int rc;
-
-	rc = __frwr_mr_reset(ia, mr);
-	if (state != FRWR_FLUSHED_LI) {
-		trace_xprtrdma_dma_unmap(mr);
-		ib_dma_unmap_sg(ia->ri_device,
-				mr->mr_sg, mr->mr_nents, mr->mr_dir);
-	}
-	if (rc)
-		goto out_release;
-
-	rpcrdma_mr_put(mr);
-	r_xprt->rx_stats.mrs_recovered++;
-	return;
-
-out_release:
-	pr_err("rpcrdma: FRWR reset failed %d, %p released\n", rc, mr);
-	r_xprt->rx_stats.mrs_orphaned++;
+	}
 
 	spin_lock(&r_xprt->rx_buf.rb_mrlock);
 	list_del(&mr->mr_all);
+	r_xprt->rx_stats.mrs_recycled++;
 	spin_unlock(&r_xprt->rx_buf.rb_mrlock);
 
-	frwr_op_release_mr(mr);
-}
-
-<<<<<<< HEAD
-/* On success, sets:
-=======
+	frwr_release_mr(mr);
+}
+
+/**
+ * frwr_init_mr - Initialize one MR
+ * @ia: interface adapter
+ * @mr: generic MR to prepare for FRWR
+ *
+ * Returns zero if successful. Otherwise a negative errno
+ * is returned.
+ */
+int frwr_init_mr(struct rpcrdma_ia *ia, struct rpcrdma_mr *mr)
+{
+	unsigned int depth = ia->ri_max_frwr_depth;
+	struct scatterlist *sg;
+	struct ib_mr *frmr;
+	int rc;
+
+	frmr = ib_alloc_mr(ia->ri_pd, ia->ri_mrtype, depth);
+	if (IS_ERR(frmr))
+		goto out_mr_err;
+
+	sg = kcalloc(depth, sizeof(*sg), GFP_KERNEL);
+	if (!sg)
+		goto out_list_err;
+
+	mr->frwr.fr_mr = frmr;
+	mr->frwr.fr_state = FRWR_IS_INVALID;
+	mr->mr_dir = DMA_NONE;
+	INIT_LIST_HEAD(&mr->mr_list);
+	INIT_WORK(&mr->mr_recycle, frwr_mr_recycle_worker);
+	init_completion(&mr->frwr.fr_linv_done);
+
+	sg_init_table(sg, depth);
+	mr->mr_sg = sg;
+	return 0;
+
+out_mr_err:
+	rc = PTR_ERR(frmr);
+	trace_xprtrdma_frwr_alloc(mr, rc);
+	return rc;
+
+out_list_err:
+	dprintk("RPC:       %s: sg allocation failure\n",
+		__func__);
+	ib_dereg_mr(frmr);
+	return -ENOMEM;
+}
+
 /**
  * frwr_open - Prepare an endpoint for use with FRWR
  * @ia: interface adapter this endpoint will use
  * @ep: endpoint to prepare
  *
  * On success, sets:
->>>>>>> 407d19ab
  *	ep->rep_attr.cap.max_send_wr
  *	ep->rep_attr.cap.max_recv_wr
  *	ep->rep_max_requests
@@ -240,14 +204,10 @@
  * And these FRWR-related fields:
  *	ia->ri_max_frwr_depth
  *	ia->ri_mrtype
- */
-<<<<<<< HEAD
-static int
-frwr_op_open(struct rpcrdma_ia *ia, struct rpcrdma_ep *ep,
-	     struct rpcrdma_create_data_internal *cdata)
-=======
+ *
+ * On failure, a negative errno is returned.
+ */
 int frwr_open(struct rpcrdma_ia *ia, struct rpcrdma_ep *ep)
->>>>>>> 407d19ab
 {
 	struct ib_device_attr *attrs = &ia->ri_id->device->attrs;
 	int max_qp_wr, depth, delta;
@@ -256,10 +216,17 @@
 	if (attrs->device_cap_flags & IB_DEVICE_SG_GAPS_REG)
 		ia->ri_mrtype = IB_MR_TYPE_SG_GAPS;
 
-	ia->ri_max_frwr_depth =
-			min_t(unsigned int, RPCRDMA_MAX_DATA_SEGS,
-			      attrs->max_fast_reg_page_list_len);
-	dprintk("RPC:       %s: device's max FR page list len = %u\n",
+	/* Quirk: Some devices advertise a large max_fast_reg_page_list_len
+	 * capability, but perform optimally when the MRs are not larger
+	 * than a page.
+	 */
+	if (attrs->max_sge_rd > 1)
+		ia->ri_max_frwr_depth = attrs->max_sge_rd;
+	else
+		ia->ri_max_frwr_depth = attrs->max_fast_reg_page_list_len;
+	if (ia->ri_max_frwr_depth > RPCRDMA_MAX_DATA_SEGS)
+		ia->ri_max_frwr_depth = RPCRDMA_MAX_DATA_SEGS;
+	dprintk("RPC:       %s: max FR page list depth = %u\n",
 		__func__, ia->ri_max_frwr_depth);
 
 	/* Add room for frwr register and invalidate WRs.
@@ -306,19 +273,28 @@
 
 	ia->ri_max_segs = max_t(unsigned int, 1, RPCRDMA_MAX_DATA_SEGS /
 				ia->ri_max_frwr_depth);
+	/* Reply chunks require segments for head and tail buffers */
+	ia->ri_max_segs += 2;
+	if (ia->ri_max_segs > RPCRDMA_MAX_HDR_SEGS)
+		ia->ri_max_segs = RPCRDMA_MAX_HDR_SEGS;
 	return 0;
 }
 
-/* FRWR mode conveys a list of pages per chunk segment. The
+/**
+ * frwr_maxpages - Compute size of largest payload
+ * @r_xprt: transport
+ *
+ * Returns maximum size of an RPC message, in pages.
+ *
+ * FRWR mode conveys a list of pages per chunk segment. The
  * maximum length of that list is the FRWR page list depth.
  */
-static size_t
-frwr_op_maxpages(struct rpcrdma_xprt *r_xprt)
+size_t frwr_maxpages(struct rpcrdma_xprt *r_xprt)
 {
 	struct rpcrdma_ia *ia = &r_xprt->rx_ia;
 
 	return min_t(unsigned int, RPCRDMA_MAX_DATA_SEGS,
-		     RPCRDMA_MAX_HDR_SEGS * ia->ri_max_frwr_depth);
+		     (ia->ri_max_segs - 2) * ia->ri_max_frwr_depth);
 }
 
 /**
@@ -380,12 +356,25 @@
 	complete(&frwr->fr_linv_done);
 }
 
-/* Post a REG_MR Work Request to register a memory region
+/**
+ * frwr_map - Register a memory region
+ * @r_xprt: controlling transport
+ * @seg: memory region co-ordinates
+ * @nsegs: number of segments remaining
+ * @writing: true when RDMA Write will be used
+ * @xid: XID of RPC using the registered memory
+ * @out: initialized MR
+ *
+ * Prepare a REG_MR Work Request to register a memory region
  * for remote access via RDMA READ or RDMA WRITE.
- */
-static struct rpcrdma_mr_seg *
-frwr_op_map(struct rpcrdma_xprt *r_xprt, struct rpcrdma_mr_seg *seg,
-	    int nsegs, bool writing, struct rpcrdma_mr **out)
+ *
+ * Returns the next segment or a negative errno pointer.
+ * On success, the prepared MR is planted in @out.
+ */
+struct rpcrdma_mr_seg *frwr_map(struct rpcrdma_xprt *r_xprt,
+				struct rpcrdma_mr_seg *seg,
+				int nsegs, bool writing, __be32 xid,
+				struct rpcrdma_mr **out)
 {
 	struct rpcrdma_ia *ia = &r_xprt->rx_ia;
 	bool holes_ok = ia->ri_mrtype == IB_MR_TYPE_SG_GAPS;
@@ -399,7 +388,7 @@
 	mr = NULL;
 	do {
 		if (mr)
-			rpcrdma_mr_defer_recovery(mr);
+			rpcrdma_mr_recycle(mr);
 		mr = rpcrdma_mr_get(r_xprt);
 		if (!mr)
 			return ERR_PTR(-EAGAIN);
@@ -433,13 +422,14 @@
 		ib_dma_map_sg(ia->ri_id->device, mr->mr_sg, i, mr->mr_dir);
 	if (!mr->mr_nents)
 		goto out_dmamap_err;
-	trace_xprtrdma_dma_map(mr);
 
 	ibmr = frwr->fr_mr;
 	n = ib_map_mr_sg(ibmr, mr->mr_sg, mr->mr_nents, NULL, PAGE_SIZE);
 	if (unlikely(n != mr->mr_nents))
 		goto out_mapmr_err;
 
+	ibmr->iova &= 0x00000000ffffffff;
+	ibmr->iova |= ((u64)be32_to_cpu(xid)) << 32;
 	key = (u8)(ibmr->rkey & 0x000000FF);
 	ib_update_fast_reg_key(ibmr, ++key);
 
@@ -453,37 +443,35 @@
 	mr->mr_handle = ibmr->rkey;
 	mr->mr_length = ibmr->length;
 	mr->mr_offset = ibmr->iova;
+	trace_xprtrdma_mr_map(mr);
 
 	*out = mr;
 	return seg;
 
 out_dmamap_err:
-<<<<<<< HEAD
-	pr_err("rpcrdma: failed to DMA map sg %p sg_nents %d\n",
-	       mr->mr_sg, i);
-	frwr->fr_state = FRWR_IS_INVALID;
-=======
 	mr->mr_dir = DMA_NONE;
 	trace_xprtrdma_frwr_sgerr(mr, i);
->>>>>>> 407d19ab
 	rpcrdma_mr_put(mr);
 	return ERR_PTR(-EIO);
 
 out_mapmr_err:
-	pr_err("rpcrdma: failed to map mr %p (%d/%d)\n",
-	       frwr->fr_mr, n, mr->mr_nents);
-	rpcrdma_mr_defer_recovery(mr);
+	trace_xprtrdma_frwr_maperr(mr, n);
+	rpcrdma_mr_recycle(mr);
 	return ERR_PTR(-EIO);
 }
 
-/* Post Send WR containing the RPC Call message.
- *
- * For FRMR, chain any FastReg WRs to the Send WR. Only a
+/**
+ * frwr_send - post Send WR containing the RPC Call message
+ * @ia: interface adapter
+ * @req: Prepared RPC Call
+ *
+ * For FRWR, chain any FastReg WRs to the Send WR. Only a
  * single ib_post_send call is needed to register memory
  * and then post the Send WR.
- */
-static int
-frwr_op_send(struct rpcrdma_ia *ia, struct rpcrdma_req *req)
+ *
+ * Returns the result of ib_post_send.
+ */
+int frwr_send(struct rpcrdma_ia *ia, struct rpcrdma_req *req)
 {
 	struct ib_send_wr *post_wr;
 	struct rpcrdma_mr *mr;
@@ -505,29 +493,35 @@
 	}
 
 	/* If ib_post_send fails, the next ->send_request for
-	 * @req will queue these MWs for recovery.
+	 * @req will queue these MRs for recovery.
 	 */
 	return ib_post_send(ia->ri_id->qp, post_wr, NULL);
 }
 
-/* Handle a remotely invalidated mr on the @mrs list
- */
-static void
-frwr_op_reminv(struct rpcrdma_rep *rep, struct list_head *mrs)
+/**
+ * frwr_reminv - handle a remotely invalidated mr on the @mrs list
+ * @rep: Received reply
+ * @mrs: list of MRs to check
+ *
+ */
+void frwr_reminv(struct rpcrdma_rep *rep, struct list_head *mrs)
 {
 	struct rpcrdma_mr *mr;
 
 	list_for_each_entry(mr, mrs, mr_list)
 		if (mr->mr_handle == rep->rr_inv_rkey) {
 			list_del_init(&mr->mr_list);
-			trace_xprtrdma_remoteinv(mr);
+			trace_xprtrdma_mr_remoteinv(mr);
 			mr->frwr.fr_state = FRWR_IS_INVALID;
 			rpcrdma_mr_unmap_and_put(mr);
 			break;	/* only one invalidated MR per RPC */
 		}
 }
 
-/* Invalidate all memory regions that were registered for "req".
+/**
+ * frwr_unmap_sync - invalidate memory regions that were registered for @req
+ * @r_xprt: controlling transport
+ * @mrs: list of MRs to process
  *
  * Sleeps until it is safe for the host CPU to access the
  * previously mapped memory regions.
@@ -535,8 +529,7 @@
  * Caller ensures that @mrs is not empty before the call. This
  * function empties the list.
  */
-static void
-frwr_op_unmap_sync(struct rpcrdma_xprt *r_xprt, struct list_head *mrs)
+void frwr_unmap_sync(struct rpcrdma_xprt *r_xprt, struct list_head *mrs)
 {
 	struct ib_send_wr *first, **prev, *last;
 	const struct ib_send_wr *bad_wr;
@@ -557,7 +550,7 @@
 		mr->frwr.fr_state = FRWR_IS_INVALID;
 
 		frwr = &mr->frwr;
-		trace_xprtrdma_localinv(mr);
+		trace_xprtrdma_mr_localinv(mr);
 
 		frwr->fr_cqe.done = frwr_wc_localinv;
 		last = &frwr->fr_invwr;
@@ -591,7 +584,7 @@
 	if (bad_wr != first)
 		wait_for_completion(&frwr->fr_linv_done);
 	if (rc)
-		goto reset_mrs;
+		goto out_release;
 
 	/* ORDER: Now DMA unmap all of the MRs, and return
 	 * them to the free MR list.
@@ -603,34 +596,19 @@
 	}
 	return;
 
-reset_mrs:
+out_release:
 	pr_err("rpcrdma: FRWR invalidate ib_post_send returned %i\n", rc);
 
-	/* Find and reset the MRs in the LOCAL_INV WRs that did not
+	/* Unmap and release the MRs in the LOCAL_INV WRs that did not
 	 * get posted.
 	 */
 	while (bad_wr) {
 		frwr = container_of(bad_wr, struct rpcrdma_frwr,
 				    fr_invwr);
 		mr = container_of(frwr, struct rpcrdma_mr, frwr);
-
-		__frwr_mr_reset(ia, mr);
-
 		bad_wr = bad_wr->next;
-	}
-	goto unmap;
-}
-
-const struct rpcrdma_memreg_ops rpcrdma_frwr_memreg_ops = {
-	.ro_map				= frwr_op_map,
-	.ro_send			= frwr_op_send,
-	.ro_reminv			= frwr_op_reminv,
-	.ro_unmap_sync			= frwr_op_unmap_sync,
-	.ro_recover_mr			= frwr_op_recover_mr,
-	.ro_open			= frwr_op_open,
-	.ro_maxpages			= frwr_op_maxpages,
-	.ro_init_mr			= frwr_op_init_mr,
-	.ro_release_mr			= frwr_op_release_mr,
-	.ro_displayname			= "frwr",
-	.ro_send_w_inv_ok		= RPCRDMA_CMP_F_SND_W_INV_OK,
-};+
+		list_del_init(&mr->mr_list);
+		rpcrdma_mr_recycle(mr);
+	}
+}