// SPDX-License-Identifier: GPL-2.0 OR BSD-3-Clause
/*
 * Copyright (c) 2014-2017 Oracle.  All rights reserved.
 * Copyright (c) 2003-2007 Network Appliance, Inc. All rights reserved.
 *
 * This software is available to you under a choice of one of two
 * licenses.  You may choose to be licensed under the terms of the GNU
 * General Public License (GPL) Version 2, available from the file
 * COPYING in the main directory of this source tree, or the BSD-type
 * license below:
 *
 * Redistribution and use in source and binary forms, with or without
 * modification, are permitted provided that the following conditions
 * are met:
 *
 *      Redistributions of source code must retain the above copyright
 *      notice, this list of conditions and the following disclaimer.
 *
 *      Redistributions in binary form must reproduce the above
 *      copyright notice, this list of conditions and the following
 *      disclaimer in the documentation and/or other materials provided
 *      with the distribution.
 *
 *      Neither the name of the Network Appliance, Inc. nor the names of
 *      its contributors may be used to endorse or promote products
 *      derived from this software without specific prior written
 *      permission.
 *
 * THIS SOFTWARE IS PROVIDED BY THE COPYRIGHT HOLDERS AND CONTRIBUTORS
 * "AS IS" AND ANY EXPRESS OR IMPLIED WARRANTIES, INCLUDING, BUT NOT
 * LIMITED TO, THE IMPLIED WARRANTIES OF MERCHANTABILITY AND FITNESS FOR
 * A PARTICULAR PURPOSE ARE DISCLAIMED. IN NO EVENT SHALL THE COPYRIGHT
 * OWNER OR CONTRIBUTORS BE LIABLE FOR ANY DIRECT, INDIRECT, INCIDENTAL,
 * SPECIAL, EXEMPLARY, OR CONSEQUENTIAL DAMAGES (INCLUDING, BUT NOT
 * LIMITED TO, PROCUREMENT OF SUBSTITUTE GOODS OR SERVICES; LOSS OF USE,
 * DATA, OR PROFITS; OR BUSINESS INTERRUPTION) HOWEVER CAUSED AND ON ANY
 * THEORY OF LIABILITY, WHETHER IN CONTRACT, STRICT LIABILITY, OR TORT
 * (INCLUDING NEGLIGENCE OR OTHERWISE) ARISING IN ANY WAY OUT OF THE USE
 * OF THIS SOFTWARE, EVEN IF ADVISED OF THE POSSIBILITY OF SUCH DAMAGE.
 */

/*
 * transport.c
 *
 * This file contains the top-level implementation of an RPC RDMA
 * transport.
 *
 * Naming convention: functions beginning with xprt_ are part of the
 * transport switch. All others are RPC RDMA internal.
 */

#include <linux/module.h>
#include <linux/slab.h>
#include <linux/seq_file.h>
#include <linux/smp.h>

#include <linux/sunrpc/addr.h>
#include <linux/sunrpc/svc_rdma.h>

#include "xprt_rdma.h"
#include <trace/events/rpcrdma.h>

#if IS_ENABLED(CONFIG_SUNRPC_DEBUG)
# define RPCDBG_FACILITY	RPCDBG_TRANS
#endif

/*
 * tunables
 */

unsigned int xprt_rdma_slot_table_entries = RPCRDMA_DEF_SLOT_TABLE;
unsigned int xprt_rdma_max_inline_read = RPCRDMA_DEF_INLINE;
unsigned int xprt_rdma_max_inline_write = RPCRDMA_DEF_INLINE;
unsigned int xprt_rdma_memreg_strategy		= RPCRDMA_FRWR;
int xprt_rdma_pad_optimize;

#if IS_ENABLED(CONFIG_SUNRPC_DEBUG)

static unsigned int min_slot_table_size = RPCRDMA_MIN_SLOT_TABLE;
static unsigned int max_slot_table_size = RPCRDMA_MAX_SLOT_TABLE;
static unsigned int min_inline_size = RPCRDMA_MIN_INLINE;
static unsigned int max_inline_size = RPCRDMA_MAX_INLINE;
static unsigned int zero;
static unsigned int max_padding = PAGE_SIZE;
static unsigned int min_memreg = RPCRDMA_BOUNCEBUFFERS;
static unsigned int max_memreg = RPCRDMA_LAST - 1;
static unsigned int dummy;

static struct ctl_table_header *sunrpc_table_header;

static struct ctl_table xr_tunables_table[] = {
	{
		.procname	= "rdma_slot_table_entries",
		.data		= &xprt_rdma_slot_table_entries,
		.maxlen		= sizeof(unsigned int),
		.mode		= 0644,
		.proc_handler	= proc_dointvec_minmax,
		.extra1		= &min_slot_table_size,
		.extra2		= &max_slot_table_size
	},
	{
		.procname	= "rdma_max_inline_read",
		.data		= &xprt_rdma_max_inline_read,
		.maxlen		= sizeof(unsigned int),
		.mode		= 0644,
		.proc_handler	= proc_dointvec_minmax,
		.extra1		= &min_inline_size,
		.extra2		= &max_inline_size,
	},
	{
		.procname	= "rdma_max_inline_write",
		.data		= &xprt_rdma_max_inline_write,
		.maxlen		= sizeof(unsigned int),
		.mode		= 0644,
		.proc_handler	= proc_dointvec_minmax,
		.extra1		= &min_inline_size,
		.extra2		= &max_inline_size,
	},
	{
		.procname	= "rdma_inline_write_padding",
		.data		= &dummy,
		.maxlen		= sizeof(unsigned int),
		.mode		= 0644,
		.proc_handler	= proc_dointvec_minmax,
		.extra1		= &zero,
		.extra2		= &max_padding,
	},
	{
		.procname	= "rdma_memreg_strategy",
		.data		= &xprt_rdma_memreg_strategy,
		.maxlen		= sizeof(unsigned int),
		.mode		= 0644,
		.proc_handler	= proc_dointvec_minmax,
		.extra1		= &min_memreg,
		.extra2		= &max_memreg,
	},
	{
		.procname	= "rdma_pad_optimize",
		.data		= &xprt_rdma_pad_optimize,
		.maxlen		= sizeof(unsigned int),
		.mode		= 0644,
		.proc_handler	= proc_dointvec,
	},
	{ },
};

static struct ctl_table sunrpc_table[] = {
	{
		.procname	= "sunrpc",
		.mode		= 0555,
		.child		= xr_tunables_table
	},
	{ },
};

#endif

static const struct rpc_xprt_ops xprt_rdma_procs;

static void
xprt_rdma_format_addresses4(struct rpc_xprt *xprt, struct sockaddr *sap)
{
	struct sockaddr_in *sin = (struct sockaddr_in *)sap;
	char buf[20];

	snprintf(buf, sizeof(buf), "%08x", ntohl(sin->sin_addr.s_addr));
	xprt->address_strings[RPC_DISPLAY_HEX_ADDR] = kstrdup(buf, GFP_KERNEL);

	xprt->address_strings[RPC_DISPLAY_NETID] = RPCBIND_NETID_RDMA;
}

static void
xprt_rdma_format_addresses6(struct rpc_xprt *xprt, struct sockaddr *sap)
{
	struct sockaddr_in6 *sin6 = (struct sockaddr_in6 *)sap;
	char buf[40];

	snprintf(buf, sizeof(buf), "%pi6", &sin6->sin6_addr);
	xprt->address_strings[RPC_DISPLAY_HEX_ADDR] = kstrdup(buf, GFP_KERNEL);

	xprt->address_strings[RPC_DISPLAY_NETID] = RPCBIND_NETID_RDMA6;
}

void
xprt_rdma_format_addresses(struct rpc_xprt *xprt, struct sockaddr *sap)
{
	char buf[128];

	switch (sap->sa_family) {
	case AF_INET:
		xprt_rdma_format_addresses4(xprt, sap);
		break;
	case AF_INET6:
		xprt_rdma_format_addresses6(xprt, sap);
		break;
	default:
		pr_err("rpcrdma: Unrecognized address family\n");
		return;
	}

	(void)rpc_ntop(sap, buf, sizeof(buf));
	xprt->address_strings[RPC_DISPLAY_ADDR] = kstrdup(buf, GFP_KERNEL);

	snprintf(buf, sizeof(buf), "%u", rpc_get_port(sap));
	xprt->address_strings[RPC_DISPLAY_PORT] = kstrdup(buf, GFP_KERNEL);

	snprintf(buf, sizeof(buf), "%4hx", rpc_get_port(sap));
	xprt->address_strings[RPC_DISPLAY_HEX_PORT] = kstrdup(buf, GFP_KERNEL);

	xprt->address_strings[RPC_DISPLAY_PROTO] = "rdma";
}

void
xprt_rdma_free_addresses(struct rpc_xprt *xprt)
{
	unsigned int i;

	for (i = 0; i < RPC_DISPLAY_MAX; i++)
		switch (i) {
		case RPC_DISPLAY_PROTO:
		case RPC_DISPLAY_NETID:
			continue;
		default:
			kfree(xprt->address_strings[i]);
		}
}

void
rpcrdma_conn_func(struct rpcrdma_ep *ep)
{
	schedule_delayed_work(&ep->rep_connect_worker, 0);
}

void
rpcrdma_connect_worker(struct work_struct *work)
{
	struct rpcrdma_ep *ep =
		container_of(work, struct rpcrdma_ep, rep_connect_worker.work);
	struct rpcrdma_xprt *r_xprt =
		container_of(ep, struct rpcrdma_xprt, rx_ep);
	struct rpc_xprt *xprt = &r_xprt->rx_xprt;

	spin_lock_bh(&xprt->transport_lock);
	if (ep->rep_connected > 0) {
		if (!xprt_test_and_set_connected(xprt))
			xprt_wake_pending_tasks(xprt, 0);
	} else {
		if (xprt_test_and_clear_connected(xprt))
			xprt_wake_pending_tasks(xprt, -ENOTCONN);
	}
	spin_unlock_bh(&xprt->transport_lock);
}

static void
xprt_rdma_connect_worker(struct work_struct *work)
{
	struct rpcrdma_xprt *r_xprt = container_of(work, struct rpcrdma_xprt,
						   rx_connect_worker.work);
	struct rpc_xprt *xprt = &r_xprt->rx_xprt;
	int rc = 0;

	xprt_clear_connected(xprt);

	rc = rpcrdma_ep_connect(&r_xprt->rx_ep, &r_xprt->rx_ia);
	if (rc)
		xprt_wake_pending_tasks(xprt, rc);

	xprt_clear_connecting(xprt);
}

static void
xprt_rdma_inject_disconnect(struct rpc_xprt *xprt)
{
	struct rpcrdma_xprt *r_xprt = container_of(xprt, struct rpcrdma_xprt,
						   rx_xprt);

	trace_xprtrdma_inject_dsc(r_xprt);
	rdma_disconnect(r_xprt->rx_ia.ri_id);
}

/*
 * xprt_rdma_destroy
 *
 * Destroy the xprt.
 * Free all memory associated with the object, including its own.
 * NOTE: none of the *destroy methods free memory for their top-level
 * objects, even though they may have allocated it (they do free
 * private memory). It's up to the caller to handle it. In this
 * case (RDMA transport), all structure memory is inlined with the
 * struct rpcrdma_xprt.
 */
static void
xprt_rdma_destroy(struct rpc_xprt *xprt)
{
	struct rpcrdma_xprt *r_xprt = rpcx_to_rdmax(xprt);

	trace_xprtrdma_destroy(r_xprt);

	cancel_delayed_work_sync(&r_xprt->rx_connect_worker);

<<<<<<< HEAD
	xprt_clear_connected(xprt);

	rpcrdma_ep_destroy(&r_xprt->rx_ep, &r_xprt->rx_ia);
=======
	rpcrdma_ep_destroy(r_xprt);
>>>>>>> 407d19ab
	rpcrdma_buffer_destroy(&r_xprt->rx_buf);
	rpcrdma_ia_close(&r_xprt->rx_ia);

	xprt_rdma_free_addresses(xprt);
	xprt_free(xprt);

	module_put(THIS_MODULE);
}

static const struct rpc_timeout xprt_rdma_default_timeout = {
	.to_initval = 60 * HZ,
	.to_maxval = 60 * HZ,
};

/**
 * xprt_setup_rdma - Set up transport to use RDMA
 *
 * @args: rpc transport arguments
 */
static struct rpc_xprt *
xprt_setup_rdma(struct xprt_create *args)
{
	struct rpc_xprt *xprt;
	struct rpcrdma_xprt *new_xprt;
	struct sockaddr *sap;
	int rc;

	if (args->addrlen > sizeof(xprt->addr)) {
		dprintk("RPC:       %s: address too large\n", __func__);
		return ERR_PTR(-EBADF);
	}

	xprt = xprt_alloc(args->net, sizeof(struct rpcrdma_xprt), 0, 0);
	if (xprt == NULL) {
		dprintk("RPC:       %s: couldn't allocate rpcrdma_xprt\n",
			__func__);
		return ERR_PTR(-ENOMEM);
	}

	/* 60 second timeout, no retries */
	xprt->timeout = &xprt_rdma_default_timeout;
	xprt->bind_timeout = RPCRDMA_BIND_TO;
	xprt->reestablish_timeout = RPCRDMA_INIT_REEST_TO;
	xprt->idle_timeout = RPCRDMA_IDLE_DISC_TO;

	xprt->resvport = 0;		/* privileged port not needed */
	xprt->tsh_size = 0;		/* RPC-RDMA handles framing */
	xprt->ops = &xprt_rdma_procs;

	/*
	 * Set up RDMA-specific connect data.
	 */
	sap = args->dstaddr;

	/* Ensure xprt->addr holds valid server TCP (not RDMA)
	 * address, for any side protocols which peek at it */
	xprt->prot = IPPROTO_TCP;
	xprt->addrlen = args->addrlen;
	memcpy(&xprt->addr, sap, xprt->addrlen);

	if (rpc_get_port(sap))
		xprt_set_bound(xprt);
	xprt_rdma_format_addresses(xprt, sap);

	new_xprt = rpcx_to_rdmax(xprt);
	rc = rpcrdma_ia_open(new_xprt);
	if (rc)
		goto out1;

	rc = rpcrdma_ep_create(new_xprt);
	if (rc)
		goto out2;

	rc = rpcrdma_buffer_create(new_xprt);
	if (rc)
		goto out3;

	INIT_DELAYED_WORK(&new_xprt->rx_connect_worker,
			  xprt_rdma_connect_worker);

	xprt->max_payload = new_xprt->rx_ia.ri_ops->ro_maxpages(new_xprt);
	if (xprt->max_payload == 0)
		goto out4;
	xprt->max_payload <<= PAGE_SHIFT;
	dprintk("RPC:       %s: transport data payload maximum: %zu bytes\n",
		__func__, xprt->max_payload);

	if (!try_module_get(THIS_MODULE))
		goto out4;

	dprintk("RPC:       %s: %s:%s\n", __func__,
		xprt->address_strings[RPC_DISPLAY_ADDR],
		xprt->address_strings[RPC_DISPLAY_PORT]);
	trace_xprtrdma_create(new_xprt);
	return xprt;

out4:
	rpcrdma_buffer_destroy(&new_xprt->rx_buf);
	rc = -ENODEV;
out3:
	rpcrdma_ep_destroy(new_xprt);
out2:
	rpcrdma_ia_close(&new_xprt->rx_ia);
out1:
	trace_xprtrdma_destroy(new_xprt);
	xprt_rdma_free_addresses(xprt);
	xprt_free(xprt);
	return ERR_PTR(rc);
}

/**
 * xprt_rdma_close - Close down RDMA connection
 * @xprt: generic transport to be closed
 *
 * Called during transport shutdown reconnect, or device
 * removal. Caller holds the transport's write lock.
 */
static void
xprt_rdma_close(struct rpc_xprt *xprt)
{
	struct rpcrdma_xprt *r_xprt = rpcx_to_rdmax(xprt);
	struct rpcrdma_ep *ep = &r_xprt->rx_ep;
	struct rpcrdma_ia *ia = &r_xprt->rx_ia;

	dprintk("RPC:       %s: closing xprt %p\n", __func__, xprt);

	if (test_and_clear_bit(RPCRDMA_IAF_REMOVING, &ia->ri_flags)) {
		xprt_clear_connected(xprt);
		rpcrdma_ia_remove(ia);
		return;
	}
	if (ep->rep_connected == -ENODEV)
		return;
	if (ep->rep_connected > 0)
		xprt->reestablish_timeout = 0;
	xprt_disconnect_done(xprt);
	rpcrdma_ep_disconnect(ep, ia);

	/* Prepare @xprt for the next connection by reinitializing
	 * its credit grant to one (see RFC 8166, Section 3.3.3).
	 */
	r_xprt->rx_buf.rb_credits = 1;
	xprt->cwnd = RPC_CWNDSHIFT;
}

/**
 * xprt_rdma_set_port - update server port with rpcbind result
 * @xprt: controlling RPC transport
 * @port: new port value
 *
 * Transport connect status is unchanged.
 */
static void
xprt_rdma_set_port(struct rpc_xprt *xprt, u16 port)
{
	struct sockaddr *sap = (struct sockaddr *)&xprt->addr;
	char buf[8];

	dprintk("RPC:       %s: setting port for xprt %p (%s:%s) to %u\n",
		__func__, xprt,
		xprt->address_strings[RPC_DISPLAY_ADDR],
		xprt->address_strings[RPC_DISPLAY_PORT],
		port);

	rpc_set_port(sap, port);

	kfree(xprt->address_strings[RPC_DISPLAY_PORT]);
	snprintf(buf, sizeof(buf), "%u", port);
	xprt->address_strings[RPC_DISPLAY_PORT] = kstrdup(buf, GFP_KERNEL);

	kfree(xprt->address_strings[RPC_DISPLAY_HEX_PORT]);
	snprintf(buf, sizeof(buf), "%4hx", port);
	xprt->address_strings[RPC_DISPLAY_HEX_PORT] = kstrdup(buf, GFP_KERNEL);
}

/**
 * xprt_rdma_timer - invoked when an RPC times out
 * @xprt: controlling RPC transport
 * @task: RPC task that timed out
 *
 * Invoked when the transport is still connected, but an RPC
 * retransmit timeout occurs.
 *
 * Since RDMA connections don't have a keep-alive, forcibly
 * disconnect and retry to connect. This drives full
 * detection of the network path, and retransmissions of
 * all pending RPCs.
 */
static void
xprt_rdma_timer(struct rpc_xprt *xprt, struct rpc_task *task)
{
	xprt_force_disconnect(xprt);
}

static void
xprt_rdma_connect(struct rpc_xprt *xprt, struct rpc_task *task)
{
	struct rpcrdma_xprt *r_xprt = rpcx_to_rdmax(xprt);

	if (r_xprt->rx_ep.rep_connected != 0) {
		/* Reconnect */
		schedule_delayed_work(&r_xprt->rx_connect_worker,
				      xprt->reestablish_timeout);
		xprt->reestablish_timeout <<= 1;
		if (xprt->reestablish_timeout > RPCRDMA_MAX_REEST_TO)
			xprt->reestablish_timeout = RPCRDMA_MAX_REEST_TO;
		else if (xprt->reestablish_timeout < RPCRDMA_INIT_REEST_TO)
			xprt->reestablish_timeout = RPCRDMA_INIT_REEST_TO;
	} else {
		schedule_delayed_work(&r_xprt->rx_connect_worker, 0);
		if (!RPC_IS_ASYNC(task))
			flush_delayed_work(&r_xprt->rx_connect_worker);
	}
}

/**
 * xprt_rdma_alloc_slot - allocate an rpc_rqst
 * @xprt: controlling RPC transport
 * @task: RPC task requesting a fresh rpc_rqst
 *
 * tk_status values:
 *	%0 if task->tk_rqstp points to a fresh rpc_rqst
 *	%-EAGAIN if no rpc_rqst is available; queued on backlog
 */
static void
xprt_rdma_alloc_slot(struct rpc_xprt *xprt, struct rpc_task *task)
{
	struct rpcrdma_xprt *r_xprt = rpcx_to_rdmax(xprt);
	struct rpcrdma_req *req;

	req = rpcrdma_buffer_get(&r_xprt->rx_buf);
	if (!req)
		goto out_sleep;
	task->tk_rqstp = &req->rl_slot;
	task->tk_status = 0;
	return;

out_sleep:
	rpc_sleep_on(&xprt->backlog, task, NULL);
	task->tk_status = -EAGAIN;
}

/**
 * xprt_rdma_free_slot - release an rpc_rqst
 * @xprt: controlling RPC transport
 * @rqst: rpc_rqst to release
 *
 */
static void
xprt_rdma_free_slot(struct rpc_xprt *xprt, struct rpc_rqst *rqst)
{
	memset(rqst, 0, sizeof(*rqst));
	rpcrdma_buffer_put(rpcr_to_rdmar(rqst));
	rpc_wake_up_next(&xprt->backlog);
}

static bool rpcrdma_check_regbuf(struct rpcrdma_xprt *r_xprt,
				 struct rpcrdma_regbuf *rb, size_t size,
				 gfp_t flags)
{
	if (unlikely(rdmab_length(rb) < size)) {
		if (!rpcrdma_regbuf_realloc(rb, size, flags))
			return false;
		r_xprt->rx_stats.hardway_register_count += size;
	}
	return true;
}

/**
 * xprt_rdma_allocate - allocate transport resources for an RPC
 * @task: RPC task
 *
 * Return values:
 *        0:	Success; rq_buffer points to RPC buffer to use
 *   ENOMEM:	Out of memory, call again later
 *      EIO:	A permanent error occurred, do not retry
 *
 * The RDMA allocate/free functions need the task structure as a place
 * to hide the struct rpcrdma_req, which is necessary for the actual
 * send/recv sequence.
 *
 * xprt_rdma_allocate provides buffers that are already mapped for
 * DMA, and a local DMA lkey is provided for each.
 */
static int
xprt_rdma_allocate(struct rpc_task *task)
{
	struct rpc_rqst *rqst = task->tk_rqstp;
	struct rpcrdma_xprt *r_xprt = rpcx_to_rdmax(rqst->rq_xprt);
	struct rpcrdma_req *req = rpcr_to_rdmar(rqst);
	gfp_t flags;

	flags = RPCRDMA_DEF_GFP;
	if (RPC_IS_SWAPPER(task))
		flags = __GFP_MEMALLOC | GFP_NOWAIT | __GFP_NOWARN;

	if (!rpcrdma_check_regbuf(r_xprt, req->rl_sendbuf, rqst->rq_callsize,
				  flags))
		goto out_fail;
	if (!rpcrdma_check_regbuf(r_xprt, req->rl_recvbuf, rqst->rq_rcvsize,
				  flags))
		goto out_fail;

<<<<<<< HEAD
	rqst->rq_buffer = req->rl_sendbuf->rg_base;
	rqst->rq_rbuffer = req->rl_recvbuf->rg_base;
	trace_xprtrdma_allocate(task, req);
=======
	rqst->rq_buffer = rdmab_data(req->rl_sendbuf);
	rqst->rq_rbuffer = rdmab_data(req->rl_recvbuf);
	trace_xprtrdma_op_allocate(task, req);
>>>>>>> 407d19ab
	return 0;

out_fail:
	trace_xprtrdma_allocate(task, NULL);
	return -ENOMEM;
}

/**
 * xprt_rdma_free - release resources allocated by xprt_rdma_allocate
 * @task: RPC task
 *
 * Caller guarantees rqst->rq_buffer is non-NULL.
 */
static void
xprt_rdma_free(struct rpc_task *task)
{
	struct rpc_rqst *rqst = task->tk_rqstp;
	struct rpcrdma_xprt *r_xprt = rpcx_to_rdmax(rqst->rq_xprt);
	struct rpcrdma_req *req = rpcr_to_rdmar(rqst);

	if (test_bit(RPCRDMA_REQ_F_PENDING, &req->rl_flags))
		rpcrdma_release_rqst(r_xprt, req);
	trace_xprtrdma_rpc_done(task, req);
}

/**
 * xprt_rdma_send_request - marshal and send an RPC request
 * @task: RPC task with an RPC message in rq_snd_buf
 *
 * Caller holds the transport's write lock.
 *
 * Returns:
 *	%0 if the RPC message has been sent
 *	%-ENOTCONN if the caller should reconnect and call again
 *	%-EAGAIN if the caller should call again
 *	%-ENOBUFS if the caller should call again after a delay
 *	%-EIO if a permanent error occurred and the request was not
 *		sent. Do not try to send this message again.
 */
static int
xprt_rdma_send_request(struct rpc_task *task)
{
	struct rpc_rqst *rqst = task->tk_rqstp;
	struct rpc_xprt *xprt = rqst->rq_xprt;
	struct rpcrdma_req *req = rpcr_to_rdmar(rqst);
	struct rpcrdma_xprt *r_xprt = rpcx_to_rdmax(xprt);
	int rc = 0;

#if defined(CONFIG_SUNRPC_BACKCHANNEL)
	if (unlikely(!rqst->rq_buffer))
		return xprt_rdma_bc_send_reply(rqst);
#endif	/* CONFIG_SUNRPC_BACKCHANNEL */

	if (!xprt_connected(xprt))
		goto drop_connection;

	rc = rpcrdma_marshal_req(r_xprt, rqst);
	if (rc < 0)
		goto failed_marshal;

	/* Must suppress retransmit to maintain credits */
	if (rqst->rq_connect_cookie == xprt->connect_cookie)
		goto drop_connection;
	rqst->rq_xtime = ktime_get();

	__set_bit(RPCRDMA_REQ_F_PENDING, &req->rl_flags);
	if (rpcrdma_ep_post(&r_xprt->rx_ia, &r_xprt->rx_ep, req))
		goto drop_connection;

	rqst->rq_xmit_bytes_sent += rqst->rq_snd_buf.len;
	rqst->rq_bytes_sent = 0;

	/* An RPC with no reply will throw off credit accounting,
	 * so drop the connection to reset the credit grant.
	 */
	if (!rpc_reply_expected(task))
		goto drop_connection;
	return 0;

failed_marshal:
	if (rc != -ENOTCONN)
		return rc;
drop_connection:
	xprt_disconnect_done(xprt);
	return -ENOTCONN;	/* implies disconnect */
}

void xprt_rdma_print_stats(struct rpc_xprt *xprt, struct seq_file *seq)
{
	struct rpcrdma_xprt *r_xprt = rpcx_to_rdmax(xprt);
	long idle_time = 0;

	if (xprt_connected(xprt))
		idle_time = (long)(jiffies - xprt->last_used) / HZ;

	seq_puts(seq, "\txprt:\trdma ");
	seq_printf(seq, "%u %lu %lu %lu %ld %lu %lu %lu %llu %llu ",
		   0,	/* need a local port? */
		   xprt->stat.bind_count,
		   xprt->stat.connect_count,
		   xprt->stat.connect_time,
		   idle_time,
		   xprt->stat.sends,
		   xprt->stat.recvs,
		   xprt->stat.bad_xids,
		   xprt->stat.req_u,
		   xprt->stat.bklog_u);
	seq_printf(seq, "%lu %lu %lu %llu %llu %llu %llu %lu %lu %lu %lu ",
		   r_xprt->rx_stats.read_chunk_count,
		   r_xprt->rx_stats.write_chunk_count,
		   r_xprt->rx_stats.reply_chunk_count,
		   r_xprt->rx_stats.total_rdma_request,
		   r_xprt->rx_stats.total_rdma_reply,
		   r_xprt->rx_stats.pullup_copy_count,
		   r_xprt->rx_stats.fixup_copy_count,
		   r_xprt->rx_stats.hardway_register_count,
		   r_xprt->rx_stats.failed_marshal_count,
		   r_xprt->rx_stats.bad_reply_count,
		   r_xprt->rx_stats.nomsg_call_count);
	seq_printf(seq, "%lu %lu %lu %lu %lu %lu\n",
		   r_xprt->rx_stats.mrs_recovered,
		   r_xprt->rx_stats.mrs_orphaned,
		   r_xprt->rx_stats.mrs_allocated,
		   r_xprt->rx_stats.local_inv_needed,
		   r_xprt->rx_stats.empty_sendctx_q,
		   r_xprt->rx_stats.reply_waits_for_send);
}

static int
xprt_rdma_enable_swap(struct rpc_xprt *xprt)
{
	return 0;
}

static void
xprt_rdma_disable_swap(struct rpc_xprt *xprt)
{
}

/*
 * Plumbing for rpc transport switch and kernel module
 */

static const struct rpc_xprt_ops xprt_rdma_procs = {
	.reserve_xprt		= xprt_reserve_xprt_cong,
	.release_xprt		= xprt_release_xprt_cong, /* sunrpc/xprt.c */
	.alloc_slot		= xprt_rdma_alloc_slot,
	.free_slot		= xprt_rdma_free_slot,
	.release_request	= xprt_release_rqst_cong,       /* ditto */
	.wait_for_reply_request	= xprt_wait_for_reply_request_def, /* ditto */
	.timer			= xprt_rdma_timer,
	.rpcbind		= rpcb_getport_async,	/* sunrpc/rpcb_clnt.c */
	.set_port		= xprt_rdma_set_port,
	.connect		= xprt_rdma_connect,
	.buf_alloc		= xprt_rdma_allocate,
	.buf_free		= xprt_rdma_free,
	.send_request		= xprt_rdma_send_request,
	.close			= xprt_rdma_close,
	.destroy		= xprt_rdma_destroy,
	.print_stats		= xprt_rdma_print_stats,
	.enable_swap		= xprt_rdma_enable_swap,
	.disable_swap		= xprt_rdma_disable_swap,
	.inject_disconnect	= xprt_rdma_inject_disconnect,
#if defined(CONFIG_SUNRPC_BACKCHANNEL)
	.bc_setup		= xprt_rdma_bc_setup,
	.bc_up			= xprt_rdma_bc_up,
	.bc_maxpayload		= xprt_rdma_bc_maxpayload,
	.bc_free_rqst		= xprt_rdma_bc_free_rqst,
	.bc_destroy		= xprt_rdma_bc_destroy,
#endif
};

static struct xprt_class xprt_rdma = {
	.list			= LIST_HEAD_INIT(xprt_rdma.list),
	.name			= "rdma",
	.owner			= THIS_MODULE,
	.ident			= XPRT_TRANSPORT_RDMA,
	.setup			= xprt_setup_rdma,
};

void xprt_rdma_cleanup(void)
{
	int rc;

	dprintk("RPCRDMA Module Removed, deregister RPC RDMA transport\n");
#if IS_ENABLED(CONFIG_SUNRPC_DEBUG)
	if (sunrpc_table_header) {
		unregister_sysctl_table(sunrpc_table_header);
		sunrpc_table_header = NULL;
	}
#endif
	rc = xprt_unregister_transport(&xprt_rdma);
	if (rc)
		dprintk("RPC:       %s: xprt_unregister returned %i\n",
			__func__, rc);

	rpcrdma_destroy_wq();

	rc = xprt_unregister_transport(&xprt_rdma_bc);
	if (rc)
		dprintk("RPC:       %s: xprt_unregister(bc) returned %i\n",
			__func__, rc);
}

int xprt_rdma_init(void)
{
	int rc;

	rc = rpcrdma_alloc_wq();
	if (rc)
		return rc;

	rc = xprt_register_transport(&xprt_rdma);
	if (rc) {
		rpcrdma_destroy_wq();
		return rc;
	}

	rc = xprt_register_transport(&xprt_rdma_bc);
	if (rc) {
		xprt_unregister_transport(&xprt_rdma);
		rpcrdma_destroy_wq();
		return rc;
	}

	dprintk("RPCRDMA Module Init, register RPC RDMA transport\n");

	dprintk("Defaults:\n");
	dprintk("\tSlots %d\n"
		"\tMaxInlineRead %d\n\tMaxInlineWrite %d\n",
		xprt_rdma_slot_table_entries,
		xprt_rdma_max_inline_read, xprt_rdma_max_inline_write);
	dprintk("\tPadding 0\n\tMemreg %d\n", xprt_rdma_memreg_strategy);

#if IS_ENABLED(CONFIG_SUNRPC_DEBUG)
	if (!sunrpc_table_header)
		sunrpc_table_header = register_sysctl_table(sunrpc_table);
#endif
	return 0;
}<|MERGE_RESOLUTION|>--- conflicted
+++ resolved
@@ -225,86 +225,70 @@
 		}
 }
 
-void
-rpcrdma_conn_func(struct rpcrdma_ep *ep)
-{
-	schedule_delayed_work(&ep->rep_connect_worker, 0);
-}
-
-void
-rpcrdma_connect_worker(struct work_struct *work)
-{
-	struct rpcrdma_ep *ep =
-		container_of(work, struct rpcrdma_ep, rep_connect_worker.work);
-	struct rpcrdma_xprt *r_xprt =
-		container_of(ep, struct rpcrdma_xprt, rx_ep);
-	struct rpc_xprt *xprt = &r_xprt->rx_xprt;
-
-	spin_lock_bh(&xprt->transport_lock);
-	if (ep->rep_connected > 0) {
-		if (!xprt_test_and_set_connected(xprt))
-			xprt_wake_pending_tasks(xprt, 0);
-	} else {
-		if (xprt_test_and_clear_connected(xprt))
-			xprt_wake_pending_tasks(xprt, -ENOTCONN);
-	}
-	spin_unlock_bh(&xprt->transport_lock);
-}
-
+/**
+ * xprt_rdma_connect_worker - establish connection in the background
+ * @work: worker thread context
+ *
+ * Requester holds the xprt's send lock to prevent activity on this
+ * transport while a fresh connection is being established. RPC tasks
+ * sleep on the xprt's pending queue waiting for connect to complete.
+ */
 static void
 xprt_rdma_connect_worker(struct work_struct *work)
 {
 	struct rpcrdma_xprt *r_xprt = container_of(work, struct rpcrdma_xprt,
 						   rx_connect_worker.work);
 	struct rpc_xprt *xprt = &r_xprt->rx_xprt;
-	int rc = 0;
-
-	xprt_clear_connected(xprt);
+	int rc;
 
 	rc = rpcrdma_ep_connect(&r_xprt->rx_ep, &r_xprt->rx_ia);
-	if (rc)
-		xprt_wake_pending_tasks(xprt, rc);
-
 	xprt_clear_connecting(xprt);
-}
-
+	if (r_xprt->rx_ep.rep_connected > 0) {
+		if (!xprt_test_and_set_connected(xprt)) {
+			xprt->stat.connect_count++;
+			xprt->stat.connect_time += (long)jiffies -
+						   xprt->stat.connect_start;
+			xprt_wake_pending_tasks(xprt, -EAGAIN);
+		}
+	} else {
+		if (xprt_test_and_clear_connected(xprt))
+			xprt_wake_pending_tasks(xprt, rc);
+	}
+}
+
+/**
+ * xprt_rdma_inject_disconnect - inject a connection fault
+ * @xprt: transport context
+ *
+ * If @xprt is connected, disconnect it to simulate spurious connection
+ * loss.
+ */
 static void
 xprt_rdma_inject_disconnect(struct rpc_xprt *xprt)
 {
-	struct rpcrdma_xprt *r_xprt = container_of(xprt, struct rpcrdma_xprt,
-						   rx_xprt);
-
-	trace_xprtrdma_inject_dsc(r_xprt);
+	struct rpcrdma_xprt *r_xprt = rpcx_to_rdmax(xprt);
+
+	trace_xprtrdma_op_inject_dsc(r_xprt);
 	rdma_disconnect(r_xprt->rx_ia.ri_id);
 }
 
-/*
- * xprt_rdma_destroy
- *
- * Destroy the xprt.
- * Free all memory associated with the object, including its own.
- * NOTE: none of the *destroy methods free memory for their top-level
- * objects, even though they may have allocated it (they do free
- * private memory). It's up to the caller to handle it. In this
- * case (RDMA transport), all structure memory is inlined with the
- * struct rpcrdma_xprt.
+/**
+ * xprt_rdma_destroy - Full tear down of transport
+ * @xprt: doomed transport context
+ *
+ * Caller guarantees there will be no more calls to us with
+ * this @xprt.
  */
 static void
 xprt_rdma_destroy(struct rpc_xprt *xprt)
 {
 	struct rpcrdma_xprt *r_xprt = rpcx_to_rdmax(xprt);
 
-	trace_xprtrdma_destroy(r_xprt);
+	trace_xprtrdma_op_destroy(r_xprt);
 
 	cancel_delayed_work_sync(&r_xprt->rx_connect_worker);
 
-<<<<<<< HEAD
-	xprt_clear_connected(xprt);
-
-	rpcrdma_ep_destroy(&r_xprt->rx_ep, &r_xprt->rx_ia);
-=======
 	rpcrdma_ep_destroy(r_xprt);
->>>>>>> 407d19ab
 	rpcrdma_buffer_destroy(&r_xprt->rx_buf);
 	rpcrdma_ia_close(&r_xprt->rx_ia);
 
@@ -332,17 +316,12 @@
 	struct sockaddr *sap;
 	int rc;
 
-	if (args->addrlen > sizeof(xprt->addr)) {
-		dprintk("RPC:       %s: address too large\n", __func__);
+	if (args->addrlen > sizeof(xprt->addr))
 		return ERR_PTR(-EBADF);
-	}
 
 	xprt = xprt_alloc(args->net, sizeof(struct rpcrdma_xprt), 0, 0);
-	if (xprt == NULL) {
-		dprintk("RPC:       %s: couldn't allocate rpcrdma_xprt\n",
-			__func__);
+	if (!xprt)
 		return ERR_PTR(-ENOMEM);
-	}
 
 	/* 60 second timeout, no retries */
 	xprt->timeout = &xprt_rdma_default_timeout;
@@ -351,7 +330,6 @@
 	xprt->idle_timeout = RPCRDMA_IDLE_DISC_TO;
 
 	xprt->resvport = 0;		/* privileged port not needed */
-	xprt->tsh_size = 0;		/* RPC-RDMA handles framing */
 	xprt->ops = &xprt_rdma_procs;
 
 	/*
@@ -385,7 +363,7 @@
 	INIT_DELAYED_WORK(&new_xprt->rx_connect_worker,
 			  xprt_rdma_connect_worker);
 
-	xprt->max_payload = new_xprt->rx_ia.ri_ops->ro_maxpages(new_xprt);
+	xprt->max_payload = frwr_maxpages(new_xprt);
 	if (xprt->max_payload == 0)
 		goto out4;
 	xprt->max_payload <<= PAGE_SHIFT;
@@ -409,38 +387,43 @@
 out2:
 	rpcrdma_ia_close(&new_xprt->rx_ia);
 out1:
-	trace_xprtrdma_destroy(new_xprt);
+	trace_xprtrdma_op_destroy(new_xprt);
 	xprt_rdma_free_addresses(xprt);
 	xprt_free(xprt);
 	return ERR_PTR(rc);
 }
 
 /**
- * xprt_rdma_close - Close down RDMA connection
- * @xprt: generic transport to be closed
- *
- * Called during transport shutdown reconnect, or device
- * removal. Caller holds the transport's write lock.
- */
-static void
-xprt_rdma_close(struct rpc_xprt *xprt)
+ * xprt_rdma_close - close a transport connection
+ * @xprt: transport context
+ *
+ * Called during autoclose or device removal.
+ *
+ * Caller holds @xprt's send lock to prevent activity on this
+ * transport while the connection is torn down.
+ */
+void xprt_rdma_close(struct rpc_xprt *xprt)
 {
 	struct rpcrdma_xprt *r_xprt = rpcx_to_rdmax(xprt);
 	struct rpcrdma_ep *ep = &r_xprt->rx_ep;
 	struct rpcrdma_ia *ia = &r_xprt->rx_ia;
 
-	dprintk("RPC:       %s: closing xprt %p\n", __func__, xprt);
+	might_sleep();
+
+	trace_xprtrdma_op_close(r_xprt);
+
+	/* Prevent marshaling and sending of new requests */
+	xprt_clear_connected(xprt);
 
 	if (test_and_clear_bit(RPCRDMA_IAF_REMOVING, &ia->ri_flags)) {
-		xprt_clear_connected(xprt);
 		rpcrdma_ia_remove(ia);
-		return;
+		goto out;
 	}
+
 	if (ep->rep_connected == -ENODEV)
 		return;
 	if (ep->rep_connected > 0)
 		xprt->reestablish_timeout = 0;
-	xprt_disconnect_done(xprt);
 	rpcrdma_ep_disconnect(ep, ia);
 
 	/* Prepare @xprt for the next connection by reinitializing
@@ -448,6 +431,10 @@
 	 */
 	r_xprt->rx_buf.rb_credits = 1;
 	xprt->cwnd = RPC_CWNDSHIFT;
+
+out:
+	++xprt->connect_cookie;
+	xprt_disconnect_done(xprt);
 }
 
 /**
@@ -499,11 +486,18 @@
 	xprt_force_disconnect(xprt);
 }
 
+/**
+ * xprt_rdma_connect - try to establish a transport connection
+ * @xprt: transport state
+ * @task: RPC scheduler context
+ *
+ */
 static void
 xprt_rdma_connect(struct rpc_xprt *xprt, struct rpc_task *task)
 {
 	struct rpcrdma_xprt *r_xprt = rpcx_to_rdmax(xprt);
 
+	trace_xprtrdma_op_connect(r_xprt);
 	if (r_xprt->rx_ep.rep_connected != 0) {
 		/* Reconnect */
 		schedule_delayed_work(&r_xprt->rx_connect_worker,
@@ -581,13 +575,6 @@
  *        0:	Success; rq_buffer points to RPC buffer to use
  *   ENOMEM:	Out of memory, call again later
  *      EIO:	A permanent error occurred, do not retry
- *
- * The RDMA allocate/free functions need the task structure as a place
- * to hide the struct rpcrdma_req, which is necessary for the actual
- * send/recv sequence.
- *
- * xprt_rdma_allocate provides buffers that are already mapped for
- * DMA, and a local DMA lkey is provided for each.
  */
 static int
 xprt_rdma_allocate(struct rpc_task *task)
@@ -608,19 +595,13 @@
 				  flags))
 		goto out_fail;
 
-<<<<<<< HEAD
-	rqst->rq_buffer = req->rl_sendbuf->rg_base;
-	rqst->rq_rbuffer = req->rl_recvbuf->rg_base;
-	trace_xprtrdma_allocate(task, req);
-=======
 	rqst->rq_buffer = rdmab_data(req->rl_sendbuf);
 	rqst->rq_rbuffer = rdmab_data(req->rl_recvbuf);
 	trace_xprtrdma_op_allocate(task, req);
->>>>>>> 407d19ab
 	return 0;
 
 out_fail:
-	trace_xprtrdma_allocate(task, NULL);
+	trace_xprtrdma_op_allocate(task, NULL);
 	return -ENOMEM;
 }
 
@@ -639,12 +620,12 @@
 
 	if (test_bit(RPCRDMA_REQ_F_PENDING, &req->rl_flags))
 		rpcrdma_release_rqst(r_xprt, req);
-	trace_xprtrdma_rpc_done(task, req);
+	trace_xprtrdma_op_free(task, req);
 }
 
 /**
  * xprt_rdma_send_request - marshal and send an RPC request
- * @task: RPC task with an RPC message in rq_snd_buf
+ * @rqst: RPC message in rq_snd_buf
  *
  * Caller holds the transport's write lock.
  *
@@ -653,13 +634,14 @@
  *	%-ENOTCONN if the caller should reconnect and call again
  *	%-EAGAIN if the caller should call again
  *	%-ENOBUFS if the caller should call again after a delay
- *	%-EIO if a permanent error occurred and the request was not
- *		sent. Do not try to send this message again.
+ *	%-EMSGSIZE if encoding ran out of buffer space. The request
+ *		was not sent. Do not try to send this message again.
+ *	%-EIO if an I/O error occurred. The request was not sent.
+ *		Do not try to send this message again.
  */
 static int
-xprt_rdma_send_request(struct rpc_task *task)
-{
-	struct rpc_rqst *rqst = task->tk_rqstp;
+xprt_rdma_send_request(struct rpc_rqst *rqst)
+{
 	struct rpc_xprt *xprt = rqst->rq_xprt;
 	struct rpcrdma_req *req = rpcr_to_rdmar(rqst);
 	struct rpcrdma_xprt *r_xprt = rpcx_to_rdmax(xprt);
@@ -671,7 +653,10 @@
 #endif	/* CONFIG_SUNRPC_BACKCHANNEL */
 
 	if (!xprt_connected(xprt))
-		goto drop_connection;
+		return -ENOTCONN;
+
+	if (!xprt_request_get_cong(xprt, rqst))
+		return -EBADSLT;
 
 	rc = rpcrdma_marshal_req(r_xprt, rqst);
 	if (rc < 0)
@@ -687,12 +672,11 @@
 		goto drop_connection;
 
 	rqst->rq_xmit_bytes_sent += rqst->rq_snd_buf.len;
-	rqst->rq_bytes_sent = 0;
 
 	/* An RPC with no reply will throw off credit accounting,
 	 * so drop the connection to reset the credit grant.
 	 */
-	if (!rpc_reply_expected(task))
+	if (!rpc_reply_expected(rqst->rq_task))
 		goto drop_connection;
 	return 0;
 
@@ -700,8 +684,8 @@
 	if (rc != -ENOTCONN)
 		return rc;
 drop_connection:
-	xprt_disconnect_done(xprt);
-	return -ENOTCONN;	/* implies disconnect */
+	xprt_rdma_close(xprt);
+	return -ENOTCONN;
 }
 
 void xprt_rdma_print_stats(struct rpc_xprt *xprt, struct seq_file *seq)
@@ -717,7 +701,7 @@
 		   0,	/* need a local port? */
 		   xprt->stat.bind_count,
 		   xprt->stat.connect_count,
-		   xprt->stat.connect_time,
+		   xprt->stat.connect_time / HZ,
 		   idle_time,
 		   xprt->stat.sends,
 		   xprt->stat.recvs,
@@ -737,7 +721,7 @@
 		   r_xprt->rx_stats.bad_reply_count,
 		   r_xprt->rx_stats.nomsg_call_count);
 	seq_printf(seq, "%lu %lu %lu %lu %lu %lu\n",
-		   r_xprt->rx_stats.mrs_recovered,
+		   r_xprt->rx_stats.mrs_recycled,
 		   r_xprt->rx_stats.mrs_orphaned,
 		   r_xprt->rx_stats.mrs_allocated,
 		   r_xprt->rx_stats.local_inv_needed,
@@ -782,7 +766,6 @@
 	.inject_disconnect	= xprt_rdma_inject_disconnect,
 #if defined(CONFIG_SUNRPC_BACKCHANNEL)
 	.bc_setup		= xprt_rdma_bc_setup,
-	.bc_up			= xprt_rdma_bc_up,
 	.bc_maxpayload		= xprt_rdma_bc_maxpayload,
 	.bc_free_rqst		= xprt_rdma_bc_free_rqst,
 	.bc_destroy		= xprt_rdma_bc_destroy,
@@ -799,57 +782,30 @@
 
 void xprt_rdma_cleanup(void)
 {
-	int rc;
-
-	dprintk("RPCRDMA Module Removed, deregister RPC RDMA transport\n");
 #if IS_ENABLED(CONFIG_SUNRPC_DEBUG)
 	if (sunrpc_table_header) {
 		unregister_sysctl_table(sunrpc_table_header);
 		sunrpc_table_header = NULL;
 	}
 #endif
-	rc = xprt_unregister_transport(&xprt_rdma);
-	if (rc)
-		dprintk("RPC:       %s: xprt_unregister returned %i\n",
-			__func__, rc);
-
-	rpcrdma_destroy_wq();
-
-	rc = xprt_unregister_transport(&xprt_rdma_bc);
-	if (rc)
-		dprintk("RPC:       %s: xprt_unregister(bc) returned %i\n",
-			__func__, rc);
+
+	xprt_unregister_transport(&xprt_rdma);
+	xprt_unregister_transport(&xprt_rdma_bc);
 }
 
 int xprt_rdma_init(void)
 {
 	int rc;
 
-	rc = rpcrdma_alloc_wq();
+	rc = xprt_register_transport(&xprt_rdma);
 	if (rc)
 		return rc;
-
-	rc = xprt_register_transport(&xprt_rdma);
-	if (rc) {
-		rpcrdma_destroy_wq();
-		return rc;
-	}
 
 	rc = xprt_register_transport(&xprt_rdma_bc);
 	if (rc) {
 		xprt_unregister_transport(&xprt_rdma);
-		rpcrdma_destroy_wq();
 		return rc;
 	}
-
-	dprintk("RPCRDMA Module Init, register RPC RDMA transport\n");
-
-	dprintk("Defaults:\n");
-	dprintk("\tSlots %d\n"
-		"\tMaxInlineRead %d\n\tMaxInlineWrite %d\n",
-		xprt_rdma_slot_table_entries,
-		xprt_rdma_max_inline_read, xprt_rdma_max_inline_write);
-	dprintk("\tPadding 0\n\tMemreg %d\n", xprt_rdma_memreg_strategy);
 
 #if IS_ENABLED(CONFIG_SUNRPC_DEBUG)
 	if (!sunrpc_table_header)
