--- conflicted
+++ resolved
@@ -486,12 +486,8 @@
 	struct ib_cq *sendcq, *recvcq;
 	int rc;
 
-<<<<<<< HEAD
-	max_sge = min(ia->ri_device->attrs.max_sge, RPCRDMA_MAX_SEND_SGES);
-=======
 	max_sge = min_t(unsigned int, ia->ri_device->attrs.max_sge,
 			RPCRDMA_MAX_SEND_SGES);
->>>>>>> e39996ed
 	if (max_sge < RPCRDMA_MIN_SEND_SGES) {
 		pr_warn("rpcrdma: HCA provides only %d send SGEs\n", max_sge);
 		return -ENOMEM;
