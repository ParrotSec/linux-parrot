--- conflicted
+++ resolved
@@ -71,7 +71,6 @@
 	size = RPCRDMA_HDRLEN_MIN;
 
 	/* Maximum Read list size */
-	maxsegs += 2;	/* segment for head and tail buffers */
 	size = maxsegs * rpcrdma_readchunk_maxsz * sizeof(__be32);
 
 	/* Minimal Read chunk size */
@@ -97,7 +96,6 @@
 	size = RPCRDMA_HDRLEN_MIN;
 
 	/* Maximum Write list size */
-	maxsegs += 2;	/* segment for head and tail buffers */
 	size = sizeof(__be32);		/* segment count */
 	size += maxsegs * rpcrdma_segment_maxsz * sizeof(__be32);
 	size += sizeof(__be32);	/* list discriminator */
@@ -171,8 +169,6 @@
 	return rqst->rq_rcv_buf.buflen <= r_xprt->rx_ep.rep_max_inline_recv;
 }
 
-<<<<<<< HEAD
-=======
 /* The client is required to provide a Reply chunk if the maximum
  * size of the non-payload part of the RPC Reply is larger than
  * the inline threshold.
@@ -187,7 +183,6 @@
 		r_xprt->rx_ep.rep_max_inline_recv;
 }
 
->>>>>>> 407d19ab
 /* Split @vec on page boundaries into SGEs. FMR registers pages, not
  * a byte range. Other modes coalesce these SGEs into a single MR
  * when they can.
@@ -242,20 +237,12 @@
 	ppages = xdrbuf->pages + (xdrbuf->page_base >> PAGE_SHIFT);
 	page_base = offset_in_page(xdrbuf->page_base);
 	while (len) {
-<<<<<<< HEAD
-		if (unlikely(!*ppages)) {
-			/* XXX: Certain upper layer operations do
-			 *	not provide receive buffer pages.
-			 */
-			*ppages = alloc_page(GFP_ATOMIC);
-=======
 		/* ACL likes to be lazy in allocating pages - ACLs
 		 * are small by default but can get huge.
 		 */
 		if (unlikely(xdrbuf->flags & XDRBUF_SPARSE_PAGES)) {
 			if (!*ppages)
 				*ppages = alloc_page(GFP_NOWAIT | __GFP_NOWARN);
->>>>>>> 407d19ab
 			if (!*ppages)
 				return -ENOBUFS;
 		}
@@ -389,8 +376,7 @@
 		return nsegs;
 
 	do {
-		seg = r_xprt->rx_ia.ri_ops->ro_map(r_xprt, seg, nsegs,
-						   false, &mr);
+		seg = frwr_map(r_xprt, seg, nsegs, false, rqst->rq_xid, &mr);
 		if (IS_ERR(seg))
 			return PTR_ERR(seg);
 		rpcrdma_mr_push(mr, &req->rl_registered);
@@ -398,7 +384,7 @@
 		if (encode_read_segment(xdr, mr, pos) < 0)
 			return -EMSGSIZE;
 
-		trace_xprtrdma_read_chunk(rqst->rq_task, pos, mr, nsegs);
+		trace_xprtrdma_chunk_read(rqst->rq_task, pos, mr, nsegs);
 		r_xprt->rx_stats.read_chunk_count++;
 		nsegs -= mr->mr_nents;
 	} while (nsegs);
@@ -447,8 +433,7 @@
 
 	nchunks = 0;
 	do {
-		seg = r_xprt->rx_ia.ri_ops->ro_map(r_xprt, seg, nsegs,
-						   true, &mr);
+		seg = frwr_map(r_xprt, seg, nsegs, true, rqst->rq_xid, &mr);
 		if (IS_ERR(seg))
 			return PTR_ERR(seg);
 		rpcrdma_mr_push(mr, &req->rl_registered);
@@ -456,7 +441,7 @@
 		if (encode_rdma_segment(xdr, mr) < 0)
 			return -EMSGSIZE;
 
-		trace_xprtrdma_write_chunk(rqst->rq_task, mr, nsegs);
+		trace_xprtrdma_chunk_write(rqst->rq_task, mr, nsegs);
 		r_xprt->rx_stats.write_chunk_count++;
 		r_xprt->rx_stats.total_rdma_request += mr->mr_length;
 		nchunks++;
@@ -505,8 +490,7 @@
 
 	nchunks = 0;
 	do {
-		seg = r_xprt->rx_ia.ri_ops->ro_map(r_xprt, seg, nsegs,
-						   true, &mr);
+		seg = frwr_map(r_xprt, seg, nsegs, true, rqst->rq_xid, &mr);
 		if (IS_ERR(seg))
 			return PTR_ERR(seg);
 		rpcrdma_mr_push(mr, &req->rl_registered);
@@ -514,7 +498,7 @@
 		if (encode_rdma_segment(xdr, mr) < 0)
 			return -EMSGSIZE;
 
-		trace_xprtrdma_reply_chunk(rqst->rq_task, mr, nsegs);
+		trace_xprtrdma_chunk_reply(rqst->rq_task, mr, nsegs);
 		r_xprt->rx_stats.reply_chunk_count++;
 		r_xprt->rx_stats.total_rdma_request += mr->mr_length;
 		nchunks++;
@@ -695,13 +679,8 @@
 	return false;
 
 out_mapping_err:
-<<<<<<< HEAD
-	rpcrdma_unmap_sendctx(sc);
-	pr_err("rpcrdma: Send mapping error\n");
-=======
 	rpcrdma_sendctx_unmap(sc);
 	trace_xprtrdma_dma_maperr(sge[sge_no].addr);
->>>>>>> 407d19ab
 	return false;
 }
 
@@ -768,13 +747,8 @@
 	int ret;
 
 	rpcrdma_set_xdrlen(&req->rl_hdrbuf, 0);
-<<<<<<< HEAD
-	xdr_init_encode(xdr, &req->rl_hdrbuf,
-			req->rl_rdmabuf->rg_base);
-=======
 	xdr_init_encode(xdr, &req->rl_hdrbuf, rdmab_data(req->rl_rdmabuf),
 			rqst);
->>>>>>> 407d19ab
 
 	/* Fixed header fields */
 	ret = -EMSGSIZE;
@@ -803,7 +777,8 @@
 	 */
 	if (rpcrdma_results_inline(r_xprt, rqst))
 		wtype = rpcrdma_noch;
-	else if (ddp_allowed && rqst->rq_rcv_buf.flags & XDRBUF_READ)
+	else if ((ddp_allowed && rqst->rq_rcv_buf.flags & XDRBUF_READ) &&
+		 rpcrdma_nonpayload_inline(r_xprt, rqst))
 		wtype = rpcrdma_writech;
 	else
 		wtype = rpcrdma_replych;
@@ -842,7 +817,7 @@
 		struct rpcrdma_mr *mr;
 
 		mr = rpcrdma_mr_pop(&req->rl_registered);
-		rpcrdma_mr_defer_recovery(mr);
+		rpcrdma_mr_recycle(mr);
 	}
 
 	/* This implementation supports the following combinations
@@ -904,7 +879,7 @@
 	trace_xprtrdma_marshal_failed(rqst, ret);
 	switch (ret) {
 	case -EAGAIN:
-		xprt_wait_for_buffer_space(rqst->rq_task, NULL);
+		xprt_wait_for_buffer_space(rqst->rq_xprt);
 		break;
 	case -ENOBUFS:
 		break;
@@ -1228,17 +1203,20 @@
 		p = xdr_inline_decode(xdr, 2 * sizeof(*p));
 		if (!p)
 			break;
-		dprintk("RPC: %5u: %s: server reports version error (%u-%u)\n",
-			rqst->rq_task->tk_pid, __func__,
-			be32_to_cpup(p), be32_to_cpu(*(p + 1)));
+		dprintk("RPC:       %s: server reports "
+			"version error (%u-%u), xid %08x\n", __func__,
+			be32_to_cpup(p), be32_to_cpu(*(p + 1)),
+			be32_to_cpu(rep->rr_xid));
 		break;
 	case err_chunk:
-		dprintk("RPC: %5u: %s: server reports header decoding error\n",
-			rqst->rq_task->tk_pid, __func__);
+		dprintk("RPC:       %s: server reports "
+			"header decoding error, xid %08x\n", __func__,
+			be32_to_cpu(rep->rr_xid));
 		break;
 	default:
-		dprintk("RPC: %5u: %s: server reports unrecognized error %d\n",
-			rqst->rq_task->tk_pid, __func__, be32_to_cpup(p));
+		dprintk("RPC:       %s: server reports "
+			"unrecognized error %d, xid %08x\n", __func__,
+			be32_to_cpup(p), be32_to_cpu(rep->rr_xid));
 	}
 
 	r_xprt->rx_stats.bad_reply_count++;
@@ -1254,7 +1232,6 @@
 	struct rpcrdma_xprt *r_xprt = rep->rr_rxprt;
 	struct rpc_xprt *xprt = &r_xprt->rx_xprt;
 	struct rpc_rqst *rqst = rep->rr_rqst;
-	unsigned long cwnd;
 	int status;
 
 	xprt->reestablish_timeout = 0;
@@ -1276,15 +1253,10 @@
 		goto out_badheader;
 
 out:
-	spin_lock(&xprt->recv_lock);
-	cwnd = xprt->cwnd;
-	xprt->cwnd = r_xprt->rx_buf.rb_credits << RPC_CWNDSHIFT;
-	if (xprt->cwnd > cwnd)
-		xprt_release_rqst_cong(rqst->rq_task);
-
+	spin_lock(&xprt->queue_lock);
 	xprt_complete_rqst(rqst->rq_task, status);
 	xprt_unpin_rqst(rqst);
-	spin_unlock(&xprt->recv_lock);
+	spin_unlock(&xprt->queue_lock);
 	return;
 
 /* If the incoming reply terminated a pending RPC, the next
@@ -1294,7 +1266,6 @@
 out_badheader:
 	trace_xprtrdma_reply_hdr(rep);
 	r_xprt->rx_stats.bad_reply_count++;
-	status = -EIO;
 	goto out;
 }
 
@@ -1308,8 +1279,7 @@
 	 * RPC has relinquished all its Send Queue entries.
 	 */
 	if (!list_empty(&req->rl_registered))
-		r_xprt->rx_ia.ri_ops->ro_unmap_sync(r_xprt,
-						    &req->rl_registered);
+		frwr_unmap_sync(r_xprt, &req->rl_registered);
 
 	/* Ensure that any DMA mapped pages associated with
 	 * the Send of the RPC Call have been unmapped before
@@ -1338,7 +1308,7 @@
 
 	trace_xprtrdma_defer_cmp(rep);
 	if (rep->rr_wc_flags & IB_WC_WITH_INVALIDATE)
-		r_xprt->rx_ia.ri_ops->ro_reminv(rep, &req->rl_registered);
+		frwr_reminv(rep, &req->rl_registered);
 	rpcrdma_release_rqst(r_xprt, req);
 	rpcrdma_complete_rqst(rep);
 }
@@ -1358,14 +1328,9 @@
 	u32 credits;
 	__be32 *p;
 
-	--buf->rb_posted_receives;
-
-	if (rep->rr_hdrbuf.head[0].iov_len == 0)
-		goto out_badstatus;
-
 	/* Fixed transport header fields */
 	xdr_init_decode(&rep->rr_stream, &rep->rr_hdrbuf,
-			rep->rr_hdrbuf.head[0].iov_base);
+			rep->rr_hdrbuf.head[0].iov_base, NULL);
 	p = xdr_inline_decode(&rep->rr_stream, 4 * sizeof(*p));
 	if (unlikely(!p))
 		goto out_shortreply;
@@ -1383,51 +1348,49 @@
 	/* Match incoming rpcrdma_rep to an rpcrdma_req to
 	 * get context for handling any incoming chunks.
 	 */
-	spin_lock(&xprt->recv_lock);
+	spin_lock(&xprt->queue_lock);
 	rqst = xprt_lookup_rqst(xprt, rep->rr_xid);
 	if (!rqst)
 		goto out_norqst;
 	xprt_pin_rqst(rqst);
+	spin_unlock(&xprt->queue_lock);
 
 	if (credits == 0)
 		credits = 1;	/* don't deadlock */
 	else if (credits > buf->rb_max_requests)
 		credits = buf->rb_max_requests;
-	buf->rb_credits = credits;
-
-	spin_unlock(&xprt->recv_lock);
+	if (buf->rb_credits != credits) {
+		spin_lock_bh(&xprt->transport_lock);
+		buf->rb_credits = credits;
+		xprt->cwnd = credits << RPC_CWNDSHIFT;
+		spin_unlock_bh(&xprt->transport_lock);
+	}
 
 	req = rpcr_to_rdmar(rqst);
+	if (req->rl_reply) {
+		trace_xprtrdma_leaked_rep(rqst, req->rl_reply);
+		rpcrdma_recv_buffer_put(req->rl_reply);
+	}
 	req->rl_reply = rep;
 	rep->rr_rqst = rqst;
 	clear_bit(RPCRDMA_REQ_F_PENDING, &req->rl_flags);
 
 	trace_xprtrdma_reply(rqst->rq_task, rep, req, credits);
-
-	rpcrdma_post_recvs(r_xprt, false);
-	queue_work(rpcrdma_receive_wq, &rep->rr_work);
+	queue_work(buf->rb_completion_wq, &rep->rr_work);
 	return;
 
 out_badversion:
 	trace_xprtrdma_reply_vers(rep);
-	goto repost;
-
-/* The RPC transaction has already been terminated, or the header
- * is corrupt.
- */
+	goto out;
+
 out_norqst:
-	spin_unlock(&xprt->recv_lock);
+	spin_unlock(&xprt->queue_lock);
 	trace_xprtrdma_reply_rqst(rep);
-	goto repost;
+	goto out;
 
 out_shortreply:
 	trace_xprtrdma_reply_short(rep);
 
-/* If no pending RPC transaction was matched, post a replacement
- * receive buffer before returning.
- */
-repost:
-	rpcrdma_post_recvs(r_xprt, false);
-out_badstatus:
+out:
 	rpcrdma_recv_buffer_put(rep);
 }