// SPDX-License-Identifier: GPL-2.0
/*
 * Copyright (c) 2015 Oracle.  All rights reserved.
 *
 * Support for backward direction RPCs on RPC/RDMA.
 */

#include <linux/module.h>
#include <linux/sunrpc/xprt.h>
#include <linux/sunrpc/svc.h>
#include <linux/sunrpc/svc_xprt.h>
#include <linux/sunrpc/svc_rdma.h>

#include "xprt_rdma.h"
#include <trace/events/rpcrdma.h>

#if IS_ENABLED(CONFIG_SUNRPC_DEBUG)
# define RPCDBG_FACILITY	RPCDBG_TRANS
#endif

#undef RPCRDMA_BACKCHANNEL_DEBUG

<<<<<<< HEAD
static void rpcrdma_bc_free_rqst(struct rpcrdma_xprt *r_xprt,
				 struct rpc_rqst *rqst)
{
	struct rpcrdma_buffer *buf = &r_xprt->rx_buf;
	struct rpcrdma_req *req = rpcr_to_rdmar(rqst);

	spin_lock(&buf->rb_reqslock);
	list_del(&req->rl_all);
	spin_unlock(&buf->rb_reqslock);

	rpcrdma_destroy_req(req);
}

static int rpcrdma_bc_setup_reqs(struct rpcrdma_xprt *r_xprt,
				 unsigned int count)
{
	struct rpc_xprt *xprt = &r_xprt->rx_xprt;
	struct rpc_rqst *rqst;
	unsigned int i;

	for (i = 0; i < (count << 1); i++) {
		struct rpcrdma_regbuf *rb;
		struct rpcrdma_req *req;
		size_t size;

		req = rpcrdma_create_req(r_xprt);
		if (IS_ERR(req))
			return PTR_ERR(req);
		rqst = &req->rl_slot;

		rqst->rq_xprt = xprt;
		INIT_LIST_HEAD(&rqst->rq_list);
		INIT_LIST_HEAD(&rqst->rq_bc_list);
		__set_bit(RPC_BC_PA_IN_USE, &rqst->rq_bc_pa_state);
		spin_lock_bh(&xprt->bc_pa_lock);
		list_add(&rqst->rq_bc_pa_list, &xprt->bc_pa_list);
		spin_unlock_bh(&xprt->bc_pa_lock);

		size = r_xprt->rx_data.inline_rsize;
		rb = rpcrdma_alloc_regbuf(size, DMA_TO_DEVICE, GFP_KERNEL);
		if (IS_ERR(rb))
			goto out_fail;
		req->rl_sendbuf = rb;
		xdr_buf_init(&rqst->rq_snd_buf, rb->rg_base,
			     min_t(size_t, size, PAGE_SIZE));
	}
	return 0;

out_fail:
	rpcrdma_bc_free_rqst(r_xprt, rqst);
	return -ENOMEM;
}

=======
>>>>>>> 407d19ab
/**
 * xprt_rdma_bc_setup - Pre-allocate resources for handling backchannel requests
 * @xprt: transport associated with these backchannel resources
 * @reqs: number of concurrent incoming requests to expect
 *
 * Returns 0 on success; otherwise a negative errno
 */
int xprt_rdma_bc_setup(struct rpc_xprt *xprt, unsigned int reqs)
{
	struct rpcrdma_xprt *r_xprt = rpcx_to_rdmax(xprt);

<<<<<<< HEAD
	/* The backchannel reply path returns each rpc_rqst to the
	 * bc_pa_list _after_ the reply is sent. If the server is
	 * faster than the client, it can send another backward
	 * direction request before the rpc_rqst is returned to the
	 * list. The client rejects the request in this case.
	 *
	 * Twice as many rpc_rqsts are prepared to ensure there is
	 * always an rpc_rqst available as soon as a reply is sent.
	 */
	if (reqs > RPCRDMA_BACKWARD_WRS >> 1)
		goto out_err;

	rc = rpcrdma_bc_setup_reqs(r_xprt, reqs);
	if (rc)
		goto out_free;

	r_xprt->rx_buf.rb_bc_srv_max_requests = reqs;
	request_module("svcrdma");
=======
	r_xprt->rx_buf.rb_bc_srv_max_requests = RPCRDMA_BACKWARD_WRS >> 1;
>>>>>>> 407d19ab
	trace_xprtrdma_cb_setup(r_xprt, reqs);
	return 0;
}

/**
 * xprt_rdma_bc_up - Create transport endpoint for backchannel service
 * @serv: server endpoint
 * @net: network namespace
 *
 * The "xprt" is an implied argument: it supplies the name of the
 * backchannel transport class.
 *
 * Returns zero on success, negative errno on failure
 */
int xprt_rdma_bc_up(struct svc_serv *serv, struct net *net)
{
	int ret;

	ret = svc_create_xprt(serv, "rdma-bc", net, PF_INET, 0, 0);
	if (ret < 0)
		return ret;
	return 0;
}

/**
 * xprt_rdma_bc_maxpayload - Return maximum backchannel message size
 * @xprt: transport
 *
 * Returns maximum size, in bytes, of a backchannel message
 */
size_t xprt_rdma_bc_maxpayload(struct rpc_xprt *xprt)
{
	struct rpcrdma_xprt *r_xprt = rpcx_to_rdmax(xprt);
	struct rpcrdma_ep *ep = &r_xprt->rx_ep;
	size_t maxmsg;

	maxmsg = min_t(unsigned int, ep->rep_inline_send, ep->rep_inline_recv);
	maxmsg = min_t(unsigned int, maxmsg, PAGE_SIZE);
	return maxmsg - RPCRDMA_HDRLEN_MIN;
}

static int rpcrdma_bc_marshal_reply(struct rpc_rqst *rqst)
{
	struct rpcrdma_xprt *r_xprt = rpcx_to_rdmax(rqst->rq_xprt);
	struct rpcrdma_req *req = rpcr_to_rdmar(rqst);
	__be32 *p;

	rpcrdma_set_xdrlen(&req->rl_hdrbuf, 0);
	xdr_init_encode(&req->rl_stream, &req->rl_hdrbuf,
<<<<<<< HEAD
			req->rl_rdmabuf->rg_base);
=======
			rdmab_data(req->rl_rdmabuf), rqst);
>>>>>>> 407d19ab

	p = xdr_reserve_space(&req->rl_stream, 28);
	if (unlikely(!p))
		return -EIO;
	*p++ = rqst->rq_xid;
	*p++ = rpcrdma_version;
	*p++ = cpu_to_be32(r_xprt->rx_buf.rb_bc_srv_max_requests);
	*p++ = rdma_msg;
	*p++ = xdr_zero;
	*p++ = xdr_zero;
	*p = xdr_zero;

	if (rpcrdma_prepare_send_sges(r_xprt, req, RPCRDMA_HDRLEN_MIN,
				      &rqst->rq_snd_buf, rpcrdma_noch))
		return -EIO;

	trace_xprtrdma_cb_reply(rqst);
	return 0;
}

/**
 * xprt_rdma_bc_send_reply - marshal and send a backchannel reply
 * @rqst: RPC rqst with a backchannel RPC reply in rq_snd_buf
 *
 * Caller holds the transport's write lock.
 *
 * Returns:
 *	%0 if the RPC message has been sent
 *	%-ENOTCONN if the caller should reconnect and call again
 *	%-EIO if a permanent error occurred and the request was not
 *		sent. Do not try to send this message again.
 */
int xprt_rdma_bc_send_reply(struct rpc_rqst *rqst)
{
	struct rpcrdma_xprt *r_xprt = rpcx_to_rdmax(rqst->rq_xprt);
	struct rpcrdma_req *req = rpcr_to_rdmar(rqst);
	int rc;

	if (!xprt_connected(rqst->rq_xprt))
		goto drop_connection;

	rc = rpcrdma_bc_marshal_reply(rqst);
	if (rc < 0)
		goto failed_marshal;

	rpcrdma_post_recvs(r_xprt, true);
	if (rpcrdma_ep_post(&r_xprt->rx_ia, &r_xprt->rx_ep, req))
		goto drop_connection;
	return 0;

failed_marshal:
	if (rc != -ENOTCONN)
		return rc;
drop_connection:
	xprt_disconnect_done(rqst->rq_xprt);
	return -ENOTCONN;
}

/**
 * xprt_rdma_bc_destroy - Release resources for handling backchannel requests
 * @xprt: transport associated with these backchannel resources
 * @reqs: number of incoming requests to destroy; ignored
 */
void xprt_rdma_bc_destroy(struct rpc_xprt *xprt, unsigned int reqs)
{
	struct rpcrdma_xprt *r_xprt = rpcx_to_rdmax(xprt);
	struct rpc_rqst *rqst, *tmp;

	spin_lock_bh(&xprt->bc_pa_lock);
	list_for_each_entry_safe(rqst, tmp, &xprt->bc_pa_list, rq_bc_pa_list) {
		list_del(&rqst->rq_bc_pa_list);
		spin_unlock_bh(&xprt->bc_pa_lock);

		rpcrdma_bc_free_rqst(r_xprt, rqst);

		spin_lock_bh(&xprt->bc_pa_lock);
	}
	spin_unlock_bh(&xprt->bc_pa_lock);
}

/**
 * xprt_rdma_bc_free_rqst - Release a backchannel rqst
 * @rqst: request to release
 */
void xprt_rdma_bc_free_rqst(struct rpc_rqst *rqst)
{
	struct rpcrdma_req *req = rpcr_to_rdmar(rqst);
	struct rpc_xprt *xprt = rqst->rq_xprt;

	dprintk("RPC:       %s: freeing rqst %p (req %p)\n",
		__func__, rqst, req);

	rpcrdma_recv_buffer_put(req->rl_reply);
	req->rl_reply = NULL;

	spin_lock_bh(&xprt->bc_pa_lock);
	list_add_tail(&rqst->rq_bc_pa_list, &xprt->bc_pa_list);
	spin_unlock_bh(&xprt->bc_pa_lock);
}

static struct rpc_rqst *rpcrdma_bc_rqst_get(struct rpcrdma_xprt *r_xprt)
{
	struct rpc_xprt *xprt = &r_xprt->rx_xprt;
	struct rpcrdma_req *req;
	struct rpc_rqst *rqst;
	size_t size;

	spin_lock(&xprt->bc_pa_lock);
	rqst = list_first_entry_or_null(&xprt->bc_pa_list, struct rpc_rqst,
					rq_bc_pa_list);
	if (!rqst)
		goto create_req;
	list_del(&rqst->rq_bc_pa_list);
	spin_unlock(&xprt->bc_pa_lock);
	return rqst;

create_req:
	spin_unlock(&xprt->bc_pa_lock);

	/* Set a limit to prevent a remote from overrunning our resources.
	 */
	if (xprt->bc_alloc_count >= RPCRDMA_BACKWARD_WRS)
		return NULL;

	size = min_t(size_t, r_xprt->rx_ep.rep_inline_recv, PAGE_SIZE);
	req = rpcrdma_req_create(r_xprt, size, GFP_KERNEL);
	if (!req)
		return NULL;

	xprt->bc_alloc_count++;
	rqst = &req->rl_slot;
	rqst->rq_xprt = xprt;
	__set_bit(RPC_BC_PA_IN_USE, &rqst->rq_bc_pa_state);
	xdr_buf_init(&rqst->rq_snd_buf, rdmab_data(req->rl_sendbuf), size);
	return rqst;
}

/**
 * rpcrdma_bc_receive_call - Handle a backward direction call
 * @r_xprt: transport receiving the call
 * @rep: receive buffer containing the call
 *
 * Operational assumptions:
 *    o Backchannel credits are ignored, just as the NFS server
 *      forechannel currently does
 *    o The ULP manages a replay cache (eg, NFSv4.1 sessions).
 *      No replay detection is done at the transport level
 */
void rpcrdma_bc_receive_call(struct rpcrdma_xprt *r_xprt,
			     struct rpcrdma_rep *rep)
{
	struct rpc_xprt *xprt = &r_xprt->rx_xprt;
	struct svc_serv *bc_serv;
	struct rpcrdma_req *req;
	struct rpc_rqst *rqst;
	struct xdr_buf *buf;
	size_t size;
	__be32 *p;

	p = xdr_inline_decode(&rep->rr_stream, 0);
	size = xdr_stream_remaining(&rep->rr_stream);

#ifdef RPCRDMA_BACKCHANNEL_DEBUG
	pr_info("RPC:       %s: callback XID %08x, length=%u\n",
		__func__, be32_to_cpup(p), size);
	pr_info("RPC:       %s: %*ph\n", __func__, size, p);
#endif

	rqst = rpcrdma_bc_rqst_get(r_xprt);
	if (!rqst)
		goto out_overflow;

	rqst->rq_reply_bytes_recvd = 0;
	rqst->rq_bytes_sent = 0;
	rqst->rq_xid = *p;

	rqst->rq_private_buf.len = size;

	buf = &rqst->rq_rcv_buf;
	memset(buf, 0, sizeof(*buf));
	buf->head[0].iov_base = p;
	buf->head[0].iov_len = size;
	buf->len = size;

	/* The receive buffer has to be hooked to the rpcrdma_req
	 * so that it is not released while the req is pointing
	 * to its buffer, and so that it can be reposted after
	 * the Upper Layer is done decoding it.
	 */
	req = rpcr_to_rdmar(rqst);
	req->rl_reply = rep;
	trace_xprtrdma_cb_call(rqst);

	/* Queue rqst for ULP's callback service */
	bc_serv = xprt->bc_serv;
	spin_lock(&bc_serv->sv_cb_lock);
	list_add(&rqst->rq_bc_list, &bc_serv->sv_cb_list);
	spin_unlock(&bc_serv->sv_cb_lock);

	wake_up(&bc_serv->sv_cb_waitq);

	r_xprt->rx_stats.bcall_count++;
	return;

out_overflow:
	pr_warn("RPC/RDMA backchannel overflow\n");
	xprt_disconnect_done(xprt);
	/* This receive buffer gets reposted automatically
	 * when the connection is re-established.
	 */
	return;
}<|MERGE_RESOLUTION|>--- conflicted
+++ resolved
@@ -5,7 +5,6 @@
  * Support for backward direction RPCs on RPC/RDMA.
  */
 
-#include <linux/module.h>
 #include <linux/sunrpc/xprt.h>
 #include <linux/sunrpc/svc.h>
 #include <linux/sunrpc/svc_xprt.h>
@@ -20,62 +19,6 @@
 
 #undef RPCRDMA_BACKCHANNEL_DEBUG
 
-<<<<<<< HEAD
-static void rpcrdma_bc_free_rqst(struct rpcrdma_xprt *r_xprt,
-				 struct rpc_rqst *rqst)
-{
-	struct rpcrdma_buffer *buf = &r_xprt->rx_buf;
-	struct rpcrdma_req *req = rpcr_to_rdmar(rqst);
-
-	spin_lock(&buf->rb_reqslock);
-	list_del(&req->rl_all);
-	spin_unlock(&buf->rb_reqslock);
-
-	rpcrdma_destroy_req(req);
-}
-
-static int rpcrdma_bc_setup_reqs(struct rpcrdma_xprt *r_xprt,
-				 unsigned int count)
-{
-	struct rpc_xprt *xprt = &r_xprt->rx_xprt;
-	struct rpc_rqst *rqst;
-	unsigned int i;
-
-	for (i = 0; i < (count << 1); i++) {
-		struct rpcrdma_regbuf *rb;
-		struct rpcrdma_req *req;
-		size_t size;
-
-		req = rpcrdma_create_req(r_xprt);
-		if (IS_ERR(req))
-			return PTR_ERR(req);
-		rqst = &req->rl_slot;
-
-		rqst->rq_xprt = xprt;
-		INIT_LIST_HEAD(&rqst->rq_list);
-		INIT_LIST_HEAD(&rqst->rq_bc_list);
-		__set_bit(RPC_BC_PA_IN_USE, &rqst->rq_bc_pa_state);
-		spin_lock_bh(&xprt->bc_pa_lock);
-		list_add(&rqst->rq_bc_pa_list, &xprt->bc_pa_list);
-		spin_unlock_bh(&xprt->bc_pa_lock);
-
-		size = r_xprt->rx_data.inline_rsize;
-		rb = rpcrdma_alloc_regbuf(size, DMA_TO_DEVICE, GFP_KERNEL);
-		if (IS_ERR(rb))
-			goto out_fail;
-		req->rl_sendbuf = rb;
-		xdr_buf_init(&rqst->rq_snd_buf, rb->rg_base,
-			     min_t(size_t, size, PAGE_SIZE));
-	}
-	return 0;
-
-out_fail:
-	rpcrdma_bc_free_rqst(r_xprt, rqst);
-	return -ENOMEM;
-}
-
-=======
->>>>>>> 407d19ab
 /**
  * xprt_rdma_bc_setup - Pre-allocate resources for handling backchannel requests
  * @xprt: transport associated with these backchannel resources
@@ -87,49 +30,8 @@
 {
 	struct rpcrdma_xprt *r_xprt = rpcx_to_rdmax(xprt);
 
-<<<<<<< HEAD
-	/* The backchannel reply path returns each rpc_rqst to the
-	 * bc_pa_list _after_ the reply is sent. If the server is
-	 * faster than the client, it can send another backward
-	 * direction request before the rpc_rqst is returned to the
-	 * list. The client rejects the request in this case.
-	 *
-	 * Twice as many rpc_rqsts are prepared to ensure there is
-	 * always an rpc_rqst available as soon as a reply is sent.
-	 */
-	if (reqs > RPCRDMA_BACKWARD_WRS >> 1)
-		goto out_err;
-
-	rc = rpcrdma_bc_setup_reqs(r_xprt, reqs);
-	if (rc)
-		goto out_free;
-
-	r_xprt->rx_buf.rb_bc_srv_max_requests = reqs;
-	request_module("svcrdma");
-=======
 	r_xprt->rx_buf.rb_bc_srv_max_requests = RPCRDMA_BACKWARD_WRS >> 1;
->>>>>>> 407d19ab
 	trace_xprtrdma_cb_setup(r_xprt, reqs);
-	return 0;
-}
-
-/**
- * xprt_rdma_bc_up - Create transport endpoint for backchannel service
- * @serv: server endpoint
- * @net: network namespace
- *
- * The "xprt" is an implied argument: it supplies the name of the
- * backchannel transport class.
- *
- * Returns zero on success, negative errno on failure
- */
-int xprt_rdma_bc_up(struct svc_serv *serv, struct net *net)
-{
-	int ret;
-
-	ret = svc_create_xprt(serv, "rdma-bc", net, PF_INET, 0, 0);
-	if (ret < 0)
-		return ret;
 	return 0;
 }
 
@@ -158,11 +60,7 @@
 
 	rpcrdma_set_xdrlen(&req->rl_hdrbuf, 0);
 	xdr_init_encode(&req->rl_stream, &req->rl_hdrbuf,
-<<<<<<< HEAD
-			req->rl_rdmabuf->rg_base);
-=======
 			rdmab_data(req->rl_rdmabuf), rqst);
->>>>>>> 407d19ab
 
 	p = xdr_reserve_space(&req->rl_stream, 28);
 	if (unlikely(!p))
@@ -197,18 +95,21 @@
  */
 int xprt_rdma_bc_send_reply(struct rpc_rqst *rqst)
 {
-	struct rpcrdma_xprt *r_xprt = rpcx_to_rdmax(rqst->rq_xprt);
+	struct rpc_xprt *xprt = rqst->rq_xprt;
+	struct rpcrdma_xprt *r_xprt = rpcx_to_rdmax(xprt);
 	struct rpcrdma_req *req = rpcr_to_rdmar(rqst);
 	int rc;
 
-	if (!xprt_connected(rqst->rq_xprt))
-		goto drop_connection;
+	if (!xprt_connected(xprt))
+		return -ENOTCONN;
+
+	if (!xprt_request_get_cong(xprt, rqst))
+		return -EBADSLT;
 
 	rc = rpcrdma_bc_marshal_reply(rqst);
 	if (rc < 0)
 		goto failed_marshal;
 
-	rpcrdma_post_recvs(r_xprt, true);
 	if (rpcrdma_ep_post(&r_xprt->rx_ia, &r_xprt->rx_ep, req))
 		goto drop_connection;
 	return 0;
@@ -217,7 +118,7 @@
 	if (rc != -ENOTCONN)
 		return rc;
 drop_connection:
-	xprt_disconnect_done(rqst->rq_xprt);
+	xprt_rdma_close(xprt);
 	return -ENOTCONN;
 }
 
@@ -228,19 +129,18 @@
  */
 void xprt_rdma_bc_destroy(struct rpc_xprt *xprt, unsigned int reqs)
 {
-	struct rpcrdma_xprt *r_xprt = rpcx_to_rdmax(xprt);
 	struct rpc_rqst *rqst, *tmp;
 
-	spin_lock_bh(&xprt->bc_pa_lock);
+	spin_lock(&xprt->bc_pa_lock);
 	list_for_each_entry_safe(rqst, tmp, &xprt->bc_pa_list, rq_bc_pa_list) {
 		list_del(&rqst->rq_bc_pa_list);
-		spin_unlock_bh(&xprt->bc_pa_lock);
-
-		rpcrdma_bc_free_rqst(r_xprt, rqst);
-
-		spin_lock_bh(&xprt->bc_pa_lock);
+		spin_unlock(&xprt->bc_pa_lock);
+
+		rpcrdma_req_destroy(rpcr_to_rdmar(rqst));
+
+		spin_lock(&xprt->bc_pa_lock);
 	}
-	spin_unlock_bh(&xprt->bc_pa_lock);
+	spin_unlock(&xprt->bc_pa_lock);
 }
 
 /**
@@ -252,15 +152,12 @@
 	struct rpcrdma_req *req = rpcr_to_rdmar(rqst);
 	struct rpc_xprt *xprt = rqst->rq_xprt;
 
-	dprintk("RPC:       %s: freeing rqst %p (req %p)\n",
-		__func__, rqst, req);
-
 	rpcrdma_recv_buffer_put(req->rl_reply);
 	req->rl_reply = NULL;
 
-	spin_lock_bh(&xprt->bc_pa_lock);
+	spin_lock(&xprt->bc_pa_lock);
 	list_add_tail(&rqst->rq_bc_pa_list, &xprt->bc_pa_list);
-	spin_unlock_bh(&xprt->bc_pa_lock);
+	spin_unlock(&xprt->bc_pa_lock);
 }
 
 static struct rpc_rqst *rpcrdma_bc_rqst_get(struct rpcrdma_xprt *r_xprt)
@@ -336,7 +233,6 @@
 		goto out_overflow;
 
 	rqst->rq_reply_bytes_recvd = 0;
-	rqst->rq_bytes_sent = 0;
 	rqst->rq_xid = *p;
 
 	rqst->rq_private_buf.len = size;
@@ -369,7 +265,7 @@
 
 out_overflow:
 	pr_warn("RPC/RDMA backchannel overflow\n");
-	xprt_disconnect_done(xprt);
+	xprt_force_disconnect(xprt);
 	/* This receive buffer gets reposted automatically
 	 * when the connection is re-established.
 	 */
