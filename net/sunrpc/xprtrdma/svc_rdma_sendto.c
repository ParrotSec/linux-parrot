// SPDX-License-Identifier: GPL-2.0 OR BSD-3-Clause
/*
 * Copyright (c) 2016-2018 Oracle. All rights reserved.
 * Copyright (c) 2014 Open Grid Computing, Inc. All rights reserved.
 * Copyright (c) 2005-2006 Network Appliance, Inc. All rights reserved.
 *
 * This software is available to you under a choice of one of two
 * licenses.  You may choose to be licensed under the terms of the GNU
 * General Public License (GPL) Version 2, available from the file
 * COPYING in the main directory of this source tree, or the BSD-type
 * license below:
 *
 * Redistribution and use in source and binary forms, with or without
 * modification, are permitted provided that the following conditions
 * are met:
 *
 *      Redistributions of source code must retain the above copyright
 *      notice, this list of conditions and the following disclaimer.
 *
 *      Redistributions in binary form must reproduce the above
 *      copyright notice, this list of conditions and the following
 *      disclaimer in the documentation and/or other materials provided
 *      with the distribution.
 *
 *      Neither the name of the Network Appliance, Inc. nor the names of
 *      its contributors may be used to endorse or promote products
 *      derived from this software without specific prior written
 *      permission.
 *
 * THIS SOFTWARE IS PROVIDED BY THE COPYRIGHT HOLDERS AND CONTRIBUTORS
 * "AS IS" AND ANY EXPRESS OR IMPLIED WARRANTIES, INCLUDING, BUT NOT
 * LIMITED TO, THE IMPLIED WARRANTIES OF MERCHANTABILITY AND FITNESS FOR
 * A PARTICULAR PURPOSE ARE DISCLAIMED. IN NO EVENT SHALL THE COPYRIGHT
 * OWNER OR CONTRIBUTORS BE LIABLE FOR ANY DIRECT, INDIRECT, INCIDENTAL,
 * SPECIAL, EXEMPLARY, OR CONSEQUENTIAL DAMAGES (INCLUDING, BUT NOT
 * LIMITED TO, PROCUREMENT OF SUBSTITUTE GOODS OR SERVICES; LOSS OF USE,
 * DATA, OR PROFITS; OR BUSINESS INTERRUPTION) HOWEVER CAUSED AND ON ANY
 * THEORY OF LIABILITY, WHETHER IN CONTRACT, STRICT LIABILITY, OR TORT
 * (INCLUDING NEGLIGENCE OR OTHERWISE) ARISING IN ANY WAY OUT OF THE USE
 * OF THIS SOFTWARE, EVEN IF ADVISED OF THE POSSIBILITY OF SUCH DAMAGE.
 *
 * Author: Tom Tucker <tom@opengridcomputing.com>
 */

/* Operation
 *
 * The main entry point is svc_rdma_sendto. This is called by the
 * RPC server when an RPC Reply is ready to be transmitted to a client.
 *
 * The passed-in svc_rqst contains a struct xdr_buf which holds an
 * XDR-encoded RPC Reply message. sendto must construct the RPC-over-RDMA
 * transport header, post all Write WRs needed for this Reply, then post
 * a Send WR conveying the transport header and the RPC message itself to
 * the client.
 *
 * svc_rdma_sendto must fully transmit the Reply before returning, as
 * the svc_rqst will be recycled as soon as sendto returns. Remaining
 * resources referred to by the svc_rqst are also recycled at that time.
 * Therefore any resources that must remain longer must be detached
 * from the svc_rqst and released later.
 *
 * Page Management
 *
 * The I/O that performs Reply transmission is asynchronous, and may
 * complete well after sendto returns. Thus pages under I/O must be
 * removed from the svc_rqst before sendto returns.
 *
 * The logic here depends on Send Queue and completion ordering. Since
 * the Send WR is always posted last, it will always complete last. Thus
 * when it completes, it is guaranteed that all previous Write WRs have
 * also completed.
 *
 * Write WRs are constructed and posted. Each Write segment gets its own
 * svc_rdma_rw_ctxt, allowing the Write completion handler to find and
 * DMA-unmap the pages under I/O for that Write segment. The Write
 * completion handler does not release any pages.
 *
 * When the Send WR is constructed, it also gets its own svc_rdma_send_ctxt.
 * The ownership of all of the Reply's pages are transferred into that
 * ctxt, the Send WR is posted, and sendto returns.
 *
 * The svc_rdma_send_ctxt is presented when the Send WR completes. The
 * Send completion handler finally releases the Reply's pages.
 *
 * This mechanism also assumes that completions on the transport's Send
 * Completion Queue do not run in parallel. Otherwise a Write completion
 * and Send completion running at the same time could release pages that
 * are still DMA-mapped.
 *
 * Error Handling
 *
 * - If the Send WR is posted successfully, it will either complete
 *   successfully, or get flushed. Either way, the Send completion
 *   handler releases the Reply's pages.
 * - If the Send WR cannot be not posted, the forward path releases
 *   the Reply's pages.
 *
 * This handles the case, without the use of page reference counting,
 * where two different Write segments send portions of the same page.
 */

#include <linux/spinlock.h>
#include <asm/unaligned.h>

#include <rdma/ib_verbs.h>
#include <rdma/rdma_cm.h>

#include <linux/sunrpc/debug.h>
#include <linux/sunrpc/rpc_rdma.h>
#include <linux/sunrpc/svc_rdma.h>

#include "xprt_rdma.h"
#include <trace/events/rpcrdma.h>

#define RPCDBG_FACILITY	RPCDBG_SVCXPRT

static void svc_rdma_wc_send(struct ib_cq *cq, struct ib_wc *wc);

static inline struct svc_rdma_send_ctxt *
svc_rdma_next_send_ctxt(struct list_head *list)
{
	return list_first_entry_or_null(list, struct svc_rdma_send_ctxt,
					sc_list);
}

static struct svc_rdma_send_ctxt *
svc_rdma_send_ctxt_alloc(struct svcxprt_rdma *rdma)
{
	struct svc_rdma_send_ctxt *ctxt;
	dma_addr_t addr;
	void *buffer;
	size_t size;
	int i;

	size = sizeof(*ctxt);
	size += rdma->sc_max_send_sges * sizeof(struct ib_sge);
	ctxt = kmalloc(size, GFP_KERNEL);
	if (!ctxt)
		goto fail0;
	buffer = kmalloc(rdma->sc_max_req_size, GFP_KERNEL);
	if (!buffer)
		goto fail1;
	addr = ib_dma_map_single(rdma->sc_pd->device, buffer,
				 rdma->sc_max_req_size, DMA_TO_DEVICE);
	if (ib_dma_mapping_error(rdma->sc_pd->device, addr))
		goto fail2;

	ctxt->sc_send_wr.next = NULL;
	ctxt->sc_send_wr.wr_cqe = &ctxt->sc_cqe;
	ctxt->sc_send_wr.sg_list = ctxt->sc_sges;
	ctxt->sc_send_wr.send_flags = IB_SEND_SIGNALED;
	ctxt->sc_cqe.done = svc_rdma_wc_send;
	ctxt->sc_xprt_buf = buffer;
	xdr_buf_init(&ctxt->sc_hdrbuf, ctxt->sc_xprt_buf,
		     rdma->sc_max_req_size);
	ctxt->sc_sges[0].addr = addr;

	for (i = 0; i < rdma->sc_max_send_sges; i++)
		ctxt->sc_sges[i].lkey = rdma->sc_pd->local_dma_lkey;
	return ctxt;

fail2:
	kfree(buffer);
fail1:
	kfree(ctxt);
fail0:
	return NULL;
}

/**
 * svc_rdma_send_ctxts_destroy - Release all send_ctxt's for an xprt
 * @rdma: svcxprt_rdma being torn down
 *
 */
void svc_rdma_send_ctxts_destroy(struct svcxprt_rdma *rdma)
{
	struct svc_rdma_send_ctxt *ctxt;

	while ((ctxt = svc_rdma_next_send_ctxt(&rdma->sc_send_ctxts))) {
		list_del(&ctxt->sc_list);
		ib_dma_unmap_single(rdma->sc_pd->device,
				    ctxt->sc_sges[0].addr,
				    rdma->sc_max_req_size,
				    DMA_TO_DEVICE);
		kfree(ctxt->sc_xprt_buf);
		kfree(ctxt);
	}
}

/**
 * svc_rdma_send_ctxt_get - Get a free send_ctxt
 * @rdma: controlling svcxprt_rdma
 *
 * Returns a ready-to-use send_ctxt, or NULL if none are
 * available and a fresh one cannot be allocated.
 */
struct svc_rdma_send_ctxt *svc_rdma_send_ctxt_get(struct svcxprt_rdma *rdma)
{
	struct svc_rdma_send_ctxt *ctxt;

	spin_lock(&rdma->sc_send_lock);
	ctxt = svc_rdma_next_send_ctxt(&rdma->sc_send_ctxts);
	if (!ctxt)
		goto out_empty;
	list_del(&ctxt->sc_list);
	spin_unlock(&rdma->sc_send_lock);

out:
	rpcrdma_set_xdrlen(&ctxt->sc_hdrbuf, 0);
	xdr_init_encode(&ctxt->sc_stream, &ctxt->sc_hdrbuf,
			ctxt->sc_xprt_buf, NULL);

	ctxt->sc_send_wr.num_sge = 0;
	ctxt->sc_cur_sge_no = 0;
	ctxt->sc_page_count = 0;
	return ctxt;

out_empty:
	spin_unlock(&rdma->sc_send_lock);
	ctxt = svc_rdma_send_ctxt_alloc(rdma);
	if (!ctxt)
		return NULL;
	goto out;
}

/**
 * svc_rdma_send_ctxt_put - Return send_ctxt to free list
 * @rdma: controlling svcxprt_rdma
 * @ctxt: object to return to the free list
 *
 * Pages left in sc_pages are DMA unmapped and released.
 */
void svc_rdma_send_ctxt_put(struct svcxprt_rdma *rdma,
			    struct svc_rdma_send_ctxt *ctxt)
{
	struct ib_device *device = rdma->sc_cm_id->device;
	unsigned int i;

	/* The first SGE contains the transport header, which
	 * remains mapped until @ctxt is destroyed.
	 */
	for (i = 1; i < ctxt->sc_send_wr.num_sge; i++) {
		ib_dma_unmap_page(device,
				  ctxt->sc_sges[i].addr,
				  ctxt->sc_sges[i].length,
				  DMA_TO_DEVICE);
		trace_svcrdma_dma_unmap_page(rdma,
					     ctxt->sc_sges[i].addr,
					     ctxt->sc_sges[i].length);
	}

	for (i = 0; i < ctxt->sc_page_count; ++i)
		put_page(ctxt->sc_pages[i]);

	spin_lock(&rdma->sc_send_lock);
	list_add(&ctxt->sc_list, &rdma->sc_send_ctxts);
	spin_unlock(&rdma->sc_send_lock);
}

/**
 * svc_rdma_wc_send - Invoked by RDMA provider for each polled Send WC
 * @cq: Completion Queue context
 * @wc: Work Completion object
 *
 * NB: The svc_xprt/svcxprt_rdma is pinned whenever it's possible that
 * the Send completion handler could be running.
 */
static void svc_rdma_wc_send(struct ib_cq *cq, struct ib_wc *wc)
{
	struct svcxprt_rdma *rdma = cq->cq_context;
	struct ib_cqe *cqe = wc->wr_cqe;
	struct svc_rdma_send_ctxt *ctxt;

	trace_svcrdma_wc_send(wc);

	atomic_inc(&rdma->sc_sq_avail);
	wake_up(&rdma->sc_send_wait);

	ctxt = container_of(cqe, struct svc_rdma_send_ctxt, sc_cqe);
	svc_rdma_send_ctxt_put(rdma, ctxt);

	if (unlikely(wc->status != IB_WC_SUCCESS)) {
		set_bit(XPT_CLOSE, &rdma->sc_xprt.xpt_flags);
		svc_xprt_enqueue(&rdma->sc_xprt);
	}

	svc_xprt_put(&rdma->sc_xprt);
}

/**
 * svc_rdma_send - Post a single Send WR
 * @rdma: transport on which to post the WR
 * @wr: prepared Send WR to post
 *
 * Returns zero the Send WR was posted successfully. Otherwise, a
 * negative errno is returned.
 */
int svc_rdma_send(struct svcxprt_rdma *rdma, struct ib_send_wr *wr)
{
	int ret;

	might_sleep();

	/* Sync the transport header buffer */
	ib_dma_sync_single_for_device(rdma->sc_pd->device,
				      wr->sg_list[0].addr,
				      wr->sg_list[0].length,
				      DMA_TO_DEVICE);

	/* If the SQ is full, wait until an SQ entry is available */
	while (1) {
		if ((atomic_dec_return(&rdma->sc_sq_avail) < 0)) {
			atomic_inc(&rdma_stat_sq_starve);
			trace_svcrdma_sq_full(rdma);
			atomic_inc(&rdma->sc_sq_avail);
			wait_event(rdma->sc_send_wait,
				   atomic_read(&rdma->sc_sq_avail) > 1);
			if (test_bit(XPT_CLOSE, &rdma->sc_xprt.xpt_flags))
				return -ENOTCONN;
			trace_svcrdma_sq_retry(rdma);
			continue;
		}

		svc_xprt_get(&rdma->sc_xprt);
		trace_svcrdma_post_send(wr);
		ret = ib_post_send(rdma->sc_qp, wr, NULL);
		if (ret)
			break;
		return 0;
	}

	trace_svcrdma_sq_post_err(rdma, ret);
	set_bit(XPT_CLOSE, &rdma->sc_xprt.xpt_flags);
	svc_xprt_put(&rdma->sc_xprt);
	wake_up(&rdma->sc_send_wait);
	return ret;
}

/**
 * svc_rdma_encode_read_list - Encode RPC Reply's Read chunk list
 * @sctxt: Send context for the RPC Reply
 *
 * Return values:
 *   On success, returns length in bytes of the Reply XDR buffer
 *   that was consumed by the Reply Read list
 *   %-EMSGSIZE on XDR buffer overflow
 */
static ssize_t svc_rdma_encode_read_list(struct svc_rdma_send_ctxt *sctxt)
{
	/* RPC-over-RDMA version 1 replies never have a Read list. */
	return xdr_stream_encode_item_absent(&sctxt->sc_stream);
}

/**
 * svc_rdma_encode_write_segment - Encode one Write segment
 * @src: matching Write chunk in the RPC Call header
 * @sctxt: Send context for the RPC Reply
 * @remaining: remaining bytes of the payload left in the Write chunk
 *
 * Return values:
 *   On success, returns length in bytes of the Reply XDR buffer
 *   that was consumed by the Write segment
 *   %-EMSGSIZE on XDR buffer overflow
 */
static ssize_t svc_rdma_encode_write_segment(__be32 *src,
					     struct svc_rdma_send_ctxt *sctxt,
					     unsigned int *remaining)
{
	__be32 *p;
	const size_t len = rpcrdma_segment_maxsz * sizeof(*p);
	u32 handle, length;
	u64 offset;

	p = xdr_reserve_space(&sctxt->sc_stream, len);
	if (!p)
		return -EMSGSIZE;

	handle = be32_to_cpup(src++);
	length = be32_to_cpup(src++);
	xdr_decode_hyper(src, &offset);

	*p++ = cpu_to_be32(handle);
	if (*remaining < length) {
		/* segment only partly filled */
		length = *remaining;
		*remaining = 0;
	} else {
		/* entire segment was consumed */
		*remaining -= length;
	}
	*p++ = cpu_to_be32(length);
	xdr_encode_hyper(p, offset);

	trace_svcrdma_encode_wseg(handle, length, offset);
	return len;
}

/**
 * svc_rdma_encode_write_chunk - Encode one Write chunk
 * @src: matching Write chunk in the RPC Call header
 * @sctxt: Send context for the RPC Reply
 * @remaining: size in bytes of the payload in the Write chunk
 *
 * Copy a Write chunk from the Call transport header to the
 * Reply transport header. Update each segment's length field
 * to reflect the number of bytes written in that segment.
 *
 * Return values:
 *   On success, returns length in bytes of the Reply XDR buffer
 *   that was consumed by the Write chunk
 *   %-EMSGSIZE on XDR buffer overflow
 */
static ssize_t svc_rdma_encode_write_chunk(__be32 *src,
					   struct svc_rdma_send_ctxt *sctxt,
					   unsigned int remaining)
{
	unsigned int i, nsegs;
	ssize_t len, ret;

	len = 0;
	trace_svcrdma_encode_write_chunk(remaining);

	src++;
	ret = xdr_stream_encode_item_present(&sctxt->sc_stream);
	if (ret < 0)
		return -EMSGSIZE;
	len += ret;

	nsegs = be32_to_cpup(src++);
	ret = xdr_stream_encode_u32(&sctxt->sc_stream, nsegs);
	if (ret < 0)
		return -EMSGSIZE;
	len += ret;

	for (i = nsegs; i; i--) {
		ret = svc_rdma_encode_write_segment(src, sctxt, &remaining);
		if (ret < 0)
			return -EMSGSIZE;
		src += rpcrdma_segment_maxsz;
		len += ret;
	}

	return len;
}

/**
 * svc_rdma_encode_write_list - Encode RPC Reply's Write chunk list
 * @rctxt: Reply context with information about the RPC Call
 * @sctxt: Send context for the RPC Reply
 * @length: size in bytes of the payload in the first Write chunk
 *
 * The client provides a Write chunk list in the Call message. Fill
 * in the segments in the first Write chunk in the Reply's transport
 * header with the number of bytes consumed in each segment.
 * Remaining chunks are returned unused.
 *
 * Assumptions:
 *  - Client has provided only one Write chunk
 *
 * Return values:
 *   On success, returns length in bytes of the Reply XDR buffer
 *   that was consumed by the Reply's Write list
 *   %-EMSGSIZE on XDR buffer overflow
 */
static ssize_t
svc_rdma_encode_write_list(const struct svc_rdma_recv_ctxt *rctxt,
			   struct svc_rdma_send_ctxt *sctxt,
			   unsigned int length)
{
	ssize_t len, ret;

	ret = svc_rdma_encode_write_chunk(rctxt->rc_write_list, sctxt, length);
	if (ret < 0)
		return ret;
	len = ret;

	/* Terminate the Write list */
	ret = xdr_stream_encode_item_absent(&sctxt->sc_stream);
	if (ret < 0)
		return ret;

	return len + ret;
}

/**
 * svc_rdma_encode_reply_chunk - Encode RPC Reply's Reply chunk
 * @rctxt: Reply context with information about the RPC Call
 * @sctxt: Send context for the RPC Reply
 * @length: size in bytes of the payload in the Reply chunk
 *
 * Assumptions:
 * - Reply can always fit in the client-provided Reply chunk
 *
 * Return values:
 *   On success, returns length in bytes of the Reply XDR buffer
 *   that was consumed by the Reply's Reply chunk
 *   %-EMSGSIZE on XDR buffer overflow
 */
static ssize_t
svc_rdma_encode_reply_chunk(const struct svc_rdma_recv_ctxt *rctxt,
			    struct svc_rdma_send_ctxt *sctxt,
			    unsigned int length)
{
	return svc_rdma_encode_write_chunk(rctxt->rc_reply_chunk, sctxt,
					   length);
}

static int svc_rdma_dma_map_page(struct svcxprt_rdma *rdma,
				 struct svc_rdma_send_ctxt *ctxt,
				 struct page *page,
				 unsigned long offset,
				 unsigned int len)
{
	struct ib_device *dev = rdma->sc_cm_id->device;
	dma_addr_t dma_addr;

	dma_addr = ib_dma_map_page(dev, page, offset, len, DMA_TO_DEVICE);
	trace_svcrdma_dma_map_page(rdma, dma_addr, len);
	if (ib_dma_mapping_error(dev, dma_addr))
		goto out_maperr;

	ctxt->sc_sges[ctxt->sc_cur_sge_no].addr = dma_addr;
	ctxt->sc_sges[ctxt->sc_cur_sge_no].length = len;
	ctxt->sc_send_wr.num_sge++;
	return 0;

out_maperr:
	return -EIO;
}

/* ib_dma_map_page() is used here because svc_rdma_dma_unmap()
 * handles DMA-unmap and it uses ib_dma_unmap_page() exclusively.
 */
static int svc_rdma_dma_map_buf(struct svcxprt_rdma *rdma,
				struct svc_rdma_send_ctxt *ctxt,
				unsigned char *base,
				unsigned int len)
{
	return svc_rdma_dma_map_page(rdma, ctxt, virt_to_page(base),
				     offset_in_page(base), len);
}

/**
 * svc_rdma_pull_up_needed - Determine whether to use pull-up
 * @rdma: controlling transport
 * @sctxt: send_ctxt for the Send WR
 * @rctxt: Write and Reply chunks provided by client
 * @xdr: xdr_buf containing RPC message to transmit
 *
 * Returns:
 *	%true if pull-up must be used
 *	%false otherwise
 */
static bool svc_rdma_pull_up_needed(struct svcxprt_rdma *rdma,
				    struct svc_rdma_send_ctxt *sctxt,
				    const struct svc_rdma_recv_ctxt *rctxt,
				    struct xdr_buf *xdr)
{
	int elements;

	/* For small messages, copying bytes is cheaper than DMA mapping.
	 */
	if (sctxt->sc_hdrbuf.len + xdr->len < RPCRDMA_PULLUP_THRESH)
		return true;

	/* Check whether the xdr_buf has more elements than can
	 * fit in a single RDMA Send.
	 */
	/* xdr->head */
	elements = 1;

	/* xdr->pages */
	if (!rctxt || !rctxt->rc_write_list) {
		unsigned int remaining;
		unsigned long pageoff;

		pageoff = xdr->page_base & ~PAGE_MASK;
		remaining = xdr->page_len;
		while (remaining) {
			++elements;
			remaining -= min_t(u32, PAGE_SIZE - pageoff,
					   remaining);
			pageoff = 0;
		}
	}

	/* xdr->tail */
	if (xdr->tail[0].iov_len)
		++elements;

	/* assume 1 SGE is needed for the transport header */
	return elements >= rdma->sc_max_send_sges;
}

/**
 * svc_rdma_pull_up_reply_msg - Copy Reply into a single buffer
 * @rdma: controlling transport
 * @sctxt: send_ctxt for the Send WR; xprt hdr is already prepared
 * @rctxt: Write and Reply chunks provided by client
 * @xdr: prepared xdr_buf containing RPC message
 *
 * The device is not capable of sending the reply directly.
 * Assemble the elements of @xdr into the transport header buffer.
 *
 * Returns zero on success, or a negative errno on failure.
 */
static int svc_rdma_pull_up_reply_msg(struct svcxprt_rdma *rdma,
				      struct svc_rdma_send_ctxt *sctxt,
				      const struct svc_rdma_recv_ctxt *rctxt,
				      const struct xdr_buf *xdr)
{
	unsigned char *dst, *tailbase;
	unsigned int taillen;

	dst = sctxt->sc_xprt_buf + sctxt->sc_hdrbuf.len;
	memcpy(dst, xdr->head[0].iov_base, xdr->head[0].iov_len);
	dst += xdr->head[0].iov_len;

	tailbase = xdr->tail[0].iov_base;
	taillen = xdr->tail[0].iov_len;
	if (rctxt && rctxt->rc_write_list) {
		u32 xdrpad;

		xdrpad = xdr_pad_size(xdr->page_len);
		if (taillen && xdrpad) {
			tailbase += xdrpad;
			taillen -= xdrpad;
		}
	} else {
		unsigned int len, remaining;
		unsigned long pageoff;
		struct page **ppages;

		ppages = xdr->pages + (xdr->page_base >> PAGE_SHIFT);
		pageoff = xdr->page_base & ~PAGE_MASK;
		remaining = xdr->page_len;
		while (remaining) {
			len = min_t(u32, PAGE_SIZE - pageoff, remaining);

			memcpy(dst, page_address(*ppages), len);
			remaining -= len;
			dst += len;
			pageoff = 0;
		}
	}

	if (taillen)
		memcpy(dst, tailbase, taillen);

	sctxt->sc_sges[0].length += xdr->len;
	trace_svcrdma_send_pullup(sctxt->sc_sges[0].length);
	return 0;
}

/* svc_rdma_map_reply_msg - DMA map the buffer holding RPC message
 * @rdma: controlling transport
 * @sctxt: send_ctxt for the Send WR
 * @rctxt: Write and Reply chunks provided by client
 * @xdr: prepared xdr_buf containing RPC message
 *
 * Load the xdr_buf into the ctxt's sge array, and DMA map each
 * element as it is added. The Send WR's num_sge field is set.
 *
 * Returns zero on success, or a negative errno on failure.
 */
int svc_rdma_map_reply_msg(struct svcxprt_rdma *rdma,
			   struct svc_rdma_send_ctxt *sctxt,
			   const struct svc_rdma_recv_ctxt *rctxt,
			   struct xdr_buf *xdr)
{
	unsigned int len, remaining;
	unsigned long page_off;
	struct page **ppages;
	unsigned char *base;
	u32 xdr_pad;
	int ret;

	/* Set up the (persistently-mapped) transport header SGE. */
	sctxt->sc_send_wr.num_sge = 1;
	sctxt->sc_sges[0].length = sctxt->sc_hdrbuf.len;

	/* If there is a Reply chunk, nothing follows the transport
	 * header, and we're done here.
	 */
	if (rctxt && rctxt->rc_reply_chunk)
		return 0;

	/* For pull-up, svc_rdma_send() will sync the transport header.
	 * No additional DMA mapping is necessary.
	 */
	if (svc_rdma_pull_up_needed(rdma, sctxt, rctxt, xdr))
		return svc_rdma_pull_up_reply_msg(rdma, sctxt, rctxt, xdr);

	++sctxt->sc_cur_sge_no;
	ret = svc_rdma_dma_map_buf(rdma, sctxt,
				   xdr->head[0].iov_base,
				   xdr->head[0].iov_len);
	if (ret < 0)
		return ret;

	/* If a Write chunk is present, the xdr_buf's page list
	 * is not included inline. However the Upper Layer may
	 * have added XDR padding in the tail buffer, and that
	 * should not be included inline.
	 */
	if (rctxt && rctxt->rc_write_list) {
		base = xdr->tail[0].iov_base;
		len = xdr->tail[0].iov_len;
		xdr_pad = xdr_pad_size(xdr->page_len);

		if (len && xdr_pad) {
			base += xdr_pad;
			len -= xdr_pad;
		}

		goto tail;
	}

	ppages = xdr->pages + (xdr->page_base >> PAGE_SHIFT);
	page_off = xdr->page_base & ~PAGE_MASK;
	remaining = xdr->page_len;
	while (remaining) {
		len = min_t(u32, PAGE_SIZE - page_off, remaining);

		++sctxt->sc_cur_sge_no;
		ret = svc_rdma_dma_map_page(rdma, sctxt, *ppages++,
					    page_off, len);
		if (ret < 0)
			return ret;

		remaining -= len;
		page_off = 0;
	}

	base = xdr->tail[0].iov_base;
	len = xdr->tail[0].iov_len;
tail:
	if (len) {
		++sctxt->sc_cur_sge_no;
		ret = svc_rdma_dma_map_buf(rdma, sctxt, base, len);
		if (ret < 0)
			return ret;
	}

	return 0;
}

/* The svc_rqst and all resources it owns are released as soon as
 * svc_rdma_sendto returns. Transfer pages under I/O to the ctxt
 * so they are released by the Send completion handler.
 */
static void svc_rdma_save_io_pages(struct svc_rqst *rqstp,
				   struct svc_rdma_send_ctxt *ctxt)
{
	int i, pages = rqstp->rq_next_page - rqstp->rq_respages;

	ctxt->sc_page_count += pages;
	for (i = 0; i < pages; i++) {
		ctxt->sc_pages[i] = rqstp->rq_respages[i];
		rqstp->rq_respages[i] = NULL;
	}

	/* Prevent svc_xprt_release from releasing pages in rq_pages */
	rqstp->rq_next_page = rqstp->rq_respages;
}

/* Prepare the portion of the RPC Reply that will be transmitted
 * via RDMA Send. The RPC-over-RDMA transport header is prepared
 * in sc_sges[0], and the RPC xdr_buf is prepared in following sges.
 *
 * Depending on whether a Write list or Reply chunk is present,
 * the server may send all, a portion of, or none of the xdr_buf.
 * In the latter case, only the transport header (sc_sges[0]) is
 * transmitted.
 *
 * RDMA Send is the last step of transmitting an RPC reply. Pages
 * involved in the earlier RDMA Writes are here transferred out
 * of the rqstp and into the sctxt's page array. These pages are
 * DMA unmapped by each Write completion, but the subsequent Send
 * completion finally releases these pages.
 *
 * Assumptions:
 * - The Reply's transport header will never be larger than a page.
 */
static int svc_rdma_send_reply_msg(struct svcxprt_rdma *rdma,
				   struct svc_rdma_send_ctxt *sctxt,
				   const struct svc_rdma_recv_ctxt *rctxt,
				   struct svc_rqst *rqstp)
{
	int ret;

	ret = svc_rdma_map_reply_msg(rdma, sctxt, rctxt, &rqstp->rq_res);
	if (ret < 0)
		return ret;

	svc_rdma_save_io_pages(rqstp, sctxt);

	if (rctxt->rc_inv_rkey) {
		sctxt->sc_send_wr.opcode = IB_WR_SEND_WITH_INV;
		sctxt->sc_send_wr.ex.invalidate_rkey = rctxt->rc_inv_rkey;
	} else {
		sctxt->sc_send_wr.opcode = IB_WR_SEND;
	}
	return svc_rdma_send(rdma, &sctxt->sc_send_wr);
}

/* Given the client-provided Write and Reply chunks, the server was not
 * able to form a complete reply. Return an RDMA_ERROR message so the
 * client can retire this RPC transaction. As above, the Send completion
 * routine releases payload pages that were part of a previous RDMA Write.
 *
 * Remote Invalidation is skipped for simplicity.
 */
static int svc_rdma_send_error_msg(struct svcxprt_rdma *rdma,
				   struct svc_rdma_send_ctxt *ctxt,
				   struct svc_rqst *rqstp)
{
	struct svc_rdma_recv_ctxt *rctxt = rqstp->rq_xprt_ctxt;
	__be32 *rdma_argp = rctxt->rc_recv_buf;
	__be32 *p;

	rpcrdma_set_xdrlen(&ctxt->sc_hdrbuf, 0);
	xdr_init_encode(&ctxt->sc_stream, &ctxt->sc_hdrbuf, ctxt->sc_xprt_buf,
			NULL);

	p = xdr_reserve_space(&ctxt->sc_stream, RPCRDMA_HDRLEN_ERR);
	if (!p)
		return -ENOMSG;

	*p++ = *rdma_argp;
	*p++ = *(rdma_argp + 1);
	*p++ = rdma->sc_fc_credits;
	*p++ = rdma_error;
	*p   = err_chunk;
	trace_svcrdma_err_chunk(*rdma_argp);

	svc_rdma_save_io_pages(rqstp, ctxt);

	ctxt->sc_send_wr.num_sge = 1;
	ctxt->sc_send_wr.opcode = IB_WR_SEND;
	ctxt->sc_sges[0].length = ctxt->sc_hdrbuf.len;
	return svc_rdma_send(rdma, &ctxt->sc_send_wr);
}

/**
 * svc_rdma_sendto - Transmit an RPC reply
 * @rqstp: processed RPC request, reply XDR already in ::rq_res
 *
 * Any resources still associated with @rqstp are released upon return.
 * If no reply message was possible, the connection is closed.
 *
 * Returns:
 *	%0 if an RPC reply has been successfully posted,
 *	%-ENOMEM if a resource shortage occurred (connection is lost),
 *	%-ENOTCONN if posting failed (connection is lost).
 */
int svc_rdma_sendto(struct svc_rqst *rqstp)
{
	struct svc_xprt *xprt = rqstp->rq_xprt;
	struct svcxprt_rdma *rdma =
		container_of(xprt, struct svcxprt_rdma, sc_xprt);
	struct svc_rdma_recv_ctxt *rctxt = rqstp->rq_xprt_ctxt;
	__be32 *rdma_argp = rctxt->rc_recv_buf;
	__be32 *wr_lst = rctxt->rc_write_list;
	__be32 *rp_ch = rctxt->rc_reply_chunk;
	struct xdr_buf *xdr = &rqstp->rq_res;
	struct svc_rdma_send_ctxt *sctxt;
	__be32 *p;
	int ret;

	/* Create the RDMA response header. xprt->xpt_mutex,
	 * acquired in svc_send(), serializes RPC replies. The
	 * code path below that inserts the credit grant value
	 * into each transport header runs only inside this
	 * critical section.
	 */
	ret = -ENOMEM;
	sctxt = svc_rdma_send_ctxt_get(rdma);
	if (!sctxt)
		goto err0;

	p = xdr_reserve_space(&sctxt->sc_stream,
			      rpcrdma_fixed_maxsz * sizeof(*p));
	if (!p)
		goto err0;
	*p++ = *rdma_argp;
	*p++ = *(rdma_argp + 1);
	*p++ = rdma->sc_fc_credits;
	*p   = rp_ch ? rdma_nomsg : rdma_msg;

	if (svc_rdma_encode_read_list(sctxt) < 0)
		goto err0;
	if (wr_lst) {
		/* XXX: Presume the client sent only one Write chunk */
		unsigned long offset;
		unsigned int length;

		if (rctxt->rc_read_payload_length) {
			offset = rctxt->rc_read_payload_offset;
			length = rctxt->rc_read_payload_length;
		} else {
			offset = xdr->head[0].iov_len;
			length = xdr->page_len;
		}
		ret = svc_rdma_send_write_chunk(rdma, wr_lst, xdr, offset,
						length);
		if (ret < 0)
			goto err2;
		if (svc_rdma_encode_write_list(rctxt, sctxt, length) < 0)
			goto err0;
	} else {
		if (xdr_stream_encode_item_absent(&sctxt->sc_stream) < 0)
			goto err0;
	}
	if (rp_ch) {
		ret = svc_rdma_send_reply_chunk(rdma, rctxt, &rqstp->rq_res);
		if (ret < 0)
			goto err2;
		if (svc_rdma_encode_reply_chunk(rctxt, sctxt, ret) < 0)
			goto err0;
	} else {
		if (xdr_stream_encode_item_absent(&sctxt->sc_stream) < 0)
			goto err0;
	}

	ret = svc_rdma_send_reply_msg(rdma, sctxt, rctxt, rqstp);
	if (ret < 0)
		goto err1;
	return 0;

 err2:
	if (ret != -E2BIG && ret != -EINVAL)
		goto err1;

	ret = svc_rdma_send_error_msg(rdma, sctxt, rqstp);
	if (ret < 0)
		goto err1;
	return 0;

 err1:
	svc_rdma_send_ctxt_put(rdma, sctxt);
 err0:
	trace_svcrdma_send_failed(rqstp, ret);
	set_bit(XPT_CLOSE, &xprt->xpt_flags);
	return -ENOTCONN;
<<<<<<< HEAD
=======
}

/**
 * svc_rdma_read_payload - special processing for a READ payload
 * @rqstp: svc_rqst to operate on
 * @offset: payload's byte offset in @xdr
 * @length: size of payload, in bytes
 *
 * Returns zero on success.
 *
 * For the moment, just record the xdr_buf location of the READ
 * payload. svc_rdma_sendto will use that location later when
 * we actually send the payload.
 */
int svc_rdma_read_payload(struct svc_rqst *rqstp, unsigned int offset,
			  unsigned int length)
{
	struct svc_rdma_recv_ctxt *rctxt = rqstp->rq_xprt_ctxt;

	/* XXX: Just one READ payload slot for now, since our
	 * transport implementation currently supports only one
	 * Write chunk.
	 */
	rctxt->rc_read_payload_offset = offset;
	rctxt->rc_read_payload_length = length;

	return 0;
>>>>>>> 675a03b4
}<|MERGE_RESOLUTION|>--- conflicted
+++ resolved
@@ -943,8 +943,6 @@
 	trace_svcrdma_send_failed(rqstp, ret);
 	set_bit(XPT_CLOSE, &xprt->xpt_flags);
 	return -ENOTCONN;
-<<<<<<< HEAD
-=======
 }
 
 /**
@@ -972,5 +970,4 @@
 	rctxt->rc_read_payload_length = length;
 
 	return 0;
->>>>>>> 675a03b4
 }