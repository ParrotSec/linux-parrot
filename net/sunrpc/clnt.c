// SPDX-License-Identifier: GPL-2.0-only
/*
 *  linux/net/sunrpc/clnt.c
 *
 *  This file contains the high-level RPC interface.
 *  It is modeled as a finite state machine to support both synchronous
 *  and asynchronous requests.
 *
 *  -	RPC header generation and argument serialization.
 *  -	Credential refresh.
 *  -	TCP connect handling.
 *  -	Retry of operation when it is suspected the operation failed because
 *	of uid squashing on the server, or when the credentials were stale
 *	and need to be refreshed, or when a packet was damaged in transit.
 *	This may be have to be moved to the VFS layer.
 *
 *  Copyright (C) 1992,1993 Rick Sladkey <jrs@world.std.com>
 *  Copyright (C) 1995,1996 Olaf Kirch <okir@monad.swb.de>
 */


#include <linux/module.h>
#include <linux/types.h>
#include <linux/kallsyms.h>
#include <linux/mm.h>
#include <linux/namei.h>
#include <linux/mount.h>
#include <linux/slab.h>
#include <linux/rcupdate.h>
#include <linux/utsname.h>
#include <linux/workqueue.h>
#include <linux/in.h>
#include <linux/in6.h>
#include <linux/un.h>

#include <linux/sunrpc/clnt.h>
#include <linux/sunrpc/addr.h>
#include <linux/sunrpc/rpc_pipe_fs.h>
#include <linux/sunrpc/metrics.h>
#include <linux/sunrpc/bc_xprt.h>
#include <trace/events/sunrpc.h>

#include "sunrpc.h"
#include "netns.h"

#if IS_ENABLED(CONFIG_SUNRPC_DEBUG)
# define RPCDBG_FACILITY	RPCDBG_CALL
#endif

#define dprint_status(t)					\
	dprintk("RPC: %5u %s (status %d)\n", t->tk_pid,		\
			__func__, t->tk_status)

/*
 * All RPC clients are linked into this list
 */

static DECLARE_WAIT_QUEUE_HEAD(destroy_wait);


static void	call_start(struct rpc_task *task);
static void	call_reserve(struct rpc_task *task);
static void	call_reserveresult(struct rpc_task *task);
static void	call_allocate(struct rpc_task *task);
static void	call_decode(struct rpc_task *task);
static void	call_bind(struct rpc_task *task);
static void	call_bind_status(struct rpc_task *task);
static void	call_transmit(struct rpc_task *task);
#if defined(CONFIG_SUNRPC_BACKCHANNEL)
static void	call_bc_transmit(struct rpc_task *task);
#endif /* CONFIG_SUNRPC_BACKCHANNEL */
static void	call_status(struct rpc_task *task);
static void	call_transmit_status(struct rpc_task *task);
static void	call_refresh(struct rpc_task *task);
static void	call_refreshresult(struct rpc_task *task);
static void	call_timeout(struct rpc_task *task);
static void	call_connect(struct rpc_task *task);
static void	call_connect_status(struct rpc_task *task);

static __be32	*rpc_encode_header(struct rpc_task *task);
static __be32	*rpc_verify_header(struct rpc_task *task);
static int	rpc_ping(struct rpc_clnt *clnt);

static void rpc_register_client(struct rpc_clnt *clnt)
{
	struct net *net = rpc_net_ns(clnt);
	struct sunrpc_net *sn = net_generic(net, sunrpc_net_id);

	spin_lock(&sn->rpc_client_lock);
	list_add(&clnt->cl_clients, &sn->all_clients);
	spin_unlock(&sn->rpc_client_lock);
}

static void rpc_unregister_client(struct rpc_clnt *clnt)
{
	struct net *net = rpc_net_ns(clnt);
	struct sunrpc_net *sn = net_generic(net, sunrpc_net_id);

	spin_lock(&sn->rpc_client_lock);
	list_del(&clnt->cl_clients);
	spin_unlock(&sn->rpc_client_lock);
}

static void __rpc_clnt_remove_pipedir(struct rpc_clnt *clnt)
{
	rpc_remove_client_dir(clnt);
}

static void rpc_clnt_remove_pipedir(struct rpc_clnt *clnt)
{
	struct net *net = rpc_net_ns(clnt);
	struct super_block *pipefs_sb;

	pipefs_sb = rpc_get_sb_net(net);
	if (pipefs_sb) {
		__rpc_clnt_remove_pipedir(clnt);
		rpc_put_sb_net(net);
	}
}

static struct dentry *rpc_setup_pipedir_sb(struct super_block *sb,
				    struct rpc_clnt *clnt)
{
	static uint32_t clntid;
	const char *dir_name = clnt->cl_program->pipe_dir_name;
	char name[15];
	struct dentry *dir, *dentry;

	dir = rpc_d_lookup_sb(sb, dir_name);
	if (dir == NULL) {
		pr_info("RPC: pipefs directory doesn't exist: %s\n", dir_name);
		return dir;
	}
	for (;;) {
		snprintf(name, sizeof(name), "clnt%x", (unsigned int)clntid++);
		name[sizeof(name) - 1] = '\0';
		dentry = rpc_create_client_dir(dir, name, clnt);
		if (!IS_ERR(dentry))
			break;
		if (dentry == ERR_PTR(-EEXIST))
			continue;
		printk(KERN_INFO "RPC: Couldn't create pipefs entry"
				" %s/%s, error %ld\n",
				dir_name, name, PTR_ERR(dentry));
		break;
	}
	dput(dir);
	return dentry;
}

static int
rpc_setup_pipedir(struct super_block *pipefs_sb, struct rpc_clnt *clnt)
{
	struct dentry *dentry;

	if (clnt->cl_program->pipe_dir_name != NULL) {
		dentry = rpc_setup_pipedir_sb(pipefs_sb, clnt);
		if (IS_ERR(dentry))
			return PTR_ERR(dentry);
	}
	return 0;
}

static int rpc_clnt_skip_event(struct rpc_clnt *clnt, unsigned long event)
{
	if (clnt->cl_program->pipe_dir_name == NULL)
		return 1;

	switch (event) {
	case RPC_PIPEFS_MOUNT:
		if (clnt->cl_pipedir_objects.pdh_dentry != NULL)
			return 1;
		if (atomic_read(&clnt->cl_count) == 0)
			return 1;
		break;
	case RPC_PIPEFS_UMOUNT:
		if (clnt->cl_pipedir_objects.pdh_dentry == NULL)
			return 1;
		break;
	}
	return 0;
}

static int __rpc_clnt_handle_event(struct rpc_clnt *clnt, unsigned long event,
				   struct super_block *sb)
{
	struct dentry *dentry;

	switch (event) {
	case RPC_PIPEFS_MOUNT:
		dentry = rpc_setup_pipedir_sb(sb, clnt);
		if (!dentry)
			return -ENOENT;
		if (IS_ERR(dentry))
			return PTR_ERR(dentry);
		break;
	case RPC_PIPEFS_UMOUNT:
		__rpc_clnt_remove_pipedir(clnt);
		break;
	default:
		printk(KERN_ERR "%s: unknown event: %ld\n", __func__, event);
		return -ENOTSUPP;
	}
	return 0;
}

static int __rpc_pipefs_event(struct rpc_clnt *clnt, unsigned long event,
				struct super_block *sb)
{
	int error = 0;

	for (;; clnt = clnt->cl_parent) {
		if (!rpc_clnt_skip_event(clnt, event))
			error = __rpc_clnt_handle_event(clnt, event, sb);
		if (error || clnt == clnt->cl_parent)
			break;
	}
	return error;
}

static struct rpc_clnt *rpc_get_client_for_event(struct net *net, int event)
{
	struct sunrpc_net *sn = net_generic(net, sunrpc_net_id);
	struct rpc_clnt *clnt;

	spin_lock(&sn->rpc_client_lock);
	list_for_each_entry(clnt, &sn->all_clients, cl_clients) {
		if (rpc_clnt_skip_event(clnt, event))
			continue;
		spin_unlock(&sn->rpc_client_lock);
		return clnt;
	}
	spin_unlock(&sn->rpc_client_lock);
	return NULL;
}

static int rpc_pipefs_event(struct notifier_block *nb, unsigned long event,
			    void *ptr)
{
	struct super_block *sb = ptr;
	struct rpc_clnt *clnt;
	int error = 0;

	while ((clnt = rpc_get_client_for_event(sb->s_fs_info, event))) {
		error = __rpc_pipefs_event(clnt, event, sb);
		if (error)
			break;
	}
	return error;
}

static struct notifier_block rpc_clients_block = {
	.notifier_call	= rpc_pipefs_event,
	.priority	= SUNRPC_PIPEFS_RPC_PRIO,
};

int rpc_clients_notifier_register(void)
{
	return rpc_pipefs_notifier_register(&rpc_clients_block);
}

void rpc_clients_notifier_unregister(void)
{
	return rpc_pipefs_notifier_unregister(&rpc_clients_block);
}

static struct rpc_xprt *rpc_clnt_set_transport(struct rpc_clnt *clnt,
		struct rpc_xprt *xprt,
		const struct rpc_timeout *timeout)
{
	struct rpc_xprt *old;

	spin_lock(&clnt->cl_lock);
	old = rcu_dereference_protected(clnt->cl_xprt,
			lockdep_is_held(&clnt->cl_lock));

	if (!xprt_bound(xprt))
		clnt->cl_autobind = 1;

	clnt->cl_timeout = timeout;
	rcu_assign_pointer(clnt->cl_xprt, xprt);
	spin_unlock(&clnt->cl_lock);

	return old;
}

static void rpc_clnt_set_nodename(struct rpc_clnt *clnt, const char *nodename)
{
	clnt->cl_nodelen = strlcpy(clnt->cl_nodename,
			nodename, sizeof(clnt->cl_nodename));
}

static int rpc_client_register(struct rpc_clnt *clnt,
			       rpc_authflavor_t pseudoflavor,
			       const char *client_name)
{
	struct rpc_auth_create_args auth_args = {
		.pseudoflavor = pseudoflavor,
		.target_name = client_name,
	};
	struct rpc_auth *auth;
	struct net *net = rpc_net_ns(clnt);
	struct super_block *pipefs_sb;
	int err;

	rpc_clnt_debugfs_register(clnt);

	pipefs_sb = rpc_get_sb_net(net);
	if (pipefs_sb) {
		err = rpc_setup_pipedir(pipefs_sb, clnt);
		if (err)
			goto out;
	}

	rpc_register_client(clnt);
	if (pipefs_sb)
		rpc_put_sb_net(net);

	auth = rpcauth_create(&auth_args, clnt);
	if (IS_ERR(auth)) {
		dprintk("RPC:       Couldn't create auth handle (flavor %u)\n",
				pseudoflavor);
		err = PTR_ERR(auth);
		goto err_auth;
	}
	return 0;
err_auth:
	pipefs_sb = rpc_get_sb_net(net);
	rpc_unregister_client(clnt);
	__rpc_clnt_remove_pipedir(clnt);
out:
	if (pipefs_sb)
		rpc_put_sb_net(net);
	rpc_clnt_debugfs_unregister(clnt);
	return err;
}

static DEFINE_IDA(rpc_clids);

void rpc_cleanup_clids(void)
{
	ida_destroy(&rpc_clids);
}

static int rpc_alloc_clid(struct rpc_clnt *clnt)
{
	int clid;

	clid = ida_simple_get(&rpc_clids, 0, 0, GFP_KERNEL);
	if (clid < 0)
		return clid;
	clnt->cl_clid = clid;
	return 0;
}

static void rpc_free_clid(struct rpc_clnt *clnt)
{
	ida_simple_remove(&rpc_clids, clnt->cl_clid);
}

static struct rpc_clnt * rpc_new_client(const struct rpc_create_args *args,
		struct rpc_xprt_switch *xps,
		struct rpc_xprt *xprt,
		struct rpc_clnt *parent)
{
	const struct rpc_program *program = args->program;
	const struct rpc_version *version;
	struct rpc_clnt *clnt = NULL;
	const struct rpc_timeout *timeout;
	const char *nodename = args->nodename;
	int err;

	/* sanity check the name before trying to print it */
	dprintk("RPC:       creating %s client for %s (xprt %p)\n",
			program->name, args->servername, xprt);

	err = rpciod_up();
	if (err)
		goto out_no_rpciod;

	err = -EINVAL;
	if (args->version >= program->nrvers)
		goto out_err;
	version = program->version[args->version];
	if (version == NULL)
		goto out_err;

	err = -ENOMEM;
	clnt = kzalloc(sizeof(*clnt), GFP_KERNEL);
	if (!clnt)
		goto out_err;
	clnt->cl_parent = parent ? : clnt;

	err = rpc_alloc_clid(clnt);
	if (err)
		goto out_no_clid;

	clnt->cl_cred	  = get_cred(args->cred);
	clnt->cl_procinfo = version->procs;
	clnt->cl_maxproc  = version->nrprocs;
	clnt->cl_prog     = args->prognumber ? : program->number;
	clnt->cl_vers     = version->number;
	clnt->cl_stats    = program->stats;
	clnt->cl_metrics  = rpc_alloc_iostats(clnt);
	rpc_init_pipe_dir_head(&clnt->cl_pipedir_objects);
	err = -ENOMEM;
	if (clnt->cl_metrics == NULL)
		goto out_no_stats;
	clnt->cl_program  = program;
	INIT_LIST_HEAD(&clnt->cl_tasks);
	spin_lock_init(&clnt->cl_lock);

	timeout = xprt->timeout;
	if (args->timeout != NULL) {
		memcpy(&clnt->cl_timeout_default, args->timeout,
				sizeof(clnt->cl_timeout_default));
		timeout = &clnt->cl_timeout_default;
	}

	rpc_clnt_set_transport(clnt, xprt, timeout);
	xprt_iter_init(&clnt->cl_xpi, xps);
	xprt_switch_put(xps);

	clnt->cl_rtt = &clnt->cl_rtt_default;
	rpc_init_rtt(&clnt->cl_rtt_default, clnt->cl_timeout->to_initval);

	atomic_set(&clnt->cl_count, 1);

	if (nodename == NULL)
		nodename = utsname()->nodename;
	/* save the nodename */
	rpc_clnt_set_nodename(clnt, nodename);

	err = rpc_client_register(clnt, args->authflavor, args->client_name);
	if (err)
		goto out_no_path;
	if (parent)
		atomic_inc(&parent->cl_count);
	return clnt;

out_no_path:
	rpc_free_iostats(clnt->cl_metrics);
out_no_stats:
	put_cred(clnt->cl_cred);
	rpc_free_clid(clnt);
out_no_clid:
	kfree(clnt);
out_err:
	rpciod_down();
out_no_rpciod:
	xprt_switch_put(xps);
	xprt_put(xprt);
	return ERR_PTR(err);
}

static struct rpc_clnt *rpc_create_xprt(struct rpc_create_args *args,
					struct rpc_xprt *xprt)
{
	struct rpc_clnt *clnt = NULL;
	struct rpc_xprt_switch *xps;

	if (args->bc_xprt && args->bc_xprt->xpt_bc_xps) {
		WARN_ON_ONCE(!(args->protocol & XPRT_TRANSPORT_BC));
		xps = args->bc_xprt->xpt_bc_xps;
		xprt_switch_get(xps);
	} else {
		xps = xprt_switch_alloc(xprt, GFP_KERNEL);
		if (xps == NULL) {
			xprt_put(xprt);
			return ERR_PTR(-ENOMEM);
		}
		if (xprt->bc_xprt) {
			xprt_switch_get(xps);
			xprt->bc_xprt->xpt_bc_xps = xps;
		}
	}
	clnt = rpc_new_client(args, xps, xprt, NULL);
	if (IS_ERR(clnt))
		return clnt;

	if (!(args->flags & RPC_CLNT_CREATE_NOPING)) {
		int err = rpc_ping(clnt);
		if (err != 0) {
			rpc_shutdown_client(clnt);
			return ERR_PTR(err);
		}
	}

	clnt->cl_softrtry = 1;
	if (args->flags & (RPC_CLNT_CREATE_HARDRTRY|RPC_CLNT_CREATE_SOFTERR)) {
		clnt->cl_softrtry = 0;
		if (args->flags & RPC_CLNT_CREATE_SOFTERR)
			clnt->cl_softerr = 1;
	}

	if (args->flags & RPC_CLNT_CREATE_AUTOBIND)
		clnt->cl_autobind = 1;
	if (args->flags & RPC_CLNT_CREATE_NO_RETRANS_TIMEOUT)
		clnt->cl_noretranstimeo = 1;
	if (args->flags & RPC_CLNT_CREATE_DISCRTRY)
		clnt->cl_discrtry = 1;
	if (!(args->flags & RPC_CLNT_CREATE_QUIET))
		clnt->cl_chatty = 1;

	return clnt;
}

/**
 * rpc_create - create an RPC client and transport with one call
 * @args: rpc_clnt create argument structure
 *
 * Creates and initializes an RPC transport and an RPC client.
 *
 * It can ping the server in order to determine if it is up, and to see if
 * it supports this program and version.  RPC_CLNT_CREATE_NOPING disables
 * this behavior so asynchronous tasks can also use rpc_create.
 */
struct rpc_clnt *rpc_create(struct rpc_create_args *args)
{
	struct rpc_xprt *xprt;
	struct xprt_create xprtargs = {
		.net = args->net,
		.ident = args->protocol,
		.srcaddr = args->saddress,
		.dstaddr = args->address,
		.addrlen = args->addrsize,
		.servername = args->servername,
		.bc_xprt = args->bc_xprt,
	};
	char servername[48];

	if (args->bc_xprt) {
		WARN_ON_ONCE(!(args->protocol & XPRT_TRANSPORT_BC));
		xprt = args->bc_xprt->xpt_bc_xprt;
		if (xprt) {
			xprt_get(xprt);
			return rpc_create_xprt(args, xprt);
		}
	}

	if (args->flags & RPC_CLNT_CREATE_INFINITE_SLOTS)
		xprtargs.flags |= XPRT_CREATE_INFINITE_SLOTS;
	if (args->flags & RPC_CLNT_CREATE_NO_IDLE_TIMEOUT)
		xprtargs.flags |= XPRT_CREATE_NO_IDLE_TIMEOUT;
	/*
	 * If the caller chooses not to specify a hostname, whip
	 * up a string representation of the passed-in address.
	 */
	if (xprtargs.servername == NULL) {
		struct sockaddr_un *sun =
				(struct sockaddr_un *)args->address;
		struct sockaddr_in *sin =
				(struct sockaddr_in *)args->address;
		struct sockaddr_in6 *sin6 =
				(struct sockaddr_in6 *)args->address;

		servername[0] = '\0';
		switch (args->address->sa_family) {
		case AF_LOCAL:
			snprintf(servername, sizeof(servername), "%s",
				 sun->sun_path);
			break;
		case AF_INET:
			snprintf(servername, sizeof(servername), "%pI4",
				 &sin->sin_addr.s_addr);
			break;
		case AF_INET6:
			snprintf(servername, sizeof(servername), "%pI6",
				 &sin6->sin6_addr);
			break;
		default:
			/* caller wants default server name, but
			 * address family isn't recognized. */
			return ERR_PTR(-EINVAL);
		}
		xprtargs.servername = servername;
	}

	xprt = xprt_create_transport(&xprtargs);
	if (IS_ERR(xprt))
		return (struct rpc_clnt *)xprt;

	/*
	 * By default, kernel RPC client connects from a reserved port.
	 * CAP_NET_BIND_SERVICE will not be set for unprivileged requesters,
	 * but it is always enabled for rpciod, which handles the connect
	 * operation.
	 */
	xprt->resvport = 1;
	if (args->flags & RPC_CLNT_CREATE_NONPRIVPORT)
		xprt->resvport = 0;

	return rpc_create_xprt(args, xprt);
}
EXPORT_SYMBOL_GPL(rpc_create);

/*
 * This function clones the RPC client structure. It allows us to share the
 * same transport while varying parameters such as the authentication
 * flavour.
 */
static struct rpc_clnt *__rpc_clone_client(struct rpc_create_args *args,
					   struct rpc_clnt *clnt)
{
	struct rpc_xprt_switch *xps;
	struct rpc_xprt *xprt;
	struct rpc_clnt *new;
	int err;

	err = -ENOMEM;
	rcu_read_lock();
	xprt = xprt_get(rcu_dereference(clnt->cl_xprt));
	xps = xprt_switch_get(rcu_dereference(clnt->cl_xpi.xpi_xpswitch));
	rcu_read_unlock();
	if (xprt == NULL || xps == NULL) {
		xprt_put(xprt);
		xprt_switch_put(xps);
		goto out_err;
	}
	args->servername = xprt->servername;
	args->nodename = clnt->cl_nodename;

	new = rpc_new_client(args, xps, xprt, clnt);
	if (IS_ERR(new)) {
		err = PTR_ERR(new);
		goto out_err;
	}

	/* Turn off autobind on clones */
	new->cl_autobind = 0;
	new->cl_softrtry = clnt->cl_softrtry;
	new->cl_softerr = clnt->cl_softerr;
	new->cl_noretranstimeo = clnt->cl_noretranstimeo;
	new->cl_discrtry = clnt->cl_discrtry;
	new->cl_chatty = clnt->cl_chatty;
	return new;

out_err:
	dprintk("RPC:       %s: returned error %d\n", __func__, err);
	return ERR_PTR(err);
}

/**
 * rpc_clone_client - Clone an RPC client structure
 *
 * @clnt: RPC client whose parameters are copied
 *
 * Returns a fresh RPC client or an ERR_PTR.
 */
struct rpc_clnt *rpc_clone_client(struct rpc_clnt *clnt)
{
	struct rpc_create_args args = {
		.program	= clnt->cl_program,
		.prognumber	= clnt->cl_prog,
		.version	= clnt->cl_vers,
		.authflavor	= clnt->cl_auth->au_flavor,
		.cred		= clnt->cl_cred,
	};
	return __rpc_clone_client(&args, clnt);
}
EXPORT_SYMBOL_GPL(rpc_clone_client);

/**
 * rpc_clone_client_set_auth - Clone an RPC client structure and set its auth
 *
 * @clnt: RPC client whose parameters are copied
 * @flavor: security flavor for new client
 *
 * Returns a fresh RPC client or an ERR_PTR.
 */
struct rpc_clnt *
rpc_clone_client_set_auth(struct rpc_clnt *clnt, rpc_authflavor_t flavor)
{
	struct rpc_create_args args = {
		.program	= clnt->cl_program,
		.prognumber	= clnt->cl_prog,
		.version	= clnt->cl_vers,
		.authflavor	= flavor,
		.cred		= clnt->cl_cred,
	};
	return __rpc_clone_client(&args, clnt);
}
EXPORT_SYMBOL_GPL(rpc_clone_client_set_auth);

/**
 * rpc_switch_client_transport: switch the RPC transport on the fly
 * @clnt: pointer to a struct rpc_clnt
 * @args: pointer to the new transport arguments
 * @timeout: pointer to the new timeout parameters
 *
 * This function allows the caller to switch the RPC transport for the
 * rpc_clnt structure 'clnt' to allow it to connect to a mirrored NFS
 * server, for instance.  It assumes that the caller has ensured that
 * there are no active RPC tasks by using some form of locking.
 *
 * Returns zero if "clnt" is now using the new xprt.  Otherwise a
 * negative errno is returned, and "clnt" continues to use the old
 * xprt.
 */
int rpc_switch_client_transport(struct rpc_clnt *clnt,
		struct xprt_create *args,
		const struct rpc_timeout *timeout)
{
	const struct rpc_timeout *old_timeo;
	rpc_authflavor_t pseudoflavor;
	struct rpc_xprt_switch *xps, *oldxps;
	struct rpc_xprt *xprt, *old;
	struct rpc_clnt *parent;
	int err;

	xprt = xprt_create_transport(args);
	if (IS_ERR(xprt)) {
		dprintk("RPC:       failed to create new xprt for clnt %p\n",
			clnt);
		return PTR_ERR(xprt);
	}

	xps = xprt_switch_alloc(xprt, GFP_KERNEL);
	if (xps == NULL) {
		xprt_put(xprt);
		return -ENOMEM;
	}

	pseudoflavor = clnt->cl_auth->au_flavor;

	old_timeo = clnt->cl_timeout;
	old = rpc_clnt_set_transport(clnt, xprt, timeout);
	oldxps = xprt_iter_xchg_switch(&clnt->cl_xpi, xps);

	rpc_unregister_client(clnt);
	__rpc_clnt_remove_pipedir(clnt);
	rpc_clnt_debugfs_unregister(clnt);

	/*
	 * A new transport was created.  "clnt" therefore
	 * becomes the root of a new cl_parent tree.  clnt's
	 * children, if it has any, still point to the old xprt.
	 */
	parent = clnt->cl_parent;
	clnt->cl_parent = clnt;

	/*
	 * The old rpc_auth cache cannot be re-used.  GSS
	 * contexts in particular are between a single
	 * client and server.
	 */
	err = rpc_client_register(clnt, pseudoflavor, NULL);
	if (err)
		goto out_revert;

	synchronize_rcu();
	if (parent != clnt)
		rpc_release_client(parent);
	xprt_switch_put(oldxps);
	xprt_put(old);
	dprintk("RPC:       replaced xprt for clnt %p\n", clnt);
	return 0;

out_revert:
	xps = xprt_iter_xchg_switch(&clnt->cl_xpi, oldxps);
	rpc_clnt_set_transport(clnt, old, old_timeo);
	clnt->cl_parent = parent;
	rpc_client_register(clnt, pseudoflavor, NULL);
	xprt_switch_put(xps);
	xprt_put(xprt);
	dprintk("RPC:       failed to switch xprt for clnt %p\n", clnt);
	return err;
}
EXPORT_SYMBOL_GPL(rpc_switch_client_transport);

static
int rpc_clnt_xprt_iter_init(struct rpc_clnt *clnt, struct rpc_xprt_iter *xpi)
{
	struct rpc_xprt_switch *xps;

	rcu_read_lock();
	xps = xprt_switch_get(rcu_dereference(clnt->cl_xpi.xpi_xpswitch));
	rcu_read_unlock();
	if (xps == NULL)
		return -EAGAIN;
	xprt_iter_init_listall(xpi, xps);
	xprt_switch_put(xps);
	return 0;
}

/**
 * rpc_clnt_iterate_for_each_xprt - Apply a function to all transports
 * @clnt: pointer to client
 * @fn: function to apply
 * @data: void pointer to function data
 *
 * Iterates through the list of RPC transports currently attached to the
 * client and applies the function fn(clnt, xprt, data).
 *
 * On error, the iteration stops, and the function returns the error value.
 */
int rpc_clnt_iterate_for_each_xprt(struct rpc_clnt *clnt,
		int (*fn)(struct rpc_clnt *, struct rpc_xprt *, void *),
		void *data)
{
	struct rpc_xprt_iter xpi;
	int ret;

	ret = rpc_clnt_xprt_iter_init(clnt, &xpi);
	if (ret)
		return ret;
	for (;;) {
		struct rpc_xprt *xprt = xprt_iter_get_next(&xpi);

		if (!xprt)
			break;
		ret = fn(clnt, xprt, data);
		xprt_put(xprt);
		if (ret < 0)
			break;
	}
	xprt_iter_destroy(&xpi);
	return ret;
}
EXPORT_SYMBOL_GPL(rpc_clnt_iterate_for_each_xprt);

/*
 * Kill all tasks for the given client.
 * XXX: kill their descendants as well?
 */
void rpc_killall_tasks(struct rpc_clnt *clnt)
{
	struct rpc_task	*rovr;


	if (list_empty(&clnt->cl_tasks))
		return;
	dprintk("RPC:       killing all tasks for client %p\n", clnt);
	/*
	 * Spin lock all_tasks to prevent changes...
	 */
	spin_lock(&clnt->cl_lock);
<<<<<<< HEAD
	list_for_each_entry(rovr, &clnt->cl_tasks, tk_task) {
		if (!RPC_IS_ACTIVATED(rovr))
			continue;
		if (!(rovr->tk_flags & RPC_TASK_KILLED)) {
			rovr->tk_flags |= RPC_TASK_KILLED;
			rpc_exit(rovr, -EIO);
			if (RPC_IS_QUEUED(rovr))
				rpc_wake_up_queued_task(rovr->tk_waitqueue,
							rovr);
		}
	}
=======
	list_for_each_entry(rovr, &clnt->cl_tasks, tk_task)
		rpc_signal_task(rovr);
>>>>>>> 407d19ab
	spin_unlock(&clnt->cl_lock);
}
EXPORT_SYMBOL_GPL(rpc_killall_tasks);

/*
 * Properly shut down an RPC client, terminating all outstanding
 * requests.
 */
void rpc_shutdown_client(struct rpc_clnt *clnt)
{
	might_sleep();

	dprintk_rcu("RPC:       shutting down %s client for %s\n",
			clnt->cl_program->name,
			rcu_dereference(clnt->cl_xprt)->servername);

	while (!list_empty(&clnt->cl_tasks)) {
		rpc_killall_tasks(clnt);
		wait_event_timeout(destroy_wait,
			list_empty(&clnt->cl_tasks), 1*HZ);
	}

	rpc_release_client(clnt);
}
EXPORT_SYMBOL_GPL(rpc_shutdown_client);

/*
 * Free an RPC client
 */
static struct rpc_clnt *
rpc_free_client(struct rpc_clnt *clnt)
{
	struct rpc_clnt *parent = NULL;

	dprintk_rcu("RPC:       destroying %s client for %s\n",
			clnt->cl_program->name,
			rcu_dereference(clnt->cl_xprt)->servername);
	if (clnt->cl_parent != clnt)
		parent = clnt->cl_parent;
	rpc_clnt_debugfs_unregister(clnt);
	rpc_clnt_remove_pipedir(clnt);
	rpc_unregister_client(clnt);
	rpc_free_iostats(clnt->cl_metrics);
	clnt->cl_metrics = NULL;
	xprt_put(rcu_dereference_raw(clnt->cl_xprt));
	xprt_iter_destroy(&clnt->cl_xpi);
	rpciod_down();
	put_cred(clnt->cl_cred);
	rpc_free_clid(clnt);
	kfree(clnt);
	return parent;
}

/*
 * Free an RPC client
 */
static struct rpc_clnt *
rpc_free_auth(struct rpc_clnt *clnt)
{
	if (clnt->cl_auth == NULL)
		return rpc_free_client(clnt);

	/*
	 * Note: RPCSEC_GSS may need to send NULL RPC calls in order to
	 *       release remaining GSS contexts. This mechanism ensures
	 *       that it can do so safely.
	 */
	atomic_inc(&clnt->cl_count);
	rpcauth_release(clnt->cl_auth);
	clnt->cl_auth = NULL;
	if (atomic_dec_and_test(&clnt->cl_count))
		return rpc_free_client(clnt);
	return NULL;
}

/*
 * Release reference to the RPC client
 */
void
rpc_release_client(struct rpc_clnt *clnt)
{
	dprintk("RPC:       rpc_release_client(%p)\n", clnt);

	do {
		if (list_empty(&clnt->cl_tasks))
			wake_up(&destroy_wait);
		if (!atomic_dec_and_test(&clnt->cl_count))
			break;
		clnt = rpc_free_auth(clnt);
	} while (clnt != NULL);
}
EXPORT_SYMBOL_GPL(rpc_release_client);

/**
 * rpc_bind_new_program - bind a new RPC program to an existing client
 * @old: old rpc_client
 * @program: rpc program to set
 * @vers: rpc program version
 *
 * Clones the rpc client and sets up a new RPC program. This is mainly
 * of use for enabling different RPC programs to share the same transport.
 * The Sun NFSv2/v3 ACL protocol can do this.
 */
struct rpc_clnt *rpc_bind_new_program(struct rpc_clnt *old,
				      const struct rpc_program *program,
				      u32 vers)
{
	struct rpc_create_args args = {
		.program	= program,
		.prognumber	= program->number,
		.version	= vers,
		.authflavor	= old->cl_auth->au_flavor,
		.cred		= old->cl_cred,
	};
	struct rpc_clnt *clnt;
	int err;

	clnt = __rpc_clone_client(&args, old);
	if (IS_ERR(clnt))
		goto out;
	err = rpc_ping(clnt);
	if (err != 0) {
		rpc_shutdown_client(clnt);
		clnt = ERR_PTR(err);
	}
out:
	return clnt;
}
EXPORT_SYMBOL_GPL(rpc_bind_new_program);

void rpc_task_release_transport(struct rpc_task *task)
{
	struct rpc_xprt *xprt = task->tk_xprt;

	if (xprt) {
		task->tk_xprt = NULL;
		xprt_put(xprt);
	}
}
EXPORT_SYMBOL_GPL(rpc_task_release_transport);

void rpc_task_release_client(struct rpc_task *task)
{
	struct rpc_clnt *clnt = task->tk_client;

	if (clnt != NULL) {
		/* Remove from client task list */
		spin_lock(&clnt->cl_lock);
		list_del(&task->tk_task);
		spin_unlock(&clnt->cl_lock);
		task->tk_client = NULL;

		rpc_release_client(clnt);
	}
	rpc_task_release_transport(task);
}

static
void rpc_task_set_transport(struct rpc_task *task, struct rpc_clnt *clnt)
{
	if (!task->tk_xprt)
		task->tk_xprt = xprt_iter_get_next(&clnt->cl_xpi);
}

static
void rpc_task_set_client(struct rpc_task *task, struct rpc_clnt *clnt)
{

	if (clnt != NULL) {
		rpc_task_set_transport(task, clnt);
		task->tk_client = clnt;
		atomic_inc(&clnt->cl_count);
		if (clnt->cl_softrtry)
			task->tk_flags |= RPC_TASK_SOFT;
		if (clnt->cl_softerr)
			task->tk_flags |= RPC_TASK_TIMEOUT;
		if (clnt->cl_noretranstimeo)
			task->tk_flags |= RPC_TASK_NO_RETRANS_TIMEOUT;
		if (atomic_read(&clnt->cl_swapper))
			task->tk_flags |= RPC_TASK_SWAPPER;
		/* Add to the client's list of all tasks */
		spin_lock(&clnt->cl_lock);
		list_add_tail(&task->tk_task, &clnt->cl_tasks);
		spin_unlock(&clnt->cl_lock);
	}
}

static void
rpc_task_set_rpc_message(struct rpc_task *task, const struct rpc_message *msg)
{
	if (msg != NULL) {
		task->tk_msg.rpc_proc = msg->rpc_proc;
		task->tk_msg.rpc_argp = msg->rpc_argp;
		task->tk_msg.rpc_resp = msg->rpc_resp;
		if (msg->rpc_cred != NULL)
			task->tk_msg.rpc_cred = get_rpccred(msg->rpc_cred);
	}
}

/*
 * Default callback for async RPC calls
 */
static void
rpc_default_callback(struct rpc_task *task, void *data)
{
}

static const struct rpc_call_ops rpc_default_ops = {
	.rpc_call_done = rpc_default_callback,
};

/**
 * rpc_run_task - Allocate a new RPC task, then run rpc_execute against it
 * @task_setup_data: pointer to task initialisation data
 */
struct rpc_task *rpc_run_task(const struct rpc_task_setup *task_setup_data)
{
	struct rpc_task *task;

	task = rpc_new_task(task_setup_data);

	rpc_task_set_client(task, task_setup_data->rpc_client);
	rpc_task_set_rpc_message(task, task_setup_data->rpc_message);

	if (task->tk_action == NULL)
		rpc_call_start(task);

	atomic_inc(&task->tk_count);
	rpc_execute(task);
	return task;
}
EXPORT_SYMBOL_GPL(rpc_run_task);

/**
 * rpc_call_sync - Perform a synchronous RPC call
 * @clnt: pointer to RPC client
 * @msg: RPC call parameters
 * @flags: RPC call flags
 */
int rpc_call_sync(struct rpc_clnt *clnt, const struct rpc_message *msg, int flags)
{
	struct rpc_task	*task;
	struct rpc_task_setup task_setup_data = {
		.rpc_client = clnt,
		.rpc_message = msg,
		.callback_ops = &rpc_default_ops,
		.flags = flags,
	};
	int status;

	WARN_ON_ONCE(flags & RPC_TASK_ASYNC);
	if (flags & RPC_TASK_ASYNC) {
		rpc_release_calldata(task_setup_data.callback_ops,
			task_setup_data.callback_data);
		return -EINVAL;
	}

	task = rpc_run_task(&task_setup_data);
	if (IS_ERR(task))
		return PTR_ERR(task);
	status = task->tk_status;
	rpc_put_task(task);
	return status;
}
EXPORT_SYMBOL_GPL(rpc_call_sync);

/**
 * rpc_call_async - Perform an asynchronous RPC call
 * @clnt: pointer to RPC client
 * @msg: RPC call parameters
 * @flags: RPC call flags
 * @tk_ops: RPC call ops
 * @data: user call data
 */
int
rpc_call_async(struct rpc_clnt *clnt, const struct rpc_message *msg, int flags,
	       const struct rpc_call_ops *tk_ops, void *data)
{
	struct rpc_task	*task;
	struct rpc_task_setup task_setup_data = {
		.rpc_client = clnt,
		.rpc_message = msg,
		.callback_ops = tk_ops,
		.callback_data = data,
		.flags = flags|RPC_TASK_ASYNC,
	};

	task = rpc_run_task(&task_setup_data);
	if (IS_ERR(task))
		return PTR_ERR(task);
	rpc_put_task(task);
	return 0;
}
EXPORT_SYMBOL_GPL(rpc_call_async);

#if defined(CONFIG_SUNRPC_BACKCHANNEL)
/**
 * rpc_run_bc_task - Allocate a new RPC task for backchannel use, then run
 * rpc_execute against it
 * @req: RPC request
 */
struct rpc_task *rpc_run_bc_task(struct rpc_rqst *req)
{
	struct rpc_task *task;
	struct xdr_buf *xbufp = &req->rq_snd_buf;
	struct rpc_task_setup task_setup_data = {
		.callback_ops = &rpc_default_ops,
		.flags = RPC_TASK_SOFTCONN,
	};

	dprintk("RPC: rpc_run_bc_task req= %p\n", req);
	/*
	 * Create an rpc_task to send the data
	 */
	task = rpc_new_task(&task_setup_data);
	task->tk_rqstp = req;

	/*
	 * Set up the xdr_buf length.
	 * This also indicates that the buffer is XDR encoded already.
	 */
	xbufp->len = xbufp->head[0].iov_len + xbufp->page_len +
			xbufp->tail[0].iov_len;

	task->tk_action = call_bc_transmit;
	atomic_inc(&task->tk_count);
	WARN_ON_ONCE(atomic_read(&task->tk_count) != 2);
	rpc_execute(task);

	dprintk("RPC: rpc_run_bc_task: task= %p\n", task);
	return task;
}
#endif /* CONFIG_SUNRPC_BACKCHANNEL */

void
rpc_call_start(struct rpc_task *task)
{
	task->tk_action = call_start;
}
EXPORT_SYMBOL_GPL(rpc_call_start);

/**
 * rpc_peeraddr - extract remote peer address from clnt's xprt
 * @clnt: RPC client structure
 * @buf: target buffer
 * @bufsize: length of target buffer
 *
 * Returns the number of bytes that are actually in the stored address.
 */
size_t rpc_peeraddr(struct rpc_clnt *clnt, struct sockaddr *buf, size_t bufsize)
{
	size_t bytes;
	struct rpc_xprt *xprt;

	rcu_read_lock();
	xprt = rcu_dereference(clnt->cl_xprt);

	bytes = xprt->addrlen;
	if (bytes > bufsize)
		bytes = bufsize;
	memcpy(buf, &xprt->addr, bytes);
	rcu_read_unlock();

	return bytes;
}
EXPORT_SYMBOL_GPL(rpc_peeraddr);

/**
 * rpc_peeraddr2str - return remote peer address in printable format
 * @clnt: RPC client structure
 * @format: address format
 *
 * NB: the lifetime of the memory referenced by the returned pointer is
 * the same as the rpc_xprt itself.  As long as the caller uses this
 * pointer, it must hold the RCU read lock.
 */
const char *rpc_peeraddr2str(struct rpc_clnt *clnt,
			     enum rpc_display_format_t format)
{
	struct rpc_xprt *xprt;

	xprt = rcu_dereference(clnt->cl_xprt);

	if (xprt->address_strings[format] != NULL)
		return xprt->address_strings[format];
	else
		return "unprintable";
}
EXPORT_SYMBOL_GPL(rpc_peeraddr2str);

static const struct sockaddr_in rpc_inaddr_loopback = {
	.sin_family		= AF_INET,
	.sin_addr.s_addr	= htonl(INADDR_ANY),
};

static const struct sockaddr_in6 rpc_in6addr_loopback = {
	.sin6_family		= AF_INET6,
	.sin6_addr		= IN6ADDR_ANY_INIT,
};

/*
 * Try a getsockname() on a connected datagram socket.  Using a
 * connected datagram socket prevents leaving a socket in TIME_WAIT.
 * This conserves the ephemeral port number space.
 *
 * Returns zero and fills in "buf" if successful; otherwise, a
 * negative errno is returned.
 */
static int rpc_sockname(struct net *net, struct sockaddr *sap, size_t salen,
			struct sockaddr *buf)
{
	struct socket *sock;
	int err;

	err = __sock_create(net, sap->sa_family,
				SOCK_DGRAM, IPPROTO_UDP, &sock, 1);
	if (err < 0) {
		dprintk("RPC:       can't create UDP socket (%d)\n", err);
		goto out;
	}

	switch (sap->sa_family) {
	case AF_INET:
		err = kernel_bind(sock,
				(struct sockaddr *)&rpc_inaddr_loopback,
				sizeof(rpc_inaddr_loopback));
		break;
	case AF_INET6:
		err = kernel_bind(sock,
				(struct sockaddr *)&rpc_in6addr_loopback,
				sizeof(rpc_in6addr_loopback));
		break;
	default:
		err = -EAFNOSUPPORT;
		goto out;
	}
	if (err < 0) {
		dprintk("RPC:       can't bind UDP socket (%d)\n", err);
		goto out_release;
	}

	err = kernel_connect(sock, sap, salen, 0);
	if (err < 0) {
		dprintk("RPC:       can't connect UDP socket (%d)\n", err);
		goto out_release;
	}

	err = kernel_getsockname(sock, buf);
	if (err < 0) {
		dprintk("RPC:       getsockname failed (%d)\n", err);
		goto out_release;
	}

	err = 0;
	if (buf->sa_family == AF_INET6) {
		struct sockaddr_in6 *sin6 = (struct sockaddr_in6 *)buf;
		sin6->sin6_scope_id = 0;
	}
	dprintk("RPC:       %s succeeded\n", __func__);

out_release:
	sock_release(sock);
out:
	return err;
}

/*
 * Scraping a connected socket failed, so we don't have a useable
 * local address.  Fallback: generate an address that will prevent
 * the server from calling us back.
 *
 * Returns zero and fills in "buf" if successful; otherwise, a
 * negative errno is returned.
 */
static int rpc_anyaddr(int family, struct sockaddr *buf, size_t buflen)
{
	switch (family) {
	case AF_INET:
		if (buflen < sizeof(rpc_inaddr_loopback))
			return -EINVAL;
		memcpy(buf, &rpc_inaddr_loopback,
				sizeof(rpc_inaddr_loopback));
		break;
	case AF_INET6:
		if (buflen < sizeof(rpc_in6addr_loopback))
			return -EINVAL;
		memcpy(buf, &rpc_in6addr_loopback,
				sizeof(rpc_in6addr_loopback));
		break;
	default:
		dprintk("RPC:       %s: address family not supported\n",
			__func__);
		return -EAFNOSUPPORT;
	}
	dprintk("RPC:       %s: succeeded\n", __func__);
	return 0;
}

/**
 * rpc_localaddr - discover local endpoint address for an RPC client
 * @clnt: RPC client structure
 * @buf: target buffer
 * @buflen: size of target buffer, in bytes
 *
 * Returns zero and fills in "buf" and "buflen" if successful;
 * otherwise, a negative errno is returned.
 *
 * This works even if the underlying transport is not currently connected,
 * or if the upper layer never previously provided a source address.
 *
 * The result of this function call is transient: multiple calls in
 * succession may give different results, depending on how local
 * networking configuration changes over time.
 */
int rpc_localaddr(struct rpc_clnt *clnt, struct sockaddr *buf, size_t buflen)
{
	struct sockaddr_storage address;
	struct sockaddr *sap = (struct sockaddr *)&address;
	struct rpc_xprt *xprt;
	struct net *net;
	size_t salen;
	int err;

	rcu_read_lock();
	xprt = rcu_dereference(clnt->cl_xprt);
	salen = xprt->addrlen;
	memcpy(sap, &xprt->addr, salen);
	net = get_net(xprt->xprt_net);
	rcu_read_unlock();

	rpc_set_port(sap, 0);
	err = rpc_sockname(net, sap, salen, buf);
	put_net(net);
	if (err != 0)
		/* Couldn't discover local address, return ANYADDR */
		return rpc_anyaddr(sap->sa_family, buf, buflen);
	return 0;
}
EXPORT_SYMBOL_GPL(rpc_localaddr);

void
rpc_setbufsize(struct rpc_clnt *clnt, unsigned int sndsize, unsigned int rcvsize)
{
	struct rpc_xprt *xprt;

	rcu_read_lock();
	xprt = rcu_dereference(clnt->cl_xprt);
	if (xprt->ops->set_buffer_size)
		xprt->ops->set_buffer_size(xprt, sndsize, rcvsize);
	rcu_read_unlock();
}
EXPORT_SYMBOL_GPL(rpc_setbufsize);

/**
 * rpc_net_ns - Get the network namespace for this RPC client
 * @clnt: RPC client to query
 *
 */
struct net *rpc_net_ns(struct rpc_clnt *clnt)
{
	struct net *ret;

	rcu_read_lock();
	ret = rcu_dereference(clnt->cl_xprt)->xprt_net;
	rcu_read_unlock();
	return ret;
}
EXPORT_SYMBOL_GPL(rpc_net_ns);

/**
 * rpc_max_payload - Get maximum payload size for a transport, in bytes
 * @clnt: RPC client to query
 *
 * For stream transports, this is one RPC record fragment (see RFC
 * 1831), as we don't support multi-record requests yet.  For datagram
 * transports, this is the size of an IP packet minus the IP, UDP, and
 * RPC header sizes.
 */
size_t rpc_max_payload(struct rpc_clnt *clnt)
{
	size_t ret;

	rcu_read_lock();
	ret = rcu_dereference(clnt->cl_xprt)->max_payload;
	rcu_read_unlock();
	return ret;
}
EXPORT_SYMBOL_GPL(rpc_max_payload);

/**
 * rpc_max_bc_payload - Get maximum backchannel payload size, in bytes
 * @clnt: RPC client to query
 */
size_t rpc_max_bc_payload(struct rpc_clnt *clnt)
{
	struct rpc_xprt *xprt;
	size_t ret;

	rcu_read_lock();
	xprt = rcu_dereference(clnt->cl_xprt);
	ret = xprt->ops->bc_maxpayload(xprt);
	rcu_read_unlock();
	return ret;
}
EXPORT_SYMBOL_GPL(rpc_max_bc_payload);

/**
 * rpc_force_rebind - force transport to check that remote port is unchanged
 * @clnt: client to rebind
 *
 */
void rpc_force_rebind(struct rpc_clnt *clnt)
{
	if (clnt->cl_autobind) {
		rcu_read_lock();
		xprt_clear_bound(rcu_dereference(clnt->cl_xprt));
		rcu_read_unlock();
	}
}
EXPORT_SYMBOL_GPL(rpc_force_rebind);

static int
__rpc_restart_call(struct rpc_task *task, void (*action)(struct rpc_task *))
{
	task->tk_status = 0;
	task->tk_rpc_status = 0;
	task->tk_action = action;
	return 1;
}

/*
 * Restart an (async) RPC call. Usually called from within the
 * exit handler.
 */
int
rpc_restart_call(struct rpc_task *task)
{
	return __rpc_restart_call(task, call_start);
}
EXPORT_SYMBOL_GPL(rpc_restart_call);

/*
 * Restart an (async) RPC call from the call_prepare state.
 * Usually called from within the exit handler.
 */
int
rpc_restart_call_prepare(struct rpc_task *task)
{
	if (task->tk_ops->rpc_call_prepare != NULL)
		return __rpc_restart_call(task, rpc_prepare_task);
	return rpc_restart_call(task);
}
EXPORT_SYMBOL_GPL(rpc_restart_call_prepare);

const char
*rpc_proc_name(const struct rpc_task *task)
{
	const struct rpc_procinfo *proc = task->tk_msg.rpc_proc;

	if (proc) {
		if (proc->p_name)
			return proc->p_name;
		else
			return "NULL";
	} else
		return "no proc";
}

static void
__rpc_call_rpcerror(struct rpc_task *task, int tk_status, int rpc_status)
{
	task->tk_rpc_status = rpc_status;
	rpc_exit(task, tk_status);
}

static void
rpc_call_rpcerror(struct rpc_task *task, int status)
{
	__rpc_call_rpcerror(task, status, status);
}

/*
 * 0.  Initial state
 *
 *     Other FSM states can be visited zero or more times, but
 *     this state is visited exactly once for each RPC.
 */
static void
call_start(struct rpc_task *task)
{
	struct rpc_clnt	*clnt = task->tk_client;
	int idx = task->tk_msg.rpc_proc->p_statidx;

	trace_rpc_request(task);
	dprintk("RPC: %5u call_start %s%d proc %s (%s)\n", task->tk_pid,
			clnt->cl_program->name, clnt->cl_vers,
			rpc_proc_name(task),
			(RPC_IS_ASYNC(task) ? "async" : "sync"));

	/* Increment call count (version might not be valid for ping) */
	if (clnt->cl_program->version[clnt->cl_vers])
		clnt->cl_program->version[clnt->cl_vers]->counts[idx]++;
	clnt->cl_stats->rpccnt++;
	task->tk_action = call_reserve;
	rpc_task_set_transport(task, clnt);
}

/*
 * 1.	Reserve an RPC call slot
 */
static void
call_reserve(struct rpc_task *task)
{
	dprint_status(task);

	task->tk_status  = 0;
	task->tk_action  = call_reserveresult;
	xprt_reserve(task);
}

static void call_retry_reserve(struct rpc_task *task);

/*
 * 1b.	Grok the result of xprt_reserve()
 */
static void
call_reserveresult(struct rpc_task *task)
{
	int status = task->tk_status;

	dprint_status(task);

	/*
	 * After a call to xprt_reserve(), we must have either
	 * a request slot or else an error status.
	 */
	task->tk_status = 0;
	if (status >= 0) {
		if (task->tk_rqstp) {
			xprt_request_init(task);
			task->tk_action = call_refresh;
			return;
		}

		printk(KERN_ERR "%s: status=%d, but no request slot, exiting\n",
				__func__, status);
		rpc_call_rpcerror(task, -EIO);
		return;
	}

	/*
	 * Even though there was an error, we may have acquired
	 * a request slot somehow.  Make sure not to leak it.
	 */
	if (task->tk_rqstp) {
		printk(KERN_ERR "%s: status=%d, request allocated anyway\n",
				__func__, status);
		xprt_release(task);
	}

	switch (status) {
	case -ENOMEM:
		rpc_delay(task, HZ >> 2);
		/* fall through */
	case -EAGAIN:	/* woken up; retry */
		task->tk_action = call_retry_reserve;
		return;
	case -EIO:	/* probably a shutdown */
		break;
	default:
		printk(KERN_ERR "%s: unrecognized error %d, exiting\n",
				__func__, status);
		break;
	}
	rpc_call_rpcerror(task, status);
}

/*
 * 1c.	Retry reserving an RPC call slot
 */
static void
call_retry_reserve(struct rpc_task *task)
{
	dprint_status(task);

	task->tk_status  = 0;
	task->tk_action  = call_reserveresult;
	xprt_retry_reserve(task);
}

/*
 * 2.	Bind and/or refresh the credentials
 */
static void
call_refresh(struct rpc_task *task)
{
	dprint_status(task);

	task->tk_action = call_refreshresult;
	task->tk_status = 0;
	task->tk_client->cl_stats->rpcauthrefresh++;
	rpcauth_refreshcred(task);
}

/*
 * 2a.	Process the results of a credential refresh
 */
static void
call_refreshresult(struct rpc_task *task)
{
	int status = task->tk_status;

	dprint_status(task);

	task->tk_status = 0;
	task->tk_action = call_refresh;
	switch (status) {
	case 0:
		if (rpcauth_uptodatecred(task)) {
			task->tk_action = call_allocate;
			return;
		}
		/* Use rate-limiting and a max number of retries if refresh
		 * had status 0 but failed to update the cred.
		 */
		/* fall through */
	case -ETIMEDOUT:
		rpc_delay(task, 3*HZ);
		/* fall through */
	case -EAGAIN:
		status = -EACCES;
		/* fall through */
	case -EKEYEXPIRED:
		if (!task->tk_cred_retry)
			break;
		task->tk_cred_retry--;
		dprintk("RPC: %5u %s: retry refresh creds\n",
				task->tk_pid, __func__);
		return;
	}
	dprintk("RPC: %5u %s: refresh creds failed with error %d\n",
				task->tk_pid, __func__, status);
	rpc_call_rpcerror(task, status);
}

/*
 * 2b.	Allocate the buffer. For details, see sched.c:rpc_malloc.
 *	(Note: buffer memory is freed in xprt_release).
 */
static void
call_allocate(struct rpc_task *task)
{
	unsigned int slack = task->tk_rqstp->rq_cred->cr_auth->au_cslack;
	struct rpc_rqst *req = task->tk_rqstp;
	struct rpc_xprt *xprt = req->rq_xprt;
	const struct rpc_procinfo *proc = task->tk_msg.rpc_proc;
	int status;

	dprint_status(task);

	task->tk_status = 0;
	task->tk_action = call_bind;

	if (req->rq_buffer)
		return;

	if (proc->p_proc != 0) {
		BUG_ON(proc->p_arglen == 0);
		if (proc->p_decode != NULL)
			BUG_ON(proc->p_replen == 0);
	}

	/*
	 * Calculate the size (in quads) of the RPC call
	 * and reply headers, and convert both values
	 * to byte sizes.
	 */
	req->rq_callsize = RPC_CALLHDRSIZE + (slack << 1) + proc->p_arglen;
	req->rq_callsize <<= 2;
	req->rq_rcvsize = RPC_REPHDRSIZE + slack + proc->p_replen;
	req->rq_rcvsize <<= 2;

	status = xprt->ops->buf_alloc(task);
	xprt_inject_disconnect(xprt);
	if (status == 0)
		return;
	if (status != -ENOMEM) {
		rpc_call_rpcerror(task, status);
		return;
	}

	dprintk("RPC: %5u rpc_buffer allocation failed\n", task->tk_pid);

	if (RPC_IS_ASYNC(task) || !fatal_signal_pending(current)) {
		task->tk_action = call_allocate;
		rpc_delay(task, HZ>>4);
		return;
	}

	rpc_exit(task, -ERESTARTSYS);
}

static inline int
rpc_task_need_encode(struct rpc_task *task)
{
	return task->tk_rqstp->rq_snd_buf.len == 0;
}

static inline void
rpc_task_force_reencode(struct rpc_task *task)
{
	task->tk_rqstp->rq_snd_buf.len = 0;
	task->tk_rqstp->rq_bytes_sent = 0;
}

/*
 * 3.	Encode arguments of an RPC call
 */
static void
rpc_xdr_encode(struct rpc_task *task)
{
	struct rpc_rqst	*req = task->tk_rqstp;
	kxdreproc_t	encode;
	__be32		*p;

	dprint_status(task);

	xdr_buf_init(&req->rq_snd_buf,
		     req->rq_buffer,
		     req->rq_callsize);
	xdr_buf_init(&req->rq_rcv_buf,
		     req->rq_rbuffer,
		     req->rq_rcvsize);

<<<<<<< HEAD
	p = rpc_encode_header(task);
	if (p == NULL) {
		printk(KERN_INFO "RPC: couldn't encode RPC header, exit EIO\n");
		rpc_exit(task, -EIO);
=======
	req->rq_snd_buf.head[0].iov_len = 0;
	xdr_init_encode(&xdr, &req->rq_snd_buf,
			req->rq_snd_buf.head[0].iov_base, req);
	xdr_free_bvec(&req->rq_snd_buf);
	if (rpc_encode_header(task, &xdr))
		return;

	task->tk_status = rpcauth_wrap_req(task, &xdr);
}

/*
 * 3.	Encode arguments of an RPC call
 */
static void
call_encode(struct rpc_task *task)
{
	if (!rpc_task_need_encode(task))
		goto out;
	dprint_status(task);
	/* Encode here so that rpcsec_gss can use correct sequence number. */
	rpc_xdr_encode(task);
	/* Did the encode result in an error condition? */
	if (task->tk_status != 0) {
		/* Was the error nonfatal? */
		switch (task->tk_status) {
		case -EAGAIN:
		case -ENOMEM:
			rpc_delay(task, HZ >> 4);
			break;
		case -EKEYEXPIRED:
			if (!task->tk_cred_retry) {
				rpc_exit(task, task->tk_status);
			} else {
				task->tk_action = call_refresh;
				task->tk_cred_retry--;
				dprintk("RPC: %5u %s: retry refresh creds\n",
					task->tk_pid, __func__);
			}
			break;
		default:
			rpc_call_rpcerror(task, task->tk_status);
		}
>>>>>>> 407d19ab
		return;
	}

	encode = task->tk_msg.rpc_proc->p_encode;
	if (encode == NULL)
		return;

	task->tk_status = rpcauth_wrap_req(task, encode, req, p,
			task->tk_msg.rpc_argp);
}

/*
 * 4.	Get the server port number if not yet set
 */
static void
call_bind(struct rpc_task *task)
{
	struct rpc_xprt *xprt = task->tk_rqstp->rq_xprt;

	dprint_status(task);

<<<<<<< HEAD
	task->tk_action = call_connect;
	if (!xprt_bound(xprt)) {
		task->tk_action = call_bind_status;
		task->tk_timeout = xprt->bind_timeout;
		xprt->ops->rpcbind(task);
	}
=======
	task->tk_action = call_bind_status;
	if (!xprt_prepare_transmit(task))
		return;

	xprt->ops->rpcbind(task);
>>>>>>> 407d19ab
}

/*
 * 4a.	Sort out bind result
 */
static void
call_bind_status(struct rpc_task *task)
{
	int status = -EIO;

	if (task->tk_status >= 0) {
		dprint_status(task);
		task->tk_status = 0;
		task->tk_action = call_connect;
		return;
	}

	trace_rpc_bind_status(task);
	switch (task->tk_status) {
	case -ENOMEM:
		dprintk("RPC: %5u rpcbind out of memory\n", task->tk_pid);
		rpc_delay(task, HZ >> 2);
		goto retry_timeout;
	case -EACCES:
		dprintk("RPC: %5u remote rpcbind: RPC program/version "
				"unavailable\n", task->tk_pid);
		/* fail immediately if this is an RPC ping */
		if (task->tk_msg.rpc_proc->p_proc == 0) {
			status = -EOPNOTSUPP;
			break;
		}
		if (task->tk_rebind_retry == 0)
			break;
		task->tk_rebind_retry--;
		rpc_delay(task, 3*HZ);
		goto retry_timeout;
	case -ETIMEDOUT:
		dprintk("RPC: %5u rpcbind request timed out\n",
				task->tk_pid);
		goto retry_timeout;
	case -EPFNOSUPPORT:
		/* server doesn't support any rpcbind version we know of */
		dprintk("RPC: %5u unrecognized remote rpcbind service\n",
				task->tk_pid);
		break;
	case -EPROTONOSUPPORT:
		dprintk("RPC: %5u remote rpcbind version unavailable, retrying\n",
				task->tk_pid);
		goto retry_timeout;
	case -ECONNREFUSED:		/* connection problems */
	case -ECONNRESET:
	case -ECONNABORTED:
	case -ENOTCONN:
	case -EHOSTDOWN:
	case -ENETDOWN:
	case -EHOSTUNREACH:
	case -ENETUNREACH:
	case -ENOBUFS:
	case -EPIPE:
		dprintk("RPC: %5u remote rpcbind unreachable: %d\n",
				task->tk_pid, task->tk_status);
		if (!RPC_IS_SOFTCONN(task)) {
			rpc_delay(task, 5*HZ);
			goto retry_timeout;
		}
		status = task->tk_status;
		break;
	default:
		dprintk("RPC: %5u unrecognized rpcbind error (%d)\n",
				task->tk_pid, -task->tk_status);
	}

	rpc_call_rpcerror(task, status);
	return;

retry_timeout:
	task->tk_status = 0;
	task->tk_action = call_timeout;
}

/*
 * 4b.	Connect to the RPC server
 */
static void
call_connect(struct rpc_task *task)
{
	struct rpc_xprt *xprt = task->tk_rqstp->rq_xprt;

	dprintk("RPC: %5u call_connect xprt %p %s connected\n",
			task->tk_pid, xprt,
			(xprt_connected(xprt) ? "is" : "is not"));

<<<<<<< HEAD
	task->tk_action = call_transmit;
	if (!xprt_connected(xprt)) {
		task->tk_action = call_connect_status;
		if (task->tk_status < 0)
			return;
		if (task->tk_flags & RPC_TASK_NOCONNECT) {
			rpc_exit(task, -ENOTCONN);
			return;
		}
		xprt_connect(task);
=======
	task->tk_action = call_connect_status;
	if (task->tk_status < 0)
		return;
	if (task->tk_flags & RPC_TASK_NOCONNECT) {
		rpc_call_rpcerror(task, -ENOTCONN);
		return;
>>>>>>> 407d19ab
	}
}

/*
 * 4c.	Sort out connect result
 */
static void
call_connect_status(struct rpc_task *task)
{
	struct rpc_clnt *clnt = task->tk_client;
	int status = task->tk_status;

	dprint_status(task);

	trace_rpc_connect_status(task);
	task->tk_status = 0;
	switch (status) {
	case -ECONNREFUSED:
		/* A positive refusal suggests a rebind is needed. */
		if (RPC_IS_SOFTCONN(task))
			break;
		if (clnt->cl_autobind) {
			rpc_force_rebind(clnt);
			task->tk_action = call_bind;
			return;
		}
		/* fall through */
	case -ECONNRESET:
	case -ECONNABORTED:
	case -ENETDOWN:
	case -ENETUNREACH:
	case -EHOSTUNREACH:
	case -EADDRINUSE:
	case -ENOBUFS:
	case -EPIPE:
		xprt_conditional_disconnect(task->tk_rqstp->rq_xprt,
					    task->tk_rqstp->rq_connect_cookie);
		if (RPC_IS_SOFTCONN(task))
			break;
		/* retry with existing socket, after a delay */
		rpc_delay(task, 3*HZ);
		/* fall through */
	case -EAGAIN:
		/* Check for timeouts before looping back to call_bind */
	case -ETIMEDOUT:
		task->tk_action = call_timeout;
		return;
	case 0:
		clnt->cl_stats->netreconn++;
		task->tk_action = call_transmit;
		return;
	}
<<<<<<< HEAD
	rpc_exit(task, status);
=======
	rpc_call_rpcerror(task, status);
	return;
out_retry:
	/* Check for timeouts before looping back to call_bind */
	task->tk_action = call_bind;
	rpc_check_timeout(task);
>>>>>>> 407d19ab
}

/*
 * 5.	Transmit the RPC request, and wait for reply
 */
static void
call_transmit(struct rpc_task *task)
{
	int is_retrans = RPC_WAS_SENT(task);

	dprint_status(task);

	task->tk_action = call_status;
	if (task->tk_status < 0)
		return;
	if (!xprt_prepare_transmit(task))
		return;
	task->tk_action = call_transmit_status;
	/* Encode here so that rpcsec_gss can use correct sequence number. */
	if (rpc_task_need_encode(task)) {
		rpc_xdr_encode(task);
		/* Did the encode result in an error condition? */
		if (task->tk_status != 0) {
			/* Was the error nonfatal? */
			if (task->tk_status == -EAGAIN)
				rpc_delay(task, HZ >> 4);
			else
				rpc_exit(task, task->tk_status);
			return;
		}
	}
	xprt_transmit(task);
	if (task->tk_status < 0)
		return;
	if (is_retrans)
		task->tk_client->cl_stats->rpcretrans++;
	/*
	 * On success, ensure that we call xprt_end_transmit() before sleeping
	 * in order to allow access to the socket to other RPC requests.
	 */
	call_transmit_status(task);
	if (rpc_reply_expected(task))
		return;
	task->tk_action = rpc_exit_task;
	rpc_wake_up_queued_task(&task->tk_rqstp->rq_xprt->pending, task);
}

/*
 * 5a.	Handle cleanup after a transmission
 */
static void
call_transmit_status(struct rpc_task *task)
{
	struct rpc_xprt *xprt = task->tk_rqstp->rq_xprt;
	task->tk_action = call_status;

	/*
	 * Common case: success.  Force the compiler to put this
	 * test first.  Or, if any error and xprt_close_wait,
	 * release the xprt lock so the socket can close.
	 */
	if (task->tk_status == 0 || xprt_close_wait(xprt)) {
		xprt_end_transmit(task);
		rpc_task_force_reencode(task);
		return;
	}

	switch (task->tk_status) {
	case -EAGAIN:
	case -ENOBUFS:
		break;
	default:
		dprint_status(task);
		xprt_end_transmit(task);
		rpc_task_force_reencode(task);
		break;
		/*
		 * Special cases: if we've been waiting on the
		 * socket's write_space() callback, or if the
		 * socket just returned a connection error,
		 * then hold onto the transport lock.
		 */
	case -ECONNREFUSED:
	case -EHOSTDOWN:
	case -ENETDOWN:
	case -EHOSTUNREACH:
	case -ENETUNREACH:
	case -EPERM:
		if (RPC_IS_SOFTCONN(task)) {
			xprt_end_transmit(task);
			if (!task->tk_msg.rpc_proc->p_proc)
				trace_xprt_ping(task->tk_xprt,
						task->tk_status);
<<<<<<< HEAD
			rpc_exit(task, task->tk_status);
			break;
=======
			rpc_call_rpcerror(task, task->tk_status);
			return;
>>>>>>> 407d19ab
		}
		/* fall through */
	case -ECONNRESET:
	case -ECONNABORTED:
	case -EADDRINUSE:
	case -ENOTCONN:
	case -EPIPE:
		rpc_task_force_reencode(task);
	}
}

#if defined(CONFIG_SUNRPC_BACKCHANNEL)
/*
 * 5b.	Send the backchannel RPC reply.  On error, drop the reply.  In
 * addition, disconnect on connectivity errors.
 */
static void
call_bc_transmit(struct rpc_task *task)
{
	struct rpc_rqst *req = task->tk_rqstp;

	if (!xprt_prepare_transmit(task))
		goto out_retry;

	if (task->tk_status < 0) {
		printk(KERN_NOTICE "RPC: Could not send backchannel reply "
			"error: %d\n", task->tk_status);
		goto out_done;
	}
	if (req->rq_connect_cookie != req->rq_xprt->connect_cookie)
		req->rq_bytes_sent = 0;

	xprt_transmit(task);

	if (task->tk_status == -EAGAIN)
		goto out_nospace;

	xprt_end_transmit(task);
	dprint_status(task);
	switch (task->tk_status) {
	case 0:
		/* Success */
	case -ENETDOWN:
	case -EHOSTDOWN:
	case -EHOSTUNREACH:
	case -ENETUNREACH:
	case -ECONNRESET:
	case -ECONNREFUSED:
	case -EADDRINUSE:
	case -ENOTCONN:
	case -EPIPE:
		break;
	case -ETIMEDOUT:
		/*
		 * Problem reaching the server.  Disconnect and let the
		 * forechannel reestablish the connection.  The server will
		 * have to retransmit the backchannel request and we'll
		 * reprocess it.  Since these ops are idempotent, there's no
		 * need to cache our reply at this time.
		 */
		printk(KERN_NOTICE "RPC: Could not send backchannel reply "
			"error: %d\n", task->tk_status);
		xprt_conditional_disconnect(req->rq_xprt,
			req->rq_connect_cookie);
		break;
	default:
		/*
		 * We were unable to reply and will have to drop the
		 * request.  The server should reconnect and retransmit.
		 */
		WARN_ON_ONCE(task->tk_status == -EAGAIN);
		printk(KERN_NOTICE "RPC: Could not send backchannel reply "
			"error: %d\n", task->tk_status);
		break;
	}
	rpc_wake_up_queued_task(&req->rq_xprt->pending, task);
out_done:
	task->tk_action = rpc_exit_task;
	return;
out_nospace:
	req->rq_connect_cookie = req->rq_xprt->connect_cookie;
out_retry:
	task->tk_status = 0;
}
#endif /* CONFIG_SUNRPC_BACKCHANNEL */

/*
 * 6.	Sort out the RPC call status
 */
static void
call_status(struct rpc_task *task)
{
	struct rpc_clnt	*clnt = task->tk_client;
	struct rpc_rqst	*req = task->tk_rqstp;
	int		status;

	if (!task->tk_msg.rpc_proc->p_proc)
		trace_xprt_ping(task->tk_xprt, task->tk_status);

	if (req->rq_reply_bytes_recvd > 0 && !req->rq_bytes_sent)
		task->tk_status = req->rq_reply_bytes_recvd;

	dprint_status(task);

	status = task->tk_status;
	if (status >= 0) {
		task->tk_action = call_decode;
		return;
	}

	trace_rpc_call_status(task);
	task->tk_status = 0;
	switch(status) {
	case -EHOSTDOWN:
	case -ENETDOWN:
	case -EHOSTUNREACH:
	case -ENETUNREACH:
	case -EPERM:
		if (RPC_IS_SOFTCONN(task)) {
			rpc_exit(task, status);
			break;
		}
		/*
		 * Delay any retries for 3 seconds, then handle as if it
		 * were a timeout.
		 */
		rpc_delay(task, 3*HZ);
		/* fall through */
	case -ETIMEDOUT:
		task->tk_action = call_timeout;
		break;
	case -ECONNREFUSED:
	case -ECONNRESET:
	case -ECONNABORTED:
	case -ENOTCONN:
		rpc_force_rebind(clnt);
		/* fall through */
	case -EADDRINUSE:
		rpc_delay(task, 3*HZ);
		/* fall through */
	case -EPIPE:
<<<<<<< HEAD
	case -ENOTCONN:
		task->tk_action = call_bind;
		break;
	case -ENOBUFS:
		rpc_delay(task, HZ>>2);
		/* fall through */
=======
>>>>>>> 407d19ab
	case -EAGAIN:
		task->tk_action = call_transmit;
		break;
	case -EIO:
		/* shutdown or soft timeout */
		rpc_exit(task, status);
		break;
	default:
		if (clnt->cl_chatty)
			printk("%s: RPC call returned error %d\n",
			       clnt->cl_program->name, -status);
		rpc_exit(task, status);
	}
<<<<<<< HEAD
=======
	task->tk_action = call_encode;
	rpc_check_timeout(task);
	return;
out_exit:
	rpc_call_rpcerror(task, status);
}

static bool
rpc_check_connected(const struct rpc_rqst *req)
{
	/* No allocated request or transport? return true */
	if (!req || !req->rq_xprt)
		return true;
	return xprt_connected(req->rq_xprt);
>>>>>>> 407d19ab
}

/*
 * 6a.	Handle RPC timeout
 * 	We do not release the request slot, so we keep using the
 *	same XID for all retransmits.
 */
static void
call_timeout(struct rpc_task *task)
{
	struct rpc_clnt	*clnt = task->tk_client;

	if (xprt_adjust_timeout(task->tk_rqstp) == 0) {
		dprintk("RPC: %5u call_timeout (minor)\n", task->tk_pid);
		goto retry;
	}

	dprintk("RPC: %5u call_timeout (major)\n", task->tk_pid);
	task->tk_timeouts++;

<<<<<<< HEAD
	if (RPC_IS_SOFTCONN(task)) {
		rpc_exit(task, -ETIMEDOUT);
=======
	if (RPC_IS_SOFTCONN(task) && !rpc_check_connected(task->tk_rqstp)) {
		rpc_call_rpcerror(task, -ETIMEDOUT);
>>>>>>> 407d19ab
		return;
	}
	if (RPC_IS_SOFT(task)) {
		/*
		 * Once a "no retrans timeout" soft tasks (a.k.a NFSv4) has
		 * been sent, it should time out only if the transport
		 * connection gets terminally broken.
		 */
		if ((task->tk_flags & RPC_TASK_NO_RETRANS_TIMEOUT) &&
		    rpc_check_connected(task->tk_rqstp))
			return;

		if (clnt->cl_chatty) {
			pr_notice_ratelimited(
				"%s: server %s not responding, timed out\n",
				clnt->cl_program->name,
				task->tk_xprt->servername);
		}
		if (task->tk_flags & RPC_TASK_TIMEOUT)
			rpc_call_rpcerror(task, -ETIMEDOUT);
		else
			__rpc_call_rpcerror(task, -EIO, -ETIMEDOUT);
		return;
	}

	if (!(task->tk_flags & RPC_CALL_MAJORSEEN)) {
		task->tk_flags |= RPC_CALL_MAJORSEEN;
		if (clnt->cl_chatty) {
			pr_notice_ratelimited(
				"%s: server %s not responding, still trying\n",
				clnt->cl_program->name,
				task->tk_xprt->servername);
		}
	}
	rpc_force_rebind(clnt);
	/*
	 * Did our request time out due to an RPCSEC_GSS out-of-sequence
	 * event? RFC2203 requires the server to drop all such requests.
	 */
	rpcauth_invalcred(task);

retry:
	task->tk_action = call_bind;
	task->tk_status = 0;
}

/*
 * 7.	Decode the RPC reply
 */
static void
call_decode(struct rpc_task *task)
{
	struct rpc_clnt	*clnt = task->tk_client;
	struct rpc_rqst	*req = task->tk_rqstp;
	kxdrdproc_t	decode = task->tk_msg.rpc_proc->p_decode;
	__be32		*p;

	dprint_status(task);

	if (task->tk_flags & RPC_CALL_MAJORSEEN) {
		if (clnt->cl_chatty) {
			pr_notice_ratelimited("%s: server %s OK\n",
				clnt->cl_program->name,
				task->tk_xprt->servername);
		}
		task->tk_flags &= ~RPC_CALL_MAJORSEEN;
	}

	/*
	 * Ensure that we see all writes made by xprt_complete_rqst()
	 * before it changed req->rq_reply_bytes_recvd.
	 */
	smp_rmb();
	req->rq_rcv_buf.len = req->rq_private_buf.len;

	/* Check that the softirq receive buffer is valid */
	WARN_ON(memcmp(&req->rq_rcv_buf, &req->rq_private_buf,
				sizeof(req->rq_rcv_buf)) != 0);

<<<<<<< HEAD
	if (req->rq_rcv_buf.len < 12) {
		if (!RPC_IS_SOFT(task)) {
			task->tk_action = call_bind;
			goto out_retry;
		}
		dprintk("RPC:       %s: too small RPC reply size (%d bytes)\n",
				clnt->cl_program->name, task->tk_status);
		task->tk_action = call_timeout;
		goto out_retry;
	}

	p = rpc_verify_header(task);
	if (IS_ERR(p)) {
		if (p == ERR_PTR(-EAGAIN))
			goto out_retry;
		return;
	}

	task->tk_action = rpc_exit_task;

	if (decode) {
		task->tk_status = rpcauth_unwrap_resp(task, decode, req, p,
						      task->tk_msg.rpc_resp);
	}
	dprintk("RPC: %5u call_decode result %d\n", task->tk_pid,
			task->tk_status);
	return;
out_retry:
	task->tk_status = 0;
	/* Note: rpc_verify_header() may have freed the RPC slot */
	if (task->tk_rqstp == req) {
		req->rq_reply_bytes_recvd = req->rq_rcv_buf.len = 0;
		if (task->tk_client->cl_discrtry)
			xprt_conditional_disconnect(req->rq_xprt,
					req->rq_connect_cookie);
=======
	xdr_init_decode(&xdr, &req->rq_rcv_buf,
			req->rq_rcv_buf.head[0].iov_base, req);
	switch (rpc_decode_header(task, &xdr)) {
	case 0:
		task->tk_action = rpc_exit_task;
		task->tk_status = rpcauth_unwrap_resp(task, &xdr);
		dprintk("RPC: %5u %s result %d\n",
			task->tk_pid, __func__, task->tk_status);
		return;
	case -EAGAIN:
		task->tk_status = 0;
		xdr_free_bvec(&req->rq_rcv_buf);
		req->rq_reply_bytes_recvd = 0;
		req->rq_rcv_buf.len = 0;
		if (task->tk_client->cl_discrtry)
			xprt_conditional_disconnect(req->rq_xprt,
						    req->rq_connect_cookie);
		task->tk_action = call_encode;
		rpc_check_timeout(task);
		break;
	case -EKEYREJECTED:
		task->tk_action = call_reserve;
		rpc_check_timeout(task);
		rpcauth_invalcred(task);
		/* Ensure we obtain a new XID if we retry! */
		xprt_release(task);
>>>>>>> 407d19ab
	}
}

static __be32 *
rpc_encode_header(struct rpc_task *task)
{
	struct rpc_clnt *clnt = task->tk_client;
	struct rpc_rqst	*req = task->tk_rqstp;
	__be32		*p = req->rq_svec[0].iov_base;

	/* FIXME: check buffer size? */

	p = xprt_skip_transport_header(req->rq_xprt, p);
	*p++ = req->rq_xid;		/* XID */
	*p++ = htonl(RPC_CALL);		/* CALL */
	*p++ = htonl(RPC_VERSION);	/* RPC version */
	*p++ = htonl(clnt->cl_prog);	/* program number */
	*p++ = htonl(clnt->cl_vers);	/* program version */
	*p++ = htonl(task->tk_msg.rpc_proc->p_proc);	/* procedure */
	p = rpcauth_marshcred(task, p);
	req->rq_slen = xdr_adjust_iovec(&req->rq_svec[0], p);
	return p;
}

static __be32 *
rpc_verify_header(struct rpc_task *task)
{
	struct rpc_clnt *clnt = task->tk_client;
	struct kvec *iov = &task->tk_rqstp->rq_rcv_buf.head[0];
	int len = task->tk_rqstp->rq_rcv_buf.len >> 2;
	__be32	*p = iov->iov_base;
	u32 n;
	int error = -EACCES;

	if ((task->tk_rqstp->rq_rcv_buf.len & 3) != 0) {
		/* RFC-1014 says that the representation of XDR data must be a
		 * multiple of four bytes
		 * - if it isn't pointer subtraction in the NFS client may give
		 *   undefined results
		 */
		dprintk("RPC: %5u %s: XDR representation not a multiple of"
		       " 4 bytes: 0x%x\n", task->tk_pid, __func__,
		       task->tk_rqstp->rq_rcv_buf.len);
		error = -EIO;
		goto out_err;
	}
	if ((len -= 3) < 0)
		goto out_overflow;

	p += 1; /* skip XID */
	if ((n = ntohl(*p++)) != RPC_REPLY) {
		dprintk("RPC: %5u %s: not an RPC reply: %x\n",
			task->tk_pid, __func__, n);
		error = -EIO;
		goto out_garbage;
	}

	if ((n = ntohl(*p++)) != RPC_MSG_ACCEPTED) {
		if (--len < 0)
			goto out_overflow;
		switch ((n = ntohl(*p++))) {
		case RPC_AUTH_ERROR:
			break;
		case RPC_MISMATCH:
			dprintk("RPC: %5u %s: RPC call version mismatch!\n",
				task->tk_pid, __func__);
			error = -EPROTONOSUPPORT;
			goto out_err;
		default:
			dprintk("RPC: %5u %s: RPC call rejected, "
				"unknown error: %x\n",
				task->tk_pid, __func__, n);
			error = -EIO;
			goto out_err;
		}
		if (--len < 0)
			goto out_overflow;
		switch ((n = ntohl(*p++))) {
		case RPC_AUTH_REJECTEDCRED:
		case RPC_AUTH_REJECTEDVERF:
		case RPCSEC_GSS_CREDPROBLEM:
		case RPCSEC_GSS_CTXPROBLEM:
			if (!task->tk_cred_retry)
				break;
			task->tk_cred_retry--;
			dprintk("RPC: %5u %s: retry stale creds\n",
					task->tk_pid, __func__);
			rpcauth_invalcred(task);
			/* Ensure we obtain a new XID! */
			xprt_release(task);
			task->tk_action = call_reserve;
			goto out_retry;
		case RPC_AUTH_BADCRED:
		case RPC_AUTH_BADVERF:
			/* possibly garbled cred/verf? */
			if (!task->tk_garb_retry)
				break;
			task->tk_garb_retry--;
			dprintk("RPC: %5u %s: retry garbled creds\n",
					task->tk_pid, __func__);
			task->tk_action = call_bind;
			goto out_retry;
		case RPC_AUTH_TOOWEAK:
			printk(KERN_NOTICE "RPC: server %s requires stronger "
			       "authentication.\n",
			       task->tk_xprt->servername);
			break;
		default:
			dprintk("RPC: %5u %s: unknown auth error: %x\n",
					task->tk_pid, __func__, n);
			error = -EIO;
		}
		dprintk("RPC: %5u %s: call rejected %d\n",
				task->tk_pid, __func__, n);
		goto out_err;
	}
	p = rpcauth_checkverf(task, p);
	if (IS_ERR(p)) {
		error = PTR_ERR(p);
		dprintk("RPC: %5u %s: auth check failed with %d\n",
				task->tk_pid, __func__, error);
		goto out_garbage;		/* bad verifier, retry */
	}
	len = p - (__be32 *)iov->iov_base - 1;
	if (len < 0)
		goto out_overflow;
	switch ((n = ntohl(*p++))) {
	case RPC_SUCCESS:
		return p;
	case RPC_PROG_UNAVAIL:
		dprintk("RPC: %5u %s: program %u is unsupported "
				"by server %s\n", task->tk_pid, __func__,
				(unsigned int)clnt->cl_prog,
				task->tk_xprt->servername);
		error = -EPFNOSUPPORT;
		goto out_err;
	case RPC_PROG_MISMATCH:
		dprintk("RPC: %5u %s: program %u, version %u unsupported "
				"by server %s\n", task->tk_pid, __func__,
				(unsigned int)clnt->cl_prog,
				(unsigned int)clnt->cl_vers,
				task->tk_xprt->servername);
		error = -EPROTONOSUPPORT;
		goto out_err;
	case RPC_PROC_UNAVAIL:
		dprintk("RPC: %5u %s: proc %s unsupported by program %u, "
				"version %u on server %s\n",
				task->tk_pid, __func__,
				rpc_proc_name(task),
				clnt->cl_prog, clnt->cl_vers,
				task->tk_xprt->servername);
		error = -EOPNOTSUPP;
		goto out_err;
	case RPC_GARBAGE_ARGS:
		dprintk("RPC: %5u %s: server saw garbage\n",
				task->tk_pid, __func__);
		break;			/* retry */
	default:
		dprintk("RPC: %5u %s: server accept status: %x\n",
				task->tk_pid, __func__, n);
		/* Also retry */
	}

out_garbage:
	clnt->cl_stats->rpcgarbage++;
	if (task->tk_garb_retry) {
		task->tk_garb_retry--;
		dprintk("RPC: %5u %s: retrying\n",
				task->tk_pid, __func__);
		task->tk_action = call_bind;
out_retry:
		return ERR_PTR(-EAGAIN);
	}
out_err:
	rpc_exit(task, error);
	dprintk("RPC: %5u %s: call failed with error %d\n", task->tk_pid,
			__func__, error);
	return ERR_PTR(error);
out_overflow:
	dprintk("RPC: %5u %s: server reply was truncated.\n", task->tk_pid,
			__func__);
	goto out_garbage;
<<<<<<< HEAD
=======

out_msg_denied:
	error = -EACCES;
	p = xdr_inline_decode(xdr, sizeof(*p));
	if (!p)
		goto out_unparsable;
	switch (*p++) {
	case rpc_auth_error:
		break;
	case rpc_mismatch:
		trace_rpc__mismatch(task);
		error = -EPROTONOSUPPORT;
		goto out_err;
	default:
		goto out_unparsable;
	}

	p = xdr_inline_decode(xdr, sizeof(*p));
	if (!p)
		goto out_unparsable;
	switch (*p++) {
	case rpc_autherr_rejectedcred:
	case rpc_autherr_rejectedverf:
	case rpcsec_gsserr_credproblem:
	case rpcsec_gsserr_ctxproblem:
		if (!task->tk_cred_retry)
			break;
		task->tk_cred_retry--;
		trace_rpc__stale_creds(task);
		return -EKEYREJECTED;
	case rpc_autherr_badcred:
	case rpc_autherr_badverf:
		/* possibly garbled cred/verf? */
		if (!task->tk_garb_retry)
			break;
		task->tk_garb_retry--;
		trace_rpc__bad_creds(task);
		task->tk_action = call_encode;
		return -EAGAIN;
	case rpc_autherr_tooweak:
		trace_rpc__auth_tooweak(task);
		pr_warn("RPC: server %s requires stronger authentication.\n",
			task->tk_xprt->servername);
		break;
	default:
		goto out_unparsable;
	}
	goto out_err;
>>>>>>> 407d19ab
}

static void rpcproc_encode_null(struct rpc_rqst *rqstp, struct xdr_stream *xdr,
		const void *obj)
{
}

static int rpcproc_decode_null(struct rpc_rqst *rqstp, struct xdr_stream *xdr,
		void *obj)
{
	return 0;
}

static const struct rpc_procinfo rpcproc_null = {
	.p_encode = rpcproc_encode_null,
	.p_decode = rpcproc_decode_null,
};

static int rpc_ping(struct rpc_clnt *clnt)
{
	struct rpc_message msg = {
		.rpc_proc = &rpcproc_null,
	};
	int err;
	msg.rpc_cred = authnull_ops.lookup_cred(NULL, NULL, 0);
	err = rpc_call_sync(clnt, &msg, RPC_TASK_SOFT | RPC_TASK_SOFTCONN);
	put_rpccred(msg.rpc_cred);
	return err;
}

static
struct rpc_task *rpc_call_null_helper(struct rpc_clnt *clnt,
		struct rpc_xprt *xprt, struct rpc_cred *cred, int flags,
		const struct rpc_call_ops *ops, void *data)
{
	struct rpc_message msg = {
		.rpc_proc = &rpcproc_null,
		.rpc_cred = cred,
	};
	struct rpc_task_setup task_setup_data = {
		.rpc_client = clnt,
		.rpc_xprt = xprt,
		.rpc_message = &msg,
		.callback_ops = (ops != NULL) ? ops : &rpc_default_ops,
		.callback_data = data,
		.flags = flags,
	};

	return rpc_run_task(&task_setup_data);
}

struct rpc_task *rpc_call_null(struct rpc_clnt *clnt, struct rpc_cred *cred, int flags)
{
	return rpc_call_null_helper(clnt, NULL, cred, flags, NULL, NULL);
}
EXPORT_SYMBOL_GPL(rpc_call_null);

struct rpc_cb_add_xprt_calldata {
	struct rpc_xprt_switch *xps;
	struct rpc_xprt *xprt;
};

static void rpc_cb_add_xprt_done(struct rpc_task *task, void *calldata)
{
	struct rpc_cb_add_xprt_calldata *data = calldata;

	if (task->tk_status == 0)
		rpc_xprt_switch_add_xprt(data->xps, data->xprt);
}

static void rpc_cb_add_xprt_release(void *calldata)
{
	struct rpc_cb_add_xprt_calldata *data = calldata;

	xprt_put(data->xprt);
	xprt_switch_put(data->xps);
	kfree(data);
}

static const struct rpc_call_ops rpc_cb_add_xprt_call_ops = {
	.rpc_call_done = rpc_cb_add_xprt_done,
	.rpc_release = rpc_cb_add_xprt_release,
};

/**
 * rpc_clnt_test_and_add_xprt - Test and add a new transport to a rpc_clnt
 * @clnt: pointer to struct rpc_clnt
 * @xps: pointer to struct rpc_xprt_switch,
 * @xprt: pointer struct rpc_xprt
 * @dummy: unused
 */
int rpc_clnt_test_and_add_xprt(struct rpc_clnt *clnt,
		struct rpc_xprt_switch *xps, struct rpc_xprt *xprt,
		void *dummy)
{
	struct rpc_cb_add_xprt_calldata *data;
	struct rpc_cred *cred;
	struct rpc_task *task;

	data = kmalloc(sizeof(*data), GFP_NOFS);
	if (!data)
		return -ENOMEM;
	data->xps = xprt_switch_get(xps);
	data->xprt = xprt_get(xprt);

	cred = authnull_ops.lookup_cred(NULL, NULL, 0);
	task = rpc_call_null_helper(clnt, xprt, cred,
			RPC_TASK_SOFT|RPC_TASK_SOFTCONN|RPC_TASK_ASYNC,
			&rpc_cb_add_xprt_call_ops, data);
	put_rpccred(cred);
	if (IS_ERR(task))
		return PTR_ERR(task);
	rpc_put_task(task);
	return 1;
}
EXPORT_SYMBOL_GPL(rpc_clnt_test_and_add_xprt);

/**
 * rpc_clnt_setup_test_and_add_xprt()
 *
 * This is an rpc_clnt_add_xprt setup() function which returns 1 so:
 *   1) caller of the test function must dereference the rpc_xprt_switch
 *   and the rpc_xprt.
 *   2) test function must call rpc_xprt_switch_add_xprt, usually in
 *   the rpc_call_done routine.
 *
 * Upon success (return of 1), the test function adds the new
 * transport to the rpc_clnt xprt switch
 *
 * @clnt: struct rpc_clnt to get the new transport
 * @xps:  the rpc_xprt_switch to hold the new transport
 * @xprt: the rpc_xprt to test
 * @data: a struct rpc_add_xprt_test pointer that holds the test function
 *        and test function call data
 */
int rpc_clnt_setup_test_and_add_xprt(struct rpc_clnt *clnt,
				     struct rpc_xprt_switch *xps,
				     struct rpc_xprt *xprt,
				     void *data)
{
	struct rpc_cred *cred;
	struct rpc_task *task;
	struct rpc_add_xprt_test *xtest = (struct rpc_add_xprt_test *)data;
	int status = -EADDRINUSE;

	xprt = xprt_get(xprt);
	xprt_switch_get(xps);

	if (rpc_xprt_switch_has_addr(xps, (struct sockaddr *)&xprt->addr))
		goto out_err;

	/* Test the connection */
	cred = authnull_ops.lookup_cred(NULL, NULL, 0);
	task = rpc_call_null_helper(clnt, xprt, cred,
				    RPC_TASK_SOFT | RPC_TASK_SOFTCONN,
				    NULL, NULL);
	put_rpccred(cred);
	if (IS_ERR(task)) {
		status = PTR_ERR(task);
		goto out_err;
	}
	status = task->tk_status;
	rpc_put_task(task);

	if (status < 0)
		goto out_err;

	/* rpc_xprt_switch and rpc_xprt are deferrenced by add_xprt_test() */
	xtest->add_xprt_test(clnt, xprt, xtest->data);

	/* so that rpc_clnt_add_xprt does not call rpc_xprt_switch_add_xprt */
	return 1;
out_err:
	xprt_put(xprt);
	xprt_switch_put(xps);
	pr_info("RPC:   rpc_clnt_test_xprt failed: %d addr %s not added\n",
		status, xprt->address_strings[RPC_DISPLAY_ADDR]);
	return status;
}
EXPORT_SYMBOL_GPL(rpc_clnt_setup_test_and_add_xprt);

/**
 * rpc_clnt_add_xprt - Add a new transport to a rpc_clnt
 * @clnt: pointer to struct rpc_clnt
 * @xprtargs: pointer to struct xprt_create
 * @setup: callback to test and/or set up the connection
 * @data: pointer to setup function data
 *
 * Creates a new transport using the parameters set in args and
 * adds it to clnt.
 * If ping is set, then test that connectivity succeeds before
 * adding the new transport.
 *
 */
int rpc_clnt_add_xprt(struct rpc_clnt *clnt,
		struct xprt_create *xprtargs,
		int (*setup)(struct rpc_clnt *,
			struct rpc_xprt_switch *,
			struct rpc_xprt *,
			void *),
		void *data)
{
	struct rpc_xprt_switch *xps;
	struct rpc_xprt *xprt;
	unsigned long connect_timeout;
	unsigned long reconnect_timeout;
	unsigned char resvport;
	int ret = 0;

	rcu_read_lock();
	xps = xprt_switch_get(rcu_dereference(clnt->cl_xpi.xpi_xpswitch));
	xprt = xprt_iter_xprt(&clnt->cl_xpi);
	if (xps == NULL || xprt == NULL) {
		rcu_read_unlock();
		xprt_switch_put(xps);
		return -EAGAIN;
	}
	resvport = xprt->resvport;
	connect_timeout = xprt->connect_timeout;
	reconnect_timeout = xprt->max_reconnect_timeout;
	rcu_read_unlock();

	xprt = xprt_create_transport(xprtargs);
	if (IS_ERR(xprt)) {
		ret = PTR_ERR(xprt);
		goto out_put_switch;
	}
	xprt->resvport = resvport;
	if (xprt->ops->set_connect_timeout != NULL)
		xprt->ops->set_connect_timeout(xprt,
				connect_timeout,
				reconnect_timeout);

	rpc_xprt_switch_set_roundrobin(xps);
	if (setup) {
		ret = setup(clnt, xps, xprt, data);
		if (ret != 0)
			goto out_put_xprt;
	}
	rpc_xprt_switch_add_xprt(xps, xprt);
out_put_xprt:
	xprt_put(xprt);
out_put_switch:
	xprt_switch_put(xps);
	return ret;
}
EXPORT_SYMBOL_GPL(rpc_clnt_add_xprt);

struct connect_timeout_data {
	unsigned long connect_timeout;
	unsigned long reconnect_timeout;
};

static int
rpc_xprt_set_connect_timeout(struct rpc_clnt *clnt,
		struct rpc_xprt *xprt,
		void *data)
{
	struct connect_timeout_data *timeo = data;

	if (xprt->ops->set_connect_timeout)
		xprt->ops->set_connect_timeout(xprt,
				timeo->connect_timeout,
				timeo->reconnect_timeout);
	return 0;
}

void
rpc_set_connect_timeout(struct rpc_clnt *clnt,
		unsigned long connect_timeout,
		unsigned long reconnect_timeout)
{
	struct connect_timeout_data timeout = {
		.connect_timeout = connect_timeout,
		.reconnect_timeout = reconnect_timeout,
	};
	rpc_clnt_iterate_for_each_xprt(clnt,
			rpc_xprt_set_connect_timeout,
			&timeout);
}
EXPORT_SYMBOL_GPL(rpc_set_connect_timeout);

void rpc_clnt_xprt_switch_put(struct rpc_clnt *clnt)
{
	rcu_read_lock();
	xprt_switch_put(rcu_dereference(clnt->cl_xpi.xpi_xpswitch));
	rcu_read_unlock();
}
EXPORT_SYMBOL_GPL(rpc_clnt_xprt_switch_put);

void rpc_clnt_xprt_switch_add_xprt(struct rpc_clnt *clnt, struct rpc_xprt *xprt)
{
	rcu_read_lock();
	rpc_xprt_switch_add_xprt(rcu_dereference(clnt->cl_xpi.xpi_xpswitch),
				 xprt);
	rcu_read_unlock();
}
EXPORT_SYMBOL_GPL(rpc_clnt_xprt_switch_add_xprt);

bool rpc_clnt_xprt_switch_has_addr(struct rpc_clnt *clnt,
				   const struct sockaddr *sap)
{
	struct rpc_xprt_switch *xps;
	bool ret;

	rcu_read_lock();
	xps = rcu_dereference(clnt->cl_xpi.xpi_xpswitch);
	ret = rpc_xprt_switch_has_addr(xps, sap);
	rcu_read_unlock();
	return ret;
}
EXPORT_SYMBOL_GPL(rpc_clnt_xprt_switch_has_addr);

#if IS_ENABLED(CONFIG_SUNRPC_DEBUG)
static void rpc_show_header(void)
{
	printk(KERN_INFO "-pid- flgs status -client- --rqstp- "
		"-timeout ---ops--\n");
}

static void rpc_show_task(const struct rpc_clnt *clnt,
			  const struct rpc_task *task)
{
	const char *rpc_waitq = "none";

	if (RPC_IS_QUEUED(task))
		rpc_waitq = rpc_qname(task->tk_waitqueue);

	printk(KERN_INFO "%5u %04x %6d %8p %8p %8ld %8p %sv%u %s a:%ps q:%s\n",
		task->tk_pid, task->tk_flags, task->tk_status,
		clnt, task->tk_rqstp, rpc_task_timeout(task), task->tk_ops,
		clnt->cl_program->name, clnt->cl_vers, rpc_proc_name(task),
		task->tk_action, rpc_waitq);
}

void rpc_show_tasks(struct net *net)
{
	struct rpc_clnt *clnt;
	struct rpc_task *task;
	int header = 0;
	struct sunrpc_net *sn = net_generic(net, sunrpc_net_id);

	spin_lock(&sn->rpc_client_lock);
	list_for_each_entry(clnt, &sn->all_clients, cl_clients) {
		spin_lock(&clnt->cl_lock);
		list_for_each_entry(task, &clnt->cl_tasks, tk_task) {
			if (!header) {
				rpc_show_header();
				header++;
			}
			rpc_show_task(clnt, task);
		}
		spin_unlock(&clnt->cl_lock);
	}
	spin_unlock(&sn->rpc_client_lock);
}
#endif

#if IS_ENABLED(CONFIG_SUNRPC_SWAP)
static int
rpc_clnt_swap_activate_callback(struct rpc_clnt *clnt,
		struct rpc_xprt *xprt,
		void *dummy)
{
	return xprt_enable_swap(xprt);
}

int
rpc_clnt_swap_activate(struct rpc_clnt *clnt)
{
	if (atomic_inc_return(&clnt->cl_swapper) == 1)
		return rpc_clnt_iterate_for_each_xprt(clnt,
				rpc_clnt_swap_activate_callback, NULL);
	return 0;
}
EXPORT_SYMBOL_GPL(rpc_clnt_swap_activate);

static int
rpc_clnt_swap_deactivate_callback(struct rpc_clnt *clnt,
		struct rpc_xprt *xprt,
		void *dummy)
{
	xprt_disable_swap(xprt);
	return 0;
}

void
rpc_clnt_swap_deactivate(struct rpc_clnt *clnt)
{
	if (atomic_dec_if_positive(&clnt->cl_swapper) == 0)
		rpc_clnt_iterate_for_each_xprt(clnt,
				rpc_clnt_swap_deactivate_callback, NULL);
}
EXPORT_SYMBOL_GPL(rpc_clnt_swap_deactivate);
#endif /* CONFIG_SUNRPC_SWAP */<|MERGE_RESOLUTION|>--- conflicted
+++ resolved
@@ -62,24 +62,24 @@
 static void	call_reserve(struct rpc_task *task);
 static void	call_reserveresult(struct rpc_task *task);
 static void	call_allocate(struct rpc_task *task);
+static void	call_encode(struct rpc_task *task);
 static void	call_decode(struct rpc_task *task);
 static void	call_bind(struct rpc_task *task);
 static void	call_bind_status(struct rpc_task *task);
 static void	call_transmit(struct rpc_task *task);
-#if defined(CONFIG_SUNRPC_BACKCHANNEL)
-static void	call_bc_transmit(struct rpc_task *task);
-#endif /* CONFIG_SUNRPC_BACKCHANNEL */
 static void	call_status(struct rpc_task *task);
 static void	call_transmit_status(struct rpc_task *task);
 static void	call_refresh(struct rpc_task *task);
 static void	call_refreshresult(struct rpc_task *task);
-static void	call_timeout(struct rpc_task *task);
 static void	call_connect(struct rpc_task *task);
 static void	call_connect_status(struct rpc_task *task);
 
-static __be32	*rpc_encode_header(struct rpc_task *task);
-static __be32	*rpc_verify_header(struct rpc_task *task);
+static int	rpc_encode_header(struct rpc_task *task,
+				  struct xdr_stream *xdr);
+static int	rpc_decode_header(struct rpc_task *task,
+				  struct xdr_stream *xdr);
 static int	rpc_ping(struct rpc_clnt *clnt);
+static void	rpc_check_timeout(struct rpc_task *task);
 
 static void rpc_register_client(struct rpc_clnt *clnt)
 {
@@ -633,6 +633,7 @@
 	new->cl_noretranstimeo = clnt->cl_noretranstimeo;
 	new->cl_discrtry = clnt->cl_discrtry;
 	new->cl_chatty = clnt->cl_chatty;
+	new->cl_principal = clnt->cl_principal;
 	return new;
 
 out_err:
@@ -835,22 +836,8 @@
 	 * Spin lock all_tasks to prevent changes...
 	 */
 	spin_lock(&clnt->cl_lock);
-<<<<<<< HEAD
-	list_for_each_entry(rovr, &clnt->cl_tasks, tk_task) {
-		if (!RPC_IS_ACTIVATED(rovr))
-			continue;
-		if (!(rovr->tk_flags & RPC_TASK_KILLED)) {
-			rovr->tk_flags |= RPC_TASK_KILLED;
-			rpc_exit(rovr, -EIO);
-			if (RPC_IS_QUEUED(rovr))
-				rpc_wake_up_queued_task(rovr->tk_waitqueue,
-							rovr);
-		}
-	}
-=======
 	list_for_each_entry(rovr, &clnt->cl_tasks, tk_task)
 		rpc_signal_task(rovr);
->>>>>>> 407d19ab
 	spin_unlock(&clnt->cl_lock);
 }
 EXPORT_SYMBOL_GPL(rpc_killall_tasks);
@@ -1046,7 +1033,7 @@
 		task->tk_msg.rpc_argp = msg->rpc_argp;
 		task->tk_msg.rpc_resp = msg->rpc_resp;
 		if (msg->rpc_cred != NULL)
-			task->tk_msg.rpc_cred = get_rpccred(msg->rpc_cred);
+			task->tk_msg.rpc_cred = get_cred(msg->rpc_cred);
 	}
 }
 
@@ -1147,6 +1134,8 @@
 EXPORT_SYMBOL_GPL(rpc_call_async);
 
 #if defined(CONFIG_SUNRPC_BACKCHANNEL)
+static void call_bc_encode(struct rpc_task *task);
+
 /**
  * rpc_run_bc_task - Allocate a new RPC task for backchannel use, then run
  * rpc_execute against it
@@ -1155,10 +1144,10 @@
 struct rpc_task *rpc_run_bc_task(struct rpc_rqst *req)
 {
 	struct rpc_task *task;
-	struct xdr_buf *xbufp = &req->rq_snd_buf;
 	struct rpc_task_setup task_setup_data = {
 		.callback_ops = &rpc_default_ops,
-		.flags = RPC_TASK_SOFTCONN,
+		.flags = RPC_TASK_SOFTCONN |
+			RPC_TASK_NO_RETRANS_TIMEOUT,
 	};
 
 	dprintk("RPC: rpc_run_bc_task req= %p\n", req);
@@ -1166,16 +1155,9 @@
 	 * Create an rpc_task to send the data
 	 */
 	task = rpc_new_task(&task_setup_data);
-	task->tk_rqstp = req;
-
-	/*
-	 * Set up the xdr_buf length.
-	 * This also indicates that the buffer is XDR encoded already.
-	 */
-	xbufp->len = xbufp->head[0].iov_len + xbufp->page_len +
-			xbufp->tail[0].iov_len;
-
-	task->tk_action = call_bc_transmit;
+	xprt_init_bc_request(req, task);
+
+	task->tk_action = call_bc_encode;
 	atomic_inc(&task->tk_count);
 	WARN_ON_ONCE(atomic_read(&task->tk_count) != 2);
 	rpc_execute(task);
@@ -1184,6 +1166,29 @@
 	return task;
 }
 #endif /* CONFIG_SUNRPC_BACKCHANNEL */
+
+/**
+ * rpc_prepare_reply_pages - Prepare to receive a reply data payload into pages
+ * @req: RPC request to prepare
+ * @pages: vector of struct page pointers
+ * @base: offset in first page where receive should start, in bytes
+ * @len: expected size of the upper layer data payload, in bytes
+ * @hdrsize: expected size of upper layer reply header, in XDR words
+ *
+ */
+void rpc_prepare_reply_pages(struct rpc_rqst *req, struct page **pages,
+			     unsigned int base, unsigned int len,
+			     unsigned int hdrsize)
+{
+	/* Subtract one to force an extra word of buffer space for the
+	 * payload's XDR pad to fall into the rcv_buf's tail iovec.
+	 */
+	hdrsize += RPC_REPHDRSIZE + req->rq_cred->cr_auth->au_ralign - 1;
+
+	xdr_inline_pages(&req->rq_rcv_buf, hdrsize << 2, pages, base, len);
+	trace_rpc_reply_pages(req);
+}
+EXPORT_SYMBOL_GPL(rpc_prepare_reply_pages);
 
 void
 rpc_call_start(struct rpc_task *task)
@@ -1590,7 +1595,6 @@
 	task->tk_status = 0;
 	if (status >= 0) {
 		if (task->tk_rqstp) {
-			xprt_request_init(task);
 			task->tk_action = call_refresh;
 			return;
 		}
@@ -1703,7 +1707,7 @@
 static void
 call_allocate(struct rpc_task *task)
 {
-	unsigned int slack = task->tk_rqstp->rq_cred->cr_auth->au_cslack;
+	const struct rpc_auth *auth = task->tk_rqstp->rq_cred->cr_auth;
 	struct rpc_rqst *req = task->tk_rqstp;
 	struct rpc_xprt *xprt = req->rq_xprt;
 	const struct rpc_procinfo *proc = task->tk_msg.rpc_proc;
@@ -1712,7 +1716,7 @@
 	dprint_status(task);
 
 	task->tk_status = 0;
-	task->tk_action = call_bind;
+	task->tk_action = call_encode;
 
 	if (req->rq_buffer)
 		return;
@@ -1728,9 +1732,15 @@
 	 * and reply headers, and convert both values
 	 * to byte sizes.
 	 */
-	req->rq_callsize = RPC_CALLHDRSIZE + (slack << 1) + proc->p_arglen;
+	req->rq_callsize = RPC_CALLHDRSIZE + (auth->au_cslack << 1) +
+			   proc->p_arglen;
 	req->rq_callsize <<= 2;
-	req->rq_rcvsize = RPC_REPHDRSIZE + slack + proc->p_replen;
+	/*
+	 * Note: the reply buffer must at minimum allocate enough space
+	 * for the 'struct accepted_reply' from RFC5531.
+	 */
+	req->rq_rcvsize = RPC_REPHDRSIZE + auth->au_rslack + \
+			max_t(size_t, proc->p_replen, 2);
 	req->rq_rcvsize <<= 2;
 
 	status = xprt->ops->buf_alloc(task);
@@ -1753,30 +1763,20 @@
 	rpc_exit(task, -ERESTARTSYS);
 }
 
-static inline int
+static int
 rpc_task_need_encode(struct rpc_task *task)
 {
-	return task->tk_rqstp->rq_snd_buf.len == 0;
-}
-
-static inline void
-rpc_task_force_reencode(struct rpc_task *task)
-{
-	task->tk_rqstp->rq_snd_buf.len = 0;
-	task->tk_rqstp->rq_bytes_sent = 0;
-}
-
-/*
- * 3.	Encode arguments of an RPC call
- */
+	return test_bit(RPC_TASK_NEED_XMIT, &task->tk_runstate) == 0 &&
+		(!(task->tk_flags & RPC_TASK_SENT) ||
+		 !(task->tk_flags & RPC_TASK_NO_RETRANS_TIMEOUT) ||
+		 xprt_request_need_retransmit(task));
+}
+
 static void
 rpc_xdr_encode(struct rpc_task *task)
 {
 	struct rpc_rqst	*req = task->tk_rqstp;
-	kxdreproc_t	encode;
-	__be32		*p;
-
-	dprint_status(task);
+	struct xdr_stream xdr;
 
 	xdr_buf_init(&req->rq_snd_buf,
 		     req->rq_buffer,
@@ -1785,12 +1785,6 @@
 		     req->rq_rbuffer,
 		     req->rq_rcvsize);
 
-<<<<<<< HEAD
-	p = rpc_encode_header(task);
-	if (p == NULL) {
-		printk(KERN_INFO "RPC: couldn't encode RPC header, exit EIO\n");
-		rpc_exit(task, -EIO);
-=======
 	req->rq_snd_buf.head[0].iov_len = 0;
 	xdr_init_encode(&xdr, &req->rq_snd_buf,
 			req->rq_snd_buf.head[0].iov_base, req);
@@ -1833,16 +1827,37 @@
 		default:
 			rpc_call_rpcerror(task, task->tk_status);
 		}
->>>>>>> 407d19ab
-		return;
-	}
-
-	encode = task->tk_msg.rpc_proc->p_encode;
-	if (encode == NULL)
-		return;
-
-	task->tk_status = rpcauth_wrap_req(task, encode, req, p,
-			task->tk_msg.rpc_argp);
+		return;
+	}
+
+	/* Add task to reply queue before transmission to avoid races */
+	if (rpc_reply_expected(task))
+		xprt_request_enqueue_receive(task);
+	xprt_request_enqueue_transmit(task);
+out:
+	task->tk_action = call_transmit;
+	/* Check that the connection is OK */
+	if (!xprt_bound(task->tk_xprt))
+		task->tk_action = call_bind;
+	else if (!xprt_connected(task->tk_xprt))
+		task->tk_action = call_connect;
+}
+
+/*
+ * Helpers to check if the task was already transmitted, and
+ * to take action when that is the case.
+ */
+static bool
+rpc_task_transmitted(struct rpc_task *task)
+{
+	return !test_bit(RPC_TASK_NEED_XMIT, &task->tk_runstate);
+}
+
+static void
+rpc_task_handle_transmitted(struct rpc_task *task)
+{
+	xprt_end_transmit(task);
+	task->tk_action = call_transmit_status;
 }
 
 /*
@@ -1853,22 +1868,23 @@
 {
 	struct rpc_xprt *xprt = task->tk_rqstp->rq_xprt;
 
+	if (rpc_task_transmitted(task)) {
+		rpc_task_handle_transmitted(task);
+		return;
+	}
+
+	if (xprt_bound(xprt)) {
+		task->tk_action = call_connect;
+		return;
+	}
+
 	dprint_status(task);
 
-<<<<<<< HEAD
-	task->tk_action = call_connect;
-	if (!xprt_bound(xprt)) {
-		task->tk_action = call_bind_status;
-		task->tk_timeout = xprt->bind_timeout;
-		xprt->ops->rpcbind(task);
-	}
-=======
 	task->tk_action = call_bind_status;
 	if (!xprt_prepare_transmit(task))
 		return;
 
 	xprt->ops->rpcbind(task);
->>>>>>> 407d19ab
 }
 
 /*
@@ -1878,6 +1894,11 @@
 call_bind_status(struct rpc_task *task)
 {
 	int status = -EIO;
+
+	if (rpc_task_transmitted(task)) {
+		rpc_task_handle_transmitted(task);
+		return;
+	}
 
 	if (task->tk_status >= 0) {
 		dprint_status(task);
@@ -1904,6 +1925,8 @@
 			break;
 		task->tk_rebind_retry--;
 		rpc_delay(task, 3*HZ);
+		goto retry_timeout;
+	case -EAGAIN:
 		goto retry_timeout;
 	case -ETIMEDOUT:
 		dprintk("RPC: %5u rpcbind request timed out\n",
@@ -1946,7 +1969,8 @@
 
 retry_timeout:
 	task->tk_status = 0;
-	task->tk_action = call_timeout;
+	task->tk_action = call_bind;
+	rpc_check_timeout(task);
 }
 
 /*
@@ -1956,31 +1980,31 @@
 call_connect(struct rpc_task *task)
 {
 	struct rpc_xprt *xprt = task->tk_rqstp->rq_xprt;
+
+	if (rpc_task_transmitted(task)) {
+		rpc_task_handle_transmitted(task);
+		return;
+	}
+
+	if (xprt_connected(xprt)) {
+		task->tk_action = call_transmit;
+		return;
+	}
 
 	dprintk("RPC: %5u call_connect xprt %p %s connected\n",
 			task->tk_pid, xprt,
 			(xprt_connected(xprt) ? "is" : "is not"));
 
-<<<<<<< HEAD
-	task->tk_action = call_transmit;
-	if (!xprt_connected(xprt)) {
-		task->tk_action = call_connect_status;
-		if (task->tk_status < 0)
-			return;
-		if (task->tk_flags & RPC_TASK_NOCONNECT) {
-			rpc_exit(task, -ENOTCONN);
-			return;
-		}
-		xprt_connect(task);
-=======
 	task->tk_action = call_connect_status;
 	if (task->tk_status < 0)
 		return;
 	if (task->tk_flags & RPC_TASK_NOCONNECT) {
 		rpc_call_rpcerror(task, -ENOTCONN);
 		return;
->>>>>>> 407d19ab
-	}
+	}
+	if (!xprt_prepare_transmit(task))
+		return;
+	xprt_connect(task);
 }
 
 /*
@@ -1991,6 +2015,11 @@
 {
 	struct rpc_clnt *clnt = task->tk_client;
 	int status = task->tk_status;
+
+	if (rpc_task_transmitted(task)) {
+		rpc_task_handle_transmitted(task);
+		return;
+	}
 
 	dprint_status(task);
 
@@ -2003,8 +2032,7 @@
 			break;
 		if (clnt->cl_autobind) {
 			rpc_force_rebind(clnt);
-			task->tk_action = call_bind;
-			return;
+			goto out_retry;
 		}
 		/* fall through */
 	case -ECONNRESET:
@@ -2022,26 +2050,21 @@
 		/* retry with existing socket, after a delay */
 		rpc_delay(task, 3*HZ);
 		/* fall through */
+	case -ENOTCONN:
 	case -EAGAIN:
-		/* Check for timeouts before looping back to call_bind */
 	case -ETIMEDOUT:
-		task->tk_action = call_timeout;
-		return;
+		goto out_retry;
 	case 0:
 		clnt->cl_stats->netreconn++;
 		task->tk_action = call_transmit;
 		return;
 	}
-<<<<<<< HEAD
-	rpc_exit(task, status);
-=======
 	rpc_call_rpcerror(task, status);
 	return;
 out_retry:
 	/* Check for timeouts before looping back to call_bind */
 	task->tk_action = call_bind;
 	rpc_check_timeout(task);
->>>>>>> 407d19ab
 }
 
 /*
@@ -2050,43 +2073,25 @@
 static void
 call_transmit(struct rpc_task *task)
 {
-	int is_retrans = RPC_WAS_SENT(task);
+	if (rpc_task_transmitted(task)) {
+		rpc_task_handle_transmitted(task);
+		return;
+	}
 
 	dprint_status(task);
 
-	task->tk_action = call_status;
-	if (task->tk_status < 0)
-		return;
+	task->tk_action = call_transmit_status;
 	if (!xprt_prepare_transmit(task))
 		return;
-	task->tk_action = call_transmit_status;
-	/* Encode here so that rpcsec_gss can use correct sequence number. */
-	if (rpc_task_need_encode(task)) {
-		rpc_xdr_encode(task);
-		/* Did the encode result in an error condition? */
-		if (task->tk_status != 0) {
-			/* Was the error nonfatal? */
-			if (task->tk_status == -EAGAIN)
-				rpc_delay(task, HZ >> 4);
-			else
-				rpc_exit(task, task->tk_status);
+	task->tk_status = 0;
+	if (test_bit(RPC_TASK_NEED_XMIT, &task->tk_runstate)) {
+		if (!xprt_connected(task->tk_xprt)) {
+			task->tk_status = -ENOTCONN;
 			return;
 		}
-	}
-	xprt_transmit(task);
-	if (task->tk_status < 0)
-		return;
-	if (is_retrans)
-		task->tk_client->cl_stats->rpcretrans++;
-	/*
-	 * On success, ensure that we call xprt_end_transmit() before sleeping
-	 * in order to allow access to the socket to other RPC requests.
-	 */
-	call_transmit_status(task);
-	if (rpc_reply_expected(task))
-		return;
-	task->tk_action = rpc_exit_task;
-	rpc_wake_up_queued_task(&task->tk_rqstp->rq_xprt->pending, task);
+		xprt_transmit(task);
+	}
+	xprt_end_transmit(task);
 }
 
 /*
@@ -2095,28 +2100,25 @@
 static void
 call_transmit_status(struct rpc_task *task)
 {
-	struct rpc_xprt *xprt = task->tk_rqstp->rq_xprt;
 	task->tk_action = call_status;
 
 	/*
 	 * Common case: success.  Force the compiler to put this
-	 * test first.  Or, if any error and xprt_close_wait,
-	 * release the xprt lock so the socket can close.
+	 * test first.
 	 */
-	if (task->tk_status == 0 || xprt_close_wait(xprt)) {
-		xprt_end_transmit(task);
-		rpc_task_force_reencode(task);
+	if (rpc_task_transmitted(task)) {
+		task->tk_status = 0;
+		xprt_request_wait_receive(task);
 		return;
 	}
 
 	switch (task->tk_status) {
-	case -EAGAIN:
-	case -ENOBUFS:
-		break;
 	default:
 		dprint_status(task);
-		xprt_end_transmit(task);
-		rpc_task_force_reencode(task);
+		break;
+	case -EBADMSG:
+		task->tk_status = 0;
+		task->tk_action = call_encode;
 		break;
 		/*
 		 * Special cases: if we've been waiting on the
@@ -2124,6 +2126,14 @@
 		 * socket just returned a connection error,
 		 * then hold onto the transport lock.
 		 */
+	case -ENOBUFS:
+		rpc_delay(task, HZ>>2);
+		/* fall through */
+	case -EBADSLT:
+	case -EAGAIN:
+		task->tk_action = call_transmit;
+		task->tk_status = 0;
+		break;
 	case -ECONNREFUSED:
 	case -EHOSTDOWN:
 	case -ENETDOWN:
@@ -2131,17 +2141,11 @@
 	case -ENETUNREACH:
 	case -EPERM:
 		if (RPC_IS_SOFTCONN(task)) {
-			xprt_end_transmit(task);
 			if (!task->tk_msg.rpc_proc->p_proc)
 				trace_xprt_ping(task->tk_xprt,
 						task->tk_status);
-<<<<<<< HEAD
-			rpc_exit(task, task->tk_status);
-			break;
-=======
 			rpc_call_rpcerror(task, task->tk_status);
 			return;
->>>>>>> 407d19ab
 		}
 		/* fall through */
 	case -ECONNRESET:
@@ -2149,11 +2153,24 @@
 	case -EADDRINUSE:
 	case -ENOTCONN:
 	case -EPIPE:
-		rpc_task_force_reencode(task);
-	}
+		task->tk_action = call_bind;
+		task->tk_status = 0;
+		break;
+	}
+	rpc_check_timeout(task);
 }
 
 #if defined(CONFIG_SUNRPC_BACKCHANNEL)
+static void call_bc_transmit(struct rpc_task *task);
+static void call_bc_transmit_status(struct rpc_task *task);
+
+static void
+call_bc_encode(struct rpc_task *task)
+{
+	xprt_request_enqueue_transmit(task);
+	task->tk_action = call_bc_transmit;
+}
+
 /*
  * 5b.	Send the backchannel RPC reply.  On error, drop the reply.  In
  * addition, disconnect on connectivity errors.
@@ -2161,26 +2178,26 @@
 static void
 call_bc_transmit(struct rpc_task *task)
 {
+	task->tk_action = call_bc_transmit_status;
+	if (test_bit(RPC_TASK_NEED_XMIT, &task->tk_runstate)) {
+		if (!xprt_prepare_transmit(task))
+			return;
+		task->tk_status = 0;
+		xprt_transmit(task);
+	}
+	xprt_end_transmit(task);
+}
+
+static void
+call_bc_transmit_status(struct rpc_task *task)
+{
 	struct rpc_rqst *req = task->tk_rqstp;
 
-	if (!xprt_prepare_transmit(task))
-		goto out_retry;
-
-	if (task->tk_status < 0) {
-		printk(KERN_NOTICE "RPC: Could not send backchannel reply "
-			"error: %d\n", task->tk_status);
-		goto out_done;
-	}
-	if (req->rq_connect_cookie != req->rq_xprt->connect_cookie)
-		req->rq_bytes_sent = 0;
-
-	xprt_transmit(task);
-
-	if (task->tk_status == -EAGAIN)
-		goto out_nospace;
-
-	xprt_end_transmit(task);
+	if (rpc_task_transmitted(task))
+		task->tk_status = 0;
+
 	dprint_status(task);
+
 	switch (task->tk_status) {
 	case 0:
 		/* Success */
@@ -2194,6 +2211,14 @@
 	case -ENOTCONN:
 	case -EPIPE:
 		break;
+	case -ENOBUFS:
+		rpc_delay(task, HZ>>2);
+		/* fall through */
+	case -EBADSLT:
+	case -EAGAIN:
+		task->tk_status = 0;
+		task->tk_action = call_bc_transmit;
+		return;
 	case -ETIMEDOUT:
 		/*
 		 * Problem reaching the server.  Disconnect and let the
@@ -2212,19 +2237,11 @@
 		 * We were unable to reply and will have to drop the
 		 * request.  The server should reconnect and retransmit.
 		 */
-		WARN_ON_ONCE(task->tk_status == -EAGAIN);
 		printk(KERN_NOTICE "RPC: Could not send backchannel reply "
 			"error: %d\n", task->tk_status);
 		break;
 	}
-	rpc_wake_up_queued_task(&req->rq_xprt->pending, task);
-out_done:
 	task->tk_action = rpc_exit_task;
-	return;
-out_nospace:
-	req->rq_connect_cookie = req->rq_xprt->connect_cookie;
-out_retry:
-	task->tk_status = 0;
 }
 #endif /* CONFIG_SUNRPC_BACKCHANNEL */
 
@@ -2235,14 +2252,10 @@
 call_status(struct rpc_task *task)
 {
 	struct rpc_clnt	*clnt = task->tk_client;
-	struct rpc_rqst	*req = task->tk_rqstp;
 	int		status;
 
 	if (!task->tk_msg.rpc_proc->p_proc)
 		trace_xprt_ping(task->tk_xprt, task->tk_status);
-
-	if (req->rq_reply_bytes_recvd > 0 && !req->rq_bytes_sent)
-		task->tk_status = req->rq_reply_bytes_recvd;
 
 	dprint_status(task);
 
@@ -2260,10 +2273,8 @@
 	case -EHOSTUNREACH:
 	case -ENETUNREACH:
 	case -EPERM:
-		if (RPC_IS_SOFTCONN(task)) {
-			rpc_exit(task, status);
-			break;
-		}
+		if (RPC_IS_SOFTCONN(task))
+			goto out_exit;
 		/*
 		 * Delay any retries for 3 seconds, then handle as if it
 		 * were a timeout.
@@ -2271,7 +2282,6 @@
 		rpc_delay(task, 3*HZ);
 		/* fall through */
 	case -ETIMEDOUT:
-		task->tk_action = call_timeout;
 		break;
 	case -ECONNREFUSED:
 	case -ECONNRESET:
@@ -2283,30 +2293,17 @@
 		rpc_delay(task, 3*HZ);
 		/* fall through */
 	case -EPIPE:
-<<<<<<< HEAD
-	case -ENOTCONN:
-		task->tk_action = call_bind;
-		break;
-	case -ENOBUFS:
-		rpc_delay(task, HZ>>2);
-		/* fall through */
-=======
->>>>>>> 407d19ab
 	case -EAGAIN:
-		task->tk_action = call_transmit;
 		break;
 	case -EIO:
 		/* shutdown or soft timeout */
-		rpc_exit(task, status);
-		break;
+		goto out_exit;
 	default:
 		if (clnt->cl_chatty)
 			printk("%s: RPC call returned error %d\n",
 			       clnt->cl_program->name, -status);
-		rpc_exit(task, status);
-	}
-<<<<<<< HEAD
-=======
+		goto out_exit;
+	}
 	task->tk_action = call_encode;
 	rpc_check_timeout(task);
 	return;
@@ -2321,36 +2318,24 @@
 	if (!req || !req->rq_xprt)
 		return true;
 	return xprt_connected(req->rq_xprt);
->>>>>>> 407d19ab
-}
-
-/*
- * 6a.	Handle RPC timeout
- * 	We do not release the request slot, so we keep using the
- *	same XID for all retransmits.
- */
+}
+
 static void
-call_timeout(struct rpc_task *task)
+rpc_check_timeout(struct rpc_task *task)
 {
 	struct rpc_clnt	*clnt = task->tk_client;
 
-	if (xprt_adjust_timeout(task->tk_rqstp) == 0) {
-		dprintk("RPC: %5u call_timeout (minor)\n", task->tk_pid);
-		goto retry;
-	}
+	if (xprt_adjust_timeout(task->tk_rqstp) == 0)
+		return;
 
 	dprintk("RPC: %5u call_timeout (major)\n", task->tk_pid);
 	task->tk_timeouts++;
 
-<<<<<<< HEAD
-	if (RPC_IS_SOFTCONN(task)) {
-		rpc_exit(task, -ETIMEDOUT);
-=======
 	if (RPC_IS_SOFTCONN(task) && !rpc_check_connected(task->tk_rqstp)) {
 		rpc_call_rpcerror(task, -ETIMEDOUT);
->>>>>>> 407d19ab
-		return;
-	}
+		return;
+	}
+
 	if (RPC_IS_SOFT(task)) {
 		/*
 		 * Once a "no retrans timeout" soft tasks (a.k.a NFSv4) has
@@ -2389,10 +2374,6 @@
 	 * event? RFC2203 requires the server to drop all such requests.
 	 */
 	rpcauth_invalcred(task);
-
-retry:
-	task->tk_action = call_bind;
-	task->tk_status = 0;
 }
 
 /*
@@ -2403,10 +2384,14 @@
 {
 	struct rpc_clnt	*clnt = task->tk_client;
 	struct rpc_rqst	*req = task->tk_rqstp;
-	kxdrdproc_t	decode = task->tk_msg.rpc_proc->p_decode;
-	__be32		*p;
+	struct xdr_stream xdr;
 
 	dprint_status(task);
+
+	if (!task->tk_msg.rpc_proc->p_decode) {
+		task->tk_action = rpc_exit_task;
+		return;
+	}
 
 	if (task->tk_flags & RPC_CALL_MAJORSEEN) {
 		if (clnt->cl_chatty) {
@@ -2428,43 +2413,6 @@
 	WARN_ON(memcmp(&req->rq_rcv_buf, &req->rq_private_buf,
 				sizeof(req->rq_rcv_buf)) != 0);
 
-<<<<<<< HEAD
-	if (req->rq_rcv_buf.len < 12) {
-		if (!RPC_IS_SOFT(task)) {
-			task->tk_action = call_bind;
-			goto out_retry;
-		}
-		dprintk("RPC:       %s: too small RPC reply size (%d bytes)\n",
-				clnt->cl_program->name, task->tk_status);
-		task->tk_action = call_timeout;
-		goto out_retry;
-	}
-
-	p = rpc_verify_header(task);
-	if (IS_ERR(p)) {
-		if (p == ERR_PTR(-EAGAIN))
-			goto out_retry;
-		return;
-	}
-
-	task->tk_action = rpc_exit_task;
-
-	if (decode) {
-		task->tk_status = rpcauth_unwrap_resp(task, decode, req, p,
-						      task->tk_msg.rpc_resp);
-	}
-	dprintk("RPC: %5u call_decode result %d\n", task->tk_pid,
-			task->tk_status);
-	return;
-out_retry:
-	task->tk_status = 0;
-	/* Note: rpc_verify_header() may have freed the RPC slot */
-	if (task->tk_rqstp == req) {
-		req->rq_reply_bytes_recvd = req->rq_rcv_buf.len = 0;
-		if (task->tk_client->cl_discrtry)
-			xprt_conditional_disconnect(req->rq_xprt,
-					req->rq_connect_cookie);
-=======
 	xdr_init_decode(&xdr, &req->rq_rcv_buf,
 			req->rq_rcv_buf.head[0].iov_base, req);
 	switch (rpc_decode_header(task, &xdr)) {
@@ -2491,191 +2439,112 @@
 		rpcauth_invalcred(task);
 		/* Ensure we obtain a new XID if we retry! */
 		xprt_release(task);
->>>>>>> 407d19ab
-	}
-}
-
-static __be32 *
-rpc_encode_header(struct rpc_task *task)
+	}
+}
+
+static int
+rpc_encode_header(struct rpc_task *task, struct xdr_stream *xdr)
 {
 	struct rpc_clnt *clnt = task->tk_client;
 	struct rpc_rqst	*req = task->tk_rqstp;
-	__be32		*p = req->rq_svec[0].iov_base;
-
-	/* FIXME: check buffer size? */
-
-	p = xprt_skip_transport_header(req->rq_xprt, p);
-	*p++ = req->rq_xid;		/* XID */
-	*p++ = htonl(RPC_CALL);		/* CALL */
-	*p++ = htonl(RPC_VERSION);	/* RPC version */
-	*p++ = htonl(clnt->cl_prog);	/* program number */
-	*p++ = htonl(clnt->cl_vers);	/* program version */
-	*p++ = htonl(task->tk_msg.rpc_proc->p_proc);	/* procedure */
-	p = rpcauth_marshcred(task, p);
-	req->rq_slen = xdr_adjust_iovec(&req->rq_svec[0], p);
-	return p;
-}
-
-static __be32 *
-rpc_verify_header(struct rpc_task *task)
+	__be32 *p;
+	int error;
+
+	error = -EMSGSIZE;
+	p = xdr_reserve_space(xdr, RPC_CALLHDRSIZE << 2);
+	if (!p)
+		goto out_fail;
+	*p++ = req->rq_xid;
+	*p++ = rpc_call;
+	*p++ = cpu_to_be32(RPC_VERSION);
+	*p++ = cpu_to_be32(clnt->cl_prog);
+	*p++ = cpu_to_be32(clnt->cl_vers);
+	*p   = cpu_to_be32(task->tk_msg.rpc_proc->p_proc);
+
+	error = rpcauth_marshcred(task, xdr);
+	if (error < 0)
+		goto out_fail;
+	return 0;
+out_fail:
+	trace_rpc_bad_callhdr(task);
+	rpc_exit(task, error);
+	return error;
+}
+
+static noinline int
+rpc_decode_header(struct rpc_task *task, struct xdr_stream *xdr)
 {
 	struct rpc_clnt *clnt = task->tk_client;
-	struct kvec *iov = &task->tk_rqstp->rq_rcv_buf.head[0];
-	int len = task->tk_rqstp->rq_rcv_buf.len >> 2;
-	__be32	*p = iov->iov_base;
-	u32 n;
-	int error = -EACCES;
-
-	if ((task->tk_rqstp->rq_rcv_buf.len & 3) != 0) {
-		/* RFC-1014 says that the representation of XDR data must be a
-		 * multiple of four bytes
-		 * - if it isn't pointer subtraction in the NFS client may give
-		 *   undefined results
-		 */
-		dprintk("RPC: %5u %s: XDR representation not a multiple of"
-		       " 4 bytes: 0x%x\n", task->tk_pid, __func__,
-		       task->tk_rqstp->rq_rcv_buf.len);
-		error = -EIO;
-		goto out_err;
-	}
-	if ((len -= 3) < 0)
-		goto out_overflow;
-
-	p += 1; /* skip XID */
-	if ((n = ntohl(*p++)) != RPC_REPLY) {
-		dprintk("RPC: %5u %s: not an RPC reply: %x\n",
-			task->tk_pid, __func__, n);
-		error = -EIO;
-		goto out_garbage;
-	}
-
-	if ((n = ntohl(*p++)) != RPC_MSG_ACCEPTED) {
-		if (--len < 0)
-			goto out_overflow;
-		switch ((n = ntohl(*p++))) {
-		case RPC_AUTH_ERROR:
-			break;
-		case RPC_MISMATCH:
-			dprintk("RPC: %5u %s: RPC call version mismatch!\n",
-				task->tk_pid, __func__);
-			error = -EPROTONOSUPPORT;
-			goto out_err;
-		default:
-			dprintk("RPC: %5u %s: RPC call rejected, "
-				"unknown error: %x\n",
-				task->tk_pid, __func__, n);
-			error = -EIO;
-			goto out_err;
-		}
-		if (--len < 0)
-			goto out_overflow;
-		switch ((n = ntohl(*p++))) {
-		case RPC_AUTH_REJECTEDCRED:
-		case RPC_AUTH_REJECTEDVERF:
-		case RPCSEC_GSS_CREDPROBLEM:
-		case RPCSEC_GSS_CTXPROBLEM:
-			if (!task->tk_cred_retry)
-				break;
-			task->tk_cred_retry--;
-			dprintk("RPC: %5u %s: retry stale creds\n",
-					task->tk_pid, __func__);
-			rpcauth_invalcred(task);
-			/* Ensure we obtain a new XID! */
-			xprt_release(task);
-			task->tk_action = call_reserve;
-			goto out_retry;
-		case RPC_AUTH_BADCRED:
-		case RPC_AUTH_BADVERF:
-			/* possibly garbled cred/verf? */
-			if (!task->tk_garb_retry)
-				break;
-			task->tk_garb_retry--;
-			dprintk("RPC: %5u %s: retry garbled creds\n",
-					task->tk_pid, __func__);
-			task->tk_action = call_bind;
-			goto out_retry;
-		case RPC_AUTH_TOOWEAK:
-			printk(KERN_NOTICE "RPC: server %s requires stronger "
-			       "authentication.\n",
-			       task->tk_xprt->servername);
-			break;
-		default:
-			dprintk("RPC: %5u %s: unknown auth error: %x\n",
-					task->tk_pid, __func__, n);
-			error = -EIO;
-		}
-		dprintk("RPC: %5u %s: call rejected %d\n",
-				task->tk_pid, __func__, n);
-		goto out_err;
-	}
-	p = rpcauth_checkverf(task, p);
-	if (IS_ERR(p)) {
-		error = PTR_ERR(p);
-		dprintk("RPC: %5u %s: auth check failed with %d\n",
-				task->tk_pid, __func__, error);
-		goto out_garbage;		/* bad verifier, retry */
-	}
-	len = p - (__be32 *)iov->iov_base - 1;
-	if (len < 0)
-		goto out_overflow;
-	switch ((n = ntohl(*p++))) {
-	case RPC_SUCCESS:
-		return p;
-	case RPC_PROG_UNAVAIL:
-		dprintk("RPC: %5u %s: program %u is unsupported "
-				"by server %s\n", task->tk_pid, __func__,
-				(unsigned int)clnt->cl_prog,
-				task->tk_xprt->servername);
+	int error;
+	__be32 *p;
+
+	/* RFC-1014 says that the representation of XDR data must be a
+	 * multiple of four bytes
+	 * - if it isn't pointer subtraction in the NFS client may give
+	 *   undefined results
+	 */
+	if (task->tk_rqstp->rq_rcv_buf.len & 3)
+		goto out_unparsable;
+
+	p = xdr_inline_decode(xdr, 3 * sizeof(*p));
+	if (!p)
+		goto out_unparsable;
+	p++;	/* skip XID */
+	if (*p++ != rpc_reply)
+		goto out_unparsable;
+	if (*p++ != rpc_msg_accepted)
+		goto out_msg_denied;
+
+	error = rpcauth_checkverf(task, xdr);
+	if (error)
+		goto out_verifier;
+
+	p = xdr_inline_decode(xdr, sizeof(*p));
+	if (!p)
+		goto out_unparsable;
+	switch (*p) {
+	case rpc_success:
+		return 0;
+	case rpc_prog_unavail:
+		trace_rpc__prog_unavail(task);
 		error = -EPFNOSUPPORT;
 		goto out_err;
-	case RPC_PROG_MISMATCH:
-		dprintk("RPC: %5u %s: program %u, version %u unsupported "
-				"by server %s\n", task->tk_pid, __func__,
-				(unsigned int)clnt->cl_prog,
-				(unsigned int)clnt->cl_vers,
-				task->tk_xprt->servername);
+	case rpc_prog_mismatch:
+		trace_rpc__prog_mismatch(task);
 		error = -EPROTONOSUPPORT;
 		goto out_err;
-	case RPC_PROC_UNAVAIL:
-		dprintk("RPC: %5u %s: proc %s unsupported by program %u, "
-				"version %u on server %s\n",
-				task->tk_pid, __func__,
-				rpc_proc_name(task),
-				clnt->cl_prog, clnt->cl_vers,
-				task->tk_xprt->servername);
+	case rpc_proc_unavail:
+		trace_rpc__proc_unavail(task);
 		error = -EOPNOTSUPP;
 		goto out_err;
-	case RPC_GARBAGE_ARGS:
-		dprintk("RPC: %5u %s: server saw garbage\n",
-				task->tk_pid, __func__);
-		break;			/* retry */
+	case rpc_garbage_args:
+	case rpc_system_err:
+		trace_rpc__garbage_args(task);
+		error = -EIO;
+		break;
 	default:
-		dprintk("RPC: %5u %s: server accept status: %x\n",
-				task->tk_pid, __func__, n);
-		/* Also retry */
+		goto out_unparsable;
 	}
 
 out_garbage:
 	clnt->cl_stats->rpcgarbage++;
 	if (task->tk_garb_retry) {
 		task->tk_garb_retry--;
-		dprintk("RPC: %5u %s: retrying\n",
-				task->tk_pid, __func__);
-		task->tk_action = call_bind;
-out_retry:
-		return ERR_PTR(-EAGAIN);
+		task->tk_action = call_encode;
+		return -EAGAIN;
 	}
 out_err:
 	rpc_exit(task, error);
-	dprintk("RPC: %5u %s: call failed with error %d\n", task->tk_pid,
-			__func__, error);
-	return ERR_PTR(error);
-out_overflow:
-	dprintk("RPC: %5u %s: server reply was truncated.\n", task->tk_pid,
-			__func__);
+	return error;
+
+out_unparsable:
+	trace_rpc__unparsable(task);
+	error = -EIO;
 	goto out_garbage;
-<<<<<<< HEAD
-=======
+
+out_verifier:
+	trace_rpc_bad_verifier(task);
+	goto out_garbage;
 
 out_msg_denied:
 	error = -EACCES;
@@ -2724,7 +2593,6 @@
 		goto out_unparsable;
 	}
 	goto out_err;
->>>>>>> 407d19ab
 }
 
 static void rpcproc_encode_null(struct rpc_rqst *rqstp, struct xdr_stream *xdr,
@@ -2749,9 +2617,8 @@
 		.rpc_proc = &rpcproc_null,
 	};
 	int err;
-	msg.rpc_cred = authnull_ops.lookup_cred(NULL, NULL, 0);
-	err = rpc_call_sync(clnt, &msg, RPC_TASK_SOFT | RPC_TASK_SOFTCONN);
-	put_rpccred(msg.rpc_cred);
+	err = rpc_call_sync(clnt, &msg, RPC_TASK_SOFT | RPC_TASK_SOFTCONN |
+			    RPC_TASK_NULLCREDS);
 	return err;
 }
 
@@ -2762,15 +2629,15 @@
 {
 	struct rpc_message msg = {
 		.rpc_proc = &rpcproc_null,
-		.rpc_cred = cred,
 	};
 	struct rpc_task_setup task_setup_data = {
 		.rpc_client = clnt,
 		.rpc_xprt = xprt,
 		.rpc_message = &msg,
+		.rpc_op_cred = cred,
 		.callback_ops = (ops != NULL) ? ops : &rpc_default_ops,
 		.callback_data = data,
-		.flags = flags,
+		.flags = flags | RPC_TASK_NULLCREDS,
 	};
 
 	return rpc_run_task(&task_setup_data);
@@ -2821,7 +2688,6 @@
 		void *dummy)
 {
 	struct rpc_cb_add_xprt_calldata *data;
-	struct rpc_cred *cred;
 	struct rpc_task *task;
 
 	data = kmalloc(sizeof(*data), GFP_NOFS);
@@ -2830,11 +2696,9 @@
 	data->xps = xprt_switch_get(xps);
 	data->xprt = xprt_get(xprt);
 
-	cred = authnull_ops.lookup_cred(NULL, NULL, 0);
-	task = rpc_call_null_helper(clnt, xprt, cred,
-			RPC_TASK_SOFT|RPC_TASK_SOFTCONN|RPC_TASK_ASYNC,
+	task = rpc_call_null_helper(clnt, xprt, NULL,
+			RPC_TASK_SOFT|RPC_TASK_SOFTCONN|RPC_TASK_ASYNC|RPC_TASK_NULLCREDS,
 			&rpc_cb_add_xprt_call_ops, data);
-	put_rpccred(cred);
 	if (IS_ERR(task))
 		return PTR_ERR(task);
 	rpc_put_task(task);
@@ -2865,7 +2729,6 @@
 				     struct rpc_xprt *xprt,
 				     void *data)
 {
-	struct rpc_cred *cred;
 	struct rpc_task *task;
 	struct rpc_add_xprt_test *xtest = (struct rpc_add_xprt_test *)data;
 	int status = -EADDRINUSE;
@@ -2877,11 +2740,9 @@
 		goto out_err;
 
 	/* Test the connection */
-	cred = authnull_ops.lookup_cred(NULL, NULL, 0);
-	task = rpc_call_null_helper(clnt, xprt, cred,
-				    RPC_TASK_SOFT | RPC_TASK_SOFTCONN,
+	task = rpc_call_null_helper(clnt, xprt, NULL,
+				    RPC_TASK_SOFT | RPC_TASK_SOFTCONN | RPC_TASK_NULLCREDS,
 				    NULL, NULL);
-	put_rpccred(cred);
 	if (IS_ERR(task)) {
 		status = PTR_ERR(task);
 		goto out_err;
@@ -2894,6 +2755,9 @@
 
 	/* rpc_xprt_switch and rpc_xprt are deferrenced by add_xprt_test() */
 	xtest->add_xprt_test(clnt, xprt, xtest->data);
+
+	xprt_put(xprt);
+	xprt_switch_put(xps);
 
 	/* so that rpc_clnt_add_xprt does not call rpc_xprt_switch_add_xprt */
 	return 1;
