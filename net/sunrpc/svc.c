--- conflicted
+++ resolved
@@ -1168,9 +1168,6 @@
 static __printf(2,3) void svc_printk(struct svc_rqst *rqstp, const char *fmt, ...) {}
 #endif
 
-<<<<<<< HEAD
-extern void svc_tcp_prep_reply_hdr(struct svc_rqst *);
-=======
 __be32
 svc_return_autherr(struct svc_rqst *rqstp, __be32 auth_err)
 {
@@ -1278,7 +1275,6 @@
 	return rpc_proc_unavail;
 }
 EXPORT_SYMBOL_GPL(svc_generic_init_request);
->>>>>>> 407d19ab
 
 /*
  * Common routine for processing the RPC request.
@@ -1306,10 +1302,6 @@
 	/* Will be turned off only when NFSv4 Sessions are used */
 	set_bit(RQ_USEDEFERRAL, &rqstp->rq_flags);
 	clear_bit(RQ_DROPME, &rqstp->rq_flags);
-
-	/* Setup reply header */
-	if (rqstp->rq_prot == IPPROTO_TCP)
-		svc_tcp_prep_reply_hdr(rqstp);
 
 	svc_putu32(resv, rqstp->rq_xid);
 
@@ -1535,6 +1527,10 @@
 		goto out_drop;
 	}
 
+	/* Reserve space for the record marker */
+	if (rqstp->rq_prot == IPPROTO_TCP)
+		svc_putnl(resv, 0);
+
 	/* Returns 1 for send, 0 for drop */
 	if (likely(svc_process_common(rqstp, argv, resv)))
 		return svc_send(rqstp);
@@ -1603,9 +1599,9 @@
 	if (!proc_error) {
 		/* Processing error: drop the request */
 		xprt_free_bc_request(req);
-		return 0;
-	}
-
+		error = -EINVAL;
+		goto out;
+	}
 	/* Finally, send the reply synchronously */
 	memcpy(&req->rq_snd_buf, &rqstp->rq_res, sizeof(req->rq_snd_buf));
 	task = rpc_run_bc_task(req);
