// SPDX-License-Identifier: GPL-2.0
/*
 * linux/net/sunrpc/auth_unix.c
 *
 * UNIX-style authentication; no AUTH_SHORT support
 *
 * Copyright (C) 1996, Olaf Kirch <okir@monad.swb.de>
 */

#include <linux/slab.h>
#include <linux/types.h>
#include <linux/sched.h>
#include <linux/module.h>
#include <linux/sunrpc/clnt.h>
#include <linux/sunrpc/auth.h>
#include <linux/user_namespace.h>

struct unx_cred {
	struct rpc_cred		uc_base;
	kgid_t			uc_gid;
	kgid_t			uc_gids[UNX_NGROUPS];
};
#define uc_uid			uc_base.cr_uid

#if IS_ENABLED(CONFIG_SUNRPC_DEBUG)
# define RPCDBG_FACILITY	RPCDBG_AUTH
#endif

static struct rpc_auth		unix_auth;
static const struct rpc_credops	unix_credops;

static struct rpc_auth *
unx_create(const struct rpc_auth_create_args *args, struct rpc_clnt *clnt)
{
	dprintk("RPC:       creating UNIX authenticator for client %p\n",
			clnt);
	atomic_inc(&unix_auth.au_count);
	return &unix_auth;
}

static void
unx_destroy(struct rpc_auth *auth)
{
	dprintk("RPC:       destroying UNIX authenticator %p\n", auth);
	rpcauth_clear_credcache(auth->au_credcache);
}

static int
unx_hash_cred(struct auth_cred *acred, unsigned int hashbits)
{
	return hash_64(from_kgid(&init_user_ns, acred->gid) |
		((u64)from_kuid(&init_user_ns, acred->uid) <<
			(sizeof(gid_t) * 8)), hashbits);
}

/*
 * Lookup AUTH_UNIX creds for current process
 */
static struct rpc_cred *
unx_lookup_cred(struct rpc_auth *auth, struct auth_cred *acred, int flags)
{
	return rpcauth_lookup_credcache(auth, acred, flags, GFP_NOFS);
}

static struct rpc_cred *
unx_create_cred(struct rpc_auth *auth, struct auth_cred *acred, int flags, gfp_t gfp)
{
	struct unx_cred	*cred;
	unsigned int groups = 0;
	unsigned int i;

	dprintk("RPC:       allocating UNIX cred for uid %d gid %d\n",
			from_kuid(&init_user_ns, acred->uid),
			from_kgid(&init_user_ns, acred->gid));

	if (!(cred = kmalloc(sizeof(*cred), gfp)))
		return ERR_PTR(-ENOMEM);

	rpcauth_init_cred(&cred->uc_base, acred, auth, &unix_credops);
	cred->uc_base.cr_flags = 1UL << RPCAUTH_CRED_UPTODATE;

	if (acred->group_info != NULL)
		groups = acred->group_info->ngroups;
	if (groups > UNX_NGROUPS)
		groups = UNX_NGROUPS;

	cred->uc_gid = acred->gid;
	for (i = 0; i < groups; i++)
		cred->uc_gids[i] = acred->group_info->gid[i];
	if (i < UNX_NGROUPS)
		cred->uc_gids[i] = INVALID_GID;

	return &cred->uc_base;
}

static void
unx_free_cred(struct unx_cred *unx_cred)
{
	dprintk("RPC:       unx_free_cred %p\n", unx_cred);
	kfree(unx_cred);
}

static void
unx_free_cred_callback(struct rcu_head *head)
{
	struct unx_cred *unx_cred = container_of(head, struct unx_cred, uc_base.cr_rcu);
	unx_free_cred(unx_cred);
}

static void
unx_destroy_cred(struct rpc_cred *cred)
{
	call_rcu(&cred->cr_rcu, unx_free_cred_callback);
}

/*
 * Match credentials against current process creds.
 * The root_override argument takes care of cases where the caller may
 * request root creds (e.g. for NFS swapping).
 */
static int
unx_match(struct auth_cred *acred, struct rpc_cred *rcred, int flags)
{
	struct unx_cred	*cred = container_of(rcred, struct unx_cred, uc_base);
	unsigned int groups = 0;
	unsigned int i;


	if (!uid_eq(cred->uc_uid, acred->uid) || !gid_eq(cred->uc_gid, acred->gid))
		return 0;

	if (acred->group_info != NULL)
		groups = acred->group_info->ngroups;
	if (groups > UNX_NGROUPS)
		groups = UNX_NGROUPS;
	for (i = 0; i < groups ; i++)
		if (!gid_eq(cred->uc_gids[i], acred->group_info->gid[i]))
			return 0;
	if (groups < UNX_NGROUPS && gid_valid(cred->uc_gids[groups]))
		return 0;
	return 1;
}

/*
 * Marshal credentials.
 * Maybe we should keep a cached credential for performance reasons.
 */
static __be32 *
unx_marshal(struct rpc_task *task, __be32 *p)
{
	struct rpc_clnt	*clnt = task->tk_client;
	struct unx_cred	*cred = container_of(task->tk_rqstp->rq_cred, struct unx_cred, uc_base);
	__be32		*base, *hold;
	int		i;
<<<<<<< HEAD
=======
	struct group_info *gi = cred->cr_cred->group_info;
	struct user_namespace *userns = clnt->cl_cred ?
		clnt->cl_cred->user_ns : &init_user_ns;

	/* Credential */

	p = xdr_reserve_space(xdr, 3 * sizeof(*p));
	if (!p)
		goto marshal_failed;
	*p++ = rpc_auth_unix;
	cred_len = p++;
	*p++ = xdr_zero;	/* stamp */
	if (xdr_stream_encode_opaque(xdr, clnt->cl_nodename,
				     clnt->cl_nodelen) < 0)
		goto marshal_failed;
	p = xdr_reserve_space(xdr, 3 * sizeof(*p));
	if (!p)
		goto marshal_failed;
	*p++ = cpu_to_be32(from_kuid_munged(userns, cred->cr_cred->fsuid));
	*p++ = cpu_to_be32(from_kgid_munged(userns, cred->cr_cred->fsgid));

	gidarr_len = p++;
	if (gi)
		for (i = 0; i < UNX_NGROUPS && i < gi->ngroups; i++)
			*p++ = cpu_to_be32(from_kgid_munged(userns, gi->gid[i]));
	*gidarr_len = cpu_to_be32(p - gidarr_len - 1);
	*cred_len = cpu_to_be32((p - cred_len - 1) << 2);
	p = xdr_reserve_space(xdr, (p - gidarr_len - 1) << 2);
	if (!p)
		goto marshal_failed;

	/* Verifier */

	p = xdr_reserve_space(xdr, 2 * sizeof(*p));
	if (!p)
		goto marshal_failed;
	*p++ = rpc_auth_null;
	*p   = xdr_zero;
>>>>>>> 407d19ab

	*p++ = htonl(RPC_AUTH_UNIX);
	base = p++;
	*p++ = htonl(jiffies/HZ);

	/*
	 * Copy the UTS nodename captured when the client was created.
	 */
	p = xdr_encode_array(p, clnt->cl_nodename, clnt->cl_nodelen);

	*p++ = htonl((u32) from_kuid(&init_user_ns, cred->uc_uid));
	*p++ = htonl((u32) from_kgid(&init_user_ns, cred->uc_gid));
	hold = p++;
	for (i = 0; i < UNX_NGROUPS && gid_valid(cred->uc_gids[i]); i++)
		*p++ = htonl((u32) from_kgid(&init_user_ns, cred->uc_gids[i]));
	*hold = htonl(p - hold - 1);		/* gid array length */
	*base = htonl((p - base - 1) << 2);	/* cred length */

	*p++ = htonl(RPC_AUTH_NULL);
	*p++ = htonl(0);

	return p;
}

/*
 * Refresh credentials. This is a no-op for AUTH_UNIX
 */
static int
unx_refresh(struct rpc_task *task)
{
	set_bit(RPCAUTH_CRED_UPTODATE, &task->tk_rqstp->rq_cred->cr_flags);
	return 0;
}

static __be32 *
unx_validate(struct rpc_task *task, __be32 *p)
{
	rpc_authflavor_t	flavor;
	u32			size;

	flavor = ntohl(*p++);
	if (flavor != RPC_AUTH_NULL &&
	    flavor != RPC_AUTH_UNIX &&
	    flavor != RPC_AUTH_SHORT) {
		printk("RPC: bad verf flavor: %u\n", flavor);
		return ERR_PTR(-EIO);
	}

	size = ntohl(*p++);
	if (size > RPC_MAX_AUTH_SIZE) {
		printk("RPC: giant verf size: %u\n", size);
		return ERR_PTR(-EIO);
	}
	task->tk_rqstp->rq_cred->cr_auth->au_rslack = (size >> 2) + 2;
	p += (size >> 2);

	return p;
}

int __init rpc_init_authunix(void)
{
	return rpcauth_init_credcache(&unix_auth);
}

void rpc_destroy_authunix(void)
{
	rpcauth_destroy_credcache(&unix_auth);
}

const struct rpc_authops authunix_ops = {
	.owner		= THIS_MODULE,
	.au_flavor	= RPC_AUTH_UNIX,
	.au_name	= "UNIX",
	.create		= unx_create,
	.destroy	= unx_destroy,
	.hash_cred	= unx_hash_cred,
	.lookup_cred	= unx_lookup_cred,
	.crcreate	= unx_create_cred,
};

static
struct rpc_auth		unix_auth = {
	.au_cslack	= UNX_CALLSLACK,
	.au_rslack	= NUL_REPLYSLACK,
	.au_flags	= RPCAUTH_AUTH_NO_CRKEY_TIMEOUT,
	.au_ops		= &authunix_ops,
	.au_flavor	= RPC_AUTH_UNIX,
	.au_count	= ATOMIC_INIT(0),
};

static
const struct rpc_credops unix_credops = {
	.cr_name	= "AUTH_UNIX",
	.crdestroy	= unx_destroy_cred,
	.crbind		= rpcauth_generic_bind_cred,
	.crmatch	= unx_match,
	.crmarshal	= unx_marshal,
	.crrefresh	= unx_refresh,
	.crvalidate	= unx_validate,
};<|MERGE_RESOLUTION|>--- conflicted
+++ resolved
@@ -11,16 +11,11 @@
 #include <linux/types.h>
 #include <linux/sched.h>
 #include <linux/module.h>
+#include <linux/mempool.h>
 #include <linux/sunrpc/clnt.h>
 #include <linux/sunrpc/auth.h>
 #include <linux/user_namespace.h>
 
-struct unx_cred {
-	struct rpc_cred		uc_base;
-	kgid_t			uc_gid;
-	kgid_t			uc_gids[UNX_NGROUPS];
-};
-#define uc_uid			uc_base.cr_uid
 
 #if IS_ENABLED(CONFIG_SUNRPC_DEBUG)
 # define RPCDBG_FACILITY	RPCDBG_AUTH
@@ -28,29 +23,18 @@
 
 static struct rpc_auth		unix_auth;
 static const struct rpc_credops	unix_credops;
+static mempool_t		*unix_pool;
 
 static struct rpc_auth *
 unx_create(const struct rpc_auth_create_args *args, struct rpc_clnt *clnt)
 {
-	dprintk("RPC:       creating UNIX authenticator for client %p\n",
-			clnt);
-	atomic_inc(&unix_auth.au_count);
+	refcount_inc(&unix_auth.au_count);
 	return &unix_auth;
 }
 
 static void
 unx_destroy(struct rpc_auth *auth)
 {
-	dprintk("RPC:       destroying UNIX authenticator %p\n", auth);
-	rpcauth_clear_credcache(auth->au_credcache);
-}
-
-static int
-unx_hash_cred(struct auth_cred *acred, unsigned int hashbits)
-{
-	return hash_64(from_kgid(&init_user_ns, acred->gid) |
-		((u64)from_kuid(&init_user_ns, acred->uid) <<
-			(sizeof(gid_t) * 8)), hashbits);
 }
 
 /*
@@ -59,85 +43,55 @@
 static struct rpc_cred *
 unx_lookup_cred(struct rpc_auth *auth, struct auth_cred *acred, int flags)
 {
-	return rpcauth_lookup_credcache(auth, acred, flags, GFP_NOFS);
-}
-
-static struct rpc_cred *
-unx_create_cred(struct rpc_auth *auth, struct auth_cred *acred, int flags, gfp_t gfp)
-{
-	struct unx_cred	*cred;
+	struct rpc_cred *ret = mempool_alloc(unix_pool, GFP_NOFS);
+
+	rpcauth_init_cred(ret, acred, auth, &unix_credops);
+	ret->cr_flags = 1UL << RPCAUTH_CRED_UPTODATE;
+	return ret;
+}
+
+static void
+unx_free_cred_callback(struct rcu_head *head)
+{
+	struct rpc_cred *rpc_cred = container_of(head, struct rpc_cred, cr_rcu);
+
+	put_cred(rpc_cred->cr_cred);
+	mempool_free(rpc_cred, unix_pool);
+}
+
+static void
+unx_destroy_cred(struct rpc_cred *cred)
+{
+	call_rcu(&cred->cr_rcu, unx_free_cred_callback);
+}
+
+/*
+ * Match credentials against current the auth_cred.
+ */
+static int
+unx_match(struct auth_cred *acred, struct rpc_cred *cred, int flags)
+{
 	unsigned int groups = 0;
 	unsigned int i;
 
-	dprintk("RPC:       allocating UNIX cred for uid %d gid %d\n",
-			from_kuid(&init_user_ns, acred->uid),
-			from_kgid(&init_user_ns, acred->gid));
-
-	if (!(cred = kmalloc(sizeof(*cred), gfp)))
-		return ERR_PTR(-ENOMEM);
-
-	rpcauth_init_cred(&cred->uc_base, acred, auth, &unix_credops);
-	cred->uc_base.cr_flags = 1UL << RPCAUTH_CRED_UPTODATE;
-
-	if (acred->group_info != NULL)
-		groups = acred->group_info->ngroups;
+	if (cred->cr_cred == acred->cred)
+		return 1;
+
+	if (!uid_eq(cred->cr_cred->fsuid, acred->cred->fsuid) || !gid_eq(cred->cr_cred->fsgid, acred->cred->fsgid))
+		return 0;
+
+	if (acred->cred->group_info != NULL)
+		groups = acred->cred->group_info->ngroups;
 	if (groups > UNX_NGROUPS)
 		groups = UNX_NGROUPS;
-
-	cred->uc_gid = acred->gid;
-	for (i = 0; i < groups; i++)
-		cred->uc_gids[i] = acred->group_info->gid[i];
-	if (i < UNX_NGROUPS)
-		cred->uc_gids[i] = INVALID_GID;
-
-	return &cred->uc_base;
-}
-
-static void
-unx_free_cred(struct unx_cred *unx_cred)
-{
-	dprintk("RPC:       unx_free_cred %p\n", unx_cred);
-	kfree(unx_cred);
-}
-
-static void
-unx_free_cred_callback(struct rcu_head *head)
-{
-	struct unx_cred *unx_cred = container_of(head, struct unx_cred, uc_base.cr_rcu);
-	unx_free_cred(unx_cred);
-}
-
-static void
-unx_destroy_cred(struct rpc_cred *cred)
-{
-	call_rcu(&cred->cr_rcu, unx_free_cred_callback);
-}
-
-/*
- * Match credentials against current process creds.
- * The root_override argument takes care of cases where the caller may
- * request root creds (e.g. for NFS swapping).
- */
-static int
-unx_match(struct auth_cred *acred, struct rpc_cred *rcred, int flags)
-{
-	struct unx_cred	*cred = container_of(rcred, struct unx_cred, uc_base);
-	unsigned int groups = 0;
-	unsigned int i;
-
-
-	if (!uid_eq(cred->uc_uid, acred->uid) || !gid_eq(cred->uc_gid, acred->gid))
+	if (cred->cr_cred->group_info == NULL)
+		return groups == 0;
+	if (groups != cred->cr_cred->group_info->ngroups)
 		return 0;
 
-	if (acred->group_info != NULL)
-		groups = acred->group_info->ngroups;
-	if (groups > UNX_NGROUPS)
-		groups = UNX_NGROUPS;
 	for (i = 0; i < groups ; i++)
-		if (!gid_eq(cred->uc_gids[i], acred->group_info->gid[i]))
+		if (!gid_eq(cred->cr_cred->group_info->gid[i], acred->cred->group_info->gid[i]))
 			return 0;
-	if (groups < UNX_NGROUPS && gid_valid(cred->uc_gids[groups]))
-		return 0;
 	return 1;
 }
 
@@ -145,15 +99,13 @@
  * Marshal credentials.
  * Maybe we should keep a cached credential for performance reasons.
  */
-static __be32 *
-unx_marshal(struct rpc_task *task, __be32 *p)
+static int
+unx_marshal(struct rpc_task *task, struct xdr_stream *xdr)
 {
 	struct rpc_clnt	*clnt = task->tk_client;
-	struct unx_cred	*cred = container_of(task->tk_rqstp->rq_cred, struct unx_cred, uc_base);
-	__be32		*base, *hold;
+	struct rpc_cred	*cred = task->tk_rqstp->rq_cred;
+	__be32		*p, *cred_len, *gidarr_len;
 	int		i;
-<<<<<<< HEAD
-=======
 	struct group_info *gi = cred->cr_cred->group_info;
 	struct user_namespace *userns = clnt->cl_cred ?
 		clnt->cl_cred->user_ns : &init_user_ns;
@@ -192,29 +144,11 @@
 		goto marshal_failed;
 	*p++ = rpc_auth_null;
 	*p   = xdr_zero;
->>>>>>> 407d19ab
-
-	*p++ = htonl(RPC_AUTH_UNIX);
-	base = p++;
-	*p++ = htonl(jiffies/HZ);
-
-	/*
-	 * Copy the UTS nodename captured when the client was created.
-	 */
-	p = xdr_encode_array(p, clnt->cl_nodename, clnt->cl_nodelen);
-
-	*p++ = htonl((u32) from_kuid(&init_user_ns, cred->uc_uid));
-	*p++ = htonl((u32) from_kgid(&init_user_ns, cred->uc_gid));
-	hold = p++;
-	for (i = 0; i < UNX_NGROUPS && gid_valid(cred->uc_gids[i]); i++)
-		*p++ = htonl((u32) from_kgid(&init_user_ns, cred->uc_gids[i]));
-	*hold = htonl(p - hold - 1);		/* gid array length */
-	*base = htonl((p - base - 1) << 2);	/* cred length */
-
-	*p++ = htonl(RPC_AUTH_NULL);
-	*p++ = htonl(0);
-
-	return p;
+
+	return 0;
+
+marshal_failed:
+	return -EMSGSIZE;
 }
 
 /*
@@ -227,39 +161,46 @@
 	return 0;
 }
 
-static __be32 *
-unx_validate(struct rpc_task *task, __be32 *p)
-{
-	rpc_authflavor_t	flavor;
-	u32			size;
-
-	flavor = ntohl(*p++);
-	if (flavor != RPC_AUTH_NULL &&
-	    flavor != RPC_AUTH_UNIX &&
-	    flavor != RPC_AUTH_SHORT) {
-		printk("RPC: bad verf flavor: %u\n", flavor);
-		return ERR_PTR(-EIO);
+static int
+unx_validate(struct rpc_task *task, struct xdr_stream *xdr)
+{
+	struct rpc_auth *auth = task->tk_rqstp->rq_cred->cr_auth;
+	__be32 *p;
+	u32 size;
+
+	p = xdr_inline_decode(xdr, 2 * sizeof(*p));
+	if (!p)
+		return -EIO;
+	switch (*p++) {
+	case rpc_auth_null:
+	case rpc_auth_unix:
+	case rpc_auth_short:
+		break;
+	default:
+		return -EIO;
 	}
-
-	size = ntohl(*p++);
-	if (size > RPC_MAX_AUTH_SIZE) {
-		printk("RPC: giant verf size: %u\n", size);
-		return ERR_PTR(-EIO);
-	}
-	task->tk_rqstp->rq_cred->cr_auth->au_rslack = (size >> 2) + 2;
-	p += (size >> 2);
-
-	return p;
+	size = be32_to_cpup(p);
+	if (size > RPC_MAX_AUTH_SIZE)
+		return -EIO;
+	p = xdr_inline_decode(xdr, size);
+	if (!p)
+		return -EIO;
+
+	auth->au_verfsize = XDR_QUADLEN(size) + 2;
+	auth->au_rslack = XDR_QUADLEN(size) + 2;
+	auth->au_ralign = XDR_QUADLEN(size) + 2;
+	return 0;
 }
 
 int __init rpc_init_authunix(void)
 {
-	return rpcauth_init_credcache(&unix_auth);
+	unix_pool = mempool_create_kmalloc_pool(16, sizeof(struct rpc_cred));
+	return unix_pool ? 0 : -ENOMEM;
 }
 
 void rpc_destroy_authunix(void)
 {
-	rpcauth_destroy_credcache(&unix_auth);
+	mempool_destroy(unix_pool);
 }
 
 const struct rpc_authops authunix_ops = {
@@ -268,28 +209,27 @@
 	.au_name	= "UNIX",
 	.create		= unx_create,
 	.destroy	= unx_destroy,
-	.hash_cred	= unx_hash_cred,
 	.lookup_cred	= unx_lookup_cred,
-	.crcreate	= unx_create_cred,
 };
 
 static
 struct rpc_auth		unix_auth = {
 	.au_cslack	= UNX_CALLSLACK,
 	.au_rslack	= NUL_REPLYSLACK,
-	.au_flags	= RPCAUTH_AUTH_NO_CRKEY_TIMEOUT,
+	.au_verfsize	= NUL_REPLYSLACK,
 	.au_ops		= &authunix_ops,
 	.au_flavor	= RPC_AUTH_UNIX,
-	.au_count	= ATOMIC_INIT(0),
+	.au_count	= REFCOUNT_INIT(1),
 };
 
 static
 const struct rpc_credops unix_credops = {
 	.cr_name	= "AUTH_UNIX",
 	.crdestroy	= unx_destroy_cred,
-	.crbind		= rpcauth_generic_bind_cred,
 	.crmatch	= unx_match,
 	.crmarshal	= unx_marshal,
+	.crwrap_req	= rpcauth_wrap_req_encode,
 	.crrefresh	= unx_refresh,
 	.crvalidate	= unx_validate,
+	.crunwrap_resp	= rpcauth_unwrap_resp_decode,
 };