# SPDX-License-Identifier: GPL-2.0-only
config HAVE_NET_DSA
	def_bool y
	depends on INET && NETDEVICES && !S390

# Drivers must select NET_DSA and the appropriate tagging format

menuconfig NET_DSA
	tristate "Distributed Switch Architecture"
	depends on HAVE_NET_DSA && MAY_USE_DEVLINK
	depends on BRIDGE || BRIDGE=n
	select NET_SWITCHDEV
	select PHYLINK
	select NET_DEVLINK
	---help---
	  Say Y if you want to enable support for the hardware switches supported
	  by the Distributed Switch Architecture.

if NET_DSA

# tagging formats
config NET_DSA_TAG_8021Q
	tristate "Tag driver for switches using custom 802.1Q VLAN headers"
	select VLAN_8021Q
	help
	  Unlike the other tagging protocols, the 802.1Q config option simply
	  provides helpers for other tagging implementations that might rely on
	  VLAN in one way or another. It is not a complete solution.

	  Drivers which use these helpers should select this as dependency.

config NET_DSA_TAG_BRCM_COMMON
	tristate
	default n

config NET_DSA_TAG_BRCM
	tristate "Tag driver for Broadcom switches using in-frame headers"
	select NET_DSA_TAG_BRCM_COMMON
	help
	  Say Y if you want to enable support for tagging frames for the
	  Broadcom switches which place the tag after the MAC source address.


config NET_DSA_TAG_BRCM_PREPEND
	tristate "Tag driver for Broadcom switches using prepended headers"
	select NET_DSA_TAG_BRCM_COMMON
	help
	  Say Y if you want to enable support for tagging frames for the
	  Broadcom switches which places the tag before the Ethernet header
	  (prepended).

config NET_DSA_TAG_GSWIP
	tristate "Tag driver for Lantiq / Intel GSWIP switches"
	help
	  Say Y or M if you want to enable support for tagging frames for the
	  Lantiq / Intel GSWIP switches.

config NET_DSA_TAG_DSA
	tristate "Tag driver for Marvell switches using DSA headers"
	help
	  Say Y or M if you want to enable support for tagging frames for the
	  Marvell switches which use DSA headers.

config NET_DSA_TAG_EDSA
	tristate "Tag driver for Marvell switches using EtherType DSA headers"
	help
	  Say Y or M if you want to enable support for tagging frames for the
	  Marvell switches which use EtherType DSA headers.

<<<<<<< HEAD
=======
config NET_DSA_TAG_MTK
	tristate "Tag driver for Mediatek switches"
	help
	  Say Y or M if you want to enable support for tagging frames for
	  Mediatek switches.

config NET_DSA_TAG_KSZ_COMMON
	tristate
	default n

>>>>>>> 407d19ab
config NET_DSA_TAG_KSZ
	tristate "Tag driver for Microchip 9893 family of switches"
	select NET_DSA_TAG_KSZ_COMMON
	help
	  Say Y if you want to enable support for tagging frames for the
	  Microchip 9893 family of switches.

<<<<<<< HEAD
config NET_DSA_TAG_LAN9303
	bool
=======
config NET_DSA_TAG_KSZ9477
	tristate "Tag driver for Microchip 9477 family of switches"
	select NET_DSA_TAG_KSZ_COMMON
	help
	  Say Y if you want to enable support for tagging frames for the
	  Microchip 9477 family of switches.

config NET_DSA_TAG_QCA
	tristate "Tag driver for Qualcomm Atheros QCA8K switches"
	help
	  Say Y or M if you want to enable support for tagging frames for
	  the Qualcomm Atheros QCA8K switches.
>>>>>>> 407d19ab

config NET_DSA_TAG_LAN9303
	tristate "Tag driver for SMSC/Microchip LAN9303 family of switches"
	help
	  Say Y or M if you want to enable support for tagging frames for the
	  SMSC/Microchip LAN9303 family of switches.

config NET_DSA_TAG_SJA1105
	tristate "Tag driver for NXP SJA1105 switches"
	select NET_DSA_TAG_8021Q
	help
	  Say Y or M if you want to enable support for tagging frames with the
	  NXP SJA1105 switch family. Both the native tagging protocol (which
	  is only for link-local traffic) as well as non-native tagging (based
	  on a custom 802.1Q VLAN header) are available.

config NET_DSA_TAG_TRAILER
	tristate "Tag driver for switches using a trailer tag"
	help
	  Say Y or M if you want to enable support for tagging frames at
	  with a trailed. e.g. Marvell 88E6060.

endif<|MERGE_RESOLUTION|>--- conflicted
+++ resolved
@@ -7,7 +7,7 @@
 
 menuconfig NET_DSA
 	tristate "Distributed Switch Architecture"
-	depends on HAVE_NET_DSA && MAY_USE_DEVLINK
+	depends on HAVE_NET_DSA
 	depends on BRIDGE || BRIDGE=n
 	select NET_SWITCHDEV
 	select PHYLINK
@@ -67,8 +67,6 @@
 	  Say Y or M if you want to enable support for tagging frames for the
 	  Marvell switches which use EtherType DSA headers.
 
-<<<<<<< HEAD
-=======
 config NET_DSA_TAG_MTK
 	tristate "Tag driver for Mediatek switches"
 	help
@@ -79,7 +77,6 @@
 	tristate
 	default n
 
->>>>>>> 407d19ab
 config NET_DSA_TAG_KSZ
 	tristate "Tag driver for Microchip 9893 family of switches"
 	select NET_DSA_TAG_KSZ_COMMON
@@ -87,10 +84,6 @@
 	  Say Y if you want to enable support for tagging frames for the
 	  Microchip 9893 family of switches.
 
-<<<<<<< HEAD
-config NET_DSA_TAG_LAN9303
-	bool
-=======
 config NET_DSA_TAG_KSZ9477
 	tristate "Tag driver for Microchip 9477 family of switches"
 	select NET_DSA_TAG_KSZ_COMMON
@@ -103,7 +96,6 @@
 	help
 	  Say Y or M if you want to enable support for tagging frames for
 	  the Qualcomm Atheros QCA8K switches.
->>>>>>> 407d19ab
 
 config NET_DSA_TAG_LAN9303
 	tristate "Tag driver for SMSC/Microchip LAN9303 family of switches"
