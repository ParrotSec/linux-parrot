// SPDX-License-Identifier: GPL-2.0+
/*
 * net/dsa/tag_ksz.c - Microchip KSZ Switch tag format handling
 * Copyright (c) 2017 Microchip Technology
 */

#include <linux/etherdevice.h>
#include <linux/list.h>
#include <linux/slab.h>
#include <net/dsa.h>
#include "dsa_priv.h"

/* Typically only one byte is used for tail tag. */
#define KSZ_EGRESS_TAG_LEN		1
#define KSZ_INGRESS_TAG_LEN		1

static struct sk_buff *ksz_common_rcv(struct sk_buff *skb,
				      struct net_device *dev,
				      unsigned int port, unsigned int len)
{
	skb->dev = dsa_master_find_slave(dev, 0, port);
	if (!skb->dev)
		return NULL;

	pskb_trim_rcsum(skb, skb->len - len);

	skb->offload_fwd_mark = true;

	return skb;
}

/*
 * For Ingress (Host -> KSZ8795), 1 byte is added before FCS.
 * ---------------------------------------------------------------------------
 * DA(6bytes)|SA(6bytes)|....|Data(nbytes)|tag(1byte)|FCS(4bytes)
 * ---------------------------------------------------------------------------
 * tag : each bit represents port (eg, 0x01=port1, 0x02=port2, 0x10=port5)
 *
 * For Egress (KSZ8795 -> Host), 1 byte is added before FCS.
 * ---------------------------------------------------------------------------
 * DA(6bytes)|SA(6bytes)|....|Data(nbytes)|tag0(1byte)|FCS(4bytes)
 * ---------------------------------------------------------------------------
 * tag0 : zero-based value represents port
 *	  (eg, 0x00=port1, 0x02=port3, 0x06=port7)
 */

#define KSZ8795_TAIL_TAG_OVERRIDE	BIT(6)
#define KSZ8795_TAIL_TAG_LOOKUP		BIT(7)

static struct sk_buff *ksz8795_xmit(struct sk_buff *skb, struct net_device *dev)
{
	struct dsa_port *dp = dsa_slave_to_port(dev);
	u8 *tag;
	u8 *addr;

	/* Tag encoding */
	tag = skb_put(skb, KSZ_INGRESS_TAG_LEN);
	addr = skb_mac_header(skb);

	*tag = 1 << dp->index;
	if (is_link_local_ether_addr(addr))
		*tag |= KSZ8795_TAIL_TAG_OVERRIDE;

	return skb;
}

static struct sk_buff *ksz8795_rcv(struct sk_buff *skb, struct net_device *dev,
				  struct packet_type *pt)
{
	u8 *tag = skb_tail_pointer(skb) - KSZ_EGRESS_TAG_LEN;

	return ksz_common_rcv(skb, dev, tag[0] & 7, KSZ_EGRESS_TAG_LEN);
}

static const struct dsa_device_ops ksz8795_netdev_ops = {
	.name	= "ksz8795",
	.proto	= DSA_TAG_PROTO_KSZ8795,
	.xmit	= ksz8795_xmit,
	.rcv	= ksz8795_rcv,
	.overhead = KSZ_INGRESS_TAG_LEN,
	.tail_tag = true,
};

DSA_TAG_DRIVER(ksz8795_netdev_ops);
MODULE_ALIAS_DSA_TAG_DRIVER(DSA_TAG_PROTO_KSZ8795);

/*
 * For Ingress (Host -> KSZ9477), 2 bytes are added before FCS.
 * ---------------------------------------------------------------------------
 * DA(6bytes)|SA(6bytes)|....|Data(nbytes)|tag0(1byte)|tag1(1byte)|FCS(4bytes)
 * ---------------------------------------------------------------------------
 * tag0 : Prioritization (not used now)
 * tag1 : each bit represents port (eg, 0x01=port1, 0x02=port2, 0x10=port5)
 *
 * For Egress (KSZ9477 -> Host), 1 byte is added before FCS.
 * ---------------------------------------------------------------------------
 * DA(6bytes)|SA(6bytes)|....|Data(nbytes)|tag0(1byte)|FCS(4bytes)
 * ---------------------------------------------------------------------------
 * tag0 : zero-based value represents port
 *	  (eg, 0x00=port1, 0x02=port3, 0x06=port7)
 */

#define KSZ9477_INGRESS_TAG_LEN		2
#define KSZ9477_PTP_TAG_LEN		4
#define KSZ9477_PTP_TAG_INDICATION	0x80

#define KSZ9477_TAIL_TAG_OVERRIDE	BIT(9)
#define KSZ9477_TAIL_TAG_LOOKUP		BIT(10)

static struct sk_buff *ksz9477_xmit(struct sk_buff *skb,
				    struct net_device *dev)
{
	struct dsa_port *dp = dsa_slave_to_port(dev);
<<<<<<< HEAD
	struct sk_buff *nskb;
	__be16 *tag;
	u8 *addr;
	u16 val;

	nskb = ksz_common_xmit(skb, dev, KSZ9477_INGRESS_TAG_LEN);
	if (!nskb)
		return NULL;
=======
	__be16 *tag;
	u8 *addr;
	u16 val;
>>>>>>> 4e026225

	/* Tag encoding */
	tag = skb_put(skb, KSZ9477_INGRESS_TAG_LEN);
	addr = skb_mac_header(skb);

	val = BIT(dp->index);

	if (is_link_local_ether_addr(addr))
		val |= KSZ9477_TAIL_TAG_OVERRIDE;

	*tag = cpu_to_be16(val);

	return skb;
}

static struct sk_buff *ksz9477_rcv(struct sk_buff *skb, struct net_device *dev,
				   struct packet_type *pt)
{
	/* Tag decoding */
	u8 *tag = skb_tail_pointer(skb) - KSZ_EGRESS_TAG_LEN;
	unsigned int port = tag[0] & 7;
	unsigned int len = KSZ_EGRESS_TAG_LEN;

	/* Extra 4-bytes PTP timestamp */
	if (tag[0] & KSZ9477_PTP_TAG_INDICATION)
		len += KSZ9477_PTP_TAG_LEN;

	return ksz_common_rcv(skb, dev, port, len);
}

static const struct dsa_device_ops ksz9477_netdev_ops = {
	.name	= "ksz9477",
	.proto	= DSA_TAG_PROTO_KSZ9477,
	.xmit	= ksz9477_xmit,
	.rcv	= ksz9477_rcv,
	.overhead = KSZ9477_INGRESS_TAG_LEN,
	.tail_tag = true,
};

DSA_TAG_DRIVER(ksz9477_netdev_ops);
MODULE_ALIAS_DSA_TAG_DRIVER(DSA_TAG_PROTO_KSZ9477);

#define KSZ9893_TAIL_TAG_OVERRIDE	BIT(5)
#define KSZ9893_TAIL_TAG_LOOKUP		BIT(6)

static struct sk_buff *ksz9893_xmit(struct sk_buff *skb,
				    struct net_device *dev)
{
	struct dsa_port *dp = dsa_slave_to_port(dev);
	u8 *addr;
	u8 *tag;

	/* Tag encoding */
	tag = skb_put(skb, KSZ_INGRESS_TAG_LEN);
	addr = skb_mac_header(skb);

	*tag = BIT(dp->index);

	if (is_link_local_ether_addr(addr))
		*tag |= KSZ9893_TAIL_TAG_OVERRIDE;

	return skb;
}

static const struct dsa_device_ops ksz9893_netdev_ops = {
	.name	= "ksz9893",
	.proto	= DSA_TAG_PROTO_KSZ9893,
	.xmit	= ksz9893_xmit,
	.rcv	= ksz9477_rcv,
	.overhead = KSZ_INGRESS_TAG_LEN,
	.tail_tag = true,
};

DSA_TAG_DRIVER(ksz9893_netdev_ops);
MODULE_ALIAS_DSA_TAG_DRIVER(DSA_TAG_PROTO_KSZ9893);

static struct dsa_tag_driver *dsa_tag_driver_array[] = {
	&DSA_TAG_DRIVER_NAME(ksz8795_netdev_ops),
	&DSA_TAG_DRIVER_NAME(ksz9477_netdev_ops),
	&DSA_TAG_DRIVER_NAME(ksz9893_netdev_ops),
};

module_dsa_tag_drivers(dsa_tag_driver_array);

MODULE_LICENSE("GPL");<|MERGE_RESOLUTION|>--- conflicted
+++ resolved
@@ -111,20 +111,9 @@
 				    struct net_device *dev)
 {
 	struct dsa_port *dp = dsa_slave_to_port(dev);
-<<<<<<< HEAD
-	struct sk_buff *nskb;
 	__be16 *tag;
 	u8 *addr;
 	u16 val;
-
-	nskb = ksz_common_xmit(skb, dev, KSZ9477_INGRESS_TAG_LEN);
-	if (!nskb)
-		return NULL;
-=======
-	__be16 *tag;
-	u8 *addr;
-	u16 val;
->>>>>>> 4e026225
 
 	/* Tag encoding */
 	tag = skb_put(skb, KSZ9477_INGRESS_TAG_LEN);
