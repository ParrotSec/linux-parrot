--- conflicted
+++ resolved
@@ -33,12 +33,6 @@
 	struct dsa_port *dp = dsa_slave_to_port(dev);
 	__be16 *phdr;
 	u16 hdr;
-<<<<<<< HEAD
-
-	if (skb_cow_head(skb, QCA_HDR_LEN) < 0)
-		return NULL;
-=======
->>>>>>> 4e026225
 
 	skb_push(skb, QCA_HDR_LEN);
 
