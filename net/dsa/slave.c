--- conflicted
+++ resolved
@@ -1826,8 +1826,6 @@
 	slave_dev->netdev_ops = &dsa_slave_netdev_ops;
 	if (ds->ops->port_max_mtu)
 		slave_dev->max_mtu = ds->ops->port_max_mtu(ds, port->index);
-<<<<<<< HEAD
-=======
 	if (cpu_dp->tag_ops->tail_tag)
 		slave_dev->needed_tailroom = cpu_dp->tag_ops->overhead;
 	else
@@ -1838,7 +1836,6 @@
 	 */
 	slave_dev->needed_headroom += master->needed_headroom;
 	slave_dev->needed_tailroom += master->needed_tailroom;
->>>>>>> 4e026225
 	SET_NETDEV_DEVTYPE(slave_dev, &dsa_type);
 
 	netdev_for_each_tx_queue(slave_dev, dsa_slave_set_lockdep_class_one,
@@ -2036,7 +2033,6 @@
 	case NETDEV_PRECHANGEUPPER: {
 		struct netdev_notifier_changeupper_info *info = ptr;
 
-<<<<<<< HEAD
 		if (!dsa_slave_dev_check(dev))
 			return dsa_prevent_bridging_8021q_upper(dev, ptr);
 
@@ -2046,17 +2042,6 @@
 	}
 	case NETDEV_CHANGEUPPER:
 		if (!dsa_slave_dev_check(dev))
-=======
-		if (!dsa_slave_dev_check(dev))
-			return dsa_prevent_bridging_8021q_upper(dev, ptr);
-
-		if (is_vlan_dev(info->upper_dev))
-			return dsa_slave_check_8021q_upper(dev, ptr);
-		break;
-	}
-	case NETDEV_CHANGEUPPER:
-		if (!dsa_slave_dev_check(dev))
->>>>>>> 4e026225
 			return NOTIFY_DONE;
 
 		return dsa_slave_changeupper(dev, ptr);
