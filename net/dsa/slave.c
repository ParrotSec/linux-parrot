// SPDX-License-Identifier: GPL-2.0-or-later
/*
 * net/dsa/slave.c - Slave device handling
 * Copyright (c) 2008-2009 Marvell Semiconductor
 */

#include <linux/list.h>
#include <linux/etherdevice.h>
#include <linux/netdevice.h>
#include <linux/phy.h>
#include <linux/phy_fixed.h>
#include <linux/phylink.h>
#include <linux/of_net.h>
#include <linux/of_mdio.h>
#include <linux/mdio.h>
#include <net/rtnetlink.h>
#include <net/pkt_cls.h>
#include <net/tc_act/tc_mirred.h>
#include <linux/if_bridge.h>
#include <linux/netpoll.h>
#include <linux/ptp_classify.h>

#include "dsa_priv.h"

static bool dsa_slave_dev_check(struct net_device *dev);

/* slave mii_bus handling ***************************************************/
static int dsa_slave_phy_read(struct mii_bus *bus, int addr, int reg)
{
	struct dsa_switch *ds = bus->priv;

	if (ds->phys_mii_mask & (1 << addr))
		return ds->ops->phy_read(ds, addr, reg);

	return 0xffff;
}

static int dsa_slave_phy_write(struct mii_bus *bus, int addr, int reg, u16 val)
{
	struct dsa_switch *ds = bus->priv;

	if (ds->phys_mii_mask & (1 << addr))
		return ds->ops->phy_write(ds, addr, reg, val);

	return 0;
}

void dsa_slave_mii_bus_init(struct dsa_switch *ds)
{
	ds->slave_mii_bus->priv = (void *)ds;
	ds->slave_mii_bus->name = "dsa slave smi";
	ds->slave_mii_bus->read = dsa_slave_phy_read;
	ds->slave_mii_bus->write = dsa_slave_phy_write;
	snprintf(ds->slave_mii_bus->id, MII_BUS_ID_SIZE, "dsa-%d.%d",
		 ds->dst->index, ds->index);
	ds->slave_mii_bus->parent = ds->dev;
	ds->slave_mii_bus->phy_mask = ~ds->phys_mii_mask;
}


/* slave device handling ****************************************************/
static int dsa_slave_get_iflink(const struct net_device *dev)
{
	return dsa_slave_to_master(dev)->ifindex;
}

static int dsa_slave_open(struct net_device *dev)
{
	struct net_device *master = dsa_slave_to_master(dev);
	struct dsa_port *dp = dsa_slave_to_port(dev);
	int err;

	if (!(master->flags & IFF_UP))
		return -ENETDOWN;

	if (!ether_addr_equal(dev->dev_addr, master->dev_addr)) {
		err = dev_uc_add(master, dev->dev_addr);
		if (err < 0)
			goto out;
	}

	if (dev->flags & IFF_ALLMULTI) {
		err = dev_set_allmulti(master, 1);
		if (err < 0)
			goto del_unicast;
	}
	if (dev->flags & IFF_PROMISC) {
		err = dev_set_promiscuity(master, 1);
		if (err < 0)
			goto clear_allmulti;
	}

	err = dsa_port_enable(dp, dev->phydev);
	if (err)
		goto clear_promisc;

	phylink_start(dp->pl);

	return 0;

clear_promisc:
	if (dev->flags & IFF_PROMISC)
		dev_set_promiscuity(master, -1);
clear_allmulti:
	if (dev->flags & IFF_ALLMULTI)
		dev_set_allmulti(master, -1);
del_unicast:
	if (!ether_addr_equal(dev->dev_addr, master->dev_addr))
		dev_uc_del(master, dev->dev_addr);
out:
	return err;
}

static int dsa_slave_close(struct net_device *dev)
{
	struct net_device *master = dsa_slave_to_master(dev);
	struct dsa_port *dp = dsa_slave_to_port(dev);

	cancel_work_sync(&dp->xmit_work);
	skb_queue_purge(&dp->xmit_queue);

	phylink_stop(dp->pl);

	dsa_port_disable(dp, dev->phydev);

	dev_mc_unsync(master, dev);
	dev_uc_unsync(master, dev);
	if (dev->flags & IFF_ALLMULTI)
		dev_set_allmulti(master, -1);
	if (dev->flags & IFF_PROMISC)
		dev_set_promiscuity(master, -1);

	if (!ether_addr_equal(dev->dev_addr, master->dev_addr))
		dev_uc_del(master, dev->dev_addr);

	return 0;
}

static void dsa_slave_change_rx_flags(struct net_device *dev, int change)
{
	struct net_device *master = dsa_slave_to_master(dev);
	if (dev->flags & IFF_UP) {
		if (change & IFF_ALLMULTI)
			dev_set_allmulti(master,
					 dev->flags & IFF_ALLMULTI ? 1 : -1);
		if (change & IFF_PROMISC)
			dev_set_promiscuity(master,
					    dev->flags & IFF_PROMISC ? 1 : -1);
	}
}

static void dsa_slave_set_rx_mode(struct net_device *dev)
{
	struct net_device *master = dsa_slave_to_master(dev);

	dev_mc_sync(master, dev);
	dev_uc_sync(master, dev);
}

static int dsa_slave_set_mac_address(struct net_device *dev, void *a)
{
	struct net_device *master = dsa_slave_to_master(dev);
	struct sockaddr *addr = a;
	int err;

	if (!is_valid_ether_addr(addr->sa_data))
		return -EADDRNOTAVAIL;

	if (!(dev->flags & IFF_UP))
		goto out;

	if (!ether_addr_equal(addr->sa_data, master->dev_addr)) {
		err = dev_uc_add(master, addr->sa_data);
		if (err < 0)
			return err;
	}

	if (!ether_addr_equal(dev->dev_addr, master->dev_addr))
		dev_uc_del(master, dev->dev_addr);

out:
	ether_addr_copy(dev->dev_addr, addr->sa_data);

	return 0;
}

struct dsa_slave_dump_ctx {
	struct net_device *dev;
	struct sk_buff *skb;
	struct netlink_callback *cb;
	int idx;
};

static int
dsa_slave_port_fdb_do_dump(const unsigned char *addr, u16 vid,
			   bool is_static, void *data)
{
	struct dsa_slave_dump_ctx *dump = data;
	u32 portid = NETLINK_CB(dump->cb->skb).portid;
	u32 seq = dump->cb->nlh->nlmsg_seq;
	struct nlmsghdr *nlh;
	struct ndmsg *ndm;

	if (dump->idx < dump->cb->args[2])
		goto skip;

	nlh = nlmsg_put(dump->skb, portid, seq, RTM_NEWNEIGH,
			sizeof(*ndm), NLM_F_MULTI);
	if (!nlh)
		return -EMSGSIZE;

	ndm = nlmsg_data(nlh);
	ndm->ndm_family  = AF_BRIDGE;
	ndm->ndm_pad1    = 0;
	ndm->ndm_pad2    = 0;
	ndm->ndm_flags   = NTF_SELF;
	ndm->ndm_type    = 0;
	ndm->ndm_ifindex = dump->dev->ifindex;
	ndm->ndm_state   = is_static ? NUD_NOARP : NUD_REACHABLE;

	if (nla_put(dump->skb, NDA_LLADDR, ETH_ALEN, addr))
		goto nla_put_failure;

	if (vid && nla_put_u16(dump->skb, NDA_VLAN, vid))
		goto nla_put_failure;

	nlmsg_end(dump->skb, nlh);

skip:
	dump->idx++;
	return 0;

nla_put_failure:
	nlmsg_cancel(dump->skb, nlh);
	return -EMSGSIZE;
}

static int
dsa_slave_fdb_dump(struct sk_buff *skb, struct netlink_callback *cb,
		   struct net_device *dev, struct net_device *filter_dev,
		   int *idx)
{
	struct dsa_port *dp = dsa_slave_to_port(dev);
	struct dsa_slave_dump_ctx dump = {
		.dev = dev,
		.skb = skb,
		.cb = cb,
		.idx = *idx,
	};
	int err;

	err = dsa_port_fdb_dump(dp, dsa_slave_port_fdb_do_dump, &dump);
	*idx = dump.idx;

	return err;
}

static int dsa_slave_ioctl(struct net_device *dev, struct ifreq *ifr, int cmd)
{
	struct dsa_slave_priv *p = netdev_priv(dev);
	struct dsa_switch *ds = p->dp->ds;
	int port = p->dp->index;

	/* Pass through to switch driver if it supports timestamping */
	switch (cmd) {
	case SIOCGHWTSTAMP:
		if (ds->ops->port_hwtstamp_get)
			return ds->ops->port_hwtstamp_get(ds, port, ifr);
		break;
	case SIOCSHWTSTAMP:
		if (ds->ops->port_hwtstamp_set)
			return ds->ops->port_hwtstamp_set(ds, port, ifr);
		break;
	}

	return phylink_mii_ioctl(p->dp->pl, ifr, cmd);
}

static int dsa_slave_port_attr_set(struct net_device *dev,
				   const struct switchdev_attr *attr,
				   struct switchdev_trans *trans)
{
	struct dsa_port *dp = dsa_slave_to_port(dev);
	int ret;

	switch (attr->id) {
	case SWITCHDEV_ATTR_ID_PORT_STP_STATE:
		ret = dsa_port_set_state(dp, attr->u.stp_state, trans);
		break;
	case SWITCHDEV_ATTR_ID_BRIDGE_VLAN_FILTERING:
		ret = dsa_port_vlan_filtering(dp, attr->u.vlan_filtering,
					      trans);
		break;
	case SWITCHDEV_ATTR_ID_BRIDGE_AGEING_TIME:
		ret = dsa_port_ageing_time(dp, attr->u.ageing_time, trans);
		break;
	default:
		ret = -EOPNOTSUPP;
		break;
	}

	return ret;
}

static int dsa_slave_port_obj_add(struct net_device *dev,
				  const struct switchdev_obj *obj,
				  struct switchdev_trans *trans)
{
	struct dsa_port *dp = dsa_slave_to_port(dev);
	int err;

	/* For the prepare phase, ensure the full set of changes is feasable in
	 * one go in order to signal a failure properly. If an operation is not
	 * supported, return -EOPNOTSUPP.
	 */

	switch (obj->id) {
	case SWITCHDEV_OBJ_ID_PORT_MDB:
		err = dsa_port_mdb_add(dp, SWITCHDEV_OBJ_PORT_MDB(obj), trans);
		break;
	case SWITCHDEV_OBJ_ID_HOST_MDB:
		/* DSA can directly translate this to a normal MDB add,
		 * but on the CPU port.
		 */
		err = dsa_port_mdb_add(dp->cpu_dp, SWITCHDEV_OBJ_PORT_MDB(obj),
				       trans);
		break;
	case SWITCHDEV_OBJ_ID_PORT_VLAN:
		err = dsa_port_vlan_add(dp, SWITCHDEV_OBJ_PORT_VLAN(obj),
					trans);
		break;
	default:
		err = -EOPNOTSUPP;
		break;
	}

	return err;
}

static int dsa_slave_port_obj_del(struct net_device *dev,
				  const struct switchdev_obj *obj)
{
	struct dsa_port *dp = dsa_slave_to_port(dev);
	int err;

	switch (obj->id) {
	case SWITCHDEV_OBJ_ID_PORT_MDB:
		err = dsa_port_mdb_del(dp, SWITCHDEV_OBJ_PORT_MDB(obj));
		break;
	case SWITCHDEV_OBJ_ID_HOST_MDB:
		/* DSA can directly translate this to a normal MDB add,
		 * but on the CPU port.
		 */
		err = dsa_port_mdb_del(dp->cpu_dp, SWITCHDEV_OBJ_PORT_MDB(obj));
		break;
	case SWITCHDEV_OBJ_ID_PORT_VLAN:
		err = dsa_port_vlan_del(dp, SWITCHDEV_OBJ_PORT_VLAN(obj));
		break;
	default:
		err = -EOPNOTSUPP;
		break;
	}

	return err;
}

static int dsa_slave_port_attr_get(struct net_device *dev,
				   struct switchdev_attr *attr)
{
	struct dsa_port *dp = dsa_slave_to_port(dev);
	struct dsa_switch *ds = dp->ds;
	struct dsa_switch_tree *dst = ds->dst;

<<<<<<< HEAD
	switch (attr->id) {
	case SWITCHDEV_ATTR_ID_PORT_PARENT_ID:
		attr->u.ppid.id_len = sizeof(dst->index);
		memcpy(&attr->u.ppid.id, &dst->index, attr->u.ppid.id_len);
		break;
	case SWITCHDEV_ATTR_ID_PORT_BRIDGE_FLAGS_SUPPORT:
		attr->u.brport_flags_support = 0;
		break;
	default:
		return -EOPNOTSUPP;
	}
=======
	/* For non-legacy ports, devlink is used and it takes
	 * care of the name generation. This ndo implementation
	 * should be removed with legacy support.
	 */
	if (dp->ds->devlink)
		return -EOPNOTSUPP;

	ppid->id_len = sizeof(dst->index);
	memcpy(&ppid->id, &dst->index, ppid->id_len);
>>>>>>> 407d19ab

	return 0;
}

static inline netdev_tx_t dsa_slave_netpoll_send_skb(struct net_device *dev,
						     struct sk_buff *skb)
{
#ifdef CONFIG_NET_POLL_CONTROLLER
	struct dsa_slave_priv *p = netdev_priv(dev);

	if (p->netpoll)
		netpoll_send_skb(p->netpoll, skb);
#else
	BUG();
#endif
	return NETDEV_TX_OK;
}

static void dsa_skb_tx_timestamp(struct dsa_slave_priv *p,
				 struct sk_buff *skb)
{
	struct dsa_switch *ds = p->dp->ds;
	struct sk_buff *clone;
	unsigned int type;

	type = ptp_classify_raw(skb);
	if (type == PTP_CLASS_NONE)
		return;

	if (!ds->ops->port_txtstamp)
		return;

	clone = skb_clone_sk(skb);
	if (!clone)
		return;

	if (ds->ops->port_txtstamp(ds, p->dp->index, clone, type))
		return;

	kfree_skb(clone);
}

netdev_tx_t dsa_enqueue_skb(struct sk_buff *skb, struct net_device *dev)
{
	/* SKB for netpoll still need to be mangled with the protocol-specific
	 * tag to be successfully transmitted
	 */
	if (unlikely(netpoll_tx_running(dev)))
		return dsa_slave_netpoll_send_skb(dev, skb);

	/* Queue the SKB for transmission on the parent interface, but
	 * do not modify its EtherType
	 */
	skb->dev = dsa_slave_to_master(dev);
	dev_queue_xmit(skb);

	return NETDEV_TX_OK;
}
EXPORT_SYMBOL_GPL(dsa_enqueue_skb);

static netdev_tx_t dsa_slave_xmit(struct sk_buff *skb, struct net_device *dev)
{
	struct dsa_slave_priv *p = netdev_priv(dev);
	struct pcpu_sw_netstats *s;
	struct sk_buff *nskb;

	s = this_cpu_ptr(p->stats64);
	u64_stats_update_begin(&s->syncp);
	s->tx_packets++;
	s->tx_bytes += skb->len;
	u64_stats_update_end(&s->syncp);

	DSA_SKB_CB(skb)->deferred_xmit = false;

	/* Identify PTP protocol packets, clone them, and pass them to the
	 * switch driver
	 */
	dsa_skb_tx_timestamp(p, skb);

	/* Transmit function may have to reallocate the original SKB,
	 * in which case it must have freed it. Only free it here on error.
	 */
	nskb = p->xmit(skb, dev);
	if (!nskb) {
		if (!DSA_SKB_CB(skb)->deferred_xmit)
			kfree_skb(skb);
		return NETDEV_TX_OK;
	}

	return dsa_enqueue_skb(nskb, dev);
}

void *dsa_defer_xmit(struct sk_buff *skb, struct net_device *dev)
{
	struct dsa_port *dp = dsa_slave_to_port(dev);

	DSA_SKB_CB(skb)->deferred_xmit = true;

	skb_queue_tail(&dp->xmit_queue, skb);
	schedule_work(&dp->xmit_work);
	return NULL;
}
EXPORT_SYMBOL_GPL(dsa_defer_xmit);

static void dsa_port_xmit_work(struct work_struct *work)
{
	struct dsa_port *dp = container_of(work, struct dsa_port, xmit_work);
	struct dsa_switch *ds = dp->ds;
	struct sk_buff *skb;

	if (unlikely(!ds->ops->port_deferred_xmit))
		return;

	while ((skb = skb_dequeue(&dp->xmit_queue)) != NULL)
		ds->ops->port_deferred_xmit(ds, dp->index, skb);
}

/* ethtool operations *******************************************************/

static void dsa_slave_get_drvinfo(struct net_device *dev,
				  struct ethtool_drvinfo *drvinfo)
{
	strlcpy(drvinfo->driver, "dsa", sizeof(drvinfo->driver));
	strlcpy(drvinfo->fw_version, "N/A", sizeof(drvinfo->fw_version));
	strlcpy(drvinfo->bus_info, "platform", sizeof(drvinfo->bus_info));
}

static int dsa_slave_get_regs_len(struct net_device *dev)
{
	struct dsa_port *dp = dsa_slave_to_port(dev);
	struct dsa_switch *ds = dp->ds;

	if (ds->ops->get_regs_len)
		return ds->ops->get_regs_len(ds, dp->index);

	return -EOPNOTSUPP;
}

static void
dsa_slave_get_regs(struct net_device *dev, struct ethtool_regs *regs, void *_p)
{
	struct dsa_port *dp = dsa_slave_to_port(dev);
	struct dsa_switch *ds = dp->ds;

	if (ds->ops->get_regs)
		ds->ops->get_regs(ds, dp->index, regs, _p);
}

static int dsa_slave_nway_reset(struct net_device *dev)
{
	struct dsa_port *dp = dsa_slave_to_port(dev);

	return phylink_ethtool_nway_reset(dp->pl);
}

static int dsa_slave_get_eeprom_len(struct net_device *dev)
{
	struct dsa_port *dp = dsa_slave_to_port(dev);
	struct dsa_switch *ds = dp->ds;

	if (ds->cd && ds->cd->eeprom_len)
		return ds->cd->eeprom_len;

	if (ds->ops->get_eeprom_len)
		return ds->ops->get_eeprom_len(ds);

	return 0;
}

static int dsa_slave_get_eeprom(struct net_device *dev,
				struct ethtool_eeprom *eeprom, u8 *data)
{
	struct dsa_port *dp = dsa_slave_to_port(dev);
	struct dsa_switch *ds = dp->ds;

	if (ds->ops->get_eeprom)
		return ds->ops->get_eeprom(ds, eeprom, data);

	return -EOPNOTSUPP;
}

static int dsa_slave_set_eeprom(struct net_device *dev,
				struct ethtool_eeprom *eeprom, u8 *data)
{
	struct dsa_port *dp = dsa_slave_to_port(dev);
	struct dsa_switch *ds = dp->ds;

	if (ds->ops->set_eeprom)
		return ds->ops->set_eeprom(ds, eeprom, data);

	return -EOPNOTSUPP;
}

static void dsa_slave_get_strings(struct net_device *dev,
				  uint32_t stringset, uint8_t *data)
{
	struct dsa_port *dp = dsa_slave_to_port(dev);
	struct dsa_switch *ds = dp->ds;

	if (stringset == ETH_SS_STATS) {
		int len = ETH_GSTRING_LEN;

		strncpy(data, "tx_packets", len);
		strncpy(data + len, "tx_bytes", len);
		strncpy(data + 2 * len, "rx_packets", len);
		strncpy(data + 3 * len, "rx_bytes", len);
		if (ds->ops->get_strings)
			ds->ops->get_strings(ds, dp->index, stringset,
					     data + 4 * len);
	}
}

static void dsa_slave_get_ethtool_stats(struct net_device *dev,
					struct ethtool_stats *stats,
					uint64_t *data)
{
	struct dsa_port *dp = dsa_slave_to_port(dev);
	struct dsa_slave_priv *p = netdev_priv(dev);
	struct dsa_switch *ds = dp->ds;
	struct pcpu_sw_netstats *s;
	unsigned int start;
	int i;

	for_each_possible_cpu(i) {
		u64 tx_packets, tx_bytes, rx_packets, rx_bytes;

		s = per_cpu_ptr(p->stats64, i);
		do {
			start = u64_stats_fetch_begin_irq(&s->syncp);
			tx_packets = s->tx_packets;
			tx_bytes = s->tx_bytes;
			rx_packets = s->rx_packets;
			rx_bytes = s->rx_bytes;
		} while (u64_stats_fetch_retry_irq(&s->syncp, start));
		data[0] += tx_packets;
		data[1] += tx_bytes;
		data[2] += rx_packets;
		data[3] += rx_bytes;
	}
	if (ds->ops->get_ethtool_stats)
		ds->ops->get_ethtool_stats(ds, dp->index, data + 4);
}

static int dsa_slave_get_sset_count(struct net_device *dev, int sset)
{
	struct dsa_port *dp = dsa_slave_to_port(dev);
	struct dsa_switch *ds = dp->ds;

	if (sset == ETH_SS_STATS) {
		int count;

		count = 4;
		if (ds->ops->get_sset_count)
			count += ds->ops->get_sset_count(ds, dp->index, sset);

		return count;
	}

	return -EOPNOTSUPP;
}

static void dsa_slave_get_wol(struct net_device *dev, struct ethtool_wolinfo *w)
{
	struct dsa_port *dp = dsa_slave_to_port(dev);
	struct dsa_switch *ds = dp->ds;

	phylink_ethtool_get_wol(dp->pl, w);

	if (ds->ops->get_wol)
		ds->ops->get_wol(ds, dp->index, w);
}

static int dsa_slave_set_wol(struct net_device *dev, struct ethtool_wolinfo *w)
{
	struct dsa_port *dp = dsa_slave_to_port(dev);
	struct dsa_switch *ds = dp->ds;
	int ret = -EOPNOTSUPP;

	phylink_ethtool_set_wol(dp->pl, w);

	if (ds->ops->set_wol)
		ret = ds->ops->set_wol(ds, dp->index, w);

	return ret;
}

static int dsa_slave_set_eee(struct net_device *dev, struct ethtool_eee *e)
{
	struct dsa_port *dp = dsa_slave_to_port(dev);
	struct dsa_switch *ds = dp->ds;
	int ret;

	/* Port's PHY and MAC both need to be EEE capable */
	if (!dev->phydev || !dp->pl)
		return -ENODEV;

	if (!ds->ops->set_mac_eee)
		return -EOPNOTSUPP;

	ret = ds->ops->set_mac_eee(ds, dp->index, e);
	if (ret)
		return ret;

	return phylink_ethtool_set_eee(dp->pl, e);
}

static int dsa_slave_get_eee(struct net_device *dev, struct ethtool_eee *e)
{
	struct dsa_port *dp = dsa_slave_to_port(dev);
	struct dsa_switch *ds = dp->ds;
	int ret;

	/* Port's PHY and MAC both need to be EEE capable */
	if (!dev->phydev || !dp->pl)
		return -ENODEV;

	if (!ds->ops->get_mac_eee)
		return -EOPNOTSUPP;

	ret = ds->ops->get_mac_eee(ds, dp->index, e);
	if (ret)
		return ret;

	return phylink_ethtool_get_eee(dp->pl, e);
}

static int dsa_slave_get_link_ksettings(struct net_device *dev,
					struct ethtool_link_ksettings *cmd)
{
	struct dsa_port *dp = dsa_slave_to_port(dev);

	return phylink_ethtool_ksettings_get(dp->pl, cmd);
}

static int dsa_slave_set_link_ksettings(struct net_device *dev,
					const struct ethtool_link_ksettings *cmd)
{
	struct dsa_port *dp = dsa_slave_to_port(dev);

	return phylink_ethtool_ksettings_set(dp->pl, cmd);
}

#ifdef CONFIG_NET_POLL_CONTROLLER
static int dsa_slave_netpoll_setup(struct net_device *dev,
				   struct netpoll_info *ni)
{
	struct net_device *master = dsa_slave_to_master(dev);
	struct dsa_slave_priv *p = netdev_priv(dev);
	struct netpoll *netpoll;
	int err = 0;

	netpoll = kzalloc(sizeof(*netpoll), GFP_KERNEL);
	if (!netpoll)
		return -ENOMEM;

	err = __netpoll_setup(netpoll, master);
	if (err) {
		kfree(netpoll);
		goto out;
	}

	p->netpoll = netpoll;
out:
	return err;
}

static void dsa_slave_netpoll_cleanup(struct net_device *dev)
{
	struct dsa_slave_priv *p = netdev_priv(dev);
	struct netpoll *netpoll = p->netpoll;

	if (!netpoll)
		return;

	p->netpoll = NULL;

	__netpoll_free_async(netpoll);
}

static void dsa_slave_poll_controller(struct net_device *dev)
{
}
#endif

static int dsa_slave_get_phys_port_name(struct net_device *dev,
					char *name, size_t len)
{
	struct dsa_port *dp = dsa_slave_to_port(dev);

	/* For non-legacy ports, devlink is used and it takes
	 * care of the name generation. This ndo implementation
	 * should be removed with legacy support.
	 */
	if (dp->ds->devlink)
		return -EOPNOTSUPP;

	if (snprintf(name, len, "p%d", dp->index) >= len)
		return -EINVAL;

	return 0;
}

static struct dsa_mall_tc_entry *
dsa_slave_mall_tc_entry_find(struct net_device *dev, unsigned long cookie)
{
	struct dsa_slave_priv *p = netdev_priv(dev);
	struct dsa_mall_tc_entry *mall_tc_entry;

	list_for_each_entry(mall_tc_entry, &p->mall_tc_list, list)
		if (mall_tc_entry->cookie == cookie)
			return mall_tc_entry;

	return NULL;
}

static int dsa_slave_add_cls_matchall(struct net_device *dev,
				      struct tc_cls_matchall_offload *cls,
				      bool ingress)
{
	struct dsa_port *dp = dsa_slave_to_port(dev);
	struct dsa_slave_priv *p = netdev_priv(dev);
	struct dsa_mall_tc_entry *mall_tc_entry;
	__be16 protocol = cls->common.protocol;
	struct dsa_switch *ds = dp->ds;
	struct flow_action_entry *act;
	struct dsa_port *to_dp;
	int err = -EOPNOTSUPP;

	if (!ds->ops->port_mirror_add)
		return err;

	if (!flow_offload_has_one_action(&cls->rule->action))
		return err;

	act = &cls->rule->action.entries[0];

	if (act->id == FLOW_ACTION_MIRRED && protocol == htons(ETH_P_ALL)) {
		struct dsa_mall_mirror_tc_entry *mirror;

		if (!act->dev)
			return -EINVAL;

		if (!dsa_slave_dev_check(act->dev))
			return -EOPNOTSUPP;

		mall_tc_entry = kzalloc(sizeof(*mall_tc_entry), GFP_KERNEL);
		if (!mall_tc_entry)
			return -ENOMEM;

		mall_tc_entry->cookie = cls->cookie;
		mall_tc_entry->type = DSA_PORT_MALL_MIRROR;
		mirror = &mall_tc_entry->mirror;

		to_dp = dsa_slave_to_port(act->dev);

		mirror->to_local_port = to_dp->index;
		mirror->ingress = ingress;

		err = ds->ops->port_mirror_add(ds, dp->index, mirror, ingress);
		if (err) {
			kfree(mall_tc_entry);
			return err;
		}

		list_add_tail(&mall_tc_entry->list, &p->mall_tc_list);
	}

	return 0;
}

static void dsa_slave_del_cls_matchall(struct net_device *dev,
				       struct tc_cls_matchall_offload *cls)
{
	struct dsa_port *dp = dsa_slave_to_port(dev);
	struct dsa_mall_tc_entry *mall_tc_entry;
	struct dsa_switch *ds = dp->ds;

	if (!ds->ops->port_mirror_del)
		return;

	mall_tc_entry = dsa_slave_mall_tc_entry_find(dev, cls->cookie);
	if (!mall_tc_entry)
		return;

	list_del(&mall_tc_entry->list);

	switch (mall_tc_entry->type) {
	case DSA_PORT_MALL_MIRROR:
		ds->ops->port_mirror_del(ds, dp->index, &mall_tc_entry->mirror);
		break;
	default:
		WARN_ON(1);
	}

	kfree(mall_tc_entry);
}

static int dsa_slave_setup_tc_cls_matchall(struct net_device *dev,
					   struct tc_cls_matchall_offload *cls,
					   bool ingress)
{
	if (cls->common.chain_index)
		return -EOPNOTSUPP;

	switch (cls->command) {
	case TC_CLSMATCHALL_REPLACE:
		return dsa_slave_add_cls_matchall(dev, cls, ingress);
	case TC_CLSMATCHALL_DESTROY:
		dsa_slave_del_cls_matchall(dev, cls);
		return 0;
	default:
		return -EOPNOTSUPP;
	}
}

static int dsa_slave_setup_tc_block_cb(enum tc_setup_type type, void *type_data,
				       void *cb_priv, bool ingress)
{
	struct net_device *dev = cb_priv;

	if (!tc_can_offload(dev))
		return -EOPNOTSUPP;

	switch (type) {
	case TC_SETUP_CLSMATCHALL:
		return dsa_slave_setup_tc_cls_matchall(dev, type_data, ingress);
	default:
		return -EOPNOTSUPP;
	}
}

static int dsa_slave_setup_tc_block_cb_ig(enum tc_setup_type type,
					  void *type_data, void *cb_priv)
{
	return dsa_slave_setup_tc_block_cb(type, type_data, cb_priv, true);
}

static int dsa_slave_setup_tc_block_cb_eg(enum tc_setup_type type,
					  void *type_data, void *cb_priv)
{
	return dsa_slave_setup_tc_block_cb(type, type_data, cb_priv, false);
}

static int dsa_slave_setup_tc_block(struct net_device *dev,
				    struct tc_block_offload *f)
{
	tc_setup_cb_t *cb;

	if (f->binder_type == TCF_BLOCK_BINDER_TYPE_CLSACT_INGRESS)
		cb = dsa_slave_setup_tc_block_cb_ig;
	else if (f->binder_type == TCF_BLOCK_BINDER_TYPE_CLSACT_EGRESS)
		cb = dsa_slave_setup_tc_block_cb_eg;
	else
		return -EOPNOTSUPP;

	switch (f->command) {
	case TC_BLOCK_BIND:
		return tcf_block_cb_register(f->block, cb, dev, dev, f->extack);
	case TC_BLOCK_UNBIND:
		tcf_block_cb_unregister(f->block, cb, dev);
		return 0;
	default:
		return -EOPNOTSUPP;
	}
}

static int dsa_slave_setup_tc(struct net_device *dev, enum tc_setup_type type,
			      void *type_data)
{
	switch (type) {
	case TC_SETUP_BLOCK:
		return dsa_slave_setup_tc_block(dev, type_data);
	default:
		return -EOPNOTSUPP;
	}
}

static void dsa_slave_get_stats64(struct net_device *dev,
				  struct rtnl_link_stats64 *stats)
{
	struct dsa_slave_priv *p = netdev_priv(dev);
	struct pcpu_sw_netstats *s;
	unsigned int start;
	int i;

	netdev_stats_to_stats64(stats, &dev->stats);
	for_each_possible_cpu(i) {
		u64 tx_packets, tx_bytes, rx_packets, rx_bytes;

		s = per_cpu_ptr(p->stats64, i);
		do {
			start = u64_stats_fetch_begin_irq(&s->syncp);
			tx_packets = s->tx_packets;
			tx_bytes = s->tx_bytes;
			rx_packets = s->rx_packets;
			rx_bytes = s->rx_bytes;
		} while (u64_stats_fetch_retry_irq(&s->syncp, start));

		stats->tx_packets += tx_packets;
		stats->tx_bytes += tx_bytes;
		stats->rx_packets += rx_packets;
		stats->rx_bytes += rx_bytes;
	}
}

static int dsa_slave_get_rxnfc(struct net_device *dev,
			       struct ethtool_rxnfc *nfc, u32 *rule_locs)
{
	struct dsa_port *dp = dsa_slave_to_port(dev);
	struct dsa_switch *ds = dp->ds;

	if (!ds->ops->get_rxnfc)
		return -EOPNOTSUPP;

	return ds->ops->get_rxnfc(ds, dp->index, nfc, rule_locs);
}

static int dsa_slave_set_rxnfc(struct net_device *dev,
			       struct ethtool_rxnfc *nfc)
{
	struct dsa_port *dp = dsa_slave_to_port(dev);
	struct dsa_switch *ds = dp->ds;

	if (!ds->ops->set_rxnfc)
		return -EOPNOTSUPP;

	return ds->ops->set_rxnfc(ds, dp->index, nfc);
}

static int dsa_slave_get_ts_info(struct net_device *dev,
				 struct ethtool_ts_info *ts)
{
	struct dsa_slave_priv *p = netdev_priv(dev);
	struct dsa_switch *ds = p->dp->ds;

	if (!ds->ops->get_ts_info)
		return -EOPNOTSUPP;

	return ds->ops->get_ts_info(ds, p->dp->index, ts);
}

<<<<<<< HEAD
=======
static int dsa_slave_vlan_rx_add_vid(struct net_device *dev, __be16 proto,
				     u16 vid)
{
	struct dsa_port *dp = dsa_slave_to_port(dev);
	struct bridge_vlan_info info;
	int ret;

	/* Check for a possible bridge VLAN entry now since there is no
	 * need to emulate the switchdev prepare + commit phase.
	 */
	if (dp->bridge_dev) {
		/* br_vlan_get_info() returns -EINVAL or -ENOENT if the
		 * device, respectively the VID is not found, returning
		 * 0 means success, which is a failure for us here.
		 */
		ret = br_vlan_get_info(dp->bridge_dev, vid, &info);
		if (ret == 0)
			return -EBUSY;
	}

	/* This API only allows programming tagged, non-PVID VIDs */
	return dsa_port_vid_add(dp, vid, 0);
}

static int dsa_slave_vlan_rx_kill_vid(struct net_device *dev, __be16 proto,
				      u16 vid)
{
	struct dsa_port *dp = dsa_slave_to_port(dev);
	struct bridge_vlan_info info;
	int ret;

	/* Check for a possible bridge VLAN entry now since there is no
	 * need to emulate the switchdev prepare + commit phase.
	 */
	if (dp->bridge_dev) {
		/* br_vlan_get_info() returns -EINVAL or -ENOENT if the
		 * device, respectively the VID is not found, returning
		 * 0 means success, which is a failure for us here.
		 */
		ret = br_vlan_get_info(dp->bridge_dev, vid, &info);
		if (ret == 0)
			return -EBUSY;
	}

	ret = dsa_port_vid_del(dp, vid);
	if (ret == -EOPNOTSUPP)
		ret = 0;

	return ret;
}

>>>>>>> 407d19ab
static const struct ethtool_ops dsa_slave_ethtool_ops = {
	.get_drvinfo		= dsa_slave_get_drvinfo,
	.get_regs_len		= dsa_slave_get_regs_len,
	.get_regs		= dsa_slave_get_regs,
	.nway_reset		= dsa_slave_nway_reset,
	.get_link		= ethtool_op_get_link,
	.get_eeprom_len		= dsa_slave_get_eeprom_len,
	.get_eeprom		= dsa_slave_get_eeprom,
	.set_eeprom		= dsa_slave_set_eeprom,
	.get_strings		= dsa_slave_get_strings,
	.get_ethtool_stats	= dsa_slave_get_ethtool_stats,
	.get_sset_count		= dsa_slave_get_sset_count,
	.set_wol		= dsa_slave_set_wol,
	.get_wol		= dsa_slave_get_wol,
	.set_eee		= dsa_slave_set_eee,
	.get_eee		= dsa_slave_get_eee,
	.get_link_ksettings	= dsa_slave_get_link_ksettings,
	.set_link_ksettings	= dsa_slave_set_link_ksettings,
	.get_rxnfc		= dsa_slave_get_rxnfc,
	.set_rxnfc		= dsa_slave_set_rxnfc,
	.get_ts_info		= dsa_slave_get_ts_info,
};

/* legacy way, bypassing the bridge *****************************************/
int dsa_legacy_fdb_add(struct ndmsg *ndm, struct nlattr *tb[],
		       struct net_device *dev,
		       const unsigned char *addr, u16 vid,
		       u16 flags)
{
	struct dsa_port *dp = dsa_slave_to_port(dev);

	return dsa_port_fdb_add(dp, addr, vid);
}

int dsa_legacy_fdb_del(struct ndmsg *ndm, struct nlattr *tb[],
		       struct net_device *dev,
		       const unsigned char *addr, u16 vid)
{
	struct dsa_port *dp = dsa_slave_to_port(dev);

	return dsa_port_fdb_del(dp, addr, vid);
}

static struct devlink_port *dsa_slave_get_devlink_port(struct net_device *dev)
{
	struct dsa_port *dp = dsa_slave_to_port(dev);

	return dp->ds->devlink ? &dp->devlink_port : NULL;
}

static const struct net_device_ops dsa_slave_netdev_ops = {
	.ndo_open	 	= dsa_slave_open,
	.ndo_stop		= dsa_slave_close,
	.ndo_start_xmit		= dsa_slave_xmit,
	.ndo_change_rx_flags	= dsa_slave_change_rx_flags,
	.ndo_set_rx_mode	= dsa_slave_set_rx_mode,
	.ndo_set_mac_address	= dsa_slave_set_mac_address,
	.ndo_fdb_add		= dsa_legacy_fdb_add,
	.ndo_fdb_del		= dsa_legacy_fdb_del,
	.ndo_fdb_dump		= dsa_slave_fdb_dump,
	.ndo_do_ioctl		= dsa_slave_ioctl,
	.ndo_get_iflink		= dsa_slave_get_iflink,
#ifdef CONFIG_NET_POLL_CONTROLLER
	.ndo_netpoll_setup	= dsa_slave_netpoll_setup,
	.ndo_netpoll_cleanup	= dsa_slave_netpoll_cleanup,
	.ndo_poll_controller	= dsa_slave_poll_controller,
#endif
	.ndo_get_phys_port_name	= dsa_slave_get_phys_port_name,
	.ndo_setup_tc		= dsa_slave_setup_tc,
	.ndo_get_stats64	= dsa_slave_get_stats64,
<<<<<<< HEAD
};

static const struct switchdev_ops dsa_slave_switchdev_ops = {
	.switchdev_port_attr_get	= dsa_slave_port_attr_get,
	.switchdev_port_attr_set	= dsa_slave_port_attr_set,
	.switchdev_port_obj_add		= dsa_slave_port_obj_add,
	.switchdev_port_obj_del		= dsa_slave_port_obj_del,
=======
	.ndo_get_port_parent_id	= dsa_slave_get_port_parent_id,
	.ndo_vlan_rx_add_vid	= dsa_slave_vlan_rx_add_vid,
	.ndo_vlan_rx_kill_vid	= dsa_slave_vlan_rx_kill_vid,
	.ndo_get_devlink_port	= dsa_slave_get_devlink_port,
>>>>>>> 407d19ab
};

static struct device_type dsa_type = {
	.name	= "dsa",
};

static void dsa_slave_phylink_validate(struct net_device *dev,
				       unsigned long *supported,
				       struct phylink_link_state *state)
{
	struct dsa_port *dp = dsa_slave_to_port(dev);
	struct dsa_switch *ds = dp->ds;

	if (!ds->ops->phylink_validate)
		return;

	ds->ops->phylink_validate(ds, dp->index, supported, state);
}

static int dsa_slave_phylink_mac_link_state(struct net_device *dev,
					    struct phylink_link_state *state)
{
	struct dsa_port *dp = dsa_slave_to_port(dev);
	struct dsa_switch *ds = dp->ds;

	/* Only called for SGMII and 802.3z */
	if (!ds->ops->phylink_mac_link_state)
		return -EOPNOTSUPP;

	return ds->ops->phylink_mac_link_state(ds, dp->index, state);
}

static void dsa_slave_phylink_mac_config(struct net_device *dev,
					 unsigned int mode,
					 const struct phylink_link_state *state)
{
	struct dsa_port *dp = dsa_slave_to_port(dev);
	struct dsa_switch *ds = dp->ds;

	if (!ds->ops->phylink_mac_config)
		return;

	ds->ops->phylink_mac_config(ds, dp->index, mode, state);
}

static void dsa_slave_phylink_mac_an_restart(struct net_device *dev)
{
	struct dsa_port *dp = dsa_slave_to_port(dev);
	struct dsa_switch *ds = dp->ds;

	if (!ds->ops->phylink_mac_an_restart)
		return;

	ds->ops->phylink_mac_an_restart(ds, dp->index);
}

static void dsa_slave_phylink_mac_link_down(struct net_device *dev,
					    unsigned int mode,
					    phy_interface_t interface)
{
	struct dsa_port *dp = dsa_slave_to_port(dev);
	struct dsa_switch *ds = dp->ds;

	if (!ds->ops->phylink_mac_link_down) {
		if (ds->ops->adjust_link && dev->phydev)
			ds->ops->adjust_link(ds, dp->index, dev->phydev);
		return;
	}

	ds->ops->phylink_mac_link_down(ds, dp->index, mode, interface);
}

static void dsa_slave_phylink_mac_link_up(struct net_device *dev,
					  unsigned int mode,
					  phy_interface_t interface,
					  struct phy_device *phydev)
{
	struct dsa_port *dp = dsa_slave_to_port(dev);
	struct dsa_switch *ds = dp->ds;

	if (!ds->ops->phylink_mac_link_up) {
		if (ds->ops->adjust_link && dev->phydev)
			ds->ops->adjust_link(ds, dp->index, dev->phydev);
		return;
	}

	ds->ops->phylink_mac_link_up(ds, dp->index, mode, interface, phydev);
}

static const struct phylink_mac_ops dsa_slave_phylink_mac_ops = {
	.validate = dsa_slave_phylink_validate,
	.mac_link_state = dsa_slave_phylink_mac_link_state,
	.mac_config = dsa_slave_phylink_mac_config,
	.mac_an_restart = dsa_slave_phylink_mac_an_restart,
	.mac_link_down = dsa_slave_phylink_mac_link_down,
	.mac_link_up = dsa_slave_phylink_mac_link_up,
};

void dsa_port_phylink_mac_change(struct dsa_switch *ds, int port, bool up)
{
	const struct dsa_port *dp = dsa_to_port(ds, port);

	phylink_mac_change(dp->pl, up);
}
EXPORT_SYMBOL_GPL(dsa_port_phylink_mac_change);

static void dsa_slave_phylink_fixed_state(struct net_device *dev,
					  struct phylink_link_state *state)
{
	struct dsa_port *dp = dsa_slave_to_port(dev);
	struct dsa_switch *ds = dp->ds;

	/* No need to check that this operation is valid, the callback would
	 * not be called if it was not.
	 */
	ds->ops->phylink_fixed_state(ds, dp->index, state);
}

/* slave device setup *******************************************************/
static int dsa_slave_phy_connect(struct net_device *slave_dev, int addr)
{
	struct dsa_port *dp = dsa_slave_to_port(slave_dev);
	struct dsa_switch *ds = dp->ds;

	slave_dev->phydev = mdiobus_get_phy(ds->slave_mii_bus, addr);
	if (!slave_dev->phydev) {
		netdev_err(slave_dev, "no phy at %d\n", addr);
		return -ENODEV;
	}

	return phylink_connect_phy(dp->pl, slave_dev->phydev);
}

static int dsa_slave_phy_setup(struct net_device *slave_dev)
{
	struct dsa_port *dp = dsa_slave_to_port(slave_dev);
	struct device_node *port_dn = dp->dn;
	struct dsa_switch *ds = dp->ds;
	u32 phy_flags = 0;
	int mode, ret;

	mode = of_get_phy_mode(port_dn);
	if (mode < 0)
		mode = PHY_INTERFACE_MODE_NA;

	dp->pl = phylink_create(slave_dev, of_fwnode_handle(port_dn), mode,
				&dsa_slave_phylink_mac_ops);
	if (IS_ERR(dp->pl)) {
		netdev_err(slave_dev,
			   "error creating PHYLINK: %ld\n", PTR_ERR(dp->pl));
		return PTR_ERR(dp->pl);
	}

	/* Register only if the switch provides such a callback, since this
	 * callback takes precedence over polling the link GPIO in PHYLINK
	 * (see phylink_get_fixed_state).
	 */
	if (ds->ops->phylink_fixed_state)
		phylink_fixed_state_cb(dp->pl, dsa_slave_phylink_fixed_state);

	if (ds->ops->get_phy_flags)
		phy_flags = ds->ops->get_phy_flags(ds, dp->index);

	ret = phylink_of_phy_connect(dp->pl, port_dn, phy_flags);
	if (ret == -ENODEV && ds->slave_mii_bus) {
		/* We could not connect to a designated PHY or SFP, so try to
		 * use the switch internal MDIO bus instead
		 */
		ret = dsa_slave_phy_connect(slave_dev, dp->index);
		if (ret) {
			netdev_err(slave_dev,
				   "failed to connect to port %d: %d\n",
				   dp->index, ret);
			phylink_destroy(dp->pl);
			return ret;
		}
	}

	return ret;
}

static struct lock_class_key dsa_slave_netdev_xmit_lock_key;
static void dsa_slave_set_lockdep_class_one(struct net_device *dev,
					    struct netdev_queue *txq,
					    void *_unused)
{
	lockdep_set_class(&txq->_xmit_lock,
			  &dsa_slave_netdev_xmit_lock_key);
}

int dsa_slave_suspend(struct net_device *slave_dev)
{
	struct dsa_port *dp = dsa_slave_to_port(slave_dev);

	if (!netif_running(slave_dev))
		return 0;

	cancel_work_sync(&dp->xmit_work);
	skb_queue_purge(&dp->xmit_queue);

	netif_device_detach(slave_dev);

	rtnl_lock();
	phylink_stop(dp->pl);
	rtnl_unlock();

	return 0;
}

int dsa_slave_resume(struct net_device *slave_dev)
{
	struct dsa_port *dp = dsa_slave_to_port(slave_dev);

	if (!netif_running(slave_dev))
		return 0;

	netif_device_attach(slave_dev);

	rtnl_lock();
	phylink_start(dp->pl);
	rtnl_unlock();

	return 0;
}

static void dsa_slave_notify(struct net_device *dev, unsigned long val)
{
	struct net_device *master = dsa_slave_to_master(dev);
	struct dsa_port *dp = dsa_slave_to_port(dev);
	struct dsa_notifier_register_info rinfo = {
		.switch_number = dp->ds->index,
		.port_number = dp->index,
		.master = master,
		.info.dev = dev,
	};

	call_dsa_notifiers(val, dev, &rinfo.info);
}

int dsa_slave_create(struct dsa_port *port)
{
	const struct dsa_port *cpu_dp = port->cpu_dp;
	struct net_device *master = cpu_dp->master;
	struct dsa_switch *ds = port->ds;
	const char *name = port->name;
	struct net_device *slave_dev;
	struct dsa_slave_priv *p;
	int ret;

	if (!ds->num_tx_queues)
		ds->num_tx_queues = 1;

	slave_dev = alloc_netdev_mqs(sizeof(struct dsa_slave_priv), name,
				     NET_NAME_UNKNOWN, ether_setup,
				     ds->num_tx_queues, 1);
	if (slave_dev == NULL)
		return -ENOMEM;

	slave_dev->features = master->vlan_features | NETIF_F_HW_TC;
	slave_dev->hw_features |= NETIF_F_HW_TC;
	slave_dev->ethtool_ops = &dsa_slave_ethtool_ops;
	if (!IS_ERR_OR_NULL(port->mac))
		ether_addr_copy(slave_dev->dev_addr, port->mac);
	else
		eth_hw_addr_inherit(slave_dev, master);
	slave_dev->priv_flags |= IFF_NO_QUEUE;
	slave_dev->netdev_ops = &dsa_slave_netdev_ops;
	slave_dev->switchdev_ops = &dsa_slave_switchdev_ops;
	slave_dev->min_mtu = 0;
	slave_dev->max_mtu = ETH_MAX_MTU;
	SET_NETDEV_DEVTYPE(slave_dev, &dsa_type);

	netdev_for_each_tx_queue(slave_dev, dsa_slave_set_lockdep_class_one,
				 NULL);

	SET_NETDEV_DEV(slave_dev, port->ds->dev);
	slave_dev->dev.of_node = port->dn;
	slave_dev->vlan_features = master->vlan_features;

	p = netdev_priv(slave_dev);
	p->stats64 = netdev_alloc_pcpu_stats(struct pcpu_sw_netstats);
	if (!p->stats64) {
		free_netdev(slave_dev);
		return -ENOMEM;
	}
	p->dp = port;
	INIT_LIST_HEAD(&p->mall_tc_list);
	INIT_WORK(&port->xmit_work, dsa_port_xmit_work);
	skb_queue_head_init(&port->xmit_queue);
	p->xmit = cpu_dp->tag_ops->xmit;
	port->slave = slave_dev;

	netif_carrier_off(slave_dev);

	ret = dsa_slave_phy_setup(slave_dev);
	if (ret) {
		netdev_err(master, "error %d setting up slave phy\n", ret);
		goto out_free;
	}

	dsa_slave_notify(slave_dev, DSA_PORT_REGISTER);

	ret = register_netdev(slave_dev);
	if (ret) {
		netdev_err(master, "error %d registering interface %s\n",
			   ret, slave_dev->name);
		goto out_phy;
	}

	return 0;

out_phy:
	rtnl_lock();
	phylink_disconnect_phy(p->dp->pl);
	rtnl_unlock();
	phylink_destroy(p->dp->pl);
out_free:
	free_percpu(p->stats64);
	free_netdev(slave_dev);
	port->slave = NULL;
	return ret;
}

void dsa_slave_destroy(struct net_device *slave_dev)
{
	struct dsa_port *dp = dsa_slave_to_port(slave_dev);
	struct dsa_slave_priv *p = netdev_priv(slave_dev);

	netif_carrier_off(slave_dev);
	rtnl_lock();
	phylink_disconnect_phy(dp->pl);
	rtnl_unlock();

	dsa_slave_notify(slave_dev, DSA_PORT_UNREGISTER);
	unregister_netdev(slave_dev);
	phylink_destroy(dp->pl);
	free_percpu(p->stats64);
	free_netdev(slave_dev);
}

static bool dsa_slave_dev_check(struct net_device *dev)
{
	return dev->netdev_ops == &dsa_slave_netdev_ops;
}

static int dsa_slave_changeupper(struct net_device *dev,
				 struct netdev_notifier_changeupper_info *info)
{
	struct dsa_port *dp = dsa_slave_to_port(dev);
	int err = NOTIFY_DONE;

	if (netif_is_bridge_master(info->upper_dev)) {
		if (info->linking) {
			err = dsa_port_bridge_join(dp, info->upper_dev);
			err = notifier_from_errno(err);
		} else {
			dsa_port_bridge_leave(dp, info->upper_dev);
			err = NOTIFY_OK;
		}
	}

	return err;
}

static int dsa_slave_netdevice_event(struct notifier_block *nb,
				     unsigned long event, void *ptr)
{
	struct net_device *dev = netdev_notifier_info_to_dev(ptr);

	if (!dsa_slave_dev_check(dev))
		return NOTIFY_DONE;

	if (event == NETDEV_CHANGEUPPER)
		return dsa_slave_changeupper(dev, ptr);

	return NOTIFY_DONE;
}

struct dsa_switchdev_event_work {
	struct work_struct work;
	struct switchdev_notifier_fdb_info fdb_info;
	struct net_device *dev;
	unsigned long event;
};

static void dsa_slave_switchdev_event_work(struct work_struct *work)
{
	struct dsa_switchdev_event_work *switchdev_work =
		container_of(work, struct dsa_switchdev_event_work, work);
	struct net_device *dev = switchdev_work->dev;
	struct switchdev_notifier_fdb_info *fdb_info;
	struct dsa_port *dp = dsa_slave_to_port(dev);
	int err;

	rtnl_lock();
	switch (switchdev_work->event) {
	case SWITCHDEV_FDB_ADD_TO_DEVICE:
		fdb_info = &switchdev_work->fdb_info;
		if (!fdb_info->added_by_user)
			break;

		err = dsa_port_fdb_add(dp, fdb_info->addr, fdb_info->vid);
		if (err) {
			netdev_dbg(dev, "fdb add failed err=%d\n", err);
			break;
		}
		call_switchdev_notifiers(SWITCHDEV_FDB_OFFLOADED, dev,
					 &fdb_info->info);
		break;

	case SWITCHDEV_FDB_DEL_TO_DEVICE:
		fdb_info = &switchdev_work->fdb_info;
		if (!fdb_info->added_by_user)
			break;

		err = dsa_port_fdb_del(dp, fdb_info->addr, fdb_info->vid);
		if (err) {
			netdev_dbg(dev, "fdb del failed err=%d\n", err);
			dev_close(dev);
		}
		break;
	}
	rtnl_unlock();

	kfree(switchdev_work->fdb_info.addr);
	kfree(switchdev_work);
	dev_put(dev);
}

static int
dsa_slave_switchdev_fdb_work_init(struct dsa_switchdev_event_work *
				  switchdev_work,
				  const struct switchdev_notifier_fdb_info *
				  fdb_info)
{
	memcpy(&switchdev_work->fdb_info, fdb_info,
	       sizeof(switchdev_work->fdb_info));
	switchdev_work->fdb_info.addr = kzalloc(ETH_ALEN, GFP_ATOMIC);
	if (!switchdev_work->fdb_info.addr)
		return -ENOMEM;
	ether_addr_copy((u8 *)switchdev_work->fdb_info.addr,
			fdb_info->addr);
	return 0;
}

/* Called under rcu_read_lock() */
static int dsa_slave_switchdev_event(struct notifier_block *unused,
				     unsigned long event, void *ptr)
{
	struct net_device *dev = switchdev_notifier_info_to_dev(ptr);
	struct dsa_switchdev_event_work *switchdev_work;

	if (!dsa_slave_dev_check(dev))
		return NOTIFY_DONE;

	switchdev_work = kzalloc(sizeof(*switchdev_work), GFP_ATOMIC);
	if (!switchdev_work)
		return NOTIFY_BAD;

	INIT_WORK(&switchdev_work->work,
		  dsa_slave_switchdev_event_work);
	switchdev_work->dev = dev;
	switchdev_work->event = event;

	switch (event) {
	case SWITCHDEV_FDB_ADD_TO_DEVICE: /* fall through */
	case SWITCHDEV_FDB_DEL_TO_DEVICE:
		if (dsa_slave_switchdev_fdb_work_init(switchdev_work, ptr))
			goto err_fdb_work_init;
		dev_hold(dev);
		break;
	default:
		kfree(switchdev_work);
		return NOTIFY_DONE;
	}

	dsa_schedule_work(&switchdev_work->work);
	return NOTIFY_OK;

err_fdb_work_init:
	kfree(switchdev_work);
	return NOTIFY_BAD;
}

static struct notifier_block dsa_slave_nb __read_mostly = {
	.notifier_call  = dsa_slave_netdevice_event,
};

static struct notifier_block dsa_slave_switchdev_notifier = {
	.notifier_call = dsa_slave_switchdev_event,
};

int dsa_slave_register_notifier(void)
{
	int err;

	err = register_netdevice_notifier(&dsa_slave_nb);
	if (err)
		return err;

	err = register_switchdev_notifier(&dsa_slave_switchdev_notifier);
	if (err)
		goto err_switchdev_nb;

	return 0;

err_switchdev_nb:
	unregister_netdevice_notifier(&dsa_slave_nb);
	return err;
}

void dsa_slave_unregister_notifier(void)
{
	int err;

	err = unregister_switchdev_notifier(&dsa_slave_switchdev_notifier);
	if (err)
		pr_err("DSA: failed to unregister switchdev notifier (%d)\n", err);

	err = unregister_netdevice_notifier(&dsa_slave_nb);
	if (err)
		pr_err("DSA: failed to unregister slave notifier (%d)\n", err);
}<|MERGE_RESOLUTION|>--- conflicted
+++ resolved
@@ -121,7 +121,7 @@
 
 	phylink_stop(dp->pl);
 
-	dsa_port_disable(dp, dev->phydev);
+	dsa_port_disable(dp);
 
 	dev_mc_unsync(master, dev);
 	dev_uc_unsync(master, dev);
@@ -294,6 +294,13 @@
 	case SWITCHDEV_ATTR_ID_BRIDGE_AGEING_TIME:
 		ret = dsa_port_ageing_time(dp, attr->u.ageing_time, trans);
 		break;
+	case SWITCHDEV_ATTR_ID_PORT_PRE_BRIDGE_FLAGS:
+		ret = dsa_port_pre_bridge_flags(dp, attr->u.brport_flags,
+						trans);
+		break;
+	case SWITCHDEV_ATTR_ID_PORT_BRIDGE_FLAGS:
+		ret = dsa_port_bridge_flags(dp, attr->u.brport_flags, trans);
+		break;
 	default:
 		ret = -EOPNOTSUPP;
 		break;
@@ -364,26 +371,13 @@
 	return err;
 }
 
-static int dsa_slave_port_attr_get(struct net_device *dev,
-				   struct switchdev_attr *attr)
+static int dsa_slave_get_port_parent_id(struct net_device *dev,
+					struct netdev_phys_item_id *ppid)
 {
 	struct dsa_port *dp = dsa_slave_to_port(dev);
 	struct dsa_switch *ds = dp->ds;
 	struct dsa_switch_tree *dst = ds->dst;
 
-<<<<<<< HEAD
-	switch (attr->id) {
-	case SWITCHDEV_ATTR_ID_PORT_PARENT_ID:
-		attr->u.ppid.id_len = sizeof(dst->index);
-		memcpy(&attr->u.ppid.id, &dst->index, attr->u.ppid.id_len);
-		break;
-	case SWITCHDEV_ATTR_ID_PORT_BRIDGE_FLAGS_SUPPORT:
-		attr->u.brport_flags_support = 0;
-		break;
-	default:
-		return -EOPNOTSUPP;
-	}
-=======
 	/* For non-legacy ports, devlink is used and it takes
 	 * care of the name generation. This ndo implementation
 	 * should be removed with legacy support.
@@ -393,7 +387,6 @@
 
 	ppid->id_len = sizeof(dst->index);
 	memcpy(&ppid->id, &dst->index, ppid->id_len);
->>>>>>> 407d19ab
 
 	return 0;
 }
@@ -770,7 +763,7 @@
 
 	p->netpoll = NULL;
 
-	__netpoll_free_async(netpoll);
+	__netpoll_free(netpoll);
 }
 
 static void dsa_slave_poll_controller(struct net_device *dev)
@@ -1035,8 +1028,6 @@
 	return ds->ops->get_ts_info(ds, p->dp->index, ts);
 }
 
-<<<<<<< HEAD
-=======
 static int dsa_slave_vlan_rx_add_vid(struct net_device *dev, __be16 proto,
 				     u16 vid)
 {
@@ -1088,7 +1079,6 @@
 	return ret;
 }
 
->>>>>>> 407d19ab
 static const struct ethtool_ops dsa_slave_ethtool_ops = {
 	.get_drvinfo		= dsa_slave_get_drvinfo,
 	.get_regs_len		= dsa_slave_get_regs_len,
@@ -1116,7 +1106,8 @@
 int dsa_legacy_fdb_add(struct ndmsg *ndm, struct nlattr *tb[],
 		       struct net_device *dev,
 		       const unsigned char *addr, u16 vid,
-		       u16 flags)
+		       u16 flags,
+		       struct netlink_ext_ack *extack)
 {
 	struct dsa_port *dp = dsa_slave_to_port(dev);
 
@@ -1159,20 +1150,10 @@
 	.ndo_get_phys_port_name	= dsa_slave_get_phys_port_name,
 	.ndo_setup_tc		= dsa_slave_setup_tc,
 	.ndo_get_stats64	= dsa_slave_get_stats64,
-<<<<<<< HEAD
-};
-
-static const struct switchdev_ops dsa_slave_switchdev_ops = {
-	.switchdev_port_attr_get	= dsa_slave_port_attr_get,
-	.switchdev_port_attr_set	= dsa_slave_port_attr_set,
-	.switchdev_port_obj_add		= dsa_slave_port_obj_add,
-	.switchdev_port_obj_del		= dsa_slave_port_obj_del,
-=======
 	.ndo_get_port_parent_id	= dsa_slave_get_port_parent_id,
 	.ndo_vlan_rx_add_vid	= dsa_slave_vlan_rx_add_vid,
 	.ndo_vlan_rx_kill_vid	= dsa_slave_vlan_rx_kill_vid,
 	.ndo_get_devlink_port	= dsa_slave_get_devlink_port,
->>>>>>> 407d19ab
 };
 
 static struct device_type dsa_type = {
@@ -1431,7 +1412,8 @@
 	if (slave_dev == NULL)
 		return -ENOMEM;
 
-	slave_dev->features = master->vlan_features | NETIF_F_HW_TC;
+	slave_dev->features = master->vlan_features | NETIF_F_HW_TC |
+				NETIF_F_HW_VLAN_CTAG_FILTER;
 	slave_dev->hw_features |= NETIF_F_HW_TC;
 	slave_dev->ethtool_ops = &dsa_slave_ethtool_ops;
 	if (!IS_ERR_OR_NULL(port->mac))
@@ -1440,7 +1422,6 @@
 		eth_hw_addr_inherit(slave_dev, master);
 	slave_dev->priv_flags |= IFF_NO_QUEUE;
 	slave_dev->netdev_ops = &dsa_slave_netdev_ops;
-	slave_dev->switchdev_ops = &dsa_slave_switchdev_ops;
 	slave_dev->min_mtu = 0;
 	slave_dev->max_mtu = ETH_MAX_MTU;
 	SET_NETDEV_DEVTYPE(slave_dev, &dsa_type);
@@ -1537,18 +1518,64 @@
 	return err;
 }
 
+static int dsa_slave_upper_vlan_check(struct net_device *dev,
+				      struct netdev_notifier_changeupper_info *
+				      info)
+{
+	struct netlink_ext_ack *ext_ack;
+	struct net_device *slave;
+	struct dsa_port *dp;
+
+	ext_ack = netdev_notifier_info_to_extack(&info->info);
+
+	if (!is_vlan_dev(dev))
+		return NOTIFY_DONE;
+
+	slave = vlan_dev_real_dev(dev);
+	if (!dsa_slave_dev_check(slave))
+		return NOTIFY_DONE;
+
+	dp = dsa_slave_to_port(slave);
+	if (!dp->bridge_dev)
+		return NOTIFY_DONE;
+
+	/* Deny enslaving a VLAN device into a VLAN-aware bridge */
+	if (br_vlan_enabled(dp->bridge_dev) &&
+	    netif_is_bridge_master(info->upper_dev) && info->linking) {
+		NL_SET_ERR_MSG_MOD(ext_ack,
+				   "Cannot enslave VLAN device into VLAN aware bridge");
+		return notifier_from_errno(-EINVAL);
+	}
+
+	return NOTIFY_DONE;
+}
+
 static int dsa_slave_netdevice_event(struct notifier_block *nb,
 				     unsigned long event, void *ptr)
 {
 	struct net_device *dev = netdev_notifier_info_to_dev(ptr);
 
-	if (!dsa_slave_dev_check(dev))
-		return NOTIFY_DONE;
-
-	if (event == NETDEV_CHANGEUPPER)
+	if (event == NETDEV_CHANGEUPPER) {
+		if (!dsa_slave_dev_check(dev))
+			return dsa_slave_upper_vlan_check(dev, ptr);
+
 		return dsa_slave_changeupper(dev, ptr);
+	}
 
 	return NOTIFY_DONE;
+}
+
+static int
+dsa_slave_switchdev_port_attr_set_event(struct net_device *netdev,
+		struct switchdev_notifier_port_attr_info *port_attr_info)
+{
+	int err;
+
+	err = dsa_slave_port_attr_set(netdev, port_attr_info->attr,
+				      port_attr_info->trans);
+
+	port_attr_info->handled = true;
+	return notifier_from_errno(err);
 }
 
 struct dsa_switchdev_event_work {
@@ -1579,8 +1606,9 @@
 			netdev_dbg(dev, "fdb add failed err=%d\n", err);
 			break;
 		}
+		fdb_info->offloaded = true;
 		call_switchdev_notifiers(SWITCHDEV_FDB_OFFLOADED, dev,
-					 &fdb_info->info);
+					 &fdb_info->info, NULL);
 		break;
 
 	case SWITCHDEV_FDB_DEL_TO_DEVICE:
@@ -1628,6 +1656,9 @@
 	if (!dsa_slave_dev_check(dev))
 		return NOTIFY_DONE;
 
+	if (event == SWITCHDEV_PORT_ATTR_SET)
+		return dsa_slave_switchdev_port_attr_set_event(dev, ptr);
+
 	switchdev_work = kzalloc(sizeof(*switchdev_work), GFP_ATOMIC);
 	if (!switchdev_work)
 		return NOTIFY_BAD;
@@ -1657,6 +1688,46 @@
 	return NOTIFY_BAD;
 }
 
+static int
+dsa_slave_switchdev_port_obj_event(unsigned long event,
+			struct net_device *netdev,
+			struct switchdev_notifier_port_obj_info *port_obj_info)
+{
+	int err = -EOPNOTSUPP;
+
+	switch (event) {
+	case SWITCHDEV_PORT_OBJ_ADD:
+		err = dsa_slave_port_obj_add(netdev, port_obj_info->obj,
+					     port_obj_info->trans);
+		break;
+	case SWITCHDEV_PORT_OBJ_DEL:
+		err = dsa_slave_port_obj_del(netdev, port_obj_info->obj);
+		break;
+	}
+
+	port_obj_info->handled = true;
+	return notifier_from_errno(err);
+}
+
+static int dsa_slave_switchdev_blocking_event(struct notifier_block *unused,
+					      unsigned long event, void *ptr)
+{
+	struct net_device *dev = switchdev_notifier_info_to_dev(ptr);
+
+	if (!dsa_slave_dev_check(dev))
+		return NOTIFY_DONE;
+
+	switch (event) {
+	case SWITCHDEV_PORT_OBJ_ADD: /* fall through */
+	case SWITCHDEV_PORT_OBJ_DEL:
+		return dsa_slave_switchdev_port_obj_event(event, dev, ptr);
+	case SWITCHDEV_PORT_ATTR_SET:
+		return dsa_slave_switchdev_port_attr_set_event(dev, ptr);
+	}
+
+	return NOTIFY_DONE;
+}
+
 static struct notifier_block dsa_slave_nb __read_mostly = {
 	.notifier_call  = dsa_slave_netdevice_event,
 };
@@ -1665,8 +1736,13 @@
 	.notifier_call = dsa_slave_switchdev_event,
 };
 
+static struct notifier_block dsa_slave_switchdev_blocking_notifier = {
+	.notifier_call = dsa_slave_switchdev_blocking_event,
+};
+
 int dsa_slave_register_notifier(void)
 {
+	struct notifier_block *nb;
 	int err;
 
 	err = register_netdevice_notifier(&dsa_slave_nb);
@@ -1677,8 +1753,15 @@
 	if (err)
 		goto err_switchdev_nb;
 
+	nb = &dsa_slave_switchdev_blocking_notifier;
+	err = register_switchdev_blocking_notifier(nb);
+	if (err)
+		goto err_switchdev_blocking_nb;
+
 	return 0;
 
+err_switchdev_blocking_nb:
+	unregister_switchdev_notifier(&dsa_slave_switchdev_notifier);
 err_switchdev_nb:
 	unregister_netdevice_notifier(&dsa_slave_nb);
 	return err;
@@ -1686,7 +1769,13 @@
 
 void dsa_slave_unregister_notifier(void)
 {
+	struct notifier_block *nb;
 	int err;
+
+	nb = &dsa_slave_switchdev_blocking_notifier;
+	err = unregister_switchdev_blocking_notifier(nb);
+	if (err)
+		pr_err("DSA: failed to unregister switchdev blocking notifier (%d)\n", err);
 
 	err = unregister_switchdev_notifier(&dsa_slave_switchdev_notifier);
 	if (err)
