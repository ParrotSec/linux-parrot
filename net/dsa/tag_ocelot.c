// SPDX-License-Identifier: GPL-2.0
/* Copyright 2019 NXP Semiconductors
 */
#include <soc/mscc/ocelot.h>
#include <linux/packing.h>
#include "dsa_priv.h"

/* The CPU injection header and the CPU extraction header can have 3 types of
 * prefixes: long, short and no prefix. The format of the header itself is the
 * same in all 3 cases.
 *
 * Extraction with long prefix:
 *
 * +-------------------+-------------------+------+------+------------+-------+
 * | ff:ff:ff:ff:ff:ff | ff:ff:ff:ff:ff:ff | 8880 | 000a | extraction | frame |
 * |                   |                   |      |      |   header   |       |
 * +-------------------+-------------------+------+------+------------+-------+
 *        48 bits             48 bits      16 bits 16 bits  128 bits
 *
 * Extraction with short prefix:
 *
 *                                         +------+------+------------+-------+
 *                                         | 8880 | 000a | extraction | frame |
 *                                         |      |      |   header   |       |
 *                                         +------+------+------------+-------+
 *                                         16 bits 16 bits  128 bits
 *
 * Extraction with no prefix:
 *
 *                                                       +------------+-------+
 *                                                       | extraction | frame |
 *                                                       |   header   |       |
 *                                                       +------------+-------+
 *                                                          128 bits
 *
 *
 * Injection with long prefix:
 *
 * +-------------------+-------------------+------+------+------------+-------+
 * |      any dmac     |      any smac     | 8880 | 000a | injection  | frame |
 * |                   |                   |      |      |   header   |       |
 * +-------------------+-------------------+------+------+------------+-------+
 *        48 bits             48 bits      16 bits 16 bits  128 bits
 *
 * Injection with short prefix:
 *
 *                                         +------+------+------------+-------+
 *                                         | 8880 | 000a | injection  | frame |
 *                                         |      |      |   header   |       |
 *                                         +------+------+------------+-------+
 *                                         16 bits 16 bits  128 bits
 *
 * Injection with no prefix:
 *
 *                                                       +------------+-------+
 *                                                       | injection  | frame |
 *                                                       |   header   |       |
 *                                                       +------------+-------+
 *                                                          128 bits
 *
 * The injection header looks like this (network byte order, bit 127
 * is part of lowest address byte in memory, bit 0 is part of highest
 * address byte):
 *
 *         +------+------+------+------+------+------+------+------+
 * 127:120 |BYPASS| MASQ |          MASQ_PORT        |REW_OP|REW_OP|
 *         +------+------+------+------+------+------+------+------+
 * 119:112 |                         REW_OP                        |
 *         +------+------+------+------+------+------+------+------+
 * 111:104 |                         REW_VAL                       |
 *         +------+------+------+------+------+------+------+------+
 * 103: 96 |                         REW_VAL                       |
 *         +------+------+------+------+------+------+------+------+
 *  95: 88 |                         REW_VAL                       |
 *         +------+------+------+------+------+------+------+------+
 *  87: 80 |                         REW_VAL                       |
 *         +------+------+------+------+------+------+------+------+
 *  79: 72 |                          RSV                          |
 *         +------+------+------+------+------+------+------+------+
 *  71: 64 |            RSV            |           DEST            |
 *         +------+------+------+------+------+------+------+------+
 *  63: 56 |                         DEST                          |
 *         +------+------+------+------+------+------+------+------+
 *  55: 48 |                          RSV                          |
 *         +------+------+------+------+------+------+------+------+
 *  47: 40 |  RSV |         SRC_PORT          |     RSV     |TFRM_TIMER|
 *         +------+------+------+------+------+------+------+------+
 *  39: 32 |     TFRM_TIMER     |               RSV                |
 *         +------+------+------+------+------+------+------+------+
 *  31: 24 |  RSV |  DP  |   POP_CNT   |           CPUQ            |
 *         +------+------+------+------+------+------+------+------+
 *  23: 16 |           CPUQ            |      QOS_CLASS     |TAG_TYPE|
 *         +------+------+------+------+------+------+------+------+
 *  15:  8 |         PCP        |  DEI |            VID            |
 *         +------+------+------+------+------+------+------+------+
 *   7:  0 |                          VID                          |
 *         +------+------+------+------+------+------+------+------+
 *
 * And the extraction header looks like this:
 *
 *         +------+------+------+------+------+------+------+------+
 * 127:120 |  RSV |                  REW_OP                        |
 *         +------+------+------+------+------+------+------+------+
 * 119:112 |       REW_OP       |              REW_VAL             |
 *         +------+------+------+------+------+------+------+------+
 * 111:104 |                         REW_VAL                       |
 *         +------+------+------+------+------+------+------+------+
 * 103: 96 |                         REW_VAL                       |
 *         +------+------+------+------+------+------+------+------+
 *  95: 88 |                         REW_VAL                       |
 *         +------+------+------+------+------+------+------+------+
 *  87: 80 |       REW_VAL      |               LLEN               |
 *         +------+------+------+------+------+------+------+------+
 *  79: 72 | LLEN |                      WLEN                      |
 *         +------+------+------+------+------+------+------+------+
 *  71: 64 | WLEN |                      RSV                       |
 *         +------+------+------+------+------+------+------+------+
 *  63: 56 |                          RSV                          |
 *         +------+------+------+------+------+------+------+------+
 *  55: 48 |                          RSV                          |
 *         +------+------+------+------+------+------+------+------+
 *  47: 40 | RSV  |          SRC_PORT         |       ACL_ID       |
 *         +------+------+------+------+------+------+------+------+
 *  39: 32 |       ACL_ID       |  RSV |         SFLOW_ID          |
 *         +------+------+------+------+------+------+------+------+
 *  31: 24 |ACL_HIT| DP  |  LRN_FLAGS  |           CPUQ            |
 *         +------+------+------+------+------+------+------+------+
 *  23: 16 |           CPUQ            |      QOS_CLASS     |TAG_TYPE|
 *         +------+------+------+------+------+------+------+------+
 *  15:  8 |         PCP        |  DEI |            VID            |
 *         +------+------+------+------+------+------+------+------+
 *   7:  0 |                          VID                          |
 *         +------+------+------+------+------+------+------+------+
 */

static struct sk_buff *ocelot_xmit(struct sk_buff *skb,
				   struct net_device *netdev)
{
	struct dsa_port *dp = dsa_slave_to_port(netdev);
	struct sk_buff *clone = DSA_SKB_CB(skb)->clone;
	struct dsa_switch *ds = dp->ds;
	struct ocelot *ocelot = ds->priv;
	struct ocelot_port *ocelot_port;
	u8 *prefix, *injection;
	u64 qos_class, rew_op;
<<<<<<< HEAD
	int err;

	err = skb_cow_head(skb, OCELOT_TOTAL_TAG_LEN);
	if (unlikely(err < 0)) {
		netdev_err(netdev, "Cannot make room for tag.\n");
		return NULL;
	}
=======

	ocelot_port = ocelot->ports[dp->index];
>>>>>>> 4e026225

	ocelot_port = ocelot->ports[dp->index];

	injection = skb_push(skb, OCELOT_TAG_LEN);

	prefix = skb_push(skb, OCELOT_SHORT_PREFIX_LEN);

	memcpy(prefix, ocelot_port->xmit_template, OCELOT_TOTAL_TAG_LEN);

	/* Fix up the fields which are not statically determined
	 * in the template
	 */
	qos_class = skb->priority;
	packing(injection, &qos_class, 19,  17, OCELOT_TAG_LEN, PACK, 0);

	/* TX timestamping was requested */
	if (clone) {
		rew_op = ocelot_port->ptp_cmd;
		/* Retrieve timestamp ID populated inside skb->cb[0] of the
		 * clone by ocelot_port_add_txtstamp_skb
		 */
		if (ocelot_port->ptp_cmd == IFH_REW_OP_TWO_STEP_PTP)
			rew_op |= clone->cb[0] << 3;

		packing(injection, &rew_op, 125, 117, OCELOT_TAG_LEN, PACK, 0);
	}

	return skb;
}

static struct sk_buff *ocelot_rcv(struct sk_buff *skb,
				  struct net_device *netdev,
				  struct packet_type *pt)
{
	struct dsa_port *cpu_dp = netdev->dsa_ptr;
	struct dsa_switch *ds = cpu_dp->ds;
	struct ocelot *ocelot = ds->priv;
	u64 src_port, qos_class;
	u64 vlan_tci, tag_type;
	u8 *start = skb->data;
	u8 *extraction;
	u16 vlan_tpid;

	/* Revert skb->data by the amount consumed by the DSA master,
	 * so it points to the beginning of the frame.
	 */
	skb_push(skb, ETH_HLEN);
	/* We don't care about the short prefix, it is just for easy entrance
	 * into the DSA master's RX filter. Discard it now by moving it into
	 * the headroom.
	 */
	skb_pull(skb, OCELOT_SHORT_PREFIX_LEN);
	/* And skb->data now points to the extraction frame header.
	 * Keep a pointer to it.
	 */
	extraction = skb->data;
	/* Now the EFH is part of the headroom as well */
	skb_pull(skb, OCELOT_TAG_LEN);
	/* Reset the pointer to the real MAC header */
	skb_reset_mac_header(skb);
	skb_reset_mac_len(skb);
	/* And move skb->data to the correct location again */
	skb_pull(skb, ETH_HLEN);

	/* Remove from inet csum the extraction header */
	skb_postpull_rcsum(skb, start, OCELOT_TOTAL_TAG_LEN);

	packing(extraction, &src_port,  46, 43, OCELOT_TAG_LEN, UNPACK, 0);
	packing(extraction, &qos_class, 19, 17, OCELOT_TAG_LEN, UNPACK, 0);
	packing(extraction, &tag_type,  16, 16, OCELOT_TAG_LEN, UNPACK, 0);
	packing(extraction, &vlan_tci,  15,  0, OCELOT_TAG_LEN, UNPACK, 0);

	skb->dev = dsa_master_find_slave(netdev, 0, src_port);
	if (!skb->dev)
		/* The switch will reflect back some frames sent through
		 * sockets opened on the bare DSA master. These will come back
		 * with src_port equal to the index of the CPU port, for which
		 * there is no slave registered. So don't print any error
		 * message here (ignore and drop those frames).
		 */
		return NULL;

	skb->offload_fwd_mark = 1;
	skb->priority = qos_class;

	/* Ocelot switches copy frames unmodified to the CPU. However, it is
	 * possible for the user to request a VLAN modification through
	 * VCAP_IS1_ACT_VID_REPLACE_ENA. In this case, what will happen is that
	 * the VLAN ID field from the Extraction Header gets updated, but the
	 * 802.1Q header does not (the classified VLAN only becomes visible on
	 * egress through the "port tag" of front-panel ports).
	 * So, for traffic extracted by the CPU, we want to pick up the
	 * classified VLAN and manually replace the existing 802.1Q header from
	 * the packet with it, so that the operating system is always up to
	 * date with the result of tc-vlan actions.
	 * NOTE: In VLAN-unaware mode, we don't want to do that, we want the
	 * frame to remain unmodified, because the classified VLAN is always
	 * equal to the pvid of the ingress port and should not be used for
	 * processing.
	 */
	vlan_tpid = tag_type ? ETH_P_8021AD : ETH_P_8021Q;

	if (ocelot->ports[src_port]->vlan_aware &&
	    eth_hdr(skb)->h_proto == htons(vlan_tpid)) {
		u16 dummy_vlan_tci;

		skb_push_rcsum(skb, ETH_HLEN);
		__skb_vlan_pop(skb, &dummy_vlan_tci);
		skb_pull_rcsum(skb, ETH_HLEN);
		__vlan_hwaccel_put_tag(skb, htons(vlan_tpid), vlan_tci);
	}

	return skb;
}

static const struct dsa_device_ops ocelot_netdev_ops = {
	.name			= "ocelot",
	.proto			= DSA_TAG_PROTO_OCELOT,
	.xmit			= ocelot_xmit,
	.rcv			= ocelot_rcv,
	.overhead		= OCELOT_TOTAL_TAG_LEN,
	.promisc_on_master	= true,
};

MODULE_LICENSE("GPL v2");
MODULE_ALIAS_DSA_TAG_DRIVER(DSA_TAG_PROTO_OCELOT);

module_dsa_tag_driver(ocelot_netdev_ops);<|MERGE_RESOLUTION|>--- conflicted
+++ resolved
@@ -143,18 +143,6 @@
 	struct ocelot_port *ocelot_port;
 	u8 *prefix, *injection;
 	u64 qos_class, rew_op;
-<<<<<<< HEAD
-	int err;
-
-	err = skb_cow_head(skb, OCELOT_TOTAL_TAG_LEN);
-	if (unlikely(err < 0)) {
-		netdev_err(netdev, "Cannot make room for tag.\n");
-		return NULL;
-	}
-=======
-
-	ocelot_port = ocelot->ports[dp->index];
->>>>>>> 4e026225
 
 	ocelot_port = ocelot->ports[dp->index];
 
