--- conflicted
+++ resolved
@@ -40,40 +40,6 @@
 	.rcv	= NULL,
 };
 
-<<<<<<< HEAD
-const struct dsa_device_ops *dsa_device_ops[DSA_TAG_LAST] = {
-#ifdef CONFIG_NET_DSA_TAG_BRCM
-	[DSA_TAG_PROTO_BRCM] = &brcm_netdev_ops,
-#endif
-#ifdef CONFIG_NET_DSA_TAG_BRCM_PREPEND
-	[DSA_TAG_PROTO_BRCM_PREPEND] = &brcm_prepend_netdev_ops,
-#endif
-#ifdef CONFIG_NET_DSA_TAG_DSA
-	[DSA_TAG_PROTO_DSA] = &dsa_netdev_ops,
-#endif
-#ifdef CONFIG_NET_DSA_TAG_EDSA
-	[DSA_TAG_PROTO_EDSA] = &edsa_netdev_ops,
-#endif
-#ifdef CONFIG_NET_DSA_TAG_KSZ
-	[DSA_TAG_PROTO_KSZ] = &ksz_netdev_ops,
-#endif
-#ifdef CONFIG_NET_DSA_TAG_LAN9303
-	[DSA_TAG_PROTO_LAN9303] = &lan9303_netdev_ops,
-#endif
-#ifdef CONFIG_NET_DSA_TAG_MTK
-	[DSA_TAG_PROTO_MTK] = &mtk_netdev_ops,
-#endif
-#ifdef CONFIG_NET_DSA_TAG_QCA
-	[DSA_TAG_PROTO_QCA] = &qca_netdev_ops,
-#endif
-#ifdef CONFIG_NET_DSA_TAG_TRAILER
-	[DSA_TAG_PROTO_TRAILER] = &trailer_netdev_ops,
-#endif
-	[DSA_TAG_PROTO_NONE] = &none_ops,
-};
-
-const struct dsa_device_ops *dsa_resolve_tag_protocol(int tag_protocol)
-=======
 DSA_TAG_DRIVER(none_ops);
 
 static void dsa_tag_driver_register(struct dsa_tag_driver *dsa_tag_driver,
@@ -119,7 +85,6 @@
 };
 
 const struct dsa_device_ops *dsa_tag_driver_get(int tag_protocol)
->>>>>>> 407d19ab
 {
 	struct dsa_tag_driver *dsa_tag_driver;
 	const struct dsa_device_ops *ops;
@@ -375,29 +340,19 @@
 
 	rc = dsa_slave_register_notifier();
 	if (rc)
-		return rc;
-
-<<<<<<< HEAD
-	rc = dsa_legacy_register();
-	if (rc)
-		return rc;
-
-=======
->>>>>>> 407d19ab
+		goto register_notifier_fail;
+
 	dev_add_pack(&dsa_pack_type);
 
 	dsa_tag_driver_register(&DSA_TAG_DRIVER_NAME(none_ops),
 				THIS_MODULE);
 
 	return 0;
-<<<<<<< HEAD
-=======
 
 register_notifier_fail:
 	destroy_workqueue(dsa_owq);
 
 	return rc;
->>>>>>> 407d19ab
 }
 module_init(dsa_init_module);
 
