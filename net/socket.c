// SPDX-License-Identifier: GPL-2.0-or-later
/*
 * NET		An implementation of the SOCKET network access protocol.
 *
 * Version:	@(#)socket.c	1.1.93	18/02/95
 *
 * Authors:	Orest Zborowski, <obz@Kodak.COM>
 *		Ross Biro
 *		Fred N. van Kempen, <waltje@uWalt.NL.Mugnet.ORG>
 *
 * Fixes:
 *		Anonymous	:	NOTSOCK/BADF cleanup. Error fix in
 *					shutdown()
 *		Alan Cox	:	verify_area() fixes
 *		Alan Cox	:	Removed DDI
 *		Jonathan Kamens	:	SOCK_DGRAM reconnect bug
 *		Alan Cox	:	Moved a load of checks to the very
 *					top level.
 *		Alan Cox	:	Move address structures to/from user
 *					mode above the protocol layers.
 *		Rob Janssen	:	Allow 0 length sends.
 *		Alan Cox	:	Asynchronous I/O support (cribbed from the
 *					tty drivers).
 *		Niibe Yutaka	:	Asynchronous I/O for writes (4.4BSD style)
 *		Jeff Uphoff	:	Made max number of sockets command-line
 *					configurable.
 *		Matti Aarnio	:	Made the number of sockets dynamic,
 *					to be allocated when needed, and mr.
 *					Uphoff's max is used as max to be
 *					allowed to allocate.
 *		Linus		:	Argh. removed all the socket allocation
 *					altogether: it's in the inode now.
 *		Alan Cox	:	Made sock_alloc()/sock_release() public
 *					for NetROM and future kernel nfsd type
 *					stuff.
 *		Alan Cox	:	sendmsg/recvmsg basics.
 *		Tom Dyas	:	Export net symbols.
 *		Marcin Dalecki	:	Fixed problems with CONFIG_NET="n".
 *		Alan Cox	:	Added thread locking to sys_* calls
 *					for sockets. May have errors at the
 *					moment.
 *		Kevin Buhr	:	Fixed the dumb errors in the above.
 *		Andi Kleen	:	Some small cleanups, optimizations,
 *					and fixed a copy_from_user() bug.
 *		Tigran Aivazian	:	sys_send(args) calls sys_sendto(args, NULL, 0)
 *		Tigran Aivazian	:	Made listen(2) backlog sanity checks
 *					protocol-independent
 *
 *	This module is effectively the top level interface to the BSD socket
 *	paradigm.
 *
 *	Based upon Swansea University Computer Society NET3.039
 */

#include <linux/mm.h>
#include <linux/socket.h>
#include <linux/file.h>
#include <linux/net.h>
#include <linux/interrupt.h>
#include <linux/thread_info.h>
#include <linux/rcupdate.h>
#include <linux/netdevice.h>
#include <linux/proc_fs.h>
#include <linux/seq_file.h>
#include <linux/mutex.h>
#include <linux/if_bridge.h>
#include <linux/if_frad.h>
#include <linux/if_vlan.h>
#include <linux/ptp_classify.h>
#include <linux/init.h>
#include <linux/poll.h>
#include <linux/cache.h>
#include <linux/module.h>
#include <linux/highmem.h>
#include <linux/mount.h>
#include <linux/security.h>
#include <linux/syscalls.h>
#include <linux/compat.h>
#include <linux/kmod.h>
#include <linux/audit.h>
#include <linux/wireless.h>
#include <linux/nsproxy.h>
#include <linux/magic.h>
#include <linux/slab.h>
#include <linux/xattr.h>
#include <linux/nospec.h>
#include <linux/indirect_call_wrapper.h>

#include <linux/uaccess.h>
#include <asm/unistd.h>

#include <net/compat.h>
#include <net/wext.h>
#include <net/cls_cgroup.h>

#include <net/sock.h>
#include <linux/netfilter.h>

#include <linux/if_tun.h>
#include <linux/ipv6_route.h>
#include <linux/route.h>
#include <linux/sockios.h>
#include <net/busy_poll.h>
#include <linux/errqueue.h>

/* proto_ops for ipv4 and ipv6 use the same {recv,send}msg function */
#if IS_ENABLED(CONFIG_INET)
#define INDIRECT_CALL_INET4(f, f1, ...) INDIRECT_CALL_1(f, f1, __VA_ARGS__)
#else
#define INDIRECT_CALL_INET4(f, f1, ...) f(__VA_ARGS__)
#endif

#ifdef CONFIG_NET_RX_BUSY_POLL
unsigned int sysctl_net_busy_read __read_mostly;
unsigned int sysctl_net_busy_poll __read_mostly;
#endif

static ssize_t sock_read_iter(struct kiocb *iocb, struct iov_iter *to);
static ssize_t sock_write_iter(struct kiocb *iocb, struct iov_iter *from);
static int sock_mmap(struct file *file, struct vm_area_struct *vma);

static int sock_close(struct inode *inode, struct file *file);
static __poll_t sock_poll(struct file *file,
			      struct poll_table_struct *wait);
static long sock_ioctl(struct file *file, unsigned int cmd, unsigned long arg);
#ifdef CONFIG_COMPAT
static long compat_sock_ioctl(struct file *file,
			      unsigned int cmd, unsigned long arg);
#endif
static int sock_fasync(int fd, struct file *filp, int on);
static ssize_t sock_sendpage(struct file *file, struct page *page,
			     int offset, size_t size, loff_t *ppos, int more);
static ssize_t sock_splice_read(struct file *file, loff_t *ppos,
				struct pipe_inode_info *pipe, size_t len,
				unsigned int flags);

/*
 *	Socket files have a set of 'special' operations as well as the generic file ones. These don't appear
 *	in the operation structures but are done directly via the socketcall() multiplexor.
 */

static const struct file_operations socket_file_ops = {
	.owner =	THIS_MODULE,
	.llseek =	no_llseek,
	.read_iter =	sock_read_iter,
	.write_iter =	sock_write_iter,
	.poll =		sock_poll,
	.unlocked_ioctl = sock_ioctl,
#ifdef CONFIG_COMPAT
	.compat_ioctl = compat_sock_ioctl,
#endif
	.mmap =		sock_mmap,
	.release =	sock_close,
	.fasync =	sock_fasync,
	.sendpage =	sock_sendpage,
	.splice_write = generic_splice_sendpage,
	.splice_read =	sock_splice_read,
};

/*
 *	The protocol list. Each protocol is registered in here.
 */

static DEFINE_SPINLOCK(net_family_lock);
static const struct net_proto_family __rcu *net_families[NPROTO] __read_mostly;

/*
 * Support routines.
 * Move socket addresses back and forth across the kernel/user
 * divide and look after the messy bits.
 */

/**
 *	move_addr_to_kernel	-	copy a socket address into kernel space
 *	@uaddr: Address in user space
 *	@kaddr: Address in kernel space
 *	@ulen: Length in user space
 *
 *	The address is copied into kernel space. If the provided address is
 *	too long an error code of -EINVAL is returned. If the copy gives
 *	invalid addresses -EFAULT is returned. On a success 0 is returned.
 */

int move_addr_to_kernel(void __user *uaddr, int ulen, struct sockaddr_storage *kaddr)
{
	if (ulen < 0 || ulen > sizeof(struct sockaddr_storage))
		return -EINVAL;
	if (ulen == 0)
		return 0;
	if (copy_from_user(kaddr, uaddr, ulen))
		return -EFAULT;
	return audit_sockaddr(ulen, kaddr);
}

/**
 *	move_addr_to_user	-	copy an address to user space
 *	@kaddr: kernel space address
 *	@klen: length of address in kernel
 *	@uaddr: user space address
 *	@ulen: pointer to user length field
 *
 *	The value pointed to by ulen on entry is the buffer length available.
 *	This is overwritten with the buffer space used. -EINVAL is returned
 *	if an overlong buffer is specified or a negative buffer size. -EFAULT
 *	is returned if either the buffer or the length field are not
 *	accessible.
 *	After copying the data up to the limit the user specifies, the true
 *	length of the data is written over the length limit the user
 *	specified. Zero is returned for a success.
 */

static int move_addr_to_user(struct sockaddr_storage *kaddr, int klen,
			     void __user *uaddr, int __user *ulen)
{
	int err;
	int len;

	BUG_ON(klen > sizeof(struct sockaddr_storage));
	err = get_user(len, ulen);
	if (err)
		return err;
	if (len > klen)
		len = klen;
	if (len < 0)
		return -EINVAL;
	if (len) {
		if (audit_sockaddr(klen, kaddr))
			return -ENOMEM;
		if (copy_to_user(uaddr, kaddr, len))
			return -EFAULT;
	}
	/*
	 *      "fromlen shall refer to the value before truncation.."
	 *                      1003.1g
	 */
	return __put_user(klen, ulen);
}

static struct kmem_cache *sock_inode_cachep __ro_after_init;

static struct inode *sock_alloc_inode(struct super_block *sb)
{
	struct socket_alloc *ei;
	struct socket_wq *wq;

	ei = kmem_cache_alloc(sock_inode_cachep, GFP_KERNEL);
	if (!ei)
		return NULL;
	wq = kmalloc(sizeof(*wq), GFP_KERNEL);
	if (!wq) {
		kmem_cache_free(sock_inode_cachep, ei);
		return NULL;
	}
	init_waitqueue_head(&wq->wait);
	wq->fasync_list = NULL;
	wq->flags = 0;
	ei->socket.wq = wq;

	ei->socket.state = SS_UNCONNECTED;
	ei->socket.flags = 0;
	ei->socket.ops = NULL;
	ei->socket.sk = NULL;
	ei->socket.file = NULL;

	return &ei->vfs_inode;
}

static void sock_destroy_inode(struct inode *inode)
{
	struct socket_alloc *ei;

	ei = container_of(inode, struct socket_alloc, vfs_inode);
	kfree_rcu(ei->socket.wq, rcu);
	kmem_cache_free(sock_inode_cachep, ei);
}

static void init_once(void *foo)
{
	struct socket_alloc *ei = (struct socket_alloc *)foo;

	inode_init_once(&ei->vfs_inode);
}

static void init_inodecache(void)
{
	sock_inode_cachep = kmem_cache_create("sock_inode_cache",
					      sizeof(struct socket_alloc),
					      0,
					      (SLAB_HWCACHE_ALIGN |
					       SLAB_RECLAIM_ACCOUNT |
					       SLAB_MEM_SPREAD | SLAB_ACCOUNT),
					      init_once);
	BUG_ON(sock_inode_cachep == NULL);
}

static const struct super_operations sockfs_ops = {
	.alloc_inode	= sock_alloc_inode,
	.destroy_inode	= sock_destroy_inode,
	.statfs		= simple_statfs,
};

/*
 * sockfs_dname() is called from d_path().
 */
static char *sockfs_dname(struct dentry *dentry, char *buffer, int buflen)
{
	return dynamic_dname(dentry, buffer, buflen, "socket:[%lu]",
				d_inode(dentry)->i_ino);
}

static const struct dentry_operations sockfs_dentry_operations = {
	.d_dname  = sockfs_dname,
};

static int sockfs_xattr_get(const struct xattr_handler *handler,
			    struct dentry *dentry, struct inode *inode,
			    const char *suffix, void *value, size_t size)
{
	if (value) {
		if (dentry->d_name.len + 1 > size)
			return -ERANGE;
		memcpy(value, dentry->d_name.name, dentry->d_name.len + 1);
	}
	return dentry->d_name.len + 1;
}

#define XATTR_SOCKPROTONAME_SUFFIX "sockprotoname"
#define XATTR_NAME_SOCKPROTONAME (XATTR_SYSTEM_PREFIX XATTR_SOCKPROTONAME_SUFFIX)
#define XATTR_NAME_SOCKPROTONAME_LEN (sizeof(XATTR_NAME_SOCKPROTONAME)-1)

static const struct xattr_handler sockfs_xattr_handler = {
	.name = XATTR_NAME_SOCKPROTONAME,
	.get = sockfs_xattr_get,
};

static int sockfs_security_xattr_set(const struct xattr_handler *handler,
				     struct dentry *dentry, struct inode *inode,
				     const char *suffix, const void *value,
				     size_t size, int flags)
{
	/* Handled by LSM. */
	return -EAGAIN;
}

static const struct xattr_handler sockfs_security_xattr_handler = {
	.prefix = XATTR_SECURITY_PREFIX,
	.set = sockfs_security_xattr_set,
};

static const struct xattr_handler *sockfs_xattr_handlers[] = {
	&sockfs_xattr_handler,
	&sockfs_security_xattr_handler,
	NULL
};

static struct dentry *sockfs_mount(struct file_system_type *fs_type,
			 int flags, const char *dev_name, void *data)
{
	return mount_pseudo_xattr(fs_type, "socket:", &sockfs_ops,
				  sockfs_xattr_handlers,
				  &sockfs_dentry_operations, SOCKFS_MAGIC);
}

static struct vfsmount *sock_mnt __read_mostly;

static struct file_system_type sock_fs_type = {
	.name =		"sockfs",
	.mount =	sockfs_mount,
	.kill_sb =	kill_anon_super,
};

/*
 *	Obtains the first available file descriptor and sets it up for use.
 *
 *	These functions create file structures and maps them to fd space
 *	of the current process. On success it returns file descriptor
 *	and file struct implicitly stored in sock->file.
 *	Note that another thread may close file descriptor before we return
 *	from this function. We use the fact that now we do not refer
 *	to socket after mapping. If one day we will need it, this
 *	function will increment ref. count on file by 1.
 *
 *	In any case returned fd MAY BE not valid!
 *	This race condition is unavoidable
 *	with shared fd spaces, we cannot solve it inside kernel,
 *	but we take care of internal coherence yet.
 */

struct file *sock_alloc_file(struct socket *sock, int flags, const char *dname)
{
	struct file *file;

	if (!dname)
		dname = sock->sk ? sock->sk->sk_prot_creator->name : "";

	file = alloc_file_pseudo(SOCK_INODE(sock), sock_mnt, dname,
				O_RDWR | (flags & O_NONBLOCK),
				&socket_file_ops);
	if (IS_ERR(file)) {
		sock_release(sock);
		return file;
	}

	sock->file = file;
	file->private_data = sock;
	return file;
}
EXPORT_SYMBOL(sock_alloc_file);

static int sock_map_fd(struct socket *sock, int flags)
{
	struct file *newfile;
	int fd = get_unused_fd_flags(flags);
	if (unlikely(fd < 0)) {
		sock_release(sock);
		return fd;
	}

	newfile = sock_alloc_file(sock, flags, NULL);
	if (likely(!IS_ERR(newfile))) {
		fd_install(fd, newfile);
		return fd;
	}

	put_unused_fd(fd);
	return PTR_ERR(newfile);
}

struct socket *sock_from_file(struct file *file, int *err)
{
	if (file->f_op == &socket_file_ops)
		return file->private_data;	/* set in sock_map_fd */

	*err = -ENOTSOCK;
	return NULL;
}
EXPORT_SYMBOL(sock_from_file);

/**
 *	sockfd_lookup - Go from a file number to its socket slot
 *	@fd: file handle
 *	@err: pointer to an error code return
 *
 *	The file handle passed in is locked and the socket it is bound
 *	to is returned. If an error occurs the err pointer is overwritten
 *	with a negative errno code and NULL is returned. The function checks
 *	for both invalid handles and passing a handle which is not a socket.
 *
 *	On a success the socket object pointer is returned.
 */

struct socket *sockfd_lookup(int fd, int *err)
{
	struct file *file;
	struct socket *sock;

	file = fget(fd);
	if (!file) {
		*err = -EBADF;
		return NULL;
	}

	sock = sock_from_file(file, err);
	if (!sock)
		fput(file);
	return sock;
}
EXPORT_SYMBOL(sockfd_lookup);

static struct socket *sockfd_lookup_light(int fd, int *err, int *fput_needed)
{
	struct fd f = fdget(fd);
	struct socket *sock;

	*err = -EBADF;
	if (f.file) {
		sock = sock_from_file(f.file, err);
		if (likely(sock)) {
			*fput_needed = f.flags;
			return sock;
		}
		fdput(f);
	}
	return NULL;
}

static ssize_t sockfs_listxattr(struct dentry *dentry, char *buffer,
				size_t size)
{
	ssize_t len;
	ssize_t used = 0;

	len = security_inode_listsecurity(d_inode(dentry), buffer, size);
	if (len < 0)
		return len;
	used += len;
	if (buffer) {
		if (size < used)
			return -ERANGE;
		buffer += len;
	}

	len = (XATTR_NAME_SOCKPROTONAME_LEN + 1);
	used += len;
	if (buffer) {
		if (size < used)
			return -ERANGE;
		memcpy(buffer, XATTR_NAME_SOCKPROTONAME, len);
		buffer += len;
	}

	return used;
}

static int sockfs_setattr(struct dentry *dentry, struct iattr *iattr)
{
	int err = simple_setattr(dentry, iattr);

	if (!err && (iattr->ia_valid & ATTR_UID)) {
		struct socket *sock = SOCKET_I(d_inode(dentry));

		if (sock->sk)
			sock->sk->sk_uid = iattr->ia_uid;
		else
			err = -ENOENT;
	}

	return err;
}

static const struct inode_operations sockfs_inode_ops = {
	.listxattr = sockfs_listxattr,
	.setattr = sockfs_setattr,
};

/**
 *	sock_alloc	-	allocate a socket
 *
 *	Allocate a new inode and socket object. The two are bound together
 *	and initialised. The socket is then returned. If we are out of inodes
 *	NULL is returned.
 */

struct socket *sock_alloc(void)
{
	struct inode *inode;
	struct socket *sock;

	inode = new_inode_pseudo(sock_mnt->mnt_sb);
	if (!inode)
		return NULL;

	sock = SOCKET_I(inode);

	inode->i_ino = get_next_ino();
	inode->i_mode = S_IFSOCK | S_IRWXUGO;
	inode->i_uid = current_fsuid();
	inode->i_gid = current_fsgid();
	inode->i_op = &sockfs_inode_ops;

	return sock;
}
EXPORT_SYMBOL(sock_alloc);

/**
 *	sock_release	-	close a socket
 *	@sock: socket to close
 *
 *	The socket is released from the protocol stack if it has a release
 *	callback, and the inode is then released if the socket is bound to
 *	an inode not a file.
 */

static void __sock_release(struct socket *sock, struct inode *inode)
{
	if (sock->ops) {
		struct module *owner = sock->ops->owner;

		if (inode)
			inode_lock(inode);
		sock->ops->release(sock);
		sock->sk = NULL;
		if (inode)
			inode_unlock(inode);
		sock->ops = NULL;
		module_put(owner);
	}

	if (sock->wq->fasync_list)
		pr_err("%s: fasync list not empty!\n", __func__);

	if (!sock->file) {
		iput(SOCK_INODE(sock));
		return;
	}
	sock->file = NULL;
}

void sock_release(struct socket *sock)
{
	__sock_release(sock, NULL);
}
EXPORT_SYMBOL(sock_release);

void __sock_tx_timestamp(__u16 tsflags, __u8 *tx_flags)
{
	u8 flags = *tx_flags;

	if (tsflags & SOF_TIMESTAMPING_TX_HARDWARE)
		flags |= SKBTX_HW_TSTAMP;

	if (tsflags & SOF_TIMESTAMPING_TX_SOFTWARE)
		flags |= SKBTX_SW_TSTAMP;

	if (tsflags & SOF_TIMESTAMPING_TX_SCHED)
		flags |= SKBTX_SCHED_TSTAMP;

	*tx_flags = flags;
}
EXPORT_SYMBOL(__sock_tx_timestamp);

<<<<<<< HEAD
static inline int sock_sendmsg_nosec(struct socket *sock, struct msghdr *msg)
{
	int ret = sock->ops->sendmsg(sock, msg, msg_data_left(msg));
=======
INDIRECT_CALLABLE_DECLARE(int inet_sendmsg(struct socket *, struct msghdr *,
					   size_t));
static inline int sock_sendmsg_nosec(struct socket *sock, struct msghdr *msg)
{
	int ret = INDIRECT_CALL_INET4(sock->ops->sendmsg, inet_sendmsg, sock,
				      msg, msg_data_left(msg));
>>>>>>> 407d19ab
	BUG_ON(ret == -EIOCBQUEUED);
	return ret;
}

<<<<<<< HEAD
=======
/**
 *	sock_sendmsg - send a message through @sock
 *	@sock: socket
 *	@msg: message to send
 *
 *	Sends @msg through @sock, passing through LSM.
 *	Returns the number of bytes sent, or an error code.
 */
>>>>>>> 407d19ab
int sock_sendmsg(struct socket *sock, struct msghdr *msg)
{
	int err = security_socket_sendmsg(sock, msg,
					  msg_data_left(msg));

	return err ?: sock_sendmsg_nosec(sock, msg);
}
EXPORT_SYMBOL(sock_sendmsg);

int kernel_sendmsg(struct socket *sock, struct msghdr *msg,
		   struct kvec *vec, size_t num, size_t size)
{
	iov_iter_kvec(&msg->msg_iter, WRITE | ITER_KVEC, vec, num, size);
	return sock_sendmsg(sock, msg);
}
EXPORT_SYMBOL(kernel_sendmsg);

int kernel_sendmsg_locked(struct sock *sk, struct msghdr *msg,
			  struct kvec *vec, size_t num, size_t size)
{
	struct socket *sock = sk->sk_socket;

	if (!sock->ops->sendmsg_locked)
		return sock_no_sendmsg_locked(sk, msg, size);

	iov_iter_kvec(&msg->msg_iter, WRITE | ITER_KVEC, vec, num, size);

	return sock->ops->sendmsg_locked(sk, msg, msg_data_left(msg));
}
EXPORT_SYMBOL(kernel_sendmsg_locked);

static bool skb_is_err_queue(const struct sk_buff *skb)
{
	/* pkt_type of skbs enqueued on the error queue are set to
	 * PACKET_OUTGOING in skb_set_err_queue(). This is only safe to do
	 * in recvmsg, since skbs received on a local socket will never
	 * have a pkt_type of PACKET_OUTGOING.
	 */
	return skb->pkt_type == PACKET_OUTGOING;
}

/* On transmit, software and hardware timestamps are returned independently.
 * As the two skb clones share the hardware timestamp, which may be updated
 * before the software timestamp is received, a hardware TX timestamp may be
 * returned only if there is no software TX timestamp. Ignore false software
 * timestamps, which may be made in the __sock_recv_timestamp() call when the
 * option SO_TIMESTAMP(NS) is enabled on the socket, even when the skb has a
 * hardware timestamp.
 */
static bool skb_is_swtx_tstamp(const struct sk_buff *skb, int false_tstamp)
{
	return skb->tstamp && !false_tstamp && skb_is_err_queue(skb);
}

static void put_ts_pktinfo(struct msghdr *msg, struct sk_buff *skb)
{
	struct scm_ts_pktinfo ts_pktinfo;
	struct net_device *orig_dev;

	if (!skb_mac_header_was_set(skb))
		return;

	memset(&ts_pktinfo, 0, sizeof(ts_pktinfo));

	rcu_read_lock();
	orig_dev = dev_get_by_napi_id(skb_napi_id(skb));
	if (orig_dev)
		ts_pktinfo.if_index = orig_dev->ifindex;
	rcu_read_unlock();

	ts_pktinfo.pkt_length = skb->len - skb_mac_offset(skb);
	put_cmsg(msg, SOL_SOCKET, SCM_TIMESTAMPING_PKTINFO,
		 sizeof(ts_pktinfo), &ts_pktinfo);
}

/*
 * called from sock_recv_timestamp() if sock_flag(sk, SOCK_RCVTSTAMP)
 */
void __sock_recv_timestamp(struct msghdr *msg, struct sock *sk,
	struct sk_buff *skb)
{
	int need_software_tstamp = sock_flag(sk, SOCK_RCVTSTAMP);
	struct scm_timestamping tss;
	int empty = 1, false_tstamp = 0;
	struct skb_shared_hwtstamps *shhwtstamps =
		skb_hwtstamps(skb);

	/* Race occurred between timestamp enabling and packet
	   receiving.  Fill in the current time for now. */
	if (need_software_tstamp && skb->tstamp == 0) {
		__net_timestamp(skb);
		false_tstamp = 1;
	}

	if (need_software_tstamp) {
		if (!sock_flag(sk, SOCK_RCVTSTAMPNS)) {
			struct timeval tv;
			skb_get_timestamp(skb, &tv);
			put_cmsg(msg, SOL_SOCKET, SCM_TIMESTAMP,
				 sizeof(tv), &tv);
		} else {
			struct timespec ts;
			skb_get_timestampns(skb, &ts);
			put_cmsg(msg, SOL_SOCKET, SCM_TIMESTAMPNS,
				 sizeof(ts), &ts);
		}
	}

	memset(&tss, 0, sizeof(tss));
	if ((sk->sk_tsflags & SOF_TIMESTAMPING_SOFTWARE) &&
	    ktime_to_timespec_cond(skb->tstamp, tss.ts + 0))
		empty = 0;
	if (shhwtstamps &&
	    (sk->sk_tsflags & SOF_TIMESTAMPING_RAW_HARDWARE) &&
	    !skb_is_swtx_tstamp(skb, false_tstamp) &&
	    ktime_to_timespec_cond(shhwtstamps->hwtstamp, tss.ts + 2)) {
		empty = 0;
		if ((sk->sk_tsflags & SOF_TIMESTAMPING_OPT_PKTINFO) &&
		    !skb_is_err_queue(skb))
			put_ts_pktinfo(msg, skb);
	}
	if (!empty) {
		put_cmsg(msg, SOL_SOCKET,
			 SCM_TIMESTAMPING, sizeof(tss), &tss);

		if (skb_is_err_queue(skb) && skb->len &&
		    SKB_EXT_ERR(skb)->opt_stats)
			put_cmsg(msg, SOL_SOCKET, SCM_TIMESTAMPING_OPT_STATS,
				 skb->len, skb->data);
	}
}
EXPORT_SYMBOL_GPL(__sock_recv_timestamp);

void __sock_recv_wifi_status(struct msghdr *msg, struct sock *sk,
	struct sk_buff *skb)
{
	int ack;

	if (!sock_flag(sk, SOCK_WIFI_STATUS))
		return;
	if (!skb->wifi_acked_valid)
		return;

	ack = skb->wifi_acked;

	put_cmsg(msg, SOL_SOCKET, SCM_WIFI_STATUS, sizeof(ack), &ack);
}
EXPORT_SYMBOL_GPL(__sock_recv_wifi_status);

static inline void sock_recv_drops(struct msghdr *msg, struct sock *sk,
				   struct sk_buff *skb)
{
	if (sock_flag(sk, SOCK_RXQ_OVFL) && skb && SOCK_SKB_CB(skb)->dropcount)
		put_cmsg(msg, SOL_SOCKET, SO_RXQ_OVFL,
			sizeof(__u32), &SOCK_SKB_CB(skb)->dropcount);
}

void __sock_recv_ts_and_drops(struct msghdr *msg, struct sock *sk,
	struct sk_buff *skb)
{
	sock_recv_timestamp(msg, sk, skb);
	sock_recv_drops(msg, sk, skb);
}
EXPORT_SYMBOL_GPL(__sock_recv_ts_and_drops);

<<<<<<< HEAD
static inline int sock_recvmsg_nosec(struct socket *sock, struct msghdr *msg,
				     int flags)
{
	return sock->ops->recvmsg(sock, msg, msg_data_left(msg), flags);
}

=======
INDIRECT_CALLABLE_DECLARE(int inet_recvmsg(struct socket *, struct msghdr *,
					   size_t , int ));
static inline int sock_recvmsg_nosec(struct socket *sock, struct msghdr *msg,
				     int flags)
{
	return INDIRECT_CALL_INET4(sock->ops->recvmsg, inet_recvmsg, sock, msg,
				   msg_data_left(msg), flags);
}

/**
 *	sock_recvmsg - receive a message from @sock
 *	@sock: socket
 *	@msg: message to receive
 *	@flags: message flags
 *
 *	Receives @msg from @sock, passing through LSM. Returns the total number
 *	of bytes received, or an error.
 */
>>>>>>> 407d19ab
int sock_recvmsg(struct socket *sock, struct msghdr *msg, int flags)
{
	int err = security_socket_recvmsg(sock, msg, msg_data_left(msg), flags);

	return err ?: sock_recvmsg_nosec(sock, msg, flags);
}
EXPORT_SYMBOL(sock_recvmsg);

/**
 * kernel_recvmsg - Receive a message from a socket (kernel space)
 * @sock:       The socket to receive the message from
 * @msg:        Received message
 * @vec:        Input s/g array for message data
 * @num:        Size of input s/g array
 * @size:       Number of bytes to read
 * @flags:      Message flags (MSG_DONTWAIT, etc...)
 *
 * On return the msg structure contains the scatter/gather array passed in the
 * vec argument. The array is modified so that it consists of the unfilled
 * portion of the original array.
 *
 * The returned value is the total number of bytes received, or an error.
 */
int kernel_recvmsg(struct socket *sock, struct msghdr *msg,
		   struct kvec *vec, size_t num, size_t size, int flags)
{
	mm_segment_t oldfs = get_fs();
	int result;

	iov_iter_kvec(&msg->msg_iter, READ | ITER_KVEC, vec, num, size);
	set_fs(KERNEL_DS);
	result = sock_recvmsg(sock, msg, flags);
	set_fs(oldfs);
	return result;
}
EXPORT_SYMBOL(kernel_recvmsg);

static ssize_t sock_sendpage(struct file *file, struct page *page,
			     int offset, size_t size, loff_t *ppos, int more)
{
	struct socket *sock;
	int flags;

	sock = file->private_data;

	flags = (file->f_flags & O_NONBLOCK) ? MSG_DONTWAIT : 0;
	/* more is a combination of MSG_MORE and MSG_SENDPAGE_NOTLAST */
	flags |= more;

	return kernel_sendpage(sock, page, offset, size, flags);
}

static ssize_t sock_splice_read(struct file *file, loff_t *ppos,
				struct pipe_inode_info *pipe, size_t len,
				unsigned int flags)
{
	struct socket *sock = file->private_data;

	if (unlikely(!sock->ops->splice_read))
		return -EINVAL;

	return sock->ops->splice_read(sock, ppos, pipe, len, flags);
}

static ssize_t sock_read_iter(struct kiocb *iocb, struct iov_iter *to)
{
	struct file *file = iocb->ki_filp;
	struct socket *sock = file->private_data;
	struct msghdr msg = {.msg_iter = *to,
			     .msg_iocb = iocb};
	ssize_t res;

	if (file->f_flags & O_NONBLOCK)
		msg.msg_flags = MSG_DONTWAIT;

	if (iocb->ki_pos != 0)
		return -ESPIPE;

	if (!iov_iter_count(to))	/* Match SYS5 behaviour */
		return 0;

	res = sock_recvmsg(sock, &msg, msg.msg_flags);
	*to = msg.msg_iter;
	return res;
}

static ssize_t sock_write_iter(struct kiocb *iocb, struct iov_iter *from)
{
	struct file *file = iocb->ki_filp;
	struct socket *sock = file->private_data;
	struct msghdr msg = {.msg_iter = *from,
			     .msg_iocb = iocb};
	ssize_t res;

	if (iocb->ki_pos != 0)
		return -ESPIPE;

	if (file->f_flags & O_NONBLOCK)
		msg.msg_flags = MSG_DONTWAIT;

	if (sock->type == SOCK_SEQPACKET)
		msg.msg_flags |= MSG_EOR;

	res = sock_sendmsg(sock, &msg);
	*from = msg.msg_iter;
	return res;
}

/*
 * Atomic setting of ioctl hooks to avoid race
 * with module unload.
 */

static DEFINE_MUTEX(br_ioctl_mutex);
static int (*br_ioctl_hook) (struct net *, unsigned int cmd, void __user *arg);

void brioctl_set(int (*hook) (struct net *, unsigned int, void __user *))
{
	mutex_lock(&br_ioctl_mutex);
	br_ioctl_hook = hook;
	mutex_unlock(&br_ioctl_mutex);
}
EXPORT_SYMBOL(brioctl_set);

static DEFINE_MUTEX(vlan_ioctl_mutex);
static int (*vlan_ioctl_hook) (struct net *, void __user *arg);

void vlan_ioctl_set(int (*hook) (struct net *, void __user *))
{
	mutex_lock(&vlan_ioctl_mutex);
	vlan_ioctl_hook = hook;
	mutex_unlock(&vlan_ioctl_mutex);
}
EXPORT_SYMBOL(vlan_ioctl_set);

static DEFINE_MUTEX(dlci_ioctl_mutex);
static int (*dlci_ioctl_hook) (unsigned int, void __user *);

void dlci_ioctl_set(int (*hook) (unsigned int, void __user *))
{
	mutex_lock(&dlci_ioctl_mutex);
	dlci_ioctl_hook = hook;
	mutex_unlock(&dlci_ioctl_mutex);
}
EXPORT_SYMBOL(dlci_ioctl_set);

static long sock_do_ioctl(struct net *net, struct socket *sock,
			  unsigned int cmd, unsigned long arg)
{
	int err;
	void __user *argp = (void __user *)arg;

	err = sock->ops->ioctl(sock, cmd, arg);

	/*
	 * If this ioctl is unknown try to hand it down
	 * to the NIC driver.
	 */
	if (err != -ENOIOCTLCMD)
		return err;

	if (cmd == SIOCGIFCONF) {
		struct ifconf ifc;
		if (copy_from_user(&ifc, argp, sizeof(struct ifconf)))
			return -EFAULT;
		rtnl_lock();
		err = dev_ifconf(net, &ifc, sizeof(struct ifreq));
		rtnl_unlock();
		if (!err && copy_to_user(argp, &ifc, sizeof(struct ifconf)))
			err = -EFAULT;
	} else {
		struct ifreq ifr;
		bool need_copyout;
		if (copy_from_user(&ifr, argp, sizeof(struct ifreq)))
			return -EFAULT;
		err = dev_ioctl(net, cmd, &ifr, &need_copyout);
		if (!err && need_copyout)
			if (copy_to_user(argp, &ifr, sizeof(struct ifreq)))
				return -EFAULT;
	}
	return err;
}

/*
 *	With an ioctl, arg may well be a user mode pointer, but we don't know
 *	what to do with it - that's up to the protocol still.
 */

struct ns_common *get_net_ns(struct ns_common *ns)
{
	return &get_net(container_of(ns, struct net, ns))->ns;
}
EXPORT_SYMBOL_GPL(get_net_ns);

static long sock_ioctl(struct file *file, unsigned cmd, unsigned long arg)
{
	struct socket *sock;
	struct sock *sk;
	void __user *argp = (void __user *)arg;
	int pid, err;
	struct net *net;

	sock = file->private_data;
	sk = sock->sk;
	net = sock_net(sk);
	if (unlikely(cmd >= SIOCDEVPRIVATE && cmd <= (SIOCDEVPRIVATE + 15))) {
		struct ifreq ifr;
		bool need_copyout;
		if (copy_from_user(&ifr, argp, sizeof(struct ifreq)))
			return -EFAULT;
		err = dev_ioctl(net, cmd, &ifr, &need_copyout);
		if (!err && need_copyout)
			if (copy_to_user(argp, &ifr, sizeof(struct ifreq)))
				return -EFAULT;
	} else
#ifdef CONFIG_WEXT_CORE
	if (cmd >= SIOCIWFIRST && cmd <= SIOCIWLAST) {
		err = wext_handle_ioctl(net, cmd, argp);
	} else
#endif
		switch (cmd) {
		case FIOSETOWN:
		case SIOCSPGRP:
			err = -EFAULT;
			if (get_user(pid, (int __user *)argp))
				break;
			err = f_setown(sock->file, pid, 1);
			break;
		case FIOGETOWN:
		case SIOCGPGRP:
			err = put_user(f_getown(sock->file),
				       (int __user *)argp);
			break;
		case SIOCGIFBR:
		case SIOCSIFBR:
		case SIOCBRADDBR:
		case SIOCBRDELBR:
			err = -ENOPKG;
			if (!br_ioctl_hook)
				request_module("bridge");

			mutex_lock(&br_ioctl_mutex);
			if (br_ioctl_hook)
				err = br_ioctl_hook(net, cmd, argp);
			mutex_unlock(&br_ioctl_mutex);
			break;
		case SIOCGIFVLAN:
		case SIOCSIFVLAN:
			err = -ENOPKG;
			if (!vlan_ioctl_hook)
				request_module("8021q");

			mutex_lock(&vlan_ioctl_mutex);
			if (vlan_ioctl_hook)
				err = vlan_ioctl_hook(net, argp);
			mutex_unlock(&vlan_ioctl_mutex);
			break;
		case SIOCADDDLCI:
		case SIOCDELDLCI:
			err = -ENOPKG;
			if (!dlci_ioctl_hook)
				request_module("dlci");

			mutex_lock(&dlci_ioctl_mutex);
			if (dlci_ioctl_hook)
				err = dlci_ioctl_hook(cmd, argp);
			mutex_unlock(&dlci_ioctl_mutex);
			break;
		case SIOCGSKNS:
			err = -EPERM;
			if (!ns_capable(net->user_ns, CAP_NET_ADMIN))
				break;

			err = open_related_ns(&net->ns, get_net_ns);
			break;
		case SIOCGSTAMP_OLD:
		case SIOCGSTAMPNS_OLD:
			if (!sock->ops->gettstamp) {
				err = -ENOIOCTLCMD;
				break;
			}
			err = sock->ops->gettstamp(sock, argp,
						   cmd == SIOCGSTAMP_OLD,
						   !IS_ENABLED(CONFIG_64BIT));
			break;
		case SIOCGSTAMP_NEW:
		case SIOCGSTAMPNS_NEW:
			if (!sock->ops->gettstamp) {
				err = -ENOIOCTLCMD;
				break;
			}
			err = sock->ops->gettstamp(sock, argp,
						   cmd == SIOCGSTAMP_NEW,
						   false);
			break;
		default:
			err = sock_do_ioctl(net, sock, cmd, arg);
			break;
		}
	return err;
}

int sock_create_lite(int family, int type, int protocol, struct socket **res)
{
	int err;
	struct socket *sock = NULL;

	err = security_socket_create(family, type, protocol, 1);
	if (err)
		goto out;

	sock = sock_alloc();
	if (!sock) {
		err = -ENOMEM;
		goto out;
	}

	sock->type = type;
	err = security_socket_post_create(sock, family, type, protocol, 1);
	if (err)
		goto out_release;

out:
	*res = sock;
	return err;
out_release:
	sock_release(sock);
	sock = NULL;
	goto out;
}
EXPORT_SYMBOL(sock_create_lite);

/* No kernel lock held - perfect */
static __poll_t sock_poll(struct file *file, poll_table *wait)
{
	struct socket *sock = file->private_data;
	__poll_t events = poll_requested_events(wait), flag = 0;

	if (!sock->ops->poll)
		return 0;

	if (sk_can_busy_loop(sock->sk)) {
		/* poll once if requested by the syscall */
		if (events & POLL_BUSY_LOOP)
			sk_busy_loop(sock->sk, 1);

		/* if this socket can poll_ll, tell the system call */
		flag = POLL_BUSY_LOOP;
	}

	return sock->ops->poll(file, sock, wait) | flag;
}

static int sock_mmap(struct file *file, struct vm_area_struct *vma)
{
	struct socket *sock = file->private_data;

	return sock->ops->mmap(file, sock, vma);
}

static int sock_close(struct inode *inode, struct file *filp)
{
	__sock_release(SOCKET_I(inode), inode);
	return 0;
}

/*
 *	Update the socket async list
 *
 *	Fasync_list locking strategy.
 *
 *	1. fasync_list is modified only under process context socket lock
 *	   i.e. under semaphore.
 *	2. fasync_list is used under read_lock(&sk->sk_callback_lock)
 *	   or under socket lock
 */

static int sock_fasync(int fd, struct file *filp, int on)
{
	struct socket *sock = filp->private_data;
	struct sock *sk = sock->sk;
	struct socket_wq *wq;

	if (sk == NULL)
		return -EINVAL;

	lock_sock(sk);
	wq = sock->wq;
	fasync_helper(fd, filp, on, &wq->fasync_list);

	if (!wq->fasync_list)
		sock_reset_flag(sk, SOCK_FASYNC);
	else
		sock_set_flag(sk, SOCK_FASYNC);

	release_sock(sk);
	return 0;
}

/* This function may be called only under rcu_lock */

int sock_wake_async(struct socket_wq *wq, int how, int band)
{
	if (!wq || !wq->fasync_list)
		return -1;

	switch (how) {
	case SOCK_WAKE_WAITD:
		if (test_bit(SOCKWQ_ASYNC_WAITDATA, &wq->flags))
			break;
		goto call_kill;
	case SOCK_WAKE_SPACE:
		if (!test_and_clear_bit(SOCKWQ_ASYNC_NOSPACE, &wq->flags))
			break;
		/* fall through */
	case SOCK_WAKE_IO:
call_kill:
		kill_fasync(&wq->fasync_list, SIGIO, band);
		break;
	case SOCK_WAKE_URG:
		kill_fasync(&wq->fasync_list, SIGURG, band);
	}

	return 0;
}
EXPORT_SYMBOL(sock_wake_async);

int __sock_create(struct net *net, int family, int type, int protocol,
			 struct socket **res, int kern)
{
	int err;
	struct socket *sock;
	const struct net_proto_family *pf;

	/*
	 *      Check protocol is in range
	 */
	if (family < 0 || family >= NPROTO)
		return -EAFNOSUPPORT;
	if (type < 0 || type >= SOCK_MAX)
		return -EINVAL;

	/* Compatibility.

	   This uglymoron is moved from INET layer to here to avoid
	   deadlock in module load.
	 */
	if (family == PF_INET && type == SOCK_PACKET) {
		pr_info_once("%s uses obsolete (PF_INET,SOCK_PACKET)\n",
			     current->comm);
		family = PF_PACKET;
	}

	err = security_socket_create(family, type, protocol, kern);
	if (err)
		return err;

	/*
	 *	Allocate the socket and allow the family to set things up. if
	 *	the protocol is 0, the family is instructed to select an appropriate
	 *	default.
	 */
	sock = sock_alloc();
	if (!sock) {
		net_warn_ratelimited("socket: no more sockets\n");
		return -ENFILE;	/* Not exactly a match, but its the
				   closest posix thing */
	}

	sock->type = type;

#ifdef CONFIG_MODULES
	/* Attempt to load a protocol module if the find failed.
	 *
	 * 12/09/1996 Marcin: But! this makes REALLY only sense, if the user
	 * requested real, full-featured networking support upon configuration.
	 * Otherwise module support will break!
	 */
	if (rcu_access_pointer(net_families[family]) == NULL)
		request_module("net-pf-%d", family);
#endif

	rcu_read_lock();
	pf = rcu_dereference(net_families[family]);
	err = -EAFNOSUPPORT;
	if (!pf)
		goto out_release;

	/*
	 * We will call the ->create function, that possibly is in a loadable
	 * module, so we have to bump that loadable module refcnt first.
	 */
	if (!try_module_get(pf->owner))
		goto out_release;

	/* Now protected by module ref count */
	rcu_read_unlock();

	err = pf->create(net, sock, protocol, kern);
	if (err < 0)
		goto out_module_put;

	/*
	 * Now to bump the refcnt of the [loadable] module that owns this
	 * socket at sock_release time we decrement its refcnt.
	 */
	if (!try_module_get(sock->ops->owner))
		goto out_module_busy;

	/*
	 * Now that we're done with the ->create function, the [loadable]
	 * module can have its refcnt decremented
	 */
	module_put(pf->owner);
	err = security_socket_post_create(sock, family, type, protocol, kern);
	if (err)
		goto out_sock_release;
	*res = sock;

	return 0;

out_module_busy:
	err = -EAFNOSUPPORT;
out_module_put:
	sock->ops = NULL;
	module_put(pf->owner);
out_sock_release:
	sock_release(sock);
	return err;

out_release:
	rcu_read_unlock();
	goto out_sock_release;
}
EXPORT_SYMBOL(__sock_create);

int sock_create(int family, int type, int protocol, struct socket **res)
{
	return __sock_create(current->nsproxy->net_ns, family, type, protocol, res, 0);
}
EXPORT_SYMBOL(sock_create);

int sock_create_kern(struct net *net, int family, int type, int protocol, struct socket **res)
{
	return __sock_create(net, family, type, protocol, res, 1);
}
EXPORT_SYMBOL(sock_create_kern);

int __sys_socket(int family, int type, int protocol)
{
	int retval;
	struct socket *sock;
	int flags;

	/* Check the SOCK_* constants for consistency.  */
	BUILD_BUG_ON(SOCK_CLOEXEC != O_CLOEXEC);
	BUILD_BUG_ON((SOCK_MAX | SOCK_TYPE_MASK) != SOCK_TYPE_MASK);
	BUILD_BUG_ON(SOCK_CLOEXEC & SOCK_TYPE_MASK);
	BUILD_BUG_ON(SOCK_NONBLOCK & SOCK_TYPE_MASK);

	flags = type & ~SOCK_TYPE_MASK;
	if (flags & ~(SOCK_CLOEXEC | SOCK_NONBLOCK))
		return -EINVAL;
	type &= SOCK_TYPE_MASK;

	if (SOCK_NONBLOCK != O_NONBLOCK && (flags & SOCK_NONBLOCK))
		flags = (flags & ~SOCK_NONBLOCK) | O_NONBLOCK;

	retval = sock_create(family, type, protocol, &sock);
	if (retval < 0)
		return retval;

	return sock_map_fd(sock, flags & (O_CLOEXEC | O_NONBLOCK));
}

SYSCALL_DEFINE3(socket, int, family, int, type, int, protocol)
{
	return __sys_socket(family, type, protocol);
}

/*
 *	Create a pair of connected sockets.
 */

int __sys_socketpair(int family, int type, int protocol, int __user *usockvec)
{
	struct socket *sock1, *sock2;
	int fd1, fd2, err;
	struct file *newfile1, *newfile2;
	int flags;

	flags = type & ~SOCK_TYPE_MASK;
	if (flags & ~(SOCK_CLOEXEC | SOCK_NONBLOCK))
		return -EINVAL;
	type &= SOCK_TYPE_MASK;

	if (SOCK_NONBLOCK != O_NONBLOCK && (flags & SOCK_NONBLOCK))
		flags = (flags & ~SOCK_NONBLOCK) | O_NONBLOCK;

	/*
	 * reserve descriptors and make sure we won't fail
	 * to return them to userland.
	 */
	fd1 = get_unused_fd_flags(flags);
	if (unlikely(fd1 < 0))
		return fd1;

	fd2 = get_unused_fd_flags(flags);
	if (unlikely(fd2 < 0)) {
		put_unused_fd(fd1);
		return fd2;
	}

	err = put_user(fd1, &usockvec[0]);
	if (err)
		goto out;

	err = put_user(fd2, &usockvec[1]);
	if (err)
		goto out;

	/*
	 * Obtain the first socket and check if the underlying protocol
	 * supports the socketpair call.
	 */

	err = sock_create(family, type, protocol, &sock1);
	if (unlikely(err < 0))
		goto out;

	err = sock_create(family, type, protocol, &sock2);
	if (unlikely(err < 0)) {
		sock_release(sock1);
		goto out;
	}

	err = security_socket_socketpair(sock1, sock2);
	if (unlikely(err)) {
		sock_release(sock2);
		sock_release(sock1);
		goto out;
	}

	err = sock1->ops->socketpair(sock1, sock2);
	if (unlikely(err < 0)) {
		sock_release(sock2);
		sock_release(sock1);
		goto out;
	}

	newfile1 = sock_alloc_file(sock1, flags, NULL);
	if (IS_ERR(newfile1)) {
		err = PTR_ERR(newfile1);
		sock_release(sock2);
		goto out;
	}

	newfile2 = sock_alloc_file(sock2, flags, NULL);
	if (IS_ERR(newfile2)) {
		err = PTR_ERR(newfile2);
		fput(newfile1);
		goto out;
	}

	audit_fd_pair(fd1, fd2);

	fd_install(fd1, newfile1);
	fd_install(fd2, newfile2);
	return 0;

out:
	put_unused_fd(fd2);
	put_unused_fd(fd1);
	return err;
}

SYSCALL_DEFINE4(socketpair, int, family, int, type, int, protocol,
		int __user *, usockvec)
{
	return __sys_socketpair(family, type, protocol, usockvec);
}

/*
 *	Bind a name to a socket. Nothing much to do here since it's
 *	the protocol's responsibility to handle the local address.
 *
 *	We move the socket address to kernel space before we call
 *	the protocol layer (having also checked the address is ok).
 */

int __sys_bind(int fd, struct sockaddr __user *umyaddr, int addrlen)
{
	struct socket *sock;
	struct sockaddr_storage address;
	int err, fput_needed;

	sock = sockfd_lookup_light(fd, &err, &fput_needed);
	if (sock) {
		err = move_addr_to_kernel(umyaddr, addrlen, &address);
		if (err >= 0) {
			err = security_socket_bind(sock,
						   (struct sockaddr *)&address,
						   addrlen);
			if (!err)
				err = sock->ops->bind(sock,
						      (struct sockaddr *)
						      &address, addrlen);
		}
		fput_light(sock->file, fput_needed);
	}
	return err;
}

SYSCALL_DEFINE3(bind, int, fd, struct sockaddr __user *, umyaddr, int, addrlen)
{
	return __sys_bind(fd, umyaddr, addrlen);
}

/*
 *	Perform a listen. Basically, we allow the protocol to do anything
 *	necessary for a listen, and if that works, we mark the socket as
 *	ready for listening.
 */

int __sys_listen(int fd, int backlog)
{
	struct socket *sock;
	int err, fput_needed;
	int somaxconn;

	sock = sockfd_lookup_light(fd, &err, &fput_needed);
	if (sock) {
		somaxconn = sock_net(sock->sk)->core.sysctl_somaxconn;
		if ((unsigned int)backlog > somaxconn)
			backlog = somaxconn;

		err = security_socket_listen(sock, backlog);
		if (!err)
			err = sock->ops->listen(sock, backlog);

		fput_light(sock->file, fput_needed);
	}
	return err;
}

SYSCALL_DEFINE2(listen, int, fd, int, backlog)
{
	return __sys_listen(fd, backlog);
}

/*
 *	For accept, we attempt to create a new socket, set up the link
 *	with the client, wake up the client, then return the new
 *	connected fd. We collect the address of the connector in kernel
 *	space and move it to user at the very end. This is unclean because
 *	we open the socket then return an error.
 *
 *	1003.1g adds the ability to recvmsg() to query connection pending
 *	status to recvmsg. We need to add that support in a way thats
 *	clean when we restructure accept also.
 */

int __sys_accept4(int fd, struct sockaddr __user *upeer_sockaddr,
		  int __user *upeer_addrlen, int flags)
{
	struct socket *sock, *newsock;
	struct file *newfile;
	int err, len, newfd, fput_needed;
	struct sockaddr_storage address;

	if (flags & ~(SOCK_CLOEXEC | SOCK_NONBLOCK))
		return -EINVAL;

	if (SOCK_NONBLOCK != O_NONBLOCK && (flags & SOCK_NONBLOCK))
		flags = (flags & ~SOCK_NONBLOCK) | O_NONBLOCK;

	sock = sockfd_lookup_light(fd, &err, &fput_needed);
	if (!sock)
		goto out;

	err = -ENFILE;
	newsock = sock_alloc();
	if (!newsock)
		goto out_put;

	newsock->type = sock->type;
	newsock->ops = sock->ops;

	/*
	 * We don't need try_module_get here, as the listening socket (sock)
	 * has the protocol module (sock->ops->owner) held.
	 */
	__module_get(newsock->ops->owner);

	newfd = get_unused_fd_flags(flags);
	if (unlikely(newfd < 0)) {
		err = newfd;
		sock_release(newsock);
		goto out_put;
	}
	newfile = sock_alloc_file(newsock, flags, sock->sk->sk_prot_creator->name);
	if (IS_ERR(newfile)) {
		err = PTR_ERR(newfile);
		put_unused_fd(newfd);
		goto out_put;
	}

	err = security_socket_accept(sock, newsock);
	if (err)
		goto out_fd;

	err = sock->ops->accept(sock, newsock, sock->file->f_flags, false);
	if (err < 0)
		goto out_fd;

	if (upeer_sockaddr) {
		len = newsock->ops->getname(newsock,
					(struct sockaddr *)&address, 2);
		if (len < 0) {
			err = -ECONNABORTED;
			goto out_fd;
		}
		err = move_addr_to_user(&address,
					len, upeer_sockaddr, upeer_addrlen);
		if (err < 0)
			goto out_fd;
	}

	/* File flags are not inherited via accept() unlike another OSes. */

	fd_install(newfd, newfile);
	err = newfd;

out_put:
	fput_light(sock->file, fput_needed);
out:
	return err;
out_fd:
	fput(newfile);
	put_unused_fd(newfd);
	goto out_put;
}

SYSCALL_DEFINE4(accept4, int, fd, struct sockaddr __user *, upeer_sockaddr,
		int __user *, upeer_addrlen, int, flags)
{
	return __sys_accept4(fd, upeer_sockaddr, upeer_addrlen, flags);
}

SYSCALL_DEFINE3(accept, int, fd, struct sockaddr __user *, upeer_sockaddr,
		int __user *, upeer_addrlen)
{
	return __sys_accept4(fd, upeer_sockaddr, upeer_addrlen, 0);
}

/*
 *	Attempt to connect to a socket with the server address.  The address
 *	is in user space so we verify it is OK and move it to kernel space.
 *
 *	For 1003.1g we need to add clean support for a bind to AF_UNSPEC to
 *	break bindings
 *
 *	NOTE: 1003.1g draft 6.3 is broken with respect to AX.25/NetROM and
 *	other SEQPACKET protocols that take time to connect() as it doesn't
 *	include the -EINPROGRESS status for such sockets.
 */

int __sys_connect(int fd, struct sockaddr __user *uservaddr, int addrlen)
{
	struct socket *sock;
	struct sockaddr_storage address;
	int err, fput_needed;

	sock = sockfd_lookup_light(fd, &err, &fput_needed);
	if (!sock)
		goto out;
	err = move_addr_to_kernel(uservaddr, addrlen, &address);
	if (err < 0)
		goto out_put;

	err =
	    security_socket_connect(sock, (struct sockaddr *)&address, addrlen);
	if (err)
		goto out_put;

	err = sock->ops->connect(sock, (struct sockaddr *)&address, addrlen,
				 sock->file->f_flags);
out_put:
	fput_light(sock->file, fput_needed);
out:
	return err;
}

SYSCALL_DEFINE3(connect, int, fd, struct sockaddr __user *, uservaddr,
		int, addrlen)
{
	return __sys_connect(fd, uservaddr, addrlen);
}

/*
 *	Get the local address ('name') of a socket object. Move the obtained
 *	name to user space.
 */

int __sys_getsockname(int fd, struct sockaddr __user *usockaddr,
		      int __user *usockaddr_len)
{
	struct socket *sock;
	struct sockaddr_storage address;
	int err, fput_needed;

	sock = sockfd_lookup_light(fd, &err, &fput_needed);
	if (!sock)
		goto out;

	err = security_socket_getsockname(sock);
	if (err)
		goto out_put;

	err = sock->ops->getname(sock, (struct sockaddr *)&address, 0);
	if (err < 0)
		goto out_put;
        /* "err" is actually length in this case */
	err = move_addr_to_user(&address, err, usockaddr, usockaddr_len);

out_put:
	fput_light(sock->file, fput_needed);
out:
	return err;
}

SYSCALL_DEFINE3(getsockname, int, fd, struct sockaddr __user *, usockaddr,
		int __user *, usockaddr_len)
{
	return __sys_getsockname(fd, usockaddr, usockaddr_len);
}

/*
 *	Get the remote address ('name') of a socket object. Move the obtained
 *	name to user space.
 */

int __sys_getpeername(int fd, struct sockaddr __user *usockaddr,
		      int __user *usockaddr_len)
{
	struct socket *sock;
	struct sockaddr_storage address;
	int err, fput_needed;

	sock = sockfd_lookup_light(fd, &err, &fput_needed);
	if (sock != NULL) {
		err = security_socket_getpeername(sock);
		if (err) {
			fput_light(sock->file, fput_needed);
			return err;
		}

		err = sock->ops->getname(sock, (struct sockaddr *)&address, 1);
		if (err >= 0)
			/* "err" is actually length in this case */
			err = move_addr_to_user(&address, err, usockaddr,
						usockaddr_len);
		fput_light(sock->file, fput_needed);
	}
	return err;
}

SYSCALL_DEFINE3(getpeername, int, fd, struct sockaddr __user *, usockaddr,
		int __user *, usockaddr_len)
{
	return __sys_getpeername(fd, usockaddr, usockaddr_len);
}

/*
 *	Send a datagram to a given address. We move the address into kernel
 *	space and check the user space data area is readable before invoking
 *	the protocol.
 */
int __sys_sendto(int fd, void __user *buff, size_t len, unsigned int flags,
		 struct sockaddr __user *addr,  int addr_len)
{
	struct socket *sock;
	struct sockaddr_storage address;
	int err;
	struct msghdr msg;
	struct iovec iov;
	int fput_needed;

	err = import_single_range(WRITE, buff, len, &iov, &msg.msg_iter);
	if (unlikely(err))
		return err;
	sock = sockfd_lookup_light(fd, &err, &fput_needed);
	if (!sock)
		goto out;

	msg.msg_name = NULL;
	msg.msg_control = NULL;
	msg.msg_controllen = 0;
	msg.msg_namelen = 0;
	if (addr) {
		err = move_addr_to_kernel(addr, addr_len, &address);
		if (err < 0)
			goto out_put;
		msg.msg_name = (struct sockaddr *)&address;
		msg.msg_namelen = addr_len;
	}
	if (sock->file->f_flags & O_NONBLOCK)
		flags |= MSG_DONTWAIT;
	msg.msg_flags = flags;
	err = sock_sendmsg(sock, &msg);

out_put:
	fput_light(sock->file, fput_needed);
out:
	return err;
}

SYSCALL_DEFINE6(sendto, int, fd, void __user *, buff, size_t, len,
		unsigned int, flags, struct sockaddr __user *, addr,
		int, addr_len)
{
	return __sys_sendto(fd, buff, len, flags, addr, addr_len);
}

/*
 *	Send a datagram down a socket.
 */

SYSCALL_DEFINE4(send, int, fd, void __user *, buff, size_t, len,
		unsigned int, flags)
{
	return __sys_sendto(fd, buff, len, flags, NULL, 0);
}

/*
 *	Receive a frame from the socket and optionally record the address of the
 *	sender. We verify the buffers are writable and if needed move the
 *	sender address from kernel to user space.
 */
int __sys_recvfrom(int fd, void __user *ubuf, size_t size, unsigned int flags,
		   struct sockaddr __user *addr, int __user *addr_len)
{
	struct socket *sock;
	struct iovec iov;
	struct msghdr msg;
	struct sockaddr_storage address;
	int err, err2;
	int fput_needed;

	err = import_single_range(READ, ubuf, size, &iov, &msg.msg_iter);
	if (unlikely(err))
		return err;
	sock = sockfd_lookup_light(fd, &err, &fput_needed);
	if (!sock)
		goto out;

	msg.msg_control = NULL;
	msg.msg_controllen = 0;
	/* Save some cycles and don't copy the address if not needed */
	msg.msg_name = addr ? (struct sockaddr *)&address : NULL;
	/* We assume all kernel code knows the size of sockaddr_storage */
	msg.msg_namelen = 0;
	msg.msg_iocb = NULL;
	msg.msg_flags = 0;
	if (sock->file->f_flags & O_NONBLOCK)
		flags |= MSG_DONTWAIT;
	err = sock_recvmsg(sock, &msg, flags);

	if (err >= 0 && addr != NULL) {
		err2 = move_addr_to_user(&address,
					 msg.msg_namelen, addr, addr_len);
		if (err2 < 0)
			err = err2;
	}

	fput_light(sock->file, fput_needed);
out:
	return err;
}

SYSCALL_DEFINE6(recvfrom, int, fd, void __user *, ubuf, size_t, size,
		unsigned int, flags, struct sockaddr __user *, addr,
		int __user *, addr_len)
{
	return __sys_recvfrom(fd, ubuf, size, flags, addr, addr_len);
}

/*
 *	Receive a datagram from a socket.
 */

SYSCALL_DEFINE4(recv, int, fd, void __user *, ubuf, size_t, size,
		unsigned int, flags)
{
	return __sys_recvfrom(fd, ubuf, size, flags, NULL, NULL);
}

/*
 *	Set a socket option. Because we don't know the option lengths we have
 *	to pass the user mode parameter for the protocols to sort out.
 */

static int __sys_setsockopt(int fd, int level, int optname,
			    char __user *optval, int optlen)
{
	int err, fput_needed;
	struct socket *sock;

	if (optlen < 0)
		return -EINVAL;

	sock = sockfd_lookup_light(fd, &err, &fput_needed);
	if (sock != NULL) {
		err = security_socket_setsockopt(sock, level, optname);
		if (err)
			goto out_put;

		if (level == SOL_SOCKET)
			err =
			    sock_setsockopt(sock, level, optname, optval,
					    optlen);
		else
			err =
			    sock->ops->setsockopt(sock, level, optname, optval,
						  optlen);
out_put:
		fput_light(sock->file, fput_needed);
	}
	return err;
}

SYSCALL_DEFINE5(setsockopt, int, fd, int, level, int, optname,
		char __user *, optval, int, optlen)
{
	return __sys_setsockopt(fd, level, optname, optval, optlen);
}

/*
 *	Get a socket option. Because we don't know the option lengths we have
 *	to pass a user mode parameter for the protocols to sort out.
 */

static int __sys_getsockopt(int fd, int level, int optname,
			    char __user *optval, int __user *optlen)
{
	int err, fput_needed;
	struct socket *sock;

	sock = sockfd_lookup_light(fd, &err, &fput_needed);
	if (sock != NULL) {
		err = security_socket_getsockopt(sock, level, optname);
		if (err)
			goto out_put;

		if (level == SOL_SOCKET)
			err =
			    sock_getsockopt(sock, level, optname, optval,
					    optlen);
		else
			err =
			    sock->ops->getsockopt(sock, level, optname, optval,
						  optlen);
out_put:
		fput_light(sock->file, fput_needed);
	}
	return err;
}

SYSCALL_DEFINE5(getsockopt, int, fd, int, level, int, optname,
		char __user *, optval, int __user *, optlen)
{
	return __sys_getsockopt(fd, level, optname, optval, optlen);
}

/*
 *	Shutdown a socket.
 */

int __sys_shutdown(int fd, int how)
{
	int err, fput_needed;
	struct socket *sock;

	sock = sockfd_lookup_light(fd, &err, &fput_needed);
	if (sock != NULL) {
		err = security_socket_shutdown(sock, how);
		if (!err)
			err = sock->ops->shutdown(sock, how);
		fput_light(sock->file, fput_needed);
	}
	return err;
}

SYSCALL_DEFINE2(shutdown, int, fd, int, how)
{
	return __sys_shutdown(fd, how);
}

/* A couple of helpful macros for getting the address of the 32/64 bit
 * fields which are the same type (int / unsigned) on our platforms.
 */
#define COMPAT_MSG(msg, member)	((MSG_CMSG_COMPAT & flags) ? &msg##_compat->member : &msg->member)
#define COMPAT_NAMELEN(msg)	COMPAT_MSG(msg, msg_namelen)
#define COMPAT_FLAGS(msg)	COMPAT_MSG(msg, msg_flags)

struct used_address {
	struct sockaddr_storage name;
	unsigned int name_len;
};

static int copy_msghdr_from_user(struct msghdr *kmsg,
				 struct user_msghdr __user *umsg,
				 struct sockaddr __user **save_addr,
				 struct iovec **iov)
{
	struct user_msghdr msg;
	ssize_t err;

	if (copy_from_user(&msg, umsg, sizeof(*umsg)))
		return -EFAULT;

	kmsg->msg_control = (void __force *)msg.msg_control;
	kmsg->msg_controllen = msg.msg_controllen;
	kmsg->msg_flags = msg.msg_flags;

	kmsg->msg_namelen = msg.msg_namelen;
	if (!msg.msg_name)
		kmsg->msg_namelen = 0;

	if (kmsg->msg_namelen < 0)
		return -EINVAL;

	if (kmsg->msg_namelen > sizeof(struct sockaddr_storage))
		kmsg->msg_namelen = sizeof(struct sockaddr_storage);

	if (save_addr)
		*save_addr = msg.msg_name;

	if (msg.msg_name && kmsg->msg_namelen) {
		if (!save_addr) {
			err = move_addr_to_kernel(msg.msg_name,
						  kmsg->msg_namelen,
						  kmsg->msg_name);
			if (err < 0)
				return err;
		}
	} else {
		kmsg->msg_name = NULL;
		kmsg->msg_namelen = 0;
	}

	if (msg.msg_iovlen > UIO_MAXIOV)
		return -EMSGSIZE;

	kmsg->msg_iocb = NULL;

	return import_iovec(save_addr ? READ : WRITE,
			    msg.msg_iov, msg.msg_iovlen,
			    UIO_FASTIOV, iov, &kmsg->msg_iter);
}

static int ___sys_sendmsg(struct socket *sock, struct user_msghdr __user *msg,
			 struct msghdr *msg_sys, unsigned int flags,
			 struct used_address *used_address,
			 unsigned int allowed_msghdr_flags)
{
	struct compat_msghdr __user *msg_compat =
	    (struct compat_msghdr __user *)msg;
	struct sockaddr_storage address;
	struct iovec iovstack[UIO_FASTIOV], *iov = iovstack;
	unsigned char ctl[sizeof(struct cmsghdr) + 20]
				__aligned(sizeof(__kernel_size_t));
	/* 20 is size of ipv6_pktinfo */
	unsigned char *ctl_buf = ctl;
	int ctl_len;
	ssize_t err;

	msg_sys->msg_name = &address;

	if (MSG_CMSG_COMPAT & flags)
		err = get_compat_msghdr(msg_sys, msg_compat, NULL, &iov);
	else
		err = copy_msghdr_from_user(msg_sys, msg, NULL, &iov);
	if (err < 0)
		return err;

	err = -ENOBUFS;

	if (msg_sys->msg_controllen > INT_MAX)
		goto out_freeiov;
	flags |= (msg_sys->msg_flags & allowed_msghdr_flags);
	ctl_len = msg_sys->msg_controllen;
	if ((MSG_CMSG_COMPAT & flags) && ctl_len) {
		err =
		    cmsghdr_from_user_compat_to_kern(msg_sys, sock->sk, ctl,
						     sizeof(ctl));
		if (err)
			goto out_freeiov;
		ctl_buf = msg_sys->msg_control;
		ctl_len = msg_sys->msg_controllen;
	} else if (ctl_len) {
		BUILD_BUG_ON(sizeof(struct cmsghdr) !=
			     CMSG_ALIGN(sizeof(struct cmsghdr)));
		if (ctl_len > sizeof(ctl)) {
			ctl_buf = sock_kmalloc(sock->sk, ctl_len, GFP_KERNEL);
			if (ctl_buf == NULL)
				goto out_freeiov;
		}
		err = -EFAULT;
		/*
		 * Careful! Before this, msg_sys->msg_control contains a user pointer.
		 * Afterwards, it will be a kernel pointer. Thus the compiler-assisted
		 * checking falls down on this.
		 */
		if (copy_from_user(ctl_buf,
				   (void __user __force *)msg_sys->msg_control,
				   ctl_len))
			goto out_freectl;
		msg_sys->msg_control = ctl_buf;
	}
	msg_sys->msg_flags = flags;

	if (sock->file->f_flags & O_NONBLOCK)
		msg_sys->msg_flags |= MSG_DONTWAIT;
	/*
	 * If this is sendmmsg() and current destination address is same as
	 * previously succeeded address, omit asking LSM's decision.
	 * used_address->name_len is initialized to UINT_MAX so that the first
	 * destination address never matches.
	 */
	if (used_address && msg_sys->msg_name &&
	    used_address->name_len == msg_sys->msg_namelen &&
	    !memcmp(&used_address->name, msg_sys->msg_name,
		    used_address->name_len)) {
		err = sock_sendmsg_nosec(sock, msg_sys);
		goto out_freectl;
	}
	err = sock_sendmsg(sock, msg_sys);
	/*
	 * If this is sendmmsg() and sending to current destination address was
	 * successful, remember it.
	 */
	if (used_address && err >= 0) {
		used_address->name_len = msg_sys->msg_namelen;
		if (msg_sys->msg_name)
			memcpy(&used_address->name, msg_sys->msg_name,
			       used_address->name_len);
	}

out_freectl:
	if (ctl_buf != ctl)
		sock_kfree_s(sock->sk, ctl_buf, ctl_len);
out_freeiov:
	kfree(iov);
	return err;
}

/*
 *	BSD sendmsg interface
 */

long __sys_sendmsg(int fd, struct user_msghdr __user *msg, unsigned int flags,
		   bool forbid_cmsg_compat)
{
	int fput_needed, err;
	struct msghdr msg_sys;
	struct socket *sock;

	if (forbid_cmsg_compat && (flags & MSG_CMSG_COMPAT))
		return -EINVAL;

	sock = sockfd_lookup_light(fd, &err, &fput_needed);
	if (!sock)
		goto out;

	err = ___sys_sendmsg(sock, msg, &msg_sys, flags, NULL, 0);

	fput_light(sock->file, fput_needed);
out:
	return err;
}

SYSCALL_DEFINE3(sendmsg, int, fd, struct user_msghdr __user *, msg, unsigned int, flags)
{
	return __sys_sendmsg(fd, msg, flags, true);
}

/*
 *	Linux sendmmsg interface
 */

int __sys_sendmmsg(int fd, struct mmsghdr __user *mmsg, unsigned int vlen,
		   unsigned int flags, bool forbid_cmsg_compat)
{
	int fput_needed, err, datagrams;
	struct socket *sock;
	struct mmsghdr __user *entry;
	struct compat_mmsghdr __user *compat_entry;
	struct msghdr msg_sys;
	struct used_address used_address;
	unsigned int oflags = flags;

	if (forbid_cmsg_compat && (flags & MSG_CMSG_COMPAT))
		return -EINVAL;

	if (vlen > UIO_MAXIOV)
		vlen = UIO_MAXIOV;

	datagrams = 0;

	sock = sockfd_lookup_light(fd, &err, &fput_needed);
	if (!sock)
		return err;

	used_address.name_len = UINT_MAX;
	entry = mmsg;
	compat_entry = (struct compat_mmsghdr __user *)mmsg;
	err = 0;
	flags |= MSG_BATCH;

	while (datagrams < vlen) {
		if (datagrams == vlen - 1)
			flags = oflags;

		if (MSG_CMSG_COMPAT & flags) {
			err = ___sys_sendmsg(sock, (struct user_msghdr __user *)compat_entry,
					     &msg_sys, flags, &used_address, MSG_EOR);
			if (err < 0)
				break;
			err = __put_user(err, &compat_entry->msg_len);
			++compat_entry;
		} else {
			err = ___sys_sendmsg(sock,
					     (struct user_msghdr __user *)entry,
					     &msg_sys, flags, &used_address, MSG_EOR);
			if (err < 0)
				break;
			err = put_user(err, &entry->msg_len);
			++entry;
		}

		if (err)
			break;
		++datagrams;
		if (msg_data_left(&msg_sys))
			break;
		cond_resched();
	}

	fput_light(sock->file, fput_needed);

	/* We only return an error if no datagrams were able to be sent */
	if (datagrams != 0)
		return datagrams;

	return err;
}

SYSCALL_DEFINE4(sendmmsg, int, fd, struct mmsghdr __user *, mmsg,
		unsigned int, vlen, unsigned int, flags)
{
	return __sys_sendmmsg(fd, mmsg, vlen, flags, true);
}

static int ___sys_recvmsg(struct socket *sock, struct user_msghdr __user *msg,
			 struct msghdr *msg_sys, unsigned int flags, int nosec)
{
	struct compat_msghdr __user *msg_compat =
	    (struct compat_msghdr __user *)msg;
	struct iovec iovstack[UIO_FASTIOV];
	struct iovec *iov = iovstack;
	unsigned long cmsg_ptr;
	int len;
	ssize_t err;

	/* kernel mode address */
	struct sockaddr_storage addr;

	/* user mode address pointers */
	struct sockaddr __user *uaddr;
	int __user *uaddr_len = COMPAT_NAMELEN(msg);

	msg_sys->msg_name = &addr;

	if (MSG_CMSG_COMPAT & flags)
		err = get_compat_msghdr(msg_sys, msg_compat, &uaddr, &iov);
	else
		err = copy_msghdr_from_user(msg_sys, msg, &uaddr, &iov);
	if (err < 0)
		return err;

	cmsg_ptr = (unsigned long)msg_sys->msg_control;
	msg_sys->msg_flags = flags & (MSG_CMSG_CLOEXEC|MSG_CMSG_COMPAT);

	/* We assume all kernel code knows the size of sockaddr_storage */
	msg_sys->msg_namelen = 0;

	if (sock->file->f_flags & O_NONBLOCK)
		flags |= MSG_DONTWAIT;
	err = (nosec ? sock_recvmsg_nosec : sock_recvmsg)(sock, msg_sys, flags);
	if (err < 0)
		goto out_freeiov;
	len = err;

	if (uaddr != NULL) {
		err = move_addr_to_user(&addr,
					msg_sys->msg_namelen, uaddr,
					uaddr_len);
		if (err < 0)
			goto out_freeiov;
	}
	err = __put_user((msg_sys->msg_flags & ~MSG_CMSG_COMPAT),
			 COMPAT_FLAGS(msg));
	if (err)
		goto out_freeiov;
	if (MSG_CMSG_COMPAT & flags)
		err = __put_user((unsigned long)msg_sys->msg_control - cmsg_ptr,
				 &msg_compat->msg_controllen);
	else
		err = __put_user((unsigned long)msg_sys->msg_control - cmsg_ptr,
				 &msg->msg_controllen);
	if (err)
		goto out_freeiov;
	err = len;

out_freeiov:
	kfree(iov);
	return err;
}

/*
 *	BSD recvmsg interface
 */

long __sys_recvmsg(int fd, struct user_msghdr __user *msg, unsigned int flags,
		   bool forbid_cmsg_compat)
{
	int fput_needed, err;
	struct msghdr msg_sys;
	struct socket *sock;

	if (forbid_cmsg_compat && (flags & MSG_CMSG_COMPAT))
		return -EINVAL;

	sock = sockfd_lookup_light(fd, &err, &fput_needed);
	if (!sock)
		goto out;

	err = ___sys_recvmsg(sock, msg, &msg_sys, flags, 0);

	fput_light(sock->file, fput_needed);
out:
	return err;
}

SYSCALL_DEFINE3(recvmsg, int, fd, struct user_msghdr __user *, msg,
		unsigned int, flags)
{
	return __sys_recvmsg(fd, msg, flags, true);
}

/*
 *     Linux recvmmsg interface
 */

int __sys_recvmmsg(int fd, struct mmsghdr __user *mmsg, unsigned int vlen,
		   unsigned int flags, struct timespec *timeout)
{
	int fput_needed, err, datagrams;
	struct socket *sock;
	struct mmsghdr __user *entry;
	struct compat_mmsghdr __user *compat_entry;
	struct msghdr msg_sys;
	struct timespec64 end_time;
	struct timespec64 timeout64;

	if (timeout &&
	    poll_select_set_timeout(&end_time, timeout->tv_sec,
				    timeout->tv_nsec))
		return -EINVAL;

	datagrams = 0;

	sock = sockfd_lookup_light(fd, &err, &fput_needed);
	if (!sock)
		return err;

	if (likely(!(flags & MSG_ERRQUEUE))) {
		err = sock_error(sock->sk);
		if (err) {
			datagrams = err;
			goto out_put;
		}
	}

	entry = mmsg;
	compat_entry = (struct compat_mmsghdr __user *)mmsg;

	while (datagrams < vlen) {
		/*
		 * No need to ask LSM for more than the first datagram.
		 */
		if (MSG_CMSG_COMPAT & flags) {
			err = ___sys_recvmsg(sock, (struct user_msghdr __user *)compat_entry,
					     &msg_sys, flags & ~MSG_WAITFORONE,
					     datagrams);
			if (err < 0)
				break;
			err = __put_user(err, &compat_entry->msg_len);
			++compat_entry;
		} else {
			err = ___sys_recvmsg(sock,
					     (struct user_msghdr __user *)entry,
					     &msg_sys, flags & ~MSG_WAITFORONE,
					     datagrams);
			if (err < 0)
				break;
			err = put_user(err, &entry->msg_len);
			++entry;
		}

		if (err)
			break;
		++datagrams;

		/* MSG_WAITFORONE turns on MSG_DONTWAIT after one packet */
		if (flags & MSG_WAITFORONE)
			flags |= MSG_DONTWAIT;

		if (timeout) {
			ktime_get_ts64(&timeout64);
			*timeout = timespec64_to_timespec(
					timespec64_sub(end_time, timeout64));
			if (timeout->tv_sec < 0) {
				timeout->tv_sec = timeout->tv_nsec = 0;
				break;
			}

			/* Timeout, return less than vlen datagrams */
			if (timeout->tv_nsec == 0 && timeout->tv_sec == 0)
				break;
		}

		/* Out of band data, return right away */
		if (msg_sys.msg_flags & MSG_OOB)
			break;
		cond_resched();
	}

	if (err == 0)
		goto out_put;

	if (datagrams == 0) {
		datagrams = err;
		goto out_put;
	}

	/*
	 * We may return less entries than requested (vlen) if the
	 * sock is non block and there aren't enough datagrams...
	 */
	if (err != -EAGAIN) {
		/*
		 * ... or  if recvmsg returns an error after we
		 * received some datagrams, where we record the
		 * error to return on the next call or if the
		 * app asks about it using getsockopt(SO_ERROR).
		 */
		sock->sk->sk_err = -err;
	}
out_put:
	fput_light(sock->file, fput_needed);

	return datagrams;
}

static int do_sys_recvmmsg(int fd, struct mmsghdr __user *mmsg,
			   unsigned int vlen, unsigned int flags,
			   struct timespec __user *timeout)
{
	int datagrams;
	struct timespec timeout_sys;

	if (flags & MSG_CMSG_COMPAT)
		return -EINVAL;

	if (!timeout)
		return __sys_recvmmsg(fd, mmsg, vlen, flags, NULL);

	if (copy_from_user(&timeout_sys, timeout, sizeof(timeout_sys)))
		return -EFAULT;

	datagrams = __sys_recvmmsg(fd, mmsg, vlen, flags, &timeout_sys);

	if (datagrams > 0 &&
	    copy_to_user(timeout, &timeout_sys, sizeof(timeout_sys)))
		datagrams = -EFAULT;

	return datagrams;
}

SYSCALL_DEFINE5(recvmmsg, int, fd, struct mmsghdr __user *, mmsg,
		unsigned int, vlen, unsigned int, flags,
		struct timespec __user *, timeout)
{
	return do_sys_recvmmsg(fd, mmsg, vlen, flags, timeout);
}

#ifdef __ARCH_WANT_SYS_SOCKETCALL
/* Argument list sizes for sys_socketcall */
#define AL(x) ((x) * sizeof(unsigned long))
static const unsigned char nargs[21] = {
	AL(0), AL(3), AL(3), AL(3), AL(2), AL(3),
	AL(3), AL(3), AL(4), AL(4), AL(4), AL(6),
	AL(6), AL(2), AL(5), AL(5), AL(3), AL(3),
	AL(4), AL(5), AL(4)
};

#undef AL

/*
 *	System call vectors.
 *
 *	Argument checking cleaned up. Saved 20% in size.
 *  This function doesn't need to set the kernel lock because
 *  it is set by the callees.
 */

SYSCALL_DEFINE2(socketcall, int, call, unsigned long __user *, args)
{
	unsigned long a[AUDITSC_ARGS];
	unsigned long a0, a1;
	int err;
	unsigned int len;

	if (call < 1 || call > SYS_SENDMMSG)
		return -EINVAL;
	call = array_index_nospec(call, SYS_SENDMMSG + 1);

	len = nargs[call];
	if (len > sizeof(a))
		return -EINVAL;

	/* copy_from_user should be SMP safe. */
	if (copy_from_user(a, args, len))
		return -EFAULT;

	err = audit_socketcall(nargs[call] / sizeof(unsigned long), a);
	if (err)
		return err;

	a0 = a[0];
	a1 = a[1];

	switch (call) {
	case SYS_SOCKET:
		err = __sys_socket(a0, a1, a[2]);
		break;
	case SYS_BIND:
		err = __sys_bind(a0, (struct sockaddr __user *)a1, a[2]);
		break;
	case SYS_CONNECT:
		err = __sys_connect(a0, (struct sockaddr __user *)a1, a[2]);
		break;
	case SYS_LISTEN:
		err = __sys_listen(a0, a1);
		break;
	case SYS_ACCEPT:
		err = __sys_accept4(a0, (struct sockaddr __user *)a1,
				    (int __user *)a[2], 0);
		break;
	case SYS_GETSOCKNAME:
		err =
		    __sys_getsockname(a0, (struct sockaddr __user *)a1,
				      (int __user *)a[2]);
		break;
	case SYS_GETPEERNAME:
		err =
		    __sys_getpeername(a0, (struct sockaddr __user *)a1,
				      (int __user *)a[2]);
		break;
	case SYS_SOCKETPAIR:
		err = __sys_socketpair(a0, a1, a[2], (int __user *)a[3]);
		break;
	case SYS_SEND:
		err = __sys_sendto(a0, (void __user *)a1, a[2], a[3],
				   NULL, 0);
		break;
	case SYS_SENDTO:
		err = __sys_sendto(a0, (void __user *)a1, a[2], a[3],
				   (struct sockaddr __user *)a[4], a[5]);
		break;
	case SYS_RECV:
		err = __sys_recvfrom(a0, (void __user *)a1, a[2], a[3],
				     NULL, NULL);
		break;
	case SYS_RECVFROM:
		err = __sys_recvfrom(a0, (void __user *)a1, a[2], a[3],
				     (struct sockaddr __user *)a[4],
				     (int __user *)a[5]);
		break;
	case SYS_SHUTDOWN:
		err = __sys_shutdown(a0, a1);
		break;
	case SYS_SETSOCKOPT:
		err = __sys_setsockopt(a0, a1, a[2], (char __user *)a[3],
				       a[4]);
		break;
	case SYS_GETSOCKOPT:
		err =
		    __sys_getsockopt(a0, a1, a[2], (char __user *)a[3],
				     (int __user *)a[4]);
		break;
	case SYS_SENDMSG:
		err = __sys_sendmsg(a0, (struct user_msghdr __user *)a1,
				    a[2], true);
		break;
	case SYS_SENDMMSG:
		err = __sys_sendmmsg(a0, (struct mmsghdr __user *)a1, a[2],
				     a[3], true);
		break;
	case SYS_RECVMSG:
		err = __sys_recvmsg(a0, (struct user_msghdr __user *)a1,
				    a[2], true);
		break;
	case SYS_RECVMMSG:
		err = do_sys_recvmmsg(a0, (struct mmsghdr __user *)a1, a[2],
				      a[3], (struct timespec __user *)a[4]);
		break;
	case SYS_ACCEPT4:
		err = __sys_accept4(a0, (struct sockaddr __user *)a1,
				    (int __user *)a[2], a[3]);
		break;
	default:
		err = -EINVAL;
		break;
	}
	return err;
}

#endif				/* __ARCH_WANT_SYS_SOCKETCALL */

/**
 *	sock_register - add a socket protocol handler
 *	@ops: description of protocol
 *
 *	This function is called by a protocol handler that wants to
 *	advertise its address family, and have it linked into the
 *	socket interface. The value ops->family corresponds to the
 *	socket system call protocol family.
 */
int sock_register(const struct net_proto_family *ops)
{
	int err;

	if (ops->family >= NPROTO) {
		pr_crit("protocol %d >= NPROTO(%d)\n", ops->family, NPROTO);
		return -ENOBUFS;
	}

	spin_lock(&net_family_lock);
	if (rcu_dereference_protected(net_families[ops->family],
				      lockdep_is_held(&net_family_lock)))
		err = -EEXIST;
	else {
		rcu_assign_pointer(net_families[ops->family], ops);
		err = 0;
	}
	spin_unlock(&net_family_lock);

	pr_info("NET: Registered protocol family %d\n", ops->family);
	return err;
}
EXPORT_SYMBOL(sock_register);

/**
 *	sock_unregister - remove a protocol handler
 *	@family: protocol family to remove
 *
 *	This function is called by a protocol handler that wants to
 *	remove its address family, and have it unlinked from the
 *	new socket creation.
 *
 *	If protocol handler is a module, then it can use module reference
 *	counts to protect against new references. If protocol handler is not
 *	a module then it needs to provide its own protection in
 *	the ops->create routine.
 */
void sock_unregister(int family)
{
	BUG_ON(family < 0 || family >= NPROTO);

	spin_lock(&net_family_lock);
	RCU_INIT_POINTER(net_families[family], NULL);
	spin_unlock(&net_family_lock);

	synchronize_rcu();

	pr_info("NET: Unregistered protocol family %d\n", family);
}
EXPORT_SYMBOL(sock_unregister);

bool sock_is_registered(int family)
{
	return family < NPROTO && rcu_access_pointer(net_families[family]);
}

static int __init sock_init(void)
{
	int err;
	/*
	 *      Initialize the network sysctl infrastructure.
	 */
	err = net_sysctl_init();
	if (err)
		goto out;

	/*
	 *      Initialize skbuff SLAB cache
	 */
	skb_init();

	/*
	 *      Initialize the protocols module.
	 */

	init_inodecache();

	err = register_filesystem(&sock_fs_type);
	if (err)
		goto out_fs;
	sock_mnt = kern_mount(&sock_fs_type);
	if (IS_ERR(sock_mnt)) {
		err = PTR_ERR(sock_mnt);
		goto out_mount;
	}

	/* The real protocol initialization is performed in later initcalls.
	 */

#ifdef CONFIG_NETFILTER
	err = netfilter_init();
	if (err)
		goto out;
#endif

	ptp_classifier_init();

out:
	return err;

out_mount:
	unregister_filesystem(&sock_fs_type);
out_fs:
	goto out;
}

core_initcall(sock_init);	/* early initcall */

#ifdef CONFIG_PROC_FS
void socket_seq_show(struct seq_file *seq)
{
	seq_printf(seq, "sockets: used %d\n",
		   sock_inuse_get(seq->private));
}
#endif				/* CONFIG_PROC_FS */

#ifdef CONFIG_COMPAT
static int compat_dev_ifconf(struct net *net, struct compat_ifconf __user *uifc32)
{
	struct compat_ifconf ifc32;
	struct ifconf ifc;
	int err;

	if (copy_from_user(&ifc32, uifc32, sizeof(struct compat_ifconf)))
		return -EFAULT;

	ifc.ifc_len = ifc32.ifc_len;
	ifc.ifc_req = compat_ptr(ifc32.ifcbuf);

	rtnl_lock();
	err = dev_ifconf(net, &ifc, sizeof(struct compat_ifreq));
	rtnl_unlock();
	if (err)
		return err;

	ifc32.ifc_len = ifc.ifc_len;
	if (copy_to_user(uifc32, &ifc32, sizeof(struct compat_ifconf)))
		return -EFAULT;

	return 0;
}

static int ethtool_ioctl(struct net *net, struct compat_ifreq __user *ifr32)
{
	struct compat_ethtool_rxnfc __user *compat_rxnfc;
	bool convert_in = false, convert_out = false;
	size_t buf_size = 0;
	struct ethtool_rxnfc __user *rxnfc = NULL;
	struct ifreq ifr;
	u32 rule_cnt = 0, actual_rule_cnt;
	u32 ethcmd;
	u32 data;
	int ret;

	if (get_user(data, &ifr32->ifr_ifru.ifru_data))
		return -EFAULT;

	compat_rxnfc = compat_ptr(data);

	if (get_user(ethcmd, &compat_rxnfc->cmd))
		return -EFAULT;

	/* Most ethtool structures are defined without padding.
	 * Unfortunately struct ethtool_rxnfc is an exception.
	 */
	switch (ethcmd) {
	default:
		break;
	case ETHTOOL_GRXCLSRLALL:
		/* Buffer size is variable */
		if (get_user(rule_cnt, &compat_rxnfc->rule_cnt))
			return -EFAULT;
		if (rule_cnt > KMALLOC_MAX_SIZE / sizeof(u32))
			return -ENOMEM;
		buf_size += rule_cnt * sizeof(u32);
		/* fall through */
	case ETHTOOL_GRXRINGS:
	case ETHTOOL_GRXCLSRLCNT:
	case ETHTOOL_GRXCLSRULE:
	case ETHTOOL_SRXCLSRLINS:
		convert_out = true;
		/* fall through */
	case ETHTOOL_SRXCLSRLDEL:
		buf_size += sizeof(struct ethtool_rxnfc);
		convert_in = true;
		rxnfc = compat_alloc_user_space(buf_size);
		break;
	}

	if (copy_from_user(&ifr.ifr_name, &ifr32->ifr_name, IFNAMSIZ))
		return -EFAULT;

	ifr.ifr_data = convert_in ? rxnfc : (void __user *)compat_rxnfc;

	if (convert_in) {
		/* We expect there to be holes between fs.m_ext and
		 * fs.ring_cookie and at the end of fs, but nowhere else.
		 */
		BUILD_BUG_ON(offsetof(struct compat_ethtool_rxnfc, fs.m_ext) +
			     sizeof(compat_rxnfc->fs.m_ext) !=
			     offsetof(struct ethtool_rxnfc, fs.m_ext) +
			     sizeof(rxnfc->fs.m_ext));
		BUILD_BUG_ON(
			offsetof(struct compat_ethtool_rxnfc, fs.location) -
			offsetof(struct compat_ethtool_rxnfc, fs.ring_cookie) !=
			offsetof(struct ethtool_rxnfc, fs.location) -
			offsetof(struct ethtool_rxnfc, fs.ring_cookie));

		if (copy_in_user(rxnfc, compat_rxnfc,
				 (void __user *)(&rxnfc->fs.m_ext + 1) -
				 (void __user *)rxnfc) ||
		    copy_in_user(&rxnfc->fs.ring_cookie,
				 &compat_rxnfc->fs.ring_cookie,
				 (void __user *)(&rxnfc->fs.location + 1) -
				 (void __user *)&rxnfc->fs.ring_cookie))
			return -EFAULT;
		if (ethcmd == ETHTOOL_GRXCLSRLALL) {
			if (put_user(rule_cnt, &rxnfc->rule_cnt))
				return -EFAULT;
		} else if (copy_in_user(&rxnfc->rule_cnt,
					&compat_rxnfc->rule_cnt,
					sizeof(rxnfc->rule_cnt)))
			return -EFAULT;
	}

	ret = dev_ioctl(net, SIOCETHTOOL, &ifr, NULL);
	if (ret)
		return ret;

	if (convert_out) {
		if (copy_in_user(compat_rxnfc, rxnfc,
				 (const void __user *)(&rxnfc->fs.m_ext + 1) -
				 (const void __user *)rxnfc) ||
		    copy_in_user(&compat_rxnfc->fs.ring_cookie,
				 &rxnfc->fs.ring_cookie,
				 (const void __user *)(&rxnfc->fs.location + 1) -
				 (const void __user *)&rxnfc->fs.ring_cookie) ||
		    copy_in_user(&compat_rxnfc->rule_cnt, &rxnfc->rule_cnt,
				 sizeof(rxnfc->rule_cnt)))
			return -EFAULT;

		if (ethcmd == ETHTOOL_GRXCLSRLALL) {
			/* As an optimisation, we only copy the actual
			 * number of rules that the underlying
			 * function returned.  Since Mallory might
			 * change the rule count in user memory, we
			 * check that it is less than the rule count
			 * originally given (as the user buffer size),
			 * which has been range-checked.
			 */
			if (get_user(actual_rule_cnt, &rxnfc->rule_cnt))
				return -EFAULT;
			if (actual_rule_cnt < rule_cnt)
				rule_cnt = actual_rule_cnt;
			if (copy_in_user(&compat_rxnfc->rule_locs[0],
					 &rxnfc->rule_locs[0],
					 rule_cnt * sizeof(u32)))
				return -EFAULT;
		}
	}

	return 0;
}

static int compat_siocwandev(struct net *net, struct compat_ifreq __user *uifr32)
{
	compat_uptr_t uptr32;
	struct ifreq ifr;
	void __user *saved;
	int err;

	if (copy_from_user(&ifr, uifr32, sizeof(struct compat_ifreq)))
		return -EFAULT;

	if (get_user(uptr32, &uifr32->ifr_settings.ifs_ifsu))
		return -EFAULT;

	saved = ifr.ifr_settings.ifs_ifsu.raw_hdlc;
	ifr.ifr_settings.ifs_ifsu.raw_hdlc = compat_ptr(uptr32);

	err = dev_ioctl(net, SIOCWANDEV, &ifr, NULL);
	if (!err) {
		ifr.ifr_settings.ifs_ifsu.raw_hdlc = saved;
		if (copy_to_user(uifr32, &ifr, sizeof(struct compat_ifreq)))
			err = -EFAULT;
	}
	return err;
}

/* Handle ioctls that use ifreq::ifr_data and just need struct ifreq converted */
static int compat_ifr_data_ioctl(struct net *net, unsigned int cmd,
				 struct compat_ifreq __user *u_ifreq32)
{
	struct ifreq ifreq;
	u32 data32;

	if (copy_from_user(ifreq.ifr_name, u_ifreq32->ifr_name, IFNAMSIZ))
		return -EFAULT;
	if (get_user(data32, &u_ifreq32->ifr_data))
		return -EFAULT;
	ifreq.ifr_data = compat_ptr(data32);

	return dev_ioctl(net, cmd, &ifreq, NULL);
}

static int compat_ifreq_ioctl(struct net *net, struct socket *sock,
			      unsigned int cmd,
			      struct compat_ifreq __user *uifr32)
{
	struct ifreq __user *uifr;
	int err;

	/* Handle the fact that while struct ifreq has the same *layout* on
	 * 32/64 for everything but ifreq::ifru_ifmap and ifreq::ifru_data,
	 * which are handled elsewhere, it still has different *size* due to
	 * ifreq::ifru_ifmap (which is 16 bytes on 32 bit, 24 bytes on 64-bit,
	 * resulting in struct ifreq being 32 and 40 bytes respectively).
	 * As a result, if the struct happens to be at the end of a page and
	 * the next page isn't readable/writable, we get a fault. To prevent
	 * that, copy back and forth to the full size.
	 */

	uifr = compat_alloc_user_space(sizeof(*uifr));
	if (copy_in_user(uifr, uifr32, sizeof(*uifr32)))
		return -EFAULT;

	err = sock_do_ioctl(net, sock, cmd, (unsigned long)uifr);

	if (!err) {
		switch (cmd) {
		case SIOCGIFFLAGS:
		case SIOCGIFMETRIC:
		case SIOCGIFMTU:
		case SIOCGIFMEM:
		case SIOCGIFHWADDR:
		case SIOCGIFINDEX:
		case SIOCGIFADDR:
		case SIOCGIFBRDADDR:
		case SIOCGIFDSTADDR:
		case SIOCGIFNETMASK:
		case SIOCGIFPFLAGS:
		case SIOCGIFTXQLEN:
		case SIOCGMIIPHY:
		case SIOCGMIIREG:
		case SIOCGIFNAME:
			if (copy_in_user(uifr32, uifr, sizeof(*uifr32)))
				err = -EFAULT;
			break;
		}
	}
	return err;
}

static int compat_sioc_ifmap(struct net *net, unsigned int cmd,
			struct compat_ifreq __user *uifr32)
{
	struct ifreq ifr;
	struct compat_ifmap __user *uifmap32;
	int err;

	uifmap32 = &uifr32->ifr_ifru.ifru_map;
	err = copy_from_user(&ifr, uifr32, sizeof(ifr.ifr_name));
	err |= get_user(ifr.ifr_map.mem_start, &uifmap32->mem_start);
	err |= get_user(ifr.ifr_map.mem_end, &uifmap32->mem_end);
	err |= get_user(ifr.ifr_map.base_addr, &uifmap32->base_addr);
	err |= get_user(ifr.ifr_map.irq, &uifmap32->irq);
	err |= get_user(ifr.ifr_map.dma, &uifmap32->dma);
	err |= get_user(ifr.ifr_map.port, &uifmap32->port);
	if (err)
		return -EFAULT;

	err = dev_ioctl(net, cmd, &ifr, NULL);

	if (cmd == SIOCGIFMAP && !err) {
		err = copy_to_user(uifr32, &ifr, sizeof(ifr.ifr_name));
		err |= put_user(ifr.ifr_map.mem_start, &uifmap32->mem_start);
		err |= put_user(ifr.ifr_map.mem_end, &uifmap32->mem_end);
		err |= put_user(ifr.ifr_map.base_addr, &uifmap32->base_addr);
		err |= put_user(ifr.ifr_map.irq, &uifmap32->irq);
		err |= put_user(ifr.ifr_map.dma, &uifmap32->dma);
		err |= put_user(ifr.ifr_map.port, &uifmap32->port);
		if (err)
			err = -EFAULT;
	}
	return err;
}

struct rtentry32 {
	u32		rt_pad1;
	struct sockaddr rt_dst;         /* target address               */
	struct sockaddr rt_gateway;     /* gateway addr (RTF_GATEWAY)   */
	struct sockaddr rt_genmask;     /* target network mask (IP)     */
	unsigned short	rt_flags;
	short		rt_pad2;
	u32		rt_pad3;
	unsigned char	rt_tos;
	unsigned char	rt_class;
	short		rt_pad4;
	short		rt_metric;      /* +1 for binary compatibility! */
	/* char * */ u32 rt_dev;        /* forcing the device at add    */
	u32		rt_mtu;         /* per route MTU/Window         */
	u32		rt_window;      /* Window clamping              */
	unsigned short  rt_irtt;        /* Initial RTT                  */
};

struct in6_rtmsg32 {
	struct in6_addr		rtmsg_dst;
	struct in6_addr		rtmsg_src;
	struct in6_addr		rtmsg_gateway;
	u32			rtmsg_type;
	u16			rtmsg_dst_len;
	u16			rtmsg_src_len;
	u32			rtmsg_metric;
	u32			rtmsg_info;
	u32			rtmsg_flags;
	s32			rtmsg_ifindex;
};

static int routing_ioctl(struct net *net, struct socket *sock,
			 unsigned int cmd, void __user *argp)
{
	int ret;
	void *r = NULL;
	struct in6_rtmsg r6;
	struct rtentry r4;
	char devname[16];
	u32 rtdev;
	mm_segment_t old_fs = get_fs();

	if (sock && sock->sk && sock->sk->sk_family == AF_INET6) { /* ipv6 */
		struct in6_rtmsg32 __user *ur6 = argp;
		ret = copy_from_user(&r6.rtmsg_dst, &(ur6->rtmsg_dst),
			3 * sizeof(struct in6_addr));
		ret |= get_user(r6.rtmsg_type, &(ur6->rtmsg_type));
		ret |= get_user(r6.rtmsg_dst_len, &(ur6->rtmsg_dst_len));
		ret |= get_user(r6.rtmsg_src_len, &(ur6->rtmsg_src_len));
		ret |= get_user(r6.rtmsg_metric, &(ur6->rtmsg_metric));
		ret |= get_user(r6.rtmsg_info, &(ur6->rtmsg_info));
		ret |= get_user(r6.rtmsg_flags, &(ur6->rtmsg_flags));
		ret |= get_user(r6.rtmsg_ifindex, &(ur6->rtmsg_ifindex));

		r = (void *) &r6;
	} else { /* ipv4 */
		struct rtentry32 __user *ur4 = argp;
		ret = copy_from_user(&r4.rt_dst, &(ur4->rt_dst),
					3 * sizeof(struct sockaddr));
		ret |= get_user(r4.rt_flags, &(ur4->rt_flags));
		ret |= get_user(r4.rt_metric, &(ur4->rt_metric));
		ret |= get_user(r4.rt_mtu, &(ur4->rt_mtu));
		ret |= get_user(r4.rt_window, &(ur4->rt_window));
		ret |= get_user(r4.rt_irtt, &(ur4->rt_irtt));
		ret |= get_user(rtdev, &(ur4->rt_dev));
		if (rtdev) {
			ret |= copy_from_user(devname, compat_ptr(rtdev), 15);
			r4.rt_dev = (char __user __force *)devname;
			devname[15] = 0;
		} else
			r4.rt_dev = NULL;

		r = (void *) &r4;
	}

	if (ret) {
		ret = -EFAULT;
		goto out;
	}

	set_fs(KERNEL_DS);
	ret = sock_do_ioctl(net, sock, cmd, (unsigned long) r);
	set_fs(old_fs);

out:
	return ret;
}

/* Since old style bridge ioctl's endup using SIOCDEVPRIVATE
 * for some operations; this forces use of the newer bridge-utils that
 * use compatible ioctls
 */
static int old_bridge_ioctl(compat_ulong_t __user *argp)
{
	compat_ulong_t tmp;

	if (get_user(tmp, argp))
		return -EFAULT;
	if (tmp == BRCTL_GET_VERSION)
		return BRCTL_VERSION + 1;
	return -EINVAL;
}

static int compat_sock_ioctl_trans(struct file *file, struct socket *sock,
			 unsigned int cmd, unsigned long arg)
{
	void __user *argp = compat_ptr(arg);
	struct sock *sk = sock->sk;
	struct net *net = sock_net(sk);

	if (cmd >= SIOCDEVPRIVATE && cmd <= (SIOCDEVPRIVATE + 15))
		return compat_ifr_data_ioctl(net, cmd, argp);

	switch (cmd) {
	case SIOCSIFBR:
	case SIOCGIFBR:
		return old_bridge_ioctl(argp);
	case SIOCGIFCONF:
		return compat_dev_ifconf(net, argp);
	case SIOCETHTOOL:
		return ethtool_ioctl(net, argp);
	case SIOCWANDEV:
		return compat_siocwandev(net, argp);
	case SIOCGIFMAP:
	case SIOCSIFMAP:
		return compat_sioc_ifmap(net, cmd, argp);
	case SIOCADDRT:
	case SIOCDELRT:
		return routing_ioctl(net, sock, cmd, argp);
	case SIOCGSTAMP_OLD:
	case SIOCGSTAMPNS_OLD:
		if (!sock->ops->gettstamp)
			return -ENOIOCTLCMD;
		return sock->ops->gettstamp(sock, argp, cmd == SIOCGSTAMP_OLD,
					    !COMPAT_USE_64BIT_TIME);

	case SIOCBONDSLAVEINFOQUERY:
	case SIOCBONDINFOQUERY:
	case SIOCSHWTSTAMP:
	case SIOCGHWTSTAMP:
		return compat_ifr_data_ioctl(net, cmd, argp);

	case FIOSETOWN:
	case SIOCSPGRP:
	case FIOGETOWN:
	case SIOCGPGRP:
	case SIOCBRADDBR:
	case SIOCBRDELBR:
	case SIOCGIFVLAN:
	case SIOCSIFVLAN:
	case SIOCADDDLCI:
	case SIOCDELDLCI:
	case SIOCGSKNS:
	case SIOCGSTAMP_NEW:
	case SIOCGSTAMPNS_NEW:
		return sock_ioctl(file, cmd, arg);

	case SIOCGIFFLAGS:
	case SIOCSIFFLAGS:
	case SIOCGIFMETRIC:
	case SIOCSIFMETRIC:
	case SIOCGIFMTU:
	case SIOCSIFMTU:
	case SIOCGIFMEM:
	case SIOCSIFMEM:
	case SIOCGIFHWADDR:
	case SIOCSIFHWADDR:
	case SIOCADDMULTI:
	case SIOCDELMULTI:
	case SIOCGIFINDEX:
	case SIOCGIFADDR:
	case SIOCSIFADDR:
	case SIOCSIFHWBROADCAST:
	case SIOCDIFADDR:
	case SIOCGIFBRDADDR:
	case SIOCSIFBRDADDR:
	case SIOCGIFDSTADDR:
	case SIOCSIFDSTADDR:
	case SIOCGIFNETMASK:
	case SIOCSIFNETMASK:
	case SIOCSIFPFLAGS:
	case SIOCGIFPFLAGS:
	case SIOCGIFTXQLEN:
	case SIOCSIFTXQLEN:
	case SIOCBRADDIF:
	case SIOCBRDELIF:
	case SIOCGIFNAME:
	case SIOCSIFNAME:
	case SIOCGMIIPHY:
	case SIOCGMIIREG:
	case SIOCSMIIREG:
	case SIOCBONDENSLAVE:
	case SIOCBONDRELEASE:
	case SIOCBONDSETHWADDR:
	case SIOCBONDCHANGEACTIVE:
		return compat_ifreq_ioctl(net, sock, cmd, argp);

	case SIOCSARP:
	case SIOCGARP:
	case SIOCDARP:
	case SIOCATMARK:
		return sock_do_ioctl(net, sock, cmd, arg);
	}

	return -ENOIOCTLCMD;
}

static long compat_sock_ioctl(struct file *file, unsigned int cmd,
			      unsigned long arg)
{
	struct socket *sock = file->private_data;
	int ret = -ENOIOCTLCMD;
	struct sock *sk;
	struct net *net;

	sk = sock->sk;
	net = sock_net(sk);

	if (sock->ops->compat_ioctl)
		ret = sock->ops->compat_ioctl(sock, cmd, arg);

	if (ret == -ENOIOCTLCMD &&
	    (cmd >= SIOCIWFIRST && cmd <= SIOCIWLAST))
		ret = compat_wext_handle_ioctl(net, cmd, arg);

	if (ret == -ENOIOCTLCMD)
		ret = compat_sock_ioctl_trans(file, sock, cmd, arg);

	return ret;
}
#endif

int kernel_bind(struct socket *sock, struct sockaddr *addr, int addrlen)
{
	return sock->ops->bind(sock, addr, addrlen);
}
EXPORT_SYMBOL(kernel_bind);

int kernel_listen(struct socket *sock, int backlog)
{
	return sock->ops->listen(sock, backlog);
}
EXPORT_SYMBOL(kernel_listen);

int kernel_accept(struct socket *sock, struct socket **newsock, int flags)
{
	struct sock *sk = sock->sk;
	int err;

	err = sock_create_lite(sk->sk_family, sk->sk_type, sk->sk_protocol,
			       newsock);
	if (err < 0)
		goto done;

	err = sock->ops->accept(sock, *newsock, flags, true);
	if (err < 0) {
		sock_release(*newsock);
		*newsock = NULL;
		goto done;
	}

	(*newsock)->ops = sock->ops;
	__module_get((*newsock)->ops->owner);

done:
	return err;
}
EXPORT_SYMBOL(kernel_accept);

int kernel_connect(struct socket *sock, struct sockaddr *addr, int addrlen,
		   int flags)
{
	return sock->ops->connect(sock, addr, addrlen, flags);
}
EXPORT_SYMBOL(kernel_connect);

int kernel_getsockname(struct socket *sock, struct sockaddr *addr)
{
	return sock->ops->getname(sock, addr, 0);
}
EXPORT_SYMBOL(kernel_getsockname);

int kernel_getpeername(struct socket *sock, struct sockaddr *addr)
{
	return sock->ops->getname(sock, addr, 1);
}
EXPORT_SYMBOL(kernel_getpeername);

int kernel_getsockopt(struct socket *sock, int level, int optname,
			char *optval, int *optlen)
{
	mm_segment_t oldfs = get_fs();
	char __user *uoptval;
	int __user *uoptlen;
	int err;

	uoptval = (char __user __force *) optval;
	uoptlen = (int __user __force *) optlen;

	set_fs(KERNEL_DS);
	if (level == SOL_SOCKET)
		err = sock_getsockopt(sock, level, optname, uoptval, uoptlen);
	else
		err = sock->ops->getsockopt(sock, level, optname, uoptval,
					    uoptlen);
	set_fs(oldfs);
	return err;
}
EXPORT_SYMBOL(kernel_getsockopt);

int kernel_setsockopt(struct socket *sock, int level, int optname,
			char *optval, unsigned int optlen)
{
	mm_segment_t oldfs = get_fs();
	char __user *uoptval;
	int err;

	uoptval = (char __user __force *) optval;

	set_fs(KERNEL_DS);
	if (level == SOL_SOCKET)
		err = sock_setsockopt(sock, level, optname, uoptval, optlen);
	else
		err = sock->ops->setsockopt(sock, level, optname, uoptval,
					    optlen);
	set_fs(oldfs);
	return err;
}
EXPORT_SYMBOL(kernel_setsockopt);

int kernel_sendpage(struct socket *sock, struct page *page, int offset,
		    size_t size, int flags)
{
	if (sock->ops->sendpage)
		return sock->ops->sendpage(sock, page, offset, size, flags);

	return sock_no_sendpage(sock, page, offset, size, flags);
}
EXPORT_SYMBOL(kernel_sendpage);

int kernel_sendpage_locked(struct sock *sk, struct page *page, int offset,
			   size_t size, int flags)
{
	struct socket *sock = sk->sk_socket;

	if (sock->ops->sendpage_locked)
		return sock->ops->sendpage_locked(sk, page, offset, size,
						  flags);

	return sock_no_sendpage_locked(sk, page, offset, size, flags);
}
EXPORT_SYMBOL(kernel_sendpage_locked);

int kernel_sock_shutdown(struct socket *sock, enum sock_shutdown_cmd how)
{
	return sock->ops->shutdown(sock, how);
}
EXPORT_SYMBOL(kernel_sock_shutdown);

/* This routine returns the IP overhead imposed by a socket i.e.
 * the length of the underlying IP header, depending on whether
 * this is an IPv4 or IPv6 socket and the length from IP options turned
 * on at the socket. Assumes that the caller has a lock on the socket.
 */
u32 kernel_sock_ip_overhead(struct sock *sk)
{
	struct inet_sock *inet;
	struct ip_options_rcu *opt;
	u32 overhead = 0;
#if IS_ENABLED(CONFIG_IPV6)
	struct ipv6_pinfo *np;
	struct ipv6_txoptions *optv6 = NULL;
#endif /* IS_ENABLED(CONFIG_IPV6) */

	if (!sk)
		return overhead;

	switch (sk->sk_family) {
	case AF_INET:
		inet = inet_sk(sk);
		overhead += sizeof(struct iphdr);
		opt = rcu_dereference_protected(inet->inet_opt,
						sock_owned_by_user(sk));
		if (opt)
			overhead += opt->opt.optlen;
		return overhead;
#if IS_ENABLED(CONFIG_IPV6)
	case AF_INET6:
		np = inet6_sk(sk);
		overhead += sizeof(struct ipv6hdr);
		if (np)
			optv6 = rcu_dereference_protected(np->opt,
							  sock_owned_by_user(sk));
		if (optv6)
			overhead += (optv6->opt_flen + optv6->opt_nflen);
		return overhead;
#endif /* IS_ENABLED(CONFIG_IPV6) */
	default: /* Returns 0 overhead if the socket is not ipv4 or ipv6 */
		return overhead;
	}
}
EXPORT_SYMBOL(kernel_sock_ip_overhead);<|MERGE_RESOLUTION|>--- conflicted
+++ resolved
@@ -386,6 +386,18 @@
  *	but we take care of internal coherence yet.
  */
 
+/**
+ *	sock_alloc_file - Bind a &socket to a &file
+ *	@sock: socket
+ *	@flags: file status flags
+ *	@dname: protocol name
+ *
+ *	Returns the &file bound with @sock, implicitly storing it
+ *	in sock->file. If dname is %NULL, sets to "".
+ *	On failure the return is a ERR pointer (see linux/err.h).
+ *	This function uses GFP_KERNEL internally.
+ */
+
 struct file *sock_alloc_file(struct socket *sock, int flags, const char *dname)
 {
 	struct file *file;
@@ -425,6 +437,14 @@
 	put_unused_fd(fd);
 	return PTR_ERR(newfile);
 }
+
+/**
+ *	sock_from_file - Return the &socket bounded to @file.
+ *	@file: file
+ *	@err: pointer to an error code return
+ *
+ *	On failure returns %NULL and assigns -ENOTSOCK to @err.
+ */
 
 struct socket *sock_from_file(struct file *file, int *err)
 {
@@ -534,11 +554,11 @@
 };
 
 /**
- *	sock_alloc	-	allocate a socket
+ *	sock_alloc - allocate a socket
  *
  *	Allocate a new inode and socket object. The two are bound together
  *	and initialised. The socket is then returned. If we are out of inodes
- *	NULL is returned.
+ *	NULL is returned. This functions uses GFP_KERNEL internally.
  */
 
 struct socket *sock_alloc(void)
@@ -563,7 +583,7 @@
 EXPORT_SYMBOL(sock_alloc);
 
 /**
- *	sock_release	-	close a socket
+ *	sock_release - close a socket
  *	@sock: socket to close
  *
  *	The socket is released from the protocol stack if it has a release
@@ -619,24 +639,16 @@
 }
 EXPORT_SYMBOL(__sock_tx_timestamp);
 
-<<<<<<< HEAD
-static inline int sock_sendmsg_nosec(struct socket *sock, struct msghdr *msg)
-{
-	int ret = sock->ops->sendmsg(sock, msg, msg_data_left(msg));
-=======
 INDIRECT_CALLABLE_DECLARE(int inet_sendmsg(struct socket *, struct msghdr *,
 					   size_t));
 static inline int sock_sendmsg_nosec(struct socket *sock, struct msghdr *msg)
 {
 	int ret = INDIRECT_CALL_INET4(sock->ops->sendmsg, inet_sendmsg, sock,
 				      msg, msg_data_left(msg));
->>>>>>> 407d19ab
 	BUG_ON(ret == -EIOCBQUEUED);
 	return ret;
 }
 
-<<<<<<< HEAD
-=======
 /**
  *	sock_sendmsg - send a message through @sock
  *	@sock: socket
@@ -645,7 +657,6 @@
  *	Sends @msg through @sock, passing through LSM.
  *	Returns the number of bytes sent, or an error code.
  */
->>>>>>> 407d19ab
 int sock_sendmsg(struct socket *sock, struct msghdr *msg)
 {
 	int err = security_socket_sendmsg(sock, msg,
@@ -655,13 +666,38 @@
 }
 EXPORT_SYMBOL(sock_sendmsg);
 
+/**
+ *	kernel_sendmsg - send a message through @sock (kernel-space)
+ *	@sock: socket
+ *	@msg: message header
+ *	@vec: kernel vec
+ *	@num: vec array length
+ *	@size: total message data size
+ *
+ *	Builds the message data with @vec and sends it through @sock.
+ *	Returns the number of bytes sent, or an error code.
+ */
+
 int kernel_sendmsg(struct socket *sock, struct msghdr *msg,
 		   struct kvec *vec, size_t num, size_t size)
 {
-	iov_iter_kvec(&msg->msg_iter, WRITE | ITER_KVEC, vec, num, size);
+	iov_iter_kvec(&msg->msg_iter, WRITE, vec, num, size);
 	return sock_sendmsg(sock, msg);
 }
 EXPORT_SYMBOL(kernel_sendmsg);
+
+/**
+ *	kernel_sendmsg_locked - send a message through @sock (kernel-space)
+ *	@sk: sock
+ *	@msg: message header
+ *	@vec: output s/g array
+ *	@num: output s/g array length
+ *	@size: total message data size
+ *
+ *	Builds the message data with @vec and sends it through @sock.
+ *	Returns the number of bytes sent, or an error code.
+ *	Caller must hold @sk.
+ */
 
 int kernel_sendmsg_locked(struct sock *sk, struct msghdr *msg,
 			  struct kvec *vec, size_t num, size_t size)
@@ -671,7 +707,7 @@
 	if (!sock->ops->sendmsg_locked)
 		return sock_no_sendmsg_locked(sk, msg, size);
 
-	iov_iter_kvec(&msg->msg_iter, WRITE | ITER_KVEC, vec, num, size);
+	iov_iter_kvec(&msg->msg_iter, WRITE, vec, num, size);
 
 	return sock->ops->sendmsg_locked(sk, msg, msg_data_left(msg));
 }
@@ -692,7 +728,7 @@
  * before the software timestamp is received, a hardware TX timestamp may be
  * returned only if there is no software TX timestamp. Ignore false software
  * timestamps, which may be made in the __sock_recv_timestamp() call when the
- * option SO_TIMESTAMP(NS) is enabled on the socket, even when the skb has a
+ * option SO_TIMESTAMP_OLD(NS) is enabled on the socket, even when the skb has a
  * hardware timestamp.
  */
 static bool skb_is_swtx_tstamp(const struct sk_buff *skb, int false_tstamp)
@@ -728,7 +764,9 @@
 	struct sk_buff *skb)
 {
 	int need_software_tstamp = sock_flag(sk, SOCK_RCVTSTAMP);
-	struct scm_timestamping tss;
+	int new_tstamp = sock_flag(sk, SOCK_TSTAMP_NEW);
+	struct scm_timestamping_internal tss;
+
 	int empty = 1, false_tstamp = 0;
 	struct skb_shared_hwtstamps *shhwtstamps =
 		skb_hwtstamps(skb);
@@ -742,34 +780,54 @@
 
 	if (need_software_tstamp) {
 		if (!sock_flag(sk, SOCK_RCVTSTAMPNS)) {
-			struct timeval tv;
-			skb_get_timestamp(skb, &tv);
-			put_cmsg(msg, SOL_SOCKET, SCM_TIMESTAMP,
-				 sizeof(tv), &tv);
+			if (new_tstamp) {
+				struct __kernel_sock_timeval tv;
+
+				skb_get_new_timestamp(skb, &tv);
+				put_cmsg(msg, SOL_SOCKET, SO_TIMESTAMP_NEW,
+					 sizeof(tv), &tv);
+			} else {
+				struct __kernel_old_timeval tv;
+
+				skb_get_timestamp(skb, &tv);
+				put_cmsg(msg, SOL_SOCKET, SO_TIMESTAMP_OLD,
+					 sizeof(tv), &tv);
+			}
 		} else {
-			struct timespec ts;
-			skb_get_timestampns(skb, &ts);
-			put_cmsg(msg, SOL_SOCKET, SCM_TIMESTAMPNS,
-				 sizeof(ts), &ts);
+			if (new_tstamp) {
+				struct __kernel_timespec ts;
+
+				skb_get_new_timestampns(skb, &ts);
+				put_cmsg(msg, SOL_SOCKET, SO_TIMESTAMPNS_NEW,
+					 sizeof(ts), &ts);
+			} else {
+				struct timespec ts;
+
+				skb_get_timestampns(skb, &ts);
+				put_cmsg(msg, SOL_SOCKET, SO_TIMESTAMPNS_OLD,
+					 sizeof(ts), &ts);
+			}
 		}
 	}
 
 	memset(&tss, 0, sizeof(tss));
 	if ((sk->sk_tsflags & SOF_TIMESTAMPING_SOFTWARE) &&
-	    ktime_to_timespec_cond(skb->tstamp, tss.ts + 0))
+	    ktime_to_timespec64_cond(skb->tstamp, tss.ts + 0))
 		empty = 0;
 	if (shhwtstamps &&
 	    (sk->sk_tsflags & SOF_TIMESTAMPING_RAW_HARDWARE) &&
 	    !skb_is_swtx_tstamp(skb, false_tstamp) &&
-	    ktime_to_timespec_cond(shhwtstamps->hwtstamp, tss.ts + 2)) {
+	    ktime_to_timespec64_cond(shhwtstamps->hwtstamp, tss.ts + 2)) {
 		empty = 0;
 		if ((sk->sk_tsflags & SOF_TIMESTAMPING_OPT_PKTINFO) &&
 		    !skb_is_err_queue(skb))
 			put_ts_pktinfo(msg, skb);
 	}
 	if (!empty) {
-		put_cmsg(msg, SOL_SOCKET,
-			 SCM_TIMESTAMPING, sizeof(tss), &tss);
+		if (sock_flag(sk, SOCK_TSTAMP_NEW))
+			put_cmsg_scm_timestamping64(msg, &tss);
+		else
+			put_cmsg_scm_timestamping(msg, &tss);
 
 		if (skb_is_err_queue(skb) && skb->len &&
 		    SKB_EXT_ERR(skb)->opt_stats)
@@ -811,14 +869,6 @@
 }
 EXPORT_SYMBOL_GPL(__sock_recv_ts_and_drops);
 
-<<<<<<< HEAD
-static inline int sock_recvmsg_nosec(struct socket *sock, struct msghdr *msg,
-				     int flags)
-{
-	return sock->ops->recvmsg(sock, msg, msg_data_left(msg), flags);
-}
-
-=======
 INDIRECT_CALLABLE_DECLARE(int inet_recvmsg(struct socket *, struct msghdr *,
 					   size_t , int ));
 static inline int sock_recvmsg_nosec(struct socket *sock, struct msghdr *msg,
@@ -837,7 +887,6 @@
  *	Receives @msg from @sock, passing through LSM. Returns the total number
  *	of bytes received, or an error.
  */
->>>>>>> 407d19ab
 int sock_recvmsg(struct socket *sock, struct msghdr *msg, int flags)
 {
 	int err = security_socket_recvmsg(sock, msg, msg_data_left(msg), flags);
@@ -847,27 +896,28 @@
 EXPORT_SYMBOL(sock_recvmsg);
 
 /**
- * kernel_recvmsg - Receive a message from a socket (kernel space)
- * @sock:       The socket to receive the message from
- * @msg:        Received message
- * @vec:        Input s/g array for message data
- * @num:        Size of input s/g array
- * @size:       Number of bytes to read
- * @flags:      Message flags (MSG_DONTWAIT, etc...)
- *
- * On return the msg structure contains the scatter/gather array passed in the
- * vec argument. The array is modified so that it consists of the unfilled
- * portion of the original array.
- *
- * The returned value is the total number of bytes received, or an error.
- */
+ *	kernel_recvmsg - Receive a message from a socket (kernel space)
+ *	@sock: The socket to receive the message from
+ *	@msg: Received message
+ *	@vec: Input s/g array for message data
+ *	@num: Size of input s/g array
+ *	@size: Number of bytes to read
+ *	@flags: Message flags (MSG_DONTWAIT, etc...)
+ *
+ *	On return the msg structure contains the scatter/gather array passed in the
+ *	vec argument. The array is modified so that it consists of the unfilled
+ *	portion of the original array.
+ *
+ *	The returned value is the total number of bytes received, or an error.
+ */
+
 int kernel_recvmsg(struct socket *sock, struct msghdr *msg,
 		   struct kvec *vec, size_t num, size_t size, int flags)
 {
 	mm_segment_t oldfs = get_fs();
 	int result;
 
-	iov_iter_kvec(&msg->msg_iter, READ | ITER_KVEC, vec, num, size);
+	iov_iter_kvec(&msg->msg_iter, READ, vec, num, size);
 	set_fs(KERNEL_DS);
 	result = sock_recvmsg(sock, msg, flags);
 	set_fs(oldfs);
@@ -897,7 +947,7 @@
 	struct socket *sock = file->private_data;
 
 	if (unlikely(!sock->ops->splice_read))
-		return -EINVAL;
+		return generic_file_splice_read(file, ppos, pipe, len, flags);
 
 	return sock->ops->splice_read(sock, ppos, pipe, len, flags);
 }
@@ -1024,6 +1074,13 @@
 /*
  *	With an ioctl, arg may well be a user mode pointer, but we don't know
  *	what to do with it - that's up to the protocol still.
+ */
+
+/**
+ *	get_net_ns - increment the refcount of the network namespace
+ *	@ns: common namespace (net)
+ *
+ *	Returns the net's common namespace.
  */
 
 struct ns_common *get_net_ns(struct ns_common *ns)
@@ -1140,6 +1197,19 @@
 	return err;
 }
 
+/**
+ *	sock_create_lite - creates a socket
+ *	@family: protocol family (AF_INET, ...)
+ *	@type: communication type (SOCK_STREAM, ...)
+ *	@protocol: protocol (0, ...)
+ *	@res: new socket
+ *
+ *	Creates a new socket and assigns it to @res, passing through LSM.
+ *	The new socket initialization is not complete, see kernel_accept().
+ *	Returns 0 or an error. On failure @res is set to %NULL.
+ *	This function internally uses GFP_KERNEL.
+ */
+
 int sock_create_lite(int family, int type, int protocol, struct socket **res)
 {
 	int err;
@@ -1265,6 +1335,21 @@
 }
 EXPORT_SYMBOL(sock_wake_async);
 
+/**
+ *	__sock_create - creates a socket
+ *	@net: net namespace
+ *	@family: protocol family (AF_INET, ...)
+ *	@type: communication type (SOCK_STREAM, ...)
+ *	@protocol: protocol (0, ...)
+ *	@res: new socket
+ *	@kern: boolean for kernel space sockets
+ *
+ *	Creates a new socket and assigns it to @res, passing through LSM.
+ *	Returns 0 or an error. On failure @res is set to %NULL. @kern must
+ *	be set to true if the socket resides in kernel space.
+ *	This function internally uses GFP_KERNEL.
+ */
+
 int __sock_create(struct net *net, int family, int type, int protocol,
 			 struct socket **res, int kern)
 {
@@ -1374,11 +1459,34 @@
 }
 EXPORT_SYMBOL(__sock_create);
 
+/**
+ *	sock_create - creates a socket
+ *	@family: protocol family (AF_INET, ...)
+ *	@type: communication type (SOCK_STREAM, ...)
+ *	@protocol: protocol (0, ...)
+ *	@res: new socket
+ *
+ *	A wrapper around __sock_create().
+ *	Returns 0 or an error. This function internally uses GFP_KERNEL.
+ */
+
 int sock_create(int family, int type, int protocol, struct socket **res)
 {
 	return __sock_create(current->nsproxy->net_ns, family, type, protocol, res, 0);
 }
 EXPORT_SYMBOL(sock_create);
+
+/**
+ *	sock_create_kern - creates a socket (kernel space)
+ *	@net: net namespace
+ *	@family: protocol family (AF_INET, ...)
+ *	@type: communication type (SOCK_STREAM, ...)
+ *	@protocol: protocol (0, ...)
+ *	@res: new socket
+ *
+ *	A wrapper around __sock_create().
+ *	Returns 0 or an error. This function internally uses GFP_KERNEL.
+ */
 
 int sock_create_kern(struct net *net, int family, int type, int protocol, struct socket **res)
 {
@@ -1537,7 +1645,7 @@
 	sock = sockfd_lookup_light(fd, &err, &fput_needed);
 	if (sock) {
 		err = move_addr_to_kernel(umyaddr, addrlen, &address);
-		if (err >= 0) {
+		if (!err) {
 			err = security_socket_bind(sock,
 						   (struct sockaddr *)&address,
 						   addrlen);
@@ -2403,8 +2511,9 @@
  *     Linux recvmmsg interface
  */
 
-int __sys_recvmmsg(int fd, struct mmsghdr __user *mmsg, unsigned int vlen,
-		   unsigned int flags, struct timespec *timeout)
+static int do_recvmmsg(int fd, struct mmsghdr __user *mmsg,
+			  unsigned int vlen, unsigned int flags,
+			  struct timespec64 *timeout)
 {
 	int fput_needed, err, datagrams;
 	struct socket *sock;
@@ -2469,8 +2578,7 @@
 
 		if (timeout) {
 			ktime_get_ts64(&timeout64);
-			*timeout = timespec64_to_timespec(
-					timespec64_sub(end_time, timeout64));
+			*timeout = timespec64_sub(end_time, timeout64);
 			if (timeout->tv_sec < 0) {
 				timeout->tv_sec = timeout->tv_nsec = 0;
 				break;
@@ -2514,37 +2622,58 @@
 	return datagrams;
 }
 
-static int do_sys_recvmmsg(int fd, struct mmsghdr __user *mmsg,
-			   unsigned int vlen, unsigned int flags,
-			   struct timespec __user *timeout)
+int __sys_recvmmsg(int fd, struct mmsghdr __user *mmsg,
+		   unsigned int vlen, unsigned int flags,
+		   struct __kernel_timespec __user *timeout,
+		   struct old_timespec32 __user *timeout32)
 {
 	int datagrams;
-	struct timespec timeout_sys;
-
+	struct timespec64 timeout_sys;
+
+	if (timeout && get_timespec64(&timeout_sys, timeout))
+		return -EFAULT;
+
+	if (timeout32 && get_old_timespec32(&timeout_sys, timeout32))
+		return -EFAULT;
+
+	if (!timeout && !timeout32)
+		return do_recvmmsg(fd, mmsg, vlen, flags, NULL);
+
+	datagrams = do_recvmmsg(fd, mmsg, vlen, flags, &timeout_sys);
+
+	if (datagrams <= 0)
+		return datagrams;
+
+	if (timeout && put_timespec64(&timeout_sys, timeout))
+		datagrams = -EFAULT;
+
+	if (timeout32 && put_old_timespec32(&timeout_sys, timeout32))
+		datagrams = -EFAULT;
+
+	return datagrams;
+}
+
+SYSCALL_DEFINE5(recvmmsg, int, fd, struct mmsghdr __user *, mmsg,
+		unsigned int, vlen, unsigned int, flags,
+		struct __kernel_timespec __user *, timeout)
+{
 	if (flags & MSG_CMSG_COMPAT)
 		return -EINVAL;
 
-	if (!timeout)
-		return __sys_recvmmsg(fd, mmsg, vlen, flags, NULL);
-
-	if (copy_from_user(&timeout_sys, timeout, sizeof(timeout_sys)))
-		return -EFAULT;
-
-	datagrams = __sys_recvmmsg(fd, mmsg, vlen, flags, &timeout_sys);
-
-	if (datagrams > 0 &&
-	    copy_to_user(timeout, &timeout_sys, sizeof(timeout_sys)))
-		datagrams = -EFAULT;
-
-	return datagrams;
-}
-
-SYSCALL_DEFINE5(recvmmsg, int, fd, struct mmsghdr __user *, mmsg,
+	return __sys_recvmmsg(fd, mmsg, vlen, flags, timeout, NULL);
+}
+
+#ifdef CONFIG_COMPAT_32BIT_TIME
+SYSCALL_DEFINE5(recvmmsg_time32, int, fd, struct mmsghdr __user *, mmsg,
 		unsigned int, vlen, unsigned int, flags,
-		struct timespec __user *, timeout)
-{
-	return do_sys_recvmmsg(fd, mmsg, vlen, flags, timeout);
-}
+		struct old_timespec32 __user *, timeout)
+{
+	if (flags & MSG_CMSG_COMPAT)
+		return -EINVAL;
+
+	return __sys_recvmmsg(fd, mmsg, vlen, flags, NULL, timeout);
+}
+#endif
 
 #ifdef __ARCH_WANT_SYS_SOCKETCALL
 /* Argument list sizes for sys_socketcall */
@@ -2664,8 +2793,15 @@
 				    a[2], true);
 		break;
 	case SYS_RECVMMSG:
-		err = do_sys_recvmmsg(a0, (struct mmsghdr __user *)a1, a[2],
-				      a[3], (struct timespec __user *)a[4]);
+		if (IS_ENABLED(CONFIG_64BIT) || !IS_ENABLED(CONFIG_64BIT_TIME))
+			err = __sys_recvmmsg(a0, (struct mmsghdr __user *)a1,
+					     a[2], a[3],
+					     (struct __kernel_timespec __user *)a[4],
+					     NULL);
+		else
+			err = __sys_recvmmsg(a0, (struct mmsghdr __user *)a1,
+					     a[2], a[3], NULL,
+					     (struct old_timespec32 __user *)a[4]);
 		break;
 	case SYS_ACCEPT4:
 		err = __sys_accept4(a0, (struct sockaddr __user *)a1,
@@ -3308,17 +3444,45 @@
 }
 #endif
 
+/**
+ *	kernel_bind - bind an address to a socket (kernel space)
+ *	@sock: socket
+ *	@addr: address
+ *	@addrlen: length of address
+ *
+ *	Returns 0 or an error.
+ */
+
 int kernel_bind(struct socket *sock, struct sockaddr *addr, int addrlen)
 {
 	return sock->ops->bind(sock, addr, addrlen);
 }
 EXPORT_SYMBOL(kernel_bind);
 
+/**
+ *	kernel_listen - move socket to listening state (kernel space)
+ *	@sock: socket
+ *	@backlog: pending connections queue size
+ *
+ *	Returns 0 or an error.
+ */
+
 int kernel_listen(struct socket *sock, int backlog)
 {
 	return sock->ops->listen(sock, backlog);
 }
 EXPORT_SYMBOL(kernel_listen);
+
+/**
+ *	kernel_accept - accept a connection (kernel space)
+ *	@sock: listening socket
+ *	@newsock: new connected socket
+ *	@flags: flags
+ *
+ *	@flags must be SOCK_CLOEXEC, SOCK_NONBLOCK or 0.
+ *	If it fails, @newsock is guaranteed to be %NULL.
+ *	Returns 0 or an error.
+ */
 
 int kernel_accept(struct socket *sock, struct socket **newsock, int flags)
 {
@@ -3345,6 +3509,19 @@
 }
 EXPORT_SYMBOL(kernel_accept);
 
+/**
+ *	kernel_connect - connect a socket (kernel space)
+ *	@sock: socket
+ *	@addr: address
+ *	@addrlen: address length
+ *	@flags: flags (O_NONBLOCK, ...)
+ *
+ *	For datagram sockets, @addr is the addres to which datagrams are sent
+ *	by default, and the only address from which datagrams are received.
+ *	For stream sockets, attempts to connect to @addr.
+ *	Returns 0 or an error code.
+ */
+
 int kernel_connect(struct socket *sock, struct sockaddr *addr, int addrlen,
 		   int flags)
 {
@@ -3352,17 +3529,47 @@
 }
 EXPORT_SYMBOL(kernel_connect);
 
+/**
+ *	kernel_getsockname - get the address which the socket is bound (kernel space)
+ *	@sock: socket
+ *	@addr: address holder
+ *
+ * 	Fills the @addr pointer with the address which the socket is bound.
+ *	Returns 0 or an error code.
+ */
+
 int kernel_getsockname(struct socket *sock, struct sockaddr *addr)
 {
 	return sock->ops->getname(sock, addr, 0);
 }
 EXPORT_SYMBOL(kernel_getsockname);
 
+/**
+ *	kernel_peername - get the address which the socket is connected (kernel space)
+ *	@sock: socket
+ *	@addr: address holder
+ *
+ * 	Fills the @addr pointer with the address which the socket is connected.
+ *	Returns 0 or an error code.
+ */
+
 int kernel_getpeername(struct socket *sock, struct sockaddr *addr)
 {
 	return sock->ops->getname(sock, addr, 1);
 }
 EXPORT_SYMBOL(kernel_getpeername);
+
+/**
+ *	kernel_getsockopt - get a socket option (kernel space)
+ *	@sock: socket
+ *	@level: API level (SOL_SOCKET, ...)
+ *	@optname: option tag
+ *	@optval: option value
+ *	@optlen: option length
+ *
+ *	Assigns the option length to @optlen.
+ *	Returns 0 or an error.
+ */
 
 int kernel_getsockopt(struct socket *sock, int level, int optname,
 			char *optval, int *optlen)
@@ -3386,6 +3593,17 @@
 }
 EXPORT_SYMBOL(kernel_getsockopt);
 
+/**
+ *	kernel_setsockopt - set a socket option (kernel space)
+ *	@sock: socket
+ *	@level: API level (SOL_SOCKET, ...)
+ *	@optname: option tag
+ *	@optval: option value
+ *	@optlen: option length
+ *
+ *	Returns 0 or an error.
+ */
+
 int kernel_setsockopt(struct socket *sock, int level, int optname,
 			char *optval, unsigned int optlen)
 {
@@ -3406,6 +3624,17 @@
 }
 EXPORT_SYMBOL(kernel_setsockopt);
 
+/**
+ *	kernel_sendpage - send a &page through a socket (kernel space)
+ *	@sock: socket
+ *	@page: page
+ *	@offset: page offset
+ *	@size: total size in bytes
+ *	@flags: flags (MSG_DONTWAIT, ...)
+ *
+ *	Returns the total amount sent in bytes or an error.
+ */
+
 int kernel_sendpage(struct socket *sock, struct page *page, int offset,
 		    size_t size, int flags)
 {
@@ -3415,6 +3644,18 @@
 	return sock_no_sendpage(sock, page, offset, size, flags);
 }
 EXPORT_SYMBOL(kernel_sendpage);
+
+/**
+ *	kernel_sendpage_locked - send a &page through the locked sock (kernel space)
+ *	@sk: sock
+ *	@page: page
+ *	@offset: page offset
+ *	@size: total size in bytes
+ *	@flags: flags (MSG_DONTWAIT, ...)
+ *
+ *	Returns the total amount sent in bytes or an error.
+ *	Caller must hold @sk.
+ */
 
 int kernel_sendpage_locked(struct sock *sk, struct page *page, int offset,
 			   size_t size, int flags)
@@ -3429,17 +3670,30 @@
 }
 EXPORT_SYMBOL(kernel_sendpage_locked);
 
+/**
+ *	kernel_shutdown - shut down part of a full-duplex connection (kernel space)
+ *	@sock: socket
+ *	@how: connection part
+ *
+ *	Returns 0 or an error.
+ */
+
 int kernel_sock_shutdown(struct socket *sock, enum sock_shutdown_cmd how)
 {
 	return sock->ops->shutdown(sock, how);
 }
 EXPORT_SYMBOL(kernel_sock_shutdown);
 
-/* This routine returns the IP overhead imposed by a socket i.e.
- * the length of the underlying IP header, depending on whether
- * this is an IPv4 or IPv6 socket and the length from IP options turned
- * on at the socket. Assumes that the caller has a lock on the socket.
- */
+/**
+ *	kernel_sock_ip_overhead - returns the IP overhead imposed by a socket
+ *	@sk: socket
+ *
+ *	This routine returns the IP overhead imposed by a socket i.e.
+ *	the length of the underlying IP header, depending on whether
+ *	this is an IPv4 or IPv6 socket and the length from IP options turned
+ *	on at the socket. Assumes that the caller has a lock on the socket.
+ */
+
 u32 kernel_sock_ip_overhead(struct sock *sk)
 {
 	struct inet_sock *inet;
