/*
 * Copyright (c) 2016-2017, Mellanox Technologies. All rights reserved.
 * Copyright (c) 2016-2017, Dave Watson <davejwatson@fb.com>. All rights reserved.
 * Copyright (c) 2016-2017, Lance Chao <lancerchao@fb.com>. All rights reserved.
 * Copyright (c) 2016, Fridolin Pokorny <fridolin.pokorny@gmail.com>. All rights reserved.
 * Copyright (c) 2016, Nikos Mavrogiannopoulos <nmav@gnutls.org>. All rights reserved.
 *
 * This software is available to you under a choice of one of two
 * licenses.  You may choose to be licensed under the terms of the GNU
 * General Public License (GPL) Version 2, available from the file
 * COPYING in the main directory of this source tree, or the
 * OpenIB.org BSD license below:
 *
 *     Redistribution and use in source and binary forms, with or
 *     without modification, are permitted provided that the following
 *     conditions are met:
 *
 *      - Redistributions of source code must retain the above
 *        copyright notice, this list of conditions and the following
 *        disclaimer.
 *
 *      - Redistributions in binary form must reproduce the above
 *        copyright notice, this list of conditions and the following
 *        disclaimer in the documentation and/or other materials
 *        provided with the distribution.
 *
 * THE SOFTWARE IS PROVIDED "AS IS", WITHOUT WARRANTY OF ANY KIND,
 * EXPRESS OR IMPLIED, INCLUDING BUT NOT LIMITED TO THE WARRANTIES OF
 * MERCHANTABILITY, FITNESS FOR A PARTICULAR PURPOSE AND
 * NONINFRINGEMENT. IN NO EVENT SHALL THE AUTHORS OR COPYRIGHT HOLDERS
 * BE LIABLE FOR ANY CLAIM, DAMAGES OR OTHER LIABILITY, WHETHER IN AN
 * ACTION OF CONTRACT, TORT OR OTHERWISE, ARISING FROM, OUT OF OR IN
 * CONNECTION WITH THE SOFTWARE OR THE USE OR OTHER DEALINGS IN THE
 * SOFTWARE.
 */

#include <linux/sched/signal.h>
#include <linux/module.h>
#include <crypto/aead.h>

#include <net/strparser.h>
#include <net/tls.h>

<<<<<<< HEAD
#define MAX_IV_SIZE	TLS_CIPHER_AES_GCM_128_IV_SIZE
=======
static int __skb_nsg(struct sk_buff *skb, int offset, int len,
                     unsigned int recursion_level)
{
        int start = skb_headlen(skb);
        int i, chunk = start - offset;
        struct sk_buff *frag_iter;
        int elt = 0;

        if (unlikely(recursion_level >= 24))
                return -EMSGSIZE;

        if (chunk > 0) {
                if (chunk > len)
                        chunk = len;
                elt++;
                len -= chunk;
                if (len == 0)
                        return elt;
                offset += chunk;
        }

        for (i = 0; i < skb_shinfo(skb)->nr_frags; i++) {
                int end;

                WARN_ON(start > offset + len);

                end = start + skb_frag_size(&skb_shinfo(skb)->frags[i]);
                chunk = end - offset;
                if (chunk > 0) {
                        if (chunk > len)
                                chunk = len;
                        elt++;
                        len -= chunk;
                        if (len == 0)
                                return elt;
                        offset += chunk;
                }
                start = end;
        }

        if (unlikely(skb_has_frag_list(skb))) {
                skb_walk_frags(skb, frag_iter) {
                        int end, ret;

                        WARN_ON(start > offset + len);

                        end = start + frag_iter->len;
                        chunk = end - offset;
                        if (chunk > 0) {
                                if (chunk > len)
                                        chunk = len;
                                ret = __skb_nsg(frag_iter, offset - start, chunk,
                                                recursion_level + 1);
                                if (unlikely(ret < 0))
                                        return ret;
                                elt += ret;
                                len -= chunk;
                                if (len == 0)
                                        return elt;
                                offset += chunk;
                        }
                        start = end;
                }
        }
        BUG_ON(len);
        return elt;
}

/* Return the number of scatterlist elements required to completely map the
 * skb, or -EMSGSIZE if the recursion depth is exceeded.
 */
static int skb_nsg(struct sk_buff *skb, int offset, int len)
{
        return __skb_nsg(skb, offset, len, 0);
}

static int padding_length(struct tls_sw_context_rx *ctx,
			  struct tls_prot_info *prot, struct sk_buff *skb)
{
	struct strp_msg *rxm = strp_msg(skb);
	int sub = 0;

	/* Determine zero-padding length */
	if (prot->version == TLS_1_3_VERSION) {
		char content_type = 0;
		int err;
		int back = 17;

		while (content_type == 0) {
			if (back > rxm->full_len - prot->prepend_size)
				return -EBADMSG;
			err = skb_copy_bits(skb,
					    rxm->offset + rxm->full_len - back,
					    &content_type, 1);
			if (err)
				return err;
			if (content_type)
				break;
			sub++;
			back++;
		}
		ctx->control = content_type;
	}
	return sub;
}

static void tls_decrypt_done(struct crypto_async_request *req, int err)
{
	struct aead_request *aead_req = (struct aead_request *)req;
	struct scatterlist *sgout = aead_req->dst;
	struct scatterlist *sgin = aead_req->src;
	struct tls_sw_context_rx *ctx;
	struct tls_context *tls_ctx;
	struct tls_prot_info *prot;
	struct scatterlist *sg;
	struct sk_buff *skb;
	unsigned int pages;
	int pending;

	skb = (struct sk_buff *)req->data;
	tls_ctx = tls_get_ctx(skb->sk);
	ctx = tls_sw_ctx_rx(tls_ctx);
	prot = &tls_ctx->prot_info;

	/* Propagate if there was an err */
	if (err) {
		ctx->async_wait.err = err;
		tls_err_abort(skb->sk, err);
	} else {
		struct strp_msg *rxm = strp_msg(skb);
		int pad;

		pad = padding_length(ctx, prot, skb);
		if (pad < 0) {
			ctx->async_wait.err = pad;
			tls_err_abort(skb->sk, pad);
		} else {
			rxm->full_len -= pad;
			rxm->offset += prot->prepend_size;
			rxm->full_len -= prot->overhead_size;
		}
	}

	/* After using skb->sk to propagate sk through crypto async callback
	 * we need to NULL it again.
	 */
	skb->sk = NULL;


	/* Free the destination pages if skb was not decrypted inplace */
	if (sgout != sgin) {
		/* Skip the first S/G entry as it points to AAD */
		for_each_sg(sg_next(sgout), sg, UINT_MAX, pages) {
			if (!sg)
				break;
			put_page(sg_page(sg));
		}
	}

	kfree(aead_req);

	pending = atomic_dec_return(&ctx->decrypt_pending);

	if (!pending && READ_ONCE(ctx->async_notify))
		complete(&ctx->async_wait.completion);
}
>>>>>>> 407d19ab

static int tls_do_decryption(struct sock *sk,
			     struct scatterlist *sgin,
			     struct scatterlist *sgout,
			     char *iv_recv,
			     size_t data_len,
			     struct aead_request *aead_req)
{
	struct tls_context *tls_ctx = tls_get_ctx(sk);
	struct tls_sw_context_rx *ctx = tls_sw_ctx_rx(tls_ctx);
	int ret;

	aead_request_set_tfm(aead_req, ctx->aead_recv);
	aead_request_set_ad(aead_req, TLS_AAD_SPACE_SIZE);
	aead_request_set_crypt(aead_req, sgin, sgout,
			       data_len + tls_ctx->rx.tag_size,
			       (u8 *)iv_recv);
	aead_request_set_callback(aead_req, CRYPTO_TFM_REQ_MAY_BACKLOG,
				  crypto_req_done, &ctx->async_wait);

<<<<<<< HEAD
	ret = crypto_wait_req(crypto_aead_decrypt(aead_req), &ctx->async_wait);
=======
	if (async) {
		/* Using skb->sk to push sk through to crypto async callback
		 * handler. This allows propagating errors up to the socket
		 * if needed. It _must_ be cleared in the async handler
		 * before consume_skb is called. We _know_ skb->sk is NULL
		 * because it is a clone from strparser.
		 */
		skb->sk = sk;
		aead_request_set_callback(aead_req,
					  CRYPTO_TFM_REQ_MAY_BACKLOG,
					  tls_decrypt_done, skb);
		atomic_inc(&ctx->decrypt_pending);
	} else {
		aead_request_set_callback(aead_req,
					  CRYPTO_TFM_REQ_MAY_BACKLOG,
					  crypto_req_done, &ctx->async_wait);
	}

	ret = crypto_aead_decrypt(aead_req);
	if (ret == -EINPROGRESS) {
		if (async)
			return ret;

		ret = crypto_wait_req(ret, &ctx->async_wait);
	}

	if (async)
		atomic_dec(&ctx->decrypt_pending);

>>>>>>> 407d19ab
	return ret;
}

static void trim_sg(struct sock *sk, struct scatterlist *sg,
		    int *sg_num_elem, unsigned int *sg_size, int target_size)
{
	int i = *sg_num_elem - 1;
	int trim = *sg_size - target_size;

	if (trim <= 0) {
		WARN_ON(trim < 0);
		return;
	}

	*sg_size = target_size;
	while (trim >= sg[i].length) {
		trim -= sg[i].length;
		sk_mem_uncharge(sk, sg[i].length);
		put_page(sg_page(&sg[i]));
		i--;

		if (i < 0)
			goto out;
	}

	sg[i].length -= trim;
	sk_mem_uncharge(sk, trim);

out:
	*sg_num_elem = i + 1;
}

static void trim_both_sgl(struct sock *sk, int target_size)
{
	struct tls_context *tls_ctx = tls_get_ctx(sk);
	struct tls_sw_context_tx *ctx = tls_sw_ctx_tx(tls_ctx);

	trim_sg(sk, ctx->sg_plaintext_data,
		&ctx->sg_plaintext_num_elem,
		&ctx->sg_plaintext_size,
		target_size);

	if (target_size > 0)
		target_size += tls_ctx->tx.overhead_size;

	trim_sg(sk, ctx->sg_encrypted_data,
		&ctx->sg_encrypted_num_elem,
		&ctx->sg_encrypted_size,
		target_size);
}

static int alloc_encrypted_sg(struct sock *sk, int len)
{
	struct tls_context *tls_ctx = tls_get_ctx(sk);
	struct tls_sw_context_tx *ctx = tls_sw_ctx_tx(tls_ctx);
	int rc = 0;

	rc = sk_alloc_sg(sk, len,
			 ctx->sg_encrypted_data, 0,
			 &ctx->sg_encrypted_num_elem,
			 &ctx->sg_encrypted_size, 0);

	if (rc == -ENOSPC)
		ctx->sg_encrypted_num_elem = ARRAY_SIZE(ctx->sg_encrypted_data);

	return rc;
}

static int alloc_plaintext_sg(struct sock *sk, int len)
{
	struct tls_context *tls_ctx = tls_get_ctx(sk);
	struct tls_sw_context_tx *ctx = tls_sw_ctx_tx(tls_ctx);
	int rc = 0;

	rc = sk_alloc_sg(sk, len, ctx->sg_plaintext_data, 0,
			 &ctx->sg_plaintext_num_elem, &ctx->sg_plaintext_size,
			 tls_ctx->pending_open_record_frags);

	if (rc == -ENOSPC)
		ctx->sg_plaintext_num_elem = ARRAY_SIZE(ctx->sg_plaintext_data);

	return rc;
}

static void free_sg(struct sock *sk, struct scatterlist *sg,
		    int *sg_num_elem, unsigned int *sg_size)
{
	int i, n = *sg_num_elem;

	for (i = 0; i < n; ++i) {
		sk_mem_uncharge(sk, sg[i].length);
		put_page(sg_page(&sg[i]));
	}
	*sg_num_elem = 0;
	*sg_size = 0;
}

static void tls_free_both_sg(struct sock *sk)
{
	struct tls_context *tls_ctx = tls_get_ctx(sk);
	struct tls_sw_context_tx *ctx = tls_sw_ctx_tx(tls_ctx);

	free_sg(sk, ctx->sg_encrypted_data, &ctx->sg_encrypted_num_elem,
		&ctx->sg_encrypted_size);

	free_sg(sk, ctx->sg_plaintext_data, &ctx->sg_plaintext_num_elem,
		&ctx->sg_plaintext_size);
}

static int tls_do_encryption(struct tls_context *tls_ctx,
			     struct tls_sw_context_tx *ctx,
			     struct aead_request *aead_req,
			     size_t data_len)
{
<<<<<<< HEAD
	int rc;

	ctx->sg_encrypted_data[0].offset += tls_ctx->tx.prepend_size;
	ctx->sg_encrypted_data[0].length -= tls_ctx->tx.prepend_size;
=======
	struct tls_prot_info *prot = &tls_ctx->prot_info;
	struct tls_rec *rec = ctx->open_rec;
	struct sk_msg *msg_en = &rec->msg_encrypted;
	struct scatterlist *sge = sk_msg_elem(msg_en, start);
	int rc, iv_offset = 0;

	/* For CCM based ciphers, first byte of IV is a constant */
	if (prot->cipher_type == TLS_CIPHER_AES_CCM_128) {
		rec->iv_data[0] = TLS_AES_CCM_IV_B0_BYTE;
		iv_offset = 1;
	}

	memcpy(&rec->iv_data[iv_offset], tls_ctx->tx.iv,
	       prot->iv_size + prot->salt_size);

	xor_iv_with_seq(prot->version, rec->iv_data, tls_ctx->tx.rec_seq);

	sge->offset += prot->prepend_size;
	sge->length -= prot->prepend_size;

	msg_en->sg.curr = start;
>>>>>>> 407d19ab

	aead_request_set_tfm(aead_req, ctx->aead_send);
	aead_request_set_ad(aead_req, TLS_AAD_SPACE_SIZE);
	aead_request_set_crypt(aead_req, ctx->sg_aead_in, ctx->sg_aead_out,
			       data_len, tls_ctx->tx.iv);

	aead_request_set_callback(aead_req, CRYPTO_TFM_REQ_MAY_BACKLOG,
				  crypto_req_done, &ctx->async_wait);

	rc = crypto_wait_req(crypto_aead_encrypt(aead_req), &ctx->async_wait);

	ctx->sg_encrypted_data[0].offset -= tls_ctx->tx.prepend_size;
	ctx->sg_encrypted_data[0].length += tls_ctx->tx.prepend_size;

	return rc;
}

static int tls_push_record(struct sock *sk, int flags,
			   unsigned char record_type)
{
	struct tls_context *tls_ctx = tls_get_ctx(sk);
	struct tls_sw_context_tx *ctx = tls_sw_ctx_tx(tls_ctx);
	struct aead_request *req;
	int rc;

	req = aead_request_alloc(ctx->aead_send, sk->sk_allocation);
	if (!req)
		return -ENOMEM;

	sg_mark_end(ctx->sg_plaintext_data + ctx->sg_plaintext_num_elem - 1);
	sg_mark_end(ctx->sg_encrypted_data + ctx->sg_encrypted_num_elem - 1);

	tls_make_aad(ctx->aad_space, ctx->sg_plaintext_size,
		     tls_ctx->tx.rec_seq, tls_ctx->tx.rec_seq_size,
		     record_type);

	tls_fill_prepend(tls_ctx,
			 page_address(sg_page(&ctx->sg_encrypted_data[0])) +
			 ctx->sg_encrypted_data[0].offset,
			 ctx->sg_plaintext_size, record_type);

	tls_ctx->pending_open_record_frags = 0;
	set_bit(TLS_PENDING_CLOSED_RECORD, &tls_ctx->flags);

	rc = tls_do_encryption(tls_ctx, ctx, req, ctx->sg_plaintext_size);
	if (rc < 0) {
		/* If we are called from write_space and
		 * we fail, we need to set this SOCK_NOSPACE
		 * to trigger another write_space in the future.
		 */
		set_bit(SOCK_NOSPACE, &sk->sk_socket->flags);
		goto out_req;
	}

	free_sg(sk, ctx->sg_plaintext_data, &ctx->sg_plaintext_num_elem,
		&ctx->sg_plaintext_size);

	ctx->sg_encrypted_num_elem = 0;
	ctx->sg_encrypted_size = 0;

	/* Only pass through MSG_DONTWAIT and MSG_NOSIGNAL flags */
	rc = tls_push_sg(sk, tls_ctx, ctx->sg_encrypted_data, 0, flags);
	if (rc < 0 && rc != -EAGAIN)
		tls_err_abort(sk, EBADMSG);

	tls_advance_record_sn(sk, &tls_ctx->tx);
out_req:
	aead_request_free(req);
	return rc;
}

static int tls_sw_push_pending_record(struct sock *sk, int flags)
{
	return tls_push_record(sk, flags, TLS_RECORD_TYPE_DATA);
}

static int zerocopy_from_iter(struct sock *sk, struct iov_iter *from,
			      int length, int *pages_used,
			      unsigned int *size_used,
			      struct scatterlist *to, int to_max_pages,
			      bool charge)
{
	struct page *pages[MAX_SKB_FRAGS];

	size_t offset;
	ssize_t copied, use;
	int i = 0;
	unsigned int size = *size_used;
	int num_elem = *pages_used;
	int rc = 0;
	int maxpages;

	while (length > 0) {
		i = 0;
		maxpages = to_max_pages - num_elem;
		if (maxpages == 0) {
			rc = -EFAULT;
			goto out;
		}
		copied = iov_iter_get_pages(from, pages,
					    length,
					    maxpages, &offset);
		if (copied <= 0) {
			rc = -EFAULT;
			goto out;
		}

		iov_iter_advance(from, copied);

		length -= copied;
		size += copied;
		while (copied) {
			use = min_t(int, copied, PAGE_SIZE - offset);

			sg_set_page(&to[num_elem],
				    pages[i], use, offset);
			sg_unmark_end(&to[num_elem]);
			if (charge)
				sk_mem_charge(sk, use);

			offset = 0;
			copied -= use;

			++i;
			++num_elem;
		}
	}

	/* Mark the end in the last sg entry if newly added */
	if (num_elem > *pages_used)
		sg_mark_end(&to[num_elem - 1]);
out:
	if (rc)
		iov_iter_revert(from, size - *size_used);
	*size_used = size;
	*pages_used = num_elem;

	return rc;
}

static int memcopy_from_iter(struct sock *sk, struct iov_iter *from,
			     int bytes)
{
	struct tls_context *tls_ctx = tls_get_ctx(sk);
	struct tls_sw_context_tx *ctx = tls_sw_ctx_tx(tls_ctx);
	struct scatterlist *sg = ctx->sg_plaintext_data;
	int copy, i, rc = 0;

	for (i = tls_ctx->pending_open_record_frags;
	     i < ctx->sg_plaintext_num_elem; ++i) {
		copy = sg[i].length;
		if (copy_from_iter(
				page_address(sg_page(&sg[i])) + sg[i].offset,
				copy, from) != copy) {
			rc = -EFAULT;
			goto out;
		}
		bytes -= copy;

		++tls_ctx->pending_open_record_frags;

		if (!bytes)
			break;
	}

out:
	return rc;
}

int tls_sw_sendmsg(struct sock *sk, struct msghdr *msg, size_t size)
{
	struct tls_context *tls_ctx = tls_get_ctx(sk);
	struct tls_sw_context_tx *ctx = tls_sw_ctx_tx(tls_ctx);
	int ret = 0;
	int required_size;
	long timeo = sock_sndtimeo(sk, msg->msg_flags & MSG_DONTWAIT);
	bool eor = !(msg->msg_flags & MSG_MORE);
	size_t try_to_copy, copied = 0;
	unsigned char record_type = TLS_RECORD_TYPE_DATA;
	int record_room;
	bool full_record;
	int orig_size;
	bool is_kvec = msg->msg_iter.type & ITER_KVEC;

	if (msg->msg_flags & ~(MSG_MORE | MSG_DONTWAIT | MSG_NOSIGNAL))
		return -ENOTSUPP;

	lock_sock(sk);

	if (tls_complete_pending_work(sk, tls_ctx, msg->msg_flags, &timeo))
		goto send_end;

	if (unlikely(msg->msg_controllen)) {
		ret = tls_proccess_cmsg(sk, msg, &record_type);
		if (ret)
			goto send_end;
	}

	while (msg_data_left(msg)) {
		if (sk->sk_err) {
			ret = -sk->sk_err;
			goto send_end;
		}

		orig_size = ctx->sg_plaintext_size;
		full_record = false;
		try_to_copy = msg_data_left(msg);
		record_room = TLS_MAX_PAYLOAD_SIZE - ctx->sg_plaintext_size;
		if (try_to_copy >= record_room) {
			try_to_copy = record_room;
			full_record = true;
		}

		required_size = ctx->sg_plaintext_size + try_to_copy +
				tls_ctx->tx.overhead_size;

		if (!sk_stream_memory_free(sk))
			goto wait_for_sndbuf;
alloc_encrypted:
		ret = alloc_encrypted_sg(sk, required_size);
		if (ret) {
			if (ret != -ENOSPC)
				goto wait_for_memory;

			/* Adjust try_to_copy according to the amount that was
			 * actually allocated. The difference is due
			 * to max sg elements limit
			 */
			try_to_copy -= required_size - ctx->sg_encrypted_size;
			full_record = true;
		}
		if (!is_kvec && (full_record || eor)) {
			ret = zerocopy_from_iter(sk, &msg->msg_iter,
				try_to_copy, &ctx->sg_plaintext_num_elem,
				&ctx->sg_plaintext_size,
				ctx->sg_plaintext_data,
				ARRAY_SIZE(ctx->sg_plaintext_data),
				true);
			if (ret)
				goto fallback_to_reg_send;

			copied += try_to_copy;
			ret = tls_push_record(sk, msg->msg_flags, record_type);
			if (ret)
				goto send_end;
			continue;

fallback_to_reg_send:
			trim_sg(sk, ctx->sg_plaintext_data,
				&ctx->sg_plaintext_num_elem,
				&ctx->sg_plaintext_size,
				orig_size);
		}

		required_size = ctx->sg_plaintext_size + try_to_copy;
alloc_plaintext:
		ret = alloc_plaintext_sg(sk, required_size);
		if (ret) {
			if (ret != -ENOSPC)
				goto wait_for_memory;

			/* Adjust try_to_copy according to the amount that was
			 * actually allocated. The difference is due
			 * to max sg elements limit
			 */
			try_to_copy -= required_size - ctx->sg_plaintext_size;
			full_record = true;

			trim_sg(sk, ctx->sg_encrypted_data,
				&ctx->sg_encrypted_num_elem,
				&ctx->sg_encrypted_size,
				ctx->sg_plaintext_size +
				tls_ctx->tx.overhead_size);
		}

		ret = memcopy_from_iter(sk, &msg->msg_iter, try_to_copy);
		if (ret)
			goto trim_sgl;

		copied += try_to_copy;
		if (full_record || eor) {
push_record:
			ret = tls_push_record(sk, msg->msg_flags, record_type);
			if (ret) {
				if (ret == -ENOMEM)
					goto wait_for_memory;

				goto send_end;
			}
		}

		continue;

wait_for_sndbuf:
		set_bit(SOCK_NOSPACE, &sk->sk_socket->flags);
wait_for_memory:
		ret = sk_stream_wait_memory(sk, &timeo);
		if (ret) {
trim_sgl:
			trim_both_sgl(sk, orig_size);
			goto send_end;
		}

		if (tls_is_pending_closed_record(tls_ctx))
			goto push_record;

		if (ctx->sg_encrypted_size < required_size)
			goto alloc_encrypted;

		goto alloc_plaintext;
	}

send_end:
	ret = sk_stream_error(sk, msg->msg_flags, ret);

	release_sock(sk);
	return copied ? copied : ret;
}

int tls_sw_sendpage(struct sock *sk, struct page *page,
		    int offset, size_t size, int flags)
{
	struct tls_context *tls_ctx = tls_get_ctx(sk);
	struct tls_sw_context_tx *ctx = tls_sw_ctx_tx(tls_ctx);
	int ret = 0;
	long timeo = sock_sndtimeo(sk, flags & MSG_DONTWAIT);
	bool eor;
	size_t orig_size = size;
	unsigned char record_type = TLS_RECORD_TYPE_DATA;
	struct scatterlist *sg;
	bool full_record;
	int record_room;

	if (flags & ~(MSG_MORE | MSG_DONTWAIT | MSG_NOSIGNAL |
		      MSG_SENDPAGE_NOTLAST))
		return -ENOTSUPP;

	/* No MSG_EOR from splice, only look at MSG_MORE */
	eor = !(flags & (MSG_MORE | MSG_SENDPAGE_NOTLAST));

	lock_sock(sk);

	sk_clear_bit(SOCKWQ_ASYNC_NOSPACE, sk);

	if (tls_complete_pending_work(sk, tls_ctx, flags, &timeo))
		goto sendpage_end;

	/* Call the sk_stream functions to manage the sndbuf mem. */
	while (size > 0) {
		size_t copy, required_size;

		if (sk->sk_err) {
			ret = -sk->sk_err;
			goto sendpage_end;
		}

		full_record = false;
<<<<<<< HEAD
		record_room = TLS_MAX_PAYLOAD_SIZE - ctx->sg_plaintext_size;
=======
		record_room = TLS_MAX_PAYLOAD_SIZE - msg_pl->sg.size;
>>>>>>> 407d19ab
		copy = size;
		if (copy >= record_room) {
			copy = record_room;
			full_record = true;
		}
		required_size = ctx->sg_plaintext_size + copy +
			      tls_ctx->tx.overhead_size;

		if (!sk_stream_memory_free(sk))
			goto wait_for_sndbuf;
alloc_payload:
		ret = alloc_encrypted_sg(sk, required_size);
		if (ret) {
			if (ret != -ENOSPC)
				goto wait_for_memory;

			/* Adjust copy according to the amount that was
			 * actually allocated. The difference is due
			 * to max sg elements limit
			 */
			copy -= required_size - ctx->sg_plaintext_size;
			full_record = true;
		}

		get_page(page);
		sg = ctx->sg_plaintext_data + ctx->sg_plaintext_num_elem;
		sg_set_page(sg, page, copy, offset);
		sg_unmark_end(sg);

		ctx->sg_plaintext_num_elem++;

		sk_mem_charge(sk, copy);
		offset += copy;
		size -= copy;
		ctx->sg_plaintext_size += copy;
		tls_ctx->pending_open_record_frags = ctx->sg_plaintext_num_elem;

		if (full_record || eor ||
		    ctx->sg_plaintext_num_elem ==
		    ARRAY_SIZE(ctx->sg_plaintext_data)) {
push_record:
			ret = tls_push_record(sk, flags, record_type);
			if (ret) {
				if (ret == -ENOMEM)
					goto wait_for_memory;

				goto sendpage_end;
			}
		}
		continue;
wait_for_sndbuf:
		set_bit(SOCK_NOSPACE, &sk->sk_socket->flags);
wait_for_memory:
		ret = sk_stream_wait_memory(sk, &timeo);
		if (ret) {
			trim_both_sgl(sk, ctx->sg_plaintext_size);
			goto sendpage_end;
		}

		if (tls_is_pending_closed_record(tls_ctx))
			goto push_record;

		goto alloc_payload;
	}

sendpage_end:
	if (orig_size > size)
		ret = orig_size - size;
	else
		ret = sk_stream_error(sk, flags, ret);

	release_sock(sk);
	return ret;
}

static struct sk_buff *tls_wait_data(struct sock *sk, int flags,
				     long timeo, int *err)
{
	struct tls_context *tls_ctx = tls_get_ctx(sk);
	struct tls_sw_context_rx *ctx = tls_sw_ctx_rx(tls_ctx);
	struct sk_buff *skb;
	DEFINE_WAIT_FUNC(wait, woken_wake_function);

	while (!(skb = ctx->recv_pkt)) {
		if (sk->sk_err) {
			*err = sock_error(sk);
			return NULL;
		}

		if (sk->sk_shutdown & RCV_SHUTDOWN)
			return NULL;

		if (sock_flag(sk, SOCK_DONE))
			return NULL;

		if ((flags & MSG_DONTWAIT) || !timeo) {
			*err = -EAGAIN;
			return NULL;
		}

		add_wait_queue(sk_sleep(sk), &wait);
		sk_set_bit(SOCKWQ_ASYNC_WAITDATA, sk);
		sk_wait_event(sk, &timeo, ctx->recv_pkt != skb, &wait);
		sk_clear_bit(SOCKWQ_ASYNC_WAITDATA, sk);
		remove_wait_queue(sk_sleep(sk), &wait);

		/* Handle signals */
		if (signal_pending(current)) {
			*err = sock_intr_errno(timeo);
			return NULL;
		}
	}

	return skb;
}

/* This function decrypts the input skb into either out_iov or in out_sg
 * or in skb buffers itself. The input parameter 'zc' indicates if
 * zero-copy mode needs to be tried or not. With zero-copy mode, either
 * out_iov or out_sg must be non-NULL. In case both out_iov and out_sg are
 * NULL, then the decryption happens inside skb buffers itself, i.e.
 * zero-copy gets disabled and 'zc' is updated.
 */

static int decrypt_internal(struct sock *sk, struct sk_buff *skb,
			    struct iov_iter *out_iov,
			    struct scatterlist *out_sg,
			    int *chunk, bool *zc)
{
	struct tls_context *tls_ctx = tls_get_ctx(sk);
	struct tls_sw_context_rx *ctx = tls_sw_ctx_rx(tls_ctx);
	struct strp_msg *rxm = strp_msg(skb);
	int n_sgin, n_sgout, nsg, mem_size, aead_size, err, pages = 0;
	struct aead_request *aead_req;
	struct sk_buff *unused;
	u8 *aad, *iv, *mem = NULL;
	struct scatterlist *sgin = NULL;
	struct scatterlist *sgout = NULL;
<<<<<<< HEAD
	const int data_len = rxm->full_len - tls_ctx->rx.overhead_size;
=======
	const int data_len = rxm->full_len - prot->overhead_size +
			     prot->tail_size;
	int iv_offset = 0;
>>>>>>> 407d19ab

	if (*zc && (out_iov || out_sg)) {
		if (out_iov)
			n_sgout = iov_iter_npages(out_iov, INT_MAX) + 1;
		else
			n_sgout = sg_nents(out_sg);
	} else {
		n_sgout = 0;
		*zc = false;
	}

	n_sgin = skb_cow_data(skb, 0, &unused);
	if (n_sgin < 1)
		return -EBADMSG;

	/* Increment to accommodate AAD */
	n_sgin = n_sgin + 1;

	nsg = n_sgin + n_sgout;

	aead_size = sizeof(*aead_req) + crypto_aead_reqsize(ctx->aead_recv);
	mem_size = aead_size + (nsg * sizeof(struct scatterlist));
	mem_size = mem_size + TLS_AAD_SPACE_SIZE;
	mem_size = mem_size + crypto_aead_ivsize(ctx->aead_recv);

	/* Allocate a single block of memory which contains
	 * aead_req || sgin[] || sgout[] || aad || iv.
	 * This order achieves correct alignment for aead_req, sgin, sgout.
	 */
	mem = kmalloc(mem_size, sk->sk_allocation);
	if (!mem)
		return -ENOMEM;

	/* Segment the allocated memory */
	aead_req = (struct aead_request *)mem;
	sgin = (struct scatterlist *)(mem + aead_size);
	sgout = sgin + n_sgin;
	aad = (u8 *)(sgout + n_sgout);
	iv = aad + TLS_AAD_SPACE_SIZE;

	/* For CCM based ciphers, first byte of nonce+iv is always '2' */
	if (prot->cipher_type == TLS_CIPHER_AES_CCM_128) {
		iv[0] = 2;
		iv_offset = 1;
	}

	/* Prepare IV */
	err = skb_copy_bits(skb, rxm->offset + TLS_HEADER_SIZE,
<<<<<<< HEAD
			    iv + TLS_CIPHER_AES_GCM_128_SALT_SIZE,
			    tls_ctx->rx.iv_size);
=======
			    iv + iv_offset + prot->salt_size,
			    prot->iv_size);
>>>>>>> 407d19ab
	if (err < 0) {
		kfree(mem);
		return err;
	}
<<<<<<< HEAD
	memcpy(iv, tls_ctx->rx.iv, TLS_CIPHER_AES_GCM_128_SALT_SIZE);
=======
	if (prot->version == TLS_1_3_VERSION)
		memcpy(iv + iv_offset, tls_ctx->rx.iv,
		       crypto_aead_ivsize(ctx->aead_recv));
	else
		memcpy(iv + iv_offset, tls_ctx->rx.iv, prot->salt_size);

	xor_iv_with_seq(prot->version, iv, tls_ctx->rx.rec_seq);
>>>>>>> 407d19ab

	/* Prepare AAD */
	tls_make_aad(aad, rxm->full_len - tls_ctx->rx.overhead_size,
		     tls_ctx->rx.rec_seq, tls_ctx->rx.rec_seq_size,
		     ctx->control);

	/* Prepare sgin */
	sg_init_table(sgin, n_sgin);
	sg_set_buf(&sgin[0], aad, TLS_AAD_SPACE_SIZE);
	err = skb_to_sgvec(skb, &sgin[1],
			   rxm->offset + tls_ctx->rx.prepend_size,
			   rxm->full_len - tls_ctx->rx.prepend_size);
	if (err < 0) {
		kfree(mem);
		return err;
	}

	if (n_sgout) {
		if (out_iov) {
			sg_init_table(sgout, n_sgout);
			sg_set_buf(&sgout[0], aad, TLS_AAD_SPACE_SIZE);

			*chunk = 0;
			err = zerocopy_from_iter(sk, out_iov, data_len, &pages,
						 chunk, &sgout[1],
						 (n_sgout - 1), false);
			if (err < 0)
				goto fallback_to_reg_recv;
		} else if (out_sg) {
			memcpy(sgout, out_sg, n_sgout * sizeof(*sgout));
		} else {
			goto fallback_to_reg_recv;
		}
	} else {
fallback_to_reg_recv:
		sgout = sgin;
		pages = 0;
		*chunk = 0;
		*zc = false;
	}

	/* Prepare and submit AEAD request */
	err = tls_do_decryption(sk, sgin, sgout, iv, data_len, aead_req);

	/* Release the pages in case iov was mapped to pages */
	for (; pages > 0; pages--)
		put_page(sg_page(&sgout[pages]));

	kfree(mem);
	return err;
}

static int decrypt_skb_update(struct sock *sk, struct sk_buff *skb,
			      struct iov_iter *dest, int *chunk, bool *zc)
{
	struct tls_context *tls_ctx = tls_get_ctx(sk);
	struct tls_sw_context_rx *ctx = tls_sw_ctx_rx(tls_ctx);
	struct strp_msg *rxm = strp_msg(skb);
	int pad, err = 0;

#ifdef CONFIG_TLS_DEVICE
	err = tls_device_decrypted(sk, skb);
	if (err < 0)
		return err;
#endif
	if (!ctx->decrypted) {
		err = decrypt_internal(sk, skb, dest, NULL, chunk, zc);
		if (err < 0)
			return err;
<<<<<<< HEAD
=======
#endif
		/* Still not decrypted after tls_device */
		if (!ctx->decrypted) {
			err = decrypt_internal(sk, skb, dest, NULL, chunk, zc,
					       async);
			if (err < 0) {
				if (err == -EINPROGRESS)
					tls_advance_record_sn(sk, &tls_ctx->rx,
							      version);

				return err;
			}
		} else {
			*zc = false;
		}

		pad = padding_length(ctx, prot, skb);
		if (pad < 0)
			return pad;

		rxm->full_len -= pad;
		rxm->offset += prot->prepend_size;
		rxm->full_len -= prot->overhead_size;
		tls_advance_record_sn(sk, &tls_ctx->rx, version);
		ctx->decrypted = true;
		ctx->saved_data_ready(sk);
>>>>>>> 407d19ab
	} else {
		*zc = false;
	}

	rxm->offset += tls_ctx->rx.prepend_size;
	rxm->full_len -= tls_ctx->rx.overhead_size;
	tls_advance_record_sn(sk, &tls_ctx->rx);
	ctx->decrypted = true;
	ctx->saved_data_ready(sk);

	return err;
}

int decrypt_skb(struct sock *sk, struct sk_buff *skb,
		struct scatterlist *sgout)
{
	bool zc = true;
	int chunk;

	return decrypt_internal(sk, skb, NULL, sgout, &chunk, &zc);
}

static bool tls_sw_advance_skb(struct sock *sk, struct sk_buff *skb,
			       unsigned int len)
{
	struct tls_context *tls_ctx = tls_get_ctx(sk);
	struct tls_sw_context_rx *ctx = tls_sw_ctx_rx(tls_ctx);
	struct strp_msg *rxm = strp_msg(skb);

	if (len < rxm->full_len) {
		rxm->offset += len;
		rxm->full_len -= len;

<<<<<<< HEAD
		return false;
=======
		if (len < rxm->full_len) {
			rxm->offset += len;
			rxm->full_len -= len;
			return false;
		}
		consume_skb(skb);
>>>>>>> 407d19ab
	}

	/* Finished with message */
	ctx->recv_pkt = NULL;
	kfree_skb(skb);
	__strp_unpause(&ctx->strp);

	return true;
}

<<<<<<< HEAD
=======
/* This function traverses the rx_list in tls receive context to copies the
 * decrypted records into the buffer provided by caller zero copy is not
 * true. Further, the records are removed from the rx_list if it is not a peek
 * case and the record has been consumed completely.
 */
static int process_rx_list(struct tls_sw_context_rx *ctx,
			   struct msghdr *msg,
			   u8 *control,
			   bool *cmsg,
			   size_t skip,
			   size_t len,
			   bool zc,
			   bool is_peek)
{
	struct sk_buff *skb = skb_peek(&ctx->rx_list);
	u8 ctrl = *control;
	u8 msgc = *cmsg;
	struct tls_msg *tlm;
	ssize_t copied = 0;

	/* Set the record type in 'control' if caller didn't pass it */
	if (!ctrl && skb) {
		tlm = tls_msg(skb);
		ctrl = tlm->control;
	}

	while (skip && skb) {
		struct strp_msg *rxm = strp_msg(skb);
		tlm = tls_msg(skb);

		/* Cannot process a record of different type */
		if (ctrl != tlm->control)
			return 0;

		if (skip < rxm->full_len)
			break;

		skip = skip - rxm->full_len;
		skb = skb_peek_next(skb, &ctx->rx_list);
	}

	while (len && skb) {
		struct sk_buff *next_skb;
		struct strp_msg *rxm = strp_msg(skb);
		int chunk = min_t(unsigned int, rxm->full_len - skip, len);

		tlm = tls_msg(skb);

		/* Cannot process a record of different type */
		if (ctrl != tlm->control)
			return 0;

		/* Set record type if not already done. For a non-data record,
		 * do not proceed if record type could not be copied.
		 */
		if (!msgc) {
			int cerr = put_cmsg(msg, SOL_TLS, TLS_GET_RECORD_TYPE,
					    sizeof(ctrl), &ctrl);
			msgc = true;
			if (ctrl != TLS_RECORD_TYPE_DATA) {
				if (cerr || msg->msg_flags & MSG_CTRUNC)
					return -EIO;

				*cmsg = msgc;
			}
		}

		if (!zc || (rxm->full_len - skip) > len) {
			int err = skb_copy_datagram_msg(skb, rxm->offset + skip,
						    msg, chunk);
			if (err < 0)
				return err;
		}

		len = len - chunk;
		copied = copied + chunk;

		/* Consume the data from record if it is non-peek case*/
		if (!is_peek) {
			rxm->offset = rxm->offset + chunk;
			rxm->full_len = rxm->full_len - chunk;

			/* Return if there is unconsumed data in the record */
			if (rxm->full_len - skip)
				break;
		}

		/* The remaining skip-bytes must lie in 1st record in rx_list.
		 * So from the 2nd record, 'skip' should be 0.
		 */
		skip = 0;

		if (msg)
			msg->msg_flags |= MSG_EOR;

		next_skb = skb_peek_next(skb, &ctx->rx_list);

		if (!is_peek) {
			skb_unlink(skb, &ctx->rx_list);
			consume_skb(skb);
		}

		skb = next_skb;
	}

	*control = ctrl;
	return copied;
}

>>>>>>> 407d19ab
int tls_sw_recvmsg(struct sock *sk,
		   struct msghdr *msg,
		   size_t len,
		   int nonblock,
		   int flags,
		   int *addr_len)
{
	struct tls_context *tls_ctx = tls_get_ctx(sk);
	struct tls_sw_context_rx *ctx = tls_sw_ctx_rx(tls_ctx);
	unsigned char control;
	struct strp_msg *rxm;
	struct sk_buff *skb;
	ssize_t copied = 0;
	bool cmsg = false;
	int target, err = 0;
	long timeo;
	bool is_kvec = msg->msg_iter.type & ITER_KVEC;

	flags |= nonblock;

	if (unlikely(flags & MSG_ERRQUEUE))
		return sock_recv_errqueue(sk, msg, len, SOL_IP, IP_RECVERR);

	lock_sock(sk);

<<<<<<< HEAD
	target = sock_rcvlowat(sk, flags & MSG_WAITALL, len);
	timeo = sock_rcvtimeo(sk, flags & MSG_DONTWAIT);
	do {
=======
	/* Process pending decrypted records. It must be non-zero-copy */
	err = process_rx_list(ctx, msg, &control, &cmsg, 0, len, false,
			      is_peek);
	if (err < 0) {
		tls_err_abort(sk, err);
		goto end;
	} else {
		copied = err;
	}

	if (len <= copied)
		goto recv_end;

	target = sock_rcvlowat(sk, flags & MSG_WAITALL, len);
	len = len - copied;
	timeo = sock_rcvtimeo(sk, flags & MSG_DONTWAIT);

	while (len && (decrypted + copied < target || ctx->recv_pkt)) {
		bool retain_skb = false;
>>>>>>> 407d19ab
		bool zc = false;
		int chunk = 0;

		skb = tls_wait_data(sk, flags, timeo, &err);
		if (!skb)
			goto recv_end;

		rxm = strp_msg(skb);
		if (!cmsg) {
			int cerr;

			cerr = put_cmsg(msg, SOL_TLS, TLS_GET_RECORD_TYPE,
					sizeof(ctx->control), &ctx->control);
			cmsg = true;
			control = ctx->control;
			if (ctx->control != TLS_RECORD_TYPE_DATA) {
				if (cerr || msg->msg_flags & MSG_CTRUNC) {
					err = -EIO;
					goto recv_end;
				}
			}
		} else if (control != ctx->control) {
			goto recv_end;
		}

		if (!ctx->decrypted) {
			int to_copy = rxm->full_len - tls_ctx->rx.overhead_size;

			if (!is_kvec && to_copy <= len &&
			    likely(!(flags & MSG_PEEK)))
				zc = true;

			err = decrypt_skb_update(sk, skb, &msg->msg_iter,
						 &chunk, &zc);
			if (err < 0) {
				tls_err_abort(sk, EBADMSG);
				goto recv_end;
			}
			ctx->decrypted = true;
		}

		if (!zc) {
			chunk = min_t(unsigned int, rxm->full_len, len);
			err = skb_copy_datagram_msg(skb, rxm->offset, msg,
						    chunk);
			if (err < 0)
				goto recv_end;
		}

		copied += chunk;
		len -= chunk;
		if (likely(!(flags & MSG_PEEK))) {
			u8 control = ctx->control;

			if (tls_sw_advance_skb(sk, skb, chunk)) {
				/* Return full control message to
				 * userspace before trying to parse
				 * another message type
				 */
				msg->msg_flags |= MSG_EOR;
				if (control != TLS_RECORD_TYPE_DATA)
					goto recv_end;
			}
		} else {
			/* MSG_PEEK right now cannot look beyond current skb
			 * from strparser, meaning we cannot advance skb here
			 * and thus unpause strparser since we'd loose original
			 * one.
			 */
			break;
		}
<<<<<<< HEAD

		/* If we have a new message from strparser, continue now. */
		if (copied >= target && !ctx->recv_pkt)
			break;
	} while (len);
=======
	}
>>>>>>> 407d19ab

recv_end:
	release_sock(sk);
	return copied ? : err;
}

ssize_t tls_sw_splice_read(struct socket *sock,  loff_t *ppos,
			   struct pipe_inode_info *pipe,
			   size_t len, unsigned int flags)
{
	struct tls_context *tls_ctx = tls_get_ctx(sock->sk);
	struct tls_sw_context_rx *ctx = tls_sw_ctx_rx(tls_ctx);
	struct strp_msg *rxm = NULL;
	struct sock *sk = sock->sk;
	struct sk_buff *skb;
	ssize_t copied = 0;
	int err = 0;
	long timeo;
	int chunk;
	bool zc = false;

	lock_sock(sk);

	timeo = sock_rcvtimeo(sk, flags & MSG_DONTWAIT);

	skb = tls_wait_data(sk, flags, timeo, &err);
	if (!skb)
		goto splice_read_end;

	/* splice does not support reading control messages */
	if (ctx->control != TLS_RECORD_TYPE_DATA) {
		err = -ENOTSUPP;
		goto splice_read_end;
	}

	if (!ctx->decrypted) {
		err = decrypt_skb_update(sk, skb, NULL, &chunk, &zc);

		if (err < 0) {
			tls_err_abort(sk, EBADMSG);
			goto splice_read_end;
		}
		ctx->decrypted = true;
	}
	rxm = strp_msg(skb);

	chunk = min_t(unsigned int, rxm->full_len, len);
	copied = skb_splice_bits(skb, sk, rxm->offset, pipe, chunk, flags);
	if (copied < 0)
		goto splice_read_end;

	if (likely(!(flags & MSG_PEEK)))
		tls_sw_advance_skb(sk, skb, copied);

splice_read_end:
	release_sock(sk);
	return copied ? : err;
}

unsigned int tls_sw_poll(struct file *file, struct socket *sock,
			 struct poll_table_struct *wait)
{
	unsigned int ret;
	struct sock *sk = sock->sk;
	struct tls_context *tls_ctx = tls_get_ctx(sk);
	struct tls_sw_context_rx *ctx = tls_sw_ctx_rx(tls_ctx);

	/* Grab POLLOUT and POLLHUP from the underlying socket */
	ret = ctx->sk_poll(file, sock, wait);

	/* Clear POLLIN bits, and set based on recv_pkt */
	ret &= ~(POLLIN | POLLRDNORM);
	if (ctx->recv_pkt)
		ret |= POLLIN | POLLRDNORM;

<<<<<<< HEAD
	return ret;
=======
	return !ingress_empty || ctx->recv_pkt ||
		!skb_queue_empty(&ctx->rx_list);
>>>>>>> 407d19ab
}

static int tls_read_size(struct strparser *strp, struct sk_buff *skb)
{
	struct tls_context *tls_ctx = tls_get_ctx(strp->sk);
	struct tls_sw_context_rx *ctx = tls_sw_ctx_rx(tls_ctx);
	char header[TLS_HEADER_SIZE + MAX_IV_SIZE];
	struct strp_msg *rxm = strp_msg(skb);
	size_t cipher_overhead;
	size_t data_len = 0;
	int ret;

	/* Verify that we have a full TLS header, or wait for more data */
	if (rxm->offset + tls_ctx->rx.prepend_size > skb->len)
		return 0;

	/* Sanity-check size of on-stack buffer. */
	if (WARN_ON(tls_ctx->rx.prepend_size > sizeof(header))) {
		ret = -EINVAL;
		goto read_failure;
	}

	/* Linearize header to local buffer */
	ret = skb_copy_bits(skb, rxm->offset, header, tls_ctx->rx.prepend_size);

	if (ret < 0)
		goto read_failure;

	ctx->control = header[0];

	data_len = ((header[4] & 0xFF) | (header[3] << 8));

	cipher_overhead = tls_ctx->rx.tag_size + tls_ctx->rx.iv_size;

	if (data_len > TLS_MAX_PAYLOAD_SIZE + cipher_overhead) {
		ret = -EMSGSIZE;
		goto read_failure;
	}
	if (data_len < cipher_overhead) {
		ret = -EBADMSG;
		goto read_failure;
	}

	if (header[1] != TLS_VERSION_MINOR(tls_ctx->crypto_recv.info.version) ||
	    header[2] != TLS_VERSION_MAJOR(tls_ctx->crypto_recv.info.version)) {
		ret = -EINVAL;
		goto read_failure;
	}

#ifdef CONFIG_TLS_DEVICE
	handle_device_resync(strp->sk, TCP_SKB_CB(skb)->seq + rxm->offset,
			     *(u64*)tls_ctx->rx.rec_seq);
#endif
	return data_len + TLS_HEADER_SIZE;

read_failure:
	tls_err_abort(strp->sk, ret);

	return ret;
}

static void tls_queue(struct strparser *strp, struct sk_buff *skb)
{
	struct tls_context *tls_ctx = tls_get_ctx(strp->sk);
	struct tls_sw_context_rx *ctx = tls_sw_ctx_rx(tls_ctx);

	ctx->decrypted = false;

	ctx->recv_pkt = skb;
	strp_pause(strp);

	ctx->saved_data_ready(strp->sk);
}

static void tls_data_ready(struct sock *sk)
{
	struct tls_context *tls_ctx = tls_get_ctx(sk);
	struct tls_sw_context_rx *ctx = tls_sw_ctx_rx(tls_ctx);

	strp_data_ready(&ctx->strp);
}

void tls_sw_free_resources_tx(struct sock *sk)
{
	struct tls_context *tls_ctx = tls_get_ctx(sk);
	struct tls_sw_context_tx *ctx = tls_sw_ctx_tx(tls_ctx);

	crypto_free_aead(ctx->aead_send);
	tls_free_both_sg(sk);

	kfree(ctx);
}

void tls_sw_release_resources_rx(struct sock *sk)
{
	struct tls_context *tls_ctx = tls_get_ctx(sk);
	struct tls_sw_context_rx *ctx = tls_sw_ctx_rx(tls_ctx);

	if (ctx->aead_recv) {
		kfree_skb(ctx->recv_pkt);
		ctx->recv_pkt = NULL;
		crypto_free_aead(ctx->aead_recv);
		strp_stop(&ctx->strp);
		write_lock_bh(&sk->sk_callback_lock);
		sk->sk_data_ready = ctx->saved_data_ready;
		write_unlock_bh(&sk->sk_callback_lock);
		release_sock(sk);
		strp_done(&ctx->strp);
		lock_sock(sk);
	}
}

void tls_sw_free_resources_rx(struct sock *sk)
{
	struct tls_context *tls_ctx = tls_get_ctx(sk);
	struct tls_sw_context_rx *ctx = tls_sw_ctx_rx(tls_ctx);

	tls_sw_release_resources_rx(sk);

	kfree(ctx);
}

int tls_set_sw_offload(struct sock *sk, struct tls_context *ctx, int tx)
{
	struct tls_crypto_info *crypto_info;
	struct tls12_crypto_info_aes_gcm_128 *gcm_128_info;
<<<<<<< HEAD
=======
	struct tls12_crypto_info_aes_gcm_256 *gcm_256_info;
	struct tls12_crypto_info_aes_ccm_128 *ccm_128_info;
>>>>>>> 407d19ab
	struct tls_sw_context_tx *sw_ctx_tx = NULL;
	struct tls_sw_context_rx *sw_ctx_rx = NULL;
	struct cipher_context *cctx;
	struct crypto_aead **aead;
	struct strp_callbacks cb;
<<<<<<< HEAD
	u16 nonce_size, tag_size, iv_size, rec_seq_size;
	char *iv, *rec_seq;
=======
	u16 nonce_size, tag_size, iv_size, rec_seq_size, salt_size;
	struct crypto_tfm *tfm;
	char *iv, *rec_seq, *key, *salt, *cipher_name;
	size_t keysize;
>>>>>>> 407d19ab
	int rc = 0;

	if (!ctx) {
		rc = -EINVAL;
		goto out;
	}

	if (tx) {
		if (!ctx->priv_ctx_tx) {
			sw_ctx_tx = kzalloc(sizeof(*sw_ctx_tx), GFP_KERNEL);
			if (!sw_ctx_tx) {
				rc = -ENOMEM;
				goto out;
			}
			ctx->priv_ctx_tx = sw_ctx_tx;
		} else {
			sw_ctx_tx =
				(struct tls_sw_context_tx *)ctx->priv_ctx_tx;
		}
	} else {
		if (!ctx->priv_ctx_rx) {
			sw_ctx_rx = kzalloc(sizeof(*sw_ctx_rx), GFP_KERNEL);
			if (!sw_ctx_rx) {
				rc = -ENOMEM;
				goto out;
			}
			ctx->priv_ctx_rx = sw_ctx_rx;
		} else {
			sw_ctx_rx =
				(struct tls_sw_context_rx *)ctx->priv_ctx_rx;
		}
	}

	if (tx) {
		crypto_init_wait(&sw_ctx_tx->async_wait);
		crypto_info = &ctx->crypto_send.info;
		cctx = &ctx->tx;
		aead = &sw_ctx_tx->aead_send;
	} else {
		crypto_init_wait(&sw_ctx_rx->async_wait);
		crypto_info = &ctx->crypto_recv.info;
		cctx = &ctx->rx;
		aead = &sw_ctx_rx->aead_recv;
	}

	switch (crypto_info->cipher_type) {
	case TLS_CIPHER_AES_GCM_128: {
		nonce_size = TLS_CIPHER_AES_GCM_128_IV_SIZE;
		tag_size = TLS_CIPHER_AES_GCM_128_TAG_SIZE;
		iv_size = TLS_CIPHER_AES_GCM_128_IV_SIZE;
		iv = ((struct tls12_crypto_info_aes_gcm_128 *)crypto_info)->iv;
		rec_seq_size = TLS_CIPHER_AES_GCM_128_REC_SEQ_SIZE;
		rec_seq =
		 ((struct tls12_crypto_info_aes_gcm_128 *)crypto_info)->rec_seq;
		gcm_128_info =
			(struct tls12_crypto_info_aes_gcm_128 *)crypto_info;
<<<<<<< HEAD
=======
		keysize = TLS_CIPHER_AES_GCM_128_KEY_SIZE;
		key = gcm_128_info->key;
		salt = gcm_128_info->salt;
		salt_size = TLS_CIPHER_AES_GCM_128_SALT_SIZE;
		cipher_name = "gcm(aes)";
		break;
	}
	case TLS_CIPHER_AES_GCM_256: {
		nonce_size = TLS_CIPHER_AES_GCM_256_IV_SIZE;
		tag_size = TLS_CIPHER_AES_GCM_256_TAG_SIZE;
		iv_size = TLS_CIPHER_AES_GCM_256_IV_SIZE;
		iv = ((struct tls12_crypto_info_aes_gcm_256 *)crypto_info)->iv;
		rec_seq_size = TLS_CIPHER_AES_GCM_256_REC_SEQ_SIZE;
		rec_seq =
		 ((struct tls12_crypto_info_aes_gcm_256 *)crypto_info)->rec_seq;
		gcm_256_info =
			(struct tls12_crypto_info_aes_gcm_256 *)crypto_info;
		keysize = TLS_CIPHER_AES_GCM_256_KEY_SIZE;
		key = gcm_256_info->key;
		salt = gcm_256_info->salt;
		salt_size = TLS_CIPHER_AES_GCM_256_SALT_SIZE;
		cipher_name = "gcm(aes)";
		break;
	}
	case TLS_CIPHER_AES_CCM_128: {
		nonce_size = TLS_CIPHER_AES_CCM_128_IV_SIZE;
		tag_size = TLS_CIPHER_AES_CCM_128_TAG_SIZE;
		iv_size = TLS_CIPHER_AES_CCM_128_IV_SIZE;
		iv = ((struct tls12_crypto_info_aes_ccm_128 *)crypto_info)->iv;
		rec_seq_size = TLS_CIPHER_AES_CCM_128_REC_SEQ_SIZE;
		rec_seq =
		((struct tls12_crypto_info_aes_ccm_128 *)crypto_info)->rec_seq;
		ccm_128_info =
		(struct tls12_crypto_info_aes_ccm_128 *)crypto_info;
		keysize = TLS_CIPHER_AES_CCM_128_KEY_SIZE;
		key = ccm_128_info->key;
		salt = ccm_128_info->salt;
		salt_size = TLS_CIPHER_AES_CCM_128_SALT_SIZE;
		cipher_name = "ccm(aes)";
>>>>>>> 407d19ab
		break;
	}
	default:
		rc = -EINVAL;
		goto free_priv;
	}

	/* Sanity-check the IV size for stack allocations. */
	if (iv_size > MAX_IV_SIZE || nonce_size > MAX_IV_SIZE) {
		rc = -EINVAL;
		goto free_priv;
	}

<<<<<<< HEAD
	cctx->prepend_size = TLS_HEADER_SIZE + nonce_size;
	cctx->tag_size = tag_size;
	cctx->overhead_size = cctx->prepend_size + cctx->tag_size;
	cctx->iv_size = iv_size;
	cctx->iv = kmalloc(iv_size + TLS_CIPHER_AES_GCM_128_SALT_SIZE,
			   GFP_KERNEL);
=======
	if (crypto_info->version == TLS_1_3_VERSION) {
		nonce_size = 0;
		prot->aad_size = TLS_HEADER_SIZE;
		prot->tail_size = 1;
	} else {
		prot->aad_size = TLS_AAD_SPACE_SIZE;
		prot->tail_size = 0;
	}

	prot->version = crypto_info->version;
	prot->cipher_type = crypto_info->cipher_type;
	prot->prepend_size = TLS_HEADER_SIZE + nonce_size;
	prot->tag_size = tag_size;
	prot->overhead_size = prot->prepend_size +
			      prot->tag_size + prot->tail_size;
	prot->iv_size = iv_size;
	prot->salt_size = salt_size;
	cctx->iv = kmalloc(iv_size + salt_size, GFP_KERNEL);
>>>>>>> 407d19ab
	if (!cctx->iv) {
		rc = -ENOMEM;
		goto free_priv;
	}
<<<<<<< HEAD
	memcpy(cctx->iv, gcm_128_info->salt, TLS_CIPHER_AES_GCM_128_SALT_SIZE);
	memcpy(cctx->iv + TLS_CIPHER_AES_GCM_128_SALT_SIZE, iv, iv_size);
	cctx->rec_seq_size = rec_seq_size;
=======
	/* Note: 128 & 256 bit salt are the same size */
	prot->rec_seq_size = rec_seq_size;
	memcpy(cctx->iv, salt, salt_size);
	memcpy(cctx->iv + salt_size, iv, iv_size);
>>>>>>> 407d19ab
	cctx->rec_seq = kmemdup(rec_seq, rec_seq_size, GFP_KERNEL);
	if (!cctx->rec_seq) {
		rc = -ENOMEM;
		goto free_iv;
	}

	if (sw_ctx_tx) {
		sg_init_table(sw_ctx_tx->sg_encrypted_data,
			      ARRAY_SIZE(sw_ctx_tx->sg_encrypted_data));
		sg_init_table(sw_ctx_tx->sg_plaintext_data,
			      ARRAY_SIZE(sw_ctx_tx->sg_plaintext_data));

		sg_init_table(sw_ctx_tx->sg_aead_in, 2);
		sg_set_buf(&sw_ctx_tx->sg_aead_in[0], sw_ctx_tx->aad_space,
			   sizeof(sw_ctx_tx->aad_space));
		sg_unmark_end(&sw_ctx_tx->sg_aead_in[1]);
		sg_chain(sw_ctx_tx->sg_aead_in, 2,
			 sw_ctx_tx->sg_plaintext_data);
		sg_init_table(sw_ctx_tx->sg_aead_out, 2);
		sg_set_buf(&sw_ctx_tx->sg_aead_out[0], sw_ctx_tx->aad_space,
			   sizeof(sw_ctx_tx->aad_space));
		sg_unmark_end(&sw_ctx_tx->sg_aead_out[1]);
		sg_chain(sw_ctx_tx->sg_aead_out, 2,
			 sw_ctx_tx->sg_encrypted_data);
	}

	if (!*aead) {
		*aead = crypto_alloc_aead(cipher_name, 0, 0);
		if (IS_ERR(*aead)) {
			rc = PTR_ERR(*aead);
			*aead = NULL;
			goto free_rec_seq;
		}
	}

	ctx->push_pending_record = tls_sw_push_pending_record;

	rc = crypto_aead_setkey(*aead, gcm_128_info->key,
				TLS_CIPHER_AES_GCM_128_KEY_SIZE);
	if (rc)
		goto free_aead;

	rc = crypto_aead_setauthsize(*aead, cctx->tag_size);
	if (rc)
		goto free_aead;

	if (sw_ctx_rx) {
		/* Set up strparser */
		memset(&cb, 0, sizeof(cb));
		cb.rcv_msg = tls_queue;
		cb.parse_msg = tls_read_size;

		strp_init(&sw_ctx_rx->strp, sk, &cb);

		write_lock_bh(&sk->sk_callback_lock);
		sw_ctx_rx->saved_data_ready = sk->sk_data_ready;
		sk->sk_data_ready = tls_data_ready;
		write_unlock_bh(&sk->sk_callback_lock);

		sw_ctx_rx->sk_poll = sk->sk_socket->ops->poll;

		strp_check_rcv(&sw_ctx_rx->strp);
	}

	goto out;

free_aead:
	crypto_free_aead(*aead);
	*aead = NULL;
free_rec_seq:
	kfree(cctx->rec_seq);
	cctx->rec_seq = NULL;
free_iv:
	kfree(cctx->iv);
	cctx->iv = NULL;
free_priv:
	if (tx) {
		kfree(ctx->priv_ctx_tx);
		ctx->priv_ctx_tx = NULL;
	} else {
		kfree(ctx->priv_ctx_rx);
		ctx->priv_ctx_rx = NULL;
	}
out:
	return rc;
}<|MERGE_RESOLUTION|>--- conflicted
+++ resolved
@@ -4,6 +4,7 @@
  * Copyright (c) 2016-2017, Lance Chao <lancerchao@fb.com>. All rights reserved.
  * Copyright (c) 2016, Fridolin Pokorny <fridolin.pokorny@gmail.com>. All rights reserved.
  * Copyright (c) 2016, Nikos Mavrogiannopoulos <nmav@gnutls.org>. All rights reserved.
+ * Copyright (c) 2018, Covalent IO, Inc. http://covalent.io
  *
  * This software is available to you under a choice of one of two
  * licenses.  You may choose to be licensed under the terms of the GNU
@@ -41,9 +42,6 @@
 #include <net/strparser.h>
 #include <net/tls.h>
 
-<<<<<<< HEAD
-#define MAX_IV_SIZE	TLS_CIPHER_AES_GCM_128_IV_SIZE
-=======
 static int __skb_nsg(struct sk_buff *skb, int offset, int len,
                      unsigned int recursion_level)
 {
@@ -210,30 +208,27 @@
 	if (!pending && READ_ONCE(ctx->async_notify))
 		complete(&ctx->async_wait.completion);
 }
->>>>>>> 407d19ab
 
 static int tls_do_decryption(struct sock *sk,
+			     struct sk_buff *skb,
 			     struct scatterlist *sgin,
 			     struct scatterlist *sgout,
 			     char *iv_recv,
 			     size_t data_len,
-			     struct aead_request *aead_req)
-{
-	struct tls_context *tls_ctx = tls_get_ctx(sk);
+			     struct aead_request *aead_req,
+			     bool async)
+{
+	struct tls_context *tls_ctx = tls_get_ctx(sk);
+	struct tls_prot_info *prot = &tls_ctx->prot_info;
 	struct tls_sw_context_rx *ctx = tls_sw_ctx_rx(tls_ctx);
 	int ret;
 
 	aead_request_set_tfm(aead_req, ctx->aead_recv);
-	aead_request_set_ad(aead_req, TLS_AAD_SPACE_SIZE);
+	aead_request_set_ad(aead_req, prot->aad_size);
 	aead_request_set_crypt(aead_req, sgin, sgout,
-			       data_len + tls_ctx->rx.tag_size,
+			       data_len + prot->tag_size,
 			       (u8 *)iv_recv);
-	aead_request_set_callback(aead_req, CRYPTO_TFM_REQ_MAY_BACKLOG,
-				  crypto_req_done, &ctx->async_wait);
-
-<<<<<<< HEAD
-	ret = crypto_wait_req(crypto_aead_decrypt(aead_req), &ctx->async_wait);
-=======
+
 	if (async) {
 		/* Using skb->sk to push sk through to crypto async callback
 		 * handler. This allows propagating errors up to the socket
@@ -263,127 +258,231 @@
 	if (async)
 		atomic_dec(&ctx->decrypt_pending);
 
->>>>>>> 407d19ab
 	return ret;
 }
 
-static void trim_sg(struct sock *sk, struct scatterlist *sg,
-		    int *sg_num_elem, unsigned int *sg_size, int target_size)
-{
-	int i = *sg_num_elem - 1;
-	int trim = *sg_size - target_size;
-
-	if (trim <= 0) {
-		WARN_ON(trim < 0);
+static void tls_trim_both_msgs(struct sock *sk, int target_size)
+{
+	struct tls_context *tls_ctx = tls_get_ctx(sk);
+	struct tls_prot_info *prot = &tls_ctx->prot_info;
+	struct tls_sw_context_tx *ctx = tls_sw_ctx_tx(tls_ctx);
+	struct tls_rec *rec = ctx->open_rec;
+
+	sk_msg_trim(sk, &rec->msg_plaintext, target_size);
+	if (target_size > 0)
+		target_size += prot->overhead_size;
+	sk_msg_trim(sk, &rec->msg_encrypted, target_size);
+}
+
+static int tls_alloc_encrypted_msg(struct sock *sk, int len)
+{
+	struct tls_context *tls_ctx = tls_get_ctx(sk);
+	struct tls_sw_context_tx *ctx = tls_sw_ctx_tx(tls_ctx);
+	struct tls_rec *rec = ctx->open_rec;
+	struct sk_msg *msg_en = &rec->msg_encrypted;
+
+	return sk_msg_alloc(sk, msg_en, len, 0);
+}
+
+static int tls_clone_plaintext_msg(struct sock *sk, int required)
+{
+	struct tls_context *tls_ctx = tls_get_ctx(sk);
+	struct tls_prot_info *prot = &tls_ctx->prot_info;
+	struct tls_sw_context_tx *ctx = tls_sw_ctx_tx(tls_ctx);
+	struct tls_rec *rec = ctx->open_rec;
+	struct sk_msg *msg_pl = &rec->msg_plaintext;
+	struct sk_msg *msg_en = &rec->msg_encrypted;
+	int skip, len;
+
+	/* We add page references worth len bytes from encrypted sg
+	 * at the end of plaintext sg. It is guaranteed that msg_en
+	 * has enough required room (ensured by caller).
+	 */
+	len = required - msg_pl->sg.size;
+
+	/* Skip initial bytes in msg_en's data to be able to use
+	 * same offset of both plain and encrypted data.
+	 */
+	skip = prot->prepend_size + msg_pl->sg.size;
+
+	return sk_msg_clone(sk, msg_pl, msg_en, skip, len);
+}
+
+static struct tls_rec *tls_get_rec(struct sock *sk)
+{
+	struct tls_context *tls_ctx = tls_get_ctx(sk);
+	struct tls_prot_info *prot = &tls_ctx->prot_info;
+	struct tls_sw_context_tx *ctx = tls_sw_ctx_tx(tls_ctx);
+	struct sk_msg *msg_pl, *msg_en;
+	struct tls_rec *rec;
+	int mem_size;
+
+	mem_size = sizeof(struct tls_rec) + crypto_aead_reqsize(ctx->aead_send);
+
+	rec = kzalloc(mem_size, sk->sk_allocation);
+	if (!rec)
+		return NULL;
+
+	msg_pl = &rec->msg_plaintext;
+	msg_en = &rec->msg_encrypted;
+
+	sk_msg_init(msg_pl);
+	sk_msg_init(msg_en);
+
+	sg_init_table(rec->sg_aead_in, 2);
+	sg_set_buf(&rec->sg_aead_in[0], rec->aad_space, prot->aad_size);
+	sg_unmark_end(&rec->sg_aead_in[1]);
+
+	sg_init_table(rec->sg_aead_out, 2);
+	sg_set_buf(&rec->sg_aead_out[0], rec->aad_space, prot->aad_size);
+	sg_unmark_end(&rec->sg_aead_out[1]);
+
+	return rec;
+}
+
+static void tls_free_rec(struct sock *sk, struct tls_rec *rec)
+{
+	sk_msg_free(sk, &rec->msg_encrypted);
+	sk_msg_free(sk, &rec->msg_plaintext);
+	kfree(rec);
+}
+
+static void tls_free_open_rec(struct sock *sk)
+{
+	struct tls_context *tls_ctx = tls_get_ctx(sk);
+	struct tls_sw_context_tx *ctx = tls_sw_ctx_tx(tls_ctx);
+	struct tls_rec *rec = ctx->open_rec;
+
+	if (rec) {
+		tls_free_rec(sk, rec);
+		ctx->open_rec = NULL;
+	}
+}
+
+int tls_tx_records(struct sock *sk, int flags)
+{
+	struct tls_context *tls_ctx = tls_get_ctx(sk);
+	struct tls_sw_context_tx *ctx = tls_sw_ctx_tx(tls_ctx);
+	struct tls_rec *rec, *tmp;
+	struct sk_msg *msg_en;
+	int tx_flags, rc = 0;
+
+	if (tls_is_partially_sent_record(tls_ctx)) {
+		rec = list_first_entry(&ctx->tx_list,
+				       struct tls_rec, list);
+
+		if (flags == -1)
+			tx_flags = rec->tx_flags;
+		else
+			tx_flags = flags;
+
+		rc = tls_push_partial_record(sk, tls_ctx, tx_flags);
+		if (rc)
+			goto tx_err;
+
+		/* Full record has been transmitted.
+		 * Remove the head of tx_list
+		 */
+		list_del(&rec->list);
+		sk_msg_free(sk, &rec->msg_plaintext);
+		kfree(rec);
+	}
+
+	/* Tx all ready records */
+	list_for_each_entry_safe(rec, tmp, &ctx->tx_list, list) {
+		if (READ_ONCE(rec->tx_ready)) {
+			if (flags == -1)
+				tx_flags = rec->tx_flags;
+			else
+				tx_flags = flags;
+
+			msg_en = &rec->msg_encrypted;
+			rc = tls_push_sg(sk, tls_ctx,
+					 &msg_en->sg.data[msg_en->sg.curr],
+					 0, tx_flags);
+			if (rc)
+				goto tx_err;
+
+			list_del(&rec->list);
+			sk_msg_free(sk, &rec->msg_plaintext);
+			kfree(rec);
+		} else {
+			break;
+		}
+	}
+
+tx_err:
+	if (rc < 0 && rc != -EAGAIN)
+		tls_err_abort(sk, EBADMSG);
+
+	return rc;
+}
+
+static void tls_encrypt_done(struct crypto_async_request *req, int err)
+{
+	struct aead_request *aead_req = (struct aead_request *)req;
+	struct sock *sk = req->data;
+	struct tls_context *tls_ctx = tls_get_ctx(sk);
+	struct tls_prot_info *prot = &tls_ctx->prot_info;
+	struct tls_sw_context_tx *ctx = tls_sw_ctx_tx(tls_ctx);
+	struct scatterlist *sge;
+	struct sk_msg *msg_en;
+	struct tls_rec *rec;
+	bool ready = false;
+	int pending;
+
+	rec = container_of(aead_req, struct tls_rec, aead_req);
+	msg_en = &rec->msg_encrypted;
+
+	sge = sk_msg_elem(msg_en, msg_en->sg.curr);
+	sge->offset -= prot->prepend_size;
+	sge->length += prot->prepend_size;
+
+	/* Check if error is previously set on socket */
+	if (err || sk->sk_err) {
+		rec = NULL;
+
+		/* If err is already set on socket, return the same code */
+		if (sk->sk_err) {
+			ctx->async_wait.err = sk->sk_err;
+		} else {
+			ctx->async_wait.err = err;
+			tls_err_abort(sk, err);
+		}
+	}
+
+	if (rec) {
+		struct tls_rec *first_rec;
+
+		/* Mark the record as ready for transmission */
+		smp_store_mb(rec->tx_ready, true);
+
+		/* If received record is at head of tx_list, schedule tx */
+		first_rec = list_first_entry(&ctx->tx_list,
+					     struct tls_rec, list);
+		if (rec == first_rec)
+			ready = true;
+	}
+
+	pending = atomic_dec_return(&ctx->encrypt_pending);
+
+	if (!pending && READ_ONCE(ctx->async_notify))
+		complete(&ctx->async_wait.completion);
+
+	if (!ready)
 		return;
-	}
-
-	*sg_size = target_size;
-	while (trim >= sg[i].length) {
-		trim -= sg[i].length;
-		sk_mem_uncharge(sk, sg[i].length);
-		put_page(sg_page(&sg[i]));
-		i--;
-
-		if (i < 0)
-			goto out;
-	}
-
-	sg[i].length -= trim;
-	sk_mem_uncharge(sk, trim);
-
-out:
-	*sg_num_elem = i + 1;
-}
-
-static void trim_both_sgl(struct sock *sk, int target_size)
-{
-	struct tls_context *tls_ctx = tls_get_ctx(sk);
-	struct tls_sw_context_tx *ctx = tls_sw_ctx_tx(tls_ctx);
-
-	trim_sg(sk, ctx->sg_plaintext_data,
-		&ctx->sg_plaintext_num_elem,
-		&ctx->sg_plaintext_size,
-		target_size);
-
-	if (target_size > 0)
-		target_size += tls_ctx->tx.overhead_size;
-
-	trim_sg(sk, ctx->sg_encrypted_data,
-		&ctx->sg_encrypted_num_elem,
-		&ctx->sg_encrypted_size,
-		target_size);
-}
-
-static int alloc_encrypted_sg(struct sock *sk, int len)
-{
-	struct tls_context *tls_ctx = tls_get_ctx(sk);
-	struct tls_sw_context_tx *ctx = tls_sw_ctx_tx(tls_ctx);
-	int rc = 0;
-
-	rc = sk_alloc_sg(sk, len,
-			 ctx->sg_encrypted_data, 0,
-			 &ctx->sg_encrypted_num_elem,
-			 &ctx->sg_encrypted_size, 0);
-
-	if (rc == -ENOSPC)
-		ctx->sg_encrypted_num_elem = ARRAY_SIZE(ctx->sg_encrypted_data);
-
-	return rc;
-}
-
-static int alloc_plaintext_sg(struct sock *sk, int len)
-{
-	struct tls_context *tls_ctx = tls_get_ctx(sk);
-	struct tls_sw_context_tx *ctx = tls_sw_ctx_tx(tls_ctx);
-	int rc = 0;
-
-	rc = sk_alloc_sg(sk, len, ctx->sg_plaintext_data, 0,
-			 &ctx->sg_plaintext_num_elem, &ctx->sg_plaintext_size,
-			 tls_ctx->pending_open_record_frags);
-
-	if (rc == -ENOSPC)
-		ctx->sg_plaintext_num_elem = ARRAY_SIZE(ctx->sg_plaintext_data);
-
-	return rc;
-}
-
-static void free_sg(struct sock *sk, struct scatterlist *sg,
-		    int *sg_num_elem, unsigned int *sg_size)
-{
-	int i, n = *sg_num_elem;
-
-	for (i = 0; i < n; ++i) {
-		sk_mem_uncharge(sk, sg[i].length);
-		put_page(sg_page(&sg[i]));
-	}
-	*sg_num_elem = 0;
-	*sg_size = 0;
-}
-
-static void tls_free_both_sg(struct sock *sk)
-{
-	struct tls_context *tls_ctx = tls_get_ctx(sk);
-	struct tls_sw_context_tx *ctx = tls_sw_ctx_tx(tls_ctx);
-
-	free_sg(sk, ctx->sg_encrypted_data, &ctx->sg_encrypted_num_elem,
-		&ctx->sg_encrypted_size);
-
-	free_sg(sk, ctx->sg_plaintext_data, &ctx->sg_plaintext_num_elem,
-		&ctx->sg_plaintext_size);
-}
-
-static int tls_do_encryption(struct tls_context *tls_ctx,
+
+	/* Schedule the transmission */
+	if (!test_and_set_bit(BIT_TX_SCHEDULED, &ctx->tx_bitmask))
+		schedule_delayed_work(&ctx->tx_work.work, 1);
+}
+
+static int tls_do_encryption(struct sock *sk,
+			     struct tls_context *tls_ctx,
 			     struct tls_sw_context_tx *ctx,
 			     struct aead_request *aead_req,
-			     size_t data_len)
-{
-<<<<<<< HEAD
-	int rc;
-
-	ctx->sg_encrypted_data[0].offset += tls_ctx->tx.prepend_size;
-	ctx->sg_encrypted_data[0].length -= tls_ctx->tx.prepend_size;
-=======
+			     size_t data_len, u32 start)
+{
 	struct tls_prot_info *prot = &tls_ctx->prot_info;
 	struct tls_rec *rec = ctx->open_rec;
 	struct sk_msg *msg_en = &rec->msg_encrypted;
@@ -405,98 +504,788 @@
 	sge->length -= prot->prepend_size;
 
 	msg_en->sg.curr = start;
->>>>>>> 407d19ab
 
 	aead_request_set_tfm(aead_req, ctx->aead_send);
-	aead_request_set_ad(aead_req, TLS_AAD_SPACE_SIZE);
-	aead_request_set_crypt(aead_req, ctx->sg_aead_in, ctx->sg_aead_out,
-			       data_len, tls_ctx->tx.iv);
+	aead_request_set_ad(aead_req, prot->aad_size);
+	aead_request_set_crypt(aead_req, rec->sg_aead_in,
+			       rec->sg_aead_out,
+			       data_len, rec->iv_data);
 
 	aead_request_set_callback(aead_req, CRYPTO_TFM_REQ_MAY_BACKLOG,
-				  crypto_req_done, &ctx->async_wait);
-
-	rc = crypto_wait_req(crypto_aead_encrypt(aead_req), &ctx->async_wait);
-
-	ctx->sg_encrypted_data[0].offset -= tls_ctx->tx.prepend_size;
-	ctx->sg_encrypted_data[0].length += tls_ctx->tx.prepend_size;
-
+				  tls_encrypt_done, sk);
+
+	/* Add the record in tx_list */
+	list_add_tail((struct list_head *)&rec->list, &ctx->tx_list);
+	atomic_inc(&ctx->encrypt_pending);
+
+	rc = crypto_aead_encrypt(aead_req);
+	if (!rc || rc != -EINPROGRESS) {
+		atomic_dec(&ctx->encrypt_pending);
+		sge->offset -= prot->prepend_size;
+		sge->length += prot->prepend_size;
+	}
+
+	if (!rc) {
+		WRITE_ONCE(rec->tx_ready, true);
+	} else if (rc != -EINPROGRESS) {
+		list_del(&rec->list);
+		return rc;
+	}
+
+	/* Unhook the record from context if encryption is not failure */
+	ctx->open_rec = NULL;
+	tls_advance_record_sn(sk, &tls_ctx->tx, prot->version);
 	return rc;
+}
+
+static int tls_split_open_record(struct sock *sk, struct tls_rec *from,
+				 struct tls_rec **to, struct sk_msg *msg_opl,
+				 struct sk_msg *msg_oen, u32 split_point,
+				 u32 tx_overhead_size, u32 *orig_end)
+{
+	u32 i, j, bytes = 0, apply = msg_opl->apply_bytes;
+	struct scatterlist *sge, *osge, *nsge;
+	u32 orig_size = msg_opl->sg.size;
+	struct scatterlist tmp = { };
+	struct sk_msg *msg_npl;
+	struct tls_rec *new;
+	int ret;
+
+	new = tls_get_rec(sk);
+	if (!new)
+		return -ENOMEM;
+	ret = sk_msg_alloc(sk, &new->msg_encrypted, msg_opl->sg.size +
+			   tx_overhead_size, 0);
+	if (ret < 0) {
+		tls_free_rec(sk, new);
+		return ret;
+	}
+
+	*orig_end = msg_opl->sg.end;
+	i = msg_opl->sg.start;
+	sge = sk_msg_elem(msg_opl, i);
+	while (apply && sge->length) {
+		if (sge->length > apply) {
+			u32 len = sge->length - apply;
+
+			get_page(sg_page(sge));
+			sg_set_page(&tmp, sg_page(sge), len,
+				    sge->offset + apply);
+			sge->length = apply;
+			bytes += apply;
+			apply = 0;
+		} else {
+			apply -= sge->length;
+			bytes += sge->length;
+		}
+
+		sk_msg_iter_var_next(i);
+		if (i == msg_opl->sg.end)
+			break;
+		sge = sk_msg_elem(msg_opl, i);
+	}
+
+	msg_opl->sg.end = i;
+	msg_opl->sg.curr = i;
+	msg_opl->sg.copybreak = 0;
+	msg_opl->apply_bytes = 0;
+	msg_opl->sg.size = bytes;
+
+	msg_npl = &new->msg_plaintext;
+	msg_npl->apply_bytes = apply;
+	msg_npl->sg.size = orig_size - bytes;
+
+	j = msg_npl->sg.start;
+	nsge = sk_msg_elem(msg_npl, j);
+	if (tmp.length) {
+		memcpy(nsge, &tmp, sizeof(*nsge));
+		sk_msg_iter_var_next(j);
+		nsge = sk_msg_elem(msg_npl, j);
+	}
+
+	osge = sk_msg_elem(msg_opl, i);
+	while (osge->length) {
+		memcpy(nsge, osge, sizeof(*nsge));
+		sg_unmark_end(nsge);
+		sk_msg_iter_var_next(i);
+		sk_msg_iter_var_next(j);
+		if (i == *orig_end)
+			break;
+		osge = sk_msg_elem(msg_opl, i);
+		nsge = sk_msg_elem(msg_npl, j);
+	}
+
+	msg_npl->sg.end = j;
+	msg_npl->sg.curr = j;
+	msg_npl->sg.copybreak = 0;
+
+	*to = new;
+	return 0;
+}
+
+static void tls_merge_open_record(struct sock *sk, struct tls_rec *to,
+				  struct tls_rec *from, u32 orig_end)
+{
+	struct sk_msg *msg_npl = &from->msg_plaintext;
+	struct sk_msg *msg_opl = &to->msg_plaintext;
+	struct scatterlist *osge, *nsge;
+	u32 i, j;
+
+	i = msg_opl->sg.end;
+	sk_msg_iter_var_prev(i);
+	j = msg_npl->sg.start;
+
+	osge = sk_msg_elem(msg_opl, i);
+	nsge = sk_msg_elem(msg_npl, j);
+
+	if (sg_page(osge) == sg_page(nsge) &&
+	    osge->offset + osge->length == nsge->offset) {
+		osge->length += nsge->length;
+		put_page(sg_page(nsge));
+	}
+
+	msg_opl->sg.end = orig_end;
+	msg_opl->sg.curr = orig_end;
+	msg_opl->sg.copybreak = 0;
+	msg_opl->apply_bytes = msg_opl->sg.size + msg_npl->sg.size;
+	msg_opl->sg.size += msg_npl->sg.size;
+
+	sk_msg_free(sk, &to->msg_encrypted);
+	sk_msg_xfer_full(&to->msg_encrypted, &from->msg_encrypted);
+
+	kfree(from);
 }
 
 static int tls_push_record(struct sock *sk, int flags,
 			   unsigned char record_type)
 {
 	struct tls_context *tls_ctx = tls_get_ctx(sk);
+	struct tls_prot_info *prot = &tls_ctx->prot_info;
 	struct tls_sw_context_tx *ctx = tls_sw_ctx_tx(tls_ctx);
+	struct tls_rec *rec = ctx->open_rec, *tmp = NULL;
+	u32 i, split_point, uninitialized_var(orig_end);
+	struct sk_msg *msg_pl, *msg_en;
 	struct aead_request *req;
+	bool split;
 	int rc;
 
-	req = aead_request_alloc(ctx->aead_send, sk->sk_allocation);
-	if (!req)
-		return -ENOMEM;
-
-	sg_mark_end(ctx->sg_plaintext_data + ctx->sg_plaintext_num_elem - 1);
-	sg_mark_end(ctx->sg_encrypted_data + ctx->sg_encrypted_num_elem - 1);
-
-	tls_make_aad(ctx->aad_space, ctx->sg_plaintext_size,
-		     tls_ctx->tx.rec_seq, tls_ctx->tx.rec_seq_size,
-		     record_type);
+	if (!rec)
+		return 0;
+
+	msg_pl = &rec->msg_plaintext;
+	msg_en = &rec->msg_encrypted;
+
+	split_point = msg_pl->apply_bytes;
+	split = split_point && split_point < msg_pl->sg.size;
+	if (split) {
+		rc = tls_split_open_record(sk, rec, &tmp, msg_pl, msg_en,
+					   split_point, prot->overhead_size,
+					   &orig_end);
+		if (rc < 0)
+			return rc;
+		sk_msg_trim(sk, msg_en, msg_pl->sg.size +
+			    prot->overhead_size);
+	}
+
+	rec->tx_flags = flags;
+	req = &rec->aead_req;
+
+	i = msg_pl->sg.end;
+	sk_msg_iter_var_prev(i);
+
+	rec->content_type = record_type;
+	if (prot->version == TLS_1_3_VERSION) {
+		/* Add content type to end of message.  No padding added */
+		sg_set_buf(&rec->sg_content_type, &rec->content_type, 1);
+		sg_mark_end(&rec->sg_content_type);
+		sg_chain(msg_pl->sg.data, msg_pl->sg.end + 1,
+			 &rec->sg_content_type);
+	} else {
+		sg_mark_end(sk_msg_elem(msg_pl, i));
+	}
+
+	i = msg_pl->sg.start;
+	sg_chain(rec->sg_aead_in, 2, rec->inplace_crypto ?
+		 &msg_en->sg.data[i] : &msg_pl->sg.data[i]);
+
+	i = msg_en->sg.end;
+	sk_msg_iter_var_prev(i);
+	sg_mark_end(sk_msg_elem(msg_en, i));
+
+	i = msg_en->sg.start;
+	sg_chain(rec->sg_aead_out, 2, &msg_en->sg.data[i]);
+
+	tls_make_aad(rec->aad_space, msg_pl->sg.size + prot->tail_size,
+		     tls_ctx->tx.rec_seq, prot->rec_seq_size,
+		     record_type, prot->version);
 
 	tls_fill_prepend(tls_ctx,
-			 page_address(sg_page(&ctx->sg_encrypted_data[0])) +
-			 ctx->sg_encrypted_data[0].offset,
-			 ctx->sg_plaintext_size, record_type);
-
-	tls_ctx->pending_open_record_frags = 0;
-	set_bit(TLS_PENDING_CLOSED_RECORD, &tls_ctx->flags);
-
-	rc = tls_do_encryption(tls_ctx, ctx, req, ctx->sg_plaintext_size);
+			 page_address(sg_page(&msg_en->sg.data[i])) +
+			 msg_en->sg.data[i].offset,
+			 msg_pl->sg.size + prot->tail_size,
+			 record_type, prot->version);
+
+	tls_ctx->pending_open_record_frags = false;
+
+	rc = tls_do_encryption(sk, tls_ctx, ctx, req,
+			       msg_pl->sg.size + prot->tail_size, i);
 	if (rc < 0) {
-		/* If we are called from write_space and
-		 * we fail, we need to set this SOCK_NOSPACE
-		 * to trigger another write_space in the future.
+		if (rc != -EINPROGRESS) {
+			tls_err_abort(sk, EBADMSG);
+			if (split) {
+				tls_ctx->pending_open_record_frags = true;
+				tls_merge_open_record(sk, rec, tmp, orig_end);
+			}
+		}
+		ctx->async_capable = 1;
+		return rc;
+	} else if (split) {
+		msg_pl = &tmp->msg_plaintext;
+		msg_en = &tmp->msg_encrypted;
+		sk_msg_trim(sk, msg_en, msg_pl->sg.size + prot->overhead_size);
+		tls_ctx->pending_open_record_frags = true;
+		ctx->open_rec = tmp;
+	}
+
+	return tls_tx_records(sk, flags);
+}
+
+static int bpf_exec_tx_verdict(struct sk_msg *msg, struct sock *sk,
+			       bool full_record, u8 record_type,
+			       size_t *copied, int flags)
+{
+	struct tls_context *tls_ctx = tls_get_ctx(sk);
+	struct tls_sw_context_tx *ctx = tls_sw_ctx_tx(tls_ctx);
+	struct sk_msg msg_redir = { };
+	struct sk_psock *psock;
+	struct sock *sk_redir;
+	struct tls_rec *rec;
+	bool enospc, policy;
+	int err = 0, send;
+	u32 delta = 0;
+
+	policy = !(flags & MSG_SENDPAGE_NOPOLICY);
+	psock = sk_psock_get(sk);
+	if (!psock || !policy)
+		return tls_push_record(sk, flags, record_type);
+more_data:
+	enospc = sk_msg_full(msg);
+	if (psock->eval == __SK_NONE) {
+		delta = msg->sg.size;
+		psock->eval = sk_psock_msg_verdict(sk, psock, msg);
+		if (delta < msg->sg.size)
+			delta -= msg->sg.size;
+		else
+			delta = 0;
+	}
+	if (msg->cork_bytes && msg->cork_bytes > msg->sg.size &&
+	    !enospc && !full_record) {
+		err = -ENOSPC;
+		goto out_err;
+	}
+	msg->cork_bytes = 0;
+	send = msg->sg.size;
+	if (msg->apply_bytes && msg->apply_bytes < send)
+		send = msg->apply_bytes;
+
+	switch (psock->eval) {
+	case __SK_PASS:
+		err = tls_push_record(sk, flags, record_type);
+		if (err < 0) {
+			*copied -= sk_msg_free(sk, msg);
+			tls_free_open_rec(sk);
+			goto out_err;
+		}
+		break;
+	case __SK_REDIRECT:
+		sk_redir = psock->sk_redir;
+		memcpy(&msg_redir, msg, sizeof(*msg));
+		if (msg->apply_bytes < send)
+			msg->apply_bytes = 0;
+		else
+			msg->apply_bytes -= send;
+		sk_msg_return_zero(sk, msg, send);
+		msg->sg.size -= send;
+		release_sock(sk);
+		err = tcp_bpf_sendmsg_redir(sk_redir, &msg_redir, send, flags);
+		lock_sock(sk);
+		if (err < 0) {
+			*copied -= sk_msg_free_nocharge(sk, &msg_redir);
+			msg->sg.size = 0;
+		}
+		if (msg->sg.size == 0)
+			tls_free_open_rec(sk);
+		break;
+	case __SK_DROP:
+	default:
+		sk_msg_free_partial(sk, msg, send);
+		if (msg->apply_bytes < send)
+			msg->apply_bytes = 0;
+		else
+			msg->apply_bytes -= send;
+		if (msg->sg.size == 0)
+			tls_free_open_rec(sk);
+		*copied -= (send + delta);
+		err = -EACCES;
+	}
+
+	if (likely(!err)) {
+		bool reset_eval = !ctx->open_rec;
+
+		rec = ctx->open_rec;
+		if (rec) {
+			msg = &rec->msg_plaintext;
+			if (!msg->apply_bytes)
+				reset_eval = true;
+		}
+		if (reset_eval) {
+			psock->eval = __SK_NONE;
+			if (psock->sk_redir) {
+				sock_put(psock->sk_redir);
+				psock->sk_redir = NULL;
+			}
+		}
+		if (rec)
+			goto more_data;
+	}
+ out_err:
+	sk_psock_put(sk, psock);
+	return err;
+}
+
+static int tls_sw_push_pending_record(struct sock *sk, int flags)
+{
+	struct tls_context *tls_ctx = tls_get_ctx(sk);
+	struct tls_sw_context_tx *ctx = tls_sw_ctx_tx(tls_ctx);
+	struct tls_rec *rec = ctx->open_rec;
+	struct sk_msg *msg_pl;
+	size_t copied;
+
+	if (!rec)
+		return 0;
+
+	msg_pl = &rec->msg_plaintext;
+	copied = msg_pl->sg.size;
+	if (!copied)
+		return 0;
+
+	return bpf_exec_tx_verdict(msg_pl, sk, true, TLS_RECORD_TYPE_DATA,
+				   &copied, flags);
+}
+
+int tls_sw_sendmsg(struct sock *sk, struct msghdr *msg, size_t size)
+{
+	long timeo = sock_sndtimeo(sk, msg->msg_flags & MSG_DONTWAIT);
+	struct tls_context *tls_ctx = tls_get_ctx(sk);
+	struct tls_prot_info *prot = &tls_ctx->prot_info;
+	struct tls_sw_context_tx *ctx = tls_sw_ctx_tx(tls_ctx);
+	bool async_capable = ctx->async_capable;
+	unsigned char record_type = TLS_RECORD_TYPE_DATA;
+	bool is_kvec = iov_iter_is_kvec(&msg->msg_iter);
+	bool eor = !(msg->msg_flags & MSG_MORE);
+	size_t try_to_copy, copied = 0;
+	struct sk_msg *msg_pl, *msg_en;
+	struct tls_rec *rec;
+	int required_size;
+	int num_async = 0;
+	bool full_record;
+	int record_room;
+	int num_zc = 0;
+	int orig_size;
+	int ret = 0;
+
+	if (msg->msg_flags & ~(MSG_MORE | MSG_DONTWAIT | MSG_NOSIGNAL))
+		return -ENOTSUPP;
+
+	lock_sock(sk);
+
+	/* Wait till there is any pending write on socket */
+	if (unlikely(sk->sk_write_pending)) {
+		ret = wait_on_pending_writer(sk, &timeo);
+		if (unlikely(ret))
+			goto send_end;
+	}
+
+	if (unlikely(msg->msg_controllen)) {
+		ret = tls_proccess_cmsg(sk, msg, &record_type);
+		if (ret) {
+			if (ret == -EINPROGRESS)
+				num_async++;
+			else if (ret != -EAGAIN)
+				goto send_end;
+		}
+	}
+
+	while (msg_data_left(msg)) {
+		if (sk->sk_err) {
+			ret = -sk->sk_err;
+			goto send_end;
+		}
+
+		if (ctx->open_rec)
+			rec = ctx->open_rec;
+		else
+			rec = ctx->open_rec = tls_get_rec(sk);
+		if (!rec) {
+			ret = -ENOMEM;
+			goto send_end;
+		}
+
+		msg_pl = &rec->msg_plaintext;
+		msg_en = &rec->msg_encrypted;
+
+		orig_size = msg_pl->sg.size;
+		full_record = false;
+		try_to_copy = msg_data_left(msg);
+		record_room = TLS_MAX_PAYLOAD_SIZE - msg_pl->sg.size;
+		if (try_to_copy >= record_room) {
+			try_to_copy = record_room;
+			full_record = true;
+		}
+
+		required_size = msg_pl->sg.size + try_to_copy +
+				prot->overhead_size;
+
+		if (!sk_stream_memory_free(sk))
+			goto wait_for_sndbuf;
+
+alloc_encrypted:
+		ret = tls_alloc_encrypted_msg(sk, required_size);
+		if (ret) {
+			if (ret != -ENOSPC)
+				goto wait_for_memory;
+
+			/* Adjust try_to_copy according to the amount that was
+			 * actually allocated. The difference is due
+			 * to max sg elements limit
+			 */
+			try_to_copy -= required_size - msg_en->sg.size;
+			full_record = true;
+		}
+
+		if (!is_kvec && (full_record || eor) && !async_capable) {
+			u32 first = msg_pl->sg.end;
+
+			ret = sk_msg_zerocopy_from_iter(sk, &msg->msg_iter,
+							msg_pl, try_to_copy);
+			if (ret)
+				goto fallback_to_reg_send;
+
+			rec->inplace_crypto = 0;
+
+			num_zc++;
+			copied += try_to_copy;
+
+			sk_msg_sg_copy_set(msg_pl, first);
+			ret = bpf_exec_tx_verdict(msg_pl, sk, full_record,
+						  record_type, &copied,
+						  msg->msg_flags);
+			if (ret) {
+				if (ret == -EINPROGRESS)
+					num_async++;
+				else if (ret == -ENOMEM)
+					goto wait_for_memory;
+				else if (ret == -ENOSPC)
+					goto rollback_iter;
+				else if (ret != -EAGAIN)
+					goto send_end;
+			}
+			continue;
+rollback_iter:
+			copied -= try_to_copy;
+			sk_msg_sg_copy_clear(msg_pl, first);
+			iov_iter_revert(&msg->msg_iter,
+					msg_pl->sg.size - orig_size);
+fallback_to_reg_send:
+			sk_msg_trim(sk, msg_pl, orig_size);
+		}
+
+		required_size = msg_pl->sg.size + try_to_copy;
+
+		ret = tls_clone_plaintext_msg(sk, required_size);
+		if (ret) {
+			if (ret != -ENOSPC)
+				goto send_end;
+
+			/* Adjust try_to_copy according to the amount that was
+			 * actually allocated. The difference is due
+			 * to max sg elements limit
+			 */
+			try_to_copy -= required_size - msg_pl->sg.size;
+			full_record = true;
+			sk_msg_trim(sk, msg_en,
+				    msg_pl->sg.size + prot->overhead_size);
+		}
+
+		if (try_to_copy) {
+			ret = sk_msg_memcopy_from_iter(sk, &msg->msg_iter,
+						       msg_pl, try_to_copy);
+			if (ret < 0)
+				goto trim_sgl;
+		}
+
+		/* Open records defined only if successfully copied, otherwise
+		 * we would trim the sg but not reset the open record frags.
 		 */
+		tls_ctx->pending_open_record_frags = true;
+		copied += try_to_copy;
+		if (full_record || eor) {
+			ret = bpf_exec_tx_verdict(msg_pl, sk, full_record,
+						  record_type, &copied,
+						  msg->msg_flags);
+			if (ret) {
+				if (ret == -EINPROGRESS)
+					num_async++;
+				else if (ret == -ENOMEM)
+					goto wait_for_memory;
+				else if (ret != -EAGAIN) {
+					if (ret == -ENOSPC)
+						ret = 0;
+					goto send_end;
+				}
+			}
+		}
+
+		continue;
+
+wait_for_sndbuf:
 		set_bit(SOCK_NOSPACE, &sk->sk_socket->flags);
-		goto out_req;
-	}
-
-	free_sg(sk, ctx->sg_plaintext_data, &ctx->sg_plaintext_num_elem,
-		&ctx->sg_plaintext_size);
-
-	ctx->sg_encrypted_num_elem = 0;
-	ctx->sg_encrypted_size = 0;
-
-	/* Only pass through MSG_DONTWAIT and MSG_NOSIGNAL flags */
-	rc = tls_push_sg(sk, tls_ctx, ctx->sg_encrypted_data, 0, flags);
-	if (rc < 0 && rc != -EAGAIN)
-		tls_err_abort(sk, EBADMSG);
-
-	tls_advance_record_sn(sk, &tls_ctx->tx);
-out_req:
-	aead_request_free(req);
-	return rc;
-}
-
-static int tls_sw_push_pending_record(struct sock *sk, int flags)
-{
-	return tls_push_record(sk, flags, TLS_RECORD_TYPE_DATA);
-}
-
-static int zerocopy_from_iter(struct sock *sk, struct iov_iter *from,
-			      int length, int *pages_used,
-			      unsigned int *size_used,
-			      struct scatterlist *to, int to_max_pages,
-			      bool charge)
-{
+wait_for_memory:
+		ret = sk_stream_wait_memory(sk, &timeo);
+		if (ret) {
+trim_sgl:
+			tls_trim_both_msgs(sk, orig_size);
+			goto send_end;
+		}
+
+		if (msg_en->sg.size < required_size)
+			goto alloc_encrypted;
+	}
+
+	if (!num_async) {
+		goto send_end;
+	} else if (num_zc) {
+		/* Wait for pending encryptions to get completed */
+		smp_store_mb(ctx->async_notify, true);
+
+		if (atomic_read(&ctx->encrypt_pending))
+			crypto_wait_req(-EINPROGRESS, &ctx->async_wait);
+		else
+			reinit_completion(&ctx->async_wait.completion);
+
+		WRITE_ONCE(ctx->async_notify, false);
+
+		if (ctx->async_wait.err) {
+			ret = ctx->async_wait.err;
+			copied = 0;
+		}
+	}
+
+	/* Transmit if any encryptions have completed */
+	if (test_and_clear_bit(BIT_TX_SCHEDULED, &ctx->tx_bitmask)) {
+		cancel_delayed_work(&ctx->tx_work.work);
+		tls_tx_records(sk, msg->msg_flags);
+	}
+
+send_end:
+	ret = sk_stream_error(sk, msg->msg_flags, ret);
+
+	release_sock(sk);
+	return copied ? copied : ret;
+}
+
+static int tls_sw_do_sendpage(struct sock *sk, struct page *page,
+			      int offset, size_t size, int flags)
+{
+	long timeo = sock_sndtimeo(sk, flags & MSG_DONTWAIT);
+	struct tls_context *tls_ctx = tls_get_ctx(sk);
+	struct tls_sw_context_tx *ctx = tls_sw_ctx_tx(tls_ctx);
+	struct tls_prot_info *prot = &tls_ctx->prot_info;
+	unsigned char record_type = TLS_RECORD_TYPE_DATA;
+	struct sk_msg *msg_pl;
+	struct tls_rec *rec;
+	int num_async = 0;
+	size_t copied = 0;
+	bool full_record;
+	int record_room;
+	int ret = 0;
+	bool eor;
+
+	eor = !(flags & (MSG_MORE | MSG_SENDPAGE_NOTLAST));
+	sk_clear_bit(SOCKWQ_ASYNC_NOSPACE, sk);
+
+	/* Wait till there is any pending write on socket */
+	if (unlikely(sk->sk_write_pending)) {
+		ret = wait_on_pending_writer(sk, &timeo);
+		if (unlikely(ret))
+			goto sendpage_end;
+	}
+
+	/* Call the sk_stream functions to manage the sndbuf mem. */
+	while (size > 0) {
+		size_t copy, required_size;
+
+		if (sk->sk_err) {
+			ret = -sk->sk_err;
+			goto sendpage_end;
+		}
+
+		if (ctx->open_rec)
+			rec = ctx->open_rec;
+		else
+			rec = ctx->open_rec = tls_get_rec(sk);
+		if (!rec) {
+			ret = -ENOMEM;
+			goto sendpage_end;
+		}
+
+		msg_pl = &rec->msg_plaintext;
+
+		full_record = false;
+		record_room = TLS_MAX_PAYLOAD_SIZE - msg_pl->sg.size;
+		copy = size;
+		if (copy >= record_room) {
+			copy = record_room;
+			full_record = true;
+		}
+
+		required_size = msg_pl->sg.size + copy + prot->overhead_size;
+
+		if (!sk_stream_memory_free(sk))
+			goto wait_for_sndbuf;
+alloc_payload:
+		ret = tls_alloc_encrypted_msg(sk, required_size);
+		if (ret) {
+			if (ret != -ENOSPC)
+				goto wait_for_memory;
+
+			/* Adjust copy according to the amount that was
+			 * actually allocated. The difference is due
+			 * to max sg elements limit
+			 */
+			copy -= required_size - msg_pl->sg.size;
+			full_record = true;
+		}
+
+		sk_msg_page_add(msg_pl, page, copy, offset);
+		sk_mem_charge(sk, copy);
+
+		offset += copy;
+		size -= copy;
+		copied += copy;
+
+		tls_ctx->pending_open_record_frags = true;
+		if (full_record || eor || sk_msg_full(msg_pl)) {
+			rec->inplace_crypto = 0;
+			ret = bpf_exec_tx_verdict(msg_pl, sk, full_record,
+						  record_type, &copied, flags);
+			if (ret) {
+				if (ret == -EINPROGRESS)
+					num_async++;
+				else if (ret == -ENOMEM)
+					goto wait_for_memory;
+				else if (ret != -EAGAIN) {
+					if (ret == -ENOSPC)
+						ret = 0;
+					goto sendpage_end;
+				}
+			}
+		}
+		continue;
+wait_for_sndbuf:
+		set_bit(SOCK_NOSPACE, &sk->sk_socket->flags);
+wait_for_memory:
+		ret = sk_stream_wait_memory(sk, &timeo);
+		if (ret) {
+			tls_trim_both_msgs(sk, msg_pl->sg.size);
+			goto sendpage_end;
+		}
+
+		goto alloc_payload;
+	}
+
+	if (num_async) {
+		/* Transmit if any encryptions have completed */
+		if (test_and_clear_bit(BIT_TX_SCHEDULED, &ctx->tx_bitmask)) {
+			cancel_delayed_work(&ctx->tx_work.work);
+			tls_tx_records(sk, flags);
+		}
+	}
+sendpage_end:
+	ret = sk_stream_error(sk, flags, ret);
+	return copied ? copied : ret;
+}
+
+int tls_sw_sendpage(struct sock *sk, struct page *page,
+		    int offset, size_t size, int flags)
+{
+	int ret;
+
+	if (flags & ~(MSG_MORE | MSG_DONTWAIT | MSG_NOSIGNAL |
+		      MSG_SENDPAGE_NOTLAST | MSG_SENDPAGE_NOPOLICY))
+		return -ENOTSUPP;
+
+	lock_sock(sk);
+	ret = tls_sw_do_sendpage(sk, page, offset, size, flags);
+	release_sock(sk);
+	return ret;
+}
+
+static struct sk_buff *tls_wait_data(struct sock *sk, struct sk_psock *psock,
+				     int flags, long timeo, int *err)
+{
+	struct tls_context *tls_ctx = tls_get_ctx(sk);
+	struct tls_sw_context_rx *ctx = tls_sw_ctx_rx(tls_ctx);
+	struct sk_buff *skb;
+	DEFINE_WAIT_FUNC(wait, woken_wake_function);
+
+	while (!(skb = ctx->recv_pkt) && sk_psock_queue_empty(psock)) {
+		if (sk->sk_err) {
+			*err = sock_error(sk);
+			return NULL;
+		}
+
+		if (sk->sk_shutdown & RCV_SHUTDOWN)
+			return NULL;
+
+		if (sock_flag(sk, SOCK_DONE))
+			return NULL;
+
+		if ((flags & MSG_DONTWAIT) || !timeo) {
+			*err = -EAGAIN;
+			return NULL;
+		}
+
+		add_wait_queue(sk_sleep(sk), &wait);
+		sk_set_bit(SOCKWQ_ASYNC_WAITDATA, sk);
+		sk_wait_event(sk, &timeo,
+			      ctx->recv_pkt != skb ||
+			      !sk_psock_queue_empty(psock),
+			      &wait);
+		sk_clear_bit(SOCKWQ_ASYNC_WAITDATA, sk);
+		remove_wait_queue(sk_sleep(sk), &wait);
+
+		/* Handle signals */
+		if (signal_pending(current)) {
+			*err = sock_intr_errno(timeo);
+			return NULL;
+		}
+	}
+
+	return skb;
+}
+
+static int tls_setup_from_iter(struct sock *sk, struct iov_iter *from,
+			       int length, int *pages_used,
+			       unsigned int *size_used,
+			       struct scatterlist *to,
+			       int to_max_pages)
+{
+	int rc = 0, i = 0, num_elem = *pages_used, maxpages;
 	struct page *pages[MAX_SKB_FRAGS];
-
+	unsigned int size = *size_used;
+	ssize_t copied, use;
 	size_t offset;
-	ssize_t copied, use;
-	int i = 0;
-	unsigned int size = *size_used;
-	int num_elem = *pages_used;
-	int rc = 0;
-	int maxpages;
 
 	while (length > 0) {
 		i = 0;
@@ -523,17 +1312,15 @@
 			sg_set_page(&to[num_elem],
 				    pages[i], use, offset);
 			sg_unmark_end(&to[num_elem]);
-			if (charge)
-				sk_mem_charge(sk, use);
+			/* We do not uncharge memory from this API */
 
 			offset = 0;
 			copied -= use;
 
-			++i;
-			++num_elem;
-		}
-	}
-
+			i++;
+			num_elem++;
+		}
+	}
 	/* Mark the end in the last sg entry if newly added */
 	if (num_elem > *pages_used)
 		sg_mark_end(&to[num_elem - 1]);
@@ -546,344 +1333,6 @@
 	return rc;
 }
 
-static int memcopy_from_iter(struct sock *sk, struct iov_iter *from,
-			     int bytes)
-{
-	struct tls_context *tls_ctx = tls_get_ctx(sk);
-	struct tls_sw_context_tx *ctx = tls_sw_ctx_tx(tls_ctx);
-	struct scatterlist *sg = ctx->sg_plaintext_data;
-	int copy, i, rc = 0;
-
-	for (i = tls_ctx->pending_open_record_frags;
-	     i < ctx->sg_plaintext_num_elem; ++i) {
-		copy = sg[i].length;
-		if (copy_from_iter(
-				page_address(sg_page(&sg[i])) + sg[i].offset,
-				copy, from) != copy) {
-			rc = -EFAULT;
-			goto out;
-		}
-		bytes -= copy;
-
-		++tls_ctx->pending_open_record_frags;
-
-		if (!bytes)
-			break;
-	}
-
-out:
-	return rc;
-}
-
-int tls_sw_sendmsg(struct sock *sk, struct msghdr *msg, size_t size)
-{
-	struct tls_context *tls_ctx = tls_get_ctx(sk);
-	struct tls_sw_context_tx *ctx = tls_sw_ctx_tx(tls_ctx);
-	int ret = 0;
-	int required_size;
-	long timeo = sock_sndtimeo(sk, msg->msg_flags & MSG_DONTWAIT);
-	bool eor = !(msg->msg_flags & MSG_MORE);
-	size_t try_to_copy, copied = 0;
-	unsigned char record_type = TLS_RECORD_TYPE_DATA;
-	int record_room;
-	bool full_record;
-	int orig_size;
-	bool is_kvec = msg->msg_iter.type & ITER_KVEC;
-
-	if (msg->msg_flags & ~(MSG_MORE | MSG_DONTWAIT | MSG_NOSIGNAL))
-		return -ENOTSUPP;
-
-	lock_sock(sk);
-
-	if (tls_complete_pending_work(sk, tls_ctx, msg->msg_flags, &timeo))
-		goto send_end;
-
-	if (unlikely(msg->msg_controllen)) {
-		ret = tls_proccess_cmsg(sk, msg, &record_type);
-		if (ret)
-			goto send_end;
-	}
-
-	while (msg_data_left(msg)) {
-		if (sk->sk_err) {
-			ret = -sk->sk_err;
-			goto send_end;
-		}
-
-		orig_size = ctx->sg_plaintext_size;
-		full_record = false;
-		try_to_copy = msg_data_left(msg);
-		record_room = TLS_MAX_PAYLOAD_SIZE - ctx->sg_plaintext_size;
-		if (try_to_copy >= record_room) {
-			try_to_copy = record_room;
-			full_record = true;
-		}
-
-		required_size = ctx->sg_plaintext_size + try_to_copy +
-				tls_ctx->tx.overhead_size;
-
-		if (!sk_stream_memory_free(sk))
-			goto wait_for_sndbuf;
-alloc_encrypted:
-		ret = alloc_encrypted_sg(sk, required_size);
-		if (ret) {
-			if (ret != -ENOSPC)
-				goto wait_for_memory;
-
-			/* Adjust try_to_copy according to the amount that was
-			 * actually allocated. The difference is due
-			 * to max sg elements limit
-			 */
-			try_to_copy -= required_size - ctx->sg_encrypted_size;
-			full_record = true;
-		}
-		if (!is_kvec && (full_record || eor)) {
-			ret = zerocopy_from_iter(sk, &msg->msg_iter,
-				try_to_copy, &ctx->sg_plaintext_num_elem,
-				&ctx->sg_plaintext_size,
-				ctx->sg_plaintext_data,
-				ARRAY_SIZE(ctx->sg_plaintext_data),
-				true);
-			if (ret)
-				goto fallback_to_reg_send;
-
-			copied += try_to_copy;
-			ret = tls_push_record(sk, msg->msg_flags, record_type);
-			if (ret)
-				goto send_end;
-			continue;
-
-fallback_to_reg_send:
-			trim_sg(sk, ctx->sg_plaintext_data,
-				&ctx->sg_plaintext_num_elem,
-				&ctx->sg_plaintext_size,
-				orig_size);
-		}
-
-		required_size = ctx->sg_plaintext_size + try_to_copy;
-alloc_plaintext:
-		ret = alloc_plaintext_sg(sk, required_size);
-		if (ret) {
-			if (ret != -ENOSPC)
-				goto wait_for_memory;
-
-			/* Adjust try_to_copy according to the amount that was
-			 * actually allocated. The difference is due
-			 * to max sg elements limit
-			 */
-			try_to_copy -= required_size - ctx->sg_plaintext_size;
-			full_record = true;
-
-			trim_sg(sk, ctx->sg_encrypted_data,
-				&ctx->sg_encrypted_num_elem,
-				&ctx->sg_encrypted_size,
-				ctx->sg_plaintext_size +
-				tls_ctx->tx.overhead_size);
-		}
-
-		ret = memcopy_from_iter(sk, &msg->msg_iter, try_to_copy);
-		if (ret)
-			goto trim_sgl;
-
-		copied += try_to_copy;
-		if (full_record || eor) {
-push_record:
-			ret = tls_push_record(sk, msg->msg_flags, record_type);
-			if (ret) {
-				if (ret == -ENOMEM)
-					goto wait_for_memory;
-
-				goto send_end;
-			}
-		}
-
-		continue;
-
-wait_for_sndbuf:
-		set_bit(SOCK_NOSPACE, &sk->sk_socket->flags);
-wait_for_memory:
-		ret = sk_stream_wait_memory(sk, &timeo);
-		if (ret) {
-trim_sgl:
-			trim_both_sgl(sk, orig_size);
-			goto send_end;
-		}
-
-		if (tls_is_pending_closed_record(tls_ctx))
-			goto push_record;
-
-		if (ctx->sg_encrypted_size < required_size)
-			goto alloc_encrypted;
-
-		goto alloc_plaintext;
-	}
-
-send_end:
-	ret = sk_stream_error(sk, msg->msg_flags, ret);
-
-	release_sock(sk);
-	return copied ? copied : ret;
-}
-
-int tls_sw_sendpage(struct sock *sk, struct page *page,
-		    int offset, size_t size, int flags)
-{
-	struct tls_context *tls_ctx = tls_get_ctx(sk);
-	struct tls_sw_context_tx *ctx = tls_sw_ctx_tx(tls_ctx);
-	int ret = 0;
-	long timeo = sock_sndtimeo(sk, flags & MSG_DONTWAIT);
-	bool eor;
-	size_t orig_size = size;
-	unsigned char record_type = TLS_RECORD_TYPE_DATA;
-	struct scatterlist *sg;
-	bool full_record;
-	int record_room;
-
-	if (flags & ~(MSG_MORE | MSG_DONTWAIT | MSG_NOSIGNAL |
-		      MSG_SENDPAGE_NOTLAST))
-		return -ENOTSUPP;
-
-	/* No MSG_EOR from splice, only look at MSG_MORE */
-	eor = !(flags & (MSG_MORE | MSG_SENDPAGE_NOTLAST));
-
-	lock_sock(sk);
-
-	sk_clear_bit(SOCKWQ_ASYNC_NOSPACE, sk);
-
-	if (tls_complete_pending_work(sk, tls_ctx, flags, &timeo))
-		goto sendpage_end;
-
-	/* Call the sk_stream functions to manage the sndbuf mem. */
-	while (size > 0) {
-		size_t copy, required_size;
-
-		if (sk->sk_err) {
-			ret = -sk->sk_err;
-			goto sendpage_end;
-		}
-
-		full_record = false;
-<<<<<<< HEAD
-		record_room = TLS_MAX_PAYLOAD_SIZE - ctx->sg_plaintext_size;
-=======
-		record_room = TLS_MAX_PAYLOAD_SIZE - msg_pl->sg.size;
->>>>>>> 407d19ab
-		copy = size;
-		if (copy >= record_room) {
-			copy = record_room;
-			full_record = true;
-		}
-		required_size = ctx->sg_plaintext_size + copy +
-			      tls_ctx->tx.overhead_size;
-
-		if (!sk_stream_memory_free(sk))
-			goto wait_for_sndbuf;
-alloc_payload:
-		ret = alloc_encrypted_sg(sk, required_size);
-		if (ret) {
-			if (ret != -ENOSPC)
-				goto wait_for_memory;
-
-			/* Adjust copy according to the amount that was
-			 * actually allocated. The difference is due
-			 * to max sg elements limit
-			 */
-			copy -= required_size - ctx->sg_plaintext_size;
-			full_record = true;
-		}
-
-		get_page(page);
-		sg = ctx->sg_plaintext_data + ctx->sg_plaintext_num_elem;
-		sg_set_page(sg, page, copy, offset);
-		sg_unmark_end(sg);
-
-		ctx->sg_plaintext_num_elem++;
-
-		sk_mem_charge(sk, copy);
-		offset += copy;
-		size -= copy;
-		ctx->sg_plaintext_size += copy;
-		tls_ctx->pending_open_record_frags = ctx->sg_plaintext_num_elem;
-
-		if (full_record || eor ||
-		    ctx->sg_plaintext_num_elem ==
-		    ARRAY_SIZE(ctx->sg_plaintext_data)) {
-push_record:
-			ret = tls_push_record(sk, flags, record_type);
-			if (ret) {
-				if (ret == -ENOMEM)
-					goto wait_for_memory;
-
-				goto sendpage_end;
-			}
-		}
-		continue;
-wait_for_sndbuf:
-		set_bit(SOCK_NOSPACE, &sk->sk_socket->flags);
-wait_for_memory:
-		ret = sk_stream_wait_memory(sk, &timeo);
-		if (ret) {
-			trim_both_sgl(sk, ctx->sg_plaintext_size);
-			goto sendpage_end;
-		}
-
-		if (tls_is_pending_closed_record(tls_ctx))
-			goto push_record;
-
-		goto alloc_payload;
-	}
-
-sendpage_end:
-	if (orig_size > size)
-		ret = orig_size - size;
-	else
-		ret = sk_stream_error(sk, flags, ret);
-
-	release_sock(sk);
-	return ret;
-}
-
-static struct sk_buff *tls_wait_data(struct sock *sk, int flags,
-				     long timeo, int *err)
-{
-	struct tls_context *tls_ctx = tls_get_ctx(sk);
-	struct tls_sw_context_rx *ctx = tls_sw_ctx_rx(tls_ctx);
-	struct sk_buff *skb;
-	DEFINE_WAIT_FUNC(wait, woken_wake_function);
-
-	while (!(skb = ctx->recv_pkt)) {
-		if (sk->sk_err) {
-			*err = sock_error(sk);
-			return NULL;
-		}
-
-		if (sk->sk_shutdown & RCV_SHUTDOWN)
-			return NULL;
-
-		if (sock_flag(sk, SOCK_DONE))
-			return NULL;
-
-		if ((flags & MSG_DONTWAIT) || !timeo) {
-			*err = -EAGAIN;
-			return NULL;
-		}
-
-		add_wait_queue(sk_sleep(sk), &wait);
-		sk_set_bit(SOCKWQ_ASYNC_WAITDATA, sk);
-		sk_wait_event(sk, &timeo, ctx->recv_pkt != skb, &wait);
-		sk_clear_bit(SOCKWQ_ASYNC_WAITDATA, sk);
-		remove_wait_queue(sk_sleep(sk), &wait);
-
-		/* Handle signals */
-		if (signal_pending(current)) {
-			*err = sock_intr_errno(timeo);
-			return NULL;
-		}
-	}
-
-	return skb;
-}
-
 /* This function decrypts the input skb into either out_iov or in out_sg
  * or in skb buffers itself. The input parameter 'zc' indicates if
  * zero-copy mode needs to be tried or not. With zero-copy mode, either
@@ -895,10 +1344,11 @@
 static int decrypt_internal(struct sock *sk, struct sk_buff *skb,
 			    struct iov_iter *out_iov,
 			    struct scatterlist *out_sg,
-			    int *chunk, bool *zc)
+			    int *chunk, bool *zc, bool async)
 {
 	struct tls_context *tls_ctx = tls_get_ctx(sk);
 	struct tls_sw_context_rx *ctx = tls_sw_ctx_rx(tls_ctx);
+	struct tls_prot_info *prot = &tls_ctx->prot_info;
 	struct strp_msg *rxm = strp_msg(skb);
 	int n_sgin, n_sgout, nsg, mem_size, aead_size, err, pages = 0;
 	struct aead_request *aead_req;
@@ -906,25 +1356,23 @@
 	u8 *aad, *iv, *mem = NULL;
 	struct scatterlist *sgin = NULL;
 	struct scatterlist *sgout = NULL;
-<<<<<<< HEAD
-	const int data_len = rxm->full_len - tls_ctx->rx.overhead_size;
-=======
 	const int data_len = rxm->full_len - prot->overhead_size +
 			     prot->tail_size;
 	int iv_offset = 0;
->>>>>>> 407d19ab
 
 	if (*zc && (out_iov || out_sg)) {
 		if (out_iov)
 			n_sgout = iov_iter_npages(out_iov, INT_MAX) + 1;
 		else
 			n_sgout = sg_nents(out_sg);
+		n_sgin = skb_nsg(skb, rxm->offset + prot->prepend_size,
+				 rxm->full_len - prot->prepend_size);
 	} else {
 		n_sgout = 0;
 		*zc = false;
-	}
-
-	n_sgin = skb_cow_data(skb, 0, &unused);
+		n_sgin = skb_cow_data(skb, 0, &unused);
+	}
+
 	if (n_sgin < 1)
 		return -EBADMSG;
 
@@ -935,7 +1383,7 @@
 
 	aead_size = sizeof(*aead_req) + crypto_aead_reqsize(ctx->aead_recv);
 	mem_size = aead_size + (nsg * sizeof(struct scatterlist));
-	mem_size = mem_size + TLS_AAD_SPACE_SIZE;
+	mem_size = mem_size + prot->aad_size;
 	mem_size = mem_size + crypto_aead_ivsize(ctx->aead_recv);
 
 	/* Allocate a single block of memory which contains
@@ -951,7 +1399,7 @@
 	sgin = (struct scatterlist *)(mem + aead_size);
 	sgout = sgin + n_sgin;
 	aad = (u8 *)(sgout + n_sgout);
-	iv = aad + TLS_AAD_SPACE_SIZE;
+	iv = aad + prot->aad_size;
 
 	/* For CCM based ciphers, first byte of nonce+iv is always '2' */
 	if (prot->cipher_type == TLS_CIPHER_AES_CCM_128) {
@@ -961,20 +1409,12 @@
 
 	/* Prepare IV */
 	err = skb_copy_bits(skb, rxm->offset + TLS_HEADER_SIZE,
-<<<<<<< HEAD
-			    iv + TLS_CIPHER_AES_GCM_128_SALT_SIZE,
-			    tls_ctx->rx.iv_size);
-=======
 			    iv + iv_offset + prot->salt_size,
 			    prot->iv_size);
->>>>>>> 407d19ab
 	if (err < 0) {
 		kfree(mem);
 		return err;
 	}
-<<<<<<< HEAD
-	memcpy(iv, tls_ctx->rx.iv, TLS_CIPHER_AES_GCM_128_SALT_SIZE);
-=======
 	if (prot->version == TLS_1_3_VERSION)
 		memcpy(iv + iv_offset, tls_ctx->rx.iv,
 		       crypto_aead_ivsize(ctx->aead_recv));
@@ -982,19 +1422,19 @@
 		memcpy(iv + iv_offset, tls_ctx->rx.iv, prot->salt_size);
 
 	xor_iv_with_seq(prot->version, iv, tls_ctx->rx.rec_seq);
->>>>>>> 407d19ab
 
 	/* Prepare AAD */
-	tls_make_aad(aad, rxm->full_len - tls_ctx->rx.overhead_size,
-		     tls_ctx->rx.rec_seq, tls_ctx->rx.rec_seq_size,
-		     ctx->control);
+	tls_make_aad(aad, rxm->full_len - prot->overhead_size +
+		     prot->tail_size,
+		     tls_ctx->rx.rec_seq, prot->rec_seq_size,
+		     ctx->control, prot->version);
 
 	/* Prepare sgin */
 	sg_init_table(sgin, n_sgin);
-	sg_set_buf(&sgin[0], aad, TLS_AAD_SPACE_SIZE);
+	sg_set_buf(&sgin[0], aad, prot->aad_size);
 	err = skb_to_sgvec(skb, &sgin[1],
-			   rxm->offset + tls_ctx->rx.prepend_size,
-			   rxm->full_len - tls_ctx->rx.prepend_size);
+			   rxm->offset + prot->prepend_size,
+			   rxm->full_len - prot->prepend_size);
 	if (err < 0) {
 		kfree(mem);
 		return err;
@@ -1003,12 +1443,12 @@
 	if (n_sgout) {
 		if (out_iov) {
 			sg_init_table(sgout, n_sgout);
-			sg_set_buf(&sgout[0], aad, TLS_AAD_SPACE_SIZE);
+			sg_set_buf(&sgout[0], aad, prot->aad_size);
 
 			*chunk = 0;
-			err = zerocopy_from_iter(sk, out_iov, data_len, &pages,
-						 chunk, &sgout[1],
-						 (n_sgout - 1), false);
+			err = tls_setup_from_iter(sk, out_iov, data_len,
+						  &pages, chunk, &sgout[1],
+						  (n_sgout - 1));
 			if (err < 0)
 				goto fallback_to_reg_recv;
 		} else if (out_sg) {
@@ -1020,12 +1460,15 @@
 fallback_to_reg_recv:
 		sgout = sgin;
 		pages = 0;
-		*chunk = 0;
+		*chunk = data_len;
 		*zc = false;
 	}
 
 	/* Prepare and submit AEAD request */
-	err = tls_do_decryption(sk, sgin, sgout, iv, data_len, aead_req);
+	err = tls_do_decryption(sk, skb, sgin, sgout, iv,
+				data_len, aead_req, async);
+	if (err == -EINPROGRESS)
+		return err;
 
 	/* Release the pages in case iov was mapped to pages */
 	for (; pages > 0; pages--)
@@ -1036,24 +1479,21 @@
 }
 
 static int decrypt_skb_update(struct sock *sk, struct sk_buff *skb,
-			      struct iov_iter *dest, int *chunk, bool *zc)
+			      struct iov_iter *dest, int *chunk, bool *zc,
+			      bool async)
 {
 	struct tls_context *tls_ctx = tls_get_ctx(sk);
 	struct tls_sw_context_rx *ctx = tls_sw_ctx_rx(tls_ctx);
+	struct tls_prot_info *prot = &tls_ctx->prot_info;
+	int version = prot->version;
 	struct strp_msg *rxm = strp_msg(skb);
 	int pad, err = 0;
 
+	if (!ctx->decrypted) {
 #ifdef CONFIG_TLS_DEVICE
-	err = tls_device_decrypted(sk, skb);
-	if (err < 0)
-		return err;
-#endif
-	if (!ctx->decrypted) {
-		err = decrypt_internal(sk, skb, dest, NULL, chunk, zc);
+		err = tls_device_decrypted(sk, skb);
 		if (err < 0)
 			return err;
-<<<<<<< HEAD
-=======
 #endif
 		/* Still not decrypted after tls_device */
 		if (!ctx->decrypted) {
@@ -1080,17 +1520,10 @@
 		tls_advance_record_sn(sk, &tls_ctx->rx, version);
 		ctx->decrypted = true;
 		ctx->saved_data_ready(sk);
->>>>>>> 407d19ab
 	} else {
 		*zc = false;
 	}
 
-	rxm->offset += tls_ctx->rx.prepend_size;
-	rxm->full_len -= tls_ctx->rx.overhead_size;
-	tls_advance_record_sn(sk, &tls_ctx->rx);
-	ctx->decrypted = true;
-	ctx->saved_data_ready(sk);
-
 	return err;
 }
 
@@ -1100,7 +1533,7 @@
 	bool zc = true;
 	int chunk;
 
-	return decrypt_internal(sk, skb, NULL, sgout, &chunk, &zc);
+	return decrypt_internal(sk, skb, NULL, sgout, &chunk, &zc, false);
 }
 
 static bool tls_sw_advance_skb(struct sock *sk, struct sk_buff *skb,
@@ -1108,34 +1541,25 @@
 {
 	struct tls_context *tls_ctx = tls_get_ctx(sk);
 	struct tls_sw_context_rx *ctx = tls_sw_ctx_rx(tls_ctx);
-	struct strp_msg *rxm = strp_msg(skb);
-
-	if (len < rxm->full_len) {
-		rxm->offset += len;
-		rxm->full_len -= len;
-
-<<<<<<< HEAD
-		return false;
-=======
+
+	if (skb) {
+		struct strp_msg *rxm = strp_msg(skb);
+
 		if (len < rxm->full_len) {
 			rxm->offset += len;
 			rxm->full_len -= len;
 			return false;
 		}
 		consume_skb(skb);
->>>>>>> 407d19ab
 	}
 
 	/* Finished with message */
 	ctx->recv_pkt = NULL;
-	kfree_skb(skb);
 	__strp_unpause(&ctx->strp);
 
 	return true;
 }
 
-<<<<<<< HEAD
-=======
 /* This function traverses the rx_list in tls receive context to copies the
  * decrypted records into the buffer provided by caller zero copy is not
  * true. Further, the records are removed from the rx_list if it is not a peek
@@ -1245,7 +1669,6 @@
 	return copied;
 }
 
->>>>>>> 407d19ab
 int tls_sw_recvmsg(struct sock *sk,
 		   struct msghdr *msg,
 		   size_t len,
@@ -1255,27 +1678,29 @@
 {
 	struct tls_context *tls_ctx = tls_get_ctx(sk);
 	struct tls_sw_context_rx *ctx = tls_sw_ctx_rx(tls_ctx);
-	unsigned char control;
+	struct tls_prot_info *prot = &tls_ctx->prot_info;
+	struct sk_psock *psock;
+	unsigned char control = 0;
+	ssize_t decrypted = 0;
 	struct strp_msg *rxm;
+	struct tls_msg *tlm;
 	struct sk_buff *skb;
 	ssize_t copied = 0;
 	bool cmsg = false;
 	int target, err = 0;
 	long timeo;
-	bool is_kvec = msg->msg_iter.type & ITER_KVEC;
+	bool is_kvec = iov_iter_is_kvec(&msg->msg_iter);
+	bool is_peek = flags & MSG_PEEK;
+	int num_async = 0;
 
 	flags |= nonblock;
 
 	if (unlikely(flags & MSG_ERRQUEUE))
 		return sock_recv_errqueue(sk, msg, len, SOL_IP, IP_RECVERR);
 
+	psock = sk_psock_get(sk);
 	lock_sock(sk);
 
-<<<<<<< HEAD
-	target = sock_rcvlowat(sk, flags & MSG_WAITALL, len);
-	timeo = sock_rcvtimeo(sk, flags & MSG_DONTWAIT);
-	do {
-=======
 	/* Process pending decrypted records. It must be non-zero-copy */
 	err = process_rx_list(ctx, msg, &control, &cmsg, 0, len, false,
 			      is_peek);
@@ -1295,90 +1720,175 @@
 
 	while (len && (decrypted + copied < target || ctx->recv_pkt)) {
 		bool retain_skb = false;
->>>>>>> 407d19ab
 		bool zc = false;
+		int to_decrypt;
 		int chunk = 0;
-
-		skb = tls_wait_data(sk, flags, timeo, &err);
-		if (!skb)
+		bool async_capable;
+		bool async = false;
+
+		skb = tls_wait_data(sk, psock, flags, timeo, &err);
+		if (!skb) {
+			if (psock) {
+				int ret = __tcp_bpf_recvmsg(sk, psock,
+							    msg, len, flags);
+
+				if (ret > 0) {
+					decrypted += ret;
+					len -= ret;
+					continue;
+				}
+			}
 			goto recv_end;
+		} else {
+			tlm = tls_msg(skb);
+			if (prot->version == TLS_1_3_VERSION)
+				tlm->control = 0;
+			else
+				tlm->control = ctx->control;
+		}
 
 		rxm = strp_msg(skb);
+
+		to_decrypt = rxm->full_len - prot->overhead_size;
+
+		if (to_decrypt <= len && !is_kvec && !is_peek &&
+		    ctx->control == TLS_RECORD_TYPE_DATA &&
+		    prot->version != TLS_1_3_VERSION)
+			zc = true;
+
+		/* Do not use async mode if record is non-data */
+		if (ctx->control == TLS_RECORD_TYPE_DATA)
+			async_capable = ctx->async_capable;
+		else
+			async_capable = false;
+
+		err = decrypt_skb_update(sk, skb, &msg->msg_iter,
+					 &chunk, &zc, async_capable);
+		if (err < 0 && err != -EINPROGRESS) {
+			tls_err_abort(sk, EBADMSG);
+			goto recv_end;
+		}
+
+		if (err == -EINPROGRESS) {
+			async = true;
+			num_async++;
+		} else if (prot->version == TLS_1_3_VERSION) {
+			tlm->control = ctx->control;
+		}
+
+		/* If the type of records being processed is not known yet,
+		 * set it to record type just dequeued. If it is already known,
+		 * but does not match the record type just dequeued, go to end.
+		 * We always get record type here since for tls1.2, record type
+		 * is known just after record is dequeued from stream parser.
+		 * For tls1.3, we disable async.
+		 */
+
+		if (!control)
+			control = tlm->control;
+		else if (control != tlm->control)
+			goto recv_end;
+
 		if (!cmsg) {
 			int cerr;
 
 			cerr = put_cmsg(msg, SOL_TLS, TLS_GET_RECORD_TYPE,
-					sizeof(ctx->control), &ctx->control);
+					sizeof(control), &control);
 			cmsg = true;
-			control = ctx->control;
-			if (ctx->control != TLS_RECORD_TYPE_DATA) {
+			if (control != TLS_RECORD_TYPE_DATA) {
 				if (cerr || msg->msg_flags & MSG_CTRUNC) {
 					err = -EIO;
 					goto recv_end;
 				}
 			}
-		} else if (control != ctx->control) {
-			goto recv_end;
-		}
-
-		if (!ctx->decrypted) {
-			int to_copy = rxm->full_len - tls_ctx->rx.overhead_size;
-
-			if (!is_kvec && to_copy <= len &&
-			    likely(!(flags & MSG_PEEK)))
-				zc = true;
-
-			err = decrypt_skb_update(sk, skb, &msg->msg_iter,
-						 &chunk, &zc);
-			if (err < 0) {
-				tls_err_abort(sk, EBADMSG);
-				goto recv_end;
+		}
+
+		if (async)
+			goto pick_next_record;
+
+		if (!zc) {
+			if (rxm->full_len > len) {
+				retain_skb = true;
+				chunk = len;
+			} else {
+				chunk = rxm->full_len;
 			}
-			ctx->decrypted = true;
-		}
-
-		if (!zc) {
-			chunk = min_t(unsigned int, rxm->full_len, len);
-			err = skb_copy_datagram_msg(skb, rxm->offset, msg,
-						    chunk);
+
+			err = skb_copy_datagram_msg(skb, rxm->offset,
+						    msg, chunk);
 			if (err < 0)
 				goto recv_end;
-		}
-
-		copied += chunk;
+
+			if (!is_peek) {
+				rxm->offset = rxm->offset + chunk;
+				rxm->full_len = rxm->full_len - chunk;
+			}
+		}
+
+pick_next_record:
+		if (chunk > len)
+			chunk = len;
+
+		decrypted += chunk;
 		len -= chunk;
-		if (likely(!(flags & MSG_PEEK))) {
-			u8 control = ctx->control;
-
-			if (tls_sw_advance_skb(sk, skb, chunk)) {
-				/* Return full control message to
-				 * userspace before trying to parse
-				 * another message type
-				 */
-				msg->msg_flags |= MSG_EOR;
-				if (control != TLS_RECORD_TYPE_DATA)
-					goto recv_end;
+
+		/* For async or peek case, queue the current skb */
+		if (async || is_peek || retain_skb) {
+			skb_queue_tail(&ctx->rx_list, skb);
+			skb = NULL;
+		}
+
+		if (tls_sw_advance_skb(sk, skb, chunk)) {
+			/* Return full control message to
+			 * userspace before trying to parse
+			 * another message type
+			 */
+			msg->msg_flags |= MSG_EOR;
+			if (ctx->control != TLS_RECORD_TYPE_DATA)
+				goto recv_end;
+		} else {
+			break;
+		}
+	}
+
+recv_end:
+	if (num_async) {
+		/* Wait for all previously submitted records to be decrypted */
+		smp_store_mb(ctx->async_notify, true);
+		if (atomic_read(&ctx->decrypt_pending)) {
+			err = crypto_wait_req(-EINPROGRESS, &ctx->async_wait);
+			if (err) {
+				/* one of async decrypt failed */
+				tls_err_abort(sk, err);
+				copied = 0;
+				decrypted = 0;
+				goto end;
 			}
 		} else {
-			/* MSG_PEEK right now cannot look beyond current skb
-			 * from strparser, meaning we cannot advance skb here
-			 * and thus unpause strparser since we'd loose original
-			 * one.
-			 */
-			break;
-		}
-<<<<<<< HEAD
-
-		/* If we have a new message from strparser, continue now. */
-		if (copied >= target && !ctx->recv_pkt)
-			break;
-	} while (len);
-=======
-	}
->>>>>>> 407d19ab
-
-recv_end:
+			reinit_completion(&ctx->async_wait.completion);
+		}
+		WRITE_ONCE(ctx->async_notify, false);
+
+		/* Drain records from the rx_list & copy if required */
+		if (is_peek || is_kvec)
+			err = process_rx_list(ctx, msg, &control, &cmsg, copied,
+					      decrypted, false, is_peek);
+		else
+			err = process_rx_list(ctx, msg, &control, &cmsg, 0,
+					      decrypted, true, is_peek);
+		if (err < 0) {
+			tls_err_abort(sk, err);
+			copied = 0;
+			goto end;
+		}
+	}
+
+	copied += decrypted;
+
+end:
 	release_sock(sk);
+	if (psock)
+		sk_psock_put(sk, psock);
 	return copied ? : err;
 }
 
@@ -1401,18 +1911,18 @@
 
 	timeo = sock_rcvtimeo(sk, flags & MSG_DONTWAIT);
 
-	skb = tls_wait_data(sk, flags, timeo, &err);
+	skb = tls_wait_data(sk, NULL, flags, timeo, &err);
 	if (!skb)
 		goto splice_read_end;
 
-	/* splice does not support reading control messages */
-	if (ctx->control != TLS_RECORD_TYPE_DATA) {
-		err = -ENOTSUPP;
-		goto splice_read_end;
-	}
-
 	if (!ctx->decrypted) {
-		err = decrypt_skb_update(sk, skb, NULL, &chunk, &zc);
+		err = decrypt_skb_update(sk, skb, NULL, &chunk, &zc, false);
+
+		/* splice does not support reading control messages */
+		if (ctx->control != TLS_RECORD_TYPE_DATA) {
+			err = -ENOTSUPP;
+			goto splice_read_end;
+		}
 
 		if (err < 0) {
 			tls_err_abort(sk, EBADMSG);
@@ -1435,34 +1945,28 @@
 	return copied ? : err;
 }
 
-unsigned int tls_sw_poll(struct file *file, struct socket *sock,
-			 struct poll_table_struct *wait)
-{
-	unsigned int ret;
-	struct sock *sk = sock->sk;
+bool tls_sw_stream_read(const struct sock *sk)
+{
 	struct tls_context *tls_ctx = tls_get_ctx(sk);
 	struct tls_sw_context_rx *ctx = tls_sw_ctx_rx(tls_ctx);
-
-	/* Grab POLLOUT and POLLHUP from the underlying socket */
-	ret = ctx->sk_poll(file, sock, wait);
-
-	/* Clear POLLIN bits, and set based on recv_pkt */
-	ret &= ~(POLLIN | POLLRDNORM);
-	if (ctx->recv_pkt)
-		ret |= POLLIN | POLLRDNORM;
-
-<<<<<<< HEAD
-	return ret;
-=======
+	bool ingress_empty = true;
+	struct sk_psock *psock;
+
+	rcu_read_lock();
+	psock = sk_psock(sk);
+	if (psock)
+		ingress_empty = list_empty(&psock->ingress_msg);
+	rcu_read_unlock();
+
 	return !ingress_empty || ctx->recv_pkt ||
 		!skb_queue_empty(&ctx->rx_list);
->>>>>>> 407d19ab
 }
 
 static int tls_read_size(struct strparser *strp, struct sk_buff *skb)
 {
 	struct tls_context *tls_ctx = tls_get_ctx(strp->sk);
 	struct tls_sw_context_rx *ctx = tls_sw_ctx_rx(tls_ctx);
+	struct tls_prot_info *prot = &tls_ctx->prot_info;
 	char header[TLS_HEADER_SIZE + MAX_IV_SIZE];
 	struct strp_msg *rxm = strp_msg(skb);
 	size_t cipher_overhead;
@@ -1470,17 +1974,17 @@
 	int ret;
 
 	/* Verify that we have a full TLS header, or wait for more data */
-	if (rxm->offset + tls_ctx->rx.prepend_size > skb->len)
+	if (rxm->offset + prot->prepend_size > skb->len)
 		return 0;
 
 	/* Sanity-check size of on-stack buffer. */
-	if (WARN_ON(tls_ctx->rx.prepend_size > sizeof(header))) {
+	if (WARN_ON(prot->prepend_size > sizeof(header))) {
 		ret = -EINVAL;
 		goto read_failure;
 	}
 
 	/* Linearize header to local buffer */
-	ret = skb_copy_bits(skb, rxm->offset, header, tls_ctx->rx.prepend_size);
+	ret = skb_copy_bits(skb, rxm->offset, header, prot->prepend_size);
 
 	if (ret < 0)
 		goto read_failure;
@@ -1489,9 +1993,12 @@
 
 	data_len = ((header[4] & 0xFF) | (header[3] << 8));
 
-	cipher_overhead = tls_ctx->rx.tag_size + tls_ctx->rx.iv_size;
-
-	if (data_len > TLS_MAX_PAYLOAD_SIZE + cipher_overhead) {
+	cipher_overhead = prot->tag_size;
+	if (prot->version != TLS_1_3_VERSION)
+		cipher_overhead += prot->iv_size;
+
+	if (data_len > TLS_MAX_PAYLOAD_SIZE + cipher_overhead +
+	    prot->tail_size) {
 		ret = -EMSGSIZE;
 		goto read_failure;
 	}
@@ -1500,12 +2007,12 @@
 		goto read_failure;
 	}
 
-	if (header[1] != TLS_VERSION_MINOR(tls_ctx->crypto_recv.info.version) ||
-	    header[2] != TLS_VERSION_MAJOR(tls_ctx->crypto_recv.info.version)) {
+	/* Note that both TLS1.3 and TLS1.2 use TLS_1_2 version here */
+	if (header[1] != TLS_1_2_VERSION_MINOR ||
+	    header[2] != TLS_1_2_VERSION_MAJOR) {
 		ret = -EINVAL;
 		goto read_failure;
 	}
-
 #ifdef CONFIG_TLS_DEVICE
 	handle_device_resync(strp->sk, TCP_SKB_CB(skb)->seq + rxm->offset,
 			     *(u64*)tls_ctx->rx.rec_seq);
@@ -1535,17 +2042,55 @@
 {
 	struct tls_context *tls_ctx = tls_get_ctx(sk);
 	struct tls_sw_context_rx *ctx = tls_sw_ctx_rx(tls_ctx);
+	struct sk_psock *psock;
 
 	strp_data_ready(&ctx->strp);
+
+	psock = sk_psock_get(sk);
+	if (psock && !list_empty(&psock->ingress_msg)) {
+		ctx->saved_data_ready(sk);
+		sk_psock_put(sk, psock);
+	}
 }
 
 void tls_sw_free_resources_tx(struct sock *sk)
 {
 	struct tls_context *tls_ctx = tls_get_ctx(sk);
 	struct tls_sw_context_tx *ctx = tls_sw_ctx_tx(tls_ctx);
+	struct tls_rec *rec, *tmp;
+
+	/* Wait for any pending async encryptions to complete */
+	smp_store_mb(ctx->async_notify, true);
+	if (atomic_read(&ctx->encrypt_pending))
+		crypto_wait_req(-EINPROGRESS, &ctx->async_wait);
+
+	release_sock(sk);
+	cancel_delayed_work_sync(&ctx->tx_work.work);
+	lock_sock(sk);
+
+	/* Tx whatever records we can transmit and abandon the rest */
+	tls_tx_records(sk, -1);
+
+	/* Free up un-sent records in tx_list. First, free
+	 * the partially sent record if any at head of tx_list.
+	 */
+	if (tls_free_partial_record(sk, tls_ctx)) {
+		rec = list_first_entry(&ctx->tx_list,
+				       struct tls_rec, list);
+		list_del(&rec->list);
+		sk_msg_free(sk, &rec->msg_plaintext);
+		kfree(rec);
+	}
+
+	list_for_each_entry_safe(rec, tmp, &ctx->tx_list, list) {
+		list_del(&rec->list);
+		sk_msg_free(sk, &rec->msg_encrypted);
+		sk_msg_free(sk, &rec->msg_plaintext);
+		kfree(rec);
+	}
 
 	crypto_free_aead(ctx->aead_send);
-	tls_free_both_sg(sk);
+	tls_free_open_rec(sk);
 
 	kfree(ctx);
 }
@@ -1554,10 +2099,14 @@
 {
 	struct tls_context *tls_ctx = tls_get_ctx(sk);
 	struct tls_sw_context_rx *ctx = tls_sw_ctx_rx(tls_ctx);
+
+	kfree(tls_ctx->rx.rec_seq);
+	kfree(tls_ctx->rx.iv);
 
 	if (ctx->aead_recv) {
 		kfree_skb(ctx->recv_pkt);
 		ctx->recv_pkt = NULL;
+		skb_queue_purge(&ctx->rx_list);
 		crypto_free_aead(ctx->aead_recv);
 		strp_stop(&ctx->strp);
 		write_lock_bh(&sk->sk_callback_lock);
@@ -1579,29 +2128,54 @@
 	kfree(ctx);
 }
 
+/* The work handler to transmitt the encrypted records in tx_list */
+static void tx_work_handler(struct work_struct *work)
+{
+	struct delayed_work *delayed_work = to_delayed_work(work);
+	struct tx_work *tx_work = container_of(delayed_work,
+					       struct tx_work, work);
+	struct sock *sk = tx_work->sk;
+	struct tls_context *tls_ctx = tls_get_ctx(sk);
+	struct tls_sw_context_tx *ctx = tls_sw_ctx_tx(tls_ctx);
+
+	if (!test_and_clear_bit(BIT_TX_SCHEDULED, &ctx->tx_bitmask))
+		return;
+
+	lock_sock(sk);
+	tls_tx_records(sk, -1);
+	release_sock(sk);
+}
+
+void tls_sw_write_space(struct sock *sk, struct tls_context *ctx)
+{
+	struct tls_sw_context_tx *tx_ctx = tls_sw_ctx_tx(ctx);
+
+	/* Schedule the transmission if tx list is ready */
+	if (is_tx_ready(tx_ctx) && !sk->sk_write_pending) {
+		/* Schedule the transmission */
+		if (!test_and_set_bit(BIT_TX_SCHEDULED,
+				      &tx_ctx->tx_bitmask))
+			schedule_delayed_work(&tx_ctx->tx_work.work, 0);
+	}
+}
+
 int tls_set_sw_offload(struct sock *sk, struct tls_context *ctx, int tx)
 {
+	struct tls_context *tls_ctx = tls_get_ctx(sk);
+	struct tls_prot_info *prot = &tls_ctx->prot_info;
 	struct tls_crypto_info *crypto_info;
 	struct tls12_crypto_info_aes_gcm_128 *gcm_128_info;
-<<<<<<< HEAD
-=======
 	struct tls12_crypto_info_aes_gcm_256 *gcm_256_info;
 	struct tls12_crypto_info_aes_ccm_128 *ccm_128_info;
->>>>>>> 407d19ab
 	struct tls_sw_context_tx *sw_ctx_tx = NULL;
 	struct tls_sw_context_rx *sw_ctx_rx = NULL;
 	struct cipher_context *cctx;
 	struct crypto_aead **aead;
 	struct strp_callbacks cb;
-<<<<<<< HEAD
-	u16 nonce_size, tag_size, iv_size, rec_seq_size;
-	char *iv, *rec_seq;
-=======
 	u16 nonce_size, tag_size, iv_size, rec_seq_size, salt_size;
 	struct crypto_tfm *tfm;
 	char *iv, *rec_seq, *key, *salt, *cipher_name;
 	size_t keysize;
->>>>>>> 407d19ab
 	int rc = 0;
 
 	if (!ctx) {
@@ -1640,10 +2214,14 @@
 		crypto_info = &ctx->crypto_send.info;
 		cctx = &ctx->tx;
 		aead = &sw_ctx_tx->aead_send;
+		INIT_LIST_HEAD(&sw_ctx_tx->tx_list);
+		INIT_DELAYED_WORK(&sw_ctx_tx->tx_work.work, tx_work_handler);
+		sw_ctx_tx->tx_work.sk = sk;
 	} else {
 		crypto_init_wait(&sw_ctx_rx->async_wait);
 		crypto_info = &ctx->crypto_recv.info;
 		cctx = &ctx->rx;
+		skb_queue_head_init(&sw_ctx_rx->rx_list);
 		aead = &sw_ctx_rx->aead_recv;
 	}
 
@@ -1658,8 +2236,6 @@
 		 ((struct tls12_crypto_info_aes_gcm_128 *)crypto_info)->rec_seq;
 		gcm_128_info =
 			(struct tls12_crypto_info_aes_gcm_128 *)crypto_info;
-<<<<<<< HEAD
-=======
 		keysize = TLS_CIPHER_AES_GCM_128_KEY_SIZE;
 		key = gcm_128_info->key;
 		salt = gcm_128_info->salt;
@@ -1699,7 +2275,6 @@
 		salt = ccm_128_info->salt;
 		salt_size = TLS_CIPHER_AES_CCM_128_SALT_SIZE;
 		cipher_name = "ccm(aes)";
->>>>>>> 407d19ab
 		break;
 	}
 	default:
@@ -1713,14 +2288,6 @@
 		goto free_priv;
 	}
 
-<<<<<<< HEAD
-	cctx->prepend_size = TLS_HEADER_SIZE + nonce_size;
-	cctx->tag_size = tag_size;
-	cctx->overhead_size = cctx->prepend_size + cctx->tag_size;
-	cctx->iv_size = iv_size;
-	cctx->iv = kmalloc(iv_size + TLS_CIPHER_AES_GCM_128_SALT_SIZE,
-			   GFP_KERNEL);
-=======
 	if (crypto_info->version == TLS_1_3_VERSION) {
 		nonce_size = 0;
 		prot->aad_size = TLS_HEADER_SIZE;
@@ -1739,45 +2306,18 @@
 	prot->iv_size = iv_size;
 	prot->salt_size = salt_size;
 	cctx->iv = kmalloc(iv_size + salt_size, GFP_KERNEL);
->>>>>>> 407d19ab
 	if (!cctx->iv) {
 		rc = -ENOMEM;
 		goto free_priv;
 	}
-<<<<<<< HEAD
-	memcpy(cctx->iv, gcm_128_info->salt, TLS_CIPHER_AES_GCM_128_SALT_SIZE);
-	memcpy(cctx->iv + TLS_CIPHER_AES_GCM_128_SALT_SIZE, iv, iv_size);
-	cctx->rec_seq_size = rec_seq_size;
-=======
 	/* Note: 128 & 256 bit salt are the same size */
 	prot->rec_seq_size = rec_seq_size;
 	memcpy(cctx->iv, salt, salt_size);
 	memcpy(cctx->iv + salt_size, iv, iv_size);
->>>>>>> 407d19ab
 	cctx->rec_seq = kmemdup(rec_seq, rec_seq_size, GFP_KERNEL);
 	if (!cctx->rec_seq) {
 		rc = -ENOMEM;
 		goto free_iv;
-	}
-
-	if (sw_ctx_tx) {
-		sg_init_table(sw_ctx_tx->sg_encrypted_data,
-			      ARRAY_SIZE(sw_ctx_tx->sg_encrypted_data));
-		sg_init_table(sw_ctx_tx->sg_plaintext_data,
-			      ARRAY_SIZE(sw_ctx_tx->sg_plaintext_data));
-
-		sg_init_table(sw_ctx_tx->sg_aead_in, 2);
-		sg_set_buf(&sw_ctx_tx->sg_aead_in[0], sw_ctx_tx->aad_space,
-			   sizeof(sw_ctx_tx->aad_space));
-		sg_unmark_end(&sw_ctx_tx->sg_aead_in[1]);
-		sg_chain(sw_ctx_tx->sg_aead_in, 2,
-			 sw_ctx_tx->sg_plaintext_data);
-		sg_init_table(sw_ctx_tx->sg_aead_out, 2);
-		sg_set_buf(&sw_ctx_tx->sg_aead_out[0], sw_ctx_tx->aad_space,
-			   sizeof(sw_ctx_tx->aad_space));
-		sg_unmark_end(&sw_ctx_tx->sg_aead_out[1]);
-		sg_chain(sw_ctx_tx->sg_aead_out, 2,
-			 sw_ctx_tx->sg_encrypted_data);
 	}
 
 	if (!*aead) {
@@ -1791,16 +2331,24 @@
 
 	ctx->push_pending_record = tls_sw_push_pending_record;
 
-	rc = crypto_aead_setkey(*aead, gcm_128_info->key,
-				TLS_CIPHER_AES_GCM_128_KEY_SIZE);
+	rc = crypto_aead_setkey(*aead, key, keysize);
+
 	if (rc)
 		goto free_aead;
 
-	rc = crypto_aead_setauthsize(*aead, cctx->tag_size);
+	rc = crypto_aead_setauthsize(*aead, prot->tag_size);
 	if (rc)
 		goto free_aead;
 
 	if (sw_ctx_rx) {
+		tfm = crypto_aead_tfm(sw_ctx_rx->aead_recv);
+
+		if (crypto_info->version == TLS_1_3_VERSION)
+			sw_ctx_rx->async_capable = false;
+		else
+			sw_ctx_rx->async_capable =
+				tfm->__crt_alg->cra_flags & CRYPTO_ALG_ASYNC;
+
 		/* Set up strparser */
 		memset(&cb, 0, sizeof(cb));
 		cb.rcv_msg = tls_queue;
@@ -1812,8 +2360,6 @@
 		sw_ctx_rx->saved_data_ready = sk->sk_data_ready;
 		sk->sk_data_ready = tls_data_ready;
 		write_unlock_bh(&sk->sk_callback_lock);
-
-		sw_ctx_rx->sk_poll = sk->sk_socket->ops->poll;
 
 		strp_check_rcv(&sw_ctx_rx->strp);
 	}
