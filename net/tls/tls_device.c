/* Copyright (c) 2018, Mellanox Technologies All rights reserved.
 *
 * This software is available to you under a choice of one of two
 * licenses.  You may choose to be licensed under the terms of the GNU
 * General Public License (GPL) Version 2, available from the file
 * COPYING in the main directory of this source tree, or the
 * OpenIB.org BSD license below:
 *
 *     Redistribution and use in source and binary forms, with or
 *     without modification, are permitted provided that the following
 *     conditions are met:
 *
 *      - Redistributions of source code must retain the above
 *        copyright notice, this list of conditions and the following
 *        disclaimer.
 *
 *      - Redistributions in binary form must reproduce the above
 *        copyright notice, this list of conditions and the following
 *        disclaimer in the documentation and/or other materials
 *        provided with the distribution.
 *
 * THE SOFTWARE IS PROVIDED "AS IS", WITHOUT WARRANTY OF ANY KIND,
 * EXPRESS OR IMPLIED, INCLUDING BUT NOT LIMITED TO THE WARRANTIES OF
 * MERCHANTABILITY, FITNESS FOR A PARTICULAR PURPOSE AND
 * NONINFRINGEMENT. IN NO EVENT SHALL THE AUTHORS OR COPYRIGHT HOLDERS
 * BE LIABLE FOR ANY CLAIM, DAMAGES OR OTHER LIABILITY, WHETHER IN AN
 * ACTION OF CONTRACT, TORT OR OTHERWISE, ARISING FROM, OUT OF OR IN
 * CONNECTION WITH THE SOFTWARE OR THE USE OR OTHER DEALINGS IN THE
 * SOFTWARE.
 */

#include <crypto/aead.h>
#include <linux/highmem.h>
#include <linux/module.h>
#include <linux/netdevice.h>
#include <net/dst.h>
#include <net/inet_connection_sock.h>
#include <net/tcp.h>
#include <net/tls.h>

/* device_offload_lock is used to synchronize tls_dev_add
 * against NETDEV_DOWN notifications.
 */
static DECLARE_RWSEM(device_offload_lock);

static void tls_device_gc_task(struct work_struct *work);

static DECLARE_WORK(tls_device_gc_work, tls_device_gc_task);
static LIST_HEAD(tls_device_gc_list);
static LIST_HEAD(tls_device_list);
static DEFINE_SPINLOCK(tls_device_lock);

static void tls_device_free_ctx(struct tls_context *ctx)
{
	if (ctx->tx_conf == TLS_HW)
		kfree(tls_offload_ctx_tx(ctx));

	if (ctx->rx_conf == TLS_HW)
		kfree(tls_offload_ctx_rx(ctx));

	tls_ctx_free(ctx);
}

static void tls_device_gc_task(struct work_struct *work)
{
	struct tls_context *ctx, *tmp;
	unsigned long flags;
	LIST_HEAD(gc_list);

	spin_lock_irqsave(&tls_device_lock, flags);
	list_splice_init(&tls_device_gc_list, &gc_list);
	spin_unlock_irqrestore(&tls_device_lock, flags);

	list_for_each_entry_safe(ctx, tmp, &gc_list, list) {
		struct net_device *netdev = ctx->netdev;

		if (netdev && ctx->tx_conf == TLS_HW) {
			netdev->tlsdev_ops->tls_dev_del(netdev, ctx,
							TLS_OFFLOAD_CTX_DIR_TX);
			dev_put(netdev);
			ctx->netdev = NULL;
		}

		list_del(&ctx->list);
		tls_device_free_ctx(ctx);
	}
}

static void tls_device_queue_ctx_destruction(struct tls_context *ctx)
{
	unsigned long flags;

	spin_lock_irqsave(&tls_device_lock, flags);
	list_move_tail(&ctx->list, &tls_device_gc_list);

	/* schedule_work inside the spinlock
	 * to make sure tls_device_down waits for that work.
	 */
	schedule_work(&tls_device_gc_work);

	spin_unlock_irqrestore(&tls_device_lock, flags);
}

/* We assume that the socket is already connected */
static struct net_device *get_netdev_for_sock(struct sock *sk)
{
	struct dst_entry *dst = sk_dst_get(sk);
	struct net_device *netdev = NULL;

	if (likely(dst)) {
		netdev = dst->dev;
		dev_hold(netdev);
	}

	dst_release(dst);

	return netdev;
}

static void destroy_record(struct tls_record_info *record)
{
	int nr_frags = record->num_frags;
	skb_frag_t *frag;

	while (nr_frags-- > 0) {
		frag = &record->frags[nr_frags];
		__skb_frag_unref(frag);
	}
	kfree(record);
}

static void delete_all_records(struct tls_offload_context_tx *offload_ctx)
{
	struct tls_record_info *info, *temp;

	list_for_each_entry_safe(info, temp, &offload_ctx->records_list, list) {
		list_del(&info->list);
		destroy_record(info);
	}

	offload_ctx->retransmit_hint = NULL;
}

static void tls_icsk_clean_acked(struct sock *sk, u32 acked_seq)
{
	struct tls_context *tls_ctx = tls_get_ctx(sk);
	struct tls_record_info *info, *temp;
	struct tls_offload_context_tx *ctx;
	u64 deleted_records = 0;
	unsigned long flags;

	if (!tls_ctx)
		return;

	ctx = tls_offload_ctx_tx(tls_ctx);

	spin_lock_irqsave(&ctx->lock, flags);
	info = ctx->retransmit_hint;
	if (info && !before(acked_seq, info->end_seq)) {
		ctx->retransmit_hint = NULL;
		list_del(&info->list);
		destroy_record(info);
		deleted_records++;
	}

	list_for_each_entry_safe(info, temp, &ctx->records_list, list) {
		if (before(acked_seq, info->end_seq))
			break;
		list_del(&info->list);

		destroy_record(info);
		deleted_records++;
	}

	ctx->unacked_record_sn += deleted_records;
	spin_unlock_irqrestore(&ctx->lock, flags);
}

/* At this point, there should be no references on this
 * socket and no in-flight SKBs associated with this
 * socket, so it is safe to free all the resources.
 */
static void tls_device_sk_destruct(struct sock *sk)
{
	struct tls_context *tls_ctx = tls_get_ctx(sk);
	struct tls_offload_context_tx *ctx = tls_offload_ctx_tx(tls_ctx);

	tls_ctx->sk_destruct(sk);

	if (tls_ctx->tx_conf == TLS_HW) {
		if (ctx->open_record)
			destroy_record(ctx->open_record);
		delete_all_records(ctx);
		crypto_free_aead(ctx->aead_send);
		clean_acked_data_disable(inet_csk(sk));
	}

	if (refcount_dec_and_test(&tls_ctx->refcount))
		tls_device_queue_ctx_destruction(tls_ctx);
}

static void tls_append_frag(struct tls_record_info *record,
			    struct page_frag *pfrag,
			    int size)
{
	skb_frag_t *frag;

	frag = &record->frags[record->num_frags - 1];
	if (frag->page.p == pfrag->page &&
	    frag->page_offset + frag->size == pfrag->offset) {
		frag->size += size;
	} else {
		++frag;
		frag->page.p = pfrag->page;
		frag->page_offset = pfrag->offset;
		frag->size = size;
		++record->num_frags;
		get_page(pfrag->page);
	}

	pfrag->offset += size;
	record->len += size;
}

static int tls_push_record(struct sock *sk,
			   struct tls_context *ctx,
			   struct tls_offload_context_tx *offload_ctx,
			   struct tls_record_info *record,
			   struct page_frag *pfrag,
			   int flags,
			   unsigned char record_type)
{
	struct tcp_sock *tp = tcp_sk(sk);
	struct page_frag dummy_tag_frag;
	skb_frag_t *frag;
	int i;

	/* fill prepend */
	frag = &record->frags[0];
	tls_fill_prepend(ctx,
			 skb_frag_address(frag),
			 record->len - ctx->tx.prepend_size,
			 record_type);

	/* HW doesn't care about the data in the tag, because it fills it. */
	dummy_tag_frag.page = skb_frag_page(frag);
	dummy_tag_frag.offset = 0;

	tls_append_frag(record, &dummy_tag_frag, ctx->tx.tag_size);
	record->end_seq = tp->write_seq + record->len;
	spin_lock_irq(&offload_ctx->lock);
	list_add_tail(&record->list, &offload_ctx->records_list);
	spin_unlock_irq(&offload_ctx->lock);
	offload_ctx->open_record = NULL;
	set_bit(TLS_PENDING_CLOSED_RECORD, &ctx->flags);
	tls_advance_record_sn(sk, &ctx->tx);

	for (i = 0; i < record->num_frags; i++) {
		frag = &record->frags[i];
		sg_unmark_end(&offload_ctx->sg_tx_data[i]);
		sg_set_page(&offload_ctx->sg_tx_data[i], skb_frag_page(frag),
			    frag->size, frag->page_offset);
		sk_mem_charge(sk, frag->size);
		get_page(skb_frag_page(frag));
	}
	sg_mark_end(&offload_ctx->sg_tx_data[record->num_frags - 1]);

	/* all ready, send */
	return tls_push_sg(sk, ctx, offload_ctx->sg_tx_data, 0, flags);
}

static int tls_create_new_record(struct tls_offload_context_tx *offload_ctx,
				 struct page_frag *pfrag,
				 size_t prepend_size)
{
	struct tls_record_info *record;
	skb_frag_t *frag;

	record = kmalloc(sizeof(*record), GFP_KERNEL);
	if (!record)
		return -ENOMEM;

	frag = &record->frags[0];
	__skb_frag_set_page(frag, pfrag->page);
	frag->page_offset = pfrag->offset;
	skb_frag_size_set(frag, prepend_size);

	get_page(pfrag->page);
	pfrag->offset += prepend_size;

	record->num_frags = 1;
	record->len = prepend_size;
	offload_ctx->open_record = record;
	return 0;
}

static int tls_do_allocation(struct sock *sk,
			     struct tls_offload_context_tx *offload_ctx,
			     struct page_frag *pfrag,
			     size_t prepend_size)
{
	int ret;

	if (!offload_ctx->open_record) {
		if (unlikely(!skb_page_frag_refill(prepend_size, pfrag,
						   sk->sk_allocation))) {
			sk->sk_prot->enter_memory_pressure(sk);
			sk_stream_moderate_sndbuf(sk);
			return -ENOMEM;
		}

		ret = tls_create_new_record(offload_ctx, pfrag, prepend_size);
		if (ret)
			return ret;

		if (pfrag->size > pfrag->offset)
			return 0;
	}

	if (!sk_page_frag_refill(sk, pfrag))
		return -ENOMEM;

	return 0;
}

static int tls_push_data(struct sock *sk,
			 struct iov_iter *msg_iter,
			 size_t size, int flags,
			 unsigned char record_type)
{
	struct tls_context *tls_ctx = tls_get_ctx(sk);
	struct tls_offload_context_tx *ctx = tls_offload_ctx_tx(tls_ctx);
	int tls_push_record_flags = flags | MSG_SENDPAGE_NOTLAST;
	int more = flags & (MSG_SENDPAGE_NOTLAST | MSG_MORE);
	struct tls_record_info *record = ctx->open_record;
	struct page_frag *pfrag;
	size_t orig_size = size;
	u32 max_open_record_len;
	int copy, rc = 0;
	bool done = false;
	long timeo;

	if (flags &
	    ~(MSG_MORE | MSG_DONTWAIT | MSG_NOSIGNAL | MSG_SENDPAGE_NOTLAST))
		return -ENOTSUPP;

	if (sk->sk_err)
		return -sk->sk_err;

	timeo = sock_sndtimeo(sk, flags & MSG_DONTWAIT);
	rc = tls_complete_pending_work(sk, tls_ctx, flags, &timeo);
	if (rc < 0)
		return rc;

	pfrag = sk_page_frag(sk);

	/* TLS_HEADER_SIZE is not counted as part of the TLS record, and
	 * we need to leave room for an authentication tag.
	 */
	max_open_record_len = TLS_MAX_PAYLOAD_SIZE +
			      tls_ctx->tx.prepend_size;
	do {
		rc = tls_do_allocation(sk, ctx, pfrag,
				       tls_ctx->tx.prepend_size);
		if (rc) {
			rc = sk_stream_wait_memory(sk, &timeo);
			if (!rc)
				continue;

			record = ctx->open_record;
			if (!record)
				break;
handle_error:
			if (record_type != TLS_RECORD_TYPE_DATA) {
				/* avoid sending partial
				 * record with type !=
				 * application_data
				 */
				size = orig_size;
				destroy_record(record);
				ctx->open_record = NULL;
			} else if (record->len > tls_ctx->tx.prepend_size) {
				goto last_record;
			}

			break;
		}

		record = ctx->open_record;
		copy = min_t(size_t, size, (pfrag->size - pfrag->offset));
		copy = min_t(size_t, copy, (max_open_record_len - record->len));

		if (copy_from_iter_nocache(page_address(pfrag->page) +
					       pfrag->offset,
					   copy, msg_iter) != copy) {
			rc = -EFAULT;
			goto handle_error;
		}
		tls_append_frag(record, pfrag, copy);

		size -= copy;
		if (!size) {
last_record:
			tls_push_record_flags = flags;
			if (more) {
				tls_ctx->pending_open_record_frags =
						record->num_frags;
				break;
			}

			done = true;
		}

		if (done || record->len >= max_open_record_len ||
		    (record->num_frags >= MAX_SKB_FRAGS - 1)) {
			rc = tls_push_record(sk,
					     tls_ctx,
					     ctx,
					     record,
					     pfrag,
					     tls_push_record_flags,
					     record_type);
			if (rc < 0)
				break;
		}
	} while (!done);

	if (orig_size - size > 0)
		rc = orig_size - size;

	return rc;
}

int tls_device_sendmsg(struct sock *sk, struct msghdr *msg, size_t size)
{
	unsigned char record_type = TLS_RECORD_TYPE_DATA;
	int rc;

	lock_sock(sk);

	if (unlikely(msg->msg_controllen)) {
		rc = tls_proccess_cmsg(sk, msg, &record_type);
		if (rc)
			goto out;
	}

	rc = tls_push_data(sk, &msg->msg_iter, size,
			   msg->msg_flags, record_type);

out:
	release_sock(sk);
	return rc;
}

int tls_device_sendpage(struct sock *sk, struct page *page,
			int offset, size_t size, int flags)
{
	struct iov_iter	msg_iter;
	char *kaddr = kmap(page);
	struct kvec iov;
	int rc;

	if (flags & MSG_SENDPAGE_NOTLAST)
		flags |= MSG_MORE;

	lock_sock(sk);

	if (flags & MSG_OOB) {
		rc = -ENOTSUPP;
		goto out;
	}

	iov.iov_base = kaddr + offset;
	iov.iov_len = size;
	iov_iter_kvec(&msg_iter, WRITE | ITER_KVEC, &iov, 1, size);
	rc = tls_push_data(sk, &msg_iter, size,
			   flags, TLS_RECORD_TYPE_DATA);
	kunmap(page);

out:
	release_sock(sk);
	return rc;
}

struct tls_record_info *tls_get_record(struct tls_offload_context_tx *context,
				       u32 seq, u64 *p_record_sn)
{
	u64 record_sn = context->hint_record_sn;
	struct tls_record_info *info;

	info = context->retransmit_hint;
	if (!info ||
	    before(seq, info->end_seq - info->len)) {
		/* if retransmit_hint is irrelevant start
		 * from the beggining of the list
		 */
		info = list_first_entry(&context->records_list,
					struct tls_record_info, list);
		record_sn = context->unacked_record_sn;
	}

	list_for_each_entry_from(info, &context->records_list, list) {
		if (before(seq, info->end_seq)) {
			if (!context->retransmit_hint ||
			    after(info->end_seq,
				  context->retransmit_hint->end_seq)) {
				context->hint_record_sn = record_sn;
				context->retransmit_hint = info;
			}
			*p_record_sn = record_sn;
			return info;
		}
		record_sn++;
	}

	return NULL;
}
EXPORT_SYMBOL(tls_get_record);

static int tls_device_push_pending_record(struct sock *sk, int flags)
{
	struct iov_iter	msg_iter;

	iov_iter_kvec(&msg_iter, WRITE | ITER_KVEC, NULL, 0, 0);
	return tls_push_data(sk, &msg_iter, 0, flags, TLS_RECORD_TYPE_DATA);
}

<<<<<<< HEAD
=======
void tls_device_write_space(struct sock *sk, struct tls_context *ctx)
{
	if (!sk->sk_write_pending && tls_is_partially_sent_record(ctx)) {
		gfp_t sk_allocation = sk->sk_allocation;

		sk->sk_allocation = GFP_ATOMIC;
		tls_push_partial_record(sk, ctx, MSG_DONTWAIT | MSG_NOSIGNAL);
		sk->sk_allocation = sk_allocation;
	}
}

static void tls_device_resync_rx(struct tls_context *tls_ctx,
				 struct sock *sk, u32 seq, u64 rcd_sn)
{
	struct net_device *netdev;

	if (WARN_ON(test_and_set_bit(TLS_RX_SYNC_RUNNING, &tls_ctx->flags)))
		return;
	netdev = READ_ONCE(tls_ctx->netdev);
	if (netdev)
		netdev->tlsdev_ops->tls_dev_resync_rx(netdev, sk, seq, rcd_sn);
	clear_bit_unlock(TLS_RX_SYNC_RUNNING, &tls_ctx->flags);
}

>>>>>>> 407d19ab
void handle_device_resync(struct sock *sk, u32 seq, u64 rcd_sn)
{
	struct tls_context *tls_ctx = tls_get_ctx(sk);
	struct tls_offload_context_rx *rx_ctx;
	u32 is_req_pending;
	s64 resync_req;
	u32 req_seq;

	if (tls_ctx->rx_conf != TLS_HW)
		return;

	rx_ctx = tls_offload_ctx_rx(tls_ctx);
	resync_req = atomic64_read(&rx_ctx->resync_req);
	req_seq = (resync_req >> 32) - ((u32)TLS_HEADER_SIZE - 1);
	is_req_pending = resync_req;

	if (unlikely(is_req_pending) && req_seq == seq &&
	    atomic64_try_cmpxchg(&rx_ctx->resync_req, &resync_req, 0)) {
		seq += TLS_HEADER_SIZE - 1;
		tls_device_resync_rx(tls_ctx, sk, seq, rcd_sn);
	}
}

static int tls_device_reencrypt(struct sock *sk, struct sk_buff *skb)
{
	struct strp_msg *rxm = strp_msg(skb);
	int err = 0, offset = rxm->offset, copy, nsg;
	struct sk_buff *skb_iter, *unused;
	struct scatterlist sg[1];
	char *orig_buf, *buf;

	orig_buf = kmalloc(rxm->full_len + TLS_HEADER_SIZE +
			   TLS_CIPHER_AES_GCM_128_IV_SIZE, sk->sk_allocation);
	if (!orig_buf)
		return -ENOMEM;
	buf = orig_buf;

	nsg = skb_cow_data(skb, 0, &unused);
	if (unlikely(nsg < 0)) {
		err = nsg;
		goto free_buf;
	}

	sg_init_table(sg, 1);
	sg_set_buf(&sg[0], buf,
		   rxm->full_len + TLS_HEADER_SIZE +
		   TLS_CIPHER_AES_GCM_128_IV_SIZE);
	skb_copy_bits(skb, offset, buf,
		      TLS_HEADER_SIZE + TLS_CIPHER_AES_GCM_128_IV_SIZE);

	/* We are interested only in the decrypted data not the auth */
	err = decrypt_skb(sk, skb, sg);
	if (err != -EBADMSG)
		goto free_buf;
	else
		err = 0;

	copy = min_t(int, skb_pagelen(skb) - offset,
		     rxm->full_len - TLS_CIPHER_AES_GCM_128_TAG_SIZE);

	if (skb->decrypted)
		skb_store_bits(skb, offset, buf, copy);

	offset += copy;
	buf += copy;

	skb_walk_frags(skb, skb_iter) {
		copy = min_t(int, skb_iter->len,
			     rxm->full_len - offset + rxm->offset -
			     TLS_CIPHER_AES_GCM_128_TAG_SIZE);

		if (skb_iter->decrypted)
			skb_store_bits(skb_iter, offset, buf, copy);

		offset += copy;
		buf += copy;
	}

free_buf:
	kfree(orig_buf);
	return err;
}

int tls_device_decrypted(struct sock *sk, struct sk_buff *skb)
{
	struct tls_context *tls_ctx = tls_get_ctx(sk);
	struct tls_offload_context_rx *ctx = tls_offload_ctx_rx(tls_ctx);
	int is_decrypted = skb->decrypted;
	int is_encrypted = !is_decrypted;
	struct sk_buff *skb_iter;

	/* Skip if it is already decrypted */
	if (ctx->sw.decrypted)
		return 0;

	/* Check if all the data is decrypted already */
	skb_walk_frags(skb, skb_iter) {
		is_decrypted &= skb_iter->decrypted;
		is_encrypted &= !skb_iter->decrypted;
	}

	ctx->sw.decrypted |= is_decrypted;

	/* Return immedeatly if the record is either entirely plaintext or
	 * entirely ciphertext. Otherwise handle reencrypt partially decrypted
	 * record.
	 */
	return (is_encrypted || is_decrypted) ? 0 :
		tls_device_reencrypt(sk, skb);
}

static void tls_device_attach(struct tls_context *ctx, struct sock *sk,
			      struct net_device *netdev)
{
	if (sk->sk_destruct != tls_device_sk_destruct) {
		refcount_set(&ctx->refcount, 1);
		dev_hold(netdev);
		ctx->netdev = netdev;
		spin_lock_irq(&tls_device_lock);
		list_add_tail(&ctx->list, &tls_device_list);
		spin_unlock_irq(&tls_device_lock);

		ctx->sk_destruct = sk->sk_destruct;
		sk->sk_destruct = tls_device_sk_destruct;
	}
}

int tls_set_device_offload(struct sock *sk, struct tls_context *ctx)
{
	u16 nonce_size, tag_size, iv_size, rec_seq_size;
	struct tls_record_info *start_marker_record;
	struct tls_offload_context_tx *offload_ctx;
	struct tls_crypto_info *crypto_info;
	struct net_device *netdev;
	char *iv, *rec_seq;
	struct sk_buff *skb;
	int rc = -EINVAL;
	__be64 rcd_sn;

	if (!ctx)
		goto out;

	if (ctx->priv_ctx_tx) {
		rc = -EEXIST;
		goto out;
	}

	start_marker_record = kmalloc(sizeof(*start_marker_record), GFP_KERNEL);
	if (!start_marker_record) {
		rc = -ENOMEM;
		goto out;
	}

	offload_ctx = kzalloc(TLS_OFFLOAD_CONTEXT_SIZE_TX, GFP_KERNEL);
	if (!offload_ctx) {
		rc = -ENOMEM;
		goto free_marker_record;
	}

	crypto_info = &ctx->crypto_send.info;
	if (crypto_info->version != TLS_1_2_VERSION) {
		rc = -EOPNOTSUPP;
		goto free_offload_ctx;
	}

	switch (crypto_info->cipher_type) {
	case TLS_CIPHER_AES_GCM_128:
		nonce_size = TLS_CIPHER_AES_GCM_128_IV_SIZE;
		tag_size = TLS_CIPHER_AES_GCM_128_TAG_SIZE;
		iv_size = TLS_CIPHER_AES_GCM_128_IV_SIZE;
		iv = ((struct tls12_crypto_info_aes_gcm_128 *)crypto_info)->iv;
		rec_seq_size = TLS_CIPHER_AES_GCM_128_REC_SEQ_SIZE;
		rec_seq =
		 ((struct tls12_crypto_info_aes_gcm_128 *)crypto_info)->rec_seq;
		break;
	default:
		rc = -EINVAL;
		goto free_offload_ctx;
	}

	ctx->tx.prepend_size = TLS_HEADER_SIZE + nonce_size;
	ctx->tx.tag_size = tag_size;
	ctx->tx.overhead_size = ctx->tx.prepend_size + ctx->tx.tag_size;
	ctx->tx.iv_size = iv_size;
	ctx->tx.iv = kmalloc(iv_size + TLS_CIPHER_AES_GCM_128_SALT_SIZE,
			     GFP_KERNEL);
	if (!ctx->tx.iv) {
		rc = -ENOMEM;
		goto free_offload_ctx;
	}

	memcpy(ctx->tx.iv + TLS_CIPHER_AES_GCM_128_SALT_SIZE, iv, iv_size);

	ctx->tx.rec_seq_size = rec_seq_size;
	ctx->tx.rec_seq = kmemdup(rec_seq, rec_seq_size, GFP_KERNEL);
	if (!ctx->tx.rec_seq) {
		rc = -ENOMEM;
		goto free_iv;
	}

	rc = tls_sw_fallback_init(sk, offload_ctx, crypto_info);
	if (rc)
		goto free_rec_seq;

	/* start at rec_seq - 1 to account for the start marker record */
	memcpy(&rcd_sn, ctx->tx.rec_seq, sizeof(rcd_sn));
	offload_ctx->unacked_record_sn = be64_to_cpu(rcd_sn) - 1;

	start_marker_record->end_seq = tcp_sk(sk)->write_seq;
	start_marker_record->len = 0;
	start_marker_record->num_frags = 0;

	INIT_LIST_HEAD(&offload_ctx->records_list);
	list_add_tail(&start_marker_record->list, &offload_ctx->records_list);
	spin_lock_init(&offload_ctx->lock);
	sg_init_table(offload_ctx->sg_tx_data,
		      ARRAY_SIZE(offload_ctx->sg_tx_data));

	clean_acked_data_enable(inet_csk(sk), &tls_icsk_clean_acked);
	ctx->push_pending_record = tls_device_push_pending_record;

	/* TLS offload is greatly simplified if we don't send
	 * SKBs where only part of the payload needs to be encrypted.
	 * So mark the last skb in the write queue as end of record.
	 */
	skb = tcp_write_queue_tail(sk);
	if (skb)
		TCP_SKB_CB(skb)->eor = 1;

	/* We support starting offload on multiple sockets
	 * concurrently, so we only need a read lock here.
	 * This lock must precede get_netdev_for_sock to prevent races between
	 * NETDEV_DOWN and setsockopt.
	 */
	down_read(&device_offload_lock);
	netdev = get_netdev_for_sock(sk);
	if (!netdev) {
		pr_err_ratelimited("%s: netdev not found\n", __func__);
		rc = -EINVAL;
		goto release_lock;
	}

	if (!(netdev->features & NETIF_F_HW_TLS_TX)) {
		rc = -ENOTSUPP;
		goto release_netdev;
	}

	/* Avoid offloading if the device is down
	 * We don't want to offload new flows after
	 * the NETDEV_DOWN event
	 */
	if (!(netdev->flags & IFF_UP)) {
		rc = -EINVAL;
		goto release_netdev;
	}

	ctx->priv_ctx_tx = offload_ctx;
	rc = netdev->tlsdev_ops->tls_dev_add(netdev, sk, TLS_OFFLOAD_CTX_DIR_TX,
					     &ctx->crypto_send.info,
					     tcp_sk(sk)->write_seq);
	if (rc)
		goto release_netdev;

	tls_device_attach(ctx, sk, netdev);

	/* following this assignment tls_is_sk_tx_device_offloaded
	 * will return true and the context might be accessed
	 * by the netdev's xmit function.
	 */
	smp_store_release(&sk->sk_validate_xmit_skb, tls_validate_xmit_skb);
	dev_put(netdev);
	up_read(&device_offload_lock);
	goto out;

release_netdev:
	dev_put(netdev);
release_lock:
	up_read(&device_offload_lock);
	clean_acked_data_disable(inet_csk(sk));
	crypto_free_aead(offload_ctx->aead_send);
free_rec_seq:
	kfree(ctx->tx.rec_seq);
free_iv:
	kfree(ctx->tx.iv);
free_offload_ctx:
	kfree(offload_ctx);
	ctx->priv_ctx_tx = NULL;
free_marker_record:
	kfree(start_marker_record);
out:
	return rc;
}

int tls_set_device_offload_rx(struct sock *sk, struct tls_context *ctx)
{
	struct tls_offload_context_rx *context;
	struct net_device *netdev;
	int rc = 0;

	if (ctx->crypto_recv.info.version != TLS_1_2_VERSION)
		return -EOPNOTSUPP;

	/* We support starting offload on multiple sockets
	 * concurrently, so we only need a read lock here.
	 * This lock must precede get_netdev_for_sock to prevent races between
	 * NETDEV_DOWN and setsockopt.
	 */
	down_read(&device_offload_lock);
	netdev = get_netdev_for_sock(sk);
	if (!netdev) {
		pr_err_ratelimited("%s: netdev not found\n", __func__);
		rc = -EINVAL;
		goto release_lock;
	}

	if (!(netdev->features & NETIF_F_HW_TLS_RX)) {
		rc = -ENOTSUPP;
		goto release_netdev;
	}

	/* Avoid offloading if the device is down
	 * We don't want to offload new flows after
	 * the NETDEV_DOWN event
	 */
	if (!(netdev->flags & IFF_UP)) {
		rc = -EINVAL;
		goto release_netdev;
	}

	context = kzalloc(TLS_OFFLOAD_CONTEXT_SIZE_RX, GFP_KERNEL);
	if (!context) {
		rc = -ENOMEM;
		goto release_netdev;
	}

	ctx->priv_ctx_rx = context;
	rc = tls_set_sw_offload(sk, ctx, 0);
	if (rc)
		goto release_ctx;

	rc = netdev->tlsdev_ops->tls_dev_add(netdev, sk, TLS_OFFLOAD_CTX_DIR_RX,
					     &ctx->crypto_recv.info,
					     tcp_sk(sk)->copied_seq);
	if (rc)
		goto free_sw_resources;

	tls_device_attach(ctx, sk, netdev);
	goto release_netdev;

free_sw_resources:
	tls_sw_free_resources_rx(sk);
release_ctx:
	ctx->priv_ctx_rx = NULL;
release_netdev:
	dev_put(netdev);
release_lock:
	up_read(&device_offload_lock);
	return rc;
}

void tls_device_offload_cleanup_rx(struct sock *sk)
{
	struct tls_context *tls_ctx = tls_get_ctx(sk);
	struct net_device *netdev;

	down_read(&device_offload_lock);
	netdev = tls_ctx->netdev;
	if (!netdev)
		goto out;

	netdev->tlsdev_ops->tls_dev_del(netdev, tls_ctx,
					TLS_OFFLOAD_CTX_DIR_RX);

	if (tls_ctx->tx_conf != TLS_HW) {
		dev_put(netdev);
		tls_ctx->netdev = NULL;
	}
out:
	up_read(&device_offload_lock);
	kfree(tls_ctx->rx.rec_seq);
	kfree(tls_ctx->rx.iv);
	tls_sw_release_resources_rx(sk);
}

static int tls_device_down(struct net_device *netdev)
{
	struct tls_context *ctx, *tmp;
	unsigned long flags;
	LIST_HEAD(list);

	/* Request a write lock to block new offload attempts */
	down_write(&device_offload_lock);

	spin_lock_irqsave(&tls_device_lock, flags);
	list_for_each_entry_safe(ctx, tmp, &tls_device_list, list) {
		if (ctx->netdev != netdev ||
		    !refcount_inc_not_zero(&ctx->refcount))
			continue;

		list_move(&ctx->list, &list);
	}
	spin_unlock_irqrestore(&tls_device_lock, flags);

	list_for_each_entry_safe(ctx, tmp, &list, list)	{
		if (ctx->tx_conf == TLS_HW)
			netdev->tlsdev_ops->tls_dev_del(netdev, ctx,
							TLS_OFFLOAD_CTX_DIR_TX);
		if (ctx->rx_conf == TLS_HW)
			netdev->tlsdev_ops->tls_dev_del(netdev, ctx,
							TLS_OFFLOAD_CTX_DIR_RX);
		WRITE_ONCE(ctx->netdev, NULL);
		smp_mb__before_atomic(); /* pairs with test_and_set_bit() */
		while (test_bit(TLS_RX_SYNC_RUNNING, &ctx->flags))
			usleep_range(10, 200);
		dev_put(netdev);
		list_del_init(&ctx->list);

		if (refcount_dec_and_test(&ctx->refcount))
			tls_device_free_ctx(ctx);
	}

	up_write(&device_offload_lock);

	flush_work(&tls_device_gc_work);

	return NOTIFY_DONE;
}

static int tls_dev_event(struct notifier_block *this, unsigned long event,
			 void *ptr)
{
	struct net_device *dev = netdev_notifier_info_to_dev(ptr);

	if (!dev->tlsdev_ops &&
	    !(dev->features & (NETIF_F_HW_TLS_RX | NETIF_F_HW_TLS_TX)))
		return NOTIFY_DONE;

	switch (event) {
	case NETDEV_REGISTER:
	case NETDEV_FEAT_CHANGE:
		if ((dev->features & NETIF_F_HW_TLS_RX) &&
		    !dev->tlsdev_ops->tls_dev_resync_rx)
			return NOTIFY_BAD;

		if  (dev->tlsdev_ops &&
		     dev->tlsdev_ops->tls_dev_add &&
		     dev->tlsdev_ops->tls_dev_del)
			return NOTIFY_DONE;
		else
			return NOTIFY_BAD;
	case NETDEV_DOWN:
		return tls_device_down(dev);
	}
	return NOTIFY_DONE;
}

static struct notifier_block tls_dev_notifier = {
	.notifier_call	= tls_dev_event,
};

void __init tls_device_init(void)
{
	register_netdevice_notifier(&tls_dev_notifier);
}

void __exit tls_device_cleanup(void)
{
	unregister_netdevice_notifier(&tls_dev_notifier);
	flush_work(&tls_device_gc_work);
	clean_acked_data_flush();
}<|MERGE_RESOLUTION|>--- conflicted
+++ resolved
@@ -52,8 +52,11 @@
 
 static void tls_device_free_ctx(struct tls_context *ctx)
 {
-	if (ctx->tx_conf == TLS_HW)
+	if (ctx->tx_conf == TLS_HW) {
 		kfree(tls_offload_ctx_tx(ctx));
+		kfree(ctx->tx.rec_seq);
+		kfree(ctx->tx.iv);
+	}
 
 	if (ctx->rx_conf == TLS_HW)
 		kfree(tls_offload_ctx_rx(ctx));
@@ -197,6 +200,13 @@
 
 	if (refcount_dec_and_test(&tls_ctx->refcount))
 		tls_device_queue_ctx_destruction(tls_ctx);
+}
+
+void tls_device_free_resources_tx(struct sock *sk)
+{
+	struct tls_context *tls_ctx = tls_get_ctx(sk);
+
+	tls_free_partial_record(sk, tls_ctx);
 }
 
 static void tls_append_frag(struct tls_record_info *record,
@@ -230,6 +240,7 @@
 			   int flags,
 			   unsigned char record_type)
 {
+	struct tls_prot_info *prot = &ctx->prot_info;
 	struct tcp_sock *tp = tcp_sk(sk);
 	struct page_frag dummy_tag_frag;
 	skb_frag_t *frag;
@@ -239,21 +250,21 @@
 	frag = &record->frags[0];
 	tls_fill_prepend(ctx,
 			 skb_frag_address(frag),
-			 record->len - ctx->tx.prepend_size,
-			 record_type);
+			 record->len - prot->prepend_size,
+			 record_type,
+			 ctx->crypto_send.info.version);
 
 	/* HW doesn't care about the data in the tag, because it fills it. */
 	dummy_tag_frag.page = skb_frag_page(frag);
 	dummy_tag_frag.offset = 0;
 
-	tls_append_frag(record, &dummy_tag_frag, ctx->tx.tag_size);
+	tls_append_frag(record, &dummy_tag_frag, prot->tag_size);
 	record->end_seq = tp->write_seq + record->len;
 	spin_lock_irq(&offload_ctx->lock);
 	list_add_tail(&record->list, &offload_ctx->records_list);
 	spin_unlock_irq(&offload_ctx->lock);
 	offload_ctx->open_record = NULL;
-	set_bit(TLS_PENDING_CLOSED_RECORD, &ctx->flags);
-	tls_advance_record_sn(sk, &ctx->tx);
+	tls_advance_record_sn(sk, &ctx->tx, ctx->crypto_send.info.version);
 
 	for (i = 0; i < record->num_frags; i++) {
 		frag = &record->frags[i];
@@ -329,6 +340,7 @@
 			 unsigned char record_type)
 {
 	struct tls_context *tls_ctx = tls_get_ctx(sk);
+	struct tls_prot_info *prot = &tls_ctx->prot_info;
 	struct tls_offload_context_tx *ctx = tls_offload_ctx_tx(tls_ctx);
 	int tls_push_record_flags = flags | MSG_SENDPAGE_NOTLAST;
 	int more = flags & (MSG_SENDPAGE_NOTLAST | MSG_MORE);
@@ -348,9 +360,11 @@
 		return -sk->sk_err;
 
 	timeo = sock_sndtimeo(sk, flags & MSG_DONTWAIT);
-	rc = tls_complete_pending_work(sk, tls_ctx, flags, &timeo);
-	if (rc < 0)
-		return rc;
+	if (tls_is_partially_sent_record(tls_ctx)) {
+		rc = tls_push_partial_record(sk, tls_ctx, flags);
+		if (rc < 0)
+			return rc;
+	}
 
 	pfrag = sk_page_frag(sk);
 
@@ -358,10 +372,10 @@
 	 * we need to leave room for an authentication tag.
 	 */
 	max_open_record_len = TLS_MAX_PAYLOAD_SIZE +
-			      tls_ctx->tx.prepend_size;
+			      prot->prepend_size;
 	do {
 		rc = tls_do_allocation(sk, ctx, pfrag,
-				       tls_ctx->tx.prepend_size);
+				       prot->prepend_size);
 		if (rc) {
 			rc = sk_stream_wait_memory(sk, &timeo);
 			if (!rc)
@@ -379,7 +393,7 @@
 				size = orig_size;
 				destroy_record(record);
 				ctx->open_record = NULL;
-			} else if (record->len > tls_ctx->tx.prepend_size) {
+			} else if (record->len > prot->prepend_size) {
 				goto last_record;
 			}
 
@@ -404,7 +418,7 @@
 			tls_push_record_flags = flags;
 			if (more) {
 				tls_ctx->pending_open_record_frags =
-						record->num_frags;
+						!!record->num_frags;
 				break;
 			}
 
@@ -472,7 +486,7 @@
 
 	iov.iov_base = kaddr + offset;
 	iov.iov_len = size;
-	iov_iter_kvec(&msg_iter, WRITE | ITER_KVEC, &iov, 1, size);
+	iov_iter_kvec(&msg_iter, WRITE, &iov, 1, size);
 	rc = tls_push_data(sk, &msg_iter, size,
 			   flags, TLS_RECORD_TYPE_DATA);
 	kunmap(page);
@@ -521,12 +535,10 @@
 {
 	struct iov_iter	msg_iter;
 
-	iov_iter_kvec(&msg_iter, WRITE | ITER_KVEC, NULL, 0, 0);
+	iov_iter_kvec(&msg_iter, WRITE, NULL, 0, 0);
 	return tls_push_data(sk, &msg_iter, 0, flags, TLS_RECORD_TYPE_DATA);
 }
 
-<<<<<<< HEAD
-=======
 void tls_device_write_space(struct sock *sk, struct tls_context *ctx)
 {
 	if (!sk->sk_write_pending && tls_is_partially_sent_record(ctx)) {
@@ -551,7 +563,6 @@
 	clear_bit_unlock(TLS_RX_SYNC_RUNNING, &tls_ctx->flags);
 }
 
->>>>>>> 407d19ab
 void handle_device_resync(struct sock *sk, u32 seq, u64 rcd_sn)
 {
 	struct tls_context *tls_ctx = tls_get_ctx(sk);
@@ -578,7 +589,7 @@
 static int tls_device_reencrypt(struct sock *sk, struct sk_buff *skb)
 {
 	struct strp_msg *rxm = strp_msg(skb);
-	int err = 0, offset = rxm->offset, copy, nsg;
+	int err = 0, offset = rxm->offset, copy, nsg, data_len, pos;
 	struct sk_buff *skb_iter, *unused;
 	struct scatterlist sg[1];
 	char *orig_buf, *buf;
@@ -609,25 +620,42 @@
 	else
 		err = 0;
 
-	copy = min_t(int, skb_pagelen(skb) - offset,
-		     rxm->full_len - TLS_CIPHER_AES_GCM_128_TAG_SIZE);
-
-	if (skb->decrypted)
-		skb_store_bits(skb, offset, buf, copy);
-
-	offset += copy;
-	buf += copy;
-
-	skb_walk_frags(skb, skb_iter) {
-		copy = min_t(int, skb_iter->len,
-			     rxm->full_len - offset + rxm->offset -
-			     TLS_CIPHER_AES_GCM_128_TAG_SIZE);
-
-		if (skb_iter->decrypted)
-			skb_store_bits(skb_iter, offset, buf, copy);
+	data_len = rxm->full_len - TLS_CIPHER_AES_GCM_128_TAG_SIZE;
+
+	if (skb_pagelen(skb) > offset) {
+		copy = min_t(int, skb_pagelen(skb) - offset, data_len);
+
+		if (skb->decrypted)
+			skb_store_bits(skb, offset, buf, copy);
 
 		offset += copy;
 		buf += copy;
+	}
+
+	pos = skb_pagelen(skb);
+	skb_walk_frags(skb, skb_iter) {
+		int frag_pos;
+
+		/* Practically all frags must belong to msg if reencrypt
+		 * is needed with current strparser and coalescing logic,
+		 * but strparser may "get optimized", so let's be safe.
+		 */
+		if (pos + skb_iter->len <= offset)
+			goto done_with_frag;
+		if (pos >= data_len + rxm->offset)
+			break;
+
+		frag_pos = offset - pos;
+		copy = min_t(int, skb_iter->len - frag_pos,
+			     data_len + rxm->offset - offset);
+
+		if (skb_iter->decrypted)
+			skb_store_bits(skb_iter, frag_pos, buf, copy);
+
+		offset += copy;
+		buf += copy;
+done_with_frag:
+		pos += skb_iter->len;
 	}
 
 free_buf:
@@ -682,6 +710,8 @@
 int tls_set_device_offload(struct sock *sk, struct tls_context *ctx)
 {
 	u16 nonce_size, tag_size, iv_size, rec_seq_size;
+	struct tls_context *tls_ctx = tls_get_ctx(sk);
+	struct tls_prot_info *prot = &tls_ctx->prot_info;
 	struct tls_record_info *start_marker_record;
 	struct tls_offload_context_tx *offload_ctx;
 	struct tls_crypto_info *crypto_info;
@@ -732,10 +762,10 @@
 		goto free_offload_ctx;
 	}
 
-	ctx->tx.prepend_size = TLS_HEADER_SIZE + nonce_size;
-	ctx->tx.tag_size = tag_size;
-	ctx->tx.overhead_size = ctx->tx.prepend_size + ctx->tx.tag_size;
-	ctx->tx.iv_size = iv_size;
+	prot->prepend_size = TLS_HEADER_SIZE + nonce_size;
+	prot->tag_size = tag_size;
+	prot->overhead_size = prot->prepend_size + prot->tag_size;
+	prot->iv_size = iv_size;
 	ctx->tx.iv = kmalloc(iv_size + TLS_CIPHER_AES_GCM_128_SALT_SIZE,
 			     GFP_KERNEL);
 	if (!ctx->tx.iv) {
@@ -745,7 +775,7 @@
 
 	memcpy(ctx->tx.iv + TLS_CIPHER_AES_GCM_128_SALT_SIZE, iv, iv_size);
 
-	ctx->tx.rec_seq_size = rec_seq_size;
+	prot->rec_seq_size = rec_seq_size;
 	ctx->tx.rec_seq = kmemdup(rec_seq, rec_seq_size, GFP_KERNEL);
 	if (!ctx->tx.rec_seq) {
 		rc = -ENOMEM;
@@ -902,7 +932,9 @@
 	goto release_netdev;
 
 free_sw_resources:
+	up_read(&device_offload_lock);
 	tls_sw_free_resources_rx(sk);
+	down_read(&device_offload_lock);
 release_ctx:
 	ctx->priv_ctx_rx = NULL;
 release_netdev:
@@ -931,8 +963,6 @@
 	}
 out:
 	up_read(&device_offload_lock);
-	kfree(tls_ctx->rx.rec_seq);
-	kfree(tls_ctx->rx.iv);
 	tls_sw_release_resources_rx(sk);
 }
 
