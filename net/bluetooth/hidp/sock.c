/*
   HIDP implementation for Linux Bluetooth stack (BlueZ).
   Copyright (C) 2003-2004 Marcel Holtmann <marcel@holtmann.org>

   This program is free software; you can redistribute it and/or modify
   it under the terms of the GNU General Public License version 2 as
   published by the Free Software Foundation;

   THE SOFTWARE IS PROVIDED "AS IS", WITHOUT WARRANTY OF ANY KIND, EXPRESS
   OR IMPLIED, INCLUDING BUT NOT LIMITED TO THE WARRANTIES OF MERCHANTABILITY,
   FITNESS FOR A PARTICULAR PURPOSE AND NONINFRINGEMENT OF THIRD PARTY RIGHTS.
   IN NO EVENT SHALL THE COPYRIGHT HOLDER(S) AND AUTHOR(S) BE LIABLE FOR ANY
   CLAIM, OR ANY SPECIAL INDIRECT OR CONSEQUENTIAL DAMAGES, OR ANY DAMAGES
   WHATSOEVER RESULTING FROM LOSS OF USE, DATA OR PROFITS, WHETHER IN AN
   ACTION OF CONTRACT, NEGLIGENCE OR OTHER TORTIOUS ACTION, ARISING OUT OF
   OR IN CONNECTION WITH THE USE OR PERFORMANCE OF THIS SOFTWARE.

   ALL LIABILITY, INCLUDING LIABILITY FOR INFRINGEMENT OF ANY PATENTS,
   COPYRIGHTS, TRADEMARKS OR OTHER RIGHTS, RELATING TO USE OF THIS
   SOFTWARE IS DISCLAIMED.
*/

#include <linux/export.h>
#include <linux/file.h>

#include "hidp.h"

static struct bt_sock_list hidp_sk_list = {
	.lock = __RW_LOCK_UNLOCKED(hidp_sk_list.lock)
};

static int hidp_sock_release(struct socket *sock)
{
	struct sock *sk = sock->sk;

	BT_DBG("sock %p sk %p", sock, sk);

	if (!sk)
		return 0;

	bt_sock_unlink(&hidp_sk_list, sk);

	sock_orphan(sk);
	sock_put(sk);

	return 0;
}

static int hidp_sock_ioctl(struct socket *sock, unsigned int cmd, unsigned long arg)
{
	void __user *argp = (void __user *) arg;
	struct hidp_connadd_req ca;
	struct hidp_conndel_req cd;
	struct hidp_connlist_req cl;
	struct hidp_conninfo ci;
	struct socket *csock;
	struct socket *isock;
	int err;

	BT_DBG("cmd %x arg %lx", cmd, arg);

	switch (cmd) {
	case HIDPCONNADD:
		if (!capable(CAP_NET_ADMIN))
			return -EPERM;

		if (copy_from_user(&ca, argp, sizeof(ca)))
			return -EFAULT;

		csock = sockfd_lookup(ca.ctrl_sock, &err);
		if (!csock)
			return err;

		isock = sockfd_lookup(ca.intr_sock, &err);
		if (!isock) {
			sockfd_put(csock);
			return err;
		}

		err = hidp_connection_add(&ca, csock, isock);
		if (!err && copy_to_user(argp, &ca, sizeof(ca)))
			err = -EFAULT;

		sockfd_put(csock);
		sockfd_put(isock);

		return err;

	case HIDPCONNDEL:
		if (!capable(CAP_NET_ADMIN))
			return -EPERM;

		if (copy_from_user(&cd, argp, sizeof(cd)))
			return -EFAULT;

		return hidp_connection_del(&cd);

	case HIDPGETCONNLIST:
		if (copy_from_user(&cl, argp, sizeof(cl)))
			return -EFAULT;

		if (cl.cnum <= 0)
			return -EINVAL;

		err = hidp_get_connlist(&cl);
		if (!err && copy_to_user(argp, &cl, sizeof(cl)))
			return -EFAULT;

		return err;

	case HIDPGETCONNINFO:
		if (copy_from_user(&ci, argp, sizeof(ci)))
			return -EFAULT;

		err = hidp_get_conninfo(&ci);
		if (!err && copy_to_user(argp, &ci, sizeof(ci)))
			return -EFAULT;

		return err;
	}

	return -EINVAL;
}

#ifdef CONFIG_COMPAT
struct compat_hidp_connadd_req {
	int   ctrl_sock;	/* Connected control socket */
	int   intr_sock;	/* Connected interrupt socket */
	__u16 parser;
	__u16 rd_size;
	compat_uptr_t rd_data;
	__u8  country;
	__u8  subclass;
	__u16 vendor;
	__u16 product;
	__u16 version;
	__u32 flags;
	__u32 idle_to;
	char  name[128];
};

static int hidp_sock_compat_ioctl(struct socket *sock, unsigned int cmd, unsigned long arg)
{
	if (cmd == HIDPGETCONNLIST) {
		struct hidp_connlist_req cl;
		u32 uci;
		int err;

		if (get_user(cl.cnum, (u32 __user *) arg) ||
				get_user(uci, (u32 __user *) (arg + 4)))
			return -EFAULT;

		cl.ci = compat_ptr(uci);

		if (cl.cnum <= 0)
			return -EINVAL;

		err = hidp_get_connlist(&cl);

		if (!err && put_user(cl.cnum, (u32 __user *) arg))
			err = -EFAULT;

		return err;
	} else if (cmd == HIDPCONNADD) {
		struct compat_hidp_connadd_req ca;
		struct hidp_connadd_req __user *uca;

		uca = compat_alloc_user_space(sizeof(*uca));

		if (copy_from_user(&ca, (void __user *) arg, sizeof(ca)))
			return -EFAULT;

<<<<<<< HEAD
		if (put_user(ca.ctrl_sock, &uca->ctrl_sock) ||
				put_user(ca.intr_sock, &uca->intr_sock) ||
				put_user(ca.parser, &uca->parser) ||
				put_user(ca.rd_size, &uca->rd_size) ||
				put_user(compat_ptr(ca.rd_data), &uca->rd_data) ||
				put_user(ca.country, &uca->country) ||
				put_user(ca.subclass, &uca->subclass) ||
				put_user(ca.vendor, &uca->vendor) ||
				put_user(ca.product, &uca->product) ||
				put_user(ca.version, &uca->version) ||
				put_user(ca.flags, &uca->flags) ||
				put_user(ca.idle_to, &uca->idle_to) ||
				copy_to_user(&uca->name[0], &ca.name[0], 128))
			return -EFAULT;
=======
		ca.ctrl_sock = ca32.ctrl_sock;
		ca.intr_sock = ca32.intr_sock;
		ca.parser = ca32.parser;
		ca.rd_size = ca32.rd_size;
		ca.rd_data = compat_ptr(ca32.rd_data);
		ca.country = ca32.country;
		ca.subclass = ca32.subclass;
		ca.vendor = ca32.vendor;
		ca.product = ca32.product;
		ca.version = ca32.version;
		ca.flags = ca32.flags;
		ca.idle_to = ca32.idle_to;
		ca32.name[sizeof(ca32.name) - 1] = '\0';
		memcpy(ca.name, ca32.name, 128);

		csock = sockfd_lookup(ca.ctrl_sock, &err);
		if (!csock)
			return err;

		isock = sockfd_lookup(ca.intr_sock, &err);
		if (!isock) {
			sockfd_put(csock);
			return err;
		}

		err = hidp_connection_add(&ca, csock, isock);
		if (!err && copy_to_user(argp, &ca32, sizeof(ca32)))
			err = -EFAULT;
>>>>>>> 407d19ab

		arg = (unsigned long) uca;

		/* Fall through. We don't actually write back any _changes_
		   to the structure anyway, so there's no need to copy back
		   into the original compat version */
	}

	return hidp_sock_ioctl(sock, cmd, arg);
}
#endif

static const struct proto_ops hidp_sock_ops = {
	.family		= PF_BLUETOOTH,
	.owner		= THIS_MODULE,
	.release	= hidp_sock_release,
	.ioctl		= hidp_sock_ioctl,
#ifdef CONFIG_COMPAT
	.compat_ioctl	= hidp_sock_compat_ioctl,
#endif
	.bind		= sock_no_bind,
	.getname	= sock_no_getname,
	.sendmsg	= sock_no_sendmsg,
	.recvmsg	= sock_no_recvmsg,
	.listen		= sock_no_listen,
	.shutdown	= sock_no_shutdown,
	.setsockopt	= sock_no_setsockopt,
	.getsockopt	= sock_no_getsockopt,
	.connect	= sock_no_connect,
	.socketpair	= sock_no_socketpair,
	.accept		= sock_no_accept,
	.mmap		= sock_no_mmap
};

static struct proto hidp_proto = {
	.name		= "HIDP",
	.owner		= THIS_MODULE,
	.obj_size	= sizeof(struct bt_sock)
};

static int hidp_sock_create(struct net *net, struct socket *sock, int protocol,
			    int kern)
{
	struct sock *sk;

	BT_DBG("sock %p", sock);

	if (sock->type != SOCK_RAW)
		return -ESOCKTNOSUPPORT;

	sk = sk_alloc(net, PF_BLUETOOTH, GFP_ATOMIC, &hidp_proto, kern);
	if (!sk)
		return -ENOMEM;

	sock_init_data(sock, sk);

	sock->ops = &hidp_sock_ops;

	sock->state = SS_UNCONNECTED;

	sock_reset_flag(sk, SOCK_ZAPPED);

	sk->sk_protocol = protocol;
	sk->sk_state	= BT_OPEN;

	bt_sock_link(&hidp_sk_list, sk);

	return 0;
}

static const struct net_proto_family hidp_sock_family_ops = {
	.family	= PF_BLUETOOTH,
	.owner	= THIS_MODULE,
	.create	= hidp_sock_create
};

int __init hidp_init_sockets(void)
{
	int err;

	err = proto_register(&hidp_proto, 0);
	if (err < 0)
		return err;

	err = bt_sock_register(BTPROTO_HIDP, &hidp_sock_family_ops);
	if (err < 0) {
		BT_ERR("Can't register HIDP socket");
		goto error;
	}

	err = bt_procfs_init(&init_net, "hidp", &hidp_sk_list, NULL);
	if (err < 0) {
		BT_ERR("Failed to create HIDP proc file");
		bt_sock_unregister(BTPROTO_HIDP);
		goto error;
	}

	BT_INFO("HIDP socket layer initialized");

	return 0;

error:
	proto_unregister(&hidp_proto);
	return err;
}

void __exit hidp_cleanup_sockets(void)
{
	bt_procfs_cleanup(&init_net, "hidp");
	bt_sock_unregister(BTPROTO_HIDP);
	proto_unregister(&hidp_proto);
}<|MERGE_RESOLUTION|>--- conflicted
+++ resolved
@@ -46,9 +46,8 @@
 	return 0;
 }
 
-static int hidp_sock_ioctl(struct socket *sock, unsigned int cmd, unsigned long arg)
-{
-	void __user *argp = (void __user *) arg;
+static int do_hidp_sock_ioctl(struct socket *sock, unsigned int cmd, void __user *argp)
+{
 	struct hidp_connadd_req ca;
 	struct hidp_conndel_req cd;
 	struct hidp_connlist_req cl;
@@ -57,7 +56,7 @@
 	struct socket *isock;
 	int err;
 
-	BT_DBG("cmd %x arg %lx", cmd, arg);
+	BT_DBG("cmd %x arg %p", cmd, argp);
 
 	switch (cmd) {
 	case HIDPCONNADD:
@@ -76,6 +75,7 @@
 			sockfd_put(csock);
 			return err;
 		}
+		ca.name[sizeof(ca.name)-1] = 0;
 
 		err = hidp_connection_add(&ca, csock, isock);
 		if (!err && copy_to_user(argp, &ca, sizeof(ca)))
@@ -120,6 +120,11 @@
 	}
 
 	return -EINVAL;
+}
+
+static int hidp_sock_ioctl(struct socket *sock, unsigned int cmd, unsigned long arg)
+{
+	return do_hidp_sock_ioctl(sock, cmd, (void __user *)arg);
 }
 
 #ifdef CONFIG_COMPAT
@@ -141,13 +146,15 @@
 
 static int hidp_sock_compat_ioctl(struct socket *sock, unsigned int cmd, unsigned long arg)
 {
+	void __user *argp = compat_ptr(arg);
+	int err;
+
 	if (cmd == HIDPGETCONNLIST) {
 		struct hidp_connlist_req cl;
+		u32 __user *p = argp;
 		u32 uci;
-		int err;
-
-		if (get_user(cl.cnum, (u32 __user *) arg) ||
-				get_user(uci, (u32 __user *) (arg + 4)))
+
+		if (get_user(cl.cnum, p) || get_user(uci, p + 1))
 			return -EFAULT;
 
 		cl.ci = compat_ptr(uci);
@@ -157,35 +164,22 @@
 
 		err = hidp_get_connlist(&cl);
 
-		if (!err && put_user(cl.cnum, (u32 __user *) arg))
+		if (!err && put_user(cl.cnum, p))
 			err = -EFAULT;
 
 		return err;
 	} else if (cmd == HIDPCONNADD) {
-		struct compat_hidp_connadd_req ca;
-		struct hidp_connadd_req __user *uca;
-
-		uca = compat_alloc_user_space(sizeof(*uca));
-
-		if (copy_from_user(&ca, (void __user *) arg, sizeof(ca)))
-			return -EFAULT;
-
-<<<<<<< HEAD
-		if (put_user(ca.ctrl_sock, &uca->ctrl_sock) ||
-				put_user(ca.intr_sock, &uca->intr_sock) ||
-				put_user(ca.parser, &uca->parser) ||
-				put_user(ca.rd_size, &uca->rd_size) ||
-				put_user(compat_ptr(ca.rd_data), &uca->rd_data) ||
-				put_user(ca.country, &uca->country) ||
-				put_user(ca.subclass, &uca->subclass) ||
-				put_user(ca.vendor, &uca->vendor) ||
-				put_user(ca.product, &uca->product) ||
-				put_user(ca.version, &uca->version) ||
-				put_user(ca.flags, &uca->flags) ||
-				put_user(ca.idle_to, &uca->idle_to) ||
-				copy_to_user(&uca->name[0], &ca.name[0], 128))
-			return -EFAULT;
-=======
+		struct compat_hidp_connadd_req ca32;
+		struct hidp_connadd_req ca;
+		struct socket *csock;
+		struct socket *isock;
+
+		if (!capable(CAP_NET_ADMIN))
+			return -EPERM;
+
+		if (copy_from_user(&ca32, (void __user *) arg, sizeof(ca32)))
+			return -EFAULT;
+
 		ca.ctrl_sock = ca32.ctrl_sock;
 		ca.intr_sock = ca32.intr_sock;
 		ca.parser = ca32.parser;
@@ -214,13 +208,11 @@
 		err = hidp_connection_add(&ca, csock, isock);
 		if (!err && copy_to_user(argp, &ca32, sizeof(ca32)))
 			err = -EFAULT;
->>>>>>> 407d19ab
-
-		arg = (unsigned long) uca;
-
-		/* Fall through. We don't actually write back any _changes_
-		   to the structure anyway, so there's no need to copy back
-		   into the original compat version */
+
+		sockfd_put(csock);
+		sockfd_put(isock);
+
+		return err;
 	}
 
 	return hidp_sock_ioctl(sock, cmd, arg);
