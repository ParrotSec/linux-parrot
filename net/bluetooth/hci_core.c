/*
   BlueZ - Bluetooth protocol stack for Linux
   Copyright (C) 2000-2001 Qualcomm Incorporated
   Copyright (C) 2011 ProFUSION Embedded Systems

   Written 2000,2001 by Maxim Krasnyansky <maxk@qualcomm.com>

   This program is free software; you can redistribute it and/or modify
   it under the terms of the GNU General Public License version 2 as
   published by the Free Software Foundation;

   THE SOFTWARE IS PROVIDED "AS IS", WITHOUT WARRANTY OF ANY KIND, EXPRESS
   OR IMPLIED, INCLUDING BUT NOT LIMITED TO THE WARRANTIES OF MERCHANTABILITY,
   FITNESS FOR A PARTICULAR PURPOSE AND NONINFRINGEMENT OF THIRD PARTY RIGHTS.
   IN NO EVENT SHALL THE COPYRIGHT HOLDER(S) AND AUTHOR(S) BE LIABLE FOR ANY
   CLAIM, OR ANY SPECIAL INDIRECT OR CONSEQUENTIAL DAMAGES, OR ANY DAMAGES
   WHATSOEVER RESULTING FROM LOSS OF USE, DATA OR PROFITS, WHETHER IN AN
   ACTION OF CONTRACT, NEGLIGENCE OR OTHER TORTIOUS ACTION, ARISING OUT OF
   OR IN CONNECTION WITH THE USE OR PERFORMANCE OF THIS SOFTWARE.

   ALL LIABILITY, INCLUDING LIABILITY FOR INFRINGEMENT OF ANY PATENTS,
   COPYRIGHTS, TRADEMARKS OR OTHER RIGHTS, RELATING TO USE OF THIS
   SOFTWARE IS DISCLAIMED.
*/

/* Bluetooth HCI core. */

#include <linux/export.h>
#include <linux/idr.h>
#include <linux/rfkill.h>
#include <linux/debugfs.h>
#include <linux/crypto.h>
#include <asm/unaligned.h>

#include <net/bluetooth/bluetooth.h>
#include <net/bluetooth/hci_core.h>
#include <net/bluetooth/l2cap.h>
#include <net/bluetooth/mgmt.h>

#include "hci_request.h"
#include "hci_debugfs.h"
#include "smp.h"
#include "leds.h"

static void hci_rx_work(struct work_struct *work);
static void hci_cmd_work(struct work_struct *work);
static void hci_tx_work(struct work_struct *work);

/* HCI device list */
LIST_HEAD(hci_dev_list);
DEFINE_RWLOCK(hci_dev_list_lock);

/* HCI callback list */
LIST_HEAD(hci_cb_list);
DEFINE_MUTEX(hci_cb_list_lock);

/* HCI ID Numbering */
static DEFINE_IDA(hci_index_ida);

/* ---- HCI debugfs entries ---- */

static ssize_t dut_mode_read(struct file *file, char __user *user_buf,
			     size_t count, loff_t *ppos)
{
	struct hci_dev *hdev = file->private_data;
	char buf[3];

	buf[0] = hci_dev_test_flag(hdev, HCI_DUT_MODE) ? 'Y' : 'N';
	buf[1] = '\n';
	buf[2] = '\0';
	return simple_read_from_buffer(user_buf, count, ppos, buf, 2);
}

static ssize_t dut_mode_write(struct file *file, const char __user *user_buf,
			      size_t count, loff_t *ppos)
{
	struct hci_dev *hdev = file->private_data;
	struct sk_buff *skb;
	bool enable;
	int err;

	if (!test_bit(HCI_UP, &hdev->flags))
		return -ENETDOWN;

	err = kstrtobool_from_user(user_buf, count, &enable);
	if (err)
		return err;

	if (enable == hci_dev_test_flag(hdev, HCI_DUT_MODE))
		return -EALREADY;

	hci_req_sync_lock(hdev);
	if (enable)
		skb = __hci_cmd_sync(hdev, HCI_OP_ENABLE_DUT_MODE, 0, NULL,
				     HCI_CMD_TIMEOUT);
	else
		skb = __hci_cmd_sync(hdev, HCI_OP_RESET, 0, NULL,
				     HCI_CMD_TIMEOUT);
	hci_req_sync_unlock(hdev);

	if (IS_ERR(skb))
		return PTR_ERR(skb);

	kfree_skb(skb);

	hci_dev_change_flag(hdev, HCI_DUT_MODE);

	return count;
}

static const struct file_operations dut_mode_fops = {
	.open		= simple_open,
	.read		= dut_mode_read,
	.write		= dut_mode_write,
	.llseek		= default_llseek,
};

static ssize_t vendor_diag_read(struct file *file, char __user *user_buf,
				size_t count, loff_t *ppos)
{
	struct hci_dev *hdev = file->private_data;
	char buf[3];

	buf[0] = hci_dev_test_flag(hdev, HCI_VENDOR_DIAG) ? 'Y' : 'N';
	buf[1] = '\n';
	buf[2] = '\0';
	return simple_read_from_buffer(user_buf, count, ppos, buf, 2);
}

static ssize_t vendor_diag_write(struct file *file, const char __user *user_buf,
				 size_t count, loff_t *ppos)
{
	struct hci_dev *hdev = file->private_data;
	bool enable;
	int err;

	err = kstrtobool_from_user(user_buf, count, &enable);
	if (err)
		return err;

	/* When the diagnostic flags are not persistent and the transport
	 * is not active or in user channel operation, then there is no need
	 * for the vendor callback. Instead just store the desired value and
	 * the setting will be programmed when the controller gets powered on.
	 */
	if (test_bit(HCI_QUIRK_NON_PERSISTENT_DIAG, &hdev->quirks) &&
	    (!test_bit(HCI_RUNNING, &hdev->flags) ||
	     hci_dev_test_flag(hdev, HCI_USER_CHANNEL)))
		goto done;

	hci_req_sync_lock(hdev);
	err = hdev->set_diag(hdev, enable);
	hci_req_sync_unlock(hdev);

	if (err < 0)
		return err;

done:
	if (enable)
		hci_dev_set_flag(hdev, HCI_VENDOR_DIAG);
	else
		hci_dev_clear_flag(hdev, HCI_VENDOR_DIAG);

	return count;
}

static const struct file_operations vendor_diag_fops = {
	.open		= simple_open,
	.read		= vendor_diag_read,
	.write		= vendor_diag_write,
	.llseek		= default_llseek,
};

static void hci_debugfs_create_basic(struct hci_dev *hdev)
{
	debugfs_create_file("dut_mode", 0644, hdev->debugfs, hdev,
			    &dut_mode_fops);

	if (hdev->set_diag)
		debugfs_create_file("vendor_diag", 0644, hdev->debugfs, hdev,
				    &vendor_diag_fops);
}

static int hci_reset_req(struct hci_request *req, unsigned long opt)
{
	BT_DBG("%s %ld", req->hdev->name, opt);

	/* Reset device */
	set_bit(HCI_RESET, &req->hdev->flags);
	hci_req_add(req, HCI_OP_RESET, 0, NULL);
	return 0;
}

static void bredr_init(struct hci_request *req)
{
	req->hdev->flow_ctl_mode = HCI_FLOW_CTL_MODE_PACKET_BASED;

	/* Read Local Supported Features */
	hci_req_add(req, HCI_OP_READ_LOCAL_FEATURES, 0, NULL);

	/* Read Local Version */
	hci_req_add(req, HCI_OP_READ_LOCAL_VERSION, 0, NULL);

	/* Read BD Address */
	hci_req_add(req, HCI_OP_READ_BD_ADDR, 0, NULL);
}

static void amp_init1(struct hci_request *req)
{
	req->hdev->flow_ctl_mode = HCI_FLOW_CTL_MODE_BLOCK_BASED;

	/* Read Local Version */
	hci_req_add(req, HCI_OP_READ_LOCAL_VERSION, 0, NULL);

	/* Read Local Supported Commands */
	hci_req_add(req, HCI_OP_READ_LOCAL_COMMANDS, 0, NULL);

	/* Read Local AMP Info */
	hci_req_add(req, HCI_OP_READ_LOCAL_AMP_INFO, 0, NULL);

	/* Read Data Blk size */
	hci_req_add(req, HCI_OP_READ_DATA_BLOCK_SIZE, 0, NULL);

	/* Read Flow Control Mode */
	hci_req_add(req, HCI_OP_READ_FLOW_CONTROL_MODE, 0, NULL);

	/* Read Location Data */
	hci_req_add(req, HCI_OP_READ_LOCATION_DATA, 0, NULL);
}

static int amp_init2(struct hci_request *req)
{
	/* Read Local Supported Features. Not all AMP controllers
	 * support this so it's placed conditionally in the second
	 * stage init.
	 */
	if (req->hdev->commands[14] & 0x20)
		hci_req_add(req, HCI_OP_READ_LOCAL_FEATURES, 0, NULL);

	return 0;
}

static int hci_init1_req(struct hci_request *req, unsigned long opt)
{
	struct hci_dev *hdev = req->hdev;

	BT_DBG("%s %ld", hdev->name, opt);

	/* Reset */
	if (!test_bit(HCI_QUIRK_RESET_ON_CLOSE, &hdev->quirks))
		hci_reset_req(req, 0);

	switch (hdev->dev_type) {
	case HCI_PRIMARY:
		bredr_init(req);
		break;
	case HCI_AMP:
		amp_init1(req);
		break;
	default:
		bt_dev_err(hdev, "Unknown device type %d", hdev->dev_type);
		break;
	}

	return 0;
}

static void bredr_setup(struct hci_request *req)
{
	__le16 param;
	__u8 flt_type;

	/* Read Buffer Size (ACL mtu, max pkt, etc.) */
	hci_req_add(req, HCI_OP_READ_BUFFER_SIZE, 0, NULL);

	/* Read Class of Device */
	hci_req_add(req, HCI_OP_READ_CLASS_OF_DEV, 0, NULL);

	/* Read Local Name */
	hci_req_add(req, HCI_OP_READ_LOCAL_NAME, 0, NULL);

	/* Read Voice Setting */
	hci_req_add(req, HCI_OP_READ_VOICE_SETTING, 0, NULL);

	/* Read Number of Supported IAC */
	hci_req_add(req, HCI_OP_READ_NUM_SUPPORTED_IAC, 0, NULL);

	/* Read Current IAC LAP */
	hci_req_add(req, HCI_OP_READ_CURRENT_IAC_LAP, 0, NULL);

	/* Clear Event Filters */
	flt_type = HCI_FLT_CLEAR_ALL;
	hci_req_add(req, HCI_OP_SET_EVENT_FLT, 1, &flt_type);

	/* Connection accept timeout ~20 secs */
	param = cpu_to_le16(0x7d00);
	hci_req_add(req, HCI_OP_WRITE_CA_TIMEOUT, 2, &param);
}

static void le_setup(struct hci_request *req)
{
	struct hci_dev *hdev = req->hdev;

	/* Read LE Buffer Size */
	hci_req_add(req, HCI_OP_LE_READ_BUFFER_SIZE, 0, NULL);

	/* Read LE Local Supported Features */
	hci_req_add(req, HCI_OP_LE_READ_LOCAL_FEATURES, 0, NULL);

	/* Read LE Supported States */
	hci_req_add(req, HCI_OP_LE_READ_SUPPORTED_STATES, 0, NULL);

	/* LE-only controllers have LE implicitly enabled */
	if (!lmp_bredr_capable(hdev))
		hci_dev_set_flag(hdev, HCI_LE_ENABLED);
}

static void hci_setup_event_mask(struct hci_request *req)
{
	struct hci_dev *hdev = req->hdev;

	/* The second byte is 0xff instead of 0x9f (two reserved bits
	 * disabled) since a Broadcom 1.2 dongle doesn't respond to the
	 * command otherwise.
	 */
	u8 events[8] = { 0xff, 0xff, 0xfb, 0xff, 0x00, 0x00, 0x00, 0x00 };

	/* CSR 1.1 dongles does not accept any bitfield so don't try to set
	 * any event mask for pre 1.2 devices.
	 */
	if (hdev->hci_ver < BLUETOOTH_VER_1_2)
		return;

	if (lmp_bredr_capable(hdev)) {
		events[4] |= 0x01; /* Flow Specification Complete */
	} else {
		/* Use a different default for LE-only devices */
		memset(events, 0, sizeof(events));
		events[1] |= 0x20; /* Command Complete */
		events[1] |= 0x40; /* Command Status */
		events[1] |= 0x80; /* Hardware Error */

		/* If the controller supports the Disconnect command, enable
		 * the corresponding event. In addition enable packet flow
		 * control related events.
		 */
		if (hdev->commands[0] & 0x20) {
			events[0] |= 0x10; /* Disconnection Complete */
			events[2] |= 0x04; /* Number of Completed Packets */
			events[3] |= 0x02; /* Data Buffer Overflow */
		}

		/* If the controller supports the Read Remote Version
		 * Information command, enable the corresponding event.
		 */
		if (hdev->commands[2] & 0x80)
			events[1] |= 0x08; /* Read Remote Version Information
					    * Complete
					    */

		if (hdev->le_features[0] & HCI_LE_ENCRYPTION) {
			events[0] |= 0x80; /* Encryption Change */
			events[5] |= 0x80; /* Encryption Key Refresh Complete */
		}
	}

	if (lmp_inq_rssi_capable(hdev) ||
	    test_bit(HCI_QUIRK_FIXUP_INQUIRY_MODE, &hdev->quirks))
		events[4] |= 0x02; /* Inquiry Result with RSSI */

	if (lmp_ext_feat_capable(hdev))
		events[4] |= 0x04; /* Read Remote Extended Features Complete */

	if (lmp_esco_capable(hdev)) {
		events[5] |= 0x08; /* Synchronous Connection Complete */
		events[5] |= 0x10; /* Synchronous Connection Changed */
	}

	if (lmp_sniffsubr_capable(hdev))
		events[5] |= 0x20; /* Sniff Subrating */

	if (lmp_pause_enc_capable(hdev))
		events[5] |= 0x80; /* Encryption Key Refresh Complete */

	if (lmp_ext_inq_capable(hdev))
		events[5] |= 0x40; /* Extended Inquiry Result */

	if (lmp_no_flush_capable(hdev))
		events[7] |= 0x01; /* Enhanced Flush Complete */

	if (lmp_lsto_capable(hdev))
		events[6] |= 0x80; /* Link Supervision Timeout Changed */

	if (lmp_ssp_capable(hdev)) {
		events[6] |= 0x01;	/* IO Capability Request */
		events[6] |= 0x02;	/* IO Capability Response */
		events[6] |= 0x04;	/* User Confirmation Request */
		events[6] |= 0x08;	/* User Passkey Request */
		events[6] |= 0x10;	/* Remote OOB Data Request */
		events[6] |= 0x20;	/* Simple Pairing Complete */
		events[7] |= 0x04;	/* User Passkey Notification */
		events[7] |= 0x08;	/* Keypress Notification */
		events[7] |= 0x10;	/* Remote Host Supported
					 * Features Notification
					 */
	}

	if (lmp_le_capable(hdev))
		events[7] |= 0x20;	/* LE Meta-Event */

	hci_req_add(req, HCI_OP_SET_EVENT_MASK, sizeof(events), events);
}

static int hci_init2_req(struct hci_request *req, unsigned long opt)
{
	struct hci_dev *hdev = req->hdev;

	if (hdev->dev_type == HCI_AMP)
		return amp_init2(req);

	if (lmp_bredr_capable(hdev))
		bredr_setup(req);
	else
		hci_dev_clear_flag(hdev, HCI_BREDR_ENABLED);

	if (lmp_le_capable(hdev))
		le_setup(req);

	/* All Bluetooth 1.2 and later controllers should support the
	 * HCI command for reading the local supported commands.
	 *
	 * Unfortunately some controllers indicate Bluetooth 1.2 support,
	 * but do not have support for this command. If that is the case,
	 * the driver can quirk the behavior and skip reading the local
	 * supported commands.
	 */
	if (hdev->hci_ver > BLUETOOTH_VER_1_1 &&
	    !test_bit(HCI_QUIRK_BROKEN_LOCAL_COMMANDS, &hdev->quirks))
		hci_req_add(req, HCI_OP_READ_LOCAL_COMMANDS, 0, NULL);

	if (lmp_ssp_capable(hdev)) {
		/* When SSP is available, then the host features page
		 * should also be available as well. However some
		 * controllers list the max_page as 0 as long as SSP
		 * has not been enabled. To achieve proper debugging
		 * output, force the minimum max_page to 1 at least.
		 */
		hdev->max_page = 0x01;

		if (hci_dev_test_flag(hdev, HCI_SSP_ENABLED)) {
			u8 mode = 0x01;

			hci_req_add(req, HCI_OP_WRITE_SSP_MODE,
				    sizeof(mode), &mode);
		} else {
			struct hci_cp_write_eir cp;

			memset(hdev->eir, 0, sizeof(hdev->eir));
			memset(&cp, 0, sizeof(cp));

			hci_req_add(req, HCI_OP_WRITE_EIR, sizeof(cp), &cp);
		}
	}

	if (lmp_inq_rssi_capable(hdev) ||
	    test_bit(HCI_QUIRK_FIXUP_INQUIRY_MODE, &hdev->quirks)) {
		u8 mode;

		/* If Extended Inquiry Result events are supported, then
		 * they are clearly preferred over Inquiry Result with RSSI
		 * events.
		 */
		mode = lmp_ext_inq_capable(hdev) ? 0x02 : 0x01;

		hci_req_add(req, HCI_OP_WRITE_INQUIRY_MODE, 1, &mode);
	}

	if (lmp_inq_tx_pwr_capable(hdev))
		hci_req_add(req, HCI_OP_READ_INQ_RSP_TX_POWER, 0, NULL);

	if (lmp_ext_feat_capable(hdev)) {
		struct hci_cp_read_local_ext_features cp;

		cp.page = 0x01;
		hci_req_add(req, HCI_OP_READ_LOCAL_EXT_FEATURES,
			    sizeof(cp), &cp);
	}

	if (hci_dev_test_flag(hdev, HCI_LINK_SECURITY)) {
		u8 enable = 1;
		hci_req_add(req, HCI_OP_WRITE_AUTH_ENABLE, sizeof(enable),
			    &enable);
	}

	return 0;
}

static void hci_setup_link_policy(struct hci_request *req)
{
	struct hci_dev *hdev = req->hdev;
	struct hci_cp_write_def_link_policy cp;
	u16 link_policy = 0;

	if (lmp_rswitch_capable(hdev))
		link_policy |= HCI_LP_RSWITCH;
	if (lmp_hold_capable(hdev))
		link_policy |= HCI_LP_HOLD;
	if (lmp_sniff_capable(hdev))
		link_policy |= HCI_LP_SNIFF;
	if (lmp_park_capable(hdev))
		link_policy |= HCI_LP_PARK;

	cp.policy = cpu_to_le16(link_policy);
	hci_req_add(req, HCI_OP_WRITE_DEF_LINK_POLICY, sizeof(cp), &cp);
}

static void hci_set_le_support(struct hci_request *req)
{
	struct hci_dev *hdev = req->hdev;
	struct hci_cp_write_le_host_supported cp;

	/* LE-only devices do not support explicit enablement */
	if (!lmp_bredr_capable(hdev))
		return;

	memset(&cp, 0, sizeof(cp));

	if (hci_dev_test_flag(hdev, HCI_LE_ENABLED)) {
		cp.le = 0x01;
		cp.simul = 0x00;
	}

	if (cp.le != lmp_host_le_capable(hdev))
		hci_req_add(req, HCI_OP_WRITE_LE_HOST_SUPPORTED, sizeof(cp),
			    &cp);
}

static void hci_set_event_mask_page_2(struct hci_request *req)
{
	struct hci_dev *hdev = req->hdev;
	u8 events[8] = { 0x00, 0x00, 0x00, 0x00, 0x00, 0x00, 0x00, 0x00 };
	bool changed = false;

	/* If Connectionless Slave Broadcast master role is supported
	 * enable all necessary events for it.
	 */
	if (lmp_csb_master_capable(hdev)) {
		events[1] |= 0x40;	/* Triggered Clock Capture */
		events[1] |= 0x80;	/* Synchronization Train Complete */
		events[2] |= 0x10;	/* Slave Page Response Timeout */
		events[2] |= 0x20;	/* CSB Channel Map Change */
		changed = true;
	}

	/* If Connectionless Slave Broadcast slave role is supported
	 * enable all necessary events for it.
	 */
	if (lmp_csb_slave_capable(hdev)) {
		events[2] |= 0x01;	/* Synchronization Train Received */
		events[2] |= 0x02;	/* CSB Receive */
		events[2] |= 0x04;	/* CSB Timeout */
		events[2] |= 0x08;	/* Truncated Page Complete */
		changed = true;
	}

	/* Enable Authenticated Payload Timeout Expired event if supported */
	if (lmp_ping_capable(hdev) || hdev->le_features[0] & HCI_LE_PING) {
		events[2] |= 0x80;
		changed = true;
	}

	/* Some Broadcom based controllers indicate support for Set Event
	 * Mask Page 2 command, but then actually do not support it. Since
	 * the default value is all bits set to zero, the command is only
	 * required if the event mask has to be changed. In case no change
	 * to the event mask is needed, skip this command.
	 */
	if (changed)
		hci_req_add(req, HCI_OP_SET_EVENT_MASK_PAGE_2,
			    sizeof(events), events);
}

static int hci_init3_req(struct hci_request *req, unsigned long opt)
{
	struct hci_dev *hdev = req->hdev;
	u8 p;

	hci_setup_event_mask(req);

	if (hdev->commands[6] & 0x20 &&
	    !test_bit(HCI_QUIRK_BROKEN_STORED_LINK_KEY, &hdev->quirks)) {
		struct hci_cp_read_stored_link_key cp;

		bacpy(&cp.bdaddr, BDADDR_ANY);
		cp.read_all = 0x01;
		hci_req_add(req, HCI_OP_READ_STORED_LINK_KEY, sizeof(cp), &cp);
	}

	if (hdev->commands[5] & 0x10)
		hci_setup_link_policy(req);

	if (hdev->commands[8] & 0x01)
		hci_req_add(req, HCI_OP_READ_PAGE_SCAN_ACTIVITY, 0, NULL);

	/* Some older Broadcom based Bluetooth 1.2 controllers do not
	 * support the Read Page Scan Type command. Check support for
	 * this command in the bit mask of supported commands.
	 */
	if (hdev->commands[13] & 0x01)
		hci_req_add(req, HCI_OP_READ_PAGE_SCAN_TYPE, 0, NULL);

	if (lmp_le_capable(hdev)) {
		u8 events[8];

		memset(events, 0, sizeof(events));

		if (hdev->le_features[0] & HCI_LE_ENCRYPTION)
			events[0] |= 0x10;	/* LE Long Term Key Request */

		/* If controller supports the Connection Parameters Request
		 * Link Layer Procedure, enable the corresponding event.
		 */
		if (hdev->le_features[0] & HCI_LE_CONN_PARAM_REQ_PROC)
			events[0] |= 0x20;	/* LE Remote Connection
						 * Parameter Request
						 */

		/* If the controller supports the Data Length Extension
		 * feature, enable the corresponding event.
		 */
		if (hdev->le_features[0] & HCI_LE_DATA_LEN_EXT)
			events[0] |= 0x40;	/* LE Data Length Change */

		/* If the controller supports Extended Scanner Filter
		 * Policies, enable the correspondig event.
		 */
		if (hdev->le_features[0] & HCI_LE_EXT_SCAN_POLICY)
			events[1] |= 0x04;	/* LE Direct Advertising
						 * Report
						 */

		/* If the controller supports Channel Selection Algorithm #2
		 * feature, enable the corresponding event.
		 */
		if (hdev->le_features[1] & HCI_LE_CHAN_SEL_ALG2)
			events[2] |= 0x08;	/* LE Channel Selection
						 * Algorithm
						 */

		/* If the controller supports the LE Set Scan Enable command,
		 * enable the corresponding advertising report event.
		 */
		if (hdev->commands[26] & 0x08)
			events[0] |= 0x02;	/* LE Advertising Report */

		/* If the controller supports the LE Create Connection
		 * command, enable the corresponding event.
		 */
		if (hdev->commands[26] & 0x10)
			events[0] |= 0x01;	/* LE Connection Complete */

		/* If the controller supports the LE Connection Update
		 * command, enable the corresponding event.
		 */
		if (hdev->commands[27] & 0x04)
			events[0] |= 0x04;	/* LE Connection Update
						 * Complete
						 */

		/* If the controller supports the LE Read Remote Used Features
		 * command, enable the corresponding event.
		 */
		if (hdev->commands[27] & 0x20)
			events[0] |= 0x08;	/* LE Read Remote Used
						 * Features Complete
						 */

		/* If the controller supports the LE Read Local P-256
		 * Public Key command, enable the corresponding event.
		 */
		if (hdev->commands[34] & 0x02)
			events[0] |= 0x80;	/* LE Read Local P-256
						 * Public Key Complete
						 */

		/* If the controller supports the LE Generate DHKey
		 * command, enable the corresponding event.
		 */
		if (hdev->commands[34] & 0x04)
			events[1] |= 0x01;	/* LE Generate DHKey Complete */

		/* If the controller supports the LE Set Default PHY or
		 * LE Set PHY commands, enable the corresponding event.
		 */
		if (hdev->commands[35] & (0x20 | 0x40))
			events[1] |= 0x08;        /* LE PHY Update Complete */

		/* If the controller supports LE Set Extended Scan Parameters
		 * and LE Set Extended Scan Enable commands, enable the
		 * corresponding event.
		 */
		if (use_ext_scan(hdev))
			events[1] |= 0x10;	/* LE Extended Advertising
						 * Report
						 */

		/* If the controller supports the LE Extended Create Connection
		 * command, enable the corresponding event.
		 */
		if (use_ext_conn(hdev))
			events[1] |= 0x02;      /* LE Enhanced Connection
						 * Complete
						 */

		/* If the controller supports the LE Extended Advertising
		 * command, enable the corresponding event.
		 */
		if (ext_adv_capable(hdev))
			events[2] |= 0x02;	/* LE Advertising Set
						 * Terminated
						 */

		hci_req_add(req, HCI_OP_LE_SET_EVENT_MASK, sizeof(events),
			    events);

		/* Read LE Advertising Channel TX Power */
		if ((hdev->commands[25] & 0x40) && !ext_adv_capable(hdev)) {
			/* HCI TS spec forbids mixing of legacy and extended
			 * advertising commands wherein READ_ADV_TX_POWER is
			 * also included. So do not call it if extended adv
			 * is supported otherwise controller will return
			 * COMMAND_DISALLOWED for extended commands.
			 */
			hci_req_add(req, HCI_OP_LE_READ_ADV_TX_POWER, 0, NULL);
		}

		if (hdev->commands[26] & 0x40) {
			/* Read LE White List Size */
			hci_req_add(req, HCI_OP_LE_READ_WHITE_LIST_SIZE,
				    0, NULL);
		}

		if (hdev->commands[26] & 0x80) {
			/* Clear LE White List */
			hci_req_add(req, HCI_OP_LE_CLEAR_WHITE_LIST, 0, NULL);
		}

		if (hdev->commands[34] & 0x40) {
			/* Read LE Resolving List Size */
			hci_req_add(req, HCI_OP_LE_READ_RESOLV_LIST_SIZE,
				    0, NULL);
		}

		if (hdev->commands[34] & 0x20) {
			/* Clear LE Resolving List */
			hci_req_add(req, HCI_OP_LE_CLEAR_RESOLV_LIST, 0, NULL);
		}

		if (hdev->le_features[0] & HCI_LE_DATA_LEN_EXT) {
			/* Read LE Maximum Data Length */
			hci_req_add(req, HCI_OP_LE_READ_MAX_DATA_LEN, 0, NULL);

			/* Read LE Suggested Default Data Length */
			hci_req_add(req, HCI_OP_LE_READ_DEF_DATA_LEN, 0, NULL);
		}

		if (ext_adv_capable(hdev)) {
			/* Read LE Number of Supported Advertising Sets */
			hci_req_add(req, HCI_OP_LE_READ_NUM_SUPPORTED_ADV_SETS,
				    0, NULL);
		}

		hci_set_le_support(req);
	}

	/* Read features beyond page 1 if available */
	for (p = 2; p < HCI_MAX_PAGES && p <= hdev->max_page; p++) {
		struct hci_cp_read_local_ext_features cp;

		cp.page = p;
		hci_req_add(req, HCI_OP_READ_LOCAL_EXT_FEATURES,
			    sizeof(cp), &cp);
	}

	return 0;
}

static int hci_init4_req(struct hci_request *req, unsigned long opt)
{
	struct hci_dev *hdev = req->hdev;

	/* Some Broadcom based Bluetooth controllers do not support the
	 * Delete Stored Link Key command. They are clearly indicating its
	 * absence in the bit mask of supported commands.
	 *
	 * Check the supported commands and only if the the command is marked
	 * as supported send it. If not supported assume that the controller
	 * does not have actual support for stored link keys which makes this
	 * command redundant anyway.
	 *
	 * Some controllers indicate that they support handling deleting
	 * stored link keys, but they don't. The quirk lets a driver
	 * just disable this command.
	 */
	if (hdev->commands[6] & 0x80 &&
	    !test_bit(HCI_QUIRK_BROKEN_STORED_LINK_KEY, &hdev->quirks)) {
		struct hci_cp_delete_stored_link_key cp;

		bacpy(&cp.bdaddr, BDADDR_ANY);
		cp.delete_all = 0x01;
		hci_req_add(req, HCI_OP_DELETE_STORED_LINK_KEY,
			    sizeof(cp), &cp);
	}

	/* Set event mask page 2 if the HCI command for it is supported */
	if (hdev->commands[22] & 0x04)
		hci_set_event_mask_page_2(req);

	/* Read local codec list if the HCI command is supported */
	if (hdev->commands[29] & 0x20)
		hci_req_add(req, HCI_OP_READ_LOCAL_CODECS, 0, NULL);

	/* Get MWS transport configuration if the HCI command is supported */
	if (hdev->commands[30] & 0x08)
		hci_req_add(req, HCI_OP_GET_MWS_TRANSPORT_CONFIG, 0, NULL);

	/* Check for Synchronization Train support */
	if (lmp_sync_train_capable(hdev))
		hci_req_add(req, HCI_OP_READ_SYNC_TRAIN_PARAMS, 0, NULL);

	/* Enable Secure Connections if supported and configured */
	if (hci_dev_test_flag(hdev, HCI_SSP_ENABLED) &&
	    bredr_sc_enabled(hdev)) {
		u8 support = 0x01;

		hci_req_add(req, HCI_OP_WRITE_SC_SUPPORT,
			    sizeof(support), &support);
	}

	/* Set Suggested Default Data Length to maximum if supported */
	if (hdev->le_features[0] & HCI_LE_DATA_LEN_EXT) {
		struct hci_cp_le_write_def_data_len cp;

		cp.tx_len = hdev->le_max_tx_len;
		cp.tx_time = hdev->le_max_tx_time;
		hci_req_add(req, HCI_OP_LE_WRITE_DEF_DATA_LEN, sizeof(cp), &cp);
	}

	/* Set Default PHY parameters if command is supported */
	if (hdev->commands[35] & 0x20) {
		struct hci_cp_le_set_default_phy cp;

		cp.all_phys = 0x00;
		cp.tx_phys = hdev->le_tx_def_phys;
		cp.rx_phys = hdev->le_rx_def_phys;

		hci_req_add(req, HCI_OP_LE_SET_DEFAULT_PHY, sizeof(cp), &cp);
	}

	return 0;
}

static int __hci_init(struct hci_dev *hdev)
{
	int err;

	err = __hci_req_sync(hdev, hci_init1_req, 0, HCI_INIT_TIMEOUT, NULL);
	if (err < 0)
		return err;

	if (hci_dev_test_flag(hdev, HCI_SETUP))
		hci_debugfs_create_basic(hdev);

	err = __hci_req_sync(hdev, hci_init2_req, 0, HCI_INIT_TIMEOUT, NULL);
	if (err < 0)
		return err;

	/* HCI_PRIMARY covers both single-mode LE, BR/EDR and dual-mode
	 * BR/EDR/LE type controllers. AMP controllers only need the
	 * first two stages of init.
	 */
	if (hdev->dev_type != HCI_PRIMARY)
		return 0;

	err = __hci_req_sync(hdev, hci_init3_req, 0, HCI_INIT_TIMEOUT, NULL);
	if (err < 0)
		return err;

	err = __hci_req_sync(hdev, hci_init4_req, 0, HCI_INIT_TIMEOUT, NULL);
	if (err < 0)
		return err;

	/* This function is only called when the controller is actually in
	 * configured state. When the controller is marked as unconfigured,
	 * this initialization procedure is not run.
	 *
	 * It means that it is possible that a controller runs through its
	 * setup phase and then discovers missing settings. If that is the
	 * case, then this function will not be called. It then will only
	 * be called during the config phase.
	 *
	 * So only when in setup phase or config phase, create the debugfs
	 * entries and register the SMP channels.
	 */
	if (!hci_dev_test_flag(hdev, HCI_SETUP) &&
	    !hci_dev_test_flag(hdev, HCI_CONFIG))
		return 0;

	hci_debugfs_create_common(hdev);

	if (lmp_bredr_capable(hdev))
		hci_debugfs_create_bredr(hdev);

	if (lmp_le_capable(hdev))
		hci_debugfs_create_le(hdev);

	return 0;
}

static int hci_init0_req(struct hci_request *req, unsigned long opt)
{
	struct hci_dev *hdev = req->hdev;

	BT_DBG("%s %ld", hdev->name, opt);

	/* Reset */
	if (!test_bit(HCI_QUIRK_RESET_ON_CLOSE, &hdev->quirks))
		hci_reset_req(req, 0);

	/* Read Local Version */
	hci_req_add(req, HCI_OP_READ_LOCAL_VERSION, 0, NULL);

	/* Read BD Address */
	if (hdev->set_bdaddr)
		hci_req_add(req, HCI_OP_READ_BD_ADDR, 0, NULL);

	return 0;
}

static int __hci_unconf_init(struct hci_dev *hdev)
{
	int err;

	if (test_bit(HCI_QUIRK_RAW_DEVICE, &hdev->quirks))
		return 0;

	err = __hci_req_sync(hdev, hci_init0_req, 0, HCI_INIT_TIMEOUT, NULL);
	if (err < 0)
		return err;

	if (hci_dev_test_flag(hdev, HCI_SETUP))
		hci_debugfs_create_basic(hdev);

	return 0;
}

static int hci_scan_req(struct hci_request *req, unsigned long opt)
{
	__u8 scan = opt;

	BT_DBG("%s %x", req->hdev->name, scan);

	/* Inquiry and Page scans */
	hci_req_add(req, HCI_OP_WRITE_SCAN_ENABLE, 1, &scan);
	return 0;
}

static int hci_auth_req(struct hci_request *req, unsigned long opt)
{
	__u8 auth = opt;

	BT_DBG("%s %x", req->hdev->name, auth);

	/* Authentication */
	hci_req_add(req, HCI_OP_WRITE_AUTH_ENABLE, 1, &auth);
	return 0;
}

static int hci_encrypt_req(struct hci_request *req, unsigned long opt)
{
	__u8 encrypt = opt;

	BT_DBG("%s %x", req->hdev->name, encrypt);

	/* Encryption */
	hci_req_add(req, HCI_OP_WRITE_ENCRYPT_MODE, 1, &encrypt);
	return 0;
}

static int hci_linkpol_req(struct hci_request *req, unsigned long opt)
{
	__le16 policy = cpu_to_le16(opt);

	BT_DBG("%s %x", req->hdev->name, policy);

	/* Default link policy */
	hci_req_add(req, HCI_OP_WRITE_DEF_LINK_POLICY, 2, &policy);
	return 0;
}

/* Get HCI device by index.
 * Device is held on return. */
struct hci_dev *hci_dev_get(int index)
{
	struct hci_dev *hdev = NULL, *d;

	BT_DBG("%d", index);

	if (index < 0)
		return NULL;

	read_lock(&hci_dev_list_lock);
	list_for_each_entry(d, &hci_dev_list, list) {
		if (d->id == index) {
			hdev = hci_dev_hold(d);
			break;
		}
	}
	read_unlock(&hci_dev_list_lock);
	return hdev;
}

/* ---- Inquiry support ---- */

bool hci_discovery_active(struct hci_dev *hdev)
{
	struct discovery_state *discov = &hdev->discovery;

	switch (discov->state) {
	case DISCOVERY_FINDING:
	case DISCOVERY_RESOLVING:
		return true;

	default:
		return false;
	}
}

void hci_discovery_set_state(struct hci_dev *hdev, int state)
{
	int old_state = hdev->discovery.state;

	BT_DBG("%s state %u -> %u", hdev->name, hdev->discovery.state, state);

	if (old_state == state)
		return;

	hdev->discovery.state = state;

	switch (state) {
	case DISCOVERY_STOPPED:
		hci_update_background_scan(hdev);

		if (old_state != DISCOVERY_STARTING)
			mgmt_discovering(hdev, 0);
		break;
	case DISCOVERY_STARTING:
		break;
	case DISCOVERY_FINDING:
		mgmt_discovering(hdev, 1);
		break;
	case DISCOVERY_RESOLVING:
		break;
	case DISCOVERY_STOPPING:
		break;
	}
}

void hci_inquiry_cache_flush(struct hci_dev *hdev)
{
	struct discovery_state *cache = &hdev->discovery;
	struct inquiry_entry *p, *n;

	list_for_each_entry_safe(p, n, &cache->all, all) {
		list_del(&p->all);
		kfree(p);
	}

	INIT_LIST_HEAD(&cache->unknown);
	INIT_LIST_HEAD(&cache->resolve);
}

struct inquiry_entry *hci_inquiry_cache_lookup(struct hci_dev *hdev,
					       bdaddr_t *bdaddr)
{
	struct discovery_state *cache = &hdev->discovery;
	struct inquiry_entry *e;

	BT_DBG("cache %p, %pMR", cache, bdaddr);

	list_for_each_entry(e, &cache->all, all) {
		if (!bacmp(&e->data.bdaddr, bdaddr))
			return e;
	}

	return NULL;
}

struct inquiry_entry *hci_inquiry_cache_lookup_unknown(struct hci_dev *hdev,
						       bdaddr_t *bdaddr)
{
	struct discovery_state *cache = &hdev->discovery;
	struct inquiry_entry *e;

	BT_DBG("cache %p, %pMR", cache, bdaddr);

	list_for_each_entry(e, &cache->unknown, list) {
		if (!bacmp(&e->data.bdaddr, bdaddr))
			return e;
	}

	return NULL;
}

struct inquiry_entry *hci_inquiry_cache_lookup_resolve(struct hci_dev *hdev,
						       bdaddr_t *bdaddr,
						       int state)
{
	struct discovery_state *cache = &hdev->discovery;
	struct inquiry_entry *e;

	BT_DBG("cache %p bdaddr %pMR state %d", cache, bdaddr, state);

	list_for_each_entry(e, &cache->resolve, list) {
		if (!bacmp(bdaddr, BDADDR_ANY) && e->name_state == state)
			return e;
		if (!bacmp(&e->data.bdaddr, bdaddr))
			return e;
	}

	return NULL;
}

void hci_inquiry_cache_update_resolve(struct hci_dev *hdev,
				      struct inquiry_entry *ie)
{
	struct discovery_state *cache = &hdev->discovery;
	struct list_head *pos = &cache->resolve;
	struct inquiry_entry *p;

	list_del(&ie->list);

	list_for_each_entry(p, &cache->resolve, list) {
		if (p->name_state != NAME_PENDING &&
		    abs(p->data.rssi) >= abs(ie->data.rssi))
			break;
		pos = &p->list;
	}

	list_add(&ie->list, pos);
}

u32 hci_inquiry_cache_update(struct hci_dev *hdev, struct inquiry_data *data,
			     bool name_known)
{
	struct discovery_state *cache = &hdev->discovery;
	struct inquiry_entry *ie;
	u32 flags = 0;

	BT_DBG("cache %p, %pMR", cache, &data->bdaddr);

	hci_remove_remote_oob_data(hdev, &data->bdaddr, BDADDR_BREDR);

	if (!data->ssp_mode)
		flags |= MGMT_DEV_FOUND_LEGACY_PAIRING;

	ie = hci_inquiry_cache_lookup(hdev, &data->bdaddr);
	if (ie) {
		if (!ie->data.ssp_mode)
			flags |= MGMT_DEV_FOUND_LEGACY_PAIRING;

		if (ie->name_state == NAME_NEEDED &&
		    data->rssi != ie->data.rssi) {
			ie->data.rssi = data->rssi;
			hci_inquiry_cache_update_resolve(hdev, ie);
		}

		goto update;
	}

	/* Entry not in the cache. Add new one. */
	ie = kzalloc(sizeof(*ie), GFP_KERNEL);
	if (!ie) {
		flags |= MGMT_DEV_FOUND_CONFIRM_NAME;
		goto done;
	}

	list_add(&ie->all, &cache->all);

	if (name_known) {
		ie->name_state = NAME_KNOWN;
	} else {
		ie->name_state = NAME_NOT_KNOWN;
		list_add(&ie->list, &cache->unknown);
	}

update:
	if (name_known && ie->name_state != NAME_KNOWN &&
	    ie->name_state != NAME_PENDING) {
		ie->name_state = NAME_KNOWN;
		list_del(&ie->list);
	}

	memcpy(&ie->data, data, sizeof(*data));
	ie->timestamp = jiffies;
	cache->timestamp = jiffies;

	if (ie->name_state == NAME_NOT_KNOWN)
		flags |= MGMT_DEV_FOUND_CONFIRM_NAME;

done:
	return flags;
}

static int inquiry_cache_dump(struct hci_dev *hdev, int num, __u8 *buf)
{
	struct discovery_state *cache = &hdev->discovery;
	struct inquiry_info *info = (struct inquiry_info *) buf;
	struct inquiry_entry *e;
	int copied = 0;

	list_for_each_entry(e, &cache->all, all) {
		struct inquiry_data *data = &e->data;

		if (copied >= num)
			break;

		bacpy(&info->bdaddr, &data->bdaddr);
		info->pscan_rep_mode	= data->pscan_rep_mode;
		info->pscan_period_mode	= data->pscan_period_mode;
		info->pscan_mode	= data->pscan_mode;
		memcpy(info->dev_class, data->dev_class, 3);
		info->clock_offset	= data->clock_offset;

		info++;
		copied++;
	}

	BT_DBG("cache %p, copied %d", cache, copied);
	return copied;
}

static int hci_inq_req(struct hci_request *req, unsigned long opt)
{
	struct hci_inquiry_req *ir = (struct hci_inquiry_req *) opt;
	struct hci_dev *hdev = req->hdev;
	struct hci_cp_inquiry cp;

	BT_DBG("%s", hdev->name);

	if (test_bit(HCI_INQUIRY, &hdev->flags))
		return 0;

	/* Start Inquiry */
	memcpy(&cp.lap, &ir->lap, 3);
	cp.length  = ir->length;
	cp.num_rsp = ir->num_rsp;
	hci_req_add(req, HCI_OP_INQUIRY, sizeof(cp), &cp);

	return 0;
}

int hci_inquiry(void __user *arg)
{
	__u8 __user *ptr = arg;
	struct hci_inquiry_req ir;
	struct hci_dev *hdev;
	int err = 0, do_inquiry = 0, max_rsp;
	long timeo;
	__u8 *buf;

	if (copy_from_user(&ir, ptr, sizeof(ir)))
		return -EFAULT;

	hdev = hci_dev_get(ir.dev_id);
	if (!hdev)
		return -ENODEV;

	if (hci_dev_test_flag(hdev, HCI_USER_CHANNEL)) {
		err = -EBUSY;
		goto done;
	}

	if (hci_dev_test_flag(hdev, HCI_UNCONFIGURED)) {
		err = -EOPNOTSUPP;
		goto done;
	}

	if (hdev->dev_type != HCI_PRIMARY) {
		err = -EOPNOTSUPP;
		goto done;
	}

	if (!hci_dev_test_flag(hdev, HCI_BREDR_ENABLED)) {
		err = -EOPNOTSUPP;
		goto done;
	}

	hci_dev_lock(hdev);
	if (inquiry_cache_age(hdev) > INQUIRY_CACHE_AGE_MAX ||
	    inquiry_cache_empty(hdev) || ir.flags & IREQ_CACHE_FLUSH) {
		hci_inquiry_cache_flush(hdev);
		do_inquiry = 1;
	}
	hci_dev_unlock(hdev);

	timeo = ir.length * msecs_to_jiffies(2000);

	if (do_inquiry) {
		err = hci_req_sync(hdev, hci_inq_req, (unsigned long) &ir,
				   timeo, NULL);
		if (err < 0)
			goto done;

		/* Wait until Inquiry procedure finishes (HCI_INQUIRY flag is
		 * cleared). If it is interrupted by a signal, return -EINTR.
		 */
		if (wait_on_bit(&hdev->flags, HCI_INQUIRY,
				TASK_INTERRUPTIBLE))
			return -EINTR;
	}

	/* for unlimited number of responses we will use buffer with
	 * 255 entries
	 */
	max_rsp = (ir.num_rsp == 0) ? 255 : ir.num_rsp;

	/* cache_dump can't sleep. Therefore we allocate temp buffer and then
	 * copy it to the user space.
	 */
	buf = kmalloc_array(max_rsp, sizeof(struct inquiry_info), GFP_KERNEL);
	if (!buf) {
		err = -ENOMEM;
		goto done;
	}

	hci_dev_lock(hdev);
	ir.num_rsp = inquiry_cache_dump(hdev, max_rsp, buf);
	hci_dev_unlock(hdev);

	BT_DBG("num_rsp %d", ir.num_rsp);

	if (!copy_to_user(ptr, &ir, sizeof(ir))) {
		ptr += sizeof(ir);
		if (copy_to_user(ptr, buf, sizeof(struct inquiry_info) *
				 ir.num_rsp))
			err = -EFAULT;
	} else
		err = -EFAULT;

	kfree(buf);

done:
	hci_dev_put(hdev);
	return err;
}

static int hci_dev_do_open(struct hci_dev *hdev)
{
	int ret = 0;

	BT_DBG("%s %p", hdev->name, hdev);

	hci_req_sync_lock(hdev);

	if (hci_dev_test_flag(hdev, HCI_UNREGISTER)) {
		ret = -ENODEV;
		goto done;
	}

	if (!hci_dev_test_flag(hdev, HCI_SETUP) &&
	    !hci_dev_test_flag(hdev, HCI_CONFIG)) {
		/* Check for rfkill but allow the HCI setup stage to
		 * proceed (which in itself doesn't cause any RF activity).
		 */
		if (hci_dev_test_flag(hdev, HCI_RFKILLED)) {
			ret = -ERFKILL;
			goto done;
		}

		/* Check for valid public address or a configured static
		 * random adddress, but let the HCI setup proceed to
		 * be able to determine if there is a public address
		 * or not.
		 *
		 * In case of user channel usage, it is not important
		 * if a public address or static random address is
		 * available.
		 *
		 * This check is only valid for BR/EDR controllers
		 * since AMP controllers do not have an address.
		 */
		if (!hci_dev_test_flag(hdev, HCI_USER_CHANNEL) &&
		    hdev->dev_type == HCI_PRIMARY &&
		    !bacmp(&hdev->bdaddr, BDADDR_ANY) &&
		    !bacmp(&hdev->static_addr, BDADDR_ANY)) {
			ret = -EADDRNOTAVAIL;
			goto done;
		}
	}

	if (test_bit(HCI_UP, &hdev->flags)) {
		ret = -EALREADY;
		goto done;
	}

	if (hdev->open(hdev)) {
		ret = -EIO;
		goto done;
	}

	set_bit(HCI_RUNNING, &hdev->flags);
	hci_sock_dev_event(hdev, HCI_DEV_OPEN);

	atomic_set(&hdev->cmd_cnt, 1);
	set_bit(HCI_INIT, &hdev->flags);

	if (hci_dev_test_flag(hdev, HCI_SETUP) ||
	    test_bit(HCI_QUIRK_NON_PERSISTENT_SETUP, &hdev->quirks)) {
		hci_sock_dev_event(hdev, HCI_DEV_SETUP);

		if (hdev->setup)
			ret = hdev->setup(hdev);

<<<<<<< HEAD
=======
		if (ret)
			goto setup_failed;

		if (test_bit(HCI_QUIRK_USE_BDADDR_PROPERTY, &hdev->quirks)) {
			if (!bacmp(&hdev->public_addr, BDADDR_ANY))
				hci_dev_get_bd_addr_from_property(hdev);

			if (bacmp(&hdev->public_addr, BDADDR_ANY) &&
			    hdev->set_bdaddr)
				ret = hdev->set_bdaddr(hdev,
						       &hdev->public_addr);
		}

setup_failed:
>>>>>>> 407d19ab
		/* The transport driver can set these quirks before
		 * creating the HCI device or in its setup callback.
		 *
		 * In case any of them is set, the controller has to
		 * start up as unconfigured.
		 */
		if (test_bit(HCI_QUIRK_EXTERNAL_CONFIG, &hdev->quirks) ||
		    test_bit(HCI_QUIRK_INVALID_BDADDR, &hdev->quirks))
			hci_dev_set_flag(hdev, HCI_UNCONFIGURED);

		/* For an unconfigured controller it is required to
		 * read at least the version information provided by
		 * the Read Local Version Information command.
		 *
		 * If the set_bdaddr driver callback is provided, then
		 * also the original Bluetooth public device address
		 * will be read using the Read BD Address command.
		 */
		if (hci_dev_test_flag(hdev, HCI_UNCONFIGURED))
			ret = __hci_unconf_init(hdev);
	}

	if (hci_dev_test_flag(hdev, HCI_CONFIG)) {
		/* If public address change is configured, ensure that
		 * the address gets programmed. If the driver does not
		 * support changing the public address, fail the power
		 * on procedure.
		 */
		if (bacmp(&hdev->public_addr, BDADDR_ANY) &&
		    hdev->set_bdaddr)
			ret = hdev->set_bdaddr(hdev, &hdev->public_addr);
		else
			ret = -EADDRNOTAVAIL;
	}

	if (!ret) {
		if (!hci_dev_test_flag(hdev, HCI_UNCONFIGURED) &&
		    !hci_dev_test_flag(hdev, HCI_USER_CHANNEL)) {
			ret = __hci_init(hdev);
			if (!ret && hdev->post_init)
				ret = hdev->post_init(hdev);
		}
	}

	/* If the HCI Reset command is clearing all diagnostic settings,
	 * then they need to be reprogrammed after the init procedure
	 * completed.
	 */
	if (test_bit(HCI_QUIRK_NON_PERSISTENT_DIAG, &hdev->quirks) &&
	    !hci_dev_test_flag(hdev, HCI_USER_CHANNEL) &&
	    hci_dev_test_flag(hdev, HCI_VENDOR_DIAG) && hdev->set_diag)
		ret = hdev->set_diag(hdev, true);

	clear_bit(HCI_INIT, &hdev->flags);

	if (!ret) {
		hci_dev_hold(hdev);
		hci_dev_set_flag(hdev, HCI_RPA_EXPIRED);
		hci_adv_instances_set_rpa_expired(hdev, true);
		set_bit(HCI_UP, &hdev->flags);
		hci_sock_dev_event(hdev, HCI_DEV_UP);
		hci_leds_update_powered(hdev, true);
		if (!hci_dev_test_flag(hdev, HCI_SETUP) &&
		    !hci_dev_test_flag(hdev, HCI_CONFIG) &&
		    !hci_dev_test_flag(hdev, HCI_UNCONFIGURED) &&
		    !hci_dev_test_flag(hdev, HCI_USER_CHANNEL) &&
		    hci_dev_test_flag(hdev, HCI_MGMT) &&
		    hdev->dev_type == HCI_PRIMARY) {
			ret = __hci_req_hci_power_on(hdev);
			mgmt_power_on(hdev, ret);
		}
	} else {
		/* Init failed, cleanup */
		flush_work(&hdev->tx_work);
		flush_work(&hdev->cmd_work);
		flush_work(&hdev->rx_work);

		skb_queue_purge(&hdev->cmd_q);
		skb_queue_purge(&hdev->rx_q);

		if (hdev->flush)
			hdev->flush(hdev);

		if (hdev->sent_cmd) {
			kfree_skb(hdev->sent_cmd);
			hdev->sent_cmd = NULL;
		}

		clear_bit(HCI_RUNNING, &hdev->flags);
		hci_sock_dev_event(hdev, HCI_DEV_CLOSE);

		hdev->close(hdev);
		hdev->flags &= BIT(HCI_RAW);
	}

done:
	hci_req_sync_unlock(hdev);
	return ret;
}

/* ---- HCI ioctl helpers ---- */

int hci_dev_open(__u16 dev)
{
	struct hci_dev *hdev;
	int err;

	hdev = hci_dev_get(dev);
	if (!hdev)
		return -ENODEV;

	/* Devices that are marked as unconfigured can only be powered
	 * up as user channel. Trying to bring them up as normal devices
	 * will result into a failure. Only user channel operation is
	 * possible.
	 *
	 * When this function is called for a user channel, the flag
	 * HCI_USER_CHANNEL will be set first before attempting to
	 * open the device.
	 */
	if (hci_dev_test_flag(hdev, HCI_UNCONFIGURED) &&
	    !hci_dev_test_flag(hdev, HCI_USER_CHANNEL)) {
		err = -EOPNOTSUPP;
		goto done;
	}

	/* We need to ensure that no other power on/off work is pending
	 * before proceeding to call hci_dev_do_open. This is
	 * particularly important if the setup procedure has not yet
	 * completed.
	 */
	if (hci_dev_test_and_clear_flag(hdev, HCI_AUTO_OFF))
		cancel_delayed_work(&hdev->power_off);

	/* After this call it is guaranteed that the setup procedure
	 * has finished. This means that error conditions like RFKILL
	 * or no valid public or static random address apply.
	 */
	flush_workqueue(hdev->req_workqueue);

	/* For controllers not using the management interface and that
	 * are brought up using legacy ioctl, set the HCI_BONDABLE bit
	 * so that pairing works for them. Once the management interface
	 * is in use this bit will be cleared again and userspace has
	 * to explicitly enable it.
	 */
	if (!hci_dev_test_flag(hdev, HCI_USER_CHANNEL) &&
	    !hci_dev_test_flag(hdev, HCI_MGMT))
		hci_dev_set_flag(hdev, HCI_BONDABLE);

	err = hci_dev_do_open(hdev);

done:
	hci_dev_put(hdev);
	return err;
}

/* This function requires the caller holds hdev->lock */
static void hci_pend_le_actions_clear(struct hci_dev *hdev)
{
	struct hci_conn_params *p;

	list_for_each_entry(p, &hdev->le_conn_params, list) {
		if (p->conn) {
			hci_conn_drop(p->conn);
			hci_conn_put(p->conn);
			p->conn = NULL;
		}
		list_del_init(&p->action);
	}

	BT_DBG("All LE pending actions cleared");
}

int hci_dev_do_close(struct hci_dev *hdev)
{
	bool auto_off;

	BT_DBG("%s %p", hdev->name, hdev);

	if (!hci_dev_test_flag(hdev, HCI_UNREGISTER) &&
	    !hci_dev_test_flag(hdev, HCI_USER_CHANNEL) &&
	    test_bit(HCI_UP, &hdev->flags)) {
		/* Execute vendor specific shutdown routine */
		if (hdev->shutdown)
			hdev->shutdown(hdev);
	}

	cancel_delayed_work(&hdev->power_off);

	hci_request_cancel_all(hdev);
	hci_req_sync_lock(hdev);

	if (!test_and_clear_bit(HCI_UP, &hdev->flags)) {
		cancel_delayed_work_sync(&hdev->cmd_timer);
		hci_req_sync_unlock(hdev);
		return 0;
	}

	hci_leds_update_powered(hdev, false);

	/* Flush RX and TX works */
	flush_work(&hdev->tx_work);
	flush_work(&hdev->rx_work);

	if (hdev->discov_timeout > 0) {
		hdev->discov_timeout = 0;
		hci_dev_clear_flag(hdev, HCI_DISCOVERABLE);
		hci_dev_clear_flag(hdev, HCI_LIMITED_DISCOVERABLE);
	}

	if (hci_dev_test_and_clear_flag(hdev, HCI_SERVICE_CACHE))
		cancel_delayed_work(&hdev->service_cache);

	if (hci_dev_test_flag(hdev, HCI_MGMT)) {
		struct adv_info *adv_instance;

		cancel_delayed_work_sync(&hdev->rpa_expired);

		list_for_each_entry(adv_instance, &hdev->adv_instances, list)
			cancel_delayed_work_sync(&adv_instance->rpa_expired_cb);
	}

	/* Avoid potential lockdep warnings from the *_flush() calls by
	 * ensuring the workqueue is empty up front.
	 */
	drain_workqueue(hdev->workqueue);

	hci_dev_lock(hdev);

	hci_discovery_set_state(hdev, DISCOVERY_STOPPED);

	auto_off = hci_dev_test_and_clear_flag(hdev, HCI_AUTO_OFF);

	if (!auto_off && hdev->dev_type == HCI_PRIMARY &&
	    !hci_dev_test_flag(hdev, HCI_USER_CHANNEL) &&
	    hci_dev_test_flag(hdev, HCI_MGMT))
		__mgmt_power_off(hdev);

	hci_inquiry_cache_flush(hdev);
	hci_pend_le_actions_clear(hdev);
	hci_conn_hash_flush(hdev);
	hci_dev_unlock(hdev);

	smp_unregister(hdev);

	hci_sock_dev_event(hdev, HCI_DEV_DOWN);

	if (hdev->flush)
		hdev->flush(hdev);

	/* Reset device */
	skb_queue_purge(&hdev->cmd_q);
	atomic_set(&hdev->cmd_cnt, 1);
	if (test_bit(HCI_QUIRK_RESET_ON_CLOSE, &hdev->quirks) &&
	    !auto_off && !hci_dev_test_flag(hdev, HCI_UNCONFIGURED)) {
		set_bit(HCI_INIT, &hdev->flags);
		__hci_req_sync(hdev, hci_reset_req, 0, HCI_CMD_TIMEOUT, NULL);
		clear_bit(HCI_INIT, &hdev->flags);
	}

	/* flush cmd  work */
	flush_work(&hdev->cmd_work);

	/* Drop queues */
	skb_queue_purge(&hdev->rx_q);
	skb_queue_purge(&hdev->cmd_q);
	skb_queue_purge(&hdev->raw_q);

	/* Drop last sent command */
	if (hdev->sent_cmd) {
		cancel_delayed_work_sync(&hdev->cmd_timer);
		kfree_skb(hdev->sent_cmd);
		hdev->sent_cmd = NULL;
	}

	clear_bit(HCI_RUNNING, &hdev->flags);
	hci_sock_dev_event(hdev, HCI_DEV_CLOSE);

	/* After this point our queues are empty
	 * and no tasks are scheduled. */
	hdev->close(hdev);

	/* Clear flags */
	hdev->flags &= BIT(HCI_RAW);
	hci_dev_clear_volatile_flags(hdev);

	/* Controller radio is available but is currently powered down */
	hdev->amp_status = AMP_STATUS_POWERED_DOWN;

	memset(hdev->eir, 0, sizeof(hdev->eir));
	memset(hdev->dev_class, 0, sizeof(hdev->dev_class));
	bacpy(&hdev->random_addr, BDADDR_ANY);

	hci_req_sync_unlock(hdev);

	hci_dev_put(hdev);
	return 0;
}

int hci_dev_close(__u16 dev)
{
	struct hci_dev *hdev;
	int err;

	hdev = hci_dev_get(dev);
	if (!hdev)
		return -ENODEV;

	if (hci_dev_test_flag(hdev, HCI_USER_CHANNEL)) {
		err = -EBUSY;
		goto done;
	}

	if (hci_dev_test_and_clear_flag(hdev, HCI_AUTO_OFF))
		cancel_delayed_work(&hdev->power_off);

	err = hci_dev_do_close(hdev);

done:
	hci_dev_put(hdev);
	return err;
}

static int hci_dev_do_reset(struct hci_dev *hdev)
{
	int ret;

	BT_DBG("%s %p", hdev->name, hdev);

	hci_req_sync_lock(hdev);

	/* Drop queues */
	skb_queue_purge(&hdev->rx_q);
	skb_queue_purge(&hdev->cmd_q);

	/* Avoid potential lockdep warnings from the *_flush() calls by
	 * ensuring the workqueue is empty up front.
	 */
	drain_workqueue(hdev->workqueue);

	hci_dev_lock(hdev);
	hci_inquiry_cache_flush(hdev);
	hci_conn_hash_flush(hdev);
	hci_dev_unlock(hdev);

	if (hdev->flush)
		hdev->flush(hdev);

	atomic_set(&hdev->cmd_cnt, 1);
	hdev->acl_cnt = 0; hdev->sco_cnt = 0; hdev->le_cnt = 0;

	ret = __hci_req_sync(hdev, hci_reset_req, 0, HCI_INIT_TIMEOUT, NULL);

	hci_req_sync_unlock(hdev);
	return ret;
}

int hci_dev_reset(__u16 dev)
{
	struct hci_dev *hdev;
	int err;

	hdev = hci_dev_get(dev);
	if (!hdev)
		return -ENODEV;

	if (!test_bit(HCI_UP, &hdev->flags)) {
		err = -ENETDOWN;
		goto done;
	}

	if (hci_dev_test_flag(hdev, HCI_USER_CHANNEL)) {
		err = -EBUSY;
		goto done;
	}

	if (hci_dev_test_flag(hdev, HCI_UNCONFIGURED)) {
		err = -EOPNOTSUPP;
		goto done;
	}

	err = hci_dev_do_reset(hdev);

done:
	hci_dev_put(hdev);
	return err;
}

int hci_dev_reset_stat(__u16 dev)
{
	struct hci_dev *hdev;
	int ret = 0;

	hdev = hci_dev_get(dev);
	if (!hdev)
		return -ENODEV;

	if (hci_dev_test_flag(hdev, HCI_USER_CHANNEL)) {
		ret = -EBUSY;
		goto done;
	}

	if (hci_dev_test_flag(hdev, HCI_UNCONFIGURED)) {
		ret = -EOPNOTSUPP;
		goto done;
	}

	memset(&hdev->stat, 0, sizeof(struct hci_dev_stats));

done:
	hci_dev_put(hdev);
	return ret;
}

static void hci_update_scan_state(struct hci_dev *hdev, u8 scan)
{
	bool conn_changed, discov_changed;

	BT_DBG("%s scan 0x%02x", hdev->name, scan);

	if ((scan & SCAN_PAGE))
		conn_changed = !hci_dev_test_and_set_flag(hdev,
							  HCI_CONNECTABLE);
	else
		conn_changed = hci_dev_test_and_clear_flag(hdev,
							   HCI_CONNECTABLE);

	if ((scan & SCAN_INQUIRY)) {
		discov_changed = !hci_dev_test_and_set_flag(hdev,
							    HCI_DISCOVERABLE);
	} else {
		hci_dev_clear_flag(hdev, HCI_LIMITED_DISCOVERABLE);
		discov_changed = hci_dev_test_and_clear_flag(hdev,
							     HCI_DISCOVERABLE);
	}

	if (!hci_dev_test_flag(hdev, HCI_MGMT))
		return;

	if (conn_changed || discov_changed) {
		/* In case this was disabled through mgmt */
		hci_dev_set_flag(hdev, HCI_BREDR_ENABLED);

		if (hci_dev_test_flag(hdev, HCI_LE_ENABLED))
			hci_req_update_adv_data(hdev, hdev->cur_adv_instance);

		mgmt_new_settings(hdev);
	}
}

int hci_dev_cmd(unsigned int cmd, void __user *arg)
{
	struct hci_dev *hdev;
	struct hci_dev_req dr;
	int err = 0;

	if (copy_from_user(&dr, arg, sizeof(dr)))
		return -EFAULT;

	hdev = hci_dev_get(dr.dev_id);
	if (!hdev)
		return -ENODEV;

	if (hci_dev_test_flag(hdev, HCI_USER_CHANNEL)) {
		err = -EBUSY;
		goto done;
	}

	if (hci_dev_test_flag(hdev, HCI_UNCONFIGURED)) {
		err = -EOPNOTSUPP;
		goto done;
	}

	if (hdev->dev_type != HCI_PRIMARY) {
		err = -EOPNOTSUPP;
		goto done;
	}

	if (!hci_dev_test_flag(hdev, HCI_BREDR_ENABLED)) {
		err = -EOPNOTSUPP;
		goto done;
	}

	switch (cmd) {
	case HCISETAUTH:
		err = hci_req_sync(hdev, hci_auth_req, dr.dev_opt,
				   HCI_INIT_TIMEOUT, NULL);
		break;

	case HCISETENCRYPT:
		if (!lmp_encrypt_capable(hdev)) {
			err = -EOPNOTSUPP;
			break;
		}

		if (!test_bit(HCI_AUTH, &hdev->flags)) {
			/* Auth must be enabled first */
			err = hci_req_sync(hdev, hci_auth_req, dr.dev_opt,
					   HCI_INIT_TIMEOUT, NULL);
			if (err)
				break;
		}

		err = hci_req_sync(hdev, hci_encrypt_req, dr.dev_opt,
				   HCI_INIT_TIMEOUT, NULL);
		break;

	case HCISETSCAN:
		err = hci_req_sync(hdev, hci_scan_req, dr.dev_opt,
				   HCI_INIT_TIMEOUT, NULL);

		/* Ensure that the connectable and discoverable states
		 * get correctly modified as this was a non-mgmt change.
		 */
		if (!err)
			hci_update_scan_state(hdev, dr.dev_opt);
		break;

	case HCISETLINKPOL:
		err = hci_req_sync(hdev, hci_linkpol_req, dr.dev_opt,
				   HCI_INIT_TIMEOUT, NULL);
		break;

	case HCISETLINKMODE:
		hdev->link_mode = ((__u16) dr.dev_opt) &
					(HCI_LM_MASTER | HCI_LM_ACCEPT);
		break;

	case HCISETPTYPE:
		if (hdev->pkt_type == (__u16) dr.dev_opt)
			break;

		hdev->pkt_type = (__u16) dr.dev_opt;
		mgmt_phy_configuration_changed(hdev, NULL);
		break;

	case HCISETACLMTU:
		hdev->acl_mtu  = *((__u16 *) &dr.dev_opt + 1);
		hdev->acl_pkts = *((__u16 *) &dr.dev_opt + 0);
		break;

	case HCISETSCOMTU:
		hdev->sco_mtu  = *((__u16 *) &dr.dev_opt + 1);
		hdev->sco_pkts = *((__u16 *) &dr.dev_opt + 0);
		break;

	default:
		err = -EINVAL;
		break;
	}

done:
	hci_dev_put(hdev);
	return err;
}

int hci_get_dev_list(void __user *arg)
{
	struct hci_dev *hdev;
	struct hci_dev_list_req *dl;
	struct hci_dev_req *dr;
	int n = 0, size, err;
	__u16 dev_num;

	if (get_user(dev_num, (__u16 __user *) arg))
		return -EFAULT;

	if (!dev_num || dev_num > (PAGE_SIZE * 2) / sizeof(*dr))
		return -EINVAL;

	size = sizeof(*dl) + dev_num * sizeof(*dr);

	dl = kzalloc(size, GFP_KERNEL);
	if (!dl)
		return -ENOMEM;

	dr = dl->dev_req;

	read_lock(&hci_dev_list_lock);
	list_for_each_entry(hdev, &hci_dev_list, list) {
		unsigned long flags = hdev->flags;

		/* When the auto-off is configured it means the transport
		 * is running, but in that case still indicate that the
		 * device is actually down.
		 */
		if (hci_dev_test_flag(hdev, HCI_AUTO_OFF))
			flags &= ~BIT(HCI_UP);

		(dr + n)->dev_id  = hdev->id;
		(dr + n)->dev_opt = flags;

		if (++n >= dev_num)
			break;
	}
	read_unlock(&hci_dev_list_lock);

	dl->dev_num = n;
	size = sizeof(*dl) + n * sizeof(*dr);

	err = copy_to_user(arg, dl, size);
	kfree(dl);

	return err ? -EFAULT : 0;
}

int hci_get_dev_info(void __user *arg)
{
	struct hci_dev *hdev;
	struct hci_dev_info di;
	unsigned long flags;
	int err = 0;

	if (copy_from_user(&di, arg, sizeof(di)))
		return -EFAULT;

	hdev = hci_dev_get(di.dev_id);
	if (!hdev)
		return -ENODEV;

	/* When the auto-off is configured it means the transport
	 * is running, but in that case still indicate that the
	 * device is actually down.
	 */
	if (hci_dev_test_flag(hdev, HCI_AUTO_OFF))
		flags = hdev->flags & ~BIT(HCI_UP);
	else
		flags = hdev->flags;

	strcpy(di.name, hdev->name);
	di.bdaddr   = hdev->bdaddr;
	di.type     = (hdev->bus & 0x0f) | ((hdev->dev_type & 0x03) << 4);
	di.flags    = flags;
	di.pkt_type = hdev->pkt_type;
	if (lmp_bredr_capable(hdev)) {
		di.acl_mtu  = hdev->acl_mtu;
		di.acl_pkts = hdev->acl_pkts;
		di.sco_mtu  = hdev->sco_mtu;
		di.sco_pkts = hdev->sco_pkts;
	} else {
		di.acl_mtu  = hdev->le_mtu;
		di.acl_pkts = hdev->le_pkts;
		di.sco_mtu  = 0;
		di.sco_pkts = 0;
	}
	di.link_policy = hdev->link_policy;
	di.link_mode   = hdev->link_mode;

	memcpy(&di.stat, &hdev->stat, sizeof(di.stat));
	memcpy(&di.features, &hdev->features, sizeof(di.features));

	if (copy_to_user(arg, &di, sizeof(di)))
		err = -EFAULT;

	hci_dev_put(hdev);

	return err;
}

/* ---- Interface to HCI drivers ---- */

static int hci_rfkill_set_block(void *data, bool blocked)
{
	struct hci_dev *hdev = data;

	BT_DBG("%p name %s blocked %d", hdev, hdev->name, blocked);

	if (hci_dev_test_flag(hdev, HCI_USER_CHANNEL))
		return -EBUSY;

	if (blocked) {
		hci_dev_set_flag(hdev, HCI_RFKILLED);
		if (!hci_dev_test_flag(hdev, HCI_SETUP) &&
		    !hci_dev_test_flag(hdev, HCI_CONFIG))
			hci_dev_do_close(hdev);
	} else {
		hci_dev_clear_flag(hdev, HCI_RFKILLED);
	}

	return 0;
}

static const struct rfkill_ops hci_rfkill_ops = {
	.set_block = hci_rfkill_set_block,
};

static void hci_power_on(struct work_struct *work)
{
	struct hci_dev *hdev = container_of(work, struct hci_dev, power_on);
	int err;

	BT_DBG("%s", hdev->name);

	if (test_bit(HCI_UP, &hdev->flags) &&
	    hci_dev_test_flag(hdev, HCI_MGMT) &&
	    hci_dev_test_and_clear_flag(hdev, HCI_AUTO_OFF)) {
		cancel_delayed_work(&hdev->power_off);
		hci_req_sync_lock(hdev);
		err = __hci_req_hci_power_on(hdev);
		hci_req_sync_unlock(hdev);
		mgmt_power_on(hdev, err);
		return;
	}

	err = hci_dev_do_open(hdev);
	if (err < 0) {
		hci_dev_lock(hdev);
		mgmt_set_powered_failed(hdev, err);
		hci_dev_unlock(hdev);
		return;
	}

	/* During the HCI setup phase, a few error conditions are
	 * ignored and they need to be checked now. If they are still
	 * valid, it is important to turn the device back off.
	 */
	if (hci_dev_test_flag(hdev, HCI_RFKILLED) ||
	    hci_dev_test_flag(hdev, HCI_UNCONFIGURED) ||
	    (hdev->dev_type == HCI_PRIMARY &&
	     !bacmp(&hdev->bdaddr, BDADDR_ANY) &&
	     !bacmp(&hdev->static_addr, BDADDR_ANY))) {
		hci_dev_clear_flag(hdev, HCI_AUTO_OFF);
		hci_dev_do_close(hdev);
	} else if (hci_dev_test_flag(hdev, HCI_AUTO_OFF)) {
		queue_delayed_work(hdev->req_workqueue, &hdev->power_off,
				   HCI_AUTO_OFF_TIMEOUT);
	}

	if (hci_dev_test_and_clear_flag(hdev, HCI_SETUP)) {
		/* For unconfigured devices, set the HCI_RAW flag
		 * so that userspace can easily identify them.
		 */
		if (hci_dev_test_flag(hdev, HCI_UNCONFIGURED))
			set_bit(HCI_RAW, &hdev->flags);

		/* For fully configured devices, this will send
		 * the Index Added event. For unconfigured devices,
		 * it will send Unconfigued Index Added event.
		 *
		 * Devices with HCI_QUIRK_RAW_DEVICE are ignored
		 * and no event will be send.
		 */
		mgmt_index_added(hdev);
	} else if (hci_dev_test_and_clear_flag(hdev, HCI_CONFIG)) {
		/* When the controller is now configured, then it
		 * is important to clear the HCI_RAW flag.
		 */
		if (!hci_dev_test_flag(hdev, HCI_UNCONFIGURED))
			clear_bit(HCI_RAW, &hdev->flags);

		/* Powering on the controller with HCI_CONFIG set only
		 * happens with the transition from unconfigured to
		 * configured. This will send the Index Added event.
		 */
		mgmt_index_added(hdev);
	}
}

static void hci_power_off(struct work_struct *work)
{
	struct hci_dev *hdev = container_of(work, struct hci_dev,
					    power_off.work);

	BT_DBG("%s", hdev->name);

	hci_dev_do_close(hdev);
}

static void hci_error_reset(struct work_struct *work)
{
	struct hci_dev *hdev = container_of(work, struct hci_dev, error_reset);

	BT_DBG("%s", hdev->name);

	if (hdev->hw_error)
		hdev->hw_error(hdev, hdev->hw_error_code);
	else
		bt_dev_err(hdev, "hardware error 0x%2.2x", hdev->hw_error_code);

	if (hci_dev_do_close(hdev))
		return;

	hci_dev_do_open(hdev);
}

void hci_uuids_clear(struct hci_dev *hdev)
{
	struct bt_uuid *uuid, *tmp;

	list_for_each_entry_safe(uuid, tmp, &hdev->uuids, list) {
		list_del(&uuid->list);
		kfree(uuid);
	}
}

void hci_link_keys_clear(struct hci_dev *hdev)
{
	struct link_key *key;

	list_for_each_entry_rcu(key, &hdev->link_keys, list) {
		list_del_rcu(&key->list);
		kfree_rcu(key, rcu);
	}
}

void hci_smp_ltks_clear(struct hci_dev *hdev)
{
	struct smp_ltk *k;

	list_for_each_entry_rcu(k, &hdev->long_term_keys, list) {
		list_del_rcu(&k->list);
		kfree_rcu(k, rcu);
	}
}

void hci_smp_irks_clear(struct hci_dev *hdev)
{
	struct smp_irk *k;

	list_for_each_entry_rcu(k, &hdev->identity_resolving_keys, list) {
		list_del_rcu(&k->list);
		kfree_rcu(k, rcu);
	}
}

struct link_key *hci_find_link_key(struct hci_dev *hdev, bdaddr_t *bdaddr)
{
	struct link_key *k;

	rcu_read_lock();
	list_for_each_entry_rcu(k, &hdev->link_keys, list) {
		if (bacmp(bdaddr, &k->bdaddr) == 0) {
			rcu_read_unlock();
			return k;
		}
	}
	rcu_read_unlock();

	return NULL;
}

static bool hci_persistent_key(struct hci_dev *hdev, struct hci_conn *conn,
			       u8 key_type, u8 old_key_type)
{
	/* Legacy key */
	if (key_type < 0x03)
		return true;

	/* Debug keys are insecure so don't store them persistently */
	if (key_type == HCI_LK_DEBUG_COMBINATION)
		return false;

	/* Changed combination key and there's no previous one */
	if (key_type == HCI_LK_CHANGED_COMBINATION && old_key_type == 0xff)
		return false;

	/* Security mode 3 case */
	if (!conn)
		return true;

	/* BR/EDR key derived using SC from an LE link */
	if (conn->type == LE_LINK)
		return true;

	/* Neither local nor remote side had no-bonding as requirement */
	if (conn->auth_type > 0x01 && conn->remote_auth > 0x01)
		return true;

	/* Local side had dedicated bonding as requirement */
	if (conn->auth_type == 0x02 || conn->auth_type == 0x03)
		return true;

	/* Remote side had dedicated bonding as requirement */
	if (conn->remote_auth == 0x02 || conn->remote_auth == 0x03)
		return true;

	/* If none of the above criteria match, then don't store the key
	 * persistently */
	return false;
}

static u8 ltk_role(u8 type)
{
	if (type == SMP_LTK)
		return HCI_ROLE_MASTER;

	return HCI_ROLE_SLAVE;
}

struct smp_ltk *hci_find_ltk(struct hci_dev *hdev, bdaddr_t *bdaddr,
			     u8 addr_type, u8 role)
{
	struct smp_ltk *k;

	rcu_read_lock();
	list_for_each_entry_rcu(k, &hdev->long_term_keys, list) {
		if (addr_type != k->bdaddr_type || bacmp(bdaddr, &k->bdaddr))
			continue;

		if (smp_ltk_is_sc(k) || ltk_role(k->type) == role) {
			rcu_read_unlock();
			return k;
		}
	}
	rcu_read_unlock();

	return NULL;
}

struct smp_irk *hci_find_irk_by_rpa(struct hci_dev *hdev, bdaddr_t *rpa)
{
	struct smp_irk *irk;

	rcu_read_lock();
	list_for_each_entry_rcu(irk, &hdev->identity_resolving_keys, list) {
		if (!bacmp(&irk->rpa, rpa)) {
			rcu_read_unlock();
			return irk;
		}
	}

	list_for_each_entry_rcu(irk, &hdev->identity_resolving_keys, list) {
		if (smp_irk_matches(hdev, irk->val, rpa)) {
			bacpy(&irk->rpa, rpa);
			rcu_read_unlock();
			return irk;
		}
	}
	rcu_read_unlock();

	return NULL;
}

struct smp_irk *hci_find_irk_by_addr(struct hci_dev *hdev, bdaddr_t *bdaddr,
				     u8 addr_type)
{
	struct smp_irk *irk;

	/* Identity Address must be public or static random */
	if (addr_type == ADDR_LE_DEV_RANDOM && (bdaddr->b[5] & 0xc0) != 0xc0)
		return NULL;

	rcu_read_lock();
	list_for_each_entry_rcu(irk, &hdev->identity_resolving_keys, list) {
		if (addr_type == irk->addr_type &&
		    bacmp(bdaddr, &irk->bdaddr) == 0) {
			rcu_read_unlock();
			return irk;
		}
	}
	rcu_read_unlock();

	return NULL;
}

struct link_key *hci_add_link_key(struct hci_dev *hdev, struct hci_conn *conn,
				  bdaddr_t *bdaddr, u8 *val, u8 type,
				  u8 pin_len, bool *persistent)
{
	struct link_key *key, *old_key;
	u8 old_key_type;

	old_key = hci_find_link_key(hdev, bdaddr);
	if (old_key) {
		old_key_type = old_key->type;
		key = old_key;
	} else {
		old_key_type = conn ? conn->key_type : 0xff;
		key = kzalloc(sizeof(*key), GFP_KERNEL);
		if (!key)
			return NULL;
		list_add_rcu(&key->list, &hdev->link_keys);
	}

	BT_DBG("%s key for %pMR type %u", hdev->name, bdaddr, type);

	/* Some buggy controller combinations generate a changed
	 * combination key for legacy pairing even when there's no
	 * previous key */
	if (type == HCI_LK_CHANGED_COMBINATION &&
	    (!conn || conn->remote_auth == 0xff) && old_key_type == 0xff) {
		type = HCI_LK_COMBINATION;
		if (conn)
			conn->key_type = type;
	}

	bacpy(&key->bdaddr, bdaddr);
	memcpy(key->val, val, HCI_LINK_KEY_SIZE);
	key->pin_len = pin_len;

	if (type == HCI_LK_CHANGED_COMBINATION)
		key->type = old_key_type;
	else
		key->type = type;

	if (persistent)
		*persistent = hci_persistent_key(hdev, conn, type,
						 old_key_type);

	return key;
}

struct smp_ltk *hci_add_ltk(struct hci_dev *hdev, bdaddr_t *bdaddr,
			    u8 addr_type, u8 type, u8 authenticated,
			    u8 tk[16], u8 enc_size, __le16 ediv, __le64 rand)
{
	struct smp_ltk *key, *old_key;
	u8 role = ltk_role(type);

	old_key = hci_find_ltk(hdev, bdaddr, addr_type, role);
	if (old_key)
		key = old_key;
	else {
		key = kzalloc(sizeof(*key), GFP_KERNEL);
		if (!key)
			return NULL;
		list_add_rcu(&key->list, &hdev->long_term_keys);
	}

	bacpy(&key->bdaddr, bdaddr);
	key->bdaddr_type = addr_type;
	memcpy(key->val, tk, sizeof(key->val));
	key->authenticated = authenticated;
	key->ediv = ediv;
	key->rand = rand;
	key->enc_size = enc_size;
	key->type = type;

	return key;
}

struct smp_irk *hci_add_irk(struct hci_dev *hdev, bdaddr_t *bdaddr,
			    u8 addr_type, u8 val[16], bdaddr_t *rpa)
{
	struct smp_irk *irk;

	irk = hci_find_irk_by_addr(hdev, bdaddr, addr_type);
	if (!irk) {
		irk = kzalloc(sizeof(*irk), GFP_KERNEL);
		if (!irk)
			return NULL;

		bacpy(&irk->bdaddr, bdaddr);
		irk->addr_type = addr_type;

		list_add_rcu(&irk->list, &hdev->identity_resolving_keys);
	}

	memcpy(irk->val, val, 16);
	bacpy(&irk->rpa, rpa);

	return irk;
}

int hci_remove_link_key(struct hci_dev *hdev, bdaddr_t *bdaddr)
{
	struct link_key *key;

	key = hci_find_link_key(hdev, bdaddr);
	if (!key)
		return -ENOENT;

	BT_DBG("%s removing %pMR", hdev->name, bdaddr);

	list_del_rcu(&key->list);
	kfree_rcu(key, rcu);

	return 0;
}

int hci_remove_ltk(struct hci_dev *hdev, bdaddr_t *bdaddr, u8 bdaddr_type)
{
	struct smp_ltk *k;
	int removed = 0;

	list_for_each_entry_rcu(k, &hdev->long_term_keys, list) {
		if (bacmp(bdaddr, &k->bdaddr) || k->bdaddr_type != bdaddr_type)
			continue;

		BT_DBG("%s removing %pMR", hdev->name, bdaddr);

		list_del_rcu(&k->list);
		kfree_rcu(k, rcu);
		removed++;
	}

	return removed ? 0 : -ENOENT;
}

void hci_remove_irk(struct hci_dev *hdev, bdaddr_t *bdaddr, u8 addr_type)
{
	struct smp_irk *k;

	list_for_each_entry_rcu(k, &hdev->identity_resolving_keys, list) {
		if (bacmp(bdaddr, &k->bdaddr) || k->addr_type != addr_type)
			continue;

		BT_DBG("%s removing %pMR", hdev->name, bdaddr);

		list_del_rcu(&k->list);
		kfree_rcu(k, rcu);
	}
}

bool hci_bdaddr_is_paired(struct hci_dev *hdev, bdaddr_t *bdaddr, u8 type)
{
	struct smp_ltk *k;
	struct smp_irk *irk;
	u8 addr_type;

	if (type == BDADDR_BREDR) {
		if (hci_find_link_key(hdev, bdaddr))
			return true;
		return false;
	}

	/* Convert to HCI addr type which struct smp_ltk uses */
	if (type == BDADDR_LE_PUBLIC)
		addr_type = ADDR_LE_DEV_PUBLIC;
	else
		addr_type = ADDR_LE_DEV_RANDOM;

	irk = hci_get_irk(hdev, bdaddr, addr_type);
	if (irk) {
		bdaddr = &irk->bdaddr;
		addr_type = irk->addr_type;
	}

	rcu_read_lock();
	list_for_each_entry_rcu(k, &hdev->long_term_keys, list) {
		if (k->bdaddr_type == addr_type && !bacmp(bdaddr, &k->bdaddr)) {
			rcu_read_unlock();
			return true;
		}
	}
	rcu_read_unlock();

	return false;
}

/* HCI command timer function */
static void hci_cmd_timeout(struct work_struct *work)
{
	struct hci_dev *hdev = container_of(work, struct hci_dev,
					    cmd_timer.work);

	if (hdev->sent_cmd) {
		struct hci_command_hdr *sent = (void *) hdev->sent_cmd->data;
		u16 opcode = __le16_to_cpu(sent->opcode);

		bt_dev_err(hdev, "command 0x%4.4x tx timeout", opcode);
	} else {
		bt_dev_err(hdev, "command tx timeout");
	}

	atomic_set(&hdev->cmd_cnt, 1);
	queue_work(hdev->workqueue, &hdev->cmd_work);
}

struct oob_data *hci_find_remote_oob_data(struct hci_dev *hdev,
					  bdaddr_t *bdaddr, u8 bdaddr_type)
{
	struct oob_data *data;

	list_for_each_entry(data, &hdev->remote_oob_data, list) {
		if (bacmp(bdaddr, &data->bdaddr) != 0)
			continue;
		if (data->bdaddr_type != bdaddr_type)
			continue;
		return data;
	}

	return NULL;
}

int hci_remove_remote_oob_data(struct hci_dev *hdev, bdaddr_t *bdaddr,
			       u8 bdaddr_type)
{
	struct oob_data *data;

	data = hci_find_remote_oob_data(hdev, bdaddr, bdaddr_type);
	if (!data)
		return -ENOENT;

	BT_DBG("%s removing %pMR (%u)", hdev->name, bdaddr, bdaddr_type);

	list_del(&data->list);
	kfree(data);

	return 0;
}

void hci_remote_oob_data_clear(struct hci_dev *hdev)
{
	struct oob_data *data, *n;

	list_for_each_entry_safe(data, n, &hdev->remote_oob_data, list) {
		list_del(&data->list);
		kfree(data);
	}
}

int hci_add_remote_oob_data(struct hci_dev *hdev, bdaddr_t *bdaddr,
			    u8 bdaddr_type, u8 *hash192, u8 *rand192,
			    u8 *hash256, u8 *rand256)
{
	struct oob_data *data;

	data = hci_find_remote_oob_data(hdev, bdaddr, bdaddr_type);
	if (!data) {
		data = kmalloc(sizeof(*data), GFP_KERNEL);
		if (!data)
			return -ENOMEM;

		bacpy(&data->bdaddr, bdaddr);
		data->bdaddr_type = bdaddr_type;
		list_add(&data->list, &hdev->remote_oob_data);
	}

	if (hash192 && rand192) {
		memcpy(data->hash192, hash192, sizeof(data->hash192));
		memcpy(data->rand192, rand192, sizeof(data->rand192));
		if (hash256 && rand256)
			data->present = 0x03;
	} else {
		memset(data->hash192, 0, sizeof(data->hash192));
		memset(data->rand192, 0, sizeof(data->rand192));
		if (hash256 && rand256)
			data->present = 0x02;
		else
			data->present = 0x00;
	}

	if (hash256 && rand256) {
		memcpy(data->hash256, hash256, sizeof(data->hash256));
		memcpy(data->rand256, rand256, sizeof(data->rand256));
	} else {
		memset(data->hash256, 0, sizeof(data->hash256));
		memset(data->rand256, 0, sizeof(data->rand256));
		if (hash192 && rand192)
			data->present = 0x01;
	}

	BT_DBG("%s for %pMR", hdev->name, bdaddr);

	return 0;
}

/* This function requires the caller holds hdev->lock */
struct adv_info *hci_find_adv_instance(struct hci_dev *hdev, u8 instance)
{
	struct adv_info *adv_instance;

	list_for_each_entry(adv_instance, &hdev->adv_instances, list) {
		if (adv_instance->instance == instance)
			return adv_instance;
	}

	return NULL;
}

/* This function requires the caller holds hdev->lock */
struct adv_info *hci_get_next_instance(struct hci_dev *hdev, u8 instance)
{
	struct adv_info *cur_instance;

	cur_instance = hci_find_adv_instance(hdev, instance);
	if (!cur_instance)
		return NULL;

	if (cur_instance == list_last_entry(&hdev->adv_instances,
					    struct adv_info, list))
		return list_first_entry(&hdev->adv_instances,
						 struct adv_info, list);
	else
		return list_next_entry(cur_instance, list);
}

/* This function requires the caller holds hdev->lock */
int hci_remove_adv_instance(struct hci_dev *hdev, u8 instance)
{
	struct adv_info *adv_instance;

	adv_instance = hci_find_adv_instance(hdev, instance);
	if (!adv_instance)
		return -ENOENT;

	BT_DBG("%s removing %dMR", hdev->name, instance);

	if (hdev->cur_adv_instance == instance) {
		if (hdev->adv_instance_timeout) {
			cancel_delayed_work(&hdev->adv_instance_expire);
			hdev->adv_instance_timeout = 0;
		}
		hdev->cur_adv_instance = 0x00;
	}

	cancel_delayed_work_sync(&adv_instance->rpa_expired_cb);

	list_del(&adv_instance->list);
	kfree(adv_instance);

	hdev->adv_instance_cnt--;

	return 0;
}

void hci_adv_instances_set_rpa_expired(struct hci_dev *hdev, bool rpa_expired)
{
	struct adv_info *adv_instance, *n;

	list_for_each_entry_safe(adv_instance, n, &hdev->adv_instances, list)
		adv_instance->rpa_expired = rpa_expired;
}

/* This function requires the caller holds hdev->lock */
void hci_adv_instances_clear(struct hci_dev *hdev)
{
	struct adv_info *adv_instance, *n;

	if (hdev->adv_instance_timeout) {
		cancel_delayed_work(&hdev->adv_instance_expire);
		hdev->adv_instance_timeout = 0;
	}

	list_for_each_entry_safe(adv_instance, n, &hdev->adv_instances, list) {
		cancel_delayed_work_sync(&adv_instance->rpa_expired_cb);
		list_del(&adv_instance->list);
		kfree(adv_instance);
	}

	hdev->adv_instance_cnt = 0;
	hdev->cur_adv_instance = 0x00;
}

static void adv_instance_rpa_expired(struct work_struct *work)
{
	struct adv_info *adv_instance = container_of(work, struct adv_info,
						     rpa_expired_cb.work);

	BT_DBG("");

	adv_instance->rpa_expired = true;
}

/* This function requires the caller holds hdev->lock */
int hci_add_adv_instance(struct hci_dev *hdev, u8 instance, u32 flags,
			 u16 adv_data_len, u8 *adv_data,
			 u16 scan_rsp_len, u8 *scan_rsp_data,
			 u16 timeout, u16 duration)
{
	struct adv_info *adv_instance;

	adv_instance = hci_find_adv_instance(hdev, instance);
	if (adv_instance) {
		memset(adv_instance->adv_data, 0,
		       sizeof(adv_instance->adv_data));
		memset(adv_instance->scan_rsp_data, 0,
		       sizeof(adv_instance->scan_rsp_data));
	} else {
		if (hdev->adv_instance_cnt >= HCI_MAX_ADV_INSTANCES ||
		    instance < 1 || instance > HCI_MAX_ADV_INSTANCES)
			return -EOVERFLOW;

		adv_instance = kzalloc(sizeof(*adv_instance), GFP_KERNEL);
		if (!adv_instance)
			return -ENOMEM;

		adv_instance->pending = true;
		adv_instance->instance = instance;
		list_add(&adv_instance->list, &hdev->adv_instances);
		hdev->adv_instance_cnt++;
	}

	adv_instance->flags = flags;
	adv_instance->adv_data_len = adv_data_len;
	adv_instance->scan_rsp_len = scan_rsp_len;

	if (adv_data_len)
		memcpy(adv_instance->adv_data, adv_data, adv_data_len);

	if (scan_rsp_len)
		memcpy(adv_instance->scan_rsp_data,
		       scan_rsp_data, scan_rsp_len);

	adv_instance->timeout = timeout;
	adv_instance->remaining_time = timeout;

	if (duration == 0)
		adv_instance->duration = HCI_DEFAULT_ADV_DURATION;
	else
		adv_instance->duration = duration;

	adv_instance->tx_power = HCI_TX_POWER_INVALID;

	INIT_DELAYED_WORK(&adv_instance->rpa_expired_cb,
			  adv_instance_rpa_expired);

	BT_DBG("%s for %dMR", hdev->name, instance);

	return 0;
}

struct bdaddr_list *hci_bdaddr_list_lookup(struct list_head *bdaddr_list,
					 bdaddr_t *bdaddr, u8 type)
{
	struct bdaddr_list *b;

	list_for_each_entry(b, bdaddr_list, list) {
		if (!bacmp(&b->bdaddr, bdaddr) && b->bdaddr_type == type)
			return b;
	}

	return NULL;
}

void hci_bdaddr_list_clear(struct list_head *bdaddr_list)
{
	struct bdaddr_list *b, *n;

	list_for_each_entry_safe(b, n, bdaddr_list, list) {
		list_del(&b->list);
		kfree(b);
	}
}

int hci_bdaddr_list_add(struct list_head *list, bdaddr_t *bdaddr, u8 type)
{
	struct bdaddr_list *entry;

	if (!bacmp(bdaddr, BDADDR_ANY))
		return -EBADF;

	if (hci_bdaddr_list_lookup(list, bdaddr, type))
		return -EEXIST;

	entry = kzalloc(sizeof(*entry), GFP_KERNEL);
	if (!entry)
		return -ENOMEM;

	bacpy(&entry->bdaddr, bdaddr);
	entry->bdaddr_type = type;

	list_add(&entry->list, list);

	return 0;
}

int hci_bdaddr_list_del(struct list_head *list, bdaddr_t *bdaddr, u8 type)
{
	struct bdaddr_list *entry;

	if (!bacmp(bdaddr, BDADDR_ANY)) {
		hci_bdaddr_list_clear(list);
		return 0;
	}

	entry = hci_bdaddr_list_lookup(list, bdaddr, type);
	if (!entry)
		return -ENOENT;

	list_del(&entry->list);
	kfree(entry);

	return 0;
}

/* This function requires the caller holds hdev->lock */
struct hci_conn_params *hci_conn_params_lookup(struct hci_dev *hdev,
					       bdaddr_t *addr, u8 addr_type)
{
	struct hci_conn_params *params;

	list_for_each_entry(params, &hdev->le_conn_params, list) {
		if (bacmp(&params->addr, addr) == 0 &&
		    params->addr_type == addr_type) {
			return params;
		}
	}

	return NULL;
}

/* This function requires the caller holds hdev->lock */
struct hci_conn_params *hci_pend_le_action_lookup(struct list_head *list,
						  bdaddr_t *addr, u8 addr_type)
{
	struct hci_conn_params *param;

	list_for_each_entry(param, list, action) {
		if (bacmp(&param->addr, addr) == 0 &&
		    param->addr_type == addr_type)
			return param;
	}

	return NULL;
}

/* This function requires the caller holds hdev->lock */
struct hci_conn_params *hci_conn_params_add(struct hci_dev *hdev,
					    bdaddr_t *addr, u8 addr_type)
{
	struct hci_conn_params *params;

	params = hci_conn_params_lookup(hdev, addr, addr_type);
	if (params)
		return params;

	params = kzalloc(sizeof(*params), GFP_KERNEL);
	if (!params) {
		bt_dev_err(hdev, "out of memory");
		return NULL;
	}

	bacpy(&params->addr, addr);
	params->addr_type = addr_type;

	list_add(&params->list, &hdev->le_conn_params);
	INIT_LIST_HEAD(&params->action);

	params->conn_min_interval = hdev->le_conn_min_interval;
	params->conn_max_interval = hdev->le_conn_max_interval;
	params->conn_latency = hdev->le_conn_latency;
	params->supervision_timeout = hdev->le_supv_timeout;
	params->auto_connect = HCI_AUTO_CONN_DISABLED;

	BT_DBG("addr %pMR (type %u)", addr, addr_type);

	return params;
}

static void hci_conn_params_free(struct hci_conn_params *params)
{
	if (params->conn) {
		hci_conn_drop(params->conn);
		hci_conn_put(params->conn);
	}

	list_del(&params->action);
	list_del(&params->list);
	kfree(params);
}

/* This function requires the caller holds hdev->lock */
void hci_conn_params_del(struct hci_dev *hdev, bdaddr_t *addr, u8 addr_type)
{
	struct hci_conn_params *params;

	params = hci_conn_params_lookup(hdev, addr, addr_type);
	if (!params)
		return;

	hci_conn_params_free(params);

	hci_update_background_scan(hdev);

	BT_DBG("addr %pMR (type %u)", addr, addr_type);
}

/* This function requires the caller holds hdev->lock */
void hci_conn_params_clear_disabled(struct hci_dev *hdev)
{
	struct hci_conn_params *params, *tmp;

	list_for_each_entry_safe(params, tmp, &hdev->le_conn_params, list) {
		if (params->auto_connect != HCI_AUTO_CONN_DISABLED)
			continue;

		/* If trying to estabilish one time connection to disabled
		 * device, leave the params, but mark them as just once.
		 */
		if (params->explicit_connect) {
			params->auto_connect = HCI_AUTO_CONN_EXPLICIT;
			continue;
		}

		list_del(&params->list);
		kfree(params);
	}

	BT_DBG("All LE disabled connection parameters were removed");
}

/* This function requires the caller holds hdev->lock */
static void hci_conn_params_clear_all(struct hci_dev *hdev)
{
	struct hci_conn_params *params, *tmp;

	list_for_each_entry_safe(params, tmp, &hdev->le_conn_params, list)
		hci_conn_params_free(params);

	BT_DBG("All LE connection parameters were removed");
}

/* Copy the Identity Address of the controller.
 *
 * If the controller has a public BD_ADDR, then by default use that one.
 * If this is a LE only controller without a public address, default to
 * the static random address.
 *
 * For debugging purposes it is possible to force controllers with a
 * public address to use the static random address instead.
 *
 * In case BR/EDR has been disabled on a dual-mode controller and
 * userspace has configured a static address, then that address
 * becomes the identity address instead of the public BR/EDR address.
 */
void hci_copy_identity_address(struct hci_dev *hdev, bdaddr_t *bdaddr,
			       u8 *bdaddr_type)
{
	if (hci_dev_test_flag(hdev, HCI_FORCE_STATIC_ADDR) ||
	    !bacmp(&hdev->bdaddr, BDADDR_ANY) ||
	    (!hci_dev_test_flag(hdev, HCI_BREDR_ENABLED) &&
	     bacmp(&hdev->static_addr, BDADDR_ANY))) {
		bacpy(bdaddr, &hdev->static_addr);
		*bdaddr_type = ADDR_LE_DEV_RANDOM;
	} else {
		bacpy(bdaddr, &hdev->bdaddr);
		*bdaddr_type = ADDR_LE_DEV_PUBLIC;
	}
}

/* Alloc HCI device */
struct hci_dev *hci_alloc_dev(void)
{
	struct hci_dev *hdev;

	hdev = kzalloc(sizeof(*hdev), GFP_KERNEL);
	if (!hdev)
		return NULL;

	hdev->pkt_type  = (HCI_DM1 | HCI_DH1 | HCI_HV1);
	hdev->esco_type = (ESCO_HV1);
	hdev->link_mode = (HCI_LM_ACCEPT);
	hdev->num_iac = 0x01;		/* One IAC support is mandatory */
	hdev->io_capability = 0x03;	/* No Input No Output */
	hdev->manufacturer = 0xffff;	/* Default to internal use */
	hdev->inq_tx_power = HCI_TX_POWER_INVALID;
	hdev->adv_tx_power = HCI_TX_POWER_INVALID;
	hdev->adv_instance_cnt = 0;
	hdev->cur_adv_instance = 0x00;
	hdev->adv_instance_timeout = 0;

	hdev->sniff_max_interval = 800;
	hdev->sniff_min_interval = 80;

	hdev->le_adv_channel_map = 0x07;
	hdev->le_adv_min_interval = 0x0800;
	hdev->le_adv_max_interval = 0x0800;
	hdev->le_scan_interval = 0x0060;
	hdev->le_scan_window = 0x0030;
	hdev->le_conn_min_interval = 0x0018;
	hdev->le_conn_max_interval = 0x0028;
	hdev->le_conn_latency = 0x0000;
	hdev->le_supv_timeout = 0x002a;
	hdev->le_def_tx_len = 0x001b;
	hdev->le_def_tx_time = 0x0148;
	hdev->le_max_tx_len = 0x001b;
	hdev->le_max_tx_time = 0x0148;
	hdev->le_max_rx_len = 0x001b;
	hdev->le_max_rx_time = 0x0148;
	hdev->le_max_key_size = SMP_MAX_ENC_KEY_SIZE;
	hdev->le_min_key_size = SMP_MIN_ENC_KEY_SIZE;
	hdev->le_tx_def_phys = HCI_LE_SET_PHY_1M;
	hdev->le_rx_def_phys = HCI_LE_SET_PHY_1M;

	hdev->rpa_timeout = HCI_DEFAULT_RPA_TIMEOUT;
	hdev->discov_interleaved_timeout = DISCOV_INTERLEAVED_TIMEOUT;
	hdev->conn_info_min_age = DEFAULT_CONN_INFO_MIN_AGE;
	hdev->conn_info_max_age = DEFAULT_CONN_INFO_MAX_AGE;

	mutex_init(&hdev->lock);
	mutex_init(&hdev->req_lock);

	INIT_LIST_HEAD(&hdev->mgmt_pending);
	INIT_LIST_HEAD(&hdev->blacklist);
	INIT_LIST_HEAD(&hdev->whitelist);
	INIT_LIST_HEAD(&hdev->uuids);
	INIT_LIST_HEAD(&hdev->link_keys);
	INIT_LIST_HEAD(&hdev->long_term_keys);
	INIT_LIST_HEAD(&hdev->identity_resolving_keys);
	INIT_LIST_HEAD(&hdev->remote_oob_data);
	INIT_LIST_HEAD(&hdev->le_white_list);
	INIT_LIST_HEAD(&hdev->le_resolv_list);
	INIT_LIST_HEAD(&hdev->le_conn_params);
	INIT_LIST_HEAD(&hdev->pend_le_conns);
	INIT_LIST_HEAD(&hdev->pend_le_reports);
	INIT_LIST_HEAD(&hdev->conn_hash.list);
	INIT_LIST_HEAD(&hdev->adv_instances);

	INIT_WORK(&hdev->rx_work, hci_rx_work);
	INIT_WORK(&hdev->cmd_work, hci_cmd_work);
	INIT_WORK(&hdev->tx_work, hci_tx_work);
	INIT_WORK(&hdev->power_on, hci_power_on);
	INIT_WORK(&hdev->error_reset, hci_error_reset);

	INIT_DELAYED_WORK(&hdev->power_off, hci_power_off);

	skb_queue_head_init(&hdev->rx_q);
	skb_queue_head_init(&hdev->cmd_q);
	skb_queue_head_init(&hdev->raw_q);

	init_waitqueue_head(&hdev->req_wait_q);

	INIT_DELAYED_WORK(&hdev->cmd_timer, hci_cmd_timeout);

	hci_request_setup(hdev);

	hci_init_sysfs(hdev);
	discovery_init(hdev);

	return hdev;
}
EXPORT_SYMBOL(hci_alloc_dev);

/* Free HCI device */
void hci_free_dev(struct hci_dev *hdev)
{
	/* will free via device release */
	put_device(&hdev->dev);
}
EXPORT_SYMBOL(hci_free_dev);

/* Register HCI device */
int hci_register_dev(struct hci_dev *hdev)
{
	int id, error;

	if (!hdev->open || !hdev->close || !hdev->send)
		return -EINVAL;

	/* Do not allow HCI_AMP devices to register at index 0,
	 * so the index can be used as the AMP controller ID.
	 */
	switch (hdev->dev_type) {
	case HCI_PRIMARY:
		id = ida_simple_get(&hci_index_ida, 0, 0, GFP_KERNEL);
		break;
	case HCI_AMP:
		id = ida_simple_get(&hci_index_ida, 1, 0, GFP_KERNEL);
		break;
	default:
		return -EINVAL;
	}

	if (id < 0)
		return id;

	sprintf(hdev->name, "hci%d", id);
	hdev->id = id;

	BT_DBG("%p name %s bus %d", hdev, hdev->name, hdev->bus);

	hdev->workqueue = alloc_ordered_workqueue("%s", WQ_HIGHPRI, hdev->name);
	if (!hdev->workqueue) {
		error = -ENOMEM;
		goto err;
	}

	hdev->req_workqueue = alloc_ordered_workqueue("%s", WQ_HIGHPRI,
						      hdev->name);
	if (!hdev->req_workqueue) {
		destroy_workqueue(hdev->workqueue);
		error = -ENOMEM;
		goto err;
	}

	if (!IS_ERR_OR_NULL(bt_debugfs))
		hdev->debugfs = debugfs_create_dir(hdev->name, bt_debugfs);

	dev_set_name(&hdev->dev, "%s", hdev->name);

	error = device_add(&hdev->dev);
	if (error < 0)
		goto err_wqueue;

	hci_leds_init(hdev);

	hdev->rfkill = rfkill_alloc(hdev->name, &hdev->dev,
				    RFKILL_TYPE_BLUETOOTH, &hci_rfkill_ops,
				    hdev);
	if (hdev->rfkill) {
		if (rfkill_register(hdev->rfkill) < 0) {
			rfkill_destroy(hdev->rfkill);
			hdev->rfkill = NULL;
		}
	}

	if (hdev->rfkill && rfkill_blocked(hdev->rfkill))
		hci_dev_set_flag(hdev, HCI_RFKILLED);

	hci_dev_set_flag(hdev, HCI_SETUP);
	hci_dev_set_flag(hdev, HCI_AUTO_OFF);

	if (hdev->dev_type == HCI_PRIMARY) {
		/* Assume BR/EDR support until proven otherwise (such as
		 * through reading supported features during init.
		 */
		hci_dev_set_flag(hdev, HCI_BREDR_ENABLED);
	}

	write_lock(&hci_dev_list_lock);
	list_add(&hdev->list, &hci_dev_list);
	write_unlock(&hci_dev_list_lock);

	/* Devices that are marked for raw-only usage are unconfigured
	 * and should not be included in normal operation.
	 */
	if (test_bit(HCI_QUIRK_RAW_DEVICE, &hdev->quirks))
		hci_dev_set_flag(hdev, HCI_UNCONFIGURED);

	hci_sock_dev_event(hdev, HCI_DEV_REG);
	hci_dev_hold(hdev);

	queue_work(hdev->req_workqueue, &hdev->power_on);

	return id;

err_wqueue:
	destroy_workqueue(hdev->workqueue);
	destroy_workqueue(hdev->req_workqueue);
err:
	ida_simple_remove(&hci_index_ida, hdev->id);

	return error;
}
EXPORT_SYMBOL(hci_register_dev);

/* Unregister HCI device */
void hci_unregister_dev(struct hci_dev *hdev)
{
	int id;

	BT_DBG("%p name %s bus %d", hdev, hdev->name, hdev->bus);

	hci_dev_set_flag(hdev, HCI_UNREGISTER);

	id = hdev->id;

	write_lock(&hci_dev_list_lock);
	list_del(&hdev->list);
	write_unlock(&hci_dev_list_lock);

	cancel_work_sync(&hdev->power_on);

	hci_dev_do_close(hdev);

	if (!test_bit(HCI_INIT, &hdev->flags) &&
	    !hci_dev_test_flag(hdev, HCI_SETUP) &&
	    !hci_dev_test_flag(hdev, HCI_CONFIG)) {
		hci_dev_lock(hdev);
		mgmt_index_removed(hdev);
		hci_dev_unlock(hdev);
	}

	/* mgmt_index_removed should take care of emptying the
	 * pending list */
	BUG_ON(!list_empty(&hdev->mgmt_pending));

	hci_sock_dev_event(hdev, HCI_DEV_UNREG);

	if (hdev->rfkill) {
		rfkill_unregister(hdev->rfkill);
		rfkill_destroy(hdev->rfkill);
	}

	device_del(&hdev->dev);

	debugfs_remove_recursive(hdev->debugfs);
	kfree_const(hdev->hw_info);
	kfree_const(hdev->fw_info);

	destroy_workqueue(hdev->workqueue);
	destroy_workqueue(hdev->req_workqueue);

	hci_dev_lock(hdev);
	hci_bdaddr_list_clear(&hdev->blacklist);
	hci_bdaddr_list_clear(&hdev->whitelist);
	hci_uuids_clear(hdev);
	hci_link_keys_clear(hdev);
	hci_smp_ltks_clear(hdev);
	hci_smp_irks_clear(hdev);
	hci_remote_oob_data_clear(hdev);
	hci_adv_instances_clear(hdev);
	hci_bdaddr_list_clear(&hdev->le_white_list);
	hci_bdaddr_list_clear(&hdev->le_resolv_list);
	hci_conn_params_clear_all(hdev);
	hci_discovery_filter_clear(hdev);
	hci_dev_unlock(hdev);

	hci_dev_put(hdev);

	ida_simple_remove(&hci_index_ida, id);
}
EXPORT_SYMBOL(hci_unregister_dev);

/* Suspend HCI device */
int hci_suspend_dev(struct hci_dev *hdev)
{
	hci_sock_dev_event(hdev, HCI_DEV_SUSPEND);
	return 0;
}
EXPORT_SYMBOL(hci_suspend_dev);

/* Resume HCI device */
int hci_resume_dev(struct hci_dev *hdev)
{
	hci_sock_dev_event(hdev, HCI_DEV_RESUME);
	return 0;
}
EXPORT_SYMBOL(hci_resume_dev);

/* Reset HCI device */
int hci_reset_dev(struct hci_dev *hdev)
{
	const u8 hw_err[] = { HCI_EV_HARDWARE_ERROR, 0x01, 0x00 };
	struct sk_buff *skb;

	skb = bt_skb_alloc(3, GFP_ATOMIC);
	if (!skb)
		return -ENOMEM;

	hci_skb_pkt_type(skb) = HCI_EVENT_PKT;
	skb_put_data(skb, hw_err, 3);

	/* Send Hardware Error to upper stack */
	return hci_recv_frame(hdev, skb);
}
EXPORT_SYMBOL(hci_reset_dev);

/* Receive frame from HCI drivers */
int hci_recv_frame(struct hci_dev *hdev, struct sk_buff *skb)
{
	if (!hdev || (!test_bit(HCI_UP, &hdev->flags)
		      && !test_bit(HCI_INIT, &hdev->flags))) {
		kfree_skb(skb);
		return -ENXIO;
	}

	if (hci_skb_pkt_type(skb) != HCI_EVENT_PKT &&
	    hci_skb_pkt_type(skb) != HCI_ACLDATA_PKT &&
	    hci_skb_pkt_type(skb) != HCI_SCODATA_PKT) {
		kfree_skb(skb);
		return -EINVAL;
	}

	/* Incoming skb */
	bt_cb(skb)->incoming = 1;

	/* Time stamp */
	__net_timestamp(skb);

	skb_queue_tail(&hdev->rx_q, skb);
	queue_work(hdev->workqueue, &hdev->rx_work);

	return 0;
}
EXPORT_SYMBOL(hci_recv_frame);

/* Receive diagnostic message from HCI drivers */
int hci_recv_diag(struct hci_dev *hdev, struct sk_buff *skb)
{
	/* Mark as diagnostic packet */
	hci_skb_pkt_type(skb) = HCI_DIAG_PKT;

	/* Time stamp */
	__net_timestamp(skb);

	skb_queue_tail(&hdev->rx_q, skb);
	queue_work(hdev->workqueue, &hdev->rx_work);

	return 0;
}
EXPORT_SYMBOL(hci_recv_diag);

void hci_set_hw_info(struct hci_dev *hdev, const char *fmt, ...)
{
	va_list vargs;

	va_start(vargs, fmt);
	kfree_const(hdev->hw_info);
	hdev->hw_info = kvasprintf_const(GFP_KERNEL, fmt, vargs);
	va_end(vargs);
}
EXPORT_SYMBOL(hci_set_hw_info);

void hci_set_fw_info(struct hci_dev *hdev, const char *fmt, ...)
{
	va_list vargs;

	va_start(vargs, fmt);
	kfree_const(hdev->fw_info);
	hdev->fw_info = kvasprintf_const(GFP_KERNEL, fmt, vargs);
	va_end(vargs);
}
EXPORT_SYMBOL(hci_set_fw_info);

/* ---- Interface to upper protocols ---- */

int hci_register_cb(struct hci_cb *cb)
{
	BT_DBG("%p name %s", cb, cb->name);

	mutex_lock(&hci_cb_list_lock);
	list_add_tail(&cb->list, &hci_cb_list);
	mutex_unlock(&hci_cb_list_lock);

	return 0;
}
EXPORT_SYMBOL(hci_register_cb);

int hci_unregister_cb(struct hci_cb *cb)
{
	BT_DBG("%p name %s", cb, cb->name);

	mutex_lock(&hci_cb_list_lock);
	list_del(&cb->list);
	mutex_unlock(&hci_cb_list_lock);

	return 0;
}
EXPORT_SYMBOL(hci_unregister_cb);

static void hci_send_frame(struct hci_dev *hdev, struct sk_buff *skb)
{
	int err;

	BT_DBG("%s type %d len %d", hdev->name, hci_skb_pkt_type(skb),
	       skb->len);

	/* Time stamp */
	__net_timestamp(skb);

	/* Send copy to monitor */
	hci_send_to_monitor(hdev, skb);

	if (atomic_read(&hdev->promisc)) {
		/* Send copy to the sockets */
		hci_send_to_sock(hdev, skb);
	}

	/* Get rid of skb owner, prior to sending to the driver. */
	skb_orphan(skb);

	if (!test_bit(HCI_RUNNING, &hdev->flags)) {
		kfree_skb(skb);
		return;
	}

	err = hdev->send(hdev, skb);
	if (err < 0) {
		bt_dev_err(hdev, "sending frame failed (%d)", err);
		kfree_skb(skb);
	}
}

/* Send HCI command */
int hci_send_cmd(struct hci_dev *hdev, __u16 opcode, __u32 plen,
		 const void *param)
{
	struct sk_buff *skb;

	BT_DBG("%s opcode 0x%4.4x plen %d", hdev->name, opcode, plen);

	skb = hci_prepare_cmd(hdev, opcode, plen, param);
	if (!skb) {
		bt_dev_err(hdev, "no memory for command");
		return -ENOMEM;
	}

	/* Stand-alone HCI commands must be flagged as
	 * single-command requests.
	 */
	bt_cb(skb)->hci.req_flags |= HCI_REQ_START;

	skb_queue_tail(&hdev->cmd_q, skb);
	queue_work(hdev->workqueue, &hdev->cmd_work);

	return 0;
}

int __hci_cmd_send(struct hci_dev *hdev, u16 opcode, u32 plen,
		   const void *param)
{
	struct sk_buff *skb;

	if (hci_opcode_ogf(opcode) != 0x3f) {
		/* A controller receiving a command shall respond with either
		 * a Command Status Event or a Command Complete Event.
		 * Therefore, all standard HCI commands must be sent via the
		 * standard API, using hci_send_cmd or hci_cmd_sync helpers.
		 * Some vendors do not comply with this rule for vendor-specific
		 * commands and do not return any event. We want to support
		 * unresponded commands for such cases only.
		 */
		bt_dev_err(hdev, "unresponded command not supported");
		return -EINVAL;
	}

	skb = hci_prepare_cmd(hdev, opcode, plen, param);
	if (!skb) {
		bt_dev_err(hdev, "no memory for command (opcode 0x%4.4x)",
			   opcode);
		return -ENOMEM;
	}

	hci_send_frame(hdev, skb);

	return 0;
}
EXPORT_SYMBOL(__hci_cmd_send);

/* Get data from the previously sent command */
void *hci_sent_cmd_data(struct hci_dev *hdev, __u16 opcode)
{
	struct hci_command_hdr *hdr;

	if (!hdev->sent_cmd)
		return NULL;

	hdr = (void *) hdev->sent_cmd->data;

	if (hdr->opcode != cpu_to_le16(opcode))
		return NULL;

	BT_DBG("%s opcode 0x%4.4x", hdev->name, opcode);

	return hdev->sent_cmd->data + HCI_COMMAND_HDR_SIZE;
}

/* Send HCI command and wait for command commplete event */
struct sk_buff *hci_cmd_sync(struct hci_dev *hdev, u16 opcode, u32 plen,
			     const void *param, u32 timeout)
{
	struct sk_buff *skb;

	if (!test_bit(HCI_UP, &hdev->flags))
		return ERR_PTR(-ENETDOWN);

	bt_dev_dbg(hdev, "opcode 0x%4.4x plen %d", opcode, plen);

	hci_req_sync_lock(hdev);
	skb = __hci_cmd_sync(hdev, opcode, plen, param, timeout);
	hci_req_sync_unlock(hdev);

	return skb;
}
EXPORT_SYMBOL(hci_cmd_sync);

/* Send ACL data */
static void hci_add_acl_hdr(struct sk_buff *skb, __u16 handle, __u16 flags)
{
	struct hci_acl_hdr *hdr;
	int len = skb->len;

	skb_push(skb, HCI_ACL_HDR_SIZE);
	skb_reset_transport_header(skb);
	hdr = (struct hci_acl_hdr *)skb_transport_header(skb);
	hdr->handle = cpu_to_le16(hci_handle_pack(handle, flags));
	hdr->dlen   = cpu_to_le16(len);
}

static void hci_queue_acl(struct hci_chan *chan, struct sk_buff_head *queue,
			  struct sk_buff *skb, __u16 flags)
{
	struct hci_conn *conn = chan->conn;
	struct hci_dev *hdev = conn->hdev;
	struct sk_buff *list;

	skb->len = skb_headlen(skb);
	skb->data_len = 0;

	hci_skb_pkt_type(skb) = HCI_ACLDATA_PKT;

	switch (hdev->dev_type) {
	case HCI_PRIMARY:
		hci_add_acl_hdr(skb, conn->handle, flags);
		break;
	case HCI_AMP:
		hci_add_acl_hdr(skb, chan->handle, flags);
		break;
	default:
		bt_dev_err(hdev, "unknown dev_type %d", hdev->dev_type);
		return;
	}

	list = skb_shinfo(skb)->frag_list;
	if (!list) {
		/* Non fragmented */
		BT_DBG("%s nonfrag skb %p len %d", hdev->name, skb, skb->len);

		skb_queue_tail(queue, skb);
	} else {
		/* Fragmented */
		BT_DBG("%s frag %p len %d", hdev->name, skb, skb->len);

		skb_shinfo(skb)->frag_list = NULL;

		/* Queue all fragments atomically. We need to use spin_lock_bh
		 * here because of 6LoWPAN links, as there this function is
		 * called from softirq and using normal spin lock could cause
		 * deadlocks.
		 */
		spin_lock_bh(&queue->lock);

		__skb_queue_tail(queue, skb);

		flags &= ~ACL_START;
		flags |= ACL_CONT;
		do {
			skb = list; list = list->next;

			hci_skb_pkt_type(skb) = HCI_ACLDATA_PKT;
			hci_add_acl_hdr(skb, conn->handle, flags);

			BT_DBG("%s frag %p len %d", hdev->name, skb, skb->len);

			__skb_queue_tail(queue, skb);
		} while (list);

		spin_unlock_bh(&queue->lock);
	}
}

void hci_send_acl(struct hci_chan *chan, struct sk_buff *skb, __u16 flags)
{
	struct hci_dev *hdev = chan->conn->hdev;

	BT_DBG("%s chan %p flags 0x%4.4x", hdev->name, chan, flags);

	hci_queue_acl(chan, &chan->data_q, skb, flags);

	queue_work(hdev->workqueue, &hdev->tx_work);
}

/* Send SCO data */
void hci_send_sco(struct hci_conn *conn, struct sk_buff *skb)
{
	struct hci_dev *hdev = conn->hdev;
	struct hci_sco_hdr hdr;

	BT_DBG("%s len %d", hdev->name, skb->len);

	hdr.handle = cpu_to_le16(conn->handle);
	hdr.dlen   = skb->len;

	skb_push(skb, HCI_SCO_HDR_SIZE);
	skb_reset_transport_header(skb);
	memcpy(skb_transport_header(skb), &hdr, HCI_SCO_HDR_SIZE);

	hci_skb_pkt_type(skb) = HCI_SCODATA_PKT;

	skb_queue_tail(&conn->data_q, skb);
	queue_work(hdev->workqueue, &hdev->tx_work);
}

/* ---- HCI TX task (outgoing data) ---- */

/* HCI Connection scheduler */
static struct hci_conn *hci_low_sent(struct hci_dev *hdev, __u8 type,
				     int *quote)
{
	struct hci_conn_hash *h = &hdev->conn_hash;
	struct hci_conn *conn = NULL, *c;
	unsigned int num = 0, min = ~0;

	/* We don't have to lock device here. Connections are always
	 * added and removed with TX task disabled. */

	rcu_read_lock();

	list_for_each_entry_rcu(c, &h->list, list) {
		if (c->type != type || skb_queue_empty(&c->data_q))
			continue;

		if (c->state != BT_CONNECTED && c->state != BT_CONFIG)
			continue;

		num++;

		if (c->sent < min) {
			min  = c->sent;
			conn = c;
		}

		if (hci_conn_num(hdev, type) == num)
			break;
	}

	rcu_read_unlock();

	if (conn) {
		int cnt, q;

		switch (conn->type) {
		case ACL_LINK:
			cnt = hdev->acl_cnt;
			break;
		case SCO_LINK:
		case ESCO_LINK:
			cnt = hdev->sco_cnt;
			break;
		case LE_LINK:
			cnt = hdev->le_mtu ? hdev->le_cnt : hdev->acl_cnt;
			break;
		default:
			cnt = 0;
			bt_dev_err(hdev, "unknown link type %d", conn->type);
		}

		q = cnt / num;
		*quote = q ? q : 1;
	} else
		*quote = 0;

	BT_DBG("conn %p quote %d", conn, *quote);
	return conn;
}

static void hci_link_tx_to(struct hci_dev *hdev, __u8 type)
{
	struct hci_conn_hash *h = &hdev->conn_hash;
	struct hci_conn *c;

	bt_dev_err(hdev, "link tx timeout");

	rcu_read_lock();

	/* Kill stalled connections */
	list_for_each_entry_rcu(c, &h->list, list) {
		if (c->type == type && c->sent) {
			bt_dev_err(hdev, "killing stalled connection %pMR",
				   &c->dst);
			hci_disconnect(c, HCI_ERROR_REMOTE_USER_TERM);
		}
	}

	rcu_read_unlock();
}

static struct hci_chan *hci_chan_sent(struct hci_dev *hdev, __u8 type,
				      int *quote)
{
	struct hci_conn_hash *h = &hdev->conn_hash;
	struct hci_chan *chan = NULL;
	unsigned int num = 0, min = ~0, cur_prio = 0;
	struct hci_conn *conn;
	int cnt, q, conn_num = 0;

	BT_DBG("%s", hdev->name);

	rcu_read_lock();

	list_for_each_entry_rcu(conn, &h->list, list) {
		struct hci_chan *tmp;

		if (conn->type != type)
			continue;

		if (conn->state != BT_CONNECTED && conn->state != BT_CONFIG)
			continue;

		conn_num++;

		list_for_each_entry_rcu(tmp, &conn->chan_list, list) {
			struct sk_buff *skb;

			if (skb_queue_empty(&tmp->data_q))
				continue;

			skb = skb_peek(&tmp->data_q);
			if (skb->priority < cur_prio)
				continue;

			if (skb->priority > cur_prio) {
				num = 0;
				min = ~0;
				cur_prio = skb->priority;
			}

			num++;

			if (conn->sent < min) {
				min  = conn->sent;
				chan = tmp;
			}
		}

		if (hci_conn_num(hdev, type) == conn_num)
			break;
	}

	rcu_read_unlock();

	if (!chan)
		return NULL;

	switch (chan->conn->type) {
	case ACL_LINK:
		cnt = hdev->acl_cnt;
		break;
	case AMP_LINK:
		cnt = hdev->block_cnt;
		break;
	case SCO_LINK:
	case ESCO_LINK:
		cnt = hdev->sco_cnt;
		break;
	case LE_LINK:
		cnt = hdev->le_mtu ? hdev->le_cnt : hdev->acl_cnt;
		break;
	default:
		cnt = 0;
		bt_dev_err(hdev, "unknown link type %d", chan->conn->type);
	}

	q = cnt / num;
	*quote = q ? q : 1;
	BT_DBG("chan %p quote %d", chan, *quote);
	return chan;
}

static void hci_prio_recalculate(struct hci_dev *hdev, __u8 type)
{
	struct hci_conn_hash *h = &hdev->conn_hash;
	struct hci_conn *conn;
	int num = 0;

	BT_DBG("%s", hdev->name);

	rcu_read_lock();

	list_for_each_entry_rcu(conn, &h->list, list) {
		struct hci_chan *chan;

		if (conn->type != type)
			continue;

		if (conn->state != BT_CONNECTED && conn->state != BT_CONFIG)
			continue;

		num++;

		list_for_each_entry_rcu(chan, &conn->chan_list, list) {
			struct sk_buff *skb;

			if (chan->sent) {
				chan->sent = 0;
				continue;
			}

			if (skb_queue_empty(&chan->data_q))
				continue;

			skb = skb_peek(&chan->data_q);
			if (skb->priority >= HCI_PRIO_MAX - 1)
				continue;

			skb->priority = HCI_PRIO_MAX - 1;

			BT_DBG("chan %p skb %p promoted to %d", chan, skb,
			       skb->priority);
		}

		if (hci_conn_num(hdev, type) == num)
			break;
	}

	rcu_read_unlock();

}

static inline int __get_blocks(struct hci_dev *hdev, struct sk_buff *skb)
{
	/* Calculate count of blocks used by this packet */
	return DIV_ROUND_UP(skb->len - HCI_ACL_HDR_SIZE, hdev->block_len);
}

static void __check_timeout(struct hci_dev *hdev, unsigned int cnt)
{
	if (!hci_dev_test_flag(hdev, HCI_UNCONFIGURED)) {
		/* ACL tx timeout must be longer than maximum
		 * link supervision timeout (40.9 seconds) */
		if (!cnt && time_after(jiffies, hdev->acl_last_tx +
				       HCI_ACL_TX_TIMEOUT))
			hci_link_tx_to(hdev, ACL_LINK);
	}
}

static void hci_sched_acl_pkt(struct hci_dev *hdev)
{
	unsigned int cnt = hdev->acl_cnt;
	struct hci_chan *chan;
	struct sk_buff *skb;
	int quote;

	__check_timeout(hdev, cnt);

	while (hdev->acl_cnt &&
	       (chan = hci_chan_sent(hdev, ACL_LINK, &quote))) {
		u32 priority = (skb_peek(&chan->data_q))->priority;
		while (quote-- && (skb = skb_peek(&chan->data_q))) {
			BT_DBG("chan %p skb %p len %d priority %u", chan, skb,
			       skb->len, skb->priority);

			/* Stop if priority has changed */
			if (skb->priority < priority)
				break;

			skb = skb_dequeue(&chan->data_q);

			hci_conn_enter_active_mode(chan->conn,
						   bt_cb(skb)->force_active);

			hci_send_frame(hdev, skb);
			hdev->acl_last_tx = jiffies;

			hdev->acl_cnt--;
			chan->sent++;
			chan->conn->sent++;
		}
	}

	if (cnt != hdev->acl_cnt)
		hci_prio_recalculate(hdev, ACL_LINK);
}

static void hci_sched_acl_blk(struct hci_dev *hdev)
{
	unsigned int cnt = hdev->block_cnt;
	struct hci_chan *chan;
	struct sk_buff *skb;
	int quote;
	u8 type;

	__check_timeout(hdev, cnt);

	BT_DBG("%s", hdev->name);

	if (hdev->dev_type == HCI_AMP)
		type = AMP_LINK;
	else
		type = ACL_LINK;

	while (hdev->block_cnt > 0 &&
	       (chan = hci_chan_sent(hdev, type, &quote))) {
		u32 priority = (skb_peek(&chan->data_q))->priority;
		while (quote > 0 && (skb = skb_peek(&chan->data_q))) {
			int blocks;

			BT_DBG("chan %p skb %p len %d priority %u", chan, skb,
			       skb->len, skb->priority);

			/* Stop if priority has changed */
			if (skb->priority < priority)
				break;

			skb = skb_dequeue(&chan->data_q);

			blocks = __get_blocks(hdev, skb);
			if (blocks > hdev->block_cnt)
				return;

			hci_conn_enter_active_mode(chan->conn,
						   bt_cb(skb)->force_active);

			hci_send_frame(hdev, skb);
			hdev->acl_last_tx = jiffies;

			hdev->block_cnt -= blocks;
			quote -= blocks;

			chan->sent += blocks;
			chan->conn->sent += blocks;
		}
	}

	if (cnt != hdev->block_cnt)
		hci_prio_recalculate(hdev, type);
}

static void hci_sched_acl(struct hci_dev *hdev)
{
	BT_DBG("%s", hdev->name);

	/* No ACL link over BR/EDR controller */
	if (!hci_conn_num(hdev, ACL_LINK) && hdev->dev_type == HCI_PRIMARY)
		return;

	/* No AMP link over AMP controller */
	if (!hci_conn_num(hdev, AMP_LINK) && hdev->dev_type == HCI_AMP)
		return;

	switch (hdev->flow_ctl_mode) {
	case HCI_FLOW_CTL_MODE_PACKET_BASED:
		hci_sched_acl_pkt(hdev);
		break;

	case HCI_FLOW_CTL_MODE_BLOCK_BASED:
		hci_sched_acl_blk(hdev);
		break;
	}
}

/* Schedule SCO */
static void hci_sched_sco(struct hci_dev *hdev)
{
	struct hci_conn *conn;
	struct sk_buff *skb;
	int quote;

	BT_DBG("%s", hdev->name);

	if (!hci_conn_num(hdev, SCO_LINK))
		return;

	while (hdev->sco_cnt && (conn = hci_low_sent(hdev, SCO_LINK, &quote))) {
		while (quote-- && (skb = skb_dequeue(&conn->data_q))) {
			BT_DBG("skb %p len %d", skb, skb->len);
			hci_send_frame(hdev, skb);

			conn->sent++;
			if (conn->sent == ~0)
				conn->sent = 0;
		}
	}
}

static void hci_sched_esco(struct hci_dev *hdev)
{
	struct hci_conn *conn;
	struct sk_buff *skb;
	int quote;

	BT_DBG("%s", hdev->name);

	if (!hci_conn_num(hdev, ESCO_LINK))
		return;

	while (hdev->sco_cnt && (conn = hci_low_sent(hdev, ESCO_LINK,
						     &quote))) {
		while (quote-- && (skb = skb_dequeue(&conn->data_q))) {
			BT_DBG("skb %p len %d", skb, skb->len);
			hci_send_frame(hdev, skb);

			conn->sent++;
			if (conn->sent == ~0)
				conn->sent = 0;
		}
	}
}

static void hci_sched_le(struct hci_dev *hdev)
{
	struct hci_chan *chan;
	struct sk_buff *skb;
	int quote, cnt, tmp;

	BT_DBG("%s", hdev->name);

	if (!hci_conn_num(hdev, LE_LINK))
		return;

	if (!hci_dev_test_flag(hdev, HCI_UNCONFIGURED)) {
		/* LE tx timeout must be longer than maximum
		 * link supervision timeout (40.9 seconds) */
		if (!hdev->le_cnt && hdev->le_pkts &&
		    time_after(jiffies, hdev->le_last_tx + HZ * 45))
			hci_link_tx_to(hdev, LE_LINK);
	}

	cnt = hdev->le_pkts ? hdev->le_cnt : hdev->acl_cnt;
	tmp = cnt;
	while (cnt && (chan = hci_chan_sent(hdev, LE_LINK, &quote))) {
		u32 priority = (skb_peek(&chan->data_q))->priority;
		while (quote-- && (skb = skb_peek(&chan->data_q))) {
			BT_DBG("chan %p skb %p len %d priority %u", chan, skb,
			       skb->len, skb->priority);

			/* Stop if priority has changed */
			if (skb->priority < priority)
				break;

			skb = skb_dequeue(&chan->data_q);

			hci_send_frame(hdev, skb);
			hdev->le_last_tx = jiffies;

			cnt--;
			chan->sent++;
			chan->conn->sent++;
		}
	}

	if (hdev->le_pkts)
		hdev->le_cnt = cnt;
	else
		hdev->acl_cnt = cnt;

	if (cnt != tmp)
		hci_prio_recalculate(hdev, LE_LINK);
}

static void hci_tx_work(struct work_struct *work)
{
	struct hci_dev *hdev = container_of(work, struct hci_dev, tx_work);
	struct sk_buff *skb;

	BT_DBG("%s acl %d sco %d le %d", hdev->name, hdev->acl_cnt,
	       hdev->sco_cnt, hdev->le_cnt);

	if (!hci_dev_test_flag(hdev, HCI_USER_CHANNEL)) {
		/* Schedule queues and send stuff to HCI driver */
		hci_sched_acl(hdev);
		hci_sched_sco(hdev);
		hci_sched_esco(hdev);
		hci_sched_le(hdev);
	}

	/* Send next queued raw (unknown type) packet */
	while ((skb = skb_dequeue(&hdev->raw_q)))
		hci_send_frame(hdev, skb);
}

/* ----- HCI RX task (incoming data processing) ----- */

/* ACL data packet */
static void hci_acldata_packet(struct hci_dev *hdev, struct sk_buff *skb)
{
	struct hci_acl_hdr *hdr = (void *) skb->data;
	struct hci_conn *conn;
	__u16 handle, flags;

	skb_pull(skb, HCI_ACL_HDR_SIZE);

	handle = __le16_to_cpu(hdr->handle);
	flags  = hci_flags(handle);
	handle = hci_handle(handle);

	BT_DBG("%s len %d handle 0x%4.4x flags 0x%4.4x", hdev->name, skb->len,
	       handle, flags);

	hdev->stat.acl_rx++;

	hci_dev_lock(hdev);
	conn = hci_conn_hash_lookup_handle(hdev, handle);
	hci_dev_unlock(hdev);

	if (conn) {
		hci_conn_enter_active_mode(conn, BT_POWER_FORCE_ACTIVE_OFF);

		/* Send to upper protocol */
		l2cap_recv_acldata(conn, skb, flags);
		return;
	} else {
		bt_dev_err(hdev, "ACL packet for unknown connection handle %d",
			   handle);
	}

	kfree_skb(skb);
}

/* SCO data packet */
static void hci_scodata_packet(struct hci_dev *hdev, struct sk_buff *skb)
{
	struct hci_sco_hdr *hdr = (void *) skb->data;
	struct hci_conn *conn;
	__u16 handle;

	skb_pull(skb, HCI_SCO_HDR_SIZE);

	handle = __le16_to_cpu(hdr->handle);

	BT_DBG("%s len %d handle 0x%4.4x", hdev->name, skb->len, handle);

	hdev->stat.sco_rx++;

	hci_dev_lock(hdev);
	conn = hci_conn_hash_lookup_handle(hdev, handle);
	hci_dev_unlock(hdev);

	if (conn) {
		/* Send to upper protocol */
		sco_recv_scodata(conn, skb);
		return;
	} else {
		bt_dev_err(hdev, "SCO packet for unknown connection handle %d",
			   handle);
	}

	kfree_skb(skb);
}

static bool hci_req_is_complete(struct hci_dev *hdev)
{
	struct sk_buff *skb;

	skb = skb_peek(&hdev->cmd_q);
	if (!skb)
		return true;

	return (bt_cb(skb)->hci.req_flags & HCI_REQ_START);
}

static void hci_resend_last(struct hci_dev *hdev)
{
	struct hci_command_hdr *sent;
	struct sk_buff *skb;
	u16 opcode;

	if (!hdev->sent_cmd)
		return;

	sent = (void *) hdev->sent_cmd->data;
	opcode = __le16_to_cpu(sent->opcode);
	if (opcode == HCI_OP_RESET)
		return;

	skb = skb_clone(hdev->sent_cmd, GFP_KERNEL);
	if (!skb)
		return;

	skb_queue_head(&hdev->cmd_q, skb);
	queue_work(hdev->workqueue, &hdev->cmd_work);
}

void hci_req_cmd_complete(struct hci_dev *hdev, u16 opcode, u8 status,
			  hci_req_complete_t *req_complete,
			  hci_req_complete_skb_t *req_complete_skb)
{
	struct sk_buff *skb;
	unsigned long flags;

	BT_DBG("opcode 0x%04x status 0x%02x", opcode, status);

	/* If the completed command doesn't match the last one that was
	 * sent we need to do special handling of it.
	 */
	if (!hci_sent_cmd_data(hdev, opcode)) {
		/* Some CSR based controllers generate a spontaneous
		 * reset complete event during init and any pending
		 * command will never be completed. In such a case we
		 * need to resend whatever was the last sent
		 * command.
		 */
		if (test_bit(HCI_INIT, &hdev->flags) && opcode == HCI_OP_RESET)
			hci_resend_last(hdev);

		return;
	}

	/* If we reach this point this event matches the last command sent */
	hci_dev_clear_flag(hdev, HCI_CMD_PENDING);

	/* If the command succeeded and there's still more commands in
	 * this request the request is not yet complete.
	 */
	if (!status && !hci_req_is_complete(hdev))
		return;

	/* If this was the last command in a request the complete
	 * callback would be found in hdev->sent_cmd instead of the
	 * command queue (hdev->cmd_q).
	 */
	if (bt_cb(hdev->sent_cmd)->hci.req_flags & HCI_REQ_SKB) {
		*req_complete_skb = bt_cb(hdev->sent_cmd)->hci.req_complete_skb;
		return;
	}

	if (bt_cb(hdev->sent_cmd)->hci.req_complete) {
		*req_complete = bt_cb(hdev->sent_cmd)->hci.req_complete;
		return;
	}

	/* Remove all pending commands belonging to this request */
	spin_lock_irqsave(&hdev->cmd_q.lock, flags);
	while ((skb = __skb_dequeue(&hdev->cmd_q))) {
		if (bt_cb(skb)->hci.req_flags & HCI_REQ_START) {
			__skb_queue_head(&hdev->cmd_q, skb);
			break;
		}

		if (bt_cb(skb)->hci.req_flags & HCI_REQ_SKB)
			*req_complete_skb = bt_cb(skb)->hci.req_complete_skb;
		else
			*req_complete = bt_cb(skb)->hci.req_complete;
		kfree_skb(skb);
	}
	spin_unlock_irqrestore(&hdev->cmd_q.lock, flags);
}

static void hci_rx_work(struct work_struct *work)
{
	struct hci_dev *hdev = container_of(work, struct hci_dev, rx_work);
	struct sk_buff *skb;

	BT_DBG("%s", hdev->name);

	while ((skb = skb_dequeue(&hdev->rx_q))) {
		/* Send copy to monitor */
		hci_send_to_monitor(hdev, skb);

		if (atomic_read(&hdev->promisc)) {
			/* Send copy to the sockets */
			hci_send_to_sock(hdev, skb);
		}

		if (hci_dev_test_flag(hdev, HCI_USER_CHANNEL)) {
			kfree_skb(skb);
			continue;
		}

		if (test_bit(HCI_INIT, &hdev->flags)) {
			/* Don't process data packets in this states. */
			switch (hci_skb_pkt_type(skb)) {
			case HCI_ACLDATA_PKT:
			case HCI_SCODATA_PKT:
				kfree_skb(skb);
				continue;
			}
		}

		/* Process frame */
		switch (hci_skb_pkt_type(skb)) {
		case HCI_EVENT_PKT:
			BT_DBG("%s Event packet", hdev->name);
			hci_event_packet(hdev, skb);
			break;

		case HCI_ACLDATA_PKT:
			BT_DBG("%s ACL data packet", hdev->name);
			hci_acldata_packet(hdev, skb);
			break;

		case HCI_SCODATA_PKT:
			BT_DBG("%s SCO data packet", hdev->name);
			hci_scodata_packet(hdev, skb);
			break;

		default:
			kfree_skb(skb);
			break;
		}
	}
}

static void hci_cmd_work(struct work_struct *work)
{
	struct hci_dev *hdev = container_of(work, struct hci_dev, cmd_work);
	struct sk_buff *skb;

	BT_DBG("%s cmd_cnt %d cmd queued %d", hdev->name,
	       atomic_read(&hdev->cmd_cnt), skb_queue_len(&hdev->cmd_q));

	/* Send queued commands */
	if (atomic_read(&hdev->cmd_cnt)) {
		skb = skb_dequeue(&hdev->cmd_q);
		if (!skb)
			return;

		kfree_skb(hdev->sent_cmd);

		hdev->sent_cmd = skb_clone(skb, GFP_KERNEL);
		if (hdev->sent_cmd) {
			if (hci_req_status_pend(hdev))
				hci_dev_set_flag(hdev, HCI_CMD_PENDING);
			atomic_dec(&hdev->cmd_cnt);
			hci_send_frame(hdev, skb);
			if (test_bit(HCI_RESET, &hdev->flags))
				cancel_delayed_work(&hdev->cmd_timer);
			else
				schedule_delayed_work(&hdev->cmd_timer,
						      HCI_CMD_TIMEOUT);
		} else {
			skb_queue_head(&hdev->cmd_q, skb);
			queue_work(hdev->workqueue, &hdev->cmd_work);
		}
	}
}<|MERGE_RESOLUTION|>--- conflicted
+++ resolved
@@ -30,6 +30,7 @@
 #include <linux/rfkill.h>
 #include <linux/debugfs.h>
 #include <linux/crypto.h>
+#include <linux/property.h>
 #include <asm/unaligned.h>
 
 #include <net/bluetooth/bluetooth.h>
@@ -1353,6 +1354,32 @@
 done:
 	hci_dev_put(hdev);
 	return err;
+}
+
+/**
+ * hci_dev_get_bd_addr_from_property - Get the Bluetooth Device Address
+ *				       (BD_ADDR) for a HCI device from
+ *				       a firmware node property.
+ * @hdev:	The HCI device
+ *
+ * Search the firmware node for 'local-bd-address'.
+ *
+ * All-zero BD addresses are rejected, because those could be properties
+ * that exist in the firmware tables, but were not updated by the firmware. For
+ * example, the DTS could define 'local-bd-address', with zero BD addresses.
+ */
+static void hci_dev_get_bd_addr_from_property(struct hci_dev *hdev)
+{
+	struct fwnode_handle *fwnode = dev_fwnode(hdev->dev.parent);
+	bdaddr_t ba;
+	int ret;
+
+	ret = fwnode_property_read_u8_array(fwnode, "local-bd-address",
+					    (u8 *)&ba, sizeof(ba));
+	if (ret < 0 || !bacmp(&ba, BDADDR_ANY))
+		return;
+
+	bacpy(&hdev->public_addr, &ba);
 }
 
 static int hci_dev_do_open(struct hci_dev *hdev)
@@ -1422,8 +1449,6 @@
 		if (hdev->setup)
 			ret = hdev->setup(hdev);
 
-<<<<<<< HEAD
-=======
 		if (ret)
 			goto setup_failed;
 
@@ -1438,7 +1463,6 @@
 		}
 
 setup_failed:
->>>>>>> 407d19ab
 		/* The transport driver can set these quirks before
 		 * creating the HCI device or in its setup callback.
 		 *
@@ -2595,6 +2619,9 @@
 		bt_dev_err(hdev, "command tx timeout");
 	}
 
+	if (hdev->cmd_timeout)
+		hdev->cmd_timeout(hdev);
+
 	atomic_set(&hdev->cmd_cnt, 1);
 	queue_work(hdev->workqueue, &hdev->cmd_work);
 }
@@ -2856,6 +2883,20 @@
 	return NULL;
 }
 
+struct bdaddr_list_with_irk *hci_bdaddr_list_lookup_with_irk(
+				struct list_head *bdaddr_list, bdaddr_t *bdaddr,
+				u8 type)
+{
+	struct bdaddr_list_with_irk *b;
+
+	list_for_each_entry(b, bdaddr_list, list) {
+		if (!bacmp(&b->bdaddr, bdaddr) && b->bdaddr_type == type)
+			return b;
+	}
+
+	return NULL;
+}
+
 void hci_bdaddr_list_clear(struct list_head *bdaddr_list)
 {
 	struct bdaddr_list *b, *n;
@@ -2888,6 +2929,35 @@
 	return 0;
 }
 
+int hci_bdaddr_list_add_with_irk(struct list_head *list, bdaddr_t *bdaddr,
+					u8 type, u8 *peer_irk, u8 *local_irk)
+{
+	struct bdaddr_list_with_irk *entry;
+
+	if (!bacmp(bdaddr, BDADDR_ANY))
+		return -EBADF;
+
+	if (hci_bdaddr_list_lookup(list, bdaddr, type))
+		return -EEXIST;
+
+	entry = kzalloc(sizeof(*entry), GFP_KERNEL);
+	if (!entry)
+		return -ENOMEM;
+
+	bacpy(&entry->bdaddr, bdaddr);
+	entry->bdaddr_type = type;
+
+	if (peer_irk)
+		memcpy(entry->peer_irk, peer_irk, 16);
+
+	if (local_irk)
+		memcpy(entry->local_irk, local_irk, 16);
+
+	list_add(&entry->list, list);
+
+	return 0;
+}
+
 int hci_bdaddr_list_del(struct list_head *list, bdaddr_t *bdaddr, u8 type)
 {
 	struct bdaddr_list *entry;
@@ -2898,6 +2968,26 @@
 	}
 
 	entry = hci_bdaddr_list_lookup(list, bdaddr, type);
+	if (!entry)
+		return -ENOENT;
+
+	list_del(&entry->list);
+	kfree(entry);
+
+	return 0;
+}
+
+int hci_bdaddr_list_del_with_irk(struct list_head *list, bdaddr_t *bdaddr,
+							u8 type)
+{
+	struct bdaddr_list_with_irk *entry;
+
+	if (!bacmp(bdaddr, BDADDR_ANY)) {
+		hci_bdaddr_list_clear(list);
+		return 0;
+	}
+
+	entry = hci_bdaddr_list_lookup_with_irk(list, bdaddr, type);
 	if (!entry)
 		return -ENOENT;
 
@@ -3355,7 +3445,7 @@
 /* Reset HCI device */
 int hci_reset_dev(struct hci_dev *hdev)
 {
-	const u8 hw_err[] = { HCI_EV_HARDWARE_ERROR, 0x01, 0x00 };
+	static const u8 hw_err[] = { HCI_EV_HARDWARE_ERROR, 0x01, 0x00 };
 	struct sk_buff *skb;
 
 	skb = bt_skb_alloc(3, GFP_ATOMIC);
