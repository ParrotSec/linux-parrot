# SPDX-License-Identifier: GPL-2.0
# Copyright (C) 2007-2018  B.A.T.M.A.N. contributors:
#
# Marek Lindner, Simon Wunderlich

#
# B.A.T.M.A.N meshing protocol
#

config BATMAN_ADV
	tristate "B.A.T.M.A.N. Advanced Meshing Protocol"
	depends on NET
	select CRC16
	select LIBCRC32C
	help
          B.A.T.M.A.N. (better approach to mobile ad-hoc networking) is
          a routing protocol for multi-hop ad-hoc mesh networks. The
          networks may be wired or wireless. See
          https://www.open-mesh.org/ for more information and user space
          tools.

config BATMAN_ADV_BATMAN_V
	bool "B.A.T.M.A.N. V protocol"
	depends on BATMAN_ADV && !(CFG80211=m && BATMAN_ADV=y)
	default y
	help
	  This option enables the B.A.T.M.A.N. V protocol, the successor
	  of the currently used B.A.T.M.A.N. IV protocol. The main
	  changes include splitting of the OGM protocol into a neighbor
	  discovery protocol (Echo Location Protocol, ELP) and a new OGM
	  Protocol OGMv2 for flooding protocol information through the
	  network, as well as a throughput based metric.
	  B.A.T.M.A.N. V is currently considered experimental and not
	  compatible to B.A.T.M.A.N. IV networks.

config BATMAN_ADV_BLA
	bool "Bridge Loop Avoidance"
	depends on BATMAN_ADV && INET
	default y
	help
	  This option enables BLA (Bridge Loop Avoidance), a mechanism
	  to avoid Ethernet frames looping when mesh nodes are connected
	  to both the same LAN and the same mesh. If you will never use
	  more than one mesh node in the same LAN, you can safely remove
	  this feature and save some space.

config BATMAN_ADV_DAT
	bool "Distributed ARP Table"
	depends on BATMAN_ADV && INET
	default y
	help
	  This option enables DAT (Distributed ARP Table), a DHT based
	  mechanism that increases ARP reliability on sparse wireless
	  mesh networks. If you think that your network does not need
	  this option you can safely remove it and save some space.

config BATMAN_ADV_NC
	bool "Network Coding"
	depends on BATMAN_ADV
	help
	  This option enables network coding, a mechanism that aims to
	  increase the overall network throughput by fusing multiple
	  packets in one transmission.
	  Note that interfaces controlled by batman-adv must be manually
	  configured to have promiscuous mode enabled in order to make
	  network coding work.
	  If you think that your network does not need this feature you
	  can safely disable it and save some space.

config BATMAN_ADV_MCAST
	bool "Multicast optimisation"
	depends on BATMAN_ADV && INET && !(BRIDGE=m && BATMAN_ADV=y)
	help
	  This option enables the multicast optimisation which aims to
	  reduce the air overhead while improving the reliability of
	  multicast messages.

config BATMAN_ADV_DEBUGFS
	bool "batman-adv debugfs entries"
	depends on BATMAN_ADV
	depends on DEBUG_FS
	help
	  Enable this to export routing related debug tables via debugfs.
	  The information for each soft-interface and used hard-interface can be
	  found under batman_adv/

	  If unsure, say N.

config BATMAN_ADV_DEBUG
	bool "B.A.T.M.A.N. debugging"
	depends on BATMAN_ADV_DEBUGFS
	help
	  This is an option for use by developers; most people should
	  say N here. This enables compilation of support for
<<<<<<< HEAD
	  outputting debugging information to the kernel log. The
	  output is controlled via the module parameter debug.
=======
	  outputting debugging information to the debugfs log or tracing
	  buffer. The output is controlled via the batadv netdev specific
	  log_level setting.

config BATMAN_ADV_SYSFS
	bool "batman-adv sysfs entries"
	depends on BATMAN_ADV
	default y
	help
	  Say Y here if you want to enable batman-adv device configuration and
	  status interface through sysfs attributes. It is replaced by the
	  batadv generic netlink family but still used by various userspace
	  tools and scripts.

	  If unsure, say Y.

config BATMAN_ADV_TRACING
	bool "B.A.T.M.A.N. tracing support"
	depends on BATMAN_ADV
	depends on EVENT_TRACING
	help
	  This is an option for use by developers; most people should
	  say N here. Select this option to gather traces like the debug
	  messages using the generic tracing infrastructure of the kernel.
	  BATMAN_ADV_DEBUG must also be selected to get trace events for
	  batadv_dbg.
>>>>>>> 407d19ab
<|MERGE_RESOLUTION|>--- conflicted
+++ resolved
@@ -1,5 +1,5 @@
 # SPDX-License-Identifier: GPL-2.0
-# Copyright (C) 2007-2018  B.A.T.M.A.N. contributors:
+# Copyright (C) 2007-2019  B.A.T.M.A.N. contributors:
 #
 # Marek Lindner, Simon Wunderlich
 
@@ -10,7 +10,6 @@
 config BATMAN_ADV
 	tristate "B.A.T.M.A.N. Advanced Meshing Protocol"
 	depends on NET
-	select CRC16
 	select LIBCRC32C
 	help
           B.A.T.M.A.N. (better approach to mobile ad-hoc networking) is
@@ -36,6 +35,7 @@
 config BATMAN_ADV_BLA
 	bool "Bridge Loop Avoidance"
 	depends on BATMAN_ADV && INET
+	select CRC16
 	default y
 	help
 	  This option enables BLA (Bridge Loop Avoidance), a mechanism
@@ -70,6 +70,7 @@
 config BATMAN_ADV_MCAST
 	bool "Multicast optimisation"
 	depends on BATMAN_ADV && INET && !(BRIDGE=m && BATMAN_ADV=y)
+	default y
 	help
 	  This option enables the multicast optimisation which aims to
 	  reduce the air overhead while improving the reliability of
@@ -88,14 +89,10 @@
 
 config BATMAN_ADV_DEBUG
 	bool "B.A.T.M.A.N. debugging"
-	depends on BATMAN_ADV_DEBUGFS
+	depends on BATMAN_ADV
 	help
 	  This is an option for use by developers; most people should
 	  say N here. This enables compilation of support for
-<<<<<<< HEAD
-	  outputting debugging information to the kernel log. The
-	  output is controlled via the module parameter debug.
-=======
 	  outputting debugging information to the debugfs log or tracing
 	  buffer. The output is controlled via the batadv netdev specific
 	  log_level setting.
@@ -121,5 +118,4 @@
 	  say N here. Select this option to gather traces like the debug
 	  messages using the generic tracing infrastructure of the kernel.
 	  BATMAN_ADV_DEBUG must also be selected to get trace events for
-	  batadv_dbg.
->>>>>>> 407d19ab
+	  batadv_dbg.