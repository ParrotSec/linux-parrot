--- conflicted
+++ resolved
@@ -1,5 +1,5 @@
 // SPDX-License-Identifier: GPL-2.0
-/* Copyright (C) 2010-2018  B.A.T.M.A.N. contributors:
+/* Copyright (C) 2010-2019  B.A.T.M.A.N. contributors:
  *
  * Marek Lindner
  */
@@ -28,6 +28,11 @@
 #include <linux/wait.h>
 #include <stdarg.h>
 
+#include "debugfs.h"
+#include "trace.h"
+
+#ifdef CONFIG_BATMAN_ADV_DEBUGFS
+
 #define BATADV_LOG_BUFF_MASK (batadv_log_buff_len - 1)
 
 static const int batadv_log_buff_len = BATADV_LOG_BUF_LEN;
@@ -77,40 +82,15 @@
 	return 0;
 }
 
-/**
- * batadv_debug_log() - Add debug log entry
- * @bat_priv: the bat priv with all the soft interface information
- * @fmt: format string
- *
- * Return: 0 on success or negative error number in case of failure
- */
-int batadv_debug_log(struct batadv_priv *bat_priv, const char *fmt, ...)
-{
-	va_list args;
-	char tmp_log_buf[256];
-
-	va_start(args, fmt);
-	vscnprintf(tmp_log_buf, sizeof(tmp_log_buf), fmt, args);
-	batadv_fdebug_log(bat_priv->debug_log, "[%10u] %s",
-			  jiffies_to_msecs(jiffies), tmp_log_buf);
-	va_end(args);
-
-	return 0;
-}
-
 static int batadv_log_open(struct inode *inode, struct file *file)
 {
 	if (!try_module_get(THIS_MODULE))
 		return -EBUSY;
 
-<<<<<<< HEAD
-	nonseekable_open(inode, file);
-=======
 	batadv_debugfs_deprecated(file,
 				  "Use tracepoint batadv:batadv_dbg instead\n");
 
 	stream_open(inode, file);
->>>>>>> 407d19ab
 	file->private_data = inode->i_private;
 	return 0;
 }
@@ -144,7 +124,7 @@
 	if (count == 0)
 		return 0;
 
-	if (!access_ok(VERIFY_WRITE, buf, count))
+	if (!access_ok(buf, count))
 		return -EFAULT;
 
 	error = wait_event_interruptible(debug_log->queue_wait,
@@ -241,4 +221,35 @@
 {
 	kfree(bat_priv->debug_log);
 	bat_priv->debug_log = NULL;
+}
+
+#endif /* CONFIG_BATMAN_ADV_DEBUGFS */
+
+/**
+ * batadv_debug_log() - Add debug log entry
+ * @bat_priv: the bat priv with all the soft interface information
+ * @fmt: format string
+ *
+ * Return: 0 on success or negative error number in case of failure
+ */
+int batadv_debug_log(struct batadv_priv *bat_priv, const char *fmt, ...)
+{
+	struct va_format vaf;
+	va_list args;
+
+	va_start(args, fmt);
+
+	vaf.fmt = fmt;
+	vaf.va = &args;
+
+#ifdef CONFIG_BATMAN_ADV_DEBUGFS
+	batadv_fdebug_log(bat_priv->debug_log, "[%10u] %pV",
+			  jiffies_to_msecs(jiffies), &vaf);
+#endif
+
+	trace_batadv_dbg(bat_priv, &vaf);
+
+	va_end(args);
+
+	return 0;
 }