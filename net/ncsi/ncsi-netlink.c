--- conflicted
+++ resolved
@@ -8,7 +8,6 @@
 #include <linux/if_arp.h>
 #include <linux/rtnetlink.h>
 #include <linux/etherdevice.h>
-#include <linux/module.h>
 #include <net/genetlink.h>
 #include <net/ncsi.h>
 #include <linux/skbuff.h>
@@ -16,6 +15,7 @@
 #include <uapi/linux/ncsi.h>
 
 #include "internal.h"
+#include "ncsi-pkt.h"
 #include "ncsi-netlink.h"
 
 static struct genl_family ncsi_genl_family;
@@ -25,6 +25,10 @@
 	[NCSI_ATTR_PACKAGE_LIST] =	{ .type = NLA_NESTED },
 	[NCSI_ATTR_PACKAGE_ID] =	{ .type = NLA_U32 },
 	[NCSI_ATTR_CHANNEL_ID] =	{ .type = NLA_U32 },
+	[NCSI_ATTR_DATA] =		{ .type = NLA_BINARY, .len = 2048 },
+	[NCSI_ATTR_MULTI_FLAG] =	{ .type = NLA_FLAG },
+	[NCSI_ATTR_PACKAGE_MASK] =	{ .type = NLA_U32 },
+	[NCSI_ATTR_CHANNEL_MASK] =	{ .type = NLA_U32 },
 };
 
 static struct ncsi_dev_priv *ndp_from_ifindex(struct net *net, u32 ifindex)
@@ -64,7 +68,7 @@
 	nla_put_u32(skb, NCSI_CHANNEL_ATTR_LINK_STATE, m->data[2]);
 	if (nc->state == NCSI_CHANNEL_ACTIVE)
 		nla_put_flag(skb, NCSI_CHANNEL_ATTR_ACTIVE);
-	if (ndp->force_channel == nc)
+	if (nc == nc->package->preferred_channel)
 		nla_put_flag(skb, NCSI_CHANNEL_ATTR_FORCED);
 
 	nla_put_u32(skb, NCSI_CHANNEL_ATTR_VERSION_MAJOR, nc->version.version);
@@ -109,7 +113,7 @@
 		if (!pnest)
 			return -ENOMEM;
 		nla_put_u32(skb, NCSI_PKG_ATTR_ID, np->id);
-		if (ndp->force_package == np)
+		if ((0x1 << np->id) == ndp->package_whitelist)
 			nla_put_flag(skb, NCSI_PKG_ATTR_FORCED);
 		cnest = nla_nest_start_noflag(skb, NCSI_PKG_ATTR_CHANNEL_LIST);
 		if (!cnest) {
@@ -242,15 +246,11 @@
 		goto err;
 	}
 
-<<<<<<< HEAD
-	attr = nla_nest_start(skb, NCSI_ATTR_PACKAGE_LIST);
-=======
 	attr = nla_nest_start_noflag(skb, NCSI_ATTR_PACKAGE_LIST);
 	if (!attr) {
 		rc = -EMSGSIZE;
 		goto err;
 	}
->>>>>>> 407d19ab
 	rc = ncsi_write_package_info(skb, ndp, package->id);
 	if (rc) {
 		nla_nest_cancel(skb, attr);
@@ -293,49 +293,58 @@
 	package_id = nla_get_u32(info->attrs[NCSI_ATTR_PACKAGE_ID]);
 	package = NULL;
 
-	spin_lock_irqsave(&ndp->lock, flags);
-
 	NCSI_FOR_EACH_PACKAGE(ndp, np)
 		if (np->id == package_id)
 			package = np;
 	if (!package) {
 		/* The user has set a package that does not exist */
-		spin_unlock_irqrestore(&ndp->lock, flags);
 		return -ERANGE;
 	}
 
 	channel = NULL;
-	if (!info->attrs[NCSI_ATTR_CHANNEL_ID]) {
-		/* Allow any channel */
-		channel_id = NCSI_RESERVED_CHANNEL;
-	} else {
+	if (info->attrs[NCSI_ATTR_CHANNEL_ID]) {
 		channel_id = nla_get_u32(info->attrs[NCSI_ATTR_CHANNEL_ID]);
 		NCSI_FOR_EACH_CHANNEL(package, nc)
-			if (nc->id == channel_id)
+			if (nc->id == channel_id) {
 				channel = nc;
-	}
-
-	if (channel_id != NCSI_RESERVED_CHANNEL && !channel) {
-		/* The user has set a channel that does not exist on this
-		 * package
-		 */
-		spin_unlock_irqrestore(&ndp->lock, flags);
-		netdev_info(ndp->ndev.dev, "NCSI: Channel %u does not exist!\n",
-			    channel_id);
-		return -ERANGE;
-	}
-
-	ndp->force_package = package;
-	ndp->force_channel = channel;
+				break;
+			}
+		if (!channel) {
+			netdev_info(ndp->ndev.dev,
+				    "NCSI: Channel %u does not exist!\n",
+				    channel_id);
+			return -ERANGE;
+		}
+	}
+
+	spin_lock_irqsave(&ndp->lock, flags);
+	ndp->package_whitelist = 0x1 << package->id;
+	ndp->multi_package = false;
 	spin_unlock_irqrestore(&ndp->lock, flags);
 
-	netdev_info(ndp->ndev.dev, "Set package 0x%x, channel 0x%x%s as preferred\n",
-		    package_id, channel_id,
-		    channel_id == NCSI_RESERVED_CHANNEL ? " (any)" : "");
-
-	/* Bounce the NCSI channel to set changes */
-	ncsi_stop_dev(&ndp->ndev);
-	ncsi_start_dev(&ndp->ndev);
+	spin_lock_irqsave(&package->lock, flags);
+	package->multi_channel = false;
+	if (channel) {
+		package->channel_whitelist = 0x1 << channel->id;
+		package->preferred_channel = channel;
+	} else {
+		/* Allow any channel */
+		package->channel_whitelist = UINT_MAX;
+		package->preferred_channel = NULL;
+	}
+	spin_unlock_irqrestore(&package->lock, flags);
+
+	if (channel)
+		netdev_info(ndp->ndev.dev,
+			    "Set package 0x%x, channel 0x%x as preferred\n",
+			    package_id, channel_id);
+	else
+		netdev_info(ndp->ndev.dev, "Set package 0x%x as preferred\n",
+			    package_id);
+
+	/* Update channel configuration */
+	if (!(ndp->flags & NCSI_DEV_RESET))
+		ncsi_reset_dev(&ndp->ndev);
 
 	return 0;
 }
@@ -343,6 +352,7 @@
 static int ncsi_clear_interface_nl(struct sk_buff *msg, struct genl_info *info)
 {
 	struct ncsi_dev_priv *ndp;
+	struct ncsi_package *np;
 	unsigned long flags;
 
 	if (!info || !info->attrs)
@@ -356,16 +366,352 @@
 	if (!ndp)
 		return -ENODEV;
 
-	/* Clear any override */
+	/* Reset any whitelists and disable multi mode */
 	spin_lock_irqsave(&ndp->lock, flags);
-	ndp->force_package = NULL;
-	ndp->force_channel = NULL;
+	ndp->package_whitelist = UINT_MAX;
+	ndp->multi_package = false;
 	spin_unlock_irqrestore(&ndp->lock, flags);
+
+	NCSI_FOR_EACH_PACKAGE(ndp, np) {
+		spin_lock_irqsave(&np->lock, flags);
+		np->multi_channel = false;
+		np->channel_whitelist = UINT_MAX;
+		np->preferred_channel = NULL;
+		spin_unlock_irqrestore(&np->lock, flags);
+	}
 	netdev_info(ndp->ndev.dev, "NCSI: Cleared preferred package/channel\n");
 
-	/* Bounce the NCSI channel to set changes */
-	ncsi_stop_dev(&ndp->ndev);
-	ncsi_start_dev(&ndp->ndev);
+	/* Update channel configuration */
+	if (!(ndp->flags & NCSI_DEV_RESET))
+		ncsi_reset_dev(&ndp->ndev);
+
+	return 0;
+}
+
+static int ncsi_send_cmd_nl(struct sk_buff *msg, struct genl_info *info)
+{
+	struct ncsi_dev_priv *ndp;
+	struct ncsi_pkt_hdr *hdr;
+	struct ncsi_cmd_arg nca;
+	unsigned char *data;
+	u32 package_id;
+	u32 channel_id;
+	int len, ret;
+
+	if (!info || !info->attrs) {
+		ret = -EINVAL;
+		goto out;
+	}
+
+	if (!info->attrs[NCSI_ATTR_IFINDEX]) {
+		ret = -EINVAL;
+		goto out;
+	}
+
+	if (!info->attrs[NCSI_ATTR_PACKAGE_ID]) {
+		ret = -EINVAL;
+		goto out;
+	}
+
+	if (!info->attrs[NCSI_ATTR_CHANNEL_ID]) {
+		ret = -EINVAL;
+		goto out;
+	}
+
+	if (!info->attrs[NCSI_ATTR_DATA]) {
+		ret = -EINVAL;
+		goto out;
+	}
+
+	ndp = ndp_from_ifindex(get_net(sock_net(msg->sk)),
+			       nla_get_u32(info->attrs[NCSI_ATTR_IFINDEX]));
+	if (!ndp) {
+		ret = -ENODEV;
+		goto out;
+	}
+
+	package_id = nla_get_u32(info->attrs[NCSI_ATTR_PACKAGE_ID]);
+	channel_id = nla_get_u32(info->attrs[NCSI_ATTR_CHANNEL_ID]);
+
+	if (package_id >= NCSI_MAX_PACKAGE || channel_id >= NCSI_MAX_CHANNEL) {
+		ret = -ERANGE;
+		goto out_netlink;
+	}
+
+	len = nla_len(info->attrs[NCSI_ATTR_DATA]);
+	if (len < sizeof(struct ncsi_pkt_hdr)) {
+		netdev_info(ndp->ndev.dev, "NCSI: no command to send %u\n",
+			    package_id);
+		ret = -EINVAL;
+		goto out_netlink;
+	} else {
+		data = (unsigned char *)nla_data(info->attrs[NCSI_ATTR_DATA]);
+	}
+
+	hdr = (struct ncsi_pkt_hdr *)data;
+
+	nca.ndp = ndp;
+	nca.package = (unsigned char)package_id;
+	nca.channel = (unsigned char)channel_id;
+	nca.type = hdr->type;
+	nca.req_flags = NCSI_REQ_FLAG_NETLINK_DRIVEN;
+	nca.info = info;
+	nca.payload = ntohs(hdr->length);
+	nca.data = data + sizeof(*hdr);
+
+	ret = ncsi_xmit_cmd(&nca);
+out_netlink:
+	if (ret != 0) {
+		netdev_err(ndp->ndev.dev,
+			   "NCSI: Error %d sending command\n",
+			   ret);
+		ncsi_send_netlink_err(ndp->ndev.dev,
+				      info->snd_seq,
+				      info->snd_portid,
+				      info->nlhdr,
+				      ret);
+	}
+out:
+	return ret;
+}
+
+int ncsi_send_netlink_rsp(struct ncsi_request *nr,
+			  struct ncsi_package *np,
+			  struct ncsi_channel *nc)
+{
+	struct sk_buff *skb;
+	struct net *net;
+	void *hdr;
+	int rc;
+
+	net = dev_net(nr->rsp->dev);
+
+	skb = genlmsg_new(NLMSG_DEFAULT_SIZE, GFP_ATOMIC);
+	if (!skb)
+		return -ENOMEM;
+
+	hdr = genlmsg_put(skb, nr->snd_portid, nr->snd_seq,
+			  &ncsi_genl_family, 0, NCSI_CMD_SEND_CMD);
+	if (!hdr) {
+		kfree_skb(skb);
+		return -EMSGSIZE;
+	}
+
+	nla_put_u32(skb, NCSI_ATTR_IFINDEX, nr->rsp->dev->ifindex);
+	if (np)
+		nla_put_u32(skb, NCSI_ATTR_PACKAGE_ID, np->id);
+	if (nc)
+		nla_put_u32(skb, NCSI_ATTR_CHANNEL_ID, nc->id);
+	else
+		nla_put_u32(skb, NCSI_ATTR_CHANNEL_ID, NCSI_RESERVED_CHANNEL);
+
+	rc = nla_put(skb, NCSI_ATTR_DATA, nr->rsp->len, (void *)nr->rsp->data);
+	if (rc)
+		goto err;
+
+	genlmsg_end(skb, hdr);
+	return genlmsg_unicast(net, skb, nr->snd_portid);
+
+err:
+	kfree_skb(skb);
+	return rc;
+}
+
+int ncsi_send_netlink_timeout(struct ncsi_request *nr,
+			      struct ncsi_package *np,
+			      struct ncsi_channel *nc)
+{
+	struct sk_buff *skb;
+	struct net *net;
+	void *hdr;
+
+	skb = genlmsg_new(NLMSG_DEFAULT_SIZE, GFP_ATOMIC);
+	if (!skb)
+		return -ENOMEM;
+
+	hdr = genlmsg_put(skb, nr->snd_portid, nr->snd_seq,
+			  &ncsi_genl_family, 0, NCSI_CMD_SEND_CMD);
+	if (!hdr) {
+		kfree_skb(skb);
+		return -EMSGSIZE;
+	}
+
+	net = dev_net(nr->cmd->dev);
+
+	nla_put_u32(skb, NCSI_ATTR_IFINDEX, nr->cmd->dev->ifindex);
+
+	if (np)
+		nla_put_u32(skb, NCSI_ATTR_PACKAGE_ID, np->id);
+	else
+		nla_put_u32(skb, NCSI_ATTR_PACKAGE_ID,
+			    NCSI_PACKAGE_INDEX((((struct ncsi_pkt_hdr *)
+						 nr->cmd->data)->channel)));
+
+	if (nc)
+		nla_put_u32(skb, NCSI_ATTR_CHANNEL_ID, nc->id);
+	else
+		nla_put_u32(skb, NCSI_ATTR_CHANNEL_ID, NCSI_RESERVED_CHANNEL);
+
+	genlmsg_end(skb, hdr);
+	return genlmsg_unicast(net, skb, nr->snd_portid);
+}
+
+int ncsi_send_netlink_err(struct net_device *dev,
+			  u32 snd_seq,
+			  u32 snd_portid,
+			  struct nlmsghdr *nlhdr,
+			  int err)
+{
+	struct nlmsghdr *nlh;
+	struct nlmsgerr *nle;
+	struct sk_buff *skb;
+	struct net *net;
+
+	skb = nlmsg_new(NLMSG_DEFAULT_SIZE, GFP_ATOMIC);
+	if (!skb)
+		return -ENOMEM;
+
+	net = dev_net(dev);
+
+	nlh = nlmsg_put(skb, snd_portid, snd_seq,
+			NLMSG_ERROR, sizeof(*nle), 0);
+	nle = (struct nlmsgerr *)nlmsg_data(nlh);
+	nle->error = err;
+	memcpy(&nle->msg, nlhdr, sizeof(*nlh));
+
+	nlmsg_end(skb, nlh);
+
+	return nlmsg_unicast(net->genl_sock, skb, snd_portid);
+}
+
+static int ncsi_set_package_mask_nl(struct sk_buff *msg,
+				    struct genl_info *info)
+{
+	struct ncsi_dev_priv *ndp;
+	unsigned long flags;
+	int rc;
+
+	if (!info || !info->attrs)
+		return -EINVAL;
+
+	if (!info->attrs[NCSI_ATTR_IFINDEX])
+		return -EINVAL;
+
+	if (!info->attrs[NCSI_ATTR_PACKAGE_MASK])
+		return -EINVAL;
+
+	ndp = ndp_from_ifindex(get_net(sock_net(msg->sk)),
+			       nla_get_u32(info->attrs[NCSI_ATTR_IFINDEX]));
+	if (!ndp)
+		return -ENODEV;
+
+	spin_lock_irqsave(&ndp->lock, flags);
+	if (nla_get_flag(info->attrs[NCSI_ATTR_MULTI_FLAG])) {
+		if (ndp->flags & NCSI_DEV_HWA) {
+			ndp->multi_package = true;
+			rc = 0;
+		} else {
+			netdev_err(ndp->ndev.dev,
+				   "NCSI: Can't use multiple packages without HWA\n");
+			rc = -EPERM;
+		}
+	} else {
+		ndp->multi_package = false;
+		rc = 0;
+	}
+
+	if (!rc)
+		ndp->package_whitelist =
+			nla_get_u32(info->attrs[NCSI_ATTR_PACKAGE_MASK]);
+	spin_unlock_irqrestore(&ndp->lock, flags);
+
+	if (!rc) {
+		/* Update channel configuration */
+		if (!(ndp->flags & NCSI_DEV_RESET))
+			ncsi_reset_dev(&ndp->ndev);
+	}
+
+	return rc;
+}
+
+static int ncsi_set_channel_mask_nl(struct sk_buff *msg,
+				    struct genl_info *info)
+{
+	struct ncsi_package *np, *package;
+	struct ncsi_channel *nc, *channel;
+	u32 package_id, channel_id;
+	struct ncsi_dev_priv *ndp;
+	unsigned long flags;
+
+	if (!info || !info->attrs)
+		return -EINVAL;
+
+	if (!info->attrs[NCSI_ATTR_IFINDEX])
+		return -EINVAL;
+
+	if (!info->attrs[NCSI_ATTR_PACKAGE_ID])
+		return -EINVAL;
+
+	if (!info->attrs[NCSI_ATTR_CHANNEL_MASK])
+		return -EINVAL;
+
+	ndp = ndp_from_ifindex(get_net(sock_net(msg->sk)),
+			       nla_get_u32(info->attrs[NCSI_ATTR_IFINDEX]));
+	if (!ndp)
+		return -ENODEV;
+
+	package_id = nla_get_u32(info->attrs[NCSI_ATTR_PACKAGE_ID]);
+	package = NULL;
+	NCSI_FOR_EACH_PACKAGE(ndp, np)
+		if (np->id == package_id) {
+			package = np;
+			break;
+		}
+	if (!package)
+		return -ERANGE;
+
+	spin_lock_irqsave(&package->lock, flags);
+
+	channel = NULL;
+	if (info->attrs[NCSI_ATTR_CHANNEL_ID]) {
+		channel_id = nla_get_u32(info->attrs[NCSI_ATTR_CHANNEL_ID]);
+		NCSI_FOR_EACH_CHANNEL(np, nc)
+			if (nc->id == channel_id) {
+				channel = nc;
+				break;
+			}
+		if (!channel) {
+			spin_unlock_irqrestore(&package->lock, flags);
+			return -ERANGE;
+		}
+		netdev_dbg(ndp->ndev.dev,
+			   "NCSI: Channel %u set as preferred channel\n",
+			   channel->id);
+	}
+
+	package->channel_whitelist =
+		nla_get_u32(info->attrs[NCSI_ATTR_CHANNEL_MASK]);
+	if (package->channel_whitelist == 0)
+		netdev_dbg(ndp->ndev.dev,
+			   "NCSI: Package %u set to all channels disabled\n",
+			   package->id);
+
+	package->preferred_channel = channel;
+
+	if (nla_get_flag(info->attrs[NCSI_ATTR_MULTI_FLAG])) {
+		package->multi_channel = true;
+		netdev_info(ndp->ndev.dev,
+			    "NCSI: Multi-channel enabled on package %u\n",
+			    package_id);
+	} else {
+		package->multi_channel = false;
+	}
+
+	spin_unlock_irqrestore(&package->lock, flags);
+
+	/* Update channel configuration */
+	if (!(ndp->flags & NCSI_DEV_RESET))
+		ncsi_reset_dev(&ndp->ndev);
 
 	return 0;
 }
@@ -390,8 +736,6 @@
 		.doit = ncsi_clear_interface_nl,
 		.flags = GENL_ADMIN_PERM,
 	},
-<<<<<<< HEAD
-=======
 	{
 		.cmd = NCSI_CMD_SEND_CMD,
 		.validate = GENL_DONT_VALIDATE_STRICT | GENL_DONT_VALIDATE_DUMP,
@@ -410,7 +754,6 @@
 		.doit = ncsi_set_channel_mask_nl,
 		.flags = GENL_ADMIN_PERM,
 	},
->>>>>>> 407d19ab
 };
 
 static struct genl_family ncsi_genl_family __ro_after_init = {
