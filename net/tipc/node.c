/*
 * net/tipc/node.c: TIPC node management routines
 *
 * Copyright (c) 2000-2006, 2012-2016, Ericsson AB
 * Copyright (c) 2005-2006, 2010-2014, Wind River Systems
 * All rights reserved.
 *
 * Redistribution and use in source and binary forms, with or without
 * modification, are permitted provided that the following conditions are met:
 *
 * 1. Redistributions of source code must retain the above copyright
 *    notice, this list of conditions and the following disclaimer.
 * 2. Redistributions in binary form must reproduce the above copyright
 *    notice, this list of conditions and the following disclaimer in the
 *    documentation and/or other materials provided with the distribution.
 * 3. Neither the names of the copyright holders nor the names of its
 *    contributors may be used to endorse or promote products derived from
 *    this software without specific prior written permission.
 *
 * Alternatively, this software may be distributed under the terms of the
 * GNU General Public License ("GPL") version 2 as published by the Free
 * Software Foundation.
 *
 * THIS SOFTWARE IS PROVIDED BY THE COPYRIGHT HOLDERS AND CONTRIBUTORS "AS IS"
 * AND ANY EXPRESS OR IMPLIED WARRANTIES, INCLUDING, BUT NOT LIMITED TO, THE
 * IMPLIED WARRANTIES OF MERCHANTABILITY AND FITNESS FOR A PARTICULAR PURPOSE
 * ARE DISCLAIMED. IN NO EVENT SHALL THE COPYRIGHT OWNER OR CONTRIBUTORS BE
 * LIABLE FOR ANY DIRECT, INDIRECT, INCIDENTAL, SPECIAL, EXEMPLARY, OR
 * CONSEQUENTIAL DAMAGES (INCLUDING, BUT NOT LIMITED TO, PROCUREMENT OF
 * SUBSTITUTE GOODS OR SERVICES; LOSS OF USE, DATA, OR PROFITS; OR BUSINESS
 * INTERRUPTION) HOWEVER CAUSED AND ON ANY THEORY OF LIABILITY, WHETHER IN
 * CONTRACT, STRICT LIABILITY, OR TORT (INCLUDING NEGLIGENCE OR OTHERWISE)
 * ARISING IN ANY WAY OUT OF THE USE OF THIS SOFTWARE, EVEN IF ADVISED OF THE
 * POSSIBILITY OF SUCH DAMAGE.
 */

#include "core.h"
#include "link.h"
#include "node.h"
#include "name_distr.h"
#include "socket.h"
#include "bcast.h"
#include "monitor.h"
#include "discover.h"
#include "netlink.h"

#define INVALID_NODE_SIG	0x10000
#define NODE_CLEANUP_AFTER	300000

/* Flags used to take different actions according to flag type
 * TIPC_NOTIFY_NODE_DOWN: notify node is down
 * TIPC_NOTIFY_NODE_UP: notify node is up
 * TIPC_DISTRIBUTE_NAME: publish or withdraw link state name type
 */
enum {
	TIPC_NOTIFY_NODE_DOWN		= (1 << 3),
	TIPC_NOTIFY_NODE_UP		= (1 << 4),
	TIPC_NOTIFY_LINK_UP		= (1 << 6),
	TIPC_NOTIFY_LINK_DOWN		= (1 << 7)
};

struct tipc_link_entry {
	struct tipc_link *link;
	spinlock_t lock; /* per link */
	u32 mtu;
	struct sk_buff_head inputq;
	struct tipc_media_addr maddr;
};

struct tipc_bclink_entry {
	struct tipc_link *link;
	struct sk_buff_head inputq1;
	struct sk_buff_head arrvq;
	struct sk_buff_head inputq2;
	struct sk_buff_head namedq;
};

/**
 * struct tipc_node - TIPC node structure
 * @addr: network address of node
 * @ref: reference counter to node object
 * @lock: rwlock governing access to structure
 * @net: the applicable net namespace
 * @hash: links to adjacent nodes in unsorted hash chain
 * @inputq: pointer to input queue containing messages for msg event
 * @namedq: pointer to name table input queue with name table messages
 * @active_links: bearer ids of active links, used as index into links[] array
 * @links: array containing references to all links to node
 * @action_flags: bit mask of different types of node actions
 * @state: connectivity state vs peer node
 * @sync_point: sequence number where synch/failover is finished
 * @list: links to adjacent nodes in sorted list of cluster's nodes
 * @working_links: number of working links to node (both active and standby)
 * @link_cnt: number of links to node
 * @capabilities: bitmap, indicating peer node's functional capabilities
 * @signature: node instance identifier
 * @link_id: local and remote bearer ids of changing link, if any
 * @publ_list: list of publications
 * @rcu: rcu struct for tipc_node
 * @delete_at: indicates the time for deleting a down node
 */
struct tipc_node {
	u32 addr;
	struct kref kref;
	rwlock_t lock;
	struct net *net;
	struct hlist_node hash;
	int active_links[2];
	struct tipc_link_entry links[MAX_BEARERS];
	struct tipc_bclink_entry bc_entry;
	int action_flags;
	struct list_head list;
	int state;
	bool failover_sent;
	u16 sync_point;
	int link_cnt;
	u16 working_links;
	u16 capabilities;
	u32 signature;
	u32 link_id;
	u8 peer_id[16];
	struct list_head publ_list;
	struct list_head conn_sks;
	unsigned long keepalive_intv;
	struct timer_list timer;
	struct rcu_head rcu;
	unsigned long delete_at;
};

/* Node FSM states and events:
 */
enum {
	SELF_DOWN_PEER_DOWN    = 0xdd,
	SELF_UP_PEER_UP        = 0xaa,
	SELF_DOWN_PEER_LEAVING = 0xd1,
	SELF_UP_PEER_COMING    = 0xac,
	SELF_COMING_PEER_UP    = 0xca,
	SELF_LEAVING_PEER_DOWN = 0x1d,
	NODE_FAILINGOVER       = 0xf0,
	NODE_SYNCHING          = 0xcc
};

enum {
	SELF_ESTABL_CONTACT_EVT = 0xece,
	SELF_LOST_CONTACT_EVT   = 0x1ce,
	PEER_ESTABL_CONTACT_EVT = 0x9ece,
	PEER_LOST_CONTACT_EVT   = 0x91ce,
	NODE_FAILOVER_BEGIN_EVT = 0xfbe,
	NODE_FAILOVER_END_EVT   = 0xfee,
	NODE_SYNCH_BEGIN_EVT    = 0xcbe,
	NODE_SYNCH_END_EVT      = 0xcee
};

static void __tipc_node_link_down(struct tipc_node *n, int *bearer_id,
				  struct sk_buff_head *xmitq,
				  struct tipc_media_addr **maddr);
static void tipc_node_link_down(struct tipc_node *n, int bearer_id,
				bool delete);
static void node_lost_contact(struct tipc_node *n, struct sk_buff_head *inputq);
static void tipc_node_delete(struct tipc_node *node);
static void tipc_node_timeout(struct timer_list *t);
static void tipc_node_fsm_evt(struct tipc_node *n, int evt);
static struct tipc_node *tipc_node_find(struct net *net, u32 addr);
static struct tipc_node *tipc_node_find_by_id(struct net *net, u8 *id);
static void tipc_node_put(struct tipc_node *node);
static bool node_is_up(struct tipc_node *n);
static void tipc_node_delete_from_list(struct tipc_node *node);

struct tipc_sock_conn {
	u32 port;
	u32 peer_port;
	u32 peer_node;
	struct list_head list;
};

static struct tipc_link *node_active_link(struct tipc_node *n, int sel)
{
	int bearer_id = n->active_links[sel & 1];

	if (unlikely(bearer_id == INVALID_BEARER_ID))
		return NULL;

	return n->links[bearer_id].link;
}

int tipc_node_get_mtu(struct net *net, u32 addr, u32 sel)
{
	struct tipc_node *n;
	int bearer_id;
	unsigned int mtu = MAX_MSG_SIZE;

	n = tipc_node_find(net, addr);
	if (unlikely(!n))
		return mtu;

	bearer_id = n->active_links[sel & 1];
	if (likely(bearer_id != INVALID_BEARER_ID))
		mtu = n->links[bearer_id].mtu;
	tipc_node_put(n);
	return mtu;
}

bool tipc_node_get_id(struct net *net, u32 addr, u8 *id)
{
	u8 *own_id = tipc_own_id(net);
	struct tipc_node *n;

	if (!own_id)
		return true;

	if (addr == tipc_own_addr(net)) {
		memcpy(id, own_id, TIPC_NODEID_LEN);
		return true;
	}
	n = tipc_node_find(net, addr);
	if (!n)
		return false;

	memcpy(id, &n->peer_id, TIPC_NODEID_LEN);
	tipc_node_put(n);
	return true;
}

u16 tipc_node_get_capabilities(struct net *net, u32 addr)
{
	struct tipc_node *n;
	u16 caps;

	n = tipc_node_find(net, addr);
	if (unlikely(!n))
		return TIPC_NODE_CAPABILITIES;
	caps = n->capabilities;
	tipc_node_put(n);
	return caps;
}

static void tipc_node_kref_release(struct kref *kref)
{
	struct tipc_node *n = container_of(kref, struct tipc_node, kref);

	kfree(n->bc_entry.link);
	kfree_rcu(n, rcu);
}

static void tipc_node_put(struct tipc_node *node)
{
	kref_put(&node->kref, tipc_node_kref_release);
}

static void tipc_node_get(struct tipc_node *node)
{
	kref_get(&node->kref);
}

/*
 * tipc_node_find - locate specified node object, if it exists
 */
static struct tipc_node *tipc_node_find(struct net *net, u32 addr)
{
	struct tipc_net *tn = tipc_net(net);
	struct tipc_node *node;
	unsigned int thash = tipc_hashfn(addr);

	rcu_read_lock();
	hlist_for_each_entry_rcu(node, &tn->node_htable[thash], hash) {
		if (node->addr != addr)
			continue;
		if (!kref_get_unless_zero(&node->kref))
			node = NULL;
		break;
	}
	rcu_read_unlock();
	return node;
}

/* tipc_node_find_by_id - locate specified node object by its 128-bit id
 * Note: this function is called only when a discovery request failed
 * to find the node by its 32-bit id, and is not time critical
 */
static struct tipc_node *tipc_node_find_by_id(struct net *net, u8 *id)
{
	struct tipc_net *tn = tipc_net(net);
	struct tipc_node *n;
	bool found = false;

	rcu_read_lock();
	list_for_each_entry_rcu(n, &tn->node_list, list) {
		read_lock_bh(&n->lock);
		if (!memcmp(id, n->peer_id, 16) &&
		    kref_get_unless_zero(&n->kref))
			found = true;
		read_unlock_bh(&n->lock);
		if (found)
			break;
	}
	rcu_read_unlock();
	return found ? n : NULL;
}

static void tipc_node_read_lock(struct tipc_node *n)
{
	read_lock_bh(&n->lock);
}

static void tipc_node_read_unlock(struct tipc_node *n)
{
	read_unlock_bh(&n->lock);
}

static void tipc_node_write_lock(struct tipc_node *n)
{
	write_lock_bh(&n->lock);
}

static void tipc_node_write_unlock_fast(struct tipc_node *n)
{
	write_unlock_bh(&n->lock);
}

static void tipc_node_write_unlock(struct tipc_node *n)
{
	struct net *net = n->net;
	u32 addr = 0;
	u32 flags = n->action_flags;
	u32 link_id = 0;
	u32 bearer_id;
	struct list_head *publ_list;

	if (likely(!flags)) {
		write_unlock_bh(&n->lock);
		return;
	}

	addr = n->addr;
	link_id = n->link_id;
	bearer_id = link_id & 0xffff;
	publ_list = &n->publ_list;

	n->action_flags &= ~(TIPC_NOTIFY_NODE_DOWN | TIPC_NOTIFY_NODE_UP |
			     TIPC_NOTIFY_LINK_DOWN | TIPC_NOTIFY_LINK_UP);

	write_unlock_bh(&n->lock);

	if (flags & TIPC_NOTIFY_NODE_DOWN)
		tipc_publ_notify(net, publ_list, addr);

	if (flags & TIPC_NOTIFY_NODE_UP)
		tipc_named_node_up(net, addr);

	if (flags & TIPC_NOTIFY_LINK_UP) {
		tipc_mon_peer_up(net, addr, bearer_id);
		tipc_nametbl_publish(net, TIPC_LINK_STATE, addr, addr,
				     TIPC_NODE_SCOPE, link_id, link_id);
	}
	if (flags & TIPC_NOTIFY_LINK_DOWN) {
		tipc_mon_peer_down(net, addr, bearer_id);
		tipc_nametbl_withdraw(net, TIPC_LINK_STATE, addr,
				      addr, link_id);
	}
}

static struct tipc_node *tipc_node_create(struct net *net, u32 addr,
					  u8 *peer_id, u16 capabilities)
{
	struct tipc_net *tn = net_generic(net, tipc_net_id);
	struct tipc_node *n, *temp_node;
	struct tipc_link *l;
	int bearer_id;
	int i;

	spin_lock_bh(&tn->node_list_lock);
	n = tipc_node_find(net, addr);
	if (n) {
		if (n->capabilities == capabilities)
			goto exit;
		/* Same node may come back with new capabilities */
		tipc_node_write_lock(n);
		n->capabilities = capabilities;
		for (bearer_id = 0; bearer_id < MAX_BEARERS; bearer_id++) {
			l = n->links[bearer_id].link;
			if (l)
				tipc_link_update_caps(l, capabilities);
		}
		tipc_node_write_unlock_fast(n);

		/* Calculate cluster capabilities */
		tn->capabilities = TIPC_NODE_CAPABILITIES;
		list_for_each_entry_rcu(temp_node, &tn->node_list, list) {
			tn->capabilities &= temp_node->capabilities;
		}
		goto exit;
	}
	n = kzalloc(sizeof(*n), GFP_ATOMIC);
	if (!n) {
		pr_warn("Node creation failed, no memory\n");
		goto exit;
	}
	n->addr = addr;
	memcpy(&n->peer_id, peer_id, 16);
	n->net = net;
	n->capabilities = capabilities;
	kref_init(&n->kref);
	rwlock_init(&n->lock);
	INIT_HLIST_NODE(&n->hash);
	INIT_LIST_HEAD(&n->list);
	INIT_LIST_HEAD(&n->publ_list);
	INIT_LIST_HEAD(&n->conn_sks);
	skb_queue_head_init(&n->bc_entry.namedq);
	skb_queue_head_init(&n->bc_entry.inputq1);
	__skb_queue_head_init(&n->bc_entry.arrvq);
	skb_queue_head_init(&n->bc_entry.inputq2);
	for (i = 0; i < MAX_BEARERS; i++)
		spin_lock_init(&n->links[i].lock);
	n->state = SELF_DOWN_PEER_LEAVING;
	n->delete_at = jiffies + msecs_to_jiffies(NODE_CLEANUP_AFTER);
	n->signature = INVALID_NODE_SIG;
	n->active_links[0] = INVALID_BEARER_ID;
	n->active_links[1] = INVALID_BEARER_ID;
	if (!tipc_link_bc_create(net, tipc_own_addr(net),
				 addr, U16_MAX,
				 tipc_link_window(tipc_bc_sndlink(net)),
				 n->capabilities,
				 &n->bc_entry.inputq1,
				 &n->bc_entry.namedq,
				 tipc_bc_sndlink(net),
				 &n->bc_entry.link)) {
		pr_warn("Broadcast rcv link creation failed, no memory\n");
		kfree(n);
		n = NULL;
		goto exit;
	}
	tipc_node_get(n);
	timer_setup(&n->timer, tipc_node_timeout, 0);
	n->keepalive_intv = U32_MAX;
	hlist_add_head_rcu(&n->hash, &tn->node_htable[tipc_hashfn(addr)]);
	list_for_each_entry_rcu(temp_node, &tn->node_list, list) {
		if (n->addr < temp_node->addr)
			break;
	}
	list_add_tail_rcu(&n->list, &temp_node->list);
<<<<<<< HEAD
=======
	/* Calculate cluster capabilities */
	tn->capabilities = TIPC_NODE_CAPABILITIES;
	list_for_each_entry_rcu(temp_node, &tn->node_list, list) {
		tn->capabilities &= temp_node->capabilities;
	}
	trace_tipc_node_create(n, true, " ");
>>>>>>> 407d19ab
exit:
	spin_unlock_bh(&tn->node_list_lock);
	return n;
}

static void tipc_node_calculate_timer(struct tipc_node *n, struct tipc_link *l)
{
	unsigned long tol = tipc_link_tolerance(l);
	unsigned long intv = ((tol / 4) > 500) ? 500 : tol / 4;

	/* Link with lowest tolerance determines timer interval */
	if (intv < n->keepalive_intv)
		n->keepalive_intv = intv;

	/* Ensure link's abort limit corresponds to current tolerance */
	tipc_link_set_abort_limit(l, tol / n->keepalive_intv);
}

static void tipc_node_delete_from_list(struct tipc_node *node)
{
	list_del_rcu(&node->list);
	hlist_del_rcu(&node->hash);
	tipc_node_put(node);
}

static void tipc_node_delete(struct tipc_node *node)
{
	tipc_node_delete_from_list(node);

	del_timer_sync(&node->timer);
	tipc_node_put(node);
}

void tipc_node_stop(struct net *net)
{
	struct tipc_net *tn = tipc_net(net);
	struct tipc_node *node, *t_node;

	spin_lock_bh(&tn->node_list_lock);
	list_for_each_entry_safe(node, t_node, &tn->node_list, list)
		tipc_node_delete(node);
	spin_unlock_bh(&tn->node_list_lock);
}

void tipc_node_subscribe(struct net *net, struct list_head *subscr, u32 addr)
{
	struct tipc_node *n;

	if (in_own_node(net, addr))
		return;

	n = tipc_node_find(net, addr);
	if (!n) {
		pr_warn("Node subscribe rejected, unknown node 0x%x\n", addr);
		return;
	}
	tipc_node_write_lock(n);
	list_add_tail(subscr, &n->publ_list);
	tipc_node_write_unlock_fast(n);
	tipc_node_put(n);
}

void tipc_node_unsubscribe(struct net *net, struct list_head *subscr, u32 addr)
{
	struct tipc_node *n;

	if (in_own_node(net, addr))
		return;

	n = tipc_node_find(net, addr);
	if (!n) {
		pr_warn("Node unsubscribe rejected, unknown node 0x%x\n", addr);
		return;
	}
	tipc_node_write_lock(n);
	list_del_init(subscr);
	tipc_node_write_unlock_fast(n);
	tipc_node_put(n);
}

int tipc_node_add_conn(struct net *net, u32 dnode, u32 port, u32 peer_port)
{
	struct tipc_node *node;
	struct tipc_sock_conn *conn;
	int err = 0;

	if (in_own_node(net, dnode))
		return 0;

	node = tipc_node_find(net, dnode);
	if (!node) {
		pr_warn("Connecting sock to node 0x%x failed\n", dnode);
		return -EHOSTUNREACH;
	}
	conn = kmalloc(sizeof(*conn), GFP_ATOMIC);
	if (!conn) {
		err = -EHOSTUNREACH;
		goto exit;
	}
	conn->peer_node = dnode;
	conn->port = port;
	conn->peer_port = peer_port;

	tipc_node_write_lock(node);
	list_add_tail(&conn->list, &node->conn_sks);
	tipc_node_write_unlock(node);
exit:
	tipc_node_put(node);
	return err;
}

void tipc_node_remove_conn(struct net *net, u32 dnode, u32 port)
{
	struct tipc_node *node;
	struct tipc_sock_conn *conn, *safe;

	if (in_own_node(net, dnode))
		return;

	node = tipc_node_find(net, dnode);
	if (!node)
		return;

	tipc_node_write_lock(node);
	list_for_each_entry_safe(conn, safe, &node->conn_sks, list) {
		if (port != conn->port)
			continue;
		list_del(&conn->list);
		kfree(conn);
	}
	tipc_node_write_unlock(node);
	tipc_node_put(node);
}

static void  tipc_node_clear_links(struct tipc_node *node)
{
	int i;

	for (i = 0; i < MAX_BEARERS; i++) {
		struct tipc_link_entry *le = &node->links[i];

		if (le->link) {
			kfree(le->link);
			le->link = NULL;
			node->link_cnt--;
		}
	}
}

/* tipc_node_cleanup - delete nodes that does not
 * have active links for NODE_CLEANUP_AFTER time
 */
static bool tipc_node_cleanup(struct tipc_node *peer)
{
	struct tipc_node *temp_node;
	struct tipc_net *tn = tipc_net(peer->net);
	bool deleted = false;

	/* If lock held by tipc_node_stop() the node will be deleted anyway */
	if (!spin_trylock_bh(&tn->node_list_lock))
		return false;

	tipc_node_write_lock(peer);

	if (!node_is_up(peer) && time_after(jiffies, peer->delete_at)) {
		tipc_node_clear_links(peer);
		tipc_node_delete_from_list(peer);
		deleted = true;
	}
	tipc_node_write_unlock(peer);

	/* Calculate cluster capabilities */
	tn->capabilities = TIPC_NODE_CAPABILITIES;
	list_for_each_entry_rcu(temp_node, &tn->node_list, list) {
		tn->capabilities &= temp_node->capabilities;
	}

	spin_unlock_bh(&tn->node_list_lock);
	return deleted;
}

/* tipc_node_timeout - handle expiration of node timer
 */
static void tipc_node_timeout(struct timer_list *t)
{
	struct tipc_node *n = from_timer(n, t, timer);
	struct tipc_link_entry *le;
	struct sk_buff_head xmitq;
	int remains = n->link_cnt;
	int bearer_id;
	int rc = 0;

	if (!node_is_up(n) && tipc_node_cleanup(n)) {
		/*Removing the reference of Timer*/
		tipc_node_put(n);
		return;
	}

	__skb_queue_head_init(&xmitq);

	/* Initial node interval to value larger (10 seconds), then it will be
	 * recalculated with link lowest tolerance
	 */
	tipc_node_read_lock(n);
	n->keepalive_intv = 10000;
	tipc_node_read_unlock(n);
	for (bearer_id = 0; remains && (bearer_id < MAX_BEARERS); bearer_id++) {
		tipc_node_read_lock(n);
		le = &n->links[bearer_id];
		if (le->link) {
			spin_lock_bh(&le->lock);
			/* Link tolerance may change asynchronously: */
			tipc_node_calculate_timer(n, le->link);
			rc = tipc_link_timeout(le->link, &xmitq);
			spin_unlock_bh(&le->lock);
			remains--;
		}
		tipc_node_read_unlock(n);
		tipc_bearer_xmit(n->net, bearer_id, &xmitq, &le->maddr);
		if (rc & TIPC_LINK_DOWN_EVT)
			tipc_node_link_down(n, bearer_id, false);
	}
	mod_timer(&n->timer, jiffies + msecs_to_jiffies(n->keepalive_intv));
}

/**
 * __tipc_node_link_up - handle addition of link
 * Node lock must be held by caller
 * Link becomes active (alone or shared) or standby, depending on its priority.
 */
static void __tipc_node_link_up(struct tipc_node *n, int bearer_id,
				struct sk_buff_head *xmitq)
{
	int *slot0 = &n->active_links[0];
	int *slot1 = &n->active_links[1];
	struct tipc_link *ol = node_active_link(n, 0);
	struct tipc_link *nl = n->links[bearer_id].link;

	if (!nl || tipc_link_is_up(nl))
		return;

	tipc_link_fsm_evt(nl, LINK_ESTABLISH_EVT);
	if (!tipc_link_is_up(nl))
		return;

	n->working_links++;
	n->action_flags |= TIPC_NOTIFY_LINK_UP;
	n->link_id = tipc_link_id(nl);

	/* Leave room for tunnel header when returning 'mtu' to users: */
	n->links[bearer_id].mtu = tipc_link_mtu(nl) - INT_H_SIZE;

	tipc_bearer_add_dest(n->net, bearer_id, n->addr);
	tipc_bcast_inc_bearer_dst_cnt(n->net, bearer_id);

	pr_debug("Established link <%s> on network plane %c\n",
		 tipc_link_name(nl), tipc_link_plane(nl));

	/* Ensure that a STATE message goes first */
	tipc_link_build_state_msg(nl, xmitq);

	/* First link? => give it both slots */
	if (!ol) {
		*slot0 = bearer_id;
		*slot1 = bearer_id;
		tipc_node_fsm_evt(n, SELF_ESTABL_CONTACT_EVT);
		n->action_flags |= TIPC_NOTIFY_NODE_UP;
		tipc_link_set_active(nl, true);
		tipc_bcast_add_peer(n->net, nl, xmitq);
		return;
	}

	/* Second link => redistribute slots */
	if (tipc_link_prio(nl) > tipc_link_prio(ol)) {
		pr_debug("Old link <%s> becomes standby\n", tipc_link_name(ol));
		*slot0 = bearer_id;
		*slot1 = bearer_id;
		tipc_link_set_active(nl, true);
		tipc_link_set_active(ol, false);
	} else if (tipc_link_prio(nl) == tipc_link_prio(ol)) {
		tipc_link_set_active(nl, true);
		*slot1 = bearer_id;
	} else {
		pr_debug("New link <%s> is standby\n", tipc_link_name(nl));
	}

	/* Prepare synchronization with first link */
	tipc_link_tnl_prepare(ol, nl, SYNCH_MSG, xmitq);
}

/**
 * tipc_node_link_up - handle addition of link
 *
 * Link becomes active (alone or shared) or standby, depending on its priority.
 */
static void tipc_node_link_up(struct tipc_node *n, int bearer_id,
			      struct sk_buff_head *xmitq)
{
	struct tipc_media_addr *maddr;

	tipc_node_write_lock(n);
	__tipc_node_link_up(n, bearer_id, xmitq);
	maddr = &n->links[bearer_id].maddr;
	tipc_bearer_xmit(n->net, bearer_id, xmitq, maddr);
	tipc_node_write_unlock(n);
}

/**
 * tipc_node_link_failover() - start failover in case "half-failover"
 *
 * This function is only called in a very special situation where link
 * failover can be already started on peer node but not on this node.
 * This can happen when e.g.
 *	1. Both links <1A-2A>, <1B-2B> down
 *	2. Link endpoint 2A up, but 1A still down (e.g. due to network
 *	   disturbance, wrong session, etc.)
 *	3. Link <1B-2B> up
 *	4. Link endpoint 2A down (e.g. due to link tolerance timeout)
 *	5. Node 2 starts failover onto link <1B-2B>
 *
 *	==> Node 1 does never start link/node failover!
 *
 * @n: tipc node structure
 * @l: link peer endpoint failingover (- can be NULL)
 * @tnl: tunnel link
 * @xmitq: queue for messages to be xmited on tnl link later
 */
static void tipc_node_link_failover(struct tipc_node *n, struct tipc_link *l,
				    struct tipc_link *tnl,
				    struct sk_buff_head *xmitq)
{
	/* Avoid to be "self-failover" that can never end */
	if (!tipc_link_is_up(tnl))
		return;

	/* Don't rush, failure link may be in the process of resetting */
	if (l && !tipc_link_is_reset(l))
		return;

	tipc_link_fsm_evt(tnl, LINK_SYNCH_END_EVT);
	tipc_node_fsm_evt(n, NODE_SYNCH_END_EVT);

	n->sync_point = tipc_link_rcv_nxt(tnl) + (U16_MAX / 2 - 1);
	tipc_link_failover_prepare(l, tnl, xmitq);

	if (l)
		tipc_link_fsm_evt(l, LINK_FAILOVER_BEGIN_EVT);
	tipc_node_fsm_evt(n, NODE_FAILOVER_BEGIN_EVT);
}

/**
 * __tipc_node_link_down - handle loss of link
 */
static void __tipc_node_link_down(struct tipc_node *n, int *bearer_id,
				  struct sk_buff_head *xmitq,
				  struct tipc_media_addr **maddr)
{
	struct tipc_link_entry *le = &n->links[*bearer_id];
	int *slot0 = &n->active_links[0];
	int *slot1 = &n->active_links[1];
	int i, highest = 0, prio;
	struct tipc_link *l, *_l, *tnl;

	l = n->links[*bearer_id].link;
	if (!l || tipc_link_is_reset(l))
		return;

	n->working_links--;
	n->action_flags |= TIPC_NOTIFY_LINK_DOWN;
	n->link_id = tipc_link_id(l);

	tipc_bearer_remove_dest(n->net, *bearer_id, n->addr);

	pr_debug("Lost link <%s> on network plane %c\n",
		 tipc_link_name(l), tipc_link_plane(l));

	/* Select new active link if any available */
	*slot0 = INVALID_BEARER_ID;
	*slot1 = INVALID_BEARER_ID;
	for (i = 0; i < MAX_BEARERS; i++) {
		_l = n->links[i].link;
		if (!_l || !tipc_link_is_up(_l))
			continue;
		if (_l == l)
			continue;
		prio = tipc_link_prio(_l);
		if (prio < highest)
			continue;
		if (prio > highest) {
			highest = prio;
			*slot0 = i;
			*slot1 = i;
			continue;
		}
		*slot1 = i;
	}

	if (!node_is_up(n)) {
		if (tipc_link_peer_is_down(l))
			tipc_node_fsm_evt(n, PEER_LOST_CONTACT_EVT);
		tipc_node_fsm_evt(n, SELF_LOST_CONTACT_EVT);
		tipc_link_fsm_evt(l, LINK_RESET_EVT);
		tipc_link_reset(l);
		tipc_link_build_reset_msg(l, xmitq);
		*maddr = &n->links[*bearer_id].maddr;
		node_lost_contact(n, &le->inputq);
		tipc_bcast_dec_bearer_dst_cnt(n->net, *bearer_id);
		return;
	}
	tipc_bcast_dec_bearer_dst_cnt(n->net, *bearer_id);

	/* There is still a working link => initiate failover */
	*bearer_id = n->active_links[0];
	tnl = n->links[*bearer_id].link;
	tipc_link_fsm_evt(tnl, LINK_SYNCH_END_EVT);
	tipc_node_fsm_evt(n, NODE_SYNCH_END_EVT);
	n->sync_point = tipc_link_rcv_nxt(tnl) + (U16_MAX / 2 - 1);
	tipc_link_tnl_prepare(l, tnl, FAILOVER_MSG, xmitq);
	tipc_link_reset(l);
	tipc_link_fsm_evt(l, LINK_RESET_EVT);
	tipc_link_fsm_evt(l, LINK_FAILOVER_BEGIN_EVT);
	tipc_node_fsm_evt(n, NODE_FAILOVER_BEGIN_EVT);
	*maddr = &n->links[*bearer_id].maddr;
}

static void tipc_node_link_down(struct tipc_node *n, int bearer_id, bool delete)
{
	struct tipc_link_entry *le = &n->links[bearer_id];
	struct tipc_link *l = le->link;
	struct tipc_media_addr *maddr;
	struct sk_buff_head xmitq;
	int old_bearer_id = bearer_id;

	if (!l)
		return;

	__skb_queue_head_init(&xmitq);

	tipc_node_write_lock(n);
	if (!tipc_link_is_establishing(l)) {
		__tipc_node_link_down(n, &bearer_id, &xmitq, &maddr);
		if (delete) {
			kfree(l);
			le->link = NULL;
			n->link_cnt--;
		}
	} else {
		/* Defuse pending tipc_node_link_up() */
		tipc_link_fsm_evt(l, LINK_RESET_EVT);
	}
	tipc_node_write_unlock(n);
	if (delete)
		tipc_mon_remove_peer(n->net, n->addr, old_bearer_id);
	tipc_bearer_xmit(n->net, bearer_id, &xmitq, maddr);
	tipc_sk_rcv(n->net, &le->inputq);
}

static bool node_is_up(struct tipc_node *n)
{
	return n->active_links[0] != INVALID_BEARER_ID;
}

bool tipc_node_is_up(struct net *net, u32 addr)
{
	struct tipc_node *n;
	bool retval = false;

	if (in_own_node(net, addr))
		return true;

	n = tipc_node_find(net, addr);
	if (!n)
		return false;
	retval = node_is_up(n);
	tipc_node_put(n);
	return retval;
}

static u32 tipc_node_suggest_addr(struct net *net, u32 addr)
{
	struct tipc_node *n;

	addr ^= tipc_net(net)->random;
	while ((n = tipc_node_find(net, addr))) {
		tipc_node_put(n);
		addr++;
	}
	return addr;
}

/* tipc_node_try_addr(): Check if addr can be used by peer, suggest other if not
 * Returns suggested address if any, otherwise 0
 */
u32 tipc_node_try_addr(struct net *net, u8 *id, u32 addr)
{
	struct tipc_net *tn = tipc_net(net);
	struct tipc_node *n;

	/* Suggest new address if some other peer is using this one */
	n = tipc_node_find(net, addr);
	if (n) {
		if (!memcmp(n->peer_id, id, NODE_ID_LEN))
			addr = 0;
		tipc_node_put(n);
		if (!addr)
			return 0;
		return tipc_node_suggest_addr(net, addr);
	}

	/* Suggest previously used address if peer is known */
	n = tipc_node_find_by_id(net, id);
	if (n) {
		addr = n->addr;
		tipc_node_put(n);
		return addr;
	}

	/* Even this node may be in conflict */
	if (tn->trial_addr == addr)
		return tipc_node_suggest_addr(net, addr);

	return 0;
}

void tipc_node_check_dest(struct net *net, u32 addr,
			  u8 *peer_id, struct tipc_bearer *b,
			  u16 capabilities, u32 signature,
			  struct tipc_media_addr *maddr,
			  bool *respond, bool *dupl_addr)
{
	struct tipc_node *n;
	struct tipc_link *l;
	struct tipc_link_entry *le;
	bool addr_match = false;
	bool sign_match = false;
	bool link_up = false;
	bool accept_addr = false;
	bool reset = true;
	char *if_name;
	unsigned long intv;
	u16 session;

	*dupl_addr = false;
	*respond = false;

	n = tipc_node_create(net, addr, peer_id, capabilities);
	if (!n)
		return;

	tipc_node_write_lock(n);

	le = &n->links[b->identity];

	/* Prepare to validate requesting node's signature and media address */
	l = le->link;
	link_up = l && tipc_link_is_up(l);
	addr_match = l && !memcmp(&le->maddr, maddr, sizeof(*maddr));
	sign_match = (signature == n->signature);

	/* These three flags give us eight permutations: */

	if (sign_match && addr_match && link_up) {
		/* All is fine. Do nothing. */
		reset = false;
	} else if (sign_match && addr_match && !link_up) {
		/* Respond. The link will come up in due time */
		*respond = true;
	} else if (sign_match && !addr_match && link_up) {
		/* Peer has changed i/f address without rebooting.
		 * If so, the link will reset soon, and the next
		 * discovery will be accepted. So we can ignore it.
		 * It may also be an cloned or malicious peer having
		 * chosen the same node address and signature as an
		 * existing one.
		 * Ignore requests until the link goes down, if ever.
		 */
		*dupl_addr = true;
	} else if (sign_match && !addr_match && !link_up) {
		/* Peer link has changed i/f address without rebooting.
		 * It may also be a cloned or malicious peer; we can't
		 * distinguish between the two.
		 * The signature is correct, so we must accept.
		 */
		accept_addr = true;
		*respond = true;
	} else if (!sign_match && addr_match && link_up) {
		/* Peer node rebooted. Two possibilities:
		 *  - Delayed re-discovery; this link endpoint has already
		 *    reset and re-established contact with the peer, before
		 *    receiving a discovery message from that node.
		 *    (The peer happened to receive one from this node first).
		 *  - The peer came back so fast that our side has not
		 *    discovered it yet. Probing from this side will soon
		 *    reset the link, since there can be no working link
		 *    endpoint at the peer end, and the link will re-establish.
		 *  Accept the signature, since it comes from a known peer.
		 */
		n->signature = signature;
	} else if (!sign_match && addr_match && !link_up) {
		/*  The peer node has rebooted.
		 *  Accept signature, since it is a known peer.
		 */
		n->signature = signature;
		*respond = true;
	} else if (!sign_match && !addr_match && link_up) {
		/* Peer rebooted with new address, or a new/duplicate peer.
		 * Ignore until the link goes down, if ever.
		 */
		*dupl_addr = true;
	} else if (!sign_match && !addr_match && !link_up) {
		/* Peer rebooted with new address, or it is a new peer.
		 * Accept signature and address.
		 */
		n->signature = signature;
		accept_addr = true;
		*respond = true;
	}

	if (!accept_addr)
		goto exit;

	/* Now create new link if not already existing */
	if (!l) {
		if (n->link_cnt == 2)
			goto exit;

		if_name = strchr(b->name, ':') + 1;
		get_random_bytes(&session, sizeof(u16));
		if (!tipc_link_create(net, if_name, b->identity, b->tolerance,
				      b->net_plane, b->mtu, b->priority,
				      b->window, session,
				      tipc_own_addr(net), addr, peer_id,
				      n->capabilities,
				      tipc_bc_sndlink(n->net), n->bc_entry.link,
				      &le->inputq,
				      &n->bc_entry.namedq, &l)) {
			*respond = false;
			goto exit;
		}
		tipc_link_reset(l);
		tipc_link_fsm_evt(l, LINK_RESET_EVT);
		if (n->state == NODE_FAILINGOVER)
			tipc_link_fsm_evt(l, LINK_FAILOVER_BEGIN_EVT);
		le->link = l;
		n->link_cnt++;
		tipc_node_calculate_timer(n, l);
		if (n->link_cnt == 1) {
			intv = jiffies + msecs_to_jiffies(n->keepalive_intv);
			if (!mod_timer(&n->timer, intv))
				tipc_node_get(n);
		}
	}
	memcpy(&le->maddr, maddr, sizeof(*maddr));
exit:
	tipc_node_write_unlock(n);
	if (reset && l && !tipc_link_is_reset(l))
		tipc_node_link_down(n, b->identity, false);
	tipc_node_put(n);
}

void tipc_node_delete_links(struct net *net, int bearer_id)
{
	struct tipc_net *tn = net_generic(net, tipc_net_id);
	struct tipc_node *n;

	rcu_read_lock();
	list_for_each_entry_rcu(n, &tn->node_list, list) {
		tipc_node_link_down(n, bearer_id, true);
	}
	rcu_read_unlock();
}

static void tipc_node_reset_links(struct tipc_node *n)
{
	int i;

	pr_warn("Resetting all links to %x\n", n->addr);

	for (i = 0; i < MAX_BEARERS; i++) {
		tipc_node_link_down(n, i, false);
	}
}

/* tipc_node_fsm_evt - node finite state machine
 * Determines when contact is allowed with peer node
 */
static void tipc_node_fsm_evt(struct tipc_node *n, int evt)
{
	int state = n->state;

	switch (state) {
	case SELF_DOWN_PEER_DOWN:
		switch (evt) {
		case SELF_ESTABL_CONTACT_EVT:
			state = SELF_UP_PEER_COMING;
			break;
		case PEER_ESTABL_CONTACT_EVT:
			state = SELF_COMING_PEER_UP;
			break;
		case SELF_LOST_CONTACT_EVT:
		case PEER_LOST_CONTACT_EVT:
			break;
		case NODE_SYNCH_END_EVT:
		case NODE_SYNCH_BEGIN_EVT:
		case NODE_FAILOVER_BEGIN_EVT:
		case NODE_FAILOVER_END_EVT:
		default:
			goto illegal_evt;
		}
		break;
	case SELF_UP_PEER_UP:
		switch (evt) {
		case SELF_LOST_CONTACT_EVT:
			state = SELF_DOWN_PEER_LEAVING;
			break;
		case PEER_LOST_CONTACT_EVT:
			state = SELF_LEAVING_PEER_DOWN;
			break;
		case NODE_SYNCH_BEGIN_EVT:
			state = NODE_SYNCHING;
			break;
		case NODE_FAILOVER_BEGIN_EVT:
			state = NODE_FAILINGOVER;
			break;
		case SELF_ESTABL_CONTACT_EVT:
		case PEER_ESTABL_CONTACT_EVT:
		case NODE_SYNCH_END_EVT:
		case NODE_FAILOVER_END_EVT:
			break;
		default:
			goto illegal_evt;
		}
		break;
	case SELF_DOWN_PEER_LEAVING:
		switch (evt) {
		case PEER_LOST_CONTACT_EVT:
			state = SELF_DOWN_PEER_DOWN;
			break;
		case SELF_ESTABL_CONTACT_EVT:
		case PEER_ESTABL_CONTACT_EVT:
		case SELF_LOST_CONTACT_EVT:
			break;
		case NODE_SYNCH_END_EVT:
		case NODE_SYNCH_BEGIN_EVT:
		case NODE_FAILOVER_BEGIN_EVT:
		case NODE_FAILOVER_END_EVT:
		default:
			goto illegal_evt;
		}
		break;
	case SELF_UP_PEER_COMING:
		switch (evt) {
		case PEER_ESTABL_CONTACT_EVT:
			state = SELF_UP_PEER_UP;
			break;
		case SELF_LOST_CONTACT_EVT:
			state = SELF_DOWN_PEER_DOWN;
			break;
		case SELF_ESTABL_CONTACT_EVT:
		case PEER_LOST_CONTACT_EVT:
		case NODE_SYNCH_END_EVT:
		case NODE_FAILOVER_BEGIN_EVT:
			break;
		case NODE_SYNCH_BEGIN_EVT:
		case NODE_FAILOVER_END_EVT:
		default:
			goto illegal_evt;
		}
		break;
	case SELF_COMING_PEER_UP:
		switch (evt) {
		case SELF_ESTABL_CONTACT_EVT:
			state = SELF_UP_PEER_UP;
			break;
		case PEER_LOST_CONTACT_EVT:
			state = SELF_DOWN_PEER_DOWN;
			break;
		case SELF_LOST_CONTACT_EVT:
		case PEER_ESTABL_CONTACT_EVT:
			break;
		case NODE_SYNCH_END_EVT:
		case NODE_SYNCH_BEGIN_EVT:
		case NODE_FAILOVER_BEGIN_EVT:
		case NODE_FAILOVER_END_EVT:
		default:
			goto illegal_evt;
		}
		break;
	case SELF_LEAVING_PEER_DOWN:
		switch (evt) {
		case SELF_LOST_CONTACT_EVT:
			state = SELF_DOWN_PEER_DOWN;
			break;
		case SELF_ESTABL_CONTACT_EVT:
		case PEER_ESTABL_CONTACT_EVT:
		case PEER_LOST_CONTACT_EVT:
			break;
		case NODE_SYNCH_END_EVT:
		case NODE_SYNCH_BEGIN_EVT:
		case NODE_FAILOVER_BEGIN_EVT:
		case NODE_FAILOVER_END_EVT:
		default:
			goto illegal_evt;
		}
		break;
	case NODE_FAILINGOVER:
		switch (evt) {
		case SELF_LOST_CONTACT_EVT:
			state = SELF_DOWN_PEER_LEAVING;
			break;
		case PEER_LOST_CONTACT_EVT:
			state = SELF_LEAVING_PEER_DOWN;
			break;
		case NODE_FAILOVER_END_EVT:
			state = SELF_UP_PEER_UP;
			break;
		case NODE_FAILOVER_BEGIN_EVT:
		case SELF_ESTABL_CONTACT_EVT:
		case PEER_ESTABL_CONTACT_EVT:
			break;
		case NODE_SYNCH_BEGIN_EVT:
		case NODE_SYNCH_END_EVT:
		default:
			goto illegal_evt;
		}
		break;
	case NODE_SYNCHING:
		switch (evt) {
		case SELF_LOST_CONTACT_EVT:
			state = SELF_DOWN_PEER_LEAVING;
			break;
		case PEER_LOST_CONTACT_EVT:
			state = SELF_LEAVING_PEER_DOWN;
			break;
		case NODE_SYNCH_END_EVT:
			state = SELF_UP_PEER_UP;
			break;
		case NODE_FAILOVER_BEGIN_EVT:
			state = NODE_FAILINGOVER;
			break;
		case NODE_SYNCH_BEGIN_EVT:
		case SELF_ESTABL_CONTACT_EVT:
		case PEER_ESTABL_CONTACT_EVT:
			break;
		case NODE_FAILOVER_END_EVT:
		default:
			goto illegal_evt;
		}
		break;
	default:
		pr_err("Unknown node fsm state %x\n", state);
		break;
	}
	n->state = state;
	return;

illegal_evt:
	pr_err("Illegal node fsm evt %x in state %x\n", evt, state);
}

static void node_lost_contact(struct tipc_node *n,
			      struct sk_buff_head *inputq)
{
	struct tipc_sock_conn *conn, *safe;
	struct tipc_link *l;
	struct list_head *conns = &n->conn_sks;
	struct sk_buff *skb;
	uint i;

	pr_debug("Lost contact with %x\n", n->addr);
	n->delete_at = jiffies + msecs_to_jiffies(NODE_CLEANUP_AFTER);

	/* Clean up broadcast state */
	tipc_bcast_remove_peer(n->net, n->bc_entry.link);

	/* Abort any ongoing link failover */
	for (i = 0; i < MAX_BEARERS; i++) {
		l = n->links[i].link;
		if (l)
			tipc_link_fsm_evt(l, LINK_FAILOVER_END_EVT);
	}

	/* Notify publications from this node */
	n->action_flags |= TIPC_NOTIFY_NODE_DOWN;

	/* Notify sockets connected to node */
	list_for_each_entry_safe(conn, safe, conns, list) {
		skb = tipc_msg_create(TIPC_CRITICAL_IMPORTANCE, TIPC_CONN_MSG,
				      SHORT_H_SIZE, 0, tipc_own_addr(n->net),
				      conn->peer_node, conn->port,
				      conn->peer_port, TIPC_ERR_NO_NODE);
		if (likely(skb))
			skb_queue_tail(inputq, skb);
		list_del(&conn->list);
		kfree(conn);
	}
}

/**
 * tipc_node_get_linkname - get the name of a link
 *
 * @bearer_id: id of the bearer
 * @node: peer node address
 * @linkname: link name output buffer
 *
 * Returns 0 on success
 */
int tipc_node_get_linkname(struct net *net, u32 bearer_id, u32 addr,
			   char *linkname, size_t len)
{
	struct tipc_link *link;
	int err = -EINVAL;
	struct tipc_node *node = tipc_node_find(net, addr);

	if (!node)
		return err;

	if (bearer_id >= MAX_BEARERS)
		goto exit;

	tipc_node_read_lock(node);
	link = node->links[bearer_id].link;
	if (link) {
		strncpy(linkname, tipc_link_name(link), len);
		err = 0;
	}
	tipc_node_read_unlock(node);
exit:
	tipc_node_put(node);
	return err;
}

/* Caller should hold node lock for the passed node */
static int __tipc_nl_add_node(struct tipc_nl_msg *msg, struct tipc_node *node)
{
	void *hdr;
	struct nlattr *attrs;

	hdr = genlmsg_put(msg->skb, msg->portid, msg->seq, &tipc_genl_family,
			  NLM_F_MULTI, TIPC_NL_NODE_GET);
	if (!hdr)
		return -EMSGSIZE;

	attrs = nla_nest_start_noflag(msg->skb, TIPC_NLA_NODE);
	if (!attrs)
		goto msg_full;

	if (nla_put_u32(msg->skb, TIPC_NLA_NODE_ADDR, node->addr))
		goto attr_msg_full;
	if (node_is_up(node))
		if (nla_put_flag(msg->skb, TIPC_NLA_NODE_UP))
			goto attr_msg_full;

	nla_nest_end(msg->skb, attrs);
	genlmsg_end(msg->skb, hdr);

	return 0;

attr_msg_full:
	nla_nest_cancel(msg->skb, attrs);
msg_full:
	genlmsg_cancel(msg->skb, hdr);

	return -EMSGSIZE;
}

/**
 * tipc_node_xmit() is the general link level function for message sending
 * @net: the applicable net namespace
 * @list: chain of buffers containing message
 * @dnode: address of destination node
 * @selector: a number used for deterministic link selection
 * Consumes the buffer chain.
 * Returns 0 if success, otherwise: -ELINKCONG,-EHOSTUNREACH,-EMSGSIZE,-ENOBUF
 */
int tipc_node_xmit(struct net *net, struct sk_buff_head *list,
		   u32 dnode, int selector)
{
	struct tipc_link_entry *le = NULL;
	struct tipc_node *n;
	struct sk_buff_head xmitq;
	int bearer_id;
	int rc;

	if (in_own_node(net, dnode)) {
		tipc_sk_rcv(net, list);
		return 0;
	}

	n = tipc_node_find(net, dnode);
	if (unlikely(!n)) {
		skb_queue_purge(list);
		return -EHOSTUNREACH;
	}

	tipc_node_read_lock(n);
	bearer_id = n->active_links[selector & 1];
	if (unlikely(bearer_id == INVALID_BEARER_ID)) {
		tipc_node_read_unlock(n);
		tipc_node_put(n);
		skb_queue_purge(list);
		return -EHOSTUNREACH;
	}

	__skb_queue_head_init(&xmitq);
	le = &n->links[bearer_id];
	spin_lock_bh(&le->lock);
	rc = tipc_link_xmit(le->link, list, &xmitq);
	spin_unlock_bh(&le->lock);
	tipc_node_read_unlock(n);

	if (unlikely(rc == -ENOBUFS))
		tipc_node_link_down(n, bearer_id, false);
	else
		tipc_bearer_xmit(net, bearer_id, &xmitq, &le->maddr);

	tipc_node_put(n);

	return rc;
}

/* tipc_node_xmit_skb(): send single buffer to destination
 * Buffers sent via this functon are generally TIPC_SYSTEM_IMPORTANCE
 * messages, which will not be rejected
 * The only exception is datagram messages rerouted after secondary
 * lookup, which are rare and safe to dispose of anyway.
 */
int tipc_node_xmit_skb(struct net *net, struct sk_buff *skb, u32 dnode,
		       u32 selector)
{
	struct sk_buff_head head;

	skb_queue_head_init(&head);
	__skb_queue_tail(&head, skb);
	tipc_node_xmit(net, &head, dnode, selector);
	return 0;
}

/* tipc_node_distr_xmit(): send single buffer msgs to individual destinations
 * Note: this is only for SYSTEM_IMPORTANCE messages, which cannot be rejected
 */
int tipc_node_distr_xmit(struct net *net, struct sk_buff_head *xmitq)
{
	struct sk_buff *skb;
	u32 selector, dnode;

	while ((skb = __skb_dequeue(xmitq))) {
		selector = msg_origport(buf_msg(skb));
		dnode = msg_destnode(buf_msg(skb));
		tipc_node_xmit_skb(net, skb, dnode, selector);
	}
	return 0;
}

void tipc_node_broadcast(struct net *net, struct sk_buff *skb)
{
	struct sk_buff *txskb;
	struct tipc_node *n;
	u32 dst;

	rcu_read_lock();
	list_for_each_entry_rcu(n, tipc_nodes(net), list) {
		dst = n->addr;
		if (in_own_node(net, dst))
			continue;
		if (!node_is_up(n))
			continue;
		txskb = pskb_copy(skb, GFP_ATOMIC);
		if (!txskb)
			break;
		msg_set_destnode(buf_msg(txskb), dst);
		tipc_node_xmit_skb(net, txskb, dst, 0);
	}
	rcu_read_unlock();

	kfree_skb(skb);
}

static void tipc_node_mcast_rcv(struct tipc_node *n)
{
	struct tipc_bclink_entry *be = &n->bc_entry;

	/* 'arrvq' is under inputq2's lock protection */
	spin_lock_bh(&be->inputq2.lock);
	spin_lock_bh(&be->inputq1.lock);
	skb_queue_splice_tail_init(&be->inputq1, &be->arrvq);
	spin_unlock_bh(&be->inputq1.lock);
	spin_unlock_bh(&be->inputq2.lock);
	tipc_sk_mcast_rcv(n->net, &be->arrvq, &be->inputq2);
}

static void tipc_node_bc_sync_rcv(struct tipc_node *n, struct tipc_msg *hdr,
				  int bearer_id, struct sk_buff_head *xmitq)
{
	struct tipc_link *ucl;
	int rc;

	rc = tipc_bcast_sync_rcv(n->net, n->bc_entry.link, hdr);

	if (rc & TIPC_LINK_DOWN_EVT) {
		tipc_node_reset_links(n);
		return;
	}

	if (!(rc & TIPC_LINK_SND_STATE))
		return;

	/* If probe message, a STATE response will be sent anyway */
	if (msg_probe(hdr))
		return;

	/* Produce a STATE message carrying broadcast NACK */
	tipc_node_read_lock(n);
	ucl = n->links[bearer_id].link;
	if (ucl)
		tipc_link_build_state_msg(ucl, xmitq);
	tipc_node_read_unlock(n);
}

/**
 * tipc_node_bc_rcv - process TIPC broadcast packet arriving from off-node
 * @net: the applicable net namespace
 * @skb: TIPC packet
 * @bearer_id: id of bearer message arrived on
 *
 * Invoked with no locks held.
 */
static void tipc_node_bc_rcv(struct net *net, struct sk_buff *skb, int bearer_id)
{
	int rc;
	struct sk_buff_head xmitq;
	struct tipc_bclink_entry *be;
	struct tipc_link_entry *le;
	struct tipc_msg *hdr = buf_msg(skb);
	int usr = msg_user(hdr);
	u32 dnode = msg_destnode(hdr);
	struct tipc_node *n;

	__skb_queue_head_init(&xmitq);

	/* If NACK for other node, let rcv link for that node peek into it */
	if ((usr == BCAST_PROTOCOL) && (dnode != tipc_own_addr(net)))
		n = tipc_node_find(net, dnode);
	else
		n = tipc_node_find(net, msg_prevnode(hdr));
	if (!n) {
		kfree_skb(skb);
		return;
	}
	be = &n->bc_entry;
	le = &n->links[bearer_id];

	rc = tipc_bcast_rcv(net, be->link, skb);

	/* Broadcast ACKs are sent on a unicast link */
	if (rc & TIPC_LINK_SND_STATE) {
		tipc_node_read_lock(n);
		tipc_link_build_state_msg(le->link, &xmitq);
		tipc_node_read_unlock(n);
	}

	if (!skb_queue_empty(&xmitq))
		tipc_bearer_xmit(net, bearer_id, &xmitq, &le->maddr);

	if (!skb_queue_empty(&be->inputq1))
		tipc_node_mcast_rcv(n);

	/* If reassembly or retransmission failure => reset all links to peer */
	if (rc & TIPC_LINK_DOWN_EVT)
		tipc_node_reset_links(n);

	tipc_node_put(n);
}

/**
 * tipc_node_check_state - check and if necessary update node state
 * @skb: TIPC packet
 * @bearer_id: identity of bearer delivering the packet
 * Returns true if state and msg are ok, otherwise false
 */
static bool tipc_node_check_state(struct tipc_node *n, struct sk_buff *skb,
				  int bearer_id, struct sk_buff_head *xmitq)
{
	struct tipc_msg *hdr = buf_msg(skb);
	int usr = msg_user(hdr);
	int mtyp = msg_type(hdr);
	u16 oseqno = msg_seqno(hdr);
	u16 iseqno = msg_seqno(msg_get_wrapped(hdr));
	u16 exp_pkts = msg_msgcnt(hdr);
	u16 rcv_nxt, syncpt, dlv_nxt, inputq_len;
	int state = n->state;
	struct tipc_link *l, *tnl, *pl = NULL;
	struct tipc_media_addr *maddr;
	int pb_id;

	l = n->links[bearer_id].link;
	if (!l)
		return false;
	rcv_nxt = tipc_link_rcv_nxt(l);


	if (likely((state == SELF_UP_PEER_UP) && (usr != TUNNEL_PROTOCOL)))
		return true;

	/* Find parallel link, if any */
	for (pb_id = 0; pb_id < MAX_BEARERS; pb_id++) {
		if ((pb_id != bearer_id) && n->links[pb_id].link) {
			pl = n->links[pb_id].link;
			break;
		}
	}

	if (!tipc_link_validate_msg(l, hdr))
		return false;

	/* Check and update node accesibility if applicable */
	if (state == SELF_UP_PEER_COMING) {
		if (!tipc_link_is_up(l))
			return true;
		if (!msg_peer_link_is_up(hdr))
			return true;
		tipc_node_fsm_evt(n, PEER_ESTABL_CONTACT_EVT);
	}

	if (state == SELF_DOWN_PEER_LEAVING) {
		if (msg_peer_node_is_up(hdr))
			return false;
		tipc_node_fsm_evt(n, PEER_LOST_CONTACT_EVT);
		return true;
	}

	if (state == SELF_LEAVING_PEER_DOWN)
		return false;

	/* Ignore duplicate packets */
	if ((usr != LINK_PROTOCOL) && less(oseqno, rcv_nxt))
		return true;

	/* Initiate or update failover mode if applicable */
	if ((usr == TUNNEL_PROTOCOL) && (mtyp == FAILOVER_MSG)) {
		syncpt = oseqno + exp_pkts - 1;
		if (pl && !tipc_link_is_reset(pl)) {
			__tipc_node_link_down(n, &pb_id, xmitq, &maddr);
			tipc_skb_queue_splice_tail_init(tipc_link_inputq(pl),
							tipc_link_inputq(l));
		}

		/* If parallel link was already down, and this happened before
		 * the tunnel link came up, node failover was never started.
		 * Ensure that a FAILOVER_MSG is sent to get peer out of
		 * NODE_FAILINGOVER state, also this node must accept
		 * TUNNEL_MSGs from peer.
		 */
		if (n->state != NODE_FAILINGOVER)
			tipc_node_link_failover(n, pl, l, xmitq);

		/* If pkts arrive out of order, use lowest calculated syncpt */
		if (less(syncpt, n->sync_point))
			n->sync_point = syncpt;
	}

	/* Open parallel link when tunnel link reaches synch point */
	if ((n->state == NODE_FAILINGOVER) && tipc_link_is_up(l)) {
		if (!more(rcv_nxt, n->sync_point))
			return true;
		tipc_node_fsm_evt(n, NODE_FAILOVER_END_EVT);
		if (pl)
			tipc_link_fsm_evt(pl, LINK_FAILOVER_END_EVT);
		return true;
	}

	/* No synching needed if only one link */
	if (!pl || !tipc_link_is_up(pl))
		return true;

	/* Initiate synch mode if applicable */
	if ((usr == TUNNEL_PROTOCOL) && (mtyp == SYNCH_MSG) && (oseqno == 1)) {
		syncpt = iseqno + exp_pkts - 1;
		if (!tipc_link_is_up(l))
			__tipc_node_link_up(n, bearer_id, xmitq);
		if (n->state == SELF_UP_PEER_UP) {
			n->sync_point = syncpt;
			tipc_link_fsm_evt(l, LINK_SYNCH_BEGIN_EVT);
			tipc_node_fsm_evt(n, NODE_SYNCH_BEGIN_EVT);
		}
	}

	/* Open tunnel link when parallel link reaches synch point */
	if (n->state == NODE_SYNCHING) {
		if (tipc_link_is_synching(l)) {
			tnl = l;
		} else {
			tnl = pl;
			pl = l;
		}
		inputq_len = skb_queue_len(tipc_link_inputq(pl));
		dlv_nxt = tipc_link_rcv_nxt(pl) - inputq_len;
		if (more(dlv_nxt, n->sync_point)) {
			tipc_link_fsm_evt(tnl, LINK_SYNCH_END_EVT);
			tipc_node_fsm_evt(n, NODE_SYNCH_END_EVT);
			return true;
		}
		if (l == pl)
			return true;
		if ((usr == TUNNEL_PROTOCOL) && (mtyp == SYNCH_MSG))
			return true;
		if (usr == LINK_PROTOCOL)
			return true;
		return false;
	}
	return true;
}

/**
 * tipc_rcv - process TIPC packets/messages arriving from off-node
 * @net: the applicable net namespace
 * @skb: TIPC packet
 * @bearer: pointer to bearer message arrived on
 *
 * Invoked with no locks held. Bearer pointer must point to a valid bearer
 * structure (i.e. cannot be NULL), but bearer can be inactive.
 */
void tipc_rcv(struct net *net, struct sk_buff *skb, struct tipc_bearer *b)
{
	struct sk_buff_head xmitq;
	struct tipc_node *n;
	struct tipc_msg *hdr;
	int bearer_id = b->identity;
	struct tipc_link_entry *le;
	u32 self = tipc_own_addr(net);
	int usr, rc = 0;
	u16 bc_ack;

	__skb_queue_head_init(&xmitq);

	/* Ensure message is well-formed before touching the header */
	if (unlikely(!tipc_msg_validate(&skb)))
		goto discard;
	hdr = buf_msg(skb);
	usr = msg_user(hdr);
	bc_ack = msg_bcast_ack(hdr);

	/* Handle arrival of discovery or broadcast packet */
	if (unlikely(msg_non_seq(hdr))) {
		if (unlikely(usr == LINK_CONFIG))
			return tipc_disc_rcv(net, skb, b);
		else
			return tipc_node_bc_rcv(net, skb, bearer_id);
	}

	/* Discard unicast link messages destined for another node */
	if (unlikely(!msg_short(hdr) && (msg_destnode(hdr) != self)))
		goto discard;

	/* Locate neighboring node that sent packet */
	n = tipc_node_find(net, msg_prevnode(hdr));
	if (unlikely(!n))
		goto discard;
	le = &n->links[bearer_id];

	/* Ensure broadcast reception is in synch with peer's send state */
	if (unlikely(usr == LINK_PROTOCOL))
		tipc_node_bc_sync_rcv(n, hdr, bearer_id, &xmitq);
	else if (unlikely(tipc_link_acked(n->bc_entry.link) != bc_ack))
		tipc_bcast_ack_rcv(net, n->bc_entry.link, hdr);

	/* Receive packet directly if conditions permit */
	tipc_node_read_lock(n);
	if (likely((n->state == SELF_UP_PEER_UP) && (usr != TUNNEL_PROTOCOL))) {
		spin_lock_bh(&le->lock);
		if (le->link) {
			rc = tipc_link_rcv(le->link, skb, &xmitq);
			skb = NULL;
		}
		spin_unlock_bh(&le->lock);
	}
	tipc_node_read_unlock(n);

	/* Check/update node state before receiving */
	if (unlikely(skb)) {
		if (unlikely(skb_linearize(skb)))
			goto discard;
		tipc_node_write_lock(n);
		if (tipc_node_check_state(n, skb, bearer_id, &xmitq)) {
			if (le->link) {
				rc = tipc_link_rcv(le->link, skb, &xmitq);
				skb = NULL;
			}
		}
		tipc_node_write_unlock(n);
	}

	if (unlikely(rc & TIPC_LINK_UP_EVT))
		tipc_node_link_up(n, bearer_id, &xmitq);

	if (unlikely(rc & TIPC_LINK_DOWN_EVT))
		tipc_node_link_down(n, bearer_id, false);

	if (unlikely(!skb_queue_empty(&n->bc_entry.namedq)))
		tipc_named_rcv(net, &n->bc_entry.namedq);

	if (unlikely(!skb_queue_empty(&n->bc_entry.inputq1)))
		tipc_node_mcast_rcv(n);

	if (!skb_queue_empty(&le->inputq))
		tipc_sk_rcv(net, &le->inputq);

	if (!skb_queue_empty(&xmitq))
		tipc_bearer_xmit(net, bearer_id, &xmitq, &le->maddr);

	tipc_node_put(n);
discard:
	kfree_skb(skb);
}

void tipc_node_apply_property(struct net *net, struct tipc_bearer *b,
			      int prop)
{
	struct tipc_net *tn = tipc_net(net);
	int bearer_id = b->identity;
	struct sk_buff_head xmitq;
	struct tipc_link_entry *e;
	struct tipc_node *n;

	__skb_queue_head_init(&xmitq);

	rcu_read_lock();

	list_for_each_entry_rcu(n, &tn->node_list, list) {
		tipc_node_write_lock(n);
		e = &n->links[bearer_id];
		if (e->link) {
			if (prop == TIPC_NLA_PROP_TOL)
				tipc_link_set_tolerance(e->link, b->tolerance,
							&xmitq);
			else if (prop == TIPC_NLA_PROP_MTU)
				tipc_link_set_mtu(e->link, b->mtu);
		}
		tipc_node_write_unlock(n);
		tipc_bearer_xmit(net, bearer_id, &xmitq, &e->maddr);
	}

	rcu_read_unlock();
}

int tipc_nl_peer_rm(struct sk_buff *skb, struct genl_info *info)
{
	struct net *net = sock_net(skb->sk);
	struct tipc_net *tn = net_generic(net, tipc_net_id);
	struct nlattr *attrs[TIPC_NLA_NET_MAX + 1];
	struct tipc_node *peer;
	u32 addr;
	int err;

	/* We identify the peer by its net */
	if (!info->attrs[TIPC_NLA_NET])
		return -EINVAL;

	err = nla_parse_nested_deprecated(attrs, TIPC_NLA_NET_MAX,
					  info->attrs[TIPC_NLA_NET],
					  tipc_nl_net_policy, info->extack);
	if (err)
		return err;

	if (!attrs[TIPC_NLA_NET_ADDR])
		return -EINVAL;

	addr = nla_get_u32(attrs[TIPC_NLA_NET_ADDR]);

	if (in_own_node(net, addr))
		return -ENOTSUPP;

	spin_lock_bh(&tn->node_list_lock);
	peer = tipc_node_find(net, addr);
	if (!peer) {
		spin_unlock_bh(&tn->node_list_lock);
		return -ENXIO;
	}

	tipc_node_write_lock(peer);
	if (peer->state != SELF_DOWN_PEER_DOWN &&
	    peer->state != SELF_DOWN_PEER_LEAVING) {
		tipc_node_write_unlock(peer);
		err = -EBUSY;
		goto err_out;
	}

	tipc_node_clear_links(peer);
	tipc_node_write_unlock(peer);
	tipc_node_delete(peer);

	err = 0;
err_out:
	tipc_node_put(peer);
	spin_unlock_bh(&tn->node_list_lock);

	return err;
}

int tipc_nl_node_dump(struct sk_buff *skb, struct netlink_callback *cb)
{
	int err;
	struct net *net = sock_net(skb->sk);
	struct tipc_net *tn = net_generic(net, tipc_net_id);
	int done = cb->args[0];
	int last_addr = cb->args[1];
	struct tipc_node *node;
	struct tipc_nl_msg msg;

	if (done)
		return 0;

	msg.skb = skb;
	msg.portid = NETLINK_CB(cb->skb).portid;
	msg.seq = cb->nlh->nlmsg_seq;

	rcu_read_lock();
	if (last_addr) {
		node = tipc_node_find(net, last_addr);
		if (!node) {
			rcu_read_unlock();
			/* We never set seq or call nl_dump_check_consistent()
			 * this means that setting prev_seq here will cause the
			 * consistence check to fail in the netlink callback
			 * handler. Resulting in the NLMSG_DONE message having
			 * the NLM_F_DUMP_INTR flag set if the node state
			 * changed while we released the lock.
			 */
			cb->prev_seq = 1;
			return -EPIPE;
		}
		tipc_node_put(node);
	}

	list_for_each_entry_rcu(node, &tn->node_list, list) {
		if (last_addr) {
			if (node->addr == last_addr)
				last_addr = 0;
			else
				continue;
		}

		tipc_node_read_lock(node);
		err = __tipc_nl_add_node(&msg, node);
		if (err) {
			last_addr = node->addr;
			tipc_node_read_unlock(node);
			goto out;
		}

		tipc_node_read_unlock(node);
	}
	done = 1;
out:
	cb->args[0] = done;
	cb->args[1] = last_addr;
	rcu_read_unlock();

	return skb->len;
}

/* tipc_node_find_by_name - locate owner node of link by link's name
 * @net: the applicable net namespace
 * @name: pointer to link name string
 * @bearer_id: pointer to index in 'node->links' array where the link was found.
 *
 * Returns pointer to node owning the link, or 0 if no matching link is found.
 */
static struct tipc_node *tipc_node_find_by_name(struct net *net,
						const char *link_name,
						unsigned int *bearer_id)
{
	struct tipc_net *tn = net_generic(net, tipc_net_id);
	struct tipc_link *l;
	struct tipc_node *n;
	struct tipc_node *found_node = NULL;
	int i;

	*bearer_id = 0;
	rcu_read_lock();
	list_for_each_entry_rcu(n, &tn->node_list, list) {
		tipc_node_read_lock(n);
		for (i = 0; i < MAX_BEARERS; i++) {
			l = n->links[i].link;
			if (l && !strcmp(tipc_link_name(l), link_name)) {
				*bearer_id = i;
				found_node = n;
				break;
			}
		}
		tipc_node_read_unlock(n);
		if (found_node)
			break;
	}
	rcu_read_unlock();

	return found_node;
}

int tipc_nl_node_set_link(struct sk_buff *skb, struct genl_info *info)
{
	int err;
	int res = 0;
	int bearer_id;
	char *name;
	struct tipc_link *link;
	struct tipc_node *node;
	struct sk_buff_head xmitq;
	struct nlattr *attrs[TIPC_NLA_LINK_MAX + 1];
	struct net *net = sock_net(skb->sk);

	__skb_queue_head_init(&xmitq);

	if (!info->attrs[TIPC_NLA_LINK])
		return -EINVAL;

	err = nla_parse_nested_deprecated(attrs, TIPC_NLA_LINK_MAX,
					  info->attrs[TIPC_NLA_LINK],
					  tipc_nl_link_policy, info->extack);
	if (err)
		return err;

	if (!attrs[TIPC_NLA_LINK_NAME])
		return -EINVAL;

	name = nla_data(attrs[TIPC_NLA_LINK_NAME]);

	if (strcmp(name, tipc_bclink_name) == 0)
		return tipc_nl_bc_link_set(net, attrs);

	node = tipc_node_find_by_name(net, name, &bearer_id);
	if (!node)
		return -EINVAL;

	tipc_node_read_lock(node);

	link = node->links[bearer_id].link;
	if (!link) {
		res = -EINVAL;
		goto out;
	}

	if (attrs[TIPC_NLA_LINK_PROP]) {
		struct nlattr *props[TIPC_NLA_PROP_MAX + 1];

		err = tipc_nl_parse_link_prop(attrs[TIPC_NLA_LINK_PROP],
					      props);
		if (err) {
			res = err;
			goto out;
		}

		if (props[TIPC_NLA_PROP_TOL]) {
			u32 tol;

			tol = nla_get_u32(props[TIPC_NLA_PROP_TOL]);
			tipc_link_set_tolerance(link, tol, &xmitq);
		}
		if (props[TIPC_NLA_PROP_PRIO]) {
			u32 prio;

			prio = nla_get_u32(props[TIPC_NLA_PROP_PRIO]);
			tipc_link_set_prio(link, prio, &xmitq);
		}
		if (props[TIPC_NLA_PROP_WIN]) {
			u32 win;

			win = nla_get_u32(props[TIPC_NLA_PROP_WIN]);
			tipc_link_set_queue_limits(link, win);
		}
	}

out:
	tipc_node_read_unlock(node);
	tipc_bearer_xmit(net, bearer_id, &xmitq, &node->links[bearer_id].maddr);
	return res;
}

int tipc_nl_node_get_link(struct sk_buff *skb, struct genl_info *info)
{
	struct net *net = genl_info_net(info);
	struct nlattr *attrs[TIPC_NLA_LINK_MAX + 1];
	struct tipc_nl_msg msg;
	char *name;
	int err;

	msg.portid = info->snd_portid;
	msg.seq = info->snd_seq;

	if (!info->attrs[TIPC_NLA_LINK])
		return -EINVAL;

	err = nla_parse_nested_deprecated(attrs, TIPC_NLA_LINK_MAX,
					  info->attrs[TIPC_NLA_LINK],
					  tipc_nl_link_policy, info->extack);
	if (err)
		return err;

	if (!attrs[TIPC_NLA_LINK_NAME])
		return -EINVAL;

	name = nla_data(attrs[TIPC_NLA_LINK_NAME]);

	msg.skb = nlmsg_new(NLMSG_GOODSIZE, GFP_KERNEL);
	if (!msg.skb)
		return -ENOMEM;

	if (strcmp(name, tipc_bclink_name) == 0) {
		err = tipc_nl_add_bc_link(net, &msg);
		if (err)
			goto err_free;
	} else {
		int bearer_id;
		struct tipc_node *node;
		struct tipc_link *link;

		node = tipc_node_find_by_name(net, name, &bearer_id);
		if (!node) {
			err = -EINVAL;
			goto err_free;
		}

		tipc_node_read_lock(node);
		link = node->links[bearer_id].link;
		if (!link) {
			tipc_node_read_unlock(node);
			err = -EINVAL;
			goto err_free;
		}

		err = __tipc_nl_add_link(net, &msg, link, 0);
		tipc_node_read_unlock(node);
		if (err)
			goto err_free;
	}

	return genlmsg_reply(msg.skb, info);

err_free:
	nlmsg_free(msg.skb);
	return err;
}

int tipc_nl_node_reset_link_stats(struct sk_buff *skb, struct genl_info *info)
{
	int err;
	char *link_name;
	unsigned int bearer_id;
	struct tipc_link *link;
	struct tipc_node *node;
	struct nlattr *attrs[TIPC_NLA_LINK_MAX + 1];
	struct net *net = sock_net(skb->sk);
	struct tipc_link_entry *le;

	if (!info->attrs[TIPC_NLA_LINK])
		return -EINVAL;

	err = nla_parse_nested_deprecated(attrs, TIPC_NLA_LINK_MAX,
					  info->attrs[TIPC_NLA_LINK],
					  tipc_nl_link_policy, info->extack);
	if (err)
		return err;

	if (!attrs[TIPC_NLA_LINK_NAME])
		return -EINVAL;

	link_name = nla_data(attrs[TIPC_NLA_LINK_NAME]);

	if (strcmp(link_name, tipc_bclink_name) == 0) {
		err = tipc_bclink_reset_stats(net);
		if (err)
			return err;
		return 0;
	}

	node = tipc_node_find_by_name(net, link_name, &bearer_id);
	if (!node)
		return -EINVAL;

	le = &node->links[bearer_id];
	tipc_node_read_lock(node);
	spin_lock_bh(&le->lock);
	link = node->links[bearer_id].link;
	if (!link) {
		spin_unlock_bh(&le->lock);
		tipc_node_read_unlock(node);
		return -EINVAL;
	}
	tipc_link_reset_stats(link);
	spin_unlock_bh(&le->lock);
	tipc_node_read_unlock(node);
	return 0;
}

/* Caller should hold node lock  */
static int __tipc_nl_add_node_links(struct net *net, struct tipc_nl_msg *msg,
				    struct tipc_node *node, u32 *prev_link)
{
	u32 i;
	int err;

	for (i = *prev_link; i < MAX_BEARERS; i++) {
		*prev_link = i;

		if (!node->links[i].link)
			continue;

		err = __tipc_nl_add_link(net, msg,
					 node->links[i].link, NLM_F_MULTI);
		if (err)
			return err;
	}
	*prev_link = 0;

	return 0;
}

int tipc_nl_node_dump_link(struct sk_buff *skb, struct netlink_callback *cb)
{
	struct net *net = sock_net(skb->sk);
	struct tipc_net *tn = net_generic(net, tipc_net_id);
	struct tipc_node *node;
	struct tipc_nl_msg msg;
	u32 prev_node = cb->args[0];
	u32 prev_link = cb->args[1];
	int done = cb->args[2];
	int err;

	if (done)
		return 0;

	msg.skb = skb;
	msg.portid = NETLINK_CB(cb->skb).portid;
	msg.seq = cb->nlh->nlmsg_seq;

	rcu_read_lock();
	if (prev_node) {
		node = tipc_node_find(net, prev_node);
		if (!node) {
			/* We never set seq or call nl_dump_check_consistent()
			 * this means that setting prev_seq here will cause the
			 * consistence check to fail in the netlink callback
			 * handler. Resulting in the last NLMSG_DONE message
			 * having the NLM_F_DUMP_INTR flag set.
			 */
			cb->prev_seq = 1;
			goto out;
		}
		tipc_node_put(node);

		list_for_each_entry_continue_rcu(node, &tn->node_list,
						 list) {
			tipc_node_read_lock(node);
			err = __tipc_nl_add_node_links(net, &msg, node,
						       &prev_link);
			tipc_node_read_unlock(node);
			if (err)
				goto out;

			prev_node = node->addr;
		}
	} else {
		err = tipc_nl_add_bc_link(net, &msg);
		if (err)
			goto out;

		list_for_each_entry_rcu(node, &tn->node_list, list) {
			tipc_node_read_lock(node);
			err = __tipc_nl_add_node_links(net, &msg, node,
						       &prev_link);
			tipc_node_read_unlock(node);
			if (err)
				goto out;

			prev_node = node->addr;
		}
	}
	done = 1;
out:
	rcu_read_unlock();

	cb->args[0] = prev_node;
	cb->args[1] = prev_link;
	cb->args[2] = done;

	return skb->len;
}

int tipc_nl_node_set_monitor(struct sk_buff *skb, struct genl_info *info)
{
	struct nlattr *attrs[TIPC_NLA_MON_MAX + 1];
	struct net *net = sock_net(skb->sk);
	int err;

	if (!info->attrs[TIPC_NLA_MON])
		return -EINVAL;

	err = nla_parse_nested_deprecated(attrs, TIPC_NLA_MON_MAX,
					  info->attrs[TIPC_NLA_MON],
					  tipc_nl_monitor_policy,
					  info->extack);
	if (err)
		return err;

	if (attrs[TIPC_NLA_MON_ACTIVATION_THRESHOLD]) {
		u32 val;

		val = nla_get_u32(attrs[TIPC_NLA_MON_ACTIVATION_THRESHOLD]);
		err = tipc_nl_monitor_set_threshold(net, val);
		if (err)
			return err;
	}

	return 0;
}

static int __tipc_nl_add_monitor_prop(struct net *net, struct tipc_nl_msg *msg)
{
	struct nlattr *attrs;
	void *hdr;
	u32 val;

	hdr = genlmsg_put(msg->skb, msg->portid, msg->seq, &tipc_genl_family,
			  0, TIPC_NL_MON_GET);
	if (!hdr)
		return -EMSGSIZE;

	attrs = nla_nest_start_noflag(msg->skb, TIPC_NLA_MON);
	if (!attrs)
		goto msg_full;

	val = tipc_nl_monitor_get_threshold(net);

	if (nla_put_u32(msg->skb, TIPC_NLA_MON_ACTIVATION_THRESHOLD, val))
		goto attr_msg_full;

	nla_nest_end(msg->skb, attrs);
	genlmsg_end(msg->skb, hdr);

	return 0;

attr_msg_full:
	nla_nest_cancel(msg->skb, attrs);
msg_full:
	genlmsg_cancel(msg->skb, hdr);

	return -EMSGSIZE;
}

int tipc_nl_node_get_monitor(struct sk_buff *skb, struct genl_info *info)
{
	struct net *net = sock_net(skb->sk);
	struct tipc_nl_msg msg;
	int err;

	msg.skb = nlmsg_new(NLMSG_GOODSIZE, GFP_KERNEL);
	if (!msg.skb)
		return -ENOMEM;
	msg.portid = info->snd_portid;
	msg.seq = info->snd_seq;

	err = __tipc_nl_add_monitor_prop(net, &msg);
	if (err) {
		nlmsg_free(msg.skb);
		return err;
	}

	return genlmsg_reply(msg.skb, info);
}

int tipc_nl_node_dump_monitor(struct sk_buff *skb, struct netlink_callback *cb)
{
	struct net *net = sock_net(skb->sk);
	u32 prev_bearer = cb->args[0];
	struct tipc_nl_msg msg;
	int bearer_id;
	int err;

	if (prev_bearer == MAX_BEARERS)
		return 0;

	msg.skb = skb;
	msg.portid = NETLINK_CB(cb->skb).portid;
	msg.seq = cb->nlh->nlmsg_seq;

	rtnl_lock();
	for (bearer_id = prev_bearer; bearer_id < MAX_BEARERS; bearer_id++) {
		err = __tipc_nl_add_monitor(net, &msg, bearer_id);
		if (err)
			break;
	}
	rtnl_unlock();
	cb->args[0] = bearer_id;

	return skb->len;
}

int tipc_nl_node_dump_monitor_peer(struct sk_buff *skb,
				   struct netlink_callback *cb)
{
	struct net *net = sock_net(skb->sk);
	u32 prev_node = cb->args[1];
	u32 bearer_id = cb->args[2];
	int done = cb->args[0];
	struct tipc_nl_msg msg;
	int err;

	if (!prev_node) {
		struct nlattr **attrs;
		struct nlattr *mon[TIPC_NLA_MON_MAX + 1];

		err = tipc_nlmsg_parse(cb->nlh, &attrs);
		if (err)
			return err;

		if (!attrs[TIPC_NLA_MON])
			return -EINVAL;

		err = nla_parse_nested_deprecated(mon, TIPC_NLA_MON_MAX,
						  attrs[TIPC_NLA_MON],
						  tipc_nl_monitor_policy,
						  NULL);
		if (err)
			return err;

		if (!mon[TIPC_NLA_MON_REF])
			return -EINVAL;

		bearer_id = nla_get_u32(mon[TIPC_NLA_MON_REF]);

		if (bearer_id >= MAX_BEARERS)
			return -EINVAL;
	}

	if (done)
		return 0;

	msg.skb = skb;
	msg.portid = NETLINK_CB(cb->skb).portid;
	msg.seq = cb->nlh->nlmsg_seq;

	rtnl_lock();
	err = tipc_nl_add_monitor_peer(net, &msg, bearer_id, &prev_node);
	if (!err)
		done = 1;

	rtnl_unlock();
	cb->args[0] = done;
	cb->args[1] = prev_node;
	cb->args[2] = bearer_id;

	return skb->len;
}<|MERGE_RESOLUTION|>--- conflicted
+++ resolved
@@ -43,6 +43,7 @@
 #include "monitor.h"
 #include "discover.h"
 #include "netlink.h"
+#include "trace.h"
 
 #define INVALID_NODE_SIG	0x10000
 #define NODE_CLEANUP_AFTER	300000
@@ -438,15 +439,12 @@
 			break;
 	}
 	list_add_tail_rcu(&n->list, &temp_node->list);
-<<<<<<< HEAD
-=======
 	/* Calculate cluster capabilities */
 	tn->capabilities = TIPC_NODE_CAPABILITIES;
 	list_for_each_entry_rcu(temp_node, &tn->node_list, list) {
 		tn->capabilities &= temp_node->capabilities;
 	}
 	trace_tipc_node_create(n, true, " ");
->>>>>>> 407d19ab
 exit:
 	spin_unlock_bh(&tn->node_list_lock);
 	return n;
@@ -474,6 +472,7 @@
 
 static void tipc_node_delete(struct tipc_node *node)
 {
+	trace_tipc_node_delete(node, true, " ");
 	tipc_node_delete_from_list(node);
 
 	del_timer_sync(&node->timer);
@@ -639,6 +638,7 @@
 	int bearer_id;
 	int rc = 0;
 
+	trace_tipc_node_timeout(n, false, " ");
 	if (!node_is_up(n) && tipc_node_cleanup(n)) {
 		/*Removing the reference of Timer*/
 		tipc_node_put(n);
@@ -704,6 +704,7 @@
 
 	pr_debug("Established link <%s> on network plane %c\n",
 		 tipc_link_name(nl), tipc_link_plane(nl));
+	trace_tipc_node_link_up(n, true, " ");
 
 	/* Ensure that a STATE message goes first */
 	tipc_link_build_state_msg(nl, xmitq);
@@ -848,6 +849,7 @@
 		if (tipc_link_peer_is_down(l))
 			tipc_node_fsm_evt(n, PEER_LOST_CONTACT_EVT);
 		tipc_node_fsm_evt(n, SELF_LOST_CONTACT_EVT);
+		trace_tipc_link_reset(l, TIPC_DUMP_ALL, "link down!");
 		tipc_link_fsm_evt(l, LINK_RESET_EVT);
 		tipc_link_reset(l);
 		tipc_link_build_reset_msg(l, xmitq);
@@ -865,6 +867,7 @@
 	tipc_node_fsm_evt(n, NODE_SYNCH_END_EVT);
 	n->sync_point = tipc_link_rcv_nxt(tnl) + (U16_MAX / 2 - 1);
 	tipc_link_tnl_prepare(l, tnl, FAILOVER_MSG, xmitq);
+	trace_tipc_link_reset(l, TIPC_DUMP_ALL, "link down -> failover!");
 	tipc_link_reset(l);
 	tipc_link_fsm_evt(l, LINK_RESET_EVT);
 	tipc_link_fsm_evt(l, LINK_FAILOVER_BEGIN_EVT);
@@ -875,10 +878,10 @@
 static void tipc_node_link_down(struct tipc_node *n, int bearer_id, bool delete)
 {
 	struct tipc_link_entry *le = &n->links[bearer_id];
+	struct tipc_media_addr *maddr = NULL;
 	struct tipc_link *l = le->link;
-	struct tipc_media_addr *maddr;
+	int old_bearer_id = bearer_id;
 	struct sk_buff_head xmitq;
-	int old_bearer_id = bearer_id;
 
 	if (!l)
 		return;
@@ -888,19 +891,22 @@
 	tipc_node_write_lock(n);
 	if (!tipc_link_is_establishing(l)) {
 		__tipc_node_link_down(n, &bearer_id, &xmitq, &maddr);
-		if (delete) {
-			kfree(l);
-			le->link = NULL;
-			n->link_cnt--;
-		}
 	} else {
 		/* Defuse pending tipc_node_link_up() */
+		tipc_link_reset(l);
 		tipc_link_fsm_evt(l, LINK_RESET_EVT);
 	}
+	if (delete) {
+		kfree(l);
+		le->link = NULL;
+		n->link_cnt--;
+	}
+	trace_tipc_node_link_down(n, true, "node link down or deleted!");
 	tipc_node_write_unlock(n);
 	if (delete)
 		tipc_mon_remove_peer(n->net, n->addr, old_bearer_id);
-	tipc_bearer_xmit(n->net, bearer_id, &xmitq, maddr);
+	if (!skb_queue_empty(&xmitq))
+		tipc_bearer_xmit(n->net, bearer_id, &xmitq, maddr);
 	tipc_sk_rcv(n->net, &le->inputq);
 }
 
@@ -1086,6 +1092,7 @@
 			*respond = false;
 			goto exit;
 		}
+		trace_tipc_link_reset(l, TIPC_DUMP_ALL, "link created!");
 		tipc_link_reset(l);
 		tipc_link_fsm_evt(l, LINK_RESET_EVT);
 		if (n->state == NODE_FAILINGOVER)
@@ -1125,6 +1132,7 @@
 
 	pr_warn("Resetting all links to %x\n", n->addr);
 
+	trace_tipc_node_reset_links(n, true, " ");
 	for (i = 0; i < MAX_BEARERS; i++) {
 		tipc_node_link_down(n, i, false);
 	}
@@ -1300,11 +1308,13 @@
 		pr_err("Unknown node fsm state %x\n", state);
 		break;
 	}
+	trace_tipc_node_fsm(n->peer_id, n->state, state, evt);
 	n->state = state;
 	return;
 
 illegal_evt:
 	pr_err("Illegal node fsm evt %x in state %x\n", evt, state);
+	trace_tipc_node_fsm(n->peer_id, n->state, state, evt);
 }
 
 static void node_lost_contact(struct tipc_node *n,
@@ -1318,6 +1328,7 @@
 
 	pr_debug("Lost contact with %x\n", n->addr);
 	n->delete_at = jiffies + msecs_to_jiffies(NODE_CLEANUP_AFTER);
+	trace_tipc_node_lost_contact(n, true, " ");
 
 	/* Clean up broadcast state */
 	tipc_bcast_remove_peer(n->net, n->bc_entry.link);
@@ -1614,6 +1625,10 @@
 	if (!skb_queue_empty(&be->inputq1))
 		tipc_node_mcast_rcv(n);
 
+	/* Handle NAME_DISTRIBUTOR messages sent from 1.7 nodes */
+	if (!skb_queue_empty(&n->bc_entry.namedq))
+		tipc_named_rcv(net, &n->bc_entry.namedq);
+
 	/* If reassembly or retransmission failure => reset all links to peer */
 	if (rc & TIPC_LINK_DOWN_EVT)
 		tipc_node_reset_links(n);
@@ -1642,6 +1657,10 @@
 	struct tipc_media_addr *maddr;
 	int pb_id;
 
+	if (trace_tipc_node_check_state_enabled()) {
+		trace_tipc_skb_dump(skb, false, "skb for node state check");
+		trace_tipc_node_check_state(n, true, " ");
+	}
 	l = n->links[bearer_id].link;
 	if (!l)
 		return false;
@@ -1659,8 +1678,11 @@
 		}
 	}
 
-	if (!tipc_link_validate_msg(l, hdr))
+	if (!tipc_link_validate_msg(l, hdr)) {
+		trace_tipc_skb_dump(skb, false, "PROTO invalid (2)!");
+		trace_tipc_link_dump(l, TIPC_DUMP_NONE, "PROTO invalid (2)!");
 		return false;
+	}
 
 	/* Check and update node accesibility if applicable */
 	if (state == SELF_UP_PEER_COMING) {
@@ -1690,6 +1712,8 @@
 		syncpt = oseqno + exp_pkts - 1;
 		if (pl && !tipc_link_is_reset(pl)) {
 			__tipc_node_link_down(n, &pb_id, xmitq, &maddr);
+			trace_tipc_node_link_down(n, true,
+						  "node link down <- failover!");
 			tipc_skb_queue_splice_tail_init(tipc_link_inputq(pl),
 							tipc_link_inputq(l));
 		}
@@ -2499,4 +2523,66 @@
 	cb->args[2] = bearer_id;
 
 	return skb->len;
+}
+
+u32 tipc_node_get_addr(struct tipc_node *node)
+{
+	return (node) ? node->addr : 0;
+}
+
+/**
+ * tipc_node_dump - dump TIPC node data
+ * @n: tipc node to be dumped
+ * @more: dump more?
+ *        - false: dump only tipc node data
+ *        - true: dump node link data as well
+ * @buf: returned buffer of dump data in format
+ */
+int tipc_node_dump(struct tipc_node *n, bool more, char *buf)
+{
+	int i = 0;
+	size_t sz = (more) ? NODE_LMAX : NODE_LMIN;
+
+	if (!n) {
+		i += scnprintf(buf, sz, "node data: (null)\n");
+		return i;
+	}
+
+	i += scnprintf(buf, sz, "node data: %x", n->addr);
+	i += scnprintf(buf + i, sz - i, " %x", n->state);
+	i += scnprintf(buf + i, sz - i, " %d", n->active_links[0]);
+	i += scnprintf(buf + i, sz - i, " %d", n->active_links[1]);
+	i += scnprintf(buf + i, sz - i, " %x", n->action_flags);
+	i += scnprintf(buf + i, sz - i, " %u", n->failover_sent);
+	i += scnprintf(buf + i, sz - i, " %u", n->sync_point);
+	i += scnprintf(buf + i, sz - i, " %d", n->link_cnt);
+	i += scnprintf(buf + i, sz - i, " %u", n->working_links);
+	i += scnprintf(buf + i, sz - i, " %x", n->capabilities);
+	i += scnprintf(buf + i, sz - i, " %lu\n", n->keepalive_intv);
+
+	if (!more)
+		return i;
+
+	i += scnprintf(buf + i, sz - i, "link_entry[0]:\n");
+	i += scnprintf(buf + i, sz - i, " mtu: %u\n", n->links[0].mtu);
+	i += scnprintf(buf + i, sz - i, " media: ");
+	i += tipc_media_addr_printf(buf + i, sz - i, &n->links[0].maddr);
+	i += scnprintf(buf + i, sz - i, "\n");
+	i += tipc_link_dump(n->links[0].link, TIPC_DUMP_NONE, buf + i);
+	i += scnprintf(buf + i, sz - i, " inputq: ");
+	i += tipc_list_dump(&n->links[0].inputq, false, buf + i);
+
+	i += scnprintf(buf + i, sz - i, "link_entry[1]:\n");
+	i += scnprintf(buf + i, sz - i, " mtu: %u\n", n->links[1].mtu);
+	i += scnprintf(buf + i, sz - i, " media: ");
+	i += tipc_media_addr_printf(buf + i, sz - i, &n->links[1].maddr);
+	i += scnprintf(buf + i, sz - i, "\n");
+	i += tipc_link_dump(n->links[1].link, TIPC_DUMP_NONE, buf + i);
+	i += scnprintf(buf + i, sz - i, " inputq: ");
+	i += tipc_list_dump(&n->links[1].inputq, false, buf + i);
+
+	i += scnprintf(buf + i, sz - i, "bclink:\n ");
+	i += tipc_link_dump(n->bc_entry.link, TIPC_DUMP_NONE, buf + i);
+
+	return i;
 }