/*
 * net/tipc/node.h: Include file for TIPC node management routines
 *
 * Copyright (c) 2000-2006, 2014-2016, Ericsson AB
 * Copyright (c) 2005, 2010-2014, Wind River Systems
 * All rights reserved.
 *
 * Redistribution and use in source and binary forms, with or without
 * modification, are permitted provided that the following conditions are met:
 *
 * 1. Redistributions of source code must retain the above copyright
 *    notice, this list of conditions and the following disclaimer.
 * 2. Redistributions in binary form must reproduce the above copyright
 *    notice, this list of conditions and the following disclaimer in the
 *    documentation and/or other materials provided with the distribution.
 * 3. Neither the names of the copyright holders nor the names of its
 *    contributors may be used to endorse or promote products derived from
 *    this software without specific prior written permission.
 *
 * Alternatively, this software may be distributed under the terms of the
 * GNU General Public License ("GPL") version 2 as published by the Free
 * Software Foundation.
 *
 * THIS SOFTWARE IS PROVIDED BY THE COPYRIGHT HOLDERS AND CONTRIBUTORS "AS IS"
 * AND ANY EXPRESS OR IMPLIED WARRANTIES, INCLUDING, BUT NOT LIMITED TO, THE
 * IMPLIED WARRANTIES OF MERCHANTABILITY AND FITNESS FOR A PARTICULAR PURPOSE
 * ARE DISCLAIMED. IN NO EVENT SHALL THE COPYRIGHT OWNER OR CONTRIBUTORS BE
 * LIABLE FOR ANY DIRECT, INDIRECT, INCIDENTAL, SPECIAL, EXEMPLARY, OR
 * CONSEQUENTIAL DAMAGES (INCLUDING, BUT NOT LIMITED TO, PROCUREMENT OF
 * SUBSTITUTE GOODS OR SERVICES; LOSS OF USE, DATA, OR PROFITS; OR BUSINESS
 * INTERRUPTION) HOWEVER CAUSED AND ON ANY THEORY OF LIABILITY, WHETHER IN
 * CONTRACT, STRICT LIABILITY, OR TORT (INCLUDING NEGLIGENCE OR OTHERWISE)
 * ARISING IN ANY WAY OUT OF THE USE OF THIS SOFTWARE, EVEN IF ADVISED OF THE
 * POSSIBILITY OF SUCH DAMAGE.
 */

#ifndef _TIPC_NODE_H
#define _TIPC_NODE_H

#include "addr.h"
#include "net.h"
#include "bearer.h"
#include "msg.h"

/* Optional capabilities supported by this code version
 */
enum {
	TIPC_BCAST_SYNCH      = (1 << 1),
	TIPC_BCAST_STATE_NACK = (1 << 2),
	TIPC_BLOCK_FLOWCTL    = (1 << 3),
	TIPC_BCAST_RCAST      = (1 << 4),
	TIPC_NODE_ID128       = (1 << 5),
	TIPC_LINK_PROTO_SEQNO = (1 << 6),
	TIPC_MCAST_RBCTL      = (1 << 7),
	TIPC_GAP_ACK_BLOCK    = (1 << 8)
};

<<<<<<< HEAD
#define TIPC_NODE_CAPABILITIES (TIPC_BCAST_SYNCH       |  \
				TIPC_BCAST_STATE_NACK  |  \
				TIPC_BCAST_RCAST       |  \
				TIPC_BLOCK_FLOWCTL     |  \
				TIPC_NODE_ID128        |  \
				TIPC_LINK_PROTO_SEQNO)
=======
#define TIPC_NODE_CAPABILITIES (TIPC_SYN_BIT           |  \
				TIPC_BCAST_SYNCH       |   \
				TIPC_BCAST_STATE_NACK  |   \
				TIPC_BCAST_RCAST       |   \
				TIPC_BLOCK_FLOWCTL     |   \
				TIPC_NODE_ID128        |   \
				TIPC_LINK_PROTO_SEQNO  |   \
				TIPC_MCAST_RBCTL       |   \
				TIPC_GAP_ACK_BLOCK)
>>>>>>> 407d19ab
#define INVALID_BEARER_ID -1

void tipc_node_stop(struct net *net);
bool tipc_node_get_id(struct net *net, u32 addr, u8 *id);
u32 tipc_node_try_addr(struct net *net, u8 *id, u32 addr);
void tipc_node_check_dest(struct net *net, u32 onode, u8 *peer_id128,
			  struct tipc_bearer *bearer,
			  u16 capabilities, u32 signature,
			  struct tipc_media_addr *maddr,
			  bool *respond, bool *dupl_addr);
void tipc_node_delete_links(struct net *net, int bearer_id);
void tipc_node_apply_property(struct net *net, struct tipc_bearer *b, int prop);
int tipc_node_get_linkname(struct net *net, u32 bearer_id, u32 node,
			   char *linkname, size_t len);
int tipc_node_xmit(struct net *net, struct sk_buff_head *list, u32 dnode,
		   int selector);
int tipc_node_distr_xmit(struct net *net, struct sk_buff_head *list);
int tipc_node_xmit_skb(struct net *net, struct sk_buff *skb, u32 dest,
		       u32 selector);
void tipc_node_subscribe(struct net *net, struct list_head *subscr, u32 addr);
void tipc_node_unsubscribe(struct net *net, struct list_head *subscr, u32 addr);
void tipc_node_broadcast(struct net *net, struct sk_buff *skb);
int tipc_node_add_conn(struct net *net, u32 dnode, u32 port, u32 peer_port);
void tipc_node_remove_conn(struct net *net, u32 dnode, u32 port);
int tipc_node_get_mtu(struct net *net, u32 addr, u32 sel);
bool tipc_node_is_up(struct net *net, u32 addr);
u16 tipc_node_get_capabilities(struct net *net, u32 addr);
int tipc_nl_node_dump(struct sk_buff *skb, struct netlink_callback *cb);
int tipc_nl_node_dump_link(struct sk_buff *skb, struct netlink_callback *cb);
int tipc_nl_node_reset_link_stats(struct sk_buff *skb, struct genl_info *info);
int tipc_nl_node_get_link(struct sk_buff *skb, struct genl_info *info);
int tipc_nl_node_set_link(struct sk_buff *skb, struct genl_info *info);
int tipc_nl_peer_rm(struct sk_buff *skb, struct genl_info *info);

int tipc_nl_node_set_monitor(struct sk_buff *skb, struct genl_info *info);
int tipc_nl_node_get_monitor(struct sk_buff *skb, struct genl_info *info);
int tipc_nl_node_dump_monitor(struct sk_buff *skb, struct netlink_callback *cb);
int tipc_nl_node_dump_monitor_peer(struct sk_buff *skb,
				   struct netlink_callback *cb);
#endif<|MERGE_RESOLUTION|>--- conflicted
+++ resolved
@@ -45,6 +45,7 @@
 /* Optional capabilities supported by this code version
  */
 enum {
+	TIPC_SYN_BIT          = (1),
 	TIPC_BCAST_SYNCH      = (1 << 1),
 	TIPC_BCAST_STATE_NACK = (1 << 2),
 	TIPC_BLOCK_FLOWCTL    = (1 << 3),
@@ -55,14 +56,6 @@
 	TIPC_GAP_ACK_BLOCK    = (1 << 8)
 };
 
-<<<<<<< HEAD
-#define TIPC_NODE_CAPABILITIES (TIPC_BCAST_SYNCH       |  \
-				TIPC_BCAST_STATE_NACK  |  \
-				TIPC_BCAST_RCAST       |  \
-				TIPC_BLOCK_FLOWCTL     |  \
-				TIPC_NODE_ID128        |  \
-				TIPC_LINK_PROTO_SEQNO)
-=======
 #define TIPC_NODE_CAPABILITIES (TIPC_SYN_BIT           |  \
 				TIPC_BCAST_SYNCH       |   \
 				TIPC_BCAST_STATE_NACK  |   \
@@ -72,11 +65,11 @@
 				TIPC_LINK_PROTO_SEQNO  |   \
 				TIPC_MCAST_RBCTL       |   \
 				TIPC_GAP_ACK_BLOCK)
->>>>>>> 407d19ab
 #define INVALID_BEARER_ID -1
 
 void tipc_node_stop(struct net *net);
 bool tipc_node_get_id(struct net *net, u32 addr, u8 *id);
+u32 tipc_node_get_addr(struct tipc_node *node);
 u32 tipc_node_try_addr(struct net *net, u8 *id, u32 addr);
 void tipc_node_check_dest(struct net *net, u32 onode, u8 *peer_id128,
 			  struct tipc_bearer *bearer,
