--- conflicted
+++ resolved
@@ -101,8 +101,9 @@
 	u32		quantum;
 	u32		initial_quantum;
 	u32		flow_refill_delay;
-	u32		flow_max_rate;	/* optional max rate per flow */
 	u32		flow_plimit;	/* max packets per flow */
+	unsigned long	flow_max_rate;	/* optional max rate per flow */
+	u64		ce_threshold;
 	u32		orphan_mask;	/* mask for orphaned skb */
 	u32		low_rate_threshold;
 	struct rb_root	*fq_root;
@@ -115,8 +116,8 @@
 
 	u64		stat_gc_flows;
 	u64		stat_internal_packets;
-	u64		stat_tcp_retrans;
 	u64		stat_throttled;
+	u64		stat_ce_mark;
 	u64		stat_flows_plimit;
 	u64		stat_pkts_too_long;
 	u64		stat_allocation_errors;
@@ -366,13 +367,8 @@
 	struct sk_buff *skb = fq_peek(flow);
 
 	if (skb) {
-<<<<<<< HEAD
-		flow->head = skb->next;
-		skb->next = NULL;
-=======
 		fq_erase_head(sch, flow, skb);
 		skb_mark_not_on_list(skb);
->>>>>>> 407d19ab
 		flow->qlen--;
 		qdisc_qstats_backlog_dec(sch, skb);
 		sch->q.qlen--;
@@ -380,64 +376,8 @@
 	return skb;
 }
 
-/* We might add in the future detection of retransmits
- * For the time being, just return false
- */
-static bool skb_is_retransmit(struct sk_buff *skb)
-{
-	return false;
-}
-
-/* add skb to flow queue
- * flow queue is a linked list, kind of FIFO, except for TCP retransmits
- * We special case tcp retransmits to be transmitted before other packets.
- * We rely on fact that TCP retransmits are unlikely, so we do not waste
- * a separate queue or a pointer.
- * head->  [retrans pkt 1]
- *         [retrans pkt 2]
- *         [ normal pkt 1]
- *         [ normal pkt 2]
- *         [ normal pkt 3]
- * tail->  [ normal pkt 4]
- */
 static void flow_queue_add(struct fq_flow *flow, struct sk_buff *skb)
 {
-<<<<<<< HEAD
-	struct sk_buff *prev, *head = flow->head;
-
-	skb->next = NULL;
-	if (!head) {
-		flow->head = skb;
-		flow->tail = skb;
-		return;
-	}
-	if (likely(!skb_is_retransmit(skb))) {
-		flow->tail->next = skb;
-		flow->tail = skb;
-		return;
-	}
-
-	/* This skb is a tcp retransmit,
-	 * find the last retrans packet in the queue
-	 */
-	prev = NULL;
-	while (skb_is_retransmit(head)) {
-		prev = head;
-		head = head->next;
-		if (!head)
-			break;
-	}
-	if (!prev) { /* no rtx packet in queue, become the new head */
-		skb->next = flow->head;
-		flow->head = skb;
-	} else {
-		if (prev == flow->tail)
-			flow->tail = skb;
-		else
-			skb->next = prev->next;
-		prev->next = skb;
-	}
-=======
 	struct rb_node **p, *parent;
 	struct sk_buff *head, *aux;
 
@@ -468,7 +408,6 @@
 	}
 	rb_link_node(&skb->rbnode, parent, p);
 	rb_insert_color(&skb->rbnode, &flow->t_root);
->>>>>>> 407d19ab
 }
 
 static int fq_enqueue(struct sk_buff *skb, struct Qdisc *sch,
@@ -487,8 +426,6 @@
 	}
 
 	f->qlen++;
-	if (skb_is_retransmit(skb))
-		q->stat_tcp_retrans++;
 	qdisc_qstats_backlog_inc(sch, skb);
 	if (fq_flow_is_detached(f)) {
 		struct sock *sk = skb->sk;
@@ -546,15 +483,21 @@
 static struct sk_buff *fq_dequeue(struct Qdisc *sch)
 {
 	struct fq_sched_data *q = qdisc_priv(sch);
-	u64 now = ktime_get_ns();
 	struct fq_flow_head *head;
 	struct sk_buff *skb;
 	struct fq_flow *f;
-	u32 rate, plen;
+	unsigned long rate;
+	u32 plen;
+	u64 now;
+
+	if (!sch->q.qlen)
+		return NULL;
 
 	skb = fq_dequeue_head(sch, &q->internal);
 	if (skb)
 		goto out;
+
+	now = ktime_get_ns();
 	fq_check_throttled(q, now);
 begin:
 	head = &q->new_flows;
@@ -576,14 +519,6 @@
 		goto begin;
 	}
 
-<<<<<<< HEAD
-	skb = f->head;
-	if (unlikely(skb && now < f->time_next_packet &&
-		     !skb_is_tcp_pure_ack(skb))) {
-		head->first = f->next;
-		fq_flow_set_throttled(q, f);
-		goto begin;
-=======
 	skb = fq_peek(f);
 	if (skb) {
 		u64 time_next_packet = max_t(u64, fq_skb_cb(skb)->time_to_send,
@@ -600,7 +535,6 @@
 			INET_ECN_set_ce(skb);
 			q->stat_ce_mark++;
 		}
->>>>>>> 407d19ab
 	}
 
 	skb = fq_dequeue_head(sch, f);
@@ -616,32 +550,35 @@
 		goto begin;
 	}
 	prefetch(&skb->end);
-	f->credit -= qdisc_pkt_len(skb);
+	plen = qdisc_pkt_len(skb);
+	f->credit -= plen;
 
 	if (!q->rate_enable)
 		goto out;
 
-	/* Do not pace locally generated ack packets */
-	if (skb_is_tcp_pure_ack(skb))
-		goto out;
-
 	rate = q->flow_max_rate;
-	if (skb->sk)
-		rate = min(skb->sk->sk_pacing_rate, rate);
-
-	if (rate <= q->low_rate_threshold) {
-		f->credit = 0;
-		plen = qdisc_pkt_len(skb);
-	} else {
-		plen = max(qdisc_pkt_len(skb), q->quantum);
-		if (f->credit > 0)
-			goto out;
-	}
-	if (rate != ~0U) {
+
+	/* If EDT time was provided for this skb, we need to
+	 * update f->time_next_packet only if this qdisc enforces
+	 * a flow max rate.
+	 */
+	if (!skb->tstamp) {
+		if (skb->sk)
+			rate = min(skb->sk->sk_pacing_rate, rate);
+
+		if (rate <= q->low_rate_threshold) {
+			f->credit = 0;
+		} else {
+			plen = max(plen, q->quantum);
+			if (f->credit > 0)
+				goto out;
+		}
+	}
+	if (rate != ~0UL) {
 		u64 len = (u64)plen * NSEC_PER_SEC;
 
 		if (likely(rate))
-			do_div(len, rate);
+			len = div64_ul(len, rate);
 		/* Since socket rate can change later,
 		 * clamp the delay to 1 second.
 		 * Really, providers of too big packets should be fixed !
@@ -810,6 +747,7 @@
 	[TCA_FQ_BUCKETS_LOG]		= { .type = NLA_U32 },
 	[TCA_FQ_FLOW_REFILL_DELAY]	= { .type = NLA_U32 },
 	[TCA_FQ_LOW_RATE_THRESHOLD]	= { .type = NLA_U32 },
+	[TCA_FQ_CE_THRESHOLD]		= { .type = NLA_U32 },
 };
 
 static int fq_change(struct Qdisc *sch, struct nlattr *opt,
@@ -863,9 +801,11 @@
 		pr_warn_ratelimited("sch_fq: defrate %u ignored.\n",
 				    nla_get_u32(tb[TCA_FQ_FLOW_DEFAULT_RATE]));
 
-	if (tb[TCA_FQ_FLOW_MAX_RATE])
-		q->flow_max_rate = nla_get_u32(tb[TCA_FQ_FLOW_MAX_RATE]);
-
+	if (tb[TCA_FQ_FLOW_MAX_RATE]) {
+		u32 rate = nla_get_u32(tb[TCA_FQ_FLOW_MAX_RATE]);
+
+		q->flow_max_rate = (rate == ~0U) ? ~0UL : rate;
+	}
 	if (tb[TCA_FQ_LOW_RATE_THRESHOLD])
 		q->low_rate_threshold =
 			nla_get_u32(tb[TCA_FQ_LOW_RATE_THRESHOLD]);
@@ -887,6 +827,10 @@
 
 	if (tb[TCA_FQ_ORPHAN_MASK])
 		q->orphan_mask = nla_get_u32(tb[TCA_FQ_ORPHAN_MASK]);
+
+	if (tb[TCA_FQ_CE_THRESHOLD])
+		q->ce_threshold = (u64)NSEC_PER_USEC *
+				  nla_get_u32(tb[TCA_FQ_CE_THRESHOLD]);
 
 	if (!err) {
 		sch_tree_unlock(sch);
@@ -928,7 +872,7 @@
 	q->quantum		= 2 * psched_mtu(qdisc_dev(sch));
 	q->initial_quantum	= 10 * psched_mtu(qdisc_dev(sch));
 	q->flow_refill_delay	= msecs_to_jiffies(40);
-	q->flow_max_rate	= ~0U;
+	q->flow_max_rate	= ~0UL;
 	q->time_next_delayed_flow = ~0ULL;
 	q->rate_enable		= 1;
 	q->new_flows.first	= NULL;
@@ -938,7 +882,11 @@
 	q->fq_trees_log		= ilog2(1024);
 	q->orphan_mask		= 1024 - 1;
 	q->low_rate_threshold	= 550000 / 8;
-	qdisc_watchdog_init(&q->watchdog, sch);
+
+	/* Default ce_threshold of 4294 seconds */
+	q->ce_threshold		= (u64)NSEC_PER_USEC * ~0U;
+
+	qdisc_watchdog_init_clockid(&q->watchdog, sch, CLOCK_MONOTONIC);
 
 	if (opt)
 		err = fq_change(sch, opt, extack);
@@ -951,6 +899,7 @@
 static int fq_dump(struct Qdisc *sch, struct sk_buff *skb)
 {
 	struct fq_sched_data *q = qdisc_priv(sch);
+	u64 ce_threshold = q->ce_threshold;
 	struct nlattr *opts;
 
 	opts = nla_nest_start_noflag(skb, TCA_OPTIONS);
@@ -958,18 +907,22 @@
 		goto nla_put_failure;
 
 	/* TCA_FQ_FLOW_DEFAULT_RATE is not used anymore */
+
+	do_div(ce_threshold, NSEC_PER_USEC);
 
 	if (nla_put_u32(skb, TCA_FQ_PLIMIT, sch->limit) ||
 	    nla_put_u32(skb, TCA_FQ_FLOW_PLIMIT, q->flow_plimit) ||
 	    nla_put_u32(skb, TCA_FQ_QUANTUM, q->quantum) ||
 	    nla_put_u32(skb, TCA_FQ_INITIAL_QUANTUM, q->initial_quantum) ||
 	    nla_put_u32(skb, TCA_FQ_RATE_ENABLE, q->rate_enable) ||
-	    nla_put_u32(skb, TCA_FQ_FLOW_MAX_RATE, q->flow_max_rate) ||
+	    nla_put_u32(skb, TCA_FQ_FLOW_MAX_RATE,
+			min_t(unsigned long, q->flow_max_rate, ~0U)) ||
 	    nla_put_u32(skb, TCA_FQ_FLOW_REFILL_DELAY,
 			jiffies_to_usecs(q->flow_refill_delay)) ||
 	    nla_put_u32(skb, TCA_FQ_ORPHAN_MASK, q->orphan_mask) ||
 	    nla_put_u32(skb, TCA_FQ_LOW_RATE_THRESHOLD,
 			q->low_rate_threshold) ||
+	    nla_put_u32(skb, TCA_FQ_CE_THRESHOLD, (u32)ce_threshold) ||
 	    nla_put_u32(skb, TCA_FQ_BUCKETS_LOG, q->fq_trees_log))
 		goto nla_put_failure;
 
@@ -988,7 +941,7 @@
 
 	st.gc_flows		  = q->stat_gc_flows;
 	st.highprio_packets	  = q->stat_internal_packets;
-	st.tcp_retrans		  = q->stat_tcp_retrans;
+	st.tcp_retrans		  = 0;
 	st.throttled		  = q->stat_throttled;
 	st.flows_plimit		  = q->stat_flows_plimit;
 	st.pkts_too_long	  = q->stat_pkts_too_long;
@@ -999,6 +952,7 @@
 	st.throttled_flows	  = q->throttled_flows;
 	st.unthrottle_latency_ns  = min_t(unsigned long,
 					  q->unthrottle_latency_ns, ~0U);
+	st.ce_mark		  = q->stat_ce_mark;
 	sch_tree_unlock(sch);
 
 	return gnet_stats_copy_app(d, &st, sizeof(st));
