--- conflicted
+++ resolved
@@ -18,11 +18,14 @@
 #include <linux/types.h>
 #include <linux/kernel.h>
 #include <linux/skbuff.h>
+#include <net/pkt_cls.h>
 #include <net/pkt_sched.h>
 #include <net/red.h>
 
 #define GRED_DEF_PRIO (MAX_DPs / 2)
 #define GRED_VQ_MASK (MAX_DPs - 1)
+
+#define GRED_VQ_RED_FLAGS	(TC_RED_ECN | TC_RED_HARDDROP)
 
 struct gred_sched_data;
 struct gred_sched;
@@ -30,7 +33,8 @@
 struct gred_sched_data {
 	u32		limit;		/* HARD maximal queue length	*/
 	u32		DP;		/* the drop parameters */
-	u32		bytesin;	/* bytes seen on virtualQ so far*/
+	u32		red_flags;	/* virtualQ version of red_flags */
+	u64		bytesin;	/* bytes seen on virtualQ so far*/
 	u32		packetsin;	/* packets seen on virtualQ so far*/
 	u32		backlog;	/* bytes on the virtualQ */
 	u8		prio;		/* the prio of this vq */
@@ -134,14 +138,27 @@
 	table->wred_set.qidlestart = q->vars.qidlestart;
 }
 
-static inline int gred_use_ecn(struct gred_sched *t)
-{
-	return t->red_flags & TC_RED_ECN;
-}
-
-static inline int gred_use_harddrop(struct gred_sched *t)
-{
-	return t->red_flags & TC_RED_HARDDROP;
+static int gred_use_ecn(struct gred_sched_data *q)
+{
+	return q->red_flags & TC_RED_ECN;
+}
+
+static int gred_use_harddrop(struct gred_sched_data *q)
+{
+	return q->red_flags & TC_RED_HARDDROP;
+}
+
+static bool gred_per_vq_red_flags_used(struct gred_sched *table)
+{
+	unsigned int i;
+
+	/* Local per-vq flags couldn't have been set unless global are 0 */
+	if (table->red_flags)
+		return false;
+	for (i = 0; i < MAX_DPs; i++)
+		if (table->tab[i] && table->tab[i]->red_flags)
+			return true;
+	return false;
 }
 
 static int gred_enqueue(struct sk_buff *skb, struct Qdisc *sch,
@@ -207,7 +224,7 @@
 
 	case RED_PROB_MARK:
 		qdisc_qstats_overlimit(sch);
-		if (!gred_use_ecn(t) || !INET_ECN_set_ce(skb)) {
+		if (!gred_use_ecn(q) || !INET_ECN_set_ce(skb)) {
 			q->stats.prob_drop++;
 			goto congestion_drop;
 		}
@@ -217,7 +234,7 @@
 
 	case RED_HARD_MARK:
 		qdisc_qstats_overlimit(sch);
-		if (gred_use_harddrop(t) || !gred_use_ecn(t) ||
+		if (gred_use_harddrop(q) || !gred_use_ecn(q) ||
 		    !INET_ECN_set_ce(skb)) {
 			q->stats.forced_drop++;
 			goto congestion_drop;
@@ -290,15 +307,103 @@
 	}
 }
 
+static void gred_offload(struct Qdisc *sch, enum tc_gred_command command)
+{
+	struct gred_sched *table = qdisc_priv(sch);
+	struct net_device *dev = qdisc_dev(sch);
+	struct tc_gred_qopt_offload opt = {
+		.command	= command,
+		.handle		= sch->handle,
+		.parent		= sch->parent,
+	};
+
+	if (!tc_can_offload(dev) || !dev->netdev_ops->ndo_setup_tc)
+		return;
+
+	if (command == TC_GRED_REPLACE) {
+		unsigned int i;
+
+		opt.set.grio_on = gred_rio_mode(table);
+		opt.set.wred_on = gred_wred_mode(table);
+		opt.set.dp_cnt = table->DPs;
+		opt.set.dp_def = table->def;
+
+		for (i = 0; i < table->DPs; i++) {
+			struct gred_sched_data *q = table->tab[i];
+
+			if (!q)
+				continue;
+			opt.set.tab[i].present = true;
+			opt.set.tab[i].limit = q->limit;
+			opt.set.tab[i].prio = q->prio;
+			opt.set.tab[i].min = q->parms.qth_min >> q->parms.Wlog;
+			opt.set.tab[i].max = q->parms.qth_max >> q->parms.Wlog;
+			opt.set.tab[i].is_ecn = gred_use_ecn(q);
+			opt.set.tab[i].is_harddrop = gred_use_harddrop(q);
+			opt.set.tab[i].probability = q->parms.max_P;
+			opt.set.tab[i].backlog = &q->backlog;
+		}
+		opt.set.qstats = &sch->qstats;
+	}
+
+	dev->netdev_ops->ndo_setup_tc(dev, TC_SETUP_QDISC_GRED, &opt);
+}
+
+static int gred_offload_dump_stats(struct Qdisc *sch)
+{
+	struct gred_sched *table = qdisc_priv(sch);
+	struct tc_gred_qopt_offload *hw_stats;
+	unsigned int i;
+	int ret;
+
+	hw_stats = kzalloc(sizeof(*hw_stats), GFP_KERNEL);
+	if (!hw_stats)
+		return -ENOMEM;
+
+	hw_stats->command = TC_GRED_STATS;
+	hw_stats->handle = sch->handle;
+	hw_stats->parent = sch->parent;
+
+	for (i = 0; i < MAX_DPs; i++)
+		if (table->tab[i])
+			hw_stats->stats.xstats[i] = &table->tab[i]->stats;
+
+	ret = qdisc_offload_dump_helper(sch, TC_SETUP_QDISC_GRED, hw_stats);
+	/* Even if driver returns failure adjust the stats - in case offload
+	 * ended but driver still wants to adjust the values.
+	 */
+	for (i = 0; i < MAX_DPs; i++) {
+		if (!table->tab[i])
+			continue;
+		table->tab[i]->packetsin += hw_stats->stats.bstats[i].packets;
+		table->tab[i]->bytesin += hw_stats->stats.bstats[i].bytes;
+		table->tab[i]->backlog += hw_stats->stats.qstats[i].backlog;
+
+		_bstats_update(&sch->bstats,
+			       hw_stats->stats.bstats[i].bytes,
+			       hw_stats->stats.bstats[i].packets);
+		sch->qstats.qlen += hw_stats->stats.qstats[i].qlen;
+		sch->qstats.backlog += hw_stats->stats.qstats[i].backlog;
+		sch->qstats.drops += hw_stats->stats.qstats[i].drops;
+		sch->qstats.requeues += hw_stats->stats.qstats[i].requeues;
+		sch->qstats.overlimits += hw_stats->stats.qstats[i].overlimits;
+	}
+
+	kfree(hw_stats);
+	return ret;
+}
+
 static inline void gred_destroy_vq(struct gred_sched_data *q)
 {
 	kfree(q);
 }
 
-static inline int gred_change_table_def(struct Qdisc *sch, struct nlattr *dps)
+static int gred_change_table_def(struct Qdisc *sch, struct nlattr *dps,
+				 struct netlink_ext_ack *extack)
 {
 	struct gred_sched *table = qdisc_priv(sch);
 	struct tc_gred_sopt *sopt;
+	bool red_flags_changed;
 	int i;
 
 	if (!dps)
@@ -306,13 +411,28 @@
 
 	sopt = nla_data(dps);
 
-	if (sopt->DPs > MAX_DPs || sopt->DPs == 0 ||
-	    sopt->def_DP >= sopt->DPs)
-		return -EINVAL;
+	if (sopt->DPs > MAX_DPs) {
+		NL_SET_ERR_MSG_MOD(extack, "number of virtual queues too high");
+		return -EINVAL;
+	}
+	if (sopt->DPs == 0) {
+		NL_SET_ERR_MSG_MOD(extack,
+				   "number of virtual queues can't be 0");
+		return -EINVAL;
+	}
+	if (sopt->def_DP >= sopt->DPs) {
+		NL_SET_ERR_MSG_MOD(extack, "default virtual queue above virtual queue count");
+		return -EINVAL;
+	}
+	if (sopt->flags && gred_per_vq_red_flags_used(table)) {
+		NL_SET_ERR_MSG_MOD(extack, "can't set per-Qdisc RED flags when per-virtual queue flags are used");
+		return -EINVAL;
+	}
 
 	sch_tree_lock(sch);
 	table->DPs = sopt->DPs;
 	table->def = sopt->def_DP;
+	red_flags_changed = table->red_flags != sopt->flags;
 	table->red_flags = sopt->flags;
 
 	/*
@@ -332,6 +452,12 @@
 		gred_disable_wred_mode(table);
 	}
 
+	if (red_flags_changed)
+		for (i = 0; i < table->DPs; i++)
+			if (table->tab[i])
+				table->tab[i]->red_flags =
+					table->red_flags & GRED_VQ_RED_FLAGS;
+
 	for (i = table->DPs; i < MAX_DPs; i++) {
 		if (table->tab[i]) {
 			pr_warn("GRED: Warning: Destroying shadowed VQ 0x%x\n",
@@ -341,25 +467,30 @@
 		}
 	}
 
+	gred_offload(sch, TC_GRED_REPLACE);
 	return 0;
 }
 
 static inline int gred_change_vq(struct Qdisc *sch, int dp,
 				 struct tc_gred_qopt *ctl, int prio,
 				 u8 *stab, u32 max_P,
-				 struct gred_sched_data **prealloc)
+				 struct gred_sched_data **prealloc,
+				 struct netlink_ext_ack *extack)
 {
 	struct gred_sched *table = qdisc_priv(sch);
 	struct gred_sched_data *q = table->tab[dp];
 
-	if (!red_check_params(ctl->qth_min, ctl->qth_max, ctl->Wlog))
-		return -EINVAL;
+	if (!red_check_params(ctl->qth_min, ctl->qth_max, ctl->Wlog)) {
+		NL_SET_ERR_MSG_MOD(extack, "invalid RED parameters");
+		return -EINVAL;
+	}
 
 	if (!q) {
 		table->tab[dp] = q = *prealloc;
 		*prealloc = NULL;
 		if (!q)
 			return -ENOMEM;
+		q->red_flags = table->red_flags & GRED_VQ_RED_FLAGS;
 	}
 
 	q->DP = dp;
@@ -379,16 +510,24 @@
 	return 0;
 }
 
+static const struct nla_policy gred_vq_policy[TCA_GRED_VQ_MAX + 1] = {
+	[TCA_GRED_VQ_DP]	= { .type = NLA_U32 },
+	[TCA_GRED_VQ_FLAGS]	= { .type = NLA_U32 },
+};
+
+static const struct nla_policy gred_vqe_policy[TCA_GRED_VQ_ENTRY_MAX + 1] = {
+	[TCA_GRED_VQ_ENTRY]	= { .type = NLA_NESTED },
+};
+
 static const struct nla_policy gred_policy[TCA_GRED_MAX + 1] = {
 	[TCA_GRED_PARMS]	= { .len = sizeof(struct tc_gred_qopt) },
 	[TCA_GRED_STAB]		= { .len = 256 },
 	[TCA_GRED_DPS]		= { .len = sizeof(struct tc_gred_sopt) },
 	[TCA_GRED_MAX_P]	= { .type = NLA_U32 },
 	[TCA_GRED_LIMIT]	= { .type = NLA_U32 },
+	[TCA_GRED_VQ_LIST]	= { .type = NLA_NESTED },
 };
 
-<<<<<<< HEAD
-=======
 static void gred_vq_apply(struct gred_sched *table, const struct nlattr *entry)
 {
 	struct nlattr *tb[TCA_GRED_VQ_MAX + 1];
@@ -493,7 +632,6 @@
 	return 0;
 }
 
->>>>>>> 407d19ab
 static int gred_change(struct Qdisc *sch, struct nlattr *opt,
 		       struct netlink_ext_ack *extack)
 {
@@ -508,34 +646,40 @@
 	if (opt == NULL)
 		return -EINVAL;
 
-<<<<<<< HEAD
-	err = nla_parse_nested(tb, TCA_GRED_MAX, opt, gred_policy, NULL);
-=======
 	err = nla_parse_nested_deprecated(tb, TCA_GRED_MAX, opt, gred_policy,
 					  extack);
->>>>>>> 407d19ab
 	if (err < 0)
 		return err;
 
 	if (tb[TCA_GRED_PARMS] == NULL && tb[TCA_GRED_STAB] == NULL) {
 		if (tb[TCA_GRED_LIMIT] != NULL)
 			sch->limit = nla_get_u32(tb[TCA_GRED_LIMIT]);
-		return gred_change_table_def(sch, tb[TCA_GRED_DPS]);
+		return gred_change_table_def(sch, tb[TCA_GRED_DPS], extack);
 	}
 
 	if (tb[TCA_GRED_PARMS] == NULL ||
 	    tb[TCA_GRED_STAB] == NULL ||
-	    tb[TCA_GRED_LIMIT] != NULL)
-		return -EINVAL;
+	    tb[TCA_GRED_LIMIT] != NULL) {
+		NL_SET_ERR_MSG_MOD(extack, "can't configure Qdisc and virtual queue at the same time");
+		return -EINVAL;
+	}
 
 	max_P = tb[TCA_GRED_MAX_P] ? nla_get_u32(tb[TCA_GRED_MAX_P]) : 0;
 
-	err = -EINVAL;
 	ctl = nla_data(tb[TCA_GRED_PARMS]);
 	stab = nla_data(tb[TCA_GRED_STAB]);
 
-	if (ctl->DP >= table->DPs)
-		goto errout;
+	if (ctl->DP >= table->DPs) {
+		NL_SET_ERR_MSG_MOD(extack, "virtual queue index above virtual queue count");
+		return -EINVAL;
+	}
+
+	if (tb[TCA_GRED_VQ_LIST]) {
+		err = gred_vqs_validate(table, ctl->DP, tb[TCA_GRED_VQ_LIST],
+					extack);
+		if (err)
+			return err;
+	}
 
 	if (gred_rio_mode(table)) {
 		if (ctl->prio == 0) {
@@ -555,9 +699,13 @@
 	prealloc = kzalloc(sizeof(*prealloc), GFP_KERNEL);
 	sch_tree_lock(sch);
 
-	err = gred_change_vq(sch, ctl->DP, ctl, prio, stab, max_P, &prealloc);
+	err = gred_change_vq(sch, ctl->DP, ctl, prio, stab, max_P, &prealloc,
+			     extack);
 	if (err < 0)
-		goto errout_locked;
+		goto err_unlock_free;
+
+	if (tb[TCA_GRED_VQ_LIST])
+		gred_vqs_apply(table, tb[TCA_GRED_VQ_LIST]);
 
 	if (gred_rio_mode(table)) {
 		gred_disable_wred_mode(table);
@@ -565,12 +713,15 @@
 			gred_enable_wred_mode(table);
 	}
 
-	err = 0;
-
-errout_locked:
 	sch_tree_unlock(sch);
 	kfree(prealloc);
-errout:
+
+	gred_offload(sch, TC_GRED_REPLACE);
+	return 0;
+
+err_unlock_free:
+	sch_tree_unlock(sch);
+	kfree(prealloc);
 	return err;
 }
 
@@ -583,17 +734,16 @@
 	if (!opt)
 		return -EINVAL;
 
-<<<<<<< HEAD
-	err = nla_parse_nested(tb, TCA_GRED_MAX, opt, gred_policy, NULL);
-=======
 	err = nla_parse_nested_deprecated(tb, TCA_GRED_MAX, opt, gred_policy,
 					  extack);
->>>>>>> 407d19ab
 	if (err < 0)
 		return err;
 
-	if (tb[TCA_GRED_PARMS] || tb[TCA_GRED_STAB])
-		return -EINVAL;
+	if (tb[TCA_GRED_PARMS] || tb[TCA_GRED_STAB]) {
+		NL_SET_ERR_MSG_MOD(extack,
+				   "virtual queue configuration can't be specified at initialization time");
+		return -EINVAL;
+	}
 
 	if (tb[TCA_GRED_LIMIT])
 		sch->limit = nla_get_u32(tb[TCA_GRED_LIMIT]);
@@ -601,13 +751,13 @@
 		sch->limit = qdisc_dev(sch)->tx_queue_len
 		             * psched_mtu(qdisc_dev(sch));
 
-	return gred_change_table_def(sch, tb[TCA_GRED_DPS]);
+	return gred_change_table_def(sch, tb[TCA_GRED_DPS], extack);
 }
 
 static int gred_dump(struct Qdisc *sch, struct sk_buff *skb)
 {
 	struct gred_sched *table = qdisc_priv(sch);
-	struct nlattr *parms, *opts = NULL;
+	struct nlattr *parms, *vqs, *opts = NULL;
 	int i;
 	u32 max_p[MAX_DPs];
 	struct tc_gred_sopt sopt = {
@@ -617,14 +767,10 @@
 		.flags	= table->red_flags,
 	};
 
-<<<<<<< HEAD
-	opts = nla_nest_start(skb, TCA_OPTIONS);
-=======
 	if (gred_offload_dump_stats(sch))
 		goto nla_put_failure;
 
 	opts = nla_nest_start_noflag(skb, TCA_OPTIONS);
->>>>>>> 407d19ab
 	if (opts == NULL)
 		goto nla_put_failure;
 	if (nla_put(skb, TCA_GRED_DPS, sizeof(sopt), &sopt))
@@ -641,12 +787,8 @@
 	if (nla_put_u32(skb, TCA_GRED_LIMIT, sch->limit))
 		goto nla_put_failure;
 
-<<<<<<< HEAD
-	parms = nla_nest_start(skb, TCA_GRED_PARMS);
-=======
 	/* Old style all-in-one dump of VQs */
 	parms = nla_nest_start_noflag(skb, TCA_GRED_PARMS);
->>>>>>> 407d19ab
 	if (parms == NULL)
 		goto nla_put_failure;
 
@@ -696,8 +838,6 @@
 
 	nla_nest_end(skb, parms);
 
-<<<<<<< HEAD
-=======
 	/* Dump the VQs again, in more structured way */
 	vqs = nla_nest_start_noflag(skb, TCA_GRED_VQ_LIST);
 	if (!vqs)
@@ -750,7 +890,6 @@
 	}
 	nla_nest_end(skb, vqs);
 
->>>>>>> 407d19ab
 	return nla_nest_end(skb, opts);
 
 nla_put_failure:
@@ -767,6 +906,7 @@
 		if (table->tab[i])
 			gred_destroy_vq(table->tab[i]);
 	}
+	gred_offload(sch, TC_GRED_DESTROY);
 }
 
 static struct Qdisc_ops gred_qdisc_ops __read_mostly = {
