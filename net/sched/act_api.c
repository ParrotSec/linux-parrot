// SPDX-License-Identifier: GPL-2.0-or-later
/*
 * net/sched/act_api.c	Packet action API.
 *
 * Author:	Jamal Hadi Salim
 */

#include <linux/types.h>
#include <linux/kernel.h>
#include <linux/string.h>
#include <linux/errno.h>
#include <linux/slab.h>
#include <linux/skbuff.h>
#include <linux/init.h>
#include <linux/kmod.h>
#include <linux/err.h>
#include <linux/module.h>
#include <linux/rhashtable.h>
#include <linux/list.h>
#include <net/net_namespace.h>
#include <net/sock.h>
#include <net/sch_generic.h>
#include <net/pkt_cls.h>
#include <net/act_api.h>
#include <net/netlink.h>

static int tcf_action_goto_chain_init(struct tc_action *a, struct tcf_proto *tp)
{
	u32 chain_index = a->tcfa_action & TC_ACT_EXT_VAL_MASK;

	if (!tp)
		return -EINVAL;
	a->goto_chain = tcf_chain_get_by_act(tp->chain->block, chain_index);
	if (!a->goto_chain)
		return -ENOMEM;
	return 0;
}

static void tcf_action_goto_chain_fini(struct tc_action *a)
{
	tcf_chain_put_by_act(a->goto_chain);
}

static void tcf_action_goto_chain_exec(const struct tc_action *a,
				       struct tcf_result *res)
{
	const struct tcf_chain *chain = a->goto_chain;

	res->goto_tp = rcu_dereference_bh(chain->filter_chain);
}

static void tcf_free_cookie_rcu(struct rcu_head *p)
{
	struct tc_cookie *cookie = container_of(p, struct tc_cookie, rcu);

	kfree(cookie->data);
	kfree(cookie);
}

static void tcf_set_action_cookie(struct tc_cookie __rcu **old_cookie,
				  struct tc_cookie *new_cookie)
{
	struct tc_cookie *old;

	old = xchg((__force struct tc_cookie **)old_cookie, new_cookie);
	if (old)
		call_rcu(&old->rcu, tcf_free_cookie_rcu);
}

/* XXX: For standalone actions, we don't need a RCU grace period either, because
 * actions are always connected to filters and filters are already destroyed in
 * RCU callbacks, so after a RCU grace period actions are already disconnected
 * from filters. Readers later can not find us.
 */
static void free_tcf(struct tc_action *p)
{
	free_percpu(p->cpu_bstats);
	free_percpu(p->cpu_qstats);

	tcf_set_action_cookie(&p->act_cookie, NULL);
	if (p->goto_chain)
		tcf_action_goto_chain_fini(p);

	kfree(p);
}

static void tcf_action_cleanup(struct tc_action *p)
{
	if (p->ops->cleanup)
		p->ops->cleanup(p);

	gen_kill_estimator(&p->tcfa_rate_est);
	free_tcf(p);
}

static int __tcf_action_put(struct tc_action *p, bool bind)
{
	struct tcf_idrinfo *idrinfo = p->idrinfo;

	if (refcount_dec_and_lock(&p->tcfa_refcnt, &idrinfo->lock)) {
		if (bind)
			atomic_dec(&p->tcfa_bindcnt);
		idr_remove(&idrinfo->action_idr, p->tcfa_index);
		spin_unlock(&idrinfo->lock);

		tcf_action_cleanup(p);
		return 1;
	}

	if (bind)
		atomic_dec(&p->tcfa_bindcnt);

	return 0;
}

int __tcf_idr_release(struct tc_action *p, bool bind, bool strict)
{
	int ret = 0;

	/* Release with strict==1 and bind==0 is only called through act API
	 * interface (classifiers always bind). Only case when action with
	 * positive reference count and zero bind count can exist is when it was
	 * also created with act API (unbinding last classifier will destroy the
	 * action if it was created by classifier). So only case when bind count
	 * can be changed after initial check is when unbound action is
	 * destroyed by act API while classifier binds to action with same id
	 * concurrently. This result either creation of new action(same behavior
	 * as before), or reusing existing action if concurrent process
	 * increments reference count before action is deleted. Both scenarios
	 * are acceptable.
	 */
	if (p) {
		if (!bind && strict && atomic_read(&p->tcfa_bindcnt) > 0)
			return -EPERM;

		if (__tcf_action_put(p, bind))
			ret = ACT_P_DELETED;
	}

	return ret;
}
EXPORT_SYMBOL(__tcf_idr_release);

static size_t tcf_action_shared_attrs_size(const struct tc_action *act)
{
	struct tc_cookie *act_cookie;
	u32 cookie_len = 0;

	rcu_read_lock();
	act_cookie = rcu_dereference(act->act_cookie);

	if (act_cookie)
		cookie_len = nla_total_size(act_cookie->len);
	rcu_read_unlock();

	return  nla_total_size(0) /* action number nested */
		+ nla_total_size(IFNAMSIZ) /* TCA_ACT_KIND */
		+ cookie_len /* TCA_ACT_COOKIE */
		+ nla_total_size(0) /* TCA_ACT_STATS nested */
		/* TCA_STATS_BASIC */
		+ nla_total_size_64bit(sizeof(struct gnet_stats_basic))
		/* TCA_STATS_QUEUE */
		+ nla_total_size_64bit(sizeof(struct gnet_stats_queue))
		+ nla_total_size(0) /* TCA_OPTIONS nested */
		+ nla_total_size(sizeof(struct tcf_t)); /* TCA_GACT_TM */
}

static size_t tcf_action_full_attrs_size(size_t sz)
{
	return NLMSG_HDRLEN                     /* struct nlmsghdr */
		+ sizeof(struct tcamsg)
		+ nla_total_size(0)             /* TCA_ACT_TAB nested */
		+ sz;
}

static size_t tcf_action_fill_size(const struct tc_action *act)
{
	size_t sz = tcf_action_shared_attrs_size(act);

	if (act->ops->get_fill_size)
		return act->ops->get_fill_size(act) + sz;
	return sz;
}

static int tcf_dump_walker(struct tcf_idrinfo *idrinfo, struct sk_buff *skb,
			   struct netlink_callback *cb)
{
	int err = 0, index = -1, s_i = 0, n_i = 0;
	u32 act_flags = cb->args[2];
	unsigned long jiffy_since = cb->args[3];
	struct nlattr *nest;
	struct idr *idr = &idrinfo->action_idr;
	struct tc_action *p;
	unsigned long id = 1;

	spin_lock(&idrinfo->lock);

	s_i = cb->args[0];

	idr_for_each_entry_ul(idr, p, id) {
		index++;
		if (index < s_i)
			continue;

		if (jiffy_since &&
		    time_after(jiffy_since,
			       (unsigned long)p->tcfa_tm.lastuse))
			continue;

		nest = nla_nest_start_noflag(skb, n_i);
		if (!nest) {
			index--;
			goto nla_put_failure;
		}
		err = tcf_action_dump_1(skb, p, 0, 0);
		if (err < 0) {
			index--;
			nlmsg_trim(skb, nest);
			goto done;
		}
		nla_nest_end(skb, nest);
		n_i++;
		if (!(act_flags & TCA_FLAG_LARGE_DUMP_ON) &&
		    n_i >= TCA_ACT_MAX_PRIO)
			goto done;
	}
done:
	if (index >= 0)
		cb->args[0] = index + 1;

	spin_unlock(&idrinfo->lock);
	if (n_i) {
		if (act_flags & TCA_FLAG_LARGE_DUMP_ON)
			cb->args[1] = n_i;
	}
	return n_i;

nla_put_failure:
	nla_nest_cancel(skb, nest);
	goto done;
}

static int tcf_del_walker(struct tcf_idrinfo *idrinfo, struct sk_buff *skb,
			  const struct tc_action_ops *ops)
{
	struct nlattr *nest;
	int n_i = 0;
	int ret = -EINVAL;
	struct idr *idr = &idrinfo->action_idr;
	struct tc_action *p;
	unsigned long id = 1;

	nest = nla_nest_start_noflag(skb, 0);
	if (nest == NULL)
		goto nla_put_failure;
	if (nla_put_string(skb, TCA_KIND, ops->kind))
		goto nla_put_failure;

	idr_for_each_entry_ul(idr, p, id) {
		ret = __tcf_idr_release(p, false, true);
		if (ret == ACT_P_DELETED) {
			module_put(ops->owner);
			n_i++;
		} else if (ret < 0) {
			goto nla_put_failure;
		}
	}
	if (nla_put_u32(skb, TCA_FCNT, n_i))
		goto nla_put_failure;
	nla_nest_end(skb, nest);

	return n_i;
nla_put_failure:
	nla_nest_cancel(skb, nest);
	return ret;
}

int tcf_generic_walker(struct tc_action_net *tn, struct sk_buff *skb,
		       struct netlink_callback *cb, int type,
		       const struct tc_action_ops *ops,
		       struct netlink_ext_ack *extack)
{
	struct tcf_idrinfo *idrinfo = tn->idrinfo;

	if (type == RTM_DELACTION) {
		return tcf_del_walker(idrinfo, skb, ops);
	} else if (type == RTM_GETACTION) {
		return tcf_dump_walker(idrinfo, skb, cb);
	} else {
		WARN(1, "tcf_generic_walker: unknown command %d\n", type);
		NL_SET_ERR_MSG(extack, "tcf_generic_walker: unknown command");
		return -EINVAL;
	}
}
EXPORT_SYMBOL(tcf_generic_walker);

int tcf_idr_search(struct tc_action_net *tn, struct tc_action **a, u32 index)
{
	struct tcf_idrinfo *idrinfo = tn->idrinfo;
	struct tc_action *p;

	spin_lock(&idrinfo->lock);
	p = idr_find(&idrinfo->action_idr, index);
	if (IS_ERR(p))
		p = NULL;
	else if (p)
		refcount_inc(&p->tcfa_refcnt);
	spin_unlock(&idrinfo->lock);

	if (p) {
		*a = p;
		return true;
	}
	return false;
}
EXPORT_SYMBOL(tcf_idr_search);

static int tcf_idr_delete_index(struct tcf_idrinfo *idrinfo, u32 index)
{
	struct tc_action *p;
	int ret = 0;

	spin_lock(&idrinfo->lock);
	p = idr_find(&idrinfo->action_idr, index);
	if (!p) {
		spin_unlock(&idrinfo->lock);
		return -ENOENT;
	}

	if (!atomic_read(&p->tcfa_bindcnt)) {
		if (refcount_dec_and_test(&p->tcfa_refcnt)) {
			struct module *owner = p->ops->owner;

			WARN_ON(p != idr_remove(&idrinfo->action_idr,
						p->tcfa_index));
			spin_unlock(&idrinfo->lock);

			tcf_action_cleanup(p);
			module_put(owner);
			return 0;
		}
		ret = 0;
	} else {
		ret = -EPERM;
	}

	spin_unlock(&idrinfo->lock);
	return ret;
}

int tcf_idr_create(struct tc_action_net *tn, u32 index, struct nlattr *est,
		   struct tc_action **a, const struct tc_action_ops *ops,
		   int bind, bool cpustats)
{
	struct tc_action *p = kzalloc(ops->size, GFP_KERNEL);
	struct tcf_idrinfo *idrinfo = tn->idrinfo;
	int err = -ENOMEM;

	if (unlikely(!p))
		return -ENOMEM;
	refcount_set(&p->tcfa_refcnt, 1);
	if (bind)
		atomic_set(&p->tcfa_bindcnt, 1);

	if (cpustats) {
		p->cpu_bstats = netdev_alloc_pcpu_stats(struct gnet_stats_basic_cpu);
		if (!p->cpu_bstats)
			goto err1;
		p->cpu_qstats = alloc_percpu(struct gnet_stats_queue);
		if (!p->cpu_qstats)
			goto err2;
	}
	spin_lock_init(&p->tcfa_lock);
	p->tcfa_index = index;
	p->tcfa_tm.install = jiffies;
	p->tcfa_tm.lastuse = jiffies;
	p->tcfa_tm.firstuse = 0;
	if (est) {
		err = gen_new_estimator(&p->tcfa_bstats, p->cpu_bstats,
					&p->tcfa_rate_est,
					&p->tcfa_lock, NULL, est);
		if (err)
			goto err3;
	}

	p->idrinfo = idrinfo;
	p->ops = ops;
	*a = p;
	return 0;
err3:
	free_percpu(p->cpu_qstats);
err2:
	free_percpu(p->cpu_bstats);
err1:
	kfree(p);
	return err;
}
EXPORT_SYMBOL(tcf_idr_create);

void tcf_idr_insert(struct tc_action_net *tn, struct tc_action *a)
{
	struct tcf_idrinfo *idrinfo = tn->idrinfo;

	spin_lock(&idrinfo->lock);
	/* Replace ERR_PTR(-EBUSY) allocated by tcf_idr_check_alloc */
	WARN_ON(!IS_ERR(idr_replace(&idrinfo->action_idr, a, a->tcfa_index)));
	spin_unlock(&idrinfo->lock);
}
EXPORT_SYMBOL(tcf_idr_insert);

/* Cleanup idr index that was allocated but not initialized. */

void tcf_idr_cleanup(struct tc_action_net *tn, u32 index)
{
	struct tcf_idrinfo *idrinfo = tn->idrinfo;

	spin_lock(&idrinfo->lock);
	/* Remove ERR_PTR(-EBUSY) allocated by tcf_idr_check_alloc */
	WARN_ON(!IS_ERR(idr_remove(&idrinfo->action_idr, index)));
	spin_unlock(&idrinfo->lock);
}
EXPORT_SYMBOL(tcf_idr_cleanup);

/* Check if action with specified index exists. If actions is found, increments
 * its reference and bind counters, and return 1. Otherwise insert temporary
 * error pointer (to prevent concurrent users from inserting actions with same
 * index) and return 0.
 */

int tcf_idr_check_alloc(struct tc_action_net *tn, u32 *index,
			struct tc_action **a, int bind)
{
	struct tcf_idrinfo *idrinfo = tn->idrinfo;
	struct tc_action *p;
	int ret;

again:
	spin_lock(&idrinfo->lock);
	if (*index) {
		p = idr_find(&idrinfo->action_idr, *index);
		if (IS_ERR(p)) {
			/* This means that another process allocated
			 * index but did not assign the pointer yet.
			 */
			spin_unlock(&idrinfo->lock);
			goto again;
		}

		if (p) {
			refcount_inc(&p->tcfa_refcnt);
			if (bind)
				atomic_inc(&p->tcfa_bindcnt);
			*a = p;
			ret = 1;
		} else {
			*a = NULL;
			ret = idr_alloc_u32(&idrinfo->action_idr, NULL, index,
					    *index, GFP_ATOMIC);
			if (!ret)
				idr_replace(&idrinfo->action_idr,
					    ERR_PTR(-EBUSY), *index);
		}
	} else {
		*index = 1;
		*a = NULL;
		ret = idr_alloc_u32(&idrinfo->action_idr, NULL, index,
				    UINT_MAX, GFP_ATOMIC);
		if (!ret)
			idr_replace(&idrinfo->action_idr, ERR_PTR(-EBUSY),
				    *index);
	}
	spin_unlock(&idrinfo->lock);
	return ret;
}
EXPORT_SYMBOL(tcf_idr_check_alloc);

void tcf_idrinfo_destroy(const struct tc_action_ops *ops,
			 struct tcf_idrinfo *idrinfo)
{
	struct idr *idr = &idrinfo->action_idr;
	struct tc_action *p;
	int ret;
	unsigned long id = 1;

	idr_for_each_entry_ul(idr, p, id) {
		ret = __tcf_idr_release(p, false, true);
		if (ret == ACT_P_DELETED)
			module_put(ops->owner);
		else if (ret < 0)
			return;
	}
	idr_destroy(&idrinfo->action_idr);
}
EXPORT_SYMBOL(tcf_idrinfo_destroy);

static LIST_HEAD(act_base);
static DEFINE_RWLOCK(act_mod_lock);

int tcf_register_action(struct tc_action_ops *act,
			struct pernet_operations *ops)
{
	struct tc_action_ops *a;
	int ret;

	if (!act->act || !act->dump || !act->init || !act->walk || !act->lookup)
		return -EINVAL;

	/* We have to register pernet ops before making the action ops visible,
	 * otherwise tcf_action_init_1() could get a partially initialized
	 * netns.
	 */
	ret = register_pernet_subsys(ops);
	if (ret)
		return ret;

	write_lock(&act_mod_lock);
	list_for_each_entry(a, &act_base, head) {
		if (act->type == a->type || (strcmp(act->kind, a->kind) == 0)) {
			write_unlock(&act_mod_lock);
			unregister_pernet_subsys(ops);
			return -EEXIST;
		}
	}
	list_add_tail(&act->head, &act_base);
	write_unlock(&act_mod_lock);

	return 0;
}
EXPORT_SYMBOL(tcf_register_action);

int tcf_unregister_action(struct tc_action_ops *act,
			  struct pernet_operations *ops)
{
	struct tc_action_ops *a;
	int err = -ENOENT;

	write_lock(&act_mod_lock);
	list_for_each_entry(a, &act_base, head) {
		if (a == act) {
			list_del(&act->head);
			err = 0;
			break;
		}
	}
	write_unlock(&act_mod_lock);
	if (!err)
		unregister_pernet_subsys(ops);
	return err;
}
EXPORT_SYMBOL(tcf_unregister_action);

/* lookup by name */
static struct tc_action_ops *tc_lookup_action_n(char *kind)
{
	struct tc_action_ops *a, *res = NULL;

	if (kind) {
		read_lock(&act_mod_lock);
		list_for_each_entry(a, &act_base, head) {
			if (strcmp(kind, a->kind) == 0) {
				if (try_module_get(a->owner))
					res = a;
				break;
			}
		}
		read_unlock(&act_mod_lock);
	}
	return res;
}

/* lookup by nlattr */
static struct tc_action_ops *tc_lookup_action(struct nlattr *kind)
{
	struct tc_action_ops *a, *res = NULL;

	if (kind) {
		read_lock(&act_mod_lock);
		list_for_each_entry(a, &act_base, head) {
			if (nla_strcmp(kind, a->kind) == 0) {
				if (try_module_get(a->owner))
					res = a;
				break;
			}
		}
		read_unlock(&act_mod_lock);
	}
	return res;
}

/*TCA_ACT_MAX_PRIO is 32, there count upto 32 */
#define TCA_ACT_MAX_PRIO_MASK 0x1FF
int tcf_action_exec(struct sk_buff *skb, struct tc_action **actions,
		    int nr_actions, struct tcf_result *res)
{
	u32 jmp_prgcnt = 0;
	u32 jmp_ttl = TCA_ACT_MAX_PRIO; /*matches actions per filter */
	int i;
	int ret = TC_ACT_OK;

	if (skb_skip_tc_classify(skb))
		return TC_ACT_OK;

restart_act_graph:
	for (i = 0; i < nr_actions; i++) {
		const struct tc_action *a = actions[i];

		if (jmp_prgcnt > 0) {
			jmp_prgcnt -= 1;
			continue;
		}
repeat:
		ret = a->ops->act(skb, a, res);
		if (ret == TC_ACT_REPEAT)
			goto repeat;	/* we need a ttl - JHS */

		if (TC_ACT_EXT_CMP(ret, TC_ACT_JUMP)) {
			jmp_prgcnt = ret & TCA_ACT_MAX_PRIO_MASK;
			if (!jmp_prgcnt || (jmp_prgcnt > nr_actions)) {
				/* faulty opcode, stop pipeline */
				return TC_ACT_OK;
			} else {
				jmp_ttl -= 1;
				if (jmp_ttl > 0)
					goto restart_act_graph;
				else /* faulty graph, stop pipeline */
					return TC_ACT_OK;
			}
		} else if (TC_ACT_EXT_CMP(ret, TC_ACT_GOTO_CHAIN)) {
			tcf_action_goto_chain_exec(a, res);
		}

		if (ret != TC_ACT_PIPE)
			break;
	}

	return ret;
}
EXPORT_SYMBOL(tcf_action_exec);

int tcf_action_destroy(struct tc_action *actions[], int bind)
{
	const struct tc_action_ops *ops;
	struct tc_action *a;
	int ret = 0, i;

	for (i = 0; i < TCA_ACT_MAX_PRIO && actions[i]; i++) {
		a = actions[i];
		actions[i] = NULL;
		ops = a->ops;
		ret = __tcf_idr_release(a, bind, true);
		if (ret == ACT_P_DELETED)
			module_put(ops->owner);
		else if (ret < 0)
			return ret;
	}
	return ret;
}

static int tcf_action_destroy_1(struct tc_action *a, int bind)
{
	struct tc_action *actions[] = { a, NULL };

	return tcf_action_destroy(actions, bind);
}

static int tcf_action_put(struct tc_action *p)
{
	return __tcf_action_put(p, false);
}

/* Put all actions in this array, skip those NULL's. */
static void tcf_action_put_many(struct tc_action *actions[])
{
	int i;

	for (i = 0; i < TCA_ACT_MAX_PRIO; i++) {
		struct tc_action *a = actions[i];
		const struct tc_action_ops *ops;

		if (!a)
			continue;
		ops = a->ops;
		if (tcf_action_put(a))
			module_put(ops->owner);
	}
}

int
tcf_action_dump_old(struct sk_buff *skb, struct tc_action *a, int bind, int ref)
{
	return a->ops->dump(skb, a, bind, ref);
}

int
tcf_action_dump_1(struct sk_buff *skb, struct tc_action *a, int bind, int ref)
{
	int err = -EINVAL;
	unsigned char *b = skb_tail_pointer(skb);
	struct nlattr *nest;
	struct tc_cookie *cookie;

	if (nla_put_string(skb, TCA_KIND, a->ops->kind))
		goto nla_put_failure;
	if (tcf_action_copy_stats(skb, a, 0))
		goto nla_put_failure;

	rcu_read_lock();
	cookie = rcu_dereference(a->act_cookie);
	if (cookie) {
		if (nla_put(skb, TCA_ACT_COOKIE, cookie->len, cookie->data)) {
			rcu_read_unlock();
			goto nla_put_failure;
		}
	}
	rcu_read_unlock();

	nest = nla_nest_start_noflag(skb, TCA_OPTIONS);
	if (nest == NULL)
		goto nla_put_failure;
	err = tcf_action_dump_old(skb, a, bind, ref);
	if (err > 0) {
		nla_nest_end(skb, nest);
		return err;
	}

nla_put_failure:
	nlmsg_trim(skb, b);
	return -1;
}
EXPORT_SYMBOL(tcf_action_dump_1);

int tcf_action_dump(struct sk_buff *skb, struct tc_action *actions[],
		    int bind, int ref)
{
	struct tc_action *a;
	int err = -EINVAL, i;
	struct nlattr *nest;

	for (i = 0; i < TCA_ACT_MAX_PRIO && actions[i]; i++) {
		a = actions[i];
		nest = nla_nest_start_noflag(skb, i + 1);
		if (nest == NULL)
			goto nla_put_failure;
		err = tcf_action_dump_1(skb, a, bind, ref);
		if (err < 0)
			goto errout;
		nla_nest_end(skb, nest);
	}

	return 0;

nla_put_failure:
	err = -EINVAL;
errout:
	nla_nest_cancel(skb, nest);
	return err;
}

static struct tc_cookie *nla_memdup_cookie(struct nlattr **tb)
{
	struct tc_cookie *c = kzalloc(sizeof(*c), GFP_KERNEL);
	if (!c)
		return NULL;

	c->data = nla_memdup(tb[TCA_ACT_COOKIE], GFP_KERNEL);
	if (!c->data) {
		kfree(c);
		return NULL;
	}
	c->len = nla_len(tb[TCA_ACT_COOKIE]);

	return c;
}

static bool tcf_action_valid(int action)
{
	int opcode = TC_ACT_EXT_OPCODE(action);

	if (!opcode)
		return action <= TC_ACT_VALUE_MAX;
	return opcode <= TC_ACT_EXT_OPCODE_MAX || action == TC_ACT_UNSPEC;
}

struct tc_action *tcf_action_init_1(struct net *net, struct tcf_proto *tp,
				    struct nlattr *nla, struct nlattr *est,
				    char *name, int ovr, int bind,
				    bool rtnl_held,
				    struct netlink_ext_ack *extack)
{
	struct tc_action *a;
	struct tc_action_ops *a_o;
	struct tc_cookie *cookie = NULL;
	char act_name[IFNAMSIZ];
	struct nlattr *tb[TCA_ACT_MAX + 1];
	struct nlattr *kind;
	int err;

	if (name == NULL) {
		err = nla_parse_nested_deprecated(tb, TCA_ACT_MAX, nla, NULL,
						  extack);
		if (err < 0)
			goto err_out;
		err = -EINVAL;
		kind = tb[TCA_ACT_KIND];
		if (!kind) {
			NL_SET_ERR_MSG(extack, "TC action kind must be specified");
			goto err_out;
		}
		if (nla_strlcpy(act_name, kind, IFNAMSIZ) >= IFNAMSIZ) {
			NL_SET_ERR_MSG(extack, "TC action name too long");
			goto err_out;
		}
		if (tb[TCA_ACT_COOKIE]) {
			int cklen = nla_len(tb[TCA_ACT_COOKIE]);

			if (cklen > TC_COOKIE_MAX_SIZE) {
				NL_SET_ERR_MSG(extack, "TC cookie size above the maximum");
				goto err_out;
			}

			cookie = nla_memdup_cookie(tb);
			if (!cookie) {
				NL_SET_ERR_MSG(extack, "No memory to generate TC cookie");
				err = -ENOMEM;
				goto err_out;
			}
		}
	} else {
		if (strlcpy(act_name, name, IFNAMSIZ) >= IFNAMSIZ) {
			NL_SET_ERR_MSG(extack, "TC action name too long");
			err = -EINVAL;
			goto err_out;
		}
	}

	a_o = tc_lookup_action_n(act_name);
	if (a_o == NULL) {
#ifdef CONFIG_MODULES
		if (rtnl_held)
			rtnl_unlock();
		request_module("act_%s", act_name);
		if (rtnl_held)
			rtnl_lock();

		a_o = tc_lookup_action_n(act_name);

		/* We dropped the RTNL semaphore in order to
		 * perform the module load.  So, even if we
		 * succeeded in loading the module we have to
		 * tell the caller to replay the request.  We
		 * indicate this using -EAGAIN.
		 */
		if (a_o != NULL) {
			err = -EAGAIN;
			goto err_mod;
		}
#endif
		NL_SET_ERR_MSG(extack, "Failed to load TC action module");
		err = -ENOENT;
		goto err_out;
	}

	/* backward compatibility for policer */
	if (name == NULL)
		err = a_o->init(net, tb[TCA_ACT_OPTIONS], est, &a, ovr, bind,
				rtnl_held, extack);
	else
		err = a_o->init(net, nla, est, &a, ovr, bind, rtnl_held,
				extack);
	if (err < 0)
		goto err_mod;

	if (!name && tb[TCA_ACT_COOKIE])
		tcf_set_action_cookie(&a->act_cookie, cookie);

	/* module count goes up only when brand new policy is created
	 * if it exists and is only bound to in a_o->init() then
	 * ACT_P_CREATED is not returned (a zero is).
	 */
	if (err != ACT_P_CREATED)
		module_put(a_o->owner);

	if (TC_ACT_EXT_CMP(a->tcfa_action, TC_ACT_GOTO_CHAIN)) {
		err = tcf_action_goto_chain_init(a, tp);
		if (err) {
			tcf_action_destroy_1(a, bind);
			NL_SET_ERR_MSG(extack, "Failed to init TC action chain");
			return ERR_PTR(err);
		}
	}

	if (!tcf_action_valid(a->tcfa_action)) {
		tcf_action_destroy_1(a, bind);
		NL_SET_ERR_MSG(extack, "Invalid control action value");
		return ERR_PTR(-EINVAL);
	}

	return a;

err_mod:
	module_put(a_o->owner);
err_out:
	if (cookie) {
		kfree(cookie->data);
		kfree(cookie);
	}
	return ERR_PTR(err);
}

/* Returns numbers of initialized actions or negative error. */

int tcf_action_init(struct net *net, struct tcf_proto *tp, struct nlattr *nla,
		    struct nlattr *est, char *name, int ovr, int bind,
		    struct tc_action *actions[], size_t *attr_size,
		    bool rtnl_held, struct netlink_ext_ack *extack)
{
	struct nlattr *tb[TCA_ACT_MAX_PRIO + 1];
	struct tc_action *act;
	size_t sz = 0;
	int err;
	int i;

	err = nla_parse_nested_deprecated(tb, TCA_ACT_MAX_PRIO, nla, NULL,
					  extack);
	if (err < 0)
		return err;

	for (i = 1; i <= TCA_ACT_MAX_PRIO && tb[i]; i++) {
		act = tcf_action_init_1(net, tp, tb[i], est, name, ovr, bind,
					rtnl_held, extack);
		if (IS_ERR(act)) {
			err = PTR_ERR(act);
			goto err;
		}
		act->order = i;
		sz += tcf_action_fill_size(act);
		/* Start from index 0 */
		actions[i - 1] = act;
	}

	*attr_size = tcf_action_full_attrs_size(sz);
	return i - 1;

err:
	tcf_action_destroy(actions, bind);
	return err;
}

int tcf_action_copy_stats(struct sk_buff *skb, struct tc_action *p,
			  int compat_mode)
{
	int err = 0;
	struct gnet_dump d;

	if (p == NULL)
		goto errout;

	/* compat_mode being true specifies a call that is supposed
	 * to add additional backward compatibility statistic TLVs.
	 */
	if (compat_mode) {
		if (p->type == TCA_OLD_COMPAT)
			err = gnet_stats_start_copy_compat(skb, 0,
							   TCA_STATS,
							   TCA_XSTATS,
							   &p->tcfa_lock, &d,
							   TCA_PAD);
		else
			return 0;
	} else
		err = gnet_stats_start_copy(skb, TCA_ACT_STATS,
					    &p->tcfa_lock, &d, TCA_ACT_PAD);

	if (err < 0)
		goto errout;

	if (gnet_stats_copy_basic(NULL, &d, p->cpu_bstats, &p->tcfa_bstats) < 0 ||
	    gnet_stats_copy_rate_est(&d, &p->tcfa_rate_est) < 0 ||
	    gnet_stats_copy_queue(&d, p->cpu_qstats,
				  &p->tcfa_qstats,
				  p->tcfa_qstats.qlen) < 0)
		goto errout;

	if (gnet_stats_finish_copy(&d) < 0)
		goto errout;

	return 0;

errout:
	return -1;
}

static int tca_get_fill(struct sk_buff *skb, struct tc_action *actions[],
			u32 portid, u32 seq, u16 flags, int event, int bind,
			int ref)
{
	struct tcamsg *t;
	struct nlmsghdr *nlh;
	unsigned char *b = skb_tail_pointer(skb);
	struct nlattr *nest;

	nlh = nlmsg_put(skb, portid, seq, event, sizeof(*t), flags);
	if (!nlh)
		goto out_nlmsg_trim;
	t = nlmsg_data(nlh);
	t->tca_family = AF_UNSPEC;
	t->tca__pad1 = 0;
	t->tca__pad2 = 0;

	nest = nla_nest_start_noflag(skb, TCA_ACT_TAB);
	if (!nest)
		goto out_nlmsg_trim;

	if (tcf_action_dump(skb, actions, bind, ref) < 0)
		goto out_nlmsg_trim;

	nla_nest_end(skb, nest);

	nlh->nlmsg_len = skb_tail_pointer(skb) - b;
	return skb->len;

out_nlmsg_trim:
	nlmsg_trim(skb, b);
	return -1;
}

static int
tcf_get_notify(struct net *net, u32 portid, struct nlmsghdr *n,
	       struct tc_action *actions[], int event,
	       struct netlink_ext_ack *extack)
{
	struct sk_buff *skb;

	skb = alloc_skb(NLMSG_GOODSIZE, GFP_KERNEL);
	if (!skb)
		return -ENOBUFS;
	if (tca_get_fill(skb, actions, portid, n->nlmsg_seq, 0, event,
			 0, 1) <= 0) {
		NL_SET_ERR_MSG(extack, "Failed to fill netlink attributes while adding TC action");
		kfree_skb(skb);
		return -EINVAL;
	}

	return rtnl_unicast(skb, net, portid);
}

static struct tc_action *tcf_action_get_1(struct net *net, struct nlattr *nla,
					  struct nlmsghdr *n, u32 portid,
					  struct netlink_ext_ack *extack)
{
	struct nlattr *tb[TCA_ACT_MAX + 1];
	const struct tc_action_ops *ops;
	struct tc_action *a;
	int index;
	int err;

	err = nla_parse_nested_deprecated(tb, TCA_ACT_MAX, nla, NULL, extack);
	if (err < 0)
		goto err_out;

	err = -EINVAL;
	if (tb[TCA_ACT_INDEX] == NULL ||
	    nla_len(tb[TCA_ACT_INDEX]) < sizeof(index)) {
		NL_SET_ERR_MSG(extack, "Invalid TC action index value");
		goto err_out;
	}
	index = nla_get_u32(tb[TCA_ACT_INDEX]);

	err = -EINVAL;
	ops = tc_lookup_action(tb[TCA_ACT_KIND]);
	if (!ops) { /* could happen in batch of actions */
		NL_SET_ERR_MSG(extack, "Specified TC action not found");
		goto err_out;
	}
	err = -ENOENT;
	if (ops->lookup(net, &a, index, extack) == 0)
		goto err_mod;

	module_put(ops->owner);
	return a;

err_mod:
	module_put(ops->owner);
err_out:
	return ERR_PTR(err);
}

static int tca_action_flush(struct net *net, struct nlattr *nla,
			    struct nlmsghdr *n, u32 portid,
			    struct netlink_ext_ack *extack)
{
	struct sk_buff *skb;
	unsigned char *b;
	struct nlmsghdr *nlh;
	struct tcamsg *t;
	struct netlink_callback dcb;
	struct nlattr *nest;
	struct nlattr *tb[TCA_ACT_MAX + 1];
	const struct tc_action_ops *ops;
	struct nlattr *kind;
	int err = -ENOMEM;

	skb = alloc_skb(NLMSG_GOODSIZE, GFP_KERNEL);
	if (!skb)
		return err;

	b = skb_tail_pointer(skb);

	err = nla_parse_nested_deprecated(tb, TCA_ACT_MAX, nla, NULL, extack);
	if (err < 0)
		goto err_out;

	err = -EINVAL;
	kind = tb[TCA_ACT_KIND];
	ops = tc_lookup_action(kind);
	if (!ops) { /*some idjot trying to flush unknown action */
		NL_SET_ERR_MSG(extack, "Cannot flush unknown TC action");
		goto err_out;
	}

	nlh = nlmsg_put(skb, portid, n->nlmsg_seq, RTM_DELACTION,
			sizeof(*t), 0);
	if (!nlh) {
		NL_SET_ERR_MSG(extack, "Failed to create TC action flush notification");
		goto out_module_put;
	}
	t = nlmsg_data(nlh);
	t->tca_family = AF_UNSPEC;
	t->tca__pad1 = 0;
	t->tca__pad2 = 0;

	nest = nla_nest_start_noflag(skb, TCA_ACT_TAB);
	if (!nest) {
		NL_SET_ERR_MSG(extack, "Failed to add new netlink message");
		goto out_module_put;
	}

	err = ops->walk(net, skb, &dcb, RTM_DELACTION, ops, extack);
	if (err <= 0) {
		nla_nest_cancel(skb, nest);
		goto out_module_put;
	}

	nla_nest_end(skb, nest);

	nlh->nlmsg_len = skb_tail_pointer(skb) - b;
	nlh->nlmsg_flags |= NLM_F_ROOT;
	module_put(ops->owner);
	err = rtnetlink_send(skb, net, portid, RTNLGRP_TC,
			     n->nlmsg_flags & NLM_F_ECHO);
	if (err > 0)
		return 0;
	if (err < 0)
		NL_SET_ERR_MSG(extack, "Failed to send TC action flush notification");

	return err;

out_module_put:
	module_put(ops->owner);
err_out:
	kfree_skb(skb);
	return err;
}

static int tcf_action_delete(struct net *net, struct tc_action *actions[])
{
	int i;

	for (i = 0; i < TCA_ACT_MAX_PRIO && actions[i]; i++) {
		struct tc_action *a = actions[i];
		const struct tc_action_ops *ops = a->ops;
		/* Actions can be deleted concurrently so we must save their
		 * type and id to search again after reference is released.
		 */
		struct tcf_idrinfo *idrinfo = a->idrinfo;
		u32 act_index = a->tcfa_index;

		actions[i] = NULL;
		if (tcf_action_put(a)) {
			/* last reference, action was deleted concurrently */
			module_put(ops->owner);
		} else  {
			int ret;

			/* now do the delete */
			ret = tcf_idr_delete_index(idrinfo, act_index);
			if (ret < 0)
				return ret;
		}
	}
	return 0;
}

static int
tcf_del_notify(struct net *net, struct nlmsghdr *n, struct tc_action *actions[],
	       u32 portid, size_t attr_size, struct netlink_ext_ack *extack)
{
	int ret;
	struct sk_buff *skb;

	skb = alloc_skb(attr_size <= NLMSG_GOODSIZE ? NLMSG_GOODSIZE : attr_size,
			GFP_KERNEL);
	if (!skb)
		return -ENOBUFS;

	if (tca_get_fill(skb, actions, portid, n->nlmsg_seq, 0, RTM_DELACTION,
			 0, 2) <= 0) {
		NL_SET_ERR_MSG(extack, "Failed to fill netlink TC action attributes");
		kfree_skb(skb);
		return -EINVAL;
	}

	/* now do the delete */
	ret = tcf_action_delete(net, actions);
	if (ret < 0) {
		NL_SET_ERR_MSG(extack, "Failed to delete TC action");
		kfree_skb(skb);
		return ret;
	}

	ret = rtnetlink_send(skb, net, portid, RTNLGRP_TC,
			     n->nlmsg_flags & NLM_F_ECHO);
	if (ret > 0)
		return 0;
	return ret;
}

static int
tca_action_gd(struct net *net, struct nlattr *nla, struct nlmsghdr *n,
	      u32 portid, int event, struct netlink_ext_ack *extack)
{
	int i, ret;
	struct nlattr *tb[TCA_ACT_MAX_PRIO + 1];
	struct tc_action *act;
	size_t attr_size = 0;
	struct tc_action *actions[TCA_ACT_MAX_PRIO] = {};

	ret = nla_parse_nested_deprecated(tb, TCA_ACT_MAX_PRIO, nla, NULL,
					  extack);
	if (ret < 0)
		return ret;

	if (event == RTM_DELACTION && n->nlmsg_flags & NLM_F_ROOT) {
		if (tb[1])
			return tca_action_flush(net, tb[1], n, portid, extack);

		NL_SET_ERR_MSG(extack, "Invalid netlink attributes while flushing TC action");
		return -EINVAL;
	}

	for (i = 1; i <= TCA_ACT_MAX_PRIO && tb[i]; i++) {
		act = tcf_action_get_1(net, tb[i], n, portid, extack);
		if (IS_ERR(act)) {
			ret = PTR_ERR(act);
			goto err;
		}
		attr_size += tcf_action_fill_size(act);
		actions[i - 1] = act;
	}

	attr_size = tcf_action_full_attrs_size(attr_size);

	if (event == RTM_GETACTION)
		ret = tcf_get_notify(net, portid, n, actions, event, extack);
	else { /* delete */
		ret = tcf_del_notify(net, n, actions, portid, attr_size, extack);
		if (ret)
			goto err;
		return 0;
	}
err:
	tcf_action_put_many(actions);
	return ret;
}

static int
tcf_add_notify(struct net *net, struct nlmsghdr *n, struct tc_action *actions[],
	       u32 portid, size_t attr_size, struct netlink_ext_ack *extack)
{
	struct sk_buff *skb;
	int err = 0;

	skb = alloc_skb(attr_size <= NLMSG_GOODSIZE ? NLMSG_GOODSIZE : attr_size,
			GFP_KERNEL);
	if (!skb)
		return -ENOBUFS;

	if (tca_get_fill(skb, actions, portid, n->nlmsg_seq, n->nlmsg_flags,
			 RTM_NEWACTION, 0, 0) <= 0) {
		NL_SET_ERR_MSG(extack, "Failed to fill netlink attributes while adding TC action");
		kfree_skb(skb);
		return -EINVAL;
	}

	err = rtnetlink_send(skb, net, portid, RTNLGRP_TC,
			     n->nlmsg_flags & NLM_F_ECHO);
	if (err > 0)
		err = 0;
	return err;
}

static int tcf_action_add(struct net *net, struct nlattr *nla,
			  struct nlmsghdr *n, u32 portid, int ovr,
			  struct netlink_ext_ack *extack)
{
	size_t attr_size = 0;
	int ret = 0;
	struct tc_action *actions[TCA_ACT_MAX_PRIO] = {};

	ret = tcf_action_init(net, NULL, nla, NULL, NULL, ovr, 0, actions,
			      &attr_size, true, extack);
	if (ret < 0)
		return ret;
	ret = tcf_add_notify(net, n, actions, portid, attr_size, extack);
	if (ovr)
		tcf_action_put_many(actions);

	return ret;
}

static u32 tcaa_root_flags_allowed = TCA_FLAG_LARGE_DUMP_ON;
static const struct nla_policy tcaa_policy[TCA_ROOT_MAX + 1] = {
	[TCA_ROOT_FLAGS] = { .type = NLA_BITFIELD32,
			     .validation_data = &tcaa_root_flags_allowed },
	[TCA_ROOT_TIME_DELTA]      = { .type = NLA_U32 },
};

static int tc_ctl_action(struct sk_buff *skb, struct nlmsghdr *n,
			 struct netlink_ext_ack *extack)
{
	struct net *net = sock_net(skb->sk);
	struct nlattr *tca[TCA_ROOT_MAX + 1];
	u32 portid = skb ? NETLINK_CB(skb).portid : 0;
	int ret = 0, ovr = 0;

	if ((n->nlmsg_type != RTM_GETACTION) &&
	    !netlink_capable(skb, CAP_NET_ADMIN))
		return -EPERM;

	ret = nlmsg_parse_deprecated(n, sizeof(struct tcamsg), tca,
				     TCA_ROOT_MAX, NULL, extack);
	if (ret < 0)
		return ret;

	if (tca[TCA_ACT_TAB] == NULL) {
		NL_SET_ERR_MSG(extack, "Netlink action attributes missing");
		return -EINVAL;
	}

	/* n->nlmsg_flags & NLM_F_CREATE */
	switch (n->nlmsg_type) {
	case RTM_NEWACTION:
		/* we are going to assume all other flags
		 * imply create only if it doesn't exist
		 * Note that CREATE | EXCL implies that
		 * but since we want avoid ambiguity (eg when flags
		 * is zero) then just set this
		 */
		if (n->nlmsg_flags & NLM_F_REPLACE)
			ovr = 1;
replay:
		ret = tcf_action_add(net, tca[TCA_ACT_TAB], n, portid, ovr,
				     extack);
		if (ret == -EAGAIN)
			goto replay;
		break;
	case RTM_DELACTION:
		ret = tca_action_gd(net, tca[TCA_ACT_TAB], n,
				    portid, RTM_DELACTION, extack);
		break;
	case RTM_GETACTION:
		ret = tca_action_gd(net, tca[TCA_ACT_TAB], n,
				    portid, RTM_GETACTION, extack);
		break;
	default:
		BUG();
	}

	return ret;
}

static struct nlattr *find_dump_kind(struct nlattr **nla)
{
	struct nlattr *tb1, *tb2[TCA_ACT_MAX + 1];
	struct nlattr *tb[TCA_ACT_MAX_PRIO + 1];
	struct nlattr *kind;

	tb1 = nla[TCA_ACT_TAB];
	if (tb1 == NULL)
		return NULL;

	if (nla_parse_deprecated(tb, TCA_ACT_MAX_PRIO, nla_data(tb1), NLMSG_ALIGN(nla_len(tb1)), NULL, NULL) < 0)
		return NULL;

	if (tb[1] == NULL)
		return NULL;
	if (nla_parse_nested_deprecated(tb2, TCA_ACT_MAX, tb[1], NULL, NULL) < 0)
		return NULL;
	kind = tb2[TCA_ACT_KIND];

	return kind;
}

static int tc_dump_action(struct sk_buff *skb, struct netlink_callback *cb)
{
	struct net *net = sock_net(skb->sk);
	struct nlmsghdr *nlh;
	unsigned char *b = skb_tail_pointer(skb);
	struct nlattr *nest;
	struct tc_action_ops *a_o;
	int ret = 0;
	struct tcamsg *t = (struct tcamsg *) nlmsg_data(cb->nlh);
	struct nlattr *tb[TCA_ROOT_MAX + 1];
	struct nlattr *count_attr = NULL;
	unsigned long jiffy_since = 0;
	struct nlattr *kind = NULL;
	struct nla_bitfield32 bf;
	u32 msecs_since = 0;
	u32 act_count = 0;

<<<<<<< HEAD
	ret = nlmsg_parse(cb->nlh, sizeof(struct tcamsg), tb, TCA_ROOT_MAX,
			  tcaa_policy, NULL);
=======
	ret = nlmsg_parse_deprecated(cb->nlh, sizeof(struct tcamsg), tb,
				     TCA_ROOT_MAX, tcaa_policy, cb->extack);
>>>>>>> 407d19ab
	if (ret < 0)
		return ret;

	kind = find_dump_kind(tb);
	if (kind == NULL) {
		pr_info("tc_dump_action: action bad kind\n");
		return 0;
	}

	a_o = tc_lookup_action(kind);
	if (a_o == NULL)
		return 0;

	cb->args[2] = 0;
	if (tb[TCA_ROOT_FLAGS]) {
		bf = nla_get_bitfield32(tb[TCA_ROOT_FLAGS]);
		cb->args[2] = bf.value;
	}

	if (tb[TCA_ROOT_TIME_DELTA]) {
		msecs_since = nla_get_u32(tb[TCA_ROOT_TIME_DELTA]);
	}

	nlh = nlmsg_put(skb, NETLINK_CB(cb->skb).portid, cb->nlh->nlmsg_seq,
			cb->nlh->nlmsg_type, sizeof(*t), 0);
	if (!nlh)
		goto out_module_put;

	if (msecs_since)
		jiffy_since = jiffies - msecs_to_jiffies(msecs_since);

	t = nlmsg_data(nlh);
	t->tca_family = AF_UNSPEC;
	t->tca__pad1 = 0;
	t->tca__pad2 = 0;
	cb->args[3] = jiffy_since;
	count_attr = nla_reserve(skb, TCA_ROOT_COUNT, sizeof(u32));
	if (!count_attr)
		goto out_module_put;

	nest = nla_nest_start_noflag(skb, TCA_ACT_TAB);
	if (nest == NULL)
		goto out_module_put;

	ret = a_o->walk(net, skb, cb, RTM_GETACTION, a_o, NULL);
	if (ret < 0)
		goto out_module_put;

	if (ret > 0) {
		nla_nest_end(skb, nest);
		ret = skb->len;
		act_count = cb->args[1];
		memcpy(nla_data(count_attr), &act_count, sizeof(u32));
		cb->args[1] = 0;
	} else
		nlmsg_trim(skb, b);

	nlh->nlmsg_len = skb_tail_pointer(skb) - b;
	if (NETLINK_CB(cb->skb).portid && ret)
		nlh->nlmsg_flags |= NLM_F_MULTI;
	module_put(a_o->owner);
	return skb->len;

out_module_put:
	module_put(a_o->owner);
	nlmsg_trim(skb, b);
	return skb->len;
}

struct tcf_action_net {
	struct rhashtable egdev_ht;
};

static unsigned int tcf_action_net_id;

struct tcf_action_egdev_cb {
	struct list_head list;
	tc_setup_cb_t *cb;
	void *cb_priv;
};

struct tcf_action_egdev {
	struct rhash_head ht_node;
	const struct net_device *dev;
	unsigned int refcnt;
	struct list_head cb_list;
};

static const struct rhashtable_params tcf_action_egdev_ht_params = {
	.key_offset = offsetof(struct tcf_action_egdev, dev),
	.head_offset = offsetof(struct tcf_action_egdev, ht_node),
	.key_len = sizeof(const struct net_device *),
};

static struct tcf_action_egdev *
tcf_action_egdev_lookup(const struct net_device *dev)
{
	struct net *net = dev_net(dev);
	struct tcf_action_net *tan = net_generic(net, tcf_action_net_id);

	return rhashtable_lookup_fast(&tan->egdev_ht, &dev,
				      tcf_action_egdev_ht_params);
}

static struct tcf_action_egdev *
tcf_action_egdev_get(const struct net_device *dev)
{
	struct tcf_action_egdev *egdev;
	struct tcf_action_net *tan;

	egdev = tcf_action_egdev_lookup(dev);
	if (egdev)
		goto inc_ref;

	egdev = kzalloc(sizeof(*egdev), GFP_KERNEL);
	if (!egdev)
		return NULL;
	INIT_LIST_HEAD(&egdev->cb_list);
	egdev->dev = dev;
	tan = net_generic(dev_net(dev), tcf_action_net_id);
	rhashtable_insert_fast(&tan->egdev_ht, &egdev->ht_node,
			       tcf_action_egdev_ht_params);

inc_ref:
	egdev->refcnt++;
	return egdev;
}

static void tcf_action_egdev_put(struct tcf_action_egdev *egdev)
{
	struct tcf_action_net *tan;

	if (--egdev->refcnt)
		return;
	tan = net_generic(dev_net(egdev->dev), tcf_action_net_id);
	rhashtable_remove_fast(&tan->egdev_ht, &egdev->ht_node,
			       tcf_action_egdev_ht_params);
	kfree(egdev);
}

static struct tcf_action_egdev_cb *
tcf_action_egdev_cb_lookup(struct tcf_action_egdev *egdev,
			   tc_setup_cb_t *cb, void *cb_priv)
{
	struct tcf_action_egdev_cb *egdev_cb;

	list_for_each_entry(egdev_cb, &egdev->cb_list, list)
		if (egdev_cb->cb == cb && egdev_cb->cb_priv == cb_priv)
			return egdev_cb;
	return NULL;
}

static int tcf_action_egdev_cb_call(struct tcf_action_egdev *egdev,
				    enum tc_setup_type type,
				    void *type_data, bool err_stop)
{
	struct tcf_action_egdev_cb *egdev_cb;
	int ok_count = 0;
	int err;

	list_for_each_entry(egdev_cb, &egdev->cb_list, list) {
		err = egdev_cb->cb(type, type_data, egdev_cb->cb_priv);
		if (err) {
			if (err_stop)
				return err;
		} else {
			ok_count++;
		}
	}
	return ok_count;
}

static int tcf_action_egdev_cb_add(struct tcf_action_egdev *egdev,
				   tc_setup_cb_t *cb, void *cb_priv)
{
	struct tcf_action_egdev_cb *egdev_cb;

	egdev_cb = tcf_action_egdev_cb_lookup(egdev, cb, cb_priv);
	if (WARN_ON(egdev_cb))
		return -EEXIST;
	egdev_cb = kzalloc(sizeof(*egdev_cb), GFP_KERNEL);
	if (!egdev_cb)
		return -ENOMEM;
	egdev_cb->cb = cb;
	egdev_cb->cb_priv = cb_priv;
	list_add(&egdev_cb->list, &egdev->cb_list);
	return 0;
}

static void tcf_action_egdev_cb_del(struct tcf_action_egdev *egdev,
				    tc_setup_cb_t *cb, void *cb_priv)
{
	struct tcf_action_egdev_cb *egdev_cb;

	egdev_cb = tcf_action_egdev_cb_lookup(egdev, cb, cb_priv);
	if (WARN_ON(!egdev_cb))
		return;
	list_del(&egdev_cb->list);
	kfree(egdev_cb);
}

static int __tc_setup_cb_egdev_register(const struct net_device *dev,
					tc_setup_cb_t *cb, void *cb_priv)
{
	struct tcf_action_egdev *egdev = tcf_action_egdev_get(dev);
	int err;

	if (!egdev)
		return -ENOMEM;
	err = tcf_action_egdev_cb_add(egdev, cb, cb_priv);
	if (err)
		goto err_cb_add;
	return 0;

err_cb_add:
	tcf_action_egdev_put(egdev);
	return err;
}
int tc_setup_cb_egdev_register(const struct net_device *dev,
			       tc_setup_cb_t *cb, void *cb_priv)
{
	int err;

	rtnl_lock();
	err = __tc_setup_cb_egdev_register(dev, cb, cb_priv);
	rtnl_unlock();
	return err;
}
EXPORT_SYMBOL_GPL(tc_setup_cb_egdev_register);

static void __tc_setup_cb_egdev_unregister(const struct net_device *dev,
					   tc_setup_cb_t *cb, void *cb_priv)
{
	struct tcf_action_egdev *egdev = tcf_action_egdev_lookup(dev);

	if (WARN_ON(!egdev))
		return;
	tcf_action_egdev_cb_del(egdev, cb, cb_priv);
	tcf_action_egdev_put(egdev);
}
void tc_setup_cb_egdev_unregister(const struct net_device *dev,
				  tc_setup_cb_t *cb, void *cb_priv)
{
	rtnl_lock();
	__tc_setup_cb_egdev_unregister(dev, cb, cb_priv);
	rtnl_unlock();
}
EXPORT_SYMBOL_GPL(tc_setup_cb_egdev_unregister);

int tc_setup_cb_egdev_call(const struct net_device *dev,
			   enum tc_setup_type type, void *type_data,
			   bool err_stop)
{
	struct tcf_action_egdev *egdev = tcf_action_egdev_lookup(dev);

	if (!egdev)
		return 0;
	return tcf_action_egdev_cb_call(egdev, type, type_data, err_stop);
}
EXPORT_SYMBOL_GPL(tc_setup_cb_egdev_call);

static __net_init int tcf_action_net_init(struct net *net)
{
	struct tcf_action_net *tan = net_generic(net, tcf_action_net_id);

	return rhashtable_init(&tan->egdev_ht, &tcf_action_egdev_ht_params);
}

static void __net_exit tcf_action_net_exit(struct net *net)
{
	struct tcf_action_net *tan = net_generic(net, tcf_action_net_id);

	rhashtable_destroy(&tan->egdev_ht);
}

static struct pernet_operations tcf_action_net_ops = {
	.init = tcf_action_net_init,
	.exit = tcf_action_net_exit,
	.id = &tcf_action_net_id,
	.size = sizeof(struct tcf_action_net),
};

static int __init tc_action_init(void)
{
	int err;

	err = register_pernet_subsys(&tcf_action_net_ops);
	if (err)
		return err;

	rtnl_register(PF_UNSPEC, RTM_NEWACTION, tc_ctl_action, NULL, 0);
	rtnl_register(PF_UNSPEC, RTM_DELACTION, tc_ctl_action, NULL, 0);
	rtnl_register(PF_UNSPEC, RTM_GETACTION, tc_ctl_action, tc_dump_action,
		      0);

	return 0;
}

subsys_initcall(tc_action_init);<|MERGE_RESOLUTION|>--- conflicted
+++ resolved
@@ -15,8 +15,6 @@
 #include <linux/kmod.h>
 #include <linux/err.h>
 #include <linux/module.h>
-#include <linux/rhashtable.h>
-#include <linux/list.h>
 #include <net/net_namespace.h>
 #include <net/sock.h>
 #include <net/sch_generic.h>
@@ -24,27 +22,10 @@
 #include <net/act_api.h>
 #include <net/netlink.h>
 
-static int tcf_action_goto_chain_init(struct tc_action *a, struct tcf_proto *tp)
-{
-	u32 chain_index = a->tcfa_action & TC_ACT_EXT_VAL_MASK;
-
-	if (!tp)
-		return -EINVAL;
-	a->goto_chain = tcf_chain_get_by_act(tp->chain->block, chain_index);
-	if (!a->goto_chain)
-		return -ENOMEM;
-	return 0;
-}
-
-static void tcf_action_goto_chain_fini(struct tc_action *a)
-{
-	tcf_chain_put_by_act(a->goto_chain);
-}
-
 static void tcf_action_goto_chain_exec(const struct tc_action *a,
 				       struct tcf_result *res)
 {
-	const struct tcf_chain *chain = a->goto_chain;
+	const struct tcf_chain *chain = rcu_dereference_bh(a->goto_chain);
 
 	res->goto_tp = rcu_dereference_bh(chain->filter_chain);
 }
@@ -66,6 +47,51 @@
 	if (old)
 		call_rcu(&old->rcu, tcf_free_cookie_rcu);
 }
+
+int tcf_action_check_ctrlact(int action, struct tcf_proto *tp,
+			     struct tcf_chain **newchain,
+			     struct netlink_ext_ack *extack)
+{
+	int opcode = TC_ACT_EXT_OPCODE(action), ret = -EINVAL;
+	u32 chain_index;
+
+	if (!opcode)
+		ret = action > TC_ACT_VALUE_MAX ? -EINVAL : 0;
+	else if (opcode <= TC_ACT_EXT_OPCODE_MAX || action == TC_ACT_UNSPEC)
+		ret = 0;
+	if (ret) {
+		NL_SET_ERR_MSG(extack, "invalid control action");
+		goto end;
+	}
+
+	if (TC_ACT_EXT_CMP(action, TC_ACT_GOTO_CHAIN)) {
+		chain_index = action & TC_ACT_EXT_VAL_MASK;
+		if (!tp || !newchain) {
+			ret = -EINVAL;
+			NL_SET_ERR_MSG(extack,
+				       "can't goto NULL proto/chain");
+			goto end;
+		}
+		*newchain = tcf_chain_get_by_act(tp->chain->block, chain_index);
+		if (!*newchain) {
+			ret = -ENOMEM;
+			NL_SET_ERR_MSG(extack,
+				       "can't allocate goto_chain");
+		}
+	}
+end:
+	return ret;
+}
+EXPORT_SYMBOL(tcf_action_check_ctrlact);
+
+struct tcf_chain *tcf_action_set_ctrlact(struct tc_action *a, int action,
+					 struct tcf_chain *goto_chain)
+{
+	a->tcfa_action = action;
+	rcu_swap_protected(a->goto_chain, goto_chain, 1);
+	return goto_chain;
+}
+EXPORT_SYMBOL(tcf_action_set_ctrlact);
 
 /* XXX: For standalone actions, we don't need a RCU grace period either, because
  * actions are always connected to filters and filters are already destroyed in
@@ -74,12 +100,15 @@
  */
 static void free_tcf(struct tc_action *p)
 {
+	struct tcf_chain *chain = rcu_dereference_protected(p->goto_chain, 1);
+
 	free_percpu(p->cpu_bstats);
+	free_percpu(p->cpu_bstats_hw);
 	free_percpu(p->cpu_qstats);
 
 	tcf_set_action_cookie(&p->act_cookie, NULL);
-	if (p->goto_chain)
-		tcf_action_goto_chain_fini(p);
+	if (chain)
+		tcf_chain_put_by_act(chain);
 
 	kfree(p);
 }
@@ -97,11 +126,11 @@
 {
 	struct tcf_idrinfo *idrinfo = p->idrinfo;
 
-	if (refcount_dec_and_lock(&p->tcfa_refcnt, &idrinfo->lock)) {
+	if (refcount_dec_and_mutex_lock(&p->tcfa_refcnt, &idrinfo->lock)) {
 		if (bind)
 			atomic_dec(&p->tcfa_bindcnt);
 		idr_remove(&idrinfo->action_idr, p->tcfa_index);
-		spin_unlock(&idrinfo->lock);
+		mutex_unlock(&idrinfo->lock);
 
 		tcf_action_cleanup(p);
 		return 1;
@@ -193,7 +222,7 @@
 	struct tc_action *p;
 	unsigned long id = 1;
 
-	spin_lock(&idrinfo->lock);
+	mutex_lock(&idrinfo->lock);
 
 	s_i = cb->args[0];
 
@@ -228,7 +257,7 @@
 	if (index >= 0)
 		cb->args[0] = index + 1;
 
-	spin_unlock(&idrinfo->lock);
+	mutex_unlock(&idrinfo->lock);
 	if (n_i) {
 		if (act_flags & TCA_FLAG_LARGE_DUMP_ON)
 			cb->args[1] = n_i;
@@ -238,6 +267,20 @@
 nla_put_failure:
 	nla_nest_cancel(skb, nest);
 	goto done;
+}
+
+static int tcf_idr_release_unsafe(struct tc_action *p)
+{
+	if (atomic_read(&p->tcfa_bindcnt) > 0)
+		return -EPERM;
+
+	if (refcount_dec_and_test(&p->tcfa_refcnt)) {
+		idr_remove(&p->idrinfo->action_idr, p->tcfa_index);
+		tcf_action_cleanup(p);
+		return ACT_P_DELETED;
+	}
+
+	return 0;
 }
 
 static int tcf_del_walker(struct tcf_idrinfo *idrinfo, struct sk_buff *skb,
@@ -256,15 +299,19 @@
 	if (nla_put_string(skb, TCA_KIND, ops->kind))
 		goto nla_put_failure;
 
+	mutex_lock(&idrinfo->lock);
 	idr_for_each_entry_ul(idr, p, id) {
-		ret = __tcf_idr_release(p, false, true);
+		ret = tcf_idr_release_unsafe(p);
 		if (ret == ACT_P_DELETED) {
 			module_put(ops->owner);
 			n_i++;
 		} else if (ret < 0) {
+			mutex_unlock(&idrinfo->lock);
 			goto nla_put_failure;
 		}
 	}
+	mutex_unlock(&idrinfo->lock);
+
 	if (nla_put_u32(skb, TCA_FCNT, n_i))
 		goto nla_put_failure;
 	nla_nest_end(skb, nest);
@@ -299,13 +346,13 @@
 	struct tcf_idrinfo *idrinfo = tn->idrinfo;
 	struct tc_action *p;
 
-	spin_lock(&idrinfo->lock);
+	mutex_lock(&idrinfo->lock);
 	p = idr_find(&idrinfo->action_idr, index);
 	if (IS_ERR(p))
 		p = NULL;
 	else if (p)
 		refcount_inc(&p->tcfa_refcnt);
-	spin_unlock(&idrinfo->lock);
+	mutex_unlock(&idrinfo->lock);
 
 	if (p) {
 		*a = p;
@@ -320,10 +367,10 @@
 	struct tc_action *p;
 	int ret = 0;
 
-	spin_lock(&idrinfo->lock);
+	mutex_lock(&idrinfo->lock);
 	p = idr_find(&idrinfo->action_idr, index);
 	if (!p) {
-		spin_unlock(&idrinfo->lock);
+		mutex_unlock(&idrinfo->lock);
 		return -ENOENT;
 	}
 
@@ -333,7 +380,7 @@
 
 			WARN_ON(p != idr_remove(&idrinfo->action_idr,
 						p->tcfa_index));
-			spin_unlock(&idrinfo->lock);
+			mutex_unlock(&idrinfo->lock);
 
 			tcf_action_cleanup(p);
 			module_put(owner);
@@ -344,7 +391,7 @@
 		ret = -EPERM;
 	}
 
-	spin_unlock(&idrinfo->lock);
+	mutex_unlock(&idrinfo->lock);
 	return ret;
 }
 
@@ -366,9 +413,12 @@
 		p->cpu_bstats = netdev_alloc_pcpu_stats(struct gnet_stats_basic_cpu);
 		if (!p->cpu_bstats)
 			goto err1;
+		p->cpu_bstats_hw = netdev_alloc_pcpu_stats(struct gnet_stats_basic_cpu);
+		if (!p->cpu_bstats_hw)
+			goto err2;
 		p->cpu_qstats = alloc_percpu(struct gnet_stats_queue);
 		if (!p->cpu_qstats)
-			goto err2;
+			goto err3;
 	}
 	spin_lock_init(&p->tcfa_lock);
 	p->tcfa_index = index;
@@ -380,15 +430,17 @@
 					&p->tcfa_rate_est,
 					&p->tcfa_lock, NULL, est);
 		if (err)
-			goto err3;
+			goto err4;
 	}
 
 	p->idrinfo = idrinfo;
 	p->ops = ops;
 	*a = p;
 	return 0;
+err4:
+	free_percpu(p->cpu_qstats);
 err3:
-	free_percpu(p->cpu_qstats);
+	free_percpu(p->cpu_bstats_hw);
 err2:
 	free_percpu(p->cpu_bstats);
 err1:
@@ -401,10 +453,10 @@
 {
 	struct tcf_idrinfo *idrinfo = tn->idrinfo;
 
-	spin_lock(&idrinfo->lock);
+	mutex_lock(&idrinfo->lock);
 	/* Replace ERR_PTR(-EBUSY) allocated by tcf_idr_check_alloc */
 	WARN_ON(!IS_ERR(idr_replace(&idrinfo->action_idr, a, a->tcfa_index)));
-	spin_unlock(&idrinfo->lock);
+	mutex_unlock(&idrinfo->lock);
 }
 EXPORT_SYMBOL(tcf_idr_insert);
 
@@ -414,10 +466,10 @@
 {
 	struct tcf_idrinfo *idrinfo = tn->idrinfo;
 
-	spin_lock(&idrinfo->lock);
+	mutex_lock(&idrinfo->lock);
 	/* Remove ERR_PTR(-EBUSY) allocated by tcf_idr_check_alloc */
 	WARN_ON(!IS_ERR(idr_remove(&idrinfo->action_idr, index)));
-	spin_unlock(&idrinfo->lock);
+	mutex_unlock(&idrinfo->lock);
 }
 EXPORT_SYMBOL(tcf_idr_cleanup);
 
@@ -435,14 +487,14 @@
 	int ret;
 
 again:
-	spin_lock(&idrinfo->lock);
+	mutex_lock(&idrinfo->lock);
 	if (*index) {
 		p = idr_find(&idrinfo->action_idr, *index);
 		if (IS_ERR(p)) {
 			/* This means that another process allocated
 			 * index but did not assign the pointer yet.
 			 */
-			spin_unlock(&idrinfo->lock);
+			mutex_unlock(&idrinfo->lock);
 			goto again;
 		}
 
@@ -455,7 +507,7 @@
 		} else {
 			*a = NULL;
 			ret = idr_alloc_u32(&idrinfo->action_idr, NULL, index,
-					    *index, GFP_ATOMIC);
+					    *index, GFP_KERNEL);
 			if (!ret)
 				idr_replace(&idrinfo->action_idr,
 					    ERR_PTR(-EBUSY), *index);
@@ -464,12 +516,12 @@
 		*index = 1;
 		*a = NULL;
 		ret = idr_alloc_u32(&idrinfo->action_idr, NULL, index,
-				    UINT_MAX, GFP_ATOMIC);
+				    UINT_MAX, GFP_KERNEL);
 		if (!ret)
 			idr_replace(&idrinfo->action_idr, ERR_PTR(-EBUSY),
 				    *index);
 	}
-	spin_unlock(&idrinfo->lock);
+	mutex_unlock(&idrinfo->lock);
 	return ret;
 }
 EXPORT_SYMBOL(tcf_idr_check_alloc);
@@ -515,7 +567,7 @@
 
 	write_lock(&act_mod_lock);
 	list_for_each_entry(a, &act_base, head) {
-		if (act->type == a->type || (strcmp(act->kind, a->kind) == 0)) {
+		if (act->id == a->id || (strcmp(act->kind, a->kind) == 0)) {
 			write_unlock(&act_mod_lock);
 			unregister_pernet_subsys(ops);
 			return -EEXIST;
@@ -626,6 +678,10 @@
 					return TC_ACT_OK;
 			}
 		} else if (TC_ACT_EXT_CMP(ret, TC_ACT_GOTO_CHAIN)) {
+			if (unlikely(!rcu_access_pointer(a->goto_chain))) {
+				net_warn_ratelimited("can't go to NULL chain!\n");
+				return TC_ACT_SHOT;
+			}
 			tcf_action_goto_chain_exec(a, res);
 		}
 
@@ -770,15 +826,6 @@
 	c->len = nla_len(tb[TCA_ACT_COOKIE]);
 
 	return c;
-}
-
-static bool tcf_action_valid(int action)
-{
-	int opcode = TC_ACT_EXT_OPCODE(action);
-
-	if (!opcode)
-		return action <= TC_ACT_VALUE_MAX;
-	return opcode <= TC_ACT_EXT_OPCODE_MAX || action == TC_ACT_UNSPEC;
 }
 
 struct tc_action *tcf_action_init_1(struct net *net, struct tcf_proto *tp,
@@ -863,10 +910,10 @@
 	/* backward compatibility for policer */
 	if (name == NULL)
 		err = a_o->init(net, tb[TCA_ACT_OPTIONS], est, &a, ovr, bind,
-				rtnl_held, extack);
+				rtnl_held, tp, extack);
 	else
 		err = a_o->init(net, nla, est, &a, ovr, bind, rtnl_held,
-				extack);
+				tp, extack);
 	if (err < 0)
 		goto err_mod;
 
@@ -880,18 +927,10 @@
 	if (err != ACT_P_CREATED)
 		module_put(a_o->owner);
 
-	if (TC_ACT_EXT_CMP(a->tcfa_action, TC_ACT_GOTO_CHAIN)) {
-		err = tcf_action_goto_chain_init(a, tp);
-		if (err) {
-			tcf_action_destroy_1(a, bind);
-			NL_SET_ERR_MSG(extack, "Failed to init TC action chain");
-			return ERR_PTR(err);
-		}
-	}
-
-	if (!tcf_action_valid(a->tcfa_action)) {
+	if (TC_ACT_EXT_CMP(a->tcfa_action, TC_ACT_GOTO_CHAIN) &&
+	    !rcu_access_pointer(a->goto_chain)) {
 		tcf_action_destroy_1(a, bind);
-		NL_SET_ERR_MSG(extack, "Invalid control action value");
+		NL_SET_ERR_MSG(extack, "can't use goto chain with NULL chain");
 		return ERR_PTR(-EINVAL);
 	}
 
@@ -975,6 +1014,8 @@
 		goto errout;
 
 	if (gnet_stats_copy_basic(NULL, &d, p->cpu_bstats, &p->tcfa_bstats) < 0 ||
+	    gnet_stats_copy_basic_hw(NULL, &d, p->cpu_bstats_hw,
+				     &p->tcfa_bstats_hw) < 0 ||
 	    gnet_stats_copy_rate_est(&d, &p->tcfa_rate_est) < 0 ||
 	    gnet_stats_copy_queue(&d, p->cpu_qstats,
 				  &p->tcfa_qstats,
@@ -1069,12 +1110,14 @@
 	err = -EINVAL;
 	ops = tc_lookup_action(tb[TCA_ACT_KIND]);
 	if (!ops) { /* could happen in batch of actions */
-		NL_SET_ERR_MSG(extack, "Specified TC action not found");
+		NL_SET_ERR_MSG(extack, "Specified TC action kind not found");
 		goto err_out;
 	}
 	err = -ENOENT;
-	if (ops->lookup(net, &a, index, extack) == 0)
+	if (ops->lookup(net, &a, index) == 0) {
+		NL_SET_ERR_MSG(extack, "TC action with specified index not found");
 		goto err_mod;
+	}
 
 	module_put(ops->owner);
 	return a;
@@ -1418,13 +1461,8 @@
 	u32 msecs_since = 0;
 	u32 act_count = 0;
 
-<<<<<<< HEAD
-	ret = nlmsg_parse(cb->nlh, sizeof(struct tcamsg), tb, TCA_ROOT_MAX,
-			  tcaa_policy, NULL);
-=======
 	ret = nlmsg_parse_deprecated(cb->nlh, sizeof(struct tcamsg), tb,
 				     TCA_ROOT_MAX, tcaa_policy, cb->extack);
->>>>>>> 407d19ab
 	if (ret < 0)
 		return ret;
 
@@ -1494,227 +1532,8 @@
 	return skb->len;
 }
 
-struct tcf_action_net {
-	struct rhashtable egdev_ht;
-};
-
-static unsigned int tcf_action_net_id;
-
-struct tcf_action_egdev_cb {
-	struct list_head list;
-	tc_setup_cb_t *cb;
-	void *cb_priv;
-};
-
-struct tcf_action_egdev {
-	struct rhash_head ht_node;
-	const struct net_device *dev;
-	unsigned int refcnt;
-	struct list_head cb_list;
-};
-
-static const struct rhashtable_params tcf_action_egdev_ht_params = {
-	.key_offset = offsetof(struct tcf_action_egdev, dev),
-	.head_offset = offsetof(struct tcf_action_egdev, ht_node),
-	.key_len = sizeof(const struct net_device *),
-};
-
-static struct tcf_action_egdev *
-tcf_action_egdev_lookup(const struct net_device *dev)
-{
-	struct net *net = dev_net(dev);
-	struct tcf_action_net *tan = net_generic(net, tcf_action_net_id);
-
-	return rhashtable_lookup_fast(&tan->egdev_ht, &dev,
-				      tcf_action_egdev_ht_params);
-}
-
-static struct tcf_action_egdev *
-tcf_action_egdev_get(const struct net_device *dev)
-{
-	struct tcf_action_egdev *egdev;
-	struct tcf_action_net *tan;
-
-	egdev = tcf_action_egdev_lookup(dev);
-	if (egdev)
-		goto inc_ref;
-
-	egdev = kzalloc(sizeof(*egdev), GFP_KERNEL);
-	if (!egdev)
-		return NULL;
-	INIT_LIST_HEAD(&egdev->cb_list);
-	egdev->dev = dev;
-	tan = net_generic(dev_net(dev), tcf_action_net_id);
-	rhashtable_insert_fast(&tan->egdev_ht, &egdev->ht_node,
-			       tcf_action_egdev_ht_params);
-
-inc_ref:
-	egdev->refcnt++;
-	return egdev;
-}
-
-static void tcf_action_egdev_put(struct tcf_action_egdev *egdev)
-{
-	struct tcf_action_net *tan;
-
-	if (--egdev->refcnt)
-		return;
-	tan = net_generic(dev_net(egdev->dev), tcf_action_net_id);
-	rhashtable_remove_fast(&tan->egdev_ht, &egdev->ht_node,
-			       tcf_action_egdev_ht_params);
-	kfree(egdev);
-}
-
-static struct tcf_action_egdev_cb *
-tcf_action_egdev_cb_lookup(struct tcf_action_egdev *egdev,
-			   tc_setup_cb_t *cb, void *cb_priv)
-{
-	struct tcf_action_egdev_cb *egdev_cb;
-
-	list_for_each_entry(egdev_cb, &egdev->cb_list, list)
-		if (egdev_cb->cb == cb && egdev_cb->cb_priv == cb_priv)
-			return egdev_cb;
-	return NULL;
-}
-
-static int tcf_action_egdev_cb_call(struct tcf_action_egdev *egdev,
-				    enum tc_setup_type type,
-				    void *type_data, bool err_stop)
-{
-	struct tcf_action_egdev_cb *egdev_cb;
-	int ok_count = 0;
-	int err;
-
-	list_for_each_entry(egdev_cb, &egdev->cb_list, list) {
-		err = egdev_cb->cb(type, type_data, egdev_cb->cb_priv);
-		if (err) {
-			if (err_stop)
-				return err;
-		} else {
-			ok_count++;
-		}
-	}
-	return ok_count;
-}
-
-static int tcf_action_egdev_cb_add(struct tcf_action_egdev *egdev,
-				   tc_setup_cb_t *cb, void *cb_priv)
-{
-	struct tcf_action_egdev_cb *egdev_cb;
-
-	egdev_cb = tcf_action_egdev_cb_lookup(egdev, cb, cb_priv);
-	if (WARN_ON(egdev_cb))
-		return -EEXIST;
-	egdev_cb = kzalloc(sizeof(*egdev_cb), GFP_KERNEL);
-	if (!egdev_cb)
-		return -ENOMEM;
-	egdev_cb->cb = cb;
-	egdev_cb->cb_priv = cb_priv;
-	list_add(&egdev_cb->list, &egdev->cb_list);
-	return 0;
-}
-
-static void tcf_action_egdev_cb_del(struct tcf_action_egdev *egdev,
-				    tc_setup_cb_t *cb, void *cb_priv)
-{
-	struct tcf_action_egdev_cb *egdev_cb;
-
-	egdev_cb = tcf_action_egdev_cb_lookup(egdev, cb, cb_priv);
-	if (WARN_ON(!egdev_cb))
-		return;
-	list_del(&egdev_cb->list);
-	kfree(egdev_cb);
-}
-
-static int __tc_setup_cb_egdev_register(const struct net_device *dev,
-					tc_setup_cb_t *cb, void *cb_priv)
-{
-	struct tcf_action_egdev *egdev = tcf_action_egdev_get(dev);
-	int err;
-
-	if (!egdev)
-		return -ENOMEM;
-	err = tcf_action_egdev_cb_add(egdev, cb, cb_priv);
-	if (err)
-		goto err_cb_add;
-	return 0;
-
-err_cb_add:
-	tcf_action_egdev_put(egdev);
-	return err;
-}
-int tc_setup_cb_egdev_register(const struct net_device *dev,
-			       tc_setup_cb_t *cb, void *cb_priv)
-{
-	int err;
-
-	rtnl_lock();
-	err = __tc_setup_cb_egdev_register(dev, cb, cb_priv);
-	rtnl_unlock();
-	return err;
-}
-EXPORT_SYMBOL_GPL(tc_setup_cb_egdev_register);
-
-static void __tc_setup_cb_egdev_unregister(const struct net_device *dev,
-					   tc_setup_cb_t *cb, void *cb_priv)
-{
-	struct tcf_action_egdev *egdev = tcf_action_egdev_lookup(dev);
-
-	if (WARN_ON(!egdev))
-		return;
-	tcf_action_egdev_cb_del(egdev, cb, cb_priv);
-	tcf_action_egdev_put(egdev);
-}
-void tc_setup_cb_egdev_unregister(const struct net_device *dev,
-				  tc_setup_cb_t *cb, void *cb_priv)
-{
-	rtnl_lock();
-	__tc_setup_cb_egdev_unregister(dev, cb, cb_priv);
-	rtnl_unlock();
-}
-EXPORT_SYMBOL_GPL(tc_setup_cb_egdev_unregister);
-
-int tc_setup_cb_egdev_call(const struct net_device *dev,
-			   enum tc_setup_type type, void *type_data,
-			   bool err_stop)
-{
-	struct tcf_action_egdev *egdev = tcf_action_egdev_lookup(dev);
-
-	if (!egdev)
-		return 0;
-	return tcf_action_egdev_cb_call(egdev, type, type_data, err_stop);
-}
-EXPORT_SYMBOL_GPL(tc_setup_cb_egdev_call);
-
-static __net_init int tcf_action_net_init(struct net *net)
-{
-	struct tcf_action_net *tan = net_generic(net, tcf_action_net_id);
-
-	return rhashtable_init(&tan->egdev_ht, &tcf_action_egdev_ht_params);
-}
-
-static void __net_exit tcf_action_net_exit(struct net *net)
-{
-	struct tcf_action_net *tan = net_generic(net, tcf_action_net_id);
-
-	rhashtable_destroy(&tan->egdev_ht);
-}
-
-static struct pernet_operations tcf_action_net_ops = {
-	.init = tcf_action_net_init,
-	.exit = tcf_action_net_exit,
-	.id = &tcf_action_net_id,
-	.size = sizeof(struct tcf_action_net),
-};
-
 static int __init tc_action_init(void)
 {
-	int err;
-
-	err = register_pernet_subsys(&tcf_action_net_ops);
-	if (err)
-		return err;
-
 	rtnl_register(PF_UNSPEC, RTM_NEWACTION, tc_ctl_action, NULL, 0);
 	rtnl_register(PF_UNSPEC, RTM_DELACTION, tc_ctl_action, NULL, 0);
 	rtnl_register(PF_UNSPEC, RTM_GETACTION, tc_ctl_action, tc_dump_action,
