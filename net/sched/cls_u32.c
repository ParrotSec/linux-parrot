--- conflicted
+++ resolved
@@ -64,7 +64,6 @@
 	u32			mask;
 	u32 __percpu		*pcpu_success;
 #endif
-	struct tcf_proto	*tp;
 	struct rcu_work		rwork;
 	/* The 'sel' field MUST be the last field in structure to allow for
 	 * tc_u32_keys allocated at end of structure.
@@ -76,10 +75,10 @@
 	struct tc_u_hnode __rcu	*next;
 	u32			handle;
 	u32			prio;
-	struct tc_u_common	*tp_c;
 	int			refcnt;
 	unsigned int		divisor;
 	struct idr		handle_idr;
+	bool			is_root;
 	struct rcu_head		rcu;
 	u32			flags;
 	/* The 'ht' field MUST be the last field in structure to allow for
@@ -94,7 +93,7 @@
 	int			refcnt;
 	struct idr		handle_idr;
 	struct hlist_node	hnode;
-	struct rcu_head		rcu;
+	long			knodes;
 };
 
 static inline unsigned int u32_hash_fold(__be32 key,
@@ -340,19 +339,16 @@
 		return block->q;
 }
 
-static unsigned int tc_u_hash(const struct tcf_proto *tp)
-{
-	return hash_ptr(tc_u_common_ptr(tp), U32_HASH_SHIFT);
-}
-
-static struct tc_u_common *tc_u_common_find(const struct tcf_proto *tp)
+static struct hlist_head *tc_u_hash(void *key)
+{
+	return tc_u_common_hash + hash_ptr(key, U32_HASH_SHIFT);
+}
+
+static struct tc_u_common *tc_u_common_find(void *key)
 {
 	struct tc_u_common *tc;
-	unsigned int h;
-
-	h = tc_u_hash(tp);
-	hlist_for_each_entry(tc, &tc_u_common_hash[h], hnode) {
-		if (tc->ptr == tc_u_common_ptr(tp))
+	hlist_for_each_entry(tc, tc_u_hash(key), hnode) {
+		if (tc->ptr == key)
 			return tc;
 	}
 	return NULL;
@@ -361,10 +357,8 @@
 static int u32_init(struct tcf_proto *tp)
 {
 	struct tc_u_hnode *root_ht;
-	struct tc_u_common *tp_c;
-	unsigned int h;
-
-	tp_c = tc_u_common_find(tp);
+	void *key = tc_u_common_ptr(tp);
+	struct tc_u_common *tp_c = tc_u_common_find(key);
 
 	root_ht = kzalloc(sizeof(*root_ht), GFP_KERNEL);
 	if (root_ht == NULL)
@@ -373,6 +367,7 @@
 	root_ht->refcnt++;
 	root_ht->handle = tp_c ? gen_new_htid(tp_c, root_ht) : 0x80000000;
 	root_ht->prio = tp->prio;
+	root_ht->is_root = true;
 	idr_init(&root_ht->handle_idr);
 
 	if (tp_c == NULL) {
@@ -381,18 +376,16 @@
 			kfree(root_ht);
 			return -ENOBUFS;
 		}
-		tp_c->ptr = tc_u_common_ptr(tp);
+		tp_c->ptr = key;
 		INIT_HLIST_NODE(&tp_c->hnode);
 		idr_init(&tp_c->handle_idr);
 
-		h = tc_u_hash(tp);
-		hlist_add_head(&tp_c->hnode, &tc_u_common_hash[h]);
+		hlist_add_head(&tp_c->hnode, tc_u_hash(key));
 	}
 
 	tp_c->refcnt++;
 	RCU_INIT_POINTER(root_ht->next, tp_c->hlist);
 	rcu_assign_pointer(tp_c->hlist, root_ht);
-	root_ht->tp_c = tp_c;
 
 	root_ht->refcnt++;
 	rcu_assign_pointer(tp->root, root_ht);
@@ -400,8 +393,7 @@
 	return 0;
 }
 
-static int u32_destroy_key(struct tcf_proto *tp, struct tc_u_knode *n,
-			   bool free_pf)
+static int u32_destroy_key(struct tc_u_knode *n, bool free_pf)
 {
 	struct tc_u_hnode *ht = rtnl_dereference(n->ht_down);
 
@@ -435,7 +427,7 @@
 					      struct tc_u_knode,
 					      rwork);
 	rtnl_lock();
-	u32_destroy_key(key->tp, key, false);
+	u32_destroy_key(key, false);
 	rtnl_unlock();
 }
 
@@ -452,12 +444,13 @@
 					      struct tc_u_knode,
 					      rwork);
 	rtnl_lock();
-	u32_destroy_key(key->tp, key, true);
+	u32_destroy_key(key, true);
 	rtnl_unlock();
 }
 
 static int u32_delete_key(struct tcf_proto *tp, struct tc_u_knode *key)
 {
+	struct tc_u_common *tp_c = tp->data;
 	struct tc_u_knode __rcu **kp;
 	struct tc_u_knode *pkp;
 	struct tc_u_hnode *ht = rtnl_dereference(key->ht_up);
@@ -468,6 +461,7 @@
 		     kp = &pkp->next, pkp = rtnl_dereference(*kp)) {
 			if (pkp == key) {
 				RCU_INIT_POINTER(*kp, key->next);
+				tp_c->knodes--;
 
 				tcf_unbind_filter(tp, &key->res);
 				idr_remove(&ht->handle_idr, key->handle);
@@ -493,7 +487,7 @@
 	cls_u32.hnode.handle = h->handle;
 	cls_u32.hnode.prio = h->prio;
 
-	tc_setup_cb_call(block, NULL, TC_SETUP_CLSU32, &cls_u32, false);
+	tc_setup_cb_call(block, TC_SETUP_CLSU32, &cls_u32, false);
 }
 
 static int u32_replace_hw_hnode(struct tcf_proto *tp, struct tc_u_hnode *h,
@@ -511,7 +505,7 @@
 	cls_u32.hnode.handle = h->handle;
 	cls_u32.hnode.prio = h->prio;
 
-	err = tc_setup_cb_call(block, NULL, TC_SETUP_CLSU32, &cls_u32, skip_sw);
+	err = tc_setup_cb_call(block, TC_SETUP_CLSU32, &cls_u32, skip_sw);
 	if (err < 0) {
 		u32_clear_hw_hnode(tp, h, NULL);
 		return err;
@@ -535,7 +529,7 @@
 	cls_u32.command = TC_CLSU32_DELETE_KNODE;
 	cls_u32.knode.handle = n->handle;
 
-	tc_setup_cb_call(block, NULL, TC_SETUP_CLSU32, &cls_u32, false);
+	tc_setup_cb_call(block, TC_SETUP_CLSU32, &cls_u32, false);
 	tcf_block_offload_dec(block, &n->flags);
 }
 
@@ -560,11 +554,12 @@
 	cls_u32.knode.mask = 0;
 #endif
 	cls_u32.knode.sel = &n->sel;
+	cls_u32.knode.res = &n->res;
 	cls_u32.knode.exts = &n->exts;
 	if (n->ht_down)
 		cls_u32.knode.link_handle = ht->handle;
 
-	err = tc_setup_cb_call(block, NULL, TC_SETUP_CLSU32, &cls_u32, skip_sw);
+	err = tc_setup_cb_call(block, TC_SETUP_CLSU32, &cls_u32, skip_sw);
 	if (err < 0) {
 		u32_remove_hw_knode(tp, n, NULL);
 		return err;
@@ -582,6 +577,7 @@
 static void u32_clear_hnode(struct tcf_proto *tp, struct tc_u_hnode *ht,
 			    struct netlink_ext_ack *extack)
 {
+	struct tc_u_common *tp_c = tp->data;
 	struct tc_u_knode *n;
 	unsigned int h;
 
@@ -589,13 +585,14 @@
 		while ((n = rtnl_dereference(ht->ht[h])) != NULL) {
 			RCU_INIT_POINTER(ht->ht[h],
 					 rtnl_dereference(n->next));
+			tp_c->knodes--;
 			tcf_unbind_filter(tp, &n->res);
 			u32_remove_hw_knode(tp, n, extack);
 			idr_remove(&ht->handle_idr, n->handle);
 			if (tcf_exts_get_net(&n->exts))
 				tcf_queue_work(&n->rwork, u32_delete_key_freepf_work);
 			else
-				u32_destroy_key(n->tp, n, true);
+				u32_destroy_key(n, true);
 		}
 	}
 }
@@ -628,18 +625,8 @@
 	return -ENOENT;
 }
 
-static bool ht_empty(struct tc_u_hnode *ht)
-{
-	unsigned int h;
-
-	for (h = 0; h <= ht->divisor; h++)
-		if (rcu_access_pointer(ht->ht[h]))
-			return false;
-
-	return true;
-}
-
-static void u32_destroy(struct tcf_proto *tp, struct netlink_ext_ack *extack)
+static void u32_destroy(struct tcf_proto *tp, bool rtnl_held,
+			struct netlink_ext_ack *extack)
 {
 	struct tc_u_common *tp_c = tp->data;
 	struct tc_u_hnode *root_ht = rtnl_dereference(tp->root);
@@ -673,15 +660,11 @@
 }
 
 static int u32_delete(struct tcf_proto *tp, void *arg, bool *last,
-		      struct netlink_ext_ack *extack)
+		      bool rtnl_held, struct netlink_ext_ack *extack)
 {
 	struct tc_u_hnode *ht = arg;
-	struct tc_u_hnode *root_ht = rtnl_dereference(tp->root);
 	struct tc_u_common *tp_c = tp->data;
 	int ret = 0;
-
-	if (ht == NULL)
-		goto out;
 
 	if (TC_U32_KEY(ht->handle)) {
 		u32_remove_hw_knode(tp, (struct tc_u_knode *)ht, extack);
@@ -689,7 +672,7 @@
 		goto out;
 	}
 
-	if (root_ht == ht) {
+	if (ht->is_root) {
 		NL_SET_ERR_MSG_MOD(extack, "Not allowed to delete root node");
 		return -EINVAL;
 	}
@@ -702,38 +685,7 @@
 	}
 
 out:
-	*last = true;
-	if (root_ht) {
-		if (root_ht->refcnt > 2) {
-			*last = false;
-			goto ret;
-		}
-		if (root_ht->refcnt == 2) {
-			if (!ht_empty(root_ht)) {
-				*last = false;
-				goto ret;
-			}
-		}
-	}
-
-	if (tp_c->refcnt > 1) {
-		*last = false;
-		goto ret;
-	}
-
-	if (tp_c->refcnt == 1) {
-		struct tc_u_hnode *ht;
-
-		for (ht = rtnl_dereference(tp_c->hlist);
-		     ht;
-		     ht = rtnl_dereference(ht->next))
-			if (!ht_empty(ht)) {
-				*last = false;
-				break;
-			}
-	}
-
-ret:
+	*last = tp_c->refcnt == 1 && tp_c->knodes == 0;
 	return ret;
 }
 
@@ -764,14 +716,14 @@
 };
 
 static int u32_set_parms(struct net *net, struct tcf_proto *tp,
-			 unsigned long base, struct tc_u_hnode *ht,
+			 unsigned long base,
 			 struct tc_u_knode *n, struct nlattr **tb,
 			 struct nlattr *est, bool ovr,
 			 struct netlink_ext_ack *extack)
 {
 	int err;
 
-	err = tcf_exts_validate(net, tp, tb, est, &n->exts, ovr, extack);
+	err = tcf_exts_validate(net, tp, tb, est, &n->exts, ovr, true, extack);
 	if (err < 0)
 		return err;
 
@@ -785,10 +737,14 @@
 		}
 
 		if (handle) {
-			ht_down = u32_lookup_ht(ht->tp_c, handle);
+			ht_down = u32_lookup_ht(tp->data, handle);
 
 			if (!ht_down) {
 				NL_SET_ERR_MSG_MOD(extack, "Link hash table not found");
+				return -EINVAL;
+			}
+			if (ht_down->is_root) {
+				NL_SET_ERR_MSG_MOD(extack, "Not linking to root node");
 				return -EINVAL;
 			}
 			ht_down->refcnt++;
@@ -844,7 +800,7 @@
 	rcu_assign_pointer(*ins, n);
 }
 
-static struct tc_u_knode *u32_init_knode(struct tcf_proto *tp,
+static struct tc_u_knode *u32_init_knode(struct net *net, struct tcf_proto *tp,
 					 struct tc_u_knode *n)
 {
 	struct tc_u_hnode *ht = rtnl_dereference(n->ht_down);
@@ -887,14 +843,9 @@
 	/* Similarly success statistics must be moved as pointers */
 	new->pcpu_success = n->pcpu_success;
 #endif
-<<<<<<< HEAD
-	new->tp = tp;
-	memcpy(&new->sel, s, sizeof(*s) + s->nkeys*sizeof(struct tc_u32_key));
-=======
 	memcpy(&new->sel, s, struct_size(s, keys, s->nkeys));
->>>>>>> 407d19ab
-
-	if (tcf_exts_init(&new->exts, TCA_U32_ACT, TCA_U32_POLICE)) {
+
+	if (tcf_exts_init(&new->exts, net, TCA_U32_ACT, TCA_U32_POLICE)) {
 		kfree(new);
 		return NULL;
 	}
@@ -904,7 +855,7 @@
 
 static int u32_change(struct net *net, struct sk_buff *in_skb,
 		      struct tcf_proto *tp, unsigned long base, u32 handle,
-		      struct nlattr **tca, void **arg, bool ovr,
+		      struct nlattr **tca, void **arg, bool ovr, bool rtnl_held,
 		      struct netlink_ext_ack *extack)
 {
 	struct tc_u_common *tp_c = tp->data;
@@ -957,22 +908,21 @@
 			return -EINVAL;
 		}
 
-		new = u32_init_knode(tp, n);
+		new = u32_init_knode(net, tp, n);
 		if (!new)
 			return -ENOMEM;
 
-		err = u32_set_parms(net, tp, base,
-				    rtnl_dereference(n->ht_up), new, tb,
+		err = u32_set_parms(net, tp, base, new, tb,
 				    tca[TCA_RATE], ovr, extack);
 
 		if (err) {
-			u32_destroy_key(tp, new, false);
+			u32_destroy_key(new, false);
 			return err;
 		}
 
 		err = u32_replace_hw_knode(tp, new, flags, extack);
 		if (err) {
-			u32_destroy_key(tp, new, false);
+			u32_destroy_key(new, false);
 			return err;
 		}
 
@@ -989,7 +939,11 @@
 	if (tb[TCA_U32_DIVISOR]) {
 		unsigned int divisor = nla_get_u32(tb[TCA_U32_DIVISOR]);
 
-		if (--divisor > 0x100) {
+		if (!is_power_of_2(divisor)) {
+			NL_SET_ERR_MSG_MOD(extack, "Divisor is not a power of 2");
+			return -EINVAL;
+		}
+		if (divisor-- > 0x100) {
 			NL_SET_ERR_MSG_MOD(extack, "Exceeded maximum 256 hash buckets");
 			return -EINVAL;
 		}
@@ -1014,7 +968,6 @@
 				return err;
 			}
 		}
-		ht->tp_c = tp_c;
 		ht->refcnt = 1;
 		ht->divisor = divisor;
 		ht->handle = handle;
@@ -1104,9 +1057,8 @@
 	n->handle = handle;
 	n->fshift = s->hmask ? ffs(ntohl(s->hmask)) - 1 : 0;
 	n->flags = flags;
-	n->tp = tp;
-
-	err = tcf_exts_init(&n->exts, TCA_U32_ACT, TCA_U32_POLICE);
+
+	err = tcf_exts_init(&n->exts, net, TCA_U32_ACT, TCA_U32_POLICE);
 	if (err < 0)
 		goto errout;
 
@@ -1126,7 +1078,7 @@
 	}
 #endif
 
-	err = u32_set_parms(net, tp, base, ht, n, tb, tca[TCA_RATE], ovr,
+	err = u32_set_parms(net, tp, base, n, tb, tca[TCA_RATE], ovr,
 			    extack);
 	if (err == 0) {
 		struct tc_u_knode __rcu **ins;
@@ -1147,6 +1099,7 @@
 
 		RCU_INIT_POINTER(n->next, pins);
 		rcu_assign_pointer(*ins, n);
+		tp_c->knodes++;
 		*arg = n;
 		return 0;
 	}
@@ -1168,7 +1121,8 @@
 	return err;
 }
 
-static void u32_walk(struct tcf_proto *tp, struct tcf_walker *arg)
+static void u32_walk(struct tcf_proto *tp, struct tcf_walker *arg,
+		     bool rtnl_held)
 {
 	struct tc_u_common *tp_c = tp->data;
 	struct tc_u_hnode *ht;
@@ -1252,6 +1206,7 @@
 		cls_u32.knode.mask = 0;
 #endif
 		cls_u32.knode.sel = &n->sel;
+		cls_u32.knode.res = &n->res;
 		cls_u32.knode.exts = &n->exts;
 		if (n->ht_down)
 			cls_u32.knode.link_handle = ht->handle;
@@ -1325,7 +1280,7 @@
 }
 
 static int u32_dump(struct net *net, struct tcf_proto *tp, void *fh,
-		    struct sk_buff *skb, struct tcmsg *t)
+		    struct sk_buff *skb, struct tcmsg *t, bool rtnl_held)
 {
 	struct tc_u_knode *n = fh;
 	struct tc_u_hnode *ht_up, *ht_down;
