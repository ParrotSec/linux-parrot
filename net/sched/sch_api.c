--- conflicted
+++ resolved
@@ -23,7 +23,6 @@
 #include <linux/kmod.h>
 #include <linux/list.h>
 #include <linux/hrtimer.h>
-#include <linux/lockdep.h>
 #include <linux/slab.h>
 #include <linux/hashtable.h>
 
@@ -311,10 +310,27 @@
 	return q;
 }
 
+struct Qdisc *qdisc_lookup_rcu(struct net_device *dev, u32 handle)
+{
+	struct netdev_queue *nq;
+	struct Qdisc *q;
+
+	if (!handle)
+		return NULL;
+	q = qdisc_match_from_root(dev->qdisc, handle);
+	if (q)
+		goto out;
+
+	nq = dev_ingress_queue_rcu(dev);
+	if (nq)
+		q = qdisc_match_from_root(nq->qdisc_sleeping, handle);
+out:
+	return q;
+}
+
 static struct Qdisc *qdisc_leaf(struct Qdisc *p, u32 classid)
 {
 	unsigned long cl;
-	struct Qdisc *leaf;
 	const struct Qdisc_class_ops *cops = p->ops->cl_ops;
 
 	if (cops == NULL)
@@ -323,8 +339,7 @@
 
 	if (cl == 0)
 		return NULL;
-	leaf = cops->leaf(p, cl);
-	return leaf;
+	return cops->leaf(p, cl);
 }
 
 /* Find queueing discipline by name */
@@ -508,11 +523,6 @@
 	return stab;
 }
 
-static void stab_kfree_rcu(struct rcu_head *head)
-{
-	kfree(container_of(head, struct qdisc_size_table, rcu));
-}
-
 void qdisc_put_stab(struct qdisc_size_table *tab)
 {
 	if (!tab)
@@ -520,7 +530,7 @@
 
 	if (--tab->refcnt == 0) {
 		list_del(&tab->list);
-		call_rcu_bh(&tab->rcu, stab_kfree_rcu);
+		kfree_rcu(tab, rcu);
 	}
 }
 EXPORT_SYMBOL(qdisc_put_stab);
@@ -740,8 +750,7 @@
 	return 0;
 }
 
-void qdisc_tree_reduce_backlog(struct Qdisc *sch, unsigned int n,
-			       unsigned int len)
+void qdisc_tree_reduce_backlog(struct Qdisc *sch, int n, int len)
 {
 	bool qdisc_is_offloaded = sch->flags & TCQ_F_OFFLOADED;
 	const struct Qdisc_class_ops *cops;
@@ -789,6 +798,71 @@
 	rcu_read_unlock();
 }
 EXPORT_SYMBOL(qdisc_tree_reduce_backlog);
+
+int qdisc_offload_dump_helper(struct Qdisc *sch, enum tc_setup_type type,
+			      void *type_data)
+{
+	struct net_device *dev = qdisc_dev(sch);
+	int err;
+
+	sch->flags &= ~TCQ_F_OFFLOADED;
+	if (!tc_can_offload(dev) || !dev->netdev_ops->ndo_setup_tc)
+		return 0;
+
+	err = dev->netdev_ops->ndo_setup_tc(dev, type, type_data);
+	if (err == -EOPNOTSUPP)
+		return 0;
+
+	if (!err)
+		sch->flags |= TCQ_F_OFFLOADED;
+
+	return err;
+}
+EXPORT_SYMBOL(qdisc_offload_dump_helper);
+
+void qdisc_offload_graft_helper(struct net_device *dev, struct Qdisc *sch,
+				struct Qdisc *new, struct Qdisc *old,
+				enum tc_setup_type type, void *type_data,
+				struct netlink_ext_ack *extack)
+{
+	bool any_qdisc_is_offloaded;
+	int err;
+
+	if (!tc_can_offload(dev) || !dev->netdev_ops->ndo_setup_tc)
+		return;
+
+	err = dev->netdev_ops->ndo_setup_tc(dev, type, type_data);
+
+	/* Don't report error if the graft is part of destroy operation. */
+	if (!err || !new || new == &noop_qdisc)
+		return;
+
+	/* Don't report error if the parent, the old child and the new
+	 * one are not offloaded.
+	 */
+	any_qdisc_is_offloaded = new->flags & TCQ_F_OFFLOADED;
+	any_qdisc_is_offloaded |= sch && sch->flags & TCQ_F_OFFLOADED;
+	any_qdisc_is_offloaded |= old && old->flags & TCQ_F_OFFLOADED;
+
+	if (any_qdisc_is_offloaded)
+		NL_SET_ERR_MSG(extack, "Offloading graft operation failed.");
+}
+EXPORT_SYMBOL(qdisc_offload_graft_helper);
+
+static void qdisc_offload_graft_root(struct net_device *dev,
+				     struct Qdisc *new, struct Qdisc *old,
+				     struct netlink_ext_ack *extack)
+{
+	struct tc_root_qopt_offload graft_offload = {
+		.command	= TC_ROOT_GRAFT,
+		.handle		= new ? new->handle : 0,
+		.ingress	= (new && new->flags & TCQ_F_INGRESS) ||
+				  (old && old->flags & TCQ_F_INGRESS),
+	};
+
+	qdisc_offload_graft_helper(dev, NULL, new, old,
+				   TC_SETUP_ROOT_QDISC, &graft_offload, extack);
+}
 
 static int tc_fill_qdisc(struct sk_buff *skb, struct Qdisc *q, u32 clid,
 			 u32 portid, u32 seq, u16 flags, int event)
@@ -918,7 +992,7 @@
 		qdisc_notify(net, skb, n, clid, old, new);
 
 	if (old)
-		qdisc_destroy(old);
+		qdisc_put(old);
 }
 
 static void qdisc_clear_nolock(struct Qdisc *sch)
@@ -950,7 +1024,6 @@
 {
 	struct Qdisc *q = old;
 	struct net *net = dev_net(dev);
-	int err = 0;
 
 	if (parent == NULL) {
 		unsigned int i, num_q, ingress;
@@ -970,6 +1043,8 @@
 		if (dev->flags & IFF_UP)
 			dev_deactivate(dev);
 
+		qdisc_offload_graft_root(dev, new, old, extack);
+
 		if (new && new->ops->attach)
 			goto skip;
 
@@ -984,7 +1059,7 @@
 				qdisc_refcount_inc(new);
 
 			if (!ingress)
-				qdisc_destroy(old);
+				qdisc_put(old);
 		}
 
 skip:
@@ -1005,28 +1080,29 @@
 			dev_activate(dev);
 	} else {
 		const struct Qdisc_class_ops *cops = parent->ops->cl_ops;
+		unsigned long cl;
+		int err;
 
 		/* Only support running class lockless if parent is lockless */
 		if (new && (new->flags & TCQ_F_NOLOCK) &&
 		    parent && !(parent->flags & TCQ_F_NOLOCK))
 			qdisc_clear_nolock(new);
 
-		err = -EOPNOTSUPP;
-		if (cops && cops->graft) {
-			unsigned long cl = cops->find(parent, classid);
-
-			if (cl) {
-				err = cops->graft(parent, cl, new, &old,
-						  extack);
-			} else {
-				NL_SET_ERR_MSG(extack, "Specified class not found");
-				err = -ENOENT;
-			}
-		}
-		if (!err)
-			notify_and_destroy(net, skb, n, classid, old, new);
-	}
-	return err;
+		if (!cops || !cops->graft)
+			return -EOPNOTSUPP;
+
+		cl = cops->find(parent, classid);
+		if (!cl) {
+			NL_SET_ERR_MSG(extack, "Specified class not found");
+			return -ENOENT;
+		}
+
+		err = cops->graft(parent, cl, new, &old, extack);
+		if (err)
+			return err;
+		notify_and_destroy(net, skb, n, classid, old, new);
+	}
+	return 0;
 }
 
 static int qdisc_block_indexes_set(struct Qdisc *sch, struct nlattr **tca,
@@ -1062,10 +1138,6 @@
 	}
 	return 0;
 }
-
-/* lockdep annotation is needed for ingress; egress gets it only for name */
-static struct lock_class_key qdisc_tx_lock;
-static struct lock_class_key qdisc_rx_lock;
 
 /*
    Allocate and initialize new qdisc.
@@ -1131,15 +1203,15 @@
 	if (handle == TC_H_INGRESS) {
 		sch->flags |= TCQ_F_INGRESS;
 		handle = TC_H_MAKE(TC_H_INGRESS, 0);
-		lockdep_set_class(qdisc_lock(sch), &qdisc_rx_lock);
 	} else {
 		if (handle == 0) {
 			handle = qdisc_alloc_handle(dev);
-			err = -ENOMEM;
-			if (handle == 0)
+			if (handle == 0) {
+				NL_SET_ERR_MSG(extack, "Maximum number of qdisc handles was exceeded");
+				err = -ENOSPC;
 				goto err_out3;
-		}
-		lockdep_set_class(qdisc_lock(sch), &qdisc_tx_lock);
+			}
+		}
 		if (!netif_is_multiqueue(dev))
 			sch->flags |= TCQ_F_ONETXQUEUE;
 	}
@@ -1591,7 +1663,7 @@
 	err = qdisc_graft(dev, p, skb, n, clid, q, NULL, extack);
 	if (err) {
 		if (q)
-			qdisc_destroy(q);
+			qdisc_put(q);
 		return err;
 	}
 
@@ -1668,13 +1740,8 @@
 	idx = 0;
 	ASSERT_RTNL();
 
-<<<<<<< HEAD
-	err = nlmsg_parse(nlh, sizeof(struct tcmsg), tca, TCA_MAX,
-			  rtm_tca_policy, NULL);
-=======
 	err = nlmsg_parse_deprecated(nlh, sizeof(struct tcmsg), tca, TCA_MAX,
 				     rtm_tca_policy, cb->extack);
->>>>>>> 407d19ab
 	if (err < 0)
 		return err;
 
@@ -1767,6 +1834,7 @@
 {
 	struct sk_buff *skb;
 	u32 portid = oskb ? NETLINK_CB(oskb).portid : 0;
+	int err = 0;
 
 	skb = alloc_skb(NLMSG_GOODSIZE, GFP_KERNEL);
 	if (!skb)
@@ -1777,8 +1845,11 @@
 		return -EINVAL;
 	}
 
-	return rtnetlink_send(skb, net, portid, RTNLGRP_TC,
-			      n->nlmsg_flags & NLM_F_ECHO);
+	err = rtnetlink_send(skb, net, portid, RTNLGRP_TC,
+			     n->nlmsg_flags & NLM_F_ECHO);
+	if (err > 0)
+		err = 0;
+	return err;
 }
 
 static int tclass_del_notify(struct net *net,
@@ -1809,8 +1880,11 @@
 		return err;
 	}
 
-	return rtnetlink_send(skb, net, portid, RTNLGRP_TC,
-			      n->nlmsg_flags & NLM_F_ECHO);
+	err = rtnetlink_send(skb, net, portid, RTNLGRP_TC,
+			     n->nlmsg_flags & NLM_F_ECHO);
+	if (err > 0)
+		err = 0;
+	return err;
 }
 
 #ifdef CONFIG_NET_CLS
@@ -1849,17 +1923,19 @@
 	block = cops->tcf_block(q, cl, NULL);
 	if (!block)
 		return;
-	list_for_each_entry(chain, &block->chain_list, list) {
+	for (chain = tcf_get_next_chain(block, NULL);
+	     chain;
+	     chain = tcf_get_next_chain(block, chain)) {
 		struct tcf_proto *tp;
 
-		for (tp = rtnl_dereference(chain->filter_chain);
-		     tp; tp = rtnl_dereference(tp->next)) {
+		for (tp = tcf_get_next_proto(chain, NULL, true);
+		     tp; tp = tcf_get_next_proto(chain, tp, true)) {
 			struct tcf_bind_args arg = {};
 
 			arg.w.fn = tcf_node_bind;
 			arg.classid = clid;
 			arg.cl = new_cl;
-			tp->ops->walk(tp, &arg.w);
+			tp->ops->walk(tp, &arg.w, true);
 		}
 	}
 }
