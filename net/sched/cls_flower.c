--- conflicted
+++ resolved
@@ -52,6 +52,8 @@
 	struct flow_dissector_key_ip ip;
 	struct flow_dissector_key_ip enc_ip;
 	struct flow_dissector_key_enc_opts enc_opts;
+	struct flow_dissector_key_ports tp_min;
+	struct flow_dissector_key_ports tp_max;
 } __aligned(BITS_PER_LONG / 8); /* Ensure that we can do comparisons as longs. */
 
 struct fl_flow_mask_range {
@@ -62,6 +64,7 @@
 struct fl_flow_mask {
 	struct fl_flow_key key;
 	struct fl_flow_mask_range range;
+	u32 flags;
 	struct rhash_head ht_node;
 	struct rhashtable ht;
 	struct rhashtable_params filter_ht_params;
@@ -99,7 +102,7 @@
 	struct list_head hw_list;
 	u32 handle;
 	u32 flags;
-	unsigned int in_hw_count;
+	u32 in_hw_count;
 	struct rcu_work rwork;
 	struct net_device *hw_dev;
 	/* Flower classifier is unlocked, which means that its reference counter
@@ -186,11 +189,87 @@
 	memset(fl_key_get_start(key, mask), 0, fl_mask_range(mask));
 }
 
-static struct cls_fl_filter *fl_lookup(struct fl_flow_mask *mask,
-				       struct fl_flow_key *mkey)
+static bool fl_range_port_dst_cmp(struct cls_fl_filter *filter,
+				  struct fl_flow_key *key,
+				  struct fl_flow_key *mkey)
+{
+	__be16 min_mask, max_mask, min_val, max_val;
+
+	min_mask = htons(filter->mask->key.tp_min.dst);
+	max_mask = htons(filter->mask->key.tp_max.dst);
+	min_val = htons(filter->key.tp_min.dst);
+	max_val = htons(filter->key.tp_max.dst);
+
+	if (min_mask && max_mask) {
+		if (htons(key->tp.dst) < min_val ||
+		    htons(key->tp.dst) > max_val)
+			return false;
+
+		/* skb does not have min and max values */
+		mkey->tp_min.dst = filter->mkey.tp_min.dst;
+		mkey->tp_max.dst = filter->mkey.tp_max.dst;
+	}
+	return true;
+}
+
+static bool fl_range_port_src_cmp(struct cls_fl_filter *filter,
+				  struct fl_flow_key *key,
+				  struct fl_flow_key *mkey)
+{
+	__be16 min_mask, max_mask, min_val, max_val;
+
+	min_mask = htons(filter->mask->key.tp_min.src);
+	max_mask = htons(filter->mask->key.tp_max.src);
+	min_val = htons(filter->key.tp_min.src);
+	max_val = htons(filter->key.tp_max.src);
+
+	if (min_mask && max_mask) {
+		if (htons(key->tp.src) < min_val ||
+		    htons(key->tp.src) > max_val)
+			return false;
+
+		/* skb does not have min and max values */
+		mkey->tp_min.src = filter->mkey.tp_min.src;
+		mkey->tp_max.src = filter->mkey.tp_max.src;
+	}
+	return true;
+}
+
+static struct cls_fl_filter *__fl_lookup(struct fl_flow_mask *mask,
+					 struct fl_flow_key *mkey)
 {
 	return rhashtable_lookup_fast(&mask->ht, fl_key_get_start(mkey, mask),
 				      mask->filter_ht_params);
+}
+
+static struct cls_fl_filter *fl_lookup_range(struct fl_flow_mask *mask,
+					     struct fl_flow_key *mkey,
+					     struct fl_flow_key *key)
+{
+	struct cls_fl_filter *filter, *f;
+
+	list_for_each_entry_rcu(filter, &mask->filters, list) {
+		if (!fl_range_port_dst_cmp(filter, key, mkey))
+			continue;
+
+		if (!fl_range_port_src_cmp(filter, key, mkey))
+			continue;
+
+		f = __fl_lookup(mask, mkey);
+		if (f)
+			return f;
+	}
+	return NULL;
+}
+
+static struct cls_fl_filter *fl_lookup(struct fl_flow_mask *mask,
+				       struct fl_flow_key *mkey,
+				       struct fl_flow_key *key)
+{
+	if ((mask->flags & TCA_FLOWER_MASK_FLAGS_RANGE))
+		return fl_lookup_range(mask, mkey, key);
+
+	return __fl_lookup(mask, mkey);
 }
 
 static int fl_classify(struct sk_buff *skb, const struct tcf_proto *tp,
@@ -215,7 +294,7 @@
 
 		fl_set_masked_key(&skb_mkey, &skb_key, mask);
 
-		f = fl_lookup(mask, &skb_mkey);
+		f = fl_lookup(mask, &skb_mkey, &skb_key);
 		if (f && !tc_skip_sw(f->flags)) {
 			*res = f->res;
 			return tcf_exts_exec(skb, &f->exts, res);
@@ -321,14 +400,9 @@
 	cls_flower.command = TC_CLSFLOWER_DESTROY;
 	cls_flower.cookie = (unsigned long) f;
 
-<<<<<<< HEAD
-	tc_setup_cb_call(block, &f->exts, TC_SETUP_CLSFLOWER,
-			 &cls_flower, false);
-=======
 	tc_setup_cb_call(block, TC_SETUP_CLSFLOWER, &cls_flower, false);
 	spin_lock(&tp->lock);
 	list_del_init(&f->hw_list);
->>>>>>> 407d19ab
 	tcf_block_offload_dec(block, &f->flags);
 	spin_unlock(&tp->lock);
 
@@ -349,28 +423,20 @@
 	if (!rtnl_held)
 		rtnl_lock();
 
-<<<<<<< HEAD
-=======
 	cls_flower.rule = flow_rule_alloc(tcf_exts_num_actions(&f->exts));
 	if (!cls_flower.rule) {
 		err = -ENOMEM;
 		goto errout;
 	}
 
->>>>>>> 407d19ab
 	tc_cls_common_offload_init(&cls_flower.common, tp, f->flags, extack);
 	cls_flower.command = TC_CLSFLOWER_REPLACE;
 	cls_flower.cookie = (unsigned long) f;
-	cls_flower.dissector = &f->mask->dissector;
-	cls_flower.mask = &f->mask->key;
-	cls_flower.key = &f->mkey;
-	cls_flower.exts = &f->exts;
+	cls_flower.rule->match.dissector = &f->mask->dissector;
+	cls_flower.rule->match.mask = &f->mask->key;
+	cls_flower.rule->match.key = &f->mkey;
 	cls_flower.classid = f->res.classid;
 
-<<<<<<< HEAD
-	err = tc_setup_cb_call(block, &f->exts, TC_SETUP_CLSFLOWER,
-			       &cls_flower, skip_sw);
-=======
 	err = tc_setup_flow_action(&cls_flower.rule->action, &f->exts);
 	if (err) {
 		kfree(cls_flower.rule);
@@ -384,7 +450,6 @@
 	err = tc_setup_cb_call(block, TC_SETUP_CLSFLOWER, &cls_flower, skip_sw);
 	kfree(cls_flower.rule);
 
->>>>>>> 407d19ab
 	if (err < 0) {
 		fl_hw_destroy_filter(tp, f, true, NULL);
 		goto errout;
@@ -423,13 +488,8 @@
 	tc_cls_common_offload_init(&cls_flower.common, tp, f->flags, NULL);
 	cls_flower.command = TC_CLSFLOWER_STATS;
 	cls_flower.cookie = (unsigned long) f;
-	cls_flower.exts = &f->exts;
 	cls_flower.classid = f->res.classid;
 
-<<<<<<< HEAD
-	tc_setup_cb_call(block, &f->exts, TC_SETUP_CLSFLOWER,
-			 &cls_flower, false);
-=======
 	tc_setup_cb_call(block, TC_SETUP_CLSFLOWER, &cls_flower, false);
 
 	tcf_exts_stats_update(&f->exts, cls_flower.stats.bytes,
@@ -438,7 +498,6 @@
 
 	if (!rtnl_held)
 		rtnl_unlock();
->>>>>>> 407d19ab
 }
 
 static void __fl_put(struct cls_fl_filter *f)
@@ -524,7 +583,8 @@
 	module_put(THIS_MODULE);
 }
 
-static void fl_destroy(struct tcf_proto *tp, struct netlink_ext_ack *extack)
+static void fl_destroy(struct tcf_proto *tp, bool rtnl_held,
+		       struct netlink_ext_ack *extack)
 {
 	struct cls_fl_head *head = fl_head_dereference(tp);
 	struct fl_flow_mask *mask, *next_mask;
@@ -672,6 +732,31 @@
 		memcpy(mask, nla_data(tb[mask_type]), len);
 }
 
+static int fl_set_key_port_range(struct nlattr **tb, struct fl_flow_key *key,
+				 struct fl_flow_key *mask)
+{
+	fl_set_key_val(tb, &key->tp_min.dst,
+		       TCA_FLOWER_KEY_PORT_DST_MIN, &mask->tp_min.dst,
+		       TCA_FLOWER_UNSPEC, sizeof(key->tp_min.dst));
+	fl_set_key_val(tb, &key->tp_max.dst,
+		       TCA_FLOWER_KEY_PORT_DST_MAX, &mask->tp_max.dst,
+		       TCA_FLOWER_UNSPEC, sizeof(key->tp_max.dst));
+	fl_set_key_val(tb, &key->tp_min.src,
+		       TCA_FLOWER_KEY_PORT_SRC_MIN, &mask->tp_min.src,
+		       TCA_FLOWER_UNSPEC, sizeof(key->tp_min.src));
+	fl_set_key_val(tb, &key->tp_max.src,
+		       TCA_FLOWER_KEY_PORT_SRC_MAX, &mask->tp_max.src,
+		       TCA_FLOWER_UNSPEC, sizeof(key->tp_max.src));
+
+	if ((mask->tp_min.dst && mask->tp_max.dst &&
+	     htons(key->tp_max.dst) <= htons(key->tp_min.dst)) ||
+	     (mask->tp_min.src && mask->tp_max.src &&
+	      htons(key->tp_max.src) <= htons(key->tp_min.src)))
+		return -EINVAL;
+
+	return 0;
+}
+
 static int fl_set_key_mpls(struct nlattr **tb,
 			   struct flow_dissector_key_mpls *key_val,
 			   struct flow_dissector_key_mpls *key_mask)
@@ -1080,6 +1165,14 @@
 			       sizeof(key->arp.tha));
 	}
 
+	if (key->basic.ip_proto == IPPROTO_TCP ||
+	    key->basic.ip_proto == IPPROTO_UDP ||
+	    key->basic.ip_proto == IPPROTO_SCTP) {
+		ret = fl_set_key_port_range(tb, key, mask);
+		if (ret)
+			return ret;
+	}
+
 	if (tb[TCA_FLOWER_KEY_ENC_IPV4_SRC] ||
 	    tb[TCA_FLOWER_KEY_ENC_IPV4_DST]) {
 		key->enc_control.addr_type = FLOW_DISSECTOR_KEY_IPV4_ADDRS;
@@ -1164,7 +1257,7 @@
 }
 
 #define FL_KEY_MEMBER_OFFSET(member) offsetof(struct fl_flow_key, member)
-#define FL_KEY_MEMBER_SIZE(member) (sizeof(((struct fl_flow_key *) 0)->member))
+#define FL_KEY_MEMBER_SIZE(member) FIELD_SIZEOF(struct fl_flow_key, member)
 
 #define FL_KEY_IS_MASKED(mask, member)						\
 	memchr_inv(((char *)mask) + FL_KEY_MEMBER_OFFSET(member),		\
@@ -1197,8 +1290,9 @@
 			     FLOW_DISSECTOR_KEY_IPV4_ADDRS, ipv4);
 	FL_KEY_SET_IF_MASKED(mask, keys, cnt,
 			     FLOW_DISSECTOR_KEY_IPV6_ADDRS, ipv6);
-	FL_KEY_SET_IF_MASKED(mask, keys, cnt,
-			     FLOW_DISSECTOR_KEY_PORTS, tp);
+	if (FL_KEY_IS_MASKED(mask, tp) ||
+	    FL_KEY_IS_MASKED(mask, tp_min) || FL_KEY_IS_MASKED(mask, tp_max))
+		FL_KEY_SET(keys, cnt, FLOW_DISSECTOR_KEY_PORTS, tp);
 	FL_KEY_SET_IF_MASKED(mask, keys, cnt,
 			     FLOW_DISSECTOR_KEY_IP, ip);
 	FL_KEY_SET_IF_MASKED(mask, keys, cnt,
@@ -1245,6 +1339,10 @@
 
 	fl_mask_copy(newmask, mask);
 
+	if ((newmask->key.tp_min.dst && newmask->key.tp_max.dst) ||
+	    (newmask->key.tp_min.src && newmask->key.tp_max.src))
+		newmask->flags |= TCA_FLOWER_MASK_FLAGS_RANGE;
+
 	err = fl_init_mask_hashtable(newmask);
 	if (err)
 		goto errout_free;
@@ -1332,12 +1430,8 @@
 {
 	int err;
 
-<<<<<<< HEAD
-	err = tcf_exts_validate(net, tp, tb, est, &f->exts, ovr, extack);
-=======
 	err = tcf_exts_validate(net, tp, tb, est, &f->exts, ovr, rtnl_held,
 				extack);
->>>>>>> 407d19ab
 	if (err < 0)
 		return err;
 
@@ -1390,7 +1484,8 @@
 static int fl_change(struct net *net, struct sk_buff *in_skb,
 		     struct tcf_proto *tp, unsigned long base,
 		     u32 handle, struct nlattr **tca,
-		     void **arg, bool ovr, struct netlink_ext_ack *extack)
+		     void **arg, bool ovr, bool rtnl_held,
+		     struct netlink_ext_ack *extack)
 {
 	struct cls_fl_head *head = fl_head_dereference(tp);
 	struct cls_fl_filter *fold = *arg;
@@ -1435,7 +1530,7 @@
 	INIT_LIST_HEAD(&fnew->hw_list);
 	refcount_set(&fnew->refcnt, 1);
 
-	err = tcf_exts_init(&fnew->exts, TCA_FLOWER_ACT, 0);
+	err = tcf_exts_init(&fnew->exts, net, TCA_FLOWER_ACT, 0);
 	if (err < 0)
 		goto errout;
 
@@ -1460,31 +1555,11 @@
 	err = fl_ht_insert_unique(fnew, fold, &in_ht);
 	if (err)
 		goto errout_mask;
-<<<<<<< HEAD
-	fnew->handle = handle;
-
-	if (!tc_skip_sw(fnew->flags)) {
-		if (!fold && fl_lookup(fnew->mask, &fnew->mkey)) {
-			err = -EEXIST;
-			goto errout_idr;
-		}
-
-		err = rhashtable_insert_fast(&fnew->mask->ht, &fnew->ht_node,
-					     fnew->mask->filter_ht_params);
-		if (err)
-			goto errout_idr;
-	}
-=======
->>>>>>> 407d19ab
 
 	if (!tc_skip_hw(fnew->flags)) {
 		err = fl_hw_replace_filter(tp, fnew, rtnl_held, extack);
 		if (err)
-<<<<<<< HEAD
-			goto errout_mask;
-=======
 			goto errout_ht;
->>>>>>> 407d19ab
 	}
 
 	if (!tc_in_hw(fnew->flags))
@@ -1501,19 +1576,6 @@
 	}
 
 	if (fold) {
-<<<<<<< HEAD
-		if (!tc_skip_sw(fold->flags))
-			rhashtable_remove_fast(&fold->mask->ht,
-					       &fold->ht_node,
-					       fold->mask->filter_ht_params);
-		if (!tc_skip_hw(fold->flags))
-			fl_hw_destroy_filter(tp, fold, NULL);
-	}
-
-	*arg = fnew;
-
-	if (fold) {
-=======
 		/* Fold filter was deleted concurrently. Retry lookup. */
 		if (fold->deleted) {
 			err = -EAGAIN;
@@ -1538,7 +1600,6 @@
 		rhashtable_remove_fast(&fold->mask->ht,
 				       &fold->ht_node,
 				       fold->mask->filter_ht_params);
->>>>>>> 407d19ab
 		idr_replace(&head->handle_idr, fnew, fnew->handle);
 		list_replace_rcu(&fold->list, &fnew->list);
 		fold->deleted = true;
@@ -1588,12 +1649,6 @@
 	tcf_queue_work(&mask->rwork, fl_uninit_mask_free_work);
 	return 0;
 
-<<<<<<< HEAD
-errout_idr:
-	if (!fold)
-		idr_remove(&head->handle_idr, fnew->handle);
-
-=======
 errout_ht:
 	spin_lock(&tp->lock);
 errout_hw:
@@ -1604,7 +1659,6 @@
 	if (in_ht)
 		rhashtable_remove_fast(&fnew->mask->ht, &fnew->ht_node,
 				       fnew->mask->filter_ht_params);
->>>>>>> 407d19ab
 errout_mask:
 	fl_mask_put(head, fnew->mask);
 errout:
@@ -1620,28 +1674,22 @@
 }
 
 static int fl_delete(struct tcf_proto *tp, void *arg, bool *last,
-		     struct netlink_ext_ack *extack)
+		     bool rtnl_held, struct netlink_ext_ack *extack)
 {
 	struct cls_fl_head *head = fl_head_dereference(tp);
 	struct cls_fl_filter *f = arg;
 	bool last_on_mask;
 	int err = 0;
 
-<<<<<<< HEAD
-	if (!tc_skip_sw(f->flags))
-		rhashtable_remove_fast(&f->mask->ht, &f->ht_node,
-				       f->mask->filter_ht_params);
-	__fl_delete(tp, f, extack);
-=======
 	err = __fl_delete(tp, f, &last_on_mask, rtnl_held, extack);
->>>>>>> 407d19ab
 	*last = list_empty(&head->masks);
 	__fl_put(f);
 
 	return err;
 }
 
-static void fl_walk(struct tcf_proto *tp, struct tcf_walker *arg)
+static void fl_walk(struct tcf_proto *tp, struct tcf_walker *arg,
+		    bool rtnl_held)
 {
 	struct cls_fl_filter *f;
 
@@ -1692,29 +1740,6 @@
 	struct cls_fl_filter *f = NULL;
 	int err;
 
-<<<<<<< HEAD
-	list_for_each_entry(mask, &head->masks, list) {
-		list_for_each_entry(f, &mask->filters, list) {
-			if (tc_skip_hw(f->flags))
-				continue;
-
-			tc_cls_common_offload_init(&cls_flower.common, tp,
-						   f->flags, extack);
-			cls_flower.command = add ?
-				TC_CLSFLOWER_REPLACE : TC_CLSFLOWER_DESTROY;
-			cls_flower.cookie = (unsigned long)f;
-			cls_flower.dissector = &mask->dissector;
-			cls_flower.mask = &mask->key;
-			cls_flower.key = &f->mkey;
-			cls_flower.exts = &f->exts;
-			cls_flower.classid = f->res.classid;
-
-			err = cb(TC_SETUP_CLSFLOWER, &cls_flower, cb_priv);
-			if (err) {
-				if (add && tc_skip_sw(f->flags))
-					return err;
-				continue;
-=======
 	/* hw_filters list can only be changed by hw offload functions after
 	 * obtaining rtnl lock. Make sure it is not changed while reoffload is
 	 * iterating it.
@@ -1758,7 +1783,6 @@
 			if (add && tc_skip_sw(f->flags)) {
 				__fl_put(f);
 				return err;
->>>>>>> 407d19ab
 			}
 			goto next_flow;
 		}
@@ -1774,26 +1798,30 @@
 	return 0;
 }
 
-static void fl_hw_create_tmplt(struct tcf_chain *chain,
-			       struct fl_flow_tmplt *tmplt)
+static int fl_hw_create_tmplt(struct tcf_chain *chain,
+			      struct fl_flow_tmplt *tmplt)
 {
 	struct tc_cls_flower_offload cls_flower = {};
 	struct tcf_block *block = chain->block;
-	struct tcf_exts dummy_exts = { 0, };
+
+	cls_flower.rule = flow_rule_alloc(0);
+	if (!cls_flower.rule)
+		return -ENOMEM;
 
 	cls_flower.common.chain_index = chain->index;
 	cls_flower.command = TC_CLSFLOWER_TMPLT_CREATE;
 	cls_flower.cookie = (unsigned long) tmplt;
-	cls_flower.dissector = &tmplt->dissector;
-	cls_flower.mask = &tmplt->mask;
-	cls_flower.key = &tmplt->dummy_key;
-	cls_flower.exts = &dummy_exts;
+	cls_flower.rule->match.dissector = &tmplt->dissector;
+	cls_flower.rule->match.mask = &tmplt->mask;
+	cls_flower.rule->match.key = &tmplt->dummy_key;
 
 	/* We don't care if driver (any of them) fails to handle this
 	 * call. It serves just as a hint for it.
 	 */
-	tc_setup_cb_call(block, NULL, TC_SETUP_CLSFLOWER,
-			 &cls_flower, false);
+	tc_setup_cb_call(block, TC_SETUP_CLSFLOWER, &cls_flower, false);
+	kfree(cls_flower.rule);
+
+	return 0;
 }
 
 static void fl_hw_destroy_tmplt(struct tcf_chain *chain,
@@ -1806,8 +1834,7 @@
 	cls_flower.command = TC_CLSFLOWER_TMPLT_DESTROY;
 	cls_flower.cookie = (unsigned long) tmplt;
 
-	tc_setup_cb_call(block, NULL, TC_SETUP_CLSFLOWER,
-			 &cls_flower, false);
+	tc_setup_cb_call(block, TC_SETUP_CLSFLOWER, &cls_flower, false);
 }
 
 static void *fl_tmplt_create(struct net *net, struct tcf_chain *chain,
@@ -1838,12 +1865,14 @@
 	err = fl_set_key(net, tb, &tmplt->dummy_key, &tmplt->mask, extack);
 	if (err)
 		goto errout_tmplt;
+
+	fl_init_dissector(&tmplt->dissector, &tmplt->mask);
+
+	err = fl_hw_create_tmplt(chain, tmplt);
+	if (err)
+		goto errout_tmplt;
+
 	kfree(tb);
-
-	fl_init_dissector(&tmplt->dissector, &tmplt->mask);
-
-	fl_hw_create_tmplt(chain, tmplt);
-
 	return tmplt;
 
 errout_tmplt:
@@ -1877,6 +1906,26 @@
 		if (err)
 			return err;
 	}
+	return 0;
+}
+
+static int fl_dump_key_port_range(struct sk_buff *skb, struct fl_flow_key *key,
+				  struct fl_flow_key *mask)
+{
+	if (fl_dump_key_val(skb, &key->tp_min.dst, TCA_FLOWER_KEY_PORT_DST_MIN,
+			    &mask->tp_min.dst, TCA_FLOWER_UNSPEC,
+			    sizeof(key->tp_min.dst)) ||
+	    fl_dump_key_val(skb, &key->tp_max.dst, TCA_FLOWER_KEY_PORT_DST_MAX,
+			    &mask->tp_max.dst, TCA_FLOWER_UNSPEC,
+			    sizeof(key->tp_max.dst)) ||
+	    fl_dump_key_val(skb, &key->tp_min.src, TCA_FLOWER_KEY_PORT_SRC_MIN,
+			    &mask->tp_min.src, TCA_FLOWER_UNSPEC,
+			    sizeof(key->tp_min.src)) ||
+	    fl_dump_key_val(skb, &key->tp_max.src, TCA_FLOWER_KEY_PORT_SRC_MAX,
+			    &mask->tp_max.src, TCA_FLOWER_UNSPEC,
+			    sizeof(key->tp_max.src)))
+		return -1;
+
 	return 0;
 }
 
@@ -2216,6 +2265,12 @@
 				  sizeof(key->arp.tha))))
 		goto nla_put_failure;
 
+	if ((key->basic.ip_proto == IPPROTO_TCP ||
+	     key->basic.ip_proto == IPPROTO_UDP ||
+	     key->basic.ip_proto == IPPROTO_SCTP) &&
+	     fl_dump_key_port_range(skb, key, mask))
+		goto nla_put_failure;
+
 	if (key->enc_control.addr_type == FLOW_DISSECTOR_KEY_IPV4_ADDRS &&
 	    (fl_dump_key_val(skb, &key->enc_ipv4.src,
 			    TCA_FLOWER_KEY_ENC_IPV4_SRC, &mask->enc_ipv4.src,
@@ -2265,7 +2320,7 @@
 }
 
 static int fl_dump(struct net *net, struct tcf_proto *tp, void *fh,
-		   struct sk_buff *skb, struct tcmsg *t)
+		   struct sk_buff *skb, struct tcmsg *t, bool rtnl_held)
 {
 	struct cls_fl_filter *f = fh;
 	struct nlattr *nest;
@@ -2301,6 +2356,9 @@
 
 	if (!skip_hw)
 		fl_hw_update_stats(tp, f, rtnl_held);
+
+	if (nla_put_u32(skb, TCA_FLOWER_IN_HW_COUNT, f->in_hw_count))
+		goto nla_put_failure;
 
 	if (tcf_exts_dump(skb, &f->exts))
 		goto nla_put_failure;
