// SPDX-License-Identifier: GPL-2.0-or-later
/*
 * net/sched/act_police.c	Input police filter
 *
 * Authors:	Alexey Kuznetsov, <kuznet@ms2.inr.ac.ru>
 * 		J Hadi Salim (action changes)
 */

#include <linux/module.h>
#include <linux/types.h>
#include <linux/kernel.h>
#include <linux/string.h>
#include <linux/errno.h>
#include <linux/skbuff.h>
#include <linux/rtnetlink.h>
#include <linux/init.h>
#include <linux/slab.h>
#include <net/act_api.h>
#include <net/netlink.h>
<<<<<<< HEAD

struct tcf_police {
	struct tc_action	common;
	int			tcfp_result;
	u32			tcfp_ewma_rate;
	s64			tcfp_burst;
	u32			tcfp_mtu;
	s64			tcfp_toks;
	s64			tcfp_ptoks;
	s64			tcfp_mtu_ptoks;
	s64			tcfp_t_c;
	struct psched_ratecfg	rate;
	bool			rate_present;
	struct psched_ratecfg	peak;
	bool			peak_present;
};

#define to_police(pc) ((struct tcf_police *)pc)

/* old policer structure from before tc actions */
struct tc_police_compat {
	u32			index;
	int			action;
	u32			limit;
	u32			burst;
	u32			mtu;
	struct tc_ratespec	rate;
	struct tc_ratespec	peakrate;
};
=======
#include <net/pkt_cls.h>
#include <net/tc_act/tc_police.h>
>>>>>>> 407d19ab

/* Each policer is serialized by its individual spinlock */

static unsigned int police_net_id;
static struct tc_action_ops act_police_ops;

static int tcf_police_walker(struct net *net, struct sk_buff *skb,
				 struct netlink_callback *cb, int type,
				 const struct tc_action_ops *ops,
				 struct netlink_ext_ack *extack)
{
	struct tc_action_net *tn = net_generic(net, police_net_id);

	return tcf_generic_walker(tn, skb, cb, type, ops, extack);
}

static const struct nla_policy police_policy[TCA_POLICE_MAX + 1] = {
	[TCA_POLICE_RATE]	= { .len = TC_RTAB_SIZE },
	[TCA_POLICE_PEAKRATE]	= { .len = TC_RTAB_SIZE },
	[TCA_POLICE_AVRATE]	= { .type = NLA_U32 },
	[TCA_POLICE_RESULT]	= { .type = NLA_U32 },
};

static int tcf_police_init(struct net *net, struct nlattr *nla,
			       struct nlattr *est, struct tc_action **a,
			       int ovr, int bind, bool rtnl_held,
			       struct netlink_ext_ack *extack)
{
	int ret = 0, err;
	struct nlattr *tb[TCA_POLICE_MAX + 1];
	struct tc_police *parm;
	struct tcf_police *police;
	struct qdisc_rate_table *R_tab = NULL, *P_tab = NULL;
	struct tc_action_net *tn = net_generic(net, police_net_id);
	bool exists = false;
	int size;

	if (nla == NULL)
		return -EINVAL;

	err = nla_parse_nested_deprecated(tb, TCA_POLICE_MAX, nla,
					  police_policy, NULL);
	if (err < 0)
		return err;

	if (tb[TCA_POLICE_TBF] == NULL)
		return -EINVAL;
	size = nla_len(tb[TCA_POLICE_TBF]);
	if (size != sizeof(*parm) && size != sizeof(struct tc_police_compat))
		return -EINVAL;

	parm = nla_data(tb[TCA_POLICE_TBF]);
	err = tcf_idr_check_alloc(tn, &parm->index, a, bind);
	if (err < 0)
		return err;
	exists = err;
	if (exists && bind)
		return 0;

	if (!exists) {
		ret = tcf_idr_create(tn, parm->index, NULL, a,
				     &act_police_ops, bind, false);
		if (ret) {
			tcf_idr_cleanup(tn, parm->index);
			return ret;
		}
		ret = ACT_P_CREATED;
	} else if (!ovr) {
		tcf_idr_release(*a, bind);
		return -EEXIST;
	}

	police = to_police(*a);
	if (parm->rate.rate) {
		err = -ENOMEM;
		R_tab = qdisc_get_rtab(&parm->rate, tb[TCA_POLICE_RATE], NULL);
		if (R_tab == NULL)
			goto failure;

		if (parm->peakrate.rate) {
			P_tab = qdisc_get_rtab(&parm->peakrate,
					       tb[TCA_POLICE_PEAKRATE], NULL);
			if (P_tab == NULL)
				goto failure;
		}
	}

	if (est) {
		err = gen_replace_estimator(&police->tcf_bstats, NULL,
					    &police->tcf_rate_est,
					    &police->tcf_lock,
					    NULL, est);
		if (err)
			goto failure;
	} else if (tb[TCA_POLICE_AVRATE] &&
		   (ret == ACT_P_CREATED ||
		    !gen_estimator_active(&police->tcf_rate_est))) {
		err = -EINVAL;
		goto failure;
	}

	spin_lock_bh(&police->tcf_lock);
	/* No failure allowed after this point */
	police->tcfp_mtu = parm->mtu;
	if (police->tcfp_mtu == 0) {
		police->tcfp_mtu = ~0;
		if (R_tab)
			police->tcfp_mtu = 255 << R_tab->rate.cell_log;
	}
	if (R_tab) {
		police->rate_present = true;
		psched_ratecfg_precompute(&police->rate, &R_tab->rate, 0);
		qdisc_put_rtab(R_tab);
	} else {
		police->rate_present = false;
	}
	if (P_tab) {
		police->peak_present = true;
		psched_ratecfg_precompute(&police->peak, &P_tab->rate, 0);
		qdisc_put_rtab(P_tab);
	} else {
		police->peak_present = false;
	}

	if (tb[TCA_POLICE_RESULT])
		police->tcfp_result = nla_get_u32(tb[TCA_POLICE_RESULT]);
	police->tcfp_burst = PSCHED_TICKS2NS(parm->burst);
	police->tcfp_toks = police->tcfp_burst;
	if (police->peak_present) {
		police->tcfp_mtu_ptoks = (s64) psched_l2t_ns(&police->peak,
							     police->tcfp_mtu);
		police->tcfp_ptoks = police->tcfp_mtu_ptoks;
	}
	police->tcf_action = parm->action;

	if (tb[TCA_POLICE_AVRATE])
		police->tcfp_ewma_rate = nla_get_u32(tb[TCA_POLICE_AVRATE]);

	spin_unlock_bh(&police->tcf_lock);
	if (ret != ACT_P_CREATED)
		return ret;

	police->tcfp_t_c = ktime_get_ns();
	tcf_idr_insert(tn, *a);

	return ret;

failure:
	qdisc_put_rtab(P_tab);
	qdisc_put_rtab(R_tab);
	tcf_idr_release(*a, bind);
	return err;
}

static int tcf_police_act(struct sk_buff *skb, const struct tc_action *a,
			  struct tcf_result *res)
{
	struct tcf_police *police = to_police(a);
	s64 now;
	s64 toks;
	s64 ptoks = 0;

	spin_lock(&police->tcf_lock);

	bstats_update(&police->tcf_bstats, skb);
	tcf_lastuse_update(&police->tcf_tm);

	if (police->tcfp_ewma_rate) {
		struct gnet_stats_rate_est64 sample;

		if (!gen_estimator_read(&police->tcf_rate_est, &sample) ||
		    sample.bps >= police->tcfp_ewma_rate) {
			police->tcf_qstats.overlimits++;
			if (police->tcf_action == TC_ACT_SHOT)
				police->tcf_qstats.drops++;
			spin_unlock(&police->tcf_lock);
			return police->tcf_action;
		}
	}

	if (qdisc_pkt_len(skb) <= police->tcfp_mtu) {
		if (!police->rate_present) {
			spin_unlock(&police->tcf_lock);
			return police->tcfp_result;
		}

		now = ktime_get_ns();
		toks = min_t(s64, now - police->tcfp_t_c,
			     police->tcfp_burst);
		if (police->peak_present) {
			ptoks = toks + police->tcfp_ptoks;
			if (ptoks > police->tcfp_mtu_ptoks)
				ptoks = police->tcfp_mtu_ptoks;
			ptoks -= (s64) psched_l2t_ns(&police->peak,
						     qdisc_pkt_len(skb));
		}
		toks += police->tcfp_toks;
		if (toks > police->tcfp_burst)
			toks = police->tcfp_burst;
		toks -= (s64) psched_l2t_ns(&police->rate, qdisc_pkt_len(skb));
		if ((toks|ptoks) >= 0) {
			police->tcfp_t_c = now;
			police->tcfp_toks = toks;
			police->tcfp_ptoks = ptoks;
			if (police->tcfp_result == TC_ACT_SHOT)
				police->tcf_qstats.drops++;
			spin_unlock(&police->tcf_lock);
			return police->tcfp_result;
		}
	}

	police->tcf_qstats.overlimits++;
	if (police->tcf_action == TC_ACT_SHOT)
		police->tcf_qstats.drops++;
	spin_unlock(&police->tcf_lock);
	return police->tcf_action;
}

static void tcf_police_stats_update(struct tc_action *a,
				    u64 bytes, u32 packets,
				    u64 lastuse, bool hw)
{
	struct tcf_police *police = to_police(a);
	struct tcf_t *tm = &police->tcf_tm;

	_bstats_cpu_update(this_cpu_ptr(a->cpu_bstats), bytes, packets);
	if (hw)
		_bstats_cpu_update(this_cpu_ptr(a->cpu_bstats_hw),
				   bytes, packets);
	tm->lastuse = max_t(u64, tm->lastuse, lastuse);
}

static int tcf_police_dump(struct sk_buff *skb, struct tc_action *a,
			       int bind, int ref)
{
	unsigned char *b = skb_tail_pointer(skb);
	struct tcf_police *police = to_police(a);
	struct tc_police opt = {
		.index = police->tcf_index,
		.refcnt = refcount_read(&police->tcf_refcnt) - ref,
		.bindcnt = atomic_read(&police->tcf_bindcnt) - bind,
	};
	struct tcf_t t;

	spin_lock_bh(&police->tcf_lock);
	opt.action = police->tcf_action;
	opt.mtu = police->tcfp_mtu;
	opt.burst = PSCHED_NS2TICKS(police->tcfp_burst);
	if (police->rate_present)
		psched_ratecfg_getrate(&opt.rate, &police->rate);
	if (police->peak_present)
		psched_ratecfg_getrate(&opt.peakrate, &police->peak);
	if (nla_put(skb, TCA_POLICE_TBF, sizeof(opt), &opt))
		goto nla_put_failure;
	if (police->tcfp_result &&
	    nla_put_u32(skb, TCA_POLICE_RESULT, police->tcfp_result))
		goto nla_put_failure;
	if (police->tcfp_ewma_rate &&
	    nla_put_u32(skb, TCA_POLICE_AVRATE, police->tcfp_ewma_rate))
		goto nla_put_failure;

	t.install = jiffies_to_clock_t(jiffies - police->tcf_tm.install);
	t.lastuse = jiffies_to_clock_t(jiffies - police->tcf_tm.lastuse);
	t.firstuse = jiffies_to_clock_t(jiffies - police->tcf_tm.firstuse);
	t.expires = jiffies_to_clock_t(police->tcf_tm.expires);
	if (nla_put_64bit(skb, TCA_POLICE_TM, sizeof(t), &t, TCA_POLICE_PAD))
		goto nla_put_failure;
	spin_unlock_bh(&police->tcf_lock);

	return skb->len;

nla_put_failure:
	spin_unlock_bh(&police->tcf_lock);
	nlmsg_trim(skb, b);
	return -1;
}

static int tcf_police_search(struct net *net, struct tc_action **a, u32 index,
			     struct netlink_ext_ack *extack)
{
	struct tc_action_net *tn = net_generic(net, police_net_id);

	return tcf_idr_search(tn, a, index);
}

MODULE_AUTHOR("Alexey Kuznetsov");
MODULE_DESCRIPTION("Policing actions");
MODULE_LICENSE("GPL");

static struct tc_action_ops act_police_ops = {
	.kind		=	"police",
	.type		=	TCA_ID_POLICE,
	.owner		=	THIS_MODULE,
	.stats_update	=	tcf_police_stats_update,
	.act		=	tcf_police_act,
	.dump		=	tcf_police_dump,
	.init		=	tcf_police_init,
	.walk		=	tcf_police_walker,
	.lookup		=	tcf_police_search,
	.size		=	sizeof(struct tcf_police),
};

static __net_init int police_init_net(struct net *net)
{
	struct tc_action_net *tn = net_generic(net, police_net_id);

	return tc_action_net_init(tn, &act_police_ops);
}

static void __net_exit police_exit_net(struct list_head *net_list)
{
	tc_action_net_exit(net_list, police_net_id);
}

static struct pernet_operations police_net_ops = {
	.init = police_init_net,
	.exit_batch = police_exit_net,
	.id   = &police_net_id,
	.size = sizeof(struct tc_action_net),
};

static int __init police_init_module(void)
{
	return tcf_register_action(&act_police_ops, &police_net_ops);
}

static void __exit police_cleanup_module(void)
{
	tcf_unregister_action(&act_police_ops, &police_net_ops);
}

module_init(police_init_module);
module_exit(police_cleanup_module);<|MERGE_RESOLUTION|>--- conflicted
+++ resolved
@@ -17,40 +17,8 @@
 #include <linux/slab.h>
 #include <net/act_api.h>
 #include <net/netlink.h>
-<<<<<<< HEAD
-
-struct tcf_police {
-	struct tc_action	common;
-	int			tcfp_result;
-	u32			tcfp_ewma_rate;
-	s64			tcfp_burst;
-	u32			tcfp_mtu;
-	s64			tcfp_toks;
-	s64			tcfp_ptoks;
-	s64			tcfp_mtu_ptoks;
-	s64			tcfp_t_c;
-	struct psched_ratecfg	rate;
-	bool			rate_present;
-	struct psched_ratecfg	peak;
-	bool			peak_present;
-};
-
-#define to_police(pc) ((struct tcf_police *)pc)
-
-/* old policer structure from before tc actions */
-struct tc_police_compat {
-	u32			index;
-	int			action;
-	u32			limit;
-	u32			burst;
-	u32			mtu;
-	struct tc_ratespec	rate;
-	struct tc_ratespec	peakrate;
-};
-=======
 #include <net/pkt_cls.h>
 #include <net/tc_act/tc_police.h>
->>>>>>> 407d19ab
 
 /* Each policer is serialized by its individual spinlock */
 
@@ -77,16 +45,18 @@
 static int tcf_police_init(struct net *net, struct nlattr *nla,
 			       struct nlattr *est, struct tc_action **a,
 			       int ovr, int bind, bool rtnl_held,
+			       struct tcf_proto *tp,
 			       struct netlink_ext_ack *extack)
 {
-	int ret = 0, err;
+	int ret = 0, tcfp_result = TC_ACT_OK, err, size;
 	struct nlattr *tb[TCA_POLICE_MAX + 1];
+	struct tcf_chain *goto_ch = NULL;
 	struct tc_police *parm;
 	struct tcf_police *police;
 	struct qdisc_rate_table *R_tab = NULL, *P_tab = NULL;
 	struct tc_action_net *tn = net_generic(net, police_net_id);
+	struct tcf_police_params *new;
 	bool exists = false;
-	int size;
 
 	if (nla == NULL)
 		return -EINVAL;
@@ -112,16 +82,20 @@
 
 	if (!exists) {
 		ret = tcf_idr_create(tn, parm->index, NULL, a,
-				     &act_police_ops, bind, false);
+				     &act_police_ops, bind, true);
 		if (ret) {
 			tcf_idr_cleanup(tn, parm->index);
 			return ret;
 		}
 		ret = ACT_P_CREATED;
+		spin_lock_init(&(to_police(*a)->tcfp_lock));
 	} else if (!ovr) {
 		tcf_idr_release(*a, bind);
 		return -EEXIST;
 	}
+	err = tcf_action_check_ctrlact(parm->action, tp, &goto_ch, extack);
+	if (err < 0)
+		goto release_idr;
 
 	police = to_police(*a);
 	if (parm->rate.rate) {
@@ -139,7 +113,8 @@
 	}
 
 	if (est) {
-		err = gen_replace_estimator(&police->tcf_bstats, NULL,
+		err = gen_replace_estimator(&police->tcf_bstats,
+					    police->common.cpu_bstats,
 					    &police->tcf_rate_est,
 					    &police->tcf_lock,
 					    NULL, est);
@@ -152,55 +127,81 @@
 		goto failure;
 	}
 
-	spin_lock_bh(&police->tcf_lock);
+	if (tb[TCA_POLICE_RESULT]) {
+		tcfp_result = nla_get_u32(tb[TCA_POLICE_RESULT]);
+		if (TC_ACT_EXT_CMP(tcfp_result, TC_ACT_GOTO_CHAIN)) {
+			NL_SET_ERR_MSG(extack,
+				       "goto chain not allowed on fallback");
+			err = -EINVAL;
+			goto failure;
+		}
+	}
+
+	new = kzalloc(sizeof(*new), GFP_KERNEL);
+	if (unlikely(!new)) {
+		err = -ENOMEM;
+		goto failure;
+	}
+
 	/* No failure allowed after this point */
-	police->tcfp_mtu = parm->mtu;
-	if (police->tcfp_mtu == 0) {
-		police->tcfp_mtu = ~0;
+	new->tcfp_result = tcfp_result;
+	new->tcfp_mtu = parm->mtu;
+	if (!new->tcfp_mtu) {
+		new->tcfp_mtu = ~0;
 		if (R_tab)
-			police->tcfp_mtu = 255 << R_tab->rate.cell_log;
+			new->tcfp_mtu = 255 << R_tab->rate.cell_log;
 	}
 	if (R_tab) {
-		police->rate_present = true;
-		psched_ratecfg_precompute(&police->rate, &R_tab->rate, 0);
+		new->rate_present = true;
+		psched_ratecfg_precompute(&new->rate, &R_tab->rate, 0);
 		qdisc_put_rtab(R_tab);
 	} else {
-		police->rate_present = false;
+		new->rate_present = false;
 	}
 	if (P_tab) {
-		police->peak_present = true;
-		psched_ratecfg_precompute(&police->peak, &P_tab->rate, 0);
+		new->peak_present = true;
+		psched_ratecfg_precompute(&new->peak, &P_tab->rate, 0);
 		qdisc_put_rtab(P_tab);
 	} else {
-		police->peak_present = false;
-	}
-
-	if (tb[TCA_POLICE_RESULT])
-		police->tcfp_result = nla_get_u32(tb[TCA_POLICE_RESULT]);
-	police->tcfp_burst = PSCHED_TICKS2NS(parm->burst);
-	police->tcfp_toks = police->tcfp_burst;
-	if (police->peak_present) {
-		police->tcfp_mtu_ptoks = (s64) psched_l2t_ns(&police->peak,
-							     police->tcfp_mtu);
-		police->tcfp_ptoks = police->tcfp_mtu_ptoks;
-	}
-	police->tcf_action = parm->action;
+		new->peak_present = false;
+	}
+
+	new->tcfp_burst = PSCHED_TICKS2NS(parm->burst);
+	if (new->peak_present)
+		new->tcfp_mtu_ptoks = (s64)psched_l2t_ns(&new->peak,
+							 new->tcfp_mtu);
 
 	if (tb[TCA_POLICE_AVRATE])
-		police->tcfp_ewma_rate = nla_get_u32(tb[TCA_POLICE_AVRATE]);
-
+		new->tcfp_ewma_rate = nla_get_u32(tb[TCA_POLICE_AVRATE]);
+
+	spin_lock_bh(&police->tcf_lock);
+	spin_lock_bh(&police->tcfp_lock);
+	police->tcfp_t_c = ktime_get_ns();
+	police->tcfp_toks = new->tcfp_burst;
+	if (new->peak_present)
+		police->tcfp_ptoks = new->tcfp_mtu_ptoks;
+	spin_unlock_bh(&police->tcfp_lock);
+	goto_ch = tcf_action_set_ctrlact(*a, parm->action, goto_ch);
+	rcu_swap_protected(police->params,
+			   new,
+			   lockdep_is_held(&police->tcf_lock));
 	spin_unlock_bh(&police->tcf_lock);
-	if (ret != ACT_P_CREATED)
-		return ret;
-
-	police->tcfp_t_c = ktime_get_ns();
-	tcf_idr_insert(tn, *a);
-
+
+	if (goto_ch)
+		tcf_chain_put_by_act(goto_ch);
+	if (new)
+		kfree_rcu(new, rcu);
+
+	if (ret == ACT_P_CREATED)
+		tcf_idr_insert(tn, *a);
 	return ret;
 
 failure:
 	qdisc_put_rtab(P_tab);
 	qdisc_put_rtab(R_tab);
+	if (goto_ch)
+		tcf_chain_put_by_act(goto_ch);
+release_idr:
 	tcf_idr_release(*a, bind);
 	return err;
 }
@@ -209,64 +210,72 @@
 			  struct tcf_result *res)
 {
 	struct tcf_police *police = to_police(a);
-	s64 now;
-	s64 toks;
-	s64 ptoks = 0;
-
-	spin_lock(&police->tcf_lock);
-
-	bstats_update(&police->tcf_bstats, skb);
+	struct tcf_police_params *p;
+	s64 now, toks, ptoks = 0;
+	int ret;
+
 	tcf_lastuse_update(&police->tcf_tm);
-
-	if (police->tcfp_ewma_rate) {
+	bstats_cpu_update(this_cpu_ptr(police->common.cpu_bstats), skb);
+
+	ret = READ_ONCE(police->tcf_action);
+	p = rcu_dereference_bh(police->params);
+
+	if (p->tcfp_ewma_rate) {
 		struct gnet_stats_rate_est64 sample;
 
 		if (!gen_estimator_read(&police->tcf_rate_est, &sample) ||
-		    sample.bps >= police->tcfp_ewma_rate) {
-			police->tcf_qstats.overlimits++;
-			if (police->tcf_action == TC_ACT_SHOT)
-				police->tcf_qstats.drops++;
-			spin_unlock(&police->tcf_lock);
-			return police->tcf_action;
-		}
-	}
-
-	if (qdisc_pkt_len(skb) <= police->tcfp_mtu) {
-		if (!police->rate_present) {
-			spin_unlock(&police->tcf_lock);
-			return police->tcfp_result;
+		    sample.bps >= p->tcfp_ewma_rate)
+			goto inc_overlimits;
+	}
+
+	if (qdisc_pkt_len(skb) <= p->tcfp_mtu) {
+		if (!p->rate_present) {
+			ret = p->tcfp_result;
+			goto end;
 		}
 
 		now = ktime_get_ns();
-		toks = min_t(s64, now - police->tcfp_t_c,
-			     police->tcfp_burst);
-		if (police->peak_present) {
+		spin_lock_bh(&police->tcfp_lock);
+		toks = min_t(s64, now - police->tcfp_t_c, p->tcfp_burst);
+		if (p->peak_present) {
 			ptoks = toks + police->tcfp_ptoks;
-			if (ptoks > police->tcfp_mtu_ptoks)
-				ptoks = police->tcfp_mtu_ptoks;
-			ptoks -= (s64) psched_l2t_ns(&police->peak,
-						     qdisc_pkt_len(skb));
+			if (ptoks > p->tcfp_mtu_ptoks)
+				ptoks = p->tcfp_mtu_ptoks;
+			ptoks -= (s64)psched_l2t_ns(&p->peak,
+						    qdisc_pkt_len(skb));
 		}
 		toks += police->tcfp_toks;
-		if (toks > police->tcfp_burst)
-			toks = police->tcfp_burst;
-		toks -= (s64) psched_l2t_ns(&police->rate, qdisc_pkt_len(skb));
+		if (toks > p->tcfp_burst)
+			toks = p->tcfp_burst;
+		toks -= (s64)psched_l2t_ns(&p->rate, qdisc_pkt_len(skb));
 		if ((toks|ptoks) >= 0) {
 			police->tcfp_t_c = now;
 			police->tcfp_toks = toks;
 			police->tcfp_ptoks = ptoks;
-			if (police->tcfp_result == TC_ACT_SHOT)
-				police->tcf_qstats.drops++;
-			spin_unlock(&police->tcf_lock);
-			return police->tcfp_result;
-		}
-	}
-
-	police->tcf_qstats.overlimits++;
-	if (police->tcf_action == TC_ACT_SHOT)
-		police->tcf_qstats.drops++;
-	spin_unlock(&police->tcf_lock);
-	return police->tcf_action;
+			spin_unlock_bh(&police->tcfp_lock);
+			ret = p->tcfp_result;
+			goto inc_drops;
+		}
+		spin_unlock_bh(&police->tcfp_lock);
+	}
+
+inc_overlimits:
+	qstats_overlimit_inc(this_cpu_ptr(police->common.cpu_qstats));
+inc_drops:
+	if (ret == TC_ACT_SHOT)
+		qstats_drop_inc(this_cpu_ptr(police->common.cpu_qstats));
+end:
+	return ret;
+}
+
+static void tcf_police_cleanup(struct tc_action *a)
+{
+	struct tcf_police *police = to_police(a);
+	struct tcf_police_params *p;
+
+	p = rcu_dereference_protected(police->params, 1);
+	if (p)
+		kfree_rcu(p, rcu);
 }
 
 static void tcf_police_stats_update(struct tc_action *a,
@@ -288,6 +297,7 @@
 {
 	unsigned char *b = skb_tail_pointer(skb);
 	struct tcf_police *police = to_police(a);
+	struct tcf_police_params *p;
 	struct tc_police opt = {
 		.index = police->tcf_index,
 		.refcnt = refcount_read(&police->tcf_refcnt) - ref,
@@ -297,19 +307,21 @@
 
 	spin_lock_bh(&police->tcf_lock);
 	opt.action = police->tcf_action;
-	opt.mtu = police->tcfp_mtu;
-	opt.burst = PSCHED_NS2TICKS(police->tcfp_burst);
-	if (police->rate_present)
-		psched_ratecfg_getrate(&opt.rate, &police->rate);
-	if (police->peak_present)
-		psched_ratecfg_getrate(&opt.peakrate, &police->peak);
+	p = rcu_dereference_protected(police->params,
+				      lockdep_is_held(&police->tcf_lock));
+	opt.mtu = p->tcfp_mtu;
+	opt.burst = PSCHED_NS2TICKS(p->tcfp_burst);
+	if (p->rate_present)
+		psched_ratecfg_getrate(&opt.rate, &p->rate);
+	if (p->peak_present)
+		psched_ratecfg_getrate(&opt.peakrate, &p->peak);
 	if (nla_put(skb, TCA_POLICE_TBF, sizeof(opt), &opt))
 		goto nla_put_failure;
-	if (police->tcfp_result &&
-	    nla_put_u32(skb, TCA_POLICE_RESULT, police->tcfp_result))
+	if (p->tcfp_result &&
+	    nla_put_u32(skb, TCA_POLICE_RESULT, p->tcfp_result))
 		goto nla_put_failure;
-	if (police->tcfp_ewma_rate &&
-	    nla_put_u32(skb, TCA_POLICE_AVRATE, police->tcfp_ewma_rate))
+	if (p->tcfp_ewma_rate &&
+	    nla_put_u32(skb, TCA_POLICE_AVRATE, p->tcfp_ewma_rate))
 		goto nla_put_failure;
 
 	t.install = jiffies_to_clock_t(jiffies - police->tcf_tm.install);
@@ -328,8 +340,7 @@
 	return -1;
 }
 
-static int tcf_police_search(struct net *net, struct tc_action **a, u32 index,
-			     struct netlink_ext_ack *extack)
+static int tcf_police_search(struct net *net, struct tc_action **a, u32 index)
 {
 	struct tc_action_net *tn = net_generic(net, police_net_id);
 
@@ -342,7 +353,7 @@
 
 static struct tc_action_ops act_police_ops = {
 	.kind		=	"police",
-	.type		=	TCA_ID_POLICE,
+	.id		=	TCA_ID_POLICE,
 	.owner		=	THIS_MODULE,
 	.stats_update	=	tcf_police_stats_update,
 	.act		=	tcf_police_act,
@@ -350,6 +361,7 @@
 	.init		=	tcf_police_init,
 	.walk		=	tcf_police_walker,
 	.lookup		=	tcf_police_search,
+	.cleanup	=	tcf_police_cleanup,
 	.size		=	sizeof(struct tcf_police),
 };
 
