<<<<<<< HEAD

=======
# SPDX-License-Identifier: GPL-2.0-only
>>>>>>> 407d19ab
config STREAM_PARSER
	tristate
	default n<|MERGE_RESOLUTION|>--- conflicted
+++ resolved
@@ -1,8 +1,3 @@
-<<<<<<< HEAD
-
-=======
 # SPDX-License-Identifier: GPL-2.0-only
->>>>>>> 407d19ab
 config STREAM_PARSER
-	tristate
-	default n+	def_bool n