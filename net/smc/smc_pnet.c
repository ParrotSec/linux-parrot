--- conflicted
+++ resolved
@@ -20,15 +20,22 @@
 
 #include <rdma/ib_verbs.h>
 
+#include <net/netns/generic.h>
+#include "smc_netns.h"
+
 #include "smc_pnet.h"
 #include "smc_ib.h"
 #include "smc_ism.h"
 #include "smc_core.h"
 
+#define SMC_ASCII_BLANK 32
+
+static struct net_device *pnet_find_base_ndev(struct net_device *ndev);
+
 static struct nla_policy smc_pnet_policy[SMC_PNETID_MAX + 1] = {
 	[SMC_PNETID_NAME] = {
 		.type = NLA_NUL_STRING,
-		.len = SMC_MAX_PNETID_LEN - 1
+		.len = SMC_MAX_PNETID_LEN
 	},
 	[SMC_PNETID_ETHNAME] = {
 		.type = NLA_NUL_STRING,
@@ -44,82 +51,107 @@
 static struct genl_family smc_pnet_nl_family;
 
 /**
- * struct smc_pnettable - SMC PNET table anchor
- * @lock: Lock for list action
- * @pnetlist: List of PNETIDs
- */
-static struct smc_pnettable {
-	rwlock_t lock;
-	struct list_head pnetlist;
-} smc_pnettable = {
-	.pnetlist = LIST_HEAD_INIT(smc_pnettable.pnetlist),
-	.lock = __RW_LOCK_UNLOCKED(smc_pnettable.lock)
-};
-
-/**
- * struct smc_pnetentry - pnet identifier name entry
+ * struct smc_user_pnetentry - pnet identifier name entry for/from user
  * @list: List node.
  * @pnet_name: Pnet identifier name
  * @ndev: pointer to network device.
  * @smcibdev: Pointer to IB device.
- */
-struct smc_pnetentry {
+ * @ib_port: Port of IB device.
+ * @smcd_dev: Pointer to smcd device.
+ */
+struct smc_user_pnetentry {
 	struct list_head list;
 	char pnet_name[SMC_MAX_PNETID_LEN + 1];
 	struct net_device *ndev;
 	struct smc_ib_device *smcibdev;
 	u8 ib_port;
+	struct smcd_dev *smcd_dev;
 };
 
-/* Check if two RDMA device entries are identical. Use device name and port
- * number for comparison.
- */
-static bool smc_pnet_same_ibname(struct smc_pnetentry *pnetelem, char *ibname,
-				 u8 ibport)
-{
-	return pnetelem->ib_port == ibport &&
-	       !strncmp(pnetelem->smcibdev->ibdev->name, ibname,
-			sizeof(pnetelem->smcibdev->ibdev->name));
-}
-
-/* Find a pnetid in the pnet table.
- */
-static struct smc_pnetentry *smc_pnet_find_pnetid(char *pnet_name)
-{
-	struct smc_pnetentry *pnetelem, *found_pnetelem = NULL;
-
-	read_lock(&smc_pnettable.lock);
-	list_for_each_entry(pnetelem, &smc_pnettable.pnetlist, list) {
-		if (!strncmp(pnetelem->pnet_name, pnet_name,
-			     sizeof(pnetelem->pnet_name))) {
-			found_pnetelem = pnetelem;
+/* pnet entry stored in pnet table */
+struct smc_pnetentry {
+	struct list_head list;
+	char pnet_name[SMC_MAX_PNETID_LEN + 1];
+	struct net_device *ndev;
+};
+
+/* Check if two given pnetids match */
+static bool smc_pnet_match(u8 *pnetid1, u8 *pnetid2)
+{
+	int i;
+
+	for (i = 0; i < SMC_MAX_PNETID_LEN; i++) {
+		if ((pnetid1[i] == 0 || pnetid1[i] == SMC_ASCII_BLANK) &&
+		    (pnetid2[i] == 0 || pnetid2[i] == SMC_ASCII_BLANK))
 			break;
-		}
-	}
-	read_unlock(&smc_pnettable.lock);
-	return found_pnetelem;
+		if (pnetid1[i] != pnetid2[i])
+			return false;
+	}
+	return true;
 }
 
 /* Remove a pnetid from the pnet table.
  */
-static int smc_pnet_remove_by_pnetid(char *pnet_name)
+static int smc_pnet_remove_by_pnetid(struct net *net, char *pnet_name)
 {
 	struct smc_pnetentry *pnetelem, *tmp_pe;
+	struct smc_pnettable *pnettable;
+	struct smc_ib_device *ibdev;
+	struct smcd_dev *smcd_dev;
+	struct smc_net *sn;
 	int rc = -ENOENT;
-
-	write_lock(&smc_pnettable.lock);
-	list_for_each_entry_safe(pnetelem, tmp_pe, &smc_pnettable.pnetlist,
+	int ibport;
+
+	/* get pnettable for namespace */
+	sn = net_generic(net, smc_net_id);
+	pnettable = &sn->pnettable;
+
+	/* remove netdevices */
+	write_lock(&pnettable->lock);
+	list_for_each_entry_safe(pnetelem, tmp_pe, &pnettable->pnetlist,
 				 list) {
-		if (!strncmp(pnetelem->pnet_name, pnet_name,
-			     sizeof(pnetelem->pnet_name))) {
+		if (!pnet_name ||
+		    smc_pnet_match(pnetelem->pnet_name, pnet_name)) {
 			list_del(&pnetelem->list);
 			dev_put(pnetelem->ndev);
 			kfree(pnetelem);
 			rc = 0;
-			break;
-		}
-	}
-	write_unlock(&smc_pnettable.lock);
+		}
+	}
+	write_unlock(&pnettable->lock);
+
+	/* if this is not the initial namespace, stop here */
+	if (net != &init_net)
+		return rc;
+
+	/* remove ib devices */
+	spin_lock(&smc_ib_devices.lock);
+	list_for_each_entry(ibdev, &smc_ib_devices.list, list) {
+		for (ibport = 0; ibport < SMC_MAX_PORTS; ibport++) {
+			if (ibdev->pnetid_by_user[ibport] &&
+			    (!pnet_name ||
+			     smc_pnet_match(pnet_name,
+					    ibdev->pnetid[ibport]))) {
+				memset(ibdev->pnetid[ibport], 0,
+				       SMC_MAX_PNETID_LEN);
+				ibdev->pnetid_by_user[ibport] = false;
+				rc = 0;
+			}
+		}
+	}
+	spin_unlock(&smc_ib_devices.lock);
+	/* remove smcd devices */
+	spin_lock(&smcd_dev_list.lock);
+	list_for_each_entry(smcd_dev, &smcd_dev_list.list, list) {
+		if (smcd_dev->pnetid_by_user &&
+		    (!pnet_name ||
+		     smc_pnet_match(pnet_name, smcd_dev->pnetid))) {
+			memset(smcd_dev->pnetid, 0, SMC_MAX_PNETID_LEN);
+			smcd_dev->pnetid_by_user = false;
+			rc = 0;
+		}
+	}
+	spin_unlock(&smcd_dev_list.lock);
 	return rc;
 }
 
@@ -128,11 +160,17 @@
 static int smc_pnet_remove_by_ndev(struct net_device *ndev)
 {
 	struct smc_pnetentry *pnetelem, *tmp_pe;
+	struct smc_pnettable *pnettable;
+	struct net *net = dev_net(ndev);
+	struct smc_net *sn;
 	int rc = -ENOENT;
 
-	write_lock(&smc_pnettable.lock);
-	list_for_each_entry_safe(pnetelem, tmp_pe, &smc_pnettable.pnetlist,
-				 list) {
+	/* get pnettable for namespace */
+	sn = net_generic(net, smc_net_id);
+	pnettable = &sn->pnettable;
+
+	write_lock(&pnettable->lock);
+	list_for_each_entry_safe(pnetelem, tmp_pe, &pnettable->pnetlist, list) {
 		if (pnetelem->ndev == ndev) {
 			list_del(&pnetelem->list);
 			dev_put(pnetelem->ndev);
@@ -141,57 +179,84 @@
 			break;
 		}
 	}
-	write_unlock(&smc_pnettable.lock);
+	write_unlock(&pnettable->lock);
 	return rc;
 }
 
-/* Remove a pnet entry mentioning a given ib device from the pnet table.
- */
-int smc_pnet_remove_by_ibdev(struct smc_ib_device *ibdev)
-{
-	struct smc_pnetentry *pnetelem, *tmp_pe;
-	int rc = -ENOENT;
-
-	write_lock(&smc_pnettable.lock);
-	list_for_each_entry_safe(pnetelem, tmp_pe, &smc_pnettable.pnetlist,
-				 list) {
-		if (pnetelem->smcibdev == ibdev) {
-			list_del(&pnetelem->list);
-			dev_put(pnetelem->ndev);
-			kfree(pnetelem);
-			rc = 0;
-			break;
-		}
-	}
-	write_unlock(&smc_pnettable.lock);
-	return rc;
-}
-
 /* Append a pnetid to the end of the pnet table if not already on this list.
  */
-static int smc_pnet_enter(struct smc_pnetentry *new_pnetelem)
-{
+static int smc_pnet_enter(struct smc_pnettable *pnettable,
+			  struct smc_user_pnetentry *new_pnetelem)
+{
+	u8 pnet_null[SMC_MAX_PNETID_LEN] = {0};
+	u8 ndev_pnetid[SMC_MAX_PNETID_LEN];
+	struct smc_pnetentry *tmp_pnetelem;
 	struct smc_pnetentry *pnetelem;
-	int rc = -EEXIST;
-
-	write_lock(&smc_pnettable.lock);
-	list_for_each_entry(pnetelem, &smc_pnettable.pnetlist, list) {
-		if (!strncmp(pnetelem->pnet_name, new_pnetelem->pnet_name,
-			     sizeof(new_pnetelem->pnet_name)) ||
-		    !strncmp(pnetelem->ndev->name, new_pnetelem->ndev->name,
-			     sizeof(new_pnetelem->ndev->name)) ||
-		    smc_pnet_same_ibname(pnetelem,
-					 new_pnetelem->smcibdev->ibdev->name,
-					 new_pnetelem->ib_port)) {
-			dev_put(pnetelem->ndev);
-			goto found;
-		}
-	}
-	list_add_tail(&new_pnetelem->list, &smc_pnettable.pnetlist);
-	rc = 0;
-found:
-	write_unlock(&smc_pnettable.lock);
-	return rc;
+	bool new_smcddev = false;
+	struct net_device *ndev;
+	bool new_netdev = true;
+	bool new_ibdev = false;
+
+	if (new_pnetelem->smcibdev) {
+		struct smc_ib_device *ib_dev = new_pnetelem->smcibdev;
+		int ib_port = new_pnetelem->ib_port;
+
+		spin_lock(&smc_ib_devices.lock);
+		if (smc_pnet_match(ib_dev->pnetid[ib_port - 1], pnet_null)) {
+			memcpy(ib_dev->pnetid[ib_port - 1],
+			       new_pnetelem->pnet_name, SMC_MAX_PNETID_LEN);
+			ib_dev->pnetid_by_user[ib_port - 1] = true;
+			new_ibdev = true;
+		}
+		spin_unlock(&smc_ib_devices.lock);
+	}
+	if (new_pnetelem->smcd_dev) {
+		struct smcd_dev *smcd_dev = new_pnetelem->smcd_dev;
+
+		spin_lock(&smcd_dev_list.lock);
+		if (smc_pnet_match(smcd_dev->pnetid, pnet_null)) {
+			memcpy(smcd_dev->pnetid, new_pnetelem->pnet_name,
+			       SMC_MAX_PNETID_LEN);
+			smcd_dev->pnetid_by_user = true;
+			new_smcddev = true;
+		}
+		spin_unlock(&smcd_dev_list.lock);
+	}
+
+	if (!new_pnetelem->ndev)
+		return (new_ibdev || new_smcddev) ? 0 : -EEXIST;
+
+	/* check if (base) netdev already has a pnetid. If there is one, we do
+	 * not want to add a pnet table entry
+	 */
+	ndev = pnet_find_base_ndev(new_pnetelem->ndev);
+	if (!smc_pnetid_by_dev_port(ndev->dev.parent, ndev->dev_port,
+				    ndev_pnetid))
+		return (new_ibdev || new_smcddev) ? 0 : -EEXIST;
+
+	/* add a new netdev entry to the pnet table if there isn't one */
+	tmp_pnetelem = kzalloc(sizeof(*pnetelem), GFP_KERNEL);
+	if (!tmp_pnetelem)
+		return -ENOMEM;
+	memcpy(tmp_pnetelem->pnet_name, new_pnetelem->pnet_name,
+	       SMC_MAX_PNETID_LEN);
+	tmp_pnetelem->ndev = new_pnetelem->ndev;
+
+	write_lock(&pnettable->lock);
+	list_for_each_entry(pnetelem, &pnettable->pnetlist, list) {
+		if (pnetelem->ndev == new_pnetelem->ndev)
+			new_netdev = false;
+	}
+	if (new_netdev) {
+		dev_hold(tmp_pnetelem->ndev);
+		list_add_tail(&tmp_pnetelem->list, &pnettable->pnetlist);
+		write_unlock(&pnettable->lock);
+	} else {
+		write_unlock(&pnettable->lock);
+		kfree(tmp_pnetelem);
+	}
+
+	return (new_netdev || new_ibdev || new_smcddev) ? 0 : -EEXIST;
 }
 
 /* The limit for pnetid is 16 characters.
@@ -229,7 +294,9 @@
 	spin_lock(&smc_ib_devices.lock);
 	list_for_each_entry(ibdev, &smc_ib_devices.list, list) {
 		if (!strncmp(ibdev->ibdev->name, ib_name,
-			     sizeof(ibdev->ibdev->name))) {
+			     sizeof(ibdev->ibdev->name)) ||
+		    !strncmp(dev_name(ibdev->ibdev->dev.parent), ib_name,
+			     IB_DEVICE_NAME_MAX - 1)) {
 			goto out;
 		}
 	}
@@ -239,10 +306,28 @@
 	return ibdev;
 }
 
+/* Find an smcd device by a given name. The device might not exist. */
+static struct smcd_dev *smc_pnet_find_smcd(char *smcd_name)
+{
+	struct smcd_dev *smcd_dev;
+
+	spin_lock(&smcd_dev_list.lock);
+	list_for_each_entry(smcd_dev, &smcd_dev_list.list, list) {
+		if (!strncmp(dev_name(&smcd_dev->dev), smcd_name,
+			     IB_DEVICE_NAME_MAX - 1))
+			goto out;
+	}
+	smcd_dev = NULL;
+out:
+	spin_unlock(&smcd_dev_list.lock);
+	return smcd_dev;
+}
+
 /* Parse the supplied netlink attributes and fill a pnetentry structure.
  * For ethernet and infiniband device names verify that the devices exist.
  */
-static int smc_pnet_fill_entry(struct net *net, struct smc_pnetentry *pnetelem,
+static int smc_pnet_fill_entry(struct net *net,
+			       struct smc_user_pnetentry *pnetelem,
 			       struct nlattr *tb[])
 {
 	char *string, *ibname;
@@ -259,30 +344,34 @@
 		goto error;
 
 	rc = -EINVAL;
-	if (!tb[SMC_PNETID_ETHNAME])
-		goto error;
-	rc = -ENOENT;
-	string = (char *)nla_data(tb[SMC_PNETID_ETHNAME]);
-	pnetelem->ndev = dev_get_by_name(net, string);
-	if (!pnetelem->ndev)
-		goto error;
+	if (tb[SMC_PNETID_ETHNAME]) {
+		string = (char *)nla_data(tb[SMC_PNETID_ETHNAME]);
+		pnetelem->ndev = dev_get_by_name(net, string);
+		if (!pnetelem->ndev)
+			goto error;
+	}
+
+	/* if this is not the initial namespace, stop here */
+	if (net != &init_net)
+		return 0;
 
 	rc = -EINVAL;
-	if (!tb[SMC_PNETID_IBNAME])
-		goto error;
-	rc = -ENOENT;
-	ibname = (char *)nla_data(tb[SMC_PNETID_IBNAME]);
-	ibname = strim(ibname);
-	pnetelem->smcibdev = smc_pnet_find_ib(ibname);
-	if (!pnetelem->smcibdev)
-		goto error;
-
-	rc = -EINVAL;
-	if (!tb[SMC_PNETID_IBPORT])
-		goto error;
-	pnetelem->ib_port = nla_get_u8(tb[SMC_PNETID_IBPORT]);
-	if (pnetelem->ib_port < 1 || pnetelem->ib_port > SMC_MAX_PORTS)
-		goto error;
+	if (tb[SMC_PNETID_IBNAME]) {
+		ibname = (char *)nla_data(tb[SMC_PNETID_IBNAME]);
+		ibname = strim(ibname);
+		pnetelem->smcibdev = smc_pnet_find_ib(ibname);
+		pnetelem->smcd_dev = smc_pnet_find_smcd(ibname);
+		if (!pnetelem->smcibdev && !pnetelem->smcd_dev)
+			goto error;
+		if (pnetelem->smcibdev) {
+			if (!tb[SMC_PNETID_IBPORT])
+				goto error;
+			pnetelem->ib_port = nla_get_u8(tb[SMC_PNETID_IBPORT]);
+			if (pnetelem->ib_port < 1 ||
+			    pnetelem->ib_port > SMC_MAX_PORTS)
+				goto error;
+		}
+	}
 
 	return 0;
 
@@ -293,79 +382,65 @@
 }
 
 /* Convert an smc_pnetentry to a netlink attribute sequence */
-static int smc_pnet_set_nla(struct sk_buff *msg, struct smc_pnetentry *pnetelem)
-{
-	if (nla_put_string(msg, SMC_PNETID_NAME, pnetelem->pnet_name) ||
-	    nla_put_string(msg, SMC_PNETID_ETHNAME, pnetelem->ndev->name) ||
-	    nla_put_string(msg, SMC_PNETID_IBNAME,
-			   pnetelem->smcibdev->ibdev->name) ||
-	    nla_put_u8(msg, SMC_PNETID_IBPORT, pnetelem->ib_port))
+static int smc_pnet_set_nla(struct sk_buff *msg,
+			    struct smc_user_pnetentry *pnetelem)
+{
+	if (nla_put_string(msg, SMC_PNETID_NAME, pnetelem->pnet_name))
 		return -1;
+	if (pnetelem->ndev) {
+		if (nla_put_string(msg, SMC_PNETID_ETHNAME,
+				   pnetelem->ndev->name))
+			return -1;
+	} else {
+		if (nla_put_string(msg, SMC_PNETID_ETHNAME, "n/a"))
+			return -1;
+	}
+	if (pnetelem->smcibdev) {
+		if (nla_put_string(msg, SMC_PNETID_IBNAME,
+			dev_name(pnetelem->smcibdev->ibdev->dev.parent)) ||
+		    nla_put_u8(msg, SMC_PNETID_IBPORT, pnetelem->ib_port))
+			return -1;
+	} else if (pnetelem->smcd_dev) {
+		if (nla_put_string(msg, SMC_PNETID_IBNAME,
+				   dev_name(&pnetelem->smcd_dev->dev)) ||
+		    nla_put_u8(msg, SMC_PNETID_IBPORT, 1))
+			return -1;
+	} else {
+		if (nla_put_string(msg, SMC_PNETID_IBNAME, "n/a") ||
+		    nla_put_u8(msg, SMC_PNETID_IBPORT, 0xff))
+			return -1;
+	}
+
 	return 0;
 }
 
-/* Retrieve one PNETID entry */
-static int smc_pnet_get(struct sk_buff *skb, struct genl_info *info)
-{
-	struct smc_pnetentry *pnetelem;
-	struct sk_buff *msg;
-	void *hdr;
+static int smc_pnet_add(struct sk_buff *skb, struct genl_info *info)
+{
+	struct net *net = genl_info_net(info);
+	struct smc_user_pnetentry pnetelem;
+	struct smc_pnettable *pnettable;
+	struct smc_net *sn;
 	int rc;
+
+	/* get pnettable for namespace */
+	sn = net_generic(net, smc_net_id);
+	pnettable = &sn->pnettable;
+
+	rc = smc_pnet_fill_entry(net, &pnetelem, info->attrs);
+	if (!rc)
+		rc = smc_pnet_enter(pnettable, &pnetelem);
+	if (pnetelem.ndev)
+		dev_put(pnetelem.ndev);
+	return rc;
+}
+
+static int smc_pnet_del(struct sk_buff *skb, struct genl_info *info)
+{
+	struct net *net = genl_info_net(info);
 
 	if (!info->attrs[SMC_PNETID_NAME])
 		return -EINVAL;
-	pnetelem = smc_pnet_find_pnetid(
-				(char *)nla_data(info->attrs[SMC_PNETID_NAME]));
-	if (!pnetelem)
-		return -ENOENT;
-	msg = nlmsg_new(NLMSG_DEFAULT_SIZE, GFP_KERNEL);
-	if (!msg)
-		return -ENOMEM;
-
-	hdr = genlmsg_put(msg, info->snd_portid, info->snd_seq,
-			  &smc_pnet_nl_family, 0, SMC_PNETID_GET);
-	if (!hdr) {
-		rc = -EMSGSIZE;
-		goto err_out;
-	}
-
-	if (smc_pnet_set_nla(msg, pnetelem)) {
-		rc = -ENOBUFS;
-		goto err_out;
-	}
-
-	genlmsg_end(msg, hdr);
-	return genlmsg_reply(msg, info);
-
-err_out:
-	nlmsg_free(msg);
-	return rc;
-}
-
-static int smc_pnet_add(struct sk_buff *skb, struct genl_info *info)
-{
-	struct net *net = genl_info_net(info);
-	struct smc_pnetentry *pnetelem;
-	int rc;
-
-	pnetelem = kzalloc(sizeof(*pnetelem), GFP_KERNEL);
-	if (!pnetelem)
-		return -ENOMEM;
-	rc = smc_pnet_fill_entry(net, pnetelem, info->attrs);
-	if (!rc)
-		rc = smc_pnet_enter(pnetelem);
-	if (rc) {
-		kfree(pnetelem);
-		return rc;
-	}
-	return rc;
-}
-
-static int smc_pnet_del(struct sk_buff *skb, struct genl_info *info)
-{
-	if (!info->attrs[SMC_PNETID_NAME])
-		return -EINVAL;
-	return smc_pnet_remove_by_pnetid(
+	return smc_pnet_remove_by_pnetid(net,
 				(char *)nla_data(info->attrs[SMC_PNETID_NAME]));
 }
 
@@ -377,7 +452,7 @@
 
 static int smc_pnet_dumpinfo(struct sk_buff *skb,
 			     u32 portid, u32 seq, u32 flags,
-			     struct smc_pnetentry *pnetelem)
+			     struct smc_user_pnetentry *pnetelem)
 {
 	void *hdr;
 
@@ -393,41 +468,143 @@
 	return 0;
 }
 
-static int smc_pnet_dump(struct sk_buff *skb, struct netlink_callback *cb)
-{
+static int _smc_pnet_dump(struct net *net, struct sk_buff *skb, u32 portid,
+			  u32 seq, u8 *pnetid, int start_idx)
+{
+	struct smc_user_pnetentry tmp_entry;
+	struct smc_pnettable *pnettable;
 	struct smc_pnetentry *pnetelem;
+	struct smc_ib_device *ibdev;
+	struct smcd_dev *smcd_dev;
+	struct smc_net *sn;
 	int idx = 0;
-
-	read_lock(&smc_pnettable.lock);
-	list_for_each_entry(pnetelem, &smc_pnettable.pnetlist, list) {
-		if (idx++ < cb->args[0])
+	int ibport;
+
+	/* get pnettable for namespace */
+	sn = net_generic(net, smc_net_id);
+	pnettable = &sn->pnettable;
+
+	/* dump netdevices */
+	read_lock(&pnettable->lock);
+	list_for_each_entry(pnetelem, &pnettable->pnetlist, list) {
+		if (pnetid && !smc_pnet_match(pnetelem->pnet_name, pnetid))
 			continue;
-		if (smc_pnet_dumpinfo(skb, NETLINK_CB(cb->skb).portid,
-				      cb->nlh->nlmsg_seq, NLM_F_MULTI,
-				      pnetelem)) {
+		if (idx++ < start_idx)
+			continue;
+		memset(&tmp_entry, 0, sizeof(tmp_entry));
+		memcpy(&tmp_entry.pnet_name, pnetelem->pnet_name,
+		       SMC_MAX_PNETID_LEN);
+		tmp_entry.ndev = pnetelem->ndev;
+		if (smc_pnet_dumpinfo(skb, portid, seq, NLM_F_MULTI,
+				      &tmp_entry)) {
 			--idx;
 			break;
 		}
 	}
+	read_unlock(&pnettable->lock);
+
+	/* if this is not the initial namespace, stop here */
+	if (net != &init_net)
+		return idx;
+
+	/* dump ib devices */
+	spin_lock(&smc_ib_devices.lock);
+	list_for_each_entry(ibdev, &smc_ib_devices.list, list) {
+		for (ibport = 0; ibport < SMC_MAX_PORTS; ibport++) {
+			if (ibdev->pnetid_by_user[ibport]) {
+				if (pnetid &&
+				    !smc_pnet_match(ibdev->pnetid[ibport],
+						    pnetid))
+					continue;
+				if (idx++ < start_idx)
+					continue;
+				memset(&tmp_entry, 0, sizeof(tmp_entry));
+				memcpy(&tmp_entry.pnet_name,
+				       ibdev->pnetid[ibport],
+				       SMC_MAX_PNETID_LEN);
+				tmp_entry.smcibdev = ibdev;
+				tmp_entry.ib_port = ibport + 1;
+				if (smc_pnet_dumpinfo(skb, portid, seq,
+						      NLM_F_MULTI,
+						      &tmp_entry)) {
+					--idx;
+					break;
+				}
+			}
+		}
+	}
+	spin_unlock(&smc_ib_devices.lock);
+
+	/* dump smcd devices */
+	spin_lock(&smcd_dev_list.lock);
+	list_for_each_entry(smcd_dev, &smcd_dev_list.list, list) {
+		if (smcd_dev->pnetid_by_user) {
+			if (pnetid && !smc_pnet_match(smcd_dev->pnetid, pnetid))
+				continue;
+			if (idx++ < start_idx)
+				continue;
+			memset(&tmp_entry, 0, sizeof(tmp_entry));
+			memcpy(&tmp_entry.pnet_name, smcd_dev->pnetid,
+			       SMC_MAX_PNETID_LEN);
+			tmp_entry.smcd_dev = smcd_dev;
+			if (smc_pnet_dumpinfo(skb, portid, seq, NLM_F_MULTI,
+					      &tmp_entry)) {
+				--idx;
+				break;
+			}
+		}
+	}
+	spin_unlock(&smcd_dev_list.lock);
+
+	return idx;
+}
+
+static int smc_pnet_dump(struct sk_buff *skb, struct netlink_callback *cb)
+{
+	struct net *net = sock_net(skb->sk);
+	int idx;
+
+	idx = _smc_pnet_dump(net, skb, NETLINK_CB(cb->skb).portid,
+			     cb->nlh->nlmsg_seq, NULL, cb->args[0]);
+
 	cb->args[0] = idx;
-	read_unlock(&smc_pnettable.lock);
 	return skb->len;
 }
 
+/* Retrieve one PNETID entry */
+static int smc_pnet_get(struct sk_buff *skb, struct genl_info *info)
+{
+	struct net *net = genl_info_net(info);
+	struct sk_buff *msg;
+	void *hdr;
+
+	if (!info->attrs[SMC_PNETID_NAME])
+		return -EINVAL;
+
+	msg = nlmsg_new(NLMSG_DEFAULT_SIZE, GFP_KERNEL);
+	if (!msg)
+		return -ENOMEM;
+
+	_smc_pnet_dump(net, msg, info->snd_portid, info->snd_seq,
+		       nla_data(info->attrs[SMC_PNETID_NAME]), 0);
+
+	/* finish multi part message and send it */
+	hdr = nlmsg_put(msg, info->snd_portid, info->snd_seq, NLMSG_DONE, 0,
+			NLM_F_MULTI);
+	if (!hdr) {
+		nlmsg_free(msg);
+		return -EMSGSIZE;
+	}
+	return genlmsg_reply(msg, info);
+}
+
 /* Remove and delete all pnetids from pnet table.
  */
 static int smc_pnet_flush(struct sk_buff *skb, struct genl_info *info)
 {
-	struct smc_pnetentry *pnetelem, *tmp_pe;
-
-	write_lock(&smc_pnettable.lock);
-	list_for_each_entry_safe(pnetelem, tmp_pe, &smc_pnettable.pnetlist,
-				 list) {
-		list_del(&pnetelem->list);
-		dev_put(pnetelem->ndev);
-		kfree(pnetelem);
-	}
-	write_unlock(&smc_pnettable.lock);
+	struct net *net = genl_info_net(info);
+
+	smc_pnet_remove_by_pnetid(net, NULL);
 	return 0;
 }
 
@@ -493,6 +670,18 @@
 	.notifier_call = smc_pnet_netdev_event
 };
 
+/* init network namespace */
+int smc_pnet_net_init(struct net *net)
+{
+	struct smc_net *sn = net_generic(net, smc_net_id);
+	struct smc_pnettable *pnettable = &sn->pnettable;
+
+	INIT_LIST_HEAD(&pnettable->pnetlist);
+	rwlock_init(&pnettable->lock);
+
+	return 0;
+}
+
 int __init smc_pnet_init(void)
 {
 	int rc;
@@ -506,9 +695,15 @@
 	return rc;
 }
 
+/* exit network namespace */
+void smc_pnet_net_exit(struct net *net)
+{
+	/* flush pnet table */
+	smc_pnet_remove_by_pnetid(net, NULL);
+}
+
 void smc_pnet_exit(void)
 {
-	smc_pnet_flush(NULL, NULL);
 	unregister_netdevice_notifier(&smc_netdev_notifier);
 	genl_unregister_family(&smc_pnet_nl_family);
 }
@@ -536,8 +731,6 @@
 	return ndev;
 }
 
-<<<<<<< HEAD
-=======
 static int smc_pnet_find_ndev_pnetid_by_table(struct net_device *ndev,
 					      u8 *pnetid)
 {
@@ -599,10 +792,11 @@
 	spin_unlock(&smc_ib_devices.lock);
 }
 
->>>>>>> 407d19ab
 /* Determine the corresponding IB device port based on the hardware PNETID.
  * Searching stops at the first matching active IB device port with vlan_id
  * configured.
+ * If nothing found, check pnetid table.
+ * If nothing found, try to use handshake device
  */
 static void smc_pnet_find_roce_by_pnetid(struct net_device *ndev,
 					 struct smc_init_info *ini)
@@ -613,22 +807,18 @@
 
 	ndev = pnet_find_base_ndev(ndev);
 	if (smc_pnetid_by_dev_port(ndev->dev.parent, ndev->dev_port,
-<<<<<<< HEAD
-				   ndev_pnetid))
-=======
 				   ndev_pnetid) &&
 	    smc_pnet_find_ndev_pnetid_by_table(ndev, ndev_pnetid)) {
 		smc_pnet_find_rdma_dev(ndev, ini);
->>>>>>> 407d19ab
 		return; /* pnetid could not be determined */
+	}
 
 	spin_lock(&smc_ib_devices.lock);
 	list_for_each_entry(ibdev, &smc_ib_devices.list, list) {
 		for (i = 1; i <= SMC_MAX_PORTS; i++) {
 			if (!rdma_is_port_valid(ibdev->ibdev, i))
 				continue;
-			if (!memcmp(ibdev->pnetid[i - 1], ndev_pnetid,
-				    SMC_MAX_PNETID_LEN) &&
+			if (smc_pnet_match(ibdev->pnetid[i - 1], ndev_pnetid) &&
 			    smc_ib_port_active(ibdev, i) &&
 			    !smc_ib_determine_gid(ibdev, i, ini->vlan_id,
 						  ini->ib_gid, NULL)) {
@@ -650,47 +840,18 @@
 
 	ndev = pnet_find_base_ndev(ndev);
 	if (smc_pnetid_by_dev_port(ndev->dev.parent, ndev->dev_port,
-				   ndev_pnetid))
+				   ndev_pnetid) &&
+	    smc_pnet_find_ndev_pnetid_by_table(ndev, ndev_pnetid))
 		return; /* pnetid could not be determined */
 
 	spin_lock(&smcd_dev_list.lock);
 	list_for_each_entry(ismdev, &smcd_dev_list.list, list) {
-<<<<<<< HEAD
-		if (!memcmp(ismdev->pnetid, ndev_pnetid, SMC_MAX_PNETID_LEN)) {
-			*smcismdev = ismdev;
-=======
 		if (smc_pnet_match(ismdev->pnetid, ndev_pnetid)) {
 			ini->ism_dev = ismdev;
->>>>>>> 407d19ab
 			break;
 		}
 	}
 	spin_unlock(&smcd_dev_list.lock);
-}
-
-/* Lookup of coupled ib_device via SMC pnet table */
-static void smc_pnet_find_roce_by_table(struct net_device *netdev,
-					struct smc_ib_device **smcibdev,
-					u8 *ibport, unsigned short vlan_id,
-					u8 gid[])
-{
-	struct smc_pnetentry *pnetelem;
-
-	read_lock(&smc_pnettable.lock);
-	list_for_each_entry(pnetelem, &smc_pnettable.pnetlist, list) {
-		if (netdev == pnetelem->ndev) {
-			if (smc_ib_port_active(pnetelem->smcibdev,
-					       pnetelem->ib_port) &&
-			    !smc_ib_determine_gid(pnetelem->smcibdev,
-						  pnetelem->ib_port, vlan_id,
-						  gid, NULL)) {
-				*smcibdev = pnetelem->smcibdev;
-				*ibport = pnetelem->ib_port;
-			}
-			break;
-		}
-	}
-	read_unlock(&smc_pnettable.lock);
 }
 
 /* PNET table analysis for a given sock:
@@ -708,17 +869,7 @@
 	if (!dst->dev)
 		goto out_rel;
 
-<<<<<<< HEAD
-	/* if possible, lookup via hardware-defined pnetid */
-	smc_pnet_find_roce_by_pnetid(dst->dev, smcibdev, ibport, vlan_id, gid);
-	if (*smcibdev)
-		goto out_rel;
-
-	/* lookup via SMC PNET table */
-	smc_pnet_find_roce_by_table(dst->dev, smcibdev, ibport, vlan_id, gid);
-=======
 	smc_pnet_find_roce_by_pnetid(dst->dev, ini);
->>>>>>> 407d19ab
 
 out_rel:
 	dst_release(dst);
@@ -736,12 +887,7 @@
 	if (!dst->dev)
 		goto out_rel;
 
-<<<<<<< HEAD
-	/* if possible, lookup via hardware-defined pnetid */
-	smc_pnet_find_ism_by_pnetid(dst->dev, smcismdev);
-=======
 	smc_pnet_find_ism_by_pnetid(dst->dev, ini);
->>>>>>> 407d19ab
 
 out_rel:
 	dst_release(dst);
