/* SPDX-License-Identifier: GPL-2.0 */
/*
 * Shared Memory Communications over RDMA (SMC-R) and RoCE
 *
 *  Definitions for SMC Connections, Link Groups and Links
 *
 *  Copyright IBM Corp. 2016
 *
 *  Author(s):  Ursula Braun <ubraun@linux.vnet.ibm.com>
 */

#ifndef _SMC_CORE_H
#define _SMC_CORE_H

#include <linux/atomic.h>
#include <rdma/ib_verbs.h>

#include "smc.h"
#include "smc_ib.h"

#define SMC_RMBS_PER_LGR_MAX	255	/* max. # of RMBs per link group */

struct smc_lgr_list {			/* list of link group definition */
	struct list_head	list;
	spinlock_t		lock;	/* protects list of link groups */
	u32			num;	/* unique link group number */
};

enum smc_lgr_role {		/* possible roles of a link group */
	SMC_CLNT,	/* client */
	SMC_SERV	/* server */
};

enum smc_link_state {			/* possible states of a link */
	SMC_LNK_INACTIVE,	/* link is inactive */
	SMC_LNK_ACTIVATING,	/* link is being activated */
	SMC_LNK_ACTIVE,		/* link is active */
	SMC_LNK_DELETING,	/* link is being deleted */
};

#define SMC_WR_BUF_SIZE		48	/* size of work request buffer */

struct smc_wr_buf {
	u8	raw[SMC_WR_BUF_SIZE];
};

#define SMC_WR_REG_MR_WAIT_TIME	(5 * HZ)/* wait time for ib_wr_reg_mr result */

enum smc_wr_reg_state {
	POSTED,		/* ib_wr_reg_mr request posted */
	CONFIRMED,	/* ib_wr_reg_mr response: successful */
	FAILED		/* ib_wr_reg_mr response: failure */
};

struct smc_link {
	struct smc_ib_device	*smcibdev;	/* ib-device */
	u8			ibport;		/* port - values 1 | 2 */
	struct ib_pd		*roce_pd;	/* IB protection domain,
						 * unique for every RoCE QP
						 */
	struct ib_qp		*roce_qp;	/* IB queue pair */
	struct ib_qp_attr	qp_attr;	/* IB queue pair attributes */

	struct smc_wr_buf	*wr_tx_bufs;	/* WR send payload buffers */
	struct ib_send_wr	*wr_tx_ibs;	/* WR send meta data */
	struct ib_sge		*wr_tx_sges;	/* WR send gather meta data */
	struct smc_wr_tx_pend	*wr_tx_pends;	/* WR send waiting for CQE */
	/* above four vectors have wr_tx_cnt elements and use the same index */
	dma_addr_t		wr_tx_dma_addr;	/* DMA address of wr_tx_bufs */
	atomic_long_t		wr_tx_id;	/* seq # of last sent WR */
	unsigned long		*wr_tx_mask;	/* bit mask of used indexes */
	u32			wr_tx_cnt;	/* number of WR send buffers */
	wait_queue_head_t	wr_tx_wait;	/* wait for free WR send buf */

	struct smc_wr_buf	*wr_rx_bufs;	/* WR recv payload buffers */
	struct ib_recv_wr	*wr_rx_ibs;	/* WR recv meta data */
	struct ib_sge		*wr_rx_sges;	/* WR recv scatter meta data */
	/* above three vectors have wr_rx_cnt elements and use the same index */
	dma_addr_t		wr_rx_dma_addr;	/* DMA address of wr_rx_bufs */
	u64			wr_rx_id;	/* seq # of last recv WR */
	u32			wr_rx_cnt;	/* number of WR recv buffers */
	unsigned long		wr_rx_tstamp;	/* jiffies when last buf rx */

	struct ib_reg_wr	wr_reg;		/* WR register memory region */
	wait_queue_head_t	wr_reg_wait;	/* wait for wr_reg result */
	enum smc_wr_reg_state	wr_reg_state;	/* state of wr_reg request */

	u8			gid[SMC_GID_SIZE];/* gid matching used vlan id*/
	u8			sgid_index;	/* gid index for vlan id      */
	u32			peer_qpn;	/* QP number of peer */
	enum ib_mtu		path_mtu;	/* used mtu */
	enum ib_mtu		peer_mtu;	/* mtu size of peer */
	u32			psn_initial;	/* QP tx initial packet seqno */
	u32			peer_psn;	/* QP rx initial packet seqno */
	u8			peer_mac[ETH_ALEN];	/* = gid[8:10||13:15] */
	u8			peer_gid[SMC_GID_SIZE];	/* gid of peer*/
	u8			link_id;	/* unique # within link group */

	enum smc_link_state	state;		/* state of link */
	struct workqueue_struct *llc_wq;	/* single thread work queue */
	struct completion	llc_confirm;	/* wait for rx of conf link */
	struct completion	llc_confirm_resp; /* wait 4 rx of cnf lnk rsp */
	int			llc_confirm_rc; /* rc from confirm link msg */
	int			llc_confirm_resp_rc; /* rc from conf_resp msg */
	struct completion	llc_add;	/* wait for rx of add link */
	struct completion	llc_add_resp;	/* wait for rx of add link rsp*/
	struct delayed_work	llc_testlink_wrk; /* testlink worker */
	struct completion	llc_testlink_resp; /* wait for rx of testlink */
	int			llc_testlink_time; /* testlink interval */
	struct completion	llc_confirm_rkey; /* wait 4 rx of cnf rkey */
	int			llc_confirm_rkey_rc; /* rc from cnf rkey msg */
};

/* For now we just allow one parallel link per link group. The SMC protocol
 * allows more (up to 8).
 */
#define SMC_LINKS_PER_LGR_MAX	1
#define SMC_SINGLE_LINK		0

#define SMC_FIRST_CONTACT	1		/* first contact to a peer */
#define SMC_REUSE_CONTACT	0		/* follow-on contact to a peer*/

/* tx/rx buffer list element for sndbufs list and rmbs list of a lgr */
struct smc_buf_desc {
	struct list_head	list;
	void			*cpu_addr;	/* virtual address of buffer */
	struct page		*pages;
	int			len;		/* length of buffer */
	u32			used;		/* currently used / unused */
	u8			reused	: 1;	/* new created / reused */
	u8			regerr	: 1;	/* err during registration */
	union {
		struct { /* SMC-R */
			struct sg_table		sgt[SMC_LINKS_PER_LGR_MAX];
						/* virtual buffer */
			struct ib_mr		*mr_rx[SMC_LINKS_PER_LGR_MAX];
						/* for rmb only: memory region
						 * incl. rkey provided to peer
						 */
			u32			order;	/* allocation order */
		};
		struct { /* SMC-D */
			unsigned short		sba_idx;
						/* SBA index number */
			u64			token;
						/* DMB token number */
			dma_addr_t		dma_addr;
						/* DMA address */
		};
	};
};

struct smc_rtoken {				/* address/key of remote RMB */
	u64			dma_addr;
	u32			rkey;
};

#define SMC_LGR_ID_SIZE		4
#define SMC_BUF_MIN_SIZE	16384	/* minimum size of an RMB */
#define SMC_RMBE_SIZES		16	/* number of distinct RMBE sizes */
/* theoretically, the RFC states that largest size would be 512K,
 * i.e. compressed 5 and thus 6 sizes (0..5), despite
 * struct smc_clc_msg_accept_confirm.rmbe_size being a 4 bit value (0..15)
 */

struct smcd_dev;

struct smc_link_group {
	struct list_head	list;
	struct rb_root		conns_all;	/* connection tree */
	rwlock_t		conns_lock;	/* protects conns_all */
	unsigned int		conns_num;	/* current # of connections */
	unsigned short		vlan_id;	/* vlan id of link group */

	struct list_head	sndbufs[SMC_RMBE_SIZES];/* tx buffers */
	rwlock_t		sndbufs_lock;	/* protects tx buffers */
	struct list_head	rmbs[SMC_RMBE_SIZES];	/* rx buffers */
	rwlock_t		rmbs_lock;	/* protects rx buffers */

	u8			id[SMC_LGR_ID_SIZE];	/* unique lgr id */
	struct delayed_work	free_work;	/* delayed freeing of an lgr */
	u8			sync_err : 1;	/* lgr no longer fits to peer */
	u8			terminating : 1;/* lgr is terminating */

	bool			is_smcd;	/* SMC-R or SMC-D */
	union {
		struct { /* SMC-R */
			enum smc_lgr_role	role;
						/* client or server */
			struct smc_link		lnk[SMC_LINKS_PER_LGR_MAX];
						/* smc link */
			char			peer_systemid[SMC_SYSTEMID_LEN];
						/* unique system_id of peer */
			struct smc_rtoken	rtokens[SMC_RMBS_PER_LGR_MAX]
						[SMC_LINKS_PER_LGR_MAX];
						/* remote addr/key pairs */
			DECLARE_BITMAP(rtokens_used_mask, SMC_RMBS_PER_LGR_MAX);
						/* used rtoken elements */
		};
		struct { /* SMC-D */
			u64			peer_gid;
						/* Peer GID (remote) */
			struct smcd_dev		*smcd;
						/* ISM device for VLAN reg. */
		};
	};
};

struct smc_clc_msg_local;

struct smc_init_info {
	u8			is_smcd;
	unsigned short		vlan_id;
	int			srv_first_contact;
	int			cln_first_contact;
	/* SMC-R */
	struct smc_clc_msg_local *ib_lcl;
	struct smc_ib_device	*ib_dev;
	u8			ib_gid[SMC_GID_SIZE];
	u8			ib_port;
	u32			ib_clcqpn;
	/* SMC-D */
	u64			ism_gid;
	struct smcd_dev		*ism_dev;
};

/* Find the connection associated with the given alert token in the link group.
 * To use rbtrees we have to implement our own search core.
 * Requires @conns_lock
 * @token	alert token to search for
 * @lgr		 link group to search in
 * Returns connection associated with token if found, NULL otherwise.
 */
static inline struct smc_connection *smc_lgr_find_conn(
	u32 token, struct smc_link_group *lgr)
{
	struct smc_connection *res = NULL;
	struct rb_node *node;

	node = lgr->conns_all.rb_node;
	while (node) {
		struct smc_connection *cur = rb_entry(node,
					struct smc_connection, alert_node);

		if (cur->alert_token_local > token) {
			node = node->rb_left;
		} else {
			if (cur->alert_token_local < token) {
				node = node->rb_right;
			} else {
				res = cur;
				break;
			}
		}
	}

	return res;
}

struct smc_sock;
struct smc_clc_msg_accept_confirm;
struct smc_clc_msg_local;

void smc_lgr_free(struct smc_link_group *lgr);
void smc_lgr_forget(struct smc_link_group *lgr);
void smc_lgr_terminate(struct smc_link_group *lgr);
void smc_port_terminate(struct smc_ib_device *smcibdev, u8 ibport);
void smc_smcd_terminate(struct smcd_dev *dev, u64 peer_gid);
int smc_buf_create(struct smc_sock *smc, bool is_smcd);
int smc_uncompress_bufsize(u8 compressed);
int smc_rmb_rtoken_handling(struct smc_connection *conn,
			    struct smc_clc_msg_accept_confirm *clc);
int smc_rtoken_add(struct smc_link_group *lgr, __be64 nw_vaddr, __be32 nw_rkey);
int smc_rtoken_delete(struct smc_link_group *lgr, __be32 nw_rkey);
void smc_sndbuf_sync_sg_for_cpu(struct smc_connection *conn);
void smc_sndbuf_sync_sg_for_device(struct smc_connection *conn);
void smc_rmb_sync_sg_for_cpu(struct smc_connection *conn);
void smc_rmb_sync_sg_for_device(struct smc_connection *conn);
int smc_vlan_by_tcpsk(struct socket *clcsock, struct smc_init_info *ini);

void smc_conn_free(struct smc_connection *conn);
<<<<<<< HEAD
int smc_conn_create(struct smc_sock *smc, bool is_smcd, int srv_first_contact,
		    struct smc_ib_device *smcibdev, u8 ibport,
		    struct smc_clc_msg_local *lcl, struct smcd_dev *smcd,
		    u64 peer_gid);
=======
int smc_conn_create(struct smc_sock *smc, struct smc_init_info *ini);
>>>>>>> 407d19ab
void smcd_conn_free(struct smc_connection *conn);
void smc_lgr_schedule_free_work_fast(struct smc_link_group *lgr);
void smc_core_exit(void);

static inline struct smc_link_group *smc_get_lgr(struct smc_link *link)
{
	return container_of(link, struct smc_link_group, lnk[SMC_SINGLE_LINK]);
}
#endif<|MERGE_RESOLUTION|>--- conflicted
+++ resolved
@@ -52,6 +52,24 @@
 	FAILED		/* ib_wr_reg_mr response: failure */
 };
 
+struct smc_rdma_sge {				/* sges for RDMA writes */
+	struct ib_sge		wr_tx_rdma_sge[SMC_IB_MAX_SEND_SGE];
+};
+
+#define SMC_MAX_RDMA_WRITES	2		/* max. # of RDMA writes per
+						 * message send
+						 */
+
+struct smc_rdma_sges {				/* sges per message send */
+	struct smc_rdma_sge	tx_rdma_sge[SMC_MAX_RDMA_WRITES];
+};
+
+struct smc_rdma_wr {				/* work requests per message
+						 * send
+						 */
+	struct ib_rdma_wr	wr_tx_rdma[SMC_MAX_RDMA_WRITES];
+};
+
 struct smc_link {
 	struct smc_ib_device	*smcibdev;	/* ib-device */
 	u8			ibport;		/* port - values 1 | 2 */
@@ -64,6 +82,8 @@
 	struct smc_wr_buf	*wr_tx_bufs;	/* WR send payload buffers */
 	struct ib_send_wr	*wr_tx_ibs;	/* WR send meta data */
 	struct ib_sge		*wr_tx_sges;	/* WR send gather meta data */
+	struct smc_rdma_sges	*wr_tx_rdma_sges;/*RDMA WRITE gather meta data*/
+	struct smc_rdma_wr	*wr_tx_rdmas;	/* WR RDMA WRITE */
 	struct smc_wr_tx_pend	*wr_tx_pends;	/* WR send waiting for CQE */
 	/* above four vectors have wr_tx_cnt elements and use the same index */
 	dma_addr_t		wr_tx_dma_addr;	/* DMA address of wr_tx_bufs */
@@ -109,6 +129,9 @@
 	int			llc_testlink_time; /* testlink interval */
 	struct completion	llc_confirm_rkey; /* wait 4 rx of cnf rkey */
 	int			llc_confirm_rkey_rc; /* rc from cnf rkey msg */
+	struct completion	llc_delete_rkey; /* wait 4 rx of del rkey */
+	int			llc_delete_rkey_rc; /* rc from del rkey msg */
+	struct mutex		llc_delete_rkey_mutex; /* serialize usage */
 };
 
 /* For now we just allow one parallel link per link group. The SMC protocol
@@ -127,7 +150,7 @@
 	struct page		*pages;
 	int			len;		/* length of buffer */
 	u32			used;		/* currently used / unused */
-	u8			reused	: 1;	/* new created / reused */
+	u8			wr_reg	: 1;	/* mem region registered */
 	u8			regerr	: 1;	/* err during registration */
 	union {
 		struct { /* SMC-R */
@@ -261,11 +284,11 @@
 struct smc_clc_msg_accept_confirm;
 struct smc_clc_msg_local;
 
-void smc_lgr_free(struct smc_link_group *lgr);
 void smc_lgr_forget(struct smc_link_group *lgr);
 void smc_lgr_terminate(struct smc_link_group *lgr);
 void smc_port_terminate(struct smc_ib_device *smcibdev, u8 ibport);
-void smc_smcd_terminate(struct smcd_dev *dev, u64 peer_gid);
+void smc_smcd_terminate(struct smcd_dev *dev, u64 peer_gid,
+			unsigned short vlan);
 int smc_buf_create(struct smc_sock *smc, bool is_smcd);
 int smc_uncompress_bufsize(u8 compressed);
 int smc_rmb_rtoken_handling(struct smc_connection *conn,
@@ -279,14 +302,7 @@
 int smc_vlan_by_tcpsk(struct socket *clcsock, struct smc_init_info *ini);
 
 void smc_conn_free(struct smc_connection *conn);
-<<<<<<< HEAD
-int smc_conn_create(struct smc_sock *smc, bool is_smcd, int srv_first_contact,
-		    struct smc_ib_device *smcibdev, u8 ibport,
-		    struct smc_clc_msg_local *lcl, struct smcd_dev *smcd,
-		    u64 peer_gid);
-=======
 int smc_conn_create(struct smc_sock *smc, struct smc_init_info *ini);
->>>>>>> 407d19ab
 void smcd_conn_free(struct smc_connection *conn);
 void smc_lgr_schedule_free_work_fast(struct smc_link_group *lgr);
 void smc_core_exit(void);
