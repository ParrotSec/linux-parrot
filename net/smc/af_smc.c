// SPDX-License-Identifier: GPL-2.0-only
/*
 *  Shared Memory Communications over RDMA (SMC-R) and RoCE
 *
 *  AF_SMC protocol family socket handler keeping the AF_INET sock address type
 *  applies to SOCK_STREAM sockets only
 *  offers an alternative communication option for TCP-protocol sockets
 *  applicable with RoCE-cards only
 *
 *  Initial restrictions:
 *    - support for alternate links postponed
 *
 *  Copyright IBM Corp. 2016, 2018
 *
 *  Author(s):  Ursula Braun <ubraun@linux.vnet.ibm.com>
 *              based on prototype from Frank Blaschka
 */

#define KMSG_COMPONENT "smc"
#define pr_fmt(fmt) KMSG_COMPONENT ": " fmt

#include <linux/module.h>
#include <linux/socket.h>
#include <linux/workqueue.h>
#include <linux/in.h>
#include <linux/sched/signal.h>
#include <linux/if_vlan.h>

#include <net/sock.h>
#include <net/tcp.h>
#include <net/smc.h>
#include <asm/ioctls.h>

#include "smc.h"
#include "smc_clc.h"
#include "smc_llc.h"
#include "smc_cdc.h"
#include "smc_core.h"
#include "smc_ib.h"
#include "smc_ism.h"
#include "smc_pnet.h"
#include "smc_tx.h"
#include "smc_rx.h"
#include "smc_close.h"

static DEFINE_MUTEX(smc_create_lgr_pending);	/* serialize link group
						 * creation
						 */

static void smc_tcp_listen_work(struct work_struct *);
static void smc_connect_work(struct work_struct *);

static void smc_set_keepalive(struct sock *sk, int val)
{
	struct smc_sock *smc = smc_sk(sk);

	smc->clcsock->sk->sk_prot->keepalive(smc->clcsock->sk, val);
}

static struct smc_hashinfo smc_v4_hashinfo = {
	.lock = __RW_LOCK_UNLOCKED(smc_v4_hashinfo.lock),
};

static struct smc_hashinfo smc_v6_hashinfo = {
	.lock = __RW_LOCK_UNLOCKED(smc_v6_hashinfo.lock),
};

int smc_hash_sk(struct sock *sk)
{
	struct smc_hashinfo *h = sk->sk_prot->h.smc_hash;
	struct hlist_head *head;

	head = &h->ht;

	write_lock_bh(&h->lock);
	sk_add_node(sk, head);
	sock_prot_inuse_add(sock_net(sk), sk->sk_prot, 1);
	write_unlock_bh(&h->lock);

	return 0;
}
EXPORT_SYMBOL_GPL(smc_hash_sk);

void smc_unhash_sk(struct sock *sk)
{
	struct smc_hashinfo *h = sk->sk_prot->h.smc_hash;

	write_lock_bh(&h->lock);
	if (sk_del_node_init(sk))
		sock_prot_inuse_add(sock_net(sk), sk->sk_prot, -1);
	write_unlock_bh(&h->lock);
}
EXPORT_SYMBOL_GPL(smc_unhash_sk);

struct proto smc_proto = {
	.name		= "SMC",
	.owner		= THIS_MODULE,
	.keepalive	= smc_set_keepalive,
	.hash		= smc_hash_sk,
	.unhash		= smc_unhash_sk,
	.obj_size	= sizeof(struct smc_sock),
	.h.smc_hash	= &smc_v4_hashinfo,
	.slab_flags	= SLAB_TYPESAFE_BY_RCU,
};
EXPORT_SYMBOL_GPL(smc_proto);

struct proto smc_proto6 = {
	.name		= "SMC6",
	.owner		= THIS_MODULE,
	.keepalive	= smc_set_keepalive,
	.hash		= smc_hash_sk,
	.unhash		= smc_unhash_sk,
	.obj_size	= sizeof(struct smc_sock),
	.h.smc_hash	= &smc_v6_hashinfo,
	.slab_flags	= SLAB_TYPESAFE_BY_RCU,
};
EXPORT_SYMBOL_GPL(smc_proto6);

static int smc_release(struct socket *sock)
{
	struct sock *sk = sock->sk;
	struct smc_sock *smc;
	int rc = 0;

	if (!sk)
		goto out;

	smc = smc_sk(sk);

	/* cleanup for a dangling non-blocking connect */
<<<<<<< HEAD
=======
	if (smc->connect_nonblock && sk->sk_state == SMC_INIT)
		tcp_abort(smc->clcsock->sk, ECONNABORTED);
>>>>>>> 407d19ab
	flush_work(&smc->connect_work);

	if (sk->sk_state == SMC_LISTEN)
		/* smc_close_non_accepted() is called and acquires
		 * sock lock for child sockets again
		 */
		lock_sock_nested(sk, SINGLE_DEPTH_NESTING);
	else
		lock_sock(sk);

	if (!smc->use_fallback) {
		rc = smc_close_active(smc);
		sock_set_flag(sk, SOCK_DEAD);
		sk->sk_shutdown |= SHUTDOWN_MASK;
	}

	sk->sk_prot->unhash(sk);

	if (smc->clcsock) {
		if (smc->use_fallback && sk->sk_state == SMC_LISTEN) {
			/* wake up clcsock accept */
			rc = kernel_sock_shutdown(smc->clcsock, SHUT_RDWR);
		}
		mutex_lock(&smc->clcsock_release_lock);
		sock_release(smc->clcsock);
		smc->clcsock = NULL;
		mutex_unlock(&smc->clcsock_release_lock);
	}
	if (smc->use_fallback) {
		if (sk->sk_state != SMC_LISTEN && sk->sk_state != SMC_INIT)
			sock_put(sk); /* passive closing */
		sk->sk_state = SMC_CLOSED;
		sk->sk_state_change(sk);
	}

	/* detach socket */
	sock_orphan(sk);
	sock->sk = NULL;
	if (!smc->use_fallback && sk->sk_state == SMC_CLOSED)
		smc_conn_free(&smc->conn);
	release_sock(sk);

	sock_put(sk); /* final sock_put */
out:
	return rc;
}

static void smc_destruct(struct sock *sk)
{
	if (sk->sk_state != SMC_CLOSED)
		return;
	if (!sock_flag(sk, SOCK_DEAD))
		return;

	sk_refcnt_debug_dec(sk);
}

static struct sock *smc_sock_alloc(struct net *net, struct socket *sock,
				   int protocol)
{
	struct smc_sock *smc;
	struct proto *prot;
	struct sock *sk;

	prot = (protocol == SMCPROTO_SMC6) ? &smc_proto6 : &smc_proto;
	sk = sk_alloc(net, PF_SMC, GFP_KERNEL, prot, 0);
	if (!sk)
		return NULL;

	sock_init_data(sock, sk); /* sets sk_refcnt to 1 */
	sk->sk_state = SMC_INIT;
	sk->sk_destruct = smc_destruct;
	sk->sk_protocol = protocol;
	smc = smc_sk(sk);
	INIT_WORK(&smc->tcp_listen_work, smc_tcp_listen_work);
	INIT_WORK(&smc->connect_work, smc_connect_work);
	INIT_DELAYED_WORK(&smc->conn.tx_work, smc_tx_work);
	INIT_LIST_HEAD(&smc->accept_q);
	spin_lock_init(&smc->accept_q_lock);
	spin_lock_init(&smc->conn.send_lock);
	sk->sk_prot->hash(sk);
	sk_refcnt_debug_inc(sk);
	mutex_init(&smc->clcsock_release_lock);

	return sk;
}

static int smc_bind(struct socket *sock, struct sockaddr *uaddr,
		    int addr_len)
{
	struct sockaddr_in *addr = (struct sockaddr_in *)uaddr;
	struct sock *sk = sock->sk;
	struct smc_sock *smc;
	int rc;

	smc = smc_sk(sk);

	/* replicate tests from inet_bind(), to be safe wrt. future changes */
	rc = -EINVAL;
	if (addr_len < sizeof(struct sockaddr_in))
		goto out;

	rc = -EAFNOSUPPORT;
	if (addr->sin_family != AF_INET &&
	    addr->sin_family != AF_INET6 &&
	    addr->sin_family != AF_UNSPEC)
		goto out;
	/* accept AF_UNSPEC (mapped to AF_INET) only if s_addr is INADDR_ANY */
	if (addr->sin_family == AF_UNSPEC &&
	    addr->sin_addr.s_addr != htonl(INADDR_ANY))
		goto out;

	lock_sock(sk);

	/* Check if socket is already active */
	rc = -EINVAL;
	if (sk->sk_state != SMC_INIT)
		goto out_rel;

	smc->clcsock->sk->sk_reuse = sk->sk_reuse;
	rc = kernel_bind(smc->clcsock, uaddr, addr_len);

out_rel:
	release_sock(sk);
out:
	return rc;
}

static void smc_copy_sock_settings(struct sock *nsk, struct sock *osk,
				   unsigned long mask)
{
	/* options we don't get control via setsockopt for */
	nsk->sk_type = osk->sk_type;
	nsk->sk_sndbuf = osk->sk_sndbuf;
	nsk->sk_rcvbuf = osk->sk_rcvbuf;
	nsk->sk_sndtimeo = osk->sk_sndtimeo;
	nsk->sk_rcvtimeo = osk->sk_rcvtimeo;
	nsk->sk_mark = osk->sk_mark;
	nsk->sk_priority = osk->sk_priority;
	nsk->sk_rcvlowat = osk->sk_rcvlowat;
	nsk->sk_bound_dev_if = osk->sk_bound_dev_if;
	nsk->sk_err = osk->sk_err;

	nsk->sk_flags &= ~mask;
	nsk->sk_flags |= osk->sk_flags & mask;
}

#define SK_FLAGS_SMC_TO_CLC ((1UL << SOCK_URGINLINE) | \
			     (1UL << SOCK_KEEPOPEN) | \
			     (1UL << SOCK_LINGER) | \
			     (1UL << SOCK_BROADCAST) | \
			     (1UL << SOCK_TIMESTAMP) | \
			     (1UL << SOCK_DBG) | \
			     (1UL << SOCK_RCVTSTAMP) | \
			     (1UL << SOCK_RCVTSTAMPNS) | \
			     (1UL << SOCK_LOCALROUTE) | \
			     (1UL << SOCK_TIMESTAMPING_RX_SOFTWARE) | \
			     (1UL << SOCK_RXQ_OVFL) | \
			     (1UL << SOCK_WIFI_STATUS) | \
			     (1UL << SOCK_NOFCS) | \
			     (1UL << SOCK_FILTER_LOCKED))
/* copy only relevant settings and flags of SOL_SOCKET level from smc to
 * clc socket (since smc is not called for these options from net/core)
 */
static void smc_copy_sock_settings_to_clc(struct smc_sock *smc)
{
	smc_copy_sock_settings(smc->clcsock->sk, &smc->sk, SK_FLAGS_SMC_TO_CLC);
}

#define SK_FLAGS_CLC_TO_SMC ((1UL << SOCK_URGINLINE) | \
			     (1UL << SOCK_KEEPOPEN) | \
			     (1UL << SOCK_LINGER) | \
			     (1UL << SOCK_DBG))
/* copy only settings and flags relevant for smc from clc to smc socket */
static void smc_copy_sock_settings_to_smc(struct smc_sock *smc)
{
	smc_copy_sock_settings(&smc->sk, smc->clcsock->sk, SK_FLAGS_CLC_TO_SMC);
}

/* register a new rmb, optionally send confirm_rkey msg to register with peer */
static int smc_reg_rmb(struct smc_link *link, struct smc_buf_desc *rmb_desc,
		       bool conf_rkey)
{
	/* register memory region for new rmb */
	if (smc_wr_reg_send(link, rmb_desc->mr_rx[SMC_SINGLE_LINK])) {
		rmb_desc->regerr = 1;
		return -EFAULT;
	}
	if (!conf_rkey)
		return 0;
	/* exchange confirm_rkey msg with peer */
	if (smc_llc_do_confirm_rkey(link, rmb_desc)) {
		rmb_desc->regerr = 1;
		return -EFAULT;
	}
	return 0;
}

static int smc_clnt_conf_first_link(struct smc_sock *smc)
{
	struct net *net = sock_net(smc->clcsock->sk);
	struct smc_link_group *lgr = smc->conn.lgr;
	struct smc_link *link;
	int rest;
	int rc;

	link = &lgr->lnk[SMC_SINGLE_LINK];
	/* receive CONFIRM LINK request from server over RoCE fabric */
	rest = wait_for_completion_interruptible_timeout(
		&link->llc_confirm,
		SMC_LLC_WAIT_FIRST_TIME);
	if (rest <= 0) {
		struct smc_clc_msg_decline dclc;

		rc = smc_clc_wait_msg(smc, &dclc, sizeof(dclc),
				      SMC_CLC_DECLINE);
		return rc;
	}

	if (link->llc_confirm_rc)
		return SMC_CLC_DECL_RMBE_EC;

	rc = smc_ib_modify_qp_rts(link);
	if (rc)
		return SMC_CLC_DECL_ERR_RDYLNK;

	smc_wr_remember_qp_attr(link);

	if (smc_reg_rmb(link, smc->conn.rmb_desc, false))
		return SMC_CLC_DECL_ERR_REGRMB;

	/* send CONFIRM LINK response over RoCE fabric */
	rc = smc_llc_send_confirm_link(link, SMC_LLC_RESP);
	if (rc < 0)
		return SMC_CLC_DECL_TIMEOUT_CL;

	/* receive ADD LINK request from server over RoCE fabric */
	rest = wait_for_completion_interruptible_timeout(&link->llc_add,
							 SMC_LLC_WAIT_TIME);
	if (rest <= 0) {
		struct smc_clc_msg_decline dclc;

		rc = smc_clc_wait_msg(smc, &dclc, sizeof(dclc),
				      SMC_CLC_DECLINE);
		return rc;
	}

	/* send add link reject message, only one link supported for now */
	rc = smc_llc_send_add_link(link,
				   link->smcibdev->mac[link->ibport - 1],
				   link->gid, SMC_LLC_RESP);
	if (rc < 0)
		return SMC_CLC_DECL_TIMEOUT_AL;

	smc_llc_link_active(link, net->ipv4.sysctl_tcp_keepalive_time);

	return 0;
}

static void smcr_conn_save_peer_info(struct smc_sock *smc,
				     struct smc_clc_msg_accept_confirm *clc)
{
	int bufsize = smc_uncompress_bufsize(clc->rmbe_size);

	smc->conn.peer_rmbe_idx = clc->rmbe_idx;
	smc->conn.local_tx_ctrl.token = ntohl(clc->rmbe_alert_token);
	smc->conn.peer_rmbe_size = bufsize;
	atomic_set(&smc->conn.peer_rmbe_space, smc->conn.peer_rmbe_size);
	smc->conn.tx_off = bufsize * (smc->conn.peer_rmbe_idx - 1);
}

static void smcd_conn_save_peer_info(struct smc_sock *smc,
				     struct smc_clc_msg_accept_confirm *clc)
{
	int bufsize = smc_uncompress_bufsize(clc->dmbe_size);

	smc->conn.peer_rmbe_idx = clc->dmbe_idx;
	smc->conn.peer_token = clc->token;
	/* msg header takes up space in the buffer */
	smc->conn.peer_rmbe_size = bufsize - sizeof(struct smcd_cdc_msg);
	atomic_set(&smc->conn.peer_rmbe_space, smc->conn.peer_rmbe_size);
	smc->conn.tx_off = bufsize * smc->conn.peer_rmbe_idx;
}

static void smc_conn_save_peer_info(struct smc_sock *smc,
				    struct smc_clc_msg_accept_confirm *clc)
{
	if (smc->conn.lgr->is_smcd)
		smcd_conn_save_peer_info(smc, clc);
	else
		smcr_conn_save_peer_info(smc, clc);
}

static void smc_link_save_peer_info(struct smc_link *link,
				    struct smc_clc_msg_accept_confirm *clc)
{
	link->peer_qpn = ntoh24(clc->qpn);
	memcpy(link->peer_gid, clc->lcl.gid, SMC_GID_SIZE);
	memcpy(link->peer_mac, clc->lcl.mac, sizeof(link->peer_mac));
	link->peer_psn = ntoh24(clc->psn);
	link->peer_mtu = clc->qp_mtu;
}

/* fall back during connect */
static int smc_connect_fallback(struct smc_sock *smc, int reason_code)
{
	smc->use_fallback = true;
	smc->fallback_rsn = reason_code;
	smc_copy_sock_settings_to_clc(smc);
	smc->connect_nonblock = 0;
	if (smc->sk.sk_state == SMC_INIT)
		smc->sk.sk_state = SMC_ACTIVE;
	return 0;
}

/* decline and fall back during connect */
static int smc_connect_decline_fallback(struct smc_sock *smc, int reason_code)
{
	int rc;

	if (reason_code < 0) { /* error, fallback is not possible */
		if (smc->sk.sk_state == SMC_INIT)
			sock_put(&smc->sk); /* passive closing */
		return reason_code;
	}
	if (reason_code != SMC_CLC_DECL_PEERDECL) {
		rc = smc_clc_send_decline(smc, reason_code);
		if (rc < 0) {
			if (smc->sk.sk_state == SMC_INIT)
				sock_put(&smc->sk); /* passive closing */
			return rc;
		}
	}
	return smc_connect_fallback(smc, reason_code);
}

/* abort connecting */
static int smc_connect_abort(struct smc_sock *smc, int reason_code,
			     int local_contact)
{
	if (local_contact == SMC_FIRST_CONTACT)
		smc_lgr_forget(smc->conn.lgr);
	mutex_unlock(&smc_create_lgr_pending);
	smc_conn_free(&smc->conn);
	smc->connect_nonblock = 0;
	return reason_code;
}

/* check if there is a rdma device available for this connection. */
/* called for connect and listen */
static int smc_find_rdma_device(struct smc_sock *smc, struct smc_init_info *ini)
{
	/* PNET table look up: search active ib_device and port
	 * within same PNETID that also contains the ethernet device
	 * used for the internal TCP socket
	 */
	smc_pnet_find_roce_resource(smc->clcsock->sk, ini);
	if (!ini->ib_dev)
		return SMC_CLC_DECL_NOSMCRDEV;
	return 0;
}

/* check if there is an ISM device available for this connection. */
/* called for connect and listen */
static int smc_find_ism_device(struct smc_sock *smc, struct smc_init_info *ini)
{
	/* Find ISM device with same PNETID as connecting interface  */
	smc_pnet_find_ism_resource(smc->clcsock->sk, ini);
	if (!ini->ism_dev)
		return SMC_CLC_DECL_NOSMCDDEV;
	return 0;
}

/* Check for VLAN ID and register it on ISM device just for CLC handshake */
static int smc_connect_ism_vlan_setup(struct smc_sock *smc,
				      struct smc_init_info *ini)
{
	if (ini->vlan_id && smc_ism_get_vlan(ini->ism_dev, ini->vlan_id))
		return SMC_CLC_DECL_ISMVLANERR;
	return 0;
}

/* cleanup temporary VLAN ID registration used for CLC handshake. If ISM is
 * used, the VLAN ID will be registered again during the connection setup.
 */
static int smc_connect_ism_vlan_cleanup(struct smc_sock *smc, bool is_smcd,
					struct smc_init_info *ini)
{
	if (!is_smcd)
		return 0;
	if (ini->vlan_id && smc_ism_put_vlan(ini->ism_dev, ini->vlan_id))
		return SMC_CLC_DECL_CNFERR;
	return 0;
}

/* CLC handshake during connect */
static int smc_connect_clc(struct smc_sock *smc, int smc_type,
			   struct smc_clc_msg_accept_confirm *aclc,
			   struct smc_init_info *ini)
{
	int rc = 0;

	/* do inband token exchange */
	rc = smc_clc_send_proposal(smc, smc_type, ini);
	if (rc)
		return rc;
	/* receive SMC Accept CLC message */
	return smc_clc_wait_msg(smc, aclc, sizeof(*aclc), SMC_CLC_ACCEPT);
}

/* setup for RDMA connection of client */
static int smc_connect_rdma(struct smc_sock *smc,
			    struct smc_clc_msg_accept_confirm *aclc,
			    struct smc_init_info *ini)
{
	struct smc_link *link;
	int reason_code = 0;

<<<<<<< HEAD
	mutex_lock(&smc_create_lgr_pending);
	local_contact = smc_conn_create(smc, false, aclc->hdr.flag, ibdev,
					ibport, &aclc->lcl, NULL, 0);
	if (local_contact < 0) {
		if (local_contact == -ENOMEM)
			reason_code = SMC_CLC_DECL_MEM;/* insufficient memory*/
		else if (local_contact == -ENOLINK)
			reason_code = SMC_CLC_DECL_SYNCERR; /* synchr. error */
		else
			reason_code = SMC_CLC_DECL_INTERR; /* other error */
		return smc_connect_abort(smc, reason_code, 0);
=======
	ini->is_smcd = false;
	ini->ib_lcl = &aclc->lcl;
	ini->ib_clcqpn = ntoh24(aclc->qpn);
	ini->srv_first_contact = aclc->hdr.flag;

	mutex_lock(&smc_client_lgr_pending);
	reason_code = smc_conn_create(smc, ini);
	if (reason_code) {
		mutex_unlock(&smc_client_lgr_pending);
		return reason_code;
>>>>>>> 407d19ab
	}
	link = &smc->conn.lgr->lnk[SMC_SINGLE_LINK];

	smc_conn_save_peer_info(smc, aclc);

	/* create send buffer and rmb */
	if (smc_buf_create(smc, false))
		return smc_connect_abort(smc, SMC_CLC_DECL_MEM,
					 ini->cln_first_contact);

	if (ini->cln_first_contact == SMC_FIRST_CONTACT)
		smc_link_save_peer_info(link, aclc);

	if (smc_rmb_rtoken_handling(&smc->conn, aclc))
		return smc_connect_abort(smc, SMC_CLC_DECL_ERR_RTOK,
					 ini->cln_first_contact);

	smc_close_init(smc);
	smc_rx_init(smc);

	if (ini->cln_first_contact == SMC_FIRST_CONTACT) {
		if (smc_ib_ready_link(link))
			return smc_connect_abort(smc, SMC_CLC_DECL_ERR_RDYLNK,
						 ini->cln_first_contact);
	} else {
		if (!smc->conn.rmb_desc->reused &&
		    smc_reg_rmb(link, smc->conn.rmb_desc, true))
			return smc_connect_abort(smc, SMC_CLC_DECL_ERR_REGRMB,
						 ini->cln_first_contact);
	}
	smc_rmb_sync_sg_for_device(&smc->conn);

	reason_code = smc_clc_send_confirm(smc);
	if (reason_code)
		return smc_connect_abort(smc, reason_code,
					 ini->cln_first_contact);

	smc_tx_init(smc);

	if (ini->cln_first_contact == SMC_FIRST_CONTACT) {
		/* QP confirmation over RoCE fabric */
		reason_code = smc_clnt_conf_first_link(smc);
		if (reason_code)
			return smc_connect_abort(smc, reason_code,
						 ini->cln_first_contact);
	}
	mutex_unlock(&smc_create_lgr_pending);

	smc_copy_sock_settings_to_clc(smc);
	smc->connect_nonblock = 0;
	if (smc->sk.sk_state == SMC_INIT)
		smc->sk.sk_state = SMC_ACTIVE;

	return 0;
}

/* setup for ISM connection of client */
static int smc_connect_ism(struct smc_sock *smc,
			   struct smc_clc_msg_accept_confirm *aclc,
			   struct smc_init_info *ini)
{
	int rc = 0;

<<<<<<< HEAD
	mutex_lock(&smc_create_lgr_pending);
	local_contact = smc_conn_create(smc, true, aclc->hdr.flag, NULL, 0,
					NULL, ismdev, aclc->gid);
	if (local_contact < 0)
		return smc_connect_abort(smc, SMC_CLC_DECL_MEM, 0);
=======
	ini->is_smcd = true;
	ini->ism_gid = aclc->gid;
	ini->srv_first_contact = aclc->hdr.flag;

	/* there is only one lgr role for SMC-D; use server lock */
	mutex_lock(&smc_server_lgr_pending);
	rc = smc_conn_create(smc, ini);
	if (rc) {
		mutex_unlock(&smc_server_lgr_pending);
		return rc;
	}
>>>>>>> 407d19ab

	/* Create send and receive buffers */
	if (smc_buf_create(smc, true))
		return smc_connect_abort(smc, SMC_CLC_DECL_MEM,
					 ini->cln_first_contact);

	smc_conn_save_peer_info(smc, aclc);
	smc_close_init(smc);
	smc_rx_init(smc);
	smc_tx_init(smc);

	rc = smc_clc_send_confirm(smc);
	if (rc)
<<<<<<< HEAD
		return smc_connect_abort(smc, rc, local_contact);
	mutex_unlock(&smc_create_lgr_pending);
=======
		return smc_connect_abort(smc, rc, ini->cln_first_contact);
	mutex_unlock(&smc_server_lgr_pending);
>>>>>>> 407d19ab

	smc_copy_sock_settings_to_clc(smc);
	smc->connect_nonblock = 0;
	if (smc->sk.sk_state == SMC_INIT)
		smc->sk.sk_state = SMC_ACTIVE;

	return 0;
}

/* perform steps before actually connecting */
static int __smc_connect(struct smc_sock *smc)
{
	bool ism_supported = false, rdma_supported = false;
	struct smc_clc_msg_accept_confirm aclc;
	struct smc_init_info ini = {0};
	int smc_type;
	int rc = 0;

	sock_hold(&smc->sk); /* sock put in passive closing */

	if (smc->use_fallback)
		return smc_connect_fallback(smc, smc->fallback_rsn);

	/* if peer has not signalled SMC-capability, fall back */
	if (!tcp_sk(smc->clcsock->sk)->syn_smc)
		return smc_connect_fallback(smc, SMC_CLC_DECL_PEERNOSMC);

	/* IPSec connections opt out of SMC-R optimizations */
	if (using_ipsec(smc))
		return smc_connect_decline_fallback(smc, SMC_CLC_DECL_IPSEC);

	/* get vlan id from IP device */
	if (smc_vlan_by_tcpsk(smc->clcsock, &ini))
		return smc_connect_decline_fallback(smc,
						    SMC_CLC_DECL_GETVLANERR);

	/* check if there is an ism device available */
	if (!smc_find_ism_device(smc, &ini) &&
	    !smc_connect_ism_vlan_setup(smc, &ini)) {
		/* ISM is supported for this connection */
		ism_supported = true;
		smc_type = SMC_TYPE_D;
	}

	/* check if there is a rdma device available */
	if (!smc_find_rdma_device(smc, &ini)) {
		/* RDMA is supported for this connection */
		rdma_supported = true;
		if (ism_supported)
			smc_type = SMC_TYPE_B; /* both */
		else
			smc_type = SMC_TYPE_R; /* only RDMA */
	}

	/* if neither ISM nor RDMA are supported, fallback */
	if (!rdma_supported && !ism_supported)
		return smc_connect_decline_fallback(smc, SMC_CLC_DECL_NOSMCDEV);

	/* perform CLC handshake */
	rc = smc_connect_clc(smc, smc_type, &aclc, &ini);
	if (rc) {
		smc_connect_ism_vlan_cleanup(smc, ism_supported, &ini);
		return smc_connect_decline_fallback(smc, rc);
	}

	/* depending on previous steps, connect using rdma or ism */
	if (rdma_supported && aclc.hdr.path == SMC_TYPE_R)
		rc = smc_connect_rdma(smc, &aclc, &ini);
	else if (ism_supported && aclc.hdr.path == SMC_TYPE_D)
		rc = smc_connect_ism(smc, &aclc, &ini);
	else
		rc = SMC_CLC_DECL_MODEUNSUPP;
	if (rc) {
		smc_connect_ism_vlan_cleanup(smc, ism_supported, &ini);
		return smc_connect_decline_fallback(smc, rc);
	}

	smc_connect_ism_vlan_cleanup(smc, ism_supported, &ini);
	return 0;
}

static void smc_connect_work(struct work_struct *work)
{
	struct smc_sock *smc = container_of(work, struct smc_sock,
					    connect_work);
	long timeo = smc->sk.sk_sndtimeo;
	int rc = 0;

	if (!timeo)
		timeo = MAX_SCHEDULE_TIMEOUT;
	lock_sock(smc->clcsock->sk);
	if (smc->clcsock->sk->sk_err) {
		smc->sk.sk_err = smc->clcsock->sk->sk_err;
	} else if ((1 << smc->clcsock->sk->sk_state) &
					(TCPF_SYN_SENT | TCP_SYN_RECV)) {
		rc = sk_stream_wait_connect(smc->clcsock->sk, &timeo);
		if ((rc == -EPIPE) &&
		    ((1 << smc->clcsock->sk->sk_state) &
					(TCPF_ESTABLISHED | TCPF_CLOSE_WAIT)))
			rc = 0;
	}
	release_sock(smc->clcsock->sk);
	lock_sock(&smc->sk);
	if (rc != 0 || smc->sk.sk_err) {
		smc->sk.sk_state = SMC_CLOSED;
		if (rc == -EPIPE || rc == -EAGAIN)
			smc->sk.sk_err = EPIPE;
		else if (signal_pending(current))
			smc->sk.sk_err = -sock_intr_errno(timeo);
		goto out;
	}

	rc = __smc_connect(smc);
	if (rc < 0)
		smc->sk.sk_err = -rc;

out:
<<<<<<< HEAD
	if (smc->sk.sk_err)
		smc->sk.sk_state_change(&smc->sk);
	else
		smc->sk.sk_write_space(&smc->sk);
	kfree(smc->connect_info);
	smc->connect_info = NULL;
=======
	if (!sock_flag(&smc->sk, SOCK_DEAD)) {
		if (smc->sk.sk_err) {
			smc->sk.sk_state_change(&smc->sk);
		} else { /* allow polling before and after fallback decision */
			smc->clcsock->sk->sk_write_space(smc->clcsock->sk);
			smc->sk.sk_write_space(&smc->sk);
		}
	}
>>>>>>> 407d19ab
	release_sock(&smc->sk);
}

static int smc_connect(struct socket *sock, struct sockaddr *addr,
		       int alen, int flags)
{
	struct sock *sk = sock->sk;
	struct smc_sock *smc;
	int rc = -EINVAL;

	smc = smc_sk(sk);

	/* separate smc parameter checking to be safe */
	if (alen < sizeof(addr->sa_family))
		goto out_err;
	if (addr->sa_family != AF_INET && addr->sa_family != AF_INET6)
		goto out_err;

	lock_sock(sk);
	switch (sk->sk_state) {
	default:
		goto out;
	case SMC_ACTIVE:
		rc = -EISCONN;
		goto out;
	case SMC_INIT:
		rc = 0;
		break;
	}

	smc_copy_sock_settings_to_clc(smc);
	tcp_sk(smc->clcsock->sk)->syn_smc = 1;
	if (smc->connect_nonblock) {
		rc = -EALREADY;
		goto out;
	}
	rc = kernel_connect(smc->clcsock, addr, alen, flags);
	if (rc && rc != -EINPROGRESS)
		goto out;
	if (flags & O_NONBLOCK) {
		if (schedule_work(&smc->connect_work))
			smc->connect_nonblock = 1;
		rc = -EINPROGRESS;
	} else {
		rc = __smc_connect(smc);
		if (rc < 0)
			goto out;
		else
			rc = 0; /* success cases including fallback */
	}

out:
	release_sock(sk);
out_err:
	return rc;
}

static int smc_clcsock_accept(struct smc_sock *lsmc, struct smc_sock **new_smc)
{
	struct socket *new_clcsock = NULL;
	struct sock *lsk = &lsmc->sk;
	struct sock *new_sk;
	int rc = -EINVAL;

	release_sock(lsk);
	new_sk = smc_sock_alloc(sock_net(lsk), NULL, lsk->sk_protocol);
	if (!new_sk) {
		rc = -ENOMEM;
		lsk->sk_err = ENOMEM;
		*new_smc = NULL;
		lock_sock(lsk);
		goto out;
	}
	*new_smc = smc_sk(new_sk);

	mutex_lock(&lsmc->clcsock_release_lock);
	if (lsmc->clcsock)
		rc = kernel_accept(lsmc->clcsock, &new_clcsock, 0);
	mutex_unlock(&lsmc->clcsock_release_lock);
	lock_sock(lsk);
	if  (rc < 0)
		lsk->sk_err = -rc;
	if (rc < 0 || lsk->sk_state == SMC_CLOSED) {
		if (new_clcsock)
			sock_release(new_clcsock);
		new_sk->sk_state = SMC_CLOSED;
		sock_set_flag(new_sk, SOCK_DEAD);
		new_sk->sk_prot->unhash(new_sk);
		sock_put(new_sk); /* final */
		*new_smc = NULL;
		goto out;
	}

	(*new_smc)->clcsock = new_clcsock;
out:
	return rc;
}

/* add a just created sock to the accept queue of the listen sock as
 * candidate for a following socket accept call from user space
 */
static void smc_accept_enqueue(struct sock *parent, struct sock *sk)
{
	struct smc_sock *par = smc_sk(parent);

	sock_hold(sk); /* sock_put in smc_accept_unlink () */
	spin_lock(&par->accept_q_lock);
	list_add_tail(&smc_sk(sk)->accept_q, &par->accept_q);
	spin_unlock(&par->accept_q_lock);
	sk_acceptq_added(parent);
}

/* remove a socket from the accept queue of its parental listening socket */
static void smc_accept_unlink(struct sock *sk)
{
	struct smc_sock *par = smc_sk(sk)->listen_smc;

	spin_lock(&par->accept_q_lock);
	list_del_init(&smc_sk(sk)->accept_q);
	spin_unlock(&par->accept_q_lock);
	sk_acceptq_removed(&smc_sk(sk)->listen_smc->sk);
	sock_put(sk); /* sock_hold in smc_accept_enqueue */
}

/* remove a sock from the accept queue to bind it to a new socket created
 * for a socket accept call from user space
 */
struct sock *smc_accept_dequeue(struct sock *parent,
				struct socket *new_sock)
{
	struct smc_sock *isk, *n;
	struct sock *new_sk;

	list_for_each_entry_safe(isk, n, &smc_sk(parent)->accept_q, accept_q) {
		new_sk = (struct sock *)isk;

		smc_accept_unlink(new_sk);
		if (new_sk->sk_state == SMC_CLOSED) {
			if (isk->clcsock) {
				sock_release(isk->clcsock);
				isk->clcsock = NULL;
			}
			new_sk->sk_prot->unhash(new_sk);
			sock_put(new_sk); /* final */
			continue;
		}
		if (new_sock)
			sock_graft(new_sk, new_sock);
		return new_sk;
	}
	return NULL;
}

/* clean up for a created but never accepted sock */
void smc_close_non_accepted(struct sock *sk)
{
	struct smc_sock *smc = smc_sk(sk);

	lock_sock(sk);
	if (!sk->sk_lingertime)
		/* wait for peer closing */
		sk->sk_lingertime = SMC_MAX_STREAM_WAIT_TIMEOUT;
	if (!smc->use_fallback) {
		smc_close_active(smc);
		sock_set_flag(sk, SOCK_DEAD);
		sk->sk_shutdown |= SHUTDOWN_MASK;
	}
	if (smc->clcsock) {
		struct socket *tcp;

		tcp = smc->clcsock;
		smc->clcsock = NULL;
		sock_release(tcp);
	}
	if (smc->use_fallback) {
		sock_put(sk); /* passive closing */
		sk->sk_state = SMC_CLOSED;
	} else {
		if (sk->sk_state == SMC_CLOSED)
			smc_conn_free(&smc->conn);
	}
	release_sock(sk);
	sk->sk_prot->unhash(sk);
	sock_put(sk); /* final sock_put */
}

static int smc_serv_conf_first_link(struct smc_sock *smc)
{
	struct net *net = sock_net(smc->clcsock->sk);
	struct smc_link_group *lgr = smc->conn.lgr;
	struct smc_link *link;
	int rest;
	int rc;

	link = &lgr->lnk[SMC_SINGLE_LINK];

	if (smc_reg_rmb(link, smc->conn.rmb_desc, false))
		return SMC_CLC_DECL_ERR_REGRMB;

	/* send CONFIRM LINK request to client over the RoCE fabric */
	rc = smc_llc_send_confirm_link(link, SMC_LLC_REQ);
	if (rc < 0)
		return SMC_CLC_DECL_TIMEOUT_CL;

	/* receive CONFIRM LINK response from client over the RoCE fabric */
	rest = wait_for_completion_interruptible_timeout(
		&link->llc_confirm_resp,
		SMC_LLC_WAIT_FIRST_TIME);
	if (rest <= 0) {
		struct smc_clc_msg_decline dclc;

		rc = smc_clc_wait_msg(smc, &dclc, sizeof(dclc),
				      SMC_CLC_DECLINE);
		return rc;
	}

	if (link->llc_confirm_resp_rc)
		return SMC_CLC_DECL_RMBE_EC;

	/* send ADD LINK request to client over the RoCE fabric */
	rc = smc_llc_send_add_link(link,
				   link->smcibdev->mac[link->ibport - 1],
				   link->gid, SMC_LLC_REQ);
	if (rc < 0)
		return SMC_CLC_DECL_TIMEOUT_AL;

	/* receive ADD LINK response from client over the RoCE fabric */
	rest = wait_for_completion_interruptible_timeout(&link->llc_add_resp,
							 SMC_LLC_WAIT_TIME);
	if (rest <= 0) {
		struct smc_clc_msg_decline dclc;

		rc = smc_clc_wait_msg(smc, &dclc, sizeof(dclc),
				      SMC_CLC_DECLINE);
		return rc;
	}

	smc_llc_link_active(link, net->ipv4.sysctl_tcp_keepalive_time);

	return 0;
}

/* listen worker: finish */
static void smc_listen_out(struct smc_sock *new_smc)
{
	struct smc_sock *lsmc = new_smc->listen_smc;
	struct sock *newsmcsk = &new_smc->sk;

	lock_sock_nested(&lsmc->sk, SINGLE_DEPTH_NESTING);
	if (lsmc->sk.sk_state == SMC_LISTEN) {
		smc_accept_enqueue(&lsmc->sk, newsmcsk);
	} else { /* no longer listening */
		smc_close_non_accepted(newsmcsk);
	}
	release_sock(&lsmc->sk);

	/* Wake up accept */
	lsmc->sk.sk_data_ready(&lsmc->sk);
	sock_put(&lsmc->sk); /* sock_hold in smc_tcp_listen_work */
}

/* listen worker: finish in state connected */
static void smc_listen_out_connected(struct smc_sock *new_smc)
{
	struct sock *newsmcsk = &new_smc->sk;

	sk_refcnt_debug_inc(newsmcsk);
	if (newsmcsk->sk_state == SMC_INIT)
		newsmcsk->sk_state = SMC_ACTIVE;

	smc_listen_out(new_smc);
}

/* listen worker: finish in error state */
static void smc_listen_out_err(struct smc_sock *new_smc)
{
	struct sock *newsmcsk = &new_smc->sk;

	if (newsmcsk->sk_state == SMC_INIT)
		sock_put(&new_smc->sk); /* passive closing */
	newsmcsk->sk_state = SMC_CLOSED;
	smc_conn_free(&new_smc->conn);

	smc_listen_out(new_smc);
}

/* listen worker: decline and fall back if possible */
static void smc_listen_decline(struct smc_sock *new_smc, int reason_code,
			       int local_contact)
{
	/* RDMA setup failed, switch back to TCP */
	if (local_contact == SMC_FIRST_CONTACT)
		smc_lgr_forget(new_smc->conn.lgr);
	if (reason_code < 0) { /* error, no fallback possible */
		smc_listen_out_err(new_smc);
		return;
	}
	smc_conn_free(&new_smc->conn);
	new_smc->use_fallback = true;
	new_smc->fallback_rsn = reason_code;
	if (reason_code && reason_code != SMC_CLC_DECL_PEERDECL) {
		if (smc_clc_send_decline(new_smc, reason_code) < 0) {
			smc_listen_out_err(new_smc);
			return;
		}
	}
	smc_listen_out_connected(new_smc);
}

/* listen worker: check prefixes */
static int smc_listen_prfx_check(struct smc_sock *new_smc,
				 struct smc_clc_msg_proposal *pclc)
{
	struct smc_clc_msg_proposal_prefix *pclc_prfx;
	struct socket *newclcsock = new_smc->clcsock;

	pclc_prfx = smc_clc_proposal_get_prefix(pclc);
	if (smc_clc_prfx_match(newclcsock, pclc_prfx))
		return SMC_CLC_DECL_DIFFPREFIX;

	return 0;
}

/* listen worker: initialize connection and buffers */
static int smc_listen_rdma_init(struct smc_sock *new_smc,
				struct smc_init_info *ini)
{
	int rc;

	/* allocate connection / link group */
<<<<<<< HEAD
	*local_contact = smc_conn_create(new_smc, false, 0, ibdev, ibport,
					 &pclc->lcl, NULL, 0);
	if (*local_contact < 0) {
		if (*local_contact == -ENOMEM)
			return SMC_CLC_DECL_MEM;/* insufficient memory*/
		return SMC_CLC_DECL_INTERR; /* other error */
	}
=======
	rc = smc_conn_create(new_smc, ini);
	if (rc)
		return rc;
>>>>>>> 407d19ab

	/* create send buffer and rmb */
	if (smc_buf_create(new_smc, false))
		return SMC_CLC_DECL_MEM;

	return 0;
}

/* listen worker: initialize connection and buffers for SMC-D */
static int smc_listen_ism_init(struct smc_sock *new_smc,
			       struct smc_clc_msg_proposal *pclc,
			       struct smc_init_info *ini)
{
	struct smc_clc_msg_smcd *pclc_smcd;
	int rc;

	pclc_smcd = smc_get_clc_msg_smcd(pclc);
<<<<<<< HEAD
	*local_contact = smc_conn_create(new_smc, true, 0, NULL, 0, NULL,
					 ismdev, pclc_smcd->gid);
	if (*local_contact < 0) {
		if (*local_contact == -ENOMEM)
			return SMC_CLC_DECL_MEM;/* insufficient memory*/
		return SMC_CLC_DECL_INTERR; /* other error */
	}
=======
	ini->ism_gid = pclc_smcd->gid;
	rc = smc_conn_create(new_smc, ini);
	if (rc)
		return rc;
>>>>>>> 407d19ab

	/* Check if peer can be reached via ISM device */
	if (smc_ism_cantalk(new_smc->conn.lgr->peer_gid,
			    new_smc->conn.lgr->vlan_id,
			    new_smc->conn.lgr->smcd)) {
		if (ini->cln_first_contact == SMC_FIRST_CONTACT)
			smc_lgr_forget(new_smc->conn.lgr);
		smc_conn_free(&new_smc->conn);
		return SMC_CLC_DECL_SMCDNOTALK;
	}

	/* Create send and receive buffers */
	if (smc_buf_create(new_smc, true)) {
		if (ini->cln_first_contact == SMC_FIRST_CONTACT)
			smc_lgr_forget(new_smc->conn.lgr);
		smc_conn_free(&new_smc->conn);
		return SMC_CLC_DECL_MEM;
	}

	return 0;
}

/* listen worker: register buffers */
static int smc_listen_rdma_reg(struct smc_sock *new_smc, int local_contact)
{
	struct smc_link *link = &new_smc->conn.lgr->lnk[SMC_SINGLE_LINK];

	if (local_contact != SMC_FIRST_CONTACT) {
		if (!new_smc->conn.rmb_desc->reused) {
			if (smc_reg_rmb(link, new_smc->conn.rmb_desc, true))
				return SMC_CLC_DECL_ERR_REGRMB;
		}
	}
	smc_rmb_sync_sg_for_device(&new_smc->conn);

	return 0;
}

/* listen worker: finish RDMA setup */
static int smc_listen_rdma_finish(struct smc_sock *new_smc,
				  struct smc_clc_msg_accept_confirm *cclc,
				  int local_contact)
{
	struct smc_link *link = &new_smc->conn.lgr->lnk[SMC_SINGLE_LINK];
	int reason_code = 0;

	if (local_contact == SMC_FIRST_CONTACT)
		smc_link_save_peer_info(link, cclc);

	if (smc_rmb_rtoken_handling(&new_smc->conn, cclc)) {
		reason_code = SMC_CLC_DECL_ERR_RTOK;
		goto decline;
	}

	if (local_contact == SMC_FIRST_CONTACT) {
		if (smc_ib_ready_link(link)) {
			reason_code = SMC_CLC_DECL_ERR_RDYLNK;
			goto decline;
		}
		/* QP confirmation over RoCE fabric */
		reason_code = smc_serv_conf_first_link(new_smc);
		if (reason_code)
			goto decline;
	}
	return 0;

decline:
	mutex_unlock(&smc_create_lgr_pending);
	smc_listen_decline(new_smc, reason_code, local_contact);
	return reason_code;
}

/* setup for RDMA connection of server */
static void smc_listen_work(struct work_struct *work)
{
	struct smc_sock *new_smc = container_of(work, struct smc_sock,
						smc_listen_work);
	struct socket *newclcsock = new_smc->clcsock;
	struct smc_clc_msg_accept_confirm cclc;
	struct smc_clc_msg_proposal *pclc;
	struct smc_init_info ini = {0};
	bool ism_supported = false;
	u8 buf[SMC_CLC_MAX_LEN];
	int rc = 0;

	if (new_smc->use_fallback) {
		smc_listen_out_connected(new_smc);
		return;
	}

	/* check if peer is smc capable */
	if (!tcp_sk(newclcsock->sk)->syn_smc) {
		new_smc->use_fallback = true;
		new_smc->fallback_rsn = SMC_CLC_DECL_PEERNOSMC;
		smc_listen_out_connected(new_smc);
		return;
	}

	/* do inband token exchange -
	 * wait for and receive SMC Proposal CLC message
	 */
	pclc = (struct smc_clc_msg_proposal *)&buf;
<<<<<<< HEAD
	reason_code = smc_clc_wait_msg(new_smc, pclc, SMC_CLC_MAX_LEN,
				       SMC_CLC_PROPOSAL);
	if (reason_code) {
		smc_listen_decline(new_smc, reason_code, 0);
		return;
	}
=======
	rc = smc_clc_wait_msg(new_smc, pclc, SMC_CLC_MAX_LEN,
			      SMC_CLC_PROPOSAL, CLC_WAIT_TIME);
	if (rc)
		goto out_decl;
>>>>>>> 407d19ab

	/* IPSec connections opt out of SMC-R optimizations */
	if (using_ipsec(new_smc)) {
		rc = SMC_CLC_DECL_IPSEC;
		goto out_decl;
	}

	/* check for matching IP prefix and subnet length */
	rc = smc_listen_prfx_check(new_smc, pclc);
	if (rc)
		goto out_decl;

	/* get vlan id from IP device */
	if (smc_vlan_by_tcpsk(new_smc->clcsock, &ini)) {
		rc = SMC_CLC_DECL_GETVLANERR;
		goto out_decl;
	}

	mutex_lock(&smc_create_lgr_pending);
	smc_close_init(new_smc);
	smc_rx_init(new_smc);
	smc_tx_init(new_smc);

	/* check if ISM is available */
	if (pclc->hdr.path == SMC_TYPE_D || pclc->hdr.path == SMC_TYPE_B) {
		ini.is_smcd = true; /* prepare ISM check */
		rc = smc_find_ism_device(new_smc, &ini);
		if (!rc)
			rc = smc_listen_ism_init(new_smc, pclc, &ini);
		if (!rc)
			ism_supported = true;
		else if (pclc->hdr.path == SMC_TYPE_D)
			goto out_unlock; /* skip RDMA and decline */
	}

	/* check if RDMA is available */
<<<<<<< HEAD
	if (!ism_supported &&
	    ((pclc->hdr.path != SMC_TYPE_R && pclc->hdr.path != SMC_TYPE_B) ||
	     smc_vlan_by_tcpsk(new_smc->clcsock, &vlan) ||
	     smc_check_rdma(new_smc, &ibdev, &ibport, vlan, NULL) ||
	     smc_listen_rdma_check(new_smc, pclc) ||
	     smc_listen_rdma_init(new_smc, pclc, ibdev, ibport,
				  &local_contact) ||
	     smc_listen_rdma_reg(new_smc, local_contact))) {
		/* SMC not supported, decline */
		mutex_unlock(&smc_create_lgr_pending);
		smc_listen_decline(new_smc, SMC_CLC_DECL_MODEUNSUPP,
				   local_contact);
		return;
	}

	/* send SMC Accept CLC message */
	rc = smc_clc_send_accept(new_smc, local_contact);
	if (rc) {
		mutex_unlock(&smc_create_lgr_pending);
		smc_listen_decline(new_smc, rc, local_contact);
		return;
	}
=======
	if (!ism_supported) { /* SMC_TYPE_R or SMC_TYPE_B */
		/* prepare RDMA check */
		memset(&ini, 0, sizeof(ini));
		ini.is_smcd = false;
		ini.ib_lcl = &pclc->lcl;
		rc = smc_find_rdma_device(new_smc, &ini);
		if (rc) {
			/* no RDMA device found */
			if (pclc->hdr.path == SMC_TYPE_B)
				/* neither ISM nor RDMA device found */
				rc = SMC_CLC_DECL_NOSMCDEV;
			goto out_unlock;
		}
		rc = smc_listen_rdma_init(new_smc, &ini);
		if (rc)
			goto out_unlock;
		rc = smc_listen_rdma_reg(new_smc, ini.cln_first_contact);
		if (rc)
			goto out_unlock;
	}

	/* send SMC Accept CLC message */
	rc = smc_clc_send_accept(new_smc, ini.cln_first_contact);
	if (rc)
		goto out_unlock;
>>>>>>> 407d19ab

	/* receive SMC Confirm CLC message */
<<<<<<< HEAD
	reason_code = smc_clc_wait_msg(new_smc, &cclc, sizeof(cclc),
				       SMC_CLC_CONFIRM);
	if (reason_code) {
		mutex_unlock(&smc_create_lgr_pending);
		smc_listen_decline(new_smc, reason_code, local_contact);
		return;
=======
	rc = smc_clc_wait_msg(new_smc, &cclc, sizeof(cclc),
			      SMC_CLC_CONFIRM, CLC_WAIT_TIME);
	if (rc) {
		if (!ism_supported)
			goto out_unlock;
		goto out_decl;
>>>>>>> 407d19ab
	}

	/* finish worker */
	if (!ism_supported) {
<<<<<<< HEAD
		if (smc_listen_rdma_finish(new_smc, &cclc, local_contact))
=======
		rc = smc_listen_rdma_finish(new_smc, &cclc,
					    ini.cln_first_contact);
		mutex_unlock(&smc_server_lgr_pending);
		if (rc)
>>>>>>> 407d19ab
			return;
	}
	smc_conn_save_peer_info(new_smc, &cclc);
	mutex_unlock(&smc_create_lgr_pending);
	smc_listen_out_connected(new_smc);
	return;

out_unlock:
	mutex_unlock(&smc_server_lgr_pending);
out_decl:
	smc_listen_decline(new_smc, rc, ini.cln_first_contact);
}

static void smc_tcp_listen_work(struct work_struct *work)
{
	struct smc_sock *lsmc = container_of(work, struct smc_sock,
					     tcp_listen_work);
	struct sock *lsk = &lsmc->sk;
	struct smc_sock *new_smc;
	int rc = 0;

	lock_sock(lsk);
	while (lsk->sk_state == SMC_LISTEN) {
		rc = smc_clcsock_accept(lsmc, &new_smc);
		if (rc)
			goto out;
		if (!new_smc)
			continue;

		new_smc->listen_smc = lsmc;
		new_smc->use_fallback = lsmc->use_fallback;
		new_smc->fallback_rsn = lsmc->fallback_rsn;
		sock_hold(lsk); /* sock_put in smc_listen_work */
		INIT_WORK(&new_smc->smc_listen_work, smc_listen_work);
		smc_copy_sock_settings_to_smc(new_smc);
		new_smc->sk.sk_sndbuf = lsmc->sk.sk_sndbuf;
		new_smc->sk.sk_rcvbuf = lsmc->sk.sk_rcvbuf;
		sock_hold(&new_smc->sk); /* sock_put in passive closing */
		if (!schedule_work(&new_smc->smc_listen_work))
			sock_put(&new_smc->sk);
	}

out:
	release_sock(lsk);
	sock_put(&lsmc->sk); /* sock_hold in smc_listen */
}

static int smc_listen(struct socket *sock, int backlog)
{
	struct sock *sk = sock->sk;
	struct smc_sock *smc;
	int rc;

	smc = smc_sk(sk);
	lock_sock(sk);

	rc = -EINVAL;
	if ((sk->sk_state != SMC_INIT) && (sk->sk_state != SMC_LISTEN))
		goto out;

	rc = 0;
	if (sk->sk_state == SMC_LISTEN) {
		sk->sk_max_ack_backlog = backlog;
		goto out;
	}
	/* some socket options are handled in core, so we could not apply
	 * them to the clc socket -- copy smc socket options to clc socket
	 */
	smc_copy_sock_settings_to_clc(smc);
	if (!smc->use_fallback)
		tcp_sk(smc->clcsock->sk)->syn_smc = 1;

	rc = kernel_listen(smc->clcsock, backlog);
	if (rc)
		goto out;
	sk->sk_max_ack_backlog = backlog;
	sk->sk_ack_backlog = 0;
	sk->sk_state = SMC_LISTEN;
	INIT_WORK(&smc->tcp_listen_work, smc_tcp_listen_work);
	sock_hold(sk); /* sock_hold in tcp_listen_worker */
	if (!schedule_work(&smc->tcp_listen_work))
		sock_put(sk);

out:
	release_sock(sk);
	return rc;
}

static int smc_accept(struct socket *sock, struct socket *new_sock,
		      int flags, bool kern)
{
	struct sock *sk = sock->sk, *nsk;
	DECLARE_WAITQUEUE(wait, current);
	struct smc_sock *lsmc;
	long timeo;
	int rc = 0;

	lsmc = smc_sk(sk);
	sock_hold(sk); /* sock_put below */
	lock_sock(sk);

	if (lsmc->sk.sk_state != SMC_LISTEN) {
		rc = -EINVAL;
		release_sock(sk);
		goto out;
	}

	/* Wait for an incoming connection */
	timeo = sock_rcvtimeo(sk, flags & O_NONBLOCK);
	add_wait_queue_exclusive(sk_sleep(sk), &wait);
	while (!(nsk = smc_accept_dequeue(sk, new_sock))) {
		set_current_state(TASK_INTERRUPTIBLE);
		if (!timeo) {
			rc = -EAGAIN;
			break;
		}
		release_sock(sk);
		timeo = schedule_timeout(timeo);
		/* wakeup by sk_data_ready in smc_listen_work() */
		sched_annotate_sleep();
		lock_sock(sk);
		if (signal_pending(current)) {
			rc = sock_intr_errno(timeo);
			break;
		}
	}
	set_current_state(TASK_RUNNING);
	remove_wait_queue(sk_sleep(sk), &wait);

	if (!rc)
		rc = sock_error(nsk);
	release_sock(sk);
	if (rc)
		goto out;

	if (lsmc->sockopt_defer_accept && !(flags & O_NONBLOCK)) {
		/* wait till data arrives on the socket */
		timeo = msecs_to_jiffies(lsmc->sockopt_defer_accept *
								MSEC_PER_SEC);
		if (smc_sk(nsk)->use_fallback) {
			struct sock *clcsk = smc_sk(nsk)->clcsock->sk;

			lock_sock(clcsk);
			if (skb_queue_empty(&clcsk->sk_receive_queue))
				sk_wait_data(clcsk, &timeo, NULL);
			release_sock(clcsk);
		} else if (!atomic_read(&smc_sk(nsk)->conn.bytes_to_rcv)) {
			lock_sock(nsk);
			smc_rx_wait(smc_sk(nsk), &timeo, smc_rx_data_available);
			release_sock(nsk);
		}
	}

out:
	sock_put(sk); /* sock_hold above */
	return rc;
}

static int smc_getname(struct socket *sock, struct sockaddr *addr,
		       int peer)
{
	struct smc_sock *smc;

	if (peer && (sock->sk->sk_state != SMC_ACTIVE) &&
	    (sock->sk->sk_state != SMC_APPCLOSEWAIT1))
		return -ENOTCONN;

	smc = smc_sk(sock->sk);

	return smc->clcsock->ops->getname(smc->clcsock, addr, peer);
}

static int smc_sendmsg(struct socket *sock, struct msghdr *msg, size_t len)
{
	struct sock *sk = sock->sk;
	struct smc_sock *smc;
	int rc = -EPIPE;

	smc = smc_sk(sk);
	lock_sock(sk);
	if ((sk->sk_state != SMC_ACTIVE) &&
	    (sk->sk_state != SMC_APPCLOSEWAIT1) &&
	    (sk->sk_state != SMC_INIT))
		goto out;

	if (msg->msg_flags & MSG_FASTOPEN) {
		if (sk->sk_state == SMC_INIT) {
			smc->use_fallback = true;
			smc->fallback_rsn = SMC_CLC_DECL_OPTUNSUPP;
		} else {
			rc = -EINVAL;
			goto out;
		}
	}

	if (smc->use_fallback)
		rc = smc->clcsock->ops->sendmsg(smc->clcsock, msg, len);
	else
		rc = smc_tx_sendmsg(smc, msg, len);
out:
	release_sock(sk);
	return rc;
}

static int smc_recvmsg(struct socket *sock, struct msghdr *msg, size_t len,
		       int flags)
{
	struct sock *sk = sock->sk;
	struct smc_sock *smc;
	int rc = -ENOTCONN;

	smc = smc_sk(sk);
	lock_sock(sk);
	if ((sk->sk_state == SMC_INIT) ||
	    (sk->sk_state == SMC_LISTEN) ||
	    (sk->sk_state == SMC_CLOSED))
		goto out;

	if (sk->sk_state == SMC_PEERFINCLOSEWAIT) {
		rc = 0;
		goto out;
	}

	if (smc->use_fallback) {
		rc = smc->clcsock->ops->recvmsg(smc->clcsock, msg, len, flags);
	} else {
		msg->msg_namelen = 0;
		rc = smc_rx_recvmsg(smc, msg, NULL, len, flags);
	}

out:
	release_sock(sk);
	return rc;
}

static __poll_t smc_accept_poll(struct sock *parent)
{
	struct smc_sock *isk = smc_sk(parent);
	__poll_t mask = 0;

	spin_lock(&isk->accept_q_lock);
	if (!list_empty(&isk->accept_q))
		mask = EPOLLIN | EPOLLRDNORM;
	spin_unlock(&isk->accept_q_lock);

	return mask;
}

static __poll_t smc_poll(struct file *file, struct socket *sock,
			     poll_table *wait)
{
	struct sock *sk = sock->sk;
	struct smc_sock *smc;
	__poll_t mask = 0;

	if (!sk)
		return EPOLLNVAL;

	smc = smc_sk(sock->sk);
	if (smc->use_fallback) {
		/* delegate to CLC child sock */
		mask = smc->clcsock->ops->poll(file, smc->clcsock, wait);
		sk->sk_err = smc->clcsock->sk->sk_err;
	} else {
		if (sk->sk_state != SMC_CLOSED)
			sock_poll_wait(file, sock, wait);
		if (sk->sk_err)
			mask |= EPOLLERR;
		if ((sk->sk_shutdown == SHUTDOWN_MASK) ||
		    (sk->sk_state == SMC_CLOSED))
			mask |= EPOLLHUP;
		if (sk->sk_state == SMC_LISTEN) {
			/* woken up by sk_data_ready in smc_listen_work() */
			mask |= smc_accept_poll(sk);
		} else if (smc->use_fallback) { /* as result of connect_work()*/
			mask |= smc->clcsock->ops->poll(file, smc->clcsock,
							   wait);
			sk->sk_err = smc->clcsock->sk->sk_err;
		} else {
			if ((sk->sk_state != SMC_INIT &&
			     atomic_read(&smc->conn.sndbuf_space)) ||
			    sk->sk_shutdown & SEND_SHUTDOWN) {
				mask |= EPOLLOUT | EPOLLWRNORM;
			} else {
				sk_set_bit(SOCKWQ_ASYNC_NOSPACE, sk);
				set_bit(SOCK_NOSPACE, &sk->sk_socket->flags);
			}
			if (atomic_read(&smc->conn.bytes_to_rcv))
				mask |= EPOLLIN | EPOLLRDNORM;
			if (sk->sk_shutdown & RCV_SHUTDOWN)
				mask |= EPOLLIN | EPOLLRDNORM | EPOLLRDHUP;
			if (sk->sk_state == SMC_APPCLOSEWAIT1)
				mask |= EPOLLIN;
			if (smc->conn.urg_state == SMC_URG_VALID)
				mask |= EPOLLPRI;
		}
	}

	return mask;
}

static int smc_shutdown(struct socket *sock, int how)
{
	struct sock *sk = sock->sk;
	struct smc_sock *smc;
	int rc = -EINVAL;
	int rc1 = 0;

	smc = smc_sk(sk);

	if ((how < SHUT_RD) || (how > SHUT_RDWR))
		return rc;

	lock_sock(sk);

	rc = -ENOTCONN;
	if ((sk->sk_state != SMC_ACTIVE) &&
	    (sk->sk_state != SMC_PEERCLOSEWAIT1) &&
	    (sk->sk_state != SMC_PEERCLOSEWAIT2) &&
	    (sk->sk_state != SMC_APPCLOSEWAIT1) &&
	    (sk->sk_state != SMC_APPCLOSEWAIT2) &&
	    (sk->sk_state != SMC_APPFINCLOSEWAIT))
		goto out;
	if (smc->use_fallback) {
		rc = kernel_sock_shutdown(smc->clcsock, how);
		sk->sk_shutdown = smc->clcsock->sk->sk_shutdown;
		if (sk->sk_shutdown == SHUTDOWN_MASK)
			sk->sk_state = SMC_CLOSED;
		goto out;
	}
	switch (how) {
	case SHUT_RDWR:		/* shutdown in both directions */
		rc = smc_close_active(smc);
		break;
	case SHUT_WR:
		rc = smc_close_shutdown_write(smc);
		break;
	case SHUT_RD:
		rc = 0;
		/* nothing more to do because peer is not involved */
		break;
	}
	if (smc->clcsock)
		rc1 = kernel_sock_shutdown(smc->clcsock, how);
	/* map sock_shutdown_cmd constants to sk_shutdown value range */
	sk->sk_shutdown |= how + 1;

out:
	release_sock(sk);
	return rc ? rc : rc1;
}

static int smc_setsockopt(struct socket *sock, int level, int optname,
			  char __user *optval, unsigned int optlen)
{
	struct sock *sk = sock->sk;
	struct smc_sock *smc;
	int val, rc;

	smc = smc_sk(sk);

	/* generic setsockopts reaching us here always apply to the
	 * CLC socket
	 */
	rc = smc->clcsock->ops->setsockopt(smc->clcsock, level, optname,
					   optval, optlen);
	if (smc->clcsock->sk->sk_err) {
		sk->sk_err = smc->clcsock->sk->sk_err;
		sk->sk_error_report(sk);
	}
	if (rc)
		return rc;

	if (optlen < sizeof(int))
		return -EINVAL;
	if (get_user(val, (int __user *)optval))
		return -EFAULT;

	lock_sock(sk);
	switch (optname) {
	case TCP_ULP:
	case TCP_FASTOPEN:
	case TCP_FASTOPEN_CONNECT:
	case TCP_FASTOPEN_KEY:
	case TCP_FASTOPEN_NO_COOKIE:
		/* option not supported by SMC */
		if (sk->sk_state == SMC_INIT) {
			smc->use_fallback = true;
			smc->fallback_rsn = SMC_CLC_DECL_OPTUNSUPP;
		} else {
			if (!smc->use_fallback)
				rc = -EINVAL;
		}
		break;
	case TCP_NODELAY:
		if (sk->sk_state != SMC_INIT && sk->sk_state != SMC_LISTEN) {
			if (val && !smc->use_fallback)
				mod_delayed_work(system_wq, &smc->conn.tx_work,
						 0);
		}
		break;
	case TCP_CORK:
		if (sk->sk_state != SMC_INIT && sk->sk_state != SMC_LISTEN) {
			if (!val && !smc->use_fallback)
				mod_delayed_work(system_wq, &smc->conn.tx_work,
						 0);
		}
		break;
	case TCP_DEFER_ACCEPT:
		smc->sockopt_defer_accept = val;
		break;
	default:
		break;
	}
	release_sock(sk);

	return rc;
}

static int smc_getsockopt(struct socket *sock, int level, int optname,
			  char __user *optval, int __user *optlen)
{
	struct smc_sock *smc;

	smc = smc_sk(sock->sk);
	/* socket options apply to the CLC socket */
	return smc->clcsock->ops->getsockopt(smc->clcsock, level, optname,
					     optval, optlen);
}

static int smc_ioctl(struct socket *sock, unsigned int cmd,
		     unsigned long arg)
{
	union smc_host_cursor cons, urg;
	struct smc_connection *conn;
	struct smc_sock *smc;
	int answ;

	smc = smc_sk(sock->sk);
	conn = &smc->conn;
	lock_sock(&smc->sk);
	if (smc->use_fallback) {
		if (!smc->clcsock) {
			release_sock(&smc->sk);
			return -EBADF;
		}
		answ = smc->clcsock->ops->ioctl(smc->clcsock, cmd, arg);
		release_sock(&smc->sk);
		return answ;
	}
	switch (cmd) {
	case SIOCINQ: /* same as FIONREAD */
		if (smc->sk.sk_state == SMC_LISTEN) {
			release_sock(&smc->sk);
			return -EINVAL;
		}
		if (smc->sk.sk_state == SMC_INIT ||
		    smc->sk.sk_state == SMC_CLOSED)
			answ = 0;
		else
			answ = atomic_read(&smc->conn.bytes_to_rcv);
		break;
	case SIOCOUTQ:
		/* output queue size (not send + not acked) */
		if (smc->sk.sk_state == SMC_LISTEN) {
			release_sock(&smc->sk);
			return -EINVAL;
		}
		if (smc->sk.sk_state == SMC_INIT ||
		    smc->sk.sk_state == SMC_CLOSED)
			answ = 0;
		else
			answ = smc->conn.sndbuf_desc->len -
					atomic_read(&smc->conn.sndbuf_space);
		break;
	case SIOCOUTQNSD:
		/* output queue size (not send only) */
		if (smc->sk.sk_state == SMC_LISTEN) {
			release_sock(&smc->sk);
			return -EINVAL;
		}
		if (smc->sk.sk_state == SMC_INIT ||
		    smc->sk.sk_state == SMC_CLOSED)
			answ = 0;
		else
			answ = smc_tx_prepared_sends(&smc->conn);
		break;
	case SIOCATMARK:
		if (smc->sk.sk_state == SMC_LISTEN) {
			release_sock(&smc->sk);
			return -EINVAL;
		}
		if (smc->sk.sk_state == SMC_INIT ||
		    smc->sk.sk_state == SMC_CLOSED) {
			answ = 0;
		} else {
			smc_curs_copy(&cons, &conn->local_tx_ctrl.cons, conn);
			smc_curs_copy(&urg, &conn->urg_curs, conn);
			answ = smc_curs_diff(conn->rmb_desc->len,
					     &cons, &urg) == 1;
		}
		break;
	default:
		release_sock(&smc->sk);
		return -ENOIOCTLCMD;
	}
	release_sock(&smc->sk);

	return put_user(answ, (int __user *)arg);
}

static ssize_t smc_sendpage(struct socket *sock, struct page *page,
			    int offset, size_t size, int flags)
{
	struct sock *sk = sock->sk;
	struct smc_sock *smc;
	int rc = -EPIPE;

	smc = smc_sk(sk);
	lock_sock(sk);
	if (sk->sk_state != SMC_ACTIVE) {
		release_sock(sk);
		goto out;
	}
	release_sock(sk);
	if (smc->use_fallback)
		rc = kernel_sendpage(smc->clcsock, page, offset,
				     size, flags);
	else
		rc = sock_no_sendpage(sock, page, offset, size, flags);

out:
	return rc;
}

/* Map the affected portions of the rmbe into an spd, note the number of bytes
 * to splice in conn->splice_pending, and press 'go'. Delays consumer cursor
 * updates till whenever a respective page has been fully processed.
 * Note that subsequent recv() calls have to wait till all splice() processing
 * completed.
 */
static ssize_t smc_splice_read(struct socket *sock, loff_t *ppos,
			       struct pipe_inode_info *pipe, size_t len,
			       unsigned int flags)
{
	struct sock *sk = sock->sk;
	struct smc_sock *smc;
	int rc = -ENOTCONN;

	smc = smc_sk(sk);
	lock_sock(sk);

	if (sk->sk_state == SMC_INIT ||
	    sk->sk_state == SMC_LISTEN ||
	    sk->sk_state == SMC_CLOSED)
		goto out;

	if (sk->sk_state == SMC_PEERFINCLOSEWAIT) {
		rc = 0;
		goto out;
	}

	if (smc->use_fallback) {
		rc = smc->clcsock->ops->splice_read(smc->clcsock, ppos,
						    pipe, len, flags);
	} else {
		if (*ppos) {
			rc = -ESPIPE;
			goto out;
		}
		if (flags & SPLICE_F_NONBLOCK)
			flags = MSG_DONTWAIT;
		else
			flags = 0;
		rc = smc_rx_recvmsg(smc, NULL, pipe, len, flags);
	}
out:
	release_sock(sk);

	return rc;
}

/* must look like tcp */
static const struct proto_ops smc_sock_ops = {
	.family		= PF_SMC,
	.owner		= THIS_MODULE,
	.release	= smc_release,
	.bind		= smc_bind,
	.connect	= smc_connect,
	.socketpair	= sock_no_socketpair,
	.accept		= smc_accept,
	.getname	= smc_getname,
	.poll		= smc_poll,
	.ioctl		= smc_ioctl,
	.listen		= smc_listen,
	.shutdown	= smc_shutdown,
	.setsockopt	= smc_setsockopt,
	.getsockopt	= smc_getsockopt,
	.sendmsg	= smc_sendmsg,
	.recvmsg	= smc_recvmsg,
	.mmap		= sock_no_mmap,
	.sendpage	= smc_sendpage,
	.splice_read	= smc_splice_read,
};

static int smc_create(struct net *net, struct socket *sock, int protocol,
		      int kern)
{
	int family = (protocol == SMCPROTO_SMC6) ? PF_INET6 : PF_INET;
	struct smc_sock *smc;
	struct sock *sk;
	int rc;

	rc = -ESOCKTNOSUPPORT;
	if (sock->type != SOCK_STREAM)
		goto out;

	rc = -EPROTONOSUPPORT;
	if (protocol != SMCPROTO_SMC && protocol != SMCPROTO_SMC6)
		goto out;

	rc = -ENOBUFS;
	sock->ops = &smc_sock_ops;
	sk = smc_sock_alloc(net, sock, protocol);
	if (!sk)
		goto out;

	/* create internal TCP socket for CLC handshake and fallback */
	smc = smc_sk(sk);
	smc->use_fallback = false; /* assume rdma capability first */
	smc->fallback_rsn = 0;
	rc = sock_create_kern(net, family, SOCK_STREAM, IPPROTO_TCP,
			      &smc->clcsock);
	if (rc) {
		sk_common_release(sk);
		goto out;
	}
	smc->sk.sk_sndbuf = max(smc->clcsock->sk->sk_sndbuf, SMC_BUF_MIN_SIZE);
	smc->sk.sk_rcvbuf = max(smc->clcsock->sk->sk_rcvbuf, SMC_BUF_MIN_SIZE);

out:
	return rc;
}

static const struct net_proto_family smc_sock_family_ops = {
	.family	= PF_SMC,
	.owner	= THIS_MODULE,
	.create	= smc_create,
};

static int __init smc_init(void)
{
	int rc;

	rc = smc_pnet_init();
	if (rc)
		goto out_pernet_subsys;

	rc = smc_llc_init();
	if (rc) {
		pr_err("%s: smc_llc_init fails with %d\n", __func__, rc);
		goto out_pnet;
	}

	rc = smc_cdc_init();
	if (rc) {
		pr_err("%s: smc_cdc_init fails with %d\n", __func__, rc);
		goto out_pnet;
	}

	rc = proto_register(&smc_proto, 1);
	if (rc) {
		pr_err("%s: proto_register(v4) fails with %d\n", __func__, rc);
		goto out_pnet;
	}

	rc = proto_register(&smc_proto6, 1);
	if (rc) {
		pr_err("%s: proto_register(v6) fails with %d\n", __func__, rc);
		goto out_proto;
	}

	rc = sock_register(&smc_sock_family_ops);
	if (rc) {
		pr_err("%s: sock_register fails with %d\n", __func__, rc);
		goto out_proto6;
	}
	INIT_HLIST_HEAD(&smc_v4_hashinfo.ht);
	INIT_HLIST_HEAD(&smc_v6_hashinfo.ht);

	rc = smc_ib_register_client();
	if (rc) {
		pr_err("%s: ib_register fails with %d\n", __func__, rc);
		goto out_sock;
	}

	static_branch_enable(&tcp_have_smc);
	return 0;

out_sock:
	sock_unregister(PF_SMC);
out_proto6:
	proto_unregister(&smc_proto6);
out_proto:
	proto_unregister(&smc_proto);
out_pnet:
	smc_pnet_exit();
out_pernet_subsys:
	unregister_pernet_subsys(&smc_net_ops);

	return rc;
}

static void __exit smc_exit(void)
{
	smc_core_exit();
	static_branch_disable(&tcp_have_smc);
	smc_ib_unregister_client();
	sock_unregister(PF_SMC);
	proto_unregister(&smc_proto6);
	proto_unregister(&smc_proto);
	smc_pnet_exit();
}

module_init(smc_init);
module_exit(smc_exit);

MODULE_AUTHOR("Ursula Braun <ubraun@linux.vnet.ibm.com>");
MODULE_DESCRIPTION("smc socket address family");
MODULE_LICENSE("GPL");
MODULE_ALIAS_NETPROTO(PF_SMC);<|MERGE_RESOLUTION|>--- conflicted
+++ resolved
@@ -31,6 +31,10 @@
 #include <net/smc.h>
 #include <asm/ioctls.h>
 
+#include <net/net_namespace.h>
+#include <net/netns/generic.h>
+#include "smc_netns.h"
+
 #include "smc.h"
 #include "smc_clc.h"
 #include "smc_llc.h"
@@ -43,8 +47,11 @@
 #include "smc_rx.h"
 #include "smc_close.h"
 
-static DEFINE_MUTEX(smc_create_lgr_pending);	/* serialize link group
-						 * creation
+static DEFINE_MUTEX(smc_server_lgr_pending);	/* serialize link group
+						 * creation on server
+						 */
+static DEFINE_MUTEX(smc_client_lgr_pending);	/* serialize link group
+						 * creation on client
 						 */
 
 static void smc_tcp_listen_work(struct work_struct *);
@@ -128,11 +135,8 @@
 	smc = smc_sk(sk);
 
 	/* cleanup for a dangling non-blocking connect */
-<<<<<<< HEAD
-=======
 	if (smc->connect_nonblock && sk->sk_state == SMC_INIT)
 		tcp_abort(smc->clcsock->sk, ECONNABORTED);
->>>>>>> 407d19ab
 	flush_work(&smc->connect_work);
 
 	if (sk->sk_state == SMC_LISTEN)
@@ -147,32 +151,32 @@
 		rc = smc_close_active(smc);
 		sock_set_flag(sk, SOCK_DEAD);
 		sk->sk_shutdown |= SHUTDOWN_MASK;
-	}
-
-	sk->sk_prot->unhash(sk);
-
-	if (smc->clcsock) {
-		if (smc->use_fallback && sk->sk_state == SMC_LISTEN) {
+	} else {
+		if (sk->sk_state != SMC_LISTEN && sk->sk_state != SMC_INIT)
+			sock_put(sk); /* passive closing */
+		if (sk->sk_state == SMC_LISTEN) {
 			/* wake up clcsock accept */
 			rc = kernel_sock_shutdown(smc->clcsock, SHUT_RDWR);
 		}
-		mutex_lock(&smc->clcsock_release_lock);
-		sock_release(smc->clcsock);
-		smc->clcsock = NULL;
-		mutex_unlock(&smc->clcsock_release_lock);
-	}
-	if (smc->use_fallback) {
-		if (sk->sk_state != SMC_LISTEN && sk->sk_state != SMC_INIT)
-			sock_put(sk); /* passive closing */
 		sk->sk_state = SMC_CLOSED;
 		sk->sk_state_change(sk);
+	}
+
+	sk->sk_prot->unhash(sk);
+
+	if (sk->sk_state == SMC_CLOSED) {
+		if (smc->clcsock) {
+			release_sock(sk);
+			smc_clcsock_release(smc);
+			lock_sock(sk);
+		}
+		if (!smc->use_fallback)
+			smc_conn_free(&smc->conn);
 	}
 
 	/* detach socket */
 	sock_orphan(sk);
 	sock->sk = NULL;
-	if (!smc->use_fallback && sk->sk_state == SMC_CLOSED)
-		smc_conn_free(&smc->conn);
 	release_sock(sk);
 
 	sock_put(sk); /* final sock_put */
@@ -293,7 +297,8 @@
 			     (1UL << SOCK_RXQ_OVFL) | \
 			     (1UL << SOCK_WIFI_STATUS) | \
 			     (1UL << SOCK_NOFCS) | \
-			     (1UL << SOCK_FILTER_LOCKED))
+			     (1UL << SOCK_FILTER_LOCKED) | \
+			     (1UL << SOCK_TSTAMP_NEW))
 /* copy only relevant settings and flags of SOL_SOCKET level from smc to
  * clc socket (since smc is not called for these options from net/core)
  */
@@ -312,14 +317,17 @@
 	smc_copy_sock_settings(&smc->sk, smc->clcsock->sk, SK_FLAGS_CLC_TO_SMC);
 }
 
-/* register a new rmb, optionally send confirm_rkey msg to register with peer */
+/* register a new rmb, send confirm_rkey msg to register with peer */
 static int smc_reg_rmb(struct smc_link *link, struct smc_buf_desc *rmb_desc,
 		       bool conf_rkey)
 {
-	/* register memory region for new rmb */
-	if (smc_wr_reg_send(link, rmb_desc->mr_rx[SMC_SINGLE_LINK])) {
-		rmb_desc->regerr = 1;
-		return -EFAULT;
+	if (!rmb_desc->wr_reg) {
+		/* register memory region for new rmb */
+		if (smc_wr_reg_send(link, rmb_desc->mr_rx[SMC_SINGLE_LINK])) {
+			rmb_desc->regerr = 1;
+			return -EFAULT;
+		}
+		rmb_desc->wr_reg = 1;
 	}
 	if (!conf_rkey)
 		return 0;
@@ -348,8 +356,8 @@
 		struct smc_clc_msg_decline dclc;
 
 		rc = smc_clc_wait_msg(smc, &dclc, sizeof(dclc),
-				      SMC_CLC_DECLINE);
-		return rc;
+				      SMC_CLC_DECLINE, CLC_WAIT_TIME_SHORT);
+		return rc == -EAGAIN ? SMC_CLC_DECL_TIMEOUT_CL : rc;
 	}
 
 	if (link->llc_confirm_rc)
@@ -376,8 +384,8 @@
 		struct smc_clc_msg_decline dclc;
 
 		rc = smc_clc_wait_msg(smc, &dclc, sizeof(dclc),
-				      SMC_CLC_DECLINE);
-		return rc;
+				      SMC_CLC_DECLINE, CLC_WAIT_TIME_SHORT);
+		return rc == -EAGAIN ? SMC_CLC_DECL_TIMEOUT_AL : rc;
 	}
 
 	/* send add link reject message, only one link supported for now */
@@ -436,10 +444,19 @@
 	link->peer_mtu = clc->qp_mtu;
 }
 
+static void smc_switch_to_fallback(struct smc_sock *smc)
+{
+	smc->use_fallback = true;
+	if (smc->sk.sk_socket && smc->sk.sk_socket->file) {
+		smc->clcsock->file = smc->sk.sk_socket->file;
+		smc->clcsock->file->private_data = smc->clcsock;
+	}
+}
+
 /* fall back during connect */
 static int smc_connect_fallback(struct smc_sock *smc, int reason_code)
 {
-	smc->use_fallback = true;
+	smc_switch_to_fallback(smc);
 	smc->fallback_rsn = reason_code;
 	smc_copy_sock_settings_to_clc(smc);
 	smc->connect_nonblock = 0;
@@ -475,7 +492,12 @@
 {
 	if (local_contact == SMC_FIRST_CONTACT)
 		smc_lgr_forget(smc->conn.lgr);
-	mutex_unlock(&smc_create_lgr_pending);
+	if (smc->conn.lgr->is_smcd)
+		/* there is only one lgr role for SMC-D; use server lock */
+		mutex_unlock(&smc_server_lgr_pending);
+	else
+		mutex_unlock(&smc_client_lgr_pending);
+
 	smc_conn_free(&smc->conn);
 	smc->connect_nonblock = 0;
 	return reason_code;
@@ -540,7 +562,8 @@
 	if (rc)
 		return rc;
 	/* receive SMC Accept CLC message */
-	return smc_clc_wait_msg(smc, aclc, sizeof(*aclc), SMC_CLC_ACCEPT);
+	return smc_clc_wait_msg(smc, aclc, sizeof(*aclc), SMC_CLC_ACCEPT,
+				CLC_WAIT_TIME);
 }
 
 /* setup for RDMA connection of client */
@@ -551,19 +574,6 @@
 	struct smc_link *link;
 	int reason_code = 0;
 
-<<<<<<< HEAD
-	mutex_lock(&smc_create_lgr_pending);
-	local_contact = smc_conn_create(smc, false, aclc->hdr.flag, ibdev,
-					ibport, &aclc->lcl, NULL, 0);
-	if (local_contact < 0) {
-		if (local_contact == -ENOMEM)
-			reason_code = SMC_CLC_DECL_MEM;/* insufficient memory*/
-		else if (local_contact == -ENOLINK)
-			reason_code = SMC_CLC_DECL_SYNCERR; /* synchr. error */
-		else
-			reason_code = SMC_CLC_DECL_INTERR; /* other error */
-		return smc_connect_abort(smc, reason_code, 0);
-=======
 	ini->is_smcd = false;
 	ini->ib_lcl = &aclc->lcl;
 	ini->ib_clcqpn = ntoh24(aclc->qpn);
@@ -574,7 +584,6 @@
 	if (reason_code) {
 		mutex_unlock(&smc_client_lgr_pending);
 		return reason_code;
->>>>>>> 407d19ab
 	}
 	link = &smc->conn.lgr->lnk[SMC_SINGLE_LINK];
 
@@ -600,8 +609,7 @@
 			return smc_connect_abort(smc, SMC_CLC_DECL_ERR_RDYLNK,
 						 ini->cln_first_contact);
 	} else {
-		if (!smc->conn.rmb_desc->reused &&
-		    smc_reg_rmb(link, smc->conn.rmb_desc, true))
+		if (smc_reg_rmb(link, smc->conn.rmb_desc, true))
 			return smc_connect_abort(smc, SMC_CLC_DECL_ERR_REGRMB,
 						 ini->cln_first_contact);
 	}
@@ -621,7 +629,7 @@
 			return smc_connect_abort(smc, reason_code,
 						 ini->cln_first_contact);
 	}
-	mutex_unlock(&smc_create_lgr_pending);
+	mutex_unlock(&smc_client_lgr_pending);
 
 	smc_copy_sock_settings_to_clc(smc);
 	smc->connect_nonblock = 0;
@@ -638,13 +646,6 @@
 {
 	int rc = 0;
 
-<<<<<<< HEAD
-	mutex_lock(&smc_create_lgr_pending);
-	local_contact = smc_conn_create(smc, true, aclc->hdr.flag, NULL, 0,
-					NULL, ismdev, aclc->gid);
-	if (local_contact < 0)
-		return smc_connect_abort(smc, SMC_CLC_DECL_MEM, 0);
-=======
 	ini->is_smcd = true;
 	ini->ism_gid = aclc->gid;
 	ini->srv_first_contact = aclc->hdr.flag;
@@ -656,7 +657,6 @@
 		mutex_unlock(&smc_server_lgr_pending);
 		return rc;
 	}
->>>>>>> 407d19ab
 
 	/* Create send and receive buffers */
 	if (smc_buf_create(smc, true))
@@ -670,13 +670,8 @@
 
 	rc = smc_clc_send_confirm(smc);
 	if (rc)
-<<<<<<< HEAD
-		return smc_connect_abort(smc, rc, local_contact);
-	mutex_unlock(&smc_create_lgr_pending);
-=======
 		return smc_connect_abort(smc, rc, ini->cln_first_contact);
 	mutex_unlock(&smc_server_lgr_pending);
->>>>>>> 407d19ab
 
 	smc_copy_sock_settings_to_clc(smc);
 	smc->connect_nonblock = 0;
@@ -794,14 +789,6 @@
 		smc->sk.sk_err = -rc;
 
 out:
-<<<<<<< HEAD
-	if (smc->sk.sk_err)
-		smc->sk.sk_state_change(&smc->sk);
-	else
-		smc->sk.sk_write_space(&smc->sk);
-	kfree(smc->connect_info);
-	smc->connect_info = NULL;
-=======
 	if (!sock_flag(&smc->sk, SOCK_DEAD)) {
 		if (smc->sk.sk_err) {
 			smc->sk.sk_state_change(&smc->sk);
@@ -810,7 +797,6 @@
 			smc->sk.sk_write_space(&smc->sk);
 		}
 	}
->>>>>>> 407d19ab
 	release_sock(&smc->sk);
 }
 
@@ -894,11 +880,11 @@
 	if  (rc < 0)
 		lsk->sk_err = -rc;
 	if (rc < 0 || lsk->sk_state == SMC_CLOSED) {
+		new_sk->sk_prot->unhash(new_sk);
 		if (new_clcsock)
 			sock_release(new_clcsock);
 		new_sk->sk_state = SMC_CLOSED;
 		sock_set_flag(new_sk, SOCK_DEAD);
-		new_sk->sk_prot->unhash(new_sk);
 		sock_put(new_sk); /* final */
 		*new_smc = NULL;
 		goto out;
@@ -949,16 +935,21 @@
 
 		smc_accept_unlink(new_sk);
 		if (new_sk->sk_state == SMC_CLOSED) {
+			new_sk->sk_prot->unhash(new_sk);
 			if (isk->clcsock) {
 				sock_release(isk->clcsock);
 				isk->clcsock = NULL;
 			}
-			new_sk->sk_prot->unhash(new_sk);
 			sock_put(new_sk); /* final */
 			continue;
 		}
-		if (new_sock)
+		if (new_sock) {
 			sock_graft(new_sk, new_sock);
+			if (isk->use_fallback) {
+				smc_sk(new_sk)->clcsock->file = new_sock->file;
+				isk->clcsock->file->private_data = isk->clcsock;
+			}
+		}
 		return new_sk;
 	}
 	return NULL;
@@ -978,6 +969,7 @@
 		sock_set_flag(sk, SOCK_DEAD);
 		sk->sk_shutdown |= SHUTDOWN_MASK;
 	}
+	sk->sk_prot->unhash(sk);
 	if (smc->clcsock) {
 		struct socket *tcp;
 
@@ -993,7 +985,6 @@
 			smc_conn_free(&smc->conn);
 	}
 	release_sock(sk);
-	sk->sk_prot->unhash(sk);
 	sock_put(sk); /* final sock_put */
 }
 
@@ -1023,8 +1014,8 @@
 		struct smc_clc_msg_decline dclc;
 
 		rc = smc_clc_wait_msg(smc, &dclc, sizeof(dclc),
-				      SMC_CLC_DECLINE);
-		return rc;
+				      SMC_CLC_DECLINE, CLC_WAIT_TIME_SHORT);
+		return rc == -EAGAIN ? SMC_CLC_DECL_TIMEOUT_CL : rc;
 	}
 
 	if (link->llc_confirm_resp_rc)
@@ -1044,8 +1035,8 @@
 		struct smc_clc_msg_decline dclc;
 
 		rc = smc_clc_wait_msg(smc, &dclc, sizeof(dclc),
-				      SMC_CLC_DECLINE);
-		return rc;
+				      SMC_CLC_DECLINE, CLC_WAIT_TIME_SHORT);
+		return rc == -EAGAIN ? SMC_CLC_DECL_TIMEOUT_AL : rc;
 	}
 
 	smc_llc_link_active(link, net->ipv4.sysctl_tcp_keepalive_time);
@@ -1059,13 +1050,13 @@
 	struct smc_sock *lsmc = new_smc->listen_smc;
 	struct sock *newsmcsk = &new_smc->sk;
 
-	lock_sock_nested(&lsmc->sk, SINGLE_DEPTH_NESTING);
 	if (lsmc->sk.sk_state == SMC_LISTEN) {
+		lock_sock_nested(&lsmc->sk, SINGLE_DEPTH_NESTING);
 		smc_accept_enqueue(&lsmc->sk, newsmcsk);
+		release_sock(&lsmc->sk);
 	} else { /* no longer listening */
 		smc_close_non_accepted(newsmcsk);
 	}
-	release_sock(&lsmc->sk);
 
 	/* Wake up accept */
 	lsmc->sk.sk_data_ready(&lsmc->sk);
@@ -1109,7 +1100,7 @@
 		return;
 	}
 	smc_conn_free(&new_smc->conn);
-	new_smc->use_fallback = true;
+	smc_switch_to_fallback(new_smc);
 	new_smc->fallback_rsn = reason_code;
 	if (reason_code && reason_code != SMC_CLC_DECL_PEERDECL) {
 		if (smc_clc_send_decline(new_smc, reason_code) < 0) {
@@ -1141,19 +1132,9 @@
 	int rc;
 
 	/* allocate connection / link group */
-<<<<<<< HEAD
-	*local_contact = smc_conn_create(new_smc, false, 0, ibdev, ibport,
-					 &pclc->lcl, NULL, 0);
-	if (*local_contact < 0) {
-		if (*local_contact == -ENOMEM)
-			return SMC_CLC_DECL_MEM;/* insufficient memory*/
-		return SMC_CLC_DECL_INTERR; /* other error */
-	}
-=======
 	rc = smc_conn_create(new_smc, ini);
 	if (rc)
 		return rc;
->>>>>>> 407d19ab
 
 	/* create send buffer and rmb */
 	if (smc_buf_create(new_smc, false))
@@ -1171,20 +1152,10 @@
 	int rc;
 
 	pclc_smcd = smc_get_clc_msg_smcd(pclc);
-<<<<<<< HEAD
-	*local_contact = smc_conn_create(new_smc, true, 0, NULL, 0, NULL,
-					 ismdev, pclc_smcd->gid);
-	if (*local_contact < 0) {
-		if (*local_contact == -ENOMEM)
-			return SMC_CLC_DECL_MEM;/* insufficient memory*/
-		return SMC_CLC_DECL_INTERR; /* other error */
-	}
-=======
 	ini->ism_gid = pclc_smcd->gid;
 	rc = smc_conn_create(new_smc, ini);
 	if (rc)
 		return rc;
->>>>>>> 407d19ab
 
 	/* Check if peer can be reached via ISM device */
 	if (smc_ism_cantalk(new_smc->conn.lgr->peer_gid,
@@ -1213,10 +1184,8 @@
 	struct smc_link *link = &new_smc->conn.lgr->lnk[SMC_SINGLE_LINK];
 
 	if (local_contact != SMC_FIRST_CONTACT) {
-		if (!new_smc->conn.rmb_desc->reused) {
-			if (smc_reg_rmb(link, new_smc->conn.rmb_desc, true))
-				return SMC_CLC_DECL_ERR_REGRMB;
-		}
+		if (smc_reg_rmb(link, new_smc->conn.rmb_desc, true))
+			return SMC_CLC_DECL_ERR_REGRMB;
 	}
 	smc_rmb_sync_sg_for_device(&new_smc->conn);
 
@@ -1252,7 +1221,6 @@
 	return 0;
 
 decline:
-	mutex_unlock(&smc_create_lgr_pending);
 	smc_listen_decline(new_smc, reason_code, local_contact);
 	return reason_code;
 }
@@ -1270,6 +1238,9 @@
 	u8 buf[SMC_CLC_MAX_LEN];
 	int rc = 0;
 
+	if (new_smc->listen_smc->sk.sk_state != SMC_LISTEN)
+		return smc_listen_out_err(new_smc);
+
 	if (new_smc->use_fallback) {
 		smc_listen_out_connected(new_smc);
 		return;
@@ -1277,7 +1248,7 @@
 
 	/* check if peer is smc capable */
 	if (!tcp_sk(newclcsock->sk)->syn_smc) {
-		new_smc->use_fallback = true;
+		smc_switch_to_fallback(new_smc);
 		new_smc->fallback_rsn = SMC_CLC_DECL_PEERNOSMC;
 		smc_listen_out_connected(new_smc);
 		return;
@@ -1287,19 +1258,10 @@
 	 * wait for and receive SMC Proposal CLC message
 	 */
 	pclc = (struct smc_clc_msg_proposal *)&buf;
-<<<<<<< HEAD
-	reason_code = smc_clc_wait_msg(new_smc, pclc, SMC_CLC_MAX_LEN,
-				       SMC_CLC_PROPOSAL);
-	if (reason_code) {
-		smc_listen_decline(new_smc, reason_code, 0);
-		return;
-	}
-=======
 	rc = smc_clc_wait_msg(new_smc, pclc, SMC_CLC_MAX_LEN,
 			      SMC_CLC_PROPOSAL, CLC_WAIT_TIME);
 	if (rc)
 		goto out_decl;
->>>>>>> 407d19ab
 
 	/* IPSec connections opt out of SMC-R optimizations */
 	if (using_ipsec(new_smc)) {
@@ -1318,7 +1280,7 @@
 		goto out_decl;
 	}
 
-	mutex_lock(&smc_create_lgr_pending);
+	mutex_lock(&smc_server_lgr_pending);
 	smc_close_init(new_smc);
 	smc_rx_init(new_smc);
 	smc_tx_init(new_smc);
@@ -1336,30 +1298,6 @@
 	}
 
 	/* check if RDMA is available */
-<<<<<<< HEAD
-	if (!ism_supported &&
-	    ((pclc->hdr.path != SMC_TYPE_R && pclc->hdr.path != SMC_TYPE_B) ||
-	     smc_vlan_by_tcpsk(new_smc->clcsock, &vlan) ||
-	     smc_check_rdma(new_smc, &ibdev, &ibport, vlan, NULL) ||
-	     smc_listen_rdma_check(new_smc, pclc) ||
-	     smc_listen_rdma_init(new_smc, pclc, ibdev, ibport,
-				  &local_contact) ||
-	     smc_listen_rdma_reg(new_smc, local_contact))) {
-		/* SMC not supported, decline */
-		mutex_unlock(&smc_create_lgr_pending);
-		smc_listen_decline(new_smc, SMC_CLC_DECL_MODEUNSUPP,
-				   local_contact);
-		return;
-	}
-
-	/* send SMC Accept CLC message */
-	rc = smc_clc_send_accept(new_smc, local_contact);
-	if (rc) {
-		mutex_unlock(&smc_create_lgr_pending);
-		smc_listen_decline(new_smc, rc, local_contact);
-		return;
-	}
-=======
 	if (!ism_supported) { /* SMC_TYPE_R or SMC_TYPE_B */
 		/* prepare RDMA check */
 		memset(&ini, 0, sizeof(ini));
@@ -1385,40 +1323,29 @@
 	rc = smc_clc_send_accept(new_smc, ini.cln_first_contact);
 	if (rc)
 		goto out_unlock;
->>>>>>> 407d19ab
+
+	/* SMC-D does not need this lock any more */
+	if (ism_supported)
+		mutex_unlock(&smc_server_lgr_pending);
 
 	/* receive SMC Confirm CLC message */
-<<<<<<< HEAD
-	reason_code = smc_clc_wait_msg(new_smc, &cclc, sizeof(cclc),
-				       SMC_CLC_CONFIRM);
-	if (reason_code) {
-		mutex_unlock(&smc_create_lgr_pending);
-		smc_listen_decline(new_smc, reason_code, local_contact);
-		return;
-=======
 	rc = smc_clc_wait_msg(new_smc, &cclc, sizeof(cclc),
 			      SMC_CLC_CONFIRM, CLC_WAIT_TIME);
 	if (rc) {
 		if (!ism_supported)
 			goto out_unlock;
 		goto out_decl;
->>>>>>> 407d19ab
 	}
 
 	/* finish worker */
 	if (!ism_supported) {
-<<<<<<< HEAD
-		if (smc_listen_rdma_finish(new_smc, &cclc, local_contact))
-=======
 		rc = smc_listen_rdma_finish(new_smc, &cclc,
 					    ini.cln_first_contact);
 		mutex_unlock(&smc_server_lgr_pending);
 		if (rc)
->>>>>>> 407d19ab
 			return;
 	}
 	smc_conn_save_peer_info(new_smc, &cclc);
-	mutex_unlock(&smc_create_lgr_pending);
 	smc_listen_out_connected(new_smc);
 	return;
 
@@ -1493,7 +1420,6 @@
 	sk->sk_max_ack_backlog = backlog;
 	sk->sk_ack_backlog = 0;
 	sk->sk_state = SMC_LISTEN;
-	INIT_WORK(&smc->tcp_listen_work, smc_tcp_listen_work);
 	sock_hold(sk); /* sock_hold in tcp_listen_worker */
 	if (!schedule_work(&smc->tcp_listen_work))
 		sock_put(sk);
@@ -1602,7 +1528,7 @@
 
 	if (msg->msg_flags & MSG_FASTOPEN) {
 		if (sk->sk_state == SMC_INIT) {
-			smc->use_fallback = true;
+			smc_switch_to_fallback(smc);
 			smc->fallback_rsn = SMC_CLC_DECL_OPTUNSUPP;
 		} else {
 			rc = -EINVAL;
@@ -1628,6 +1554,11 @@
 
 	smc = smc_sk(sk);
 	lock_sock(sk);
+	if (sk->sk_state == SMC_CLOSED && (sk->sk_shutdown & RCV_SHUTDOWN)) {
+		/* socket was connected before, no more data to read */
+		rc = 0;
+		goto out;
+	}
 	if ((sk->sk_state == SMC_INIT) ||
 	    (sk->sk_state == SMC_LISTEN) ||
 	    (sk->sk_state == SMC_CLOSED))
@@ -1802,7 +1733,7 @@
 	case TCP_FASTOPEN_NO_COOKIE:
 		/* option not supported by SMC */
 		if (sk->sk_state == SMC_INIT) {
-			smc->use_fallback = true;
+			smc_switch_to_fallback(smc);
 			smc->fallback_rsn = SMC_CLC_DECL_OPTUNSUPP;
 		} else {
 			if (!smc->use_fallback)
@@ -1966,7 +1897,11 @@
 
 	smc = smc_sk(sk);
 	lock_sock(sk);
-
+	if (sk->sk_state == SMC_CLOSED && (sk->sk_shutdown & RCV_SHUTDOWN)) {
+		/* socket was connected before, no more data to read */
+		rc = 0;
+		goto out;
+	}
 	if (sk->sk_state == SMC_INIT ||
 	    sk->sk_state == SMC_LISTEN ||
 	    sk->sk_state == SMC_CLOSED)
@@ -2065,9 +2000,32 @@
 	.create	= smc_create,
 };
 
+unsigned int smc_net_id;
+
+static __net_init int smc_net_init(struct net *net)
+{
+	return smc_pnet_net_init(net);
+}
+
+static void __net_exit smc_net_exit(struct net *net)
+{
+	smc_pnet_net_exit(net);
+}
+
+static struct pernet_operations smc_net_ops = {
+	.init = smc_net_init,
+	.exit = smc_net_exit,
+	.id   = &smc_net_id,
+	.size = sizeof(struct smc_net),
+};
+
 static int __init smc_init(void)
 {
 	int rc;
+
+	rc = register_pernet_subsys(&smc_net_ops);
+	if (rc)
+		return rc;
 
 	rc = smc_pnet_init();
 	if (rc)
@@ -2137,6 +2095,7 @@
 	proto_unregister(&smc_proto6);
 	proto_unregister(&smc_proto);
 	smc_pnet_exit();
+	unregister_pernet_subsys(&smc_net_ops);
 }
 
 module_init(smc_init);
