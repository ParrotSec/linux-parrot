--- conflicted
+++ resolved
@@ -1,15 +1,2 @@
-<<<<<<< HEAD
-# UAPI Header export list
-include include/uapi/asm-generic/Kbuild.asm
-
-generic-y += bpf_perf_event.h
-generic-y += ipcbuf.h
-generic-y += kvm_para.h
-generic-y += msgbuf.h
-generic-y += poll.h
-generic-y += sembuf.h
-generic-y += shmbuf.h
-=======
 # SPDX-License-Identifier: GPL-2.0
-generated-y += unistd_64.h
->>>>>>> 407d19ab
+generated-y += unistd_64.h