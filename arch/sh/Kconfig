# SPDX-License-Identifier: GPL-2.0
config SUPERH
	def_bool y
	select ARCH_HAS_PTE_SPECIAL
	select ARCH_HAS_TICK_BROADCAST if GENERIC_CLOCKEVENTS_BROADCAST
	select ARCH_MIGHT_HAVE_PC_PARPORT
	select ARCH_NO_COHERENT_DMA_MMAP if !MMU
	select HAVE_PATA_PLATFORM
	select CLKDEV_LOOKUP
	select HAVE_IDE if HAS_IOPORT_MAP
	select HAVE_MEMBLOCK
	select HAVE_MEMBLOCK_NODE_MAP
<<<<<<< HEAD
	select NO_BOOTMEM
	select ARCH_DISCARD_MEMBLOCK
=======
>>>>>>> 407d19ab
	select HAVE_OPROFILE
	select HAVE_GENERIC_DMA_COHERENT
	select HAVE_ARCH_TRACEHOOK
	select HAVE_PERF_EVENTS
	select HAVE_DEBUG_BUGVERBOSE
	select ARCH_HAVE_CUSTOM_GPIO_H
	select ARCH_HAVE_NMI_SAFE_CMPXCHG if (GUSA_RB || CPU_SH4A)
	select ARCH_HAS_GCOV_PROFILE_ALL
	select PERF_USE_VMALLOC
	select HAVE_DEBUG_KMEMLEAK
	select HAVE_KERNEL_GZIP
	select CPU_NO_EFFICIENT_FFS
	select HAVE_KERNEL_BZIP2
	select HAVE_KERNEL_LZMA
	select HAVE_KERNEL_XZ
	select HAVE_KERNEL_LZO
	select HAVE_UID16
	select ARCH_WANT_IPC_PARSE_VERSION
	select HAVE_SYSCALL_TRACEPOINTS
	select HAVE_REGS_AND_STACK_ACCESS_API
	select MAY_HAVE_SPARSE_IRQ
	select IRQ_FORCED_THREADING
	select RTC_LIB
	select GENERIC_ATOMIC64
	select GENERIC_IRQ_SHOW
	select GENERIC_SMP_IDLE_THREAD
	select GENERIC_IDLE_POLL_SETUP
	select GENERIC_CLOCKEVENTS
	select GENERIC_CMOS_UPDATE if SH_SH03 || SH_DREAMCAST
	select GENERIC_SCHED_CLOCK
	select GENERIC_STRNCPY_FROM_USER
	select GENERIC_STRNLEN_USER
	select HAVE_MOD_ARCH_SPECIFIC if DWARF_UNWINDER
	select MODULES_USE_ELF_RELA
	select OLD_SIGSUSPEND
	select OLD_SIGACTION
	select HAVE_ARCH_AUDITSYSCALL
	select HAVE_FUTEX_CMPXCHG if FUTEX
	select HAVE_NMI
	select NEED_SG_DMA_LENGTH
	select ARCH_HAS_GIGANTIC_PAGE

	help
	  The SuperH is a RISC processor targeted for use in embedded systems
	  and consumer electronics; it was also used in the Sega Dreamcast
	  gaming console.  The SuperH port has a home page at
	  <http://www.linux-sh.org/>.

config SUPERH32
	def_bool "$(ARCH)" = "sh"
	select HAVE_KPROBES
	select HAVE_KRETPROBES
	select HAVE_IOREMAP_PROT if MMU && !X2TLB
	select HAVE_FUNCTION_TRACER
	select HAVE_FTRACE_MCOUNT_RECORD
	select HAVE_DYNAMIC_FTRACE
	select HAVE_FTRACE_NMI_ENTER if DYNAMIC_FTRACE
	select ARCH_WANT_IPC_PARSE_VERSION
	select HAVE_FUNCTION_GRAPH_TRACER
	select HAVE_ARCH_KGDB
	select HAVE_HW_BREAKPOINT
	select HAVE_MIXED_BREAKPOINTS_REGS
	select PERF_EVENTS
	select ARCH_HIBERNATION_POSSIBLE if MMU
	select SPARSE_IRQ
	select HAVE_STACKPROTECTOR

config SUPERH64
	def_bool "$(ARCH)" = "sh64"
	select HAVE_EXIT_THREAD
	select KALLSYMS

config ARCH_DEFCONFIG
	string
	default "arch/sh/configs/shx3_defconfig" if SUPERH32
	default "arch/sh/configs/cayman_defconfig" if SUPERH64

config GENERIC_BUG
	def_bool y
	depends on BUG && SUPERH32

config GENERIC_CSUM
	def_bool y
	depends on SUPERH64

config GENERIC_HWEIGHT
	def_bool y

config GENERIC_CALIBRATE_DELAY
	bool

config GENERIC_LOCKBREAK
	def_bool y
	depends on SMP && PREEMPT

config ARCH_SUSPEND_POSSIBLE
	def_bool n

config ARCH_HIBERNATION_POSSIBLE
	def_bool n

config SYS_SUPPORTS_APM_EMULATION
	bool
	select ARCH_SUSPEND_POSSIBLE

config SYS_SUPPORTS_HUGETLBFS
	bool

config SYS_SUPPORTS_SMP
	bool

config SYS_SUPPORTS_NUMA
	bool

config SYS_SUPPORTS_PCI
	bool

config STACKTRACE_SUPPORT
	def_bool y

config LOCKDEP_SUPPORT
	def_bool y

config ARCH_HAS_ILOG2_U32
	def_bool n

config ARCH_HAS_ILOG2_U64
	def_bool n

config NO_IOPORT_MAP
	def_bool !PCI
	depends on !SH_CAYMAN && !SH_SH4202_MICRODEV && !SH_SHMIN && \
		   !SH_HP6XX && !SH_SOLUTION_ENGINE

config IO_TRAPPED
	bool

config SWAP_IO_SPACE
	bool

config DMA_COHERENT
	select DMA_DIRECT_OPS
	bool

config DMA_NONCOHERENT
	def_bool !DMA_COHERENT
	select ARCH_HAS_SYNC_DMA_FOR_DEVICE
	select DMA_NONCOHERENT_OPS

config PGTABLE_LEVELS
	default 3 if X2TLB
	default 2

menu "System type"

#
# Processor families
#
config CPU_SH2
	bool
	select SH_INTC

config CPU_SH2A
	bool
	select CPU_SH2
	select UNCACHED_MAPPING

config CPU_J2
	bool
	select CPU_SH2
	select OF
	select OF_EARLY_FLATTREE

config CPU_SH3
	bool
	select CPU_HAS_INTEVT
	select CPU_HAS_SR_RB
	select SH_INTC
	select SYS_SUPPORTS_SH_TMU

config CPU_SH4
	bool
	select CPU_HAS_INTEVT
	select CPU_HAS_SR_RB
	select CPU_HAS_FPU if !CPU_SH4AL_DSP
	select SH_INTC
	select SYS_SUPPORTS_SH_TMU
	select SYS_SUPPORTS_HUGETLBFS if MMU

config CPU_SH4A
	bool
	select CPU_SH4

config CPU_SH4AL_DSP
	bool
	select CPU_SH4A
	select CPU_HAS_DSP

config CPU_SH5
	bool
	select CPU_HAS_FPU
	select SYS_SUPPORTS_SH_TMU
	select SYS_SUPPORTS_HUGETLBFS if MMU

config CPU_SHX2
	bool

config CPU_SHX3
	bool
	select DMA_COHERENT
	select SYS_SUPPORTS_SMP
	select SYS_SUPPORTS_NUMA

config ARCH_SHMOBILE
	bool
	select ARCH_SUSPEND_POSSIBLE
	select PM

config CPU_HAS_PMU
       depends on CPU_SH4 || CPU_SH4A
       default y
       bool

if SUPERH32

choice
	prompt "Processor sub-type selection"

#
# Processor subtypes
#

# SH-2 Processor Support

config CPU_SUBTYPE_SH7619
	bool "Support SH7619 processor"
	select CPU_SH2
	select SYS_SUPPORTS_SH_CMT

config CPU_SUBTYPE_J2
	bool "Support J2 processor"
	select CPU_J2
	select SYS_SUPPORTS_SMP
	select GENERIC_CLOCKEVENTS_BROADCAST if SMP

# SH-2A Processor Support

config CPU_SUBTYPE_SH7201
	bool "Support SH7201 processor"
	select CPU_SH2A
	select CPU_HAS_FPU
	select SYS_SUPPORTS_SH_MTU2
 
config CPU_SUBTYPE_SH7203
	bool "Support SH7203 processor"
	select CPU_SH2A
	select CPU_HAS_FPU
	select SYS_SUPPORTS_SH_CMT
	select SYS_SUPPORTS_SH_MTU2
	select PINCTRL

config CPU_SUBTYPE_SH7206
	bool "Support SH7206 processor"
	select CPU_SH2A
	select SYS_SUPPORTS_SH_CMT
	select SYS_SUPPORTS_SH_MTU2

config CPU_SUBTYPE_SH7263
	bool "Support SH7263 processor"
	select CPU_SH2A
	select CPU_HAS_FPU
	select SYS_SUPPORTS_SH_CMT
	select SYS_SUPPORTS_SH_MTU2

config CPU_SUBTYPE_SH7264
	bool "Support SH7264 processor"
	select CPU_SH2A
	select CPU_HAS_FPU
	select SYS_SUPPORTS_SH_CMT
	select SYS_SUPPORTS_SH_MTU2
	select PINCTRL

config CPU_SUBTYPE_SH7269
	bool "Support SH7269 processor"
	select CPU_SH2A
	select CPU_HAS_FPU
	select SYS_SUPPORTS_SH_CMT
	select SYS_SUPPORTS_SH_MTU2
	select PINCTRL

config CPU_SUBTYPE_MXG
	bool "Support MX-G processor"
	select CPU_SH2A
	select SYS_SUPPORTS_SH_MTU2
	help
	  Select MX-G if running on an R8A03022BG part.

# SH-3 Processor Support

config CPU_SUBTYPE_SH7705
	bool "Support SH7705 processor"
	select CPU_SH3

config CPU_SUBTYPE_SH7706
	bool "Support SH7706 processor"
	select CPU_SH3
	help
	  Select SH7706 if you have a 133 Mhz SH-3 HD6417706 CPU.

config CPU_SUBTYPE_SH7707
	bool "Support SH7707 processor"
	select CPU_SH3
	help
	  Select SH7707 if you have a  60 Mhz SH-3 HD6417707 CPU.

config CPU_SUBTYPE_SH7708
	bool "Support SH7708 processor"
	select CPU_SH3
	help
	  Select SH7708 if you have a  60 Mhz SH-3 HD6417708S or
	  if you have a 100 Mhz SH-3 HD6417708R CPU.

config CPU_SUBTYPE_SH7709
	bool "Support SH7709 processor"
	select CPU_SH3
	help
	  Select SH7709 if you have a  80 Mhz SH-3 HD6417709 CPU.

config CPU_SUBTYPE_SH7710
	bool "Support SH7710 processor"
	select CPU_SH3
	select CPU_HAS_DSP
	help
	  Select SH7710 if you have a SH3-DSP SH7710 CPU.

config CPU_SUBTYPE_SH7712
	bool "Support SH7712 processor"
	select CPU_SH3
	select CPU_HAS_DSP
	help
	  Select SH7712 if you have a SH3-DSP SH7712 CPU.

config CPU_SUBTYPE_SH7720
	bool "Support SH7720 processor"
	select CPU_SH3
	select CPU_HAS_DSP
	select SYS_SUPPORTS_SH_CMT
	select USB_OHCI_SH if USB_OHCI_HCD
	select PINCTRL
	help
	  Select SH7720 if you have a SH3-DSP SH7720 CPU.

config CPU_SUBTYPE_SH7721
	bool "Support SH7721 processor"
	select CPU_SH3
	select CPU_HAS_DSP
	select SYS_SUPPORTS_SH_CMT
	select USB_OHCI_SH if USB_OHCI_HCD
	help
	  Select SH7721 if you have a SH3-DSP SH7721 CPU.

# SH-4 Processor Support

config CPU_SUBTYPE_SH7750
	bool "Support SH7750 processor"
	select CPU_SH4
	help
	  Select SH7750 if you have a 200 Mhz SH-4 HD6417750 CPU.

config CPU_SUBTYPE_SH7091
	bool "Support SH7091 processor"
	select CPU_SH4
	help
	  Select SH7091 if you have an SH-4 based Sega device (such as
	  the Dreamcast, Naomi, and Naomi 2).

config CPU_SUBTYPE_SH7750R
	bool "Support SH7750R processor"
	select CPU_SH4

config CPU_SUBTYPE_SH7750S
	bool "Support SH7750S processor"
	select CPU_SH4

config CPU_SUBTYPE_SH7751
	bool "Support SH7751 processor"
	select CPU_SH4
	help
	  Select SH7751 if you have a 166 Mhz SH-4 HD6417751 CPU,
	  or if you have a HD6417751R CPU.

config CPU_SUBTYPE_SH7751R
	bool "Support SH7751R processor"
	select CPU_SH4

config CPU_SUBTYPE_SH7760
	bool "Support SH7760 processor"
	select CPU_SH4

config CPU_SUBTYPE_SH4_202
	bool "Support SH4-202 processor"
	select CPU_SH4

# SH-4A Processor Support

config CPU_SUBTYPE_SH7723
	bool "Support SH7723 processor"
	select CPU_SH4A
	select CPU_SHX2
	select ARCH_SHMOBILE
	select ARCH_SPARSEMEM_ENABLE
	select SYS_SUPPORTS_SH_CMT
	select PINCTRL
	help
	  Select SH7723 if you have an SH-MobileR2 CPU.

config CPU_SUBTYPE_SH7724
	bool "Support SH7724 processor"
	select CPU_SH4A
	select CPU_SHX2
	select ARCH_SHMOBILE
	select ARCH_SPARSEMEM_ENABLE
	select SYS_SUPPORTS_SH_CMT
	select PINCTRL
	help
	  Select SH7724 if you have an SH-MobileR2R CPU.

config CPU_SUBTYPE_SH7734
	bool "Support SH7734 processor"
	select CPU_SH4A
	select CPU_SHX2
	select PINCTRL
	help
	  Select SH7734 if you have a SH4A SH7734 CPU.

config CPU_SUBTYPE_SH7757
	bool "Support SH7757 processor"
	select CPU_SH4A
	select CPU_SHX2
	select PINCTRL
	help
	  Select SH7757 if you have a SH4A SH7757 CPU.

config CPU_SUBTYPE_SH7763
	bool "Support SH7763 processor"
	select CPU_SH4A
	select USB_OHCI_SH if USB_OHCI_HCD
	help
	  Select SH7763 if you have a SH4A SH7763(R5S77631) CPU.

config CPU_SUBTYPE_SH7770
	bool "Support SH7770 processor"
	select CPU_SH4A

config CPU_SUBTYPE_SH7780
	bool "Support SH7780 processor"
	select CPU_SH4A

config CPU_SUBTYPE_SH7785
	bool "Support SH7785 processor"
	select CPU_SH4A
	select CPU_SHX2
	select ARCH_SPARSEMEM_ENABLE
	select SYS_SUPPORTS_NUMA
	select PINCTRL

config CPU_SUBTYPE_SH7786
	bool "Support SH7786 processor"
	select CPU_SH4A
	select CPU_SHX3
	select CPU_HAS_PTEAEX
	select GENERIC_CLOCKEVENTS_BROADCAST if SMP
	select USB_OHCI_SH if USB_OHCI_HCD
	select USB_EHCI_SH if USB_EHCI_HCD
	select PINCTRL

config CPU_SUBTYPE_SHX3
	bool "Support SH-X3 processor"
	select CPU_SH4A
	select CPU_SHX3
	select GENERIC_CLOCKEVENTS_BROADCAST if SMP
	select GPIOLIB
	select PINCTRL

# SH4AL-DSP Processor Support

config CPU_SUBTYPE_SH7343
	bool "Support SH7343 processor"
	select CPU_SH4AL_DSP
	select ARCH_SHMOBILE
	select SYS_SUPPORTS_SH_CMT

config CPU_SUBTYPE_SH7722
	bool "Support SH7722 processor"
	select CPU_SH4AL_DSP
	select CPU_SHX2
	select ARCH_SHMOBILE
	select ARCH_SPARSEMEM_ENABLE
	select SYS_SUPPORTS_NUMA
	select SYS_SUPPORTS_SH_CMT
	select PINCTRL

config CPU_SUBTYPE_SH7366
	bool "Support SH7366 processor"
	select CPU_SH4AL_DSP
	select CPU_SHX2
	select ARCH_SHMOBILE
	select ARCH_SPARSEMEM_ENABLE
	select SYS_SUPPORTS_NUMA
	select SYS_SUPPORTS_SH_CMT

endchoice

endif

if SUPERH64

choice
	prompt "Processor sub-type selection"

# SH-5 Processor Support

config CPU_SUBTYPE_SH5_101
	bool "Support SH5-101 processor"
	select CPU_SH5

config CPU_SUBTYPE_SH5_103
	bool "Support SH5-103 processor"
	select CPU_SH5

endchoice

endif

source "arch/sh/mm/Kconfig"
 
source "arch/sh/Kconfig.cpu"

source "arch/sh/boards/Kconfig"

menu "Timer and clock configuration"

config SH_PCLK_FREQ
	int "Peripheral clock frequency (in Hz)"
	depends on SH_CLK_CPG_LEGACY
	default "31250000" if CPU_SUBTYPE_SH7619
	default "33333333" if CPU_SUBTYPE_SH7770 || \
			      CPU_SUBTYPE_SH7760 || \
			      CPU_SUBTYPE_SH7705 || \
			      CPU_SUBTYPE_SH7203 || \
			      CPU_SUBTYPE_SH7206 || \
			      CPU_SUBTYPE_SH7263 || \
			      CPU_SUBTYPE_MXG
	default "60000000" if CPU_SUBTYPE_SH7751 || CPU_SUBTYPE_SH7751R
	default "66000000" if CPU_SUBTYPE_SH4_202
	default "50000000"
	help
	  This option is used to specify the peripheral clock frequency.
	  This is necessary for determining the reference clock value on
	  platforms lacking an RTC.

config SH_CLK_CPG
	def_bool y

config SH_CLK_CPG_LEGACY
	depends on SH_CLK_CPG
	def_bool y if !CPU_SUBTYPE_SH7785 && !ARCH_SHMOBILE && \
		      !CPU_SHX3 && !CPU_SUBTYPE_SH7757 && \
		      !CPU_SUBTYPE_SH7734 && !CPU_SUBTYPE_SH7264 && \
		      !CPU_SUBTYPE_SH7269

endmenu

menu "CPU Frequency scaling"
source "drivers/cpufreq/Kconfig"
endmenu

source "arch/sh/drivers/Kconfig"

endmenu

menu "Kernel features"

source kernel/Kconfig.hz

config KEXEC
	bool "kexec system call (EXPERIMENTAL)"
	depends on SUPERH32 && MMU
	select KEXEC_CORE
	help
	  kexec is a system call that implements the ability to shutdown your
	  current kernel, and to start another kernel.  It is like a reboot
	  but it is independent of the system firmware.  And like a reboot
	  you can start any kernel with it, not just Linux.

	  The name comes from the similarity to the exec system call.

	  It is an ongoing process to be certain the hardware in a machine
	  is properly shutdown, so do not be surprised if this code does not
	  initially work for you.  As of this writing the exact hardware
	  interface is strongly in flux, so no good recommendation can be
	  made.

config CRASH_DUMP
	bool "kernel crash dumps (EXPERIMENTAL)"
	depends on SUPERH32 && BROKEN_ON_SMP
	help
	  Generate crash dump after being started by kexec.
	  This should be normally only set in special crash dump kernels
	  which are loaded in the main kernel with kexec-tools into
	  a specially reserved region and then later executed after
	  a crash by kdump/kexec. The crash dump kernel must be compiled
	  to a memory address not used by the main kernel using
	  PHYSICAL_START.

	  For more details see Documentation/kdump/kdump.txt

config KEXEC_JUMP
	bool "kexec jump (EXPERIMENTAL)"
	depends on SUPERH32 && KEXEC && HIBERNATION
	help
	  Jump between original kernel and kexeced kernel and invoke
	  code via KEXEC

config PHYSICAL_START
	hex "Physical address where the kernel is loaded" if (EXPERT || CRASH_DUMP)
	default MEMORY_START
	---help---
	  This gives the physical address where the kernel is loaded
	  and is ordinarily the same as MEMORY_START.

	  Different values are primarily used in the case of kexec on panic
	  where the fail safe kernel needs to run at a different address
	  than the panic-ed kernel.

config SECCOMP
	bool "Enable seccomp to safely compute untrusted bytecode"
	depends on PROC_FS
	help
	  This kernel feature is useful for number crunching applications
	  that may need to compute untrusted bytecode during their
	  execution. By using pipes or other transports made available to
	  the process as file descriptors supporting the read/write
	  syscalls, it's possible to isolate those applications in
	  their own address space using seccomp. Once seccomp is
	  enabled via prctl, it cannot be disabled and the task is only
	  allowed to execute a few safe syscalls defined by each seccomp
	  mode.

	  If unsure, say N.

config SMP
	bool "Symmetric multi-processing support"
	depends on SYS_SUPPORTS_SMP
	---help---
	  This enables support for systems with more than one CPU. If you have
	  a system with only one CPU, say N. If you have a system with more
	  than one CPU, say Y.

	  If you say N here, the kernel will run on uni- and multiprocessor
	  machines, but will use only one CPU of a multiprocessor machine. If
	  you say Y here, the kernel will run on many, but not all,
	  uniprocessor machines. On a uniprocessor machine, the kernel
	  will run faster if you say N here.

	  People using multiprocessor machines who say Y here should also say
	  Y to "Enhanced Real Time Clock Support", below.

	  See also <file:Documentation/lockup-watchdogs.txt> and the SMP-HOWTO
	  available at <http://www.tldp.org/docs.html#howto>.

	  If you don't know what to do here, say N.

config NR_CPUS
	int "Maximum number of CPUs (2-32)"
	range 2 32
	depends on SMP
	default "4" if CPU_SUBTYPE_SHX3
	default "2"
	help
	  This allows you to specify the maximum number of CPUs which this
	  kernel will support.  The maximum supported value is 32 and the
	  minimum value which makes sense is 2.

	  This is purely to save memory - each supported CPU adds
	  approximately eight kilobytes to the kernel image.

config HOTPLUG_CPU
	bool "Support for hot-pluggable CPUs (EXPERIMENTAL)"
	depends on SMP
	help
	  Say Y here to experiment with turning CPUs off and on.  CPUs
	  can be controlled through /sys/devices/system/cpu.

config GUSA
	def_bool y
	depends on !SMP && SUPERH32
	help
	  This enables support for gUSA (general UserSpace Atomicity).
	  This is the default implementation for both UP and non-ll/sc
	  CPUs, and is used by the libc, amongst others.

	  For additional information, design information can be found 
	  in <http://lc.linux.or.jp/lc2002/papers/niibe0919p.pdf>.

	  This should only be disabled for special cases where alternate
	  atomicity implementations exist.

config GUSA_RB
	bool "Implement atomic operations by roll-back (gRB) (EXPERIMENTAL)"
	depends on GUSA && CPU_SH3 || (CPU_SH4 && !CPU_SH4A)
	help
	  Enabling this option will allow the kernel to implement some
	  atomic operations using a software implementation of load-locked/
	  store-conditional (LLSC). On machines which do not have hardware
	  LLSC, this should be more efficient than the other alternative of
	  disabling interrupts around the atomic sequence.

config HW_PERF_EVENTS
	bool "Enable hardware performance counter support for perf events"
	depends on PERF_EVENTS && CPU_HAS_PMU
	default y
	help
	  Enable hardware performance counter support for perf events. If
	  disabled, perf events will use software events only.

source "drivers/sh/Kconfig"

endmenu

menu "Boot options"

config USE_BUILTIN_DTB
	bool "Use builtin DTB"
	default n
	depends on SH_DEVICE_TREE
	help
	  Link a device tree blob for particular hardware into the kernel,
	  suppressing use of the DTB pointer provided by the bootloader.
	  This option should only be used with legacy bootloaders that are
	  not capable of providing a DTB to the kernel, or for experimental
	  hardware without stable device tree bindings.

config BUILTIN_DTB_SOURCE
	string "Source file for builtin DTB"
	default ""
	depends on USE_BUILTIN_DTB
	help
	  Base name (without suffix, relative to arch/sh/boot/dts) for the
	  a DTS file that will be used to produce the DTB linked into the
	  kernel.

config ZERO_PAGE_OFFSET
	hex
	default "0x00010000" if PAGE_SIZE_64KB || SH_RTS7751R2D || \
				SH_7751_SOLUTION_ENGINE
	default "0x00004000" if PAGE_SIZE_16KB || SH_SH03
	default "0x00002000" if PAGE_SIZE_8KB
	default "0x00001000"
	help
	  This sets the default offset of zero page.

config BOOT_LINK_OFFSET
	hex
	default "0x00210000" if SH_SHMIN
	default "0x00400000" if SH_CAYMAN
	default "0x00810000" if SH_7780_SOLUTION_ENGINE
	default "0x009e0000" if SH_TITAN
	default "0x01800000" if SH_SDK7780
	default "0x02000000" if SH_EDOSK7760
	default "0x00800000"
	help
	  This option allows you to set the link address offset of the zImage.
	  This can be useful if you are on a board which has a small amount of
	  memory.

config ENTRY_OFFSET
	hex
	default "0x00001000" if PAGE_SIZE_4KB
	default "0x00002000" if PAGE_SIZE_8KB
	default "0x00004000" if PAGE_SIZE_16KB
	default "0x00010000" if PAGE_SIZE_64KB
	default "0x00000000"

config ROMIMAGE_MMCIF
	bool "Include MMCIF loader in romImage (EXPERIMENTAL)"
	depends on CPU_SUBTYPE_SH7724
	help
	  Say Y here to include experimental MMCIF loading code in
	  romImage. With this enabled it is possible to write the romImage
	  kernel image to an MMC card and boot the kernel straight from
	  the reset vector. At reset the processor Mask ROM will load the
	  first part of the romImage which in turn loads the rest the kernel
	  image to RAM using the MMCIF hardware block.

choice
	prompt "Kernel command line"
	optional
	default CMDLINE_OVERWRITE
	help
	  Setting this option allows the kernel command line arguments
	  to be set.

config CMDLINE_OVERWRITE
	bool "Overwrite bootloader kernel arguments"
	help
	  Given string will overwrite any arguments passed in by
	  a bootloader.

config CMDLINE_EXTEND
	bool "Extend bootloader kernel arguments"
	help
	  Given string will be concatenated with arguments passed in
	  by a bootloader.

endchoice

config CMDLINE
	string "Kernel command line arguments string"
	depends on CMDLINE_OVERWRITE || CMDLINE_EXTEND
	default "console=ttySC1,115200"

endmenu

menu "Bus options"

config SUPERHYWAY
	tristate "SuperHyway Bus support"
	depends on CPU_SUBTYPE_SH4_202

config MAPLE
	bool "Maple Bus support"
	depends on SH_DREAMCAST
	help
	 The Maple Bus is SEGA's serial communication bus for peripherals
	 on the Dreamcast. Without this bus support you won't be able to
	 get your Dreamcast keyboard etc to work, so most users
	 probably want to say 'Y' here, unless you are only using the
	 Dreamcast with a serial line terminal or a remote network
	 connection.

config PCI
	bool "PCI support"
	depends on SYS_SUPPORTS_PCI
	select PCI_DOMAINS
	select GENERIC_PCI_IOMAP
	select NO_GENERIC_PCI_IOPORT_MAP
	help
	  Find out whether you have a PCI motherboard. PCI is the name of a
	  bus system, i.e. the way the CPU talks to the other stuff inside
	  your box. If you have PCI, say Y, otherwise N.

config PCI_DOMAINS
	bool

source "drivers/pci/Kconfig"

source "drivers/pcmcia/Kconfig"

endmenu

menu "Power management options (EXPERIMENTAL)"

source "kernel/power/Kconfig"

source "drivers/cpuidle/Kconfig"

endmenu<|MERGE_RESOLUTION|>--- conflicted
+++ resolved
@@ -7,16 +7,10 @@
 	select ARCH_NO_COHERENT_DMA_MMAP if !MMU
 	select HAVE_PATA_PLATFORM
 	select CLKDEV_LOOKUP
+	select DMA_DECLARE_COHERENT
 	select HAVE_IDE if HAS_IOPORT_MAP
-	select HAVE_MEMBLOCK
 	select HAVE_MEMBLOCK_NODE_MAP
-<<<<<<< HEAD
-	select NO_BOOTMEM
-	select ARCH_DISCARD_MEMBLOCK
-=======
->>>>>>> 407d19ab
 	select HAVE_OPROFILE
-	select HAVE_GENERIC_DMA_COHERENT
 	select HAVE_ARCH_TRACEHOOK
 	select HAVE_PERF_EVENTS
 	select HAVE_DEBUG_BUGVERBOSE
@@ -44,13 +38,16 @@
 	select GENERIC_IDLE_POLL_SETUP
 	select GENERIC_CLOCKEVENTS
 	select GENERIC_CMOS_UPDATE if SH_SH03 || SH_DREAMCAST
+	select GENERIC_PCI_IOMAP if PCI
 	select GENERIC_SCHED_CLOCK
 	select GENERIC_STRNCPY_FROM_USER
 	select GENERIC_STRNLEN_USER
 	select HAVE_MOD_ARCH_SPECIFIC if DWARF_UNWINDER
 	select MODULES_USE_ELF_RELA
+	select NO_GENERIC_PCI_IOPORT_MAP if PCI
 	select OLD_SIGSUSPEND
 	select OLD_SIGACTION
+	select PCI_DOMAINS if PCI
 	select HAVE_ARCH_AUDITSYSCALL
 	select HAVE_FUTEX_CMPXCHG if FUTEX
 	select HAVE_NMI
@@ -65,6 +62,7 @@
 
 config SUPERH32
 	def_bool "$(ARCH)" = "sh"
+	select ARCH_32BIT_OFF_T
 	select HAVE_KPROBES
 	select HAVE_KRETPROBES
 	select HAVE_IOREMAP_PROT if MMU && !X2TLB
@@ -129,9 +127,6 @@
 config SYS_SUPPORTS_NUMA
 	bool
 
-config SYS_SUPPORTS_PCI
-	bool
-
 config STACKTRACE_SUPPORT
 	def_bool y
 
@@ -156,13 +151,11 @@
 	bool
 
 config DMA_COHERENT
-	select DMA_DIRECT_OPS
 	bool
 
 config DMA_NONCOHERENT
 	def_bool !DMA_COHERENT
 	select ARCH_HAS_SYNC_DMA_FOR_DEVICE
-	select DMA_NONCOHERENT_OPS
 
 config PGTABLE_LEVELS
 	default 3 if X2TLB
@@ -598,7 +591,7 @@
 
 menu "Kernel features"
 
-source kernel/Kconfig.hz
+source "kernel/Kconfig.hz"
 
 config KEXEC
 	bool "kexec system call (EXPERIMENTAL)"
@@ -856,24 +849,6 @@
 	 Dreamcast with a serial line terminal or a remote network
 	 connection.
 
-config PCI
-	bool "PCI support"
-	depends on SYS_SUPPORTS_PCI
-	select PCI_DOMAINS
-	select GENERIC_PCI_IOMAP
-	select NO_GENERIC_PCI_IOPORT_MAP
-	help
-	  Find out whether you have a PCI motherboard. PCI is the name of a
-	  bus system, i.e. the way the CPU talks to the other stuff inside
-	  your box. If you have PCI, say Y, otherwise N.
-
-config PCI_DOMAINS
-	bool
-
-source "drivers/pci/Kconfig"
-
-source "drivers/pcmcia/Kconfig"
-
 endmenu
 
 menu "Power management options (EXPERIMENTAL)"
