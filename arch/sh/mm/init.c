--- conflicted
+++ resolved
@@ -12,12 +12,11 @@
 #include <linux/swap.h>
 #include <linux/init.h>
 #include <linux/gfp.h>
-#include <linux/bootmem.h>
+#include <linux/memblock.h>
 #include <linux/proc_fs.h>
 #include <linux/pagemap.h>
 #include <linux/percpu.h>
 #include <linux/io.h>
-#include <linux/memblock.h>
 #include <linux/dma-mapping.h>
 #include <linux/export.h>
 #include <asm/mmu_context.h>
@@ -129,7 +128,10 @@
 	if (pud_none(*pud)) {
 		pmd_t *pmd;
 
-		pmd = alloc_bootmem_pages(PAGE_SIZE);
+		pmd = memblock_alloc(PAGE_SIZE, PAGE_SIZE);
+		if (!pmd)
+			panic("%s: Failed to allocate %lu bytes align=0x%lx\n",
+			      __func__, PAGE_SIZE, PAGE_SIZE);
 		pud_populate(&init_mm, pud, pmd);
 		BUG_ON(pmd != pmd_offset(pud, 0));
 	}
@@ -142,7 +144,10 @@
 	if (pmd_none(*pmd)) {
 		pte_t *pte;
 
-		pte = alloc_bootmem_pages(PAGE_SIZE);
+		pte = memblock_alloc(PAGE_SIZE, PAGE_SIZE);
+		if (!pte)
+			panic("%s: Failed to allocate %lu bytes align=0x%lx\n",
+			      __func__, PAGE_SIZE, PAGE_SIZE);
 		pmd_populate_kernel(&init_mm, pmd, pte);
 		BUG_ON(pte != pte_offset_kernel(pmd, 0));
 	}
@@ -194,24 +199,16 @@
 void __init allocate_pgdat(unsigned int nid)
 {
 	unsigned long start_pfn, end_pfn;
+
+	get_pfn_range_for_nid(nid, &start_pfn, &end_pfn);
+
 #ifdef CONFIG_NEED_MULTIPLE_NODES
-	unsigned long phys;
-#endif
-
-	get_pfn_range_for_nid(nid, &start_pfn, &end_pfn);
-
-#ifdef CONFIG_NEED_MULTIPLE_NODES
-	phys = __memblock_alloc_base(sizeof(struct pglist_data),
-				SMP_CACHE_BYTES, end_pfn << PAGE_SHIFT);
-	/* Retry with all of system memory */
-	if (!phys)
-		phys = __memblock_alloc_base(sizeof(struct pglist_data),
-					SMP_CACHE_BYTES, memblock_end_of_DRAM());
-	if (!phys)
+	NODE_DATA(nid) = memblock_alloc_try_nid(
+				sizeof(struct pglist_data),
+				SMP_CACHE_BYTES, MEMBLOCK_LOW_LIMIT,
+				MEMBLOCK_ALLOC_ACCESSIBLE, nid);
+	if (!NODE_DATA(nid))
 		panic("Can't allocate pgdat for node %d\n", nid);
-
-	NODE_DATA(nid) = __va(phys);
-	memset(NODE_DATA(nid), 0, sizeof(struct pglist_data));
 #endif
 
 	NODE_DATA(nid)->node_start_pfn = start_pfn;
@@ -351,7 +348,7 @@
 		high_memory = max_t(void *, high_memory,
 				    __va(pgdat_end_pfn(pgdat) << PAGE_SHIFT));
 
-	free_all_bootmem();
+	memblock_free_all();
 
 	/* Set this up early, so we can take care of the zero page */
 	cpu_cache_init();
@@ -433,12 +430,8 @@
 #endif
 
 #ifdef CONFIG_MEMORY_HOTREMOVE
-<<<<<<< HEAD
-int arch_remove_memory(u64 start, u64 size, struct vmem_altmap *altmap)
-=======
 void arch_remove_memory(int nid, u64 start, u64 size,
 			struct vmem_altmap *altmap)
->>>>>>> 407d19ab
 {
 	unsigned long start_pfn = PFN_DOWN(start);
 	unsigned long nr_pages = size >> PAGE_SHIFT;
