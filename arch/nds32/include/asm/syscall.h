/* SPDX-License-Identifier: GPL-2.0 */
// Copyright (C) 2008-2009 Red Hat, Inc.  All rights reserved.
// Copyright (C) 2005-2017 Andes Technology Corporation

#ifndef _ASM_NDS32_SYSCALL_H
#define _ASM_NDS32_SYSCALL_H	1

#include <uapi/linux/audit.h>
#include <linux/err.h>
struct task_struct;
struct pt_regs;

/**
 * syscall_get_nr - find what system call a task is executing
 * @task:	task of interest, must be blocked
 * @regs:	task_pt_regs() of @task
 *
 * If @task is executing a system call or is at system call
 * tracing about to attempt one, returns the system call number.
 * If @task is not executing a system call, i.e. it's blocked
 * inside the kernel for a fault or signal, returns -1.
 *
 * Note this returns int even on 64-bit machines.  Only 32 bits of
 * system call number can be meaningful.  If the actual arch value
 * is 64 bits, this truncates to 32 bits so 0xffffffff means -1.
 *
 * It's only valid to call this when @task is known to be blocked.
 */
static inline int
syscall_get_nr(struct task_struct *task, struct pt_regs *regs)
{
	return regs->syscallno;
}

/**
 * syscall_rollback - roll back registers after an aborted system call
 * @task:	task of interest, must be in system call exit tracing
 * @regs:	task_pt_regs() of @task
 *
 * It's only valid to call this when @task is stopped for system
 * call exit tracing (due to TIF_SYSCALL_TRACE or TIF_SYSCALL_AUDIT),
 * after tracehook_report_syscall_entry() returned nonzero to prevent
 * the system call from taking place.
 *
 * This rolls back the register state in @regs so it's as if the
 * system call instruction was a no-op.  The registers containing
 * the system call number and arguments are as they were before the
 * system call instruction.  This may not be the same as what the
 * register state looked like at system call entry tracing.
 */
static inline void
syscall_rollback(struct task_struct *task, struct pt_regs *regs)
{
	regs->uregs[0] = regs->orig_r0;
}

/**
 * syscall_get_error - check result of traced system call
 * @task:	task of interest, must be blocked
 * @regs:	task_pt_regs() of @task
 *
 * Returns 0 if the system call succeeded, or -ERRORCODE if it failed.
 *
 * It's only valid to call this when @task is stopped for tracing on exit
 * from a system call, due to %TIF_SYSCALL_TRACE or %TIF_SYSCALL_AUDIT.
 */
static inline long
syscall_get_error(struct task_struct *task, struct pt_regs *regs)
{
	unsigned long error = regs->uregs[0];
	return IS_ERR_VALUE(error) ? error : 0;
}

/**
 * syscall_get_return_value - get the return value of a traced system call
 * @task:	task of interest, must be blocked
 * @regs:	task_pt_regs() of @task
 *
 * Returns the return value of the successful system call.
 * This value is meaningless if syscall_get_error() returned nonzero.
 *
 * It's only valid to call this when @task is stopped for tracing on exit
 * from a system call, due to %TIF_SYSCALL_TRACE or %TIF_SYSCALL_AUDIT.
 */
static inline long
syscall_get_return_value(struct task_struct *task, struct pt_regs *regs)
{
	return regs->uregs[0];
}

/**
 * syscall_set_return_value - change the return value of a traced system call
 * @task:	task of interest, must be blocked
 * @regs:	task_pt_regs() of @task
 * @error:	negative error code, or zero to indicate success
 * @val:	user return value if @error is zero
 *
 * This changes the results of the system call that user mode will see.
 * If @error is zero, the user sees a successful system call with a
 * return value of @val.  If @error is nonzero, it's a negated errno
 * code; the user sees a failed system call with this errno code.
 *
 * It's only valid to call this when @task is stopped for tracing on exit
 * from a system call, due to %TIF_SYSCALL_TRACE or %TIF_SYSCALL_AUDIT.
 */
static inline void
syscall_set_return_value(struct task_struct *task, struct pt_regs *regs,
			 int error, long val)
{
	regs->uregs[0] = (long)error ? error : val;
}

/**
 * syscall_get_arguments - extract system call parameter values
 * @task:	task of interest, must be blocked
 * @regs:	task_pt_regs() of @task
 * @i:		argument index [0,5]
 * @n:		number of arguments; n+i must be [1,6].
 * @args:	array filled with argument values
 *
 * Fetches @n arguments to the system call starting with the @i'th argument
 * (from 0 through 5).  Argument @i is stored in @args[0], and so on.
 * An arch inline version is probably optimal when @i and @n are constants.
 *
 * It's only valid to call this when @task is stopped for tracing on
 * entry to a system call, due to %TIF_SYSCALL_TRACE or %TIF_SYSCALL_AUDIT.
 * It's invalid to call this with @i + @n > 6; we only support system calls
 * taking up to 6 arguments.
 */
#define SYSCALL_MAX_ARGS 6
<<<<<<< HEAD
void syscall_get_arguments(struct task_struct *task, struct pt_regs *regs,
			   unsigned int i, unsigned int n, unsigned long *args)
=======
static inline void
syscall_get_arguments(struct task_struct *task, struct pt_regs *regs,
		      unsigned long *args)
>>>>>>> 407d19ab
{
	if (n == 0)
		return;
	if (i + n > SYSCALL_MAX_ARGS) {
		unsigned long *args_bad = args + SYSCALL_MAX_ARGS - i;
		unsigned int n_bad = n + i - SYSCALL_MAX_ARGS;
		pr_warning("%s called with max args %d, handling only %d\n",
			   __func__, i + n, SYSCALL_MAX_ARGS);
		memset(args_bad, 0, n_bad * sizeof(args[0]));
		memset(args_bad, 0, n_bad * sizeof(args[0]));
	}

	if (i == 0) {
		args[0] = regs->orig_r0;
		args++;
		i++;
		n--;
	}

	memcpy(args, &regs->uregs[0] + i, n * sizeof(args[0]));
}

/**
 * syscall_set_arguments - change system call parameter value
 * @task:	task of interest, must be in system call entry tracing
 * @regs:	task_pt_regs() of @task
 * @i:		argument index [0,5]
 * @n:		number of arguments; n+i must be [1,6].
 * @args:	array of argument values to store
 *
 * Changes @n arguments to the system call starting with the @i'th argument.
 * Argument @i gets value @args[0], and so on.
 * An arch inline version is probably optimal when @i and @n are constants.
 *
 * It's only valid to call this when @task is stopped for tracing on
 * entry to a system call, due to %TIF_SYSCALL_TRACE or %TIF_SYSCALL_AUDIT.
 * It's invalid to call this with @i + @n > 6; we only support system calls
 * taking up to 6 arguments.
 */
<<<<<<< HEAD
void syscall_set_arguments(struct task_struct *task, struct pt_regs *regs,
			   unsigned int i, unsigned int n,
			   const unsigned long *args)
=======
static inline void
syscall_set_arguments(struct task_struct *task, struct pt_regs *regs,
		      const unsigned long *args)
>>>>>>> 407d19ab
{
	if (n == 0)
		return;

	if (i + n > SYSCALL_MAX_ARGS) {
		pr_warn("%s called with max args %d, handling only %d\n",
			__func__, i + n, SYSCALL_MAX_ARGS);
		n = SYSCALL_MAX_ARGS - i;
	}

	if (i == 0) {
		regs->orig_r0 = args[0];
		args++;
		i++;
		n--;
	}

	memcpy(&regs->uregs[0] + i, args, n * sizeof(args[0]));
}

static inline int
syscall_get_arch(struct task_struct *task)
{
	return IS_ENABLED(CONFIG_CPU_BIG_ENDIAN)
		? AUDIT_ARCH_NDS32BE : AUDIT_ARCH_NDS32;
}

#endif /* _ASM_NDS32_SYSCALL_H */<|MERGE_RESOLUTION|>--- conflicted
+++ resolved
@@ -114,94 +114,44 @@
  * syscall_get_arguments - extract system call parameter values
  * @task:	task of interest, must be blocked
  * @regs:	task_pt_regs() of @task
- * @i:		argument index [0,5]
- * @n:		number of arguments; n+i must be [1,6].
  * @args:	array filled with argument values
  *
- * Fetches @n arguments to the system call starting with the @i'th argument
- * (from 0 through 5).  Argument @i is stored in @args[0], and so on.
- * An arch inline version is probably optimal when @i and @n are constants.
+ * Fetches 6 arguments to the system call (from 0 through 5). The first
+ * argument is stored in @args[0], and so on.
  *
  * It's only valid to call this when @task is stopped for tracing on
  * entry to a system call, due to %TIF_SYSCALL_TRACE or %TIF_SYSCALL_AUDIT.
- * It's invalid to call this with @i + @n > 6; we only support system calls
- * taking up to 6 arguments.
  */
 #define SYSCALL_MAX_ARGS 6
-<<<<<<< HEAD
-void syscall_get_arguments(struct task_struct *task, struct pt_regs *regs,
-			   unsigned int i, unsigned int n, unsigned long *args)
-=======
 static inline void
 syscall_get_arguments(struct task_struct *task, struct pt_regs *regs,
 		      unsigned long *args)
->>>>>>> 407d19ab
 {
-	if (n == 0)
-		return;
-	if (i + n > SYSCALL_MAX_ARGS) {
-		unsigned long *args_bad = args + SYSCALL_MAX_ARGS - i;
-		unsigned int n_bad = n + i - SYSCALL_MAX_ARGS;
-		pr_warning("%s called with max args %d, handling only %d\n",
-			   __func__, i + n, SYSCALL_MAX_ARGS);
-		memset(args_bad, 0, n_bad * sizeof(args[0]));
-		memset(args_bad, 0, n_bad * sizeof(args[0]));
-	}
-
-	if (i == 0) {
-		args[0] = regs->orig_r0;
-		args++;
-		i++;
-		n--;
-	}
-
-	memcpy(args, &regs->uregs[0] + i, n * sizeof(args[0]));
+	args[0] = regs->orig_r0;
+	args++;
+	memcpy(args, &regs->uregs[0] + 1, 5 * sizeof(args[0]));
 }
 
 /**
  * syscall_set_arguments - change system call parameter value
  * @task:	task of interest, must be in system call entry tracing
  * @regs:	task_pt_regs() of @task
- * @i:		argument index [0,5]
- * @n:		number of arguments; n+i must be [1,6].
  * @args:	array of argument values to store
  *
- * Changes @n arguments to the system call starting with the @i'th argument.
- * Argument @i gets value @args[0], and so on.
- * An arch inline version is probably optimal when @i and @n are constants.
+ * Changes 6 arguments to the system call. The first argument gets value
+ * @args[0], and so on.
  *
  * It's only valid to call this when @task is stopped for tracing on
  * entry to a system call, due to %TIF_SYSCALL_TRACE or %TIF_SYSCALL_AUDIT.
- * It's invalid to call this with @i + @n > 6; we only support system calls
- * taking up to 6 arguments.
  */
-<<<<<<< HEAD
-void syscall_set_arguments(struct task_struct *task, struct pt_regs *regs,
-			   unsigned int i, unsigned int n,
-			   const unsigned long *args)
-=======
 static inline void
 syscall_set_arguments(struct task_struct *task, struct pt_regs *regs,
 		      const unsigned long *args)
->>>>>>> 407d19ab
 {
-	if (n == 0)
-		return;
+	regs->orig_r0 = args[0];
+	args++;
 
-	if (i + n > SYSCALL_MAX_ARGS) {
-		pr_warn("%s called with max args %d, handling only %d\n",
-			__func__, i + n, SYSCALL_MAX_ARGS);
-		n = SYSCALL_MAX_ARGS - i;
-	}
-
-	if (i == 0) {
-		regs->orig_r0 = args[0];
-		args++;
-		i++;
-		n--;
-	}
-
-	memcpy(&regs->uregs[0] + i, args, n * sizeof(args[0]));
+	memcpy(&regs->uregs[0] + 1, args, 5 * sizeof(args[0]));
 }
 
 static inline int
