/* SPDX-License-Identifier: GPL-2.0 */
// Copyright (C) 2005-2017 Andes Technology Corporation

#ifndef __ASMNDS32_ELF_H
#define __ASMNDS32_ELF_H

/*
 * ELF register definitions..
 */

#include <asm/ptrace.h>
<<<<<<< HEAD
=======
#include <asm/fpu.h>
#include <linux/elf-em.h>
>>>>>>> 407d19ab

typedef unsigned long elf_greg_t;
typedef unsigned long elf_freg_t[3];

extern unsigned int elf_hwcap;

#define R_NDS32_NONE			0
#define R_NDS32_16_RELA			19
#define R_NDS32_32_RELA			20
#define R_NDS32_9_PCREL_RELA		22
#define R_NDS32_15_PCREL_RELA		23
#define R_NDS32_17_PCREL_RELA		24
#define R_NDS32_25_PCREL_RELA		25
#define R_NDS32_HI20_RELA		26
#define R_NDS32_LO12S3_RELA		27
#define R_NDS32_LO12S2_RELA		28
#define R_NDS32_LO12S1_RELA		29
#define R_NDS32_LO12S0_RELA		30
#define R_NDS32_SDA15S3_RELA    	31
#define R_NDS32_SDA15S2_RELA    	32
#define R_NDS32_SDA15S1_RELA    	33
#define R_NDS32_SDA15S0_RELA    	34
#define R_NDS32_GOT20			37
#define R_NDS32_25_PLTREL		38
#define R_NDS32_COPY			39
#define R_NDS32_GLOB_DAT		40
#define R_NDS32_JMP_SLOT		41
#define R_NDS32_RELATIVE		42
#define R_NDS32_GOTOFF			43
#define R_NDS32_GOTPC20			44
#define R_NDS32_GOT_HI20		45
#define R_NDS32_GOT_LO12		46
#define R_NDS32_GOTPC_HI20		47
#define R_NDS32_GOTPC_LO12		48
#define R_NDS32_GOTOFF_HI20		49
#define R_NDS32_GOTOFF_LO12		50
#define R_NDS32_INSN16			51
#define R_NDS32_LABEL			52
#define R_NDS32_LONGCALL1		53
#define R_NDS32_LONGCALL2		54
#define R_NDS32_LONGCALL3		55
#define R_NDS32_LONGJUMP1		56
#define R_NDS32_LONGJUMP2		57
#define R_NDS32_LONGJUMP3		58
#define R_NDS32_LOADSTORE		59
#define R_NDS32_9_FIXED_RELA		60
#define R_NDS32_15_FIXED_RELA		61
#define R_NDS32_17_FIXED_RELA		62
#define R_NDS32_25_FIXED_RELA		63
#define R_NDS32_PLTREL_HI20		64
#define R_NDS32_PLTREL_LO12		65
#define R_NDS32_PLT_GOTREL_HI20		66
#define R_NDS32_PLT_GOTREL_LO12		67
#define R_NDS32_LO12S0_ORI_RELA		72
#define R_NDS32_DWARF2_OP1_RELA     	77
#define R_NDS32_DWARF2_OP2_RELA     	78
#define R_NDS32_DWARF2_LEB_RELA     	79
#define R_NDS32_WORD_9_PCREL_RELA	94
#define R_NDS32_LONGCALL4 		107
#define R_NDS32_RELA_NOP_MIX		192
#define R_NDS32_RELA_NOP_MAX		255

#define ELF_NGREG (sizeof (struct user_pt_regs) / sizeof(elf_greg_t))
#define ELF_CORE_COPY_REGS(dest, regs)	\
	*(struct user_pt_regs *)&(dest) = (regs)->user_regs;

typedef elf_greg_t elf_gregset_t[ELF_NGREG];

/* Core file format: The core file is written in such a way that gdb
   can understand it and provide useful information to the user (under
   linux we use the 'trad-core' bfd).  There are quite a number of
   obstacles to being able to view the contents of the floating point
   registers, and until these are solved you will not be able to view the
   contents of them.  Actually, you can read in the core file and look at
   the contents of the user struct to find out what the floating point
   registers contain.
   The actual file contents are as follows:
   UPAGE: 1 page consisting of a user struct that tells gdb what is present
   in the file.  Directly after this is a copy of the task_struct, which
   is currently not used by gdb, but it may come in useful at some point.
   All of the registers are stored as part of the upage.  The upage should
   always be only one page.
   DATA: The data area is stored.  We use current->end_text to
   current->brk to pick up all of the user variables, plus any memory
   that may have been malloced.  No attempt is made to determine if a page
   is demand-zero or if a page is totally unused, we just cover the entire
   range.  All of the addresses are rounded in such a way that an integral
   number of pages is written.
   STACK: We need the stack information in order to get a meaningful
   backtrace.  We need to write the data from (esp) to
   current->start_stack, so we round each of these off in order to be able
   to write an integer number of pages.
   The minimum core file size is 3 pages, or 12288 bytes.
*/

struct user_fp {
        unsigned long long fd_regs[32];
        unsigned long fpcsr;
};

typedef struct user_fp elf_fpregset_t;

struct elf32_hdr;
#define elf_check_arch(x)		((x)->e_machine == EM_NDS32)

/*
 * These are used to set parameters in the core dumps.
 */
#define ELF_CLASS	ELFCLASS32
#ifdef __NDS32_EB__
#define ELF_DATA	ELFDATA2MSB
#else
#define ELF_DATA	ELFDATA2LSB
#endif
#define ELF_ARCH	EM_NDS32
#define USE_ELF_CORE_DUMP
#define ELF_EXEC_PAGESIZE	PAGE_SIZE

/* This is the location that an ET_DYN program is loaded if exec'ed.  Typical
   use of this is to invoke "./ld.so someprog" to test out a new version of
   the loader.  We need to make sure that it is out of the way of the program
   that it will "exec", and that there is sufficient room for the brk.  */

#define ELF_ET_DYN_BASE	(2 * TASK_SIZE / 3)

/* When the program starts, a1 contains a pointer to a function to be
   registered with atexit, as per the SVR4 ABI.  A value of 0 means we
   have no such handler.  */
#define ELF_PLAT_INIT(_r, load_addr)	(_r)->uregs[0] = 0

/* This yields a mask that user programs can use to figure out what
   instruction set this cpu supports. */

#define ELF_HWCAP	(elf_hwcap)

#ifdef __KERNEL__

#define ELF_PLATFORM    (NULL)

/* Old NetWinder binaries were compiled in such a way that the iBCS
   heuristic always trips on them.  Until these binaries become uncommon
   enough not to care, don't trust the `ibcs' flag here.  In any case
   there is no other ELF system currently supported by iBCS.
   @@ Could print a warning message to encourage users to upgrade.  */
#define SET_PERSONALITY(ex)	set_personality(PER_LINUX)

#endif

#define ARCH_DLINFO						\
do {								\
	NEW_AUX_ENT(AT_SYSINFO_EHDR,				\
		    (elf_addr_t)current->mm->context.vdso);	\
} while (0)
#define ARCH_HAS_SETUP_ADDITIONAL_PAGES 1
struct linux_binprm;
int arch_setup_additional_pages(struct linux_binprm *, int);

#endif<|MERGE_RESOLUTION|>--- conflicted
+++ resolved
@@ -9,11 +9,8 @@
  */
 
 #include <asm/ptrace.h>
-<<<<<<< HEAD
-=======
 #include <asm/fpu.h>
 #include <linux/elf-em.h>
->>>>>>> 407d19ab
 
 typedef unsigned long elf_greg_t;
 typedef unsigned long elf_freg_t[3];
@@ -162,8 +159,18 @@
 
 #endif
 
+
+#if IS_ENABLED(CONFIG_FPU)
+#define FPU_AUX_ENT	NEW_AUX_ENT(AT_FPUCW, FPCSR_INIT)
+#else
+#define FPU_AUX_ENT	NEW_AUX_ENT(AT_IGNORE, 0)
+#endif
+
 #define ARCH_DLINFO						\
 do {								\
+	/* Optional FPU initialization */			\
+	FPU_AUX_ENT;						\
+								\
 	NEW_AUX_ENT(AT_SYSINFO_EHDR,				\
 		    (elf_addr_t)current->mm->context.vdso);	\
 } while (0)
