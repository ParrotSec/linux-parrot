/* SPDX-License-Identifier: GPL-2.0 */
// Copyright (C) 2005-2017 Andes Technology Corporation

#ifndef _ASMNDS32_SIGCONTEXT_H
#define _ASMNDS32_SIGCONTEXT_H

/*
 * Signal context structure - contains all info to do with the state
 * before the signal handler was invoked.  Note: only add new entries
 * to the end of the structure.
 */
<<<<<<< HEAD
=======
struct fpu_struct {
	unsigned long long fd_regs[32];
	unsigned long fpcsr;
	/*
	 * When CONFIG_SUPPORT_DENORMAL_ARITHMETIC is defined, kernel prevents
	 * hardware from treating the denormalized output as an underflow case
	 * and rounding it to a normal number. Hence kernel enables the UDF and
	 * IEX trap in the fpcsr register to step in the calculation.
	 * However, the UDF and IEX trap enable bit in $fpcsr also lose
	 * their use.
	 *
	 * UDF_IEX_trap replaces the feature of UDF and IEX trap enable bit in
	 * $fpcsr to control the trap of underflow and inexact. The bit filed
	 * of UDF_IEX_trap is the same as $fpcsr, 10th bit is used to enable UDF
	 * exception trapping and 11th bit is used to enable IEX exception
	 * trapping.
	 *
	 * UDF_IEX_trap is only modified through fp_udfiex_crtl syscall.
	 * Therefore, UDF_IEX_trap needn't be saved and restored in each
	 * context switch.
	 */
	unsigned long UDF_IEX_trap;
};
>>>>>>> 407d19ab

struct zol_struct {
	unsigned long nds32_lc;	/* $LC */
	unsigned long nds32_le;	/* $LE */
	unsigned long nds32_lb;	/* $LB */
};

struct sigcontext {
	unsigned long trap_no;
	unsigned long error_code;
	unsigned long oldmask;
	unsigned long nds32_r0;
	unsigned long nds32_r1;
	unsigned long nds32_r2;
	unsigned long nds32_r3;
	unsigned long nds32_r4;
	unsigned long nds32_r5;
	unsigned long nds32_r6;
	unsigned long nds32_r7;
	unsigned long nds32_r8;
	unsigned long nds32_r9;
	unsigned long nds32_r10;
	unsigned long nds32_r11;
	unsigned long nds32_r12;
	unsigned long nds32_r13;
	unsigned long nds32_r14;
	unsigned long nds32_r15;
	unsigned long nds32_r16;
	unsigned long nds32_r17;
	unsigned long nds32_r18;
	unsigned long nds32_r19;
	unsigned long nds32_r20;
	unsigned long nds32_r21;
	unsigned long nds32_r22;
	unsigned long nds32_r23;
	unsigned long nds32_r24;
	unsigned long nds32_r25;
	unsigned long nds32_fp;	/* $r28 */
	unsigned long nds32_gp;	/* $r29 */
	unsigned long nds32_lp;	/* $r30 */
	unsigned long nds32_sp;	/* $r31 */
	unsigned long nds32_ipc;
	unsigned long fault_address;
	unsigned long used_math_flag;
	/* FPU Registers */
	struct zol_struct zol;
};

#endif<|MERGE_RESOLUTION|>--- conflicted
+++ resolved
@@ -9,8 +9,6 @@
  * before the signal handler was invoked.  Note: only add new entries
  * to the end of the structure.
  */
-<<<<<<< HEAD
-=======
 struct fpu_struct {
 	unsigned long long fd_regs[32];
 	unsigned long fpcsr;
@@ -34,7 +32,6 @@
 	 */
 	unsigned long UDF_IEX_trap;
 };
->>>>>>> 407d19ab
 
 struct zol_struct {
 	unsigned long nds32_lc;	/* $LC */
@@ -80,6 +77,7 @@
 	unsigned long fault_address;
 	unsigned long used_math_flag;
 	/* FPU Registers */
+	struct fpu_struct fpu;
 	struct zol_struct zol;
 };
 
