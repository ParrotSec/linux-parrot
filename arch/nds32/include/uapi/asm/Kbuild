--- conflicted
+++ resolved
@@ -1,33 +1,2 @@
-<<<<<<< HEAD
-# UAPI Header export list
-include include/uapi/asm-generic/Kbuild.asm
-
-generic-y += bpf_perf_event.h
-generic-y += errno.h
-generic-y += ioctl.h
-generic-y += ioctls.h
-generic-y += ipcbuf.h
-generic-y += shmbuf.h
-generic-y += bitsperlong.h
-generic-y += fcntl.h
-generic-y += stat.h
-generic-y += mman.h
-generic-y += msgbuf.h
-generic-y += poll.h
-generic-y += posix_types.h
-generic-y += resource.h
-generic-y += sembuf.h
-generic-y += setup.h
-generic-y += siginfo.h
-generic-y += signal.h
-generic-y += socket.h
-generic-y += sockios.h
-generic-y += swab.h
-generic-y += statfs.h
-generic-y += termbits.h
-generic-y += termios.h
-generic-y += types.h
-=======
 # SPDX-License-Identifier: GPL-2.0
->>>>>>> 407d19ab
 generic-y += ucontext.h