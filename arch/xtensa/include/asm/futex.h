--- conflicted
+++ resolved
@@ -28,17 +28,10 @@
 	"3:\n"						\
 	"	.section .fixup,\"ax\"\n"		\
 	"	.align 4\n"				\
-<<<<<<< HEAD
-	"4:	.long	3b\n"				\
-	"5:	l32r	%0, 4b\n"			\
-	"	movi	%1, %3\n"			\
-	"	jx	%0\n"				\
-=======
 	"	.literal_position\n"			\
 	"5:	movi	%[oldval], 3b\n"		\
 	"	movi	%[newval], %[fault]\n"		\
 	"	jx	%[oldval]\n"			\
->>>>>>> 407d19ab
 	"	.previous\n"				\
 	"	.section __ex_table,\"a\"\n"		\
 	"	.long 1b, 5b, 2b, 5b\n"			\
@@ -125,7 +118,7 @@
 	unsigned long tmp;
 	int ret = 0;
 
-	if (!access_ok(VERIFY_WRITE, uaddr, sizeof(u32)))
+	if (!access_ok(uaddr, sizeof(u32)))
 		return -EFAULT;
 
 	__asm__ __volatile__ (
@@ -146,17 +139,10 @@
 	"2:\n"
 	"	.section .fixup,\"ax\"\n"
 	"	.align 4\n"
-<<<<<<< HEAD
-	"3:	.long	2b\n"
-	"4:	l32r	%1, 3b\n"
-	"	movi	%0, %7\n"
-	"	jx	%1\n"
-=======
 	"	.literal_position\n"
 	"4:	movi	%[tmp], 2b\n"
 	"	movi	%[ret], %[fault]\n"
 	"	jx	%[tmp]\n"
->>>>>>> 407d19ab
 	"	.previous\n"
 	"	.section __ex_table,\"a\"\n"
 	"	.long 1b, 4b\n"
