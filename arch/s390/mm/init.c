--- conflicted
+++ resolved
@@ -21,7 +21,7 @@
 #include <linux/smp.h>
 #include <linux/init.h>
 #include <linux/pagemap.h>
-#include <linux/bootmem.h>
+#include <linux/memblock.h>
 #include <linux/memory.h>
 #include <linux/pfn.h>
 #include <linux/poison.h>
@@ -29,7 +29,6 @@
 #include <linux/export.h>
 #include <linux/cma.h>
 #include <linux/gfp.h>
-#include <linux/memblock.h>
 #include <asm/processor.h>
 #include <linux/uaccess.h>
 #include <asm/pgtable.h>
@@ -42,6 +41,7 @@
 #include <asm/ctl_reg.h>
 #include <asm/sclp.h>
 #include <asm/set_memory.h>
+#include <asm/kasan.h>
 
 pgd_t swapper_pg_dir[PTRS_PER_PGD] __section(.bss..swapper_pg_dir);
 
@@ -61,7 +61,7 @@
 	order = 7;
 
 	/* Limit number of empty zero pages for small memory sizes */
-	while (order > 2 && (totalram_pages >> 10) < (1UL << order))
+	while (order > 2 && (totalram_pages() >> 10) < (1UL << order))
 		order--;
 
 	empty_zero_page = __get_free_pages(GFP_KERNEL | __GFP_ZERO, order);
@@ -100,8 +100,9 @@
 	S390_lowcore.user_asce = S390_lowcore.kernel_asce;
 	crst_table_init((unsigned long *) init_mm.pgd, pgd_type);
 	vmem_map_init();
-
-        /* enable virtual mapping in kernel mode */
+	kasan_copy_shadow(init_mm.pgd);
+
+	/* enable virtual mapping in kernel mode */
 	__ctl_load(S390_lowcore.kernel_asce, 1, 1);
 	__ctl_load(S390_lowcore.kernel_asce, 7, 7);
 	__ctl_load(S390_lowcore.kernel_asce, 13, 13);
@@ -109,6 +110,7 @@
 	psw_bits(psw).dat = 1;
 	psw_bits(psw).as = PSW_BITS_AS_HOME;
 	__load_psw_mask(psw.mask);
+	kasan_free_early_identity();
 
 	sparse_memory_present_with_active_regions(MAX_NUMNODES);
 	sparse_init();
@@ -138,7 +140,7 @@
 	cmma_init();
 
 	/* this will put all low memory onto the freelists */
-	free_all_bootmem();
+	memblock_free_all();
 	setup_zero_pages();	/* Setup zeroed pages. */
 
 	cmma_init_nodat();
@@ -235,12 +237,8 @@
 }
 
 #ifdef CONFIG_MEMORY_HOTREMOVE
-<<<<<<< HEAD
-int arch_remove_memory(u64 start, u64 size, struct vmem_altmap *altmap)
-=======
 void arch_remove_memory(int nid, u64 start, u64 size,
 			struct vmem_altmap *altmap)
->>>>>>> 407d19ab
 {
 	/*
 	 * There is no hardware or firmware interface which could trigger a
