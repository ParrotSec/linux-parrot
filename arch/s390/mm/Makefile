# SPDX-License-Identifier: GPL-2.0
#
# Makefile for the linux s390-specific parts of the memory manager.
#

obj-y		:= init.o fault.o extmem.o mmap.o vmem.o maccess.o
<<<<<<< HEAD
obj-y		+= page-states.o gup.o pageattr.o mem_detect.o
obj-y		+= pgtable.o pgalloc.o
=======
obj-y		+= page-states.o pageattr.o pgtable.o pgalloc.o
>>>>>>> 407d19ab

obj-$(CONFIG_CMM)		+= cmm.o
obj-$(CONFIG_HUGETLB_PAGE)	+= hugetlbpage.o
obj-$(CONFIG_S390_PTDUMP)	+= dump_pagetables.o
obj-$(CONFIG_PGSTE)		+= gmap.o<|MERGE_RESOLUTION|>--- conflicted
+++ resolved
@@ -4,14 +4,12 @@
 #
 
 obj-y		:= init.o fault.o extmem.o mmap.o vmem.o maccess.o
-<<<<<<< HEAD
-obj-y		+= page-states.o gup.o pageattr.o mem_detect.o
-obj-y		+= pgtable.o pgalloc.o
-=======
 obj-y		+= page-states.o pageattr.o pgtable.o pgalloc.o
->>>>>>> 407d19ab
 
 obj-$(CONFIG_CMM)		+= cmm.o
 obj-$(CONFIG_HUGETLB_PAGE)	+= hugetlbpage.o
 obj-$(CONFIG_S390_PTDUMP)	+= dump_pagetables.o
-obj-$(CONFIG_PGSTE)		+= gmap.o+obj-$(CONFIG_PGSTE)		+= gmap.o
+
+KASAN_SANITIZE_kasan_init.o	:= n
+obj-$(CONFIG_KASAN)		+= kasan_init.o