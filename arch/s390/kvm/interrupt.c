// SPDX-License-Identifier: GPL-2.0
/*
 * handling kvm guest interrupts
 *
 * Copyright IBM Corp. 2008, 2015
 *
 *    Author(s): Carsten Otte <cotte@de.ibm.com>
 */

#include <linux/interrupt.h>
#include <linux/kvm_host.h>
#include <linux/hrtimer.h>
#include <linux/mmu_context.h>
#include <linux/nospec.h>
#include <linux/signal.h>
#include <linux/slab.h>
#include <linux/bitmap.h>
#include <linux/vmalloc.h>
#include <asm/asm-offsets.h>
#include <asm/dis.h>
#include <linux/uaccess.h>
#include <asm/sclp.h>
#include <asm/isc.h>
#include <asm/gmap.h>
#include <asm/switch_to.h>
#include <asm/nmi.h>
#include "kvm-s390.h"
#include "gaccess.h"
#include "trace-s390.h"

#define PFAULT_INIT 0x0600
#define PFAULT_DONE 0x0680
#define VIRTIO_PARAM 0x0d00

/* handle external calls via sigp interpretation facility */
static int sca_ext_call_pending(struct kvm_vcpu *vcpu, int *src_id)
{
	int c, scn;

	if (!kvm_s390_test_cpuflags(vcpu, CPUSTAT_ECALL_PEND))
		return 0;

	BUG_ON(!kvm_s390_use_sca_entries());
	read_lock(&vcpu->kvm->arch.sca_lock);
	if (vcpu->kvm->arch.use_esca) {
		struct esca_block *sca = vcpu->kvm->arch.sca;
		union esca_sigp_ctrl sigp_ctrl =
			sca->cpu[vcpu->vcpu_id].sigp_ctrl;

		c = sigp_ctrl.c;
		scn = sigp_ctrl.scn;
	} else {
		struct bsca_block *sca = vcpu->kvm->arch.sca;
		union bsca_sigp_ctrl sigp_ctrl =
			sca->cpu[vcpu->vcpu_id].sigp_ctrl;

		c = sigp_ctrl.c;
		scn = sigp_ctrl.scn;
	}
	read_unlock(&vcpu->kvm->arch.sca_lock);

	if (src_id)
		*src_id = scn;

	return c;
}

static int sca_inject_ext_call(struct kvm_vcpu *vcpu, int src_id)
{
	int expect, rc;

	BUG_ON(!kvm_s390_use_sca_entries());
	read_lock(&vcpu->kvm->arch.sca_lock);
	if (vcpu->kvm->arch.use_esca) {
		struct esca_block *sca = vcpu->kvm->arch.sca;
		union esca_sigp_ctrl *sigp_ctrl =
			&(sca->cpu[vcpu->vcpu_id].sigp_ctrl);
		union esca_sigp_ctrl new_val = {0}, old_val = *sigp_ctrl;

		new_val.scn = src_id;
		new_val.c = 1;
		old_val.c = 0;

		expect = old_val.value;
		rc = cmpxchg(&sigp_ctrl->value, old_val.value, new_val.value);
	} else {
		struct bsca_block *sca = vcpu->kvm->arch.sca;
		union bsca_sigp_ctrl *sigp_ctrl =
			&(sca->cpu[vcpu->vcpu_id].sigp_ctrl);
		union bsca_sigp_ctrl new_val = {0}, old_val = *sigp_ctrl;

		new_val.scn = src_id;
		new_val.c = 1;
		old_val.c = 0;

		expect = old_val.value;
		rc = cmpxchg(&sigp_ctrl->value, old_val.value, new_val.value);
	}
	read_unlock(&vcpu->kvm->arch.sca_lock);

	if (rc != expect) {
		/* another external call is pending */
		return -EBUSY;
	}
	kvm_s390_set_cpuflags(vcpu, CPUSTAT_ECALL_PEND);
	return 0;
}

static void sca_clear_ext_call(struct kvm_vcpu *vcpu)
{
	int rc, expect;

	if (!kvm_s390_use_sca_entries())
		return;
	kvm_s390_clear_cpuflags(vcpu, CPUSTAT_ECALL_PEND);
	read_lock(&vcpu->kvm->arch.sca_lock);
	if (vcpu->kvm->arch.use_esca) {
		struct esca_block *sca = vcpu->kvm->arch.sca;
		union esca_sigp_ctrl *sigp_ctrl =
			&(sca->cpu[vcpu->vcpu_id].sigp_ctrl);
		union esca_sigp_ctrl old = *sigp_ctrl;

		expect = old.value;
		rc = cmpxchg(&sigp_ctrl->value, old.value, 0);
	} else {
		struct bsca_block *sca = vcpu->kvm->arch.sca;
		union bsca_sigp_ctrl *sigp_ctrl =
			&(sca->cpu[vcpu->vcpu_id].sigp_ctrl);
		union bsca_sigp_ctrl old = *sigp_ctrl;

		expect = old.value;
		rc = cmpxchg(&sigp_ctrl->value, old.value, 0);
	}
	read_unlock(&vcpu->kvm->arch.sca_lock);
	WARN_ON(rc != expect); /* cannot clear? */
}

int psw_extint_disabled(struct kvm_vcpu *vcpu)
{
	return !(vcpu->arch.sie_block->gpsw.mask & PSW_MASK_EXT);
}

static int psw_ioint_disabled(struct kvm_vcpu *vcpu)
{
	return !(vcpu->arch.sie_block->gpsw.mask & PSW_MASK_IO);
}

static int psw_mchk_disabled(struct kvm_vcpu *vcpu)
{
	return !(vcpu->arch.sie_block->gpsw.mask & PSW_MASK_MCHECK);
}

static int psw_interrupts_disabled(struct kvm_vcpu *vcpu)
{
	return psw_extint_disabled(vcpu) &&
	       psw_ioint_disabled(vcpu) &&
	       psw_mchk_disabled(vcpu);
}

static int ckc_interrupts_enabled(struct kvm_vcpu *vcpu)
{
	if (psw_extint_disabled(vcpu) ||
	    !(vcpu->arch.sie_block->gcr[0] & CR0_CLOCK_COMPARATOR_SUBMASK))
		return 0;
	if (guestdbg_enabled(vcpu) && guestdbg_sstep_enabled(vcpu))
		/* No timer interrupts when single stepping */
		return 0;
	return 1;
}

static int ckc_irq_pending(struct kvm_vcpu *vcpu)
{
	const u64 now = kvm_s390_get_tod_clock_fast(vcpu->kvm);
	const u64 ckc = vcpu->arch.sie_block->ckc;

	if (vcpu->arch.sie_block->gcr[0] & CR0_CLOCK_COMPARATOR_SIGN) {
		if ((s64)ckc >= (s64)now)
			return 0;
	} else if (ckc >= now) {
		return 0;
	}
	return ckc_interrupts_enabled(vcpu);
}

static int cpu_timer_interrupts_enabled(struct kvm_vcpu *vcpu)
{
	return !psw_extint_disabled(vcpu) &&
	       (vcpu->arch.sie_block->gcr[0] & CR0_CPU_TIMER_SUBMASK);
}

static int cpu_timer_irq_pending(struct kvm_vcpu *vcpu)
{
	if (!cpu_timer_interrupts_enabled(vcpu))
		return 0;
	return kvm_s390_get_cpu_timer(vcpu) >> 63;
}

static uint64_t isc_to_isc_bits(int isc)
{
	return (0x80 >> isc) << 24;
}

static inline u32 isc_to_int_word(u8 isc)
{
	return ((u32)isc << 27) | 0x80000000;
}

static inline u8 int_word_to_isc(u32 int_word)
{
	return (int_word & 0x38000000) >> 27;
}

/*
 * To use atomic bitmap functions, we have to provide a bitmap address
 * that is u64 aligned. However, the ipm might be u32 aligned.
 * Therefore, we logically start the bitmap at the very beginning of the
 * struct and fixup the bit number.
 */
#define IPM_BIT_OFFSET (offsetof(struct kvm_s390_gisa, ipm) * BITS_PER_BYTE)

static inline void kvm_s390_gisa_set_ipm_gisc(struct kvm_s390_gisa *gisa, u32 gisc)
{
	set_bit_inv(IPM_BIT_OFFSET + gisc, (unsigned long *) gisa);
}

static inline u8 kvm_s390_gisa_get_ipm(struct kvm_s390_gisa *gisa)
{
	return READ_ONCE(gisa->ipm);
}

static inline void kvm_s390_gisa_clear_ipm_gisc(struct kvm_s390_gisa *gisa, u32 gisc)
{
	clear_bit_inv(IPM_BIT_OFFSET + gisc, (unsigned long *) gisa);
}

static inline int kvm_s390_gisa_tac_ipm_gisc(struct kvm_s390_gisa *gisa, u32 gisc)
{
	return test_and_clear_bit_inv(IPM_BIT_OFFSET + gisc, (unsigned long *) gisa);
}

static inline unsigned long pending_irqs_no_gisa(struct kvm_vcpu *vcpu)
{
	return vcpu->kvm->arch.float_int.pending_irqs |
		vcpu->arch.local_int.pending_irqs;
}

static inline unsigned long pending_irqs(struct kvm_vcpu *vcpu)
{
	return pending_irqs_no_gisa(vcpu) |
		kvm_s390_gisa_get_ipm(vcpu->kvm->arch.gisa) << IRQ_PEND_IO_ISC_7;
}

static inline int isc_to_irq_type(unsigned long isc)
{
	return IRQ_PEND_IO_ISC_0 - isc;
}

static inline int irq_type_to_isc(unsigned long irq_type)
{
	return IRQ_PEND_IO_ISC_0 - irq_type;
}

static unsigned long disable_iscs(struct kvm_vcpu *vcpu,
				   unsigned long active_mask)
{
	int i;

	for (i = 0; i <= MAX_ISC; i++)
		if (!(vcpu->arch.sie_block->gcr[6] & isc_to_isc_bits(i)))
			active_mask &= ~(1UL << (isc_to_irq_type(i)));

	return active_mask;
}

static unsigned long deliverable_irqs(struct kvm_vcpu *vcpu)
{
	unsigned long active_mask;

	active_mask = pending_irqs(vcpu);
	if (!active_mask)
		return 0;

	if (psw_extint_disabled(vcpu))
		active_mask &= ~IRQ_PEND_EXT_MASK;
	if (psw_ioint_disabled(vcpu))
		active_mask &= ~IRQ_PEND_IO_MASK;
	else
		active_mask = disable_iscs(vcpu, active_mask);
	if (!(vcpu->arch.sie_block->gcr[0] & CR0_EXTERNAL_CALL_SUBMASK))
		__clear_bit(IRQ_PEND_EXT_EXTERNAL, &active_mask);
	if (!(vcpu->arch.sie_block->gcr[0] & CR0_EMERGENCY_SIGNAL_SUBMASK))
		__clear_bit(IRQ_PEND_EXT_EMERGENCY, &active_mask);
	if (!(vcpu->arch.sie_block->gcr[0] & CR0_CLOCK_COMPARATOR_SUBMASK))
		__clear_bit(IRQ_PEND_EXT_CLOCK_COMP, &active_mask);
	if (!(vcpu->arch.sie_block->gcr[0] & CR0_CPU_TIMER_SUBMASK))
		__clear_bit(IRQ_PEND_EXT_CPU_TIMER, &active_mask);
	if (!(vcpu->arch.sie_block->gcr[0] & CR0_SERVICE_SIGNAL_SUBMASK))
		__clear_bit(IRQ_PEND_EXT_SERVICE, &active_mask);
	if (psw_mchk_disabled(vcpu))
		active_mask &= ~IRQ_PEND_MCHK_MASK;
	/*
	 * Check both floating and local interrupt's cr14 because
	 * bit IRQ_PEND_MCHK_REP could be set in both cases.
	 */
	if (!(vcpu->arch.sie_block->gcr[14] &
	   (vcpu->kvm->arch.float_int.mchk.cr14 |
	   vcpu->arch.local_int.irq.mchk.cr14)))
		__clear_bit(IRQ_PEND_MCHK_REP, &active_mask);

	/*
	 * STOP irqs will never be actively delivered. They are triggered via
	 * intercept requests and cleared when the stop intercept is performed.
	 */
	__clear_bit(IRQ_PEND_SIGP_STOP, &active_mask);

	return active_mask;
}

static void __set_cpu_idle(struct kvm_vcpu *vcpu)
{
	kvm_s390_set_cpuflags(vcpu, CPUSTAT_WAIT);
	set_bit(vcpu->vcpu_id, vcpu->kvm->arch.float_int.idle_mask);
}

static void __unset_cpu_idle(struct kvm_vcpu *vcpu)
{
	kvm_s390_clear_cpuflags(vcpu, CPUSTAT_WAIT);
	clear_bit(vcpu->vcpu_id, vcpu->kvm->arch.float_int.idle_mask);
}

static void __reset_intercept_indicators(struct kvm_vcpu *vcpu)
{
	kvm_s390_clear_cpuflags(vcpu, CPUSTAT_IO_INT | CPUSTAT_EXT_INT |
				      CPUSTAT_STOP_INT);
	vcpu->arch.sie_block->lctl = 0x0000;
	vcpu->arch.sie_block->ictl &= ~(ICTL_LPSW | ICTL_STCTL | ICTL_PINT);

	if (guestdbg_enabled(vcpu)) {
		vcpu->arch.sie_block->lctl |= (LCTL_CR0 | LCTL_CR9 |
					       LCTL_CR10 | LCTL_CR11);
		vcpu->arch.sie_block->ictl |= (ICTL_STCTL | ICTL_PINT);
	}
}

static void set_intercept_indicators_io(struct kvm_vcpu *vcpu)
{
	if (!(pending_irqs_no_gisa(vcpu) & IRQ_PEND_IO_MASK))
		return;
	else if (psw_ioint_disabled(vcpu))
		kvm_s390_set_cpuflags(vcpu, CPUSTAT_IO_INT);
	else
		vcpu->arch.sie_block->lctl |= LCTL_CR6;
}

static void set_intercept_indicators_ext(struct kvm_vcpu *vcpu)
{
	if (!(pending_irqs(vcpu) & IRQ_PEND_EXT_MASK))
		return;
	if (psw_extint_disabled(vcpu))
		kvm_s390_set_cpuflags(vcpu, CPUSTAT_EXT_INT);
	else
		vcpu->arch.sie_block->lctl |= LCTL_CR0;
}

static void set_intercept_indicators_mchk(struct kvm_vcpu *vcpu)
{
	if (!(pending_irqs(vcpu) & IRQ_PEND_MCHK_MASK))
		return;
	if (psw_mchk_disabled(vcpu))
		vcpu->arch.sie_block->ictl |= ICTL_LPSW;
	else
		vcpu->arch.sie_block->lctl |= LCTL_CR14;
}

static void set_intercept_indicators_stop(struct kvm_vcpu *vcpu)
{
	if (kvm_s390_is_stop_irq_pending(vcpu))
		kvm_s390_set_cpuflags(vcpu, CPUSTAT_STOP_INT);
}

/* Set interception request for non-deliverable interrupts */
static void set_intercept_indicators(struct kvm_vcpu *vcpu)
{
	set_intercept_indicators_io(vcpu);
	set_intercept_indicators_ext(vcpu);
	set_intercept_indicators_mchk(vcpu);
	set_intercept_indicators_stop(vcpu);
}

static int __must_check __deliver_cpu_timer(struct kvm_vcpu *vcpu)
{
	struct kvm_s390_local_interrupt *li = &vcpu->arch.local_int;
	int rc;

	vcpu->stat.deliver_cputm++;
	trace_kvm_s390_deliver_interrupt(vcpu->vcpu_id, KVM_S390_INT_CPU_TIMER,
					 0, 0);

	rc  = put_guest_lc(vcpu, EXT_IRQ_CPU_TIMER,
			   (u16 *)__LC_EXT_INT_CODE);
	rc |= put_guest_lc(vcpu, 0, (u16 *)__LC_EXT_CPU_ADDR);
	rc |= write_guest_lc(vcpu, __LC_EXT_OLD_PSW,
			     &vcpu->arch.sie_block->gpsw, sizeof(psw_t));
	rc |= read_guest_lc(vcpu, __LC_EXT_NEW_PSW,
			    &vcpu->arch.sie_block->gpsw, sizeof(psw_t));
	clear_bit(IRQ_PEND_EXT_CPU_TIMER, &li->pending_irqs);
	return rc ? -EFAULT : 0;
}

static int __must_check __deliver_ckc(struct kvm_vcpu *vcpu)
{
	struct kvm_s390_local_interrupt *li = &vcpu->arch.local_int;
	int rc;

	vcpu->stat.deliver_ckc++;
	trace_kvm_s390_deliver_interrupt(vcpu->vcpu_id, KVM_S390_INT_CLOCK_COMP,
					 0, 0);

	rc  = put_guest_lc(vcpu, EXT_IRQ_CLK_COMP,
			   (u16 __user *)__LC_EXT_INT_CODE);
	rc |= put_guest_lc(vcpu, 0, (u16 *)__LC_EXT_CPU_ADDR);
	rc |= write_guest_lc(vcpu, __LC_EXT_OLD_PSW,
			     &vcpu->arch.sie_block->gpsw, sizeof(psw_t));
	rc |= read_guest_lc(vcpu, __LC_EXT_NEW_PSW,
			    &vcpu->arch.sie_block->gpsw, sizeof(psw_t));
	clear_bit(IRQ_PEND_EXT_CLOCK_COMP, &li->pending_irqs);
	return rc ? -EFAULT : 0;
}

static int __must_check __deliver_pfault_init(struct kvm_vcpu *vcpu)
{
	struct kvm_s390_local_interrupt *li = &vcpu->arch.local_int;
	struct kvm_s390_ext_info ext;
	int rc;

	spin_lock(&li->lock);
	ext = li->irq.ext;
	clear_bit(IRQ_PEND_PFAULT_INIT, &li->pending_irqs);
	li->irq.ext.ext_params2 = 0;
	spin_unlock(&li->lock);

	VCPU_EVENT(vcpu, 4, "deliver: pfault init token 0x%llx",
		   ext.ext_params2);
	trace_kvm_s390_deliver_interrupt(vcpu->vcpu_id,
					 KVM_S390_INT_PFAULT_INIT,
					 0, ext.ext_params2);

	rc  = put_guest_lc(vcpu, EXT_IRQ_CP_SERVICE, (u16 *) __LC_EXT_INT_CODE);
	rc |= put_guest_lc(vcpu, PFAULT_INIT, (u16 *) __LC_EXT_CPU_ADDR);
	rc |= write_guest_lc(vcpu, __LC_EXT_OLD_PSW,
			     &vcpu->arch.sie_block->gpsw, sizeof(psw_t));
	rc |= read_guest_lc(vcpu, __LC_EXT_NEW_PSW,
			    &vcpu->arch.sie_block->gpsw, sizeof(psw_t));
	rc |= put_guest_lc(vcpu, ext.ext_params2, (u64 *) __LC_EXT_PARAMS2);
	return rc ? -EFAULT : 0;
}

static int __write_machine_check(struct kvm_vcpu *vcpu,
				 struct kvm_s390_mchk_info *mchk)
{
	unsigned long ext_sa_addr;
	unsigned long lc;
	freg_t fprs[NUM_FPRS];
	union mci mci;
	int rc;

	mci.val = mchk->mcic;
	/* take care of lazy register loading */
	save_fpu_regs();
	save_access_regs(vcpu->run->s.regs.acrs);
	if (MACHINE_HAS_GS && vcpu->arch.gs_enabled)
		save_gs_cb(current->thread.gs_cb);

	/* Extended save area */
	rc = read_guest_lc(vcpu, __LC_MCESAD, &ext_sa_addr,
			   sizeof(unsigned long));
	/* Only bits 0 through 63-LC are used for address formation */
	lc = ext_sa_addr & MCESA_LC_MASK;
	if (test_kvm_facility(vcpu->kvm, 133)) {
		switch (lc) {
		case 0:
		case 10:
			ext_sa_addr &= ~0x3ffUL;
			break;
		case 11:
			ext_sa_addr &= ~0x7ffUL;
			break;
		case 12:
			ext_sa_addr &= ~0xfffUL;
			break;
		default:
			ext_sa_addr = 0;
			break;
		}
	} else {
		ext_sa_addr &= ~0x3ffUL;
	}

	if (!rc && mci.vr && ext_sa_addr && test_kvm_facility(vcpu->kvm, 129)) {
		if (write_guest_abs(vcpu, ext_sa_addr, vcpu->run->s.regs.vrs,
				    512))
			mci.vr = 0;
	} else {
		mci.vr = 0;
	}
	if (!rc && mci.gs && ext_sa_addr && test_kvm_facility(vcpu->kvm, 133)
	    && (lc == 11 || lc == 12)) {
		if (write_guest_abs(vcpu, ext_sa_addr + 1024,
				    &vcpu->run->s.regs.gscb, 32))
			mci.gs = 0;
	} else {
		mci.gs = 0;
	}

	/* General interruption information */
	rc |= put_guest_lc(vcpu, 1, (u8 __user *) __LC_AR_MODE_ID);
	rc |= write_guest_lc(vcpu, __LC_MCK_OLD_PSW,
			     &vcpu->arch.sie_block->gpsw, sizeof(psw_t));
	rc |= read_guest_lc(vcpu, __LC_MCK_NEW_PSW,
			    &vcpu->arch.sie_block->gpsw, sizeof(psw_t));
	rc |= put_guest_lc(vcpu, mci.val, (u64 __user *) __LC_MCCK_CODE);

	/* Register-save areas */
	if (MACHINE_HAS_VX) {
		convert_vx_to_fp(fprs, (__vector128 *) vcpu->run->s.regs.vrs);
		rc |= write_guest_lc(vcpu, __LC_FPREGS_SAVE_AREA, fprs, 128);
	} else {
		rc |= write_guest_lc(vcpu, __LC_FPREGS_SAVE_AREA,
				     vcpu->run->s.regs.fprs, 128);
	}
	rc |= write_guest_lc(vcpu, __LC_GPREGS_SAVE_AREA,
			     vcpu->run->s.regs.gprs, 128);
	rc |= put_guest_lc(vcpu, current->thread.fpu.fpc,
			   (u32 __user *) __LC_FP_CREG_SAVE_AREA);
	rc |= put_guest_lc(vcpu, vcpu->arch.sie_block->todpr,
			   (u32 __user *) __LC_TOD_PROGREG_SAVE_AREA);
	rc |= put_guest_lc(vcpu, kvm_s390_get_cpu_timer(vcpu),
			   (u64 __user *) __LC_CPU_TIMER_SAVE_AREA);
	rc |= put_guest_lc(vcpu, vcpu->arch.sie_block->ckc >> 8,
			   (u64 __user *) __LC_CLOCK_COMP_SAVE_AREA);
	rc |= write_guest_lc(vcpu, __LC_AREGS_SAVE_AREA,
			     &vcpu->run->s.regs.acrs, 64);
	rc |= write_guest_lc(vcpu, __LC_CREGS_SAVE_AREA,
			     &vcpu->arch.sie_block->gcr, 128);

	/* Extended interruption information */
	rc |= put_guest_lc(vcpu, mchk->ext_damage_code,
			   (u32 __user *) __LC_EXT_DAMAGE_CODE);
	rc |= put_guest_lc(vcpu, mchk->failing_storage_address,
			   (u64 __user *) __LC_MCCK_FAIL_STOR_ADDR);
	rc |= write_guest_lc(vcpu, __LC_PSW_SAVE_AREA, &mchk->fixed_logout,
			     sizeof(mchk->fixed_logout));
	return rc ? -EFAULT : 0;
}

static int __must_check __deliver_machine_check(struct kvm_vcpu *vcpu)
{
	struct kvm_s390_float_interrupt *fi = &vcpu->kvm->arch.float_int;
	struct kvm_s390_local_interrupt *li = &vcpu->arch.local_int;
	struct kvm_s390_mchk_info mchk = {};
	int deliver = 0;
	int rc = 0;

	spin_lock(&fi->lock);
	spin_lock(&li->lock);
	if (test_bit(IRQ_PEND_MCHK_EX, &li->pending_irqs) ||
	    test_bit(IRQ_PEND_MCHK_REP, &li->pending_irqs)) {
		/*
		 * If there was an exigent machine check pending, then any
		 * repressible machine checks that might have been pending
		 * are indicated along with it, so always clear bits for
		 * repressible and exigent interrupts
		 */
		mchk = li->irq.mchk;
		clear_bit(IRQ_PEND_MCHK_EX, &li->pending_irqs);
		clear_bit(IRQ_PEND_MCHK_REP, &li->pending_irqs);
		memset(&li->irq.mchk, 0, sizeof(mchk));
		deliver = 1;
	}
	/*
	 * We indicate floating repressible conditions along with
	 * other pending conditions. Channel Report Pending and Channel
	 * Subsystem damage are the only two and and are indicated by
	 * bits in mcic and masked in cr14.
	 */
	if (test_and_clear_bit(IRQ_PEND_MCHK_REP, &fi->pending_irqs)) {
		mchk.mcic |= fi->mchk.mcic;
		mchk.cr14 |= fi->mchk.cr14;
		memset(&fi->mchk, 0, sizeof(mchk));
		deliver = 1;
	}
	spin_unlock(&li->lock);
	spin_unlock(&fi->lock);

	if (deliver) {
		VCPU_EVENT(vcpu, 3, "deliver: machine check mcic 0x%llx",
			   mchk.mcic);
		trace_kvm_s390_deliver_interrupt(vcpu->vcpu_id,
						 KVM_S390_MCHK,
						 mchk.cr14, mchk.mcic);
		vcpu->stat.deliver_machine_check++;
		rc = __write_machine_check(vcpu, &mchk);
	}
	return rc;
}

static int __must_check __deliver_restart(struct kvm_vcpu *vcpu)
{
	struct kvm_s390_local_interrupt *li = &vcpu->arch.local_int;
	int rc;

	VCPU_EVENT(vcpu, 3, "%s", "deliver: cpu restart");
	vcpu->stat.deliver_restart_signal++;
	trace_kvm_s390_deliver_interrupt(vcpu->vcpu_id, KVM_S390_RESTART, 0, 0);

	rc  = write_guest_lc(vcpu,
			     offsetof(struct lowcore, restart_old_psw),
			     &vcpu->arch.sie_block->gpsw, sizeof(psw_t));
	rc |= read_guest_lc(vcpu, offsetof(struct lowcore, restart_psw),
			    &vcpu->arch.sie_block->gpsw, sizeof(psw_t));
	clear_bit(IRQ_PEND_RESTART, &li->pending_irqs);
	return rc ? -EFAULT : 0;
}

static int __must_check __deliver_set_prefix(struct kvm_vcpu *vcpu)
{
	struct kvm_s390_local_interrupt *li = &vcpu->arch.local_int;
	struct kvm_s390_prefix_info prefix;

	spin_lock(&li->lock);
	prefix = li->irq.prefix;
	li->irq.prefix.address = 0;
	clear_bit(IRQ_PEND_SET_PREFIX, &li->pending_irqs);
	spin_unlock(&li->lock);

	vcpu->stat.deliver_prefix_signal++;
	trace_kvm_s390_deliver_interrupt(vcpu->vcpu_id,
					 KVM_S390_SIGP_SET_PREFIX,
					 prefix.address, 0);

	kvm_s390_set_prefix(vcpu, prefix.address);
	return 0;
}

static int __must_check __deliver_emergency_signal(struct kvm_vcpu *vcpu)
{
	struct kvm_s390_local_interrupt *li = &vcpu->arch.local_int;
	int rc;
	int cpu_addr;

	spin_lock(&li->lock);
	cpu_addr = find_first_bit(li->sigp_emerg_pending, KVM_MAX_VCPUS);
	clear_bit(cpu_addr, li->sigp_emerg_pending);
	if (bitmap_empty(li->sigp_emerg_pending, KVM_MAX_VCPUS))
		clear_bit(IRQ_PEND_EXT_EMERGENCY, &li->pending_irqs);
	spin_unlock(&li->lock);

	VCPU_EVENT(vcpu, 4, "%s", "deliver: sigp emerg");
	vcpu->stat.deliver_emergency_signal++;
	trace_kvm_s390_deliver_interrupt(vcpu->vcpu_id, KVM_S390_INT_EMERGENCY,
					 cpu_addr, 0);

	rc  = put_guest_lc(vcpu, EXT_IRQ_EMERGENCY_SIG,
			   (u16 *)__LC_EXT_INT_CODE);
	rc |= put_guest_lc(vcpu, cpu_addr, (u16 *)__LC_EXT_CPU_ADDR);
	rc |= write_guest_lc(vcpu, __LC_EXT_OLD_PSW,
			     &vcpu->arch.sie_block->gpsw, sizeof(psw_t));
	rc |= read_guest_lc(vcpu, __LC_EXT_NEW_PSW,
			    &vcpu->arch.sie_block->gpsw, sizeof(psw_t));
	return rc ? -EFAULT : 0;
}

static int __must_check __deliver_external_call(struct kvm_vcpu *vcpu)
{
	struct kvm_s390_local_interrupt *li = &vcpu->arch.local_int;
	struct kvm_s390_extcall_info extcall;
	int rc;

	spin_lock(&li->lock);
	extcall = li->irq.extcall;
	li->irq.extcall.code = 0;
	clear_bit(IRQ_PEND_EXT_EXTERNAL, &li->pending_irqs);
	spin_unlock(&li->lock);

	VCPU_EVENT(vcpu, 4, "%s", "deliver: sigp ext call");
	vcpu->stat.deliver_external_call++;
	trace_kvm_s390_deliver_interrupt(vcpu->vcpu_id,
					 KVM_S390_INT_EXTERNAL_CALL,
					 extcall.code, 0);

	rc  = put_guest_lc(vcpu, EXT_IRQ_EXTERNAL_CALL,
			   (u16 *)__LC_EXT_INT_CODE);
	rc |= put_guest_lc(vcpu, extcall.code, (u16 *)__LC_EXT_CPU_ADDR);
	rc |= write_guest_lc(vcpu, __LC_EXT_OLD_PSW,
			     &vcpu->arch.sie_block->gpsw, sizeof(psw_t));
	rc |= read_guest_lc(vcpu, __LC_EXT_NEW_PSW, &vcpu->arch.sie_block->gpsw,
			    sizeof(psw_t));
	return rc ? -EFAULT : 0;
}

static int __must_check __deliver_prog(struct kvm_vcpu *vcpu)
{
	struct kvm_s390_local_interrupt *li = &vcpu->arch.local_int;
	struct kvm_s390_pgm_info pgm_info;
	int rc = 0, nullifying = false;
	u16 ilen;

	spin_lock(&li->lock);
	pgm_info = li->irq.pgm;
	clear_bit(IRQ_PEND_PROG, &li->pending_irqs);
	memset(&li->irq.pgm, 0, sizeof(pgm_info));
	spin_unlock(&li->lock);

	ilen = pgm_info.flags & KVM_S390_PGM_FLAGS_ILC_MASK;
	VCPU_EVENT(vcpu, 3, "deliver: program irq code 0x%x, ilen:%d",
		   pgm_info.code, ilen);
	vcpu->stat.deliver_program++;
	trace_kvm_s390_deliver_interrupt(vcpu->vcpu_id, KVM_S390_PROGRAM_INT,
					 pgm_info.code, 0);

	switch (pgm_info.code & ~PGM_PER) {
	case PGM_AFX_TRANSLATION:
	case PGM_ASX_TRANSLATION:
	case PGM_EX_TRANSLATION:
	case PGM_LFX_TRANSLATION:
	case PGM_LSTE_SEQUENCE:
	case PGM_LSX_TRANSLATION:
	case PGM_LX_TRANSLATION:
	case PGM_PRIMARY_AUTHORITY:
	case PGM_SECONDARY_AUTHORITY:
		nullifying = true;
		/* fall through */
	case PGM_SPACE_SWITCH:
		rc = put_guest_lc(vcpu, pgm_info.trans_exc_code,
				  (u64 *)__LC_TRANS_EXC_CODE);
		break;
	case PGM_ALEN_TRANSLATION:
	case PGM_ALE_SEQUENCE:
	case PGM_ASTE_INSTANCE:
	case PGM_ASTE_SEQUENCE:
	case PGM_ASTE_VALIDITY:
	case PGM_EXTENDED_AUTHORITY:
		rc = put_guest_lc(vcpu, pgm_info.exc_access_id,
				  (u8 *)__LC_EXC_ACCESS_ID);
		nullifying = true;
		break;
	case PGM_ASCE_TYPE:
	case PGM_PAGE_TRANSLATION:
	case PGM_REGION_FIRST_TRANS:
	case PGM_REGION_SECOND_TRANS:
	case PGM_REGION_THIRD_TRANS:
	case PGM_SEGMENT_TRANSLATION:
		rc = put_guest_lc(vcpu, pgm_info.trans_exc_code,
				  (u64 *)__LC_TRANS_EXC_CODE);
		rc |= put_guest_lc(vcpu, pgm_info.exc_access_id,
				   (u8 *)__LC_EXC_ACCESS_ID);
		rc |= put_guest_lc(vcpu, pgm_info.op_access_id,
				   (u8 *)__LC_OP_ACCESS_ID);
		nullifying = true;
		break;
	case PGM_MONITOR:
		rc = put_guest_lc(vcpu, pgm_info.mon_class_nr,
				  (u16 *)__LC_MON_CLASS_NR);
		rc |= put_guest_lc(vcpu, pgm_info.mon_code,
				   (u64 *)__LC_MON_CODE);
		break;
	case PGM_VECTOR_PROCESSING:
	case PGM_DATA:
		rc = put_guest_lc(vcpu, pgm_info.data_exc_code,
				  (u32 *)__LC_DATA_EXC_CODE);
		break;
	case PGM_PROTECTION:
		rc = put_guest_lc(vcpu, pgm_info.trans_exc_code,
				  (u64 *)__LC_TRANS_EXC_CODE);
		rc |= put_guest_lc(vcpu, pgm_info.exc_access_id,
				   (u8 *)__LC_EXC_ACCESS_ID);
		break;
	case PGM_STACK_FULL:
	case PGM_STACK_EMPTY:
	case PGM_STACK_SPECIFICATION:
	case PGM_STACK_TYPE:
	case PGM_STACK_OPERATION:
	case PGM_TRACE_TABEL:
	case PGM_CRYPTO_OPERATION:
		nullifying = true;
		break;
	}

	if (pgm_info.code & PGM_PER) {
		rc |= put_guest_lc(vcpu, pgm_info.per_code,
				   (u8 *) __LC_PER_CODE);
		rc |= put_guest_lc(vcpu, pgm_info.per_atmid,
				   (u8 *)__LC_PER_ATMID);
		rc |= put_guest_lc(vcpu, pgm_info.per_address,
				   (u64 *) __LC_PER_ADDRESS);
		rc |= put_guest_lc(vcpu, pgm_info.per_access_id,
				   (u8 *) __LC_PER_ACCESS_ID);
	}

	if (nullifying && !(pgm_info.flags & KVM_S390_PGM_FLAGS_NO_REWIND))
		kvm_s390_rewind_psw(vcpu, ilen);

	/* bit 1+2 of the target are the ilc, so we can directly use ilen */
	rc |= put_guest_lc(vcpu, ilen, (u16 *) __LC_PGM_ILC);
	rc |= put_guest_lc(vcpu, vcpu->arch.sie_block->gbea,
				 (u64 *) __LC_LAST_BREAK);
	rc |= put_guest_lc(vcpu, pgm_info.code,
			   (u16 *)__LC_PGM_INT_CODE);
	rc |= write_guest_lc(vcpu, __LC_PGM_OLD_PSW,
			     &vcpu->arch.sie_block->gpsw, sizeof(psw_t));
	rc |= read_guest_lc(vcpu, __LC_PGM_NEW_PSW,
			    &vcpu->arch.sie_block->gpsw, sizeof(psw_t));
	return rc ? -EFAULT : 0;
}

static int __must_check __deliver_service(struct kvm_vcpu *vcpu)
{
	struct kvm_s390_float_interrupt *fi = &vcpu->kvm->arch.float_int;
	struct kvm_s390_ext_info ext;
	int rc = 0;

	spin_lock(&fi->lock);
	if (!(test_bit(IRQ_PEND_EXT_SERVICE, &fi->pending_irqs))) {
		spin_unlock(&fi->lock);
		return 0;
	}
	ext = fi->srv_signal;
	memset(&fi->srv_signal, 0, sizeof(ext));
	clear_bit(IRQ_PEND_EXT_SERVICE, &fi->pending_irqs);
	spin_unlock(&fi->lock);

	VCPU_EVENT(vcpu, 4, "deliver: sclp parameter 0x%x",
		   ext.ext_params);
	vcpu->stat.deliver_service_signal++;
	trace_kvm_s390_deliver_interrupt(vcpu->vcpu_id, KVM_S390_INT_SERVICE,
					 ext.ext_params, 0);

	rc  = put_guest_lc(vcpu, EXT_IRQ_SERVICE_SIG, (u16 *)__LC_EXT_INT_CODE);
	rc |= put_guest_lc(vcpu, 0, (u16 *)__LC_EXT_CPU_ADDR);
	rc |= write_guest_lc(vcpu, __LC_EXT_OLD_PSW,
			     &vcpu->arch.sie_block->gpsw, sizeof(psw_t));
	rc |= read_guest_lc(vcpu, __LC_EXT_NEW_PSW,
			    &vcpu->arch.sie_block->gpsw, sizeof(psw_t));
	rc |= put_guest_lc(vcpu, ext.ext_params,
			   (u32 *)__LC_EXT_PARAMS);

	return rc ? -EFAULT : 0;
}

static int __must_check __deliver_pfault_done(struct kvm_vcpu *vcpu)
{
	struct kvm_s390_float_interrupt *fi = &vcpu->kvm->arch.float_int;
	struct kvm_s390_interrupt_info *inti;
	int rc = 0;

	spin_lock(&fi->lock);
	inti = list_first_entry_or_null(&fi->lists[FIRQ_LIST_PFAULT],
					struct kvm_s390_interrupt_info,
					list);
	if (inti) {
		list_del(&inti->list);
		fi->counters[FIRQ_CNTR_PFAULT] -= 1;
	}
	if (list_empty(&fi->lists[FIRQ_LIST_PFAULT]))
		clear_bit(IRQ_PEND_PFAULT_DONE, &fi->pending_irqs);
	spin_unlock(&fi->lock);

	if (inti) {
		trace_kvm_s390_deliver_interrupt(vcpu->vcpu_id,
						 KVM_S390_INT_PFAULT_DONE, 0,
						 inti->ext.ext_params2);
		VCPU_EVENT(vcpu, 4, "deliver: pfault done token 0x%llx",
			   inti->ext.ext_params2);

		rc  = put_guest_lc(vcpu, EXT_IRQ_CP_SERVICE,
				(u16 *)__LC_EXT_INT_CODE);
		rc |= put_guest_lc(vcpu, PFAULT_DONE,
				(u16 *)__LC_EXT_CPU_ADDR);
		rc |= write_guest_lc(vcpu, __LC_EXT_OLD_PSW,
				&vcpu->arch.sie_block->gpsw,
				sizeof(psw_t));
		rc |= read_guest_lc(vcpu, __LC_EXT_NEW_PSW,
				&vcpu->arch.sie_block->gpsw,
				sizeof(psw_t));
		rc |= put_guest_lc(vcpu, inti->ext.ext_params2,
				(u64 *)__LC_EXT_PARAMS2);
		kfree(inti);
	}
	return rc ? -EFAULT : 0;
}

static int __must_check __deliver_virtio(struct kvm_vcpu *vcpu)
{
	struct kvm_s390_float_interrupt *fi = &vcpu->kvm->arch.float_int;
	struct kvm_s390_interrupt_info *inti;
	int rc = 0;

	spin_lock(&fi->lock);
	inti = list_first_entry_or_null(&fi->lists[FIRQ_LIST_VIRTIO],
					struct kvm_s390_interrupt_info,
					list);
	if (inti) {
		VCPU_EVENT(vcpu, 4,
			   "deliver: virtio parm: 0x%x,parm64: 0x%llx",
			   inti->ext.ext_params, inti->ext.ext_params2);
		vcpu->stat.deliver_virtio++;
		trace_kvm_s390_deliver_interrupt(vcpu->vcpu_id,
				inti->type,
				inti->ext.ext_params,
				inti->ext.ext_params2);
		list_del(&inti->list);
		fi->counters[FIRQ_CNTR_VIRTIO] -= 1;
	}
	if (list_empty(&fi->lists[FIRQ_LIST_VIRTIO]))
		clear_bit(IRQ_PEND_VIRTIO, &fi->pending_irqs);
	spin_unlock(&fi->lock);

	if (inti) {
		rc  = put_guest_lc(vcpu, EXT_IRQ_CP_SERVICE,
				(u16 *)__LC_EXT_INT_CODE);
		rc |= put_guest_lc(vcpu, VIRTIO_PARAM,
				(u16 *)__LC_EXT_CPU_ADDR);
		rc |= write_guest_lc(vcpu, __LC_EXT_OLD_PSW,
				&vcpu->arch.sie_block->gpsw,
				sizeof(psw_t));
		rc |= read_guest_lc(vcpu, __LC_EXT_NEW_PSW,
				&vcpu->arch.sie_block->gpsw,
				sizeof(psw_t));
		rc |= put_guest_lc(vcpu, inti->ext.ext_params,
				(u32 *)__LC_EXT_PARAMS);
		rc |= put_guest_lc(vcpu, inti->ext.ext_params2,
				(u64 *)__LC_EXT_PARAMS2);
		kfree(inti);
	}
	return rc ? -EFAULT : 0;
}

static int __do_deliver_io(struct kvm_vcpu *vcpu, struct kvm_s390_io_info *io)
{
	int rc;

	rc  = put_guest_lc(vcpu, io->subchannel_id, (u16 *)__LC_SUBCHANNEL_ID);
	rc |= put_guest_lc(vcpu, io->subchannel_nr, (u16 *)__LC_SUBCHANNEL_NR);
	rc |= put_guest_lc(vcpu, io->io_int_parm, (u32 *)__LC_IO_INT_PARM);
	rc |= put_guest_lc(vcpu, io->io_int_word, (u32 *)__LC_IO_INT_WORD);
	rc |= write_guest_lc(vcpu, __LC_IO_OLD_PSW,
			     &vcpu->arch.sie_block->gpsw,
			     sizeof(psw_t));
	rc |= read_guest_lc(vcpu, __LC_IO_NEW_PSW,
			    &vcpu->arch.sie_block->gpsw,
			    sizeof(psw_t));
	return rc ? -EFAULT : 0;
}

static int __must_check __deliver_io(struct kvm_vcpu *vcpu,
				     unsigned long irq_type)
{
	struct list_head *isc_list;
	struct kvm_s390_float_interrupt *fi;
	struct kvm_s390_interrupt_info *inti = NULL;
	struct kvm_s390_io_info io;
	u32 isc;
	int rc = 0;

	fi = &vcpu->kvm->arch.float_int;

	spin_lock(&fi->lock);
	isc = irq_type_to_isc(irq_type);
	isc_list = &fi->lists[isc];
	inti = list_first_entry_or_null(isc_list,
					struct kvm_s390_interrupt_info,
					list);
	if (inti) {
		if (inti->type & KVM_S390_INT_IO_AI_MASK)
			VCPU_EVENT(vcpu, 4, "%s", "deliver: I/O (AI)");
		else
			VCPU_EVENT(vcpu, 4, "deliver: I/O %x ss %x schid %04x",
			inti->io.subchannel_id >> 8,
			inti->io.subchannel_id >> 1 & 0x3,
			inti->io.subchannel_nr);

		vcpu->stat.deliver_io++;
		trace_kvm_s390_deliver_interrupt(vcpu->vcpu_id,
				inti->type,
				((__u32)inti->io.subchannel_id << 16) |
				inti->io.subchannel_nr,
				((__u64)inti->io.io_int_parm << 32) |
				inti->io.io_int_word);
		list_del(&inti->list);
		fi->counters[FIRQ_CNTR_IO] -= 1;
	}
	if (list_empty(isc_list))
		clear_bit(irq_type, &fi->pending_irqs);
	spin_unlock(&fi->lock);

	if (inti) {
		rc = __do_deliver_io(vcpu, &(inti->io));
		kfree(inti);
		goto out;
	}

	if (vcpu->kvm->arch.gisa &&
	    kvm_s390_gisa_tac_ipm_gisc(vcpu->kvm->arch.gisa, isc)) {
		/*
		 * in case an adapter interrupt was not delivered
		 * in SIE context KVM will handle the delivery
		 */
		VCPU_EVENT(vcpu, 4, "%s isc %u", "deliver: I/O (AI/gisa)", isc);
		memset(&io, 0, sizeof(io));
		io.io_int_word = isc_to_int_word(isc);
		vcpu->stat.deliver_io++;
		trace_kvm_s390_deliver_interrupt(vcpu->vcpu_id,
			KVM_S390_INT_IO(1, 0, 0, 0),
			((__u32)io.subchannel_id << 16) |
			io.subchannel_nr,
			((__u64)io.io_int_parm << 32) |
			io.io_int_word);
		rc = __do_deliver_io(vcpu, &io);
	}
out:
	return rc;
}

/* Check whether an external call is pending (deliverable or not) */
int kvm_s390_ext_call_pending(struct kvm_vcpu *vcpu)
{
	struct kvm_s390_local_interrupt *li = &vcpu->arch.local_int;

	if (!sclp.has_sigpif)
		return test_bit(IRQ_PEND_EXT_EXTERNAL, &li->pending_irqs);

	return sca_ext_call_pending(vcpu, NULL);
}

int kvm_s390_vcpu_has_irq(struct kvm_vcpu *vcpu, int exclude_stop)
{
	if (deliverable_irqs(vcpu))
		return 1;

	if (kvm_cpu_has_pending_timer(vcpu))
		return 1;

	/* external call pending and deliverable */
	if (kvm_s390_ext_call_pending(vcpu) &&
	    !psw_extint_disabled(vcpu) &&
	    (vcpu->arch.sie_block->gcr[0] & CR0_EXTERNAL_CALL_SUBMASK))
		return 1;

	if (!exclude_stop && kvm_s390_is_stop_irq_pending(vcpu))
		return 1;
	return 0;
}

int kvm_cpu_has_pending_timer(struct kvm_vcpu *vcpu)
{
	return ckc_irq_pending(vcpu) || cpu_timer_irq_pending(vcpu);
}

static u64 __calculate_sltime(struct kvm_vcpu *vcpu)
{
	const u64 now = kvm_s390_get_tod_clock_fast(vcpu->kvm);
	const u64 ckc = vcpu->arch.sie_block->ckc;
	u64 cputm, sltime = 0;

	if (ckc_interrupts_enabled(vcpu)) {
		if (vcpu->arch.sie_block->gcr[0] & CR0_CLOCK_COMPARATOR_SIGN) {
			if ((s64)now < (s64)ckc)
				sltime = tod_to_ns((s64)ckc - (s64)now);
		} else if (now < ckc) {
			sltime = tod_to_ns(ckc - now);
		}
		/* already expired */
		if (!sltime)
			return 0;
		if (cpu_timer_interrupts_enabled(vcpu)) {
			cputm = kvm_s390_get_cpu_timer(vcpu);
			/* already expired? */
			if (cputm >> 63)
				return 0;
			return min(sltime, tod_to_ns(cputm));
		}
	} else if (cpu_timer_interrupts_enabled(vcpu)) {
		sltime = kvm_s390_get_cpu_timer(vcpu);
		/* already expired? */
		if (sltime >> 63)
			return 0;
	}
	return sltime;
}

int kvm_s390_handle_wait(struct kvm_vcpu *vcpu)
{
	u64 sltime;

	vcpu->stat.exit_wait_state++;

	/* fast path */
	if (kvm_arch_vcpu_runnable(vcpu))
		return 0;

	if (psw_interrupts_disabled(vcpu)) {
		VCPU_EVENT(vcpu, 3, "%s", "disabled wait");
		return -EOPNOTSUPP; /* disabled wait */
	}

	if (!ckc_interrupts_enabled(vcpu) &&
	    !cpu_timer_interrupts_enabled(vcpu)) {
		VCPU_EVENT(vcpu, 3, "%s", "enabled wait w/o timer");
		__set_cpu_idle(vcpu);
		goto no_timer;
	}

	sltime = __calculate_sltime(vcpu);
	if (!sltime)
		return 0;

	__set_cpu_idle(vcpu);
	hrtimer_start(&vcpu->arch.ckc_timer, sltime, HRTIMER_MODE_REL);
	VCPU_EVENT(vcpu, 4, "enabled wait: %llu ns", sltime);
no_timer:
	srcu_read_unlock(&vcpu->kvm->srcu, vcpu->srcu_idx);
	kvm_vcpu_block(vcpu);
	__unset_cpu_idle(vcpu);
	vcpu->srcu_idx = srcu_read_lock(&vcpu->kvm->srcu);

	hrtimer_cancel(&vcpu->arch.ckc_timer);
	return 0;
}

void kvm_s390_vcpu_wakeup(struct kvm_vcpu *vcpu)
{
	/*
	 * We cannot move this into the if, as the CPU might be already
	 * in kvm_vcpu_block without having the waitqueue set (polling)
	 */
	vcpu->valid_wakeup = true;
	/*
	 * This is mostly to document, that the read in swait_active could
	 * be moved before other stores, leading to subtle races.
	 * All current users do not store or use an atomic like update
	 */
	smp_mb__after_atomic();
	if (swait_active(&vcpu->wq)) {
		/*
		 * The vcpu gave up the cpu voluntarily, mark it as a good
		 * yield-candidate.
		 */
		vcpu->preempted = true;
		swake_up_one(&vcpu->wq);
		vcpu->stat.halt_wakeup++;
	}
	/*
	 * The VCPU might not be sleeping but is executing the VSIE. Let's
	 * kick it, so it leaves the SIE to process the request.
	 */
	kvm_s390_vsie_kick(vcpu);
}

enum hrtimer_restart kvm_s390_idle_wakeup(struct hrtimer *timer)
{
	struct kvm_vcpu *vcpu;
	u64 sltime;

	vcpu = container_of(timer, struct kvm_vcpu, arch.ckc_timer);
	sltime = __calculate_sltime(vcpu);

	/*
	 * If the monotonic clock runs faster than the tod clock we might be
	 * woken up too early and have to go back to sleep to avoid deadlocks.
	 */
	if (sltime && hrtimer_forward_now(timer, ns_to_ktime(sltime)))
		return HRTIMER_RESTART;
	kvm_s390_vcpu_wakeup(vcpu);
	return HRTIMER_NORESTART;
}

void kvm_s390_clear_local_irqs(struct kvm_vcpu *vcpu)
{
	struct kvm_s390_local_interrupt *li = &vcpu->arch.local_int;

	spin_lock(&li->lock);
	li->pending_irqs = 0;
	bitmap_zero(li->sigp_emerg_pending, KVM_MAX_VCPUS);
	memset(&li->irq, 0, sizeof(li->irq));
	spin_unlock(&li->lock);

	sca_clear_ext_call(vcpu);
}

int __must_check kvm_s390_deliver_pending_interrupts(struct kvm_vcpu *vcpu)
{
	struct kvm_s390_local_interrupt *li = &vcpu->arch.local_int;
	int rc = 0;
	unsigned long irq_type;
	unsigned long irqs;

	__reset_intercept_indicators(vcpu);

	/* pending ckc conditions might have been invalidated */
	clear_bit(IRQ_PEND_EXT_CLOCK_COMP, &li->pending_irqs);
	if (ckc_irq_pending(vcpu))
		set_bit(IRQ_PEND_EXT_CLOCK_COMP, &li->pending_irqs);

	/* pending cpu timer conditions might have been invalidated */
	clear_bit(IRQ_PEND_EXT_CPU_TIMER, &li->pending_irqs);
	if (cpu_timer_irq_pending(vcpu))
		set_bit(IRQ_PEND_EXT_CPU_TIMER, &li->pending_irqs);

	while ((irqs = deliverable_irqs(vcpu)) && !rc) {
		/* bits are in the reverse order of interrupt priority */
		irq_type = find_last_bit(&irqs, IRQ_PEND_COUNT);
		switch (irq_type) {
		case IRQ_PEND_IO_ISC_0:
		case IRQ_PEND_IO_ISC_1:
		case IRQ_PEND_IO_ISC_2:
		case IRQ_PEND_IO_ISC_3:
		case IRQ_PEND_IO_ISC_4:
		case IRQ_PEND_IO_ISC_5:
		case IRQ_PEND_IO_ISC_6:
		case IRQ_PEND_IO_ISC_7:
			rc = __deliver_io(vcpu, irq_type);
			break;
		case IRQ_PEND_MCHK_EX:
		case IRQ_PEND_MCHK_REP:
			rc = __deliver_machine_check(vcpu);
			break;
		case IRQ_PEND_PROG:
			rc = __deliver_prog(vcpu);
			break;
		case IRQ_PEND_EXT_EMERGENCY:
			rc = __deliver_emergency_signal(vcpu);
			break;
		case IRQ_PEND_EXT_EXTERNAL:
			rc = __deliver_external_call(vcpu);
			break;
		case IRQ_PEND_EXT_CLOCK_COMP:
			rc = __deliver_ckc(vcpu);
			break;
		case IRQ_PEND_EXT_CPU_TIMER:
			rc = __deliver_cpu_timer(vcpu);
			break;
		case IRQ_PEND_RESTART:
			rc = __deliver_restart(vcpu);
			break;
		case IRQ_PEND_SET_PREFIX:
			rc = __deliver_set_prefix(vcpu);
			break;
		case IRQ_PEND_PFAULT_INIT:
			rc = __deliver_pfault_init(vcpu);
			break;
		case IRQ_PEND_EXT_SERVICE:
			rc = __deliver_service(vcpu);
			break;
		case IRQ_PEND_PFAULT_DONE:
			rc = __deliver_pfault_done(vcpu);
			break;
		case IRQ_PEND_VIRTIO:
			rc = __deliver_virtio(vcpu);
			break;
		default:
			WARN_ONCE(1, "Unknown pending irq type %ld", irq_type);
			clear_bit(irq_type, &li->pending_irqs);
		}
	}

	set_intercept_indicators(vcpu);

	return rc;
}

static int __inject_prog(struct kvm_vcpu *vcpu, struct kvm_s390_irq *irq)
{
	struct kvm_s390_local_interrupt *li = &vcpu->arch.local_int;

	vcpu->stat.inject_program++;
	VCPU_EVENT(vcpu, 3, "inject: program irq code 0x%x", irq->u.pgm.code);
	trace_kvm_s390_inject_vcpu(vcpu->vcpu_id, KVM_S390_PROGRAM_INT,
				   irq->u.pgm.code, 0);

	if (!(irq->u.pgm.flags & KVM_S390_PGM_FLAGS_ILC_VALID)) {
		/* auto detection if no valid ILC was given */
		irq->u.pgm.flags &= ~KVM_S390_PGM_FLAGS_ILC_MASK;
		irq->u.pgm.flags |= kvm_s390_get_ilen(vcpu);
		irq->u.pgm.flags |= KVM_S390_PGM_FLAGS_ILC_VALID;
	}

	if (irq->u.pgm.code == PGM_PER) {
		li->irq.pgm.code |= PGM_PER;
		li->irq.pgm.flags = irq->u.pgm.flags;
		/* only modify PER related information */
		li->irq.pgm.per_address = irq->u.pgm.per_address;
		li->irq.pgm.per_code = irq->u.pgm.per_code;
		li->irq.pgm.per_atmid = irq->u.pgm.per_atmid;
		li->irq.pgm.per_access_id = irq->u.pgm.per_access_id;
	} else if (!(irq->u.pgm.code & PGM_PER)) {
		li->irq.pgm.code = (li->irq.pgm.code & PGM_PER) |
				   irq->u.pgm.code;
		li->irq.pgm.flags = irq->u.pgm.flags;
		/* only modify non-PER information */
		li->irq.pgm.trans_exc_code = irq->u.pgm.trans_exc_code;
		li->irq.pgm.mon_code = irq->u.pgm.mon_code;
		li->irq.pgm.data_exc_code = irq->u.pgm.data_exc_code;
		li->irq.pgm.mon_class_nr = irq->u.pgm.mon_class_nr;
		li->irq.pgm.exc_access_id = irq->u.pgm.exc_access_id;
		li->irq.pgm.op_access_id = irq->u.pgm.op_access_id;
	} else {
		li->irq.pgm = irq->u.pgm;
	}
	set_bit(IRQ_PEND_PROG, &li->pending_irqs);
	return 0;
}

static int __inject_pfault_init(struct kvm_vcpu *vcpu, struct kvm_s390_irq *irq)
{
	struct kvm_s390_local_interrupt *li = &vcpu->arch.local_int;

	vcpu->stat.inject_pfault_init++;
	VCPU_EVENT(vcpu, 4, "inject: pfault init parameter block at 0x%llx",
		   irq->u.ext.ext_params2);
	trace_kvm_s390_inject_vcpu(vcpu->vcpu_id, KVM_S390_INT_PFAULT_INIT,
				   irq->u.ext.ext_params,
				   irq->u.ext.ext_params2);

	li->irq.ext = irq->u.ext;
	set_bit(IRQ_PEND_PFAULT_INIT, &li->pending_irqs);
	kvm_s390_set_cpuflags(vcpu, CPUSTAT_EXT_INT);
	return 0;
}

static int __inject_extcall(struct kvm_vcpu *vcpu, struct kvm_s390_irq *irq)
{
	struct kvm_s390_local_interrupt *li = &vcpu->arch.local_int;
	struct kvm_s390_extcall_info *extcall = &li->irq.extcall;
	uint16_t src_id = irq->u.extcall.code;

	vcpu->stat.inject_external_call++;
	VCPU_EVENT(vcpu, 4, "inject: external call source-cpu:%u",
		   src_id);
	trace_kvm_s390_inject_vcpu(vcpu->vcpu_id, KVM_S390_INT_EXTERNAL_CALL,
				   src_id, 0);

	/* sending vcpu invalid */
	if (kvm_get_vcpu_by_id(vcpu->kvm, src_id) == NULL)
		return -EINVAL;

	if (sclp.has_sigpif)
		return sca_inject_ext_call(vcpu, src_id);

	if (test_and_set_bit(IRQ_PEND_EXT_EXTERNAL, &li->pending_irqs))
		return -EBUSY;
	*extcall = irq->u.extcall;
	kvm_s390_set_cpuflags(vcpu, CPUSTAT_EXT_INT);
	return 0;
}

static int __inject_set_prefix(struct kvm_vcpu *vcpu, struct kvm_s390_irq *irq)
{
	struct kvm_s390_local_interrupt *li = &vcpu->arch.local_int;
	struct kvm_s390_prefix_info *prefix = &li->irq.prefix;

	vcpu->stat.inject_set_prefix++;
	VCPU_EVENT(vcpu, 3, "inject: set prefix to %x",
		   irq->u.prefix.address);
	trace_kvm_s390_inject_vcpu(vcpu->vcpu_id, KVM_S390_SIGP_SET_PREFIX,
				   irq->u.prefix.address, 0);

	if (!is_vcpu_stopped(vcpu))
		return -EBUSY;

	*prefix = irq->u.prefix;
	set_bit(IRQ_PEND_SET_PREFIX, &li->pending_irqs);
	return 0;
}

#define KVM_S390_STOP_SUPP_FLAGS (KVM_S390_STOP_FLAG_STORE_STATUS)
static int __inject_sigp_stop(struct kvm_vcpu *vcpu, struct kvm_s390_irq *irq)
{
	struct kvm_s390_local_interrupt *li = &vcpu->arch.local_int;
	struct kvm_s390_stop_info *stop = &li->irq.stop;
	int rc = 0;

	vcpu->stat.inject_stop_signal++;
	trace_kvm_s390_inject_vcpu(vcpu->vcpu_id, KVM_S390_SIGP_STOP, 0, 0);

	if (irq->u.stop.flags & ~KVM_S390_STOP_SUPP_FLAGS)
		return -EINVAL;

	if (is_vcpu_stopped(vcpu)) {
		if (irq->u.stop.flags & KVM_S390_STOP_FLAG_STORE_STATUS)
			rc = kvm_s390_store_status_unloaded(vcpu,
						KVM_S390_STORE_STATUS_NOADDR);
		return rc;
	}

	if (test_and_set_bit(IRQ_PEND_SIGP_STOP, &li->pending_irqs))
		return -EBUSY;
	stop->flags = irq->u.stop.flags;
	kvm_s390_set_cpuflags(vcpu, CPUSTAT_STOP_INT);
	return 0;
}

static int __inject_sigp_restart(struct kvm_vcpu *vcpu,
				 struct kvm_s390_irq *irq)
{
	struct kvm_s390_local_interrupt *li = &vcpu->arch.local_int;

	vcpu->stat.inject_restart++;
	VCPU_EVENT(vcpu, 3, "%s", "inject: restart int");
	trace_kvm_s390_inject_vcpu(vcpu->vcpu_id, KVM_S390_RESTART, 0, 0);

	set_bit(IRQ_PEND_RESTART, &li->pending_irqs);
	return 0;
}

static int __inject_sigp_emergency(struct kvm_vcpu *vcpu,
				   struct kvm_s390_irq *irq)
{
	struct kvm_s390_local_interrupt *li = &vcpu->arch.local_int;

	vcpu->stat.inject_emergency_signal++;
	VCPU_EVENT(vcpu, 4, "inject: emergency from cpu %u",
		   irq->u.emerg.code);
	trace_kvm_s390_inject_vcpu(vcpu->vcpu_id, KVM_S390_INT_EMERGENCY,
				   irq->u.emerg.code, 0);

	/* sending vcpu invalid */
	if (kvm_get_vcpu_by_id(vcpu->kvm, irq->u.emerg.code) == NULL)
		return -EINVAL;

	set_bit(irq->u.emerg.code, li->sigp_emerg_pending);
	set_bit(IRQ_PEND_EXT_EMERGENCY, &li->pending_irqs);
	kvm_s390_set_cpuflags(vcpu, CPUSTAT_EXT_INT);
	return 0;
}

static int __inject_mchk(struct kvm_vcpu *vcpu, struct kvm_s390_irq *irq)
{
	struct kvm_s390_local_interrupt *li = &vcpu->arch.local_int;
	struct kvm_s390_mchk_info *mchk = &li->irq.mchk;

	vcpu->stat.inject_mchk++;
	VCPU_EVENT(vcpu, 3, "inject: machine check mcic 0x%llx",
		   irq->u.mchk.mcic);
	trace_kvm_s390_inject_vcpu(vcpu->vcpu_id, KVM_S390_MCHK, 0,
				   irq->u.mchk.mcic);

	/*
	 * Because repressible machine checks can be indicated along with
	 * exigent machine checks (PoP, Chapter 11, Interruption action)
	 * we need to combine cr14, mcic and external damage code.
	 * Failing storage address and the logout area should not be or'ed
	 * together, we just indicate the last occurrence of the corresponding
	 * machine check
	 */
	mchk->cr14 |= irq->u.mchk.cr14;
	mchk->mcic |= irq->u.mchk.mcic;
	mchk->ext_damage_code |= irq->u.mchk.ext_damage_code;
	mchk->failing_storage_address = irq->u.mchk.failing_storage_address;
	memcpy(&mchk->fixed_logout, &irq->u.mchk.fixed_logout,
	       sizeof(mchk->fixed_logout));
	if (mchk->mcic & MCHK_EX_MASK)
		set_bit(IRQ_PEND_MCHK_EX, &li->pending_irqs);
	else if (mchk->mcic & MCHK_REP_MASK)
		set_bit(IRQ_PEND_MCHK_REP,  &li->pending_irqs);
	return 0;
}

static int __inject_ckc(struct kvm_vcpu *vcpu)
{
	struct kvm_s390_local_interrupt *li = &vcpu->arch.local_int;

	vcpu->stat.inject_ckc++;
	VCPU_EVENT(vcpu, 3, "%s", "inject: clock comparator external");
	trace_kvm_s390_inject_vcpu(vcpu->vcpu_id, KVM_S390_INT_CLOCK_COMP,
				   0, 0);

	set_bit(IRQ_PEND_EXT_CLOCK_COMP, &li->pending_irqs);
	kvm_s390_set_cpuflags(vcpu, CPUSTAT_EXT_INT);
	return 0;
}

static int __inject_cpu_timer(struct kvm_vcpu *vcpu)
{
	struct kvm_s390_local_interrupt *li = &vcpu->arch.local_int;

	vcpu->stat.inject_cputm++;
	VCPU_EVENT(vcpu, 3, "%s", "inject: cpu timer external");
	trace_kvm_s390_inject_vcpu(vcpu->vcpu_id, KVM_S390_INT_CPU_TIMER,
				   0, 0);

	set_bit(IRQ_PEND_EXT_CPU_TIMER, &li->pending_irqs);
	kvm_s390_set_cpuflags(vcpu, CPUSTAT_EXT_INT);
	return 0;
}

static struct kvm_s390_interrupt_info *get_io_int(struct kvm *kvm,
						  int isc, u32 schid)
{
	struct kvm_s390_float_interrupt *fi = &kvm->arch.float_int;
	struct list_head *isc_list = &fi->lists[FIRQ_LIST_IO_ISC_0 + isc];
	struct kvm_s390_interrupt_info *iter;
	u16 id = (schid & 0xffff0000U) >> 16;
	u16 nr = schid & 0x0000ffffU;

	spin_lock(&fi->lock);
	list_for_each_entry(iter, isc_list, list) {
		if (schid && (id != iter->io.subchannel_id ||
			      nr != iter->io.subchannel_nr))
			continue;
		/* found an appropriate entry */
		list_del_init(&iter->list);
		fi->counters[FIRQ_CNTR_IO] -= 1;
		if (list_empty(isc_list))
			clear_bit(isc_to_irq_type(isc), &fi->pending_irqs);
		spin_unlock(&fi->lock);
		return iter;
	}
	spin_unlock(&fi->lock);
	return NULL;
}

static struct kvm_s390_interrupt_info *get_top_io_int(struct kvm *kvm,
						      u64 isc_mask, u32 schid)
{
	struct kvm_s390_interrupt_info *inti = NULL;
	int isc;

	for (isc = 0; isc <= MAX_ISC && !inti; isc++) {
		if (isc_mask & isc_to_isc_bits(isc))
			inti = get_io_int(kvm, isc, schid);
	}
	return inti;
}

static int get_top_gisa_isc(struct kvm *kvm, u64 isc_mask, u32 schid)
{
	unsigned long active_mask;
	int isc;

	if (schid)
		goto out;
	if (!kvm->arch.gisa)
		goto out;

	active_mask = (isc_mask & kvm_s390_gisa_get_ipm(kvm->arch.gisa) << 24) << 32;
	while (active_mask) {
		isc = __fls(active_mask) ^ (BITS_PER_LONG - 1);
		if (kvm_s390_gisa_tac_ipm_gisc(kvm->arch.gisa, isc))
			return isc;
		clear_bit_inv(isc, &active_mask);
	}
out:
	return -EINVAL;
}

/*
 * Dequeue and return an I/O interrupt matching any of the interruption
 * subclasses as designated by the isc mask in cr6 and the schid (if != 0).
 * Take into account the interrupts pending in the interrupt list and in GISA.
 *
 * Note that for a guest that does not enable I/O interrupts
 * but relies on TPI, a flood of classic interrupts may starve
 * out adapter interrupts on the same isc. Linux does not do
 * that, and it is possible to work around the issue by configuring
 * different iscs for classic and adapter interrupts in the guest,
 * but we may want to revisit this in the future.
 */
struct kvm_s390_interrupt_info *kvm_s390_get_io_int(struct kvm *kvm,
						    u64 isc_mask, u32 schid)
{
	struct kvm_s390_interrupt_info *inti, *tmp_inti;
	int isc;

	inti = get_top_io_int(kvm, isc_mask, schid);

	isc = get_top_gisa_isc(kvm, isc_mask, schid);
	if (isc < 0)
		/* no AI in GISA */
		goto out;

	if (!inti)
		/* AI in GISA but no classical IO int */
		goto gisa_out;

	/* both types of interrupts present */
	if (int_word_to_isc(inti->io.io_int_word) <= isc) {
		/* classical IO int with higher priority */
		kvm_s390_gisa_set_ipm_gisc(kvm->arch.gisa, isc);
		goto out;
	}
gisa_out:
	tmp_inti = kzalloc(sizeof(*inti), GFP_KERNEL);
	if (tmp_inti) {
		tmp_inti->type = KVM_S390_INT_IO(1, 0, 0, 0);
		tmp_inti->io.io_int_word = isc_to_int_word(isc);
		if (inti)
			kvm_s390_reinject_io_int(kvm, inti);
		inti = tmp_inti;
	} else
		kvm_s390_gisa_set_ipm_gisc(kvm->arch.gisa, isc);
out:
	return inti;
}

#define SCCB_MASK 0xFFFFFFF8
#define SCCB_EVENT_PENDING 0x3

static int __inject_service(struct kvm *kvm,
			     struct kvm_s390_interrupt_info *inti)
{
	struct kvm_s390_float_interrupt *fi = &kvm->arch.float_int;

	kvm->stat.inject_service_signal++;
	spin_lock(&fi->lock);
	fi->srv_signal.ext_params |= inti->ext.ext_params & SCCB_EVENT_PENDING;
	/*
	 * Early versions of the QEMU s390 bios will inject several
	 * service interrupts after another without handling a
	 * condition code indicating busy.
	 * We will silently ignore those superfluous sccb values.
	 * A future version of QEMU will take care of serialization
	 * of servc requests
	 */
	if (fi->srv_signal.ext_params & SCCB_MASK)
		goto out;
	fi->srv_signal.ext_params |= inti->ext.ext_params & SCCB_MASK;
	set_bit(IRQ_PEND_EXT_SERVICE, &fi->pending_irqs);
out:
	spin_unlock(&fi->lock);
	kfree(inti);
	return 0;
}

static int __inject_virtio(struct kvm *kvm,
			    struct kvm_s390_interrupt_info *inti)
{
	struct kvm_s390_float_interrupt *fi = &kvm->arch.float_int;

	kvm->stat.inject_virtio++;
	spin_lock(&fi->lock);
	if (fi->counters[FIRQ_CNTR_VIRTIO] >= KVM_S390_MAX_VIRTIO_IRQS) {
		spin_unlock(&fi->lock);
		return -EBUSY;
	}
	fi->counters[FIRQ_CNTR_VIRTIO] += 1;
	list_add_tail(&inti->list, &fi->lists[FIRQ_LIST_VIRTIO]);
	set_bit(IRQ_PEND_VIRTIO, &fi->pending_irqs);
	spin_unlock(&fi->lock);
	return 0;
}

static int __inject_pfault_done(struct kvm *kvm,
				 struct kvm_s390_interrupt_info *inti)
{
	struct kvm_s390_float_interrupt *fi = &kvm->arch.float_int;

	kvm->stat.inject_pfault_done++;
	spin_lock(&fi->lock);
	if (fi->counters[FIRQ_CNTR_PFAULT] >=
		(ASYNC_PF_PER_VCPU * KVM_MAX_VCPUS)) {
		spin_unlock(&fi->lock);
		return -EBUSY;
	}
	fi->counters[FIRQ_CNTR_PFAULT] += 1;
	list_add_tail(&inti->list, &fi->lists[FIRQ_LIST_PFAULT]);
	set_bit(IRQ_PEND_PFAULT_DONE, &fi->pending_irqs);
	spin_unlock(&fi->lock);
	return 0;
}

#define CR_PENDING_SUBCLASS 28
static int __inject_float_mchk(struct kvm *kvm,
				struct kvm_s390_interrupt_info *inti)
{
	struct kvm_s390_float_interrupt *fi = &kvm->arch.float_int;

	kvm->stat.inject_float_mchk++;
	spin_lock(&fi->lock);
	fi->mchk.cr14 |= inti->mchk.cr14 & (1UL << CR_PENDING_SUBCLASS);
	fi->mchk.mcic |= inti->mchk.mcic;
	set_bit(IRQ_PEND_MCHK_REP, &fi->pending_irqs);
	spin_unlock(&fi->lock);
	kfree(inti);
	return 0;
}

static int __inject_io(struct kvm *kvm, struct kvm_s390_interrupt_info *inti)
{
	struct kvm_s390_float_interrupt *fi;
	struct list_head *list;
	int isc;

	kvm->stat.inject_io++;
	isc = int_word_to_isc(inti->io.io_int_word);

	if (kvm->arch.gisa && inti->type & KVM_S390_INT_IO_AI_MASK) {
		VM_EVENT(kvm, 4, "%s isc %1u", "inject: I/O (AI/gisa)", isc);
		kvm_s390_gisa_set_ipm_gisc(kvm->arch.gisa, isc);
		kfree(inti);
		return 0;
	}

	fi = &kvm->arch.float_int;
	spin_lock(&fi->lock);
	if (fi->counters[FIRQ_CNTR_IO] >= KVM_S390_MAX_FLOAT_IRQS) {
		spin_unlock(&fi->lock);
		return -EBUSY;
	}
	fi->counters[FIRQ_CNTR_IO] += 1;

	if (inti->type & KVM_S390_INT_IO_AI_MASK)
		VM_EVENT(kvm, 4, "%s", "inject: I/O (AI)");
	else
		VM_EVENT(kvm, 4, "inject: I/O %x ss %x schid %04x",
			inti->io.subchannel_id >> 8,
			inti->io.subchannel_id >> 1 & 0x3,
			inti->io.subchannel_nr);
	list = &fi->lists[FIRQ_LIST_IO_ISC_0 + isc];
	list_add_tail(&inti->list, list);
	set_bit(isc_to_irq_type(isc), &fi->pending_irqs);
	spin_unlock(&fi->lock);
	return 0;
}

/*
 * Find a destination VCPU for a floating irq and kick it.
 */
static void __floating_irq_kick(struct kvm *kvm, u64 type)
{
	struct kvm_s390_float_interrupt *fi = &kvm->arch.float_int;
	struct kvm_vcpu *dst_vcpu;
	int sigcpu, online_vcpus, nr_tries = 0;

	online_vcpus = atomic_read(&kvm->online_vcpus);
	if (!online_vcpus)
		return;

	/* find idle VCPUs first, then round robin */
	sigcpu = find_first_bit(fi->idle_mask, online_vcpus);
	if (sigcpu == online_vcpus) {
		do {
			sigcpu = fi->next_rr_cpu;
			fi->next_rr_cpu = (fi->next_rr_cpu + 1) % online_vcpus;
			/* avoid endless loops if all vcpus are stopped */
			if (nr_tries++ >= online_vcpus)
				return;
		} while (is_vcpu_stopped(kvm_get_vcpu(kvm, sigcpu)));
	}
	dst_vcpu = kvm_get_vcpu(kvm, sigcpu);

	/* make the VCPU drop out of the SIE, or wake it up if sleeping */
	switch (type) {
	case KVM_S390_MCHK:
		kvm_s390_set_cpuflags(dst_vcpu, CPUSTAT_STOP_INT);
		break;
	case KVM_S390_INT_IO_MIN...KVM_S390_INT_IO_MAX:
		if (!(type & KVM_S390_INT_IO_AI_MASK && kvm->arch.gisa))
			kvm_s390_set_cpuflags(dst_vcpu, CPUSTAT_IO_INT);
		break;
	default:
		kvm_s390_set_cpuflags(dst_vcpu, CPUSTAT_EXT_INT);
		break;
	}
	kvm_s390_vcpu_wakeup(dst_vcpu);
}

static int __inject_vm(struct kvm *kvm, struct kvm_s390_interrupt_info *inti)
{
	u64 type = READ_ONCE(inti->type);
	int rc;

	switch (type) {
	case KVM_S390_MCHK:
		rc = __inject_float_mchk(kvm, inti);
		break;
	case KVM_S390_INT_VIRTIO:
		rc = __inject_virtio(kvm, inti);
		break;
	case KVM_S390_INT_SERVICE:
		rc = __inject_service(kvm, inti);
		break;
	case KVM_S390_INT_PFAULT_DONE:
		rc = __inject_pfault_done(kvm, inti);
		break;
	case KVM_S390_INT_IO_MIN...KVM_S390_INT_IO_MAX:
		rc = __inject_io(kvm, inti);
		break;
	default:
		rc = -EINVAL;
	}
	if (rc)
		return rc;

	__floating_irq_kick(kvm, type);
	return 0;
}

int kvm_s390_inject_vm(struct kvm *kvm,
		       struct kvm_s390_interrupt *s390int)
{
	struct kvm_s390_interrupt_info *inti;
	int rc;

	inti = kzalloc(sizeof(*inti), GFP_KERNEL);
	if (!inti)
		return -ENOMEM;

	inti->type = s390int->type;
	switch (inti->type) {
	case KVM_S390_INT_VIRTIO:
		VM_EVENT(kvm, 5, "inject: virtio parm:%x,parm64:%llx",
			 s390int->parm, s390int->parm64);
		inti->ext.ext_params = s390int->parm;
		inti->ext.ext_params2 = s390int->parm64;
		break;
	case KVM_S390_INT_SERVICE:
		VM_EVENT(kvm, 4, "inject: sclp parm:%x", s390int->parm);
		inti->ext.ext_params = s390int->parm;
		break;
	case KVM_S390_INT_PFAULT_DONE:
		inti->ext.ext_params2 = s390int->parm64;
		break;
	case KVM_S390_MCHK:
		VM_EVENT(kvm, 3, "inject: machine check mcic 0x%llx",
			 s390int->parm64);
		inti->mchk.cr14 = s390int->parm; /* upper bits are not used */
		inti->mchk.mcic = s390int->parm64;
		break;
	case KVM_S390_INT_IO_MIN...KVM_S390_INT_IO_MAX:
		inti->io.subchannel_id = s390int->parm >> 16;
		inti->io.subchannel_nr = s390int->parm & 0x0000ffffu;
		inti->io.io_int_parm = s390int->parm64 >> 32;
		inti->io.io_int_word = s390int->parm64 & 0x00000000ffffffffull;
		break;
	default:
		kfree(inti);
		return -EINVAL;
	}
	trace_kvm_s390_inject_vm(s390int->type, s390int->parm, s390int->parm64,
				 2);

	rc = __inject_vm(kvm, inti);
	if (rc)
		kfree(inti);
	return rc;
}

int kvm_s390_reinject_io_int(struct kvm *kvm,
			      struct kvm_s390_interrupt_info *inti)
{
	return __inject_vm(kvm, inti);
}

int s390int_to_s390irq(struct kvm_s390_interrupt *s390int,
		       struct kvm_s390_irq *irq)
{
	irq->type = s390int->type;
	switch (irq->type) {
	case KVM_S390_PROGRAM_INT:
		if (s390int->parm & 0xffff0000)
			return -EINVAL;
		irq->u.pgm.code = s390int->parm;
		break;
	case KVM_S390_SIGP_SET_PREFIX:
		irq->u.prefix.address = s390int->parm;
		break;
	case KVM_S390_SIGP_STOP:
		irq->u.stop.flags = s390int->parm;
		break;
	case KVM_S390_INT_EXTERNAL_CALL:
		if (s390int->parm & 0xffff0000)
			return -EINVAL;
		irq->u.extcall.code = s390int->parm;
		break;
	case KVM_S390_INT_EMERGENCY:
		if (s390int->parm & 0xffff0000)
			return -EINVAL;
		irq->u.emerg.code = s390int->parm;
		break;
	case KVM_S390_MCHK:
		irq->u.mchk.mcic = s390int->parm64;
		break;
	}
	return 0;
}

int kvm_s390_is_stop_irq_pending(struct kvm_vcpu *vcpu)
{
	struct kvm_s390_local_interrupt *li = &vcpu->arch.local_int;

	return test_bit(IRQ_PEND_SIGP_STOP, &li->pending_irqs);
}

void kvm_s390_clear_stop_irq(struct kvm_vcpu *vcpu)
{
	struct kvm_s390_local_interrupt *li = &vcpu->arch.local_int;

	spin_lock(&li->lock);
	li->irq.stop.flags = 0;
	clear_bit(IRQ_PEND_SIGP_STOP, &li->pending_irqs);
	spin_unlock(&li->lock);
}

static int do_inject_vcpu(struct kvm_vcpu *vcpu, struct kvm_s390_irq *irq)
{
	int rc;

	switch (irq->type) {
	case KVM_S390_PROGRAM_INT:
		rc = __inject_prog(vcpu, irq);
		break;
	case KVM_S390_SIGP_SET_PREFIX:
		rc = __inject_set_prefix(vcpu, irq);
		break;
	case KVM_S390_SIGP_STOP:
		rc = __inject_sigp_stop(vcpu, irq);
		break;
	case KVM_S390_RESTART:
		rc = __inject_sigp_restart(vcpu, irq);
		break;
	case KVM_S390_INT_CLOCK_COMP:
		rc = __inject_ckc(vcpu);
		break;
	case KVM_S390_INT_CPU_TIMER:
		rc = __inject_cpu_timer(vcpu);
		break;
	case KVM_S390_INT_EXTERNAL_CALL:
		rc = __inject_extcall(vcpu, irq);
		break;
	case KVM_S390_INT_EMERGENCY:
		rc = __inject_sigp_emergency(vcpu, irq);
		break;
	case KVM_S390_MCHK:
		rc = __inject_mchk(vcpu, irq);
		break;
	case KVM_S390_INT_PFAULT_INIT:
		rc = __inject_pfault_init(vcpu, irq);
		break;
	case KVM_S390_INT_VIRTIO:
	case KVM_S390_INT_SERVICE:
	case KVM_S390_INT_IO_MIN...KVM_S390_INT_IO_MAX:
	default:
		rc = -EINVAL;
	}

	return rc;
}

int kvm_s390_inject_vcpu(struct kvm_vcpu *vcpu, struct kvm_s390_irq *irq)
{
	struct kvm_s390_local_interrupt *li = &vcpu->arch.local_int;
	int rc;

	spin_lock(&li->lock);
	rc = do_inject_vcpu(vcpu, irq);
	spin_unlock(&li->lock);
	if (!rc)
		kvm_s390_vcpu_wakeup(vcpu);
	return rc;
}

static inline void clear_irq_list(struct list_head *_list)
{
	struct kvm_s390_interrupt_info *inti, *n;

	list_for_each_entry_safe(inti, n, _list, list) {
		list_del(&inti->list);
		kfree(inti);
	}
}

static void inti_to_irq(struct kvm_s390_interrupt_info *inti,
		       struct kvm_s390_irq *irq)
{
	irq->type = inti->type;
	switch (inti->type) {
	case KVM_S390_INT_PFAULT_INIT:
	case KVM_S390_INT_PFAULT_DONE:
	case KVM_S390_INT_VIRTIO:
		irq->u.ext = inti->ext;
		break;
	case KVM_S390_INT_IO_MIN...KVM_S390_INT_IO_MAX:
		irq->u.io = inti->io;
		break;
	}
}

void kvm_s390_clear_float_irqs(struct kvm *kvm)
{
	struct kvm_s390_float_interrupt *fi = &kvm->arch.float_int;
	int i;

	spin_lock(&fi->lock);
	fi->pending_irqs = 0;
	memset(&fi->srv_signal, 0, sizeof(fi->srv_signal));
	memset(&fi->mchk, 0, sizeof(fi->mchk));
	for (i = 0; i < FIRQ_LIST_COUNT; i++)
		clear_irq_list(&fi->lists[i]);
	for (i = 0; i < FIRQ_MAX_COUNT; i++)
		fi->counters[i] = 0;
	spin_unlock(&fi->lock);
	kvm_s390_gisa_clear(kvm);
};

static int get_all_floating_irqs(struct kvm *kvm, u8 __user *usrbuf, u64 len)
{
	struct kvm_s390_interrupt_info *inti;
	struct kvm_s390_float_interrupt *fi;
	struct kvm_s390_irq *buf;
	struct kvm_s390_irq *irq;
	int max_irqs;
	int ret = 0;
	int n = 0;
	int i;

	if (len > KVM_S390_FLIC_MAX_BUFFER || len == 0)
		return -EINVAL;

	/*
	 * We are already using -ENOMEM to signal
	 * userspace it may retry with a bigger buffer,
	 * so we need to use something else for this case
	 */
	buf = vzalloc(len);
	if (!buf)
		return -ENOBUFS;

	max_irqs = len / sizeof(struct kvm_s390_irq);

	if (kvm->arch.gisa &&
	    kvm_s390_gisa_get_ipm(kvm->arch.gisa)) {
		for (i = 0; i <= MAX_ISC; i++) {
			if (n == max_irqs) {
				/* signal userspace to try again */
				ret = -ENOMEM;
				goto out_nolock;
			}
			if (kvm_s390_gisa_tac_ipm_gisc(kvm->arch.gisa, i)) {
				irq = (struct kvm_s390_irq *) &buf[n];
				irq->type = KVM_S390_INT_IO(1, 0, 0, 0);
				irq->u.io.io_int_word = isc_to_int_word(i);
				n++;
			}
		}
	}
	fi = &kvm->arch.float_int;
	spin_lock(&fi->lock);
	for (i = 0; i < FIRQ_LIST_COUNT; i++) {
		list_for_each_entry(inti, &fi->lists[i], list) {
			if (n == max_irqs) {
				/* signal userspace to try again */
				ret = -ENOMEM;
				goto out;
			}
			inti_to_irq(inti, &buf[n]);
			n++;
		}
	}
	if (test_bit(IRQ_PEND_EXT_SERVICE, &fi->pending_irqs)) {
		if (n == max_irqs) {
			/* signal userspace to try again */
			ret = -ENOMEM;
			goto out;
		}
		irq = (struct kvm_s390_irq *) &buf[n];
		irq->type = KVM_S390_INT_SERVICE;
		irq->u.ext = fi->srv_signal;
		n++;
	}
	if (test_bit(IRQ_PEND_MCHK_REP, &fi->pending_irqs)) {
		if (n == max_irqs) {
				/* signal userspace to try again */
				ret = -ENOMEM;
				goto out;
		}
		irq = (struct kvm_s390_irq *) &buf[n];
		irq->type = KVM_S390_MCHK;
		irq->u.mchk = fi->mchk;
		n++;
}

out:
	spin_unlock(&fi->lock);
out_nolock:
	if (!ret && n > 0) {
		if (copy_to_user(usrbuf, buf, sizeof(struct kvm_s390_irq) * n))
			ret = -EFAULT;
	}
	vfree(buf);

	return ret < 0 ? ret : n;
}

static int flic_ais_mode_get_all(struct kvm *kvm, struct kvm_device_attr *attr)
{
	struct kvm_s390_float_interrupt *fi = &kvm->arch.float_int;
	struct kvm_s390_ais_all ais;

	if (attr->attr < sizeof(ais))
		return -EINVAL;

	if (!test_kvm_facility(kvm, 72))
		return -ENOTSUPP;

	mutex_lock(&fi->ais_lock);
	ais.simm = fi->simm;
	ais.nimm = fi->nimm;
	mutex_unlock(&fi->ais_lock);

	if (copy_to_user((void __user *)attr->addr, &ais, sizeof(ais)))
		return -EFAULT;

	return 0;
}

static int flic_get_attr(struct kvm_device *dev, struct kvm_device_attr *attr)
{
	int r;

	switch (attr->group) {
	case KVM_DEV_FLIC_GET_ALL_IRQS:
		r = get_all_floating_irqs(dev->kvm, (u8 __user *) attr->addr,
					  attr->attr);
		break;
	case KVM_DEV_FLIC_AISM_ALL:
		r = flic_ais_mode_get_all(dev->kvm, attr);
		break;
	default:
		r = -EINVAL;
	}

	return r;
}

static inline int copy_irq_from_user(struct kvm_s390_interrupt_info *inti,
				     u64 addr)
{
	struct kvm_s390_irq __user *uptr = (struct kvm_s390_irq __user *) addr;
	void *target = NULL;
	void __user *source;
	u64 size;

	if (get_user(inti->type, (u64 __user *)addr))
		return -EFAULT;

	switch (inti->type) {
	case KVM_S390_INT_PFAULT_INIT:
	case KVM_S390_INT_PFAULT_DONE:
	case KVM_S390_INT_VIRTIO:
	case KVM_S390_INT_SERVICE:
		target = (void *) &inti->ext;
		source = &uptr->u.ext;
		size = sizeof(inti->ext);
		break;
	case KVM_S390_INT_IO_MIN...KVM_S390_INT_IO_MAX:
		target = (void *) &inti->io;
		source = &uptr->u.io;
		size = sizeof(inti->io);
		break;
	case KVM_S390_MCHK:
		target = (void *) &inti->mchk;
		source = &uptr->u.mchk;
		size = sizeof(inti->mchk);
		break;
	default:
		return -EINVAL;
	}

	if (copy_from_user(target, source, size))
		return -EFAULT;

	return 0;
}

static int enqueue_floating_irq(struct kvm_device *dev,
				struct kvm_device_attr *attr)
{
	struct kvm_s390_interrupt_info *inti = NULL;
	int r = 0;
	int len = attr->attr;

	if (len % sizeof(struct kvm_s390_irq) != 0)
		return -EINVAL;
	else if (len > KVM_S390_FLIC_MAX_BUFFER)
		return -EINVAL;

	while (len >= sizeof(struct kvm_s390_irq)) {
		inti = kzalloc(sizeof(*inti), GFP_KERNEL);
		if (!inti)
			return -ENOMEM;

		r = copy_irq_from_user(inti, attr->addr);
		if (r) {
			kfree(inti);
			return r;
		}
		r = __inject_vm(dev->kvm, inti);
		if (r) {
			kfree(inti);
			return r;
		}
		len -= sizeof(struct kvm_s390_irq);
		attr->addr += sizeof(struct kvm_s390_irq);
	}

	return r;
}

static struct s390_io_adapter *get_io_adapter(struct kvm *kvm, unsigned int id)
{
	if (id >= MAX_S390_IO_ADAPTERS)
		return NULL;
	id = array_index_nospec(id, MAX_S390_IO_ADAPTERS);
	return kvm->arch.adapters[id];
}

static int register_io_adapter(struct kvm_device *dev,
			       struct kvm_device_attr *attr)
{
	struct s390_io_adapter *adapter;
	struct kvm_s390_io_adapter adapter_info;

	if (copy_from_user(&adapter_info,
			   (void __user *)attr->addr, sizeof(adapter_info)))
		return -EFAULT;

	if (adapter_info.id >= MAX_S390_IO_ADAPTERS)
		return -EINVAL;

	adapter_info.id = array_index_nospec(adapter_info.id,
					     MAX_S390_IO_ADAPTERS);

	if (dev->kvm->arch.adapters[adapter_info.id] != NULL)
		return -EINVAL;

	adapter = kzalloc(sizeof(*adapter), GFP_KERNEL);
	if (!adapter)
		return -ENOMEM;

	INIT_LIST_HEAD(&adapter->maps);
	init_rwsem(&adapter->maps_lock);
	atomic_set(&adapter->nr_maps, 0);
	adapter->id = adapter_info.id;
	adapter->isc = adapter_info.isc;
	adapter->maskable = adapter_info.maskable;
	adapter->masked = false;
	adapter->swap = adapter_info.swap;
	adapter->suppressible = (adapter_info.flags) &
				KVM_S390_ADAPTER_SUPPRESSIBLE;
	dev->kvm->arch.adapters[adapter->id] = adapter;

	return 0;
}

int kvm_s390_mask_adapter(struct kvm *kvm, unsigned int id, bool masked)
{
	int ret;
	struct s390_io_adapter *adapter = get_io_adapter(kvm, id);

	if (!adapter || !adapter->maskable)
		return -EINVAL;
	ret = adapter->masked;
	adapter->masked = masked;
	return ret;
}

static int kvm_s390_adapter_map(struct kvm *kvm, unsigned int id, __u64 addr)
{
	struct s390_io_adapter *adapter = get_io_adapter(kvm, id);
	struct s390_map_info *map;
	int ret;

	if (!adapter || !addr)
		return -EINVAL;

	map = kzalloc(sizeof(*map), GFP_KERNEL);
	if (!map) {
		ret = -ENOMEM;
		goto out;
	}
	INIT_LIST_HEAD(&map->list);
	map->guest_addr = addr;
	map->addr = gmap_translate(kvm->arch.gmap, addr);
	if (map->addr == -EFAULT) {
		ret = -EFAULT;
		goto out;
	}
	ret = get_user_pages_fast(map->addr, 1, FOLL_WRITE, &map->page);
	if (ret < 0)
		goto out;
	BUG_ON(ret != 1);
	down_write(&adapter->maps_lock);
	if (atomic_inc_return(&adapter->nr_maps) < MAX_S390_ADAPTER_MAPS) {
		list_add_tail(&map->list, &adapter->maps);
		ret = 0;
	} else {
		put_page(map->page);
		ret = -EINVAL;
	}
	up_write(&adapter->maps_lock);
out:
	if (ret)
		kfree(map);
	return ret;
}

static int kvm_s390_adapter_unmap(struct kvm *kvm, unsigned int id, __u64 addr)
{
	struct s390_io_adapter *adapter = get_io_adapter(kvm, id);
	struct s390_map_info *map, *tmp;
	int found = 0;

	if (!adapter || !addr)
		return -EINVAL;

	down_write(&adapter->maps_lock);
	list_for_each_entry_safe(map, tmp, &adapter->maps, list) {
		if (map->guest_addr == addr) {
			found = 1;
			atomic_dec(&adapter->nr_maps);
			list_del(&map->list);
			put_page(map->page);
			kfree(map);
			break;
		}
	}
	up_write(&adapter->maps_lock);

	return found ? 0 : -EINVAL;
}

void kvm_s390_destroy_adapters(struct kvm *kvm)
{
	int i;
	struct s390_map_info *map, *tmp;

	for (i = 0; i < MAX_S390_IO_ADAPTERS; i++) {
		if (!kvm->arch.adapters[i])
			continue;
		list_for_each_entry_safe(map, tmp,
					 &kvm->arch.adapters[i]->maps, list) {
			list_del(&map->list);
			put_page(map->page);
			kfree(map);
		}
		kfree(kvm->arch.adapters[i]);
	}
}

static int modify_io_adapter(struct kvm_device *dev,
			     struct kvm_device_attr *attr)
{
	struct kvm_s390_io_adapter_req req;
	struct s390_io_adapter *adapter;
	int ret;

	if (copy_from_user(&req, (void __user *)attr->addr, sizeof(req)))
		return -EFAULT;

	adapter = get_io_adapter(dev->kvm, req.id);
	if (!adapter)
		return -EINVAL;
	switch (req.type) {
	case KVM_S390_IO_ADAPTER_MASK:
		ret = kvm_s390_mask_adapter(dev->kvm, req.id, req.mask);
		if (ret > 0)
			ret = 0;
		break;
	case KVM_S390_IO_ADAPTER_MAP:
		ret = kvm_s390_adapter_map(dev->kvm, req.id, req.addr);
		break;
	case KVM_S390_IO_ADAPTER_UNMAP:
		ret = kvm_s390_adapter_unmap(dev->kvm, req.id, req.addr);
		break;
	default:
		ret = -EINVAL;
	}

	return ret;
}

static int clear_io_irq(struct kvm *kvm, struct kvm_device_attr *attr)

{
	const u64 isc_mask = 0xffUL << 24; /* all iscs set */
	u32 schid;

	if (attr->flags)
		return -EINVAL;
	if (attr->attr != sizeof(schid))
		return -EINVAL;
	if (copy_from_user(&schid, (void __user *) attr->addr, sizeof(schid)))
		return -EFAULT;
	if (!schid)
		return -EINVAL;
	kfree(kvm_s390_get_io_int(kvm, isc_mask, schid));
	/*
	 * If userspace is conforming to the architecture, we can have at most
	 * one pending I/O interrupt per subchannel, so this is effectively a
	 * clear all.
	 */
	return 0;
}

static int modify_ais_mode(struct kvm *kvm, struct kvm_device_attr *attr)
{
	struct kvm_s390_float_interrupt *fi = &kvm->arch.float_int;
	struct kvm_s390_ais_req req;
	int ret = 0;

	if (!test_kvm_facility(kvm, 72))
		return -ENOTSUPP;

	if (copy_from_user(&req, (void __user *)attr->addr, sizeof(req)))
		return -EFAULT;

	if (req.isc > MAX_ISC)
		return -EINVAL;

	trace_kvm_s390_modify_ais_mode(req.isc,
				       (fi->simm & AIS_MODE_MASK(req.isc)) ?
				       (fi->nimm & AIS_MODE_MASK(req.isc)) ?
				       2 : KVM_S390_AIS_MODE_SINGLE :
				       KVM_S390_AIS_MODE_ALL, req.mode);

	mutex_lock(&fi->ais_lock);
	switch (req.mode) {
	case KVM_S390_AIS_MODE_ALL:
		fi->simm &= ~AIS_MODE_MASK(req.isc);
		fi->nimm &= ~AIS_MODE_MASK(req.isc);
		break;
	case KVM_S390_AIS_MODE_SINGLE:
		fi->simm |= AIS_MODE_MASK(req.isc);
		fi->nimm &= ~AIS_MODE_MASK(req.isc);
		break;
	default:
		ret = -EINVAL;
	}
	mutex_unlock(&fi->ais_lock);

	return ret;
}

static int kvm_s390_inject_airq(struct kvm *kvm,
				struct s390_io_adapter *adapter)
{
	struct kvm_s390_float_interrupt *fi = &kvm->arch.float_int;
	struct kvm_s390_interrupt s390int = {
		.type = KVM_S390_INT_IO(1, 0, 0, 0),
		.parm = 0,
		.parm64 = isc_to_int_word(adapter->isc),
	};
	int ret = 0;

	if (!test_kvm_facility(kvm, 72) || !adapter->suppressible)
		return kvm_s390_inject_vm(kvm, &s390int);

	mutex_lock(&fi->ais_lock);
	if (fi->nimm & AIS_MODE_MASK(adapter->isc)) {
		trace_kvm_s390_airq_suppressed(adapter->id, adapter->isc);
		goto out;
	}

	ret = kvm_s390_inject_vm(kvm, &s390int);
	if (!ret && (fi->simm & AIS_MODE_MASK(adapter->isc))) {
		fi->nimm |= AIS_MODE_MASK(adapter->isc);
		trace_kvm_s390_modify_ais_mode(adapter->isc,
					       KVM_S390_AIS_MODE_SINGLE, 2);
	}
out:
	mutex_unlock(&fi->ais_lock);
	return ret;
}

static int flic_inject_airq(struct kvm *kvm, struct kvm_device_attr *attr)
{
	unsigned int id = attr->attr;
	struct s390_io_adapter *adapter = get_io_adapter(kvm, id);

	if (!adapter)
		return -EINVAL;

	return kvm_s390_inject_airq(kvm, adapter);
}

static int flic_ais_mode_set_all(struct kvm *kvm, struct kvm_device_attr *attr)
{
	struct kvm_s390_float_interrupt *fi = &kvm->arch.float_int;
	struct kvm_s390_ais_all ais;

	if (!test_kvm_facility(kvm, 72))
		return -ENOTSUPP;

	if (copy_from_user(&ais, (void __user *)attr->addr, sizeof(ais)))
		return -EFAULT;

	mutex_lock(&fi->ais_lock);
	fi->simm = ais.simm;
	fi->nimm = ais.nimm;
	mutex_unlock(&fi->ais_lock);

	return 0;
}

static int flic_set_attr(struct kvm_device *dev, struct kvm_device_attr *attr)
{
	int r = 0;
	unsigned int i;
	struct kvm_vcpu *vcpu;

	switch (attr->group) {
	case KVM_DEV_FLIC_ENQUEUE:
		r = enqueue_floating_irq(dev, attr);
		break;
	case KVM_DEV_FLIC_CLEAR_IRQS:
		kvm_s390_clear_float_irqs(dev->kvm);
		break;
	case KVM_DEV_FLIC_APF_ENABLE:
		dev->kvm->arch.gmap->pfault_enabled = 1;
		break;
	case KVM_DEV_FLIC_APF_DISABLE_WAIT:
		dev->kvm->arch.gmap->pfault_enabled = 0;
		/*
		 * Make sure no async faults are in transition when
		 * clearing the queues. So we don't need to worry
		 * about late coming workers.
		 */
		synchronize_srcu(&dev->kvm->srcu);
		kvm_for_each_vcpu(i, vcpu, dev->kvm)
			kvm_clear_async_pf_completion_queue(vcpu);
		break;
	case KVM_DEV_FLIC_ADAPTER_REGISTER:
		r = register_io_adapter(dev, attr);
		break;
	case KVM_DEV_FLIC_ADAPTER_MODIFY:
		r = modify_io_adapter(dev, attr);
		break;
	case KVM_DEV_FLIC_CLEAR_IO_IRQ:
		r = clear_io_irq(dev->kvm, attr);
		break;
	case KVM_DEV_FLIC_AISM:
		r = modify_ais_mode(dev->kvm, attr);
		break;
	case KVM_DEV_FLIC_AIRQ_INJECT:
		r = flic_inject_airq(dev->kvm, attr);
		break;
	case KVM_DEV_FLIC_AISM_ALL:
		r = flic_ais_mode_set_all(dev->kvm, attr);
		break;
	default:
		r = -EINVAL;
	}

	return r;
}

static int flic_has_attr(struct kvm_device *dev,
			     struct kvm_device_attr *attr)
{
	switch (attr->group) {
	case KVM_DEV_FLIC_GET_ALL_IRQS:
	case KVM_DEV_FLIC_ENQUEUE:
	case KVM_DEV_FLIC_CLEAR_IRQS:
	case KVM_DEV_FLIC_APF_ENABLE:
	case KVM_DEV_FLIC_APF_DISABLE_WAIT:
	case KVM_DEV_FLIC_ADAPTER_REGISTER:
	case KVM_DEV_FLIC_ADAPTER_MODIFY:
	case KVM_DEV_FLIC_CLEAR_IO_IRQ:
	case KVM_DEV_FLIC_AISM:
	case KVM_DEV_FLIC_AIRQ_INJECT:
	case KVM_DEV_FLIC_AISM_ALL:
		return 0;
	}
	return -ENXIO;
}

static int flic_create(struct kvm_device *dev, u32 type)
{
	if (!dev)
		return -EINVAL;
	if (dev->kvm->arch.flic)
		return -EINVAL;
	dev->kvm->arch.flic = dev;
	return 0;
}

static void flic_destroy(struct kvm_device *dev)
{
	dev->kvm->arch.flic = NULL;
	kfree(dev);
}

/* s390 floating irq controller (flic) */
struct kvm_device_ops kvm_flic_ops = {
	.name = "kvm-flic",
	.get_attr = flic_get_attr,
	.set_attr = flic_set_attr,
	.has_attr = flic_has_attr,
	.create = flic_create,
	.destroy = flic_destroy,
};

static unsigned long get_ind_bit(__u64 addr, unsigned long bit_nr, bool swap)
{
	unsigned long bit;

	bit = bit_nr + (addr % PAGE_SIZE) * 8;

	return swap ? (bit ^ (BITS_PER_LONG - 1)) : bit;
}

static struct s390_map_info *get_map_info(struct s390_io_adapter *adapter,
					  u64 addr)
{
	struct s390_map_info *map;

	if (!adapter)
		return NULL;

	list_for_each_entry(map, &adapter->maps, list) {
		if (map->guest_addr == addr)
			return map;
	}
	return NULL;
}

static int adapter_indicators_set(struct kvm *kvm,
				  struct s390_io_adapter *adapter,
				  struct kvm_s390_adapter_int *adapter_int)
{
	unsigned long bit;
	int summary_set, idx;
	struct s390_map_info *info;
	void *map;

	info = get_map_info(adapter, adapter_int->ind_addr);
	if (!info)
		return -1;
	map = page_address(info->page);
	bit = get_ind_bit(info->addr, adapter_int->ind_offset, adapter->swap);
	set_bit(bit, map);
	idx = srcu_read_lock(&kvm->srcu);
	mark_page_dirty(kvm, info->guest_addr >> PAGE_SHIFT);
	set_page_dirty_lock(info->page);
	info = get_map_info(adapter, adapter_int->summary_addr);
	if (!info) {
		srcu_read_unlock(&kvm->srcu, idx);
		return -1;
	}
	map = page_address(info->page);
	bit = get_ind_bit(info->addr, adapter_int->summary_offset,
			  adapter->swap);
	summary_set = test_and_set_bit(bit, map);
	mark_page_dirty(kvm, info->guest_addr >> PAGE_SHIFT);
	set_page_dirty_lock(info->page);
	srcu_read_unlock(&kvm->srcu, idx);
	return summary_set ? 0 : 1;
}

/*
 * < 0 - not injected due to error
 * = 0 - coalesced, summary indicator already active
 * > 0 - injected interrupt
 */
static int set_adapter_int(struct kvm_kernel_irq_routing_entry *e,
			   struct kvm *kvm, int irq_source_id, int level,
			   bool line_status)
{
	int ret;
	struct s390_io_adapter *adapter;

	/* We're only interested in the 0->1 transition. */
	if (!level)
		return 0;
	adapter = get_io_adapter(kvm, e->adapter.adapter_id);
	if (!adapter)
		return -1;
	down_read(&adapter->maps_lock);
	ret = adapter_indicators_set(kvm, adapter, &e->adapter);
	up_read(&adapter->maps_lock);
	if ((ret > 0) && !adapter->masked) {
		ret = kvm_s390_inject_airq(kvm, adapter);
		if (ret == 0)
			ret = 1;
	}
	return ret;
}

/*
 * Inject the machine check to the guest.
 */
void kvm_s390_reinject_machine_check(struct kvm_vcpu *vcpu,
				     struct mcck_volatile_info *mcck_info)
{
	struct kvm_s390_interrupt_info inti;
	struct kvm_s390_irq irq;
	struct kvm_s390_mchk_info *mchk;
	union mci mci;
	__u64 cr14 = 0;         /* upper bits are not used */
	int rc;

	mci.val = mcck_info->mcic;
	if (mci.sr)
		cr14 |= CR14_RECOVERY_SUBMASK;
	if (mci.dg)
		cr14 |= CR14_DEGRADATION_SUBMASK;
	if (mci.w)
		cr14 |= CR14_WARNING_SUBMASK;

	mchk = mci.ck ? &inti.mchk : &irq.u.mchk;
	mchk->cr14 = cr14;
	mchk->mcic = mcck_info->mcic;
	mchk->ext_damage_code = mcck_info->ext_damage_code;
	mchk->failing_storage_address = mcck_info->failing_storage_address;
	if (mci.ck) {
		/* Inject the floating machine check */
		inti.type = KVM_S390_MCHK;
		rc = __inject_vm(vcpu->kvm, &inti);
	} else {
		/* Inject the machine check to specified vcpu */
		irq.type = KVM_S390_MCHK;
		rc = kvm_s390_inject_vcpu(vcpu, &irq);
	}
	WARN_ON_ONCE(rc);
}

int kvm_set_routing_entry(struct kvm *kvm,
			  struct kvm_kernel_irq_routing_entry *e,
			  const struct kvm_irq_routing_entry *ue)
{
	int ret;

	switch (ue->type) {
	case KVM_IRQ_ROUTING_S390_ADAPTER:
		e->set = set_adapter_int;
		e->adapter.summary_addr = ue->u.adapter.summary_addr;
		e->adapter.ind_addr = ue->u.adapter.ind_addr;
		e->adapter.summary_offset = ue->u.adapter.summary_offset;
		e->adapter.ind_offset = ue->u.adapter.ind_offset;
		e->adapter.adapter_id = ue->u.adapter.adapter_id;
		ret = 0;
		break;
	default:
		ret = -EINVAL;
	}

	return ret;
}

int kvm_set_msi(struct kvm_kernel_irq_routing_entry *e, struct kvm *kvm,
		int irq_source_id, int level, bool line_status)
{
	return -EINVAL;
}

int kvm_s390_set_irq_state(struct kvm_vcpu *vcpu, void __user *irqstate, int len)
{
	struct kvm_s390_local_interrupt *li = &vcpu->arch.local_int;
	struct kvm_s390_irq *buf;
	int r = 0;
	int n;

	buf = vmalloc(len);
	if (!buf)
		return -ENOMEM;

	if (copy_from_user((void *) buf, irqstate, len)) {
		r = -EFAULT;
		goto out_free;
	}

	/*
	 * Don't allow setting the interrupt state
	 * when there are already interrupts pending
	 */
	spin_lock(&li->lock);
	if (li->pending_irqs) {
		r = -EBUSY;
		goto out_unlock;
	}

	for (n = 0; n < len / sizeof(*buf); n++) {
		r = do_inject_vcpu(vcpu, &buf[n]);
		if (r)
			break;
	}

out_unlock:
	spin_unlock(&li->lock);
out_free:
	vfree(buf);

	return r;
}

static void store_local_irq(struct kvm_s390_local_interrupt *li,
			    struct kvm_s390_irq *irq,
			    unsigned long irq_type)
{
	switch (irq_type) {
	case IRQ_PEND_MCHK_EX:
	case IRQ_PEND_MCHK_REP:
		irq->type = KVM_S390_MCHK;
		irq->u.mchk = li->irq.mchk;
		break;
	case IRQ_PEND_PROG:
		irq->type = KVM_S390_PROGRAM_INT;
		irq->u.pgm = li->irq.pgm;
		break;
	case IRQ_PEND_PFAULT_INIT:
		irq->type = KVM_S390_INT_PFAULT_INIT;
		irq->u.ext = li->irq.ext;
		break;
	case IRQ_PEND_EXT_EXTERNAL:
		irq->type = KVM_S390_INT_EXTERNAL_CALL;
		irq->u.extcall = li->irq.extcall;
		break;
	case IRQ_PEND_EXT_CLOCK_COMP:
		irq->type = KVM_S390_INT_CLOCK_COMP;
		break;
	case IRQ_PEND_EXT_CPU_TIMER:
		irq->type = KVM_S390_INT_CPU_TIMER;
		break;
	case IRQ_PEND_SIGP_STOP:
		irq->type = KVM_S390_SIGP_STOP;
		irq->u.stop = li->irq.stop;
		break;
	case IRQ_PEND_RESTART:
		irq->type = KVM_S390_RESTART;
		break;
	case IRQ_PEND_SET_PREFIX:
		irq->type = KVM_S390_SIGP_SET_PREFIX;
		irq->u.prefix = li->irq.prefix;
		break;
	}
}

int kvm_s390_get_irq_state(struct kvm_vcpu *vcpu, __u8 __user *buf, int len)
{
	int scn;
	unsigned long sigp_emerg_pending[BITS_TO_LONGS(KVM_MAX_VCPUS)];
	struct kvm_s390_local_interrupt *li = &vcpu->arch.local_int;
	unsigned long pending_irqs;
	struct kvm_s390_irq irq;
	unsigned long irq_type;
	int cpuaddr;
	int n = 0;

	spin_lock(&li->lock);
	pending_irqs = li->pending_irqs;
	memcpy(&sigp_emerg_pending, &li->sigp_emerg_pending,
	       sizeof(sigp_emerg_pending));
	spin_unlock(&li->lock);

	for_each_set_bit(irq_type, &pending_irqs, IRQ_PEND_COUNT) {
		memset(&irq, 0, sizeof(irq));
		if (irq_type == IRQ_PEND_EXT_EMERGENCY)
			continue;
		if (n + sizeof(irq) > len)
			return -ENOBUFS;
		store_local_irq(&vcpu->arch.local_int, &irq, irq_type);
		if (copy_to_user(&buf[n], &irq, sizeof(irq)))
			return -EFAULT;
		n += sizeof(irq);
	}

	if (test_bit(IRQ_PEND_EXT_EMERGENCY, &pending_irqs)) {
		for_each_set_bit(cpuaddr, sigp_emerg_pending, KVM_MAX_VCPUS) {
			memset(&irq, 0, sizeof(irq));
			if (n + sizeof(irq) > len)
				return -ENOBUFS;
			irq.type = KVM_S390_INT_EMERGENCY;
			irq.u.emerg.code = cpuaddr;
			if (copy_to_user(&buf[n], &irq, sizeof(irq)))
				return -EFAULT;
			n += sizeof(irq);
		}
	}

	if (sca_ext_call_pending(vcpu, &scn)) {
		if (n + sizeof(irq) > len)
			return -ENOBUFS;
		memset(&irq, 0, sizeof(irq));
		irq.type = KVM_S390_INT_EXTERNAL_CALL;
		irq.u.extcall.code = scn;
		if (copy_to_user(&buf[n], &irq, sizeof(irq)))
			return -EFAULT;
		n += sizeof(irq);
	}

	return n;
}

void kvm_s390_gisa_clear(struct kvm *kvm)
{
	if (kvm->arch.gisa) {
		memset(kvm->arch.gisa, 0, sizeof(struct kvm_s390_gisa));
		kvm->arch.gisa->next_alert = (u32)(u64)kvm->arch.gisa;
		VM_EVENT(kvm, 3, "gisa 0x%pK cleared", kvm->arch.gisa);
	}
}

void kvm_s390_gisa_init(struct kvm *kvm)
{
	if (css_general_characteristics.aiv) {
		kvm->arch.gisa = &kvm->arch.sie_page2->gisa;
		VM_EVENT(kvm, 3, "gisa 0x%pK initialized", kvm->arch.gisa);
		kvm_s390_gisa_clear(kvm);
	}
}

<<<<<<< HEAD
void kvm_s390_gisa_destroy(struct kvm *kvm)
=======
static void gib_alert_irq_handler(struct airq_struct *airq, bool floating)
{
	inc_irq_stat(IRQIO_GAL);
	process_gib_alert_list();
}

static struct airq_struct gib_alert_irq = {
	.handler = gib_alert_irq_handler,
	.lsi_ptr = &gib_alert_irq.lsi_mask,
};

void kvm_s390_gib_destroy(void)
>>>>>>> 407d19ab
{
	if (!kvm->arch.gisa)
		return;
	kvm->arch.gisa = NULL;
}<|MERGE_RESOLUTION|>--- conflicted
+++ resolved
@@ -6,6 +6,9 @@
  *
  *    Author(s): Carsten Otte <cotte@de.ibm.com>
  */
+
+#define KMSG_COMPONENT "kvm-s390"
+#define pr_fmt(fmt) KMSG_COMPONENT ": " fmt
 
 #include <linux/interrupt.h>
 #include <linux/kvm_host.h>
@@ -24,6 +27,7 @@
 #include <asm/gmap.h>
 #include <asm/switch_to.h>
 #include <asm/nmi.h>
+#include <asm/airq.h>
 #include "kvm-s390.h"
 #include "gaccess.h"
 #include "trace-s390.h"
@@ -31,6 +35,8 @@
 #define PFAULT_INIT 0x0600
 #define PFAULT_DONE 0x0680
 #define VIRTIO_PARAM 0x0d00
+
+static struct kvm_s390_gib *gib;
 
 /* handle external calls via sigp interpretation facility */
 static int sca_ext_call_pending(struct kvm_vcpu *vcpu, int *src_id)
@@ -218,22 +224,100 @@
  */
 #define IPM_BIT_OFFSET (offsetof(struct kvm_s390_gisa, ipm) * BITS_PER_BYTE)
 
-static inline void kvm_s390_gisa_set_ipm_gisc(struct kvm_s390_gisa *gisa, u32 gisc)
+/**
+ * gisa_set_iam - change the GISA interruption alert mask
+ *
+ * @gisa: gisa to operate on
+ * @iam: new IAM value to use
+ *
+ * Change the IAM atomically with the next alert address and the IPM
+ * of the GISA if the GISA is not part of the GIB alert list. All three
+ * fields are located in the first long word of the GISA.
+ *
+ * Returns: 0 on success
+ *          -EBUSY in case the gisa is part of the alert list
+ */
+static inline int gisa_set_iam(struct kvm_s390_gisa *gisa, u8 iam)
+{
+	u64 word, _word;
+
+	do {
+		word = READ_ONCE(gisa->u64.word[0]);
+		if ((u64)gisa != word >> 32)
+			return -EBUSY;
+		_word = (word & ~0xffUL) | iam;
+	} while (cmpxchg(&gisa->u64.word[0], word, _word) != word);
+
+	return 0;
+}
+
+/**
+ * gisa_clear_ipm - clear the GISA interruption pending mask
+ *
+ * @gisa: gisa to operate on
+ *
+ * Clear the IPM atomically with the next alert address and the IAM
+ * of the GISA unconditionally. All three fields are located in the
+ * first long word of the GISA.
+ */
+static inline void gisa_clear_ipm(struct kvm_s390_gisa *gisa)
+{
+	u64 word, _word;
+
+	do {
+		word = READ_ONCE(gisa->u64.word[0]);
+		_word = word & ~(0xffUL << 24);
+	} while (cmpxchg(&gisa->u64.word[0], word, _word) != word);
+}
+
+/**
+ * gisa_get_ipm_or_restore_iam - return IPM or restore GISA IAM
+ *
+ * @gi: gisa interrupt struct to work on
+ *
+ * Atomically restores the interruption alert mask if none of the
+ * relevant ISCs are pending and return the IPM.
+ *
+ * Returns: the relevant pending ISCs
+ */
+static inline u8 gisa_get_ipm_or_restore_iam(struct kvm_s390_gisa_interrupt *gi)
+{
+	u8 pending_mask, alert_mask;
+	u64 word, _word;
+
+	do {
+		word = READ_ONCE(gi->origin->u64.word[0]);
+		alert_mask = READ_ONCE(gi->alert.mask);
+		pending_mask = (u8)(word >> 24) & alert_mask;
+		if (pending_mask)
+			return pending_mask;
+		_word = (word & ~0xffUL) | alert_mask;
+	} while (cmpxchg(&gi->origin->u64.word[0], word, _word) != word);
+
+	return 0;
+}
+
+static inline int gisa_in_alert_list(struct kvm_s390_gisa *gisa)
+{
+	return READ_ONCE(gisa->next_alert) != (u32)(u64)gisa;
+}
+
+static inline void gisa_set_ipm_gisc(struct kvm_s390_gisa *gisa, u32 gisc)
 {
 	set_bit_inv(IPM_BIT_OFFSET + gisc, (unsigned long *) gisa);
 }
 
-static inline u8 kvm_s390_gisa_get_ipm(struct kvm_s390_gisa *gisa)
+static inline u8 gisa_get_ipm(struct kvm_s390_gisa *gisa)
 {
 	return READ_ONCE(gisa->ipm);
 }
 
-static inline void kvm_s390_gisa_clear_ipm_gisc(struct kvm_s390_gisa *gisa, u32 gisc)
+static inline void gisa_clear_ipm_gisc(struct kvm_s390_gisa *gisa, u32 gisc)
 {
 	clear_bit_inv(IPM_BIT_OFFSET + gisc, (unsigned long *) gisa);
 }
 
-static inline int kvm_s390_gisa_tac_ipm_gisc(struct kvm_s390_gisa *gisa, u32 gisc)
+static inline int gisa_tac_ipm_gisc(struct kvm_s390_gisa *gisa, u32 gisc)
 {
 	return test_and_clear_bit_inv(IPM_BIT_OFFSET + gisc, (unsigned long *) gisa);
 }
@@ -246,8 +330,13 @@
 
 static inline unsigned long pending_irqs(struct kvm_vcpu *vcpu)
 {
-	return pending_irqs_no_gisa(vcpu) |
-		kvm_s390_gisa_get_ipm(vcpu->kvm->arch.gisa) << IRQ_PEND_IO_ISC_7;
+	struct kvm_s390_gisa_interrupt *gi = &vcpu->kvm->arch.gisa_int;
+	unsigned long pending_mask;
+
+	pending_mask = pending_irqs_no_gisa(vcpu);
+	if (gi->origin)
+		pending_mask |= gisa_get_ipm(gi->origin) << IRQ_PEND_IO_ISC_7;
+	return pending_mask;
 }
 
 static inline int isc_to_irq_type(unsigned long isc)
@@ -319,13 +408,13 @@
 static void __set_cpu_idle(struct kvm_vcpu *vcpu)
 {
 	kvm_s390_set_cpuflags(vcpu, CPUSTAT_WAIT);
-	set_bit(vcpu->vcpu_id, vcpu->kvm->arch.float_int.idle_mask);
+	set_bit(vcpu->vcpu_id, vcpu->kvm->arch.idle_mask);
 }
 
 static void __unset_cpu_idle(struct kvm_vcpu *vcpu)
 {
 	kvm_s390_clear_cpuflags(vcpu, CPUSTAT_WAIT);
-	clear_bit(vcpu->vcpu_id, vcpu->kvm->arch.float_int.idle_mask);
+	clear_bit(vcpu->vcpu_id, vcpu->kvm->arch.idle_mask);
 }
 
 static void __reset_intercept_indicators(struct kvm_vcpu *vcpu)
@@ -346,7 +435,7 @@
 {
 	if (!(pending_irqs_no_gisa(vcpu) & IRQ_PEND_IO_MASK))
 		return;
-	else if (psw_ioint_disabled(vcpu))
+	if (psw_ioint_disabled(vcpu))
 		kvm_s390_set_cpuflags(vcpu, CPUSTAT_IO_INT);
 	else
 		vcpu->arch.sie_block->lctl |= LCTL_CR6;
@@ -354,7 +443,7 @@
 
 static void set_intercept_indicators_ext(struct kvm_vcpu *vcpu)
 {
-	if (!(pending_irqs(vcpu) & IRQ_PEND_EXT_MASK))
+	if (!(pending_irqs_no_gisa(vcpu) & IRQ_PEND_EXT_MASK))
 		return;
 	if (psw_extint_disabled(vcpu))
 		kvm_s390_set_cpuflags(vcpu, CPUSTAT_EXT_INT);
@@ -364,7 +453,7 @@
 
 static void set_intercept_indicators_mchk(struct kvm_vcpu *vcpu)
 {
-	if (!(pending_irqs(vcpu) & IRQ_PEND_MCHK_MASK))
+	if (!(pending_irqs_no_gisa(vcpu) & IRQ_PEND_MCHK_MASK))
 		return;
 	if (psw_mchk_disabled(vcpu))
 		vcpu->arch.sie_block->ictl |= ICTL_LPSW;
@@ -957,6 +1046,7 @@
 {
 	struct list_head *isc_list;
 	struct kvm_s390_float_interrupt *fi;
+	struct kvm_s390_gisa_interrupt *gi = &vcpu->kvm->arch.gisa_int;
 	struct kvm_s390_interrupt_info *inti = NULL;
 	struct kvm_s390_io_info io;
 	u32 isc;
@@ -999,8 +1089,7 @@
 		goto out;
 	}
 
-	if (vcpu->kvm->arch.gisa &&
-	    kvm_s390_gisa_tac_ipm_gisc(vcpu->kvm->arch.gisa, isc)) {
+	if (gi->origin && gisa_tac_ipm_gisc(gi->origin, isc)) {
 		/*
 		 * in case an adapter interrupt was not delivered
 		 * in SIE context KVM will handle the delivery
@@ -1090,6 +1179,7 @@
 
 int kvm_s390_handle_wait(struct kvm_vcpu *vcpu)
 {
+	struct kvm_s390_gisa_interrupt *gi = &vcpu->kvm->arch.gisa_int;
 	u64 sltime;
 
 	vcpu->stat.exit_wait_state++;
@@ -1102,6 +1192,11 @@
 		VCPU_EVENT(vcpu, 3, "%s", "disabled wait");
 		return -EOPNOTSUPP; /* disabled wait */
 	}
+
+	if (gi->origin &&
+	    (gisa_get_ipm_or_restore_iam(gi) &
+	     vcpu->arch.sie_block->gcr[6] >> 24))
+		return 0;
 
 	if (!ckc_interrupts_enabled(vcpu) &&
 	    !cpu_timer_interrupts_enabled(vcpu)) {
@@ -1534,18 +1629,19 @@
 
 static int get_top_gisa_isc(struct kvm *kvm, u64 isc_mask, u32 schid)
 {
+	struct kvm_s390_gisa_interrupt *gi = &kvm->arch.gisa_int;
 	unsigned long active_mask;
 	int isc;
 
 	if (schid)
 		goto out;
-	if (!kvm->arch.gisa)
+	if (!gi->origin)
 		goto out;
 
-	active_mask = (isc_mask & kvm_s390_gisa_get_ipm(kvm->arch.gisa) << 24) << 32;
+	active_mask = (isc_mask & gisa_get_ipm(gi->origin) << 24) << 32;
 	while (active_mask) {
 		isc = __fls(active_mask) ^ (BITS_PER_LONG - 1);
-		if (kvm_s390_gisa_tac_ipm_gisc(kvm->arch.gisa, isc))
+		if (gisa_tac_ipm_gisc(gi->origin, isc))
 			return isc;
 		clear_bit_inv(isc, &active_mask);
 	}
@@ -1568,6 +1664,7 @@
 struct kvm_s390_interrupt_info *kvm_s390_get_io_int(struct kvm *kvm,
 						    u64 isc_mask, u32 schid)
 {
+	struct kvm_s390_gisa_interrupt *gi = &kvm->arch.gisa_int;
 	struct kvm_s390_interrupt_info *inti, *tmp_inti;
 	int isc;
 
@@ -1585,7 +1682,7 @@
 	/* both types of interrupts present */
 	if (int_word_to_isc(inti->io.io_int_word) <= isc) {
 		/* classical IO int with higher priority */
-		kvm_s390_gisa_set_ipm_gisc(kvm->arch.gisa, isc);
+		gisa_set_ipm_gisc(gi->origin, isc);
 		goto out;
 	}
 gisa_out:
@@ -1597,7 +1694,7 @@
 			kvm_s390_reinject_io_int(kvm, inti);
 		inti = tmp_inti;
 	} else
-		kvm_s390_gisa_set_ipm_gisc(kvm->arch.gisa, isc);
+		gisa_set_ipm_gisc(gi->origin, isc);
 out:
 	return inti;
 }
@@ -1686,6 +1783,7 @@
 
 static int __inject_io(struct kvm *kvm, struct kvm_s390_interrupt_info *inti)
 {
+	struct kvm_s390_gisa_interrupt *gi = &kvm->arch.gisa_int;
 	struct kvm_s390_float_interrupt *fi;
 	struct list_head *list;
 	int isc;
@@ -1693,9 +1791,9 @@
 	kvm->stat.inject_io++;
 	isc = int_word_to_isc(inti->io.io_int_word);
 
-	if (kvm->arch.gisa && inti->type & KVM_S390_INT_IO_AI_MASK) {
+	if (gi->origin && inti->type & KVM_S390_INT_IO_AI_MASK) {
 		VM_EVENT(kvm, 4, "%s isc %1u", "inject: I/O (AI/gisa)", isc);
-		kvm_s390_gisa_set_ipm_gisc(kvm->arch.gisa, isc);
+		gisa_set_ipm_gisc(gi->origin, isc);
 		kfree(inti);
 		return 0;
 	}
@@ -1727,7 +1825,6 @@
  */
 static void __floating_irq_kick(struct kvm *kvm, u64 type)
 {
-	struct kvm_s390_float_interrupt *fi = &kvm->arch.float_int;
 	struct kvm_vcpu *dst_vcpu;
 	int sigcpu, online_vcpus, nr_tries = 0;
 
@@ -1736,11 +1833,11 @@
 		return;
 
 	/* find idle VCPUs first, then round robin */
-	sigcpu = find_first_bit(fi->idle_mask, online_vcpus);
+	sigcpu = find_first_bit(kvm->arch.idle_mask, online_vcpus);
 	if (sigcpu == online_vcpus) {
 		do {
-			sigcpu = fi->next_rr_cpu;
-			fi->next_rr_cpu = (fi->next_rr_cpu + 1) % online_vcpus;
+			sigcpu = kvm->arch.float_int.next_rr_cpu++;
+			kvm->arch.float_int.next_rr_cpu %= online_vcpus;
 			/* avoid endless loops if all vcpus are stopped */
 			if (nr_tries++ >= online_vcpus)
 				return;
@@ -1754,7 +1851,8 @@
 		kvm_s390_set_cpuflags(dst_vcpu, CPUSTAT_STOP_INT);
 		break;
 	case KVM_S390_INT_IO_MIN...KVM_S390_INT_IO_MAX:
-		if (!(type & KVM_S390_INT_IO_AI_MASK && kvm->arch.gisa))
+		if (!(type & KVM_S390_INT_IO_AI_MASK &&
+		      kvm->arch.gisa_int.origin))
 			kvm_s390_set_cpuflags(dst_vcpu, CPUSTAT_IO_INT);
 		break;
 	default:
@@ -2004,6 +2102,7 @@
 
 static int get_all_floating_irqs(struct kvm *kvm, u8 __user *usrbuf, u64 len)
 {
+	struct kvm_s390_gisa_interrupt *gi = &kvm->arch.gisa_int;
 	struct kvm_s390_interrupt_info *inti;
 	struct kvm_s390_float_interrupt *fi;
 	struct kvm_s390_irq *buf;
@@ -2027,15 +2126,14 @@
 
 	max_irqs = len / sizeof(struct kvm_s390_irq);
 
-	if (kvm->arch.gisa &&
-	    kvm_s390_gisa_get_ipm(kvm->arch.gisa)) {
+	if (gi->origin && gisa_get_ipm(gi->origin)) {
 		for (i = 0; i <= MAX_ISC; i++) {
 			if (n == max_irqs) {
 				/* signal userspace to try again */
 				ret = -ENOMEM;
 				goto out_nolock;
 			}
-			if (kvm_s390_gisa_tac_ipm_gisc(kvm->arch.gisa, i)) {
+			if (gisa_tac_ipm_gisc(gi->origin, i)) {
 				irq = (struct kvm_s390_irq *) &buf[n];
 				irq->type = KVM_S390_INT_IO(1, 0, 0, 0);
 				irq->u.io.io_int_word = isc_to_int_word(i);
@@ -2838,7 +2936,7 @@
 int kvm_s390_get_irq_state(struct kvm_vcpu *vcpu, __u8 __user *buf, int len)
 {
 	int scn;
-	unsigned long sigp_emerg_pending[BITS_TO_LONGS(KVM_MAX_VCPUS)];
+	DECLARE_BITMAP(sigp_emerg_pending, KVM_MAX_VCPUS);
 	struct kvm_s390_local_interrupt *li = &vcpu->arch.local_int;
 	unsigned long pending_irqs;
 	struct kvm_s390_irq irq;
@@ -2891,27 +2989,218 @@
 	return n;
 }
 
+static void __airqs_kick_single_vcpu(struct kvm *kvm, u8 deliverable_mask)
+{
+	int vcpu_id, online_vcpus = atomic_read(&kvm->online_vcpus);
+	struct kvm_s390_gisa_interrupt *gi = &kvm->arch.gisa_int;
+	struct kvm_vcpu *vcpu;
+
+	for_each_set_bit(vcpu_id, kvm->arch.idle_mask, online_vcpus) {
+		vcpu = kvm_get_vcpu(kvm, vcpu_id);
+		if (psw_ioint_disabled(vcpu))
+			continue;
+		deliverable_mask &= (u8)(vcpu->arch.sie_block->gcr[6] >> 24);
+		if (deliverable_mask) {
+			/* lately kicked but not yet running */
+			if (test_and_set_bit(vcpu_id, gi->kicked_mask))
+				return;
+			kvm_s390_vcpu_wakeup(vcpu);
+			return;
+		}
+	}
+}
+
+static enum hrtimer_restart gisa_vcpu_kicker(struct hrtimer *timer)
+{
+	struct kvm_s390_gisa_interrupt *gi =
+		container_of(timer, struct kvm_s390_gisa_interrupt, timer);
+	struct kvm *kvm =
+		container_of(gi->origin, struct sie_page2, gisa)->kvm;
+	u8 pending_mask;
+
+	pending_mask = gisa_get_ipm_or_restore_iam(gi);
+	if (pending_mask) {
+		__airqs_kick_single_vcpu(kvm, pending_mask);
+		hrtimer_forward_now(timer, ns_to_ktime(gi->expires));
+		return HRTIMER_RESTART;
+	};
+
+	return HRTIMER_NORESTART;
+}
+
+#define NULL_GISA_ADDR 0x00000000UL
+#define NONE_GISA_ADDR 0x00000001UL
+#define GISA_ADDR_MASK 0xfffff000UL
+
+static void process_gib_alert_list(void)
+{
+	struct kvm_s390_gisa_interrupt *gi;
+	struct kvm_s390_gisa *gisa;
+	struct kvm *kvm;
+	u32 final, origin = 0UL;
+
+	do {
+		/*
+		 * If the NONE_GISA_ADDR is still stored in the alert list
+		 * origin, we will leave the outer loop. No further GISA has
+		 * been added to the alert list by millicode while processing
+		 * the current alert list.
+		 */
+		final = (origin & NONE_GISA_ADDR);
+		/*
+		 * Cut off the alert list and store the NONE_GISA_ADDR in the
+		 * alert list origin to avoid further GAL interruptions.
+		 * A new alert list can be build up by millicode in parallel
+		 * for guests not in the yet cut-off alert list. When in the
+		 * final loop, store the NULL_GISA_ADDR instead. This will re-
+		 * enable GAL interruptions on the host again.
+		 */
+		origin = xchg(&gib->alert_list_origin,
+			      (!final) ? NONE_GISA_ADDR : NULL_GISA_ADDR);
+		/*
+		 * Loop through the just cut-off alert list and start the
+		 * gisa timers to kick idle vcpus to consume the pending
+		 * interruptions asap.
+		 */
+		while (origin & GISA_ADDR_MASK) {
+			gisa = (struct kvm_s390_gisa *)(u64)origin;
+			origin = gisa->next_alert;
+			gisa->next_alert = (u32)(u64)gisa;
+			kvm = container_of(gisa, struct sie_page2, gisa)->kvm;
+			gi = &kvm->arch.gisa_int;
+			if (hrtimer_active(&gi->timer))
+				hrtimer_cancel(&gi->timer);
+			hrtimer_start(&gi->timer, 0, HRTIMER_MODE_REL);
+		}
+	} while (!final);
+
+}
+
 void kvm_s390_gisa_clear(struct kvm *kvm)
 {
-	if (kvm->arch.gisa) {
-		memset(kvm->arch.gisa, 0, sizeof(struct kvm_s390_gisa));
-		kvm->arch.gisa->next_alert = (u32)(u64)kvm->arch.gisa;
-		VM_EVENT(kvm, 3, "gisa 0x%pK cleared", kvm->arch.gisa);
-	}
+	struct kvm_s390_gisa_interrupt *gi = &kvm->arch.gisa_int;
+
+	if (!gi->origin)
+		return;
+	gisa_clear_ipm(gi->origin);
+	VM_EVENT(kvm, 3, "gisa 0x%pK cleared", gi->origin);
 }
 
 void kvm_s390_gisa_init(struct kvm *kvm)
 {
-	if (css_general_characteristics.aiv) {
-		kvm->arch.gisa = &kvm->arch.sie_page2->gisa;
-		VM_EVENT(kvm, 3, "gisa 0x%pK initialized", kvm->arch.gisa);
-		kvm_s390_gisa_clear(kvm);
-	}
-}
-
-<<<<<<< HEAD
+	struct kvm_s390_gisa_interrupt *gi = &kvm->arch.gisa_int;
+
+	if (!css_general_characteristics.aiv)
+		return;
+	gi->origin = &kvm->arch.sie_page2->gisa;
+	gi->alert.mask = 0;
+	spin_lock_init(&gi->alert.ref_lock);
+	gi->expires = 50 * 1000; /* 50 usec */
+	hrtimer_init(&gi->timer, CLOCK_MONOTONIC, HRTIMER_MODE_REL);
+	gi->timer.function = gisa_vcpu_kicker;
+	memset(gi->origin, 0, sizeof(struct kvm_s390_gisa));
+	gi->origin->next_alert = (u32)(u64)gi->origin;
+	VM_EVENT(kvm, 3, "gisa 0x%pK initialized", gi->origin);
+}
+
 void kvm_s390_gisa_destroy(struct kvm *kvm)
-=======
+{
+	struct kvm_s390_gisa_interrupt *gi = &kvm->arch.gisa_int;
+
+	if (!gi->origin)
+		return;
+	if (gi->alert.mask)
+		KVM_EVENT(3, "vm 0x%pK has unexpected iam 0x%02x",
+			  kvm, gi->alert.mask);
+	while (gisa_in_alert_list(gi->origin))
+		cpu_relax();
+	hrtimer_cancel(&gi->timer);
+	gi->origin = NULL;
+}
+
+/**
+ * kvm_s390_gisc_register - register a guest ISC
+ *
+ * @kvm:  the kernel vm to work with
+ * @gisc: the guest interruption sub class to register
+ *
+ * The function extends the vm specific alert mask to use.
+ * The effective IAM mask in the GISA is updated as well
+ * in case the GISA is not part of the GIB alert list.
+ * It will be updated latest when the IAM gets restored
+ * by gisa_get_ipm_or_restore_iam().
+ *
+ * Returns: the nonspecific ISC (NISC) the gib alert mechanism
+ *          has registered with the channel subsystem.
+ *          -ENODEV in case the vm uses no GISA
+ *          -ERANGE in case the guest ISC is invalid
+ */
+int kvm_s390_gisc_register(struct kvm *kvm, u32 gisc)
+{
+	struct kvm_s390_gisa_interrupt *gi = &kvm->arch.gisa_int;
+
+	if (!gi->origin)
+		return -ENODEV;
+	if (gisc > MAX_ISC)
+		return -ERANGE;
+
+	spin_lock(&gi->alert.ref_lock);
+	gi->alert.ref_count[gisc]++;
+	if (gi->alert.ref_count[gisc] == 1) {
+		gi->alert.mask |= 0x80 >> gisc;
+		gisa_set_iam(gi->origin, gi->alert.mask);
+	}
+	spin_unlock(&gi->alert.ref_lock);
+
+	return gib->nisc;
+}
+EXPORT_SYMBOL_GPL(kvm_s390_gisc_register);
+
+/**
+ * kvm_s390_gisc_unregister - unregister a guest ISC
+ *
+ * @kvm:  the kernel vm to work with
+ * @gisc: the guest interruption sub class to register
+ *
+ * The function reduces the vm specific alert mask to use.
+ * The effective IAM mask in the GISA is updated as well
+ * in case the GISA is not part of the GIB alert list.
+ * It will be updated latest when the IAM gets restored
+ * by gisa_get_ipm_or_restore_iam().
+ *
+ * Returns: the nonspecific ISC (NISC) the gib alert mechanism
+ *          has registered with the channel subsystem.
+ *          -ENODEV in case the vm uses no GISA
+ *          -ERANGE in case the guest ISC is invalid
+ *          -EINVAL in case the guest ISC is not registered
+ */
+int kvm_s390_gisc_unregister(struct kvm *kvm, u32 gisc)
+{
+	struct kvm_s390_gisa_interrupt *gi = &kvm->arch.gisa_int;
+	int rc = 0;
+
+	if (!gi->origin)
+		return -ENODEV;
+	if (gisc > MAX_ISC)
+		return -ERANGE;
+
+	spin_lock(&gi->alert.ref_lock);
+	if (gi->alert.ref_count[gisc] == 0) {
+		rc = -EINVAL;
+		goto out;
+	}
+	gi->alert.ref_count[gisc]--;
+	if (gi->alert.ref_count[gisc] == 0) {
+		gi->alert.mask &= ~(0x80 >> gisc);
+		gisa_set_iam(gi->origin, gi->alert.mask);
+	}
+out:
+	spin_unlock(&gi->alert.ref_lock);
+
+	return rc;
+}
+EXPORT_SYMBOL_GPL(kvm_s390_gisc_unregister);
+
 static void gib_alert_irq_handler(struct airq_struct *airq, bool floating)
 {
 	inc_irq_stat(IRQIO_GAL);
@@ -2924,9 +3213,54 @@
 };
 
 void kvm_s390_gib_destroy(void)
->>>>>>> 407d19ab
-{
-	if (!kvm->arch.gisa)
+{
+	if (!gib)
 		return;
-	kvm->arch.gisa = NULL;
+	chsc_sgib(0);
+	unregister_adapter_interrupt(&gib_alert_irq);
+	free_page((unsigned long)gib);
+	gib = NULL;
+}
+
+int kvm_s390_gib_init(u8 nisc)
+{
+	int rc = 0;
+
+	if (!css_general_characteristics.aiv) {
+		KVM_EVENT(3, "%s", "gib not initialized, no AIV facility");
+		goto out;
+	}
+
+	gib = (struct kvm_s390_gib *)get_zeroed_page(GFP_KERNEL | GFP_DMA);
+	if (!gib) {
+		rc = -ENOMEM;
+		goto out;
+	}
+
+	gib_alert_irq.isc = nisc;
+	if (register_adapter_interrupt(&gib_alert_irq)) {
+		pr_err("Registering the GIB alert interruption handler failed\n");
+		rc = -EIO;
+		goto out_free_gib;
+	}
+
+	gib->nisc = nisc;
+	if (chsc_sgib((u32)(u64)gib)) {
+		pr_err("Associating the GIB with the AIV facility failed\n");
+		free_page((unsigned long)gib);
+		gib = NULL;
+		rc = -EIO;
+		goto out_unreg_gal;
+	}
+
+	KVM_EVENT(3, "gib 0x%pK (nisc=%d) initialized", gib, gib->nisc);
+	goto out;
+
+out_unreg_gal:
+	unregister_adapter_interrupt(&gib_alert_irq);
+out_free_gib:
+	free_page((unsigned long)gib);
+	gib = NULL;
+out:
+	return rc;
 }