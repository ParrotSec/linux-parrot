# SPDX-License-Identifier: GPL-2.0
#
# Makefile for the linux kernel.
#

ifdef CONFIG_FUNCTION_TRACER

# Do not trace tracer code
CFLAGS_REMOVE_ftrace.o		= $(CC_FLAGS_FTRACE)

# Do not trace early setup code
CFLAGS_REMOVE_early.o		= $(CC_FLAGS_FTRACE)
CFLAGS_REMOVE_early_nobss.o	= $(CC_FLAGS_FTRACE)

endif

GCOV_PROFILE_early.o		:= n
GCOV_PROFILE_early_nobss.o	:= n

KCOV_INSTRUMENT_early.o		:= n
KCOV_INSTRUMENT_early_nobss.o	:= n

UBSAN_SANITIZE_early.o		:= n
UBSAN_SANITIZE_early_nobss.o	:= n

#
# Passing null pointers is ok for smp code, since we access the lowcore here.
#
CFLAGS_smp.o		:= -Wno-nonnull

#
# Disable tailcall optimizations for stack / callchain walking functions
# since this might generate broken code when accessing register 15 and
# passing its content to other functions.
#
CFLAGS_stacktrace.o	+= -fno-optimize-sibling-calls
CFLAGS_dumpstack.o	+= -fno-optimize-sibling-calls
CFLAGS_unwind_bc.o	+= -fno-optimize-sibling-calls

#
# Pass UTS_MACHINE for user_regset definition
#
CFLAGS_ptrace.o		+= -DUTS_MACHINE='"$(UTS_MACHINE)"'

obj-y	:= traps.o time.o process.o base.o early.o setup.o idle.o vtime.o
obj-y	+= processor.o sys_s390.o ptrace.o signal.o cpcmd.o ebcdic.o nmi.o
obj-y	+= debug.o irq.o ipl.o dis.o diag.o vdso.o early_nobss.o
obj-y	+= sysinfo.o jump_label.o lgr.o os_info.o machine_kexec.o pgm_check.o
obj-y	+= runtime_instr.o cache.o fpu.o dumpstack.o guarded_storage.o sthyi.o
obj-y	+= entry.o reipl.o relocate_kernel.o kdebugfs.o alternative.o
<<<<<<< HEAD
obj-y	+= nospec-branch.o
=======
obj-y	+= nospec-branch.o ipl_vmparm.o machine_kexec_reloc.o unwind_bc.o
>>>>>>> 407d19ab

extra-y				+= head64.o vmlinux.lds

obj-$(CONFIG_SYSFS)		+= nospec-sysfs.o
CFLAGS_REMOVE_nospec-branch.o	+= $(CC_FLAGS_EXPOLINE)

obj-$(CONFIG_MODULES)		+= module.o
obj-$(CONFIG_SMP)		+= smp.o
obj-$(CONFIG_SCHED_TOPOLOGY)	+= topology.o
obj-$(CONFIG_HIBERNATION)	+= suspend.o swsusp.o
obj-$(CONFIG_AUDIT)		+= audit.o
compat-obj-$(CONFIG_AUDIT)	+= compat_audit.o
obj-$(CONFIG_COMPAT)		+= compat_linux.o compat_signal.o
obj-$(CONFIG_COMPAT)		+= compat_wrapper.o $(compat-obj-y)
obj-$(CONFIG_EARLY_PRINTK)	+= early_printk.o
obj-$(CONFIG_STACKTRACE)	+= stacktrace.o
obj-$(CONFIG_KPROBES)		+= kprobes.o
obj-$(CONFIG_FUNCTION_TRACER)	+= mcount.o ftrace.o
obj-$(CONFIG_CRASH_DUMP)	+= crash_dump.o
obj-$(CONFIG_UPROBES)		+= uprobes.o

obj-$(CONFIG_KEXEC_FILE)	+= machine_kexec_file.o kexec_image.o
obj-$(CONFIG_KEXEC_FILE)	+= kexec_elf.o

<<<<<<< HEAD
obj-$(CONFIG_PERF_EVENTS)	+= perf_event.o perf_cpum_cf.o perf_cpum_sf.o
=======
obj-$(CONFIG_IMA)		+= ima_arch.o

obj-$(CONFIG_PERF_EVENTS)	+= perf_event.o perf_cpum_cf_common.o
obj-$(CONFIG_PERF_EVENTS)	+= perf_cpum_cf.o perf_cpum_sf.o
>>>>>>> 407d19ab
obj-$(CONFIG_PERF_EVENTS)	+= perf_cpum_cf_events.o perf_regs.o

obj-$(CONFIG_TRACEPOINTS)	+= trace.o

# vdso
obj-y				+= vdso64/
obj-$(CONFIG_COMPAT_VDSO)	+= vdso32/

chkbss := head64.o early_nobss.o
include $(srctree)/arch/s390/scripts/Makefile.chkbss<|MERGE_RESOLUTION|>--- conflicted
+++ resolved
@@ -23,6 +23,10 @@
 UBSAN_SANITIZE_early.o		:= n
 UBSAN_SANITIZE_early_nobss.o	:= n
 
+KASAN_SANITIZE_early_nobss.o	:= n
+KASAN_SANITIZE_ipl.o		:= n
+KASAN_SANITIZE_machine_kexec.o	:= n
+
 #
 # Passing null pointers is ok for smp code, since we access the lowcore here.
 #
@@ -45,14 +49,10 @@
 obj-y	:= traps.o time.o process.o base.o early.o setup.o idle.o vtime.o
 obj-y	+= processor.o sys_s390.o ptrace.o signal.o cpcmd.o ebcdic.o nmi.o
 obj-y	+= debug.o irq.o ipl.o dis.o diag.o vdso.o early_nobss.o
-obj-y	+= sysinfo.o jump_label.o lgr.o os_info.o machine_kexec.o pgm_check.o
+obj-y	+= sysinfo.o lgr.o os_info.o machine_kexec.o pgm_check.o
 obj-y	+= runtime_instr.o cache.o fpu.o dumpstack.o guarded_storage.o sthyi.o
 obj-y	+= entry.o reipl.o relocate_kernel.o kdebugfs.o alternative.o
-<<<<<<< HEAD
-obj-y	+= nospec-branch.o
-=======
 obj-y	+= nospec-branch.o ipl_vmparm.o machine_kexec_reloc.o unwind_bc.o
->>>>>>> 407d19ab
 
 extra-y				+= head64.o vmlinux.lds
 
@@ -66,26 +66,24 @@
 obj-$(CONFIG_AUDIT)		+= audit.o
 compat-obj-$(CONFIG_AUDIT)	+= compat_audit.o
 obj-$(CONFIG_COMPAT)		+= compat_linux.o compat_signal.o
-obj-$(CONFIG_COMPAT)		+= compat_wrapper.o $(compat-obj-y)
+obj-$(CONFIG_COMPAT)		+= $(compat-obj-y)
 obj-$(CONFIG_EARLY_PRINTK)	+= early_printk.o
 obj-$(CONFIG_STACKTRACE)	+= stacktrace.o
 obj-$(CONFIG_KPROBES)		+= kprobes.o
 obj-$(CONFIG_FUNCTION_TRACER)	+= mcount.o ftrace.o
 obj-$(CONFIG_CRASH_DUMP)	+= crash_dump.o
 obj-$(CONFIG_UPROBES)		+= uprobes.o
+obj-$(CONFIG_JUMP_LABEL)	+= jump_label.o
 
 obj-$(CONFIG_KEXEC_FILE)	+= machine_kexec_file.o kexec_image.o
 obj-$(CONFIG_KEXEC_FILE)	+= kexec_elf.o
 
-<<<<<<< HEAD
-obj-$(CONFIG_PERF_EVENTS)	+= perf_event.o perf_cpum_cf.o perf_cpum_sf.o
-=======
 obj-$(CONFIG_IMA)		+= ima_arch.o
 
 obj-$(CONFIG_PERF_EVENTS)	+= perf_event.o perf_cpum_cf_common.o
 obj-$(CONFIG_PERF_EVENTS)	+= perf_cpum_cf.o perf_cpum_sf.o
->>>>>>> 407d19ab
 obj-$(CONFIG_PERF_EVENTS)	+= perf_cpum_cf_events.o perf_regs.o
+obj-$(CONFIG_PERF_EVENTS)	+= perf_cpum_cf_diag.o
 
 obj-$(CONFIG_TRACEPOINTS)	+= trace.o
 
