// SPDX-License-Identifier: GPL-2.0
/*
 *    Copyright IBM Corp. 2007, 2009
 *    Author(s): Hongjie Yang <hongjie@us.ibm.com>,
 *		 Heiko Carstens <heiko.carstens@de.ibm.com>
 */

#define KMSG_COMPONENT "setup"
#define pr_fmt(fmt) KMSG_COMPONENT ": " fmt

#include <linux/compiler.h>
#include <linux/init.h>
#include <linux/errno.h>
#include <linux/string.h>
#include <linux/ctype.h>
#include <linux/lockdep.h>
#include <linux/extable.h>
#include <linux/pfn.h>
#include <linux/uaccess.h>
#include <linux/kernel.h>
#include <asm/diag.h>
#include <asm/ebcdic.h>
#include <asm/ipl.h>
#include <asm/lowcore.h>
#include <asm/processor.h>
#include <asm/sections.h>
#include <asm/setup.h>
#include <asm/sysinfo.h>
#include <asm/cpcmd.h>
#include <asm/sclp.h>
#include <asm/facility.h>
<<<<<<< HEAD
=======
#include <asm/boot_data.h>
#include <asm/pci_insn.h>
>>>>>>> 407d19ab
#include "entry.h"

static void __init setup_boot_command_line(void);

/*
 * Initialize storage key for kernel pages
 */
static noinline __init void init_kernel_storage_key(void)
{
#if PAGE_DEFAULT_KEY
	unsigned long end_pfn, init_pfn;

	end_pfn = PFN_UP(__pa(_end));

	for (init_pfn = 0 ; init_pfn < end_pfn; init_pfn++)
		page_set_storage_key(init_pfn << PAGE_SHIFT,
				     PAGE_DEFAULT_KEY, 0);
#endif
}

static __initdata char sysinfo_page[PAGE_SIZE] __aligned(PAGE_SIZE);

static noinline __init void detect_machine_type(void)
{
	struct sysinfo_3_2_2 *vmms = (struct sysinfo_3_2_2 *)&sysinfo_page;

	/* Check current-configuration-level */
	if (stsi(NULL, 0, 0, 0) <= 2) {
		S390_lowcore.machine_flags |= MACHINE_FLAG_LPAR;
		return;
	}
	/* Get virtual-machine cpu information. */
	if (stsi(vmms, 3, 2, 2) || !vmms->count)
		return;

	/* Detect known hypervisors */
	if (!memcmp(vmms->vm[0].cpi, "\xd2\xe5\xd4", 3))
		S390_lowcore.machine_flags |= MACHINE_FLAG_KVM;
	else if (!memcmp(vmms->vm[0].cpi, "\xa9\x61\xe5\xd4", 4))
		S390_lowcore.machine_flags |= MACHINE_FLAG_VM;
}

/* Remove leading, trailing and double whitespace. */
static inline void strim_all(char *str)
{
	char *s;

	s = strim(str);
	if (s != str)
		memmove(str, s, strlen(s));
	while (*str) {
		if (!isspace(*str++))
			continue;
		if (isspace(*str)) {
			s = skip_spaces(str);
			memmove(str, s, strlen(s) + 1);
		}
	}
}

static noinline __init void setup_arch_string(void)
{
	struct sysinfo_1_1_1 *mach = (struct sysinfo_1_1_1 *)&sysinfo_page;
	struct sysinfo_3_2_2 *vm = (struct sysinfo_3_2_2 *)&sysinfo_page;
	char mstr[80], hvstr[17];

	if (stsi(mach, 1, 1, 1))
		return;
	EBCASC(mach->manufacturer, sizeof(mach->manufacturer));
	EBCASC(mach->type, sizeof(mach->type));
	EBCASC(mach->model, sizeof(mach->model));
	EBCASC(mach->model_capacity, sizeof(mach->model_capacity));
	sprintf(mstr, "%-16.16s %-4.4s %-16.16s %-16.16s",
		mach->manufacturer, mach->type,
		mach->model, mach->model_capacity);
	strim_all(mstr);
	if (stsi(vm, 3, 2, 2) == 0 && vm->count) {
		EBCASC(vm->vm[0].cpi, sizeof(vm->vm[0].cpi));
		sprintf(hvstr, "%-16.16s", vm->vm[0].cpi);
		strim_all(hvstr);
	} else {
		sprintf(hvstr, "%s",
			MACHINE_IS_LPAR ? "LPAR" :
			MACHINE_IS_VM ? "z/VM" :
			MACHINE_IS_KVM ? "KVM" : "unknown");
	}
	dump_stack_set_arch_desc("%s (%s)", mstr, hvstr);
}

static __init void setup_topology(void)
{
	int max_mnest;

	if (!test_facility(11))
		return;
	S390_lowcore.machine_flags |= MACHINE_FLAG_TOPOLOGY;
	for (max_mnest = 6; max_mnest > 1; max_mnest--) {
		if (stsi(&sysinfo_page, 15, 1, max_mnest) == 0)
			break;
	}
	topology_max_mnest = max_mnest;
}

static void early_pgm_check_handler(void)
{
	const struct exception_table_entry *fixup;
	unsigned long cr0, cr0_new;
	unsigned long addr;

	addr = S390_lowcore.program_old_psw.addr;
	fixup = s390_search_extables(addr);
	if (!fixup)
		disabled_wait();
	/* Disable low address protection before storing into lowcore. */
	__ctl_store(cr0, 0, 0);
	cr0_new = cr0 & ~(1UL << 28);
	__ctl_load(cr0_new, 0, 0);
	S390_lowcore.program_old_psw.addr = extable_fixup(fixup);
	__ctl_load(cr0, 0, 0);
}

static noinline __init void setup_lowcore_early(void)
{
	psw_t psw;

	psw.mask = PSW_MASK_BASE | PSW_DEFAULT_KEY | PSW_MASK_EA | PSW_MASK_BA;
	psw.addr = (unsigned long) s390_base_ext_handler;
	S390_lowcore.external_new_psw = psw;
	psw.addr = (unsigned long) s390_base_pgm_handler;
	S390_lowcore.program_new_psw = psw;
	s390_base_pgm_handler_fn = early_pgm_check_handler;
	S390_lowcore.preempt_count = INIT_PREEMPT_COUNT;
}

static noinline __init void setup_facility_list(void)
{
	stfle(S390_lowcore.stfle_fac_list,
	      ARRAY_SIZE(S390_lowcore.stfle_fac_list));
	memcpy(S390_lowcore.alt_stfle_fac_list,
	       S390_lowcore.stfle_fac_list,
	       sizeof(S390_lowcore.alt_stfle_fac_list));
	if (!IS_ENABLED(CONFIG_KERNEL_NOBP))
		__clear_facility(82, S390_lowcore.alt_stfle_fac_list);
}

static __init void detect_diag9c(void)
{
	unsigned int cpu_address;
	int rc;

	cpu_address = stap();
	diag_stat_inc(DIAG_STAT_X09C);
	asm volatile(
		"	diag	%2,0,0x9c\n"
		"0:	la	%0,0\n"
		"1:\n"
		EX_TABLE(0b,1b)
		: "=d" (rc) : "0" (-EOPNOTSUPP), "d" (cpu_address) : "cc");
	if (!rc)
		S390_lowcore.machine_flags |= MACHINE_FLAG_DIAG9C;
}

static __init void detect_diag44(void)
{
	int rc;

	diag_stat_inc(DIAG_STAT_X044);
	asm volatile(
		"	diag	0,0,0x44\n"
		"0:	la	%0,0\n"
		"1:\n"
		EX_TABLE(0b,1b)
		: "=d" (rc) : "0" (-EOPNOTSUPP) : "cc");
	if (!rc)
		S390_lowcore.machine_flags |= MACHINE_FLAG_DIAG44;
}

static __init void detect_machine_facilities(void)
{
	if (test_facility(8)) {
		S390_lowcore.machine_flags |= MACHINE_FLAG_EDAT1;
		__ctl_set_bit(0, 23);
	}
	if (test_facility(78))
		S390_lowcore.machine_flags |= MACHINE_FLAG_EDAT2;
	if (test_facility(3))
		S390_lowcore.machine_flags |= MACHINE_FLAG_IDTE;
	if (test_facility(50) && test_facility(73)) {
		S390_lowcore.machine_flags |= MACHINE_FLAG_TE;
		__ctl_set_bit(0, 55);
	}
	if (test_facility(51))
		S390_lowcore.machine_flags |= MACHINE_FLAG_TLB_LC;
	if (test_facility(129)) {
		S390_lowcore.machine_flags |= MACHINE_FLAG_VX;
		__ctl_set_bit(0, 17);
	}
	if (test_facility(130)) {
		S390_lowcore.machine_flags |= MACHINE_FLAG_NX;
		__ctl_set_bit(0, 20);
	}
	if (test_facility(133))
		S390_lowcore.machine_flags |= MACHINE_FLAG_GS;
	if (test_facility(139) && (tod_clock_base[1] & 0x80)) {
		/* Enabled signed clock comparator comparisons */
		S390_lowcore.machine_flags |= MACHINE_FLAG_SCC;
		clock_comparator_max = -1ULL >> 1;
		__ctl_set_bit(0, 53);
	}
	enable_mio_ctl();
}

static inline void save_vector_registers(void)
{
#ifdef CONFIG_CRASH_DUMP
	if (test_facility(129))
		save_vx_regs(boot_cpu_vector_save_area);
#endif
}

static int __init disable_vector_extension(char *str)
{
	S390_lowcore.machine_flags &= ~MACHINE_FLAG_VX;
	__ctl_clear_bit(0, 17);
	return 0;
}
early_param("novx", disable_vector_extension);

static int __init noexec_setup(char *str)
{
	bool enabled;
	int rc;

	rc = kstrtobool(str, &enabled);
	if (!rc && !enabled) {
		/* Disable no-execute support */
		S390_lowcore.machine_flags &= ~MACHINE_FLAG_NX;
		__ctl_clear_bit(0, 20);
	}
	return rc;
}
early_param("noexec", noexec_setup);

static int __init cad_setup(char *str)
{
	bool enabled;
	int rc;

	rc = kstrtobool(str, &enabled);
	if (!rc && enabled && test_facility(128))
		/* Enable problem state CAD. */
		__ctl_set_bit(2, 3);
	return rc;
}
early_param("cad", cad_setup);

/* Set up boot command line */
static void __init append_to_cmdline(size_t (*ipl_data)(char *, size_t))
{
	char *parm, *delim;
	size_t rc, len;

	len = strlen(boot_command_line);

	delim = boot_command_line + len;	/* '\0' character position */
	parm  = boot_command_line + len + 1;	/* append right after '\0' */

	rc = ipl_data(parm, COMMAND_LINE_SIZE - len - 1);
	if (rc) {
		if (*parm == '=')
			memmove(boot_command_line, parm + 1, rc);
		else
			*delim = ' ';		/* replace '\0' with space */
	}
}

static inline int has_ebcdic_char(const char *str)
{
	int i;

	for (i = 0; str[i]; i++)
		if (str[i] & 0x80)
			return 1;
	return 0;
}

static void __init setup_boot_command_line(void)
{
	COMMAND_LINE[ARCH_COMMAND_LINE_SIZE - 1] = 0;
	/* convert arch command line to ascii if necessary */
	if (has_ebcdic_char(COMMAND_LINE))
		EBCASC(COMMAND_LINE, ARCH_COMMAND_LINE_SIZE);
	/* copy arch command line */
	strlcpy(boot_command_line, strstrip(COMMAND_LINE),
		ARCH_COMMAND_LINE_SIZE);

	/* append IPL PARM data to the boot command line */
	if (MACHINE_IS_VM)
		append_to_cmdline(append_ipl_vmparm);

	append_to_cmdline(append_ipl_scpdata);
}

static void __init check_image_bootable(void)
{
	if (!memcmp(EP_STRING, (void *)EP_OFFSET, strlen(EP_STRING)))
		return;

	sclp_early_printk("Linux kernel boot failure: An attempt to boot a vmlinux ELF image failed.\n");
	sclp_early_printk("This image does not contain all parts necessary for starting up. Use\n");
	sclp_early_printk("bzImage or arch/s390/boot/compressed/vmlinux instead.\n");
	disabled_wait();
}

void __init startup_init(void)
{
	check_image_bootable();
	time_early_init();
	init_kernel_storage_key();
	lockdep_off();
	setup_lowcore_early();
	setup_facility_list();
	detect_machine_type();
	setup_arch_string();
	setup_boot_command_line();
	detect_diag9c();
	detect_diag44();
	detect_machine_facilities();
	save_vector_registers();
	setup_topology();
	sclp_early_detect();
	lockdep_on();
}<|MERGE_RESOLUTION|>--- conflicted
+++ resolved
@@ -29,14 +29,9 @@
 #include <asm/cpcmd.h>
 #include <asm/sclp.h>
 #include <asm/facility.h>
-<<<<<<< HEAD
-=======
 #include <asm/boot_data.h>
 #include <asm/pci_insn.h>
->>>>>>> 407d19ab
 #include "entry.h"
-
-static void __init setup_boot_command_line(void);
 
 /*
  * Initialize storage key for kernel pages
@@ -170,8 +165,6 @@
 
 static noinline __init void setup_facility_list(void)
 {
-	stfle(S390_lowcore.stfle_fac_list,
-	      ARRAY_SIZE(S390_lowcore.stfle_fac_list));
 	memcpy(S390_lowcore.alt_stfle_fac_list,
 	       S390_lowcore.stfle_fac_list,
 	       sizeof(S390_lowcore.alt_stfle_fac_list));
@@ -290,51 +283,11 @@
 }
 early_param("cad", cad_setup);
 
-/* Set up boot command line */
-static void __init append_to_cmdline(size_t (*ipl_data)(char *, size_t))
-{
-	char *parm, *delim;
-	size_t rc, len;
-
-	len = strlen(boot_command_line);
-
-	delim = boot_command_line + len;	/* '\0' character position */
-	parm  = boot_command_line + len + 1;	/* append right after '\0' */
-
-	rc = ipl_data(parm, COMMAND_LINE_SIZE - len - 1);
-	if (rc) {
-		if (*parm == '=')
-			memmove(boot_command_line, parm + 1, rc);
-		else
-			*delim = ' ';		/* replace '\0' with space */
-	}
-}
-
-static inline int has_ebcdic_char(const char *str)
-{
-	int i;
-
-	for (i = 0; str[i]; i++)
-		if (str[i] & 0x80)
-			return 1;
-	return 0;
-}
-
+char __bootdata(early_command_line)[COMMAND_LINE_SIZE];
 static void __init setup_boot_command_line(void)
 {
-	COMMAND_LINE[ARCH_COMMAND_LINE_SIZE - 1] = 0;
-	/* convert arch command line to ascii if necessary */
-	if (has_ebcdic_char(COMMAND_LINE))
-		EBCASC(COMMAND_LINE, ARCH_COMMAND_LINE_SIZE);
 	/* copy arch command line */
-	strlcpy(boot_command_line, strstrip(COMMAND_LINE),
-		ARCH_COMMAND_LINE_SIZE);
-
-	/* append IPL PARM data to the boot command line */
-	if (MACHINE_IS_VM)
-		append_to_cmdline(append_ipl_vmparm);
-
-	append_to_cmdline(append_ipl_scpdata);
+	strlcpy(boot_command_line, early_command_line, ARCH_COMMAND_LINE_SIZE);
 }
 
 static void __init check_image_bootable(void)
