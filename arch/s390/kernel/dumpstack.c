--- conflicted
+++ resolved
@@ -23,21 +23,7 @@
 #include <asm/ipl.h>
 #include <asm/unwind.h>
 
-<<<<<<< HEAD
-/*
- * For dump_trace we have tree different stack to consider:
- *   - the panic stack which is used if the kernel stack has overflown
- *   - the asynchronous interrupt stack (cpu related)
- *   - the synchronous kernel stack (process related)
- * The stack trace can start at any of the three stacks and can potentially
- * touch all of them. The order is: panic stack, async stack, sync stack.
- */
-static unsigned long
-__dump_trace(dump_trace_func_t func, void *data, unsigned long sp,
-	     unsigned long low, unsigned long high)
-=======
 const char *stack_type_name(enum stack_type type)
->>>>>>> 407d19ab
 {
 	switch (type) {
 	case STACK_TYPE_TASK:
@@ -79,20 +65,6 @@
 	unsigned long frame_size, top;
 
 	frame_size = STACK_FRAME_OVERHEAD + sizeof(struct pt_regs);
-<<<<<<< HEAD
-#ifdef CONFIG_CHECK_STACK
-	sp = __dump_trace(func, data, sp,
-			  S390_lowcore.panic_stack + frame_size - PAGE_SIZE,
-			  S390_lowcore.panic_stack + frame_size);
-#endif
-	sp = __dump_trace(func, data, sp,
-			  S390_lowcore.async_stack + frame_size - ASYNC_SIZE,
-			  S390_lowcore.async_stack + frame_size);
-	task = task ?: current;
-	__dump_trace(func, data, sp,
-		     (unsigned long)task_stack_page(task),
-		     (unsigned long)task_stack_page(task) + THREAD_SIZE);
-=======
 	top = S390_lowcore.async_stack + frame_size;
 	return in_stack(sp, info, STACK_TYPE_IRQ, top - THREAD_SIZE, top);
 }
@@ -104,7 +76,6 @@
 	frame_size = STACK_FRAME_OVERHEAD + sizeof(struct pt_regs);
 	top = S390_lowcore.nodat_stack + frame_size;
 	return in_stack(sp, info, STACK_TYPE_NODAT, top - THREAD_SIZE, top);
->>>>>>> 407d19ab
 }
 
 static bool in_restart_stack(unsigned long sp, struct stack_info *info)
@@ -182,7 +153,7 @@
 	char *mode;
 
 	mode = user_mode(regs) ? "User" : "Krnl";
-	printk("%s PSW : %p %p", mode, (void *)regs->psw.mask, (void *)regs->psw.addr);
+	printk("%s PSW : %px %px", mode, (void *)regs->psw.mask, (void *)regs->psw.addr);
 	if (!user_mode(regs))
 		pr_cont(" (%pSR)", (void *)regs->psw.addr);
 	pr_cont("\n");
