/* SPDX-License-Identifier: GPL-2.0 */
/* ld script to make s390 Linux kernel
 * Written by Martin Schwidefsky (schwidefsky@de.ibm.com)
 */

#include <asm/thread_info.h>
#include <asm/page.h>

/*
 * Put .bss..swapper_pg_dir as the first thing in .bss. This will
 * make sure it has 16k alignment.
 */
#define BSS_FIRST_SECTIONS *(.bss..swapper_pg_dir)

/* Handle ro_after_init data on our own. */
#define RO_AFTER_INIT_DATA

#include <asm-generic/vmlinux.lds.h>

OUTPUT_FORMAT("elf64-s390", "elf64-s390", "elf64-s390")
OUTPUT_ARCH(s390:64-bit)
ENTRY(startup_continue)
jiffies = jiffies_64;

PHDRS {
	text PT_LOAD FLAGS(5);	/* R_E */
	data PT_LOAD FLAGS(7);	/* RWE */
	note PT_NOTE FLAGS(0);	/* ___ */
}

SECTIONS
{
	. = 0x100000;
	_stext = .;		/* Start of text section */
	.text : {
		/* Text and read-only data */
		_text = .;
		HEAD_TEXT
		TEXT_TEXT
		SCHED_TEXT
		CPUIDLE_TEXT
		LOCK_TEXT
		KPROBES_TEXT
		IRQENTRY_TEXT
		SOFTIRQENTRY_TEXT
		*(.text.*_indirect_*)
		*(.fixup)
		*(.gnu.warning)
	} :text = 0x0700

	. = ALIGN(PAGE_SIZE);
	_etext = .;		/* End of text section */

	NOTES :text :note

	.dummy : { *(.dummy) } :data

	RO_DATA_SECTION(PAGE_SIZE)

	. = ALIGN(PAGE_SIZE);
	_sdata = .;		/* Start of data section */

	. = ALIGN(PAGE_SIZE);
	__start_ro_after_init = .;
	.data..ro_after_init : {
		 *(.data..ro_after_init)
	}
	EXCEPTION_TABLE(16)
	. = ALIGN(PAGE_SIZE);
	__end_ro_after_init = .;

	RW_DATA_SECTION(0x100, PAGE_SIZE, THREAD_SIZE)
	BOOT_DATA_PRESERVED

	_edata = .;		/* End of data section */

	/* will be freed after init */
	. = ALIGN(PAGE_SIZE);	/* Init code and data */
	__init_begin = .;

	. = ALIGN(PAGE_SIZE);
	.init.text : AT(ADDR(.init.text) - LOAD_OFFSET) {
		_sinittext = .;
		INIT_TEXT
		. = ALIGN(PAGE_SIZE);
		_einittext = .;
	}

	/*
	 * .exit.text is discarded at runtime, not link time,
	 * to deal with references from __bug_table
	*/
	.exit.text : {
		EXIT_TEXT
	}

	.exit.data : {
		EXIT_DATA
	}

	/*
	 * struct alt_inst entries. From the header (alternative.h):
	 * "Alternative instructions for different CPU types or capabilities"
	 * Think locking instructions on spinlocks.
	 * Note, that it is a part of __init region.
	 */
	. = ALIGN(8);
	.altinstructions : {
		__alt_instructions = .;
		*(.altinstructions)
		__alt_instructions_end = .;
	}

	/*
	 * And here are the replacement instructions. The linker sticks
	 * them as binary blobs. The .altinstructions has enough data to
	 * get the address and the length of them to patch the kernel safely.
	 * Note, that it is a part of __init region.
	 */
	.altinstr_replacement : {
		*(.altinstr_replacement)
	}

	/*
	 * Table with the patch locations to undo expolines
	*/
	.nospec_call_table : {
		__nospec_call_start = . ;
		*(.s390_indirect*)
		__nospec_call_end = . ;
	}
	.nospec_return_table : {
		__nospec_return_start = . ;
		*(.s390_return*)
		__nospec_return_end = . ;
	}

	/* early.c uses stsi, which requires page aligned data. */
	. = ALIGN(PAGE_SIZE);
	INIT_DATA_SECTION(0x100)

	PERCPU_SECTION(0x100)

	.dynsym ALIGN(8) : {
		__dynsym_start = .;
		*(.dynsym)
		__dynsym_end = .;
	}
	.rela.dyn ALIGN(8) : {
		__rela_dyn_start = .;
		*(.rela*)
		__rela_dyn_end = .;
	}

	. = ALIGN(PAGE_SIZE);
	__init_end = .;		/* freed after init ends here */

	BSS_SECTION(PAGE_SIZE, 4 * PAGE_SIZE, PAGE_SIZE)

	_end = . ;

<<<<<<< HEAD
=======
	/*
	 * uncompressed image info used by the decompressor
	 * it should match struct vmlinux_info
	 */
	.vmlinux.info 0 (INFO) : {
		QUAD(_stext)					/* default_lma */
		QUAD(startup_continue)				/* entry */
		QUAD(__bss_start - _stext)			/* image_size */
		QUAD(__bss_stop - __bss_start)			/* bss_size */
		QUAD(__boot_data_start)				/* bootdata_off */
		QUAD(__boot_data_end - __boot_data_start)	/* bootdata_size */
		QUAD(__boot_data_preserved_start)		/* bootdata_preserved_off */
		QUAD(__boot_data_preserved_end -
		     __boot_data_preserved_start)		/* bootdata_preserved_size */
		QUAD(__dynsym_start)				/* dynsym_start */
		QUAD(__rela_dyn_start)				/* rela_dyn_start */
		QUAD(__rela_dyn_end)				/* rela_dyn_end */
	} :NONE

>>>>>>> 407d19ab
	/* Debugging sections.	*/
	STABS_DEBUG
	DWARF_DEBUG

	/* Sections to be discarded */
	DISCARDS
	/DISCARD/ : {
		*(.eh_frame)
	}
}<|MERGE_RESOLUTION|>--- conflicted
+++ resolved
@@ -16,6 +16,7 @@
 #define RO_AFTER_INIT_DATA
 
 #include <asm-generic/vmlinux.lds.h>
+#include <asm/vmlinux.lds.h>
 
 OUTPUT_FORMAT("elf64-s390", "elf64-s390", "elf64-s390")
 OUTPUT_ARCH(s390:64-bit)
@@ -64,6 +65,7 @@
 	__start_ro_after_init = .;
 	.data..ro_after_init : {
 		 *(.data..ro_after_init)
+		JUMP_TABLE_DATA
 	}
 	EXCEPTION_TABLE(16)
 	. = ALIGN(PAGE_SIZE);
@@ -135,6 +137,8 @@
 		__nospec_return_end = . ;
 	}
 
+	BOOT_DATA
+
 	/* early.c uses stsi, which requires page aligned data. */
 	. = ALIGN(PAGE_SIZE);
 	INIT_DATA_SECTION(0x100)
@@ -159,8 +163,6 @@
 
 	_end = . ;
 
-<<<<<<< HEAD
-=======
 	/*
 	 * uncompressed image info used by the decompressor
 	 * it should match struct vmlinux_info
@@ -180,7 +182,6 @@
 		QUAD(__rela_dyn_end)				/* rela_dyn_end */
 	} :NONE
 
->>>>>>> 407d19ab
 	/* Debugging sections.	*/
 	STABS_DEBUG
 	DWARF_DEBUG
