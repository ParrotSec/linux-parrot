--- conflicted
+++ resolved
@@ -18,7 +18,7 @@
 #include <linux/user.h>
 #include <linux/elf.h>
 #include <linux/security.h>
-#include <linux/bootmem.h>
+#include <linux/memblock.h>
 #include <linux/compat.h>
 #include <asm/asm-offsets.h>
 #include <asm/pgtable.h>
@@ -55,13 +55,8 @@
 
 	vdso_pagelist = vdso64_pagelist;
 	vdso_pages = vdso64_pages;
-<<<<<<< HEAD
-#ifdef CONFIG_COMPAT
-	if (is_compat_task()) {
-=======
 #ifdef CONFIG_COMPAT_VDSO
 	if (vma->vm_mm->context.compat_mm) {
->>>>>>> 407d19ab
 		vdso_pagelist = vdso32_pagelist;
 		vdso_pages = vdso32_pages;
 	}
@@ -81,13 +76,8 @@
 	unsigned long vdso_pages;
 
 	vdso_pages = vdso64_pages;
-<<<<<<< HEAD
-#ifdef CONFIG_COMPAT
-	if (is_compat_task())
-=======
 #ifdef CONFIG_COMPAT_VDSO
 	if (vma->vm_mm->context.compat_mm)
->>>>>>> 407d19ab
 		vdso_pages = vdso32_pages;
 #endif
 
@@ -233,14 +223,9 @@
 		return 0;
 
 	vdso_pages = vdso64_pages;
-<<<<<<< HEAD
-#ifdef CONFIG_COMPAT
-	if (is_compat_task())
-=======
 #ifdef CONFIG_COMPAT_VDSO
 	mm->context.compat_mm = is_compat_task();
 	if (mm->context.compat_mm)
->>>>>>> 407d19ab
 		vdso_pages = vdso32_pages;
 #endif
 	/*
@@ -306,7 +291,6 @@
 	BUG_ON(vdso32_pagelist == NULL);
 	for (i = 0; i < vdso32_pages - 1; i++) {
 		struct page *pg = virt_to_page(vdso32_kbase + i*PAGE_SIZE);
-		ClearPageReserved(pg);
 		get_page(pg);
 		vdso32_pagelist[i] = pg;
 	}
@@ -324,7 +308,6 @@
 	BUG_ON(vdso64_pagelist == NULL);
 	for (i = 0; i < vdso64_pages - 1; i++) {
 		struct page *pg = virt_to_page(vdso64_kbase + i*PAGE_SIZE);
-		ClearPageReserved(pg);
 		get_page(pg);
 		vdso64_pagelist[i] = pg;
 	}
