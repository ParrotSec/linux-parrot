/* SPDX-License-Identifier: GPL-2.0 */
/*
 *  S390 version
 *    Copyright IBM Corp. 1999, 2017
 */
#ifndef _ASM_S390_SETUP_H
#define _ASM_S390_SETUP_H

#include <linux/const.h>
#include <uapi/asm/setup.h>

#define EP_OFFSET		0x10008
#define EP_STRING		"S390EP"
#define PARMAREA		0x10400
#define EARLY_SCCB_OFFSET	0x11000
#define HEAD_END		0x12000

#define EARLY_SCCB_SIZE		PAGE_SIZE

/*
 * Machine features detected in early.c
 */

#define MACHINE_FLAG_VM		_BITUL(0)
#define MACHINE_FLAG_KVM	_BITUL(1)
#define MACHINE_FLAG_LPAR	_BITUL(2)
#define MACHINE_FLAG_DIAG9C	_BITUL(3)
#define MACHINE_FLAG_ESOP	_BITUL(4)
#define MACHINE_FLAG_IDTE	_BITUL(5)
#define MACHINE_FLAG_DIAG44	_BITUL(6)
#define MACHINE_FLAG_EDAT1	_BITUL(7)
#define MACHINE_FLAG_EDAT2	_BITUL(8)
#define MACHINE_FLAG_TOPOLOGY	_BITUL(10)
#define MACHINE_FLAG_TE		_BITUL(11)
#define MACHINE_FLAG_TLB_LC	_BITUL(12)
#define MACHINE_FLAG_VX		_BITUL(13)
#define MACHINE_FLAG_TLB_GUEST	_BITUL(14)
#define MACHINE_FLAG_NX		_BITUL(15)
#define MACHINE_FLAG_GS		_BITUL(16)
#define MACHINE_FLAG_SCC	_BITUL(17)

#define LPP_MAGIC		_BITUL(31)
#define LPP_PID_MASK		_AC(0xffffffff, UL)

/* Offsets to entry points in kernel/head.S  */

#define STARTUP_NORMAL_OFFSET	0x10000
#define STARTUP_KDUMP_OFFSET	0x10010

/* Offsets to parameters in kernel/head.S  */

#define IPL_DEVICE_OFFSET	0x10400
#define INITRD_START_OFFSET	0x10408
#define INITRD_SIZE_OFFSET	0x10410
#define OLDMEM_BASE_OFFSET	0x10418
#define OLDMEM_SIZE_OFFSET	0x10420
#define COMMAND_LINE_OFFSET	0x10480

#ifndef __ASSEMBLY__

#include <asm/lowcore.h>
#include <asm/types.h>

#define IPL_DEVICE	(*(unsigned long *)  (IPL_DEVICE_OFFSET))
#define INITRD_START	(*(unsigned long *)  (INITRD_START_OFFSET))
#define INITRD_SIZE	(*(unsigned long *)  (INITRD_SIZE_OFFSET))
#define OLDMEM_BASE	(*(unsigned long *)  (OLDMEM_BASE_OFFSET))
#define OLDMEM_SIZE	(*(unsigned long *)  (OLDMEM_SIZE_OFFSET))
#define COMMAND_LINE	((char *)	     (COMMAND_LINE_OFFSET))

<<<<<<< HEAD
=======
struct parmarea {
	unsigned long ipl_device;			/* 0x10400 */
	unsigned long initrd_start;			/* 0x10408 */
	unsigned long initrd_size;			/* 0x10410 */
	unsigned long oldmem_base;			/* 0x10418 */
	unsigned long oldmem_size;			/* 0x10420 */
	char pad1[0x10480 - 0x10428];			/* 0x10428 - 0x10480 */
	char command_line[ARCH_COMMAND_LINE_SIZE];	/* 0x10480 */
};

extern int noexec_disabled;
>>>>>>> 407d19ab
extern int memory_end_set;
extern unsigned long memory_end;
extern unsigned long max_physmem_end;

extern void detect_memory_memblock(void);

#define MACHINE_IS_VM		(S390_lowcore.machine_flags & MACHINE_FLAG_VM)
#define MACHINE_IS_KVM		(S390_lowcore.machine_flags & MACHINE_FLAG_KVM)
#define MACHINE_IS_LPAR		(S390_lowcore.machine_flags & MACHINE_FLAG_LPAR)

#define MACHINE_HAS_DIAG9C	(S390_lowcore.machine_flags & MACHINE_FLAG_DIAG9C)
#define MACHINE_HAS_ESOP	(S390_lowcore.machine_flags & MACHINE_FLAG_ESOP)
#define MACHINE_HAS_IDTE	(S390_lowcore.machine_flags & MACHINE_FLAG_IDTE)
#define MACHINE_HAS_DIAG44	(S390_lowcore.machine_flags & MACHINE_FLAG_DIAG44)
#define MACHINE_HAS_EDAT1	(S390_lowcore.machine_flags & MACHINE_FLAG_EDAT1)
#define MACHINE_HAS_EDAT2	(S390_lowcore.machine_flags & MACHINE_FLAG_EDAT2)
#define MACHINE_HAS_TOPOLOGY	(S390_lowcore.machine_flags & MACHINE_FLAG_TOPOLOGY)
#define MACHINE_HAS_TE		(S390_lowcore.machine_flags & MACHINE_FLAG_TE)
#define MACHINE_HAS_TLB_LC	(S390_lowcore.machine_flags & MACHINE_FLAG_TLB_LC)
#define MACHINE_HAS_VX		(S390_lowcore.machine_flags & MACHINE_FLAG_VX)
#define MACHINE_HAS_TLB_GUEST	(S390_lowcore.machine_flags & MACHINE_FLAG_TLB_GUEST)
#define MACHINE_HAS_NX		(S390_lowcore.machine_flags & MACHINE_FLAG_NX)
#define MACHINE_HAS_GS		(S390_lowcore.machine_flags & MACHINE_FLAG_GS)
#define MACHINE_HAS_SCC		(S390_lowcore.machine_flags & MACHINE_FLAG_SCC)

/*
 * Console mode. Override with conmode=
 */
extern unsigned int console_mode;
extern unsigned int console_devno;
extern unsigned int console_irq;

extern char vmhalt_cmd[];
extern char vmpoff_cmd[];

#define CONSOLE_IS_UNDEFINED	(console_mode == 0)
#define CONSOLE_IS_SCLP		(console_mode == 1)
#define CONSOLE_IS_3215		(console_mode == 2)
#define CONSOLE_IS_3270		(console_mode == 3)
#define CONSOLE_IS_VT220	(console_mode == 4)
#define CONSOLE_IS_HVC		(console_mode == 5)
#define SET_CONSOLE_SCLP	do { console_mode = 1; } while (0)
#define SET_CONSOLE_3215	do { console_mode = 2; } while (0)
#define SET_CONSOLE_3270	do { console_mode = 3; } while (0)
#define SET_CONSOLE_VT220	do { console_mode = 4; } while (0)
#define SET_CONSOLE_HVC		do { console_mode = 5; } while (0)

#ifdef CONFIG_PFAULT
extern int pfault_init(void);
extern void pfault_fini(void);
#else /* CONFIG_PFAULT */
#define pfault_init()		({-1;})
#define pfault_fini()		do { } while (0)
#endif /* CONFIG_PFAULT */

#ifdef CONFIG_VMCP
void vmcp_cma_reserve(void);
#else
static inline void vmcp_cma_reserve(void) { }
#endif

void report_user_fault(struct pt_regs *regs, long signr, int is_mm_fault);

void cmma_init(void);
void cmma_init_nodat(void);

extern void (*_machine_restart)(char *command);
extern void (*_machine_halt)(void);
extern void (*_machine_power_off)(void);

extern unsigned long __kaslr_offset;
static inline unsigned long kaslr_offset(void)
{
	return __kaslr_offset;
}

#else /* __ASSEMBLY__ */

#define IPL_DEVICE	(IPL_DEVICE_OFFSET)
#define INITRD_START	(INITRD_START_OFFSET)
#define INITRD_SIZE	(INITRD_SIZE_OFFSET)
#define OLDMEM_BASE	(OLDMEM_BASE_OFFSET)
#define OLDMEM_SIZE	(OLDMEM_SIZE_OFFSET)
#define COMMAND_LINE	(COMMAND_LINE_OFFSET)

#endif /* __ASSEMBLY__ */
#endif /* _ASM_S390_SETUP_H */<|MERGE_RESOLUTION|>--- conflicted
+++ resolved
@@ -68,8 +68,6 @@
 #define OLDMEM_SIZE	(*(unsigned long *)  (OLDMEM_SIZE_OFFSET))
 #define COMMAND_LINE	((char *)	     (COMMAND_LINE_OFFSET))
 
-<<<<<<< HEAD
-=======
 struct parmarea {
 	unsigned long ipl_device;			/* 0x10400 */
 	unsigned long initrd_start;			/* 0x10408 */
@@ -81,12 +79,9 @@
 };
 
 extern int noexec_disabled;
->>>>>>> 407d19ab
 extern int memory_end_set;
 extern unsigned long memory_end;
 extern unsigned long max_physmem_end;
-
-extern void detect_memory_memblock(void);
 
 #define MACHINE_IS_VM		(S390_lowcore.machine_flags & MACHINE_FLAG_VM)
 #define MACHINE_IS_KVM		(S390_lowcore.machine_flags & MACHINE_FLAG_KVM)
