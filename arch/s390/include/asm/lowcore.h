/* SPDX-License-Identifier: GPL-2.0 */
/*
 *    Copyright IBM Corp. 1999, 2012
 *    Author(s): Hartmut Penner <hp@de.ibm.com>,
 *		 Martin Schwidefsky <schwidefsky@de.ibm.com>,
 *		 Denis Joseph Barrow,
 */

#ifndef _ASM_S390_LOWCORE_H
#define _ASM_S390_LOWCORE_H

#include <linux/types.h>
#include <asm/ptrace.h>
#include <asm/cpu.h>
#include <asm/types.h>

#define LC_ORDER 1
#define LC_PAGES 2

struct lowcore {
	__u8	pad_0x0000[0x0014-0x0000];	/* 0x0000 */
	__u32	ipl_parmblock_ptr;		/* 0x0014 */
	__u8	pad_0x0018[0x0080-0x0018];	/* 0x0018 */
	__u32	ext_params;			/* 0x0080 */
	__u16	ext_cpu_addr;			/* 0x0084 */
	__u16	ext_int_code;			/* 0x0086 */
	__u16	svc_ilc;			/* 0x0088 */
	__u16	svc_code;			/* 0x008a */
	__u16	pgm_ilc;			/* 0x008c */
	__u16	pgm_code;			/* 0x008e */
	__u32	data_exc_code;			/* 0x0090 */
	__u16	mon_class_num;			/* 0x0094 */
	__u8	per_code;			/* 0x0096 */
	__u8	per_atmid;			/* 0x0097 */
	__u64	per_address;			/* 0x0098 */
	__u8	exc_access_id;			/* 0x00a0 */
	__u8	per_access_id;			/* 0x00a1 */
	__u8	op_access_id;			/* 0x00a2 */
	__u8	ar_mode_id;			/* 0x00a3 */
	__u8	pad_0x00a4[0x00a8-0x00a4];	/* 0x00a4 */
	__u64	trans_exc_code;			/* 0x00a8 */
	__u64	monitor_code;			/* 0x00b0 */
	__u16	subchannel_id;			/* 0x00b8 */
	__u16	subchannel_nr;			/* 0x00ba */
	__u32	io_int_parm;			/* 0x00bc */
	__u32	io_int_word;			/* 0x00c0 */
	__u8	pad_0x00c4[0x00c8-0x00c4];	/* 0x00c4 */
	__u32	stfl_fac_list;			/* 0x00c8 */
	__u8	pad_0x00cc[0x00e8-0x00cc];	/* 0x00cc */
	__u64	mcck_interruption_code;		/* 0x00e8 */
	__u8	pad_0x00f0[0x00f4-0x00f0];	/* 0x00f0 */
	__u32	external_damage_code;		/* 0x00f4 */
	__u64	failing_storage_address;	/* 0x00f8 */
	__u8	pad_0x0100[0x0110-0x0100];	/* 0x0100 */
	__u64	breaking_event_addr;		/* 0x0110 */
	__u8	pad_0x0118[0x0120-0x0118];	/* 0x0118 */
	psw_t	restart_old_psw;		/* 0x0120 */
	psw_t	external_old_psw;		/* 0x0130 */
	psw_t	svc_old_psw;			/* 0x0140 */
	psw_t	program_old_psw;		/* 0x0150 */
	psw_t	mcck_old_psw;			/* 0x0160 */
	psw_t	io_old_psw;			/* 0x0170 */
	__u8	pad_0x0180[0x01a0-0x0180];	/* 0x0180 */
	psw_t	restart_psw;			/* 0x01a0 */
	psw_t	external_new_psw;		/* 0x01b0 */
	psw_t	svc_new_psw;			/* 0x01c0 */
	psw_t	program_new_psw;		/* 0x01d0 */
	psw_t	mcck_new_psw;			/* 0x01e0 */
	psw_t	io_new_psw;			/* 0x01f0 */

	/* Save areas. */
	__u64	save_area_sync[8];		/* 0x0200 */
	__u64	save_area_async[8];		/* 0x0240 */
	__u64	save_area_restart[1];		/* 0x0280 */

	/* CPU flags. */
	__u64	cpu_flags;			/* 0x0288 */

	/* Return psws. */
	psw_t	return_psw;			/* 0x0290 */
	psw_t	return_mcck_psw;		/* 0x02a0 */

	/* CPU accounting and timing values. */
	__u64	sync_enter_timer;		/* 0x02b0 */
	__u64	async_enter_timer;		/* 0x02b8 */
	__u64	mcck_enter_timer;		/* 0x02c0 */
	__u64	exit_timer;			/* 0x02c8 */
	__u64	user_timer;			/* 0x02d0 */
	__u64	guest_timer;			/* 0x02d8 */
	__u64	system_timer;			/* 0x02e0 */
	__u64	hardirq_timer;			/* 0x02e8 */
	__u64	softirq_timer;			/* 0x02f0 */
	__u64	steal_timer;			/* 0x02f8 */
	__u64	last_update_timer;		/* 0x0300 */
	__u64	last_update_clock;		/* 0x0308 */
	__u64	int_clock;			/* 0x0310 */
	__u64	mcck_clock;			/* 0x0318 */
	__u64	clock_comparator;		/* 0x0320 */
	__u64	boot_clock[2];			/* 0x0328 */

	/* Current process. */
	__u64	current_task;			/* 0x0338 */
	__u64	kernel_stack;			/* 0x0340 */

	/* Interrupt, panic and restart stack. */
	__u64	async_stack;			/* 0x0348 */
	__u64	panic_stack;			/* 0x0350 */
	__u64	restart_stack;			/* 0x0358 */

	/* Restart function and parameter. */
	__u64	restart_fn;			/* 0x0360 */
	__u64	restart_data;			/* 0x0368 */
	__u64	restart_source;			/* 0x0370 */

	/* Address space pointer. */
	__u64	kernel_asce;			/* 0x0378 */
	__u64	user_asce;			/* 0x0380 */
	__u64	vdso_asce;			/* 0x0388 */

	/*
	 * The lpp and current_pid fields form a
	 * 64-bit value that is set as program
	 * parameter with the LPP instruction.
	 */
	__u32	lpp;				/* 0x0390 */
	__u32	current_pid;			/* 0x0394 */

	/* SMP info area */
<<<<<<< HEAD
	__u32	cpu_nr;				/* 0x0398 */
	__u32	softirq_pending;		/* 0x039c */
	__u32	preempt_count;			/* 0x03a0 */
	__u32	spinlock_lockval;		/* 0x03a4 */
	__u32	spinlock_index;			/* 0x03a8 */
	__u32	fpu_flags;			/* 0x03ac */
	__u64	percpu_offset;			/* 0x03b0 */
	__u64	vdso_per_cpu_data;		/* 0x03b8 */
	__u64	machine_flags;			/* 0x03c0 */
	__u64	gmap;				/* 0x03c8 */
	__u8	pad_0x03d0[0x0400-0x03d0];	/* 0x03d0 */
=======
	__u32	cpu_nr;				/* 0x03a0 */
	__u32	softirq_pending;		/* 0x03a4 */
	__s32	preempt_count;			/* 0x03a8 */
	__u32	spinlock_lockval;		/* 0x03ac */
	__u32	spinlock_index;			/* 0x03b0 */
	__u32	fpu_flags;			/* 0x03b4 */
	__u64	percpu_offset;			/* 0x03b8 */
	__u64	vdso_per_cpu_data;		/* 0x03c0 */
	__u64	machine_flags;			/* 0x03c8 */
	__u64	gmap;				/* 0x03d0 */
	__u8	pad_0x03d8[0x0400-0x03d8];	/* 0x03d8 */
>>>>>>> 407d19ab

	/* br %r1 trampoline */
	__u16	br_r1_trampoline;		/* 0x0400 */
	__u8	pad_0x0402[0x0e00-0x0402];	/* 0x0402 */

	/*
	 * 0xe00 contains the address of the IPL Parameter Information
	 * block. Dump tools need IPIB for IPL after dump.
	 * Note: do not change the position of any fields in 0x0e00-0x0f00
	 */
	__u64	ipib;				/* 0x0e00 */
	__u32	ipib_checksum;			/* 0x0e08 */
	__u64	vmcore_info;			/* 0x0e0c */
	__u8	pad_0x0e14[0x0e18-0x0e14];	/* 0x0e14 */
	__u64	os_info;			/* 0x0e18 */
	__u8	pad_0x0e20[0x0f00-0x0e20];	/* 0x0e20 */

	/* Extended facility list */
	__u64	stfle_fac_list[16];		/* 0x0f00 */
	__u64	alt_stfle_fac_list[16];		/* 0x0f80 */
	__u8	pad_0x1000[0x11b0-0x1000];	/* 0x1000 */

	/* Pointer to the machine check extended save area */
	__u64	mcesad;				/* 0x11b0 */

	/* 64 bit extparam used for pfault/diag 250: defined by architecture */
	__u64	ext_params2;			/* 0x11B8 */
	__u8	pad_0x11c0[0x1200-0x11C0];	/* 0x11C0 */

	/* CPU register save area: defined by architecture */
	__u64	floating_pt_save_area[16];	/* 0x1200 */
	__u64	gpregs_save_area[16];		/* 0x1280 */
	psw_t	psw_save_area;			/* 0x1300 */
	__u8	pad_0x1310[0x1318-0x1310];	/* 0x1310 */
	__u32	prefixreg_save_area;		/* 0x1318 */
	__u32	fpt_creg_save_area;		/* 0x131c */
	__u8	pad_0x1320[0x1324-0x1320];	/* 0x1320 */
	__u32	tod_progreg_save_area;		/* 0x1324 */
	__u32	cpu_timer_save_area[2];		/* 0x1328 */
	__u32	clock_comp_save_area[2];	/* 0x1330 */
	__u8	pad_0x1338[0x1340-0x1338];	/* 0x1338 */
	__u32	access_regs_save_area[16];	/* 0x1340 */
	__u64	cregs_save_area[16];		/* 0x1380 */
	__u8	pad_0x1400[0x1800-0x1400];	/* 0x1400 */

	/* Transaction abort diagnostic block */
	__u8	pgm_tdb[256];			/* 0x1800 */
	__u8	pad_0x1900[0x2000-0x1900];	/* 0x1900 */
} __packed __aligned(8192);

#define S390_lowcore (*((struct lowcore *) 0))

extern struct lowcore *lowcore_ptr[];

static inline void set_prefix(__u32 address)
{
	asm volatile("spx %0" : : "Q" (address) : "memory");
}

static inline __u32 store_prefix(void)
{
	__u32 address;

	asm volatile("stpx %0" : "=Q" (address));
	return address;
}

#endif /* _ASM_S390_LOWCORE_H */<|MERGE_RESOLUTION|>--- conflicted
+++ resolved
@@ -91,54 +91,42 @@
 	__u64	hardirq_timer;			/* 0x02e8 */
 	__u64	softirq_timer;			/* 0x02f0 */
 	__u64	steal_timer;			/* 0x02f8 */
-	__u64	last_update_timer;		/* 0x0300 */
-	__u64	last_update_clock;		/* 0x0308 */
-	__u64	int_clock;			/* 0x0310 */
-	__u64	mcck_clock;			/* 0x0318 */
-	__u64	clock_comparator;		/* 0x0320 */
-	__u64	boot_clock[2];			/* 0x0328 */
+	__u64	avg_steal_timer;		/* 0x0300 */
+	__u64	last_update_timer;		/* 0x0308 */
+	__u64	last_update_clock;		/* 0x0310 */
+	__u64	int_clock;			/* 0x0318*/
+	__u64	mcck_clock;			/* 0x0320 */
+	__u64	clock_comparator;		/* 0x0328 */
+	__u64	boot_clock[2];			/* 0x0330 */
 
 	/* Current process. */
-	__u64	current_task;			/* 0x0338 */
-	__u64	kernel_stack;			/* 0x0340 */
-
-	/* Interrupt, panic and restart stack. */
-	__u64	async_stack;			/* 0x0348 */
-	__u64	panic_stack;			/* 0x0350 */
-	__u64	restart_stack;			/* 0x0358 */
+	__u64	current_task;			/* 0x0340 */
+	__u64	kernel_stack;			/* 0x0348 */
+
+	/* Interrupt, DAT-off and restartstack. */
+	__u64	async_stack;			/* 0x0350 */
+	__u64	nodat_stack;			/* 0x0358 */
+	__u64	restart_stack;			/* 0x0360 */
 
 	/* Restart function and parameter. */
-	__u64	restart_fn;			/* 0x0360 */
-	__u64	restart_data;			/* 0x0368 */
-	__u64	restart_source;			/* 0x0370 */
+	__u64	restart_fn;			/* 0x0368 */
+	__u64	restart_data;			/* 0x0370 */
+	__u64	restart_source;			/* 0x0378 */
 
 	/* Address space pointer. */
-	__u64	kernel_asce;			/* 0x0378 */
-	__u64	user_asce;			/* 0x0380 */
-	__u64	vdso_asce;			/* 0x0388 */
+	__u64	kernel_asce;			/* 0x0380 */
+	__u64	user_asce;			/* 0x0388 */
+	__u64	vdso_asce;			/* 0x0390 */
 
 	/*
 	 * The lpp and current_pid fields form a
 	 * 64-bit value that is set as program
 	 * parameter with the LPP instruction.
 	 */
-	__u32	lpp;				/* 0x0390 */
-	__u32	current_pid;			/* 0x0394 */
+	__u32	lpp;				/* 0x0398 */
+	__u32	current_pid;			/* 0x039c */
 
 	/* SMP info area */
-<<<<<<< HEAD
-	__u32	cpu_nr;				/* 0x0398 */
-	__u32	softirq_pending;		/* 0x039c */
-	__u32	preempt_count;			/* 0x03a0 */
-	__u32	spinlock_lockval;		/* 0x03a4 */
-	__u32	spinlock_index;			/* 0x03a8 */
-	__u32	fpu_flags;			/* 0x03ac */
-	__u64	percpu_offset;			/* 0x03b0 */
-	__u64	vdso_per_cpu_data;		/* 0x03b8 */
-	__u64	machine_flags;			/* 0x03c0 */
-	__u64	gmap;				/* 0x03c8 */
-	__u8	pad_0x03d0[0x0400-0x03d0];	/* 0x03d0 */
-=======
 	__u32	cpu_nr;				/* 0x03a0 */
 	__u32	softirq_pending;		/* 0x03a4 */
 	__s32	preempt_count;			/* 0x03a8 */
@@ -150,7 +138,6 @@
 	__u64	machine_flags;			/* 0x03c8 */
 	__u64	gmap;				/* 0x03d0 */
 	__u8	pad_0x03d8[0x0400-0x03d8];	/* 0x03d8 */
->>>>>>> 407d19ab
 
 	/* br %r1 trampoline */
 	__u16	br_r1_trampoline;		/* 0x0400 */
