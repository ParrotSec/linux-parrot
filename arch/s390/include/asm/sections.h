--- conflicted
+++ resolved
@@ -6,8 +6,6 @@
 
 #include <asm-generic/sections.h>
 
-<<<<<<< HEAD
-=======
 extern bool initmem_freed;
 
 static inline int arch_is_kernel_initmem_freed(unsigned long addr)
@@ -40,5 +38,4 @@
 extern unsigned long __sdma, __edma;
 extern unsigned long __stext_dma, __etext_dma;
 
->>>>>>> 407d19ab
 #endif