# SPDX-License-Identifier: GPL-2.0
#
# Makefile for the linux s390-specific parts of the memory manager.
#

KCOV_INSTRUMENT := n
GCOV_PROFILE := n
UBSAN_SANITIZE := n

KBUILD_AFLAGS := $(KBUILD_AFLAGS_DECOMPRESSOR)
KBUILD_CFLAGS := $(KBUILD_CFLAGS_DECOMPRESSOR)

#
# Use minimum architecture for als.c to be able to print an error
# message if the kernel is started on a machine which is too old
#
ifndef CONFIG_CC_IS_CLANG
CC_FLAGS_MARCH_MINIMUM := -march=z900
else
CC_FLAGS_MARCH_MINIMUM := -march=z10
endif

ifneq ($(CC_FLAGS_MARCH),$(CC_FLAGS_MARCH_MINIMUM))
AFLAGS_REMOVE_head.o		+= $(CC_FLAGS_MARCH)
AFLAGS_head.o			+= $(CC_FLAGS_MARCH_MINIMUM)
AFLAGS_REMOVE_mem.o		+= $(CC_FLAGS_MARCH)
AFLAGS_mem.o			+= $(CC_FLAGS_MARCH_MINIMUM)
CFLAGS_REMOVE_als.o		+= $(CC_FLAGS_MARCH)
CFLAGS_als.o			+= $(CC_FLAGS_MARCH_MINIMUM)
CFLAGS_REMOVE_sclp_early_core.o	+= $(CC_FLAGS_MARCH)
CFLAGS_sclp_early_core.o	+= $(CC_FLAGS_MARCH_MINIMUM)
endif

CFLAGS_sclp_early_core.o += -I$(srctree)/drivers/s390/char

<<<<<<< HEAD
obj-y	:= head.o als.o ebcdic.o sclp_early_core.o mem.o
targets	:= bzImage startup.a $(obj-y)
=======
obj-y	:= head.o als.o startup.o mem_detect.o ipl_parm.o ipl_report.o
obj-y	+= string.o ebcdic.o sclp_early_core.o mem.o ipl_vmparm.o cmdline.o
obj-y	+= ctype.o text_dma.o
obj-$(CONFIG_PROTECTED_VIRTUALIZATION_GUEST)	+= uv.o
obj-$(CONFIG_RELOCATABLE)	+= machine_kexec_reloc.o
obj-$(CONFIG_RANDOMIZE_BASE)	+= kaslr.o
targets	:= bzImage startup.a section_cmp.boot.data section_cmp.boot.preserved.data $(obj-y)
>>>>>>> 407d19ab
subdir-	:= compressed

OBJECTS := $(addprefix $(obj)/,$(obj-y))

<<<<<<< HEAD
$(obj)/bzImage: $(obj)/compressed/vmlinux FORCE
=======
quiet_cmd_section_cmp = SECTCMP $*
define cmd_section_cmp
	s1=`$(OBJDUMP) -t -j "$*" "$<" | sort | \
		sed -n "/0000000000000000/! s/.*\s$*\s\+//p" | sha256sum`; \
	s2=`$(OBJDUMP) -t -j "$*" "$(word 2,$^)" | sort | \
		sed -n "/0000000000000000/! s/.*\s$*\s\+//p" | sha256sum`; \
	if [ "$$s1" != "$$s2" ]; then \
		echo "error: section $* differs between $< and $(word 2,$^)" >&2; \
		exit 1; \
	fi; \
	touch $@
endef

$(obj)/bzImage: $(obj)/compressed/vmlinux $(obj)/section_cmp.boot.data $(obj)/section_cmp.boot.preserved.data FORCE
>>>>>>> 407d19ab
	$(call if_changed,objcopy)

$(obj)/compressed/vmlinux: $(obj)/startup.a FORCE
	$(Q)$(MAKE) $(build)=$(obj)/compressed $@

quiet_cmd_ar = AR      $@
      cmd_ar = rm -f $@; $(AR) rcsTP$(KBUILD_ARFLAGS) $@ $(filter $(OBJECTS), $^)

$(obj)/startup.a: $(OBJECTS) FORCE
	$(call if_changed,ar)

install: $(CONFIGURE) $(obj)/bzImage
	sh -x  $(srctree)/$(obj)/install.sh $(KERNELRELEASE) $(obj)/bzImage \
	      System.map "$(INSTALL_PATH)"

chkbss := $(OBJECTS)
chkbss-target := $(obj)/startup.a
include $(srctree)/arch/s390/scripts/Makefile.chkbss<|MERGE_RESOLUTION|>--- conflicted
+++ resolved
@@ -6,6 +6,7 @@
 KCOV_INSTRUMENT := n
 GCOV_PROFILE := n
 UBSAN_SANITIZE := n
+KASAN_SANITIZE := n
 
 KBUILD_AFLAGS := $(KBUILD_AFLAGS_DECOMPRESSOR)
 KBUILD_CFLAGS := $(KBUILD_CFLAGS_DECOMPRESSOR)
@@ -33,10 +34,6 @@
 
 CFLAGS_sclp_early_core.o += -I$(srctree)/drivers/s390/char
 
-<<<<<<< HEAD
-obj-y	:= head.o als.o ebcdic.o sclp_early_core.o mem.o
-targets	:= bzImage startup.a $(obj-y)
-=======
 obj-y	:= head.o als.o startup.o mem_detect.o ipl_parm.o ipl_report.o
 obj-y	+= string.o ebcdic.o sclp_early_core.o mem.o ipl_vmparm.o cmdline.o
 obj-y	+= ctype.o text_dma.o
@@ -44,14 +41,10 @@
 obj-$(CONFIG_RELOCATABLE)	+= machine_kexec_reloc.o
 obj-$(CONFIG_RANDOMIZE_BASE)	+= kaslr.o
 targets	:= bzImage startup.a section_cmp.boot.data section_cmp.boot.preserved.data $(obj-y)
->>>>>>> 407d19ab
 subdir-	:= compressed
 
 OBJECTS := $(addprefix $(obj)/,$(obj-y))
 
-<<<<<<< HEAD
-$(obj)/bzImage: $(obj)/compressed/vmlinux FORCE
-=======
 quiet_cmd_section_cmp = SECTCMP $*
 define cmd_section_cmp
 	s1=`$(OBJDUMP) -t -j "$*" "$<" | sort | \
@@ -66,14 +59,13 @@
 endef
 
 $(obj)/bzImage: $(obj)/compressed/vmlinux $(obj)/section_cmp.boot.data $(obj)/section_cmp.boot.preserved.data FORCE
->>>>>>> 407d19ab
 	$(call if_changed,objcopy)
+
+$(obj)/section_cmp%: vmlinux $(obj)/compressed/vmlinux FORCE
+	$(call if_changed,section_cmp)
 
 $(obj)/compressed/vmlinux: $(obj)/startup.a FORCE
 	$(Q)$(MAKE) $(build)=$(obj)/compressed $@
-
-quiet_cmd_ar = AR      $@
-      cmd_ar = rm -f $@; $(AR) rcsTP$(KBUILD_ARFLAGS) $@ $(filter $(OBJECTS), $^)
 
 $(obj)/startup.a: $(OBJECTS) FORCE
 	$(call if_changed,ar)
@@ -82,6 +74,6 @@
 	sh -x  $(srctree)/$(obj)/install.sh $(KERNELRELEASE) $(obj)/bzImage \
 	      System.map "$(INSTALL_PATH)"
 
-chkbss := $(OBJECTS)
-chkbss-target := $(obj)/startup.a
+chkbss := $(obj-y)
+chkbss-target := startup.a
 include $(srctree)/arch/s390/scripts/Makefile.chkbss