--- conflicted
+++ resolved
@@ -7,6 +7,7 @@
 #include <asm/facility.h>
 #include <asm/lowcore.h>
 #include <asm/sclp.h>
+#include "boot.h"
 
 /*
  * The code within this file will be called very early. It may _not_
@@ -58,7 +59,7 @@
 	*str = '\0';
 }
 
-static void print_missing_facilities(void)
+void print_missing_facilities(void)
 {
 	static char als_str[80] = "Missing facilities: ";
 	unsigned long val;
@@ -90,7 +91,6 @@
 	}
 	strcat(als_str, "\n");
 	sclp_early_printk(als_str);
-	sclp_early_printk("See Principles of Operations for facility bits\n");
 }
 
 static void facility_mismatch(void)
@@ -98,32 +98,15 @@
 	sclp_early_printk("The Linux kernel requires more recent processor hardware\n");
 	print_machine_type();
 	print_missing_facilities();
-<<<<<<< HEAD
-	disabled_wait(0x8badcccc);
-=======
 	sclp_early_printk("See Principles of Operations for facility bits\n");
 	disabled_wait();
->>>>>>> 407d19ab
 }
 
 void verify_facilities(void)
 {
 	int i;
 
-	for (i = 0; i < ARRAY_SIZE(S390_lowcore.stfle_fac_list); i++)
-		S390_lowcore.stfle_fac_list[i] = 0;
-	asm volatile(
-		"	stfl	0(0)\n"
-		: "=m" (S390_lowcore.stfl_fac_list));
-	S390_lowcore.stfle_fac_list[0] = (u64)S390_lowcore.stfl_fac_list << 32;
-	if (S390_lowcore.stfl_fac_list & 0x01000000) {
-		register unsigned long reg0 asm("0") = ARRAY_SIZE(als) - 1;
-
-		asm volatile(".insn s,0xb2b00000,0(%1)" /* stfle */
-			     : "+d" (reg0)
-			     : "a" (&S390_lowcore.stfle_fac_list)
-			     : "memory", "cc");
-	}
+	__stfle(S390_lowcore.stfle_fac_list, ARRAY_SIZE(S390_lowcore.stfle_fac_list));
 	for (i = 0; i < ARRAY_SIZE(als); i++) {
 		if ((S390_lowcore.stfle_fac_list[i] & als[i]) != als[i])
 			facility_mismatch();
