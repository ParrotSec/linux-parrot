--- conflicted
+++ resolved
@@ -1,5 +1,6 @@
 /* SPDX-License-Identifier: GPL-2.0 */
 #include <asm-generic/vmlinux.lds.h>
+#include <asm/vmlinux.lds.h>
 
 OUTPUT_FORMAT("elf64-s390", "elf64-s390", "elf64-s390")
 OUTPUT_ARCH(s390:64-bit)
@@ -8,9 +9,6 @@
 
 SECTIONS
 {
-	/* Be careful parts of head_64.S assume startup_32 is at
-	 * address 0.
-	 */
 	. = 0;
 	.head.text : {
 		_head = . ;
@@ -26,7 +24,7 @@
 	.rodata : {
 		_rodata = . ;
 		*(.rodata)	 /* read-only data */
-		*(EXCLUDE_FILE (*piggy.o) .rodata.compressed)
+		*(.rodata.*)
 		_erodata = . ;
 	}
 	.data :	{
@@ -35,9 +33,6 @@
 		*(.data.*)
 		_edata = . ;
 	}
-<<<<<<< HEAD
-	startup_continue = 0x100000;
-=======
 	/*
 	* .dma section for code, data, ex_table that need to stay below 2 GB,
 	* even when the kernel is relocate: above 2 GB.
@@ -73,22 +68,17 @@
 		*(.vmlinux.info)
 	}
 
->>>>>>> 407d19ab
 #ifdef CONFIG_KERNEL_UNCOMPRESSED
 	. = 0x100000;
 #else
 	. = ALIGN(8);
 #endif
 	.rodata.compressed : {
-<<<<<<< HEAD
-		*(.rodata.compressed)
-=======
 		_compressed_start = .;
 		*(.vmlinux.bin.compressed)
 		_compressed_end = .;
 		FILL(0xff);
 		. = ALIGN(4096);
->>>>>>> 407d19ab
 	}
 	. = ALIGN(256);
 	.bss : {
