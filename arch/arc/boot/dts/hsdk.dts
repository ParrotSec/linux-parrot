// SPDX-License-Identifier: GPL-2.0-only
/*
 * Copyright (C) 2017 Synopsys, Inc. (www.synopsys.com)
 */

/*
 * Device Tree for ARC HS Development Kit
 */
/dts-v1/;

#include <dt-bindings/reset/snps,hsdk-reset.h>

/ {
	model = "snps,hsdk";
	compatible = "snps,hsdk";

	#address-cells = <1>;
	#size-cells = <1>;

	chosen {
		bootargs = "earlycon=uart8250,mmio32,0xf0005000,115200n8 console=ttyS0,115200n8 debug print-fatal-signals=1";
	};

	aliases {
		ethernet = &gmac;
	};

	cpus {
		#address-cells = <1>;
		#size-cells = <0>;

		cpu@0 {
			device_type = "cpu";
			compatible = "snps,archs38";
			reg = <0>;
			clocks = <&core_clk>;
		};

		cpu@1 {
			device_type = "cpu";
			compatible = "snps,archs38";
			reg = <1>;
			clocks = <&core_clk>;
		};

		cpu@2 {
			device_type = "cpu";
			compatible = "snps,archs38";
			reg = <2>;
			clocks = <&core_clk>;
		};

		cpu@3 {
			device_type = "cpu";
			compatible = "snps,archs38";
			reg = <3>;
			clocks = <&core_clk>;
		};
	};

	input_clk: input-clk {
		#clock-cells = <0>;
		compatible = "fixed-clock";
		clock-frequency = <33333333>;
	};

	cpu_intc: cpu-interrupt-controller {
		compatible = "snps,archs-intc";
		interrupt-controller;
		#interrupt-cells = <1>;
	};

	idu_intc: idu-interrupt-controller {
		compatible = "snps,archs-idu-intc";
		interrupt-controller;
		#interrupt-cells = <1>;
		interrupt-parent = <&cpu_intc>;
	};

	arcpct: pct {
		compatible = "snps,archs-pct";
	};

	/* TIMER0 with interrupt for clockevent */
	timer {
		compatible = "snps,arc-timer";
		interrupts = <16>;
		interrupt-parent = <&cpu_intc>;
		clocks = <&core_clk>;
	};

	/* 64-bit Global Free Running Counter */
	gfrc {
		compatible = "snps,archs-timer-gfrc";
		clocks = <&core_clk>;
	};

	soc {
		compatible = "simple-bus";
		#address-cells = <1>;
		#size-cells = <1>;
		interrupt-parent = <&idu_intc>;

		ranges = <0x00000000 0xf0000000 0x10000000>;

		cgu_rst: reset-controller@8a0 {
			compatible = "snps,hsdk-reset";
			#reset-cells = <1>;
			reg = <0x8A0 0x4>, <0xFF0 0x4>;
		};

		core_clk: core-clk@0 {
			compatible = "snps,hsdk-core-pll-clock";
			reg = <0x00 0x10>, <0x14B8 0x4>;
			#clock-cells = <0>;
			clocks = <&input_clk>;

			/*
			 * Set initial core pll output frequency to 1GHz.
			 * It will be applied at the core pll driver probing
			 * on early boot.
			 */
			assigned-clocks = <&core_clk>;
			assigned-clock-rates = <1000000000>;
		};

		serial: serial@5000 {
			compatible = "snps,dw-apb-uart";
			reg = <0x5000 0x100>;
			clock-frequency = <33330000>;
			interrupts = <6>;
			baud = <115200>;
			reg-shift = <2>;
			reg-io-width = <4>;
		};

		gmacclk: gmacclk {
			compatible = "fixed-clock";
			clock-frequency = <400000000>;
			#clock-cells = <0>;
		};

		mmcclk_ciu: mmcclk-ciu {
			compatible = "fixed-clock";
			/*
			 * DW sdio controller has external ciu clock divider
			 * controlled via register in SDIO IP. Due to its
			 * unexpected default value (it should divide by 1
			 * but it divides by 8) SDIO IP uses wrong clock and
			 * works unstable (see STAR 9001204800)
			 * We switched to the minimum possible value of the
			 * divisor (div-by-2) in HSDK platform code.
			 * So add temporary fix and change clock frequency
			 * to 50000000 Hz until we fix dw sdio driver itself.
			 */
			clock-frequency = <50000000>;
			#clock-cells = <0>;
		};

		mmcclk_biu: mmcclk-biu {
			compatible = "fixed-clock";
			clock-frequency = <400000000>;
			#clock-cells = <0>;
		};

<<<<<<< HEAD
=======
		gpu_core_clk: gpu-core-clk {
			compatible = "fixed-clock";
			clock-frequency = <400000000>;
			#clock-cells = <0>;
		};

		gpu_dma_clk: gpu-dma-clk {
			compatible = "fixed-clock";
			clock-frequency = <400000000>;
			#clock-cells = <0>;
		};

		gpu_cfg_clk: gpu-cfg-clk {
			compatible = "fixed-clock";
			clock-frequency = <200000000>;
			#clock-cells = <0>;
		};

		dmac_core_clk: dmac-core-clk {
			compatible = "fixed-clock";
			clock-frequency = <400000000>;
			#clock-cells = <0>;
		};

		dmac_cfg_clk: dmac-gpu-cfg-clk {
			compatible = "fixed-clock";
			clock-frequency = <200000000>;
			#clock-cells = <0>;
		};

>>>>>>> 407d19ab
		gmac: ethernet@8000 {
			#interrupt-cells = <1>;
			compatible = "snps,dwmac";
			reg = <0x8000 0x2000>;
			interrupts = <10>;
			interrupt-names = "macirq";
			phy-mode = "rgmii";
			snps,pbl = <32>;
			snps,multicast-filter-bins = <256>;
			clocks = <&gmacclk>;
			clock-names = "stmmaceth";
			phy-handle = <&phy0>;
			resets = <&cgu_rst HSDK_ETH_RESET>;
			reset-names = "stmmaceth";
			mac-address = [00 00 00 00 00 00]; /* Filled in by U-Boot */
			dma-coherent;

			tx-fifo-depth = <4096>;
			rx-fifo-depth = <4096>;

			mdio {
				#address-cells = <1>;
				#size-cells = <0>;
				compatible = "snps,dwmac-mdio";
				phy0: ethernet-phy@0 {
					reg = <0>;
				};
			};
		};

		ohci@60000 {
			compatible = "snps,hsdk-v1.0-ohci", "generic-ohci";
			reg = <0x60000 0x100>;
			interrupts = <15>;
			dma-coherent;
		};

		ehci@40000 {
			compatible = "snps,hsdk-v1.0-ehci", "generic-ehci";
			reg = <0x40000 0x100>;
			interrupts = <15>;
			dma-coherent;
		};

		mmc@a000 {
			compatible = "altr,socfpga-dw-mshc";
			reg = <0xa000 0x400>;
			num-slots = <1>;
			fifo-depth = <16>;
			card-detect-delay = <200>;
			clocks = <&mmcclk_biu>, <&mmcclk_ciu>;
			clock-names = "biu", "ciu";
			interrupts = <12>;
			bus-width = <4>;
			dma-coherent;
		};
<<<<<<< HEAD
=======

		creg_gpio: gpio@14b0 {
			compatible = "snps,creg-gpio-hsdk";
			reg = <0x14b0 0x4>;
			gpio-controller;
			#gpio-cells = <2>;
			ngpios = <2>;
		};

		gpio: gpio@3000 {
			compatible = "snps,dw-apb-gpio";
			reg = <0x3000 0x20>;
			#address-cells = <1>;
			#size-cells = <0>;

			gpio_port_a: gpio-controller@0 {
				compatible = "snps,dw-apb-gpio-port";
				gpio-controller;
				#gpio-cells = <2>;
				snps,nr-gpios = <24>;
				reg = <0>;
			};
		};

		gpu_3d: gpu@90000 {
			compatible = "vivante,gc";
			reg = <0x90000 0x4000>;
			clocks = <&gpu_dma_clk>,
				 <&gpu_cfg_clk>,
				 <&gpu_core_clk>,
				 <&gpu_core_clk>;
			clock-names = "bus", "reg", "core", "shader";
			interrupts = <28>;
		};

		dmac: dmac@80000 {
			compatible = "snps,axi-dma-1.01a";
			reg = <0x80000 0x400>;
			interrupts = <27>;
			clocks = <&dmac_core_clk>, <&dmac_cfg_clk>;
			clock-names = "core-clk", "cfgr-clk";

			dma-channels = <4>;
			snps,dma-masters = <2>;
			snps,data-width = <3>;
			snps,block-size = <4096 4096 4096 4096>;
			snps,priority = <0 1 2 3>;
			snps,axi-max-burst-len = <16>;
		};
>>>>>>> 407d19ab
	};

	memory@80000000 {
		#address-cells = <1>;
		#size-cells = <1>;
		device_type = "memory";
		reg = <0x80000000 0x40000000>;  /* 1 GiB */
	};
};<|MERGE_RESOLUTION|>--- conflicted
+++ resolved
@@ -14,8 +14,8 @@
 	model = "snps,hsdk";
 	compatible = "snps,hsdk";
 
-	#address-cells = <1>;
-	#size-cells = <1>;
+	#address-cells = <2>;
+	#size-cells = <2>;
 
 	chosen {
 		bootargs = "earlycon=uart8250,mmio32,0xf0005000,115200n8 console=ttyS0,115200n8 debug print-fatal-signals=1";
@@ -101,17 +101,17 @@
 		#size-cells = <1>;
 		interrupt-parent = <&idu_intc>;
 
-		ranges = <0x00000000 0xf0000000 0x10000000>;
+		ranges = <0x00000000 0x0 0xf0000000 0x10000000>;
 
 		cgu_rst: reset-controller@8a0 {
 			compatible = "snps,hsdk-reset";
 			#reset-cells = <1>;
-			reg = <0x8A0 0x4>, <0xFF0 0x4>;
+			reg = <0x8a0 0x4>, <0xff0 0x4>;
 		};
 
 		core_clk: core-clk@0 {
 			compatible = "snps,hsdk-core-pll-clock";
-			reg = <0x00 0x10>, <0x14B8 0x4>;
+			reg = <0x00 0x10>, <0x14b8 0x4>;
 			#clock-cells = <0>;
 			clocks = <&input_clk>;
 
@@ -163,8 +163,6 @@
 			#clock-cells = <0>;
 		};
 
-<<<<<<< HEAD
-=======
 		gpu_core_clk: gpu-core-clk {
 			compatible = "fixed-clock";
 			clock-frequency = <400000000>;
@@ -195,7 +193,6 @@
 			#clock-cells = <0>;
 		};
 
->>>>>>> 407d19ab
 		gmac: ethernet@8000 {
 			#interrupt-cells = <1>;
 			compatible = "snps,dwmac";
@@ -230,6 +227,7 @@
 			compatible = "snps,hsdk-v1.0-ohci", "generic-ohci";
 			reg = <0x60000 0x100>;
 			interrupts = <15>;
+			resets = <&cgu_rst HSDK_USB_RESET>;
 			dma-coherent;
 		};
 
@@ -237,6 +235,7 @@
 			compatible = "snps,hsdk-v1.0-ehci", "generic-ehci";
 			reg = <0x40000 0x100>;
 			interrupts = <15>;
+			resets = <&cgu_rst HSDK_USB_RESET>;
 			dma-coherent;
 		};
 
@@ -252,8 +251,6 @@
 			bus-width = <4>;
 			dma-coherent;
 		};
-<<<<<<< HEAD
-=======
 
 		creg_gpio: gpio@14b0 {
 			compatible = "snps,creg-gpio-hsdk";
@@ -303,13 +300,13 @@
 			snps,priority = <0 1 2 3>;
 			snps,axi-max-burst-len = <16>;
 		};
->>>>>>> 407d19ab
 	};
 
 	memory@80000000 {
-		#address-cells = <1>;
-		#size-cells = <1>;
+		#address-cells = <2>;
+		#size-cells = <2>;
 		device_type = "memory";
-		reg = <0x80000000 0x40000000>;  /* 1 GiB */
+		reg = <0x0 0x80000000 0x0 0x40000000>;  /* 1 GB lowmem */
+		/*     0x1 0x00000000 0x0 0x40000000>;     1 GB highmem */
 	};
 };