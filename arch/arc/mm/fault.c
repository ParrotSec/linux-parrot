--- conflicted
+++ resolved
@@ -63,17 +63,11 @@
 	struct vm_area_struct *vma = NULL;
 	struct task_struct *tsk = current;
 	struct mm_struct *mm = tsk->mm;
-<<<<<<< HEAD
-	siginfo_t info;
-=======
 	int si_code = SEGV_MAPERR;
->>>>>>> 407d19ab
 	int ret;
 	vm_fault_t fault;
 	int write = regs->ecr_cause & ECR_C_PROTV_STORE;  /* ST/EX */
 	unsigned int flags = FAULT_FLAG_ALLOW_RETRY | FAULT_FLAG_KILLABLE;
-
-	clear_siginfo(&info);
 
 	/*
 	 * We fault-in kernel-space virtual memory on-demand. The
@@ -92,11 +86,6 @@
 			return;
 	}
 
-<<<<<<< HEAD
-	info.si_code = SEGV_MAPERR;
-
-=======
->>>>>>> 407d19ab
 	/*
 	 * If we're in an interrupt or have no user
 	 * context, we must not take the fault..
@@ -123,7 +112,7 @@
 	 * we can handle it..
 	 */
 good_area:
-	info.si_code = SEGV_ACCERR;
+	si_code = SEGV_ACCERR;
 
 	/* Handle protection violation, execute on heap or stack */
 
@@ -147,12 +136,17 @@
 	 */
 	fault = handle_mm_fault(vma, address, flags);
 
-	/* If Pagefault was interrupted by SIGKILL, exit page fault "early" */
-	if (unlikely(fatal_signal_pending(current))) {
-		if ((fault & VM_FAULT_ERROR) && !(fault & VM_FAULT_RETRY))
-			up_read(&mm->mmap_sem);
-		if (user_mode(regs))
+	if (fatal_signal_pending(current)) {
+
+		/*
+		 * if fault retry, mmap_sem already relinquished by core mm
+		 * so OK to return to user mode (with signal handled first)
+		 */
+		if (fault & VM_FAULT_RETRY) {
+			if (!user_mode(regs))
+				goto no_context;
 			return;
+		}
 	}
 
 	perf_sw_event(PERF_COUNT_SW_PAGE_FAULTS, 1, regs, address);
@@ -202,11 +196,7 @@
 	/* User mode accesses just cause a SIGSEGV */
 	if (user_mode(regs)) {
 		tsk->thread.fault_address = address;
-		info.si_signo = SIGSEGV;
-		info.si_errno = 0;
-		/* info.si_code has been set above */
-		info.si_addr = (void __user *)address;
-		force_sig_info(SIGSEGV, &info, tsk);
+		force_sig_fault(SIGSEGV, si_code, (void __user *)address, tsk);
 		return;
 	}
 
@@ -241,9 +231,5 @@
 		goto no_context;
 
 	tsk->thread.fault_address = address;
-	info.si_signo = SIGBUS;
-	info.si_errno = 0;
-	info.si_code = BUS_ADRERR;
-	info.si_addr = (void __user *)address;
-	force_sig_info(SIGBUS, &info, tsk);
+	force_sig_fault(SIGBUS, BUS_ADRERR, (void __user *)address, tsk);
 }