// SPDX-License-Identifier: GPL-2.0-only
/*
 *  Atheros AR71XX/AR724X/AR913X specific setup
 *
 *  Copyright (C) 2010-2011 Jaiganesh Narayanan <jnarayanan@atheros.com>
 *  Copyright (C) 2008-2011 Gabor Juhos <juhosg@openwrt.org>
 *  Copyright (C) 2008 Imre Kaloz <kaloz@openwrt.org>
 *
 *  Parts of this file are based on Atheros' 2.6.15/2.6.31 BSP
 */

#include <linux/kernel.h>
#include <linux/init.h>
<<<<<<< HEAD
#include <linux/bootmem.h>
=======
#include <linux/io.h>
#include <linux/memblock.h>
>>>>>>> 407d19ab
#include <linux/err.h>
#include <linux/clk.h>
#include <linux/clk-provider.h>
#include <linux/of_fdt.h>

#include <asm/bootinfo.h>
#include <asm/idle.h>
#include <asm/time.h>		/* for mips_hpt_frequency */
#include <asm/reboot.h>		/* for _machine_{restart,halt} */
#include <asm/mips_machine.h>
#include <asm/prom.h>
#include <asm/fw/fw.h>

#include <asm/mach-ath79/ath79.h>
#include <asm/mach-ath79/ar71xx_regs.h>
#include "common.h"
#include "dev-common.h"
#include "machtypes.h"

#define ATH79_SYS_TYPE_LEN	64

static char ath79_sys_type[ATH79_SYS_TYPE_LEN];

static void ath79_restart(char *command)
{
	local_irq_disable();
	ath79_device_reset_set(AR71XX_RESET_FULL_CHIP);
	for (;;)
		if (cpu_wait)
			cpu_wait();
}

static void ath79_halt(void)
{
	while (1)
		cpu_wait();
}

static void __init ath79_detect_sys_type(void)
{
	char *chip = "????";
	u32 id;
	u32 major;
	u32 minor;
	u32 rev = 0;
	u32 ver = 1;

	id = ath79_reset_rr(AR71XX_RESET_REG_REV_ID);
	major = id & REV_ID_MAJOR_MASK;

	switch (major) {
	case REV_ID_MAJOR_AR71XX:
		minor = id & AR71XX_REV_ID_MINOR_MASK;
		rev = id >> AR71XX_REV_ID_REVISION_SHIFT;
		rev &= AR71XX_REV_ID_REVISION_MASK;
		switch (minor) {
		case AR71XX_REV_ID_MINOR_AR7130:
			ath79_soc = ATH79_SOC_AR7130;
			chip = "7130";
			break;

		case AR71XX_REV_ID_MINOR_AR7141:
			ath79_soc = ATH79_SOC_AR7141;
			chip = "7141";
			break;

		case AR71XX_REV_ID_MINOR_AR7161:
			ath79_soc = ATH79_SOC_AR7161;
			chip = "7161";
			break;
		}
		break;

	case REV_ID_MAJOR_AR7240:
		ath79_soc = ATH79_SOC_AR7240;
		chip = "7240";
		rev = id & AR724X_REV_ID_REVISION_MASK;
		break;

	case REV_ID_MAJOR_AR7241:
		ath79_soc = ATH79_SOC_AR7241;
		chip = "7241";
		rev = id & AR724X_REV_ID_REVISION_MASK;
		break;

	case REV_ID_MAJOR_AR7242:
		ath79_soc = ATH79_SOC_AR7242;
		chip = "7242";
		rev = id & AR724X_REV_ID_REVISION_MASK;
		break;

	case REV_ID_MAJOR_AR913X:
		minor = id & AR913X_REV_ID_MINOR_MASK;
		rev = id >> AR913X_REV_ID_REVISION_SHIFT;
		rev &= AR913X_REV_ID_REVISION_MASK;
		switch (minor) {
		case AR913X_REV_ID_MINOR_AR9130:
			ath79_soc = ATH79_SOC_AR9130;
			chip = "9130";
			break;

		case AR913X_REV_ID_MINOR_AR9132:
			ath79_soc = ATH79_SOC_AR9132;
			chip = "9132";
			break;
		}
		break;

	case REV_ID_MAJOR_AR9330:
		ath79_soc = ATH79_SOC_AR9330;
		chip = "9330";
		rev = id & AR933X_REV_ID_REVISION_MASK;
		break;

	case REV_ID_MAJOR_AR9331:
		ath79_soc = ATH79_SOC_AR9331;
		chip = "9331";
		rev = id & AR933X_REV_ID_REVISION_MASK;
		break;

	case REV_ID_MAJOR_AR9341:
		ath79_soc = ATH79_SOC_AR9341;
		chip = "9341";
		rev = id & AR934X_REV_ID_REVISION_MASK;
		break;

	case REV_ID_MAJOR_AR9342:
		ath79_soc = ATH79_SOC_AR9342;
		chip = "9342";
		rev = id & AR934X_REV_ID_REVISION_MASK;
		break;

	case REV_ID_MAJOR_AR9344:
		ath79_soc = ATH79_SOC_AR9344;
		chip = "9344";
		rev = id & AR934X_REV_ID_REVISION_MASK;
		break;

	case REV_ID_MAJOR_QCA9533_V2:
		ver = 2;
		ath79_soc_rev = 2;
		/* drop through */

	case REV_ID_MAJOR_QCA9533:
		ath79_soc = ATH79_SOC_QCA9533;
		chip = "9533";
		rev = id & QCA953X_REV_ID_REVISION_MASK;
		break;

	case REV_ID_MAJOR_QCA9556:
		ath79_soc = ATH79_SOC_QCA9556;
		chip = "9556";
		rev = id & QCA955X_REV_ID_REVISION_MASK;
		break;

	case REV_ID_MAJOR_QCA9558:
		ath79_soc = ATH79_SOC_QCA9558;
		chip = "9558";
		rev = id & QCA955X_REV_ID_REVISION_MASK;
		break;

	case REV_ID_MAJOR_QCA956X:
		ath79_soc = ATH79_SOC_QCA956X;
		chip = "956X";
		rev = id & QCA956X_REV_ID_REVISION_MASK;
		break;

	case REV_ID_MAJOR_TP9343:
		ath79_soc = ATH79_SOC_TP9343;
		chip = "9343";
		rev = id & QCA956X_REV_ID_REVISION_MASK;
		break;

	default:
		panic("ath79: unknown SoC, id:0x%08x", id);
	}

	if (ver == 1)
		ath79_soc_rev = rev;

	if (soc_is_qca953x() || soc_is_qca955x() || soc_is_qca956x())
		sprintf(ath79_sys_type, "Qualcomm Atheros QCA%s ver %u rev %u",
			chip, ver, rev);
	else if (soc_is_tp9343())
		sprintf(ath79_sys_type, "Qualcomm Atheros TP%s rev %u",
			chip, rev);
	else
		sprintf(ath79_sys_type, "Atheros AR%s rev %u", chip, rev);
	pr_info("SoC: %s\n", ath79_sys_type);
}

const char *get_system_type(void)
{
	return ath79_sys_type;
}

int get_c0_perfcount_int(void)
{
	return ATH79_MISC_IRQ(5);
}
EXPORT_SYMBOL_GPL(get_c0_perfcount_int);

unsigned int get_c0_compare_int(void)
{
	return CP0_LEGACY_COMPARE_IRQ;
}

void __init plat_mem_setup(void)
{
	unsigned long fdt_start;

	set_io_port_base(KSEG1);

	/* Get the position of the FDT passed by the bootloader */
	fdt_start = fw_getenvl("fdt_start");
	if (fdt_start)
		__dt_setup_arch((void *)KSEG0ADDR(fdt_start));
	else if (fw_passed_dtb)
		__dt_setup_arch((void *)KSEG0ADDR(fw_passed_dtb));

	if (mips_machtype != ATH79_MACH_GENERIC_OF) {
		ath79_reset_base = ioremap_nocache(AR71XX_RESET_BASE,
						   AR71XX_RESET_SIZE);
		ath79_pll_base = ioremap_nocache(AR71XX_PLL_BASE,
						 AR71XX_PLL_SIZE);
		ath79_detect_sys_type();
		ath79_ddr_ctrl_init();

		detect_memory_region(0, ATH79_MEM_SIZE_MIN, ATH79_MEM_SIZE_MAX);

		/* OF machines should use the reset driver */
		_machine_restart = ath79_restart;
	}

	_machine_halt = ath79_halt;
	pm_power_off = ath79_halt;
}

static void __init ath79_of_plat_time_init(void)
{
	struct device_node *np;
	struct clk *clk;
	unsigned long cpu_clk_rate;

	of_clk_init(NULL);

	np = of_get_cpu_node(0, NULL);
	if (!np) {
		pr_err("Failed to get CPU node\n");
		return;
	}

	clk = of_clk_get(np, 0);
	if (IS_ERR(clk)) {
		pr_err("Failed to get CPU clock: %ld\n", PTR_ERR(clk));
		return;
	}

	cpu_clk_rate = clk_get_rate(clk);

	pr_info("CPU clock: %lu.%03lu MHz\n",
		cpu_clk_rate / 1000000, (cpu_clk_rate / 1000) % 1000);

	mips_hpt_frequency = cpu_clk_rate / 2;

	clk_put(clk);
}

void __init plat_time_init(void)
{
	unsigned long cpu_clk_rate;
	unsigned long ahb_clk_rate;
	unsigned long ddr_clk_rate;
	unsigned long ref_clk_rate;

	if (IS_ENABLED(CONFIG_OF) && mips_machtype == ATH79_MACH_GENERIC_OF) {
		ath79_of_plat_time_init();
		return;
	}

	ath79_clocks_init();

	cpu_clk_rate = ath79_get_sys_clk_rate("cpu");
	ahb_clk_rate = ath79_get_sys_clk_rate("ahb");
	ddr_clk_rate = ath79_get_sys_clk_rate("ddr");
	ref_clk_rate = ath79_get_sys_clk_rate("ref");

	pr_info("Clocks: CPU:%lu.%03luMHz, DDR:%lu.%03luMHz, AHB:%lu.%03luMHz, Ref:%lu.%03luMHz\n",
		cpu_clk_rate / 1000000, (cpu_clk_rate / 1000) % 1000,
		ddr_clk_rate / 1000000, (ddr_clk_rate / 1000) % 1000,
		ahb_clk_rate / 1000000, (ahb_clk_rate / 1000) % 1000,
		ref_clk_rate / 1000000, (ref_clk_rate / 1000) % 1000);

	mips_hpt_frequency = cpu_clk_rate / 2;
}

static int __init ath79_setup(void)
{
	if  (mips_machtype == ATH79_MACH_GENERIC_OF)
		return 0;

	ath79_gpio_init();
	ath79_register_uart();
	ath79_register_wdt();

	mips_machine_setup();

	return 0;
}

arch_initcall(ath79_setup);

void __init device_tree_init(void)
{
	unflatten_and_copy_device_tree();
}

MIPS_MACHINE(ATH79_MACH_GENERIC,
	     "Generic",
	     "Generic AR71XX/AR724X/AR913X based board",
	     NULL);

MIPS_MACHINE(ATH79_MACH_GENERIC_OF,
	     "DTB",
	     "Generic AR71XX/AR724X/AR913X based board (DT)",
	     NULL);<|MERGE_RESOLUTION|>--- conflicted
+++ resolved
@@ -11,16 +11,13 @@
 
 #include <linux/kernel.h>
 #include <linux/init.h>
-<<<<<<< HEAD
-#include <linux/bootmem.h>
-=======
 #include <linux/io.h>
 #include <linux/memblock.h>
->>>>>>> 407d19ab
 #include <linux/err.h>
 #include <linux/clk.h>
 #include <linux/clk-provider.h>
 #include <linux/of_fdt.h>
+#include <linux/irqchip.h>
 
 #include <asm/bootinfo.h>
 #include <asm/idle.h>
@@ -33,8 +30,6 @@
 #include <asm/mach-ath79/ath79.h>
 #include <asm/mach-ath79/ar71xx_regs.h>
 #include "common.h"
-#include "dev-common.h"
-#include "machtypes.h"
 
 #define ATH79_SYS_TYPE_LEN	64
 
@@ -213,12 +208,6 @@
 	return ath79_sys_type;
 }
 
-int get_c0_perfcount_int(void)
-{
-	return ATH79_MISC_IRQ(5);
-}
-EXPORT_SYMBOL_GPL(get_c0_perfcount_int);
-
 unsigned int get_c0_compare_int(void)
 {
 	return CP0_LEGACY_COMPARE_IRQ;
@@ -237,25 +226,21 @@
 	else if (fw_passed_dtb)
 		__dt_setup_arch((void *)KSEG0ADDR(fw_passed_dtb));
 
-	if (mips_machtype != ATH79_MACH_GENERIC_OF) {
-		ath79_reset_base = ioremap_nocache(AR71XX_RESET_BASE,
-						   AR71XX_RESET_SIZE);
-		ath79_pll_base = ioremap_nocache(AR71XX_PLL_BASE,
-						 AR71XX_PLL_SIZE);
-		ath79_detect_sys_type();
-		ath79_ddr_ctrl_init();
-
-		detect_memory_region(0, ATH79_MEM_SIZE_MIN, ATH79_MEM_SIZE_MAX);
-
-		/* OF machines should use the reset driver */
-		_machine_restart = ath79_restart;
-	}
-
+	ath79_reset_base = ioremap_nocache(AR71XX_RESET_BASE,
+					   AR71XX_RESET_SIZE);
+	ath79_pll_base = ioremap_nocache(AR71XX_PLL_BASE,
+					 AR71XX_PLL_SIZE);
+	ath79_detect_sys_type();
+	ath79_ddr_ctrl_init();
+
+	detect_memory_region(0, ATH79_MEM_SIZE_MIN, ATH79_MEM_SIZE_MAX);
+
+	_machine_restart = ath79_restart;
 	_machine_halt = ath79_halt;
 	pm_power_off = ath79_halt;
 }
 
-static void __init ath79_of_plat_time_init(void)
+void __init plat_time_init(void)
 {
 	struct device_node *np;
 	struct clk *clk;
@@ -285,61 +270,12 @@
 	clk_put(clk);
 }
 
-void __init plat_time_init(void)
-{
-	unsigned long cpu_clk_rate;
-	unsigned long ahb_clk_rate;
-	unsigned long ddr_clk_rate;
-	unsigned long ref_clk_rate;
-
-	if (IS_ENABLED(CONFIG_OF) && mips_machtype == ATH79_MACH_GENERIC_OF) {
-		ath79_of_plat_time_init();
-		return;
-	}
-
-	ath79_clocks_init();
-
-	cpu_clk_rate = ath79_get_sys_clk_rate("cpu");
-	ahb_clk_rate = ath79_get_sys_clk_rate("ahb");
-	ddr_clk_rate = ath79_get_sys_clk_rate("ddr");
-	ref_clk_rate = ath79_get_sys_clk_rate("ref");
-
-	pr_info("Clocks: CPU:%lu.%03luMHz, DDR:%lu.%03luMHz, AHB:%lu.%03luMHz, Ref:%lu.%03luMHz\n",
-		cpu_clk_rate / 1000000, (cpu_clk_rate / 1000) % 1000,
-		ddr_clk_rate / 1000000, (ddr_clk_rate / 1000) % 1000,
-		ahb_clk_rate / 1000000, (ahb_clk_rate / 1000) % 1000,
-		ref_clk_rate / 1000000, (ref_clk_rate / 1000) % 1000);
-
-	mips_hpt_frequency = cpu_clk_rate / 2;
-}
-
-static int __init ath79_setup(void)
-{
-	if  (mips_machtype == ATH79_MACH_GENERIC_OF)
-		return 0;
-
-	ath79_gpio_init();
-	ath79_register_uart();
-	ath79_register_wdt();
-
-	mips_machine_setup();
-
-	return 0;
-}
-
-arch_initcall(ath79_setup);
+void __init arch_init_irq(void)
+{
+	irqchip_init();
+}
 
 void __init device_tree_init(void)
 {
 	unflatten_and_copy_device_tree();
-}
-
-MIPS_MACHINE(ATH79_MACH_GENERIC,
-	     "Generic",
-	     "Generic AR71XX/AR724X/AR913X based board",
-	     NULL);
-
-MIPS_MACHINE(ATH79_MACH_GENERIC_OF,
-	     "DTB",
-	     "Generic AR71XX/AR724X/AR913X based board (DT)",
-	     NULL);+}