/*
 * This file is subject to the terms and conditions of the GNU General Public
 * License.  See the file "COPYING" in the main directory of this archive
 * for more details.
 *
 * Copyright (C) 1992 Ross Biro
 * Copyright (C) Linus Torvalds
 * Copyright (C) 1994, 95, 96, 97, 98, 2000 Ralf Baechle
 * Copyright (C) 1996 David S. Miller
 * Kevin D. Kissell, kevink@mips.com and Carsten Langgaard, carstenl@mips.com
 * Copyright (C) 1999 MIPS Technologies, Inc.
 * Copyright (C) 2000 Ulf Carlsson
 *
 * At this time Linux/MIPS64 only supports syscall tracing, even for 32-bit
 * binaries.
 */
#include <linux/compiler.h>
#include <linux/context_tracking.h>
#include <linux/elf.h>
#include <linux/kernel.h>
#include <linux/sched.h>
#include <linux/sched/task_stack.h>
#include <linux/mm.h>
#include <linux/errno.h>
#include <linux/ptrace.h>
#include <linux/regset.h>
#include <linux/smp.h>
#include <linux/security.h>
#include <linux/stddef.h>
#include <linux/tracehook.h>
#include <linux/audit.h>
#include <linux/seccomp.h>
#include <linux/ftrace.h>

#include <asm/byteorder.h>
#include <asm/cpu.h>
#include <asm/cpu-info.h>
#include <asm/dsp.h>
#include <asm/fpu.h>
#include <asm/mipsregs.h>
#include <asm/mipsmtregs.h>
#include <asm/pgtable.h>
#include <asm/page.h>
#include <asm/processor.h>
#include <asm/syscall.h>
#include <linux/uaccess.h>
#include <asm/bootinfo.h>
#include <asm/reg.h>

#define CREATE_TRACE_POINTS
#include <trace/events/syscalls.h>

static void init_fp_ctx(struct task_struct *target)
{
	/* If FP has been used then the target already has context */
	if (tsk_used_math(target))
		return;

	/* Begin with data registers set to all 1s... */
	memset(&target->thread.fpu.fpr, ~0, sizeof(target->thread.fpu.fpr));

	/* FCSR has been preset by `mips_set_personality_nan'.  */

	/*
	 * Record that the target has "used" math, such that the context
	 * just initialised, and any modifications made by the caller,
	 * aren't discarded.
	 */
	set_stopped_child_used_math(target);
}

/*
 * Called by kernel/ptrace.c when detaching..
 *
 * Make sure single step bits etc are not set.
 */
void ptrace_disable(struct task_struct *child)
{
	/* Don't load the watchpoint registers for the ex-child. */
	clear_tsk_thread_flag(child, TIF_LOAD_WATCH);
}

/*
 * Poke at FCSR according to its mask.  Set the Cause bits even
 * if a corresponding Enable bit is set.  This will be noticed at
 * the time the thread is switched to and SIGFPE thrown accordingly.
 */
static void ptrace_setfcr31(struct task_struct *child, u32 value)
{
	u32 fcr31;
	u32 mask;

	fcr31 = child->thread.fpu.fcr31;
	mask = boot_cpu_data.fpu_msk31;
	child->thread.fpu.fcr31 = (value & ~mask) | (fcr31 & mask);
}

/*
 * Read a general register set.	 We always use the 64-bit format, even
 * for 32-bit kernels and for 32-bit processes on a 64-bit kernel.
 * Registers are sign extended to fill the available space.
 */
int ptrace_getregs(struct task_struct *child, struct user_pt_regs __user *data)
{
	struct pt_regs *regs;
	int i;

	if (!access_ok(VERIFY_WRITE, data, 38 * 8))
		return -EIO;

	regs = task_pt_regs(child);

	for (i = 0; i < 32; i++)
		__put_user((long)regs->regs[i], (__s64 __user *)&data->regs[i]);
	__put_user((long)regs->lo, (__s64 __user *)&data->lo);
	__put_user((long)regs->hi, (__s64 __user *)&data->hi);
	__put_user((long)regs->cp0_epc, (__s64 __user *)&data->cp0_epc);
	__put_user((long)regs->cp0_badvaddr, (__s64 __user *)&data->cp0_badvaddr);
	__put_user((long)regs->cp0_status, (__s64 __user *)&data->cp0_status);
	__put_user((long)regs->cp0_cause, (__s64 __user *)&data->cp0_cause);

	return 0;
}

/*
 * Write a general register set.  As for PTRACE_GETREGS, we always use
 * the 64-bit format.  On a 32-bit kernel only the lower order half
 * (according to endianness) will be used.
 */
int ptrace_setregs(struct task_struct *child, struct user_pt_regs __user *data)
{
	struct pt_regs *regs;
	int i;

	if (!access_ok(VERIFY_READ, data, 38 * 8))
		return -EIO;

	regs = task_pt_regs(child);

	for (i = 0; i < 32; i++)
		__get_user(regs->regs[i], (__s64 __user *)&data->regs[i]);
	__get_user(regs->lo, (__s64 __user *)&data->lo);
	__get_user(regs->hi, (__s64 __user *)&data->hi);
	__get_user(regs->cp0_epc, (__s64 __user *)&data->cp0_epc);

	/* badvaddr, status, and cause may not be written.  */

	/* System call number may have been changed */
	mips_syscall_update_nr(child, regs);

	return 0;
}

int ptrace_getfpregs(struct task_struct *child, __u32 __user *data)
{
	int i;

	if (!access_ok(VERIFY_WRITE, data, 33 * 8))
		return -EIO;

	if (tsk_used_math(child)) {
		union fpureg *fregs = get_fpu_regs(child);
		for (i = 0; i < 32; i++)
			__put_user(get_fpr64(&fregs[i], 0),
				   i + (__u64 __user *)data);
	} else {
		for (i = 0; i < 32; i++)
			__put_user((__u64) -1, i + (__u64 __user *) data);
	}

	__put_user(child->thread.fpu.fcr31, data + 64);
	__put_user(boot_cpu_data.fpu_id, data + 65);

	return 0;
}

int ptrace_setfpregs(struct task_struct *child, __u32 __user *data)
{
	union fpureg *fregs;
	u64 fpr_val;
	u32 value;
	int i;

	if (!access_ok(VERIFY_READ, data, 33 * 8))
		return -EIO;

	init_fp_ctx(child);
	fregs = get_fpu_regs(child);

	for (i = 0; i < 32; i++) {
		__get_user(fpr_val, i + (__u64 __user *)data);
		set_fpr64(&fregs[i], 0, fpr_val);
	}

	__get_user(value, data + 64);
	ptrace_setfcr31(child, value);

	/* FIR may not be written.  */

	return 0;
}

int ptrace_get_watch_regs(struct task_struct *child,
			  struct pt_watch_regs __user *addr)
{
	enum pt_watch_style style;
	int i;

	if (!cpu_has_watch || boot_cpu_data.watch_reg_use_cnt == 0)
		return -EIO;
	if (!access_ok(VERIFY_WRITE, addr, sizeof(struct pt_watch_regs)))
		return -EIO;

#ifdef CONFIG_32BIT
	style = pt_watch_style_mips32;
#define WATCH_STYLE mips32
#else
	style = pt_watch_style_mips64;
#define WATCH_STYLE mips64
#endif

	__put_user(style, &addr->style);
	__put_user(boot_cpu_data.watch_reg_use_cnt,
		   &addr->WATCH_STYLE.num_valid);
	for (i = 0; i < boot_cpu_data.watch_reg_use_cnt; i++) {
		__put_user(child->thread.watch.mips3264.watchlo[i],
			   &addr->WATCH_STYLE.watchlo[i]);
		__put_user(child->thread.watch.mips3264.watchhi[i] &
				(MIPS_WATCHHI_MASK | MIPS_WATCHHI_IRW),
			   &addr->WATCH_STYLE.watchhi[i]);
		__put_user(boot_cpu_data.watch_reg_masks[i],
			   &addr->WATCH_STYLE.watch_masks[i]);
	}
	for (; i < 8; i++) {
		__put_user(0, &addr->WATCH_STYLE.watchlo[i]);
		__put_user(0, &addr->WATCH_STYLE.watchhi[i]);
		__put_user(0, &addr->WATCH_STYLE.watch_masks[i]);
	}

	return 0;
}

int ptrace_set_watch_regs(struct task_struct *child,
			  struct pt_watch_regs __user *addr)
{
	int i;
	int watch_active = 0;
	unsigned long lt[NUM_WATCH_REGS];
	u16 ht[NUM_WATCH_REGS];

	if (!cpu_has_watch || boot_cpu_data.watch_reg_use_cnt == 0)
		return -EIO;
	if (!access_ok(VERIFY_READ, addr, sizeof(struct pt_watch_regs)))
		return -EIO;
	/* Check the values. */
	for (i = 0; i < boot_cpu_data.watch_reg_use_cnt; i++) {
		__get_user(lt[i], &addr->WATCH_STYLE.watchlo[i]);
#ifdef CONFIG_32BIT
		if (lt[i] & __UA_LIMIT)
			return -EINVAL;
#else
		if (test_tsk_thread_flag(child, TIF_32BIT_ADDR)) {
			if (lt[i] & 0xffffffff80000000UL)
				return -EINVAL;
		} else {
			if (lt[i] & __UA_LIMIT)
				return -EINVAL;
		}
#endif
		__get_user(ht[i], &addr->WATCH_STYLE.watchhi[i]);
		if (ht[i] & ~MIPS_WATCHHI_MASK)
			return -EINVAL;
	}
	/* Install them. */
	for (i = 0; i < boot_cpu_data.watch_reg_use_cnt; i++) {
		if (lt[i] & MIPS_WATCHLO_IRW)
			watch_active = 1;
		child->thread.watch.mips3264.watchlo[i] = lt[i];
		/* Set the G bit. */
		child->thread.watch.mips3264.watchhi[i] = ht[i];
	}

	if (watch_active)
		set_tsk_thread_flag(child, TIF_LOAD_WATCH);
	else
		clear_tsk_thread_flag(child, TIF_LOAD_WATCH);

	return 0;
}

/* regset get/set implementations */

#if defined(CONFIG_32BIT) || defined(CONFIG_MIPS32_O32)

static int gpr32_get(struct task_struct *target,
		     const struct user_regset *regset,
		     unsigned int pos, unsigned int count,
		     void *kbuf, void __user *ubuf)
{
	struct pt_regs *regs = task_pt_regs(target);
	u32 uregs[ELF_NGREG] = {};

	mips_dump_regs32(uregs, regs);
	return user_regset_copyout(&pos, &count, &kbuf, &ubuf, uregs, 0,
				   sizeof(uregs));
}

static int gpr32_set(struct task_struct *target,
		     const struct user_regset *regset,
		     unsigned int pos, unsigned int count,
		     const void *kbuf, const void __user *ubuf)
{
	struct pt_regs *regs = task_pt_regs(target);
	u32 uregs[ELF_NGREG];
	unsigned start, num_regs, i;
	int err;

	start = pos / sizeof(u32);
	num_regs = count / sizeof(u32);

	if (start + num_regs > ELF_NGREG)
		return -EIO;

	err = user_regset_copyin(&pos, &count, &kbuf, &ubuf, uregs, 0,
				 sizeof(uregs));
	if (err)
		return err;

	for (i = start; i < num_regs; i++) {
		/*
		 * Cast all values to signed here so that if this is a 64-bit
		 * kernel, the supplied 32-bit values will be sign extended.
		 */
		switch (i) {
		case MIPS32_EF_R1 ... MIPS32_EF_R25:
			/* k0/k1 are ignored. */
		case MIPS32_EF_R28 ... MIPS32_EF_R31:
			regs->regs[i - MIPS32_EF_R0] = (s32)uregs[i];
			break;
		case MIPS32_EF_LO:
			regs->lo = (s32)uregs[i];
			break;
		case MIPS32_EF_HI:
			regs->hi = (s32)uregs[i];
			break;
		case MIPS32_EF_CP0_EPC:
			regs->cp0_epc = (s32)uregs[i];
			break;
		}
	}

	/* System call number may have been changed */
	mips_syscall_update_nr(target, regs);

	return 0;
}

#endif /* CONFIG_32BIT || CONFIG_MIPS32_O32 */

#ifdef CONFIG_64BIT

static int gpr64_get(struct task_struct *target,
		     const struct user_regset *regset,
		     unsigned int pos, unsigned int count,
		     void *kbuf, void __user *ubuf)
{
	struct pt_regs *regs = task_pt_regs(target);
	u64 uregs[ELF_NGREG] = {};

	mips_dump_regs64(uregs, regs);
	return user_regset_copyout(&pos, &count, &kbuf, &ubuf, uregs, 0,
				   sizeof(uregs));
}

static int gpr64_set(struct task_struct *target,
		     const struct user_regset *regset,
		     unsigned int pos, unsigned int count,
		     const void *kbuf, const void __user *ubuf)
{
	struct pt_regs *regs = task_pt_regs(target);
	u64 uregs[ELF_NGREG];
	unsigned start, num_regs, i;
	int err;

	start = pos / sizeof(u64);
	num_regs = count / sizeof(u64);

	if (start + num_regs > ELF_NGREG)
		return -EIO;

	err = user_regset_copyin(&pos, &count, &kbuf, &ubuf, uregs, 0,
				 sizeof(uregs));
	if (err)
		return err;

	for (i = start; i < num_regs; i++) {
		switch (i) {
		case MIPS64_EF_R1 ... MIPS64_EF_R25:
			/* k0/k1 are ignored. */
		case MIPS64_EF_R28 ... MIPS64_EF_R31:
			regs->regs[i - MIPS64_EF_R0] = uregs[i];
			break;
		case MIPS64_EF_LO:
			regs->lo = uregs[i];
			break;
		case MIPS64_EF_HI:
			regs->hi = uregs[i];
			break;
		case MIPS64_EF_CP0_EPC:
			regs->cp0_epc = uregs[i];
			break;
		}
	}

	/* System call number may have been changed */
	mips_syscall_update_nr(target, regs);

	return 0;
}

#endif /* CONFIG_64BIT */

/*
 * Copy the floating-point context to the supplied NT_PRFPREG buffer,
 * !CONFIG_CPU_HAS_MSA variant.  FP context's general register slots
 * correspond 1:1 to buffer slots.  Only general registers are copied.
 */
static int fpr_get_fpa(struct task_struct *target,
		       unsigned int *pos, unsigned int *count,
		       void **kbuf, void __user **ubuf)
{
	return user_regset_copyout(pos, count, kbuf, ubuf,
				   &target->thread.fpu,
				   0, NUM_FPU_REGS * sizeof(elf_fpreg_t));
}

/*
 * Copy the floating-point context to the supplied NT_PRFPREG buffer,
 * CONFIG_CPU_HAS_MSA variant.  Only lower 64 bits of FP context's
 * general register slots are copied to buffer slots.  Only general
 * registers are copied.
 */
static int fpr_get_msa(struct task_struct *target,
		       unsigned int *pos, unsigned int *count,
		       void **kbuf, void __user **ubuf)
{
	unsigned int i;
	u64 fpr_val;
	int err;

	BUILD_BUG_ON(sizeof(fpr_val) != sizeof(elf_fpreg_t));
	for (i = 0; i < NUM_FPU_REGS; i++) {
		fpr_val = get_fpr64(&target->thread.fpu.fpr[i], 0);
		err = user_regset_copyout(pos, count, kbuf, ubuf,
					  &fpr_val, i * sizeof(elf_fpreg_t),
					  (i + 1) * sizeof(elf_fpreg_t));
		if (err)
			return err;
	}

	return 0;
}

/*
 * Copy the floating-point context to the supplied NT_PRFPREG buffer.
 * Choose the appropriate helper for general registers, and then copy
 * the FCSR and FIR registers separately.
 */
static int fpr_get(struct task_struct *target,
		   const struct user_regset *regset,
		   unsigned int pos, unsigned int count,
		   void *kbuf, void __user *ubuf)
{
	const int fcr31_pos = NUM_FPU_REGS * sizeof(elf_fpreg_t);
	const int fir_pos = fcr31_pos + sizeof(u32);
	int err;

	if (sizeof(target->thread.fpu.fpr[0]) == sizeof(elf_fpreg_t))
		err = fpr_get_fpa(target, &pos, &count, &kbuf, &ubuf);
	else
		err = fpr_get_msa(target, &pos, &count, &kbuf, &ubuf);
	if (err)
		return err;

	err = user_regset_copyout(&pos, &count, &kbuf, &ubuf,
				  &target->thread.fpu.fcr31,
				  fcr31_pos, fcr31_pos + sizeof(u32));
	if (err)
		return err;

	err = user_regset_copyout(&pos, &count, &kbuf, &ubuf,
				  &boot_cpu_data.fpu_id,
				  fir_pos, fir_pos + sizeof(u32));

	return err;
}

/*
 * Copy the supplied NT_PRFPREG buffer to the floating-point context,
 * !CONFIG_CPU_HAS_MSA variant.   Buffer slots correspond 1:1 to FP
 * context's general register slots.  Only general registers are copied.
 */
static int fpr_set_fpa(struct task_struct *target,
		       unsigned int *pos, unsigned int *count,
		       const void **kbuf, const void __user **ubuf)
{
	return user_regset_copyin(pos, count, kbuf, ubuf,
				  &target->thread.fpu,
				  0, NUM_FPU_REGS * sizeof(elf_fpreg_t));
}

/*
 * Copy the supplied NT_PRFPREG buffer to the floating-point context,
 * CONFIG_CPU_HAS_MSA variant.  Buffer slots are copied to lower 64
 * bits only of FP context's general register slots.  Only general
 * registers are copied.
 */
static int fpr_set_msa(struct task_struct *target,
		       unsigned int *pos, unsigned int *count,
		       const void **kbuf, const void __user **ubuf)
{
	unsigned int i;
	u64 fpr_val;
	int err;

	BUILD_BUG_ON(sizeof(fpr_val) != sizeof(elf_fpreg_t));
	for (i = 0; i < NUM_FPU_REGS && *count > 0; i++) {
		err = user_regset_copyin(pos, count, kbuf, ubuf,
					 &fpr_val, i * sizeof(elf_fpreg_t),
					 (i + 1) * sizeof(elf_fpreg_t));
		if (err)
			return err;
		set_fpr64(&target->thread.fpu.fpr[i], 0, fpr_val);
	}

	return 0;
}

/*
 * Copy the supplied NT_PRFPREG buffer to the floating-point context.
 * Choose the appropriate helper for general registers, and then copy
 * the FCSR register separately.  Ignore the incoming FIR register
 * contents though, as the register is read-only.
 *
 * We optimize for the case where `count % sizeof(elf_fpreg_t) == 0',
 * which is supposed to have been guaranteed by the kernel before
 * calling us, e.g. in `ptrace_regset'.  We enforce that requirement,
 * so that we can safely avoid preinitializing temporaries for
 * partial register writes.
 */
static int fpr_set(struct task_struct *target,
		   const struct user_regset *regset,
		   unsigned int pos, unsigned int count,
		   const void *kbuf, const void __user *ubuf)
{
	const int fcr31_pos = NUM_FPU_REGS * sizeof(elf_fpreg_t);
	const int fir_pos = fcr31_pos + sizeof(u32);
	u32 fcr31;
	int err;

	BUG_ON(count % sizeof(elf_fpreg_t));

	if (pos + count > sizeof(elf_fpregset_t))
		return -EIO;

	init_fp_ctx(target);

	if (sizeof(target->thread.fpu.fpr[0]) == sizeof(elf_fpreg_t))
		err = fpr_set_fpa(target, &pos, &count, &kbuf, &ubuf);
	else
		err = fpr_set_msa(target, &pos, &count, &kbuf, &ubuf);
	if (err)
		return err;

	if (count > 0) {
		err = user_regset_copyin(&pos, &count, &kbuf, &ubuf,
					 &fcr31,
					 fcr31_pos, fcr31_pos + sizeof(u32));
		if (err)
			return err;

		ptrace_setfcr31(target, fcr31);
	}

	if (count > 0)
		err = user_regset_copyin_ignore(&pos, &count, &kbuf, &ubuf,
						fir_pos,
						fir_pos + sizeof(u32));

	return err;
}

#if defined(CONFIG_32BIT) || defined(CONFIG_MIPS32_O32)

/*
 * Copy the DSP context to the supplied 32-bit NT_MIPS_DSP buffer.
 */
static int dsp32_get(struct task_struct *target,
		     const struct user_regset *regset,
		     unsigned int pos, unsigned int count,
		     void *kbuf, void __user *ubuf)
{
	unsigned int start, num_regs, i;
	u32 dspregs[NUM_DSP_REGS + 1];

	BUG_ON(count % sizeof(u32));

	if (!cpu_has_dsp)
		return -EIO;

	start = pos / sizeof(u32);
	num_regs = count / sizeof(u32);

	if (start + num_regs > NUM_DSP_REGS + 1)
		return -EIO;

	for (i = start; i < num_regs; i++)
		switch (i) {
		case 0 ... NUM_DSP_REGS - 1:
			dspregs[i] = target->thread.dsp.dspr[i];
			break;
		case NUM_DSP_REGS:
			dspregs[i] = target->thread.dsp.dspcontrol;
			break;
		}
	return user_regset_copyout(&pos, &count, &kbuf, &ubuf, dspregs, 0,
				   sizeof(dspregs));
}

/*
 * Copy the supplied 32-bit NT_MIPS_DSP buffer to the DSP context.
 */
static int dsp32_set(struct task_struct *target,
		     const struct user_regset *regset,
		     unsigned int pos, unsigned int count,
		     const void *kbuf, const void __user *ubuf)
{
	unsigned int start, num_regs, i;
	u32 dspregs[NUM_DSP_REGS + 1];
	int err;

	BUG_ON(count % sizeof(u32));

	if (!cpu_has_dsp)
		return -EIO;

	start = pos / sizeof(u32);
	num_regs = count / sizeof(u32);

	if (start + num_regs > NUM_DSP_REGS + 1)
		return -EIO;

	err = user_regset_copyin(&pos, &count, &kbuf, &ubuf, dspregs, 0,
				 sizeof(dspregs));
	if (err)
		return err;

	for (i = start; i < num_regs; i++)
		switch (i) {
		case 0 ... NUM_DSP_REGS - 1:
			target->thread.dsp.dspr[i] = (s32)dspregs[i];
			break;
		case NUM_DSP_REGS:
			target->thread.dsp.dspcontrol = (s32)dspregs[i];
			break;
		}

	return 0;
}

#endif /* CONFIG_32BIT || CONFIG_MIPS32_O32 */

#ifdef CONFIG_64BIT

/*
 * Copy the DSP context to the supplied 64-bit NT_MIPS_DSP buffer.
 */
static int dsp64_get(struct task_struct *target,
		     const struct user_regset *regset,
		     unsigned int pos, unsigned int count,
		     void *kbuf, void __user *ubuf)
{
	unsigned int start, num_regs, i;
	u64 dspregs[NUM_DSP_REGS + 1];

	BUG_ON(count % sizeof(u64));

	if (!cpu_has_dsp)
		return -EIO;

	start = pos / sizeof(u64);
	num_regs = count / sizeof(u64);

	if (start + num_regs > NUM_DSP_REGS + 1)
		return -EIO;

	for (i = start; i < num_regs; i++)
		switch (i) {
		case 0 ... NUM_DSP_REGS - 1:
			dspregs[i] = target->thread.dsp.dspr[i];
			break;
		case NUM_DSP_REGS:
			dspregs[i] = target->thread.dsp.dspcontrol;
			break;
		}
	return user_regset_copyout(&pos, &count, &kbuf, &ubuf, dspregs, 0,
				   sizeof(dspregs));
}

/*
 * Copy the supplied 64-bit NT_MIPS_DSP buffer to the DSP context.
 */
static int dsp64_set(struct task_struct *target,
		     const struct user_regset *regset,
		     unsigned int pos, unsigned int count,
		     const void *kbuf, const void __user *ubuf)
{
	unsigned int start, num_regs, i;
	u64 dspregs[NUM_DSP_REGS + 1];
	int err;

	BUG_ON(count % sizeof(u64));

	if (!cpu_has_dsp)
		return -EIO;

	start = pos / sizeof(u64);
	num_regs = count / sizeof(u64);

	if (start + num_regs > NUM_DSP_REGS + 1)
		return -EIO;

	err = user_regset_copyin(&pos, &count, &kbuf, &ubuf, dspregs, 0,
				 sizeof(dspregs));
	if (err)
		return err;

	for (i = start; i < num_regs; i++)
		switch (i) {
		case 0 ... NUM_DSP_REGS - 1:
			target->thread.dsp.dspr[i] = dspregs[i];
			break;
		case NUM_DSP_REGS:
			target->thread.dsp.dspcontrol = dspregs[i];
			break;
		}

	return 0;
}

#endif /* CONFIG_64BIT */

/*
 * Determine whether the DSP context is present.
 */
static int dsp_active(struct task_struct *target,
		      const struct user_regset *regset)
{
	return cpu_has_dsp ? NUM_DSP_REGS + 1 : -ENODEV;
}

/* Copy the FP mode setting to the supplied NT_MIPS_FP_MODE buffer.  */
static int fp_mode_get(struct task_struct *target,
		       const struct user_regset *regset,
		       unsigned int pos, unsigned int count,
		       void *kbuf, void __user *ubuf)
{
	int fp_mode;

	fp_mode = mips_get_process_fp_mode(target);
	return user_regset_copyout(&pos, &count, &kbuf, &ubuf, &fp_mode, 0,
				   sizeof(fp_mode));
}

/*
 * Copy the supplied NT_MIPS_FP_MODE buffer to the FP mode setting.
 *
 * We optimize for the case where `count % sizeof(int) == 0', which
 * is supposed to have been guaranteed by the kernel before calling
 * us, e.g. in `ptrace_regset'.  We enforce that requirement, so
 * that we can safely avoid preinitializing temporaries for partial
 * mode writes.
 */
static int fp_mode_set(struct task_struct *target,
		       const struct user_regset *regset,
		       unsigned int pos, unsigned int count,
		       const void *kbuf, const void __user *ubuf)
{
	int fp_mode;
	int err;

	BUG_ON(count % sizeof(int));

	if (pos + count > sizeof(fp_mode))
		return -EIO;

	err = user_regset_copyin(&pos, &count, &kbuf, &ubuf, &fp_mode, 0,
				 sizeof(fp_mode));
	if (err)
		return err;

	if (count > 0)
		err = mips_set_process_fp_mode(target, fp_mode);

	return err;
}

enum mips_regset {
	REGSET_GPR,
	REGSET_FPR,
	REGSET_DSP,
	REGSET_FP_MODE,
};

struct pt_regs_offset {
	const char *name;
	int offset;
};

#define REG_OFFSET_NAME(reg, r) {					\
	.name = #reg,							\
	.offset = offsetof(struct pt_regs, r)				\
}

#define REG_OFFSET_END {						\
	.name = NULL,							\
	.offset = 0							\
}

static const struct pt_regs_offset regoffset_table[] = {
	REG_OFFSET_NAME(r0, regs[0]),
	REG_OFFSET_NAME(r1, regs[1]),
	REG_OFFSET_NAME(r2, regs[2]),
	REG_OFFSET_NAME(r3, regs[3]),
	REG_OFFSET_NAME(r4, regs[4]),
	REG_OFFSET_NAME(r5, regs[5]),
	REG_OFFSET_NAME(r6, regs[6]),
	REG_OFFSET_NAME(r7, regs[7]),
	REG_OFFSET_NAME(r8, regs[8]),
	REG_OFFSET_NAME(r9, regs[9]),
	REG_OFFSET_NAME(r10, regs[10]),
	REG_OFFSET_NAME(r11, regs[11]),
	REG_OFFSET_NAME(r12, regs[12]),
	REG_OFFSET_NAME(r13, regs[13]),
	REG_OFFSET_NAME(r14, regs[14]),
	REG_OFFSET_NAME(r15, regs[15]),
	REG_OFFSET_NAME(r16, regs[16]),
	REG_OFFSET_NAME(r17, regs[17]),
	REG_OFFSET_NAME(r18, regs[18]),
	REG_OFFSET_NAME(r19, regs[19]),
	REG_OFFSET_NAME(r20, regs[20]),
	REG_OFFSET_NAME(r21, regs[21]),
	REG_OFFSET_NAME(r22, regs[22]),
	REG_OFFSET_NAME(r23, regs[23]),
	REG_OFFSET_NAME(r24, regs[24]),
	REG_OFFSET_NAME(r25, regs[25]),
	REG_OFFSET_NAME(r26, regs[26]),
	REG_OFFSET_NAME(r27, regs[27]),
	REG_OFFSET_NAME(r28, regs[28]),
	REG_OFFSET_NAME(r29, regs[29]),
	REG_OFFSET_NAME(r30, regs[30]),
	REG_OFFSET_NAME(r31, regs[31]),
	REG_OFFSET_NAME(c0_status, cp0_status),
	REG_OFFSET_NAME(hi, hi),
	REG_OFFSET_NAME(lo, lo),
#ifdef CONFIG_CPU_HAS_SMARTMIPS
	REG_OFFSET_NAME(acx, acx),
#endif
	REG_OFFSET_NAME(c0_badvaddr, cp0_badvaddr),
	REG_OFFSET_NAME(c0_cause, cp0_cause),
	REG_OFFSET_NAME(c0_epc, cp0_epc),
#ifdef CONFIG_CPU_CAVIUM_OCTEON
	REG_OFFSET_NAME(mpl0, mpl[0]),
	REG_OFFSET_NAME(mpl1, mpl[1]),
	REG_OFFSET_NAME(mpl2, mpl[2]),
	REG_OFFSET_NAME(mtp0, mtp[0]),
	REG_OFFSET_NAME(mtp1, mtp[1]),
	REG_OFFSET_NAME(mtp2, mtp[2]),
#endif
	REG_OFFSET_END,
};

/**
 * regs_query_register_offset() - query register offset from its name
 * @name:       the name of a register
 *
 * regs_query_register_offset() returns the offset of a register in struct
 * pt_regs from its name. If the name is invalid, this returns -EINVAL;
 */
int regs_query_register_offset(const char *name)
{
        const struct pt_regs_offset *roff;
        for (roff = regoffset_table; roff->name != NULL; roff++)
                if (!strcmp(roff->name, name))
                        return roff->offset;
        return -EINVAL;
}

#if defined(CONFIG_32BIT) || defined(CONFIG_MIPS32_O32)

static const struct user_regset mips_regsets[] = {
	[REGSET_GPR] = {
		.core_note_type	= NT_PRSTATUS,
		.n		= ELF_NGREG,
		.size		= sizeof(unsigned int),
		.align		= sizeof(unsigned int),
		.get		= gpr32_get,
		.set		= gpr32_set,
	},
	[REGSET_FPR] = {
		.core_note_type	= NT_PRFPREG,
		.n		= ELF_NFPREG,
		.size		= sizeof(elf_fpreg_t),
		.align		= sizeof(elf_fpreg_t),
		.get		= fpr_get,
		.set		= fpr_set,
	},
	[REGSET_DSP] = {
		.core_note_type	= NT_MIPS_DSP,
		.n		= NUM_DSP_REGS + 1,
		.size		= sizeof(u32),
		.align		= sizeof(u32),
		.get		= dsp32_get,
		.set		= dsp32_set,
		.active		= dsp_active,
	},
	[REGSET_FP_MODE] = {
		.core_note_type	= NT_MIPS_FP_MODE,
		.n		= 1,
		.size		= sizeof(int),
		.align		= sizeof(int),
		.get		= fp_mode_get,
		.set		= fp_mode_set,
	},
};

static const struct user_regset_view user_mips_view = {
	.name		= "mips",
	.e_machine	= ELF_ARCH,
	.ei_osabi	= ELF_OSABI,
	.regsets	= mips_regsets,
	.n		= ARRAY_SIZE(mips_regsets),
};

#endif /* CONFIG_32BIT || CONFIG_MIPS32_O32 */

#ifdef CONFIG_64BIT

static const struct user_regset mips64_regsets[] = {
	[REGSET_GPR] = {
		.core_note_type	= NT_PRSTATUS,
		.n		= ELF_NGREG,
		.size		= sizeof(unsigned long),
		.align		= sizeof(unsigned long),
		.get		= gpr64_get,
		.set		= gpr64_set,
	},
	[REGSET_FPR] = {
		.core_note_type	= NT_PRFPREG,
		.n		= ELF_NFPREG,
		.size		= sizeof(elf_fpreg_t),
		.align		= sizeof(elf_fpreg_t),
		.get		= fpr_get,
		.set		= fpr_set,
	},
	[REGSET_DSP] = {
		.core_note_type	= NT_MIPS_DSP,
		.n		= NUM_DSP_REGS + 1,
		.size		= sizeof(u64),
		.align		= sizeof(u64),
		.get		= dsp64_get,
		.set		= dsp64_set,
		.active		= dsp_active,
	},
	[REGSET_FP_MODE] = {
		.core_note_type	= NT_MIPS_FP_MODE,
		.n		= 1,
		.size		= sizeof(int),
		.align		= sizeof(int),
		.get		= fp_mode_get,
		.set		= fp_mode_set,
	},
};

static const struct user_regset_view user_mips64_view = {
	.name		= "mips64",
	.e_machine	= ELF_ARCH,
	.ei_osabi	= ELF_OSABI,
	.regsets	= mips64_regsets,
	.n		= ARRAY_SIZE(mips64_regsets),
};

#ifdef CONFIG_MIPS32_N32

static const struct user_regset_view user_mipsn32_view = {
	.name		= "mipsn32",
	.e_flags	= EF_MIPS_ABI2,
	.e_machine	= ELF_ARCH,
	.ei_osabi	= ELF_OSABI,
	.regsets	= mips64_regsets,
	.n		= ARRAY_SIZE(mips64_regsets),
};

#endif /* CONFIG_MIPS32_N32 */

#endif /* CONFIG_64BIT */

const struct user_regset_view *task_user_regset_view(struct task_struct *task)
{
#ifdef CONFIG_32BIT
	return &user_mips_view;
#else
#ifdef CONFIG_MIPS32_O32
	if (test_tsk_thread_flag(task, TIF_32BIT_REGS))
		return &user_mips_view;
#endif
#ifdef CONFIG_MIPS32_N32
	if (test_tsk_thread_flag(task, TIF_32BIT_ADDR))
		return &user_mipsn32_view;
#endif
	return &user_mips64_view;
#endif
}

long arch_ptrace(struct task_struct *child, long request,
		 unsigned long addr, unsigned long data)
{
	int ret;
	void __user *addrp = (void __user *) addr;
	void __user *datavp = (void __user *) data;
	unsigned long __user *datalp = (void __user *) data;

	switch (request) {
	/* when I and D space are separate, these will need to be fixed. */
	case PTRACE_PEEKTEXT: /* read word at location addr. */
	case PTRACE_PEEKDATA:
		ret = generic_ptrace_peekdata(child, addr, data);
		break;

	/* Read the word at location addr in the USER area. */
	case PTRACE_PEEKUSR: {
		struct pt_regs *regs;
		union fpureg *fregs;
		unsigned long tmp = 0;

		regs = task_pt_regs(child);
		ret = 0;  /* Default return value. */

		switch (addr) {
		case 0 ... 31:
			tmp = regs->regs[addr];
			break;
		case FPR_BASE ... FPR_BASE + 31:
			if (!tsk_used_math(child)) {
				/* FP not yet used */
				tmp = -1;
				break;
			}
			fregs = get_fpu_regs(child);

#ifdef CONFIG_32BIT
			if (test_tsk_thread_flag(child, TIF_32BIT_FPREGS)) {
				/*
				 * The odd registers are actually the high
				 * order bits of the values stored in the even
				 * registers.
				 */
				tmp = get_fpr32(&fregs[(addr & ~1) - FPR_BASE],
						addr & 1);
				break;
			}
#endif
			tmp = get_fpr64(&fregs[addr - FPR_BASE], 0);
			break;
		case PC:
			tmp = regs->cp0_epc;
			break;
		case CAUSE:
			tmp = regs->cp0_cause;
			break;
		case BADVADDR:
			tmp = regs->cp0_badvaddr;
			break;
		case MMHI:
			tmp = regs->hi;
			break;
		case MMLO:
			tmp = regs->lo;
			break;
#ifdef CONFIG_CPU_HAS_SMARTMIPS
		case ACX:
			tmp = regs->acx;
			break;
#endif
		case FPC_CSR:
			tmp = child->thread.fpu.fcr31;
			break;
		case FPC_EIR:
			/* implementation / version register */
			tmp = boot_cpu_data.fpu_id;
			break;
		case DSP_BASE ... DSP_BASE + 5: {
			dspreg_t *dregs;

			if (!cpu_has_dsp) {
				tmp = 0;
				ret = -EIO;
				goto out;
			}
			dregs = __get_dsp_regs(child);
			tmp = dregs[addr - DSP_BASE];
			break;
		}
		case DSP_CONTROL:
			if (!cpu_has_dsp) {
				tmp = 0;
				ret = -EIO;
				goto out;
			}
			tmp = child->thread.dsp.dspcontrol;
			break;
		default:
			tmp = 0;
			ret = -EIO;
			goto out;
		}
		ret = put_user(tmp, datalp);
		break;
	}

	/* when I and D space are separate, this will have to be fixed. */
	case PTRACE_POKETEXT: /* write the word at location addr. */
	case PTRACE_POKEDATA:
		ret = generic_ptrace_pokedata(child, addr, data);
		break;

	case PTRACE_POKEUSR: {
		struct pt_regs *regs;
		ret = 0;
		regs = task_pt_regs(child);

		switch (addr) {
		case 0 ... 31:
			regs->regs[addr] = data;
			/* System call number may have been changed */
			if (addr == 2)
				mips_syscall_update_nr(child, regs);
			else if (addr == 4 &&
				 mips_syscall_is_indirect(child, regs))
				mips_syscall_update_nr(child, regs);
			break;
		case FPR_BASE ... FPR_BASE + 31: {
			union fpureg *fregs = get_fpu_regs(child);

			init_fp_ctx(child);
#ifdef CONFIG_32BIT
			if (test_tsk_thread_flag(child, TIF_32BIT_FPREGS)) {
				/*
				 * The odd registers are actually the high
				 * order bits of the values stored in the even
				 * registers.
				 */
				set_fpr32(&fregs[(addr & ~1) - FPR_BASE],
					  addr & 1, data);
				break;
			}
#endif
			set_fpr64(&fregs[addr - FPR_BASE], 0, data);
			break;
		}
		case PC:
			regs->cp0_epc = data;
			break;
		case MMHI:
			regs->hi = data;
			break;
		case MMLO:
			regs->lo = data;
			break;
#ifdef CONFIG_CPU_HAS_SMARTMIPS
		case ACX:
			regs->acx = data;
			break;
#endif
		case FPC_CSR:
			init_fp_ctx(child);
			ptrace_setfcr31(child, data);
			break;
		case DSP_BASE ... DSP_BASE + 5: {
			dspreg_t *dregs;

			if (!cpu_has_dsp) {
				ret = -EIO;
				break;
			}

			dregs = __get_dsp_regs(child);
			dregs[addr - DSP_BASE] = data;
			break;
		}
		case DSP_CONTROL:
			if (!cpu_has_dsp) {
				ret = -EIO;
				break;
			}
			child->thread.dsp.dspcontrol = data;
			break;
		default:
			/* The rest are not allowed. */
			ret = -EIO;
			break;
		}
		break;
		}

	case PTRACE_GETREGS:
		ret = ptrace_getregs(child, datavp);
		break;

	case PTRACE_SETREGS:
		ret = ptrace_setregs(child, datavp);
		break;

	case PTRACE_GETFPREGS:
		ret = ptrace_getfpregs(child, datavp);
		break;

	case PTRACE_SETFPREGS:
		ret = ptrace_setfpregs(child, datavp);
		break;

	case PTRACE_GET_THREAD_AREA:
		ret = put_user(task_thread_info(child)->tp_value, datalp);
		break;

	case PTRACE_GET_WATCH_REGS:
		ret = ptrace_get_watch_regs(child, addrp);
		break;

	case PTRACE_SET_WATCH_REGS:
		ret = ptrace_set_watch_regs(child, addrp);
		break;

	default:
		ret = ptrace_request(child, request, addr, data);
		break;
	}
 out:
	return ret;
}

/*
 * Notification of system call entry/exit
 * - triggered by current->work.syscall_trace
 */
asmlinkage long syscall_trace_enter(struct pt_regs *regs, long syscall)
{
	user_exit();

	current_thread_info()->syscall = syscall;

	if (test_thread_flag(TIF_SYSCALL_TRACE)) {
		if (tracehook_report_syscall_entry(regs))
			return -1;
		syscall = current_thread_info()->syscall;
	}

#ifdef CONFIG_SECCOMP
	if (unlikely(test_thread_flag(TIF_SECCOMP))) {
		int ret, i;
		struct seccomp_data sd;
		unsigned long args[6];

		sd.nr = syscall;
<<<<<<< HEAD
		sd.arch = syscall_get_arch();
		syscall_get_arguments(current, regs, 0, 6, args);
=======
		sd.arch = syscall_get_arch(current);
		syscall_get_arguments(current, regs, args);
>>>>>>> 407d19ab
		for (i = 0; i < 6; i++)
			sd.args[i] = args[i];
		sd.instruction_pointer = KSTK_EIP(current);

		ret = __secure_computing(&sd);
		if (ret == -1)
			return ret;
		syscall = current_thread_info()->syscall;
	}
#endif

	if (unlikely(test_thread_flag(TIF_SYSCALL_TRACEPOINT)))
		trace_sys_enter(regs, regs->regs[2]);

	audit_syscall_entry(syscall, regs->regs[4], regs->regs[5],
			    regs->regs[6], regs->regs[7]);

	/*
	 * Negative syscall numbers are mistaken for rejected syscalls, but
	 * won't have had the return value set appropriately, so we do so now.
	 */
	if (syscall < 0)
		syscall_set_return_value(current, regs, -ENOSYS, 0);
	return syscall;
}

/*
 * Notification of system call entry/exit
 * - triggered by current->work.syscall_trace
 */
asmlinkage void syscall_trace_leave(struct pt_regs *regs)
{
        /*
	 * We may come here right after calling schedule_user()
	 * or do_notify_resume(), in which case we can be in RCU
	 * user mode.
	 */
	user_exit();

	audit_syscall_exit(regs);

	if (unlikely(test_thread_flag(TIF_SYSCALL_TRACEPOINT)))
		trace_sys_exit(regs, regs_return_value(regs));

	if (test_thread_flag(TIF_SYSCALL_TRACE))
		tracehook_report_syscall_exit(regs, 0);

	user_enter();
}<|MERGE_RESOLUTION|>--- conflicted
+++ resolved
@@ -50,25 +50,6 @@
 #define CREATE_TRACE_POINTS
 #include <trace/events/syscalls.h>
 
-static void init_fp_ctx(struct task_struct *target)
-{
-	/* If FP has been used then the target already has context */
-	if (tsk_used_math(target))
-		return;
-
-	/* Begin with data registers set to all 1s... */
-	memset(&target->thread.fpu.fpr, ~0, sizeof(target->thread.fpu.fpr));
-
-	/* FCSR has been preset by `mips_set_personality_nan'.  */
-
-	/*
-	 * Record that the target has "used" math, such that the context
-	 * just initialised, and any modifications made by the caller,
-	 * aren't discarded.
-	 */
-	set_stopped_child_used_math(target);
-}
-
 /*
  * Called by kernel/ptrace.c when detaching..
  *
@@ -81,21 +62,6 @@
 }
 
 /*
- * Poke at FCSR according to its mask.  Set the Cause bits even
- * if a corresponding Enable bit is set.  This will be noticed at
- * the time the thread is switched to and SIGFPE thrown accordingly.
- */
-static void ptrace_setfcr31(struct task_struct *child, u32 value)
-{
-	u32 fcr31;
-	u32 mask;
-
-	fcr31 = child->thread.fpu.fcr31;
-	mask = boot_cpu_data.fpu_msk31;
-	child->thread.fpu.fcr31 = (value & ~mask) | (fcr31 & mask);
-}
-
-/*
  * Read a general register set.	 We always use the 64-bit format, even
  * for 32-bit kernels and for 32-bit processes on a 64-bit kernel.
  * Registers are sign extended to fill the available space.
@@ -105,7 +71,7 @@
 	struct pt_regs *regs;
 	int i;
 
-	if (!access_ok(VERIFY_WRITE, data, 38 * 8))
+	if (!access_ok(data, 38 * 8))
 		return -EIO;
 
 	regs = task_pt_regs(child);
@@ -132,7 +98,7 @@
 	struct pt_regs *regs;
 	int i;
 
-	if (!access_ok(VERIFY_READ, data, 38 * 8))
+	if (!access_ok(data, 38 * 8))
 		return -EIO;
 
 	regs = task_pt_regs(child);
@@ -151,55 +117,6 @@
 	return 0;
 }
 
-int ptrace_getfpregs(struct task_struct *child, __u32 __user *data)
-{
-	int i;
-
-	if (!access_ok(VERIFY_WRITE, data, 33 * 8))
-		return -EIO;
-
-	if (tsk_used_math(child)) {
-		union fpureg *fregs = get_fpu_regs(child);
-		for (i = 0; i < 32; i++)
-			__put_user(get_fpr64(&fregs[i], 0),
-				   i + (__u64 __user *)data);
-	} else {
-		for (i = 0; i < 32; i++)
-			__put_user((__u64) -1, i + (__u64 __user *) data);
-	}
-
-	__put_user(child->thread.fpu.fcr31, data + 64);
-	__put_user(boot_cpu_data.fpu_id, data + 65);
-
-	return 0;
-}
-
-int ptrace_setfpregs(struct task_struct *child, __u32 __user *data)
-{
-	union fpureg *fregs;
-	u64 fpr_val;
-	u32 value;
-	int i;
-
-	if (!access_ok(VERIFY_READ, data, 33 * 8))
-		return -EIO;
-
-	init_fp_ctx(child);
-	fregs = get_fpu_regs(child);
-
-	for (i = 0; i < 32; i++) {
-		__get_user(fpr_val, i + (__u64 __user *)data);
-		set_fpr64(&fregs[i], 0, fpr_val);
-	}
-
-	__get_user(value, data + 64);
-	ptrace_setfcr31(child, value);
-
-	/* FIR may not be written.  */
-
-	return 0;
-}
-
 int ptrace_get_watch_regs(struct task_struct *child,
 			  struct pt_watch_regs __user *addr)
 {
@@ -208,7 +125,7 @@
 
 	if (!cpu_has_watch || boot_cpu_data.watch_reg_use_cnt == 0)
 		return -EIO;
-	if (!access_ok(VERIFY_WRITE, addr, sizeof(struct pt_watch_regs)))
+	if (!access_ok(addr, sizeof(struct pt_watch_regs)))
 		return -EIO;
 
 #ifdef CONFIG_32BIT
@@ -250,7 +167,7 @@
 
 	if (!cpu_has_watch || boot_cpu_data.watch_reg_use_cnt == 0)
 		return -EIO;
-	if (!access_ok(VERIFY_READ, addr, sizeof(struct pt_watch_regs)))
+	if (!access_ok(addr, sizeof(struct pt_watch_regs)))
 		return -EIO;
 	/* Check the values. */
 	for (i = 0; i < boot_cpu_data.watch_reg_use_cnt; i++) {
@@ -420,6 +337,73 @@
 
 #endif /* CONFIG_64BIT */
 
+
+#ifdef CONFIG_MIPS_FP_SUPPORT
+
+/*
+ * Poke at FCSR according to its mask.  Set the Cause bits even
+ * if a corresponding Enable bit is set.  This will be noticed at
+ * the time the thread is switched to and SIGFPE thrown accordingly.
+ */
+static void ptrace_setfcr31(struct task_struct *child, u32 value)
+{
+	u32 fcr31;
+	u32 mask;
+
+	fcr31 = child->thread.fpu.fcr31;
+	mask = boot_cpu_data.fpu_msk31;
+	child->thread.fpu.fcr31 = (value & ~mask) | (fcr31 & mask);
+}
+
+int ptrace_getfpregs(struct task_struct *child, __u32 __user *data)
+{
+	int i;
+
+	if (!access_ok(data, 33 * 8))
+		return -EIO;
+
+	if (tsk_used_math(child)) {
+		union fpureg *fregs = get_fpu_regs(child);
+		for (i = 0; i < 32; i++)
+			__put_user(get_fpr64(&fregs[i], 0),
+				   i + (__u64 __user *)data);
+	} else {
+		for (i = 0; i < 32; i++)
+			__put_user((__u64) -1, i + (__u64 __user *) data);
+	}
+
+	__put_user(child->thread.fpu.fcr31, data + 64);
+	__put_user(boot_cpu_data.fpu_id, data + 65);
+
+	return 0;
+}
+
+int ptrace_setfpregs(struct task_struct *child, __u32 __user *data)
+{
+	union fpureg *fregs;
+	u64 fpr_val;
+	u32 value;
+	int i;
+
+	if (!access_ok(data, 33 * 8))
+		return -EIO;
+
+	init_fp_ctx(child);
+	fregs = get_fpu_regs(child);
+
+	for (i = 0; i < 32; i++) {
+		__get_user(fpr_val, i + (__u64 __user *)data);
+		set_fpr64(&fregs[i], 0, fpr_val);
+	}
+
+	__get_user(value, data + 64);
+	ptrace_setfcr31(child, value);
+
+	/* FIR may not be written.  */
+
+	return 0;
+}
+
 /*
  * Copy the floating-point context to the supplied NT_PRFPREG buffer,
  * !CONFIG_CPU_HAS_MSA variant.  FP context's general register slots
@@ -590,175 +574,6 @@
 	return err;
 }
 
-#if defined(CONFIG_32BIT) || defined(CONFIG_MIPS32_O32)
-
-/*
- * Copy the DSP context to the supplied 32-bit NT_MIPS_DSP buffer.
- */
-static int dsp32_get(struct task_struct *target,
-		     const struct user_regset *regset,
-		     unsigned int pos, unsigned int count,
-		     void *kbuf, void __user *ubuf)
-{
-	unsigned int start, num_regs, i;
-	u32 dspregs[NUM_DSP_REGS + 1];
-
-	BUG_ON(count % sizeof(u32));
-
-	if (!cpu_has_dsp)
-		return -EIO;
-
-	start = pos / sizeof(u32);
-	num_regs = count / sizeof(u32);
-
-	if (start + num_regs > NUM_DSP_REGS + 1)
-		return -EIO;
-
-	for (i = start; i < num_regs; i++)
-		switch (i) {
-		case 0 ... NUM_DSP_REGS - 1:
-			dspregs[i] = target->thread.dsp.dspr[i];
-			break;
-		case NUM_DSP_REGS:
-			dspregs[i] = target->thread.dsp.dspcontrol;
-			break;
-		}
-	return user_regset_copyout(&pos, &count, &kbuf, &ubuf, dspregs, 0,
-				   sizeof(dspregs));
-}
-
-/*
- * Copy the supplied 32-bit NT_MIPS_DSP buffer to the DSP context.
- */
-static int dsp32_set(struct task_struct *target,
-		     const struct user_regset *regset,
-		     unsigned int pos, unsigned int count,
-		     const void *kbuf, const void __user *ubuf)
-{
-	unsigned int start, num_regs, i;
-	u32 dspregs[NUM_DSP_REGS + 1];
-	int err;
-
-	BUG_ON(count % sizeof(u32));
-
-	if (!cpu_has_dsp)
-		return -EIO;
-
-	start = pos / sizeof(u32);
-	num_regs = count / sizeof(u32);
-
-	if (start + num_regs > NUM_DSP_REGS + 1)
-		return -EIO;
-
-	err = user_regset_copyin(&pos, &count, &kbuf, &ubuf, dspregs, 0,
-				 sizeof(dspregs));
-	if (err)
-		return err;
-
-	for (i = start; i < num_regs; i++)
-		switch (i) {
-		case 0 ... NUM_DSP_REGS - 1:
-			target->thread.dsp.dspr[i] = (s32)dspregs[i];
-			break;
-		case NUM_DSP_REGS:
-			target->thread.dsp.dspcontrol = (s32)dspregs[i];
-			break;
-		}
-
-	return 0;
-}
-
-#endif /* CONFIG_32BIT || CONFIG_MIPS32_O32 */
-
-#ifdef CONFIG_64BIT
-
-/*
- * Copy the DSP context to the supplied 64-bit NT_MIPS_DSP buffer.
- */
-static int dsp64_get(struct task_struct *target,
-		     const struct user_regset *regset,
-		     unsigned int pos, unsigned int count,
-		     void *kbuf, void __user *ubuf)
-{
-	unsigned int start, num_regs, i;
-	u64 dspregs[NUM_DSP_REGS + 1];
-
-	BUG_ON(count % sizeof(u64));
-
-	if (!cpu_has_dsp)
-		return -EIO;
-
-	start = pos / sizeof(u64);
-	num_regs = count / sizeof(u64);
-
-	if (start + num_regs > NUM_DSP_REGS + 1)
-		return -EIO;
-
-	for (i = start; i < num_regs; i++)
-		switch (i) {
-		case 0 ... NUM_DSP_REGS - 1:
-			dspregs[i] = target->thread.dsp.dspr[i];
-			break;
-		case NUM_DSP_REGS:
-			dspregs[i] = target->thread.dsp.dspcontrol;
-			break;
-		}
-	return user_regset_copyout(&pos, &count, &kbuf, &ubuf, dspregs, 0,
-				   sizeof(dspregs));
-}
-
-/*
- * Copy the supplied 64-bit NT_MIPS_DSP buffer to the DSP context.
- */
-static int dsp64_set(struct task_struct *target,
-		     const struct user_regset *regset,
-		     unsigned int pos, unsigned int count,
-		     const void *kbuf, const void __user *ubuf)
-{
-	unsigned int start, num_regs, i;
-	u64 dspregs[NUM_DSP_REGS + 1];
-	int err;
-
-	BUG_ON(count % sizeof(u64));
-
-	if (!cpu_has_dsp)
-		return -EIO;
-
-	start = pos / sizeof(u64);
-	num_regs = count / sizeof(u64);
-
-	if (start + num_regs > NUM_DSP_REGS + 1)
-		return -EIO;
-
-	err = user_regset_copyin(&pos, &count, &kbuf, &ubuf, dspregs, 0,
-				 sizeof(dspregs));
-	if (err)
-		return err;
-
-	for (i = start; i < num_regs; i++)
-		switch (i) {
-		case 0 ... NUM_DSP_REGS - 1:
-			target->thread.dsp.dspr[i] = dspregs[i];
-			break;
-		case NUM_DSP_REGS:
-			target->thread.dsp.dspcontrol = dspregs[i];
-			break;
-		}
-
-	return 0;
-}
-
-#endif /* CONFIG_64BIT */
-
-/*
- * Determine whether the DSP context is present.
- */
-static int dsp_active(struct task_struct *target,
-		      const struct user_regset *regset)
-{
-	return cpu_has_dsp ? NUM_DSP_REGS + 1 : -ENODEV;
-}
-
 /* Copy the FP mode setting to the supplied NT_MIPS_FP_MODE buffer.  */
 static int fp_mode_get(struct task_struct *target,
 		       const struct user_regset *regset,
@@ -805,11 +620,311 @@
 	return err;
 }
 
+#endif /* CONFIG_MIPS_FP_SUPPORT */
+
+#ifdef CONFIG_CPU_HAS_MSA
+
+struct msa_control_regs {
+	unsigned int fir;
+	unsigned int fcsr;
+	unsigned int msair;
+	unsigned int msacsr;
+};
+
+static int copy_pad_fprs(struct task_struct *target,
+			 const struct user_regset *regset,
+			 unsigned int *ppos, unsigned int *pcount,
+			 void **pkbuf, void __user **pubuf,
+			 unsigned int live_sz)
+{
+	int i, j, start, start_pad, err;
+	unsigned long long fill = ~0ull;
+	unsigned int cp_sz, pad_sz;
+
+	cp_sz = min(regset->size, live_sz);
+	pad_sz = regset->size - cp_sz;
+	WARN_ON(pad_sz % sizeof(fill));
+
+	i = start = err = 0;
+	for (; i < NUM_FPU_REGS; i++, start += regset->size) {
+		err |= user_regset_copyout(ppos, pcount, pkbuf, pubuf,
+					   &target->thread.fpu.fpr[i],
+					   start, start + cp_sz);
+
+		start_pad = start + cp_sz;
+		for (j = 0; j < (pad_sz / sizeof(fill)); j++) {
+			err |= user_regset_copyout(ppos, pcount, pkbuf, pubuf,
+						   &fill, start_pad,
+						   start_pad + sizeof(fill));
+			start_pad += sizeof(fill);
+		}
+	}
+
+	return err;
+}
+
+static int msa_get(struct task_struct *target,
+		   const struct user_regset *regset,
+		   unsigned int pos, unsigned int count,
+		   void *kbuf, void __user *ubuf)
+{
+	const unsigned int wr_size = NUM_FPU_REGS * regset->size;
+	const struct msa_control_regs ctrl_regs = {
+		.fir = boot_cpu_data.fpu_id,
+		.fcsr = target->thread.fpu.fcr31,
+		.msair = boot_cpu_data.msa_id,
+		.msacsr = target->thread.fpu.msacsr,
+	};
+	int err;
+
+	if (!tsk_used_math(target)) {
+		/* The task hasn't used FP or MSA, fill with 0xff */
+		err = copy_pad_fprs(target, regset, &pos, &count,
+				    &kbuf, &ubuf, 0);
+	} else if (!test_tsk_thread_flag(target, TIF_MSA_CTX_LIVE)) {
+		/* Copy scalar FP context, fill the rest with 0xff */
+		err = copy_pad_fprs(target, regset, &pos, &count,
+				    &kbuf, &ubuf, 8);
+	} else if (sizeof(target->thread.fpu.fpr[0]) == regset->size) {
+		/* Trivially copy the vector registers */
+		err = user_regset_copyout(&pos, &count, &kbuf, &ubuf,
+					  &target->thread.fpu.fpr,
+					  0, wr_size);
+	} else {
+		/* Copy as much context as possible, fill the rest with 0xff */
+		err = copy_pad_fprs(target, regset, &pos, &count,
+				    &kbuf, &ubuf,
+				    sizeof(target->thread.fpu.fpr[0]));
+	}
+
+	err |= user_regset_copyout(&pos, &count, &kbuf, &ubuf,
+				   &ctrl_regs, wr_size,
+				   wr_size + sizeof(ctrl_regs));
+	return err;
+}
+
+static int msa_set(struct task_struct *target,
+		   const struct user_regset *regset,
+		   unsigned int pos, unsigned int count,
+		   const void *kbuf, const void __user *ubuf)
+{
+	const unsigned int wr_size = NUM_FPU_REGS * regset->size;
+	struct msa_control_regs ctrl_regs;
+	unsigned int cp_sz;
+	int i, err, start;
+
+	init_fp_ctx(target);
+
+	if (sizeof(target->thread.fpu.fpr[0]) == regset->size) {
+		/* Trivially copy the vector registers */
+		err = user_regset_copyin(&pos, &count, &kbuf, &ubuf,
+					 &target->thread.fpu.fpr,
+					 0, wr_size);
+	} else {
+		/* Copy as much context as possible */
+		cp_sz = min_t(unsigned int, regset->size,
+			      sizeof(target->thread.fpu.fpr[0]));
+
+		i = start = err = 0;
+		for (; i < NUM_FPU_REGS; i++, start += regset->size) {
+			err |= user_regset_copyin(&pos, &count, &kbuf, &ubuf,
+						  &target->thread.fpu.fpr[i],
+						  start, start + cp_sz);
+		}
+	}
+
+	if (!err)
+		err = user_regset_copyin(&pos, &count, &kbuf, &ubuf, &ctrl_regs,
+					 wr_size, wr_size + sizeof(ctrl_regs));
+	if (!err) {
+		target->thread.fpu.fcr31 = ctrl_regs.fcsr & ~FPU_CSR_ALL_X;
+		target->thread.fpu.msacsr = ctrl_regs.msacsr & ~MSA_CSR_CAUSEF;
+	}
+
+	return err;
+}
+
+#endif /* CONFIG_CPU_HAS_MSA */
+
+#if defined(CONFIG_32BIT) || defined(CONFIG_MIPS32_O32)
+
+/*
+ * Copy the DSP context to the supplied 32-bit NT_MIPS_DSP buffer.
+ */
+static int dsp32_get(struct task_struct *target,
+		     const struct user_regset *regset,
+		     unsigned int pos, unsigned int count,
+		     void *kbuf, void __user *ubuf)
+{
+	unsigned int start, num_regs, i;
+	u32 dspregs[NUM_DSP_REGS + 1];
+
+	BUG_ON(count % sizeof(u32));
+
+	if (!cpu_has_dsp)
+		return -EIO;
+
+	start = pos / sizeof(u32);
+	num_regs = count / sizeof(u32);
+
+	if (start + num_regs > NUM_DSP_REGS + 1)
+		return -EIO;
+
+	for (i = start; i < num_regs; i++)
+		switch (i) {
+		case 0 ... NUM_DSP_REGS - 1:
+			dspregs[i] = target->thread.dsp.dspr[i];
+			break;
+		case NUM_DSP_REGS:
+			dspregs[i] = target->thread.dsp.dspcontrol;
+			break;
+		}
+	return user_regset_copyout(&pos, &count, &kbuf, &ubuf, dspregs, 0,
+				   sizeof(dspregs));
+}
+
+/*
+ * Copy the supplied 32-bit NT_MIPS_DSP buffer to the DSP context.
+ */
+static int dsp32_set(struct task_struct *target,
+		     const struct user_regset *regset,
+		     unsigned int pos, unsigned int count,
+		     const void *kbuf, const void __user *ubuf)
+{
+	unsigned int start, num_regs, i;
+	u32 dspregs[NUM_DSP_REGS + 1];
+	int err;
+
+	BUG_ON(count % sizeof(u32));
+
+	if (!cpu_has_dsp)
+		return -EIO;
+
+	start = pos / sizeof(u32);
+	num_regs = count / sizeof(u32);
+
+	if (start + num_regs > NUM_DSP_REGS + 1)
+		return -EIO;
+
+	err = user_regset_copyin(&pos, &count, &kbuf, &ubuf, dspregs, 0,
+				 sizeof(dspregs));
+	if (err)
+		return err;
+
+	for (i = start; i < num_regs; i++)
+		switch (i) {
+		case 0 ... NUM_DSP_REGS - 1:
+			target->thread.dsp.dspr[i] = (s32)dspregs[i];
+			break;
+		case NUM_DSP_REGS:
+			target->thread.dsp.dspcontrol = (s32)dspregs[i];
+			break;
+		}
+
+	return 0;
+}
+
+#endif /* CONFIG_32BIT || CONFIG_MIPS32_O32 */
+
+#ifdef CONFIG_64BIT
+
+/*
+ * Copy the DSP context to the supplied 64-bit NT_MIPS_DSP buffer.
+ */
+static int dsp64_get(struct task_struct *target,
+		     const struct user_regset *regset,
+		     unsigned int pos, unsigned int count,
+		     void *kbuf, void __user *ubuf)
+{
+	unsigned int start, num_regs, i;
+	u64 dspregs[NUM_DSP_REGS + 1];
+
+	BUG_ON(count % sizeof(u64));
+
+	if (!cpu_has_dsp)
+		return -EIO;
+
+	start = pos / sizeof(u64);
+	num_regs = count / sizeof(u64);
+
+	if (start + num_regs > NUM_DSP_REGS + 1)
+		return -EIO;
+
+	for (i = start; i < num_regs; i++)
+		switch (i) {
+		case 0 ... NUM_DSP_REGS - 1:
+			dspregs[i] = target->thread.dsp.dspr[i];
+			break;
+		case NUM_DSP_REGS:
+			dspregs[i] = target->thread.dsp.dspcontrol;
+			break;
+		}
+	return user_regset_copyout(&pos, &count, &kbuf, &ubuf, dspregs, 0,
+				   sizeof(dspregs));
+}
+
+/*
+ * Copy the supplied 64-bit NT_MIPS_DSP buffer to the DSP context.
+ */
+static int dsp64_set(struct task_struct *target,
+		     const struct user_regset *regset,
+		     unsigned int pos, unsigned int count,
+		     const void *kbuf, const void __user *ubuf)
+{
+	unsigned int start, num_regs, i;
+	u64 dspregs[NUM_DSP_REGS + 1];
+	int err;
+
+	BUG_ON(count % sizeof(u64));
+
+	if (!cpu_has_dsp)
+		return -EIO;
+
+	start = pos / sizeof(u64);
+	num_regs = count / sizeof(u64);
+
+	if (start + num_regs > NUM_DSP_REGS + 1)
+		return -EIO;
+
+	err = user_regset_copyin(&pos, &count, &kbuf, &ubuf, dspregs, 0,
+				 sizeof(dspregs));
+	if (err)
+		return err;
+
+	for (i = start; i < num_regs; i++)
+		switch (i) {
+		case 0 ... NUM_DSP_REGS - 1:
+			target->thread.dsp.dspr[i] = dspregs[i];
+			break;
+		case NUM_DSP_REGS:
+			target->thread.dsp.dspcontrol = dspregs[i];
+			break;
+		}
+
+	return 0;
+}
+
+#endif /* CONFIG_64BIT */
+
+/*
+ * Determine whether the DSP context is present.
+ */
+static int dsp_active(struct task_struct *target,
+		      const struct user_regset *regset)
+{
+	return cpu_has_dsp ? NUM_DSP_REGS + 1 : -ENODEV;
+}
+
 enum mips_regset {
 	REGSET_GPR,
+	REGSET_DSP,
+#ifdef CONFIG_MIPS_FP_SUPPORT
 	REGSET_FPR,
-	REGSET_DSP,
 	REGSET_FP_MODE,
+#endif
+#ifdef CONFIG_CPU_HAS_MSA
+	REGSET_MSA,
+#endif
 };
 
 struct pt_regs_offset {
@@ -907,14 +1022,6 @@
 		.get		= gpr32_get,
 		.set		= gpr32_set,
 	},
-	[REGSET_FPR] = {
-		.core_note_type	= NT_PRFPREG,
-		.n		= ELF_NFPREG,
-		.size		= sizeof(elf_fpreg_t),
-		.align		= sizeof(elf_fpreg_t),
-		.get		= fpr_get,
-		.set		= fpr_set,
-	},
 	[REGSET_DSP] = {
 		.core_note_type	= NT_MIPS_DSP,
 		.n		= NUM_DSP_REGS + 1,
@@ -924,6 +1031,15 @@
 		.set		= dsp32_set,
 		.active		= dsp_active,
 	},
+#ifdef CONFIG_MIPS_FP_SUPPORT
+	[REGSET_FPR] = {
+		.core_note_type	= NT_PRFPREG,
+		.n		= ELF_NFPREG,
+		.size		= sizeof(elf_fpreg_t),
+		.align		= sizeof(elf_fpreg_t),
+		.get		= fpr_get,
+		.set		= fpr_set,
+	},
 	[REGSET_FP_MODE] = {
 		.core_note_type	= NT_MIPS_FP_MODE,
 		.n		= 1,
@@ -932,6 +1048,17 @@
 		.get		= fp_mode_get,
 		.set		= fp_mode_set,
 	},
+#endif
+#ifdef CONFIG_CPU_HAS_MSA
+	[REGSET_MSA] = {
+		.core_note_type	= NT_MIPS_MSA,
+		.n		= NUM_FPU_REGS + 1,
+		.size		= 16,
+		.align		= 16,
+		.get		= msa_get,
+		.set		= msa_set,
+	},
+#endif
 };
 
 static const struct user_regset_view user_mips_view = {
@@ -954,14 +1081,6 @@
 		.align		= sizeof(unsigned long),
 		.get		= gpr64_get,
 		.set		= gpr64_set,
-	},
-	[REGSET_FPR] = {
-		.core_note_type	= NT_PRFPREG,
-		.n		= ELF_NFPREG,
-		.size		= sizeof(elf_fpreg_t),
-		.align		= sizeof(elf_fpreg_t),
-		.get		= fpr_get,
-		.set		= fpr_set,
 	},
 	[REGSET_DSP] = {
 		.core_note_type	= NT_MIPS_DSP,
@@ -972,6 +1091,7 @@
 		.set		= dsp64_set,
 		.active		= dsp_active,
 	},
+#ifdef CONFIG_MIPS_FP_SUPPORT
 	[REGSET_FP_MODE] = {
 		.core_note_type	= NT_MIPS_FP_MODE,
 		.n		= 1,
@@ -980,6 +1100,25 @@
 		.get		= fp_mode_get,
 		.set		= fp_mode_set,
 	},
+	[REGSET_FPR] = {
+		.core_note_type	= NT_PRFPREG,
+		.n		= ELF_NFPREG,
+		.size		= sizeof(elf_fpreg_t),
+		.align		= sizeof(elf_fpreg_t),
+		.get		= fpr_get,
+		.set		= fpr_set,
+	},
+#endif
+#ifdef CONFIG_CPU_HAS_MSA
+	[REGSET_MSA] = {
+		.core_note_type	= NT_MIPS_MSA,
+		.n		= NUM_FPU_REGS + 1,
+		.size		= 16,
+		.align		= 16,
+		.get		= msa_get,
+		.set		= msa_set,
+	},
+#endif
 };
 
 static const struct user_regset_view user_mips64_view = {
@@ -1040,7 +1179,6 @@
 	/* Read the word at location addr in the USER area. */
 	case PTRACE_PEEKUSR: {
 		struct pt_regs *regs;
-		union fpureg *fregs;
 		unsigned long tmp = 0;
 
 		regs = task_pt_regs(child);
@@ -1050,7 +1188,10 @@
 		case 0 ... 31:
 			tmp = regs->regs[addr];
 			break;
-		case FPR_BASE ... FPR_BASE + 31:
+#ifdef CONFIG_MIPS_FP_SUPPORT
+		case FPR_BASE ... FPR_BASE + 31: {
+			union fpureg *fregs;
+
 			if (!tsk_used_math(child)) {
 				/* FP not yet used */
 				tmp = -1;
@@ -1072,6 +1213,15 @@
 #endif
 			tmp = get_fpr64(&fregs[addr - FPR_BASE], 0);
 			break;
+		}
+		case FPC_CSR:
+			tmp = child->thread.fpu.fcr31;
+			break;
+		case FPC_EIR:
+			/* implementation / version register */
+			tmp = boot_cpu_data.fpu_id;
+			break;
+#endif
 		case PC:
 			tmp = regs->cp0_epc;
 			break;
@@ -1092,13 +1242,6 @@
 			tmp = regs->acx;
 			break;
 #endif
-		case FPC_CSR:
-			tmp = child->thread.fpu.fcr31;
-			break;
-		case FPC_EIR:
-			/* implementation / version register */
-			tmp = boot_cpu_data.fpu_id;
-			break;
 		case DSP_BASE ... DSP_BASE + 5: {
 			dspreg_t *dregs;
 
@@ -1149,6 +1292,7 @@
 				 mips_syscall_is_indirect(child, regs))
 				mips_syscall_update_nr(child, regs);
 			break;
+#ifdef CONFIG_MIPS_FP_SUPPORT
 		case FPR_BASE ... FPR_BASE + 31: {
 			union fpureg *fregs = get_fpu_regs(child);
 
@@ -1168,6 +1312,11 @@
 			set_fpr64(&fregs[addr - FPR_BASE], 0, data);
 			break;
 		}
+		case FPC_CSR:
+			init_fp_ctx(child);
+			ptrace_setfcr31(child, data);
+			break;
+#endif
 		case PC:
 			regs->cp0_epc = data;
 			break;
@@ -1182,10 +1331,6 @@
 			regs->acx = data;
 			break;
 #endif
-		case FPC_CSR:
-			init_fp_ctx(child);
-			ptrace_setfcr31(child, data);
-			break;
 		case DSP_BASE ... DSP_BASE + 5: {
 			dspreg_t *dregs;
 
@@ -1221,6 +1366,7 @@
 		ret = ptrace_setregs(child, datavp);
 		break;
 
+#ifdef CONFIG_MIPS_FP_SUPPORT
 	case PTRACE_GETFPREGS:
 		ret = ptrace_getfpregs(child, datavp);
 		break;
@@ -1228,7 +1374,7 @@
 	case PTRACE_SETFPREGS:
 		ret = ptrace_setfpregs(child, datavp);
 		break;
-
+#endif
 	case PTRACE_GET_THREAD_AREA:
 		ret = put_user(task_thread_info(child)->tp_value, datalp);
 		break;
@@ -1272,13 +1418,8 @@
 		unsigned long args[6];
 
 		sd.nr = syscall;
-<<<<<<< HEAD
-		sd.arch = syscall_get_arch();
-		syscall_get_arguments(current, regs, 0, 6, args);
-=======
 		sd.arch = syscall_get_arch(current);
 		syscall_get_arguments(current, regs, args);
->>>>>>> 407d19ab
 		for (i = 0; i < 6; i++)
 			sd.args[i] = args[i];
 		sd.instruction_pointer = KSTK_EIP(current);
