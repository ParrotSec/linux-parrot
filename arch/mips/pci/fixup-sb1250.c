--- conflicted
+++ resolved
@@ -2,17 +2,10 @@
 /*
  *	Copyright (C) 2004, 2006  MIPS Technologies, Inc.  All rights reserved.
  *	    Author:	Maciej W. Rozycki <macro@mips.com>
-<<<<<<< HEAD
- *
- *	This program is free software; you can redistribute it and/or
- *	modify it under the terms of the GNU General Public License
- *	as published by the Free Software Foundation; either version
- *	2 of the License, or (at your option) any later version.
-=======
  *	Copyright (C) 2018  Maciej W. Rozycki
->>>>>>> 407d19ab
  */
 
+#include <linux/dma-mapping.h>
 #include <linux/pci.h>
 
 /*
@@ -25,6 +18,57 @@
 }
 DECLARE_PCI_FIXUP_EARLY(PCI_VENDOR_ID_SIBYTE, PCI_DEVICE_ID_BCM1250_PCI,
 			quirk_sb1250_pci);
+
+/*
+ * The BCM1250, etc. PCI host bridge does not support DAC on its 32-bit
+ * bus, so we set the bus's DMA mask accordingly.  However the HT link
+ * down the artificial PCI-HT bridge supports 40-bit addressing and the
+ * SP1011 HT-PCI bridge downstream supports both DAC and a 64-bit bus
+ * width, so we record the PCI-HT bridge's secondary and subordinate bus
+ * numbers and do not set the mask for devices present in the inclusive
+ * range of those.
+ */
+struct sb1250_bus_dma_mask_exclude {
+	bool set;
+	unsigned char start;
+	unsigned char end;
+};
+
+static int sb1250_bus_dma_mask(struct pci_dev *dev, void *data)
+{
+	struct sb1250_bus_dma_mask_exclude *exclude = data;
+	bool exclude_this;
+	bool ht_bridge;
+
+	exclude_this = exclude->set && (dev->bus->number >= exclude->start &&
+					dev->bus->number <= exclude->end);
+	ht_bridge = !exclude->set && (dev->vendor == PCI_VENDOR_ID_SIBYTE &&
+				      dev->device == PCI_DEVICE_ID_BCM1250_HT);
+
+	if (exclude_this) {
+		dev_dbg(&dev->dev, "not disabling DAC for device");
+	} else if (ht_bridge) {
+		exclude->start = dev->subordinate->number;
+		exclude->end = pci_bus_max_busnr(dev->subordinate);
+		exclude->set = true;
+		dev_dbg(&dev->dev, "not disabling DAC for [bus %02x-%02x]",
+			exclude->start, exclude->end);
+	} else {
+		dev_dbg(&dev->dev, "disabling DAC for device");
+		dev->dev.bus_dma_mask = DMA_BIT_MASK(32);
+	}
+
+	return 0;
+}
+
+static void quirk_sb1250_pci_dac(struct pci_dev *dev)
+{
+	struct sb1250_bus_dma_mask_exclude exclude = { .set = false };
+
+	pci_walk_bus(dev->bus, sb1250_bus_dma_mask, &exclude);
+}
+DECLARE_PCI_FIXUP_FINAL(PCI_VENDOR_ID_SIBYTE, PCI_DEVICE_ID_BCM1250_PCI,
+			quirk_sb1250_pci_dac);
 
 /*
  * The BCM1250, etc. PCI/HT bridge reports as a host bridge.
