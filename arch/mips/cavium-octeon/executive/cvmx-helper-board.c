/***********************license start***************
 * Author: Cavium Networks
 *
 * Contact: support@caviumnetworks.com
 * This file is part of the OCTEON SDK
 *
 * Copyright (c) 2003-2008 Cavium Networks
 *
 * This file is free software; you can redistribute it and/or modify
 * it under the terms of the GNU General Public License, Version 2, as
 * published by the Free Software Foundation.
 *
 * This file is distributed in the hope that it will be useful, but
 * AS-IS and WITHOUT ANY WARRANTY; without even the implied warranty
 * of MERCHANTABILITY or FITNESS FOR A PARTICULAR PURPOSE, TITLE, or
 * NONINFRINGEMENT.  See the GNU General Public License for more
 * details.
 *
 * You should have received a copy of the GNU General Public License
 * along with this file; if not, write to the Free Software
 * Foundation, Inc., 51 Franklin St, Fifth Floor, Boston, MA 02110-1301 USA
 * or visit http://www.gnu.org/licenses/.
 *
 * This file may also be available under a different license from Cavium.
 * Contact Cavium Networks for more information
 ***********************license end**************************************/

/*
 *
 * Helper functions to abstract board specific data about
 * network ports from the rest of the cvmx-helper files.
 */

#include <asm/octeon/octeon.h>
#include <asm/octeon/cvmx-bootinfo.h>

#include <asm/octeon/cvmx-config.h>

#include <asm/octeon/cvmx-mdio.h>

#include <asm/octeon/cvmx-helper.h>
#include <asm/octeon/cvmx-helper-util.h>
#include <asm/octeon/cvmx-helper-board.h>

#include <asm/octeon/cvmx-gmxx-defs.h>
#include <asm/octeon/cvmx-asxx-defs.h>

/**
 * cvmx_override_board_link_get(int ipd_port) is a function
 * pointer. It is meant to allow customization of the process of
 * talking to a PHY to determine link speed. It is called every
 * time a PHY must be polled for link status. Users should set
 * this pointer to a function before calling any cvmx-helper
 * operations.
 */
cvmx_helper_link_info_t(*cvmx_override_board_link_get) (int ipd_port) =
    NULL;

/**
 * Return the MII PHY address associated with the given IPD
 * port. A result of -1 means there isn't a MII capable PHY
 * connected to this port. On chips supporting multiple MII
 * busses the bus number is encoded in bits <15:8>.
 *
 * This function must be modified for every new Octeon board.
 * Internally it uses switch statements based on the cvmx_sysinfo
 * data to determine board types and revisions. It replies on the
 * fact that every Octeon board receives a unique board type
 * enumeration from the bootloader.
 *
 * @ipd_port: Octeon IPD port to get the MII address for.
 *
 * Returns MII PHY address and bus number or -1.
 */
int cvmx_helper_board_get_mii_address(int ipd_port)
{
	switch (cvmx_sysinfo_get()->board_type) {
	case CVMX_BOARD_TYPE_SIM:
		/* Simulator doesn't have MII */
		return -1;
	case CVMX_BOARD_TYPE_EBT3000:
	case CVMX_BOARD_TYPE_EBT5800:
	case CVMX_BOARD_TYPE_THUNDER:
	case CVMX_BOARD_TYPE_NICPRO2:
		/* Interface 0 is SPI4, interface 1 is RGMII */
		if ((ipd_port >= 16) && (ipd_port < 20))
			return ipd_port - 16;
		else
			return -1;
	case CVMX_BOARD_TYPE_KODAMA:
	case CVMX_BOARD_TYPE_EBH3100:
	case CVMX_BOARD_TYPE_HIKARI:
	case CVMX_BOARD_TYPE_CN3010_EVB_HS5:
	case CVMX_BOARD_TYPE_CN3005_EVB_HS5:
	case CVMX_BOARD_TYPE_CN3020_EVB_HS5:
		/*
		 * Port 0 is WAN connected to a PHY, Port 1 is GMII
		 * connected to a switch
		 */
		if (ipd_port == 0)
			return 4;
		else if (ipd_port == 1)
			return 9;
		else
			return -1;
	case CVMX_BOARD_TYPE_NAC38:
		/* Board has 8 RGMII ports PHYs are 0-7 */
		if ((ipd_port >= 0) && (ipd_port < 4))
			return ipd_port;
		else if ((ipd_port >= 16) && (ipd_port < 20))
			return ipd_port - 16 + 4;
		else
			return -1;
	case CVMX_BOARD_TYPE_EBH3000:
		/* Board has dual SPI4 and no PHYs */
		return -1;
	case CVMX_BOARD_TYPE_EBH5200:
	case CVMX_BOARD_TYPE_EBH5201:
	case CVMX_BOARD_TYPE_EBT5200:
		/* Board has 2 management ports */
		if ((ipd_port >= CVMX_HELPER_BOARD_MGMT_IPD_PORT) &&
		    (ipd_port < (CVMX_HELPER_BOARD_MGMT_IPD_PORT + 2)))
			return ipd_port - CVMX_HELPER_BOARD_MGMT_IPD_PORT;
		/*
		 * Board has 4 SGMII ports. The PHYs start right after the MII
		 * ports MII0 = 0, MII1 = 1, SGMII = 2-5.
		 */
		if ((ipd_port >= 0) && (ipd_port < 4))
			return ipd_port + 2;
		else
			return -1;
	case CVMX_BOARD_TYPE_EBH5600:
	case CVMX_BOARD_TYPE_EBH5601:
	case CVMX_BOARD_TYPE_EBH5610:
		/* Board has 1 management port */
		if (ipd_port == CVMX_HELPER_BOARD_MGMT_IPD_PORT)
			return 0;
		/*
		 * Board has 8 SGMII ports. 4 connect out, two connect
		 * to a switch, and 2 loop to each other
		 */
		if ((ipd_port >= 0) && (ipd_port < 4))
			return ipd_port + 1;
		else
			return -1;
	case CVMX_BOARD_TYPE_CUST_NB5:
		if (ipd_port == 2)
			return 4;
		else
			return -1;
	case CVMX_BOARD_TYPE_NIC_XLE_4G:
		/* Board has 4 SGMII ports. connected QLM3(interface 1) */
		if ((ipd_port >= 16) && (ipd_port < 20))
			return ipd_port - 16 + 1;
		else
			return -1;
	case CVMX_BOARD_TYPE_NIC_XLE_10G:
	case CVMX_BOARD_TYPE_NIC10E:
		return -1;
	case CVMX_BOARD_TYPE_NIC4E:
		if (ipd_port >= 0 && ipd_port <= 3)
			return (ipd_port + 0x1f) & 0x1f;
		else
			return -1;
	case CVMX_BOARD_TYPE_NIC2E:
		if (ipd_port >= 0 && ipd_port <= 1)
			return ipd_port + 1;
		else
			return -1;
	case CVMX_BOARD_TYPE_BBGW_REF:
		/*
		 * No PHYs are connected to Octeon, everything is
		 * through switch.
		 */
		return -1;

	case CVMX_BOARD_TYPE_CUST_WSX16:
		if (ipd_port >= 0 && ipd_port <= 3)
			return ipd_port;
		else if (ipd_port >= 16 && ipd_port <= 19)
			return ipd_port - 16 + 4;
		else
			return -1;
	case CVMX_BOARD_TYPE_UBNT_E100:
		if (ipd_port >= 0 && ipd_port <= 2)
			return 7 - ipd_port;
		else
			return -1;
<<<<<<< HEAD
	case CVMX_BOARD_TYPE_UBNT_E200:
		return -1;
	case CVMX_BOARD_TYPE_CUST_DSR1000N:
		/*
		 * Port 2 connects to Broadcom PHY (B5081). Other ports (0-1)
		 * connect to a switch (BCM53115).
		 */
		if (ipd_port == 2)
			return 8;
		else
			return -1;
=======
>>>>>>> f70f7bfe
	case CVMX_BOARD_TYPE_KONTRON_S1901:
		if (ipd_port == CVMX_HELPER_BOARD_MGMT_IPD_PORT)
			return 1;
		else
			return -1;

	}

	/* Some unknown board. Somebody forgot to update this function... */
	cvmx_dprintf
	    ("cvmx_helper_board_get_mii_address: Unknown board type %d\n",
	     cvmx_sysinfo_get()->board_type);
	return -1;
}

/**
 * This function is the board specific method of determining an
 * ethernet ports link speed. Most Octeon boards have Marvell PHYs
 * and are handled by the fall through case. This function must be
 * updated for boards that don't have the normal Marvell PHYs.
 *
 * This function must be modified for every new Octeon board.
 * Internally it uses switch statements based on the cvmx_sysinfo
 * data to determine board types and revisions. It relies on the
 * fact that every Octeon board receives a unique board type
 * enumeration from the bootloader.
 *
 * @ipd_port: IPD input port associated with the port we want to get link
 *		   status for.
 *
 * Returns The ports link status. If the link isn't fully resolved, this must
 *	   return zero.
 */
cvmx_helper_link_info_t __cvmx_helper_board_link_get(int ipd_port)
{
	cvmx_helper_link_info_t result;
	int phy_addr;
	int is_broadcom_phy = 0;

	/* Give the user a chance to override the processing of this function */
	if (cvmx_override_board_link_get)
		return cvmx_override_board_link_get(ipd_port);

	/* Unless we fix it later, all links are defaulted to down */
	result.u64 = 0;

	/*
	 * This switch statement should handle all ports that either don't use
	 * Marvell PHYS, or don't support in-band status.
	 */
	switch (cvmx_sysinfo_get()->board_type) {
	case CVMX_BOARD_TYPE_SIM:
		/* The simulator gives you a simulated 1Gbps full duplex link */
		result.s.link_up = 1;
		result.s.full_duplex = 1;
		result.s.speed = 1000;
		return result;
	case CVMX_BOARD_TYPE_EBH3100:
	case CVMX_BOARD_TYPE_CN3010_EVB_HS5:
	case CVMX_BOARD_TYPE_CN3005_EVB_HS5:
	case CVMX_BOARD_TYPE_CN3020_EVB_HS5:
		/* Port 1 on these boards is always Gigabit */
		if (ipd_port == 1) {
			result.s.link_up = 1;
			result.s.full_duplex = 1;
			result.s.speed = 1000;
			return result;
		}
		/* Fall through to the generic code below */
		break;
	case CVMX_BOARD_TYPE_CUST_NB5:
		/* Port 1 on these boards is always Gigabit */
		if (ipd_port == 1) {
			result.s.link_up = 1;
			result.s.full_duplex = 1;
			result.s.speed = 1000;
			return result;
		} else		/* The other port uses a broadcom PHY */
			is_broadcom_phy = 1;
		break;
	case CVMX_BOARD_TYPE_BBGW_REF:
		/* Port 1 on these boards is always Gigabit */
		if (ipd_port == 2) {
			/* Port 2 is not hooked up */
			result.u64 = 0;
			return result;
		} else {
			/* Ports 0 and 1 connect to the switch */
			result.s.link_up = 1;
			result.s.full_duplex = 1;
			result.s.speed = 1000;
			return result;
		}
		break;
	}

	phy_addr = cvmx_helper_board_get_mii_address(ipd_port);
	if (phy_addr != -1) {
		if (is_broadcom_phy) {
			/*
			 * Below we are going to read SMI/MDIO
			 * register 0x19 which works on Broadcom
			 * parts
			 */
			int phy_status =
			    cvmx_mdio_read(phy_addr >> 8, phy_addr & 0xff,
					   0x19);
			switch ((phy_status >> 8) & 0x7) {
			case 0:
				result.u64 = 0;
				break;
			case 1:
				result.s.link_up = 1;
				result.s.full_duplex = 0;
				result.s.speed = 10;
				break;
			case 2:
				result.s.link_up = 1;
				result.s.full_duplex = 1;
				result.s.speed = 10;
				break;
			case 3:
				result.s.link_up = 1;
				result.s.full_duplex = 0;
				result.s.speed = 100;
				break;
			case 4:
				result.s.link_up = 1;
				result.s.full_duplex = 1;
				result.s.speed = 100;
				break;
			case 5:
				result.s.link_up = 1;
				result.s.full_duplex = 1;
				result.s.speed = 100;
				break;
			case 6:
				result.s.link_up = 1;
				result.s.full_duplex = 0;
				result.s.speed = 1000;
				break;
			case 7:
				result.s.link_up = 1;
				result.s.full_duplex = 1;
				result.s.speed = 1000;
				break;
			}
		} else {
			/*
			 * This code assumes we are using a Marvell
			 * Gigabit PHY. All the speed information can
			 * be read from register 17 in one
			 * go. Somebody using a different PHY will
			 * need to handle it above in the board
			 * specific area.
			 */
			int phy_status =
			    cvmx_mdio_read(phy_addr >> 8, phy_addr & 0xff, 17);

			/*
			 * If the resolve bit 11 isn't set, see if
			 * autoneg is turned off (bit 12, reg 0). The
			 * resolve bit doesn't get set properly when
			 * autoneg is off, so force it.
			 */
			if ((phy_status & (1 << 11)) == 0) {
				int auto_status =
				    cvmx_mdio_read(phy_addr >> 8,
						   phy_addr & 0xff, 0);
				if ((auto_status & (1 << 12)) == 0)
					phy_status |= 1 << 11;
			}

			/*
			 * Only return a link if the PHY has finished
			 * auto negotiation and set the resolved bit
			 * (bit 11)
			 */
			if (phy_status & (1 << 11)) {
				result.s.link_up = 1;
				result.s.full_duplex = ((phy_status >> 13) & 1);
				switch ((phy_status >> 14) & 3) {
				case 0: /* 10 Mbps */
					result.s.speed = 10;
					break;
				case 1: /* 100 Mbps */
					result.s.speed = 100;
					break;
				case 2: /* 1 Gbps */
					result.s.speed = 1000;
					break;
				case 3: /* Illegal */
					result.u64 = 0;
					break;
				}
			}
		}
	} else if (OCTEON_IS_MODEL(OCTEON_CN3XXX)
		   || OCTEON_IS_MODEL(OCTEON_CN58XX)
		   || OCTEON_IS_MODEL(OCTEON_CN50XX)) {
		/*
		 * We don't have a PHY address, so attempt to use
		 * in-band status. It is really important that boards
		 * not supporting in-band status never get
		 * here. Reading broken in-band status tends to do bad
		 * things
		 */
		union cvmx_gmxx_rxx_rx_inbnd inband_status;
		int interface = cvmx_helper_get_interface_num(ipd_port);
		int index = cvmx_helper_get_interface_index_num(ipd_port);
		inband_status.u64 =
		    cvmx_read_csr(CVMX_GMXX_RXX_RX_INBND(index, interface));

		result.s.link_up = inband_status.s.status;
		result.s.full_duplex = inband_status.s.duplex;
		switch (inband_status.s.speed) {
		case 0: /* 10 Mbps */
			result.s.speed = 10;
			break;
		case 1: /* 100 Mbps */
			result.s.speed = 100;
			break;
		case 2: /* 1 Gbps */
			result.s.speed = 1000;
			break;
		case 3: /* Illegal */
			result.u64 = 0;
			break;
		}
	} else {
		/*
		 * We don't have a PHY address and we don't have
		 * in-band status. There is no way to determine the
		 * link speed. Return down assuming this port isn't
		 * wired
		 */
		result.u64 = 0;
	}

	/* If link is down, return all fields as zero. */
	if (!result.s.link_up)
		result.u64 = 0;

	return result;
}

/**
 * This function as a board specific method of changing the PHY
 * speed, duplex, and auto-negotiation. This programs the PHY and
 * not Octeon. This can be used to force Octeon's links to
 * specific settings.
 *
 * @phy_addr:  The address of the PHY to program
 * @enable_autoneg:
 *		    Non zero if you want to enable auto-negotiation.
 * @link_info: Link speed to program. If the speed is zero and auto-negotiation
 *		    is enabled, all possible negotiation speeds are advertised.
 *
 * Returns Zero on success, negative on failure
 */
int cvmx_helper_board_link_set_phy(int phy_addr,
				   cvmx_helper_board_set_phy_link_flags_types_t
				   link_flags,
				   cvmx_helper_link_info_t link_info)
{

	/* Set the flow control settings based on link_flags */
	if ((link_flags & set_phy_link_flags_flow_control_mask) !=
	    set_phy_link_flags_flow_control_dont_touch) {
		cvmx_mdio_phy_reg_autoneg_adver_t reg_autoneg_adver;
		reg_autoneg_adver.u16 =
		    cvmx_mdio_read(phy_addr >> 8, phy_addr & 0xff,
				   CVMX_MDIO_PHY_REG_AUTONEG_ADVER);
		reg_autoneg_adver.s.asymmetric_pause =
		    (link_flags & set_phy_link_flags_flow_control_mask) ==
		    set_phy_link_flags_flow_control_enable;
		reg_autoneg_adver.s.pause =
		    (link_flags & set_phy_link_flags_flow_control_mask) ==
		    set_phy_link_flags_flow_control_enable;
		cvmx_mdio_write(phy_addr >> 8, phy_addr & 0xff,
				CVMX_MDIO_PHY_REG_AUTONEG_ADVER,
				reg_autoneg_adver.u16);
	}

	/* If speed isn't set and autoneg is on advertise all supported modes */
	if ((link_flags & set_phy_link_flags_autoneg)
	    && (link_info.s.speed == 0)) {
		cvmx_mdio_phy_reg_control_t reg_control;
		cvmx_mdio_phy_reg_status_t reg_status;
		cvmx_mdio_phy_reg_autoneg_adver_t reg_autoneg_adver;
		cvmx_mdio_phy_reg_extended_status_t reg_extended_status;
		cvmx_mdio_phy_reg_control_1000_t reg_control_1000;

		reg_status.u16 =
		    cvmx_mdio_read(phy_addr >> 8, phy_addr & 0xff,
				   CVMX_MDIO_PHY_REG_STATUS);
		reg_autoneg_adver.u16 =
		    cvmx_mdio_read(phy_addr >> 8, phy_addr & 0xff,
				   CVMX_MDIO_PHY_REG_AUTONEG_ADVER);
		reg_autoneg_adver.s.advert_100base_t4 =
		    reg_status.s.capable_100base_t4;
		reg_autoneg_adver.s.advert_10base_tx_full =
		    reg_status.s.capable_10_full;
		reg_autoneg_adver.s.advert_10base_tx_half =
		    reg_status.s.capable_10_half;
		reg_autoneg_adver.s.advert_100base_tx_full =
		    reg_status.s.capable_100base_x_full;
		reg_autoneg_adver.s.advert_100base_tx_half =
		    reg_status.s.capable_100base_x_half;
		cvmx_mdio_write(phy_addr >> 8, phy_addr & 0xff,
				CVMX_MDIO_PHY_REG_AUTONEG_ADVER,
				reg_autoneg_adver.u16);
		if (reg_status.s.capable_extended_status) {
			reg_extended_status.u16 =
			    cvmx_mdio_read(phy_addr >> 8, phy_addr & 0xff,
					   CVMX_MDIO_PHY_REG_EXTENDED_STATUS);
			reg_control_1000.u16 =
			    cvmx_mdio_read(phy_addr >> 8, phy_addr & 0xff,
					   CVMX_MDIO_PHY_REG_CONTROL_1000);
			reg_control_1000.s.advert_1000base_t_full =
			    reg_extended_status.s.capable_1000base_t_full;
			reg_control_1000.s.advert_1000base_t_half =
			    reg_extended_status.s.capable_1000base_t_half;
			cvmx_mdio_write(phy_addr >> 8, phy_addr & 0xff,
					CVMX_MDIO_PHY_REG_CONTROL_1000,
					reg_control_1000.u16);
		}
		reg_control.u16 =
		    cvmx_mdio_read(phy_addr >> 8, phy_addr & 0xff,
				   CVMX_MDIO_PHY_REG_CONTROL);
		reg_control.s.autoneg_enable = 1;
		reg_control.s.restart_autoneg = 1;
		cvmx_mdio_write(phy_addr >> 8, phy_addr & 0xff,
				CVMX_MDIO_PHY_REG_CONTROL, reg_control.u16);
	} else if ((link_flags & set_phy_link_flags_autoneg)) {
		cvmx_mdio_phy_reg_control_t reg_control;
		cvmx_mdio_phy_reg_status_t reg_status;
		cvmx_mdio_phy_reg_autoneg_adver_t reg_autoneg_adver;
		cvmx_mdio_phy_reg_control_1000_t reg_control_1000;

		reg_status.u16 =
		    cvmx_mdio_read(phy_addr >> 8, phy_addr & 0xff,
				   CVMX_MDIO_PHY_REG_STATUS);
		reg_autoneg_adver.u16 =
		    cvmx_mdio_read(phy_addr >> 8, phy_addr & 0xff,
				   CVMX_MDIO_PHY_REG_AUTONEG_ADVER);
		reg_autoneg_adver.s.advert_100base_t4 = 0;
		reg_autoneg_adver.s.advert_10base_tx_full = 0;
		reg_autoneg_adver.s.advert_10base_tx_half = 0;
		reg_autoneg_adver.s.advert_100base_tx_full = 0;
		reg_autoneg_adver.s.advert_100base_tx_half = 0;
		if (reg_status.s.capable_extended_status) {
			reg_control_1000.u16 =
			    cvmx_mdio_read(phy_addr >> 8, phy_addr & 0xff,
					   CVMX_MDIO_PHY_REG_CONTROL_1000);
			reg_control_1000.s.advert_1000base_t_full = 0;
			reg_control_1000.s.advert_1000base_t_half = 0;
		}
		switch (link_info.s.speed) {
		case 10:
			reg_autoneg_adver.s.advert_10base_tx_full =
			    link_info.s.full_duplex;
			reg_autoneg_adver.s.advert_10base_tx_half =
			    !link_info.s.full_duplex;
			break;
		case 100:
			reg_autoneg_adver.s.advert_100base_tx_full =
			    link_info.s.full_duplex;
			reg_autoneg_adver.s.advert_100base_tx_half =
			    !link_info.s.full_duplex;
			break;
		case 1000:
			reg_control_1000.s.advert_1000base_t_full =
			    link_info.s.full_duplex;
			reg_control_1000.s.advert_1000base_t_half =
			    !link_info.s.full_duplex;
			break;
		}
		cvmx_mdio_write(phy_addr >> 8, phy_addr & 0xff,
				CVMX_MDIO_PHY_REG_AUTONEG_ADVER,
				reg_autoneg_adver.u16);
		if (reg_status.s.capable_extended_status)
			cvmx_mdio_write(phy_addr >> 8, phy_addr & 0xff,
					CVMX_MDIO_PHY_REG_CONTROL_1000,
					reg_control_1000.u16);
		reg_control.u16 =
		    cvmx_mdio_read(phy_addr >> 8, phy_addr & 0xff,
				   CVMX_MDIO_PHY_REG_CONTROL);
		reg_control.s.autoneg_enable = 1;
		reg_control.s.restart_autoneg = 1;
		cvmx_mdio_write(phy_addr >> 8, phy_addr & 0xff,
				CVMX_MDIO_PHY_REG_CONTROL, reg_control.u16);
	} else {
		cvmx_mdio_phy_reg_control_t reg_control;
		reg_control.u16 =
		    cvmx_mdio_read(phy_addr >> 8, phy_addr & 0xff,
				   CVMX_MDIO_PHY_REG_CONTROL);
		reg_control.s.autoneg_enable = 0;
		reg_control.s.restart_autoneg = 1;
		reg_control.s.duplex = link_info.s.full_duplex;
		if (link_info.s.speed == 1000) {
			reg_control.s.speed_msb = 1;
			reg_control.s.speed_lsb = 0;
		} else if (link_info.s.speed == 100) {
			reg_control.s.speed_msb = 0;
			reg_control.s.speed_lsb = 1;
		} else if (link_info.s.speed == 10) {
			reg_control.s.speed_msb = 0;
			reg_control.s.speed_lsb = 0;
		}
		cvmx_mdio_write(phy_addr >> 8, phy_addr & 0xff,
				CVMX_MDIO_PHY_REG_CONTROL, reg_control.u16);
	}
	return 0;
}

/**
 * This function is called by cvmx_helper_interface_probe() after it
 * determines the number of ports Octeon can support on a specific
 * interface. This function is the per board location to override
 * this value. It is called with the number of ports Octeon might
 * support and should return the number of actual ports on the
 * board.
 *
 * This function must be modifed for every new Octeon board.
 * Internally it uses switch statements based on the cvmx_sysinfo
 * data to determine board types and revisions. It relys on the
 * fact that every Octeon board receives a unique board type
 * enumeration from the bootloader.
 *
 * @interface: Interface to probe
 * @supported_ports:
 *		    Number of ports Octeon supports.
 *
 * Returns Number of ports the actual board supports. Many times this will
 *	   simple be "support_ports".
 */
int __cvmx_helper_board_interface_probe(int interface, int supported_ports)
{
	switch (cvmx_sysinfo_get()->board_type) {
	case CVMX_BOARD_TYPE_CN3005_EVB_HS5:
		if (interface == 0)
			return 2;
		break;
	case CVMX_BOARD_TYPE_BBGW_REF:
		if (interface == 0)
			return 2;
		break;
	case CVMX_BOARD_TYPE_NIC_XLE_4G:
		if (interface == 0)
			return 0;
		break;
		/* The 2nd interface on the EBH5600 is connected to the Marvel switch,
		   which we don't support. Disable ports connected to it */
	case CVMX_BOARD_TYPE_EBH5600:
		if (interface == 1)
			return 0;
		break;
	}
	return supported_ports;
}

/**
 * Enable packet input/output from the hardware. This function is
 * called after by cvmx_helper_packet_hardware_enable() to
 * perform board specific initialization. For most boards
 * nothing is needed.
 *
 * @interface: Interface to enable
 *
 * Returns Zero on success, negative on failure
 */
int __cvmx_helper_board_hardware_enable(int interface)
{
	if (cvmx_sysinfo_get()->board_type == CVMX_BOARD_TYPE_CN3005_EVB_HS5) {
		if (interface == 0) {
			/* Different config for switch port */
			cvmx_write_csr(CVMX_ASXX_TX_CLK_SETX(1, interface), 0);
			cvmx_write_csr(CVMX_ASXX_RX_CLK_SETX(1, interface), 0);
			/*
			 * Boards with gigabit WAN ports need a
			 * different setting that is compatible with
			 * 100 Mbit settings
			 */
			cvmx_write_csr(CVMX_ASXX_TX_CLK_SETX(0, interface),
				       0xc);
			cvmx_write_csr(CVMX_ASXX_RX_CLK_SETX(0, interface),
				       0xc);
		}
	} else if (cvmx_sysinfo_get()->board_type ==
		   CVMX_BOARD_TYPE_CN3010_EVB_HS5) {
		/*
		 * Broadcom PHYs require differnet ASX
		 * clocks. Unfortunately many boards don't define a
		 * new board Id and simply mangle the
		 * CN3010_EVB_HS5
		 */
		if (interface == 0) {
			/*
			 * Some boards use a hacked up bootloader that
			 * identifies them as CN3010_EVB_HS5
			 * evaluation boards.  This leads to all kinds
			 * of configuration problems.  Detect one
			 * case, and print warning, while trying to do
			 * the right thing.
			 */
			int phy_addr = cvmx_helper_board_get_mii_address(0);
			if (phy_addr != -1) {
				int phy_identifier =
				    cvmx_mdio_read(phy_addr >> 8,
						   phy_addr & 0xff, 0x2);
				/* Is it a Broadcom PHY? */
				if (phy_identifier == 0x0143) {
					cvmx_dprintf("\n");
					cvmx_dprintf("ERROR:\n");
					cvmx_dprintf
					    ("ERROR: Board type is CVMX_BOARD_TYPE_CN3010_EVB_HS5, but Broadcom PHY found.\n");
					cvmx_dprintf
					    ("ERROR: The board type is mis-configured, and software malfunctions are likely.\n");
					cvmx_dprintf
					    ("ERROR: All boards require a unique board type to identify them.\n");
					cvmx_dprintf("ERROR:\n");
					cvmx_dprintf("\n");
					cvmx_wait(1000000000);
					cvmx_write_csr(CVMX_ASXX_RX_CLK_SETX
						       (0, interface), 5);
					cvmx_write_csr(CVMX_ASXX_TX_CLK_SETX
						       (0, interface), 5);
				}
			}
		}
	} else if (cvmx_sysinfo_get()->board_type ==
			CVMX_BOARD_TYPE_UBNT_E100) {
		cvmx_write_csr(CVMX_ASXX_RX_CLK_SETX(0, interface), 0);
		cvmx_write_csr(CVMX_ASXX_TX_CLK_SETX(0, interface), 0x10);
		cvmx_write_csr(CVMX_ASXX_RX_CLK_SETX(1, interface), 0);
		cvmx_write_csr(CVMX_ASXX_TX_CLK_SETX(1, interface), 0x10);
		cvmx_write_csr(CVMX_ASXX_RX_CLK_SETX(2, interface), 0);
		cvmx_write_csr(CVMX_ASXX_TX_CLK_SETX(2, interface), 0x10);
	}
	return 0;
}

/**
 * Get the clock type used for the USB block based on board type.
 * Used by the USB code for auto configuration of clock type.
 *
 * Return USB clock type enumeration
 */
enum cvmx_helper_board_usb_clock_types __cvmx_helper_board_usb_get_clock_type(void)
{
	switch (cvmx_sysinfo_get()->board_type) {
	case CVMX_BOARD_TYPE_BBGW_REF:
	case CVMX_BOARD_TYPE_LANAI2_A:
	case CVMX_BOARD_TYPE_LANAI2_U:
	case CVMX_BOARD_TYPE_LANAI2_G:
	case CVMX_BOARD_TYPE_NIC10E_66:
	case CVMX_BOARD_TYPE_UBNT_E100:
<<<<<<< HEAD
	case CVMX_BOARD_TYPE_UBNT_E200:
	case CVMX_BOARD_TYPE_CUST_DSR1000N:
=======
>>>>>>> f70f7bfe
		return USB_CLOCK_TYPE_CRYSTAL_12;
	case CVMX_BOARD_TYPE_NIC10E:
		return USB_CLOCK_TYPE_REF_12;
	default:
		break;
	}
	/* Most boards except NIC10e use a 12MHz crystal */
	if (OCTEON_IS_OCTEON2())
		return USB_CLOCK_TYPE_CRYSTAL_12;
	return USB_CLOCK_TYPE_REF_48;
}<|MERGE_RESOLUTION|>--- conflicted
+++ resolved
@@ -186,20 +186,6 @@
 			return 7 - ipd_port;
 		else
 			return -1;
-<<<<<<< HEAD
-	case CVMX_BOARD_TYPE_UBNT_E200:
-		return -1;
-	case CVMX_BOARD_TYPE_CUST_DSR1000N:
-		/*
-		 * Port 2 connects to Broadcom PHY (B5081). Other ports (0-1)
-		 * connect to a switch (BCM53115).
-		 */
-		if (ipd_port == 2)
-			return 8;
-		else
-			return -1;
-=======
->>>>>>> f70f7bfe
 	case CVMX_BOARD_TYPE_KONTRON_S1901:
 		if (ipd_port == CVMX_HELPER_BOARD_MGMT_IPD_PORT)
 			return 1;
@@ -758,11 +744,6 @@
 	case CVMX_BOARD_TYPE_LANAI2_G:
 	case CVMX_BOARD_TYPE_NIC10E_66:
 	case CVMX_BOARD_TYPE_UBNT_E100:
-<<<<<<< HEAD
-	case CVMX_BOARD_TYPE_UBNT_E200:
-	case CVMX_BOARD_TYPE_CUST_DSR1000N:
-=======
->>>>>>> f70f7bfe
 		return USB_CLOCK_TYPE_CRYSTAL_12;
 	case CVMX_BOARD_TYPE_NIC10E:
 		return USB_CLOCK_TYPE_REF_12;
