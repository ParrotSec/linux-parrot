# SPDX-License-Identifier: GPL-2.0
source "arch/powerpc/platforms/Kconfig.cputype"

config PPC32
	bool
	default y if !PPC64

config 32BIT
	bool
	default y if PPC32

config 64BIT
	bool
	default y if PPC64

config MMU
	bool
	default y

config ARCH_MMAP_RND_BITS_MAX
	# On Book3S 64, the default virtual address space for 64-bit processes
	# is 2^47 (128TB). As a maximum, allow randomisation to consume up to
	# 32T of address space (2^45), which should ensure a reasonable gap
	# between bottom-up and top-down allocations for applications that
	# consume "normal" amounts of address space. Book3S 64 only supports 64K
	# and 4K page sizes.
	default 29 if PPC_BOOK3S_64 && PPC_64K_PAGES # 29 = 45 (32T) - 16 (64K)
	default 33 if PPC_BOOK3S_64		     # 33 = 45 (32T) - 12 (4K)
	#
	# On all other 64-bit platforms (currently only Book3E), the virtual
	# address space is 2^46 (64TB). Allow randomisation to consume up to 16T
	# of address space (2^44). Only 4K page sizes are supported.
	default 32 if 64BIT	# 32 = 44 (16T) - 12 (4K)
	#
	# For 32-bit, use the compat values, as they're the same.
	default ARCH_MMAP_RND_COMPAT_BITS_MAX

config ARCH_MMAP_RND_BITS_MIN
	# Allow randomisation to consume up to 1GB of address space (2^30).
	default 14 if 64BIT && PPC_64K_PAGES	# 14 = 30 (1GB) - 16 (64K)
	default 18 if 64BIT			# 18 = 30 (1GB) - 12 (4K)
	#
	# For 32-bit, use the compat values, as they're the same.
	default ARCH_MMAP_RND_COMPAT_BITS_MIN

config ARCH_MMAP_RND_COMPAT_BITS_MAX
	# Total virtual address space for 32-bit processes is 2^31 (2GB).
	# Allow randomisation to consume up to 512MB of address space (2^29).
	default 11 if PPC_256K_PAGES	# 11 = 29 (512MB) - 18 (256K)
	default 13 if PPC_64K_PAGES	# 13 = 29 (512MB) - 16 (64K)
	default 15 if PPC_16K_PAGES 	# 15 = 29 (512MB) - 14 (16K)
	default 17			# 17 = 29 (512MB) - 12 (4K)

config ARCH_MMAP_RND_COMPAT_BITS_MIN
	# Total virtual address space for 32-bit processes is 2^31 (2GB).
	# Allow randomisation to consume up to 8MB of address space (2^23).
	default 5 if PPC_256K_PAGES	#  5 = 23 (8MB) - 18 (256K)
	default 7 if PPC_64K_PAGES	#  7 = 23 (8MB) - 16 (64K)
	default 9 if PPC_16K_PAGES	#  9 = 23 (8MB) - 14 (16K)
	default 11			# 11 = 23 (8MB) - 12 (4K)

config HAVE_SETUP_PER_CPU_AREA
	def_bool PPC64

config NEED_PER_CPU_EMBED_FIRST_CHUNK
	def_bool PPC64

config NR_IRQS
	int "Number of virtual interrupt numbers"
	range 32 32768
	default "512"
	help
	  This defines the number of virtual interrupt numbers the kernel
	  can manage. Virtual interrupt numbers are what you see in
	  /proc/interrupts. If you configure your system to have too few,
	  drivers will fail to load or worse - handle with care.

config NMI_IPI
	bool
	depends on SMP && (DEBUGGER || KEXEC_CORE || HARDLOCKUP_DETECTOR)
	default y

config PPC_WATCHDOG
	bool
	depends on HARDLOCKUP_DETECTOR
	depends on HAVE_HARDLOCKUP_DETECTOR_ARCH
	default y
	help
	  This is a placeholder when the powerpc hardlockup detector
	  watchdog is selected (arch/powerpc/kernel/watchdog.c). It is
	  seleted via the generic lockup detector menu which is why we
	  have no standalone config option for it here.

config STACKTRACE_SUPPORT
	bool
	default y

config TRACE_IRQFLAGS_SUPPORT
	bool
	default y

config LOCKDEP_SUPPORT
	bool
	default y

config GENERIC_LOCKBREAK
	bool
	default y
	depends on SMP && PREEMPT

config GENERIC_HWEIGHT
	bool
	default y

config ARCH_HAS_DMA_SET_COHERENT_MASK
        bool

config PPC
	bool
	default y
	#
	# Please keep this list sorted alphabetically.
	#
	select ARCH_HAS_DEVMEM_IS_ALLOWED
<<<<<<< HEAD
	select ARCH_HAS_DMA_SET_COHERENT_MASK
	select ARCH_HAS_ELF_RANDOMIZE
	select ARCH_HAS_FORTIFY_SOURCE
	select ARCH_HAS_GCOV_PROFILE_ALL
=======
	select ARCH_HAS_DMA_MMAP_PGPROT
	select ARCH_HAS_ELF_RANDOMIZE
	select ARCH_HAS_FORTIFY_SOURCE
	select ARCH_HAS_GCOV_PROFILE_ALL
	select ARCH_HAS_KCOV
	select ARCH_HAS_MMIOWB			if PPC64
>>>>>>> 407d19ab
	select ARCH_HAS_PHYS_TO_DMA
	select ARCH_HAS_PMEM_API                if PPC64
	select ARCH_HAS_PTE_SPECIAL
	select ARCH_HAS_MEMBARRIER_CALLBACKS
	select ARCH_HAS_SCALED_CPUTIME		if VIRT_CPU_ACCOUNTING_NATIVE
	select ARCH_HAS_SG_CHAIN
	select ARCH_HAS_STRICT_KERNEL_RWX	if ((PPC_BOOK3S_64 || PPC32) && !RELOCATABLE && !HIBERNATION)
	select ARCH_HAS_TICK_BROADCAST		if GENERIC_CLOCKEVENTS_BROADCAST
	select ARCH_HAS_UACCESS_FLUSHCACHE	if PPC64
	select ARCH_HAS_UBSAN_SANITIZE_ALL
	select ARCH_HAS_ZONE_DEVICE		if PPC_BOOK3S_64
	select ARCH_HAVE_NMI_SAFE_CMPXCHG
	select ARCH_KEEP_MEMBLOCK
	select ARCH_MIGHT_HAVE_PC_PARPORT
	select ARCH_MIGHT_HAVE_PC_SERIO
	select ARCH_OPTIONAL_KERNEL_RWX		if ARCH_HAS_STRICT_KERNEL_RWX
	select ARCH_SUPPORTS_ATOMIC_RMW
	select ARCH_USE_BUILTIN_BSWAP
	select ARCH_USE_CMPXCHG_LOCKREF		if PPC64
	select ARCH_WANT_IPC_PARSE_VERSION
	select ARCH_WEAK_RELEASE_ACQUIRE
	select BINFMT_ELF
	select BUILDTIME_EXTABLE_SORT
	select CLONE_BACKWARDS
	select DCACHE_WORD_ACCESS		if PPC64 && CPU_LITTLE_ENDIAN
	select DYNAMIC_FTRACE			if FUNCTION_TRACER
	select EDAC_ATOMIC_SCRUB
	select EDAC_SUPPORT
	select GENERIC_ATOMIC64			if PPC32
	select GENERIC_CLOCKEVENTS
	select GENERIC_CLOCKEVENTS_BROADCAST	if SMP
	select GENERIC_CMOS_UPDATE
	select GENERIC_CPU_AUTOPROBE
	select GENERIC_CPU_VULNERABILITIES	if PPC_BARRIER_NOSPEC
	select GENERIC_IRQ_SHOW
	select GENERIC_IRQ_SHOW_LEVEL
	select GENERIC_SMP_IDLE_THREAD
	select GENERIC_STRNCPY_FROM_USER
	select GENERIC_STRNLEN_USER
	select GENERIC_TIME_VSYSCALL
	select HAVE_ARCH_AUDITSYSCALL
	select HAVE_ARCH_JUMP_LABEL
	select HAVE_ARCH_KASAN			if PPC32
	select HAVE_ARCH_KGDB
	select HAVE_ARCH_MMAP_RND_BITS
	select HAVE_ARCH_MMAP_RND_COMPAT_BITS	if COMPAT
	select HAVE_ARCH_SECCOMP_FILTER
	select HAVE_ARCH_TRACEHOOK
	select HAVE_CBPF_JIT			if !PPC64
	select HAVE_CONTEXT_TRACKING		if PPC64
	select HAVE_DEBUG_KMEMLEAK
	select HAVE_DEBUG_STACKOVERFLOW
	select HAVE_DYNAMIC_FTRACE
	select HAVE_DYNAMIC_FTRACE_WITH_REGS	if MPROFILE_KERNEL
	select HAVE_EBPF_JIT			if PPC64
	select HAVE_EFFICIENT_UNALIGNED_ACCESS	if !(CPU_LITTLE_ENDIAN && POWER7_CPU)
	select HAVE_FTRACE_MCOUNT_RECORD
	select HAVE_FUNCTION_GRAPH_TRACER
	select HAVE_FUNCTION_TRACER
	select HAVE_GCC_PLUGINS			if GCC_VERSION >= 50200   # plugin support on gcc <= 5.1 is buggy on PPC
	select HAVE_GENERIC_GUP
	select HAVE_HW_BREAKPOINT		if PERF_EVENTS && (PPC_BOOK3S || PPC_8xx)
	select HAVE_IDE
	select HAVE_IOREMAP_PROT
	select HAVE_IRQ_EXIT_ON_IRQ_STACK
	select HAVE_KERNEL_GZIP
	select HAVE_KERNEL_XZ			if PPC_BOOK3S
	select HAVE_KPROBES
	select HAVE_KPROBES_ON_FTRACE
	select HAVE_KRETPROBES
	select HAVE_LD_DEAD_CODE_DATA_ELIMINATION
	select HAVE_LIVEPATCH			if HAVE_DYNAMIC_FTRACE_WITH_REGS
	select HAVE_MEMBLOCK
	select HAVE_MEMBLOCK_NODE_MAP
	select HAVE_MOD_ARCH_SPECIFIC
	select HAVE_NMI				if PERF_EVENTS || (PPC64 && PPC_BOOK3S)
	select HAVE_HARDLOCKUP_DETECTOR_ARCH	if (PPC64 && PPC_BOOK3S)
	select HAVE_OPROFILE
	select HAVE_OPTPROBES			if PPC64
	select HAVE_PERF_EVENTS
	select HAVE_PERF_EVENTS_NMI		if PPC64
	select HAVE_HARDLOCKUP_DETECTOR_PERF	if PERF_EVENTS && HAVE_PERF_EVENTS_NMI && !HAVE_HARDLOCKUP_DETECTOR_ARCH
	select HAVE_PERF_REGS
	select HAVE_PERF_USER_STACK_DUMP
	select HAVE_RCU_TABLE_FREE		if SMP
	select HAVE_RCU_TABLE_NO_INVALIDATE	if HAVE_RCU_TABLE_FREE
	select HAVE_MMU_GATHER_PAGE_SIZE
	select HAVE_REGS_AND_STACK_ACCESS_API
	select HAVE_RELIABLE_STACKTRACE		if PPC64 && CPU_LITTLE_ENDIAN
	select HAVE_SYSCALL_TRACEPOINTS
	select HAVE_VIRT_CPU_ACCOUNTING
	select HAVE_IRQ_TIME_ACCOUNTING
	select HAVE_RSEQ
	select IOMMU_HELPER			if PPC64
	select IRQ_DOMAIN
	select IRQ_FORCED_THREADING
	select MODULES_USE_ELF_RELA
	select NEED_DMA_MAP_STATE		if PPC64 || NOT_COHERENT_CACHE
	select NEED_SG_DMA_LENGTH
	select NO_BOOTMEM
	select OF
	select OF_EARLY_FLATTREE
	select OF_RESERVED_MEM
	select OLD_SIGACTION			if PPC32
	select OLD_SIGSUSPEND
	select RTC_LIB
	select SPARSE_IRQ
	select SYSCTL_EXCEPTION_TRACE
	select VIRT_TO_BUS			if !PPC64
	#
	# Please keep this list sorted alphabetically.
	#

config PPC_BARRIER_NOSPEC
    bool
    default y
    depends on PPC_BOOK3S_64 || PPC_FSL_BOOK3E

config GENERIC_CSUM
	def_bool n

config EARLY_PRINTK
	bool
	default y

config PANIC_TIMEOUT
	int
	default 180

config COMPAT
	bool
	default y if PPC64
	select COMPAT_BINFMT_ELF
	select ARCH_WANT_OLD_COMPAT_IPC
	select COMPAT_OLD_SIGACTION

config SYSVIPC_COMPAT
	bool
	depends on COMPAT && SYSVIPC
	default y

# All PPC32s use generic nvram driver through ppc_md
config GENERIC_NVRAM
	bool
	default y if PPC32

config SCHED_OMIT_FRAME_POINTER
	bool
	default y

config ARCH_MAY_HAVE_PC_FDC
	bool
	default PCI

config PPC_UDBG_16550
	bool
	default n

config GENERIC_TBSYNC
	bool
	default y if PPC32 && SMP
	default n

config AUDIT_ARCH
	bool
	default y

config GENERIC_BUG
	bool
	default y
	depends on BUG

config SYS_SUPPORTS_APM_EMULATION
	default y if PMAC_APM_EMU
	bool

config EPAPR_BOOT
	bool
	help
	  Used to allow a board to specify it wants an ePAPR compliant wrapper.
	default n

config DEFAULT_UIMAGE
	bool
	help
	  Used to allow a board to specify it wants a uImage built by default
	default n

config ARCH_HIBERNATION_POSSIBLE
	bool
	default y

config ARCH_SUSPEND_POSSIBLE
	def_bool y
	depends on ADB_PMU || PPC_EFIKA || PPC_LITE5200 || PPC_83xx || \
		   (PPC_85xx && !PPC_E500MC) || PPC_86xx || PPC_PSERIES \
		   || 44x || 40x

config ARCH_SUSPEND_NONZERO_CPU
	def_bool y
	depends on PPC_POWERNV || PPC_PSERIES

config PPC_DCR_NATIVE
	bool
	default n

config PPC_DCR_MMIO
	bool
	default n

config PPC_DCR
	bool
	depends on PPC_DCR_NATIVE || PPC_DCR_MMIO
	default y

config PPC_OF_PLATFORM_PCI
	bool
	depends on PCI
	depends on PPC64 # not supported on 32 bits yet
	default n

config ARCH_SUPPORTS_DEBUG_PAGEALLOC
	depends on PPC32 || PPC_BOOK3S_64
	def_bool y

config ARCH_SUPPORTS_UPROBES
	def_bool y

config PPC_ADV_DEBUG_REGS
	bool
	depends on 40x || BOOKE
	default y

config PPC_ADV_DEBUG_IACS
	int
	depends on PPC_ADV_DEBUG_REGS
	default 4 if 44x
	default 2

config PPC_ADV_DEBUG_DACS
	int
	depends on PPC_ADV_DEBUG_REGS
	default 2

config PPC_ADV_DEBUG_DVCS
	int
	depends on PPC_ADV_DEBUG_REGS
	default 2 if 44x
	default 0

config PPC_ADV_DEBUG_DAC_RANGE
	bool
	depends on PPC_ADV_DEBUG_REGS && 44x
	default y

config ZONE_DMA32
	bool
	default y if PPC64

config PGTABLE_LEVELS
	int
	default 2 if !PPC64
	default 4

source "arch/powerpc/sysdev/Kconfig"
source "arch/powerpc/platforms/Kconfig"

menu "Kernel options"

config HIGHMEM
	bool "High memory support"
	depends on PPC32

source kernel/Kconfig.hz

config HUGETLB_PAGE_SIZE_VARIABLE
	bool
	depends on HUGETLB_PAGE && PPC_BOOK3S_64
	default y

config MATH_EMULATION
	bool "Math emulation"
	depends on 4xx || PPC_8xx || PPC_MPC832x || BOOKE
	---help---
	  Some PowerPC chips designed for embedded applications do not have
	  a floating-point unit and therefore do not implement the
	  floating-point instructions in the PowerPC instruction set.  If you
	  say Y here, the kernel will include code to emulate a floating-point
	  unit, which will allow programs that use floating-point
	  instructions to run.

	  This is also useful to emulate missing (optional) instructions
	  such as fsqrt on cores that do have an FPU but do not implement
	  them (such as Freescale BookE).

choice
	prompt "Math emulation options"
	default MATH_EMULATION_FULL
	depends on MATH_EMULATION

config	MATH_EMULATION_FULL
	bool "Emulate all the floating point instructions"
	---help---
	  Select this option will enable the kernel to support to emulate
	  all the floating point instructions. If your SoC doesn't have
	  a FPU, you should select this.

config MATH_EMULATION_HW_UNIMPLEMENTED
	bool "Just emulate the FPU unimplemented instructions"
	---help---
	  Select this if you know there does have a hardware FPU on your
	  SoC, but some floating point instructions are not implemented by that.

endchoice

config PPC_TRANSACTIONAL_MEM
       bool "Transactional Memory support for POWERPC"
       depends on PPC_BOOK3S_64
       depends on SMP
       select ALTIVEC
       select VSX
       default n
       ---help---
         Support user-mode Transactional Memory on POWERPC.

config LD_HEAD_STUB_CATCH
	bool "Reserve 256 bytes to cope with linker stubs in HEAD text" if EXPERT
	depends on PPC64
	default n
	help
	  Very large kernels can cause linker branch stubs to be generated by
	  code in head_64.S, which moves the head text sections out of their
	  specified location. This option can work around the problem.

	  If unsure, say "N".

config MPROFILE_KERNEL
	depends on PPC64 && CPU_LITTLE_ENDIAN
	def_bool $(success,$(srctree)/arch/powerpc/tools/gcc-check-mprofile-kernel.sh $(CC) -I$(srctree)/include -D__KERNEL__)

config HOTPLUG_CPU
	bool "Support for enabling/disabling CPUs"
	depends on SMP && (PPC_PSERIES || \
	PPC_PMAC || PPC_POWERNV || FSL_SOC_BOOKE)
	---help---
	  Say Y here to be able to disable and re-enable individual
	  CPUs at runtime on SMP machines.

	  Say N if you are unsure.

config ARCH_CPU_PROBE_RELEASE
	def_bool y
	depends on HOTPLUG_CPU

config ARCH_ENABLE_MEMORY_HOTPLUG
	def_bool y

config ARCH_HAS_WALK_MEMORY
	def_bool y

config ARCH_ENABLE_MEMORY_HOTREMOVE
	def_bool y

config PPC64_SUPPORTS_MEMORY_FAILURE
	bool "Add support for memory hwpoison"
	depends on PPC_BOOK3S_64
	default "y" if PPC_POWERNV
	select ARCH_SUPPORTS_MEMORY_FAILURE

config KEXEC
	bool "kexec system call"
	depends on (PPC_BOOK3S || FSL_BOOKE || (44x && !SMP)) || PPC_BOOK3E
	select KEXEC_CORE
	help
	  kexec is a system call that implements the ability to shutdown your
	  current kernel, and to start another kernel.  It is like a reboot
	  but it is independent of the system firmware.   And like a reboot
	  you can start any kernel with it, not just Linux.

	  The name comes from the similarity to the exec system call.

	  It is an ongoing process to be certain the hardware in a machine
	  is properly shutdown, so do not be surprised if this code does not
	  initially work for you.  As of this writing the exact hardware
	  interface is strongly in flux, so no good recommendation can be
	  made.

config KEXEC_FILE
	bool "kexec file based system call"
	select KEXEC_CORE
	select HAVE_IMA_KEXEC
	select BUILD_BIN2C
	depends on PPC64
	depends on CRYPTO=y
	depends on CRYPTO_SHA256=y
	help
	  This is a new version of the kexec system call. This call is
	  file based and takes in file descriptors as system call arguments
	  for kernel and initramfs as opposed to a list of segments as is the
	  case for the older kexec call.

config ARCH_HAS_KEXEC_PURGATORY
	def_bool KEXEC_FILE

config RELOCATABLE
	bool "Build a relocatable kernel"
	depends on PPC64 || (FLATMEM && (44x || FSL_BOOKE))
	select NONSTATIC_KERNEL
	select MODULE_REL_CRCS if MODVERSIONS
	help
	  This builds a kernel image that is capable of running at the
	  location the kernel is loaded at. For ppc32, there is no any
	  alignment restrictions, and this feature is a superset of
	  DYNAMIC_MEMSTART and hence overrides it. For ppc64, we should use
	  16k-aligned base address. The kernel is linked as a
	  position-independent executable (PIE) and contains dynamic relocations
	  which are processed early in the bootup process.

	  One use is for the kexec on panic case where the recovery kernel
	  must live at a different physical address than the primary
	  kernel.

	  Note: If CONFIG_RELOCATABLE=y, then the kernel runs from the address
	  it has been loaded at and the compile time physical addresses
	  CONFIG_PHYSICAL_START is ignored.  However CONFIG_PHYSICAL_START
	  setting can still be useful to bootwrappers that need to know the
	  load address of the kernel (eg. u-boot/mkimage).

config RELOCATABLE_TEST
	bool "Test relocatable kernel"
	depends on (PPC64 && RELOCATABLE)
	default n
	help
	  This runs the relocatable kernel at the address it was initially
	  loaded at, which tends to be non-zero and therefore test the
	  relocation code.

config CRASH_DUMP
	bool "Build a dump capture kernel"
	depends on PPC64 || 6xx || FSL_BOOKE || (44x && !SMP)
	select RELOCATABLE if PPC64 || 44x || FSL_BOOKE
	help
	  Build a kernel suitable for use as a dump capture kernel.
	  The same kernel binary can be used as production kernel and dump
	  capture kernel.

config FA_DUMP
	bool "Firmware-assisted dump"
	depends on PPC64 && PPC_RTAS
	select CRASH_CORE
	select CRASH_DUMP
	help
	  A robust mechanism to get reliable kernel crash dump with
	  assistance from firmware. This approach does not use kexec,
	  instead firmware assists in booting the capture kernel
	  while preserving memory contents. Firmware-assisted dump
	  is meant to be a kdump replacement offering robustness and
	  speed not possible without system firmware assistance.

	  If unsure, say "N"

config IRQ_ALL_CPUS
	bool "Distribute interrupts on all CPUs by default"
	depends on SMP
	help
	  This option gives the kernel permission to distribute IRQs across
	  multiple CPUs.  Saying N here will route all IRQs to the first
	  CPU.  Generally saying Y is safe, although some problems have been
	  reported with SMP Power Macintoshes with this option enabled.

config NUMA
	bool "NUMA support"
	depends on PPC64
	default y if SMP && PPC_PSERIES

config NODES_SHIFT
	int
	default "8" if PPC64
	default "4"
	depends on NEED_MULTIPLE_NODES

config USE_PERCPU_NUMA_NODE_ID
	def_bool y
	depends on NUMA

config HAVE_MEMORYLESS_NODES
	def_bool y
	depends on NUMA

config ARCH_SELECT_MEMORY_MODEL
	def_bool y
	depends on PPC64

config ARCH_FLATMEM_ENABLE
	def_bool y
	depends on (PPC64 && !NUMA) || PPC32

config ARCH_SPARSEMEM_ENABLE
	def_bool y
	depends on PPC64
	select SPARSEMEM_VMEMMAP_ENABLE

config ARCH_SPARSEMEM_DEFAULT
	def_bool y
	depends on PPC_BOOK3S_64

config SYS_SUPPORTS_HUGETLBFS
	bool

config ILLEGAL_POINTER_VALUE
	hex
	# This is roughly half way between the top of user space and the bottom
	# of kernel space, which seems about as good as we can get.
	default 0x5deadbeef0000000 if PPC64
	default 0

config ARCH_MEMORY_PROBE
	def_bool y
	depends on MEMORY_HOTPLUG

# Some NUMA nodes have memory ranges that span
# other nodes.  Even though a pfn is valid and
# between a node's start and end pfns, it may not
# reside on that node.  See memmap_init_zone()
# for details.
config NODES_SPAN_OTHER_NODES
	def_bool y
	depends on NEED_MULTIPLE_NODES

config STDBINUTILS
	bool "Using standard binutils settings"
	depends on 44x
	default y
	help
	  Turning this option off allows you to select 256KB PAGE_SIZE on 44x.
	  Note, that kernel will be able to run only those applications,
	  which had been compiled using binutils later than 2.17.50.0.3 with
	  '-zmax-page-size' set to 256K (the default is 64K). Or, if using
	  the older binutils, you can patch them with a trivial patch, which
	  changes the ELF_MAXPAGESIZE definition from 0x10000 to 0x40000.

choice
	prompt "Page size"
	default PPC_4K_PAGES
	help
	  Select the kernel logical page size. Increasing the page size
	  will reduce software overhead at each page boundary, allow
	  hardware prefetch mechanisms to be more effective, and allow
	  larger dma transfers increasing IO efficiency and reducing
	  overhead. However the utilization of memory will increase.
	  For example, each cached file will using a multiple of the
	  page size to hold its contents and the difference between the
	  end of file and the end of page is wasted.

	  Some dedicated systems, such as software raid serving with
	  accelerated calculations, have shown significant increases.

	  If you configure a 64 bit kernel for 64k pages but the
	  processor does not support them, then the kernel will simulate
	  them with 4k pages, loading them on demand, but with the
	  reduced software overhead and larger internal fragmentation.
	  For the 32 bit kernel, a large page option will not be offered
	  unless it is supported by the configured processor.

	  If unsure, choose 4K_PAGES.

config PPC_4K_PAGES
	bool "4k page size"
	select HAVE_ARCH_SOFT_DIRTY if PPC_BOOK3S_64

config PPC_16K_PAGES
	bool "16k page size"
	depends on 44x || PPC_8xx

config PPC_64K_PAGES
	bool "64k page size"
	depends on !PPC_FSL_BOOK3E && (44x || PPC_BOOK3S_64 || PPC_BOOK3E_64)
	select HAVE_ARCH_SOFT_DIRTY if PPC_BOOK3S_64

config PPC_256K_PAGES
	bool "256k page size"
	depends on 44x && !STDBINUTILS
	help
	  Make the page size 256k.

	  As the ELF standard only requires alignment to support page
	  sizes up to 64k, you will need to compile all of your user
	  space applications with a non-standard binutils settings
	  (see the STDBINUTILS description for details).

	  Say N unless you know what you are doing.

endchoice

config THREAD_SHIFT
	int "Thread shift" if EXPERT
	range 13 15
	default "15" if PPC_256K_PAGES
	default "14" if PPC64
	default "13"
	help
	  Used to define the stack size. The default is almost always what you
	  want. Only change this if you know what you are doing.

config FORCE_MAX_ZONEORDER
	int "Maximum zone order"
	range 8 9 if PPC64 && PPC_64K_PAGES
	default "9" if PPC64 && PPC_64K_PAGES
	range 13 13 if PPC64 && !PPC_64K_PAGES
	default "13" if PPC64 && !PPC_64K_PAGES
	range 9 64 if PPC32 && PPC_16K_PAGES
	default "9" if PPC32 && PPC_16K_PAGES
	range 7 64 if PPC32 && PPC_64K_PAGES
	default "7" if PPC32 && PPC_64K_PAGES
	range 5 64 if PPC32 && PPC_256K_PAGES
	default "5" if PPC32 && PPC_256K_PAGES
	range 11 64
	default "11"
	help
	  The kernel memory allocator divides physically contiguous memory
	  blocks into "zones", where each zone is a power of two number of
	  pages.  This option selects the largest power of two that the kernel
	  keeps in the memory allocator.  If you need to allocate very large
	  blocks of physically contiguous memory, then you may need to
	  increase this value.

	  This config option is actually maximum order plus one. For example,
	  a value of 11 means that the largest free memory block is 2^10 pages.

	  The page size is not necessarily 4KB.  For example, on 64-bit
	  systems, 64KB pages can be enabled via CONFIG_PPC_64K_PAGES.  Keep
	  this in mind when choosing a value for this option.

config PPC_SUBPAGE_PROT
	bool "Support setting protections for 4k subpages"
	depends on PPC_BOOK3S_64 && PPC_64K_PAGES
	help
	  This option adds support for a system call to allow user programs
	  to set access permissions (read/write, readonly, or no access)
	  on the 4k subpages of each 64k page.

config PPC_COPRO_BASE
	bool
	default n

config SCHED_SMT
	bool "SMT (Hyperthreading) scheduler support"
	depends on PPC64 && SMP
	help
	  SMT scheduler support improves the CPU scheduler's decision making
	  when dealing with POWER5 cpus at a cost of slightly increased
	  overhead in some places. If unsure say N here.

config PPC_DENORMALISATION
	bool "PowerPC denormalisation exception handling"
	depends on PPC_BOOK3S_64
	default "y" if PPC_POWERNV
	---help---
	  Add support for handling denormalisation of single precision
	  values.  Useful for bare metal only.  If unsure say Y here.

config CMDLINE_BOOL
	bool "Default bootloader kernel arguments"

config CMDLINE
	string "Initial kernel command string" if CMDLINE_BOOL
	default "console=ttyS0,9600 console=tty0 root=/dev/sda2" if CMDLINE_BOOL
	default ""
	help
	  On some platforms, there is currently no way for the boot loader to
	  pass arguments to the kernel. For these platforms, you can supply
	  some command-line options at build time by entering them here.  In
	  most cases you will need to specify the root device here.

config CMDLINE_FORCE
	bool "Always use the default kernel command string"
	depends on CMDLINE_BOOL
	help
	  Always use the default kernel command string, even if the boot
	  loader passes other arguments to the kernel.
	  This is useful if you cannot or don't want to change the
	  command-line options your boot loader passes to the kernel.

config EXTRA_TARGETS
	string "Additional default image types"
	help
	  List additional targets to be built by the bootwrapper here (separated
	  by spaces).  This is useful for targets that depend of device tree
	  files in the .dts directory.

	  Targets in this list will be build as part of the default build
	  target, or when the user does a 'make zImage' or a
	  'make zImage.initrd'.

	  If unsure, leave blank

config ARCH_WANTS_FREEZER_CONTROL
	def_bool y
	depends on ADB_PMU

source kernel/power/Kconfig

config SECCOMP
	bool "Enable seccomp to safely compute untrusted bytecode"
	depends on PROC_FS
	default y
	help
	  This kernel feature is useful for number crunching applications
	  that may need to compute untrusted bytecode during their
	  execution. By using pipes or other transports made available to
	  the process as file descriptors supporting the read/write
	  syscalls, it's possible to isolate those applications in
	  their own address space using seccomp. Once seccomp is
	  enabled via /proc/<pid>/seccomp, it cannot be disabled
	  and the task is only allowed to execute a few safe syscalls
	  defined by each seccomp mode.

	  If unsure, say Y. Only embedded should say N here.

config PPC_MEM_KEYS
	prompt "PowerPC Memory Protection Keys"
	def_bool y
	depends on PPC_BOOK3S_64
	select ARCH_USES_HIGH_VMA_FLAGS
	select ARCH_HAS_PKEYS
	help
	  Memory Protection Keys provides a mechanism for enforcing
	  page-based protections, but without requiring modification of the
	  page tables when an application changes protection domains.

	  For details, see Documentation/vm/protection-keys.rst

	  If unsure, say y.

endmenu

config ISA_DMA_API
	bool
	default PCI

menu "Bus options"

config ISA
	bool "Support for ISA-bus hardware"
	depends on PPC_CHRP
	select PPC_I8259
	help
	  Find out whether you have ISA slots on your motherboard.  ISA is the
	  name of a bus system, i.e. the way the CPU talks to the other stuff
	  inside your box.  If you have an Apple machine, say N here; if you
	  have an IBM RS/6000 or pSeries machine, say Y.  If you have an
	  embedded board, consult your board documentation.

config ZONE_DMA
	bool
	default y

config GENERIC_ISA_DMA
	bool
	depends on ISA_DMA_API
	default y

config PPC_INDIRECT_PCI
	bool
	depends on PCI
	default y if 40x || 44x
	default n

config EISA
	bool

config SBUS
	bool

config FSL_SOC
	bool

config FSL_PCI
 	bool
	select PPC_INDIRECT_PCI
	select PCI_QUIRKS

config FSL_PMC
	bool
	default y
	depends on SUSPEND && (PPC_85xx || PPC_86xx)
	help
	  Freescale MPC85xx/MPC86xx power management controller support
	  (suspend/resume). For MPC83xx see platforms/83xx/suspend.c

config PPC4xx_CPM
	bool
	default y
	depends on SUSPEND && (44x || 40x)
	help
	  PPC4xx Clock Power Management (CPM) support (suspend/resume).
	  It also enables support for two different idle states (idle-wait
	  and idle-doze).

config 4xx_SOC
	bool

config FSL_LBC
	bool "Freescale Local Bus support"
	help
	  Enables reporting of errors from the Freescale local bus
	  controller.  Also contains some common code used by
	  drivers for specific local bus peripherals.

config FSL_GTM
	bool
	depends on PPC_83xx || QUICC_ENGINE || CPM2
	help
	  Freescale General-purpose Timers support

# Yes MCA RS/6000s exist but Linux-PPC does not currently support any
config MCA
	bool

# Platforms that what PCI turned unconditionally just do select PCI
# in their config node.  Platforms that want to choose at config
# time should select PPC_PCI_CHOICE
config PPC_PCI_CHOICE
	bool

config PCI
	bool "PCI support" if PPC_PCI_CHOICE
	default y if !40x && !CPM2 && !PPC_8xx && !PPC_83xx \
		&& !PPC_85xx && !PPC_86xx && !GAMECUBE_COMMON
	default PCI_QSPAN if PPC_8xx
	select GENERIC_PCI_IOMAP
	help
	  Find out whether your system includes a PCI bus. PCI is the name of
	  a bus system, i.e. the way the CPU talks to the other stuff inside
	  your box.  If you say Y here, the kernel will include drivers and
	  infrastructure code to support PCI bus devices.

config PCI_DOMAINS
	def_bool PCI

config PCI_SYSCALL
	def_bool PCI

config PCI_QSPAN
	bool "QSpan PCI"
	depends on PPC_8xx
	select PPC_I8259
	help
	  Say Y here if you have a system based on a Motorola 8xx-series
	  embedded processor with a QSPAN PCI interface, otherwise say N.

config PCI_8260
	bool
	depends on PCI && 8260
	select PPC_INDIRECT_PCI
	default y

source "drivers/pci/Kconfig"

source "drivers/pcmcia/Kconfig"

config HAS_RAPIDIO
	bool
	default n

config RAPIDIO
	tristate "RapidIO support"
	depends on HAS_RAPIDIO || PCI
	help
	  If you say Y here, the kernel will include drivers and
	  infrastructure code to support RapidIO interconnect devices.

config FSL_RIO
	bool "Freescale Embedded SRIO Controller support"
	depends on RAPIDIO = y && HAS_RAPIDIO
	default "n"
	---help---
	  Include support for RapidIO controller on Freescale embedded
	  processors (MPC8548, MPC8641, etc).

source "drivers/rapidio/Kconfig"

endmenu

config NONSTATIC_KERNEL
	bool
	default n

menu "Advanced setup"
	depends on PPC32

config ADVANCED_OPTIONS
	bool "Prompt for advanced kernel configuration options"
	help
	  This option will enable prompting for a variety of advanced kernel
	  configuration options.  These options can cause the kernel to not
	  work if they are set incorrectly, but can be used to optimize certain
	  aspects of kernel memory management.

	  Unless you know what you are doing, say N here.

comment "Default settings for advanced configuration options are used"
	depends on !ADVANCED_OPTIONS

config LOWMEM_SIZE_BOOL
	bool "Set maximum low memory"
	depends on ADVANCED_OPTIONS
	help
	  This option allows you to set the maximum amount of memory which
	  will be used as "low memory", that is, memory which the kernel can
	  access directly, without having to set up a kernel virtual mapping.
	  This can be useful in optimizing the layout of kernel virtual
	  memory.

	  Say N here unless you know what you are doing.

config LOWMEM_SIZE
	hex "Maximum low memory size (in bytes)" if LOWMEM_SIZE_BOOL
	default "0x30000000"

config LOWMEM_CAM_NUM_BOOL
	bool "Set number of CAMs to use to map low memory"
	depends on ADVANCED_OPTIONS && FSL_BOOKE
	help
	  This option allows you to set the maximum number of CAM slots that
	  will be used to map low memory.  There are a limited number of slots
	  available and even more limited number that will fit in the L1 MMU.
	  However, using more entries will allow mapping more low memory.  This
	  can be useful in optimizing the layout of kernel virtual memory.

	  Say N here unless you know what you are doing.

config LOWMEM_CAM_NUM
	depends on FSL_BOOKE
	int "Number of CAMs to use to map low memory" if LOWMEM_CAM_NUM_BOOL
	default 3

config DYNAMIC_MEMSTART
	bool "Enable page aligned dynamic load address for kernel"
	depends on ADVANCED_OPTIONS && FLATMEM && (FSL_BOOKE || 44x)
	select NONSTATIC_KERNEL
	help
	  This option enables the kernel to be loaded at any page aligned
	  physical address. The kernel creates a mapping from KERNELBASE to 
	  the address where the kernel is loaded. The page size here implies
	  the TLB page size of the mapping for kernel on the particular platform.
	  Please refer to the init code for finding the TLB page size.

	  DYNAMIC_MEMSTART is an easy way of implementing pseudo-RELOCATABLE
	  kernel image, where the only restriction is the page aligned kernel
	  load address. When this option is enabled, the compile time physical 
	  address CONFIG_PHYSICAL_START is ignored.

	  This option is overridden by CONFIG_RELOCATABLE

config PAGE_OFFSET_BOOL
	bool "Set custom page offset address"
	depends on ADVANCED_OPTIONS
	help
	  This option allows you to set the kernel virtual address at which
	  the kernel will map low memory.  This can be useful in optimizing
	  the virtual memory layout of the system.

	  Say N here unless you know what you are doing.

config PAGE_OFFSET
	hex "Virtual address of memory base" if PAGE_OFFSET_BOOL
	default "0xc0000000"

config KERNEL_START_BOOL
	bool "Set custom kernel base address"
	depends on ADVANCED_OPTIONS
	help
	  This option allows you to set the kernel virtual address at which
	  the kernel will be loaded.  Normally this should match PAGE_OFFSET
	  however there are times (like kdump) that one might not want them
	  to be the same.

	  Say N here unless you know what you are doing.

config KERNEL_START
	hex "Virtual address of kernel base" if KERNEL_START_BOOL
	default PAGE_OFFSET if PAGE_OFFSET_BOOL
	default "0xc2000000" if CRASH_DUMP && !NONSTATIC_KERNEL
	default "0xc0000000"

config PHYSICAL_START_BOOL
	bool "Set physical address where the kernel is loaded"
	depends on ADVANCED_OPTIONS && FLATMEM && FSL_BOOKE
	help
	  This gives the physical address where the kernel is loaded.

	  Say N here unless you know what you are doing.

config PHYSICAL_START
	hex "Physical address where the kernel is loaded" if PHYSICAL_START_BOOL
	default "0x02000000" if PPC_STD_MMU && CRASH_DUMP && !NONSTATIC_KERNEL
	default "0x00000000"

config PHYSICAL_ALIGN
	hex
	default "0x04000000" if FSL_BOOKE
	help
	  This value puts the alignment restrictions on physical address
	  where kernel is loaded and run from. Kernel is compiled for an
	  address which meets above alignment restriction.

config TASK_SIZE_BOOL
	bool "Set custom user task size"
	depends on ADVANCED_OPTIONS
	help
	  This option allows you to set the amount of virtual address space
	  allocated to user tasks.  This can be useful in optimizing the
	  virtual memory layout of the system.

	  Say N here unless you know what you are doing.

config TASK_SIZE
	hex "Size of user task space" if TASK_SIZE_BOOL
	default "0x80000000" if PPC_8xx
	default "0xc0000000"

config CONSISTENT_SIZE_BOOL
	bool "Set custom consistent memory pool size"
	depends on ADVANCED_OPTIONS && NOT_COHERENT_CACHE
	help
	  This option allows you to set the size of the
	  consistent memory pool.  This pool of virtual memory
	  is used to make consistent memory allocations.

config CONSISTENT_SIZE
	hex "Size of consistent memory pool" if CONSISTENT_SIZE_BOOL
	default "0x00200000" if NOT_COHERENT_CACHE

config PIN_TLB
	bool "Pinned Kernel TLBs (860 ONLY)"
	depends on ADVANCED_OPTIONS && PPC_8xx && \
		   !DEBUG_PAGEALLOC && !STRICT_KERNEL_RWX

config PIN_TLB_DATA
	bool "Pinned TLB for DATA"
	depends on PIN_TLB
	default y

config PIN_TLB_IMMR
	bool "Pinned TLB for IMMR"
	depends on PIN_TLB
	default y

config PIN_TLB_TEXT
	bool "Pinned TLB for TEXT"
	depends on PIN_TLB
	default y
endmenu

if PPC64
# This value must have zeroes in the bottom 60 bits otherwise lots will break
config PAGE_OFFSET
	hex
	default "0xc000000000000000"
config KERNEL_START
	hex
	default "0xc000000000000000"
config PHYSICAL_START
	hex
	default "0x00000000"
endif

config	ARCH_RANDOM
	def_bool n

config PPC_LIB_RHEAP
	bool

source "arch/powerpc/kvm/Kconfig"

source "kernel/livepatch/Kconfig"<|MERGE_RESOLUTION|>--- conflicted
+++ resolved
@@ -112,35 +112,26 @@
 	bool
 	default y
 
-config ARCH_HAS_DMA_SET_COHERENT_MASK
-        bool
-
 config PPC
 	bool
 	default y
 	#
 	# Please keep this list sorted alphabetically.
 	#
+	select ARCH_32BIT_OFF_T if PPC32
+	select ARCH_HAS_DEBUG_VIRTUAL
 	select ARCH_HAS_DEVMEM_IS_ALLOWED
-<<<<<<< HEAD
-	select ARCH_HAS_DMA_SET_COHERENT_MASK
-	select ARCH_HAS_ELF_RANDOMIZE
-	select ARCH_HAS_FORTIFY_SOURCE
-	select ARCH_HAS_GCOV_PROFILE_ALL
-=======
 	select ARCH_HAS_DMA_MMAP_PGPROT
 	select ARCH_HAS_ELF_RANDOMIZE
 	select ARCH_HAS_FORTIFY_SOURCE
 	select ARCH_HAS_GCOV_PROFILE_ALL
 	select ARCH_HAS_KCOV
 	select ARCH_HAS_MMIOWB			if PPC64
->>>>>>> 407d19ab
 	select ARCH_HAS_PHYS_TO_DMA
 	select ARCH_HAS_PMEM_API                if PPC64
 	select ARCH_HAS_PTE_SPECIAL
 	select ARCH_HAS_MEMBARRIER_CALLBACKS
-	select ARCH_HAS_SCALED_CPUTIME		if VIRT_CPU_ACCOUNTING_NATIVE
-	select ARCH_HAS_SG_CHAIN
+	select ARCH_HAS_SCALED_CPUTIME		if VIRT_CPU_ACCOUNTING_NATIVE && PPC64
 	select ARCH_HAS_STRICT_KERNEL_RWX	if ((PPC_BOOK3S_64 || PPC32) && !RELOCATABLE && !HIBERNATION)
 	select ARCH_HAS_TICK_BROADCAST		if GENERIC_CLOCKEVENTS_BROADCAST
 	select ARCH_HAS_UACCESS_FLUSHCACHE	if PPC64
@@ -171,6 +162,7 @@
 	select GENERIC_CPU_VULNERABILITIES	if PPC_BARRIER_NOSPEC
 	select GENERIC_IRQ_SHOW
 	select GENERIC_IRQ_SHOW_LEVEL
+	select GENERIC_PCI_IOMAP		if PCI
 	select GENERIC_SMP_IDLE_THREAD
 	select GENERIC_STRNCPY_FROM_USER
 	select GENERIC_STRNLEN_USER
@@ -181,9 +173,12 @@
 	select HAVE_ARCH_KGDB
 	select HAVE_ARCH_MMAP_RND_BITS
 	select HAVE_ARCH_MMAP_RND_COMPAT_BITS	if COMPAT
+	select HAVE_ARCH_NVRAM_OPS
 	select HAVE_ARCH_SECCOMP_FILTER
 	select HAVE_ARCH_TRACEHOOK
 	select HAVE_CBPF_JIT			if !PPC64
+	select HAVE_STACKPROTECTOR		if PPC64 && $(cc-option,-mstack-protector-guard=tls -mstack-protector-guard-reg=r13)
+	select HAVE_STACKPROTECTOR		if PPC32 && $(cc-option,-mstack-protector-guard=tls -mstack-protector-guard-reg=r2)
 	select HAVE_CONTEXT_TRACKING		if PPC64
 	select HAVE_DEBUG_KMEMLEAK
 	select HAVE_DEBUG_STACKOVERFLOW
@@ -192,6 +187,7 @@
 	select HAVE_EBPF_JIT			if PPC64
 	select HAVE_EFFICIENT_UNALIGNED_ACCESS	if !(CPU_LITTLE_ENDIAN && POWER7_CPU)
 	select HAVE_FTRACE_MCOUNT_RECORD
+	select HAVE_FUNCTION_ERROR_INJECTION
 	select HAVE_FUNCTION_GRAPH_TRACER
 	select HAVE_FUNCTION_TRACER
 	select HAVE_GCC_PLUGINS			if GCC_VERSION >= 50200   # plugin support on gcc <= 5.1 is buggy on PPC
@@ -201,13 +197,12 @@
 	select HAVE_IOREMAP_PROT
 	select HAVE_IRQ_EXIT_ON_IRQ_STACK
 	select HAVE_KERNEL_GZIP
-	select HAVE_KERNEL_XZ			if PPC_BOOK3S
+	select HAVE_KERNEL_XZ			if PPC_BOOK3S || 44x
 	select HAVE_KPROBES
 	select HAVE_KPROBES_ON_FTRACE
 	select HAVE_KRETPROBES
 	select HAVE_LD_DEAD_CODE_DATA_ELIMINATION
 	select HAVE_LIVEPATCH			if HAVE_DYNAMIC_FTRACE_WITH_REGS
-	select HAVE_MEMBLOCK
 	select HAVE_MEMBLOCK_NODE_MAP
 	select HAVE_MOD_ARCH_SPECIFIC
 	select HAVE_NMI				if PERF_EVENTS || (PPC64 && PPC_BOOK3S)
@@ -223,7 +218,7 @@
 	select HAVE_RCU_TABLE_NO_INVALIDATE	if HAVE_RCU_TABLE_FREE
 	select HAVE_MMU_GATHER_PAGE_SIZE
 	select HAVE_REGS_AND_STACK_ACCESS_API
-	select HAVE_RELIABLE_STACKTRACE		if PPC64 && CPU_LITTLE_ENDIAN
+	select HAVE_RELIABLE_STACKTRACE		if PPC_BOOK3S_64 && CPU_LITTLE_ENDIAN
 	select HAVE_SYSCALL_TRACEPOINTS
 	select HAVE_VIRT_CPU_ACCOUNTING
 	select HAVE_IRQ_TIME_ACCOUNTING
@@ -234,15 +229,16 @@
 	select MODULES_USE_ELF_RELA
 	select NEED_DMA_MAP_STATE		if PPC64 || NOT_COHERENT_CACHE
 	select NEED_SG_DMA_LENGTH
-	select NO_BOOTMEM
 	select OF
 	select OF_EARLY_FLATTREE
-	select OF_RESERVED_MEM
 	select OLD_SIGACTION			if PPC32
 	select OLD_SIGSUSPEND
+	select PCI_DOMAINS			if PCI
+	select PCI_SYSCALL			if PCI
 	select RTC_LIB
 	select SPARSE_IRQ
 	select SYSCTL_EXCEPTION_TRACE
+	select THREAD_INFO_IN_TASK
 	select VIRT_TO_BUS			if !PPC64
 	#
 	# Please keep this list sorted alphabetically.
@@ -253,9 +249,6 @@
     default y
     depends on PPC_BOOK3S_64 || PPC_FSL_BOOK3E
 
-config GENERIC_CSUM
-	def_bool n
-
 config EARLY_PRINTK
 	bool
 	default y
@@ -276,11 +269,6 @@
 	depends on COMPAT && SYSVIPC
 	default y
 
-# All PPC32s use generic nvram driver through ppc_md
-config GENERIC_NVRAM
-	bool
-	default y if PPC32
-
 config SCHED_OMIT_FRAME_POINTER
 	bool
 	default y
@@ -291,12 +279,10 @@
 
 config PPC_UDBG_16550
 	bool
-	default n
 
 config GENERIC_TBSYNC
 	bool
 	default y if PPC32 && SMP
-	default n
 
 config AUDIT_ARCH
 	bool
@@ -315,13 +301,11 @@
 	bool
 	help
 	  Used to allow a board to specify it wants an ePAPR compliant wrapper.
-	default n
 
 config DEFAULT_UIMAGE
 	bool
 	help
 	  Used to allow a board to specify it wants a uImage built by default
-	default n
 
 config ARCH_HIBERNATION_POSSIBLE
 	bool
@@ -339,11 +323,9 @@
 
 config PPC_DCR_NATIVE
 	bool
-	default n
 
 config PPC_DCR_MMIO
 	bool
-	default n
 
 config PPC_DCR
 	bool
@@ -354,7 +336,6 @@
 	bool
 	depends on PCI
 	depends on PPC64 # not supported on 32 bits yet
-	default n
 
 config ARCH_SUPPORTS_DEBUG_PAGEALLOC
 	depends on PPC32 || PPC_BOOK3S_64
@@ -390,9 +371,9 @@
 	depends on PPC_ADV_DEBUG_REGS && 44x
 	default y
 
-config ZONE_DMA32
-	bool
-	default y if PPC64
+config ZONE_DMA
+	bool
+	default y if PPC_BOOK3E_64
 
 config PGTABLE_LEVELS
 	int
@@ -408,7 +389,7 @@
 	bool "High memory support"
 	depends on PPC32
 
-source kernel/Kconfig.hz
+source "kernel/Kconfig.hz"
 
 config HUGETLB_PAGE_SIZE_VARIABLE
 	bool
@@ -456,14 +437,12 @@
        depends on SMP
        select ALTIVEC
        select VSX
-       default n
        ---help---
          Support user-mode Transactional Memory on POWERPC.
 
 config LD_HEAD_STUB_CATCH
 	bool "Reserve 256 bytes to cope with linker stubs in HEAD text" if EXPERT
 	depends on PPC64
-	default n
 	help
 	  Very large kernels can cause linker branch stubs to be generated by
 	  code in head_64.S, which moves the head text sections out of their
@@ -490,9 +469,6 @@
 	depends on HOTPLUG_CPU
 
 config ARCH_ENABLE_MEMORY_HOTPLUG
-	def_bool y
-
-config ARCH_HAS_WALK_MEMORY
 	def_bool y
 
 config ARCH_ENABLE_MEMORY_HOTREMOVE
@@ -566,7 +542,6 @@
 config RELOCATABLE_TEST
 	bool "Test relocatable kernel"
 	depends on (PPC64 && RELOCATABLE)
-	default n
 	help
 	  This runs the relocatable kernel at the address it was initially
 	  loaded at, which tends to be non-zero and therefore test the
@@ -574,7 +549,7 @@
 
 config CRASH_DUMP
 	bool "Build a dump capture kernel"
-	depends on PPC64 || 6xx || FSL_BOOKE || (44x && !SMP)
+	depends on PPC64 || PPC_BOOK3S_32 || FSL_BOOKE || (44x && !SMP)
 	select RELOCATABLE if PPC64 || 44x || FSL_BOOKE
 	help
 	  Build a kernel suitable for use as a dump capture kernel.
@@ -711,7 +686,7 @@
 
 config PPC_64K_PAGES
 	bool "64k page size"
-	depends on !PPC_FSL_BOOK3E && (44x || PPC_BOOK3S_64 || PPC_BOOK3E_64)
+	depends on 44x || PPC_BOOK3S_64
 	select HAVE_ARCH_SOFT_DIRTY if PPC_BOOK3S_64
 
 config PPC_256K_PAGES
@@ -728,6 +703,13 @@
 	  Say N unless you know what you are doing.
 
 endchoice
+
+config PPC_PAGE_SHIFT
+	int
+	default 18 if PPC_256K_PAGES
+	default 16 if PPC_64K_PAGES
+	default 14 if PPC_16K_PAGES
+	default 12
 
 config THREAD_SHIFT
 	int "Thread shift" if EXPERT
@@ -738,6 +720,59 @@
 	help
 	  Used to define the stack size. The default is almost always what you
 	  want. Only change this if you know what you are doing.
+
+config ETEXT_SHIFT_BOOL
+	bool "Set custom etext alignment" if STRICT_KERNEL_RWX && \
+					     (PPC_BOOK3S_32 || PPC_8xx)
+	depends on ADVANCED_OPTIONS
+	help
+	  This option allows you to set the kernel end of text alignment. When
+	  RAM is mapped by blocks, the alignment needs to fit the size and
+	  number of possible blocks. The default should be OK for most configs.
+
+	  Say N here unless you know what you are doing.
+
+config ETEXT_SHIFT
+	int "_etext shift" if ETEXT_SHIFT_BOOL
+	range 17 28 if STRICT_KERNEL_RWX && PPC_BOOK3S_32
+	range 19 23 if STRICT_KERNEL_RWX && PPC_8xx
+	default 17 if STRICT_KERNEL_RWX && PPC_BOOK3S_32
+	default 19 if STRICT_KERNEL_RWX && PPC_8xx
+	default PPC_PAGE_SHIFT
+	help
+	  On Book3S 32 (603+), IBATs are used to map kernel text.
+	  Smaller is the alignment, greater is the number of necessary IBATs.
+
+	  On 8xx, large pages (512kb or 8M) are used to map kernel linear
+	  memory. Aligning to 8M reduces TLB misses as only 8M pages are used
+	  in that case.
+
+config DATA_SHIFT_BOOL
+	bool "Set custom data alignment" if STRICT_KERNEL_RWX && \
+					    (PPC_BOOK3S_32 || PPC_8xx)
+	depends on ADVANCED_OPTIONS
+	help
+	  This option allows you to set the kernel data alignment. When
+	  RAM is mapped by blocks, the alignment needs to fit the size and
+	  number of possible blocks. The default should be OK for most configs.
+
+	  Say N here unless you know what you are doing.
+
+config DATA_SHIFT
+	int "Data shift" if DATA_SHIFT_BOOL
+	default 24 if STRICT_KERNEL_RWX && PPC64
+	range 17 28 if STRICT_KERNEL_RWX && PPC_BOOK3S_32
+	range 19 23 if STRICT_KERNEL_RWX && PPC_8xx
+	default 22 if STRICT_KERNEL_RWX && PPC_BOOK3S_32
+	default 23 if STRICT_KERNEL_RWX && PPC_8xx
+	default PPC_PAGE_SHIFT
+	help
+	  On Book3S 32 (603+), DBATs are used to map kernel text and rodata RO.
+	  Smaller is the alignment, greater is the number of necessary DBATs.
+
+	  On 8xx, large pages (512kb or 8M) are used to map kernel linear
+	  memory. Aligning to 8M reduces TLB misses as only 8M pages are used
+	  in that case.
 
 config FORCE_MAX_ZONEORDER
 	int "Maximum zone order"
@@ -778,7 +813,6 @@
 
 config PPC_COPRO_BASE
 	bool
-	default n
 
 config SCHED_SMT
 	bool "SMT (Hyperthreading) scheduler support"
@@ -835,7 +869,7 @@
 	def_bool y
 	depends on ADB_PMU
 
-source kernel/power/Kconfig
+source "kernel/power/Kconfig"
 
 config SECCOMP
 	bool "Enable seccomp to safely compute untrusted bytecode"
@@ -888,10 +922,6 @@
 	  have an IBM RS/6000 or pSeries machine, say Y.  If you have an
 	  embedded board, consult your board documentation.
 
-config ZONE_DMA
-	bool
-	default y
-
 config GENERIC_ISA_DMA
 	bool
 	depends on ISA_DMA_API
@@ -901,10 +931,6 @@
 	bool
 	depends on PCI
 	default y if 40x || 44x
-	default n
-
-config EISA
-	bool
 
 config SBUS
 	bool
@@ -914,6 +940,7 @@
 
 config FSL_PCI
  	bool
+	select ARCH_HAS_DMA_SET_MASK
 	select PPC_INDIRECT_PCI
 	select PCI_QUIRKS
 
@@ -950,78 +977,24 @@
 	help
 	  Freescale General-purpose Timers support
 
-# Yes MCA RS/6000s exist but Linux-PPC does not currently support any
-config MCA
-	bool
-
-# Platforms that what PCI turned unconditionally just do select PCI
-# in their config node.  Platforms that want to choose at config
-# time should select PPC_PCI_CHOICE
-config PPC_PCI_CHOICE
-	bool
-
-config PCI
-	bool "PCI support" if PPC_PCI_CHOICE
-	default y if !40x && !CPM2 && !PPC_8xx && !PPC_83xx \
-		&& !PPC_85xx && !PPC_86xx && !GAMECUBE_COMMON
-	default PCI_QSPAN if PPC_8xx
-	select GENERIC_PCI_IOMAP
-	help
-	  Find out whether your system includes a PCI bus. PCI is the name of
-	  a bus system, i.e. the way the CPU talks to the other stuff inside
-	  your box.  If you say Y here, the kernel will include drivers and
-	  infrastructure code to support PCI bus devices.
-
-config PCI_DOMAINS
-	def_bool PCI
-
-config PCI_SYSCALL
-	def_bool PCI
-
-config PCI_QSPAN
-	bool "QSpan PCI"
-	depends on PPC_8xx
-	select PPC_I8259
-	help
-	  Say Y here if you have a system based on a Motorola 8xx-series
-	  embedded processor with a QSPAN PCI interface, otherwise say N.
-
 config PCI_8260
 	bool
 	depends on PCI && 8260
 	select PPC_INDIRECT_PCI
 	default y
 
-source "drivers/pci/Kconfig"
-
-source "drivers/pcmcia/Kconfig"
-
-config HAS_RAPIDIO
-	bool
-	default n
-
-config RAPIDIO
-	tristate "RapidIO support"
-	depends on HAS_RAPIDIO || PCI
-	help
-	  If you say Y here, the kernel will include drivers and
-	  infrastructure code to support RapidIO interconnect devices.
-
 config FSL_RIO
 	bool "Freescale Embedded SRIO Controller support"
-	depends on RAPIDIO = y && HAS_RAPIDIO
+	depends on RAPIDIO = y && HAVE_RAPIDIO
 	default "n"
 	---help---
 	  Include support for RapidIO controller on Freescale embedded
 	  processors (MPC8548, MPC8641, etc).
 
-source "drivers/rapidio/Kconfig"
-
 endmenu
 
 config NONSTATIC_KERNEL
 	bool
-	default n
 
 menu "Advanced setup"
 	depends on PPC32
@@ -1131,7 +1104,7 @@
 
 config PHYSICAL_START
 	hex "Physical address where the kernel is loaded" if PHYSICAL_START_BOOL
-	default "0x02000000" if PPC_STD_MMU && CRASH_DUMP && !NONSTATIC_KERNEL
+	default "0x02000000" if PPC_BOOK3S && CRASH_DUMP && !NONSTATIC_KERNEL
 	default "0x00000000"
 
 config PHYSICAL_ALIGN
@@ -1181,7 +1154,7 @@
 
 config PIN_TLB_IMMR
 	bool "Pinned TLB for IMMR"
-	depends on PIN_TLB
+	depends on PIN_TLB || PPC_EARLY_DEBUG_CPM
 	default y
 
 config PIN_TLB_TEXT
