--- conflicted
+++ resolved
@@ -98,8 +98,6 @@
 			void (*func)(struct drmem_lmb *, const __be32 **));
 #endif
 
-<<<<<<< HEAD
-=======
 static inline void invalidate_lmb_associativity_index(struct drmem_lmb *lmb)
 {
 	lmb->aa_index = 0xffffffff;
@@ -123,5 +121,4 @@
 }
 #endif
 
->>>>>>> 407d19ab
 #endif /* _ASM_POWERPC_LMB_H */