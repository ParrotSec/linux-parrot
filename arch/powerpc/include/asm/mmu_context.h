/* SPDX-License-Identifier: GPL-2.0 */
#ifndef __ASM_POWERPC_MMU_CONTEXT_H
#define __ASM_POWERPC_MMU_CONTEXT_H
#ifdef __KERNEL__

#include <linux/kernel.h>
#include <linux/mm.h>
#include <linux/sched.h>
#include <linux/spinlock.h>
#include <asm/mmu.h>	
#include <asm/cputable.h>
#include <asm/cputhreads.h>

/*
 * Most if the context management is out of line
 */
extern int init_new_context(struct task_struct *tsk, struct mm_struct *mm);
extern void destroy_context(struct mm_struct *mm);
#ifdef CONFIG_SPAPR_TCE_IOMMU
struct mm_iommu_table_group_mem_t;

extern int isolate_lru_page(struct page *page);	/* from internal.h */
extern bool mm_iommu_preregistered(struct mm_struct *mm);
extern long mm_iommu_get(struct mm_struct *mm,
		unsigned long ua, unsigned long entries,
		struct mm_iommu_table_group_mem_t **pmem);
extern long mm_iommu_put(struct mm_struct *mm,
		struct mm_iommu_table_group_mem_t *mem);
extern void mm_iommu_init(struct mm_struct *mm);
extern void mm_iommu_cleanup(struct mm_struct *mm);
extern struct mm_iommu_table_group_mem_t *mm_iommu_lookup(struct mm_struct *mm,
		unsigned long ua, unsigned long size);
extern struct mm_iommu_table_group_mem_t *mm_iommu_lookup_rm(
		struct mm_struct *mm, unsigned long ua, unsigned long size);
extern struct mm_iommu_table_group_mem_t *mm_iommu_find(struct mm_struct *mm,
		unsigned long ua, unsigned long entries);
extern long mm_iommu_ua_to_hpa(struct mm_iommu_table_group_mem_t *mem,
		unsigned long ua, unsigned int pageshift, unsigned long *hpa);
extern long mm_iommu_ua_to_hpa_rm(struct mm_iommu_table_group_mem_t *mem,
		unsigned long ua, unsigned int pageshift, unsigned long *hpa);
extern void mm_iommu_ua_mark_dirty_rm(struct mm_struct *mm, unsigned long ua);
extern long mm_iommu_mapped_inc(struct mm_iommu_table_group_mem_t *mem);
extern void mm_iommu_mapped_dec(struct mm_iommu_table_group_mem_t *mem);
<<<<<<< HEAD
=======
#else
static inline bool mm_iommu_is_devmem(struct mm_struct *mm, unsigned long hpa,
		unsigned int pageshift, unsigned long *size)
{
	return false;
}
static inline void mm_iommu_init(struct mm_struct *mm) { }
>>>>>>> 407d19ab
#endif
extern void switch_slb(struct task_struct *tsk, struct mm_struct *mm);
extern void set_context(unsigned long id, pgd_t *pgd);

#ifdef CONFIG_PPC_BOOK3S_64
extern void radix__switch_mmu_context(struct mm_struct *prev,
				      struct mm_struct *next);
static inline void switch_mmu_context(struct mm_struct *prev,
				      struct mm_struct *next,
				      struct task_struct *tsk)
{
	if (radix_enabled())
		return radix__switch_mmu_context(prev, next);
	return switch_slb(tsk, next);
}

extern int hash__alloc_context_id(void);
extern void hash__reserve_context_id(int id);
extern void __destroy_context(int context_id);
static inline void mmu_context_init(void) { }

static inline int alloc_extended_context(struct mm_struct *mm,
					 unsigned long ea)
{
	int context_id;

	int index = ea >> MAX_EA_BITS_PER_CONTEXT;

	context_id = hash__alloc_context_id();
	if (context_id < 0)
		return context_id;

	VM_WARN_ON(mm->context.extended_id[index]);
	mm->context.extended_id[index] = context_id;
	return context_id;
}

static inline bool need_extra_context(struct mm_struct *mm, unsigned long ea)
{
	int context_id;

	context_id = get_ea_context(&mm->context, ea);
	if (!context_id)
		return true;
	return false;
}

#else
extern void switch_mmu_context(struct mm_struct *prev, struct mm_struct *next,
			       struct task_struct *tsk);
extern unsigned long __init_new_context(void);
extern void __destroy_context(unsigned long context_id);
extern void mmu_context_init(void);
static inline int alloc_extended_context(struct mm_struct *mm,
					 unsigned long ea)
{
	/* non book3s_64 should never find this called */
	WARN_ON(1);
	return -ENOMEM;
}

static inline bool need_extra_context(struct mm_struct *mm, unsigned long ea)
{
	return false;
}
#endif

#if defined(CONFIG_KVM_BOOK3S_HV_POSSIBLE) && defined(CONFIG_PPC_RADIX_MMU)
extern void radix_kvm_prefetch_workaround(struct mm_struct *mm);
#else
static inline void radix_kvm_prefetch_workaround(struct mm_struct *mm) { }
#endif

extern void switch_cop(struct mm_struct *next);
extern int use_cop(unsigned long acop, struct mm_struct *mm);
extern void drop_cop(unsigned long acop, struct mm_struct *mm);

#ifdef CONFIG_PPC_BOOK3S_64
static inline void inc_mm_active_cpus(struct mm_struct *mm)
{
	atomic_inc(&mm->context.active_cpus);
}

static inline void dec_mm_active_cpus(struct mm_struct *mm)
{
	atomic_dec(&mm->context.active_cpus);
}

static inline void mm_context_add_copro(struct mm_struct *mm)
{
	/*
	 * If any copro is in use, increment the active CPU count
	 * in order to force TLB invalidations to be global as to
	 * propagate to the Nest MMU.
	 */
	if (atomic_inc_return(&mm->context.copros) == 1)
		inc_mm_active_cpus(mm);
}

static inline void mm_context_remove_copro(struct mm_struct *mm)
{
	int c;

	/*
	 * When removing the last copro, we need to broadcast a global
	 * flush of the full mm, as the next TLBI may be local and the
	 * nMMU and/or PSL need to be cleaned up.
	 *
	 * Both the 'copros' and 'active_cpus' counts are looked at in
	 * flush_all_mm() to determine the scope (local/global) of the
	 * TLBIs, so we need to flush first before decrementing
	 * 'copros'. If this API is used by several callers for the
	 * same context, it can lead to over-flushing. It's hopefully
	 * not common enough to be a problem.
	 *
	 * Skip on hash, as we don't know how to do the proper flush
	 * for the time being. Invalidations will remain global if
	 * used on hash. Note that we can't drop 'copros' either, as
	 * it could make some invalidations local with no flush
	 * in-between.
	 */
	if (radix_enabled()) {
		flush_all_mm(mm);

		c = atomic_dec_if_positive(&mm->context.copros);
		/* Detect imbalance between add and remove */
		WARN_ON(c < 0);

		if (c == 0)
			dec_mm_active_cpus(mm);
	}
}
#else
static inline void inc_mm_active_cpus(struct mm_struct *mm) { }
static inline void dec_mm_active_cpus(struct mm_struct *mm) { }
static inline void mm_context_add_copro(struct mm_struct *mm) { }
static inline void mm_context_remove_copro(struct mm_struct *mm) { }
#endif


extern void switch_mm_irqs_off(struct mm_struct *prev, struct mm_struct *next,
			       struct task_struct *tsk);

static inline void switch_mm(struct mm_struct *prev, struct mm_struct *next,
			     struct task_struct *tsk)
{
	unsigned long flags;

	local_irq_save(flags);
	switch_mm_irqs_off(prev, next, tsk);
	local_irq_restore(flags);
}
#define switch_mm_irqs_off switch_mm_irqs_off


#define deactivate_mm(tsk,mm)	do { } while (0)

/*
 * After we have set current->mm to a new value, this activates
 * the context for the new mm so we see the new mappings.
 */
static inline void activate_mm(struct mm_struct *prev, struct mm_struct *next)
{
	switch_mm(prev, next, current);
}

/* We don't currently use enter_lazy_tlb() for anything */
static inline void enter_lazy_tlb(struct mm_struct *mm,
				  struct task_struct *tsk)
{
	/* 64-bit Book3E keeps track of current PGD in the PACA */
#ifdef CONFIG_PPC_BOOK3E_64
	get_paca()->pgd = NULL;
#endif
}

<<<<<<< HEAD
static inline int arch_dup_mmap(struct mm_struct *oldmm,
				struct mm_struct *mm)
{
	return 0;
}

#ifndef CONFIG_PPC_BOOK3S_64
static inline void arch_exit_mmap(struct mm_struct *mm)
{
}
#else
=======
>>>>>>> 407d19ab
extern void arch_exit_mmap(struct mm_struct *mm);

static inline void arch_unmap(struct mm_struct *mm,
			      unsigned long start, unsigned long end)
{
	if (start <= mm->context.vdso_base && mm->context.vdso_base < end)
		mm->context.vdso_base = 0;
}

static inline void arch_bprm_mm_init(struct mm_struct *mm,
				     struct vm_area_struct *vma)
{
}

#ifdef CONFIG_PPC_MEM_KEYS
bool arch_vma_access_permitted(struct vm_area_struct *vma, bool write,
			       bool execute, bool foreign);
#else /* CONFIG_PPC_MEM_KEYS */
static inline bool arch_vma_access_permitted(struct vm_area_struct *vma,
		bool write, bool execute, bool foreign)
{
	/* by default, allow everything */
	return true;
}

#define pkey_mm_init(mm)
#define thread_pkey_regs_save(thread)
#define thread_pkey_regs_restore(new_thread, old_thread)
#define thread_pkey_regs_init(thread)

static inline u64 pte_to_hpte_pkey_bits(u64 pteflags)
{
	return 0x0UL;
}

#endif /* CONFIG_PPC_MEM_KEYS */

#endif /* __KERNEL__ */
#endif /* __ASM_POWERPC_MMU_CONTEXT_H */<|MERGE_RESOLUTION|>--- conflicted
+++ resolved
@@ -21,8 +21,11 @@
 
 extern int isolate_lru_page(struct page *page);	/* from internal.h */
 extern bool mm_iommu_preregistered(struct mm_struct *mm);
-extern long mm_iommu_get(struct mm_struct *mm,
+extern long mm_iommu_new(struct mm_struct *mm,
 		unsigned long ua, unsigned long entries,
+		struct mm_iommu_table_group_mem_t **pmem);
+extern long mm_iommu_newdev(struct mm_struct *mm, unsigned long ua,
+		unsigned long entries, unsigned long dev_hpa,
 		struct mm_iommu_table_group_mem_t **pmem);
 extern long mm_iommu_put(struct mm_struct *mm,
 		struct mm_iommu_table_group_mem_t *mem);
@@ -32,17 +35,17 @@
 		unsigned long ua, unsigned long size);
 extern struct mm_iommu_table_group_mem_t *mm_iommu_lookup_rm(
 		struct mm_struct *mm, unsigned long ua, unsigned long size);
-extern struct mm_iommu_table_group_mem_t *mm_iommu_find(struct mm_struct *mm,
+extern struct mm_iommu_table_group_mem_t *mm_iommu_get(struct mm_struct *mm,
 		unsigned long ua, unsigned long entries);
 extern long mm_iommu_ua_to_hpa(struct mm_iommu_table_group_mem_t *mem,
 		unsigned long ua, unsigned int pageshift, unsigned long *hpa);
 extern long mm_iommu_ua_to_hpa_rm(struct mm_iommu_table_group_mem_t *mem,
 		unsigned long ua, unsigned int pageshift, unsigned long *hpa);
 extern void mm_iommu_ua_mark_dirty_rm(struct mm_struct *mm, unsigned long ua);
+extern bool mm_iommu_is_devmem(struct mm_struct *mm, unsigned long hpa,
+		unsigned int pageshift, unsigned long *size);
 extern long mm_iommu_mapped_inc(struct mm_iommu_table_group_mem_t *mem);
 extern void mm_iommu_mapped_dec(struct mm_iommu_table_group_mem_t *mem);
-<<<<<<< HEAD
-=======
 #else
 static inline bool mm_iommu_is_devmem(struct mm_struct *mm, unsigned long hpa,
 		unsigned int pageshift, unsigned long *size)
@@ -50,7 +53,6 @@
 	return false;
 }
 static inline void mm_iommu_init(struct mm_struct *mm) { }
->>>>>>> 407d19ab
 #endif
 extern void switch_slb(struct task_struct *tsk, struct mm_struct *mm);
 extern void set_context(unsigned long id, pgd_t *pgd);
@@ -92,7 +94,7 @@
 {
 	int context_id;
 
-	context_id = get_ea_context(&mm->context, ea);
+	context_id = get_user_context(&mm->context, ea);
 	if (!context_id)
 		return true;
 	return false;
@@ -227,20 +229,6 @@
 #endif
 }
 
-<<<<<<< HEAD
-static inline int arch_dup_mmap(struct mm_struct *oldmm,
-				struct mm_struct *mm)
-{
-	return 0;
-}
-
-#ifndef CONFIG_PPC_BOOK3S_64
-static inline void arch_exit_mmap(struct mm_struct *mm)
-{
-}
-#else
-=======
->>>>>>> 407d19ab
 extern void arch_exit_mmap(struct mm_struct *mm);
 
 static inline void arch_unmap(struct mm_struct *mm,
@@ -258,6 +246,7 @@
 #ifdef CONFIG_PPC_MEM_KEYS
 bool arch_vma_access_permitted(struct vm_area_struct *vma, bool write,
 			       bool execute, bool foreign);
+void arch_dup_pkeys(struct mm_struct *oldmm, struct mm_struct *mm);
 #else /* CONFIG_PPC_MEM_KEYS */
 static inline bool arch_vma_access_permitted(struct vm_area_struct *vma,
 		bool write, bool execute, bool foreign)
@@ -270,6 +259,7 @@
 #define thread_pkey_regs_save(thread)
 #define thread_pkey_regs_restore(new_thread, old_thread)
 #define thread_pkey_regs_init(thread)
+#define arch_dup_pkeys(oldmm, mm)
 
 static inline u64 pte_to_hpte_pkey_bits(u64 pteflags)
 {
@@ -277,6 +267,13 @@
 }
 
 #endif /* CONFIG_PPC_MEM_KEYS */
+
+static inline int arch_dup_mmap(struct mm_struct *oldmm,
+				struct mm_struct *mm)
+{
+	arch_dup_pkeys(oldmm, mm);
+	return 0;
+}
 
 #endif /* __KERNEL__ */
 #endif /* __ASM_POWERPC_MMU_CONTEXT_H */