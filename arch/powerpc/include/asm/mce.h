--- conflicted
+++ resolved
@@ -208,13 +208,9 @@
 extern void release_mce_event(void);
 extern void machine_check_queue_event(void);
 extern void machine_check_print_event_info(struct machine_check_event *evt,
-<<<<<<< HEAD
-					   bool user_mode);
-=======
 					   bool user_mode, bool in_guest);
 unsigned long addr_to_pfn(struct pt_regs *regs, unsigned long addr);
 #ifdef CONFIG_PPC_BOOK3S_64
 void flush_and_reload_slb(void);
 #endif /* CONFIG_PPC_BOOK3S_64 */
->>>>>>> 407d19ab
 #endif /* __ASM_PPC64_MCE_H__ */