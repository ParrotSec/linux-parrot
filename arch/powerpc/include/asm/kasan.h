/* SPDX-License-Identifier: GPL-2.0 */
#ifndef __ASM_KASAN_H
#define __ASM_KASAN_H

#ifdef CONFIG_KASAN
#define _GLOBAL_KASAN(fn)	_GLOBAL(__##fn)
#define _GLOBAL_TOC_KASAN(fn)	_GLOBAL_TOC(__##fn)
#define EXPORT_SYMBOL_KASAN(fn)	EXPORT_SYMBOL(__##fn)
#else
#define _GLOBAL_KASAN(fn)	_GLOBAL(fn)
#define _GLOBAL_TOC_KASAN(fn)	_GLOBAL_TOC(fn)
#define EXPORT_SYMBOL_KASAN(fn)
#endif

#ifndef __ASSEMBLY__

#include <asm/page.h>

#define KASAN_SHADOW_SCALE_SHIFT	3

#define KASAN_SHADOW_START	(KASAN_SHADOW_OFFSET + \
				 (PAGE_OFFSET >> KASAN_SHADOW_SCALE_SHIFT))

#define KASAN_SHADOW_OFFSET	ASM_CONST(CONFIG_KASAN_SHADOW_OFFSET)

#define KASAN_SHADOW_END	(-(-KASAN_SHADOW_START >> KASAN_SHADOW_SCALE_SHIFT))

#ifdef CONFIG_KASAN
void kasan_early_init(void);
void kasan_init(void);
void kasan_late_init(void);
#else
static inline void kasan_init(void) { }
<<<<<<< HEAD
static inline void kasan_mmu_init(void) { }
=======
>>>>>>> 675a03b4
static inline void kasan_late_init(void) { }
#endif

#endif /* __ASSEMBLY */
#endif<|MERGE_RESOLUTION|>--- conflicted
+++ resolved
@@ -31,10 +31,6 @@
 void kasan_late_init(void);
 #else
 static inline void kasan_init(void) { }
-<<<<<<< HEAD
-static inline void kasan_mmu_init(void) { }
-=======
->>>>>>> 675a03b4
 static inline void kasan_late_init(void) { }
 #endif
 
