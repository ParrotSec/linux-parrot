--- conflicted
+++ resolved
@@ -20,6 +20,25 @@
 #include <asm/nohash/pgtable.h>
 #endif /* !CONFIG_PPC_BOOK3S */
 
+/* Note due to the way vm flags are laid out, the bits are XWR */
+#define __P000	PAGE_NONE
+#define __P001	PAGE_READONLY
+#define __P010	PAGE_COPY
+#define __P011	PAGE_COPY
+#define __P100	PAGE_READONLY_X
+#define __P101	PAGE_READONLY_X
+#define __P110	PAGE_COPY_X
+#define __P111	PAGE_COPY_X
+
+#define __S000	PAGE_NONE
+#define __S001	PAGE_READONLY
+#define __S010	PAGE_SHARED
+#define __S011	PAGE_SHARED
+#define __S100	PAGE_READONLY_X
+#define __S101	PAGE_READONLY_X
+#define __S110	PAGE_SHARED_X
+#define __S111	PAGE_SHARED_X
+
 #ifndef __ASSEMBLY__
 
 #include <asm/tlbflush.h>
@@ -27,6 +46,16 @@
 /* Keep these as a macros to avoid include dependency mess */
 #define pte_page(x)		pfn_to_page(pte_pfn(x))
 #define mk_pte(page, pgprot)	pfn_pte(page_to_pfn(page), (pgprot))
+/*
+ * Select all bits except the pfn
+ */
+static inline pgprot_t pte_pgprot(pte_t pte)
+{
+	unsigned long pte_flags;
+
+	pte_flags = pte_val(pte) & ~PTE_RPN_MASK;
+	return __pgprot(pte_flags);
+}
 
 /*
  * ZERO_PAGE is a global shared page that is always zero: used
@@ -37,8 +66,6 @@
 
 extern pgd_t swapper_pg_dir[];
 
-void limit_zone_pfn(enum zone_type zone, unsigned long max_pfn);
-int dma_pfn_limit_to_zone(u64 pfn_limit);
 extern void paging_init(void);
 
 /*
@@ -69,7 +96,7 @@
 /* can we use this in kvm */
 unsigned long vmalloc_to_phys(void *vmalloc_addr);
 
-void pgtable_cache_add(unsigned shift, void (*ctor)(void *));
+void pgtable_cache_add(unsigned int shift);
 void pgtable_cache_init(void);
 
 #if defined(CONFIG_STRICT_KERNEL_RWX) || defined(CONFIG_PPC32)
@@ -78,8 +105,6 @@
 static inline void mark_initmem_nx(void) { }
 #endif
 
-<<<<<<< HEAD
-=======
 #ifdef CONFIG_PPC_DEBUG_WX
 void ptdump_check_wx(void);
 #else
@@ -129,7 +154,6 @@
 }
 #endif /* CONFIG_PPC64 */
 
->>>>>>> 407d19ab
 #endif /* __ASSEMBLY__ */
 
 #endif /* _ASM_POWERPC_PGTABLE_H */