--- conflicted
+++ resolved
@@ -16,39 +16,13 @@
 };
 extern struct vmemmap_backing *vmemmap_list;
 
-<<<<<<< HEAD
-/*
- * Functions that deal with pagetables that could be at any level of
- * the table need to be passed an "index_size" so they know how to
- * handle allocation.  For PTE pages (which are linked to a struct
- * page for now, and drawn from the main get_free_pages() pool), the
- * allocation size will be (2^index_size * sizeof(pointer)) and
- * allocations are drawn from the kmem_cache in PGT_CACHE(index_size).
- *
- * The maximum index size needs to be big enough to allow any
- * pagetable sizes we need, but small enough to fit in the low bits of
- * any page table pointer.  In other words all pagetables, even tiny
- * ones, must be aligned to allow at least enough low 0 bits to
- * contain this value.  This value is also used as a mask, so it must
- * be one less than a power of two.
- */
-#define MAX_PGTABLE_INDEX_SIZE	0xf
-
-extern struct kmem_cache *pgtable_cache[];
-#define PGT_CACHE(shift) ({				\
-			BUG_ON(!(shift));		\
-			pgtable_cache[(shift) - 1];	\
-		})
-
-extern pte_t *pte_fragment_alloc(struct mm_struct *, unsigned long, int);
-=======
->>>>>>> 407d19ab
 extern pmd_t *pmd_fragment_alloc(struct mm_struct *, unsigned long);
 extern void pmd_fragment_free(unsigned long *);
 extern void pgtable_free_tlb(struct mmu_gather *tlb, void *table, int shift);
 #ifdef CONFIG_SMP
 extern void __tlb_remove_table(void *_table);
 #endif
+void pte_frag_destroy(void *pte_frag);
 
 static inline pgd_t *radix__pgd_alloc(struct mm_struct *mm)
 {
@@ -82,6 +56,9 @@
 
 	pgd = kmem_cache_alloc(PGT_CACHE(PGD_INDEX_SIZE),
 			       pgtable_gfp_flags(mm, GFP_KERNEL));
+	if (unlikely(!pgd))
+		return pgd;
+
 	/*
 	 * Don't scan the PGD for pointers, it contains references to PUDs but
 	 * those references are not full pointers and so can't be recognised by
@@ -112,7 +89,7 @@
 
 static inline void pgd_populate(struct mm_struct *mm, pgd_t *pgd, pud_t *pud)
 {
-	pgd_set(pgd, __pgtable_ptr_val(pud) | PGD_VAL_BITS);
+	*pgd =  __pgd(__pgtable_ptr_val(pud) | PGD_VAL_BITS);
 }
 
 static inline pud_t *pud_alloc_one(struct mm_struct *mm, unsigned long addr)
@@ -139,7 +116,7 @@
 
 static inline void pud_populate(struct mm_struct *mm, pud_t *pud, pmd_t *pmd)
 {
-	pud_set(pud, __pgtable_ptr_val(pmd) | PUD_VAL_BITS);
+	*pud = __pud(__pgtable_ptr_val(pmd) | PUD_VAL_BITS);
 }
 
 static inline void __pud_free_tlb(struct mmu_gather *tlb, pud_t *pud,
@@ -177,45 +154,15 @@
 static inline void pmd_populate_kernel(struct mm_struct *mm, pmd_t *pmd,
 				       pte_t *pte)
 {
-	pmd_set(pmd, __pgtable_ptr_val(pte) | PMD_VAL_BITS);
+	*pmd = __pmd(__pgtable_ptr_val(pte) | PMD_VAL_BITS);
 }
 
 static inline void pmd_populate(struct mm_struct *mm, pmd_t *pmd,
 				pgtable_t pte_page)
 {
-	pmd_set(pmd, __pgtable_ptr_val(pte_page) | PMD_VAL_BITS);
+	*pmd = __pmd(__pgtable_ptr_val(pte_page) | PMD_VAL_BITS);
 }
 
-<<<<<<< HEAD
-static inline pgtable_t pmd_pgtable(pmd_t pmd)
-{
-	return (pgtable_t)pmd_page_vaddr(pmd);
-}
-
-static inline pte_t *pte_alloc_one_kernel(struct mm_struct *mm,
-					  unsigned long address)
-{
-	return (pte_t *)pte_fragment_alloc(mm, address, 1);
-}
-
-static inline pgtable_t pte_alloc_one(struct mm_struct *mm,
-				      unsigned long address)
-{
-	return (pgtable_t)pte_fragment_alloc(mm, address, 0);
-}
-
-static inline void pte_free_kernel(struct mm_struct *mm, pte_t *pte)
-{
-	pte_fragment_free((unsigned long *)pte, 1);
-}
-
-static inline void pte_free(struct mm_struct *mm, pgtable_t ptepage)
-{
-	pte_fragment_free((unsigned long *)ptepage, 0);
-}
-
-=======
->>>>>>> 407d19ab
 static inline void __pte_free_tlb(struct mmu_gather *tlb, pgtable_t table,
 				  unsigned long address)
 {
