/* SPDX-License-Identifier: GPL-2.0-or-later */
#ifndef _ASM_POWERPC_BOOK3S_64_MMU_HASH_H_
#define _ASM_POWERPC_BOOK3S_64_MMU_HASH_H_
/*
 * PowerPC64 memory management structures
 *
 * Dave Engebretsen & Mike Corrigan <{engebret|mikejc}@us.ibm.com>
 *   PPC64 rework.
 */

#include <asm/page.h>
#include <asm/bug.h>
#include <asm/asm-const.h>

/*
 * This is necessary to get the definition of PGTABLE_RANGE which we
 * need for various slices related matters. Note that this isn't the
 * complete pgtable.h but only a portion of it.
 */
#include <asm/book3s/64/pgtable.h>
#include <asm/bug.h>
#include <asm/processor.h>
#include <asm/cpu_has_feature.h>

/*
 * SLB
 */

#define SLB_NUM_BOLTED		3
#define SLB_CACHE_ENTRIES	8
#define SLB_MIN_SIZE		32

/* Bits in the SLB ESID word */
#define SLB_ESID_V		ASM_CONST(0x0000000008000000) /* valid */

/* Bits in the SLB VSID word */
#define SLB_VSID_SHIFT		12
#define SLB_VSID_SHIFT_256M	SLB_VSID_SHIFT
#define SLB_VSID_SHIFT_1T	24
#define SLB_VSID_SSIZE_SHIFT	62
#define SLB_VSID_B		ASM_CONST(0xc000000000000000)
#define SLB_VSID_B_256M		ASM_CONST(0x0000000000000000)
#define SLB_VSID_B_1T		ASM_CONST(0x4000000000000000)
#define SLB_VSID_KS		ASM_CONST(0x0000000000000800)
#define SLB_VSID_KP		ASM_CONST(0x0000000000000400)
#define SLB_VSID_N		ASM_CONST(0x0000000000000200) /* no-execute */
#define SLB_VSID_L		ASM_CONST(0x0000000000000100)
#define SLB_VSID_C		ASM_CONST(0x0000000000000080) /* class */
#define SLB_VSID_LP		ASM_CONST(0x0000000000000030)
#define SLB_VSID_LP_00		ASM_CONST(0x0000000000000000)
#define SLB_VSID_LP_01		ASM_CONST(0x0000000000000010)
#define SLB_VSID_LP_10		ASM_CONST(0x0000000000000020)
#define SLB_VSID_LP_11		ASM_CONST(0x0000000000000030)
#define SLB_VSID_LLP		(SLB_VSID_L|SLB_VSID_LP)

#define SLB_VSID_KERNEL		(SLB_VSID_KP)
#define SLB_VSID_USER		(SLB_VSID_KP|SLB_VSID_KS|SLB_VSID_C)

#define SLBIE_C			(0x08000000)
#define SLBIE_SSIZE_SHIFT	25

/*
 * Hash table
 */

#define HPTES_PER_GROUP 8

#define HPTE_V_SSIZE_SHIFT	62
#define HPTE_V_AVPN_SHIFT	7
#define HPTE_V_COMMON_BITS	ASM_CONST(0x000fffffffffffff)
#define HPTE_V_AVPN		ASM_CONST(0x3fffffffffffff80)
#define HPTE_V_AVPN_3_0		ASM_CONST(0x000fffffffffff80)
#define HPTE_V_AVPN_VAL(x)	(((x) & HPTE_V_AVPN) >> HPTE_V_AVPN_SHIFT)
#define HPTE_V_COMPARE(x,y)	(!(((x) ^ (y)) & 0xffffffffffffff80UL))
#define HPTE_V_BOLTED		ASM_CONST(0x0000000000000010)
#define HPTE_V_LOCK		ASM_CONST(0x0000000000000008)
#define HPTE_V_LARGE		ASM_CONST(0x0000000000000004)
#define HPTE_V_SECONDARY	ASM_CONST(0x0000000000000002)
#define HPTE_V_VALID		ASM_CONST(0x0000000000000001)

/*
 * ISA 3.0 has a different HPTE format.
 */
#define HPTE_R_3_0_SSIZE_SHIFT	58
#define HPTE_R_3_0_SSIZE_MASK	(3ull << HPTE_R_3_0_SSIZE_SHIFT)
#define HPTE_R_PP0		ASM_CONST(0x8000000000000000)
#define HPTE_R_TS		ASM_CONST(0x4000000000000000)
#define HPTE_R_KEY_HI		ASM_CONST(0x3000000000000000)
#define HPTE_R_KEY_BIT0		ASM_CONST(0x2000000000000000)
#define HPTE_R_KEY_BIT1		ASM_CONST(0x1000000000000000)
#define HPTE_R_RPN_SHIFT	12
#define HPTE_R_RPN		ASM_CONST(0x0ffffffffffff000)
#define HPTE_R_RPN_3_0		ASM_CONST(0x01fffffffffff000)
#define HPTE_R_PP		ASM_CONST(0x0000000000000003)
#define HPTE_R_PPP		ASM_CONST(0x8000000000000003)
#define HPTE_R_N		ASM_CONST(0x0000000000000004)
#define HPTE_R_G		ASM_CONST(0x0000000000000008)
#define HPTE_R_M		ASM_CONST(0x0000000000000010)
#define HPTE_R_I		ASM_CONST(0x0000000000000020)
#define HPTE_R_W		ASM_CONST(0x0000000000000040)
#define HPTE_R_WIMG		ASM_CONST(0x0000000000000078)
#define HPTE_R_C		ASM_CONST(0x0000000000000080)
#define HPTE_R_R		ASM_CONST(0x0000000000000100)
#define HPTE_R_KEY_LO		ASM_CONST(0x0000000000000e00)
#define HPTE_R_KEY_BIT2		ASM_CONST(0x0000000000000800)
#define HPTE_R_KEY_BIT3		ASM_CONST(0x0000000000000400)
#define HPTE_R_KEY_BIT4		ASM_CONST(0x0000000000000200)
#define HPTE_R_KEY		(HPTE_R_KEY_LO | HPTE_R_KEY_HI)

#define HPTE_V_1TB_SEG		ASM_CONST(0x4000000000000000)
#define HPTE_V_VRMA_MASK	ASM_CONST(0x4001ffffff000000)

/* Values for PP (assumes Ks=0, Kp=1) */
#define PP_RWXX	0	/* Supervisor read/write, User none */
#define PP_RWRX 1	/* Supervisor read/write, User read */
#define PP_RWRW 2	/* Supervisor read/write, User read/write */
#define PP_RXRX 3	/* Supervisor read,       User read */
#define PP_RXXX	(HPTE_R_PP0 | 2)	/* Supervisor read, user none */

/* Fields for tlbiel instruction in architecture 2.06 */
#define TLBIEL_INVAL_SEL_MASK	0xc00	/* invalidation selector */
#define  TLBIEL_INVAL_PAGE	0x000	/* invalidate a single page */
#define  TLBIEL_INVAL_SET_LPID	0x800	/* invalidate a set for current LPID */
#define  TLBIEL_INVAL_SET	0xc00	/* invalidate a set for all LPIDs */
#define TLBIEL_INVAL_SET_MASK	0xfff000	/* set number to inval. */
#define TLBIEL_INVAL_SET_SHIFT	12

#define POWER7_TLB_SETS		128	/* # sets in POWER7 TLB */
#define POWER8_TLB_SETS		512	/* # sets in POWER8 TLB */
#define POWER9_TLB_SETS_HASH	256	/* # sets in POWER9 TLB Hash mode */
#define POWER9_TLB_SETS_RADIX	128	/* # sets in POWER9 TLB Radix mode */

#ifndef __ASSEMBLY__

struct mmu_hash_ops {
	void            (*hpte_invalidate)(unsigned long slot,
					   unsigned long vpn,
					   int bpsize, int apsize,
					   int ssize, int local);
	long		(*hpte_updatepp)(unsigned long slot,
					 unsigned long newpp,
					 unsigned long vpn,
					 int bpsize, int apsize,
					 int ssize, unsigned long flags);
	void            (*hpte_updateboltedpp)(unsigned long newpp,
					       unsigned long ea,
					       int psize, int ssize);
	long		(*hpte_insert)(unsigned long hpte_group,
				       unsigned long vpn,
				       unsigned long prpn,
				       unsigned long rflags,
				       unsigned long vflags,
				       int psize, int apsize,
				       int ssize);
	long		(*hpte_remove)(unsigned long hpte_group);
	int             (*hpte_removebolted)(unsigned long ea,
					     int psize, int ssize);
	void		(*flush_hash_range)(unsigned long number, int local);
	void		(*hugepage_invalidate)(unsigned long vsid,
					       unsigned long addr,
					       unsigned char *hpte_slot_array,
					       int psize, int ssize, int local);
	int		(*resize_hpt)(unsigned long shift);
	/*
	 * Special for kexec.
	 * To be called in real mode with interrupts disabled. No locks are
	 * taken as such, concurrent access on pre POWER5 hardware could result
	 * in a deadlock.
	 * The linear mapping is destroyed as well.
	 */
	void		(*hpte_clear_all)(void);
};
extern struct mmu_hash_ops mmu_hash_ops;

struct hash_pte {
	__be64 v;
	__be64 r;
};

extern struct hash_pte *htab_address;
extern unsigned long htab_size_bytes;
extern unsigned long htab_hash_mask;


static inline int shift_to_mmu_psize(unsigned int shift)
{
	int psize;

	for (psize = 0; psize < MMU_PAGE_COUNT; ++psize)
		if (mmu_psize_defs[psize].shift == shift)
			return psize;
	return -1;
}

static inline unsigned int mmu_psize_to_shift(unsigned int mmu_psize)
{
	if (mmu_psize_defs[mmu_psize].shift)
		return mmu_psize_defs[mmu_psize].shift;
	BUG();
}

static inline unsigned long get_sllp_encoding(int psize)
{
	unsigned long sllp;

	sllp = ((mmu_psize_defs[psize].sllp & SLB_VSID_L) >> 6) |
		((mmu_psize_defs[psize].sllp & SLB_VSID_LP) >> 4);
	return sllp;
}

#endif /* __ASSEMBLY__ */

/*
 * Segment sizes.
 * These are the values used by hardware in the B field of
 * SLB entries and the first dword of MMU hashtable entries.
 * The B field is 2 bits; the values 2 and 3 are unused and reserved.
 */
#define MMU_SEGSIZE_256M	0
#define MMU_SEGSIZE_1T		1

/*
 * encode page number shift.
 * in order to fit the 78 bit va in a 64 bit variable we shift the va by
 * 12 bits. This enable us to address upto 76 bit va.
 * For hpt hash from a va we can ignore the page size bits of va and for
 * hpte encoding we ignore up to 23 bits of va. So ignoring lower 12 bits ensure
 * we work in all cases including 4k page size.
 */
#define VPN_SHIFT	12

/*
 * HPTE Large Page (LP) details
 */
#define LP_SHIFT	12
#define LP_BITS		8
#define LP_MASK(i)	((0xFF >> (i)) << LP_SHIFT)

#ifndef __ASSEMBLY__

static inline int slb_vsid_shift(int ssize)
{
	if (ssize == MMU_SEGSIZE_256M)
		return SLB_VSID_SHIFT;
	return SLB_VSID_SHIFT_1T;
}

static inline int segment_shift(int ssize)
{
	if (ssize == MMU_SEGSIZE_256M)
		return SID_SHIFT;
	return SID_SHIFT_1T;
}

/*
 * This array is indexed by the LP field of the HPTE second dword.
 * Since this field may contain some RPN bits, some entries are
 * replicated so that we get the same value irrespective of RPN.
 * The top 4 bits are the page size index (MMU_PAGE_*) for the
 * actual page size, the bottom 4 bits are the base page size.
 */
extern u8 hpte_page_sizes[1 << LP_BITS];

static inline unsigned long __hpte_page_size(unsigned long h, unsigned long l,
					     bool is_base_size)
{
	unsigned int i, lp;

	if (!(h & HPTE_V_LARGE))
		return 1ul << 12;

	/* Look at the 8 bit LP value */
	lp = (l >> LP_SHIFT) & ((1 << LP_BITS) - 1);
	i = hpte_page_sizes[lp];
	if (!i)
		return 0;
	if (!is_base_size)
		i >>= 4;
	return 1ul << mmu_psize_defs[i & 0xf].shift;
}

static inline unsigned long hpte_page_size(unsigned long h, unsigned long l)
{
	return __hpte_page_size(h, l, 0);
}

static inline unsigned long hpte_base_page_size(unsigned long h, unsigned long l)
{
	return __hpte_page_size(h, l, 1);
}

/*
 * The current system page and segment sizes
 */
extern int mmu_kernel_ssize;
extern int mmu_highuser_ssize;
extern u16 mmu_slb_size;
extern unsigned long tce_alloc_start, tce_alloc_end;

/*
 * If the processor supports 64k normal pages but not 64k cache
 * inhibited pages, we have to be prepared to switch processes
 * to use 4k pages when they create cache-inhibited mappings.
 * If this is the case, mmu_ci_restrictions will be set to 1.
 */
extern int mmu_ci_restrictions;

/*
 * This computes the AVPN and B fields of the first dword of a HPTE,
 * for use when we want to match an existing PTE.  The bottom 7 bits
 * of the returned value are zero.
 */
static inline unsigned long hpte_encode_avpn(unsigned long vpn, int psize,
					     int ssize)
{
	unsigned long v;
	/*
	 * The AVA field omits the low-order 23 bits of the 78 bits VA.
	 * These bits are not needed in the PTE, because the
	 * low-order b of these bits are part of the byte offset
	 * into the virtual page and, if b < 23, the high-order
	 * 23-b of these bits are always used in selecting the
	 * PTEGs to be searched
	 */
	v = (vpn >> (23 - VPN_SHIFT)) & ~(mmu_psize_defs[psize].avpnm);
	v <<= HPTE_V_AVPN_SHIFT;
	v |= ((unsigned long) ssize) << HPTE_V_SSIZE_SHIFT;
	return v;
}

/*
 * ISA v3.0 defines a new HPTE format, which differs from the old
 * format in having smaller AVPN and ARPN fields, and the B field
 * in the second dword instead of the first.
 */
static inline unsigned long hpte_old_to_new_v(unsigned long v)
{
	/* trim AVPN, drop B */
	return v & HPTE_V_COMMON_BITS;
}

static inline unsigned long hpte_old_to_new_r(unsigned long v, unsigned long r)
{
	/* move B field from 1st to 2nd dword, trim ARPN */
	return (r & ~HPTE_R_3_0_SSIZE_MASK) |
		(((v) >> HPTE_V_SSIZE_SHIFT) << HPTE_R_3_0_SSIZE_SHIFT);
}

static inline unsigned long hpte_new_to_old_v(unsigned long v, unsigned long r)
{
	/* insert B field */
	return (v & HPTE_V_COMMON_BITS) |
		((r & HPTE_R_3_0_SSIZE_MASK) <<
		 (HPTE_V_SSIZE_SHIFT - HPTE_R_3_0_SSIZE_SHIFT));
}

static inline unsigned long hpte_new_to_old_r(unsigned long r)
{
	/* clear out B field */
	return r & ~HPTE_R_3_0_SSIZE_MASK;
}

static inline unsigned long hpte_get_old_v(struct hash_pte *hptep)
{
	unsigned long hpte_v;

	hpte_v = be64_to_cpu(hptep->v);
	if (cpu_has_feature(CPU_FTR_ARCH_300))
		hpte_v = hpte_new_to_old_v(hpte_v, be64_to_cpu(hptep->r));
	return hpte_v;
}

/*
 * This function sets the AVPN and L fields of the HPTE  appropriately
 * using the base page size and actual page size.
 */
static inline unsigned long hpte_encode_v(unsigned long vpn, int base_psize,
					  int actual_psize, int ssize)
{
	unsigned long v;
	v = hpte_encode_avpn(vpn, base_psize, ssize);
	if (actual_psize != MMU_PAGE_4K)
		v |= HPTE_V_LARGE;
	return v;
}

/*
 * This function sets the ARPN, and LP fields of the HPTE appropriately
 * for the page size. We assume the pa is already "clean" that is properly
 * aligned for the requested page size
 */
static inline unsigned long hpte_encode_r(unsigned long pa, int base_psize,
					  int actual_psize)
{
	/* A 4K page needs no special encoding */
	if (actual_psize == MMU_PAGE_4K)
		return pa & HPTE_R_RPN;
	else {
		unsigned int penc = mmu_psize_defs[base_psize].penc[actual_psize];
		unsigned int shift = mmu_psize_defs[actual_psize].shift;
		return (pa & ~((1ul << shift) - 1)) | (penc << LP_SHIFT);
	}
}

/*
 * Build a VPN_SHIFT bit shifted va given VSID, EA and segment size.
 */
static inline unsigned long hpt_vpn(unsigned long ea,
				    unsigned long vsid, int ssize)
{
	unsigned long mask;
	int s_shift = segment_shift(ssize);

	mask = (1ul << (s_shift - VPN_SHIFT)) - 1;
	return (vsid << (s_shift - VPN_SHIFT)) | ((ea >> VPN_SHIFT) & mask);
}

/*
 * This hashes a virtual address
 */
static inline unsigned long hpt_hash(unsigned long vpn,
				     unsigned int shift, int ssize)
{
	unsigned long mask;
	unsigned long hash, vsid;

	/* VPN_SHIFT can be atmost 12 */
	if (ssize == MMU_SEGSIZE_256M) {
		mask = (1ul << (SID_SHIFT - VPN_SHIFT)) - 1;
		hash = (vpn >> (SID_SHIFT - VPN_SHIFT)) ^
			((vpn & mask) >> (shift - VPN_SHIFT));
	} else {
		mask = (1ul << (SID_SHIFT_1T - VPN_SHIFT)) - 1;
		vsid = vpn >> (SID_SHIFT_1T - VPN_SHIFT);
		hash = vsid ^ (vsid << 25) ^
			((vpn & mask) >> (shift - VPN_SHIFT)) ;
	}
	return hash & 0x7fffffffffUL;
}

#define HPTE_LOCAL_UPDATE	0x1
#define HPTE_NOHPTE_UPDATE	0x2

extern int __hash_page_4K(unsigned long ea, unsigned long access,
			  unsigned long vsid, pte_t *ptep, unsigned long trap,
			  unsigned long flags, int ssize, int subpage_prot);
extern int __hash_page_64K(unsigned long ea, unsigned long access,
			   unsigned long vsid, pte_t *ptep, unsigned long trap,
			   unsigned long flags, int ssize);
struct mm_struct;
unsigned int hash_page_do_lazy_icache(unsigned int pp, pte_t pte, int trap);
extern int hash_page_mm(struct mm_struct *mm, unsigned long ea,
			unsigned long access, unsigned long trap,
			unsigned long flags);
extern int hash_page(unsigned long ea, unsigned long access, unsigned long trap,
		     unsigned long dsisr);
int __hash_page_huge(unsigned long ea, unsigned long access, unsigned long vsid,
		     pte_t *ptep, unsigned long trap, unsigned long flags,
		     int ssize, unsigned int shift, unsigned int mmu_psize);
#ifdef CONFIG_TRANSPARENT_HUGEPAGE
extern int __hash_page_thp(unsigned long ea, unsigned long access,
			   unsigned long vsid, pmd_t *pmdp, unsigned long trap,
			   unsigned long flags, int ssize, unsigned int psize);
#else
static inline int __hash_page_thp(unsigned long ea, unsigned long access,
				  unsigned long vsid, pmd_t *pmdp,
				  unsigned long trap, unsigned long flags,
				  int ssize, unsigned int psize)
{
	BUG();
	return -1;
}
#endif
extern void hash_failure_debug(unsigned long ea, unsigned long access,
			       unsigned long vsid, unsigned long trap,
			       int ssize, int psize, int lpsize,
			       unsigned long pte);
extern int htab_bolt_mapping(unsigned long vstart, unsigned long vend,
			     unsigned long pstart, unsigned long prot,
			     int psize, int ssize);
int htab_remove_mapping(unsigned long vstart, unsigned long vend,
			int psize, int ssize);
extern void pseries_add_gpage(u64 addr, u64 page_size, unsigned long number_of_pages);
extern void demote_segment_4k(struct mm_struct *mm, unsigned long addr);

#ifdef CONFIG_PPC_PSERIES
void hpte_init_pseries(void);
#else
static inline void hpte_init_pseries(void) { }
#endif

extern void hpte_init_native(void);

extern void slb_initialize(void);
extern void slb_flush_and_rebolt(void);
void slb_flush_all_realmode(void);
void __slb_restore_bolted_realmode(void);
void slb_restore_bolted_realmode(void);

extern void slb_vmalloc_update(void);
extern void slb_set_size(u16 size);
#endif /* __ASSEMBLY__ */

/*
 * VSID allocation (256MB segment)
 *
 * We first generate a 37-bit "proto-VSID". Proto-VSIDs are generated
 * from mmu context id and effective segment id of the address.
 *
 * For user processes max context id is limited to MAX_USER_CONTEXT.

 * For kernel space, we use context ids 1-4 to map addresses as below:
 * NOTE: each context only support 64TB now.
 * 0x00001 -  [ 0xc000000000000000 - 0xc0003fffffffffff ]
 * 0x00002 -  [ 0xd000000000000000 - 0xd0003fffffffffff ]
 * 0x00003 -  [ 0xe000000000000000 - 0xe0003fffffffffff ]
 * 0x00004 -  [ 0xf000000000000000 - 0xf0003fffffffffff ]
 *
 * The proto-VSIDs are then scrambled into real VSIDs with the
 * multiplicative hash:
 *
 *	VSID = (proto-VSID * VSID_MULTIPLIER) % VSID_MODULUS
 *
 * VSID_MULTIPLIER is prime, so in particular it is
 * co-prime to VSID_MODULUS, making this a 1:1 scrambling function.
 * Because the modulus is 2^n-1 we can compute it efficiently without
 * a divide or extra multiply (see below). The scramble function gives
 * robust scattering in the hash table (at least based on some initial
 * results).
 *
 * We use VSID 0 to indicate an invalid VSID. The means we can't use context id
 * 0, because a context id of 0 and an EA of 0 gives a proto-VSID of 0, which
 * will produce a VSID of 0.
 *
 * We also need to avoid the last segment of the last context, because that
 * would give a protovsid of 0x1fffffffff. That will result in a VSID 0
 * because of the modulo operation in vsid scramble.
 */

/*
 * Max Va bits we support as of now is 68 bits. We want 19 bit
 * context ID.
 * Restrictions:
 * GPU has restrictions of not able to access beyond 128TB
 * (47 bit effective address). We also cannot do more than 20bit PID.
 * For p4 and p5 which can only do 65 bit VA, we restrict our CONTEXT_BITS
 * to 16 bits (ie, we can only have 2^16 pids at the same time).
 */
#define VA_BITS			68
#define CONTEXT_BITS		19
#define ESID_BITS		(VA_BITS - (SID_SHIFT + CONTEXT_BITS))
#define ESID_BITS_1T		(VA_BITS - (SID_SHIFT_1T + CONTEXT_BITS))

#define ESID_BITS_MASK		((1 << ESID_BITS) - 1)
#define ESID_BITS_1T_MASK	((1 << ESID_BITS_1T) - 1)

/*
<<<<<<< HEAD
=======
 * Now certain config support MAX_PHYSMEM more than 512TB. Hence we will need
 * to use more than one context for linear mapping the kernel.
 * For vmalloc and memmap, we use just one context with 512TB. With 64 byte
 * struct page size, we need ony 32 TB in memmap for 2PB (51 bits (MAX_PHYSMEM_BITS)).
 */
#if (MAX_PHYSMEM_BITS > MAX_EA_BITS_PER_CONTEXT)
#define MAX_KERNEL_CTX_CNT	(1UL << (MAX_PHYSMEM_BITS - MAX_EA_BITS_PER_CONTEXT))
#else
#define MAX_KERNEL_CTX_CNT	1
#endif

#define MAX_VMALLOC_CTX_CNT	1
#define MAX_IO_CTX_CNT		1
#define MAX_VMEMMAP_CTX_CNT	1

/*
>>>>>>> 407d19ab
 * 256MB segment
 * The proto-VSID space has 2^(CONTEX_BITS + ESID_BITS) - 1 segments
 * available for user + kernel mapping. VSID 0 is reserved as invalid, contexts
 * 1-4 are used for kernel mapping. Each segment contains 2^28 bytes. Each
 * context maps 2^49 bytes (512TB).
 *
 * We also need to avoid the last segment of the last context, because that
 * would give a protovsid of 0x1fffffffff. That will result in a VSID 0
 * because of the modulo operation in vsid scramble.
<<<<<<< HEAD
 */
#define MAX_USER_CONTEXT	((ASM_CONST(1) << CONTEXT_BITS) - 2)
#define MIN_USER_CONTEXT	(5)

/* Would be nice to use KERNEL_REGION_ID here */
#define KERNEL_REGION_CONTEXT_OFFSET	(0xc - 1)

=======
 *
 */
#define MAX_USER_CONTEXT	((ASM_CONST(1) << CONTEXT_BITS) - 2)
#define MIN_USER_CONTEXT	(MAX_KERNEL_CTX_CNT + MAX_VMALLOC_CTX_CNT + \
				 MAX_IO_CTX_CNT + MAX_VMEMMAP_CTX_CNT)
>>>>>>> 407d19ab
/*
 * For platforms that support on 65bit VA we limit the context bits
 */
#define MAX_USER_CONTEXT_65BIT_VA ((ASM_CONST(1) << (65 - (SID_SHIFT + ESID_BITS))) - 2)

/*
 * This should be computed such that protovosid * vsid_mulitplier
 * doesn't overflow 64 bits. The vsid_mutliplier should also be
 * co-prime to vsid_modulus. We also need to make sure that number
 * of bits in multiplied result (dividend) is less than twice the number of
 * protovsid bits for our modulus optmization to work.
 *
 * The below table shows the current values used.
 * |-------+------------+----------------------+------------+-------------------|
 * |       | Prime Bits | proto VSID_BITS_65VA | Total Bits | 2* prot VSID_BITS |
 * |-------+------------+----------------------+------------+-------------------|
 * | 1T    |         24 |                   25 |         49 |                50 |
 * |-------+------------+----------------------+------------+-------------------|
 * | 256MB |         24 |                   37 |         61 |                74 |
 * |-------+------------+----------------------+------------+-------------------|
 *
 * |-------+------------+----------------------+------------+--------------------|
 * |       | Prime Bits | proto VSID_BITS_68VA | Total Bits | 2* proto VSID_BITS |
 * |-------+------------+----------------------+------------+--------------------|
 * | 1T    |         24 |                   28 |         52 |                 56 |
 * |-------+------------+----------------------+------------+--------------------|
 * | 256MB |         24 |                   40 |         64 |                 80 |
 * |-------+------------+----------------------+------------+--------------------|
 *
 */
#define VSID_MULTIPLIER_256M	ASM_CONST(12538073)	/* 24-bit prime */
#define VSID_BITS_256M		(VA_BITS - SID_SHIFT)
#define VSID_BITS_65_256M	(65 - SID_SHIFT)
/*
 * Modular multiplicative inverse of VSID_MULTIPLIER under modulo VSID_MODULUS
 */
#define VSID_MULINV_256M	ASM_CONST(665548017062)

#define VSID_MULTIPLIER_1T	ASM_CONST(12538073)	/* 24-bit prime */
#define VSID_BITS_1T		(VA_BITS - SID_SHIFT_1T)
#define VSID_BITS_65_1T		(65 - SID_SHIFT_1T)
#define VSID_MULINV_1T		ASM_CONST(209034062)

/* 1TB VSID reserved for VRMA */
#define VRMA_VSID	0x1ffffffUL
#define USER_VSID_RANGE	(1UL << (ESID_BITS + SID_SHIFT))

/* 4 bits per slice and we have one slice per 1TB */
#define SLICE_ARRAY_SIZE	(H_PGTABLE_RANGE >> 41)
#define LOW_SLICE_ARRAY_SZ	(BITS_PER_LONG / BITS_PER_BYTE)
#define TASK_SLICE_ARRAY_SZ(x)	((x)->hash_context->slb_addr_limit >> 41)
#ifndef __ASSEMBLY__

#ifdef CONFIG_PPC_SUBPAGE_PROT
/*
 * For the sub-page protection option, we extend the PGD with one of
 * these.  Basically we have a 3-level tree, with the top level being
 * the protptrs array.  To optimize speed and memory consumption when
 * only addresses < 4GB are being protected, pointers to the first
 * four pages of sub-page protection words are stored in the low_prot
 * array.
 * Each page of sub-page protection words protects 1GB (4 bytes
 * protects 64k).  For the 3-level tree, each page of pointers then
 * protects 8TB.
 */
struct subpage_prot_table {
	unsigned long maxaddr;	/* only addresses < this are protected */
	unsigned int **protptrs[(TASK_SIZE_USER64 >> 43)];
	unsigned int *low_prot[4];
};

#define SBP_L1_BITS		(PAGE_SHIFT - 2)
#define SBP_L2_BITS		(PAGE_SHIFT - 3)
#define SBP_L1_COUNT		(1 << SBP_L1_BITS)
#define SBP_L2_COUNT		(1 << SBP_L2_BITS)
#define SBP_L2_SHIFT		(PAGE_SHIFT + SBP_L1_BITS)
#define SBP_L3_SHIFT		(SBP_L2_SHIFT + SBP_L2_BITS)

extern void subpage_prot_free(struct mm_struct *mm);
#else
static inline void subpage_prot_free(struct mm_struct *mm) {}
#endif /* CONFIG_PPC_SUBPAGE_PROT */

/*
 * One bit per slice. We have lower slices which cover 256MB segments
 * upto 4G range. That gets us 16 low slices. For the rest we track slices
 * in 1TB size.
 */
struct slice_mask {
	u64 low_slices;
	DECLARE_BITMAP(high_slices, SLICE_NUM_HIGH);
};

struct hash_mm_context {
	u16 user_psize; /* page size index */

	/* SLB page size encodings*/
	unsigned char low_slices_psize[LOW_SLICE_ARRAY_SZ];
	unsigned char high_slices_psize[SLICE_ARRAY_SIZE];
	unsigned long slb_addr_limit;
#ifdef CONFIG_PPC_64K_PAGES
	struct slice_mask mask_64k;
#endif
	struct slice_mask mask_4k;
#ifdef CONFIG_HUGETLB_PAGE
	struct slice_mask mask_16m;
	struct slice_mask mask_16g;
#endif

#ifdef CONFIG_PPC_SUBPAGE_PROT
	struct subpage_prot_table *spt;
#endif /* CONFIG_PPC_SUBPAGE_PROT */
};

#if 0
/*
 * The code below is equivalent to this function for arguments
 * < 2^VSID_BITS, which is all this should ever be called
 * with.  However gcc is not clever enough to compute the
 * modulus (2^n-1) without a second multiply.
 */
#define vsid_scramble(protovsid, size) \
	((((protovsid) * VSID_MULTIPLIER_##size) % VSID_MODULUS_##size))

/* simplified form avoiding mod operation */
#define vsid_scramble(protovsid, size) \
	({								 \
		unsigned long x;					 \
		x = (protovsid) * VSID_MULTIPLIER_##size;		 \
		x = (x >> VSID_BITS_##size) + (x & VSID_MODULUS_##size); \
		(x + ((x+1) >> VSID_BITS_##size)) & VSID_MODULUS_##size; \
	})

#else /* 1 */
static inline unsigned long vsid_scramble(unsigned long protovsid,
				  unsigned long vsid_multiplier, int vsid_bits)
{
	unsigned long vsid;
	unsigned long vsid_modulus = ((1UL << vsid_bits) - 1);
	/*
	 * We have same multipler for both 256 and 1T segements now
	 */
	vsid = protovsid * vsid_multiplier;
	vsid = (vsid >> vsid_bits) + (vsid & vsid_modulus);
	return (vsid + ((vsid + 1) >> vsid_bits)) & vsid_modulus;
}

#endif /* 1 */

/* Returns the segment size indicator for a user address */
static inline int user_segment_size(unsigned long addr)
{
	/* Use 1T segments if possible for addresses >= 1T */
	if (addr >= (1UL << SID_SHIFT_1T))
		return mmu_highuser_ssize;
	return MMU_SEGSIZE_256M;
}

static inline unsigned long get_vsid(unsigned long context, unsigned long ea,
				     int ssize)
{
	unsigned long va_bits = VA_BITS;
	unsigned long vsid_bits;
	unsigned long protovsid;

	/*
	 * Bad address. We return VSID 0 for that
	 */
	if ((ea & EA_MASK)  >= H_PGTABLE_RANGE)
		return 0;

	if (!mmu_has_feature(MMU_FTR_68_BIT_VA))
		va_bits = 65;

	if (ssize == MMU_SEGSIZE_256M) {
		vsid_bits = va_bits - SID_SHIFT;
		protovsid = (context << ESID_BITS) |
			((ea >> SID_SHIFT) & ESID_BITS_MASK);
		return vsid_scramble(protovsid, VSID_MULTIPLIER_256M, vsid_bits);
	}
	/* 1T segment */
	vsid_bits = va_bits - SID_SHIFT_1T;
	protovsid = (context << ESID_BITS_1T) |
		((ea >> SID_SHIFT_1T) & ESID_BITS_1T_MASK);
	return vsid_scramble(protovsid, VSID_MULTIPLIER_1T, vsid_bits);
}

/*
<<<<<<< HEAD
=======
 * For kernel space, we use context ids as below
 * below. Range is 512TB per context.
 *
 * 0x00001 -  [ 0xc000000000000000 - 0xc001ffffffffffff]
 * 0x00002 -  [ 0xc002000000000000 - 0xc003ffffffffffff]
 * 0x00003 -  [ 0xc004000000000000 - 0xc005ffffffffffff]
 * 0x00004 -  [ 0xc006000000000000 - 0xc007ffffffffffff]
 *
 * vmap, IO, vmemap
 *
 * 0x00005 -  [ 0xc008000000000000 - 0xc009ffffffffffff]
 * 0x00006 -  [ 0xc00a000000000000 - 0xc00bffffffffffff]
 * 0x00007 -  [ 0xc00c000000000000 - 0xc00dffffffffffff]
 *
 */
static inline unsigned long get_kernel_context(unsigned long ea)
{
	unsigned long region_id = get_region_id(ea);
	unsigned long ctx;
	/*
	 * Depending on Kernel config, kernel region can have one context
	 * or more.
	 */
	if (region_id == LINEAR_MAP_REGION_ID) {
		/*
		 * We already verified ea to be not beyond the addr limit.
		 */
		ctx =  1 + ((ea & EA_MASK) >> MAX_EA_BITS_PER_CONTEXT);
	} else
		ctx = region_id + MAX_KERNEL_CTX_CNT - 1;
	return ctx;
}

/*
>>>>>>> 407d19ab
 * This is only valid for addresses >= PAGE_OFFSET
 */
static inline unsigned long get_kernel_vsid(unsigned long ea, int ssize)
{
	unsigned long context;

	if (!is_kernel_addr(ea))
		return 0;

	/*
	 * For kernel space, we use context ids 1-4 to map the address space as
	 * below:
	 *
	 * 0x00001 -  [ 0xc000000000000000 - 0xc0003fffffffffff ]
	 * 0x00002 -  [ 0xd000000000000000 - 0xd0003fffffffffff ]
	 * 0x00003 -  [ 0xe000000000000000 - 0xe0003fffffffffff ]
	 * 0x00004 -  [ 0xf000000000000000 - 0xf0003fffffffffff ]
	 *
	 * So we can compute the context from the region (top nibble) by
	 * subtracting 11, or 0xc - 1.
	 */
	context = (ea >> 60) - KERNEL_REGION_CONTEXT_OFFSET;

	return get_vsid(context, ea, ssize);
}

unsigned htab_shift_for_mem_size(unsigned long mem_size);

#endif /* __ASSEMBLY__ */

#endif /* _ASM_POWERPC_BOOK3S_64_MMU_HASH_H_ */<|MERGE_RESOLUTION|>--- conflicted
+++ resolved
@@ -19,14 +19,14 @@
  */
 #include <asm/book3s/64/pgtable.h>
 #include <asm/bug.h>
-#include <asm/processor.h>
+#include <asm/task_size_64.h>
 #include <asm/cpu_has_feature.h>
 
 /*
  * SLB
  */
 
-#define SLB_NUM_BOLTED		3
+#define SLB_NUM_BOLTED		2
 #define SLB_CACHE_ENTRIES	8
 #define SLB_MIN_SIZE		32
 
@@ -199,6 +199,18 @@
 	BUG();
 }
 
+static inline unsigned int ap_to_shift(unsigned long ap)
+{
+	int psize;
+
+	for (psize = 0; psize < MMU_PAGE_COUNT; psize++) {
+		if (mmu_psize_defs[psize].ap == ap)
+			return mmu_psize_defs[psize].shift;
+	}
+
+	return -1;
+}
+
 static inline unsigned long get_sllp_encoding(int psize)
 {
 	unsigned long sllp;
@@ -483,6 +495,8 @@
 extern void pseries_add_gpage(u64 addr, u64 page_size, unsigned long number_of_pages);
 extern void demote_segment_4k(struct mm_struct *mm, unsigned long addr);
 
+extern void hash__setup_new_exec(void);
+
 #ifdef CONFIG_PPC_PSERIES
 void hpte_init_pseries(void);
 #else
@@ -491,11 +505,18 @@
 
 extern void hpte_init_native(void);
 
+struct slb_entry {
+	u64	esid;
+	u64	vsid;
+};
+
 extern void slb_initialize(void);
-extern void slb_flush_and_rebolt(void);
+void slb_flush_and_restore_bolted(void);
 void slb_flush_all_realmode(void);
 void __slb_restore_bolted_realmode(void);
 void slb_restore_bolted_realmode(void);
+void slb_save_contents(struct slb_entry *slb_ptr);
+void slb_dump_contents(struct slb_entry *slb_ptr);
 
 extern void slb_vmalloc_update(void);
 extern void slb_set_size(u16 size);
@@ -508,13 +529,9 @@
  * from mmu context id and effective segment id of the address.
  *
  * For user processes max context id is limited to MAX_USER_CONTEXT.
-
- * For kernel space, we use context ids 1-4 to map addresses as below:
- * NOTE: each context only support 64TB now.
- * 0x00001 -  [ 0xc000000000000000 - 0xc0003fffffffffff ]
- * 0x00002 -  [ 0xd000000000000000 - 0xd0003fffffffffff ]
- * 0x00003 -  [ 0xe000000000000000 - 0xe0003fffffffffff ]
- * 0x00004 -  [ 0xf000000000000000 - 0xf0003fffffffffff ]
+ * more details in get_user_context
+ *
+ * For kernel space get_kernel_context
  *
  * The proto-VSIDs are then scrambled into real VSIDs with the
  * multiplicative hash:
@@ -555,8 +572,6 @@
 #define ESID_BITS_1T_MASK	((1 << ESID_BITS_1T) - 1)
 
 /*
-<<<<<<< HEAD
-=======
  * Now certain config support MAX_PHYSMEM more than 512TB. Hence we will need
  * to use more than one context for linear mapping the kernel.
  * For vmalloc and memmap, we use just one context with 512TB. With 64 byte
@@ -573,7 +588,6 @@
 #define MAX_VMEMMAP_CTX_CNT	1
 
 /*
->>>>>>> 407d19ab
  * 256MB segment
  * The proto-VSID space has 2^(CONTEX_BITS + ESID_BITS) - 1 segments
  * available for user + kernel mapping. VSID 0 is reserved as invalid, contexts
@@ -583,21 +597,11 @@
  * We also need to avoid the last segment of the last context, because that
  * would give a protovsid of 0x1fffffffff. That will result in a VSID 0
  * because of the modulo operation in vsid scramble.
-<<<<<<< HEAD
- */
-#define MAX_USER_CONTEXT	((ASM_CONST(1) << CONTEXT_BITS) - 2)
-#define MIN_USER_CONTEXT	(5)
-
-/* Would be nice to use KERNEL_REGION_ID here */
-#define KERNEL_REGION_CONTEXT_OFFSET	(0xc - 1)
-
-=======
  *
  */
 #define MAX_USER_CONTEXT	((ASM_CONST(1) << CONTEXT_BITS) - 2)
 #define MIN_USER_CONTEXT	(MAX_KERNEL_CTX_CNT + MAX_VMALLOC_CTX_CNT + \
 				 MAX_IO_CTX_CNT + MAX_VMEMMAP_CTX_CNT)
->>>>>>> 407d19ab
 /*
  * For platforms that support on 65bit VA we limit the context bits
  */
@@ -786,8 +790,6 @@
 }
 
 /*
-<<<<<<< HEAD
-=======
  * For kernel space, we use context ids as below
  * below. Range is 512TB per context.
  *
@@ -822,7 +824,6 @@
 }
 
 /*
->>>>>>> 407d19ab
  * This is only valid for addresses >= PAGE_OFFSET
  */
 static inline unsigned long get_kernel_vsid(unsigned long ea, int ssize)
@@ -832,20 +833,7 @@
 	if (!is_kernel_addr(ea))
 		return 0;
 
-	/*
-	 * For kernel space, we use context ids 1-4 to map the address space as
-	 * below:
-	 *
-	 * 0x00001 -  [ 0xc000000000000000 - 0xc0003fffffffffff ]
-	 * 0x00002 -  [ 0xd000000000000000 - 0xd0003fffffffffff ]
-	 * 0x00003 -  [ 0xe000000000000000 - 0xe0003fffffffffff ]
-	 * 0x00004 -  [ 0xf000000000000000 - 0xf0003fffffffffff ]
-	 *
-	 * So we can compute the context from the region (top nibble) by
-	 * subtracting 11, or 0xc - 1.
-	 */
-	context = (ea >> 60) - KERNEL_REGION_CONTEXT_OFFSET;
-
+	context = get_kernel_context(ea);
 	return get_vsid(context, ea, ssize);
 }
 
