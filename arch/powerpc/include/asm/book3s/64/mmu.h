/* SPDX-License-Identifier: GPL-2.0 */
#ifndef _ASM_POWERPC_BOOK3S_64_MMU_H_
#define _ASM_POWERPC_BOOK3S_64_MMU_H_

#ifndef __ASSEMBLY__
/*
 * Page size definition
 *
 *    shift : is the "PAGE_SHIFT" value for that page size
 *    sllp  : is a bit mask with the value of SLB L || LP to be or'ed
 *            directly to a slbmte "vsid" value
 *    penc  : is the HPTE encoding mask for the "LP" field:
 *
 */
struct mmu_psize_def {
	unsigned int	shift;	/* number of bits */
	int		penc[MMU_PAGE_COUNT];	/* HPTE encoding */
	unsigned int	tlbiel;	/* tlbiel supported for that page size */
	unsigned long	avpnm;	/* bits to mask out in AVPN in the HPTE */
	union {
		unsigned long	sllp;	/* SLB L||LP (exact mask to use in slbmte) */
		unsigned long ap;	/* Ap encoding used by PowerISA 3.0 */
	};
};
extern struct mmu_psize_def mmu_psize_defs[MMU_PAGE_COUNT];
#endif /* __ASSEMBLY__ */

<<<<<<< HEAD
#endif /* __ASSEMBLY__ */
=======
/*
 * If we store section details in page->flags we can't increase the MAX_PHYSMEM_BITS
 * if we increase SECTIONS_WIDTH we will not store node details in page->flags and
 * page_to_nid does a page->section->node lookup
 * Hence only increase for VMEMMAP. Further depending on SPARSEMEM_EXTREME reduce
 * memory requirements with large number of sections.
 * 51 bits is the max physical real address on POWER9
 */
#if defined(CONFIG_SPARSEMEM_VMEMMAP) && defined(CONFIG_SPARSEMEM_EXTREME) &&  \
	defined(CONFIG_PPC_64K_PAGES)
#define MAX_PHYSMEM_BITS 51
#else
#define MAX_PHYSMEM_BITS 46
#endif
>>>>>>> 407d19ab

/* 64-bit classic hash table MMU */
#include <asm/book3s/64/mmu-hash.h>

#ifndef __ASSEMBLY__
/*
 * ISA 3.0 partition and process table entry format
 */
struct prtb_entry {
	__be64 prtb0;
	__be64 prtb1;
};
extern struct prtb_entry *process_tb;

struct patb_entry {
	__be64 patb0;
	__be64 patb1;
};
extern struct patb_entry *partition_tb;

/* Bits in patb0 field */
#define PATB_HR		(1UL << 63)
#define RPDB_MASK	0x0fffffffffffff00UL
#define RPDB_SHIFT	(1UL << 8)
#define RTS1_SHIFT	61		/* top 2 bits of radix tree size */
#define RTS1_MASK	(3UL << RTS1_SHIFT)
#define RTS2_SHIFT	5		/* bottom 3 bits of radix tree size */
#define RTS2_MASK	(7UL << RTS2_SHIFT)
#define RPDS_MASK	0x1f		/* root page dir. size field */

/* Bits in patb1 field */
#define PATB_GR		(1UL << 63)	/* guest uses radix; must match HR */
#define PRTS_MASK	0x1f		/* process table size field */
#define PRTB_MASK	0x0ffffffffffff000UL

/* Number of supported PID bits */
extern unsigned int mmu_pid_bits;

/* Base PID to allocate from */
extern unsigned int mmu_base_pid;

#define PRTB_SIZE_SHIFT	(mmu_pid_bits + 4)
#define PRTB_ENTRIES	(1ul << mmu_pid_bits)

/*
 * Power9 currently only support 64K partition table size.
 */
#define PATB_SIZE_SHIFT	16

typedef unsigned long mm_context_id_t;
struct spinlock;

/* Maximum possible number of NPUs in a system. */
#define NV_MAX_NPUS 8

typedef struct {
	union {
		/*
		 * We use id as the PIDR content for radix. On hash we can use
		 * more than one id. The extended ids are used when we start
		 * having address above 512TB. We allocate one extended id
		 * for each 512TB. The new id is then used with the 49 bit
		 * EA to build a new VA. We always use ESID_BITS_1T_MASK bits
		 * from EA and new context ids to build the new VAs.
		 */
		mm_context_id_t id;
		mm_context_id_t extended_id[TASK_SIZE_USER64/TASK_CONTEXT_SIZE];
	};

	/* Number of bits in the mm_cpumask */
	atomic_t active_cpus;

	/* Number of users of the external (Nest) MMU */
	atomic_t copros;

	/* NPU NMMU context */
	struct npu_context *npu_context;
	struct hash_mm_context *hash_context;

	unsigned long vdso_base;
	/*
	 * pagetable fragment support
	 */
	void *pte_frag;
	void *pmd_frag;
#ifdef CONFIG_SPAPR_TCE_IOMMU
	struct list_head iommu_group_mem_list;
#endif

#ifdef CONFIG_PPC_MEM_KEYS
	/*
	 * Each bit represents one protection key.
	 * bit set   -> key allocated
	 * bit unset -> key available for allocation
	 */
	u32 pkey_allocation_map;
	s16 execute_only_pkey; /* key holding execute-only protection */
#endif
} mm_context_t;

static inline u16 mm_ctx_user_psize(mm_context_t *ctx)
{
	return ctx->hash_context->user_psize;
}

static inline void mm_ctx_set_user_psize(mm_context_t *ctx, u16 user_psize)
{
	ctx->hash_context->user_psize = user_psize;
}

static inline unsigned char *mm_ctx_low_slices(mm_context_t *ctx)
{
	return ctx->hash_context->low_slices_psize;
}

static inline unsigned char *mm_ctx_high_slices(mm_context_t *ctx)
{
	return ctx->hash_context->high_slices_psize;
}

static inline unsigned long mm_ctx_slb_addr_limit(mm_context_t *ctx)
{
	return ctx->hash_context->slb_addr_limit;
}

static inline void mm_ctx_set_slb_addr_limit(mm_context_t *ctx, unsigned long limit)
{
	ctx->hash_context->slb_addr_limit = limit;
}

static inline struct slice_mask *slice_mask_for_size(mm_context_t *ctx, int psize)
{
#ifdef CONFIG_PPC_64K_PAGES
	if (psize == MMU_PAGE_64K)
		return &ctx->hash_context->mask_64k;
#endif
#ifdef CONFIG_HUGETLB_PAGE
	if (psize == MMU_PAGE_16M)
		return &ctx->hash_context->mask_16m;
	if (psize == MMU_PAGE_16G)
		return &ctx->hash_context->mask_16g;
#endif
	BUG_ON(psize != MMU_PAGE_4K);

	return &ctx->hash_context->mask_4k;
}

#ifdef CONFIG_PPC_SUBPAGE_PROT
static inline struct subpage_prot_table *mm_ctx_subpage_prot(mm_context_t *ctx)
{
	return ctx->hash_context->spt;
}
#endif

/*
 * The current system page and segment sizes
 */
extern int mmu_linear_psize;
extern int mmu_virtual_psize;
extern int mmu_vmalloc_psize;
extern int mmu_vmemmap_psize;
extern int mmu_io_psize;

/* MMU initialization */
void mmu_early_init_devtree(void);
void hash__early_init_devtree(void);
void radix__early_init_devtree(void);
extern void radix_init_native(void);
extern void hash__early_init_mmu(void);
extern void radix__early_init_mmu(void);
static inline void early_init_mmu(void)
{
	if (radix_enabled())
		return radix__early_init_mmu();
	return hash__early_init_mmu();
}
extern void hash__early_init_mmu_secondary(void);
extern void radix__early_init_mmu_secondary(void);
static inline void early_init_mmu_secondary(void)
{
	if (radix_enabled())
		return radix__early_init_mmu_secondary();
	return hash__early_init_mmu_secondary();
}

extern void hash__setup_initial_memory_limit(phys_addr_t first_memblock_base,
					 phys_addr_t first_memblock_size);
extern void radix__setup_initial_memory_limit(phys_addr_t first_memblock_base,
					 phys_addr_t first_memblock_size);
static inline void setup_initial_memory_limit(phys_addr_t first_memblock_base,
					      phys_addr_t first_memblock_size)
{
	if (early_radix_enabled())
		return radix__setup_initial_memory_limit(first_memblock_base,
						   first_memblock_size);
	return hash__setup_initial_memory_limit(first_memblock_base,
					   first_memblock_size);
}

extern int (*register_process_table)(unsigned long base, unsigned long page_size,
				     unsigned long tbl_size);

#ifdef CONFIG_PPC_PSERIES
extern void radix_init_pseries(void);
#else
static inline void radix_init_pseries(void) { };
#endif

static inline int get_ea_context(mm_context_t *ctx, unsigned long ea)
{
	int index = ea >> MAX_EA_BITS_PER_CONTEXT;

	if (likely(index < ARRAY_SIZE(ctx->extended_id)))
		return ctx->extended_id[index];

	/* should never happen */
	WARN_ON(1);
	return 0;
}

static inline unsigned long get_user_vsid(mm_context_t *ctx,
					  unsigned long ea, int ssize)
{
	unsigned long context = get_ea_context(ctx, ea);

	return get_vsid(context, ea, ssize);
}

#endif /* __ASSEMBLY__ */
#endif /* _ASM_POWERPC_BOOK3S_64_MMU_H_ */<|MERGE_RESOLUTION|>--- conflicted
+++ resolved
@@ -1,6 +1,8 @@
 /* SPDX-License-Identifier: GPL-2.0 */
 #ifndef _ASM_POWERPC_BOOK3S_64_MMU_H_
 #define _ASM_POWERPC_BOOK3S_64_MMU_H_
+
+#include <asm/page.h>
 
 #ifndef __ASSEMBLY__
 /*
@@ -25,9 +27,6 @@
 extern struct mmu_psize_def mmu_psize_defs[MMU_PAGE_COUNT];
 #endif /* __ASSEMBLY__ */
 
-<<<<<<< HEAD
-#endif /* __ASSEMBLY__ */
-=======
 /*
  * If we store section details in page->flags we can't increase the MAX_PHYSMEM_BITS
  * if we increase SECTIONS_WIDTH we will not store node details in page->flags and
@@ -42,7 +41,6 @@
 #else
 #define MAX_PHYSMEM_BITS 46
 #endif
->>>>>>> 407d19ab
 
 /* 64-bit classic hash table MMU */
 #include <asm/book3s/64/mmu-hash.h>
@@ -251,7 +249,7 @@
 static inline void radix_init_pseries(void) { };
 #endif
 
-static inline int get_ea_context(mm_context_t *ctx, unsigned long ea)
+static inline int get_user_context(mm_context_t *ctx, unsigned long ea)
 {
 	int index = ea >> MAX_EA_BITS_PER_CONTEXT;
 
@@ -266,7 +264,7 @@
 static inline unsigned long get_user_vsid(mm_context_t *ctx,
 					  unsigned long ea, int ssize)
 {
-	unsigned long context = get_ea_context(ctx, ea);
+	unsigned long context = get_user_context(ctx, ea);
 
 	return get_vsid(context, ea, ssize);
 }
