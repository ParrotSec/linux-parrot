/* SPDX-License-Identifier: GPL-2.0 */
#ifndef _ASM_POWERPC_BOOK3S_32_PGALLOC_H
#define _ASM_POWERPC_BOOK3S_32_PGALLOC_H

#include <linux/threads.h>
#include <linux/slab.h>

<<<<<<< HEAD
/*
 * Functions that deal with pagetables that could be at any level of
 * the table need to be passed an "index_size" so they know how to
 * handle allocation.  For PTE pages (which are linked to a struct
 * page for now, and drawn from the main get_free_pages() pool), the
 * allocation size will be (2^index_size * sizeof(pointer)) and
 * allocations are drawn from the kmem_cache in PGT_CACHE(index_size).
 *
 * The maximum index size needs to be big enough to allow any
 * pagetable sizes we need, but small enough to fit in the low bits of
 * any page table pointer.  In other words all pagetables, even tiny
 * ones, must be aligned to allow at least enough low 0 bits to
 * contain this value.  This value is also used as a mask, so it must
 * be one less than a power of two.
 */
#define MAX_PGTABLE_INDEX_SIZE	0xf

extern void __bad_pte(pmd_t *pmd);

extern struct kmem_cache *pgtable_cache[];
#define PGT_CACHE(shift) ({				\
			BUG_ON(!(shift));		\
			pgtable_cache[(shift) - 1];	\
		})

=======
>>>>>>> 407d19ab
static inline pgd_t *pgd_alloc(struct mm_struct *mm)
{
	return kmem_cache_alloc(PGT_CACHE(PGD_INDEX_SIZE),
			pgtable_gfp_flags(mm, GFP_KERNEL));
}

static inline void pgd_free(struct mm_struct *mm, pgd_t *pgd)
{
	kmem_cache_free(PGT_CACHE(PGD_INDEX_SIZE), pgd);
}

/*
 * We don't have any real pmd's, and this code never triggers because
 * the pgd will always be present..
 */
/* #define pmd_alloc_one(mm,address)       ({ BUG(); ((pmd_t *)2); }) */
#define pmd_free(mm, x) 		do { } while (0)
#define __pmd_free_tlb(tlb,x,a)		do { } while (0)
/* #define pgd_populate(mm, pmd, pte)      BUG() */

#ifndef CONFIG_BOOKE

static inline void pmd_populate_kernel(struct mm_struct *mm, pmd_t *pmdp,
				       pte_t *pte)
{
	*pmdp = __pmd(__pa(pte) | _PMD_PRESENT);
}

static inline void pmd_populate(struct mm_struct *mm, pmd_t *pmdp,
				pgtable_t pte_page)
{
	*pmdp = __pmd((page_to_pfn(pte_page) << PAGE_SHIFT) | _PMD_PRESENT);
}

#define pmd_pgtable(pmd) pmd_page(pmd)
#else

static inline void pmd_populate_kernel(struct mm_struct *mm, pmd_t *pmdp,
				       pte_t *pte)
{
	*pmdp = __pmd((unsigned long)pte | _PMD_PRESENT);
}

static inline void pmd_populate(struct mm_struct *mm, pmd_t *pmdp,
				pgtable_t pte_page)
{
	*pmdp = __pmd((unsigned long)lowmem_page_address(pte_page) | _PMD_PRESENT);
}

<<<<<<< HEAD
#define pmd_pgtable(pmd) pmd_page(pmd)
#endif

extern pte_t *pte_alloc_one_kernel(struct mm_struct *mm, unsigned long addr);
extern pgtable_t pte_alloc_one(struct mm_struct *mm, unsigned long addr);

static inline void pte_free_kernel(struct mm_struct *mm, pte_t *pte)
{
	free_page((unsigned long)pte);
}

static inline void pte_free(struct mm_struct *mm, pgtable_t ptepage)
{
	pgtable_page_dtor(ptepage);
	__free_page(ptepage);
}

=======
>>>>>>> 407d19ab
static inline void pgtable_free(void *table, unsigned index_size)
{
	if (!index_size) {
		pgtable_page_dtor(virt_to_page(table));
		free_page((unsigned long)table);
	} else {
		BUG_ON(index_size > MAX_PGTABLE_INDEX_SIZE);
		kmem_cache_free(PGT_CACHE(index_size), table);
	}
}

#define get_hugepd_cache_index(x)  (x)

#ifdef CONFIG_SMP
static inline void pgtable_free_tlb(struct mmu_gather *tlb,
				    void *table, int shift)
{
	unsigned long pgf = (unsigned long)table;
	BUG_ON(shift > MAX_PGTABLE_INDEX_SIZE);
	pgf |= shift;
	tlb_remove_table(tlb, (void *)pgf);
}

static inline void __tlb_remove_table(void *_table)
{
	void *table = (void *)((unsigned long)_table & ~MAX_PGTABLE_INDEX_SIZE);
	unsigned shift = (unsigned long)_table & MAX_PGTABLE_INDEX_SIZE;

	pgtable_free(table, shift);
}
#else
static inline void pgtable_free_tlb(struct mmu_gather *tlb,
				    void *table, int shift)
{
	pgtable_free(table, shift);
}
#endif

static inline void __pte_free_tlb(struct mmu_gather *tlb, pgtable_t table,
				  unsigned long address)
{
	pgtable_free_tlb(tlb, page_address(table), 0);
}
#endif /* _ASM_POWERPC_BOOK3S_32_PGALLOC_H */<|MERGE_RESOLUTION|>--- conflicted
+++ resolved
@@ -5,34 +5,6 @@
 #include <linux/threads.h>
 #include <linux/slab.h>
 
-<<<<<<< HEAD
-/*
- * Functions that deal with pagetables that could be at any level of
- * the table need to be passed an "index_size" so they know how to
- * handle allocation.  For PTE pages (which are linked to a struct
- * page for now, and drawn from the main get_free_pages() pool), the
- * allocation size will be (2^index_size * sizeof(pointer)) and
- * allocations are drawn from the kmem_cache in PGT_CACHE(index_size).
- *
- * The maximum index size needs to be big enough to allow any
- * pagetable sizes we need, but small enough to fit in the low bits of
- * any page table pointer.  In other words all pagetables, even tiny
- * ones, must be aligned to allow at least enough low 0 bits to
- * contain this value.  This value is also used as a mask, so it must
- * be one less than a power of two.
- */
-#define MAX_PGTABLE_INDEX_SIZE	0xf
-
-extern void __bad_pte(pmd_t *pmd);
-
-extern struct kmem_cache *pgtable_cache[];
-#define PGT_CACHE(shift) ({				\
-			BUG_ON(!(shift));		\
-			pgtable_cache[(shift) - 1];	\
-		})
-
-=======
->>>>>>> 407d19ab
 static inline pgd_t *pgd_alloc(struct mm_struct *mm)
 {
 	return kmem_cache_alloc(PGT_CACHE(PGD_INDEX_SIZE),
@@ -53,8 +25,6 @@
 #define __pmd_free_tlb(tlb,x,a)		do { } while (0)
 /* #define pgd_populate(mm, pmd, pte)      BUG() */
 
-#ifndef CONFIG_BOOKE
-
 static inline void pmd_populate_kernel(struct mm_struct *mm, pmd_t *pmdp,
 				       pte_t *pte)
 {
@@ -64,49 +34,13 @@
 static inline void pmd_populate(struct mm_struct *mm, pmd_t *pmdp,
 				pgtable_t pte_page)
 {
-	*pmdp = __pmd((page_to_pfn(pte_page) << PAGE_SHIFT) | _PMD_PRESENT);
+	*pmdp = __pmd(__pa(pte_page) | _PMD_PRESENT);
 }
 
-#define pmd_pgtable(pmd) pmd_page(pmd)
-#else
-
-static inline void pmd_populate_kernel(struct mm_struct *mm, pmd_t *pmdp,
-				       pte_t *pte)
-{
-	*pmdp = __pmd((unsigned long)pte | _PMD_PRESENT);
-}
-
-static inline void pmd_populate(struct mm_struct *mm, pmd_t *pmdp,
-				pgtable_t pte_page)
-{
-	*pmdp = __pmd((unsigned long)lowmem_page_address(pte_page) | _PMD_PRESENT);
-}
-
-<<<<<<< HEAD
-#define pmd_pgtable(pmd) pmd_page(pmd)
-#endif
-
-extern pte_t *pte_alloc_one_kernel(struct mm_struct *mm, unsigned long addr);
-extern pgtable_t pte_alloc_one(struct mm_struct *mm, unsigned long addr);
-
-static inline void pte_free_kernel(struct mm_struct *mm, pte_t *pte)
-{
-	free_page((unsigned long)pte);
-}
-
-static inline void pte_free(struct mm_struct *mm, pgtable_t ptepage)
-{
-	pgtable_page_dtor(ptepage);
-	__free_page(ptepage);
-}
-
-=======
->>>>>>> 407d19ab
 static inline void pgtable_free(void *table, unsigned index_size)
 {
 	if (!index_size) {
-		pgtable_page_dtor(virt_to_page(table));
-		free_page((unsigned long)table);
+		pte_fragment_free((unsigned long *)table, 0);
 	} else {
 		BUG_ON(index_size > MAX_PGTABLE_INDEX_SIZE);
 		kmem_cache_free(PGT_CACHE(index_size), table);
@@ -143,6 +77,6 @@
 static inline void __pte_free_tlb(struct mmu_gather *tlb, pgtable_t table,
 				  unsigned long address)
 {
-	pgtable_free_tlb(tlb, page_address(table), 0);
+	pgtable_free_tlb(tlb, table, 0);
 }
 #endif /* _ASM_POWERPC_BOOK3S_32_PGALLOC_H */