/* SPDX-License-Identifier: GPL-2.0-or-later */
#ifndef _ASM_POWERPC_PAGE_H
#define _ASM_POWERPC_PAGE_H

/*
 * Copyright (C) 2001,2005 IBM Corporation.
 */

#ifndef __ASSEMBLY__
#include <linux/types.h>
#include <linux/kernel.h>
#else
#include <asm/types.h>
#endif
#include <asm/asm-const.h>

/*
 * On regular PPC32 page size is 4K (but we support 4K/16K/64K/256K pages
 * on PPC44x). For PPC64 we support either 4K or 64K software
 * page size. When using 64K pages however, whether we are really supporting
 * 64K pages in HW or not is irrelevant to those definitions.
 */
#if defined(CONFIG_PPC_256K_PAGES)
#define PAGE_SHIFT		18
#elif defined(CONFIG_PPC_64K_PAGES)
#define PAGE_SHIFT		16
#elif defined(CONFIG_PPC_16K_PAGES)
#define PAGE_SHIFT		14
#else
#define PAGE_SHIFT		12
#endif

#define PAGE_SIZE		(ASM_CONST(1) << PAGE_SHIFT)

#ifndef __ASSEMBLY__
#ifndef CONFIG_HUGETLB_PAGE
#define HPAGE_SHIFT PAGE_SHIFT
#elif defined(CONFIG_PPC_BOOK3S_64)
extern unsigned int hpage_shift;
#define HPAGE_SHIFT hpage_shift
#elif defined(CONFIG_PPC_8xx)
#define HPAGE_SHIFT		19	/* 512k pages */
#elif defined(CONFIG_PPC_FSL_BOOK3E)
#define HPAGE_SHIFT		22	/* 4M pages */
#endif
#define HPAGE_SIZE		((1UL) << HPAGE_SHIFT)
#define HPAGE_MASK		(~(HPAGE_SIZE - 1))
#define HUGETLB_PAGE_ORDER	(HPAGE_SHIFT - PAGE_SHIFT)
#define HUGE_MAX_HSTATE		(MMU_PAGE_COUNT-1)
#endif

/*
 * Subtle: (1 << PAGE_SHIFT) is an int, not an unsigned long. So if we
 * assign PAGE_MASK to a larger type it gets extended the way we want
 * (i.e. with 1s in the high bits)
 */
#define PAGE_MASK      (~((1 << PAGE_SHIFT) - 1))

/*
 * KERNELBASE is the virtual address of the start of the kernel, it's often
 * the same as PAGE_OFFSET, but _might not be_.
 *
 * The kdump dump kernel is one example where KERNELBASE != PAGE_OFFSET.
 *
 * PAGE_OFFSET is the virtual address of the start of lowmem.
 *
 * PHYSICAL_START is the physical address of the start of the kernel.
 *
 * MEMORY_START is the physical address of the start of lowmem.
 *
 * KERNELBASE, PAGE_OFFSET, and PHYSICAL_START are all configurable on
 * ppc32 and based on how they are set we determine MEMORY_START.
 *
 * For the linear mapping the following equation should be true:
 * KERNELBASE - PAGE_OFFSET = PHYSICAL_START - MEMORY_START
 *
 * Also, KERNELBASE >= PAGE_OFFSET and PHYSICAL_START >= MEMORY_START
 *
 * There are two ways to determine a physical address from a virtual one:
 * va = pa + PAGE_OFFSET - MEMORY_START
 * va = pa + KERNELBASE - PHYSICAL_START
 *
 * If you want to know something's offset from the start of the kernel you
 * should subtract KERNELBASE.
 *
 * If you want to test if something's a kernel address, use is_kernel_addr().
 */

#define KERNELBASE      ASM_CONST(CONFIG_KERNEL_START)
#define PAGE_OFFSET	ASM_CONST(CONFIG_PAGE_OFFSET)
#define LOAD_OFFSET	ASM_CONST((CONFIG_KERNEL_START-CONFIG_PHYSICAL_START))

#if defined(CONFIG_NONSTATIC_KERNEL)
#ifndef __ASSEMBLY__

extern phys_addr_t memstart_addr;
extern phys_addr_t kernstart_addr;

#if defined(CONFIG_RELOCATABLE) && defined(CONFIG_PPC32)
extern long long virt_phys_offset;
#endif

#endif /* __ASSEMBLY__ */
#define PHYSICAL_START	kernstart_addr

#else	/* !CONFIG_NONSTATIC_KERNEL */
#define PHYSICAL_START	ASM_CONST(CONFIG_PHYSICAL_START)
#endif

/* See Description below for VIRT_PHYS_OFFSET */
#if defined(CONFIG_PPC32) && defined(CONFIG_BOOKE)
#ifdef CONFIG_RELOCATABLE
#define VIRT_PHYS_OFFSET virt_phys_offset
#else
#define VIRT_PHYS_OFFSET (KERNELBASE - PHYSICAL_START)
#endif
#endif

#ifdef CONFIG_PPC64
#define MEMORY_START	0UL
#elif defined(CONFIG_NONSTATIC_KERNEL)
#define MEMORY_START	memstart_addr
#else
#define MEMORY_START	(PHYSICAL_START + PAGE_OFFSET - KERNELBASE)
#endif

#ifdef CONFIG_FLATMEM
#define ARCH_PFN_OFFSET		((unsigned long)(MEMORY_START >> PAGE_SHIFT))
#ifndef __ASSEMBLY__
extern unsigned long max_mapnr;
static inline bool pfn_valid(unsigned long pfn)
{
	unsigned long min_pfn = ARCH_PFN_OFFSET;

	return pfn >= min_pfn && pfn < max_mapnr;
}
#endif
#endif

#define virt_to_pfn(kaddr)	(__pa(kaddr) >> PAGE_SHIFT)
#define virt_to_page(kaddr)	pfn_to_page(virt_to_pfn(kaddr))
#define pfn_to_kaddr(pfn)	__va((pfn) << PAGE_SHIFT)

#define virt_addr_valid(kaddr)	pfn_valid(virt_to_pfn(kaddr))

/*
 * On Book-E parts we need __va to parse the device tree and we can't
 * determine MEMORY_START until then.  However we can determine PHYSICAL_START
 * from information at hand (program counter, TLB lookup).
 *
 * On BookE with RELOCATABLE && PPC32
 *
 *   With RELOCATABLE && PPC32,  we support loading the kernel at any physical
 *   address without any restriction on the page alignment.
 *
 *   We find the runtime address of _stext and relocate ourselves based on 
 *   the following calculation:
 *
 *  	  virtual_base = ALIGN_DOWN(KERNELBASE,256M) +
 *  				MODULO(_stext.run,256M)
 *   and create the following mapping:
 *
 * 	  ALIGN_DOWN(_stext.run,256M) => ALIGN_DOWN(KERNELBASE,256M)
 *
 *   When we process relocations, we cannot depend on the
 *   existing equation for the __va()/__pa() translations:
 *
 * 	   __va(x) = (x)  - PHYSICAL_START + KERNELBASE
 *
 *   Where:
 *   	 PHYSICAL_START = kernstart_addr = Physical address of _stext
 *  	 KERNELBASE = Compiled virtual address of _stext.
 *
 *   This formula holds true iff, kernel load address is TLB page aligned.
 *
 *   In our case, we need to also account for the shift in the kernel Virtual 
 *   address.
 *
 *   E.g.,
 *
 *   Let the kernel be loaded at 64MB and KERNELBASE be 0xc0000000 (same as PAGE_OFFSET).
 *   In this case, we would be mapping 0 to 0xc0000000, and kernstart_addr = 64M
 *
 *   Now __va(1MB) = (0x100000) - (0x4000000) + 0xc0000000
 *                 = 0xbc100000 , which is wrong.
 *
 *   Rather, it should be : 0xc0000000 + 0x100000 = 0xc0100000
 *      	according to our mapping.
 *
 *   Hence we use the following formula to get the translations right:
 *
 * 	  __va(x) = (x) - [ PHYSICAL_START - Effective KERNELBASE ]
 *
 * 	  Where :
 * 		PHYSICAL_START = dynamic load address.(kernstart_addr variable)
 * 		Effective KERNELBASE = virtual_base =
 * 				     = ALIGN_DOWN(KERNELBASE,256M) +
 * 						MODULO(PHYSICAL_START,256M)
 *
 * 	To make the cost of __va() / __pa() more light weight, we introduce
 * 	a new variable virt_phys_offset, which will hold :
 *
 * 	virt_phys_offset = Effective KERNELBASE - PHYSICAL_START
 * 			 = ALIGN_DOWN(KERNELBASE,256M) - 
 * 			 	ALIGN_DOWN(PHYSICALSTART,256M)
 *
 * 	Hence :
 *
 * 	__va(x) = x - PHYSICAL_START + Effective KERNELBASE
 * 		= x + virt_phys_offset
 *
 * 		and
 * 	__pa(x) = x + PHYSICAL_START - Effective KERNELBASE
 * 		= x - virt_phys_offset
 * 		
 * On non-Book-E PPC64 PAGE_OFFSET and MEMORY_START are constants so use
 * the other definitions for __va & __pa.
 */
#if defined(CONFIG_PPC32) && defined(CONFIG_BOOKE)
#define __va(x) ((void *)(unsigned long)((phys_addr_t)(x) + VIRT_PHYS_OFFSET))
#define __pa(x) ((unsigned long)(x) - VIRT_PHYS_OFFSET)
#else
#ifdef CONFIG_PPC64
/*
 * gcc miscompiles (unsigned long)(&static_var) - PAGE_OFFSET
 * with -mcmodel=medium, so we use & and | instead of - and + on 64-bit.
 */
#define __va(x) ((void *)(unsigned long)((phys_addr_t)(x) | PAGE_OFFSET))
#define __pa(x) ((unsigned long)(x) & 0x0fffffffffffffffUL)

#else /* 32-bit, non book E */
#define __va(x) ((void *)(unsigned long)((phys_addr_t)(x) + PAGE_OFFSET - MEMORY_START))
#define __pa(x) ((unsigned long)(x) - PAGE_OFFSET + MEMORY_START)
#endif
#endif

/*
 * Unfortunately the PLT is in the BSS in the PPC32 ELF ABI,
 * and needs to be executable.  This means the whole heap ends
 * up being executable.
 */
#define VM_DATA_DEFAULT_FLAGS32 \
	(((current->personality & READ_IMPLIES_EXEC) ? VM_EXEC : 0) | \
				 VM_READ | VM_WRITE | \
				 VM_MAYREAD | VM_MAYWRITE | VM_MAYEXEC)

#define VM_DATA_DEFAULT_FLAGS64	(VM_READ | VM_WRITE | \
				 VM_MAYREAD | VM_MAYWRITE | VM_MAYEXEC)

#ifdef __powerpc64__
#include <asm/page_64.h>
#else
#include <asm/page_32.h>
#endif

/* align addr on a size boundary - adjust address up/down if needed */
#define _ALIGN_UP(addr, size)   __ALIGN_KERNEL(addr, size)
#define _ALIGN_DOWN(addr, size)	((addr)&(~((typeof(addr))(size)-1)))

/* align addr on a size boundary - adjust address up if needed */
#define _ALIGN(addr,size)     _ALIGN_UP(addr,size)

/*
 * Don't compare things with KERNELBASE or PAGE_OFFSET to test for
 * "kernelness", use is_kernel_addr() - it should do what you want.
 */
#ifdef CONFIG_PPC_BOOK3E_64
#define is_kernel_addr(x)	((x) >= 0x8000000000000000ul)
#else
#define is_kernel_addr(x)	((x) >= PAGE_OFFSET)
#endif

#ifndef CONFIG_PPC_BOOK3S_64
/*
 * Use the top bit of the higher-level page table entries to indicate whether
 * the entries we point to contain hugepages.  This works because we know that
 * the page tables live in kernel space.  If we ever decide to support having
 * page tables at arbitrary addresses, this breaks and will have to change.
 */
#ifdef CONFIG_PPC64
#define PD_HUGE 0x8000000000000000
#else
#define PD_HUGE 0x80000000
#endif

#else	/* CONFIG_PPC_BOOK3S_64 */
/*
 * Book3S 64 stores real addresses in the hugepd entries to
 * avoid overlaps with _PAGE_PRESENT and _PAGE_PTE.
 */
#define HUGEPD_ADDR_MASK	(0x0ffffffffffffffful & ~HUGEPD_SHIFT_MASK)
#endif /* CONFIG_PPC_BOOK3S_64 */

/*
 * Some number of bits at the level of the page table that points to
 * a hugepte are used to encode the size.  This masks those bits.
 */
#define HUGEPD_SHIFT_MASK     0x3f

#ifndef __ASSEMBLY__

#ifdef CONFIG_PPC_BOOK3S_64
#include <asm/pgtable-be-types.h>
#else
#include <asm/pgtable-types.h>
#endif


#ifndef CONFIG_HUGETLB_PAGE
#define is_hugepd(pdep)		(0)
#define pgd_huge(pgd)		(0)
#endif /* CONFIG_HUGETLB_PAGE */

struct page;
extern void clear_user_page(void *page, unsigned long vaddr, struct page *pg);
extern void copy_user_page(void *to, void *from, unsigned long vaddr,
		struct page *p);
extern int page_is_ram(unsigned long pfn);
extern int devmem_is_allowed(unsigned long pfn);

#ifdef CONFIG_PPC_SMLPAR
void arch_free_page(struct page *page, int order);
#define HAVE_ARCH_FREE_PAGE
#endif

struct vm_area_struct;
#ifdef CONFIG_PPC_BOOK3S_64
/*
 * For BOOK3s 64 with 4k and 64K linux page size
 * we want to use pointers, because the page table
 * actually store pfn
 */
typedef pte_t *pgtable_t;
#else
#if defined(CONFIG_PPC_64K_PAGES) && defined(CONFIG_PPC64)
typedef pte_t *pgtable_t;
#else
typedef struct page *pgtable_t;
#endif
#endif

#include <asm-generic/memory_model.h>
#endif /* __ASSEMBLY__ */
#include <asm/slice.h>

<<<<<<< HEAD
=======
/*
 * Allow 30-bit DMA for very limited Broadcom wifi chips on many powerbooks.
 */
#ifdef CONFIG_PPC32
#define ARCH_ZONE_DMA_BITS 30
#else
#define ARCH_ZONE_DMA_BITS 31
#endif

>>>>>>> 407d19ab
#endif /* _ASM_POWERPC_PAGE_H */<|MERGE_RESOLUTION|>--- conflicted
+++ resolved
@@ -16,20 +16,11 @@
 
 /*
  * On regular PPC32 page size is 4K (but we support 4K/16K/64K/256K pages
- * on PPC44x). For PPC64 we support either 4K or 64K software
+ * on PPC44x and 4K/16K on 8xx). For PPC64 we support either 4K or 64K software
  * page size. When using 64K pages however, whether we are really supporting
  * 64K pages in HW or not is irrelevant to those definitions.
  */
-#if defined(CONFIG_PPC_256K_PAGES)
-#define PAGE_SHIFT		18
-#elif defined(CONFIG_PPC_64K_PAGES)
-#define PAGE_SHIFT		16
-#elif defined(CONFIG_PPC_16K_PAGES)
-#define PAGE_SHIFT		14
-#else
-#define PAGE_SHIFT		12
-#endif
-
+#define PAGE_SHIFT		CONFIG_PPC_PAGE_SHIFT
 #define PAGE_SIZE		(ASM_CONST(1) << PAGE_SHIFT)
 
 #ifndef __ASSEMBLY__
@@ -278,7 +269,7 @@
  * page tables at arbitrary addresses, this breaks and will have to change.
  */
 #ifdef CONFIG_PPC64
-#define PD_HUGE 0x8000000000000000
+#define PD_HUGE 0x8000000000000000UL
 #else
 #define PD_HUGE 0x80000000
 #endif
@@ -315,7 +306,6 @@
 extern void clear_user_page(void *page, unsigned long vaddr, struct page *pg);
 extern void copy_user_page(void *to, void *from, unsigned long vaddr,
 		struct page *p);
-extern int page_is_ram(unsigned long pfn);
 extern int devmem_is_allowed(unsigned long pfn);
 
 #ifdef CONFIG_PPC_SMLPAR
@@ -324,27 +314,11 @@
 #endif
 
 struct vm_area_struct;
-#ifdef CONFIG_PPC_BOOK3S_64
-/*
- * For BOOK3s 64 with 4k and 64K linux page size
- * we want to use pointers, because the page table
- * actually store pfn
- */
-typedef pte_t *pgtable_t;
-#else
-#if defined(CONFIG_PPC_64K_PAGES) && defined(CONFIG_PPC64)
-typedef pte_t *pgtable_t;
-#else
-typedef struct page *pgtable_t;
-#endif
-#endif
 
 #include <asm-generic/memory_model.h>
 #endif /* __ASSEMBLY__ */
 #include <asm/slice.h>
 
-<<<<<<< HEAD
-=======
 /*
  * Allow 30-bit DMA for very limited Broadcom wifi chips on many powerbooks.
  */
@@ -354,5 +328,4 @@
 #define ARCH_ZONE_DMA_BITS 31
 #endif
 
->>>>>>> 407d19ab
 #endif /* _ASM_POWERPC_PAGE_H */