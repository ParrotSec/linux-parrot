// SPDX-License-Identifier: GPL-2.0-or-later
/*
 * Support PCI/PCIe on PowerNV platforms
 *
 * Copyright 2011 Benjamin Herrenschmidt, IBM Corp.
 */

#undef DEBUG

#include <linux/kernel.h>
#include <linux/pci.h>
#include <linux/crash_dump.h>
#include <linux/delay.h>
#include <linux/string.h>
#include <linux/init.h>
#include <linux/bootmem.h>
#include <linux/irq.h>
#include <linux/io.h>
#include <linux/msi.h>
#include <linux/memblock.h>
#include <linux/iommu.h>
#include <linux/rculist.h>
#include <linux/sizes.h>

#include <asm/sections.h>
#include <asm/io.h>
#include <asm/prom.h>
#include <asm/pci-bridge.h>
#include <asm/machdep.h>
#include <asm/msi_bitmap.h>
#include <asm/ppc-pci.h>
#include <asm/opal.h>
#include <asm/iommu.h>
#include <asm/tce.h>
#include <asm/xics.h>
#include <asm/debugfs.h>
#include <asm/firmware.h>
#include <asm/pnv-pci.h>
#include <asm/mmzone.h>

#include <misc/cxl-base.h>

#include "powernv.h"
#include "pci.h"
#include "../../../../drivers/pci/pci.h"

#define PNV_IODA1_M64_NUM	16	/* Number of M64 BARs	*/
#define PNV_IODA1_M64_SEGS	8	/* Segments per M64 BAR	*/
#define PNV_IODA1_DMA32_SEGSIZE	0x10000000

static const char * const pnv_phb_names[] = { "IODA1", "IODA2", "NPU_NVLINK",
					      "NPU_OCAPI" };

void pe_level_printk(const struct pnv_ioda_pe *pe, const char *level,
			    const char *fmt, ...)
{
	struct va_format vaf;
	va_list args;
	char pfix[32];

	va_start(args, fmt);

	vaf.fmt = fmt;
	vaf.va = &args;

	if (pe->flags & PNV_IODA_PE_DEV)
		strlcpy(pfix, dev_name(&pe->pdev->dev), sizeof(pfix));
	else if (pe->flags & (PNV_IODA_PE_BUS | PNV_IODA_PE_BUS_ALL))
		sprintf(pfix, "%04x:%02x     ",
			pci_domain_nr(pe->pbus), pe->pbus->number);
#ifdef CONFIG_PCI_IOV
	else if (pe->flags & PNV_IODA_PE_VF)
		sprintf(pfix, "%04x:%02x:%2x.%d",
			pci_domain_nr(pe->parent_dev->bus),
			(pe->rid & 0xff00) >> 8,
			PCI_SLOT(pe->rid), PCI_FUNC(pe->rid));
#endif /* CONFIG_PCI_IOV*/

	printk("%spci %s: [PE# %.2x] %pV",
	       level, pfix, pe->pe_number, &vaf);

	va_end(args);
}

static bool pnv_iommu_bypass_disabled __read_mostly;
static bool pci_reset_phbs __read_mostly;

static int __init iommu_setup(char *str)
{
	if (!str)
		return -EINVAL;

	while (*str) {
		if (!strncmp(str, "nobypass", 8)) {
			pnv_iommu_bypass_disabled = true;
			pr_info("PowerNV: IOMMU bypass window disabled.\n");
			break;
		}
		str += strcspn(str, ",");
		if (*str == ',')
			str++;
	}

	return 0;
}
early_param("iommu", iommu_setup);

static int __init pci_reset_phbs_setup(char *str)
{
	pci_reset_phbs = true;
	return 0;
}

early_param("ppc_pci_reset_phbs", pci_reset_phbs_setup);

static inline bool pnv_pci_is_m64(struct pnv_phb *phb, struct resource *r)
{
	/*
	 * WARNING: We cannot rely on the resource flags. The Linux PCI
	 * allocation code sometimes decides to put a 64-bit prefetchable
	 * BAR in the 32-bit window, so we have to compare the addresses.
	 *
	 * For simplicity we only test resource start.
	 */
	return (r->start >= phb->ioda.m64_base &&
		r->start < (phb->ioda.m64_base + phb->ioda.m64_size));
}

static inline bool pnv_pci_is_m64_flags(unsigned long resource_flags)
{
	unsigned long flags = (IORESOURCE_MEM_64 | IORESOURCE_PREFETCH);

	return (resource_flags & flags) == flags;
}

static struct pnv_ioda_pe *pnv_ioda_init_pe(struct pnv_phb *phb, int pe_no)
{
	s64 rc;

	phb->ioda.pe_array[pe_no].phb = phb;
	phb->ioda.pe_array[pe_no].pe_number = pe_no;

	/*
	 * Clear the PE frozen state as it might be put into frozen state
	 * in the last PCI remove path. It's not harmful to do so when the
	 * PE is already in unfrozen state.
	 */
	rc = opal_pci_eeh_freeze_clear(phb->opal_id, pe_no,
				       OPAL_EEH_ACTION_CLEAR_FREEZE_ALL);
	if (rc != OPAL_SUCCESS && rc != OPAL_UNSUPPORTED)
		pr_warn("%s: Error %lld unfreezing PHB#%x-PE#%x\n",
			__func__, rc, phb->hose->global_number, pe_no);

	return &phb->ioda.pe_array[pe_no];
}

static void pnv_ioda_reserve_pe(struct pnv_phb *phb, int pe_no)
{
	if (!(pe_no >= 0 && pe_no < phb->ioda.total_pe_num)) {
		pr_warn("%s: Invalid PE %x on PHB#%x\n",
			__func__, pe_no, phb->hose->global_number);
		return;
	}

	if (test_and_set_bit(pe_no, phb->ioda.pe_alloc))
		pr_debug("%s: PE %x was reserved on PHB#%x\n",
			 __func__, pe_no, phb->hose->global_number);

	pnv_ioda_init_pe(phb, pe_no);
}

static struct pnv_ioda_pe *pnv_ioda_alloc_pe(struct pnv_phb *phb)
{
	long pe;

	for (pe = phb->ioda.total_pe_num - 1; pe >= 0; pe--) {
		if (!test_and_set_bit(pe, phb->ioda.pe_alloc))
			return pnv_ioda_init_pe(phb, pe);
	}

	return NULL;
}

static void pnv_ioda_free_pe(struct pnv_ioda_pe *pe)
{
	struct pnv_phb *phb = pe->phb;
	unsigned int pe_num = pe->pe_number;

	WARN_ON(pe->pdev);

	memset(pe, 0, sizeof(struct pnv_ioda_pe));
	clear_bit(pe_num, phb->ioda.pe_alloc);
}

/* The default M64 BAR is shared by all PEs */
static int pnv_ioda2_init_m64(struct pnv_phb *phb)
{
	const char *desc;
	struct resource *r;
	s64 rc;

	/* Configure the default M64 BAR */
	rc = opal_pci_set_phb_mem_window(phb->opal_id,
					 OPAL_M64_WINDOW_TYPE,
					 phb->ioda.m64_bar_idx,
					 phb->ioda.m64_base,
					 0, /* unused */
					 phb->ioda.m64_size);
	if (rc != OPAL_SUCCESS) {
		desc = "configuring";
		goto fail;
	}

	/* Enable the default M64 BAR */
	rc = opal_pci_phb_mmio_enable(phb->opal_id,
				      OPAL_M64_WINDOW_TYPE,
				      phb->ioda.m64_bar_idx,
				      OPAL_ENABLE_M64_SPLIT);
	if (rc != OPAL_SUCCESS) {
		desc = "enabling";
		goto fail;
	}

	/*
	 * Exclude the segments for reserved and root bus PE, which
	 * are first or last two PEs.
	 */
	r = &phb->hose->mem_resources[1];
	if (phb->ioda.reserved_pe_idx == 0)
		r->start += (2 * phb->ioda.m64_segsize);
	else if (phb->ioda.reserved_pe_idx == (phb->ioda.total_pe_num - 1))
		r->end -= (2 * phb->ioda.m64_segsize);
	else
		pr_warn("  Cannot strip M64 segment for reserved PE#%x\n",
			phb->ioda.reserved_pe_idx);

	return 0;

fail:
	pr_warn("  Failure %lld %s M64 BAR#%d\n",
		rc, desc, phb->ioda.m64_bar_idx);
	opal_pci_phb_mmio_enable(phb->opal_id,
				 OPAL_M64_WINDOW_TYPE,
				 phb->ioda.m64_bar_idx,
				 OPAL_DISABLE_M64);
	return -EIO;
}

static void pnv_ioda_reserve_dev_m64_pe(struct pci_dev *pdev,
					 unsigned long *pe_bitmap)
{
	struct pci_controller *hose = pci_bus_to_host(pdev->bus);
	struct pnv_phb *phb = hose->private_data;
	struct resource *r;
	resource_size_t base, sgsz, start, end;
	int segno, i;

	base = phb->ioda.m64_base;
	sgsz = phb->ioda.m64_segsize;
	for (i = 0; i <= PCI_ROM_RESOURCE; i++) {
		r = &pdev->resource[i];
		if (!r->parent || !pnv_pci_is_m64(phb, r))
			continue;

		start = _ALIGN_DOWN(r->start - base, sgsz);
		end = _ALIGN_UP(r->end - base, sgsz);
		for (segno = start / sgsz; segno < end / sgsz; segno++) {
			if (pe_bitmap)
				set_bit(segno, pe_bitmap);
			else
				pnv_ioda_reserve_pe(phb, segno);
		}
	}
}

static int pnv_ioda1_init_m64(struct pnv_phb *phb)
{
	struct resource *r;
	int index;

	/*
	 * There are 16 M64 BARs, each of which has 8 segments. So
	 * there are as many M64 segments as the maximum number of
	 * PEs, which is 128.
	 */
	for (index = 0; index < PNV_IODA1_M64_NUM; index++) {
		unsigned long base, segsz = phb->ioda.m64_segsize;
		int64_t rc;

		base = phb->ioda.m64_base +
		       index * PNV_IODA1_M64_SEGS * segsz;
		rc = opal_pci_set_phb_mem_window(phb->opal_id,
				OPAL_M64_WINDOW_TYPE, index, base, 0,
				PNV_IODA1_M64_SEGS * segsz);
		if (rc != OPAL_SUCCESS) {
			pr_warn("  Error %lld setting M64 PHB#%x-BAR#%d\n",
				rc, phb->hose->global_number, index);
			goto fail;
		}

		rc = opal_pci_phb_mmio_enable(phb->opal_id,
				OPAL_M64_WINDOW_TYPE, index,
				OPAL_ENABLE_M64_SPLIT);
		if (rc != OPAL_SUCCESS) {
			pr_warn("  Error %lld enabling M64 PHB#%x-BAR#%d\n",
				rc, phb->hose->global_number, index);
			goto fail;
		}
	}

	/*
	 * Exclude the segments for reserved and root bus PE, which
	 * are first or last two PEs.
	 */
	r = &phb->hose->mem_resources[1];
	if (phb->ioda.reserved_pe_idx == 0)
		r->start += (2 * phb->ioda.m64_segsize);
	else if (phb->ioda.reserved_pe_idx == (phb->ioda.total_pe_num - 1))
		r->end -= (2 * phb->ioda.m64_segsize);
	else
		WARN(1, "Wrong reserved PE#%x on PHB#%x\n",
		     phb->ioda.reserved_pe_idx, phb->hose->global_number);

	return 0;

fail:
	for ( ; index >= 0; index--)
		opal_pci_phb_mmio_enable(phb->opal_id,
			OPAL_M64_WINDOW_TYPE, index, OPAL_DISABLE_M64);

	return -EIO;
}

static void pnv_ioda_reserve_m64_pe(struct pci_bus *bus,
				    unsigned long *pe_bitmap,
				    bool all)
{
	struct pci_dev *pdev;

	list_for_each_entry(pdev, &bus->devices, bus_list) {
		pnv_ioda_reserve_dev_m64_pe(pdev, pe_bitmap);

		if (all && pdev->subordinate)
			pnv_ioda_reserve_m64_pe(pdev->subordinate,
						pe_bitmap, all);
	}
}

static struct pnv_ioda_pe *pnv_ioda_pick_m64_pe(struct pci_bus *bus, bool all)
{
	struct pci_controller *hose = pci_bus_to_host(bus);
	struct pnv_phb *phb = hose->private_data;
	struct pnv_ioda_pe *master_pe, *pe;
	unsigned long size, *pe_alloc;
	int i;

	/* Root bus shouldn't use M64 */
	if (pci_is_root_bus(bus))
		return NULL;

	/* Allocate bitmap */
	size = _ALIGN_UP(phb->ioda.total_pe_num / 8, sizeof(unsigned long));
	pe_alloc = kzalloc(size, GFP_KERNEL);
	if (!pe_alloc) {
		pr_warn("%s: Out of memory !\n",
			__func__);
		return NULL;
	}

	/* Figure out reserved PE numbers by the PE */
	pnv_ioda_reserve_m64_pe(bus, pe_alloc, all);

	/*
	 * the current bus might not own M64 window and that's all
	 * contributed by its child buses. For the case, we needn't
	 * pick M64 dependent PE#.
	 */
	if (bitmap_empty(pe_alloc, phb->ioda.total_pe_num)) {
		kfree(pe_alloc);
		return NULL;
	}

	/*
	 * Figure out the master PE and put all slave PEs to master
	 * PE's list to form compound PE.
	 */
	master_pe = NULL;
	i = -1;
	while ((i = find_next_bit(pe_alloc, phb->ioda.total_pe_num, i + 1)) <
		phb->ioda.total_pe_num) {
		pe = &phb->ioda.pe_array[i];

		phb->ioda.m64_segmap[pe->pe_number] = pe->pe_number;
		if (!master_pe) {
			pe->flags |= PNV_IODA_PE_MASTER;
			INIT_LIST_HEAD(&pe->slaves);
			master_pe = pe;
		} else {
			pe->flags |= PNV_IODA_PE_SLAVE;
			pe->master = master_pe;
			list_add_tail(&pe->list, &master_pe->slaves);
		}

		/*
		 * P7IOC supports M64DT, which helps mapping M64 segment
		 * to one particular PE#. However, PHB3 has fixed mapping
		 * between M64 segment and PE#. In order to have same logic
		 * for P7IOC and PHB3, we enforce fixed mapping between M64
		 * segment and PE# on P7IOC.
		 */
		if (phb->type == PNV_PHB_IODA1) {
			int64_t rc;

			rc = opal_pci_map_pe_mmio_window(phb->opal_id,
					pe->pe_number, OPAL_M64_WINDOW_TYPE,
					pe->pe_number / PNV_IODA1_M64_SEGS,
					pe->pe_number % PNV_IODA1_M64_SEGS);
			if (rc != OPAL_SUCCESS)
				pr_warn("%s: Error %lld mapping M64 for PHB#%x-PE#%x\n",
					__func__, rc, phb->hose->global_number,
					pe->pe_number);
		}
	}

	kfree(pe_alloc);
	return master_pe;
}

static void __init pnv_ioda_parse_m64_window(struct pnv_phb *phb)
{
	struct pci_controller *hose = phb->hose;
	struct device_node *dn = hose->dn;
	struct resource *res;
	u32 m64_range[2], i;
	const __be32 *r;
	u64 pci_addr;

	if (phb->type != PNV_PHB_IODA1 && phb->type != PNV_PHB_IODA2) {
		pr_info("  Not support M64 window\n");
		return;
	}

	if (!firmware_has_feature(FW_FEATURE_OPAL)) {
		pr_info("  Firmware too old to support M64 window\n");
		return;
	}

	r = of_get_property(dn, "ibm,opal-m64-window", NULL);
	if (!r) {
		pr_info("  No <ibm,opal-m64-window> on %pOF\n",
			dn);
		return;
	}

	/*
	 * Find the available M64 BAR range and pickup the last one for
	 * covering the whole 64-bits space. We support only one range.
	 */
	if (of_property_read_u32_array(dn, "ibm,opal-available-m64-ranges",
				       m64_range, 2)) {
		/* In absence of the property, assume 0..15 */
		m64_range[0] = 0;
		m64_range[1] = 16;
	}
	/* We only support 64 bits in our allocator */
	if (m64_range[1] > 63) {
		pr_warn("%s: Limiting M64 range to 63 (from %d) on PHB#%x\n",
			__func__, m64_range[1], phb->hose->global_number);
		m64_range[1] = 63;
	}
	/* Empty range, no m64 */
	if (m64_range[1] <= m64_range[0]) {
		pr_warn("%s: M64 empty, disabling M64 usage on PHB#%x\n",
			__func__, phb->hose->global_number);
		return;
	}

	/* Configure M64 informations */
	res = &hose->mem_resources[1];
	res->name = dn->full_name;
	res->start = of_translate_address(dn, r + 2);
	res->end = res->start + of_read_number(r + 4, 2) - 1;
	res->flags = (IORESOURCE_MEM | IORESOURCE_MEM_64 | IORESOURCE_PREFETCH);
	pci_addr = of_read_number(r, 2);
	hose->mem_offset[1] = res->start - pci_addr;

	phb->ioda.m64_size = resource_size(res);
	phb->ioda.m64_segsize = phb->ioda.m64_size / phb->ioda.total_pe_num;
	phb->ioda.m64_base = pci_addr;

	/* This lines up nicely with the display from processing OF ranges */
	pr_info(" MEM 0x%016llx..0x%016llx -> 0x%016llx (M64 #%d..%d)\n",
		res->start, res->end, pci_addr, m64_range[0],
		m64_range[0] + m64_range[1] - 1);

	/* Mark all M64 used up by default */
	phb->ioda.m64_bar_alloc = (unsigned long)-1;

	/* Use last M64 BAR to cover M64 window */
	m64_range[1]--;
	phb->ioda.m64_bar_idx = m64_range[0] + m64_range[1];

	pr_info(" Using M64 #%d as default window\n", phb->ioda.m64_bar_idx);

	/* Mark remaining ones free */
	for (i = m64_range[0]; i < m64_range[1]; i++)
		clear_bit(i, &phb->ioda.m64_bar_alloc);

	/*
	 * Setup init functions for M64 based on IODA version, IODA3 uses
	 * the IODA2 code.
	 */
	if (phb->type == PNV_PHB_IODA1)
		phb->init_m64 = pnv_ioda1_init_m64;
	else
		phb->init_m64 = pnv_ioda2_init_m64;
	phb->reserve_m64_pe = pnv_ioda_reserve_m64_pe;
	phb->pick_m64_pe = pnv_ioda_pick_m64_pe;
}

static void pnv_ioda_freeze_pe(struct pnv_phb *phb, int pe_no)
{
	struct pnv_ioda_pe *pe = &phb->ioda.pe_array[pe_no];
	struct pnv_ioda_pe *slave;
	s64 rc;

	/* Fetch master PE */
	if (pe->flags & PNV_IODA_PE_SLAVE) {
		pe = pe->master;
		if (WARN_ON(!pe || !(pe->flags & PNV_IODA_PE_MASTER)))
			return;

		pe_no = pe->pe_number;
	}

	/* Freeze master PE */
	rc = opal_pci_eeh_freeze_set(phb->opal_id,
				     pe_no,
				     OPAL_EEH_ACTION_SET_FREEZE_ALL);
	if (rc != OPAL_SUCCESS) {
		pr_warn("%s: Failure %lld freezing PHB#%x-PE#%x\n",
			__func__, rc, phb->hose->global_number, pe_no);
		return;
	}

	/* Freeze slave PEs */
	if (!(pe->flags & PNV_IODA_PE_MASTER))
		return;

	list_for_each_entry(slave, &pe->slaves, list) {
		rc = opal_pci_eeh_freeze_set(phb->opal_id,
					     slave->pe_number,
					     OPAL_EEH_ACTION_SET_FREEZE_ALL);
		if (rc != OPAL_SUCCESS)
			pr_warn("%s: Failure %lld freezing PHB#%x-PE#%x\n",
				__func__, rc, phb->hose->global_number,
				slave->pe_number);
	}
}

static int pnv_ioda_unfreeze_pe(struct pnv_phb *phb, int pe_no, int opt)
{
	struct pnv_ioda_pe *pe, *slave;
	s64 rc;

	/* Find master PE */
	pe = &phb->ioda.pe_array[pe_no];
	if (pe->flags & PNV_IODA_PE_SLAVE) {
		pe = pe->master;
		WARN_ON(!pe || !(pe->flags & PNV_IODA_PE_MASTER));
		pe_no = pe->pe_number;
	}

	/* Clear frozen state for master PE */
	rc = opal_pci_eeh_freeze_clear(phb->opal_id, pe_no, opt);
	if (rc != OPAL_SUCCESS) {
		pr_warn("%s: Failure %lld clear %d on PHB#%x-PE#%x\n",
			__func__, rc, opt, phb->hose->global_number, pe_no);
		return -EIO;
	}

	if (!(pe->flags & PNV_IODA_PE_MASTER))
		return 0;

	/* Clear frozen state for slave PEs */
	list_for_each_entry(slave, &pe->slaves, list) {
		rc = opal_pci_eeh_freeze_clear(phb->opal_id,
					     slave->pe_number,
					     opt);
		if (rc != OPAL_SUCCESS) {
			pr_warn("%s: Failure %lld clear %d on PHB#%x-PE#%x\n",
				__func__, rc, opt, phb->hose->global_number,
				slave->pe_number);
			return -EIO;
		}
	}

	return 0;
}

static int pnv_ioda_get_pe_state(struct pnv_phb *phb, int pe_no)
{
	struct pnv_ioda_pe *slave, *pe;
	u8 fstate, state;
	__be16 pcierr;
	s64 rc;

	/* Sanity check on PE number */
	if (pe_no < 0 || pe_no >= phb->ioda.total_pe_num)
		return OPAL_EEH_STOPPED_PERM_UNAVAIL;

	/*
	 * Fetch the master PE and the PE instance might be
	 * not initialized yet.
	 */
	pe = &phb->ioda.pe_array[pe_no];
	if (pe->flags & PNV_IODA_PE_SLAVE) {
		pe = pe->master;
		WARN_ON(!pe || !(pe->flags & PNV_IODA_PE_MASTER));
		pe_no = pe->pe_number;
	}

	/* Check the master PE */
	rc = opal_pci_eeh_freeze_status(phb->opal_id, pe_no,
					&state, &pcierr, NULL);
	if (rc != OPAL_SUCCESS) {
		pr_warn("%s: Failure %lld getting "
			"PHB#%x-PE#%x state\n",
			__func__, rc,
			phb->hose->global_number, pe_no);
		return OPAL_EEH_STOPPED_TEMP_UNAVAIL;
	}

	/* Check the slave PE */
	if (!(pe->flags & PNV_IODA_PE_MASTER))
		return state;

	list_for_each_entry(slave, &pe->slaves, list) {
		rc = opal_pci_eeh_freeze_status(phb->opal_id,
						slave->pe_number,
						&fstate,
						&pcierr,
						NULL);
		if (rc != OPAL_SUCCESS) {
			pr_warn("%s: Failure %lld getting "
				"PHB#%x-PE#%x state\n",
				__func__, rc,
				phb->hose->global_number, slave->pe_number);
			return OPAL_EEH_STOPPED_TEMP_UNAVAIL;
		}

		/*
		 * Override the result based on the ascending
		 * priority.
		 */
		if (fstate > state)
			state = fstate;
	}

	return state;
}

/* Currently those 2 are only used when MSIs are enabled, this will change
 * but in the meantime, we need to protect them to avoid warnings
 */
#ifdef CONFIG_PCI_MSI
struct pnv_ioda_pe *pnv_ioda_get_pe(struct pci_dev *dev)
{
	struct pci_controller *hose = pci_bus_to_host(dev->bus);
	struct pnv_phb *phb = hose->private_data;
	struct pci_dn *pdn = pci_get_pdn(dev);

	if (!pdn)
		return NULL;
	if (pdn->pe_number == IODA_INVALID_PE)
		return NULL;
	return &phb->ioda.pe_array[pdn->pe_number];
}
#endif /* CONFIG_PCI_MSI */

static int pnv_ioda_set_one_peltv(struct pnv_phb *phb,
				  struct pnv_ioda_pe *parent,
				  struct pnv_ioda_pe *child,
				  bool is_add)
{
	const char *desc = is_add ? "adding" : "removing";
	uint8_t op = is_add ? OPAL_ADD_PE_TO_DOMAIN :
			      OPAL_REMOVE_PE_FROM_DOMAIN;
	struct pnv_ioda_pe *slave;
	long rc;

	/* Parent PE affects child PE */
	rc = opal_pci_set_peltv(phb->opal_id, parent->pe_number,
				child->pe_number, op);
	if (rc != OPAL_SUCCESS) {
		pe_warn(child, "OPAL error %ld %s to parent PELTV\n",
			rc, desc);
		return -ENXIO;
	}

	if (!(child->flags & PNV_IODA_PE_MASTER))
		return 0;

	/* Compound case: parent PE affects slave PEs */
	list_for_each_entry(slave, &child->slaves, list) {
		rc = opal_pci_set_peltv(phb->opal_id, parent->pe_number,
					slave->pe_number, op);
		if (rc != OPAL_SUCCESS) {
			pe_warn(slave, "OPAL error %ld %s to parent PELTV\n",
				rc, desc);
			return -ENXIO;
		}
	}

	return 0;
}

static int pnv_ioda_set_peltv(struct pnv_phb *phb,
			      struct pnv_ioda_pe *pe,
			      bool is_add)
{
	struct pnv_ioda_pe *slave;
	struct pci_dev *pdev = NULL;
	int ret;

	/*
	 * Clear PE frozen state. If it's master PE, we need
	 * clear slave PE frozen state as well.
	 */
	if (is_add) {
		opal_pci_eeh_freeze_clear(phb->opal_id, pe->pe_number,
					  OPAL_EEH_ACTION_CLEAR_FREEZE_ALL);
		if (pe->flags & PNV_IODA_PE_MASTER) {
			list_for_each_entry(slave, &pe->slaves, list)
				opal_pci_eeh_freeze_clear(phb->opal_id,
							  slave->pe_number,
							  OPAL_EEH_ACTION_CLEAR_FREEZE_ALL);
		}
	}

	/*
	 * Associate PE in PELT. We need add the PE into the
	 * corresponding PELT-V as well. Otherwise, the error
	 * originated from the PE might contribute to other
	 * PEs.
	 */
	ret = pnv_ioda_set_one_peltv(phb, pe, pe, is_add);
	if (ret)
		return ret;

	/* For compound PEs, any one affects all of them */
	if (pe->flags & PNV_IODA_PE_MASTER) {
		list_for_each_entry(slave, &pe->slaves, list) {
			ret = pnv_ioda_set_one_peltv(phb, slave, pe, is_add);
			if (ret)
				return ret;
		}
	}

	if (pe->flags & (PNV_IODA_PE_BUS_ALL | PNV_IODA_PE_BUS))
		pdev = pe->pbus->self;
	else if (pe->flags & PNV_IODA_PE_DEV)
		pdev = pe->pdev->bus->self;
#ifdef CONFIG_PCI_IOV
	else if (pe->flags & PNV_IODA_PE_VF)
		pdev = pe->parent_dev;
#endif /* CONFIG_PCI_IOV */
	while (pdev) {
		struct pci_dn *pdn = pci_get_pdn(pdev);
		struct pnv_ioda_pe *parent;

		if (pdn && pdn->pe_number != IODA_INVALID_PE) {
			parent = &phb->ioda.pe_array[pdn->pe_number];
			ret = pnv_ioda_set_one_peltv(phb, parent, pe, is_add);
			if (ret)
				return ret;
		}

		pdev = pdev->bus->self;
	}

	return 0;
}

static int pnv_ioda_deconfigure_pe(struct pnv_phb *phb, struct pnv_ioda_pe *pe)
{
	struct pci_dev *parent;
	uint8_t bcomp, dcomp, fcomp;
	int64_t rc;
	long rid_end, rid;

	/* Currently, we just deconfigure VF PE. Bus PE will always there.*/
	if (pe->pbus) {
		int count;

		dcomp = OPAL_IGNORE_RID_DEVICE_NUMBER;
		fcomp = OPAL_IGNORE_RID_FUNCTION_NUMBER;
		parent = pe->pbus->self;
		if (pe->flags & PNV_IODA_PE_BUS_ALL)
			count = pe->pbus->busn_res.end - pe->pbus->busn_res.start + 1;
		else
			count = 1;

		switch(count) {
		case  1: bcomp = OpalPciBusAll;         break;
		case  2: bcomp = OpalPciBus7Bits;       break;
		case  4: bcomp = OpalPciBus6Bits;       break;
		case  8: bcomp = OpalPciBus5Bits;       break;
		case 16: bcomp = OpalPciBus4Bits;       break;
		case 32: bcomp = OpalPciBus3Bits;       break;
		default:
			dev_err(&pe->pbus->dev, "Number of subordinate buses %d unsupported\n",
			        count);
			/* Do an exact match only */
			bcomp = OpalPciBusAll;
		}
		rid_end = pe->rid + (count << 8);
	} else {
#ifdef CONFIG_PCI_IOV
		if (pe->flags & PNV_IODA_PE_VF)
			parent = pe->parent_dev;
		else
#endif
			parent = pe->pdev->bus->self;
		bcomp = OpalPciBusAll;
		dcomp = OPAL_COMPARE_RID_DEVICE_NUMBER;
		fcomp = OPAL_COMPARE_RID_FUNCTION_NUMBER;
		rid_end = pe->rid + 1;
	}

	/* Clear the reverse map */
	for (rid = pe->rid; rid < rid_end; rid++)
		phb->ioda.pe_rmap[rid] = IODA_INVALID_PE;

	/* Release from all parents PELT-V */
	while (parent) {
		struct pci_dn *pdn = pci_get_pdn(parent);
		if (pdn && pdn->pe_number != IODA_INVALID_PE) {
			rc = opal_pci_set_peltv(phb->opal_id, pdn->pe_number,
						pe->pe_number, OPAL_REMOVE_PE_FROM_DOMAIN);
			/* XXX What to do in case of error ? */
		}
		parent = parent->bus->self;
	}

	opal_pci_eeh_freeze_clear(phb->opal_id, pe->pe_number,
				  OPAL_EEH_ACTION_CLEAR_FREEZE_ALL);

	/* Disassociate PE in PELT */
	rc = opal_pci_set_peltv(phb->opal_id, pe->pe_number,
				pe->pe_number, OPAL_REMOVE_PE_FROM_DOMAIN);
	if (rc)
		pe_warn(pe, "OPAL error %lld remove self from PELTV\n", rc);
	rc = opal_pci_set_pe(phb->opal_id, pe->pe_number, pe->rid,
			     bcomp, dcomp, fcomp, OPAL_UNMAP_PE);
	if (rc)
		pe_err(pe, "OPAL error %lld trying to setup PELT table\n", rc);

	pe->pbus = NULL;
	pe->pdev = NULL;
#ifdef CONFIG_PCI_IOV
	pe->parent_dev = NULL;
#endif

	return 0;
}

static int pnv_ioda_configure_pe(struct pnv_phb *phb, struct pnv_ioda_pe *pe)
{
	struct pci_dev *parent;
	uint8_t bcomp, dcomp, fcomp;
	long rc, rid_end, rid;

	/* Bus validation ? */
	if (pe->pbus) {
		int count;

		dcomp = OPAL_IGNORE_RID_DEVICE_NUMBER;
		fcomp = OPAL_IGNORE_RID_FUNCTION_NUMBER;
		parent = pe->pbus->self;
		if (pe->flags & PNV_IODA_PE_BUS_ALL)
			count = pe->pbus->busn_res.end - pe->pbus->busn_res.start + 1;
		else
			count = 1;

		switch(count) {
		case  1: bcomp = OpalPciBusAll;		break;
		case  2: bcomp = OpalPciBus7Bits;	break;
		case  4: bcomp = OpalPciBus6Bits;	break;
		case  8: bcomp = OpalPciBus5Bits;	break;
		case 16: bcomp = OpalPciBus4Bits;	break;
		case 32: bcomp = OpalPciBus3Bits;	break;
		default:
			dev_err(&pe->pbus->dev, "Number of subordinate buses %d unsupported\n",
			        count);
			/* Do an exact match only */
			bcomp = OpalPciBusAll;
		}
		rid_end = pe->rid + (count << 8);
	} else {
#ifdef CONFIG_PCI_IOV
		if (pe->flags & PNV_IODA_PE_VF)
			parent = pe->parent_dev;
		else
#endif /* CONFIG_PCI_IOV */
			parent = pe->pdev->bus->self;
		bcomp = OpalPciBusAll;
		dcomp = OPAL_COMPARE_RID_DEVICE_NUMBER;
		fcomp = OPAL_COMPARE_RID_FUNCTION_NUMBER;
		rid_end = pe->rid + 1;
	}

	/*
	 * Associate PE in PELT. We need add the PE into the
	 * corresponding PELT-V as well. Otherwise, the error
	 * originated from the PE might contribute to other
	 * PEs.
	 */
	rc = opal_pci_set_pe(phb->opal_id, pe->pe_number, pe->rid,
			     bcomp, dcomp, fcomp, OPAL_MAP_PE);
	if (rc) {
		pe_err(pe, "OPAL error %ld trying to setup PELT table\n", rc);
		return -ENXIO;
	}

	/*
	 * Configure PELTV. NPUs don't have a PELTV table so skip
	 * configuration on them.
	 */
	if (phb->type != PNV_PHB_NPU_NVLINK && phb->type != PNV_PHB_NPU_OCAPI)
		pnv_ioda_set_peltv(phb, pe, true);

	/* Setup reverse map */
	for (rid = pe->rid; rid < rid_end; rid++)
		phb->ioda.pe_rmap[rid] = pe->pe_number;

	/* Setup one MVTs on IODA1 */
	if (phb->type != PNV_PHB_IODA1) {
		pe->mve_number = 0;
		goto out;
	}

	pe->mve_number = pe->pe_number;
	rc = opal_pci_set_mve(phb->opal_id, pe->mve_number, pe->pe_number);
	if (rc != OPAL_SUCCESS) {
		pe_err(pe, "OPAL error %ld setting up MVE %x\n",
		       rc, pe->mve_number);
		pe->mve_number = -1;
	} else {
		rc = opal_pci_set_mve_enable(phb->opal_id,
					     pe->mve_number, OPAL_ENABLE_MVE);
		if (rc) {
			pe_err(pe, "OPAL error %ld enabling MVE %x\n",
			       rc, pe->mve_number);
			pe->mve_number = -1;
		}
	}

out:
	return 0;
}

#ifdef CONFIG_PCI_IOV
static int pnv_pci_vf_resource_shift(struct pci_dev *dev, int offset)
{
	struct pci_dn *pdn = pci_get_pdn(dev);
	int i;
	struct resource *res, res2;
	resource_size_t size;
	u16 num_vfs;

	if (!dev->is_physfn)
		return -EINVAL;

	/*
	 * "offset" is in VFs.  The M64 windows are sized so that when they
	 * are segmented, each segment is the same size as the IOV BAR.
	 * Each segment is in a separate PE, and the high order bits of the
	 * address are the PE number.  Therefore, each VF's BAR is in a
	 * separate PE, and changing the IOV BAR start address changes the
	 * range of PEs the VFs are in.
	 */
	num_vfs = pdn->num_vfs;
	for (i = 0; i < PCI_SRIOV_NUM_BARS; i++) {
		res = &dev->resource[i + PCI_IOV_RESOURCES];
		if (!res->flags || !res->parent)
			continue;

		/*
		 * The actual IOV BAR range is determined by the start address
		 * and the actual size for num_vfs VFs BAR.  This check is to
		 * make sure that after shifting, the range will not overlap
		 * with another device.
		 */
		size = pci_iov_resource_size(dev, i + PCI_IOV_RESOURCES);
		res2.flags = res->flags;
		res2.start = res->start + (size * offset);
		res2.end = res2.start + (size * num_vfs) - 1;

		if (res2.end > res->end) {
			dev_err(&dev->dev, "VF BAR%d: %pR would extend past %pR (trying to enable %d VFs shifted by %d)\n",
				i, &res2, res, num_vfs, offset);
			return -EBUSY;
		}
	}

	/*
	 * Since M64 BAR shares segments among all possible 256 PEs,
	 * we have to shift the beginning of PF IOV BAR to make it start from
	 * the segment which belongs to the PE number assigned to the first VF.
	 * This creates a "hole" in the /proc/iomem which could be used for
	 * allocating other resources so we reserve this area below and
	 * release when IOV is released.
	 */
	for (i = 0; i < PCI_SRIOV_NUM_BARS; i++) {
		res = &dev->resource[i + PCI_IOV_RESOURCES];
		if (!res->flags || !res->parent)
			continue;

		size = pci_iov_resource_size(dev, i + PCI_IOV_RESOURCES);
		res2 = *res;
		res->start += size * offset;

		dev_info(&dev->dev, "VF BAR%d: %pR shifted to %pR (%sabling %d VFs shifted by %d)\n",
			 i, &res2, res, (offset > 0) ? "En" : "Dis",
			 num_vfs, offset);

		if (offset < 0) {
			devm_release_resource(&dev->dev, &pdn->holes[i]);
			memset(&pdn->holes[i], 0, sizeof(pdn->holes[i]));
		}

		pci_update_resource(dev, i + PCI_IOV_RESOURCES);

		if (offset > 0) {
			pdn->holes[i].start = res2.start;
			pdn->holes[i].end = res2.start + size * offset - 1;
			pdn->holes[i].flags = IORESOURCE_BUS;
			pdn->holes[i].name = "pnv_iov_reserved";
			devm_request_resource(&dev->dev, res->parent,
					&pdn->holes[i]);
		}
	}
	return 0;
}
#endif /* CONFIG_PCI_IOV */

static struct pnv_ioda_pe *pnv_ioda_setup_dev_PE(struct pci_dev *dev)
{
	struct pci_controller *hose = pci_bus_to_host(dev->bus);
	struct pnv_phb *phb = hose->private_data;
	struct pci_dn *pdn = pci_get_pdn(dev);
	struct pnv_ioda_pe *pe;

	if (!pdn) {
		pr_err("%s: Device tree node not associated properly\n",
			   pci_name(dev));
		return NULL;
	}
	if (pdn->pe_number != IODA_INVALID_PE)
		return NULL;

	pe = pnv_ioda_alloc_pe(phb);
	if (!pe) {
		pr_warn("%s: Not enough PE# available, disabling device\n",
			pci_name(dev));
		return NULL;
	}

	/* NOTE: We get only one ref to the pci_dev for the pdn, not for the
	 * pointer in the PE data structure, both should be destroyed at the
	 * same time. However, this needs to be looked at more closely again
	 * once we actually start removing things (Hotplug, SR-IOV, ...)
	 *
	 * At some point we want to remove the PDN completely anyways
	 */
	pci_dev_get(dev);
	pdn->pe_number = pe->pe_number;
	pe->flags = PNV_IODA_PE_DEV;
	pe->pdev = dev;
	pe->pbus = NULL;
	pe->mve_number = -1;
	pe->rid = dev->bus->number << 8 | pdn->devfn;

	pe_info(pe, "Associated device to PE\n");

	if (pnv_ioda_configure_pe(phb, pe)) {
		/* XXX What do we do here ? */
		pnv_ioda_free_pe(pe);
		pdn->pe_number = IODA_INVALID_PE;
		pe->pdev = NULL;
		pci_dev_put(dev);
		return NULL;
	}

	/* Put PE to the list */
	list_add_tail(&pe->list, &phb->ioda.pe_list);

	return pe;
}

static void pnv_ioda_setup_same_PE(struct pci_bus *bus, struct pnv_ioda_pe *pe)
{
	struct pci_dev *dev;

	list_for_each_entry(dev, &bus->devices, bus_list) {
		struct pci_dn *pdn = pci_get_pdn(dev);

		if (pdn == NULL) {
			pr_warn("%s: No device node associated with device !\n",
				pci_name(dev));
			continue;
		}

		/*
		 * In partial hotplug case, the PCI device might be still
		 * associated with the PE and needn't attach it to the PE
		 * again.
		 */
		if (pdn->pe_number != IODA_INVALID_PE)
			continue;

		pe->device_count++;
		pdn->pe_number = pe->pe_number;
		if ((pe->flags & PNV_IODA_PE_BUS_ALL) && dev->subordinate)
			pnv_ioda_setup_same_PE(dev->subordinate, pe);
	}
}

/*
 * There're 2 types of PCI bus sensitive PEs: One that is compromised of
 * single PCI bus. Another one that contains the primary PCI bus and its
 * subordinate PCI devices and buses. The second type of PE is normally
 * orgiriated by PCIe-to-PCI bridge or PLX switch downstream ports.
 */
static struct pnv_ioda_pe *pnv_ioda_setup_bus_PE(struct pci_bus *bus, bool all)
{
	struct pci_controller *hose = pci_bus_to_host(bus);
	struct pnv_phb *phb = hose->private_data;
	struct pnv_ioda_pe *pe = NULL;
	unsigned int pe_num;

	/*
	 * In partial hotplug case, the PE instance might be still alive.
	 * We should reuse it instead of allocating a new one.
	 */
	pe_num = phb->ioda.pe_rmap[bus->number << 8];
	if (pe_num != IODA_INVALID_PE) {
		pe = &phb->ioda.pe_array[pe_num];
		pnv_ioda_setup_same_PE(bus, pe);
		return NULL;
	}

	/* PE number for root bus should have been reserved */
	if (pci_is_root_bus(bus) &&
	    phb->ioda.root_pe_idx != IODA_INVALID_PE)
		pe = &phb->ioda.pe_array[phb->ioda.root_pe_idx];

	/* Check if PE is determined by M64 */
	if (!pe && phb->pick_m64_pe)
		pe = phb->pick_m64_pe(bus, all);

	/* The PE number isn't pinned by M64 */
	if (!pe)
		pe = pnv_ioda_alloc_pe(phb);

	if (!pe) {
		pr_warn("%s: Not enough PE# available for PCI bus %04x:%02x\n",
			__func__, pci_domain_nr(bus), bus->number);
		return NULL;
	}

	pe->flags |= (all ? PNV_IODA_PE_BUS_ALL : PNV_IODA_PE_BUS);
	pe->pbus = bus;
	pe->pdev = NULL;
	pe->mve_number = -1;
	pe->rid = bus->busn_res.start << 8;

	if (all)
		pe_info(pe, "Secondary bus %pad..%pad associated with PE#%x\n",
			&bus->busn_res.start, &bus->busn_res.end,
			pe->pe_number);
	else
		pe_info(pe, "Secondary bus %pad associated with PE#%x\n",
			&bus->busn_res.start, pe->pe_number);

	if (pnv_ioda_configure_pe(phb, pe)) {
		/* XXX What do we do here ? */
		pnv_ioda_free_pe(pe);
		pe->pbus = NULL;
		return NULL;
	}

	/* Associate it with all child devices */
	pnv_ioda_setup_same_PE(bus, pe);

	/* Put PE to the list */
	list_add_tail(&pe->list, &phb->ioda.pe_list);

	return pe;
}

static struct pnv_ioda_pe *pnv_ioda_setup_npu_PE(struct pci_dev *npu_pdev)
{
	int pe_num, found_pe = false, rc;
	long rid;
	struct pnv_ioda_pe *pe;
	struct pci_dev *gpu_pdev;
	struct pci_dn *npu_pdn;
	struct pci_controller *hose = pci_bus_to_host(npu_pdev->bus);
	struct pnv_phb *phb = hose->private_data;

	/*
	 * Due to a hardware errata PE#0 on the NPU is reserved for
	 * error handling. This means we only have three PEs remaining
	 * which need to be assigned to four links, implying some
	 * links must share PEs.
	 *
	 * To achieve this we assign PEs such that NPUs linking the
	 * same GPU get assigned the same PE.
	 */
	gpu_pdev = pnv_pci_get_gpu_dev(npu_pdev);
	for (pe_num = 0; pe_num < phb->ioda.total_pe_num; pe_num++) {
		pe = &phb->ioda.pe_array[pe_num];
		if (!pe->pdev)
			continue;

		if (pnv_pci_get_gpu_dev(pe->pdev) == gpu_pdev) {
			/*
			 * This device has the same peer GPU so should
			 * be assigned the same PE as the existing
			 * peer NPU.
			 */
			dev_info(&npu_pdev->dev,
				"Associating to existing PE %x\n", pe_num);
			pci_dev_get(npu_pdev);
			npu_pdn = pci_get_pdn(npu_pdev);
			rid = npu_pdev->bus->number << 8 | npu_pdn->devfn;
			npu_pdn->pe_number = pe_num;
			phb->ioda.pe_rmap[rid] = pe->pe_number;

			/* Map the PE to this link */
			rc = opal_pci_set_pe(phb->opal_id, pe_num, rid,
					OpalPciBusAll,
					OPAL_COMPARE_RID_DEVICE_NUMBER,
					OPAL_COMPARE_RID_FUNCTION_NUMBER,
					OPAL_MAP_PE);
			WARN_ON(rc != OPAL_SUCCESS);
			found_pe = true;
			break;
		}
	}

	if (!found_pe)
		/*
		 * Could not find an existing PE so allocate a new
		 * one.
		 */
		return pnv_ioda_setup_dev_PE(npu_pdev);
	else
		return pe;
}

static void pnv_ioda_setup_npu_PEs(struct pci_bus *bus)
{
	struct pci_dev *pdev;

	list_for_each_entry(pdev, &bus->devices, bus_list)
		pnv_ioda_setup_npu_PE(pdev);
}

static void pnv_pci_ioda_setup_PEs(void)
{
	struct pci_controller *hose, *tmp;
	struct pnv_phb *phb;
	struct pci_bus *bus;
	struct pci_dev *pdev;

	list_for_each_entry_safe(hose, tmp, &hose_list, list_node) {
		phb = hose->private_data;
		if (phb->type == PNV_PHB_NPU_NVLINK) {
			/* PE#0 is needed for error reporting */
			pnv_ioda_reserve_pe(phb, 0);
			pnv_ioda_setup_npu_PEs(hose->bus);
			if (phb->model == PNV_PHB_MODEL_NPU2)
				pnv_npu2_init(phb);
		}
		if (phb->type == PNV_PHB_NPU_OCAPI) {
			bus = hose->bus;
			list_for_each_entry(pdev, &bus->devices, bus_list)
				pnv_ioda_setup_dev_PE(pdev);
		}
	}
}

#ifdef CONFIG_PCI_IOV
static int pnv_pci_vf_release_m64(struct pci_dev *pdev, u16 num_vfs)
{
	struct pci_bus        *bus;
	struct pci_controller *hose;
	struct pnv_phb        *phb;
	struct pci_dn         *pdn;
	int                    i, j;
	int                    m64_bars;

	bus = pdev->bus;
	hose = pci_bus_to_host(bus);
	phb = hose->private_data;
	pdn = pci_get_pdn(pdev);

	if (pdn->m64_single_mode)
		m64_bars = num_vfs;
	else
		m64_bars = 1;

	for (i = 0; i < PCI_SRIOV_NUM_BARS; i++)
		for (j = 0; j < m64_bars; j++) {
			if (pdn->m64_map[j][i] == IODA_INVALID_M64)
				continue;
			opal_pci_phb_mmio_enable(phb->opal_id,
				OPAL_M64_WINDOW_TYPE, pdn->m64_map[j][i], 0);
			clear_bit(pdn->m64_map[j][i], &phb->ioda.m64_bar_alloc);
			pdn->m64_map[j][i] = IODA_INVALID_M64;
		}

	kfree(pdn->m64_map);
	return 0;
}

static int pnv_pci_vf_assign_m64(struct pci_dev *pdev, u16 num_vfs)
{
	struct pci_bus        *bus;
	struct pci_controller *hose;
	struct pnv_phb        *phb;
	struct pci_dn         *pdn;
	unsigned int           win;
	struct resource       *res;
	int                    i, j;
	int64_t                rc;
	int                    total_vfs;
	resource_size_t        size, start;
	int                    pe_num;
	int                    m64_bars;

	bus = pdev->bus;
	hose = pci_bus_to_host(bus);
	phb = hose->private_data;
	pdn = pci_get_pdn(pdev);
	total_vfs = pci_sriov_get_totalvfs(pdev);

	if (pdn->m64_single_mode)
		m64_bars = num_vfs;
	else
		m64_bars = 1;

	pdn->m64_map = kmalloc_array(m64_bars,
				     sizeof(*pdn->m64_map),
				     GFP_KERNEL);
	if (!pdn->m64_map)
		return -ENOMEM;
	/* Initialize the m64_map to IODA_INVALID_M64 */
	for (i = 0; i < m64_bars ; i++)
		for (j = 0; j < PCI_SRIOV_NUM_BARS; j++)
			pdn->m64_map[i][j] = IODA_INVALID_M64;


	for (i = 0; i < PCI_SRIOV_NUM_BARS; i++) {
		res = &pdev->resource[i + PCI_IOV_RESOURCES];
		if (!res->flags || !res->parent)
			continue;

		for (j = 0; j < m64_bars; j++) {
			do {
				win = find_next_zero_bit(&phb->ioda.m64_bar_alloc,
						phb->ioda.m64_bar_idx + 1, 0);

				if (win >= phb->ioda.m64_bar_idx + 1)
					goto m64_failed;
			} while (test_and_set_bit(win, &phb->ioda.m64_bar_alloc));

			pdn->m64_map[j][i] = win;

			if (pdn->m64_single_mode) {
				size = pci_iov_resource_size(pdev,
							PCI_IOV_RESOURCES + i);
				start = res->start + size * j;
			} else {
				size = resource_size(res);
				start = res->start;
			}

			/* Map the M64 here */
			if (pdn->m64_single_mode) {
				pe_num = pdn->pe_num_map[j];
				rc = opal_pci_map_pe_mmio_window(phb->opal_id,
						pe_num, OPAL_M64_WINDOW_TYPE,
						pdn->m64_map[j][i], 0);
			}

			rc = opal_pci_set_phb_mem_window(phb->opal_id,
						 OPAL_M64_WINDOW_TYPE,
						 pdn->m64_map[j][i],
						 start,
						 0, /* unused */
						 size);


			if (rc != OPAL_SUCCESS) {
				dev_err(&pdev->dev, "Failed to map M64 window #%d: %lld\n",
					win, rc);
				goto m64_failed;
			}

			if (pdn->m64_single_mode)
				rc = opal_pci_phb_mmio_enable(phb->opal_id,
				     OPAL_M64_WINDOW_TYPE, pdn->m64_map[j][i], 2);
			else
				rc = opal_pci_phb_mmio_enable(phb->opal_id,
				     OPAL_M64_WINDOW_TYPE, pdn->m64_map[j][i], 1);

			if (rc != OPAL_SUCCESS) {
				dev_err(&pdev->dev, "Failed to enable M64 window #%d: %llx\n",
					win, rc);
				goto m64_failed;
			}
		}
	}
	return 0;

m64_failed:
	pnv_pci_vf_release_m64(pdev, num_vfs);
	return -EBUSY;
}

static long pnv_pci_ioda2_unset_window(struct iommu_table_group *table_group,
		int num);

static void pnv_pci_ioda2_release_dma_pe(struct pci_dev *dev, struct pnv_ioda_pe *pe)
{
	struct iommu_table    *tbl;
	int64_t               rc;

	tbl = pe->table_group.tables[0];
	rc = pnv_pci_ioda2_unset_window(&pe->table_group, 0);
	if (rc)
		pe_warn(pe, "OPAL error %lld release DMA window\n", rc);

	pnv_pci_ioda2_set_bypass(pe, false);
	if (pe->table_group.group) {
		iommu_group_put(pe->table_group.group);
		BUG_ON(pe->table_group.group);
	}
	iommu_tce_table_put(tbl);
}

static void pnv_ioda_release_vf_PE(struct pci_dev *pdev)
{
	struct pci_bus        *bus;
	struct pci_controller *hose;
	struct pnv_phb        *phb;
	struct pnv_ioda_pe    *pe, *pe_n;
	struct pci_dn         *pdn;

	bus = pdev->bus;
	hose = pci_bus_to_host(bus);
	phb = hose->private_data;
	pdn = pci_get_pdn(pdev);

	if (!pdev->is_physfn)
		return;

	list_for_each_entry_safe(pe, pe_n, &phb->ioda.pe_list, list) {
		if (pe->parent_dev != pdev)
			continue;

		pnv_pci_ioda2_release_dma_pe(pdev, pe);

		/* Remove from list */
		mutex_lock(&phb->ioda.pe_list_mutex);
		list_del(&pe->list);
		mutex_unlock(&phb->ioda.pe_list_mutex);

		pnv_ioda_deconfigure_pe(phb, pe);

		pnv_ioda_free_pe(pe);
	}
}

void pnv_pci_sriov_disable(struct pci_dev *pdev)
{
	struct pci_bus        *bus;
	struct pci_controller *hose;
	struct pnv_phb        *phb;
	struct pnv_ioda_pe    *pe;
	struct pci_dn         *pdn;
	u16                    num_vfs, i;

	bus = pdev->bus;
	hose = pci_bus_to_host(bus);
	phb = hose->private_data;
	pdn = pci_get_pdn(pdev);
	num_vfs = pdn->num_vfs;

	/* Release VF PEs */
	pnv_ioda_release_vf_PE(pdev);

	if (phb->type == PNV_PHB_IODA2) {
		if (!pdn->m64_single_mode)
			pnv_pci_vf_resource_shift(pdev, -*pdn->pe_num_map);

		/* Release M64 windows */
		pnv_pci_vf_release_m64(pdev, num_vfs);

		/* Release PE numbers */
		if (pdn->m64_single_mode) {
			for (i = 0; i < num_vfs; i++) {
				if (pdn->pe_num_map[i] == IODA_INVALID_PE)
					continue;

				pe = &phb->ioda.pe_array[pdn->pe_num_map[i]];
				pnv_ioda_free_pe(pe);
			}
		} else
			bitmap_clear(phb->ioda.pe_alloc, *pdn->pe_num_map, num_vfs);
		/* Releasing pe_num_map */
		kfree(pdn->pe_num_map);
	}
}

static void pnv_pci_ioda2_setup_dma_pe(struct pnv_phb *phb,
				       struct pnv_ioda_pe *pe);
static void pnv_ioda_setup_vf_PE(struct pci_dev *pdev, u16 num_vfs)
{
	struct pci_bus        *bus;
	struct pci_controller *hose;
	struct pnv_phb        *phb;
	struct pnv_ioda_pe    *pe;
	int                    pe_num;
	u16                    vf_index;
	struct pci_dn         *pdn;

	bus = pdev->bus;
	hose = pci_bus_to_host(bus);
	phb = hose->private_data;
	pdn = pci_get_pdn(pdev);

	if (!pdev->is_physfn)
		return;

	/* Reserve PE for each VF */
	for (vf_index = 0; vf_index < num_vfs; vf_index++) {
		if (pdn->m64_single_mode)
			pe_num = pdn->pe_num_map[vf_index];
		else
			pe_num = *pdn->pe_num_map + vf_index;

		pe = &phb->ioda.pe_array[pe_num];
		pe->pe_number = pe_num;
		pe->phb = phb;
		pe->flags = PNV_IODA_PE_VF;
		pe->pbus = NULL;
		pe->parent_dev = pdev;
		pe->mve_number = -1;
		pe->rid = (pci_iov_virtfn_bus(pdev, vf_index) << 8) |
			   pci_iov_virtfn_devfn(pdev, vf_index);

		pe_info(pe, "VF %04d:%02d:%02d.%d associated with PE#%x\n",
			hose->global_number, pdev->bus->number,
			PCI_SLOT(pci_iov_virtfn_devfn(pdev, vf_index)),
			PCI_FUNC(pci_iov_virtfn_devfn(pdev, vf_index)), pe_num);

		if (pnv_ioda_configure_pe(phb, pe)) {
			/* XXX What do we do here ? */
			pnv_ioda_free_pe(pe);
			pe->pdev = NULL;
			continue;
		}

		/* Put PE to the list */
		mutex_lock(&phb->ioda.pe_list_mutex);
		list_add_tail(&pe->list, &phb->ioda.pe_list);
		mutex_unlock(&phb->ioda.pe_list_mutex);

		pnv_pci_ioda2_setup_dma_pe(phb, pe);
	}
}

int pnv_pci_sriov_enable(struct pci_dev *pdev, u16 num_vfs)
{
	struct pci_bus        *bus;
	struct pci_controller *hose;
	struct pnv_phb        *phb;
	struct pnv_ioda_pe    *pe;
	struct pci_dn         *pdn;
	int                    ret;
	u16                    i;

	bus = pdev->bus;
	hose = pci_bus_to_host(bus);
	phb = hose->private_data;
	pdn = pci_get_pdn(pdev);

	if (phb->type == PNV_PHB_IODA2) {
		if (!pdn->vfs_expanded) {
			dev_info(&pdev->dev, "don't support this SRIOV device"
				" with non 64bit-prefetchable IOV BAR\n");
			return -ENOSPC;
		}

		/*
		 * When M64 BARs functions in Single PE mode, the number of VFs
		 * could be enabled must be less than the number of M64 BARs.
		 */
		if (pdn->m64_single_mode && num_vfs > phb->ioda.m64_bar_idx) {
			dev_info(&pdev->dev, "Not enough M64 BAR for VFs\n");
			return -EBUSY;
		}

		/* Allocating pe_num_map */
		if (pdn->m64_single_mode)
			pdn->pe_num_map = kmalloc_array(num_vfs,
							sizeof(*pdn->pe_num_map),
							GFP_KERNEL);
		else
			pdn->pe_num_map = kmalloc(sizeof(*pdn->pe_num_map), GFP_KERNEL);

		if (!pdn->pe_num_map)
			return -ENOMEM;

		if (pdn->m64_single_mode)
			for (i = 0; i < num_vfs; i++)
				pdn->pe_num_map[i] = IODA_INVALID_PE;

		/* Calculate available PE for required VFs */
		if (pdn->m64_single_mode) {
			for (i = 0; i < num_vfs; i++) {
				pe = pnv_ioda_alloc_pe(phb);
				if (!pe) {
					ret = -EBUSY;
					goto m64_failed;
				}

				pdn->pe_num_map[i] = pe->pe_number;
			}
		} else {
			mutex_lock(&phb->ioda.pe_alloc_mutex);
			*pdn->pe_num_map = bitmap_find_next_zero_area(
				phb->ioda.pe_alloc, phb->ioda.total_pe_num,
				0, num_vfs, 0);
			if (*pdn->pe_num_map >= phb->ioda.total_pe_num) {
				mutex_unlock(&phb->ioda.pe_alloc_mutex);
				dev_info(&pdev->dev, "Failed to enable VF%d\n", num_vfs);
				kfree(pdn->pe_num_map);
				return -EBUSY;
			}
			bitmap_set(phb->ioda.pe_alloc, *pdn->pe_num_map, num_vfs);
			mutex_unlock(&phb->ioda.pe_alloc_mutex);
		}
		pdn->num_vfs = num_vfs;

		/* Assign M64 window accordingly */
		ret = pnv_pci_vf_assign_m64(pdev, num_vfs);
		if (ret) {
			dev_info(&pdev->dev, "Not enough M64 window resources\n");
			goto m64_failed;
		}

		/*
		 * When using one M64 BAR to map one IOV BAR, we need to shift
		 * the IOV BAR according to the PE# allocated to the VFs.
		 * Otherwise, the PE# for the VF will conflict with others.
		 */
		if (!pdn->m64_single_mode) {
			ret = pnv_pci_vf_resource_shift(pdev, *pdn->pe_num_map);
			if (ret)
				goto m64_failed;
		}
	}

	/* Setup VF PEs */
	pnv_ioda_setup_vf_PE(pdev, num_vfs);

	return 0;

m64_failed:
	if (pdn->m64_single_mode) {
		for (i = 0; i < num_vfs; i++) {
			if (pdn->pe_num_map[i] == IODA_INVALID_PE)
				continue;

			pe = &phb->ioda.pe_array[pdn->pe_num_map[i]];
			pnv_ioda_free_pe(pe);
		}
	} else
		bitmap_clear(phb->ioda.pe_alloc, *pdn->pe_num_map, num_vfs);

	/* Releasing pe_num_map */
	kfree(pdn->pe_num_map);

	return ret;
}

int pnv_pcibios_sriov_disable(struct pci_dev *pdev)
{
	pnv_pci_sriov_disable(pdev);

	/* Release PCI data */
	remove_dev_pci_data(pdev);
	return 0;
}

int pnv_pcibios_sriov_enable(struct pci_dev *pdev, u16 num_vfs)
{
	/* Allocate PCI data */
	add_dev_pci_data(pdev);

	return pnv_pci_sriov_enable(pdev, num_vfs);
}
#endif /* CONFIG_PCI_IOV */

static void pnv_pci_ioda_dma_dev_setup(struct pnv_phb *phb, struct pci_dev *pdev)
{
	struct pci_dn *pdn = pci_get_pdn(pdev);
	struct pnv_ioda_pe *pe;

	/*
	 * The function can be called while the PE#
	 * hasn't been assigned. Do nothing for the
	 * case.
	 */
	if (!pdn || pdn->pe_number == IODA_INVALID_PE)
		return;

	pe = &phb->ioda.pe_array[pdn->pe_number];
	WARN_ON(get_dma_ops(&pdev->dev) != &dma_iommu_ops);
	set_dma_offset(&pdev->dev, pe->tce_bypass_base);
	set_iommu_table_base(&pdev->dev, pe->table_group.tables[0]);
	/*
	 * Note: iommu_add_device() will fail here as
	 * for physical PE: the device is already added by now;
	 * for virtual PE: sysfs entries are not ready yet and
	 * tce_iommu_bus_notifier will add the device to a group later.
	 */
}

static bool pnv_pci_ioda_pe_single_vendor(struct pnv_ioda_pe *pe)
{
	unsigned short vendor = 0;
	struct pci_dev *pdev;

	if (pe->device_count == 1)
		return true;

	/* pe->pdev should be set if it's a single device, pe->pbus if not */
	if (!pe->pbus)
		return true;

	list_for_each_entry(pdev, &pe->pbus->devices, bus_list) {
		if (!vendor) {
			vendor = pdev->vendor;
			continue;
		}

		if (pdev->vendor != vendor)
			return false;
	}

	return true;
}

/*
 * Reconfigure TVE#0 to be usable as 64-bit DMA space.
 *
 * The first 4GB of virtual memory for a PE is reserved for 32-bit accesses.
 * Devices can only access more than that if bit 59 of the PCI address is set
 * by hardware, which indicates TVE#1 should be used instead of TVE#0.
 * Many PCI devices are not capable of addressing that many bits, and as a
 * result are limited to the 4GB of virtual memory made available to 32-bit
 * devices in TVE#0.
 *
 * In order to work around this, reconfigure TVE#0 to be suitable for 64-bit
 * devices by configuring the virtual memory past the first 4GB inaccessible
 * by 64-bit DMAs.  This should only be used by devices that want more than
 * 4GB, and only on PEs that have no 32-bit devices.
 *
 * Currently this will only work on PHB3 (POWER8).
 */
static int pnv_pci_ioda_dma_64bit_bypass(struct pnv_ioda_pe *pe)
{
	u64 window_size, table_size, tce_count, addr;
	struct page *table_pages;
	u64 tce_order = 28; /* 256MB TCEs */
	__be64 *tces;
	s64 rc;

	/*
	 * Window size needs to be a power of two, but needs to account for
	 * shifting memory by the 4GB offset required to skip 32bit space.
	 */
	window_size = roundup_pow_of_two(memory_hotplug_max() + (1ULL << 32));
	tce_count = window_size >> tce_order;
	table_size = tce_count << 3;

	if (table_size < PAGE_SIZE)
		table_size = PAGE_SIZE;

	table_pages = alloc_pages_node(pe->phb->hose->node, GFP_KERNEL,
				       get_order(table_size));
	if (!table_pages)
		goto err;

	tces = page_address(table_pages);
	if (!tces)
		goto err;

	memset(tces, 0, table_size);

	for (addr = 0; addr < memory_hotplug_max(); addr += (1 << tce_order)) {
		tces[(addr + (1ULL << 32)) >> tce_order] =
			cpu_to_be64(addr | TCE_PCI_READ | TCE_PCI_WRITE);
	}

	rc = opal_pci_map_pe_dma_window(pe->phb->opal_id,
					pe->pe_number,
					/* reconfigure window 0 */
					(pe->pe_number << 1) + 0,
					1,
					__pa(tces),
					table_size,
					1 << tce_order);
	if (rc == OPAL_SUCCESS) {
		pe_info(pe, "Using 64-bit DMA iommu bypass (through TVE#0)\n");
		return 0;
	}
err:
	pe_err(pe, "Error configuring 64-bit DMA bypass\n");
	return -EIO;
}

static int pnv_pci_ioda_dma_set_mask(struct pci_dev *pdev, u64 dma_mask)
{
	struct pci_controller *hose = pci_bus_to_host(pdev->bus);
	struct pnv_phb *phb = hose->private_data;
	struct pci_dn *pdn = pci_get_pdn(pdev);
	struct pnv_ioda_pe *pe;
	uint64_t top;
	bool bypass = false;
	s64 rc;

	if (WARN_ON(!pdn || pdn->pe_number == IODA_INVALID_PE))
		return false;

	pe = &phb->ioda.pe_array[pdn->pe_number];
	if (pe->tce_bypass_enabled) {
		top = pe->tce_bypass_base + memblock_end_of_DRAM() - 1;
		bypass = (dma_mask >= top);
	}

<<<<<<< HEAD
	if (bypass) {
		dev_info(&pdev->dev, "Using 64-bit DMA iommu bypass\n");
		set_dma_ops(&pdev->dev, &dma_nommu_ops);
	} else {
		/*
		 * If the device can't set the TCE bypass bit but still wants
		 * to access 4GB or more, on PHB3 we can reconfigure TVE#0 to
		 * bypass the 32-bit region and be usable for 64-bit DMAs.
		 * The device needs to be able to address all of this space.
		 */
		if (dma_mask >> 32 &&
		    dma_mask > (memory_hotplug_max() + (1ULL << 32)) &&
		    pnv_pci_ioda_pe_single_vendor(pe) &&
		    phb->model == PNV_PHB_MODEL_PHB3) {
			/* Configure the bypass mode */
			rc = pnv_pci_ioda_dma_64bit_bypass(pe);
			if (rc)
				return rc;
			/* 4GB offset bypasses 32-bit space */
			set_dma_offset(&pdev->dev, (1ULL << 32));
			set_dma_ops(&pdev->dev, &dma_nommu_ops);
		} else if (dma_mask >> 32 && dma_mask != DMA_BIT_MASK(64)) {
			/*
			 * Fail the request if a DMA mask between 32 and 64 bits
			 * was requested but couldn't be fulfilled. Ideally we
			 * would do this for 64-bits but historically we have
			 * always fallen back to 32-bits.
			 */
			return -ENOMEM;
		} else {
			dev_info(&pdev->dev, "Using 32-bit DMA via iommu\n");
			set_dma_ops(&pdev->dev, &dma_iommu_ops);
		}
=======
	/*
	 * If the device can't set the TCE bypass bit but still wants
	 * to access 4GB or more, on PHB3 we can reconfigure TVE#0 to
	 * bypass the 32-bit region and be usable for 64-bit DMAs.
	 * The device needs to be able to address all of this space.
	 */
	if (dma_mask >> 32 &&
	    dma_mask > (memory_hotplug_max() + (1ULL << 32)) &&
	    /* pe->pdev should be set if it's a single device, pe->pbus if not */
	    (pe->device_count == 1 || !pe->pbus) &&
	    phb->model == PNV_PHB_MODEL_PHB3) {
		/* Configure the bypass mode */
		s64 rc = pnv_pci_ioda_dma_64bit_bypass(pe);
		if (rc)
			return false;
		/* 4GB offset bypasses 32-bit space */
		pdev->dev.archdata.dma_offset = (1ULL << 32);
		return true;
>>>>>>> 407d19ab
	}
	*pdev->dev.dma_mask = dma_mask;

	/* Update peer npu devices */
	pnv_npu_try_dma_set_bypass(pdev, bypass);

	return 0;
}

static u64 pnv_pci_ioda_dma_get_required_mask(struct pci_dev *pdev)
{
	struct pci_controller *hose = pci_bus_to_host(pdev->bus);
	struct pnv_phb *phb = hose->private_data;
	struct pci_dn *pdn = pci_get_pdn(pdev);
	struct pnv_ioda_pe *pe;
	u64 end, mask;

	if (WARN_ON(!pdn || pdn->pe_number == IODA_INVALID_PE))
		return 0;

	pe = &phb->ioda.pe_array[pdn->pe_number];
	if (!pe->tce_bypass_enabled)
		return __dma_get_required_mask(&pdev->dev);


	end = pe->tce_bypass_base + memblock_end_of_DRAM();
	mask = 1ULL << (fls64(end) - 1);
	mask += mask - 1;

	return mask;
}

static void pnv_ioda_setup_bus_dma(struct pnv_ioda_pe *pe,
				   struct pci_bus *bus,
				   bool add_to_group)
{
	struct pci_dev *dev;

	list_for_each_entry(dev, &bus->devices, bus_list) {
		set_iommu_table_base(&dev->dev, pe->table_group.tables[0]);
		set_dma_offset(&dev->dev, pe->tce_bypass_base);
		if (add_to_group)
			iommu_add_device(&dev->dev);

		if ((pe->flags & PNV_IODA_PE_BUS_ALL) && dev->subordinate)
			pnv_ioda_setup_bus_dma(pe, dev->subordinate,
					add_to_group);
	}
}

static inline __be64 __iomem *pnv_ioda_get_inval_reg(struct pnv_phb *phb,
						     bool real_mode)
{
	return real_mode ? (__be64 __iomem *)(phb->regs_phys + 0x210) :
		(phb->regs + 0x210);
}

static void pnv_pci_p7ioc_tce_invalidate(struct iommu_table *tbl,
		unsigned long index, unsigned long npages, bool rm)
{
	struct iommu_table_group_link *tgl = list_first_entry_or_null(
			&tbl->it_group_list, struct iommu_table_group_link,
			next);
	struct pnv_ioda_pe *pe = container_of(tgl->table_group,
			struct pnv_ioda_pe, table_group);
	__be64 __iomem *invalidate = pnv_ioda_get_inval_reg(pe->phb, rm);
	unsigned long start, end, inc;

	start = __pa(((__be64 *)tbl->it_base) + index - tbl->it_offset);
	end = __pa(((__be64 *)tbl->it_base) + index - tbl->it_offset +
			npages - 1);

	/* p7ioc-style invalidation, 2 TCEs per write */
	start |= (1ull << 63);
	end |= (1ull << 63);
	inc = 16;
        end |= inc - 1;	/* round up end to be different than start */

        mb(); /* Ensure above stores are visible */
        while (start <= end) {
		if (rm)
			__raw_rm_writeq_be(start, invalidate);
		else
			__raw_writeq_be(start, invalidate);

                start += inc;
        }

	/*
	 * The iommu layer will do another mb() for us on build()
	 * and we don't care on free()
	 */
}

static int pnv_ioda1_tce_build(struct iommu_table *tbl, long index,
		long npages, unsigned long uaddr,
		enum dma_data_direction direction,
		unsigned long attrs)
{
	int ret = pnv_tce_build(tbl, index, npages, uaddr, direction,
			attrs);

	if (!ret)
		pnv_pci_p7ioc_tce_invalidate(tbl, index, npages, false);

	return ret;
}

#ifdef CONFIG_IOMMU_API
static int pnv_ioda1_tce_xchg(struct iommu_table *tbl, long index,
		unsigned long *hpa, enum dma_data_direction *direction)
{
	long ret = pnv_tce_xchg(tbl, index, hpa, direction, true);

	if (!ret)
		pnv_pci_p7ioc_tce_invalidate(tbl, index, 1, false);

	return ret;
}

static int pnv_ioda1_tce_xchg_rm(struct iommu_table *tbl, long index,
		unsigned long *hpa, enum dma_data_direction *direction)
{
	long ret = pnv_tce_xchg(tbl, index, hpa, direction, false);

	if (!ret)
		pnv_pci_p7ioc_tce_invalidate(tbl, index, 1, true);

	return ret;
}
#endif

static void pnv_ioda1_tce_free(struct iommu_table *tbl, long index,
		long npages)
{
	pnv_tce_free(tbl, index, npages);

	pnv_pci_p7ioc_tce_invalidate(tbl, index, npages, false);
}

static struct iommu_table_ops pnv_ioda1_iommu_ops = {
	.set = pnv_ioda1_tce_build,
#ifdef CONFIG_IOMMU_API
	.exchange = pnv_ioda1_tce_xchg,
	.exchange_rm = pnv_ioda1_tce_xchg_rm,
	.useraddrptr = pnv_tce_useraddrptr,
#endif
	.clear = pnv_ioda1_tce_free,
	.get = pnv_tce_get,
};

#define PHB3_TCE_KILL_INVAL_ALL		PPC_BIT(0)
#define PHB3_TCE_KILL_INVAL_PE		PPC_BIT(1)
#define PHB3_TCE_KILL_INVAL_ONE		PPC_BIT(2)

static void pnv_pci_phb3_tce_invalidate_entire(struct pnv_phb *phb, bool rm)
{
	__be64 __iomem *invalidate = pnv_ioda_get_inval_reg(phb, rm);
	const unsigned long val = PHB3_TCE_KILL_INVAL_ALL;

	mb(); /* Ensure previous TCE table stores are visible */
	if (rm)
		__raw_rm_writeq_be(val, invalidate);
	else
		__raw_writeq_be(val, invalidate);
}

static inline void pnv_pci_phb3_tce_invalidate_pe(struct pnv_ioda_pe *pe)
{
	/* 01xb - invalidate TCEs that match the specified PE# */
	__be64 __iomem *invalidate = pnv_ioda_get_inval_reg(pe->phb, false);
	unsigned long val = PHB3_TCE_KILL_INVAL_PE | (pe->pe_number & 0xFF);

	mb(); /* Ensure above stores are visible */
	__raw_writeq_be(val, invalidate);
}

static void pnv_pci_phb3_tce_invalidate(struct pnv_ioda_pe *pe, bool rm,
					unsigned shift, unsigned long index,
					unsigned long npages)
{
	__be64 __iomem *invalidate = pnv_ioda_get_inval_reg(pe->phb, rm);
	unsigned long start, end, inc;

	/* We'll invalidate DMA address in PE scope */
	start = PHB3_TCE_KILL_INVAL_ONE;
	start |= (pe->pe_number & 0xFF);
	end = start;

	/* Figure out the start, end and step */
	start |= (index << shift);
	end |= ((index + npages - 1) << shift);
	inc = (0x1ull << shift);
	mb();

	while (start <= end) {
		if (rm)
			__raw_rm_writeq_be(start, invalidate);
		else
			__raw_writeq_be(start, invalidate);
		start += inc;
	}
}

static inline void pnv_pci_ioda2_tce_invalidate_pe(struct pnv_ioda_pe *pe)
{
	struct pnv_phb *phb = pe->phb;

	if (phb->model == PNV_PHB_MODEL_PHB3 && phb->regs)
		pnv_pci_phb3_tce_invalidate_pe(pe);
	else
		opal_pci_tce_kill(phb->opal_id, OPAL_PCI_TCE_KILL_PE,
				  pe->pe_number, 0, 0, 0);
}

static void pnv_pci_ioda2_tce_invalidate(struct iommu_table *tbl,
		unsigned long index, unsigned long npages, bool rm)
{
	struct iommu_table_group_link *tgl;

	list_for_each_entry_lockless(tgl, &tbl->it_group_list, next) {
		struct pnv_ioda_pe *pe = container_of(tgl->table_group,
				struct pnv_ioda_pe, table_group);
		struct pnv_phb *phb = pe->phb;
		unsigned int shift = tbl->it_page_shift;

		/*
		 * NVLink1 can use the TCE kill register directly as
		 * it's the same as PHB3. NVLink2 is different and
		 * should go via the OPAL call.
		 */
		if (phb->model == PNV_PHB_MODEL_NPU) {
			/*
			 * The NVLink hardware does not support TCE kill
			 * per TCE entry so we have to invalidate
			 * the entire cache for it.
			 */
			pnv_pci_phb3_tce_invalidate_entire(phb, rm);
			continue;
		}
		if (phb->model == PNV_PHB_MODEL_PHB3 && phb->regs)
			pnv_pci_phb3_tce_invalidate(pe, rm, shift,
						    index, npages);
		else
			opal_pci_tce_kill(phb->opal_id,
					  OPAL_PCI_TCE_KILL_PAGES,
					  pe->pe_number, 1u << shift,
					  index << shift, npages);
	}
}

void pnv_pci_ioda2_tce_invalidate_entire(struct pnv_phb *phb, bool rm)
{
	if (phb->model == PNV_PHB_MODEL_NPU || phb->model == PNV_PHB_MODEL_PHB3)
		pnv_pci_phb3_tce_invalidate_entire(phb, rm);
	else
		opal_pci_tce_kill(phb->opal_id, OPAL_PCI_TCE_KILL, 0, 0, 0, 0);
}

static int pnv_ioda2_tce_build(struct iommu_table *tbl, long index,
		long npages, unsigned long uaddr,
		enum dma_data_direction direction,
		unsigned long attrs)
{
	int ret = pnv_tce_build(tbl, index, npages, uaddr, direction,
			attrs);

	if (!ret)
		pnv_pci_ioda2_tce_invalidate(tbl, index, npages, false);

	return ret;
}

#ifdef CONFIG_IOMMU_API
static int pnv_ioda2_tce_xchg(struct iommu_table *tbl, long index,
		unsigned long *hpa, enum dma_data_direction *direction)
{
	long ret = pnv_tce_xchg(tbl, index, hpa, direction, true);

	if (!ret)
		pnv_pci_ioda2_tce_invalidate(tbl, index, 1, false);

	return ret;
}

static int pnv_ioda2_tce_xchg_rm(struct iommu_table *tbl, long index,
		unsigned long *hpa, enum dma_data_direction *direction)
{
	long ret = pnv_tce_xchg(tbl, index, hpa, direction, false);

	if (!ret)
		pnv_pci_ioda2_tce_invalidate(tbl, index, 1, true);

	return ret;
}
#endif

static void pnv_ioda2_tce_free(struct iommu_table *tbl, long index,
		long npages)
{
	pnv_tce_free(tbl, index, npages);

	pnv_pci_ioda2_tce_invalidate(tbl, index, npages, false);
}

static struct iommu_table_ops pnv_ioda2_iommu_ops = {
	.set = pnv_ioda2_tce_build,
#ifdef CONFIG_IOMMU_API
	.exchange = pnv_ioda2_tce_xchg,
	.exchange_rm = pnv_ioda2_tce_xchg_rm,
	.useraddrptr = pnv_tce_useraddrptr,
#endif
	.clear = pnv_ioda2_tce_free,
	.get = pnv_tce_get,
	.free = pnv_pci_ioda2_table_free_pages,
};

static int pnv_pci_ioda_dev_dma_weight(struct pci_dev *dev, void *data)
{
	unsigned int *weight = (unsigned int *)data;

	/* This is quite simplistic. The "base" weight of a device
	 * is 10. 0 means no DMA is to be accounted for it.
	 */
	if (dev->hdr_type != PCI_HEADER_TYPE_NORMAL)
		return 0;

	if (dev->class == PCI_CLASS_SERIAL_USB_UHCI ||
	    dev->class == PCI_CLASS_SERIAL_USB_OHCI ||
	    dev->class == PCI_CLASS_SERIAL_USB_EHCI)
		*weight += 3;
	else if ((dev->class >> 8) == PCI_CLASS_STORAGE_RAID)
		*weight += 15;
	else
		*weight += 10;

	return 0;
}

static unsigned int pnv_pci_ioda_pe_dma_weight(struct pnv_ioda_pe *pe)
{
	unsigned int weight = 0;

	/* SRIOV VF has same DMA32 weight as its PF */
#ifdef CONFIG_PCI_IOV
	if ((pe->flags & PNV_IODA_PE_VF) && pe->parent_dev) {
		pnv_pci_ioda_dev_dma_weight(pe->parent_dev, &weight);
		return weight;
	}
#endif

	if ((pe->flags & PNV_IODA_PE_DEV) && pe->pdev) {
		pnv_pci_ioda_dev_dma_weight(pe->pdev, &weight);
	} else if ((pe->flags & PNV_IODA_PE_BUS) && pe->pbus) {
		struct pci_dev *pdev;

		list_for_each_entry(pdev, &pe->pbus->devices, bus_list)
			pnv_pci_ioda_dev_dma_weight(pdev, &weight);
	} else if ((pe->flags & PNV_IODA_PE_BUS_ALL) && pe->pbus) {
		pci_walk_bus(pe->pbus, pnv_pci_ioda_dev_dma_weight, &weight);
	}

	return weight;
}

static void pnv_pci_ioda1_setup_dma_pe(struct pnv_phb *phb,
				       struct pnv_ioda_pe *pe)
{

	struct page *tce_mem = NULL;
	struct iommu_table *tbl;
	unsigned int weight, total_weight = 0;
	unsigned int tce32_segsz, base, segs, avail, i;
	int64_t rc;
	void *addr;

	/* XXX FIXME: Handle 64-bit only DMA devices */
	/* XXX FIXME: Provide 64-bit DMA facilities & non-4K TCE tables etc.. */
	/* XXX FIXME: Allocate multi-level tables on PHB3 */
	weight = pnv_pci_ioda_pe_dma_weight(pe);
	if (!weight)
		return;

	pci_walk_bus(phb->hose->bus, pnv_pci_ioda_dev_dma_weight,
		     &total_weight);
	segs = (weight * phb->ioda.dma32_count) / total_weight;
	if (!segs)
		segs = 1;

	/*
	 * Allocate contiguous DMA32 segments. We begin with the expected
	 * number of segments. With one more attempt, the number of DMA32
	 * segments to be allocated is decreased by one until one segment
	 * is allocated successfully.
	 */
	do {
		for (base = 0; base <= phb->ioda.dma32_count - segs; base++) {
			for (avail = 0, i = base; i < base + segs; i++) {
				if (phb->ioda.dma32_segmap[i] ==
				    IODA_INVALID_PE)
					avail++;
			}

			if (avail == segs)
				goto found;
		}
	} while (--segs);

	if (!segs) {
		pe_warn(pe, "No available DMA32 segments\n");
		return;
	}

found:
	tbl = pnv_pci_table_alloc(phb->hose->node);
	if (WARN_ON(!tbl))
		return;

	iommu_register_group(&pe->table_group, phb->hose->global_number,
			pe->pe_number);
	pnv_pci_link_table_and_group(phb->hose->node, 0, tbl, &pe->table_group);

	/* Grab a 32-bit TCE table */
	pe_info(pe, "DMA weight %d (%d), assigned (%d) %d DMA32 segments\n",
		weight, total_weight, base, segs);
	pe_info(pe, " Setting up 32-bit TCE table at %08x..%08x\n",
		base * PNV_IODA1_DMA32_SEGSIZE,
		(base + segs) * PNV_IODA1_DMA32_SEGSIZE - 1);

	/* XXX Currently, we allocate one big contiguous table for the
	 * TCEs. We only really need one chunk per 256M of TCE space
	 * (ie per segment) but that's an optimization for later, it
	 * requires some added smarts with our get/put_tce implementation
	 *
	 * Each TCE page is 4KB in size and each TCE entry occupies 8
	 * bytes
	 */
	tce32_segsz = PNV_IODA1_DMA32_SEGSIZE >> (IOMMU_PAGE_SHIFT_4K - 3);
	tce_mem = alloc_pages_node(phb->hose->node, GFP_KERNEL,
				   get_order(tce32_segsz * segs));
	if (!tce_mem) {
		pe_err(pe, " Failed to allocate a 32-bit TCE memory\n");
		goto fail;
	}
	addr = page_address(tce_mem);
	memset(addr, 0, tce32_segsz * segs);

	/* Configure HW */
	for (i = 0; i < segs; i++) {
		rc = opal_pci_map_pe_dma_window(phb->opal_id,
					      pe->pe_number,
					      base + i, 1,
					      __pa(addr) + tce32_segsz * i,
					      tce32_segsz, IOMMU_PAGE_SIZE_4K);
		if (rc) {
			pe_err(pe, " Failed to configure 32-bit TCE table, err %lld\n",
			       rc);
			goto fail;
		}
	}

	/* Setup DMA32 segment mapping */
	for (i = base; i < base + segs; i++)
		phb->ioda.dma32_segmap[i] = pe->pe_number;

	/* Setup linux iommu table */
	pnv_pci_setup_iommu_table(tbl, addr, tce32_segsz * segs,
				  base * PNV_IODA1_DMA32_SEGSIZE,
				  IOMMU_PAGE_SHIFT_4K);

	tbl->it_ops = &pnv_ioda1_iommu_ops;
	pe->table_group.tce32_start = tbl->it_offset << tbl->it_page_shift;
	pe->table_group.tce32_size = tbl->it_size << tbl->it_page_shift;
	iommu_init_table(tbl, phb->hose->node);

	if (pe->flags & PNV_IODA_PE_DEV) {
		/*
		 * Setting table base here only for carrying iommu_group
		 * further down to let iommu_add_device() do the job.
		 * pnv_pci_ioda_dma_dev_setup will override it later anyway.
		 */
		set_iommu_table_base(&pe->pdev->dev, tbl);
		iommu_add_device(&pe->pdev->dev);
	} else if (pe->flags & (PNV_IODA_PE_BUS | PNV_IODA_PE_BUS_ALL))
		pnv_ioda_setup_bus_dma(pe, pe->pbus, true);

	return;
 fail:
	/* XXX Failure: Try to fallback to 64-bit only ? */
	if (tce_mem)
		__free_pages(tce_mem, get_order(tce32_segsz * segs));
	if (tbl) {
		pnv_pci_unlink_table_and_group(tbl, &pe->table_group);
		iommu_tce_table_put(tbl);
	}
}

static long pnv_pci_ioda2_set_window(struct iommu_table_group *table_group,
		int num, struct iommu_table *tbl)
{
	struct pnv_ioda_pe *pe = container_of(table_group, struct pnv_ioda_pe,
			table_group);
	struct pnv_phb *phb = pe->phb;
	int64_t rc;
	const unsigned long size = tbl->it_indirect_levels ?
			tbl->it_level_size : tbl->it_size;
	const __u64 start_addr = tbl->it_offset << tbl->it_page_shift;
	const __u64 win_size = tbl->it_size << tbl->it_page_shift;

	pe_info(pe, "Setting up window#%d %llx..%llx pg=%lx\n",
		num, start_addr, start_addr + win_size - 1,
		IOMMU_PAGE_SIZE(tbl));

	/*
	 * Map TCE table through TVT. The TVE index is the PE number
	 * shifted by 1 bit for 32-bits DMA space.
	 */
	rc = opal_pci_map_pe_dma_window(phb->opal_id,
			pe->pe_number,
			(pe->pe_number << 1) + num,
			tbl->it_indirect_levels + 1,
			__pa(tbl->it_base),
			size << 3,
			IOMMU_PAGE_SIZE(tbl));
	if (rc) {
		pe_err(pe, "Failed to configure TCE table, err %lld\n", rc);
		return rc;
	}

	pnv_pci_link_table_and_group(phb->hose->node, num,
			tbl, &pe->table_group);
	pnv_pci_ioda2_tce_invalidate_pe(pe);

	return 0;
}

void pnv_pci_ioda2_set_bypass(struct pnv_ioda_pe *pe, bool enable)
{
	uint16_t window_id = (pe->pe_number << 1 ) + 1;
	int64_t rc;

	pe_info(pe, "%sabling 64-bit DMA bypass\n", enable ? "En" : "Dis");
	if (enable) {
		phys_addr_t top = memblock_end_of_DRAM();

		top = roundup_pow_of_two(top);
		rc = opal_pci_map_pe_dma_window_real(pe->phb->opal_id,
						     pe->pe_number,
						     window_id,
						     pe->tce_bypass_base,
						     top);
	} else {
		rc = opal_pci_map_pe_dma_window_real(pe->phb->opal_id,
						     pe->pe_number,
						     window_id,
						     pe->tce_bypass_base,
						     0);
	}
	if (rc)
		pe_err(pe, "OPAL error %lld configuring bypass window\n", rc);
	else
		pe->tce_bypass_enabled = enable;
}

static long pnv_pci_ioda2_create_table(struct iommu_table_group *table_group,
		int num, __u32 page_shift, __u64 window_size, __u32 levels,
		bool alloc_userspace_copy, struct iommu_table **ptbl)
{
	struct pnv_ioda_pe *pe = container_of(table_group, struct pnv_ioda_pe,
			table_group);
	int nid = pe->phb->hose->node;
	__u64 bus_offset = num ? pe->tce_bypass_base : table_group->tce32_start;
	long ret;
	struct iommu_table *tbl;

	tbl = pnv_pci_table_alloc(nid);
	if (!tbl)
		return -ENOMEM;

	tbl->it_ops = &pnv_ioda2_iommu_ops;

	ret = pnv_pci_ioda2_table_alloc_pages(nid,
			bus_offset, page_shift, window_size,
			levels, alloc_userspace_copy, tbl);
	if (ret) {
		iommu_tce_table_put(tbl);
		return ret;
	}

	*ptbl = tbl;

	return 0;
}

static long pnv_pci_ioda2_setup_default_config(struct pnv_ioda_pe *pe)
{
	struct iommu_table *tbl = NULL;
	long rc;

	/*
	 * crashkernel= specifies the kdump kernel's maximum memory at
	 * some offset and there is no guaranteed the result is a power
	 * of 2, which will cause errors later.
	 */
	const u64 max_memory = __rounddown_pow_of_two(memory_hotplug_max());

	/*
	 * In memory constrained environments, e.g. kdump kernel, the
	 * DMA window can be larger than available memory, which will
	 * cause errors later.
	 */
	const u64 window_size = min((u64)pe->table_group.tce32_size, max_memory);

	rc = pnv_pci_ioda2_create_table(&pe->table_group, 0,
			IOMMU_PAGE_SHIFT_4K,
			window_size,
			POWERNV_IOMMU_DEFAULT_LEVELS, false, &tbl);
	if (rc) {
		pe_err(pe, "Failed to create 32-bit TCE table, err %ld",
				rc);
		return rc;
	}

	iommu_init_table(tbl, pe->phb->hose->node);

	rc = pnv_pci_ioda2_set_window(&pe->table_group, 0, tbl);
	if (rc) {
		pe_err(pe, "Failed to configure 32-bit TCE table, err %ld\n",
				rc);
		iommu_tce_table_put(tbl);
		return rc;
	}

	if (!pnv_iommu_bypass_disabled)
		pnv_pci_ioda2_set_bypass(pe, true);

	/*
<<<<<<< HEAD
	 * Setting table base here only for carrying iommu_group
	 * further down to let iommu_add_device() do the job.
	 * pnv_pci_ioda_dma_dev_setup will override it later anyway.
	 */
	if (pe->flags & PNV_IODA_PE_DEV)
=======
	 * Set table base for the case of IOMMU DMA use. Usually this is done
	 * from dma_dev_setup() which is not called when a device is returned
	 * from VFIO so do it here.
	 */
	if (pe->pdev)
>>>>>>> 407d19ab
		set_iommu_table_base(&pe->pdev->dev, tbl);

	return 0;
}

#if defined(CONFIG_IOMMU_API) || defined(CONFIG_PCI_IOV)
static long pnv_pci_ioda2_unset_window(struct iommu_table_group *table_group,
		int num)
{
	struct pnv_ioda_pe *pe = container_of(table_group, struct pnv_ioda_pe,
			table_group);
	struct pnv_phb *phb = pe->phb;
	long ret;

	pe_info(pe, "Removing DMA window #%d\n", num);

	ret = opal_pci_map_pe_dma_window(phb->opal_id, pe->pe_number,
			(pe->pe_number << 1) + num,
			0/* levels */, 0/* table address */,
			0/* table size */, 0/* page size */);
	if (ret)
		pe_warn(pe, "Unmapping failed, ret = %ld\n", ret);
	else
		pnv_pci_ioda2_tce_invalidate_pe(pe);

	pnv_pci_unlink_table_and_group(table_group->tables[num], table_group);

	return ret;
}
#endif

#ifdef CONFIG_IOMMU_API
static unsigned long pnv_pci_ioda2_get_table_size(__u32 page_shift,
		__u64 window_size, __u32 levels)
{
	unsigned long bytes = 0;
	const unsigned window_shift = ilog2(window_size);
	unsigned entries_shift = window_shift - page_shift;
	unsigned table_shift = entries_shift + 3;
	unsigned long tce_table_size = max(0x1000UL, 1UL << table_shift);
	unsigned long direct_table_size;

	if (!levels || (levels > POWERNV_IOMMU_MAX_LEVELS) ||
			!is_power_of_2(window_size))
		return 0;

	/* Calculate a direct table size from window_size and levels */
	entries_shift = (entries_shift + levels - 1) / levels;
	table_shift = entries_shift + 3;
	table_shift = max_t(unsigned, table_shift, PAGE_SHIFT);
	direct_table_size =  1UL << table_shift;

	for ( ; levels; --levels) {
		bytes += _ALIGN_UP(tce_table_size, direct_table_size);

		tce_table_size /= direct_table_size;
		tce_table_size <<= 3;
		tce_table_size = max_t(unsigned long,
				tce_table_size, direct_table_size);
	}

	return bytes + bytes; /* one for HW table, one for userspace copy */
}

static long pnv_pci_ioda2_create_table_userspace(
		struct iommu_table_group *table_group,
		int num, __u32 page_shift, __u64 window_size, __u32 levels,
		struct iommu_table **ptbl)
{
	long ret = pnv_pci_ioda2_create_table(table_group,
			num, page_shift, window_size, levels, true, ptbl);

	if (!ret)
		(*ptbl)->it_allocated_size = pnv_pci_ioda2_get_table_size(
				page_shift, window_size, levels);
	return ret;
}

static void pnv_ioda2_take_ownership(struct iommu_table_group *table_group)
{
	struct pnv_ioda_pe *pe = container_of(table_group, struct pnv_ioda_pe,
						table_group);
	/* Store @tbl as pnv_pci_ioda2_unset_window() resets it */
	struct iommu_table *tbl = pe->table_group.tables[0];

	pnv_pci_ioda2_set_bypass(pe, false);
	pnv_pci_ioda2_unset_window(&pe->table_group, 0);
	if (pe->pbus)
<<<<<<< HEAD
		pnv_ioda_setup_bus_dma(pe, pe->pbus, false);
=======
		pnv_ioda_setup_bus_dma(pe, pe->pbus);
	else if (pe->pdev)
		set_iommu_table_base(&pe->pdev->dev, NULL);
>>>>>>> 407d19ab
	iommu_tce_table_put(tbl);
}

static void pnv_ioda2_release_ownership(struct iommu_table_group *table_group)
{
	struct pnv_ioda_pe *pe = container_of(table_group, struct pnv_ioda_pe,
						table_group);

	pnv_pci_ioda2_setup_default_config(pe);
	if (pe->pbus)
		pnv_ioda_setup_bus_dma(pe, pe->pbus, false);
}

static struct iommu_table_group_ops pnv_pci_ioda2_ops = {
	.get_table_size = pnv_pci_ioda2_get_table_size,
	.create_table = pnv_pci_ioda2_create_table_userspace,
	.set_window = pnv_pci_ioda2_set_window,
	.unset_window = pnv_pci_ioda2_unset_window,
	.take_ownership = pnv_ioda2_take_ownership,
	.release_ownership = pnv_ioda2_release_ownership,
};

static int gpe_table_group_to_npe_cb(struct device *dev, void *opaque)
{
	struct pci_controller *hose;
	struct pnv_phb *phb;
	struct pnv_ioda_pe **ptmppe = opaque;
	struct pci_dev *pdev = container_of(dev, struct pci_dev, dev);
	struct pci_dn *pdn = pci_get_pdn(pdev);

	if (!pdn || pdn->pe_number == IODA_INVALID_PE)
		return 0;

	hose = pci_bus_to_host(pdev->bus);
	phb = hose->private_data;
	if (phb->type != PNV_PHB_NPU_NVLINK)
		return 0;

	*ptmppe = &phb->ioda.pe_array[pdn->pe_number];

	return 1;
}

/*
 * This returns PE of associated NPU.
 * This assumes that NPU is in the same IOMMU group with GPU and there is
 * no other PEs.
 */
static struct pnv_ioda_pe *gpe_table_group_to_npe(
		struct iommu_table_group *table_group)
{
	struct pnv_ioda_pe *npe = NULL;
	int ret = iommu_group_for_each_dev(table_group->group, &npe,
			gpe_table_group_to_npe_cb);

	BUG_ON(!ret || !npe);

	return npe;
}

static long pnv_pci_ioda2_npu_set_window(struct iommu_table_group *table_group,
		int num, struct iommu_table *tbl)
{
	struct pnv_ioda_pe *npe = gpe_table_group_to_npe(table_group);
	int num2 = (num == 0) ? 1 : 0;
	long ret = pnv_pci_ioda2_set_window(table_group, num, tbl);

	if (ret)
		return ret;

	if (table_group->tables[num2])
		pnv_npu_unset_window(npe, num2);

	ret = pnv_npu_set_window(npe, num, tbl);
	if (ret) {
		pnv_pci_ioda2_unset_window(table_group, num);
		if (table_group->tables[num2])
			pnv_npu_set_window(npe, num2,
					table_group->tables[num2]);
	}

	return ret;
}

static long pnv_pci_ioda2_npu_unset_window(
		struct iommu_table_group *table_group,
		int num)
{
	struct pnv_ioda_pe *npe = gpe_table_group_to_npe(table_group);
	int num2 = (num == 0) ? 1 : 0;
	long ret = pnv_pci_ioda2_unset_window(table_group, num);

	if (ret)
		return ret;

	if (!npe->table_group.tables[num])
		return 0;

	ret = pnv_npu_unset_window(npe, num);
	if (ret)
		return ret;

	if (table_group->tables[num2])
		ret = pnv_npu_set_window(npe, num2, table_group->tables[num2]);

	return ret;
}

static void pnv_ioda2_npu_take_ownership(struct iommu_table_group *table_group)
{
	/*
	 * Detach NPU first as pnv_ioda2_take_ownership() will destroy
	 * the iommu_table if 32bit DMA is enabled.
	 */
	pnv_npu_take_ownership(gpe_table_group_to_npe(table_group));
	pnv_ioda2_take_ownership(table_group);
}

static struct iommu_table_group_ops pnv_pci_ioda2_npu_ops = {
	.get_table_size = pnv_pci_ioda2_get_table_size,
	.create_table = pnv_pci_ioda2_create_table_userspace,
	.set_window = pnv_pci_ioda2_npu_set_window,
	.unset_window = pnv_pci_ioda2_npu_unset_window,
	.take_ownership = pnv_ioda2_npu_take_ownership,
	.release_ownership = pnv_ioda2_release_ownership,
};

static void pnv_pci_ioda_setup_iommu_api(void)
{
	struct pci_controller *hose, *tmp;
	struct pnv_phb *phb;
	struct pnv_ioda_pe *pe, *gpe;

	/*
	 * Now we have all PHBs discovered, time to add NPU devices to
	 * the corresponding IOMMU groups.
	 */
	list_for_each_entry_safe(hose, tmp, &hose_list, list_node) {
		phb = hose->private_data;

		if (phb->type != PNV_PHB_NPU_NVLINK)
			continue;

		list_for_each_entry(pe, &phb->ioda.pe_list, list) {
			gpe = pnv_pci_npu_setup_iommu(pe);
			if (gpe)
				gpe->table_group.ops = &pnv_pci_ioda2_npu_ops;
		}
	}
}
#else /* !CONFIG_IOMMU_API */
static void pnv_pci_ioda_setup_iommu_api(void) { };
#endif

static unsigned long pnv_ioda_parse_tce_sizes(struct pnv_phb *phb)
{
	struct pci_controller *hose = phb->hose;
	struct device_node *dn = hose->dn;
	unsigned long mask = 0;
	int i, rc, count;
	u32 val;

	count = of_property_count_u32_elems(dn, "ibm,supported-tce-sizes");
	if (count <= 0) {
		mask = SZ_4K | SZ_64K;
		/* Add 16M for POWER8 by default */
		if (cpu_has_feature(CPU_FTR_ARCH_207S) &&
				!cpu_has_feature(CPU_FTR_ARCH_300))
			mask |= SZ_16M | SZ_256M;
		return mask;
	}

	for (i = 0; i < count; i++) {
		rc = of_property_read_u32_index(dn, "ibm,supported-tce-sizes",
						i, &val);
		if (rc == 0)
			mask |= 1ULL << val;
	}

	return mask;
}

static void pnv_pci_ioda2_setup_dma_pe(struct pnv_phb *phb,
				       struct pnv_ioda_pe *pe)
{
	int64_t rc;

	if (!pnv_pci_ioda_pe_dma_weight(pe))
		return;

	/* TVE #1 is selected by PCI address bit 59 */
	pe->tce_bypass_base = 1ull << 59;

	iommu_register_group(&pe->table_group, phb->hose->global_number,
			pe->pe_number);

	/* The PE will reserve all possible 32-bits space */
	pe_info(pe, "Setting up 32-bit TCE table at 0..%08x\n",
		phb->ioda.m32_pci_base);

	/* Setup linux iommu table */
	pe->table_group.tce32_start = 0;
	pe->table_group.tce32_size = phb->ioda.m32_pci_base;
	pe->table_group.max_dynamic_windows_supported =
			IOMMU_TABLE_GROUP_MAX_TABLES;
	pe->table_group.max_levels = POWERNV_IOMMU_MAX_LEVELS;
	pe->table_group.pgsizes = pnv_ioda_parse_tce_sizes(phb);
#ifdef CONFIG_IOMMU_API
	pe->table_group.ops = &pnv_pci_ioda2_ops;
#endif

	rc = pnv_pci_ioda2_setup_default_config(pe);
	if (rc)
		return;

	if (pe->flags & (PNV_IODA_PE_BUS | PNV_IODA_PE_BUS_ALL))
		pnv_ioda_setup_bus_dma(pe, pe->pbus, true);
}

#ifdef CONFIG_PCI_MSI
int64_t pnv_opal_pci_msi_eoi(struct irq_chip *chip, unsigned int hw_irq)
{
	struct pnv_phb *phb = container_of(chip, struct pnv_phb,
					   ioda.irq_chip);

	return opal_pci_msi_eoi(phb->opal_id, hw_irq);
}

static void pnv_ioda2_msi_eoi(struct irq_data *d)
{
	int64_t rc;
	unsigned int hw_irq = (unsigned int)irqd_to_hwirq(d);
	struct irq_chip *chip = irq_data_get_irq_chip(d);

	rc = pnv_opal_pci_msi_eoi(chip, hw_irq);
	WARN_ON_ONCE(rc);

	icp_native_eoi(d);
}


void pnv_set_msi_irq_chip(struct pnv_phb *phb, unsigned int virq)
{
	struct irq_data *idata;
	struct irq_chip *ichip;

	/* The MSI EOI OPAL call is only needed on PHB3 */
	if (phb->model != PNV_PHB_MODEL_PHB3)
		return;

	if (!phb->ioda.irq_chip_init) {
		/*
		 * First time we setup an MSI IRQ, we need to setup the
		 * corresponding IRQ chip to route correctly.
		 */
		idata = irq_get_irq_data(virq);
		ichip = irq_data_get_irq_chip(idata);
		phb->ioda.irq_chip_init = 1;
		phb->ioda.irq_chip = *ichip;
		phb->ioda.irq_chip.irq_eoi = pnv_ioda2_msi_eoi;
	}
	irq_set_chip(virq, &phb->ioda.irq_chip);
}

/*
 * Returns true iff chip is something that we could call
 * pnv_opal_pci_msi_eoi for.
 */
bool is_pnv_opal_msi(struct irq_chip *chip)
{
	return chip->irq_eoi == pnv_ioda2_msi_eoi;
}
EXPORT_SYMBOL_GPL(is_pnv_opal_msi);

static int pnv_pci_ioda_msi_setup(struct pnv_phb *phb, struct pci_dev *dev,
				  unsigned int hwirq, unsigned int virq,
				  unsigned int is_64, struct msi_msg *msg)
{
	struct pnv_ioda_pe *pe = pnv_ioda_get_pe(dev);
	unsigned int xive_num = hwirq - phb->msi_base;
	__be32 data;
	int rc;

	/* No PE assigned ? bail out ... no MSI for you ! */
	if (pe == NULL)
		return -ENXIO;

	/* Check if we have an MVE */
	if (pe->mve_number < 0)
		return -ENXIO;

	/* Force 32-bit MSI on some broken devices */
	if (dev->no_64bit_msi)
		is_64 = 0;

	/* Assign XIVE to PE */
	rc = opal_pci_set_xive_pe(phb->opal_id, pe->pe_number, xive_num);
	if (rc) {
		pr_warn("%s: OPAL error %d setting XIVE %d PE\n",
			pci_name(dev), rc, xive_num);
		return -EIO;
	}

	if (is_64) {
		__be64 addr64;

		rc = opal_get_msi_64(phb->opal_id, pe->mve_number, xive_num, 1,
				     &addr64, &data);
		if (rc) {
			pr_warn("%s: OPAL error %d getting 64-bit MSI data\n",
				pci_name(dev), rc);
			return -EIO;
		}
		msg->address_hi = be64_to_cpu(addr64) >> 32;
		msg->address_lo = be64_to_cpu(addr64) & 0xfffffffful;
	} else {
		__be32 addr32;

		rc = opal_get_msi_32(phb->opal_id, pe->mve_number, xive_num, 1,
				     &addr32, &data);
		if (rc) {
			pr_warn("%s: OPAL error %d getting 32-bit MSI data\n",
				pci_name(dev), rc);
			return -EIO;
		}
		msg->address_hi = 0;
		msg->address_lo = be32_to_cpu(addr32);
	}
	msg->data = be32_to_cpu(data);

	pnv_set_msi_irq_chip(phb, virq);

	pr_devel("%s: %s-bit MSI on hwirq %x (xive #%d),"
		 " address=%x_%08x data=%x PE# %x\n",
		 pci_name(dev), is_64 ? "64" : "32", hwirq, xive_num,
		 msg->address_hi, msg->address_lo, data, pe->pe_number);

	return 0;
}

static void pnv_pci_init_ioda_msis(struct pnv_phb *phb)
{
	unsigned int count;
	const __be32 *prop = of_get_property(phb->hose->dn,
					     "ibm,opal-msi-ranges", NULL);
	if (!prop) {
		/* BML Fallback */
		prop = of_get_property(phb->hose->dn, "msi-ranges", NULL);
	}
	if (!prop)
		return;

	phb->msi_base = be32_to_cpup(prop);
	count = be32_to_cpup(prop + 1);
	if (msi_bitmap_alloc(&phb->msi_bmp, count, phb->hose->dn)) {
		pr_err("PCI %d: Failed to allocate MSI bitmap !\n",
		       phb->hose->global_number);
		return;
	}

	phb->msi_setup = pnv_pci_ioda_msi_setup;
	phb->msi32_support = 1;
	pr_info("  Allocated bitmap for %d MSIs (base IRQ 0x%x)\n",
		count, phb->msi_base);
}
#else
static void pnv_pci_init_ioda_msis(struct pnv_phb *phb) { }
#endif /* CONFIG_PCI_MSI */

#ifdef CONFIG_PCI_IOV
static void pnv_pci_ioda_fixup_iov_resources(struct pci_dev *pdev)
{
	struct pci_controller *hose = pci_bus_to_host(pdev->bus);
	struct pnv_phb *phb = hose->private_data;
	const resource_size_t gate = phb->ioda.m64_segsize >> 2;
	struct resource *res;
	int i;
	resource_size_t size, total_vf_bar_sz;
	struct pci_dn *pdn;
	int mul, total_vfs;

	if (!pdev->is_physfn || pci_dev_is_added(pdev))
		return;

	pdn = pci_get_pdn(pdev);
	pdn->vfs_expanded = 0;
	pdn->m64_single_mode = false;

	total_vfs = pci_sriov_get_totalvfs(pdev);
	mul = phb->ioda.total_pe_num;
	total_vf_bar_sz = 0;

	for (i = 0; i < PCI_SRIOV_NUM_BARS; i++) {
		res = &pdev->resource[i + PCI_IOV_RESOURCES];
		if (!res->flags || res->parent)
			continue;
		if (!pnv_pci_is_m64_flags(res->flags)) {
			dev_warn(&pdev->dev, "Don't support SR-IOV with"
					" non M64 VF BAR%d: %pR. \n",
				 i, res);
			goto truncate_iov;
		}

		total_vf_bar_sz += pci_iov_resource_size(pdev,
				i + PCI_IOV_RESOURCES);

		/*
		 * If bigger than quarter of M64 segment size, just round up
		 * power of two.
		 *
		 * Generally, one M64 BAR maps one IOV BAR. To avoid conflict
		 * with other devices, IOV BAR size is expanded to be
		 * (total_pe * VF_BAR_size).  When VF_BAR_size is half of M64
		 * segment size , the expanded size would equal to half of the
		 * whole M64 space size, which will exhaust the M64 Space and
		 * limit the system flexibility.  This is a design decision to
		 * set the boundary to quarter of the M64 segment size.
		 */
		if (total_vf_bar_sz > gate) {
			mul = roundup_pow_of_two(total_vfs);
			dev_info(&pdev->dev,
				"VF BAR Total IOV size %llx > %llx, roundup to %d VFs\n",
				total_vf_bar_sz, gate, mul);
			pdn->m64_single_mode = true;
			break;
		}
	}

	for (i = 0; i < PCI_SRIOV_NUM_BARS; i++) {
		res = &pdev->resource[i + PCI_IOV_RESOURCES];
		if (!res->flags || res->parent)
			continue;

		size = pci_iov_resource_size(pdev, i + PCI_IOV_RESOURCES);
		/*
		 * On PHB3, the minimum size alignment of M64 BAR in single
		 * mode is 32MB.
		 */
		if (pdn->m64_single_mode && (size < SZ_32M))
			goto truncate_iov;
		dev_dbg(&pdev->dev, " Fixing VF BAR%d: %pR to\n", i, res);
		res->end = res->start + size * mul - 1;
		dev_dbg(&pdev->dev, "                       %pR\n", res);
		dev_info(&pdev->dev, "VF BAR%d: %pR (expanded to %d VFs for PE alignment)",
			 i, res, mul);
	}
	pdn->vfs_expanded = mul;

	return;

truncate_iov:
	/* To save MMIO space, IOV BAR is truncated. */
	for (i = 0; i < PCI_SRIOV_NUM_BARS; i++) {
		res = &pdev->resource[i + PCI_IOV_RESOURCES];
		res->flags = 0;
		res->end = res->start - 1;
	}
}
#endif /* CONFIG_PCI_IOV */

static void pnv_ioda_setup_pe_res(struct pnv_ioda_pe *pe,
				  struct resource *res)
{
	struct pnv_phb *phb = pe->phb;
	struct pci_bus_region region;
	int index;
	int64_t rc;

	if (!res || !res->flags || res->start > res->end)
		return;

	if (res->flags & IORESOURCE_IO) {
		region.start = res->start - phb->ioda.io_pci_base;
		region.end   = res->end - phb->ioda.io_pci_base;
		index = region.start / phb->ioda.io_segsize;

		while (index < phb->ioda.total_pe_num &&
		       region.start <= region.end) {
			phb->ioda.io_segmap[index] = pe->pe_number;
			rc = opal_pci_map_pe_mmio_window(phb->opal_id,
				pe->pe_number, OPAL_IO_WINDOW_TYPE, 0, index);
			if (rc != OPAL_SUCCESS) {
				pr_err("%s: Error %lld mapping IO segment#%d to PE#%x\n",
				       __func__, rc, index, pe->pe_number);
				break;
			}

			region.start += phb->ioda.io_segsize;
			index++;
		}
	} else if ((res->flags & IORESOURCE_MEM) &&
		   !pnv_pci_is_m64(phb, res)) {
		region.start = res->start -
			       phb->hose->mem_offset[0] -
			       phb->ioda.m32_pci_base;
		region.end   = res->end -
			       phb->hose->mem_offset[0] -
			       phb->ioda.m32_pci_base;
		index = region.start / phb->ioda.m32_segsize;

		while (index < phb->ioda.total_pe_num &&
		       region.start <= region.end) {
			phb->ioda.m32_segmap[index] = pe->pe_number;
			rc = opal_pci_map_pe_mmio_window(phb->opal_id,
				pe->pe_number, OPAL_M32_WINDOW_TYPE, 0, index);
			if (rc != OPAL_SUCCESS) {
				pr_err("%s: Error %lld mapping M32 segment#%d to PE#%x",
				       __func__, rc, index, pe->pe_number);
				break;
			}

			region.start += phb->ioda.m32_segsize;
			index++;
		}
	}
}

/*
 * This function is supposed to be called on basis of PE from top
 * to bottom style. So the the I/O or MMIO segment assigned to
 * parent PE could be overridden by its child PEs if necessary.
 */
static void pnv_ioda_setup_pe_seg(struct pnv_ioda_pe *pe)
{
	struct pci_dev *pdev;
	int i;

	/*
	 * NOTE: We only care PCI bus based PE for now. For PCI
	 * device based PE, for example SRIOV sensitive VF should
	 * be figured out later.
	 */
	BUG_ON(!(pe->flags & (PNV_IODA_PE_BUS | PNV_IODA_PE_BUS_ALL)));

	list_for_each_entry(pdev, &pe->pbus->devices, bus_list) {
		for (i = 0; i <= PCI_ROM_RESOURCE; i++)
			pnv_ioda_setup_pe_res(pe, &pdev->resource[i]);

		/*
		 * If the PE contains all subordinate PCI buses, the
		 * windows of the child bridges should be mapped to
		 * the PE as well.
		 */
		if (!(pe->flags & PNV_IODA_PE_BUS_ALL) || !pci_is_bridge(pdev))
			continue;
		for (i = 0; i < PCI_BRIDGE_RESOURCE_NUM; i++)
			pnv_ioda_setup_pe_res(pe,
				&pdev->resource[PCI_BRIDGE_RESOURCES + i]);
	}
}

#ifdef CONFIG_DEBUG_FS
static int pnv_pci_diag_data_set(void *data, u64 val)
{
	struct pci_controller *hose;
	struct pnv_phb *phb;
	s64 ret;

	if (val != 1ULL)
		return -EINVAL;

	hose = (struct pci_controller *)data;
	if (!hose || !hose->private_data)
		return -ENODEV;

	phb = hose->private_data;

	/* Retrieve the diag data from firmware */
	ret = opal_pci_get_phb_diag_data2(phb->opal_id, phb->diag_data,
					  phb->diag_data_size);
	if (ret != OPAL_SUCCESS)
		return -EIO;

	/* Print the diag data to the kernel log */
	pnv_pci_dump_phb_diag_data(phb->hose, phb->diag_data);
	return 0;
}

DEFINE_SIMPLE_ATTRIBUTE(pnv_pci_diag_data_fops, NULL,
			pnv_pci_diag_data_set, "%llu\n");

#endif /* CONFIG_DEBUG_FS */

static void pnv_pci_ioda_create_dbgfs(void)
{
#ifdef CONFIG_DEBUG_FS
	struct pci_controller *hose, *tmp;
	struct pnv_phb *phb;
	char name[16];

	list_for_each_entry_safe(hose, tmp, &hose_list, list_node) {
		phb = hose->private_data;

		/* Notify initialization of PHB done */
		phb->initialized = 1;

		sprintf(name, "PCI%04x", hose->global_number);
		phb->dbgfs = debugfs_create_dir(name, powerpc_debugfs_root);
		if (!phb->dbgfs) {
			pr_warn("%s: Error on creating debugfs on PHB#%x\n",
				__func__, hose->global_number);
			continue;
		}

		debugfs_create_file("dump_diag_regs", 0200, phb->dbgfs, hose,
				    &pnv_pci_diag_data_fops);
	}
#endif /* CONFIG_DEBUG_FS */
}

static void pnv_pci_enable_bridge(struct pci_bus *bus)
{
	struct pci_dev *dev = bus->self;
	struct pci_bus *child;

	/* Empty bus ? bail */
	if (list_empty(&bus->devices))
		return;

	/*
	 * If there's a bridge associated with that bus enable it. This works
	 * around races in the generic code if the enabling is done during
	 * parallel probing. This can be removed once those races have been
	 * fixed.
	 */
	if (dev) {
		int rc = pci_enable_device(dev);
		if (rc)
			pci_err(dev, "Error enabling bridge (%d)\n", rc);
		pci_set_master(dev);
	}

	/* Perform the same to child busses */
	list_for_each_entry(child, &bus->children, node)
		pnv_pci_enable_bridge(child);
}

static void pnv_pci_enable_bridges(void)
{
	struct pci_controller *hose;

	list_for_each_entry(hose, &hose_list, list_node)
		pnv_pci_enable_bridge(hose->bus);
}

static void pnv_pci_ioda_fixup(void)
{
	pnv_pci_ioda_setup_PEs();
	pnv_pci_ioda_setup_iommu_api();
	pnv_pci_ioda_create_dbgfs();

	pnv_pci_enable_bridges();

#ifdef CONFIG_EEH
	pnv_eeh_post_init();
#endif
}

/*
 * Returns the alignment for I/O or memory windows for P2P
 * bridges. That actually depends on how PEs are segmented.
 * For now, we return I/O or M32 segment size for PE sensitive
 * P2P bridges. Otherwise, the default values (4KiB for I/O,
 * 1MiB for memory) will be returned.
 *
 * The current PCI bus might be put into one PE, which was
 * create against the parent PCI bridge. For that case, we
 * needn't enlarge the alignment so that we can save some
 * resources.
 */
static resource_size_t pnv_pci_window_alignment(struct pci_bus *bus,
						unsigned long type)
{
	struct pci_dev *bridge;
	struct pci_controller *hose = pci_bus_to_host(bus);
	struct pnv_phb *phb = hose->private_data;
	int num_pci_bridges = 0;

	bridge = bus->self;
	while (bridge) {
		if (pci_pcie_type(bridge) == PCI_EXP_TYPE_PCI_BRIDGE) {
			num_pci_bridges++;
			if (num_pci_bridges >= 2)
				return 1;
		}

		bridge = bridge->bus->self;
	}

	/*
	 * We fall back to M32 if M64 isn't supported. We enforce the M64
	 * alignment for any 64-bit resource, PCIe doesn't care and
	 * bridges only do 64-bit prefetchable anyway.
	 */
	if (phb->ioda.m64_segsize && pnv_pci_is_m64_flags(type))
		return phb->ioda.m64_segsize;
	if (type & IORESOURCE_MEM)
		return phb->ioda.m32_segsize;

	return phb->ioda.io_segsize;
}

/*
 * We are updating root port or the upstream port of the
 * bridge behind the root port with PHB's windows in order
 * to accommodate the changes on required resources during
 * PCI (slot) hotplug, which is connected to either root
 * port or the downstream ports of PCIe switch behind the
 * root port.
 */
static void pnv_pci_fixup_bridge_resources(struct pci_bus *bus,
					   unsigned long type)
{
	struct pci_controller *hose = pci_bus_to_host(bus);
	struct pnv_phb *phb = hose->private_data;
	struct pci_dev *bridge = bus->self;
	struct resource *r, *w;
	bool msi_region = false;
	int i;

	/* Check if we need apply fixup to the bridge's windows */
	if (!pci_is_root_bus(bridge->bus) &&
	    !pci_is_root_bus(bridge->bus->self->bus))
		return;

	/* Fixup the resources */
	for (i = 0; i < PCI_BRIDGE_RESOURCE_NUM; i++) {
		r = &bridge->resource[PCI_BRIDGE_RESOURCES + i];
		if (!r->flags || !r->parent)
			continue;

		w = NULL;
		if (r->flags & type & IORESOURCE_IO)
			w = &hose->io_resource;
		else if (pnv_pci_is_m64(phb, r) &&
			 (type & IORESOURCE_PREFETCH) &&
			 phb->ioda.m64_segsize)
			w = &hose->mem_resources[1];
		else if (r->flags & type & IORESOURCE_MEM) {
			w = &hose->mem_resources[0];
			msi_region = true;
		}

		r->start = w->start;
		r->end = w->end;

		/* The 64KB 32-bits MSI region shouldn't be included in
		 * the 32-bits bridge window. Otherwise, we can see strange
		 * issues. One of them is EEH error observed on Garrison.
		 *
		 * Exclude top 1MB region which is the minimal alignment of
		 * 32-bits bridge window.
		 */
		if (msi_region) {
			r->end += 0x10000;
			r->end -= 0x100000;
		}
	}
}

static void pnv_pci_setup_bridge(struct pci_bus *bus, unsigned long type)
{
	struct pci_controller *hose = pci_bus_to_host(bus);
	struct pnv_phb *phb = hose->private_data;
	struct pci_dev *bridge = bus->self;
	struct pnv_ioda_pe *pe;
	bool all = (pci_pcie_type(bridge) == PCI_EXP_TYPE_PCI_BRIDGE);

	/* Extend bridge's windows if necessary */
	pnv_pci_fixup_bridge_resources(bus, type);

	/* The PE for root bus should be realized before any one else */
	if (!phb->ioda.root_pe_populated) {
		pe = pnv_ioda_setup_bus_PE(phb->hose->bus, false);
		if (pe) {
			phb->ioda.root_pe_idx = pe->pe_number;
			phb->ioda.root_pe_populated = true;
		}
	}

	/* Don't assign PE to PCI bus, which doesn't have subordinate devices */
	if (list_empty(&bus->devices))
		return;

	/* Reserve PEs according to used M64 resources */
	if (phb->reserve_m64_pe)
		phb->reserve_m64_pe(bus, NULL, all);

	/*
	 * Assign PE. We might run here because of partial hotplug.
	 * For the case, we just pick up the existing PE and should
	 * not allocate resources again.
	 */
	pe = pnv_ioda_setup_bus_PE(bus, all);
	if (!pe)
		return;

	pnv_ioda_setup_pe_seg(pe);
	switch (phb->type) {
	case PNV_PHB_IODA1:
		pnv_pci_ioda1_setup_dma_pe(phb, pe);
		break;
	case PNV_PHB_IODA2:
		pnv_pci_ioda2_setup_dma_pe(phb, pe);
		break;
	default:
		pr_warn("%s: No DMA for PHB#%x (type %d)\n",
			__func__, phb->hose->global_number, phb->type);
	}
}

static resource_size_t pnv_pci_default_alignment(void)
{
	return PAGE_SIZE;
}

#ifdef CONFIG_PCI_IOV
static resource_size_t pnv_pci_iov_resource_alignment(struct pci_dev *pdev,
						      int resno)
{
	struct pci_controller *hose = pci_bus_to_host(pdev->bus);
	struct pnv_phb *phb = hose->private_data;
	struct pci_dn *pdn = pci_get_pdn(pdev);
	resource_size_t align;

	/*
	 * On PowerNV platform, IOV BAR is mapped by M64 BAR to enable the
	 * SR-IOV. While from hardware perspective, the range mapped by M64
	 * BAR should be size aligned.
	 *
	 * When IOV BAR is mapped with M64 BAR in Single PE mode, the extra
	 * powernv-specific hardware restriction is gone. But if just use the
	 * VF BAR size as the alignment, PF BAR / VF BAR may be allocated with
	 * in one segment of M64 #15, which introduces the PE conflict between
	 * PF and VF. Based on this, the minimum alignment of an IOV BAR is
	 * m64_segsize.
	 *
	 * This function returns the total IOV BAR size if M64 BAR is in
	 * Shared PE mode or just VF BAR size if not.
	 * If the M64 BAR is in Single PE mode, return the VF BAR size or
	 * M64 segment size if IOV BAR size is less.
	 */
	align = pci_iov_resource_size(pdev, resno);
	if (!pdn->vfs_expanded)
		return align;
	if (pdn->m64_single_mode)
		return max(align, (resource_size_t)phb->ioda.m64_segsize);

	return pdn->vfs_expanded * align;
}
#endif /* CONFIG_PCI_IOV */

/* Prevent enabling devices for which we couldn't properly
 * assign a PE
 */
static bool pnv_pci_enable_device_hook(struct pci_dev *dev)
{
	struct pci_controller *hose = pci_bus_to_host(dev->bus);
	struct pnv_phb *phb = hose->private_data;
	struct pci_dn *pdn;

	/* The function is probably called while the PEs have
	 * not be created yet. For example, resource reassignment
	 * during PCI probe period. We just skip the check if
	 * PEs isn't ready.
	 */
	if (!phb->initialized)
		return true;

	pdn = pci_get_pdn(dev);
	if (!pdn || pdn->pe_number == IODA_INVALID_PE)
		return false;

	return true;
}

static long pnv_pci_ioda1_unset_window(struct iommu_table_group *table_group,
				       int num)
{
	struct pnv_ioda_pe *pe = container_of(table_group,
					      struct pnv_ioda_pe, table_group);
	struct pnv_phb *phb = pe->phb;
	unsigned int idx;
	long rc;

	pe_info(pe, "Removing DMA window #%d\n", num);
	for (idx = 0; idx < phb->ioda.dma32_count; idx++) {
		if (phb->ioda.dma32_segmap[idx] != pe->pe_number)
			continue;

		rc = opal_pci_map_pe_dma_window(phb->opal_id, pe->pe_number,
						idx, 0, 0ul, 0ul, 0ul);
		if (rc != OPAL_SUCCESS) {
			pe_warn(pe, "Failure %ld unmapping DMA32 segment#%d\n",
				rc, idx);
			return rc;
		}

		phb->ioda.dma32_segmap[idx] = IODA_INVALID_PE;
	}

	pnv_pci_unlink_table_and_group(table_group->tables[num], table_group);
	return OPAL_SUCCESS;
}

static void pnv_pci_ioda1_release_pe_dma(struct pnv_ioda_pe *pe)
{
	unsigned int weight = pnv_pci_ioda_pe_dma_weight(pe);
	struct iommu_table *tbl = pe->table_group.tables[0];
	int64_t rc;

	if (!weight)
		return;

	rc = pnv_pci_ioda1_unset_window(&pe->table_group, 0);
	if (rc != OPAL_SUCCESS)
		return;

	pnv_pci_p7ioc_tce_invalidate(tbl, tbl->it_offset, tbl->it_size, false);
	if (pe->table_group.group) {
		iommu_group_put(pe->table_group.group);
		WARN_ON(pe->table_group.group);
	}

	free_pages(tbl->it_base, get_order(tbl->it_size << 3));
	iommu_tce_table_put(tbl);
}

static void pnv_pci_ioda2_release_pe_dma(struct pnv_ioda_pe *pe)
{
	struct iommu_table *tbl = pe->table_group.tables[0];
	unsigned int weight = pnv_pci_ioda_pe_dma_weight(pe);
#ifdef CONFIG_IOMMU_API
	int64_t rc;
#endif

	if (!weight)
		return;

#ifdef CONFIG_IOMMU_API
	rc = pnv_pci_ioda2_unset_window(&pe->table_group, 0);
	if (rc)
		pe_warn(pe, "OPAL error %lld release DMA window\n", rc);
#endif

	pnv_pci_ioda2_set_bypass(pe, false);
	if (pe->table_group.group) {
		iommu_group_put(pe->table_group.group);
		WARN_ON(pe->table_group.group);
	}

	iommu_tce_table_put(tbl);
}

static void pnv_ioda_free_pe_seg(struct pnv_ioda_pe *pe,
				 unsigned short win,
				 unsigned int *map)
{
	struct pnv_phb *phb = pe->phb;
	int idx;
	int64_t rc;

	for (idx = 0; idx < phb->ioda.total_pe_num; idx++) {
		if (map[idx] != pe->pe_number)
			continue;

		if (win == OPAL_M64_WINDOW_TYPE)
			rc = opal_pci_map_pe_mmio_window(phb->opal_id,
					phb->ioda.reserved_pe_idx, win,
					idx / PNV_IODA1_M64_SEGS,
					idx % PNV_IODA1_M64_SEGS);
		else
			rc = opal_pci_map_pe_mmio_window(phb->opal_id,
					phb->ioda.reserved_pe_idx, win, 0, idx);

		if (rc != OPAL_SUCCESS)
			pe_warn(pe, "Error %lld unmapping (%d) segment#%d\n",
				rc, win, idx);

		map[idx] = IODA_INVALID_PE;
	}
}

static void pnv_ioda_release_pe_seg(struct pnv_ioda_pe *pe)
{
	struct pnv_phb *phb = pe->phb;

	if (phb->type == PNV_PHB_IODA1) {
		pnv_ioda_free_pe_seg(pe, OPAL_IO_WINDOW_TYPE,
				     phb->ioda.io_segmap);
		pnv_ioda_free_pe_seg(pe, OPAL_M32_WINDOW_TYPE,
				     phb->ioda.m32_segmap);
		pnv_ioda_free_pe_seg(pe, OPAL_M64_WINDOW_TYPE,
				     phb->ioda.m64_segmap);
	} else if (phb->type == PNV_PHB_IODA2) {
		pnv_ioda_free_pe_seg(pe, OPAL_M32_WINDOW_TYPE,
				     phb->ioda.m32_segmap);
	}
}

static void pnv_ioda_release_pe(struct pnv_ioda_pe *pe)
{
	struct pnv_phb *phb = pe->phb;
	struct pnv_ioda_pe *slave, *tmp;

	list_del(&pe->list);
	switch (phb->type) {
	case PNV_PHB_IODA1:
		pnv_pci_ioda1_release_pe_dma(pe);
		break;
	case PNV_PHB_IODA2:
		pnv_pci_ioda2_release_pe_dma(pe);
		break;
	default:
		WARN_ON(1);
	}

	pnv_ioda_release_pe_seg(pe);
	pnv_ioda_deconfigure_pe(pe->phb, pe);

	/* Release slave PEs in the compound PE */
	if (pe->flags & PNV_IODA_PE_MASTER) {
		list_for_each_entry_safe(slave, tmp, &pe->slaves, list) {
			list_del(&slave->list);
			pnv_ioda_free_pe(slave);
		}
	}

	/*
	 * The PE for root bus can be removed because of hotplug in EEH
	 * recovery for fenced PHB error. We need to mark the PE dead so
	 * that it can be populated again in PCI hot add path. The PE
	 * shouldn't be destroyed as it's the global reserved resource.
	 */
	if (phb->ioda.root_pe_populated &&
	    phb->ioda.root_pe_idx == pe->pe_number)
		phb->ioda.root_pe_populated = false;
	else
		pnv_ioda_free_pe(pe);
}

static void pnv_pci_release_device(struct pci_dev *pdev)
{
	struct pci_controller *hose = pci_bus_to_host(pdev->bus);
	struct pnv_phb *phb = hose->private_data;
	struct pci_dn *pdn = pci_get_pdn(pdev);
	struct pnv_ioda_pe *pe;

	if (pdev->is_virtfn)
		return;

	if (!pdn || pdn->pe_number == IODA_INVALID_PE)
		return;

	/*
	 * PCI hotplug can happen as part of EEH error recovery. The @pdn
	 * isn't removed and added afterwards in this scenario. We should
	 * set the PE number in @pdn to an invalid one. Otherwise, the PE's
	 * device count is decreased on removing devices while failing to
	 * be increased on adding devices. It leads to unbalanced PE's device
	 * count and eventually make normal PCI hotplug path broken.
	 */
	pe = &phb->ioda.pe_array[pdn->pe_number];
	pdn->pe_number = IODA_INVALID_PE;

	WARN_ON(--pe->device_count < 0);
	if (pe->device_count == 0)
		pnv_ioda_release_pe(pe);
}

static void pnv_pci_ioda_shutdown(struct pci_controller *hose)
{
	struct pnv_phb *phb = hose->private_data;

	opal_pci_reset(phb->opal_id, OPAL_RESET_PCI_IODA_TABLE,
		       OPAL_ASSERT_RESET);
}

static const struct pci_controller_ops pnv_pci_ioda_controller_ops = {
	.dma_dev_setup		= pnv_pci_dma_dev_setup,
	.dma_bus_setup		= pnv_pci_dma_bus_setup,
#ifdef CONFIG_PCI_MSI
	.setup_msi_irqs		= pnv_setup_msi_irqs,
	.teardown_msi_irqs	= pnv_teardown_msi_irqs,
#endif
	.enable_device_hook	= pnv_pci_enable_device_hook,
	.release_device		= pnv_pci_release_device,
	.window_alignment	= pnv_pci_window_alignment,
	.setup_bridge		= pnv_pci_setup_bridge,
	.reset_secondary_bus	= pnv_pci_reset_secondary_bus,
	.dma_set_mask		= pnv_pci_ioda_dma_set_mask,
	.dma_get_required_mask	= pnv_pci_ioda_dma_get_required_mask,
	.shutdown		= pnv_pci_ioda_shutdown,
};

static int pnv_npu_dma_set_mask(struct pci_dev *npdev, u64 dma_mask)
{
	dev_err_once(&npdev->dev,
			"%s operation unsupported for NVLink devices\n",
			__func__);
	return -EPERM;
}

static const struct pci_controller_ops pnv_npu_ioda_controller_ops = {
	.dma_dev_setup		= pnv_pci_dma_dev_setup,
#ifdef CONFIG_PCI_MSI
	.setup_msi_irqs		= pnv_setup_msi_irqs,
	.teardown_msi_irqs	= pnv_teardown_msi_irqs,
#endif
	.enable_device_hook	= pnv_pci_enable_device_hook,
	.window_alignment	= pnv_pci_window_alignment,
	.reset_secondary_bus	= pnv_pci_reset_secondary_bus,
	.dma_set_mask		= pnv_npu_dma_set_mask,
	.shutdown		= pnv_pci_ioda_shutdown,
};

static const struct pci_controller_ops pnv_npu_ocapi_ioda_controller_ops = {
	.enable_device_hook	= pnv_pci_enable_device_hook,
	.window_alignment	= pnv_pci_window_alignment,
	.reset_secondary_bus	= pnv_pci_reset_secondary_bus,
	.shutdown		= pnv_pci_ioda_shutdown,
};

static void __init pnv_pci_init_ioda_phb(struct device_node *np,
					 u64 hub_id, int ioda_type)
{
	struct pci_controller *hose;
	struct pnv_phb *phb;
	unsigned long size, m64map_off, m32map_off, pemap_off;
	unsigned long iomap_off = 0, dma32map_off = 0;
	struct resource r;
	const __be64 *prop64;
	const __be32 *prop32;
	int len;
	unsigned int segno;
	u64 phb_id;
	void *aux;
	long rc;

	if (!of_device_is_available(np))
		return;

	pr_info("Initializing %s PHB (%pOF)\n",	pnv_phb_names[ioda_type], np);

	prop64 = of_get_property(np, "ibm,opal-phbid", NULL);
	if (!prop64) {
		pr_err("  Missing \"ibm,opal-phbid\" property !\n");
		return;
	}
	phb_id = be64_to_cpup(prop64);
	pr_debug("  PHB-ID  : 0x%016llx\n", phb_id);

	phb = memblock_virt_alloc(sizeof(*phb), 0);

	/* Allocate PCI controller */
	phb->hose = hose = pcibios_alloc_controller(np);
	if (!phb->hose) {
		pr_err("  Can't allocate PCI controller for %pOF\n",
		       np);
		memblock_free(__pa(phb), sizeof(struct pnv_phb));
		return;
	}

	spin_lock_init(&phb->lock);
	prop32 = of_get_property(np, "bus-range", &len);
	if (prop32 && len == 8) {
		hose->first_busno = be32_to_cpu(prop32[0]);
		hose->last_busno = be32_to_cpu(prop32[1]);
	} else {
		pr_warn("  Broken <bus-range> on %pOF\n", np);
		hose->first_busno = 0;
		hose->last_busno = 0xff;
	}
	hose->private_data = phb;
	phb->hub_id = hub_id;
	phb->opal_id = phb_id;
	phb->type = ioda_type;
	mutex_init(&phb->ioda.pe_alloc_mutex);

	/* Detect specific models for error handling */
	if (of_device_is_compatible(np, "ibm,p7ioc-pciex"))
		phb->model = PNV_PHB_MODEL_P7IOC;
	else if (of_device_is_compatible(np, "ibm,power8-pciex"))
		phb->model = PNV_PHB_MODEL_PHB3;
	else if (of_device_is_compatible(np, "ibm,power8-npu-pciex"))
		phb->model = PNV_PHB_MODEL_NPU;
	else if (of_device_is_compatible(np, "ibm,power9-npu-pciex"))
		phb->model = PNV_PHB_MODEL_NPU2;
	else
		phb->model = PNV_PHB_MODEL_UNKNOWN;

	/* Initialize diagnostic data buffer */
	prop32 = of_get_property(np, "ibm,phb-diag-data-size", NULL);
	if (prop32)
		phb->diag_data_size = be32_to_cpup(prop32);
	else
		phb->diag_data_size = PNV_PCI_DIAG_BUF_SIZE;

	phb->diag_data = memblock_virt_alloc(phb->diag_data_size, 0);

	/* Parse 32-bit and IO ranges (if any) */
	pci_process_bridge_OF_ranges(hose, np, !hose->global_number);

	/* Get registers */
	if (!of_address_to_resource(np, 0, &r)) {
		phb->regs_phys = r.start;
		phb->regs = ioremap(r.start, resource_size(&r));
		if (phb->regs == NULL)
			pr_err("  Failed to map registers !\n");
	}

	/* Initialize more IODA stuff */
	phb->ioda.total_pe_num = 1;
	prop32 = of_get_property(np, "ibm,opal-num-pes", NULL);
	if (prop32)
		phb->ioda.total_pe_num = be32_to_cpup(prop32);
	prop32 = of_get_property(np, "ibm,opal-reserved-pe", NULL);
	if (prop32)
		phb->ioda.reserved_pe_idx = be32_to_cpup(prop32);

	/* Invalidate RID to PE# mapping */
	for (segno = 0; segno < ARRAY_SIZE(phb->ioda.pe_rmap); segno++)
		phb->ioda.pe_rmap[segno] = IODA_INVALID_PE;

	/* Parse 64-bit MMIO range */
	pnv_ioda_parse_m64_window(phb);

	phb->ioda.m32_size = resource_size(&hose->mem_resources[0]);
	/* FW Has already off top 64k of M32 space (MSI space) */
	phb->ioda.m32_size += 0x10000;

	phb->ioda.m32_segsize = phb->ioda.m32_size / phb->ioda.total_pe_num;
	phb->ioda.m32_pci_base = hose->mem_resources[0].start - hose->mem_offset[0];
	phb->ioda.io_size = hose->pci_io_size;
	phb->ioda.io_segsize = phb->ioda.io_size / phb->ioda.total_pe_num;
	phb->ioda.io_pci_base = 0; /* XXX calculate this ? */

	/* Calculate how many 32-bit TCE segments we have */
	phb->ioda.dma32_count = phb->ioda.m32_pci_base /
				PNV_IODA1_DMA32_SEGSIZE;

	/* Allocate aux data & arrays. We don't have IO ports on PHB3 */
	size = _ALIGN_UP(max_t(unsigned, phb->ioda.total_pe_num, 8) / 8,
			sizeof(unsigned long));
	m64map_off = size;
	size += phb->ioda.total_pe_num * sizeof(phb->ioda.m64_segmap[0]);
	m32map_off = size;
	size += phb->ioda.total_pe_num * sizeof(phb->ioda.m32_segmap[0]);
	if (phb->type == PNV_PHB_IODA1) {
		iomap_off = size;
		size += phb->ioda.total_pe_num * sizeof(phb->ioda.io_segmap[0]);
		dma32map_off = size;
		size += phb->ioda.dma32_count *
			sizeof(phb->ioda.dma32_segmap[0]);
	}
	pemap_off = size;
	size += phb->ioda.total_pe_num * sizeof(struct pnv_ioda_pe);
	aux = memblock_virt_alloc(size, 0);
	phb->ioda.pe_alloc = aux;
	phb->ioda.m64_segmap = aux + m64map_off;
	phb->ioda.m32_segmap = aux + m32map_off;
	for (segno = 0; segno < phb->ioda.total_pe_num; segno++) {
		phb->ioda.m64_segmap[segno] = IODA_INVALID_PE;
		phb->ioda.m32_segmap[segno] = IODA_INVALID_PE;
	}
	if (phb->type == PNV_PHB_IODA1) {
		phb->ioda.io_segmap = aux + iomap_off;
		for (segno = 0; segno < phb->ioda.total_pe_num; segno++)
			phb->ioda.io_segmap[segno] = IODA_INVALID_PE;

		phb->ioda.dma32_segmap = aux + dma32map_off;
		for (segno = 0; segno < phb->ioda.dma32_count; segno++)
			phb->ioda.dma32_segmap[segno] = IODA_INVALID_PE;
	}
	phb->ioda.pe_array = aux + pemap_off;

	/*
	 * Choose PE number for root bus, which shouldn't have
	 * M64 resources consumed by its child devices. To pick
	 * the PE number adjacent to the reserved one if possible.
	 */
	pnv_ioda_reserve_pe(phb, phb->ioda.reserved_pe_idx);
	if (phb->ioda.reserved_pe_idx == 0) {
		phb->ioda.root_pe_idx = 1;
		pnv_ioda_reserve_pe(phb, phb->ioda.root_pe_idx);
	} else if (phb->ioda.reserved_pe_idx == (phb->ioda.total_pe_num - 1)) {
		phb->ioda.root_pe_idx = phb->ioda.reserved_pe_idx - 1;
		pnv_ioda_reserve_pe(phb, phb->ioda.root_pe_idx);
	} else {
		phb->ioda.root_pe_idx = IODA_INVALID_PE;
	}

	INIT_LIST_HEAD(&phb->ioda.pe_list);
	mutex_init(&phb->ioda.pe_list_mutex);

	/* Calculate how many 32-bit TCE segments we have */
	phb->ioda.dma32_count = phb->ioda.m32_pci_base /
				PNV_IODA1_DMA32_SEGSIZE;

#if 0 /* We should really do that ... */
	rc = opal_pci_set_phb_mem_window(opal->phb_id,
					 window_type,
					 window_num,
					 starting_real_address,
					 starting_pci_address,
					 segment_size);
#endif

	pr_info("  %03d (%03d) PE's M32: 0x%x [segment=0x%x]\n",
		phb->ioda.total_pe_num, phb->ioda.reserved_pe_idx,
		phb->ioda.m32_size, phb->ioda.m32_segsize);
	if (phb->ioda.m64_size)
		pr_info("                 M64: 0x%lx [segment=0x%lx]\n",
			phb->ioda.m64_size, phb->ioda.m64_segsize);
	if (phb->ioda.io_size)
		pr_info("                  IO: 0x%x [segment=0x%x]\n",
			phb->ioda.io_size, phb->ioda.io_segsize);


	phb->hose->ops = &pnv_pci_ops;
	phb->get_pe_state = pnv_ioda_get_pe_state;
	phb->freeze_pe = pnv_ioda_freeze_pe;
	phb->unfreeze_pe = pnv_ioda_unfreeze_pe;

	/* Setup MSI support */
	pnv_pci_init_ioda_msis(phb);

	/*
	 * We pass the PCI probe flag PCI_REASSIGN_ALL_RSRC here
	 * to let the PCI core do resource assignment. It's supposed
	 * that the PCI core will do correct I/O and MMIO alignment
	 * for the P2P bridge bars so that each PCI bus (excluding
	 * the child P2P bridges) can form individual PE.
	 */
	ppc_md.pcibios_fixup = pnv_pci_ioda_fixup;

	switch (phb->type) {
	case PNV_PHB_NPU_NVLINK:
		hose->controller_ops = pnv_npu_ioda_controller_ops;
		break;
	case PNV_PHB_NPU_OCAPI:
		hose->controller_ops = pnv_npu_ocapi_ioda_controller_ops;
		break;
	default:
		phb->dma_dev_setup = pnv_pci_ioda_dma_dev_setup;
		hose->controller_ops = pnv_pci_ioda_controller_ops;
	}

	ppc_md.pcibios_default_alignment = pnv_pci_default_alignment;

#ifdef CONFIG_PCI_IOV
	ppc_md.pcibios_fixup_sriov = pnv_pci_ioda_fixup_iov_resources;
	ppc_md.pcibios_iov_resource_alignment = pnv_pci_iov_resource_alignment;
	ppc_md.pcibios_sriov_enable = pnv_pcibios_sriov_enable;
	ppc_md.pcibios_sriov_disable = pnv_pcibios_sriov_disable;
#endif

	pci_add_flags(PCI_REASSIGN_ALL_RSRC);

	/* Reset IODA tables to a clean state */
	rc = opal_pci_reset(phb_id, OPAL_RESET_PCI_IODA_TABLE, OPAL_ASSERT_RESET);
	if (rc)
		pr_warn("  OPAL Error %ld performing IODA table reset !\n", rc);

	/*
	 * If we're running in kdump kernel, the previous kernel never
	 * shutdown PCI devices correctly. We already got IODA table
	 * cleaned out. So we have to issue PHB reset to stop all PCI
	 * transactions from previous kernel. The ppc_pci_reset_phbs
	 * kernel parameter will force this reset too.
	 */
	if (is_kdump_kernel() || pci_reset_phbs) {
		pr_info("  Issue PHB reset ...\n");
		pnv_eeh_phb_reset(hose, EEH_RESET_FUNDAMENTAL);
		pnv_eeh_phb_reset(hose, EEH_RESET_DEACTIVATE);
	}

	/* Remove M64 resource if we can't configure it successfully */
	if (!phb->init_m64 || phb->init_m64(phb))
		hose->mem_resources[1].flags = 0;
}

void __init pnv_pci_init_ioda2_phb(struct device_node *np)
{
	pnv_pci_init_ioda_phb(np, 0, PNV_PHB_IODA2);
}

void __init pnv_pci_init_npu_phb(struct device_node *np)
{
	pnv_pci_init_ioda_phb(np, 0, PNV_PHB_NPU_NVLINK);
}

void __init pnv_pci_init_npu2_opencapi_phb(struct device_node *np)
{
	pnv_pci_init_ioda_phb(np, 0, PNV_PHB_NPU_OCAPI);
}

static void pnv_npu2_opencapi_cfg_size_fixup(struct pci_dev *dev)
{
	struct pci_controller *hose = pci_bus_to_host(dev->bus);
	struct pnv_phb *phb = hose->private_data;

	if (!machine_is(powernv))
		return;

	if (phb->type == PNV_PHB_NPU_OCAPI)
		dev->cfg_size = PCI_CFG_SPACE_EXP_SIZE;
}
DECLARE_PCI_FIXUP_EARLY(PCI_ANY_ID, PCI_ANY_ID, pnv_npu2_opencapi_cfg_size_fixup);

void __init pnv_pci_init_ioda_hub(struct device_node *np)
{
	struct device_node *phbn;
	const __be64 *prop64;
	u64 hub_id;

	pr_info("Probing IODA IO-Hub %pOF\n", np);

	prop64 = of_get_property(np, "ibm,opal-hubid", NULL);
	if (!prop64) {
		pr_err(" Missing \"ibm,opal-hubid\" property !\n");
		return;
	}
	hub_id = be64_to_cpup(prop64);
	pr_devel(" HUB-ID : 0x%016llx\n", hub_id);

	/* Count child PHBs */
	for_each_child_of_node(np, phbn) {
		/* Look for IODA1 PHBs */
		if (of_device_is_compatible(phbn, "ibm,ioda-phb"))
			pnv_pci_init_ioda_phb(phbn, hub_id, PNV_PHB_IODA1);
	}
}<|MERGE_RESOLUTION|>--- conflicted
+++ resolved
@@ -13,11 +13,10 @@
 #include <linux/delay.h>
 #include <linux/string.h>
 #include <linux/init.h>
-#include <linux/bootmem.h>
+#include <linux/memblock.h>
 #include <linux/irq.h>
 #include <linux/io.h>
 #include <linux/msi.h>
-#include <linux/memblock.h>
 #include <linux/iommu.h>
 #include <linux/rculist.h>
 #include <linux/sizes.h>
@@ -187,7 +186,8 @@
 	unsigned int pe_num = pe->pe_number;
 
 	WARN_ON(pe->pdev);
-
+	WARN_ON(pe->npucomp); /* NPUs are not supposed to be freed */
+	kfree(pe->npucomp);
 	memset(pe, 0, sizeof(struct pnv_ioda_pe));
 	clear_bit(pe_num, phb->ioda.pe_alloc);
 }
@@ -514,8 +514,6 @@
 		phb->init_m64 = pnv_ioda1_init_m64;
 	else
 		phb->init_m64 = pnv_ioda2_init_m64;
-	phb->reserve_m64_pe = pnv_ioda_reserve_m64_pe;
-	phb->pick_m64_pe = pnv_ioda_pick_m64_pe;
 }
 
 static void pnv_ioda_freeze_pe(struct pnv_phb *phb, int pe_no)
@@ -601,8 +599,8 @@
 static int pnv_ioda_get_pe_state(struct pnv_phb *phb, int pe_no)
 {
 	struct pnv_ioda_pe *slave, *pe;
-	u8 fstate, state;
-	__be16 pcierr;
+	u8 fstate = 0, state;
+	__be16 pcierr = 0;
 	s64 rc;
 
 	/* Sanity check on PE number */
@@ -660,10 +658,6 @@
 	return state;
 }
 
-/* Currently those 2 are only used when MSIs are enabled, this will change
- * but in the meantime, we need to protect them to avoid warnings
- */
-#ifdef CONFIG_PCI_MSI
 struct pnv_ioda_pe *pnv_ioda_get_pe(struct pci_dev *dev)
 {
 	struct pci_controller *hose = pci_bus_to_host(dev->bus);
@@ -676,7 +670,6 @@
 		return NULL;
 	return &phb->ioda.pe_array[pdn->pe_number];
 }
-#endif /* CONFIG_PCI_MSI */
 
 static int pnv_ioda_set_one_peltv(struct pnv_phb *phb,
 				  struct pnv_ioda_pe *parent,
@@ -1157,8 +1150,8 @@
 		pe = &phb->ioda.pe_array[phb->ioda.root_pe_idx];
 
 	/* Check if PE is determined by M64 */
-	if (!pe && phb->pick_m64_pe)
-		pe = phb->pick_m64_pe(bus, all);
+	if (!pe)
+		pe = pnv_ioda_pick_m64_pe(bus, all);
 
 	/* The PE number isn't pinned by M64 */
 	if (!pe)
@@ -1271,25 +1264,34 @@
 
 static void pnv_pci_ioda_setup_PEs(void)
 {
-	struct pci_controller *hose, *tmp;
+	struct pci_controller *hose;
 	struct pnv_phb *phb;
 	struct pci_bus *bus;
 	struct pci_dev *pdev;
-
-	list_for_each_entry_safe(hose, tmp, &hose_list, list_node) {
+	struct pnv_ioda_pe *pe;
+
+	list_for_each_entry(hose, &hose_list, list_node) {
 		phb = hose->private_data;
 		if (phb->type == PNV_PHB_NPU_NVLINK) {
 			/* PE#0 is needed for error reporting */
 			pnv_ioda_reserve_pe(phb, 0);
 			pnv_ioda_setup_npu_PEs(hose->bus);
 			if (phb->model == PNV_PHB_MODEL_NPU2)
-				pnv_npu2_init(phb);
+				WARN_ON_ONCE(pnv_npu2_init(hose));
 		}
 		if (phb->type == PNV_PHB_NPU_OCAPI) {
 			bus = hose->bus;
 			list_for_each_entry(pdev, &bus->devices, bus_list)
 				pnv_ioda_setup_dev_PE(pdev);
 		}
+	}
+	list_for_each_entry(hose, &hose_list, list_node) {
+		phb = hose->private_data;
+		if (phb->type != PNV_PHB_IODA2)
+			continue;
+
+		list_for_each_entry(pe, &phb->ioda.pe_list, list)
+			pnv_npu2_map_lpar(pe, MSR_DR | MSR_PR | MSR_HV);
 	}
 }
 
@@ -1529,6 +1531,11 @@
 
 static void pnv_pci_ioda2_setup_dma_pe(struct pnv_phb *phb,
 				       struct pnv_ioda_pe *pe);
+#ifdef CONFIG_IOMMU_API
+static void pnv_ioda_setup_bus_iommu_group(struct pnv_ioda_pe *pe,
+		struct iommu_table_group *table_group, struct pci_bus *bus);
+
+#endif
 static void pnv_ioda_setup_vf_PE(struct pci_dev *pdev, u16 num_vfs)
 {
 	struct pci_bus        *bus;
@@ -1582,6 +1589,11 @@
 		mutex_unlock(&phb->ioda.pe_list_mutex);
 
 		pnv_pci_ioda2_setup_dma_pe(phb, pe);
+#ifdef CONFIG_IOMMU_API
+		iommu_register_group(&pe->table_group,
+				pe->phb->hose->global_number, pe->pe_number);
+		pnv_ioda_setup_bus_iommu_group(pe, &pe->table_group, NULL);
+#endif
 	}
 }
 
@@ -1733,7 +1745,7 @@
 
 	pe = &phb->ioda.pe_array[pdn->pe_number];
 	WARN_ON(get_dma_ops(&pdev->dev) != &dma_iommu_ops);
-	set_dma_offset(&pdev->dev, pe->tce_bypass_base);
+	pdev->dev.archdata.dma_offset = pe->tce_bypass_base;
 	set_iommu_table_base(&pdev->dev, pe->table_group.tables[0]);
 	/*
 	 * Note: iommu_add_device() will fail here as
@@ -1741,31 +1753,6 @@
 	 * for virtual PE: sysfs entries are not ready yet and
 	 * tce_iommu_bus_notifier will add the device to a group later.
 	 */
-}
-
-static bool pnv_pci_ioda_pe_single_vendor(struct pnv_ioda_pe *pe)
-{
-	unsigned short vendor = 0;
-	struct pci_dev *pdev;
-
-	if (pe->device_count == 1)
-		return true;
-
-	/* pe->pdev should be set if it's a single device, pe->pbus if not */
-	if (!pe->pbus)
-		return true;
-
-	list_for_each_entry(pdev, &pe->pbus->devices, bus_list) {
-		if (!vendor) {
-			vendor = pdev->vendor;
-			continue;
-		}
-
-		if (pdev->vendor != vendor)
-			return false;
-	}
-
-	return true;
 }
 
 /*
@@ -1837,60 +1824,24 @@
 	return -EIO;
 }
 
-static int pnv_pci_ioda_dma_set_mask(struct pci_dev *pdev, u64 dma_mask)
+static bool pnv_pci_ioda_iommu_bypass_supported(struct pci_dev *pdev,
+		u64 dma_mask)
 {
 	struct pci_controller *hose = pci_bus_to_host(pdev->bus);
 	struct pnv_phb *phb = hose->private_data;
 	struct pci_dn *pdn = pci_get_pdn(pdev);
 	struct pnv_ioda_pe *pe;
-	uint64_t top;
-	bool bypass = false;
-	s64 rc;
 
 	if (WARN_ON(!pdn || pdn->pe_number == IODA_INVALID_PE))
 		return false;
 
 	pe = &phb->ioda.pe_array[pdn->pe_number];
 	if (pe->tce_bypass_enabled) {
-		top = pe->tce_bypass_base + memblock_end_of_DRAM() - 1;
-		bypass = (dma_mask >= top);
-	}
-
-<<<<<<< HEAD
-	if (bypass) {
-		dev_info(&pdev->dev, "Using 64-bit DMA iommu bypass\n");
-		set_dma_ops(&pdev->dev, &dma_nommu_ops);
-	} else {
-		/*
-		 * If the device can't set the TCE bypass bit but still wants
-		 * to access 4GB or more, on PHB3 we can reconfigure TVE#0 to
-		 * bypass the 32-bit region and be usable for 64-bit DMAs.
-		 * The device needs to be able to address all of this space.
-		 */
-		if (dma_mask >> 32 &&
-		    dma_mask > (memory_hotplug_max() + (1ULL << 32)) &&
-		    pnv_pci_ioda_pe_single_vendor(pe) &&
-		    phb->model == PNV_PHB_MODEL_PHB3) {
-			/* Configure the bypass mode */
-			rc = pnv_pci_ioda_dma_64bit_bypass(pe);
-			if (rc)
-				return rc;
-			/* 4GB offset bypasses 32-bit space */
-			set_dma_offset(&pdev->dev, (1ULL << 32));
-			set_dma_ops(&pdev->dev, &dma_nommu_ops);
-		} else if (dma_mask >> 32 && dma_mask != DMA_BIT_MASK(64)) {
-			/*
-			 * Fail the request if a DMA mask between 32 and 64 bits
-			 * was requested but couldn't be fulfilled. Ideally we
-			 * would do this for 64-bits but historically we have
-			 * always fallen back to 32-bits.
-			 */
-			return -ENOMEM;
-		} else {
-			dev_info(&pdev->dev, "Using 32-bit DMA via iommu\n");
-			set_dma_ops(&pdev->dev, &dma_iommu_ops);
-		}
-=======
+		u64 top = pe->tce_bypass_base + memblock_end_of_DRAM() - 1;
+		if (dma_mask >= top)
+			return true;
+	}
+
 	/*
 	 * If the device can't set the TCE bypass bit but still wants
 	 * to access 4GB or more, on PHB3 we can reconfigure TVE#0 to
@@ -1909,54 +1860,21 @@
 		/* 4GB offset bypasses 32-bit space */
 		pdev->dev.archdata.dma_offset = (1ULL << 32);
 		return true;
->>>>>>> 407d19ab
-	}
-	*pdev->dev.dma_mask = dma_mask;
-
-	/* Update peer npu devices */
-	pnv_npu_try_dma_set_bypass(pdev, bypass);
-
-	return 0;
-}
-
-static u64 pnv_pci_ioda_dma_get_required_mask(struct pci_dev *pdev)
-{
-	struct pci_controller *hose = pci_bus_to_host(pdev->bus);
-	struct pnv_phb *phb = hose->private_data;
-	struct pci_dn *pdn = pci_get_pdn(pdev);
-	struct pnv_ioda_pe *pe;
-	u64 end, mask;
-
-	if (WARN_ON(!pdn || pdn->pe_number == IODA_INVALID_PE))
-		return 0;
-
-	pe = &phb->ioda.pe_array[pdn->pe_number];
-	if (!pe->tce_bypass_enabled)
-		return __dma_get_required_mask(&pdev->dev);
-
-
-	end = pe->tce_bypass_base + memblock_end_of_DRAM();
-	mask = 1ULL << (fls64(end) - 1);
-	mask += mask - 1;
-
-	return mask;
-}
-
-static void pnv_ioda_setup_bus_dma(struct pnv_ioda_pe *pe,
-				   struct pci_bus *bus,
-				   bool add_to_group)
+	}
+
+	return false;
+}
+
+static void pnv_ioda_setup_bus_dma(struct pnv_ioda_pe *pe, struct pci_bus *bus)
 {
 	struct pci_dev *dev;
 
 	list_for_each_entry(dev, &bus->devices, bus_list) {
 		set_iommu_table_base(&dev->dev, pe->table_group.tables[0]);
-		set_dma_offset(&dev->dev, pe->tce_bypass_base);
-		if (add_to_group)
-			iommu_add_device(&dev->dev);
+		dev->dev.archdata.dma_offset = pe->tce_bypass_base;
 
 		if ((pe->flags & PNV_IODA_PE_BUS_ALL) && dev->subordinate)
-			pnv_ioda_setup_bus_dma(pe, dev->subordinate,
-					add_to_group);
+			pnv_ioda_setup_bus_dma(pe, dev->subordinate);
 	}
 }
 
@@ -2385,16 +2303,8 @@
 	pe->table_group.tce32_size = tbl->it_size << tbl->it_page_shift;
 	iommu_init_table(tbl, phb->hose->node);
 
-	if (pe->flags & PNV_IODA_PE_DEV) {
-		/*
-		 * Setting table base here only for carrying iommu_group
-		 * further down to let iommu_add_device() do the job.
-		 * pnv_pci_ioda_dma_dev_setup will override it later anyway.
-		 */
-		set_iommu_table_base(&pe->pdev->dev, tbl);
-		iommu_add_device(&pe->pdev->dev);
-	} else if (pe->flags & (PNV_IODA_PE_BUS | PNV_IODA_PE_BUS_ALL))
-		pnv_ioda_setup_bus_dma(pe, pe->pbus, true);
+	if (pe->flags & (PNV_IODA_PE_BUS | PNV_IODA_PE_BUS_ALL))
+		pnv_ioda_setup_bus_dma(pe, pe->pbus);
 
 	return;
  fail:
@@ -2547,19 +2457,11 @@
 		pnv_pci_ioda2_set_bypass(pe, true);
 
 	/*
-<<<<<<< HEAD
-	 * Setting table base here only for carrying iommu_group
-	 * further down to let iommu_add_device() do the job.
-	 * pnv_pci_ioda_dma_dev_setup will override it later anyway.
-	 */
-	if (pe->flags & PNV_IODA_PE_DEV)
-=======
 	 * Set table base for the case of IOMMU DMA use. Usually this is done
 	 * from dma_dev_setup() which is not called when a device is returned
 	 * from VFIO so do it here.
 	 */
 	if (pe->pdev)
->>>>>>> 407d19ab
 		set_iommu_table_base(&pe->pdev->dev, tbl);
 
 	return 0;
@@ -2592,7 +2494,7 @@
 #endif
 
 #ifdef CONFIG_IOMMU_API
-static unsigned long pnv_pci_ioda2_get_table_size(__u32 page_shift,
+unsigned long pnv_pci_ioda2_get_table_size(__u32 page_shift,
 		__u64 window_size, __u32 levels)
 {
 	unsigned long bytes = 0;
@@ -2648,13 +2550,9 @@
 	pnv_pci_ioda2_set_bypass(pe, false);
 	pnv_pci_ioda2_unset_window(&pe->table_group, 0);
 	if (pe->pbus)
-<<<<<<< HEAD
-		pnv_ioda_setup_bus_dma(pe, pe->pbus, false);
-=======
 		pnv_ioda_setup_bus_dma(pe, pe->pbus);
 	else if (pe->pdev)
 		set_iommu_table_base(&pe->pdev->dev, NULL);
->>>>>>> 407d19ab
 	iommu_tce_table_put(tbl);
 }
 
@@ -2665,7 +2563,7 @@
 
 	pnv_pci_ioda2_setup_default_config(pe);
 	if (pe->pbus)
-		pnv_ioda_setup_bus_dma(pe, pe->pbus, false);
+		pnv_ioda_setup_bus_dma(pe, pe->pbus);
 }
 
 static struct iommu_table_group_ops pnv_pci_ioda2_ops = {
@@ -2677,131 +2575,101 @@
 	.release_ownership = pnv_ioda2_release_ownership,
 };
 
-static int gpe_table_group_to_npe_cb(struct device *dev, void *opaque)
+static void pnv_ioda_setup_bus_iommu_group_add_devices(struct pnv_ioda_pe *pe,
+		struct iommu_table_group *table_group,
+		struct pci_bus *bus)
+{
+	struct pci_dev *dev;
+
+	list_for_each_entry(dev, &bus->devices, bus_list) {
+		iommu_add_device(table_group, &dev->dev);
+
+		if ((pe->flags & PNV_IODA_PE_BUS_ALL) && dev->subordinate)
+			pnv_ioda_setup_bus_iommu_group_add_devices(pe,
+					table_group, dev->subordinate);
+	}
+}
+
+static void pnv_ioda_setup_bus_iommu_group(struct pnv_ioda_pe *pe,
+		struct iommu_table_group *table_group, struct pci_bus *bus)
+{
+
+	if (pe->flags & PNV_IODA_PE_DEV)
+		iommu_add_device(table_group, &pe->pdev->dev);
+
+	if ((pe->flags & (PNV_IODA_PE_BUS | PNV_IODA_PE_BUS_ALL)) || bus)
+		pnv_ioda_setup_bus_iommu_group_add_devices(pe, table_group,
+				bus);
+}
+
+static unsigned long pnv_ioda_parse_tce_sizes(struct pnv_phb *phb);
+
+static void pnv_pci_ioda_setup_iommu_api(void)
 {
 	struct pci_controller *hose;
 	struct pnv_phb *phb;
-	struct pnv_ioda_pe **ptmppe = opaque;
-	struct pci_dev *pdev = container_of(dev, struct pci_dev, dev);
-	struct pci_dn *pdn = pci_get_pdn(pdev);
-
-	if (!pdn || pdn->pe_number == IODA_INVALID_PE)
-		return 0;
-
-	hose = pci_bus_to_host(pdev->bus);
-	phb = hose->private_data;
-	if (phb->type != PNV_PHB_NPU_NVLINK)
-		return 0;
-
-	*ptmppe = &phb->ioda.pe_array[pdn->pe_number];
-
-	return 1;
-}
-
-/*
- * This returns PE of associated NPU.
- * This assumes that NPU is in the same IOMMU group with GPU and there is
- * no other PEs.
- */
-static struct pnv_ioda_pe *gpe_table_group_to_npe(
-		struct iommu_table_group *table_group)
-{
-	struct pnv_ioda_pe *npe = NULL;
-	int ret = iommu_group_for_each_dev(table_group->group, &npe,
-			gpe_table_group_to_npe_cb);
-
-	BUG_ON(!ret || !npe);
-
-	return npe;
-}
-
-static long pnv_pci_ioda2_npu_set_window(struct iommu_table_group *table_group,
-		int num, struct iommu_table *tbl)
-{
-	struct pnv_ioda_pe *npe = gpe_table_group_to_npe(table_group);
-	int num2 = (num == 0) ? 1 : 0;
-	long ret = pnv_pci_ioda2_set_window(table_group, num, tbl);
-
-	if (ret)
-		return ret;
-
-	if (table_group->tables[num2])
-		pnv_npu_unset_window(npe, num2);
-
-	ret = pnv_npu_set_window(npe, num, tbl);
-	if (ret) {
-		pnv_pci_ioda2_unset_window(table_group, num);
-		if (table_group->tables[num2])
-			pnv_npu_set_window(npe, num2,
-					table_group->tables[num2]);
-	}
-
-	return ret;
-}
-
-static long pnv_pci_ioda2_npu_unset_window(
-		struct iommu_table_group *table_group,
-		int num)
-{
-	struct pnv_ioda_pe *npe = gpe_table_group_to_npe(table_group);
-	int num2 = (num == 0) ? 1 : 0;
-	long ret = pnv_pci_ioda2_unset_window(table_group, num);
-
-	if (ret)
-		return ret;
-
-	if (!npe->table_group.tables[num])
-		return 0;
-
-	ret = pnv_npu_unset_window(npe, num);
-	if (ret)
-		return ret;
-
-	if (table_group->tables[num2])
-		ret = pnv_npu_set_window(npe, num2, table_group->tables[num2]);
-
-	return ret;
-}
-
-static void pnv_ioda2_npu_take_ownership(struct iommu_table_group *table_group)
-{
+	struct pnv_ioda_pe *pe;
+
 	/*
-	 * Detach NPU first as pnv_ioda2_take_ownership() will destroy
-	 * the iommu_table if 32bit DMA is enabled.
-	 */
-	pnv_npu_take_ownership(gpe_table_group_to_npe(table_group));
-	pnv_ioda2_take_ownership(table_group);
-}
-
-static struct iommu_table_group_ops pnv_pci_ioda2_npu_ops = {
-	.get_table_size = pnv_pci_ioda2_get_table_size,
-	.create_table = pnv_pci_ioda2_create_table_userspace,
-	.set_window = pnv_pci_ioda2_npu_set_window,
-	.unset_window = pnv_pci_ioda2_npu_unset_window,
-	.take_ownership = pnv_ioda2_npu_take_ownership,
-	.release_ownership = pnv_ioda2_release_ownership,
-};
-
-static void pnv_pci_ioda_setup_iommu_api(void)
-{
-	struct pci_controller *hose, *tmp;
-	struct pnv_phb *phb;
-	struct pnv_ioda_pe *pe, *gpe;
+	 * There are 4 types of PEs:
+	 * - PNV_IODA_PE_BUS: a downstream port with an adapter,
+	 *   created from pnv_pci_setup_bridge();
+	 * - PNV_IODA_PE_BUS_ALL: a PCI-PCIX bridge with devices behind it,
+	 *   created from pnv_pci_setup_bridge();
+	 * - PNV_IODA_PE_VF: a SRIOV virtual function,
+	 *   created from pnv_pcibios_sriov_enable();
+	 * - PNV_IODA_PE_DEV: an NPU or OCAPI device,
+	 *   created from pnv_pci_ioda_fixup().
+	 *
+	 * Normally a PE is represented by an IOMMU group, however for
+	 * devices with side channels the groups need to be more strict.
+	 */
+	list_for_each_entry(hose, &hose_list, list_node) {
+		phb = hose->private_data;
+
+		if (phb->type == PNV_PHB_NPU_NVLINK ||
+		    phb->type == PNV_PHB_NPU_OCAPI)
+			continue;
+
+		list_for_each_entry(pe, &phb->ioda.pe_list, list) {
+			struct iommu_table_group *table_group;
+
+			table_group = pnv_try_setup_npu_table_group(pe);
+			if (!table_group) {
+				if (!pnv_pci_ioda_pe_dma_weight(pe))
+					continue;
+
+				table_group = &pe->table_group;
+				iommu_register_group(&pe->table_group,
+						pe->phb->hose->global_number,
+						pe->pe_number);
+			}
+			pnv_ioda_setup_bus_iommu_group(pe, table_group,
+					pe->pbus);
+		}
+	}
 
 	/*
 	 * Now we have all PHBs discovered, time to add NPU devices to
 	 * the corresponding IOMMU groups.
 	 */
-	list_for_each_entry_safe(hose, tmp, &hose_list, list_node) {
+	list_for_each_entry(hose, &hose_list, list_node) {
+		unsigned long  pgsizes;
+
 		phb = hose->private_data;
 
 		if (phb->type != PNV_PHB_NPU_NVLINK)
 			continue;
 
+		pgsizes = pnv_ioda_parse_tce_sizes(phb);
 		list_for_each_entry(pe, &phb->ioda.pe_list, list) {
-			gpe = pnv_pci_npu_setup_iommu(pe);
-			if (gpe)
-				gpe->table_group.ops = &pnv_pci_ioda2_npu_ops;
+			/*
+			 * IODA2 bridges get this set up from
+			 * pci_controller_ops::setup_bridge but NPU bridges
+			 * do not have this hook defined so we do it here.
+			 */
+			pe->table_group.pgsizes = pgsizes;
+			pnv_npu_compound_attach(pe);
 		}
 	}
 }
@@ -2847,9 +2715,6 @@
 
 	/* TVE #1 is selected by PCI address bit 59 */
 	pe->tce_bypass_base = 1ull << 59;
-
-	iommu_register_group(&pe->table_group, phb->hose->global_number,
-			pe->pe_number);
 
 	/* The PE will reserve all possible 32-bits space */
 	pe_info(pe, "Setting up 32-bit TCE table at 0..%08x\n",
@@ -2871,10 +2736,9 @@
 		return;
 
 	if (pe->flags & (PNV_IODA_PE_BUS | PNV_IODA_PE_BUS_ALL))
-		pnv_ioda_setup_bus_dma(pe, pe->pbus, true);
-}
-
-#ifdef CONFIG_PCI_MSI
+		pnv_ioda_setup_bus_dma(pe, pe->pbus);
+}
+
 int64_t pnv_opal_pci_msi_eoi(struct irq_chip *chip, unsigned int hw_irq)
 {
 	struct pnv_phb *phb = container_of(chip, struct pnv_phb,
@@ -3020,9 +2884,6 @@
 	pr_info("  Allocated bitmap for %d MSIs (base IRQ 0x%x)\n",
 		count, phb->msi_base);
 }
-#else
-static void pnv_pci_init_ioda_msis(struct pnv_phb *phb) { }
-#endif /* CONFIG_PCI_MSI */
 
 #ifdef CONFIG_PCI_IOV
 static void pnv_pci_ioda_fixup_iov_resources(struct pci_dev *pdev)
@@ -3440,8 +3301,7 @@
 		return;
 
 	/* Reserve PEs according to used M64 resources */
-	if (phb->reserve_m64_pe)
-		phb->reserve_m64_pe(bus, NULL, all);
+	pnv_ioda_reserve_m64_pe(bus, NULL, all);
 
 	/*
 	 * Assign PE. We might run here because of partial hotplug.
@@ -3725,6 +3585,15 @@
 		pnv_ioda_release_pe(pe);
 }
 
+static void pnv_npu_disable_device(struct pci_dev *pdev)
+{
+	struct eeh_dev *edev = pci_dev_to_eeh_dev(pdev);
+	struct eeh_pe *eehpe = edev ? edev->pe : NULL;
+
+	if (eehpe && eeh_ops && eeh_ops->reset)
+		eeh_ops->reset(eehpe, EEH_RESET_HOT);
+}
+
 static void pnv_pci_ioda_shutdown(struct pci_controller *hose)
 {
 	struct pnv_phb *phb = hose->private_data;
@@ -3736,39 +3605,26 @@
 static const struct pci_controller_ops pnv_pci_ioda_controller_ops = {
 	.dma_dev_setup		= pnv_pci_dma_dev_setup,
 	.dma_bus_setup		= pnv_pci_dma_bus_setup,
-#ifdef CONFIG_PCI_MSI
+	.iommu_bypass_supported	= pnv_pci_ioda_iommu_bypass_supported,
 	.setup_msi_irqs		= pnv_setup_msi_irqs,
 	.teardown_msi_irqs	= pnv_teardown_msi_irqs,
-#endif
 	.enable_device_hook	= pnv_pci_enable_device_hook,
 	.release_device		= pnv_pci_release_device,
 	.window_alignment	= pnv_pci_window_alignment,
 	.setup_bridge		= pnv_pci_setup_bridge,
 	.reset_secondary_bus	= pnv_pci_reset_secondary_bus,
-	.dma_set_mask		= pnv_pci_ioda_dma_set_mask,
-	.dma_get_required_mask	= pnv_pci_ioda_dma_get_required_mask,
 	.shutdown		= pnv_pci_ioda_shutdown,
 };
 
-static int pnv_npu_dma_set_mask(struct pci_dev *npdev, u64 dma_mask)
-{
-	dev_err_once(&npdev->dev,
-			"%s operation unsupported for NVLink devices\n",
-			__func__);
-	return -EPERM;
-}
-
 static const struct pci_controller_ops pnv_npu_ioda_controller_ops = {
 	.dma_dev_setup		= pnv_pci_dma_dev_setup,
-#ifdef CONFIG_PCI_MSI
 	.setup_msi_irqs		= pnv_setup_msi_irqs,
 	.teardown_msi_irqs	= pnv_teardown_msi_irqs,
-#endif
 	.enable_device_hook	= pnv_pci_enable_device_hook,
 	.window_alignment	= pnv_pci_window_alignment,
 	.reset_secondary_bus	= pnv_pci_reset_secondary_bus,
-	.dma_set_mask		= pnv_npu_dma_set_mask,
 	.shutdown		= pnv_pci_ioda_shutdown,
+	.disable_device		= pnv_npu_disable_device,
 };
 
 static const struct pci_controller_ops pnv_npu_ocapi_ioda_controller_ops = {
@@ -3807,7 +3663,10 @@
 	phb_id = be64_to_cpup(prop64);
 	pr_debug("  PHB-ID  : 0x%016llx\n", phb_id);
 
-	phb = memblock_virt_alloc(sizeof(*phb), 0);
+	phb = memblock_alloc(sizeof(*phb), SMP_CACHE_BYTES);
+	if (!phb)
+		panic("%s: Failed to allocate %zu bytes\n", __func__,
+		      sizeof(*phb));
 
 	/* Allocate PCI controller */
 	phb->hose = hose = pcibios_alloc_controller(np);
@@ -3853,7 +3712,10 @@
 	else
 		phb->diag_data_size = PNV_PCI_DIAG_BUF_SIZE;
 
-	phb->diag_data = memblock_virt_alloc(phb->diag_data_size, 0);
+	phb->diag_data = memblock_alloc(phb->diag_data_size, SMP_CACHE_BYTES);
+	if (!phb->diag_data)
+		panic("%s: Failed to allocate %u bytes\n", __func__,
+		      phb->diag_data_size);
 
 	/* Parse 32-bit and IO ranges (if any) */
 	pci_process_bridge_OF_ranges(hose, np, !hose->global_number);
@@ -3912,7 +3774,9 @@
 	}
 	pemap_off = size;
 	size += phb->ioda.total_pe_num * sizeof(struct pnv_ioda_pe);
-	aux = memblock_virt_alloc(size, 0);
+	aux = memblock_alloc(size, SMP_CACHE_BYTES);
+	if (!aux)
+		panic("%s: Failed to allocate %lu bytes\n", __func__, size);
 	phb->ioda.pe_alloc = aux;
 	phb->ioda.m64_segmap = aux + m64map_off;
 	phb->ioda.m32_segmap = aux + m32map_off;
@@ -4024,9 +3888,12 @@
 	 * shutdown PCI devices correctly. We already got IODA table
 	 * cleaned out. So we have to issue PHB reset to stop all PCI
 	 * transactions from previous kernel. The ppc_pci_reset_phbs
-	 * kernel parameter will force this reset too.
-	 */
-	if (is_kdump_kernel() || pci_reset_phbs) {
+	 * kernel parameter will force this reset too. Additionally,
+	 * if the IODA reset above failed then use a bigger hammer.
+	 * This can happen if we get a PHB fatal error in very early
+	 * boot.
+	 */
+	if (is_kdump_kernel() || pci_reset_phbs || rc) {
 		pr_info("  Issue PHB reset ...\n");
 		pnv_eeh_phb_reset(hose, EEH_RESET_FUNDAMENTAL);
 		pnv_eeh_phb_reset(hose, EEH_RESET_DEACTIVATE);
