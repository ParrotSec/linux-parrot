// SPDX-License-Identifier: GPL-2.0-or-later
/*
 * Copyright (C) 2001 Dave Engebretsen IBM Corporation
 */

#include <linux/sched.h>
#include <linux/interrupt.h>
#include <linux/irq.h>
#include <linux/of.h>
#include <linux/fs.h>
#include <linux/reboot.h>
#include <linux/irq_work.h>

#include <asm/machdep.h>
#include <asm/rtas.h>
#include <asm/firmware.h>

#include "pseries.h"

static unsigned char ras_log_buf[RTAS_ERROR_LOG_MAX];
static DEFINE_SPINLOCK(ras_log_buf_lock);

static int ras_check_exception_token;

static void mce_process_errlog_event(struct irq_work *work);
static struct irq_work mce_errlog_process_work = {
	.func = mce_process_errlog_event,
};

#define EPOW_SENSOR_TOKEN	9
#define EPOW_SENSOR_INDEX	0

/* EPOW events counter variable */
static int num_epow_events;

static irqreturn_t ras_hotplug_interrupt(int irq, void *dev_id);
static irqreturn_t ras_epow_interrupt(int irq, void *dev_id);
static irqreturn_t ras_error_interrupt(int irq, void *dev_id);


/*
 * Enable the hotplug interrupt late because processing them may touch other
 * devices or systems (e.g. hugepages) that have not been initialized at the
 * subsys stage.
 */
int __init init_ras_hotplug_IRQ(void)
{
	struct device_node *np;

	/* Hotplug Events */
	np = of_find_node_by_path("/event-sources/hot-plug-events");
	if (np != NULL) {
		if (dlpar_workqueue_init() == 0)
			request_event_sources_irqs(np, ras_hotplug_interrupt,
						   "RAS_HOTPLUG");
		of_node_put(np);
	}

	return 0;
}
machine_late_initcall(pseries, init_ras_hotplug_IRQ);

/*
 * Initialize handlers for the set of interrupts caused by hardware errors
 * and power system events.
 */
static int __init init_ras_IRQ(void)
{
	struct device_node *np;

	ras_check_exception_token = rtas_token("check-exception");

	/* Internal Errors */
	np = of_find_node_by_path("/event-sources/internal-errors");
	if (np != NULL) {
		request_event_sources_irqs(np, ras_error_interrupt,
					   "RAS_ERROR");
		of_node_put(np);
	}

	/* EPOW Events */
	np = of_find_node_by_path("/event-sources/epow-events");
	if (np != NULL) {
		request_event_sources_irqs(np, ras_epow_interrupt, "RAS_EPOW");
		of_node_put(np);
	}

	return 0;
}
machine_subsys_initcall(pseries, init_ras_IRQ);

#define EPOW_SHUTDOWN_NORMAL				1
#define EPOW_SHUTDOWN_ON_UPS				2
#define EPOW_SHUTDOWN_LOSS_OF_CRITICAL_FUNCTIONS	3
#define EPOW_SHUTDOWN_AMBIENT_TEMPERATURE_TOO_HIGH	4

static void handle_system_shutdown(char event_modifier)
{
	switch (event_modifier) {
	case EPOW_SHUTDOWN_NORMAL:
		pr_emerg("Power off requested\n");
		orderly_poweroff(true);
		break;

	case EPOW_SHUTDOWN_ON_UPS:
		pr_emerg("Loss of system power detected. System is running on"
			 " UPS/battery. Check RTAS error log for details\n");
		orderly_poweroff(true);
		break;

	case EPOW_SHUTDOWN_LOSS_OF_CRITICAL_FUNCTIONS:
		pr_emerg("Loss of system critical functions detected. Check"
			 " RTAS error log for details\n");
		orderly_poweroff(true);
		break;

	case EPOW_SHUTDOWN_AMBIENT_TEMPERATURE_TOO_HIGH:
		pr_emerg("High ambient temperature detected. Check RTAS"
			 " error log for details\n");
		orderly_poweroff(true);
		break;

	default:
		pr_err("Unknown power/cooling shutdown event (modifier = %d)\n",
			event_modifier);
	}
}

struct epow_errorlog {
	unsigned char sensor_value;
	unsigned char event_modifier;
	unsigned char extended_modifier;
	unsigned char reserved;
	unsigned char platform_reason;
};

#define EPOW_RESET			0
#define EPOW_WARN_COOLING		1
#define EPOW_WARN_POWER			2
#define EPOW_SYSTEM_SHUTDOWN		3
#define EPOW_SYSTEM_HALT		4
#define EPOW_MAIN_ENCLOSURE		5
#define EPOW_POWER_OFF			7

static void rtas_parse_epow_errlog(struct rtas_error_log *log)
{
	struct pseries_errorlog *pseries_log;
	struct epow_errorlog *epow_log;
	char action_code;
	char modifier;

	pseries_log = get_pseries_errorlog(log, PSERIES_ELOG_SECT_ID_EPOW);
	if (pseries_log == NULL)
		return;

	epow_log = (struct epow_errorlog *)pseries_log->data;
	action_code = epow_log->sensor_value & 0xF;	/* bottom 4 bits */
	modifier = epow_log->event_modifier & 0xF;	/* bottom 4 bits */

	switch (action_code) {
	case EPOW_RESET:
		if (num_epow_events) {
			pr_info("Non critical power/cooling issue cleared\n");
			num_epow_events--;
		}
		break;

	case EPOW_WARN_COOLING:
		pr_info("Non-critical cooling issue detected. Check RTAS error"
			" log for details\n");
		break;

	case EPOW_WARN_POWER:
		pr_info("Non-critical power issue detected. Check RTAS error"
			" log for details\n");
		break;

	case EPOW_SYSTEM_SHUTDOWN:
		handle_system_shutdown(epow_log->event_modifier);
		break;

	case EPOW_SYSTEM_HALT:
		pr_emerg("Critical power/cooling issue detected. Check RTAS"
			 " error log for details. Powering off.\n");
		orderly_poweroff(true);
		break;

	case EPOW_MAIN_ENCLOSURE:
	case EPOW_POWER_OFF:
		pr_emerg("System about to lose power. Check RTAS error log "
			 " for details. Powering off immediately.\n");
		emergency_sync();
		kernel_power_off();
		break;

	default:
		pr_err("Unknown power/cooling event (action code  = %d)\n",
			action_code);
	}

	/* Increment epow events counter variable */
	if (action_code != EPOW_RESET)
		num_epow_events++;
}

static irqreturn_t ras_hotplug_interrupt(int irq, void *dev_id)
{
	struct pseries_errorlog *pseries_log;
	struct pseries_hp_errorlog *hp_elog;

	spin_lock(&ras_log_buf_lock);

	rtas_call(ras_check_exception_token, 6, 1, NULL,
		  RTAS_VECTOR_EXTERNAL_INTERRUPT, virq_to_hw(irq),
		  RTAS_HOTPLUG_EVENTS, 0, __pa(&ras_log_buf),
		  rtas_get_error_log_max());

	pseries_log = get_pseries_errorlog((struct rtas_error_log *)ras_log_buf,
					   PSERIES_ELOG_SECT_ID_HOTPLUG);
	hp_elog = (struct pseries_hp_errorlog *)pseries_log->data;

	/*
	 * Since PCI hotplug is not currently supported on pseries, put PCI
	 * hotplug events on the ras_log_buf to be handled by rtas_errd.
	 */
	if (hp_elog->resource == PSERIES_HP_ELOG_RESOURCE_MEM ||
	    hp_elog->resource == PSERIES_HP_ELOG_RESOURCE_CPU)
		queue_hotplug_event(hp_elog, NULL, NULL);
	else
		log_error(ras_log_buf, ERR_TYPE_RTAS_LOG, 0);

	spin_unlock(&ras_log_buf_lock);
	return IRQ_HANDLED;
}

/* Handle environmental and power warning (EPOW) interrupts. */
static irqreturn_t ras_epow_interrupt(int irq, void *dev_id)
{
	int status;
	int state;
	int critical;

	status = rtas_get_sensor_fast(EPOW_SENSOR_TOKEN, EPOW_SENSOR_INDEX,
				      &state);

	if (state > 3)
		critical = 1;		/* Time Critical */
	else
		critical = 0;

	spin_lock(&ras_log_buf_lock);

	status = rtas_call(ras_check_exception_token, 6, 1, NULL,
			   RTAS_VECTOR_EXTERNAL_INTERRUPT,
			   virq_to_hw(irq),
			   RTAS_EPOW_WARNING,
			   critical, __pa(&ras_log_buf),
				rtas_get_error_log_max());

	log_error(ras_log_buf, ERR_TYPE_RTAS_LOG, 0);

	rtas_parse_epow_errlog((struct rtas_error_log *)ras_log_buf);

	spin_unlock(&ras_log_buf_lock);
	return IRQ_HANDLED;
}

/*
 * Handle hardware error interrupts.
 *
 * RTAS check-exception is called to collect data on the exception.  If
 * the error is deemed recoverable, we log a warning and return.
 * For nonrecoverable errors, an error is logged and we stop all processing
 * as quickly as possible in order to prevent propagation of the failure.
 */
static irqreturn_t ras_error_interrupt(int irq, void *dev_id)
{
	struct rtas_error_log *rtas_elog;
	int status;
	int fatal;

	spin_lock(&ras_log_buf_lock);

	status = rtas_call(ras_check_exception_token, 6, 1, NULL,
			   RTAS_VECTOR_EXTERNAL_INTERRUPT,
			   virq_to_hw(irq),
			   RTAS_INTERNAL_ERROR, 1 /* Time Critical */,
			   __pa(&ras_log_buf),
				rtas_get_error_log_max());

	rtas_elog = (struct rtas_error_log *)ras_log_buf;

	if (status == 0 &&
	    rtas_error_severity(rtas_elog) >= RTAS_SEVERITY_ERROR_SYNC)
		fatal = 1;
	else
		fatal = 0;

	/* format and print the extended information */
	log_error(ras_log_buf, ERR_TYPE_RTAS_LOG, fatal);

	if (fatal) {
		pr_emerg("Fatal hardware error detected. Check RTAS error"
			 " log for details. Powering off immediately\n");
		emergency_sync();
		kernel_power_off();
	} else {
		pr_err("Recoverable hardware error detected\n");
	}

	spin_unlock(&ras_log_buf_lock);
	return IRQ_HANDLED;
}

/*
 * Some versions of FWNMI place the buffer inside the 4kB page starting at
 * 0x7000. Other versions place it inside the rtas buffer. We check both.
 */
#define VALID_FWNMI_BUFFER(A) \
	((((A) >= 0x7000) && ((A) < 0x7ff0)) || \
	(((A) >= rtas.base) && ((A) < (rtas.base + rtas.size - 16))))

static inline struct rtas_error_log *fwnmi_get_errlog(void)
{
	return (struct rtas_error_log *)local_paca->mce_data_buf;
}

/*
 * Get the error information for errors coming through the
 * FWNMI vectors.  The pt_regs' r3 will be updated to reflect
 * the actual r3 if possible, and a ptr to the error log entry
 * will be returned if found.
 *
 * Use one buffer mce_data_buf per cpu to store RTAS error.
 *
 * The mce_data_buf does not have any locks or protection around it,
 * if a second machine check comes in, or a system reset is done
 * before we have logged the error, then we will get corruption in the
 * error log.  This is preferable over holding off on calling
 * ibm,nmi-interlock which would result in us checkstopping if a
 * second machine check did come in.
 */
static struct rtas_error_log *fwnmi_get_errinfo(struct pt_regs *regs)
{
	unsigned long *savep;
	struct rtas_error_log *h;

	/* Mask top two bits */
	regs->gpr[3] &= ~(0x3UL << 62);

	if (!VALID_FWNMI_BUFFER(regs->gpr[3])) {
		printk(KERN_ERR "FWNMI: corrupt r3 0x%016lx\n", regs->gpr[3]);
		return NULL;
	}

	savep = __va(regs->gpr[3]);
	regs->gpr[3] = be64_to_cpu(savep[0]);	/* restore original r3 */

	h = (struct rtas_error_log *)&savep[1];
	/* Use the per cpu buffer from paca to store rtas error log */
	memset(local_paca->mce_data_buf, 0, RTAS_ERROR_LOG_MAX);
	if (!rtas_error_extended(h)) {
		memcpy(local_paca->mce_data_buf, h, sizeof(__u64));
	} else {
		int len, error_log_length;

		error_log_length = 8 + rtas_error_extended_log_length(h);
		len = min_t(int, error_log_length, RTAS_ERROR_LOG_MAX);
		memcpy(local_paca->mce_data_buf, h, len);
	}

	return (struct rtas_error_log *)local_paca->mce_data_buf;
}

/* Call this when done with the data returned by FWNMI_get_errinfo.
 * It will release the saved data area for other CPUs in the
 * partition to receive FWNMI errors.
 */
static void fwnmi_release_errinfo(void)
{
	int ret = rtas_call(rtas_token("ibm,nmi-interlock"), 0, 1, NULL);
	if (ret != 0)
		printk(KERN_ERR "FWNMI: nmi-interlock failed: %d\n", ret);
}

int pSeries_system_reset_exception(struct pt_regs *regs)
{
#ifdef __LITTLE_ENDIAN__
	/*
	 * Some firmware byteswaps SRR registers and gives incorrect SRR1. Try
	 * to detect the bad SRR1 pattern here. Flip the NIP back to correct
	 * endian for reporting purposes. Unfortunately the MSR can't be fixed,
	 * so clear it. It will be missing MSR_RI so we won't try to recover.
	 */
	if ((be64_to_cpu(regs->msr) &
			(MSR_LE|MSR_RI|MSR_DR|MSR_IR|MSR_ME|MSR_PR|
			 MSR_ILE|MSR_HV|MSR_SF)) == (MSR_DR|MSR_SF)) {
		regs->nip = be64_to_cpu((__be64)regs->nip);
		regs->msr = 0;
	}
#endif

	if (fwnmi_active) {
		struct rtas_error_log *errhdr = fwnmi_get_errinfo(regs);
		if (errhdr) {
			/* XXX Should look at FWNMI information */
		}
		fwnmi_release_errinfo();
	}

	if (smp_handle_nmi_ipi(regs))
		return 1;

	return 0; /* need to perform reset */
}

<<<<<<< HEAD
=======
#define VAL_TO_STRING(ar, val)	\
	(((val) < ARRAY_SIZE(ar)) ? ar[(val)] : "Unknown")

static void pseries_print_mce_info(struct pt_regs *regs,
				   struct rtas_error_log *errp)
{
	const char *level, *sevstr;
	struct pseries_errorlog *pseries_log;
	struct pseries_mc_errorlog *mce_log;
	u8 error_type, err_sub_type;
	u64 addr;
	u8 initiator = rtas_error_initiator(errp);
	int disposition = rtas_error_disposition(errp);

	static const char * const initiators[] = {
		[0] = "Unknown",
		[1] = "CPU",
		[2] = "PCI",
		[3] = "ISA",
		[4] = "Memory",
		[5] = "Power Mgmt",
	};
	static const char * const mc_err_types[] = {
		[0] = "UE",
		[1] = "SLB",
		[2] = "ERAT",
		[3] = "Unknown",
		[4] = "TLB",
		[5] = "D-Cache",
		[6] = "Unknown",
		[7] = "I-Cache",
	};
	static const char * const mc_ue_types[] = {
		[0] = "Indeterminate",
		[1] = "Instruction fetch",
		[2] = "Page table walk ifetch",
		[3] = "Load/Store",
		[4] = "Page table walk Load/Store",
	};

	/* SLB sub errors valid values are 0x0, 0x1, 0x2 */
	static const char * const mc_slb_types[] = {
		[0] = "Parity",
		[1] = "Multihit",
		[2] = "Indeterminate",
	};

	/* TLB and ERAT sub errors valid values are 0x1, 0x2, 0x3 */
	static const char * const mc_soft_types[] = {
		[0] = "Unknown",
		[1] = "Parity",
		[2] = "Multihit",
		[3] = "Indeterminate",
	};

	if (!rtas_error_extended(errp)) {
		pr_err("Machine check interrupt: Missing extended error log\n");
		return;
	}

	pseries_log = get_pseries_errorlog(errp, PSERIES_ELOG_SECT_ID_MCE);
	if (pseries_log == NULL)
		return;

	mce_log = (struct pseries_mc_errorlog *)pseries_log->data;

	error_type = mce_log->error_type;
	err_sub_type = rtas_mc_error_sub_type(mce_log);

	switch (rtas_error_severity(errp)) {
	case RTAS_SEVERITY_NO_ERROR:
		level = KERN_INFO;
		sevstr = "Harmless";
		break;
	case RTAS_SEVERITY_WARNING:
		level = KERN_WARNING;
		sevstr = "";
		break;
	case RTAS_SEVERITY_ERROR:
	case RTAS_SEVERITY_ERROR_SYNC:
		level = KERN_ERR;
		sevstr = "Severe";
		break;
	case RTAS_SEVERITY_FATAL:
	default:
		level = KERN_ERR;
		sevstr = "Fatal";
		break;
	}

#ifdef CONFIG_PPC_BOOK3S_64
	/* Display faulty slb contents for SLB errors. */
	if (error_type == MC_ERROR_TYPE_SLB)
		slb_dump_contents(local_paca->mce_faulty_slbs);
#endif

	printk("%s%s Machine check interrupt [%s]\n", level, sevstr,
	       disposition == RTAS_DISP_FULLY_RECOVERED ?
	       "Recovered" : "Not recovered");
	if (user_mode(regs)) {
		printk("%s  NIP: [%016lx] PID: %d Comm: %s\n", level,
		       regs->nip, current->pid, current->comm);
	} else {
		printk("%s  NIP [%016lx]: %pS\n", level, regs->nip,
		       (void *)regs->nip);
	}
	printk("%s  Initiator: %s\n", level,
	       VAL_TO_STRING(initiators, initiator));

	switch (error_type) {
	case MC_ERROR_TYPE_UE:
		printk("%s  Error type: %s [%s]\n", level,
		       VAL_TO_STRING(mc_err_types, error_type),
		       VAL_TO_STRING(mc_ue_types, err_sub_type));
		break;
	case MC_ERROR_TYPE_SLB:
		printk("%s  Error type: %s [%s]\n", level,
		       VAL_TO_STRING(mc_err_types, error_type),
		       VAL_TO_STRING(mc_slb_types, err_sub_type));
		break;
	case MC_ERROR_TYPE_ERAT:
	case MC_ERROR_TYPE_TLB:
		printk("%s  Error type: %s [%s]\n", level,
		       VAL_TO_STRING(mc_err_types, error_type),
		       VAL_TO_STRING(mc_soft_types, err_sub_type));
		break;
	default:
		printk("%s  Error type: %s\n", level,
		       VAL_TO_STRING(mc_err_types, error_type));
		break;
	}

	addr = rtas_mc_get_effective_addr(mce_log);
	if (addr)
		printk("%s    Effective address: %016llx\n", level, addr);
}

static int mce_handle_error(struct rtas_error_log *errp)
{
	struct pseries_errorlog *pseries_log;
	struct pseries_mc_errorlog *mce_log;
	int disposition = rtas_error_disposition(errp);
	u8 error_type;

	if (!rtas_error_extended(errp))
		goto out;

	pseries_log = get_pseries_errorlog(errp, PSERIES_ELOG_SECT_ID_MCE);
	if (pseries_log == NULL)
		goto out;

	mce_log = (struct pseries_mc_errorlog *)pseries_log->data;
	error_type = mce_log->error_type;

#ifdef CONFIG_PPC_BOOK3S_64
	if (disposition == RTAS_DISP_NOT_RECOVERED) {
		switch (error_type) {
		case	MC_ERROR_TYPE_SLB:
		case	MC_ERROR_TYPE_ERAT:
			/*
			 * Store the old slb content in paca before flushing.
			 * Print this when we go to virtual mode.
			 * There are chances that we may hit MCE again if there
			 * is a parity error on the SLB entry we trying to read
			 * for saving. Hence limit the slb saving to single
			 * level of recursion.
			 */
			if (local_paca->in_mce == 1)
				slb_save_contents(local_paca->mce_faulty_slbs);
			flush_and_reload_slb();
			disposition = RTAS_DISP_FULLY_RECOVERED;
			rtas_set_disposition_recovered(errp);
			break;
		default:
			break;
		}
	}
#endif

out:
	return disposition;
}

#ifdef CONFIG_MEMORY_FAILURE

static DEFINE_PER_CPU(int, rtas_ue_count);
static DEFINE_PER_CPU(unsigned long, rtas_ue_paddr[MAX_MC_EVT]);

#define UE_EFFECTIVE_ADDR_PROVIDED	0x40
#define UE_LOGICAL_ADDR_PROVIDED	0x20


static void pseries_hwpoison_work_fn(struct work_struct *work)
{
	unsigned long paddr;
	int index;

	while (__this_cpu_read(rtas_ue_count) > 0) {
		index = __this_cpu_read(rtas_ue_count) - 1;
		paddr = __this_cpu_read(rtas_ue_paddr[index]);
		memory_failure(paddr >> PAGE_SHIFT, 0);
		__this_cpu_dec(rtas_ue_count);
	}
}

static DECLARE_WORK(hwpoison_work, pseries_hwpoison_work_fn);

static void queue_ue_paddr(unsigned long paddr)
{
	int index;

	index = __this_cpu_inc_return(rtas_ue_count) - 1;
	if (index >= MAX_MC_EVT) {
		__this_cpu_dec(rtas_ue_count);
		return;
	}
	this_cpu_write(rtas_ue_paddr[index], paddr);
	schedule_work(&hwpoison_work);
}

static void pseries_do_memory_failure(struct pt_regs *regs,
				      struct pseries_mc_errorlog *mce_log)
{
	unsigned long paddr;

	if (mce_log->sub_err_type & UE_LOGICAL_ADDR_PROVIDED) {
		paddr = be64_to_cpu(mce_log->logical_address);
	} else if (mce_log->sub_err_type & UE_EFFECTIVE_ADDR_PROVIDED) {
		unsigned long pfn;

		pfn = addr_to_pfn(regs,
				  be64_to_cpu(mce_log->effective_address));
		if (pfn == ULONG_MAX)
			return;
		paddr = pfn << PAGE_SHIFT;
	} else {
		return;
	}
	queue_ue_paddr(paddr);
}

static void pseries_process_ue(struct pt_regs *regs,
			       struct rtas_error_log *errp)
{
	struct pseries_errorlog *pseries_log;
	struct pseries_mc_errorlog *mce_log;

	if (!rtas_error_extended(errp))
		return;

	pseries_log = get_pseries_errorlog(errp, PSERIES_ELOG_SECT_ID_MCE);
	if (!pseries_log)
		return;

	mce_log = (struct pseries_mc_errorlog *)pseries_log->data;

	if (mce_log->error_type == MC_ERROR_TYPE_UE)
		pseries_do_memory_failure(regs, mce_log);
}
#else
static inline void pseries_process_ue(struct pt_regs *regs,
				      struct rtas_error_log *errp) { }
#endif /*CONFIG_MEMORY_FAILURE */

>>>>>>> 407d19ab
/*
 * Process MCE rtas errlog event.
 */
static void mce_process_errlog_event(struct irq_work *work)
{
	struct rtas_error_log *err;

	err = fwnmi_get_errlog();
	log_error((char *)err, ERR_TYPE_RTAS_LOG, 0);
}

/*
 * See if we can recover from a machine check exception.
 * This is only called on power4 (or above) and only via
 * the Firmware Non-Maskable Interrupts (fwnmi) handler
 * which provides the error analysis for us.
 *
 * Return 1 if corrected (or delivered a signal).
 * Return 0 if there is nothing we can do.
 */
static int recover_mce(struct pt_regs *regs, struct rtas_error_log *err)
{
	int recovered = 0;
	int disposition = rtas_error_disposition(err);

	if (!(regs->msr & MSR_RI)) {
		/* If MSR_RI isn't set, we cannot recover */
		recovered = 0;

	} else if (disposition == RTAS_DISP_FULLY_RECOVERED) {
		/* Platform corrected itself */
		recovered = 1;

	} else if (disposition == RTAS_DISP_LIMITED_RECOVERY) {
		/* Platform corrected itself but could be degraded */
		printk(KERN_ERR "MCE: limited recovery, system may "
		       "be degraded\n");
		recovered = 1;

	} else if (user_mode(regs) && !is_global_init(current) &&
		   rtas_error_severity(err) == RTAS_SEVERITY_ERROR_SYNC) {

		/*
		 * If we received a synchronous error when in userspace
		 * kill the task. Firmware may report details of the fail
		 * asynchronously, so we can't rely on the target and type
		 * fields being valid here.
		 */
		printk(KERN_ERR "MCE: uncorrectable error, killing task "
		       "%s:%d\n", current->comm, current->pid);

		_exception(SIGBUS, regs, BUS_MCEERR_AR, regs->nip);
		recovered = 1;
	}

	pseries_process_ue(regs, err);

	/* Queue irq work to log this rtas event later. */
	irq_work_queue(&mce_errlog_process_work);

	return recovered;
}

/*
 * Handle a machine check.
 *
 * Note that on Power 4 and beyond Firmware Non-Maskable Interrupts (fwnmi)
 * should be present.  If so the handler which called us tells us if the
 * error was recovered (never true if RI=0).
 *
 * On hardware prior to Power 4 these exceptions were asynchronous which
 * means we can't tell exactly where it occurred and so we can't recover.
 */
int pSeries_machine_check_exception(struct pt_regs *regs)
{
	struct rtas_error_log *errp;

	if (fwnmi_active) {
		errp = fwnmi_get_errinfo(regs);
		fwnmi_release_errinfo();
		if (errp && recover_mce(regs, errp))
			return 1;
	}

	return 0;
}<|MERGE_RESOLUTION|>--- conflicted
+++ resolved
@@ -14,6 +14,7 @@
 #include <asm/machdep.h>
 #include <asm/rtas.h>
 #include <asm/firmware.h>
+#include <asm/mce.h>
 
 #include "pseries.h"
 
@@ -37,6 +38,101 @@
 static irqreturn_t ras_epow_interrupt(int irq, void *dev_id);
 static irqreturn_t ras_error_interrupt(int irq, void *dev_id);
 
+/* RTAS pseries MCE errorlog section. */
+struct pseries_mc_errorlog {
+	__be32	fru_id;
+	__be32	proc_id;
+	u8	error_type;
+	/*
+	 * sub_err_type (1 byte). Bit fields depends on error_type
+	 *
+	 *   MSB0
+	 *   |
+	 *   V
+	 *   01234567
+	 *   XXXXXXXX
+	 *
+	 * For error_type == MC_ERROR_TYPE_UE
+	 *   XXXXXXXX
+	 *   X		1: Permanent or Transient UE.
+	 *    X		1: Effective address provided.
+	 *     X	1: Logical address provided.
+	 *      XX	2: Reserved.
+	 *        XXX	3: Type of UE error.
+	 *
+	 * For error_type != MC_ERROR_TYPE_UE
+	 *   XXXXXXXX
+	 *   X		1: Effective address provided.
+	 *    XXXXX	5: Reserved.
+	 *         XX	2: Type of SLB/ERAT/TLB error.
+	 */
+	u8	sub_err_type;
+	u8	reserved_1[6];
+	__be64	effective_address;
+	__be64	logical_address;
+} __packed;
+
+/* RTAS pseries MCE error types */
+#define MC_ERROR_TYPE_UE		0x00
+#define MC_ERROR_TYPE_SLB		0x01
+#define MC_ERROR_TYPE_ERAT		0x02
+#define MC_ERROR_TYPE_TLB		0x04
+#define MC_ERROR_TYPE_D_CACHE		0x05
+#define MC_ERROR_TYPE_I_CACHE		0x07
+
+/* RTAS pseries MCE error sub types */
+#define MC_ERROR_UE_INDETERMINATE		0
+#define MC_ERROR_UE_IFETCH			1
+#define MC_ERROR_UE_PAGE_TABLE_WALK_IFETCH	2
+#define MC_ERROR_UE_LOAD_STORE			3
+#define MC_ERROR_UE_PAGE_TABLE_WALK_LOAD_STORE	4
+
+#define MC_ERROR_SLB_PARITY		0
+#define MC_ERROR_SLB_MULTIHIT		1
+#define MC_ERROR_SLB_INDETERMINATE	2
+
+#define MC_ERROR_ERAT_PARITY		1
+#define MC_ERROR_ERAT_MULTIHIT		2
+#define MC_ERROR_ERAT_INDETERMINATE	3
+
+#define MC_ERROR_TLB_PARITY		1
+#define MC_ERROR_TLB_MULTIHIT		2
+#define MC_ERROR_TLB_INDETERMINATE	3
+
+static inline u8 rtas_mc_error_sub_type(const struct pseries_mc_errorlog *mlog)
+{
+	switch (mlog->error_type) {
+	case	MC_ERROR_TYPE_UE:
+		return (mlog->sub_err_type & 0x07);
+	case	MC_ERROR_TYPE_SLB:
+	case	MC_ERROR_TYPE_ERAT:
+	case	MC_ERROR_TYPE_TLB:
+		return (mlog->sub_err_type & 0x03);
+	default:
+		return 0;
+	}
+}
+
+static
+inline u64 rtas_mc_get_effective_addr(const struct pseries_mc_errorlog *mlog)
+{
+	__be64 addr = 0;
+
+	switch (mlog->error_type) {
+	case	MC_ERROR_TYPE_UE:
+		if (mlog->sub_err_type & 0x40)
+			addr = mlog->effective_address;
+		break;
+	case	MC_ERROR_TYPE_SLB:
+	case	MC_ERROR_TYPE_ERAT:
+	case	MC_ERROR_TYPE_TLB:
+		if (mlog->sub_err_type & 0x80)
+			addr = mlog->effective_address;
+	default:
+		break;
+	}
+	return be64_to_cpu(addr);
+}
 
 /*
  * Enable the hotplug interrupt late because processing them may touch other
@@ -224,8 +320,9 @@
 	 * hotplug events on the ras_log_buf to be handled by rtas_errd.
 	 */
 	if (hp_elog->resource == PSERIES_HP_ELOG_RESOURCE_MEM ||
-	    hp_elog->resource == PSERIES_HP_ELOG_RESOURCE_CPU)
-		queue_hotplug_event(hp_elog, NULL, NULL);
+	    hp_elog->resource == PSERIES_HP_ELOG_RESOURCE_CPU ||
+	    hp_elog->resource == PSERIES_HP_ELOG_RESOURCE_PMEM)
+		queue_hotplug_event(hp_elog);
 	else
 		log_error(ras_log_buf, ERR_TYPE_RTAS_LOG, 0);
 
@@ -414,8 +511,6 @@
 	return 0; /* need to perform reset */
 }
 
-<<<<<<< HEAD
-=======
 #define VAL_TO_STRING(ar, val)	\
 	(((val) < ARRAY_SIZE(ar)) ? ar[(val)] : "Unknown")
 
@@ -680,7 +775,6 @@
 				      struct rtas_error_log *errp) { }
 #endif /*CONFIG_MEMORY_FAILURE */
 
->>>>>>> 407d19ab
 /*
  * Process MCE rtas errlog event.
  */
@@ -706,8 +800,11 @@
 	int recovered = 0;
 	int disposition = rtas_error_disposition(err);
 
+	pseries_print_mce_info(regs, err);
+
 	if (!(regs->msr & MSR_RI)) {
 		/* If MSR_RI isn't set, we cannot recover */
+		pr_err("Machine check interrupt unrecoverable: MSR(RI=0)\n");
 		recovered = 0;
 
 	} else if (disposition == RTAS_DISP_FULLY_RECOVERED) {
@@ -759,11 +856,31 @@
 	struct rtas_error_log *errp;
 
 	if (fwnmi_active) {
-		errp = fwnmi_get_errinfo(regs);
 		fwnmi_release_errinfo();
+		errp = fwnmi_get_errlog();
 		if (errp && recover_mce(regs, errp))
 			return 1;
 	}
 
 	return 0;
+}
+
+long pseries_machine_check_realmode(struct pt_regs *regs)
+{
+	struct rtas_error_log *errp;
+	int disposition;
+
+	if (fwnmi_active) {
+		errp = fwnmi_get_errinfo(regs);
+		/*
+		 * Call to fwnmi_release_errinfo() in real mode causes kernel
+		 * to panic. Hence we will call it as soon as we go into
+		 * virtual mode.
+		 */
+		disposition = mce_handle_error(errp);
+		if (disposition == RTAS_DISP_FULLY_RECOVERED)
+			return 1;
+	}
+
+	return 0;
 }