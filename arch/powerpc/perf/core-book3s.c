// SPDX-License-Identifier: GPL-2.0-or-later
/*
 * Performance event support - powerpc architecture code
 *
 * Copyright 2008-2009 Paul Mackerras, IBM Corporation.
 */
#include <linux/kernel.h>
#include <linux/sched.h>
#include <linux/sched/clock.h>
#include <linux/perf_event.h>
#include <linux/percpu.h>
#include <linux/hardirq.h>
#include <linux/uaccess.h>
#include <asm/reg.h>
#include <asm/pmc.h>
#include <asm/machdep.h>
#include <asm/firmware.h>
#include <asm/ptrace.h>
#include <asm/code-patching.h>

#ifdef CONFIG_PPC64
#include "internal.h"
#endif

#define BHRB_MAX_ENTRIES	32
#define BHRB_TARGET		0x0000000000000002
#define BHRB_PREDICTION		0x0000000000000001
#define BHRB_EA			0xFFFFFFFFFFFFFFFCUL

struct cpu_hw_events {
	int n_events;
	int n_percpu;
	int disabled;
	int n_added;
	int n_limited;
	u8  pmcs_enabled;
	struct perf_event *event[MAX_HWEVENTS];
	u64 events[MAX_HWEVENTS];
	unsigned int flags[MAX_HWEVENTS];
	struct mmcr_regs mmcr;
	struct perf_event *limited_counter[MAX_LIMITED_HWCOUNTERS];
	u8  limited_hwidx[MAX_LIMITED_HWCOUNTERS];
	u64 alternatives[MAX_HWEVENTS][MAX_EVENT_ALTERNATIVES];
	unsigned long amasks[MAX_HWEVENTS][MAX_EVENT_ALTERNATIVES];
	unsigned long avalues[MAX_HWEVENTS][MAX_EVENT_ALTERNATIVES];

	unsigned int txn_flags;
	int n_txn_start;

	/* BHRB bits */
	u64				bhrb_filter;	/* BHRB HW branch filter */
	unsigned int			bhrb_users;
	void				*bhrb_context;
	struct	perf_branch_stack	bhrb_stack;
	struct	perf_branch_entry	bhrb_entries[BHRB_MAX_ENTRIES];
	u64				ic_init;
};

static DEFINE_PER_CPU(struct cpu_hw_events, cpu_hw_events);

static struct power_pmu *ppmu;

/*
 * Normally, to ignore kernel events we set the FCS (freeze counters
 * in supervisor mode) bit in MMCR0, but if the kernel runs with the
 * hypervisor bit set in the MSR, or if we are running on a processor
 * where the hypervisor bit is forced to 1 (as on Apple G5 processors),
 * then we need to use the FCHV bit to ignore kernel events.
 */
static unsigned int freeze_events_kernel = MMCR0_FCS;

/*
 * 32-bit doesn't have MMCRA but does have an MMCR2,
 * and a few other names are different.
 * Also 32-bit doesn't have MMCR3, SIER2 and SIER3.
 * Define them as zero knowing that any code path accessing
 * these registers (via mtspr/mfspr) are done under ppmu flag
 * check for PPMU_ARCH_31 and we will not enter that code path
 * for 32-bit.
 */
#ifdef CONFIG_PPC32

#define MMCR0_FCHV		0
#define MMCR0_PMCjCE		MMCR0_PMCnCE
#define MMCR0_FC56		0
#define MMCR0_PMAO		0
#define MMCR0_EBE		0
#define MMCR0_BHRBA		0
#define MMCR0_PMCC		0
#define MMCR0_PMCC_U6		0

#define SPRN_MMCRA		SPRN_MMCR2
#define SPRN_MMCR3		0
#define SPRN_SIER2		0
#define SPRN_SIER3		0
#define MMCRA_SAMPLE_ENABLE	0
#define MMCRA_BHRB_DISABLE     0

static inline unsigned long perf_ip_adjust(struct pt_regs *regs)
{
	return 0;
}
static inline void perf_get_data_addr(struct perf_event *event, struct pt_regs *regs, u64 *addrp) { }
static inline u32 perf_get_misc_flags(struct pt_regs *regs)
{
	return 0;
}
static inline void perf_read_regs(struct pt_regs *regs)
{
	regs->result = 0;
}
static inline int perf_intr_is_nmi(struct pt_regs *regs)
{
	return 0;
}

static inline int siar_valid(struct pt_regs *regs)
{
	return 1;
}

static bool is_ebb_event(struct perf_event *event) { return false; }
static int ebb_event_check(struct perf_event *event) { return 0; }
static void ebb_event_add(struct perf_event *event) { }
static void ebb_switch_out(unsigned long mmcr0) { }
static unsigned long ebb_switch_in(bool ebb, struct cpu_hw_events *cpuhw)
{
	return cpuhw->mmcr.mmcr0;
}

static inline void power_pmu_bhrb_enable(struct perf_event *event) {}
static inline void power_pmu_bhrb_disable(struct perf_event *event) {}
static void power_pmu_sched_task(struct perf_event_context *ctx, bool sched_in) {}
static inline void power_pmu_bhrb_read(struct perf_event *event, struct cpu_hw_events *cpuhw) {}
static void pmao_restore_workaround(bool ebb) { }
#endif /* CONFIG_PPC32 */

bool is_sier_available(void)
{
	if (!ppmu)
		return false;

	if (ppmu->flags & PPMU_HAS_SIER)
		return true;

	return false;
}

static bool regs_use_siar(struct pt_regs *regs)
{
	/*
	 * When we take a performance monitor exception the regs are setup
	 * using perf_read_regs() which overloads some fields, in particular
	 * regs->result to tell us whether to use SIAR.
	 *
	 * However if the regs are from another exception, eg. a syscall, then
	 * they have not been setup using perf_read_regs() and so regs->result
	 * is something random.
	 */
	return ((TRAP(regs) == 0xf00) && regs->result);
}

/*
 * Things that are specific to 64-bit implementations.
 */
#ifdef CONFIG_PPC64

static inline unsigned long perf_ip_adjust(struct pt_regs *regs)
{
	unsigned long mmcra = regs->dsisr;

	if ((ppmu->flags & PPMU_HAS_SSLOT) && (mmcra & MMCRA_SAMPLE_ENABLE)) {
		unsigned long slot = (mmcra & MMCRA_SLOT) >> MMCRA_SLOT_SHIFT;
		if (slot > 1)
			return 4 * (slot - 1);
	}

	return 0;
}

/*
 * The user wants a data address recorded.
 * If we're not doing instruction sampling, give them the SDAR
 * (sampled data address).  If we are doing instruction sampling, then
 * only give them the SDAR if it corresponds to the instruction
 * pointed to by SIAR; this is indicated by the [POWER6_]MMCRA_SDSYNC, the
 * [POWER7P_]MMCRA_SDAR_VALID bit in MMCRA, or the SDAR_VALID bit in SIER.
 */
static inline void perf_get_data_addr(struct perf_event *event, struct pt_regs *regs, u64 *addrp)
{
	unsigned long mmcra = regs->dsisr;
	bool sdar_valid;

	if (ppmu->flags & PPMU_HAS_SIER)
		sdar_valid = regs->dar & SIER_SDAR_VALID;
	else {
		unsigned long sdsync;

		if (ppmu->flags & PPMU_SIAR_VALID)
			sdsync = POWER7P_MMCRA_SDAR_VALID;
		else if (ppmu->flags & PPMU_ALT_SIPR)
			sdsync = POWER6_MMCRA_SDSYNC;
		else if (ppmu->flags & PPMU_NO_SIAR)
			sdsync = MMCRA_SAMPLE_ENABLE;
		else
			sdsync = MMCRA_SDSYNC;

		sdar_valid = mmcra & sdsync;
	}

	if (!(mmcra & MMCRA_SAMPLE_ENABLE) || sdar_valid)
		*addrp = mfspr(SPRN_SDAR);

	if (is_kernel_addr(mfspr(SPRN_SDAR)) && event->attr.exclude_kernel)
		*addrp = 0;
}

static bool regs_sihv(struct pt_regs *regs)
{
	unsigned long sihv = MMCRA_SIHV;

	if (ppmu->flags & PPMU_HAS_SIER)
		return !!(regs->dar & SIER_SIHV);

	if (ppmu->flags & PPMU_ALT_SIPR)
		sihv = POWER6_MMCRA_SIHV;

	return !!(regs->dsisr & sihv);
}

static bool regs_sipr(struct pt_regs *regs)
{
	unsigned long sipr = MMCRA_SIPR;

	if (ppmu->flags & PPMU_HAS_SIER)
		return !!(regs->dar & SIER_SIPR);

	if (ppmu->flags & PPMU_ALT_SIPR)
		sipr = POWER6_MMCRA_SIPR;

	return !!(regs->dsisr & sipr);
}

static inline u32 perf_flags_from_msr(struct pt_regs *regs)
{
	if (regs->msr & MSR_PR)
		return PERF_RECORD_MISC_USER;
	if ((regs->msr & MSR_HV) && freeze_events_kernel != MMCR0_FCHV)
		return PERF_RECORD_MISC_HYPERVISOR;
	return PERF_RECORD_MISC_KERNEL;
}

static inline u32 perf_get_misc_flags(struct pt_regs *regs)
{
	bool use_siar = regs_use_siar(regs);

	if (!use_siar)
		return perf_flags_from_msr(regs);

	/*
	 * If we don't have flags in MMCRA, rather than using
	 * the MSR, we intuit the flags from the address in
	 * SIAR which should give slightly more reliable
	 * results
	 */
	if (ppmu->flags & PPMU_NO_SIPR) {
		unsigned long siar = mfspr(SPRN_SIAR);
		if (is_kernel_addr(siar))
			return PERF_RECORD_MISC_KERNEL;
		return PERF_RECORD_MISC_USER;
	}

	/* PR has priority over HV, so order below is important */
	if (regs_sipr(regs))
		return PERF_RECORD_MISC_USER;

	if (regs_sihv(regs) && (freeze_events_kernel != MMCR0_FCHV))
		return PERF_RECORD_MISC_HYPERVISOR;

	return PERF_RECORD_MISC_KERNEL;
}

/*
 * Overload regs->dsisr to store MMCRA so we only need to read it once
 * on each interrupt.
 * Overload regs->dar to store SIER if we have it.
 * Overload regs->result to specify whether we should use the MSR (result
 * is zero) or the SIAR (result is non zero).
 */
static inline void perf_read_regs(struct pt_regs *regs)
{
	unsigned long mmcra = mfspr(SPRN_MMCRA);
	int marked = mmcra & MMCRA_SAMPLE_ENABLE;
	int use_siar;

	regs->dsisr = mmcra;

	if (ppmu->flags & PPMU_HAS_SIER)
		regs->dar = mfspr(SPRN_SIER);

	/*
	 * If this isn't a PMU exception (eg a software event) the SIAR is
	 * not valid. Use pt_regs.
	 *
	 * If it is a marked event use the SIAR.
	 *
	 * If the PMU doesn't update the SIAR for non marked events use
	 * pt_regs.
	 *
	 * If the PMU has HV/PR flags then check to see if they
	 * place the exception in userspace. If so, use pt_regs. In
	 * continuous sampling mode the SIAR and the PMU exception are
	 * not synchronised, so they may be many instructions apart.
	 * This can result in confusing backtraces. We still want
	 * hypervisor samples as well as samples in the kernel with
	 * interrupts off hence the userspace check.
	 */
	if (TRAP(regs) != 0xf00)
		use_siar = 0;
	else if ((ppmu->flags & PPMU_NO_SIAR))
		use_siar = 0;
	else if (marked)
		use_siar = 1;
	else if ((ppmu->flags & PPMU_NO_CONT_SAMPLING))
		use_siar = 0;
	else if (!(ppmu->flags & PPMU_NO_SIPR) && regs_sipr(regs))
		use_siar = 0;
	else
		use_siar = 1;

	regs->result = use_siar;
}

/*
 * If interrupts were soft-disabled when a PMU interrupt occurs, treat
 * it as an NMI.
 */
static inline int perf_intr_is_nmi(struct pt_regs *regs)
{
	return (regs->softe & IRQS_DISABLED);
}

/*
 * On processors like P7+ that have the SIAR-Valid bit, marked instructions
 * must be sampled only if the SIAR-valid bit is set.
 *
 * For unmarked instructions and for processors that don't have the SIAR-Valid
 * bit, assume that SIAR is valid.
 */
static inline int siar_valid(struct pt_regs *regs)
{
	unsigned long mmcra = regs->dsisr;
	int marked = mmcra & MMCRA_SAMPLE_ENABLE;

	if (marked) {
		if (ppmu->flags & PPMU_HAS_SIER)
			return regs->dar & SIER_SIAR_VALID;

		if (ppmu->flags & PPMU_SIAR_VALID)
			return mmcra & POWER7P_MMCRA_SIAR_VALID;
	}

	return 1;
}


/* Reset all possible BHRB entries */
static void power_pmu_bhrb_reset(void)
{
	asm volatile(PPC_CLRBHRB);
}

static void power_pmu_bhrb_enable(struct perf_event *event)
{
	struct cpu_hw_events *cpuhw = this_cpu_ptr(&cpu_hw_events);

	if (!ppmu->bhrb_nr)
		return;

	/* Clear BHRB if we changed task context to avoid data leaks */
	if (event->ctx->task && cpuhw->bhrb_context != event->ctx) {
		power_pmu_bhrb_reset();
		cpuhw->bhrb_context = event->ctx;
	}
	cpuhw->bhrb_users++;
	perf_sched_cb_inc(event->ctx->pmu);
}

static void power_pmu_bhrb_disable(struct perf_event *event)
{
	struct cpu_hw_events *cpuhw = this_cpu_ptr(&cpu_hw_events);

	if (!ppmu->bhrb_nr)
		return;

	WARN_ON_ONCE(!cpuhw->bhrb_users);
	cpuhw->bhrb_users--;
	perf_sched_cb_dec(event->ctx->pmu);

	if (!cpuhw->disabled && !cpuhw->bhrb_users) {
		/* BHRB cannot be turned off when other
		 * events are active on the PMU.
		 */

		/* avoid stale pointer */
		cpuhw->bhrb_context = NULL;
	}
}

/* Called from ctxsw to prevent one process's branch entries to
 * mingle with the other process's entries during context switch.
 */
static void power_pmu_sched_task(struct perf_event_context *ctx, bool sched_in)
{
	if (!ppmu->bhrb_nr)
		return;

	if (sched_in)
		power_pmu_bhrb_reset();
}
/* Calculate the to address for a branch */
static __u64 power_pmu_bhrb_to(u64 addr)
{
	unsigned int instr;
	__u64 target;

	if (is_kernel_addr(addr)) {
		if (copy_from_kernel_nofault(&instr, (void *)addr,
				sizeof(instr)))
			return 0;

		return branch_target((struct ppc_inst *)&instr);
	}

	/* Userspace: need copy instruction here then translate it */
	if (copy_from_user_nofault(&instr, (unsigned int __user *)addr,
			sizeof(instr)))
		return 0;

	target = branch_target((struct ppc_inst *)&instr);
	if ((!target) || (instr & BRANCH_ABSOLUTE))
		return target;

	/* Translate relative branch target from kernel to user address */
	return target - (unsigned long)&instr + addr;
}

/* Processing BHRB entries */
static void power_pmu_bhrb_read(struct perf_event *event, struct cpu_hw_events *cpuhw)
{
	u64 val;
	u64 addr;
	int r_index, u_index, pred;

	r_index = 0;
	u_index = 0;
	while (r_index < ppmu->bhrb_nr) {
		/* Assembly read function */
		val = read_bhrb(r_index++);
		if (!val)
			/* Terminal marker: End of valid BHRB entries */
			break;
		else {
			addr = val & BHRB_EA;
			pred = val & BHRB_PREDICTION;

			if (!addr)
				/* invalid entry */
				continue;

			/*
			 * BHRB rolling buffer could very much contain the kernel
			 * addresses at this point. Check the privileges before
			 * exporting it to userspace (avoid exposure of regions
			 * where we could have speculative execution)
			 * Incase of ISA v3.1, BHRB will capture only user-space
			 * addresses, hence include a check before filtering code
			 */
			if (!(ppmu->flags & PPMU_ARCH_31) &&
<<<<<<< HEAD
				is_kernel_addr(addr) && perf_allow_kernel(&event->attr) != 0)
=======
			    is_kernel_addr(addr) && event->attr.exclude_kernel)
>>>>>>> 4e026225
				continue;

			/* Branches are read most recent first (ie. mfbhrb 0 is
			 * the most recent branch).
			 * There are two types of valid entries:
			 * 1) a target entry which is the to address of a
			 *    computed goto like a blr,bctr,btar.  The next
			 *    entry read from the bhrb will be branch
			 *    corresponding to this target (ie. the actual
			 *    blr/bctr/btar instruction).
			 * 2) a from address which is an actual branch.  If a
			 *    target entry proceeds this, then this is the
			 *    matching branch for that target.  If this is not
			 *    following a target entry, then this is a branch
			 *    where the target is given as an immediate field
			 *    in the instruction (ie. an i or b form branch).
			 *    In this case we need to read the instruction from
			 *    memory to determine the target/to address.
			 */

			if (val & BHRB_TARGET) {
				/* Target branches use two entries
				 * (ie. computed gotos/XL form)
				 */
				cpuhw->bhrb_entries[u_index].to = addr;
				cpuhw->bhrb_entries[u_index].mispred = pred;
				cpuhw->bhrb_entries[u_index].predicted = ~pred;

				/* Get from address in next entry */
				val = read_bhrb(r_index++);
				addr = val & BHRB_EA;
				if (val & BHRB_TARGET) {
					/* Shouldn't have two targets in a
					   row.. Reset index and try again */
					r_index--;
					addr = 0;
				}
				cpuhw->bhrb_entries[u_index].from = addr;
			} else {
				/* Branches to immediate field 
				   (ie I or B form) */
				cpuhw->bhrb_entries[u_index].from = addr;
				cpuhw->bhrb_entries[u_index].to =
					power_pmu_bhrb_to(addr);
				cpuhw->bhrb_entries[u_index].mispred = pred;
				cpuhw->bhrb_entries[u_index].predicted = ~pred;
			}
			u_index++;

		}
	}
	cpuhw->bhrb_stack.nr = u_index;
	cpuhw->bhrb_stack.hw_idx = -1ULL;
	return;
}

static bool is_ebb_event(struct perf_event *event)
{
	/*
	 * This could be a per-PMU callback, but we'd rather avoid the cost. We
	 * check that the PMU supports EBB, meaning those that don't can still
	 * use bit 63 of the event code for something else if they wish.
	 */
	return (ppmu->flags & PPMU_ARCH_207S) &&
	       ((event->attr.config >> PERF_EVENT_CONFIG_EBB_SHIFT) & 1);
}

static int ebb_event_check(struct perf_event *event)
{
	struct perf_event *leader = event->group_leader;

	/* Event and group leader must agree on EBB */
	if (is_ebb_event(leader) != is_ebb_event(event))
		return -EINVAL;

	if (is_ebb_event(event)) {
		if (!(event->attach_state & PERF_ATTACH_TASK))
			return -EINVAL;

		if (!leader->attr.pinned || !leader->attr.exclusive)
			return -EINVAL;

		if (event->attr.freq ||
		    event->attr.inherit ||
		    event->attr.sample_type ||
		    event->attr.sample_period ||
		    event->attr.enable_on_exec)
			return -EINVAL;
	}

	return 0;
}

static void ebb_event_add(struct perf_event *event)
{
	if (!is_ebb_event(event) || current->thread.used_ebb)
		return;

	/*
	 * IFF this is the first time we've added an EBB event, set
	 * PMXE in the user MMCR0 so we can detect when it's cleared by
	 * userspace. We need this so that we can context switch while
	 * userspace is in the EBB handler (where PMXE is 0).
	 */
	current->thread.used_ebb = 1;
	current->thread.mmcr0 |= MMCR0_PMXE;
}

static void ebb_switch_out(unsigned long mmcr0)
{
	if (!(mmcr0 & MMCR0_EBE))
		return;

	current->thread.siar  = mfspr(SPRN_SIAR);
	current->thread.sier  = mfspr(SPRN_SIER);
	current->thread.sdar  = mfspr(SPRN_SDAR);
	current->thread.mmcr0 = mmcr0 & MMCR0_USER_MASK;
	current->thread.mmcr2 = mfspr(SPRN_MMCR2) & MMCR2_USER_MASK;
	if (ppmu->flags & PPMU_ARCH_31) {
		current->thread.mmcr3 = mfspr(SPRN_MMCR3);
		current->thread.sier2 = mfspr(SPRN_SIER2);
		current->thread.sier3 = mfspr(SPRN_SIER3);
	}
}

static unsigned long ebb_switch_in(bool ebb, struct cpu_hw_events *cpuhw)
{
	unsigned long mmcr0 = cpuhw->mmcr.mmcr0;

	if (!ebb)
		goto out;

	/* Enable EBB and read/write to all 6 PMCs and BHRB for userspace */
	mmcr0 |= MMCR0_EBE | MMCR0_BHRBA | MMCR0_PMCC_U6;

	/*
	 * Add any bits from the user MMCR0, FC or PMAO. This is compatible
	 * with pmao_restore_workaround() because we may add PMAO but we never
	 * clear it here.
	 */
	mmcr0 |= current->thread.mmcr0;

	/*
	 * Be careful not to set PMXE if userspace had it cleared. This is also
	 * compatible with pmao_restore_workaround() because it has already
	 * cleared PMXE and we leave PMAO alone.
	 */
	if (!(current->thread.mmcr0 & MMCR0_PMXE))
		mmcr0 &= ~MMCR0_PMXE;

	mtspr(SPRN_SIAR, current->thread.siar);
	mtspr(SPRN_SIER, current->thread.sier);
	mtspr(SPRN_SDAR, current->thread.sdar);

	/*
	 * Merge the kernel & user values of MMCR2. The semantics we implement
	 * are that the user MMCR2 can set bits, ie. cause counters to freeze,
	 * but not clear bits. If a task wants to be able to clear bits, ie.
	 * unfreeze counters, it should not set exclude_xxx in its events and
	 * instead manage the MMCR2 entirely by itself.
	 */
	mtspr(SPRN_MMCR2, cpuhw->mmcr.mmcr2 | current->thread.mmcr2);

	if (ppmu->flags & PPMU_ARCH_31) {
		mtspr(SPRN_MMCR3, current->thread.mmcr3);
		mtspr(SPRN_SIER2, current->thread.sier2);
		mtspr(SPRN_SIER3, current->thread.sier3);
	}
out:
	return mmcr0;
}

static void pmao_restore_workaround(bool ebb)
{
	unsigned pmcs[6];

	if (!cpu_has_feature(CPU_FTR_PMAO_BUG))
		return;

	/*
	 * On POWER8E there is a hardware defect which affects the PMU context
	 * switch logic, ie. power_pmu_disable/enable().
	 *
	 * When a counter overflows PMXE is cleared and FC/PMAO is set in MMCR0
	 * by the hardware. Sometime later the actual PMU exception is
	 * delivered.
	 *
	 * If we context switch, or simply disable/enable, the PMU prior to the
	 * exception arriving, the exception will be lost when we clear PMAO.
	 *
	 * When we reenable the PMU, we will write the saved MMCR0 with PMAO
	 * set, and this _should_ generate an exception. However because of the
	 * defect no exception is generated when we write PMAO, and we get
	 * stuck with no counters counting but no exception delivered.
	 *
	 * The workaround is to detect this case and tweak the hardware to
	 * create another pending PMU exception.
	 *
	 * We do that by setting up PMC6 (cycles) for an imminent overflow and
	 * enabling the PMU. That causes a new exception to be generated in the
	 * chip, but we don't take it yet because we have interrupts hard
	 * disabled. We then write back the PMU state as we want it to be seen
	 * by the exception handler. When we reenable interrupts the exception
	 * handler will be called and see the correct state.
	 *
	 * The logic is the same for EBB, except that the exception is gated by
	 * us having interrupts hard disabled as well as the fact that we are
	 * not in userspace. The exception is finally delivered when we return
	 * to userspace.
	 */

	/* Only if PMAO is set and PMAO_SYNC is clear */
	if ((current->thread.mmcr0 & (MMCR0_PMAO | MMCR0_PMAO_SYNC)) != MMCR0_PMAO)
		return;

	/* If we're doing EBB, only if BESCR[GE] is set */
	if (ebb && !(current->thread.bescr & BESCR_GE))
		return;

	/*
	 * We are already soft-disabled in power_pmu_enable(). We need to hard
	 * disable to actually prevent the PMU exception from firing.
	 */
	hard_irq_disable();

	/*
	 * This is a bit gross, but we know we're on POWER8E and have 6 PMCs.
	 * Using read/write_pmc() in a for loop adds 12 function calls and
	 * almost doubles our code size.
	 */
	pmcs[0] = mfspr(SPRN_PMC1);
	pmcs[1] = mfspr(SPRN_PMC2);
	pmcs[2] = mfspr(SPRN_PMC3);
	pmcs[3] = mfspr(SPRN_PMC4);
	pmcs[4] = mfspr(SPRN_PMC5);
	pmcs[5] = mfspr(SPRN_PMC6);

	/* Ensure all freeze bits are unset */
	mtspr(SPRN_MMCR2, 0);

	/* Set up PMC6 to overflow in one cycle */
	mtspr(SPRN_PMC6, 0x7FFFFFFE);

	/* Enable exceptions and unfreeze PMC6 */
	mtspr(SPRN_MMCR0, MMCR0_PMXE | MMCR0_PMCjCE | MMCR0_PMAO);

	/* Now we need to refreeze and restore the PMCs */
	mtspr(SPRN_MMCR0, MMCR0_FC | MMCR0_PMAO);

	mtspr(SPRN_PMC1, pmcs[0]);
	mtspr(SPRN_PMC2, pmcs[1]);
	mtspr(SPRN_PMC3, pmcs[2]);
	mtspr(SPRN_PMC4, pmcs[3]);
	mtspr(SPRN_PMC5, pmcs[4]);
	mtspr(SPRN_PMC6, pmcs[5]);
}

#endif /* CONFIG_PPC64 */

static void perf_event_interrupt(struct pt_regs *regs);

/*
 * Read one performance monitor counter (PMC).
 */
static unsigned long read_pmc(int idx)
{
	unsigned long val;

	switch (idx) {
	case 1:
		val = mfspr(SPRN_PMC1);
		break;
	case 2:
		val = mfspr(SPRN_PMC2);
		break;
	case 3:
		val = mfspr(SPRN_PMC3);
		break;
	case 4:
		val = mfspr(SPRN_PMC4);
		break;
	case 5:
		val = mfspr(SPRN_PMC5);
		break;
	case 6:
		val = mfspr(SPRN_PMC6);
		break;
#ifdef CONFIG_PPC64
	case 7:
		val = mfspr(SPRN_PMC7);
		break;
	case 8:
		val = mfspr(SPRN_PMC8);
		break;
#endif /* CONFIG_PPC64 */
	default:
		printk(KERN_ERR "oops trying to read PMC%d\n", idx);
		val = 0;
	}
	return val;
}

/*
 * Write one PMC.
 */
static void write_pmc(int idx, unsigned long val)
{
	switch (idx) {
	case 1:
		mtspr(SPRN_PMC1, val);
		break;
	case 2:
		mtspr(SPRN_PMC2, val);
		break;
	case 3:
		mtspr(SPRN_PMC3, val);
		break;
	case 4:
		mtspr(SPRN_PMC4, val);
		break;
	case 5:
		mtspr(SPRN_PMC5, val);
		break;
	case 6:
		mtspr(SPRN_PMC6, val);
		break;
#ifdef CONFIG_PPC64
	case 7:
		mtspr(SPRN_PMC7, val);
		break;
	case 8:
		mtspr(SPRN_PMC8, val);
		break;
#endif /* CONFIG_PPC64 */
	default:
		printk(KERN_ERR "oops trying to write PMC%d\n", idx);
	}
}

/* Called from sysrq_handle_showregs() */
void perf_event_print_debug(void)
{
	unsigned long sdar, sier, flags;
	u32 pmcs[MAX_HWEVENTS];
	int i;

	if (!ppmu) {
		pr_info("Performance monitor hardware not registered.\n");
		return;
	}

	if (!ppmu->n_counter)
		return;

	local_irq_save(flags);

	pr_info("CPU: %d PMU registers, ppmu = %s n_counters = %d",
		 smp_processor_id(), ppmu->name, ppmu->n_counter);

	for (i = 0; i < ppmu->n_counter; i++)
		pmcs[i] = read_pmc(i + 1);

	for (; i < MAX_HWEVENTS; i++)
		pmcs[i] = 0xdeadbeef;

	pr_info("PMC1:  %08x PMC2: %08x PMC3: %08x PMC4: %08x\n",
		 pmcs[0], pmcs[1], pmcs[2], pmcs[3]);

	if (ppmu->n_counter > 4)
		pr_info("PMC5:  %08x PMC6: %08x PMC7: %08x PMC8: %08x\n",
			 pmcs[4], pmcs[5], pmcs[6], pmcs[7]);

	pr_info("MMCR0: %016lx MMCR1: %016lx MMCRA: %016lx\n",
		mfspr(SPRN_MMCR0), mfspr(SPRN_MMCR1), mfspr(SPRN_MMCRA));

	sdar = sier = 0;
#ifdef CONFIG_PPC64
	sdar = mfspr(SPRN_SDAR);

	if (ppmu->flags & PPMU_HAS_SIER)
		sier = mfspr(SPRN_SIER);

	if (ppmu->flags & PPMU_ARCH_207S) {
		pr_info("MMCR2: %016lx EBBHR: %016lx\n",
			mfspr(SPRN_MMCR2), mfspr(SPRN_EBBHR));
		pr_info("EBBRR: %016lx BESCR: %016lx\n",
			mfspr(SPRN_EBBRR), mfspr(SPRN_BESCR));
	}

	if (ppmu->flags & PPMU_ARCH_31) {
		pr_info("MMCR3: %016lx SIER2: %016lx SIER3: %016lx\n",
			mfspr(SPRN_MMCR3), mfspr(SPRN_SIER2), mfspr(SPRN_SIER3));
	}
#endif
	pr_info("SIAR:  %016lx SDAR:  %016lx SIER:  %016lx\n",
		mfspr(SPRN_SIAR), sdar, sier);

	local_irq_restore(flags);
}

/*
 * Check if a set of events can all go on the PMU at once.
 * If they can't, this will look at alternative codes for the events
 * and see if any combination of alternative codes is feasible.
 * The feasible set is returned in event_id[].
 */
static int power_check_constraints(struct cpu_hw_events *cpuhw,
				   u64 event_id[], unsigned int cflags[],
				   int n_ev)
{
	unsigned long mask, value, nv;
	unsigned long smasks[MAX_HWEVENTS], svalues[MAX_HWEVENTS];
	int n_alt[MAX_HWEVENTS], choice[MAX_HWEVENTS];
	int i, j;
	unsigned long addf = ppmu->add_fields;
	unsigned long tadd = ppmu->test_adder;
	unsigned long grp_mask = ppmu->group_constraint_mask;
	unsigned long grp_val = ppmu->group_constraint_val;

	if (n_ev > ppmu->n_counter)
		return -1;

	/* First see if the events will go on as-is */
	for (i = 0; i < n_ev; ++i) {
		if ((cflags[i] & PPMU_LIMITED_PMC_REQD)
		    && !ppmu->limited_pmc_event(event_id[i])) {
			ppmu->get_alternatives(event_id[i], cflags[i],
					       cpuhw->alternatives[i]);
			event_id[i] = cpuhw->alternatives[i][0];
		}
		if (ppmu->get_constraint(event_id[i], &cpuhw->amasks[i][0],
					 &cpuhw->avalues[i][0]))
			return -1;
	}
	value = mask = 0;
	for (i = 0; i < n_ev; ++i) {
		nv = (value | cpuhw->avalues[i][0]) +
			(value & cpuhw->avalues[i][0] & addf);

		if (((((nv + tadd) ^ value) & mask) & (~grp_mask)) != 0)
			break;

		if (((((nv + tadd) ^ cpuhw->avalues[i][0]) & cpuhw->amasks[i][0])
			& (~grp_mask)) != 0)
			break;

		value = nv;
		mask |= cpuhw->amasks[i][0];
	}
	if (i == n_ev) {
		if ((value & mask & grp_mask) != (mask & grp_val))
			return -1;
		else
			return 0;	/* all OK */
	}

	/* doesn't work, gather alternatives... */
	if (!ppmu->get_alternatives)
		return -1;
	for (i = 0; i < n_ev; ++i) {
		choice[i] = 0;
		n_alt[i] = ppmu->get_alternatives(event_id[i], cflags[i],
						  cpuhw->alternatives[i]);
		for (j = 1; j < n_alt[i]; ++j)
			ppmu->get_constraint(cpuhw->alternatives[i][j],
					     &cpuhw->amasks[i][j],
					     &cpuhw->avalues[i][j]);
	}

	/* enumerate all possibilities and see if any will work */
	i = 0;
	j = -1;
	value = mask = nv = 0;
	while (i < n_ev) {
		if (j >= 0) {
			/* we're backtracking, restore context */
			value = svalues[i];
			mask = smasks[i];
			j = choice[i];
		}
		/*
		 * See if any alternative k for event_id i,
		 * where k > j, will satisfy the constraints.
		 */
		while (++j < n_alt[i]) {
			nv = (value | cpuhw->avalues[i][j]) +
				(value & cpuhw->avalues[i][j] & addf);
			if ((((nv + tadd) ^ value) & mask) == 0 &&
			    (((nv + tadd) ^ cpuhw->avalues[i][j])
			     & cpuhw->amasks[i][j]) == 0)
				break;
		}
		if (j >= n_alt[i]) {
			/*
			 * No feasible alternative, backtrack
			 * to event_id i-1 and continue enumerating its
			 * alternatives from where we got up to.
			 */
			if (--i < 0)
				return -1;
		} else {
			/*
			 * Found a feasible alternative for event_id i,
			 * remember where we got up to with this event_id,
			 * go on to the next event_id, and start with
			 * the first alternative for it.
			 */
			choice[i] = j;
			svalues[i] = value;
			smasks[i] = mask;
			value = nv;
			mask |= cpuhw->amasks[i][j];
			++i;
			j = -1;
		}
	}

	/* OK, we have a feasible combination, tell the caller the solution */
	for (i = 0; i < n_ev; ++i)
		event_id[i] = cpuhw->alternatives[i][choice[i]];
	return 0;
}

/*
 * Check if newly-added events have consistent settings for
 * exclude_{user,kernel,hv} with each other and any previously
 * added events.
 */
static int check_excludes(struct perf_event **ctrs, unsigned int cflags[],
			  int n_prev, int n_new)
{
	int eu = 0, ek = 0, eh = 0;
	int i, n, first;
	struct perf_event *event;

	/*
	 * If the PMU we're on supports per event exclude settings then we
	 * don't need to do any of this logic. NB. This assumes no PMU has both
	 * per event exclude and limited PMCs.
	 */
	if (ppmu->flags & PPMU_ARCH_207S)
		return 0;

	n = n_prev + n_new;
	if (n <= 1)
		return 0;

	first = 1;
	for (i = 0; i < n; ++i) {
		if (cflags[i] & PPMU_LIMITED_PMC_OK) {
			cflags[i] &= ~PPMU_LIMITED_PMC_REQD;
			continue;
		}
		event = ctrs[i];
		if (first) {
			eu = event->attr.exclude_user;
			ek = event->attr.exclude_kernel;
			eh = event->attr.exclude_hv;
			first = 0;
		} else if (event->attr.exclude_user != eu ||
			   event->attr.exclude_kernel != ek ||
			   event->attr.exclude_hv != eh) {
			return -EAGAIN;
		}
	}

	if (eu || ek || eh)
		for (i = 0; i < n; ++i)
			if (cflags[i] & PPMU_LIMITED_PMC_OK)
				cflags[i] |= PPMU_LIMITED_PMC_REQD;

	return 0;
}

static u64 check_and_compute_delta(u64 prev, u64 val)
{
	u64 delta = (val - prev) & 0xfffffffful;

	/*
	 * POWER7 can roll back counter values, if the new value is smaller
	 * than the previous value it will cause the delta and the counter to
	 * have bogus values unless we rolled a counter over.  If a coutner is
	 * rolled back, it will be smaller, but within 256, which is the maximum
	 * number of events to rollback at once.  If we detect a rollback
	 * return 0.  This can lead to a small lack of precision in the
	 * counters.
	 */
	if (prev > val && (prev - val) < 256)
		delta = 0;

	return delta;
}

static void power_pmu_read(struct perf_event *event)
{
	s64 val, delta, prev;

	if (event->hw.state & PERF_HES_STOPPED)
		return;

	if (!event->hw.idx)
		return;

	if (is_ebb_event(event)) {
		val = read_pmc(event->hw.idx);
		local64_set(&event->hw.prev_count, val);
		return;
	}

	/*
	 * Performance monitor interrupts come even when interrupts
	 * are soft-disabled, as long as interrupts are hard-enabled.
	 * Therefore we treat them like NMIs.
	 */
	do {
		prev = local64_read(&event->hw.prev_count);
		barrier();
		val = read_pmc(event->hw.idx);
		delta = check_and_compute_delta(prev, val);
		if (!delta)
			return;
	} while (local64_cmpxchg(&event->hw.prev_count, prev, val) != prev);

	local64_add(delta, &event->count);

	/*
	 * A number of places program the PMC with (0x80000000 - period_left).
	 * We never want period_left to be less than 1 because we will program
	 * the PMC with a value >= 0x800000000 and an edge detected PMC will
	 * roll around to 0 before taking an exception. We have seen this
	 * on POWER8.
	 *
	 * To fix this, clamp the minimum value of period_left to 1.
	 */
	do {
		prev = local64_read(&event->hw.period_left);
		val = prev - delta;
		if (val < 1)
			val = 1;
	} while (local64_cmpxchg(&event->hw.period_left, prev, val) != prev);
}

/*
 * On some machines, PMC5 and PMC6 can't be written, don't respect
 * the freeze conditions, and don't generate interrupts.  This tells
 * us if `event' is using such a PMC.
 */
static int is_limited_pmc(int pmcnum)
{
	return (ppmu->flags & PPMU_LIMITED_PMC5_6)
		&& (pmcnum == 5 || pmcnum == 6);
}

static void freeze_limited_counters(struct cpu_hw_events *cpuhw,
				    unsigned long pmc5, unsigned long pmc6)
{
	struct perf_event *event;
	u64 val, prev, delta;
	int i;

	for (i = 0; i < cpuhw->n_limited; ++i) {
		event = cpuhw->limited_counter[i];
		if (!event->hw.idx)
			continue;
		val = (event->hw.idx == 5) ? pmc5 : pmc6;
		prev = local64_read(&event->hw.prev_count);
		event->hw.idx = 0;
		delta = check_and_compute_delta(prev, val);
		if (delta)
			local64_add(delta, &event->count);
	}
}

static void thaw_limited_counters(struct cpu_hw_events *cpuhw,
				  unsigned long pmc5, unsigned long pmc6)
{
	struct perf_event *event;
	u64 val, prev;
	int i;

	for (i = 0; i < cpuhw->n_limited; ++i) {
		event = cpuhw->limited_counter[i];
		event->hw.idx = cpuhw->limited_hwidx[i];
		val = (event->hw.idx == 5) ? pmc5 : pmc6;
		prev = local64_read(&event->hw.prev_count);
		if (check_and_compute_delta(prev, val))
			local64_set(&event->hw.prev_count, val);
		perf_event_update_userpage(event);
	}
}

/*
 * Since limited events don't respect the freeze conditions, we
 * have to read them immediately after freezing or unfreezing the
 * other events.  We try to keep the values from the limited
 * events as consistent as possible by keeping the delay (in
 * cycles and instructions) between freezing/unfreezing and reading
 * the limited events as small and consistent as possible.
 * Therefore, if any limited events are in use, we read them
 * both, and always in the same order, to minimize variability,
 * and do it inside the same asm that writes MMCR0.
 */
static void write_mmcr0(struct cpu_hw_events *cpuhw, unsigned long mmcr0)
{
	unsigned long pmc5, pmc6;

	if (!cpuhw->n_limited) {
		mtspr(SPRN_MMCR0, mmcr0);
		return;
	}

	/*
	 * Write MMCR0, then read PMC5 and PMC6 immediately.
	 * To ensure we don't get a performance monitor interrupt
	 * between writing MMCR0 and freezing/thawing the limited
	 * events, we first write MMCR0 with the event overflow
	 * interrupt enable bits turned off.
	 */
	asm volatile("mtspr %3,%2; mfspr %0,%4; mfspr %1,%5"
		     : "=&r" (pmc5), "=&r" (pmc6)
		     : "r" (mmcr0 & ~(MMCR0_PMC1CE | MMCR0_PMCjCE)),
		       "i" (SPRN_MMCR0),
		       "i" (SPRN_PMC5), "i" (SPRN_PMC6));

	if (mmcr0 & MMCR0_FC)
		freeze_limited_counters(cpuhw, pmc5, pmc6);
	else
		thaw_limited_counters(cpuhw, pmc5, pmc6);

	/*
	 * Write the full MMCR0 including the event overflow interrupt
	 * enable bits, if necessary.
	 */
	if (mmcr0 & (MMCR0_PMC1CE | MMCR0_PMCjCE))
		mtspr(SPRN_MMCR0, mmcr0);
}

/*
 * Disable all events to prevent PMU interrupts and to allow
 * events to be added or removed.
 */
static void power_pmu_disable(struct pmu *pmu)
{
	struct cpu_hw_events *cpuhw;
	unsigned long flags, mmcr0, val, mmcra;

	if (!ppmu)
		return;
	local_irq_save(flags);
	cpuhw = this_cpu_ptr(&cpu_hw_events);

	if (!cpuhw->disabled) {
		/*
		 * Check if we ever enabled the PMU on this cpu.
		 */
		if (!cpuhw->pmcs_enabled) {
			ppc_enable_pmcs();
			cpuhw->pmcs_enabled = 1;
		}

		/*
		 * Set the 'freeze counters' bit, clear EBE/BHRBA/PMCC/PMAO/FC56
		 */
		val  = mmcr0 = mfspr(SPRN_MMCR0);
		val |= MMCR0_FC;
		val &= ~(MMCR0_EBE | MMCR0_BHRBA | MMCR0_PMCC | MMCR0_PMAO |
			 MMCR0_FC56);

		/*
		 * The barrier is to make sure the mtspr has been
		 * executed and the PMU has frozen the events etc.
		 * before we return.
		 */
		write_mmcr0(cpuhw, val);
		mb();
		isync();

		val = mmcra = cpuhw->mmcr.mmcra;

		/*
		 * Disable instruction sampling if it was enabled
		 */
		if (cpuhw->mmcr.mmcra & MMCRA_SAMPLE_ENABLE)
			val &= ~MMCRA_SAMPLE_ENABLE;

		/* Disable BHRB via mmcra (BHRBRD) for p10 */
		if (ppmu->flags & PPMU_ARCH_31)
			val |= MMCRA_BHRB_DISABLE;

		/*
		 * Write SPRN_MMCRA if mmcra has either disabled
		 * instruction sampling or BHRB.
		 */
		if (val != mmcra) {
			mtspr(SPRN_MMCRA, mmcra);
			mb();
			isync();
		}

		cpuhw->disabled = 1;
		cpuhw->n_added = 0;

		ebb_switch_out(mmcr0);

#ifdef CONFIG_PPC64
		/*
		 * These are readable by userspace, may contain kernel
		 * addresses and are not switched by context switch, so clear
		 * them now to avoid leaking anything to userspace in general
		 * including to another process.
		 */
		if (ppmu->flags & PPMU_ARCH_207S) {
			mtspr(SPRN_SDAR, 0);
			mtspr(SPRN_SIAR, 0);
		}
#endif
	}

	local_irq_restore(flags);
}

/*
 * Re-enable all events if disable == 0.
 * If we were previously disabled and events were added, then
 * put the new config on the PMU.
 */
static void power_pmu_enable(struct pmu *pmu)
{
	struct perf_event *event;
	struct cpu_hw_events *cpuhw;
	unsigned long flags;
	long i;
	unsigned long val, mmcr0;
	s64 left;
	unsigned int hwc_index[MAX_HWEVENTS];
	int n_lim;
	int idx;
	bool ebb;

	if (!ppmu)
		return;
	local_irq_save(flags);

	cpuhw = this_cpu_ptr(&cpu_hw_events);
	if (!cpuhw->disabled)
		goto out;

	if (cpuhw->n_events == 0) {
		ppc_set_pmu_inuse(0);
		goto out;
	}

	cpuhw->disabled = 0;

	/*
	 * EBB requires an exclusive group and all events must have the EBB
	 * flag set, or not set, so we can just check a single event. Also we
	 * know we have at least one event.
	 */
	ebb = is_ebb_event(cpuhw->event[0]);

	/*
	 * If we didn't change anything, or only removed events,
	 * no need to recalculate MMCR* settings and reset the PMCs.
	 * Just reenable the PMU with the current MMCR* settings
	 * (possibly updated for removal of events).
	 */
	if (!cpuhw->n_added) {
		mtspr(SPRN_MMCRA, cpuhw->mmcr.mmcra & ~MMCRA_SAMPLE_ENABLE);
		mtspr(SPRN_MMCR1, cpuhw->mmcr.mmcr1);
		if (ppmu->flags & PPMU_ARCH_31)
			mtspr(SPRN_MMCR3, cpuhw->mmcr.mmcr3);
		goto out_enable;
	}

	/*
	 * Clear all MMCR settings and recompute them for the new set of events.
	 */
	memset(&cpuhw->mmcr, 0, sizeof(cpuhw->mmcr));

	if (ppmu->compute_mmcr(cpuhw->events, cpuhw->n_events, hwc_index,
			       &cpuhw->mmcr, cpuhw->event)) {
		/* shouldn't ever get here */
		printk(KERN_ERR "oops compute_mmcr failed\n");
		goto out;
	}

	if (!(ppmu->flags & PPMU_ARCH_207S)) {
		/*
		 * Add in MMCR0 freeze bits corresponding to the attr.exclude_*
		 * bits for the first event. We have already checked that all
		 * events have the same value for these bits as the first event.
		 */
		event = cpuhw->event[0];
		if (event->attr.exclude_user)
			cpuhw->mmcr.mmcr0 |= MMCR0_FCP;
		if (event->attr.exclude_kernel)
			cpuhw->mmcr.mmcr0 |= freeze_events_kernel;
		if (event->attr.exclude_hv)
			cpuhw->mmcr.mmcr0 |= MMCR0_FCHV;
	}

	/*
	 * Write the new configuration to MMCR* with the freeze
	 * bit set and set the hardware events to their initial values.
	 * Then unfreeze the events.
	 */
	ppc_set_pmu_inuse(1);
	mtspr(SPRN_MMCRA, cpuhw->mmcr.mmcra & ~MMCRA_SAMPLE_ENABLE);
	mtspr(SPRN_MMCR1, cpuhw->mmcr.mmcr1);
	mtspr(SPRN_MMCR0, (cpuhw->mmcr.mmcr0 & ~(MMCR0_PMC1CE | MMCR0_PMCjCE))
				| MMCR0_FC);
	if (ppmu->flags & PPMU_ARCH_207S)
		mtspr(SPRN_MMCR2, cpuhw->mmcr.mmcr2);

	if (ppmu->flags & PPMU_ARCH_31)
		mtspr(SPRN_MMCR3, cpuhw->mmcr.mmcr3);

	/*
	 * Read off any pre-existing events that need to move
	 * to another PMC.
	 */
	for (i = 0; i < cpuhw->n_events; ++i) {
		event = cpuhw->event[i];
		if (event->hw.idx && event->hw.idx != hwc_index[i] + 1) {
			power_pmu_read(event);
			write_pmc(event->hw.idx, 0);
			event->hw.idx = 0;
		}
	}

	/*
	 * Initialize the PMCs for all the new and moved events.
	 */
	cpuhw->n_limited = n_lim = 0;
	for (i = 0; i < cpuhw->n_events; ++i) {
		event = cpuhw->event[i];
		if (event->hw.idx)
			continue;
		idx = hwc_index[i] + 1;
		if (is_limited_pmc(idx)) {
			cpuhw->limited_counter[n_lim] = event;
			cpuhw->limited_hwidx[n_lim] = idx;
			++n_lim;
			continue;
		}

		if (ebb)
			val = local64_read(&event->hw.prev_count);
		else {
			val = 0;
			if (event->hw.sample_period) {
				left = local64_read(&event->hw.period_left);
				if (left < 0x80000000L)
					val = 0x80000000L - left;
			}
			local64_set(&event->hw.prev_count, val);
		}

		event->hw.idx = idx;
		if (event->hw.state & PERF_HES_STOPPED)
			val = 0;
		write_pmc(idx, val);

		perf_event_update_userpage(event);
	}
	cpuhw->n_limited = n_lim;
	cpuhw->mmcr.mmcr0 |= MMCR0_PMXE | MMCR0_FCECE;

 out_enable:
	pmao_restore_workaround(ebb);

	mmcr0 = ebb_switch_in(ebb, cpuhw);

	mb();
	if (cpuhw->bhrb_users)
		ppmu->config_bhrb(cpuhw->bhrb_filter);

	write_mmcr0(cpuhw, mmcr0);

	/*
	 * Enable instruction sampling if necessary
	 */
	if (cpuhw->mmcr.mmcra & MMCRA_SAMPLE_ENABLE) {
		mb();
		mtspr(SPRN_MMCRA, cpuhw->mmcr.mmcra);
	}

 out:

	local_irq_restore(flags);
}

static int collect_events(struct perf_event *group, int max_count,
			  struct perf_event *ctrs[], u64 *events,
			  unsigned int *flags)
{
	int n = 0;
	struct perf_event *event;

	if (group->pmu->task_ctx_nr == perf_hw_context) {
		if (n >= max_count)
			return -1;
		ctrs[n] = group;
		flags[n] = group->hw.event_base;
		events[n++] = group->hw.config;
	}
	for_each_sibling_event(event, group) {
		if (event->pmu->task_ctx_nr == perf_hw_context &&
		    event->state != PERF_EVENT_STATE_OFF) {
			if (n >= max_count)
				return -1;
			ctrs[n] = event;
			flags[n] = event->hw.event_base;
			events[n++] = event->hw.config;
		}
	}
	return n;
}

/*
 * Add an event to the PMU.
 * If all events are not already frozen, then we disable and
 * re-enable the PMU in order to get hw_perf_enable to do the
 * actual work of reconfiguring the PMU.
 */
static int power_pmu_add(struct perf_event *event, int ef_flags)
{
	struct cpu_hw_events *cpuhw;
	unsigned long flags;
	int n0;
	int ret = -EAGAIN;

	local_irq_save(flags);
	perf_pmu_disable(event->pmu);

	/*
	 * Add the event to the list (if there is room)
	 * and check whether the total set is still feasible.
	 */
	cpuhw = this_cpu_ptr(&cpu_hw_events);
	n0 = cpuhw->n_events;
	if (n0 >= ppmu->n_counter)
		goto out;
	cpuhw->event[n0] = event;
	cpuhw->events[n0] = event->hw.config;
	cpuhw->flags[n0] = event->hw.event_base;

	/*
	 * This event may have been disabled/stopped in record_and_restart()
	 * because we exceeded the ->event_limit. If re-starting the event,
	 * clear the ->hw.state (STOPPED and UPTODATE flags), so the user
	 * notification is re-enabled.
	 */
	if (!(ef_flags & PERF_EF_START))
		event->hw.state = PERF_HES_STOPPED | PERF_HES_UPTODATE;
	else
		event->hw.state = 0;

	/*
	 * If group events scheduling transaction was started,
	 * skip the schedulability test here, it will be performed
	 * at commit time(->commit_txn) as a whole
	 */
	if (cpuhw->txn_flags & PERF_PMU_TXN_ADD)
		goto nocheck;

	if (check_excludes(cpuhw->event, cpuhw->flags, n0, 1))
		goto out;
	if (power_check_constraints(cpuhw, cpuhw->events, cpuhw->flags, n0 + 1))
		goto out;
	event->hw.config = cpuhw->events[n0];

nocheck:
	ebb_event_add(event);

	++cpuhw->n_events;
	++cpuhw->n_added;

	ret = 0;
 out:
	if (has_branch_stack(event)) {
		u64 bhrb_filter = -1;

		if (ppmu->bhrb_filter_map)
			bhrb_filter = ppmu->bhrb_filter_map(
				event->attr.branch_sample_type);

		if (bhrb_filter != -1) {
			cpuhw->bhrb_filter = bhrb_filter;
			power_pmu_bhrb_enable(event);
		}
	}

	perf_pmu_enable(event->pmu);
	local_irq_restore(flags);
	return ret;
}

/*
 * Remove an event from the PMU.
 */
static void power_pmu_del(struct perf_event *event, int ef_flags)
{
	struct cpu_hw_events *cpuhw;
	long i;
	unsigned long flags;

	local_irq_save(flags);
	perf_pmu_disable(event->pmu);

	power_pmu_read(event);

	cpuhw = this_cpu_ptr(&cpu_hw_events);
	for (i = 0; i < cpuhw->n_events; ++i) {
		if (event == cpuhw->event[i]) {
			while (++i < cpuhw->n_events) {
				cpuhw->event[i-1] = cpuhw->event[i];
				cpuhw->events[i-1] = cpuhw->events[i];
				cpuhw->flags[i-1] = cpuhw->flags[i];
			}
			--cpuhw->n_events;
			ppmu->disable_pmc(event->hw.idx - 1, &cpuhw->mmcr);
			if (event->hw.idx) {
				write_pmc(event->hw.idx, 0);
				event->hw.idx = 0;
			}
			perf_event_update_userpage(event);
			break;
		}
	}
	for (i = 0; i < cpuhw->n_limited; ++i)
		if (event == cpuhw->limited_counter[i])
			break;
	if (i < cpuhw->n_limited) {
		while (++i < cpuhw->n_limited) {
			cpuhw->limited_counter[i-1] = cpuhw->limited_counter[i];
			cpuhw->limited_hwidx[i-1] = cpuhw->limited_hwidx[i];
		}
		--cpuhw->n_limited;
	}
	if (cpuhw->n_events == 0) {
		/* disable exceptions if no events are running */
		cpuhw->mmcr.mmcr0 &= ~(MMCR0_PMXE | MMCR0_FCECE);
	}

	if (has_branch_stack(event))
		power_pmu_bhrb_disable(event);

	perf_pmu_enable(event->pmu);
	local_irq_restore(flags);
}

/*
 * POWER-PMU does not support disabling individual counters, hence
 * program their cycle counter to their max value and ignore the interrupts.
 */

static void power_pmu_start(struct perf_event *event, int ef_flags)
{
	unsigned long flags;
	s64 left;
	unsigned long val;

	if (!event->hw.idx || !event->hw.sample_period)
		return;

	if (!(event->hw.state & PERF_HES_STOPPED))
		return;

	if (ef_flags & PERF_EF_RELOAD)
		WARN_ON_ONCE(!(event->hw.state & PERF_HES_UPTODATE));

	local_irq_save(flags);
	perf_pmu_disable(event->pmu);

	event->hw.state = 0;
	left = local64_read(&event->hw.period_left);

	val = 0;
	if (left < 0x80000000L)
		val = 0x80000000L - left;

	write_pmc(event->hw.idx, val);

	perf_event_update_userpage(event);
	perf_pmu_enable(event->pmu);
	local_irq_restore(flags);
}

static void power_pmu_stop(struct perf_event *event, int ef_flags)
{
	unsigned long flags;

	if (!event->hw.idx || !event->hw.sample_period)
		return;

	if (event->hw.state & PERF_HES_STOPPED)
		return;

	local_irq_save(flags);
	perf_pmu_disable(event->pmu);

	power_pmu_read(event);
	event->hw.state |= PERF_HES_STOPPED | PERF_HES_UPTODATE;
	write_pmc(event->hw.idx, 0);

	perf_event_update_userpage(event);
	perf_pmu_enable(event->pmu);
	local_irq_restore(flags);
}

/*
 * Start group events scheduling transaction
 * Set the flag to make pmu::enable() not perform the
 * schedulability test, it will be performed at commit time
 *
 * We only support PERF_PMU_TXN_ADD transactions. Save the
 * transaction flags but otherwise ignore non-PERF_PMU_TXN_ADD
 * transactions.
 */
static void power_pmu_start_txn(struct pmu *pmu, unsigned int txn_flags)
{
	struct cpu_hw_events *cpuhw = this_cpu_ptr(&cpu_hw_events);

	WARN_ON_ONCE(cpuhw->txn_flags);		/* txn already in flight */

	cpuhw->txn_flags = txn_flags;
	if (txn_flags & ~PERF_PMU_TXN_ADD)
		return;

	perf_pmu_disable(pmu);
	cpuhw->n_txn_start = cpuhw->n_events;
}

/*
 * Stop group events scheduling transaction
 * Clear the flag and pmu::enable() will perform the
 * schedulability test.
 */
static void power_pmu_cancel_txn(struct pmu *pmu)
{
	struct cpu_hw_events *cpuhw = this_cpu_ptr(&cpu_hw_events);
	unsigned int txn_flags;

	WARN_ON_ONCE(!cpuhw->txn_flags);	/* no txn in flight */

	txn_flags = cpuhw->txn_flags;
	cpuhw->txn_flags = 0;
	if (txn_flags & ~PERF_PMU_TXN_ADD)
		return;

	perf_pmu_enable(pmu);
}

/*
 * Commit group events scheduling transaction
 * Perform the group schedulability test as a whole
 * Return 0 if success
 */
static int power_pmu_commit_txn(struct pmu *pmu)
{
	struct cpu_hw_events *cpuhw;
	long i, n;

	if (!ppmu)
		return -EAGAIN;

	cpuhw = this_cpu_ptr(&cpu_hw_events);
	WARN_ON_ONCE(!cpuhw->txn_flags);	/* no txn in flight */

	if (cpuhw->txn_flags & ~PERF_PMU_TXN_ADD) {
		cpuhw->txn_flags = 0;
		return 0;
	}

	n = cpuhw->n_events;
	if (check_excludes(cpuhw->event, cpuhw->flags, 0, n))
		return -EAGAIN;
	i = power_check_constraints(cpuhw, cpuhw->events, cpuhw->flags, n);
	if (i < 0)
		return -EAGAIN;

	for (i = cpuhw->n_txn_start; i < n; ++i)
		cpuhw->event[i]->hw.config = cpuhw->events[i];

	cpuhw->txn_flags = 0;
	perf_pmu_enable(pmu);
	return 0;
}

/*
 * Return 1 if we might be able to put event on a limited PMC,
 * or 0 if not.
 * An event can only go on a limited PMC if it counts something
 * that a limited PMC can count, doesn't require interrupts, and
 * doesn't exclude any processor mode.
 */
static int can_go_on_limited_pmc(struct perf_event *event, u64 ev,
				 unsigned int flags)
{
	int n;
	u64 alt[MAX_EVENT_ALTERNATIVES];

	if (event->attr.exclude_user
	    || event->attr.exclude_kernel
	    || event->attr.exclude_hv
	    || event->attr.sample_period)
		return 0;

	if (ppmu->limited_pmc_event(ev))
		return 1;

	/*
	 * The requested event_id isn't on a limited PMC already;
	 * see if any alternative code goes on a limited PMC.
	 */
	if (!ppmu->get_alternatives)
		return 0;

	flags |= PPMU_LIMITED_PMC_OK | PPMU_LIMITED_PMC_REQD;
	n = ppmu->get_alternatives(ev, flags, alt);

	return n > 0;
}

/*
 * Find an alternative event_id that goes on a normal PMC, if possible,
 * and return the event_id code, or 0 if there is no such alternative.
 * (Note: event_id code 0 is "don't count" on all machines.)
 */
static u64 normal_pmc_alternative(u64 ev, unsigned long flags)
{
	u64 alt[MAX_EVENT_ALTERNATIVES];
	int n;

	flags &= ~(PPMU_LIMITED_PMC_OK | PPMU_LIMITED_PMC_REQD);
	n = ppmu->get_alternatives(ev, flags, alt);
	if (!n)
		return 0;
	return alt[0];
}

/* Number of perf_events counting hardware events */
static atomic_t num_events;
/* Used to avoid races in calling reserve/release_pmc_hardware */
static DEFINE_MUTEX(pmc_reserve_mutex);

/*
 * Release the PMU if this is the last perf_event.
 */
static void hw_perf_event_destroy(struct perf_event *event)
{
	if (!atomic_add_unless(&num_events, -1, 1)) {
		mutex_lock(&pmc_reserve_mutex);
		if (atomic_dec_return(&num_events) == 0)
			release_pmc_hardware();
		mutex_unlock(&pmc_reserve_mutex);
	}
}

/*
 * Translate a generic cache event_id config to a raw event_id code.
 */
static int hw_perf_cache_event(u64 config, u64 *eventp)
{
	unsigned long type, op, result;
	u64 ev;

	if (!ppmu->cache_events)
		return -EINVAL;

	/* unpack config */
	type = config & 0xff;
	op = (config >> 8) & 0xff;
	result = (config >> 16) & 0xff;

	if (type >= PERF_COUNT_HW_CACHE_MAX ||
	    op >= PERF_COUNT_HW_CACHE_OP_MAX ||
	    result >= PERF_COUNT_HW_CACHE_RESULT_MAX)
		return -EINVAL;

	ev = (*ppmu->cache_events)[type][op][result];
	if (ev == 0)
		return -EOPNOTSUPP;
	if (ev == -1)
		return -EINVAL;
	*eventp = ev;
	return 0;
}

static bool is_event_blacklisted(u64 ev)
{
	int i;

	for (i=0; i < ppmu->n_blacklist_ev; i++) {
		if (ppmu->blacklist_ev[i] == ev)
			return true;
	}

	return false;
}

static int power_pmu_event_init(struct perf_event *event)
{
	u64 ev;
	unsigned long flags;
	struct perf_event *ctrs[MAX_HWEVENTS];
	u64 events[MAX_HWEVENTS];
	unsigned int cflags[MAX_HWEVENTS];
	int n;
	int err;
	struct cpu_hw_events *cpuhw;

	if (!ppmu)
		return -ENOENT;

	if (has_branch_stack(event)) {
	        /* PMU has BHRB enabled */
		if (!(ppmu->flags & PPMU_ARCH_207S))
			return -EOPNOTSUPP;
	}

	switch (event->attr.type) {
	case PERF_TYPE_HARDWARE:
		ev = event->attr.config;
		if (ev >= ppmu->n_generic || ppmu->generic_events[ev] == 0)
			return -EOPNOTSUPP;

		if (ppmu->blacklist_ev && is_event_blacklisted(ev))
			return -EINVAL;
		ev = ppmu->generic_events[ev];
		break;
	case PERF_TYPE_HW_CACHE:
		err = hw_perf_cache_event(event->attr.config, &ev);
		if (err)
			return err;

		if (ppmu->blacklist_ev && is_event_blacklisted(ev))
			return -EINVAL;
		break;
	case PERF_TYPE_RAW:
		ev = event->attr.config;

		if (ppmu->blacklist_ev && is_event_blacklisted(ev))
			return -EINVAL;
		break;
	default:
		return -ENOENT;
	}

	event->hw.config_base = ev;
	event->hw.idx = 0;

	/*
	 * If we are not running on a hypervisor, force the
	 * exclude_hv bit to 0 so that we don't care what
	 * the user set it to.
	 */
	if (!firmware_has_feature(FW_FEATURE_LPAR))
		event->attr.exclude_hv = 0;

	/*
	 * If this is a per-task event, then we can use
	 * PM_RUN_* events interchangeably with their non RUN_*
	 * equivalents, e.g. PM_RUN_CYC instead of PM_CYC.
	 * XXX we should check if the task is an idle task.
	 */
	flags = 0;
	if (event->attach_state & PERF_ATTACH_TASK)
		flags |= PPMU_ONLY_COUNT_RUN;

	/*
	 * If this machine has limited events, check whether this
	 * event_id could go on a limited event.
	 */
	if (ppmu->flags & PPMU_LIMITED_PMC5_6) {
		if (can_go_on_limited_pmc(event, ev, flags)) {
			flags |= PPMU_LIMITED_PMC_OK;
		} else if (ppmu->limited_pmc_event(ev)) {
			/*
			 * The requested event_id is on a limited PMC,
			 * but we can't use a limited PMC; see if any
			 * alternative goes on a normal PMC.
			 */
			ev = normal_pmc_alternative(ev, flags);
			if (!ev)
				return -EINVAL;
		}
	}

	/* Extra checks for EBB */
	err = ebb_event_check(event);
	if (err)
		return err;

	/*
	 * If this is in a group, check if it can go on with all the
	 * other hardware events in the group.  We assume the event
	 * hasn't been linked into its leader's sibling list at this point.
	 */
	n = 0;
	if (event->group_leader != event) {
		n = collect_events(event->group_leader, ppmu->n_counter - 1,
				   ctrs, events, cflags);
		if (n < 0)
			return -EINVAL;
	}
	events[n] = ev;
	ctrs[n] = event;
	cflags[n] = flags;
	if (check_excludes(ctrs, cflags, n, 1))
		return -EINVAL;

	cpuhw = &get_cpu_var(cpu_hw_events);
	err = power_check_constraints(cpuhw, events, cflags, n + 1);

	if (has_branch_stack(event)) {
		u64 bhrb_filter = -1;

		if (ppmu->bhrb_filter_map)
			bhrb_filter = ppmu->bhrb_filter_map(
					event->attr.branch_sample_type);

		if (bhrb_filter == -1) {
			put_cpu_var(cpu_hw_events);
			return -EOPNOTSUPP;
		}
		cpuhw->bhrb_filter = bhrb_filter;
	}

	put_cpu_var(cpu_hw_events);
	if (err)
		return -EINVAL;

	event->hw.config = events[n];
	event->hw.event_base = cflags[n];
	event->hw.last_period = event->hw.sample_period;
	local64_set(&event->hw.period_left, event->hw.last_period);

	/*
	 * For EBB events we just context switch the PMC value, we don't do any
	 * of the sample_period logic. We use hw.prev_count for this.
	 */
	if (is_ebb_event(event))
		local64_set(&event->hw.prev_count, 0);

	/*
	 * See if we need to reserve the PMU.
	 * If no events are currently in use, then we have to take a
	 * mutex to ensure that we don't race with another task doing
	 * reserve_pmc_hardware or release_pmc_hardware.
	 */
	err = 0;
	if (!atomic_inc_not_zero(&num_events)) {
		mutex_lock(&pmc_reserve_mutex);
		if (atomic_read(&num_events) == 0 &&
		    reserve_pmc_hardware(perf_event_interrupt))
			err = -EBUSY;
		else
			atomic_inc(&num_events);
		mutex_unlock(&pmc_reserve_mutex);
	}
	event->destroy = hw_perf_event_destroy;

	return err;
}

static int power_pmu_event_idx(struct perf_event *event)
{
	return event->hw.idx;
}

ssize_t power_events_sysfs_show(struct device *dev,
				struct device_attribute *attr, char *page)
{
	struct perf_pmu_events_attr *pmu_attr;

	pmu_attr = container_of(attr, struct perf_pmu_events_attr, attr);

	return sprintf(page, "event=0x%02llx\n", pmu_attr->id);
}

static struct pmu power_pmu = {
	.pmu_enable	= power_pmu_enable,
	.pmu_disable	= power_pmu_disable,
	.event_init	= power_pmu_event_init,
	.add		= power_pmu_add,
	.del		= power_pmu_del,
	.start		= power_pmu_start,
	.stop		= power_pmu_stop,
	.read		= power_pmu_read,
	.start_txn	= power_pmu_start_txn,
	.cancel_txn	= power_pmu_cancel_txn,
	.commit_txn	= power_pmu_commit_txn,
	.event_idx	= power_pmu_event_idx,
	.sched_task	= power_pmu_sched_task,
};

/*
 * A counter has overflowed; update its count and record
 * things if requested.  Note that interrupts are hard-disabled
 * here so there is no possibility of being interrupted.
 */
static void record_and_restart(struct perf_event *event, unsigned long val,
			       struct pt_regs *regs)
{
	u64 period = event->hw.sample_period;
	s64 prev, delta, left;
	int record = 0;

	if (event->hw.state & PERF_HES_STOPPED) {
		write_pmc(event->hw.idx, 0);
		return;
	}

	/* we don't have to worry about interrupts here */
	prev = local64_read(&event->hw.prev_count);
	delta = check_and_compute_delta(prev, val);
	local64_add(delta, &event->count);

	/*
	 * See if the total period for this event has expired,
	 * and update for the next period.
	 */
	val = 0;
	left = local64_read(&event->hw.period_left) - delta;
	if (delta == 0)
		left++;
	if (period) {
		if (left <= 0) {
			left += period;
			if (left <= 0)
				left = period;

			/*
			 * If address is not requested in the sample via
			 * PERF_SAMPLE_IP, just record that sample irrespective
			 * of SIAR valid check.
			 */
			if (event->attr.sample_type & PERF_SAMPLE_IP)
				record = siar_valid(regs);
			else
				record = 1;

			event->hw.last_period = event->hw.sample_period;
		}
		if (left < 0x80000000LL)
			val = 0x80000000LL - left;
	}

	write_pmc(event->hw.idx, val);
	local64_set(&event->hw.prev_count, val);
	local64_set(&event->hw.period_left, left);
	perf_event_update_userpage(event);

	/*
	 * Due to hardware limitation, sometimes SIAR could sample a kernel
	 * address even when freeze on supervisor state (kernel) is set in
	 * MMCR2. Check attr.exclude_kernel and address to drop the sample in
	 * these cases.
	 */
<<<<<<< HEAD
	if (event->attr.exclude_kernel && record)
		if (is_kernel_addr(mfspr(SPRN_SIAR)))
			record = 0;
=======
	if (event->attr.exclude_kernel &&
	    (event->attr.sample_type & PERF_SAMPLE_IP) &&
	    is_kernel_addr(mfspr(SPRN_SIAR)))
		record = 0;
>>>>>>> 4e026225

	/*
	 * Finally record data if requested.
	 */
	if (record) {
		struct perf_sample_data data;

		perf_sample_data_init(&data, ~0ULL, event->hw.last_period);

		if (event->attr.sample_type &
		    (PERF_SAMPLE_ADDR | PERF_SAMPLE_PHYS_ADDR))
			perf_get_data_addr(event, regs, &data.addr);

		if (event->attr.sample_type & PERF_SAMPLE_BRANCH_STACK) {
			struct cpu_hw_events *cpuhw;
			cpuhw = this_cpu_ptr(&cpu_hw_events);
			power_pmu_bhrb_read(event, cpuhw);
			data.br_stack = &cpuhw->bhrb_stack;
		}

		if (event->attr.sample_type & PERF_SAMPLE_DATA_SRC &&
						ppmu->get_mem_data_src)
			ppmu->get_mem_data_src(&data.data_src, ppmu->flags, regs);

		if (event->attr.sample_type & PERF_SAMPLE_WEIGHT &&
						ppmu->get_mem_weight)
			ppmu->get_mem_weight(&data.weight);

		if (perf_event_overflow(event, &data, regs))
			power_pmu_stop(event, 0);
	} else if (period) {
		/* Account for interrupt in case of invalid SIAR */
		if (perf_event_account_interrupt(event))
			power_pmu_stop(event, 0);
	}
}

/*
 * Called from generic code to get the misc flags (i.e. processor mode)
 * for an event_id.
 */
unsigned long perf_misc_flags(struct pt_regs *regs)
{
	u32 flags = perf_get_misc_flags(regs);

	if (flags)
		return flags;
	return user_mode(regs) ? PERF_RECORD_MISC_USER :
		PERF_RECORD_MISC_KERNEL;
}

/*
 * Called from generic code to get the instruction pointer
 * for an event_id.
 */
unsigned long perf_instruction_pointer(struct pt_regs *regs)
{
	bool use_siar = regs_use_siar(regs);

	if (use_siar && siar_valid(regs))
		return mfspr(SPRN_SIAR) + perf_ip_adjust(regs);
	else if (use_siar)
		return 0;		// no valid instruction pointer
	else
		return regs->nip;
}

static bool pmc_overflow_power7(unsigned long val)
{
	/*
	 * Events on POWER7 can roll back if a speculative event doesn't
	 * eventually complete. Unfortunately in some rare cases they will
	 * raise a performance monitor exception. We need to catch this to
	 * ensure we reset the PMC. In all cases the PMC will be 256 or less
	 * cycles from overflow.
	 *
	 * We only do this if the first pass fails to find any overflowing
	 * PMCs because a user might set a period of less than 256 and we
	 * don't want to mistakenly reset them.
	 */
	if ((0x80000000 - val) <= 256)
		return true;

	return false;
}

static bool pmc_overflow(unsigned long val)
{
	if ((int)val < 0)
		return true;

	return false;
}

/*
 * Performance monitor interrupt stuff
 */
static void __perf_event_interrupt(struct pt_regs *regs)
{
	int i, j;
	struct cpu_hw_events *cpuhw = this_cpu_ptr(&cpu_hw_events);
	struct perf_event *event;
	unsigned long val[8];
	int found, active;
	int nmi;

	if (cpuhw->n_limited)
		freeze_limited_counters(cpuhw, mfspr(SPRN_PMC5),
					mfspr(SPRN_PMC6));

	perf_read_regs(regs);

	/*
	 * If perf interrupts hit in a local_irq_disable (soft-masked) region,
	 * we consider them as NMIs. This is required to prevent hash faults on
	 * user addresses when reading callchains. See the NMI test in
	 * do_hash_page.
	 */
	nmi = perf_intr_is_nmi(regs);
	if (nmi)
		nmi_enter();
	else
		irq_enter();

	/* Read all the PMCs since we'll need them a bunch of times */
	for (i = 0; i < ppmu->n_counter; ++i)
		val[i] = read_pmc(i + 1);

	/* Try to find what caused the IRQ */
	found = 0;
	for (i = 0; i < ppmu->n_counter; ++i) {
		if (!pmc_overflow(val[i]))
			continue;
		if (is_limited_pmc(i + 1))
			continue; /* these won't generate IRQs */
		/*
		 * We've found one that's overflowed.  For active
		 * counters we need to log this.  For inactive
		 * counters, we need to reset it anyway
		 */
		found = 1;
		active = 0;
		for (j = 0; j < cpuhw->n_events; ++j) {
			event = cpuhw->event[j];
			if (event->hw.idx == (i + 1)) {
				active = 1;
				record_and_restart(event, val[i], regs);
				break;
			}
		}
		if (!active)
			/* reset non active counters that have overflowed */
			write_pmc(i + 1, 0);
	}
	if (!found && pvr_version_is(PVR_POWER7)) {
		/* check active counters for special buggy p7 overflow */
		for (i = 0; i < cpuhw->n_events; ++i) {
			event = cpuhw->event[i];
			if (!event->hw.idx || is_limited_pmc(event->hw.idx))
				continue;
			if (pmc_overflow_power7(val[event->hw.idx - 1])) {
				/* event has overflowed in a buggy way*/
				found = 1;
				record_and_restart(event,
						   val[event->hw.idx - 1],
						   regs);
			}
		}
	}
	if (!found && !nmi && printk_ratelimit())
		printk(KERN_WARNING "Can't find PMC that caused IRQ\n");

	/*
	 * Reset MMCR0 to its normal value.  This will set PMXE and
	 * clear FC (freeze counters) and PMAO (perf mon alert occurred)
	 * and thus allow interrupts to occur again.
	 * XXX might want to use MSR.PM to keep the events frozen until
	 * we get back out of this interrupt.
	 */
	write_mmcr0(cpuhw, cpuhw->mmcr.mmcr0);

	if (nmi)
		nmi_exit();
	else
		irq_exit();
}

static void perf_event_interrupt(struct pt_regs *regs)
{
	u64 start_clock = sched_clock();

	__perf_event_interrupt(regs);
	perf_sample_event_took(sched_clock() - start_clock);
}

static int power_pmu_prepare_cpu(unsigned int cpu)
{
	struct cpu_hw_events *cpuhw = &per_cpu(cpu_hw_events, cpu);

	if (ppmu) {
		memset(cpuhw, 0, sizeof(*cpuhw));
		cpuhw->mmcr.mmcr0 = MMCR0_FC;
	}
	return 0;
}

int register_power_pmu(struct power_pmu *pmu)
{
	if (ppmu)
		return -EBUSY;		/* something's already registered */

	ppmu = pmu;
	pr_info("%s performance monitor hardware support registered\n",
		pmu->name);

	power_pmu.attr_groups = ppmu->attr_groups;
	power_pmu.capabilities |= (ppmu->capabilities & PERF_PMU_CAP_EXTENDED_REGS);

#ifdef MSR_HV
	/*
	 * Use FCHV to ignore kernel events if MSR.HV is set.
	 */
	if (mfmsr() & MSR_HV)
		freeze_events_kernel = MMCR0_FCHV;
#endif /* CONFIG_PPC64 */

	perf_pmu_register(&power_pmu, "cpu", PERF_TYPE_RAW);
	cpuhp_setup_state(CPUHP_PERF_POWER, "perf/powerpc:prepare",
			  power_pmu_prepare_cpu, NULL);
	return 0;
}

#ifdef CONFIG_PPC64
static int __init init_ppc64_pmu(void)
{
	/* run through all the pmu drivers one at a time */
	if (!init_power5_pmu())
		return 0;
	else if (!init_power5p_pmu())
		return 0;
	else if (!init_power6_pmu())
		return 0;
	else if (!init_power7_pmu())
		return 0;
	else if (!init_power8_pmu())
		return 0;
	else if (!init_power9_pmu())
		return 0;
	else if (!init_power10_pmu())
		return 0;
	else if (!init_ppc970_pmu())
		return 0;
	else
		return init_generic_compat_pmu();
}
early_initcall(init_ppc64_pmu);
#endif<|MERGE_RESOLUTION|>--- conflicted
+++ resolved
@@ -477,11 +477,7 @@
 			 * addresses, hence include a check before filtering code
 			 */
 			if (!(ppmu->flags & PPMU_ARCH_31) &&
-<<<<<<< HEAD
-				is_kernel_addr(addr) && perf_allow_kernel(&event->attr) != 0)
-=======
 			    is_kernel_addr(addr) && event->attr.exclude_kernel)
->>>>>>> 4e026225
 				continue;
 
 			/* Branches are read most recent first (ie. mfbhrb 0 is
@@ -2144,16 +2140,10 @@
 	 * MMCR2. Check attr.exclude_kernel and address to drop the sample in
 	 * these cases.
 	 */
-<<<<<<< HEAD
-	if (event->attr.exclude_kernel && record)
-		if (is_kernel_addr(mfspr(SPRN_SIAR)))
-			record = 0;
-=======
 	if (event->attr.exclude_kernel &&
 	    (event->attr.sample_type & PERF_SAMPLE_IP) &&
 	    is_kernel_addr(mfspr(SPRN_SIAR)))
 		record = 0;
->>>>>>> 4e026225
 
 	/*
 	 * Finally record data if requested.
