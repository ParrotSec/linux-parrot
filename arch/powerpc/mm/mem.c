// SPDX-License-Identifier: GPL-2.0-or-later
/*
 *  PowerPC version
 *    Copyright (C) 1995-1996 Gary Thomas (gdt@linuxppc.org)
 *
 *  Modifications by Paul Mackerras (PowerMac) (paulus@cs.anu.edu.au)
 *  and Cort Dougan (PReP) (cort@cs.nmt.edu)
 *    Copyright (C) 1996 Paul Mackerras
 *  PPC44x/36-bit changes by Matt Porter (mporter@mvista.com)
 *
 *  Derived from "arch/i386/mm/init.c"
 *    Copyright (C) 1991, 1992, 1993, 1994  Linus Torvalds
 */

#include <linux/export.h>
#include <linux/sched.h>
#include <linux/kernel.h>
#include <linux/errno.h>
#include <linux/string.h>
#include <linux/gfp.h>
#include <linux/types.h>
#include <linux/mm.h>
#include <linux/stddef.h>
#include <linux/init.h>
#include <linux/bootmem.h>
#include <linux/highmem.h>
#include <linux/initrd.h>
#include <linux/pagemap.h>
#include <linux/suspend.h>
#include <linux/memblock.h>
#include <linux/hugetlb.h>
#include <linux/slab.h>
#include <linux/vmalloc.h>
#include <linux/memremap.h>

#include <asm/pgalloc.h>
#include <asm/prom.h>
#include <asm/io.h>
#include <asm/mmu_context.h>
#include <asm/pgtable.h>
#include <asm/mmu.h>
#include <asm/smp.h>
#include <asm/machdep.h>
#include <asm/btext.h>
#include <asm/tlb.h>
#include <asm/sections.h>
#include <asm/sparsemem.h>
#include <asm/vdso.h>
#include <asm/fixmap.h>
#include <asm/swiotlb.h>
#include <asm/rtas.h>

#include <mm/mmu_decl.h>

#ifndef CPU_FTR_COHERENT_ICACHE
#define CPU_FTR_COHERENT_ICACHE	0	/* XXX for now */
#define CPU_FTR_NOEXECUTE	0
#endif

unsigned long long memory_limit;
bool init_mem_is_free;

#ifdef CONFIG_HIGHMEM
pte_t *kmap_pte;
EXPORT_SYMBOL(kmap_pte);
pgprot_t kmap_prot;
EXPORT_SYMBOL(kmap_prot);
#define TOP_ZONE ZONE_HIGHMEM

static inline pte_t *virt_to_kpte(unsigned long vaddr)
{
	return pte_offset_kernel(pmd_offset(pud_offset(pgd_offset_k(vaddr),
			vaddr), vaddr), vaddr);
}
#else
#define TOP_ZONE ZONE_NORMAL
#endif

int page_is_ram(unsigned long pfn)
{
	return memblock_is_memory(__pfn_to_phys(pfn));
}

pgprot_t phys_mem_access_prot(struct file *file, unsigned long pfn,
			      unsigned long size, pgprot_t vma_prot)
{
	if (ppc_md.phys_mem_access_prot)
		return ppc_md.phys_mem_access_prot(file, pfn, size, vma_prot);

	if (!page_is_ram(pfn))
		vma_prot = pgprot_noncached(vma_prot);

	return vma_prot;
}
EXPORT_SYMBOL(phys_mem_access_prot);

#ifdef CONFIG_MEMORY_HOTPLUG

#ifdef CONFIG_NUMA
int memory_add_physaddr_to_nid(u64 start)
{
	return hot_add_scn_to_nid(start);
}
#endif

int __weak create_section_mapping(unsigned long start, unsigned long end, int nid)
{
	return -ENODEV;
}

int __weak remove_section_mapping(unsigned long start, unsigned long end)
{
	return -ENODEV;
}

int __ref arch_add_memory(int nid, u64 start, u64 size,
			struct mhp_restrictions *restrictions)
{
	unsigned long start_pfn = start >> PAGE_SHIFT;
	unsigned long nr_pages = size >> PAGE_SHIFT;
	int rc;

	resize_hpt_for_hotplug(memblock_phys_mem_size());

	start = (unsigned long)__va(start);
	rc = create_section_mapping(start, start + size, nid);
	if (rc) {
		pr_warn("Unable to create mapping for hot added memory 0x%llx..0x%llx: %d\n",
			start, start + size, rc);
		return -EFAULT;
	}
	flush_inval_dcache_range(start, start + size);

	return __add_pages(nid, start_pfn, nr_pages, restrictions);
}

#ifdef CONFIG_MEMORY_HOTREMOVE
<<<<<<< HEAD
int __meminit arch_remove_memory(u64 start, u64 size, struct vmem_altmap *altmap)
=======
void __ref arch_remove_memory(int nid, u64 start, u64 size,
			     struct vmem_altmap *altmap)
>>>>>>> 407d19ab
{
	unsigned long start_pfn = start >> PAGE_SHIFT;
	unsigned long nr_pages = size >> PAGE_SHIFT;
	struct page *page;
	int ret;

	/*
	 * If we have an altmap then we need to skip over any reserved PFNs
	 * when querying the zone.
	 */
	page = pfn_to_page(start_pfn);
	if (altmap)
		page += vmem_altmap_offset(altmap);

	__remove_pages(page_zone(page), start_pfn, nr_pages, altmap);

	/* Remove htab bolted mappings for this section of memory */
	start = (unsigned long)__va(start);
	flush_inval_dcache_range(start, start + size);
	ret = remove_section_mapping(start, start + size);
	WARN_ON_ONCE(ret);

	/* Ensure all vmalloc mappings are flushed in case they also
	 * hit that section of memory
	 */
	vm_unmap_aliases();

	if (resize_hpt_for_hotplug(memblock_phys_mem_size()) == -ENOSPC)
		pr_warn("Hash collision while resizing HPT\n");
}
#endif
#endif /* CONFIG_MEMORY_HOTPLUG */

/*
 * walk_memory_resource() needs to make sure there is no holes in a given
 * memory range.  PPC64 does not maintain the memory layout in /proc/iomem.
 * Instead it maintains it in memblock.memory structures.  Walk through the
 * memory regions, find holes and callback for contiguous regions.
 */
int
walk_system_ram_range(unsigned long start_pfn, unsigned long nr_pages,
		void *arg, int (*func)(unsigned long, unsigned long, void *))
{
	struct memblock_region *reg;
	unsigned long end_pfn = start_pfn + nr_pages;
	unsigned long tstart, tend;
	int ret = -1;

	for_each_memblock(memory, reg) {
		tstart = max(start_pfn, memblock_region_memory_base_pfn(reg));
		tend = min(end_pfn, memblock_region_memory_end_pfn(reg));
		if (tstart >= tend)
			continue;
		ret = (*func)(tstart, tend - tstart, arg);
		if (ret)
			break;
	}
	return ret;
}
EXPORT_SYMBOL_GPL(walk_system_ram_range);

#ifndef CONFIG_NEED_MULTIPLE_NODES
void __init mem_topology_setup(void)
{
	max_low_pfn = max_pfn = memblock_end_of_DRAM() >> PAGE_SHIFT;
	min_low_pfn = MEMORY_START >> PAGE_SHIFT;
#ifdef CONFIG_HIGHMEM
	max_low_pfn = lowmem_end_addr >> PAGE_SHIFT;
#endif

	/* Place all memblock_regions in the same node and merge contiguous
	 * memblock_regions
	 */
	memblock_set_node(0, PHYS_ADDR_MAX, &memblock.memory, 0);
}

void __init initmem_init(void)
{
	/* XXX need to clip this if using highmem? */
	sparse_memory_present_with_active_regions(0);
	sparse_init();
}

/* mark pages that don't exist as nosave */
static int __init mark_nonram_nosave(void)
{
	struct memblock_region *reg, *prev = NULL;

	for_each_memblock(memory, reg) {
		if (prev &&
		    memblock_region_memory_end_pfn(prev) < memblock_region_memory_base_pfn(reg))
			register_nosave_region(memblock_region_memory_end_pfn(prev),
					       memblock_region_memory_base_pfn(reg));
		prev = reg;
	}
	return 0;
}
#else /* CONFIG_NEED_MULTIPLE_NODES */
static int __init mark_nonram_nosave(void)
{
	return 0;
}
#endif

static bool zone_limits_final;

/*
 * The memory zones past TOP_ZONE are managed by generic mm code.
 * These should be set to zero since that's what every other
 * architecture does.
 */
static unsigned long max_zone_pfns[MAX_NR_ZONES] = {
	[0            ... TOP_ZONE        ] = ~0UL,
	[TOP_ZONE + 1 ... MAX_NR_ZONES - 1] = 0
};

/*
 * Restrict the specified zone and all more restrictive zones
 * to be below the specified pfn.  May not be called after
 * paging_init().
 */
void __init limit_zone_pfn(enum zone_type zone, unsigned long pfn_limit)
{
	int i;

	if (WARN_ON(zone_limits_final))
		return;

	for (i = zone; i >= 0; i--) {
		if (max_zone_pfns[i] > pfn_limit)
			max_zone_pfns[i] = pfn_limit;
	}
}

/*
 * Find the least restrictive zone that is entirely below the
 * specified pfn limit.  Returns < 0 if no suitable zone is found.
 *
 * pfn_limit must be u64 because it can exceed 32 bits even on 32-bit
 * systems -- the DMA limit can be higher than any possible real pfn.
 */
int dma_pfn_limit_to_zone(u64 pfn_limit)
{
	int i;

	for (i = TOP_ZONE; i >= 0; i--) {
		if (max_zone_pfns[i] <= pfn_limit)
			return i;
	}

	return -EPERM;
}

/*
 * paging_init() sets up the page tables - in fact we've already done this.
 */
void __init paging_init(void)
{
	unsigned long long total_ram = memblock_phys_mem_size();
	phys_addr_t top_of_ram = memblock_end_of_DRAM();

#ifdef CONFIG_PPC32
	unsigned long v = __fix_to_virt(__end_of_fixed_addresses - 1);
	unsigned long end = __fix_to_virt(FIX_HOLE);

	for (; v < end; v += PAGE_SIZE)
		map_kernel_page(v, 0, 0); /* XXX gross */
#endif

#ifdef CONFIG_HIGHMEM
	map_kernel_page(PKMAP_BASE, 0, 0);	/* XXX gross */
	pkmap_page_table = virt_to_kpte(PKMAP_BASE);

	kmap_pte = virt_to_kpte(__fix_to_virt(FIX_KMAP_BEGIN));
	kmap_prot = PAGE_KERNEL;
#endif /* CONFIG_HIGHMEM */

	printk(KERN_DEBUG "Top of RAM: 0x%llx, Total RAM: 0x%llx\n",
	       (unsigned long long)top_of_ram, total_ram);
	printk(KERN_DEBUG "Memory hole size: %ldMB\n",
	       (long int)((top_of_ram - total_ram) >> 20));

<<<<<<< HEAD
=======
#ifdef CONFIG_ZONE_DMA
	max_zone_pfns[ZONE_DMA]	= min(max_low_pfn,
			((1UL << ARCH_ZONE_DMA_BITS) - 1) >> PAGE_SHIFT);
#endif
	max_zone_pfns[ZONE_NORMAL] = max_low_pfn;
>>>>>>> 407d19ab
#ifdef CONFIG_HIGHMEM
	limit_zone_pfn(ZONE_NORMAL, lowmem_end_addr >> PAGE_SHIFT);
#endif
	limit_zone_pfn(TOP_ZONE, top_of_ram >> PAGE_SHIFT);
	zone_limits_final = true;
	free_area_init_nodes(max_zone_pfns);

	mark_nonram_nosave();
}

void __init mem_init(void)
{
	/*
	 * book3s is limited to 16 page sizes due to encoding this in
	 * a 4-bit field for slices.
	 */
	BUILD_BUG_ON(MMU_PAGE_COUNT > 16);

#ifdef CONFIG_SWIOTLB
	swiotlb_init(0);
#endif

	high_memory = (void *) __va(max_low_pfn * PAGE_SIZE);
	set_max_mapnr(max_pfn);
	free_all_bootmem();

#ifdef CONFIG_HIGHMEM
	{
		unsigned long pfn, highmem_mapnr;

		highmem_mapnr = lowmem_end_addr >> PAGE_SHIFT;
		for (pfn = highmem_mapnr; pfn < max_mapnr; ++pfn) {
			phys_addr_t paddr = (phys_addr_t)pfn << PAGE_SHIFT;
			struct page *page = pfn_to_page(pfn);
			if (!memblock_is_reserved(paddr))
				free_highmem_page(page);
		}
	}
#endif /* CONFIG_HIGHMEM */

#if defined(CONFIG_PPC_FSL_BOOK3E) && !defined(CONFIG_SMP)
	/*
	 * If smp is enabled, next_tlbcam_idx is initialized in the cpu up
	 * functions.... do it here for the non-smp case.
	 */
	per_cpu(next_tlbcam_idx, smp_processor_id()) =
		(mfspr(SPRN_TLB1CFG) & TLBnCFG_N_ENTRY) - 1;
#endif

	mem_init_print_info(NULL);
#ifdef CONFIG_PPC32
	pr_info("Kernel virtual memory layout:\n");
#ifdef CONFIG_KASAN
	pr_info("  * 0x%08lx..0x%08lx  : kasan shadow mem\n",
		KASAN_SHADOW_START, KASAN_SHADOW_END);
#endif
	pr_info("  * 0x%08lx..0x%08lx  : fixmap\n", FIXADDR_START, FIXADDR_TOP);
#ifdef CONFIG_HIGHMEM
	pr_info("  * 0x%08lx..0x%08lx  : highmem PTEs\n",
		PKMAP_BASE, PKMAP_ADDR(LAST_PKMAP));
#endif /* CONFIG_HIGHMEM */
#ifdef CONFIG_NOT_COHERENT_CACHE
	pr_info("  * 0x%08lx..0x%08lx  : consistent mem\n",
		IOREMAP_TOP, IOREMAP_TOP + CONFIG_CONSISTENT_SIZE);
#endif /* CONFIG_NOT_COHERENT_CACHE */
	pr_info("  * 0x%08lx..0x%08lx  : early ioremap\n",
		ioremap_bot, IOREMAP_TOP);
	pr_info("  * 0x%08lx..0x%08lx  : vmalloc & ioremap\n",
		VMALLOC_START, VMALLOC_END);
#endif /* CONFIG_PPC32 */
}

void free_initmem(void)
{
	ppc_md.progress = ppc_printk_progress;
	mark_initmem_nx();
	init_mem_is_free = true;
	free_initmem_default(POISON_FREE_INITMEM);
}

/*
 * This is called when a page has been modified by the kernel.
 * It just marks the page as not i-cache clean.  We do the i-cache
 * flush later when the page is given to a user process, if necessary.
 */
void flush_dcache_page(struct page *page)
{
	if (cpu_has_feature(CPU_FTR_COHERENT_ICACHE))
		return;
	/* avoid an atomic op if possible */
	if (test_bit(PG_arch_1, &page->flags))
		clear_bit(PG_arch_1, &page->flags);
}
EXPORT_SYMBOL(flush_dcache_page);

void flush_dcache_icache_page(struct page *page)
{
#ifdef CONFIG_HUGETLB_PAGE
	if (PageCompound(page)) {
		flush_dcache_icache_hugepage(page);
		return;
	}
#endif
#if defined(CONFIG_PPC_8xx) || defined(CONFIG_PPC64)
	/* On 8xx there is no need to kmap since highmem is not supported */
	__flush_dcache_icache(page_address(page));
#else
	if (IS_ENABLED(CONFIG_BOOKE) || sizeof(phys_addr_t) > sizeof(void *)) {
		void *start = kmap_atomic(page);
		__flush_dcache_icache(start);
		kunmap_atomic(start);
	} else {
		__flush_dcache_icache_phys(page_to_pfn(page) << PAGE_SHIFT);
	}
#endif
}
EXPORT_SYMBOL(flush_dcache_icache_page);

void clear_user_page(void *page, unsigned long vaddr, struct page *pg)
{
	clear_page(page);

	/*
	 * We shouldn't have to do this, but some versions of glibc
	 * require it (ld.so assumes zero filled pages are icache clean)
	 * - Anton
	 */
	flush_dcache_page(pg);
}
EXPORT_SYMBOL(clear_user_page);

void copy_user_page(void *vto, void *vfrom, unsigned long vaddr,
		    struct page *pg)
{
	copy_page(vto, vfrom);

	/*
	 * We should be able to use the following optimisation, however
	 * there are two problems.
	 * Firstly a bug in some versions of binutils meant PLT sections
	 * were not marked executable.
	 * Secondly the first word in the GOT section is blrl, used
	 * to establish the GOT address. Until recently the GOT was
	 * not marked executable.
	 * - Anton
	 */
#if 0
	if (!vma->vm_file && ((vma->vm_flags & VM_EXEC) == 0))
		return;
#endif

	flush_dcache_page(pg);
}

void flush_icache_user_range(struct vm_area_struct *vma, struct page *page,
			     unsigned long addr, int len)
{
	unsigned long maddr;

	maddr = (unsigned long) kmap(page) + (addr & ~PAGE_MASK);
	flush_icache_range(maddr, maddr + len);
	kunmap(page);
}
EXPORT_SYMBOL(flush_icache_user_range);

/*
 * This is called at the end of handling a user page fault, when the
 * fault has been handled by updating a PTE in the linux page tables.
 * We use it to preload an HPTE into the hash table corresponding to
 * the updated linux PTE.
 * 
 * This must always be called with the pte lock held.
 */
void update_mmu_cache(struct vm_area_struct *vma, unsigned long address,
		      pte_t *ptep)
{
#ifdef CONFIG_PPC_STD_MMU
	/*
	 * We don't need to worry about _PAGE_PRESENT here because we are
	 * called with either mm->page_table_lock held or ptl lock held
	 */
	unsigned long access, trap;

	if (radix_enabled()) {
		prefetch((void *)address);
		return;
	}

	/* We only want HPTEs for linux PTEs that have _PAGE_ACCESSED set */
	if (!pte_young(*ptep) || address >= TASK_SIZE)
		return;

	/* We try to figure out if we are coming from an instruction
	 * access fault and pass that down to __hash_page so we avoid
	 * double-faulting on execution of fresh text. We have to test
	 * for regs NULL since init will get here first thing at boot
	 *
	 * We also avoid filling the hash if not coming from a fault
	 */

	trap = current->thread.regs ? TRAP(current->thread.regs) : 0UL;
	switch (trap) {
	case 0x300:
		access = 0UL;
		break;
	case 0x400:
		access = _PAGE_EXEC;
		break;
	default:
		return;
	}

	hash_preload(vma->vm_mm, address, access, trap);
#endif /* CONFIG_PPC_STD_MMU */
#if (defined(CONFIG_PPC_BOOK3E_64) || defined(CONFIG_PPC_FSL_BOOK3E)) \
	&& defined(CONFIG_HUGETLB_PAGE)
	if (is_vm_hugetlb_page(vma))
		book3e_hugetlb_preload(vma, address, *ptep);
#endif
}

/*
 * System memory should not be in /proc/iomem but various tools expect it
 * (eg kdump).
 */
static int __init add_system_ram_resources(void)
{
	struct memblock_region *reg;

	for_each_memblock(memory, reg) {
		struct resource *res;
		unsigned long base = reg->base;
		unsigned long size = reg->size;

		res = kzalloc(sizeof(struct resource), GFP_KERNEL);
		WARN_ON(!res);

		if (res) {
			res->name = "System RAM";
			res->start = base;
			res->end = base + size - 1;
			res->flags = IORESOURCE_SYSTEM_RAM | IORESOURCE_BUSY;
			WARN_ON(request_resource(&iomem_resource, res) < 0);
		}
	}

	return 0;
}
subsys_initcall(add_system_ram_resources);

#ifdef CONFIG_STRICT_DEVMEM
/*
 * devmem_is_allowed(): check to see if /dev/mem access to a certain address
 * is valid. The argument is a physical page number.
 *
 * Access has to be given to non-kernel-ram areas as well, these contain the
 * PCI mmio resources as well as potential bios/acpi data regions.
 */
int devmem_is_allowed(unsigned long pfn)
{
	if (page_is_rtas_user_buf(pfn))
		return 1;
	if (iomem_is_exclusive(PFN_PHYS(pfn)))
		return 0;
	if (!page_is_ram(pfn))
		return 1;
	return 0;
}
#endif /* CONFIG_STRICT_DEVMEM */<|MERGE_RESOLUTION|>--- conflicted
+++ resolved
@@ -22,12 +22,11 @@
 #include <linux/mm.h>
 #include <linux/stddef.h>
 #include <linux/init.h>
-#include <linux/bootmem.h>
+#include <linux/memblock.h>
 #include <linux/highmem.h>
 #include <linux/initrd.h>
 #include <linux/pagemap.h>
 #include <linux/suspend.h>
-#include <linux/memblock.h>
 #include <linux/hugetlb.h>
 #include <linux/slab.h>
 #include <linux/vmalloc.h>
@@ -65,21 +64,13 @@
 EXPORT_SYMBOL(kmap_pte);
 pgprot_t kmap_prot;
 EXPORT_SYMBOL(kmap_prot);
-#define TOP_ZONE ZONE_HIGHMEM
 
 static inline pte_t *virt_to_kpte(unsigned long vaddr)
 {
 	return pte_offset_kernel(pmd_offset(pud_offset(pgd_offset_k(vaddr),
 			vaddr), vaddr), vaddr);
 }
-#else
-#define TOP_ZONE ZONE_NORMAL
-#endif
-
-int page_is_ram(unsigned long pfn)
-{
-	return memblock_is_memory(__pfn_to_phys(pfn));
-}
+#endif
 
 pgprot_t phys_mem_access_prot(struct file *file, unsigned long pfn,
 			      unsigned long size, pgprot_t vma_prot)
@@ -135,12 +126,8 @@
 }
 
 #ifdef CONFIG_MEMORY_HOTREMOVE
-<<<<<<< HEAD
-int __meminit arch_remove_memory(u64 start, u64 size, struct vmem_altmap *altmap)
-=======
 void __ref arch_remove_memory(int nid, u64 start, u64 size,
 			     struct vmem_altmap *altmap)
->>>>>>> 407d19ab
 {
 	unsigned long start_pfn = start >> PAGE_SHIFT;
 	unsigned long nr_pages = size >> PAGE_SHIFT;
@@ -173,34 +160,6 @@
 }
 #endif
 #endif /* CONFIG_MEMORY_HOTPLUG */
-
-/*
- * walk_memory_resource() needs to make sure there is no holes in a given
- * memory range.  PPC64 does not maintain the memory layout in /proc/iomem.
- * Instead it maintains it in memblock.memory structures.  Walk through the
- * memory regions, find holes and callback for contiguous regions.
- */
-int
-walk_system_ram_range(unsigned long start_pfn, unsigned long nr_pages,
-		void *arg, int (*func)(unsigned long, unsigned long, void *))
-{
-	struct memblock_region *reg;
-	unsigned long end_pfn = start_pfn + nr_pages;
-	unsigned long tstart, tend;
-	int ret = -1;
-
-	for_each_memblock(memory, reg) {
-		tstart = max(start_pfn, memblock_region_memory_base_pfn(reg));
-		tend = min(end_pfn, memblock_region_memory_end_pfn(reg));
-		if (tstart >= tend)
-			continue;
-		ret = (*func)(tstart, tend - tstart, arg);
-		if (ret)
-			break;
-	}
-	return ret;
-}
-EXPORT_SYMBOL_GPL(walk_system_ram_range);
 
 #ifndef CONFIG_NEED_MULTIPLE_NODES
 void __init mem_topology_setup(void)
@@ -245,54 +204,19 @@
 }
 #endif
 
-static bool zone_limits_final;
-
-/*
- * The memory zones past TOP_ZONE are managed by generic mm code.
- * These should be set to zero since that's what every other
- * architecture does.
- */
-static unsigned long max_zone_pfns[MAX_NR_ZONES] = {
-	[0            ... TOP_ZONE        ] = ~0UL,
-	[TOP_ZONE + 1 ... MAX_NR_ZONES - 1] = 0
-};
-
-/*
- * Restrict the specified zone and all more restrictive zones
- * to be below the specified pfn.  May not be called after
- * paging_init().
- */
-void __init limit_zone_pfn(enum zone_type zone, unsigned long pfn_limit)
-{
-	int i;
-
-	if (WARN_ON(zone_limits_final))
-		return;
-
-	for (i = zone; i >= 0; i--) {
-		if (max_zone_pfns[i] > pfn_limit)
-			max_zone_pfns[i] = pfn_limit;
-	}
-}
-
-/*
- * Find the least restrictive zone that is entirely below the
- * specified pfn limit.  Returns < 0 if no suitable zone is found.
+/*
+ * Zones usage:
  *
- * pfn_limit must be u64 because it can exceed 32 bits even on 32-bit
- * systems -- the DMA limit can be higher than any possible real pfn.
- */
-int dma_pfn_limit_to_zone(u64 pfn_limit)
-{
-	int i;
-
-	for (i = TOP_ZONE; i >= 0; i--) {
-		if (max_zone_pfns[i] <= pfn_limit)
-			return i;
-	}
-
-	return -EPERM;
-}
+ * We setup ZONE_DMA to be 31-bits on all platforms and ZONE_NORMAL to be
+ * everything else. GFP_DMA32 page allocations automatically fall back to
+ * ZONE_DMA.
+ *
+ * By using 31-bit unconditionally, we can exploit ARCH_ZONE_DMA_BITS to
+ * inform the generic DMA mapping code.  32-bit only devices (if not handled
+ * by an IOMMU anyway) will take a first dip into ZONE_NORMAL and get
+ * otherwise served by ZONE_DMA.
+ */
+static unsigned long max_zone_pfns[MAX_NR_ZONES];
 
 /*
  * paging_init() sets up the page tables - in fact we've already done this.
@@ -307,11 +231,11 @@
 	unsigned long end = __fix_to_virt(FIX_HOLE);
 
 	for (; v < end; v += PAGE_SIZE)
-		map_kernel_page(v, 0, 0); /* XXX gross */
+		map_kernel_page(v, 0, __pgprot(0)); /* XXX gross */
 #endif
 
 #ifdef CONFIG_HIGHMEM
-	map_kernel_page(PKMAP_BASE, 0, 0);	/* XXX gross */
+	map_kernel_page(PKMAP_BASE, 0, __pgprot(0));	/* XXX gross */
 	pkmap_page_table = virt_to_kpte(PKMAP_BASE);
 
 	kmap_pte = virt_to_kpte(__fix_to_virt(FIX_KMAP_BEGIN));
@@ -323,19 +247,15 @@
 	printk(KERN_DEBUG "Memory hole size: %ldMB\n",
 	       (long int)((top_of_ram - total_ram) >> 20));
 
-<<<<<<< HEAD
-=======
 #ifdef CONFIG_ZONE_DMA
 	max_zone_pfns[ZONE_DMA]	= min(max_low_pfn,
 			((1UL << ARCH_ZONE_DMA_BITS) - 1) >> PAGE_SHIFT);
 #endif
 	max_zone_pfns[ZONE_NORMAL] = max_low_pfn;
->>>>>>> 407d19ab
 #ifdef CONFIG_HIGHMEM
-	limit_zone_pfn(ZONE_NORMAL, lowmem_end_addr >> PAGE_SHIFT);
-#endif
-	limit_zone_pfn(TOP_ZONE, top_of_ram >> PAGE_SHIFT);
-	zone_limits_final = true;
+	max_zone_pfns[ZONE_HIGHMEM] = max_pfn;
+#endif
+
 	free_area_init_nodes(max_zone_pfns);
 
 	mark_nonram_nosave();
@@ -355,7 +275,7 @@
 
 	high_memory = (void *) __va(max_low_pfn * PAGE_SIZE);
 	set_max_mapnr(max_pfn);
-	free_all_bootmem();
+	memblock_free_all();
 
 #ifdef CONFIG_HIGHMEM
 	{
@@ -507,12 +427,13 @@
 void update_mmu_cache(struct vm_area_struct *vma, unsigned long address,
 		      pte_t *ptep)
 {
-#ifdef CONFIG_PPC_STD_MMU
+#ifdef CONFIG_PPC_BOOK3S
 	/*
 	 * We don't need to worry about _PAGE_PRESENT here because we are
 	 * called with either mm->page_table_lock held or ptl lock held
 	 */
-	unsigned long access, trap;
+	unsigned long trap;
+	bool is_exec;
 
 	if (radix_enabled()) {
 		prefetch((void *)address);
@@ -534,17 +455,17 @@
 	trap = current->thread.regs ? TRAP(current->thread.regs) : 0UL;
 	switch (trap) {
 	case 0x300:
-		access = 0UL;
+		is_exec = false;
 		break;
 	case 0x400:
-		access = _PAGE_EXEC;
+		is_exec = true;
 		break;
 	default:
 		return;
 	}
 
-	hash_preload(vma->vm_mm, address, access, trap);
-#endif /* CONFIG_PPC_STD_MMU */
+	hash_preload(vma->vm_mm, address, is_exec, trap);
+#endif /* CONFIG_PPC_BOOK3S */
 #if (defined(CONFIG_PPC_BOOK3E_64) || defined(CONFIG_PPC_FSL_BOOK3E)) \
 	&& defined(CONFIG_HUGETLB_PAGE)
 	if (is_vm_hugetlb_page(vma))
@@ -599,4 +520,10 @@
 		return 1;
 	return 0;
 }
-#endif /* CONFIG_STRICT_DEVMEM */+#endif /* CONFIG_STRICT_DEVMEM */
+
+/*
+ * This is defined in kernel/resource.c but only powerpc needs to export it, for
+ * the EHEA driver. Drop this when drivers/net/ethernet/ibm/ehea is removed.
+ */
+EXPORT_SYMBOL_GPL(walk_system_ram_range);