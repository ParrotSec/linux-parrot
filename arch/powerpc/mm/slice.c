--- conflicted
+++ resolved
@@ -18,6 +18,8 @@
 #include <linux/spinlock.h>
 #include <linux/export.h>
 #include <linux/hugetlb.h>
+#include <linux/sched/mm.h>
+#include <linux/security.h>
 #include <asm/mman.h>
 #include <asm/mmu.h>
 #include <asm/copro.h>
@@ -177,7 +179,7 @@
 	copy_mm_to_paca(current->active_mm);
 
 	local_irq_save(flags);
-	slb_flush_and_rebolt();
+	slb_flush_and_restore_bolted();
 	local_irq_restore(flags);
 #endif
 }
@@ -327,6 +329,7 @@
 	int pshift = max_t(int, mmu_psize_defs[psize].shift, PAGE_SHIFT);
 	unsigned long addr, found, prev;
 	struct vm_unmapped_area_info info;
+	unsigned long min_addr = max(PAGE_SIZE, mmap_min_addr);
 
 	info.flags = VM_UNMAPPED_AREA_TOPDOWN;
 	info.length = len;
@@ -343,7 +346,7 @@
 	if (high_limit > DEFAULT_MAP_WINDOW)
 		addr += mm_ctx_slb_addr_limit(&mm->context) - DEFAULT_MAP_WINDOW;
 
-	while (addr > PAGE_SIZE) {
+	while (addr > min_addr) {
 		info.high_limit = addr;
 		if (!slice_scan_available(addr - 1, available, 0, &addr))
 			continue;
@@ -355,8 +358,8 @@
 		 * Check if we need to reduce the range, or if we can
 		 * extend it to cover the previous available slice.
 		 */
-		if (addr < PAGE_SIZE)
-			addr = PAGE_SIZE;
+		if (addr < min_addr)
+			addr = min_addr;
 		else if (slice_scan_available(addr - 1, available, 0, &prev)) {
 			addr = prev;
 			goto prev_slice;
@@ -478,7 +481,7 @@
 		addr = _ALIGN_UP(addr, page_size);
 		slice_dbg(" aligned addr=%lx\n", addr);
 		/* Ignore hint if it's too large or overlaps a VMA */
-		if (addr > high_limit - len ||
+		if (addr > high_limit - len || addr < mmap_min_addr ||
 		    !slice_area_is_free(mm, addr, len))
 			addr = 0;
 	}
@@ -709,8 +712,6 @@
 		bitmap_fill(mask->high_slices, SLICE_NUM_HIGH);
 }
 
-<<<<<<< HEAD
-=======
 #ifdef CONFIG_PPC_BOOK3S_64
 void slice_setup_new_exec(void)
 {
@@ -725,7 +726,6 @@
 }
 #endif
 
->>>>>>> 407d19ab
 void slice_set_range_psize(struct mm_struct *mm, unsigned long start,
 			   unsigned long len, unsigned int psize)
 {
