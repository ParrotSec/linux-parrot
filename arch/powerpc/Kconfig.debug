--- conflicted
+++ resolved
@@ -2,7 +2,6 @@
 
 config PPC_DISABLE_WERROR
 	bool "Don't build arch/powerpc code with -Werror"
-	default n
 	help
 	  This option tells the compiler NOT to build the code under
 	  arch/powerpc with the -Werror flag (which means warnings
@@ -56,7 +55,6 @@
 config CODE_PATCHING_SELFTEST
 	bool "Run self-tests of the code-patching code"
 	depends on DEBUG_KERNEL
-	default n
 
 config JUMP_LABEL_FEATURE_CHECKS
 	bool "Enable use of jump label for cpu/mmu_has_feature()"
@@ -70,7 +68,6 @@
 config JUMP_LABEL_FEATURE_CHECK_DEBUG
 	bool "Do extra check on feature fixup calls"
 	depends on DEBUG_KERNEL && JUMP_LABEL_FEATURE_CHECKS
-	default n
 	help
 	  This tries to catch incorrect usage of cpu_has_feature() and
 	  mmu_has_feature() in the code.
@@ -80,16 +77,13 @@
 config FTR_FIXUP_SELFTEST
 	bool "Run self-tests of the feature-fixup code"
 	depends on DEBUG_KERNEL
-	default n
 
 config MSI_BITMAP_SELFTEST
 	bool "Run self-tests of the MSI bitmap code"
 	depends on DEBUG_KERNEL
-	default n
 
 config PPC_IRQ_SOFT_MASK_DEBUG
 	bool "Include extra checks for powerpc irq soft masking"
-	default n
 
 config XMON
 	bool "Include xmon kernel debugger"
@@ -375,11 +369,6 @@
 
 	  If you are unsure, say N.
 
-<<<<<<< HEAD
-config PPC_HTDUMP
-	def_bool y
-	depends on PPC_PTDUMP && PPC_BOOK3S_64
-=======
 config PPC_DEBUG_WX
 	bool "Warn on W+X mappings at boot"
 	depends on PPC_PTDUMP
@@ -398,7 +387,6 @@
 	  once the kernel has booted up - it's a one time check.
 
 	  If in doubt, say "Y".
->>>>>>> 407d19ab
 
 config PPC_FAST_ENDIAN_SWITCH
 	bool "Deprecated fast endian-switch syscall"
