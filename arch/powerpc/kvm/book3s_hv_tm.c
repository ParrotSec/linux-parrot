// SPDX-License-Identifier: GPL-2.0-only
/*
 * Copyright 2017 Paul Mackerras, IBM Corp. <paulus@au1.ibm.com>
 */

#include <linux/kvm_host.h>

#include <asm/kvm_ppc.h>
#include <asm/kvm_book3s.h>
#include <asm/kvm_book3s_64.h>
#include <asm/reg.h>
#include <asm/ppc-opcode.h>

static void emulate_tx_failure(struct kvm_vcpu *vcpu, u64 failure_cause)
{
	u64 texasr, tfiar;
	u64 msr = vcpu->arch.shregs.msr;

	tfiar = vcpu->arch.regs.nip & ~0x3ull;
	texasr = (failure_cause << 56) | TEXASR_ABORT | TEXASR_FS | TEXASR_EXACT;
	if (MSR_TM_SUSPENDED(vcpu->arch.shregs.msr))
		texasr |= TEXASR_SUSP;
	if (msr & MSR_PR) {
		texasr |= TEXASR_PR;
		tfiar |= 1;
	}
	vcpu->arch.tfiar = tfiar;
	/* Preserve ROT and TL fields of existing TEXASR */
	vcpu->arch.texasr = (vcpu->arch.texasr & 0x3ffffff) | texasr;
}

/*
 * This gets called on a softpatch interrupt on POWER9 DD2.2 processors.
 * We expect to find a TM-related instruction to be emulated.  The
 * instruction image is in vcpu->arch.emul_inst.  If the guest was in
 * TM suspended or transactional state, the checkpointed state has been
 * reclaimed and is in the vcpu struct.  The CPU is in virtual mode in
 * host context.
 */
int kvmhv_p9_tm_emulation(struct kvm_vcpu *vcpu)
{
	u32 instr = vcpu->arch.emul_inst;
	u64 msr = vcpu->arch.shregs.msr;
	u64 newmsr, bescr;
	int ra, rs;

	switch (instr & 0xfc0007ff) {
	case PPC_INST_RFID:
		/* XXX do we need to check for PR=0 here? */
		newmsr = vcpu->arch.shregs.srr1;
		/* should only get here for Sx -> T1 transition */
		WARN_ON_ONCE(!(MSR_TM_SUSPENDED(msr) &&
			       MSR_TM_TRANSACTIONAL(newmsr) &&
			       (newmsr & MSR_TM)));
		newmsr = sanitize_msr(newmsr);
		vcpu->arch.shregs.msr = newmsr;
		vcpu->arch.cfar = vcpu->arch.regs.nip - 4;
		vcpu->arch.regs.nip = vcpu->arch.shregs.srr0;
		return RESUME_GUEST;

	case PPC_INST_RFEBB:
		if ((msr & MSR_PR) && (vcpu->arch.vcore->pcr & PCR_ARCH_206)) {
			/* generate an illegal instruction interrupt */
			kvmppc_core_queue_program(vcpu, SRR1_PROGILL);
			return RESUME_GUEST;
		}
		/* check EBB facility is available */
		if (!(vcpu->arch.hfscr & HFSCR_EBB)) {
			/* generate an illegal instruction interrupt */
			kvmppc_core_queue_program(vcpu, SRR1_PROGILL);
			return RESUME_GUEST;
		}
		if ((msr & MSR_PR) && !(vcpu->arch.fscr & FSCR_EBB)) {
			/* generate a facility unavailable interrupt */
			vcpu->arch.fscr = (vcpu->arch.fscr & ~(0xffull << 56)) |
				((u64)FSCR_EBB_LG << 56);
			kvmppc_book3s_queue_irqprio(vcpu, BOOK3S_INTERRUPT_FAC_UNAVAIL);
			return RESUME_GUEST;
		}
		bescr = vcpu->arch.bescr;
		/* expect to see a S->T transition requested */
		WARN_ON_ONCE(!(MSR_TM_SUSPENDED(msr) &&
			       ((bescr >> 30) & 3) == 2));
		bescr &= ~BESCR_GE;
		if (instr & (1 << 11))
			bescr |= BESCR_GE;
		vcpu->arch.bescr = bescr;
		msr = (msr & ~MSR_TS_MASK) | MSR_TS_T;
		vcpu->arch.shregs.msr = msr;
		vcpu->arch.cfar = vcpu->arch.regs.nip - 4;
		vcpu->arch.regs.nip = vcpu->arch.ebbrr;
		return RESUME_GUEST;

	case PPC_INST_MTMSRD:
		/* XXX do we need to check for PR=0 here? */
		rs = (instr >> 21) & 0x1f;
		newmsr = kvmppc_get_gpr(vcpu, rs);
		/* check this is a Sx -> T1 transition */
		WARN_ON_ONCE(!(MSR_TM_SUSPENDED(msr) &&
			       MSR_TM_TRANSACTIONAL(newmsr) &&
			       (newmsr & MSR_TM)));
		/* mtmsrd doesn't change LE */
		newmsr = (newmsr & ~MSR_LE) | (msr & MSR_LE);
		newmsr = sanitize_msr(newmsr);
		vcpu->arch.shregs.msr = newmsr;
		return RESUME_GUEST;

	case PPC_INST_TSR:
		/* check for PR=1 and arch 2.06 bit set in PCR */
		if ((msr & MSR_PR) && (vcpu->arch.vcore->pcr & PCR_ARCH_206)) {
			/* generate an illegal instruction interrupt */
			kvmppc_core_queue_program(vcpu, SRR1_PROGILL);
			return RESUME_GUEST;
		}
		/* check for TM disabled in the HFSCR or MSR */
		if (!(vcpu->arch.hfscr & HFSCR_TM)) {
			/* generate an illegal instruction interrupt */
			kvmppc_core_queue_program(vcpu, SRR1_PROGILL);
			return RESUME_GUEST;
		}
		if (!(msr & MSR_TM)) {
			/* generate a facility unavailable interrupt */
			vcpu->arch.fscr = (vcpu->arch.fscr & ~(0xffull << 56)) |
				((u64)FSCR_TM_LG << 56);
			kvmppc_book3s_queue_irqprio(vcpu,
						BOOK3S_INTERRUPT_FAC_UNAVAIL);
			return RESUME_GUEST;
		}
		/* Set CR0 to indicate previous transactional state */
<<<<<<< HEAD
		vcpu->arch.cr = (vcpu->arch.cr & 0x0fffffff) |
			(((msr & MSR_TS_MASK) >> MSR_TS_S_LG) << 28);
=======
		vcpu->arch.regs.ccr = (vcpu->arch.regs.ccr & 0x0fffffff) |
			(((msr & MSR_TS_MASK) >> MSR_TS_S_LG) << 29);
>>>>>>> 407d19ab
		/* L=1 => tresume, L=0 => tsuspend */
		if (instr & (1 << 21)) {
			if (MSR_TM_SUSPENDED(msr))
				msr = (msr & ~MSR_TS_MASK) | MSR_TS_T;
		} else {
			if (MSR_TM_TRANSACTIONAL(msr))
				msr = (msr & ~MSR_TS_MASK) | MSR_TS_S;
		}
		vcpu->arch.shregs.msr = msr;
		return RESUME_GUEST;

	case PPC_INST_TRECLAIM:
		/* check for TM disabled in the HFSCR or MSR */
		if (!(vcpu->arch.hfscr & HFSCR_TM)) {
			/* generate an illegal instruction interrupt */
			kvmppc_core_queue_program(vcpu, SRR1_PROGILL);
			return RESUME_GUEST;
		}
		if (!(msr & MSR_TM)) {
			/* generate a facility unavailable interrupt */
			vcpu->arch.fscr = (vcpu->arch.fscr & ~(0xffull << 56)) |
				((u64)FSCR_TM_LG << 56);
			kvmppc_book3s_queue_irqprio(vcpu,
						BOOK3S_INTERRUPT_FAC_UNAVAIL);
			return RESUME_GUEST;
		}
		/* If no transaction active, generate TM bad thing */
		if (!MSR_TM_ACTIVE(msr)) {
			kvmppc_core_queue_program(vcpu, SRR1_PROGTM);
			return RESUME_GUEST;
		}
		/* If failure was not previously recorded, recompute TEXASR */
		if (!(vcpu->arch.orig_texasr & TEXASR_FS)) {
			ra = (instr >> 16) & 0x1f;
			if (ra)
				ra = kvmppc_get_gpr(vcpu, ra) & 0xff;
			emulate_tx_failure(vcpu, ra);
		}

		copy_from_checkpoint(vcpu);

		/* Set CR0 to indicate previous transactional state */
<<<<<<< HEAD
		vcpu->arch.cr = (vcpu->arch.cr & 0x0fffffff) |
			(((msr & MSR_TS_MASK) >> MSR_TS_S_LG) << 28);
=======
		vcpu->arch.regs.ccr = (vcpu->arch.regs.ccr & 0x0fffffff) |
			(((msr & MSR_TS_MASK) >> MSR_TS_S_LG) << 29);
>>>>>>> 407d19ab
		vcpu->arch.shregs.msr &= ~MSR_TS_MASK;
		return RESUME_GUEST;

	case PPC_INST_TRECHKPT:
		/* XXX do we need to check for PR=0 here? */
		/* check for TM disabled in the HFSCR or MSR */
		if (!(vcpu->arch.hfscr & HFSCR_TM)) {
			/* generate an illegal instruction interrupt */
			kvmppc_core_queue_program(vcpu, SRR1_PROGILL);
			return RESUME_GUEST;
		}
		if (!(msr & MSR_TM)) {
			/* generate a facility unavailable interrupt */
			vcpu->arch.fscr = (vcpu->arch.fscr & ~(0xffull << 56)) |
				((u64)FSCR_TM_LG << 56);
			kvmppc_book3s_queue_irqprio(vcpu,
						BOOK3S_INTERRUPT_FAC_UNAVAIL);
			return RESUME_GUEST;
		}
		/* If transaction active or TEXASR[FS] = 0, bad thing */
		if (MSR_TM_ACTIVE(msr) || !(vcpu->arch.texasr & TEXASR_FS)) {
			kvmppc_core_queue_program(vcpu, SRR1_PROGTM);
			return RESUME_GUEST;
		}

		copy_to_checkpoint(vcpu);

		/* Set CR0 to indicate previous transactional state */
<<<<<<< HEAD
		vcpu->arch.cr = (vcpu->arch.cr & 0x0fffffff) |
			(((msr & MSR_TS_MASK) >> MSR_TS_S_LG) << 28);
=======
		vcpu->arch.regs.ccr = (vcpu->arch.regs.ccr & 0x0fffffff) |
			(((msr & MSR_TS_MASK) >> MSR_TS_S_LG) << 29);
>>>>>>> 407d19ab
		vcpu->arch.shregs.msr = msr | MSR_TS_S;
		return RESUME_GUEST;
	}

	/* What should we do here? We didn't recognize the instruction */
	WARN_ON_ONCE(1);
	return RESUME_GUEST;
}<|MERGE_RESOLUTION|>--- conflicted
+++ resolved
@@ -127,13 +127,8 @@
 			return RESUME_GUEST;
 		}
 		/* Set CR0 to indicate previous transactional state */
-<<<<<<< HEAD
-		vcpu->arch.cr = (vcpu->arch.cr & 0x0fffffff) |
-			(((msr & MSR_TS_MASK) >> MSR_TS_S_LG) << 28);
-=======
 		vcpu->arch.regs.ccr = (vcpu->arch.regs.ccr & 0x0fffffff) |
 			(((msr & MSR_TS_MASK) >> MSR_TS_S_LG) << 29);
->>>>>>> 407d19ab
 		/* L=1 => tresume, L=0 => tsuspend */
 		if (instr & (1 << 21)) {
 			if (MSR_TM_SUSPENDED(msr))
@@ -176,13 +171,8 @@
 		copy_from_checkpoint(vcpu);
 
 		/* Set CR0 to indicate previous transactional state */
-<<<<<<< HEAD
-		vcpu->arch.cr = (vcpu->arch.cr & 0x0fffffff) |
-			(((msr & MSR_TS_MASK) >> MSR_TS_S_LG) << 28);
-=======
 		vcpu->arch.regs.ccr = (vcpu->arch.regs.ccr & 0x0fffffff) |
 			(((msr & MSR_TS_MASK) >> MSR_TS_S_LG) << 29);
->>>>>>> 407d19ab
 		vcpu->arch.shregs.msr &= ~MSR_TS_MASK;
 		return RESUME_GUEST;
 
@@ -211,13 +201,8 @@
 		copy_to_checkpoint(vcpu);
 
 		/* Set CR0 to indicate previous transactional state */
-<<<<<<< HEAD
-		vcpu->arch.cr = (vcpu->arch.cr & 0x0fffffff) |
-			(((msr & MSR_TS_MASK) >> MSR_TS_S_LG) << 28);
-=======
 		vcpu->arch.regs.ccr = (vcpu->arch.regs.ccr & 0x0fffffff) |
 			(((msr & MSR_TS_MASK) >> MSR_TS_S_LG) << 29);
->>>>>>> 407d19ab
 		vcpu->arch.shregs.msr = msr | MSR_TS_S;
 		return RESUME_GUEST;
 	}
