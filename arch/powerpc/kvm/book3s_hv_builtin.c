// SPDX-License-Identifier: GPL-2.0-only
/*
 * Copyright 2011 Paul Mackerras, IBM Corp. <paulus@au1.ibm.com>
 */

#include <linux/cpu.h>
#include <linux/kvm_host.h>
#include <linux/preempt.h>
#include <linux/export.h>
#include <linux/sched.h>
#include <linux/spinlock.h>
#include <linux/init.h>
#include <linux/memblock.h>
#include <linux/sizes.h>
#include <linux/cma.h>
#include <linux/bitops.h>

#include <asm/asm-prototypes.h>
#include <asm/cputable.h>
#include <asm/kvm_ppc.h>
#include <asm/kvm_book3s.h>
#include <asm/archrandom.h>
#include <asm/xics.h>
#include <asm/xive.h>
#include <asm/dbell.h>
#include <asm/cputhreads.h>
#include <asm/io.h>
#include <asm/opal.h>
#include <asm/smp.h>

#define KVM_CMA_CHUNK_ORDER	18

#include "book3s_xics.h"
#include "book3s_xive.h"

/*
 * The XIVE module will populate these when it loads
 */
unsigned long (*__xive_vm_h_xirr)(struct kvm_vcpu *vcpu);
unsigned long (*__xive_vm_h_ipoll)(struct kvm_vcpu *vcpu, unsigned long server);
int (*__xive_vm_h_ipi)(struct kvm_vcpu *vcpu, unsigned long server,
		       unsigned long mfrr);
int (*__xive_vm_h_cppr)(struct kvm_vcpu *vcpu, unsigned long cppr);
int (*__xive_vm_h_eoi)(struct kvm_vcpu *vcpu, unsigned long xirr);
EXPORT_SYMBOL_GPL(__xive_vm_h_xirr);
EXPORT_SYMBOL_GPL(__xive_vm_h_ipoll);
EXPORT_SYMBOL_GPL(__xive_vm_h_ipi);
EXPORT_SYMBOL_GPL(__xive_vm_h_cppr);
EXPORT_SYMBOL_GPL(__xive_vm_h_eoi);

/*
 * Hash page table alignment on newer cpus(CPU_FTR_ARCH_206)
 * should be power of 2.
 */
#define HPT_ALIGN_PAGES		((1 << 18) >> PAGE_SHIFT) /* 256k */
/*
 * By default we reserve 5% of memory for hash pagetable allocation.
 */
static unsigned long kvm_cma_resv_ratio = 5;

static struct cma *kvm_cma;

static int __init early_parse_kvm_cma_resv(char *p)
{
	pr_debug("%s(%s)\n", __func__, p);
	if (!p)
		return -EINVAL;
	return kstrtoul(p, 0, &kvm_cma_resv_ratio);
}
early_param("kvm_cma_resv_ratio", early_parse_kvm_cma_resv);

struct page *kvm_alloc_hpt_cma(unsigned long nr_pages)
{
	VM_BUG_ON(order_base_2(nr_pages) < KVM_CMA_CHUNK_ORDER - PAGE_SHIFT);

	return cma_alloc(kvm_cma, nr_pages, order_base_2(HPT_ALIGN_PAGES),
			 false);
}
EXPORT_SYMBOL_GPL(kvm_alloc_hpt_cma);

void kvm_free_hpt_cma(struct page *page, unsigned long nr_pages)
{
	cma_release(kvm_cma, page, nr_pages);
}
EXPORT_SYMBOL_GPL(kvm_free_hpt_cma);

/**
 * kvm_cma_reserve() - reserve area for kvm hash pagetable
 *
 * This function reserves memory from early allocator. It should be
 * called by arch specific code once the memblock allocator
 * has been activated and all other subsystems have already allocated/reserved
 * memory.
 */
void __init kvm_cma_reserve(void)
{
	unsigned long align_size;
	struct memblock_region *reg;
	phys_addr_t selected_size = 0;

	/*
	 * We need CMA reservation only when we are in HV mode
	 */
	if (!cpu_has_feature(CPU_FTR_HVMODE))
		return;
	/*
	 * We cannot use memblock_phys_mem_size() here, because
	 * memblock_analyze() has not been called yet.
	 */
	for_each_memblock(memory, reg)
		selected_size += memblock_region_memory_end_pfn(reg) -
				 memblock_region_memory_base_pfn(reg);

	selected_size = (selected_size * kvm_cma_resv_ratio / 100) << PAGE_SHIFT;
	if (selected_size) {
		pr_debug("%s: reserving %ld MiB for global area\n", __func__,
			 (unsigned long)selected_size / SZ_1M);
		align_size = HPT_ALIGN_PAGES << PAGE_SHIFT;
		cma_declare_contiguous(0, selected_size, 0, align_size,
			KVM_CMA_CHUNK_ORDER - PAGE_SHIFT, false, "kvm_cma",
			&kvm_cma);
	}
}

/*
 * Real-mode H_CONFER implementation.
 * We check if we are the only vcpu out of this virtual core
 * still running in the guest and not ceded.  If so, we pop up
 * to the virtual-mode implementation; if not, just return to
 * the guest.
 */
long int kvmppc_rm_h_confer(struct kvm_vcpu *vcpu, int target,
			    unsigned int yield_count)
{
	struct kvmppc_vcore *vc = local_paca->kvm_hstate.kvm_vcore;
	int ptid = local_paca->kvm_hstate.ptid;
	int threads_running;
	int threads_ceded;
	int threads_conferring;
	u64 stop = get_tb() + 10 * tb_ticks_per_usec;
	int rv = H_SUCCESS; /* => don't yield */

	set_bit(ptid, &vc->conferring_threads);
	while ((get_tb() < stop) && !VCORE_IS_EXITING(vc)) {
		threads_running = VCORE_ENTRY_MAP(vc);
		threads_ceded = vc->napping_threads;
		threads_conferring = vc->conferring_threads;
		if ((threads_ceded | threads_conferring) == threads_running) {
			rv = H_TOO_HARD; /* => do yield */
			break;
		}
	}
	clear_bit(ptid, &vc->conferring_threads);
	return rv;
}

/*
 * When running HV mode KVM we need to block certain operations while KVM VMs
 * exist in the system. We use a counter of VMs to track this.
 *
 * One of the operations we need to block is onlining of secondaries, so we
 * protect hv_vm_count with get/put_online_cpus().
 */
static atomic_t hv_vm_count;

void kvm_hv_vm_activated(void)
{
	get_online_cpus();
	atomic_inc(&hv_vm_count);
	put_online_cpus();
}
EXPORT_SYMBOL_GPL(kvm_hv_vm_activated);

void kvm_hv_vm_deactivated(void)
{
	get_online_cpus();
	atomic_dec(&hv_vm_count);
	put_online_cpus();
}
EXPORT_SYMBOL_GPL(kvm_hv_vm_deactivated);

bool kvm_hv_mode_active(void)
{
	return atomic_read(&hv_vm_count) != 0;
}

extern int hcall_real_table[], hcall_real_table_end[];

int kvmppc_hcall_impl_hv_realmode(unsigned long cmd)
{
	cmd /= 4;
	if (cmd < hcall_real_table_end - hcall_real_table &&
	    hcall_real_table[cmd])
		return 1;

	return 0;
}
EXPORT_SYMBOL_GPL(kvmppc_hcall_impl_hv_realmode);

int kvmppc_hwrng_present(void)
{
	return powernv_hwrng_present();
}
EXPORT_SYMBOL_GPL(kvmppc_hwrng_present);

long kvmppc_h_random(struct kvm_vcpu *vcpu)
{
	int r;

	/* Only need to do the expensive mfmsr() on radix */
	if (kvm_is_radix(vcpu->kvm) && (mfmsr() & MSR_IR))
		r = powernv_get_random_long(&vcpu->arch.regs.gpr[4]);
	else
		r = powernv_get_random_real_mode(&vcpu->arch.regs.gpr[4]);
	if (r)
		return H_SUCCESS;

	return H_HARDWARE;
}

/*
 * Send an interrupt or message to another CPU.
 * The caller needs to include any barrier needed to order writes
 * to memory vs. the IPI/message.
 */
void kvmhv_rm_send_ipi(int cpu)
{
	void __iomem *xics_phys;
	unsigned long msg = PPC_DBELL_TYPE(PPC_DBELL_SERVER);

	/* On POWER9 we can use msgsnd for any destination cpu. */
	if (cpu_has_feature(CPU_FTR_ARCH_300)) {
		msg |= get_hard_smp_processor_id(cpu);
		__asm__ __volatile__ (PPC_MSGSND(%0) : : "r" (msg));
		return;
	}

	/* On POWER8 for IPIs to threads in the same core, use msgsnd. */
	if (cpu_has_feature(CPU_FTR_ARCH_207S) &&
	    cpu_first_thread_sibling(cpu) ==
	    cpu_first_thread_sibling(raw_smp_processor_id())) {
		msg |= cpu_thread_in_core(cpu);
		__asm__ __volatile__ (PPC_MSGSND(%0) : : "r" (msg));
		return;
	}

	/* We should never reach this */
	if (WARN_ON_ONCE(xive_enabled()))
	    return;

	/* Else poke the target with an IPI */
	xics_phys = paca_ptrs[cpu]->kvm_hstate.xics_phys;
	if (xics_phys)
		__raw_rm_writeb(IPI_PRIORITY, xics_phys + XICS_MFRR);
	else
		opal_int_set_mfrr(get_hard_smp_processor_id(cpu), IPI_PRIORITY);
}

/*
 * The following functions are called from the assembly code
 * in book3s_hv_rmhandlers.S.
 */
static void kvmhv_interrupt_vcore(struct kvmppc_vcore *vc, int active)
{
	int cpu = vc->pcpu;

	/* Order setting of exit map vs. msgsnd/IPI */
	smp_mb();
	for (; active; active >>= 1, ++cpu)
		if (active & 1)
			kvmhv_rm_send_ipi(cpu);
}

void kvmhv_commence_exit(int trap)
{
	struct kvmppc_vcore *vc = local_paca->kvm_hstate.kvm_vcore;
	int ptid = local_paca->kvm_hstate.ptid;
	struct kvm_split_mode *sip = local_paca->kvm_hstate.kvm_split_mode;
	int me, ee, i, t;
	int cpu0;

	/* Set our bit in the threads-exiting-guest map in the 0xff00
	   bits of vcore->entry_exit_map */
	me = 0x100 << ptid;
	do {
		ee = vc->entry_exit_map;
	} while (cmpxchg(&vc->entry_exit_map, ee, ee | me) != ee);

	/* Are we the first here? */
	if ((ee >> 8) != 0)
		return;

	/*
	 * Trigger the other threads in this vcore to exit the guest.
	 * If this is a hypervisor decrementer interrupt then they
	 * will be already on their way out of the guest.
	 */
	if (trap != BOOK3S_INTERRUPT_HV_DECREMENTER)
		kvmhv_interrupt_vcore(vc, ee & ~(1 << ptid));

	/*
	 * If we are doing dynamic micro-threading, interrupt the other
	 * subcores to pull them out of their guests too.
	 */
	if (!sip)
		return;

	for (i = 0; i < MAX_SUBCORES; ++i) {
		vc = sip->vc[i];
		if (!vc)
			break;
		do {
			ee = vc->entry_exit_map;
			/* Already asked to exit? */
			if ((ee >> 8) != 0)
				break;
		} while (cmpxchg(&vc->entry_exit_map, ee,
				 ee | VCORE_EXIT_REQ) != ee);
		if ((ee >> 8) == 0)
			kvmhv_interrupt_vcore(vc, ee);
	}

	/*
	 * On POWER9 when running a HPT guest on a radix host (sip != NULL),
	 * we have to interrupt inactive CPU threads to get them to
	 * restore the host LPCR value.
	 */
	if (sip->lpcr_req) {
		if (cmpxchg(&sip->do_restore, 0, 1) == 0) {
			vc = local_paca->kvm_hstate.kvm_vcore;
			cpu0 = vc->pcpu + ptid - local_paca->kvm_hstate.tid;
			for (t = 1; t < threads_per_core; ++t) {
				if (sip->napped[t])
					kvmhv_rm_send_ipi(cpu0 + t);
			}
		}
	}
}

struct kvmppc_host_rm_ops *kvmppc_host_rm_ops_hv;
EXPORT_SYMBOL_GPL(kvmppc_host_rm_ops_hv);

#ifdef CONFIG_KVM_XICS
static struct kvmppc_irq_map *get_irqmap(struct kvmppc_passthru_irqmap *pimap,
					 u32 xisr)
{
	int i;

	/*
	 * We access the mapped array here without a lock.  That
	 * is safe because we never reduce the number of entries
	 * in the array and we never change the v_hwirq field of
	 * an entry once it is set.
	 *
	 * We have also carefully ordered the stores in the writer
	 * and the loads here in the reader, so that if we find a matching
	 * hwirq here, the associated GSI and irq_desc fields are valid.
	 */
	for (i = 0; i < pimap->n_mapped; i++)  {
		if (xisr == pimap->mapped[i].r_hwirq) {
			/*
			 * Order subsequent reads in the caller to serialize
			 * with the writer.
			 */
			smp_rmb();
			return &pimap->mapped[i];
		}
	}
	return NULL;
}

/*
 * If we have an interrupt that's not an IPI, check if we have a
 * passthrough adapter and if so, check if this external interrupt
 * is for the adapter.
 * We will attempt to deliver the IRQ directly to the target VCPU's
 * ICP, the virtual ICP (based on affinity - the xive value in ICS).
 *
 * If the delivery fails or if this is not for a passthrough adapter,
 * return to the host to handle this interrupt. We earlier
 * saved a copy of the XIRR in the PACA, it will be picked up by
 * the host ICP driver.
 */
static int kvmppc_check_passthru(u32 xisr, __be32 xirr, bool *again)
{
	struct kvmppc_passthru_irqmap *pimap;
	struct kvmppc_irq_map *irq_map;
	struct kvm_vcpu *vcpu;

	vcpu = local_paca->kvm_hstate.kvm_vcpu;
	if (!vcpu)
		return 1;
	pimap = kvmppc_get_passthru_irqmap(vcpu->kvm);
	if (!pimap)
		return 1;
	irq_map = get_irqmap(pimap, xisr);
	if (!irq_map)
		return 1;

	/* We're handling this interrupt, generic code doesn't need to */
	local_paca->kvm_hstate.saved_xirr = 0;

	return kvmppc_deliver_irq_passthru(vcpu, xirr, irq_map, pimap, again);
}

#else
static inline int kvmppc_check_passthru(u32 xisr, __be32 xirr, bool *again)
{
	return 1;
}
#endif

/*
 * Determine what sort of external interrupt is pending (if any).
 * Returns:
 *	0 if no interrupt is pending
 *	1 if an interrupt is pending that needs to be handled by the host
 *	2 Passthrough that needs completion in the host
 *	-1 if there was a guest wakeup IPI (which has now been cleared)
 *	-2 if there is PCI passthrough external interrupt that was handled
 */
static long kvmppc_read_one_intr(bool *again);

long kvmppc_read_intr(void)
{
	long ret = 0;
	long rc;
	bool again;

	if (xive_enabled())
		return 1;

	do {
		again = false;
		rc = kvmppc_read_one_intr(&again);
		if (rc && (ret == 0 || rc > ret))
			ret = rc;
	} while (again);
	return ret;
}

static long kvmppc_read_one_intr(bool *again)
{
	void __iomem *xics_phys;
	u32 h_xirr;
	__be32 xirr;
	u32 xisr;
	u8 host_ipi;
	int64_t rc;

	if (xive_enabled())
		return 1;

	/* see if a host IPI is pending */
	host_ipi = local_paca->kvm_hstate.host_ipi;
	if (host_ipi)
		return 1;

	/* Now read the interrupt from the ICP */
	xics_phys = local_paca->kvm_hstate.xics_phys;
	rc = 0;
	if (!xics_phys)
		rc = opal_int_get_xirr(&xirr, false);
	else
		xirr = __raw_rm_readl(xics_phys + XICS_XIRR);
	if (rc < 0)
		return 1;

	/*
	 * Save XIRR for later. Since we get control in reverse endian
	 * on LE systems, save it byte reversed and fetch it back in
	 * host endian. Note that xirr is the value read from the
	 * XIRR register, while h_xirr is the host endian version.
	 */
	h_xirr = be32_to_cpu(xirr);
	local_paca->kvm_hstate.saved_xirr = h_xirr;
	xisr = h_xirr & 0xffffff;
	/*
	 * Ensure that the store/load complete to guarantee all side
	 * effects of loading from XIRR has completed
	 */
	smp_mb();

	/* if nothing pending in the ICP */
	if (!xisr)
		return 0;

	/* We found something in the ICP...
	 *
	 * If it is an IPI, clear the MFRR and EOI it.
	 */
	if (xisr == XICS_IPI) {
		rc = 0;
		if (xics_phys) {
			__raw_rm_writeb(0xff, xics_phys + XICS_MFRR);
			__raw_rm_writel(xirr, xics_phys + XICS_XIRR);
		} else {
			opal_int_set_mfrr(hard_smp_processor_id(), 0xff);
			rc = opal_int_eoi(h_xirr);
		}
		/* If rc > 0, there is another interrupt pending */
		*again = rc > 0;

		/*
		 * Need to ensure side effects of above stores
		 * complete before proceeding.
		 */
		smp_mb();

		/*
		 * We need to re-check host IPI now in case it got set in the
		 * meantime. If it's clear, we bounce the interrupt to the
		 * guest
		 */
		host_ipi = local_paca->kvm_hstate.host_ipi;
		if (unlikely(host_ipi != 0)) {
			/* We raced with the host,
			 * we need to resend that IPI, bummer
			 */
			if (xics_phys)
				__raw_rm_writeb(IPI_PRIORITY,
						xics_phys + XICS_MFRR);
			else
				opal_int_set_mfrr(hard_smp_processor_id(),
						  IPI_PRIORITY);
			/* Let side effects complete */
			smp_mb();
			return 1;
		}

		/* OK, it's an IPI for us */
		local_paca->kvm_hstate.saved_xirr = 0;
		return -1;
	}

	return kvmppc_check_passthru(xisr, xirr, again);
}

#ifdef CONFIG_KVM_XICS
static inline bool is_rm(void)
{
	return !(mfmsr() & MSR_DR);
}

unsigned long kvmppc_rm_h_xirr(struct kvm_vcpu *vcpu)
{
	if (!kvmppc_xics_enabled(vcpu))
		return H_TOO_HARD;
	if (xive_enabled()) {
		if (is_rm())
			return xive_rm_h_xirr(vcpu);
		if (unlikely(!__xive_vm_h_xirr))
			return H_NOT_AVAILABLE;
		return __xive_vm_h_xirr(vcpu);
	} else
		return xics_rm_h_xirr(vcpu);
}

unsigned long kvmppc_rm_h_xirr_x(struct kvm_vcpu *vcpu)
{
	if (!kvmppc_xics_enabled(vcpu))
		return H_TOO_HARD;
	vcpu->arch.regs.gpr[5] = get_tb();
	if (xive_enabled()) {
		if (is_rm())
			return xive_rm_h_xirr(vcpu);
		if (unlikely(!__xive_vm_h_xirr))
			return H_NOT_AVAILABLE;
		return __xive_vm_h_xirr(vcpu);
	} else
		return xics_rm_h_xirr(vcpu);
}

unsigned long kvmppc_rm_h_ipoll(struct kvm_vcpu *vcpu, unsigned long server)
{
	if (!kvmppc_xics_enabled(vcpu))
		return H_TOO_HARD;
	if (xive_enabled()) {
		if (is_rm())
			return xive_rm_h_ipoll(vcpu, server);
		if (unlikely(!__xive_vm_h_ipoll))
			return H_NOT_AVAILABLE;
		return __xive_vm_h_ipoll(vcpu, server);
	} else
		return H_TOO_HARD;
}

int kvmppc_rm_h_ipi(struct kvm_vcpu *vcpu, unsigned long server,
		    unsigned long mfrr)
{
	if (!kvmppc_xics_enabled(vcpu))
		return H_TOO_HARD;
	if (xive_enabled()) {
		if (is_rm())
			return xive_rm_h_ipi(vcpu, server, mfrr);
		if (unlikely(!__xive_vm_h_ipi))
			return H_NOT_AVAILABLE;
		return __xive_vm_h_ipi(vcpu, server, mfrr);
	} else
		return xics_rm_h_ipi(vcpu, server, mfrr);
}

int kvmppc_rm_h_cppr(struct kvm_vcpu *vcpu, unsigned long cppr)
{
	if (!kvmppc_xics_enabled(vcpu))
		return H_TOO_HARD;
	if (xive_enabled()) {
		if (is_rm())
			return xive_rm_h_cppr(vcpu, cppr);
		if (unlikely(!__xive_vm_h_cppr))
			return H_NOT_AVAILABLE;
		return __xive_vm_h_cppr(vcpu, cppr);
	} else
		return xics_rm_h_cppr(vcpu, cppr);
}

int kvmppc_rm_h_eoi(struct kvm_vcpu *vcpu, unsigned long xirr)
{
	if (!kvmppc_xics_enabled(vcpu))
		return H_TOO_HARD;
	if (xive_enabled()) {
		if (is_rm())
			return xive_rm_h_eoi(vcpu, xirr);
		if (unlikely(!__xive_vm_h_eoi))
			return H_NOT_AVAILABLE;
		return __xive_vm_h_eoi(vcpu, xirr);
	} else
		return xics_rm_h_eoi(vcpu, xirr);
}
#endif /* CONFIG_KVM_XICS */

void kvmppc_bad_interrupt(struct pt_regs *regs)
{
	/*
	 * 100 could happen at any time, 200 can happen due to invalid real
	 * address access for example (or any time due to a hardware problem).
	 */
	if (TRAP(regs) == 0x100) {
		get_paca()->in_nmi++;
		system_reset_exception(regs);
		get_paca()->in_nmi--;
	} else if (TRAP(regs) == 0x200) {
		machine_check_exception(regs);
	} else {
		die("Bad interrupt in KVM entry/exit code", regs, SIGABRT);
	}
	panic("Bad KVM trap");
}

/*
 * Functions used to switch LPCR HR and UPRT bits on all threads
 * when entering and exiting HPT guests on a radix host.
 */

#define PHASE_REALMODE		1	/* in real mode */
#define PHASE_SET_LPCR		2	/* have set LPCR */
#define PHASE_OUT_OF_GUEST	4	/* have finished executing in guest */
#define PHASE_RESET_LPCR	8	/* have reset LPCR to host value */

#define ALL(p)		(((p) << 24) | ((p) << 16) | ((p) << 8) | (p))

static void wait_for_sync(struct kvm_split_mode *sip, int phase)
{
	int thr = local_paca->kvm_hstate.tid;

	sip->lpcr_sync.phase[thr] |= phase;
	phase = ALL(phase);
	while ((sip->lpcr_sync.allphases & phase) != phase) {
		HMT_low();
		barrier();
	}
	HMT_medium();
}

void kvmhv_p9_set_lpcr(struct kvm_split_mode *sip)
{
	unsigned long rb, set;

	/* wait for every other thread to get to real mode */
	wait_for_sync(sip, PHASE_REALMODE);

	/* Set LPCR and LPIDR */
	mtspr(SPRN_LPCR, sip->lpcr_req);
	mtspr(SPRN_LPID, sip->lpidr_req);
	isync();

	/* Invalidate the TLB on thread 0 */
	if (local_paca->kvm_hstate.tid == 0) {
		sip->do_set = 0;
		asm volatile("ptesync" : : : "memory");
		for (set = 0; set < POWER9_TLB_SETS_RADIX; ++set) {
			rb = TLBIEL_INVAL_SET_LPID +
				(set << TLBIEL_INVAL_SET_SHIFT);
			asm volatile(PPC_TLBIEL(%0, %1, 0, 0, 0) : :
				     "r" (rb), "r" (0));
		}
		asm volatile("ptesync" : : : "memory");
	}

	/* indicate that we have done so and wait for others */
	wait_for_sync(sip, PHASE_SET_LPCR);
	/* order read of sip->lpcr_sync.allphases vs. sip->do_set */
	smp_rmb();
}

/*
 * Called when a thread that has been in the guest needs
 * to reload the host LPCR value - but only on POWER9 when
 * running a HPT guest on a radix host.
 */
void kvmhv_p9_restore_lpcr(struct kvm_split_mode *sip)
{
	/* we're out of the guest... */
	wait_for_sync(sip, PHASE_OUT_OF_GUEST);

	mtspr(SPRN_LPID, 0);
	mtspr(SPRN_LPCR, sip->host_lpcr);
	isync();

	if (local_paca->kvm_hstate.tid == 0) {
		sip->do_restore = 0;
		smp_wmb();	/* order store of do_restore vs. phase */
	}

	wait_for_sync(sip, PHASE_RESET_LPCR);
	smp_mb();
	local_paca->kvm_hstate.kvm_split_mode = NULL;
<<<<<<< HEAD
}
=======
}

/*
 * Is there a PRIV_DOORBELL pending for the guest (on POWER9)?
 * Can we inject a Decrementer or a External interrupt?
 */
void kvmppc_guest_entry_inject_int(struct kvm_vcpu *vcpu)
{
	int ext;
	unsigned long vec = 0;
	unsigned long lpcr;

	/* Insert EXTERNAL bit into LPCR at the MER bit position */
	ext = (vcpu->arch.pending_exceptions >> BOOK3S_IRQPRIO_EXTERNAL) & 1;
	lpcr = mfspr(SPRN_LPCR);
	lpcr |= ext << LPCR_MER_SH;
	mtspr(SPRN_LPCR, lpcr);
	isync();

	if (vcpu->arch.shregs.msr & MSR_EE) {
		if (ext) {
			vec = BOOK3S_INTERRUPT_EXTERNAL;
		} else {
			long int dec = mfspr(SPRN_DEC);
			if (!(lpcr & LPCR_LD))
				dec = (int) dec;
			if (dec < 0)
				vec = BOOK3S_INTERRUPT_DECREMENTER;
		}
	}
	if (vec) {
		unsigned long msr, old_msr = vcpu->arch.shregs.msr;

		kvmppc_set_srr0(vcpu, kvmppc_get_pc(vcpu));
		kvmppc_set_srr1(vcpu, old_msr);
		kvmppc_set_pc(vcpu, vec);
		msr = vcpu->arch.intr_msr;
		if (MSR_TM_ACTIVE(old_msr))
			msr |= MSR_TS_S;
		vcpu->arch.shregs.msr = msr;
	}

	if (vcpu->arch.doorbell_request) {
		mtspr(SPRN_DPDES, 1);
		vcpu->arch.vcore->dpdes = 1;
		smp_wmb();
		vcpu->arch.doorbell_request = 0;
	}
}

static void flush_guest_tlb(struct kvm *kvm)
{
	unsigned long rb, set;

	rb = PPC_BIT(52);	/* IS = 2 */
	if (kvm_is_radix(kvm)) {
		/* R=1 PRS=1 RIC=2 */
		asm volatile(PPC_TLBIEL(%0, %4, %3, %2, %1)
			     : : "r" (rb), "i" (1), "i" (1), "i" (2),
			       "r" (0) : "memory");
		for (set = 1; set < kvm->arch.tlb_sets; ++set) {
			rb += PPC_BIT(51);	/* increment set number */
			/* R=1 PRS=1 RIC=0 */
			asm volatile(PPC_TLBIEL(%0, %4, %3, %2, %1)
				     : : "r" (rb), "i" (1), "i" (1), "i" (0),
				       "r" (0) : "memory");
		}
	} else {
		for (set = 0; set < kvm->arch.tlb_sets; ++set) {
			/* R=0 PRS=0 RIC=0 */
			asm volatile(PPC_TLBIEL(%0, %4, %3, %2, %1)
				     : : "r" (rb), "i" (0), "i" (0), "i" (0),
				       "r" (0) : "memory");
			rb += PPC_BIT(51);	/* increment set number */
		}
	}
	asm volatile("ptesync": : :"memory");
	asm volatile(PPC_INVALIDATE_ERAT : : :"memory");
}

void kvmppc_check_need_tlb_flush(struct kvm *kvm, int pcpu,
				 struct kvm_nested_guest *nested)
{
	cpumask_t *need_tlb_flush;

	/*
	 * On POWER9, individual threads can come in here, but the
	 * TLB is shared between the 4 threads in a core, hence
	 * invalidating on one thread invalidates for all.
	 * Thus we make all 4 threads use the same bit.
	 */
	if (cpu_has_feature(CPU_FTR_ARCH_300))
		pcpu = cpu_first_thread_sibling(pcpu);

	if (nested)
		need_tlb_flush = &nested->need_tlb_flush;
	else
		need_tlb_flush = &kvm->arch.need_tlb_flush;

	if (cpumask_test_cpu(pcpu, need_tlb_flush)) {
		flush_guest_tlb(kvm);

		/* Clear the bit after the TLB flush */
		cpumask_clear_cpu(pcpu, need_tlb_flush);
	}
}
EXPORT_SYMBOL_GPL(kvmppc_check_need_tlb_flush);
>>>>>>> 407d19ab
<|MERGE_RESOLUTION|>--- conflicted
+++ resolved
@@ -228,6 +228,15 @@
 	void __iomem *xics_phys;
 	unsigned long msg = PPC_DBELL_TYPE(PPC_DBELL_SERVER);
 
+	/* For a nested hypervisor, use the XICS via hcall */
+	if (kvmhv_on_pseries()) {
+		unsigned long retbuf[PLPAR_HCALL_BUFSIZE];
+
+		plpar_hcall_raw(H_IPI, retbuf, get_hard_smp_processor_id(cpu),
+				IPI_PRIORITY);
+		return;
+	}
+
 	/* On POWER9 we can use msgsnd for any destination cpu. */
 	if (cpu_has_feature(CPU_FTR_ARCH_300)) {
 		msg |= get_hard_smp_processor_id(cpu);
@@ -245,7 +254,7 @@
 	}
 
 	/* We should never reach this */
-	if (WARN_ON_ONCE(xive_enabled()))
+	if (WARN_ON_ONCE(xics_on_xive()))
 	    return;
 
 	/* Else poke the target with an IPI */
@@ -457,12 +466,19 @@
 		return 1;
 
 	/* Now read the interrupt from the ICP */
-	xics_phys = local_paca->kvm_hstate.xics_phys;
-	rc = 0;
-	if (!xics_phys)
-		rc = opal_int_get_xirr(&xirr, false);
-	else
-		xirr = __raw_rm_readl(xics_phys + XICS_XIRR);
+	if (kvmhv_on_pseries()) {
+		unsigned long retbuf[PLPAR_HCALL_BUFSIZE];
+
+		rc = plpar_hcall_raw(H_XIRR, retbuf, 0xFF);
+		xirr = cpu_to_be32(retbuf[0]);
+	} else {
+		xics_phys = local_paca->kvm_hstate.xics_phys;
+		rc = 0;
+		if (!xics_phys)
+			rc = opal_int_get_xirr(&xirr, false);
+		else
+			xirr = __raw_rm_readl(xics_phys + XICS_XIRR);
+	}
 	if (rc < 0)
 		return 1;
 
@@ -491,7 +507,13 @@
 	 */
 	if (xisr == XICS_IPI) {
 		rc = 0;
-		if (xics_phys) {
+		if (kvmhv_on_pseries()) {
+			unsigned long retbuf[PLPAR_HCALL_BUFSIZE];
+
+			plpar_hcall_raw(H_IPI, retbuf,
+					hard_smp_processor_id(), 0xff);
+			plpar_hcall_raw(H_EOI, retbuf, h_xirr);
+		} else if (xics_phys) {
 			__raw_rm_writeb(0xff, xics_phys + XICS_MFRR);
 			__raw_rm_writel(xirr, xics_phys + XICS_XIRR);
 		} else {
@@ -517,7 +539,13 @@
 			/* We raced with the host,
 			 * we need to resend that IPI, bummer
 			 */
-			if (xics_phys)
+			if (kvmhv_on_pseries()) {
+				unsigned long retbuf[PLPAR_HCALL_BUFSIZE];
+
+				plpar_hcall_raw(H_IPI, retbuf,
+						hard_smp_processor_id(),
+						IPI_PRIORITY);
+			} else if (xics_phys)
 				__raw_rm_writeb(IPI_PRIORITY,
 						xics_phys + XICS_MFRR);
 			else
@@ -546,7 +574,7 @@
 {
 	if (!kvmppc_xics_enabled(vcpu))
 		return H_TOO_HARD;
-	if (xive_enabled()) {
+	if (xics_on_xive()) {
 		if (is_rm())
 			return xive_rm_h_xirr(vcpu);
 		if (unlikely(!__xive_vm_h_xirr))
@@ -561,7 +589,7 @@
 	if (!kvmppc_xics_enabled(vcpu))
 		return H_TOO_HARD;
 	vcpu->arch.regs.gpr[5] = get_tb();
-	if (xive_enabled()) {
+	if (xics_on_xive()) {
 		if (is_rm())
 			return xive_rm_h_xirr(vcpu);
 		if (unlikely(!__xive_vm_h_xirr))
@@ -575,7 +603,7 @@
 {
 	if (!kvmppc_xics_enabled(vcpu))
 		return H_TOO_HARD;
-	if (xive_enabled()) {
+	if (xics_on_xive()) {
 		if (is_rm())
 			return xive_rm_h_ipoll(vcpu, server);
 		if (unlikely(!__xive_vm_h_ipoll))
@@ -590,7 +618,7 @@
 {
 	if (!kvmppc_xics_enabled(vcpu))
 		return H_TOO_HARD;
-	if (xive_enabled()) {
+	if (xics_on_xive()) {
 		if (is_rm())
 			return xive_rm_h_ipi(vcpu, server, mfrr);
 		if (unlikely(!__xive_vm_h_ipi))
@@ -604,7 +632,7 @@
 {
 	if (!kvmppc_xics_enabled(vcpu))
 		return H_TOO_HARD;
-	if (xive_enabled()) {
+	if (xics_on_xive()) {
 		if (is_rm())
 			return xive_rm_h_cppr(vcpu, cppr);
 		if (unlikely(!__xive_vm_h_cppr))
@@ -618,7 +646,7 @@
 {
 	if (!kvmppc_xics_enabled(vcpu))
 		return H_TOO_HARD;
-	if (xive_enabled()) {
+	if (xics_on_xive()) {
 		if (is_rm())
 			return xive_rm_h_eoi(vcpu, xirr);
 		if (unlikely(!__xive_vm_h_eoi))
@@ -725,9 +753,6 @@
 	wait_for_sync(sip, PHASE_RESET_LPCR);
 	smp_mb();
 	local_paca->kvm_hstate.kvm_split_mode = NULL;
-<<<<<<< HEAD
-}
-=======
 }
 
 /*
@@ -834,5 +859,4 @@
 		cpumask_clear_cpu(pcpu, need_tlb_flush);
 	}
 }
-EXPORT_SYMBOL_GPL(kvmppc_check_need_tlb_flush);
->>>>>>> 407d19ab
+EXPORT_SYMBOL_GPL(kvmppc_check_need_tlb_flush);