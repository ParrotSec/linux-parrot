--- conflicted
+++ resolved
@@ -74,8 +74,6 @@
 }
 EXPORT_SYMBOL_GPL(kvmppc_find_table);
 
-<<<<<<< HEAD
-=======
 #ifdef CONFIG_KVM_BOOK3S_HV_POSSIBLE
 static long kvmppc_rm_tce_to_ua(struct kvm *kvm, unsigned long tce,
 		unsigned long *ua, unsigned long **prmap)
@@ -96,7 +94,6 @@
 	return 0;
 }
 
->>>>>>> 407d19ab
 /*
  * Validates TCE address.
  * At the moment flags and page mask are validated.
@@ -104,14 +101,14 @@
  * to the table and user space is supposed to process them), we can skip
  * checking other things (such as TCE is a guest RAM address or the page
  * was actually allocated).
- *
- * WARNING: This will be called in real-mode on HV KVM and virtual
- *          mode on PR KVM
  */
-long kvmppc_tce_validate(struct kvmppc_spapr_tce_table *stt, unsigned long tce)
+static long kvmppc_rm_tce_validate(struct kvmppc_spapr_tce_table *stt,
+		unsigned long tce)
 {
 	unsigned long gpa = tce & ~(TCE_PCI_READ | TCE_PCI_WRITE);
 	enum dma_data_direction dir = iommu_tce_direction(tce);
+	struct kvmppc_spapr_tce_iommu_table *stit;
+	unsigned long ua = 0;
 
 	/* Allow userspace to poison TCE table */
 	if (dir == DMA_NONE)
@@ -120,11 +117,6 @@
 	if (iommu_tce_check_gpa(stt->page_shift, gpa))
 		return H_PARAMETER;
 
-<<<<<<< HEAD
-	return H_SUCCESS;
-}
-EXPORT_SYMBOL_GPL(kvmppc_tce_validate);
-=======
 	if (kvmppc_rm_tce_to_ua(stt->kvm, tce, &ua, NULL))
 		return H_TOO_HARD;
 
@@ -143,7 +135,6 @@
 
 	return H_SUCCESS;
 }
->>>>>>> 407d19ab
 
 /* Note on the use of page_address() in real mode,
  *
@@ -195,20 +186,6 @@
 	tbl[idx % TCES_PER_PAGE] = tce;
 }
 
-<<<<<<< HEAD
-long kvmppc_gpa_to_ua(struct kvm *kvm, unsigned long gpa,
-		unsigned long *ua, unsigned long **prmap)
-{
-	unsigned long gfn = gpa >> PAGE_SHIFT;
-	struct kvm_memory_slot *memslot;
-
-	memslot = search_memslots(kvm_memslots(kvm), gfn);
-	if (!memslot)
-		return -EINVAL;
-
-	*ua = __gfn_to_hva_memslot(memslot, gfn) |
-		(gpa & ~(PAGE_MASK | TCE_PCI_READ | TCE_PCI_WRITE));
-=======
 /*
  * TCEs pages are allocated in kvmppc_rm_tce_put() which won't be able to do so
  * in real mode.
@@ -229,7 +206,6 @@
 	 */
 	if (clearing)
 		return H_SUCCESS;
->>>>>>> 407d19ab
 
 	idx = (ioba >> stt->page_shift) - stt->offset;
 	sttpage = idx / TCES_PER_PAGE;
@@ -241,10 +217,6 @@
 
 	return H_SUCCESS;
 }
-<<<<<<< HEAD
-EXPORT_SYMBOL_GPL(kvmppc_gpa_to_ua);
-=======
->>>>>>> 407d19ab
 
 static long iommu_tce_xchg_rm(struct mm_struct *mm, struct iommu_table *tbl,
 		unsigned long entry, unsigned long *hpa,
@@ -256,7 +228,7 @@
 
 	if (!ret && ((*direction == DMA_FROM_DEVICE) ||
 				(*direction == DMA_BIDIRECTIONAL))) {
-		__be64 *pua = IOMMU_TABLE_USERSPACE_ENTRY_RM(tbl, entry);
+		__be64 *pua = IOMMU_TABLE_USERSPACE_ENTRY_RO(tbl, entry);
 		/*
 		 * kvmppc_rm_tce_iommu_do_map() updates the UA cache after
 		 * calling this so we still get here a valid UA.
@@ -282,7 +254,7 @@
 {
 	struct mm_iommu_table_group_mem_t *mem = NULL;
 	const unsigned long pgsize = 1ULL << tbl->it_page_shift;
-	__be64 *pua = IOMMU_TABLE_USERSPACE_ENTRY_RM(tbl, entry);
+	__be64 *pua = IOMMU_TABLE_USERSPACE_ENTRY_RO(tbl, entry);
 
 	if (!pua)
 		/* it_userspace allocation might be delayed */
@@ -346,7 +318,7 @@
 {
 	long ret;
 	unsigned long hpa = 0;
-	__be64 *pua = IOMMU_TABLE_USERSPACE_ENTRY_RM(tbl, entry);
+	__be64 *pua = IOMMU_TABLE_USERSPACE_ENTRY_RO(tbl, entry);
 	struct mm_iommu_table_group_mem_t *mem;
 
 	if (!pua)
@@ -359,10 +331,10 @@
 
 	if (WARN_ON_ONCE_RM(mm_iommu_ua_to_hpa_rm(mem, ua, tbl->it_page_shift,
 			&hpa)))
-		return H_HARDWARE;
+		return H_TOO_HARD;
 
 	if (WARN_ON_ONCE_RM(mm_iommu_mapped_inc(mem)))
-		return H_CLOSED;
+		return H_TOO_HARD;
 
 	ret = iommu_tce_xchg_rm(kvm->mm, tbl, entry, &hpa, &dir);
 	if (ret) {
@@ -427,17 +399,12 @@
 	if (ret != H_SUCCESS)
 		return ret;
 
-	ret = kvmppc_tce_validate(stt, tce);
+	ret = kvmppc_rm_tce_validate(stt, tce);
 	if (ret != H_SUCCESS)
 		return ret;
 
 	dir = iommu_tce_direction(tce);
-<<<<<<< HEAD
-	if ((dir != DMA_NONE) && kvmppc_gpa_to_ua(vcpu->kvm,
-			tce & ~(TCE_PCI_READ | TCE_PCI_WRITE), &ua, NULL))
-=======
 	if ((dir != DMA_NONE) && kvmppc_rm_tce_to_ua(vcpu->kvm, tce, &ua, NULL))
->>>>>>> 407d19ab
 		return H_PARAMETER;
 
 	entry = ioba >> stt->page_shift;
@@ -450,14 +417,10 @@
 			ret = kvmppc_rm_tce_iommu_map(vcpu->kvm, stt,
 					stit->tbl, entry, ua, dir);
 
-		if (ret == H_SUCCESS)
-			continue;
-
-		if (ret == H_TOO_HARD)
+		if (ret != H_SUCCESS) {
+			kvmppc_rm_clear_tce(vcpu->kvm, stit->tbl, entry);
 			return ret;
-
-		WARN_ON_ONCE_RM(1);
-		kvmppc_rm_clear_tce(vcpu->kvm, stit->tbl, entry);
+		}
 	}
 
 	kvmppc_rm_tce_put(stt, entry, tce);
@@ -543,11 +506,7 @@
 		 */
 		struct mm_iommu_table_group_mem_t *mem;
 
-<<<<<<< HEAD
-		if (kvmppc_gpa_to_ua(vcpu->kvm, tce_list, &ua, NULL))
-=======
 		if (kvmppc_rm_tce_to_ua(vcpu->kvm, tce_list, &ua, NULL))
->>>>>>> 407d19ab
 			return H_TOO_HARD;
 
 		mem = mm_iommu_lookup_rm(vcpu->kvm->mm, ua, IOMMU_PAGE_SIZE_4K);
@@ -563,16 +522,12 @@
 		 * We do not require memory to be preregistered in this case
 		 * so lock rmap and do __find_linux_pte_or_hugepte().
 		 */
-<<<<<<< HEAD
-		if (kvmppc_gpa_to_ua(vcpu->kvm, tce_list, &ua, &rmap))
-=======
 		if (kvmppc_rm_tce_to_ua(vcpu->kvm, tce_list, &ua, &rmap))
->>>>>>> 407d19ab
 			return H_TOO_HARD;
 
 		rmap = (void *) vmalloc_to_phys(rmap);
 		if (WARN_ON_ONCE_RM(!rmap))
-			return H_HARDWARE;
+			return H_TOO_HARD;
 
 		/*
 		 * Synchronize with the MMU notifier callbacks in
@@ -592,18 +547,16 @@
 	for (i = 0; i < npages; ++i) {
 		unsigned long tce = be64_to_cpu(((u64 *)tces)[i]);
 
-		ret = kvmppc_tce_validate(stt, tce);
+		ret = kvmppc_rm_tce_validate(stt, tce);
 		if (ret != H_SUCCESS)
 			goto unlock_exit;
+	}
+
+	for (i = 0; i < npages; ++i) {
+		unsigned long tce = be64_to_cpu(((u64 *)tces)[i]);
 
 		ua = 0;
-<<<<<<< HEAD
-		if (kvmppc_gpa_to_ua(vcpu->kvm,
-				tce & ~(TCE_PCI_READ | TCE_PCI_WRITE),
-				&ua, NULL))
-=======
 		if (kvmppc_rm_tce_to_ua(vcpu->kvm, tce, &ua, NULL))
->>>>>>> 407d19ab
 			return H_PARAMETER;
 
 		list_for_each_entry_lockless(stit, &stt->iommu_tables, next) {
@@ -611,14 +564,11 @@
 					stit->tbl, entry + i, ua,
 					iommu_tce_direction(tce));
 
-			if (ret == H_SUCCESS)
-				continue;
-
-			if (ret == H_TOO_HARD)
+			if (ret != H_SUCCESS) {
+				kvmppc_rm_clear_tce(vcpu->kvm, stit->tbl,
+						entry);
 				goto unlock_exit;
-
-			WARN_ON_ONCE_RM(1);
-			kvmppc_rm_clear_tce(vcpu->kvm, stit->tbl, entry);
+			}
 		}
 
 		kvmppc_rm_tce_put(stt, entry + i, tce);
