// SPDX-License-Identifier: GPL-2.0-only
/*
 *
 * Copyright 2010 Paul Mackerras, IBM Corp. <paulus@au1.ibm.com>
 * Copyright 2011 David Gibson, IBM Corporation <dwg@au1.ibm.com>
 * Copyright 2016 Alexey Kardashevskiy, IBM Corporation <aik@au1.ibm.com>
 */

#include <linux/types.h>
#include <linux/string.h>
#include <linux/kvm.h>
#include <linux/kvm_host.h>
#include <linux/highmem.h>
#include <linux/gfp.h>
#include <linux/slab.h>
#include <linux/sched/signal.h>
#include <linux/hugetlb.h>
#include <linux/list.h>
#include <linux/anon_inodes.h>
#include <linux/iommu.h>
#include <linux/file.h>

#include <asm/kvm_ppc.h>
#include <asm/kvm_book3s.h>
#include <asm/book3s/64/mmu-hash.h>
#include <asm/hvcall.h>
#include <asm/synch.h>
#include <asm/ppc-opcode.h>
#include <asm/kvm_host.h>
#include <asm/udbg.h>
#include <asm/iommu.h>
#include <asm/tce.h>
#include <asm/mmu_context.h>

static unsigned long kvmppc_tce_pages(unsigned long iommu_pages)
{
	return ALIGN(iommu_pages * sizeof(u64), PAGE_SIZE) / PAGE_SIZE;
}

static unsigned long kvmppc_stt_pages(unsigned long tce_pages)
{
	unsigned long stt_bytes = sizeof(struct kvmppc_spapr_tce_table) +
			(tce_pages * sizeof(struct page *));

	return tce_pages + ALIGN(stt_bytes, PAGE_SIZE) / PAGE_SIZE;
}

static long kvmppc_account_memlimit(unsigned long stt_pages, bool inc)
{
	long ret = 0;

	if (!current || !current->mm)
		return ret; /* process exited */

	down_write(&current->mm->mmap_sem);

	if (inc) {
		unsigned long locked, lock_limit;

		locked = current->mm->locked_vm + stt_pages;
		lock_limit = rlimit(RLIMIT_MEMLOCK) >> PAGE_SHIFT;
		if (locked > lock_limit && !capable(CAP_IPC_LOCK))
			ret = -ENOMEM;
		else
			current->mm->locked_vm += stt_pages;
	} else {
		if (WARN_ON_ONCE(stt_pages > current->mm->locked_vm))
			stt_pages = current->mm->locked_vm;

		current->mm->locked_vm -= stt_pages;
	}

	pr_debug("[%d] RLIMIT_MEMLOCK KVM %c%ld %ld/%ld%s\n", current->pid,
			inc ? '+' : '-',
			stt_pages << PAGE_SHIFT,
			current->mm->locked_vm << PAGE_SHIFT,
			rlimit(RLIMIT_MEMLOCK),
			ret ? " - exceeded" : "");

	up_write(&current->mm->mmap_sem);

	return ret;
}

static void kvm_spapr_tce_iommu_table_free(struct rcu_head *head)
{
	struct kvmppc_spapr_tce_iommu_table *stit = container_of(head,
			struct kvmppc_spapr_tce_iommu_table, rcu);

	iommu_tce_table_put(stit->tbl);

	kfree(stit);
}

static void kvm_spapr_tce_liobn_put(struct kref *kref)
{
	struct kvmppc_spapr_tce_iommu_table *stit = container_of(kref,
			struct kvmppc_spapr_tce_iommu_table, kref);

	list_del_rcu(&stit->next);

	call_rcu(&stit->rcu, kvm_spapr_tce_iommu_table_free);
}

extern void kvm_spapr_tce_release_iommu_group(struct kvm *kvm,
		struct iommu_group *grp)
{
	int i;
	struct kvmppc_spapr_tce_table *stt;
	struct kvmppc_spapr_tce_iommu_table *stit, *tmp;
	struct iommu_table_group *table_group = NULL;

	list_for_each_entry_rcu(stt, &kvm->arch.spapr_tce_tables, list) {

		table_group = iommu_group_get_iommudata(grp);
		if (WARN_ON(!table_group))
			continue;

		list_for_each_entry_safe(stit, tmp, &stt->iommu_tables, next) {
			for (i = 0; i < IOMMU_TABLE_GROUP_MAX_TABLES; ++i) {
				if (table_group->tables[i] != stit->tbl)
					continue;

				kref_put(&stit->kref, kvm_spapr_tce_liobn_put);
				return;
			}
		}
	}
}

extern long kvm_spapr_tce_attach_iommu_group(struct kvm *kvm, int tablefd,
		struct iommu_group *grp)
{
	struct kvmppc_spapr_tce_table *stt = NULL;
	bool found = false;
	struct iommu_table *tbl = NULL;
	struct iommu_table_group *table_group;
	long i;
	struct kvmppc_spapr_tce_iommu_table *stit;
	struct fd f;

	f = fdget(tablefd);
	if (!f.file)
		return -EBADF;

	list_for_each_entry_rcu(stt, &kvm->arch.spapr_tce_tables, list) {
		if (stt == f.file->private_data) {
			found = true;
			break;
		}
	}

	fdput(f);

	if (!found)
		return -EINVAL;

	table_group = iommu_group_get_iommudata(grp);
	if (WARN_ON(!table_group))
		return -EFAULT;

	for (i = 0; i < IOMMU_TABLE_GROUP_MAX_TABLES; ++i) {
		struct iommu_table *tbltmp = table_group->tables[i];

		if (!tbltmp)
			continue;
		/* Make sure hardware table parameters are compatible */
		if ((tbltmp->it_page_shift <= stt->page_shift) &&
				(tbltmp->it_offset << tbltmp->it_page_shift ==
				 stt->offset << stt->page_shift) &&
				(tbltmp->it_size << tbltmp->it_page_shift >=
				 stt->size << stt->page_shift)) {
			/*
			 * Reference the table to avoid races with
			 * add/remove DMA windows.
			 */
			tbl = iommu_tce_table_get(tbltmp);
			break;
		}
	}
	if (!tbl)
		return -EINVAL;

	list_for_each_entry_rcu(stit, &stt->iommu_tables, next) {
		if (tbl != stit->tbl)
			continue;

		if (!kref_get_unless_zero(&stit->kref)) {
			/* stit is being destroyed */
			iommu_tce_table_put(tbl);
			return -ENOTTY;
		}
		/*
		 * The table is already known to this KVM, we just increased
		 * its KVM reference counter and can return.
		 */
		return 0;
	}

	stit = kzalloc(sizeof(*stit), GFP_KERNEL);
	if (!stit) {
		iommu_tce_table_put(tbl);
		return -ENOMEM;
	}

	stit->tbl = tbl;
	kref_init(&stit->kref);

	list_add_rcu(&stit->next, &stt->iommu_tables);

	return 0;
}

static void release_spapr_tce_table(struct rcu_head *head)
{
	struct kvmppc_spapr_tce_table *stt = container_of(head,
			struct kvmppc_spapr_tce_table, rcu);
	unsigned long i, npages = kvmppc_tce_pages(stt->size);

	for (i = 0; i < npages; i++)
		if (stt->pages[i])
			__free_page(stt->pages[i]);

	kfree(stt);
}

static struct page *kvm_spapr_get_tce_page(struct kvmppc_spapr_tce_table *stt,
		unsigned long sttpage)
{
	struct page *page = stt->pages[sttpage];

	if (page)
		return page;

	mutex_lock(&stt->alloc_lock);
	page = stt->pages[sttpage];
	if (!page) {
		page = alloc_page(GFP_KERNEL | __GFP_ZERO);
		WARN_ON_ONCE(!page);
		if (page)
			stt->pages[sttpage] = page;
	}
	mutex_unlock(&stt->alloc_lock);

	return page;
}

static vm_fault_t kvm_spapr_tce_fault(struct vm_fault *vmf)
{
	struct kvmppc_spapr_tce_table *stt = vmf->vma->vm_file->private_data;
	struct page *page;

	if (vmf->pgoff >= kvmppc_tce_pages(stt->size))
		return VM_FAULT_SIGBUS;

	page = kvm_spapr_get_tce_page(stt, vmf->pgoff);
	if (!page)
		return VM_FAULT_OOM;

	get_page(page);
	vmf->page = page;
	return 0;
}

static const struct vm_operations_struct kvm_spapr_tce_vm_ops = {
	.fault = kvm_spapr_tce_fault,
};

static int kvm_spapr_tce_mmap(struct file *file, struct vm_area_struct *vma)
{
	vma->vm_ops = &kvm_spapr_tce_vm_ops;
	return 0;
}

static int kvm_spapr_tce_release(struct inode *inode, struct file *filp)
{
	struct kvmppc_spapr_tce_table *stt = filp->private_data;
	struct kvmppc_spapr_tce_iommu_table *stit, *tmp;
	struct kvm *kvm = stt->kvm;

	mutex_lock(&kvm->lock);
	list_del_rcu(&stt->list);
	mutex_unlock(&kvm->lock);

	list_for_each_entry_safe(stit, tmp, &stt->iommu_tables, next) {
		WARN_ON(!kref_read(&stit->kref));
		while (1) {
			if (kref_put(&stit->kref, kvm_spapr_tce_liobn_put))
				break;
		}
	}

	kvm_put_kvm(stt->kvm);

	kvmppc_account_memlimit(
		kvmppc_stt_pages(kvmppc_tce_pages(stt->size)), false);
	call_rcu(&stt->rcu, release_spapr_tce_table);

	return 0;
}

static const struct file_operations kvm_spapr_tce_fops = {
	.mmap           = kvm_spapr_tce_mmap,
	.release	= kvm_spapr_tce_release,
};

long kvm_vm_ioctl_create_spapr_tce(struct kvm *kvm,
				   struct kvm_create_spapr_tce_64 *args)
{
	struct kvmppc_spapr_tce_table *stt = NULL;
	struct kvmppc_spapr_tce_table *siter;
	unsigned long npages, size = args->size;
	int ret = -ENOMEM;

	if (!args->size || args->page_shift < 12 || args->page_shift > 34 ||
		(args->offset + args->size > (ULLONG_MAX >> args->page_shift)))
		return -EINVAL;

	npages = kvmppc_tce_pages(size);
	ret = kvmppc_account_memlimit(kvmppc_stt_pages(npages), true);
	if (ret)
		return ret;

	ret = -ENOMEM;
	stt = kzalloc(sizeof(*stt) + npages * sizeof(struct page *),
		      GFP_KERNEL);
	if (!stt)
		goto fail_acct;

	stt->liobn = args->liobn;
	stt->page_shift = args->page_shift;
	stt->offset = args->offset;
	stt->size = size;
	stt->kvm = kvm;
	mutex_init(&stt->alloc_lock);
	INIT_LIST_HEAD_RCU(&stt->iommu_tables);

	mutex_lock(&kvm->lock);

	/* Check this LIOBN hasn't been previously allocated */
	ret = 0;
	list_for_each_entry(siter, &kvm->arch.spapr_tce_tables, list) {
		if (siter->liobn == args->liobn) {
			ret = -EBUSY;
			break;
		}
	}

	if (!ret)
		ret = anon_inode_getfd("kvm-spapr-tce", &kvm_spapr_tce_fops,
				       stt, O_RDWR | O_CLOEXEC);

	if (ret >= 0) {
		list_add_rcu(&stt->list, &kvm->arch.spapr_tce_tables);
		kvm_get_kvm(kvm);
	}

	mutex_unlock(&kvm->lock);

	if (ret >= 0)
		return ret;

	kfree(stt);
 fail_acct:
	kvmppc_account_memlimit(kvmppc_stt_pages(npages), false);
	return ret;
}

<<<<<<< HEAD
static void kvmppc_clear_tce(struct iommu_table *tbl, unsigned long entry)
=======
static long kvmppc_tce_to_ua(struct kvm *kvm, unsigned long tce,
		unsigned long *ua)
{
	unsigned long gfn = tce >> PAGE_SHIFT;
	struct kvm_memory_slot *memslot;

	memslot = search_memslots(kvm_memslots(kvm), gfn);
	if (!memslot)
		return -EINVAL;

	*ua = __gfn_to_hva_memslot(memslot, gfn) |
		(tce & ~(PAGE_MASK | TCE_PCI_READ | TCE_PCI_WRITE));

	return 0;
}

static long kvmppc_tce_validate(struct kvmppc_spapr_tce_table *stt,
		unsigned long tce)
{
	unsigned long gpa = tce & ~(TCE_PCI_READ | TCE_PCI_WRITE);
	enum dma_data_direction dir = iommu_tce_direction(tce);
	struct kvmppc_spapr_tce_iommu_table *stit;
	unsigned long ua = 0;

	/* Allow userspace to poison TCE table */
	if (dir == DMA_NONE)
		return H_SUCCESS;

	if (iommu_tce_check_gpa(stt->page_shift, gpa))
		return H_TOO_HARD;

	if (kvmppc_tce_to_ua(stt->kvm, tce, &ua))
		return H_TOO_HARD;

	list_for_each_entry_rcu(stit, &stt->iommu_tables, next) {
		unsigned long hpa = 0;
		struct mm_iommu_table_group_mem_t *mem;
		long shift = stit->tbl->it_page_shift;

		mem = mm_iommu_lookup(stt->kvm->mm, ua, 1ULL << shift);
		if (!mem)
			return H_TOO_HARD;

		if (mm_iommu_ua_to_hpa(mem, ua, shift, &hpa))
			return H_TOO_HARD;
	}

	return H_SUCCESS;
}

/*
 * Handles TCE requests for emulated devices.
 * Puts guest TCE values to the table and expects user space to convert them.
 * Cannot fail so kvmppc_tce_validate must be called before it.
 */
static void kvmppc_tce_put(struct kvmppc_spapr_tce_table *stt,
		unsigned long idx, unsigned long tce)
{
	struct page *page;
	u64 *tbl;
	unsigned long sttpage;

	idx -= stt->offset;
	sttpage = idx / TCES_PER_PAGE;
	page = stt->pages[sttpage];

	if (!page) {
		/* We allow any TCE, not just with read|write permissions */
		if (!tce)
			return;

		page = kvm_spapr_get_tce_page(stt, sttpage);
		if (!page)
			return;
	}
	tbl = page_to_virt(page);

	tbl[idx % TCES_PER_PAGE] = tce;
}

static void kvmppc_clear_tce(struct mm_struct *mm, struct iommu_table *tbl,
		unsigned long entry)
>>>>>>> 407d19ab
{
	unsigned long hpa = 0;
	enum dma_data_direction dir = DMA_NONE;

	iommu_tce_xchg(tbl, entry, &hpa, &dir);
}

static long kvmppc_tce_iommu_mapped_dec(struct kvm *kvm,
		struct iommu_table *tbl, unsigned long entry)
{
	struct mm_iommu_table_group_mem_t *mem = NULL;
	const unsigned long pgsize = 1ULL << tbl->it_page_shift;
	__be64 *pua = IOMMU_TABLE_USERSPACE_ENTRY(tbl, entry);

	if (!pua)
		/* it_userspace allocation might be delayed */
		return H_TOO_HARD;

	mem = mm_iommu_lookup(kvm->mm, be64_to_cpu(*pua), pgsize);
	if (!mem)
		return H_TOO_HARD;

	mm_iommu_mapped_dec(mem);

	*pua = cpu_to_be64(0);

	return H_SUCCESS;
}

static long kvmppc_tce_iommu_do_unmap(struct kvm *kvm,
		struct iommu_table *tbl, unsigned long entry)
{
	enum dma_data_direction dir = DMA_NONE;
	unsigned long hpa = 0;
	long ret;

	if (WARN_ON_ONCE(iommu_tce_xchg(tbl, entry, &hpa, &dir)))
		return H_HARDWARE;

	if (dir == DMA_NONE)
		return H_SUCCESS;

	ret = kvmppc_tce_iommu_mapped_dec(kvm, tbl, entry);
	if (ret != H_SUCCESS)
		iommu_tce_xchg(tbl, entry, &hpa, &dir);

	return ret;
}

static long kvmppc_tce_iommu_unmap(struct kvm *kvm,
		struct kvmppc_spapr_tce_table *stt, struct iommu_table *tbl,
		unsigned long entry)
{
	unsigned long i, ret = H_SUCCESS;
	unsigned long subpages = 1ULL << (stt->page_shift - tbl->it_page_shift);
	unsigned long io_entry = entry * subpages;

	for (i = 0; i < subpages; ++i) {
		ret = kvmppc_tce_iommu_do_unmap(kvm, tbl, io_entry + i);
		if (ret != H_SUCCESS)
			break;
	}

	return ret;
}

long kvmppc_tce_iommu_do_map(struct kvm *kvm, struct iommu_table *tbl,
		unsigned long entry, unsigned long ua,
		enum dma_data_direction dir)
{
	long ret;
	unsigned long hpa;
	__be64 *pua = IOMMU_TABLE_USERSPACE_ENTRY(tbl, entry);
	struct mm_iommu_table_group_mem_t *mem;

	if (!pua)
		/* it_userspace allocation might be delayed */
		return H_TOO_HARD;

	mem = mm_iommu_lookup(kvm->mm, ua, 1ULL << tbl->it_page_shift);
	if (!mem)
		/* This only handles v2 IOMMU type, v1 is handled via ioctl() */
		return H_TOO_HARD;

	if (WARN_ON_ONCE(mm_iommu_ua_to_hpa(mem, ua, tbl->it_page_shift, &hpa)))
		return H_HARDWARE;

	if (mm_iommu_mapped_inc(mem))
		return H_CLOSED;

	ret = iommu_tce_xchg(tbl, entry, &hpa, &dir);
	if (WARN_ON_ONCE(ret)) {
		mm_iommu_mapped_dec(mem);
		return H_HARDWARE;
	}

	if (dir != DMA_NONE)
		kvmppc_tce_iommu_mapped_dec(kvm, tbl, entry);

	*pua = cpu_to_be64(ua);

	return 0;
}

static long kvmppc_tce_iommu_map(struct kvm *kvm,
		struct kvmppc_spapr_tce_table *stt, struct iommu_table *tbl,
		unsigned long entry, unsigned long ua,
		enum dma_data_direction dir)
{
	unsigned long i, pgoff, ret = H_SUCCESS;
	unsigned long subpages = 1ULL << (stt->page_shift - tbl->it_page_shift);
	unsigned long io_entry = entry * subpages;

	for (i = 0, pgoff = 0; i < subpages;
			++i, pgoff += IOMMU_PAGE_SIZE(tbl)) {

		ret = kvmppc_tce_iommu_do_map(kvm, tbl,
				io_entry + i, ua + pgoff, dir);
		if (ret != H_SUCCESS)
			break;
	}

	return ret;
}

long kvmppc_h_put_tce(struct kvm_vcpu *vcpu, unsigned long liobn,
		      unsigned long ioba, unsigned long tce)
{
	struct kvmppc_spapr_tce_table *stt;
	long ret, idx;
	struct kvmppc_spapr_tce_iommu_table *stit;
	unsigned long entry, ua = 0;
	enum dma_data_direction dir;

	/* udbg_printf("H_PUT_TCE(): liobn=0x%lx ioba=0x%lx, tce=0x%lx\n", */
	/* 	    liobn, ioba, tce); */

	stt = kvmppc_find_table(vcpu->kvm, liobn);
	if (!stt)
		return H_TOO_HARD;

	ret = kvmppc_ioba_validate(stt, ioba, 1);
	if (ret != H_SUCCESS)
		return ret;

	ret = kvmppc_tce_validate(stt, tce);
	if (ret != H_SUCCESS)
		return ret;

	dir = iommu_tce_direction(tce);

<<<<<<< HEAD
	idx = srcu_read_lock(&vcpu->kvm->srcu);

	if ((dir != DMA_NONE) && kvmppc_gpa_to_ua(vcpu->kvm,
			tce & ~(TCE_PCI_READ | TCE_PCI_WRITE), &ua, NULL)) {
=======
	if ((dir != DMA_NONE) && kvmppc_tce_to_ua(vcpu->kvm, tce, &ua)) {
>>>>>>> 407d19ab
		ret = H_PARAMETER;
		goto unlock_exit;
	}

	entry = ioba >> stt->page_shift;

	list_for_each_entry_lockless(stit, &stt->iommu_tables, next) {
		if (dir == DMA_NONE)
			ret = kvmppc_tce_iommu_unmap(vcpu->kvm, stt,
					stit->tbl, entry);
		else
			ret = kvmppc_tce_iommu_map(vcpu->kvm, stt, stit->tbl,
					entry, ua, dir);

		if (ret == H_SUCCESS)
			continue;

		if (ret == H_TOO_HARD)
			goto unlock_exit;

		WARN_ON_ONCE(1);
		kvmppc_clear_tce(stit->tbl, entry);
	}

	kvmppc_tce_put(stt, entry, tce);

unlock_exit:
	srcu_read_unlock(&vcpu->kvm->srcu, idx);

	return ret;
}
EXPORT_SYMBOL_GPL(kvmppc_h_put_tce);

long kvmppc_h_put_tce_indirect(struct kvm_vcpu *vcpu,
		unsigned long liobn, unsigned long ioba,
		unsigned long tce_list, unsigned long npages)
{
	struct kvmppc_spapr_tce_table *stt;
	long i, ret = H_SUCCESS, idx;
	unsigned long entry, ua = 0;
	u64 __user *tces;
	u64 tce;
	struct kvmppc_spapr_tce_iommu_table *stit;

	stt = kvmppc_find_table(vcpu->kvm, liobn);
	if (!stt)
		return H_TOO_HARD;

	entry = ioba >> stt->page_shift;
	/*
	 * SPAPR spec says that the maximum size of the list is 512 TCEs
	 * so the whole table fits in 4K page
	 */
	if (npages > 512)
		return H_PARAMETER;

	if (tce_list & (SZ_4K - 1))
		return H_PARAMETER;

	ret = kvmppc_ioba_validate(stt, ioba, npages);
	if (ret != H_SUCCESS)
		return ret;

	idx = srcu_read_lock(&vcpu->kvm->srcu);
<<<<<<< HEAD
	if (kvmppc_gpa_to_ua(vcpu->kvm, tce_list, &ua, NULL)) {
=======
	if (kvmppc_tce_to_ua(vcpu->kvm, tce_list, &ua)) {
>>>>>>> 407d19ab
		ret = H_TOO_HARD;
		goto unlock_exit;
	}
	tces = (u64 __user *) ua;

	for (i = 0; i < npages; ++i) {
		if (get_user(tce, tces + i)) {
			ret = H_TOO_HARD;
			goto unlock_exit;
		}
		tce = be64_to_cpu(tce);

		ret = kvmppc_tce_validate(stt, tce);
		if (ret != H_SUCCESS)
			goto unlock_exit;

<<<<<<< HEAD
		if (kvmppc_gpa_to_ua(vcpu->kvm,
				tce & ~(TCE_PCI_READ | TCE_PCI_WRITE),
				&ua, NULL))
=======
		if (kvmppc_tce_to_ua(vcpu->kvm, tce, &ua))
>>>>>>> 407d19ab
			return H_PARAMETER;

		list_for_each_entry_lockless(stit, &stt->iommu_tables, next) {
			ret = kvmppc_tce_iommu_map(vcpu->kvm, stt,
					stit->tbl, entry + i, ua,
					iommu_tce_direction(tce));

			if (ret == H_SUCCESS)
				continue;

			if (ret == H_TOO_HARD)
				goto unlock_exit;

			WARN_ON_ONCE(1);
			kvmppc_clear_tce(stit->tbl, entry);
		}

		kvmppc_tce_put(stt, entry + i, tce);
	}

unlock_exit:
	srcu_read_unlock(&vcpu->kvm->srcu, idx);

	return ret;
}
EXPORT_SYMBOL_GPL(kvmppc_h_put_tce_indirect);

long kvmppc_h_stuff_tce(struct kvm_vcpu *vcpu,
		unsigned long liobn, unsigned long ioba,
		unsigned long tce_value, unsigned long npages)
{
	struct kvmppc_spapr_tce_table *stt;
	long i, ret;
	struct kvmppc_spapr_tce_iommu_table *stit;

	stt = kvmppc_find_table(vcpu->kvm, liobn);
	if (!stt)
		return H_TOO_HARD;

	ret = kvmppc_ioba_validate(stt, ioba, npages);
	if (ret != H_SUCCESS)
		return ret;

	/* Check permission bits only to allow userspace poison TCE for debug */
	if (tce_value & (TCE_PCI_WRITE | TCE_PCI_READ))
		return H_PARAMETER;

	list_for_each_entry_lockless(stit, &stt->iommu_tables, next) {
		unsigned long entry = ioba >> stt->page_shift;

		for (i = 0; i < npages; ++i) {
			ret = kvmppc_tce_iommu_unmap(vcpu->kvm, stt,
					stit->tbl, entry + i);

			if (ret == H_SUCCESS)
				continue;

			if (ret == H_TOO_HARD)
				return ret;

			WARN_ON_ONCE(1);
			kvmppc_clear_tce(stit->tbl, entry);
		}
	}

	for (i = 0; i < npages; ++i, ioba += (1ULL << stt->page_shift))
		kvmppc_tce_put(stt, ioba >> stt->page_shift, tce_value);

	return H_SUCCESS;
}
EXPORT_SYMBOL_GPL(kvmppc_h_stuff_tce);<|MERGE_RESOLUTION|>--- conflicted
+++ resolved
@@ -122,7 +122,6 @@
 					continue;
 
 				kref_put(&stit->kref, kvm_spapr_tce_liobn_put);
-				return;
 			}
 		}
 	}
@@ -346,14 +345,15 @@
 		}
 	}
 
+	kvm_get_kvm(kvm);
 	if (!ret)
 		ret = anon_inode_getfd("kvm-spapr-tce", &kvm_spapr_tce_fops,
 				       stt, O_RDWR | O_CLOEXEC);
 
-	if (ret >= 0) {
+	if (ret >= 0)
 		list_add_rcu(&stt->list, &kvm->arch.spapr_tce_tables);
-		kvm_get_kvm(kvm);
-	}
+	else
+		kvm_put_kvm(kvm);
 
 	mutex_unlock(&kvm->lock);
 
@@ -366,9 +366,6 @@
 	return ret;
 }
 
-<<<<<<< HEAD
-static void kvmppc_clear_tce(struct iommu_table *tbl, unsigned long entry)
-=======
 static long kvmppc_tce_to_ua(struct kvm *kvm, unsigned long tce,
 		unsigned long *ua)
 {
@@ -451,12 +448,11 @@
 
 static void kvmppc_clear_tce(struct mm_struct *mm, struct iommu_table *tbl,
 		unsigned long entry)
->>>>>>> 407d19ab
 {
 	unsigned long hpa = 0;
 	enum dma_data_direction dir = DMA_NONE;
 
-	iommu_tce_xchg(tbl, entry, &hpa, &dir);
+	iommu_tce_xchg(mm, tbl, entry, &hpa, &dir);
 }
 
 static long kvmppc_tce_iommu_mapped_dec(struct kvm *kvm,
@@ -464,11 +460,10 @@
 {
 	struct mm_iommu_table_group_mem_t *mem = NULL;
 	const unsigned long pgsize = 1ULL << tbl->it_page_shift;
-	__be64 *pua = IOMMU_TABLE_USERSPACE_ENTRY(tbl, entry);
+	__be64 *pua = IOMMU_TABLE_USERSPACE_ENTRY_RO(tbl, entry);
 
 	if (!pua)
-		/* it_userspace allocation might be delayed */
-		return H_TOO_HARD;
+		return H_SUCCESS;
 
 	mem = mm_iommu_lookup(kvm->mm, be64_to_cpu(*pua), pgsize);
 	if (!mem)
@@ -488,15 +483,15 @@
 	unsigned long hpa = 0;
 	long ret;
 
-	if (WARN_ON_ONCE(iommu_tce_xchg(tbl, entry, &hpa, &dir)))
-		return H_HARDWARE;
+	if (WARN_ON_ONCE(iommu_tce_xchg(kvm->mm, tbl, entry, &hpa, &dir)))
+		return H_TOO_HARD;
 
 	if (dir == DMA_NONE)
 		return H_SUCCESS;
 
 	ret = kvmppc_tce_iommu_mapped_dec(kvm, tbl, entry);
 	if (ret != H_SUCCESS)
-		iommu_tce_xchg(tbl, entry, &hpa, &dir);
+		iommu_tce_xchg(kvm->mm, tbl, entry, &hpa, &dir);
 
 	return ret;
 }
@@ -537,15 +532,15 @@
 		return H_TOO_HARD;
 
 	if (WARN_ON_ONCE(mm_iommu_ua_to_hpa(mem, ua, tbl->it_page_shift, &hpa)))
-		return H_HARDWARE;
+		return H_TOO_HARD;
 
 	if (mm_iommu_mapped_inc(mem))
-		return H_CLOSED;
-
-	ret = iommu_tce_xchg(tbl, entry, &hpa, &dir);
+		return H_TOO_HARD;
+
+	ret = iommu_tce_xchg(kvm->mm, tbl, entry, &hpa, &dir);
 	if (WARN_ON_ONCE(ret)) {
 		mm_iommu_mapped_dec(mem);
-		return H_HARDWARE;
+		return H_TOO_HARD;
 	}
 
 	if (dir != DMA_NONE)
@@ -597,20 +592,15 @@
 	if (ret != H_SUCCESS)
 		return ret;
 
+	idx = srcu_read_lock(&vcpu->kvm->srcu);
+
 	ret = kvmppc_tce_validate(stt, tce);
 	if (ret != H_SUCCESS)
-		return ret;
+		goto unlock_exit;
 
 	dir = iommu_tce_direction(tce);
 
-<<<<<<< HEAD
-	idx = srcu_read_lock(&vcpu->kvm->srcu);
-
-	if ((dir != DMA_NONE) && kvmppc_gpa_to_ua(vcpu->kvm,
-			tce & ~(TCE_PCI_READ | TCE_PCI_WRITE), &ua, NULL)) {
-=======
 	if ((dir != DMA_NONE) && kvmppc_tce_to_ua(vcpu->kvm, tce, &ua)) {
->>>>>>> 407d19ab
 		ret = H_PARAMETER;
 		goto unlock_exit;
 	}
@@ -625,14 +615,10 @@
 			ret = kvmppc_tce_iommu_map(vcpu->kvm, stt, stit->tbl,
 					entry, ua, dir);
 
-		if (ret == H_SUCCESS)
-			continue;
-
-		if (ret == H_TOO_HARD)
+		if (ret != H_SUCCESS) {
+			kvmppc_clear_tce(vcpu->kvm->mm, stit->tbl, entry);
 			goto unlock_exit;
-
-		WARN_ON_ONCE(1);
-		kvmppc_clear_tce(stit->tbl, entry);
+		}
 	}
 
 	kvmppc_tce_put(stt, entry, tce);
@@ -675,11 +661,7 @@
 		return ret;
 
 	idx = srcu_read_lock(&vcpu->kvm->srcu);
-<<<<<<< HEAD
-	if (kvmppc_gpa_to_ua(vcpu->kvm, tce_list, &ua, NULL)) {
-=======
 	if (kvmppc_tce_to_ua(vcpu->kvm, tce_list, &ua)) {
->>>>>>> 407d19ab
 		ret = H_TOO_HARD;
 		goto unlock_exit;
 	}
@@ -695,14 +677,26 @@
 		ret = kvmppc_tce_validate(stt, tce);
 		if (ret != H_SUCCESS)
 			goto unlock_exit;
-
-<<<<<<< HEAD
-		if (kvmppc_gpa_to_ua(vcpu->kvm,
-				tce & ~(TCE_PCI_READ | TCE_PCI_WRITE),
-				&ua, NULL))
-=======
+	}
+
+	for (i = 0; i < npages; ++i) {
+		/*
+		 * This looks unsafe, because we validate, then regrab
+		 * the TCE from userspace which could have been changed by
+		 * another thread.
+		 *
+		 * But it actually is safe, because the relevant checks will be
+		 * re-executed in the following code.  If userspace tries to
+		 * change this dodgily it will result in a messier failure mode
+		 * but won't threaten the host.
+		 */
+		if (get_user(tce, tces + i)) {
+			ret = H_TOO_HARD;
+			goto unlock_exit;
+		}
+		tce = be64_to_cpu(tce);
+
 		if (kvmppc_tce_to_ua(vcpu->kvm, tce, &ua))
->>>>>>> 407d19ab
 			return H_PARAMETER;
 
 		list_for_each_entry_lockless(stit, &stt->iommu_tables, next) {
@@ -710,14 +704,11 @@
 					stit->tbl, entry + i, ua,
 					iommu_tce_direction(tce));
 
-			if (ret == H_SUCCESS)
-				continue;
-
-			if (ret == H_TOO_HARD)
+			if (ret != H_SUCCESS) {
+				kvmppc_clear_tce(vcpu->kvm->mm, stit->tbl,
+						entry);
 				goto unlock_exit;
-
-			WARN_ON_ONCE(1);
-			kvmppc_clear_tce(stit->tbl, entry);
+			}
 		}
 
 		kvmppc_tce_put(stt, entry + i, tce);
@@ -764,7 +755,7 @@
 				return ret;
 
 			WARN_ON_ONCE(1);
-			kvmppc_clear_tce(stit->tbl, entry);
+			kvmppc_clear_tce(vcpu->kvm->mm, stit->tbl, entry);
 		}
 	}
 
