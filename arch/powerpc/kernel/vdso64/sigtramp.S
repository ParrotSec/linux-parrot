--- conflicted
+++ resolved
@@ -15,13 +15,6 @@
 
 	.text
 
-<<<<<<< HEAD
-	.balign 8
-	.balign IFETCH_ALIGN_BYTES
-V_FUNCTION_BEGIN(__kernel_sigtramp_rt64)
-.Lsigrt_start:
-	bctrl	/* call the handler */
-=======
 /*
  * __kernel_start_sigtramp_rt64 and __kernel_sigtramp_rt64 together
  * are one function split in two parts. The kernel jumps to the former
@@ -36,7 +29,6 @@
 	bctrl	/* call the handler */
 V_FUNCTION_END(__kernel_start_sigtramp_rt64)
 V_FUNCTION_BEGIN(__kernel_sigtramp_rt64)
->>>>>>> 4e026225
 	addi	r1, r1, __SIGNAL_FRAMESIZE
 	li	r0,__NR_rt_sigreturn
 	sc
