--- conflicted
+++ resolved
@@ -56,11 +56,7 @@
 1:
 	tophys_novmstack r11, r11
 #ifdef CONFIG_VMAP_STACK
-<<<<<<< HEAD
-	mtcrf	0x7f, r1
-=======
 	mtcrf	0x3f, r1
->>>>>>> 4e026225
 	bt	32 - THREAD_ALIGN_SHIFT, stack_overflow
 #endif
 .endm
