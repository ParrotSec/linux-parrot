// SPDX-License-Identifier: GPL-2.0-or-later
/*
 * Machine check exception handling.
 *
 * Copyright 2013 IBM Corporation
 * Author: Mahesh Salgaonkar <mahesh@linux.vnet.ibm.com>
 */

#undef DEBUG
#define pr_fmt(fmt) "mce: " fmt

#include <linux/hardirq.h>
#include <linux/types.h>
#include <linux/ptrace.h>
#include <linux/percpu.h>
#include <linux/export.h>
#include <linux/irq_work.h>

#include <asm/machdep.h>
#include <asm/mce.h>

static DEFINE_PER_CPU(int, mce_nest_count);
static DEFINE_PER_CPU(struct machine_check_event[MAX_MC_EVT], mce_event);

/* Queue for delayed MCE events. */
static DEFINE_PER_CPU(int, mce_queue_count);
static DEFINE_PER_CPU(struct machine_check_event[MAX_MC_EVT], mce_event_queue);

/* Queue for delayed MCE UE events. */
static DEFINE_PER_CPU(int, mce_ue_count);
static DEFINE_PER_CPU(struct machine_check_event[MAX_MC_EVT],
					mce_ue_event_queue);

static void machine_check_process_queued_event(struct irq_work *work);
void machine_check_ue_event(struct machine_check_event *evt);
static void machine_process_ue_event(struct work_struct *work);

static struct irq_work mce_event_process_work = {
        .func = machine_check_process_queued_event,
};

DECLARE_WORK(mce_ue_event_work, machine_process_ue_event);

static void mce_set_error_info(struct machine_check_event *mce,
			       struct mce_error_info *mce_err)
{
	mce->error_type = mce_err->error_type;
	switch (mce_err->error_type) {
	case MCE_ERROR_TYPE_UE:
		mce->u.ue_error.ue_error_type = mce_err->u.ue_error_type;
		break;
	case MCE_ERROR_TYPE_SLB:
		mce->u.slb_error.slb_error_type = mce_err->u.slb_error_type;
		break;
	case MCE_ERROR_TYPE_ERAT:
		mce->u.erat_error.erat_error_type = mce_err->u.erat_error_type;
		break;
	case MCE_ERROR_TYPE_TLB:
		mce->u.tlb_error.tlb_error_type = mce_err->u.tlb_error_type;
		break;
	case MCE_ERROR_TYPE_USER:
		mce->u.user_error.user_error_type = mce_err->u.user_error_type;
		break;
	case MCE_ERROR_TYPE_RA:
		mce->u.ra_error.ra_error_type = mce_err->u.ra_error_type;
		break;
	case MCE_ERROR_TYPE_LINK:
		mce->u.link_error.link_error_type = mce_err->u.link_error_type;
		break;
	case MCE_ERROR_TYPE_UNKNOWN:
	default:
		break;
	}
}

/*
 * Decode and save high level MCE information into per cpu buffer which
 * is an array of machine_check_event structure.
 */
void save_mce_event(struct pt_regs *regs, long handled,
		    struct mce_error_info *mce_err,
		    uint64_t nip, uint64_t addr, uint64_t phys_addr)
{
	int index = __this_cpu_inc_return(mce_nest_count) - 1;
	struct machine_check_event *mce = this_cpu_ptr(&mce_event[index]);

	/*
	 * Return if we don't have enough space to log mce event.
	 * mce_nest_count may go beyond MAX_MC_EVT but that's ok,
	 * the check below will stop buffer overrun.
	 */
	if (index >= MAX_MC_EVT)
		return;

	/* Populate generic machine check info */
	mce->version = MCE_V1;
	mce->srr0 = nip;
	mce->srr1 = regs->msr;
	mce->gpr3 = regs->gpr[3];
	mce->in_use = 1;
	mce->cpu = get_paca()->paca_index;

	/* Mark it recovered if we have handled it and MSR(RI=1). */
	if (handled && (regs->msr & MSR_RI))
		mce->disposition = MCE_DISPOSITION_RECOVERED;
	else
		mce->disposition = MCE_DISPOSITION_NOT_RECOVERED;

	mce->initiator = mce_err->initiator;
	mce->severity = mce_err->severity;
	mce->sync_error = mce_err->sync_error;
	mce->error_class = mce_err->error_class;

	/*
	 * Populate the mce error_type and type-specific error_type.
	 */
	mce_set_error_info(mce, mce_err);

	if (!addr)
		return;

	if (mce->error_type == MCE_ERROR_TYPE_TLB) {
		mce->u.tlb_error.effective_address_provided = true;
		mce->u.tlb_error.effective_address = addr;
	} else if (mce->error_type == MCE_ERROR_TYPE_SLB) {
		mce->u.slb_error.effective_address_provided = true;
		mce->u.slb_error.effective_address = addr;
	} else if (mce->error_type == MCE_ERROR_TYPE_ERAT) {
		mce->u.erat_error.effective_address_provided = true;
		mce->u.erat_error.effective_address = addr;
	} else if (mce->error_type == MCE_ERROR_TYPE_USER) {
		mce->u.user_error.effective_address_provided = true;
		mce->u.user_error.effective_address = addr;
	} else if (mce->error_type == MCE_ERROR_TYPE_RA) {
		mce->u.ra_error.effective_address_provided = true;
		mce->u.ra_error.effective_address = addr;
	} else if (mce->error_type == MCE_ERROR_TYPE_LINK) {
		mce->u.link_error.effective_address_provided = true;
		mce->u.link_error.effective_address = addr;
	} else if (mce->error_type == MCE_ERROR_TYPE_UE) {
		mce->u.ue_error.effective_address_provided = true;
		mce->u.ue_error.effective_address = addr;
		if (phys_addr != ULONG_MAX) {
			mce->u.ue_error.physical_address_provided = true;
			mce->u.ue_error.physical_address = phys_addr;
			machine_check_ue_event(mce);
		}
	}
	return;
}

/*
 * get_mce_event:
 *	mce	Pointer to machine_check_event structure to be filled.
 *	release Flag to indicate whether to free the event slot or not.
 *		0 <= do not release the mce event. Caller will invoke
 *		     release_mce_event() once event has been consumed.
 *		1 <= release the slot.
 *
 *	return	1 = success
 *		0 = failure
 *
 * get_mce_event() will be called by platform specific machine check
 * handle routine and in KVM.
 * When we call get_mce_event(), we are still in interrupt context and
 * preemption will not be scheduled until ret_from_expect() routine
 * is called.
 */
int get_mce_event(struct machine_check_event *mce, bool release)
{
	int index = __this_cpu_read(mce_nest_count) - 1;
	struct machine_check_event *mc_evt;
	int ret = 0;

	/* Sanity check */
	if (index < 0)
		return ret;

	/* Check if we have MCE info to process. */
	if (index < MAX_MC_EVT) {
		mc_evt = this_cpu_ptr(&mce_event[index]);
		/* Copy the event structure and release the original */
		if (mce)
			*mce = *mc_evt;
		if (release)
			mc_evt->in_use = 0;
		ret = 1;
	}
	/* Decrement the count to free the slot. */
	if (release)
		__this_cpu_dec(mce_nest_count);

	return ret;
}

void release_mce_event(void)
{
	get_mce_event(NULL, true);
}


/*
 * Queue up the MCE event which then can be handled later.
 */
void machine_check_ue_event(struct machine_check_event *evt)
{
	int index;

	index = __this_cpu_inc_return(mce_ue_count) - 1;
	/* If queue is full, just return for now. */
	if (index >= MAX_MC_EVT) {
		__this_cpu_dec(mce_ue_count);
		return;
	}
	memcpy(this_cpu_ptr(&mce_ue_event_queue[index]), evt, sizeof(*evt));

	/* Queue work to process this event later. */
	schedule_work(&mce_ue_event_work);
}

/*
 * Queue up the MCE event which then can be handled later.
 */
void machine_check_queue_event(void)
{
	int index;
	struct machine_check_event evt;

	if (!get_mce_event(&evt, MCE_EVENT_RELEASE))
		return;

	index = __this_cpu_inc_return(mce_queue_count) - 1;
	/* If queue is full, just return for now. */
	if (index >= MAX_MC_EVT) {
		__this_cpu_dec(mce_queue_count);
		return;
	}
	memcpy(this_cpu_ptr(&mce_event_queue[index]), &evt, sizeof(evt));

	/* Queue irq work to process this event later. */
	irq_work_queue(&mce_event_process_work);
}
/*
 * process pending MCE event from the mce event queue. This function will be
 * called during syscall exit.
 */
static void machine_process_ue_event(struct work_struct *work)
{
	int index;
	struct machine_check_event *evt;

	while (__this_cpu_read(mce_ue_count) > 0) {
		index = __this_cpu_read(mce_ue_count) - 1;
		evt = this_cpu_ptr(&mce_ue_event_queue[index]);
#ifdef CONFIG_MEMORY_FAILURE
		/*
		 * This should probably queued elsewhere, but
		 * oh! well
		 */
		if (evt->error_type == MCE_ERROR_TYPE_UE) {
			if (evt->u.ue_error.physical_address_provided) {
				unsigned long pfn;

				pfn = evt->u.ue_error.physical_address >>
					PAGE_SHIFT;
				memory_failure(pfn, 0);
			} else
				pr_warn("Failed to identify bad address from "
					"where the uncorrectable error (UE) "
					"was generated\n");
		}
#endif
		__this_cpu_dec(mce_ue_count);
	}
}
/*
 * process pending MCE event from the mce event queue. This function will be
 * called during syscall exit.
 */
static void machine_check_process_queued_event(struct irq_work *work)
{
	int index;
	struct machine_check_event *evt;

	add_taint(TAINT_MACHINE_CHECK, LOCKDEP_NOW_UNRELIABLE);

	/*
	 * For now just print it to console.
	 * TODO: log this error event to FSP or nvram.
	 */
	while (__this_cpu_read(mce_queue_count) > 0) {
		index = __this_cpu_read(mce_queue_count) - 1;
		evt = this_cpu_ptr(&mce_event_queue[index]);
		machine_check_print_event_info(evt, false);
		__this_cpu_dec(mce_queue_count);
	}
}

void machine_check_print_event_info(struct machine_check_event *evt,
				    bool user_mode)
{
	const char *level, *sevstr, *subtype, *err_type;
	uint64_t ea = 0, pa = 0;
	int n = 0;
	char dar_str[50];
	char pa_str[50];
	static const char *mc_ue_types[] = {
		"Indeterminate",
		"Instruction fetch",
		"Page table walk ifetch",
		"Load/Store",
		"Page table walk Load/Store",
	};
	static const char *mc_slb_types[] = {
		"Indeterminate",
		"Parity",
		"Multihit",
	};
	static const char *mc_erat_types[] = {
		"Indeterminate",
		"Parity",
		"Multihit",
	};
	static const char *mc_tlb_types[] = {
		"Indeterminate",
		"Parity",
		"Multihit",
	};
	static const char *mc_user_types[] = {
		"Indeterminate",
		"tlbie(l) invalid",
	};
	static const char *mc_ra_types[] = {
		"Indeterminate",
		"Instruction fetch (bad)",
		"Instruction fetch (foreign)",
		"Page table walk ifetch (bad)",
		"Page table walk ifetch (foreign)",
		"Load (bad)",
		"Store (bad)",
		"Page table walk Load/Store (bad)",
		"Page table walk Load/Store (foreign)",
		"Load/Store (foreign)",
	};
	static const char *mc_link_types[] = {
		"Indeterminate",
		"Instruction fetch (timeout)",
		"Page table walk ifetch (timeout)",
		"Load (timeout)",
		"Store (timeout)",
		"Page table walk Load/Store (timeout)",
	};
	static const char *mc_error_class[] = {
		"Unknown",
		"Hardware error",
		"Probable Hardware error (some chance of software cause)",
		"Software error",
		"Probable Software error (some chance of hardware cause)",
	};

	/* Print things out */
	if (evt->version != MCE_V1) {
		pr_err("Machine Check Exception, Unknown event version %d !\n",
		       evt->version);
		return;
	}
	switch (evt->severity) {
	case MCE_SEV_NO_ERROR:
		level = KERN_INFO;
		sevstr = "Harmless";
		break;
	case MCE_SEV_WARNING:
		level = KERN_WARNING;
		sevstr = "Warning";
		break;
	case MCE_SEV_SEVERE:
		level = KERN_ERR;
		sevstr = "Severe";
		break;
	case MCE_SEV_FATAL:
	default:
		level = KERN_ERR;
		sevstr = "Fatal";
		break;
	}

<<<<<<< HEAD
	printk("%s%s Machine check interrupt [%s]\n", level, sevstr,
	       evt->disposition == MCE_DISPOSITION_RECOVERED ?
	       "Recovered" : "Not recovered");

	if (user_mode) {
		printk("%s  NIP: [%016llx] PID: %d Comm: %s\n", level,
			evt->srr0, current->pid, current->comm);
	} else {
		printk("%s  NIP [%016llx]: %pS\n", level, evt->srr0,
		       (void *)evt->srr0);
	}

	printk("%s  Initiator: %s\n", level,
	       evt->initiator == MCE_INITIATOR_CPU ? "CPU" : "Unknown");
=======
>>>>>>> 407d19ab
	switch (evt->error_type) {
	case MCE_ERROR_TYPE_UE:
		err_type = "UE";
		subtype = evt->u.ue_error.ue_error_type <
			ARRAY_SIZE(mc_ue_types) ?
			mc_ue_types[evt->u.ue_error.ue_error_type]
			: "Unknown";
		if (evt->u.ue_error.effective_address_provided)
			ea = evt->u.ue_error.effective_address;
		if (evt->u.ue_error.physical_address_provided)
			pa = evt->u.ue_error.physical_address;
		break;
	case MCE_ERROR_TYPE_SLB:
		err_type = "SLB";
		subtype = evt->u.slb_error.slb_error_type <
			ARRAY_SIZE(mc_slb_types) ?
			mc_slb_types[evt->u.slb_error.slb_error_type]
			: "Unknown";
		if (evt->u.slb_error.effective_address_provided)
			ea = evt->u.slb_error.effective_address;
		break;
	case MCE_ERROR_TYPE_ERAT:
		err_type = "ERAT";
		subtype = evt->u.erat_error.erat_error_type <
			ARRAY_SIZE(mc_erat_types) ?
			mc_erat_types[evt->u.erat_error.erat_error_type]
			: "Unknown";
		if (evt->u.erat_error.effective_address_provided)
			ea = evt->u.erat_error.effective_address;
		break;
	case MCE_ERROR_TYPE_TLB:
		err_type = "TLB";
		subtype = evt->u.tlb_error.tlb_error_type <
			ARRAY_SIZE(mc_tlb_types) ?
			mc_tlb_types[evt->u.tlb_error.tlb_error_type]
			: "Unknown";
		if (evt->u.tlb_error.effective_address_provided)
			ea = evt->u.tlb_error.effective_address;
		break;
	case MCE_ERROR_TYPE_USER:
		err_type = "User";
		subtype = evt->u.user_error.user_error_type <
			ARRAY_SIZE(mc_user_types) ?
			mc_user_types[evt->u.user_error.user_error_type]
			: "Unknown";
		if (evt->u.user_error.effective_address_provided)
			ea = evt->u.user_error.effective_address;
		break;
	case MCE_ERROR_TYPE_RA:
		err_type = "Real address";
		subtype = evt->u.ra_error.ra_error_type <
			ARRAY_SIZE(mc_ra_types) ?
			mc_ra_types[evt->u.ra_error.ra_error_type]
			: "Unknown";
		if (evt->u.ra_error.effective_address_provided)
			ea = evt->u.ra_error.effective_address;
		break;
	case MCE_ERROR_TYPE_LINK:
		err_type = "Link";
		subtype = evt->u.link_error.link_error_type <
			ARRAY_SIZE(mc_link_types) ?
			mc_link_types[evt->u.link_error.link_error_type]
			: "Unknown";
		if (evt->u.link_error.effective_address_provided)
			ea = evt->u.link_error.effective_address;
		break;
	default:
	case MCE_ERROR_TYPE_UNKNOWN:
		err_type = "Unknown";
		subtype = "";
		break;
	}

	dar_str[0] = pa_str[0] = '\0';
	if (ea && evt->srr0 != ea) {
		/* Load/Store address */
		n = sprintf(dar_str, "DAR: %016llx ", ea);
		if (pa)
			sprintf(dar_str + n, "paddr: %016llx ", pa);
	} else if (pa) {
		sprintf(pa_str, " paddr: %016llx", pa);
	}

	printk("%sMCE: CPU%d: machine check (%s) %s %s %s %s[%s]\n",
		level, evt->cpu, sevstr, in_guest ? "Guest" : "Host",
		err_type, subtype, dar_str,
		evt->disposition == MCE_DISPOSITION_RECOVERED ?
		"Recovered" : "Not recovered");

	if (in_guest || user_mode) {
		printk("%sMCE: CPU%d: PID: %d Comm: %s %sNIP: [%016llx]%s\n",
			level, evt->cpu, current->pid, current->comm,
			in_guest ? "Guest " : "", evt->srr0, pa_str);
	} else {
		printk("%sMCE: CPU%d: NIP: [%016llx] %pS%s\n",
			level, evt->cpu, evt->srr0, (void *)evt->srr0, pa_str);
	}

	subtype = evt->error_class < ARRAY_SIZE(mc_error_class) ?
		mc_error_class[evt->error_class] : "Unknown";
	printk("%sMCE: CPU%d: %s\n", level, evt->cpu, subtype);
}
EXPORT_SYMBOL_GPL(machine_check_print_event_info);

/*
 * This function is called in real mode. Strictly no printk's please.
 *
 * regs->nip and regs->msr contains srr0 and ssr1.
 */
long machine_check_early(struct pt_regs *regs)
{
	long handled = 0;

	__this_cpu_inc(irq_stat.mce_exceptions);

	if (cur_cpu_spec && cur_cpu_spec->machine_check_early)
		handled = cur_cpu_spec->machine_check_early(regs);
	return handled;
}

/* Possible meanings for HMER_DEBUG_TRIG bit being set on POWER9 */
static enum {
	DTRIG_UNKNOWN,
	DTRIG_VECTOR_CI,	/* need to emulate vector CI load instr */
	DTRIG_SUSPEND_ESCAPE,	/* need to escape from TM suspend mode */
} hmer_debug_trig_function;

static int init_debug_trig_function(void)
{
	int pvr;
	struct device_node *cpun;
	struct property *prop = NULL;
	const char *str;

	/* First look in the device tree */
	preempt_disable();
	cpun = of_get_cpu_node(smp_processor_id(), NULL);
	if (cpun) {
		of_property_for_each_string(cpun, "ibm,hmi-special-triggers",
					    prop, str) {
			if (strcmp(str, "bit17-vector-ci-load") == 0)
				hmer_debug_trig_function = DTRIG_VECTOR_CI;
			else if (strcmp(str, "bit17-tm-suspend-escape") == 0)
				hmer_debug_trig_function = DTRIG_SUSPEND_ESCAPE;
		}
		of_node_put(cpun);
	}
	preempt_enable();

	/* If we found the property, don't look at PVR */
	if (prop)
		goto out;

	pvr = mfspr(SPRN_PVR);
	/* Check for POWER9 Nimbus (scale-out) */
	if ((PVR_VER(pvr) == PVR_POWER9) && (pvr & 0xe000) == 0) {
		/* DD2.2 and later */
		if ((pvr & 0xfff) >= 0x202)
			hmer_debug_trig_function = DTRIG_SUSPEND_ESCAPE;
		/* DD2.0 and DD2.1 - used for vector CI load emulation */
		else if ((pvr & 0xfff) >= 0x200)
			hmer_debug_trig_function = DTRIG_VECTOR_CI;
	}

 out:
	switch (hmer_debug_trig_function) {
	case DTRIG_VECTOR_CI:
		pr_debug("HMI debug trigger used for vector CI load\n");
		break;
	case DTRIG_SUSPEND_ESCAPE:
		pr_debug("HMI debug trigger used for TM suspend escape\n");
		break;
	default:
		break;
	}
	return 0;
}
__initcall(init_debug_trig_function);

/*
 * Handle HMIs that occur as a result of a debug trigger.
 * Return values:
 * -1 means this is not a HMI cause that we know about
 *  0 means no further handling is required
 *  1 means further handling is required
 */
long hmi_handle_debugtrig(struct pt_regs *regs)
{
	unsigned long hmer = mfspr(SPRN_HMER);
	long ret = 0;

	/* HMER_DEBUG_TRIG bit is used for various workarounds on P9 */
	if (!((hmer & HMER_DEBUG_TRIG)
	      && hmer_debug_trig_function != DTRIG_UNKNOWN))
		return -1;
		
	hmer &= ~HMER_DEBUG_TRIG;
	/* HMER is a write-AND register */
	mtspr(SPRN_HMER, ~HMER_DEBUG_TRIG);

	switch (hmer_debug_trig_function) {
	case DTRIG_VECTOR_CI:
		/*
		 * Now to avoid problems with soft-disable we
		 * only do the emulation if we are coming from
		 * host user space
		 */
		if (regs && user_mode(regs))
			ret = local_paca->hmi_p9_special_emu = 1;

		break;

	default:
		break;
	}

	/*
	 * See if any other HMI causes remain to be handled
	 */
	if (hmer & mfspr(SPRN_HMEER))
		return -1;

	return ret;
}

/*
 * Return values:
 */
long hmi_exception_realmode(struct pt_regs *regs)
{	
	int ret;

	__this_cpu_inc(irq_stat.hmi_exceptions);

	ret = hmi_handle_debugtrig(regs);
	if (ret >= 0)
		return ret;

	wait_for_subcore_guest_exit();

	if (ppc_md.hmi_exception_early)
		ppc_md.hmi_exception_early(regs);

	wait_for_tb_resync();

	return 1;
}<|MERGE_RESOLUTION|>--- conflicted
+++ resolved
@@ -18,6 +18,7 @@
 
 #include <asm/machdep.h>
 #include <asm/mce.h>
+#include <asm/nmi.h>
 
 static DEFINE_PER_CPU(int, mce_nest_count);
 static DEFINE_PER_CPU(struct machine_check_event[MAX_MC_EVT], mce_event);
@@ -291,13 +292,13 @@
 	while (__this_cpu_read(mce_queue_count) > 0) {
 		index = __this_cpu_read(mce_queue_count) - 1;
 		evt = this_cpu_ptr(&mce_event_queue[index]);
-		machine_check_print_event_info(evt, false);
+		machine_check_print_event_info(evt, false, false);
 		__this_cpu_dec(mce_queue_count);
 	}
 }
 
 void machine_check_print_event_info(struct machine_check_event *evt,
-				    bool user_mode)
+				    bool user_mode, bool in_guest)
 {
 	const char *level, *sevstr, *subtype, *err_type;
 	uint64_t ea = 0, pa = 0;
@@ -384,23 +385,6 @@
 		break;
 	}
 
-<<<<<<< HEAD
-	printk("%s%s Machine check interrupt [%s]\n", level, sevstr,
-	       evt->disposition == MCE_DISPOSITION_RECOVERED ?
-	       "Recovered" : "Not recovered");
-
-	if (user_mode) {
-		printk("%s  NIP: [%016llx] PID: %d Comm: %s\n", level,
-			evt->srr0, current->pid, current->comm);
-	} else {
-		printk("%s  NIP [%016llx]: %pS\n", level, evt->srr0,
-		       (void *)evt->srr0);
-	}
-
-	printk("%s  Initiator: %s\n", level,
-	       evt->initiator == MCE_INITIATOR_CPU ? "CPU" : "Unknown");
-=======
->>>>>>> 407d19ab
 	switch (evt->error_type) {
 	case MCE_ERROR_TYPE_UE:
 		err_type = "UE";
@@ -514,10 +498,13 @@
 {
 	long handled = 0;
 
-	__this_cpu_inc(irq_stat.mce_exceptions);
-
-	if (cur_cpu_spec && cur_cpu_spec->machine_check_early)
-		handled = cur_cpu_spec->machine_check_early(regs);
+	hv_nmi_check_nonrecoverable(regs);
+
+	/*
+	 * See if platform is capable of handling machine check.
+	 */
+	if (ppc_md.machine_check_early)
+		handled = ppc_md.machine_check_early(regs);
 	return handled;
 }
 
