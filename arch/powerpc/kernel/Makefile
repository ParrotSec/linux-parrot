--- conflicted
+++ resolved
@@ -7,8 +7,6 @@
 
 # Disable clang warning for using setjmp without setjmp.h header
 CFLAGS_crash.o		+= $(call cc-disable-warning, builtin-requires-header)
-
-subdir-ccflags-$(CONFIG_PPC_WERROR) := -Werror
 
 ifdef CONFIG_PPC64
 CFLAGS_prom_init.o	+= $(NO_MINIMAL_TOC)
@@ -22,6 +20,8 @@
 CFLAGS_prom_init.o += $(DISABLE_LATENT_ENTROPY_PLUGIN)
 CFLAGS_btext.o += $(DISABLE_LATENT_ENTROPY_PLUGIN)
 CFLAGS_prom.o += $(DISABLE_LATENT_ENTROPY_PLUGIN)
+
+CFLAGS_prom_init.o += $(call cc-option, -fno-stack-protector)
 
 ifdef CONFIG_FUNCTION_TRACER
 # Do not trace early boot code
@@ -48,14 +48,9 @@
 				   process.o systbl.o idle.o \
 				   signal.o sysfs.o cacheinfo.o time.o \
 				   prom.o traps.o setup-common.o \
-<<<<<<< HEAD
-				   udbg.o misc.o io.o dma.o misc_$(BITS).o \
-				   of_platform.o prom_parse.o
-=======
 				   udbg.o misc.o io.o misc_$(BITS).o \
 				   of_platform.o prom_parse.o \
 				   dma-common.o
->>>>>>> 407d19ab
 obj-$(CONFIG_PPC64)		+= setup_64.o sys_ppc32.o \
 				   signal_64.o ptrace32.o \
 				   paca.o nvram_64.o firmware.o
@@ -87,7 +82,7 @@
 ifdef CONFIG_PPC32
 obj-$(CONFIG_E500)		+= idle_e500.o
 endif
-obj-$(CONFIG_6xx)		+= idle_6xx.o l2cr_6xx.o cpu_setup_6xx.o
+obj-$(CONFIG_PPC_BOOK3S_32)	+= idle_6xx.o l2cr_6xx.o cpu_setup_6xx.o
 obj-$(CONFIG_TAU)		+= tau_6xx.o
 obj-$(CONFIG_HIBERNATION)	+= swsusp.o suspend.o
 ifdef CONFIG_FSL_BOOKE
@@ -123,6 +118,7 @@
 obj-$(CONFIG_PPC_UDBG_16550)	+= legacy_serial.o udbg_16550.o
 obj-$(CONFIG_STACKTRACE)	+= stacktrace.o
 obj-$(CONFIG_SWIOTLB)		+= dma-swiotlb.o
+obj-$(CONFIG_ARCH_HAS_DMA_SET_MASK) += dma-mask.o
 
 pci64-$(CONFIG_PPC64)		+= pci_dn.o pci-hotplug.o isa-bridge.o
 obj-$(CONFIG_PCI)		+= pci_$(BITS).o $(pci64-y) \
@@ -160,33 +156,33 @@
 obj-$(CONFIG_EPAPR_PARAVIRT)	+= epapr_paravirt.o epapr_hcalls.o
 obj-$(CONFIG_KVM_GUEST)		+= kvm.o kvm_emul.o
 
-# Disable GCOV & sanitizers in odd or sensitive code
+# Disable GCOV, KCOV & sanitizers in odd or sensitive code
 GCOV_PROFILE_prom_init.o := n
+KCOV_INSTRUMENT_prom_init.o := n
 UBSAN_SANITIZE_prom_init.o := n
 GCOV_PROFILE_machine_kexec_64.o := n
+KCOV_INSTRUMENT_machine_kexec_64.o := n
 UBSAN_SANITIZE_machine_kexec_64.o := n
 GCOV_PROFILE_machine_kexec_32.o := n
+KCOV_INSTRUMENT_machine_kexec_32.o := n
 UBSAN_SANITIZE_machine_kexec_32.o := n
 GCOV_PROFILE_kprobes.o := n
+KCOV_INSTRUMENT_kprobes.o := n
 UBSAN_SANITIZE_kprobes.o := n
 GCOV_PROFILE_kprobes-ftrace.o := n
+KCOV_INSTRUMENT_kprobes-ftrace.o := n
 UBSAN_SANITIZE_kprobes-ftrace.o := n
 UBSAN_SANITIZE_vdso.o := n
+
+# Necessary for booting with kcov enabled on book3e machines
+KCOV_INSTRUMENT_cputable.o := n
+KCOV_INSTRUMENT_setup_64.o := n
+KCOV_INSTRUMENT_paca.o := n
 
 extra-$(CONFIG_PPC_FPU)		+= fpu.o
 extra-$(CONFIG_ALTIVEC)		+= vector.o
 extra-$(CONFIG_PPC64)		+= entry_64.o
 extra-$(CONFIG_PPC_OF_BOOT_TRAMPOLINE)	+= prom_init.o
-
-extra-y				+= systbl_chk.i
-$(obj)/systbl.o:		systbl_chk
-
-quiet_cmd_systbl_chk = CALL    $<
-      cmd_systbl_chk = $(CONFIG_SHELL) $< $(obj)/systbl_chk.i
-
-PHONY += systbl_chk
-systbl_chk: $(src)/systbl_chk.sh $(obj)/systbl_chk.i
-	$(call cmd,systbl_chk)
 
 ifdef CONFIG_PPC_OF_BOOT_TRAMPOLINE
 $(obj)/built-in.a:		prom_init_check
