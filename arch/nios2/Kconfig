# SPDX-License-Identifier: GPL-2.0
config NIOS2
	def_bool y
	select ARCH_HAS_SYNC_DMA_FOR_CPU
	select ARCH_HAS_SYNC_DMA_FOR_DEVICE
	select ARCH_NO_SWAP
	select DMA_NONCOHERENT_OPS
	select TIMER_OF
	select GENERIC_ATOMIC64
	select GENERIC_CLOCKEVENTS
	select GENERIC_CPU_DEVICES
	select GENERIC_IRQ_PROBE
	select GENERIC_IRQ_SHOW
	select GENERIC_STRNCPY_FROM_USER
	select GENERIC_STRNLEN_USER
	select HAVE_ARCH_TRACEHOOK
	select HAVE_ARCH_KGDB
	select IRQ_DOMAIN
	select MODULES_USE_ELF_RELA
	select OF
	select OF_EARLY_FLATTREE
	select SOC_BUS
	select SPARSE_IRQ
	select USB_ARCH_HAS_HCD if USB_SUPPORT
	select CPU_NO_EFFICIENT_FFS
<<<<<<< HEAD
=======
	select MMU_GATHER_NO_RANGE if MMU
>>>>>>> 407d19ab

config GENERIC_CSUM
	def_bool y

config GENERIC_HWEIGHT
	def_bool y

config GENERIC_CALIBRATE_DELAY
	def_bool y

config NO_IOPORT_MAP
	def_bool y

config HAS_DMA
	def_bool y

config FPU
	def_bool n

config TRACE_IRQFLAGS_SUPPORT
	def_bool n

menu "Kernel features"

source "kernel/Kconfig.hz"

config FORCE_MAX_ZONEORDER
	int "Maximum zone order"
	range 9 20
	default "11"
	help
	  The kernel memory allocator divides physically contiguous memory
	  blocks into "zones", where each zone is a power of two number of
	  pages.  This option selects the largest power of two that the kernel
	  keeps in the memory allocator.  If you need to allocate very large
	  blocks of physically contiguous memory, then you may need to
	  increase this value.

	  This config option is actually maximum order plus one. For example,
	  a value of 11 means that the largest free memory block is 2^10 pages.

endmenu

source "arch/nios2/platform/Kconfig.platform"

menu "Processor type and features"

config MMU
	def_bool y

config NR_CPUS
	int
	default "1"

config NIOS2_ALIGNMENT_TRAP
	bool "Catch alignment trap"
	default y
	help
	  Nios II CPUs cannot fetch/store data which is not bus aligned,
	  i.e., a 2 or 4 byte fetch must start at an address divisible by
	  2 or 4. Any non-aligned load/store instructions will be trapped and
	  emulated in software if you say Y here, which has a performance
	  impact.

comment "Boot options"

config CMDLINE_BOOL
	bool "Default bootloader kernel arguments"
	default y

config CMDLINE
	string "Default kernel command string"
	default ""
	depends on CMDLINE_BOOL
	help
	  On some platforms, there is currently no way for the boot loader to
	  pass arguments to the kernel. For these platforms, you can supply
	  some command-line options at build time by entering them here.  In
	  other cases you can specify kernel args so that you don't have
	  to set them up in board prom initialization routines.

config CMDLINE_FORCE
	bool "Force default kernel command string"
	depends on CMDLINE_BOOL
	help
	  Set this to have arguments from the default kernel command string
	  override those passed by the boot loader.

config NIOS2_CMDLINE_IGNORE_DTB
	bool "Ignore kernel command string from DTB"
	depends on CMDLINE_BOOL
	depends on !CMDLINE_FORCE
	default y
	help
	  Set this to ignore the bootargs property from the devicetree's
	  chosen node and fall back to CMDLINE if nothing is passed.

config NIOS2_PASS_CMDLINE
	bool "Passed kernel command line from u-boot"
	default n
	help
	  Use bootargs env variable from u-boot for kernel command line.
	  will override "Default kernel command string".
	  Say N if you are unsure.

config NIOS2_BOOT_LINK_OFFSET
	hex "Link address offset for booting"
	default "0x00500000"
	help
	  This option allows you to set the link address offset of the zImage.
	  This can be useful if you are on a board which has a small amount of
	  memory.

endmenu

menu "Advanced setup"

config ADVANCED_OPTIONS
	bool "Prompt for advanced kernel configuration options"

comment "Default settings for advanced configuration options are used"
	depends on !ADVANCED_OPTIONS

config NIOS2_KERNEL_MMU_REGION_BASE_BOOL
	bool "Set custom kernel MMU region base address"
	depends on ADVANCED_OPTIONS
	help
	  This option allows you to set the virtual address of the kernel MMU region.

	  Say N here unless you know what you are doing.

config NIOS2_KERNEL_MMU_REGION_BASE
	hex "Virtual base address of the kernel MMU region " if NIOS2_KERNEL_MMU_REGION_BASE_BOOL
	default "0x80000000"
	help
	  This option allows you to set the virtual base address of the kernel MMU region.

config NIOS2_KERNEL_REGION_BASE_BOOL
	bool "Set custom kernel region base address"
	depends on ADVANCED_OPTIONS
	help
	  This option allows you to set the virtual address of the kernel region.

	  Say N here unless you know what you are doing.

config NIOS2_KERNEL_REGION_BASE
	hex "Virtual base address of the kernel region " if NIOS2_KERNEL_REGION_BASE_BOOL
	default "0xc0000000"

config NIOS2_IO_REGION_BASE_BOOL
	bool "Set custom I/O region base address"
	depends on ADVANCED_OPTIONS
	help
	  This option allows you to set the virtual address of the I/O region.

	  Say N here unless you know what you are doing.

config NIOS2_IO_REGION_BASE
	hex "Virtual base address of the I/O region" if NIOS2_IO_REGION_BASE_BOOL
	default "0xe0000000"

endmenu<|MERGE_RESOLUTION|>--- conflicted
+++ resolved
@@ -1,10 +1,10 @@
 # SPDX-License-Identifier: GPL-2.0
 config NIOS2
 	def_bool y
+	select ARCH_32BIT_OFF_T
 	select ARCH_HAS_SYNC_DMA_FOR_CPU
 	select ARCH_HAS_SYNC_DMA_FOR_DEVICE
 	select ARCH_NO_SWAP
-	select DMA_NONCOHERENT_OPS
 	select TIMER_OF
 	select GENERIC_ATOMIC64
 	select GENERIC_CLOCKEVENTS
@@ -23,10 +23,7 @@
 	select SPARSE_IRQ
 	select USB_ARCH_HAS_HCD if USB_SUPPORT
 	select CPU_NO_EFFICIENT_FFS
-<<<<<<< HEAD
-=======
 	select MMU_GATHER_NO_RANGE if MMU
->>>>>>> 407d19ab
 
 config GENERIC_CSUM
 	def_bool y
@@ -38,9 +35,6 @@
 	def_bool y
 
 config NO_IOPORT_MAP
-	def_bool y
-
-config HAS_DMA
 	def_bool y
 
 config FPU
@@ -126,7 +120,6 @@
 
 config NIOS2_PASS_CMDLINE
 	bool "Passed kernel command line from u-boot"
-	default n
 	help
 	  Use bootargs env variable from u-boot for kernel command line.
 	  will override "Default kernel command string".
