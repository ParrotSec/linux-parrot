/*
 * linux/arch/nios2/kernel/entry.S
 *
 * Copyright (C) 2013-2014  Altera Corporation
 * Copyright (C) 2009, Wind River Systems Inc
 *
 * Implemented by fredrik.markstrom@gmail.com and ivarholmqvist@gmail.com
 *
 *  Copyright (C) 1999-2002, Greg Ungerer (gerg@snapgear.com)
 *  Copyright (C) 1998  D. Jeff Dionne <jeff@lineo.ca>,
 *                      Kenneth Albanowski <kjahds@kjahds.com>,
 *  Copyright (C) 2000  Lineo Inc. (www.lineo.com)
 *  Copyright (C) 2004  Microtronix Datacom Ltd.
 *
 * This file is subject to the terms and conditions of the GNU General Public
 * License.  See the file "COPYING" in the main directory of this archive
 * for more details.
 *
 * Linux/m68k support by Hamish Macdonald
 *
 * 68060 fixes by Jesper Skov
 * ColdFire support by Greg Ungerer (gerg@snapgear.com)
 * 5307 fixes by David W. Miller
 * linux 2.4 support David McCullough <davidm@snapgear.com>
 */

#include <linux/sys.h>
#include <linux/linkage.h>
#include <asm/asm-offsets.h>
#include <asm/asm-macros.h>
#include <asm/thread_info.h>
#include <asm/errno.h>
#include <asm/setup.h>
#include <asm/entry.h>
#include <asm/unistd.h>
#include <asm/processor.h>

.macro GET_THREAD_INFO reg
.if THREAD_SIZE & 0xffff0000
	andhi	\reg, sp, %hi(~(THREAD_SIZE-1))
.else
	addi	\reg, r0, %lo(~(THREAD_SIZE-1))
	and	\reg, \reg, sp
.endif
.endm

.macro	kuser_cmpxchg_check
	/*
	 * Make sure our user space atomic helper is restarted if it was
	 * interrupted in a critical region.
	 * ea-4 = address of interrupted insn (ea must be preserved).
	 * sp = saved regs.
	 * cmpxchg_ldw = first critical insn, cmpxchg_stw = last critical insn.
	 * If ea <= cmpxchg_stw and ea > cmpxchg_ldw then saved EA is set to
	 * cmpxchg_ldw + 4.
	*/
	/* et = cmpxchg_stw + 4 */
	movui   et, (KUSER_BASE + 4 + (cmpxchg_stw - __kuser_helper_start))
	bgtu	ea, et, 1f

	subi	et, et, (cmpxchg_stw - cmpxchg_ldw) /* et = cmpxchg_ldw + 4 */
	bltu	ea, et, 1f
	stw	et, PT_EA(sp)	/* fix up EA */
	mov	ea, et
1:
.endm

.section .rodata
.align 4
exception_table:
	.word unhandled_exception	/* 0 - Reset */
	.word unhandled_exception	/* 1 - Processor-only Reset */
	.word external_interrupt	/* 2 - Interrupt */
	.word handle_trap		/* 3 - Trap Instruction */

	.word instruction_trap		/* 4 - Unimplemented instruction */
	.word handle_illegal		/* 5 - Illegal instruction */
	.word handle_unaligned		/* 6 - Misaligned data access */
	.word handle_unaligned		/* 7 - Misaligned destination address */

	.word handle_diverror		/* 8 - Division error */
	.word protection_exception_ba	/* 9 - Supervisor-only instr. address */
	.word protection_exception_instr /* 10 - Supervisor only instruction */
	.word protection_exception_ba	/* 11 - Supervisor only data address */

	.word unhandled_exception	/* 12 - Double TLB miss (data) */
	.word protection_exception_pte	/* 13 - TLB permission violation (x) */
	.word protection_exception_pte	/* 14 - TLB permission violation (r) */
	.word protection_exception_pte	/* 15 - TLB permission violation (w) */

	.word unhandled_exception	/* 16 - MPU region violation */

trap_table:
	.word	handle_system_call	/* 0  */
	.word	handle_trap_1		/* 1  */
	.word	handle_trap_2		/* 2  */
	.word	handle_trap_3		/* 3  */
	.word	handle_trap_reserved	/* 4  */
	.word	handle_trap_reserved	/* 5  */
	.word	handle_trap_reserved	/* 6  */
	.word	handle_trap_reserved	/* 7  */
	.word	handle_trap_reserved	/* 8  */
	.word	handle_trap_reserved	/* 9  */
	.word	handle_trap_reserved	/* 10 */
	.word	handle_trap_reserved	/* 11 */
	.word	handle_trap_reserved	/* 12 */
	.word	handle_trap_reserved	/* 13 */
	.word	handle_trap_reserved	/* 14 */
	.word	handle_trap_reserved	/* 15 */
	.word	handle_trap_reserved	/* 16 */
	.word	handle_trap_reserved	/* 17 */
	.word	handle_trap_reserved	/* 18 */
	.word	handle_trap_reserved	/* 19 */
	.word	handle_trap_reserved	/* 20 */
	.word	handle_trap_reserved	/* 21 */
	.word	handle_trap_reserved	/* 22 */
	.word	handle_trap_reserved	/* 23 */
	.word	handle_trap_reserved	/* 24 */
	.word	handle_trap_reserved	/* 25 */
	.word	handle_trap_reserved	/* 26 */
	.word	handle_trap_reserved	/* 27 */
	.word	handle_trap_reserved	/* 28 */
	.word	handle_trap_reserved	/* 29 */
#ifdef CONFIG_KGDB
	.word	handle_kgdb_breakpoint	/* 30 KGDB breakpoint */
#else
	.word	instruction_trap		/* 30 */
#endif
	.word	handle_breakpoint	/* 31 */

.text
.set noat
.set nobreak

ENTRY(inthandler)
	SAVE_ALL

	kuser_cmpxchg_check

	/* Clear EH bit before we get a new excpetion in the kernel
	 * and after we have saved it to the exception frame. This is done
	 * whether it's trap, tlb-miss or interrupt. If we don't do this
	 * estatus is not updated the next exception.
	 */
	rdctl	r24, status
	movi	r9, %lo(~STATUS_EH)
	and	r24, r24, r9
	wrctl	status, r24

	/* Read cause and vector and branch to the associated handler */
	mov	r4, sp
	rdctl	r5, exception
	movia	r9, exception_table
	add	r24, r9, r5
	ldw	r24, 0(r24)
	jmp	r24


/***********************************************************************
 * Handle traps
 ***********************************************************************
 */
ENTRY(handle_trap)
	ldwio	r24, -4(ea)	/* instruction that caused the exception */
	srli	r24, r24, 4
	andi	r24, r24, 0x7c
	movia	r9,trap_table
	add	r24, r24, r9
	ldw	r24, 0(r24)
	jmp	r24


/***********************************************************************
 * Handle system calls
 ***********************************************************************
 */
ENTRY(handle_system_call)
	/* Enable interrupts */
	rdctl	r10, status
	ori	r10, r10, STATUS_PIE
	wrctl	status, r10

	/* Reload registers destroyed by common code. */
	ldw	r4, PT_R4(sp)
	ldw	r5, PT_R5(sp)

local_restart:
	/* Check that the requested system call is within limits */
	movui	r1, __NR_syscalls
	bgeu	r2, r1, ret_invsyscall
	slli	r1, r2, 2
	movhi	r11, %hiadj(sys_call_table)
	add	r1, r1, r11
	ldw	r1, %lo(sys_call_table)(r1)
	beq	r1, r0, ret_invsyscall

	/* Check if we are being traced */
	GET_THREAD_INFO r11
	ldw	r11,TI_FLAGS(r11)
	BTBNZ   r11,r11,TIF_SYSCALL_TRACE,traced_system_call

	/* Execute the system call */
	callr	r1

	/* If the syscall returns a negative result:
	 *   Set r7 to 1 to indicate error,
	 *   Negate r2 to get a positive error code
	 * If the syscall returns zero or a positive value:
	 *   Set r7 to 0.
	 * The sigreturn system calls will skip the code below by
	 * adding to register ra. To avoid destroying registers
	 */
translate_rc_and_ret:
	movi	r1, 0
	bge	r2, zero, 3f
	sub	r2, zero, r2
	movi	r1, 1
3:
	stw	r2, PT_R2(sp)
	stw	r1, PT_R7(sp)
end_translate_rc_and_ret:

ret_from_exception:
	ldw	r1, PT_ESTATUS(sp)
	/* if so, skip resched, signals */
	TSTBNZ	r1, r1, ESTATUS_EU, Luser_return

restore_all:
	rdctl	r10, status			/* disable intrs */
	andi	r10, r10, %lo(~STATUS_PIE)
	wrctl	status, r10
	RESTORE_ALL
	eret

	/* If the syscall number was invalid return ENOSYS */
ret_invsyscall:
	movi	r2, -ENOSYS
	br	translate_rc_and_ret

	/* This implements the same as above, except it calls
	 * do_syscall_trace_enter and do_syscall_trace_exit before and after the
	 * syscall in order for utilities like strace and gdb to work.
	 */
traced_system_call:
	SAVE_SWITCH_STACK
	call	do_syscall_trace_enter
	RESTORE_SWITCH_STACK

	/* Create system call register arguments. The 5th and 6th
	   arguments on stack are already in place at the beginning
	   of pt_regs. */
	ldw	r2, PT_R2(sp)
	ldw	r4, PT_R4(sp)
	ldw	r5, PT_R5(sp)
	ldw	r6, PT_R6(sp)
	ldw	r7, PT_R7(sp)

	/* Fetch the syscall function, we don't need to check the boundaries
	 * since this is already done.
	 */
	slli	r1, r2, 2
	movhi	r11,%hiadj(sys_call_table)
	add	r1, r1, r11
	ldw	r1, %lo(sys_call_table)(r1)

	callr	r1

	/* If the syscall returns a negative result:
	 *   Set r7 to 1 to indicate error,
	 *   Negate r2 to get a positive error code
	 * If the syscall returns zero or a positive value:
	 *   Set r7 to 0.
	 * The sigreturn system calls will skip the code below by
	 * adding to register ra. To avoid destroying registers
	 */
translate_rc_and_ret2:
	movi	r1, 0
	bge	r2, zero, 4f
	sub	r2, zero, r2
	movi	r1, 1
4:
	stw	r2, PT_R2(sp)
	stw	r1, PT_R7(sp)
end_translate_rc_and_ret2:
	SAVE_SWITCH_STACK
	call	do_syscall_trace_exit
	RESTORE_SWITCH_STACK
	br	ret_from_exception

Luser_return:
	GET_THREAD_INFO	r11			/* get thread_info pointer */
	ldw	r10, TI_FLAGS(r11)		/* get thread_info->flags */
	ANDI32	r11, r10, _TIF_WORK_MASK
	beq	r11, r0, restore_all		/* Nothing to do */
	BTBZ	r1, r10, TIF_NEED_RESCHED, Lsignal_return

	/* Reschedule work */
	call	schedule
	br	ret_from_exception

Lsignal_return:
	ANDI32	r1, r10, _TIF_SIGPENDING | _TIF_NOTIFY_RESUME
	beq	r1, r0, restore_all
	mov	r4, sp			/* pt_regs */
	SAVE_SWITCH_STACK
	call	do_notify_resume
	beq	r2, r0, no_work_pending
	RESTORE_SWITCH_STACK
	/* prepare restart syscall here without leaving kernel */
	ldw	r2, PT_R2(sp)	/* reload syscall number in r2 */
	ldw 	r4, PT_R4(sp)	/* reload syscall arguments r4-r9 */
	ldw 	r5, PT_R5(sp)
	ldw 	r6, PT_R6(sp)
	ldw 	r7, PT_R7(sp)
	ldw 	r8, PT_R8(sp)
	ldw 	r9, PT_R9(sp)
	br	local_restart	/* restart syscall */

no_work_pending:
	RESTORE_SWITCH_STACK
	br	ret_from_exception

/***********************************************************************
 * Handle external interrupts.
 ***********************************************************************
 */
/*
 * This is the generic interrupt handler (for all hardware interrupt
 * sources). It figures out the vector number and calls the appropriate
 * interrupt service routine directly.
 */
external_interrupt:
	rdctl	r12, ipending
	rdctl	r9, ienable
	and	r12, r12, r9
	/* skip if no interrupt is pending */
	beq	r12, r0, ret_from_interrupt

	movi	r24, -1
	stw	r24, PT_ORIG_R2(sp)

	/*
	 * Process an external hardware interrupt.
	 */

	addi	ea, ea, -4	/* re-issue the interrupted instruction */
	stw	ea, PT_EA(sp)
2:	movi	r4, %lo(-1)	/* Start from bit position 0,
					highest priority */
				/* This is the IRQ # for handler call */
1:	andi	r10, r12, 1	/* Isolate bit we are interested in */
	srli	r12, r12, 1	/* shift count is costly without hardware
					multiplier */
	addi	r4, r4, 1
	beq	r10, r0, 1b
	mov	r5, sp		/* Setup pt_regs pointer for handler call */
	call	do_IRQ
	rdctl	r12, ipending	/* check again if irq still pending */
	rdctl	r9, ienable	/* Isolate possible interrupts */
	and	r12, r12, r9
	bne	r12, r0, 2b
	/* br	ret_from_interrupt */ /* fall through to ret_from_interrupt */

ENTRY(ret_from_interrupt)
	ldw	r1, PT_ESTATUS(sp)	/* check if returning to kernel */
	TSTBNZ	r1, r1, ESTATUS_EU, Luser_return

#ifdef CONFIG_PREEMPTION
	GET_THREAD_INFO	r1
	ldw	r4, TI_PREEMPT_COUNT(r1)
	bne	r4, r0, restore_all
	ldw	r4, TI_FLAGS(r1)		/* ? Need resched set */
	BTBZ	r10, r4, TIF_NEED_RESCHED, restore_all
	ldw	r4, PT_ESTATUS(sp)	/* ? Interrupts off */
	andi	r10, r4, ESTATUS_EPIE
	beq	r10, r0, restore_all
	call	preempt_schedule_irq
#endif
	br	restore_all

/***********************************************************************
 * A few syscall wrappers
 ***********************************************************************
 */
/*
 * int clone(unsigned long clone_flags, unsigned long newsp,
 *		int __user * parent_tidptr, int __user * child_tidptr,
 *		int tls_val)
 */
ENTRY(sys_clone)
	SAVE_SWITCH_STACK
<<<<<<< HEAD
	call	nios2_clone
=======
	subi    sp, sp, 4 /* make space for tls pointer */
	stw     r8, 0(sp) /* pass tls pointer (r8) via stack (5th argument) */
	call	nios2_clone
	addi    sp, sp, 4
>>>>>>> 4e026225
	RESTORE_SWITCH_STACK
	ret

ENTRY(sys_rt_sigreturn)
	SAVE_SWITCH_STACK
	mov	r4, sp
	call	do_rt_sigreturn
	RESTORE_SWITCH_STACK
	addi	ra, ra, (end_translate_rc_and_ret - translate_rc_and_ret)
	ret

/***********************************************************************
 * A few other wrappers and stubs
 ***********************************************************************
 */
protection_exception_pte:
	rdctl	r6, pteaddr
	slli	r6, r6, 10
	call	do_page_fault
	br	ret_from_exception

protection_exception_ba:
	rdctl	r6, badaddr
	call	do_page_fault
	br	ret_from_exception

protection_exception_instr:
	call	handle_supervisor_instr
	br	ret_from_exception

handle_breakpoint:
	call	breakpoint_c
	br	ret_from_exception

#ifdef CONFIG_NIOS2_ALIGNMENT_TRAP
handle_unaligned:
	SAVE_SWITCH_STACK
	call	handle_unaligned_c
	RESTORE_SWITCH_STACK
	br	ret_from_exception
#else
handle_unaligned:
	call	handle_unaligned_c
	br	ret_from_exception
#endif

handle_illegal:
	call	handle_illegal_c
	br	ret_from_exception

handle_diverror:
	call	handle_diverror_c
	br	ret_from_exception

#ifdef CONFIG_KGDB
handle_kgdb_breakpoint:
	call	kgdb_breakpoint_c
	br	ret_from_exception
#endif

handle_trap_1:
	call	handle_trap_1_c
	br	ret_from_exception

handle_trap_2:
	call	handle_trap_2_c
	br	ret_from_exception

handle_trap_3:
handle_trap_reserved:
	call	handle_trap_3_c
	br	ret_from_exception

/*
 * Beware - when entering resume, prev (the current task) is
 * in r4, next (the new task) is in r5, don't change these
 * registers.
 */
ENTRY(resume)

	rdctl	r7, status			/* save thread status reg */
	stw	r7, TASK_THREAD + THREAD_KPSR(r4)

	andi	r7, r7, %lo(~STATUS_PIE)	/* disable interrupts */
	wrctl	status, r7

	SAVE_SWITCH_STACK
	stw	sp, TASK_THREAD + THREAD_KSP(r4)/* save kernel stack pointer */
	ldw	sp, TASK_THREAD + THREAD_KSP(r5)/* restore new thread stack */
	movia	r24, _current_thread		/* save thread */
	GET_THREAD_INFO r1
	stw	r1, 0(r24)
	RESTORE_SWITCH_STACK

	ldw	r7, TASK_THREAD + THREAD_KPSR(r5)/* restore thread status reg */
	wrctl	status, r7
	ret

ENTRY(ret_from_fork)
	call	schedule_tail
	br	ret_from_exception

ENTRY(ret_from_kernel_thread)
	call	schedule_tail
	mov	r4,r17	/* arg */
	callr	r16	/* function */
	br	ret_from_exception

/*
 * Kernel user helpers.
 *
 * Each segment is 64-byte aligned and will be mapped to the <User space>.
 * New segments (if ever needed) must be added after the existing ones.
 * This mechanism should be used only for things that are really small and
 * justified, and not be abused freely.
 *
 */

 /* Filling pads with undefined instructions. */
.macro	kuser_pad sym size
	.if	((. - \sym) & 3)
	.rept	(4 - (. - \sym) & 3)
	.byte	0
	.endr
	.endif
	.rept	((\size - (. - \sym)) / 4)
	.word	0xdeadbeef
	.endr
.endm

	.align	6
	.globl	__kuser_helper_start
__kuser_helper_start:

__kuser_helper_version:				/* @ 0x1000 */
	.word	((__kuser_helper_end - __kuser_helper_start) >> 6)

__kuser_cmpxchg:				/* @ 0x1004 */
	/*
	 * r4 pointer to exchange variable
	 * r5 old value
	 * r6 new value
	 */
cmpxchg_ldw:
	ldw	r2, 0(r4)			/* load current value */
	sub	r2, r2, r5			/* compare with old value */
	bne	r2, zero, cmpxchg_ret

	/* We had a match, store the new value */
cmpxchg_stw:
	stw	r6, 0(r4)
cmpxchg_ret:
	ret

	kuser_pad __kuser_cmpxchg, 64

	.globl	__kuser_sigtramp
__kuser_sigtramp:
	movi	r2, __NR_rt_sigreturn
	trap

	kuser_pad __kuser_sigtramp, 64

	.globl	__kuser_helper_end
__kuser_helper_end:<|MERGE_RESOLUTION|>--- conflicted
+++ resolved
@@ -389,14 +389,10 @@
  */
 ENTRY(sys_clone)
 	SAVE_SWITCH_STACK
-<<<<<<< HEAD
-	call	nios2_clone
-=======
 	subi    sp, sp, 4 /* make space for tls pointer */
 	stw     r8, 0(sp) /* pass tls pointer (r8) via stack (5th argument) */
 	call	nios2_clone
 	addi    sp, sp, 4
->>>>>>> 4e026225
 	RESTORE_SWITCH_STACK
 	ret
 
