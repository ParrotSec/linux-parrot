// SPDX-License-Identifier: GPL-2.0-only
/*
 * Copyright (C) 2012 Regents of the University of California
 * Copyright (C) 2019 Western Digital Corporation or its affiliates.
 */

#include <linux/init.h>
#include <linux/mm.h>
#include <linux/memblock.h>
#include <linux/initrd.h>
#include <linux/swap.h>
#include <linux/sizes.h>
#include <linux/of_fdt.h>
#include <linux/libfdt.h>
#include <linux/set_memory.h>

#include <asm/fixmap.h>
#include <asm/tlbflush.h>
#include <asm/sections.h>
#include <asm/soc.h>
#include <asm/io.h>
#include <asm/ptdump.h>

#include "../kernel/head.h"

unsigned long empty_zero_page[PAGE_SIZE / sizeof(unsigned long)]
							__page_aligned_bss;
EXPORT_SYMBOL(empty_zero_page);

extern char _start[];
#define DTB_EARLY_BASE_VA      PGDIR_SIZE
void *dtb_early_va __initdata;
uintptr_t dtb_early_pa __initdata;

struct pt_alloc_ops {
	pte_t *(*get_pte_virt)(phys_addr_t pa);
	phys_addr_t (*alloc_pte)(uintptr_t va);
#ifndef __PAGETABLE_PMD_FOLDED
	pmd_t *(*get_pmd_virt)(phys_addr_t pa);
	phys_addr_t (*alloc_pmd)(uintptr_t va);
#endif
};

static void __init zone_sizes_init(void)
{
	unsigned long max_zone_pfns[MAX_NR_ZONES] = { 0, };

#ifdef CONFIG_ZONE_DMA32
	max_zone_pfns[ZONE_DMA32] = PFN_DOWN(min(4UL * SZ_1G,
			(unsigned long) PFN_PHYS(max_low_pfn)));
#endif
	max_zone_pfns[ZONE_NORMAL] = max_low_pfn;

	free_area_init(max_zone_pfns);
}

static void setup_zero_page(void)
{
	memset((void *)empty_zero_page, 0, PAGE_SIZE);
}

#if defined(CONFIG_MMU) && defined(CONFIG_DEBUG_VM)
static inline void print_mlk(char *name, unsigned long b, unsigned long t)
{
	pr_notice("%12s : 0x%08lx - 0x%08lx   (%4ld kB)\n", name, b, t,
		  (((t) - (b)) >> 10));
}

static inline void print_mlm(char *name, unsigned long b, unsigned long t)
{
	pr_notice("%12s : 0x%08lx - 0x%08lx   (%4ld MB)\n", name, b, t,
		  (((t) - (b)) >> 20));
}

static void print_vm_layout(void)
{
	pr_notice("Virtual kernel memory layout:\n");
	print_mlk("fixmap", (unsigned long)FIXADDR_START,
		  (unsigned long)FIXADDR_TOP);
	print_mlm("pci io", (unsigned long)PCI_IO_START,
		  (unsigned long)PCI_IO_END);
	print_mlm("vmemmap", (unsigned long)VMEMMAP_START,
		  (unsigned long)VMEMMAP_END);
	print_mlm("vmalloc", (unsigned long)VMALLOC_START,
		  (unsigned long)VMALLOC_END);
	print_mlm("lowmem", (unsigned long)PAGE_OFFSET,
		  (unsigned long)high_memory);
}
#else
static void print_vm_layout(void) { }
#endif /* CONFIG_DEBUG_VM */

void __init mem_init(void)
{
#ifdef CONFIG_FLATMEM
	BUG_ON(!mem_map);
#endif /* CONFIG_FLATMEM */

	high_memory = (void *)(__va(PFN_PHYS(max_low_pfn)));
	memblock_free_all();

	mem_init_print_info(NULL);
	print_vm_layout();
}

#ifdef CONFIG_BLK_DEV_INITRD
static void __init setup_initrd(void)
{
	phys_addr_t start;
	unsigned long size;

	/* Ignore the virtul address computed during device tree parsing */
	initrd_start = initrd_end = 0;

	if (!phys_initrd_size)
		return;
	/*
	 * Round the memory region to page boundaries as per free_initrd_mem()
	 * This allows us to detect whether the pages overlapping the initrd
	 * are in use, but more importantly, reserves the entire set of pages
	 * as we don't want these pages allocated for other purposes.
	 */
	start = round_down(phys_initrd_start, PAGE_SIZE);
	size = phys_initrd_size + (phys_initrd_start - start);
	size = round_up(size, PAGE_SIZE);

	if (!memblock_is_region_memory(start, size)) {
		pr_err("INITRD: 0x%08llx+0x%08lx is not a memory region",
		       (u64)start, size);
		goto disable;
	}

	if (memblock_is_region_reserved(start, size)) {
		pr_err("INITRD: 0x%08llx+0x%08lx overlaps in-use memory region\n",
		       (u64)start, size);
		goto disable;
	}

	memblock_reserve(start, size);
	/* Now convert initrd to virtual addresses */
	initrd_start = (unsigned long)__va(phys_initrd_start);
	initrd_end = initrd_start + phys_initrd_size;
	initrd_below_start_ok = 1;

	pr_info("Initial ramdisk at: 0x%p (%lu bytes)\n",
		(void *)(initrd_start), size);
	return;
disable:
	pr_cont(" - disabling initrd\n");
	initrd_start = 0;
	initrd_end = 0;
}
#endif /* CONFIG_BLK_DEV_INITRD */

void __init setup_bootmem(void)
{
	phys_addr_t mem_start = 0;
	phys_addr_t start, dram_end, end = 0;
	phys_addr_t vmlinux_end = __pa_symbol(&_end);
	phys_addr_t vmlinux_start = __pa_symbol(&_start);
	phys_addr_t max_mapped_addr = __pa(~(ulong)0);
	u64 i;

	/* Find the memory region containing the kernel */
	for_each_mem_range(i, &start, &end) {
		phys_addr_t size = end - start;
		if (!mem_start)
			mem_start = start;
		if (start <= vmlinux_start && vmlinux_end <= end)
			BUG_ON(size == 0);
	}

	/*
	 * The maximal physical memory size is -PAGE_OFFSET.
	 * Make sure that any memory beyond mem_start + (-PAGE_OFFSET) is removed
	 * as it is unusable by kernel.
	 */
	memblock_enforce_memory_limit(-PAGE_OFFSET);

	/* Reserve from the start of the kernel to the end of the kernel */
	memblock_reserve(vmlinux_start, vmlinux_end - vmlinux_start);

	dram_end = memblock_end_of_DRAM();

	/*
	 * memblock allocator is not aware of the fact that last 4K bytes of
	 * the addressable memory can not be mapped because of IS_ERR_VALUE
	 * macro. Make sure that last 4k bytes are not usable by memblock
	 * if end of dram is equal to maximum addressable memory.
	 */
	if (max_mapped_addr == (dram_end - 1))
		memblock_set_current_limit(max_mapped_addr - 4096);

	max_pfn = PFN_DOWN(dram_end);
	max_low_pfn = max_pfn;
	set_max_mapnr(max_low_pfn);

#ifdef CONFIG_BLK_DEV_INITRD
	setup_initrd();
#endif /* CONFIG_BLK_DEV_INITRD */

	/*
	 * Avoid using early_init_fdt_reserve_self() since __pa() does
	 * not work for DTB pointers that are fixmap addresses
	 */
	memblock_reserve(dtb_early_pa, fdt_totalsize(dtb_early_va));

	early_init_fdt_scan_reserved_mem();
	memblock_allow_resize();
	memblock_dump_all();
}

#ifdef CONFIG_MMU
static struct pt_alloc_ops pt_ops;

unsigned long va_pa_offset;
EXPORT_SYMBOL(va_pa_offset);
unsigned long pfn_base;
EXPORT_SYMBOL(pfn_base);

pgd_t swapper_pg_dir[PTRS_PER_PGD] __page_aligned_bss;
pgd_t trampoline_pg_dir[PTRS_PER_PGD] __page_aligned_bss;
pte_t fixmap_pte[PTRS_PER_PTE] __page_aligned_bss;
<<<<<<< HEAD

#define MAX_EARLY_MAPPING_SIZE	SZ_128M
=======
>>>>>>> 4e026225

pgd_t early_pg_dir[PTRS_PER_PGD] __initdata __aligned(PAGE_SIZE);

void __set_fixmap(enum fixed_addresses idx, phys_addr_t phys, pgprot_t prot)
{
	unsigned long addr = __fix_to_virt(idx);
	pte_t *ptep;

	BUG_ON(idx <= FIX_HOLE || idx >= __end_of_fixed_addresses);

	ptep = &fixmap_pte[pte_index(addr)];

	if (pgprot_val(prot))
		set_pte(ptep, pfn_pte(phys >> PAGE_SHIFT, prot));
	else
		pte_clear(&init_mm, addr, ptep);
	local_flush_tlb_page(addr);
}

static inline pte_t *__init get_pte_virt_early(phys_addr_t pa)
{
	return (pte_t *)((uintptr_t)pa);
}

static inline pte_t *__init get_pte_virt_fixmap(phys_addr_t pa)
{
	clear_fixmap(FIX_PTE);
	return (pte_t *)set_fixmap_offset(FIX_PTE, pa);
<<<<<<< HEAD
}

static inline pte_t *get_pte_virt_late(phys_addr_t pa)
{
	return (pte_t *) __va(pa);
}

=======
}

static inline pte_t *get_pte_virt_late(phys_addr_t pa)
{
	return (pte_t *) __va(pa);
}

>>>>>>> 4e026225
static inline phys_addr_t __init alloc_pte_early(uintptr_t va)
{
	/*
	 * We only create PMD or PGD early mappings so we
	 * should never reach here with MMU disabled.
	 */
	BUG();
}

static inline phys_addr_t __init alloc_pte_fixmap(uintptr_t va)
{
	return memblock_phys_alloc(PAGE_SIZE, PAGE_SIZE);
}

static phys_addr_t alloc_pte_late(uintptr_t va)
{
	unsigned long vaddr;

	vaddr = __get_free_page(GFP_KERNEL);
	if (!vaddr || !pgtable_pte_page_ctor(virt_to_page(vaddr)))
		BUG();
	return __pa(vaddr);
}

static void __init create_pte_mapping(pte_t *ptep,
				      uintptr_t va, phys_addr_t pa,
				      phys_addr_t sz, pgprot_t prot)
{
	uintptr_t pte_idx = pte_index(va);

	BUG_ON(sz != PAGE_SIZE);

	if (pte_none(ptep[pte_idx]))
		ptep[pte_idx] = pfn_pte(PFN_DOWN(pa), prot);
}

#ifndef __PAGETABLE_PMD_FOLDED

pmd_t trampoline_pmd[PTRS_PER_PMD] __page_aligned_bss;
pmd_t fixmap_pmd[PTRS_PER_PMD] __page_aligned_bss;
pmd_t early_pmd[PTRS_PER_PMD] __initdata __aligned(PAGE_SIZE);
pmd_t early_dtb_pmd[PTRS_PER_PMD] __initdata __aligned(PAGE_SIZE);

<<<<<<< HEAD
#if MAX_EARLY_MAPPING_SIZE < PGDIR_SIZE
#define NUM_EARLY_PMDS		1UL
#else
#define NUM_EARLY_PMDS		(1UL + MAX_EARLY_MAPPING_SIZE / PGDIR_SIZE)
#endif
pmd_t early_pmd[PTRS_PER_PMD * NUM_EARLY_PMDS] __initdata __aligned(PAGE_SIZE);
pmd_t early_dtb_pmd[PTRS_PER_PMD] __initdata __aligned(PAGE_SIZE);

static pmd_t *__init get_pmd_virt_early(phys_addr_t pa)
{
	/* Before MMU is enabled */
	return (pmd_t *)((uintptr_t)pa);
}

static pmd_t *__init get_pmd_virt_fixmap(phys_addr_t pa)
{
	clear_fixmap(FIX_PMD);
	return (pmd_t *)set_fixmap_offset(FIX_PMD, pa);
}

static pmd_t *get_pmd_virt_late(phys_addr_t pa)
{
	return (pmd_t *) __va(pa);
}

static phys_addr_t __init alloc_pmd_early(uintptr_t va)
{
	uintptr_t pmd_num;
=======
static pmd_t *__init get_pmd_virt_early(phys_addr_t pa)
{
	/* Before MMU is enabled */
	return (pmd_t *)((uintptr_t)pa);
}

static pmd_t *__init get_pmd_virt_fixmap(phys_addr_t pa)
{
	clear_fixmap(FIX_PMD);
	return (pmd_t *)set_fixmap_offset(FIX_PMD, pa);
}

static pmd_t *get_pmd_virt_late(phys_addr_t pa)
{
	return (pmd_t *) __va(pa);
}

static phys_addr_t __init alloc_pmd_early(uintptr_t va)
{
	BUG_ON((va - PAGE_OFFSET) >> PGDIR_SHIFT);

	return (uintptr_t)early_pmd;
}

static phys_addr_t __init alloc_pmd_fixmap(uintptr_t va)
{
	return memblock_phys_alloc(PAGE_SIZE, PAGE_SIZE);
}

static phys_addr_t alloc_pmd_late(uintptr_t va)
{
	unsigned long vaddr;
>>>>>>> 4e026225

	vaddr = __get_free_page(GFP_KERNEL);
	BUG_ON(!vaddr);
	return __pa(vaddr);
}

static phys_addr_t __init alloc_pmd_fixmap(uintptr_t va)
{
	return memblock_phys_alloc(PAGE_SIZE, PAGE_SIZE);
}

static phys_addr_t alloc_pmd_late(uintptr_t va)
{
	unsigned long vaddr;

	vaddr = __get_free_page(GFP_KERNEL);
	BUG_ON(!vaddr);
	return __pa(vaddr);
}

static void __init create_pmd_mapping(pmd_t *pmdp,
				      uintptr_t va, phys_addr_t pa,
				      phys_addr_t sz, pgprot_t prot)
{
	pte_t *ptep;
	phys_addr_t pte_phys;
	uintptr_t pmd_idx = pmd_index(va);

	if (sz == PMD_SIZE) {
		if (pmd_none(pmdp[pmd_idx]))
			pmdp[pmd_idx] = pfn_pmd(PFN_DOWN(pa), prot);
		return;
	}

	if (pmd_none(pmdp[pmd_idx])) {
		pte_phys = pt_ops.alloc_pte(va);
		pmdp[pmd_idx] = pfn_pmd(PFN_DOWN(pte_phys), PAGE_TABLE);
		ptep = pt_ops.get_pte_virt(pte_phys);
		memset(ptep, 0, PAGE_SIZE);
	} else {
		pte_phys = PFN_PHYS(_pmd_pfn(pmdp[pmd_idx]));
		ptep = pt_ops.get_pte_virt(pte_phys);
	}

	create_pte_mapping(ptep, va, pa, sz, prot);
}

#define pgd_next_t		pmd_t
#define alloc_pgd_next(__va)	pt_ops.alloc_pmd(__va)
#define get_pgd_next_virt(__pa)	pt_ops.get_pmd_virt(__pa)
#define create_pgd_next_mapping(__nextp, __va, __pa, __sz, __prot)	\
	create_pmd_mapping(__nextp, __va, __pa, __sz, __prot)
#define fixmap_pgd_next		fixmap_pmd
#else
#define pgd_next_t		pte_t
#define alloc_pgd_next(__va)	pt_ops.alloc_pte(__va)
#define get_pgd_next_virt(__pa)	pt_ops.get_pte_virt(__pa)
#define create_pgd_next_mapping(__nextp, __va, __pa, __sz, __prot)	\
	create_pte_mapping(__nextp, __va, __pa, __sz, __prot)
#define fixmap_pgd_next		fixmap_pte
#endif

void __init create_pgd_mapping(pgd_t *pgdp,
				      uintptr_t va, phys_addr_t pa,
				      phys_addr_t sz, pgprot_t prot)
{
	pgd_next_t *nextp;
	phys_addr_t next_phys;
	uintptr_t pgd_idx = pgd_index(va);

	if (sz == PGDIR_SIZE) {
		if (pgd_val(pgdp[pgd_idx]) == 0)
			pgdp[pgd_idx] = pfn_pgd(PFN_DOWN(pa), prot);
		return;
	}

	if (pgd_val(pgdp[pgd_idx]) == 0) {
		next_phys = alloc_pgd_next(va);
		pgdp[pgd_idx] = pfn_pgd(PFN_DOWN(next_phys), PAGE_TABLE);
		nextp = get_pgd_next_virt(next_phys);
		memset(nextp, 0, PAGE_SIZE);
	} else {
		next_phys = PFN_PHYS(_pgd_pfn(pgdp[pgd_idx]));
		nextp = get_pgd_next_virt(next_phys);
	}

	create_pgd_next_mapping(nextp, va, pa, sz, prot);
}

static uintptr_t __init best_map_size(phys_addr_t base, phys_addr_t size)
{
	/* Upgrade to PMD_SIZE mappings whenever possible */
	if ((base & (PMD_SIZE - 1)) || (size & (PMD_SIZE - 1)))
		return PAGE_SIZE;

	return PMD_SIZE;
}

/*
 * setup_vm() is called from head.S with MMU-off.
 *
 * Following requirements should be honoured for setup_vm() to work
 * correctly:
 * 1) It should use PC-relative addressing for accessing kernel symbols.
 *    To achieve this we always use GCC cmodel=medany.
 * 2) The compiler instrumentation for FTRACE will not work for setup_vm()
 *    so disable compiler instrumentation when FTRACE is enabled.
 *
 * Currently, the above requirements are honoured by using custom CFLAGS
 * for init.o in mm/Makefile.
 */

#ifndef __riscv_cmodel_medany
#error "setup_vm() is called from head.S before relocate so it should not use absolute addressing."
#endif

asmlinkage void __init setup_vm(uintptr_t dtb_pa)
{
	uintptr_t va, pa, end_va;
	uintptr_t load_pa = (uintptr_t)(&_start);
	uintptr_t load_sz = (uintptr_t)(&_end) - load_pa;
<<<<<<< HEAD
	uintptr_t map_size = best_map_size(load_pa, MAX_EARLY_MAPPING_SIZE);
=======
	uintptr_t map_size;
>>>>>>> 4e026225
#ifndef __PAGETABLE_PMD_FOLDED
	pmd_t fix_bmap_spmd, fix_bmap_epmd;
#endif

	va_pa_offset = PAGE_OFFSET - load_pa;
	pfn_base = PFN_DOWN(load_pa);

	/*
	 * Enforce boot alignment requirements of RV32 and
	 * RV64 by only allowing PMD or PGD mappings.
	 */
	map_size = PMD_SIZE;

	/* Sanity check alignment and size */
	BUG_ON((PAGE_OFFSET % PGDIR_SIZE) != 0);
	BUG_ON((load_pa % map_size) != 0);

	pt_ops.alloc_pte = alloc_pte_early;
	pt_ops.get_pte_virt = get_pte_virt_early;
#ifndef __PAGETABLE_PMD_FOLDED
	pt_ops.alloc_pmd = alloc_pmd_early;
	pt_ops.get_pmd_virt = get_pmd_virt_early;
#endif
	/* Setup early PGD for fixmap */
	create_pgd_mapping(early_pg_dir, FIXADDR_START,
			   (uintptr_t)fixmap_pgd_next, PGDIR_SIZE, PAGE_TABLE);

#ifndef __PAGETABLE_PMD_FOLDED
	/* Setup fixmap PMD */
	create_pmd_mapping(fixmap_pmd, FIXADDR_START,
			   (uintptr_t)fixmap_pte, PMD_SIZE, PAGE_TABLE);
	/* Setup trampoline PGD and PMD */
	create_pgd_mapping(trampoline_pg_dir, PAGE_OFFSET,
			   (uintptr_t)trampoline_pmd, PGDIR_SIZE, PAGE_TABLE);
	create_pmd_mapping(trampoline_pmd, PAGE_OFFSET,
			   load_pa, PMD_SIZE, PAGE_KERNEL_EXEC);
#else
	/* Setup trampoline PGD */
	create_pgd_mapping(trampoline_pg_dir, PAGE_OFFSET,
			   load_pa, PGDIR_SIZE, PAGE_KERNEL_EXEC);
#endif

	/*
	 * Setup early PGD covering entire kernel which will allows
	 * us to reach paging_init(). We map all memory banks later
	 * in setup_vm_final() below.
	 */
	end_va = PAGE_OFFSET + load_sz;
	for (va = PAGE_OFFSET; va < end_va; va += map_size)
		create_pgd_mapping(early_pg_dir, va,
				   load_pa + (va - PAGE_OFFSET),
				   map_size, PAGE_KERNEL_EXEC);

#ifndef __PAGETABLE_PMD_FOLDED
	/* Setup early PMD for DTB */
	create_pgd_mapping(early_pg_dir, DTB_EARLY_BASE_VA,
			   (uintptr_t)early_dtb_pmd, PGDIR_SIZE, PAGE_TABLE);
	/* Create two consecutive PMD mappings for FDT early scan */
	pa = dtb_pa & ~(PMD_SIZE - 1);
	create_pmd_mapping(early_dtb_pmd, DTB_EARLY_BASE_VA,
			   pa, PMD_SIZE, PAGE_KERNEL);
	create_pmd_mapping(early_dtb_pmd, DTB_EARLY_BASE_VA + PMD_SIZE,
			   pa + PMD_SIZE, PMD_SIZE, PAGE_KERNEL);
	dtb_early_va = (void *)DTB_EARLY_BASE_VA + (dtb_pa & (PMD_SIZE - 1));
#else
	/* Create two consecutive PGD mappings for FDT early scan */
	pa = dtb_pa & ~(PGDIR_SIZE - 1);
	create_pgd_mapping(early_pg_dir, DTB_EARLY_BASE_VA,
			   pa, PGDIR_SIZE, PAGE_KERNEL);
	create_pgd_mapping(early_pg_dir, DTB_EARLY_BASE_VA + PGDIR_SIZE,
			   pa + PGDIR_SIZE, PGDIR_SIZE, PAGE_KERNEL);
	dtb_early_va = (void *)DTB_EARLY_BASE_VA + (dtb_pa & (PGDIR_SIZE - 1));
#endif
	dtb_early_pa = dtb_pa;

	/*
	 * Bootime fixmap only can handle PMD_SIZE mapping. Thus, boot-ioremap
	 * range can not span multiple pmds.
	 */
	BUILD_BUG_ON((__fix_to_virt(FIX_BTMAP_BEGIN) >> PMD_SHIFT)
		     != (__fix_to_virt(FIX_BTMAP_END) >> PMD_SHIFT));

#ifndef __PAGETABLE_PMD_FOLDED
	/*
	 * Early ioremap fixmap is already created as it lies within first 2MB
	 * of fixmap region. We always map PMD_SIZE. Thus, both FIX_BTMAP_END
	 * FIX_BTMAP_BEGIN should lie in the same pmd. Verify that and warn
	 * the user if not.
	 */
	fix_bmap_spmd = fixmap_pmd[pmd_index(__fix_to_virt(FIX_BTMAP_BEGIN))];
	fix_bmap_epmd = fixmap_pmd[pmd_index(__fix_to_virt(FIX_BTMAP_END))];
	if (pmd_val(fix_bmap_spmd) != pmd_val(fix_bmap_epmd)) {
		WARN_ON(1);
		pr_warn("fixmap btmap start [%08lx] != end [%08lx]\n",
			pmd_val(fix_bmap_spmd), pmd_val(fix_bmap_epmd));
		pr_warn("fix_to_virt(FIX_BTMAP_BEGIN): %08lx\n",
			fix_to_virt(FIX_BTMAP_BEGIN));
		pr_warn("fix_to_virt(FIX_BTMAP_END):   %08lx\n",
			fix_to_virt(FIX_BTMAP_END));

		pr_warn("FIX_BTMAP_END:       %d\n", FIX_BTMAP_END);
		pr_warn("FIX_BTMAP_BEGIN:     %d\n", FIX_BTMAP_BEGIN);
	}
#endif
}

static void __init setup_vm_final(void)
{
	uintptr_t va, map_size;
	phys_addr_t pa, start, end;
	u64 i;

	/**
	 * MMU is enabled at this point. But page table setup is not complete yet.
	 * fixmap page table alloc functions should be used at this point
	 */
	pt_ops.alloc_pte = alloc_pte_fixmap;
	pt_ops.get_pte_virt = get_pte_virt_fixmap;
#ifndef __PAGETABLE_PMD_FOLDED
	pt_ops.alloc_pmd = alloc_pmd_fixmap;
	pt_ops.get_pmd_virt = get_pmd_virt_fixmap;
#endif
	/* Setup swapper PGD for fixmap */
	create_pgd_mapping(swapper_pg_dir, FIXADDR_START,
			   __pa_symbol(fixmap_pgd_next),
			   PGDIR_SIZE, PAGE_TABLE);

	/* Map all memory banks */
	for_each_mem_range(i, &start, &end) {
		if (start >= end)
			break;
		if (start <= __pa(PAGE_OFFSET) &&
		    __pa(PAGE_OFFSET) < end)
			start = __pa(PAGE_OFFSET);

		map_size = best_map_size(start, end - start);
		for (pa = start; pa < end; pa += map_size) {
			va = (uintptr_t)__va(pa);
			create_pgd_mapping(swapper_pg_dir, va, pa,
					   map_size, PAGE_KERNEL_EXEC);
		}
	}

	/* Clear fixmap PTE and PMD mappings */
	clear_fixmap(FIX_PTE);
	clear_fixmap(FIX_PMD);

	/* Move to swapper page table */
	csr_write(CSR_SATP, PFN_DOWN(__pa_symbol(swapper_pg_dir)) | SATP_MODE);
	local_flush_tlb_all();

	/* generic page allocation functions must be used to setup page table */
	pt_ops.alloc_pte = alloc_pte_late;
	pt_ops.get_pte_virt = get_pte_virt_late;
#ifndef __PAGETABLE_PMD_FOLDED
	pt_ops.alloc_pmd = alloc_pmd_late;
	pt_ops.get_pmd_virt = get_pmd_virt_late;
#endif
}
#else
asmlinkage void __init setup_vm(uintptr_t dtb_pa)
{
#ifdef CONFIG_BUILTIN_DTB
	dtb_early_va = soc_lookup_builtin_dtb();
	if (!dtb_early_va) {
		/* Fallback to first available DTS */
		dtb_early_va = (void *) __dtb_start;
	}
#else
	dtb_early_va = (void *)dtb_pa;
#endif
	dtb_early_pa = dtb_pa;
}

static inline void setup_vm_final(void)
{
}
#endif /* CONFIG_MMU */

#ifdef CONFIG_STRICT_KERNEL_RWX
void mark_rodata_ro(void)
{
	unsigned long text_start = (unsigned long)_text;
	unsigned long text_end = (unsigned long)_etext;
	unsigned long rodata_start = (unsigned long)__start_rodata;
	unsigned long data_start = (unsigned long)_data;
	unsigned long max_low = (unsigned long)(__va(PFN_PHYS(max_low_pfn)));

	set_memory_ro(text_start, (text_end - text_start) >> PAGE_SHIFT);
	set_memory_ro(rodata_start, (data_start - rodata_start) >> PAGE_SHIFT);
	set_memory_nx(rodata_start, (data_start - rodata_start) >> PAGE_SHIFT);
	set_memory_nx(data_start, (max_low - data_start) >> PAGE_SHIFT);

	debug_checkwx();
}
#endif

static void __init resource_init(void)
{
	struct memblock_region *region;

	for_each_mem_region(region) {
		struct resource *res;

		res = memblock_alloc(sizeof(struct resource), SMP_CACHE_BYTES);
		if (!res)
			panic("%s: Failed to allocate %zu bytes\n", __func__,
			      sizeof(struct resource));

		if (memblock_is_nomap(region)) {
			res->name = "reserved";
			res->flags = IORESOURCE_MEM;
		} else {
			res->name = "System RAM";
			res->flags = IORESOURCE_SYSTEM_RAM | IORESOURCE_BUSY;
		}
		res->start = __pfn_to_phys(memblock_region_memory_base_pfn(region));
		res->end = __pfn_to_phys(memblock_region_memory_end_pfn(region)) - 1;

		request_resource(&iomem_resource, res);
	}
}

void __init paging_init(void)
{
	setup_vm_final();
	sparse_init();
	setup_zero_page();
	zone_sizes_init();
	resource_init();
}

#ifdef CONFIG_SPARSEMEM_VMEMMAP
int __meminit vmemmap_populate(unsigned long start, unsigned long end, int node,
			       struct vmem_altmap *altmap)
{
	return vmemmap_populate_basepages(start, end, node, NULL);
}
#endif<|MERGE_RESOLUTION|>--- conflicted
+++ resolved
@@ -221,11 +221,6 @@
 pgd_t swapper_pg_dir[PTRS_PER_PGD] __page_aligned_bss;
 pgd_t trampoline_pg_dir[PTRS_PER_PGD] __page_aligned_bss;
 pte_t fixmap_pte[PTRS_PER_PTE] __page_aligned_bss;
-<<<<<<< HEAD
-
-#define MAX_EARLY_MAPPING_SIZE	SZ_128M
-=======
->>>>>>> 4e026225
 
 pgd_t early_pg_dir[PTRS_PER_PGD] __initdata __aligned(PAGE_SIZE);
 
@@ -254,7 +249,6 @@
 {
 	clear_fixmap(FIX_PTE);
 	return (pte_t *)set_fixmap_offset(FIX_PTE, pa);
-<<<<<<< HEAD
 }
 
 static inline pte_t *get_pte_virt_late(phys_addr_t pa)
@@ -262,15 +256,6 @@
 	return (pte_t *) __va(pa);
 }
 
-=======
-}
-
-static inline pte_t *get_pte_virt_late(phys_addr_t pa)
-{
-	return (pte_t *) __va(pa);
-}
-
->>>>>>> 4e026225
 static inline phys_addr_t __init alloc_pte_early(uintptr_t va)
 {
 	/*
@@ -314,15 +299,6 @@
 pmd_t early_pmd[PTRS_PER_PMD] __initdata __aligned(PAGE_SIZE);
 pmd_t early_dtb_pmd[PTRS_PER_PMD] __initdata __aligned(PAGE_SIZE);
 
-<<<<<<< HEAD
-#if MAX_EARLY_MAPPING_SIZE < PGDIR_SIZE
-#define NUM_EARLY_PMDS		1UL
-#else
-#define NUM_EARLY_PMDS		(1UL + MAX_EARLY_MAPPING_SIZE / PGDIR_SIZE)
-#endif
-pmd_t early_pmd[PTRS_PER_PMD * NUM_EARLY_PMDS] __initdata __aligned(PAGE_SIZE);
-pmd_t early_dtb_pmd[PTRS_PER_PMD] __initdata __aligned(PAGE_SIZE);
-
 static pmd_t *__init get_pmd_virt_early(phys_addr_t pa)
 {
 	/* Before MMU is enabled */
@@ -342,45 +318,9 @@
 
 static phys_addr_t __init alloc_pmd_early(uintptr_t va)
 {
-	uintptr_t pmd_num;
-=======
-static pmd_t *__init get_pmd_virt_early(phys_addr_t pa)
-{
-	/* Before MMU is enabled */
-	return (pmd_t *)((uintptr_t)pa);
-}
-
-static pmd_t *__init get_pmd_virt_fixmap(phys_addr_t pa)
-{
-	clear_fixmap(FIX_PMD);
-	return (pmd_t *)set_fixmap_offset(FIX_PMD, pa);
-}
-
-static pmd_t *get_pmd_virt_late(phys_addr_t pa)
-{
-	return (pmd_t *) __va(pa);
-}
-
-static phys_addr_t __init alloc_pmd_early(uintptr_t va)
-{
 	BUG_ON((va - PAGE_OFFSET) >> PGDIR_SHIFT);
 
 	return (uintptr_t)early_pmd;
-}
-
-static phys_addr_t __init alloc_pmd_fixmap(uintptr_t va)
-{
-	return memblock_phys_alloc(PAGE_SIZE, PAGE_SIZE);
-}
-
-static phys_addr_t alloc_pmd_late(uintptr_t va)
-{
-	unsigned long vaddr;
->>>>>>> 4e026225
-
-	vaddr = __get_free_page(GFP_KERNEL);
-	BUG_ON(!vaddr);
-	return __pa(vaddr);
 }
 
 static phys_addr_t __init alloc_pmd_fixmap(uintptr_t va)
@@ -498,11 +438,7 @@
 	uintptr_t va, pa, end_va;
 	uintptr_t load_pa = (uintptr_t)(&_start);
 	uintptr_t load_sz = (uintptr_t)(&_end) - load_pa;
-<<<<<<< HEAD
-	uintptr_t map_size = best_map_size(load_pa, MAX_EARLY_MAPPING_SIZE);
-=======
 	uintptr_t map_size;
->>>>>>> 4e026225
 #ifndef __PAGETABLE_PMD_FOLDED
 	pmd_t fix_bmap_spmd, fix_bmap_epmd;
 #endif
