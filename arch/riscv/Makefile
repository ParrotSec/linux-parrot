--- conflicted
+++ resolved
@@ -25,10 +25,7 @@
 
 	KBUILD_CFLAGS += -mabi=lp64
 	KBUILD_AFLAGS += -mabi=lp64
-	
-	KBUILD_CFLAGS	+= $(call cc-ifversion, -ge, 0500, -DCONFIG_ARCH_SUPPORTS_INT128)
 
-	KBUILD_MARCH = rv64im
 	KBUILD_LDFLAGS += -melf64lriscv
 else
 	BITS := 32
@@ -36,20 +33,11 @@
 
 	KBUILD_CFLAGS += -mabi=ilp32
 	KBUILD_AFLAGS += -mabi=ilp32
-	KBUILD_MARCH = rv32im
 	KBUILD_LDFLAGS += -melf32lriscv
 endif
 
 KBUILD_CFLAGS += -Wall
 
-<<<<<<< HEAD
-ifeq ($(CONFIG_RISCV_ISA_A),y)
-	KBUILD_ARCH_A = a
-endif
-ifeq ($(CONFIG_RISCV_ISA_C),y)
-	KBUILD_ARCH_C = c
-endif
-=======
 # ISA string setting
 riscv-march-$(CONFIG_ARCH_RV32I)	:= rv32ima
 riscv-march-$(CONFIG_ARCH_RV64I)	:= rv64ima
@@ -57,11 +45,7 @@
 riscv-march-$(CONFIG_RISCV_ISA_C)	:= $(riscv-march-y)c
 KBUILD_CFLAGS += -march=$(subst fd,,$(riscv-march-y))
 KBUILD_AFLAGS += -march=$(riscv-march-y)
->>>>>>> 407d19ab
 
-KBUILD_AFLAGS += -march=$(KBUILD_MARCH)$(KBUILD_ARCH_A)fd$(KBUILD_ARCH_C)
-
-KBUILD_CFLAGS += -march=$(KBUILD_MARCH)$(KBUILD_ARCH_A)$(KBUILD_ARCH_C)
 KBUILD_CFLAGS += -mno-save-restore
 KBUILD_CFLAGS += -DCONFIG_PAGE_OFFSET=$(CONFIG_PAGE_OFFSET)
 
@@ -86,9 +70,13 @@
 # arch specific predefines for sparse
 CHECKFLAGS += -D__riscv -D__riscv_xlen=$(BITS)
 
+# Default target when executing plain make
+boot		:= arch/riscv/boot
+KBUILD_IMAGE	:= $(boot)/Image.gz
+
 head-y := arch/riscv/kernel/head.o
 
-core-y += arch/riscv/kernel/ arch/riscv/mm/
+core-y += arch/riscv/kernel/ arch/riscv/mm/ arch/riscv/net/
 
 libs-y += arch/riscv/lib/
 
@@ -96,4 +84,13 @@
 vdso_install:
 	$(Q)$(MAKE) $(build)=arch/riscv/kernel/vdso $@
 
-all: vmlinux+all: Image.gz
+
+Image: vmlinux
+	$(Q)$(MAKE) $(build)=$(boot) $(boot)/$@
+
+Image.%: Image
+	$(Q)$(MAKE) $(build)=$(boot) $(boot)/$@
+
+zinstall install:
+	$(Q)$(MAKE) $(build)=$(boot) $@