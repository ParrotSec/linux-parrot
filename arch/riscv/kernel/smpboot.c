--- conflicted
+++ resolved
@@ -22,6 +22,7 @@
 #include <linux/irq.h>
 #include <linux/of.h>
 #include <linux/sched/task_stack.h>
+#include <linux/sched/mm.h>
 #include <asm/irq.h>
 #include <asm/mmu_context.h>
 #include <asm/tlbflush.h>
@@ -30,6 +31,7 @@
 
 void *__cpu_up_stack_pointer[NR_CPUS];
 void *__cpu_up_task_pointer[NR_CPUS];
+static DECLARE_COMPLETION(cpu_running);
 
 void __init smp_prepare_boot_cpu(void)
 {
@@ -52,24 +54,26 @@
 
 void __init setup_smp(void)
 {
-	struct device_node *dn = NULL;
-	int hart, im_okay_therefore_i_am = 0;
+	struct device_node *dn;
+	int hart;
+	bool found_boot_cpu = false;
+	int cpuid = 1;
 
-	while ((dn = of_find_node_by_type(dn, "cpu"))) {
-		hart = riscv_of_processor_hart(dn);
-		if (hart >= 0) {
-			set_cpu_possible(hart, true);
-			set_cpu_present(hart, true);
-			if (hart == smp_processor_id()) {
-				BUG_ON(im_okay_therefore_i_am);
-				im_okay_therefore_i_am = 1;
-			}
+	for_each_of_cpu_node(dn) {
+		hart = riscv_of_processor_hartid(dn);
+		if (hart < 0)
+			continue;
+
+		if (hart == cpuid_to_hartid_map(0)) {
+			BUG_ON(found_boot_cpu);
+			found_boot_cpu = 1;
+			continue;
 		}
-<<<<<<< HEAD
-	}
-
-	BUG_ON(!im_okay_therefore_i_am);
-=======
+		if (cpuid >= NR_CPUS) {
+			pr_warn("Invalid cpuid [%d] for hartid [%d]\n",
+				cpuid, hart);
+			break;
+		}
 
 		cpuid_to_hartid_map(cpuid) = hart;
 		cpuid++;
@@ -85,11 +89,12 @@
 		if (cpuid_to_hartid_map(cpuid) != INVALID_HARTID)
 			set_cpu_possible(cpuid, true);
 	}
->>>>>>> 407d19ab
 }
 
 int __cpu_up(unsigned int cpu, struct task_struct *tidle)
 {
+	int ret = 0;
+	int hartid = cpuid_to_hartid_map(cpu);
 	tidle->thread_info.cpu = cpu;
 
 	/*
@@ -100,13 +105,20 @@
 	 * the spinning harts that they can continue the boot process.
 	 */
 	smp_mb();
-	__cpu_up_stack_pointer[cpu] = task_stack_page(tidle) + THREAD_SIZE;
-	__cpu_up_task_pointer[cpu] = tidle;
+	WRITE_ONCE(__cpu_up_stack_pointer[hartid],
+		  task_stack_page(tidle) + THREAD_SIZE);
+	WRITE_ONCE(__cpu_up_task_pointer[hartid], tidle);
 
-	while (!cpu_online(cpu))
-		cpu_relax();
+	lockdep_assert_held(&cpu_running);
+	wait_for_completion_timeout(&cpu_running,
+					    msecs_to_jiffies(1000));
 
-	return 0;
+	if (!cpu_online(cpu)) {
+		pr_crit("CPU%u: failed to come online\n", cpu);
+		ret = -EIO;
+	}
+
+	return ret;
 }
 
 void __init smp_cpus_done(unsigned int max_cpus)
@@ -121,14 +133,23 @@
 	struct mm_struct *mm = &init_mm;
 
 	/* All kernel threads share the same mm context.  */
-	atomic_inc(&mm->mm_count);
+	mmgrab(mm);
 	current->active_mm = mm;
 
 	trap_init();
 	notify_cpu_starting(smp_processor_id());
 	set_cpu_online(smp_processor_id(), 1);
+	/*
+	 * Remote TLB flushes are ignored while the CPU is offline, so emit
+	 * a local TLB flush right now just in case.
+	 */
 	local_flush_tlb_all();
+	complete(&cpu_running);
+	/*
+	 * Disable preemption before enabling interrupts, so we don't try to
+	 * schedule a CPU that hasn't actually started yet.
+	 */
+	preempt_disable();
 	local_irq_enable();
-	preempt_disable();
 	cpu_startup_entry(CPUHP_AP_ONLINE_IDLE);
 }