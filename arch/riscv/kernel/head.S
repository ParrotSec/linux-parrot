/* SPDX-License-Identifier: GPL-2.0-only */
/*
 * Copyright (C) 2012 Regents of the University of California
 */

#include <asm/thread_info.h>
#include <asm/asm-offsets.h>
#include <asm/asm.h>
#include <linux/init.h>
#include <linux/linkage.h>
#include <asm/thread_info.h>
#include <asm/page.h>
#include <asm/csr.h>

__INIT
ENTRY(_start)
	/* Mask all interrupts */
	csrw CSR_SIE, zero
	csrw CSR_SIP, zero

	/* Load the global pointer */
.option push
.option norelax
	la gp, __global_pointer$
.option pop

	/*
	 * Disable FPU to detect illegal usage of
	 * floating point in kernel space
	 */
	li t0, SR_FS
	csrc sstatus, t0

	/* Pick one hart to run the main boot sequence */
	la a3, hart_lottery
	li a2, 1
	amoadd.w a3, a2, (a3)
	bnez a3, .Lsecondary_start

	/* Save hart ID and DTB physical address */
	mv s0, a0
	mv s1, a1

	/* Initialize page tables and relocate to virtual addresses */
	la sp, init_thread_union + THREAD_SIZE
	call setup_vm
	call relocate

	/* Restore C environment */
	la tp, init_task
<<<<<<< HEAD
	sw s0, TASK_TI_CPU(tp)

	la sp, init_thread_union
	li a0, ASM_THREAD_SIZE
	add sp, sp, a0
=======
	sw zero, TASK_TI_CPU(tp)
	la sp, init_thread_union + THREAD_SIZE
>>>>>>> 407d19ab

	/* Start the kernel */
	mv a0, s1
	call parse_dtb
	tail start_kernel

relocate:
	/* Relocate return address */
	li a1, PAGE_OFFSET
	la a0, _start
	sub a1, a1, a0
	add ra, ra, a1

	/* Point stvec to virtual address of intruction after satp write */
	la a0, 1f
	add a0, a0, a1
	csrw CSR_STVEC, a0

	/* Compute satp for kernel page tables, but don't load it yet */
	la a2, swapper_pg_dir
	srl a2, a2, PAGE_SHIFT
	li a1, SATP_MODE
	or a2, a2, a1

	/*
	 * Load trampoline page directory, which will cause us to trap to
	 * stvec if VA != PA, or simply fall through if VA == PA.  We need a
	 * full fence here because setup_vm() just wrote these PTEs and we need
	 * to ensure the new translations are in use.
	 */
	la a0, trampoline_pg_dir
	srl a0, a0, PAGE_SHIFT
	or a0, a0, a1
	sfence.vma
	csrw CSR_SATP, a0
.align 2
1:
	/* Set trap vector to spin forever to help debug */
	la a0, .Lsecondary_park
	csrw CSR_STVEC, a0

	/* Reload the global pointer */
.option push
.option norelax
	la gp, __global_pointer$
.option pop

	/*
	 * Switch to kernel page tables.  A full fence is necessary in order to
	 * avoid using the trampoline translations, which are only correct for
	 * the first superpage.  Fetching the fence is guarnteed to work
	 * because that first superpage is translated the same way.
	 */
	csrw CSR_SATP, a2
	sfence.vma

	ret

.Lsecondary_start:
#ifdef CONFIG_SMP
	li a1, CONFIG_NR_CPUS
	bgeu a0, a1, .Lsecondary_park

	/* Set trap vector to spin forever to help debug */
	la a3, .Lsecondary_park
	csrw CSR_STVEC, a3

	slli a3, a0, LGREG
	la a1, __cpu_up_stack_pointer
	la a2, __cpu_up_task_pointer
	add a1, a3, a1
	add a2, a3, a2

	/*
	 * This hart didn't win the lottery, so we wait for the winning hart to
	 * get far enough along the boot process that it should continue.
	 */
.Lwait_for_cpu_up:
	/* FIXME: We should WFI to save some energy here. */
	REG_L sp, (a1)
	REG_L tp, (a2)
	beqz sp, .Lwait_for_cpu_up
	beqz tp, .Lwait_for_cpu_up
	fence

	/* Enable virtual memory and relocate to virtual address */
	call relocate

	tail smp_callin
#endif

.align 2
.Lsecondary_park:
	/* We lack SMP support or have too many harts, so park this hart */
	wfi
	j .Lsecondary_park
END(_start)

__PAGE_ALIGNED_BSS
	/* Empty zero page */
	.balign PAGE_SIZE<|MERGE_RESOLUTION|>--- conflicted
+++ resolved
@@ -37,9 +37,21 @@
 	amoadd.w a3, a2, (a3)
 	bnez a3, .Lsecondary_start
 
+	/* Clear BSS for flat non-ELF images */
+	la a3, __bss_start
+	la a4, __bss_stop
+	ble a4, a3, clear_bss_done
+clear_bss:
+	REG_S zero, (a3)
+	add a3, a3, RISCV_SZPTR
+	blt a3, a4, clear_bss
+clear_bss_done:
+
 	/* Save hart ID and DTB physical address */
 	mv s0, a0
 	mv s1, a1
+	la a2, boot_cpu_hartid
+	REG_S a0, (a2)
 
 	/* Initialize page tables and relocate to virtual addresses */
 	la sp, init_thread_union + THREAD_SIZE
@@ -48,16 +60,8 @@
 
 	/* Restore C environment */
 	la tp, init_task
-<<<<<<< HEAD
-	sw s0, TASK_TI_CPU(tp)
-
-	la sp, init_thread_union
-	li a0, ASM_THREAD_SIZE
-	add sp, sp, a0
-=======
 	sw zero, TASK_TI_CPU(tp)
 	la sp, init_thread_union + THREAD_SIZE
->>>>>>> 407d19ab
 
 	/* Start the kernel */
 	mv a0, s1
