--- conflicted
+++ resolved
@@ -32,16 +32,10 @@
 # Disable -pg to prevent insert call site
 CFLAGS_REMOVE_vgettimeofday.o = $(CC_FLAGS_FTRACE) -Os
 
-<<<<<<< HEAD
-# Disable gcov profiling for VDSO code
-GCOV_PROFILE := n
-KCOV_INSTRUMENT := n
-=======
 # Disable profiling and instrumentation for VDSO code
 GCOV_PROFILE := n
 KCOV_INSTRUMENT := n
 KASAN_SANITIZE := n
->>>>>>> 4e026225
 
 # Force dependency
 $(obj)/vdso.o: $(obj)/vdso.so
