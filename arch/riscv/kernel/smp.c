// SPDX-License-Identifier: GPL-2.0-only
/*
 * SMP initialisation and IPI support
 * Based on arch/arm64/kernel/smp.c
 *
 * Copyright (C) 2012 ARM Ltd.
 * Copyright (C) 2015 Regents of the University of California
 * Copyright (C) 2017 SiFive
 */

#include <linux/interrupt.h>
#include <linux/smp.h>
#include <linux/sched.h>

#include <asm/sbi.h>
#include <asm/tlbflush.h>
#include <asm/cacheflush.h>

<<<<<<< HEAD
=======
enum ipi_message_type {
	IPI_RESCHEDULE,
	IPI_CALL_FUNC,
	IPI_CPU_STOP,
	IPI_MAX
};

unsigned long __cpuid_to_hartid_map[NR_CPUS] = {
	[0 ... NR_CPUS-1] = INVALID_HARTID
};

void __init smp_setup_processor_id(void)
{
	cpuid_to_hartid_map(0) = boot_cpu_hartid;
}

>>>>>>> 407d19ab
/* A collection of single bit ipi messages.  */
static struct {
	unsigned long bits ____cacheline_aligned;
} ipi_data[NR_CPUS] __cacheline_aligned;

<<<<<<< HEAD
enum ipi_message_type {
	IPI_RESCHEDULE,
	IPI_CALL_FUNC,
	IPI_MAX
};
=======
int riscv_hartid_to_cpuid(int hartid)
{
	int i;

	for (i = 0; i < NR_CPUS; i++)
		if (cpuid_to_hartid_map(i) == hartid)
			return i;

	pr_err("Couldn't find cpu id for hartid [%d]\n", hartid);
	return i;
}
>>>>>>> 407d19ab


<<<<<<< HEAD
=======
	for_each_cpu(cpu, in)
		cpumask_set_cpu(cpuid_to_hartid_map(cpu), out);
}

bool arch_match_cpu_phys_id(int cpu, u64 phys_id)
{
	return phys_id == cpuid_to_hartid_map(cpu);
}

>>>>>>> 407d19ab
/* Unsupported */
int setup_profiling_timer(unsigned int multiplier)
{
	return -EINVAL;
}

void riscv_software_interrupt(void)
{
	unsigned long *pending_ipis = &ipi_data[smp_processor_id()].bits;

	/* Clear pending IPI */
	csr_clear(CSR_SIP, SIE_SSIE);

	while (true) {
		unsigned long ops;

		/* Order bit clearing and data access. */
		mb();

		ops = xchg(pending_ipis, 0);
		if (ops == 0)
			return;

		if (ops & (1 << IPI_RESCHEDULE))
			scheduler_ipi();

		if (ops & (1 << IPI_CALL_FUNC))
			generic_smp_call_function_interrupt();

		BUG_ON((ops >> IPI_MAX) != 0);

		/* Order data access and bit testing. */
		mb();
	}
}

static void
send_ipi_message(const struct cpumask *to_whom, enum ipi_message_type operation)
{
	int i;

	mb();
	for_each_cpu(i, to_whom)
		set_bit(operation, &ipi_data[i].bits);

	mb();
	sbi_send_ipi(cpumask_bits(to_whom));
}

void arch_send_call_function_ipi_mask(struct cpumask *mask)
{
	send_ipi_message(mask, IPI_CALL_FUNC);
}

void arch_send_call_function_single_ipi(int cpu)
{
	send_ipi_message(cpumask_of(cpu), IPI_CALL_FUNC);
}

static void ipi_stop(void *unused)
{
	while (1)
		wait_for_interrupt();
}

void smp_send_stop(void)
{
	on_each_cpu(ipi_stop, NULL, 1);
}

void smp_send_reschedule(int cpu)
{
	send_ipi_message(cpumask_of(cpu), IPI_RESCHEDULE);
}
<<<<<<< HEAD

/*
 * Performs an icache flush for the given MM context.  RISC-V has no direct
 * mechanism for instruction cache shoot downs, so instead we send an IPI that
 * informs the remote harts they need to flush their local instruction caches.
 * To avoid pathologically slow behavior in a common case (a bunch of
 * single-hart processes on a many-hart machine, ie 'make -j') we avoid the
 * IPIs for harts that are not currently executing a MM context and instead
 * schedule a deferred local instruction cache flush to be performed before
 * execution resumes on each hart.
 */
void flush_icache_mm(struct mm_struct *mm, bool local)
{
	unsigned int cpu;
	cpumask_t others, *mask;

	preempt_disable();

	/* Mark every hart's icache as needing a flush for this MM. */
	mask = &mm->context.icache_stale_mask;
	cpumask_setall(mask);
	/* Flush this hart's I$ now, and mark it as flushed. */
	cpu = smp_processor_id();
	cpumask_clear_cpu(cpu, mask);
	local_flush_icache_all();

	/*
	 * Flush the I$ of other harts concurrently executing, and mark them as
	 * flushed.
	 */
	cpumask_andnot(&others, mm_cpumask(mm), cpumask_of(cpu));
	local |= cpumask_empty(&others);
	if (mm != current->active_mm || !local)
		sbi_remote_fence_i(others.bits);
	else {
		/*
		 * It's assumed that at least one strongly ordered operation is
		 * performed on this hart between setting a hart's cpumask bit
		 * and scheduling this MM context on that hart.  Sending an SBI
		 * remote message will do this, but in the case where no
		 * messages are sent we still need to order this hart's writes
		 * with flush_icache_deferred().
		 */
		smp_mb();
	}

	preempt_enable();
}
=======
>>>>>>> 407d19ab
<|MERGE_RESOLUTION|>--- conflicted
+++ resolved
@@ -11,13 +11,13 @@
 #include <linux/interrupt.h>
 #include <linux/smp.h>
 #include <linux/sched.h>
+#include <linux/seq_file.h>
+#include <linux/delay.h>
 
 #include <asm/sbi.h>
 #include <asm/tlbflush.h>
 #include <asm/cacheflush.h>
 
-<<<<<<< HEAD
-=======
 enum ipi_message_type {
 	IPI_RESCHEDULE,
 	IPI_CALL_FUNC,
@@ -34,19 +34,12 @@
 	cpuid_to_hartid_map(0) = boot_cpu_hartid;
 }
 
->>>>>>> 407d19ab
 /* A collection of single bit ipi messages.  */
 static struct {
+	unsigned long stats[IPI_MAX] ____cacheline_aligned;
 	unsigned long bits ____cacheline_aligned;
 } ipi_data[NR_CPUS] __cacheline_aligned;
 
-<<<<<<< HEAD
-enum ipi_message_type {
-	IPI_RESCHEDULE,
-	IPI_CALL_FUNC,
-	IPI_MAX
-};
-=======
 int riscv_hartid_to_cpuid(int hartid)
 {
 	int i;
@@ -58,11 +51,11 @@
 	pr_err("Couldn't find cpu id for hartid [%d]\n", hartid);
 	return i;
 }
->>>>>>> 407d19ab
 
+void riscv_cpuid_to_hartid_mask(const struct cpumask *in, struct cpumask *out)
+{
+	int cpu;
 
-<<<<<<< HEAD
-=======
 	for_each_cpu(cpu, in)
 		cpumask_set_cpu(cpuid_to_hartid_map(cpu), out);
 }
@@ -72,16 +65,23 @@
 	return phys_id == cpuid_to_hartid_map(cpu);
 }
 
->>>>>>> 407d19ab
 /* Unsupported */
 int setup_profiling_timer(unsigned int multiplier)
 {
 	return -EINVAL;
 }
 
+static void ipi_stop(void)
+{
+	set_cpu_online(smp_processor_id(), false);
+	while (1)
+		wait_for_interrupt();
+}
+
 void riscv_software_interrupt(void)
 {
 	unsigned long *pending_ipis = &ipi_data[smp_processor_id()].bits;
+	unsigned long *stats = ipi_data[smp_processor_id()].stats;
 
 	/* Clear pending IPI */
 	csr_clear(CSR_SIP, SIE_SSIE);
@@ -96,11 +96,20 @@
 		if (ops == 0)
 			return;
 
-		if (ops & (1 << IPI_RESCHEDULE))
+		if (ops & (1 << IPI_RESCHEDULE)) {
+			stats[IPI_RESCHEDULE]++;
 			scheduler_ipi();
+		}
 
-		if (ops & (1 << IPI_CALL_FUNC))
+		if (ops & (1 << IPI_CALL_FUNC)) {
+			stats[IPI_CALL_FUNC]++;
 			generic_smp_call_function_interrupt();
+		}
+
+		if (ops & (1 << IPI_CPU_STOP)) {
+			stats[IPI_CPU_STOP]++;
+			ipi_stop();
+		}
 
 		BUG_ON((ops >> IPI_MAX) != 0);
 
@@ -112,14 +121,37 @@
 static void
 send_ipi_message(const struct cpumask *to_whom, enum ipi_message_type operation)
 {
-	int i;
+	int cpuid, hartid;
+	struct cpumask hartid_mask;
 
+	cpumask_clear(&hartid_mask);
 	mb();
-	for_each_cpu(i, to_whom)
-		set_bit(operation, &ipi_data[i].bits);
+	for_each_cpu(cpuid, to_whom) {
+		set_bit(operation, &ipi_data[cpuid].bits);
+		hartid = cpuid_to_hartid_map(cpuid);
+		cpumask_set_cpu(hartid, &hartid_mask);
+	}
+	mb();
+	sbi_send_ipi(cpumask_bits(&hartid_mask));
+}
 
-	mb();
-	sbi_send_ipi(cpumask_bits(to_whom));
+static const char * const ipi_names[] = {
+	[IPI_RESCHEDULE]	= "Rescheduling interrupts",
+	[IPI_CALL_FUNC]		= "Function call interrupts",
+	[IPI_CPU_STOP]		= "CPU stop interrupts",
+};
+
+void show_ipi_stats(struct seq_file *p, int prec)
+{
+	unsigned int cpu, i;
+
+	for (i = 0; i < IPI_MAX; i++) {
+		seq_printf(p, "%*s%u:%s", prec - 1, "IPI", i,
+			   prec >= 4 ? " " : "");
+		for_each_online_cpu(cpu)
+			seq_printf(p, "%10lu ", ipi_data[cpu].stats[i]);
+		seq_printf(p, " %s\n", ipi_names[i]);
+	}
 }
 
 void arch_send_call_function_ipi_mask(struct cpumask *mask)
@@ -132,69 +164,32 @@
 	send_ipi_message(cpumask_of(cpu), IPI_CALL_FUNC);
 }
 
-static void ipi_stop(void *unused)
-{
-	while (1)
-		wait_for_interrupt();
-}
-
 void smp_send_stop(void)
 {
-	on_each_cpu(ipi_stop, NULL, 1);
+	unsigned long timeout;
+
+	if (num_online_cpus() > 1) {
+		cpumask_t mask;
+
+		cpumask_copy(&mask, cpu_online_mask);
+		cpumask_clear_cpu(smp_processor_id(), &mask);
+
+		if (system_state <= SYSTEM_RUNNING)
+			pr_crit("SMP: stopping secondary CPUs\n");
+		send_ipi_message(&mask, IPI_CPU_STOP);
+	}
+
+	/* Wait up to one second for other CPUs to stop */
+	timeout = USEC_PER_SEC;
+	while (num_online_cpus() > 1 && timeout--)
+		udelay(1);
+
+	if (num_online_cpus() > 1)
+		pr_warn("SMP: failed to stop secondary CPUs %*pbl\n",
+			   cpumask_pr_args(cpu_online_mask));
 }
 
 void smp_send_reschedule(int cpu)
 {
 	send_ipi_message(cpumask_of(cpu), IPI_RESCHEDULE);
 }
-<<<<<<< HEAD
-
-/*
- * Performs an icache flush for the given MM context.  RISC-V has no direct
- * mechanism for instruction cache shoot downs, so instead we send an IPI that
- * informs the remote harts they need to flush their local instruction caches.
- * To avoid pathologically slow behavior in a common case (a bunch of
- * single-hart processes on a many-hart machine, ie 'make -j') we avoid the
- * IPIs for harts that are not currently executing a MM context and instead
- * schedule a deferred local instruction cache flush to be performed before
- * execution resumes on each hart.
- */
-void flush_icache_mm(struct mm_struct *mm, bool local)
-{
-	unsigned int cpu;
-	cpumask_t others, *mask;
-
-	preempt_disable();
-
-	/* Mark every hart's icache as needing a flush for this MM. */
-	mask = &mm->context.icache_stale_mask;
-	cpumask_setall(mask);
-	/* Flush this hart's I$ now, and mark it as flushed. */
-	cpu = smp_processor_id();
-	cpumask_clear_cpu(cpu, mask);
-	local_flush_icache_all();
-
-	/*
-	 * Flush the I$ of other harts concurrently executing, and mark them as
-	 * flushed.
-	 */
-	cpumask_andnot(&others, mm_cpumask(mm), cpumask_of(cpu));
-	local |= cpumask_empty(&others);
-	if (mm != current->active_mm || !local)
-		sbi_remote_fence_i(others.bits);
-	else {
-		/*
-		 * It's assumed that at least one strongly ordered operation is
-		 * performed on this hart between setting a hart's cpumask bit
-		 * and scheduling this MM context on that hart.  Sending an SBI
-		 * remote message will do this, but in the case where no
-		 * messages are sent we still need to order this hart's writes
-		 * with flush_icache_deferred().
-		 */
-		smp_mb();
-	}
-
-	preempt_enable();
-}
-=======
->>>>>>> 407d19ab
