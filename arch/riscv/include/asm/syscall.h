--- conflicted
+++ resolved
@@ -10,6 +10,7 @@
 #ifndef _ASM_RISCV_SYSCALL_H
 #define _ASM_RISCV_SYSCALL_H
 
+#include <uapi/linux/audit.h>
 #include <linux/sched.h>
 #include <linux/err.h>
 
@@ -63,36 +64,17 @@
 
 static inline void syscall_get_arguments(struct task_struct *task,
 					 struct pt_regs *regs,
-					 unsigned int i, unsigned int n,
 					 unsigned long *args)
 {
-	BUG_ON(i + n > 6);
-	if (i == 0) {
-		args[0] = regs->orig_a0;
-		args++;
-		n--;
-	} else {
-		i--;
-	}
-	memcpy(args, &regs->a1 + i, n * sizeof(args[0]));
+	args[0] = regs->orig_a0;
+	args++;
+	memcpy(args, &regs->a1, 5 * sizeof(args[0]));
 }
 
 static inline void syscall_set_arguments(struct task_struct *task,
 					 struct pt_regs *regs,
-					 unsigned int i, unsigned int n,
 					 const unsigned long *args)
 {
-<<<<<<< HEAD
-	BUG_ON(i + n > 6);
-        if (i == 0) {
-                regs->orig_a0 = args[0];
-                args++;
-                n--;
-	} else {
-		i--;
-	}
-	memcpy(&regs->a1 + i, args, n * sizeof(regs->a1));
-=======
 	regs->orig_a0 = args[0];
 	args++;
 	memcpy(&regs->a1, args, 5 * sizeof(regs->a1));
@@ -105,7 +87,6 @@
 #else
 	return AUDIT_ARCH_RISCV32;
 #endif
->>>>>>> 407d19ab
 }
 
 #endif	/* _ASM_RISCV_SYSCALL_H */