# SPDX-License-Identifier: GPL-2.0
generic-y += bugs.h
generic-y += cacheflush.h
generic-y += checksum.h
generic-y += compat.h
generic-y += device.h
generic-y += div64.h
generic-y += extable.h
generic-y += dma.h
generic-y += dma-contiguous.h
generic-y += dma-mapping.h
generic-y += emergency-restart.h
generic-y += errno.h
generic-y += exec.h
generic-y += fb.h
generic-y += fcntl.h
generic-y += futex.h
generic-y += hardirq.h
generic-y += hw_irq.h
generic-y += ioctl.h
generic-y += ioctls.h
generic-y += ipcbuf.h
generic-y += irq_regs.h
generic-y += irq_work.h
generic-y += kdebug.h
generic-y += kmap_types.h
generic-y += kvm_para.h
generic-y += local.h
generic-y += local64.h
generic-y += mm-arch-hooks.h
<<<<<<< HEAD
generic-y += mman.h
generic-y += module.h
generic-y += msgbuf.h
generic-y += mutex.h
generic-y += param.h
=======
>>>>>>> 407d19ab
generic-y += percpu.h
generic-y += poll.h
generic-y += posix_types.h
generic-y += preempt.h
<<<<<<< HEAD
generic-y += resource.h
generic-y += scatterlist.h
=======
>>>>>>> 407d19ab
generic-y += sections.h
generic-y += sembuf.h
generic-y += serial.h
generic-y += setup.h
generic-y += shmbuf.h
generic-y += shmparam.h
generic-y += signal.h
generic-y += socket.h
generic-y += sockios.h
generic-y += stat.h
generic-y += statfs.h
generic-y += swab.h
generic-y += termbits.h
generic-y += termios.h
generic-y += topology.h
generic-y += trace_clock.h
generic-y += types.h
generic-y += unaligned.h
generic-y += user.h
generic-y += vga.h
generic-y += vmlinux.lds.h
generic-y += xor.h<|MERGE_RESOLUTION|>--- conflicted
+++ resolved
@@ -1,6 +1,5 @@
 # SPDX-License-Identifier: GPL-2.0
 generic-y += bugs.h
-generic-y += cacheflush.h
 generic-y += checksum.h
 generic-y += compat.h
 generic-y += device.h
@@ -10,16 +9,10 @@
 generic-y += dma-contiguous.h
 generic-y += dma-mapping.h
 generic-y += emergency-restart.h
-generic-y += errno.h
 generic-y += exec.h
 generic-y += fb.h
-generic-y += fcntl.h
-generic-y += futex.h
 generic-y += hardirq.h
 generic-y += hw_irq.h
-generic-y += ioctl.h
-generic-y += ioctls.h
-generic-y += ipcbuf.h
 generic-y += irq_regs.h
 generic-y += irq_work.h
 generic-y += kdebug.h
@@ -28,40 +21,13 @@
 generic-y += local.h
 generic-y += local64.h
 generic-y += mm-arch-hooks.h
-<<<<<<< HEAD
-generic-y += mman.h
-generic-y += module.h
-generic-y += msgbuf.h
-generic-y += mutex.h
-generic-y += param.h
-=======
->>>>>>> 407d19ab
 generic-y += percpu.h
-generic-y += poll.h
-generic-y += posix_types.h
 generic-y += preempt.h
-<<<<<<< HEAD
-generic-y += resource.h
-generic-y += scatterlist.h
-=======
->>>>>>> 407d19ab
 generic-y += sections.h
-generic-y += sembuf.h
 generic-y += serial.h
-generic-y += setup.h
-generic-y += shmbuf.h
 generic-y += shmparam.h
-generic-y += signal.h
-generic-y += socket.h
-generic-y += sockios.h
-generic-y += stat.h
-generic-y += statfs.h
-generic-y += swab.h
-generic-y += termbits.h
-generic-y += termios.h
 generic-y += topology.h
 generic-y += trace_clock.h
-generic-y += types.h
 generic-y += unaligned.h
 generic-y += user.h
 generic-y += vga.h
