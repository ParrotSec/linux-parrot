// SPDX-License-Identifier: GPL-2.0-only
/*
 * Contains CPU feature definitions
 *
 * Copyright (C) 2015 ARM Ltd.
 *
 * A note for the weary kernel hacker: the code here is confusing and hard to
 * follow! That's partly because it's solving a nasty problem, but also because
 * there's a little bit of over-abstraction that tends to obscure what's going
 * on behind a maze of helper functions and macros.
 *
 * The basic problem is that hardware folks have started gluing together CPUs
 * with distinct architectural features; in some cases even creating SoCs where
 * user-visible instructions are available only on a subset of the available
 * cores. We try to address this by snapshotting the feature registers of the
 * boot CPU and comparing these with the feature registers of each secondary
 * CPU when bringing them up. If there is a mismatch, then we update the
 * snapshot state to indicate the lowest-common denominator of the feature,
 * known as the "safe" value. This snapshot state can be queried to view the
 * "sanitised" value of a feature register.
 *
 * The sanitised register values are used to decide which capabilities we
 * have in the system. These may be in the form of traditional "hwcaps"
 * advertised to userspace or internal "cpucaps" which are used to configure
 * things like alternative patching and static keys. While a feature mismatch
 * may result in a TAINT_CPU_OUT_OF_SPEC kernel taint, a capability mismatch
 * may prevent a CPU from being onlined at all.
 *
 * Some implementation details worth remembering:
 *
 * - Mismatched features are *always* sanitised to a "safe" value, which
 *   usually indicates that the feature is not supported.
 *
 * - A mismatched feature marked with FTR_STRICT will cause a "SANITY CHECK"
 *   warning when onlining an offending CPU and the kernel will be tainted
 *   with TAINT_CPU_OUT_OF_SPEC.
 *
 * - Features marked as FTR_VISIBLE have their sanitised value visible to
 *   userspace. FTR_VISIBLE features in registers that are only visible
 *   to EL0 by trapping *must* have a corresponding HWCAP so that late
 *   onlining of CPUs cannot lead to features disappearing at runtime.
 *
 * - A "feature" is typically a 4-bit register field. A "capability" is the
 *   high-level description derived from the sanitised field value.
 *
 * - Read the Arm ARM (DDI 0487F.a) section D13.1.3 ("Principles of the ID
 *   scheme for fields in ID registers") to understand when feature fields
 *   may be signed or unsigned (FTR_SIGNED and FTR_UNSIGNED accordingly).
 *
 * - KVM exposes its own view of the feature registers to guest operating
 *   systems regardless of FTR_VISIBLE. This is typically driven from the
 *   sanitised register values to allow virtual CPUs to be migrated between
 *   arbitrary physical CPUs, but some features not present on the host are
 *   also advertised and emulated. Look at sys_reg_descs[] for the gory
 *   details.
 *
 * - If the arm64_ftr_bits[] for a register has a missing field, then this
 *   field is treated as STRICT RES0, including for read_sanitised_ftr_reg().
 *   This is stronger than FTR_HIDDEN and can be used to hide features from
 *   KVM guests.
 */

#define pr_fmt(fmt) "CPU features: " fmt

#include <linux/bsearch.h>
#include <linux/cpumask.h>
#include <linux/crash_dump.h>
#include <linux/sort.h>
#include <linux/stop_machine.h>
#include <linux/types.h>
#include <linux/mm.h>
#include <linux/cpu.h>
#include <asm/cpu.h>
#include <asm/cpufeature.h>
#include <asm/cpu_ops.h>
#include <asm/fpsimd.h>
#include <asm/mmu_context.h>
#include <asm/mte.h>
#include <asm/processor.h>
#include <asm/sysreg.h>
#include <asm/traps.h>
#include <asm/virt.h>

/* Kernel representation of AT_HWCAP and AT_HWCAP2 */
static unsigned long elf_hwcap __read_mostly;

#ifdef CONFIG_COMPAT
#define COMPAT_ELF_HWCAP_DEFAULT	\
				(COMPAT_HWCAP_HALF|COMPAT_HWCAP_THUMB|\
				 COMPAT_HWCAP_FAST_MULT|COMPAT_HWCAP_EDSP|\
				 COMPAT_HWCAP_TLS|COMPAT_HWCAP_IDIV|\
				 COMPAT_HWCAP_LPAE)
unsigned int compat_elf_hwcap __read_mostly = COMPAT_ELF_HWCAP_DEFAULT;
unsigned int compat_elf_hwcap2 __read_mostly;
#endif

DECLARE_BITMAP(cpu_hwcaps, ARM64_NCAPS);
EXPORT_SYMBOL(cpu_hwcaps);
static struct arm64_cpu_capabilities const __ro_after_init *cpu_hwcaps_ptrs[ARM64_NCAPS];

/* Need also bit for ARM64_CB_PATCH */
DECLARE_BITMAP(boot_capabilities, ARM64_NPATCHABLE);

bool arm64_use_ng_mappings = false;
EXPORT_SYMBOL(arm64_use_ng_mappings);

/*
 * Flag to indicate if we have computed the system wide
 * capabilities based on the boot time active CPUs. This
 * will be used to determine if a new booting CPU should
 * go through the verification process to make sure that it
 * supports the system capabilities, without using a hotplug
 * notifier. This is also used to decide if we could use
 * the fast path for checking constant CPU caps.
 */
DEFINE_STATIC_KEY_FALSE(arm64_const_caps_ready);
EXPORT_SYMBOL(arm64_const_caps_ready);
static inline void finalize_system_capabilities(void)
{
	static_branch_enable(&arm64_const_caps_ready);
}

void dump_cpu_features(void)
{
	/* file-wide pr_fmt adds "CPU features: " prefix */
	pr_emerg("0x%*pb\n", ARM64_NCAPS, &cpu_hwcaps);
}

DEFINE_STATIC_KEY_ARRAY_FALSE(cpu_hwcap_keys, ARM64_NCAPS);
EXPORT_SYMBOL(cpu_hwcap_keys);

#define __ARM64_FTR_BITS(SIGNED, VISIBLE, STRICT, TYPE, SHIFT, WIDTH, SAFE_VAL) \
	{						\
		.sign = SIGNED,				\
		.visible = VISIBLE,			\
		.strict = STRICT,			\
		.type = TYPE,				\
		.shift = SHIFT,				\
		.width = WIDTH,				\
		.safe_val = SAFE_VAL,			\
	}

/* Define a feature with unsigned values */
#define ARM64_FTR_BITS(VISIBLE, STRICT, TYPE, SHIFT, WIDTH, SAFE_VAL) \
	__ARM64_FTR_BITS(FTR_UNSIGNED, VISIBLE, STRICT, TYPE, SHIFT, WIDTH, SAFE_VAL)

/* Define a feature with a signed value */
#define S_ARM64_FTR_BITS(VISIBLE, STRICT, TYPE, SHIFT, WIDTH, SAFE_VAL) \
	__ARM64_FTR_BITS(FTR_SIGNED, VISIBLE, STRICT, TYPE, SHIFT, WIDTH, SAFE_VAL)

#define ARM64_FTR_END					\
	{						\
		.width = 0,				\
	}

/* meta feature for alternatives */
static bool __maybe_unused
cpufeature_pan_not_uao(const struct arm64_cpu_capabilities *entry, int __unused);

static void cpu_enable_cnp(struct arm64_cpu_capabilities const *cap);

static bool __system_matches_cap(unsigned int n);

/*
 * NOTE: Any changes to the visibility of features should be kept in
 * sync with the documentation of the CPU feature register ABI.
 */
static const struct arm64_ftr_bits ftr_id_aa64isar0[] = {
	ARM64_FTR_BITS(FTR_VISIBLE, FTR_STRICT, FTR_LOWER_SAFE, ID_AA64ISAR0_RNDR_SHIFT, 4, 0),
	ARM64_FTR_BITS(FTR_HIDDEN, FTR_STRICT, FTR_LOWER_SAFE, ID_AA64ISAR0_TLB_SHIFT, 4, 0),
	ARM64_FTR_BITS(FTR_VISIBLE, FTR_STRICT, FTR_LOWER_SAFE, ID_AA64ISAR0_TS_SHIFT, 4, 0),
	ARM64_FTR_BITS(FTR_VISIBLE, FTR_STRICT, FTR_LOWER_SAFE, ID_AA64ISAR0_FHM_SHIFT, 4, 0),
	ARM64_FTR_BITS(FTR_VISIBLE, FTR_STRICT, FTR_LOWER_SAFE, ID_AA64ISAR0_DP_SHIFT, 4, 0),
	ARM64_FTR_BITS(FTR_VISIBLE, FTR_STRICT, FTR_LOWER_SAFE, ID_AA64ISAR0_SM4_SHIFT, 4, 0),
	ARM64_FTR_BITS(FTR_VISIBLE, FTR_STRICT, FTR_LOWER_SAFE, ID_AA64ISAR0_SM3_SHIFT, 4, 0),
	ARM64_FTR_BITS(FTR_VISIBLE, FTR_STRICT, FTR_LOWER_SAFE, ID_AA64ISAR0_SHA3_SHIFT, 4, 0),
	ARM64_FTR_BITS(FTR_VISIBLE, FTR_STRICT, FTR_LOWER_SAFE, ID_AA64ISAR0_RDM_SHIFT, 4, 0),
	ARM64_FTR_BITS(FTR_VISIBLE, FTR_STRICT, FTR_LOWER_SAFE, ID_AA64ISAR0_ATOMICS_SHIFT, 4, 0),
	ARM64_FTR_BITS(FTR_VISIBLE, FTR_STRICT, FTR_LOWER_SAFE, ID_AA64ISAR0_CRC32_SHIFT, 4, 0),
	ARM64_FTR_BITS(FTR_VISIBLE, FTR_STRICT, FTR_LOWER_SAFE, ID_AA64ISAR0_SHA2_SHIFT, 4, 0),
	ARM64_FTR_BITS(FTR_VISIBLE, FTR_STRICT, FTR_LOWER_SAFE, ID_AA64ISAR0_SHA1_SHIFT, 4, 0),
	ARM64_FTR_BITS(FTR_VISIBLE, FTR_STRICT, FTR_LOWER_SAFE, ID_AA64ISAR0_AES_SHIFT, 4, 0),
	ARM64_FTR_END,
};

static const struct arm64_ftr_bits ftr_id_aa64isar1[] = {
	ARM64_FTR_BITS(FTR_VISIBLE, FTR_STRICT, FTR_LOWER_SAFE, ID_AA64ISAR1_I8MM_SHIFT, 4, 0),
	ARM64_FTR_BITS(FTR_VISIBLE, FTR_STRICT, FTR_LOWER_SAFE, ID_AA64ISAR1_DGH_SHIFT, 4, 0),
	ARM64_FTR_BITS(FTR_VISIBLE, FTR_STRICT, FTR_LOWER_SAFE, ID_AA64ISAR1_BF16_SHIFT, 4, 0),
	ARM64_FTR_BITS(FTR_HIDDEN, FTR_STRICT, FTR_LOWER_SAFE, ID_AA64ISAR1_SPECRES_SHIFT, 4, 0),
	ARM64_FTR_BITS(FTR_VISIBLE, FTR_STRICT, FTR_LOWER_SAFE, ID_AA64ISAR1_SB_SHIFT, 4, 0),
	ARM64_FTR_BITS(FTR_VISIBLE, FTR_STRICT, FTR_LOWER_SAFE, ID_AA64ISAR1_FRINTTS_SHIFT, 4, 0),
	ARM64_FTR_BITS(FTR_VISIBLE_IF_IS_ENABLED(CONFIG_ARM64_PTR_AUTH),
		       FTR_STRICT, FTR_LOWER_SAFE, ID_AA64ISAR1_GPI_SHIFT, 4, 0),
	ARM64_FTR_BITS(FTR_VISIBLE_IF_IS_ENABLED(CONFIG_ARM64_PTR_AUTH),
		       FTR_STRICT, FTR_LOWER_SAFE, ID_AA64ISAR1_GPA_SHIFT, 4, 0),
	ARM64_FTR_BITS(FTR_VISIBLE, FTR_STRICT, FTR_LOWER_SAFE, ID_AA64ISAR1_LRCPC_SHIFT, 4, 0),
	ARM64_FTR_BITS(FTR_VISIBLE, FTR_STRICT, FTR_LOWER_SAFE, ID_AA64ISAR1_FCMA_SHIFT, 4, 0),
	ARM64_FTR_BITS(FTR_VISIBLE, FTR_STRICT, FTR_LOWER_SAFE, ID_AA64ISAR1_JSCVT_SHIFT, 4, 0),
	ARM64_FTR_BITS(FTR_VISIBLE_IF_IS_ENABLED(CONFIG_ARM64_PTR_AUTH),
		       FTR_STRICT, FTR_EXACT, ID_AA64ISAR1_API_SHIFT, 4, 0),
	ARM64_FTR_BITS(FTR_VISIBLE_IF_IS_ENABLED(CONFIG_ARM64_PTR_AUTH),
		       FTR_STRICT, FTR_EXACT, ID_AA64ISAR1_APA_SHIFT, 4, 0),
	ARM64_FTR_BITS(FTR_VISIBLE, FTR_STRICT, FTR_LOWER_SAFE, ID_AA64ISAR1_DPB_SHIFT, 4, 0),
	ARM64_FTR_END,
};

static const struct arm64_ftr_bits ftr_id_aa64pfr0[] = {
	ARM64_FTR_BITS(FTR_HIDDEN, FTR_NONSTRICT, FTR_LOWER_SAFE, ID_AA64PFR0_CSV3_SHIFT, 4, 0),
	ARM64_FTR_BITS(FTR_HIDDEN, FTR_NONSTRICT, FTR_LOWER_SAFE, ID_AA64PFR0_CSV2_SHIFT, 4, 0),
	ARM64_FTR_BITS(FTR_VISIBLE, FTR_STRICT, FTR_LOWER_SAFE, ID_AA64PFR0_DIT_SHIFT, 4, 0),
	ARM64_FTR_BITS(FTR_HIDDEN, FTR_NONSTRICT, FTR_LOWER_SAFE, ID_AA64PFR0_AMU_SHIFT, 4, 0),
	ARM64_FTR_BITS(FTR_HIDDEN, FTR_STRICT, FTR_LOWER_SAFE, ID_AA64PFR0_MPAM_SHIFT, 4, 0),
	ARM64_FTR_BITS(FTR_HIDDEN, FTR_NONSTRICT, FTR_LOWER_SAFE, ID_AA64PFR0_SEL2_SHIFT, 4, 0),
	ARM64_FTR_BITS(FTR_VISIBLE_IF_IS_ENABLED(CONFIG_ARM64_SVE),
				   FTR_STRICT, FTR_LOWER_SAFE, ID_AA64PFR0_SVE_SHIFT, 4, 0),
	ARM64_FTR_BITS(FTR_HIDDEN, FTR_STRICT, FTR_LOWER_SAFE, ID_AA64PFR0_RAS_SHIFT, 4, 0),
	ARM64_FTR_BITS(FTR_HIDDEN, FTR_STRICT, FTR_LOWER_SAFE, ID_AA64PFR0_GIC_SHIFT, 4, 0),
	S_ARM64_FTR_BITS(FTR_VISIBLE, FTR_STRICT, FTR_LOWER_SAFE, ID_AA64PFR0_ASIMD_SHIFT, 4, ID_AA64PFR0_ASIMD_NI),
	S_ARM64_FTR_BITS(FTR_VISIBLE, FTR_STRICT, FTR_LOWER_SAFE, ID_AA64PFR0_FP_SHIFT, 4, ID_AA64PFR0_FP_NI),
	ARM64_FTR_BITS(FTR_HIDDEN, FTR_NONSTRICT, FTR_LOWER_SAFE, ID_AA64PFR0_EL3_SHIFT, 4, 0),
	ARM64_FTR_BITS(FTR_HIDDEN, FTR_NONSTRICT, FTR_LOWER_SAFE, ID_AA64PFR0_EL2_SHIFT, 4, 0),
	ARM64_FTR_BITS(FTR_HIDDEN, FTR_NONSTRICT, FTR_LOWER_SAFE, ID_AA64PFR0_EL1_SHIFT, 4, ID_AA64PFR0_EL1_64BIT_ONLY),
	ARM64_FTR_BITS(FTR_HIDDEN, FTR_NONSTRICT, FTR_LOWER_SAFE, ID_AA64PFR0_EL0_SHIFT, 4, ID_AA64PFR0_EL0_64BIT_ONLY),
	ARM64_FTR_END,
};

static const struct arm64_ftr_bits ftr_id_aa64pfr1[] = {
	ARM64_FTR_BITS(FTR_HIDDEN, FTR_STRICT, FTR_LOWER_SAFE, ID_AA64PFR1_MPAMFRAC_SHIFT, 4, 0),
	ARM64_FTR_BITS(FTR_HIDDEN, FTR_STRICT, FTR_LOWER_SAFE, ID_AA64PFR1_RASFRAC_SHIFT, 4, 0),
	ARM64_FTR_BITS(FTR_VISIBLE_IF_IS_ENABLED(CONFIG_ARM64_MTE),
		       FTR_STRICT, FTR_LOWER_SAFE, ID_AA64PFR1_MTE_SHIFT, 4, ID_AA64PFR1_MTE_NI),
	ARM64_FTR_BITS(FTR_VISIBLE, FTR_NONSTRICT, FTR_LOWER_SAFE, ID_AA64PFR1_SSBS_SHIFT, 4, ID_AA64PFR1_SSBS_PSTATE_NI),
	ARM64_FTR_BITS(FTR_VISIBLE_IF_IS_ENABLED(CONFIG_ARM64_BTI),
				    FTR_STRICT, FTR_LOWER_SAFE, ID_AA64PFR1_BT_SHIFT, 4, 0),
	ARM64_FTR_END,
};

static const struct arm64_ftr_bits ftr_id_aa64zfr0[] = {
	ARM64_FTR_BITS(FTR_VISIBLE_IF_IS_ENABLED(CONFIG_ARM64_SVE),
		       FTR_STRICT, FTR_LOWER_SAFE, ID_AA64ZFR0_F64MM_SHIFT, 4, 0),
	ARM64_FTR_BITS(FTR_VISIBLE_IF_IS_ENABLED(CONFIG_ARM64_SVE),
		       FTR_STRICT, FTR_LOWER_SAFE, ID_AA64ZFR0_F32MM_SHIFT, 4, 0),
	ARM64_FTR_BITS(FTR_VISIBLE_IF_IS_ENABLED(CONFIG_ARM64_SVE),
		       FTR_STRICT, FTR_LOWER_SAFE, ID_AA64ZFR0_I8MM_SHIFT, 4, 0),
	ARM64_FTR_BITS(FTR_VISIBLE_IF_IS_ENABLED(CONFIG_ARM64_SVE),
		       FTR_STRICT, FTR_LOWER_SAFE, ID_AA64ZFR0_SM4_SHIFT, 4, 0),
	ARM64_FTR_BITS(FTR_VISIBLE_IF_IS_ENABLED(CONFIG_ARM64_SVE),
		       FTR_STRICT, FTR_LOWER_SAFE, ID_AA64ZFR0_SHA3_SHIFT, 4, 0),
	ARM64_FTR_BITS(FTR_VISIBLE_IF_IS_ENABLED(CONFIG_ARM64_SVE),
		       FTR_STRICT, FTR_LOWER_SAFE, ID_AA64ZFR0_BF16_SHIFT, 4, 0),
	ARM64_FTR_BITS(FTR_VISIBLE_IF_IS_ENABLED(CONFIG_ARM64_SVE),
		       FTR_STRICT, FTR_LOWER_SAFE, ID_AA64ZFR0_BITPERM_SHIFT, 4, 0),
	ARM64_FTR_BITS(FTR_VISIBLE_IF_IS_ENABLED(CONFIG_ARM64_SVE),
		       FTR_STRICT, FTR_LOWER_SAFE, ID_AA64ZFR0_AES_SHIFT, 4, 0),
	ARM64_FTR_BITS(FTR_VISIBLE_IF_IS_ENABLED(CONFIG_ARM64_SVE),
		       FTR_STRICT, FTR_LOWER_SAFE, ID_AA64ZFR0_SVEVER_SHIFT, 4, 0),
	ARM64_FTR_END,
};

static const struct arm64_ftr_bits ftr_id_aa64mmfr0[] = {
	ARM64_FTR_BITS(FTR_HIDDEN, FTR_STRICT, FTR_LOWER_SAFE, ID_AA64MMFR0_ECV_SHIFT, 4, 0),
	ARM64_FTR_BITS(FTR_HIDDEN, FTR_STRICT, FTR_LOWER_SAFE, ID_AA64MMFR0_FGT_SHIFT, 4, 0),
	ARM64_FTR_BITS(FTR_HIDDEN, FTR_STRICT, FTR_LOWER_SAFE, ID_AA64MMFR0_EXS_SHIFT, 4, 0),
	/*
	 * Page size not being supported at Stage-2 is not fatal. You
	 * just give up KVM if PAGE_SIZE isn't supported there. Go fix
	 * your favourite nesting hypervisor.
	 *
	 * There is a small corner case where the hypervisor explicitly
	 * advertises a given granule size at Stage-2 (value 2) on some
	 * vCPUs, and uses the fallback to Stage-1 (value 0) for other
	 * vCPUs. Although this is not forbidden by the architecture, it
	 * indicates that the hypervisor is being silly (or buggy).
	 *
	 * We make no effort to cope with this and pretend that if these
	 * fields are inconsistent across vCPUs, then it isn't worth
	 * trying to bring KVM up.
	 */
	ARM64_FTR_BITS(FTR_HIDDEN, FTR_NONSTRICT, FTR_EXACT, ID_AA64MMFR0_TGRAN4_2_SHIFT, 4, 1),
	ARM64_FTR_BITS(FTR_HIDDEN, FTR_NONSTRICT, FTR_EXACT, ID_AA64MMFR0_TGRAN64_2_SHIFT, 4, 1),
	ARM64_FTR_BITS(FTR_HIDDEN, FTR_NONSTRICT, FTR_EXACT, ID_AA64MMFR0_TGRAN16_2_SHIFT, 4, 1),
	/*
	 * We already refuse to boot CPUs that don't support our configured
	 * page size, so we can only detect mismatches for a page size other
	 * than the one we're currently using. Unfortunately, SoCs like this
	 * exist in the wild so, even though we don't like it, we'll have to go
	 * along with it and treat them as non-strict.
	 */
	S_ARM64_FTR_BITS(FTR_HIDDEN, FTR_NONSTRICT, FTR_LOWER_SAFE, ID_AA64MMFR0_TGRAN4_SHIFT, 4, ID_AA64MMFR0_TGRAN4_NI),
	S_ARM64_FTR_BITS(FTR_HIDDEN, FTR_NONSTRICT, FTR_LOWER_SAFE, ID_AA64MMFR0_TGRAN64_SHIFT, 4, ID_AA64MMFR0_TGRAN64_NI),
	ARM64_FTR_BITS(FTR_HIDDEN, FTR_NONSTRICT, FTR_LOWER_SAFE, ID_AA64MMFR0_TGRAN16_SHIFT, 4, ID_AA64MMFR0_TGRAN16_NI),

	ARM64_FTR_BITS(FTR_HIDDEN, FTR_STRICT, FTR_LOWER_SAFE, ID_AA64MMFR0_BIGENDEL0_SHIFT, 4, 0),
	/* Linux shouldn't care about secure memory */
	ARM64_FTR_BITS(FTR_HIDDEN, FTR_NONSTRICT, FTR_LOWER_SAFE, ID_AA64MMFR0_SNSMEM_SHIFT, 4, 0),
	ARM64_FTR_BITS(FTR_HIDDEN, FTR_STRICT, FTR_LOWER_SAFE, ID_AA64MMFR0_BIGENDEL_SHIFT, 4, 0),
	ARM64_FTR_BITS(FTR_HIDDEN, FTR_STRICT, FTR_LOWER_SAFE, ID_AA64MMFR0_ASID_SHIFT, 4, 0),
	/*
	 * Differing PARange is fine as long as all peripherals and memory are mapped
	 * within the minimum PARange of all CPUs
	 */
	ARM64_FTR_BITS(FTR_HIDDEN, FTR_NONSTRICT, FTR_LOWER_SAFE, ID_AA64MMFR0_PARANGE_SHIFT, 4, 0),
	ARM64_FTR_END,
};

static const struct arm64_ftr_bits ftr_id_aa64mmfr1[] = {
	ARM64_FTR_BITS(FTR_HIDDEN, FTR_STRICT, FTR_LOWER_SAFE, ID_AA64MMFR1_ETS_SHIFT, 4, 0),
	ARM64_FTR_BITS(FTR_HIDDEN, FTR_STRICT, FTR_LOWER_SAFE, ID_AA64MMFR1_TWED_SHIFT, 4, 0),
	ARM64_FTR_BITS(FTR_HIDDEN, FTR_STRICT, FTR_LOWER_SAFE, ID_AA64MMFR1_XNX_SHIFT, 4, 0),
	ARM64_FTR_BITS(FTR_HIDDEN, FTR_STRICT, FTR_HIGHER_SAFE, ID_AA64MMFR1_SPECSEI_SHIFT, 4, 0),
	ARM64_FTR_BITS(FTR_HIDDEN, FTR_STRICT, FTR_LOWER_SAFE, ID_AA64MMFR1_PAN_SHIFT, 4, 0),
	ARM64_FTR_BITS(FTR_HIDDEN, FTR_STRICT, FTR_LOWER_SAFE, ID_AA64MMFR1_LOR_SHIFT, 4, 0),
	ARM64_FTR_BITS(FTR_HIDDEN, FTR_STRICT, FTR_LOWER_SAFE, ID_AA64MMFR1_HPD_SHIFT, 4, 0),
	ARM64_FTR_BITS(FTR_HIDDEN, FTR_STRICT, FTR_LOWER_SAFE, ID_AA64MMFR1_VHE_SHIFT, 4, 0),
	ARM64_FTR_BITS(FTR_HIDDEN, FTR_STRICT, FTR_LOWER_SAFE, ID_AA64MMFR1_VMIDBITS_SHIFT, 4, 0),
	ARM64_FTR_BITS(FTR_HIDDEN, FTR_STRICT, FTR_LOWER_SAFE, ID_AA64MMFR1_HADBS_SHIFT, 4, 0),
	ARM64_FTR_END,
};

static const struct arm64_ftr_bits ftr_id_aa64mmfr2[] = {
	ARM64_FTR_BITS(FTR_HIDDEN, FTR_NONSTRICT, FTR_LOWER_SAFE, ID_AA64MMFR2_E0PD_SHIFT, 4, 0),
	ARM64_FTR_BITS(FTR_HIDDEN, FTR_STRICT, FTR_LOWER_SAFE, ID_AA64MMFR2_EVT_SHIFT, 4, 0),
	ARM64_FTR_BITS(FTR_HIDDEN, FTR_STRICT, FTR_LOWER_SAFE, ID_AA64MMFR2_BBM_SHIFT, 4, 0),
	ARM64_FTR_BITS(FTR_HIDDEN, FTR_STRICT, FTR_LOWER_SAFE, ID_AA64MMFR2_TTL_SHIFT, 4, 0),
	ARM64_FTR_BITS(FTR_HIDDEN, FTR_STRICT, FTR_LOWER_SAFE, ID_AA64MMFR2_FWB_SHIFT, 4, 0),
	ARM64_FTR_BITS(FTR_HIDDEN, FTR_STRICT, FTR_LOWER_SAFE, ID_AA64MMFR2_IDS_SHIFT, 4, 0),
	ARM64_FTR_BITS(FTR_VISIBLE, FTR_STRICT, FTR_LOWER_SAFE, ID_AA64MMFR2_AT_SHIFT, 4, 0),
	ARM64_FTR_BITS(FTR_HIDDEN, FTR_STRICT, FTR_LOWER_SAFE, ID_AA64MMFR2_ST_SHIFT, 4, 0),
	ARM64_FTR_BITS(FTR_HIDDEN, FTR_STRICT, FTR_LOWER_SAFE, ID_AA64MMFR2_NV_SHIFT, 4, 0),
	ARM64_FTR_BITS(FTR_HIDDEN, FTR_STRICT, FTR_LOWER_SAFE, ID_AA64MMFR2_CCIDX_SHIFT, 4, 0),
	ARM64_FTR_BITS(FTR_HIDDEN, FTR_STRICT, FTR_LOWER_SAFE, ID_AA64MMFR2_LVA_SHIFT, 4, 0),
	ARM64_FTR_BITS(FTR_HIDDEN, FTR_NONSTRICT, FTR_LOWER_SAFE, ID_AA64MMFR2_IESB_SHIFT, 4, 0),
	ARM64_FTR_BITS(FTR_HIDDEN, FTR_STRICT, FTR_LOWER_SAFE, ID_AA64MMFR2_LSM_SHIFT, 4, 0),
	ARM64_FTR_BITS(FTR_HIDDEN, FTR_STRICT, FTR_LOWER_SAFE, ID_AA64MMFR2_UAO_SHIFT, 4, 0),
	ARM64_FTR_BITS(FTR_HIDDEN, FTR_STRICT, FTR_LOWER_SAFE, ID_AA64MMFR2_CNP_SHIFT, 4, 0),
	ARM64_FTR_END,
};

static const struct arm64_ftr_bits ftr_ctr[] = {
	ARM64_FTR_BITS(FTR_VISIBLE, FTR_STRICT, FTR_EXACT, 31, 1, 1), /* RES1 */
	ARM64_FTR_BITS(FTR_VISIBLE, FTR_STRICT, FTR_LOWER_SAFE, CTR_DIC_SHIFT, 1, 1),
	ARM64_FTR_BITS(FTR_VISIBLE, FTR_STRICT, FTR_LOWER_SAFE, CTR_IDC_SHIFT, 1, 1),
	ARM64_FTR_BITS(FTR_VISIBLE, FTR_STRICT, FTR_HIGHER_OR_ZERO_SAFE, CTR_CWG_SHIFT, 4, 0),
	ARM64_FTR_BITS(FTR_VISIBLE, FTR_STRICT, FTR_HIGHER_OR_ZERO_SAFE, CTR_ERG_SHIFT, 4, 0),
	ARM64_FTR_BITS(FTR_VISIBLE, FTR_STRICT, FTR_LOWER_SAFE, CTR_DMINLINE_SHIFT, 4, 1),
	/*
	 * Linux can handle differing I-cache policies. Userspace JITs will
	 * make use of *minLine.
	 * If we have differing I-cache policies, report it as the weakest - VIPT.
	 */
	ARM64_FTR_BITS(FTR_VISIBLE, FTR_NONSTRICT, FTR_EXACT, CTR_L1IP_SHIFT, 2, ICACHE_POLICY_VIPT),	/* L1Ip */
	ARM64_FTR_BITS(FTR_VISIBLE, FTR_STRICT, FTR_LOWER_SAFE, CTR_IMINLINE_SHIFT, 4, 0),
	ARM64_FTR_END,
};

struct arm64_ftr_reg arm64_ftr_reg_ctrel0 = {
	.name		= "SYS_CTR_EL0",
	.ftr_bits	= ftr_ctr
};

static const struct arm64_ftr_bits ftr_id_mmfr0[] = {
	S_ARM64_FTR_BITS(FTR_HIDDEN, FTR_STRICT, FTR_LOWER_SAFE, ID_MMFR0_INNERSHR_SHIFT, 4, 0xf),
	ARM64_FTR_BITS(FTR_HIDDEN, FTR_STRICT, FTR_LOWER_SAFE, ID_MMFR0_FCSE_SHIFT, 4, 0),
	ARM64_FTR_BITS(FTR_HIDDEN, FTR_NONSTRICT, FTR_LOWER_SAFE, ID_MMFR0_AUXREG_SHIFT, 4, 0),
	ARM64_FTR_BITS(FTR_HIDDEN, FTR_STRICT, FTR_LOWER_SAFE, ID_MMFR0_TCM_SHIFT, 4, 0),
	ARM64_FTR_BITS(FTR_HIDDEN, FTR_STRICT, FTR_LOWER_SAFE, ID_MMFR0_SHARELVL_SHIFT, 4, 0),
	S_ARM64_FTR_BITS(FTR_HIDDEN, FTR_STRICT, FTR_LOWER_SAFE, ID_MMFR0_OUTERSHR_SHIFT, 4, 0xf),
	ARM64_FTR_BITS(FTR_HIDDEN, FTR_STRICT, FTR_LOWER_SAFE, ID_MMFR0_PMSA_SHIFT, 4, 0),
	ARM64_FTR_BITS(FTR_HIDDEN, FTR_STRICT, FTR_LOWER_SAFE, ID_MMFR0_VMSA_SHIFT, 4, 0),
	ARM64_FTR_END,
};

static const struct arm64_ftr_bits ftr_id_aa64dfr0[] = {
	S_ARM64_FTR_BITS(FTR_HIDDEN, FTR_STRICT, FTR_LOWER_SAFE, ID_AA64DFR0_DOUBLELOCK_SHIFT, 4, 0),
	ARM64_FTR_BITS(FTR_HIDDEN, FTR_NONSTRICT, FTR_LOWER_SAFE, ID_AA64DFR0_PMSVER_SHIFT, 4, 0),
	ARM64_FTR_BITS(FTR_HIDDEN, FTR_STRICT, FTR_LOWER_SAFE, ID_AA64DFR0_CTX_CMPS_SHIFT, 4, 0),
	ARM64_FTR_BITS(FTR_HIDDEN, FTR_STRICT, FTR_LOWER_SAFE, ID_AA64DFR0_WRPS_SHIFT, 4, 0),
	ARM64_FTR_BITS(FTR_HIDDEN, FTR_STRICT, FTR_LOWER_SAFE, ID_AA64DFR0_BRPS_SHIFT, 4, 0),
	/*
	 * We can instantiate multiple PMU instances with different levels
	 * of support.
	 */
	S_ARM64_FTR_BITS(FTR_HIDDEN, FTR_NONSTRICT, FTR_EXACT, ID_AA64DFR0_PMUVER_SHIFT, 4, 0),
	ARM64_FTR_BITS(FTR_HIDDEN, FTR_STRICT, FTR_EXACT, ID_AA64DFR0_TRACEVER_SHIFT, 4, 0),
	ARM64_FTR_BITS(FTR_HIDDEN, FTR_STRICT, FTR_EXACT, ID_AA64DFR0_DEBUGVER_SHIFT, 4, 0x6),
	ARM64_FTR_END,
};

static const struct arm64_ftr_bits ftr_mvfr2[] = {
	ARM64_FTR_BITS(FTR_HIDDEN, FTR_STRICT, FTR_LOWER_SAFE, MVFR2_FPMISC_SHIFT, 4, 0),
	ARM64_FTR_BITS(FTR_HIDDEN, FTR_STRICT, FTR_LOWER_SAFE, MVFR2_SIMDMISC_SHIFT, 4, 0),
	ARM64_FTR_END,
};

static const struct arm64_ftr_bits ftr_dczid[] = {
	ARM64_FTR_BITS(FTR_VISIBLE, FTR_STRICT, FTR_EXACT, DCZID_DZP_SHIFT, 1, 1),
	ARM64_FTR_BITS(FTR_VISIBLE, FTR_STRICT, FTR_LOWER_SAFE, DCZID_BS_SHIFT, 4, 0),
	ARM64_FTR_END,
};

static const struct arm64_ftr_bits ftr_id_isar0[] = {
	ARM64_FTR_BITS(FTR_HIDDEN, FTR_STRICT, FTR_LOWER_SAFE, ID_ISAR0_DIVIDE_SHIFT, 4, 0),
	ARM64_FTR_BITS(FTR_HIDDEN, FTR_STRICT, FTR_LOWER_SAFE, ID_ISAR0_DEBUG_SHIFT, 4, 0),
	ARM64_FTR_BITS(FTR_HIDDEN, FTR_STRICT, FTR_LOWER_SAFE, ID_ISAR0_COPROC_SHIFT, 4, 0),
	ARM64_FTR_BITS(FTR_HIDDEN, FTR_STRICT, FTR_LOWER_SAFE, ID_ISAR0_CMPBRANCH_SHIFT, 4, 0),
	ARM64_FTR_BITS(FTR_HIDDEN, FTR_STRICT, FTR_LOWER_SAFE, ID_ISAR0_BITFIELD_SHIFT, 4, 0),
	ARM64_FTR_BITS(FTR_HIDDEN, FTR_STRICT, FTR_LOWER_SAFE, ID_ISAR0_BITCOUNT_SHIFT, 4, 0),
	ARM64_FTR_BITS(FTR_HIDDEN, FTR_STRICT, FTR_LOWER_SAFE, ID_ISAR0_SWAP_SHIFT, 4, 0),
	ARM64_FTR_END,
};

static const struct arm64_ftr_bits ftr_id_isar5[] = {
	ARM64_FTR_BITS(FTR_HIDDEN, FTR_STRICT, FTR_LOWER_SAFE, ID_ISAR5_RDM_SHIFT, 4, 0),
	ARM64_FTR_BITS(FTR_HIDDEN, FTR_STRICT, FTR_LOWER_SAFE, ID_ISAR5_CRC32_SHIFT, 4, 0),
	ARM64_FTR_BITS(FTR_HIDDEN, FTR_STRICT, FTR_LOWER_SAFE, ID_ISAR5_SHA2_SHIFT, 4, 0),
	ARM64_FTR_BITS(FTR_HIDDEN, FTR_STRICT, FTR_LOWER_SAFE, ID_ISAR5_SHA1_SHIFT, 4, 0),
	ARM64_FTR_BITS(FTR_HIDDEN, FTR_STRICT, FTR_LOWER_SAFE, ID_ISAR5_AES_SHIFT, 4, 0),
	ARM64_FTR_BITS(FTR_HIDDEN, FTR_STRICT, FTR_LOWER_SAFE, ID_ISAR5_SEVL_SHIFT, 4, 0),
	ARM64_FTR_END,
};

static const struct arm64_ftr_bits ftr_id_mmfr4[] = {
	ARM64_FTR_BITS(FTR_HIDDEN, FTR_STRICT, FTR_LOWER_SAFE, ID_MMFR4_EVT_SHIFT, 4, 0),
	ARM64_FTR_BITS(FTR_HIDDEN, FTR_STRICT, FTR_LOWER_SAFE, ID_MMFR4_CCIDX_SHIFT, 4, 0),
	ARM64_FTR_BITS(FTR_HIDDEN, FTR_STRICT, FTR_LOWER_SAFE, ID_MMFR4_LSM_SHIFT, 4, 0),
	ARM64_FTR_BITS(FTR_HIDDEN, FTR_STRICT, FTR_LOWER_SAFE, ID_MMFR4_HPDS_SHIFT, 4, 0),
	ARM64_FTR_BITS(FTR_HIDDEN, FTR_STRICT, FTR_LOWER_SAFE, ID_MMFR4_CNP_SHIFT, 4, 0),
	ARM64_FTR_BITS(FTR_HIDDEN, FTR_STRICT, FTR_LOWER_SAFE, ID_MMFR4_XNX_SHIFT, 4, 0),
	ARM64_FTR_BITS(FTR_HIDDEN, FTR_STRICT, FTR_LOWER_SAFE, ID_MMFR4_AC2_SHIFT, 4, 0),

	/*
	 * SpecSEI = 1 indicates that the PE might generate an SError on an
	 * external abort on speculative read. It is safe to assume that an
	 * SError might be generated than it will not be. Hence it has been
	 * classified as FTR_HIGHER_SAFE.
	 */
	ARM64_FTR_BITS(FTR_HIDDEN, FTR_STRICT, FTR_HIGHER_SAFE, ID_MMFR4_SPECSEI_SHIFT, 4, 0),
	ARM64_FTR_END,
};

static const struct arm64_ftr_bits ftr_id_isar4[] = {
	ARM64_FTR_BITS(FTR_HIDDEN, FTR_STRICT, FTR_LOWER_SAFE, ID_ISAR4_SWP_FRAC_SHIFT, 4, 0),
	ARM64_FTR_BITS(FTR_HIDDEN, FTR_STRICT, FTR_LOWER_SAFE, ID_ISAR4_PSR_M_SHIFT, 4, 0),
	ARM64_FTR_BITS(FTR_HIDDEN, FTR_STRICT, FTR_LOWER_SAFE, ID_ISAR4_SYNCH_PRIM_FRAC_SHIFT, 4, 0),
	ARM64_FTR_BITS(FTR_HIDDEN, FTR_STRICT, FTR_LOWER_SAFE, ID_ISAR4_BARRIER_SHIFT, 4, 0),
	ARM64_FTR_BITS(FTR_HIDDEN, FTR_STRICT, FTR_LOWER_SAFE, ID_ISAR4_SMC_SHIFT, 4, 0),
	ARM64_FTR_BITS(FTR_HIDDEN, FTR_STRICT, FTR_LOWER_SAFE, ID_ISAR4_WRITEBACK_SHIFT, 4, 0),
	ARM64_FTR_BITS(FTR_HIDDEN, FTR_STRICT, FTR_LOWER_SAFE, ID_ISAR4_WITHSHIFTS_SHIFT, 4, 0),
	ARM64_FTR_BITS(FTR_HIDDEN, FTR_STRICT, FTR_LOWER_SAFE, ID_ISAR4_UNPRIV_SHIFT, 4, 0),
	ARM64_FTR_END,
};

static const struct arm64_ftr_bits ftr_id_mmfr5[] = {
	ARM64_FTR_BITS(FTR_HIDDEN, FTR_STRICT, FTR_LOWER_SAFE, ID_MMFR5_ETS_SHIFT, 4, 0),
	ARM64_FTR_END,
};

static const struct arm64_ftr_bits ftr_id_isar6[] = {
	ARM64_FTR_BITS(FTR_HIDDEN, FTR_STRICT, FTR_LOWER_SAFE, ID_ISAR6_I8MM_SHIFT, 4, 0),
	ARM64_FTR_BITS(FTR_HIDDEN, FTR_STRICT, FTR_LOWER_SAFE, ID_ISAR6_BF16_SHIFT, 4, 0),
	ARM64_FTR_BITS(FTR_HIDDEN, FTR_STRICT, FTR_LOWER_SAFE, ID_ISAR6_SPECRES_SHIFT, 4, 0),
	ARM64_FTR_BITS(FTR_HIDDEN, FTR_STRICT, FTR_LOWER_SAFE, ID_ISAR6_SB_SHIFT, 4, 0),
	ARM64_FTR_BITS(FTR_HIDDEN, FTR_STRICT, FTR_LOWER_SAFE, ID_ISAR6_FHM_SHIFT, 4, 0),
	ARM64_FTR_BITS(FTR_HIDDEN, FTR_STRICT, FTR_LOWER_SAFE, ID_ISAR6_DP_SHIFT, 4, 0),
	ARM64_FTR_BITS(FTR_HIDDEN, FTR_STRICT, FTR_LOWER_SAFE, ID_ISAR6_JSCVT_SHIFT, 4, 0),
	ARM64_FTR_END,
};

static const struct arm64_ftr_bits ftr_id_pfr0[] = {
	ARM64_FTR_BITS(FTR_HIDDEN, FTR_STRICT, FTR_LOWER_SAFE, ID_PFR0_DIT_SHIFT, 4, 0),
	ARM64_FTR_BITS(FTR_HIDDEN, FTR_NONSTRICT, FTR_LOWER_SAFE, ID_PFR0_CSV2_SHIFT, 4, 0),
	ARM64_FTR_BITS(FTR_HIDDEN, FTR_STRICT, FTR_LOWER_SAFE, ID_PFR0_STATE3_SHIFT, 4, 0),
	ARM64_FTR_BITS(FTR_HIDDEN, FTR_STRICT, FTR_LOWER_SAFE, ID_PFR0_STATE2_SHIFT, 4, 0),
	ARM64_FTR_BITS(FTR_HIDDEN, FTR_STRICT, FTR_LOWER_SAFE, ID_PFR0_STATE1_SHIFT, 4, 0),
	ARM64_FTR_BITS(FTR_HIDDEN, FTR_STRICT, FTR_LOWER_SAFE, ID_PFR0_STATE0_SHIFT, 4, 0),
	ARM64_FTR_END,
};

static const struct arm64_ftr_bits ftr_id_pfr1[] = {
	ARM64_FTR_BITS(FTR_HIDDEN, FTR_STRICT, FTR_LOWER_SAFE, ID_PFR1_GIC_SHIFT, 4, 0),
	ARM64_FTR_BITS(FTR_HIDDEN, FTR_STRICT, FTR_LOWER_SAFE, ID_PFR1_VIRT_FRAC_SHIFT, 4, 0),
	ARM64_FTR_BITS(FTR_HIDDEN, FTR_STRICT, FTR_LOWER_SAFE, ID_PFR1_SEC_FRAC_SHIFT, 4, 0),
	ARM64_FTR_BITS(FTR_HIDDEN, FTR_STRICT, FTR_LOWER_SAFE, ID_PFR1_GENTIMER_SHIFT, 4, 0),
	ARM64_FTR_BITS(FTR_HIDDEN, FTR_STRICT, FTR_LOWER_SAFE, ID_PFR1_VIRTUALIZATION_SHIFT, 4, 0),
	ARM64_FTR_BITS(FTR_HIDDEN, FTR_STRICT, FTR_LOWER_SAFE, ID_PFR1_MPROGMOD_SHIFT, 4, 0),
	ARM64_FTR_BITS(FTR_HIDDEN, FTR_STRICT, FTR_LOWER_SAFE, ID_PFR1_SECURITY_SHIFT, 4, 0),
	ARM64_FTR_BITS(FTR_HIDDEN, FTR_STRICT, FTR_LOWER_SAFE, ID_PFR1_PROGMOD_SHIFT, 4, 0),
	ARM64_FTR_END,
};

static const struct arm64_ftr_bits ftr_id_pfr2[] = {
	ARM64_FTR_BITS(FTR_HIDDEN, FTR_NONSTRICT, FTR_LOWER_SAFE, ID_PFR2_SSBS_SHIFT, 4, 0),
	ARM64_FTR_BITS(FTR_HIDDEN, FTR_NONSTRICT, FTR_LOWER_SAFE, ID_PFR2_CSV3_SHIFT, 4, 0),
	ARM64_FTR_END,
};

static const struct arm64_ftr_bits ftr_id_dfr0[] = {
	/* [31:28] TraceFilt */
	S_ARM64_FTR_BITS(FTR_HIDDEN, FTR_STRICT, FTR_LOWER_SAFE, ID_DFR0_PERFMON_SHIFT, 4, 0xf),
	ARM64_FTR_BITS(FTR_HIDDEN, FTR_STRICT, FTR_LOWER_SAFE, ID_DFR0_MPROFDBG_SHIFT, 4, 0),
	ARM64_FTR_BITS(FTR_HIDDEN, FTR_STRICT, FTR_LOWER_SAFE, ID_DFR0_MMAPTRC_SHIFT, 4, 0),
	ARM64_FTR_BITS(FTR_HIDDEN, FTR_STRICT, FTR_LOWER_SAFE, ID_DFR0_COPTRC_SHIFT, 4, 0),
	ARM64_FTR_BITS(FTR_HIDDEN, FTR_STRICT, FTR_LOWER_SAFE, ID_DFR0_MMAPDBG_SHIFT, 4, 0),
	ARM64_FTR_BITS(FTR_HIDDEN, FTR_STRICT, FTR_LOWER_SAFE, ID_DFR0_COPSDBG_SHIFT, 4, 0),
	ARM64_FTR_BITS(FTR_HIDDEN, FTR_STRICT, FTR_LOWER_SAFE, ID_DFR0_COPDBG_SHIFT, 4, 0),
	ARM64_FTR_END,
};

static const struct arm64_ftr_bits ftr_id_dfr1[] = {
	S_ARM64_FTR_BITS(FTR_HIDDEN, FTR_STRICT, FTR_LOWER_SAFE, ID_DFR1_MTPMU_SHIFT, 4, 0),
	ARM64_FTR_END,
};

static const struct arm64_ftr_bits ftr_zcr[] = {
	ARM64_FTR_BITS(FTR_HIDDEN, FTR_NONSTRICT, FTR_LOWER_SAFE,
		ZCR_ELx_LEN_SHIFT, ZCR_ELx_LEN_SIZE, 0),	/* LEN */
	ARM64_FTR_END,
};

/*
 * Common ftr bits for a 32bit register with all hidden, strict
 * attributes, with 4bit feature fields and a default safe value of
 * 0. Covers the following 32bit registers:
 * id_isar[1-4], id_mmfr[1-3], id_pfr1, mvfr[0-1]
 */
static const struct arm64_ftr_bits ftr_generic_32bits[] = {
	ARM64_FTR_BITS(FTR_HIDDEN, FTR_STRICT, FTR_LOWER_SAFE, 28, 4, 0),
	ARM64_FTR_BITS(FTR_HIDDEN, FTR_STRICT, FTR_LOWER_SAFE, 24, 4, 0),
	ARM64_FTR_BITS(FTR_HIDDEN, FTR_STRICT, FTR_LOWER_SAFE, 20, 4, 0),
	ARM64_FTR_BITS(FTR_HIDDEN, FTR_STRICT, FTR_LOWER_SAFE, 16, 4, 0),
	ARM64_FTR_BITS(FTR_HIDDEN, FTR_STRICT, FTR_LOWER_SAFE, 12, 4, 0),
	ARM64_FTR_BITS(FTR_HIDDEN, FTR_STRICT, FTR_LOWER_SAFE, 8, 4, 0),
	ARM64_FTR_BITS(FTR_HIDDEN, FTR_STRICT, FTR_LOWER_SAFE, 4, 4, 0),
	ARM64_FTR_BITS(FTR_HIDDEN, FTR_STRICT, FTR_LOWER_SAFE, 0, 4, 0),
	ARM64_FTR_END,
};

/* Table for a single 32bit feature value */
static const struct arm64_ftr_bits ftr_single32[] = {
	ARM64_FTR_BITS(FTR_HIDDEN, FTR_STRICT, FTR_EXACT, 0, 32, 0),
	ARM64_FTR_END,
};

static const struct arm64_ftr_bits ftr_raz[] = {
	ARM64_FTR_END,
};

#define ARM64_FTR_REG(id, table) {		\
	.sys_id = id,				\
	.reg = 	&(struct arm64_ftr_reg){	\
		.name = #id,			\
		.ftr_bits = &((table)[0]),	\
	}}

static const struct __ftr_reg_entry {
	u32			sys_id;
	struct arm64_ftr_reg 	*reg;
} arm64_ftr_regs[] = {

	/* Op1 = 0, CRn = 0, CRm = 1 */
	ARM64_FTR_REG(SYS_ID_PFR0_EL1, ftr_id_pfr0),
	ARM64_FTR_REG(SYS_ID_PFR1_EL1, ftr_id_pfr1),
	ARM64_FTR_REG(SYS_ID_DFR0_EL1, ftr_id_dfr0),
	ARM64_FTR_REG(SYS_ID_MMFR0_EL1, ftr_id_mmfr0),
	ARM64_FTR_REG(SYS_ID_MMFR1_EL1, ftr_generic_32bits),
	ARM64_FTR_REG(SYS_ID_MMFR2_EL1, ftr_generic_32bits),
	ARM64_FTR_REG(SYS_ID_MMFR3_EL1, ftr_generic_32bits),

	/* Op1 = 0, CRn = 0, CRm = 2 */
	ARM64_FTR_REG(SYS_ID_ISAR0_EL1, ftr_id_isar0),
	ARM64_FTR_REG(SYS_ID_ISAR1_EL1, ftr_generic_32bits),
	ARM64_FTR_REG(SYS_ID_ISAR2_EL1, ftr_generic_32bits),
	ARM64_FTR_REG(SYS_ID_ISAR3_EL1, ftr_generic_32bits),
	ARM64_FTR_REG(SYS_ID_ISAR4_EL1, ftr_id_isar4),
	ARM64_FTR_REG(SYS_ID_ISAR5_EL1, ftr_id_isar5),
	ARM64_FTR_REG(SYS_ID_MMFR4_EL1, ftr_id_mmfr4),
	ARM64_FTR_REG(SYS_ID_ISAR6_EL1, ftr_id_isar6),

	/* Op1 = 0, CRn = 0, CRm = 3 */
	ARM64_FTR_REG(SYS_MVFR0_EL1, ftr_generic_32bits),
	ARM64_FTR_REG(SYS_MVFR1_EL1, ftr_generic_32bits),
	ARM64_FTR_REG(SYS_MVFR2_EL1, ftr_mvfr2),
	ARM64_FTR_REG(SYS_ID_PFR2_EL1, ftr_id_pfr2),
	ARM64_FTR_REG(SYS_ID_DFR1_EL1, ftr_id_dfr1),
	ARM64_FTR_REG(SYS_ID_MMFR5_EL1, ftr_id_mmfr5),

	/* Op1 = 0, CRn = 0, CRm = 4 */
	ARM64_FTR_REG(SYS_ID_AA64PFR0_EL1, ftr_id_aa64pfr0),
	ARM64_FTR_REG(SYS_ID_AA64PFR1_EL1, ftr_id_aa64pfr1),
	ARM64_FTR_REG(SYS_ID_AA64ZFR0_EL1, ftr_id_aa64zfr0),

	/* Op1 = 0, CRn = 0, CRm = 5 */
	ARM64_FTR_REG(SYS_ID_AA64DFR0_EL1, ftr_id_aa64dfr0),
	ARM64_FTR_REG(SYS_ID_AA64DFR1_EL1, ftr_raz),

	/* Op1 = 0, CRn = 0, CRm = 6 */
	ARM64_FTR_REG(SYS_ID_AA64ISAR0_EL1, ftr_id_aa64isar0),
	ARM64_FTR_REG(SYS_ID_AA64ISAR1_EL1, ftr_id_aa64isar1),

	/* Op1 = 0, CRn = 0, CRm = 7 */
	ARM64_FTR_REG(SYS_ID_AA64MMFR0_EL1, ftr_id_aa64mmfr0),
	ARM64_FTR_REG(SYS_ID_AA64MMFR1_EL1, ftr_id_aa64mmfr1),
	ARM64_FTR_REG(SYS_ID_AA64MMFR2_EL1, ftr_id_aa64mmfr2),

	/* Op1 = 0, CRn = 1, CRm = 2 */
	ARM64_FTR_REG(SYS_ZCR_EL1, ftr_zcr),

	/* Op1 = 3, CRn = 0, CRm = 0 */
	{ SYS_CTR_EL0, &arm64_ftr_reg_ctrel0 },
	ARM64_FTR_REG(SYS_DCZID_EL0, ftr_dczid),

	/* Op1 = 3, CRn = 14, CRm = 0 */
	ARM64_FTR_REG(SYS_CNTFRQ_EL0, ftr_single32),
};

static int search_cmp_ftr_reg(const void *id, const void *regp)
{
	return (int)(unsigned long)id - (int)((const struct __ftr_reg_entry *)regp)->sys_id;
}

/*
 * get_arm64_ftr_reg_nowarn - Looks up a feature register entry using
 * its sys_reg() encoding. With the array arm64_ftr_regs sorted in the
 * ascending order of sys_id, we use binary search to find a matching
 * entry.
 *
 * returns - Upon success,  matching ftr_reg entry for id.
 *         - NULL on failure. It is upto the caller to decide
 *	     the impact of a failure.
 */
static struct arm64_ftr_reg *get_arm64_ftr_reg_nowarn(u32 sys_id)
{
	const struct __ftr_reg_entry *ret;

	ret = bsearch((const void *)(unsigned long)sys_id,
			arm64_ftr_regs,
			ARRAY_SIZE(arm64_ftr_regs),
			sizeof(arm64_ftr_regs[0]),
			search_cmp_ftr_reg);
	if (ret)
		return ret->reg;
	return NULL;
}

/*
 * get_arm64_ftr_reg - Looks up a feature register entry using
 * its sys_reg() encoding. This calls get_arm64_ftr_reg_nowarn().
 *
 * returns - Upon success,  matching ftr_reg entry for id.
 *         - NULL on failure but with an WARN_ON().
 */
static struct arm64_ftr_reg *get_arm64_ftr_reg(u32 sys_id)
{
	struct arm64_ftr_reg *reg;

	reg = get_arm64_ftr_reg_nowarn(sys_id);

	/*
	 * Requesting a non-existent register search is an error. Warn
	 * and let the caller handle it.
	 */
	WARN_ON(!reg);
	return reg;
}

static u64 arm64_ftr_set_value(const struct arm64_ftr_bits *ftrp, s64 reg,
			       s64 ftr_val)
{
	u64 mask = arm64_ftr_mask(ftrp);

	reg &= ~mask;
	reg |= (ftr_val << ftrp->shift) & mask;
	return reg;
}

static s64 arm64_ftr_safe_value(const struct arm64_ftr_bits *ftrp, s64 new,
				s64 cur)
{
	s64 ret = 0;

	switch (ftrp->type) {
	case FTR_EXACT:
		ret = ftrp->safe_val;
		break;
	case FTR_LOWER_SAFE:
		ret = new < cur ? new : cur;
		break;
	case FTR_HIGHER_OR_ZERO_SAFE:
		if (!cur || !new)
			break;
		fallthrough;
	case FTR_HIGHER_SAFE:
		ret = new > cur ? new : cur;
		break;
	default:
		BUG();
	}

	return ret;
}

static void __init sort_ftr_regs(void)
{
	unsigned int i;

	for (i = 0; i < ARRAY_SIZE(arm64_ftr_regs); i++) {
		const struct arm64_ftr_reg *ftr_reg = arm64_ftr_regs[i].reg;
		const struct arm64_ftr_bits *ftr_bits = ftr_reg->ftr_bits;
		unsigned int j = 0;

		/*
		 * Features here must be sorted in descending order with respect
		 * to their shift values and should not overlap with each other.
		 */
		for (; ftr_bits->width != 0; ftr_bits++, j++) {
			unsigned int width = ftr_reg->ftr_bits[j].width;
			unsigned int shift = ftr_reg->ftr_bits[j].shift;
			unsigned int prev_shift;

			WARN((shift  + width) > 64,
				"%s has invalid feature at shift %d\n",
				ftr_reg->name, shift);

			/*
			 * Skip the first feature. There is nothing to
			 * compare against for now.
			 */
			if (j == 0)
				continue;

			prev_shift = ftr_reg->ftr_bits[j - 1].shift;
			WARN((shift + width) > prev_shift,
				"%s has feature overlap at shift %d\n",
				ftr_reg->name, shift);
		}

		/*
		 * Skip the first register. There is nothing to
		 * compare against for now.
		 */
		if (i == 0)
			continue;
		/*
		 * Registers here must be sorted in ascending order with respect
		 * to sys_id for subsequent binary search in get_arm64_ftr_reg()
		 * to work correctly.
		 */
		BUG_ON(arm64_ftr_regs[i].sys_id < arm64_ftr_regs[i - 1].sys_id);
	}
}

/*
 * Initialise the CPU feature register from Boot CPU values.
 * Also initiliases the strict_mask for the register.
 * Any bits that are not covered by an arm64_ftr_bits entry are considered
 * RES0 for the system-wide value, and must strictly match.
 */
static void __init init_cpu_ftr_reg(u32 sys_reg, u64 new)
{
	u64 val = 0;
	u64 strict_mask = ~0x0ULL;
	u64 user_mask = 0;
	u64 valid_mask = 0;

	const struct arm64_ftr_bits *ftrp;
	struct arm64_ftr_reg *reg = get_arm64_ftr_reg(sys_reg);

	if (!reg)
		return;

	for (ftrp = reg->ftr_bits; ftrp->width; ftrp++) {
		u64 ftr_mask = arm64_ftr_mask(ftrp);
		s64 ftr_new = arm64_ftr_value(ftrp, new);

		val = arm64_ftr_set_value(ftrp, val, ftr_new);

		valid_mask |= ftr_mask;
		if (!ftrp->strict)
			strict_mask &= ~ftr_mask;
		if (ftrp->visible)
			user_mask |= ftr_mask;
		else
			reg->user_val = arm64_ftr_set_value(ftrp,
							    reg->user_val,
							    ftrp->safe_val);
	}

	val &= valid_mask;

	reg->sys_val = val;
	reg->strict_mask = strict_mask;
	reg->user_mask = user_mask;
}

extern const struct arm64_cpu_capabilities arm64_errata[];
static const struct arm64_cpu_capabilities arm64_features[];

static void __init
init_cpu_hwcaps_indirect_list_from_array(const struct arm64_cpu_capabilities *caps)
{
	for (; caps->matches; caps++) {
		if (WARN(caps->capability >= ARM64_NCAPS,
			"Invalid capability %d\n", caps->capability))
			continue;
		if (WARN(cpu_hwcaps_ptrs[caps->capability],
			"Duplicate entry for capability %d\n",
			caps->capability))
			continue;
		cpu_hwcaps_ptrs[caps->capability] = caps;
	}
}

static void __init init_cpu_hwcaps_indirect_list(void)
{
	init_cpu_hwcaps_indirect_list_from_array(arm64_features);
	init_cpu_hwcaps_indirect_list_from_array(arm64_errata);
}

static void __init setup_boot_cpu_capabilities(void);

void __init init_cpu_features(struct cpuinfo_arm64 *info)
{
	/* Before we start using the tables, make sure it is sorted */
	sort_ftr_regs();

	init_cpu_ftr_reg(SYS_CTR_EL0, info->reg_ctr);
	init_cpu_ftr_reg(SYS_DCZID_EL0, info->reg_dczid);
	init_cpu_ftr_reg(SYS_CNTFRQ_EL0, info->reg_cntfrq);
	init_cpu_ftr_reg(SYS_ID_AA64DFR0_EL1, info->reg_id_aa64dfr0);
	init_cpu_ftr_reg(SYS_ID_AA64DFR1_EL1, info->reg_id_aa64dfr1);
	init_cpu_ftr_reg(SYS_ID_AA64ISAR0_EL1, info->reg_id_aa64isar0);
	init_cpu_ftr_reg(SYS_ID_AA64ISAR1_EL1, info->reg_id_aa64isar1);
	init_cpu_ftr_reg(SYS_ID_AA64MMFR0_EL1, info->reg_id_aa64mmfr0);
	init_cpu_ftr_reg(SYS_ID_AA64MMFR1_EL1, info->reg_id_aa64mmfr1);
	init_cpu_ftr_reg(SYS_ID_AA64MMFR2_EL1, info->reg_id_aa64mmfr2);
	init_cpu_ftr_reg(SYS_ID_AA64PFR0_EL1, info->reg_id_aa64pfr0);
	init_cpu_ftr_reg(SYS_ID_AA64PFR1_EL1, info->reg_id_aa64pfr1);
	init_cpu_ftr_reg(SYS_ID_AA64ZFR0_EL1, info->reg_id_aa64zfr0);

	if (id_aa64pfr0_32bit_el0(info->reg_id_aa64pfr0)) {
		init_cpu_ftr_reg(SYS_ID_DFR0_EL1, info->reg_id_dfr0);
		init_cpu_ftr_reg(SYS_ID_DFR1_EL1, info->reg_id_dfr1);
		init_cpu_ftr_reg(SYS_ID_ISAR0_EL1, info->reg_id_isar0);
		init_cpu_ftr_reg(SYS_ID_ISAR1_EL1, info->reg_id_isar1);
		init_cpu_ftr_reg(SYS_ID_ISAR2_EL1, info->reg_id_isar2);
		init_cpu_ftr_reg(SYS_ID_ISAR3_EL1, info->reg_id_isar3);
		init_cpu_ftr_reg(SYS_ID_ISAR4_EL1, info->reg_id_isar4);
		init_cpu_ftr_reg(SYS_ID_ISAR5_EL1, info->reg_id_isar5);
		init_cpu_ftr_reg(SYS_ID_ISAR6_EL1, info->reg_id_isar6);
		init_cpu_ftr_reg(SYS_ID_MMFR0_EL1, info->reg_id_mmfr0);
		init_cpu_ftr_reg(SYS_ID_MMFR1_EL1, info->reg_id_mmfr1);
		init_cpu_ftr_reg(SYS_ID_MMFR2_EL1, info->reg_id_mmfr2);
		init_cpu_ftr_reg(SYS_ID_MMFR3_EL1, info->reg_id_mmfr3);
		init_cpu_ftr_reg(SYS_ID_MMFR4_EL1, info->reg_id_mmfr4);
		init_cpu_ftr_reg(SYS_ID_MMFR5_EL1, info->reg_id_mmfr5);
		init_cpu_ftr_reg(SYS_ID_PFR0_EL1, info->reg_id_pfr0);
		init_cpu_ftr_reg(SYS_ID_PFR1_EL1, info->reg_id_pfr1);
		init_cpu_ftr_reg(SYS_ID_PFR2_EL1, info->reg_id_pfr2);
		init_cpu_ftr_reg(SYS_MVFR0_EL1, info->reg_mvfr0);
		init_cpu_ftr_reg(SYS_MVFR1_EL1, info->reg_mvfr1);
		init_cpu_ftr_reg(SYS_MVFR2_EL1, info->reg_mvfr2);
	}

	if (id_aa64pfr0_sve(info->reg_id_aa64pfr0)) {
		init_cpu_ftr_reg(SYS_ZCR_EL1, info->reg_zcr);
		sve_init_vq_map();
	}

	/*
	 * Initialize the indirect array of CPU hwcaps capabilities pointers
	 * before we handle the boot CPU below.
	 */
	init_cpu_hwcaps_indirect_list();

	/*
	 * Detect and enable early CPU capabilities based on the boot CPU,
	 * after we have initialised the CPU feature infrastructure.
	 */
	setup_boot_cpu_capabilities();
}

static void update_cpu_ftr_reg(struct arm64_ftr_reg *reg, u64 new)
{
	const struct arm64_ftr_bits *ftrp;

	for (ftrp = reg->ftr_bits; ftrp->width; ftrp++) {
		s64 ftr_cur = arm64_ftr_value(ftrp, reg->sys_val);
		s64 ftr_new = arm64_ftr_value(ftrp, new);

		if (ftr_cur == ftr_new)
			continue;
		/* Find a safe value */
		ftr_new = arm64_ftr_safe_value(ftrp, ftr_new, ftr_cur);
		reg->sys_val = arm64_ftr_set_value(ftrp, reg->sys_val, ftr_new);
	}

}

static int check_update_ftr_reg(u32 sys_id, int cpu, u64 val, u64 boot)
{
	struct arm64_ftr_reg *regp = get_arm64_ftr_reg(sys_id);

	if (!regp)
		return 0;

	update_cpu_ftr_reg(regp, val);
	if ((boot & regp->strict_mask) == (val & regp->strict_mask))
		return 0;
	pr_warn("SANITY CHECK: Unexpected variation in %s. Boot CPU: %#016llx, CPU%d: %#016llx\n",
			regp->name, boot, cpu, val);
	return 1;
}

static void relax_cpu_ftr_reg(u32 sys_id, int field)
{
	const struct arm64_ftr_bits *ftrp;
	struct arm64_ftr_reg *regp = get_arm64_ftr_reg(sys_id);

	if (!regp)
		return;

	for (ftrp = regp->ftr_bits; ftrp->width; ftrp++) {
		if (ftrp->shift == field) {
			regp->strict_mask &= ~arm64_ftr_mask(ftrp);
			break;
		}
	}

	/* Bogus field? */
	WARN_ON(!ftrp->width);
}

static int update_32bit_cpu_features(int cpu, struct cpuinfo_arm64 *info,
				     struct cpuinfo_arm64 *boot)
{
	int taint = 0;
	u64 pfr0 = read_sanitised_ftr_reg(SYS_ID_AA64PFR0_EL1);

	/*
	 * If we don't have AArch32 at all then skip the checks entirely
	 * as the register values may be UNKNOWN and we're not going to be
	 * using them for anything.
	 */
	if (!id_aa64pfr0_32bit_el0(pfr0))
		return taint;

	/*
	 * If we don't have AArch32 at EL1, then relax the strictness of
	 * EL1-dependent register fields to avoid spurious sanity check fails.
	 */
	if (!id_aa64pfr0_32bit_el1(pfr0)) {
		relax_cpu_ftr_reg(SYS_ID_ISAR4_EL1, ID_ISAR4_SMC_SHIFT);
		relax_cpu_ftr_reg(SYS_ID_PFR1_EL1, ID_PFR1_VIRT_FRAC_SHIFT);
		relax_cpu_ftr_reg(SYS_ID_PFR1_EL1, ID_PFR1_SEC_FRAC_SHIFT);
		relax_cpu_ftr_reg(SYS_ID_PFR1_EL1, ID_PFR1_VIRTUALIZATION_SHIFT);
		relax_cpu_ftr_reg(SYS_ID_PFR1_EL1, ID_PFR1_SECURITY_SHIFT);
		relax_cpu_ftr_reg(SYS_ID_PFR1_EL1, ID_PFR1_PROGMOD_SHIFT);
	}

	taint |= check_update_ftr_reg(SYS_ID_DFR0_EL1, cpu,
				      info->reg_id_dfr0, boot->reg_id_dfr0);
	taint |= check_update_ftr_reg(SYS_ID_DFR1_EL1, cpu,
				      info->reg_id_dfr1, boot->reg_id_dfr1);
	taint |= check_update_ftr_reg(SYS_ID_ISAR0_EL1, cpu,
				      info->reg_id_isar0, boot->reg_id_isar0);
	taint |= check_update_ftr_reg(SYS_ID_ISAR1_EL1, cpu,
				      info->reg_id_isar1, boot->reg_id_isar1);
	taint |= check_update_ftr_reg(SYS_ID_ISAR2_EL1, cpu,
				      info->reg_id_isar2, boot->reg_id_isar2);
	taint |= check_update_ftr_reg(SYS_ID_ISAR3_EL1, cpu,
				      info->reg_id_isar3, boot->reg_id_isar3);
	taint |= check_update_ftr_reg(SYS_ID_ISAR4_EL1, cpu,
				      info->reg_id_isar4, boot->reg_id_isar4);
	taint |= check_update_ftr_reg(SYS_ID_ISAR5_EL1, cpu,
				      info->reg_id_isar5, boot->reg_id_isar5);
	taint |= check_update_ftr_reg(SYS_ID_ISAR6_EL1, cpu,
				      info->reg_id_isar6, boot->reg_id_isar6);

	/*
	 * Regardless of the value of the AuxReg field, the AIFSR, ADFSR, and
	 * ACTLR formats could differ across CPUs and therefore would have to
	 * be trapped for virtualization anyway.
	 */
	taint |= check_update_ftr_reg(SYS_ID_MMFR0_EL1, cpu,
				      info->reg_id_mmfr0, boot->reg_id_mmfr0);
	taint |= check_update_ftr_reg(SYS_ID_MMFR1_EL1, cpu,
				      info->reg_id_mmfr1, boot->reg_id_mmfr1);
	taint |= check_update_ftr_reg(SYS_ID_MMFR2_EL1, cpu,
				      info->reg_id_mmfr2, boot->reg_id_mmfr2);
	taint |= check_update_ftr_reg(SYS_ID_MMFR3_EL1, cpu,
				      info->reg_id_mmfr3, boot->reg_id_mmfr3);
	taint |= check_update_ftr_reg(SYS_ID_MMFR4_EL1, cpu,
				      info->reg_id_mmfr4, boot->reg_id_mmfr4);
	taint |= check_update_ftr_reg(SYS_ID_MMFR5_EL1, cpu,
				      info->reg_id_mmfr5, boot->reg_id_mmfr5);
	taint |= check_update_ftr_reg(SYS_ID_PFR0_EL1, cpu,
				      info->reg_id_pfr0, boot->reg_id_pfr0);
	taint |= check_update_ftr_reg(SYS_ID_PFR1_EL1, cpu,
				      info->reg_id_pfr1, boot->reg_id_pfr1);
	taint |= check_update_ftr_reg(SYS_ID_PFR2_EL1, cpu,
				      info->reg_id_pfr2, boot->reg_id_pfr2);
	taint |= check_update_ftr_reg(SYS_MVFR0_EL1, cpu,
				      info->reg_mvfr0, boot->reg_mvfr0);
	taint |= check_update_ftr_reg(SYS_MVFR1_EL1, cpu,
				      info->reg_mvfr1, boot->reg_mvfr1);
	taint |= check_update_ftr_reg(SYS_MVFR2_EL1, cpu,
				      info->reg_mvfr2, boot->reg_mvfr2);

	return taint;
}

/*
 * Update system wide CPU feature registers with the values from a
 * non-boot CPU. Also performs SANITY checks to make sure that there
 * aren't any insane variations from that of the boot CPU.
 */
void update_cpu_features(int cpu,
			 struct cpuinfo_arm64 *info,
			 struct cpuinfo_arm64 *boot)
{
	int taint = 0;

	/*
	 * The kernel can handle differing I-cache policies, but otherwise
	 * caches should look identical. Userspace JITs will make use of
	 * *minLine.
	 */
	taint |= check_update_ftr_reg(SYS_CTR_EL0, cpu,
				      info->reg_ctr, boot->reg_ctr);

	/*
	 * Userspace may perform DC ZVA instructions. Mismatched block sizes
	 * could result in too much or too little memory being zeroed if a
	 * process is preempted and migrated between CPUs.
	 */
	taint |= check_update_ftr_reg(SYS_DCZID_EL0, cpu,
				      info->reg_dczid, boot->reg_dczid);

	/* If different, timekeeping will be broken (especially with KVM) */
	taint |= check_update_ftr_reg(SYS_CNTFRQ_EL0, cpu,
				      info->reg_cntfrq, boot->reg_cntfrq);

	/*
	 * The kernel uses self-hosted debug features and expects CPUs to
	 * support identical debug features. We presently need CTX_CMPs, WRPs,
	 * and BRPs to be identical.
	 * ID_AA64DFR1 is currently RES0.
	 */
	taint |= check_update_ftr_reg(SYS_ID_AA64DFR0_EL1, cpu,
				      info->reg_id_aa64dfr0, boot->reg_id_aa64dfr0);
	taint |= check_update_ftr_reg(SYS_ID_AA64DFR1_EL1, cpu,
				      info->reg_id_aa64dfr1, boot->reg_id_aa64dfr1);
	/*
	 * Even in big.LITTLE, processors should be identical instruction-set
	 * wise.
	 */
	taint |= check_update_ftr_reg(SYS_ID_AA64ISAR0_EL1, cpu,
				      info->reg_id_aa64isar0, boot->reg_id_aa64isar0);
	taint |= check_update_ftr_reg(SYS_ID_AA64ISAR1_EL1, cpu,
				      info->reg_id_aa64isar1, boot->reg_id_aa64isar1);

	/*
	 * Differing PARange support is fine as long as all peripherals and
	 * memory are mapped within the minimum PARange of all CPUs.
	 * Linux should not care about secure memory.
	 */
	taint |= check_update_ftr_reg(SYS_ID_AA64MMFR0_EL1, cpu,
				      info->reg_id_aa64mmfr0, boot->reg_id_aa64mmfr0);
	taint |= check_update_ftr_reg(SYS_ID_AA64MMFR1_EL1, cpu,
				      info->reg_id_aa64mmfr1, boot->reg_id_aa64mmfr1);
	taint |= check_update_ftr_reg(SYS_ID_AA64MMFR2_EL1, cpu,
				      info->reg_id_aa64mmfr2, boot->reg_id_aa64mmfr2);

	taint |= check_update_ftr_reg(SYS_ID_AA64PFR0_EL1, cpu,
				      info->reg_id_aa64pfr0, boot->reg_id_aa64pfr0);
	taint |= check_update_ftr_reg(SYS_ID_AA64PFR1_EL1, cpu,
				      info->reg_id_aa64pfr1, boot->reg_id_aa64pfr1);

	taint |= check_update_ftr_reg(SYS_ID_AA64ZFR0_EL1, cpu,
				      info->reg_id_aa64zfr0, boot->reg_id_aa64zfr0);

	if (id_aa64pfr0_sve(info->reg_id_aa64pfr0)) {
		taint |= check_update_ftr_reg(SYS_ZCR_EL1, cpu,
					info->reg_zcr, boot->reg_zcr);

		/* Probe vector lengths, unless we already gave up on SVE */
		if (id_aa64pfr0_sve(read_sanitised_ftr_reg(SYS_ID_AA64PFR0_EL1)) &&
		    !system_capabilities_finalized())
			sve_update_vq_map();
	}

	/*
	 * This relies on a sanitised view of the AArch64 ID registers
	 * (e.g. SYS_ID_AA64PFR0_EL1), so we call it last.
	 */
	taint |= update_32bit_cpu_features(cpu, info, boot);

	/*
	 * Mismatched CPU features are a recipe for disaster. Don't even
	 * pretend to support them.
	 */
	if (taint) {
		pr_warn_once("Unsupported CPU feature variation detected.\n");
		add_taint(TAINT_CPU_OUT_OF_SPEC, LOCKDEP_STILL_OK);
	}
}

u64 read_sanitised_ftr_reg(u32 id)
{
	struct arm64_ftr_reg *regp = get_arm64_ftr_reg(id);

	if (!regp)
		return 0;
	return regp->sys_val;
}
EXPORT_SYMBOL_GPL(read_sanitised_ftr_reg);

#define read_sysreg_case(r)	\
	case r:		return read_sysreg_s(r)

/*
 * __read_sysreg_by_encoding() - Used by a STARTING cpu before cpuinfo is populated.
 * Read the system register on the current CPU
 */
static u64 __read_sysreg_by_encoding(u32 sys_id)
{
	switch (sys_id) {
	read_sysreg_case(SYS_ID_PFR0_EL1);
	read_sysreg_case(SYS_ID_PFR1_EL1);
	read_sysreg_case(SYS_ID_PFR2_EL1);
	read_sysreg_case(SYS_ID_DFR0_EL1);
	read_sysreg_case(SYS_ID_DFR1_EL1);
	read_sysreg_case(SYS_ID_MMFR0_EL1);
	read_sysreg_case(SYS_ID_MMFR1_EL1);
	read_sysreg_case(SYS_ID_MMFR2_EL1);
	read_sysreg_case(SYS_ID_MMFR3_EL1);
	read_sysreg_case(SYS_ID_MMFR4_EL1);
	read_sysreg_case(SYS_ID_MMFR5_EL1);
	read_sysreg_case(SYS_ID_ISAR0_EL1);
	read_sysreg_case(SYS_ID_ISAR1_EL1);
	read_sysreg_case(SYS_ID_ISAR2_EL1);
	read_sysreg_case(SYS_ID_ISAR3_EL1);
	read_sysreg_case(SYS_ID_ISAR4_EL1);
	read_sysreg_case(SYS_ID_ISAR5_EL1);
	read_sysreg_case(SYS_ID_ISAR6_EL1);
	read_sysreg_case(SYS_MVFR0_EL1);
	read_sysreg_case(SYS_MVFR1_EL1);
	read_sysreg_case(SYS_MVFR2_EL1);

	read_sysreg_case(SYS_ID_AA64PFR0_EL1);
	read_sysreg_case(SYS_ID_AA64PFR1_EL1);
	read_sysreg_case(SYS_ID_AA64ZFR0_EL1);
	read_sysreg_case(SYS_ID_AA64DFR0_EL1);
	read_sysreg_case(SYS_ID_AA64DFR1_EL1);
	read_sysreg_case(SYS_ID_AA64MMFR0_EL1);
	read_sysreg_case(SYS_ID_AA64MMFR1_EL1);
	read_sysreg_case(SYS_ID_AA64MMFR2_EL1);
	read_sysreg_case(SYS_ID_AA64ISAR0_EL1);
	read_sysreg_case(SYS_ID_AA64ISAR1_EL1);

	read_sysreg_case(SYS_CNTFRQ_EL0);
	read_sysreg_case(SYS_CTR_EL0);
	read_sysreg_case(SYS_DCZID_EL0);

	default:
		BUG();
		return 0;
	}
}

#include <linux/irqchip/arm-gic-v3.h>

static bool
feature_matches(u64 reg, const struct arm64_cpu_capabilities *entry)
{
	int val = cpuid_feature_extract_field(reg, entry->field_pos, entry->sign);

	return val >= entry->min_field_value;
}

static bool
has_cpuid_feature(const struct arm64_cpu_capabilities *entry, int scope)
{
	u64 val;

	WARN_ON(scope == SCOPE_LOCAL_CPU && preemptible());
	if (scope == SCOPE_SYSTEM)
		val = read_sanitised_ftr_reg(entry->sys_reg);
	else
		val = __read_sysreg_by_encoding(entry->sys_reg);

	return feature_matches(val, entry);
}

static bool has_useable_gicv3_cpuif(const struct arm64_cpu_capabilities *entry, int scope)
{
	bool has_sre;

	if (!has_cpuid_feature(entry, scope))
		return false;

	has_sre = gic_enable_sre();
	if (!has_sre)
		pr_warn_once("%s present but disabled by higher exception level\n",
			     entry->desc);

	return has_sre;
}

static bool has_no_hw_prefetch(const struct arm64_cpu_capabilities *entry, int __unused)
{
	u32 midr = read_cpuid_id();

	/* Cavium ThunderX pass 1.x and 2.x */
	return midr_is_cpu_model_range(midr, MIDR_THUNDERX,
		MIDR_CPU_VAR_REV(0, 0),
		MIDR_CPU_VAR_REV(1, MIDR_REVISION_MASK));
}

static bool has_no_fpsimd(const struct arm64_cpu_capabilities *entry, int __unused)
{
	u64 pfr0 = read_sanitised_ftr_reg(SYS_ID_AA64PFR0_EL1);

	return cpuid_feature_extract_signed_field(pfr0,
					ID_AA64PFR0_FP_SHIFT) < 0;
}

static bool has_cache_idc(const struct arm64_cpu_capabilities *entry,
			  int scope)
{
	u64 ctr;

	if (scope == SCOPE_SYSTEM)
		ctr = arm64_ftr_reg_ctrel0.sys_val;
	else
		ctr = read_cpuid_effective_cachetype();

	return ctr & BIT(CTR_IDC_SHIFT);
}

static void cpu_emulate_effective_ctr(const struct arm64_cpu_capabilities *__unused)
{
	/*
	 * If the CPU exposes raw CTR_EL0.IDC = 0, while effectively
	 * CTR_EL0.IDC = 1 (from CLIDR values), we need to trap accesses
	 * to the CTR_EL0 on this CPU and emulate it with the real/safe
	 * value.
	 */
	if (!(read_cpuid_cachetype() & BIT(CTR_IDC_SHIFT)))
		sysreg_clear_set(sctlr_el1, SCTLR_EL1_UCT, 0);
}

static bool has_cache_dic(const struct arm64_cpu_capabilities *entry,
			  int scope)
{
	u64 ctr;

	if (scope == SCOPE_SYSTEM)
		ctr = arm64_ftr_reg_ctrel0.sys_val;
	else
		ctr = read_cpuid_cachetype();

	return ctr & BIT(CTR_DIC_SHIFT);
}

static bool __maybe_unused
has_useable_cnp(const struct arm64_cpu_capabilities *entry, int scope)
{
	/*
	 * Kdump isn't guaranteed to power-off all secondary CPUs, CNP
	 * may share TLB entries with a CPU stuck in the crashed
	 * kernel.
	 */
	 if (is_kdump_kernel())
		return false;

	return has_cpuid_feature(entry, scope);
}

/*
 * This check is triggered during the early boot before the cpufeature
 * is initialised. Checking the status on the local CPU allows the boot
 * CPU to detect the need for non-global mappings and thus avoiding a
 * pagetable re-write after all the CPUs are booted. This check will be
 * anyway run on individual CPUs, allowing us to get the consistent
 * state once the SMP CPUs are up and thus make the switch to non-global
 * mappings if required.
 */
bool kaslr_requires_kpti(void)
{
	if (!IS_ENABLED(CONFIG_RANDOMIZE_BASE))
		return false;

	/*
	 * E0PD does a similar job to KPTI so can be used instead
	 * where available.
	 */
	if (IS_ENABLED(CONFIG_ARM64_E0PD)) {
		u64 mmfr2 = read_sysreg_s(SYS_ID_AA64MMFR2_EL1);
		if (cpuid_feature_extract_unsigned_field(mmfr2,
						ID_AA64MMFR2_E0PD_SHIFT))
			return false;
	}

	/*
	 * Systems affected by Cavium erratum 24756 are incompatible
	 * with KPTI.
	 */
	if (IS_ENABLED(CONFIG_CAVIUM_ERRATUM_27456)) {
		extern const struct midr_range cavium_erratum_27456_cpus[];

		if (is_midr_in_range_list(read_cpuid_id(),
					  cavium_erratum_27456_cpus))
			return false;
	}

	return kaslr_offset() > 0;
}

static bool __meltdown_safe = true;
static int __kpti_forced; /* 0: not forced, >0: forced on, <0: forced off */

static bool unmap_kernel_at_el0(const struct arm64_cpu_capabilities *entry,
				int scope)
{
	/* List of CPUs that are not vulnerable and don't need KPTI */
	static const struct midr_range kpti_safe_list[] = {
		MIDR_ALL_VERSIONS(MIDR_CAVIUM_THUNDERX2),
		MIDR_ALL_VERSIONS(MIDR_BRCM_VULCAN),
		MIDR_ALL_VERSIONS(MIDR_BRAHMA_B53),
		MIDR_ALL_VERSIONS(MIDR_CORTEX_A35),
		MIDR_ALL_VERSIONS(MIDR_CORTEX_A53),
		MIDR_ALL_VERSIONS(MIDR_CORTEX_A55),
		MIDR_ALL_VERSIONS(MIDR_CORTEX_A57),
		MIDR_ALL_VERSIONS(MIDR_CORTEX_A72),
		MIDR_ALL_VERSIONS(MIDR_CORTEX_A73),
		MIDR_ALL_VERSIONS(MIDR_HISI_TSV110),
		MIDR_ALL_VERSIONS(MIDR_NVIDIA_CARMEL),
		MIDR_ALL_VERSIONS(MIDR_QCOM_KRYO_2XX_GOLD),
		MIDR_ALL_VERSIONS(MIDR_QCOM_KRYO_2XX_SILVER),
		MIDR_ALL_VERSIONS(MIDR_QCOM_KRYO_3XX_SILVER),
		MIDR_ALL_VERSIONS(MIDR_QCOM_KRYO_4XX_SILVER),
		{ /* sentinel */ }
	};
	char const *str = "kpti command line option";
	bool meltdown_safe;

	meltdown_safe = is_midr_in_range_list(read_cpuid_id(), kpti_safe_list);

	/* Defer to CPU feature registers */
	if (has_cpuid_feature(entry, scope))
		meltdown_safe = true;

	if (!meltdown_safe)
		__meltdown_safe = false;

	/*
	 * For reasons that aren't entirely clear, enabling KPTI on Cavium
	 * ThunderX leads to apparent I-cache corruption of kernel text, which
	 * ends as well as you might imagine. Don't even try.
	 */
	if (cpus_have_const_cap(ARM64_WORKAROUND_CAVIUM_27456)) {
		str = "ARM64_WORKAROUND_CAVIUM_27456";
		__kpti_forced = -1;
	}

	/* Useful for KASLR robustness */
	if (kaslr_requires_kpti()) {
		if (!__kpti_forced) {
			str = "KASLR";
			__kpti_forced = 1;
		}
	}

	if (cpu_mitigations_off() && !__kpti_forced) {
		str = "mitigations=off";
		__kpti_forced = -1;
	}

	if (!IS_ENABLED(CONFIG_UNMAP_KERNEL_AT_EL0)) {
		pr_info_once("kernel page table isolation disabled by kernel configuration\n");
		return false;
	}

	/* Forced? */
	if (__kpti_forced) {
		pr_info_once("kernel page table isolation forced %s by %s\n",
			     __kpti_forced > 0 ? "ON" : "OFF", str);
		return __kpti_forced > 0;
	}

	return !meltdown_safe;
}

#ifdef CONFIG_UNMAP_KERNEL_AT_EL0
static void
kpti_install_ng_mappings(const struct arm64_cpu_capabilities *__unused)
{
	typedef void (kpti_remap_fn)(int, int, phys_addr_t);
	extern kpti_remap_fn idmap_kpti_install_ng_mappings;
	kpti_remap_fn *remap_fn;

	int cpu = smp_processor_id();

	/*
	 * We don't need to rewrite the page-tables if either we've done
	 * it already or we have KASLR enabled and therefore have not
	 * created any global mappings at all.
	 */
	if (arm64_use_ng_mappings)
		return;

	remap_fn = (void *)__pa_symbol(idmap_kpti_install_ng_mappings);

	cpu_install_idmap();
	remap_fn(cpu, num_online_cpus(), __pa_symbol(swapper_pg_dir));
	cpu_uninstall_idmap();

	if (!cpu)
		arm64_use_ng_mappings = true;

	return;
}
#else
static void
kpti_install_ng_mappings(const struct arm64_cpu_capabilities *__unused)
{
}
#endif	/* CONFIG_UNMAP_KERNEL_AT_EL0 */

static int __init parse_kpti(char *str)
{
	bool enabled;
	int ret = strtobool(str, &enabled);

	if (ret)
		return ret;

	__kpti_forced = enabled ? 1 : -1;
	return 0;
}
early_param("kpti", parse_kpti);

#ifdef CONFIG_ARM64_HW_AFDBM
static inline void __cpu_enable_hw_dbm(void)
{
	u64 tcr = read_sysreg(tcr_el1) | TCR_HD;

	write_sysreg(tcr, tcr_el1);
	isb();
	local_flush_tlb_all();
}

static bool cpu_has_broken_dbm(void)
{
	/* List of CPUs which have broken DBM support. */
	static const struct midr_range cpus[] = {
#ifdef CONFIG_ARM64_ERRATUM_1024718
<<<<<<< HEAD
		MIDR_RANGE(MIDR_CORTEX_A55, 0, 0, 1, 0),  // A55 r0p0 -r1p0
=======
		MIDR_ALL_VERSIONS(MIDR_CORTEX_A55),
>>>>>>> 4e026225
		/* Kryo4xx Silver (rdpe => r1p0) */
		MIDR_REV(MIDR_QCOM_KRYO_4XX_SILVER, 0xd, 0xe),
#endif
		{},
	};

	return is_midr_in_range_list(read_cpuid_id(), cpus);
}

static bool cpu_can_use_dbm(const struct arm64_cpu_capabilities *cap)
{
	return has_cpuid_feature(cap, SCOPE_LOCAL_CPU) &&
	       !cpu_has_broken_dbm();
}

static void cpu_enable_hw_dbm(struct arm64_cpu_capabilities const *cap)
{
	if (cpu_can_use_dbm(cap))
		__cpu_enable_hw_dbm();
}

static bool has_hw_dbm(const struct arm64_cpu_capabilities *cap,
		       int __unused)
{
	static bool detected = false;
	/*
	 * DBM is a non-conflicting feature. i.e, the kernel can safely
	 * run a mix of CPUs with and without the feature. So, we
	 * unconditionally enable the capability to allow any late CPU
	 * to use the feature. We only enable the control bits on the
	 * CPU, if it actually supports.
	 *
	 * We have to make sure we print the "feature" detection only
	 * when at least one CPU actually uses it. So check if this CPU
	 * can actually use it and print the message exactly once.
	 *
	 * This is safe as all CPUs (including secondary CPUs - due to the
	 * LOCAL_CPU scope - and the hotplugged CPUs - via verification)
	 * goes through the "matches" check exactly once. Also if a CPU
	 * matches the criteria, it is guaranteed that the CPU will turn
	 * the DBM on, as the capability is unconditionally enabled.
	 */
	if (!detected && cpu_can_use_dbm(cap)) {
		detected = true;
		pr_info("detected: Hardware dirty bit management\n");
	}

	return true;
}

#endif

#ifdef CONFIG_ARM64_AMU_EXTN

/*
 * The "amu_cpus" cpumask only signals that the CPU implementation for the
 * flagged CPUs supports the Activity Monitors Unit (AMU) but does not provide
 * information regarding all the events that it supports. When a CPU bit is
 * set in the cpumask, the user of this feature can only rely on the presence
 * of the 4 fixed counters for that CPU. But this does not guarantee that the
 * counters are enabled or access to these counters is enabled by code
 * executed at higher exception levels (firmware).
 */
static struct cpumask amu_cpus __read_mostly;

bool cpu_has_amu_feat(int cpu)
{
	return cpumask_test_cpu(cpu, &amu_cpus);
}

/* Initialize the use of AMU counters for frequency invariance */
extern void init_cpu_freq_invariance_counters(void);

static void cpu_amu_enable(struct arm64_cpu_capabilities const *cap)
{
	if (has_cpuid_feature(cap, SCOPE_LOCAL_CPU)) {
		pr_info("detected CPU%d: Activity Monitors Unit (AMU)\n",
			smp_processor_id());
		cpumask_set_cpu(smp_processor_id(), &amu_cpus);
		init_cpu_freq_invariance_counters();
	}
}

static bool has_amu(const struct arm64_cpu_capabilities *cap,
		    int __unused)
{
	/*
	 * The AMU extension is a non-conflicting feature: the kernel can
	 * safely run a mix of CPUs with and without support for the
	 * activity monitors extension. Therefore, unconditionally enable
	 * the capability to allow any late CPU to use the feature.
	 *
	 * With this feature unconditionally enabled, the cpu_enable
	 * function will be called for all CPUs that match the criteria,
	 * including secondary and hotplugged, marking this feature as
	 * present on that respective CPU. The enable function will also
	 * print a detection message.
	 */

	return true;
}
#endif

#ifdef CONFIG_ARM64_VHE
static bool runs_at_el2(const struct arm64_cpu_capabilities *entry, int __unused)
{
	return is_kernel_in_hyp_mode();
}

static void cpu_copy_el2regs(const struct arm64_cpu_capabilities *__unused)
{
	/*
	 * Copy register values that aren't redirected by hardware.
	 *
	 * Before code patching, we only set tpidr_el1, all CPUs need to copy
	 * this value to tpidr_el2 before we patch the code. Once we've done
	 * that, freshly-onlined CPUs will set tpidr_el2, so we don't need to
	 * do anything here.
	 */
	if (!alternative_is_applied(ARM64_HAS_VIRT_HOST_EXTN))
		write_sysreg(read_sysreg(tpidr_el1), tpidr_el2);
}
#endif

static void cpu_has_fwb(const struct arm64_cpu_capabilities *__unused)
{
	u64 val = read_sysreg_s(SYS_CLIDR_EL1);

	/* Check that CLIDR_EL1.LOU{U,IS} are both 0 */
	WARN_ON(val & (7 << 27 | 7 << 21));
}

#ifdef CONFIG_ARM64_PAN
static void cpu_enable_pan(const struct arm64_cpu_capabilities *__unused)
{
	/*
	 * We modify PSTATE. This won't work from irq context as the PSTATE
	 * is discarded once we return from the exception.
	 */
	WARN_ON_ONCE(in_interrupt());

	sysreg_clear_set(sctlr_el1, SCTLR_EL1_SPAN, 0);
	asm(SET_PSTATE_PAN(1));
}
#endif /* CONFIG_ARM64_PAN */

#ifdef CONFIG_ARM64_RAS_EXTN
static void cpu_clear_disr(const struct arm64_cpu_capabilities *__unused)
{
	/* Firmware may have left a deferred SError in this register. */
	write_sysreg_s(0, SYS_DISR_EL1);
}
#endif /* CONFIG_ARM64_RAS_EXTN */

#ifdef CONFIG_ARM64_PTR_AUTH
static bool has_address_auth_cpucap(const struct arm64_cpu_capabilities *entry, int scope)
<<<<<<< HEAD
{
	int boot_val, sec_val;

	/* We don't expect to be called with SCOPE_SYSTEM */
	WARN_ON(scope == SCOPE_SYSTEM);
	/*
	 * The ptr-auth feature levels are not intercompatible with lower
	 * levels. Hence we must match ptr-auth feature level of the secondary
	 * CPUs with that of the boot CPU. The level of boot cpu is fetched
	 * from the sanitised register whereas direct register read is done for
	 * the secondary CPUs.
	 * The sanitised feature state is guaranteed to match that of the
	 * boot CPU as a mismatched secondary CPU is parked before it gets
	 * a chance to update the state, with the capability.
	 */
	boot_val = cpuid_feature_extract_field(read_sanitised_ftr_reg(entry->sys_reg),
					       entry->field_pos, entry->sign);
	if (scope & SCOPE_BOOT_CPU)
		return boot_val >= entry->min_field_value;
	/* Now check for the secondary CPUs with SCOPE_LOCAL_CPU scope */
	sec_val = cpuid_feature_extract_field(__read_sysreg_by_encoding(entry->sys_reg),
					      entry->field_pos, entry->sign);
	return sec_val == boot_val;
}

static bool has_address_auth_metacap(const struct arm64_cpu_capabilities *entry,
				     int scope)
{
=======
{
	int boot_val, sec_val;

	/* We don't expect to be called with SCOPE_SYSTEM */
	WARN_ON(scope == SCOPE_SYSTEM);
	/*
	 * The ptr-auth feature levels are not intercompatible with lower
	 * levels. Hence we must match ptr-auth feature level of the secondary
	 * CPUs with that of the boot CPU. The level of boot cpu is fetched
	 * from the sanitised register whereas direct register read is done for
	 * the secondary CPUs.
	 * The sanitised feature state is guaranteed to match that of the
	 * boot CPU as a mismatched secondary CPU is parked before it gets
	 * a chance to update the state, with the capability.
	 */
	boot_val = cpuid_feature_extract_field(read_sanitised_ftr_reg(entry->sys_reg),
					       entry->field_pos, entry->sign);
	if (scope & SCOPE_BOOT_CPU)
		return boot_val >= entry->min_field_value;
	/* Now check for the secondary CPUs with SCOPE_LOCAL_CPU scope */
	sec_val = cpuid_feature_extract_field(__read_sysreg_by_encoding(entry->sys_reg),
					      entry->field_pos, entry->sign);
	return sec_val == boot_val;
}

static bool has_address_auth_metacap(const struct arm64_cpu_capabilities *entry,
				     int scope)
{
>>>>>>> 4e026225
	return has_address_auth_cpucap(cpu_hwcaps_ptrs[ARM64_HAS_ADDRESS_AUTH_ARCH], scope) ||
	       has_address_auth_cpucap(cpu_hwcaps_ptrs[ARM64_HAS_ADDRESS_AUTH_IMP_DEF], scope);
}

static bool has_generic_auth(const struct arm64_cpu_capabilities *entry,
			     int __unused)
{
	return __system_matches_cap(ARM64_HAS_GENERIC_AUTH_ARCH) ||
	       __system_matches_cap(ARM64_HAS_GENERIC_AUTH_IMP_DEF);
}
#endif /* CONFIG_ARM64_PTR_AUTH */

#ifdef CONFIG_ARM64_E0PD
static void cpu_enable_e0pd(struct arm64_cpu_capabilities const *cap)
{
	if (this_cpu_has_cap(ARM64_HAS_E0PD))
		sysreg_clear_set(tcr_el1, 0, TCR_E0PD1);
}
#endif /* CONFIG_ARM64_E0PD */

#ifdef CONFIG_ARM64_PSEUDO_NMI
static bool enable_pseudo_nmi;

static int __init early_enable_pseudo_nmi(char *p)
{
	return strtobool(p, &enable_pseudo_nmi);
}
early_param("irqchip.gicv3_pseudo_nmi", early_enable_pseudo_nmi);

static bool can_use_gic_priorities(const struct arm64_cpu_capabilities *entry,
				   int scope)
{
	return enable_pseudo_nmi && has_useable_gicv3_cpuif(entry, scope);
}
#endif

#ifdef CONFIG_ARM64_BTI
static void bti_enable(const struct arm64_cpu_capabilities *__unused)
{
	/*
	 * Use of X16/X17 for tail-calls and trampolines that jump to
	 * function entry points using BR is a requirement for
	 * marking binaries with GNU_PROPERTY_AARCH64_FEATURE_1_BTI.
	 * So, be strict and forbid other BRs using other registers to
	 * jump onto a PACIxSP instruction:
	 */
	sysreg_clear_set(sctlr_el1, 0, SCTLR_EL1_BT0 | SCTLR_EL1_BT1);
	isb();
}
#endif /* CONFIG_ARM64_BTI */

#ifdef CONFIG_ARM64_MTE
static void cpu_enable_mte(struct arm64_cpu_capabilities const *cap)
{
<<<<<<< HEAD
	static bool cleared_zero_page = false;

=======
>>>>>>> 4e026225
	/*
	 * Clear the tags in the zero page. This needs to be done via the
	 * linear map which has the Tagged attribute.
	 */
<<<<<<< HEAD
	if (!cleared_zero_page) {
		cleared_zero_page = true;
		mte_clear_page_tags(lm_alias(empty_zero_page));
	}
=======
	if (!test_and_set_bit(PG_mte_tagged, &ZERO_PAGE(0)->flags))
		mte_clear_page_tags(lm_alias(empty_zero_page));
>>>>>>> 4e026225
}
#endif /* CONFIG_ARM64_MTE */

/* Internal helper functions to match cpu capability type */
static bool
cpucap_late_cpu_optional(const struct arm64_cpu_capabilities *cap)
{
	return !!(cap->type & ARM64_CPUCAP_OPTIONAL_FOR_LATE_CPU);
}

static bool
cpucap_late_cpu_permitted(const struct arm64_cpu_capabilities *cap)
{
	return !!(cap->type & ARM64_CPUCAP_PERMITTED_FOR_LATE_CPU);
}

static bool
cpucap_panic_on_conflict(const struct arm64_cpu_capabilities *cap)
{
	return !!(cap->type & ARM64_CPUCAP_PANIC_ON_CONFLICT);
}

static const struct arm64_cpu_capabilities arm64_features[] = {
	{
		.desc = "GIC system register CPU interface",
		.capability = ARM64_HAS_SYSREG_GIC_CPUIF,
		.type = ARM64_CPUCAP_STRICT_BOOT_CPU_FEATURE,
		.matches = has_useable_gicv3_cpuif,
		.sys_reg = SYS_ID_AA64PFR0_EL1,
		.field_pos = ID_AA64PFR0_GIC_SHIFT,
		.sign = FTR_UNSIGNED,
		.min_field_value = 1,
	},
#ifdef CONFIG_ARM64_PAN
	{
		.desc = "Privileged Access Never",
		.capability = ARM64_HAS_PAN,
		.type = ARM64_CPUCAP_SYSTEM_FEATURE,
		.matches = has_cpuid_feature,
		.sys_reg = SYS_ID_AA64MMFR1_EL1,
		.field_pos = ID_AA64MMFR1_PAN_SHIFT,
		.sign = FTR_UNSIGNED,
		.min_field_value = 1,
		.cpu_enable = cpu_enable_pan,
	},
#endif /* CONFIG_ARM64_PAN */
#ifdef CONFIG_ARM64_LSE_ATOMICS
	{
		.desc = "LSE atomic instructions",
		.capability = ARM64_HAS_LSE_ATOMICS,
		.type = ARM64_CPUCAP_SYSTEM_FEATURE,
		.matches = has_cpuid_feature,
		.sys_reg = SYS_ID_AA64ISAR0_EL1,
		.field_pos = ID_AA64ISAR0_ATOMICS_SHIFT,
		.sign = FTR_UNSIGNED,
		.min_field_value = 2,
	},
#endif /* CONFIG_ARM64_LSE_ATOMICS */
	{
		.desc = "Software prefetching using PRFM",
		.capability = ARM64_HAS_NO_HW_PREFETCH,
		.type = ARM64_CPUCAP_WEAK_LOCAL_CPU_FEATURE,
		.matches = has_no_hw_prefetch,
	},
#ifdef CONFIG_ARM64_UAO
	{
		.desc = "User Access Override",
		.capability = ARM64_HAS_UAO,
		.type = ARM64_CPUCAP_SYSTEM_FEATURE,
		.matches = has_cpuid_feature,
		.sys_reg = SYS_ID_AA64MMFR2_EL1,
		.field_pos = ID_AA64MMFR2_UAO_SHIFT,
		.min_field_value = 1,
		/*
		 * We rely on stop_machine() calling uao_thread_switch() to set
		 * UAO immediately after patching.
		 */
	},
#endif /* CONFIG_ARM64_UAO */
#ifdef CONFIG_ARM64_PAN
	{
		.capability = ARM64_ALT_PAN_NOT_UAO,
		.type = ARM64_CPUCAP_SYSTEM_FEATURE,
		.matches = cpufeature_pan_not_uao,
	},
#endif /* CONFIG_ARM64_PAN */
#ifdef CONFIG_ARM64_VHE
	{
		.desc = "Virtualization Host Extensions",
		.capability = ARM64_HAS_VIRT_HOST_EXTN,
		.type = ARM64_CPUCAP_STRICT_BOOT_CPU_FEATURE,
		.matches = runs_at_el2,
		.cpu_enable = cpu_copy_el2regs,
	},
#endif	/* CONFIG_ARM64_VHE */
	{
		.desc = "32-bit EL0 Support",
		.capability = ARM64_HAS_32BIT_EL0,
		.type = ARM64_CPUCAP_SYSTEM_FEATURE,
		.matches = has_cpuid_feature,
		.sys_reg = SYS_ID_AA64PFR0_EL1,
		.sign = FTR_UNSIGNED,
		.field_pos = ID_AA64PFR0_EL0_SHIFT,
		.min_field_value = ID_AA64PFR0_EL0_32BIT_64BIT,
	},
#ifdef CONFIG_KVM
	{
		.desc = "32-bit EL1 Support",
		.capability = ARM64_HAS_32BIT_EL1,
		.type = ARM64_CPUCAP_SYSTEM_FEATURE,
		.matches = has_cpuid_feature,
		.sys_reg = SYS_ID_AA64PFR0_EL1,
		.sign = FTR_UNSIGNED,
		.field_pos = ID_AA64PFR0_EL1_SHIFT,
		.min_field_value = ID_AA64PFR0_EL1_32BIT_64BIT,
	},
#endif
	{
		.desc = "Kernel page table isolation (KPTI)",
		.capability = ARM64_UNMAP_KERNEL_AT_EL0,
		.type = ARM64_CPUCAP_BOOT_RESTRICTED_CPU_LOCAL_FEATURE,
		/*
		 * The ID feature fields below are used to indicate that
		 * the CPU doesn't need KPTI. See unmap_kernel_at_el0 for
		 * more details.
		 */
		.sys_reg = SYS_ID_AA64PFR0_EL1,
		.field_pos = ID_AA64PFR0_CSV3_SHIFT,
		.min_field_value = 1,
		.matches = unmap_kernel_at_el0,
		.cpu_enable = kpti_install_ng_mappings,
	},
	{
		/* FP/SIMD is not implemented */
		.capability = ARM64_HAS_NO_FPSIMD,
		.type = ARM64_CPUCAP_BOOT_RESTRICTED_CPU_LOCAL_FEATURE,
		.min_field_value = 0,
		.matches = has_no_fpsimd,
	},
#ifdef CONFIG_ARM64_PMEM
	{
		.desc = "Data cache clean to Point of Persistence",
		.capability = ARM64_HAS_DCPOP,
		.type = ARM64_CPUCAP_SYSTEM_FEATURE,
		.matches = has_cpuid_feature,
		.sys_reg = SYS_ID_AA64ISAR1_EL1,
		.field_pos = ID_AA64ISAR1_DPB_SHIFT,
		.min_field_value = 1,
	},
	{
		.desc = "Data cache clean to Point of Deep Persistence",
		.capability = ARM64_HAS_DCPODP,
		.type = ARM64_CPUCAP_SYSTEM_FEATURE,
		.matches = has_cpuid_feature,
		.sys_reg = SYS_ID_AA64ISAR1_EL1,
		.sign = FTR_UNSIGNED,
		.field_pos = ID_AA64ISAR1_DPB_SHIFT,
		.min_field_value = 2,
	},
#endif
#ifdef CONFIG_ARM64_SVE
	{
		.desc = "Scalable Vector Extension",
		.type = ARM64_CPUCAP_SYSTEM_FEATURE,
		.capability = ARM64_SVE,
		.sys_reg = SYS_ID_AA64PFR0_EL1,
		.sign = FTR_UNSIGNED,
		.field_pos = ID_AA64PFR0_SVE_SHIFT,
		.min_field_value = ID_AA64PFR0_SVE,
		.matches = has_cpuid_feature,
		.cpu_enable = sve_kernel_enable,
	},
#endif /* CONFIG_ARM64_SVE */
#ifdef CONFIG_ARM64_RAS_EXTN
	{
		.desc = "RAS Extension Support",
		.capability = ARM64_HAS_RAS_EXTN,
		.type = ARM64_CPUCAP_SYSTEM_FEATURE,
		.matches = has_cpuid_feature,
		.sys_reg = SYS_ID_AA64PFR0_EL1,
		.sign = FTR_UNSIGNED,
		.field_pos = ID_AA64PFR0_RAS_SHIFT,
		.min_field_value = ID_AA64PFR0_RAS_V1,
		.cpu_enable = cpu_clear_disr,
	},
#endif /* CONFIG_ARM64_RAS_EXTN */
#ifdef CONFIG_ARM64_AMU_EXTN
	{
		/*
		 * The feature is enabled by default if CONFIG_ARM64_AMU_EXTN=y.
		 * Therefore, don't provide .desc as we don't want the detection
		 * message to be shown until at least one CPU is detected to
		 * support the feature.
		 */
		.capability = ARM64_HAS_AMU_EXTN,
		.type = ARM64_CPUCAP_WEAK_LOCAL_CPU_FEATURE,
		.matches = has_amu,
		.sys_reg = SYS_ID_AA64PFR0_EL1,
		.sign = FTR_UNSIGNED,
		.field_pos = ID_AA64PFR0_AMU_SHIFT,
		.min_field_value = ID_AA64PFR0_AMU,
		.cpu_enable = cpu_amu_enable,
	},
#endif /* CONFIG_ARM64_AMU_EXTN */
	{
		.desc = "Data cache clean to the PoU not required for I/D coherence",
		.capability = ARM64_HAS_CACHE_IDC,
		.type = ARM64_CPUCAP_SYSTEM_FEATURE,
		.matches = has_cache_idc,
		.cpu_enable = cpu_emulate_effective_ctr,
	},
	{
		.desc = "Instruction cache invalidation not required for I/D coherence",
		.capability = ARM64_HAS_CACHE_DIC,
		.type = ARM64_CPUCAP_SYSTEM_FEATURE,
		.matches = has_cache_dic,
	},
	{
		.desc = "Stage-2 Force Write-Back",
		.type = ARM64_CPUCAP_SYSTEM_FEATURE,
		.capability = ARM64_HAS_STAGE2_FWB,
		.sys_reg = SYS_ID_AA64MMFR2_EL1,
		.sign = FTR_UNSIGNED,
		.field_pos = ID_AA64MMFR2_FWB_SHIFT,
		.min_field_value = 1,
		.matches = has_cpuid_feature,
		.cpu_enable = cpu_has_fwb,
	},
	{
		.desc = "ARMv8.4 Translation Table Level",
		.type = ARM64_CPUCAP_SYSTEM_FEATURE,
		.capability = ARM64_HAS_ARMv8_4_TTL,
		.sys_reg = SYS_ID_AA64MMFR2_EL1,
		.sign = FTR_UNSIGNED,
		.field_pos = ID_AA64MMFR2_TTL_SHIFT,
		.min_field_value = 1,
		.matches = has_cpuid_feature,
	},
	{
		.desc = "TLB range maintenance instructions",
		.capability = ARM64_HAS_TLB_RANGE,
		.type = ARM64_CPUCAP_SYSTEM_FEATURE,
		.matches = has_cpuid_feature,
		.sys_reg = SYS_ID_AA64ISAR0_EL1,
		.field_pos = ID_AA64ISAR0_TLB_SHIFT,
		.sign = FTR_UNSIGNED,
		.min_field_value = ID_AA64ISAR0_TLB_RANGE,
	},
#ifdef CONFIG_ARM64_HW_AFDBM
	{
		/*
		 * Since we turn this on always, we don't want the user to
		 * think that the feature is available when it may not be.
		 * So hide the description.
		 *
		 * .desc = "Hardware pagetable Dirty Bit Management",
		 *
		 */
		.type = ARM64_CPUCAP_WEAK_LOCAL_CPU_FEATURE,
		.capability = ARM64_HW_DBM,
		.sys_reg = SYS_ID_AA64MMFR1_EL1,
		.sign = FTR_UNSIGNED,
		.field_pos = ID_AA64MMFR1_HADBS_SHIFT,
		.min_field_value = 2,
		.matches = has_hw_dbm,
		.cpu_enable = cpu_enable_hw_dbm,
	},
#endif
	{
		.desc = "CRC32 instructions",
		.capability = ARM64_HAS_CRC32,
		.type = ARM64_CPUCAP_SYSTEM_FEATURE,
		.matches = has_cpuid_feature,
		.sys_reg = SYS_ID_AA64ISAR0_EL1,
		.field_pos = ID_AA64ISAR0_CRC32_SHIFT,
		.min_field_value = 1,
	},
	{
		.desc = "Speculative Store Bypassing Safe (SSBS)",
		.capability = ARM64_SSBS,
		.type = ARM64_CPUCAP_SYSTEM_FEATURE,
		.matches = has_cpuid_feature,
		.sys_reg = SYS_ID_AA64PFR1_EL1,
		.field_pos = ID_AA64PFR1_SSBS_SHIFT,
		.sign = FTR_UNSIGNED,
		.min_field_value = ID_AA64PFR1_SSBS_PSTATE_ONLY,
	},
#ifdef CONFIG_ARM64_CNP
	{
		.desc = "Common not Private translations",
		.capability = ARM64_HAS_CNP,
		.type = ARM64_CPUCAP_SYSTEM_FEATURE,
		.matches = has_useable_cnp,
		.sys_reg = SYS_ID_AA64MMFR2_EL1,
		.sign = FTR_UNSIGNED,
		.field_pos = ID_AA64MMFR2_CNP_SHIFT,
		.min_field_value = 1,
		.cpu_enable = cpu_enable_cnp,
	},
#endif
	{
		.desc = "Speculation barrier (SB)",
		.capability = ARM64_HAS_SB,
		.type = ARM64_CPUCAP_SYSTEM_FEATURE,
		.matches = has_cpuid_feature,
		.sys_reg = SYS_ID_AA64ISAR1_EL1,
		.field_pos = ID_AA64ISAR1_SB_SHIFT,
		.sign = FTR_UNSIGNED,
		.min_field_value = 1,
	},
#ifdef CONFIG_ARM64_PTR_AUTH
	{
		.desc = "Address authentication (architected algorithm)",
		.capability = ARM64_HAS_ADDRESS_AUTH_ARCH,
		.type = ARM64_CPUCAP_BOOT_CPU_FEATURE,
		.sys_reg = SYS_ID_AA64ISAR1_EL1,
		.sign = FTR_UNSIGNED,
		.field_pos = ID_AA64ISAR1_APA_SHIFT,
		.min_field_value = ID_AA64ISAR1_APA_ARCHITECTED,
		.matches = has_address_auth_cpucap,
	},
	{
		.desc = "Address authentication (IMP DEF algorithm)",
		.capability = ARM64_HAS_ADDRESS_AUTH_IMP_DEF,
		.type = ARM64_CPUCAP_BOOT_CPU_FEATURE,
		.sys_reg = SYS_ID_AA64ISAR1_EL1,
		.sign = FTR_UNSIGNED,
		.field_pos = ID_AA64ISAR1_API_SHIFT,
		.min_field_value = ID_AA64ISAR1_API_IMP_DEF,
		.matches = has_address_auth_cpucap,
	},
	{
		.capability = ARM64_HAS_ADDRESS_AUTH,
		.type = ARM64_CPUCAP_BOOT_CPU_FEATURE,
		.matches = has_address_auth_metacap,
	},
	{
		.desc = "Generic authentication (architected algorithm)",
		.capability = ARM64_HAS_GENERIC_AUTH_ARCH,
		.type = ARM64_CPUCAP_SYSTEM_FEATURE,
		.sys_reg = SYS_ID_AA64ISAR1_EL1,
		.sign = FTR_UNSIGNED,
		.field_pos = ID_AA64ISAR1_GPA_SHIFT,
		.min_field_value = ID_AA64ISAR1_GPA_ARCHITECTED,
		.matches = has_cpuid_feature,
	},
	{
		.desc = "Generic authentication (IMP DEF algorithm)",
		.capability = ARM64_HAS_GENERIC_AUTH_IMP_DEF,
		.type = ARM64_CPUCAP_SYSTEM_FEATURE,
		.sys_reg = SYS_ID_AA64ISAR1_EL1,
		.sign = FTR_UNSIGNED,
		.field_pos = ID_AA64ISAR1_GPI_SHIFT,
		.min_field_value = ID_AA64ISAR1_GPI_IMP_DEF,
		.matches = has_cpuid_feature,
	},
	{
		.capability = ARM64_HAS_GENERIC_AUTH,
		.type = ARM64_CPUCAP_SYSTEM_FEATURE,
		.matches = has_generic_auth,
	},
#endif /* CONFIG_ARM64_PTR_AUTH */
#ifdef CONFIG_ARM64_PSEUDO_NMI
	{
		/*
		 * Depends on having GICv3
		 */
		.desc = "IRQ priority masking",
		.capability = ARM64_HAS_IRQ_PRIO_MASKING,
		.type = ARM64_CPUCAP_STRICT_BOOT_CPU_FEATURE,
		.matches = can_use_gic_priorities,
		.sys_reg = SYS_ID_AA64PFR0_EL1,
		.field_pos = ID_AA64PFR0_GIC_SHIFT,
		.sign = FTR_UNSIGNED,
		.min_field_value = 1,
	},
#endif
#ifdef CONFIG_ARM64_E0PD
	{
		.desc = "E0PD",
		.capability = ARM64_HAS_E0PD,
		.type = ARM64_CPUCAP_SYSTEM_FEATURE,
		.sys_reg = SYS_ID_AA64MMFR2_EL1,
		.sign = FTR_UNSIGNED,
		.field_pos = ID_AA64MMFR2_E0PD_SHIFT,
		.matches = has_cpuid_feature,
		.min_field_value = 1,
		.cpu_enable = cpu_enable_e0pd,
	},
#endif
#ifdef CONFIG_ARCH_RANDOM
	{
		.desc = "Random Number Generator",
		.capability = ARM64_HAS_RNG,
		.type = ARM64_CPUCAP_SYSTEM_FEATURE,
		.matches = has_cpuid_feature,
		.sys_reg = SYS_ID_AA64ISAR0_EL1,
		.field_pos = ID_AA64ISAR0_RNDR_SHIFT,
		.sign = FTR_UNSIGNED,
		.min_field_value = 1,
	},
#endif
#ifdef CONFIG_ARM64_BTI
	{
		.desc = "Branch Target Identification",
		.capability = ARM64_BTI,
#ifdef CONFIG_ARM64_BTI_KERNEL
		.type = ARM64_CPUCAP_STRICT_BOOT_CPU_FEATURE,
#else
		.type = ARM64_CPUCAP_SYSTEM_FEATURE,
#endif
		.matches = has_cpuid_feature,
		.cpu_enable = bti_enable,
		.sys_reg = SYS_ID_AA64PFR1_EL1,
		.field_pos = ID_AA64PFR1_BT_SHIFT,
		.min_field_value = ID_AA64PFR1_BT_BTI,
		.sign = FTR_UNSIGNED,
	},
#endif
#ifdef CONFIG_ARM64_MTE
	{
		.desc = "Memory Tagging Extension",
		.capability = ARM64_MTE,
		.type = ARM64_CPUCAP_STRICT_BOOT_CPU_FEATURE,
		.matches = has_cpuid_feature,
		.sys_reg = SYS_ID_AA64PFR1_EL1,
		.field_pos = ID_AA64PFR1_MTE_SHIFT,
		.min_field_value = ID_AA64PFR1_MTE,
		.sign = FTR_UNSIGNED,
		.cpu_enable = cpu_enable_mte,
	},
#endif /* CONFIG_ARM64_MTE */
	{},
};

#define HWCAP_CPUID_MATCH(reg, field, s, min_value)				\
		.matches = has_cpuid_feature,					\
		.sys_reg = reg,							\
		.field_pos = field,						\
		.sign = s,							\
		.min_field_value = min_value,

#define __HWCAP_CAP(name, cap_type, cap)					\
		.desc = name,							\
		.type = ARM64_CPUCAP_SYSTEM_FEATURE,				\
		.hwcap_type = cap_type,						\
		.hwcap = cap,							\

#define HWCAP_CAP(reg, field, s, min_value, cap_type, cap)			\
	{									\
		__HWCAP_CAP(#cap, cap_type, cap)				\
		HWCAP_CPUID_MATCH(reg, field, s, min_value)			\
	}

#define HWCAP_MULTI_CAP(list, cap_type, cap)					\
	{									\
		__HWCAP_CAP(#cap, cap_type, cap)				\
		.matches = cpucap_multi_entry_cap_matches,			\
		.match_list = list,						\
	}

#define HWCAP_CAP_MATCH(match, cap_type, cap)					\
	{									\
		__HWCAP_CAP(#cap, cap_type, cap)				\
		.matches = match,						\
	}

#ifdef CONFIG_ARM64_PTR_AUTH
static const struct arm64_cpu_capabilities ptr_auth_hwcap_addr_matches[] = {
	{
		HWCAP_CPUID_MATCH(SYS_ID_AA64ISAR1_EL1, ID_AA64ISAR1_APA_SHIFT,
				  FTR_UNSIGNED, ID_AA64ISAR1_APA_ARCHITECTED)
	},
	{
		HWCAP_CPUID_MATCH(SYS_ID_AA64ISAR1_EL1, ID_AA64ISAR1_API_SHIFT,
				  FTR_UNSIGNED, ID_AA64ISAR1_API_IMP_DEF)
	},
	{},
};

static const struct arm64_cpu_capabilities ptr_auth_hwcap_gen_matches[] = {
	{
		HWCAP_CPUID_MATCH(SYS_ID_AA64ISAR1_EL1, ID_AA64ISAR1_GPA_SHIFT,
				  FTR_UNSIGNED, ID_AA64ISAR1_GPA_ARCHITECTED)
	},
	{
		HWCAP_CPUID_MATCH(SYS_ID_AA64ISAR1_EL1, ID_AA64ISAR1_GPI_SHIFT,
				  FTR_UNSIGNED, ID_AA64ISAR1_GPI_IMP_DEF)
	},
	{},
};
#endif

static const struct arm64_cpu_capabilities arm64_elf_hwcaps[] = {
	HWCAP_CAP(SYS_ID_AA64ISAR0_EL1, ID_AA64ISAR0_AES_SHIFT, FTR_UNSIGNED, 2, CAP_HWCAP, KERNEL_HWCAP_PMULL),
	HWCAP_CAP(SYS_ID_AA64ISAR0_EL1, ID_AA64ISAR0_AES_SHIFT, FTR_UNSIGNED, 1, CAP_HWCAP, KERNEL_HWCAP_AES),
	HWCAP_CAP(SYS_ID_AA64ISAR0_EL1, ID_AA64ISAR0_SHA1_SHIFT, FTR_UNSIGNED, 1, CAP_HWCAP, KERNEL_HWCAP_SHA1),
	HWCAP_CAP(SYS_ID_AA64ISAR0_EL1, ID_AA64ISAR0_SHA2_SHIFT, FTR_UNSIGNED, 1, CAP_HWCAP, KERNEL_HWCAP_SHA2),
	HWCAP_CAP(SYS_ID_AA64ISAR0_EL1, ID_AA64ISAR0_SHA2_SHIFT, FTR_UNSIGNED, 2, CAP_HWCAP, KERNEL_HWCAP_SHA512),
	HWCAP_CAP(SYS_ID_AA64ISAR0_EL1, ID_AA64ISAR0_CRC32_SHIFT, FTR_UNSIGNED, 1, CAP_HWCAP, KERNEL_HWCAP_CRC32),
	HWCAP_CAP(SYS_ID_AA64ISAR0_EL1, ID_AA64ISAR0_ATOMICS_SHIFT, FTR_UNSIGNED, 2, CAP_HWCAP, KERNEL_HWCAP_ATOMICS),
	HWCAP_CAP(SYS_ID_AA64ISAR0_EL1, ID_AA64ISAR0_RDM_SHIFT, FTR_UNSIGNED, 1, CAP_HWCAP, KERNEL_HWCAP_ASIMDRDM),
	HWCAP_CAP(SYS_ID_AA64ISAR0_EL1, ID_AA64ISAR0_SHA3_SHIFT, FTR_UNSIGNED, 1, CAP_HWCAP, KERNEL_HWCAP_SHA3),
	HWCAP_CAP(SYS_ID_AA64ISAR0_EL1, ID_AA64ISAR0_SM3_SHIFT, FTR_UNSIGNED, 1, CAP_HWCAP, KERNEL_HWCAP_SM3),
	HWCAP_CAP(SYS_ID_AA64ISAR0_EL1, ID_AA64ISAR0_SM4_SHIFT, FTR_UNSIGNED, 1, CAP_HWCAP, KERNEL_HWCAP_SM4),
	HWCAP_CAP(SYS_ID_AA64ISAR0_EL1, ID_AA64ISAR0_DP_SHIFT, FTR_UNSIGNED, 1, CAP_HWCAP, KERNEL_HWCAP_ASIMDDP),
	HWCAP_CAP(SYS_ID_AA64ISAR0_EL1, ID_AA64ISAR0_FHM_SHIFT, FTR_UNSIGNED, 1, CAP_HWCAP, KERNEL_HWCAP_ASIMDFHM),
	HWCAP_CAP(SYS_ID_AA64ISAR0_EL1, ID_AA64ISAR0_TS_SHIFT, FTR_UNSIGNED, 1, CAP_HWCAP, KERNEL_HWCAP_FLAGM),
	HWCAP_CAP(SYS_ID_AA64ISAR0_EL1, ID_AA64ISAR0_TS_SHIFT, FTR_UNSIGNED, 2, CAP_HWCAP, KERNEL_HWCAP_FLAGM2),
	HWCAP_CAP(SYS_ID_AA64ISAR0_EL1, ID_AA64ISAR0_RNDR_SHIFT, FTR_UNSIGNED, 1, CAP_HWCAP, KERNEL_HWCAP_RNG),
	HWCAP_CAP(SYS_ID_AA64PFR0_EL1, ID_AA64PFR0_FP_SHIFT, FTR_SIGNED, 0, CAP_HWCAP, KERNEL_HWCAP_FP),
	HWCAP_CAP(SYS_ID_AA64PFR0_EL1, ID_AA64PFR0_FP_SHIFT, FTR_SIGNED, 1, CAP_HWCAP, KERNEL_HWCAP_FPHP),
	HWCAP_CAP(SYS_ID_AA64PFR0_EL1, ID_AA64PFR0_ASIMD_SHIFT, FTR_SIGNED, 0, CAP_HWCAP, KERNEL_HWCAP_ASIMD),
	HWCAP_CAP(SYS_ID_AA64PFR0_EL1, ID_AA64PFR0_ASIMD_SHIFT, FTR_SIGNED, 1, CAP_HWCAP, KERNEL_HWCAP_ASIMDHP),
	HWCAP_CAP(SYS_ID_AA64PFR0_EL1, ID_AA64PFR0_DIT_SHIFT, FTR_SIGNED, 1, CAP_HWCAP, KERNEL_HWCAP_DIT),
	HWCAP_CAP(SYS_ID_AA64ISAR1_EL1, ID_AA64ISAR1_DPB_SHIFT, FTR_UNSIGNED, 1, CAP_HWCAP, KERNEL_HWCAP_DCPOP),
	HWCAP_CAP(SYS_ID_AA64ISAR1_EL1, ID_AA64ISAR1_DPB_SHIFT, FTR_UNSIGNED, 2, CAP_HWCAP, KERNEL_HWCAP_DCPODP),
	HWCAP_CAP(SYS_ID_AA64ISAR1_EL1, ID_AA64ISAR1_JSCVT_SHIFT, FTR_UNSIGNED, 1, CAP_HWCAP, KERNEL_HWCAP_JSCVT),
	HWCAP_CAP(SYS_ID_AA64ISAR1_EL1, ID_AA64ISAR1_FCMA_SHIFT, FTR_UNSIGNED, 1, CAP_HWCAP, KERNEL_HWCAP_FCMA),
	HWCAP_CAP(SYS_ID_AA64ISAR1_EL1, ID_AA64ISAR1_LRCPC_SHIFT, FTR_UNSIGNED, 1, CAP_HWCAP, KERNEL_HWCAP_LRCPC),
	HWCAP_CAP(SYS_ID_AA64ISAR1_EL1, ID_AA64ISAR1_LRCPC_SHIFT, FTR_UNSIGNED, 2, CAP_HWCAP, KERNEL_HWCAP_ILRCPC),
	HWCAP_CAP(SYS_ID_AA64ISAR1_EL1, ID_AA64ISAR1_FRINTTS_SHIFT, FTR_UNSIGNED, 1, CAP_HWCAP, KERNEL_HWCAP_FRINT),
	HWCAP_CAP(SYS_ID_AA64ISAR1_EL1, ID_AA64ISAR1_SB_SHIFT, FTR_UNSIGNED, 1, CAP_HWCAP, KERNEL_HWCAP_SB),
	HWCAP_CAP(SYS_ID_AA64ISAR1_EL1, ID_AA64ISAR1_BF16_SHIFT, FTR_UNSIGNED, 1, CAP_HWCAP, KERNEL_HWCAP_BF16),
	HWCAP_CAP(SYS_ID_AA64ISAR1_EL1, ID_AA64ISAR1_DGH_SHIFT, FTR_UNSIGNED, 1, CAP_HWCAP, KERNEL_HWCAP_DGH),
	HWCAP_CAP(SYS_ID_AA64ISAR1_EL1, ID_AA64ISAR1_I8MM_SHIFT, FTR_UNSIGNED, 1, CAP_HWCAP, KERNEL_HWCAP_I8MM),
	HWCAP_CAP(SYS_ID_AA64MMFR2_EL1, ID_AA64MMFR2_AT_SHIFT, FTR_UNSIGNED, 1, CAP_HWCAP, KERNEL_HWCAP_USCAT),
#ifdef CONFIG_ARM64_SVE
	HWCAP_CAP(SYS_ID_AA64PFR0_EL1, ID_AA64PFR0_SVE_SHIFT, FTR_UNSIGNED, ID_AA64PFR0_SVE, CAP_HWCAP, KERNEL_HWCAP_SVE),
	HWCAP_CAP(SYS_ID_AA64ZFR0_EL1, ID_AA64ZFR0_SVEVER_SHIFT, FTR_UNSIGNED, ID_AA64ZFR0_SVEVER_SVE2, CAP_HWCAP, KERNEL_HWCAP_SVE2),
	HWCAP_CAP(SYS_ID_AA64ZFR0_EL1, ID_AA64ZFR0_AES_SHIFT, FTR_UNSIGNED, ID_AA64ZFR0_AES, CAP_HWCAP, KERNEL_HWCAP_SVEAES),
	HWCAP_CAP(SYS_ID_AA64ZFR0_EL1, ID_AA64ZFR0_AES_SHIFT, FTR_UNSIGNED, ID_AA64ZFR0_AES_PMULL, CAP_HWCAP, KERNEL_HWCAP_SVEPMULL),
	HWCAP_CAP(SYS_ID_AA64ZFR0_EL1, ID_AA64ZFR0_BITPERM_SHIFT, FTR_UNSIGNED, ID_AA64ZFR0_BITPERM, CAP_HWCAP, KERNEL_HWCAP_SVEBITPERM),
	HWCAP_CAP(SYS_ID_AA64ZFR0_EL1, ID_AA64ZFR0_BF16_SHIFT, FTR_UNSIGNED, ID_AA64ZFR0_BF16, CAP_HWCAP, KERNEL_HWCAP_SVEBF16),
	HWCAP_CAP(SYS_ID_AA64ZFR0_EL1, ID_AA64ZFR0_SHA3_SHIFT, FTR_UNSIGNED, ID_AA64ZFR0_SHA3, CAP_HWCAP, KERNEL_HWCAP_SVESHA3),
	HWCAP_CAP(SYS_ID_AA64ZFR0_EL1, ID_AA64ZFR0_SM4_SHIFT, FTR_UNSIGNED, ID_AA64ZFR0_SM4, CAP_HWCAP, KERNEL_HWCAP_SVESM4),
	HWCAP_CAP(SYS_ID_AA64ZFR0_EL1, ID_AA64ZFR0_I8MM_SHIFT, FTR_UNSIGNED, ID_AA64ZFR0_I8MM, CAP_HWCAP, KERNEL_HWCAP_SVEI8MM),
	HWCAP_CAP(SYS_ID_AA64ZFR0_EL1, ID_AA64ZFR0_F32MM_SHIFT, FTR_UNSIGNED, ID_AA64ZFR0_F32MM, CAP_HWCAP, KERNEL_HWCAP_SVEF32MM),
	HWCAP_CAP(SYS_ID_AA64ZFR0_EL1, ID_AA64ZFR0_F64MM_SHIFT, FTR_UNSIGNED, ID_AA64ZFR0_F64MM, CAP_HWCAP, KERNEL_HWCAP_SVEF64MM),
#endif
	HWCAP_CAP(SYS_ID_AA64PFR1_EL1, ID_AA64PFR1_SSBS_SHIFT, FTR_UNSIGNED, ID_AA64PFR1_SSBS_PSTATE_INSNS, CAP_HWCAP, KERNEL_HWCAP_SSBS),
#ifdef CONFIG_ARM64_BTI
	HWCAP_CAP(SYS_ID_AA64PFR1_EL1, ID_AA64PFR1_BT_SHIFT, FTR_UNSIGNED, ID_AA64PFR1_BT_BTI, CAP_HWCAP, KERNEL_HWCAP_BTI),
#endif
#ifdef CONFIG_ARM64_PTR_AUTH
	HWCAP_MULTI_CAP(ptr_auth_hwcap_addr_matches, CAP_HWCAP, KERNEL_HWCAP_PACA),
	HWCAP_MULTI_CAP(ptr_auth_hwcap_gen_matches, CAP_HWCAP, KERNEL_HWCAP_PACG),
#endif
#ifdef CONFIG_ARM64_MTE
	HWCAP_CAP(SYS_ID_AA64PFR1_EL1, ID_AA64PFR1_MTE_SHIFT, FTR_UNSIGNED, ID_AA64PFR1_MTE, CAP_HWCAP, KERNEL_HWCAP_MTE),
#endif /* CONFIG_ARM64_MTE */
	{},
};

#ifdef CONFIG_COMPAT
static bool compat_has_neon(const struct arm64_cpu_capabilities *cap, int scope)
{
	/*
	 * Check that all of MVFR1_EL1.{SIMDSP, SIMDInt, SIMDLS} are available,
	 * in line with that of arm32 as in vfp_init(). We make sure that the
	 * check is future proof, by making sure value is non-zero.
	 */
	u32 mvfr1;

	WARN_ON(scope == SCOPE_LOCAL_CPU && preemptible());
	if (scope == SCOPE_SYSTEM)
		mvfr1 = read_sanitised_ftr_reg(SYS_MVFR1_EL1);
	else
		mvfr1 = read_sysreg_s(SYS_MVFR1_EL1);

	return cpuid_feature_extract_unsigned_field(mvfr1, MVFR1_SIMDSP_SHIFT) &&
		cpuid_feature_extract_unsigned_field(mvfr1, MVFR1_SIMDINT_SHIFT) &&
		cpuid_feature_extract_unsigned_field(mvfr1, MVFR1_SIMDLS_SHIFT);
}
#endif

static const struct arm64_cpu_capabilities compat_elf_hwcaps[] = {
#ifdef CONFIG_COMPAT
	HWCAP_CAP_MATCH(compat_has_neon, CAP_COMPAT_HWCAP, COMPAT_HWCAP_NEON),
	HWCAP_CAP(SYS_MVFR1_EL1, MVFR1_SIMDFMAC_SHIFT, FTR_UNSIGNED, 1, CAP_COMPAT_HWCAP, COMPAT_HWCAP_VFPv4),
	/* Arm v8 mandates MVFR0.FPDP == {0, 2}. So, piggy back on this for the presence of VFP support */
	HWCAP_CAP(SYS_MVFR0_EL1, MVFR0_FPDP_SHIFT, FTR_UNSIGNED, 2, CAP_COMPAT_HWCAP, COMPAT_HWCAP_VFP),
	HWCAP_CAP(SYS_MVFR0_EL1, MVFR0_FPDP_SHIFT, FTR_UNSIGNED, 2, CAP_COMPAT_HWCAP, COMPAT_HWCAP_VFPv3),
	HWCAP_CAP(SYS_ID_ISAR5_EL1, ID_ISAR5_AES_SHIFT, FTR_UNSIGNED, 2, CAP_COMPAT_HWCAP2, COMPAT_HWCAP2_PMULL),
	HWCAP_CAP(SYS_ID_ISAR5_EL1, ID_ISAR5_AES_SHIFT, FTR_UNSIGNED, 1, CAP_COMPAT_HWCAP2, COMPAT_HWCAP2_AES),
	HWCAP_CAP(SYS_ID_ISAR5_EL1, ID_ISAR5_SHA1_SHIFT, FTR_UNSIGNED, 1, CAP_COMPAT_HWCAP2, COMPAT_HWCAP2_SHA1),
	HWCAP_CAP(SYS_ID_ISAR5_EL1, ID_ISAR5_SHA2_SHIFT, FTR_UNSIGNED, 1, CAP_COMPAT_HWCAP2, COMPAT_HWCAP2_SHA2),
	HWCAP_CAP(SYS_ID_ISAR5_EL1, ID_ISAR5_CRC32_SHIFT, FTR_UNSIGNED, 1, CAP_COMPAT_HWCAP2, COMPAT_HWCAP2_CRC32),
#endif
	{},
};

static void __init cap_set_elf_hwcap(const struct arm64_cpu_capabilities *cap)
{
	switch (cap->hwcap_type) {
	case CAP_HWCAP:
		cpu_set_feature(cap->hwcap);
		break;
#ifdef CONFIG_COMPAT
	case CAP_COMPAT_HWCAP:
		compat_elf_hwcap |= (u32)cap->hwcap;
		break;
	case CAP_COMPAT_HWCAP2:
		compat_elf_hwcap2 |= (u32)cap->hwcap;
		break;
#endif
	default:
		WARN_ON(1);
		break;
	}
}

/* Check if we have a particular HWCAP enabled */
static bool cpus_have_elf_hwcap(const struct arm64_cpu_capabilities *cap)
{
	bool rc;

	switch (cap->hwcap_type) {
	case CAP_HWCAP:
		rc = cpu_have_feature(cap->hwcap);
		break;
#ifdef CONFIG_COMPAT
	case CAP_COMPAT_HWCAP:
		rc = (compat_elf_hwcap & (u32)cap->hwcap) != 0;
		break;
	case CAP_COMPAT_HWCAP2:
		rc = (compat_elf_hwcap2 & (u32)cap->hwcap) != 0;
		break;
#endif
	default:
		WARN_ON(1);
		rc = false;
	}

	return rc;
}

static void __init setup_elf_hwcaps(const struct arm64_cpu_capabilities *hwcaps)
{
	/* We support emulation of accesses to CPU ID feature registers */
	cpu_set_named_feature(CPUID);
	for (; hwcaps->matches; hwcaps++)
		if (hwcaps->matches(hwcaps, cpucap_default_scope(hwcaps)))
			cap_set_elf_hwcap(hwcaps);
}

static void update_cpu_capabilities(u16 scope_mask)
{
	int i;
	const struct arm64_cpu_capabilities *caps;

	scope_mask &= ARM64_CPUCAP_SCOPE_MASK;
	for (i = 0; i < ARM64_NCAPS; i++) {
		caps = cpu_hwcaps_ptrs[i];
		if (!caps || !(caps->type & scope_mask) ||
		    cpus_have_cap(caps->capability) ||
		    !caps->matches(caps, cpucap_default_scope(caps)))
			continue;

		if (caps->desc)
			pr_info("detected: %s\n", caps->desc);
		cpus_set_cap(caps->capability);

		if ((scope_mask & SCOPE_BOOT_CPU) && (caps->type & SCOPE_BOOT_CPU))
			set_bit(caps->capability, boot_capabilities);
	}
}

/*
 * Enable all the available capabilities on this CPU. The capabilities
 * with BOOT_CPU scope are handled separately and hence skipped here.
 */
static int cpu_enable_non_boot_scope_capabilities(void *__unused)
{
	int i;
	u16 non_boot_scope = SCOPE_ALL & ~SCOPE_BOOT_CPU;

	for_each_available_cap(i) {
		const struct arm64_cpu_capabilities *cap = cpu_hwcaps_ptrs[i];

		if (WARN_ON(!cap))
			continue;

		if (!(cap->type & non_boot_scope))
			continue;

		if (cap->cpu_enable)
			cap->cpu_enable(cap);
	}
	return 0;
}

/*
 * Run through the enabled capabilities and enable() it on all active
 * CPUs
 */
static void __init enable_cpu_capabilities(u16 scope_mask)
{
	int i;
	const struct arm64_cpu_capabilities *caps;
	bool boot_scope;

	scope_mask &= ARM64_CPUCAP_SCOPE_MASK;
	boot_scope = !!(scope_mask & SCOPE_BOOT_CPU);

	for (i = 0; i < ARM64_NCAPS; i++) {
		unsigned int num;

		caps = cpu_hwcaps_ptrs[i];
		if (!caps || !(caps->type & scope_mask))
			continue;
		num = caps->capability;
		if (!cpus_have_cap(num))
			continue;

		/* Ensure cpus_have_const_cap(num) works */
		static_branch_enable(&cpu_hwcap_keys[num]);

		if (boot_scope && caps->cpu_enable)
			/*
			 * Capabilities with SCOPE_BOOT_CPU scope are finalised
			 * before any secondary CPU boots. Thus, each secondary
			 * will enable the capability as appropriate via
			 * check_local_cpu_capabilities(). The only exception is
			 * the boot CPU, for which the capability must be
			 * enabled here. This approach avoids costly
			 * stop_machine() calls for this case.
			 */
			caps->cpu_enable(caps);
	}

	/*
	 * For all non-boot scope capabilities, use stop_machine()
	 * as it schedules the work allowing us to modify PSTATE,
	 * instead of on_each_cpu() which uses an IPI, giving us a
	 * PSTATE that disappears when we return.
	 */
	if (!boot_scope)
		stop_machine(cpu_enable_non_boot_scope_capabilities,
			     NULL, cpu_online_mask);
}

/*
 * Run through the list of capabilities to check for conflicts.
 * If the system has already detected a capability, take necessary
 * action on this CPU.
 */
static void verify_local_cpu_caps(u16 scope_mask)
{
	int i;
	bool cpu_has_cap, system_has_cap;
	const struct arm64_cpu_capabilities *caps;

	scope_mask &= ARM64_CPUCAP_SCOPE_MASK;

	for (i = 0; i < ARM64_NCAPS; i++) {
		caps = cpu_hwcaps_ptrs[i];
		if (!caps || !(caps->type & scope_mask))
			continue;

		cpu_has_cap = caps->matches(caps, SCOPE_LOCAL_CPU);
		system_has_cap = cpus_have_cap(caps->capability);

		if (system_has_cap) {
			/*
			 * Check if the new CPU misses an advertised feature,
			 * which is not safe to miss.
			 */
			if (!cpu_has_cap && !cpucap_late_cpu_optional(caps))
				break;
			/*
			 * We have to issue cpu_enable() irrespective of
			 * whether the CPU has it or not, as it is enabeld
			 * system wide. It is upto the call back to take
			 * appropriate action on this CPU.
			 */
			if (caps->cpu_enable)
				caps->cpu_enable(caps);
		} else {
			/*
			 * Check if the CPU has this capability if it isn't
			 * safe to have when the system doesn't.
			 */
			if (cpu_has_cap && !cpucap_late_cpu_permitted(caps))
				break;
		}
	}

	if (i < ARM64_NCAPS) {
		pr_crit("CPU%d: Detected conflict for capability %d (%s), System: %d, CPU: %d\n",
			smp_processor_id(), caps->capability,
			caps->desc, system_has_cap, cpu_has_cap);

		if (cpucap_panic_on_conflict(caps))
			cpu_panic_kernel();
		else
			cpu_die_early();
	}
}

/*
 * Check for CPU features that are used in early boot
 * based on the Boot CPU value.
 */
static void check_early_cpu_features(void)
{
	verify_cpu_asid_bits();

	verify_local_cpu_caps(SCOPE_BOOT_CPU);
}

static void
verify_local_elf_hwcaps(const struct arm64_cpu_capabilities *caps)
{

	for (; caps->matches; caps++)
		if (cpus_have_elf_hwcap(caps) && !caps->matches(caps, SCOPE_LOCAL_CPU)) {
			pr_crit("CPU%d: missing HWCAP: %s\n",
					smp_processor_id(), caps->desc);
			cpu_die_early();
		}
}

static void verify_sve_features(void)
{
	u64 safe_zcr = read_sanitised_ftr_reg(SYS_ZCR_EL1);
	u64 zcr = read_zcr_features();

	unsigned int safe_len = safe_zcr & ZCR_ELx_LEN_MASK;
	unsigned int len = zcr & ZCR_ELx_LEN_MASK;

	if (len < safe_len || sve_verify_vq_map()) {
		pr_crit("CPU%d: SVE: vector length support mismatch\n",
			smp_processor_id());
		cpu_die_early();
	}

	/* Add checks on other ZCR bits here if necessary */
}

static void verify_hyp_capabilities(void)
{
	u64 safe_mmfr1, mmfr0, mmfr1;
	int parange, ipa_max;
	unsigned int safe_vmid_bits, vmid_bits;

	if (!IS_ENABLED(CONFIG_KVM))
		return;

	safe_mmfr1 = read_sanitised_ftr_reg(SYS_ID_AA64MMFR1_EL1);
	mmfr0 = read_cpuid(ID_AA64MMFR0_EL1);
	mmfr1 = read_cpuid(ID_AA64MMFR1_EL1);

	/* Verify VMID bits */
	safe_vmid_bits = get_vmid_bits(safe_mmfr1);
	vmid_bits = get_vmid_bits(mmfr1);
	if (vmid_bits < safe_vmid_bits) {
		pr_crit("CPU%d: VMID width mismatch\n", smp_processor_id());
		cpu_die_early();
	}

	/* Verify IPA range */
	parange = cpuid_feature_extract_unsigned_field(mmfr0,
				ID_AA64MMFR0_PARANGE_SHIFT);
	ipa_max = id_aa64mmfr0_parange_to_phys_shift(parange);
	if (ipa_max < get_kvm_ipa_limit()) {
		pr_crit("CPU%d: IPA range mismatch\n", smp_processor_id());
		cpu_die_early();
	}
}

/*
 * Run through the enabled system capabilities and enable() it on this CPU.
 * The capabilities were decided based on the available CPUs at the boot time.
 * Any new CPU should match the system wide status of the capability. If the
 * new CPU doesn't have a capability which the system now has enabled, we
 * cannot do anything to fix it up and could cause unexpected failures. So
 * we park the CPU.
 */
static void verify_local_cpu_capabilities(void)
{
	/*
	 * The capabilities with SCOPE_BOOT_CPU are checked from
	 * check_early_cpu_features(), as they need to be verified
	 * on all secondary CPUs.
	 */
	verify_local_cpu_caps(SCOPE_ALL & ~SCOPE_BOOT_CPU);

	verify_local_elf_hwcaps(arm64_elf_hwcaps);

	if (system_supports_32bit_el0())
		verify_local_elf_hwcaps(compat_elf_hwcaps);

	if (system_supports_sve())
		verify_sve_features();

	if (is_hyp_mode_available())
		verify_hyp_capabilities();
}

void check_local_cpu_capabilities(void)
{
	/*
	 * All secondary CPUs should conform to the early CPU features
	 * in use by the kernel based on boot CPU.
	 */
	check_early_cpu_features();

	/*
	 * If we haven't finalised the system capabilities, this CPU gets
	 * a chance to update the errata work arounds and local features.
	 * Otherwise, this CPU should verify that it has all the system
	 * advertised capabilities.
	 */
	if (!system_capabilities_finalized())
		update_cpu_capabilities(SCOPE_LOCAL_CPU);
	else
		verify_local_cpu_capabilities();
}

static void __init setup_boot_cpu_capabilities(void)
{
	/* Detect capabilities with either SCOPE_BOOT_CPU or SCOPE_LOCAL_CPU */
	update_cpu_capabilities(SCOPE_BOOT_CPU | SCOPE_LOCAL_CPU);
	/* Enable the SCOPE_BOOT_CPU capabilities alone right away */
	enable_cpu_capabilities(SCOPE_BOOT_CPU);
}

bool this_cpu_has_cap(unsigned int n)
{
	if (!WARN_ON(preemptible()) && n < ARM64_NCAPS) {
		const struct arm64_cpu_capabilities *cap = cpu_hwcaps_ptrs[n];

		if (cap)
			return cap->matches(cap, SCOPE_LOCAL_CPU);
	}

	return false;
}

/*
 * This helper function is used in a narrow window when,
 * - The system wide safe registers are set with all the SMP CPUs and,
 * - The SYSTEM_FEATURE cpu_hwcaps may not have been set.
 * In all other cases cpus_have_{const_}cap() should be used.
 */
static bool __system_matches_cap(unsigned int n)
{
	if (n < ARM64_NCAPS) {
		const struct arm64_cpu_capabilities *cap = cpu_hwcaps_ptrs[n];

		if (cap)
			return cap->matches(cap, SCOPE_SYSTEM);
	}
	return false;
}

void cpu_set_feature(unsigned int num)
{
	WARN_ON(num >= MAX_CPU_FEATURES);
	elf_hwcap |= BIT(num);
}
EXPORT_SYMBOL_GPL(cpu_set_feature);

bool cpu_have_feature(unsigned int num)
{
	WARN_ON(num >= MAX_CPU_FEATURES);
	return elf_hwcap & BIT(num);
}
EXPORT_SYMBOL_GPL(cpu_have_feature);

unsigned long cpu_get_elf_hwcap(void)
{
	/*
	 * We currently only populate the first 32 bits of AT_HWCAP. Please
	 * note that for userspace compatibility we guarantee that bits 62
	 * and 63 will always be returned as 0.
	 */
	return lower_32_bits(elf_hwcap);
}

unsigned long cpu_get_elf_hwcap2(void)
{
	return upper_32_bits(elf_hwcap);
}

static void __init setup_system_capabilities(void)
{
	/*
	 * We have finalised the system-wide safe feature
	 * registers, finalise the capabilities that depend
	 * on it. Also enable all the available capabilities,
	 * that are not enabled already.
	 */
	update_cpu_capabilities(SCOPE_SYSTEM);
	enable_cpu_capabilities(SCOPE_ALL & ~SCOPE_BOOT_CPU);
}

void __init setup_cpu_features(void)
{
	u32 cwg;

	setup_system_capabilities();
	setup_elf_hwcaps(arm64_elf_hwcaps);

	if (system_supports_32bit_el0())
		setup_elf_hwcaps(compat_elf_hwcaps);

	if (system_uses_ttbr0_pan())
		pr_info("emulated: Privileged Access Never (PAN) using TTBR0_EL1 switching\n");

	sve_setup();
	minsigstksz_setup();

	/* Advertise that we have computed the system capabilities */
	finalize_system_capabilities();

	/*
	 * Check for sane CTR_EL0.CWG value.
	 */
	cwg = cache_type_cwg();
	if (!cwg)
		pr_warn("No Cache Writeback Granule information, assuming %d\n",
			ARCH_DMA_MINALIGN);
}

static bool __maybe_unused
cpufeature_pan_not_uao(const struct arm64_cpu_capabilities *entry, int __unused)
{
	return (__system_matches_cap(ARM64_HAS_PAN) && !__system_matches_cap(ARM64_HAS_UAO));
}

static void __maybe_unused cpu_enable_cnp(struct arm64_cpu_capabilities const *cap)
{
	cpu_replace_ttbr1(lm_alias(swapper_pg_dir));
}

/*
 * We emulate only the following system register space.
 * Op0 = 0x3, CRn = 0x0, Op1 = 0x0, CRm = [0, 4 - 7]
 * See Table C5-6 System instruction encodings for System register accesses,
 * ARMv8 ARM(ARM DDI 0487A.f) for more details.
 */
static inline bool __attribute_const__ is_emulated(u32 id)
{
	return (sys_reg_Op0(id) == 0x3 &&
		sys_reg_CRn(id) == 0x0 &&
		sys_reg_Op1(id) == 0x0 &&
		(sys_reg_CRm(id) == 0 ||
		 ((sys_reg_CRm(id) >= 4) && (sys_reg_CRm(id) <= 7))));
}

/*
 * With CRm == 0, reg should be one of :
 * MIDR_EL1, MPIDR_EL1 or REVIDR_EL1.
 */
static inline int emulate_id_reg(u32 id, u64 *valp)
{
	switch (id) {
	case SYS_MIDR_EL1:
		*valp = read_cpuid_id();
		break;
	case SYS_MPIDR_EL1:
		*valp = SYS_MPIDR_SAFE_VAL;
		break;
	case SYS_REVIDR_EL1:
		/* IMPLEMENTATION DEFINED values are emulated with 0 */
		*valp = 0;
		break;
	default:
		return -EINVAL;
	}

	return 0;
}

static int emulate_sys_reg(u32 id, u64 *valp)
{
	struct arm64_ftr_reg *regp;

	if (!is_emulated(id))
		return -EINVAL;

	if (sys_reg_CRm(id) == 0)
		return emulate_id_reg(id, valp);

	regp = get_arm64_ftr_reg_nowarn(id);
	if (regp)
		*valp = arm64_ftr_reg_user_value(regp);
	else
		/*
		 * The untracked registers are either IMPLEMENTATION DEFINED
		 * (e.g, ID_AFR0_EL1) or reserved RAZ.
		 */
		*valp = 0;
	return 0;
}

int do_emulate_mrs(struct pt_regs *regs, u32 sys_reg, u32 rt)
{
	int rc;
	u64 val;

	rc = emulate_sys_reg(sys_reg, &val);
	if (!rc) {
		pt_regs_write_reg(regs, rt, val);
		arm64_skip_faulting_instruction(regs, AARCH64_INSN_SIZE);
	}
	return rc;
}

static int emulate_mrs(struct pt_regs *regs, u32 insn)
{
	u32 sys_reg, rt;

	/*
	 * sys_reg values are defined as used in mrs/msr instruction.
	 * shift the imm value to get the encoding.
	 */
	sys_reg = (u32)aarch64_insn_decode_immediate(AARCH64_INSN_IMM_16, insn) << 5;
	rt = aarch64_insn_decode_register(AARCH64_INSN_REGTYPE_RT, insn);
	return do_emulate_mrs(regs, sys_reg, rt);
}

static struct undef_hook mrs_hook = {
	.instr_mask = 0xfff00000,
	.instr_val  = 0xd5300000,
	.pstate_mask = PSR_AA32_MODE_MASK,
	.pstate_val = PSR_MODE_EL0t,
	.fn = emulate_mrs,
};

static int __init enable_mrs_emulation(void)
{
	register_undef_hook(&mrs_hook);
	return 0;
}

core_initcall(enable_mrs_emulation);

ssize_t cpu_show_meltdown(struct device *dev, struct device_attribute *attr,
			  char *buf)
{
	if (__meltdown_safe)
		return sprintf(buf, "Not affected\n");

	if (arm64_kernel_unmapped_at_el0())
		return sprintf(buf, "Mitigation: PTI\n");

	return sprintf(buf, "Vulnerable\n");
}<|MERGE_RESOLUTION|>--- conflicted
+++ resolved
@@ -1457,11 +1457,7 @@
 	/* List of CPUs which have broken DBM support. */
 	static const struct midr_range cpus[] = {
 #ifdef CONFIG_ARM64_ERRATUM_1024718
-<<<<<<< HEAD
-		MIDR_RANGE(MIDR_CORTEX_A55, 0, 0, 1, 0),  // A55 r0p0 -r1p0
-=======
 		MIDR_ALL_VERSIONS(MIDR_CORTEX_A55),
->>>>>>> 4e026225
 		/* Kryo4xx Silver (rdpe => r1p0) */
 		MIDR_REV(MIDR_QCOM_KRYO_4XX_SILVER, 0xd, 0xe),
 #endif
@@ -1618,7 +1614,6 @@
 
 #ifdef CONFIG_ARM64_PTR_AUTH
 static bool has_address_auth_cpucap(const struct arm64_cpu_capabilities *entry, int scope)
-<<<<<<< HEAD
 {
 	int boot_val, sec_val;
 
@@ -1647,36 +1642,6 @@
 static bool has_address_auth_metacap(const struct arm64_cpu_capabilities *entry,
 				     int scope)
 {
-=======
-{
-	int boot_val, sec_val;
-
-	/* We don't expect to be called with SCOPE_SYSTEM */
-	WARN_ON(scope == SCOPE_SYSTEM);
-	/*
-	 * The ptr-auth feature levels are not intercompatible with lower
-	 * levels. Hence we must match ptr-auth feature level of the secondary
-	 * CPUs with that of the boot CPU. The level of boot cpu is fetched
-	 * from the sanitised register whereas direct register read is done for
-	 * the secondary CPUs.
-	 * The sanitised feature state is guaranteed to match that of the
-	 * boot CPU as a mismatched secondary CPU is parked before it gets
-	 * a chance to update the state, with the capability.
-	 */
-	boot_val = cpuid_feature_extract_field(read_sanitised_ftr_reg(entry->sys_reg),
-					       entry->field_pos, entry->sign);
-	if (scope & SCOPE_BOOT_CPU)
-		return boot_val >= entry->min_field_value;
-	/* Now check for the secondary CPUs with SCOPE_LOCAL_CPU scope */
-	sec_val = cpuid_feature_extract_field(__read_sysreg_by_encoding(entry->sys_reg),
-					      entry->field_pos, entry->sign);
-	return sec_val == boot_val;
-}
-
-static bool has_address_auth_metacap(const struct arm64_cpu_capabilities *entry,
-				     int scope)
-{
->>>>>>> 4e026225
 	return has_address_auth_cpucap(cpu_hwcaps_ptrs[ARM64_HAS_ADDRESS_AUTH_ARCH], scope) ||
 	       has_address_auth_cpucap(cpu_hwcaps_ptrs[ARM64_HAS_ADDRESS_AUTH_IMP_DEF], scope);
 }
@@ -1731,24 +1696,12 @@
 #ifdef CONFIG_ARM64_MTE
 static void cpu_enable_mte(struct arm64_cpu_capabilities const *cap)
 {
-<<<<<<< HEAD
-	static bool cleared_zero_page = false;
-
-=======
->>>>>>> 4e026225
 	/*
 	 * Clear the tags in the zero page. This needs to be done via the
 	 * linear map which has the Tagged attribute.
 	 */
-<<<<<<< HEAD
-	if (!cleared_zero_page) {
-		cleared_zero_page = true;
-		mte_clear_page_tags(lm_alias(empty_zero_page));
-	}
-=======
 	if (!test_and_set_bit(PG_mte_tagged, &ZERO_PAGE(0)->flags))
 		mte_clear_page_tags(lm_alias(empty_zero_page));
->>>>>>> 4e026225
 }
 #endif /* CONFIG_ARM64_MTE */
 
