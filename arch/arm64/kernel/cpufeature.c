--- conflicted
+++ resolved
@@ -9,6 +9,7 @@
 
 #include <linux/bsearch.h>
 #include <linux/cpumask.h>
+#include <linux/crash_dump.h>
 #include <linux/sort.h>
 #include <linux/stop_machine.h>
 #include <linux/types.h>
@@ -41,6 +42,10 @@
 
 DECLARE_BITMAP(cpu_hwcaps, ARM64_NCAPS);
 EXPORT_SYMBOL(cpu_hwcaps);
+static struct arm64_cpu_capabilities const __ro_after_init *cpu_hwcaps_ptrs[ARM64_NCAPS];
+
+/* Need also bit for ARM64_CB_PATCH */
+DECLARE_BITMAP(boot_capabilities, ARM64_NPATCHABLE);
 
 /*
  * Flag to indicate if we have computed the system wide
@@ -107,6 +112,7 @@
 static bool __maybe_unused
 cpufeature_pan_not_uao(const struct arm64_cpu_capabilities *entry, int __unused);
 
+static void cpu_enable_cnp(struct arm64_cpu_capabilities const *cap);
 
 /*
  * NOTE: Any changes to the visibility of features should be kept in
@@ -129,9 +135,18 @@
 };
 
 static const struct arm64_ftr_bits ftr_id_aa64isar1[] = {
+	ARM64_FTR_BITS(FTR_VISIBLE, FTR_STRICT, FTR_LOWER_SAFE, ID_AA64ISAR1_SB_SHIFT, 4, 0),
+	ARM64_FTR_BITS(FTR_VISIBLE_IF_IS_ENABLED(CONFIG_ARM64_PTR_AUTH),
+		       FTR_STRICT, FTR_LOWER_SAFE, ID_AA64ISAR1_GPI_SHIFT, 4, 0),
+	ARM64_FTR_BITS(FTR_VISIBLE_IF_IS_ENABLED(CONFIG_ARM64_PTR_AUTH),
+		       FTR_STRICT, FTR_LOWER_SAFE, ID_AA64ISAR1_GPA_SHIFT, 4, 0),
 	ARM64_FTR_BITS(FTR_VISIBLE, FTR_STRICT, FTR_LOWER_SAFE, ID_AA64ISAR1_LRCPC_SHIFT, 4, 0),
 	ARM64_FTR_BITS(FTR_VISIBLE, FTR_STRICT, FTR_LOWER_SAFE, ID_AA64ISAR1_FCMA_SHIFT, 4, 0),
 	ARM64_FTR_BITS(FTR_VISIBLE, FTR_STRICT, FTR_LOWER_SAFE, ID_AA64ISAR1_JSCVT_SHIFT, 4, 0),
+	ARM64_FTR_BITS(FTR_VISIBLE_IF_IS_ENABLED(CONFIG_ARM64_PTR_AUTH),
+		       FTR_STRICT, FTR_LOWER_SAFE, ID_AA64ISAR1_API_SHIFT, 4, 0),
+	ARM64_FTR_BITS(FTR_VISIBLE_IF_IS_ENABLED(CONFIG_ARM64_PTR_AUTH),
+		       FTR_STRICT, FTR_LOWER_SAFE, ID_AA64ISAR1_APA_SHIFT, 4, 0),
 	ARM64_FTR_BITS(FTR_VISIBLE, FTR_STRICT, FTR_LOWER_SAFE, ID_AA64ISAR1_DPB_SHIFT, 4, 0),
 	ARM64_FTR_END,
 };
@@ -154,8 +169,6 @@
 	ARM64_FTR_END,
 };
 
-<<<<<<< HEAD
-=======
 static const struct arm64_ftr_bits ftr_id_aa64pfr1[] = {
 	ARM64_FTR_BITS(FTR_VISIBLE, FTR_STRICT, FTR_LOWER_SAFE, ID_AA64PFR1_SSBS_SHIFT, 4, ID_AA64PFR1_SSBS_PSTATE_NI),
 	ARM64_FTR_END,
@@ -170,7 +183,6 @@
 	ARM64_FTR_END,
 };
 
->>>>>>> 407d19ab
 static const struct arm64_ftr_bits ftr_id_aa64mmfr0[] = {
 	S_ARM64_FTR_BITS(FTR_HIDDEN, FTR_STRICT, FTR_LOWER_SAFE, ID_AA64MMFR0_TGRAN4_SHIFT, 4, ID_AA64MMFR0_TGRAN4_NI),
 	S_ARM64_FTR_BITS(FTR_HIDDEN, FTR_STRICT, FTR_LOWER_SAFE, ID_AA64MMFR0_TGRAN64_SHIFT, 4, ID_AA64MMFR0_TGRAN64_NI),
@@ -378,13 +390,8 @@
 
 	/* Op1 = 0, CRn = 0, CRm = 4 */
 	ARM64_FTR_REG(SYS_ID_AA64PFR0_EL1, ftr_id_aa64pfr0),
-<<<<<<< HEAD
-	ARM64_FTR_REG(SYS_ID_AA64PFR1_EL1, ftr_raz),
-	ARM64_FTR_REG(SYS_ID_AA64ZFR0_EL1, ftr_raz),
-=======
 	ARM64_FTR_REG(SYS_ID_AA64PFR1_EL1, ftr_id_aa64pfr1),
 	ARM64_FTR_REG(SYS_ID_AA64ZFR0_EL1, ftr_id_aa64zfr0),
->>>>>>> 407d19ab
 
 	/* Op1 = 0, CRn = 0, CRm = 5 */
 	ARM64_FTR_REG(SYS_ID_AA64DFR0_EL1, ftr_id_aa64dfr0),
@@ -527,6 +534,29 @@
 }
 
 extern const struct arm64_cpu_capabilities arm64_errata[];
+static const struct arm64_cpu_capabilities arm64_features[];
+
+static void __init
+init_cpu_hwcaps_indirect_list_from_array(const struct arm64_cpu_capabilities *caps)
+{
+	for (; caps->matches; caps++) {
+		if (WARN(caps->capability >= ARM64_NCAPS,
+			"Invalid capability %d\n", caps->capability))
+			continue;
+		if (WARN(cpu_hwcaps_ptrs[caps->capability],
+			"Duplicate entry for capability %d\n",
+			caps->capability))
+			continue;
+		cpu_hwcaps_ptrs[caps->capability] = caps;
+	}
+}
+
+static void __init init_cpu_hwcaps_indirect_list(void)
+{
+	init_cpu_hwcaps_indirect_list_from_array(arm64_features);
+	init_cpu_hwcaps_indirect_list_from_array(arm64_errata);
+}
+
 static void __init setup_boot_cpu_capabilities(void);
 
 void __init init_cpu_features(struct cpuinfo_arm64 *info)
@@ -573,6 +603,12 @@
 	}
 
 	/*
+	 * Initialize the indirect array of CPU hwcaps capabilities pointers
+	 * before we handle the boot CPU below.
+	 */
+	init_cpu_hwcaps_indirect_list();
+
+	/*
 	 * Detect and enable early CPU capabilities based on the boot CPU,
 	 * after we have initialised the CPU feature infrastructure.
 	 */
@@ -673,7 +709,6 @@
 
 	/*
 	 * EL3 is not our concern.
-	 * ID_AA64PFR1 is currently RES0.
 	 */
 	taint |= check_update_ftr_reg(SYS_ID_AA64PFR0_EL1, cpu,
 				      info->reg_id_aa64pfr0, boot->reg_id_aa64pfr0);
@@ -872,9 +907,21 @@
 	if (scope == SCOPE_SYSTEM)
 		ctr = arm64_ftr_reg_ctrel0.sys_val;
 	else
-		ctr = read_cpuid_cachetype();
+		ctr = read_cpuid_effective_cachetype();
 
 	return ctr & BIT(CTR_IDC_SHIFT);
+}
+
+static void cpu_emulate_effective_ctr(const struct arm64_cpu_capabilities *__unused)
+{
+	/*
+	 * If the CPU exposes raw CTR_EL0.IDC = 0, while effectively
+	 * CTR_EL0.IDC = 1 (from CLIDR values), we need to trap accesses
+	 * to the CTR_EL0 on this CPU and emulate it with the real/safe
+	 * value.
+	 */
+	if (!(read_cpuid_cachetype() & BIT(CTR_IDC_SHIFT)))
+		sysreg_clear_set(sctlr_el1, SCTLR_EL1_UCT, 0);
 }
 
 static bool has_cache_dic(const struct arm64_cpu_capabilities *entry,
@@ -890,9 +937,6 @@
 	return ctr & BIT(CTR_DIC_SHIFT);
 }
 
-<<<<<<< HEAD
-#ifdef CONFIG_UNMAP_KERNEL_AT_EL0
-=======
 static bool __maybe_unused
 has_useable_cnp(const struct arm64_cpu_capabilities *entry, int scope)
 {
@@ -908,7 +952,6 @@
 }
 
 static bool __meltdown_safe = true;
->>>>>>> 407d19ab
 static int __kpti_forced; /* 0: not forced, >0: forced on, <0: forced off */
 
 static bool unmap_kernel_at_el0(const struct arm64_cpu_capabilities *entry,
@@ -918,6 +961,13 @@
 	static const struct midr_range kpti_safe_list[] = {
 		MIDR_ALL_VERSIONS(MIDR_CAVIUM_THUNDERX2),
 		MIDR_ALL_VERSIONS(MIDR_BRCM_VULCAN),
+		MIDR_ALL_VERSIONS(MIDR_CORTEX_A35),
+		MIDR_ALL_VERSIONS(MIDR_CORTEX_A53),
+		MIDR_ALL_VERSIONS(MIDR_CORTEX_A55),
+		MIDR_ALL_VERSIONS(MIDR_CORTEX_A57),
+		MIDR_ALL_VERSIONS(MIDR_CORTEX_A72),
+		MIDR_ALL_VERSIONS(MIDR_CORTEX_A73),
+		MIDR_ALL_VERSIONS(MIDR_HISI_TSV110),
 		{ /* sentinel */ }
 	};
 	char const *str = "kpti command line option";
@@ -967,20 +1017,7 @@
 		return __kpti_forced > 0;
 	}
 
-<<<<<<< HEAD
-	/* Useful for KASLR robustness */
-	if (IS_ENABLED(CONFIG_RANDOMIZE_BASE))
-		return true;
-
-	/* Don't force KPTI for CPUs that are not vulnerable */
-	if (is_midr_in_range_list(read_cpuid_id(), kpti_safe_list))
-		return false;
-
-	/* Defer to CPU feature registers */
-	return !has_cpuid_feature(entry, scope);
-=======
 	return !meltdown_safe;
->>>>>>> 407d19ab
 }
 
 #ifdef CONFIG_UNMAP_KERNEL_AT_EL0
@@ -994,7 +1031,12 @@
 	static bool kpti_applied = false;
 	int cpu = smp_processor_id();
 
-	if (kpti_applied)
+	/*
+	 * We don't need to rewrite the page-tables if either we've done
+	 * it already or we have KASLR enabled and therefore have not
+	 * created any global mappings at all.
+	 */
+	if (kpti_applied || kaslr_offset() > 0)
 		return;
 
 	remap_fn = (void *)__pa_symbol(idmap_kpti_install_ng_mappings);
@@ -1109,7 +1151,7 @@
 	 * that, freshly-onlined CPUs will set tpidr_el2, so we don't need to
 	 * do anything here.
 	 */
-	if (!alternatives_applied)
+	if (!alternative_is_applied(ARM64_HAS_VIRT_HOST_EXTN))
 		write_sysreg(read_sysreg(tpidr_el1), tpidr_el2);
 }
 #endif
@@ -1122,11 +1164,99 @@
 	WARN_ON(val & (7 << 27 | 7 << 21));
 }
 
+#ifdef CONFIG_ARM64_SSBD
+static int ssbs_emulation_handler(struct pt_regs *regs, u32 instr)
+{
+	if (user_mode(regs))
+		return 1;
+
+	if (instr & BIT(PSTATE_Imm_shift))
+		regs->pstate |= PSR_SSBS_BIT;
+	else
+		regs->pstate &= ~PSR_SSBS_BIT;
+
+	arm64_skip_faulting_instruction(regs, 4);
+	return 0;
+}
+
+static struct undef_hook ssbs_emulation_hook = {
+	.instr_mask	= ~(1U << PSTATE_Imm_shift),
+	.instr_val	= 0xd500401f | PSTATE_SSBS,
+	.fn		= ssbs_emulation_handler,
+};
+
+static void cpu_enable_ssbs(const struct arm64_cpu_capabilities *__unused)
+{
+	static bool undef_hook_registered = false;
+	static DEFINE_SPINLOCK(hook_lock);
+
+	spin_lock(&hook_lock);
+	if (!undef_hook_registered) {
+		register_undef_hook(&ssbs_emulation_hook);
+		undef_hook_registered = true;
+	}
+	spin_unlock(&hook_lock);
+
+	if (arm64_get_ssbd_state() == ARM64_SSBD_FORCE_DISABLE) {
+		sysreg_clear_set(sctlr_el1, 0, SCTLR_ELx_DSSBS);
+		arm64_set_ssbd_mitigation(false);
+	} else {
+		arm64_set_ssbd_mitigation(true);
+	}
+}
+#endif /* CONFIG_ARM64_SSBD */
+
+#ifdef CONFIG_ARM64_PAN
+static void cpu_enable_pan(const struct arm64_cpu_capabilities *__unused)
+{
+	/*
+	 * We modify PSTATE. This won't work from irq context as the PSTATE
+	 * is discarded once we return from the exception.
+	 */
+	WARN_ON_ONCE(in_interrupt());
+
+	sysreg_clear_set(sctlr_el1, SCTLR_EL1_SPAN, 0);
+	asm(SET_PSTATE_PAN(1));
+}
+#endif /* CONFIG_ARM64_PAN */
+
+#ifdef CONFIG_ARM64_RAS_EXTN
+static void cpu_clear_disr(const struct arm64_cpu_capabilities *__unused)
+{
+	/* Firmware may have left a deferred SError in this register. */
+	write_sysreg_s(0, SYS_DISR_EL1);
+}
+#endif /* CONFIG_ARM64_RAS_EXTN */
+
+#ifdef CONFIG_ARM64_PTR_AUTH
+static void cpu_enable_address_auth(struct arm64_cpu_capabilities const *cap)
+{
+	sysreg_clear_set(sctlr_el1, 0, SCTLR_ELx_ENIA | SCTLR_ELx_ENIB |
+				       SCTLR_ELx_ENDA | SCTLR_ELx_ENDB);
+}
+#endif /* CONFIG_ARM64_PTR_AUTH */
+
+#ifdef CONFIG_ARM64_PSEUDO_NMI
+static bool enable_pseudo_nmi;
+
+static int __init early_enable_pseudo_nmi(char *p)
+{
+	return strtobool(p, &enable_pseudo_nmi);
+}
+early_param("irqchip.gicv3_pseudo_nmi", early_enable_pseudo_nmi);
+
+static bool can_use_gic_priorities(const struct arm64_cpu_capabilities *entry,
+				   int scope)
+{
+	return enable_pseudo_nmi && has_useable_gicv3_cpuif(entry, scope);
+}
+#endif
+
 static const struct arm64_cpu_capabilities arm64_features[] = {
 	{
 		.desc = "GIC system register CPU interface",
 		.capability = ARM64_HAS_SYSREG_GIC_CPUIF,
-		.type = ARM64_CPUCAP_SYSTEM_FEATURE,
+		.type = ARM64_CPUCAP_STRICT_BOOT_CPU_FEATURE,
 		.matches = has_useable_gicv3_cpuif,
 		.sys_reg = SYS_ID_AA64PFR0_EL1,
 		.field_pos = ID_AA64PFR0_GIC_SHIFT,
@@ -1279,6 +1409,7 @@
 		.capability = ARM64_HAS_CACHE_IDC,
 		.type = ARM64_CPUCAP_SYSTEM_FEATURE,
 		.matches = has_cache_idc,
+		.cpu_enable = cpu_emulate_effective_ctr,
 	},
 	{
 		.desc = "Instruction cache invalidation not required for I/D coherence",
@@ -1317,50 +1448,166 @@
 		.cpu_enable = cpu_enable_hw_dbm,
 	},
 #endif
+	{
+		.desc = "CRC32 instructions",
+		.capability = ARM64_HAS_CRC32,
+		.type = ARM64_CPUCAP_SYSTEM_FEATURE,
+		.matches = has_cpuid_feature,
+		.sys_reg = SYS_ID_AA64ISAR0_EL1,
+		.field_pos = ID_AA64ISAR0_CRC32_SHIFT,
+		.min_field_value = 1,
+	},
+#ifdef CONFIG_ARM64_SSBD
+	{
+		.desc = "Speculative Store Bypassing Safe (SSBS)",
+		.capability = ARM64_SSBS,
+		.type = ARM64_CPUCAP_WEAK_LOCAL_CPU_FEATURE,
+		.matches = has_cpuid_feature,
+		.sys_reg = SYS_ID_AA64PFR1_EL1,
+		.field_pos = ID_AA64PFR1_SSBS_SHIFT,
+		.sign = FTR_UNSIGNED,
+		.min_field_value = ID_AA64PFR1_SSBS_PSTATE_ONLY,
+		.cpu_enable = cpu_enable_ssbs,
+	},
+#endif
+#ifdef CONFIG_ARM64_CNP
+	{
+		.desc = "Common not Private translations",
+		.capability = ARM64_HAS_CNP,
+		.type = ARM64_CPUCAP_SYSTEM_FEATURE,
+		.matches = has_useable_cnp,
+		.sys_reg = SYS_ID_AA64MMFR2_EL1,
+		.sign = FTR_UNSIGNED,
+		.field_pos = ID_AA64MMFR2_CNP_SHIFT,
+		.min_field_value = 1,
+		.cpu_enable = cpu_enable_cnp,
+	},
+#endif
+	{
+		.desc = "Speculation barrier (SB)",
+		.capability = ARM64_HAS_SB,
+		.type = ARM64_CPUCAP_SYSTEM_FEATURE,
+		.matches = has_cpuid_feature,
+		.sys_reg = SYS_ID_AA64ISAR1_EL1,
+		.field_pos = ID_AA64ISAR1_SB_SHIFT,
+		.sign = FTR_UNSIGNED,
+		.min_field_value = 1,
+	},
+#ifdef CONFIG_ARM64_PTR_AUTH
+	{
+		.desc = "Address authentication (architected algorithm)",
+		.capability = ARM64_HAS_ADDRESS_AUTH_ARCH,
+		.type = ARM64_CPUCAP_SYSTEM_FEATURE,
+		.sys_reg = SYS_ID_AA64ISAR1_EL1,
+		.sign = FTR_UNSIGNED,
+		.field_pos = ID_AA64ISAR1_APA_SHIFT,
+		.min_field_value = ID_AA64ISAR1_APA_ARCHITECTED,
+		.matches = has_cpuid_feature,
+		.cpu_enable = cpu_enable_address_auth,
+	},
+	{
+		.desc = "Address authentication (IMP DEF algorithm)",
+		.capability = ARM64_HAS_ADDRESS_AUTH_IMP_DEF,
+		.type = ARM64_CPUCAP_SYSTEM_FEATURE,
+		.sys_reg = SYS_ID_AA64ISAR1_EL1,
+		.sign = FTR_UNSIGNED,
+		.field_pos = ID_AA64ISAR1_API_SHIFT,
+		.min_field_value = ID_AA64ISAR1_API_IMP_DEF,
+		.matches = has_cpuid_feature,
+		.cpu_enable = cpu_enable_address_auth,
+	},
+	{
+		.desc = "Generic authentication (architected algorithm)",
+		.capability = ARM64_HAS_GENERIC_AUTH_ARCH,
+		.type = ARM64_CPUCAP_SYSTEM_FEATURE,
+		.sys_reg = SYS_ID_AA64ISAR1_EL1,
+		.sign = FTR_UNSIGNED,
+		.field_pos = ID_AA64ISAR1_GPA_SHIFT,
+		.min_field_value = ID_AA64ISAR1_GPA_ARCHITECTED,
+		.matches = has_cpuid_feature,
+	},
+	{
+		.desc = "Generic authentication (IMP DEF algorithm)",
+		.capability = ARM64_HAS_GENERIC_AUTH_IMP_DEF,
+		.type = ARM64_CPUCAP_SYSTEM_FEATURE,
+		.sys_reg = SYS_ID_AA64ISAR1_EL1,
+		.sign = FTR_UNSIGNED,
+		.field_pos = ID_AA64ISAR1_GPI_SHIFT,
+		.min_field_value = ID_AA64ISAR1_GPI_IMP_DEF,
+		.matches = has_cpuid_feature,
+	},
+#endif /* CONFIG_ARM64_PTR_AUTH */
+#ifdef CONFIG_ARM64_PSEUDO_NMI
+	{
+		/*
+		 * Depends on having GICv3
+		 */
+		.desc = "IRQ priority masking",
+		.capability = ARM64_HAS_IRQ_PRIO_MASKING,
+		.type = ARM64_CPUCAP_STRICT_BOOT_CPU_FEATURE,
+		.matches = can_use_gic_priorities,
+		.sys_reg = SYS_ID_AA64PFR0_EL1,
+		.field_pos = ID_AA64PFR0_GIC_SHIFT,
+		.sign = FTR_UNSIGNED,
+		.min_field_value = 1,
+	},
+#endif
 	{},
 };
 
-#define HWCAP_CAP(reg, field, s, min_value, cap_type, cap)	\
-	{							\
-		.desc = #cap,					\
-		.type = ARM64_CPUCAP_SYSTEM_FEATURE,		\
-		.matches = has_cpuid_feature,			\
-		.sys_reg = reg,					\
-		.field_pos = field,				\
-		.sign = s,					\
-		.min_field_value = min_value,			\
-		.hwcap_type = cap_type,				\
-		.hwcap = cap,					\
-	}
+#define HWCAP_CPUID_MATCH(reg, field, s, min_value)				\
+		.matches = has_cpuid_feature,					\
+		.sys_reg = reg,							\
+		.field_pos = field,						\
+		.sign = s,							\
+		.min_field_value = min_value,
+
+#define __HWCAP_CAP(name, cap_type, cap)					\
+		.desc = name,							\
+		.type = ARM64_CPUCAP_SYSTEM_FEATURE,				\
+		.hwcap_type = cap_type,						\
+		.hwcap = cap,							\
+
+#define HWCAP_CAP(reg, field, s, min_value, cap_type, cap)			\
+	{									\
+		__HWCAP_CAP(#cap, cap_type, cap)				\
+		HWCAP_CPUID_MATCH(reg, field, s, min_value)			\
+	}
+
+#define HWCAP_MULTI_CAP(list, cap_type, cap)					\
+	{									\
+		__HWCAP_CAP(#cap, cap_type, cap)				\
+		.matches = cpucap_multi_entry_cap_matches,			\
+		.match_list = list,						\
+	}
+
+#ifdef CONFIG_ARM64_PTR_AUTH
+static const struct arm64_cpu_capabilities ptr_auth_hwcap_addr_matches[] = {
+	{
+		HWCAP_CPUID_MATCH(SYS_ID_AA64ISAR1_EL1, ID_AA64ISAR1_APA_SHIFT,
+				  FTR_UNSIGNED, ID_AA64ISAR1_APA_ARCHITECTED)
+	},
+	{
+		HWCAP_CPUID_MATCH(SYS_ID_AA64ISAR1_EL1, ID_AA64ISAR1_API_SHIFT,
+				  FTR_UNSIGNED, ID_AA64ISAR1_API_IMP_DEF)
+	},
+	{},
+};
+
+static const struct arm64_cpu_capabilities ptr_auth_hwcap_gen_matches[] = {
+	{
+		HWCAP_CPUID_MATCH(SYS_ID_AA64ISAR1_EL1, ID_AA64ISAR1_GPA_SHIFT,
+				  FTR_UNSIGNED, ID_AA64ISAR1_GPA_ARCHITECTED)
+	},
+	{
+		HWCAP_CPUID_MATCH(SYS_ID_AA64ISAR1_EL1, ID_AA64ISAR1_GPI_SHIFT,
+				  FTR_UNSIGNED, ID_AA64ISAR1_GPI_IMP_DEF)
+	},
+	{},
+};
+#endif
 
 static const struct arm64_cpu_capabilities arm64_elf_hwcaps[] = {
-<<<<<<< HEAD
-	HWCAP_CAP(SYS_ID_AA64ISAR0_EL1, ID_AA64ISAR0_AES_SHIFT, FTR_UNSIGNED, 2, CAP_HWCAP, HWCAP_PMULL),
-	HWCAP_CAP(SYS_ID_AA64ISAR0_EL1, ID_AA64ISAR0_AES_SHIFT, FTR_UNSIGNED, 1, CAP_HWCAP, HWCAP_AES),
-	HWCAP_CAP(SYS_ID_AA64ISAR0_EL1, ID_AA64ISAR0_SHA1_SHIFT, FTR_UNSIGNED, 1, CAP_HWCAP, HWCAP_SHA1),
-	HWCAP_CAP(SYS_ID_AA64ISAR0_EL1, ID_AA64ISAR0_SHA2_SHIFT, FTR_UNSIGNED, 1, CAP_HWCAP, HWCAP_SHA2),
-	HWCAP_CAP(SYS_ID_AA64ISAR0_EL1, ID_AA64ISAR0_SHA2_SHIFT, FTR_UNSIGNED, 2, CAP_HWCAP, HWCAP_SHA512),
-	HWCAP_CAP(SYS_ID_AA64ISAR0_EL1, ID_AA64ISAR0_CRC32_SHIFT, FTR_UNSIGNED, 1, CAP_HWCAP, HWCAP_CRC32),
-	HWCAP_CAP(SYS_ID_AA64ISAR0_EL1, ID_AA64ISAR0_ATOMICS_SHIFT, FTR_UNSIGNED, 2, CAP_HWCAP, HWCAP_ATOMICS),
-	HWCAP_CAP(SYS_ID_AA64ISAR0_EL1, ID_AA64ISAR0_RDM_SHIFT, FTR_UNSIGNED, 1, CAP_HWCAP, HWCAP_ASIMDRDM),
-	HWCAP_CAP(SYS_ID_AA64ISAR0_EL1, ID_AA64ISAR0_SHA3_SHIFT, FTR_UNSIGNED, 1, CAP_HWCAP, HWCAP_SHA3),
-	HWCAP_CAP(SYS_ID_AA64ISAR0_EL1, ID_AA64ISAR0_SM3_SHIFT, FTR_UNSIGNED, 1, CAP_HWCAP, HWCAP_SM3),
-	HWCAP_CAP(SYS_ID_AA64ISAR0_EL1, ID_AA64ISAR0_SM4_SHIFT, FTR_UNSIGNED, 1, CAP_HWCAP, HWCAP_SM4),
-	HWCAP_CAP(SYS_ID_AA64ISAR0_EL1, ID_AA64ISAR0_DP_SHIFT, FTR_UNSIGNED, 1, CAP_HWCAP, HWCAP_ASIMDDP),
-	HWCAP_CAP(SYS_ID_AA64ISAR0_EL1, ID_AA64ISAR0_FHM_SHIFT, FTR_UNSIGNED, 1, CAP_HWCAP, HWCAP_ASIMDFHM),
-	HWCAP_CAP(SYS_ID_AA64ISAR0_EL1, ID_AA64ISAR0_TS_SHIFT, FTR_UNSIGNED, 1, CAP_HWCAP, HWCAP_FLAGM),
-	HWCAP_CAP(SYS_ID_AA64PFR0_EL1, ID_AA64PFR0_FP_SHIFT, FTR_SIGNED, 0, CAP_HWCAP, HWCAP_FP),
-	HWCAP_CAP(SYS_ID_AA64PFR0_EL1, ID_AA64PFR0_FP_SHIFT, FTR_SIGNED, 1, CAP_HWCAP, HWCAP_FPHP),
-	HWCAP_CAP(SYS_ID_AA64PFR0_EL1, ID_AA64PFR0_ASIMD_SHIFT, FTR_SIGNED, 0, CAP_HWCAP, HWCAP_ASIMD),
-	HWCAP_CAP(SYS_ID_AA64PFR0_EL1, ID_AA64PFR0_ASIMD_SHIFT, FTR_SIGNED, 1, CAP_HWCAP, HWCAP_ASIMDHP),
-	HWCAP_CAP(SYS_ID_AA64PFR0_EL1, ID_AA64PFR0_DIT_SHIFT, FTR_SIGNED, 1, CAP_HWCAP, HWCAP_DIT),
-	HWCAP_CAP(SYS_ID_AA64ISAR1_EL1, ID_AA64ISAR1_DPB_SHIFT, FTR_UNSIGNED, 1, CAP_HWCAP, HWCAP_DCPOP),
-	HWCAP_CAP(SYS_ID_AA64ISAR1_EL1, ID_AA64ISAR1_JSCVT_SHIFT, FTR_UNSIGNED, 1, CAP_HWCAP, HWCAP_JSCVT),
-	HWCAP_CAP(SYS_ID_AA64ISAR1_EL1, ID_AA64ISAR1_FCMA_SHIFT, FTR_UNSIGNED, 1, CAP_HWCAP, HWCAP_FCMA),
-	HWCAP_CAP(SYS_ID_AA64ISAR1_EL1, ID_AA64ISAR1_LRCPC_SHIFT, FTR_UNSIGNED, 1, CAP_HWCAP, HWCAP_LRCPC),
-	HWCAP_CAP(SYS_ID_AA64ISAR1_EL1, ID_AA64ISAR1_LRCPC_SHIFT, FTR_UNSIGNED, 2, CAP_HWCAP, HWCAP_ILRCPC),
-	HWCAP_CAP(SYS_ID_AA64MMFR2_EL1, ID_AA64MMFR2_AT_SHIFT, FTR_UNSIGNED, 1, CAP_HWCAP, HWCAP_USCAT),
-=======
 	HWCAP_CAP(SYS_ID_AA64ISAR0_EL1, ID_AA64ISAR0_AES_SHIFT, FTR_UNSIGNED, 2, CAP_HWCAP, KERNEL_HWCAP_PMULL),
 	HWCAP_CAP(SYS_ID_AA64ISAR0_EL1, ID_AA64ISAR0_AES_SHIFT, FTR_UNSIGNED, 1, CAP_HWCAP, KERNEL_HWCAP_AES),
 	HWCAP_CAP(SYS_ID_AA64ISAR0_EL1, ID_AA64ISAR0_SHA1_SHIFT, FTR_UNSIGNED, 1, CAP_HWCAP, KERNEL_HWCAP_SHA1),
@@ -1388,7 +1635,6 @@
 	HWCAP_CAP(SYS_ID_AA64ISAR1_EL1, ID_AA64ISAR1_LRCPC_SHIFT, FTR_UNSIGNED, 2, CAP_HWCAP, KERNEL_HWCAP_ILRCPC),
 	HWCAP_CAP(SYS_ID_AA64ISAR1_EL1, ID_AA64ISAR1_SB_SHIFT, FTR_UNSIGNED, 1, CAP_HWCAP, KERNEL_HWCAP_SB),
 	HWCAP_CAP(SYS_ID_AA64MMFR2_EL1, ID_AA64MMFR2_AT_SHIFT, FTR_UNSIGNED, 1, CAP_HWCAP, KERNEL_HWCAP_USCAT),
->>>>>>> 407d19ab
 #ifdef CONFIG_ARM64_SVE
 	HWCAP_CAP(SYS_ID_AA64PFR0_EL1, ID_AA64PFR0_SVE_SHIFT, FTR_UNSIGNED, ID_AA64PFR0_SVE, CAP_HWCAP, KERNEL_HWCAP_SVE),
 	HWCAP_CAP(SYS_ID_AA64ZFR0_EL1, ID_AA64ZFR0_SVEVER_SHIFT, FTR_UNSIGNED, ID_AA64ZFR0_SVEVER_SVE2, CAP_HWCAP, KERNEL_HWCAP_SVE2),
@@ -1398,14 +1644,11 @@
 	HWCAP_CAP(SYS_ID_AA64ZFR0_EL1, ID_AA64ZFR0_SHA3_SHIFT, FTR_UNSIGNED, ID_AA64ZFR0_SHA3, CAP_HWCAP, KERNEL_HWCAP_SVESHA3),
 	HWCAP_CAP(SYS_ID_AA64ZFR0_EL1, ID_AA64ZFR0_SM4_SHIFT, FTR_UNSIGNED, ID_AA64ZFR0_SM4, CAP_HWCAP, KERNEL_HWCAP_SVESM4),
 #endif
-<<<<<<< HEAD
-=======
 	HWCAP_CAP(SYS_ID_AA64PFR1_EL1, ID_AA64PFR1_SSBS_SHIFT, FTR_UNSIGNED, ID_AA64PFR1_SSBS_PSTATE_INSNS, CAP_HWCAP, KERNEL_HWCAP_SSBS),
 #ifdef CONFIG_ARM64_PTR_AUTH
 	HWCAP_MULTI_CAP(ptr_auth_hwcap_addr_matches, CAP_HWCAP, KERNEL_HWCAP_PACA),
 	HWCAP_MULTI_CAP(ptr_auth_hwcap_gen_matches, CAP_HWCAP, KERNEL_HWCAP_PACG),
 #endif
->>>>>>> 407d19ab
 	{},
 };
 
@@ -1474,52 +1717,49 @@
 			cap_set_elf_hwcap(hwcaps);
 }
 
-/*
- * Check if the current CPU has a given feature capability.
- * Should be called from non-preemptible context.
- */
-static bool __this_cpu_has_cap(const struct arm64_cpu_capabilities *cap_array,
-			       unsigned int cap)
-{
+static void update_cpu_capabilities(u16 scope_mask)
+{
+	int i;
 	const struct arm64_cpu_capabilities *caps;
 
-	if (WARN_ON(preemptible()))
-		return false;
-
-	for (caps = cap_array; caps->matches; caps++)
-		if (caps->capability == cap)
-			return caps->matches(caps, SCOPE_LOCAL_CPU);
-
-	return false;
-}
-
-static void __update_cpu_capabilities(const struct arm64_cpu_capabilities *caps,
-				      u16 scope_mask, const char *info)
-{
 	scope_mask &= ARM64_CPUCAP_SCOPE_MASK;
-	for (; caps->matches; caps++) {
-		if (!(caps->type & scope_mask) ||
+	for (i = 0; i < ARM64_NCAPS; i++) {
+		caps = cpu_hwcaps_ptrs[i];
+		if (!caps || !(caps->type & scope_mask) ||
+		    cpus_have_cap(caps->capability) ||
 		    !caps->matches(caps, cpucap_default_scope(caps)))
 			continue;
 
-		if (!cpus_have_cap(caps->capability) && caps->desc)
-			pr_info("%s %s\n", info, caps->desc);
+		if (caps->desc)
+			pr_info("detected: %s\n", caps->desc);
 		cpus_set_cap(caps->capability);
-	}
-}
-
-static void update_cpu_capabilities(u16 scope_mask)
-{
-	__update_cpu_capabilities(arm64_errata, scope_mask,
-				  "enabling workaround for");
-	__update_cpu_capabilities(arm64_features, scope_mask, "detected:");
-}
-
-static int __enable_cpu_capability(void *arg)
-{
-	const struct arm64_cpu_capabilities *cap = arg;
-
-	cap->cpu_enable(cap);
+
+		if ((scope_mask & SCOPE_BOOT_CPU) && (caps->type & SCOPE_BOOT_CPU))
+			set_bit(caps->capability, boot_capabilities);
+	}
+}
+
+/*
+ * Enable all the available capabilities on this CPU. The capabilities
+ * with BOOT_CPU scope are handled separately and hence skipped here.
+ */
+static int cpu_enable_non_boot_scope_capabilities(void *__unused)
+{
+	int i;
+	u16 non_boot_scope = SCOPE_ALL & ~SCOPE_BOOT_CPU;
+
+	for_each_available_cap(i) {
+		const struct arm64_cpu_capabilities *cap = cpu_hwcaps_ptrs[i];
+
+		if (WARN_ON(!cap))
+			continue;
+
+		if (!(cap->type & non_boot_scope))
+			continue;
+
+		if (cap->cpu_enable)
+			cap->cpu_enable(cap);
+	}
 	return 0;
 }
 
@@ -1527,21 +1767,29 @@
  * Run through the enabled capabilities and enable() it on all active
  * CPUs
  */
-static void __init
-__enable_cpu_capabilities(const struct arm64_cpu_capabilities *caps,
-			  u16 scope_mask)
-{
+static void __init enable_cpu_capabilities(u16 scope_mask)
+{
+	int i;
+	const struct arm64_cpu_capabilities *caps;
+	bool boot_scope;
+
 	scope_mask &= ARM64_CPUCAP_SCOPE_MASK;
-	for (; caps->matches; caps++) {
-		unsigned int num = caps->capability;
-
-		if (!(caps->type & scope_mask) || !cpus_have_cap(num))
+	boot_scope = !!(scope_mask & SCOPE_BOOT_CPU);
+
+	for (i = 0; i < ARM64_NCAPS; i++) {
+		unsigned int num;
+
+		caps = cpu_hwcaps_ptrs[i];
+		if (!caps || !(caps->type & scope_mask))
+			continue;
+		num = caps->capability;
+		if (!cpus_have_cap(num))
 			continue;
 
 		/* Ensure cpus_have_const_cap(num) works */
 		static_branch_enable(&cpu_hwcap_keys[num]);
 
-		if (caps->cpu_enable) {
+		if (boot_scope && caps->cpu_enable)
 			/*
 			 * Capabilities with SCOPE_BOOT_CPU scope are finalised
 			 * before any secondary CPU boots. Thus, each secondary
@@ -1550,25 +1798,19 @@
 			 * the boot CPU, for which the capability must be
 			 * enabled here. This approach avoids costly
 			 * stop_machine() calls for this case.
-			 *
-			 * Otherwise, use stop_machine() as it schedules the
-			 * work allowing us to modify PSTATE, instead of
-			 * on_each_cpu() which uses an IPI, giving us a PSTATE
-			 * that disappears when we return.
 			 */
-			if (scope_mask & SCOPE_BOOT_CPU)
-				caps->cpu_enable(caps);
-			else
-				stop_machine(__enable_cpu_capability,
-					     (void *)caps, cpu_online_mask);
-		}
-	}
-}
-
-static void __init enable_cpu_capabilities(u16 scope_mask)
-{
-	__enable_cpu_capabilities(arm64_errata, scope_mask);
-	__enable_cpu_capabilities(arm64_features, scope_mask);
+			caps->cpu_enable(caps);
+	}
+
+	/*
+	 * For all non-boot scope capabilities, use stop_machine()
+	 * as it schedules the work allowing us to modify PSTATE,
+	 * instead of on_each_cpu() which uses an IPI, giving us a
+	 * PSTATE that disappears when we return.
+	 */
+	if (!boot_scope)
+		stop_machine(cpu_enable_non_boot_scope_capabilities,
+			     NULL, cpu_online_mask);
 }
 
 /*
@@ -1578,16 +1820,17 @@
  *
  * Returns "false" on conflicts.
  */
-static bool
-__verify_local_cpu_caps(const struct arm64_cpu_capabilities *caps,
-			u16 scope_mask)
-{
+static bool verify_local_cpu_caps(u16 scope_mask)
+{
+	int i;
 	bool cpu_has_cap, system_has_cap;
+	const struct arm64_cpu_capabilities *caps;
 
 	scope_mask &= ARM64_CPUCAP_SCOPE_MASK;
 
-	for (; caps->matches; caps++) {
-		if (!(caps->type & scope_mask))
+	for (i = 0; i < ARM64_NCAPS; i++) {
+		caps = cpu_hwcaps_ptrs[i];
+		if (!caps || !(caps->type & scope_mask))
 			continue;
 
 		cpu_has_cap = caps->matches(caps, SCOPE_LOCAL_CPU);
@@ -1618,7 +1861,7 @@
 		}
 	}
 
-	if (caps->matches) {
+	if (i < ARM64_NCAPS) {
 		pr_crit("CPU%d: Detected conflict for capability %d (%s), System: %d, CPU: %d\n",
 			smp_processor_id(), caps->capability,
 			caps->desc, system_has_cap, cpu_has_cap);
@@ -1626,12 +1869,6 @@
 	}
 
 	return true;
-}
-
-static bool verify_local_cpu_caps(u16 scope_mask)
-{
-	return __verify_local_cpu_caps(arm64_errata, scope_mask) &&
-	       __verify_local_cpu_caps(arm64_features, scope_mask);
 }
 
 /*
@@ -1742,12 +1979,16 @@
 	static_branch_enable(&arm64_const_caps_ready);
 }
 
-extern const struct arm64_cpu_capabilities arm64_errata[];
-
-bool this_cpu_has_cap(unsigned int cap)
-{
-	return (__this_cpu_has_cap(arm64_features, cap) ||
-		__this_cpu_has_cap(arm64_errata, cap));
+bool this_cpu_has_cap(unsigned int n)
+{
+	if (!WARN_ON(preemptible()) && n < ARM64_NCAPS) {
+		const struct arm64_cpu_capabilities *cap = cpu_hwcaps_ptrs[n];
+
+		if (cap)
+			return cap->matches(cap, SCOPE_LOCAL_CPU);
+	}
+
+	return false;
 }
 
 void cpu_set_feature(unsigned int num)
@@ -1824,6 +2065,11 @@
 cpufeature_pan_not_uao(const struct arm64_cpu_capabilities *entry, int __unused)
 {
 	return (cpus_have_const_cap(ARM64_HAS_PAN) && !cpus_have_const_cap(ARM64_HAS_UAO));
+}
+
+static void __maybe_unused cpu_enable_cnp(struct arm64_cpu_capabilities const *cap)
+{
+	cpu_replace_ttbr1(lm_alias(swapper_pg_dir));
 }
 
 /*
@@ -1887,25 +2133,30 @@
 	return 0;
 }
 
+int do_emulate_mrs(struct pt_regs *regs, u32 sys_reg, u32 rt)
+{
+	int rc;
+	u64 val;
+
+	rc = emulate_sys_reg(sys_reg, &val);
+	if (!rc) {
+		pt_regs_write_reg(regs, rt, val);
+		arm64_skip_faulting_instruction(regs, AARCH64_INSN_SIZE);
+	}
+	return rc;
+}
+
 static int emulate_mrs(struct pt_regs *regs, u32 insn)
 {
-	int rc;
-	u32 sys_reg, dst;
-	u64 val;
+	u32 sys_reg, rt;
 
 	/*
 	 * sys_reg values are defined as used in mrs/msr instruction.
 	 * shift the imm value to get the encoding.
 	 */
 	sys_reg = (u32)aarch64_insn_decode_immediate(AARCH64_INSN_IMM_16, insn) << 5;
-	rc = emulate_sys_reg(sys_reg, &val);
-	if (!rc) {
-		dst = aarch64_insn_decode_register(AARCH64_INSN_REGTYPE_RT, insn);
-		pt_regs_write_reg(regs, dst, val);
-		arm64_skip_faulting_instruction(regs, AARCH64_INSN_SIZE);
-	}
-
-	return rc;
+	rt = aarch64_insn_decode_register(AARCH64_INSN_REGTYPE_RT, insn);
+	return do_emulate_mrs(regs, sys_reg, rt);
 }
 
 static struct undef_hook mrs_hook = {
@@ -1924,12 +2175,6 @@
 
 core_initcall(enable_mrs_emulation);
 
-<<<<<<< HEAD
-void cpu_clear_disr(const struct arm64_cpu_capabilities *__unused)
-{
-	/* Firmware may have left a deferred SError in this register. */
-	write_sysreg_s(0, SYS_DISR_EL1);
-=======
 ssize_t cpu_show_meltdown(struct device *dev, struct device_attribute *attr,
 			  char *buf)
 {
@@ -1940,5 +2185,4 @@
 		return sprintf(buf, "Mitigation: PTI\n");
 
 	return sprintf(buf, "Vulnerable\n");
->>>>>>> 407d19ab
 }