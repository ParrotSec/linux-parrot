--- conflicted
+++ resolved
@@ -40,15 +40,17 @@
 #include <linux/thread_info.h>
 
 #include <asm/alternative.h>
+#include <asm/arch_gicv3.h>
 #include <asm/compat.h>
 #include <asm/cacheflush.h>
 #include <asm/exec.h>
 #include <asm/fpsimd.h>
 #include <asm/mmu_context.h>
 #include <asm/processor.h>
+#include <asm/pointer_auth.h>
 #include <asm/stacktrace.h>
 
-#ifdef CONFIG_STACKPROTECTOR
+#if defined(CONFIG_STACKPROTECTOR) && !defined(CONFIG_STACKPROTECTOR_PER_TASK)
 #include <linux/stackprotector.h>
 unsigned long __stack_chk_guard __read_mostly;
 EXPORT_SYMBOL(__stack_chk_guard);
@@ -62,8 +64,6 @@
 
 void (*arm_pm_restart)(enum reboot_mode reboot_mode, const char *cmd);
 
-<<<<<<< HEAD
-=======
 static void __cpu_do_idle(void)
 {
 	dsb(sy);
@@ -108,7 +108,6 @@
 		__cpu_do_idle();
 }
 
->>>>>>> 407d19ab
 /*
  * This is our default idle handler.
  */
@@ -267,6 +266,9 @@
 
 	printk("sp : %016llx\n", sp);
 
+	if (system_uses_irq_prio_masking())
+		printk("pmr_save: %08llx\n", regs->pmr_save);
+
 	i = top_reg;
 
 	while (i >= 0) {
@@ -394,6 +396,13 @@
 		if (IS_ENABLED(CONFIG_ARM64_UAO) &&
 		    cpus_have_const_cap(ARM64_HAS_UAO))
 			childregs->pstate |= PSR_UAO_BIT;
+
+		if (arm64_get_ssbd_state() == ARM64_SSBD_FORCE_DISABLE)
+			childregs->pstate |= PSR_SSBS_BIT;
+
+		if (system_uses_irq_prio_masking())
+			childregs->pmr_save = GIC_PRIO_IRQON;
+
 		p->thread.cpu_context.x19 = stack_start;
 		p->thread.cpu_context.x20 = stk_sz;
 	}
@@ -461,6 +470,7 @@
 	contextidr_thread_switch(next);
 	entry_task_switch(next);
 	uao_thread_switch(next);
+	ptrauth_thread_switch(next);
 
 	/*
 	 * Complete any pending TLB or cache maintenance on this CPU in case
@@ -491,7 +501,7 @@
 	frame.fp = thread_saved_fp(p);
 	frame.pc = thread_saved_pc(p);
 #ifdef CONFIG_FUNCTION_GRAPH_TRACER
-	frame.graph = p->curr_ret_stack;
+	frame.graph = 0;
 #endif
 	do {
 		if (unwind_frame(p, &frame))
@@ -528,26 +538,6 @@
 void arch_setup_new_exec(void)
 {
 	current->mm->context.flags = is_compat_task() ? MMCF_AARCH32 : 0;
-}
-
-#ifdef CONFIG_GCC_PLUGIN_STACKLEAK
-void __used stackleak_check_alloca(unsigned long size)
-{
-	unsigned long stack_left;
-	unsigned long current_sp = current_stack_pointer;
-	struct stack_info info;
-
-	BUG_ON(!on_accessible_stack(current, current_sp, &info));
-
-	stack_left = current_sp - info.low;
-
-	/*
-	 * There's a good chance we're almost out of stack space if this
-	 * is true. Using panic() over BUG() is more likely to give
-	 * reliable debugging output.
-	 */
-	if (size >= stack_left)
-		panic("alloca() over the kernel stack boundary\n");
-}
-EXPORT_SYMBOL(stackleak_check_alloca);
-#endif+
+	ptrauth_thread_init_user(current);
+}