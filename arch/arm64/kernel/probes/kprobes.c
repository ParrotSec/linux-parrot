--- conflicted
+++ resolved
@@ -82,8 +82,6 @@
 int __kprobes arch_prepare_kprobe(struct kprobe *p)
 {
 	unsigned long probe_addr = (unsigned long)p->addr;
-	extern char __start_rodata[];
-	extern char __end_rodata[];
 
 	if (probe_addr & 0x3)
 		return -EINVAL;
@@ -91,10 +89,7 @@
 	/* copy instruction */
 	p->opcode = le32_to_cpu(*p->addr);
 
-	if (in_exception_text(probe_addr))
-		return -EINVAL;
-	if (probe_addr >= (unsigned long) __start_rodata &&
-	    probe_addr <= (unsigned long) __end_rodata)
+	if (search_exception_tables(probe_addr))
 		return -EINVAL;
 
 	/* decode instruction */
@@ -111,7 +106,7 @@
 		if (!p->ainsn.api.insn)
 			return -ENOMEM;
 		break;
-	};
+	}
 
 	/* prepare the instruction */
 	if (p->ainsn.api.insn)
@@ -465,9 +460,6 @@
 	return DBG_HOOK_HANDLED;
 }
 
-<<<<<<< HEAD
-bool arch_within_kprobe_blacklist(unsigned long addr)
-=======
 static struct break_hook kprobes_break_hook = {
 	.imm = KPROBES_BRK_IMM,
 	.fn = kprobe_breakpoint_handler,
@@ -478,26 +470,32 @@
  * This blacklist is exposed to userspace via debugfs (kprobes/blacklist).
  */
 int __init arch_populate_kprobe_blacklist(void)
->>>>>>> 407d19ab
-{
-	if ((addr >= (unsigned long)__kprobes_text_start &&
-	    addr < (unsigned long)__kprobes_text_end) ||
-	    (addr >= (unsigned long)__entry_text_start &&
-	    addr < (unsigned long)__entry_text_end) ||
-	    (addr >= (unsigned long)__idmap_text_start &&
-	    addr < (unsigned long)__idmap_text_end) ||
-	    (addr >= (unsigned long)__hyp_text_start &&
-	    addr < (unsigned long)__hyp_text_end) ||
-	    !!search_exception_tables(addr))
-		return true;
-
-	if (!is_kernel_in_hyp_mode()) {
-		if ((addr >= (unsigned long)__hyp_idmap_text_start &&
-		    addr < (unsigned long)__hyp_idmap_text_end))
-			return true;
-	}
-
-	return false;
+{
+	int ret;
+
+	ret = kprobe_add_area_blacklist((unsigned long)__entry_text_start,
+					(unsigned long)__entry_text_end);
+	if (ret)
+		return ret;
+	ret = kprobe_add_area_blacklist((unsigned long)__irqentry_text_start,
+					(unsigned long)__irqentry_text_end);
+	if (ret)
+		return ret;
+	ret = kprobe_add_area_blacklist((unsigned long)__exception_text_start,
+					(unsigned long)__exception_text_end);
+	if (ret)
+		return ret;
+	ret = kprobe_add_area_blacklist((unsigned long)__idmap_text_start,
+					(unsigned long)__idmap_text_end);
+	if (ret)
+		return ret;
+	ret = kprobe_add_area_blacklist((unsigned long)__hyp_text_start,
+					(unsigned long)__hyp_text_end);
+	if (ret || is_kernel_in_hyp_mode())
+		return ret;
+	ret = kprobe_add_area_blacklist((unsigned long)__hyp_idmap_text_start,
+					(unsigned long)__hyp_idmap_text_end);
+	return ret;
 }
 
 void __kprobes __used *trampoline_probe_handler(struct pt_regs *regs)
