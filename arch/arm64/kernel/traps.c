--- conflicted
+++ resolved
@@ -24,6 +24,7 @@
 #include <linux/sizes.h>
 #include <linux/syscalls.h>
 #include <linux/mm_types.h>
+#include <linux/kasan.h>
 
 #include <asm/atomic.h>
 #include <asm/bug.h>
@@ -117,7 +118,7 @@
 		frame.pc = thread_saved_pc(tsk);
 	}
 #ifdef CONFIG_FUNCTION_GRAPH_TRACER
-	frame.graph = tsk->curr_ret_stack;
+	frame.graph = 0;
 #endif
 
 	printk("Call trace:\n");
@@ -212,24 +213,19 @@
 		do_exit(SIGSEGV);
 }
 
-static bool show_unhandled_signals_ratelimited(void)
+static void arm64_show_signal(int signo, const char *str)
 {
 	static DEFINE_RATELIMIT_STATE(rs, DEFAULT_RATELIMIT_INTERVAL,
 				      DEFAULT_RATELIMIT_BURST);
-	return show_unhandled_signals && __ratelimit(&rs);
-}
-
-void arm64_force_sig_info(struct siginfo *info, const char *str,
-			  struct task_struct *tsk)
-{
+	struct task_struct *tsk = current;
 	unsigned int esr = tsk->thread.fault_code;
 	struct pt_regs *regs = task_pt_regs(tsk);
 
-	if (!unhandled_signal(tsk, info->si_signo))
-		goto send_sig;
-
-	if (!show_unhandled_signals_ratelimited())
-		goto send_sig;
+	/* Leave if the signal won't be shown */
+	if (!show_unhandled_signals ||
+	    !unhandled_signal(tsk, signo) ||
+	    !__ratelimit(&rs))
+		return;
 
 	pr_info("%s[%d]: unhandled exception: ", tsk->comm, task_pid_nr(tsk));
 	if (esr)
@@ -239,11 +235,8 @@
 	print_vma_addr(KERN_CONT " in ", regs->pc);
 	pr_cont("\n");
 	__show_regs(regs);
-
-<<<<<<< HEAD
-send_sig:
-	force_sig_info(info->si_signo, info, tsk);
-=======
+}
+
 void arm64_force_sig_fault(int signo, int code, void __user *addr,
 			   const char *str)
 {
@@ -266,17 +259,18 @@
 {
 	arm64_show_signal(SIGTRAP, str);
 	force_sig_ptrace_errno_trap(errno, addr);
->>>>>>> 407d19ab
 }
 
 void arm64_notify_die(const char *str, struct pt_regs *regs,
-		      struct siginfo *info, int err)
+		      int signo, int sicode, void __user *addr,
+		      int err)
 {
 	if (user_mode(regs)) {
 		WARN_ON(regs != current_pt_regs());
 		current->thread.fault_address = 0;
 		current->thread.fault_code = err;
-		arm64_force_sig_info(info, str, current);
+
+		arm64_force_sig_fault(signo, sicode, addr, str);
 	} else {
 		die(str, regs, err);
 	}
@@ -363,11 +357,11 @@
 
 void force_signal_inject(int signal, int code, unsigned long address)
 {
-	siginfo_t info;
 	const char *desc;
 	struct pt_regs *regs = current_pt_regs();
 
-	clear_siginfo(&info);
+	if (WARN_ON(!user_mode(regs)))
+		return;
 
 	switch (signal) {
 	case SIGILL:
@@ -387,12 +381,7 @@
 		signal = SIGKILL;
 	}
 
-	info.si_signo = signal;
-	info.si_errno = 0;
-	info.si_code  = code;
-	info.si_addr  = (void __user *)address;
-
-	arm64_notify_die(desc, regs, &info, 0);
+	arm64_notify_die(desc, regs, signal, code, (void __user *)address, 0);
 }
 
 /*
@@ -421,13 +410,8 @@
 	if (call_undef_hook(regs) == 0)
 		return;
 
+	BUG_ON(!user_mode(regs));
 	force_signal_inject(SIGILL, ILL_ILLOPC, regs->pc);
-	BUG_ON(!user_mode(regs));
-}
-
-void cpu_enable_cache_maint_trap(const struct arm64_cpu_capabilities *__unused)
-{
-	sysreg_clear_set(sctlr_el1, SCTLR_EL1_UCI, 0);
 }
 
 #define __user_cache_maint(insn, address, res)			\
@@ -453,7 +437,7 @@
 static void user_cache_maint_handler(unsigned int esr, struct pt_regs *regs)
 {
 	unsigned long address;
-	int rt = (esr & ESR_ELx_SYS64_ISS_RT_MASK) >> ESR_ELx_SYS64_ISS_RT_SHIFT;
+	int rt = ESR_ELx_SYS64_ISS_RT(esr);
 	int crm = (esr & ESR_ELx_SYS64_ISS_CRM_MASK) >> ESR_ELx_SYS64_ISS_CRM_SHIFT;
 	int ret = 0;
 
@@ -491,7 +475,7 @@
 
 static void ctr_read_handler(unsigned int esr, struct pt_regs *regs)
 {
-	int rt = (esr & ESR_ELx_SYS64_ISS_RT_MASK) >> ESR_ELx_SYS64_ISS_RT_SHIFT;
+	int rt = ESR_ELx_SYS64_ISS_RT(esr);
 	unsigned long val = arm64_ftr_reg_user_value(&arm64_ftr_reg_ctrel0);
 
 	pt_regs_write_reg(regs, rt, val);
@@ -501,7 +485,7 @@
 
 static void cntvct_read_handler(unsigned int esr, struct pt_regs *regs)
 {
-	int rt = (esr & ESR_ELx_SYS64_ISS_RT_MASK) >> ESR_ELx_SYS64_ISS_RT_SHIFT;
+	int rt = ESR_ELx_SYS64_ISS_RT(esr);
 
 	pt_regs_write_reg(regs, rt, arch_timer_read_counter());
 	arm64_skip_faulting_instruction(regs, AARCH64_INSN_SIZE);
@@ -509,9 +493,25 @@
 
 static void cntfrq_read_handler(unsigned int esr, struct pt_regs *regs)
 {
-	int rt = (esr & ESR_ELx_SYS64_ISS_RT_MASK) >> ESR_ELx_SYS64_ISS_RT_SHIFT;
+	int rt = ESR_ELx_SYS64_ISS_RT(esr);
 
 	pt_regs_write_reg(regs, rt, arch_timer_get_rate());
+	arm64_skip_faulting_instruction(regs, AARCH64_INSN_SIZE);
+}
+
+static void mrs_handler(unsigned int esr, struct pt_regs *regs)
+{
+	u32 sysreg, rt;
+
+	rt = ESR_ELx_SYS64_ISS_RT(esr);
+	sysreg = esr_sys64_to_sysreg(esr);
+
+	if (do_emulate_mrs(regs, sysreg, rt) != 0)
+		force_signal_inject(SIGILL, ILL_ILLOPC, regs->pc);
+}
+
+static void wfi_handler(unsigned int esr, struct pt_regs *regs)
+{
 	arm64_skip_faulting_instruction(regs, AARCH64_INSN_SIZE);
 }
 
@@ -545,8 +545,6 @@
 		.esr_val = ESR_ELx_SYS64_ISS_SYS_CNTFRQ,
 		.handler = cntfrq_read_handler,
 	},
-<<<<<<< HEAD
-=======
 	{
 		/* Trap read access to CPUID registers */
 		.esr_mask = ESR_ELx_SYS64_ISS_SYS_MRS_OP_MASK,
@@ -674,9 +672,48 @@
 		.esr_val = ESR_ELx_CP15_64_ISS_SYS_CNTVCT,
 		.handler = compat_cntvct_read_handler,
 	},
->>>>>>> 407d19ab
 	{},
 };
+
+asmlinkage void __exception do_cp15instr(unsigned int esr, struct pt_regs *regs)
+{
+	struct sys64_hook *hook, *hook_base;
+
+	if (!cp15_cond_valid(esr, regs)) {
+		/*
+		 * There is no T16 variant of a CP access, so we
+		 * always advance PC by 4 bytes.
+		 */
+		arm64_compat_skip_faulting_instruction(regs, 4);
+		return;
+	}
+
+	switch (ESR_ELx_EC(esr)) {
+	case ESR_ELx_EC_CP15_32:
+		hook_base = cp15_32_hooks;
+		break;
+	case ESR_ELx_EC_CP15_64:
+		hook_base = cp15_64_hooks;
+		break;
+	default:
+		do_undefinstr(regs);
+		return;
+	}
+
+	for (hook = hook_base; hook->handler; hook++)
+		if ((hook->esr_mask & esr) == hook->esr_val) {
+			hook->handler(esr, regs);
+			return;
+		}
+
+	/*
+	 * New cp15 instructions may previously have been undefined at
+	 * EL0. Fall back to our usual undefined instruction handler
+	 * so that we handle these consistently.
+	 */
+	do_undefinstr(regs);
+}
+#endif
 
 asmlinkage void __exception do_sysinstr(unsigned int esr, struct pt_regs *regs)
 {
@@ -754,7 +791,6 @@
 		handler[reason], smp_processor_id(), esr,
 		esr_get_class_string(esr));
 
-	die("Oops - bad mode", regs, 0);
 	local_daif_mask();
 	panic("bad mode");
 }
@@ -765,19 +801,13 @@
  */
 asmlinkage void bad_el0_sync(struct pt_regs *regs, int reason, unsigned int esr)
 {
-	siginfo_t info;
 	void __user *pc = (void __user *)instruction_pointer(regs);
-
-	clear_siginfo(&info);
-	info.si_signo = SIGILL;
-	info.si_errno = 0;
-	info.si_code  = ILL_ILLOPC;
-	info.si_addr  = pc;
 
 	current->thread.fault_address = 0;
 	current->thread.fault_code = esr;
 
-	arm64_force_sig_info(&info, "Bad EL0 synchronous exception", current);
+	arm64_force_sig_fault(SIGILL, ILL_ILLOPC, pc,
+			      "Bad EL0 synchronous exception");
 }
 
 #ifdef CONFIG_VMAP_STACK
@@ -862,13 +892,17 @@
 
 asmlinkage void do_serror(struct pt_regs *regs, unsigned int esr)
 {
-	nmi_enter();
+	const bool was_in_nmi = in_nmi();
+
+	if (!was_in_nmi)
+		nmi_enter();
 
 	/* non-RAS errors are not containable */
 	if (!arm64_is_ras_serror(esr) || arm64_is_fatal_ras_serror(regs, esr))
 		arm64_serror_panic(regs, esr);
 
-	nmi_exit();
+	if (!was_in_nmi)
+		nmi_exit();
 }
 
 void __pte_error(const char *file, int line, unsigned long val)
@@ -930,8 +964,6 @@
 	.imm = BUG_BRK_IMM,
 };
 
-<<<<<<< HEAD
-=======
 #ifdef CONFIG_KASAN_SW_TAGS
 
 #define KASAN_ESR_RECOVER	0x20
@@ -978,7 +1010,6 @@
 };
 #endif
 
->>>>>>> 407d19ab
 /*
  * Initial handler for AArch64 BRK exceptions
  * This handler only used until debug_traps_init().
@@ -986,27 +1017,20 @@
 int __init early_brk64(unsigned long addr, unsigned int esr,
 		struct pt_regs *regs)
 {
-<<<<<<< HEAD
-=======
 #ifdef CONFIG_KASAN_SW_TAGS
 	unsigned int comment = esr & ESR_ELx_BRK64_ISS_COMMENT_MASK;
 
 	if ((comment & ~KASAN_BRK_MASK) == KASAN_BRK_IMM)
 		return kasan_handler(regs, esr) != DBG_HOOK_HANDLED;
 #endif
->>>>>>> 407d19ab
 	return bug_handler(regs, esr) != DBG_HOOK_HANDLED;
 }
 
 /* This registration must happen early, before debug_traps_init(). */
 void __init trap_init(void)
 {
-<<<<<<< HEAD
-	register_break_hook(&bug_break_hook);
-=======
 	register_kernel_break_hook(&bug_break_hook);
 #ifdef CONFIG_KASAN_SW_TAGS
 	register_kernel_break_hook(&kasan_break_hook);
 #endif
->>>>>>> 407d19ab
 }