--- conflicted
+++ resolved
@@ -1799,11 +1799,7 @@
 
 	if (flags & (_TIF_SYSCALL_EMU | _TIF_SYSCALL_TRACE)) {
 		tracehook_report_syscall(regs, PTRACE_SYSCALL_ENTER);
-<<<<<<< HEAD
-		if (!in_syscall(regs) || (flags & _TIF_SYSCALL_EMU))
-=======
 		if (flags & _TIF_SYSCALL_EMU)
->>>>>>> 4e026225
 			return NO_SYSCALL;
 	}
 
