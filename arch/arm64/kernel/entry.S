--- conflicted
+++ resolved
@@ -174,7 +174,7 @@
 
 	.else
 	add	x21, sp, #S_FRAME_SIZE
-	get_thread_info tsk
+	get_current_task tsk
 	/* Save the task's original addr_limit and set USER_DS */
 	ldr	x20, [tsk, #TSK_TI_ADDR_LIMIT]
 	str	x20, [sp, #S_ORIG_ADDR_LIMIT]
@@ -238,6 +238,12 @@
 	msr	sp_el0, tsk
 	.endif
 
+	/* Save pmr */
+alternative_if ARM64_HAS_IRQ_PRIO_MASKING
+	mrs_s	x20, SYS_ICC_PMR_EL1
+	str	x20, [sp, #S_PMR_SAVE]
+alternative_else_nop_endif
+
 	/*
 	 * Registers that may be useful after this macro is invoked:
 	 *
@@ -258,6 +264,14 @@
 
 	/* No need to restore UAO, it will be restored from SPSR_EL1 */
 	.endif
+
+	/* Restore pmr */
+alternative_if ARM64_HAS_IRQ_PRIO_MASKING
+	ldr	x20, [sp, #S_PMR_SAVE]
+	msr_s	SYS_ICC_PMR_EL1, x20
+	/* Ensure priority change is seen by redistributor */
+	dsb	sy
+alternative_else_nop_endif
 
 	ldp	x21, x22, [sp, #S_PC]		// load ELR, SPSR
 	.if	\el == 0
@@ -349,10 +363,6 @@
 	ldp	x28, x29, [sp, #16 * 14]
 	ldr	lr, [sp, #S_LR]
 	add	sp, sp, #S_FRAME_SIZE		// restore sp
-	/*
-	 * ARCH_HAS_MEMBARRIER_SYNC_CORE rely on eret context synchronization
-	 * when returning from IPI handler, and when returning to user-space.
-	 */
 
 	.if	\el == 0
 alternative_insn eret, nop, ARM64_UNMAP_KERNEL_AT_EL0
@@ -368,6 +378,7 @@
 	.else
 	eret
 	.endif
+	sb
 	.endm
 
 	.macro	irq_stack_entry
@@ -400,17 +411,7 @@
 	mov	sp, x19
 	.endm
 
-/*
- * These are the registers used in the syscall handler, and allow us to
- * have in theory up to 7 arguments to a function - x0 to x6.
- *
- * x7 is reserved for the system call number in 32-bit mode.
- */
-wsc_nr	.req	w25		// number of system calls
-xsc_nr	.req	x25		// number of system calls (zero-extended)
-wscno	.req	w26		// syscall number
-xscno	.req	x26		// syscall number (zero-extended)
-stbl	.req	x27		// syscall table pointer
+/* GPRs used by entry code */
 tsk	.req	x28		// current thread_info
 
 /*
@@ -654,8 +655,6 @@
 	kernel_entry 1
 	gic_prio_irq_setup pmr=x20, tmp=x1
 	enable_da_f
-<<<<<<< HEAD
-=======
 
 #ifdef CONFIG_ARM64_PSEUDO_NMI
 	test_irqs_unmasked	res=x0, pmr=x20
@@ -664,7 +663,6 @@
 1:
 #endif
 
->>>>>>> 407d19ab
 #ifdef CONFIG_TRACE_IRQFLAGS
 	bl	trace_hardirqs_off
 #endif
@@ -672,16 +670,19 @@
 	irq_handler
 
 #ifdef CONFIG_PREEMPT
-	ldr	w24, [tsk, #TSK_TI_PREEMPT]	// get preempt count
-	cbnz	w24, 1f				// preempt count != 0
-	ldr	x0, [tsk, #TSK_TI_FLAGS]	// get flags
-	tbz	x0, #TIF_NEED_RESCHED, 1f	// needs rescheduling?
-	bl	el1_preempt
+	ldr	x24, [tsk, #TSK_TI_PREEMPT]	// get preempt count
+alternative_if ARM64_HAS_IRQ_PRIO_MASKING
+	/*
+	 * DA_F were cleared at start of handling. If anything is set in DAIF,
+	 * we come back from an NMI, so skip preemption
+	 */
+	mrs	x0, daif
+	orr	x24, x24, x0
+alternative_else_nop_endif
+	cbnz	x24, 1f				// preempt count != 0 || NMI return path
+	bl	preempt_schedule_irq		// irq en/disable is done inside
 1:
 #endif
-<<<<<<< HEAD
-#ifdef CONFIG_TRACE_IRQFLAGS
-=======
 
 #ifdef CONFIG_ARM64_PSEUDO_NMI
 	/*
@@ -700,20 +701,12 @@
 	test_irqs_unmasked	res=x0, pmr=x20
 	cbnz	x0, 1f
 #endif
->>>>>>> 407d19ab
 	bl	trace_hardirqs_on
-#endif
+1:
+#endif
+
 	kernel_exit 1
 ENDPROC(el1_irq)
-
-#ifdef CONFIG_PREEMPT
-el1_preempt:
-	mov	x24, lr
-1:	bl	preempt_schedule_irq		// irq en/disable is done inside
-	ldr	x0, [tsk, #TSK_TI_FLAGS]	// get new tasks TI_FLAGS
-	tbnz	x0, #TIF_NEED_RESCHED, 1b	// needs rescheduling?
-	ret	x24
-#endif
 
 /*
  * EL0 mode handlers.
@@ -736,6 +729,7 @@
 	cmp	x24, #ESR_ELx_EC_FP_EXC64	// FP/ASIMD exception
 	b.eq	el0_fpsimd_exc
 	cmp	x24, #ESR_ELx_EC_SYS64		// configurable trap
+	ccmp	x24, #ESR_ELx_EC_WFx, #4, ne
 	b.eq	el0_sys
 	cmp	x24, #ESR_ELx_EC_SP_ALIGN	// stack alignment exception
 	b.eq	el0_sp_pc
@@ -768,9 +762,9 @@
 	cmp	x24, #ESR_ELx_EC_UNKNOWN	// unknown exception in EL0
 	b.eq	el0_undef
 	cmp	x24, #ESR_ELx_EC_CP15_32	// CP15 MRC/MCR trap
-	b.eq	el0_undef
+	b.eq	el0_cp15
 	cmp	x24, #ESR_ELx_EC_CP15_64	// CP15 MRRC/MCRR trap
-	b.eq	el0_undef
+	b.eq	el0_cp15
 	cmp	x24, #ESR_ELx_EC_CP14_MR	// CP14 MRC/MCR trap
 	b.eq	el0_undef
 	cmp	x24, #ESR_ELx_EC_CP14_LS	// CP14 LDC/STC trap
@@ -793,6 +787,17 @@
 el0_error_compat:
 	kernel_entry 0, 32
 	b	el0_error_naked
+
+el0_cp15:
+	/*
+	 * Trapped CP15 (MRC, MCR, MRRC, MCRR) instructions
+	 */
+	enable_daif
+	ct_user_exit
+	mov	x0, x25
+	mov	x1, sp
+	bl	do_cp15instr
+	b	ret_to_user
 #endif
 
 el0_da:
@@ -1074,6 +1079,7 @@
 	mrs	x30, far_el1
 	.endif
 	eret
+	sb
 	.endm
 
 	.align	11
@@ -1152,7 +1158,7 @@
 	cbz	x19, 1f				// not a kernel thread
 	mov	x0, x20
 	blr	x19
-1:	get_thread_info tsk
+1:	get_current_task tsk
 	b	ret_to_user
 ENDPROC(ret_from_fork)
 NOKPROBE(ret_from_fork)
