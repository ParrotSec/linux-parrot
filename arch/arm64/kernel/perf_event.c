// SPDX-License-Identifier: GPL-2.0-only
/*
 * ARMv8 PMUv3 Performance Events handling code.
 *
 * Copyright (C) 2012 ARM Limited
 * Author: Will Deacon <will.deacon@arm.com>
 *
 * This code is based heavily on the ARMv7 perf event code.
 */

#include <asm/irq_regs.h>
#include <asm/perf_event.h>
#include <asm/sysreg.h>
#include <asm/virt.h>

#include <clocksource/arm_arch_timer.h>

#include <linux/acpi.h>
#include <linux/clocksource.h>
#include <linux/kvm_host.h>
#include <linux/of.h>
#include <linux/perf/arm_pmu.h>
#include <linux/platform_device.h>
#include <linux/sched_clock.h>
#include <linux/smp.h>

/* ARMv8 Cortex-A53 specific event types. */
#define ARMV8_A53_PERFCTR_PREF_LINEFILL				0xC2

/* ARMv8 Cavium ThunderX specific event types. */
#define ARMV8_THUNDER_PERFCTR_L1D_CACHE_MISS_ST			0xE9
#define ARMV8_THUNDER_PERFCTR_L1D_CACHE_PREF_ACCESS		0xEA
#define ARMV8_THUNDER_PERFCTR_L1D_CACHE_PREF_MISS		0xEB
#define ARMV8_THUNDER_PERFCTR_L1I_CACHE_PREF_ACCESS		0xEC
#define ARMV8_THUNDER_PERFCTR_L1I_CACHE_PREF_MISS		0xED

/*
 * ARMv8 Architectural defined events, not all of these may
 * be supported on any given implementation. Unsupported events will
 * be disabled at run-time based on the PMCEID registers.
 */
static const unsigned armv8_pmuv3_perf_map[PERF_COUNT_HW_MAX] = {
	PERF_MAP_ALL_UNSUPPORTED,
	[PERF_COUNT_HW_CPU_CYCLES]		= ARMV8_PMUV3_PERFCTR_CPU_CYCLES,
	[PERF_COUNT_HW_INSTRUCTIONS]		= ARMV8_PMUV3_PERFCTR_INST_RETIRED,
	[PERF_COUNT_HW_CACHE_REFERENCES]	= ARMV8_PMUV3_PERFCTR_L1D_CACHE,
	[PERF_COUNT_HW_CACHE_MISSES]		= ARMV8_PMUV3_PERFCTR_L1D_CACHE_REFILL,
	[PERF_COUNT_HW_BRANCH_INSTRUCTIONS]	= ARMV8_PMUV3_PERFCTR_PC_WRITE_RETIRED,
	[PERF_COUNT_HW_BRANCH_MISSES]		= ARMV8_PMUV3_PERFCTR_BR_MIS_PRED,
	[PERF_COUNT_HW_BUS_CYCLES]		= ARMV8_PMUV3_PERFCTR_BUS_CYCLES,
	[PERF_COUNT_HW_STALLED_CYCLES_FRONTEND]	= ARMV8_PMUV3_PERFCTR_STALL_FRONTEND,
	[PERF_COUNT_HW_STALLED_CYCLES_BACKEND]	= ARMV8_PMUV3_PERFCTR_STALL_BACKEND,
};

static const unsigned armv8_pmuv3_perf_cache_map[PERF_COUNT_HW_CACHE_MAX]
						[PERF_COUNT_HW_CACHE_OP_MAX]
						[PERF_COUNT_HW_CACHE_RESULT_MAX] = {
	PERF_CACHE_MAP_ALL_UNSUPPORTED,

	[C(L1D)][C(OP_READ)][C(RESULT_ACCESS)]	= ARMV8_PMUV3_PERFCTR_L1D_CACHE,
	[C(L1D)][C(OP_READ)][C(RESULT_MISS)]	= ARMV8_PMUV3_PERFCTR_L1D_CACHE_REFILL,

	[C(L1I)][C(OP_READ)][C(RESULT_ACCESS)]	= ARMV8_PMUV3_PERFCTR_L1I_CACHE,
	[C(L1I)][C(OP_READ)][C(RESULT_MISS)]	= ARMV8_PMUV3_PERFCTR_L1I_CACHE_REFILL,

	[C(DTLB)][C(OP_READ)][C(RESULT_MISS)]	= ARMV8_PMUV3_PERFCTR_L1D_TLB_REFILL,
	[C(DTLB)][C(OP_READ)][C(RESULT_ACCESS)]	= ARMV8_PMUV3_PERFCTR_L1D_TLB,

	[C(ITLB)][C(OP_READ)][C(RESULT_MISS)]	= ARMV8_PMUV3_PERFCTR_L1I_TLB_REFILL,
	[C(ITLB)][C(OP_READ)][C(RESULT_ACCESS)]	= ARMV8_PMUV3_PERFCTR_L1I_TLB,

	[C(LL)][C(OP_READ)][C(RESULT_MISS)]	= ARMV8_PMUV3_PERFCTR_LL_CACHE_MISS_RD,
	[C(LL)][C(OP_READ)][C(RESULT_ACCESS)]	= ARMV8_PMUV3_PERFCTR_LL_CACHE_RD,

	[C(BPU)][C(OP_READ)][C(RESULT_ACCESS)]	= ARMV8_PMUV3_PERFCTR_BR_PRED,
	[C(BPU)][C(OP_READ)][C(RESULT_MISS)]	= ARMV8_PMUV3_PERFCTR_BR_MIS_PRED,
};

static const unsigned armv8_a53_perf_cache_map[PERF_COUNT_HW_CACHE_MAX]
					      [PERF_COUNT_HW_CACHE_OP_MAX]
					      [PERF_COUNT_HW_CACHE_RESULT_MAX] = {
	PERF_CACHE_MAP_ALL_UNSUPPORTED,

	[C(L1D)][C(OP_PREFETCH)][C(RESULT_MISS)] = ARMV8_A53_PERFCTR_PREF_LINEFILL,

	[C(NODE)][C(OP_READ)][C(RESULT_ACCESS)]	= ARMV8_IMPDEF_PERFCTR_BUS_ACCESS_RD,
	[C(NODE)][C(OP_WRITE)][C(RESULT_ACCESS)] = ARMV8_IMPDEF_PERFCTR_BUS_ACCESS_WR,
};

static const unsigned armv8_a57_perf_cache_map[PERF_COUNT_HW_CACHE_MAX]
					      [PERF_COUNT_HW_CACHE_OP_MAX]
					      [PERF_COUNT_HW_CACHE_RESULT_MAX] = {
	PERF_CACHE_MAP_ALL_UNSUPPORTED,

	[C(L1D)][C(OP_READ)][C(RESULT_ACCESS)]	= ARMV8_IMPDEF_PERFCTR_L1D_CACHE_RD,
	[C(L1D)][C(OP_READ)][C(RESULT_MISS)]	= ARMV8_IMPDEF_PERFCTR_L1D_CACHE_REFILL_RD,
	[C(L1D)][C(OP_WRITE)][C(RESULT_ACCESS)]	= ARMV8_IMPDEF_PERFCTR_L1D_CACHE_WR,
	[C(L1D)][C(OP_WRITE)][C(RESULT_MISS)]	= ARMV8_IMPDEF_PERFCTR_L1D_CACHE_REFILL_WR,

	[C(DTLB)][C(OP_READ)][C(RESULT_MISS)]	= ARMV8_IMPDEF_PERFCTR_L1D_TLB_REFILL_RD,
	[C(DTLB)][C(OP_WRITE)][C(RESULT_MISS)]	= ARMV8_IMPDEF_PERFCTR_L1D_TLB_REFILL_WR,

	[C(NODE)][C(OP_READ)][C(RESULT_ACCESS)]	= ARMV8_IMPDEF_PERFCTR_BUS_ACCESS_RD,
	[C(NODE)][C(OP_WRITE)][C(RESULT_ACCESS)] = ARMV8_IMPDEF_PERFCTR_BUS_ACCESS_WR,
};

static const unsigned armv8_a73_perf_cache_map[PERF_COUNT_HW_CACHE_MAX]
					      [PERF_COUNT_HW_CACHE_OP_MAX]
					      [PERF_COUNT_HW_CACHE_RESULT_MAX] = {
	PERF_CACHE_MAP_ALL_UNSUPPORTED,

	[C(L1D)][C(OP_READ)][C(RESULT_ACCESS)]	= ARMV8_IMPDEF_PERFCTR_L1D_CACHE_RD,
	[C(L1D)][C(OP_WRITE)][C(RESULT_ACCESS)]	= ARMV8_IMPDEF_PERFCTR_L1D_CACHE_WR,
};

static const unsigned armv8_thunder_perf_cache_map[PERF_COUNT_HW_CACHE_MAX]
						   [PERF_COUNT_HW_CACHE_OP_MAX]
						   [PERF_COUNT_HW_CACHE_RESULT_MAX] = {
	PERF_CACHE_MAP_ALL_UNSUPPORTED,

	[C(L1D)][C(OP_READ)][C(RESULT_ACCESS)]	= ARMV8_IMPDEF_PERFCTR_L1D_CACHE_RD,
	[C(L1D)][C(OP_READ)][C(RESULT_MISS)]	= ARMV8_IMPDEF_PERFCTR_L1D_CACHE_REFILL_RD,
	[C(L1D)][C(OP_WRITE)][C(RESULT_ACCESS)]	= ARMV8_IMPDEF_PERFCTR_L1D_CACHE_WR,
	[C(L1D)][C(OP_WRITE)][C(RESULT_MISS)]	= ARMV8_THUNDER_PERFCTR_L1D_CACHE_MISS_ST,
	[C(L1D)][C(OP_PREFETCH)][C(RESULT_ACCESS)] = ARMV8_THUNDER_PERFCTR_L1D_CACHE_PREF_ACCESS,
	[C(L1D)][C(OP_PREFETCH)][C(RESULT_MISS)] = ARMV8_THUNDER_PERFCTR_L1D_CACHE_PREF_MISS,

	[C(L1I)][C(OP_PREFETCH)][C(RESULT_ACCESS)] = ARMV8_THUNDER_PERFCTR_L1I_CACHE_PREF_ACCESS,
	[C(L1I)][C(OP_PREFETCH)][C(RESULT_MISS)] = ARMV8_THUNDER_PERFCTR_L1I_CACHE_PREF_MISS,

	[C(DTLB)][C(OP_READ)][C(RESULT_ACCESS)]	= ARMV8_IMPDEF_PERFCTR_L1D_TLB_RD,
	[C(DTLB)][C(OP_READ)][C(RESULT_MISS)]	= ARMV8_IMPDEF_PERFCTR_L1D_TLB_REFILL_RD,
	[C(DTLB)][C(OP_WRITE)][C(RESULT_ACCESS)] = ARMV8_IMPDEF_PERFCTR_L1D_TLB_WR,
	[C(DTLB)][C(OP_WRITE)][C(RESULT_MISS)]	= ARMV8_IMPDEF_PERFCTR_L1D_TLB_REFILL_WR,
};

static const unsigned armv8_vulcan_perf_cache_map[PERF_COUNT_HW_CACHE_MAX]
					      [PERF_COUNT_HW_CACHE_OP_MAX]
					      [PERF_COUNT_HW_CACHE_RESULT_MAX] = {
	PERF_CACHE_MAP_ALL_UNSUPPORTED,

	[C(L1D)][C(OP_READ)][C(RESULT_ACCESS)]	= ARMV8_IMPDEF_PERFCTR_L1D_CACHE_RD,
	[C(L1D)][C(OP_READ)][C(RESULT_MISS)]	= ARMV8_IMPDEF_PERFCTR_L1D_CACHE_REFILL_RD,
	[C(L1D)][C(OP_WRITE)][C(RESULT_ACCESS)]	= ARMV8_IMPDEF_PERFCTR_L1D_CACHE_WR,
	[C(L1D)][C(OP_WRITE)][C(RESULT_MISS)]	= ARMV8_IMPDEF_PERFCTR_L1D_CACHE_REFILL_WR,

	[C(DTLB)][C(OP_READ)][C(RESULT_ACCESS)]	= ARMV8_IMPDEF_PERFCTR_L1D_TLB_RD,
	[C(DTLB)][C(OP_WRITE)][C(RESULT_ACCESS)] = ARMV8_IMPDEF_PERFCTR_L1D_TLB_WR,
	[C(DTLB)][C(OP_READ)][C(RESULT_MISS)]	= ARMV8_IMPDEF_PERFCTR_L1D_TLB_REFILL_RD,
	[C(DTLB)][C(OP_WRITE)][C(RESULT_MISS)]	= ARMV8_IMPDEF_PERFCTR_L1D_TLB_REFILL_WR,

	[C(NODE)][C(OP_READ)][C(RESULT_ACCESS)]	= ARMV8_IMPDEF_PERFCTR_BUS_ACCESS_RD,
	[C(NODE)][C(OP_WRITE)][C(RESULT_ACCESS)] = ARMV8_IMPDEF_PERFCTR_BUS_ACCESS_WR,
};

static ssize_t
armv8pmu_events_sysfs_show(struct device *dev,
			   struct device_attribute *attr, char *page)
{
	struct perf_pmu_events_attr *pmu_attr;

	pmu_attr = container_of(attr, struct perf_pmu_events_attr, attr);

	return sprintf(page, "event=0x%04llx\n", pmu_attr->id);
}

#define ARMV8_EVENT_ATTR(name, config)						\
	(&((struct perf_pmu_events_attr) {					\
		.attr = __ATTR(name, 0444, armv8pmu_events_sysfs_show, NULL),	\
		.id = config,							\
	}).attr.attr)

static struct attribute *armv8_pmuv3_event_attrs[] = {
	ARMV8_EVENT_ATTR(sw_incr, ARMV8_PMUV3_PERFCTR_SW_INCR),
	ARMV8_EVENT_ATTR(l1i_cache_refill, ARMV8_PMUV3_PERFCTR_L1I_CACHE_REFILL),
	ARMV8_EVENT_ATTR(l1i_tlb_refill, ARMV8_PMUV3_PERFCTR_L1I_TLB_REFILL),
	ARMV8_EVENT_ATTR(l1d_cache_refill, ARMV8_PMUV3_PERFCTR_L1D_CACHE_REFILL),
	ARMV8_EVENT_ATTR(l1d_cache, ARMV8_PMUV3_PERFCTR_L1D_CACHE),
	ARMV8_EVENT_ATTR(l1d_tlb_refill, ARMV8_PMUV3_PERFCTR_L1D_TLB_REFILL),
	ARMV8_EVENT_ATTR(ld_retired, ARMV8_PMUV3_PERFCTR_LD_RETIRED),
	ARMV8_EVENT_ATTR(st_retired, ARMV8_PMUV3_PERFCTR_ST_RETIRED),
	ARMV8_EVENT_ATTR(inst_retired, ARMV8_PMUV3_PERFCTR_INST_RETIRED),
	ARMV8_EVENT_ATTR(exc_taken, ARMV8_PMUV3_PERFCTR_EXC_TAKEN),
	ARMV8_EVENT_ATTR(exc_return, ARMV8_PMUV3_PERFCTR_EXC_RETURN),
	ARMV8_EVENT_ATTR(cid_write_retired, ARMV8_PMUV3_PERFCTR_CID_WRITE_RETIRED),
	ARMV8_EVENT_ATTR(pc_write_retired, ARMV8_PMUV3_PERFCTR_PC_WRITE_RETIRED),
	ARMV8_EVENT_ATTR(br_immed_retired, ARMV8_PMUV3_PERFCTR_BR_IMMED_RETIRED),
	ARMV8_EVENT_ATTR(br_return_retired, ARMV8_PMUV3_PERFCTR_BR_RETURN_RETIRED),
	ARMV8_EVENT_ATTR(unaligned_ldst_retired, ARMV8_PMUV3_PERFCTR_UNALIGNED_LDST_RETIRED),
	ARMV8_EVENT_ATTR(br_mis_pred, ARMV8_PMUV3_PERFCTR_BR_MIS_PRED),
	ARMV8_EVENT_ATTR(cpu_cycles, ARMV8_PMUV3_PERFCTR_CPU_CYCLES),
	ARMV8_EVENT_ATTR(br_pred, ARMV8_PMUV3_PERFCTR_BR_PRED),
	ARMV8_EVENT_ATTR(mem_access, ARMV8_PMUV3_PERFCTR_MEM_ACCESS),
	ARMV8_EVENT_ATTR(l1i_cache, ARMV8_PMUV3_PERFCTR_L1I_CACHE),
	ARMV8_EVENT_ATTR(l1d_cache_wb, ARMV8_PMUV3_PERFCTR_L1D_CACHE_WB),
	ARMV8_EVENT_ATTR(l2d_cache, ARMV8_PMUV3_PERFCTR_L2D_CACHE),
	ARMV8_EVENT_ATTR(l2d_cache_refill, ARMV8_PMUV3_PERFCTR_L2D_CACHE_REFILL),
	ARMV8_EVENT_ATTR(l2d_cache_wb, ARMV8_PMUV3_PERFCTR_L2D_CACHE_WB),
	ARMV8_EVENT_ATTR(bus_access, ARMV8_PMUV3_PERFCTR_BUS_ACCESS),
	ARMV8_EVENT_ATTR(memory_error, ARMV8_PMUV3_PERFCTR_MEMORY_ERROR),
	ARMV8_EVENT_ATTR(inst_spec, ARMV8_PMUV3_PERFCTR_INST_SPEC),
	ARMV8_EVENT_ATTR(ttbr_write_retired, ARMV8_PMUV3_PERFCTR_TTBR_WRITE_RETIRED),
	ARMV8_EVENT_ATTR(bus_cycles, ARMV8_PMUV3_PERFCTR_BUS_CYCLES),
	/* Don't expose the chain event in /sys, since it's useless in isolation */
	ARMV8_EVENT_ATTR(l1d_cache_allocate, ARMV8_PMUV3_PERFCTR_L1D_CACHE_ALLOCATE),
	ARMV8_EVENT_ATTR(l2d_cache_allocate, ARMV8_PMUV3_PERFCTR_L2D_CACHE_ALLOCATE),
	ARMV8_EVENT_ATTR(br_retired, ARMV8_PMUV3_PERFCTR_BR_RETIRED),
	ARMV8_EVENT_ATTR(br_mis_pred_retired, ARMV8_PMUV3_PERFCTR_BR_MIS_PRED_RETIRED),
	ARMV8_EVENT_ATTR(stall_frontend, ARMV8_PMUV3_PERFCTR_STALL_FRONTEND),
	ARMV8_EVENT_ATTR(stall_backend, ARMV8_PMUV3_PERFCTR_STALL_BACKEND),
	ARMV8_EVENT_ATTR(l1d_tlb, ARMV8_PMUV3_PERFCTR_L1D_TLB),
	ARMV8_EVENT_ATTR(l1i_tlb, ARMV8_PMUV3_PERFCTR_L1I_TLB),
	ARMV8_EVENT_ATTR(l2i_cache, ARMV8_PMUV3_PERFCTR_L2I_CACHE),
	ARMV8_EVENT_ATTR(l2i_cache_refill, ARMV8_PMUV3_PERFCTR_L2I_CACHE_REFILL),
	ARMV8_EVENT_ATTR(l3d_cache_allocate, ARMV8_PMUV3_PERFCTR_L3D_CACHE_ALLOCATE),
	ARMV8_EVENT_ATTR(l3d_cache_refill, ARMV8_PMUV3_PERFCTR_L3D_CACHE_REFILL),
	ARMV8_EVENT_ATTR(l3d_cache, ARMV8_PMUV3_PERFCTR_L3D_CACHE),
	ARMV8_EVENT_ATTR(l3d_cache_wb, ARMV8_PMUV3_PERFCTR_L3D_CACHE_WB),
	ARMV8_EVENT_ATTR(l2d_tlb_refill, ARMV8_PMUV3_PERFCTR_L2D_TLB_REFILL),
	ARMV8_EVENT_ATTR(l2i_tlb_refill, ARMV8_PMUV3_PERFCTR_L2I_TLB_REFILL),
	ARMV8_EVENT_ATTR(l2d_tlb, ARMV8_PMUV3_PERFCTR_L2D_TLB),
	ARMV8_EVENT_ATTR(l2i_tlb, ARMV8_PMUV3_PERFCTR_L2I_TLB),
	ARMV8_EVENT_ATTR(remote_access, ARMV8_PMUV3_PERFCTR_REMOTE_ACCESS),
	ARMV8_EVENT_ATTR(ll_cache, ARMV8_PMUV3_PERFCTR_LL_CACHE),
	ARMV8_EVENT_ATTR(ll_cache_miss, ARMV8_PMUV3_PERFCTR_LL_CACHE_MISS),
	ARMV8_EVENT_ATTR(dtlb_walk, ARMV8_PMUV3_PERFCTR_DTLB_WALK),
	ARMV8_EVENT_ATTR(itlb_walk, ARMV8_PMUV3_PERFCTR_ITLB_WALK),
	ARMV8_EVENT_ATTR(ll_cache_rd, ARMV8_PMUV3_PERFCTR_LL_CACHE_RD),
	ARMV8_EVENT_ATTR(ll_cache_miss_rd, ARMV8_PMUV3_PERFCTR_LL_CACHE_MISS_RD),
	ARMV8_EVENT_ATTR(remote_access_rd, ARMV8_PMUV3_PERFCTR_REMOTE_ACCESS_RD),
	ARMV8_EVENT_ATTR(l1d_cache_lmiss_rd, ARMV8_PMUV3_PERFCTR_L1D_CACHE_LMISS_RD),
	ARMV8_EVENT_ATTR(op_retired, ARMV8_PMUV3_PERFCTR_OP_RETIRED),
	ARMV8_EVENT_ATTR(op_spec, ARMV8_PMUV3_PERFCTR_OP_SPEC),
	ARMV8_EVENT_ATTR(stall, ARMV8_PMUV3_PERFCTR_STALL),
	ARMV8_EVENT_ATTR(stall_slot_backend, ARMV8_PMUV3_PERFCTR_STALL_SLOT_BACKEND),
	ARMV8_EVENT_ATTR(stall_slot_frontend, ARMV8_PMUV3_PERFCTR_STALL_SLOT_FRONTEND),
	ARMV8_EVENT_ATTR(stall_slot, ARMV8_PMUV3_PERFCTR_STALL_SLOT),
	ARMV8_EVENT_ATTR(sample_pop, ARMV8_SPE_PERFCTR_SAMPLE_POP),
	ARMV8_EVENT_ATTR(sample_feed, ARMV8_SPE_PERFCTR_SAMPLE_FEED),
	ARMV8_EVENT_ATTR(sample_filtrate, ARMV8_SPE_PERFCTR_SAMPLE_FILTRATE),
	ARMV8_EVENT_ATTR(sample_collision, ARMV8_SPE_PERFCTR_SAMPLE_COLLISION),
	ARMV8_EVENT_ATTR(cnt_cycles, ARMV8_AMU_PERFCTR_CNT_CYCLES),
	ARMV8_EVENT_ATTR(stall_backend_mem, ARMV8_AMU_PERFCTR_STALL_BACKEND_MEM),
	ARMV8_EVENT_ATTR(l1i_cache_lmiss, ARMV8_PMUV3_PERFCTR_L1I_CACHE_LMISS),
	ARMV8_EVENT_ATTR(l2d_cache_lmiss_rd, ARMV8_PMUV3_PERFCTR_L2D_CACHE_LMISS_RD),
	ARMV8_EVENT_ATTR(l2i_cache_lmiss, ARMV8_PMUV3_PERFCTR_L2I_CACHE_LMISS),
	ARMV8_EVENT_ATTR(l3d_cache_lmiss_rd, ARMV8_PMUV3_PERFCTR_L3D_CACHE_LMISS_RD),
	ARMV8_EVENT_ATTR(ldst_align_lat, ARMV8_PMUV3_PERFCTR_LDST_ALIGN_LAT),
	ARMV8_EVENT_ATTR(ld_align_lat, ARMV8_PMUV3_PERFCTR_LD_ALIGN_LAT),
	ARMV8_EVENT_ATTR(st_align_lat, ARMV8_PMUV3_PERFCTR_ST_ALIGN_LAT),
	ARMV8_EVENT_ATTR(mem_access_checked, ARMV8_MTE_PERFCTR_MEM_ACCESS_CHECKED),
	ARMV8_EVENT_ATTR(mem_access_checked_rd, ARMV8_MTE_PERFCTR_MEM_ACCESS_CHECKED_RD),
	ARMV8_EVENT_ATTR(mem_access_checked_wr, ARMV8_MTE_PERFCTR_MEM_ACCESS_CHECKED_WR),
	NULL,
};

static umode_t
armv8pmu_event_attr_is_visible(struct kobject *kobj,
			       struct attribute *attr, int unused)
{
	struct device *dev = kobj_to_dev(kobj);
	struct pmu *pmu = dev_get_drvdata(dev);
	struct arm_pmu *cpu_pmu = container_of(pmu, struct arm_pmu, pmu);
	struct perf_pmu_events_attr *pmu_attr;

	pmu_attr = container_of(attr, struct perf_pmu_events_attr, attr.attr);

	if (pmu_attr->id < ARMV8_PMUV3_MAX_COMMON_EVENTS &&
	    test_bit(pmu_attr->id, cpu_pmu->pmceid_bitmap))
		return attr->mode;

	if (pmu_attr->id >= ARMV8_PMUV3_EXT_COMMON_EVENT_BASE) {
		u64 id = pmu_attr->id - ARMV8_PMUV3_EXT_COMMON_EVENT_BASE;

		if (id < ARMV8_PMUV3_MAX_COMMON_EVENTS &&
		    test_bit(id, cpu_pmu->pmceid_ext_bitmap))
			return attr->mode;
	}

	return 0;
}

static struct attribute_group armv8_pmuv3_events_attr_group = {
	.name = "events",
	.attrs = armv8_pmuv3_event_attrs,
	.is_visible = armv8pmu_event_attr_is_visible,
};

PMU_FORMAT_ATTR(event, "config:0-15");
PMU_FORMAT_ATTR(long, "config1:0");

static inline bool armv8pmu_event_is_64bit(struct perf_event *event)
{
	return event->attr.config1 & 0x1;
}

static struct attribute *armv8_pmuv3_format_attrs[] = {
	&format_attr_event.attr,
	&format_attr_long.attr,
	NULL,
};

static struct attribute_group armv8_pmuv3_format_attr_group = {
	.name = "format",
	.attrs = armv8_pmuv3_format_attrs,
};

static ssize_t slots_show(struct device *dev, struct device_attribute *attr,
			  char *page)
{
	struct pmu *pmu = dev_get_drvdata(dev);
	struct arm_pmu *cpu_pmu = container_of(pmu, struct arm_pmu, pmu);
	u32 slots = cpu_pmu->reg_pmmir & ARMV8_PMU_SLOTS_MASK;

	return snprintf(page, PAGE_SIZE, "0x%08x\n", slots);
}

static DEVICE_ATTR_RO(slots);

static struct attribute *armv8_pmuv3_caps_attrs[] = {
	&dev_attr_slots.attr,
	NULL,
};

static struct attribute_group armv8_pmuv3_caps_attr_group = {
	.name = "caps",
	.attrs = armv8_pmuv3_caps_attrs,
};

/*
 * Perf Events' indices
 */
#define	ARMV8_IDX_CYCLE_COUNTER	0
#define	ARMV8_IDX_COUNTER0	1


/*
 * We unconditionally enable ARMv8.5-PMU long event counter support
 * (64-bit events) where supported. Indicate if this arm_pmu has long
 * event counter support.
 */
static bool armv8pmu_has_long_event(struct arm_pmu *cpu_pmu)
{
	return (cpu_pmu->pmuver >= ID_AA64DFR0_PMUVER_8_5);
}

/*
 * We must chain two programmable counters for 64 bit events,
 * except when we have allocated the 64bit cycle counter (for CPU
 * cycles event). This must be called only when the event has
 * a counter allocated.
 */
static inline bool armv8pmu_event_is_chained(struct perf_event *event)
{
	int idx = event->hw.idx;
	struct arm_pmu *cpu_pmu = to_arm_pmu(event->pmu);

	return !WARN_ON(idx < 0) &&
	       armv8pmu_event_is_64bit(event) &&
	       !armv8pmu_has_long_event(cpu_pmu) &&
	       (idx != ARMV8_IDX_CYCLE_COUNTER);
}

/*
 * ARMv8 low level PMU access
 */

/*
 * Perf Event to low level counters mapping
 */
#define	ARMV8_IDX_TO_COUNTER(x)	\
	(((x) - ARMV8_IDX_COUNTER0) & ARMV8_PMU_COUNTER_MASK)

/*
 * This code is really good
 */

#define PMEVN_CASE(n, case_macro) \
	case n: case_macro(n); break

#define PMEVN_SWITCH(x, case_macro)				\
	do {							\
		switch (x) {					\
		PMEVN_CASE(0,  case_macro);			\
		PMEVN_CASE(1,  case_macro);			\
		PMEVN_CASE(2,  case_macro);			\
		PMEVN_CASE(3,  case_macro);			\
		PMEVN_CASE(4,  case_macro);			\
		PMEVN_CASE(5,  case_macro);			\
		PMEVN_CASE(6,  case_macro);			\
		PMEVN_CASE(7,  case_macro);			\
		PMEVN_CASE(8,  case_macro);			\
		PMEVN_CASE(9,  case_macro);			\
		PMEVN_CASE(10, case_macro);			\
		PMEVN_CASE(11, case_macro);			\
		PMEVN_CASE(12, case_macro);			\
		PMEVN_CASE(13, case_macro);			\
		PMEVN_CASE(14, case_macro);			\
		PMEVN_CASE(15, case_macro);			\
		PMEVN_CASE(16, case_macro);			\
		PMEVN_CASE(17, case_macro);			\
		PMEVN_CASE(18, case_macro);			\
		PMEVN_CASE(19, case_macro);			\
		PMEVN_CASE(20, case_macro);			\
		PMEVN_CASE(21, case_macro);			\
		PMEVN_CASE(22, case_macro);			\
		PMEVN_CASE(23, case_macro);			\
		PMEVN_CASE(24, case_macro);			\
		PMEVN_CASE(25, case_macro);			\
		PMEVN_CASE(26, case_macro);			\
		PMEVN_CASE(27, case_macro);			\
		PMEVN_CASE(28, case_macro);			\
		PMEVN_CASE(29, case_macro);			\
		PMEVN_CASE(30, case_macro);			\
		default: WARN(1, "Invalid PMEV* index\n");	\
		}						\
	} while (0)

#define RETURN_READ_PMEVCNTRN(n) \
	return read_sysreg(pmevcntr##n##_el0)
static unsigned long read_pmevcntrn(int n)
{
	PMEVN_SWITCH(n, RETURN_READ_PMEVCNTRN);
	return 0;
}

#define WRITE_PMEVCNTRN(n) \
	write_sysreg(val, pmevcntr##n##_el0)
static void write_pmevcntrn(int n, unsigned long val)
{
	PMEVN_SWITCH(n, WRITE_PMEVCNTRN);
}

#define WRITE_PMEVTYPERN(n) \
	write_sysreg(val, pmevtyper##n##_el0)
static void write_pmevtypern(int n, unsigned long val)
{
	PMEVN_SWITCH(n, WRITE_PMEVTYPERN);
}

static inline u32 armv8pmu_pmcr_read(void)
{
	return read_sysreg(pmcr_el0);
}

static inline void armv8pmu_pmcr_write(u32 val)
{
	val &= ARMV8_PMU_PMCR_MASK;
	isb();
	write_sysreg(val, pmcr_el0);
}

static inline int armv8pmu_has_overflowed(u32 pmovsr)
{
	return pmovsr & ARMV8_PMU_OVERFLOWED_MASK;
}

static inline int armv8pmu_counter_has_overflowed(u32 pmnc, int idx)
{
	return pmnc & BIT(ARMV8_IDX_TO_COUNTER(idx));
}

<<<<<<< HEAD
static inline u32 armv8pmu_read_evcntr(int idx)
=======
static inline u64 armv8pmu_read_evcntr(int idx)
>>>>>>> 4e026225
{
	u32 counter = ARMV8_IDX_TO_COUNTER(idx);

	return read_pmevcntrn(counter);
}

static inline u64 armv8pmu_read_hw_counter(struct perf_event *event)
{
	int idx = event->hw.idx;
	u64 val = 0;

	val = armv8pmu_read_evcntr(idx);
	if (armv8pmu_event_is_chained(event))
		val = (val << 32) | armv8pmu_read_evcntr(idx - 1);
	return val;
}

/*
 * The cycle counter is always a 64-bit counter. When ARMV8_PMU_PMCR_LP
 * is set the event counters also become 64-bit counters. Unless the
 * user has requested a long counter (attr.config1) then we want to
 * interrupt upon 32-bit overflow - we achieve this by applying a bias.
 */
static bool armv8pmu_event_needs_bias(struct perf_event *event)
{
	struct arm_pmu *cpu_pmu = to_arm_pmu(event->pmu);
	struct hw_perf_event *hwc = &event->hw;
	int idx = hwc->idx;

	if (armv8pmu_event_is_64bit(event))
		return false;

	if (armv8pmu_has_long_event(cpu_pmu) ||
	    idx == ARMV8_IDX_CYCLE_COUNTER)
		return true;

	return false;
}

static u64 armv8pmu_bias_long_counter(struct perf_event *event, u64 value)
{
	if (armv8pmu_event_needs_bias(event))
		value |= GENMASK(63, 32);

	return value;
}

static u64 armv8pmu_unbias_long_counter(struct perf_event *event, u64 value)
{
	if (armv8pmu_event_needs_bias(event))
		value &= ~GENMASK(63, 32);

	return value;
}

static u64 armv8pmu_read_counter(struct perf_event *event)
{
	struct hw_perf_event *hwc = &event->hw;
	int idx = hwc->idx;
	u64 value = 0;

	if (idx == ARMV8_IDX_CYCLE_COUNTER)
		value = read_sysreg(pmccntr_el0);
	else
		value = armv8pmu_read_hw_counter(event);

	return  armv8pmu_unbias_long_counter(event, value);
}

static inline void armv8pmu_write_evcntr(int idx, u64 value)
{
	u32 counter = ARMV8_IDX_TO_COUNTER(idx);

	write_pmevcntrn(counter, value);
}

static inline void armv8pmu_write_hw_counter(struct perf_event *event,
					     u64 value)
{
	int idx = event->hw.idx;

	if (armv8pmu_event_is_chained(event)) {
		armv8pmu_write_evcntr(idx, upper_32_bits(value));
		armv8pmu_write_evcntr(idx - 1, lower_32_bits(value));
	} else {
		armv8pmu_write_evcntr(idx, value);
	}
}

static void armv8pmu_write_counter(struct perf_event *event, u64 value)
{
	struct hw_perf_event *hwc = &event->hw;
	int idx = hwc->idx;

	value = armv8pmu_bias_long_counter(event, value);

	if (idx == ARMV8_IDX_CYCLE_COUNTER)
		write_sysreg(value, pmccntr_el0);
	else
		armv8pmu_write_hw_counter(event, value);
}

static inline void armv8pmu_write_evtype(int idx, u32 val)
{
	u32 counter = ARMV8_IDX_TO_COUNTER(idx);

	val &= ARMV8_PMU_EVTYPE_MASK;
	write_pmevtypern(counter, val);
}

static inline void armv8pmu_write_event_type(struct perf_event *event)
{
	struct hw_perf_event *hwc = &event->hw;
	int idx = hwc->idx;

	/*
	 * For chained events, the low counter is programmed to count
	 * the event of interest and the high counter is programmed
	 * with CHAIN event code with filters set to count at all ELs.
	 */
	if (armv8pmu_event_is_chained(event)) {
		u32 chain_evt = ARMV8_PMUV3_PERFCTR_CHAIN |
				ARMV8_PMU_INCLUDE_EL2;

		armv8pmu_write_evtype(idx - 1, hwc->config_base);
		armv8pmu_write_evtype(idx, chain_evt);
	} else {
		if (idx == ARMV8_IDX_CYCLE_COUNTER)
			write_sysreg(hwc->config_base, pmccfiltr_el0);
		else
			armv8pmu_write_evtype(idx, hwc->config_base);
	}
}

static u32 armv8pmu_event_cnten_mask(struct perf_event *event)
{
	int counter = ARMV8_IDX_TO_COUNTER(event->hw.idx);
	u32 mask = BIT(counter);

	if (armv8pmu_event_is_chained(event))
		mask |= BIT(counter - 1);
	return mask;
}

static inline void armv8pmu_enable_counter(u32 mask)
{
	/*
	 * Make sure event configuration register writes are visible before we
	 * enable the counter.
	 * */
	isb();
	write_sysreg(mask, pmcntenset_el0);
}

static inline void armv8pmu_enable_event_counter(struct perf_event *event)
{
	struct perf_event_attr *attr = &event->attr;
	u32 mask = armv8pmu_event_cnten_mask(event);

	kvm_set_pmu_events(mask, attr);

	/* We rely on the hypervisor switch code to enable guest counters */
	if (!kvm_pmu_counter_deferred(attr))
		armv8pmu_enable_counter(mask);
}

static inline void armv8pmu_disable_counter(u32 mask)
{
	write_sysreg(mask, pmcntenclr_el0);
	/*
	 * Make sure the effects of disabling the counter are visible before we
	 * start configuring the event.
	 */
	isb();
}

static inline void armv8pmu_disable_event_counter(struct perf_event *event)
{
	struct perf_event_attr *attr = &event->attr;
	u32 mask = armv8pmu_event_cnten_mask(event);

	kvm_clr_pmu_events(mask);

	/* We rely on the hypervisor switch code to disable guest counters */
	if (!kvm_pmu_counter_deferred(attr))
		armv8pmu_disable_counter(mask);
}

static inline void armv8pmu_enable_intens(u32 mask)
{
	write_sysreg(mask, pmintenset_el1);
}

static inline void armv8pmu_enable_event_irq(struct perf_event *event)
{
	u32 counter = ARMV8_IDX_TO_COUNTER(event->hw.idx);
	armv8pmu_enable_intens(BIT(counter));
}

static inline void armv8pmu_disable_intens(u32 mask)
{
	write_sysreg(mask, pmintenclr_el1);
	isb();
	/* Clear the overflow flag in case an interrupt is pending. */
	write_sysreg(mask, pmovsclr_el0);
	isb();
}

static inline void armv8pmu_disable_event_irq(struct perf_event *event)
{
	u32 counter = ARMV8_IDX_TO_COUNTER(event->hw.idx);
	armv8pmu_disable_intens(BIT(counter));
}

static inline u32 armv8pmu_getreset_flags(void)
{
	u32 value;

	/* Read */
	value = read_sysreg(pmovsclr_el0);

	/* Write to clear flags */
	value &= ARMV8_PMU_OVSR_MASK;
	write_sysreg(value, pmovsclr_el0);

	return value;
}

static void armv8pmu_enable_event(struct perf_event *event)
{
	/*
	 * Enable counter and interrupt, and set the counter to count
	 * the event that we're interested in.
	 */

	/*
	 * Disable counter
	 */
	armv8pmu_disable_event_counter(event);

	/*
	 * Set event.
	 */
	armv8pmu_write_event_type(event);

	/*
	 * Enable interrupt for this counter
	 */
	armv8pmu_enable_event_irq(event);

	/*
	 * Enable counter
	 */
	armv8pmu_enable_event_counter(event);
}

static void armv8pmu_disable_event(struct perf_event *event)
{
	/*
	 * Disable counter
	 */
	armv8pmu_disable_event_counter(event);

	/*
	 * Disable interrupt for this counter
	 */
	armv8pmu_disable_event_irq(event);
}

static void armv8pmu_start(struct arm_pmu *cpu_pmu)
{
	/* Enable all counters */
	armv8pmu_pmcr_write(armv8pmu_pmcr_read() | ARMV8_PMU_PMCR_E);
}

static void armv8pmu_stop(struct arm_pmu *cpu_pmu)
{
	/* Disable all counters */
	armv8pmu_pmcr_write(armv8pmu_pmcr_read() & ~ARMV8_PMU_PMCR_E);
}

static irqreturn_t armv8pmu_handle_irq(struct arm_pmu *cpu_pmu)
{
	u32 pmovsr;
	struct perf_sample_data data;
	struct pmu_hw_events *cpuc = this_cpu_ptr(cpu_pmu->hw_events);
	struct pt_regs *regs;
	int idx;

	/*
	 * Get and reset the IRQ flags
	 */
	pmovsr = armv8pmu_getreset_flags();

	/*
	 * Did an overflow occur?
	 */
	if (!armv8pmu_has_overflowed(pmovsr))
		return IRQ_NONE;

	/*
	 * Handle the counter(s) overflow(s)
	 */
	regs = get_irq_regs();

	/*
	 * Stop the PMU while processing the counter overflows
	 * to prevent skews in group events.
	 */
	armv8pmu_stop(cpu_pmu);
	for (idx = 0; idx < cpu_pmu->num_events; ++idx) {
		struct perf_event *event = cpuc->events[idx];
		struct hw_perf_event *hwc;

		/* Ignore if we don't have an event. */
		if (!event)
			continue;

		/*
		 * We have a single interrupt for all counters. Check that
		 * each counter has overflowed before we process it.
		 */
		if (!armv8pmu_counter_has_overflowed(pmovsr, idx))
			continue;

		hwc = &event->hw;
		armpmu_event_update(event);
		perf_sample_data_init(&data, 0, hwc->last_period);
		if (!armpmu_event_set_period(event))
			continue;

		/*
		 * Perf event overflow will queue the processing of the event as
		 * an irq_work which will be taken care of in the handling of
		 * IPI_IRQ_WORK.
		 */
		if (perf_event_overflow(event, &data, regs))
			cpu_pmu->disable(event);
	}
	armv8pmu_start(cpu_pmu);

	return IRQ_HANDLED;
}

static int armv8pmu_get_single_idx(struct pmu_hw_events *cpuc,
				    struct arm_pmu *cpu_pmu)
{
	int idx;

	for (idx = ARMV8_IDX_COUNTER0; idx < cpu_pmu->num_events; idx ++) {
		if (!test_and_set_bit(idx, cpuc->used_mask))
			return idx;
	}
	return -EAGAIN;
}

static int armv8pmu_get_chain_idx(struct pmu_hw_events *cpuc,
				   struct arm_pmu *cpu_pmu)
{
	int idx;

	/*
	 * Chaining requires two consecutive event counters, where
	 * the lower idx must be even.
	 */
	for (idx = ARMV8_IDX_COUNTER0 + 1; idx < cpu_pmu->num_events; idx += 2) {
		if (!test_and_set_bit(idx, cpuc->used_mask)) {
			/* Check if the preceding even counter is available */
			if (!test_and_set_bit(idx - 1, cpuc->used_mask))
				return idx;
			/* Release the Odd counter */
			clear_bit(idx, cpuc->used_mask);
		}
	}
	return -EAGAIN;
}

static int armv8pmu_get_event_idx(struct pmu_hw_events *cpuc,
				  struct perf_event *event)
{
	struct arm_pmu *cpu_pmu = to_arm_pmu(event->pmu);
	struct hw_perf_event *hwc = &event->hw;
	unsigned long evtype = hwc->config_base & ARMV8_PMU_EVTYPE_EVENT;

	/* Always prefer to place a cycle counter into the cycle counter. */
	if (evtype == ARMV8_PMUV3_PERFCTR_CPU_CYCLES) {
		if (!test_and_set_bit(ARMV8_IDX_CYCLE_COUNTER, cpuc->used_mask))
			return ARMV8_IDX_CYCLE_COUNTER;
	}

	/*
	 * Otherwise use events counters
	 */
	if (armv8pmu_event_is_64bit(event) &&
	    !armv8pmu_has_long_event(cpu_pmu))
		return	armv8pmu_get_chain_idx(cpuc, cpu_pmu);
	else
		return armv8pmu_get_single_idx(cpuc, cpu_pmu);
}

static void armv8pmu_clear_event_idx(struct pmu_hw_events *cpuc,
				     struct perf_event *event)
{
	int idx = event->hw.idx;

	clear_bit(idx, cpuc->used_mask);
	if (armv8pmu_event_is_chained(event))
		clear_bit(idx - 1, cpuc->used_mask);
}

/*
 * Add an event filter to a given event.
 */
static int armv8pmu_set_event_filter(struct hw_perf_event *event,
				     struct perf_event_attr *attr)
{
	unsigned long config_base = 0;

	if (attr->exclude_idle)
		return -EPERM;

	/*
	 * If we're running in hyp mode, then we *are* the hypervisor.
	 * Therefore we ignore exclude_hv in this configuration, since
	 * there's no hypervisor to sample anyway. This is consistent
	 * with other architectures (x86 and Power).
	 */
	if (is_kernel_in_hyp_mode()) {
		if (!attr->exclude_kernel && !attr->exclude_host)
			config_base |= ARMV8_PMU_INCLUDE_EL2;
		if (attr->exclude_guest)
			config_base |= ARMV8_PMU_EXCLUDE_EL1;
		if (attr->exclude_host)
			config_base |= ARMV8_PMU_EXCLUDE_EL0;
	} else {
		if (!attr->exclude_hv && !attr->exclude_host)
			config_base |= ARMV8_PMU_INCLUDE_EL2;
	}

	/*
	 * Filter out !VHE kernels and guest kernels
	 */
	if (attr->exclude_kernel)
		config_base |= ARMV8_PMU_EXCLUDE_EL1;

	if (attr->exclude_user)
		config_base |= ARMV8_PMU_EXCLUDE_EL0;

	/*
	 * Install the filter into config_base as this is used to
	 * construct the event type.
	 */
	event->config_base = config_base;

	return 0;
}

static int armv8pmu_filter_match(struct perf_event *event)
{
	unsigned long evtype = event->hw.config_base & ARMV8_PMU_EVTYPE_EVENT;
	return evtype != ARMV8_PMUV3_PERFCTR_CHAIN;
}

static void armv8pmu_reset(void *info)
{
	struct arm_pmu *cpu_pmu = (struct arm_pmu *)info;
	u32 pmcr;

	/* The counter and interrupt enable registers are unknown at reset. */
	armv8pmu_disable_counter(U32_MAX);
	armv8pmu_disable_intens(U32_MAX);

	/* Clear the counters we flip at guest entry/exit */
	kvm_clr_pmu_events(U32_MAX);

	/*
	 * Initialize & Reset PMNC. Request overflow interrupt for
	 * 64 bit cycle counter but cheat in armv8pmu_write_counter().
	 */
	pmcr = ARMV8_PMU_PMCR_P | ARMV8_PMU_PMCR_C | ARMV8_PMU_PMCR_LC;

	/* Enable long event counter support where available */
	if (armv8pmu_has_long_event(cpu_pmu))
		pmcr |= ARMV8_PMU_PMCR_LP;

	armv8pmu_pmcr_write(pmcr);
}

static int __armv8_pmuv3_map_event(struct perf_event *event,
				   const unsigned (*extra_event_map)
						  [PERF_COUNT_HW_MAX],
				   const unsigned (*extra_cache_map)
						  [PERF_COUNT_HW_CACHE_MAX]
						  [PERF_COUNT_HW_CACHE_OP_MAX]
						  [PERF_COUNT_HW_CACHE_RESULT_MAX])
{
	int hw_event_id;
	struct arm_pmu *armpmu = to_arm_pmu(event->pmu);

	hw_event_id = armpmu_map_event(event, &armv8_pmuv3_perf_map,
				       &armv8_pmuv3_perf_cache_map,
				       ARMV8_PMU_EVTYPE_EVENT);

	if (armv8pmu_event_is_64bit(event))
		event->hw.flags |= ARMPMU_EVT_64BIT;

	/* Only expose micro/arch events supported by this PMU */
	if ((hw_event_id > 0) && (hw_event_id < ARMV8_PMUV3_MAX_COMMON_EVENTS)
	    && test_bit(hw_event_id, armpmu->pmceid_bitmap)) {
		return hw_event_id;
	}

	return armpmu_map_event(event, extra_event_map, extra_cache_map,
				ARMV8_PMU_EVTYPE_EVENT);
}

static int armv8_pmuv3_map_event(struct perf_event *event)
{
	return __armv8_pmuv3_map_event(event, NULL, NULL);
}

static int armv8_a53_map_event(struct perf_event *event)
{
	return __armv8_pmuv3_map_event(event, NULL, &armv8_a53_perf_cache_map);
}

static int armv8_a57_map_event(struct perf_event *event)
{
	return __armv8_pmuv3_map_event(event, NULL, &armv8_a57_perf_cache_map);
}

static int armv8_a73_map_event(struct perf_event *event)
{
	return __armv8_pmuv3_map_event(event, NULL, &armv8_a73_perf_cache_map);
}

static int armv8_thunder_map_event(struct perf_event *event)
{
	return __armv8_pmuv3_map_event(event, NULL,
				       &armv8_thunder_perf_cache_map);
}

static int armv8_vulcan_map_event(struct perf_event *event)
{
	return __armv8_pmuv3_map_event(event, NULL,
				       &armv8_vulcan_perf_cache_map);
}

struct armv8pmu_probe_info {
	struct arm_pmu *pmu;
	bool present;
};

static void __armv8pmu_probe_pmu(void *info)
{
	struct armv8pmu_probe_info *probe = info;
	struct arm_pmu *cpu_pmu = probe->pmu;
	u64 dfr0;
	u64 pmceid_raw[2];
	u32 pmceid[2];
	int pmuver;

	dfr0 = read_sysreg(id_aa64dfr0_el1);
	pmuver = cpuid_feature_extract_unsigned_field(dfr0,
			ID_AA64DFR0_PMUVER_SHIFT);
	if (pmuver == 0xf || pmuver == 0)
		return;

	cpu_pmu->pmuver = pmuver;
	probe->present = true;

	/* Read the nb of CNTx counters supported from PMNC */
	cpu_pmu->num_events = (armv8pmu_pmcr_read() >> ARMV8_PMU_PMCR_N_SHIFT)
		& ARMV8_PMU_PMCR_N_MASK;

	/* Add the CPU cycles counter */
	cpu_pmu->num_events += 1;

	pmceid[0] = pmceid_raw[0] = read_sysreg(pmceid0_el0);
	pmceid[1] = pmceid_raw[1] = read_sysreg(pmceid1_el0);

	bitmap_from_arr32(cpu_pmu->pmceid_bitmap,
			     pmceid, ARMV8_PMUV3_MAX_COMMON_EVENTS);

	pmceid[0] = pmceid_raw[0] >> 32;
	pmceid[1] = pmceid_raw[1] >> 32;

	bitmap_from_arr32(cpu_pmu->pmceid_ext_bitmap,
			     pmceid, ARMV8_PMUV3_MAX_COMMON_EVENTS);

	/* store PMMIR_EL1 register for sysfs */
	if (pmuver >= ID_AA64DFR0_PMUVER_8_4 && (pmceid_raw[1] & BIT(31)))
		cpu_pmu->reg_pmmir = read_cpuid(PMMIR_EL1);
	else
		cpu_pmu->reg_pmmir = 0;
}

static int armv8pmu_probe_pmu(struct arm_pmu *cpu_pmu)
{
	struct armv8pmu_probe_info probe = {
		.pmu = cpu_pmu,
		.present = false,
	};
	int ret;

	ret = smp_call_function_any(&cpu_pmu->supported_cpus,
				    __armv8pmu_probe_pmu,
				    &probe, 1);
	if (ret)
		return ret;

	return probe.present ? 0 : -ENODEV;
}

static int armv8_pmu_init(struct arm_pmu *cpu_pmu, char *name,
			  int (*map_event)(struct perf_event *event),
			  const struct attribute_group *events,
			  const struct attribute_group *format,
			  const struct attribute_group *caps)
{
	int ret = armv8pmu_probe_pmu(cpu_pmu);
	if (ret)
		return ret;

	cpu_pmu->handle_irq		= armv8pmu_handle_irq;
	cpu_pmu->enable			= armv8pmu_enable_event;
	cpu_pmu->disable		= armv8pmu_disable_event;
	cpu_pmu->read_counter		= armv8pmu_read_counter;
	cpu_pmu->write_counter		= armv8pmu_write_counter;
	cpu_pmu->get_event_idx		= armv8pmu_get_event_idx;
	cpu_pmu->clear_event_idx	= armv8pmu_clear_event_idx;
	cpu_pmu->start			= armv8pmu_start;
	cpu_pmu->stop			= armv8pmu_stop;
	cpu_pmu->reset			= armv8pmu_reset;
	cpu_pmu->set_event_filter	= armv8pmu_set_event_filter;
	cpu_pmu->filter_match		= armv8pmu_filter_match;

	cpu_pmu->name			= name;
	cpu_pmu->map_event		= map_event;
	cpu_pmu->attr_groups[ARMPMU_ATTR_GROUP_EVENTS] = events ?
			events : &armv8_pmuv3_events_attr_group;
	cpu_pmu->attr_groups[ARMPMU_ATTR_GROUP_FORMATS] = format ?
			format : &armv8_pmuv3_format_attr_group;
	cpu_pmu->attr_groups[ARMPMU_ATTR_GROUP_CAPS] = caps ?
			caps : &armv8_pmuv3_caps_attr_group;

	return 0;
}

static int armv8_pmu_init_nogroups(struct arm_pmu *cpu_pmu, char *name,
				   int (*map_event)(struct perf_event *event))
{
	return armv8_pmu_init(cpu_pmu, name, map_event, NULL, NULL, NULL);
}

static int armv8_pmuv3_init(struct arm_pmu *cpu_pmu)
{
	return armv8_pmu_init_nogroups(cpu_pmu, "armv8_pmuv3",
				       armv8_pmuv3_map_event);
}

static int armv8_a34_pmu_init(struct arm_pmu *cpu_pmu)
{
	return armv8_pmu_init_nogroups(cpu_pmu, "armv8_cortex_a34",
				       armv8_pmuv3_map_event);
}

static int armv8_a35_pmu_init(struct arm_pmu *cpu_pmu)
{
	return armv8_pmu_init_nogroups(cpu_pmu, "armv8_cortex_a35",
				       armv8_a53_map_event);
}

static int armv8_a53_pmu_init(struct arm_pmu *cpu_pmu)
{
	return armv8_pmu_init_nogroups(cpu_pmu, "armv8_cortex_a53",
				       armv8_a53_map_event);
}

static int armv8_a55_pmu_init(struct arm_pmu *cpu_pmu)
{
	return armv8_pmu_init_nogroups(cpu_pmu, "armv8_cortex_a55",
				       armv8_pmuv3_map_event);
}

static int armv8_a57_pmu_init(struct arm_pmu *cpu_pmu)
{
	return armv8_pmu_init_nogroups(cpu_pmu, "armv8_cortex_a57",
				       armv8_a57_map_event);
}

static int armv8_a65_pmu_init(struct arm_pmu *cpu_pmu)
{
	return armv8_pmu_init_nogroups(cpu_pmu, "armv8_cortex_a65",
				       armv8_pmuv3_map_event);
}

static int armv8_a72_pmu_init(struct arm_pmu *cpu_pmu)
{
	return armv8_pmu_init_nogroups(cpu_pmu, "armv8_cortex_a72",
				       armv8_a57_map_event);
}

static int armv8_a73_pmu_init(struct arm_pmu *cpu_pmu)
{
	return armv8_pmu_init_nogroups(cpu_pmu, "armv8_cortex_a73",
				       armv8_a73_map_event);
}

static int armv8_a75_pmu_init(struct arm_pmu *cpu_pmu)
{
	return armv8_pmu_init_nogroups(cpu_pmu, "armv8_cortex_a75",
				       armv8_pmuv3_map_event);
}

static int armv8_a76_pmu_init(struct arm_pmu *cpu_pmu)
{
	return armv8_pmu_init_nogroups(cpu_pmu, "armv8_cortex_a76",
				       armv8_pmuv3_map_event);
}

static int armv8_a77_pmu_init(struct arm_pmu *cpu_pmu)
{
	return armv8_pmu_init_nogroups(cpu_pmu, "armv8_cortex_a77",
				       armv8_pmuv3_map_event);
}

static int armv8_e1_pmu_init(struct arm_pmu *cpu_pmu)
{
	return armv8_pmu_init_nogroups(cpu_pmu, "armv8_neoverse_e1",
				       armv8_pmuv3_map_event);
}

static int armv8_n1_pmu_init(struct arm_pmu *cpu_pmu)
{
	return armv8_pmu_init_nogroups(cpu_pmu, "armv8_neoverse_n1",
				       armv8_pmuv3_map_event);
}

static int armv8_thunder_pmu_init(struct arm_pmu *cpu_pmu)
{
	return armv8_pmu_init_nogroups(cpu_pmu, "armv8_cavium_thunder",
				       armv8_thunder_map_event);
}

static int armv8_vulcan_pmu_init(struct arm_pmu *cpu_pmu)
{
	return armv8_pmu_init_nogroups(cpu_pmu, "armv8_brcm_vulcan",
				       armv8_vulcan_map_event);
}

static const struct of_device_id armv8_pmu_of_device_ids[] = {
	{.compatible = "arm,armv8-pmuv3",	.data = armv8_pmuv3_init},
	{.compatible = "arm,cortex-a34-pmu",	.data = armv8_a34_pmu_init},
	{.compatible = "arm,cortex-a35-pmu",	.data = armv8_a35_pmu_init},
	{.compatible = "arm,cortex-a53-pmu",	.data = armv8_a53_pmu_init},
	{.compatible = "arm,cortex-a55-pmu",	.data = armv8_a55_pmu_init},
	{.compatible = "arm,cortex-a57-pmu",	.data = armv8_a57_pmu_init},
	{.compatible = "arm,cortex-a65-pmu",	.data = armv8_a65_pmu_init},
	{.compatible = "arm,cortex-a72-pmu",	.data = armv8_a72_pmu_init},
	{.compatible = "arm,cortex-a73-pmu",	.data = armv8_a73_pmu_init},
	{.compatible = "arm,cortex-a75-pmu",	.data = armv8_a75_pmu_init},
	{.compatible = "arm,cortex-a76-pmu",	.data = armv8_a76_pmu_init},
	{.compatible = "arm,cortex-a77-pmu",	.data = armv8_a77_pmu_init},
	{.compatible = "arm,neoverse-e1-pmu",	.data = armv8_e1_pmu_init},
	{.compatible = "arm,neoverse-n1-pmu",	.data = armv8_n1_pmu_init},
	{.compatible = "cavium,thunder-pmu",	.data = armv8_thunder_pmu_init},
	{.compatible = "brcm,vulcan-pmu",	.data = armv8_vulcan_pmu_init},
	{},
};

static int armv8_pmu_device_probe(struct platform_device *pdev)
{
	return arm_pmu_device_probe(pdev, armv8_pmu_of_device_ids, NULL);
}

static struct platform_driver armv8_pmu_driver = {
	.driver		= {
		.name	= ARMV8_PMU_PDEV_NAME,
		.of_match_table = armv8_pmu_of_device_ids,
		.suppress_bind_attrs = true,
	},
	.probe		= armv8_pmu_device_probe,
};

static int __init armv8_pmu_driver_init(void)
{
	if (acpi_disabled)
		return platform_driver_register(&armv8_pmu_driver);
	else
		return arm_pmu_acpi_probe(armv8_pmuv3_init);
}
device_initcall(armv8_pmu_driver_init)

void arch_perf_update_userpage(struct perf_event *event,
			       struct perf_event_mmap_page *userpg, u64 now)
{
	struct clock_read_data *rd;
	unsigned int seq;
	u64 ns;

	userpg->cap_user_time = 0;
	userpg->cap_user_time_zero = 0;
	userpg->cap_user_time_short = 0;

	do {
		rd = sched_clock_read_begin(&seq);

		if (rd->read_sched_clock != arch_timer_read_counter)
			return;

		userpg->time_mult = rd->mult;
		userpg->time_shift = rd->shift;
		userpg->time_zero = rd->epoch_ns;
		userpg->time_cycles = rd->epoch_cyc;
		userpg->time_mask = rd->sched_clock_mask;

		/*
		 * Subtract the cycle base, such that software that
		 * doesn't know about cap_user_time_short still 'works'
		 * assuming no wraps.
		 */
		ns = mul_u64_u32_shr(rd->epoch_cyc, rd->mult, rd->shift);
		userpg->time_zero -= ns;

	} while (sched_clock_read_retry(seq));

	userpg->time_offset = userpg->time_zero - now;

	/*
	 * time_shift is not expected to be greater than 31 due to
	 * the original published conversion algorithm shifting a
	 * 32-bit value (now specifies a 64-bit value) - refer
	 * perf_event_mmap_page documentation in perf_event.h.
	 */
	if (userpg->time_shift == 32) {
		userpg->time_shift = 31;
		userpg->time_mult >>= 1;
	}

	/*
	 * Internal timekeeping for enabled/running/stopped times
	 * is always computed with the sched_clock.
	 */
	userpg->cap_user_time = 1;
	userpg->cap_user_time_zero = 1;
	userpg->cap_user_time_short = 1;
}<|MERGE_RESOLUTION|>--- conflicted
+++ resolved
@@ -460,11 +460,7 @@
 	return pmnc & BIT(ARMV8_IDX_TO_COUNTER(idx));
 }
 
-<<<<<<< HEAD
-static inline u32 armv8pmu_read_evcntr(int idx)
-=======
 static inline u64 armv8pmu_read_evcntr(int idx)
->>>>>>> 4e026225
 {
 	u32 counter = ARMV8_IDX_TO_COUNTER(idx);
 
