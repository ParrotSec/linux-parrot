--- conflicted
+++ resolved
@@ -71,8 +71,6 @@
 	"uscat",
 	"ilrcpc",
 	"flagm",
-<<<<<<< HEAD
-=======
 	"ssbs",
 	"sb",
 	"paca",
@@ -84,7 +82,6 @@
 	"svebitperm",
 	"svesha3",
 	"svesm4",
->>>>>>> 407d19ab
 	NULL
 };
 
@@ -328,7 +325,15 @@
 static void __cpuinfo_store_cpu(struct cpuinfo_arm64 *info)
 {
 	info->reg_cntfrq = arch_timer_get_cntfrq();
-	info->reg_ctr = read_cpuid_cachetype();
+	/*
+	 * Use the effective value of the CTR_EL0 than the raw value
+	 * exposed by the CPU. CTR_E0.IDC field value must be interpreted
+	 * with the CLIDR_EL1 fields to avoid triggering false warnings
+	 * when there is a mismatch across the CPUs. Keep track of the
+	 * effective value of the CTR_EL0 in our internal records for
+	 * acurate sanity check and feature enablement.
+	 */
+	info->reg_ctr = read_cpuid_effective_cachetype();
 	info->reg_dczid = read_cpuid(DCZID_EL0);
 	info->reg_midr = read_cpuid_id();
 	info->reg_revidr = read_cpuid(REVIDR_EL1);
