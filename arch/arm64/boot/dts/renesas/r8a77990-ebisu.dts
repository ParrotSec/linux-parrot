--- conflicted
+++ resolved
@@ -28,6 +28,235 @@
 		/* first 128MB is reserved for secure area. */
 		reg = <0x0 0x48000000 0x0 0x38000000>;
 	};
+
+	audio_clkout: audio-clkout {
+		/*
+		 * This is same as <&rcar_sound 0>
+		 * but needed to avoid cs2000/rcar_sound probe dead-lock
+		 */
+		compatible = "fixed-clock";
+		#clock-cells = <0>;
+		clock-frequency = <11289600>;
+	};
+
+	backlight: backlight {
+		compatible = "pwm-backlight";
+		pwms = <&pwm3 0 50000>;
+
+		brightness-levels = <512 511 505 494 473 440 392 327 241 133 0>;
+		default-brightness-level = <10>;
+
+		power-supply = <&reg_12p0v>;
+	};
+
+	cvbs-in {
+		compatible = "composite-video-connector";
+		label = "CVBS IN";
+
+		port {
+			cvbs_con: endpoint {
+				remote-endpoint = <&adv7482_ain7>;
+			};
+		};
+	};
+
+	hdmi-in {
+		compatible = "hdmi-connector";
+		label = "HDMI IN";
+		type = "a";
+
+		port {
+			hdmi_in_con: endpoint {
+				remote-endpoint = <&adv7482_hdmi>;
+			};
+		};
+	};
+
+	hdmi-out {
+		compatible = "hdmi-connector";
+		type = "a";
+
+		port {
+			hdmi_con_out: endpoint {
+				remote-endpoint = <&adv7511_out>;
+			};
+		};
+	};
+
+	lvds-decoder {
+		compatible = "thine,thc63lvd1024";
+		vcc-supply = <&reg_3p3v>;
+
+		ports {
+			#address-cells = <1>;
+			#size-cells = <0>;
+
+			port@0 {
+				reg = <0>;
+				thc63lvd1024_in: endpoint {
+					remote-endpoint = <&lvds0_out>;
+				};
+			};
+
+			port@2 {
+				reg = <2>;
+				thc63lvd1024_out: endpoint {
+					remote-endpoint = <&adv7511_in>;
+				};
+			};
+		};
+	};
+
+	vga {
+		compatible = "vga-connector";
+
+		port {
+			vga_in: endpoint {
+				remote-endpoint = <&adv7123_out>;
+			};
+		};
+	};
+
+	vga-encoder {
+		compatible = "adi,adv7123";
+
+		ports {
+			#address-cells = <1>;
+			#size-cells = <0>;
+
+			port@0 {
+				reg = <0>;
+				adv7123_in: endpoint {
+					remote-endpoint = <&du_out_rgb>;
+				};
+			};
+			port@1 {
+				reg = <1>;
+				adv7123_out: endpoint {
+					remote-endpoint = <&vga_in>;
+				};
+			};
+		};
+	};
+
+	reg_1p8v: regulator0 {
+		compatible = "regulator-fixed";
+		regulator-name = "fixed-1.8V";
+		regulator-min-microvolt = <1800000>;
+		regulator-max-microvolt = <1800000>;
+		regulator-boot-on;
+		regulator-always-on;
+	};
+
+	reg_3p3v: regulator1 {
+		compatible = "regulator-fixed";
+		regulator-name = "fixed-3.3V";
+		regulator-min-microvolt = <3300000>;
+		regulator-max-microvolt = <3300000>;
+		regulator-boot-on;
+		regulator-always-on;
+	};
+
+	vbus0_usb2: regulator-vbus0-usb2 {
+		compatible = "regulator-fixed";
+
+		regulator-name = "USB20_VBUS_CN";
+		regulator-min-microvolt = <5000000>;
+		regulator-max-microvolt = <5000000>;
+
+		gpio = <&gpio6 4 GPIO_ACTIVE_HIGH>;
+		enable-active-high;
+	};
+
+	rsnd_ak4613: sound {
+		compatible = "simple-audio-card";
+
+		simple-audio-card,name = "rsnd-ak4613";
+		simple-audio-card,format = "left_j";
+		simple-audio-card,bitclock-master = <&sndcpu>;
+		simple-audio-card,frame-master = <&sndcpu>;
+
+		sndcpu: simple-audio-card,cpu {
+			sound-dai = <&rcar_sound>;
+		};
+
+		sndcodec: simple-audio-card,codec {
+			sound-dai = <&ak4613>;
+		};
+	};
+
+	x12_clk: x12 {
+		compatible = "fixed-clock";
+		#clock-cells = <0>;
+		clock-frequency = <24576000>;
+	};
+
+	reg_12p0v: regulator2 {
+		compatible = "regulator-fixed";
+		regulator-name = "D12.0V";
+		regulator-min-microvolt = <12000000>;
+		regulator-max-microvolt = <12000000>;
+		regulator-boot-on;
+		regulator-always-on;
+	};
+
+	x13_clk: x13 {
+		compatible = "fixed-clock";
+		#clock-cells = <0>;
+		clock-frequency = <74250000>;
+	};
+
+	vcc_sdhi0: regulator-vcc-sdhi0 {
+		compatible = "regulator-fixed";
+
+		regulator-name = "SDHI0 Vcc";
+		regulator-min-microvolt = <3300000>;
+		regulator-max-microvolt = <3300000>;
+
+		gpio = <&gpio5 17 GPIO_ACTIVE_HIGH>;
+		enable-active-high;
+	};
+
+	vccq_sdhi0: regulator-vccq-sdhi0 {
+		compatible = "regulator-gpio";
+
+		regulator-name = "SDHI0 VccQ";
+		regulator-min-microvolt = <1800000>;
+		regulator-max-microvolt = <3300000>;
+
+		gpios = <&gpio5 18 GPIO_ACTIVE_HIGH>;
+		gpios-states = <1>;
+		states = <3300000 1
+			  1800000 0>;
+	};
+
+	vcc_sdhi1: regulator-vcc-sdhi1 {
+		compatible = "regulator-fixed";
+
+		regulator-name = "SDHI1 Vcc";
+		regulator-min-microvolt = <3300000>;
+		regulator-max-microvolt = <3300000>;
+
+		gpio = <&gpio0 4 GPIO_ACTIVE_HIGH>;
+		enable-active-high;
+	};
+
+	vccq_sdhi1: regulator-vccq-sdhi1 {
+		compatible = "regulator-gpio";
+
+		regulator-name = "SDHI1 VccQ";
+		regulator-min-microvolt = <1800000>;
+		regulator-max-microvolt = <3300000>;
+
+		gpios = <&gpio3 15 GPIO_ACTIVE_HIGH>;
+		gpios-states = <1>;
+		states = <3300000 1
+			  1800000 0>;
+	};
+};
+
+&audio_clk_a {
+	clock-frequency = <22579200>;
 };
 
 &avb {
@@ -35,7 +264,6 @@
 	pinctrl-names = "default";
 	renesas,no-ether-link;
 	phy-handle = <&phy0>;
-	phy-mode = "rgmii-txid";
 	status = "okay";
 
 	phy0: ethernet-phy@0 {
@@ -47,7 +275,53 @@
 	};
 };
 
+&canfd {
+	pinctrl-0 = <&canfd0_pins>;
+	pinctrl-names = "default";
+	status = "okay";
+
+	channel0 {
+		status = "okay";
+	};
+};
+
+&csi40 {
+	status = "okay";
+
+	ports {
+		port@0 {
+			reg = <0>;
+
+			csi40_in: endpoint {
+				clock-lanes = <0>;
+				data-lanes = <1 2>;
+				remote-endpoint = <&adv7482_txa>;
+			};
+		};
+	};
+};
+
+&du {
+	pinctrl-0 = <&du_pins>;
+	pinctrl-names = "default";
+	status = "okay";
+
+	clocks = <&cpg CPG_MOD 724>,
+		 <&cpg CPG_MOD 723>,
+		 <&x13_clk>;
+	clock-names = "du.0", "du.1", "dclkin.0";
+
+	ports {
+		port@0 {
+			endpoint {
+				remote-endpoint = <&adv7123_in>;
+			};
+		};
+	};
+};
+
 &ehci0 {
+	dr_mode = "otg";
 	status = "okay";
 };
 
@@ -55,8 +329,6 @@
 	clock-frequency = <48000000>;
 };
 
-<<<<<<< HEAD
-=======
 &hsusb {
 	dr_mode = "otg";
 	status = "okay";
@@ -230,8 +502,16 @@
 	clock-names = "fck", "dclkin.0", "extal";
 };
 
->>>>>>> 407d19ab
 &ohci0 {
+	dr_mode = "otg";
+	status = "okay";
+};
+
+&pcie_bus_clk {
+	clock-frequency = <100000000>;
+};
+
+&pciec0 {
 	status = "okay";
 };
 
@@ -243,8 +523,6 @@
 		};
 	};
 
-<<<<<<< HEAD
-=======
 	canfd0_pins: canfd0 {
 		groups = "canfd0_data";
 		function = "canfd0";
@@ -316,9 +594,8 @@
 		function = "scif2";
 	};
 
->>>>>>> 407d19ab
 	usb0_pins: usb {
-		groups = "usb0_b";
+		groups = "usb0_b", "usb0_id";
 		function = "usb0";
 	};
 
@@ -328,19 +605,91 @@
 	};
 };
 
+&pwm3 {
+	pinctrl-0 = <&pwm3_pins>;
+	pinctrl-names = "default";
+
+	status = "okay";
+};
+
+&pwm5 {
+	pinctrl-0 = <&pwm5_pins>;
+	pinctrl-names = "default";
+
+	status = "okay";
+};
+
+&rcar_sound {
+	pinctrl-0 = <&sound_pins &sound_clk_pins>;
+	pinctrl-names = "default";
+
+	/* Single DAI */
+	#sound-dai-cells = <0>;
+
+	/* audio_clkout0/1/2/3 */
+	#clock-cells = <1>;
+	clock-frequency = <12288000 11289600>;
+	clkout-lr-synchronous;
+
+	status = "okay";
+
+	/* update <audio_clk_b> to <cs2000> */
+	clocks = <&cpg CPG_MOD 1005>,
+		 <&cpg CPG_MOD 1006>, <&cpg CPG_MOD 1007>,
+		 <&cpg CPG_MOD 1008>, <&cpg CPG_MOD 1009>,
+		 <&cpg CPG_MOD 1010>, <&cpg CPG_MOD 1011>,
+		 <&cpg CPG_MOD 1012>, <&cpg CPG_MOD 1013>,
+		 <&cpg CPG_MOD 1014>, <&cpg CPG_MOD 1015>,
+		 <&cpg CPG_MOD 1022>, <&cpg CPG_MOD 1023>,
+		 <&cpg CPG_MOD 1024>, <&cpg CPG_MOD 1025>,
+		 <&cpg CPG_MOD 1026>, <&cpg CPG_MOD 1027>,
+		 <&cpg CPG_MOD 1028>, <&cpg CPG_MOD 1029>,
+		 <&cpg CPG_MOD 1030>, <&cpg CPG_MOD 1031>,
+		 <&cpg CPG_MOD 1020>, <&cpg CPG_MOD 1021>,
+		 <&cpg CPG_MOD 1020>, <&cpg CPG_MOD 1021>,
+		 <&cpg CPG_MOD 1019>, <&cpg CPG_MOD 1018>,
+		 <&audio_clk_a>, <&cs2000>, <&audio_clk_c>,
+		 <&cpg CPG_CORE R8A77990_CLK_ZA2>;
+
+	rcar_sound,dai {
+		dai0 {
+			playback = <&ssi0 &src0 &dvc0>;
+			capture  = <&ssi1 &src1 &dvc1>;
+		};
+	};
+
+};
+
 &rwdt {
 	timeout-sec = <60>;
 	status = "okay";
 };
 
 &scif2 {
-	status = "okay";
+	pinctrl-0 = <&scif2_pins>;
+	pinctrl-names = "default";
+
+	status = "okay";
+};
+
+&ssi1 {
+	shared-pin;
 };
 
 &usb2_phy0 {
 	pinctrl-0 = <&usb0_pins>;
 	pinctrl-names = "default";
 
+	vbus-supply = <&vbus0_usb2>;
+	status = "okay";
+};
+
+&usb3_peri0 {
+	companion = <&xhci0>;
+	status = "okay";
+};
+
+&vin4 {
 	status = "okay";
 };
 
@@ -353,4 +702,48 @@
 	pinctrl-names = "default";
 
 	status = "okay";
+};
+
+&sdhi0 {
+	pinctrl-0 = <&sdhi0_pins>;
+	pinctrl-1 = <&sdhi0_pins_uhs>;
+	pinctrl-names = "default", "state_uhs";
+
+	vmmc-supply = <&vcc_sdhi0>;
+	vqmmc-supply = <&vccq_sdhi0>;
+	cd-gpios = <&gpio3 12 GPIO_ACTIVE_LOW>;
+	wp-gpios = <&gpio3 13 GPIO_ACTIVE_HIGH>;
+	bus-width = <4>;
+	sd-uhs-sdr50;
+	sd-uhs-sdr104;
+	status = "okay";
+};
+
+&sdhi1 {
+	pinctrl-0 = <&sdhi1_pins>;
+	pinctrl-1 = <&sdhi1_pins_uhs>;
+	pinctrl-names = "default", "state_uhs";
+
+	vmmc-supply = <&vcc_sdhi1>;
+	vqmmc-supply = <&vccq_sdhi1>;
+	cd-gpios = <&gpio3 14 GPIO_ACTIVE_LOW>;
+	bus-width = <4>;
+	sd-uhs-sdr50;
+	sd-uhs-sdr104;
+	status = "okay";
+};
+
+&sdhi3 {
+	/* used for on-board 8bit eMMC */
+	pinctrl-0 = <&sdhi3_pins>;
+	pinctrl-1 = <&sdhi3_pins>;
+	pinctrl-names = "default", "state_uhs";
+
+	vmmc-supply = <&reg_3p3v>;
+	vqmmc-supply = <&reg_1p8v>;
+	mmc-hs200-1_8v;
+	mmc-hs400-1_8v;
+	bus-width = <8>;
+	non-removable;
+	status = "okay";
 };