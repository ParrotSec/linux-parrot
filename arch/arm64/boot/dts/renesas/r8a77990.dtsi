--- conflicted
+++ resolved
@@ -1,11 +1,11 @@
 // SPDX-License-Identifier: GPL-2.0
 /*
- * Device Tree Source for the r8a77990 SoC
+ * Device Tree Source for the R-Car E3 (R8A77990) SoC
  *
- * Copyright (C) 2018 Renesas Electronics Corp.
+ * Copyright (C) 2018-2019 Renesas Electronics Corp.
  */
 
-#include <dt-bindings/clock/renesas-cpg-mssr.h>
+#include <dt-bindings/clock/r8a77990-cpg-mssr.h>
 #include <dt-bindings/interrupt-controller/arm-gic.h>
 #include <dt-bindings/power/r8a77990-sysc.h>
 
@@ -14,31 +14,97 @@
 	#address-cells = <2>;
 	#size-cells = <2>;
 
+	aliases {
+		i2c0 = &i2c0;
+		i2c1 = &i2c1;
+		i2c2 = &i2c2;
+		i2c3 = &i2c3;
+		i2c4 = &i2c4;
+		i2c5 = &i2c5;
+		i2c6 = &i2c6;
+		i2c7 = &i2c7;
+	};
+
+	/*
+	 * The external audio clocks are configured as 0 Hz fixed frequency
+	 * clocks by default.
+	 * Boards that provide audio clocks should override them.
+	 */
+	audio_clk_a: audio_clk_a {
+		compatible = "fixed-clock";
+		#clock-cells = <0>;
+		clock-frequency = <0>;
+	};
+
+	audio_clk_b: audio_clk_b {
+		compatible = "fixed-clock";
+		#clock-cells = <0>;
+		clock-frequency = <0>;
+	};
+
+	audio_clk_c: audio_clk_c {
+		compatible = "fixed-clock";
+		#clock-cells = <0>;
+		clock-frequency = <0>;
+	};
+
+	/* External CAN clock - to be overridden by boards that provide it */
+	can_clk: can {
+		compatible = "fixed-clock";
+		#clock-cells = <0>;
+		clock-frequency = <0>;
+	};
+
+	cluster1_opp: opp_table10 {
+		compatible = "operating-points-v2";
+		opp-shared;
+		opp-800000000 {
+			opp-hz = /bits/ 64 <800000000>;
+			opp-microvolt = <820000>;
+			clock-latency-ns = <300000>;
+		};
+		opp-1000000000 {
+			opp-hz = /bits/ 64 <1000000000>;
+			opp-microvolt = <820000>;
+			clock-latency-ns = <300000>;
+		};
+		opp-1200000000 {
+			opp-hz = /bits/ 64 <1200000000>;
+			opp-microvolt = <820000>;
+			clock-latency-ns = <300000>;
+			opp-suspend;
+		};
+	};
+
 	cpus {
 		#address-cells = <1>;
 		#size-cells = <0>;
 
 		a53_0: cpu@0 {
-			compatible = "arm,cortex-a53", "arm,armv8";
+			compatible = "arm,cortex-a53";
 			reg = <0>;
 			device_type = "cpu";
-			power-domains = <&sysc 5>;
+			power-domains = <&sysc R8A77990_PD_CA53_CPU0>;
 			next-level-cache = <&L2_CA53>;
 			enable-method = "psci";
+			clocks =<&cpg CPG_CORE R8A77990_CLK_Z2>;
+			operating-points-v2 = <&cluster1_opp>;
 		};
 
 		a53_1: cpu@1 {
-			compatible = "arm,cortex-a53", "arm,armv8";
+			compatible = "arm,cortex-a53";
 			reg = <1>;
 			device_type = "cpu";
-			power-domains = <&sysc 6>;
+			power-domains = <&sysc R8A77990_PD_CA53_CPU1>;
 			next-level-cache = <&L2_CA53>;
 			enable-method = "psci";
+			clocks =<&cpg CPG_CORE R8A77990_CLK_Z2>;
+			operating-points-v2 = <&cluster1_opp>;
 		};
 
 		L2_CA53: cache-controller-0 {
 			compatible = "cache";
-			power-domains = <&sysc 21>;
+			power-domains = <&sysc R8A77990_PD_CA53_SCU>;
 			cache-unified;
 			cache-level = <2>;
 		};
@@ -51,6 +117,13 @@
 		clock-frequency = <0>;
 	};
 
+	/* External PCIe clock - can be overridden by the board */
+	pcie_bus_clk: pcie_bus {
+		compatible = "fixed-clock";
+		#clock-cells = <0>;
+		clock-frequency = <0>;
+	};
+
 	pmu_a53 {
 		compatible = "arm,cortex-a53-pmu";
 		interrupts-extended = <&gic GIC_SPI 84 IRQ_TYPE_LEVEL_HIGH>,
@@ -63,6 +136,13 @@
 		method = "smc";
 	};
 
+	/* External SCIF clock - to be overridden by boards that provide it */
+	scif_clk: scif {
+		compatible = "fixed-clock";
+		#clock-cells = <0>;
+		clock-frequency = <0>;
+	};
+
 	soc: soc {
 		compatible = "simple-bus";
 		interrupt-parent = <&gic>;
@@ -75,7 +155,7 @@
 				     "renesas,rcar-gen3-wdt";
 			reg = <0 0xe6020000 0 0x0c>;
 			clocks = <&cpg CPG_MOD 402>;
-			power-domains = <&sysc 32>;
+			power-domains = <&sysc R8A77990_PD_ALWAYS_ON>;
 			resets = <&cpg 402>;
 			status = "disabled";
 		};
@@ -91,7 +171,7 @@
 			#interrupt-cells = <2>;
 			interrupt-controller;
 			clocks = <&cpg CPG_MOD 912>;
-			power-domains = <&sysc 32>;
+			power-domains = <&sysc R8A77990_PD_ALWAYS_ON>;
 			resets = <&cpg 912>;
 		};
 
@@ -106,7 +186,7 @@
 			#interrupt-cells = <2>;
 			interrupt-controller;
 			clocks = <&cpg CPG_MOD 911>;
-			power-domains = <&sysc 32>;
+			power-domains = <&sysc R8A77990_PD_ALWAYS_ON>;
 			resets = <&cpg 911>;
 		};
 
@@ -121,7 +201,7 @@
 			#interrupt-cells = <2>;
 			interrupt-controller;
 			clocks = <&cpg CPG_MOD 910>;
-			power-domains = <&sysc 32>;
+			power-domains = <&sysc R8A77990_PD_ALWAYS_ON>;
 			resets = <&cpg 910>;
 		};
 
@@ -136,7 +216,7 @@
 			#interrupt-cells = <2>;
 			interrupt-controller;
 			clocks = <&cpg CPG_MOD 909>;
-			power-domains = <&sysc 32>;
+			power-domains = <&sysc R8A77990_PD_ALWAYS_ON>;
 			resets = <&cpg 909>;
 		};
 
@@ -151,7 +231,7 @@
 			#interrupt-cells = <2>;
 			interrupt-controller;
 			clocks = <&cpg CPG_MOD 908>;
-			power-domains = <&sysc 32>;
+			power-domains = <&sysc R8A77990_PD_ALWAYS_ON>;
 			resets = <&cpg 908>;
 		};
 
@@ -166,7 +246,7 @@
 			#interrupt-cells = <2>;
 			interrupt-controller;
 			clocks = <&cpg CPG_MOD 907>;
-			power-domains = <&sysc 32>;
+			power-domains = <&sysc R8A77990_PD_ALWAYS_ON>;
 			resets = <&cpg 907>;
 		};
 
@@ -181,7 +261,7 @@
 			#interrupt-cells = <2>;
 			interrupt-controller;
 			clocks = <&cpg CPG_MOD 906>;
-			power-domains = <&sysc 32>;
+			power-domains = <&sysc R8A77990_PD_ALWAYS_ON>;
 			resets = <&cpg 906>;
 		};
 
@@ -190,8 +270,6 @@
 			reg = <0 0xe6060000 0 0x508>;
 		};
 
-<<<<<<< HEAD
-=======
 		i2c_dvfs: i2c@e60b0000 {
 			#address-cells = <1>;
 			#size-cells = <0>;
@@ -276,7 +354,6 @@
 			status = "disabled";
 		};
 
->>>>>>> 407d19ab
 		cpg: clock-controller@e6150000 {
 			compatible = "renesas,r8a77990-cpg-mssr";
 			reg = <0 0xe6150000 0 0x1000>;
@@ -296,6 +373,422 @@
 			compatible = "renesas,r8a77990-sysc";
 			reg = <0 0xe6180000 0 0x0400>;
 			#power-domain-cells = <1>;
+		};
+
+		thermal: thermal@e6190000 {
+			compatible = "renesas,thermal-r8a77990";
+			reg = <0 0xe6190000 0 0x10>, <0 0xe6190100 0 0x38>;
+			interrupts = <GIC_SPI 67 IRQ_TYPE_LEVEL_HIGH>,
+				     <GIC_SPI 68 IRQ_TYPE_LEVEL_HIGH>,
+				     <GIC_SPI 69 IRQ_TYPE_LEVEL_HIGH>;
+			clocks = <&cpg CPG_MOD 522>;
+			power-domains = <&sysc R8A77990_PD_ALWAYS_ON>;
+			resets = <&cpg 522>;
+			#thermal-sensor-cells = <0>;
+		};
+
+		intc_ex: interrupt-controller@e61c0000 {
+			compatible = "renesas,intc-ex-r8a77990", "renesas,irqc";
+			#interrupt-cells = <2>;
+			interrupt-controller;
+			reg = <0 0xe61c0000 0 0x200>;
+			interrupts = <GIC_SPI 0 IRQ_TYPE_LEVEL_HIGH
+				      GIC_SPI 1 IRQ_TYPE_LEVEL_HIGH
+				      GIC_SPI 2 IRQ_TYPE_LEVEL_HIGH
+				      GIC_SPI 3 IRQ_TYPE_LEVEL_HIGH
+				      GIC_SPI 18 IRQ_TYPE_LEVEL_HIGH
+				      GIC_SPI 161 IRQ_TYPE_LEVEL_HIGH>;
+			clocks = <&cpg CPG_MOD 407>;
+			power-domains = <&sysc R8A77990_PD_ALWAYS_ON>;
+			resets = <&cpg 407>;
+		};
+
+		i2c0: i2c@e6500000 {
+			#address-cells = <1>;
+			#size-cells = <0>;
+			compatible = "renesas,i2c-r8a77990",
+				     "renesas,rcar-gen3-i2c";
+			reg = <0 0xe6500000 0 0x40>;
+			interrupts = <GIC_SPI 287 IRQ_TYPE_LEVEL_HIGH>;
+			clocks = <&cpg CPG_MOD 931>;
+			power-domains = <&sysc R8A77990_PD_ALWAYS_ON>;
+			resets = <&cpg 931>;
+			dmas = <&dmac1 0x91>, <&dmac1 0x90>,
+			       <&dmac2 0x91>, <&dmac2 0x90>;
+			dma-names = "tx", "rx", "tx", "rx";
+			i2c-scl-internal-delay-ns = <110>;
+			status = "disabled";
+		};
+
+		i2c1: i2c@e6508000 {
+			#address-cells = <1>;
+			#size-cells = <0>;
+			compatible = "renesas,i2c-r8a77990",
+				     "renesas,rcar-gen3-i2c";
+			reg = <0 0xe6508000 0 0x40>;
+			interrupts = <GIC_SPI 288 IRQ_TYPE_LEVEL_HIGH>;
+			clocks = <&cpg CPG_MOD 930>;
+			power-domains = <&sysc R8A77990_PD_ALWAYS_ON>;
+			resets = <&cpg 930>;
+			dmas = <&dmac1 0x93>, <&dmac1 0x92>,
+			       <&dmac2 0x93>, <&dmac2 0x92>;
+			dma-names = "tx", "rx", "tx", "rx";
+			i2c-scl-internal-delay-ns = <6>;
+			status = "disabled";
+		};
+
+		i2c2: i2c@e6510000 {
+			#address-cells = <1>;
+			#size-cells = <0>;
+			compatible = "renesas,i2c-r8a77990",
+				     "renesas,rcar-gen3-i2c";
+			reg = <0 0xe6510000 0 0x40>;
+			interrupts = <GIC_SPI 286 IRQ_TYPE_LEVEL_HIGH>;
+			clocks = <&cpg CPG_MOD 929>;
+			power-domains = <&sysc R8A77990_PD_ALWAYS_ON>;
+			resets = <&cpg 929>;
+			dmas = <&dmac1 0x95>, <&dmac1 0x94>,
+			       <&dmac2 0x95>, <&dmac2 0x94>;
+			dma-names = "tx", "rx", "tx", "rx";
+			i2c-scl-internal-delay-ns = <6>;
+			status = "disabled";
+		};
+
+		i2c3: i2c@e66d0000 {
+			#address-cells = <1>;
+			#size-cells = <0>;
+			compatible = "renesas,i2c-r8a77990",
+				     "renesas,rcar-gen3-i2c";
+			reg = <0 0xe66d0000 0 0x40>;
+			interrupts = <GIC_SPI 290 IRQ_TYPE_LEVEL_HIGH>;
+			clocks = <&cpg CPG_MOD 928>;
+			power-domains = <&sysc R8A77990_PD_ALWAYS_ON>;
+			resets = <&cpg 928>;
+			dmas = <&dmac0 0x97>, <&dmac0 0x96>;
+			dma-names = "tx", "rx";
+			i2c-scl-internal-delay-ns = <110>;
+			status = "disabled";
+		};
+
+		i2c4: i2c@e66d8000 {
+			#address-cells = <1>;
+			#size-cells = <0>;
+			compatible = "renesas,i2c-r8a77990",
+				     "renesas,rcar-gen3-i2c";
+			reg = <0 0xe66d8000 0 0x40>;
+			interrupts = <GIC_SPI 19 IRQ_TYPE_LEVEL_HIGH>;
+			clocks = <&cpg CPG_MOD 927>;
+			power-domains = <&sysc R8A77990_PD_ALWAYS_ON>;
+			resets = <&cpg 927>;
+			dmas = <&dmac0 0x99>, <&dmac0 0x98>;
+			dma-names = "tx", "rx";
+			i2c-scl-internal-delay-ns = <6>;
+			status = "disabled";
+		};
+
+		i2c5: i2c@e66e0000 {
+			#address-cells = <1>;
+			#size-cells = <0>;
+			compatible = "renesas,i2c-r8a77990",
+				     "renesas,rcar-gen3-i2c";
+			reg = <0 0xe66e0000 0 0x40>;
+			interrupts = <GIC_SPI 20 IRQ_TYPE_LEVEL_HIGH>;
+			clocks = <&cpg CPG_MOD 919>;
+			power-domains = <&sysc R8A77990_PD_ALWAYS_ON>;
+			resets = <&cpg 919>;
+			dmas = <&dmac0 0x9b>, <&dmac0 0x9a>;
+			dma-names = "tx", "rx";
+			i2c-scl-internal-delay-ns = <6>;
+			status = "disabled";
+		};
+
+		i2c6: i2c@e66e8000 {
+			#address-cells = <1>;
+			#size-cells = <0>;
+			compatible = "renesas,i2c-r8a77990",
+				     "renesas,rcar-gen3-i2c";
+			reg = <0 0xe66e8000 0 0x40>;
+			interrupts = <GIC_SPI 21 IRQ_TYPE_LEVEL_HIGH>;
+			clocks = <&cpg CPG_MOD 918>;
+			power-domains = <&sysc R8A77990_PD_ALWAYS_ON>;
+			resets = <&cpg 918>;
+			dmas = <&dmac0 0x9d>, <&dmac0 0x9c>;
+			dma-names = "tx", "rx";
+			i2c-scl-internal-delay-ns = <6>;
+			status = "disabled";
+		};
+
+		i2c7: i2c@e6690000 {
+			#address-cells = <1>;
+			#size-cells = <0>;
+			compatible = "renesas,i2c-r8a77990",
+				     "renesas,rcar-gen3-i2c";
+			reg = <0 0xe6690000 0 0x40>;
+			interrupts = <GIC_SPI 36 IRQ_TYPE_LEVEL_HIGH>;
+			clocks = <&cpg CPG_MOD 1003>;
+			power-domains = <&sysc R8A77990_PD_ALWAYS_ON>;
+			resets = <&cpg 1003>;
+			i2c-scl-internal-delay-ns = <6>;
+			status = "disabled";
+		};
+
+		hscif0: serial@e6540000 {
+			compatible = "renesas,hscif-r8a77990",
+				     "renesas,rcar-gen3-hscif",
+				     "renesas,hscif";
+			reg = <0 0xe6540000 0 0x60>;
+			interrupts = <GIC_SPI 154 IRQ_TYPE_LEVEL_HIGH>;
+			clocks = <&cpg CPG_MOD 520>,
+				 <&cpg CPG_CORE R8A77990_CLK_S3D1C>,
+				 <&scif_clk>;
+			clock-names = "fck", "brg_int", "scif_clk";
+			dmas = <&dmac1 0x31>, <&dmac1 0x30>,
+			       <&dmac2 0x31>, <&dmac2 0x30>;
+			dma-names = "tx", "rx", "tx", "rx";
+			power-domains = <&sysc R8A77990_PD_ALWAYS_ON>;
+			resets = <&cpg 520>;
+			status = "disabled";
+		};
+
+		hscif1: serial@e6550000 {
+			compatible = "renesas,hscif-r8a77990",
+				     "renesas,rcar-gen3-hscif",
+				     "renesas,hscif";
+			reg = <0 0xe6550000 0 0x60>;
+			interrupts = <GIC_SPI 155 IRQ_TYPE_LEVEL_HIGH>;
+			clocks = <&cpg CPG_MOD 519>,
+				 <&cpg CPG_CORE R8A77990_CLK_S3D1C>,
+				 <&scif_clk>;
+			clock-names = "fck", "brg_int", "scif_clk";
+			dmas = <&dmac1 0x33>, <&dmac1 0x32>,
+			       <&dmac2 0x33>, <&dmac2 0x32>;
+			dma-names = "tx", "rx", "tx", "rx";
+			power-domains = <&sysc R8A77990_PD_ALWAYS_ON>;
+			resets = <&cpg 519>;
+			status = "disabled";
+		};
+
+		hscif2: serial@e6560000 {
+			compatible = "renesas,hscif-r8a77990",
+				     "renesas,rcar-gen3-hscif",
+				     "renesas,hscif";
+			reg = <0 0xe6560000 0 0x60>;
+			interrupts = <GIC_SPI 144 IRQ_TYPE_LEVEL_HIGH>;
+			clocks = <&cpg CPG_MOD 518>,
+				 <&cpg CPG_CORE R8A77990_CLK_S3D1C>,
+				 <&scif_clk>;
+			clock-names = "fck", "brg_int", "scif_clk";
+			dmas = <&dmac1 0x35>, <&dmac1 0x34>,
+			       <&dmac2 0x35>, <&dmac2 0x34>;
+			dma-names = "tx", "rx", "tx", "rx";
+			power-domains = <&sysc R8A77990_PD_ALWAYS_ON>;
+			resets = <&cpg 518>;
+			status = "disabled";
+		};
+
+		hscif3: serial@e66a0000 {
+			compatible = "renesas,hscif-r8a77990",
+				     "renesas,rcar-gen3-hscif",
+				     "renesas,hscif";
+			reg = <0 0xe66a0000 0 0x60>;
+			interrupts = <GIC_SPI 145 IRQ_TYPE_LEVEL_HIGH>;
+			clocks = <&cpg CPG_MOD 517>,
+				 <&cpg CPG_CORE R8A77990_CLK_S3D1C>,
+				 <&scif_clk>;
+			clock-names = "fck", "brg_int", "scif_clk";
+			dmas = <&dmac0 0x37>, <&dmac0 0x36>;
+			dma-names = "tx", "rx";
+			power-domains = <&sysc R8A77990_PD_ALWAYS_ON>;
+			resets = <&cpg 517>;
+			status = "disabled";
+		};
+
+		hscif4: serial@e66b0000 {
+			compatible = "renesas,hscif-r8a77990",
+				     "renesas,rcar-gen3-hscif",
+				     "renesas,hscif";
+			reg = <0 0xe66b0000 0 0x60>;
+			interrupts = <GIC_SPI 146 IRQ_TYPE_LEVEL_HIGH>;
+			clocks = <&cpg CPG_MOD 516>,
+				 <&cpg CPG_CORE R8A77990_CLK_S3D1C>,
+				 <&scif_clk>;
+			clock-names = "fck", "brg_int", "scif_clk";
+			dmas = <&dmac0 0x39>, <&dmac0 0x38>;
+			dma-names = "tx", "rx";
+			power-domains = <&sysc R8A77990_PD_ALWAYS_ON>;
+			resets = <&cpg 516>;
+			status = "disabled";
+		};
+
+		hsusb: usb@e6590000 {
+			compatible = "renesas,usbhs-r8a77990",
+				     "renesas,rcar-gen3-usbhs";
+			reg = <0 0xe6590000 0 0x200>;
+			interrupts = <GIC_SPI 107 IRQ_TYPE_LEVEL_HIGH>;
+			clocks = <&cpg CPG_MOD 704>, <&cpg CPG_MOD 703>;
+			dmas = <&usb_dmac0 0>, <&usb_dmac0 1>,
+			       <&usb_dmac1 0>, <&usb_dmac1 1>;
+			dma-names = "ch0", "ch1", "ch2", "ch3";
+			renesas,buswait = <11>;
+			phys = <&usb2_phy0>;
+			phy-names = "usb";
+			power-domains = <&sysc R8A77990_PD_ALWAYS_ON>;
+			resets = <&cpg 704>, <&cpg 703>;
+			status = "disabled";
+		};
+
+		usb_dmac0: dma-controller@e65a0000 {
+			compatible = "renesas,r8a77990-usb-dmac",
+				     "renesas,usb-dmac";
+			reg = <0 0xe65a0000 0 0x100>;
+			interrupts = <GIC_SPI 109 IRQ_TYPE_LEVEL_HIGH
+				      GIC_SPI 109 IRQ_TYPE_LEVEL_HIGH>;
+			interrupt-names = "ch0", "ch1";
+			clocks = <&cpg CPG_MOD 330>;
+			power-domains = <&sysc R8A77990_PD_ALWAYS_ON>;
+			resets = <&cpg 330>;
+			#dma-cells = <1>;
+			dma-channels = <2>;
+		};
+
+		usb_dmac1: dma-controller@e65b0000 {
+			compatible = "renesas,r8a77990-usb-dmac",
+				     "renesas,usb-dmac";
+			reg = <0 0xe65b0000 0 0x100>;
+			interrupts = <GIC_SPI 110 IRQ_TYPE_LEVEL_HIGH
+				      GIC_SPI 110 IRQ_TYPE_LEVEL_HIGH>;
+			interrupt-names = "ch0", "ch1";
+			clocks = <&cpg CPG_MOD 331>;
+			power-domains = <&sysc R8A77990_PD_ALWAYS_ON>;
+			resets = <&cpg 331>;
+			#dma-cells = <1>;
+			dma-channels = <2>;
+		};
+
+		dmac0: dma-controller@e6700000 {
+			compatible = "renesas,dmac-r8a77990",
+				     "renesas,rcar-dmac";
+			reg = <0 0xe6700000 0 0x10000>;
+			interrupts = <GIC_SPI 199 IRQ_TYPE_LEVEL_HIGH
+				      GIC_SPI 200 IRQ_TYPE_LEVEL_HIGH
+				      GIC_SPI 201 IRQ_TYPE_LEVEL_HIGH
+				      GIC_SPI 202 IRQ_TYPE_LEVEL_HIGH
+				      GIC_SPI 203 IRQ_TYPE_LEVEL_HIGH
+				      GIC_SPI 204 IRQ_TYPE_LEVEL_HIGH
+				      GIC_SPI 205 IRQ_TYPE_LEVEL_HIGH
+				      GIC_SPI 206 IRQ_TYPE_LEVEL_HIGH
+				      GIC_SPI 207 IRQ_TYPE_LEVEL_HIGH
+				      GIC_SPI 208 IRQ_TYPE_LEVEL_HIGH
+				      GIC_SPI 209 IRQ_TYPE_LEVEL_HIGH
+				      GIC_SPI 210 IRQ_TYPE_LEVEL_HIGH
+				      GIC_SPI 211 IRQ_TYPE_LEVEL_HIGH
+				      GIC_SPI 212 IRQ_TYPE_LEVEL_HIGH
+				      GIC_SPI 213 IRQ_TYPE_LEVEL_HIGH
+				      GIC_SPI 214 IRQ_TYPE_LEVEL_HIGH
+				      GIC_SPI 215 IRQ_TYPE_LEVEL_HIGH>;
+			interrupt-names = "error",
+					"ch0", "ch1", "ch2", "ch3",
+					"ch4", "ch5", "ch6", "ch7",
+					"ch8", "ch9", "ch10", "ch11",
+					"ch12", "ch13", "ch14", "ch15";
+			clocks = <&cpg CPG_MOD 219>;
+			clock-names = "fck";
+			power-domains = <&sysc R8A77990_PD_ALWAYS_ON>;
+			resets = <&cpg 219>;
+			#dma-cells = <1>;
+			dma-channels = <16>;
+			iommus = <&ipmmu_ds0 0>, <&ipmmu_ds0 1>,
+			       <&ipmmu_ds0 2>, <&ipmmu_ds0 3>,
+			       <&ipmmu_ds0 4>, <&ipmmu_ds0 5>,
+			       <&ipmmu_ds0 6>, <&ipmmu_ds0 7>,
+			       <&ipmmu_ds0 8>, <&ipmmu_ds0 9>,
+			       <&ipmmu_ds0 10>, <&ipmmu_ds0 11>,
+			       <&ipmmu_ds0 12>, <&ipmmu_ds0 13>,
+			       <&ipmmu_ds0 14>, <&ipmmu_ds0 15>;
+		};
+
+		dmac1: dma-controller@e7300000 {
+			compatible = "renesas,dmac-r8a77990",
+				     "renesas,rcar-dmac";
+			reg = <0 0xe7300000 0 0x10000>;
+			interrupts = <GIC_SPI 220 IRQ_TYPE_LEVEL_HIGH
+				      GIC_SPI 216 IRQ_TYPE_LEVEL_HIGH
+				      GIC_SPI 217 IRQ_TYPE_LEVEL_HIGH
+				      GIC_SPI 218 IRQ_TYPE_LEVEL_HIGH
+				      GIC_SPI 219 IRQ_TYPE_LEVEL_HIGH
+				      GIC_SPI 308 IRQ_TYPE_LEVEL_HIGH
+				      GIC_SPI 309 IRQ_TYPE_LEVEL_HIGH
+				      GIC_SPI 310 IRQ_TYPE_LEVEL_HIGH
+				      GIC_SPI 311 IRQ_TYPE_LEVEL_HIGH
+				      GIC_SPI 312 IRQ_TYPE_LEVEL_HIGH
+				      GIC_SPI 313 IRQ_TYPE_LEVEL_HIGH
+				      GIC_SPI 314 IRQ_TYPE_LEVEL_HIGH
+				      GIC_SPI 315 IRQ_TYPE_LEVEL_HIGH
+				      GIC_SPI 316 IRQ_TYPE_LEVEL_HIGH
+				      GIC_SPI 317 IRQ_TYPE_LEVEL_HIGH
+				      GIC_SPI 318 IRQ_TYPE_LEVEL_HIGH
+				      GIC_SPI 319 IRQ_TYPE_LEVEL_HIGH>;
+			interrupt-names = "error",
+					"ch0", "ch1", "ch2", "ch3",
+					"ch4", "ch5", "ch6", "ch7",
+					"ch8", "ch9", "ch10", "ch11",
+					"ch12", "ch13", "ch14", "ch15";
+			clocks = <&cpg CPG_MOD 218>;
+			clock-names = "fck";
+			power-domains = <&sysc R8A77990_PD_ALWAYS_ON>;
+			resets = <&cpg 218>;
+			#dma-cells = <1>;
+			dma-channels = <16>;
+			iommus = <&ipmmu_ds1 0>, <&ipmmu_ds1 1>,
+			       <&ipmmu_ds1 2>, <&ipmmu_ds1 3>,
+			       <&ipmmu_ds1 4>, <&ipmmu_ds1 5>,
+			       <&ipmmu_ds1 6>, <&ipmmu_ds1 7>,
+			       <&ipmmu_ds1 8>, <&ipmmu_ds1 9>,
+			       <&ipmmu_ds1 10>, <&ipmmu_ds1 11>,
+			       <&ipmmu_ds1 12>, <&ipmmu_ds1 13>,
+			       <&ipmmu_ds1 14>, <&ipmmu_ds1 15>;
+		};
+
+		dmac2: dma-controller@e7310000 {
+			compatible = "renesas,dmac-r8a77990",
+				     "renesas,rcar-dmac";
+			reg = <0 0xe7310000 0 0x10000>;
+			interrupts = <GIC_SPI 416 IRQ_TYPE_LEVEL_HIGH
+				      GIC_SPI 417 IRQ_TYPE_LEVEL_HIGH
+				      GIC_SPI 418 IRQ_TYPE_LEVEL_HIGH
+				      GIC_SPI 419 IRQ_TYPE_LEVEL_HIGH
+				      GIC_SPI 420 IRQ_TYPE_LEVEL_HIGH
+				      GIC_SPI 421 IRQ_TYPE_LEVEL_HIGH
+				      GIC_SPI 422 IRQ_TYPE_LEVEL_HIGH
+				      GIC_SPI 423 IRQ_TYPE_LEVEL_HIGH
+				      GIC_SPI 424 IRQ_TYPE_LEVEL_HIGH
+				      GIC_SPI 425 IRQ_TYPE_LEVEL_HIGH
+				      GIC_SPI 426 IRQ_TYPE_LEVEL_HIGH
+				      GIC_SPI 427 IRQ_TYPE_LEVEL_HIGH
+				      GIC_SPI 428 IRQ_TYPE_LEVEL_HIGH
+				      GIC_SPI 429 IRQ_TYPE_LEVEL_HIGH
+				      GIC_SPI 430 IRQ_TYPE_LEVEL_HIGH
+				      GIC_SPI 431 IRQ_TYPE_LEVEL_HIGH
+				      GIC_SPI 397 IRQ_TYPE_LEVEL_HIGH>;
+			interrupt-names = "error",
+					"ch0", "ch1", "ch2", "ch3",
+					"ch4", "ch5", "ch6", "ch7",
+					"ch8", "ch9", "ch10", "ch11",
+					"ch12", "ch13", "ch14", "ch15";
+			clocks = <&cpg CPG_MOD 217>;
+			clock-names = "fck";
+			power-domains = <&sysc R8A77990_PD_ALWAYS_ON>;
+			resets = <&cpg 217>;
+			#dma-cells = <1>;
+			dma-channels = <16>;
+			iommus = <&ipmmu_ds1 16>, <&ipmmu_ds1 17>,
+			       <&ipmmu_ds1 18>, <&ipmmu_ds1 19>,
+			       <&ipmmu_ds1 20>, <&ipmmu_ds1 21>,
+			       <&ipmmu_ds1 22>, <&ipmmu_ds1 23>,
+			       <&ipmmu_ds1 24>, <&ipmmu_ds1 25>,
+			       <&ipmmu_ds1 26>, <&ipmmu_ds1 27>,
+			       <&ipmmu_ds1 28>, <&ipmmu_ds1 29>,
+			       <&ipmmu_ds1 30>, <&ipmmu_ds1 31>;
 		};
 
 		ipmmu_ds0: mmu@e6740000 {
@@ -416,11 +909,173 @@
 					  "ch20", "ch21", "ch22", "ch23",
 					  "ch24";
 			clocks = <&cpg CPG_MOD 812>;
-			power-domains = <&sysc 32>;
+			power-domains = <&sysc R8A77990_PD_ALWAYS_ON>;
 			resets = <&cpg 812>;
 			phy-mode = "rgmii";
+			iommus = <&ipmmu_ds0 16>;
 			#address-cells = <1>;
 			#size-cells = <0>;
+			status = "disabled";
+		};
+
+		can0: can@e6c30000 {
+			compatible = "renesas,can-r8a77990",
+				     "renesas,rcar-gen3-can";
+			reg = <0 0xe6c30000 0 0x1000>;
+			interrupts = <GIC_SPI 186 IRQ_TYPE_LEVEL_HIGH>;
+			clocks = <&cpg CPG_MOD 916>,
+			       <&cpg CPG_CORE R8A77990_CLK_CANFD>,
+			       <&can_clk>;
+			clock-names = "clkp1", "clkp2", "can_clk";
+			assigned-clocks = <&cpg CPG_CORE R8A77990_CLK_CANFD>;
+			assigned-clock-rates = <40000000>;
+			power-domains = <&sysc R8A77990_PD_ALWAYS_ON>;
+			resets = <&cpg 916>;
+			status = "disabled";
+		};
+
+		can1: can@e6c38000 {
+			compatible = "renesas,can-r8a77990",
+				     "renesas,rcar-gen3-can";
+			reg = <0 0xe6c38000 0 0x1000>;
+			interrupts = <GIC_SPI 187 IRQ_TYPE_LEVEL_HIGH>;
+			clocks = <&cpg CPG_MOD 915>,
+			       <&cpg CPG_CORE R8A77990_CLK_CANFD>,
+			       <&can_clk>;
+			clock-names = "clkp1", "clkp2", "can_clk";
+			assigned-clocks = <&cpg CPG_CORE R8A77990_CLK_CANFD>;
+			assigned-clock-rates = <40000000>;
+			power-domains = <&sysc R8A77990_PD_ALWAYS_ON>;
+			resets = <&cpg 915>;
+			status = "disabled";
+		};
+
+		canfd: can@e66c0000 {
+			compatible = "renesas,r8a77990-canfd",
+				     "renesas,rcar-gen3-canfd";
+			reg = <0 0xe66c0000 0 0x8000>;
+			interrupts = <GIC_SPI 29 IRQ_TYPE_LEVEL_HIGH>,
+				   <GIC_SPI 30 IRQ_TYPE_LEVEL_HIGH>;
+			clocks = <&cpg CPG_MOD 914>,
+			       <&cpg CPG_CORE R8A77990_CLK_CANFD>,
+			       <&can_clk>;
+			clock-names = "fck", "canfd", "can_clk";
+			assigned-clocks = <&cpg CPG_CORE R8A77990_CLK_CANFD>;
+			assigned-clock-rates = <40000000>;
+			power-domains = <&sysc R8A77990_PD_ALWAYS_ON>;
+			resets = <&cpg 914>;
+			status = "disabled";
+
+			channel0 {
+				status = "disabled";
+			};
+
+			channel1 {
+				status = "disabled";
+			};
+		};
+
+		pwm0: pwm@e6e30000 {
+			compatible = "renesas,pwm-r8a77990", "renesas,pwm-rcar";
+			reg = <0 0xe6e30000 0 0x8>;
+			clocks = <&cpg CPG_MOD 523>;
+			power-domains = <&sysc R8A77990_PD_ALWAYS_ON>;
+			resets = <&cpg 523>;
+			#pwm-cells = <2>;
+			status = "disabled";
+		};
+
+		pwm1: pwm@e6e31000 {
+			compatible = "renesas,pwm-r8a77990", "renesas,pwm-rcar";
+			reg = <0 0xe6e31000 0 0x8>;
+			clocks = <&cpg CPG_MOD 523>;
+			power-domains = <&sysc R8A77990_PD_ALWAYS_ON>;
+			resets = <&cpg 523>;
+			#pwm-cells = <2>;
+			status = "disabled";
+		};
+
+		pwm2: pwm@e6e32000 {
+			compatible = "renesas,pwm-r8a77990", "renesas,pwm-rcar";
+			reg = <0 0xe6e32000 0 0x8>;
+			clocks = <&cpg CPG_MOD 523>;
+			power-domains = <&sysc R8A77990_PD_ALWAYS_ON>;
+			resets = <&cpg 523>;
+			#pwm-cells = <2>;
+			status = "disabled";
+		};
+
+		pwm3: pwm@e6e33000 {
+			compatible = "renesas,pwm-r8a77990", "renesas,pwm-rcar";
+			reg = <0 0xe6e33000 0 0x8>;
+			clocks = <&cpg CPG_MOD 523>;
+			power-domains = <&sysc R8A77990_PD_ALWAYS_ON>;
+			resets = <&cpg 523>;
+			#pwm-cells = <2>;
+			status = "disabled";
+		};
+
+		pwm4: pwm@e6e34000 {
+			compatible = "renesas,pwm-r8a77990", "renesas,pwm-rcar";
+			reg = <0 0xe6e34000 0 0x8>;
+			clocks = <&cpg CPG_MOD 523>;
+			power-domains = <&sysc R8A77990_PD_ALWAYS_ON>;
+			resets = <&cpg 523>;
+			#pwm-cells = <2>;
+			status = "disabled";
+		};
+
+		pwm5: pwm@e6e35000 {
+			compatible = "renesas,pwm-r8a77990", "renesas,pwm-rcar";
+			reg = <0 0xe6e35000 0 0x8>;
+			clocks = <&cpg CPG_MOD 523>;
+			power-domains = <&sysc R8A77990_PD_ALWAYS_ON>;
+			resets = <&cpg 523>;
+			#pwm-cells = <2>;
+			status = "disabled";
+		};
+
+		pwm6: pwm@e6e36000 {
+			compatible = "renesas,pwm-r8a77990", "renesas,pwm-rcar";
+			reg = <0 0xe6e36000 0 0x8>;
+			clocks = <&cpg CPG_MOD 523>;
+			power-domains = <&sysc R8A77990_PD_ALWAYS_ON>;
+			resets = <&cpg 523>;
+			#pwm-cells = <2>;
+			status = "disabled";
+		};
+
+		scif0: serial@e6e60000 {
+			compatible = "renesas,scif-r8a77990",
+				     "renesas,rcar-gen3-scif", "renesas,scif";
+			reg = <0 0xe6e60000 0 64>;
+			interrupts = <GIC_SPI 152 IRQ_TYPE_LEVEL_HIGH>;
+			clocks = <&cpg CPG_MOD 207>,
+				 <&cpg CPG_CORE R8A77990_CLK_S3D1C>,
+				 <&scif_clk>;
+			clock-names = "fck", "brg_int", "scif_clk";
+			dmas = <&dmac1 0x51>, <&dmac1 0x50>,
+			       <&dmac2 0x51>, <&dmac2 0x50>;
+			dma-names = "tx", "rx", "tx", "rx";
+			power-domains = <&sysc R8A77990_PD_ALWAYS_ON>;
+			resets = <&cpg 207>;
+			status = "disabled";
+		};
+
+		scif1: serial@e6e68000 {
+			compatible = "renesas,scif-r8a77990",
+				     "renesas,rcar-gen3-scif", "renesas,scif";
+			reg = <0 0xe6e68000 0 64>;
+			interrupts = <GIC_SPI 153 IRQ_TYPE_LEVEL_HIGH>;
+			clocks = <&cpg CPG_MOD 206>,
+				 <&cpg CPG_CORE R8A77990_CLK_S3D1C>,
+				 <&scif_clk>;
+			clock-names = "fck", "brg_int", "scif_clk";
+			dmas = <&dmac1 0x53>, <&dmac1 0x52>,
+			       <&dmac2 0x53>, <&dmac2 0x52>;
+			dma-names = "tx", "rx", "tx", "rx";
+			power-domains = <&sysc R8A77990_PD_ALWAYS_ON>;
+			resets = <&cpg 206>;
 			status = "disabled";
 		};
 
@@ -429,11 +1084,430 @@
 				     "renesas,rcar-gen3-scif", "renesas,scif";
 			reg = <0 0xe6e88000 0 64>;
 			interrupts = <GIC_SPI 164 IRQ_TYPE_LEVEL_HIGH>;
-			clocks = <&cpg CPG_MOD 310>;
+			clocks = <&cpg CPG_MOD 310>,
+				 <&cpg CPG_CORE R8A77990_CLK_S3D1C>,
+				 <&scif_clk>;
+			clock-names = "fck", "brg_int", "scif_clk";
+			dmas = <&dmac1 0x13>, <&dmac1 0x12>,
+			       <&dmac2 0x13>, <&dmac2 0x12>;
+			dma-names = "tx", "rx", "tx", "rx";
+			power-domains = <&sysc R8A77990_PD_ALWAYS_ON>;
+			resets = <&cpg 310>;
+			status = "disabled";
+		};
+
+		scif3: serial@e6c50000 {
+			compatible = "renesas,scif-r8a77990",
+				     "renesas,rcar-gen3-scif", "renesas,scif";
+			reg = <0 0xe6c50000 0 64>;
+			interrupts = <GIC_SPI 23 IRQ_TYPE_LEVEL_HIGH>;
+			clocks = <&cpg CPG_MOD 204>,
+				 <&cpg CPG_CORE R8A77990_CLK_S3D1C>,
+				 <&scif_clk>;
+			clock-names = "fck", "brg_int", "scif_clk";
+			dmas = <&dmac0 0x57>, <&dmac0 0x56>;
+			dma-names = "tx", "rx";
+			power-domains = <&sysc R8A77990_PD_ALWAYS_ON>;
+			resets = <&cpg 204>;
+			status = "disabled";
+		};
+
+		scif4: serial@e6c40000 {
+			compatible = "renesas,scif-r8a77990",
+				     "renesas,rcar-gen3-scif", "renesas,scif";
+			reg = <0 0xe6c40000 0 64>;
+			interrupts = <GIC_SPI 16 IRQ_TYPE_LEVEL_HIGH>;
+			clocks = <&cpg CPG_MOD 203>,
+				 <&cpg CPG_CORE R8A77990_CLK_S3D1C>,
+				 <&scif_clk>;
+			clock-names = "fck", "brg_int", "scif_clk";
+			dmas = <&dmac0 0x59>, <&dmac0 0x58>;
+			dma-names = "tx", "rx";
+			power-domains = <&sysc R8A77990_PD_ALWAYS_ON>;
+			resets = <&cpg 203>;
+			status = "disabled";
+		};
+
+		scif5: serial@e6f30000 {
+			compatible = "renesas,scif-r8a77990",
+				     "renesas,rcar-gen3-scif", "renesas,scif";
+			reg = <0 0xe6f30000 0 64>;
+			interrupts = <GIC_SPI 17 IRQ_TYPE_LEVEL_HIGH>;
+			clocks = <&cpg CPG_MOD 202>,
+				 <&cpg CPG_CORE R8A77990_CLK_S3D1C>,
+				 <&scif_clk>;
+			clock-names = "fck", "brg_int", "scif_clk";
+			dmas = <&dmac0 0x5b>, <&dmac0 0x5a>;
+			dma-names = "tx", "rx";
+			power-domains = <&sysc R8A77990_PD_ALWAYS_ON>;
+			resets = <&cpg 202>;
+			status = "disabled";
+		};
+
+		msiof0: spi@e6e90000 {
+			compatible = "renesas,msiof-r8a77990",
+				     "renesas,rcar-gen3-msiof";
+			reg = <0 0xe6e90000 0 0x0064>;
+			interrupts = <GIC_SPI 156 IRQ_TYPE_LEVEL_HIGH>;
+			clocks = <&cpg CPG_MOD 211>;
+			dmas = <&dmac1 0x41>, <&dmac1 0x40>,
+			       <&dmac2 0x41>, <&dmac2 0x40>;
+			dma-names = "tx", "rx", "tx", "rx";
+			power-domains = <&sysc R8A77990_PD_ALWAYS_ON>;
+			resets = <&cpg 211>;
+			#address-cells = <1>;
+			#size-cells = <0>;
+			status = "disabled";
+		};
+
+		msiof1: spi@e6ea0000 {
+			compatible = "renesas,msiof-r8a77990",
+				     "renesas,rcar-gen3-msiof";
+			reg = <0 0xe6ea0000 0 0x0064>;
+			interrupts = <GIC_SPI 157 IRQ_TYPE_LEVEL_HIGH>;
+			clocks = <&cpg CPG_MOD 210>;
+			dmas = <&dmac1 0x43>, <&dmac1 0x42>,
+			       <&dmac2 0x43>, <&dmac2 0x42>;
+			dma-names = "tx", "rx", "tx", "rx";
+			power-domains = <&sysc R8A77990_PD_ALWAYS_ON>;
+			resets = <&cpg 210>;
+			#address-cells = <1>;
+			#size-cells = <0>;
+			status = "disabled";
+		};
+
+		msiof2: spi@e6c00000 {
+			compatible = "renesas,msiof-r8a77990",
+				     "renesas,rcar-gen3-msiof";
+			reg = <0 0xe6c00000 0 0x0064>;
+			interrupts = <GIC_SPI 158 IRQ_TYPE_LEVEL_HIGH>;
+			clocks = <&cpg CPG_MOD 209>;
+			dmas = <&dmac0 0x45>, <&dmac0 0x44>;
+			dma-names = "tx", "rx";
+			power-domains = <&sysc R8A77990_PD_ALWAYS_ON>;
+			resets = <&cpg 209>;
+			#address-cells = <1>;
+			#size-cells = <0>;
+			status = "disabled";
+		};
+
+		msiof3: spi@e6c10000 {
+			compatible = "renesas,msiof-r8a77990",
+				     "renesas,rcar-gen3-msiof";
+			reg = <0 0xe6c10000 0 0x0064>;
+			interrupts = <GIC_SPI 159 IRQ_TYPE_LEVEL_HIGH>;
+			clocks = <&cpg CPG_MOD 208>;
+			dmas = <&dmac0 0x47>, <&dmac0 0x46>;
+			dma-names = "tx", "rx";
+			power-domains = <&sysc R8A77990_PD_ALWAYS_ON>;
+			resets = <&cpg 208>;
+			#address-cells = <1>;
+			#size-cells = <0>;
+			status = "disabled";
+		};
+
+		vin4: video@e6ef4000 {
+			compatible = "renesas,vin-r8a77990";
+			reg = <0 0xe6ef4000 0 0x1000>;
+			interrupts = <GIC_SPI 174 IRQ_TYPE_LEVEL_HIGH>;
+			clocks = <&cpg CPG_MOD 807>;
+			power-domains = <&sysc R8A77990_PD_ALWAYS_ON>;
+			resets = <&cpg 807>;
+			renesas,id = <4>;
+			status = "disabled";
+
+			ports {
+				#address-cells = <1>;
+				#size-cells = <0>;
+
+				port@1 {
+					#address-cells = <1>;
+					#size-cells = <0>;
+
+					reg = <1>;
+
+					vin4csi40: endpoint@2 {
+						reg = <2>;
+						remote-endpoint= <&csi40vin4>;
+					};
+				};
+			};
+		};
+
+		vin5: video@e6ef5000 {
+			compatible = "renesas,vin-r8a77990";
+			reg = <0 0xe6ef5000 0 0x1000>;
+			interrupts = <GIC_SPI 175 IRQ_TYPE_LEVEL_HIGH>;
+			clocks = <&cpg CPG_MOD 806>;
+			power-domains = <&sysc R8A77990_PD_ALWAYS_ON>;
+			resets = <&cpg 806>;
+			renesas,id = <5>;
+			status = "disabled";
+
+			ports {
+				#address-cells = <1>;
+				#size-cells = <0>;
+
+				port@1 {
+					#address-cells = <1>;
+					#size-cells = <0>;
+
+					reg = <1>;
+
+					vin5csi40: endpoint@2 {
+						reg = <2>;
+						remote-endpoint= <&csi40vin5>;
+					};
+				};
+			};
+		};
+
+		rcar_sound: sound@ec500000 {
+			/*
+			 * #sound-dai-cells is required
+			 *
+			 * Single DAI : #sound-dai-cells = <0>;	<&rcar_sound>;
+			 * Multi  DAI : #sound-dai-cells = <1>;	<&rcar_sound N>;
+			 */
+			/*
+			 * #clock-cells is required for audio_clkout0/1/2/3
+			 *
+			 * clkout	: #clock-cells = <0>;	<&rcar_sound>;
+			 * clkout0/1/2/3: #clock-cells = <1>;	<&rcar_sound N>;
+			 */
+			compatible =  "renesas,rcar_sound-r8a77990", "renesas,rcar_sound-gen3";
+			reg =	<0 0xec500000 0 0x1000>, /* SCU */
+				<0 0xec5a0000 0 0x100>,  /* ADG */
+				<0 0xec540000 0 0x1000>, /* SSIU */
+				<0 0xec541000 0 0x280>,  /* SSI */
+				<0 0xec760000 0 0x200>;  /* Audio DMAC peri peri*/
+			reg-names = "scu", "adg", "ssiu", "ssi", "audmapp";
+
+			clocks = <&cpg CPG_MOD 1005>,
+				 <&cpg CPG_MOD 1006>, <&cpg CPG_MOD 1007>,
+				 <&cpg CPG_MOD 1008>, <&cpg CPG_MOD 1009>,
+				 <&cpg CPG_MOD 1010>, <&cpg CPG_MOD 1011>,
+				 <&cpg CPG_MOD 1012>, <&cpg CPG_MOD 1013>,
+				 <&cpg CPG_MOD 1014>, <&cpg CPG_MOD 1015>,
+				 <&cpg CPG_MOD 1022>, <&cpg CPG_MOD 1023>,
+				 <&cpg CPG_MOD 1024>, <&cpg CPG_MOD 1025>,
+				 <&cpg CPG_MOD 1026>, <&cpg CPG_MOD 1027>,
+				 <&cpg CPG_MOD 1028>, <&cpg CPG_MOD 1029>,
+				 <&cpg CPG_MOD 1030>, <&cpg CPG_MOD 1031>,
+				 <&cpg CPG_MOD 1020>, <&cpg CPG_MOD 1021>,
+				 <&cpg CPG_MOD 1020>, <&cpg CPG_MOD 1021>,
+				 <&cpg CPG_MOD 1019>, <&cpg CPG_MOD 1018>,
+				 <&audio_clk_a>, <&audio_clk_b>,
+				 <&audio_clk_c>,
+				 <&cpg CPG_CORE R8A77990_CLK_ZA2>;
+			clock-names = "ssi-all",
+				      "ssi.9", "ssi.8", "ssi.7", "ssi.6",
+				      "ssi.5", "ssi.4", "ssi.3", "ssi.2",
+				      "ssi.1", "ssi.0",
+				      "src.9", "src.8", "src.7", "src.6",
+				      "src.5", "src.4", "src.3", "src.2",
+				      "src.1", "src.0",
+				      "mix.1", "mix.0",
+				      "ctu.1", "ctu.0",
+				      "dvc.0", "dvc.1",
+				      "clk_a", "clk_b", "clk_c", "clk_i";
+			power-domains = <&sysc R8A77990_PD_ALWAYS_ON>;
+			resets = <&cpg 1005>,
+				 <&cpg 1006>, <&cpg 1007>,
+				 <&cpg 1008>, <&cpg 1009>,
+				 <&cpg 1010>, <&cpg 1011>,
+				 <&cpg 1012>, <&cpg 1013>,
+				 <&cpg 1014>, <&cpg 1015>;
+			reset-names = "ssi-all",
+				      "ssi.9", "ssi.8", "ssi.7", "ssi.6",
+				      "ssi.5", "ssi.4", "ssi.3", "ssi.2",
+				      "ssi.1", "ssi.0";
+			status = "disabled";
+
+			rcar_sound,dvc {
+				dvc0: dvc-0 {
+					dmas = <&audma0 0xbc>;
+					dma-names = "tx";
+				};
+				dvc1: dvc-1 {
+					dmas = <&audma0 0xbe>;
+					dma-names = "tx";
+				};
+			};
+
+			rcar_sound,mix {
+				mix0: mix-0 { };
+				mix1: mix-1 { };
+			};
+
+			rcar_sound,ctu {
+				ctu00: ctu-0 { };
+				ctu01: ctu-1 { };
+				ctu02: ctu-2 { };
+				ctu03: ctu-3 { };
+				ctu10: ctu-4 { };
+				ctu11: ctu-5 { };
+				ctu12: ctu-6 { };
+				ctu13: ctu-7 { };
+			};
+
+			rcar_sound,src {
+				src0: src-0 {
+					interrupts = <GIC_SPI 352 IRQ_TYPE_LEVEL_HIGH>;
+					dmas = <&audma0 0x85>, <&audma0 0x9a>;
+					dma-names = "rx", "tx";
+				};
+				src1: src-1 {
+					interrupts = <GIC_SPI 353 IRQ_TYPE_LEVEL_HIGH>;
+					dmas = <&audma0 0x87>, <&audma0 0x9c>;
+					dma-names = "rx", "tx";
+				};
+				src2: src-2 {
+					interrupts = <GIC_SPI 354 IRQ_TYPE_LEVEL_HIGH>;
+					dmas = <&audma0 0x89>, <&audma0 0x9e>;
+					dma-names = "rx", "tx";
+				};
+				src3: src-3 {
+					interrupts = <GIC_SPI 355 IRQ_TYPE_LEVEL_HIGH>;
+					dmas = <&audma0 0x8b>, <&audma0 0xa0>;
+					dma-names = "rx", "tx";
+				};
+				src4: src-4 {
+					interrupts = <GIC_SPI 356 IRQ_TYPE_LEVEL_HIGH>;
+					dmas = <&audma0 0x8d>, <&audma0 0xb0>;
+					dma-names = "rx", "tx";
+				};
+				src5: src-5 {
+					interrupts = <GIC_SPI 357 IRQ_TYPE_LEVEL_HIGH>;
+					dmas = <&audma0 0x8f>, <&audma0 0xb2>;
+					dma-names = "rx", "tx";
+				};
+				src6: src-6 {
+					interrupts = <GIC_SPI 358 IRQ_TYPE_LEVEL_HIGH>;
+					dmas = <&audma0 0x91>, <&audma0 0xb4>;
+					dma-names = "rx", "tx";
+				};
+				src7: src-7 {
+					interrupts = <GIC_SPI 359 IRQ_TYPE_LEVEL_HIGH>;
+					dmas = <&audma0 0x93>, <&audma0 0xb6>;
+					dma-names = "rx", "tx";
+				};
+				src8: src-8 {
+					interrupts = <GIC_SPI 360 IRQ_TYPE_LEVEL_HIGH>;
+					dmas = <&audma0 0x95>, <&audma0 0xb8>;
+					dma-names = "rx", "tx";
+				};
+				src9: src-9 {
+					interrupts = <GIC_SPI 361 IRQ_TYPE_LEVEL_HIGH>;
+					dmas = <&audma0 0x97>, <&audma0 0xba>;
+					dma-names = "rx", "tx";
+				};
+			};
+
+			rcar_sound,ssi {
+				ssi0: ssi-0 {
+					interrupts = <GIC_SPI 370 IRQ_TYPE_LEVEL_HIGH>;
+					dmas = <&audma0 0x01>, <&audma0 0x02>,
+					       <&audma0 0x15>, <&audma0 0x16>;
+					dma-names = "rx", "tx", "rxu", "txu";
+				};
+				ssi1: ssi-1 {
+					interrupts = <GIC_SPI 371 IRQ_TYPE_LEVEL_HIGH>;
+					dmas = <&audma0 0x03>, <&audma0 0x04>,
+					       <&audma0 0x49>, <&audma0 0x4a>;
+					dma-names = "rx", "tx", "rxu", "txu";
+				};
+				ssi2: ssi-2 {
+					interrupts = <GIC_SPI 372 IRQ_TYPE_LEVEL_HIGH>;
+					dmas = <&audma0 0x05>, <&audma0 0x06>,
+					       <&audma0 0x63>, <&audma0 0x64>;
+					dma-names = "rx", "tx", "rxu", "txu";
+				};
+				ssi3: ssi-3 {
+					interrupts = <GIC_SPI 373 IRQ_TYPE_LEVEL_HIGH>;
+					dmas = <&audma0 0x07>, <&audma0 0x08>,
+					       <&audma0 0x6f>, <&audma0 0x70>;
+					dma-names = "rx", "tx", "rxu", "txu";
+				};
+				ssi4: ssi-4 {
+					interrupts = <GIC_SPI 374 IRQ_TYPE_LEVEL_HIGH>;
+					dmas = <&audma0 0x09>, <&audma0 0x0a>,
+					       <&audma0 0x71>, <&audma0 0x72>;
+					dma-names = "rx", "tx", "rxu", "txu";
+				};
+				ssi5: ssi-5 {
+					interrupts = <GIC_SPI 375 IRQ_TYPE_LEVEL_HIGH>;
+					dmas = <&audma0 0x0b>, <&audma0 0x0c>,
+					       <&audma0 0x73>, <&audma0 0x74>;
+					dma-names = "rx", "tx", "rxu", "txu";
+				};
+				ssi6: ssi-6 {
+					interrupts = <GIC_SPI 376 IRQ_TYPE_LEVEL_HIGH>;
+					dmas = <&audma0 0x0d>, <&audma0 0x0e>,
+					       <&audma0 0x75>, <&audma0 0x76>;
+					dma-names = "rx", "tx", "rxu", "txu";
+				};
+				ssi7: ssi-7 {
+					interrupts = <GIC_SPI 377 IRQ_TYPE_LEVEL_HIGH>;
+					dmas = <&audma0 0x0f>, <&audma0 0x10>,
+					       <&audma0 0x79>, <&audma0 0x7a>;
+					dma-names = "rx", "tx", "rxu", "txu";
+				};
+				ssi8: ssi-8 {
+					interrupts = <GIC_SPI 378 IRQ_TYPE_LEVEL_HIGH>;
+					dmas = <&audma0 0x11>, <&audma0 0x12>,
+					       <&audma0 0x7b>, <&audma0 0x7c>;
+					dma-names = "rx", "tx", "rxu", "txu";
+				};
+				ssi9: ssi-9 {
+					interrupts = <GIC_SPI 379 IRQ_TYPE_LEVEL_HIGH>;
+					dmas = <&audma0 0x13>, <&audma0 0x14>,
+					       <&audma0 0x7d>, <&audma0 0x7e>;
+					dma-names = "rx", "tx", "rxu", "txu";
+				};
+			};
+		};
+
+		audma0: dma-controller@ec700000 {
+			compatible = "renesas,dmac-r8a77990",
+				     "renesas,rcar-dmac";
+			reg = <0 0xec700000 0 0x10000>;
+			interrupts = <GIC_SPI 350 IRQ_TYPE_LEVEL_HIGH
+				      GIC_SPI 320 IRQ_TYPE_LEVEL_HIGH
+				      GIC_SPI 321 IRQ_TYPE_LEVEL_HIGH
+				      GIC_SPI 322 IRQ_TYPE_LEVEL_HIGH
+				      GIC_SPI 323 IRQ_TYPE_LEVEL_HIGH
+				      GIC_SPI 324 IRQ_TYPE_LEVEL_HIGH
+				      GIC_SPI 325 IRQ_TYPE_LEVEL_HIGH
+				      GIC_SPI 326 IRQ_TYPE_LEVEL_HIGH
+				      GIC_SPI 327 IRQ_TYPE_LEVEL_HIGH
+				      GIC_SPI 328 IRQ_TYPE_LEVEL_HIGH
+				      GIC_SPI 329 IRQ_TYPE_LEVEL_HIGH
+				      GIC_SPI 330 IRQ_TYPE_LEVEL_HIGH
+				      GIC_SPI 331 IRQ_TYPE_LEVEL_HIGH
+				      GIC_SPI 332 IRQ_TYPE_LEVEL_HIGH
+				      GIC_SPI 333 IRQ_TYPE_LEVEL_HIGH
+				      GIC_SPI 334 IRQ_TYPE_LEVEL_HIGH
+				      GIC_SPI 335 IRQ_TYPE_LEVEL_HIGH>;
+			interrupt-names = "error",
+					"ch0", "ch1", "ch2", "ch3",
+					"ch4", "ch5", "ch6", "ch7",
+					"ch8", "ch9", "ch10", "ch11",
+					"ch12", "ch13", "ch14", "ch15";
+			clocks = <&cpg CPG_MOD 502>;
 			clock-names = "fck";
-			power-domains = <&sysc 32>;
-			resets = <&cpg 310>;
-			status = "disabled";
+			power-domains = <&sysc R8A77990_PD_ALWAYS_ON>;
+			resets = <&cpg 502>;
+			#dma-cells = <1>;
+			dma-channels = <16>;
+			iommus = <&ipmmu_mp 0>, <&ipmmu_mp 1>,
+				 <&ipmmu_mp 2>, <&ipmmu_mp 3>,
+				 <&ipmmu_mp 4>, <&ipmmu_mp 5>,
+				 <&ipmmu_mp 6>, <&ipmmu_mp 7>,
+				 <&ipmmu_mp 8>, <&ipmmu_mp 9>,
+				 <&ipmmu_mp 10>, <&ipmmu_mp 11>,
+				 <&ipmmu_mp 12>, <&ipmmu_mp 13>,
+				 <&ipmmu_mp 14>, <&ipmmu_mp 15>;
 		};
 
 		xhci0: usb@ee000000 {
@@ -447,15 +1521,26 @@
 			status = "disabled";
 		};
 
+		usb3_peri0: usb@ee020000 {
+			compatible = "renesas,r8a77990-usb3-peri",
+				     "renesas,rcar-gen3-usb3-peri";
+			reg = <0 0xee020000 0 0x400>;
+			interrupts = <GIC_SPI 104 IRQ_TYPE_LEVEL_HIGH>;
+			clocks = <&cpg CPG_MOD 328>;
+			power-domains = <&sysc R8A77990_PD_ALWAYS_ON>;
+			resets = <&cpg 328>;
+			status = "disabled";
+		};
+
 		ohci0: usb@ee080000 {
 			compatible = "generic-ohci";
 			reg = <0 0xee080000 0 0x100>;
 			interrupts = <GIC_SPI 108 IRQ_TYPE_LEVEL_HIGH>;
-			clocks = <&cpg CPG_MOD 703>;
+			clocks = <&cpg CPG_MOD 703>, <&cpg CPG_MOD 704>;
 			phys = <&usb2_phy0>;
 			phy-names = "usb";
-			power-domains = <&sysc 32>;
-			resets = <&cpg 703>;
+			power-domains = <&sysc R8A77990_PD_ALWAYS_ON>;
+			resets = <&cpg 703>, <&cpg 704>;
 			status = "disabled";
 		};
 
@@ -463,12 +1548,12 @@
 			compatible = "generic-ehci";
 			reg = <0 0xee080100 0 0x100>;
 			interrupts = <GIC_SPI 108 IRQ_TYPE_LEVEL_HIGH>;
-			clocks = <&cpg CPG_MOD 703>;
+			clocks = <&cpg CPG_MOD 703>, <&cpg CPG_MOD 704>;
 			phys = <&usb2_phy0>;
 			phy-names = "usb";
 			companion = <&ohci0>;
-			power-domains = <&sysc 32>;
-			resets = <&cpg 703>;
+			power-domains = <&sysc R8A77990_PD_ALWAYS_ON>;
+			resets = <&cpg 703>, <&cpg 704>;
 			status = "disabled";
 		};
 
@@ -477,10 +1562,46 @@
 				     "renesas,rcar-gen3-usb2-phy";
 			reg = <0 0xee080200 0 0x700>;
 			interrupts = <GIC_SPI 108 IRQ_TYPE_LEVEL_HIGH>;
-			clocks = <&cpg CPG_MOD 703>;
-			power-domains = <&sysc 32>;
-			resets = <&cpg 703>;
+			clocks = <&cpg CPG_MOD 703>, <&cpg CPG_MOD 704>;
+			power-domains = <&sysc R8A77990_PD_ALWAYS_ON>;
+			resets = <&cpg 703>, <&cpg 704>;
 			#phy-cells = <0>;
+			status = "disabled";
+		};
+
+		sdhi0: sd@ee100000 {
+			compatible = "renesas,sdhi-r8a77990",
+				     "renesas,rcar-gen3-sdhi";
+			reg = <0 0xee100000 0 0x2000>;
+			interrupts = <GIC_SPI 165 IRQ_TYPE_LEVEL_HIGH>;
+			clocks = <&cpg CPG_MOD 314>;
+			max-frequency = <200000000>;
+			power-domains = <&sysc R8A77990_PD_ALWAYS_ON>;
+			resets = <&cpg 314>;
+			status = "disabled";
+		};
+
+		sdhi1: sd@ee120000 {
+			compatible = "renesas,sdhi-r8a77990",
+				     "renesas,rcar-gen3-sdhi";
+			reg = <0 0xee120000 0 0x2000>;
+			interrupts = <GIC_SPI 166 IRQ_TYPE_LEVEL_HIGH>;
+			clocks = <&cpg CPG_MOD 313>;
+			max-frequency = <200000000>;
+			power-domains = <&sysc R8A77990_PD_ALWAYS_ON>;
+			resets = <&cpg 313>;
+			status = "disabled";
+		};
+
+		sdhi3: sd@ee160000 {
+			compatible = "renesas,sdhi-r8a77990",
+				     "renesas,rcar-gen3-sdhi";
+			reg = <0 0xee160000 0 0x2000>;
+			interrupts = <GIC_SPI 168 IRQ_TYPE_LEVEL_HIGH>;
+			clocks = <&cpg CPG_MOD 311>;
+			max-frequency = <200000000>;
+			power-domains = <&sysc R8A77990_PD_ALWAYS_ON>;
+			resets = <&cpg 311>;
 			status = "disabled";
 		};
 
@@ -497,12 +1618,10 @@
 					(GIC_CPU_MASK_SIMPLE(2) | IRQ_TYPE_LEVEL_HIGH)>;
 			clocks = <&cpg CPG_MOD 408>;
 			clock-names = "clk";
-			power-domains = <&sysc 32>;
+			power-domains = <&sysc R8A77990_PD_ALWAYS_ON>;
 			resets = <&cpg 408>;
 		};
 
-<<<<<<< HEAD
-=======
 		pciec0: pcie@fe000000 {
 			compatible = "renesas,pcie-r8a77990",
 				     "renesas,pcie-rcar-gen3";
@@ -728,10 +1847,28 @@
 			};
 		};
 
->>>>>>> 407d19ab
 		prr: chipid@fff00044 {
 			compatible = "renesas,prr";
 			reg = <0 0xfff00044 0 4>;
+		};
+	};
+
+	thermal-zones {
+		cpu-thermal {
+			polling-delay-passive = <250>;
+			polling-delay = <1000>;
+			thermal-sensors = <&thermal>;
+
+			trips {
+				cpu-crit {
+					temperature = <120000>;
+					hysteresis = <2000>;
+					type = "critical";
+				};
+			};
+
+			cooling-maps {
+			};
 		};
 	};
 
