--- conflicted
+++ resolved
@@ -1,6 +1,6 @@
 // SPDX-License-Identifier: GPL-2.0
 /*
- * Device Tree Source for the r8a77965 SoC
+ * Device Tree Source for the R-Car M3-N (R8A77965) SoC
  *
  * Copyright (C) 2018 Jacopo Mondi <jacopo+renesas@jmondi.org>
  *
@@ -12,7 +12,7 @@
 #include <dt-bindings/interrupt-controller/arm-gic.h>
 #include <dt-bindings/power/r8a77965-sysc.h>
 
-#define CPG_AUDIO_CLK_I		10
+#define CPG_AUDIO_CLK_I		R8A77965_CLK_S0D4
 
 / {
 	compatible = "renesas,r8a77965";
@@ -60,26 +60,70 @@
 		clock-frequency = <0>;
 	};
 
+	cluster0_opp: opp_table0 {
+		compatible = "operating-points-v2";
+		opp-shared;
+
+		opp-500000000 {
+			opp-hz = /bits/ 64 <500000000>;
+			opp-microvolt = <830000>;
+			clock-latency-ns = <300000>;
+		};
+		opp-1000000000 {
+			opp-hz = /bits/ 64 <1000000000>;
+			opp-microvolt = <830000>;
+			clock-latency-ns = <300000>;
+		};
+		opp-1500000000 {
+			opp-hz = /bits/ 64 <1500000000>;
+			opp-microvolt = <830000>;
+			clock-latency-ns = <300000>;
+			opp-suspend;
+		};
+		opp-1600000000 {
+			opp-hz = /bits/ 64 <1600000000>;
+			opp-microvolt = <900000>;
+			clock-latency-ns = <300000>;
+			turbo-mode;
+		};
+		opp-1700000000 {
+			opp-hz = /bits/ 64 <1700000000>;
+			opp-microvolt = <900000>;
+			clock-latency-ns = <300000>;
+			turbo-mode;
+		};
+		opp-1800000000 {
+			opp-hz = /bits/ 64 <1800000000>;
+			opp-microvolt = <960000>;
+			clock-latency-ns = <300000>;
+			turbo-mode;
+		};
+	};
+
 	cpus {
 		#address-cells = <1>;
 		#size-cells = <0>;
 
 		a57_0: cpu@0 {
-			compatible = "arm,cortex-a57", "arm,armv8";
+			compatible = "arm,cortex-a57";
 			reg = <0x0>;
 			device_type = "cpu";
 			power-domains = <&sysc R8A77965_PD_CA57_CPU0>;
 			next-level-cache = <&L2_CA57>;
 			enable-method = "psci";
+			clocks = <&cpg CPG_CORE R8A77965_CLK_Z>;
+			operating-points-v2 = <&cluster0_opp>;
 		};
 
 		a57_1: cpu@1 {
-			compatible = "arm,cortex-a57", "arm,armv8";
+			compatible = "arm,cortex-a57";
 			reg = <0x1>;
 			device_type = "cpu";
 			power-domains = <&sysc R8A77965_PD_CA57_CPU1>;
 			next-level-cache = <&L2_CA57>;
 			enable-method = "psci";
+			clocks = <&cpg CPG_CORE R8A77965_CLK_Z>;
+			operating-points-v2 = <&cluster0_opp>;
 		};
 
 		L2_CA57: cache-controller-0 {
@@ -376,7 +420,6 @@
 			power-domains = <&sysc R8A77965_PD_ALWAYS_ON>;
 			resets = <&cpg 522>;
 			#thermal-sensor-cells = <1>;
-			status = "okay";
 		};
 
 		intc_ex: interrupt-controller@e61c0000 {
@@ -615,11 +658,11 @@
 		};
 
 		hsusb: usb@e6590000 {
-			compatible = "renesas,usbhs-r8a7796",
+			compatible = "renesas,usbhs-r8a77965",
 				     "renesas,rcar-gen3-usbhs";
-			reg = <0 0xe6590000 0 0x100>;
+			reg = <0 0xe6590000 0 0x200>;
 			interrupts = <GIC_SPI 107 IRQ_TYPE_LEVEL_HIGH>;
-			clocks = <&cpg CPG_MOD 704>;
+			clocks = <&cpg CPG_MOD 704>, <&cpg CPG_MOD 703>;
 			dmas = <&usb_dmac0 0>, <&usb_dmac0 1>,
 			       <&usb_dmac1 0>, <&usb_dmac1 1>;
 			dma-names = "ch0", "ch1", "ch2", "ch3";
@@ -627,7 +670,7 @@
 			phys = <&usb2_phy0>;
 			phy-names = "usb";
 			power-domains = <&sysc R8A77965_PD_ALWAYS_ON>;
-			resets = <&cpg 704>;
+			resets = <&cpg 704>, <&cpg 703>;
 			status = "disabled";
 		};
 
@@ -704,6 +747,14 @@
 			resets = <&cpg 219>;
 			#dma-cells = <1>;
 			dma-channels = <16>;
+			iommus = <&ipmmu_ds0 0>, <&ipmmu_ds0 1>,
+			       <&ipmmu_ds0 2>, <&ipmmu_ds0 3>,
+			       <&ipmmu_ds0 4>, <&ipmmu_ds0 5>,
+			       <&ipmmu_ds0 6>, <&ipmmu_ds0 7>,
+			       <&ipmmu_ds0 8>, <&ipmmu_ds0 9>,
+			       <&ipmmu_ds0 10>, <&ipmmu_ds0 11>,
+			       <&ipmmu_ds0 12>, <&ipmmu_ds0 13>,
+			       <&ipmmu_ds0 14>, <&ipmmu_ds0 15>;
 		};
 
 		dmac1: dma-controller@e7300000 {
@@ -738,6 +789,14 @@
 			resets = <&cpg 218>;
 			#dma-cells = <1>;
 			dma-channels = <16>;
+			iommus = <&ipmmu_ds1 0>, <&ipmmu_ds1 1>,
+			       <&ipmmu_ds1 2>, <&ipmmu_ds1 3>,
+			       <&ipmmu_ds1 4>, <&ipmmu_ds1 5>,
+			       <&ipmmu_ds1 6>, <&ipmmu_ds1 7>,
+			       <&ipmmu_ds1 8>, <&ipmmu_ds1 9>,
+			       <&ipmmu_ds1 10>, <&ipmmu_ds1 11>,
+			       <&ipmmu_ds1 12>, <&ipmmu_ds1 13>,
+			       <&ipmmu_ds1 14>, <&ipmmu_ds1 15>;
 		};
 
 		dmac2: dma-controller@e7310000 {
@@ -772,6 +831,14 @@
 			resets = <&cpg 217>;
 			#dma-cells = <1>;
 			dma-channels = <16>;
+			iommus = <&ipmmu_ds1 16>, <&ipmmu_ds1 17>,
+			       <&ipmmu_ds1 18>, <&ipmmu_ds1 19>,
+			       <&ipmmu_ds1 20>, <&ipmmu_ds1 21>,
+			       <&ipmmu_ds1 22>, <&ipmmu_ds1 23>,
+			       <&ipmmu_ds1 24>, <&ipmmu_ds1 25>,
+			       <&ipmmu_ds1 26>, <&ipmmu_ds1 27>,
+			       <&ipmmu_ds1 28>, <&ipmmu_ds1 29>,
+			       <&ipmmu_ds1 30>, <&ipmmu_ds1 31>;
 		};
 
 		ipmmu_ds0: mmu@e6740000 {
@@ -795,14 +862,6 @@
 			reg = <0 0xe6570000 0 0x1000>;
 			renesas,ipmmu-main = <&ipmmu_mm 2>;
 			power-domains = <&sysc R8A77965_PD_ALWAYS_ON>;
-			#iommu-cells = <1>;
-		};
-
-		ipmmu_ir: mmu@ff8b0000 {
-			compatible = "renesas,ipmmu-r8a77965";
-			reg = <0 0xff8b0000 0 0x1000>;
-			renesas,ipmmu-main = <&ipmmu_mm 3>;
-			power-domains = <&sysc R8A77965_PD_A3IR>;
 			#iommu-cells = <1>;
 		};
 
@@ -903,9 +962,67 @@
 			power-domains = <&sysc R8A77965_PD_ALWAYS_ON>;
 			resets = <&cpg 812>;
 			phy-mode = "rgmii";
+			iommus = <&ipmmu_ds0 16>;
 			#address-cells = <1>;
 			#size-cells = <0>;
 			status = "disabled";
+		};
+
+		can0: can@e6c30000 {
+			compatible = "renesas,can-r8a77965",
+				     "renesas,rcar-gen3-can";
+			reg = <0 0xe6c30000 0 0x1000>;
+			interrupts = <GIC_SPI 186 IRQ_TYPE_LEVEL_HIGH>;
+			clocks = <&cpg CPG_MOD 916>,
+			       <&cpg CPG_CORE R8A77965_CLK_CANFD>,
+			       <&can_clk>;
+			clock-names = "clkp1", "clkp2", "can_clk";
+			assigned-clocks = <&cpg CPG_CORE R8A77965_CLK_CANFD>;
+			assigned-clock-rates = <40000000>;
+			power-domains = <&sysc R8A77965_PD_ALWAYS_ON>;
+			resets = <&cpg 916>;
+			status = "disabled";
+		};
+
+		can1: can@e6c38000 {
+			compatible = "renesas,can-r8a77965",
+				     "renesas,rcar-gen3-can";
+			reg = <0 0xe6c38000 0 0x1000>;
+			interrupts = <GIC_SPI 187 IRQ_TYPE_LEVEL_HIGH>;
+			clocks = <&cpg CPG_MOD 915>,
+			       <&cpg CPG_CORE R8A77965_CLK_CANFD>,
+			       <&can_clk>;
+			clock-names = "clkp1", "clkp2", "can_clk";
+			assigned-clocks = <&cpg CPG_CORE R8A77965_CLK_CANFD>;
+			assigned-clock-rates = <40000000>;
+			power-domains = <&sysc R8A77965_PD_ALWAYS_ON>;
+			resets = <&cpg 915>;
+			status = "disabled";
+		};
+
+		canfd: can@e66c0000 {
+			compatible = "renesas,r8a77965-canfd",
+				     "renesas,rcar-gen3-canfd";
+			reg = <0 0xe66c0000 0 0x8000>;
+			interrupts = <GIC_SPI 29 IRQ_TYPE_LEVEL_HIGH>,
+				   <GIC_SPI 30 IRQ_TYPE_LEVEL_HIGH>;
+			clocks = <&cpg CPG_MOD 914>,
+			       <&cpg CPG_CORE R8A77965_CLK_CANFD>,
+			       <&can_clk>;
+			clock-names = "fck", "canfd", "can_clk";
+			assigned-clocks = <&cpg CPG_CORE R8A77965_CLK_CANFD>;
+			assigned-clock-rates = <40000000>;
+			power-domains = <&sysc R8A77965_PD_ALWAYS_ON>;
+			resets = <&cpg 914>;
+			status = "disabled";
+
+			channel0 {
+				status = "disabled";
+			};
+
+			channel1 {
+				status = "disabled";
+			};
 		};
 
 		pwm0: pwm@e6e30000 {
@@ -1162,11 +1279,11 @@
 
 					vin0csi20: endpoint@0 {
 						reg = <0>;
-						remote-endpoint= <&csi20vin0>;
+						remote-endpoint = <&csi20vin0>;
 					};
 					vin0csi40: endpoint@2 {
 						reg = <2>;
-						remote-endpoint= <&csi40vin0>;
+						remote-endpoint = <&csi40vin0>;
 					};
 				};
 			};
@@ -1194,11 +1311,11 @@
 
 					vin1csi20: endpoint@0 {
 						reg = <0>;
-						remote-endpoint= <&csi20vin1>;
+						remote-endpoint = <&csi20vin1>;
 					};
 					vin1csi40: endpoint@2 {
 						reg = <2>;
-						remote-endpoint= <&csi40vin1>;
+						remote-endpoint = <&csi40vin1>;
 					};
 				};
 			};
@@ -1226,11 +1343,11 @@
 
 					vin2csi20: endpoint@0 {
 						reg = <0>;
-						remote-endpoint= <&csi20vin2>;
+						remote-endpoint = <&csi20vin2>;
 					};
 					vin2csi40: endpoint@2 {
 						reg = <2>;
-						remote-endpoint= <&csi40vin2>;
+						remote-endpoint = <&csi40vin2>;
 					};
 				};
 			};
@@ -1258,11 +1375,11 @@
 
 					vin3csi20: endpoint@0 {
 						reg = <0>;
-						remote-endpoint= <&csi20vin3>;
+						remote-endpoint = <&csi20vin3>;
 					};
 					vin3csi40: endpoint@2 {
 						reg = <2>;
-						remote-endpoint= <&csi40vin3>;
+						remote-endpoint = <&csi40vin3>;
 					};
 				};
 			};
@@ -1290,11 +1407,11 @@
 
 					vin4csi20: endpoint@0 {
 						reg = <0>;
-						remote-endpoint= <&csi20vin4>;
+						remote-endpoint = <&csi20vin4>;
 					};
 					vin4csi40: endpoint@2 {
 						reg = <2>;
-						remote-endpoint= <&csi40vin4>;
+						remote-endpoint = <&csi40vin4>;
 					};
 				};
 			};
@@ -1322,11 +1439,11 @@
 
 					vin5csi20: endpoint@0 {
 						reg = <0>;
-						remote-endpoint= <&csi20vin5>;
+						remote-endpoint = <&csi20vin5>;
 					};
 					vin5csi40: endpoint@2 {
 						reg = <2>;
-						remote-endpoint= <&csi40vin5>;
+						remote-endpoint = <&csi40vin5>;
 					};
 				};
 			};
@@ -1354,11 +1471,11 @@
 
 					vin6csi20: endpoint@0 {
 						reg = <0>;
-						remote-endpoint= <&csi20vin6>;
+						remote-endpoint = <&csi20vin6>;
 					};
 					vin6csi40: endpoint@2 {
 						reg = <2>;
-						remote-endpoint= <&csi40vin6>;
+						remote-endpoint = <&csi40vin6>;
 					};
 				};
 			};
@@ -1386,25 +1503,34 @@
 
 					vin7csi20: endpoint@0 {
 						reg = <0>;
-						remote-endpoint= <&csi20vin7>;
+						remote-endpoint = <&csi20vin7>;
 					};
 					vin7csi40: endpoint@2 {
 						reg = <2>;
-						remote-endpoint= <&csi40vin7>;
+						remote-endpoint = <&csi40vin7>;
 					};
 				};
 			};
 		};
 
 		rcar_sound: sound@ec500000 {
+			/*
+			 * #sound-dai-cells is required
+			 *
+			 * Single DAI : #sound-dai-cells = <0>;	<&rcar_sound>;
+			 * Multi  DAI : #sound-dai-cells = <1>;	<&rcar_sound N>;
+			 */
+			/*
+			 * #clock-cells is required for audio_clkout0/1/2/3
+			 *
+			 * clkout	: #clock-cells = <0>;	<&rcar_sound>;
+			 * clkout0/1/2/3: #clock-cells = <1>;	<&rcar_sound N>;
+			 */
+			compatible =  "renesas,rcar_sound-r8a77965", "renesas,rcar_sound-gen3";
 			reg =	<0 0xec500000 0 0x1000>, /* SCU */
 				<0 0xec5a0000 0 0x100>,  /* ADG */
 				<0 0xec540000 0 0x1000>, /* SSIU */
 				<0 0xec541000 0 0x280>,  /* SSI */
-<<<<<<< HEAD
-				<0 0xec740000 0 0x200>;  /* Audio DMAC peri peri*/
-			/* placeholder */
-=======
 				<0 0xec760000 0 0x200>;  /* Audio DMAC peri peri*/
 			reg-names = "scu", "adg", "ssiu", "ssi", "audmapp";
 
@@ -1448,19 +1574,84 @@
 				      "ssi.5", "ssi.4", "ssi.3", "ssi.2",
 				      "ssi.1", "ssi.0";
 			status = "disabled";
->>>>>>> 407d19ab
 
 			rcar_sound,dvc {
 				dvc0: dvc-0 {
+					dmas = <&audma1 0xbc>;
+					dma-names = "tx";
 				};
 				dvc1: dvc-1 {
-				};
+					dmas = <&audma1 0xbe>;
+					dma-names = "tx";
+				};
+			};
+
+			rcar_sound,mix {
+				mix0: mix-0 { };
+				mix1: mix-1 { };
+			};
+
+			rcar_sound,ctu {
+				ctu00: ctu-0 { };
+				ctu01: ctu-1 { };
+				ctu02: ctu-2 { };
+				ctu03: ctu-3 { };
+				ctu10: ctu-4 { };
+				ctu11: ctu-5 { };
+				ctu12: ctu-6 { };
+				ctu13: ctu-7 { };
 			};
 
 			rcar_sound,src {
 				src0: src-0 {
+					interrupts = <GIC_SPI 352 IRQ_TYPE_LEVEL_HIGH>;
+					dmas = <&audma0 0x85>, <&audma1 0x9a>;
+					dma-names = "rx", "tx";
 				};
 				src1: src-1 {
+					interrupts = <GIC_SPI 353 IRQ_TYPE_LEVEL_HIGH>;
+					dmas = <&audma0 0x87>, <&audma1 0x9c>;
+					dma-names = "rx", "tx";
+				};
+				src2: src-2 {
+					interrupts = <GIC_SPI 354 IRQ_TYPE_LEVEL_HIGH>;
+					dmas = <&audma0 0x89>, <&audma1 0x9e>;
+					dma-names = "rx", "tx";
+				};
+				src3: src-3 {
+					interrupts = <GIC_SPI 355 IRQ_TYPE_LEVEL_HIGH>;
+					dmas = <&audma0 0x8b>, <&audma1 0xa0>;
+					dma-names = "rx", "tx";
+				};
+				src4: src-4 {
+					interrupts = <GIC_SPI 356 IRQ_TYPE_LEVEL_HIGH>;
+					dmas = <&audma0 0x8d>, <&audma1 0xb0>;
+					dma-names = "rx", "tx";
+				};
+				src5: src-5 {
+					interrupts = <GIC_SPI 357 IRQ_TYPE_LEVEL_HIGH>;
+					dmas = <&audma0 0x8f>, <&audma1 0xb2>;
+					dma-names = "rx", "tx";
+				};
+				src6: src-6 {
+					interrupts = <GIC_SPI 358 IRQ_TYPE_LEVEL_HIGH>;
+					dmas = <&audma0 0x91>, <&audma1 0xb4>;
+					dma-names = "rx", "tx";
+				};
+				src7: src-7 {
+					interrupts = <GIC_SPI 359 IRQ_TYPE_LEVEL_HIGH>;
+					dmas = <&audma0 0x93>, <&audma1 0xb6>;
+					dma-names = "rx", "tx";
+				};
+				src8: src-8 {
+					interrupts = <GIC_SPI 360 IRQ_TYPE_LEVEL_HIGH>;
+					dmas = <&audma0 0x95>, <&audma1 0xb8>;
+					dma-names = "rx", "tx";
+				};
+				src9: src-9 {
+					interrupts = <GIC_SPI 361 IRQ_TYPE_LEVEL_HIGH>;
+					dmas = <&audma0 0x97>, <&audma1 0xba>;
+					dma-names = "rx", "tx";
 				};
 			};
 
@@ -1677,21 +1868,6 @@
 
 			rcar_sound,ssi {
 				ssi0: ssi-0 {
-<<<<<<< HEAD
-				};
-				ssi1: ssi-1 {
-				};
-			};
-
-			ports {
-				#address-cells = <1>;
-				#size-cells = <0>;
-				port@0 {
-					reg = <0>;
-				};
-				port@1 {
-					reg = <1>;
-=======
 					interrupts = <GIC_SPI 370 IRQ_TYPE_LEVEL_HIGH>;
 					dmas = <&audma0 0x01>, <&audma1 0x02>;
 					dma-names = "rx", "tx";
@@ -1740,9 +1916,76 @@
 					interrupts = <GIC_SPI 379 IRQ_TYPE_LEVEL_HIGH>;
 					dmas = <&audma0 0x13>, <&audma1 0x14>;
 					dma-names = "rx", "tx";
->>>>>>> 407d19ab
 				};
 			};
+		};
+
+		audma0: dma-controller@ec700000 {
+			compatible = "renesas,dmac-r8a77965",
+				     "renesas,rcar-dmac";
+			reg = <0 0xec700000 0 0x10000>;
+			interrupts = <GIC_SPI 350 IRQ_TYPE_LEVEL_HIGH
+				      GIC_SPI 320 IRQ_TYPE_LEVEL_HIGH
+				      GIC_SPI 321 IRQ_TYPE_LEVEL_HIGH
+				      GIC_SPI 322 IRQ_TYPE_LEVEL_HIGH
+				      GIC_SPI 323 IRQ_TYPE_LEVEL_HIGH
+				      GIC_SPI 324 IRQ_TYPE_LEVEL_HIGH
+				      GIC_SPI 325 IRQ_TYPE_LEVEL_HIGH
+				      GIC_SPI 326 IRQ_TYPE_LEVEL_HIGH
+				      GIC_SPI 327 IRQ_TYPE_LEVEL_HIGH
+				      GIC_SPI 328 IRQ_TYPE_LEVEL_HIGH
+				      GIC_SPI 329 IRQ_TYPE_LEVEL_HIGH
+				      GIC_SPI 330 IRQ_TYPE_LEVEL_HIGH
+				      GIC_SPI 331 IRQ_TYPE_LEVEL_HIGH
+				      GIC_SPI 332 IRQ_TYPE_LEVEL_HIGH
+				      GIC_SPI 333 IRQ_TYPE_LEVEL_HIGH
+				      GIC_SPI 334 IRQ_TYPE_LEVEL_HIGH
+				      GIC_SPI 335 IRQ_TYPE_LEVEL_HIGH>;
+			interrupt-names = "error",
+					"ch0", "ch1", "ch2", "ch3",
+					"ch4", "ch5", "ch6", "ch7",
+					"ch8", "ch9", "ch10", "ch11",
+					"ch12", "ch13", "ch14", "ch15";
+			clocks = <&cpg CPG_MOD 502>;
+			clock-names = "fck";
+			power-domains = <&sysc R8A77965_PD_ALWAYS_ON>;
+			resets = <&cpg 502>;
+			#dma-cells = <1>;
+			dma-channels = <16>;
+		};
+
+		audma1: dma-controller@ec720000 {
+			compatible = "renesas,dmac-r8a77965",
+				     "renesas,rcar-dmac";
+			reg = <0 0xec720000 0 0x10000>;
+			interrupts = <GIC_SPI 351 IRQ_TYPE_LEVEL_HIGH
+				      GIC_SPI 336 IRQ_TYPE_LEVEL_HIGH
+				      GIC_SPI 337 IRQ_TYPE_LEVEL_HIGH
+				      GIC_SPI 338 IRQ_TYPE_LEVEL_HIGH
+				      GIC_SPI 339 IRQ_TYPE_LEVEL_HIGH
+				      GIC_SPI 340 IRQ_TYPE_LEVEL_HIGH
+				      GIC_SPI 341 IRQ_TYPE_LEVEL_HIGH
+				      GIC_SPI 342 IRQ_TYPE_LEVEL_HIGH
+				      GIC_SPI 343 IRQ_TYPE_LEVEL_HIGH
+				      GIC_SPI 344 IRQ_TYPE_LEVEL_HIGH
+				      GIC_SPI 345 IRQ_TYPE_LEVEL_HIGH
+				      GIC_SPI 346 IRQ_TYPE_LEVEL_HIGH
+				      GIC_SPI 347 IRQ_TYPE_LEVEL_HIGH
+				      GIC_SPI 348 IRQ_TYPE_LEVEL_HIGH
+				      GIC_SPI 349 IRQ_TYPE_LEVEL_HIGH
+				      GIC_SPI 382 IRQ_TYPE_LEVEL_HIGH
+				      GIC_SPI 383 IRQ_TYPE_LEVEL_HIGH>;
+			interrupt-names = "error",
+					"ch0", "ch1", "ch2", "ch3",
+					"ch4", "ch5", "ch6", "ch7",
+					"ch8", "ch9", "ch10", "ch11",
+					"ch12", "ch13", "ch14", "ch15";
+			clocks = <&cpg CPG_MOD 501>;
+			clock-names = "fck";
+			power-domains = <&sysc R8A77965_PD_ALWAYS_ON>;
+			resets = <&cpg 501>;
+			#dma-cells = <1>;
+			dma-channels = <16>;
 		};
 
 		xhci0: usb@ee000000 {
@@ -1771,11 +2014,11 @@
 			compatible = "generic-ohci";
 			reg = <0 0xee080000 0 0x100>;
 			interrupts = <GIC_SPI 108 IRQ_TYPE_LEVEL_HIGH>;
-			clocks = <&cpg CPG_MOD 703>;
+			clocks = <&cpg CPG_MOD 703>, <&cpg CPG_MOD 704>;
 			phys = <&usb2_phy0>;
 			phy-names = "usb";
 			power-domains = <&sysc R8A77965_PD_ALWAYS_ON>;
-			resets = <&cpg 703>;
+			resets = <&cpg 703>, <&cpg 704>;
 			status = "disabled";
 		};
 
@@ -1795,12 +2038,12 @@
 			compatible = "generic-ehci";
 			reg = <0 0xee080100 0 0x100>;
 			interrupts = <GIC_SPI 108 IRQ_TYPE_LEVEL_HIGH>;
-			clocks = <&cpg CPG_MOD 703>;
+			clocks = <&cpg CPG_MOD 703>, <&cpg CPG_MOD 704>;
 			phys = <&usb2_phy0>;
 			phy-names = "usb";
 			companion = <&ohci0>;
 			power-domains = <&sysc R8A77965_PD_ALWAYS_ON>;
-			resets = <&cpg 703>;
+			resets = <&cpg 703>, <&cpg 704>;
 			status = "disabled";
 		};
 
@@ -1822,9 +2065,9 @@
 				     "renesas,rcar-gen3-usb2-phy";
 			reg = <0 0xee080200 0 0x700>;
 			interrupts = <GIC_SPI 108 IRQ_TYPE_LEVEL_HIGH>;
-			clocks = <&cpg CPG_MOD 703>;
-			power-domains = <&sysc R8A77965_PD_ALWAYS_ON>;
-			resets = <&cpg 703>;
+			clocks = <&cpg CPG_MOD 703>, <&cpg CPG_MOD 704>;
+			power-domains = <&sysc R8A77965_PD_ALWAYS_ON>;
+			resets = <&cpg 703>, <&cpg 704>;
 			#phy-cells = <0>;
 			status = "disabled";
 		};
@@ -1833,9 +2076,9 @@
 			compatible = "renesas,usb2-phy-r8a77965",
 				     "renesas,rcar-gen3-usb2-phy";
 			reg = <0 0xee0a0200 0 0x700>;
-			clocks = <&cpg CPG_MOD 703>;
-			power-domains = <&sysc R8A77965_PD_ALWAYS_ON>;
-			resets = <&cpg 703>;
+			clocks = <&cpg CPG_MOD 702>;
+			power-domains = <&sysc R8A77965_PD_ALWAYS_ON>;
+			resets = <&cpg 702>;
 			#phy-cells = <0>;
 			status = "disabled";
 		};
@@ -1885,6 +2128,17 @@
 			max-frequency = <200000000>;
 			power-domains = <&sysc R8A77965_PD_ALWAYS_ON>;
 			resets = <&cpg 311>;
+			status = "disabled";
+		};
+
+		sata: sata@ee300000 {
+			compatible = "renesas,sata-r8a77965",
+				     "renesas,rcar-gen3-sata";
+			reg = <0 0xee300000 0 0x200000>;
+			interrupts = <GIC_SPI 105 IRQ_TYPE_LEVEL_HIGH>;
+			clocks = <&cpg CPG_MOD 815>;
+			power-domains = <&sysc R8A77965_PD_ALWAYS_ON>;
+			resets = <&cpg 815>;
 			status = "disabled";
 		};
 
@@ -1959,6 +2213,16 @@
 			status = "disabled";
 		};
 
+		fdp1@fe940000 {
+			compatible = "renesas,fdp1";
+			reg = <0 0xfe940000 0 0x2400>;
+			interrupts = <GIC_SPI 262 IRQ_TYPE_LEVEL_HIGH>;
+			clocks = <&cpg CPG_MOD 119>;
+			power-domains = <&sysc R8A77965_PD_A3VP>;
+			resets = <&cpg 119>;
+			renesas,fcp = <&fcpf0>;
+		};
+
 		fcpf0: fcp@fe950000 {
 			compatible = "renesas,fcpf";
 			reg = <0 0xfe950000 0 0x200>;
@@ -2212,6 +2476,33 @@
 				port@2 {
 					reg = <2>;
 					du_out_lvds0: endpoint {
+						remote-endpoint = <&lvds0_in>;
+					};
+				};
+			};
+		};
+
+		lvds0: lvds@feb90000 {
+			compatible = "renesas,r8a77965-lvds";
+			reg = <0 0xfeb90000 0 0x14>;
+			clocks = <&cpg CPG_MOD 727>;
+			power-domains = <&sysc R8A77965_PD_ALWAYS_ON>;
+			resets = <&cpg 727>;
+			status = "disabled";
+
+			ports {
+				#address-cells = <1>;
+				#size-cells = <0>;
+
+				port@0 {
+					reg = <0>;
+					lvds0_in: endpoint {
+						remote-endpoint = <&du_out_lvds0>;
+					};
+				};
+				port@1 {
+					reg = <1>;
+					lvds0_out: endpoint {
 					};
 				};
 			};
@@ -2220,6 +2511,50 @@
 		prr: chipid@fff00044 {
 			compatible = "renesas,prr";
 			reg = <0 0xfff00044 0 4>;
+		};
+	};
+
+	thermal-zones {
+		sensor_thermal1: sensor-thermal1 {
+			polling-delay-passive = <250>;
+			polling-delay = <1000>;
+			thermal-sensors = <&tsc 0>;
+
+			trips {
+				sensor1_crit: sensor1-crit {
+					temperature = <120000>;
+					hysteresis = <1000>;
+					type = "critical";
+				};
+			};
+		};
+
+		sensor_thermal2: sensor-thermal2 {
+			polling-delay-passive = <250>;
+			polling-delay = <1000>;
+			thermal-sensors = <&tsc 1>;
+
+			trips {
+				sensor2_crit: sensor2-crit {
+					temperature = <120000>;
+					hysteresis = <1000>;
+					type = "critical";
+				};
+			};
+		};
+
+		sensor_thermal3: sensor-thermal3 {
+			polling-delay-passive = <250>;
+			polling-delay = <1000>;
+			thermal-sensors = <&tsc 2>;
+
+			trips {
+				sensor3_crit: sensor3-crit {
+					temperature = <120000>;
+					hysteresis = <1000>;
+					type = "critical";
+				};
+			};
 		};
 	};
 
@@ -2231,50 +2566,6 @@
 				      <&gic GIC_PPI 10 (GIC_CPU_MASK_SIMPLE(2) | IRQ_TYPE_LEVEL_LOW)>;
 	};
 
-	thermal-zones {
-		sensor_thermal1: sensor-thermal1 {
-			polling-delay-passive = <250>;
-			polling-delay = <1000>;
-			thermal-sensors = <&tsc 0>;
-
-			trips {
-				sensor1_crit: sensor1-crit {
-					temperature = <120000>;
-					hysteresis = <1000>;
-					type = "critical";
-				};
-			};
-		};
-
-		sensor_thermal2: sensor-thermal2 {
-			polling-delay-passive = <250>;
-			polling-delay = <1000>;
-			thermal-sensors = <&tsc 1>;
-
-			trips {
-				sensor2_crit: sensor2-crit {
-					temperature = <120000>;
-					hysteresis = <1000>;
-					type = "critical";
-				};
-			};
-		};
-
-		sensor_thermal3: sensor-thermal3 {
-			polling-delay-passive = <250>;
-			polling-delay = <1000>;
-			thermal-sensors = <&tsc 2>;
-
-			trips {
-				sensor3_crit: sensor3-crit {
-					temperature = <120000>;
-					hysteresis = <1000>;
-					type = "critical";
-				};
-			};
-		};
-	};
-
 	/* External USB clocks - can be overridden by the board */
 	usb3s0_clk: usb3s0 {
 		compatible = "fixed-clock";
