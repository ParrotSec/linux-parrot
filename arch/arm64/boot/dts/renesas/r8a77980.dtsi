--- conflicted
+++ resolved
@@ -1,6 +1,6 @@
 // SPDX-License-Identifier: GPL-2.0
 /*
- * Device Tree Source for the r8a77980 SoC
+ * Device Tree Source for the R-Car V3H (R8A77980) SoC
  *
  * Copyright (C) 2018 Renesas Electronics Corp.
  * Copyright (C) 2018 Cogent Embedded, Inc.
@@ -25,58 +25,6 @@
 		i2c5 = &i2c5;
 	};
 
-	cpus {
-		#address-cells = <1>;
-		#size-cells = <0>;
-
-		a53_0: cpu@0 {
-			device_type = "cpu";
-			compatible = "arm,cortex-a53", "arm,armv8";
-			reg = <0>;
-			clocks = <&cpg CPG_CORE R8A77980_CLK_Z2>;
-			power-domains = <&sysc R8A77980_PD_CA53_CPU0>;
-			next-level-cache = <&L2_CA53>;
-			enable-method = "psci";
-		};
-
-		a53_1: cpu@1 {
-			device_type = "cpu";
-			compatible = "arm,cortex-a53", "arm,armv8";
-			reg = <1>;
-			clocks = <&cpg CPG_CORE R8A77980_CLK_Z2>;
-			power-domains = <&sysc R8A77980_PD_CA53_CPU1>;
-			next-level-cache = <&L2_CA53>;
-			enable-method = "psci";
-		};
-
-		a53_2: cpu@2 {
-			device_type = "cpu";
-			compatible = "arm,cortex-a53", "arm,armv8";
-			reg = <2>;
-			clocks = <&cpg CPG_CORE R8A77980_CLK_Z2>;
-			power-domains = <&sysc R8A77980_PD_CA53_CPU2>;
-			next-level-cache = <&L2_CA53>;
-			enable-method = "psci";
-		};
-
-		a53_3: cpu@3 {
-			device_type = "cpu";
-			compatible = "arm,cortex-a53", "arm,armv8";
-			reg = <3>;
-			clocks = <&cpg CPG_CORE R8A77980_CLK_Z2>;
-			power-domains = <&sysc R8A77980_PD_CA53_CPU3>;
-			next-level-cache = <&L2_CA53>;
-			enable-method = "psci";
-		};
-
-		L2_CA53: cache-controller {
-			compatible = "cache";
-			power-domains = <&sysc R8A77980_PD_CA53_SCU>;
-			cache-unified;
-			cache-level = <2>;
-		};
-	};
-
 	/* External CAN clock - to be overridden by boards that provide it */
 	can_clk: can {
 		compatible = "fixed-clock";
@@ -84,6 +32,58 @@
 		clock-frequency = <0>;
 	};
 
+	cpus {
+		#address-cells = <1>;
+		#size-cells = <0>;
+
+		a53_0: cpu@0 {
+			device_type = "cpu";
+			compatible = "arm,cortex-a53";
+			reg = <0>;
+			clocks = <&cpg CPG_CORE R8A77980_CLK_Z2>;
+			power-domains = <&sysc R8A77980_PD_CA53_CPU0>;
+			next-level-cache = <&L2_CA53>;
+			enable-method = "psci";
+		};
+
+		a53_1: cpu@1 {
+			device_type = "cpu";
+			compatible = "arm,cortex-a53";
+			reg = <1>;
+			clocks = <&cpg CPG_CORE R8A77980_CLK_Z2>;
+			power-domains = <&sysc R8A77980_PD_CA53_CPU1>;
+			next-level-cache = <&L2_CA53>;
+			enable-method = "psci";
+		};
+
+		a53_2: cpu@2 {
+			device_type = "cpu";
+			compatible = "arm,cortex-a53";
+			reg = <2>;
+			clocks = <&cpg CPG_CORE R8A77980_CLK_Z2>;
+			power-domains = <&sysc R8A77980_PD_CA53_CPU2>;
+			next-level-cache = <&L2_CA53>;
+			enable-method = "psci";
+		};
+
+		a53_3: cpu@3 {
+			device_type = "cpu";
+			compatible = "arm,cortex-a53";
+			reg = <3>;
+			clocks = <&cpg CPG_CORE R8A77980_CLK_Z2>;
+			power-domains = <&sysc R8A77980_PD_CA53_CPU3>;
+			next-level-cache = <&L2_CA53>;
+			enable-method = "psci";
+		};
+
+		L2_CA53: cache-controller {
+			compatible = "cache";
+			power-domains = <&sysc R8A77980_PD_CA53_SCU>;
+			cache-unified;
+			cache-level = <2>;
+		};
+	};
+
 	extal_clk: extal {
 		compatible = "fixed-clock";
 		#clock-cells = <0>;
@@ -98,6 +98,22 @@
 		clock-frequency = <0>;
 	};
 
+	/* External PCIe clock - can be overridden by the board */
+	pcie_bus_clk: pcie_bus {
+		compatible = "fixed-clock";
+		#clock-cells = <0>;
+		clock-frequency = <0>;
+	};
+
+	pmu_a53 {
+		compatible = "arm,cortex-a53-pmu";
+		interrupts-extended = <&gic GIC_SPI 84 IRQ_TYPE_LEVEL_HIGH>,
+				      <&gic GIC_SPI 85 IRQ_TYPE_LEVEL_HIGH>,
+				      <&gic GIC_SPI 86 IRQ_TYPE_LEVEL_HIGH>,
+				      <&gic GIC_SPI 87 IRQ_TYPE_LEVEL_HIGH>;
+		interrupt-affinity = <&a53_0>, <&a53_1>, <&a53_2>, <&a53_3>;
+	};
+
 	psci {
 		compatible = "arm,psci-1.0", "arm,psci-0.2";
 		method = "smc";
@@ -117,6 +133,16 @@
 		#address-cells = <2>;
 		#size-cells = <2>;
 		ranges;
+
+		rwdt: watchdog@e6020000 {
+			compatible = "renesas,r8a77980-wdt",
+				     "renesas,rcar-gen3-wdt";
+			reg = <0 0xe6020000 0 0x0c>;
+			clocks = <&cpg CPG_MOD 402>;
+			power-domains = <&sysc R8A77980_PD_ALWAYS_ON>;
+			resets = <&cpg 402>;
+			status = "disabled";
+		};
 
 		gpio0: gpio@e6050000 {
 			compatible = "renesas,gpio-r8a77980",
@@ -213,6 +239,76 @@
 			reg = <0 0xe6060000 0 0x50c>;
 		};
 
+		cmt0: timer@e60f0000 {
+			compatible = "renesas,r8a77980-cmt0",
+				     "renesas,rcar-gen3-cmt0";
+			reg = <0 0xe60f0000 0 0x1004>;
+			interrupts = <GIC_SPI 142 IRQ_TYPE_LEVEL_HIGH>,
+				     <GIC_SPI 143 IRQ_TYPE_LEVEL_HIGH>;
+			clocks = <&cpg CPG_MOD 303>;
+			clock-names = "fck";
+			power-domains = <&sysc R8A77980_PD_ALWAYS_ON>;
+			resets = <&cpg 303>;
+			status = "disabled";
+		};
+
+		cmt1: timer@e6130000 {
+			compatible = "renesas,r8a77980-cmt1",
+				     "renesas,rcar-gen3-cmt1";
+			reg = <0 0xe6130000 0 0x1004>;
+			interrupts = <GIC_SPI 120 IRQ_TYPE_LEVEL_HIGH>,
+				     <GIC_SPI 121 IRQ_TYPE_LEVEL_HIGH>,
+				     <GIC_SPI 122 IRQ_TYPE_LEVEL_HIGH>,
+				     <GIC_SPI 123 IRQ_TYPE_LEVEL_HIGH>,
+				     <GIC_SPI 124 IRQ_TYPE_LEVEL_HIGH>,
+				     <GIC_SPI 125 IRQ_TYPE_LEVEL_HIGH>,
+				     <GIC_SPI 126 IRQ_TYPE_LEVEL_HIGH>,
+				     <GIC_SPI 127 IRQ_TYPE_LEVEL_HIGH>;
+			clocks = <&cpg CPG_MOD 302>;
+			clock-names = "fck";
+			power-domains = <&sysc R8A77980_PD_ALWAYS_ON>;
+			resets = <&cpg 302>;
+			status = "disabled";
+		};
+
+		cmt2: timer@e6140000 {
+			compatible = "renesas,r8a77980-cmt1",
+				     "renesas,rcar-gen3-cmt1";
+			reg = <0 0xe6140000 0 0x1004>;
+			interrupts = <GIC_SPI 258 IRQ_TYPE_LEVEL_HIGH>,
+				     <GIC_SPI 259 IRQ_TYPE_LEVEL_HIGH>,
+				     <GIC_SPI 260 IRQ_TYPE_LEVEL_HIGH>,
+				     <GIC_SPI 261 IRQ_TYPE_LEVEL_HIGH>,
+				     <GIC_SPI 262 IRQ_TYPE_LEVEL_HIGH>,
+				     <GIC_SPI 263 IRQ_TYPE_LEVEL_HIGH>,
+				     <GIC_SPI 264 IRQ_TYPE_LEVEL_HIGH>,
+				     <GIC_SPI 265 IRQ_TYPE_LEVEL_HIGH>;
+			clocks = <&cpg CPG_MOD 301>;
+			clock-names = "fck";
+			power-domains = <&sysc R8A77980_PD_ALWAYS_ON>;
+			resets = <&cpg 301>;
+			status = "disabled";
+		};
+
+		cmt3: timer@e6148000 {
+			compatible = "renesas,r8a77980-cmt1",
+				     "renesas,rcar-gen3-cmt1";
+			reg = <0 0xe6148000 0 0x1004>;
+			interrupts = <GIC_SPI 273 IRQ_TYPE_LEVEL_HIGH>,
+				     <GIC_SPI 274 IRQ_TYPE_LEVEL_HIGH>,
+				     <GIC_SPI 275 IRQ_TYPE_LEVEL_HIGH>,
+				     <GIC_SPI 276 IRQ_TYPE_LEVEL_HIGH>,
+				     <GIC_SPI 277 IRQ_TYPE_LEVEL_HIGH>,
+				     <GIC_SPI 278 IRQ_TYPE_LEVEL_HIGH>,
+				     <GIC_SPI 279 IRQ_TYPE_LEVEL_HIGH>,
+				     <GIC_SPI 280 IRQ_TYPE_LEVEL_HIGH>;
+			clocks = <&cpg CPG_MOD 300>;
+			clock-names = "fck";
+			power-domains = <&sysc R8A77980_PD_ALWAYS_ON>;
+			resets = <&cpg 300>;
+			status = "disabled";
+		};
+
 		cpg: clock-controller@e6150000 {
 			compatible = "renesas,r8a77980-cpg-mssr";
 			reg = <0 0xe6150000 0 0x1000>;
@@ -232,6 +328,19 @@
 			compatible = "renesas,r8a77980-sysc";
 			reg = <0 0xe6180000 0 0x440>;
 			#power-domain-cells = <1>;
+		};
+
+		tsc: thermal@e6198000 {
+			compatible = "renesas,r8a77980-thermal";
+			reg = <0 0xe6198000 0 0x100>,
+			      <0 0xe61a0000 0 0x100>;
+			interrupts = <GIC_SPI 67 IRQ_TYPE_LEVEL_HIGH>,
+				     <GIC_SPI 68 IRQ_TYPE_LEVEL_HIGH>,
+				     <GIC_SPI 69 IRQ_TYPE_LEVEL_HIGH>;
+			clocks = <&cpg CPG_MOD 522>;
+			power-domains = <&sysc R8A77980_PD_ALWAYS_ON>;
+			resets = <&cpg 522>;
+			#thermal-sensor-cells = <1>;
 		};
 
 		intc_ex: interrupt-controller@e61c0000 {
@@ -248,6 +357,71 @@
 			clocks = <&cpg CPG_MOD 407>;
 			power-domains = <&sysc R8A77980_PD_ALWAYS_ON>;
 			resets = <&cpg 407>;
+		};
+
+		tmu0: timer@e61e0000 {
+			compatible = "renesas,tmu-r8a77980", "renesas,tmu";
+			reg = <0 0xe61e0000 0 0x30>;
+			interrupts = <GIC_SPI 136 IRQ_TYPE_LEVEL_HIGH>,
+				     <GIC_SPI 137 IRQ_TYPE_LEVEL_HIGH>,
+				     <GIC_SPI 138 IRQ_TYPE_LEVEL_HIGH>;
+			clocks = <&cpg CPG_MOD 125>;
+			clock-names = "fck";
+			power-domains = <&sysc R8A77980_PD_ALWAYS_ON>;
+			resets = <&cpg 125>;
+			status = "disabled";
+		};
+
+		tmu1: timer@e6fc0000 {
+			compatible = "renesas,tmu-r8a77980", "renesas,tmu";
+			reg = <0 0xe6fc0000 0 0x30>;
+			interrupts = <GIC_SPI 128 IRQ_TYPE_LEVEL_HIGH>,
+				     <GIC_SPI 129 IRQ_TYPE_LEVEL_HIGH>,
+				     <GIC_SPI 130 IRQ_TYPE_LEVEL_HIGH>;
+			clocks = <&cpg CPG_MOD 124>;
+			clock-names = "fck";
+			power-domains = <&sysc R8A77980_PD_ALWAYS_ON>;
+			resets = <&cpg 124>;
+			status = "disabled";
+		};
+
+		tmu2: timer@e6fd0000 {
+			compatible = "renesas,tmu-r8a77980", "renesas,tmu";
+			reg = <0 0xe6fd0000 0 0x30>;
+			interrupts = <GIC_SPI 303 IRQ_TYPE_LEVEL_HIGH>,
+				     <GIC_SPI 304 IRQ_TYPE_LEVEL_HIGH>,
+				     <GIC_SPI 305 IRQ_TYPE_LEVEL_HIGH>;
+			clocks = <&cpg CPG_MOD 123>;
+			clock-names = "fck";
+			power-domains = <&sysc R8A77980_PD_ALWAYS_ON>;
+			resets = <&cpg 123>;
+			status = "disabled";
+		};
+
+		tmu3: timer@e6fe0000 {
+			compatible = "renesas,tmu-r8a77980", "renesas,tmu";
+			reg = <0 0xe6fe0000 0 0x30>;
+			interrupts = <GIC_SPI 131 IRQ_TYPE_LEVEL_HIGH>,
+				     <GIC_SPI 132 IRQ_TYPE_LEVEL_HIGH>,
+				     <GIC_SPI 133 IRQ_TYPE_LEVEL_HIGH>;
+			clocks = <&cpg CPG_MOD 122>;
+			clock-names = "fck";
+			power-domains = <&sysc R8A77980_PD_ALWAYS_ON>;
+			resets = <&cpg 122>;
+			status = "disabled";
+		};
+
+		tmu4: timer@ffc00000 {
+			compatible = "renesas,tmu-r8a77980", "renesas,tmu";
+			reg = <0 0xffc00000 0 0x30>;
+			interrupts = <GIC_SPI 116 IRQ_TYPE_LEVEL_HIGH>,
+				     <GIC_SPI 117 IRQ_TYPE_LEVEL_HIGH>,
+				     <GIC_SPI 118 IRQ_TYPE_LEVEL_HIGH>;
+			clocks = <&cpg CPG_MOD 121>;
+			clock-names = "fck";
+			power-domains = <&sysc R8A77980_PD_ALWAYS_ON>;
+			resets = <&cpg 121>;
+			status = "disabled";
 		};
 
 		i2c0: i2c@e6500000 {
@@ -418,6 +592,16 @@
 			status = "disabled";
 		};
 
+		pcie_phy: pcie-phy@e65d0000 {
+			compatible = "renesas,r8a77980-pcie-phy";
+			reg = <0 0xe65d0000 0 0x8000>;
+			#phy-cells = <0>;
+			clocks = <&cpg CPG_MOD 319>;
+			power-domains = <&sysc R8A77980_PD_ALWAYS_ON>;
+			resets = <&cpg 319>;
+			status = "disabled";
+		};
+
 		canfd: can@e66c0000 {
 			compatible = "renesas,r8a77980-canfd",
 				     "renesas,rcar-gen3-canfd";
@@ -441,69 +625,6 @@
 			channel1 {
 				status = "disabled";
 			};
-		};
-
-		ipmmu_ds1: mmu@e7740000 {
-			compatible = "renesas,ipmmu-r8a77980";
-			reg = <0 0xe7740000 0 0x1000>;
-			renesas,ipmmu-main = <&ipmmu_mm 0>;
-			power-domains = <&sysc R8A77980_PD_ALWAYS_ON>;
-			#iommu-cells = <1>;
-		};
-
-		ipmmu_vip0: mmu@e7b00000 {
-			compatible = "renesas,ipmmu-r8a77980";
-			reg = <0 0xe7b00000 0 0x1000>;
-			power-domains = <&sysc R8A77980_PD_ALWAYS_ON>;
-			#iommu-cells = <1>;
-		};
-
-		ipmmu_vip1: mmu@e7960000 {
-			compatible = "renesas,ipmmu-r8a77980";
-			reg = <0 0xe7960000 0 0x1000>;
-			power-domains = <&sysc R8A77980_PD_ALWAYS_ON>;
-			#iommu-cells = <1>;
-		};
-
-		ipmmu_ir: mmu@ff8b0000 {
-			compatible = "renesas,ipmmu-r8a77980";
-			reg = <0 0xff8b0000 0 0x1000>;
-			renesas,ipmmu-main = <&ipmmu_mm 3>;
-			power-domains = <&sysc R8A77980_PD_A3IR>;
-			#iommu-cells = <1>;
-		};
-
-		ipmmu_mm: mmu@e67b0000 {
-			compatible = "renesas,ipmmu-r8a77980";
-			reg = <0 0xe67b0000 0 0x1000>;
-			interrupts = <GIC_SPI 196 IRQ_TYPE_LEVEL_HIGH>,
-				     <GIC_SPI 197 IRQ_TYPE_LEVEL_HIGH>;
-			power-domains = <&sysc R8A77980_PD_ALWAYS_ON>;
-			#iommu-cells = <1>;
-		};
-
-		ipmmu_rt: mmu@ffc80000 {
-			compatible = "renesas,ipmmu-r8a77980";
-			reg = <0 0xffc80000 0 0x1000>;
-			renesas,ipmmu-main = <&ipmmu_mm 10>;
-			power-domains = <&sysc R8A77980_PD_ALWAYS_ON>;
-			#iommu-cells = <1>;
-		};
-
-		ipmmu_vc0: mmu@fe6b0000 {
-			compatible = "renesas,ipmmu-r8a77980";
-			reg = <0 0xfe6b0000 0 0x1000>;
-			renesas,ipmmu-main = <&ipmmu_mm 12>;
-			power-domains = <&sysc R8A77980_PD_ALWAYS_ON>;
-			#iommu-cells = <1>;
-		};
-
-		ipmmu_vi0: mmu@febd0000 {
-			compatible = "renesas,ipmmu-r8a77980";
-			reg = <0 0xfebd0000 0 0x1000>;
-			renesas,ipmmu-main = <&ipmmu_mm 14>;
-			power-domains = <&sysc R8A77980_PD_ALWAYS_ON>;
-			#iommu-cells = <1>;
 		};
 
 		avb: ethernet@e6800000 {
@@ -546,8 +667,59 @@
 			power-domains = <&sysc R8A77980_PD_ALWAYS_ON>;
 			resets = <&cpg 812>;
 			phy-mode = "rgmii";
+			iommus = <&ipmmu_ds1 33>;
 			#address-cells = <1>;
 			#size-cells = <0>;
+			status = "disabled";
+		};
+
+		pwm0: pwm@e6e30000 {
+			compatible = "renesas,pwm-r8a77980", "renesas,pwm-rcar";
+			reg = <0 0xe6e30000 0 0x10>;
+			#pwm-cells = <2>;
+			clocks = <&cpg CPG_MOD 523>;
+			power-domains = <&sysc R8A77980_PD_ALWAYS_ON>;
+			resets = <&cpg 523>;
+			status = "disabled";
+		};
+
+		pwm1: pwm@e6e31000 {
+			compatible = "renesas,pwm-r8a77980", "renesas,pwm-rcar";
+			reg = <0 0xe6e31000 0 0x10>;
+			#pwm-cells = <2>;
+			clocks = <&cpg CPG_MOD 523>;
+			power-domains = <&sysc R8A77980_PD_ALWAYS_ON>;
+			resets = <&cpg 523>;
+			status = "disabled";
+		};
+
+		pwm2: pwm@e6e32000 {
+			compatible = "renesas,pwm-r8a77980", "renesas,pwm-rcar";
+			reg = <0 0xe6e32000 0 0x10>;
+			#pwm-cells = <2>;
+			clocks = <&cpg CPG_MOD 523>;
+			power-domains = <&sysc R8A77980_PD_ALWAYS_ON>;
+			resets = <&cpg 523>;
+			status = "disabled";
+		};
+
+		pwm3: pwm@e6e33000 {
+			compatible = "renesas,pwm-r8a77980", "renesas,pwm-rcar";
+			reg = <0 0xe6e33000 0 0x10>;
+			#pwm-cells = <2>;
+			clocks = <&cpg CPG_MOD 523>;
+			power-domains = <&sysc R8A77980_PD_ALWAYS_ON>;
+			resets = <&cpg 523>;
+			status = "disabled";
+		};
+
+		pwm4: pwm@e6e34000 {
+			compatible = "renesas,pwm-r8a77980", "renesas,pwm-rcar";
+			reg = <0 0xe6e34000 0 0x10>;
+			#pwm-cells = <2>;
+			clocks = <&cpg CPG_MOD 523>;
+			power-domains = <&sysc R8A77980_PD_ALWAYS_ON>;
+			resets = <&cpg 523>;
 			status = "disabled";
 		};
 
@@ -623,8 +795,6 @@
 			status = "disabled";
 		};
 
-<<<<<<< HEAD
-=======
 		tpu: pwm@e6e80000 {
 			compatible = "renesas,tpu-r8a77980", "renesas,tpu";
 			reg = <0 0xe6e80000 0 0x148>;
@@ -1000,7 +1170,6 @@
 			status = "disabled";
 		};
 
->>>>>>> 407d19ab
 		dmac1: dma-controller@e7300000 {
 			compatible = "renesas,dmac-r8a77980",
 				     "renesas,rcar-dmac";
@@ -1033,6 +1202,14 @@
 			resets = <&cpg 218>;
 			#dma-cells = <1>;
 			dma-channels = <16>;
+			iommus = <&ipmmu_ds1 0>, <&ipmmu_ds1 1>,
+			       <&ipmmu_ds1 2>, <&ipmmu_ds1 3>,
+			       <&ipmmu_ds1 4>, <&ipmmu_ds1 5>,
+			       <&ipmmu_ds1 6>, <&ipmmu_ds1 7>,
+			       <&ipmmu_ds1 8>, <&ipmmu_ds1 9>,
+			       <&ipmmu_ds1 10>, <&ipmmu_ds1 11>,
+			       <&ipmmu_ds1 12>, <&ipmmu_ds1 13>,
+			       <&ipmmu_ds1 14>, <&ipmmu_ds1 15>;
 		};
 
 		dmac2: dma-controller@e7310000 {
@@ -1067,6 +1244,14 @@
 			resets = <&cpg 217>;
 			#dma-cells = <1>;
 			dma-channels = <16>;
+			iommus = <&ipmmu_ds1 16>, <&ipmmu_ds1 17>,
+			       <&ipmmu_ds1 18>, <&ipmmu_ds1 19>,
+			       <&ipmmu_ds1 20>, <&ipmmu_ds1 21>,
+			       <&ipmmu_ds1 22>, <&ipmmu_ds1 23>,
+			       <&ipmmu_ds1 24>, <&ipmmu_ds1 25>,
+			       <&ipmmu_ds1 26>, <&ipmmu_ds1 27>,
+			       <&ipmmu_ds1 28>, <&ipmmu_ds1 29>,
+			       <&ipmmu_ds1 30>, <&ipmmu_ds1 31>;
 		};
 
 		gether: ethernet@e7400000 {
@@ -1079,6 +1264,69 @@
 			#address-cells = <1>;
 			#size-cells = <0>;
 			status = "disabled";
+		};
+
+		ipmmu_ds1: mmu@e7740000 {
+			compatible = "renesas,ipmmu-r8a77980";
+			reg = <0 0xe7740000 0 0x1000>;
+			renesas,ipmmu-main = <&ipmmu_mm 0>;
+			power-domains = <&sysc R8A77980_PD_ALWAYS_ON>;
+			#iommu-cells = <1>;
+		};
+
+		ipmmu_ir: mmu@ff8b0000 {
+			compatible = "renesas,ipmmu-r8a77980";
+			reg = <0 0xff8b0000 0 0x1000>;
+			renesas,ipmmu-main = <&ipmmu_mm 3>;
+			power-domains = <&sysc R8A77980_PD_A3IR>;
+			#iommu-cells = <1>;
+		};
+
+		ipmmu_mm: mmu@e67b0000 {
+			compatible = "renesas,ipmmu-r8a77980";
+			reg = <0 0xe67b0000 0 0x1000>;
+			interrupts = <GIC_SPI 196 IRQ_TYPE_LEVEL_HIGH>,
+				     <GIC_SPI 197 IRQ_TYPE_LEVEL_HIGH>;
+			power-domains = <&sysc R8A77980_PD_ALWAYS_ON>;
+			#iommu-cells = <1>;
+		};
+
+		ipmmu_rt: mmu@ffc80000 {
+			compatible = "renesas,ipmmu-r8a77980";
+			reg = <0 0xffc80000 0 0x1000>;
+			renesas,ipmmu-main = <&ipmmu_mm 10>;
+			power-domains = <&sysc R8A77980_PD_ALWAYS_ON>;
+			#iommu-cells = <1>;
+		};
+
+		ipmmu_vc0: mmu@fe6b0000 {
+			compatible = "renesas,ipmmu-r8a77980";
+			reg = <0 0xfe6b0000 0 0x1000>;
+			renesas,ipmmu-main = <&ipmmu_mm 12>;
+			power-domains = <&sysc R8A77980_PD_ALWAYS_ON>;
+			#iommu-cells = <1>;
+		};
+
+		ipmmu_vi0: mmu@febd0000 {
+			compatible = "renesas,ipmmu-r8a77980";
+			reg = <0 0xfebd0000 0 0x1000>;
+			renesas,ipmmu-main = <&ipmmu_mm 14>;
+			power-domains = <&sysc R8A77980_PD_ALWAYS_ON>;
+			#iommu-cells = <1>;
+		};
+
+		ipmmu_vip0: mmu@e7b00000 {
+			compatible = "renesas,ipmmu-r8a77980";
+			reg = <0 0xe7b00000 0 0x1000>;
+			power-domains = <&sysc R8A77980_PD_ALWAYS_ON>;
+			#iommu-cells = <1>;
+		};
+
+		ipmmu_vip1: mmu@e7960000 {
+			compatible = "renesas,ipmmu-r8a77980";
+			reg = <0 0xe7960000 0 0x1000>;
+			power-domains = <&sysc R8A77980_PD_ALWAYS_ON>;
+			#iommu-cells = <1>;
 		};
 
 		mmc0: mmc@ee140000 {
@@ -1110,6 +1358,38 @@
 			resets = <&cpg 408>;
 		};
 
+		pciec: pcie@fe000000 {
+			compatible = "renesas,pcie-r8a77980",
+				     "renesas,pcie-rcar-gen3";
+			reg = <0 0xfe000000 0 0x80000>;
+			#address-cells = <3>;
+			#size-cells = <2>;
+			bus-range = <0x00 0xff>;
+			device_type = "pci";
+			ranges = <
+				0x01000000 0 0x00000000 0 0xfe100000 0 0x0100000
+				0x02000000 0 0xfe200000 0 0xfe200000 0 0x0200000
+				0x02000000 0 0x30000000 0 0x30000000 0 0x8000000
+				0x42000000 0 0x38000000 0 0x38000000 0 0x8000000
+			>;
+			dma-ranges = <0x42000000 0 0x40000000 0 0x40000000
+				      0 0x80000000>;
+			interrupts = <GIC_SPI 148 IRQ_TYPE_LEVEL_HIGH>,
+				     <GIC_SPI 149 IRQ_TYPE_LEVEL_HIGH>,
+				     <GIC_SPI 150 IRQ_TYPE_LEVEL_HIGH>;
+			#interrupt-cells = <1>;
+			interrupt-map-mask = <0 0 0 0>;
+			interrupt-map = <0 0 0 0 &gic GIC_SPI 148
+					 IRQ_TYPE_LEVEL_HIGH>;
+			clocks = <&cpg CPG_MOD 319>, <&pcie_bus_clk>;
+			clock-names = "pcie", "pcie_bus";
+			power-domains = <&sysc R8A77980_PD_ALWAYS_ON>;
+			resets = <&cpg 319>;
+			phys = <&pcie_phy>;
+			phy-names = "pcie";
+			status = "disabled";
+		};
+
 		vspd0: vsp@fea20000 {
 			compatible = "renesas,vsp2";
 			reg = <0 0xfea20000 0 0x5000>;
@@ -1126,6 +1406,84 @@
 			clocks = <&cpg CPG_MOD 603>;
 			power-domains = <&sysc R8A77980_PD_ALWAYS_ON>;
 			resets = <&cpg 603>;
+		};
+
+		csi40: csi2@feaa0000 {
+			compatible = "renesas,r8a77980-csi2";
+			reg = <0 0xfeaa0000 0 0x10000>;
+			interrupts = <GIC_SPI 246 IRQ_TYPE_LEVEL_HIGH>;
+			clocks = <&cpg CPG_MOD 716>;
+			power-domains = <&sysc R8A77980_PD_ALWAYS_ON>;
+			resets = <&cpg 716>;
+			status = "disabled";
+
+			ports {
+				#address-cells = <1>;
+				#size-cells = <0>;
+
+				port@1 {
+					#address-cells = <1>;
+					#size-cells = <0>;
+
+					reg = <1>;
+
+					csi40vin0: endpoint@0 {
+						reg = <0>;
+						remote-endpoint = <&vin0csi40>;
+					};
+					csi40vin1: endpoint@1 {
+						reg = <1>;
+						remote-endpoint = <&vin1csi40>;
+					};
+					csi40vin2: endpoint@2 {
+						reg = <2>;
+						remote-endpoint = <&vin2csi40>;
+					};
+					csi40vin3: endpoint@3 {
+						reg = <3>;
+						remote-endpoint = <&vin3csi40>;
+					};
+				};
+			};
+		};
+
+		csi41: csi2@feab0000 {
+			compatible = "renesas,r8a77980-csi2";
+			reg = <0 0xfeab0000 0 0x10000>;
+			interrupts = <GIC_SPI 241 IRQ_TYPE_LEVEL_HIGH>;
+			clocks = <&cpg CPG_MOD 715>;
+			power-domains = <&sysc R8A77980_PD_ALWAYS_ON>;
+			resets = <&cpg 715>;
+			status = "disabled";
+
+			ports {
+				#address-cells = <1>;
+				#size-cells = <0>;
+
+				port@1 {
+					#address-cells = <1>;
+					#size-cells = <0>;
+
+					reg = <1>;
+
+					csi41vin4: endpoint@0 {
+						reg = <0>;
+						remote-endpoint = <&vin4csi41>;
+					};
+					csi41vin5: endpoint@1 {
+						reg = <1>;
+						remote-endpoint = <&vin5csi41>;
+					};
+					csi41vin6: endpoint@2 {
+						reg = <2>;
+						remote-endpoint = <&vin6csi41>;
+					};
+					csi41vin7: endpoint@3 {
+						reg = <3>;
+						remote-endpoint = <&vin7csi41>;
+					};
+				};
+			};
 		};
 
 		du: display@feb00000 {
@@ -1190,6 +1548,46 @@
 		prr: chipid@fff00044 {
 			compatible = "renesas,prr";
 			reg = <0 0xfff00044 0 4>;
+		};
+	};
+
+	thermal-zones {
+		thermal-sensor-1 {
+			polling-delay-passive = <250>;
+			polling-delay = <1000>;
+			thermal-sensors = <&tsc 0>;
+
+			trips {
+				sensor1-passive {
+					temperature = <95000>;
+					hysteresis = <1000>;
+					type = "passive";
+				};
+				sensor1-critical {
+					temperature = <120000>;
+					hysteresis = <1000>;
+					type = "critical";
+				};
+			};
+		};
+
+		thermal-sensor-2 {
+			polling-delay-passive = <250>;
+			polling-delay = <1000>;
+			thermal-sensors = <&tsc 1>;
+
+			trips {
+				sensor2-passive {
+					temperature = <95000>;
+					hysteresis = <1000>;
+					type = "passive";
+				};
+				sensor2-critical {
+					temperature = <120000>;
+					hysteresis = <1000>;
+					type = "critical";
+				};
+			};
 		};
 	};
 
