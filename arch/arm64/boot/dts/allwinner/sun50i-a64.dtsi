--- conflicted
+++ resolved
@@ -84,32 +84,48 @@
 		#size-cells = <0>;
 
 		cpu0: cpu@0 {
-			compatible = "arm,cortex-a53", "arm,armv8";
+			compatible = "arm,cortex-a53";
 			device_type = "cpu";
 			reg = <0>;
 			enable-method = "psci";
+			next-level-cache = <&L2>;
 		};
 
 		cpu1: cpu@1 {
-			compatible = "arm,cortex-a53", "arm,armv8";
+			compatible = "arm,cortex-a53";
 			device_type = "cpu";
 			reg = <1>;
 			enable-method = "psci";
+			next-level-cache = <&L2>;
 		};
 
 		cpu2: cpu@2 {
-			compatible = "arm,cortex-a53", "arm,armv8";
+			compatible = "arm,cortex-a53";
 			device_type = "cpu";
 			reg = <2>;
 			enable-method = "psci";
+			next-level-cache = <&L2>;
 		};
 
 		cpu3: cpu@3 {
-			compatible = "arm,cortex-a53", "arm,armv8";
+			compatible = "arm,cortex-a53";
 			device_type = "cpu";
 			reg = <3>;
 			enable-method = "psci";
-		};
+			next-level-cache = <&L2>;
+		};
+
+		L2: l2-cache {
+			compatible = "cache";
+			cache-level = <2>;
+		};
+	};
+
+	de: display-engine {
+		compatible = "allwinner,sun50i-a64-display-engine";
+		allwinner,pipelines = <&mixer0>,
+				      <&mixer1>;
+		status = "disabled";
 	};
 
 	osc24M: osc24M_clk {
@@ -123,15 +139,16 @@
 		#clock-cells = <0>;
 		compatible = "fixed-clock";
 		clock-frequency = <32768>;
-		clock-output-names = "osc32k";
+		clock-output-names = "ext-osc32k";
 	};
 
-	iosc: internal-osc-clk {
-		#clock-cells = <0>;
-		compatible = "fixed-clock";
-		clock-frequency = <16000000>;
-		clock-accuracy = <300000000>;
-		clock-output-names = "iosc";
+	pmu {
+		compatible = "arm,cortex-a53-pmu";
+		interrupts = <GIC_SPI 152 IRQ_TYPE_LEVEL_HIGH>,
+			     <GIC_SPI 153 IRQ_TYPE_LEVEL_HIGH>,
+			     <GIC_SPI 154 IRQ_TYPE_LEVEL_HIGH>,
+			     <GIC_SPI 155 IRQ_TYPE_LEVEL_HIGH>;
+		interrupt-affinity = <&cpu0>, <&cpu1>, <&cpu2>, <&cpu3>;
 	};
 
 	psci {
@@ -139,6 +156,30 @@
 		method = "smc";
 	};
 
+	sound: sound {
+		compatible = "simple-audio-card";
+		simple-audio-card,name = "sun50i-a64-audio";
+		simple-audio-card,format = "i2s";
+		simple-audio-card,frame-master = <&cpudai>;
+		simple-audio-card,bitclock-master = <&cpudai>;
+		simple-audio-card,mclk-fs = <128>;
+		simple-audio-card,aux-devs = <&codec_analog>;
+		simple-audio-card,routing =
+				"Left DAC", "AIF1 Slot 0 Left",
+				"Right DAC", "AIF1 Slot 0 Right",
+				"AIF1 Slot 0 Left ADC", "Left ADC",
+				"AIF1 Slot 0 Right ADC", "Right ADC";
+		status = "disabled";
+
+		cpudai: simple-audio-card,cpu {
+			sound-dai = <&dai>;
+		};
+
+		link_codec: simple-audio-card,codec {
+			sound-dai = <&codec>;
+		};
+	};
+
 	sound_spdif {
 		compatible = "simple-audio-card";
 		simple-audio-card,name = "On-board SPDIF";
@@ -159,6 +200,7 @@
 
 	timer {
 		compatible = "arm,armv8-timer";
+		allwinner,erratum-unknown1;
 		interrupts = <GIC_PPI 13
 			(GIC_CPU_MASK_SIMPLE(4) | IRQ_TYPE_LEVEL_HIGH)>,
 			     <GIC_PPI 14
@@ -194,8 +236,6 @@
 				#clock-cells = <1>;
 				#reset-cells = <1>;
 			};
-<<<<<<< HEAD
-=======
 
 			mixer0: mixer@100000 {
 				compatible = "allwinner,sun50i-a64-de2-mixer-0";
@@ -258,7 +298,6 @@
 					};
 				};
 			};
->>>>>>> 407d19ab
 		};
 
 		syscon: syscon@1c00000 {
@@ -278,6 +317,20 @@
 				de2_sram: sram-section@0 {
 					compatible = "allwinner,sun50i-a64-sram-c";
 					reg = <0x0000 0x28000>;
+				};
+			};
+
+			sram_c1: sram@1d00000 {
+				compatible = "mmio-sram";
+				reg = <0x01d00000 0x40000>;
+				#address-cells = <1>;
+				#size-cells = <1>;
+				ranges = <0 0x01d00000 0x40000>;
+
+				ve_sram: sram-section@0 {
+					compatible = "allwinner,sun50i-a64-sram-c1",
+						     "allwinner,sun4i-a10-sram-c1";
+					reg = <0x000000 0x40000>;
 				};
 			};
 		};
@@ -293,8 +346,6 @@
 			#dma-cells = <1>;
 		};
 
-<<<<<<< HEAD
-=======
 		tcon0: lcd-controller@1c0c000 {
 			compatible = "allwinner,sun50i-a64-tcon-lcd",
 				     "allwinner,sun8i-a83t-tcon-lcd";
@@ -389,7 +440,6 @@
 			allwinner,sram = <&ve_sram 1>;
 		};
 
->>>>>>> 407d19ab
 		mmc0: mmc@1c0f000 {
 			compatible = "allwinner,sun50i-a64-mmc";
 			reg = <0x01c0f000 0x1000>;
@@ -430,6 +480,11 @@
 			status = "disabled";
 			#address-cells = <1>;
 			#size-cells = <0>;
+		};
+
+		sid: eeprom@1c14000 {
+			compatible = "allwinner,sun50i-a64-sid";
+			reg = <0x1c14000 0x400>;
 		};
 
 		usb_otg: usb@1c19000 {
@@ -515,7 +570,7 @@
 		ccu: clock@1c20000 {
 			compatible = "allwinner,sun50i-a64-ccu";
 			reg = <0x01c20000 0x400>;
-			clocks = <&osc24M>, <&osc32k>;
+			clocks = <&osc24M>, <&rtc 0>;
 			clock-names = "hosc", "losc";
 			#clock-cells = <1>;
 			#reset-cells = <1>;
@@ -534,9 +589,6 @@
 			interrupt-controller;
 			#interrupt-cells = <3>;
 
-<<<<<<< HEAD
-			i2c0_pins: i2c0_pins {
-=======
 			csi_pins: csi-pins {
 				pins = "PE0", "PE2", "PE3", "PE4", "PE5", "PE6",
 				       "PE7", "PE8", "PE9", "PE10", "PE11";
@@ -550,7 +602,6 @@
 			};
 
 			i2c0_pins: i2c0-pins {
->>>>>>> 407d19ab
 				pins = "PH0", "PH1";
 				function = "i2c0";
 			};
@@ -577,7 +628,7 @@
 			};
 
 			mmc2_pins: mmc2-pins {
-				pins = "PC1", "PC5", "PC6", "PC8", "PC9",
+				pins = "PC5", "PC6", "PC8", "PC9",
 				       "PC10","PC11", "PC12", "PC13",
 				       "PC14", "PC15", "PC16";
 				function = "mmc2";
@@ -585,9 +636,6 @@
 				bias-pull-up;
 			};
 
-<<<<<<< HEAD
-			pwm_pin: pwm_pin {
-=======
 			mmc2_ds_pin: mmc2-ds-pin {
 				pins = "PC1";
 				function = "mmc2";
@@ -596,7 +644,6 @@
 			};
 
 			pwm_pin: pwm-pin {
->>>>>>> 407d19ab
 				pins = "PD22";
 				function = "pwm";
 			};
@@ -631,7 +678,7 @@
 				function = "spi1";
 			};
 
-			uart0_pins_a: uart0 {
+			uart0_pb_pins: uart0-pb-pins {
 				pins = "PB8", "PB9";
 				function = "uart0";
 			};
@@ -711,8 +758,6 @@
 			status = "disabled";
 		};
 
-<<<<<<< HEAD
-=======
 		dai: dai@1c22c00 {
 			#sound-dai-cells = <0>;
 			compatible = "allwinner,sun50i-a64-codec-i2s";
@@ -736,7 +781,6 @@
 			status = "disabled";
 		};
 
->>>>>>> 407d19ab
 		uart0: serial@1c28000 {
 			compatible = "snps,dw-apb-uart";
 			reg = <0x01c28000 0x400>;
@@ -879,6 +923,28 @@
 			};
 		};
 
+		mali: gpu@1c40000 {
+			compatible = "allwinner,sun50i-a64-mali", "arm,mali-400";
+			reg = <0x01c40000 0x10000>;
+			interrupts = <GIC_SPI 97 IRQ_TYPE_LEVEL_HIGH>,
+				     <GIC_SPI 98 IRQ_TYPE_LEVEL_HIGH>,
+				     <GIC_SPI 99 IRQ_TYPE_LEVEL_HIGH>,
+				     <GIC_SPI 100 IRQ_TYPE_LEVEL_HIGH>,
+				     <GIC_SPI 102 IRQ_TYPE_LEVEL_HIGH>,
+				     <GIC_SPI 103 IRQ_TYPE_LEVEL_HIGH>,
+				     <GIC_SPI 101 IRQ_TYPE_LEVEL_HIGH>;
+			interrupt-names = "gp",
+					  "gpmmu",
+					  "pp0",
+					  "ppmmu0",
+					  "pp1",
+					  "ppmmu1",
+					  "pmu";
+			clocks = <&ccu CLK_BUS_GPU>, <&ccu CLK_GPU>;
+			clock-names = "bus", "core";
+			resets = <&ccu RST_BUS_GPU>;
+		};
+
 		gic: interrupt-controller@1c81000 {
 			compatible = "arm,gic-400";
 			reg = <0x01c81000 0x1000>,
@@ -901,12 +967,71 @@
 			status = "disabled";
 		};
 
+		csi: csi@1cb0000 {
+			compatible = "allwinner,sun50i-a64-csi";
+			reg = <0x01cb0000 0x1000>;
+			interrupts = <GIC_SPI 84 IRQ_TYPE_LEVEL_HIGH>;
+			clocks = <&ccu CLK_BUS_CSI>,
+				 <&ccu CLK_CSI_SCLK>,
+				 <&ccu CLK_DRAM_CSI>;
+			clock-names = "bus", "mod", "ram";
+			resets = <&ccu RST_BUS_CSI>;
+			pinctrl-names = "default";
+			pinctrl-0 = <&csi_pins>;
+			status = "disabled";
+		};
+
+		hdmi: hdmi@1ee0000 {
+			compatible = "allwinner,sun50i-a64-dw-hdmi",
+				     "allwinner,sun8i-a83t-dw-hdmi";
+			reg = <0x01ee0000 0x10000>;
+			reg-io-width = <1>;
+			interrupts = <GIC_SPI 88 IRQ_TYPE_LEVEL_HIGH>;
+			clocks = <&ccu CLK_BUS_HDMI>, <&ccu CLK_HDMI_DDC>,
+				 <&ccu CLK_HDMI>;
+			clock-names = "iahb", "isfr", "tmds";
+			resets = <&ccu RST_BUS_HDMI1>;
+			reset-names = "ctrl";
+			phys = <&hdmi_phy>;
+			phy-names = "hdmi-phy";
+			status = "disabled";
+
+			ports {
+				#address-cells = <1>;
+				#size-cells = <0>;
+
+				hdmi_in: port@0 {
+					reg = <0>;
+
+					hdmi_in_tcon1: endpoint {
+						remote-endpoint = <&tcon1_out_hdmi>;
+					};
+				};
+
+				hdmi_out: port@1 {
+					reg = <1>;
+				};
+			};
+		};
+
+		hdmi_phy: hdmi-phy@1ef0000 {
+			compatible = "allwinner,sun50i-a64-hdmi-phy";
+			reg = <0x01ef0000 0x10000>;
+			clocks = <&ccu CLK_BUS_HDMI>, <&ccu CLK_HDMI_DDC>,
+				 <&ccu 7>;
+			clock-names = "bus", "mod", "pll-0";
+			resets = <&ccu RST_BUS_HDMI0>;
+			reset-names = "phy";
+			#phy-cells = <0>;
+		};
+
 		rtc: rtc@1f00000 {
-			compatible = "allwinner,sun6i-a31-rtc";
-			reg = <0x01f00000 0x54>;
+			compatible = "allwinner,sun50i-a64-rtc",
+				     "allwinner,sun8i-h3-rtc";
+			reg = <0x01f00000 0x400>;
 			interrupts = <GIC_SPI 40 IRQ_TYPE_LEVEL_HIGH>,
 				     <GIC_SPI 41 IRQ_TYPE_LEVEL_HIGH>;
-			clock-output-names = "rtc-osc32k", "rtc-osc32k-out";
+			clock-output-names = "osc32k", "osc32k-out", "iosc";
 			clocks = <&osc32k>;
 			#clock-cells = <1>;
 		};
@@ -923,11 +1048,16 @@
 		r_ccu: clock@1f01400 {
 			compatible = "allwinner,sun50i-a64-r-ccu";
 			reg = <0x01f01400 0x100>;
-			clocks = <&osc24M>, <&osc32k>, <&iosc>,
-				 <&ccu 11>;
+			clocks = <&osc24M>, <&rtc 0>, <&rtc 2>, <&ccu 11>;
 			clock-names = "hosc", "losc", "iosc", "pll-periph";
 			#clock-cells = <1>;
 			#reset-cells = <1>;
+		};
+
+		codec_analog: codec-analog@1f015c0 {
+			compatible = "allwinner,sun50i-a64-codec-analog";
+			reg = <0x01f015c0 0x4>;
+			status = "disabled";
 		};
 
 		r_i2c: i2c@1f02400 {
@@ -964,7 +1094,7 @@
 			interrupt-controller;
 			#interrupt-cells = <3>;
 
-			r_i2c_pins_a: i2c-a {
+			r_i2c_pl89_pins: r-i2c-pl89-pins {
 				pins = "PL8", "PL9";
 				function = "s_i2c";
 			};
