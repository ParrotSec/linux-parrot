// SPDX-License-Identifier: (GPL-2.0+ OR MIT)
// Copyright (C) 2016 ARM Ltd.
// based on the Allwinner H3 dtsi:
//    Copyright (C) 2015 Jens Kuske <jenskuske@gmail.com>

#include <dt-bindings/clock/sun50i-a64-ccu.h>
#include <dt-bindings/clock/sun8i-de2.h>
#include <dt-bindings/clock/sun8i-r-ccu.h>
#include <dt-bindings/interrupt-controller/arm-gic.h>
#include <dt-bindings/reset/sun50i-a64-ccu.h>
#include <dt-bindings/reset/sun8i-de2.h>
#include <dt-bindings/reset/sun8i-r-ccu.h>
#include <dt-bindings/thermal/thermal.h>

/ {
	interrupt-parent = <&gic>;
	#address-cells = <1>;
	#size-cells = <1>;

	chosen {
		#address-cells = <1>;
		#size-cells = <1>;
		ranges;

		simplefb_lcd: framebuffer-lcd {
			compatible = "allwinner,simple-framebuffer",
				     "simple-framebuffer";
			allwinner,pipeline = "mixer0-lcd0";
			clocks = <&ccu CLK_TCON0>,
				 <&display_clocks CLK_MIXER0>;
			status = "disabled";
		};

		simplefb_hdmi: framebuffer-hdmi {
			compatible = "allwinner,simple-framebuffer",
				     "simple-framebuffer";
			allwinner,pipeline = "mixer1-lcd1-hdmi";
			clocks = <&display_clocks CLK_MIXER1>,
				 <&ccu CLK_TCON1>, <&ccu CLK_HDMI>;
			status = "disabled";
		};
	};

	cpus {
		#address-cells = <1>;
		#size-cells = <0>;

		cpu0: cpu@0 {
			compatible = "arm,cortex-a53";
			device_type = "cpu";
			reg = <0>;
			enable-method = "psci";
			next-level-cache = <&L2>;
			clocks = <&ccu 21>;
			clock-names = "cpu";
			#cooling-cells = <2>;
		};

		cpu1: cpu@1 {
			compatible = "arm,cortex-a53";
			device_type = "cpu";
			reg = <1>;
			enable-method = "psci";
			next-level-cache = <&L2>;
			clocks = <&ccu 21>;
			clock-names = "cpu";
			#cooling-cells = <2>;
		};

		cpu2: cpu@2 {
			compatible = "arm,cortex-a53";
			device_type = "cpu";
			reg = <2>;
			enable-method = "psci";
			next-level-cache = <&L2>;
			clocks = <&ccu 21>;
			clock-names = "cpu";
			#cooling-cells = <2>;
		};

		cpu3: cpu@3 {
			compatible = "arm,cortex-a53";
			device_type = "cpu";
			reg = <3>;
			enable-method = "psci";
			next-level-cache = <&L2>;
			clocks = <&ccu 21>;
			clock-names = "cpu";
			#cooling-cells = <2>;
		};

		L2: l2-cache {
			compatible = "cache";
			cache-level = <2>;
		};
	};

	de: display-engine {
		compatible = "allwinner,sun50i-a64-display-engine";
		allwinner,pipelines = <&mixer0>,
				      <&mixer1>;
		status = "disabled";
	};

	osc24M: osc24M_clk {
		#clock-cells = <0>;
		compatible = "fixed-clock";
		clock-frequency = <24000000>;
		clock-output-names = "osc24M";
	};

	osc32k: osc32k_clk {
		#clock-cells = <0>;
		compatible = "fixed-clock";
		clock-frequency = <32768>;
		clock-output-names = "ext-osc32k";
	};

	pmu {
		compatible = "arm,cortex-a53-pmu";
		interrupts = <GIC_SPI 116 IRQ_TYPE_LEVEL_HIGH>,
			     <GIC_SPI 117 IRQ_TYPE_LEVEL_HIGH>,
			     <GIC_SPI 118 IRQ_TYPE_LEVEL_HIGH>,
			     <GIC_SPI 119 IRQ_TYPE_LEVEL_HIGH>;
		interrupt-affinity = <&cpu0>, <&cpu1>, <&cpu2>, <&cpu3>;
	};

	psci {
		compatible = "arm,psci-0.2";
		method = "smc";
	};

	sound: sound {
		compatible = "simple-audio-card";
		simple-audio-card,name = "sun50i-a64-audio";
		simple-audio-card,format = "i2s";
		simple-audio-card,frame-master = <&cpudai>;
		simple-audio-card,bitclock-master = <&cpudai>;
		simple-audio-card,mclk-fs = <128>;
		simple-audio-card,aux-devs = <&codec_analog>;
		simple-audio-card,routing =
				"Left DAC", "AIF1 Slot 0 Left",
				"Right DAC", "AIF1 Slot 0 Right",
				"AIF1 Slot 0 Left ADC", "Left ADC",
				"AIF1 Slot 0 Right ADC", "Right ADC";
		status = "disabled";

		cpudai: simple-audio-card,cpu {
			sound-dai = <&dai>;
		};

		link_codec: simple-audio-card,codec {
			sound-dai = <&codec>;
		};
	};

	timer {
		compatible = "arm,armv8-timer";
		allwinner,erratum-unknown1;
		interrupts = <GIC_PPI 13
			(GIC_CPU_MASK_SIMPLE(4) | IRQ_TYPE_LEVEL_HIGH)>,
			     <GIC_PPI 14
			(GIC_CPU_MASK_SIMPLE(4) | IRQ_TYPE_LEVEL_HIGH)>,
			     <GIC_PPI 11
			(GIC_CPU_MASK_SIMPLE(4) | IRQ_TYPE_LEVEL_HIGH)>,
			     <GIC_PPI 10
			(GIC_CPU_MASK_SIMPLE(4) | IRQ_TYPE_LEVEL_HIGH)>;
	};

	thermal-zones {
		cpu_thermal: cpu0-thermal {
			/* milliseconds */
			polling-delay-passive = <0>;
			polling-delay = <0>;
			thermal-sensors = <&ths 0>;

			cooling-maps {
				map0 {
					trip = <&cpu_alert0>;
					cooling-device = <&cpu0 THERMAL_NO_LIMIT THERMAL_NO_LIMIT>,
							 <&cpu1 THERMAL_NO_LIMIT THERMAL_NO_LIMIT>,
							 <&cpu2 THERMAL_NO_LIMIT THERMAL_NO_LIMIT>,
							 <&cpu3 THERMAL_NO_LIMIT THERMAL_NO_LIMIT>;
				};
				map1 {
					trip = <&cpu_alert1>;
					cooling-device = <&cpu0 THERMAL_NO_LIMIT THERMAL_NO_LIMIT>,
							 <&cpu1 THERMAL_NO_LIMIT THERMAL_NO_LIMIT>,
							 <&cpu2 THERMAL_NO_LIMIT THERMAL_NO_LIMIT>,
							 <&cpu3 THERMAL_NO_LIMIT THERMAL_NO_LIMIT>;
				};
			};

			trips {
				cpu_alert0: cpu_alert0 {
					/* milliCelsius */
					temperature = <75000>;
					hysteresis = <2000>;
					type = "passive";
				};

				cpu_alert1: cpu_alert1 {
					/* milliCelsius */
					temperature = <90000>;
					hysteresis = <2000>;
					type = "hot";
				};

				cpu_crit: cpu_crit {
					/* milliCelsius */
					temperature = <110000>;
					hysteresis = <2000>;
					type = "critical";
				};
			};
		};

		gpu0_thermal: gpu0-thermal {
			/* milliseconds */
			polling-delay-passive = <0>;
			polling-delay = <0>;
			thermal-sensors = <&ths 1>;
		};

		gpu1_thermal: gpu1-thermal {
			/* milliseconds */
			polling-delay-passive = <0>;
			polling-delay = <0>;
			thermal-sensors = <&ths 2>;
		};
	};

	soc {
		compatible = "simple-bus";
		#address-cells = <1>;
		#size-cells = <1>;
		ranges;

		bus@1000000 {
			compatible = "allwinner,sun50i-a64-de2";
			reg = <0x1000000 0x400000>;
			allwinner,sram = <&de2_sram 1>;
			#address-cells = <1>;
			#size-cells = <1>;
			ranges = <0 0x1000000 0x400000>;

			display_clocks: clock@0 {
				compatible = "allwinner,sun50i-a64-de2-clk";
				reg = <0x0 0x10000>;
				clocks = <&ccu CLK_BUS_DE>,
					 <&ccu CLK_DE>;
				clock-names = "bus",
					      "mod";
				resets = <&ccu RST_BUS_DE>;
				#clock-cells = <1>;
				#reset-cells = <1>;
			};

			rotate: rotate@20000 {
				compatible = "allwinner,sun50i-a64-de2-rotate",
					     "allwinner,sun8i-a83t-de2-rotate";
				reg = <0x20000 0x10000>;
				interrupts = <GIC_SPI 96 IRQ_TYPE_LEVEL_HIGH>;
				clocks = <&display_clocks CLK_BUS_ROT>,
					 <&display_clocks CLK_ROT>;
				clock-names = "bus",
					      "mod";
				resets = <&display_clocks RST_ROT>;
			};

			mixer0: mixer@100000 {
				compatible = "allwinner,sun50i-a64-de2-mixer-0";
				reg = <0x100000 0x100000>;
				clocks = <&display_clocks CLK_BUS_MIXER0>,
					 <&display_clocks CLK_MIXER0>;
				clock-names = "bus",
					      "mod";
				resets = <&display_clocks RST_MIXER0>;

				ports {
					#address-cells = <1>;
					#size-cells = <0>;

					mixer0_out: port@1 {
						#address-cells = <1>;
						#size-cells = <0>;
						reg = <1>;

						mixer0_out_tcon0: endpoint@0 {
							reg = <0>;
							remote-endpoint = <&tcon0_in_mixer0>;
						};

						mixer0_out_tcon1: endpoint@1 {
							reg = <1>;
							remote-endpoint = <&tcon1_in_mixer0>;
						};
					};
				};
			};

			mixer1: mixer@200000 {
				compatible = "allwinner,sun50i-a64-de2-mixer-1";
				reg = <0x200000 0x100000>;
				clocks = <&display_clocks CLK_BUS_MIXER1>,
					 <&display_clocks CLK_MIXER1>;
				clock-names = "bus",
					      "mod";
				resets = <&display_clocks RST_MIXER1>;

				ports {
					#address-cells = <1>;
					#size-cells = <0>;

					mixer1_out: port@1 {
						#address-cells = <1>;
						#size-cells = <0>;
						reg = <1>;

						mixer1_out_tcon0: endpoint@0 {
							reg = <0>;
							remote-endpoint = <&tcon0_in_mixer1>;
						};

						mixer1_out_tcon1: endpoint@1 {
							reg = <1>;
							remote-endpoint = <&tcon1_in_mixer1>;
						};
					};
				};
			};
		};

		syscon: syscon@1c00000 {
			compatible = "allwinner,sun50i-a64-system-control";
			reg = <0x01c00000 0x1000>;
			#address-cells = <1>;
			#size-cells = <1>;
			ranges;

			sram_c: sram@18000 {
				compatible = "mmio-sram";
				reg = <0x00018000 0x28000>;
				#address-cells = <1>;
				#size-cells = <1>;
				ranges = <0 0x00018000 0x28000>;

				de2_sram: sram-section@0 {
					compatible = "allwinner,sun50i-a64-sram-c";
					reg = <0x0000 0x28000>;
				};
			};

			sram_c1: sram@1d00000 {
				compatible = "mmio-sram";
				reg = <0x01d00000 0x40000>;
				#address-cells = <1>;
				#size-cells = <1>;
				ranges = <0 0x01d00000 0x40000>;

				ve_sram: sram-section@0 {
					compatible = "allwinner,sun50i-a64-sram-c1",
						     "allwinner,sun4i-a10-sram-c1";
					reg = <0x000000 0x40000>;
				};
			};
		};

		dma: dma-controller@1c02000 {
			compatible = "allwinner,sun50i-a64-dma";
			reg = <0x01c02000 0x1000>;
			interrupts = <GIC_SPI 50 IRQ_TYPE_LEVEL_HIGH>;
			clocks = <&ccu CLK_BUS_DMA>;
			dma-channels = <8>;
			dma-requests = <27>;
			resets = <&ccu RST_BUS_DMA>;
			#dma-cells = <1>;
		};

		tcon0: lcd-controller@1c0c000 {
			compatible = "allwinner,sun50i-a64-tcon-lcd",
				     "allwinner,sun8i-a83t-tcon-lcd";
			reg = <0x01c0c000 0x1000>;
			interrupts = <GIC_SPI 86 IRQ_TYPE_LEVEL_HIGH>;
			clocks = <&ccu CLK_BUS_TCON0>, <&ccu CLK_TCON0>;
			clock-names = "ahb", "tcon-ch0";
			clock-output-names = "tcon-pixel-clock";
			#clock-cells = <0>;
			resets = <&ccu RST_BUS_TCON0>, <&ccu RST_BUS_LVDS>;
			reset-names = "lcd", "lvds";

			ports {
				#address-cells = <1>;
				#size-cells = <0>;

				tcon0_in: port@0 {
					#address-cells = <1>;
					#size-cells = <0>;
					reg = <0>;

					tcon0_in_mixer0: endpoint@0 {
						reg = <0>;
						remote-endpoint = <&mixer0_out_tcon0>;
					};

					tcon0_in_mixer1: endpoint@1 {
						reg = <1>;
						remote-endpoint = <&mixer1_out_tcon0>;
					};
				};

				tcon0_out: port@1 {
					#address-cells = <1>;
					#size-cells = <0>;
					reg = <1>;

					tcon0_out_dsi: endpoint@1 {
						reg = <1>;
						remote-endpoint = <&dsi_in_tcon0>;
						allwinner,tcon-channel = <1>;
					};
				};
			};
		};

		tcon1: lcd-controller@1c0d000 {
			compatible = "allwinner,sun50i-a64-tcon-tv",
				     "allwinner,sun8i-a83t-tcon-tv";
			reg = <0x01c0d000 0x1000>;
			interrupts = <GIC_SPI 87 IRQ_TYPE_LEVEL_HIGH>;
			clocks = <&ccu CLK_BUS_TCON1>, <&ccu CLK_TCON1>;
			clock-names = "ahb", "tcon-ch1";
			resets = <&ccu RST_BUS_TCON1>;
			reset-names = "lcd";

			ports {
				#address-cells = <1>;
				#size-cells = <0>;

				tcon1_in: port@0 {
					#address-cells = <1>;
					#size-cells = <0>;
					reg = <0>;

					tcon1_in_mixer0: endpoint@0 {
						reg = <0>;
						remote-endpoint = <&mixer0_out_tcon1>;
					};

					tcon1_in_mixer1: endpoint@1 {
						reg = <1>;
						remote-endpoint = <&mixer1_out_tcon1>;
					};
				};

				tcon1_out: port@1 {
					#address-cells = <1>;
					#size-cells = <0>;
					reg = <1>;

					tcon1_out_hdmi: endpoint@1 {
						reg = <1>;
						remote-endpoint = <&hdmi_in_tcon1>;
					};
				};
			};
		};

		video-codec@1c0e000 {
			compatible = "allwinner,sun50i-a64-video-engine";
			reg = <0x01c0e000 0x1000>;
			clocks = <&ccu CLK_BUS_VE>, <&ccu CLK_VE>,
				 <&ccu CLK_DRAM_VE>;
			clock-names = "ahb", "mod", "ram";
			resets = <&ccu RST_BUS_VE>;
			interrupts = <GIC_SPI 58 IRQ_TYPE_LEVEL_HIGH>;
			allwinner,sram = <&ve_sram 1>;
		};

		mmc0: mmc@1c0f000 {
			compatible = "allwinner,sun50i-a64-mmc";
			reg = <0x01c0f000 0x1000>;
			clocks = <&ccu CLK_BUS_MMC0>, <&ccu CLK_MMC0>;
			clock-names = "ahb", "mmc";
			resets = <&ccu RST_BUS_MMC0>;
			reset-names = "ahb";
			interrupts = <GIC_SPI 60 IRQ_TYPE_LEVEL_HIGH>;
			max-frequency = <150000000>;
			status = "disabled";
			#address-cells = <1>;
			#size-cells = <0>;
		};

		mmc1: mmc@1c10000 {
			compatible = "allwinner,sun50i-a64-mmc";
			reg = <0x01c10000 0x1000>;
			clocks = <&ccu CLK_BUS_MMC1>, <&ccu CLK_MMC1>;
			clock-names = "ahb", "mmc";
			resets = <&ccu RST_BUS_MMC1>;
			reset-names = "ahb";
			interrupts = <GIC_SPI 61 IRQ_TYPE_LEVEL_HIGH>;
			max-frequency = <150000000>;
			status = "disabled";
			#address-cells = <1>;
			#size-cells = <0>;
		};

		mmc2: mmc@1c11000 {
			compatible = "allwinner,sun50i-a64-emmc";
			reg = <0x01c11000 0x1000>;
			clocks = <&ccu CLK_BUS_MMC2>, <&ccu CLK_MMC2>;
			clock-names = "ahb", "mmc";
			resets = <&ccu RST_BUS_MMC2>;
			reset-names = "ahb";
			interrupts = <GIC_SPI 62 IRQ_TYPE_LEVEL_HIGH>;
			max-frequency = <200000000>;
			status = "disabled";
			#address-cells = <1>;
			#size-cells = <0>;
		};

		sid: eeprom@1c14000 {
			compatible = "allwinner,sun50i-a64-sid";
			reg = <0x1c14000 0x400>;
			#address-cells = <1>;
			#size-cells = <1>;

			ths_calibration: thermal-sensor-calibration@34 {
				reg = <0x34 0x8>;
			};
		};

		crypto: crypto@1c15000 {
			compatible = "allwinner,sun50i-a64-crypto";
			reg = <0x01c15000 0x1000>;
			interrupts = <GIC_SPI 94 IRQ_TYPE_LEVEL_HIGH>;
			clocks = <&ccu CLK_BUS_CE>, <&ccu CLK_CE>;
			clock-names = "bus", "mod";
			resets = <&ccu RST_BUS_CE>;
		};

		usb_otg: usb@1c19000 {
			compatible = "allwinner,sun8i-a33-musb";
			reg = <0x01c19000 0x0400>;
			clocks = <&ccu CLK_BUS_OTG>;
			resets = <&ccu RST_BUS_OTG>;
			interrupts = <GIC_SPI 71 IRQ_TYPE_LEVEL_HIGH>;
			interrupt-names = "mc";
			phys = <&usbphy 0>;
			phy-names = "usb";
			extcon = <&usbphy 0>;
			dr_mode = "otg";
			status = "disabled";
		};

		usbphy: phy@1c19400 {
			compatible = "allwinner,sun50i-a64-usb-phy";
			reg = <0x01c19400 0x14>,
			      <0x01c1a800 0x4>,
			      <0x01c1b800 0x4>;
			reg-names = "phy_ctrl",
				    "pmu0",
				    "pmu1";
			clocks = <&ccu CLK_USB_PHY0>,
				 <&ccu CLK_USB_PHY1>;
			clock-names = "usb0_phy",
				      "usb1_phy";
			resets = <&ccu RST_USB_PHY0>,
				 <&ccu RST_USB_PHY1>;
			reset-names = "usb0_reset",
				      "usb1_reset";
			status = "disabled";
			#phy-cells = <1>;
		};

		ehci0: usb@1c1a000 {
			compatible = "allwinner,sun50i-a64-ehci", "generic-ehci";
			reg = <0x01c1a000 0x100>;
			interrupts = <GIC_SPI 72 IRQ_TYPE_LEVEL_HIGH>;
			clocks = <&ccu CLK_BUS_OHCI0>,
				 <&ccu CLK_BUS_EHCI0>,
				 <&ccu CLK_USB_OHCI0>;
			resets = <&ccu RST_BUS_OHCI0>,
				 <&ccu RST_BUS_EHCI0>;
			status = "disabled";
		};

		ohci0: usb@1c1a400 {
			compatible = "allwinner,sun50i-a64-ohci", "generic-ohci";
			reg = <0x01c1a400 0x100>;
			interrupts = <GIC_SPI 73 IRQ_TYPE_LEVEL_HIGH>;
			clocks = <&ccu CLK_BUS_OHCI0>,
				 <&ccu CLK_USB_OHCI0>;
			resets = <&ccu RST_BUS_OHCI0>;
			status = "disabled";
		};

		ehci1: usb@1c1b000 {
			compatible = "allwinner,sun50i-a64-ehci", "generic-ehci";
			reg = <0x01c1b000 0x100>;
			interrupts = <GIC_SPI 74 IRQ_TYPE_LEVEL_HIGH>;
			clocks = <&ccu CLK_BUS_OHCI1>,
				 <&ccu CLK_BUS_EHCI1>,
				 <&ccu CLK_USB_OHCI1>;
			resets = <&ccu RST_BUS_OHCI1>,
				 <&ccu RST_BUS_EHCI1>;
			phys = <&usbphy 1>;
			phy-names = "usb";
			status = "disabled";
		};

		ohci1: usb@1c1b400 {
			compatible = "allwinner,sun50i-a64-ohci", "generic-ohci";
			reg = <0x01c1b400 0x100>;
			interrupts = <GIC_SPI 75 IRQ_TYPE_LEVEL_HIGH>;
			clocks = <&ccu CLK_BUS_OHCI1>,
				 <&ccu CLK_USB_OHCI1>;
			resets = <&ccu RST_BUS_OHCI1>;
			phys = <&usbphy 1>;
			phy-names = "usb";
			status = "disabled";
		};

		ccu: clock@1c20000 {
			compatible = "allwinner,sun50i-a64-ccu";
			reg = <0x01c20000 0x400>;
			clocks = <&osc24M>, <&rtc 0>;
			clock-names = "hosc", "losc";
			#clock-cells = <1>;
			#reset-cells = <1>;
		};

		pio: pinctrl@1c20800 {
			compatible = "allwinner,sun50i-a64-pinctrl";
			reg = <0x01c20800 0x400>;
			interrupts = <GIC_SPI 11 IRQ_TYPE_LEVEL_HIGH>,
				     <GIC_SPI 17 IRQ_TYPE_LEVEL_HIGH>,
				     <GIC_SPI 21 IRQ_TYPE_LEVEL_HIGH>;
			clocks = <&ccu CLK_BUS_PIO>, <&osc24M>, <&rtc 0>;
			clock-names = "apb", "hosc", "losc";
			gpio-controller;
			#gpio-cells = <3>;
			interrupt-controller;
			#interrupt-cells = <3>;

			csi_pins: csi-pins {
				pins = "PE0", "PE2", "PE3", "PE4", "PE5", "PE6",
				       "PE7", "PE8", "PE9", "PE10", "PE11";
				function = "csi";
			};

			/omit-if-no-ref/
			csi_mclk_pin: csi-mclk-pin {
				pins = "PE1";
				function = "csi";
			};

			i2c0_pins: i2c0-pins {
				pins = "PH0", "PH1";
				function = "i2c0";
			};

			i2c1_pins: i2c1-pins {
				pins = "PH2", "PH3";
				function = "i2c1";
			};

			i2c2_pins: i2c2-pins {
				pins = "PE14", "PE15";
				function = "i2c2";
			};

			/omit-if-no-ref/
			lcd_rgb666_pins: lcd-rgb666-pins {
				pins = "PD0", "PD1", "PD2", "PD3", "PD4",
				       "PD5", "PD6", "PD7", "PD8", "PD9",
				       "PD10", "PD11", "PD12", "PD13",
				       "PD14", "PD15", "PD16", "PD17",
				       "PD18", "PD19", "PD20", "PD21";
				function = "lcd0";
			};

			mmc0_pins: mmc0-pins {
				pins = "PF0", "PF1", "PF2", "PF3",
				       "PF4", "PF5";
				function = "mmc0";
				drive-strength = <30>;
				bias-pull-up;
			};

			mmc1_pins: mmc1-pins {
				pins = "PG0", "PG1", "PG2", "PG3",
				       "PG4", "PG5";
				function = "mmc1";
				drive-strength = <30>;
				bias-pull-up;
			};

			mmc2_pins: mmc2-pins {
				pins = "PC5", "PC6", "PC8", "PC9",
				       "PC10","PC11", "PC12", "PC13",
				       "PC14", "PC15", "PC16";
				function = "mmc2";
				drive-strength = <30>;
				bias-pull-up;
			};

			mmc2_ds_pin: mmc2-ds-pin {
				pins = "PC1";
				function = "mmc2";
				drive-strength = <30>;
				bias-pull-up;
			};

			pwm_pin: pwm-pin {
				pins = "PD22";
				function = "pwm";
			};

			rmii_pins: rmii-pins {
				pins = "PD10", "PD11", "PD13", "PD14", "PD17",
				       "PD18", "PD19", "PD20", "PD22", "PD23";
				function = "emac";
				drive-strength = <40>;
			};

			rgmii_pins: rgmii-pins {
				pins = "PD8", "PD9", "PD10", "PD11", "PD12",
				       "PD13", "PD15", "PD16", "PD17", "PD18",
				       "PD19", "PD20", "PD21", "PD22", "PD23";
				function = "emac";
				drive-strength = <40>;
			};

			spdif_tx_pin: spdif-tx-pin {
				pins = "PH8";
				function = "spdif";
			};

			spi0_pins: spi0-pins {
				pins = "PC0", "PC1", "PC2", "PC3";
				function = "spi0";
			};

			spi1_pins: spi1-pins {
				pins = "PD0", "PD1", "PD2", "PD3";
				function = "spi1";
			};

			uart0_pb_pins: uart0-pb-pins {
				pins = "PB8", "PB9";
				function = "uart0";
			};

			uart1_pins: uart1-pins {
				pins = "PG6", "PG7";
				function = "uart1";
			};

			uart1_rts_cts_pins: uart1-rts-cts-pins {
				pins = "PG8", "PG9";
				function = "uart1";
			};

			uart2_pins: uart2-pins {
				pins = "PB0", "PB1";
				function = "uart2";
			};

			uart3_pins: uart3-pins {
				pins = "PD0", "PD1";
				function = "uart3";
			};

			uart4_pins: uart4-pins {
				pins = "PD2", "PD3";
				function = "uart4";
			};

			uart4_rts_cts_pins: uart4-rts-cts-pins {
				pins = "PD4", "PD5";
				function = "uart4";
			};
		};

		spdif: spdif@1c21000 {
			#sound-dai-cells = <0>;
			compatible = "allwinner,sun50i-a64-spdif",
				     "allwinner,sun8i-h3-spdif";
			reg = <0x01c21000 0x400>;
			interrupts = <GIC_SPI 12 IRQ_TYPE_LEVEL_HIGH>;
			clocks = <&ccu CLK_BUS_SPDIF>, <&ccu CLK_SPDIF>;
			resets = <&ccu RST_BUS_SPDIF>;
			clock-names = "apb", "spdif";
			dmas = <&dma 2>;
			dma-names = "tx";
			pinctrl-names = "default";
			pinctrl-0 = <&spdif_tx_pin>;
			status = "disabled";
		};

		lradc: lradc@1c21800 {
			compatible = "allwinner,sun50i-a64-lradc",
				     "allwinner,sun8i-a83t-r-lradc";
			reg = <0x01c21800 0x400>;
			interrupts = <GIC_SPI 30 IRQ_TYPE_LEVEL_HIGH>;
			status = "disabled";
		};

		i2s0: i2s@1c22000 {
			#sound-dai-cells = <0>;
			compatible = "allwinner,sun50i-a64-i2s",
				     "allwinner,sun8i-h3-i2s";
			reg = <0x01c22000 0x400>;
			interrupts = <GIC_SPI 13 IRQ_TYPE_LEVEL_HIGH>;
			clocks = <&ccu CLK_BUS_I2S0>, <&ccu CLK_I2S0>;
			clock-names = "apb", "mod";
			resets = <&ccu RST_BUS_I2S0>;
			dma-names = "rx", "tx";
			dmas = <&dma 3>, <&dma 3>;
			status = "disabled";
		};

		i2s1: i2s@1c22400 {
			#sound-dai-cells = <0>;
			compatible = "allwinner,sun50i-a64-i2s",
				     "allwinner,sun8i-h3-i2s";
			reg = <0x01c22400 0x400>;
			interrupts = <GIC_SPI 14 IRQ_TYPE_LEVEL_HIGH>;
			clocks = <&ccu CLK_BUS_I2S1>, <&ccu CLK_I2S1>;
			clock-names = "apb", "mod";
			resets = <&ccu RST_BUS_I2S1>;
			dma-names = "rx", "tx";
			dmas = <&dma 4>, <&dma 4>;
			status = "disabled";
		};

		dai: dai@1c22c00 {
			#sound-dai-cells = <0>;
			compatible = "allwinner,sun50i-a64-codec-i2s";
			reg = <0x01c22c00 0x200>;
			interrupts = <GIC_SPI 29 IRQ_TYPE_LEVEL_HIGH>;
			clocks = <&ccu CLK_BUS_CODEC>, <&ccu CLK_AC_DIG>;
			clock-names = "apb", "mod";
			resets = <&ccu RST_BUS_CODEC>;
			dmas = <&dma 15>, <&dma 15>;
			dma-names = "rx", "tx";
			status = "disabled";
		};

		codec: codec@1c22e00 {
			#sound-dai-cells = <0>;
			compatible = "allwinner,sun8i-a33-codec";
			reg = <0x01c22e00 0x600>;
			interrupts = <GIC_SPI 28 IRQ_TYPE_LEVEL_HIGH>;
			clocks = <&ccu CLK_BUS_CODEC>, <&ccu CLK_AC_DIG>;
			clock-names = "bus", "mod";
			status = "disabled";
		};

		ths: thermal-sensor@1c25000 {
			compatible = "allwinner,sun50i-a64-ths";
			reg = <0x01c25000 0x100>;
			clocks = <&ccu CLK_BUS_THS>, <&ccu CLK_THS>;
			clock-names = "bus", "mod";
			interrupts = <GIC_SPI 31 IRQ_TYPE_LEVEL_HIGH>;
			resets = <&ccu RST_BUS_THS>;
			nvmem-cells = <&ths_calibration>;
			nvmem-cell-names = "calibration";
			#thermal-sensor-cells = <1>;
		};

		uart0: serial@1c28000 {
			compatible = "snps,dw-apb-uart";
			reg = <0x01c28000 0x400>;
			interrupts = <GIC_SPI 0 IRQ_TYPE_LEVEL_HIGH>;
			reg-shift = <2>;
			reg-io-width = <4>;
			clocks = <&ccu CLK_BUS_UART0>;
			resets = <&ccu RST_BUS_UART0>;
			status = "disabled";
		};

		uart1: serial@1c28400 {
			compatible = "snps,dw-apb-uart";
			reg = <0x01c28400 0x400>;
			interrupts = <GIC_SPI 1 IRQ_TYPE_LEVEL_HIGH>;
			reg-shift = <2>;
			reg-io-width = <4>;
			clocks = <&ccu CLK_BUS_UART1>;
			resets = <&ccu RST_BUS_UART1>;
			status = "disabled";
		};

		uart2: serial@1c28800 {
			compatible = "snps,dw-apb-uart";
			reg = <0x01c28800 0x400>;
			interrupts = <GIC_SPI 2 IRQ_TYPE_LEVEL_HIGH>;
			reg-shift = <2>;
			reg-io-width = <4>;
			clocks = <&ccu CLK_BUS_UART2>;
			resets = <&ccu RST_BUS_UART2>;
			status = "disabled";
		};

		uart3: serial@1c28c00 {
			compatible = "snps,dw-apb-uart";
			reg = <0x01c28c00 0x400>;
			interrupts = <GIC_SPI 3 IRQ_TYPE_LEVEL_HIGH>;
			reg-shift = <2>;
			reg-io-width = <4>;
			clocks = <&ccu CLK_BUS_UART3>;
			resets = <&ccu RST_BUS_UART3>;
			status = "disabled";
		};

		uart4: serial@1c29000 {
			compatible = "snps,dw-apb-uart";
			reg = <0x01c29000 0x400>;
			interrupts = <GIC_SPI 4 IRQ_TYPE_LEVEL_HIGH>;
			reg-shift = <2>;
			reg-io-width = <4>;
			clocks = <&ccu CLK_BUS_UART4>;
			resets = <&ccu RST_BUS_UART4>;
			status = "disabled";
		};

		i2c0: i2c@1c2ac00 {
			compatible = "allwinner,sun6i-a31-i2c";
			reg = <0x01c2ac00 0x400>;
			interrupts = <GIC_SPI 6 IRQ_TYPE_LEVEL_HIGH>;
			clocks = <&ccu CLK_BUS_I2C0>;
			resets = <&ccu RST_BUS_I2C0>;
			pinctrl-names = "default";
			pinctrl-0 = <&i2c0_pins>;
			status = "disabled";
			#address-cells = <1>;
			#size-cells = <0>;
		};

		i2c1: i2c@1c2b000 {
			compatible = "allwinner,sun6i-a31-i2c";
			reg = <0x01c2b000 0x400>;
			interrupts = <GIC_SPI 7 IRQ_TYPE_LEVEL_HIGH>;
			clocks = <&ccu CLK_BUS_I2C1>;
			resets = <&ccu RST_BUS_I2C1>;
			pinctrl-names = "default";
			pinctrl-0 = <&i2c1_pins>;
			status = "disabled";
			#address-cells = <1>;
			#size-cells = <0>;
		};

		i2c2: i2c@1c2b400 {
			compatible = "allwinner,sun6i-a31-i2c";
			reg = <0x01c2b400 0x400>;
			interrupts = <GIC_SPI 8 IRQ_TYPE_LEVEL_HIGH>;
			clocks = <&ccu CLK_BUS_I2C2>;
			resets = <&ccu RST_BUS_I2C2>;
			pinctrl-names = "default";
			pinctrl-0 = <&i2c2_pins>;
			status = "disabled";
			#address-cells = <1>;
			#size-cells = <0>;
		};

		spi0: spi@1c68000 {
			compatible = "allwinner,sun8i-h3-spi";
			reg = <0x01c68000 0x1000>;
			interrupts = <GIC_SPI 65 IRQ_TYPE_LEVEL_HIGH>;
			clocks = <&ccu CLK_BUS_SPI0>, <&ccu CLK_SPI0>;
			clock-names = "ahb", "mod";
			dmas = <&dma 23>, <&dma 23>;
			dma-names = "rx", "tx";
			pinctrl-names = "default";
			pinctrl-0 = <&spi0_pins>;
			resets = <&ccu RST_BUS_SPI0>;
			status = "disabled";
			num-cs = <1>;
			#address-cells = <1>;
			#size-cells = <0>;
		};

		spi1: spi@1c69000 {
			compatible = "allwinner,sun8i-h3-spi";
			reg = <0x01c69000 0x1000>;
			interrupts = <GIC_SPI 66 IRQ_TYPE_LEVEL_HIGH>;
			clocks = <&ccu CLK_BUS_SPI1>, <&ccu CLK_SPI1>;
			clock-names = "ahb", "mod";
			dmas = <&dma 24>, <&dma 24>;
			dma-names = "rx", "tx";
			pinctrl-names = "default";
			pinctrl-0 = <&spi1_pins>;
			resets = <&ccu RST_BUS_SPI1>;
			status = "disabled";
			num-cs = <1>;
			#address-cells = <1>;
			#size-cells = <0>;
		};

		emac: ethernet@1c30000 {
			compatible = "allwinner,sun50i-a64-emac";
			syscon = <&syscon>;
			reg = <0x01c30000 0x10000>;
			interrupts = <GIC_SPI 82 IRQ_TYPE_LEVEL_HIGH>;
			interrupt-names = "macirq";
			resets = <&ccu RST_BUS_EMAC>;
			reset-names = "stmmaceth";
			clocks = <&ccu CLK_BUS_EMAC>;
			clock-names = "stmmaceth";
			status = "disabled";

			mdio: mdio {
				compatible = "snps,dwmac-mdio";
				#address-cells = <1>;
				#size-cells = <0>;
			};
		};

		mali: gpu@1c40000 {
			compatible = "allwinner,sun50i-a64-mali", "arm,mali-400";
			reg = <0x01c40000 0x10000>;
			interrupts = <GIC_SPI 97 IRQ_TYPE_LEVEL_HIGH>,
				     <GIC_SPI 98 IRQ_TYPE_LEVEL_HIGH>,
				     <GIC_SPI 99 IRQ_TYPE_LEVEL_HIGH>,
				     <GIC_SPI 100 IRQ_TYPE_LEVEL_HIGH>,
				     <GIC_SPI 102 IRQ_TYPE_LEVEL_HIGH>,
				     <GIC_SPI 103 IRQ_TYPE_LEVEL_HIGH>,
				     <GIC_SPI 101 IRQ_TYPE_LEVEL_HIGH>;
			interrupt-names = "gp",
					  "gpmmu",
					  "pp0",
					  "ppmmu0",
					  "pp1",
					  "ppmmu1",
					  "pmu";
			clocks = <&ccu CLK_BUS_GPU>, <&ccu CLK_GPU>;
			clock-names = "bus", "core";
			resets = <&ccu RST_BUS_GPU>;
		};

		gic: interrupt-controller@1c81000 {
			compatible = "arm,gic-400";
			reg = <0x01c81000 0x1000>,
			      <0x01c82000 0x2000>,
			      <0x01c84000 0x2000>,
			      <0x01c86000 0x2000>;
			interrupts = <GIC_PPI 9 (GIC_CPU_MASK_SIMPLE(4) | IRQ_TYPE_LEVEL_HIGH)>;
			interrupt-controller;
			#interrupt-cells = <3>;
		};

		pwm: pwm@1c21400 {
			compatible = "allwinner,sun50i-a64-pwm",
				     "allwinner,sun5i-a13-pwm";
			reg = <0x01c21400 0x400>;
			clocks = <&osc24M>;
			pinctrl-names = "default";
			pinctrl-0 = <&pwm_pin>;
			#pwm-cells = <3>;
			status = "disabled";
		};

		mbus: dram-controller@1c62000 {
			compatible = "allwinner,sun50i-a64-mbus";
			reg = <0x01c62000 0x1000>;
			clocks = <&ccu 112>;
			dma-ranges = <0x00000000 0x40000000 0xc0000000>;
			#interconnect-cells = <1>;
		};

		csi: csi@1cb0000 {
			compatible = "allwinner,sun50i-a64-csi";
			reg = <0x01cb0000 0x1000>;
			interrupts = <GIC_SPI 84 IRQ_TYPE_LEVEL_HIGH>;
			clocks = <&ccu CLK_BUS_CSI>,
				 <&ccu CLK_CSI_SCLK>,
				 <&ccu CLK_DRAM_CSI>;
			clock-names = "bus", "mod", "ram";
			resets = <&ccu RST_BUS_CSI>;
			pinctrl-names = "default";
			pinctrl-0 = <&csi_pins>;
			status = "disabled";
		};

		dsi: dsi@1ca0000 {
			compatible = "allwinner,sun50i-a64-mipi-dsi";
			reg = <0x01ca0000 0x1000>;
			interrupts = <GIC_SPI 89 IRQ_TYPE_LEVEL_HIGH>;
			clocks = <&ccu CLK_BUS_MIPI_DSI>;
			resets = <&ccu RST_BUS_MIPI_DSI>;
			phys = <&dphy>;
			phy-names = "dphy";
			status = "disabled";
			#address-cells = <1>;
			#size-cells = <0>;

			port {
				dsi_in_tcon0: endpoint {
					remote-endpoint = <&tcon0_out_dsi>;
				};
			};
		};

		dphy: d-phy@1ca1000 {
			compatible = "allwinner,sun50i-a64-mipi-dphy",
				     "allwinner,sun6i-a31-mipi-dphy";
			reg = <0x01ca1000 0x1000>;
			clocks = <&ccu CLK_BUS_MIPI_DSI>,
				 <&ccu CLK_DSI_DPHY>;
			clock-names = "bus", "mod";
			resets = <&ccu RST_BUS_MIPI_DSI>;
			status = "disabled";
			#phy-cells = <0>;
		};

<<<<<<< HEAD
=======
		deinterlace: deinterlace@1e00000 {
			compatible = "allwinner,sun50i-a64-deinterlace",
				     "allwinner,sun8i-h3-deinterlace";
			reg = <0x01e00000 0x20000>;
			clocks = <&ccu CLK_BUS_DEINTERLACE>,
				 <&ccu CLK_DEINTERLACE>,
				 <&ccu CLK_DRAM_DEINTERLACE>;
			clock-names = "bus", "mod", "ram";
			resets = <&ccu RST_BUS_DEINTERLACE>;
			interrupts = <GIC_SPI 93 IRQ_TYPE_LEVEL_HIGH>;
			interconnects = <&mbus 9>;
			interconnect-names = "dma-mem";
		};

>>>>>>> 675a03b4
		hdmi: hdmi@1ee0000 {
			compatible = "allwinner,sun50i-a64-dw-hdmi",
				     "allwinner,sun8i-a83t-dw-hdmi";
			reg = <0x01ee0000 0x10000>;
			reg-io-width = <1>;
			interrupts = <GIC_SPI 88 IRQ_TYPE_LEVEL_HIGH>;
			clocks = <&ccu CLK_BUS_HDMI>, <&ccu CLK_HDMI_DDC>,
				 <&ccu CLK_HDMI>;
			clock-names = "iahb", "isfr", "tmds";
			resets = <&ccu RST_BUS_HDMI1>;
			reset-names = "ctrl";
			phys = <&hdmi_phy>;
			phy-names = "phy";
			status = "disabled";

			ports {
				#address-cells = <1>;
				#size-cells = <0>;

				hdmi_in: port@0 {
					reg = <0>;

					hdmi_in_tcon1: endpoint {
						remote-endpoint = <&tcon1_out_hdmi>;
					};
				};

				hdmi_out: port@1 {
					reg = <1>;
				};
			};
		};

		hdmi_phy: hdmi-phy@1ef0000 {
			compatible = "allwinner,sun50i-a64-hdmi-phy";
			reg = <0x01ef0000 0x10000>;
			clocks = <&ccu CLK_BUS_HDMI>, <&ccu CLK_HDMI_DDC>,
				 <&ccu CLK_PLL_VIDEO0>;
			clock-names = "bus", "mod", "pll-0";
			resets = <&ccu RST_BUS_HDMI0>;
			reset-names = "phy";
			#phy-cells = <0>;
		};

		rtc: rtc@1f00000 {
			compatible = "allwinner,sun50i-a64-rtc",
				     "allwinner,sun8i-h3-rtc";
			reg = <0x01f00000 0x400>;
			interrupts = <GIC_SPI 40 IRQ_TYPE_LEVEL_HIGH>,
				     <GIC_SPI 41 IRQ_TYPE_LEVEL_HIGH>;
			clock-output-names = "osc32k", "osc32k-out", "iosc";
			clocks = <&osc32k>;
			#clock-cells = <1>;
		};

		r_intc: interrupt-controller@1f00c00 {
			compatible = "allwinner,sun50i-a64-r-intc",
				     "allwinner,sun6i-a31-r-intc";
			interrupt-controller;
			#interrupt-cells = <2>;
			reg = <0x01f00c00 0x400>;
			interrupts = <GIC_SPI 32 IRQ_TYPE_LEVEL_HIGH>;
		};

		r_ccu: clock@1f01400 {
			compatible = "allwinner,sun50i-a64-r-ccu";
			reg = <0x01f01400 0x100>;
			clocks = <&osc24M>, <&rtc 0>, <&rtc 2>,
				 <&ccu CLK_PLL_PERIPH0>;
			clock-names = "hosc", "losc", "iosc", "pll-periph";
			#clock-cells = <1>;
			#reset-cells = <1>;
		};

		codec_analog: codec-analog@1f015c0 {
			compatible = "allwinner,sun50i-a64-codec-analog";
			reg = <0x01f015c0 0x4>;
			status = "disabled";
		};

		r_i2c: i2c@1f02400 {
			compatible = "allwinner,sun50i-a64-i2c",
				     "allwinner,sun6i-a31-i2c";
			reg = <0x01f02400 0x400>;
			interrupts = <GIC_SPI 44 IRQ_TYPE_LEVEL_HIGH>;
			clocks = <&r_ccu CLK_APB0_I2C>;
			resets = <&r_ccu RST_APB0_I2C>;
			status = "disabled";
			#address-cells = <1>;
			#size-cells = <0>;
		};

		r_ir: ir@1f02000 {
			compatible = "allwinner,sun50i-a64-ir",
				     "allwinner,sun6i-a31-ir";
			reg = <0x01f02000 0x400>;
			clocks = <&r_ccu CLK_APB0_IR>, <&r_ccu CLK_IR>;
			clock-names = "apb", "ir";
			resets = <&r_ccu RST_APB0_IR>;
			interrupts = <GIC_SPI 37 IRQ_TYPE_LEVEL_HIGH>;
			pinctrl-names = "default";
			pinctrl-0 = <&r_ir_rx_pin>;
			status = "disabled";
		};

		r_pwm: pwm@1f03800 {
			compatible = "allwinner,sun50i-a64-pwm",
				     "allwinner,sun5i-a13-pwm";
			reg = <0x01f03800 0x400>;
			clocks = <&osc24M>;
			pinctrl-names = "default";
			pinctrl-0 = <&r_pwm_pin>;
			#pwm-cells = <3>;
			status = "disabled";
		};

		r_pio: pinctrl@1f02c00 {
			compatible = "allwinner,sun50i-a64-r-pinctrl";
			reg = <0x01f02c00 0x400>;
			interrupts = <GIC_SPI 45 IRQ_TYPE_LEVEL_HIGH>;
			clocks = <&r_ccu CLK_APB0_PIO>, <&osc24M>, <&osc32k>;
			clock-names = "apb", "hosc", "losc";
			gpio-controller;
			#gpio-cells = <3>;
			interrupt-controller;
			#interrupt-cells = <3>;

			r_i2c_pl89_pins: r-i2c-pl89-pins {
				pins = "PL8", "PL9";
				function = "s_i2c";
			};

			r_ir_rx_pin: r-ir-rx-pin {
				pins = "PL11";
				function = "s_cir_rx";
			};

			r_pwm_pin: r-pwm-pin {
				pins = "PL10";
				function = "s_pwm";
			};

			r_rsb_pins: r-rsb-pins {
				pins = "PL0", "PL1";
				function = "s_rsb";
			};
		};

		r_rsb: rsb@1f03400 {
			compatible = "allwinner,sun8i-a23-rsb";
			reg = <0x01f03400 0x400>;
			interrupts = <GIC_SPI 39 IRQ_TYPE_LEVEL_HIGH>;
			clocks = <&r_ccu 6>;
			clock-frequency = <3000000>;
			resets = <&r_ccu 2>;
			pinctrl-names = "default";
			pinctrl-0 = <&r_rsb_pins>;
			status = "disabled";
			#address-cells = <1>;
			#size-cells = <0>;
		};

		wdt0: watchdog@1c20ca0 {
			compatible = "allwinner,sun50i-a64-wdt",
				     "allwinner,sun6i-a31-wdt";
			reg = <0x01c20ca0 0x20>;
			interrupts = <GIC_SPI 25 IRQ_TYPE_LEVEL_HIGH>;
			clocks = <&osc24M>;
		};
	};
};<|MERGE_RESOLUTION|>--- conflicted
+++ resolved
@@ -1114,8 +1114,6 @@
 			#phy-cells = <0>;
 		};
 
-<<<<<<< HEAD
-=======
 		deinterlace: deinterlace@1e00000 {
 			compatible = "allwinner,sun50i-a64-deinterlace",
 				     "allwinner,sun8i-h3-deinterlace";
@@ -1130,7 +1128,6 @@
 			interconnect-names = "dma-mem";
 		};
 
->>>>>>> 675a03b4
 		hdmi: hdmi@1ee0000 {
 			compatible = "allwinner,sun50i-a64-dw-hdmi",
 				     "allwinner,sun8i-a83t-dw-hdmi";
