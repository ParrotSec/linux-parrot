--- conflicted
+++ resolved
@@ -48,28 +48,28 @@
 		#size-cells = <0>;
 
 		cpu0: cpu@0 {
-			compatible = "arm,cortex-a53", "arm,armv8";
+			compatible = "arm,cortex-a53";
 			device_type = "cpu";
 			reg = <0>;
 			enable-method = "psci";
 		};
 
 		cpu@1 {
-			compatible = "arm,cortex-a53", "arm,armv8";
+			compatible = "arm,cortex-a53";
 			device_type = "cpu";
 			reg = <1>;
 			enable-method = "psci";
 		};
 
 		cpu@2 {
-			compatible = "arm,cortex-a53", "arm,armv8";
+			compatible = "arm,cortex-a53";
 			device_type = "cpu";
 			reg = <2>;
 			enable-method = "psci";
 		};
 
 		cpu@3 {
-			compatible = "arm,cortex-a53", "arm,armv8";
+			compatible = "arm,cortex-a53";
 			device_type = "cpu";
 			reg = <3>;
 			enable-method = "psci";
@@ -92,6 +92,82 @@
 			     <GIC_PPI 10
 				(GIC_CPU_MASK_SIMPLE(4) | IRQ_TYPE_LEVEL_LOW)>;
 	};
+
+	soc {
+		syscon: system-control@1c00000 {
+			compatible = "allwinner,sun50i-h5-system-control";
+			reg = <0x01c00000 0x1000>;
+			#address-cells = <1>;
+			#size-cells = <1>;
+			ranges;
+
+			sram_c1: sram@18000 {
+				compatible = "mmio-sram";
+				reg = <0x00018000 0x1c000>;
+				#address-cells = <1>;
+				#size-cells = <1>;
+				ranges = <0 0x00018000 0x1c000>;
+
+				ve_sram: sram-section@0 {
+					compatible = "allwinner,sun50i-h5-sram-c1",
+						     "allwinner,sun4i-a10-sram-c1";
+					reg = <0x000000 0x1c000>;
+				};
+			};
+		};
+
+		video-codec@1c0e000 {
+			compatible = "allwinner,sun50i-h5-video-engine";
+			reg = <0x01c0e000 0x1000>;
+			clocks = <&ccu CLK_BUS_VE>, <&ccu CLK_VE>,
+				 <&ccu CLK_DRAM_VE>;
+			clock-names = "ahb", "mod", "ram";
+			resets = <&ccu RST_BUS_VE>;
+			interrupts = <GIC_SPI 58 IRQ_TYPE_LEVEL_HIGH>;
+			allwinner,sram = <&ve_sram 1>;
+		};
+
+		mali: gpu@1e80000 {
+			compatible = "allwinner,sun50i-h5-mali", "arm,mali-450";
+			reg = <0x01e80000 0x30000>;
+			/*
+			 * While the datasheet lists an interrupt for the
+			 * PMU, the actual silicon does not have the PMU
+			 * block. Reads all return zero, and writes are
+			 * ignored.
+			 */
+			interrupts = <GIC_SPI 96 IRQ_TYPE_LEVEL_HIGH>,
+				     <GIC_SPI 97 IRQ_TYPE_LEVEL_HIGH>,
+				     <GIC_SPI 99 IRQ_TYPE_LEVEL_HIGH>,
+				     <GIC_SPI 100 IRQ_TYPE_LEVEL_HIGH>,
+				     <GIC_SPI 101 IRQ_TYPE_LEVEL_HIGH>,
+				     <GIC_SPI 102 IRQ_TYPE_LEVEL_HIGH>,
+				     <GIC_SPI 103 IRQ_TYPE_LEVEL_HIGH>,
+				     <GIC_SPI 104 IRQ_TYPE_LEVEL_HIGH>,
+				     <GIC_SPI 105 IRQ_TYPE_LEVEL_HIGH>,
+				     <GIC_SPI 106 IRQ_TYPE_LEVEL_HIGH>,
+				     <GIC_SPI 107 IRQ_TYPE_LEVEL_HIGH>,
+				     <GIC_SPI 98 IRQ_TYPE_LEVEL_HIGH>;
+			interrupt-names = "gp",
+					  "gpmmu",
+					  "pp",
+					  "pp0",
+					  "ppmmu0",
+					  "pp1",
+					  "ppmmu1",
+					  "pp2",
+					  "ppmmu2",
+					  "pp3",
+					  "ppmmu3",
+					  "pmu";
+			clocks = <&ccu CLK_BUS_GPU>, <&ccu CLK_GPU>;
+			clock-names = "bus", "core";
+			resets = <&ccu RST_BUS_GPU>;
+
+			assigned-clocks = <&ccu CLK_GPU>;
+			assigned-clock-rates = <384000000>;
+		};
+	};
 };
 
 &ccu {
@@ -128,8 +204,6 @@
 		     <GIC_SPI 17 IRQ_TYPE_LEVEL_HIGH>,
 		     <GIC_SPI 23 IRQ_TYPE_LEVEL_HIGH>;
 	compatible = "allwinner,sun50i-h5-pinctrl";
-<<<<<<< HEAD
-=======
 };
 
 &rtc {
@@ -138,5 +212,4 @@
 
 &sid {
 	compatible = "allwinner,sun50i-h5-sid";
->>>>>>> 407d19ab
 };