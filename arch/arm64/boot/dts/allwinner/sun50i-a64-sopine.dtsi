/*
 * Copyright (c) 2017 Icenowy Zheng <icenowy@aosc.xyz>
 *
 * Based on sun50i-a64-pine64.dts, which is:
 *   Copyright (c) 2016 ARM Ltd.
 *
 * This file is dual-licensed: you can use it either under the terms
 * of the GPL or the X11 license, at your option. Note that this dual
 * licensing only applies to this file, and not this project as a
 * whole.
 *
 *  a) This library is free software; you can redistribute it and/or
 *     modify it under the terms of the GNU General Public License as
 *     published by the Free Software Foundation; either version 2 of the
 *     License, or (at your option) any later version.
 *
 *     This library is distributed in the hope that it will be useful,
 *     but WITHOUT ANY WARRANTY; without even the implied warranty of
 *     MERCHANTABILITY or FITNESS FOR A PARTICULAR PURPOSE.  See the
 *     GNU General Public License for more details.
 *
 * Or, alternatively,
 *
 *  b) Permission is hereby granted, free of charge, to any person
 *     obtaining a copy of this software and associated documentation
 *     files (the "Software"), to deal in the Software without
 *     restriction, including without limitation the rights to use,
 *     copy, modify, merge, publish, distribute, sublicense, and/or
 *     sell copies of the Software, and to permit persons to whom the
 *     Software is furnished to do so, subject to the following
 *     conditions:
 *
 *     The above copyright notice and this permission notice shall be
 *     included in all copies or substantial portions of the Software.
 *
 *     THE SOFTWARE IS PROVIDED "AS IS", WITHOUT WARRANTY OF ANY KIND,
 *     EXPRESS OR IMPLIED, INCLUDING BUT NOT LIMITED TO THE WARRANTIES
 *     OF MERCHANTABILITY, FITNESS FOR A PARTICULAR PURPOSE AND
 *     NONINFRINGEMENT. IN NO EVENT SHALL THE AUTHORS OR COPYRIGHT
 *     HOLDERS BE LIABLE FOR ANY CLAIM, DAMAGES OR OTHER LIABILITY,
 *     WHETHER IN AN ACTION OF CONTRACT, TORT OR OTHERWISE, ARISING
 *     FROM, OUT OF OR IN CONNECTION WITH THE SOFTWARE OR THE USE OR
 *     OTHER DEALINGS IN THE SOFTWARE.
 */

#include "sun50i-a64.dtsi"

#include <dt-bindings/gpio/gpio.h>

<<<<<<< HEAD
=======
&codec_analog {
	cpvdd-supply = <&reg_eldo1>;
};

>>>>>>> 407d19ab
&mmc0 {
	pinctrl-names = "default";
	pinctrl-0 = <&mmc0_pins>;
	vmmc-supply = <&reg_dcdc1>;
	non-removable;
	disable-wp;
	bus-width = <4>;
	cd-gpios = <&pio 5 6 GPIO_ACTIVE_LOW>; /* PF6 */
	status = "okay";
};

&r_rsb {
	status = "okay";

	axp803: pmic@3a3 {
		compatible = "x-powers,axp803";
		reg = <0x3a3>;
		interrupt-parent = <&r_intc>;
		interrupts = <0 IRQ_TYPE_LEVEL_LOW>;
	};
};

&spi0  {
	status = "okay";

	flash@0 {
		#address-cells = <1>;
		#size-cells = <1>;
		compatible = "jedec,spi-nor";
		reg = <0>;
		spi-max-frequency = <40000000>;
	};
};

#include "axp803.dtsi"

&reg_aldo2 {
	regulator-always-on;
	regulator-min-microvolt = <1800000>;
	regulator-max-microvolt = <3300000>;
	regulator-name = "vcc-pl";
};

&reg_aldo3 {
	regulator-always-on;
	regulator-min-microvolt = <3000000>;
	regulator-max-microvolt = <3000000>;
	regulator-name = "vcc-pll-avcc";
};

&reg_dcdc1 {
	regulator-always-on;
	regulator-min-microvolt = <3300000>;
	regulator-max-microvolt = <3300000>;
	regulator-name = "vcc-3v3";
};

&reg_dcdc2 {
	regulator-always-on;
	regulator-min-microvolt = <1040000>;
	regulator-max-microvolt = <1300000>;
	regulator-name = "vdd-cpux";
};

/* DCDC3 is polyphased with DCDC2 */

&reg_dcdc5 {
	regulator-always-on;
	regulator-min-microvolt = <1200000>;
	regulator-max-microvolt = <1200000>;
	regulator-name = "vcc-dram";
};

&reg_dcdc6 {
	regulator-always-on;
	regulator-min-microvolt = <1100000>;
	regulator-max-microvolt = <1100000>;
	regulator-name = "vdd-sys";
};

&reg_eldo1 {
	regulator-always-on;
	regulator-min-microvolt = <1800000>;
	regulator-max-microvolt = <1800000>;
	regulator-name = "vdd-1v8-lpddr";
};

&reg_fldo1 {
	regulator-min-microvolt = <1200000>;
	regulator-max-microvolt = <1200000>;
	regulator-name = "vcc-1v2-hsic";
};

/*
 * The A64 chip cannot work without this regulator off, although
 * it seems to be only driving the AR100 core.
 * Maybe we don't still know well about CPUs domain.
 */
&reg_fldo2 {
	regulator-always-on;
	regulator-min-microvolt = <1100000>;
	regulator-max-microvolt = <1100000>;
	regulator-name = "vdd-cpus";
};

&reg_rtc_ldo {
	regulator-name = "vcc-rtc";
};<|MERGE_RESOLUTION|>--- conflicted
+++ resolved
@@ -47,13 +47,10 @@
 
 #include <dt-bindings/gpio/gpio.h>
 
-<<<<<<< HEAD
-=======
 &codec_analog {
 	cpvdd-supply = <&reg_eldo1>;
 };
 
->>>>>>> 407d19ab
 &mmc0 {
 	pinctrl-names = "default";
 	pinctrl-0 = <&mmc0_pins>;
