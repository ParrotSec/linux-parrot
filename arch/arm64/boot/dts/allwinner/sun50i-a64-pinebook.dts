--- conflicted
+++ resolved
@@ -22,12 +22,22 @@
 		ethernet0 = &rtl8723cs;
 	};
 
+	vdd_bl: regulator@0 {
+		compatible = "regulator-fixed";
+		regulator-name = "bl-3v3";
+		regulator-min-microvolt = <3300000>;
+		regulator-max-microvolt = <3300000>;
+		gpio = <&pio 7 6 GPIO_ACTIVE_HIGH>; /* PH6 */
+		enable-active-high;
+	};
+
 	backlight: backlight {
 		compatible = "pwm-backlight";
 		pwms = <&pwm 0 50000 0>;
 		brightness-levels = <0 5 10 15 20 30 40 55 70 85 100>;
 		default-brightness-level = <2>;
 		enable-gpios = <&pio 3 23 GPIO_ACTIVE_HIGH>; /* PD23 */
+		power-supply = <&vdd_bl>;
 	};
 
 	chosen {
@@ -64,8 +74,6 @@
 		compatible = "mmc-pwrseq-simple";
 		reset-gpios = <&r_pio 0 2 GPIO_ACTIVE_LOW>; /* PL2 */
 	};
-<<<<<<< HEAD
-=======
 
 	speaker_amp: audio-amplifier {
 		compatible = "simple-audio-amplifier";
@@ -92,7 +100,6 @@
 
 &dai {
 	status = "okay";
->>>>>>> 407d19ab
 };
 
 &ehci0 {
@@ -108,8 +115,7 @@
 	pinctrl-names = "default";
 	pinctrl-0 = <&mmc0_pins>;
 	vmmc-supply = <&reg_dcdc1>;
-	cd-gpios = <&pio 5 6 GPIO_ACTIVE_HIGH>;
-	cd-inverted;
+	cd-gpios = <&pio 5 6 GPIO_ACTIVE_LOW>;
 	disable-wp;
 	bus-width = <4>;
 	status = "okay";
@@ -132,7 +138,7 @@
 
 &mmc2 {
 	pinctrl-names = "default";
-	pinctrl-0 = <&mmc2_pins>;
+	pinctrl-0 = <&mmc2_pins>, <&mmc2_ds_pin>;
 	vmmc-supply = <&reg_dcdc1>;
 	vqmmc-supply = <&reg_eldo1>;
 	bus-width = <8>;
@@ -170,11 +176,19 @@
 &r_i2c {
 	clock-frequency = <100000>;
 	pinctrl-names = "default";
-	pinctrl-0 = <&r_i2c_pins_a>;
+	pinctrl-0 = <&r_i2c_pl89_pins>;
 	status = "okay";
 };
 
 #include "axp803.dtsi"
+
+&ac_power_supply {
+	status = "okay";
+};
+
+&battery_power_supply {
+	status = "okay";
+};
 
 &reg_aldo1 {
 	regulator-min-microvolt = <2800000>;
@@ -295,9 +309,32 @@
 	vcc-hdmi-supply = <&reg_dldo1>;
 };
 
+&sound {
+	status = "okay";
+	simple-audio-card,aux-devs = <&codec_analog>, <&speaker_amp>;
+	simple-audio-card,widgets = "Microphone", "Internal Microphone Left",
+				    "Microphone", "Internal Microphone Right",
+				    "Headphone", "Headphone Jack",
+				    "Speaker", "Internal Speaker";
+	simple-audio-card,routing =
+			"Left DAC", "AIF1 Slot 0 Left",
+			"Right DAC", "AIF1 Slot 0 Right",
+			"Speaker Amp INL", "LINEOUT",
+			"Speaker Amp INR", "LINEOUT",
+			"Internal Speaker", "Speaker Amp OUTL",
+			"Internal Speaker", "Speaker Amp OUTR",
+			"Headphone Jack", "HP",
+			"AIF1 Slot 0 Left ADC", "Left ADC",
+			"AIF1 Slot 0 Right ADC", "Right ADC",
+			"Internal Microphone Left", "MBIAS",
+			"MIC1", "Internal Microphone Left",
+			"Internal Microphone Right", "HBIAS",
+			"MIC2", "Internal Microphone Right";
+};
+
 &uart0 {
 	pinctrl-names = "default";
-	pinctrl-0 = <&uart0_pins_a>;
+	pinctrl-0 = <&uart0_pb_pins>;
 	status = "okay";
 };
 
