// SPDX-License-Identifier: GPL-2.0
#include <dt-bindings/clock/tegra186-clock.h>
#include <dt-bindings/gpio/tegra186-gpio.h>
#include <dt-bindings/interrupt-controller/arm-gic.h>
#include <dt-bindings/mailbox/tegra186-hsp.h>
#include <dt-bindings/memory/tegra186-mc.h>
#include <dt-bindings/power/tegra186-powergate.h>
#include <dt-bindings/reset/tegra186-reset.h>
#include <dt-bindings/thermal/tegra186-bpmp-thermal.h>

/ {
	compatible = "nvidia,tegra186";
	interrupt-parent = <&gic>;
	#address-cells = <2>;
	#size-cells = <2>;

	misc@100000 {
		compatible = "nvidia,tegra186-misc";
		reg = <0x0 0x00100000 0x0 0xf000>,
		      <0x0 0x0010f000 0x0 0x1000>;
	};

	gpio: gpio@2200000 {
		compatible = "nvidia,tegra186-gpio";
		reg-names = "security", "gpio";
		reg = <0x0 0x2200000 0x0 0x10000>,
		      <0x0 0x2210000 0x0 0x10000>;
		interrupts = <GIC_SPI  47 IRQ_TYPE_LEVEL_HIGH>,
			     <GIC_SPI  50 IRQ_TYPE_LEVEL_HIGH>,
			     <GIC_SPI  53 IRQ_TYPE_LEVEL_HIGH>,
			     <GIC_SPI  56 IRQ_TYPE_LEVEL_HIGH>,
			     <GIC_SPI  59 IRQ_TYPE_LEVEL_HIGH>,
			     <GIC_SPI 180 IRQ_TYPE_LEVEL_HIGH>;
		#interrupt-cells = <2>;
		interrupt-controller;
		#gpio-cells = <2>;
		gpio-controller;
	};

	ethernet@2490000 {
		compatible = "nvidia,tegra186-eqos",
			     "snps,dwc-qos-ethernet-4.10";
		reg = <0x0 0x02490000 0x0 0x10000>;
		interrupts = <GIC_SPI 194 IRQ_TYPE_LEVEL_HIGH>, /* common */
			     <GIC_SPI 195 IRQ_TYPE_LEVEL_HIGH>, /* power */
			     <GIC_SPI 190 IRQ_TYPE_LEVEL_HIGH>, /* rx0 */
			     <GIC_SPI 186 IRQ_TYPE_LEVEL_HIGH>, /* tx0 */
			     <GIC_SPI 191 IRQ_TYPE_LEVEL_HIGH>, /* rx1 */
			     <GIC_SPI 187 IRQ_TYPE_LEVEL_HIGH>, /* tx1 */
			     <GIC_SPI 192 IRQ_TYPE_LEVEL_HIGH>, /* rx2 */
			     <GIC_SPI 188 IRQ_TYPE_LEVEL_HIGH>, /* tx2 */
			     <GIC_SPI 193 IRQ_TYPE_LEVEL_HIGH>, /* rx3 */
			     <GIC_SPI 189 IRQ_TYPE_LEVEL_HIGH>; /* tx3 */
		clocks = <&bpmp TEGRA186_CLK_AXI_CBB>,
			 <&bpmp TEGRA186_CLK_EQOS_AXI>,
			 <&bpmp TEGRA186_CLK_EQOS_RX>,
			 <&bpmp TEGRA186_CLK_EQOS_TX>,
			 <&bpmp TEGRA186_CLK_EQOS_PTP_REF>;
		clock-names = "master_bus", "slave_bus", "rx", "tx", "ptp_ref";
		resets = <&bpmp TEGRA186_RESET_EQOS>;
		reset-names = "eqos";
		iommus = <&smmu TEGRA186_SID_EQOS>;
		status = "disabled";

		snps,write-requests = <1>;
		snps,read-requests = <3>;
		snps,burst-map = <0x7>;
		snps,txpbl = <32>;
		snps,rxpbl = <8>;
	};

	memory-controller@2c00000 {
		compatible = "nvidia,tegra186-mc";
		reg = <0x0 0x02c00000 0x0 0xb0000>;
		status = "disabled";
	};

	uarta: serial@3100000 {
		compatible = "nvidia,tegra186-uart", "nvidia,tegra20-uart";
		reg = <0x0 0x03100000 0x0 0x40>;
		reg-shift = <2>;
		interrupts = <GIC_SPI 112 IRQ_TYPE_LEVEL_HIGH>;
		clocks = <&bpmp TEGRA186_CLK_UARTA>;
		clock-names = "serial";
		resets = <&bpmp TEGRA186_RESET_UARTA>;
		reset-names = "serial";
		status = "disabled";
	};

	uartb: serial@3110000 {
		compatible = "nvidia,tegra186-uart", "nvidia,tegra20-uart";
		reg = <0x0 0x03110000 0x0 0x40>;
		reg-shift = <2>;
		interrupts = <GIC_SPI 113 IRQ_TYPE_LEVEL_HIGH>;
		clocks = <&bpmp TEGRA186_CLK_UARTB>;
		clock-names = "serial";
		resets = <&bpmp TEGRA186_RESET_UARTB>;
		reset-names = "serial";
		status = "disabled";
	};

	uartd: serial@3130000 {
		compatible = "nvidia,tegra186-uart", "nvidia,tegra20-uart";
		reg = <0x0 0x03130000 0x0 0x40>;
		reg-shift = <2>;
		interrupts = <GIC_SPI 115 IRQ_TYPE_LEVEL_HIGH>;
		clocks = <&bpmp TEGRA186_CLK_UARTD>;
		clock-names = "serial";
		resets = <&bpmp TEGRA186_RESET_UARTD>;
		reset-names = "serial";
		status = "disabled";
	};

	uarte: serial@3140000 {
		compatible = "nvidia,tegra186-uart", "nvidia,tegra20-uart";
		reg = <0x0 0x03140000 0x0 0x40>;
		reg-shift = <2>;
		interrupts = <GIC_SPI 116 IRQ_TYPE_LEVEL_HIGH>;
		clocks = <&bpmp TEGRA186_CLK_UARTE>;
		clock-names = "serial";
		resets = <&bpmp TEGRA186_RESET_UARTE>;
		reset-names = "serial";
		status = "disabled";
	};

	uartf: serial@3150000 {
		compatible = "nvidia,tegra186-uart", "nvidia,tegra20-uart";
		reg = <0x0 0x03150000 0x0 0x40>;
		reg-shift = <2>;
		interrupts = <GIC_SPI 117 IRQ_TYPE_LEVEL_HIGH>;
		clocks = <&bpmp TEGRA186_CLK_UARTF>;
		clock-names = "serial";
		resets = <&bpmp TEGRA186_RESET_UARTF>;
		reset-names = "serial";
		status = "disabled";
	};

	gen1_i2c: i2c@3160000 {
		compatible = "nvidia,tegra186-i2c", "nvidia,tegra114-i2c";
		reg = <0x0 0x03160000 0x0 0x10000>;
		interrupts = <GIC_SPI 25 IRQ_TYPE_LEVEL_HIGH>;
		#address-cells = <1>;
		#size-cells = <0>;
		clocks = <&bpmp TEGRA186_CLK_I2C1>;
		clock-names = "div-clk";
		resets = <&bpmp TEGRA186_RESET_I2C1>;
		reset-names = "i2c";
		status = "disabled";
	};

	cam_i2c: i2c@3180000 {
		compatible = "nvidia,tegra186-i2c", "nvidia,tegra114-i2c";
		reg = <0x0 0x03180000 0x0 0x10000>;
		interrupts = <GIC_SPI 27 IRQ_TYPE_LEVEL_HIGH>;
		#address-cells = <1>;
		#size-cells = <0>;
		clocks = <&bpmp TEGRA186_CLK_I2C3>;
		clock-names = "div-clk";
		resets = <&bpmp TEGRA186_RESET_I2C3>;
		reset-names = "i2c";
		status = "disabled";
	};

	/* shares pads with dpaux1 */
	dp_aux_ch1_i2c: i2c@3190000 {
		compatible = "nvidia,tegra186-i2c", "nvidia,tegra114-i2c";
		reg = <0x0 0x03190000 0x0 0x10000>;
		interrupts = <GIC_SPI 28 IRQ_TYPE_LEVEL_HIGH>;
		#address-cells = <1>;
		#size-cells = <0>;
		clocks = <&bpmp TEGRA186_CLK_I2C4>;
		clock-names = "div-clk";
		resets = <&bpmp TEGRA186_RESET_I2C4>;
		reset-names = "i2c";
		status = "disabled";
	};

	/* controlled by BPMP, should not be enabled */
	pwr_i2c: i2c@31a0000 {
		compatible = "nvidia,tegra186-i2c", "nvidia,tegra114-i2c";
		reg = <0x0 0x031a0000 0x0 0x10000>;
		interrupts = <GIC_SPI 29 IRQ_TYPE_LEVEL_HIGH>;
		#address-cells = <1>;
		#size-cells = <0>;
		clocks = <&bpmp TEGRA186_CLK_I2C5>;
		clock-names = "div-clk";
		resets = <&bpmp TEGRA186_RESET_I2C5>;
		reset-names = "i2c";
		status = "disabled";
	};

	/* shares pads with dpaux0 */
	dp_aux_ch0_i2c: i2c@31b0000 {
		compatible = "nvidia,tegra186-i2c", "nvidia,tegra114-i2c";
		reg = <0x0 0x031b0000 0x0 0x10000>;
		interrupts = <GIC_SPI 30 IRQ_TYPE_LEVEL_HIGH>;
		#address-cells = <1>;
		#size-cells = <0>;
		clocks = <&bpmp TEGRA186_CLK_I2C6>;
		clock-names = "div-clk";
		resets = <&bpmp TEGRA186_RESET_I2C6>;
		reset-names = "i2c";
		status = "disabled";
	};

	gen7_i2c: i2c@31c0000 {
		compatible = "nvidia,tegra186-i2c", "nvidia,tegra114-i2c";
		reg = <0x0 0x031c0000 0x0 0x10000>;
		interrupts = <GIC_SPI 31 IRQ_TYPE_LEVEL_HIGH>;
		#address-cells = <1>;
		#size-cells = <0>;
		clocks = <&bpmp TEGRA186_CLK_I2C7>;
		clock-names = "div-clk";
		resets = <&bpmp TEGRA186_RESET_I2C7>;
		reset-names = "i2c";
		status = "disabled";
	};

	gen9_i2c: i2c@31e0000 {
		compatible = "nvidia,tegra186-i2c", "nvidia,tegra114-i2c";
		reg = <0x0 0x031e0000 0x0 0x10000>;
		interrupts = <GIC_SPI 33 IRQ_TYPE_LEVEL_HIGH>;
		#address-cells = <1>;
		#size-cells = <0>;
		clocks = <&bpmp TEGRA186_CLK_I2C9>;
		clock-names = "div-clk";
		resets = <&bpmp TEGRA186_RESET_I2C9>;
		reset-names = "i2c";
		status = "disabled";
	};

	sdmmc1: sdhci@3400000 {
		compatible = "nvidia,tegra186-sdhci";
		reg = <0x0 0x03400000 0x0 0x10000>;
		interrupts = <GIC_SPI 62 IRQ_TYPE_LEVEL_HIGH>;
		clocks = <&bpmp TEGRA186_CLK_SDMMC1>;
		clock-names = "sdhci";
		resets = <&bpmp TEGRA186_RESET_SDMMC1>;
		reset-names = "sdhci";
		status = "disabled";
	};

	sdmmc2: sdhci@3420000 {
		compatible = "nvidia,tegra186-sdhci";
		reg = <0x0 0x03420000 0x0 0x10000>;
		interrupts = <GIC_SPI 63 IRQ_TYPE_LEVEL_HIGH>;
		clocks = <&bpmp TEGRA186_CLK_SDMMC2>;
		clock-names = "sdhci";
		resets = <&bpmp TEGRA186_RESET_SDMMC2>;
		reset-names = "sdhci";
		status = "disabled";
	};

	sdmmc3: sdhci@3440000 {
		compatible = "nvidia,tegra186-sdhci";
		reg = <0x0 0x03440000 0x0 0x10000>;
		interrupts = <GIC_SPI 64 IRQ_TYPE_LEVEL_HIGH>;
		clocks = <&bpmp TEGRA186_CLK_SDMMC3>;
		clock-names = "sdhci";
		resets = <&bpmp TEGRA186_RESET_SDMMC3>;
		reset-names = "sdhci";
		status = "disabled";
	};

	sdmmc4: sdhci@3460000 {
		compatible = "nvidia,tegra186-sdhci";
		reg = <0x0 0x03460000 0x0 0x10000>;
		interrupts = <GIC_SPI 65 IRQ_TYPE_LEVEL_HIGH>;
		clocks = <&bpmp TEGRA186_CLK_SDMMC4>;
		clock-names = "sdhci";
		resets = <&bpmp TEGRA186_RESET_SDMMC4>;
		reset-names = "sdhci";
<<<<<<< HEAD
=======
		iommus = <&smmu TEGRA186_SID_SDMMC4>;
		nvidia,pad-autocal-pull-up-offset-hs400 = <0x05>;
		nvidia,pad-autocal-pull-down-offset-hs400 = <0x05>;
		nvidia,pad-autocal-pull-up-offset-1v8-timeout = <0x0a>;
		nvidia,pad-autocal-pull-down-offset-1v8-timeout = <0x0a>;
		nvidia,pad-autocal-pull-up-offset-3v3-timeout = <0x0a>;
		nvidia,pad-autocal-pull-down-offset-3v3-timeout = <0x0a>;
		nvidia,default-tap = <0x9>;
		nvidia,default-trim = <0x5>;
		nvidia,dqs-trim = <63>;
		mmc-hs400-1_8v;
		supports-cqe;
		status = "disabled";
	};

	hda@3510000 {
		compatible = "nvidia,tegra186-hda", "nvidia,tegra30-hda";
		reg = <0x0 0x03510000 0x0 0x10000>;
		interrupts = <GIC_SPI 161 IRQ_TYPE_LEVEL_HIGH>;
		clocks = <&bpmp TEGRA186_CLK_HDA>,
			 <&bpmp TEGRA186_CLK_HDA2HDMICODEC>,
			 <&bpmp TEGRA186_CLK_HDA2CODEC_2X>;
		clock-names = "hda", "hda2hdmi", "hda2codec_2x";
		resets = <&bpmp TEGRA186_RESET_HDA>,
			 <&bpmp TEGRA186_RESET_HDA2HDMICODEC>,
			 <&bpmp TEGRA186_RESET_HDA2CODEC_2X>;
		reset-names = "hda", "hda2hdmi", "hda2codec_2x";
		power-domains = <&bpmp TEGRA186_POWER_DOMAIN_DISP>;
		iommus = <&smmu TEGRA186_SID_HDA>;
>>>>>>> 407d19ab
		status = "disabled";
	};

	padctl: padctl@3520000 {
		compatible = "nvidia,tegra186-xusb-padctl";
		reg = <0x0 0x03520000 0x0 0x1000>,
		      <0x0 0x03540000 0x0 0x1000>;
		reg-names = "padctl", "ao";

		resets = <&bpmp TEGRA186_RESET_XUSB_PADCTL>;
		reset-names = "padctl";

		status = "disabled";

		pads {
			usb2 {
				clocks = <&bpmp TEGRA186_CLK_USB2_TRK>;
				clock-names = "trk";
				status = "disabled";

				lanes {
					usb2-0 {
						status = "disabled";
						#phy-cells = <0>;
					};

					usb2-1 {
						status = "disabled";
						#phy-cells = <0>;
					};

					usb2-2 {
						status = "disabled";
						#phy-cells = <0>;
					};
				};
			};

			hsic {
				clocks = <&bpmp TEGRA186_CLK_HSIC_TRK>;
				clock-names = "trk";
				status = "disabled";

				lanes {
					hsic-0 {
						status = "disabled";
						#phy-cells = <0>;
					};
				};
			};

			usb3 {
				status = "disabled";

				lanes {
					usb3-0 {
						status = "disabled";
						#phy-cells = <0>;
					};

					usb3-1 {
						status = "disabled";
						#phy-cells = <0>;
					};

					usb3-2 {
						status = "disabled";
						#phy-cells = <0>;
					};
				};
			};
		};

		ports {
			usb2-0 {
				status = "disabled";
			};

			usb2-1 {
				status = "disabled";
			};

			usb2-2 {
				status = "disabled";
			};

			hsic-0 {
				status = "disabled";
			};

			usb3-0 {
				status = "disabled";
			};

			usb3-1 {
				status = "disabled";
			};

			usb3-2 {
				status = "disabled";
			};
		};
	};

	usb@3530000 {
		compatible = "nvidia,tegra186-xusb";
		reg = <0x0 0x03530000 0x0 0x8000>,
		      <0x0 0x03538000 0x0 0x1000>;
		reg-names = "hcd", "fpci";

		interrupts = <GIC_SPI 163 IRQ_TYPE_LEVEL_HIGH>,
			     <GIC_SPI 164 IRQ_TYPE_LEVEL_HIGH>,
			     <GIC_SPI 167 IRQ_TYPE_LEVEL_HIGH>;

		clocks = <&bpmp TEGRA186_CLK_XUSB_HOST>,
			 <&bpmp TEGRA186_CLK_XUSB_FALCON>,
			 <&bpmp TEGRA186_CLK_XUSB_SS>,
			 <&bpmp TEGRA186_CLK_XUSB_CORE_SS>,
			 <&bpmp TEGRA186_CLK_CLK_M>,
			 <&bpmp TEGRA186_CLK_XUSB_FS>,
			 <&bpmp TEGRA186_CLK_PLLU>,
			 <&bpmp TEGRA186_CLK_CLK_M>,
			 <&bpmp TEGRA186_CLK_PLLE>;
		clock-names = "xusb_host", "xusb_falcon_src", "xusb_ss",
			      "xusb_ss_src", "xusb_hs_src", "xusb_fs_src",
			      "pll_u_480m", "clk_m", "pll_e";

		power-domains = <&bpmp TEGRA186_POWER_DOMAIN_XUSBC>,
				<&bpmp TEGRA186_POWER_DOMAIN_XUSBA>;
		power-domain-names = "xusb_host", "xusb_ss";
		nvidia,xusb-padctl = <&padctl>;

		status = "disabled";

		#address-cells = <1>;
		#size-cells = <0>;
	};

	fuse@3820000 {
		compatible = "nvidia,tegra186-efuse";
		reg = <0x0 0x03820000 0x0 0x10000>;
		clocks = <&bpmp TEGRA186_CLK_FUSE>;
		clock-names = "fuse";
	};

	gic: interrupt-controller@3881000 {
		compatible = "arm,gic-400";
		#interrupt-cells = <3>;
		interrupt-controller;
		reg = <0x0 0x03881000 0x0 0x1000>,
		      <0x0 0x03882000 0x0 0x2000>;
		interrupts = <GIC_PPI 9
			(GIC_CPU_MASK_SIMPLE(4) | IRQ_TYPE_LEVEL_HIGH)>;
		interrupt-parent = <&gic>;
	};

	hsp_top0: hsp@3c00000 {
		compatible = "nvidia,tegra186-hsp";
		reg = <0x0 0x03c00000 0x0 0xa0000>;
		interrupts = <GIC_SPI 176 IRQ_TYPE_LEVEL_HIGH>;
		interrupt-names = "doorbell";
		#mbox-cells = <2>;
		status = "disabled";
	};

	gen2_i2c: i2c@c240000 {
		compatible = "nvidia,tegra186-i2c", "nvidia,tegra114-i2c";
		reg = <0x0 0x0c240000 0x0 0x10000>;
		interrupts = <GIC_SPI 26 IRQ_TYPE_LEVEL_HIGH>;
		#address-cells = <1>;
		#size-cells = <0>;
		clocks = <&bpmp TEGRA186_CLK_I2C2>;
		clock-names = "div-clk";
		resets = <&bpmp TEGRA186_RESET_I2C2>;
		reset-names = "i2c";
		status = "disabled";
	};

	gen8_i2c: i2c@c250000 {
		compatible = "nvidia,tegra186-i2c", "nvidia,tegra114-i2c";
		reg = <0x0 0x0c250000 0x0 0x10000>;
		interrupts = <GIC_SPI 32 IRQ_TYPE_LEVEL_HIGH>;
		#address-cells = <1>;
		#size-cells = <0>;
		clocks = <&bpmp TEGRA186_CLK_I2C8>;
		clock-names = "div-clk";
		resets = <&bpmp TEGRA186_RESET_I2C8>;
		reset-names = "i2c";
		status = "disabled";
	};

	uartc: serial@c280000 {
		compatible = "nvidia,tegra186-uart", "nvidia,tegra20-uart";
		reg = <0x0 0x0c280000 0x0 0x40>;
		reg-shift = <2>;
		interrupts = <GIC_SPI 114 IRQ_TYPE_LEVEL_HIGH>;
		clocks = <&bpmp TEGRA186_CLK_UARTC>;
		clock-names = "serial";
		resets = <&bpmp TEGRA186_RESET_UARTC>;
		reset-names = "serial";
		status = "disabled";
	};

	uartg: serial@c290000 {
		compatible = "nvidia,tegra186-uart", "nvidia,tegra20-uart";
		reg = <0x0 0x0c290000 0x0 0x40>;
		reg-shift = <2>;
		interrupts = <GIC_SPI 118 IRQ_TYPE_LEVEL_HIGH>;
		clocks = <&bpmp TEGRA186_CLK_UARTG>;
		clock-names = "serial";
		resets = <&bpmp TEGRA186_RESET_UARTG>;
		reset-names = "serial";
		status = "disabled";
	};

	gpio_aon: gpio@c2f0000 {
		compatible = "nvidia,tegra186-gpio-aon";
		reg-names = "security", "gpio";
		reg = <0x0 0xc2f0000 0x0 0x1000>,
		      <0x0 0xc2f1000 0x0 0x1000>;
		interrupts = <GIC_SPI 60 IRQ_TYPE_LEVEL_HIGH>;
		gpio-controller;
		#gpio-cells = <2>;
		interrupt-controller;
		#interrupt-cells = <2>;
	};

	pmc@c360000 {
		compatible = "nvidia,tegra186-pmc";
		reg = <0 0x0c360000 0 0x10000>,
		      <0 0x0c370000 0 0x10000>,
		      <0 0x0c380000 0 0x10000>,
		      <0 0x0c390000 0 0x10000>;
		reg-names = "pmc", "wake", "aotag", "scratch";
	};

	ccplex@e000000 {
		compatible = "nvidia,tegra186-ccplex-cluster";
		reg = <0x0 0x0e000000 0x0 0x3fffff>;

		nvidia,bpmp = <&bpmp>;
	};

	pcie@10003000 {
		compatible = "nvidia,tegra186-pcie";
		power-domains = <&bpmp TEGRA186_POWER_DOMAIN_PCX>;
		device_type = "pci";
		reg = <0x0 0x10003000 0x0 0x00000800   /* PADS registers */
		       0x0 0x10003800 0x0 0x00000800   /* AFI registers */
		       0x0 0x40000000 0x0 0x10000000>; /* configuration space */
		reg-names = "pads", "afi", "cs";

		interrupts = <GIC_SPI 72 IRQ_TYPE_LEVEL_HIGH>, /* controller interrupt */
			     <GIC_SPI 73 IRQ_TYPE_LEVEL_HIGH>; /* MSI interrupt */
		interrupt-names = "intr", "msi";

		#interrupt-cells = <1>;
		interrupt-map-mask = <0 0 0 0>;
		interrupt-map = <0 0 0 0 &gic GIC_SPI 72 IRQ_TYPE_LEVEL_HIGH>;

		bus-range = <0x00 0xff>;
		#address-cells = <3>;
		#size-cells = <2>;

		ranges = <0x82000000 0 0x10000000 0x0 0x10000000 0 0x00001000   /* port 0 configuration space */
			  0x82000000 0 0x10001000 0x0 0x10001000 0 0x00001000   /* port 1 configuration space */
			  0x82000000 0 0x10004000 0x0 0x10004000 0 0x00001000   /* port 2 configuration space */
			  0x81000000 0 0x0        0x0 0x50000000 0 0x00010000   /* downstream I/O (64 KiB) */
			  0x82000000 0 0x50100000 0x0 0x50100000 0 0x07F00000   /* non-prefetchable memory (127 MiB) */
			  0xc2000000 0 0x58000000 0x0 0x58000000 0 0x28000000>; /* prefetchable memory (640 MiB) */

		clocks = <&bpmp TEGRA186_CLK_AFI>,
			 <&bpmp TEGRA186_CLK_PCIE>,
			 <&bpmp TEGRA186_CLK_PLLE>;
		clock-names = "afi", "pex", "pll_e";

		resets = <&bpmp TEGRA186_RESET_AFI>,
			 <&bpmp TEGRA186_RESET_PCIE>,
			 <&bpmp TEGRA186_RESET_PCIEXCLK>;
		reset-names = "afi", "pex", "pcie_x";

		iommus = <&smmu TEGRA186_SID_AFI>;
		iommu-map = <0x0 &smmu TEGRA186_SID_AFI 0x1000>;
		iommu-map-mask = <0x0>;

		status = "disabled";

		pci@1,0 {
			device_type = "pci";
			assigned-addresses = <0x82000800 0 0x10000000 0 0x1000>;
			reg = <0x000800 0 0 0 0>;
			status = "disabled";

			#address-cells = <3>;
			#size-cells = <2>;
			ranges;

			nvidia,num-lanes = <2>;
		};

		pci@2,0 {
			device_type = "pci";
			assigned-addresses = <0x82001000 0 0x10001000 0 0x1000>;
			reg = <0x001000 0 0 0 0>;
			status = "disabled";

			#address-cells = <3>;
			#size-cells = <2>;
			ranges;

			nvidia,num-lanes = <1>;
		};

		pci@3,0 {
			device_type = "pci";
			assigned-addresses = <0x82001800 0 0x10004000 0 0x1000>;
			reg = <0x001800 0 0 0 0>;
			status = "disabled";

			#address-cells = <3>;
			#size-cells = <2>;
			ranges;

			nvidia,num-lanes = <1>;
		};
	};

	smmu: iommu@12000000 {
		compatible = "arm,mmu-500";
		reg = <0 0x12000000 0 0x800000>;
		interrupts = <GIC_SPI 170 IRQ_TYPE_LEVEL_HIGH>,
			     <GIC_SPI 170 IRQ_TYPE_LEVEL_HIGH>,
			     <GIC_SPI 170 IRQ_TYPE_LEVEL_HIGH>,
			     <GIC_SPI 170 IRQ_TYPE_LEVEL_HIGH>,
			     <GIC_SPI 170 IRQ_TYPE_LEVEL_HIGH>,
			     <GIC_SPI 170 IRQ_TYPE_LEVEL_HIGH>,
			     <GIC_SPI 170 IRQ_TYPE_LEVEL_HIGH>,
			     <GIC_SPI 170 IRQ_TYPE_LEVEL_HIGH>,
			     <GIC_SPI 170 IRQ_TYPE_LEVEL_HIGH>,
			     <GIC_SPI 170 IRQ_TYPE_LEVEL_HIGH>,
			     <GIC_SPI 170 IRQ_TYPE_LEVEL_HIGH>,
			     <GIC_SPI 170 IRQ_TYPE_LEVEL_HIGH>,
			     <GIC_SPI 170 IRQ_TYPE_LEVEL_HIGH>,
			     <GIC_SPI 170 IRQ_TYPE_LEVEL_HIGH>,
			     <GIC_SPI 170 IRQ_TYPE_LEVEL_HIGH>,
			     <GIC_SPI 170 IRQ_TYPE_LEVEL_HIGH>,
			     <GIC_SPI 170 IRQ_TYPE_LEVEL_HIGH>,
			     <GIC_SPI 170 IRQ_TYPE_LEVEL_HIGH>,
			     <GIC_SPI 170 IRQ_TYPE_LEVEL_HIGH>,
			     <GIC_SPI 170 IRQ_TYPE_LEVEL_HIGH>,
			     <GIC_SPI 170 IRQ_TYPE_LEVEL_HIGH>,
			     <GIC_SPI 170 IRQ_TYPE_LEVEL_HIGH>,
			     <GIC_SPI 170 IRQ_TYPE_LEVEL_HIGH>,
			     <GIC_SPI 170 IRQ_TYPE_LEVEL_HIGH>,
			     <GIC_SPI 170 IRQ_TYPE_LEVEL_HIGH>,
			     <GIC_SPI 170 IRQ_TYPE_LEVEL_HIGH>,
			     <GIC_SPI 170 IRQ_TYPE_LEVEL_HIGH>,
			     <GIC_SPI 170 IRQ_TYPE_LEVEL_HIGH>,
			     <GIC_SPI 170 IRQ_TYPE_LEVEL_HIGH>,
			     <GIC_SPI 170 IRQ_TYPE_LEVEL_HIGH>,
			     <GIC_SPI 170 IRQ_TYPE_LEVEL_HIGH>,
			     <GIC_SPI 170 IRQ_TYPE_LEVEL_HIGH>,
			     <GIC_SPI 170 IRQ_TYPE_LEVEL_HIGH>,
			     <GIC_SPI 170 IRQ_TYPE_LEVEL_HIGH>,
			     <GIC_SPI 170 IRQ_TYPE_LEVEL_HIGH>,
			     <GIC_SPI 170 IRQ_TYPE_LEVEL_HIGH>,
			     <GIC_SPI 170 IRQ_TYPE_LEVEL_HIGH>,
			     <GIC_SPI 170 IRQ_TYPE_LEVEL_HIGH>,
			     <GIC_SPI 170 IRQ_TYPE_LEVEL_HIGH>,
			     <GIC_SPI 170 IRQ_TYPE_LEVEL_HIGH>,
			     <GIC_SPI 170 IRQ_TYPE_LEVEL_HIGH>,
			     <GIC_SPI 170 IRQ_TYPE_LEVEL_HIGH>,
			     <GIC_SPI 170 IRQ_TYPE_LEVEL_HIGH>,
			     <GIC_SPI 170 IRQ_TYPE_LEVEL_HIGH>,
			     <GIC_SPI 170 IRQ_TYPE_LEVEL_HIGH>,
			     <GIC_SPI 170 IRQ_TYPE_LEVEL_HIGH>,
			     <GIC_SPI 170 IRQ_TYPE_LEVEL_HIGH>,
			     <GIC_SPI 170 IRQ_TYPE_LEVEL_HIGH>,
			     <GIC_SPI 170 IRQ_TYPE_LEVEL_HIGH>,
			     <GIC_SPI 170 IRQ_TYPE_LEVEL_HIGH>,
			     <GIC_SPI 170 IRQ_TYPE_LEVEL_HIGH>,
			     <GIC_SPI 170 IRQ_TYPE_LEVEL_HIGH>,
			     <GIC_SPI 170 IRQ_TYPE_LEVEL_HIGH>,
			     <GIC_SPI 170 IRQ_TYPE_LEVEL_HIGH>,
			     <GIC_SPI 170 IRQ_TYPE_LEVEL_HIGH>,
			     <GIC_SPI 170 IRQ_TYPE_LEVEL_HIGH>,
			     <GIC_SPI 170 IRQ_TYPE_LEVEL_HIGH>,
			     <GIC_SPI 170 IRQ_TYPE_LEVEL_HIGH>,
			     <GIC_SPI 170 IRQ_TYPE_LEVEL_HIGH>,
			     <GIC_SPI 170 IRQ_TYPE_LEVEL_HIGH>,
			     <GIC_SPI 170 IRQ_TYPE_LEVEL_HIGH>,
			     <GIC_SPI 170 IRQ_TYPE_LEVEL_HIGH>,
			     <GIC_SPI 170 IRQ_TYPE_LEVEL_HIGH>,
			     <GIC_SPI 170 IRQ_TYPE_LEVEL_HIGH>,
			     <GIC_SPI 170 IRQ_TYPE_LEVEL_HIGH>;
		stream-match-mask = <0x7f80>;
		#global-interrupts = <1>;
		#iommu-cells = <1>;
	};

	host1x@13e00000 {
		compatible = "nvidia,tegra186-host1x", "simple-bus";
		reg = <0x0 0x13e00000 0x0 0x10000>,
		      <0x0 0x13e10000 0x0 0x10000>;
		reg-names = "hypervisor", "vm";
		interrupts = <GIC_SPI 265 IRQ_TYPE_LEVEL_HIGH>,
		             <GIC_SPI 263 IRQ_TYPE_LEVEL_HIGH>;
		clocks = <&bpmp TEGRA186_CLK_HOST1X>;
		clock-names = "host1x";
		resets = <&bpmp TEGRA186_RESET_HOST1X>;
		reset-names = "host1x";

		#address-cells = <1>;
		#size-cells = <1>;

		ranges = <0x15000000 0x0 0x15000000 0x01000000>;
		iommus = <&smmu TEGRA186_SID_HOST1X>;

		dpaux1: dpaux@15040000 {
			compatible = "nvidia,tegra186-dpaux";
			reg = <0x15040000 0x10000>;
			interrupts = <GIC_SPI 160 IRQ_TYPE_LEVEL_HIGH>;
			clocks = <&bpmp TEGRA186_CLK_DPAUX1>,
				 <&bpmp TEGRA186_CLK_PLLDP>;
			clock-names = "dpaux", "parent";
			resets = <&bpmp TEGRA186_RESET_DPAUX1>;
			reset-names = "dpaux";
			status = "disabled";

			power-domains = <&bpmp TEGRA186_POWER_DOMAIN_DISP>;

			state_dpaux1_aux: pinmux-aux {
				groups = "dpaux-io";
				function = "aux";
			};

			state_dpaux1_i2c: pinmux-i2c {
				groups = "dpaux-io";
				function = "i2c";
			};

			state_dpaux1_off: pinmux-off {
				groups = "dpaux-io";
				function = "off";
			};

			i2c-bus {
				#address-cells = <1>;
				#size-cells = <0>;
			};
		};

		display-hub@15200000 {
			compatible = "nvidia,tegra186-display", "simple-bus";
			resets = <&bpmp TEGRA186_RESET_NVDISPLAY0_MISC>,
				 <&bpmp TEGRA186_RESET_NVDISPLAY0_WGRP0>,
				 <&bpmp TEGRA186_RESET_NVDISPLAY0_WGRP1>,
				 <&bpmp TEGRA186_RESET_NVDISPLAY0_WGRP2>,
				 <&bpmp TEGRA186_RESET_NVDISPLAY0_WGRP3>,
				 <&bpmp TEGRA186_RESET_NVDISPLAY0_WGRP4>,
				 <&bpmp TEGRA186_RESET_NVDISPLAY0_WGRP5>;
			reset-names = "misc", "wgrp0", "wgrp1", "wgrp2",
				      "wgrp3", "wgrp4", "wgrp5";
			clocks = <&bpmp TEGRA186_CLK_NVDISPLAY_DISP>,
				 <&bpmp TEGRA186_CLK_NVDISPLAY_DSC>,
				 <&bpmp TEGRA186_CLK_NVDISPLAYHUB>;
			clock-names = "disp", "dsc", "hub";
			status = "disabled";

			power-domains = <&bpmp TEGRA186_POWER_DOMAIN_DISP>;

			#address-cells = <1>;
			#size-cells = <1>;

			ranges = <0x15200000 0x15200000 0x40000>;

			display@15200000 {
				compatible = "nvidia,tegra186-dc";
				reg = <0x15200000 0x10000>;
				interrupts = <GIC_SPI 153 IRQ_TYPE_LEVEL_HIGH>;
				clocks = <&bpmp TEGRA186_CLK_NVDISPLAY_P0>;
				clock-names = "dc";
				resets = <&bpmp TEGRA186_RESET_NVDISPLAY0_HEAD0>;
				reset-names = "dc";

				power-domains = <&bpmp TEGRA186_POWER_DOMAIN_DISP>;
				iommus = <&smmu TEGRA186_SID_NVDISPLAY>;

				nvidia,outputs = <&dsia &dsib &sor0 &sor1>;
				nvidia,head = <0>;
			};

			display@15210000 {
				compatible = "nvidia,tegra186-dc";
				reg = <0x15210000 0x10000>;
				interrupts = <GIC_SPI 154 IRQ_TYPE_LEVEL_HIGH>;
				clocks = <&bpmp TEGRA186_CLK_NVDISPLAY_P1>;
				clock-names = "dc";
				resets = <&bpmp TEGRA186_RESET_NVDISPLAY0_HEAD1>;
				reset-names = "dc";

				power-domains = <&bpmp TEGRA186_POWER_DOMAIN_DISPB>;
				iommus = <&smmu TEGRA186_SID_NVDISPLAY>;

				nvidia,outputs = <&dsia &dsib &sor0 &sor1>;
				nvidia,head = <1>;
			};

			display@15220000 {
				compatible = "nvidia,tegra186-dc";
				reg = <0x15220000 0x10000>;
				interrupts = <GIC_SPI 155 IRQ_TYPE_LEVEL_HIGH>;
				clocks = <&bpmp TEGRA186_CLK_NVDISPLAY_P2>;
				clock-names = "dc";
				resets = <&bpmp TEGRA186_RESET_NVDISPLAY0_HEAD2>;
				reset-names = "dc";

				power-domains = <&bpmp TEGRA186_POWER_DOMAIN_DISPC>;
				iommus = <&smmu TEGRA186_SID_NVDISPLAY>;

				nvidia,outputs = <&sor0 &sor1>;
				nvidia,head = <2>;
			};
		};

		dsia: dsi@15300000 {
			compatible = "nvidia,tegra186-dsi";
			reg = <0x15300000 0x10000>;
			interrupts = <GIC_SPI 20 IRQ_TYPE_LEVEL_HIGH>;
			clocks = <&bpmp TEGRA186_CLK_DSI>,
				 <&bpmp TEGRA186_CLK_DSIA_LP>,
				 <&bpmp TEGRA186_CLK_PLLD>;
			clock-names = "dsi", "lp", "parent";
			resets = <&bpmp TEGRA186_RESET_DSI>;
			reset-names = "dsi";
			status = "disabled";

			power-domains = <&bpmp TEGRA186_POWER_DOMAIN_DISP>;
		};

		vic@15340000 {
			compatible = "nvidia,tegra186-vic";
			reg = <0x15340000 0x40000>;
			interrupts = <GIC_SPI 206 IRQ_TYPE_LEVEL_HIGH>;
			clocks = <&bpmp TEGRA186_CLK_VIC>;
			clock-names = "vic";
			resets = <&bpmp TEGRA186_RESET_VIC>;
			reset-names = "vic";

			power-domains = <&bpmp TEGRA186_POWER_DOMAIN_VIC>;
		};

		dsib: dsi@15400000 {
			compatible = "nvidia,tegra186-dsi";
			reg = <0x15400000 0x10000>;
			interrupts = <GIC_SPI 21 IRQ_TYPE_LEVEL_HIGH>;
			clocks = <&bpmp TEGRA186_CLK_DSIB>,
				 <&bpmp TEGRA186_CLK_DSIB_LP>,
				 <&bpmp TEGRA186_CLK_PLLD>;
			clock-names = "dsi", "lp", "parent";
			resets = <&bpmp TEGRA186_RESET_DSIB>;
			reset-names = "dsi";
			status = "disabled";

			power-domains = <&bpmp TEGRA186_POWER_DOMAIN_DISP>;
		};

		sor0: sor@15540000 {
			compatible = "nvidia,tegra186-sor";
			reg = <0x15540000 0x10000>;
			interrupts = <GIC_SPI 157 IRQ_TYPE_LEVEL_HIGH>;
			clocks = <&bpmp TEGRA186_CLK_SOR0>,
				 <&bpmp TEGRA186_CLK_SOR0_OUT>,
				 <&bpmp TEGRA186_CLK_PLLD2>,
				 <&bpmp TEGRA186_CLK_PLLDP>,
				 <&bpmp TEGRA186_CLK_SOR_SAFE>,
				 <&bpmp TEGRA186_CLK_SOR0_PAD_CLKOUT>;
			clock-names = "sor", "out", "parent", "dp", "safe",
				      "pad";
			resets = <&bpmp TEGRA186_RESET_SOR0>;
			reset-names = "sor";
			pinctrl-0 = <&state_dpaux_aux>;
			pinctrl-1 = <&state_dpaux_i2c>;
			pinctrl-2 = <&state_dpaux_off>;
			pinctrl-names = "aux", "i2c", "off";
			status = "disabled";

			power-domains = <&bpmp TEGRA186_POWER_DOMAIN_DISP>;
			nvidia,interface = <0>;
		};

		sor1: sor@15580000 {
			compatible = "nvidia,tegra186-sor1";
			reg = <0x15580000 0x10000>;
			interrupts = <GIC_SPI 158 IRQ_TYPE_LEVEL_HIGH>;
			clocks = <&bpmp TEGRA186_CLK_SOR1>,
				 <&bpmp TEGRA186_CLK_SOR1_OUT>,
				 <&bpmp TEGRA186_CLK_PLLD3>,
				 <&bpmp TEGRA186_CLK_PLLDP>,
				 <&bpmp TEGRA186_CLK_SOR_SAFE>,
				 <&bpmp TEGRA186_CLK_SOR1_PAD_CLKOUT>;
			clock-names = "sor", "out", "parent", "dp", "safe",
				      "pad";
			resets = <&bpmp TEGRA186_RESET_SOR1>;
			reset-names = "sor";
			pinctrl-0 = <&state_dpaux1_aux>;
			pinctrl-1 = <&state_dpaux1_i2c>;
			pinctrl-2 = <&state_dpaux1_off>;
			pinctrl-names = "aux", "i2c", "off";
			status = "disabled";

			power-domains = <&bpmp TEGRA186_POWER_DOMAIN_DISP>;
			nvidia,interface = <1>;
		};

		dpaux: dpaux@155c0000 {
			compatible = "nvidia,tegra186-dpaux";
			reg = <0x155c0000 0x10000>;
			interrupts = <GIC_SPI 159 IRQ_TYPE_LEVEL_HIGH>;
			clocks = <&bpmp TEGRA186_CLK_DPAUX>,
				 <&bpmp TEGRA186_CLK_PLLDP>;
			clock-names = "dpaux", "parent";
			resets = <&bpmp TEGRA186_RESET_DPAUX>;
			reset-names = "dpaux";
			status = "disabled";

			power-domains = <&bpmp TEGRA186_POWER_DOMAIN_DISP>;

			state_dpaux_aux: pinmux-aux {
				groups = "dpaux-io";
				function = "aux";
			};

			state_dpaux_i2c: pinmux-i2c {
				groups = "dpaux-io";
				function = "i2c";
			};

			state_dpaux_off: pinmux-off {
				groups = "dpaux-io";
				function = "off";
			};

			i2c-bus {
				#address-cells = <1>;
				#size-cells = <0>;
			};
		};

		padctl@15880000 {
			compatible = "nvidia,tegra186-dsi-padctl";
			reg = <0x15880000 0x10000>;
			resets = <&bpmp TEGRA186_RESET_DSI>;
			reset-names = "dsi";
			status = "disabled";
		};

		dsic: dsi@15900000 {
			compatible = "nvidia,tegra186-dsi";
			reg = <0x15900000 0x10000>;
			interrupts = <GIC_SPI 22 IRQ_TYPE_LEVEL_HIGH>;
			clocks = <&bpmp TEGRA186_CLK_DSIC>,
				 <&bpmp TEGRA186_CLK_DSIC_LP>,
				 <&bpmp TEGRA186_CLK_PLLD>;
			clock-names = "dsi", "lp", "parent";
			resets = <&bpmp TEGRA186_RESET_DSIC>;
			reset-names = "dsi";
			status = "disabled";

			power-domains = <&bpmp TEGRA186_POWER_DOMAIN_DISP>;
		};

		dsid: dsi@15940000 {
			compatible = "nvidia,tegra186-dsi";
			reg = <0x15940000 0x10000>;
			interrupts = <GIC_SPI 23 IRQ_TYPE_LEVEL_HIGH>;
			clocks = <&bpmp TEGRA186_CLK_DSID>,
				 <&bpmp TEGRA186_CLK_DSID_LP>,
				 <&bpmp TEGRA186_CLK_PLLD>;
			clock-names = "dsi", "lp", "parent";
			resets = <&bpmp TEGRA186_RESET_DSID>;
			reset-names = "dsi";
			status = "disabled";

			power-domains = <&bpmp TEGRA186_POWER_DOMAIN_DISP>;
		};
	};

	gpu@17000000 {
		compatible = "nvidia,gp10b";
		reg = <0x0 0x17000000 0x0 0x1000000>,
		      <0x0 0x18000000 0x0 0x1000000>;
		interrupts = <GIC_SPI 70 IRQ_TYPE_LEVEL_HIGH
			      GIC_SPI 71 IRQ_TYPE_LEVEL_HIGH>;
		interrupt-names = "stall", "nonstall";

		clocks = <&bpmp TEGRA186_CLK_GPCCLK>,
			 <&bpmp TEGRA186_CLK_GPU>;
		clock-names = "gpu", "pwr";
		resets = <&bpmp TEGRA186_RESET_GPU>;
		reset-names = "gpu";
		status = "disabled";

		power-domains = <&bpmp TEGRA186_POWER_DOMAIN_GPU>;
	};

	sysram@30000000 {
		compatible = "nvidia,tegra186-sysram", "mmio-sram";
		reg = <0x0 0x30000000 0x0 0x50000>;
		#address-cells = <2>;
		#size-cells = <2>;
		ranges = <0 0x0 0x0 0x30000000 0x0 0x50000>;

		cpu_bpmp_tx: shmem@4e000 {
			compatible = "nvidia,tegra186-bpmp-shmem";
			reg = <0x0 0x4e000 0x0 0x1000>;
			label = "cpu-bpmp-tx";
			pool;
		};

		cpu_bpmp_rx: shmem@4f000 {
			compatible = "nvidia,tegra186-bpmp-shmem";
			reg = <0x0 0x4f000 0x0 0x1000>;
			label = "cpu-bpmp-rx";
			pool;
		};
	};

	cpus {
		#address-cells = <1>;
		#size-cells = <0>;

		cpu@0 {
			compatible = "nvidia,tegra186-denver", "arm,armv8";
			device_type = "cpu";
			reg = <0x000>;
		};

		cpu@1 {
			compatible = "nvidia,tegra186-denver", "arm,armv8";
			device_type = "cpu";
			reg = <0x001>;
		};

		cpu@2 {
			compatible = "arm,cortex-a57", "arm,armv8";
			device_type = "cpu";
			reg = <0x100>;
		};

		cpu@3 {
			compatible = "arm,cortex-a57", "arm,armv8";
			device_type = "cpu";
			reg = <0x101>;
		};

		cpu@4 {
			compatible = "arm,cortex-a57", "arm,armv8";
			device_type = "cpu";
			reg = <0x102>;
		};

		cpu@5 {
			compatible = "arm,cortex-a57", "arm,armv8";
			device_type = "cpu";
			reg = <0x103>;
		};
	};

	bpmp: bpmp {
		compatible = "nvidia,tegra186-bpmp";
		iommus = <&smmu TEGRA186_SID_BPMP>;
		mboxes = <&hsp_top0 TEGRA_HSP_MBOX_TYPE_DB
				    TEGRA_HSP_DB_MASTER_BPMP>;
		shmem = <&cpu_bpmp_tx &cpu_bpmp_rx>;
		#clock-cells = <1>;
		#reset-cells = <1>;
		#power-domain-cells = <1>;

		bpmp_i2c: i2c {
			compatible = "nvidia,tegra186-bpmp-i2c";
			nvidia,bpmp-bus-id = <5>;
			#address-cells = <1>;
			#size-cells = <0>;
			status = "disabled";
		};

		bpmp_thermal: thermal {
			compatible = "nvidia,tegra186-bpmp-thermal";
			#thermal-sensor-cells = <1>;
		};
	};

	thermal-zones {
		a57 {
			polling-delay = <0>;
			polling-delay-passive = <1000>;

			thermal-sensors =
				<&bpmp_thermal TEGRA186_BPMP_THERMAL_ZONE_CPU>;

			trips {
				critical {
					temperature = <101000>;
					hysteresis = <0>;
					type = "critical";
				};
			};

			cooling-maps {
			};
		};

		denver {
			polling-delay = <0>;
			polling-delay-passive = <1000>;

			thermal-sensors =
				<&bpmp_thermal TEGRA186_BPMP_THERMAL_ZONE_AUX>;

			trips {
				critical {
					temperature = <101000>;
					hysteresis = <0>;
					type = "critical";
				};
			};

			cooling-maps {
			};
		};

		gpu {
			polling-delay = <0>;
			polling-delay-passive = <1000>;

			thermal-sensors =
				<&bpmp_thermal TEGRA186_BPMP_THERMAL_ZONE_GPU>;

			trips {
				critical {
					temperature = <101000>;
					hysteresis = <0>;
					type = "critical";
				};
			};

			cooling-maps {
			};
		};

		pll {
			polling-delay = <0>;
			polling-delay-passive = <1000>;

			thermal-sensors =
				<&bpmp_thermal TEGRA186_BPMP_THERMAL_ZONE_PLLX>;

			trips {
				critical {
					temperature = <101000>;
					hysteresis = <0>;
					type = "critical";
				};
			};

			cooling-maps {
			};
		};

		always_on {
			polling-delay = <0>;
			polling-delay-passive = <1000>;

			thermal-sensors =
				<&bpmp_thermal TEGRA186_BPMP_THERMAL_ZONE_AO>;

			trips {
				critical {
					temperature = <101000>;
					hysteresis = <0>;
					type = "critical";
				};
			};

			cooling-maps {
			};
		};
	};

	timer {
		compatible = "arm,armv8-timer";
		interrupts = <GIC_PPI 13
				(GIC_CPU_MASK_SIMPLE(4) | IRQ_TYPE_LEVEL_LOW)>,
			     <GIC_PPI 14
				(GIC_CPU_MASK_SIMPLE(4) | IRQ_TYPE_LEVEL_LOW)>,
			     <GIC_PPI 11
				(GIC_CPU_MASK_SIMPLE(4) | IRQ_TYPE_LEVEL_LOW)>,
			     <GIC_PPI 10
				(GIC_CPU_MASK_SIMPLE(4) | IRQ_TYPE_LEVEL_LOW)>;
		interrupt-parent = <&gic>;
	};
};<|MERGE_RESOLUTION|>--- conflicted
+++ resolved
@@ -4,6 +4,7 @@
 #include <dt-bindings/interrupt-controller/arm-gic.h>
 #include <dt-bindings/mailbox/tegra186-hsp.h>
 #include <dt-bindings/memory/tegra186-mc.h>
+#include <dt-bindings/pinctrl/pinctrl-tegra-io-pad.h>
 #include <dt-bindings/power/tegra186-powergate.h>
 #include <dt-bindings/reset/tegra186-reset.h>
 #include <dt-bindings/thermal/tegra186-bpmp-thermal.h>
@@ -136,7 +137,7 @@
 	};
 
 	gen1_i2c: i2c@3160000 {
-		compatible = "nvidia,tegra186-i2c", "nvidia,tegra114-i2c";
+		compatible = "nvidia,tegra186-i2c", "nvidia,tegra210-i2c";
 		reg = <0x0 0x03160000 0x0 0x10000>;
 		interrupts = <GIC_SPI 25 IRQ_TYPE_LEVEL_HIGH>;
 		#address-cells = <1>;
@@ -149,7 +150,7 @@
 	};
 
 	cam_i2c: i2c@3180000 {
-		compatible = "nvidia,tegra186-i2c", "nvidia,tegra114-i2c";
+		compatible = "nvidia,tegra186-i2c", "nvidia,tegra210-i2c";
 		reg = <0x0 0x03180000 0x0 0x10000>;
 		interrupts = <GIC_SPI 27 IRQ_TYPE_LEVEL_HIGH>;
 		#address-cells = <1>;
@@ -163,7 +164,7 @@
 
 	/* shares pads with dpaux1 */
 	dp_aux_ch1_i2c: i2c@3190000 {
-		compatible = "nvidia,tegra186-i2c", "nvidia,tegra114-i2c";
+		compatible = "nvidia,tegra186-i2c", "nvidia,tegra210-i2c";
 		reg = <0x0 0x03190000 0x0 0x10000>;
 		interrupts = <GIC_SPI 28 IRQ_TYPE_LEVEL_HIGH>;
 		#address-cells = <1>;
@@ -177,7 +178,7 @@
 
 	/* controlled by BPMP, should not be enabled */
 	pwr_i2c: i2c@31a0000 {
-		compatible = "nvidia,tegra186-i2c", "nvidia,tegra114-i2c";
+		compatible = "nvidia,tegra186-i2c", "nvidia,tegra210-i2c";
 		reg = <0x0 0x031a0000 0x0 0x10000>;
 		interrupts = <GIC_SPI 29 IRQ_TYPE_LEVEL_HIGH>;
 		#address-cells = <1>;
@@ -191,7 +192,7 @@
 
 	/* shares pads with dpaux0 */
 	dp_aux_ch0_i2c: i2c@31b0000 {
-		compatible = "nvidia,tegra186-i2c", "nvidia,tegra114-i2c";
+		compatible = "nvidia,tegra186-i2c", "nvidia,tegra210-i2c";
 		reg = <0x0 0x031b0000 0x0 0x10000>;
 		interrupts = <GIC_SPI 30 IRQ_TYPE_LEVEL_HIGH>;
 		#address-cells = <1>;
@@ -204,7 +205,7 @@
 	};
 
 	gen7_i2c: i2c@31c0000 {
-		compatible = "nvidia,tegra186-i2c", "nvidia,tegra114-i2c";
+		compatible = "nvidia,tegra186-i2c", "nvidia,tegra210-i2c";
 		reg = <0x0 0x031c0000 0x0 0x10000>;
 		interrupts = <GIC_SPI 31 IRQ_TYPE_LEVEL_HIGH>;
 		#address-cells = <1>;
@@ -217,7 +218,7 @@
 	};
 
 	gen9_i2c: i2c@31e0000 {
-		compatible = "nvidia,tegra186-i2c", "nvidia,tegra114-i2c";
+		compatible = "nvidia,tegra186-i2c", "nvidia,tegra210-i2c";
 		reg = <0x0 0x031e0000 0x0 0x10000>;
 		interrupts = <GIC_SPI 33 IRQ_TYPE_LEVEL_HIGH>;
 		#address-cells = <1>;
@@ -237,6 +238,21 @@
 		clock-names = "sdhci";
 		resets = <&bpmp TEGRA186_RESET_SDMMC1>;
 		reset-names = "sdhci";
+		iommus = <&smmu TEGRA186_SID_SDMMC1>;
+		pinctrl-names = "sdmmc-3v3", "sdmmc-1v8";
+		pinctrl-0 = <&sdmmc1_3v3>;
+		pinctrl-1 = <&sdmmc1_1v8>;
+		nvidia,pad-autocal-pull-up-offset-3v3-timeout = <0x07>;
+		nvidia,pad-autocal-pull-down-offset-3v3-timeout = <0x06>;
+		nvidia,pad-autocal-pull-up-offset-1v8-timeout = <0x07>;
+		nvidia,pad-autocal-pull-down-offset-1v8-timeout = <0x07>;
+		nvidia,pad-autocal-pull-up-offset-sdr104 = <0x03>;
+		nvidia,pad-autocal-pull-down-offset-sdr104 = <0x05>;
+		nvidia,default-tap = <0x5>;
+		nvidia,default-trim = <0xb>;
+		assigned-clocks = <&bpmp TEGRA186_CLK_SDMMC1>,
+				  <&bpmp TEGRA186_CLK_PLLP_OUT0>;
+		assigned-clock-parents = <&bpmp TEGRA186_CLK_PLLP_OUT0>;
 		status = "disabled";
 	};
 
@@ -248,6 +264,16 @@
 		clock-names = "sdhci";
 		resets = <&bpmp TEGRA186_RESET_SDMMC2>;
 		reset-names = "sdhci";
+		iommus = <&smmu TEGRA186_SID_SDMMC2>;
+		pinctrl-names = "sdmmc-3v3", "sdmmc-1v8";
+		pinctrl-0 = <&sdmmc2_3v3>;
+		pinctrl-1 = <&sdmmc2_1v8>;
+		nvidia,pad-autocal-pull-up-offset-3v3-timeout = <0x07>;
+		nvidia,pad-autocal-pull-down-offset-3v3-timeout = <0x06>;
+		nvidia,pad-autocal-pull-up-offset-1v8-timeout = <0x07>;
+		nvidia,pad-autocal-pull-down-offset-1v8-timeout = <0x07>;
+		nvidia,default-tap = <0x5>;
+		nvidia,default-trim = <0xb>;
 		status = "disabled";
 	};
 
@@ -259,6 +285,18 @@
 		clock-names = "sdhci";
 		resets = <&bpmp TEGRA186_RESET_SDMMC3>;
 		reset-names = "sdhci";
+		iommus = <&smmu TEGRA186_SID_SDMMC3>;
+		pinctrl-names = "sdmmc-3v3", "sdmmc-1v8";
+		pinctrl-0 = <&sdmmc3_3v3>;
+		pinctrl-1 = <&sdmmc3_1v8>;
+		nvidia,pad-autocal-pull-up-offset-1v8 = <0x00>;
+		nvidia,pad-autocal-pull-down-offset-1v8 = <0x7a>;
+		nvidia,pad-autocal-pull-up-offset-3v3-timeout = <0x07>;
+		nvidia,pad-autocal-pull-down-offset-3v3-timeout = <0x06>;
+		nvidia,pad-autocal-pull-up-offset-1v8-timeout = <0x07>;
+		nvidia,pad-autocal-pull-down-offset-1v8-timeout = <0x07>;
+		nvidia,default-tap = <0x5>;
+		nvidia,default-trim = <0xb>;
 		status = "disabled";
 	};
 
@@ -268,10 +306,11 @@
 		interrupts = <GIC_SPI 65 IRQ_TYPE_LEVEL_HIGH>;
 		clocks = <&bpmp TEGRA186_CLK_SDMMC4>;
 		clock-names = "sdhci";
+		assigned-clocks = <&bpmp TEGRA186_CLK_SDMMC4>,
+				  <&bpmp TEGRA186_CLK_PLLC4_VCO>;
+		assigned-clock-parents = <&bpmp TEGRA186_CLK_PLLC4_VCO>;
 		resets = <&bpmp TEGRA186_RESET_SDMMC4>;
 		reset-names = "sdhci";
-<<<<<<< HEAD
-=======
 		iommus = <&smmu TEGRA186_SID_SDMMC4>;
 		nvidia,pad-autocal-pull-up-offset-hs400 = <0x05>;
 		nvidia,pad-autocal-pull-down-offset-hs400 = <0x05>;
@@ -301,7 +340,6 @@
 		reset-names = "hda", "hda2hdmi", "hda2codec_2x";
 		power-domains = <&bpmp TEGRA186_POWER_DOMAIN_DISP>;
 		iommus = <&smmu TEGRA186_SID_HDA>;
->>>>>>> 407d19ab
 		status = "disabled";
 	};
 
@@ -458,6 +496,15 @@
 		interrupt-parent = <&gic>;
 	};
 
+	cec@3960000 {
+		compatible = "nvidia,tegra186-cec";
+		reg = <0x0 0x03960000 0x0 0x10000>;
+		interrupts = <GIC_SPI 162 IRQ_TYPE_LEVEL_HIGH>;
+		clocks = <&bpmp TEGRA186_CLK_CEC>;
+		clock-names = "cec";
+		status = "disabled";
+	};
+
 	hsp_top0: hsp@3c00000 {
 		compatible = "nvidia,tegra186-hsp";
 		reg = <0x0 0x03c00000 0x0 0xa0000>;
@@ -468,7 +515,7 @@
 	};
 
 	gen2_i2c: i2c@c240000 {
-		compatible = "nvidia,tegra186-i2c", "nvidia,tegra114-i2c";
+		compatible = "nvidia,tegra186-i2c", "nvidia,tegra210-i2c";
 		reg = <0x0 0x0c240000 0x0 0x10000>;
 		interrupts = <GIC_SPI 26 IRQ_TYPE_LEVEL_HIGH>;
 		#address-cells = <1>;
@@ -481,7 +528,7 @@
 	};
 
 	gen8_i2c: i2c@c250000 {
-		compatible = "nvidia,tegra186-i2c", "nvidia,tegra114-i2c";
+		compatible = "nvidia,tegra186-i2c", "nvidia,tegra210-i2c";
 		reg = <0x0 0x0c250000 0x0 0x10000>;
 		interrupts = <GIC_SPI 32 IRQ_TYPE_LEVEL_HIGH>;
 		#address-cells = <1>;
@@ -514,6 +561,16 @@
 		clock-names = "serial";
 		resets = <&bpmp TEGRA186_RESET_UARTG>;
 		reset-names = "serial";
+		status = "disabled";
+	};
+
+	rtc: rtc@c2a0000 {
+		compatible = "nvidia,tegra186-rtc", "nvidia,tegra20-rtc";
+		reg = <0 0x0c2a0000 0 0x10000>;
+		interrupt-parent = <&pmc>;
+		interrupts = <73 IRQ_TYPE_LEVEL_HIGH>;
+		clocks = <&bpmp TEGRA186_CLK_CLK_32K>;
+		clock-names = "rtc";
 		status = "disabled";
 	};
 
@@ -529,13 +586,46 @@
 		#interrupt-cells = <2>;
 	};
 
-	pmc@c360000 {
+	pmc: pmc@c360000 {
 		compatible = "nvidia,tegra186-pmc";
 		reg = <0 0x0c360000 0 0x10000>,
 		      <0 0x0c370000 0 0x10000>,
 		      <0 0x0c380000 0 0x10000>,
 		      <0 0x0c390000 0 0x10000>;
 		reg-names = "pmc", "wake", "aotag", "scratch";
+
+		#interrupt-cells = <2>;
+		interrupt-controller;
+
+		sdmmc1_3v3: sdmmc1-3v3 {
+			pins = "sdmmc1-hv";
+			power-source = <TEGRA_IO_PAD_VOLTAGE_3V3>;
+		};
+
+		sdmmc1_1v8: sdmmc1-1v8 {
+			pins = "sdmmc1-hv";
+			power-source = <TEGRA_IO_PAD_VOLTAGE_1V8>;
+		};
+
+		sdmmc2_3v3: sdmmc2-3v3 {
+			pins = "sdmmc2-hv";
+			power-source = <TEGRA_IO_PAD_VOLTAGE_3V3>;
+		};
+
+		sdmmc2_1v8: sdmmc2-1v8 {
+			pins = "sdmmc2-hv";
+			power-source = <TEGRA_IO_PAD_VOLTAGE_1V8>;
+		};
+
+		sdmmc3_3v3: sdmmc3-3v3 {
+			pins = "sdmmc3-hv";
+			power-source = <TEGRA_IO_PAD_VOLTAGE_3V3>;
+		};
+
+		sdmmc3_1v8: sdmmc3-1v8 {
+			pins = "sdmmc3-hv";
+			power-source = <TEGRA_IO_PAD_VOLTAGE_1V8>;
+		};
 	};
 
 	ccplex@e000000 {
@@ -756,6 +846,7 @@
 
 		display-hub@15200000 {
 			compatible = "nvidia,tegra186-display", "simple-bus";
+			reg = <0x15200000 0x00040000>;
 			resets = <&bpmp TEGRA186_RESET_NVDISPLAY0_MISC>,
 				 <&bpmp TEGRA186_RESET_NVDISPLAY0_WGRP0>,
 				 <&bpmp TEGRA186_RESET_NVDISPLAY0_WGRP1>,
@@ -1035,37 +1126,37 @@
 		#size-cells = <0>;
 
 		cpu@0 {
-			compatible = "nvidia,tegra186-denver", "arm,armv8";
+			compatible = "nvidia,tegra186-denver";
 			device_type = "cpu";
 			reg = <0x000>;
 		};
 
 		cpu@1 {
-			compatible = "nvidia,tegra186-denver", "arm,armv8";
+			compatible = "nvidia,tegra186-denver";
 			device_type = "cpu";
 			reg = <0x001>;
 		};
 
 		cpu@2 {
-			compatible = "arm,cortex-a57", "arm,armv8";
+			compatible = "arm,cortex-a57";
 			device_type = "cpu";
 			reg = <0x100>;
 		};
 
 		cpu@3 {
-			compatible = "arm,cortex-a57", "arm,armv8";
+			compatible = "arm,cortex-a57";
 			device_type = "cpu";
 			reg = <0x101>;
 		};
 
 		cpu@4 {
-			compatible = "arm,cortex-a57", "arm,armv8";
+			compatible = "arm,cortex-a57";
 			device_type = "cpu";
 			reg = <0x102>;
 		};
 
 		cpu@5 {
-			compatible = "arm,cortex-a57", "arm,armv8";
+			compatible = "arm,cortex-a57";
 			device_type = "cpu";
 			reg = <0x103>;
 		};
