// SPDX-License-Identifier: GPL-2.0
#include "tegra194.dtsi"

#include <dt-bindings/mfd/max77620.h>

/ {
	model = "NVIDIA Tegra194 P2888 Processor Module";
	compatible = "nvidia,p2888", "nvidia,tegra194";

	aliases {
		sdhci0 = "/cbb/sdhci@3460000";
		sdhci1 = "/cbb/sdhci@3400000";
		serial0 = &uartb;
		i2c0 = "/bpmp/i2c";
		i2c1 = "/cbb/i2c@3160000";
		i2c2 = "/cbb/i2c@c240000";
		i2c3 = "/cbb/i2c@3180000";
		i2c4 = "/cbb/i2c@3190000";
		i2c5 = "/cbb/i2c@31c0000";
		i2c6 = "/cbb/i2c@c250000";
		i2c7 = "/cbb/i2c@31e0000";
	};

	chosen {
		bootargs = "console=ttyS0,115200n8";
		stdout-path = "serial0:115200n8";
	};

	cbb {
		ethernet@2490000 {
			status = "okay";

			phy-reset-gpios = <&gpio TEGRA194_MAIN_GPIO(G, 5) GPIO_ACTIVE_LOW>;
			phy-handle = <&phy>;
			phy-mode = "rgmii";

			mdio {
				#address-cells = <1>;
				#size-cells = <0>;

				phy: phy@0 {
					compatible = "ethernet-phy-ieee802.3-c22";
					reg = <0x0>;
					interrupt-parent = <&gpio>;
					interrupts = <TEGRA194_MAIN_GPIO(G, 4) IRQ_TYPE_LEVEL_LOW>;
				};
			};
		};

		serial@3110000 {
			status = "okay";
		};

		/* SDMMC1 (SD/MMC) */
		sdhci@3400000 {
			cd-gpios = <&gpio TEGRA194_MAIN_GPIO(A, 0) GPIO_ACTIVE_LOW>;
		};

		/* SDMMC4 (eMMC) */
		sdhci@3460000 {
			status = "okay";
			bus-width = <8>;
			non-removable;

			vqmmc-supply = <&vdd_1v8ls>;
			vmmc-supply = <&vdd_emmc_3v3>;
		};

		pmc@c360000 {
			nvidia,invert-interrupt;
		};
	};

	bpmp {
		i2c {
			status = "okay";

			pmic: pmic@3c {
				compatible = "maxim,max20024";
				reg = <0x3c>;

				interrupts = <GIC_SPI 209 IRQ_TYPE_LEVEL_HIGH>;
				#interrupt-cells = <2>;
				interrupt-controller;

				#gpio-cells = <2>;
				gpio-controller;

				pinctrl-names = "default";
				pinctrl-0 = <&max20024_default>;

				max20024_default: pinmux {
					gpio0 {
						pins = "gpio0";
						function = "gpio";
					};

					gpio1 {
						pins = "gpio1";
						function = "fps-out";
						maxim,active-fps-source = <MAX77620_FPS_SRC_DEF>;
					};

					gpio2 {
						pins = "gpio2";
						function = "fps-out";
						maxim,active-fps-source = <MAX77620_FPS_SRC_DEF>;
					};

					gpio3 {
						pins = "gpio3";
						function = "fps-out";
						maxim,active-fps-source = <MAX77620_FPS_SRC_DEF>;
					};

					gpio4 {
						pins = "gpio4";
						function = "32k-out1";
						drive-push-pull = <1>;
					};

					gpio6 {
						pins = "gpio6";
						function = "gpio";
						drive-push-pull = <1>;
					};

					gpio7 {
						pins = "gpio7";
						function = "gpio";
						drive-push-pull = <0>;
					};
				};

				fps {
					fps0 {
						maxim,fps-event-source = <MAX77620_FPS_EVENT_SRC_EN0>;
						maxim,shutdown-fps-time-period-us = <640>;
					};

					fps1 {
						maxim,fps-event-source = <MAX77620_FPS_EVENT_SRC_EN1>;
						maxim,shutdown-fps-time-period-us = <640>;
						maxim,device-state-on-disabled-event = <MAX77620_FPS_INACTIVE_STATE_SLEEP>;
					};

					fps2 {
						maxim,fps-event-source = <MAX77620_FPS_EVENT_SRC_EN0>;
						maxim,shutdown-fps-time-period-us = <640>;
					};
				};

				regulators {
					in-sd0-supply = <&vdd_5v0_sys>;
					in-sd1-supply = <&vdd_5v0_sys>;
					in-sd2-supply = <&vdd_5v0_sys>;
					in-sd3-supply = <&vdd_5v0_sys>;
					in-sd4-supply = <&vdd_5v0_sys>;

					in-ldo0-1-supply = <&vdd_5v0_sys>;
					in-ldo2-supply = <&vdd_5v0_sys>;
					in-ldo3-5-supply = <&vdd_5v0_sys>;
					in-ldo4-6-supply = <&vdd_5v0_sys>;
					in-ldo7-8-supply = <&vdd_1v8ls>;

					sd0 {
						regulator-name = "VDD_1V0";
						regulator-min-microvolt = <1000000>;
						regulator-max-microvolt = <1000000>;
						regulator-always-on;
						regulator-boot-on;
					};

					sd1 {
						regulator-name = "VDD_1V8HS";
						regulator-min-microvolt = <1800000>;
						regulator-max-microvolt = <1800000>;
						regulator-always-on;
						regulator-boot-on;
					};

					vdd_1v8ls: sd2 {
						regulator-name = "VDD_1V8LS";
						regulator-min-microvolt = <1800000>;
						regulator-max-microvolt = <1800000>;
						regulator-always-on;
						regulator-boot-on;
					};

					sd3 {
						regulator-name = "VDD_1V8AO";
						regulator-min-microvolt = <1800000>;
						regulator-max-microvolt = <1800000>;
						regulator-always-on;
						regulator-boot-on;
					};

					sd4 {
						regulator-name = "VDD_DDR_1V1";
						regulator-min-microvolt = <1100000>;
						regulator-max-microvolt = <1100000>;
						regulator-always-on;
						regulator-boot-on;
					};

					ldo0 {
						regulator-name = "VDD_RTC";
						regulator-min-microvolt = <800000>;
						regulator-max-microvolt = <800000>;
						regulator-always-on;
						regulator-boot-on;
					};

					ldo2 {
						regulator-name = "VDD_AO_3V3";
						regulator-min-microvolt = <3300000>;
						regulator-max-microvolt = <3300000>;
						regulator-always-on;
						regulator-boot-on;
					};

					vdd_emmc_3v3: ldo3 {
						regulator-name = "VDD_EMMC_3V3";
						regulator-min-microvolt = <3300000>;
						regulator-max-microvolt = <3300000>;
					};

					ldo5 {
						regulator-name = "VDD_USB_3V3";
						regulator-min-microvolt = <3300000>;
						regulator-max-microvolt = <3300000>;
					};

					ldo6 {
						regulator-name = "VDD_SDIO_3V3";
						regulator-min-microvolt = <3300000>;
						regulator-max-microvolt = <3300000>;
					};

					ldo7 {
						regulator-name = "VDD_CSI_1V2";
						regulator-min-microvolt = <1200000>;
						regulator-max-microvolt = <1200000>;
					};
				};
			};
<<<<<<< HEAD
=======

			temperature-sensor@4c {
				compatible = "ti,tmp451";
				reg = <0x4c>;

				interrupt-parent = <&gpio>;
				interrupts = <TEGRA194_MAIN_GPIO(H, 2)
					      IRQ_TYPE_LEVEL_LOW>;
				vcc-supply = <&vdd_1v8ls>;

				#thermal-sensor-cells = <1>;
			};
>>>>>>> 407d19ab
		};
	};

	regulators {
		compatible = "simple-bus";
		#address-cells = <1>;
		#size-cells = <0>;

		vdd_5v0_sys: regulator@0 {
			compatible = "regulator-fixed";
			reg = <0>;

			regulator-name = "VIN_SYS_5V0";
			regulator-min-microvolt = <5000000>;
			regulator-max-microvolt = <5000000>;
			regulator-always-on;
			regulator-boot-on;
		};
	};
};<|MERGE_RESOLUTION|>--- conflicted
+++ resolved
@@ -10,7 +10,7 @@
 	aliases {
 		sdhci0 = "/cbb/sdhci@3460000";
 		sdhci1 = "/cbb/sdhci@3400000";
-		serial0 = &uartb;
+		serial0 = &tcu;
 		i2c0 = "/bpmp/i2c";
 		i2c1 = "/cbb/i2c@3160000";
 		i2c2 = "/cbb/i2c@c240000";
@@ -66,6 +66,10 @@
 			vmmc-supply = <&vdd_emmc_3v3>;
 		};
 
+		rtc@c2a0000 {
+			status = "okay";
+		};
+
 		pmc@c360000 {
 			nvidia,invert-interrupt;
 		};
@@ -163,7 +167,7 @@
 					in-ldo4-6-supply = <&vdd_5v0_sys>;
 					in-ldo7-8-supply = <&vdd_1v8ls>;
 
-					sd0 {
+					vdd_1v0: sd0 {
 						regulator-name = "VDD_1V0";
 						regulator-min-microvolt = <1000000>;
 						regulator-max-microvolt = <1000000>;
@@ -171,7 +175,7 @@
 						regulator-boot-on;
 					};
 
-					sd1 {
+					vdd_1v8hs: sd1 {
 						regulator-name = "VDD_1V8HS";
 						regulator-min-microvolt = <1800000>;
 						regulator-max-microvolt = <1800000>;
@@ -244,8 +248,6 @@
 					};
 				};
 			};
-<<<<<<< HEAD
-=======
 
 			temperature-sensor@4c {
 				compatible = "ti,tmp451";
@@ -258,7 +260,6 @@
 
 				#thermal-sensor-cells = <1>;
 			};
->>>>>>> 407d19ab
 		};
 	};
 
@@ -277,5 +278,16 @@
 			regulator-always-on;
 			regulator-boot-on;
 		};
+
+		vdd_hdmi: regulator@1 {
+			compatible = "regulator-fixed";
+			reg = <1>;
+
+			regulator-name = "VDD_5V0_HDMI_CON";
+			regulator-min-microvolt = <5000000>;
+			regulator-max-microvolt = <5000000>;
+			gpio = <&gpio TEGRA194_MAIN_GPIO(A, 3) GPIO_ACTIVE_HIGH>;
+			enable-active-high;
+		};
 	};
 };