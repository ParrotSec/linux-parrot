--- conflicted
+++ resolved
@@ -3,6 +3,8 @@
 #include <dt-bindings/gpio/tegra-gpio.h>
 #include <dt-bindings/memory/tegra210-mc.h>
 #include <dt-bindings/pinctrl/pinctrl-tegra.h>
+#include <dt-bindings/pinctrl/pinctrl-tegra-io-pad.h>
+#include <dt-bindings/reset/tegra210-car.h>
 #include <dt-bindings/interrupt-controller/arm-gic.h>
 #include <dt-bindings/thermal/tegra124-soctherm.h>
 
@@ -476,13 +478,55 @@
 	apbmisc@70000800 {
 		compatible = "nvidia,tegra210-apbmisc", "nvidia,tegra20-apbmisc";
 		reg = <0x0 0x70000800 0x0 0x64>,   /* Chip revision */
-		      <0x0 0x7000e864 0x0 0x04>;   /* Strapping options */
+		      <0x0 0x70000008 0x0 0x04>;   /* Strapping options */
 	};
 
 	pinmux: pinmux@700008d4 {
 		compatible = "nvidia,tegra210-pinmux";
 		reg = <0x0 0x700008d4 0x0 0x29c>, /* Pad control registers */
 		      <0x0 0x70003000 0x0 0x294>; /* Mux registers */
+		sdmmc1_3v3_drv: sdmmc1-3v3-drv {
+			sdmmc1 {
+				nvidia,pins = "drive_sdmmc1";
+				nvidia,pull-down-strength = <0x8>;
+				nvidia,pull-up-strength = <0x8>;
+			};
+		};
+		sdmmc1_1v8_drv: sdmmc1-1v8-drv {
+			sdmmc1 {
+				nvidia,pins = "drive_sdmmc1";
+				nvidia,pull-down-strength = <0x4>;
+				nvidia,pull-up-strength = <0x3>;
+			};
+		};
+		sdmmc2_1v8_drv: sdmmc2-1v8-drv {
+			sdmmc2 {
+				nvidia,pins = "drive_sdmmc2";
+				nvidia,pull-down-strength = <0x10>;
+				nvidia,pull-up-strength = <0x10>;
+			};
+		};
+		sdmmc3_3v3_drv: sdmmc3-3v3-drv {
+			sdmmc3 {
+				nvidia,pins = "drive_sdmmc3";
+				nvidia,pull-down-strength = <0x8>;
+				nvidia,pull-up-strength = <0x8>;
+			};
+		};
+		sdmmc3_1v8_drv: sdmmc3-1v8-drv {
+			sdmmc3 {
+				nvidia,pins = "drive_sdmmc3";
+				nvidia,pull-down-strength = <0x4>;
+				nvidia,pull-up-strength = <0x3>;
+			};
+		};
+		sdmmc4_1v8_drv: sdmmc4-1v8-drv {
+			sdmmc4 {
+				nvidia,pins = "drive_sdmmc4";
+				nvidia,pull-down-strength = <0x10>;
+				nvidia,pull-up-strength = <0x10>;
+			};
+		};
 	};
 
 	/*
@@ -561,7 +605,7 @@
 	};
 
 	i2c@7000c000 {
-		compatible = "nvidia,tegra210-i2c", "nvidia,tegra114-i2c";
+		compatible = "nvidia,tegra210-i2c", "nvidia,tegra124-i2c";
 		reg = <0x0 0x7000c000 0x0 0x100>;
 		interrupts = <GIC_SPI 38 IRQ_TYPE_LEVEL_HIGH>;
 		#address-cells = <1>;
@@ -576,7 +620,7 @@
 	};
 
 	i2c@7000c400 {
-		compatible = "nvidia,tegra210-i2c", "nvidia,tegra114-i2c";
+		compatible = "nvidia,tegra210-i2c", "nvidia,tegra124-i2c";
 		reg = <0x0 0x7000c400 0x0 0x100>;
 		interrupts = <GIC_SPI 84 IRQ_TYPE_LEVEL_HIGH>;
 		#address-cells = <1>;
@@ -591,7 +635,7 @@
 	};
 
 	i2c@7000c500 {
-		compatible = "nvidia,tegra210-i2c", "nvidia,tegra114-i2c";
+		compatible = "nvidia,tegra210-i2c", "nvidia,tegra124-i2c";
 		reg = <0x0 0x7000c500 0x0 0x100>;
 		interrupts = <GIC_SPI 92 IRQ_TYPE_LEVEL_HIGH>;
 		#address-cells = <1>;
@@ -606,7 +650,7 @@
 	};
 
 	i2c@7000c700 {
-		compatible = "nvidia,tegra210-i2c", "nvidia,tegra114-i2c";
+		compatible = "nvidia,tegra210-i2c", "nvidia,tegra124-i2c";
 		reg = <0x0 0x7000c700 0x0 0x100>;
 		interrupts = <GIC_SPI 120 IRQ_TYPE_LEVEL_HIGH>;
 		#address-cells = <1>;
@@ -624,7 +668,7 @@
 	};
 
 	i2c@7000d000 {
-		compatible = "nvidia,tegra210-i2c", "nvidia,tegra114-i2c";
+		compatible = "nvidia,tegra210-i2c", "nvidia,tegra124-i2c";
 		reg = <0x0 0x7000d000 0x0 0x100>;
 		interrupts = <GIC_SPI 53 IRQ_TYPE_LEVEL_HIGH>;
 		#address-cells = <1>;
@@ -639,7 +683,7 @@
 	};
 
 	i2c@7000d100 {
-		compatible = "nvidia,tegra210-i2c", "nvidia,tegra114-i2c";
+		compatible = "nvidia,tegra210-i2c", "nvidia,tegra124-i2c";
 		reg = <0x0 0x7000d100 0x0 0x100>;
 		interrupts = <GIC_SPI 63 IRQ_TYPE_LEVEL_HIGH>;
 		#address-cells = <1>;
@@ -783,6 +827,26 @@
 				reset-names = "vic";
 				#power-domain-cells = <0>;
 			};
+		};
+
+		sdmmc1_3v3: sdmmc1-3v3 {
+			pins = "sdmmc1";
+			power-source = <TEGRA_IO_PAD_VOLTAGE_3V3>;
+		};
+
+		sdmmc1_1v8: sdmmc1-1v8 {
+			pins = "sdmmc1";
+			power-source = <TEGRA_IO_PAD_VOLTAGE_1V8>;
+		};
+
+		sdmmc3_3v3: sdmmc3-3v3 {
+			pins = "sdmmc3";
+			power-source = <TEGRA_IO_PAD_VOLTAGE_3V3>;
+		};
+
+		sdmmc3_1v8: sdmmc3-1v8 {
+			pins = "sdmmc3";
+			power-source = <TEGRA_IO_PAD_VOLTAGE_1V8>;
 		};
 	};
 
@@ -866,6 +930,8 @@
 		resets = <&tegra_car 89>, <&tegra_car 156>,
 			 <&tegra_car 143>;
 		reset-names = "xusb_host", "xusb_ss", "xusb_src";
+		power-domains = <&pd_xusbhost>, <&pd_xusbss>;
+		power-domain-names = "xusb_host", "xusb_ss";
 
 		nvidia,xusb-padctl = <&padctl>;
 
@@ -1035,6 +1101,23 @@
 		clock-names = "sdhci";
 		resets = <&tegra_car 14>;
 		reset-names = "sdhci";
+		pinctrl-names = "sdmmc-3v3", "sdmmc-1v8",
+				"sdmmc-3v3-drv", "sdmmc-1v8-drv";
+		pinctrl-0 = <&sdmmc1_3v3>;
+		pinctrl-1 = <&sdmmc1_1v8>;
+		pinctrl-2 = <&sdmmc1_3v3_drv>;
+		pinctrl-3 = <&sdmmc1_1v8_drv>;
+		nvidia,pad-autocal-pull-up-offset-3v3 = <0x00>;
+		nvidia,pad-autocal-pull-down-offset-3v3 = <0x7d>;
+		nvidia,pad-autocal-pull-up-offset-1v8 = <0x7b>;
+		nvidia,pad-autocal-pull-down-offset-1v8 = <0x7b>;
+		nvidia,default-tap = <0x2>;
+		nvidia,default-trim = <0x4>;
+		assigned-clocks = <&tegra_car TEGRA210_CLK_SDMMC4>,
+				  <&tegra_car TEGRA210_CLK_PLL_C4_OUT0>,
+				  <&tegra_car TEGRA210_CLK_PLL_C4>;
+		assigned-clock-parents = <&tegra_car TEGRA210_CLK_PLL_C4_OUT0>;
+		assigned-clock-rates = <200000000>, <1000000000>, <1000000000>;
 		status = "disabled";
 	};
 
@@ -1046,6 +1129,12 @@
 		clock-names = "sdhci";
 		resets = <&tegra_car 9>;
 		reset-names = "sdhci";
+		pinctrl-names = "sdmmc-1v8-drv";
+		pinctrl-0 = <&sdmmc2_1v8_drv>;
+		nvidia,pad-autocal-pull-up-offset-1v8 = <0x05>;
+		nvidia,pad-autocal-pull-down-offset-1v8 = <0x05>;
+		nvidia,default-tap = <0x8>;
+		nvidia,default-trim = <0x0>;
 		status = "disabled";
 	};
 
@@ -1057,6 +1146,18 @@
 		clock-names = "sdhci";
 		resets = <&tegra_car 69>;
 		reset-names = "sdhci";
+		pinctrl-names = "sdmmc-3v3", "sdmmc-1v8",
+				"sdmmc-3v3-drv", "sdmmc-1v8-drv";
+		pinctrl-0 = <&sdmmc3_3v3>;
+		pinctrl-1 = <&sdmmc3_1v8>;
+		pinctrl-2 = <&sdmmc3_3v3_drv>;
+		pinctrl-3 = <&sdmmc3_1v8_drv>;
+		nvidia,pad-autocal-pull-up-offset-3v3 = <0x00>;
+		nvidia,pad-autocal-pull-down-offset-3v3 = <0x7d>;
+		nvidia,pad-autocal-pull-up-offset-1v8 = <0x7b>;
+		nvidia,pad-autocal-pull-down-offset-1v8 = <0x7b>;
+		nvidia,default-tap = <0x3>;
+		nvidia,default-trim = <0x3>;
 		status = "disabled";
 	};
 
@@ -1068,6 +1169,18 @@
 		clock-names = "sdhci";
 		resets = <&tegra_car 15>;
 		reset-names = "sdhci";
+		pinctrl-names = "sdmmc-3v3-drv", "sdmmc-1v8-drv";
+		pinctrl-0 = <&sdmmc4_1v8_drv>;
+		pinctrl-1 = <&sdmmc4_1v8_drv>;
+		nvidia,pad-autocal-pull-up-offset-1v8 = <0x05>;
+		nvidia,pad-autocal-pull-down-offset-1v8 = <0x05>;
+		nvidia,default-tap = <0x8>;
+		nvidia,default-trim = <0x0>;
+		assigned-clocks = <&tegra_car TEGRA210_CLK_SDMMC4>,
+				  <&tegra_car TEGRA210_CLK_PLL_C4_OUT0>;
+		assigned-clock-parents = <&tegra_car TEGRA210_CLK_PLL_C4_OUT0>;
+		nvidia,dqs-trim = <40>;
+		mmc-hs400-1_8v;
 		status = "disabled";
 	};
 
@@ -1078,6 +1191,24 @@
 		clock-names = "mipi-cal";
 		power-domains = <&pd_sor>;
 		#nvidia,mipi-calibrate-cells = <1>;
+	};
+
+	dfll: clock@70110000 {
+		compatible = "nvidia,tegra210-dfll";
+		reg = <0 0x70110000 0 0x100>, /* DFLL control */
+		      <0 0x70110000 0 0x100>, /* I2C output control */
+		      <0 0x70110100 0 0x100>, /* Integrated I2C controller */
+		      <0 0x70110200 0 0x100>; /* Look-up table RAM */
+		interrupts = <GIC_SPI 62 IRQ_TYPE_LEVEL_HIGH>;
+		clocks = <&tegra_car TEGRA210_CLK_DFLL_SOC>,
+			 <&tegra_car TEGRA210_CLK_DFLL_REF>,
+			 <&tegra_car TEGRA210_CLK_I2C5>;
+		clock-names = "soc", "ref", "i2c";
+		resets = <&tegra_car TEGRA210_RST_DFLL_DVCO>;
+		reset-names = "dvco";
+		#clock-cells = <0>;
+		clock-output-names = "dfllCPU_out";
+		status = "disabled";
 	};
 
 	aconnect@702c0000 {
@@ -1234,8 +1365,6 @@
 			device_type = "cpu";
 			compatible = "arm,cortex-a57";
 			reg = <0>;
-<<<<<<< HEAD
-=======
 			clocks = <&tegra_car TEGRA210_CLK_CCLK_G>,
 				 <&tegra_car TEGRA210_CLK_PLL_X>,
 				 <&tegra_car TEGRA210_CLK_PLL_P_OUT4>,
@@ -1244,7 +1373,6 @@
 			clock-latency = <300000>;
 			cpu-idle-states = <&CPU_SLEEP>;
 			next-level-cache = <&L2>;
->>>>>>> 407d19ab
 		};
 
 		cpu@1 {
