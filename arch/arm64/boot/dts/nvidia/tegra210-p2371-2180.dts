// SPDX-License-Identifier: GPL-2.0
/dts-v1/;

#include "tegra210-p2180.dtsi"
#include "tegra210-p2597.dtsi"

/ {
	model = "NVIDIA Jetson TX1 Developer Kit";
	compatible = "nvidia,p2371-2180", "nvidia,tegra210";

	pcie@1003000 {
		status = "okay";

		avdd-pll-uerefe-supply = <&avdd_1v05_pll>;
		hvddio-pex-supply = <&vdd_1v8>;
		dvddio-pex-supply = <&vdd_pex_1v05>;
		dvdd-pex-pll-supply = <&vdd_pex_1v05>;
		hvdd-pex-pll-e-supply = <&vdd_1v8>;
		vddio-pex-ctl-supply = <&vdd_1v8>;

		pci@1,0 {
			phys = <&{/padctl@7009f000/pads/pcie/lanes/pcie-0}>,
			       <&{/padctl@7009f000/pads/pcie/lanes/pcie-1}>,
			       <&{/padctl@7009f000/pads/pcie/lanes/pcie-2}>,
			       <&{/padctl@7009f000/pads/pcie/lanes/pcie-3}>;
			phy-names = "pcie-0", "pcie-1", "pcie-2", "pcie-3";
			status = "okay";
		};

		pci@2,0 {
			phys = <&{/padctl@7009f000/pads/pcie/lanes/pcie-4}>;
			phy-names = "pcie-0";
			status = "okay";
		};
	};

	host1x@50000000 {
		dsi@54300000 {
			status = "okay";

			avdd-dsi-csi-supply = <&vdd_dsi_csi>;

			panel@0 {
				compatible = "auo,b080uan01";
				reg = <0>;

				enable-gpios = <&gpio TEGRA_GPIO(V, 2)
						GPIO_ACTIVE_HIGH>;
				power-supply = <&vdd_5v0_io>;
				backlight = <&backlight>;
			};
		};
	};

	i2c@7000c400 {
		backlight: backlight@2c {
			compatible = "ti,lp8557";
			reg = <0x2c>;

			dev-ctrl = /bits/ 8 <0x80>;
			init-brt = /bits/ 8 <0xff>;

			pwm-period = <29334>;

			pwms = <&pwm 0 29334>;
			pwm-names = "lp8557";

			/* 3 LED string */
			rom_14h {
				rom-addr = /bits/ 8 <0x14>;
				rom-val = /bits/ 8 <0x87>;
			};

			/* boost frequency 1 MHz */
			rom_13h {
				rom-addr = /bits/ 8 <0x13>;
				rom-val = /bits/ 8 <0x01>;
			};
		};
	};
<<<<<<< HEAD
=======

	clock@70110000 {
		status = "okay";

		nvidia,cf = <6>;
		nvidia,ci = <0>;
		nvidia,cg = <2>;
		nvidia,droop-ctrl = <0x00000f00>;
		nvidia,force-mode = <1>;
		nvidia,sample-rate = <25000>;

		nvidia,pwm-min-microvolts = <708000>;
		nvidia,pwm-period-nanoseconds = <2500>; /* 2.5us */
		nvidia,pwm-to-pmic;
		nvidia,pwm-tristate-microvolts = <1000000>;
		nvidia,pwm-voltage-step-microvolts = <19200>;

		pinctrl-names = "dvfs_pwm_enable", "dvfs_pwm_disable";
		pinctrl-0 = <&dvfs_pwm_active_state>;
		pinctrl-1 = <&dvfs_pwm_inactive_state>;
	};

	aconnect@702c0000 {
		status = "okay";

		dma@702e2000 {
			status = "okay";
		};

		agic@702f9000 {
			status = "okay";
		};
	};
>>>>>>> 407d19ab
};<|MERGE_RESOLUTION|>--- conflicted
+++ resolved
@@ -78,8 +78,6 @@
 			};
 		};
 	};
-<<<<<<< HEAD
-=======
 
 	clock@70110000 {
 		status = "okay";
@@ -113,5 +111,4 @@
 			status = "okay";
 		};
 	};
->>>>>>> 407d19ab
 };