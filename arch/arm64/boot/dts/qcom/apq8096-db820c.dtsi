// SPDX-License-Identifier: GPL-2.0-only
/*
 * Copyright (c) 2014-2016, The Linux Foundation. All rights reserved.
 */

#include "msm8996.dtsi"
#include "pm8994.dtsi"
#include "pmi8994.dtsi"
#include "apq8096-db820c-pins.dtsi"
#include "apq8096-db820c-pmic-pins.dtsi"
#include <dt-bindings/input/input.h>
#include <dt-bindings/gpio/gpio.h>
#include <dt-bindings/sound/qcom,q6afe.h>
#include <dt-bindings/sound/qcom,q6asm.h>

/*
 * GPIO name legend: proper name = the GPIO line is used as GPIO
 *         NC      = not connected (pin out but not routed from the chip to
 *                   anything the board)
 *         "[PER]" = pin is muxed for [peripheral] (not GPIO)
 *         LSEC    = Low Speed External Connector
 *         P HSEC  = Primary High Speed External Connector
 *         S HSEC  = Secondary High Speed External Connector
 *         J14     = Camera Connector
 *         TP      = Test Points
 *
 * Line names are taken from the schematic "DragonBoard 820c",
 * drawing no: LM25-P2751-1
 *
 * For the lines routed to the external connectors the
 * lines are named after the 96Boards CE Specification 1.0,
 * Appendix "Expansion Connector Signal Description".
 *
 * When the 96Board naming of a line and the schematic name of
 * the same line are in conflict, the 96Board specification
 * takes precedence, which means that the external UART on the
 * LSEC is named UART0 while the schematic and SoC names this
 * UART3. This is only for the informational lines i.e. "[FOO]",
 * the GPIO named lines "GPIO-A" thru "GPIO-L" are the only
 * ones actually used for GPIO.
 */

/ {
	aliases {
		serial0 = &blsp2_uart1;
		serial1 = &blsp2_uart2;
		serial2 = &blsp1_uart1;
		i2c0	= &blsp1_i2c2;
		i2c1	= &blsp2_i2c1;
		i2c2	= &blsp2_i2c0;
		spi0	= &blsp1_spi0;
		spi1	= &blsp2_spi5;
	};

	chosen {
		stdout-path = "serial0:115200n8";
	};

	clocks {
		compatible = "simple-bus";
		divclk4: divclk4 {
			compatible = "fixed-clock";
			#clock-cells = <0>;
			clock-frequency = <32768>;
			clock-output-names = "divclk4";

			pinctrl-names = "default";
			pinctrl-0 = <&divclk4_pin_a>;
		};

		div1_mclk: divclk1 {
			compatible = "gpio-gate-clock";
			pinctrl-0 = <&audio_mclk>;
			pinctrl-names = "default";
			clocks = <&rpmcc RPM_SMD_DIV_CLK1>;
			#clock-cells = <0>;
			enable-gpios = <&pm8994_gpios 15 0>;
		};
	};

	soc {
		serial@7570000 {
			label = "BT-UART";
			status = "okay";
			pinctrl-names = "default", "sleep";
			pinctrl-0 = <&blsp1_uart1_default>;
			pinctrl-1 = <&blsp1_uart1_sleep>;

			bluetooth {
				compatible = "qcom,qca6174-bt";

				/* bt_disable_n gpio */
				enable-gpios = <&pm8994_gpios 19 GPIO_ACTIVE_HIGH>;

				clocks = <&divclk4>;
			};
		};

		serial@75b0000 {
			label = "LS-UART1";
			status = "okay";
			pinctrl-names = "default", "sleep";
			pinctrl-0 = <&blsp2_uart1_2pins_default>;
			pinctrl-1 = <&blsp2_uart1_2pins_sleep>;
		};

		serial@75b1000 {
			label = "LS-UART0";
			status = "disabled";
			pinctrl-names = "default", "sleep";
			pinctrl-0 = <&blsp2_uart2_4pins_default>;
			pinctrl-1 = <&blsp2_uart2_4pins_sleep>;
		};

		i2c@7577000 {
		/* On Low speed expansion */
			label = "LS-I2C0";
			status = "okay";
		};

		i2c@75b6000 {
		/* On Low speed expansion */
			label = "LS-I2C1";
			status = "okay";
		};

		spi@7575000 {
		/* On Low speed expansion */
			label = "LS-SPI0";
			status = "okay";
		};

		i2c@75b5000 {
		/* On High speed expansion */
			label = "HS-I2C2";
			status = "okay";
		};

		spi@75ba000{
		/* On High speed expansion */
			label = "HS-SPI1";
			status = "okay";
		};

		sdhci@74a4900 {
		/* External SD card */
			pinctrl-names = "default", "sleep";
			pinctrl-0 = <&sdc2_clk_on &sdc2_cmd_on &sdc2_data_on &sdc2_cd_on>;
			pinctrl-1 = <&sdc2_clk_off &sdc2_cmd_off &sdc2_data_off &sdc2_cd_off>;
			cd-gpios = <&msmgpio 38 0x1>;
			vmmc-supply = <&pm8994_l21>;
			vqmmc-supply = <&pm8994_l13>;
			status = "okay";
		};

		phy@627000 {
			status = "okay";
		};

		ufshc@624000 {
			status = "okay";
		};

		pinctrl@1010000 {
			gpio-line-names =
				"[SPI0_DOUT]", /* GPIO_0, BLSP1_SPI_MOSI, LSEC pin 14 */
				"[SPI0_DIN]", /* GPIO_1, BLSP1_SPI_MISO, LSEC pin 10 */
				"[SPI0_CS]", /* GPIO_2, BLSP1_SPI_CS_N, LSEC pin 12 */
				"[SPI0_SCLK]", /* GPIO_3, BLSP1_SPI_CLK, LSEC pin 8 */
				"[UART1_TxD]", /* GPIO_4, BLSP8_UART_TX, LSEC pin 11 */
				"[UART1_RxD]", /* GPIO_5, BLSP8_UART_RX, LSEC pin 13 */
				"[I2C1_SDA]", /* GPIO_6, BLSP8_I2C_SDA, LSEC pin 21 */
				"[I2C1_SCL]", /* GPIO_7, BLSP8_I2C_SCL, LSEC pin 19 */
				"GPIO-H", /* GPIO_8, LCD0_RESET_N, LSEC pin 30 */
				"TP93", /* GPIO_9 */
				"GPIO-G", /* GPIO_10, MDP_VSYNC_P, LSEC pin 29 */
				"[MDP_VSYNC_S]", /* GPIO_11, S HSEC pin 55 */
				"NC", /* GPIO_12 */
				"[CSI0_MCLK]", /* GPIO_13, CAM_MCLK0, P HSEC pin 15 */
				"[CAM_MCLK1]", /* GPIO_14, J14 pin 11 */
				"[CSI1_MCLK]", /* GPIO_15, CAM_MCLK2, P HSEC pin 17 */
				"TP99", /* GPIO_16 */
				"[I2C2_SDA]", /* GPIO_17, CCI_I2C_SDA0, P HSEC pin 34 */
				"[I2C2_SCL]", /* GPIO_18, CCI_I2C_SCL0, P HSEC pin 32 */
				"[CCI_I2C_SDA1]", /* GPIO_19, S HSEC pin 38 */
				"[CCI_I2C_SCL1]", /* GPIO_20, S HSEC pin 36 */
				"FLASH_STROBE_EN", /* GPIO_21, S HSEC pin 5 */
				"FLASH_STROBE_TRIG", /* GPIO_22, S HSEC pin 1 */
				"GPIO-K", /* GPIO_23, CAM2_RST_N, LSEC pin 33 */
				"GPIO-D", /* GPIO_24, LSEC pin 26 */
				"GPIO-I", /* GPIO_25, CAM0_RST_N, LSEC pin 31 */
				"GPIO-J", /* GPIO_26, CAM0_STANDBY_N, LSEC pin 32 */
				"BLSP6_I2C_SDA", /* GPIO_27 */
				"BLSP6_I2C_SCL", /* GPIO_28 */
				"GPIO-B", /* GPIO_29, TS0_RESET_N, LSEC pin 24 */
				"GPIO30", /* GPIO_30, S HSEC pin 4 */
				"HDMI_CEC", /* GPIO_31 */
				"HDMI_DDC_CLOCK", /* GPIO_32 */
				"HDMI_DDC_DATA", /* GPIO_33 */
				"HDMI_HOT_PLUG_DETECT", /* GPIO_34 */
				"PCIE0_RST_N", /* GPIO_35 */
				"PCIE0_CLKREQ_N", /* GPIO_36 */
				"PCIE0_WAKE", /* GPIO_37 */
				"SD_CARD_DET_N", /* GPIO_38 */
				"TSIF1_SYNC", /* GPIO_39, S HSEC pin 48 */
				"W_DISABLE_N", /* GPIO_40 */
				"[BLSP9_UART_TX]", /* GPIO_41 */
				"[BLSP9_UART_RX]", /* GPIO_42 */
				"[BLSP2_UART_CTS_N]", /* GPIO_43 */
				"[BLSP2_UART_RFR_N]", /* GPIO_44 */
				"[BLSP3_UART_TX]", /* GPIO_45 */
				"[BLSP3_UART_RX]", /* GPIO_46 */
				"[I2C0_SDA]", /* GPIO_47, LS_I2C0_SDA, LSEC pin 17 */
				"[I2C0_SCL]", /* GPIO_48, LS_I2C0_SCL, LSEC pin 15 */
				"[UART0_TxD]", /* GPIO_49, BLSP9_UART_TX, LSEC pin 5 */
				"[UART0_RxD]", /* GPIO_50, BLSP9_UART_RX, LSEC pin 7 */
				"[UART0_CTS]", /* GPIO_51, BLSP9_UART_CTS_N, LSEC pin 3 */
				"[UART0_RTS]", /* GPIO_52, BLSP9_UART_RFR_N, LSEC pin 9 */
				"[CODEC_INT1_N]", /* GPIO_53 */
				"[CODEC_INT2_N]", /* GPIO_54 */
				"[BLSP7_I2C_SDA]", /* GPIO_55 */
				"[BLSP7_I2C_SCL]", /* GPIO_56 */
				"MI2S_MCLK", /* GPIO_57, S HSEC pin 3 */
				"[PCM_CLK]", /* GPIO_58, QUA_MI2S_SCK, LSEC pin 18 */
				"[PCM_FS]", /* GPIO_59, QUA_MI2S_WS, LSEC pin 16 */
				"[PCM_DO]", /* GPIO_60, QUA_MI2S_DATA0, LSEC pin 20 */
				"[PCM_DI]", /* GPIO_61, QUA_MI2S_DATA1, LSEC pin 22 */
				"GPIO-E", /* GPIO_62, LSEC pin 27 */
				"TP87", /* GPIO_63 */
				"[CODEC_RST_N]", /* GPIO_64 */
				"[PCM1_CLK]", /* GPIO_65 */
				"[PCM1_SYNC]", /* GPIO_66 */
				"[PCM1_DIN]", /* GPIO_67 */
				"[PCM1_DOUT]", /* GPIO_68 */
				"AUDIO_REF_CLK", /* GPIO_69 */
				"SLIMBUS_CLK", /* GPIO_70 */
				"SLIMBUS_DATA0", /* GPIO_71 */
				"SLIMBUS_DATA1", /* GPIO_72 */
				"NC", /* GPIO_73 */
				"NC", /* GPIO_74 */
				"NC", /* GPIO_75 */
				"NC", /* GPIO_76 */
				"TP94", /* GPIO_77 */
				"NC", /* GPIO_78 */
				"TP95", /* GPIO_79 */
				"GPIO-A", /* GPIO_80, MEMS_RESET_N, LSEC pin 23 */
				"TP88", /* GPIO_81 */
				"TP89", /* GPIO_82 */
				"TP90", /* GPIO_83 */
				"TP91", /* GPIO_84 */
				"[SD_DAT0]", /* GPIO_85, BLSP12_SPI_MOSI, P HSEC pin 1 */
				"[SD_CMD]", /* GPIO_86, BLSP12_SPI_MISO, P HSEC pin 11 */
				"[SD_DAT3]", /* GPIO_87, BLSP12_SPI_CS_N, P HSEC pin 7 */
				"[SD_SCLK]", /* GPIO_88, BLSP12_SPI_CLK, P HSEC pin 9 */
				"TSIF1_CLK", /* GPIO_89, S HSEC pin 42 */
				"TSIF1_EN", /* GPIO_90, S HSEC pin 46 */
				"TSIF1_DATA", /* GPIO_91, S HSEC pin 44 */
				"NC", /* GPIO_92 */
				"TSIF2_CLK", /* GPIO_93, S HSEC pin 52 */
				"TSIF2_EN", /* GPIO_94, S HSEC pin 56 */
				"TSIF2_DATA", /* GPIO_95, S HSEC pin 54 */
				"TSIF2_SYNC", /* GPIO_96, S HSEC pin 58 */
				"NC", /* GPIO_97 */
				"CAM1_STANDBY_N", /* GPIO_98 */
				"NC", /* GPIO_99 */
				"NC", /* GPIO_100 */
				"[LCD1_RESET_N]", /* GPIO_101, S HSEC pin 51 */
				"BOOT_CONFIG1", /* GPIO_102 */
				"USB_HUB_RESET", /* GPIO_103 */
				"CAM1_RST_N", /* GPIO_104 */
				"NC", /* GPIO_105 */
				"NC", /* GPIO_106 */
				"NC", /* GPIO_107 */
				"NC", /* GPIO_108 */
				"NC", /* GPIO_109 */
				"NC", /* GPIO_110 */
				"NC", /* GPIO_111 */
				"NC", /* GPIO_112 */
				"PMI8994_BUA", /* GPIO_113 */
				"PCIE2_RST_N", /* GPIO_114 */
				"PCIE2_CLKREQ_N", /* GPIO_115 */
				"PCIE2_WAKE", /* GPIO_116 */
				"SSC_IRQ_0", /* GPIO_117 */
				"SSC_IRQ_1", /* GPIO_118 */
				"SSC_IRQ_2", /* GPIO_119 */
				"NC", /* GPIO_120 */
				"GPIO121", /* GPIO_121, S HSEC pin 2 */
				"NC", /* GPIO_122 */
				"SSC_IRQ_6", /* GPIO_123 */
				"SSC_IRQ_7", /* GPIO_124 */
				"GPIO-C", /* GPIO_125, TS_INT0, LSEC pin 25 */
				"BOOT_CONFIG5", /* GPIO_126 */
				"NC", /* GPIO_127 */
				"NC", /* GPIO_128 */
				"BOOT_CONFIG7", /* GPIO_129 */
				"PCIE1_RST_N", /* GPIO_130 */
				"PCIE1_CLKREQ_N", /* GPIO_131 */
				"PCIE1_WAKE", /* GPIO_132 */
				"GPIO-L", /* GPIO_133, CAM2_STANDBY_N, LSEC pin 34 */
				"NC", /* GPIO_134 */
				"NC", /* GPIO_135 */
				"BOOT_CONFIG8", /* GPIO_136 */
				"NC", /* GPIO_137 */
				"NC", /* GPIO_138 */
				"GPS_SSBI2", /* GPIO_139 */
				"GPS_SSBI1", /* GPIO_140 */
				"NC", /* GPIO_141 */
				"NC", /* GPIO_142 */
				"NC", /* GPIO_143 */
				"BOOT_CONFIG6", /* GPIO_144 */
				"NC", /* GPIO_145 */
				"NC", /* GPIO_146 */
				"NC", /* GPIO_147 */
				"NC", /* GPIO_148 */
				"NC"; /* GPIO_149 */
		};

		qcom,spmi@400f000 {
			pmic@0 {
				gpios@c000 {
					gpio-line-names =
						"NC",
						"KEY_VOLP_N",
						"NC",
						"BL1_PWM",
						"GPIO-F", /* BL0_PWM, LSEC pin 28 */
						"BL1_EN",
						"NC",
						"WLAN_EN",
						"NC",
						"NC",
						"NC",
						"NC",
						"NC",
						"NC",
						"DIVCLK1",
						"DIVCLK2",
						"DIVCLK3",
						"DIVCLK4",
						"BT_EN",
						"PMIC_SLB",
						"PMIC_BUA",
						"USB_VBUS_DET";
				};

				mpps@a000 {
					gpio-line-names =
						"VDDPX_BIAS",
						"WIFI_LED",
						"NC",
						"BT_LED",
						"PM_MPP05",
						"PM_MPP06",
						"PM_MPP07",
						"NC";
				};
			};

			pmic@2 {
				gpios@c000 {
					gpio-line-names =
						"NC",
						"SPKR_AMP_EN1",
						"SPKR_AMP_EN2",
						"TP61",
						"NC",
						"USB2_VBUS_DET",
						"NC",
						"NC",
						"NC",
						"NC";
				};
			};
		};

		phy@34000 {
			status = "okay";
		};

		phy@7410000 {
			status = "okay";
		};

		phy@7411000 {
			status = "okay";
		};

		phy@7412000 {
			status = "okay";
		};

		usb@6a00000 {
			status = "okay";

			dwc3@6a00000 {
				extcon = <&usb3_id>;
				dr_mode = "otg";
			};
		};

		usb3_id: usb3-id {
			compatible = "linux,extcon-usb-gpio";
			id-gpio = <&pm8994_gpios 22 GPIO_ACTIVE_HIGH>;
			pinctrl-names = "default";
			pinctrl-0 = <&usb3_vbus_det_gpio>;
		};

		usb@7600000 {
			status = "okay";

			dwc3@7600000 {
				extcon = <&usb2_id>;
				dr_mode = "otg";
				maximum-speed = "high-speed";
			};
		};

		usb2_id: usb2-id {
			compatible = "linux,extcon-usb-gpio";
			id-gpio = <&pmi8994_gpios 6 GPIO_ACTIVE_HIGH>;
			pinctrl-names = "default";
			pinctrl-0 = <&usb2_vbus_det_gpio>;
		};

		wlan_en: wlan-en-1-8v {
			pinctrl-names = "default";
			pinctrl-0 = <&wlan_en_gpios>;
			compatible = "regulator-fixed";
			regulator-name = "wlan-en-regulator";
			regulator-min-microvolt = <1800000>;
			regulator-max-microvolt = <1800000>;

			gpio = <&pm8994_gpios 8 0>;

			/* WLAN card specific delay */
			startup-delay-us = <70000>;
			enable-active-high;
		};

		agnoc@0 {
			pcie@600000 {
				status = "okay";
				perst-gpio = <&msmgpio 35 GPIO_ACTIVE_LOW>;
				vddpe-3v3-supply = <&wlan_en>;
			};

			pcie@608000 {
				status = "okay";
				perst-gpio = <&msmgpio 130 GPIO_ACTIVE_LOW>;
			};

			pcie@610000 {
				status = "okay";
				perst-gpio = <&msmgpio 114 GPIO_ACTIVE_LOW>;
			};
		};

		slim_msm: slim@91c0000 {
			ngd@1 {
				wcd9335: codec@1{
					clock-names = "mclk", "slimbus";
					clocks = <&div1_mclk>,
						 <&rpmcc RPM_SMD_BB_CLK1>;
				};
			};
		};

		mdss@900000 {
			status = "okay";

			mdp@901000 {
				status = "okay";
			};

			hdmi-phy@9a0600 {
				status = "okay";

				vddio-supply = <&pm8994_l12>;
				vcca-supply = <&pm8994_l28>;
				#phy-cells = <0>;
			};

			hdmi-tx@9a0000 {
				status = "okay";

				pinctrl-names = "default", "sleep";
				pinctrl-0 = <&hdmi_hpd_active &hdmi_ddc_active>;
				pinctrl-1 = <&hdmi_hpd_suspend &hdmi_ddc_suspend>;

				core-vdda-supply = <&pm8994_l12>;
				core-vcc-supply = <&pm8994_s4>;
			};
		};
	};


	gpio_keys {
		compatible = "gpio-keys";
		#address-cells = <1>;
		#size-cells = <0>;
		autorepeat;

		pinctrl-names = "default";
		pinctrl-0 = <&volume_up_gpio>;

		button@0 {
			label = "Volume Up";
			linux,code = <KEY_VOLUMEUP>;
			gpios = <&pm8994_gpios 2 GPIO_ACTIVE_LOW>;
		};
	};

	rpm-glink {
		rpm_requests {
			pm8994-regulators {
				vdd_l1-supply = <&pm8994_s3>;
				vdd_l2_l26_l28-supply = <&pm8994_s3>;
				vdd_l3_l11-supply = <&pm8994_s3>;
				vdd_l4_l27_l31-supply = <&pm8994_s3>;
				vdd_l5_l7-supply = <&pm8994_s5>;
				vdd_l14_l15-supply = <&pm8994_s5>;
				vdd_l20_l21-supply = <&pm8994_s5>;
				vdd_l25-supply = <&pm8994_s3>;

				s3 {
					regulator-min-microvolt = <1300000>;
					regulator-max-microvolt = <1300000>;
				};

				/**
				 * 1.8v required on LS expansion
				 * for mezzanine boards
				 */
				s4 {
					regulator-min-microvolt = <1800000>;
					regulator-max-microvolt = <1800000>;
					regulator-always-on;
				};
				s5 {
					regulator-min-microvolt = <2150000>;
					regulator-max-microvolt = <2150000>;
				};
				s7 {
					regulator-min-microvolt = <800000>;
					regulator-max-microvolt = <800000>;
				};

				l1 {
					regulator-min-microvolt = <1000000>;
					regulator-max-microvolt = <1000000>;
				};
				l2 {
					regulator-min-microvolt = <1250000>;
					regulator-max-microvolt = <1250000>;
				};
				l3 {
					regulator-min-microvolt = <850000>;
					regulator-max-microvolt = <850000>;
				};
				l4 {
					regulator-min-microvolt = <1225000>;
					regulator-max-microvolt = <1225000>;
				};
				l6 {
					regulator-min-microvolt = <1200000>;
					regulator-max-microvolt = <1200000>;
				};
				l8 {
					regulator-min-microvolt = <1800000>;
					regulator-max-microvolt = <1800000>;
				};
				l9 {
					regulator-min-microvolt = <1800000>;
					regulator-max-microvolt = <1800000>;
				};
				l10 {
					regulator-min-microvolt = <1800000>;
					regulator-max-microvolt = <1800000>;
				};
				l11 {
					regulator-min-microvolt = <1150000>;
					regulator-max-microvolt = <1150000>;
				};
				l12 {
					regulator-min-microvolt = <1800000>;
					regulator-max-microvolt = <1800000>;
				};
				l13 {
					regulator-min-microvolt = <1800000>;
					regulator-max-microvolt = <2950000>;
				};
				l14 {
					regulator-min-microvolt = <1800000>;
					regulator-max-microvolt = <1800000>;
				};
				l15 {
					regulator-min-microvolt = <1800000>;
					regulator-max-microvolt = <1800000>;
				};
				l16 {
					regulator-min-microvolt = <2700000>;
					regulator-max-microvolt = <2700000>;
				};
				l17 {
					regulator-min-microvolt = <2500000>;
					regulator-max-microvolt = <2500000>;
				};
				l18 {
					regulator-min-microvolt = <2700000>;
					regulator-max-microvolt = <2900000>;
				};
				l19 {
					regulator-min-microvolt = <3000000>;
					regulator-max-microvolt = <3000000>;
				};
				l20 {
					regulator-min-microvolt = <2950000>;
					regulator-max-microvolt = <2950000>;
					regulator-allow-set-load;
				};
				l21 {
					regulator-min-microvolt = <2950000>;
					regulator-max-microvolt = <2950000>;
				};
				l22 {
					regulator-min-microvolt = <3300000>;
					regulator-max-microvolt = <3300000>;
				};
				l23 {
					regulator-min-microvolt = <2800000>;
					regulator-max-microvolt = <2800000>;
				};
				l24 {
					regulator-min-microvolt = <3075000>;
					regulator-max-microvolt = <3075000>;
				};
				l25 {
					regulator-min-microvolt = <1200000>;
					regulator-max-microvolt = <1200000>;
					regulator-allow-set-load;
				};
				l27 {
					regulator-min-microvolt = <1000000>;
					regulator-max-microvolt = <1000000>;
				};
				l28 {
					regulator-min-microvolt = <925000>;
					regulator-max-microvolt = <925000>;
					regulator-allow-set-load;
				};
				l29 {
					regulator-min-microvolt = <2800000>;
					regulator-max-microvolt = <2800000>;
				};
				l30 {
					regulator-min-microvolt = <1800000>;
					regulator-max-microvolt = <1800000>;
				};
				l32 {
					regulator-min-microvolt = <1800000>;
					regulator-max-microvolt = <1800000>;
				};
			};
		};
	};
<<<<<<< HEAD
=======
};

&spmi_bus {
	pmic@0 {
		pon@800 {
			resin {
				compatible = "qcom,pm8941-resin";
				interrupts = <0x0 0x8 1 IRQ_TYPE_EDGE_BOTH>;
				debounce = <15625>;
				bias-pull-up;
				linux,code = <KEY_VOLUMEDOWN>;
			};
		};
	};
};

&sound {
	compatible = "qcom,apq8096-sndcard";
	model = "DB820c";
	audio-routing =	"RX_BIAS", "MCLK";

	mm1-dai-link {
		link-name = "MultiMedia1";
		cpu {
			sound-dai = <&q6asmdai  MSM_FRONTEND_DAI_MULTIMEDIA1>;
		};
	};

	mm2-dai-link {
		link-name = "MultiMedia2";
		cpu {
			sound-dai = <&q6asmdai  MSM_FRONTEND_DAI_MULTIMEDIA2>;
		};
	};

	mm3-dai-link {
		link-name = "MultiMedia3";
		cpu {
			sound-dai = <&q6asmdai  MSM_FRONTEND_DAI_MULTIMEDIA3>;
		};
	};

	hdmi-dai-link {
		link-name = "HDMI";
		cpu {
			sound-dai = <&q6afedai HDMI_RX>;
		};

		platform {
			sound-dai = <&q6routing>;
		};

		codec {
			sound-dai = <&hdmi 0>;
		};
	};

	slim-dai-link {
		link-name = "SLIM Playback";
		cpu {
			sound-dai = <&q6afedai SLIMBUS_6_RX>;
		};

		platform {
			sound-dai = <&q6routing>;
	};

		codec {
			sound-dai = <&wcd9335 6>;
		};
	};

	slimcap-dai-link {
		link-name = "SLIM Capture";
		cpu {
			sound-dai = <&q6afedai SLIMBUS_0_TX>;
		};

		platform {
			sound-dai = <&q6routing>;
		};

		codec {
			sound-dai = <&wcd9335 1>;
		};
	};
>>>>>>> 407d19ab
};<|MERGE_RESOLUTION|>--- conflicted
+++ resolved
@@ -389,8 +389,9 @@
 			status = "okay";
 		};
 
-		usb@6a00000 {
-			status = "okay";
+		usb@6af8800 {
+			status = "okay";
+			extcon = <&usb3_id>;
 
 			dwc3@6a00000 {
 				extcon = <&usb3_id>;
@@ -405,8 +406,9 @@
 			pinctrl-0 = <&usb3_vbus_det_gpio>;
 		};
 
-		usb@7600000 {
-			status = "okay";
+		usb@76f8800 {
+			status = "okay";
+			extcon = <&usb2_id>;
 
 			dwc3@7600000 {
 				extcon = <&usb2_id>;
@@ -663,8 +665,6 @@
 			};
 		};
 	};
-<<<<<<< HEAD
-=======
 };
 
 &spmi_bus {
@@ -751,5 +751,4 @@
 			sound-dai = <&wcd9335 1>;
 		};
 	};
->>>>>>> 407d19ab
 };