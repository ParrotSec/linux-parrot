// SPDX-License-Identifier: (GPL-2.0+ OR MIT)
/* Copyright 2018 Google LLC. */

#include <dt-bindings/spmi/spmi.h>
#include <dt-bindings/interrupt-controller/irq.h>

&spmi_bus {
	pm8998_lsid0: pmic@0 {
		compatible = "qcom,pm8998", "qcom,spmi-pmic";
		reg = <0x0 SPMI_USID>;
		#address-cells = <1>;
		#size-cells = <0>;

<<<<<<< HEAD
=======
		pm8998_pon: pon@800 {
			compatible = "qcom,pm8916-pon";

			reg = <0x800>;
			mode-bootloader = <0x2>;
			mode-recovery = <0x1>;

			pwrkey {
				compatible = "qcom,pm8941-pwrkey";
				interrupts = <0x0 0x8 0 IRQ_TYPE_EDGE_BOTH>;
				debounce = <15625>;
				bias-pull-up;
				linux,code = <KEY_POWER>;
			};
		};

		pm8998_temp: temp-alarm@2400 {
			compatible = "qcom,spmi-temp-alarm";
			reg = <0x2400>;
			interrupts = <0x0 0x24 0x0 IRQ_TYPE_EDGE_RISING>;
			io-channels = <&pm8998_adc ADC5_DIE_TEMP>;
			io-channel-names = "thermal";
			#thermal-sensor-cells = <0>;
		};

		pm8998_coincell: coincell@2800 {
			compatible = "qcom,pm8941-coincell";
			reg = <0x2800>;

			status = "disabled";
		};

		pm8998_adc: adc@3100 {
			compatible = "qcom,spmi-adc-rev2";
			reg = <0x3100>;
			interrupts = <0x0 0x31 0x0 IRQ_TYPE_EDGE_RISING>;
			#address-cells = <1>;
			#size-cells = <0>;
			#io-channel-cells = <1>;

			adc-chan@ADC5_DIE_TEMP {
				reg = <ADC5_DIE_TEMP>;
				label = "die_temp";
			};
		};

		rtc@6000 {
			compatible = "qcom,pm8941-rtc";
			reg = <0x6000>, <0x6100>;
			reg-names = "rtc", "alarm";
			interrupts = <0x0 0x61 0x1 IRQ_TYPE_EDGE_RISING>;
		};

>>>>>>> 407d19ab
		pm8998_gpio: gpios@c000 {
			compatible = "qcom,pm8998-gpio", "qcom,spmi-gpio";
			reg = <0xc000>;
			gpio-controller;
			gpio-ranges = <&pm8998_gpio 0 0 26>;
			#gpio-cells = <2>;
			interrupts = <0 0xc0 0 IRQ_TYPE_NONE>,
				     <0 0xc1 0 IRQ_TYPE_NONE>,
				     <0 0xc2 0 IRQ_TYPE_NONE>,
				     <0 0xc3 0 IRQ_TYPE_NONE>,
				     <0 0xc4 0 IRQ_TYPE_NONE>,
				     <0 0xc5 0 IRQ_TYPE_NONE>,
				     <0 0xc6 0 IRQ_TYPE_NONE>,
				     <0 0xc7 0 IRQ_TYPE_NONE>,
				     <0 0xc8 0 IRQ_TYPE_NONE>,
				     <0 0xc9 0 IRQ_TYPE_NONE>,
				     <0 0xca 0 IRQ_TYPE_NONE>,
				     <0 0xcb 0 IRQ_TYPE_NONE>,
				     <0 0xcc 0 IRQ_TYPE_NONE>,
				     <0 0xcd 0 IRQ_TYPE_NONE>,
				     <0 0xce 0 IRQ_TYPE_NONE>,
				     <0 0xcf 0 IRQ_TYPE_NONE>,
				     <0 0xd0 0 IRQ_TYPE_NONE>,
				     <0 0xd1 0 IRQ_TYPE_NONE>,
				     <0 0xd2 0 IRQ_TYPE_NONE>,
				     <0 0xd3 0 IRQ_TYPE_NONE>,
				     <0 0xd4 0 IRQ_TYPE_NONE>,
				     <0 0xd5 0 IRQ_TYPE_NONE>,
				     <0 0xd6 0 IRQ_TYPE_NONE>,
				     <0 0xd7 0 IRQ_TYPE_NONE>,
				     <0 0xd8 0 IRQ_TYPE_NONE>,
				     <0 0xd9 0 IRQ_TYPE_NONE>;
		};

	};

	pm8998_lsid1: pmic@1 {
		compatible = "qcom,pm8998", "qcom,spmi-pmic";
		reg = <0x1 SPMI_USID>;
		#address-cells = <1>;
		#size-cells = <0>;
	};
};<|MERGE_RESOLUTION|>--- conflicted
+++ resolved
@@ -1,8 +1,35 @@
 // SPDX-License-Identifier: (GPL-2.0+ OR MIT)
 /* Copyright 2018 Google LLC. */
 
+#include <dt-bindings/iio/qcom,spmi-vadc.h>
+#include <dt-bindings/input/linux-event-codes.h>
+#include <dt-bindings/interrupt-controller/irq.h>
 #include <dt-bindings/spmi/spmi.h>
-#include <dt-bindings/interrupt-controller/irq.h>
+#include <dt-bindings/thermal/thermal.h>
+
+/ {
+	thermal-zones {
+		pm8998 {
+			polling-delay-passive = <250>;
+			polling-delay = <1000>;
+
+			thermal-sensors = <&pm8998_temp>;
+
+			trips {
+				pm8998_alert0: pm8998-alert0 {
+					temperature = <105000>;
+					hysteresis = <2000>;
+					type = "passive";
+				};
+				pm8998_crit: pm8998-crit {
+					temperature = <125000>;
+					hysteresis = <2000>;
+					type = "critical";
+				};
+			};
+		};
+	};
+};
 
 &spmi_bus {
 	pm8998_lsid0: pmic@0 {
@@ -11,8 +38,6 @@
 		#address-cells = <1>;
 		#size-cells = <0>;
 
-<<<<<<< HEAD
-=======
 		pm8998_pon: pon@800 {
 			compatible = "qcom,pm8916-pon";
 
@@ -66,39 +91,14 @@
 			interrupts = <0x0 0x61 0x1 IRQ_TYPE_EDGE_RISING>;
 		};
 
->>>>>>> 407d19ab
 		pm8998_gpio: gpios@c000 {
 			compatible = "qcom,pm8998-gpio", "qcom,spmi-gpio";
 			reg = <0xc000>;
 			gpio-controller;
 			gpio-ranges = <&pm8998_gpio 0 0 26>;
 			#gpio-cells = <2>;
-			interrupts = <0 0xc0 0 IRQ_TYPE_NONE>,
-				     <0 0xc1 0 IRQ_TYPE_NONE>,
-				     <0 0xc2 0 IRQ_TYPE_NONE>,
-				     <0 0xc3 0 IRQ_TYPE_NONE>,
-				     <0 0xc4 0 IRQ_TYPE_NONE>,
-				     <0 0xc5 0 IRQ_TYPE_NONE>,
-				     <0 0xc6 0 IRQ_TYPE_NONE>,
-				     <0 0xc7 0 IRQ_TYPE_NONE>,
-				     <0 0xc8 0 IRQ_TYPE_NONE>,
-				     <0 0xc9 0 IRQ_TYPE_NONE>,
-				     <0 0xca 0 IRQ_TYPE_NONE>,
-				     <0 0xcb 0 IRQ_TYPE_NONE>,
-				     <0 0xcc 0 IRQ_TYPE_NONE>,
-				     <0 0xcd 0 IRQ_TYPE_NONE>,
-				     <0 0xce 0 IRQ_TYPE_NONE>,
-				     <0 0xcf 0 IRQ_TYPE_NONE>,
-				     <0 0xd0 0 IRQ_TYPE_NONE>,
-				     <0 0xd1 0 IRQ_TYPE_NONE>,
-				     <0 0xd2 0 IRQ_TYPE_NONE>,
-				     <0 0xd3 0 IRQ_TYPE_NONE>,
-				     <0 0xd4 0 IRQ_TYPE_NONE>,
-				     <0 0xd5 0 IRQ_TYPE_NONE>,
-				     <0 0xd6 0 IRQ_TYPE_NONE>,
-				     <0 0xd7 0 IRQ_TYPE_NONE>,
-				     <0 0xd8 0 IRQ_TYPE_NONE>,
-				     <0 0xd9 0 IRQ_TYPE_NONE>;
+			interrupt-controller;
+			#interrupt-cells = <2>;
 		};
 
 	};
