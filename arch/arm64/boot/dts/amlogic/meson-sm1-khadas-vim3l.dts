--- conflicted
+++ resolved
@@ -89,19 +89,12 @@
 	status = "okay";
 };
 
-&sd_emmc_a {
-	sd-uhs-sdr50;
-};
-
 &usb {
 	phys = <&usb2_phy0>, <&usb2_phy1>;
 	phy-names = "usb2-phy0", "usb2-phy1";
 };
  */
-<<<<<<< HEAD
-=======
 
 &sd_emmc_a {
 	sd-uhs-sdr50;
-};
->>>>>>> 4e026225
+};