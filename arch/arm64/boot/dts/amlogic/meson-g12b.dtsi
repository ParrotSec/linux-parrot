--- conflicted
+++ resolved
@@ -134,11 +134,8 @@
 					 <&cpu103 THERMAL_NO_LIMIT THERMAL_NO_LIMIT>;
 		};
 	};
-<<<<<<< HEAD
-=======
 };
 
 &mali {
 	dma-coherent;
->>>>>>> 4e026225
 };