// SPDX-License-Identifier: GPL-2.0
/*
 * Samsung's Exynos5433 SoC device tree source
 *
 * Copyright (c) 2016 Samsung Electronics Co., Ltd.
 *
 * Samsung's Exynos5433 SoC device nodes are listed in this file.
 * Exynos5433 based board files can include this file and provide
 * values for board specific bindings.
 *
 * Note: This file does not include device nodes for all the controllers in
 * Exynos5433 SoC. As device tree coverage for Exynos5433 increases,
 * additional nodes can be added to this file.
 */

#include <dt-bindings/clock/exynos5433.h>
#include <dt-bindings/interrupt-controller/arm-gic.h>

/ {
	compatible = "samsung,exynos5433";
	#address-cells = <1>;
	#size-cells = <1>;

	interrupt-parent = <&gic>;

	arm_a53_pmu {
		compatible = "arm,cortex-a53-pmu", "arm,armv8-pmuv3";
		interrupts = <GIC_SPI 32 IRQ_TYPE_LEVEL_HIGH>,
			     <GIC_SPI 33 IRQ_TYPE_LEVEL_HIGH>,
			     <GIC_SPI 34 IRQ_TYPE_LEVEL_HIGH>,
			     <GIC_SPI 35 IRQ_TYPE_LEVEL_HIGH>;
		interrupt-affinity = <&cpu0>, <&cpu1>, <&cpu2>, <&cpu3>;
	};

	arm_a57_pmu {
		compatible = "arm,cortex-a57-pmu", "arm,armv8-pmuv3";
		interrupts = <GIC_SPI 52 IRQ_TYPE_LEVEL_HIGH>,
			     <GIC_SPI 53 IRQ_TYPE_LEVEL_HIGH>,
			     <GIC_SPI 54 IRQ_TYPE_LEVEL_HIGH>,
			     <GIC_SPI 55 IRQ_TYPE_LEVEL_HIGH>;
		interrupt-affinity = <&cpu4>, <&cpu5>, <&cpu6>, <&cpu7>;
	};

	xxti: clock {
		/* XXTI */
		compatible = "fixed-clock";
		clock-output-names = "oscclk";
		#clock-cells = <0>;
	};

	cpus {
		#address-cells = <1>;
		#size-cells = <0>;

		cpu0: cpu@100 {
			device_type = "cpu";
			compatible = "arm,cortex-a53", "arm,armv8";
			enable-method = "psci";
			reg = <0x100>;
			clock-frequency = <1300000000>;
			clocks = <&cmu_apollo CLK_SCLK_APOLLO>;
			clock-names = "apolloclk";
			operating-points-v2 = <&cluster_a53_opp_table>;
			#cooling-cells = <2>;
		};

		cpu1: cpu@101 {
			device_type = "cpu";
			compatible = "arm,cortex-a53", "arm,armv8";
			enable-method = "psci";
			reg = <0x101>;
			clock-frequency = <1300000000>;
			operating-points-v2 = <&cluster_a53_opp_table>;
			#cooling-cells = <2>;
		};

		cpu2: cpu@102 {
			device_type = "cpu";
			compatible = "arm,cortex-a53", "arm,armv8";
			enable-method = "psci";
			reg = <0x102>;
			clock-frequency = <1300000000>;
			operating-points-v2 = <&cluster_a53_opp_table>;
			#cooling-cells = <2>;
		};

		cpu3: cpu@103 {
			device_type = "cpu";
			compatible = "arm,cortex-a53", "arm,armv8";
			enable-method = "psci";
			reg = <0x103>;
			clock-frequency = <1300000000>;
			operating-points-v2 = <&cluster_a53_opp_table>;
			#cooling-cells = <2>;
		};

		cpu4: cpu@0 {
			device_type = "cpu";
			compatible = "arm,cortex-a57", "arm,armv8";
			enable-method = "psci";
			reg = <0x0>;
			clock-frequency = <1900000000>;
			clocks = <&cmu_atlas CLK_SCLK_ATLAS>;
			clock-names = "atlasclk";
			operating-points-v2 = <&cluster_a57_opp_table>;
			#cooling-cells = <2>;
		};

		cpu5: cpu@1 {
			device_type = "cpu";
			compatible = "arm,cortex-a57", "arm,armv8";
			enable-method = "psci";
			reg = <0x1>;
			clock-frequency = <1900000000>;
			operating-points-v2 = <&cluster_a57_opp_table>;
			#cooling-cells = <2>;
		};

		cpu6: cpu@2 {
			device_type = "cpu";
			compatible = "arm,cortex-a57", "arm,armv8";
			enable-method = "psci";
			reg = <0x2>;
			clock-frequency = <1900000000>;
			operating-points-v2 = <&cluster_a57_opp_table>;
			#cooling-cells = <2>;
		};

		cpu7: cpu@3 {
			device_type = "cpu";
			compatible = "arm,cortex-a57", "arm,armv8";
			enable-method = "psci";
			reg = <0x3>;
			clock-frequency = <1900000000>;
			operating-points-v2 = <&cluster_a57_opp_table>;
			#cooling-cells = <2>;
		};
	};

	cluster_a53_opp_table: opp_table0 {
		compatible = "operating-points-v2";
		opp-shared;

		opp-400000000 {
			opp-hz = /bits/ 64 <400000000>;
			opp-microvolt = <900000>;
		};
		opp-500000000 {
			opp-hz = /bits/ 64 <500000000>;
			opp-microvolt = <925000>;
		};
		opp-600000000 {
			opp-hz = /bits/ 64 <600000000>;
			opp-microvolt = <950000>;
		};
		opp-700000000 {
			opp-hz = /bits/ 64 <700000000>;
			opp-microvolt = <975000>;
		};
		opp-800000000 {
			opp-hz = /bits/ 64 <800000000>;
			opp-microvolt = <1000000>;
		};
		opp-900000000 {
			opp-hz = /bits/ 64 <900000000>;
			opp-microvolt = <1050000>;
		};
		opp-1000000000 {
			opp-hz = /bits/ 64 <1000000000>;
			opp-microvolt = <1075000>;
		};
		opp-1100000000 {
			opp-hz = /bits/ 64 <1100000000>;
			opp-microvolt = <1112500>;
		};
		opp-1200000000 {
			opp-hz = /bits/ 64 <1200000000>;
			opp-microvolt = <1112500>;
		};
		opp-1300000000 {
			opp-hz = /bits/ 64 <1300000000>;
			opp-microvolt = <1150000>;
		};
	};

	cluster_a57_opp_table: opp_table1 {
		compatible = "operating-points-v2";
		opp-shared;

		opp-500000000 {
			opp-hz = /bits/ 64 <500000000>;
			opp-microvolt = <900000>;
		};
		opp-600000000 {
			opp-hz = /bits/ 64 <600000000>;
			opp-microvolt = <900000>;
		};
		opp-700000000 {
			opp-hz = /bits/ 64 <700000000>;
			opp-microvolt = <912500>;
		};
		opp-800000000 {
			opp-hz = /bits/ 64 <800000000>;
			opp-microvolt = <912500>;
		};
		opp-900000000 {
			opp-hz = /bits/ 64 <900000000>;
			opp-microvolt = <937500>;
		};
		opp-1000000000 {
			opp-hz = /bits/ 64 <1000000000>;
			opp-microvolt = <975000>;
		};
		opp-1100000000 {
			opp-hz = /bits/ 64 <1100000000>;
			opp-microvolt = <1012500>;
		};
		opp-1200000000 {
			opp-hz = /bits/ 64 <1200000000>;
			opp-microvolt = <1037500>;
		};
		opp-1300000000 {
			opp-hz = /bits/ 64 <1300000000>;
			opp-microvolt = <1062500>;
		};
		opp-1400000000 {
			opp-hz = /bits/ 64 <1400000000>;
			opp-microvolt = <1087500>;
		};
		opp-1500000000 {
			opp-hz = /bits/ 64 <1500000000>;
			opp-microvolt = <1125000>;
		};
		opp-1600000000 {
			opp-hz = /bits/ 64 <1600000000>;
			opp-microvolt = <1137500>;
		};
		opp-1700000000 {
			opp-hz = /bits/ 64 <1700000000>;
			opp-microvolt = <1175000>;
		};
		opp-1800000000 {
			opp-hz = /bits/ 64 <1800000000>;
			opp-microvolt = <1212500>;
		};
		opp-1900000000 {
			opp-hz = /bits/ 64 <1900000000>;
			opp-microvolt = <1262500>;
		};
	};

	psci {
		compatible = "arm,psci";
		method = "smc";
		cpu_off = <0x84000002>;
		cpu_on = <0xC4000003>;
	};

	soc: soc {
		compatible = "simple-bus";
		#address-cells = <1>;
		#size-cells = <1>;
		ranges;

		chipid@10000000 {
			compatible = "samsung,exynos4210-chipid";
			reg = <0x10000000 0x100>;
		};

		cmu_top: clock-controller@10030000 {
			compatible = "samsung,exynos5433-cmu-top";
			reg = <0x10030000 0x1000>;
			#clock-cells = <1>;

			clock-names = "oscclk",
				"sclk_mphy_pll",
				"sclk_mfc_pll",
				"sclk_bus_pll";
			clocks = <&xxti>,
				<&cmu_cpif CLK_SCLK_MPHY_PLL>,
				<&cmu_mif CLK_SCLK_MFC_PLL>,
				<&cmu_mif CLK_SCLK_BUS_PLL>;
		};

		cmu_cpif: clock-controller@10fc0000 {
			compatible = "samsung,exynos5433-cmu-cpif";
			reg = <0x10fc0000 0x1000>;
			#clock-cells = <1>;

			clock-names = "oscclk";
			clocks = <&xxti>;
		};

		cmu_mif: clock-controller@105b0000 {
			compatible = "samsung,exynos5433-cmu-mif";
			reg = <0x105b0000 0x2000>;
			#clock-cells = <1>;

			clock-names = "oscclk",
				"sclk_mphy_pll";
			clocks = <&xxti>,
				<&cmu_cpif CLK_SCLK_MPHY_PLL>;
		};

		cmu_peric: clock-controller@14c80000 {
			compatible = "samsung,exynos5433-cmu-peric";
			reg = <0x14c80000 0x1000>;
			#clock-cells = <1>;
		};

		cmu_peris: clock-controller@10040000 {
			compatible = "samsung,exynos5433-cmu-peris";
			reg = <0x10040000 0x1000>;
			#clock-cells = <1>;
		};

		cmu_fsys: clock-controller@156e0000 {
			compatible = "samsung,exynos5433-cmu-fsys";
			reg = <0x156e0000 0x1000>;
			#clock-cells = <1>;

			clock-names = "oscclk",
				"sclk_ufs_mphy",
				"aclk_fsys_200",
				"sclk_pcie_100_fsys",
				"sclk_ufsunipro_fsys",
				"sclk_mmc2_fsys",
				"sclk_mmc1_fsys",
				"sclk_mmc0_fsys",
				"sclk_usbhost30_fsys",
				"sclk_usbdrd30_fsys";
			clocks = <&xxti>,
				<&cmu_cpif CLK_SCLK_UFS_MPHY>,
				<&cmu_top CLK_ACLK_FSYS_200>,
				<&cmu_top CLK_SCLK_PCIE_100_FSYS>,
				<&cmu_top CLK_SCLK_UFSUNIPRO_FSYS>,
				<&cmu_top CLK_SCLK_MMC2_FSYS>,
				<&cmu_top CLK_SCLK_MMC1_FSYS>,
				<&cmu_top CLK_SCLK_MMC0_FSYS>,
				<&cmu_top CLK_SCLK_USBHOST30_FSYS>,
				<&cmu_top CLK_SCLK_USBDRD30_FSYS>;
		};

		cmu_g2d: clock-controller@12460000 {
			compatible = "samsung,exynos5433-cmu-g2d";
			reg = <0x12460000 0x1000>;
			#clock-cells = <1>;

			clock-names = "oscclk",
				"aclk_g2d_266",
				"aclk_g2d_400";
			clocks = <&xxti>,
				<&cmu_top CLK_ACLK_G2D_266>,
				<&cmu_top CLK_ACLK_G2D_400>;
			power-domains = <&pd_g2d>;
		};

		cmu_disp: clock-controller@13b90000 {
			compatible = "samsung,exynos5433-cmu-disp";
			reg = <0x13b90000 0x1000>;
			#clock-cells = <1>;

			clock-names = "oscclk",
				"sclk_dsim1_disp",
				"sclk_dsim0_disp",
				"sclk_dsd_disp",
				"sclk_decon_tv_eclk_disp",
				"sclk_decon_vclk_disp",
				"sclk_decon_eclk_disp",
				"sclk_decon_tv_vclk_disp",
				"aclk_disp_333";
			clocks = <&xxti>,
				<&cmu_mif CLK_SCLK_DSIM1_DISP>,
				<&cmu_mif CLK_SCLK_DSIM0_DISP>,
				<&cmu_mif CLK_SCLK_DSD_DISP>,
				<&cmu_mif CLK_SCLK_DECON_TV_ECLK_DISP>,
				<&cmu_mif CLK_SCLK_DECON_VCLK_DISP>,
				<&cmu_mif CLK_SCLK_DECON_ECLK_DISP>,
				<&cmu_mif CLK_SCLK_DECON_TV_VCLK_DISP>,
				<&cmu_mif CLK_ACLK_DISP_333>;
			power-domains = <&pd_disp>;
		};

		cmu_aud: clock-controller@114c0000 {
			compatible = "samsung,exynos5433-cmu-aud";
			reg = <0x114c0000 0x1000>;
			#clock-cells = <1>;
			clock-names = "oscclk", "fout_aud_pll";
			clocks = <&xxti>, <&cmu_top CLK_FOUT_AUD_PLL>;
			power-domains = <&pd_aud>;
		};

		cmu_bus0: clock-controller@13600000 {
			compatible = "samsung,exynos5433-cmu-bus0";
			reg = <0x13600000 0x1000>;
			#clock-cells = <1>;

			clock-names = "aclk_bus0_400";
			clocks = <&cmu_top CLK_ACLK_BUS0_400>;
		};

		cmu_bus1: clock-controller@14800000 {
			compatible = "samsung,exynos5433-cmu-bus1";
			reg = <0x14800000 0x1000>;
			#clock-cells = <1>;

			clock-names = "aclk_bus1_400";
			clocks = <&cmu_top CLK_ACLK_BUS1_400>;
		};

		cmu_bus2: clock-controller@13400000 {
			compatible = "samsung,exynos5433-cmu-bus2";
			reg = <0x13400000 0x1000>;
			#clock-cells = <1>;

			clock-names = "oscclk", "aclk_bus2_400";
			clocks = <&xxti>, <&cmu_mif CLK_ACLK_BUS2_400>;
		};

		cmu_g3d: clock-controller@14aa0000 {
			compatible = "samsung,exynos5433-cmu-g3d";
			reg = <0x14aa0000 0x2000>;
			#clock-cells = <1>;

			clock-names = "oscclk", "aclk_g3d_400";
			clocks = <&xxti>, <&cmu_top CLK_ACLK_G3D_400>;
			power-domains = <&pd_g3d>;
		};

		cmu_gscl: clock-controller@13cf0000 {
			compatible = "samsung,exynos5433-cmu-gscl";
			reg = <0x13cf0000 0x1000>;
			#clock-cells = <1>;

			clock-names = "oscclk",
				"aclk_gscl_111",
				"aclk_gscl_333";
			clocks = <&xxti>,
				<&cmu_top CLK_ACLK_GSCL_111>,
				<&cmu_top CLK_ACLK_GSCL_333>;
			power-domains = <&pd_gscl>;
		};

		cmu_apollo: clock-controller@11900000 {
			compatible = "samsung,exynos5433-cmu-apollo";
			reg = <0x11900000 0x2000>;
			#clock-cells = <1>;

			clock-names = "oscclk", "sclk_bus_pll_apollo";
			clocks = <&xxti>, <&cmu_mif CLK_SCLK_BUS_PLL_APOLLO>;
		};

		cmu_atlas: clock-controller@11800000 {
			compatible = "samsung,exynos5433-cmu-atlas";
			reg = <0x11800000 0x2000>;
			#clock-cells = <1>;

			clock-names = "oscclk", "sclk_bus_pll_atlas";
			clocks = <&xxti>, <&cmu_mif CLK_SCLK_BUS_PLL_ATLAS>;
		};

		cmu_mscl: clock-controller@150d0000 {
			compatible = "samsung,exynos5433-cmu-mscl";
			reg = <0x150d0000 0x1000>;
			#clock-cells = <1>;

			clock-names = "oscclk",
				"sclk_jpeg_mscl",
				"aclk_mscl_400";
			clocks = <&xxti>,
				<&cmu_top CLK_SCLK_JPEG_MSCL>,
				<&cmu_top CLK_ACLK_MSCL_400>;
			power-domains = <&pd_mscl>;
		};

		cmu_mfc: clock-controller@15280000 {
			compatible = "samsung,exynos5433-cmu-mfc";
			reg = <0x15280000 0x1000>;
			#clock-cells = <1>;

			clock-names = "oscclk", "aclk_mfc_400";
			clocks = <&xxti>, <&cmu_top CLK_ACLK_MFC_400>;
			power-domains = <&pd_mfc>;
		};

		cmu_hevc: clock-controller@14f80000 {
			compatible = "samsung,exynos5433-cmu-hevc";
			reg = <0x14f80000 0x1000>;
			#clock-cells = <1>;

			clock-names = "oscclk", "aclk_hevc_400";
			clocks = <&xxti>, <&cmu_top CLK_ACLK_HEVC_400>;
			power-domains = <&pd_hevc>;
		};

		cmu_isp: clock-controller@146d0000 {
			compatible = "samsung,exynos5433-cmu-isp";
			reg = <0x146d0000 0x1000>;
			#clock-cells = <1>;

			clock-names = "oscclk",
				"aclk_isp_dis_400",
				"aclk_isp_400";
			clocks = <&xxti>,
				<&cmu_top CLK_ACLK_ISP_DIS_400>,
				<&cmu_top CLK_ACLK_ISP_400>;
			power-domains = <&pd_isp>;
		};

		cmu_cam0: clock-controller@120d0000 {
			compatible = "samsung,exynos5433-cmu-cam0";
			reg = <0x120d0000 0x1000>;
			#clock-cells = <1>;

			clock-names = "oscclk",
				"aclk_cam0_333",
				"aclk_cam0_400",
				"aclk_cam0_552";
			clocks = <&xxti>,
				<&cmu_top CLK_ACLK_CAM0_333>,
				<&cmu_top CLK_ACLK_CAM0_400>,
				<&cmu_top CLK_ACLK_CAM0_552>;
			power-domains = <&pd_cam0>;
		};

		cmu_cam1: clock-controller@145d0000 {
			compatible = "samsung,exynos5433-cmu-cam1";
			reg = <0x145d0000 0x1000>;
			#clock-cells = <1>;

			clock-names = "oscclk",
				"sclk_isp_uart_cam1",
				"sclk_isp_spi1_cam1",
				"sclk_isp_spi0_cam1",
				"aclk_cam1_333",
				"aclk_cam1_400",
				"aclk_cam1_552";
			clocks = <&xxti>,
				<&cmu_top CLK_SCLK_ISP_UART_CAM1>,
				<&cmu_top CLK_SCLK_ISP_SPI1_CAM1>,
				<&cmu_top CLK_SCLK_ISP_SPI0_CAM1>,
				<&cmu_top CLK_ACLK_CAM1_333>,
				<&cmu_top CLK_ACLK_CAM1_400>,
				<&cmu_top CLK_ACLK_CAM1_552>;
			power-domains = <&pd_cam1>;
		};

<<<<<<< HEAD
=======
		cmu_imem: clock-controller@11060000 {
			compatible = "samsung,exynos5433-cmu-imem";
			reg = <0x11060000 0x1000>;
			#clock-cells = <1>;

			clock-names = "oscclk",
				"aclk_imem_sssx_266",
				"aclk_imem_266",
				"aclk_imem_200";
			clocks = <&xxti>,
				<&cmu_top CLK_DIV_ACLK_IMEM_SSSX_266>,
				<&cmu_top CLK_DIV_ACLK_IMEM_266>,
				<&cmu_top CLK_DIV_ACLK_IMEM_200>;
		};

		slim_sss: slim-sss@11140000 {
			compatible = "samsung,exynos5433-slim-sss";
			reg = <0x11140000 0x1000>;
			interrupts = <GIC_SPI 312 IRQ_TYPE_LEVEL_HIGH>;
			clock-names = "aclk", "pclk";
			clocks = <&cmu_imem CLK_ACLK_SLIMSSS>,
				 <&cmu_imem CLK_PCLK_SLIMSSS>;
		};

>>>>>>> 407d19ab
		pd_gscl: power-domain@105c4000 {
			compatible = "samsung,exynos5433-pd";
			reg = <0x105c4000 0x20>;
			#power-domain-cells = <0>;
			label = "GSCL";
		};

		pd_cam0: power-domain@105c4020 {
			compatible = "samsung,exynos5433-pd";
			reg = <0x105c4020 0x20>;
			#power-domain-cells = <0>;
			power-domains = <&pd_cam1>;
			label = "CAM0";
		};

		pd_mscl: power-domain@105c4040 {
			compatible = "samsung,exynos5433-pd";
			reg = <0x105c4040 0x20>;
			#power-domain-cells = <0>;
			label = "MSCL";
		};

		pd_g3d: power-domain@105c4060 {
			compatible = "samsung,exynos5433-pd";
			reg = <0x105c4060 0x20>;
			#power-domain-cells = <0>;
			label = "G3D";
		};

		pd_disp: power-domain@105c4080 {
			compatible = "samsung,exynos5433-pd";
			reg = <0x105c4080 0x20>;
			#power-domain-cells = <0>;
			label = "DISP";
		};

		pd_cam1: power-domain@105c40a0 {
			compatible = "samsung,exynos5433-pd";
			reg = <0x105c40a0 0x20>;
			#power-domain-cells = <0>;
			label = "CAM1";
		};

		pd_aud: power-domain@105c40c0 {
			compatible = "samsung,exynos5433-pd";
			reg = <0x105c40c0 0x20>;
			#power-domain-cells = <0>;
			label = "AUD";
		};

		pd_g2d: power-domain@105c4120 {
			compatible = "samsung,exynos5433-pd";
			reg = <0x105c4120 0x20>;
			#power-domain-cells = <0>;
			label = "G2D";
		};

		pd_isp: power-domain@105c4140 {
			compatible = "samsung,exynos5433-pd";
			reg = <0x105c4140 0x20>;
			#power-domain-cells = <0>;
			power-domains = <&pd_cam0>;
			label = "ISP";
		};

		pd_mfc: power-domain@105c4180 {
			compatible = "samsung,exynos5433-pd";
			reg = <0x105c4180 0x20>;
			#power-domain-cells = <0>;
			label = "MFC";
		};

		pd_hevc: power-domain@105c41c0 {
			compatible = "samsung,exynos5433-pd";
			reg = <0x105c41c0 0x20>;
			#power-domain-cells = <0>;
			label = "HEVC";
		};

		tmu_atlas0: tmu@10060000 {
			compatible = "samsung,exynos5433-tmu";
			reg = <0x10060000 0x200>;
			interrupts = <GIC_SPI 95 IRQ_TYPE_LEVEL_HIGH>;
			clocks = <&cmu_peris CLK_PCLK_TMU0_APBIF>,
				<&cmu_peris CLK_SCLK_TMU0>;
			clock-names = "tmu_apbif", "tmu_sclk";
			#thermal-sensor-cells = <0>;
			status = "disabled";
		};

		tmu_atlas1: tmu@10068000 {
			compatible = "samsung,exynos5433-tmu";
			reg = <0x10068000 0x200>;
			interrupts = <GIC_SPI 96 IRQ_TYPE_LEVEL_HIGH>;
			clocks = <&cmu_peris CLK_PCLK_TMU0_APBIF>,
				<&cmu_peris CLK_SCLK_TMU0>;
			clock-names = "tmu_apbif", "tmu_sclk";
			#thermal-sensor-cells = <0>;
			status = "disabled";
		};

		tmu_g3d: tmu@10070000 {
			compatible = "samsung,exynos5433-tmu";
			reg = <0x10070000 0x200>;
			interrupts = <GIC_SPI 99 IRQ_TYPE_LEVEL_HIGH>;
			clocks = <&cmu_peris CLK_PCLK_TMU1_APBIF>,
				<&cmu_peris CLK_SCLK_TMU1>;
			clock-names = "tmu_apbif", "tmu_sclk";
			#thermal-sensor-cells = <0>;
			status = "disabled";
		};

		tmu_apollo: tmu@10078000 {
			compatible = "samsung,exynos5433-tmu";
			reg = <0x10078000 0x200>;
			interrupts = <GIC_SPI 115 IRQ_TYPE_LEVEL_HIGH>;
			clocks = <&cmu_peris CLK_PCLK_TMU1_APBIF>,
				<&cmu_peris CLK_SCLK_TMU1>;
			clock-names = "tmu_apbif", "tmu_sclk";
			#thermal-sensor-cells = <0>;
			status = "disabled";
		};

		tmu_isp: tmu@1007c000 {
			compatible = "samsung,exynos5433-tmu";
			reg = <0x1007c000 0x200>;
			interrupts = <GIC_SPI 94 IRQ_TYPE_LEVEL_HIGH>;
			clocks = <&cmu_peris CLK_PCLK_TMU1_APBIF>,
				<&cmu_peris CLK_SCLK_TMU1>;
			clock-names = "tmu_apbif", "tmu_sclk";
			#thermal-sensor-cells = <0>;
			status = "disabled";
		};

		mct@101c0000 {
			compatible = "samsung,exynos4210-mct";
			reg = <0x101c0000 0x800>;
			interrupts = <GIC_SPI 102 IRQ_TYPE_LEVEL_HIGH>,
				<GIC_SPI 103 IRQ_TYPE_LEVEL_HIGH>,
				<GIC_SPI 104 IRQ_TYPE_LEVEL_HIGH>,
				<GIC_SPI 105 IRQ_TYPE_LEVEL_HIGH>,
				<GIC_SPI 106 IRQ_TYPE_LEVEL_HIGH>,
				<GIC_SPI 107 IRQ_TYPE_LEVEL_HIGH>,
				<GIC_SPI 108 IRQ_TYPE_LEVEL_HIGH>,
				<GIC_SPI 109 IRQ_TYPE_LEVEL_HIGH>,
				<GIC_SPI 110 IRQ_TYPE_LEVEL_HIGH>,
				<GIC_SPI 111 IRQ_TYPE_LEVEL_HIGH>,
				<GIC_SPI 112 IRQ_TYPE_LEVEL_HIGH>,
				<GIC_SPI 113 IRQ_TYPE_LEVEL_HIGH>;
			clocks = <&xxti>, <&cmu_peris CLK_PCLK_MCT>;
			clock-names = "fin_pll", "mct";
		};

		ppmu_d0_cpu: ppmu@10480000 {
			compatible = "samsung,exynos-ppmu-v2";
			reg = <0x10480000 0x2000>;
			status = "disabled";
		};

		ppmu_d0_general: ppmu@10490000 {
			compatible = "samsung,exynos-ppmu-v2";
			reg = <0x10490000 0x2000>;
			status = "disabled";
		};

		ppmu_d1_cpu: ppmu@104b0000 {
			compatible = "samsung,exynos-ppmu-v2";
			reg = <0x104b0000 0x2000>;
			status = "disabled";
		};

		ppmu_d1_general: ppmu@104c0000 {
			compatible = "samsung,exynos-ppmu-v2";
			reg = <0x104c0000 0x2000>;
			status = "disabled";
		};

		pinctrl_alive: pinctrl@10580000 {
			compatible = "samsung,exynos5433-pinctrl";
			reg = <0x10580000 0x1a20>, <0x11090000 0x100>;

			wakeup-interrupt-controller {
				compatible = "samsung,exynos7-wakeup-eint";
				interrupts = <GIC_SPI 16 IRQ_TYPE_LEVEL_HIGH>;
			};
		};

		pinctrl_aud: pinctrl@114b0000 {
			compatible = "samsung,exynos5433-pinctrl";
			reg = <0x114b0000 0x1000>;
			interrupts = <GIC_SPI 68 IRQ_TYPE_LEVEL_HIGH>;
			power-domains = <&pd_aud>;
		};

		pinctrl_cpif: pinctrl@10fe0000 {
			compatible = "samsung,exynos5433-pinctrl";
			reg = <0x10fe0000 0x1000>;
			interrupts = <GIC_SPI 179 IRQ_TYPE_LEVEL_HIGH>;
		};

		pinctrl_ese: pinctrl@14ca0000 {
			compatible = "samsung,exynos5433-pinctrl";
			reg = <0x14ca0000 0x1000>;
			interrupts = <GIC_SPI 413 IRQ_TYPE_LEVEL_HIGH>;
		};

		pinctrl_finger: pinctrl@14cb0000 {
			compatible = "samsung,exynos5433-pinctrl";
			reg = <0x14cb0000 0x1000>;
			interrupts = <GIC_SPI 414 IRQ_TYPE_LEVEL_HIGH>;
		};

		pinctrl_fsys: pinctrl@15690000 {
			compatible = "samsung,exynos5433-pinctrl";
			reg = <0x15690000 0x1000>;
			interrupts = <GIC_SPI 229 IRQ_TYPE_LEVEL_HIGH>;
		};

		pinctrl_imem: pinctrl@11090000 {
			compatible = "samsung,exynos5433-pinctrl";
			reg = <0x11090000 0x1000>;
			interrupts = <GIC_SPI 325 IRQ_TYPE_LEVEL_HIGH>;
		};

		pinctrl_nfc: pinctrl@14cd0000 {
			compatible = "samsung,exynos5433-pinctrl";
			reg = <0x14cd0000 0x1000>;
			interrupts = <GIC_SPI 441 IRQ_TYPE_LEVEL_HIGH>;
		};

		pinctrl_peric: pinctrl@14cc0000 {
			compatible = "samsung,exynos5433-pinctrl";
			reg = <0x14cc0000 0x1100>;
			interrupts = <GIC_SPI 440 IRQ_TYPE_LEVEL_HIGH>;
		};

		pinctrl_touch: pinctrl@14ce0000 {
			compatible = "samsung,exynos5433-pinctrl";
			reg = <0x14ce0000 0x1100>;
			interrupts = <GIC_SPI 442 IRQ_TYPE_LEVEL_HIGH>;
		};

		pmu_system_controller: system-controller@105c0000 {
			compatible = "samsung,exynos5433-pmu", "syscon";
			reg = <0x105c0000 0x5008>;
			#clock-cells = <1>;
			clock-names = "clkout16";
			clocks = <&xxti>;

			reboot: syscon-reboot {
				compatible = "syscon-reboot";
				regmap = <&pmu_system_controller>;
				offset = <0x400>; /* SWRESET */
				mask = <0x1>;
			};
		};

		gic: interrupt-controller@11001000 {
			compatible = "arm,gic-400";
			#interrupt-cells = <3>;
			interrupt-controller;
			reg = <0x11001000 0x1000>,
				<0x11002000 0x2000>,
				<0x11004000 0x2000>,
				<0x11006000 0x2000>;
			interrupts = <GIC_PPI 9 0xf04>;
		};

		mipi_phy: video-phy {
			compatible = "samsung,exynos5433-mipi-video-phy";
			#phy-cells = <1>;
			samsung,pmu-syscon = <&pmu_system_controller>;
			samsung,cam0-sysreg = <&syscon_cam0>;
			samsung,cam1-sysreg = <&syscon_cam1>;
			samsung,disp-sysreg = <&syscon_disp>;
		};

		decon: decon@13800000 {
			compatible = "samsung,exynos5433-decon";
			reg = <0x13800000 0x2104>;
			clocks = <&cmu_disp CLK_PCLK_DECON>,
				<&cmu_disp CLK_ACLK_DECON>,
				<&cmu_disp CLK_ACLK_SMMU_DECON0X>,
				<&cmu_disp CLK_ACLK_XIU_DECON0X>,
				<&cmu_disp CLK_PCLK_SMMU_DECON0X>,
				<&cmu_disp CLK_ACLK_SMMU_DECON1X>,
				<&cmu_disp CLK_ACLK_XIU_DECON1X>,
				<&cmu_disp CLK_PCLK_SMMU_DECON1X>,
				<&cmu_disp CLK_SCLK_DECON_VCLK>,
				<&cmu_disp CLK_SCLK_DECON_ECLK>,
				<&cmu_disp CLK_SCLK_DSD>;
			clock-names = "pclk", "aclk_decon", "aclk_smmu_decon0x",
				"aclk_xiu_decon0x", "pclk_smmu_decon0x",
				"aclk_smmu_decon1x", "aclk_xiu_decon1x",
				"pclk_smmu_decon1x", "sclk_decon_vclk",
				"sclk_decon_eclk", "dsd";
			power-domains = <&pd_disp>;
			interrupt-names = "fifo", "vsync", "lcd_sys";
			interrupts = <GIC_SPI 201 IRQ_TYPE_LEVEL_HIGH>,
				     <GIC_SPI 202 IRQ_TYPE_LEVEL_HIGH>,
				     <GIC_SPI 203 IRQ_TYPE_LEVEL_HIGH>;
			samsung,disp-sysreg = <&syscon_disp>;
			status = "disabled";
			iommus = <&sysmmu_decon0x>, <&sysmmu_decon1x>;
			iommu-names = "m0", "m1";

			ports {
				#address-cells = <1>;
				#size-cells = <0>;

				port@0 {
					reg = <0>;
					decon_to_mic: endpoint {
						remote-endpoint =
							<&mic_to_decon>;
					};
				};
			};
		};

		decon_tv: decon@13880000 {
			compatible = "samsung,exynos5433-decon-tv";
			reg = <0x13880000 0x20b8>;
			clocks = <&cmu_disp CLK_PCLK_DECON_TV>,
				 <&cmu_disp CLK_ACLK_DECON_TV>,
				 <&cmu_disp CLK_ACLK_SMMU_TV0X>,
				 <&cmu_disp CLK_ACLK_XIU_TV0X>,
				 <&cmu_disp CLK_PCLK_SMMU_TV0X>,
				 <&cmu_disp CLK_ACLK_SMMU_TV1X>,
				 <&cmu_disp CLK_ACLK_XIU_TV1X>,
				 <&cmu_disp CLK_PCLK_SMMU_TV1X>,
				 <&cmu_disp CLK_SCLK_DECON_TV_VCLK>,
				 <&cmu_disp CLK_SCLK_DECON_TV_ECLK>,
				 <&cmu_disp CLK_SCLK_DSD>;
			clock-names = "pclk", "aclk_decon", "aclk_smmu_decon0x",
				      "aclk_xiu_decon0x", "pclk_smmu_decon0x",
				      "aclk_smmu_decon1x", "aclk_xiu_decon1x",
				      "pclk_smmu_decon1x", "sclk_decon_vclk",
				      "sclk_decon_eclk", "dsd";
			samsung,disp-sysreg = <&syscon_disp>;
			power-domains = <&pd_disp>;
			interrupt-names = "fifo", "vsync", "lcd_sys";
			interrupts = <GIC_SPI 210 IRQ_TYPE_LEVEL_HIGH>,
				     <GIC_SPI 211 IRQ_TYPE_LEVEL_HIGH>,
				     <GIC_SPI 212 IRQ_TYPE_LEVEL_HIGH>;
			status = "disabled";
			iommus = <&sysmmu_tv0x>, <&sysmmu_tv1x>;
			iommu-names = "m0", "m1";
		};

		dsi: dsi@13900000 {
			compatible = "samsung,exynos5433-mipi-dsi";
			reg = <0x13900000 0xC0>;
			interrupts = <GIC_SPI 205 IRQ_TYPE_LEVEL_HIGH>;
			phys = <&mipi_phy 1>;
			phy-names = "dsim";
			clocks = <&cmu_disp CLK_PCLK_DSIM0>,
				<&cmu_disp CLK_PHYCLK_MIPIDPHY0_BITCLKDIV8>,
				<&cmu_disp CLK_PHYCLK_MIPIDPHY0_RXCLKESC0>,
				<&cmu_disp CLK_SCLK_RGB_VCLK_TO_DSIM0>,
				<&cmu_disp CLK_SCLK_DSIM0>;
			clock-names = "bus_clk",
					"phyclk_mipidphy0_bitclkdiv8",
					"phyclk_mipidphy0_rxclkesc0",
					"sclk_rgb_vclk_to_dsim0",
					"sclk_mipi";
			power-domains = <&pd_disp>;
			status = "disabled";
			#address-cells = <1>;
			#size-cells = <0>;

			ports {
				#address-cells = <1>;
				#size-cells = <0>;

				port@0 {
					reg = <0>;
					dsi_to_mic: endpoint {
						remote-endpoint = <&mic_to_dsi>;
					};
				};
			};
		};

		mic: mic@13930000 {
			compatible = "samsung,exynos5433-mic";
			reg = <0x13930000 0x48>;
			clocks = <&cmu_disp CLK_PCLK_MIC0>,
				<&cmu_disp CLK_SCLK_RGB_VCLK_TO_MIC0>;
			clock-names = "pclk_mic0", "sclk_rgb_vclk_to_mic0";
			power-domains = <&pd_disp>;
			samsung,disp-syscon = <&syscon_disp>;
			status = "disabled";

			ports {
				#address-cells = <1>;
				#size-cells = <0>;

				port@0 {
					reg = <0>;
					mic_to_decon: endpoint {
						remote-endpoint =
							<&decon_to_mic>;
					};
				};

				port@1 {
					reg = <1>;
					mic_to_dsi: endpoint {
						remote-endpoint = <&dsi_to_mic>;
					};
				};
			};
		};

		hdmi: hdmi@13970000 {
			compatible = "samsung,exynos5433-hdmi";
			reg = <0x13970000 0x70000>;
			interrupts = <GIC_SPI 208 IRQ_TYPE_LEVEL_HIGH>;
			clocks = <&cmu_disp CLK_PCLK_HDMI>,
				<&cmu_disp CLK_PCLK_HDMIPHY>,
				<&cmu_disp CLK_PHYCLK_HDMIPHY_TMDS_CLKO>,
				<&cmu_disp CLK_PHYCLK_HDMI_PIXEL>,
				<&cmu_disp CLK_PHYCLK_HDMIPHY_TMDS_CLKO_PHY>,
				<&cmu_disp CLK_MOUT_PHYCLK_HDMIPHY_TMDS_CLKO_USER>,
				<&cmu_disp CLK_PHYCLK_HDMIPHY_PIXEL_CLKO_PHY>,
				<&cmu_disp CLK_MOUT_PHYCLK_HDMIPHY_PIXEL_CLKO_USER>,
				<&xxti>, <&cmu_disp CLK_SCLK_HDMI_SPDIF>;
			clock-names = "hdmi_pclk", "hdmi_i_pclk",
				"i_tmds_clk", "i_pixel_clk",
				"tmds_clko", "tmds_clko_user",
				"pixel_clko", "pixel_clko_user",
				"oscclk", "i_spdif_clk";
			phy = <&hdmiphy>;
			ddc = <&hsi2c_11>;
			samsung,syscon-phandle = <&pmu_system_controller>;
			samsung,sysreg-phandle = <&syscon_disp>;
			#sound-dai-cells = <0>;
			status = "disabled";
		};

		hdmiphy: hdmiphy@13af0000 {
			reg = <0x13af0000 0x80>;
		};

		syscon_disp: syscon@13b80000 {
			compatible = "syscon";
			reg = <0x13b80000 0x1010>;
		};

		syscon_cam0: syscon@120f0000 {
			compatible = "syscon";
			reg = <0x120f0000 0x1020>;
		};

		syscon_cam1: syscon@145f0000 {
			compatible = "syscon";
			reg = <0x145f0000 0x1038>;
		};

		gsc_0: video-scaler@13c00000 {
			compatible = "samsung,exynos5433-gsc";
			reg = <0x13c00000 0x1000>;
			interrupts = <GIC_SPI 297 IRQ_TYPE_LEVEL_HIGH>;
			clock-names = "pclk", "aclk", "aclk_xiu",
				      "aclk_gsclbend", "gsd";
			clocks = <&cmu_gscl CLK_PCLK_GSCL0>,
				 <&cmu_gscl CLK_ACLK_GSCL0>,
				 <&cmu_gscl CLK_ACLK_XIU_GSCLX>,
				 <&cmu_gscl CLK_ACLK_GSCLBEND_333>,
				 <&cmu_gscl CLK_ACLK_GSD>;
			iommus = <&sysmmu_gscl0>;
			power-domains = <&pd_gscl>;
		};

		gsc_1: video-scaler@13c10000 {
			compatible = "samsung,exynos5433-gsc";
			reg = <0x13c10000 0x1000>;
			interrupts = <GIC_SPI 298 IRQ_TYPE_LEVEL_HIGH>;
			clock-names = "pclk", "aclk", "aclk_xiu",
				      "aclk_gsclbend", "gsd";
			clocks = <&cmu_gscl CLK_PCLK_GSCL1>,
				 <&cmu_gscl CLK_ACLK_GSCL1>,
				 <&cmu_gscl CLK_ACLK_XIU_GSCLX>,
				 <&cmu_gscl CLK_ACLK_GSCLBEND_333>,
				 <&cmu_gscl CLK_ACLK_GSD>;
			iommus = <&sysmmu_gscl1>;
			power-domains = <&pd_gscl>;
		};

		gsc_2: video-scaler@13c20000 {
			compatible = "samsung,exynos5433-gsc";
			reg = <0x13c20000 0x1000>;
			interrupts = <GIC_SPI 299 IRQ_TYPE_LEVEL_HIGH>;
			clock-names = "pclk", "aclk", "aclk_xiu",
				      "aclk_gsclbend", "gsd";
			clocks = <&cmu_gscl CLK_PCLK_GSCL2>,
				 <&cmu_gscl CLK_ACLK_GSCL2>,
				 <&cmu_gscl CLK_ACLK_XIU_GSCLX>,
				 <&cmu_gscl CLK_ACLK_GSCLBEND_333>,
				 <&cmu_gscl CLK_ACLK_GSD>;
			iommus = <&sysmmu_gscl2>;
			power-domains = <&pd_gscl>;
		};

		scaler_0: scaler@15000000 {
			compatible = "samsung,exynos5433-scaler";
			reg = <0x15000000 0x1294>;
			interrupts = <0 402 IRQ_TYPE_LEVEL_HIGH>;
			clock-names = "pclk", "aclk", "aclk_xiu";
			clocks = <&cmu_mscl CLK_PCLK_M2MSCALER0>,
				 <&cmu_mscl CLK_ACLK_M2MSCALER0>,
				 <&cmu_mscl CLK_ACLK_XIU_MSCLX>;
			iommus = <&sysmmu_scaler_0>;
			power-domains = <&pd_mscl>;
		};

		scaler_1: scaler@15010000 {
			compatible = "samsung,exynos5433-scaler";
			reg = <0x15010000 0x1294>;
			interrupts = <0 403 IRQ_TYPE_LEVEL_HIGH>;
			clock-names = "pclk", "aclk", "aclk_xiu";
			clocks = <&cmu_mscl CLK_PCLK_M2MSCALER1>,
				 <&cmu_mscl CLK_ACLK_M2MSCALER1>,
				 <&cmu_mscl CLK_ACLK_XIU_MSCLX>;
			iommus = <&sysmmu_scaler_1>;
			power-domains = <&pd_mscl>;
		};

		jpeg: codec@15020000 {
			compatible = "samsung,exynos5433-jpeg";
			reg = <0x15020000 0x10000>;
			interrupts = <GIC_SPI 411 IRQ_TYPE_LEVEL_HIGH>;
			clock-names = "pclk", "aclk", "aclk_xiu", "sclk";
			clocks = <&cmu_mscl CLK_PCLK_JPEG>,
				 <&cmu_mscl CLK_ACLK_JPEG>,
				 <&cmu_mscl CLK_ACLK_XIU_MSCLX>,
				 <&cmu_mscl CLK_SCLK_JPEG>;
			iommus = <&sysmmu_jpeg>;
			power-domains = <&pd_mscl>;
		};

		mfc: codec@152e0000 {
			compatible = "samsung,exynos5433-mfc";
			reg = <0x152E0000 0x10000>;
			interrupts = <GIC_SPI 358 IRQ_TYPE_LEVEL_HIGH>;
			clock-names = "pclk", "aclk", "aclk_xiu";
			clocks = <&cmu_mfc CLK_PCLK_MFC>,
				 <&cmu_mfc CLK_ACLK_MFC>,
				 <&cmu_mfc CLK_ACLK_XIU_MFCX>;
			iommus = <&sysmmu_mfc_0>, <&sysmmu_mfc_1>;
			iommu-names = "left", "right";
			power-domains = <&pd_mfc>;
		};

		sysmmu_decon0x: sysmmu@13a00000 {
			compatible = "samsung,exynos-sysmmu";
			reg = <0x13a00000 0x1000>;
			interrupts = <GIC_SPI 192 IRQ_TYPE_LEVEL_HIGH>;
			clock-names = "pclk", "aclk";
			clocks = <&cmu_disp CLK_PCLK_SMMU_DECON0X>,
				<&cmu_disp CLK_ACLK_SMMU_DECON0X>;
			power-domains = <&pd_disp>;
			#iommu-cells = <0>;
		};

		sysmmu_decon1x: sysmmu@13a10000 {
			compatible = "samsung,exynos-sysmmu";
			reg = <0x13a10000 0x1000>;
			interrupts = <GIC_SPI 194 IRQ_TYPE_LEVEL_HIGH>;
			clock-names = "pclk", "aclk";
			clocks = <&cmu_disp CLK_PCLK_SMMU_DECON1X>,
				<&cmu_disp CLK_ACLK_SMMU_DECON1X>;
			#iommu-cells = <0>;
			power-domains = <&pd_disp>;
		};

		sysmmu_tv0x: sysmmu@13a20000 {
			compatible = "samsung,exynos-sysmmu";
			reg = <0x13a20000 0x1000>;
			interrupts = <GIC_SPI 214 IRQ_TYPE_LEVEL_HIGH>;
			clock-names = "pclk", "aclk";
			clocks = <&cmu_disp CLK_PCLK_SMMU_TV0X>,
				<&cmu_disp CLK_ACLK_SMMU_TV0X>;
			#iommu-cells = <0>;
			power-domains = <&pd_disp>;
		};

		sysmmu_tv1x: sysmmu@13a30000 {
			compatible = "samsung,exynos-sysmmu";
			reg = <0x13a30000 0x1000>;
			interrupts = <GIC_SPI 216 IRQ_TYPE_LEVEL_HIGH>;
			clock-names = "pclk", "aclk";
			clocks = <&cmu_disp CLK_PCLK_SMMU_TV1X>,
				<&cmu_disp CLK_ACLK_SMMU_TV1X>;
			#iommu-cells = <0>;
			power-domains = <&pd_disp>;
		};

		sysmmu_gscl0: sysmmu@13c80000 {
			compatible = "samsung,exynos-sysmmu";
			reg = <0x13C80000 0x1000>;
			interrupts = <GIC_SPI 288 IRQ_TYPE_LEVEL_HIGH>;
			clock-names = "aclk", "pclk";
			clocks = <&cmu_gscl CLK_ACLK_SMMU_GSCL0>,
				 <&cmu_gscl CLK_PCLK_SMMU_GSCL0>;
			#iommu-cells = <0>;
			power-domains = <&pd_gscl>;
		};

		sysmmu_gscl1: sysmmu@13c90000 {
			compatible = "samsung,exynos-sysmmu";
			reg = <0x13C90000 0x1000>;
			interrupts = <GIC_SPI 290 IRQ_TYPE_LEVEL_HIGH>;
			clock-names = "aclk", "pclk";
			clocks = <&cmu_gscl CLK_ACLK_SMMU_GSCL1>,
				 <&cmu_gscl CLK_PCLK_SMMU_GSCL1>;
			#iommu-cells = <0>;
			power-domains = <&pd_gscl>;
		};

		sysmmu_gscl2: sysmmu@13ca0000 {
			compatible = "samsung,exynos-sysmmu";
			reg = <0x13CA0000 0x1000>;
			interrupts = <GIC_SPI 292 IRQ_TYPE_LEVEL_HIGH>;
			clock-names = "aclk", "pclk";
			clocks = <&cmu_gscl CLK_ACLK_SMMU_GSCL2>,
				 <&cmu_gscl CLK_PCLK_SMMU_GSCL2>;
			#iommu-cells = <0>;
			power-domains = <&pd_gscl>;
		};

		sysmmu_scaler_0: sysmmu@15040000 {
			compatible = "samsung,exynos-sysmmu";
			reg = <0x15040000 0x1000>;
			interrupts = <GIC_SPI 404 IRQ_TYPE_LEVEL_HIGH>;
			clock-names = "pclk", "aclk";
			clocks = <&cmu_mscl CLK_PCLK_SMMU_M2MSCALER0>,
				 <&cmu_mscl CLK_ACLK_SMMU_M2MSCALER0>;
			#iommu-cells = <0>;
			power-domains = <&pd_mscl>;
		};

		sysmmu_scaler_1: sysmmu@15050000 {
			compatible = "samsung,exynos-sysmmu";
			reg = <0x15050000 0x1000>;
			interrupts = <GIC_SPI 406 IRQ_TYPE_LEVEL_HIGH>;
			clock-names = "pclk", "aclk";
			clocks = <&cmu_mscl CLK_PCLK_SMMU_M2MSCALER1>,
				 <&cmu_mscl CLK_ACLK_SMMU_M2MSCALER1>;
			#iommu-cells = <0>;
			power-domains = <&pd_mscl>;
		};

		sysmmu_jpeg: sysmmu@15060000 {
			compatible = "samsung,exynos-sysmmu";
			reg = <0x15060000 0x1000>;
			interrupts = <GIC_SPI 408 IRQ_TYPE_LEVEL_HIGH>;
			clock-names = "pclk", "aclk";
			clocks = <&cmu_mscl CLK_PCLK_SMMU_JPEG>,
				 <&cmu_mscl CLK_ACLK_SMMU_JPEG>;
			#iommu-cells = <0>;
			power-domains = <&pd_mscl>;
		};

		sysmmu_mfc_0: sysmmu@15200000 {
			compatible = "samsung,exynos-sysmmu";
			reg = <0x15200000 0x1000>;
			interrupts = <GIC_SPI 352 IRQ_TYPE_LEVEL_HIGH>;
			clock-names = "pclk", "aclk";
			clocks = <&cmu_mfc CLK_PCLK_SMMU_MFC_0>,
				 <&cmu_mfc CLK_ACLK_SMMU_MFC_0>;
			#iommu-cells = <0>;
			power-domains = <&pd_mfc>;
		};

		sysmmu_mfc_1: sysmmu@15210000 {
			compatible = "samsung,exynos-sysmmu";
			reg = <0x15210000 0x1000>;
			interrupts = <GIC_SPI 354 IRQ_TYPE_LEVEL_HIGH>;
			clock-names = "pclk", "aclk";
			clocks = <&cmu_mfc CLK_PCLK_SMMU_MFC_1>,
				 <&cmu_mfc CLK_ACLK_SMMU_MFC_1>;
			#iommu-cells = <0>;
			power-domains = <&pd_mfc>;
		};

		serial_0: serial@14c10000 {
			compatible = "samsung,exynos5433-uart";
			reg = <0x14c10000 0x100>;
			interrupts = <GIC_SPI 421 IRQ_TYPE_LEVEL_HIGH>;
			clocks = <&cmu_peric CLK_PCLK_UART0>,
				<&cmu_peric CLK_SCLK_UART0>;
			clock-names = "uart", "clk_uart_baud0";
			pinctrl-names = "default";
			pinctrl-0 = <&uart0_bus>;
			status = "disabled";
		};

		serial_1: serial@14c20000 {
			compatible = "samsung,exynos5433-uart";
			reg = <0x14c20000 0x100>;
			interrupts = <GIC_SPI 422 IRQ_TYPE_LEVEL_HIGH>;
			clocks = <&cmu_peric CLK_PCLK_UART1>,
				<&cmu_peric CLK_SCLK_UART1>;
			clock-names = "uart", "clk_uart_baud0";
			pinctrl-names = "default";
			pinctrl-0 = <&uart1_bus>;
			status = "disabled";
		};

		serial_2: serial@14c30000 {
			compatible = "samsung,exynos5433-uart";
			reg = <0x14c30000 0x100>;
			interrupts = <GIC_SPI 423 IRQ_TYPE_LEVEL_HIGH>;
			clocks = <&cmu_peric CLK_PCLK_UART2>,
				<&cmu_peric CLK_SCLK_UART2>;
			clock-names = "uart", "clk_uart_baud0";
			pinctrl-names = "default";
			pinctrl-0 = <&uart2_bus>;
			status = "disabled";
		};

		spi_0: spi@14d20000 {
			compatible = "samsung,exynos5433-spi";
			reg = <0x14d20000 0x100>;
			interrupts = <GIC_SPI 432 IRQ_TYPE_LEVEL_HIGH>;
			dmas = <&pdma0 9>, <&pdma0 8>;
			dma-names = "tx", "rx";
			#address-cells = <1>;
			#size-cells = <0>;
			clocks = <&cmu_peric CLK_PCLK_SPI0>,
				<&cmu_peric CLK_SCLK_SPI0>,
				<&cmu_peric CLK_SCLK_IOCLK_SPI0>;
			clock-names = "spi", "spi_busclk0", "spi_ioclk";
			samsung,spi-src-clk = <0>;
			pinctrl-names = "default";
			pinctrl-0 = <&spi0_bus>;
			num-cs = <1>;
			status = "disabled";
		};

		spi_1: spi@14d30000 {
			compatible = "samsung,exynos5433-spi";
			reg = <0x14d30000 0x100>;
			interrupts = <GIC_SPI 433 IRQ_TYPE_LEVEL_HIGH>;
			dmas = <&pdma0 11>, <&pdma0 10>;
			dma-names = "tx", "rx";
			#address-cells = <1>;
			#size-cells = <0>;
			clocks = <&cmu_peric CLK_PCLK_SPI1>,
				<&cmu_peric CLK_SCLK_SPI1>,
				<&cmu_peric CLK_SCLK_IOCLK_SPI1>;
			clock-names = "spi", "spi_busclk0", "spi_ioclk";
			samsung,spi-src-clk = <0>;
			pinctrl-names = "default";
			pinctrl-0 = <&spi1_bus>;
			num-cs = <1>;
			status = "disabled";
		};

		spi_2: spi@14d40000 {
			compatible = "samsung,exynos5433-spi";
			reg = <0x14d40000 0x100>;
			interrupts = <GIC_SPI 434 IRQ_TYPE_LEVEL_HIGH>;
			dmas = <&pdma0 13>, <&pdma0 12>;
			dma-names = "tx", "rx";
			#address-cells = <1>;
			#size-cells = <0>;
			clocks = <&cmu_peric CLK_PCLK_SPI2>,
				<&cmu_peric CLK_SCLK_SPI2>,
				<&cmu_peric CLK_SCLK_IOCLK_SPI2>;
			clock-names = "spi", "spi_busclk0", "spi_ioclk";
			samsung,spi-src-clk = <0>;
			pinctrl-names = "default";
			pinctrl-0 = <&spi2_bus>;
			num-cs = <1>;
			status = "disabled";
		};

		spi_3: spi@14d50000 {
			compatible = "samsung,exynos5433-spi";
			reg = <0x14d50000 0x100>;
			interrupts = <GIC_SPI 447 IRQ_TYPE_LEVEL_HIGH>;
			dmas = <&pdma0 23>, <&pdma0 22>;
			dma-names = "tx", "rx";
			#address-cells = <1>;
			#size-cells = <0>;
			clocks = <&cmu_peric CLK_PCLK_SPI3>,
				<&cmu_peric CLK_SCLK_SPI3>,
				<&cmu_peric CLK_SCLK_IOCLK_SPI3>;
			clock-names = "spi", "spi_busclk0", "spi_ioclk";
			samsung,spi-src-clk = <0>;
			pinctrl-names = "default";
			pinctrl-0 = <&spi3_bus>;
			num-cs = <1>;
			status = "disabled";
		};

		spi_4: spi@14d00000 {
			compatible = "samsung,exynos5433-spi";
			reg = <0x14d00000 0x100>;
			interrupts = <GIC_SPI 412 IRQ_TYPE_LEVEL_HIGH>;
			dmas = <&pdma0 25>, <&pdma0 24>;
			dma-names = "tx", "rx";
			#address-cells = <1>;
			#size-cells = <0>;
			clocks = <&cmu_peric CLK_PCLK_SPI4>,
				<&cmu_peric CLK_SCLK_SPI4>,
				<&cmu_peric CLK_SCLK_IOCLK_SPI4>;
			clock-names = "spi", "spi_busclk0", "spi_ioclk";
			samsung,spi-src-clk = <0>;
			pinctrl-names = "default";
			pinctrl-0 = <&spi4_bus>;
			num-cs = <1>;
			status = "disabled";
		};

		adc: adc@14d10000 {
			compatible = "samsung,exynos7-adc";
			reg = <0x14d10000 0x100>;
			interrupts = <GIC_SPI 438 IRQ_TYPE_LEVEL_HIGH>;
			clock-names = "adc";
			clocks = <&cmu_peric CLK_PCLK_ADCIF>;
			#io-channel-cells = <1>;
			io-channel-ranges;
			status = "disabled";
		};

		i2s1: i2s@14d60000 {
			compatible = "samsung,exynos7-i2s";
			reg = <0x14d60000 0x100>;
			dmas = <&pdma0 31 &pdma0 30>;
			dma-names = "tx", "rx";
			interrupts = <GIC_SPI 435 IRQ_TYPE_LEVEL_HIGH>;
			clocks = <&cmu_peric CLK_PCLK_I2S1>,
				 <&cmu_peric CLK_PCLK_I2S1>,
				 <&cmu_peric CLK_SCLK_I2S1>;
			clock-names = "iis", "i2s_opclk0", "i2s_opclk1";
			#clock-cells = <1>;
			samsung,supports-6ch;
			samsung,supports-rstclr;
			samsung,supports-tdm;
			samsung,supports-low-rfs;
			#sound-dai-cells = <1>;
			status = "disabled";
		};

		pwm: pwm@14dd0000 {
			compatible = "samsung,exynos4210-pwm";
			reg = <0x14dd0000 0x100>;
			interrupts = <GIC_SPI 416 IRQ_TYPE_LEVEL_HIGH>,
				     <GIC_SPI 417 IRQ_TYPE_LEVEL_HIGH>,
				     <GIC_SPI 418 IRQ_TYPE_LEVEL_HIGH>,
				     <GIC_SPI 419 IRQ_TYPE_LEVEL_HIGH>,
				     <GIC_SPI 420 IRQ_TYPE_LEVEL_HIGH>;
			samsung,pwm-outputs = <0>, <1>, <2>, <3>;
			clocks = <&cmu_peric CLK_PCLK_PWM>;
			clock-names = "timers";
			#pwm-cells = <3>;
			status = "disabled";
		};

		hsi2c_0: hsi2c@14e40000 {
			compatible = "samsung,exynos7-hsi2c";
			reg = <0x14e40000 0x1000>;
			interrupts = <GIC_SPI 428 IRQ_TYPE_LEVEL_HIGH>;
			#address-cells = <1>;
			#size-cells = <0>;
			pinctrl-names = "default";
			pinctrl-0 = <&hs_i2c0_bus>;
			clocks = <&cmu_peric CLK_PCLK_HSI2C0>;
			clock-names = "hsi2c";
			status = "disabled";
		};

		hsi2c_1: hsi2c@14e50000 {
			compatible = "samsung,exynos7-hsi2c";
			reg = <0x14e50000 0x1000>;
			interrupts = <GIC_SPI 429 IRQ_TYPE_LEVEL_HIGH>;
			#address-cells = <1>;
			#size-cells = <0>;
			pinctrl-names = "default";
			pinctrl-0 = <&hs_i2c1_bus>;
			clocks = <&cmu_peric CLK_PCLK_HSI2C1>;
			clock-names = "hsi2c";
			status = "disabled";
		};

		hsi2c_2: hsi2c@14e60000 {
			compatible = "samsung,exynos7-hsi2c";
			reg = <0x14e60000 0x1000>;
			interrupts = <GIC_SPI 430 IRQ_TYPE_LEVEL_HIGH>;
			#address-cells = <1>;
			#size-cells = <0>;
			pinctrl-names = "default";
			pinctrl-0 = <&hs_i2c2_bus>;
			clocks = <&cmu_peric CLK_PCLK_HSI2C2>;
			clock-names = "hsi2c";
			status = "disabled";
		};

		hsi2c_3: hsi2c@14e70000 {
			compatible = "samsung,exynos7-hsi2c";
			reg = <0x14e70000 0x1000>;
			interrupts = <GIC_SPI 431 IRQ_TYPE_LEVEL_HIGH>;
			#address-cells = <1>;
			#size-cells = <0>;
			pinctrl-names = "default";
			pinctrl-0 = <&hs_i2c3_bus>;
			clocks = <&cmu_peric CLK_PCLK_HSI2C3>;
			clock-names = "hsi2c";
			status = "disabled";
		};

		hsi2c_4: hsi2c@14ec0000 {
			compatible = "samsung,exynos7-hsi2c";
			reg = <0x14ec0000 0x1000>;
			interrupts = <GIC_SPI 424 IRQ_TYPE_LEVEL_HIGH>;
			#address-cells = <1>;
			#size-cells = <0>;
			pinctrl-names = "default";
			pinctrl-0 = <&hs_i2c4_bus>;
			clocks = <&cmu_peric CLK_PCLK_HSI2C4>;
			clock-names = "hsi2c";
			status = "disabled";
		};

		hsi2c_5: hsi2c@14ed0000 {
			compatible = "samsung,exynos7-hsi2c";
			reg = <0x14ed0000 0x1000>;
			interrupts = <GIC_SPI 425 IRQ_TYPE_LEVEL_HIGH>;
			#address-cells = <1>;
			#size-cells = <0>;
			pinctrl-names = "default";
			pinctrl-0 = <&hs_i2c5_bus>;
			clocks = <&cmu_peric CLK_PCLK_HSI2C5>;
			clock-names = "hsi2c";
			status = "disabled";
		};

		hsi2c_6: hsi2c@14ee0000 {
			compatible = "samsung,exynos7-hsi2c";
			reg = <0x14ee0000 0x1000>;
			interrupts = <GIC_SPI 426 IRQ_TYPE_LEVEL_HIGH>;
			#address-cells = <1>;
			#size-cells = <0>;
			pinctrl-names = "default";
			pinctrl-0 = <&hs_i2c6_bus>;
			clocks = <&cmu_peric CLK_PCLK_HSI2C6>;
			clock-names = "hsi2c";
			status = "disabled";
		};

		hsi2c_7: hsi2c@14ef0000 {
			compatible = "samsung,exynos7-hsi2c";
			reg = <0x14ef0000 0x1000>;
			interrupts = <GIC_SPI 427 IRQ_TYPE_LEVEL_HIGH>;
			#address-cells = <1>;
			#size-cells = <0>;
			pinctrl-names = "default";
			pinctrl-0 = <&hs_i2c7_bus>;
			clocks = <&cmu_peric CLK_PCLK_HSI2C7>;
			clock-names = "hsi2c";
			status = "disabled";
		};

		hsi2c_8: hsi2c@14d90000 {
			compatible = "samsung,exynos7-hsi2c";
			reg = <0x14d90000 0x1000>;
			interrupts = <GIC_SPI 443 IRQ_TYPE_LEVEL_HIGH>;
			#address-cells = <1>;
			#size-cells = <0>;
			pinctrl-names = "default";
			pinctrl-0 = <&hs_i2c8_bus>;
			clocks = <&cmu_peric CLK_PCLK_HSI2C8>;
			clock-names = "hsi2c";
			status = "disabled";
		};

		hsi2c_9: hsi2c@14da0000 {
			compatible = "samsung,exynos7-hsi2c";
			reg = <0x14da0000 0x1000>;
			interrupts = <GIC_SPI 444 IRQ_TYPE_LEVEL_HIGH>;
			#address-cells = <1>;
			#size-cells = <0>;
			pinctrl-names = "default";
			pinctrl-0 = <&hs_i2c9_bus>;
			clocks = <&cmu_peric CLK_PCLK_HSI2C9>;
			clock-names = "hsi2c";
			status = "disabled";
		};

		hsi2c_10: hsi2c@14de0000 {
			compatible = "samsung,exynos7-hsi2c";
			reg = <0x14de0000 0x1000>;
			interrupts = <GIC_SPI 445 IRQ_TYPE_LEVEL_HIGH>;
			#address-cells = <1>;
			#size-cells = <0>;
			pinctrl-names = "default";
			pinctrl-0 = <&hs_i2c10_bus>;
			clocks = <&cmu_peric CLK_PCLK_HSI2C10>;
			clock-names = "hsi2c";
			status = "disabled";
		};

		hsi2c_11: hsi2c@14df0000 {
			compatible = "samsung,exynos7-hsi2c";
			reg = <0x14df0000 0x1000>;
			interrupts = <GIC_SPI 446 IRQ_TYPE_LEVEL_HIGH>;
			#address-cells = <1>;
			#size-cells = <0>;
			pinctrl-names = "default";
			pinctrl-0 = <&hs_i2c11_bus>;
			clocks = <&cmu_peric CLK_PCLK_HSI2C11>;
			clock-names = "hsi2c";
			status = "disabled";
		};

		usbdrd30: usbdrd {
			compatible = "samsung,exynos5250-dwusb3";
			clocks = <&cmu_fsys CLK_ACLK_USBDRD30>,
				<&cmu_fsys CLK_SCLK_USBDRD30>;
			clock-names = "usbdrd30", "usbdrd30_susp_clk";
			#address-cells = <1>;
			#size-cells = <1>;
			ranges;
			status = "disabled";

			usbdrd_dwc3: dwc3@15400000 {
				compatible = "snps,dwc3";
				reg = <0x15400000 0x10000>;
				interrupts = <GIC_SPI 231 IRQ_TYPE_LEVEL_HIGH>;
				phys = <&usbdrd30_phy 0>, <&usbdrd30_phy 1>;
				phy-names = "usb2-phy", "usb3-phy";
			};
		};

		usbdrd30_phy: phy@15500000 {
			compatible = "samsung,exynos5433-usbdrd-phy";
			reg = <0x15500000 0x100>;
			clocks = <&cmu_fsys CLK_ACLK_USBDRD30>, <&xxti>,
				<&cmu_fsys CLK_PHYCLK_USBDRD30_UDRD30_PHYCLOCK>,
				<&cmu_fsys CLK_PHYCLK_USBDRD30_UDRD30_PIPE_PCLK>,
				<&cmu_fsys CLK_SCLK_USBDRD30>;
			clock-names = "phy", "ref", "phy_utmi", "phy_pipe",
					"itp";
			#phy-cells = <1>;
			samsung,pmu-syscon = <&pmu_system_controller>;
			status = "disabled";
		};

		usbhost30_phy: phy@15580000 {
			compatible = "samsung,exynos5433-usbdrd-phy";
			reg = <0x15580000 0x100>;
			clocks = <&cmu_fsys CLK_ACLK_USBHOST30>, <&xxti>,
				<&cmu_fsys CLK_PHYCLK_USBHOST30_UHOST30_PHYCLOCK>,
				<&cmu_fsys CLK_PHYCLK_USBHOST30_UHOST30_PIPE_PCLK>,
				<&cmu_fsys CLK_SCLK_USBHOST30>;
			clock-names = "phy", "ref", "phy_utmi", "phy_pipe",
					"itp";
			#phy-cells = <1>;
			samsung,pmu-syscon = <&pmu_system_controller>;
			status = "disabled";
		};

		usbhost30: usbhost {
			compatible = "samsung,exynos5250-dwusb3";
			clocks = <&cmu_fsys CLK_ACLK_USBHOST30>,
				<&cmu_fsys CLK_SCLK_USBHOST30>;
			clock-names = "usbdrd30", "usbdrd30_susp_clk";
			#address-cells = <1>;
			#size-cells = <1>;
			ranges;
			status = "disabled";

			usbhost_dwc3: dwc3@15a00000 {
				compatible = "snps,dwc3";
				reg = <0x15a00000 0x10000>;
				interrupts = <GIC_SPI 244 IRQ_TYPE_LEVEL_HIGH>;
				phys = <&usbhost30_phy 0>, <&usbhost30_phy 1>;
				phy-names = "usb2-phy", "usb3-phy";
			};
		};

		mshc_0: mshc@15540000 {
			compatible = "samsung,exynos7-dw-mshc-smu";
			interrupts = <GIC_SPI 225 IRQ_TYPE_LEVEL_HIGH>;
			#address-cells = <1>;
			#size-cells = <0>;
			reg = <0x15540000 0x2000>;
			clocks = <&cmu_fsys CLK_ACLK_MMC0>,
				<&cmu_fsys CLK_SCLK_MMC0>;
			clock-names = "biu", "ciu";
			fifo-depth = <0x40>;
			status = "disabled";
		};

		mshc_1: mshc@15550000 {
			compatible = "samsung,exynos7-dw-mshc-smu";
			interrupts = <GIC_SPI 226 IRQ_TYPE_LEVEL_HIGH>;
			#address-cells = <1>;
			#size-cells = <0>;
			reg = <0x15550000 0x2000>;
			clocks = <&cmu_fsys CLK_ACLK_MMC1>,
				<&cmu_fsys CLK_SCLK_MMC1>;
			clock-names = "biu", "ciu";
			fifo-depth = <0x40>;
			status = "disabled";
		};

		mshc_2: mshc@15560000 {
			compatible = "samsung,exynos7-dw-mshc-smu";
			interrupts = <GIC_SPI 227 IRQ_TYPE_LEVEL_HIGH>;
			#address-cells = <1>;
			#size-cells = <0>;
			reg = <0x15560000 0x2000>;
			clocks = <&cmu_fsys CLK_ACLK_MMC2>,
				<&cmu_fsys CLK_SCLK_MMC2>;
			clock-names = "biu", "ciu";
			fifo-depth = <0x40>;
			status = "disabled";
		};

		amba {
			compatible = "simple-bus";
			#address-cells = <1>;
			#size-cells = <1>;
			ranges;

			pdma0: pdma@15610000 {
				compatible = "arm,pl330", "arm,primecell";
				reg = <0x15610000 0x1000>;
				interrupts = <GIC_SPI 228 IRQ_TYPE_LEVEL_HIGH>;
				clocks = <&cmu_fsys CLK_PDMA0>;
				clock-names = "apb_pclk";
				#dma-cells = <1>;
				#dma-channels = <8>;
				#dma-requests = <32>;
			};

			pdma1: pdma@15600000 {
				compatible = "arm,pl330", "arm,primecell";
				reg = <0x15600000 0x1000>;
				interrupts = <GIC_SPI 246 IRQ_TYPE_LEVEL_HIGH>;
				clocks = <&cmu_fsys CLK_PDMA1>;
				clock-names = "apb_pclk";
				#dma-cells = <1>;
				#dma-channels = <8>;
				#dma-requests = <32>;
			};
		};

		audio-subsystem@11400000 {
			compatible = "samsung,exynos5433-lpass";
			reg = <0x11400000 0x100>, <0x11500000 0x08>;
			clocks = <&cmu_aud CLK_PCLK_SFR0_CTRL>;
			clock-names = "sfr0_ctrl";
			samsung,pmu-syscon = <&pmu_system_controller>;
			power-domains = <&pd_aud>;
			#address-cells = <1>;
			#size-cells = <1>;
			ranges;

			adma: adma@11420000 {
				compatible = "arm,pl330", "arm,primecell";
				reg = <0x11420000 0x1000>;
				interrupts = <GIC_SPI 73 IRQ_TYPE_LEVEL_HIGH>;
				clocks = <&cmu_aud CLK_ACLK_DMAC>;
				clock-names = "apb_pclk";
				#dma-cells = <1>;
				#dma-channels = <8>;
				#dma-requests = <32>;
				power-domains = <&pd_aud>;
			};

			i2s0: i2s@11440000 {
				compatible = "samsung,exynos7-i2s";
				reg = <0x11440000 0x100>;
				dmas = <&adma 0 &adma 2>;
				dma-names = "tx", "rx";
				interrupts = <GIC_SPI 70 IRQ_TYPE_LEVEL_HIGH>;
				#address-cells = <1>;
				#size-cells = <0>;
				clocks = <&cmu_aud CLK_PCLK_AUD_I2S>,
					<&cmu_aud CLK_SCLK_AUD_I2S>,
					<&cmu_aud CLK_SCLK_I2S_BCLK>;
				clock-names = "iis", "i2s_opclk0", "i2s_opclk1";
				#clock-cells = <1>;
				pinctrl-names = "default";
				pinctrl-0 = <&i2s0_bus>;
				power-domains = <&pd_aud>;
				#sound-dai-cells = <1>;
				status = "disabled";
			};

			serial_3: serial@11460000 {
				compatible = "samsung,exynos5433-uart";
				reg = <0x11460000 0x100>;
				interrupts = <GIC_SPI 67 IRQ_TYPE_LEVEL_HIGH>;
				clocks = <&cmu_aud CLK_PCLK_AUD_UART>,
					<&cmu_aud CLK_SCLK_AUD_UART>;
				clock-names = "uart", "clk_uart_baud0";
				pinctrl-names = "default";
				pinctrl-0 = <&uart_aud_bus>;
				power-domains = <&pd_aud>;
				status = "disabled";
			};
		};
	};

	timer: timer {
		compatible = "arm,armv8-timer";
		interrupts = <GIC_PPI 13
				(GIC_CPU_MASK_SIMPLE(8) | IRQ_TYPE_LEVEL_HIGH)>,
			<GIC_PPI 14
				(GIC_CPU_MASK_SIMPLE(8) | IRQ_TYPE_LEVEL_HIGH)>,
			<GIC_PPI 11
				(GIC_CPU_MASK_SIMPLE(8) | IRQ_TYPE_LEVEL_HIGH)>,
			<GIC_PPI 10
				(GIC_CPU_MASK_SIMPLE(8) | IRQ_TYPE_LEVEL_HIGH)>;
	};
};

#include "exynos5433-bus.dtsi"
#include "exynos5433-pinctrl.dtsi"
#include "exynos5433-tmu.dtsi"<|MERGE_RESOLUTION|>--- conflicted
+++ resolved
@@ -54,7 +54,7 @@
 
 		cpu0: cpu@100 {
 			device_type = "cpu";
-			compatible = "arm,cortex-a53", "arm,armv8";
+			compatible = "arm,cortex-a53";
 			enable-method = "psci";
 			reg = <0x100>;
 			clock-frequency = <1300000000>;
@@ -66,7 +66,7 @@
 
 		cpu1: cpu@101 {
 			device_type = "cpu";
-			compatible = "arm,cortex-a53", "arm,armv8";
+			compatible = "arm,cortex-a53";
 			enable-method = "psci";
 			reg = <0x101>;
 			clock-frequency = <1300000000>;
@@ -76,7 +76,7 @@
 
 		cpu2: cpu@102 {
 			device_type = "cpu";
-			compatible = "arm,cortex-a53", "arm,armv8";
+			compatible = "arm,cortex-a53";
 			enable-method = "psci";
 			reg = <0x102>;
 			clock-frequency = <1300000000>;
@@ -86,7 +86,7 @@
 
 		cpu3: cpu@103 {
 			device_type = "cpu";
-			compatible = "arm,cortex-a53", "arm,armv8";
+			compatible = "arm,cortex-a53";
 			enable-method = "psci";
 			reg = <0x103>;
 			clock-frequency = <1300000000>;
@@ -96,7 +96,7 @@
 
 		cpu4: cpu@0 {
 			device_type = "cpu";
-			compatible = "arm,cortex-a57", "arm,armv8";
+			compatible = "arm,cortex-a57";
 			enable-method = "psci";
 			reg = <0x0>;
 			clock-frequency = <1900000000>;
@@ -108,7 +108,7 @@
 
 		cpu5: cpu@1 {
 			device_type = "cpu";
-			compatible = "arm,cortex-a57", "arm,armv8";
+			compatible = "arm,cortex-a57";
 			enable-method = "psci";
 			reg = <0x1>;
 			clock-frequency = <1900000000>;
@@ -118,7 +118,7 @@
 
 		cpu6: cpu@2 {
 			device_type = "cpu";
-			compatible = "arm,cortex-a57", "arm,armv8";
+			compatible = "arm,cortex-a57";
 			enable-method = "psci";
 			reg = <0x2>;
 			clock-frequency = <1900000000>;
@@ -128,7 +128,7 @@
 
 		cpu7: cpu@3 {
 			device_type = "cpu";
-			compatible = "arm,cortex-a57", "arm,armv8";
+			compatible = "arm,cortex-a57";
 			enable-method = "psci";
 			reg = <0x3>;
 			clock-frequency = <1900000000>;
@@ -545,8 +545,6 @@
 			power-domains = <&pd_cam1>;
 		};
 
-<<<<<<< HEAD
-=======
 		cmu_imem: clock-controller@11060000 {
 			compatible = "samsung,exynos5433-cmu-imem";
 			reg = <0x11060000 0x1000>;
@@ -571,7 +569,6 @@
 				 <&cmu_imem CLK_PCLK_SLIMSSS>;
 		};
 
->>>>>>> 407d19ab
 		pd_gscl: power-domain@105c4000 {
 			compatible = "samsung,exynos5433-pd";
 			reg = <0x105c4000 0x20>;
@@ -1592,10 +1589,12 @@
 		};
 
 		usbdrd30: usbdrd {
-			compatible = "samsung,exynos5250-dwusb3";
+			compatible = "samsung,exynos5433-dwusb3";
 			clocks = <&cmu_fsys CLK_ACLK_USBDRD30>,
-				<&cmu_fsys CLK_SCLK_USBDRD30>;
-			clock-names = "usbdrd30", "usbdrd30_susp_clk";
+				<&cmu_fsys CLK_SCLK_USBDRD30>,
+				<&cmu_fsys CLK_PHYCLK_USBDRD30_UDRD30_PHYCLOCK>,
+				<&cmu_fsys CLK_PHYCLK_USBDRD30_UDRD30_PIPE_PCLK>;
+			clock-names = "aclk", "susp_clk", "phyclk", "pipe_pclk";
 			#address-cells = <1>;
 			#size-cells = <1>;
 			ranges;
@@ -1603,6 +1602,10 @@
 
 			usbdrd_dwc3: dwc3@15400000 {
 				compatible = "snps,dwc3";
+				clocks = <&cmu_fsys CLK_SCLK_USBDRD30>,
+					<&cmu_fsys CLK_ACLK_USBDRD30>,
+					<&cmu_fsys CLK_SCLK_USBDRD30>;
+				clock-names = "ref", "bus_early", "suspend";
 				reg = <0x15400000 0x10000>;
 				interrupts = <GIC_SPI 231 IRQ_TYPE_LEVEL_HIGH>;
 				phys = <&usbdrd30_phy 0>, <&usbdrd30_phy 1>;
@@ -1639,10 +1642,12 @@
 		};
 
 		usbhost30: usbhost {
-			compatible = "samsung,exynos5250-dwusb3";
+			compatible = "samsung,exynos5433-dwusb3";
 			clocks = <&cmu_fsys CLK_ACLK_USBHOST30>,
-				<&cmu_fsys CLK_SCLK_USBHOST30>;
-			clock-names = "usbdrd30", "usbdrd30_susp_clk";
+				<&cmu_fsys CLK_SCLK_USBHOST30>,
+				<&cmu_fsys CLK_PHYCLK_USBHOST30_UHOST30_PHYCLOCK>,
+				<&cmu_fsys CLK_PHYCLK_USBHOST30_UHOST30_PIPE_PCLK>;
+			clock-names = "aclk", "susp_clk", "phyclk", "pipe_pclk";
 			#address-cells = <1>;
 			#size-cells = <1>;
 			ranges;
@@ -1650,6 +1655,10 @@
 
 			usbhost_dwc3: dwc3@15a00000 {
 				compatible = "snps,dwc3";
+				clocks = <&cmu_fsys CLK_SCLK_USBHOST30>,
+					<&cmu_fsys CLK_ACLK_USBHOST30>,
+					<&cmu_fsys CLK_SCLK_USBHOST30>;
+				clock-names = "ref", "bus_early", "suspend";
 				reg = <0x15a00000 0x10000>;
 				interrupts = <GIC_SPI 244 IRQ_TYPE_LEVEL_HIGH>;
 				phys = <&usbhost30_phy 0>, <&usbhost30_phy 1>;
