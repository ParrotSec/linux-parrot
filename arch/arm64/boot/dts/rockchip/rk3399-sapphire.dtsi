// SPDX-License-Identifier: (GPL-2.0+ OR MIT)
/*
 * Copyright (c) 2017 Fuzhou Rockchip Electronics Co., Ltd.
 */

#include "dt-bindings/pwm/pwm.h"
#include "dt-bindings/input/input.h"
#include "rk3399.dtsi"
#include "rk3399-opp.dtsi"

/ {
	compatible = "rockchip,rk3399-sapphire", "rockchip,rk3399";

	backlight: backlight {
		compatible = "pwm-backlight";
		brightness-levels = <
			  0   1   2   3   4   5   6   7
			  8   9  10  11  12  13  14  15
			 16  17  18  19  20  21  22  23
			 24  25  26  27  28  29  30  31
			 32  33  34  35  36  37  38  39
			 40  41  42  43  44  45  46  47
			 48  49  50  51  52  53  54  55
			 56  57  58  59  60  61  62  63
			 64  65  66  67  68  69  70  71
			 72  73  74  75  76  77  78  79
			 80  81  82  83  84  85  86  87
			 88  89  90  91  92  93  94  95
			 96  97  98  99 100 101 102 103
			104 105 106 107 108 109 110 111
			112 113 114 115 116 117 118 119
			120 121 122 123 124 125 126 127
			128 129 130 131 132 133 134 135
			136 137 138 139 140 141 142 143
			144 145 146 147 148 149 150 151
			152 153 154 155 156 157 158 159
			160 161 162 163 164 165 166 167
			168 169 170 171 172 173 174 175
			176 177 178 179 180 181 182 183
			184 185 186 187 188 189 190 191
			192 193 194 195 196 197 198 199
			200 201 202 203 204 205 206 207
			208 209 210 211 212 213 214 215
			216 217 218 219 220 221 222 223
			224 225 226 227 228 229 230 231
			232 233 234 235 236 237 238 239
			240 241 242 243 244 245 246 247
			248 249 250 251 252 253 254 255>;
		default-brightness-level = <200>;
		pwms = <&pwm0 0 25000 0>;
	};

	clkin_gmac: external-gmac-clock {
		compatible = "fixed-clock";
		clock-frequency = <125000000>;
		clock-output-names = "clkin_gmac";
		#clock-cells = <0>;
	};

	dc_12v: dc-12v {
		compatible = "regulator-fixed";
		regulator-name = "dc_12v";
		regulator-always-on;
		regulator-boot-on;
		regulator-min-microvolt = <12000000>;
		regulator-max-microvolt = <12000000>;
	};

	keys: gpio-keys {
		compatible = "gpio-keys";
		autorepeat;

		power {
			debounce-interval = <100>;
			gpios = <&gpio0 RK_PA5 GPIO_ACTIVE_LOW>;
			label = "GPIO Power";
			linux,code = <KEY_POWER>;
			linux,input-type = <1>;
			pinctrl-names = "default";
			pinctrl-0 = <&pwr_btn>;
			wakeup-source;
		};
	};

	/* switched by pmic_sleep */
	vcc1v8_s3: vcca1v8_s3: vcc1v8-s3 {
		compatible = "regulator-fixed";
		regulator-name = "vcc1v8_s3";
		regulator-always-on;
		regulator-boot-on;
		regulator-min-microvolt = <1800000>;
		regulator-max-microvolt = <1800000>;
		vin-supply = <&vcc_1v8>;
	};

	vcc3v3_sys: vcc3v3-sys {
		compatible = "regulator-fixed";
		regulator-name = "vcc3v3_sys";
		regulator-always-on;
		regulator-boot-on;
		regulator-min-microvolt = <3300000>;
		regulator-max-microvolt = <3300000>;
		vin-supply = <&vcc_sys>;
	};

	vcc_sys: vcc-sys {
		compatible = "regulator-fixed";
		regulator-name = "vcc_sys";
		regulator-always-on;
		regulator-boot-on;
		regulator-min-microvolt = <5000000>;
		regulator-max-microvolt = <5000000>;
		vin-supply = <&dc_12v>;
	};

	vcc5v0_host: vcc5v0-host-regulator {
		compatible = "regulator-fixed";
		enable-active-high;
		gpio = <&gpio1 RK_PD1 GPIO_ACTIVE_HIGH>;
		pinctrl-names = "default";
		pinctrl-0 = <&vcc5v0_host_en>;
		regulator-name = "vcc5v0_host";
		regulator-always-on;
		vin-supply = <&vcc_sys>;
	};

	vdd_log: vdd-log {
		compatible = "pwm-regulator";
		pwms = <&pwm2 0 25000 1>;
		regulator-name = "vdd_log";
		regulator-always-on;
		regulator-boot-on;
		regulator-min-microvolt = <800000>;
		regulator-max-microvolt = <1400000>;
		vin-supply = <&vcc_sys>;
	};
};

&cpu_l0 {
	cpu-supply = <&vdd_cpu_l>;
};

&cpu_l1 {
	cpu-supply = <&vdd_cpu_l>;
};

&cpu_l2 {
	cpu-supply = <&vdd_cpu_l>;
};

&cpu_l3 {
	cpu-supply = <&vdd_cpu_l>;
};

&cpu_b0 {
	cpu-supply = <&vdd_cpu_b>;
};

&cpu_b1 {
	cpu-supply = <&vdd_cpu_b>;
};

&emmc_phy {
	status = "okay";
};

&gmac {
	assigned-clocks = <&cru SCLK_RMII_SRC>;
	assigned-clock-parents = <&clkin_gmac>;
	clock_in_out = "input";
	phy-supply = <&vcc_lan>;
	phy-mode = "rgmii";
	pinctrl-names = "default";
	pinctrl-0 = <&rgmii_pins>;
	snps,reset-gpio = <&gpio3 RK_PB7 GPIO_ACTIVE_LOW>;
	snps,reset-active-low;
	snps,reset-delays-us = <0 10000 50000>;
	tx_delay = <0x28>;
	rx_delay = <0x11>;
	status = "okay";
};

&gpu {
	mali-supply = <&vdd_gpu>;
	status = "okay";
};

&hdmi {
	ddc-i2c-bus = <&i2c3>;
	status = "okay";
};

&hdmi_sound {
	status = "okay";
};

&i2c0 {
	clock-frequency = <400000>;
	i2c-scl-rising-time-ns = <168>;
	i2c-scl-falling-time-ns = <4>;
	status = "okay";

	rk808: pmic@1b {
		compatible = "rockchip,rk808";
		reg = <0x1b>;
		interrupt-parent = <&gpio1>;
		interrupts = <21 IRQ_TYPE_LEVEL_LOW>;
		#clock-cells = <1>;
		clock-output-names = "xin32k", "rk808-clkout2";
		pinctrl-names = "default";
		pinctrl-0 = <&pmic_int_l &pmic_dvs2>;
		rockchip,system-power-controller;
		wakeup-source;

		vcc1-supply = <&vcc_sys>;
		vcc2-supply = <&vcc_sys>;
		vcc3-supply = <&vcc_sys>;
		vcc4-supply = <&vcc_sys>;
		vcc6-supply = <&vcc_sys>;
		vcc7-supply = <&vcc_sys>;
		vcc8-supply = <&vcc3v3_sys>;
		vcc9-supply = <&vcc_sys>;
		vcc10-supply = <&vcc_sys>;
		vcc11-supply = <&vcc_sys>;
		vcc12-supply = <&vcc3v3_sys>;
		vddio-supply = <&vcc1v8_pmu>;

		regulators {
			vdd_center: DCDC_REG1 {
				regulator-name = "vdd_center";
				regulator-always-on;
				regulator-boot-on;
				regulator-min-microvolt = <750000>;
				regulator-max-microvolt = <1350000>;
				regulator-ramp-delay = <6001>;
				regulator-state-mem {
					regulator-off-in-suspend;
				};
			};

			vdd_cpu_l: DCDC_REG2 {
				regulator-name = "vdd_cpu_l";
				regulator-always-on;
				regulator-boot-on;
				regulator-min-microvolt = <750000>;
				regulator-max-microvolt = <1350000>;
				regulator-ramp-delay = <6001>;
				regulator-state-mem {
					regulator-off-in-suspend;
				};
			};

			vcc_ddr: DCDC_REG3 {
				regulator-name = "vcc_ddr";
				regulator-always-on;
				regulator-boot-on;
				regulator-state-mem {
					regulator-on-in-suspend;
				};
			};

			vcc_1v8: DCDC_REG4 {
				regulator-name = "vcc_1v8";
				regulator-always-on;
				regulator-boot-on;
				regulator-min-microvolt = <1800000>;
				regulator-max-microvolt = <1800000>;
				regulator-state-mem {
					regulator-on-in-suspend;
					regulator-suspend-microvolt = <1800000>;
				};
			};

			vcc1v8_dvp: LDO_REG1 {
				regulator-name = "vcc1v8_dvp";
				regulator-always-on;
				regulator-boot-on;
				regulator-min-microvolt = <1800000>;
				regulator-max-microvolt = <1800000>;
				regulator-state-mem {
					regulator-off-in-suspend;
				};
			};

			vcc3v0_tp: LDO_REG2 {
				regulator-name = "vcc3v0_tp";
				regulator-always-on;
				regulator-boot-on;
				regulator-min-microvolt = <3000000>;
				regulator-max-microvolt = <3000000>;
				regulator-state-mem {
					regulator-off-in-suspend;
				};
			};

			vcc1v8_pmu: LDO_REG3 {
				regulator-name = "vcc1v8_pmu";
				regulator-always-on;
				regulator-boot-on;
				regulator-min-microvolt = <1800000>;
				regulator-max-microvolt = <1800000>;
				regulator-state-mem {
					regulator-on-in-suspend;
					regulator-suspend-microvolt = <1800000>;
				};
			};

			vcc_sdio: LDO_REG4 {
				regulator-name = "vcc_sdio";
				regulator-always-on;
				regulator-boot-on;
				regulator-min-microvolt = <1800000>;
				regulator-max-microvolt = <3000000>;
				regulator-state-mem {
					regulator-on-in-suspend;
					regulator-suspend-microvolt = <3000000>;
				};
			};

			vcca3v0_codec: LDO_REG5 {
				regulator-name = "vcca3v0_codec";
				regulator-always-on;
				regulator-boot-on;
				regulator-min-microvolt = <3000000>;
				regulator-max-microvolt = <3000000>;
				regulator-state-mem {
					regulator-off-in-suspend;
				};
			};

			vcc_1v5: LDO_REG6 {
				regulator-name = "vcc_1v5";
				regulator-always-on;
				regulator-boot-on;
				regulator-min-microvolt = <1500000>;
				regulator-max-microvolt = <1500000>;
				regulator-state-mem {
					regulator-on-in-suspend;
					regulator-suspend-microvolt = <1500000>;
				};
			};

			vcca1v8_codec: LDO_REG7 {
				regulator-name = "vcca1v8_codec";
				regulator-always-on;
				regulator-boot-on;
				regulator-min-microvolt = <1800000>;
				regulator-max-microvolt = <1800000>;
				regulator-state-mem {
					regulator-off-in-suspend;
				};
			};

			vcc_3v0: LDO_REG8 {
				regulator-name = "vcc_3v0";
				regulator-always-on;
				regulator-boot-on;
				regulator-min-microvolt = <3000000>;
				regulator-max-microvolt = <3000000>;
				regulator-state-mem {
					regulator-on-in-suspend;
					regulator-suspend-microvolt = <3000000>;
				};
			};

			vcc3v3_s3: vcc_lan: SWITCH_REG1 {
				regulator-name = "vcc3v3_s3";
				regulator-always-on;
				regulator-boot-on;
				regulator-state-mem {
					regulator-off-in-suspend;
				};
			};

			vcc3v3_s0: SWITCH_REG2 {
				regulator-name = "vcc3v3_s0";
				regulator-always-on;
				regulator-boot-on;
				regulator-state-mem {
					regulator-off-in-suspend;
				};
			};
		};
	};

	vdd_cpu_b: regulator@40 {
		compatible = "silergy,syr827";
		reg = <0x40>;
		fcs,suspend-voltage-selector = <1>;
		regulator-name = "vdd_cpu_b";
		regulator-min-microvolt = <712500>;
		regulator-max-microvolt = <1500000>;
		regulator-ramp-delay = <1000>;
		regulator-always-on;
		regulator-boot-on;
		vin-supply = <&vcc_sys>;

		regulator-state-mem {
			regulator-off-in-suspend;
		};
	};

	vdd_gpu: regulator@41 {
		compatible = "silergy,syr828";
		reg = <0x41>;
		fcs,suspend-voltage-selector = <1>;
		regulator-name = "vdd_gpu";
		regulator-min-microvolt = <712500>;
		regulator-max-microvolt = <1500000>;
		regulator-ramp-delay = <1000>;
		regulator-always-on;
		regulator-boot-on;
		vin-supply = <&vcc_sys>;

		regulator-state-mem {
			regulator-off-in-suspend;
		};
	};
};

&i2c3 {
	i2c-scl-rising-time-ns = <450>;
	i2c-scl-falling-time-ns = <15>;
	status = "okay";
};

&i2s2 {
	status = "okay";
};

&io_domains {
	status = "okay";

	bt656-supply = <&vcc_3v0>;
	audio-supply = <&vcca1v8_codec>;
	sdmmc-supply = <&vcc_sdio>;
	gpio1830-supply = <&vcc_3v0>;
};

&pmu_io_domains {
	pmu1830-supply = <&vcc_3v0>;
	status = "okay";
};

&pinctrl {
	buttons {
		pwr_btn: pwr-btn {
			rockchip,pins = <0 RK_PA5 RK_FUNC_GPIO &pcfg_pull_up>;
		};
	};

<<<<<<< HEAD
=======
	fan {
		motor_pwr: motor-pwr {
			rockchip,pins =
				<1 RK_PC2 RK_FUNC_GPIO &pcfg_pull_none>;
		};
	};

>>>>>>> 407d19ab
	pmic {
		pmic_int_l: pmic-int-l {
			rockchip,pins =
				<1 RK_PC5 RK_FUNC_GPIO &pcfg_pull_up>;
		};

		pmic_dvs2: pmic-dvs2 {
			rockchip,pins =
				<1 RK_PC2 RK_FUNC_GPIO &pcfg_pull_down>;
		};

		vsel1_gpio: vsel1-gpio {
			rockchip,pins = <1 RK_PC1 RK_FUNC_GPIO &pcfg_pull_down>;
		};

		vsel2_gpio: vsel2-gpio {
			rockchip,pins = <1 RK_PB6 RK_FUNC_GPIO &pcfg_pull_down>;
		};
	};

<<<<<<< HEAD
=======
	sd {
		sdmmc0_pwr_h: sdmmc0-pwr-h {
			rockchip,pins =
				<0 RK_PA1 RK_FUNC_GPIO &pcfg_pull_none>;
		};
	};

>>>>>>> 407d19ab
	usb2 {
		vcc5v0_host_en: vcc5v0-host-en {
			rockchip,pins =
				<4 RK_PD1 RK_FUNC_GPIO &pcfg_pull_none>;
		};
	};
};

&pwm0 {
	status = "okay";
};

&pwm2 {
	status = "okay";
};

&saradc {
	vref-supply = <&vcca1v8_s3>;
	status = "okay";
};

&sdhci {
	bus-width = <8>;
	mmc-hs400-1_8v;
	mmc-hs400-enhanced-strobe;
	non-removable;
	status = "okay";
};

&sdmmc {
	bus-width = <4>;
	cap-mmc-highspeed;
	cap-sd-highspeed;
	clock-frequency = <150000000>;
	disable-wp;
	max-frequency = <150000000>;
	pinctrl-names = "default";
	pinctrl-0 = <&sdmmc_clk &sdmmc_cmd &sdmmc_cd &sdmmc_bus4>;
	vqmmc-supply = <&vcc_sdio>;
	status = "okay";
};

&tcphy0 {
	status = "okay";
};

&tcphy1 {
	status = "okay";
};

&tsadc {
	/* tshut mode 0:CRU 1:GPIO */
	rockchip,hw-tshut-mode = <1>;
	/* tshut polarity 0:LOW 1:HIGH */
	rockchip,hw-tshut-polarity = <1>;
	status = "okay";
};

&u2phy0 {
	status = "okay";

	u2phy0_otg: otg-port {
		status = "okay";
	};

	u2phy0_host: host-port {
		phy-supply = <&vcc5v0_typec0>;
		status = "okay";
	};
};

&u2phy1 {
	status = "okay";

	u2phy1_otg: otg-port {
		status = "okay";
	};

	u2phy1_host: host-port {
		phy-supply = <&vcc5v0_host>;
		status = "okay";
	};
};

&uart0 {
	pinctrl-names = "default";
	pinctrl-0 = <&uart0_xfer &uart0_cts>;
	status = "okay";
};

&uart2 {
	status = "okay";
};

&usb_host0_ehci {
	status = "okay";
};

&usb_host0_ohci {
	status = "okay";
};

&usb_host1_ehci {
	status = "okay";
};

&usb_host1_ohci {
	status = "okay";
};

&usbdrd3_0 {
	status = "okay";
};

&usbdrd_dwc3_0 {
	status = "okay";
	dr_mode = "host";
};

&usbdrd3_1 {
	status = "okay";
};

&usbdrd_dwc3_1 {
	status = "okay";
	dr_mode = "host";
};

&vopb {
	status = "okay";
};

&vopb_mmu {
	status = "okay";
};

&vopl {
	status = "okay";
};

&vopl_mmu {
	status = "okay";
};<|MERGE_RESOLUTION|>--- conflicted
+++ resolved
@@ -11,43 +11,8 @@
 / {
 	compatible = "rockchip,rk3399-sapphire", "rockchip,rk3399";
 
-	backlight: backlight {
-		compatible = "pwm-backlight";
-		brightness-levels = <
-			  0   1   2   3   4   5   6   7
-			  8   9  10  11  12  13  14  15
-			 16  17  18  19  20  21  22  23
-			 24  25  26  27  28  29  30  31
-			 32  33  34  35  36  37  38  39
-			 40  41  42  43  44  45  46  47
-			 48  49  50  51  52  53  54  55
-			 56  57  58  59  60  61  62  63
-			 64  65  66  67  68  69  70  71
-			 72  73  74  75  76  77  78  79
-			 80  81  82  83  84  85  86  87
-			 88  89  90  91  92  93  94  95
-			 96  97  98  99 100 101 102 103
-			104 105 106 107 108 109 110 111
-			112 113 114 115 116 117 118 119
-			120 121 122 123 124 125 126 127
-			128 129 130 131 132 133 134 135
-			136 137 138 139 140 141 142 143
-			144 145 146 147 148 149 150 151
-			152 153 154 155 156 157 158 159
-			160 161 162 163 164 165 166 167
-			168 169 170 171 172 173 174 175
-			176 177 178 179 180 181 182 183
-			184 185 186 187 188 189 190 191
-			192 193 194 195 196 197 198 199
-			200 201 202 203 204 205 206 207
-			208 209 210 211 212 213 214 215
-			216 217 218 219 220 221 222 223
-			224 225 226 227 228 229 230 231
-			232 233 234 235 236 237 238 239
-			240 241 242 243 244 245 246 247
-			248 249 250 251 252 253 254 255>;
-		default-brightness-level = <200>;
-		pwms = <&pwm0 0 25000 0>;
+	chosen {
+		stdout-path = "serial2:1500000n8";
 	};
 
 	clkin_gmac: external-gmac-clock {
@@ -64,6 +29,19 @@
 		regulator-boot-on;
 		regulator-min-microvolt = <12000000>;
 		regulator-max-microvolt = <12000000>;
+	};
+
+	/*
+	 * The fan power supply comes from the baseboard.
+	 * For the standalone Sapphire one option is to connect a wire
+	 * from  R90030 DNP R0805 pin2  to  C90002 10uF C0805 pin1 (vcc_sys).
+	 */
+	fan0: gpio-fan {
+		#cooling-cells = <2>;
+		compatible = "gpio-fan";
+		gpio-fan,speed-map = <0 0 3000 1>;
+		gpios = <&gpio1 RK_PC2 GPIO_ACTIVE_HIGH>;
+		status = "okay";
 	};
 
 	keys: gpio-keys {
@@ -93,6 +71,19 @@
 		vin-supply = <&vcc_1v8>;
 	};
 
+	vcc3v0_sd: vcc3v0-sd {
+		compatible = "regulator-fixed";
+		enable-active-high;
+		gpio = <&gpio0 RK_PA1 GPIO_ACTIVE_HIGH>;
+		pinctrl-names = "default";
+		pinctrl-0 = <&sdmmc0_pwr_h>;
+		regulator-always-on;
+		regulator-max-microvolt = <3000000>;
+		regulator-min-microvolt = <3000000>;
+		regulator-name = "vcc3v0_sd";
+		vin-supply = <&vcc3v3_sys>;
+	};
+
 	vcc3v3_sys: vcc3v3-sys {
 		compatible = "regulator-fixed";
 		regulator-name = "vcc3v3_sys";
@@ -103,6 +94,27 @@
 		vin-supply = <&vcc_sys>;
 	};
 
+	vcc5v0_host: vcc5v0-host-regulator {
+		compatible = "regulator-fixed";
+		enable-active-high;
+		gpio = <&gpio4 RK_PD1 GPIO_ACTIVE_HIGH>;
+		pinctrl-names = "default";
+		pinctrl-0 = <&vcc5v0_host_en>;
+		regulator-name = "vcc5v0_host";
+		regulator-always-on;
+		vin-supply = <&vcc_sys>;
+	};
+
+	vcc5v0_typec0: vcc5v0-typec0-regulator {
+		compatible = "regulator-fixed";
+		enable-active-high;
+		gpio = <&gpio2 RK_PA0 GPIO_ACTIVE_HIGH>;
+		pinctrl-names = "default";
+		pinctrl-0 = <&vcc5v0_typec0_en>;
+		regulator-name = "vcc5v0_typec0";
+		vin-supply = <&vcc_sys>;
+	};
+
 	vcc_sys: vcc-sys {
 		compatible = "regulator-fixed";
 		regulator-name = "vcc_sys";
@@ -113,17 +125,6 @@
 		vin-supply = <&dc_12v>;
 	};
 
-	vcc5v0_host: vcc5v0-host-regulator {
-		compatible = "regulator-fixed";
-		enable-active-high;
-		gpio = <&gpio1 RK_PD1 GPIO_ACTIVE_HIGH>;
-		pinctrl-names = "default";
-		pinctrl-0 = <&vcc5v0_host_en>;
-		regulator-name = "vcc5v0_host";
-		regulator-always-on;
-		vin-supply = <&vcc_sys>;
-	};
-
 	vdd_log: vdd-log {
 		compatible = "pwm-regulator";
 		pwms = <&pwm2 0 25000 1>;
@@ -158,6 +159,24 @@
 
 &cpu_b1 {
 	cpu-supply = <&vdd_cpu_b>;
+};
+
+&cpu_thermal {
+	trips {
+		cpu_hot: cpu_hot {
+			hysteresis = <10000>;
+			temperature = <55000>;
+			type = "active";
+		};
+	};
+
+	cooling-maps {
+		map2 {
+			cooling-device =
+				<&fan0 THERMAL_NO_LIMIT THERMAL_NO_LIMIT>;
+			trip = <&cpu_hot>;
+		};
+	};
 };
 
 &emmc_phy {
@@ -208,7 +227,7 @@
 		#clock-cells = <1>;
 		clock-output-names = "xin32k", "rk808-clkout2";
 		pinctrl-names = "default";
-		pinctrl-0 = <&pmic_int_l &pmic_dvs2>;
+		pinctrl-0 = <&pmic_int_l>;
 		rockchip,system-power-controller;
 		wakeup-source;
 
@@ -310,7 +329,7 @@
 				regulator-always-on;
 				regulator-boot-on;
 				regulator-min-microvolt = <1800000>;
-				regulator-max-microvolt = <3000000>;
+				regulator-max-microvolt = <3300000>;
 				regulator-state-mem {
 					regulator-on-in-suspend;
 					regulator-suspend-microvolt = <3000000>;
@@ -449,8 +468,6 @@
 		};
 	};
 
-<<<<<<< HEAD
-=======
 	fan {
 		motor_pwr: motor-pwr {
 			rockchip,pins =
@@ -458,18 +475,12 @@
 		};
 	};
 
->>>>>>> 407d19ab
 	pmic {
 		pmic_int_l: pmic-int-l {
 			rockchip,pins =
 				<1 RK_PC5 RK_FUNC_GPIO &pcfg_pull_up>;
 		};
 
-		pmic_dvs2: pmic-dvs2 {
-			rockchip,pins =
-				<1 RK_PC2 RK_FUNC_GPIO &pcfg_pull_down>;
-		};
-
 		vsel1_gpio: vsel1-gpio {
 			rockchip,pins = <1 RK_PC1 RK_FUNC_GPIO &pcfg_pull_down>;
 		};
@@ -479,8 +490,6 @@
 		};
 	};
 
-<<<<<<< HEAD
-=======
 	sd {
 		sdmmc0_pwr_h: sdmmc0-pwr-h {
 			rockchip,pins =
@@ -488,11 +497,14 @@
 		};
 	};
 
->>>>>>> 407d19ab
 	usb2 {
 		vcc5v0_host_en: vcc5v0-host-en {
 			rockchip,pins =
 				<4 RK_PD1 RK_FUNC_GPIO &pcfg_pull_none>;
+		};
+		vcc5v0_typec0_en: vcc5v0-typec0-en {
+			rockchip,pins =
+				<2 RK_PA0 RK_FUNC_GPIO &pcfg_pull_none>;
 		};
 	};
 };
@@ -519,6 +531,7 @@
 };
 
 &sdmmc {
+	broken-cd;
 	bus-width = <4>;
 	cap-mmc-highspeed;
 	cap-sd-highspeed;
@@ -527,6 +540,7 @@
 	max-frequency = <150000000>;
 	pinctrl-names = "default";
 	pinctrl-0 = <&sdmmc_clk &sdmmc_cmd &sdmmc_cd &sdmmc_bus4>;
+	vmmc-supply = <&vcc3v0_sd>;
 	vqmmc-supply = <&vcc_sdio>;
 	status = "okay";
 };
