--- conflicted
+++ resolved
@@ -40,6 +40,7 @@
 		pinctrl-0 = <&usb30_host_drv>;
 		regulator-name = "vcc_host_5v";
 		regulator-always-on;
+		regulator-boot-on;
 		vin-supply = <&vcc_sys>;
 	};
 
@@ -50,6 +51,7 @@
 		pinctrl-0 = <&usb20_host_drv>;
 		regulator-name = "vcc_host1_5v";
 		regulator-always-on;
+		regulator-boot-on;
 		vin-supply = <&vcc_sys>;
 	};
 
@@ -61,8 +63,6 @@
 		regulator-min-microvolt = <5000000>;
 		regulator-max-microvolt = <5000000>;
 	};
-<<<<<<< HEAD
-=======
 
 	ir-receiver {
 		compatible = "gpio-ir-receiver";
@@ -112,7 +112,6 @@
 			remote-endpoint = <&i2s1_p0_0>;
 		};
 	};
->>>>>>> 407d19ab
 };
 
 &cpu0 {
@@ -134,6 +133,7 @@
 &emmc {
 	bus-width = <8>;
 	cap-mmc-highspeed;
+	mmc-hs200-1_8v;
 	non-removable;
 	pinctrl-names = "default";
 	pinctrl-0 = <&emmc_clk &emmc_cmd &emmc_bus8>;
@@ -159,6 +159,14 @@
 	status = "okay";
 };
 
+&hdmi {
+	status = "okay";
+};
+
+&hdmiphy {
+	status = "okay";
+};
+
 &i2c1 {
 	status = "okay";
 
@@ -270,6 +278,18 @@
 	};
 };
 
+&i2s1 {
+	status = "okay";
+
+	i2s1_p0: port {
+		i2s1_p0_0: endpoint {
+			dai-format = "i2s";
+			mclk-fs = <256>;
+			remote-endpoint = <&codec_p0_0>;
+		};
+	};
+};
+
 &io_domains {
 	status = "okay";
 
@@ -320,6 +340,29 @@
 	status = "okay";
 };
 
+&spdif {
+	pinctrl-0 = <&spdifm0_tx>;
+	status = "okay";
+
+	spdif_p0: port {
+		spdif_p0_0: endpoint {
+			remote-endpoint = <&dit_p0_0>;
+		};
+	};
+};
+
+&spi0 {
+	status = "okay";
+
+	spiflash@0 {
+		compatible = "jedec,spi-nor";
+		reg = <0>;
+
+		/* maximum speed for Rockchip SPI */
+		spi-max-frequency = <50000000>;
+	};
+};
+
 &tsadc {
 	rockchip,hw-tshut-mode = <0>;
 	rockchip,hw-tshut-polarity = <0>;
@@ -353,4 +396,12 @@
 
 &usb_host0_ohci {
 	status = "okay";
+};
+
+&vop {
+	status = "okay";
+};
+
+&vop_mmu {
+	status = "okay";
 };