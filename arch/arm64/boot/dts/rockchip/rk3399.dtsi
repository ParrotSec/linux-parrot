// SPDX-License-Identifier: (GPL-2.0+ OR MIT)
/*
 * Copyright (c) 2016 Fuzhou Rockchip Electronics Co., Ltd
 */

#include <dt-bindings/clock/rk3399-cru.h>
#include <dt-bindings/gpio/gpio.h>
#include <dt-bindings/interrupt-controller/arm-gic.h>
#include <dt-bindings/interrupt-controller/irq.h>
#include <dt-bindings/pinctrl/rockchip.h>
#include <dt-bindings/power/rk3399-power.h>
#include <dt-bindings/thermal/thermal.h>

/ {
	compatible = "rockchip,rk3399";

	interrupt-parent = <&gic>;
	#address-cells = <2>;
	#size-cells = <2>;

	aliases {
		ethernet0 = &gmac;
		i2c0 = &i2c0;
		i2c1 = &i2c1;
		i2c2 = &i2c2;
		i2c3 = &i2c3;
		i2c4 = &i2c4;
		i2c5 = &i2c5;
		i2c6 = &i2c6;
		i2c7 = &i2c7;
		i2c8 = &i2c8;
		mmc0 = &sdio0;
		mmc1 = &sdmmc;
		mmc2 = &sdhci;
		serial0 = &uart0;
		serial1 = &uart1;
		serial2 = &uart2;
		serial3 = &uart3;
		serial4 = &uart4;
	};

	cpus {
		#address-cells = <2>;
		#size-cells = <0>;

		cpu-map {
			cluster0 {
				core0 {
					cpu = <&cpu_l0>;
				};
				core1 {
					cpu = <&cpu_l1>;
				};
				core2 {
					cpu = <&cpu_l2>;
				};
				core3 {
					cpu = <&cpu_l3>;
				};
			};

			cluster1 {
				core0 {
					cpu = <&cpu_b0>;
				};
				core1 {
					cpu = <&cpu_b1>;
				};
			};
		};

		cpu_l0: cpu@0 {
			device_type = "cpu";
			compatible = "arm,cortex-a53";
			reg = <0x0 0x0>;
			enable-method = "psci";
			capacity-dmips-mhz = <485>;
			clocks = <&cru ARMCLKL>;
			#cooling-cells = <2>; /* min followed by max */
			dynamic-power-coefficient = <100>;
			cpu-idle-states = <&CPU_SLEEP &CLUSTER_SLEEP>;
		};

		cpu_l1: cpu@1 {
			device_type = "cpu";
			compatible = "arm,cortex-a53";
			reg = <0x0 0x1>;
			enable-method = "psci";
			capacity-dmips-mhz = <485>;
			clocks = <&cru ARMCLKL>;
			#cooling-cells = <2>; /* min followed by max */
			dynamic-power-coefficient = <100>;
			cpu-idle-states = <&CPU_SLEEP &CLUSTER_SLEEP>;
		};

		cpu_l2: cpu@2 {
			device_type = "cpu";
			compatible = "arm,cortex-a53";
			reg = <0x0 0x2>;
			enable-method = "psci";
			capacity-dmips-mhz = <485>;
			clocks = <&cru ARMCLKL>;
			#cooling-cells = <2>; /* min followed by max */
			dynamic-power-coefficient = <100>;
			cpu-idle-states = <&CPU_SLEEP &CLUSTER_SLEEP>;
		};

		cpu_l3: cpu@3 {
			device_type = "cpu";
			compatible = "arm,cortex-a53";
			reg = <0x0 0x3>;
			enable-method = "psci";
			capacity-dmips-mhz = <485>;
			clocks = <&cru ARMCLKL>;
			#cooling-cells = <2>; /* min followed by max */
			dynamic-power-coefficient = <100>;
			cpu-idle-states = <&CPU_SLEEP &CLUSTER_SLEEP>;
		};

		cpu_b0: cpu@100 {
			device_type = "cpu";
			compatible = "arm,cortex-a72";
			reg = <0x0 0x100>;
			enable-method = "psci";
			capacity-dmips-mhz = <1024>;
			clocks = <&cru ARMCLKB>;
			#cooling-cells = <2>; /* min followed by max */
			dynamic-power-coefficient = <436>;
			cpu-idle-states = <&CPU_SLEEP &CLUSTER_SLEEP>;
		};

		cpu_b1: cpu@101 {
			device_type = "cpu";
			compatible = "arm,cortex-a72";
			reg = <0x0 0x101>;
			enable-method = "psci";
			capacity-dmips-mhz = <1024>;
			clocks = <&cru ARMCLKB>;
			#cooling-cells = <2>; /* min followed by max */
			dynamic-power-coefficient = <436>;
			cpu-idle-states = <&CPU_SLEEP &CLUSTER_SLEEP>;
		};

		idle-states {
			entry-method = "psci";

			CPU_SLEEP: cpu-sleep {
				compatible = "arm,idle-state";
				local-timer-stop;
				arm,psci-suspend-param = <0x0010000>;
				entry-latency-us = <120>;
				exit-latency-us = <250>;
				min-residency-us = <900>;
			};

			CLUSTER_SLEEP: cluster-sleep {
				compatible = "arm,idle-state";
				local-timer-stop;
				arm,psci-suspend-param = <0x1010000>;
				entry-latency-us = <400>;
				exit-latency-us = <500>;
				min-residency-us = <2000>;
			};
		};
	};

	display-subsystem {
		compatible = "rockchip,display-subsystem";
		ports = <&vopl_out>, <&vopb_out>;
	};

	pmu_a53 {
		compatible = "arm,cortex-a53-pmu";
		interrupts = <GIC_PPI 7 IRQ_TYPE_LEVEL_LOW &ppi_cluster0>;
	};

	pmu_a72 {
		compatible = "arm,cortex-a72-pmu";
		interrupts = <GIC_PPI 7 IRQ_TYPE_LEVEL_LOW &ppi_cluster1>;
	};

	psci {
		compatible = "arm,psci-1.0";
		method = "smc";
	};

	timer {
		compatible = "arm,armv8-timer";
		interrupts = <GIC_PPI 13 IRQ_TYPE_LEVEL_LOW 0>,
			     <GIC_PPI 14 IRQ_TYPE_LEVEL_LOW 0>,
			     <GIC_PPI 11 IRQ_TYPE_LEVEL_LOW 0>,
			     <GIC_PPI 10 IRQ_TYPE_LEVEL_LOW 0>;
		arm,no-tick-in-suspend;
	};

	xin24m: xin24m {
		compatible = "fixed-clock";
		clock-frequency = <24000000>;
		clock-output-names = "xin24m";
		#clock-cells = <0>;
	};

	amba: bus {
		compatible = "simple-bus";
		#address-cells = <2>;
		#size-cells = <2>;
		ranges;

		dmac_bus: dma-controller@ff6d0000 {
			compatible = "arm,pl330", "arm,primecell";
			reg = <0x0 0xff6d0000 0x0 0x4000>;
			interrupts = <GIC_SPI 5 IRQ_TYPE_LEVEL_HIGH 0>,
				     <GIC_SPI 6 IRQ_TYPE_LEVEL_HIGH 0>;
			#dma-cells = <1>;
			arm,pl330-periph-burst;
			clocks = <&cru ACLK_DMAC0_PERILP>;
			clock-names = "apb_pclk";
		};

		dmac_peri: dma-controller@ff6e0000 {
			compatible = "arm,pl330", "arm,primecell";
			reg = <0x0 0xff6e0000 0x0 0x4000>;
			interrupts = <GIC_SPI 7 IRQ_TYPE_LEVEL_HIGH 0>,
				     <GIC_SPI 8 IRQ_TYPE_LEVEL_HIGH 0>;
			#dma-cells = <1>;
			arm,pl330-periph-burst;
			clocks = <&cru ACLK_DMAC1_PERILP>;
			clock-names = "apb_pclk";
		};
	};

	pcie0: pcie@f8000000 {
		compatible = "rockchip,rk3399-pcie";
		reg = <0x0 0xf8000000 0x0 0x2000000>,
		      <0x0 0xfd000000 0x0 0x1000000>;
		reg-names = "axi-base", "apb-base";
		device_type = "pci";
		#address-cells = <3>;
		#size-cells = <2>;
		#interrupt-cells = <1>;
		aspm-no-l0s;
		bus-range = <0x0 0x1f>;
		clocks = <&cru ACLK_PCIE>, <&cru ACLK_PERF_PCIE>,
			 <&cru PCLK_PCIE>, <&cru SCLK_PCIE_PM>;
		clock-names = "aclk", "aclk-perf",
			      "hclk", "pm";
		interrupts = <GIC_SPI 49 IRQ_TYPE_LEVEL_HIGH 0>,
			     <GIC_SPI 50 IRQ_TYPE_LEVEL_HIGH 0>,
			     <GIC_SPI 51 IRQ_TYPE_LEVEL_HIGH 0>;
		interrupt-names = "sys", "legacy", "client";
		interrupt-map-mask = <0 0 0 7>;
		interrupt-map = <0 0 0 1 &pcie0_intc 0>,
				<0 0 0 2 &pcie0_intc 1>,
				<0 0 0 3 &pcie0_intc 2>,
				<0 0 0 4 &pcie0_intc 3>;
		max-link-speed = <1>;
		msi-map = <0x0 &its 0x0 0x1000>;
		phys = <&pcie_phy 0>, <&pcie_phy 1>,
		       <&pcie_phy 2>, <&pcie_phy 3>;
		phy-names = "pcie-phy-0", "pcie-phy-1",
			    "pcie-phy-2", "pcie-phy-3";
		ranges = <0x83000000 0x0 0xfa000000 0x0 0xfa000000 0x0 0x1e00000
			  0x81000000 0x0 0xfbe00000 0x0 0xfbe00000 0x0 0x100000>;
		resets = <&cru SRST_PCIE_CORE>, <&cru SRST_PCIE_MGMT>,
			 <&cru SRST_PCIE_MGMT_STICKY>, <&cru SRST_PCIE_PIPE>,
			 <&cru SRST_PCIE_PM>, <&cru SRST_P_PCIE>,
			 <&cru SRST_A_PCIE>;
		reset-names = "core", "mgmt", "mgmt-sticky", "pipe",
			      "pm", "pclk", "aclk";
		status = "disabled";

		pcie0_intc: interrupt-controller {
			interrupt-controller;
			#address-cells = <0>;
			#interrupt-cells = <1>;
		};
	};

	gmac: ethernet@fe300000 {
		compatible = "rockchip,rk3399-gmac";
		reg = <0x0 0xfe300000 0x0 0x10000>;
		interrupts = <GIC_SPI 12 IRQ_TYPE_LEVEL_HIGH 0>;
		interrupt-names = "macirq";
		clocks = <&cru SCLK_MAC>, <&cru SCLK_MAC_RX>,
			 <&cru SCLK_MAC_TX>, <&cru SCLK_MACREF>,
			 <&cru SCLK_MACREF_OUT>, <&cru ACLK_GMAC>,
			 <&cru PCLK_GMAC>;
		clock-names = "stmmaceth", "mac_clk_rx",
			      "mac_clk_tx", "clk_mac_ref",
			      "clk_mac_refout", "aclk_mac",
			      "pclk_mac";
		power-domains = <&power RK3399_PD_GMAC>;
		resets = <&cru SRST_A_GMAC>;
		reset-names = "stmmaceth";
		rockchip,grf = <&grf>;
		snps,txpbl = <0x4>;
		status = "disabled";
	};

	sdio0: mmc@fe310000 {
		compatible = "rockchip,rk3399-dw-mshc",
			     "rockchip,rk3288-dw-mshc";
		reg = <0x0 0xfe310000 0x0 0x4000>;
		interrupts = <GIC_SPI 64 IRQ_TYPE_LEVEL_HIGH 0>;
		max-frequency = <150000000>;
		clocks = <&cru HCLK_SDIO>, <&cru SCLK_SDIO>,
			 <&cru SCLK_SDIO_DRV>, <&cru SCLK_SDIO_SAMPLE>;
		clock-names = "biu", "ciu", "ciu-drive", "ciu-sample";
		fifo-depth = <0x100>;
		power-domains = <&power RK3399_PD_SDIOAUDIO>;
		resets = <&cru SRST_SDIO0>;
		reset-names = "reset";
		status = "disabled";
	};

	sdmmc: mmc@fe320000 {
		compatible = "rockchip,rk3399-dw-mshc",
			     "rockchip,rk3288-dw-mshc";
		reg = <0x0 0xfe320000 0x0 0x4000>;
		interrupts = <GIC_SPI 65 IRQ_TYPE_LEVEL_HIGH 0>;
		max-frequency = <150000000>;
		assigned-clocks = <&cru HCLK_SD>;
		assigned-clock-rates = <200000000>;
		clocks = <&cru HCLK_SDMMC>, <&cru SCLK_SDMMC>,
			 <&cru SCLK_SDMMC_DRV>, <&cru SCLK_SDMMC_SAMPLE>;
		clock-names = "biu", "ciu", "ciu-drive", "ciu-sample";
		fifo-depth = <0x100>;
		power-domains = <&power RK3399_PD_SD>;
		resets = <&cru SRST_SDMMC>;
		reset-names = "reset";
		status = "disabled";
	};

	sdhci: sdhci@fe330000 {
		compatible = "rockchip,rk3399-sdhci-5.1", "arasan,sdhci-5.1";
		reg = <0x0 0xfe330000 0x0 0x10000>;
		interrupts = <GIC_SPI 11 IRQ_TYPE_LEVEL_HIGH 0>;
		arasan,soc-ctl-syscon = <&grf>;
		assigned-clocks = <&cru SCLK_EMMC>;
		assigned-clock-rates = <200000000>;
		clocks = <&cru SCLK_EMMC>, <&cru ACLK_EMMC>;
		clock-names = "clk_xin", "clk_ahb";
		clock-output-names = "emmc_cardclock";
		#clock-cells = <0>;
		phys = <&emmc_phy>;
		phy-names = "phy_arasan";
		power-domains = <&power RK3399_PD_EMMC>;
		disable-cqe-dcmd;
		status = "disabled";
	};

	usb_host0_ehci: usb@fe380000 {
		compatible = "generic-ehci";
		reg = <0x0 0xfe380000 0x0 0x20000>;
		interrupts = <GIC_SPI 26 IRQ_TYPE_LEVEL_HIGH 0>;
		clocks = <&cru HCLK_HOST0>, <&cru HCLK_HOST0_ARB>,
			 <&u2phy0>;
		phys = <&u2phy0_host>;
		phy-names = "usb";
		status = "disabled";
	};

	usb_host0_ohci: usb@fe3a0000 {
		compatible = "generic-ohci";
		reg = <0x0 0xfe3a0000 0x0 0x20000>;
		interrupts = <GIC_SPI 28 IRQ_TYPE_LEVEL_HIGH 0>;
		clocks = <&cru HCLK_HOST0>, <&cru HCLK_HOST0_ARB>,
			 <&u2phy0>;
		phys = <&u2phy0_host>;
		phy-names = "usb";
		status = "disabled";
	};

	usb_host1_ehci: usb@fe3c0000 {
		compatible = "generic-ehci";
		reg = <0x0 0xfe3c0000 0x0 0x20000>;
		interrupts = <GIC_SPI 30 IRQ_TYPE_LEVEL_HIGH 0>;
		clocks = <&cru HCLK_HOST1>, <&cru HCLK_HOST1_ARB>,
			 <&u2phy1>;
		phys = <&u2phy1_host>;
		phy-names = "usb";
		status = "disabled";
	};

	usb_host1_ohci: usb@fe3e0000 {
		compatible = "generic-ohci";
		reg = <0x0 0xfe3e0000 0x0 0x20000>;
		interrupts = <GIC_SPI 32 IRQ_TYPE_LEVEL_HIGH 0>;
		clocks = <&cru HCLK_HOST1>, <&cru HCLK_HOST1_ARB>,
			 <&u2phy1>;
		phys = <&u2phy1_host>;
		phy-names = "usb";
		status = "disabled";
	};

	usbdrd3_0: usb@fe800000 {
		compatible = "rockchip,rk3399-dwc3";
		#address-cells = <2>;
		#size-cells = <2>;
		ranges;
		clocks = <&cru SCLK_USB3OTG0_REF>, <&cru SCLK_USB3OTG0_SUSPEND>,
			 <&cru ACLK_USB3OTG0>, <&cru ACLK_USB3_RKSOC_AXI_PERF>,
			 <&cru ACLK_USB3>, <&cru ACLK_USB3_GRF>;
		clock-names = "ref_clk", "suspend_clk",
			      "bus_clk", "aclk_usb3_rksoc_axi_perf",
			      "aclk_usb3", "grf_clk";
		resets = <&cru SRST_A_USB3_OTG0>;
		reset-names = "usb3-otg";
		status = "disabled";

		usbdrd_dwc3_0: usb@fe800000 {
			compatible = "snps,dwc3";
			reg = <0x0 0xfe800000 0x0 0x100000>;
			interrupts = <GIC_SPI 105 IRQ_TYPE_LEVEL_HIGH 0>;
			clocks = <&cru SCLK_USB3OTG0_REF>, <&cru ACLK_USB3OTG0>,
				 <&cru SCLK_USB3OTG0_SUSPEND>;
			clock-names = "ref", "bus_early", "suspend";
			dr_mode = "otg";
			phys = <&u2phy0_otg>, <&tcphy0_usb3>;
			phy-names = "usb2-phy", "usb3-phy";
			phy_type = "utmi_wide";
			snps,dis_enblslpm_quirk;
			snps,dis-u2-freeclk-exists-quirk;
			snps,dis_u2_susphy_quirk;
			snps,dis-del-phy-power-chg-quirk;
			snps,dis-tx-ipgap-linecheck-quirk;
			power-domains = <&power RK3399_PD_USB3>;
			status = "disabled";
		};
	};

	usbdrd3_1: usb@fe900000 {
		compatible = "rockchip,rk3399-dwc3";
		#address-cells = <2>;
		#size-cells = <2>;
		ranges;
		clocks = <&cru SCLK_USB3OTG1_REF>, <&cru SCLK_USB3OTG1_SUSPEND>,
			 <&cru ACLK_USB3OTG1>, <&cru ACLK_USB3_RKSOC_AXI_PERF>,
			 <&cru ACLK_USB3>, <&cru ACLK_USB3_GRF>;
		clock-names = "ref_clk", "suspend_clk",
			      "bus_clk", "aclk_usb3_rksoc_axi_perf",
			      "aclk_usb3", "grf_clk";
		resets = <&cru SRST_A_USB3_OTG1>;
		reset-names = "usb3-otg";
		status = "disabled";

		usbdrd_dwc3_1: usb@fe900000 {
			compatible = "snps,dwc3";
			reg = <0x0 0xfe900000 0x0 0x100000>;
			interrupts = <GIC_SPI 110 IRQ_TYPE_LEVEL_HIGH 0>;
			clocks = <&cru SCLK_USB3OTG1_REF>, <&cru ACLK_USB3OTG1>,
				 <&cru SCLK_USB3OTG1_SUSPEND>;
			clock-names = "ref", "bus_early", "suspend";
			dr_mode = "otg";
			phys = <&u2phy1_otg>, <&tcphy1_usb3>;
			phy-names = "usb2-phy", "usb3-phy";
			phy_type = "utmi_wide";
			snps,dis_enblslpm_quirk;
			snps,dis-u2-freeclk-exists-quirk;
			snps,dis_u2_susphy_quirk;
			snps,dis-del-phy-power-chg-quirk;
			snps,dis-tx-ipgap-linecheck-quirk;
			power-domains = <&power RK3399_PD_USB3>;
			status = "disabled";
		};
	};

	cdn_dp: dp@fec00000 {
		compatible = "rockchip,rk3399-cdn-dp";
		reg = <0x0 0xfec00000 0x0 0x100000>;
		interrupts = <GIC_SPI 9 IRQ_TYPE_LEVEL_HIGH 0>;
		assigned-clocks = <&cru SCLK_DP_CORE>, <&cru SCLK_SPDIF_REC_DPTX>;
		assigned-clock-rates = <100000000>, <200000000>;
		clocks = <&cru SCLK_DP_CORE>, <&cru PCLK_DP_CTRL>,
			 <&cru SCLK_SPDIF_REC_DPTX>, <&cru PCLK_VIO_GRF>;
		clock-names = "core-clk", "pclk", "spdif", "grf";
		phys = <&tcphy0_dp>, <&tcphy1_dp>;
		power-domains = <&power RK3399_PD_HDCP>;
		resets = <&cru SRST_DPTX_SPDIF_REC>, <&cru SRST_P_UPHY0_DPTX>,
			 <&cru SRST_P_UPHY0_APB>, <&cru SRST_DP_CORE>;
		reset-names = "spdif", "dptx", "apb", "core";
		rockchip,grf = <&grf>;
		#sound-dai-cells = <1>;
		status = "disabled";

		ports {
			dp_in: port {
				#address-cells = <1>;
				#size-cells = <0>;

				dp_in_vopb: endpoint@0 {
					reg = <0>;
					remote-endpoint = <&vopb_out_dp>;
				};

				dp_in_vopl: endpoint@1 {
					reg = <1>;
					remote-endpoint = <&vopl_out_dp>;
				};
			};
		};
	};

	gic: interrupt-controller@fee00000 {
		compatible = "arm,gic-v3";
		#interrupt-cells = <4>;
		#address-cells = <2>;
		#size-cells = <2>;
		ranges;
		interrupt-controller;

		reg = <0x0 0xfee00000 0 0x10000>, /* GICD */
		      <0x0 0xfef00000 0 0xc0000>, /* GICR */
		      <0x0 0xfff00000 0 0x10000>, /* GICC */
		      <0x0 0xfff10000 0 0x10000>, /* GICH */
		      <0x0 0xfff20000 0 0x10000>; /* GICV */
		interrupts = <GIC_PPI 9 IRQ_TYPE_LEVEL_HIGH 0>;
		its: interrupt-controller@fee20000 {
			compatible = "arm,gic-v3-its";
			msi-controller;
			#msi-cells = <1>;
			reg = <0x0 0xfee20000 0x0 0x20000>;
		};

		ppi-partitions {
			ppi_cluster0: interrupt-partition-0 {
				affinity = <&cpu_l0 &cpu_l1 &cpu_l2 &cpu_l3>;
			};

			ppi_cluster1: interrupt-partition-1 {
				affinity = <&cpu_b0 &cpu_b1>;
			};
		};
	};

	saradc: saradc@ff100000 {
		compatible = "rockchip,rk3399-saradc";
		reg = <0x0 0xff100000 0x0 0x100>;
		interrupts = <GIC_SPI 62 IRQ_TYPE_LEVEL_HIGH 0>;
		#io-channel-cells = <1>;
		clocks = <&cru SCLK_SARADC>, <&cru PCLK_SARADC>;
		clock-names = "saradc", "apb_pclk";
		resets = <&cru SRST_P_SARADC>;
		reset-names = "saradc-apb";
		status = "disabled";
	};

	i2c1: i2c@ff110000 {
		compatible = "rockchip,rk3399-i2c";
		reg = <0x0 0xff110000 0x0 0x1000>;
		assigned-clocks = <&cru SCLK_I2C1>;
		assigned-clock-rates = <200000000>;
		clocks = <&cru SCLK_I2C1>, <&cru PCLK_I2C1>;
		clock-names = "i2c", "pclk";
		interrupts = <GIC_SPI 59 IRQ_TYPE_LEVEL_HIGH 0>;
		pinctrl-names = "default";
		pinctrl-0 = <&i2c1_xfer>;
		#address-cells = <1>;
		#size-cells = <0>;
		status = "disabled";
	};

	i2c2: i2c@ff120000 {
		compatible = "rockchip,rk3399-i2c";
		reg = <0x0 0xff120000 0x0 0x1000>;
		assigned-clocks = <&cru SCLK_I2C2>;
		assigned-clock-rates = <200000000>;
		clocks = <&cru SCLK_I2C2>, <&cru PCLK_I2C2>;
		clock-names = "i2c", "pclk";
		interrupts = <GIC_SPI 35 IRQ_TYPE_LEVEL_HIGH 0>;
		pinctrl-names = "default";
		pinctrl-0 = <&i2c2_xfer>;
		#address-cells = <1>;
		#size-cells = <0>;
		status = "disabled";
	};

	i2c3: i2c@ff130000 {
		compatible = "rockchip,rk3399-i2c";
		reg = <0x0 0xff130000 0x0 0x1000>;
		assigned-clocks = <&cru SCLK_I2C3>;
		assigned-clock-rates = <200000000>;
		clocks = <&cru SCLK_I2C3>, <&cru PCLK_I2C3>;
		clock-names = "i2c", "pclk";
		interrupts = <GIC_SPI 34 IRQ_TYPE_LEVEL_HIGH 0>;
		pinctrl-names = "default";
		pinctrl-0 = <&i2c3_xfer>;
		#address-cells = <1>;
		#size-cells = <0>;
		status = "disabled";
	};

	i2c5: i2c@ff140000 {
		compatible = "rockchip,rk3399-i2c";
		reg = <0x0 0xff140000 0x0 0x1000>;
		assigned-clocks = <&cru SCLK_I2C5>;
		assigned-clock-rates = <200000000>;
		clocks = <&cru SCLK_I2C5>, <&cru PCLK_I2C5>;
		clock-names = "i2c", "pclk";
		interrupts = <GIC_SPI 38 IRQ_TYPE_LEVEL_HIGH 0>;
		pinctrl-names = "default";
		pinctrl-0 = <&i2c5_xfer>;
		#address-cells = <1>;
		#size-cells = <0>;
		status = "disabled";
	};

	i2c6: i2c@ff150000 {
		compatible = "rockchip,rk3399-i2c";
		reg = <0x0 0xff150000 0x0 0x1000>;
		assigned-clocks = <&cru SCLK_I2C6>;
		assigned-clock-rates = <200000000>;
		clocks = <&cru SCLK_I2C6>, <&cru PCLK_I2C6>;
		clock-names = "i2c", "pclk";
		interrupts = <GIC_SPI 37 IRQ_TYPE_LEVEL_HIGH 0>;
		pinctrl-names = "default";
		pinctrl-0 = <&i2c6_xfer>;
		#address-cells = <1>;
		#size-cells = <0>;
		status = "disabled";
	};

	i2c7: i2c@ff160000 {
		compatible = "rockchip,rk3399-i2c";
		reg = <0x0 0xff160000 0x0 0x1000>;
		assigned-clocks = <&cru SCLK_I2C7>;
		assigned-clock-rates = <200000000>;
		clocks = <&cru SCLK_I2C7>, <&cru PCLK_I2C7>;
		clock-names = "i2c", "pclk";
		interrupts = <GIC_SPI 36 IRQ_TYPE_LEVEL_HIGH 0>;
		pinctrl-names = "default";
		pinctrl-0 = <&i2c7_xfer>;
		#address-cells = <1>;
		#size-cells = <0>;
		status = "disabled";
	};

	uart0: serial@ff180000 {
		compatible = "rockchip,rk3399-uart", "snps,dw-apb-uart";
		reg = <0x0 0xff180000 0x0 0x100>;
		clocks = <&cru SCLK_UART0>, <&cru PCLK_UART0>;
		clock-names = "baudclk", "apb_pclk";
		interrupts = <GIC_SPI 99 IRQ_TYPE_LEVEL_HIGH 0>;
		reg-shift = <2>;
		reg-io-width = <4>;
		pinctrl-names = "default";
		pinctrl-0 = <&uart0_xfer>;
		status = "disabled";
	};

	uart1: serial@ff190000 {
		compatible = "rockchip,rk3399-uart", "snps,dw-apb-uart";
		reg = <0x0 0xff190000 0x0 0x100>;
		clocks = <&cru SCLK_UART1>, <&cru PCLK_UART1>;
		clock-names = "baudclk", "apb_pclk";
		interrupts = <GIC_SPI 98 IRQ_TYPE_LEVEL_HIGH 0>;
		reg-shift = <2>;
		reg-io-width = <4>;
		pinctrl-names = "default";
		pinctrl-0 = <&uart1_xfer>;
		status = "disabled";
	};

	uart2: serial@ff1a0000 {
		compatible = "rockchip,rk3399-uart", "snps,dw-apb-uart";
		reg = <0x0 0xff1a0000 0x0 0x100>;
		clocks = <&cru SCLK_UART2>, <&cru PCLK_UART2>;
		clock-names = "baudclk", "apb_pclk";
		interrupts = <GIC_SPI 100 IRQ_TYPE_LEVEL_HIGH 0>;
		reg-shift = <2>;
		reg-io-width = <4>;
		pinctrl-names = "default";
		pinctrl-0 = <&uart2c_xfer>;
		status = "disabled";
	};

	uart3: serial@ff1b0000 {
		compatible = "rockchip,rk3399-uart", "snps,dw-apb-uart";
		reg = <0x0 0xff1b0000 0x0 0x100>;
		clocks = <&cru SCLK_UART3>, <&cru PCLK_UART3>;
		clock-names = "baudclk", "apb_pclk";
		interrupts = <GIC_SPI 101 IRQ_TYPE_LEVEL_HIGH 0>;
		reg-shift = <2>;
		reg-io-width = <4>;
		pinctrl-names = "default";
		pinctrl-0 = <&uart3_xfer>;
		status = "disabled";
	};

	spi0: spi@ff1c0000 {
		compatible = "rockchip,rk3399-spi", "rockchip,rk3066-spi";
		reg = <0x0 0xff1c0000 0x0 0x1000>;
		clocks = <&cru SCLK_SPI0>, <&cru PCLK_SPI0>;
		clock-names = "spiclk", "apb_pclk";
		interrupts = <GIC_SPI 68 IRQ_TYPE_LEVEL_HIGH 0>;
		dmas = <&dmac_peri 10>, <&dmac_peri 11>;
		dma-names = "tx", "rx";
		pinctrl-names = "default";
		pinctrl-0 = <&spi0_clk &spi0_tx &spi0_rx &spi0_cs0>;
		#address-cells = <1>;
		#size-cells = <0>;
		status = "disabled";
	};

	spi1: spi@ff1d0000 {
		compatible = "rockchip,rk3399-spi", "rockchip,rk3066-spi";
		reg = <0x0 0xff1d0000 0x0 0x1000>;
		clocks = <&cru SCLK_SPI1>, <&cru PCLK_SPI1>;
		clock-names = "spiclk", "apb_pclk";
		interrupts = <GIC_SPI 53 IRQ_TYPE_LEVEL_HIGH 0>;
		dmas = <&dmac_peri 12>, <&dmac_peri 13>;
		dma-names = "tx", "rx";
		pinctrl-names = "default";
		pinctrl-0 = <&spi1_clk &spi1_tx &spi1_rx &spi1_cs0>;
		#address-cells = <1>;
		#size-cells = <0>;
		status = "disabled";
	};

	spi2: spi@ff1e0000 {
		compatible = "rockchip,rk3399-spi", "rockchip,rk3066-spi";
		reg = <0x0 0xff1e0000 0x0 0x1000>;
		clocks = <&cru SCLK_SPI2>, <&cru PCLK_SPI2>;
		clock-names = "spiclk", "apb_pclk";
		interrupts = <GIC_SPI 52 IRQ_TYPE_LEVEL_HIGH 0>;
		dmas = <&dmac_peri 14>, <&dmac_peri 15>;
		dma-names = "tx", "rx";
		pinctrl-names = "default";
		pinctrl-0 = <&spi2_clk &spi2_tx &spi2_rx &spi2_cs0>;
		#address-cells = <1>;
		#size-cells = <0>;
		status = "disabled";
	};

	spi4: spi@ff1f0000 {
		compatible = "rockchip,rk3399-spi", "rockchip,rk3066-spi";
		reg = <0x0 0xff1f0000 0x0 0x1000>;
		clocks = <&cru SCLK_SPI4>, <&cru PCLK_SPI4>;
		clock-names = "spiclk", "apb_pclk";
		interrupts = <GIC_SPI 67 IRQ_TYPE_LEVEL_HIGH 0>;
		dmas = <&dmac_peri 18>, <&dmac_peri 19>;
		dma-names = "tx", "rx";
		pinctrl-names = "default";
		pinctrl-0 = <&spi4_clk &spi4_tx &spi4_rx &spi4_cs0>;
		#address-cells = <1>;
		#size-cells = <0>;
		status = "disabled";
	};

	spi5: spi@ff200000 {
		compatible = "rockchip,rk3399-spi", "rockchip,rk3066-spi";
		reg = <0x0 0xff200000 0x0 0x1000>;
		clocks = <&cru SCLK_SPI5>, <&cru PCLK_SPI5>;
		clock-names = "spiclk", "apb_pclk";
		interrupts = <GIC_SPI 132 IRQ_TYPE_LEVEL_HIGH 0>;
		dmas = <&dmac_bus 8>, <&dmac_bus 9>;
		dma-names = "tx", "rx";
		pinctrl-names = "default";
		pinctrl-0 = <&spi5_clk &spi5_tx &spi5_rx &spi5_cs0>;
		power-domains = <&power RK3399_PD_SDIOAUDIO>;
		#address-cells = <1>;
		#size-cells = <0>;
		status = "disabled";
	};

	thermal_zones: thermal-zones {
		cpu_thermal: cpu {
			polling-delay-passive = <100>;
			polling-delay = <1000>;

			thermal-sensors = <&tsadc 0>;

			trips {
				cpu_alert0: cpu_alert0 {
					temperature = <70000>;
					hysteresis = <2000>;
					type = "passive";
				};
				cpu_alert1: cpu_alert1 {
					temperature = <75000>;
					hysteresis = <2000>;
					type = "passive";
				};
				cpu_crit: cpu_crit {
					temperature = <95000>;
					hysteresis = <2000>;
					type = "critical";
				};
			};

			cooling-maps {
				map0 {
					trip = <&cpu_alert0>;
					cooling-device =
						<&cpu_b0 THERMAL_NO_LIMIT THERMAL_NO_LIMIT>,
						<&cpu_b1 THERMAL_NO_LIMIT THERMAL_NO_LIMIT>;
				};
				map1 {
					trip = <&cpu_alert1>;
					cooling-device =
						<&cpu_l0 THERMAL_NO_LIMIT THERMAL_NO_LIMIT>,
						<&cpu_l1 THERMAL_NO_LIMIT THERMAL_NO_LIMIT>,
						<&cpu_l2 THERMAL_NO_LIMIT THERMAL_NO_LIMIT>,
						<&cpu_l3 THERMAL_NO_LIMIT THERMAL_NO_LIMIT>,
						<&cpu_b0 THERMAL_NO_LIMIT THERMAL_NO_LIMIT>,
						<&cpu_b1 THERMAL_NO_LIMIT THERMAL_NO_LIMIT>;
				};
			};
		};

		gpu_thermal: gpu {
			polling-delay-passive = <100>;
			polling-delay = <1000>;

			thermal-sensors = <&tsadc 1>;

			trips {
				gpu_alert0: gpu_alert0 {
					temperature = <75000>;
					hysteresis = <2000>;
					type = "passive";
				};
				gpu_crit: gpu_crit {
					temperature = <95000>;
					hysteresis = <2000>;
					type = "critical";
				};
			};

			cooling-maps {
				map0 {
					trip = <&gpu_alert0>;
					cooling-device =
						<&gpu THERMAL_NO_LIMIT THERMAL_NO_LIMIT>;
				};
			};
		};
	};

	tsadc: tsadc@ff260000 {
		compatible = "rockchip,rk3399-tsadc";
		reg = <0x0 0xff260000 0x0 0x100>;
		interrupts = <GIC_SPI 97 IRQ_TYPE_LEVEL_HIGH 0>;
		assigned-clocks = <&cru SCLK_TSADC>;
		assigned-clock-rates = <750000>;
		clocks = <&cru SCLK_TSADC>, <&cru PCLK_TSADC>;
		clock-names = "tsadc", "apb_pclk";
		resets = <&cru SRST_TSADC>;
		reset-names = "tsadc-apb";
		rockchip,grf = <&grf>;
		rockchip,hw-tshut-temp = <95000>;
		pinctrl-names = "init", "default", "sleep";
		pinctrl-0 = <&otp_pin>;
		pinctrl-1 = <&otp_out>;
		pinctrl-2 = <&otp_pin>;
		#thermal-sensor-cells = <1>;
		status = "disabled";
	};

	qos_emmc: qos@ffa58000 {
		compatible = "syscon";
		reg = <0x0 0xffa58000 0x0 0x20>;
	};

	qos_gmac: qos@ffa5c000 {
		compatible = "syscon";
		reg = <0x0 0xffa5c000 0x0 0x20>;
	};

	qos_pcie: qos@ffa60080 {
		compatible = "syscon";
		reg = <0x0 0xffa60080 0x0 0x20>;
	};

	qos_usb_host0: qos@ffa60100 {
		compatible = "syscon";
		reg = <0x0 0xffa60100 0x0 0x20>;
	};

	qos_usb_host1: qos@ffa60180 {
		compatible = "syscon";
		reg = <0x0 0xffa60180 0x0 0x20>;
	};

	qos_usb_otg0: qos@ffa70000 {
		compatible = "syscon";
		reg = <0x0 0xffa70000 0x0 0x20>;
	};

	qos_usb_otg1: qos@ffa70080 {
		compatible = "syscon";
		reg = <0x0 0xffa70080 0x0 0x20>;
	};

	qos_sd: qos@ffa74000 {
		compatible = "syscon";
		reg = <0x0 0xffa74000 0x0 0x20>;
	};

	qos_sdioaudio: qos@ffa76000 {
		compatible = "syscon";
		reg = <0x0 0xffa76000 0x0 0x20>;
	};

	qos_hdcp: qos@ffa90000 {
		compatible = "syscon";
		reg = <0x0 0xffa90000 0x0 0x20>;
	};

	qos_iep: qos@ffa98000 {
		compatible = "syscon";
		reg = <0x0 0xffa98000 0x0 0x20>;
	};

	qos_isp0_m0: qos@ffaa0000 {
		compatible = "syscon";
		reg = <0x0 0xffaa0000 0x0 0x20>;
	};

	qos_isp0_m1: qos@ffaa0080 {
		compatible = "syscon";
		reg = <0x0 0xffaa0080 0x0 0x20>;
	};

	qos_isp1_m0: qos@ffaa8000 {
		compatible = "syscon";
		reg = <0x0 0xffaa8000 0x0 0x20>;
	};

	qos_isp1_m1: qos@ffaa8080 {
		compatible = "syscon";
		reg = <0x0 0xffaa8080 0x0 0x20>;
	};

	qos_rga_r: qos@ffab0000 {
		compatible = "syscon";
		reg = <0x0 0xffab0000 0x0 0x20>;
	};

	qos_rga_w: qos@ffab0080 {
		compatible = "syscon";
		reg = <0x0 0xffab0080 0x0 0x20>;
	};

	qos_video_m0: qos@ffab8000 {
		compatible = "syscon";
		reg = <0x0 0xffab8000 0x0 0x20>;
	};

	qos_video_m1_r: qos@ffac0000 {
		compatible = "syscon";
		reg = <0x0 0xffac0000 0x0 0x20>;
	};

	qos_video_m1_w: qos@ffac0080 {
		compatible = "syscon";
		reg = <0x0 0xffac0080 0x0 0x20>;
	};

	qos_vop_big_r: qos@ffac8000 {
		compatible = "syscon";
		reg = <0x0 0xffac8000 0x0 0x20>;
	};

	qos_vop_big_w: qos@ffac8080 {
		compatible = "syscon";
		reg = <0x0 0xffac8080 0x0 0x20>;
	};

	qos_vop_little: qos@ffad0000 {
		compatible = "syscon";
		reg = <0x0 0xffad0000 0x0 0x20>;
	};

	qos_perihp: qos@ffad8080 {
		compatible = "syscon";
		reg = <0x0 0xffad8080 0x0 0x20>;
	};

	qos_gpu: qos@ffae0000 {
		compatible = "syscon";
		reg = <0x0 0xffae0000 0x0 0x20>;
	};

	pmu: power-management@ff310000 {
		compatible = "rockchip,rk3399-pmu", "syscon", "simple-mfd";
		reg = <0x0 0xff310000 0x0 0x1000>;

		/*
		 * Note: RK3399 supports 6 voltage domains including VD_CORE_L,
		 * VD_CORE_B, VD_CENTER, VD_GPU, VD_LOGIC and VD_PMU.
		 * Some of the power domains are grouped together for every
		 * voltage domain.
		 * The detail contents as below.
		 */
		power: power-controller {
			compatible = "rockchip,rk3399-power-controller";
			#power-domain-cells = <1>;
			#address-cells = <1>;
			#size-cells = <0>;

			/* These power domains are grouped by VD_CENTER */
			pd_iep@RK3399_PD_IEP {
				reg = <RK3399_PD_IEP>;
				clocks = <&cru ACLK_IEP>,
					 <&cru HCLK_IEP>;
				pm_qos = <&qos_iep>;
			};
			pd_rga@RK3399_PD_RGA {
				reg = <RK3399_PD_RGA>;
				clocks = <&cru ACLK_RGA>,
					 <&cru HCLK_RGA>;
				pm_qos = <&qos_rga_r>,
					 <&qos_rga_w>;
			};
			pd_vcodec@RK3399_PD_VCODEC {
				reg = <RK3399_PD_VCODEC>;
				clocks = <&cru ACLK_VCODEC>,
					 <&cru HCLK_VCODEC>;
				pm_qos = <&qos_video_m0>;
			};
			pd_vdu@RK3399_PD_VDU {
				reg = <RK3399_PD_VDU>;
				clocks = <&cru ACLK_VDU>,
					 <&cru HCLK_VDU>;
				pm_qos = <&qos_video_m1_r>,
					 <&qos_video_m1_w>;
			};

			/* These power domains are grouped by VD_GPU */
			pd_gpu@RK3399_PD_GPU {
				reg = <RK3399_PD_GPU>;
				clocks = <&cru ACLK_GPU>;
				pm_qos = <&qos_gpu>;
			};

			/* These power domains are grouped by VD_LOGIC */
			pd_edp@RK3399_PD_EDP {
				reg = <RK3399_PD_EDP>;
				clocks = <&cru PCLK_EDP_CTRL>;
			};
			pd_emmc@RK3399_PD_EMMC {
				reg = <RK3399_PD_EMMC>;
				clocks = <&cru ACLK_EMMC>;
				pm_qos = <&qos_emmc>;
			};
			pd_gmac@RK3399_PD_GMAC {
				reg = <RK3399_PD_GMAC>;
				clocks = <&cru ACLK_GMAC>,
					 <&cru PCLK_GMAC>;
				pm_qos = <&qos_gmac>;
			};
			pd_sd@RK3399_PD_SD {
				reg = <RK3399_PD_SD>;
				clocks = <&cru HCLK_SDMMC>,
					 <&cru SCLK_SDMMC>;
				pm_qos = <&qos_sd>;
			};
			pd_sdioaudio@RK3399_PD_SDIOAUDIO {
				reg = <RK3399_PD_SDIOAUDIO>;
				clocks = <&cru HCLK_SDIO>;
				pm_qos = <&qos_sdioaudio>;
			};
			pd_tcpc0@RK3399_PD_TCPD0 {
				reg = <RK3399_PD_TCPD0>;
				clocks = <&cru SCLK_UPHY0_TCPDCORE>,
					 <&cru SCLK_UPHY0_TCPDPHY_REF>;
			};
			pd_tcpc1@RK3399_PD_TCPD1 {
				reg = <RK3399_PD_TCPD1>;
				clocks = <&cru SCLK_UPHY1_TCPDCORE>,
					 <&cru SCLK_UPHY1_TCPDPHY_REF>;
			};
			pd_usb3@RK3399_PD_USB3 {
				reg = <RK3399_PD_USB3>;
				clocks = <&cru ACLK_USB3>;
				pm_qos = <&qos_usb_otg0>,
					 <&qos_usb_otg1>;
			};
			pd_vio@RK3399_PD_VIO {
				reg = <RK3399_PD_VIO>;
				#address-cells = <1>;
				#size-cells = <0>;

				pd_hdcp@RK3399_PD_HDCP {
					reg = <RK3399_PD_HDCP>;
					clocks = <&cru ACLK_HDCP>,
						 <&cru HCLK_HDCP>,
						 <&cru PCLK_HDCP>;
					pm_qos = <&qos_hdcp>;
				};
				pd_isp0@RK3399_PD_ISP0 {
					reg = <RK3399_PD_ISP0>;
					clocks = <&cru ACLK_ISP0>,
						 <&cru HCLK_ISP0>;
					pm_qos = <&qos_isp0_m0>,
						 <&qos_isp0_m1>;
				};
				pd_isp1@RK3399_PD_ISP1 {
					reg = <RK3399_PD_ISP1>;
					clocks = <&cru ACLK_ISP1>,
						 <&cru HCLK_ISP1>;
					pm_qos = <&qos_isp1_m0>,
						 <&qos_isp1_m1>;
				};
				pd_vo@RK3399_PD_VO {
					reg = <RK3399_PD_VO>;
					#address-cells = <1>;
					#size-cells = <0>;

					pd_vopb@RK3399_PD_VOPB {
						reg = <RK3399_PD_VOPB>;
						clocks = <&cru ACLK_VOP0>,
							 <&cru HCLK_VOP0>;
						pm_qos = <&qos_vop_big_r>,
							 <&qos_vop_big_w>;
					};
					pd_vopl@RK3399_PD_VOPL {
						reg = <RK3399_PD_VOPL>;
						clocks = <&cru ACLK_VOP1>,
							 <&cru HCLK_VOP1>;
						pm_qos = <&qos_vop_little>;
					};
				};
			};
		};
	};

	pmugrf: syscon@ff320000 {
		compatible = "rockchip,rk3399-pmugrf", "syscon", "simple-mfd";
		reg = <0x0 0xff320000 0x0 0x1000>;

		pmu_io_domains: io-domains {
			compatible = "rockchip,rk3399-pmu-io-voltage-domain";
			status = "disabled";
		};
	};

	spi3: spi@ff350000 {
		compatible = "rockchip,rk3399-spi", "rockchip,rk3066-spi";
		reg = <0x0 0xff350000 0x0 0x1000>;
		clocks = <&pmucru SCLK_SPI3_PMU>, <&pmucru PCLK_SPI3_PMU>;
		clock-names = "spiclk", "apb_pclk";
		interrupts = <GIC_SPI 60 IRQ_TYPE_LEVEL_HIGH 0>;
		pinctrl-names = "default";
		pinctrl-0 = <&spi3_clk &spi3_tx &spi3_rx &spi3_cs0>;
		#address-cells = <1>;
		#size-cells = <0>;
		status = "disabled";
	};

	uart4: serial@ff370000 {
		compatible = "rockchip,rk3399-uart", "snps,dw-apb-uart";
		reg = <0x0 0xff370000 0x0 0x100>;
		clocks = <&pmucru SCLK_UART4_PMU>, <&pmucru PCLK_UART4_PMU>;
		clock-names = "baudclk", "apb_pclk";
		interrupts = <GIC_SPI 102 IRQ_TYPE_LEVEL_HIGH 0>;
		reg-shift = <2>;
		reg-io-width = <4>;
		pinctrl-names = "default";
		pinctrl-0 = <&uart4_xfer>;
		status = "disabled";
	};

	i2c0: i2c@ff3c0000 {
		compatible = "rockchip,rk3399-i2c";
		reg = <0x0 0xff3c0000 0x0 0x1000>;
		assigned-clocks = <&pmucru SCLK_I2C0_PMU>;
		assigned-clock-rates = <200000000>;
		clocks = <&pmucru SCLK_I2C0_PMU>, <&pmucru PCLK_I2C0_PMU>;
		clock-names = "i2c", "pclk";
		interrupts = <GIC_SPI 57 IRQ_TYPE_LEVEL_HIGH 0>;
		pinctrl-names = "default";
		pinctrl-0 = <&i2c0_xfer>;
		#address-cells = <1>;
		#size-cells = <0>;
		status = "disabled";
	};

	i2c4: i2c@ff3d0000 {
		compatible = "rockchip,rk3399-i2c";
		reg = <0x0 0xff3d0000 0x0 0x1000>;
		assigned-clocks = <&pmucru SCLK_I2C4_PMU>;
		assigned-clock-rates = <200000000>;
		clocks = <&pmucru SCLK_I2C4_PMU>, <&pmucru PCLK_I2C4_PMU>;
		clock-names = "i2c", "pclk";
		interrupts = <GIC_SPI 56 IRQ_TYPE_LEVEL_HIGH 0>;
		pinctrl-names = "default";
		pinctrl-0 = <&i2c4_xfer>;
		#address-cells = <1>;
		#size-cells = <0>;
		status = "disabled";
	};

	i2c8: i2c@ff3e0000 {
		compatible = "rockchip,rk3399-i2c";
		reg = <0x0 0xff3e0000 0x0 0x1000>;
		assigned-clocks = <&pmucru SCLK_I2C8_PMU>;
		assigned-clock-rates = <200000000>;
		clocks = <&pmucru SCLK_I2C8_PMU>, <&pmucru PCLK_I2C8_PMU>;
		clock-names = "i2c", "pclk";
		interrupts = <GIC_SPI 58 IRQ_TYPE_LEVEL_HIGH 0>;
		pinctrl-names = "default";
		pinctrl-0 = <&i2c8_xfer>;
		#address-cells = <1>;
		#size-cells = <0>;
		status = "disabled";
	};

	pwm0: pwm@ff420000 {
		compatible = "rockchip,rk3399-pwm", "rockchip,rk3288-pwm";
		reg = <0x0 0xff420000 0x0 0x10>;
		#pwm-cells = <3>;
		pinctrl-names = "default";
		pinctrl-0 = <&pwm0_pin>;
		clocks = <&pmucru PCLK_RKPWM_PMU>;
		clock-names = "pwm";
		status = "disabled";
	};

	pwm1: pwm@ff420010 {
		compatible = "rockchip,rk3399-pwm", "rockchip,rk3288-pwm";
		reg = <0x0 0xff420010 0x0 0x10>;
		#pwm-cells = <3>;
		pinctrl-names = "default";
		pinctrl-0 = <&pwm1_pin>;
		clocks = <&pmucru PCLK_RKPWM_PMU>;
		clock-names = "pwm";
		status = "disabled";
	};

	pwm2: pwm@ff420020 {
		compatible = "rockchip,rk3399-pwm", "rockchip,rk3288-pwm";
		reg = <0x0 0xff420020 0x0 0x10>;
		#pwm-cells = <3>;
		pinctrl-names = "default";
		pinctrl-0 = <&pwm2_pin>;
		clocks = <&pmucru PCLK_RKPWM_PMU>;
		clock-names = "pwm";
		status = "disabled";
	};

	pwm3: pwm@ff420030 {
		compatible = "rockchip,rk3399-pwm", "rockchip,rk3288-pwm";
		reg = <0x0 0xff420030 0x0 0x10>;
		#pwm-cells = <3>;
		pinctrl-names = "default";
		pinctrl-0 = <&pwm3a_pin>;
		clocks = <&pmucru PCLK_RKPWM_PMU>;
		clock-names = "pwm";
		status = "disabled";
	};

	vpu: video-codec@ff650000 {
		compatible = "rockchip,rk3399-vpu";
		reg = <0x0 0xff650000 0x0 0x800>;
		interrupts = <GIC_SPI 114 IRQ_TYPE_LEVEL_HIGH 0>,
			     <GIC_SPI 113 IRQ_TYPE_LEVEL_HIGH 0>;
		interrupt-names = "vepu", "vdpu";
		clocks = <&cru ACLK_VCODEC>, <&cru HCLK_VCODEC>;
		clock-names = "aclk", "hclk";
		iommus = <&vpu_mmu>;
		power-domains = <&power RK3399_PD_VCODEC>;
	};

	vpu_mmu: iommu@ff650800 {
		compatible = "rockchip,iommu";
		reg = <0x0 0xff650800 0x0 0x40>;
		interrupts = <GIC_SPI 115 IRQ_TYPE_LEVEL_HIGH 0>;
		interrupt-names = "vpu_mmu";
		clocks = <&cru ACLK_VCODEC>, <&cru HCLK_VCODEC>;
		clock-names = "aclk", "iface";
		#iommu-cells = <0>;
		power-domains = <&power RK3399_PD_VCODEC>;
	};

	vdec: video-codec@ff660000 {
		compatible = "rockchip,rk3399-vdec";
		reg = <0x0 0xff660000 0x0 0x400>;
		interrupts = <GIC_SPI 116 IRQ_TYPE_LEVEL_HIGH 0>;
<<<<<<< HEAD
		interrupt-names = "vdpu";
=======
>>>>>>> 4e026225
		clocks = <&cru ACLK_VDU>, <&cru HCLK_VDU>,
			 <&cru SCLK_VDU_CA>, <&cru SCLK_VDU_CORE>;
		clock-names = "axi", "ahb", "cabac", "core";
		iommus = <&vdec_mmu>;
		power-domains = <&power RK3399_PD_VDU>;
	};

	vdec_mmu: iommu@ff660480 {
		compatible = "rockchip,iommu";
		reg = <0x0 0xff660480 0x0 0x40>, <0x0 0xff6604c0 0x0 0x40>;
		interrupts = <GIC_SPI 117 IRQ_TYPE_LEVEL_HIGH 0>;
		interrupt-names = "vdec_mmu";
		clocks = <&cru ACLK_VDU>, <&cru HCLK_VDU>;
		clock-names = "aclk", "iface";
		power-domains = <&power RK3399_PD_VDU>;
		#iommu-cells = <0>;
	};

	iep_mmu: iommu@ff670800 {
		compatible = "rockchip,iommu";
		reg = <0x0 0xff670800 0x0 0x40>;
		interrupts = <GIC_SPI 42 IRQ_TYPE_LEVEL_HIGH 0>;
		interrupt-names = "iep_mmu";
		clocks = <&cru ACLK_IEP>, <&cru HCLK_IEP>;
		clock-names = "aclk", "iface";
		#iommu-cells = <0>;
		status = "disabled";
	};

	rga: rga@ff680000 {
		compatible = "rockchip,rk3399-rga";
		reg = <0x0 0xff680000 0x0 0x10000>;
		interrupts = <GIC_SPI 55 IRQ_TYPE_LEVEL_HIGH 0>;
		clocks = <&cru ACLK_RGA>, <&cru HCLK_RGA>, <&cru SCLK_RGA_CORE>;
		clock-names = "aclk", "hclk", "sclk";
		resets = <&cru SRST_RGA_CORE>, <&cru SRST_A_RGA>, <&cru SRST_H_RGA>;
		reset-names = "core", "axi", "ahb";
		power-domains = <&power RK3399_PD_RGA>;
	};

	efuse0: efuse@ff690000 {
		compatible = "rockchip,rk3399-efuse";
		reg = <0x0 0xff690000 0x0 0x80>;
		#address-cells = <1>;
		#size-cells = <1>;
		clocks = <&cru PCLK_EFUSE1024NS>;
		clock-names = "pclk_efuse";

		/* Data cells */
		cpu_id: cpu-id@7 {
			reg = <0x07 0x10>;
		};
		cpub_leakage: cpu-leakage@17 {
			reg = <0x17 0x1>;
		};
		gpu_leakage: gpu-leakage@18 {
			reg = <0x18 0x1>;
		};
		center_leakage: center-leakage@19 {
			reg = <0x19 0x1>;
		};
		cpul_leakage: cpu-leakage@1a {
			reg = <0x1a 0x1>;
		};
		logic_leakage: logic-leakage@1b {
			reg = <0x1b 0x1>;
		};
		wafer_info: wafer-info@1c {
			reg = <0x1c 0x1>;
		};
	};

	pmucru: pmu-clock-controller@ff750000 {
		compatible = "rockchip,rk3399-pmucru";
		reg = <0x0 0xff750000 0x0 0x1000>;
		rockchip,grf = <&pmugrf>;
		#clock-cells = <1>;
		#reset-cells = <1>;
		assigned-clocks = <&pmucru PLL_PPLL>;
		assigned-clock-rates = <676000000>;
	};

	cru: clock-controller@ff760000 {
		compatible = "rockchip,rk3399-cru";
		reg = <0x0 0xff760000 0x0 0x1000>;
		rockchip,grf = <&grf>;
		#clock-cells = <1>;
		#reset-cells = <1>;
		assigned-clocks =
			<&cru PLL_GPLL>, <&cru PLL_CPLL>,
			<&cru PLL_NPLL>,
			<&cru ACLK_PERIHP>, <&cru HCLK_PERIHP>,
			<&cru PCLK_PERIHP>,
			<&cru ACLK_PERILP0>, <&cru HCLK_PERILP0>,
			<&cru PCLK_PERILP0>, <&cru ACLK_CCI>,
			<&cru HCLK_PERILP1>, <&cru PCLK_PERILP1>,
			<&cru ACLK_VIO>, <&cru ACLK_HDCP>,
			<&cru ACLK_GIC_PRE>,
			<&cru PCLK_DDR>;
		assigned-clock-rates =
			 <594000000>,  <800000000>,
			<1000000000>,
			 <150000000>,   <75000000>,
			  <37500000>,
			 <100000000>,  <100000000>,
			  <50000000>, <600000000>,
			 <100000000>,   <50000000>,
			 <400000000>, <400000000>,
			 <200000000>,
			 <200000000>;
	};

	grf: syscon@ff770000 {
		compatible = "rockchip,rk3399-grf", "syscon", "simple-mfd";
		reg = <0x0 0xff770000 0x0 0x10000>;
		#address-cells = <1>;
		#size-cells = <1>;

		io_domains: io-domains {
			compatible = "rockchip,rk3399-io-voltage-domain";
			status = "disabled";
		};

		mipi_dphy_rx0: mipi-dphy-rx0 {
			compatible = "rockchip,rk3399-mipi-dphy-rx0";
			clocks = <&cru SCLK_MIPIDPHY_REF>,
				 <&cru SCLK_DPHY_RX0_CFG>,
				 <&cru PCLK_VIO_GRF>;
			clock-names = "dphy-ref", "dphy-cfg", "grf";
			power-domains = <&power RK3399_PD_VIO>;
			#phy-cells = <0>;
			status = "disabled";
		};

		u2phy0: usb2-phy@e450 {
			compatible = "rockchip,rk3399-usb2phy";
			reg = <0xe450 0x10>;
			clocks = <&cru SCLK_USB2PHY0_REF>;
			clock-names = "phyclk";
			#clock-cells = <0>;
			clock-output-names = "clk_usbphy0_480m";
			status = "disabled";

			u2phy0_host: host-port {
				#phy-cells = <0>;
				interrupts = <GIC_SPI 27 IRQ_TYPE_LEVEL_HIGH 0>;
				interrupt-names = "linestate";
				status = "disabled";
			};

			u2phy0_otg: otg-port {
				#phy-cells = <0>;
				interrupts = <GIC_SPI 103 IRQ_TYPE_LEVEL_HIGH 0>,
					     <GIC_SPI 104 IRQ_TYPE_LEVEL_HIGH 0>,
					     <GIC_SPI 106 IRQ_TYPE_LEVEL_HIGH 0>;
				interrupt-names = "otg-bvalid", "otg-id",
						  "linestate";
				status = "disabled";
			};
		};

		u2phy1: usb2-phy@e460 {
			compatible = "rockchip,rk3399-usb2phy";
			reg = <0xe460 0x10>;
			clocks = <&cru SCLK_USB2PHY1_REF>;
			clock-names = "phyclk";
			#clock-cells = <0>;
			clock-output-names = "clk_usbphy1_480m";
			status = "disabled";

			u2phy1_host: host-port {
				#phy-cells = <0>;
				interrupts = <GIC_SPI 31 IRQ_TYPE_LEVEL_HIGH 0>;
				interrupt-names = "linestate";
				status = "disabled";
			};

			u2phy1_otg: otg-port {
				#phy-cells = <0>;
				interrupts = <GIC_SPI 108 IRQ_TYPE_LEVEL_HIGH 0>,
					     <GIC_SPI 109 IRQ_TYPE_LEVEL_HIGH 0>,
					     <GIC_SPI 111 IRQ_TYPE_LEVEL_HIGH 0>;
				interrupt-names = "otg-bvalid", "otg-id",
						  "linestate";
				status = "disabled";
			};
		};

		emmc_phy: phy@f780 {
			compatible = "rockchip,rk3399-emmc-phy";
			reg = <0xf780 0x24>;
			clocks = <&sdhci>;
			clock-names = "emmcclk";
			#phy-cells = <0>;
			status = "disabled";
		};

		pcie_phy: pcie-phy {
			compatible = "rockchip,rk3399-pcie-phy";
			clocks = <&cru SCLK_PCIEPHY_REF>;
			clock-names = "refclk";
			#phy-cells = <1>;
			resets = <&cru SRST_PCIEPHY>;
			drive-impedance-ohm = <50>;
			reset-names = "phy";
			status = "disabled";
		};
	};

	tcphy0: phy@ff7c0000 {
		compatible = "rockchip,rk3399-typec-phy";
		reg = <0x0 0xff7c0000 0x0 0x40000>;
		clocks = <&cru SCLK_UPHY0_TCPDCORE>,
			 <&cru SCLK_UPHY0_TCPDPHY_REF>;
		clock-names = "tcpdcore", "tcpdphy-ref";
		assigned-clocks = <&cru SCLK_UPHY0_TCPDCORE>;
		assigned-clock-rates = <50000000>;
		power-domains = <&power RK3399_PD_TCPD0>;
		resets = <&cru SRST_UPHY0>,
			 <&cru SRST_UPHY0_PIPE_L00>,
			 <&cru SRST_P_UPHY0_TCPHY>;
		reset-names = "uphy", "uphy-pipe", "uphy-tcphy";
		rockchip,grf = <&grf>;
		status = "disabled";

		tcphy0_dp: dp-port {
			#phy-cells = <0>;
		};

		tcphy0_usb3: usb3-port {
			#phy-cells = <0>;
		};
	};

	tcphy1: phy@ff800000 {
		compatible = "rockchip,rk3399-typec-phy";
		reg = <0x0 0xff800000 0x0 0x40000>;
		clocks = <&cru SCLK_UPHY1_TCPDCORE>,
			 <&cru SCLK_UPHY1_TCPDPHY_REF>;
		clock-names = "tcpdcore", "tcpdphy-ref";
		assigned-clocks = <&cru SCLK_UPHY1_TCPDCORE>;
		assigned-clock-rates = <50000000>;
		power-domains = <&power RK3399_PD_TCPD1>;
		resets = <&cru SRST_UPHY1>,
			 <&cru SRST_UPHY1_PIPE_L00>,
			 <&cru SRST_P_UPHY1_TCPHY>;
		reset-names = "uphy", "uphy-pipe", "uphy-tcphy";
		rockchip,grf = <&grf>;
		status = "disabled";

		tcphy1_dp: dp-port {
			#phy-cells = <0>;
		};

		tcphy1_usb3: usb3-port {
			#phy-cells = <0>;
		};
	};

	watchdog@ff848000 {
		compatible = "snps,dw-wdt";
		reg = <0x0 0xff848000 0x0 0x100>;
		clocks = <&cru PCLK_WDT>;
		interrupts = <GIC_SPI 120 IRQ_TYPE_LEVEL_HIGH 0>;
	};

	rktimer: rktimer@ff850000 {
		compatible = "rockchip,rk3399-timer";
		reg = <0x0 0xff850000 0x0 0x1000>;
		interrupts = <GIC_SPI 81 IRQ_TYPE_LEVEL_HIGH 0>;
		clocks = <&cru PCLK_TIMER0>, <&cru SCLK_TIMER00>;
		clock-names = "pclk", "timer";
	};

	spdif: spdif@ff870000 {
		compatible = "rockchip,rk3399-spdif";
		reg = <0x0 0xff870000 0x0 0x1000>;
		interrupts = <GIC_SPI 66 IRQ_TYPE_LEVEL_HIGH 0>;
		dmas = <&dmac_bus 7>;
		dma-names = "tx";
		clock-names = "mclk", "hclk";
		clocks = <&cru SCLK_SPDIF_8CH>, <&cru HCLK_SPDIF>;
		pinctrl-names = "default";
		pinctrl-0 = <&spdif_bus>;
		power-domains = <&power RK3399_PD_SDIOAUDIO>;
		#sound-dai-cells = <0>;
		status = "disabled";
	};

	i2s0: i2s@ff880000 {
		compatible = "rockchip,rk3399-i2s", "rockchip,rk3066-i2s";
		reg = <0x0 0xff880000 0x0 0x1000>;
		rockchip,grf = <&grf>;
		interrupts = <GIC_SPI 39 IRQ_TYPE_LEVEL_HIGH 0>;
		dmas = <&dmac_bus 0>, <&dmac_bus 1>;
		dma-names = "tx", "rx";
		clock-names = "i2s_clk", "i2s_hclk";
		clocks = <&cru SCLK_I2S0_8CH>, <&cru HCLK_I2S0_8CH>;
		pinctrl-names = "default";
		pinctrl-0 = <&i2s0_8ch_bus>;
		power-domains = <&power RK3399_PD_SDIOAUDIO>;
		#sound-dai-cells = <0>;
		status = "disabled";
	};

	i2s1: i2s@ff890000 {
		compatible = "rockchip,rk3399-i2s", "rockchip,rk3066-i2s";
		reg = <0x0 0xff890000 0x0 0x1000>;
		interrupts = <GIC_SPI 40 IRQ_TYPE_LEVEL_HIGH 0>;
		dmas = <&dmac_bus 2>, <&dmac_bus 3>;
		dma-names = "tx", "rx";
		clock-names = "i2s_clk", "i2s_hclk";
		clocks = <&cru SCLK_I2S1_8CH>, <&cru HCLK_I2S1_8CH>;
		pinctrl-names = "default";
		pinctrl-0 = <&i2s1_2ch_bus>;
		power-domains = <&power RK3399_PD_SDIOAUDIO>;
		#sound-dai-cells = <0>;
		status = "disabled";
	};

	i2s2: i2s@ff8a0000 {
		compatible = "rockchip,rk3399-i2s", "rockchip,rk3066-i2s";
		reg = <0x0 0xff8a0000 0x0 0x1000>;
		interrupts = <GIC_SPI 41 IRQ_TYPE_LEVEL_HIGH 0>;
		dmas = <&dmac_bus 4>, <&dmac_bus 5>;
		dma-names = "tx", "rx";
		clock-names = "i2s_clk", "i2s_hclk";
		clocks = <&cru SCLK_I2S2_8CH>, <&cru HCLK_I2S2_8CH>;
		power-domains = <&power RK3399_PD_SDIOAUDIO>;
		#sound-dai-cells = <0>;
		status = "disabled";
	};

	vopl: vop@ff8f0000 {
		compatible = "rockchip,rk3399-vop-lit";
		reg = <0x0 0xff8f0000 0x0 0x3efc>;
		interrupts = <GIC_SPI 119 IRQ_TYPE_LEVEL_HIGH 0>;
		assigned-clocks = <&cru ACLK_VOP1>, <&cru HCLK_VOP1>;
		assigned-clock-rates = <400000000>, <100000000>;
		clocks = <&cru ACLK_VOP1>, <&cru DCLK_VOP1>, <&cru HCLK_VOP1>;
		clock-names = "aclk_vop", "dclk_vop", "hclk_vop";
		iommus = <&vopl_mmu>;
		power-domains = <&power RK3399_PD_VOPL>;
		resets = <&cru SRST_A_VOP1>, <&cru SRST_H_VOP1>, <&cru SRST_D_VOP1>;
		reset-names = "axi", "ahb", "dclk";
		status = "disabled";

		vopl_out: port {
			#address-cells = <1>;
			#size-cells = <0>;

			vopl_out_mipi: endpoint@0 {
				reg = <0>;
				remote-endpoint = <&mipi_in_vopl>;
			};

			vopl_out_edp: endpoint@1 {
				reg = <1>;
				remote-endpoint = <&edp_in_vopl>;
			};

			vopl_out_hdmi: endpoint@2 {
				reg = <2>;
				remote-endpoint = <&hdmi_in_vopl>;
			};

			vopl_out_mipi1: endpoint@3 {
				reg = <3>;
				remote-endpoint = <&mipi1_in_vopl>;
			};

			vopl_out_dp: endpoint@4 {
				reg = <4>;
				remote-endpoint = <&dp_in_vopl>;
			};
		};
	};

	vopl_mmu: iommu@ff8f3f00 {
		compatible = "rockchip,iommu";
		reg = <0x0 0xff8f3f00 0x0 0x100>;
		interrupts = <GIC_SPI 119 IRQ_TYPE_LEVEL_HIGH 0>;
		interrupt-names = "vopl_mmu";
		clocks = <&cru ACLK_VOP1>, <&cru HCLK_VOP1>;
		clock-names = "aclk", "iface";
		power-domains = <&power RK3399_PD_VOPL>;
		#iommu-cells = <0>;
		status = "disabled";
	};

	vopb: vop@ff900000 {
		compatible = "rockchip,rk3399-vop-big";
		reg = <0x0 0xff900000 0x0 0x3efc>;
		interrupts = <GIC_SPI 118 IRQ_TYPE_LEVEL_HIGH 0>;
		assigned-clocks = <&cru ACLK_VOP0>, <&cru HCLK_VOP0>;
		assigned-clock-rates = <400000000>, <100000000>;
		clocks = <&cru ACLK_VOP0>, <&cru DCLK_VOP0>, <&cru HCLK_VOP0>;
		clock-names = "aclk_vop", "dclk_vop", "hclk_vop";
		iommus = <&vopb_mmu>;
		power-domains = <&power RK3399_PD_VOPB>;
		resets = <&cru SRST_A_VOP0>, <&cru SRST_H_VOP0>, <&cru SRST_D_VOP0>;
		reset-names = "axi", "ahb", "dclk";
		status = "disabled";

		vopb_out: port {
			#address-cells = <1>;
			#size-cells = <0>;

			vopb_out_edp: endpoint@0 {
				reg = <0>;
				remote-endpoint = <&edp_in_vopb>;
			};

			vopb_out_mipi: endpoint@1 {
				reg = <1>;
				remote-endpoint = <&mipi_in_vopb>;
			};

			vopb_out_hdmi: endpoint@2 {
				reg = <2>;
				remote-endpoint = <&hdmi_in_vopb>;
			};

			vopb_out_mipi1: endpoint@3 {
				reg = <3>;
				remote-endpoint = <&mipi1_in_vopb>;
			};

			vopb_out_dp: endpoint@4 {
				reg = <4>;
				remote-endpoint = <&dp_in_vopb>;
			};
		};
	};

	vopb_mmu: iommu@ff903f00 {
		compatible = "rockchip,iommu";
		reg = <0x0 0xff903f00 0x0 0x100>;
		interrupts = <GIC_SPI 118 IRQ_TYPE_LEVEL_HIGH 0>;
		interrupt-names = "vopb_mmu";
		clocks = <&cru ACLK_VOP0>, <&cru HCLK_VOP0>;
		clock-names = "aclk", "iface";
		power-domains = <&power RK3399_PD_VOPB>;
		#iommu-cells = <0>;
		status = "disabled";
	};

	isp0_mmu: iommu@ff914000 {
		compatible = "rockchip,iommu";
		reg = <0x0 0xff914000 0x0 0x100>, <0x0 0xff915000 0x0 0x100>;
		interrupts = <GIC_SPI 43 IRQ_TYPE_LEVEL_HIGH 0>;
		interrupt-names = "isp0_mmu";
		clocks = <&cru ACLK_ISP0_WRAPPER>, <&cru HCLK_ISP0_WRAPPER>;
		clock-names = "aclk", "iface";
		#iommu-cells = <0>;
		power-domains = <&power RK3399_PD_ISP0>;
		rockchip,disable-mmu-reset;
	};

	isp1_mmu: iommu@ff924000 {
		compatible = "rockchip,iommu";
		reg = <0x0 0xff924000 0x0 0x100>, <0x0 0xff925000 0x0 0x100>;
		interrupts = <GIC_SPI 44 IRQ_TYPE_LEVEL_HIGH 0>;
		interrupt-names = "isp1_mmu";
		clocks = <&cru ACLK_ISP1_WRAPPER>, <&cru HCLK_ISP1_WRAPPER>;
		clock-names = "aclk", "iface";
		#iommu-cells = <0>;
		power-domains = <&power RK3399_PD_ISP1>;
		rockchip,disable-mmu-reset;
	};

	hdmi_sound: hdmi-sound {
		compatible = "simple-audio-card";
		simple-audio-card,format = "i2s";
		simple-audio-card,mclk-fs = <256>;
		simple-audio-card,name = "hdmi-sound";
		status = "disabled";

		simple-audio-card,cpu {
			sound-dai = <&i2s2>;
		};
		simple-audio-card,codec {
			sound-dai = <&hdmi>;
		};
	};

	hdmi: hdmi@ff940000 {
		compatible = "rockchip,rk3399-dw-hdmi";
		reg = <0x0 0xff940000 0x0 0x20000>;
		interrupts = <GIC_SPI 23 IRQ_TYPE_LEVEL_HIGH 0>;
		clocks = <&cru PCLK_HDMI_CTRL>,
			 <&cru SCLK_HDMI_SFR>,
			 <&cru PLL_VPLL>,
			 <&cru PCLK_VIO_GRF>,
			 <&cru SCLK_HDMI_CEC>;
		clock-names = "iahb", "isfr", "vpll", "grf", "cec";
		power-domains = <&power RK3399_PD_HDCP>;
		reg-io-width = <4>;
		rockchip,grf = <&grf>;
		#sound-dai-cells = <0>;
		status = "disabled";

		ports {
			hdmi_in: port {
				#address-cells = <1>;
				#size-cells = <0>;

				hdmi_in_vopb: endpoint@0 {
					reg = <0>;
					remote-endpoint = <&vopb_out_hdmi>;
				};
				hdmi_in_vopl: endpoint@1 {
					reg = <1>;
					remote-endpoint = <&vopl_out_hdmi>;
				};
			};
		};
	};

	mipi_dsi: mipi@ff960000 {
		compatible = "rockchip,rk3399-mipi-dsi", "snps,dw-mipi-dsi";
		reg = <0x0 0xff960000 0x0 0x8000>;
		interrupts = <GIC_SPI 45 IRQ_TYPE_LEVEL_HIGH 0>;
		clocks = <&cru SCLK_DPHY_PLL>, <&cru PCLK_MIPI_DSI0>,
			 <&cru SCLK_DPHY_TX0_CFG>, <&cru PCLK_VIO_GRF>;
		clock-names = "ref", "pclk", "phy_cfg", "grf";
		power-domains = <&power RK3399_PD_VIO>;
		resets = <&cru SRST_P_MIPI_DSI0>;
		reset-names = "apb";
		rockchip,grf = <&grf>;
		#address-cells = <1>;
		#size-cells = <0>;
		status = "disabled";

		ports {
			#address-cells = <1>;
			#size-cells = <0>;

			mipi_in: port@0 {
				reg = <0>;
				#address-cells = <1>;
				#size-cells = <0>;

				mipi_in_vopb: endpoint@0 {
					reg = <0>;
					remote-endpoint = <&vopb_out_mipi>;
				};
				mipi_in_vopl: endpoint@1 {
					reg = <1>;
					remote-endpoint = <&vopl_out_mipi>;
				};
			};
		};
	};

	mipi_dsi1: mipi@ff968000 {
		compatible = "rockchip,rk3399-mipi-dsi", "snps,dw-mipi-dsi";
		reg = <0x0 0xff968000 0x0 0x8000>;
		interrupts = <GIC_SPI 46 IRQ_TYPE_LEVEL_HIGH 0>;
		clocks = <&cru SCLK_DPHY_PLL>, <&cru PCLK_MIPI_DSI1>,
			 <&cru SCLK_DPHY_TX1RX1_CFG>, <&cru PCLK_VIO_GRF>;
		clock-names = "ref", "pclk", "phy_cfg", "grf";
		power-domains = <&power RK3399_PD_VIO>;
		resets = <&cru SRST_P_MIPI_DSI1>;
		reset-names = "apb";
		rockchip,grf = <&grf>;
		#address-cells = <1>;
		#size-cells = <0>;
		status = "disabled";

		ports {
			#address-cells = <1>;
			#size-cells = <0>;

			mipi1_in: port@0 {
				reg = <0>;
				#address-cells = <1>;
				#size-cells = <0>;

				mipi1_in_vopb: endpoint@0 {
					reg = <0>;
					remote-endpoint = <&vopb_out_mipi1>;
				};

				mipi1_in_vopl: endpoint@1 {
					reg = <1>;
					remote-endpoint = <&vopl_out_mipi1>;
				};
			};
		};
	};

	edp: edp@ff970000 {
		compatible = "rockchip,rk3399-edp";
		reg = <0x0 0xff970000 0x0 0x8000>;
		interrupts = <GIC_SPI 10 IRQ_TYPE_LEVEL_HIGH 0>;
		clocks = <&cru PCLK_EDP>, <&cru PCLK_EDP_CTRL>, <&cru PCLK_VIO_GRF>;
		clock-names = "dp", "pclk", "grf";
		pinctrl-names = "default";
		pinctrl-0 = <&edp_hpd>;
		power-domains = <&power RK3399_PD_EDP>;
		resets = <&cru SRST_P_EDP_CTRL>;
		reset-names = "dp";
		rockchip,grf = <&grf>;
		status = "disabled";

		ports {
			#address-cells = <1>;
			#size-cells = <0>;
			edp_in: port@0 {
				reg = <0>;
				#address-cells = <1>;
				#size-cells = <0>;

				edp_in_vopb: endpoint@0 {
					reg = <0>;
					remote-endpoint = <&vopb_out_edp>;
				};

				edp_in_vopl: endpoint@1 {
					reg = <1>;
					remote-endpoint = <&vopl_out_edp>;
				};
			};
		};
	};

	gpu: gpu@ff9a0000 {
		compatible = "rockchip,rk3399-mali", "arm,mali-t860";
		reg = <0x0 0xff9a0000 0x0 0x10000>;
		interrupts = <GIC_SPI 20 IRQ_TYPE_LEVEL_HIGH 0>,
			     <GIC_SPI 21 IRQ_TYPE_LEVEL_HIGH 0>,
			     <GIC_SPI 19 IRQ_TYPE_LEVEL_HIGH 0>;
		interrupt-names = "job", "mmu", "gpu";
		clocks = <&cru ACLK_GPU>;
		#cooling-cells = <2>;
		power-domains = <&power RK3399_PD_GPU>;
		status = "disabled";
	};

	pinctrl: pinctrl {
		compatible = "rockchip,rk3399-pinctrl";
		rockchip,grf = <&grf>;
		rockchip,pmu = <&pmugrf>;
		#address-cells = <2>;
		#size-cells = <2>;
		ranges;

		gpio0: gpio0@ff720000 {
			compatible = "rockchip,gpio-bank";
			reg = <0x0 0xff720000 0x0 0x100>;
			clocks = <&pmucru PCLK_GPIO0_PMU>;
			interrupts = <GIC_SPI 14 IRQ_TYPE_LEVEL_HIGH 0>;

			gpio-controller;
			#gpio-cells = <0x2>;

			interrupt-controller;
			#interrupt-cells = <0x2>;
		};

		gpio1: gpio1@ff730000 {
			compatible = "rockchip,gpio-bank";
			reg = <0x0 0xff730000 0x0 0x100>;
			clocks = <&pmucru PCLK_GPIO1_PMU>;
			interrupts = <GIC_SPI 15 IRQ_TYPE_LEVEL_HIGH 0>;

			gpio-controller;
			#gpio-cells = <0x2>;

			interrupt-controller;
			#interrupt-cells = <0x2>;
		};

		gpio2: gpio2@ff780000 {
			compatible = "rockchip,gpio-bank";
			reg = <0x0 0xff780000 0x0 0x100>;
			clocks = <&cru PCLK_GPIO2>;
			interrupts = <GIC_SPI 16 IRQ_TYPE_LEVEL_HIGH 0>;

			gpio-controller;
			#gpio-cells = <0x2>;

			interrupt-controller;
			#interrupt-cells = <0x2>;
		};

		gpio3: gpio3@ff788000 {
			compatible = "rockchip,gpio-bank";
			reg = <0x0 0xff788000 0x0 0x100>;
			clocks = <&cru PCLK_GPIO3>;
			interrupts = <GIC_SPI 17 IRQ_TYPE_LEVEL_HIGH 0>;

			gpio-controller;
			#gpio-cells = <0x2>;

			interrupt-controller;
			#interrupt-cells = <0x2>;
		};

		gpio4: gpio4@ff790000 {
			compatible = "rockchip,gpio-bank";
			reg = <0x0 0xff790000 0x0 0x100>;
			clocks = <&cru PCLK_GPIO4>;
			interrupts = <GIC_SPI 18 IRQ_TYPE_LEVEL_HIGH 0>;

			gpio-controller;
			#gpio-cells = <0x2>;

			interrupt-controller;
			#interrupt-cells = <0x2>;
		};

		pcfg_pull_up: pcfg-pull-up {
			bias-pull-up;
		};

		pcfg_pull_down: pcfg-pull-down {
			bias-pull-down;
		};

		pcfg_pull_none: pcfg-pull-none {
			bias-disable;
		};

		pcfg_pull_none_12ma: pcfg-pull-none-12ma {
			bias-disable;
			drive-strength = <12>;
		};

		pcfg_pull_none_13ma: pcfg-pull-none-13ma {
			bias-disable;
			drive-strength = <13>;
		};

		pcfg_pull_none_18ma: pcfg-pull-none-18ma {
			bias-disable;
			drive-strength = <18>;
		};

		pcfg_pull_none_20ma: pcfg-pull-none-20ma {
			bias-disable;
			drive-strength = <20>;
		};

		pcfg_pull_up_2ma: pcfg-pull-up-2ma {
			bias-pull-up;
			drive-strength = <2>;
		};

		pcfg_pull_up_8ma: pcfg-pull-up-8ma {
			bias-pull-up;
			drive-strength = <8>;
		};

		pcfg_pull_up_18ma: pcfg-pull-up-18ma {
			bias-pull-up;
			drive-strength = <18>;
		};

		pcfg_pull_up_20ma: pcfg-pull-up-20ma {
			bias-pull-up;
			drive-strength = <20>;
		};

		pcfg_pull_down_4ma: pcfg-pull-down-4ma {
			bias-pull-down;
			drive-strength = <4>;
		};

		pcfg_pull_down_8ma: pcfg-pull-down-8ma {
			bias-pull-down;
			drive-strength = <8>;
		};

		pcfg_pull_down_12ma: pcfg-pull-down-12ma {
			bias-pull-down;
			drive-strength = <12>;
		};

		pcfg_pull_down_18ma: pcfg-pull-down-18ma {
			bias-pull-down;
			drive-strength = <18>;
		};

		pcfg_pull_down_20ma: pcfg-pull-down-20ma {
			bias-pull-down;
			drive-strength = <20>;
		};

		pcfg_output_high: pcfg-output-high {
			output-high;
		};

		pcfg_output_low: pcfg-output-low {
			output-low;
		};

		clock {
			clk_32k: clk-32k {
				rockchip,pins = <0 RK_PA0 2 &pcfg_pull_none>;
			};
		};

		edp {
			edp_hpd: edp-hpd {
				rockchip,pins =
					<4 RK_PC7 2 &pcfg_pull_none>;
			};
		};

		gmac {
			rgmii_pins: rgmii-pins {
				rockchip,pins =
					/* mac_txclk */
					<3 RK_PC1 1 &pcfg_pull_none_13ma>,
					/* mac_rxclk */
					<3 RK_PB6 1 &pcfg_pull_none>,
					/* mac_mdio */
					<3 RK_PB5 1 &pcfg_pull_none>,
					/* mac_txen */
					<3 RK_PB4 1 &pcfg_pull_none_13ma>,
					/* mac_clk */
					<3 RK_PB3 1 &pcfg_pull_none>,
					/* mac_rxdv */
					<3 RK_PB1 1 &pcfg_pull_none>,
					/* mac_mdc */
					<3 RK_PB0 1 &pcfg_pull_none>,
					/* mac_rxd1 */
					<3 RK_PA7 1 &pcfg_pull_none>,
					/* mac_rxd0 */
					<3 RK_PA6 1 &pcfg_pull_none>,
					/* mac_txd1 */
					<3 RK_PA5 1 &pcfg_pull_none_13ma>,
					/* mac_txd0 */
					<3 RK_PA4 1 &pcfg_pull_none_13ma>,
					/* mac_rxd3 */
					<3 RK_PA3 1 &pcfg_pull_none>,
					/* mac_rxd2 */
					<3 RK_PA2 1 &pcfg_pull_none>,
					/* mac_txd3 */
					<3 RK_PA1 1 &pcfg_pull_none_13ma>,
					/* mac_txd2 */
					<3 RK_PA0 1 &pcfg_pull_none_13ma>;
			};

			rmii_pins: rmii-pins {
				rockchip,pins =
					/* mac_mdio */
					<3 RK_PB5 1 &pcfg_pull_none>,
					/* mac_txen */
					<3 RK_PB4 1 &pcfg_pull_none_13ma>,
					/* mac_clk */
					<3 RK_PB3 1 &pcfg_pull_none>,
					/* mac_rxer */
					<3 RK_PB2 1 &pcfg_pull_none>,
					/* mac_rxdv */
					<3 RK_PB1 1 &pcfg_pull_none>,
					/* mac_mdc */
					<3 RK_PB0 1 &pcfg_pull_none>,
					/* mac_rxd1 */
					<3 RK_PA7 1 &pcfg_pull_none>,
					/* mac_rxd0 */
					<3 RK_PA6 1 &pcfg_pull_none>,
					/* mac_txd1 */
					<3 RK_PA5 1 &pcfg_pull_none_13ma>,
					/* mac_txd0 */
					<3 RK_PA4 1 &pcfg_pull_none_13ma>;
			};
		};

		i2c0 {
			i2c0_xfer: i2c0-xfer {
				rockchip,pins =
					<1 RK_PB7 2 &pcfg_pull_none>,
					<1 RK_PC0 2 &pcfg_pull_none>;
			};
		};

		i2c1 {
			i2c1_xfer: i2c1-xfer {
				rockchip,pins =
					<4 RK_PA2 1 &pcfg_pull_none>,
					<4 RK_PA1 1 &pcfg_pull_none>;
			};
		};

		i2c2 {
			i2c2_xfer: i2c2-xfer {
				rockchip,pins =
					<2 RK_PA1 2 &pcfg_pull_none_12ma>,
					<2 RK_PA0 2 &pcfg_pull_none_12ma>;
			};
		};

		i2c3 {
			i2c3_xfer: i2c3-xfer {
				rockchip,pins =
					<4 RK_PC1 1 &pcfg_pull_none>,
					<4 RK_PC0 1 &pcfg_pull_none>;
			};
		};

		i2c4 {
			i2c4_xfer: i2c4-xfer {
				rockchip,pins =
					<1 RK_PB4 1 &pcfg_pull_none>,
					<1 RK_PB3 1 &pcfg_pull_none>;
			};
		};

		i2c5 {
			i2c5_xfer: i2c5-xfer {
				rockchip,pins =
					<3 RK_PB3 2 &pcfg_pull_none>,
					<3 RK_PB2 2 &pcfg_pull_none>;
			};
		};

		i2c6 {
			i2c6_xfer: i2c6-xfer {
				rockchip,pins =
					<2 RK_PB2 2 &pcfg_pull_none>,
					<2 RK_PB1 2 &pcfg_pull_none>;
			};
		};

		i2c7 {
			i2c7_xfer: i2c7-xfer {
				rockchip,pins =
					<2 RK_PB0 2 &pcfg_pull_none>,
					<2 RK_PA7 2 &pcfg_pull_none>;
			};
		};

		i2c8 {
			i2c8_xfer: i2c8-xfer {
				rockchip,pins =
					<1 RK_PC5 1 &pcfg_pull_none>,
					<1 RK_PC4 1 &pcfg_pull_none>;
			};
		};

		i2s0 {
			i2s0_2ch_bus: i2s0-2ch-bus {
				rockchip,pins =
					<3 RK_PD0 1 &pcfg_pull_none>,
					<3 RK_PD1 1 &pcfg_pull_none>,
					<3 RK_PD2 1 &pcfg_pull_none>,
					<3 RK_PD3 1 &pcfg_pull_none>,
					<3 RK_PD7 1 &pcfg_pull_none>,
					<4 RK_PA0 1 &pcfg_pull_none>;
			};

			i2s0_8ch_bus: i2s0-8ch-bus {
				rockchip,pins =
					<3 RK_PD0 1 &pcfg_pull_none>,
					<3 RK_PD1 1 &pcfg_pull_none>,
					<3 RK_PD2 1 &pcfg_pull_none>,
					<3 RK_PD3 1 &pcfg_pull_none>,
					<3 RK_PD4 1 &pcfg_pull_none>,
					<3 RK_PD5 1 &pcfg_pull_none>,
					<3 RK_PD6 1 &pcfg_pull_none>,
					<3 RK_PD7 1 &pcfg_pull_none>,
					<4 RK_PA0 1 &pcfg_pull_none>;
			};
		};

		i2s1 {
			i2s1_2ch_bus: i2s1-2ch-bus {
				rockchip,pins =
					<4 RK_PA3 1 &pcfg_pull_none>,
					<4 RK_PA4 1 &pcfg_pull_none>,
					<4 RK_PA5 1 &pcfg_pull_none>,
					<4 RK_PA6 1 &pcfg_pull_none>,
					<4 RK_PA7 1 &pcfg_pull_none>;
			};
		};

		sdio0 {
			sdio0_bus1: sdio0-bus1 {
				rockchip,pins =
					<2 RK_PC4 1 &pcfg_pull_up>;
			};

			sdio0_bus4: sdio0-bus4 {
				rockchip,pins =
					<2 RK_PC4 1 &pcfg_pull_up>,
					<2 RK_PC5 1 &pcfg_pull_up>,
					<2 RK_PC6 1 &pcfg_pull_up>,
					<2 RK_PC7 1 &pcfg_pull_up>;
			};

			sdio0_cmd: sdio0-cmd {
				rockchip,pins =
					<2 RK_PD0 1 &pcfg_pull_up>;
			};

			sdio0_clk: sdio0-clk {
				rockchip,pins =
					<2 RK_PD1 1 &pcfg_pull_none>;
			};

			sdio0_cd: sdio0-cd {
				rockchip,pins =
					<2 RK_PD2 1 &pcfg_pull_up>;
			};

			sdio0_pwr: sdio0-pwr {
				rockchip,pins =
					<2 RK_PD3 1 &pcfg_pull_up>;
			};

			sdio0_bkpwr: sdio0-bkpwr {
				rockchip,pins =
					<2 RK_PD4 1 &pcfg_pull_up>;
			};

			sdio0_wp: sdio0-wp {
				rockchip,pins =
					<0 RK_PA3 1 &pcfg_pull_up>;
			};

			sdio0_int: sdio0-int {
				rockchip,pins =
					<0 RK_PA4 1 &pcfg_pull_up>;
			};
		};

		sdmmc {
			sdmmc_bus1: sdmmc-bus1 {
				rockchip,pins =
					<4 RK_PB0 1 &pcfg_pull_up>;
			};

			sdmmc_bus4: sdmmc-bus4 {
				rockchip,pins =
					<4 RK_PB0 1 &pcfg_pull_up>,
					<4 RK_PB1 1 &pcfg_pull_up>,
					<4 RK_PB2 1 &pcfg_pull_up>,
					<4 RK_PB3 1 &pcfg_pull_up>;
			};

			sdmmc_clk: sdmmc-clk {
				rockchip,pins =
					<4 RK_PB4 1 &pcfg_pull_none>;
			};

			sdmmc_cmd: sdmmc-cmd {
				rockchip,pins =
					<4 RK_PB5 1 &pcfg_pull_up>;
			};

			sdmmc_cd: sdmmc-cd {
				rockchip,pins =
					<0 RK_PA7 1 &pcfg_pull_up>;
			};

			sdmmc_wp: sdmmc-wp {
				rockchip,pins =
					<0 RK_PB0 1 &pcfg_pull_up>;
			};
		};

		sleep {
			ap_pwroff: ap-pwroff {
				rockchip,pins = <1 RK_PA5 1 &pcfg_pull_none>;
			};

			ddrio_pwroff: ddrio-pwroff {
				rockchip,pins = <0 RK_PA1 1 &pcfg_pull_none>;
			};
		};

		spdif {
			spdif_bus: spdif-bus {
				rockchip,pins =
					<4 RK_PC5 1 &pcfg_pull_none>;
			};

			spdif_bus_1: spdif-bus-1 {
				rockchip,pins =
					<3 RK_PC0 3 &pcfg_pull_none>;
			};
		};

		spi0 {
			spi0_clk: spi0-clk {
				rockchip,pins =
					<3 RK_PA6 2 &pcfg_pull_up>;
			};
			spi0_cs0: spi0-cs0 {
				rockchip,pins =
					<3 RK_PA7 2 &pcfg_pull_up>;
			};
			spi0_cs1: spi0-cs1 {
				rockchip,pins =
					<3 RK_PB0 2 &pcfg_pull_up>;
			};
			spi0_tx: spi0-tx {
				rockchip,pins =
					<3 RK_PA5 2 &pcfg_pull_up>;
			};
			spi0_rx: spi0-rx {
				rockchip,pins =
					<3 RK_PA4 2 &pcfg_pull_up>;
			};
		};

		spi1 {
			spi1_clk: spi1-clk {
				rockchip,pins =
					<1 RK_PB1 2 &pcfg_pull_up>;
			};
			spi1_cs0: spi1-cs0 {
				rockchip,pins =
					<1 RK_PB2 2 &pcfg_pull_up>;
			};
			spi1_rx: spi1-rx {
				rockchip,pins =
					<1 RK_PA7 2 &pcfg_pull_up>;
			};
			spi1_tx: spi1-tx {
				rockchip,pins =
					<1 RK_PB0 2 &pcfg_pull_up>;
			};
		};

		spi2 {
			spi2_clk: spi2-clk {
				rockchip,pins =
					<2 RK_PB3 1 &pcfg_pull_up>;
			};
			spi2_cs0: spi2-cs0 {
				rockchip,pins =
					<2 RK_PB4 1 &pcfg_pull_up>;
			};
			spi2_rx: spi2-rx {
				rockchip,pins =
					<2 RK_PB1 1 &pcfg_pull_up>;
			};
			spi2_tx: spi2-tx {
				rockchip,pins =
					<2 RK_PB2 1 &pcfg_pull_up>;
			};
		};

		spi3 {
			spi3_clk: spi3-clk {
				rockchip,pins =
					<1 RK_PC1 1 &pcfg_pull_up>;
			};
			spi3_cs0: spi3-cs0 {
				rockchip,pins =
					<1 RK_PC2 1 &pcfg_pull_up>;
			};
			spi3_rx: spi3-rx {
				rockchip,pins =
					<1 RK_PB7 1 &pcfg_pull_up>;
			};
			spi3_tx: spi3-tx {
				rockchip,pins =
					<1 RK_PC0 1 &pcfg_pull_up>;
			};
		};

		spi4 {
			spi4_clk: spi4-clk {
				rockchip,pins =
					<3 RK_PA2 2 &pcfg_pull_up>;
			};
			spi4_cs0: spi4-cs0 {
				rockchip,pins =
					<3 RK_PA3 2 &pcfg_pull_up>;
			};
			spi4_rx: spi4-rx {
				rockchip,pins =
					<3 RK_PA0 2 &pcfg_pull_up>;
			};
			spi4_tx: spi4-tx {
				rockchip,pins =
					<3 RK_PA1 2 &pcfg_pull_up>;
			};
		};

		spi5 {
			spi5_clk: spi5-clk {
				rockchip,pins =
					<2 RK_PC6 2 &pcfg_pull_up>;
			};
			spi5_cs0: spi5-cs0 {
				rockchip,pins =
					<2 RK_PC7 2 &pcfg_pull_up>;
			};
			spi5_rx: spi5-rx {
				rockchip,pins =
					<2 RK_PC4 2 &pcfg_pull_up>;
			};
			spi5_tx: spi5-tx {
				rockchip,pins =
					<2 RK_PC5 2 &pcfg_pull_up>;
			};
		};

		testclk {
			test_clkout0: test-clkout0 {
				rockchip,pins =
					<0 RK_PA0 1 &pcfg_pull_none>;
			};

			test_clkout1: test-clkout1 {
				rockchip,pins =
					<2 RK_PD1 2 &pcfg_pull_none>;
			};

			test_clkout2: test-clkout2 {
				rockchip,pins =
					<0 RK_PB0 3 &pcfg_pull_none>;
			};
		};

		tsadc {
			otp_pin: otp-pin {
				rockchip,pins = <1 RK_PA6 RK_FUNC_GPIO &pcfg_pull_none>;
			};

			otp_out: otp-out {
				rockchip,pins = <1 RK_PA6 1 &pcfg_pull_none>;
			};
		};

		uart0 {
			uart0_xfer: uart0-xfer {
				rockchip,pins =
					<2 RK_PC0 1 &pcfg_pull_up>,
					<2 RK_PC1 1 &pcfg_pull_none>;
			};

			uart0_cts: uart0-cts {
				rockchip,pins =
					<2 RK_PC2 1 &pcfg_pull_none>;
			};

			uart0_rts: uart0-rts {
				rockchip,pins =
					<2 RK_PC3 1 &pcfg_pull_none>;
			};
		};

		uart1 {
			uart1_xfer: uart1-xfer {
				rockchip,pins =
					<3 RK_PB4 2 &pcfg_pull_up>,
					<3 RK_PB5 2 &pcfg_pull_none>;
			};
		};

		uart2a {
			uart2a_xfer: uart2a-xfer {
				rockchip,pins =
					<4 RK_PB0 2 &pcfg_pull_up>,
					<4 RK_PB1 2 &pcfg_pull_none>;
			};
		};

		uart2b {
			uart2b_xfer: uart2b-xfer {
				rockchip,pins =
					<4 RK_PC0 2 &pcfg_pull_up>,
					<4 RK_PC1 2 &pcfg_pull_none>;
			};
		};

		uart2c {
			uart2c_xfer: uart2c-xfer {
				rockchip,pins =
					<4 RK_PC3 1 &pcfg_pull_up>,
					<4 RK_PC4 1 &pcfg_pull_none>;
			};
		};

		uart3 {
			uart3_xfer: uart3-xfer {
				rockchip,pins =
					<3 RK_PB6 2 &pcfg_pull_up>,
					<3 RK_PB7 2 &pcfg_pull_none>;
			};

			uart3_cts: uart3-cts {
				rockchip,pins =
					<3 RK_PC0 2 &pcfg_pull_none>;
			};

			uart3_rts: uart3-rts {
				rockchip,pins =
					<3 RK_PC1 2 &pcfg_pull_none>;
			};
		};

		uart4 {
			uart4_xfer: uart4-xfer {
				rockchip,pins =
					<1 RK_PA7 1 &pcfg_pull_up>,
					<1 RK_PB0 1 &pcfg_pull_none>;
			};
		};

		uarthdcp {
			uarthdcp_xfer: uarthdcp-xfer {
				rockchip,pins =
					<4 RK_PC5 2 &pcfg_pull_up>,
					<4 RK_PC6 2 &pcfg_pull_none>;
			};
		};

		pwm0 {
			pwm0_pin: pwm0-pin {
				rockchip,pins =
					<4 RK_PC2 1 &pcfg_pull_none>;
			};

			pwm0_pin_pull_down: pwm0-pin-pull-down {
				rockchip,pins =
					<4 RK_PC2 1 &pcfg_pull_down>;
			};

			vop0_pwm_pin: vop0-pwm-pin {
				rockchip,pins =
					<4 RK_PC2 2 &pcfg_pull_none>;
			};

			vop1_pwm_pin: vop1-pwm-pin {
				rockchip,pins =
					<4 RK_PC2 3 &pcfg_pull_none>;
			};
		};

		pwm1 {
			pwm1_pin: pwm1-pin {
				rockchip,pins =
					<4 RK_PC6 1 &pcfg_pull_none>;
			};

			pwm1_pin_pull_down: pwm1-pin-pull-down {
				rockchip,pins =
					<4 RK_PC6 1 &pcfg_pull_down>;
			};
		};

		pwm2 {
			pwm2_pin: pwm2-pin {
				rockchip,pins =
					<1 RK_PC3 1 &pcfg_pull_none>;
			};

			pwm2_pin_pull_down: pwm2-pin-pull-down {
				rockchip,pins =
					<1 RK_PC3 1 &pcfg_pull_down>;
			};
		};

		pwm3a {
			pwm3a_pin: pwm3a-pin {
				rockchip,pins =
					<0 RK_PA6 1 &pcfg_pull_none>;
			};
		};

		pwm3b {
			pwm3b_pin: pwm3b-pin {
				rockchip,pins =
					<1 RK_PB6 1 &pcfg_pull_none>;
			};
		};

		hdmi {
			hdmi_i2c_xfer: hdmi-i2c-xfer {
				rockchip,pins =
					<4 RK_PC1 3 &pcfg_pull_none>,
					<4 RK_PC0 3 &pcfg_pull_none>;
			};

			hdmi_cec: hdmi-cec {
				rockchip,pins =
					<4 RK_PC7 1 &pcfg_pull_none>;
			};
		};

		pcie {
			pcie_clkreqn_cpm: pci-clkreqn-cpm {
				rockchip,pins =
					<2 RK_PD2 RK_FUNC_GPIO &pcfg_pull_none>;
			};

			pcie_clkreqnb_cpm: pci-clkreqnb-cpm {
				rockchip,pins =
					<4 RK_PD0 RK_FUNC_GPIO &pcfg_pull_none>;
			};
		};

	};
};<|MERGE_RESOLUTION|>--- conflicted
+++ resolved
@@ -1278,10 +1278,6 @@
 		compatible = "rockchip,rk3399-vdec";
 		reg = <0x0 0xff660000 0x0 0x400>;
 		interrupts = <GIC_SPI 116 IRQ_TYPE_LEVEL_HIGH 0>;
-<<<<<<< HEAD
-		interrupt-names = "vdpu";
-=======
->>>>>>> 4e026225
 		clocks = <&cru ACLK_VDU>, <&cru HCLK_VDU>,
 			 <&cru SCLK_VDU_CA>, <&cru SCLK_VDU_CORE>;
 		clock-names = "axi", "ahb", "cabac", "core";
