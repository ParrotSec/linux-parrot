--- conflicted
+++ resolved
@@ -7,6 +7,8 @@
  */
 #ifndef __ASM_PTRACE_H
 #define __ASM_PTRACE_H
+
+#include <asm/cpufeature.h>
 
 #include <uapi/asm/ptrace.h>
 
@@ -14,8 +16,6 @@
 #define CurrentEL_EL1		(1 << 2)
 #define CurrentEL_EL2		(2 << 2)
 
-<<<<<<< HEAD
-=======
 /*
  * PMR values used to mask/unmask interrupts.
  *
@@ -37,7 +37,6 @@
 /* Additional SPSR bits not exposed in the UABI */
 #define PSR_IL_BIT		(1 << 20)
 
->>>>>>> 407d19ab
 /* AArch32-specific ptrace requests */
 #define COMPAT_PTRACE_GETREGS		12
 #define COMPAT_PTRACE_SETREGS		13
@@ -63,6 +62,7 @@
 #define PSR_AA32_I_BIT		0x00000080
 #define PSR_AA32_A_BIT		0x00000100
 #define PSR_AA32_E_BIT		0x00000200
+#define PSR_AA32_SSBS_BIT	0x00800000
 #define PSR_AA32_DIT_BIT	0x01000000
 #define PSR_AA32_Q_BIT		0x08000000
 #define PSR_AA32_V_BIT		0x10000000
@@ -176,7 +176,8 @@
 #endif
 
 	u64 orig_addr_limit;
-	u64 unused;	// maintain 16 byte alignment
+	/* Only valid when ARM64_HAS_IRQ_PRIO_MASKING is enabled. */
+	u64 pmr_save;
 	u64 stackframe[2];
 };
 
@@ -211,8 +212,13 @@
 #define processor_mode(regs) \
 	((regs)->pstate & PSR_MODE_MASK)
 
-#define interrupts_enabled(regs) \
-	(!((regs)->pstate & PSR_I_BIT))
+#define irqs_priority_unmasked(regs)					\
+	(system_uses_irq_prio_masking() ?				\
+		(regs)->pmr_save == GIC_PRIO_IRQON :			\
+		true)
+
+#define interrupts_enabled(regs)			\
+	(!((regs)->pstate & PSR_I_BIT) && irqs_priority_unmasked(regs))
 
 #define fast_interrupts_enabled(regs) \
 	(!((regs)->pstate & PSR_F_BIT))
