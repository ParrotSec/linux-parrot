--- conflicted
+++ resolved
@@ -11,16 +11,10 @@
 #include <linux/pagemap.h>
 #include <linux/swap.h>
 
-#ifdef CONFIG_HAVE_RCU_TABLE_FREE
-
-#define tlb_remove_entry(tlb, entry)	tlb_remove_table(tlb, entry)
 static inline void __tlb_remove_table(void *_table)
 {
 	free_page_and_swap_cache((struct page *)_table);
 }
-#else
-#define tlb_remove_entry(tlb, entry)	tlb_remove_page(tlb, entry)
-#endif /* CONFIG_HAVE_RCU_TABLE_FREE */
 
 #define tlb_flush tlb_flush
 static void tlb_flush(struct mmu_gather *tlb);
@@ -30,43 +24,38 @@
 static inline void tlb_flush(struct mmu_gather *tlb)
 {
 	struct vm_area_struct vma = TLB_FLUSH_VMA(tlb->mm, 0);
+	bool last_level = !tlb->freed_tables;
+	unsigned long stride = tlb_get_unmap_size(tlb);
 
 	/*
-	 * The ASID allocator will either invalidate the ASID or mark
-	 * it as used.
+	 * If we're tearing down the address space then we only care about
+	 * invalidating the walk-cache, since the ASID allocator won't
+	 * reallocate our ASID without invalidating the entire TLB.
 	 */
-	if (tlb->fullmm)
+	if (tlb->fullmm) {
+		if (!last_level)
+			flush_tlb_mm(tlb->mm);
 		return;
+	}
 
-	/*
-	 * The intermediate page table levels are already handled by
-	 * the __(pte|pmd|pud)_free_tlb() functions, so last level
-	 * TLBI is sufficient here.
-	 */
-	__flush_tlb_range(&vma, tlb->start, tlb->end, true);
+	__flush_tlb_range(&vma, tlb->start, tlb->end, stride, last_level);
 }
 
 static inline void __pte_free_tlb(struct mmu_gather *tlb, pgtable_t pte,
 				  unsigned long addr)
 {
-	__flush_tlb_pgtable(tlb->mm, addr);
 	pgtable_page_dtor(pte);
-	tlb_remove_entry(tlb, pte);
+	tlb_remove_table(tlb, pte);
 }
 
 #if CONFIG_PGTABLE_LEVELS > 2
 static inline void __pmd_free_tlb(struct mmu_gather *tlb, pmd_t *pmdp,
 				  unsigned long addr)
 {
-<<<<<<< HEAD
-	__flush_tlb_pgtable(tlb->mm, addr);
-	tlb_remove_entry(tlb, virt_to_page(pmdp));
-=======
 	struct page *page = virt_to_page(pmdp);
 
 	pgtable_pmd_page_dtor(page);
 	tlb_remove_table(tlb, page);
->>>>>>> 407d19ab
 }
 #endif
 
@@ -74,8 +63,7 @@
 static inline void __pud_free_tlb(struct mmu_gather *tlb, pud_t *pudp,
 				  unsigned long addr)
 {
-	__flush_tlb_pgtable(tlb->mm, addr);
-	tlb_remove_entry(tlb, virt_to_page(pudp));
+	tlb_remove_table(tlb, virt_to_page(pudp));
 }
 #endif
 
