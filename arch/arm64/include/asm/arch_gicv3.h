/* SPDX-License-Identifier: GPL-2.0-only */
/*
 * arch/arm64/include/asm/arch_gicv3.h
 *
 * Copyright (C) 2015 ARM Ltd.
 */
#ifndef __ASM_ARCH_GICV3_H
#define __ASM_ARCH_GICV3_H

#include <asm/sysreg.h>

#ifndef __ASSEMBLY__

#include <linux/stringify.h>
#include <asm/barrier.h>
#include <asm/cacheflush.h>

#define read_gicreg(r)			read_sysreg_s(SYS_ ## r)
#define write_gicreg(v, r)		write_sysreg_s(v, SYS_ ## r)

/*
 * Low-level accessors
 *
 * These system registers are 32 bits, but we make sure that the compiler
 * sets the GP register's most significant bits to 0 with an explicit cast.
 */

static inline void gic_write_eoir(u32 irq)
{
	write_sysreg_s(irq, SYS_ICC_EOIR1_EL1);
	isb();
}

static inline void gic_write_dir(u32 irq)
{
	write_sysreg_s(irq, SYS_ICC_DIR_EL1);
	isb();
}

static inline u64 gic_read_iar_common(void)
{
	u64 irqstat;

	irqstat = read_sysreg_s(SYS_ICC_IAR1_EL1);
	dsb(sy);
	return irqstat;
}

/*
 * Cavium ThunderX erratum 23154
 *
 * The gicv3 of ThunderX requires a modified version for reading the
 * IAR status to ensure data synchronization (access to icc_iar1_el1
 * is not sync'ed before and after).
 */
static inline u64 gic_read_iar_cavium_thunderx(void)
{
	u64 irqstat;

	nops(8);
	irqstat = read_sysreg_s(SYS_ICC_IAR1_EL1);
	nops(4);
	mb();

	return irqstat;
}

static inline void gic_write_ctlr(u32 val)
{
	write_sysreg_s(val, SYS_ICC_CTLR_EL1);
	isb();
}

static inline u32 gic_read_ctlr(void)
{
	return read_sysreg_s(SYS_ICC_CTLR_EL1);
}

static inline void gic_write_grpen1(u32 val)
{
	write_sysreg_s(val, SYS_ICC_IGRPEN1_EL1);
	isb();
}

static inline void gic_write_sgi1r(u64 val)
{
	write_sysreg_s(val, SYS_ICC_SGI1R_EL1);
}

static inline u32 gic_read_sre(void)
{
	return read_sysreg_s(SYS_ICC_SRE_EL1);
}

static inline void gic_write_sre(u32 val)
{
	write_sysreg_s(val, SYS_ICC_SRE_EL1);
	isb();
}

static inline void gic_write_bpr1(u32 val)
{
	write_sysreg_s(val, SYS_ICC_BPR1_EL1);
}

#define gic_read_typer(c)		readq_relaxed(c)
#define gic_write_irouter(v, c)		writeq_relaxed(v, c)
#define gic_read_lpir(c)		readq_relaxed(c)
#define gic_write_lpir(v, c)		writeq_relaxed(v, c)

#define gic_flush_dcache_to_poc(a,l)	__flush_dcache_area((a), (l))

#define gits_read_baser(c)		readq_relaxed(c)
#define gits_write_baser(v, c)		writeq_relaxed(v, c)

#define gits_read_cbaser(c)		readq_relaxed(c)
#define gits_write_cbaser(v, c)		writeq_relaxed(v, c)

#define gits_write_cwriter(v, c)	writeq_relaxed(v, c)

#define gicr_read_propbaser(c)		readq_relaxed(c)
#define gicr_write_propbaser(v, c)	writeq_relaxed(v, c)

#define gicr_write_pendbaser(v, c)	writeq_relaxed(v, c)
#define gicr_read_pendbaser(c)		readq_relaxed(c)

#define gits_write_vpropbaser(v, c)	writeq_relaxed(v, c)

#define gits_write_vpendbaser(v, c)	writeq_relaxed(v, c)
#define gits_read_vpendbaser(c)		readq_relaxed(c)

<<<<<<< HEAD
=======
static inline bool gic_prio_masking_enabled(void)
{
	return system_uses_irq_prio_masking();
}

static inline void gic_pmr_mask_irqs(void)
{
	BUILD_BUG_ON(GICD_INT_DEF_PRI < (GIC_PRIO_IRQOFF |
					 GIC_PRIO_PSR_I_SET));
	BUILD_BUG_ON(GICD_INT_DEF_PRI >= GIC_PRIO_IRQON);
	gic_write_pmr(GIC_PRIO_IRQOFF);
}

static inline void gic_arch_enable_irqs(void)
{
	asm volatile ("msr daifclr, #2" : : : "memory");
}

>>>>>>> 407d19ab
#endif /* __ASSEMBLY__ */
#endif /* __ASM_ARCH_GICV3_H */<|MERGE_RESOLUTION|>--- conflicted
+++ resolved
@@ -11,6 +11,7 @@
 
 #ifndef __ASSEMBLY__
 
+#include <linux/irqchip/arm-gic-common.h>
 #include <linux/stringify.h>
 #include <asm/barrier.h>
 #include <asm/cacheflush.h>
@@ -103,6 +104,21 @@
 	write_sysreg_s(val, SYS_ICC_BPR1_EL1);
 }
 
+static inline u32 gic_read_pmr(void)
+{
+	return read_sysreg_s(SYS_ICC_PMR_EL1);
+}
+
+static inline void gic_write_pmr(u32 val)
+{
+	write_sysreg_s(val, SYS_ICC_PMR_EL1);
+}
+
+static inline u32 gic_read_rpr(void)
+{
+	return read_sysreg_s(SYS_ICC_RPR_EL1);
+}
+
 #define gic_read_typer(c)		readq_relaxed(c)
 #define gic_write_irouter(v, c)		writeq_relaxed(v, c)
 #define gic_read_lpir(c)		readq_relaxed(c)
@@ -129,8 +145,6 @@
 #define gits_write_vpendbaser(v, c)	writeq_relaxed(v, c)
 #define gits_read_vpendbaser(c)		readq_relaxed(c)
 
-<<<<<<< HEAD
-=======
 static inline bool gic_prio_masking_enabled(void)
 {
 	return system_uses_irq_prio_masking();
@@ -149,6 +163,5 @@
 	asm volatile ("msr daifclr, #2" : : : "memory");
 }
 
->>>>>>> 407d19ab
 #endif /* __ASSEMBLY__ */
 #endif /* __ASM_ARCH_GICV3_H */