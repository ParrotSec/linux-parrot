--- conflicted
+++ resolved
@@ -99,12 +99,8 @@
 
 void __noreturn hyp_panic(void);
 #ifdef __KVM_NVHE_HYPERVISOR__
-<<<<<<< HEAD
-void __noreturn __hyp_do_panic(bool restore_host, u64 spsr, u64 elr, u64 par);
-=======
 void __noreturn __hyp_do_panic(struct kvm_cpu_context *host_ctxt, u64 spsr,
 			       u64 elr, u64 par);
->>>>>>> 4e026225
 #endif
 
 #endif /* __ARM64_KVM_HYP_H__ */
