/* SPDX-License-Identifier: GPL-2.0-only */
/*
 * Copyright (C) 2012 ARM Ltd.
 */
#ifndef __ASM_IRQFLAGS_H
#define __ASM_IRQFLAGS_H

#ifdef __KERNEL__

#include <asm/ptrace.h>

/*
 * Aarch64 has flags for masking: Debug, Asynchronous (serror), Interrupts and
 * FIQ exceptions, in the 'daif' register. We mask and unmask them in 'dai'
 * order:
 * Masking debug exceptions causes all other exceptions to be masked too/
 * Masking SError masks irq, but not debug exceptions. Masking irqs has no
 * side effects for other flags. Keeping to this order makes it easier for
 * entry.S to know which exceptions should be unmasked.
 *
 * FIQ is never expected, but we mask it when we disable debug exceptions, and
 * unmask it at all other times.
 */

/*
 * CPU interrupt mask handling.
 */
static inline unsigned long arch_local_irq_save(void)
{
	unsigned long flags;
	asm volatile(
		"mrs	%0, daif		// arch_local_irq_save\n"
		"msr	daifset, #2"
		: "=r" (flags)
		:
		: "memory");
	return flags;
}

static inline void arch_local_irq_enable(void)
{
<<<<<<< HEAD
	asm volatile(
		"msr	daifclr, #2		// arch_local_irq_enable"
		:
=======
	asm volatile(ALTERNATIVE(
		"msr	daifclr, #2		// arch_local_irq_enable\n"
		"nop",
		__msr_s(SYS_ICC_PMR_EL1, "%0")
		"dsb	sy",
		ARM64_HAS_IRQ_PRIO_MASKING)
>>>>>>> 407d19ab
		:
		: "memory");
}

static inline void arch_local_irq_disable(void)
{
<<<<<<< HEAD
	asm volatile(
		"msr	daifset, #2		// arch_local_irq_disable"
		:
=======
	asm volatile(ALTERNATIVE(
		"msr	daifset, #2		// arch_local_irq_disable",
		__msr_s(SYS_ICC_PMR_EL1, "%0"),
		ARM64_HAS_IRQ_PRIO_MASKING)
>>>>>>> 407d19ab
		:
		: "memory");
}

/*
 * Save the current interrupt enable state.
 */
static inline unsigned long arch_local_save_flags(void)
{
	unsigned long flags;
<<<<<<< HEAD
	asm volatile(
		"mrs	%0, daif		// arch_local_save_flags"
		: "=r" (flags)
		:
		: "memory");
=======

	asm volatile(ALTERNATIVE(
		"mrs	%0, daif",
		__mrs_s("%0", SYS_ICC_PMR_EL1),
		ARM64_HAS_IRQ_PRIO_MASKING)
		: "=&r" (flags)
		:
		: "memory");

	return flags;
}

static inline int arch_irqs_disabled_flags(unsigned long flags)
{
	int res;

	asm volatile(ALTERNATIVE(
		"and	%w0, %w1, #" __stringify(PSR_I_BIT),
		"eor	%w0, %w1, #" __stringify(GIC_PRIO_IRQON),
		ARM64_HAS_IRQ_PRIO_MASKING)
		: "=&r" (res)
		: "r" ((int) flags)
		: "memory");

	return res;
}

static inline unsigned long arch_local_irq_save(void)
{
	unsigned long flags;

	flags = arch_local_save_flags();

	/*
	 * There are too many states with IRQs disabled, just keep the current
	 * state if interrupts are already disabled/masked.
	 */
	if (!arch_irqs_disabled_flags(flags))
		arch_local_irq_disable();

>>>>>>> 407d19ab
	return flags;
}

/*
 * restore saved IRQ state
 */
static inline void arch_local_irq_restore(unsigned long flags)
{
<<<<<<< HEAD
	asm volatile(
		"msr	daif, %0		// arch_local_irq_restore"
	:
	: "r" (flags)
	: "memory");
}

static inline int arch_irqs_disabled_flags(unsigned long flags)
{
	return flags & PSR_I_BIT;
}
=======
	asm volatile(ALTERNATIVE(
			"msr	daif, %0\n"
			"nop",
			__msr_s(SYS_ICC_PMR_EL1, "%0")
			"dsb	sy",
			ARM64_HAS_IRQ_PRIO_MASKING)
		: "+r" (flags)
		:
		: "memory");
}

>>>>>>> 407d19ab
#endif
#endif<|MERGE_RESOLUTION|>--- conflicted
+++ resolved
@@ -7,7 +7,9 @@
 
 #ifdef __KERNEL__
 
+#include <asm/alternative.h>
 #include <asm/ptrace.h>
+#include <asm/sysreg.h>
 
 /*
  * Aarch64 has flags for masking: Debug, Asynchronous (serror), Interrupts and
@@ -25,49 +27,27 @@
 /*
  * CPU interrupt mask handling.
  */
-static inline unsigned long arch_local_irq_save(void)
-{
-	unsigned long flags;
-	asm volatile(
-		"mrs	%0, daif		// arch_local_irq_save\n"
-		"msr	daifset, #2"
-		: "=r" (flags)
-		:
-		: "memory");
-	return flags;
-}
-
 static inline void arch_local_irq_enable(void)
 {
-<<<<<<< HEAD
-	asm volatile(
-		"msr	daifclr, #2		// arch_local_irq_enable"
-		:
-=======
 	asm volatile(ALTERNATIVE(
 		"msr	daifclr, #2		// arch_local_irq_enable\n"
 		"nop",
 		__msr_s(SYS_ICC_PMR_EL1, "%0")
 		"dsb	sy",
 		ARM64_HAS_IRQ_PRIO_MASKING)
->>>>>>> 407d19ab
 		:
+		: "r" ((unsigned long) GIC_PRIO_IRQON)
 		: "memory");
 }
 
 static inline void arch_local_irq_disable(void)
 {
-<<<<<<< HEAD
-	asm volatile(
-		"msr	daifset, #2		// arch_local_irq_disable"
-		:
-=======
 	asm volatile(ALTERNATIVE(
 		"msr	daifset, #2		// arch_local_irq_disable",
 		__msr_s(SYS_ICC_PMR_EL1, "%0"),
 		ARM64_HAS_IRQ_PRIO_MASKING)
->>>>>>> 407d19ab
 		:
+		: "r" ((unsigned long) GIC_PRIO_IRQOFF)
 		: "memory");
 }
 
@@ -77,13 +57,6 @@
 static inline unsigned long arch_local_save_flags(void)
 {
 	unsigned long flags;
-<<<<<<< HEAD
-	asm volatile(
-		"mrs	%0, daif		// arch_local_save_flags"
-		: "=r" (flags)
-		:
-		: "memory");
-=======
 
 	asm volatile(ALTERNATIVE(
 		"mrs	%0, daif",
@@ -124,7 +97,6 @@
 	if (!arch_irqs_disabled_flags(flags))
 		arch_local_irq_disable();
 
->>>>>>> 407d19ab
 	return flags;
 }
 
@@ -133,19 +105,6 @@
  */
 static inline void arch_local_irq_restore(unsigned long flags)
 {
-<<<<<<< HEAD
-	asm volatile(
-		"msr	daif, %0		// arch_local_irq_restore"
-	:
-	: "r" (flags)
-	: "memory");
-}
-
-static inline int arch_irqs_disabled_flags(unsigned long flags)
-{
-	return flags & PSR_I_BIT;
-}
-=======
 	asm volatile(ALTERNATIVE(
 			"msr	daif, %0\n"
 			"nop",
@@ -157,6 +116,5 @@
 		: "memory");
 }
 
->>>>>>> 407d19ab
 #endif
 #endif