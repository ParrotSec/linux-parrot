/* SPDX-License-Identifier: GPL-2.0-only */
/*
 * Copyright (C) 2017 ARM Ltd.
 */
#ifndef __ASM_DAIFFLAGS_H
#define __ASM_DAIFFLAGS_H

#include <linux/irqflags.h>

<<<<<<< HEAD
=======
#include <asm/arch_gicv3.h>
#include <asm/cpufeature.h>

>>>>>>> 407d19ab
#define DAIF_PROCCTX		0
#define DAIF_PROCCTX_NOIRQ	PSR_I_BIT

/* mask/save/unmask/restore all exceptions, including interrupts. */
static inline void local_daif_mask(void)
{
	asm volatile(
		"msr	daifset, #0xf		// local_daif_mask\n"
		:
		:
		: "memory");

	/* Don't really care for a dsb here, we don't intend to enable IRQs */
	if (system_uses_irq_prio_masking())
		gic_write_pmr(GIC_PRIO_IRQON | GIC_PRIO_PSR_I_SET);

	trace_hardirqs_off();
}

static inline unsigned long local_daif_save(void)
{
	unsigned long flags;

<<<<<<< HEAD
	asm volatile(
		"mrs	%0, daif		// local_daif_save\n"
		: "=r" (flags)
		:
		: "memory");
=======
	flags = read_sysreg(daif);

	if (system_uses_irq_prio_masking()) {
		/* If IRQs are masked with PMR, reflect it in the flags */
		if (read_sysreg_s(SYS_ICC_PMR_EL1) != GIC_PRIO_IRQON)
			flags |= PSR_I_BIT;
	}

>>>>>>> 407d19ab
	local_daif_mask();

	return flags;
}

static inline void local_daif_unmask(void)
{
	trace_hardirqs_on();
	asm volatile(
		"msr	daifclr, #0xf		// local_daif_unmask"
		:
		:
		: "memory");
}

static inline void local_daif_restore(unsigned long flags)
{
	if (!arch_irqs_disabled_flags(flags))
		trace_hardirqs_on();
<<<<<<< HEAD
	asm volatile(
		"msr	daif, %0		// local_daif_restore"
		:
		: "r" (flags)
		: "memory");
	if (arch_irqs_disabled_flags(flags))
=======

		if (system_uses_irq_prio_masking()) {
			gic_write_pmr(GIC_PRIO_IRQON);
			dsb(sy);
		}
	} else if (system_uses_irq_prio_masking()) {
		u64 pmr;

		if (!(flags & PSR_A_BIT)) {
			/*
			 * If interrupts are disabled but we can take
			 * asynchronous errors, we can take NMIs
			 */
			flags &= ~PSR_I_BIT;
			pmr = GIC_PRIO_IRQOFF;
		} else {
			pmr = GIC_PRIO_IRQON | GIC_PRIO_PSR_I_SET;
		}

		/*
		 * There has been concern that the write to daif
		 * might be reordered before this write to PMR.
		 * From the ARM ARM DDI 0487D.a, section D1.7.1
		 * "Accessing PSTATE fields":
		 *   Writes to the PSTATE fields have side-effects on
		 *   various aspects of the PE operation. All of these
		 *   side-effects are guaranteed:
		 *     - Not to be visible to earlier instructions in
		 *       the execution stream.
		 *     - To be visible to later instructions in the
		 *       execution stream
		 *
		 * Also, writes to PMR are self-synchronizing, so no
		 * interrupts with a lower priority than PMR is signaled
		 * to the PE after the write.
		 *
		 * So we don't need additional synchronization here.
		 */
		gic_write_pmr(pmr);
	}

	write_sysreg(flags, daif);

	if (irq_disabled)
>>>>>>> 407d19ab
		trace_hardirqs_off();
}

#endif<|MERGE_RESOLUTION|>--- conflicted
+++ resolved
@@ -7,14 +7,12 @@
 
 #include <linux/irqflags.h>
 
-<<<<<<< HEAD
-=======
 #include <asm/arch_gicv3.h>
 #include <asm/cpufeature.h>
 
->>>>>>> 407d19ab
 #define DAIF_PROCCTX		0
 #define DAIF_PROCCTX_NOIRQ	PSR_I_BIT
+#define DAIF_ERRCTX		(PSR_I_BIT | PSR_A_BIT)
 
 /* mask/save/unmask/restore all exceptions, including interrupts. */
 static inline void local_daif_mask(void)
@@ -36,13 +34,6 @@
 {
 	unsigned long flags;
 
-<<<<<<< HEAD
-	asm volatile(
-		"mrs	%0, daif		// local_daif_save\n"
-		: "=r" (flags)
-		:
-		: "memory");
-=======
 	flags = read_sysreg(daif);
 
 	if (system_uses_irq_prio_masking()) {
@@ -51,34 +42,17 @@
 			flags |= PSR_I_BIT;
 	}
 
->>>>>>> 407d19ab
 	local_daif_mask();
 
 	return flags;
 }
 
-static inline void local_daif_unmask(void)
-{
-	trace_hardirqs_on();
-	asm volatile(
-		"msr	daifclr, #0xf		// local_daif_unmask"
-		:
-		:
-		: "memory");
-}
-
 static inline void local_daif_restore(unsigned long flags)
 {
-	if (!arch_irqs_disabled_flags(flags))
+	bool irq_disabled = flags & PSR_I_BIT;
+
+	if (!irq_disabled) {
 		trace_hardirqs_on();
-<<<<<<< HEAD
-	asm volatile(
-		"msr	daif, %0		// local_daif_restore"
-		:
-		: "r" (flags)
-		: "memory");
-	if (arch_irqs_disabled_flags(flags))
-=======
 
 		if (system_uses_irq_prio_masking()) {
 			gic_write_pmr(GIC_PRIO_IRQON);
@@ -123,7 +97,6 @@
 	write_sysreg(flags, daif);
 
 	if (irq_disabled)
->>>>>>> 407d19ab
 		trace_hardirqs_off();
 }
 
