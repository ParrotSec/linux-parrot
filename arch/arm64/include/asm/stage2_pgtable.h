--- conflicted
+++ resolved
@@ -8,113 +8,161 @@
 #ifndef __ARM64_S2_PGTABLE_H_
 #define __ARM64_S2_PGTABLE_H_
 
+#include <linux/hugetlb.h>
 #include <asm/pgtable.h>
 
 /*
- * The hardware supports concatenation of up to 16 tables at stage2 entry level
- * and we use the feature whenever possible.
+ * PGDIR_SHIFT determines the size a top-level page table entry can map
+ * and depends on the number of levels in the page table. Compute the
+ * PGDIR_SHIFT for a given number of levels.
+ */
+#define pt_levels_pgdir_shift(lvls)	ARM64_HW_PGTABLE_LEVEL_SHIFT(4 - (lvls))
+
+/*
+ * The hardware supports concatenation of up to 16 tables at stage2 entry
+ * level and we use the feature whenever possible, which means we resolve 4
+ * additional bits of address at the entry level.
  *
- * Now, the minimum number of bits resolved at any level is (PAGE_SHIFT - 3).
- * On arm64, the smallest PAGE_SIZE supported is 4k, which means
- *             (PAGE_SHIFT - 3) > 4 holds for all page sizes.
- * This implies, the total number of page table levels at stage2 expected
- * by the hardware is actually the number of levels required for (KVM_PHYS_SHIFT - 4)
- * in normal translations(e.g, stage1), since we cannot have another level in
- * the range (KVM_PHYS_SHIFT, KVM_PHYS_SHIFT - 4).
- */
-#define STAGE2_PGTABLE_LEVELS		ARM64_HW_PGTABLE_LEVELS(KVM_PHYS_SHIFT - 4)
-
-/*
- * With all the supported VA_BITs and 40bit guest IPA, the following condition
- * is always true:
- *
- *       STAGE2_PGTABLE_LEVELS <= CONFIG_PGTABLE_LEVELS
- *
- * We base our stage-2 page table walker helpers on this assumption and
- * fall back to using the host version of the helper wherever possible.
- * i.e, if a particular level is not folded (e.g, PUD) at stage2, we fall back
- * to using the host version, since it is guaranteed it is not folded at host.
- *
- * If the condition breaks in the future, we can rearrange the host level
- * definitions and reuse them for stage2. Till then...
- */
-#if STAGE2_PGTABLE_LEVELS > CONFIG_PGTABLE_LEVELS
-#error "Unsupported combination of guest IPA and host VA_BITS."
-#endif
-
-/* S2_PGDIR_SHIFT is the size mapped by top-level stage2 entry */
-#define S2_PGDIR_SHIFT			ARM64_HW_PGTABLE_LEVEL_SHIFT(4 - STAGE2_PGTABLE_LEVELS)
-#define S2_PGDIR_SIZE			(_AC(1, UL) << S2_PGDIR_SHIFT)
-#define S2_PGDIR_MASK			(~(S2_PGDIR_SIZE - 1))
+ * This implies, the total number of page table levels required for
+ * IPA_SHIFT at stage2 expected by the hardware can be calculated using
+ * the same logic used for the (non-collapsable) stage1 page tables but for
+ * (IPA_SHIFT - 4).
+ */
+#define stage2_pgtable_levels(ipa)	ARM64_HW_PGTABLE_LEVELS((ipa) - 4)
+#define kvm_stage2_levels(kvm)		VTCR_EL2_LVLS(kvm->arch.vtcr)
+
+/* stage2_pgdir_shift() is the size mapped by top-level stage2 entry for the VM */
+#define stage2_pgdir_shift(kvm)		pt_levels_pgdir_shift(kvm_stage2_levels(kvm))
+#define stage2_pgdir_size(kvm)		(1ULL << stage2_pgdir_shift(kvm))
+#define stage2_pgdir_mask(kvm)		~(stage2_pgdir_size(kvm) - 1)
 
 /*
  * The number of PTRS across all concatenated stage2 tables given by the
  * number of bits resolved at the initial level.
- */
-#define PTRS_PER_S2_PGD			(1 << (KVM_PHYS_SHIFT - S2_PGDIR_SHIFT))
-
-/*
- * KVM_MMU_CACHE_MIN_PAGES is the number of stage2 page table translation
- * levels in addition to the PGD.
- */
-#define KVM_MMU_CACHE_MIN_PAGES		(STAGE2_PGTABLE_LEVELS - 1)
-
-
-#if STAGE2_PGTABLE_LEVELS > 3
+ * If we force more levels than necessary, we may have (stage2_pgdir_shift > IPA),
+ * in which case, stage2_pgd_ptrs will have one entry.
+ */
+#define pgd_ptrs_shift(ipa, pgdir_shift)	\
+	((ipa) > (pgdir_shift) ? ((ipa) - (pgdir_shift)) : 0)
+#define __s2_pgd_ptrs(ipa, lvls)		\
+	(1 << (pgd_ptrs_shift((ipa), pt_levels_pgdir_shift(lvls))))
+#define __s2_pgd_size(ipa, lvls)	(__s2_pgd_ptrs((ipa), (lvls)) * sizeof(pgd_t))
+
+#define stage2_pgd_ptrs(kvm)		__s2_pgd_ptrs(kvm_phys_shift(kvm), kvm_stage2_levels(kvm))
+#define stage2_pgd_size(kvm)		__s2_pgd_size(kvm_phys_shift(kvm), kvm_stage2_levels(kvm))
+
+/*
+ * kvm_mmmu_cache_min_pages() is the number of pages required to install
+ * a stage-2 translation. We pre-allocate the entry level page table at
+ * the VM creation.
+ */
+#define kvm_mmu_cache_min_pages(kvm)	(kvm_stage2_levels(kvm) - 1)
+
+/* Stage2 PUD definitions when the level is present */
+static inline bool kvm_stage2_has_pud(struct kvm *kvm)
+{
+	return (CONFIG_PGTABLE_LEVELS > 3) && (kvm_stage2_levels(kvm) > 3);
+}
 
 #define S2_PUD_SHIFT			ARM64_HW_PGTABLE_LEVEL_SHIFT(1)
-#define S2_PUD_SIZE			(_AC(1, UL) << S2_PUD_SHIFT)
+#define S2_PUD_SIZE			(1UL << S2_PUD_SHIFT)
 #define S2_PUD_MASK			(~(S2_PUD_SIZE - 1))
 
-#define stage2_pgd_none(pgd)				pgd_none(pgd)
-#define stage2_pgd_clear(pgd)				pgd_clear(pgd)
-#define stage2_pgd_present(pgd)				pgd_present(pgd)
-#define stage2_pgd_populate(pgd, pud)			pgd_populate(NULL, pgd, pud)
-#define stage2_pud_offset(pgd, address)			pud_offset(pgd, address)
-#define stage2_pud_free(pud)				pud_free(NULL, pud)
-
-#define stage2_pud_table_empty(pudp)			kvm_page_empty(pudp)
-
-static inline phys_addr_t stage2_pud_addr_end(phys_addr_t addr, phys_addr_t end)
-{
-	phys_addr_t boundary = (addr + S2_PUD_SIZE) & S2_PUD_MASK;
-
-<<<<<<< HEAD
-	return (boundary - 1 < end - 1) ? boundary : end;
-=======
+static inline bool stage2_pgd_none(struct kvm *kvm, pgd_t pgd)
+{
+	if (kvm_stage2_has_pud(kvm))
+		return pgd_none(pgd);
+	else
+		return 0;
+}
+
+static inline void stage2_pgd_clear(struct kvm *kvm, pgd_t *pgdp)
+{
+	if (kvm_stage2_has_pud(kvm))
+		pgd_clear(pgdp);
+}
+
+static inline bool stage2_pgd_present(struct kvm *kvm, pgd_t pgd)
+{
+	if (kvm_stage2_has_pud(kvm))
+		return pgd_present(pgd);
+	else
+		return 1;
+}
+
+static inline void stage2_pgd_populate(struct kvm *kvm, pgd_t *pgd, pud_t *pud)
+{
+	if (kvm_stage2_has_pud(kvm))
+		pgd_populate(NULL, pgd, pud);
+}
+
+static inline pud_t *stage2_pud_offset(struct kvm *kvm,
+				       pgd_t *pgd, unsigned long address)
+{
+	if (kvm_stage2_has_pud(kvm))
+		return pud_offset(pgd, address);
+	else
+		return (pud_t *)pgd;
+}
+
 static inline void stage2_pud_free(struct kvm *kvm, pud_t *pud)
 {
 	if (kvm_stage2_has_pud(kvm))
 		free_page((unsigned long)pud);
->>>>>>> 407d19ab
-}
-
-#endif		/* STAGE2_PGTABLE_LEVELS > 3 */
-
-
-#if STAGE2_PGTABLE_LEVELS > 2
+}
+
+static inline bool stage2_pud_table_empty(struct kvm *kvm, pud_t *pudp)
+{
+	if (kvm_stage2_has_pud(kvm))
+		return kvm_page_empty(pudp);
+	else
+		return false;
+}
+
+static inline phys_addr_t
+stage2_pud_addr_end(struct kvm *kvm, phys_addr_t addr, phys_addr_t end)
+{
+	if (kvm_stage2_has_pud(kvm)) {
+		phys_addr_t boundary = (addr + S2_PUD_SIZE) & S2_PUD_MASK;
+
+		return (boundary - 1 < end - 1) ? boundary : end;
+	} else {
+		return end;
+	}
+}
+
+/* Stage2 PMD definitions when the level is present */
+static inline bool kvm_stage2_has_pmd(struct kvm *kvm)
+{
+	return (CONFIG_PGTABLE_LEVELS > 2) && (kvm_stage2_levels(kvm) > 2);
+}
 
 #define S2_PMD_SHIFT			ARM64_HW_PGTABLE_LEVEL_SHIFT(2)
-#define S2_PMD_SIZE			(_AC(1, UL) << S2_PMD_SHIFT)
+#define S2_PMD_SIZE			(1UL << S2_PMD_SHIFT)
 #define S2_PMD_MASK			(~(S2_PMD_SIZE - 1))
 
-#define stage2_pud_none(pud)				pud_none(pud)
-#define stage2_pud_clear(pud)				pud_clear(pud)
-#define stage2_pud_present(pud)				pud_present(pud)
-#define stage2_pud_populate(pud, pmd)			pud_populate(NULL, pud, pmd)
-#define stage2_pmd_offset(pud, address)			pmd_offset(pud, address)
-#define stage2_pmd_free(pmd)				pmd_free(NULL, pmd)
-
-#define stage2_pud_huge(pud)				pud_huge(pud)
-#define stage2_pmd_table_empty(pmdp)			kvm_page_empty(pmdp)
-
-static inline phys_addr_t stage2_pmd_addr_end(phys_addr_t addr, phys_addr_t end)
-{
-	phys_addr_t boundary = (addr + S2_PMD_SIZE) & S2_PMD_MASK;
-
-<<<<<<< HEAD
-	return (boundary - 1 < end - 1) ? boundary : end;
-=======
+static inline bool stage2_pud_none(struct kvm *kvm, pud_t pud)
+{
+	if (kvm_stage2_has_pmd(kvm))
+		return pud_none(pud);
+	else
+		return 0;
+}
+
+static inline void stage2_pud_clear(struct kvm *kvm, pud_t *pud)
+{
+	if (kvm_stage2_has_pmd(kvm))
+		pud_clear(pud);
+}
+
+static inline bool stage2_pud_present(struct kvm *kvm, pud_t pud)
+{
+	if (kvm_stage2_has_pmd(kvm))
+		return pud_present(pud);
+	else
+		return 1;
+}
+
 static inline void stage2_pud_populate(struct kvm *kvm, pud_t *pud, pmd_t *pmd)
 {
 	if (kvm_stage2_has_pmd(kvm))
@@ -142,25 +190,42 @@
 		return pud_huge(pud);
 	else
 		return 0;
->>>>>>> 407d19ab
-}
-
-#endif		/* STAGE2_PGTABLE_LEVELS > 2 */
-
-#define stage2_pte_table_empty(ptep)			kvm_page_empty(ptep)
-
-#if STAGE2_PGTABLE_LEVELS == 2
-#include <asm/stage2_pgtable-nopmd.h>
-#elif STAGE2_PGTABLE_LEVELS == 3
-#include <asm/stage2_pgtable-nopud.h>
-#endif
-
-
-#define stage2_pgd_index(addr)				(((addr) >> S2_PGDIR_SHIFT) & (PTRS_PER_S2_PGD - 1))
-
-static inline phys_addr_t stage2_pgd_addr_end(phys_addr_t addr, phys_addr_t end)
-{
-	phys_addr_t boundary = (addr + S2_PGDIR_SIZE) & S2_PGDIR_MASK;
+}
+
+static inline bool stage2_pmd_table_empty(struct kvm *kvm, pmd_t *pmdp)
+{
+	if (kvm_stage2_has_pmd(kvm))
+		return kvm_page_empty(pmdp);
+	else
+		return 0;
+}
+
+static inline phys_addr_t
+stage2_pmd_addr_end(struct kvm *kvm, phys_addr_t addr, phys_addr_t end)
+{
+	if (kvm_stage2_has_pmd(kvm)) {
+		phys_addr_t boundary = (addr + S2_PMD_SIZE) & S2_PMD_MASK;
+
+		return (boundary - 1 < end - 1) ? boundary : end;
+	} else {
+		return end;
+	}
+}
+
+static inline bool stage2_pte_table_empty(struct kvm *kvm, pte_t *ptep)
+{
+	return kvm_page_empty(ptep);
+}
+
+static inline unsigned long stage2_pgd_index(struct kvm *kvm, phys_addr_t addr)
+{
+	return (((addr) >> stage2_pgdir_shift(kvm)) & (stage2_pgd_ptrs(kvm) - 1));
+}
+
+static inline phys_addr_t
+stage2_pgd_addr_end(struct kvm *kvm, phys_addr_t addr, phys_addr_t end)
+{
+	phys_addr_t boundary = (addr + stage2_pgdir_size(kvm)) & stage2_pgdir_mask(kvm);
 
 	return (boundary - 1 < end - 1) ? boundary : end;
 }
