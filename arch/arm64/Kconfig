--- conflicted
+++ resolved
@@ -6,18 +6,15 @@
 	select ACPI_GTDT if ACPI
 	select ACPI_IORT if ACPI
 	select ACPI_REDUCED_HARDWARE_ONLY if ACPI
-	select ACPI_MCFG if ACPI
+	select ACPI_MCFG if (ACPI && PCI)
 	select ACPI_SPCR_TABLE if ACPI
 	select ACPI_PPTT if ACPI
 	select ARCH_CLOCKSOURCE_DATA
 	select ARCH_HAS_DEBUG_VIRTUAL
 	select ARCH_HAS_DEVMEM_IS_ALLOWED
-<<<<<<< HEAD
-=======
 	select ARCH_HAS_DMA_COHERENT_TO_PFN
 	select ARCH_HAS_DMA_MMAP_PGPROT
 	select ARCH_HAS_DMA_PREP_COHERENT
->>>>>>> 407d19ab
 	select ARCH_HAS_ACPI_TABLE_UPGRADE if ACPI
 	select ARCH_HAS_ELF_RANDOMIZE
 	select ARCH_HAS_FAST_MULTIPLIER
@@ -28,11 +25,14 @@
 	select ARCH_HAS_KEEPINITRD
 	select ARCH_HAS_MEMBARRIER_SYNC_CORE
 	select ARCH_HAS_PTE_SPECIAL
+	select ARCH_HAS_SETUP_DMA_OPS
 	select ARCH_HAS_SET_MEMORY
-	select ARCH_HAS_SG_CHAIN
 	select ARCH_HAS_STRICT_KERNEL_RWX
 	select ARCH_HAS_STRICT_MODULE_RWX
+	select ARCH_HAS_SYNC_DMA_FOR_DEVICE
+	select ARCH_HAS_SYNC_DMA_FOR_CPU
 	select ARCH_HAS_SYSCALL_WRAPPER
+	select ARCH_HAS_TEARDOWN_DMA_OPS if IOMMU_SUPPORT
 	select ARCH_HAS_TICK_BROADCAST if GENERIC_CLOCKEVENTS_BROADCAST
 	select ARCH_HAVE_NMI_SAFE_CMPXCHG
 	select ARCH_INLINE_READ_LOCK if !PREEMPT
@@ -84,8 +84,9 @@
 	select CLONE_BACKWARDS
 	select COMMON_CLK
 	select CPU_PM if (SUSPEND || CPU_IDLE)
+	select CRC32
 	select DCACHE_WORD_ACCESS
-	select DMA_DIRECT_OPS
+	select DMA_DIRECT_REMAP
 	select EDAC_SUPPORT
 	select FRAME_POINTER
 	select GENERIC_ALLOCATOR
@@ -108,13 +109,16 @@
 	select GENERIC_TIME_VSYSCALL
 	select HANDLE_DOMAIN_IRQ
 	select HARDIRQS_SW_RESEND
+	select HAVE_PCI
 	select HAVE_ACPI_APEI if (ACPI && EFI)
 	select HAVE_ALIGNED_STRUCT_PAGE if SLUB
 	select HAVE_ARCH_AUDITSYSCALL
 	select HAVE_ARCH_BITREVERSE
 	select HAVE_ARCH_HUGE_VMAP
 	select HAVE_ARCH_JUMP_LABEL
+	select HAVE_ARCH_JUMP_LABEL_RELATIVE
 	select HAVE_ARCH_KASAN if !(ARM64_16K_PAGES && ARM64_VA_BITS_48)
+	select HAVE_ARCH_KASAN_SW_TAGS if HAVE_ARCH_KASAN
 	select HAVE_ARCH_KGDB
 	select HAVE_ARCH_MMAP_RND_BITS
 	select HAVE_ARCH_MMAP_RND_COMPAT_BITS if COMPAT
@@ -140,10 +144,8 @@
 	select HAVE_FUNCTION_TRACER
 	select HAVE_FUNCTION_GRAPH_TRACER
 	select HAVE_GCC_PLUGINS
-	select HAVE_GENERIC_DMA_COHERENT
 	select HAVE_HW_BREAKPOINT if PERF_EVENTS
 	select HAVE_IRQ_TIME_ACCOUNTING
-	select HAVE_MEMBLOCK
 	select HAVE_MEMBLOCK_NODE_MAP if NUMA
 	select HAVE_NMI
 	select HAVE_PATA_PLATFORM
@@ -162,14 +164,13 @@
 	select IRQ_DOMAIN
 	select IRQ_FORCED_THREADING
 	select MODULES_USE_ELF_RELA
-	select MULTI_IRQ_HANDLER
 	select NEED_DMA_MAP_STATE
 	select NEED_SG_DMA_LENGTH
-	select NO_BOOTMEM
 	select OF
 	select OF_EARLY_FLATTREE
-	select OF_RESERVED_MEM
-	select PCI_ECAM if ACPI
+	select PCI_DOMAINS_GENERIC if PCI
+	select PCI_ECAM if (ACPI && PCI)
+	select PCI_SYSCALL if PCI
 	select POWER_RESET
 	select POWER_SUPPLY
 	select REFCOUNT_FULL
@@ -265,6 +266,9 @@
 config HAVE_GENERIC_GUP
 	def_bool y
 
+config ARCH_ENABLE_MEMORY_HOTPLUG
+	def_bool y
+
 config SMP
 	def_bool y
 
@@ -278,7 +282,7 @@
 	int
 	default 2 if ARM64_16K_PAGES && ARM64_VA_BITS_36
 	default 2 if ARM64_64K_PAGES && ARM64_VA_BITS_42
-	default 3 if ARM64_64K_PAGES && ARM64_VA_BITS_48
+	default 3 if ARM64_64K_PAGES && (ARM64_VA_BITS_48 || ARM64_USER_VA_BITS_52)
 	default 3 if ARM64_4K_PAGES && ARM64_VA_BITS_39
 	default 3 if ARM64_16K_PAGES && ARM64_VA_BITS_47
 	default 4 if !ARM64_64K_PAGES && ARM64_VA_BITS_48
@@ -291,41 +295,17 @@
 
 source "arch/arm64/Kconfig.platforms"
 
-menu "Bus support"
-
-config PCI
-	bool "PCI support"
-	help
-	  This feature enables support for PCI bus system. If you say Y
-	  here, the kernel will include drivers and infrastructure code
-	  to support PCI bus devices.
-
-config PCI_DOMAINS
-	def_bool PCI
-
-config PCI_DOMAINS_GENERIC
-	def_bool PCI
-
-config PCI_SYSCALL
-	def_bool PCI
-
-source "drivers/pci/Kconfig"
-
-endmenu
-
 menu "Kernel Features"
 
 menu "ARM errata workarounds via the alternatives framework"
 
-<<<<<<< HEAD
-=======
 config ARM64_WORKAROUND_CLEAN_CACHE
 	bool
 
->>>>>>> 407d19ab
 config ARM64_ERRATUM_826319
 	bool "Cortex-A53: 826319: System might deadlock if a write cannot complete until read data is accepted"
 	default y
+	select ARM64_WORKAROUND_CLEAN_CACHE
 	help
 	  This option adds an alternative code sequence to work around ARM
 	  erratum 826319 on Cortex-A53 parts up to r0p2 with an AMBA 4 ACE or
@@ -347,6 +327,7 @@
 config ARM64_ERRATUM_827319
 	bool "Cortex-A53: 827319: Data cache clean instructions might cause overlapping transactions to the interconnect"
 	default y
+	select ARM64_WORKAROUND_CLEAN_CACHE
 	help
 	  This option adds an alternative code sequence to work around ARM
 	  erratum 827319 on Cortex-A53 parts up to r0p2 with an AMBA 5 CHI
@@ -368,6 +349,7 @@
 config ARM64_ERRATUM_824069
 	bool "Cortex-A53: 824069: Cache line might not be marked as clean after a CleanShared snoop"
 	default y
+	select ARM64_WORKAROUND_CLEAN_CACHE
 	help
 	  This option adds an alternative code sequence to work around ARM
 	  erratum 824069 on Cortex-A53 parts up to r0p2 when it is connected
@@ -390,6 +372,7 @@
 config ARM64_ERRATUM_819472
 	bool "Cortex-A53: 819472: Store exclusive instructions might cause data corruption"
 	default y
+	select ARM64_WORKAROUND_CLEAN_CACHE
 	help
 	  This option adds an alternative code sequence to work around ARM
 	  erratum 819472 on Cortex-A53 parts up to r0p1 with an L2 cache
@@ -494,8 +477,6 @@
 
 	  If unsure, say Y.
 
-<<<<<<< HEAD
-=======
 config ARM64_ERRATUM_1418040
 	bool "Cortex-A76/Neoverse-N1: MRC read following MRRC read of specific Generic Timer in AArch32 might give incorrect result"
 	default y
@@ -558,7 +539,6 @@
 
 	  If unsure, say Y.
 
->>>>>>> 407d19ab
 config CAVIUM_ERRATUM_22375
 	bool "Cavium erratum 22375, 24313"
 	default y
@@ -628,15 +608,13 @@
 	  is unchanged. Work around the erratum by invalidating the walk cache
 	  entries for the trampoline before entering the kernel proper.
 
-<<<<<<< HEAD
-=======
 config ARM64_WORKAROUND_REPEAT_TLBI
 	bool
 
->>>>>>> 407d19ab
 config QCOM_FALKOR_ERRATUM_1009
 	bool "Falkor E1009: Prematurely complete a DSB after a TLBI"
 	default y
+	select ARM64_WORKAROUND_REPEAT_TLBI
 	help
 	  On Falkor v1, the CPU may prematurely complete a DSB following a
 	  TLBI xxIS invalidate maintenance operation. Repeat the TLBI operation
@@ -683,8 +661,6 @@
 
 	  If unsure, say Y.
 
-<<<<<<< HEAD
-=======
 config FUJITSU_ERRATUM_010001
 	bool "Fujitsu-A64FX erratum E#010001: Undefined fault may occur wrongly"
 	default y
@@ -704,7 +680,6 @@
 
 	  If unsure, say Y.
 
->>>>>>> 407d19ab
 endmenu
 
 
@@ -765,7 +740,35 @@
 config ARM64_VA_BITS_48
 	bool "48-bit"
 
+config ARM64_USER_VA_BITS_52
+	bool "52-bit (user)"
+	depends on ARM64_64K_PAGES && (ARM64_PAN || !ARM64_SW_TTBR0_PAN)
+	help
+	  Enable 52-bit virtual addressing for userspace when explicitly
+	  requested via a hint to mmap(). The kernel will continue to
+	  use 48-bit virtual addresses for its own mappings.
+
+	  NOTE: Enabling 52-bit virtual addressing in conjunction with
+	  ARMv8.3 Pointer Authentication will result in the PAC being
+	  reduced from 7 bits to 3 bits, which may have a significant
+	  impact on its susceptibility to brute-force attacks.
+
+	  If unsure, select 48-bit virtual addressing instead.
+
 endchoice
+
+config ARM64_FORCE_52BIT
+	bool "Force 52-bit virtual addresses for userspace"
+	depends on ARM64_USER_VA_BITS_52 && EXPERT
+	help
+	  For systems with 52-bit userspace VAs enabled, the kernel will attempt
+	  to maintain compatibility with older software by providing 48-bit VAs
+	  unless a hint is supplied to mmap.
+
+	  This configuration option disables the 48-bit compatibility logic, and
+	  forces all userspace addresses to be 52-bit on HW that supports it. One
+	  should only enable this configuration option for stress testing userspace
+	  memory management code. If unsure say N here.
 
 config ARM64_VA_BITS
 	int
@@ -773,7 +776,7 @@
 	default 39 if ARM64_VA_BITS_39
 	default 42 if ARM64_VA_BITS_42
 	default 47 if ARM64_VA_BITS_47
-	default 48 if ARM64_VA_BITS_48
+	default 48 if ARM64_VA_BITS_48 || ARM64_USER_VA_BITS_52
 
 choice
 	prompt "Physical address space size"
@@ -826,8 +829,7 @@
 config NR_CPUS
 	int "Maximum number of CPUs (2-4096)"
 	range 2 4096
-	# These have to remain sorted largest to smallest
-	default "64"
+	default "256"
 
 config HOTPLUG_CPU
 	bool "Support for hot-pluggable CPUs"
@@ -872,13 +874,10 @@
 config HOLES_IN_ZONE
 	def_bool y
 
-source kernel/Kconfig.hz
+source "kernel/Kconfig.hz"
 
 config ARCH_SUPPORTS_DEBUG_PAGEALLOC
 	def_bool y
-
-config ARCH_HAS_HOLES_MEMORYMODEL
-	def_bool y if SPARSEMEM
 
 config ARCH_SPARSEMEM_ENABLE
 	def_bool y
@@ -894,7 +893,7 @@
 	def_bool !NUMA
 
 config HAVE_ARCH_PFN_VALID
-	def_bool ARCH_HAS_HOLES_MEMORYMODEL || !SPARSEMEM
+	def_bool y
 
 config HW_PERF_EVENTS
 	def_bool y
@@ -954,6 +953,39 @@
 	  but it is independent of the system firmware.   And like a reboot
 	  you can start any kernel with it, not just Linux.
 
+config KEXEC_FILE
+	bool "kexec file based system call"
+	select KEXEC_CORE
+	help
+	  This is new version of kexec system call. This system call is
+	  file based and takes file descriptors as system call argument
+	  for kernel and initramfs as opposed to list of segments as
+	  accepted by previous system call.
+
+config KEXEC_VERIFY_SIG
+	bool "Verify kernel signature during kexec_file_load() syscall"
+	depends on KEXEC_FILE
+	help
+	  Select this option to verify a signature with loaded kernel
+	  image. If configured, any attempt of loading a image without
+	  valid signature will fail.
+
+	  In addition to that option, you need to enable signature
+	  verification for the corresponding kernel image type being
+	  loaded in order for this to work.
+
+config KEXEC_IMAGE_VERIFY_SIG
+	bool "Enable Image signature verification support"
+	default y
+	depends on KEXEC_VERIFY_SIG
+	depends on EFI && SIGNED_PE_FILE_VERIFICATION
+	help
+	  Enable Image signature verification support.
+
+comment "Support for PE file signature verification disabled"
+	depends on KEXEC_VERIFY_SIG
+	depends on !EFI || !SIGNED_PE_FILE_VERIFICATION
+
 config CRASH_DUMP
 	bool "Build kdump crash kernel"
 	help
@@ -1054,8 +1086,6 @@
 
 	  If unsure, say Y.
 
-<<<<<<< HEAD
-=======
 config RODATA_FULL_DEFAULT_ENABLED
 	bool "Apply r/o permissions of VM areas also to their linear aliases"
 	default y
@@ -1127,7 +1157,6 @@
 	  need these helpers; otherwise, the safe option is to say Y.
 
 
->>>>>>> 407d19ab
 menuconfig ARMV8_DEPRECATED
 	bool "Emulate deprecated/obsolete ARMv8 instructions"
 	depends on SYSCTL
@@ -1310,8 +1339,6 @@
 	  and access the new registers if the system supports the extension.
 	  Platform RAS features may additionally depend on firmware support.
 
-<<<<<<< HEAD
-=======
 config ARM64_CNP
 	bool "Enable support for Common Not Private (CNP) translations"
 	default y
@@ -1351,7 +1378,6 @@
 	  be enabled. However, KVM guest also require VHE mode and hence
 	  CONFIG_ARM64_VHE=y option to use this feature.
 
->>>>>>> 407d19ab
 endmenu
 
 config ARM64_SVE
@@ -1396,8 +1422,6 @@
 	bool
 	select HAVE_MOD_ARCH_SPECIFIC
 
-<<<<<<< HEAD
-=======
 config ARM64_PSEUDO_NMI
 	bool "Support for NMI-like interrupts"
 	depends on BROKEN # 1556553607-46531-1-git-send-email-julien.thierry@arm.com
@@ -1413,7 +1437,6 @@
 
 	  If unsure, say N
 
->>>>>>> 407d19ab
 config RELOCATABLE
 	bool
 	help
@@ -1458,6 +1481,13 @@
 	  When this option is not set, the module region will be randomized over
 	  a limited range that contains the [_stext, _etext] interval of the
 	  core kernel, so branch relocations are always in range.
+
+config CC_HAVE_STACKPROTECTOR_SYSREG
+	def_bool $(cc-option,-mstack-protector-guard=sysreg -mstack-protector-guard-reg=sp_el0 -mstack-protector-guard-offset=0)
+
+config STACKPROTECTOR_PER_TASK
+	def_bool y
+	depends on STACKPROTECTOR && CC_HAVE_STACKPROTECTOR_SYSREG
 
 endmenu
 
@@ -1527,6 +1557,10 @@
 	def_bool y
 	depends on COMPAT && SYSVIPC
 
+config ARCH_ENABLE_HUGEPAGE_MIGRATION
+	def_bool y
+	depends on HUGETLB_PAGE && MIGRATION
+
 menu "Power management options"
 
 source "kernel/power/Kconfig"
