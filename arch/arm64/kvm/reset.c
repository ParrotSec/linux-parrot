--- conflicted
+++ resolved
@@ -19,6 +19,7 @@
 
 #include <kvm/arm_arch_timer.h>
 
+#include <asm/cpufeature.h>
 #include <asm/cputype.h>
 #include <asm/fpsimd.h>
 #include <asm/ptrace.h>
@@ -29,6 +30,9 @@
 #include <asm/kvm_mmu.h>
 #include <asm/virt.h>
 
+/* Maximum phys_shift supported for any VM on this host */
+static u32 kvm_ipa_limit;
+
 /*
  * ARMv8 Reset Values
  */
@@ -51,12 +55,12 @@
 }
 
 /**
- * kvm_arch_dev_ioctl_check_extension
+ * kvm_arch_vm_ioctl_check_extension
  *
  * We currently assume that the number of HW registers is uniform
  * across all CPUs (see cpuinfo_sanity_check).
  */
-int kvm_arch_dev_ioctl_check_extension(struct kvm *kvm, long ext)
+int kvm_arch_vm_ioctl_check_extension(struct kvm *kvm, long ext)
 {
 	int r;
 
@@ -78,11 +82,8 @@
 		break;
 	case KVM_CAP_SET_GUEST_DEBUG:
 	case KVM_CAP_VCPU_ATTRIBUTES:
-	case KVM_CAP_VCPU_EVENTS:
 		r = 1;
 		break;
-<<<<<<< HEAD
-=======
 	case KVM_CAP_ARM_VM_IPA_SIZE:
 		r = kvm_ipa_limit;
 		break;
@@ -94,7 +95,6 @@
 		r = has_vhe() && system_supports_address_auth() &&
 				 system_supports_generic_auth();
 		break;
->>>>>>> 407d19ab
 	default:
 		r = 0;
 	}
@@ -261,6 +261,9 @@
 	int ret = -EINVAL;
 	bool loaded;
 
+	/* Reset PMU outside of the non-preemptible section */
+	kvm_pmu_vcpu_reset(vcpu);
+
 	preempt_disable();
 	loaded = (vcpu->cpu != -1);
 	if (loaded)
@@ -324,9 +327,6 @@
 		vcpu->arch.reset_state.reset = false;
 	}
 
-	/* Reset PMU */
-	kvm_pmu_vcpu_reset(vcpu);
-
 	/* Default workaround setup is enabled (if supported) */
 	if (kvm_arm_have_ssbd() == KVM_SSBD_KERNEL)
 		vcpu->arch.workaround_flags |= VCPU_WORKAROUND_2_FLAG;
@@ -338,4 +338,100 @@
 		kvm_arch_vcpu_load(vcpu, smp_processor_id());
 	preempt_enable();
 	return ret;
+}
+
+void kvm_set_ipa_limit(void)
+{
+	unsigned int ipa_max, pa_max, va_max, parange;
+
+	parange = read_sanitised_ftr_reg(SYS_ID_AA64MMFR0_EL1) & 0x7;
+	pa_max = id_aa64mmfr0_parange_to_phys_shift(parange);
+
+	/* Clamp the IPA limit to the PA size supported by the kernel */
+	ipa_max = (pa_max > PHYS_MASK_SHIFT) ? PHYS_MASK_SHIFT : pa_max;
+	/*
+	 * Since our stage2 table is dependent on the stage1 page table code,
+	 * we must always honor the following condition:
+	 *
+	 *  Number of levels in Stage1 >= Number of levels in Stage2.
+	 *
+	 * So clamp the ipa limit further down to limit the number of levels.
+	 * Since we can concatenate upto 16 tables at entry level, we could
+	 * go upto 4bits above the maximum VA addressible with the current
+	 * number of levels.
+	 */
+	va_max = PGDIR_SHIFT + PAGE_SHIFT - 3;
+	va_max += 4;
+
+	if (va_max < ipa_max)
+		ipa_max = va_max;
+
+	/*
+	 * If the final limit is lower than the real physical address
+	 * limit of the CPUs, report the reason.
+	 */
+	if (ipa_max < pa_max)
+		pr_info("kvm: Limiting the IPA size due to kernel %s Address limit\n",
+			(va_max < pa_max) ? "Virtual" : "Physical");
+
+	WARN(ipa_max < KVM_PHYS_SHIFT,
+	     "KVM IPA limit (%d bit) is smaller than default size\n", ipa_max);
+	kvm_ipa_limit = ipa_max;
+	kvm_info("IPA Size Limit: %dbits\n", kvm_ipa_limit);
+}
+
+/*
+ * Configure the VTCR_EL2 for this VM. The VTCR value is common
+ * across all the physical CPUs on the system. We use system wide
+ * sanitised values to fill in different fields, except for Hardware
+ * Management of Access Flags. HA Flag is set unconditionally on
+ * all CPUs, as it is safe to run with or without the feature and
+ * the bit is RES0 on CPUs that don't support it.
+ */
+int kvm_arm_setup_stage2(struct kvm *kvm, unsigned long type)
+{
+	u64 vtcr = VTCR_EL2_FLAGS;
+	u32 parange, phys_shift;
+	u8 lvls;
+
+	if (type & ~KVM_VM_TYPE_ARM_IPA_SIZE_MASK)
+		return -EINVAL;
+
+	phys_shift = KVM_VM_TYPE_ARM_IPA_SIZE(type);
+	if (phys_shift) {
+		if (phys_shift > kvm_ipa_limit ||
+		    phys_shift < 32)
+			return -EINVAL;
+	} else {
+		phys_shift = KVM_PHYS_SHIFT;
+	}
+
+	parange = read_sanitised_ftr_reg(SYS_ID_AA64MMFR0_EL1) & 7;
+	if (parange > ID_AA64MMFR0_PARANGE_MAX)
+		parange = ID_AA64MMFR0_PARANGE_MAX;
+	vtcr |= parange << VTCR_EL2_PS_SHIFT;
+
+	vtcr |= VTCR_EL2_T0SZ(phys_shift);
+	/*
+	 * Use a minimum 2 level page table to prevent splitting
+	 * host PMD huge pages at stage2.
+	 */
+	lvls = stage2_pgtable_levels(phys_shift);
+	if (lvls < 2)
+		lvls = 2;
+	vtcr |= VTCR_EL2_LVLS_TO_SL0(lvls);
+
+	/*
+	 * Enable the Hardware Access Flag management, unconditionally
+	 * on all CPUs. The features is RES0 on CPUs without the support
+	 * and must be ignored by the CPUs.
+	 */
+	vtcr |= VTCR_EL2_HA;
+
+	/* Set the vmid bits */
+	vtcr |= (kvm_get_vmid_bits() == 16) ?
+		VTCR_EL2_VS_16BIT :
+		VTCR_EL2_VS_8BIT;
+	kvm->arch.vtcr = vtcr;
+	return 0;
 }