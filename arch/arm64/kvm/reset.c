// SPDX-License-Identifier: GPL-2.0-only
/*
 * Copyright (C) 2012,2013 - ARM Ltd
 * Author: Marc Zyngier <marc.zyngier@arm.com>
 *
 * Derived from arch/arm/kvm/reset.c
 * Copyright (C) 2012 - Virtual Open Systems and Columbia University
 * Author: Christoffer Dall <c.dall@virtualopensystems.com>
 */

#include <linux/errno.h>
#include <linux/kernel.h>
#include <linux/kvm_host.h>
#include <linux/kvm.h>
#include <linux/hw_breakpoint.h>
#include <linux/slab.h>
#include <linux/string.h>
#include <linux/types.h>

#include <kvm/arm_arch_timer.h>

#include <asm/cpufeature.h>
#include <asm/cputype.h>
#include <asm/fpsimd.h>
#include <asm/ptrace.h>
#include <asm/kvm_arm.h>
#include <asm/kvm_asm.h>
#include <asm/kvm_coproc.h>
#include <asm/kvm_emulate.h>
#include <asm/kvm_mmu.h>
#include <asm/virt.h>

/* Maximum phys_shift supported for any VM on this host */
static u32 kvm_ipa_limit;

/*
 * ARMv8 Reset Values
 */
#define VCPU_RESET_PSTATE_EL1	(PSR_MODE_EL1h | PSR_A_BIT | PSR_I_BIT | \
				 PSR_F_BIT | PSR_D_BIT)

#define VCPU_RESET_PSTATE_SVC	(PSR_AA32_MODE_SVC | PSR_AA32_A_BIT | \
				 PSR_AA32_I_BIT | PSR_AA32_F_BIT)

static bool system_has_full_ptr_auth(void)
{
	return system_supports_address_auth() && system_supports_generic_auth();
}

/**
 * kvm_arch_vm_ioctl_check_extension
 *
 * We currently assume that the number of HW registers is uniform
 * across all CPUs (see cpuinfo_sanity_check).
 */
int kvm_arch_vm_ioctl_check_extension(struct kvm *kvm, long ext)
{
	int r;

	switch (ext) {
	case KVM_CAP_ARM_EL1_32BIT:
		r = cpus_have_const_cap(ARM64_HAS_32BIT_EL1);
		break;
	case KVM_CAP_GUEST_DEBUG_HW_BPS:
		r = get_num_brps();
		break;
	case KVM_CAP_GUEST_DEBUG_HW_WPS:
		r = get_num_wrps();
		break;
	case KVM_CAP_ARM_PMU_V3:
		r = kvm_arm_support_pmu_v3();
		break;
	case KVM_CAP_ARM_INJECT_SERROR_ESR:
		r = cpus_have_const_cap(ARM64_HAS_RAS_EXTN);
		break;
	case KVM_CAP_SET_GUEST_DEBUG:
	case KVM_CAP_VCPU_ATTRIBUTES:
		r = 1;
		break;
	case KVM_CAP_ARM_VM_IPA_SIZE:
		r = kvm_ipa_limit;
		break;
	case KVM_CAP_ARM_SVE:
		r = system_supports_sve();
		break;
	case KVM_CAP_ARM_PTRAUTH_ADDRESS:
	case KVM_CAP_ARM_PTRAUTH_GENERIC:
		r = system_has_full_ptr_auth();
		break;
	default:
		r = 0;
	}

	return r;
}

unsigned int kvm_sve_max_vl;

int kvm_arm_init_sve(void)
{
	if (system_supports_sve()) {
		kvm_sve_max_vl = sve_max_virtualisable_vl;

		/*
		 * The get_sve_reg()/set_sve_reg() ioctl interface will need
		 * to be extended with multiple register slice support in
		 * order to support vector lengths greater than
		 * SVE_VL_ARCH_MAX:
		 */
		if (WARN_ON(kvm_sve_max_vl > SVE_VL_ARCH_MAX))
			kvm_sve_max_vl = SVE_VL_ARCH_MAX;

		/*
		 * Don't even try to make use of vector lengths that
		 * aren't available on all CPUs, for now:
		 */
		if (kvm_sve_max_vl < sve_max_vl)
			pr_warn("KVM: SVE vector length for guests limited to %u bytes\n",
				kvm_sve_max_vl);
	}

	return 0;
}

static int kvm_vcpu_enable_sve(struct kvm_vcpu *vcpu)
{
	if (!system_supports_sve())
		return -EINVAL;

	/* Verify that KVM startup enforced this when SVE was detected: */
	if (WARN_ON(!has_vhe()))
		return -EINVAL;

	vcpu->arch.sve_max_vl = kvm_sve_max_vl;

	/*
	 * Userspace can still customize the vector lengths by writing
	 * KVM_REG_ARM64_SVE_VLS.  Allocation is deferred until
	 * kvm_arm_vcpu_finalize(), which freezes the configuration.
	 */
	vcpu->arch.flags |= KVM_ARM64_GUEST_HAS_SVE;

	return 0;
}

/*
 * Finalize vcpu's maximum SVE vector length, allocating
 * vcpu->arch.sve_state as necessary.
 */
static int kvm_vcpu_finalize_sve(struct kvm_vcpu *vcpu)
{
	void *buf;
	unsigned int vl;

	vl = vcpu->arch.sve_max_vl;

	/*
	 * Responsibility for these properties is shared between
	 * kvm_arm_init_arch_resources(), kvm_vcpu_enable_sve() and
	 * set_sve_vls().  Double-check here just to be sure:
	 */
	if (WARN_ON(!sve_vl_valid(vl) || vl > sve_max_virtualisable_vl ||
		    vl > SVE_VL_ARCH_MAX))
		return -EIO;

	buf = kzalloc(SVE_SIG_REGS_SIZE(sve_vq_from_vl(vl)), GFP_KERNEL);
	if (!buf)
		return -ENOMEM;

	vcpu->arch.sve_state = buf;
	vcpu->arch.flags |= KVM_ARM64_VCPU_SVE_FINALIZED;
	return 0;
}

int kvm_arm_vcpu_finalize(struct kvm_vcpu *vcpu, int feature)
{
	switch (feature) {
	case KVM_ARM_VCPU_SVE:
		if (!vcpu_has_sve(vcpu))
			return -EINVAL;

		if (kvm_arm_vcpu_sve_finalized(vcpu))
			return -EPERM;

		return kvm_vcpu_finalize_sve(vcpu);
	}

	return -EINVAL;
}

bool kvm_arm_vcpu_is_finalized(struct kvm_vcpu *vcpu)
{
	if (vcpu_has_sve(vcpu) && !kvm_arm_vcpu_sve_finalized(vcpu))
		return false;

	return true;
}

void kvm_arm_vcpu_destroy(struct kvm_vcpu *vcpu)
{
	kfree(vcpu->arch.sve_state);
}

static void kvm_vcpu_reset_sve(struct kvm_vcpu *vcpu)
{
	if (vcpu_has_sve(vcpu))
		memset(vcpu->arch.sve_state, 0, vcpu_sve_state_size(vcpu));
}

static int kvm_vcpu_enable_ptrauth(struct kvm_vcpu *vcpu)
{
	/*
	 * For now make sure that both address/generic pointer authentication
	 * features are requested by the userspace together and the system
	 * supports these capabilities.
	 */
	if (!test_bit(KVM_ARM_VCPU_PTRAUTH_ADDRESS, vcpu->arch.features) ||
	    !test_bit(KVM_ARM_VCPU_PTRAUTH_GENERIC, vcpu->arch.features) ||
	    !system_has_full_ptr_auth())
		return -EINVAL;

	vcpu->arch.flags |= KVM_ARM64_GUEST_HAS_PTRAUTH;
	return 0;
}

/**
 * kvm_reset_vcpu - sets core registers and sys_regs to reset value
 * @vcpu: The VCPU pointer
 *
 * This function finds the right table above and sets the registers on
 * the virtual CPU struct to their architecturally defined reset
 * values, except for registers whose reset is deferred until
 * kvm_arm_vcpu_finalize().
 *
 * Note: This function can be called from two paths: The KVM_ARM_VCPU_INIT
 * ioctl or as part of handling a request issued by another VCPU in the PSCI
 * handling code.  In the first case, the VCPU will not be loaded, and in the
 * second case the VCPU will be loaded.  Because this function operates purely
 * on the memory-backed values of system registers, we want to do a full put if
 * we were loaded (handling a request) and load the values back at the end of
 * the function.  Otherwise we leave the state alone.  In both cases, we
 * disable preemption around the vcpu reset as we would otherwise race with
 * preempt notifiers which also call put/load.
 */
int kvm_reset_vcpu(struct kvm_vcpu *vcpu)
{
	int ret;
	bool loaded;
	u32 pstate;

	/* Reset PMU outside of the non-preemptible section */
	kvm_pmu_vcpu_reset(vcpu);

	preempt_disable();
	loaded = (vcpu->cpu != -1);
	if (loaded)
		kvm_arch_vcpu_put(vcpu);

	if (!kvm_arm_vcpu_sve_finalized(vcpu)) {
		if (test_bit(KVM_ARM_VCPU_SVE, vcpu->arch.features)) {
			ret = kvm_vcpu_enable_sve(vcpu);
			if (ret)
				goto out;
		}
	} else {
		kvm_vcpu_reset_sve(vcpu);
	}

	if (test_bit(KVM_ARM_VCPU_PTRAUTH_ADDRESS, vcpu->arch.features) ||
	    test_bit(KVM_ARM_VCPU_PTRAUTH_GENERIC, vcpu->arch.features)) {
		if (kvm_vcpu_enable_ptrauth(vcpu)) {
			ret = -EINVAL;
			goto out;
		}
	}

	switch (vcpu->arch.target) {
	default:
		if (test_bit(KVM_ARM_VCPU_EL1_32BIT, vcpu->arch.features)) {
			if (!cpus_have_const_cap(ARM64_HAS_32BIT_EL1)) {
				ret = -EINVAL;
				goto out;
			}
			pstate = VCPU_RESET_PSTATE_SVC;
		} else {
			pstate = VCPU_RESET_PSTATE_EL1;
		}

		break;
	}

	/* Reset core registers */
	memset(vcpu_gp_regs(vcpu), 0, sizeof(*vcpu_gp_regs(vcpu)));
	vcpu_gp_regs(vcpu)->pstate = pstate;

	/* Reset system registers */
	kvm_reset_sys_regs(vcpu);

	/*
	 * Additional reset state handling that PSCI may have imposed on us.
	 * Must be done after all the sys_reg reset.
	 */
	if (vcpu->arch.reset_state.reset) {
		unsigned long target_pc = vcpu->arch.reset_state.pc;

		/* Gracefully handle Thumb2 entry point */
		if (vcpu_mode_is_32bit(vcpu) && (target_pc & 1)) {
			target_pc &= ~1UL;
			vcpu_set_thumb(vcpu);
		}

		/* Propagate caller endianness */
		if (vcpu->arch.reset_state.be)
			kvm_vcpu_set_be(vcpu);

		*vcpu_pc(vcpu) = target_pc;
		vcpu_set_reg(vcpu, 0, vcpu->arch.reset_state.r0);

		vcpu->arch.reset_state.reset = false;
	}

	/* Reset timer */
	ret = kvm_timer_vcpu_reset(vcpu);
out:
	if (loaded)
		kvm_arch_vcpu_load(vcpu, smp_processor_id());
	preempt_enable();
	return ret;
}

u32 get_kvm_ipa_limit(void)
{
	return kvm_ipa_limit;
}
<<<<<<< HEAD

int kvm_set_ipa_limit(void)
{
	unsigned int parange, tgran_2;
	u64 mmfr0;

=======

int kvm_set_ipa_limit(void)
{
	unsigned int parange, tgran_2;
	u64 mmfr0;

>>>>>>> 4e026225
	mmfr0 = read_sanitised_ftr_reg(SYS_ID_AA64MMFR0_EL1);
	parange = cpuid_feature_extract_unsigned_field(mmfr0,
				ID_AA64MMFR0_PARANGE_SHIFT);

	/*
	 * Check with ARMv8.5-GTG that our PAGE_SIZE is supported at
	 * Stage-2. If not, things will stop very quickly.
	 */
	switch (PAGE_SIZE) {
	default:
	case SZ_4K:
		tgran_2 = ID_AA64MMFR0_TGRAN4_2_SHIFT;
		break;
	case SZ_16K:
		tgran_2 = ID_AA64MMFR0_TGRAN16_2_SHIFT;
		break;
	case SZ_64K:
		tgran_2 = ID_AA64MMFR0_TGRAN64_2_SHIFT;
		break;
	}
<<<<<<< HEAD

	switch (cpuid_feature_extract_unsigned_field(mmfr0, tgran_2)) {
	default:
	case 1:
		kvm_err("PAGE_SIZE not supported at Stage-2, giving up\n");
		return -EINVAL;
	case 0:
		kvm_debug("PAGE_SIZE supported at Stage-2 (default)\n");
		break;
	case 2:
		kvm_debug("PAGE_SIZE supported at Stage-2 (advertised)\n");
		break;
	}

	kvm_ipa_limit = id_aa64mmfr0_parange_to_phys_shift(parange);
	WARN(kvm_ipa_limit < KVM_PHYS_SHIFT,
	     "KVM IPA Size Limit (%d bits) is smaller than default size\n",
	     kvm_ipa_limit);
	kvm_info("IPA Size Limit: %d bits\n", kvm_ipa_limit);

=======

	switch (cpuid_feature_extract_unsigned_field(mmfr0, tgran_2)) {
	default:
	case 1:
		kvm_err("PAGE_SIZE not supported at Stage-2, giving up\n");
		return -EINVAL;
	case 0:
		kvm_debug("PAGE_SIZE supported at Stage-2 (default)\n");
		break;
	case 2:
		kvm_debug("PAGE_SIZE supported at Stage-2 (advertised)\n");
		break;
	}

	kvm_ipa_limit = id_aa64mmfr0_parange_to_phys_shift(parange);
	kvm_info("IPA Size Limit: %d bits%s\n", kvm_ipa_limit,
		 ((kvm_ipa_limit < KVM_PHYS_SHIFT) ?
		  " (Reduced IPA size, limited VM/VMM compatibility)" : ""));

>>>>>>> 4e026225
	return 0;
}

/*
 * Configure the VTCR_EL2 for this VM. The VTCR value is common
 * across all the physical CPUs on the system. We use system wide
 * sanitised values to fill in different fields, except for Hardware
 * Management of Access Flags. HA Flag is set unconditionally on
 * all CPUs, as it is safe to run with or without the feature and
 * the bit is RES0 on CPUs that don't support it.
 */
int kvm_arm_setup_stage2(struct kvm *kvm, unsigned long type)
{
	u64 vtcr = VTCR_EL2_FLAGS, mmfr0;
	u32 parange, phys_shift;
	u8 lvls;

	if (type & ~KVM_VM_TYPE_ARM_IPA_SIZE_MASK)
		return -EINVAL;

	phys_shift = KVM_VM_TYPE_ARM_IPA_SIZE(type);
	if (phys_shift) {
		if (phys_shift > kvm_ipa_limit ||
		    phys_shift < 32)
			return -EINVAL;
	} else {
		phys_shift = KVM_PHYS_SHIFT;
		if (phys_shift > kvm_ipa_limit) {
			pr_warn_once("%s using unsupported default IPA limit, upgrade your VMM\n",
				     current->comm);
			return -EINVAL;
		}
	}

	mmfr0 = read_sanitised_ftr_reg(SYS_ID_AA64MMFR0_EL1);
	parange = cpuid_feature_extract_unsigned_field(mmfr0,
				ID_AA64MMFR0_PARANGE_SHIFT);
	if (parange > ID_AA64MMFR0_PARANGE_MAX)
		parange = ID_AA64MMFR0_PARANGE_MAX;
	vtcr |= parange << VTCR_EL2_PS_SHIFT;

	vtcr |= VTCR_EL2_T0SZ(phys_shift);
	/*
	 * Use a minimum 2 level page table to prevent splitting
	 * host PMD huge pages at stage2.
	 */
	lvls = stage2_pgtable_levels(phys_shift);
	if (lvls < 2)
		lvls = 2;
	vtcr |= VTCR_EL2_LVLS_TO_SL0(lvls);

	/*
	 * Enable the Hardware Access Flag management, unconditionally
	 * on all CPUs. The features is RES0 on CPUs without the support
	 * and must be ignored by the CPUs.
	 */
	vtcr |= VTCR_EL2_HA;

	/* Set the vmid bits */
	vtcr |= (kvm_get_vmid_bits() == 16) ?
		VTCR_EL2_VS_16BIT :
		VTCR_EL2_VS_8BIT;
	kvm->arch.vtcr = vtcr;
	return 0;
}<|MERGE_RESOLUTION|>--- conflicted
+++ resolved
@@ -332,21 +332,12 @@
 {
 	return kvm_ipa_limit;
 }
-<<<<<<< HEAD
 
 int kvm_set_ipa_limit(void)
 {
 	unsigned int parange, tgran_2;
 	u64 mmfr0;
 
-=======
-
-int kvm_set_ipa_limit(void)
-{
-	unsigned int parange, tgran_2;
-	u64 mmfr0;
-
->>>>>>> 4e026225
 	mmfr0 = read_sanitised_ftr_reg(SYS_ID_AA64MMFR0_EL1);
 	parange = cpuid_feature_extract_unsigned_field(mmfr0,
 				ID_AA64MMFR0_PARANGE_SHIFT);
@@ -367,7 +358,6 @@
 		tgran_2 = ID_AA64MMFR0_TGRAN64_2_SHIFT;
 		break;
 	}
-<<<<<<< HEAD
 
 	switch (cpuid_feature_extract_unsigned_field(mmfr0, tgran_2)) {
 	default:
@@ -383,32 +373,10 @@
 	}
 
 	kvm_ipa_limit = id_aa64mmfr0_parange_to_phys_shift(parange);
-	WARN(kvm_ipa_limit < KVM_PHYS_SHIFT,
-	     "KVM IPA Size Limit (%d bits) is smaller than default size\n",
-	     kvm_ipa_limit);
-	kvm_info("IPA Size Limit: %d bits\n", kvm_ipa_limit);
-
-=======
-
-	switch (cpuid_feature_extract_unsigned_field(mmfr0, tgran_2)) {
-	default:
-	case 1:
-		kvm_err("PAGE_SIZE not supported at Stage-2, giving up\n");
-		return -EINVAL;
-	case 0:
-		kvm_debug("PAGE_SIZE supported at Stage-2 (default)\n");
-		break;
-	case 2:
-		kvm_debug("PAGE_SIZE supported at Stage-2 (advertised)\n");
-		break;
-	}
-
-	kvm_ipa_limit = id_aa64mmfr0_parange_to_phys_shift(parange);
 	kvm_info("IPA Size Limit: %d bits%s\n", kvm_ipa_limit,
 		 ((kvm_ipa_limit < KVM_PHYS_SHIFT) ?
 		  " (Reduced IPA size, limited VM/VMM compatibility)" : ""));
 
->>>>>>> 4e026225
 	return 0;
 }
 
