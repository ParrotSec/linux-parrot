// SPDX-License-Identifier: GPL-2.0-only
/*
 * Copyright (C) 2012,2013 - ARM Ltd
 * Author: Marc Zyngier <marc.zyngier@arm.com>
 *
 * Derived from arch/arm/kvm/handle_exit.c:
 * Copyright (C) 2012 - Virtual Open Systems and Columbia University
 * Author: Christoffer Dall <c.dall@virtualopensystems.com>
 */

#include <linux/kvm.h>
#include <linux/kvm_host.h>

#include <kvm/arm_psci.h>

#include <asm/esr.h>
#include <asm/exception.h>
#include <asm/kvm_asm.h>
#include <asm/kvm_coproc.h>
#include <asm/kvm_emulate.h>
#include <asm/kvm_mmu.h>
#include <asm/debug-monitors.h>
#include <asm/traps.h>

#define CREATE_TRACE_POINTS
#include "trace.h"

typedef int (*exit_handle_fn)(struct kvm_vcpu *, struct kvm_run *);

static void kvm_handle_guest_serror(struct kvm_vcpu *vcpu, u32 esr)
{
	if (!arm64_is_ras_serror(esr) || arm64_is_fatal_ras_serror(NULL, esr))
		kvm_inject_vabt(vcpu);
}

static int handle_hvc(struct kvm_vcpu *vcpu, struct kvm_run *run)
{
	int ret;

	trace_kvm_hvc_arm64(*vcpu_pc(vcpu), vcpu_get_reg(vcpu, 0),
			    kvm_vcpu_hvc_get_imm(vcpu));
	vcpu->stat.hvc_exit_stat++;

	ret = kvm_hvc_call_handler(vcpu);
	if (ret < 0) {
		vcpu_set_reg(vcpu, 0, ~0UL);
		return 1;
	}

	return ret;
}

static int handle_smc(struct kvm_vcpu *vcpu, struct kvm_run *run)
{
	/*
	 * "If an SMC instruction executed at Non-secure EL1 is
	 * trapped to EL2 because HCR_EL2.TSC is 1, the exception is a
	 * Trap exception, not a Secure Monitor Call exception [...]"
	 *
	 * We need to advance the PC after the trap, as it would
	 * otherwise return to the same address...
	 */
	vcpu_set_reg(vcpu, 0, ~0UL);
	kvm_skip_instr(vcpu, kvm_vcpu_trap_il_is32bit(vcpu));
	return 1;
}

/*
 * Guest access to FP/ASIMD registers are routed to this handler only
 * when the system doesn't support FP/ASIMD.
 */
static int handle_no_fpsimd(struct kvm_vcpu *vcpu, struct kvm_run *run)
{
	kvm_inject_undefined(vcpu);
	return 1;
}

/**
 * kvm_handle_wfx - handle a wait-for-interrupts or wait-for-event
 *		    instruction executed by a guest
 *
 * @vcpu:	the vcpu pointer
 *
 * WFE: Yield the CPU and come back to this vcpu when the scheduler
 * decides to.
 * WFI: Simply call kvm_vcpu_block(), which will halt execution of
 * world-switches and schedule other host processes until there is an
 * incoming IRQ or FIQ to the VM.
 */
static int kvm_handle_wfx(struct kvm_vcpu *vcpu, struct kvm_run *run)
{
	if (kvm_vcpu_get_hsr(vcpu) & ESR_ELx_WFx_ISS_WFE) {
		trace_kvm_wfx_arm64(*vcpu_pc(vcpu), true);
		vcpu->stat.wfe_exit_stat++;
		kvm_vcpu_on_spin(vcpu, vcpu_mode_priv(vcpu));
	} else {
		trace_kvm_wfx_arm64(*vcpu_pc(vcpu), false);
		vcpu->stat.wfi_exit_stat++;
		kvm_vcpu_block(vcpu);
		kvm_clear_request(KVM_REQ_UNHALT, vcpu);
	}

	kvm_skip_instr(vcpu, kvm_vcpu_trap_il_is32bit(vcpu));

	return 1;
}

/**
 * kvm_handle_guest_debug - handle a debug exception instruction
 *
 * @vcpu:	the vcpu pointer
 * @run:	access to the kvm_run structure for results
 *
 * We route all debug exceptions through the same handler. If both the
 * guest and host are using the same debug facilities it will be up to
 * userspace to re-inject the correct exception for guest delivery.
 *
 * @return: 0 (while setting run->exit_reason), -1 for error
 */
static int kvm_handle_guest_debug(struct kvm_vcpu *vcpu, struct kvm_run *run)
{
	u32 hsr = kvm_vcpu_get_hsr(vcpu);
	int ret = 0;

	run->exit_reason = KVM_EXIT_DEBUG;
	run->debug.arch.hsr = hsr;

	switch (ESR_ELx_EC(hsr)) {
	case ESR_ELx_EC_WATCHPT_LOW:
		run->debug.arch.far = vcpu->arch.fault.far_el2;
		/* fall through */
	case ESR_ELx_EC_SOFTSTP_LOW:
	case ESR_ELx_EC_BREAKPT_LOW:
	case ESR_ELx_EC_BKPT32:
	case ESR_ELx_EC_BRK64:
		break;
	default:
		kvm_err("%s: un-handled case hsr: %#08x\n",
			__func__, (unsigned int) hsr);
		ret = -1;
		break;
	}

	return ret;
}

static int kvm_handle_unknown_ec(struct kvm_vcpu *vcpu, struct kvm_run *run)
{
	u32 hsr = kvm_vcpu_get_hsr(vcpu);

	kvm_pr_unimpl("Unknown exception class: hsr: %#08x -- %s\n",
		      hsr, esr_get_class_string(hsr));

	kvm_inject_undefined(vcpu);
	return 1;
}

static int handle_sve(struct kvm_vcpu *vcpu, struct kvm_run *run)
{
	/* Until SVE is supported for guests: */
	kvm_inject_undefined(vcpu);
	return 1;
}

<<<<<<< HEAD
=======
#define __ptrauth_save_key(regs, key)						\
({										\
	regs[key ## KEYLO_EL1] = read_sysreg_s(SYS_ ## key ## KEYLO_EL1);	\
	regs[key ## KEYHI_EL1] = read_sysreg_s(SYS_ ## key ## KEYHI_EL1);	\
})

/*
 * Handle the guest trying to use a ptrauth instruction, or trying to access a
 * ptrauth register.
 */
void kvm_arm_vcpu_ptrauth_trap(struct kvm_vcpu *vcpu)
{
	struct kvm_cpu_context *ctxt;

	if (vcpu_has_ptrauth(vcpu)) {
		vcpu_ptrauth_enable(vcpu);
		ctxt = vcpu->arch.host_cpu_context;
		__ptrauth_save_key(ctxt->sys_regs, APIA);
		__ptrauth_save_key(ctxt->sys_regs, APIB);
		__ptrauth_save_key(ctxt->sys_regs, APDA);
		__ptrauth_save_key(ctxt->sys_regs, APDB);
		__ptrauth_save_key(ctxt->sys_regs, APGA);
	} else {
		kvm_inject_undefined(vcpu);
	}
}

/*
 * Guest usage of a ptrauth instruction (which the guest EL1 did not turn into
 * a NOP).
 */
static int kvm_handle_ptrauth(struct kvm_vcpu *vcpu, struct kvm_run *run)
{
	kvm_arm_vcpu_ptrauth_trap(vcpu);
	return 1;
}

>>>>>>> 407d19ab
static exit_handle_fn arm_exit_handlers[] = {
	[0 ... ESR_ELx_EC_MAX]	= kvm_handle_unknown_ec,
	[ESR_ELx_EC_WFx]	= kvm_handle_wfx,
	[ESR_ELx_EC_CP15_32]	= kvm_handle_cp15_32,
	[ESR_ELx_EC_CP15_64]	= kvm_handle_cp15_64,
	[ESR_ELx_EC_CP14_MR]	= kvm_handle_cp14_32,
	[ESR_ELx_EC_CP14_LS]	= kvm_handle_cp14_load_store,
	[ESR_ELx_EC_CP14_64]	= kvm_handle_cp14_64,
	[ESR_ELx_EC_HVC32]	= handle_hvc,
	[ESR_ELx_EC_SMC32]	= handle_smc,
	[ESR_ELx_EC_HVC64]	= handle_hvc,
	[ESR_ELx_EC_SMC64]	= handle_smc,
	[ESR_ELx_EC_SYS64]	= kvm_handle_sys_reg,
	[ESR_ELx_EC_SVE]	= handle_sve,
	[ESR_ELx_EC_IABT_LOW]	= kvm_handle_guest_abort,
	[ESR_ELx_EC_DABT_LOW]	= kvm_handle_guest_abort,
	[ESR_ELx_EC_SOFTSTP_LOW]= kvm_handle_guest_debug,
	[ESR_ELx_EC_WATCHPT_LOW]= kvm_handle_guest_debug,
	[ESR_ELx_EC_BREAKPT_LOW]= kvm_handle_guest_debug,
	[ESR_ELx_EC_BKPT32]	= kvm_handle_guest_debug,
	[ESR_ELx_EC_BRK64]	= kvm_handle_guest_debug,
	[ESR_ELx_EC_FP_ASIMD]	= handle_no_fpsimd,
};

static exit_handle_fn kvm_get_exit_handler(struct kvm_vcpu *vcpu)
{
	u32 hsr = kvm_vcpu_get_hsr(vcpu);
	u8 hsr_ec = ESR_ELx_EC(hsr);

	return arm_exit_handlers[hsr_ec];
}

/*
 * We may be single-stepping an emulated instruction. If the emulation
 * has been completed in the kernel, we can return to userspace with a
 * KVM_EXIT_DEBUG, otherwise userspace needs to complete its
 * emulation first.
 */
static int handle_trap_exceptions(struct kvm_vcpu *vcpu, struct kvm_run *run)
{
	int handled;

	/*
	 * See ARM ARM B1.14.1: "Hyp traps on instructions
	 * that fail their condition code check"
	 */
	if (!kvm_condition_valid(vcpu)) {
		kvm_skip_instr(vcpu, kvm_vcpu_trap_il_is32bit(vcpu));
		handled = 1;
	} else {
		exit_handle_fn exit_handler;

		exit_handler = kvm_get_exit_handler(vcpu);
		handled = exit_handler(vcpu, run);
	}

	/*
	 * kvm_arm_handle_step_debug() sets the exit_reason on the kvm_run
	 * structure if we need to return to userspace.
	 */
	if (handled > 0 && kvm_arm_handle_step_debug(vcpu, run))
		handled = 0;

	return handled;
}

/*
 * Return > 0 to return to guest, < 0 on error, 0 (and set exit_reason) on
 * proper exit to userspace.
 */
int handle_exit(struct kvm_vcpu *vcpu, struct kvm_run *run,
		       int exception_index)
{
	if (ARM_SERROR_PENDING(exception_index)) {
		u8 hsr_ec = ESR_ELx_EC(kvm_vcpu_get_hsr(vcpu));

		/*
		 * HVC/SMC already have an adjusted PC, which we need
		 * to correct in order to return to after having
		 * injected the SError.
		 */
		if (hsr_ec == ESR_ELx_EC_HVC32 || hsr_ec == ESR_ELx_EC_HVC64 ||
		    hsr_ec == ESR_ELx_EC_SMC32 || hsr_ec == ESR_ELx_EC_SMC64) {
			u32 adj =  kvm_vcpu_trap_il_is32bit(vcpu) ? 4 : 2;
			*vcpu_pc(vcpu) -= adj;
		}

		return 1;
	}

	exception_index = ARM_EXCEPTION_CODE(exception_index);

	switch (exception_index) {
	case ARM_EXCEPTION_IRQ:
		return 1;
	case ARM_EXCEPTION_EL1_SERROR:
		/* We may still need to return for single-step */
		if (!(*vcpu_cpsr(vcpu) & DBG_SPSR_SS)
			&& kvm_arm_handle_step_debug(vcpu, run))
			return 0;
		else
			return 1;
	case ARM_EXCEPTION_TRAP:
		return handle_trap_exceptions(vcpu, run);
	case ARM_EXCEPTION_HYP_GONE:
		/*
		 * EL2 has been reset to the hyp-stub. This happens when a guest
		 * is pre-empted by kvm_reboot()'s shutdown call.
		 */
		run->exit_reason = KVM_EXIT_FAIL_ENTRY;
		return 0;
	default:
		kvm_pr_unimpl("Unsupported exception type: %d",
			      exception_index);
		run->exit_reason = KVM_EXIT_INTERNAL_ERROR;
		return 0;
	}
}

/* For exit types that need handling before we can be preempted */
void handle_exit_early(struct kvm_vcpu *vcpu, struct kvm_run *run,
		       int exception_index)
{
	if (ARM_SERROR_PENDING(exception_index)) {
		if (this_cpu_has_cap(ARM64_HAS_RAS_EXTN)) {
			u64 disr = kvm_vcpu_get_disr(vcpu);

			kvm_handle_guest_serror(vcpu, disr_to_esr(disr));
		} else {
			kvm_inject_vabt(vcpu);
		}

		return;
	}

	exception_index = ARM_EXCEPTION_CODE(exception_index);

	if (exception_index == ARM_EXCEPTION_EL1_SERROR)
		kvm_handle_guest_serror(vcpu, kvm_vcpu_get_hsr(vcpu));
}<|MERGE_RESOLUTION|>--- conflicted
+++ resolved
@@ -162,8 +162,6 @@
 	return 1;
 }
 
-<<<<<<< HEAD
-=======
 #define __ptrauth_save_key(regs, key)						\
 ({										\
 	regs[key ## KEYLO_EL1] = read_sysreg_s(SYS_ ## key ## KEYLO_EL1);	\
@@ -201,7 +199,6 @@
 	return 1;
 }
 
->>>>>>> 407d19ab
 static exit_handle_fn arm_exit_handlers[] = {
 	[0 ... ESR_ELx_EC_MAX]	= kvm_handle_unknown_ec,
 	[ESR_ELx_EC_WFx]	= kvm_handle_wfx,
@@ -224,6 +221,7 @@
 	[ESR_ELx_EC_BKPT32]	= kvm_handle_guest_debug,
 	[ESR_ELx_EC_BRK64]	= kvm_handle_guest_debug,
 	[ESR_ELx_EC_FP_ASIMD]	= handle_no_fpsimd,
+	[ESR_ELx_EC_PAC]	= kvm_handle_ptrauth,
 };
 
 static exit_handle_fn kvm_get_exit_handler(struct kvm_vcpu *vcpu)
@@ -257,13 +255,6 @@
 		exit_handler = kvm_get_exit_handler(vcpu);
 		handled = exit_handler(vcpu, run);
 	}
-
-	/*
-	 * kvm_arm_handle_step_debug() sets the exit_reason on the kvm_run
-	 * structure if we need to return to userspace.
-	 */
-	if (handled > 0 && kvm_arm_handle_step_debug(vcpu, run))
-		handled = 0;
 
 	return handled;
 }
@@ -298,12 +289,7 @@
 	case ARM_EXCEPTION_IRQ:
 		return 1;
 	case ARM_EXCEPTION_EL1_SERROR:
-		/* We may still need to return for single-step */
-		if (!(*vcpu_cpsr(vcpu) & DBG_SPSR_SS)
-			&& kvm_arm_handle_step_debug(vcpu, run))
-			return 0;
-		else
-			return 1;
+		return 1;
 	case ARM_EXCEPTION_TRAP:
 		return handle_trap_exceptions(vcpu, run);
 	case ARM_EXCEPTION_HYP_GONE:
@@ -313,6 +299,13 @@
 		 */
 		run->exit_reason = KVM_EXIT_FAIL_ENTRY;
 		return 0;
+	case ARM_EXCEPTION_IL:
+		/*
+		 * We attempted an illegal exception return.  Guest state must
+		 * have been corrupted somehow.  Give up.
+		 */
+		run->exit_reason = KVM_EXIT_FAIL_ENTRY;
+		return -EINVAL;
 	default:
 		kvm_pr_unimpl("Unsupported exception type: %d",
 			      exception_index);
