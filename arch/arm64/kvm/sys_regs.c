--- conflicted
+++ resolved
@@ -65,7 +65,7 @@
 	return false;
 }
 
-u64 vcpu_read_sys_reg(struct kvm_vcpu *vcpu, int reg)
+u64 vcpu_read_sys_reg(const struct kvm_vcpu *vcpu, int reg)
 {
 	if (!vcpu->arch.sysregs_loaded_on_cpu)
 		goto immediate_read;
@@ -303,12 +303,29 @@
 		return read_zero(vcpu, p);
 }
 
-static bool trap_undef(struct kvm_vcpu *vcpu,
-		       struct sys_reg_params *p,
-		       const struct sys_reg_desc *r)
-{
-	kvm_inject_undefined(vcpu);
-	return false;
+/*
+ * ARMv8.1 mandates at least a trivial LORegion implementation, where all the
+ * RW registers are RES0 (which we can implement as RAZ/WI). On an ARMv8.0
+ * system, these registers should UNDEF. LORID_EL1 being a RO register, we
+ * treat it separately.
+ */
+static bool trap_loregion(struct kvm_vcpu *vcpu,
+			  struct sys_reg_params *p,
+			  const struct sys_reg_desc *r)
+{
+	u64 val = read_sanitised_ftr_reg(SYS_ID_AA64MMFR1_EL1);
+	u32 sr = sys_reg((u32)r->Op0, (u32)r->Op1,
+			 (u32)r->CRn, (u32)r->CRm, (u32)r->Op2);
+
+	if (!(val & (0xfUL << ID_AA64MMFR1_LOR_SHIFT))) {
+		kvm_inject_undefined(vcpu);
+		return false;
+	}
+
+	if (p->is_write && sr == SYS_LORID_EL1)
+		return write_to_read_only(vcpu, p, r);
+
+	return trap_raz_wi(vcpu, p, r);
 }
 
 static bool trap_oslsr_el1(struct kvm_vcpu *vcpu,
@@ -957,6 +974,10 @@
 	return true;
 }
 
+#define reg_to_encoding(x)						\
+	sys_reg((u32)(x)->Op0, (u32)(x)->Op1,				\
+		(u32)(x)->CRn, (u32)(x)->CRm, (u32)(x)->Op2);
+
 /* Silly macro to expand the DBG{BCR,BVR,WVR,WCR}n_EL1 registers in one go */
 #define DBG_BCR_BVR_WCR_WVR_EL1(n)					\
 	{ SYS_DESC(SYS_DBGBVRn_EL1(n)),					\
@@ -978,11 +999,6 @@
 	{ SYS_DESC(SYS_PMEVTYPERn_EL0(n)),					\
 	  access_pmu_evtyper, reset_unknown, (PMEVTYPER0_EL0 + n), }
 
-<<<<<<< HEAD
-static bool access_cntp_tval(struct kvm_vcpu *vcpu,
-		struct sys_reg_params *p,
-		const struct sys_reg_desc *r)
-=======
 static bool trap_ptrauth(struct kvm_vcpu *vcpu,
 			 struct sys_reg_params *p,
 			 const struct sys_reg_desc *rd)
@@ -1017,42 +1033,35 @@
 static bool access_arch_timer(struct kvm_vcpu *vcpu,
 			      struct sys_reg_params *p,
 			      const struct sys_reg_desc *r)
->>>>>>> 407d19ab
-{
-	u64 now = kvm_phys_timer_read();
-	u64 cval;
-
-	if (p->is_write) {
-		kvm_arm_timer_set_reg(vcpu, KVM_REG_ARM_PTIMER_CVAL,
-				      p->regval + now);
-	} else {
-		cval = kvm_arm_timer_get_reg(vcpu, KVM_REG_ARM_PTIMER_CVAL);
-		p->regval = cval - now;
-	}
-
-	return true;
-}
-
-static bool access_cntp_ctl(struct kvm_vcpu *vcpu,
-		struct sys_reg_params *p,
-		const struct sys_reg_desc *r)
-{
+{
+	enum kvm_arch_timers tmr;
+	enum kvm_arch_timer_regs treg;
+	u64 reg = reg_to_encoding(r);
+
+	switch (reg) {
+	case SYS_CNTP_TVAL_EL0:
+	case SYS_AARCH32_CNTP_TVAL:
+		tmr = TIMER_PTIMER;
+		treg = TIMER_REG_TVAL;
+		break;
+	case SYS_CNTP_CTL_EL0:
+	case SYS_AARCH32_CNTP_CTL:
+		tmr = TIMER_PTIMER;
+		treg = TIMER_REG_CTL;
+		break;
+	case SYS_CNTP_CVAL_EL0:
+	case SYS_AARCH32_CNTP_CVAL:
+		tmr = TIMER_PTIMER;
+		treg = TIMER_REG_CVAL;
+		break;
+	default:
+		BUG();
+	}
+
 	if (p->is_write)
-		kvm_arm_timer_set_reg(vcpu, KVM_REG_ARM_PTIMER_CTL, p->regval);
+		kvm_arm_timer_write_sysreg(vcpu, tmr, treg, p->regval);
 	else
-		p->regval = kvm_arm_timer_get_reg(vcpu, KVM_REG_ARM_PTIMER_CTL);
-
-	return true;
-}
-
-static bool access_cntp_cval(struct kvm_vcpu *vcpu,
-		struct sys_reg_params *p,
-		const struct sys_reg_desc *r)
-{
-	if (p->is_write)
-		kvm_arm_timer_set_reg(vcpu, KVM_REG_ARM_PTIMER_CVAL, p->regval);
-	else
-		p->regval = kvm_arm_timer_get_reg(vcpu, KVM_REG_ARM_PTIMER_CVAL);
+		p->regval = kvm_arm_timer_read_sysreg(vcpu, tmr, treg);
 
 	return true;
 }
@@ -1067,19 +1076,11 @@
 
 	if (id == SYS_ID_AA64PFR0_EL1 && !vcpu_has_sve(vcpu)) {
 		val &= ~(0xfUL << ID_AA64PFR0_SVE_SHIFT);
-<<<<<<< HEAD
-	} else if (id == SYS_ID_AA64MMFR1_EL1) {
-		if (val & (0xfUL << ID_AA64MMFR1_LOR_SHIFT))
-			kvm_debug("LORegions unsupported for guests, suppressing\n");
-
-		val &= ~(0xfUL << ID_AA64MMFR1_LOR_SHIFT);
-=======
 	} else if (id == SYS_ID_AA64ISAR1_EL1 && !vcpu_has_ptrauth(vcpu)) {
 		val &= ~((0xfUL << ID_AA64ISAR1_APA_SHIFT) |
 			 (0xfUL << ID_AA64ISAR1_API_SHIFT) |
 			 (0xfUL << ID_AA64ISAR1_GPA_SHIFT) |
 			 (0xfUL << ID_AA64ISAR1_GPI_SHIFT));
->>>>>>> 407d19ab
 	}
 
 	return val;
@@ -1250,6 +1251,64 @@
 			  const struct kvm_one_reg *reg, void __user *uaddr)
 {
 	return __set_id_reg(vcpu, rd, uaddr, true);
+}
+
+static bool access_ctr(struct kvm_vcpu *vcpu, struct sys_reg_params *p,
+		       const struct sys_reg_desc *r)
+{
+	if (p->is_write)
+		return write_to_read_only(vcpu, p, r);
+
+	p->regval = read_sanitised_ftr_reg(SYS_CTR_EL0);
+	return true;
+}
+
+static bool access_clidr(struct kvm_vcpu *vcpu, struct sys_reg_params *p,
+			 const struct sys_reg_desc *r)
+{
+	if (p->is_write)
+		return write_to_read_only(vcpu, p, r);
+
+	p->regval = read_sysreg(clidr_el1);
+	return true;
+}
+
+static bool access_csselr(struct kvm_vcpu *vcpu, struct sys_reg_params *p,
+			  const struct sys_reg_desc *r)
+{
+	if (p->is_write)
+		vcpu_write_sys_reg(vcpu, p->regval, r->reg);
+	else
+		p->regval = vcpu_read_sys_reg(vcpu, r->reg);
+	return true;
+}
+
+static bool access_ccsidr(struct kvm_vcpu *vcpu, struct sys_reg_params *p,
+			  const struct sys_reg_desc *r)
+{
+	u32 csselr;
+
+	if (p->is_write)
+		return write_to_read_only(vcpu, p, r);
+
+	csselr = vcpu_read_sys_reg(vcpu, CSSELR_EL1);
+	p->regval = get_ccsidr(csselr);
+
+	/*
+	 * Guests should not be doing cache operations by set/way at all, and
+	 * for this reason, we trap them and attempt to infer the intent, so
+	 * that we can flush the entire guest's address space at the appropriate
+	 * time.
+	 * To prevent this trapping from causing performance problems, let's
+	 * expose the geometry of all data and unified caches (which are
+	 * guaranteed to be PIPT and thus non-aliasing) as 1 set and 1 way.
+	 * [If guests should attempt to infer aliasing properties from the
+	 * geometry (which is not permitted by the architecture), they would
+	 * only do so for virtually indexed caches.]
+	 */
+	if (!(csselr & 1)) // data or unified cache
+		p->regval &= ~GENMASK(27, 3);
+	return true;
 }
 
 /* sys_reg_desc initialiser for known cpufeature ID registers */
@@ -1449,11 +1508,11 @@
 	{ SYS_DESC(SYS_MAIR_EL1), access_vm_reg, reset_unknown, MAIR_EL1 },
 	{ SYS_DESC(SYS_AMAIR_EL1), access_vm_reg, reset_amair_el1, AMAIR_EL1 },
 
-	{ SYS_DESC(SYS_LORSA_EL1), trap_undef },
-	{ SYS_DESC(SYS_LOREA_EL1), trap_undef },
-	{ SYS_DESC(SYS_LORN_EL1), trap_undef },
-	{ SYS_DESC(SYS_LORC_EL1), trap_undef },
-	{ SYS_DESC(SYS_LORID_EL1), trap_undef },
+	{ SYS_DESC(SYS_LORSA_EL1), trap_loregion },
+	{ SYS_DESC(SYS_LOREA_EL1), trap_loregion },
+	{ SYS_DESC(SYS_LORN_EL1), trap_loregion },
+	{ SYS_DESC(SYS_LORC_EL1), trap_loregion },
+	{ SYS_DESC(SYS_LORID_EL1), trap_loregion },
 
 	{ SYS_DESC(SYS_VBAR_EL1), NULL, reset_val, VBAR_EL1, 0 },
 	{ SYS_DESC(SYS_DISR_EL1), NULL, reset_val, DISR_EL1, 0 },
@@ -1476,7 +1535,10 @@
 
 	{ SYS_DESC(SYS_CNTKCTL_EL1), NULL, reset_val, CNTKCTL_EL1, 0},
 
-	{ SYS_DESC(SYS_CSSELR_EL1), NULL, reset_unknown, CSSELR_EL1 },
+	{ SYS_DESC(SYS_CCSIDR_EL1), access_ccsidr },
+	{ SYS_DESC(SYS_CLIDR_EL1), access_clidr },
+	{ SYS_DESC(SYS_CSSELR_EL1), access_csselr, reset_unknown, CSSELR_EL1 },
+	{ SYS_DESC(SYS_CTR_EL0), access_ctr },
 
 	{ SYS_DESC(SYS_PMCR_EL0), access_pmcr, reset_pmcr, },
 	{ SYS_DESC(SYS_PMCNTENSET_EL0), access_pmcnten, reset_unknown, PMCNTENSET_EL0 },
@@ -1499,9 +1561,9 @@
 	{ SYS_DESC(SYS_TPIDR_EL0), NULL, reset_unknown, TPIDR_EL0 },
 	{ SYS_DESC(SYS_TPIDRRO_EL0), NULL, reset_unknown, TPIDRRO_EL0 },
 
-	{ SYS_DESC(SYS_CNTP_TVAL_EL0), access_cntp_tval },
-	{ SYS_DESC(SYS_CNTP_CTL_EL0), access_cntp_ctl },
-	{ SYS_DESC(SYS_CNTP_CVAL_EL0), access_cntp_cval },
+	{ SYS_DESC(SYS_CNTP_TVAL_EL0), access_arch_timer },
+	{ SYS_DESC(SYS_CNTP_CTL_EL0), access_arch_timer },
+	{ SYS_DESC(SYS_CNTP_CVAL_EL0), access_arch_timer },
 
 	/* PMEVCNTRn_EL0 */
 	PMU_PMEVCNTR_EL0(0),
@@ -1776,6 +1838,7 @@
  * register).
  */
 static const struct sys_reg_desc cp15_regs[] = {
+	{ Op1( 0), CRn( 0), CRm( 0), Op2( 1), access_ctr },
 	{ Op1( 0), CRn( 1), CRm( 0), Op2( 0), access_vm_reg, NULL, c1_SCTLR },
 	{ Op1( 0), CRn( 2), CRm( 0), Op2( 0), access_vm_reg, NULL, c2_TTBR0 },
 	{ Op1( 0), CRn( 2), CRm( 0), Op2( 1), access_vm_reg, NULL, c2_TTBR1 },
@@ -1822,10 +1885,9 @@
 
 	{ Op1( 0), CRn(13), CRm( 0), Op2( 1), access_vm_reg, NULL, c13_CID },
 
-	/* CNTP_TVAL */
-	{ Op1( 0), CRn(14), CRm( 2), Op2( 0), access_cntp_tval },
-	/* CNTP_CTL */
-	{ Op1( 0), CRn(14), CRm( 2), Op2( 1), access_cntp_ctl },
+	/* Arch Tmers */
+	{ SYS_DESC(SYS_AARCH32_CNTP_TVAL), access_arch_timer },
+	{ SYS_DESC(SYS_AARCH32_CNTP_CTL), access_arch_timer },
 
 	/* PMEVCNTRn */
 	PMU_PMEVCNTR(0),
@@ -1893,6 +1955,10 @@
 	PMU_PMEVTYPER(30),
 	/* PMCCFILTR */
 	{ Op1(0), CRn(14), CRm(15), Op2(7), access_pmu_evtyper },
+
+	{ Op1(1), CRn( 0), CRm( 0), Op2(0), access_ccsidr },
+	{ Op1(1), CRn( 0), CRm( 0), Op2(1), access_clidr },
+	{ Op1(2), CRn( 0), CRm( 0), Op2(0), access_csselr, NULL, c0_CSSELR },
 };
 
 static const struct sys_reg_desc cp15_64_regs[] = {
@@ -1902,7 +1968,7 @@
 	{ Op1( 1), CRn( 0), CRm( 2), Op2( 0), access_vm_reg, NULL, c2_TTBR1 },
 	{ Op1( 1), CRn( 0), CRm(12), Op2( 0), access_gic_sgi }, /* ICC_ASGI1R */
 	{ Op1( 2), CRn( 0), CRm(12), Op2( 0), access_gic_sgi }, /* ICC_SGI0R */
-	{ Op1( 2), CRn( 0), CRm(14), Op2( 0), access_cntp_cval },
+	{ SYS_DESC(SYS_AARCH32_CNTP_CVAL),    access_arch_timer },
 };
 
 /* Target specific emulation tables */
@@ -1931,30 +1997,19 @@
 	}
 }
 
-#define reg_to_match_value(x)						\
-	({								\
-		unsigned long val;					\
-		val  = (x)->Op0 << 14;					\
-		val |= (x)->Op1 << 11;					\
-		val |= (x)->CRn << 7;					\
-		val |= (x)->CRm << 3;					\
-		val |= (x)->Op2;					\
-		val;							\
-	 })
-
 static int match_sys_reg(const void *key, const void *elt)
 {
 	const unsigned long pval = (unsigned long)key;
 	const struct sys_reg_desc *r = elt;
 
-	return pval - reg_to_match_value(r);
+	return pval - reg_to_encoding(r);
 }
 
 static const struct sys_reg_desc *find_reg(const struct sys_reg_params *params,
 					 const struct sys_reg_desc table[],
 					 unsigned int num)
 {
-	unsigned long pval = reg_to_match_value(params);
+	unsigned long pval = reg_to_encoding(params);
 
 	return bsearch((void *)pval, table, num, sizeof(table[0]), match_sys_reg);
 }
@@ -1969,8 +2024,6 @@
 			   struct sys_reg_params *params,
 			   const struct sys_reg_desc *r)
 {
-<<<<<<< HEAD
-=======
 	trace_kvm_sys_access(*vcpu_pc(vcpu), params, r);
 
 	/* Check for regs disabled by runtime config */
@@ -1979,7 +2032,6 @@
 		return;
 	}
 
->>>>>>> 407d19ab
 	/*
 	 * Not having an accessor means that we have configured a trap
 	 * that we don't know how to handle. This certainly qualifies
@@ -2042,8 +2094,8 @@
 		WARN_ON(1);
 	}
 
-	kvm_err("Unsupported guest CP%d access at: %08lx\n",
-		cp, *vcpu_pc(vcpu));
+	kvm_err("Unsupported guest CP%d access at: %08lx [%08lx]\n",
+		cp, *vcpu_pc(vcpu), *vcpu_cpsr(vcpu));
 	print_sys_reg_instr(params);
 	kvm_inject_undefined(vcpu);
 }
@@ -2193,8 +2245,8 @@
 	if (likely(r)) {
 		perform_access(vcpu, params, r);
 	} else {
-		kvm_err("Unsupported guest sys_reg access at: %lx\n",
-			*vcpu_pc(vcpu));
+		kvm_err("Unsupported guest sys_reg access at: %lx [%08lx]\n",
+			*vcpu_pc(vcpu), *vcpu_cpsr(vcpu));
 		print_sys_reg_instr(params);
 		kvm_inject_undefined(vcpu);
 	}
@@ -2326,10 +2378,14 @@
 	}
 
 FUNCTION_INVARIANT(midr_el1)
-FUNCTION_INVARIANT(ctr_el0)
 FUNCTION_INVARIANT(revidr_el1)
 FUNCTION_INVARIANT(clidr_el1)
 FUNCTION_INVARIANT(aidr_el1)
+
+static void get_ctr_el0(struct kvm_vcpu *v, const struct sys_reg_desc *r)
+{
+	((struct sys_reg_desc *)r)->val = read_sanitised_ftr_reg(SYS_CTR_EL0);
+}
 
 /* ->val is filled in by kvm_sys_reg_table_init() */
 static struct sys_reg_desc invariant_sys_regs[] = {
