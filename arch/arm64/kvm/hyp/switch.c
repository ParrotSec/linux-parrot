--- conflicted
+++ resolved
@@ -12,6 +12,7 @@
 
 #include <kvm/arm_psci.h>
 
+#include <asm/arch_gicv3.h>
 #include <asm/cpufeature.h>
 #include <asm/kprobes.h>
 #include <asm/kvm_asm.h>
@@ -138,6 +139,14 @@
 {
 	extern char vectors[];	/* kernel exception vectors */
 	write_sysreg(HCR_HOST_VHE_FLAGS, hcr_el2);
+
+	/*
+	 * ARM erratum 1165522 requires the actual execution of the above
+	 * before we can switch to the EL2/EL0 translation regime used by
+	 * the host.
+	 */
+	asm(ALTERNATIVE("nop", "isb", ARM64_WORKAROUND_1165522));
+
 	write_sysreg(CPACR_EL1_DEFAULT, cpacr_el1);
 	write_sysreg(vectors, vbar_el1);
 }
@@ -194,7 +203,7 @@
 
 static void __hyp_text __activate_vm(struct kvm *kvm)
 {
-	write_sysreg(kvm->arch.vttbr, vttbr_el2);
+	__load_guest_stage2(kvm);
 }
 
 static void __hyp_text __deactivate_vm(struct kvm_vcpu *vcpu)
@@ -259,7 +268,7 @@
 		return false; /* Translation failed, back to guest */
 
 	/* Convert PAR to HPFAR format */
-	*hpfar = ((tmp >> 12) & ((1UL << 36) - 1)) << 4;
+	*hpfar = PAR_TO_HPFAR(tmp);
 	return true;
 }
 
@@ -301,39 +310,8 @@
 	return true;
 }
 
-<<<<<<< HEAD
-/* Skip an instruction which has been emulated. Returns true if
- * execution can continue or false if we need to exit hyp mode because
- * single-step was in effect.
- */
-static bool __hyp_text __skip_instr(struct kvm_vcpu *vcpu)
-{
-	*vcpu_pc(vcpu) = read_sysreg_el2(elr);
-
-	if (vcpu_mode_is_32bit(vcpu)) {
-		vcpu->arch.ctxt.gp_regs.regs.pstate = read_sysreg_el2(spsr);
-		kvm_skip_instr32(vcpu, kvm_vcpu_trap_il_is32bit(vcpu));
-		write_sysreg_el2(vcpu->arch.ctxt.gp_regs.regs.pstate, spsr);
-	} else {
-		*vcpu_pc(vcpu) += 4;
-	}
-
-	write_sysreg_el2(*vcpu_pc(vcpu), elr);
-
-	if (vcpu->guest_debug & KVM_GUESTDBG_SINGLESTEP) {
-		vcpu->arch.fault.esr_el2 =
-			(ESR_ELx_EC_SOFTSTP_LOW << ESR_ELx_EC_SHIFT) | 0x22;
-		return false;
-	} else {
-		return true;
-	}
-}
-
-static bool __hyp_text __hyp_switch_fpsimd(struct kvm_vcpu *vcpu)
-=======
 /* Check for an FPSIMD/SVE trap and handle as appropriate */
 static bool __hyp_text __hyp_handle_fpsimd(struct kvm_vcpu *vcpu)
->>>>>>> 407d19ab
 {
 	bool vhe, sve_guest, sve_host;
 	u8 hsr_ec;
@@ -459,20 +437,12 @@
 		if (valid) {
 			int ret = __vgic_v2_perform_cpuif_access(vcpu);
 
-			if (ret ==  1 && __skip_instr(vcpu))
+			if (ret == 1)
 				return true;
 
-			if (ret == -1) {
-				/* Promote an illegal access to an
-				 * SError. If we would be returning
-				 * due to single-step clear the SS
-				 * bit so handle_exit knows what to
-				 * do after dealing with the error.
-				 */
-				if (!__skip_instr(vcpu))
-					*vcpu_cpsr(vcpu) &= ~DBG_SPSR_SS;
+			/* Promote an illegal access to an SError.*/
+			if (ret == -1)
 				*exit_code = ARM_EXCEPTION_EL1_SERROR;
-			}
 
 			goto exit;
 		}
@@ -483,7 +453,7 @@
 	     kvm_vcpu_trap_get_class(vcpu) == ESR_ELx_EC_CP15_32)) {
 		int ret = __vgic_v3_perform_cpuif_access(vcpu);
 
-		if (ret == 1 && __skip_instr(vcpu))
+		if (ret == 1)
 			return true;
 	}
 
@@ -576,8 +546,19 @@
 
 	sysreg_save_host_state_vhe(host_ctxt);
 
+	/*
+	 * ARM erratum 1165522 requires us to configure both stage 1 and
+	 * stage 2 translation for the guest context before we clear
+	 * HCR_EL2.TGE.
+	 *
+	 * We have already configured the guest's stage 1 translation in
+	 * kvm_vcpu_load_sysregs above.  We must now call __activate_vm
+	 * before __activate_traps, because __activate_vm configures
+	 * stage 2 translation, and __activate_traps clear HCR_EL2.TGE
+	 * (among other things).
+	 */
+	__activate_vm(vcpu->kvm);
 	__activate_traps(vcpu);
-	__activate_vm(vcpu->kvm);
 
 	sysreg_restore_guest_state_vhe(guest_ctxt);
 	__debug_switch_to_guest(vcpu);
@@ -616,8 +597,6 @@
 	bool pmu_switch_needed;
 	u64 exit_code;
 
-<<<<<<< HEAD
-=======
 	/*
 	 * Having IRQs masked via PMR when entering the guest means the GIC
 	 * will not signal the CPU of interrupts of lower priority, and the
@@ -629,7 +608,6 @@
 		dsb(sy);
 	}
 
->>>>>>> 407d19ab
 	vcpu = kern_hyp_va(vcpu);
 
 	host_ctxt = kern_hyp_va(vcpu->arch.host_cpu_context);
@@ -640,8 +618,8 @@
 
 	__sysreg_save_state_nvhe(host_ctxt);
 
+	__activate_vm(kern_hyp_va(vcpu->kvm));
 	__activate_traps(vcpu);
-	__activate_vm(kern_hyp_va(vcpu->kvm));
 
 	__hyp_vgic_restore_state(vcpu);
 	__timer_enable_traps(vcpu);
@@ -684,8 +662,6 @@
 	 */
 	__debug_switch_to_host(vcpu);
 
-<<<<<<< HEAD
-=======
 	if (pmu_switch_needed)
 		__pmu_switch_to_host(host_ctxt);
 
@@ -693,7 +669,6 @@
 	if (system_uses_irq_prio_masking())
 		gic_write_pmr(GIC_PRIO_IRQOFF);
 
->>>>>>> 407d19ab
 	return exit_code;
 }
 
