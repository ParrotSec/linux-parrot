--- conflicted
+++ resolved
@@ -31,7 +31,6 @@
 #include <asm/setup.h>
 #include <linux/sizes.h>
 #include <asm/tlb.h>
-#include <asm/memblock.h>
 #include <asm/mmu_context.h>
 #include <asm/ptdump.h>
 #include <asm/tlbflush.h>
@@ -41,6 +40,8 @@
 
 u64 idmap_t0sz = TCR_T0SZ(VA_BITS);
 u64 idmap_ptrs_per_pgd = PTRS_PER_PGD;
+u64 vabits_user __ro_after_init;
+EXPORT_SYMBOL(vabits_user);
 
 u64 kimage_voffset __ro_after_init;
 EXPORT_SYMBOL(kimage_voffset);
@@ -56,6 +57,24 @@
 static pmd_t bm_pmd[PTRS_PER_PMD] __page_aligned_bss __maybe_unused;
 static pud_t bm_pud[PTRS_PER_PUD] __page_aligned_bss __maybe_unused;
 
+static DEFINE_SPINLOCK(swapper_pgdir_lock);
+
+void set_swapper_pgd(pgd_t *pgdp, pgd_t pgd)
+{
+	pgd_t *fixmap_pgdp;
+
+	spin_lock(&swapper_pgdir_lock);
+	fixmap_pgdp = pgd_set_fixmap(__pa_symbol(pgdp));
+	WRITE_ONCE(*fixmap_pgdp, pgd);
+	/*
+	 * We need dsb(ishst) here to ensure the page-table-walker sees
+	 * our new entry before set_p?d() returns. The fixmap's
+	 * flush_tlb_kernel_range() via clear_fixmap() does this for us.
+	 */
+	pgd_clear_fixmap();
+	spin_unlock(&swapper_pgdir_lock);
+}
+
 pgprot_t phys_mem_access_prot(struct file *file, unsigned long pfn,
 			      unsigned long size, pgprot_t vma_prot)
 {
@@ -72,7 +91,9 @@
 	phys_addr_t phys;
 	void *ptr;
 
-	phys = memblock_alloc(PAGE_SIZE, PAGE_SIZE);
+	phys = memblock_phys_alloc(PAGE_SIZE, PAGE_SIZE);
+	if (!phys)
+		panic("Failed to allocate page table page\n");
 
 	/*
 	 * The FIX_{PGD,PUD,PMD} slots may be in active use, but the FIX_PTE
@@ -441,7 +462,7 @@
 	struct memblock_region *reg;
 	int flags = 0;
 
-	if (debug_pagealloc_enabled())
+	if (rodata_full || debug_pagealloc_enabled())
 		flags = NO_BLOCK_MAPPINGS | NO_CONT_MAPPINGS;
 
 	/*
@@ -542,7 +563,19 @@
 
 static int __init parse_rodata(char *arg)
 {
-	return strtobool(arg, &rodata_enabled);
+	int ret = strtobool(arg, &rodata_enabled);
+	if (!ret) {
+		rodata_full = false;
+		return 0;
+	}
+
+	/* permit 'full' in addition to boolean options */
+	if (strcmp(arg, "full"))
+		return -EINVAL;
+
+	rodata_enabled = true;
+	rodata_full = true;
+	return 0;
 }
 early_param("rodata", parse_rodata);
 
@@ -631,40 +664,22 @@
 	kasan_copy_shadow(pgdp);
 }
 
-/*
- * paging_init() sets up the page tables, initialises the zone memory
- * maps and sets up the zero page.
- */
 void __init paging_init(void)
 {
-	phys_addr_t pgd_phys = early_pgtable_alloc();
-	pgd_t *pgdp = pgd_set_fixmap(pgd_phys);
+	pgd_t *pgdp = pgd_set_fixmap(__pa_symbol(swapper_pg_dir));
 
 	map_kernel(pgdp);
 	map_mem(pgdp);
 
-	/*
-	 * We want to reuse the original swapper_pg_dir so we don't have to
-	 * communicate the new address to non-coherent secondaries in
-	 * secondary_entry, and so cpu_switch_mm can generate the address with
-	 * adrp+add rather than a load from some global variable.
-	 *
-	 * To do this we need to go via a temporary pgd.
-	 */
-	cpu_replace_ttbr1(__va(pgd_phys));
-	memcpy(swapper_pg_dir, pgdp, PGD_SIZE);
+	pgd_clear_fixmap();
+
 	cpu_replace_ttbr1(lm_alias(swapper_pg_dir));
-
-	pgd_clear_fixmap();
-	memblock_free(pgd_phys, PAGE_SIZE);
-
-	/*
-	 * We only reuse the PGD from the swapper_pg_dir, not the pud + pmd
-	 * allocated with it.
-	 */
-	memblock_free(__pa_symbol(swapper_pg_dir) + PAGE_SIZE,
-		      __pa_symbol(swapper_pg_end) - __pa_symbol(swapper_pg_dir)
-		      - PAGE_SIZE);
+	init_mm.pgd = swapper_pg_dir;
+
+	memblock_free(__pa_symbol(init_pg_dir),
+		      __pa_symbol(init_pg_end) - __pa_symbol(init_pg_dir));
+
+	memblock_allow_resize();
 }
 
 /*
@@ -998,10 +1013,8 @@
 
 	pmd = READ_ONCE(*pmdp);
 
-	if (!pmd_present(pmd))
-		return 1;
 	if (!pmd_table(pmd)) {
-		VM_WARN_ON(!pmd_table(pmd));
+		VM_WARN_ON(1);
 		return 1;
 	}
 
@@ -1021,10 +1034,8 @@
 
 	pud = READ_ONCE(*pudp);
 
-	if (!pud_present(pud))
-		return 1;
 	if (!pud_table(pud)) {
-		VM_WARN_ON(!pud_table(pud));
+		VM_WARN_ON(1);
 		return 1;
 	}
 
@@ -1040,9 +1051,6 @@
 	__flush_tlb_kernel_pgtable(addr);
 	pmd_free(NULL, table);
 	return 1;
-<<<<<<< HEAD
-}
-=======
 }
 
 int p4d_free_pud_page(p4d_t *p4d, unsigned long addr)
@@ -1065,5 +1073,4 @@
 	return __add_pages(nid, start >> PAGE_SHIFT, size >> PAGE_SHIFT,
 			   restrictions);
 }
-#endif
->>>>>>> 407d19ab
+#endif