--- conflicted
+++ resolved
@@ -2,6 +2,7 @@
 config M68K
 	bool
 	default y
+	select ARCH_32BIT_OFF_T
 	select ARCH_HAS_SYNC_DMA_FOR_DEVICE if HAS_DMA
 	select ARCH_MIGHT_HAVE_PC_PARPORT if ISA
 	select ARCH_NO_COHERENT_DMA_MMAP if !MMU
@@ -25,14 +26,7 @@
 	select MODULES_USE_ELF_RELA
 	select OLD_SIGSUSPEND3
 	select OLD_SIGACTION
-<<<<<<< HEAD
-	select DMA_NONCOHERENT_OPS if HAS_DMA
-	select HAVE_MEMBLOCK
-	select ARCH_DISCARD_MEMBLOCK
-	select NO_BOOTMEM
-=======
 	select MMU_GATHER_NO_RANGE if MMU
->>>>>>> 407d19ab
 
 config CPU_BIG_ENDIAN
 	def_bool y
@@ -121,11 +115,11 @@
 
 menu "Platform setup"
 
-source arch/m68k/Kconfig.cpu
+source "arch/m68k/Kconfig.cpu"
 
-source arch/m68k/Kconfig.machine
+source "arch/m68k/Kconfig.machine"
 
-source arch/m68k/Kconfig.bus
+source "arch/m68k/Kconfig.bus"
 
 endmenu
 
