--- conflicted
+++ resolved
@@ -54,7 +54,7 @@
 	 * weak key detection code.
 	 */
 	ret = des_ekey(tmp, key);
-	if (unlikely(ret == 0) && (*flags & CRYPTO_TFM_REQ_WEAK_KEY)) {
+	if (unlikely(ret == 0) && (*flags & CRYPTO_TFM_REQ_FORBID_WEAK_KEYS)) {
 		*flags |= CRYPTO_TFM_RES_WEAK_KEY;
 		return -EINVAL;
 	}
@@ -208,18 +208,9 @@
 	u64 k3[DES_EXPKEY_WORDS / 2];
 	int err;
 
-<<<<<<< HEAD
-	if (unlikely(!((K[0] ^ K[2]) | (K[1] ^ K[3])) ||
-		     !((K[2] ^ K[4]) | (K[3] ^ K[5]))) &&
-		     (*flags & CRYPTO_TFM_REQ_WEAK_KEY)) {
-		*flags |= CRYPTO_TFM_RES_WEAK_KEY;
-		return -EINVAL;
-	}
-=======
 	err = __des3_verify_key(flags, key);
 	if (unlikely(err))
 		return err;
->>>>>>> 407d19ab
 
 	des_sparc64_key_expand((const u32 *)key, k1);
 	key += DES_KEY_SIZE;
@@ -517,11 +508,6 @@
 
 static int __init des_sparc64_mod_init(void)
 {
-	int i;
-
-	for (i = 0; i < ARRAY_SIZE(algs); i++)
-		INIT_LIST_HEAD(&algs[i].cra_list);
-
 	if (sparc64_has_des_opcode()) {
 		pr_info("Using sparc64 des opcodes optimized DES implementation\n");
 		return crypto_register_algs(algs, ARRAY_SIZE(algs));
