/*
 * Utility functions for x86 operand and address decoding
 *
 * Copyright (C) Intel Corporation 2017
 */
#include <linux/kernel.h>
#include <linux/string.h>
#include <linux/ratelimit.h>
#include <linux/mmu_context.h>
#include <asm/desc_defs.h>
#include <asm/desc.h>
#include <asm/inat.h>
#include <asm/insn.h>
#include <asm/insn-eval.h>
#include <asm/ldt.h>
#include <asm/vm86.h>

#undef pr_fmt
#define pr_fmt(fmt) "insn: " fmt

enum reg_type {
	REG_TYPE_RM = 0,
	REG_TYPE_REG,
	REG_TYPE_INDEX,
	REG_TYPE_BASE,
};

/**
 * is_string_insn() - Determine if instruction is a string instruction
 * @insn:	Instruction containing the opcode to inspect
 *
 * Returns:
 *
 * true if the instruction, determined by the opcode, is any of the
 * string instructions as defined in the Intel Software Development manual.
 * False otherwise.
 */
static bool is_string_insn(struct insn *insn)
{
	insn_get_opcode(insn);

	/* All string instructions have a 1-byte opcode. */
	if (insn->opcode.nbytes != 1)
		return false;

	switch (insn->opcode.bytes[0]) {
	case 0x6c ... 0x6f:	/* INS, OUTS */
	case 0xa4 ... 0xa7:	/* MOVS, CMPS */
	case 0xaa ... 0xaf:	/* STOS, LODS, SCAS */
		return true;
	default:
		return false;
	}
}

/**
 * insn_has_rep_prefix() - Determine if instruction has a REP prefix
 * @insn:	Instruction containing the prefix to inspect
 *
 * Returns:
 *
 * true if the instruction has a REP prefix, false if not.
 */
bool insn_has_rep_prefix(struct insn *insn)
{
	insn_byte_t p;
	int i;

	insn_get_prefixes(insn);

	for_each_insn_prefix(insn, i, p) {
		if (p == 0xf2 || p == 0xf3)
			return true;
	}

	return false;
}

/**
 * get_seg_reg_override_idx() - obtain segment register override index
 * @insn:	Valid instruction with segment override prefixes
 *
 * Inspect the instruction prefixes in @insn and find segment overrides, if any.
 *
 * Returns:
 *
 * A constant identifying the segment register to use, among CS, SS, DS,
 * ES, FS, or GS. INAT_SEG_REG_DEFAULT is returned if no segment override
 * prefixes were found.
 *
 * -EINVAL in case of error.
 */
static int get_seg_reg_override_idx(struct insn *insn)
{
	int idx = INAT_SEG_REG_DEFAULT;
	int num_overrides = 0, i;
	insn_byte_t p;

	insn_get_prefixes(insn);

	/* Look for any segment override prefixes. */
	for_each_insn_prefix(insn, i, p) {
		insn_attr_t attr;

		attr = inat_get_opcode_attribute(p);
		switch (attr) {
		case INAT_MAKE_PREFIX(INAT_PFX_CS):
			idx = INAT_SEG_REG_CS;
			num_overrides++;
			break;
		case INAT_MAKE_PREFIX(INAT_PFX_SS):
			idx = INAT_SEG_REG_SS;
			num_overrides++;
			break;
		case INAT_MAKE_PREFIX(INAT_PFX_DS):
			idx = INAT_SEG_REG_DS;
			num_overrides++;
			break;
		case INAT_MAKE_PREFIX(INAT_PFX_ES):
			idx = INAT_SEG_REG_ES;
			num_overrides++;
			break;
		case INAT_MAKE_PREFIX(INAT_PFX_FS):
			idx = INAT_SEG_REG_FS;
			num_overrides++;
			break;
		case INAT_MAKE_PREFIX(INAT_PFX_GS):
			idx = INAT_SEG_REG_GS;
			num_overrides++;
			break;
		/* No default action needed. */
		}
	}

	/* More than one segment override prefix leads to undefined behavior. */
	if (num_overrides > 1)
		return -EINVAL;

	return idx;
}

/**
 * check_seg_overrides() - check if segment override prefixes are allowed
 * @insn:	Valid instruction with segment override prefixes
 * @regoff:	Operand offset, in pt_regs, for which the check is performed
 *
 * For a particular register used in register-indirect addressing, determine if
 * segment override prefixes can be used. Specifically, no overrides are allowed
 * for rDI if used with a string instruction.
 *
 * Returns:
 *
 * True if segment override prefixes can be used with the register indicated
 * in @regoff. False if otherwise.
 */
static bool check_seg_overrides(struct insn *insn, int regoff)
{
	if (regoff == offsetof(struct pt_regs, di) && is_string_insn(insn))
		return false;

	return true;
}

/**
 * resolve_default_seg() - resolve default segment register index for an operand
 * @insn:	Instruction with opcode and address size. Must be valid.
 * @regs:	Register values as seen when entering kernel mode
 * @off:	Operand offset, in pt_regs, for which resolution is needed
 *
 * Resolve the default segment register index associated with the instruction
 * operand register indicated by @off. Such index is resolved based on defaults
 * described in the Intel Software Development Manual.
 *
 * Returns:
 *
 * If in protected mode, a constant identifying the segment register to use,
 * among CS, SS, ES or DS. If in long mode, INAT_SEG_REG_IGNORE.
 *
 * -EINVAL in case of error.
 */
static int resolve_default_seg(struct insn *insn, struct pt_regs *regs, int off)
{
	if (any_64bit_mode(regs))
		return INAT_SEG_REG_IGNORE;
	/*
	 * Resolve the default segment register as described in Section 3.7.4
	 * of the Intel Software Development Manual Vol. 1:
	 *
	 *  + DS for all references involving r[ABCD]X, and rSI.
	 *  + If used in a string instruction, ES for rDI. Otherwise, DS.
	 *  + AX, CX and DX are not valid register operands in 16-bit address
	 *    encodings but are valid for 32-bit and 64-bit encodings.
	 *  + -EDOM is reserved to identify for cases in which no register
	 *    is used (i.e., displacement-only addressing). Use DS.
	 *  + SS for rSP or rBP.
	 *  + CS for rIP.
	 */

	switch (off) {
	case offsetof(struct pt_regs, ax):
	case offsetof(struct pt_regs, cx):
	case offsetof(struct pt_regs, dx):
		/* Need insn to verify address size. */
		if (insn->addr_bytes == 2)
			return -EINVAL;

		fallthrough;

	case -EDOM:
	case offsetof(struct pt_regs, bx):
	case offsetof(struct pt_regs, si):
		return INAT_SEG_REG_DS;

	case offsetof(struct pt_regs, di):
		if (is_string_insn(insn))
			return INAT_SEG_REG_ES;
		return INAT_SEG_REG_DS;

	case offsetof(struct pt_regs, bp):
	case offsetof(struct pt_regs, sp):
		return INAT_SEG_REG_SS;

	case offsetof(struct pt_regs, ip):
		return INAT_SEG_REG_CS;

	default:
		return -EINVAL;
	}
}

/**
 * resolve_seg_reg() - obtain segment register index
 * @insn:	Instruction with operands
 * @regs:	Register values as seen when entering kernel mode
 * @regoff:	Operand offset, in pt_regs, used to deterimine segment register
 *
 * Determine the segment register associated with the operands and, if
 * applicable, prefixes and the instruction pointed by @insn.
 *
 * The segment register associated to an operand used in register-indirect
 * addressing depends on:
 *
 * a) Whether running in long mode (in such a case segments are ignored, except
 * if FS or GS are used).
 *
 * b) Whether segment override prefixes can be used. Certain instructions and
 *    registers do not allow override prefixes.
 *
 * c) Whether segment overrides prefixes are found in the instruction prefixes.
 *
 * d) If there are not segment override prefixes or they cannot be used, the
 *    default segment register associated with the operand register is used.
 *
 * The function checks first if segment override prefixes can be used with the
 * operand indicated by @regoff. If allowed, obtain such overridden segment
 * register index. Lastly, if not prefixes were found or cannot be used, resolve
 * the segment register index to use based on the defaults described in the
 * Intel documentation. In long mode, all segment register indexes will be
 * ignored, except if overrides were found for FS or GS. All these operations
 * are done using helper functions.
 *
 * The operand register, @regoff, is represented as the offset from the base of
 * pt_regs.
 *
 * As stated, the main use of this function is to determine the segment register
 * index based on the instruction, its operands and prefixes. Hence, @insn
 * must be valid. However, if @regoff indicates rIP, we don't need to inspect
 * @insn at all as in this case CS is used in all cases. This case is checked
 * before proceeding further.
 *
 * Please note that this function does not return the value in the segment
 * register (i.e., the segment selector) but our defined index. The segment
 * selector needs to be obtained using get_segment_selector() and passing the
 * segment register index resolved by this function.
 *
 * Returns:
 *
 * An index identifying the segment register to use, among CS, SS, DS,
 * ES, FS, or GS. INAT_SEG_REG_IGNORE is returned if running in long mode.
 *
 * -EINVAL in case of error.
 */
static int resolve_seg_reg(struct insn *insn, struct pt_regs *regs, int regoff)
{
	int idx;

	/*
	 * In the unlikely event of having to resolve the segment register
	 * index for rIP, do it first. Segment override prefixes should not
	 * be used. Hence, it is not necessary to inspect the instruction,
	 * which may be invalid at this point.
	 */
	if (regoff == offsetof(struct pt_regs, ip)) {
		if (any_64bit_mode(regs))
			return INAT_SEG_REG_IGNORE;
		else
			return INAT_SEG_REG_CS;
	}

	if (!insn)
		return -EINVAL;

	if (!check_seg_overrides(insn, regoff))
		return resolve_default_seg(insn, regs, regoff);

	idx = get_seg_reg_override_idx(insn);
	if (idx < 0)
		return idx;

	if (idx == INAT_SEG_REG_DEFAULT)
		return resolve_default_seg(insn, regs, regoff);

	/*
	 * In long mode, segment override prefixes are ignored, except for
	 * overrides for FS and GS.
	 */
	if (any_64bit_mode(regs)) {
		if (idx != INAT_SEG_REG_FS &&
		    idx != INAT_SEG_REG_GS)
			idx = INAT_SEG_REG_IGNORE;
	}

	return idx;
}

/**
 * get_segment_selector() - obtain segment selector
 * @regs:		Register values as seen when entering kernel mode
 * @seg_reg_idx:	Segment register index to use
 *
 * Obtain the segment selector from any of the CS, SS, DS, ES, FS, GS segment
 * registers. In CONFIG_X86_32, the segment is obtained from either pt_regs or
 * kernel_vm86_regs as applicable. In CONFIG_X86_64, CS and SS are obtained
 * from pt_regs. DS, ES, FS and GS are obtained by reading the actual CPU
 * registers. This done for only for completeness as in CONFIG_X86_64 segment
 * registers are ignored.
 *
 * Returns:
 *
 * Value of the segment selector, including null when running in
 * long mode.
 *
 * -EINVAL on error.
 */
static short get_segment_selector(struct pt_regs *regs, int seg_reg_idx)
{
#ifdef CONFIG_X86_64
	unsigned short sel;

	switch (seg_reg_idx) {
	case INAT_SEG_REG_IGNORE:
		return 0;
	case INAT_SEG_REG_CS:
		return (unsigned short)(regs->cs & 0xffff);
	case INAT_SEG_REG_SS:
		return (unsigned short)(regs->ss & 0xffff);
	case INAT_SEG_REG_DS:
		savesegment(ds, sel);
		return sel;
	case INAT_SEG_REG_ES:
		savesegment(es, sel);
		return sel;
	case INAT_SEG_REG_FS:
		savesegment(fs, sel);
		return sel;
	case INAT_SEG_REG_GS:
		savesegment(gs, sel);
		return sel;
	default:
		return -EINVAL;
	}
#else /* CONFIG_X86_32 */
	struct kernel_vm86_regs *vm86regs = (struct kernel_vm86_regs *)regs;

	if (v8086_mode(regs)) {
		switch (seg_reg_idx) {
		case INAT_SEG_REG_CS:
			return (unsigned short)(regs->cs & 0xffff);
		case INAT_SEG_REG_SS:
			return (unsigned short)(regs->ss & 0xffff);
		case INAT_SEG_REG_DS:
			return vm86regs->ds;
		case INAT_SEG_REG_ES:
			return vm86regs->es;
		case INAT_SEG_REG_FS:
			return vm86regs->fs;
		case INAT_SEG_REG_GS:
			return vm86regs->gs;
		case INAT_SEG_REG_IGNORE:
		default:
			return -EINVAL;
		}
	}

	switch (seg_reg_idx) {
	case INAT_SEG_REG_CS:
		return (unsigned short)(regs->cs & 0xffff);
	case INAT_SEG_REG_SS:
		return (unsigned short)(regs->ss & 0xffff);
	case INAT_SEG_REG_DS:
		return (unsigned short)(regs->ds & 0xffff);
	case INAT_SEG_REG_ES:
		return (unsigned short)(regs->es & 0xffff);
	case INAT_SEG_REG_FS:
		return (unsigned short)(regs->fs & 0xffff);
	case INAT_SEG_REG_GS:
		/*
		 * GS may or may not be in regs as per CONFIG_X86_32_LAZY_GS.
		 * The macro below takes care of both cases.
		 */
		return get_user_gs(regs);
	case INAT_SEG_REG_IGNORE:
	default:
		return -EINVAL;
	}
#endif /* CONFIG_X86_64 */
}

static int get_reg_offset(struct insn *insn, struct pt_regs *regs,
			  enum reg_type type)
{
	int regno = 0;

	static const int regoff[] = {
		offsetof(struct pt_regs, ax),
		offsetof(struct pt_regs, cx),
		offsetof(struct pt_regs, dx),
		offsetof(struct pt_regs, bx),
		offsetof(struct pt_regs, sp),
		offsetof(struct pt_regs, bp),
		offsetof(struct pt_regs, si),
		offsetof(struct pt_regs, di),
#ifdef CONFIG_X86_64
		offsetof(struct pt_regs, r8),
		offsetof(struct pt_regs, r9),
		offsetof(struct pt_regs, r10),
		offsetof(struct pt_regs, r11),
		offsetof(struct pt_regs, r12),
		offsetof(struct pt_regs, r13),
		offsetof(struct pt_regs, r14),
		offsetof(struct pt_regs, r15),
#endif
	};
	int nr_registers = ARRAY_SIZE(regoff);
	/*
	 * Don't possibly decode a 32-bit instructions as
	 * reading a 64-bit-only register.
	 */
	if (IS_ENABLED(CONFIG_X86_64) && !insn->x86_64)
		nr_registers -= 8;

	switch (type) {
	case REG_TYPE_RM:
		regno = X86_MODRM_RM(insn->modrm.value);

		/*
		 * ModRM.mod == 0 and ModRM.rm == 5 means a 32-bit displacement
		 * follows the ModRM byte.
		 */
		if (!X86_MODRM_MOD(insn->modrm.value) && regno == 5)
			return -EDOM;

		if (X86_REX_B(insn->rex_prefix.value))
			regno += 8;
		break;

	case REG_TYPE_REG:
		regno = X86_MODRM_REG(insn->modrm.value);

		if (X86_REX_R(insn->rex_prefix.value))
			regno += 8;
		break;

	case REG_TYPE_INDEX:
		regno = X86_SIB_INDEX(insn->sib.value);
		if (X86_REX_X(insn->rex_prefix.value))
			regno += 8;

		/*
		 * If ModRM.mod != 3 and SIB.index = 4 the scale*index
		 * portion of the address computation is null. This is
		 * true only if REX.X is 0. In such a case, the SIB index
		 * is used in the address computation.
		 */
		if (X86_MODRM_MOD(insn->modrm.value) != 3 && regno == 4)
			return -EDOM;
		break;

	case REG_TYPE_BASE:
		regno = X86_SIB_BASE(insn->sib.value);
		/*
		 * If ModRM.mod is 0 and SIB.base == 5, the base of the
		 * register-indirect addressing is 0. In this case, a
		 * 32-bit displacement follows the SIB byte.
		 */
		if (!X86_MODRM_MOD(insn->modrm.value) && regno == 5)
			return -EDOM;

		if (X86_REX_B(insn->rex_prefix.value))
			regno += 8;
		break;

	default:
		pr_err_ratelimited("invalid register type: %d\n", type);
		return -EINVAL;
	}

	if (regno >= nr_registers) {
		WARN_ONCE(1, "decoded an instruction with an invalid register");
		return -EINVAL;
	}
	return regoff[regno];
}

/**
 * get_reg_offset_16() - Obtain offset of register indicated by instruction
 * @insn:	Instruction containing ModRM byte
 * @regs:	Register values as seen when entering kernel mode
 * @offs1:	Offset of the first operand register
 * @offs2:	Offset of the second opeand register, if applicable
 *
 * Obtain the offset, in pt_regs, of the registers indicated by the ModRM byte
 * in @insn. This function is to be used with 16-bit address encodings. The
 * @offs1 and @offs2 will be written with the offset of the two registers
 * indicated by the instruction. In cases where any of the registers is not
 * referenced by the instruction, the value will be set to -EDOM.
 *
 * Returns:
 *
 * 0 on success, -EINVAL on error.
 */
static int get_reg_offset_16(struct insn *insn, struct pt_regs *regs,
			     int *offs1, int *offs2)
{
	/*
	 * 16-bit addressing can use one or two registers. Specifics of
	 * encodings are given in Table 2-1. "16-Bit Addressing Forms with the
	 * ModR/M Byte" of the Intel Software Development Manual.
	 */
	static const int regoff1[] = {
		offsetof(struct pt_regs, bx),
		offsetof(struct pt_regs, bx),
		offsetof(struct pt_regs, bp),
		offsetof(struct pt_regs, bp),
		offsetof(struct pt_regs, si),
		offsetof(struct pt_regs, di),
		offsetof(struct pt_regs, bp),
		offsetof(struct pt_regs, bx),
	};

	static const int regoff2[] = {
		offsetof(struct pt_regs, si),
		offsetof(struct pt_regs, di),
		offsetof(struct pt_regs, si),
		offsetof(struct pt_regs, di),
		-EDOM,
		-EDOM,
		-EDOM,
		-EDOM,
	};

	if (!offs1 || !offs2)
		return -EINVAL;

	/* Operand is a register, use the generic function. */
	if (X86_MODRM_MOD(insn->modrm.value) == 3) {
		*offs1 = insn_get_modrm_rm_off(insn, regs);
		*offs2 = -EDOM;
		return 0;
	}

	*offs1 = regoff1[X86_MODRM_RM(insn->modrm.value)];
	*offs2 = regoff2[X86_MODRM_RM(insn->modrm.value)];

	/*
	 * If ModRM.mod is 0 and ModRM.rm is 110b, then we use displacement-
	 * only addressing. This means that no registers are involved in
	 * computing the effective address. Thus, ensure that the first
	 * register offset is invalild. The second register offset is already
	 * invalid under the aforementioned conditions.
	 */
	if ((X86_MODRM_MOD(insn->modrm.value) == 0) &&
	    (X86_MODRM_RM(insn->modrm.value) == 6))
		*offs1 = -EDOM;

	return 0;
}

/**
 * get_desc() - Obtain contents of a segment descriptor
 * @out:	Segment descriptor contents on success
 * @sel:	Segment selector
 *
 * Given a segment selector, obtain a pointer to the segment descriptor.
 * Both global and local descriptor tables are supported.
 *
 * Returns:
 *
 * True on success, false on failure.
 *
 * NULL on error.
 */
static bool get_desc(struct desc_struct *out, unsigned short sel)
{
	struct desc_ptr gdt_desc = {0, 0};
	unsigned long desc_base;

#ifdef CONFIG_MODIFY_LDT_SYSCALL
	if ((sel & SEGMENT_TI_MASK) == SEGMENT_LDT) {
		bool success = false;
		struct ldt_struct *ldt;

		/* Bits [15:3] contain the index of the desired entry. */
		sel >>= 3;

		mutex_lock(&current->active_mm->context.lock);
		ldt = current->active_mm->context.ldt;
		if (ldt && sel < ldt->nr_entries) {
			*out = ldt->entries[sel];
			success = true;
		}

		mutex_unlock(&current->active_mm->context.lock);

		return success;
	}
#endif
	native_store_gdt(&gdt_desc);

	/*
	 * Segment descriptors have a size of 8 bytes. Thus, the index is
	 * multiplied by 8 to obtain the memory offset of the desired descriptor
	 * from the base of the GDT. As bits [15:3] of the segment selector
	 * contain the index, it can be regarded as multiplied by 8 already.
	 * All that remains is to clear bits [2:0].
	 */
	desc_base = sel & ~(SEGMENT_RPL_MASK | SEGMENT_TI_MASK);

	if (desc_base > gdt_desc.size)
		return false;

	*out = *(struct desc_struct *)(gdt_desc.address + desc_base);
	return true;
}

/**
 * insn_get_seg_base() - Obtain base address of segment descriptor.
 * @regs:		Register values as seen when entering kernel mode
 * @seg_reg_idx:	Index of the segment register pointing to seg descriptor
 *
 * Obtain the base address of the segment as indicated by the segment descriptor
 * pointed by the segment selector. The segment selector is obtained from the
 * input segment register index @seg_reg_idx.
 *
 * Returns:
 *
 * In protected mode, base address of the segment. Zero in long mode,
 * except when FS or GS are used. In virtual-8086 mode, the segment
 * selector shifted 4 bits to the right.
 *
 * -1L in case of error.
 */
unsigned long insn_get_seg_base(struct pt_regs *regs, int seg_reg_idx)
{
	struct desc_struct desc;
	short sel;

	sel = get_segment_selector(regs, seg_reg_idx);
	if (sel < 0)
		return -1L;

	if (v8086_mode(regs))
		/*
		 * Base is simply the segment selector shifted 4
		 * bits to the right.
		 */
		return (unsigned long)(sel << 4);

	if (any_64bit_mode(regs)) {
		/*
		 * Only FS or GS will have a base address, the rest of
		 * the segments' bases are forced to 0.
		 */
		unsigned long base;

		if (seg_reg_idx == INAT_SEG_REG_FS) {
			rdmsrl(MSR_FS_BASE, base);
		} else if (seg_reg_idx == INAT_SEG_REG_GS) {
			/*
			 * swapgs was called at the kernel entry point. Thus,
			 * MSR_KERNEL_GS_BASE will have the user-space GS base.
			 */
			if (user_mode(regs))
				rdmsrl(MSR_KERNEL_GS_BASE, base);
			else
				rdmsrl(MSR_GS_BASE, base);
		} else {
			base = 0;
		}
		return base;
	}

	/* In protected mode the segment selector cannot be null. */
	if (!sel)
		return -1L;

	if (!get_desc(&desc, sel))
		return -1L;

	return get_desc_base(&desc);
}

/**
 * get_seg_limit() - Obtain the limit of a segment descriptor
 * @regs:		Register values as seen when entering kernel mode
 * @seg_reg_idx:	Index of the segment register pointing to seg descriptor
 *
 * Obtain the limit of the segment as indicated by the segment descriptor
 * pointed by the segment selector. The segment selector is obtained from the
 * input segment register index @seg_reg_idx.
 *
 * Returns:
 *
 * In protected mode, the limit of the segment descriptor in bytes.
 * In long mode and virtual-8086 mode, segment limits are not enforced. Thus,
 * limit is returned as -1L to imply a limit-less segment.
 *
 * Zero is returned on error.
 */
static unsigned long get_seg_limit(struct pt_regs *regs, int seg_reg_idx)
{
	struct desc_struct desc;
	unsigned long limit;
	short sel;

	sel = get_segment_selector(regs, seg_reg_idx);
	if (sel < 0)
		return 0;

	if (any_64bit_mode(regs) || v8086_mode(regs))
		return -1L;

	if (!sel)
		return 0;

	if (!get_desc(&desc, sel))
		return 0;

	/*
	 * If the granularity bit is set, the limit is given in multiples
	 * of 4096. This also means that the 12 least significant bits are
	 * not tested when checking the segment limits. In practice,
	 * this means that the segment ends in (limit << 12) + 0xfff.
	 */
	limit = get_desc_limit(&desc);
	if (desc.g)
		limit = (limit << 12) + 0xfff;

	return limit;
}

/**
 * insn_get_code_seg_params() - Obtain code segment parameters
 * @regs:	Structure with register values as seen when entering kernel mode
 *
 * Obtain address and operand sizes of the code segment. It is obtained from the
 * selector contained in the CS register in regs. In protected mode, the default
 * address is determined by inspecting the L and D bits of the segment
 * descriptor. In virtual-8086 mode, the default is always two bytes for both
 * address and operand sizes.
 *
 * Returns:
 *
 * An int containing ORed-in default parameters on success.
 *
 * -EINVAL on error.
 */
int insn_get_code_seg_params(struct pt_regs *regs)
{
	struct desc_struct desc;
	short sel;

	if (v8086_mode(regs))
		/* Address and operand size are both 16-bit. */
		return INSN_CODE_SEG_PARAMS(2, 2);

	sel = get_segment_selector(regs, INAT_SEG_REG_CS);
	if (sel < 0)
		return sel;

	if (!get_desc(&desc, sel))
		return -EINVAL;

	/*
	 * The most significant byte of the Type field of the segment descriptor
	 * determines whether a segment contains data or code. If this is a data
	 * segment, return error.
	 */
	if (!(desc.type & BIT(3)))
		return -EINVAL;

	switch ((desc.l << 1) | desc.d) {
	case 0: /*
		 * Legacy mode. CS.L=0, CS.D=0. Address and operand size are
		 * both 16-bit.
		 */
		return INSN_CODE_SEG_PARAMS(2, 2);
	case 1: /*
		 * Legacy mode. CS.L=0, CS.D=1. Address and operand size are
		 * both 32-bit.
		 */
		return INSN_CODE_SEG_PARAMS(4, 4);
	case 2: /*
		 * IA-32e 64-bit mode. CS.L=1, CS.D=0. Address size is 64-bit;
		 * operand size is 32-bit.
		 */
		return INSN_CODE_SEG_PARAMS(4, 8);
	case 3: /* Invalid setting. CS.L=1, CS.D=1 */
		fallthrough;
	default:
		return -EINVAL;
	}
}

/**
 * insn_get_modrm_rm_off() - Obtain register in r/m part of the ModRM byte
 * @insn:	Instruction containing the ModRM byte
 * @regs:	Register values as seen when entering kernel mode
 *
 * Returns:
 *
 * The register indicated by the r/m part of the ModRM byte. The
 * register is obtained as an offset from the base of pt_regs. In specific
 * cases, the returned value can be -EDOM to indicate that the particular value
 * of ModRM does not refer to a register and shall be ignored.
 */
int insn_get_modrm_rm_off(struct insn *insn, struct pt_regs *regs)
{
	return get_reg_offset(insn, regs, REG_TYPE_RM);
}

/**
 * insn_get_modrm_reg_off() - Obtain register in reg part of the ModRM byte
 * @insn:	Instruction containing the ModRM byte
 * @regs:	Register values as seen when entering kernel mode
 *
 * Returns:
 *
 * The register indicated by the reg part of the ModRM byte. The
 * register is obtained as an offset from the base of pt_regs.
 */
int insn_get_modrm_reg_off(struct insn *insn, struct pt_regs *regs)
{
	return get_reg_offset(insn, regs, REG_TYPE_REG);
}

/**
 * get_seg_base_limit() - obtain base address and limit of a segment
 * @insn:	Instruction. Must be valid.
 * @regs:	Register values as seen when entering kernel mode
 * @regoff:	Operand offset, in pt_regs, used to resolve segment descriptor
 * @base:	Obtained segment base
 * @limit:	Obtained segment limit
 *
 * Obtain the base address and limit of the segment associated with the operand
 * @regoff and, if any or allowed, override prefixes in @insn. This function is
 * different from insn_get_seg_base() as the latter does not resolve the segment
 * associated with the instruction operand. If a limit is not needed (e.g.,
 * when running in long mode), @limit can be NULL.
 *
 * Returns:
 *
 * 0 on success. @base and @limit will contain the base address and of the
 * resolved segment, respectively.
 *
 * -EINVAL on error.
 */
static int get_seg_base_limit(struct insn *insn, struct pt_regs *regs,
			      int regoff, unsigned long *base,
			      unsigned long *limit)
{
	int seg_reg_idx;

	if (!base)
		return -EINVAL;

	seg_reg_idx = resolve_seg_reg(insn, regs, regoff);
	if (seg_reg_idx < 0)
		return seg_reg_idx;

	*base = insn_get_seg_base(regs, seg_reg_idx);
	if (*base == -1L)
		return -EINVAL;

	if (!limit)
		return 0;

	*limit = get_seg_limit(regs, seg_reg_idx);
	if (!(*limit))
		return -EINVAL;

	return 0;
}

/**
 * get_eff_addr_reg() - Obtain effective address from register operand
 * @insn:	Instruction. Must be valid.
 * @regs:	Register values as seen when entering kernel mode
 * @regoff:	Obtained operand offset, in pt_regs, with the effective address
 * @eff_addr:	Obtained effective address
 *
 * Obtain the effective address stored in the register operand as indicated by
 * the ModRM byte. This function is to be used only with register addressing
 * (i.e.,  ModRM.mod is 3). The effective address is saved in @eff_addr. The
 * register operand, as an offset from the base of pt_regs, is saved in @regoff;
 * such offset can then be used to resolve the segment associated with the
 * operand. This function can be used with any of the supported address sizes
 * in x86.
 *
 * Returns:
 *
 * 0 on success. @eff_addr will have the effective address stored in the
 * operand indicated by ModRM. @regoff will have such operand as an offset from
 * the base of pt_regs.
 *
 * -EINVAL on error.
 */
static int get_eff_addr_reg(struct insn *insn, struct pt_regs *regs,
			    int *regoff, long *eff_addr)
{
	insn_get_modrm(insn);

	if (!insn->modrm.nbytes)
		return -EINVAL;

	if (X86_MODRM_MOD(insn->modrm.value) != 3)
		return -EINVAL;

	*regoff = get_reg_offset(insn, regs, REG_TYPE_RM);
	if (*regoff < 0)
		return -EINVAL;

	/* Ignore bytes that are outside the address size. */
	if (insn->addr_bytes == 2)
		*eff_addr = regs_get_register(regs, *regoff) & 0xffff;
	else if (insn->addr_bytes == 4)
		*eff_addr = regs_get_register(regs, *regoff) & 0xffffffff;
	else /* 64-bit address */
		*eff_addr = regs_get_register(regs, *regoff);

	return 0;
}

/**
 * get_eff_addr_modrm() - Obtain referenced effective address via ModRM
 * @insn:	Instruction. Must be valid.
 * @regs:	Register values as seen when entering kernel mode
 * @regoff:	Obtained operand offset, in pt_regs, associated with segment
 * @eff_addr:	Obtained effective address
 *
 * Obtain the effective address referenced by the ModRM byte of @insn. After
 * identifying the registers involved in the register-indirect memory reference,
 * its value is obtained from the operands in @regs. The computed address is
 * stored @eff_addr. Also, the register operand that indicates the associated
 * segment is stored in @regoff, this parameter can later be used to determine
 * such segment.
 *
 * Returns:
 *
 * 0 on success. @eff_addr will have the referenced effective address. @regoff
 * will have a register, as an offset from the base of pt_regs, that can be used
 * to resolve the associated segment.
 *
 * -EINVAL on error.
 */
static int get_eff_addr_modrm(struct insn *insn, struct pt_regs *regs,
			      int *regoff, long *eff_addr)
{
	long tmp;

	if (insn->addr_bytes != 8 && insn->addr_bytes != 4)
		return -EINVAL;

	insn_get_modrm(insn);

	if (!insn->modrm.nbytes)
		return -EINVAL;

	if (X86_MODRM_MOD(insn->modrm.value) > 2)
		return -EINVAL;

	*regoff = get_reg_offset(insn, regs, REG_TYPE_RM);

	/*
	 * -EDOM means that we must ignore the address_offset. In such a case,
	 * in 64-bit mode the effective address relative to the rIP of the
	 * following instruction.
	 */
	if (*regoff == -EDOM) {
		if (any_64bit_mode(regs))
			tmp = regs->ip + insn->length;
		else
			tmp = 0;
	} else if (*regoff < 0) {
		return -EINVAL;
	} else {
		tmp = regs_get_register(regs, *regoff);
	}

	if (insn->addr_bytes == 4) {
		int addr32 = (int)(tmp & 0xffffffff) + insn->displacement.value;

		*eff_addr = addr32 & 0xffffffff;
	} else {
		*eff_addr = tmp + insn->displacement.value;
	}

	return 0;
}

/**
 * get_eff_addr_modrm_16() - Obtain referenced effective address via ModRM
 * @insn:	Instruction. Must be valid.
 * @regs:	Register values as seen when entering kernel mode
 * @regoff:	Obtained operand offset, in pt_regs, associated with segment
 * @eff_addr:	Obtained effective address
 *
 * Obtain the 16-bit effective address referenced by the ModRM byte of @insn.
 * After identifying the registers involved in the register-indirect memory
 * reference, its value is obtained from the operands in @regs. The computed
 * address is stored @eff_addr. Also, the register operand that indicates
 * the associated segment is stored in @regoff, this parameter can later be used
 * to determine such segment.
 *
 * Returns:
 *
 * 0 on success. @eff_addr will have the referenced effective address. @regoff
 * will have a register, as an offset from the base of pt_regs, that can be used
 * to resolve the associated segment.
 *
 * -EINVAL on error.
 */
static int get_eff_addr_modrm_16(struct insn *insn, struct pt_regs *regs,
				 int *regoff, short *eff_addr)
{
	int addr_offset1, addr_offset2, ret;
	short addr1 = 0, addr2 = 0, displacement;

	if (insn->addr_bytes != 2)
		return -EINVAL;

	insn_get_modrm(insn);

	if (!insn->modrm.nbytes)
		return -EINVAL;

	if (X86_MODRM_MOD(insn->modrm.value) > 2)
		return -EINVAL;

	ret = get_reg_offset_16(insn, regs, &addr_offset1, &addr_offset2);
	if (ret < 0)
		return -EINVAL;

	/*
	 * Don't fail on invalid offset values. They might be invalid because
	 * they cannot be used for this particular value of ModRM. Instead, use
	 * them in the computation only if they contain a valid value.
	 */
	if (addr_offset1 != -EDOM)
		addr1 = regs_get_register(regs, addr_offset1) & 0xffff;

	if (addr_offset2 != -EDOM)
		addr2 = regs_get_register(regs, addr_offset2) & 0xffff;

	displacement = insn->displacement.value & 0xffff;
	*eff_addr = addr1 + addr2 + displacement;

	/*
	 * The first operand register could indicate to use of either SS or DS
	 * registers to obtain the segment selector.  The second operand
	 * register can only indicate the use of DS. Thus, the first operand
	 * will be used to obtain the segment selector.
	 */
	*regoff = addr_offset1;

	return 0;
}

/**
 * get_eff_addr_sib() - Obtain referenced effective address via SIB
 * @insn:	Instruction. Must be valid.
 * @regs:	Register values as seen when entering kernel mode
 * @regoff:	Obtained operand offset, in pt_regs, associated with segment
 * @eff_addr:	Obtained effective address
 *
 * Obtain the effective address referenced by the SIB byte of @insn. After
 * identifying the registers involved in the indexed, register-indirect memory
 * reference, its value is obtained from the operands in @regs. The computed
 * address is stored @eff_addr. Also, the register operand that indicates the
 * associated segment is stored in @regoff, this parameter can later be used to
 * determine such segment.
 *
 * Returns:
 *
 * 0 on success. @eff_addr will have the referenced effective address.
 * @base_offset will have a register, as an offset from the base of pt_regs,
 * that can be used to resolve the associated segment.
 *
 * -EINVAL on error.
 */
static int get_eff_addr_sib(struct insn *insn, struct pt_regs *regs,
			    int *base_offset, long *eff_addr)
{
	long base, indx;
	int indx_offset;

	if (insn->addr_bytes != 8 && insn->addr_bytes != 4)
		return -EINVAL;

	insn_get_modrm(insn);

	if (!insn->modrm.nbytes)
		return -EINVAL;

	if (X86_MODRM_MOD(insn->modrm.value) > 2)
		return -EINVAL;

	insn_get_sib(insn);

	if (!insn->sib.nbytes)
		return -EINVAL;

	*base_offset = get_reg_offset(insn, regs, REG_TYPE_BASE);
	indx_offset = get_reg_offset(insn, regs, REG_TYPE_INDEX);

	/*
	 * Negative values in the base and index offset means an error when
	 * decoding the SIB byte. Except -EDOM, which means that the registers
	 * should not be used in the address computation.
	 */
	if (*base_offset == -EDOM)
		base = 0;
	else if (*base_offset < 0)
		return -EINVAL;
	else
		base = regs_get_register(regs, *base_offset);

	if (indx_offset == -EDOM)
		indx = 0;
	else if (indx_offset < 0)
		return -EINVAL;
	else
		indx = regs_get_register(regs, indx_offset);

	if (insn->addr_bytes == 4) {
		int addr32, base32, idx32;

		base32 = base & 0xffffffff;
		idx32 = indx & 0xffffffff;

		addr32 = base32 + idx32 * (1 << X86_SIB_SCALE(insn->sib.value));
		addr32 += insn->displacement.value;

		*eff_addr = addr32 & 0xffffffff;
	} else {
		*eff_addr = base + indx * (1 << X86_SIB_SCALE(insn->sib.value));
		*eff_addr += insn->displacement.value;
	}

	return 0;
}

/**
 * get_addr_ref_16() - Obtain the 16-bit address referred by instruction
 * @insn:	Instruction containing ModRM byte and displacement
 * @regs:	Register values as seen when entering kernel mode
 *
 * This function is to be used with 16-bit address encodings. Obtain the memory
 * address referred by the instruction's ModRM and displacement bytes. Also, the
 * segment used as base is determined by either any segment override prefixes in
 * @insn or the default segment of the registers involved in the address
 * computation. In protected mode, segment limits are enforced.
 *
 * Returns:
 *
 * Linear address referenced by the instruction operands on success.
 *
 * -1L on error.
 */
static void __user *get_addr_ref_16(struct insn *insn, struct pt_regs *regs)
{
	unsigned long linear_addr = -1L, seg_base, seg_limit;
	int ret, regoff;
	short eff_addr;
	long tmp;

	insn_get_modrm(insn);
	insn_get_displacement(insn);

	if (insn->addr_bytes != 2)
		goto out;

	if (X86_MODRM_MOD(insn->modrm.value) == 3) {
		ret = get_eff_addr_reg(insn, regs, &regoff, &tmp);
		if (ret)
			goto out;

		eff_addr = tmp;
	} else {
		ret = get_eff_addr_modrm_16(insn, regs, &regoff, &eff_addr);
		if (ret)
			goto out;
	}

	ret = get_seg_base_limit(insn, regs, regoff, &seg_base, &seg_limit);
	if (ret)
		goto out;

	/*
	 * Before computing the linear address, make sure the effective address
	 * is within the limits of the segment. In virtual-8086 mode, segment
	 * limits are not enforced. In such a case, the segment limit is -1L to
	 * reflect this fact.
	 */
	if ((unsigned long)(eff_addr & 0xffff) > seg_limit)
		goto out;

	linear_addr = (unsigned long)(eff_addr & 0xffff) + seg_base;

	/* Limit linear address to 20 bits */
	if (v8086_mode(regs))
		linear_addr &= 0xfffff;

out:
	return (void __user *)linear_addr;
}

/**
 * get_addr_ref_32() - Obtain a 32-bit linear address
 * @insn:	Instruction with ModRM, SIB bytes and displacement
 * @regs:	Register values as seen when entering kernel mode
 *
 * This function is to be used with 32-bit address encodings to obtain the
 * linear memory address referred by the instruction's ModRM, SIB,
 * displacement bytes and segment base address, as applicable. If in protected
 * mode, segment limits are enforced.
 *
 * Returns:
 *
 * Linear address referenced by instruction and registers on success.
 *
 * -1L on error.
 */
static void __user *get_addr_ref_32(struct insn *insn, struct pt_regs *regs)
{
	unsigned long linear_addr = -1L, seg_base, seg_limit;
	int eff_addr, regoff;
	long tmp;
	int ret;

	if (insn->addr_bytes != 4)
		goto out;

	if (X86_MODRM_MOD(insn->modrm.value) == 3) {
		ret = get_eff_addr_reg(insn, regs, &regoff, &tmp);
		if (ret)
			goto out;

		eff_addr = tmp;

	} else {
		if (insn->sib.nbytes) {
			ret = get_eff_addr_sib(insn, regs, &regoff, &tmp);
			if (ret)
				goto out;

			eff_addr = tmp;
		} else {
			ret = get_eff_addr_modrm(insn, regs, &regoff, &tmp);
			if (ret)
				goto out;

			eff_addr = tmp;
		}
	}

	ret = get_seg_base_limit(insn, regs, regoff, &seg_base, &seg_limit);
	if (ret)
		goto out;

	/*
	 * In protected mode, before computing the linear address, make sure
	 * the effective address is within the limits of the segment.
	 * 32-bit addresses can be used in long and virtual-8086 modes if an
	 * address override prefix is used. In such cases, segment limits are
	 * not enforced. When in virtual-8086 mode, the segment limit is -1L
	 * to reflect this situation.
	 *
	 * After computed, the effective address is treated as an unsigned
	 * quantity.
	 */
	if (!any_64bit_mode(regs) && ((unsigned int)eff_addr > seg_limit))
		goto out;

	/*
	 * Even though 32-bit address encodings are allowed in virtual-8086
	 * mode, the address range is still limited to [0x-0xffff].
	 */
	if (v8086_mode(regs) && (eff_addr & ~0xffff))
		goto out;

	/*
	 * Data type long could be 64 bits in size. Ensure that our 32-bit
	 * effective address is not sign-extended when computing the linear
	 * address.
	 */
	linear_addr = (unsigned long)(eff_addr & 0xffffffff) + seg_base;

	/* Limit linear address to 20 bits */
	if (v8086_mode(regs))
		linear_addr &= 0xfffff;

out:
	return (void __user *)linear_addr;
}

/**
 * get_addr_ref_64() - Obtain a 64-bit linear address
 * @insn:	Instruction struct with ModRM and SIB bytes and displacement
 * @regs:	Structure with register values as seen when entering kernel mode
 *
 * This function is to be used with 64-bit address encodings to obtain the
 * linear memory address referred by the instruction's ModRM, SIB,
 * displacement bytes and segment base address, as applicable.
 *
 * Returns:
 *
 * Linear address referenced by instruction and registers on success.
 *
 * -1L on error.
 */
#ifndef CONFIG_X86_64
static void __user *get_addr_ref_64(struct insn *insn, struct pt_regs *regs)
{
	return (void __user *)-1L;
}
#else
static void __user *get_addr_ref_64(struct insn *insn, struct pt_regs *regs)
{
	unsigned long linear_addr = -1L, seg_base;
	int regoff, ret;
	long eff_addr;

	if (insn->addr_bytes != 8)
		goto out;

	if (X86_MODRM_MOD(insn->modrm.value) == 3) {
		ret = get_eff_addr_reg(insn, regs, &regoff, &eff_addr);
		if (ret)
			goto out;

	} else {
		if (insn->sib.nbytes) {
			ret = get_eff_addr_sib(insn, regs, &regoff, &eff_addr);
			if (ret)
				goto out;
		} else {
			ret = get_eff_addr_modrm(insn, regs, &regoff, &eff_addr);
			if (ret)
				goto out;
		}

	}

	ret = get_seg_base_limit(insn, regs, regoff, &seg_base, NULL);
	if (ret)
		goto out;

	linear_addr = (unsigned long)eff_addr + seg_base;

out:
	return (void __user *)linear_addr;
}
#endif /* CONFIG_X86_64 */

/**
 * insn_get_addr_ref() - Obtain the linear address referred by instruction
 * @insn:	Instruction structure containing ModRM byte and displacement
 * @regs:	Structure with register values as seen when entering kernel mode
 *
 * Obtain the linear address referred by the instruction's ModRM, SIB and
 * displacement bytes, and segment base, as applicable. In protected mode,
 * segment limits are enforced.
 *
 * Returns:
 *
 * Linear address referenced by instruction and registers on success.
 *
 * -1L on error.
 */
void __user *insn_get_addr_ref(struct insn *insn, struct pt_regs *regs)
{
	if (!insn || !regs)
		return (void __user *)-1L;

	switch (insn->addr_bytes) {
	case 2:
		return get_addr_ref_16(insn, regs);
	case 4:
		return get_addr_ref_32(insn, regs);
	case 8:
		return get_addr_ref_64(insn, regs);
	default:
		return (void __user *)-1L;
	}
}

<<<<<<< HEAD
=======
static unsigned long insn_get_effective_ip(struct pt_regs *regs)
{
	unsigned long seg_base = 0;

	/*
	 * If not in user-space long mode, a custom code segment could be in
	 * use. This is true in protected mode (if the process defined a local
	 * descriptor table), or virtual-8086 mode. In most of the cases
	 * seg_base will be zero as in USER_CS.
	 */
	if (!user_64bit_mode(regs)) {
		seg_base = insn_get_seg_base(regs, INAT_SEG_REG_CS);
		if (seg_base == -1L)
			return 0;
	}

	return seg_base + regs->ip;
}

>>>>>>> 4e026225
/**
 * insn_fetch_from_user() - Copy instruction bytes from user-space memory
 * @regs:	Structure with register values as seen when entering kernel mode
 * @buf:	Array to store the fetched instruction
 *
 * Gets the linear address of the instruction and copies the instruction bytes
 * to the buf.
 *
 * Returns:
 *
 * Number of instruction bytes copied.
 *
 * 0 if nothing was copied.
 */
int insn_fetch_from_user(struct pt_regs *regs, unsigned char buf[MAX_INSN_SIZE])
{
<<<<<<< HEAD
	unsigned long seg_base = 0;
	int not_copied;

	/*
	 * If not in user-space long mode, a custom code segment could be in
	 * use. This is true in protected mode (if the process defined a local
	 * descriptor table), or virtual-8086 mode. In most of the cases
	 * seg_base will be zero as in USER_CS.
	 */
	if (!user_64bit_mode(regs)) {
		seg_base = insn_get_seg_base(regs, INAT_SEG_REG_CS);
		if (seg_base == -1L)
			return 0;
	}


	not_copied = copy_from_user(buf, (void __user *)(seg_base + regs->ip),
				    MAX_INSN_SIZE);
=======
	unsigned long ip;
	int not_copied;

	ip = insn_get_effective_ip(regs);
	if (!ip)
		return 0;

	not_copied = copy_from_user(buf, (void __user *)ip, MAX_INSN_SIZE);

	return MAX_INSN_SIZE - not_copied;
}

/**
 * insn_fetch_from_user_inatomic() - Copy instruction bytes from user-space memory
 *                                   while in atomic code
 * @regs:	Structure with register values as seen when entering kernel mode
 * @buf:	Array to store the fetched instruction
 *
 * Gets the linear address of the instruction and copies the instruction bytes
 * to the buf. This function must be used in atomic context.
 *
 * Returns:
 *
 * Number of instruction bytes copied.
 *
 * 0 if nothing was copied.
 */
int insn_fetch_from_user_inatomic(struct pt_regs *regs, unsigned char buf[MAX_INSN_SIZE])
{
	unsigned long ip;
	int not_copied;

	ip = insn_get_effective_ip(regs);
	if (!ip)
		return 0;

	not_copied = __copy_from_user_inatomic(buf, (void __user *)ip, MAX_INSN_SIZE);
>>>>>>> 4e026225

	return MAX_INSN_SIZE - not_copied;
}

/**
 * insn_decode() - Decode an instruction
 * @insn:	Structure to store decoded instruction
 * @regs:	Structure with register values as seen when entering kernel mode
 * @buf:	Buffer containing the instruction bytes
 * @buf_size:   Number of instruction bytes available in buf
 *
 * Decodes the instruction provided in buf and stores the decoding results in
 * insn. Also determines the correct address and operand sizes.
 *
 * Returns:
 *
 * True if instruction was decoded, False otherwise.
 */
bool insn_decode(struct insn *insn, struct pt_regs *regs,
		 unsigned char buf[MAX_INSN_SIZE], int buf_size)
{
	int seg_defs;

	insn_init(insn, buf, buf_size, user_64bit_mode(regs));

	/*
	 * Override the default operand and address sizes with what is specified
	 * in the code segment descriptor. The instruction decoder only sets
	 * the address size it to either 4 or 8 address bytes and does nothing
	 * for the operand bytes. This OK for most of the cases, but we could
	 * have special cases where, for instance, a 16-bit code segment
	 * descriptor is used.
	 * If there is an address override prefix, the instruction decoder
	 * correctly updates these values, even for 16-bit defaults.
	 */
	seg_defs = insn_get_code_seg_params(regs);
	if (seg_defs == -EINVAL)
		return false;

	insn->addr_bytes = INSN_CODE_SEG_ADDR_SZ(seg_defs);
	insn->opnd_bytes = INSN_CODE_SEG_OPND_SZ(seg_defs);

	insn_get_length(insn);
	if (buf_size < insn->length)
		return false;

	return true;
}<|MERGE_RESOLUTION|>--- conflicted
+++ resolved
@@ -1415,8 +1415,6 @@
 	}
 }
 
-<<<<<<< HEAD
-=======
 static unsigned long insn_get_effective_ip(struct pt_regs *regs)
 {
 	unsigned long seg_base = 0;
@@ -1436,7 +1434,6 @@
 	return seg_base + regs->ip;
 }
 
->>>>>>> 4e026225
 /**
  * insn_fetch_from_user() - Copy instruction bytes from user-space memory
  * @regs:	Structure with register values as seen when entering kernel mode
@@ -1453,26 +1450,6 @@
  */
 int insn_fetch_from_user(struct pt_regs *regs, unsigned char buf[MAX_INSN_SIZE])
 {
-<<<<<<< HEAD
-	unsigned long seg_base = 0;
-	int not_copied;
-
-	/*
-	 * If not in user-space long mode, a custom code segment could be in
-	 * use. This is true in protected mode (if the process defined a local
-	 * descriptor table), or virtual-8086 mode. In most of the cases
-	 * seg_base will be zero as in USER_CS.
-	 */
-	if (!user_64bit_mode(regs)) {
-		seg_base = insn_get_seg_base(regs, INAT_SEG_REG_CS);
-		if (seg_base == -1L)
-			return 0;
-	}
-
-
-	not_copied = copy_from_user(buf, (void __user *)(seg_base + regs->ip),
-				    MAX_INSN_SIZE);
-=======
 	unsigned long ip;
 	int not_copied;
 
@@ -1510,7 +1487,6 @@
 		return 0;
 
 	not_copied = __copy_from_user_inatomic(buf, (void __user *)ip, MAX_INSN_SIZE);
->>>>>>> 4e026225
 
 	return MAX_INSN_SIZE - not_copied;
 }
