--- conflicted
+++ resolved
@@ -505,18 +505,9 @@
  */
 #define __efi_thunk(func, ...)						\
 ({									\
-<<<<<<< HEAD
-	efi_runtime_services_32_t *__rt;				\
 	unsigned short __ds, __es;					\
 	efi_status_t ____s;						\
 									\
-	__rt = (void *)(unsigned long)efi.systab->mixed_mode.runtime;	\
-									\
-=======
-	unsigned short __ds, __es;					\
-	efi_status_t ____s;						\
-									\
->>>>>>> 675a03b4
 	savesegment(ds, __ds);						\
 	savesegment(es, __es);						\
 									\
@@ -524,11 +515,7 @@
 	loadsegment(ds, __KERNEL_DS);					\
 	loadsegment(es, __KERNEL_DS);					\
 									\
-<<<<<<< HEAD
-	____s = efi64_thunk(__rt->func, __VA_ARGS__);			\
-=======
 	____s = efi64_thunk(efi.runtime->mixed_mode.func, __VA_ARGS__);	\
->>>>>>> 675a03b4
 									\
 	loadsegment(ds, __ds);						\
 	loadsegment(es, __es);						\
@@ -857,15 +844,10 @@
 efi_set_virtual_address_map(unsigned long memory_map_size,
 			    unsigned long descriptor_size,
 			    u32 descriptor_version,
-<<<<<<< HEAD
-			    efi_memory_desc_t *virtual_map)
-{
-=======
 			    efi_memory_desc_t *virtual_map,
 			    unsigned long systab_phys)
 {
 	const efi_system_table_t *systab = (efi_system_table_t *)systab_phys;
->>>>>>> 675a03b4
 	efi_status_t status;
 	unsigned long flags;
 	pgd_t *save_pgd = NULL;
@@ -888,23 +870,16 @@
 
 	/* Disable interrupts around EFI calls: */
 	local_irq_save(flags);
-<<<<<<< HEAD
-	status = efi_call(efi.systab->runtime->set_virtual_address_map,
-=======
 	status = efi_call(efi.runtime->set_virtual_address_map,
->>>>>>> 675a03b4
 			  memory_map_size, descriptor_size,
 			  descriptor_version, virtual_map);
 	local_irq_restore(flags);
 
 	kernel_fpu_end();
 
-<<<<<<< HEAD
-=======
 	/* grab the virtually remapped EFI runtime services table pointer */
 	efi.runtime = READ_ONCE(systab->runtime);
 
->>>>>>> 675a03b4
 	if (save_pgd)
 		efi_uv1_memmap_phys_epilog(save_pgd);
 	else
