// SPDX-License-Identifier: GPL-2.0-or-later
/*
 * Support for Intel AES-NI instructions. This file contains glue
 * code, the real AES implementation is in intel-aes_asm.S.
 *
 * Copyright (C) 2008, Intel Corp.
 *    Author: Huang Ying <ying.huang@intel.com>
 *
 * Added RFC4106 AES-GCM support for 128-bit keys under the AEAD
 * interface for 64-bit kernels.
 *    Authors: Adrian Hoban <adrian.hoban@intel.com>
 *             Gabriele Paoloni <gabriele.paoloni@intel.com>
 *             Tadeusz Struk (tadeusz.struk@intel.com)
 *             Aidan O'Mahony (aidan.o.mahony@intel.com)
 *    Copyright (c) 2010, Intel Corporation.
 */

#include <linux/hardirq.h>
#include <linux/types.h>
#include <linux/module.h>
#include <linux/err.h>
#include <crypto/algapi.h>
#include <crypto/aes.h>
#include <crypto/ctr.h>
#include <crypto/b128ops.h>
#include <crypto/gcm.h>
#include <crypto/xts.h>
#include <asm/cpu_device_id.h>
#include <asm/crypto/aes.h>
#include <asm/simd.h>
#include <crypto/scatterwalk.h>
#include <crypto/internal/aead.h>
#include <crypto/internal/simd.h>
#include <crypto/internal/skcipher.h>
#include <linux/workqueue.h>
#include <linux/spinlock.h>
#ifdef CONFIG_X86_64
#include <asm/crypto/glue_helper.h>
#endif


#define AESNI_ALIGN	16
#define AESNI_ALIGN_ATTR __attribute__ ((__aligned__(AESNI_ALIGN)))
#define AES_BLOCK_MASK	(~(AES_BLOCK_SIZE - 1))
#define RFC4106_HASH_SUBKEY_SIZE 16
#define AESNI_ALIGN_EXTRA ((AESNI_ALIGN - 1) & ~(CRYPTO_MINALIGN - 1))
#define CRYPTO_AES_CTX_SIZE (sizeof(struct crypto_aes_ctx) + AESNI_ALIGN_EXTRA)
#define XTS_AES_CTX_SIZE (sizeof(struct aesni_xts_ctx) + AESNI_ALIGN_EXTRA)

/* This data is stored at the end of the crypto_tfm struct.
 * It's a type of per "session" data storage location.
 * This needs to be 16 byte aligned.
 */
struct aesni_rfc4106_gcm_ctx {
	u8 hash_subkey[16] AESNI_ALIGN_ATTR;
	struct crypto_aes_ctx aes_key_expanded AESNI_ALIGN_ATTR;
	u8 nonce[4];
};

struct generic_gcmaes_ctx {
	u8 hash_subkey[16] AESNI_ALIGN_ATTR;
	struct crypto_aes_ctx aes_key_expanded AESNI_ALIGN_ATTR;
};

struct aesni_xts_ctx {
	u8 raw_tweak_ctx[sizeof(struct crypto_aes_ctx)] AESNI_ALIGN_ATTR;
	u8 raw_crypt_ctx[sizeof(struct crypto_aes_ctx)] AESNI_ALIGN_ATTR;
};

#define GCM_BLOCK_LEN 16

struct gcm_context_data {
	/* init, update and finalize context data */
	u8 aad_hash[GCM_BLOCK_LEN];
	u64 aad_length;
	u64 in_length;
	u8 partial_block_enc_key[GCM_BLOCK_LEN];
	u8 orig_IV[GCM_BLOCK_LEN];
	u8 current_counter[GCM_BLOCK_LEN];
	u64 partial_block_len;
	u64 unused;
	u8 hash_keys[GCM_BLOCK_LEN * 8];
};

asmlinkage int aesni_set_key(struct crypto_aes_ctx *ctx, const u8 *in_key,
			     unsigned int key_len);
asmlinkage void aesni_enc(struct crypto_aes_ctx *ctx, u8 *out,
			  const u8 *in);
asmlinkage void aesni_dec(struct crypto_aes_ctx *ctx, u8 *out,
			  const u8 *in);
asmlinkage void aesni_ecb_enc(struct crypto_aes_ctx *ctx, u8 *out,
			      const u8 *in, unsigned int len);
asmlinkage void aesni_ecb_dec(struct crypto_aes_ctx *ctx, u8 *out,
			      const u8 *in, unsigned int len);
asmlinkage void aesni_cbc_enc(struct crypto_aes_ctx *ctx, u8 *out,
			      const u8 *in, unsigned int len, u8 *iv);
asmlinkage void aesni_cbc_dec(struct crypto_aes_ctx *ctx, u8 *out,
			      const u8 *in, unsigned int len, u8 *iv);

int crypto_fpu_init(void);
void crypto_fpu_exit(void);

#define AVX_GEN2_OPTSIZE 640
#define AVX_GEN4_OPTSIZE 4096

#ifdef CONFIG_X86_64

static void (*aesni_ctr_enc_tfm)(struct crypto_aes_ctx *ctx, u8 *out,
			      const u8 *in, unsigned int len, u8 *iv);
asmlinkage void aesni_ctr_enc(struct crypto_aes_ctx *ctx, u8 *out,
			      const u8 *in, unsigned int len, u8 *iv);

asmlinkage void aesni_xts_crypt8(struct crypto_aes_ctx *ctx, u8 *out,
				 const u8 *in, bool enc, u8 *iv);

/* asmlinkage void aesni_gcm_enc()
 * void *ctx,  AES Key schedule. Starts on a 16 byte boundary.
 * struct gcm_context_data.  May be uninitialized.
 * u8 *out, Ciphertext output. Encrypt in-place is allowed.
 * const u8 *in, Plaintext input
 * unsigned long plaintext_len, Length of data in bytes for encryption.
 * u8 *iv, Pre-counter block j0: 12 byte IV concatenated with 0x00000001.
 *         16-byte aligned pointer.
 * u8 *hash_subkey, the Hash sub key input. Data starts on a 16-byte boundary.
 * const u8 *aad, Additional Authentication Data (AAD)
 * unsigned long aad_len, Length of AAD in bytes.
 * u8 *auth_tag, Authenticated Tag output.
 * unsigned long auth_tag_len), Authenticated Tag Length in bytes.
 *          Valid values are 16 (most likely), 12 or 8.
 */
asmlinkage void aesni_gcm_enc(void *ctx,
			struct gcm_context_data *gdata, u8 *out,
			const u8 *in, unsigned long plaintext_len, u8 *iv,
			u8 *hash_subkey, const u8 *aad, unsigned long aad_len,
			u8 *auth_tag, unsigned long auth_tag_len);

/* asmlinkage void aesni_gcm_dec()
 * void *ctx, AES Key schedule. Starts on a 16 byte boundary.
 * struct gcm_context_data.  May be uninitialized.
 * u8 *out, Plaintext output. Decrypt in-place is allowed.
 * const u8 *in, Ciphertext input
 * unsigned long ciphertext_len, Length of data in bytes for decryption.
 * u8 *iv, Pre-counter block j0: 12 byte IV concatenated with 0x00000001.
 *         16-byte aligned pointer.
 * u8 *hash_subkey, the Hash sub key input. Data starts on a 16-byte boundary.
 * const u8 *aad, Additional Authentication Data (AAD)
 * unsigned long aad_len, Length of AAD in bytes. With RFC4106 this is going
 * to be 8 or 12 bytes
 * u8 *auth_tag, Authenticated Tag output.
 * unsigned long auth_tag_len) Authenticated Tag Length in bytes.
 * Valid values are 16 (most likely), 12 or 8.
 */
asmlinkage void aesni_gcm_dec(void *ctx,
			struct gcm_context_data *gdata, u8 *out,
			const u8 *in, unsigned long ciphertext_len, u8 *iv,
			u8 *hash_subkey, const u8 *aad, unsigned long aad_len,
			u8 *auth_tag, unsigned long auth_tag_len);

/* Scatter / Gather routines, with args similar to above */
asmlinkage void aesni_gcm_init(void *ctx,
			       struct gcm_context_data *gdata,
			       u8 *iv,
			       u8 *hash_subkey, const u8 *aad,
			       unsigned long aad_len);
asmlinkage void aesni_gcm_enc_update(void *ctx,
				     struct gcm_context_data *gdata, u8 *out,
				     const u8 *in, unsigned long plaintext_len);
asmlinkage void aesni_gcm_dec_update(void *ctx,
				     struct gcm_context_data *gdata, u8 *out,
				     const u8 *in,
				     unsigned long ciphertext_len);
asmlinkage void aesni_gcm_finalize(void *ctx,
				   struct gcm_context_data *gdata,
				   u8 *auth_tag, unsigned long auth_tag_len);

#ifdef CONFIG_AS_AVX
asmlinkage void aes_ctr_enc_128_avx_by8(const u8 *in, u8 *iv,
		void *keys, u8 *out, unsigned int num_bytes);
asmlinkage void aes_ctr_enc_192_avx_by8(const u8 *in, u8 *iv,
		void *keys, u8 *out, unsigned int num_bytes);
asmlinkage void aes_ctr_enc_256_avx_by8(const u8 *in, u8 *iv,
		void *keys, u8 *out, unsigned int num_bytes);
/*
 * asmlinkage void aesni_gcm_precomp_avx_gen2()
 * gcm_data *my_ctx_data, context data
 * u8 *hash_subkey,  the Hash sub key input. Data starts on a 16-byte boundary.
 */
asmlinkage void aesni_gcm_precomp_avx_gen2(void *my_ctx_data, u8 *hash_subkey);

asmlinkage void aesni_gcm_enc_avx_gen2(void *ctx, u8 *out,
			const u8 *in, unsigned long plaintext_len, u8 *iv,
			const u8 *aad, unsigned long aad_len,
			u8 *auth_tag, unsigned long auth_tag_len);

asmlinkage void aesni_gcm_dec_avx_gen2(void *ctx, u8 *out,
			const u8 *in, unsigned long ciphertext_len, u8 *iv,
			const u8 *aad, unsigned long aad_len,
			u8 *auth_tag, unsigned long auth_tag_len);

static void aesni_gcm_enc_avx(void *ctx,
			struct gcm_context_data *data, u8 *out,
			const u8 *in, unsigned long plaintext_len, u8 *iv,
			u8 *hash_subkey, const u8 *aad, unsigned long aad_len,
			u8 *auth_tag, unsigned long auth_tag_len)
{
        struct crypto_aes_ctx *aes_ctx = (struct crypto_aes_ctx*)ctx;
	if ((plaintext_len < AVX_GEN2_OPTSIZE) || (aes_ctx-> key_length != AES_KEYSIZE_128)){
		aesni_gcm_enc(ctx, data, out, in,
			plaintext_len, iv, hash_subkey, aad,
			aad_len, auth_tag, auth_tag_len);
	} else {
		aesni_gcm_precomp_avx_gen2(ctx, hash_subkey);
		aesni_gcm_enc_avx_gen2(ctx, out, in, plaintext_len, iv, aad,
					aad_len, auth_tag, auth_tag_len);
	}
}

static void aesni_gcm_dec_avx(void *ctx,
			struct gcm_context_data *data, u8 *out,
			const u8 *in, unsigned long ciphertext_len, u8 *iv,
			u8 *hash_subkey, const u8 *aad, unsigned long aad_len,
			u8 *auth_tag, unsigned long auth_tag_len)
{
        struct crypto_aes_ctx *aes_ctx = (struct crypto_aes_ctx*)ctx;
	if ((ciphertext_len < AVX_GEN2_OPTSIZE) || (aes_ctx-> key_length != AES_KEYSIZE_128)) {
		aesni_gcm_dec(ctx, data, out, in,
			ciphertext_len, iv, hash_subkey, aad,
			aad_len, auth_tag, auth_tag_len);
	} else {
		aesni_gcm_precomp_avx_gen2(ctx, hash_subkey);
		aesni_gcm_dec_avx_gen2(ctx, out, in, ciphertext_len, iv, aad,
					aad_len, auth_tag, auth_tag_len);
	}
}
#endif

#ifdef CONFIG_AS_AVX2
/*
 * asmlinkage void aesni_gcm_precomp_avx_gen4()
 * gcm_data *my_ctx_data, context data
 * u8 *hash_subkey,  the Hash sub key input. Data starts on a 16-byte boundary.
 */
asmlinkage void aesni_gcm_precomp_avx_gen4(void *my_ctx_data, u8 *hash_subkey);

asmlinkage void aesni_gcm_enc_avx_gen4(void *ctx, u8 *out,
			const u8 *in, unsigned long plaintext_len, u8 *iv,
			const u8 *aad, unsigned long aad_len,
			u8 *auth_tag, unsigned long auth_tag_len);

asmlinkage void aesni_gcm_dec_avx_gen4(void *ctx, u8 *out,
			const u8 *in, unsigned long ciphertext_len, u8 *iv,
			const u8 *aad, unsigned long aad_len,
			u8 *auth_tag, unsigned long auth_tag_len);

static void aesni_gcm_enc_avx2(void *ctx,
			struct gcm_context_data *data, u8 *out,
			const u8 *in, unsigned long plaintext_len, u8 *iv,
			u8 *hash_subkey, const u8 *aad, unsigned long aad_len,
			u8 *auth_tag, unsigned long auth_tag_len)
{
       struct crypto_aes_ctx *aes_ctx = (struct crypto_aes_ctx*)ctx;
	if ((plaintext_len < AVX_GEN2_OPTSIZE) || (aes_ctx-> key_length != AES_KEYSIZE_128)) {
		aesni_gcm_enc(ctx, data, out, in,
			      plaintext_len, iv, hash_subkey, aad,
			      aad_len, auth_tag, auth_tag_len);
	} else if (plaintext_len < AVX_GEN4_OPTSIZE) {
		aesni_gcm_precomp_avx_gen2(ctx, hash_subkey);
		aesni_gcm_enc_avx_gen2(ctx, out, in, plaintext_len, iv, aad,
					aad_len, auth_tag, auth_tag_len);
	} else {
		aesni_gcm_precomp_avx_gen4(ctx, hash_subkey);
		aesni_gcm_enc_avx_gen4(ctx, out, in, plaintext_len, iv, aad,
					aad_len, auth_tag, auth_tag_len);
	}
}

static void aesni_gcm_dec_avx2(void *ctx,
	struct gcm_context_data *data, u8 *out,
			const u8 *in, unsigned long ciphertext_len, u8 *iv,
			u8 *hash_subkey, const u8 *aad, unsigned long aad_len,
			u8 *auth_tag, unsigned long auth_tag_len)
{
       struct crypto_aes_ctx *aes_ctx = (struct crypto_aes_ctx*)ctx;
	if ((ciphertext_len < AVX_GEN2_OPTSIZE) || (aes_ctx-> key_length != AES_KEYSIZE_128)) {
		aesni_gcm_dec(ctx, data, out, in,
			      ciphertext_len, iv, hash_subkey,
			      aad, aad_len, auth_tag, auth_tag_len);
	} else if (ciphertext_len < AVX_GEN4_OPTSIZE) {
		aesni_gcm_precomp_avx_gen2(ctx, hash_subkey);
		aesni_gcm_dec_avx_gen2(ctx, out, in, ciphertext_len, iv, aad,
					aad_len, auth_tag, auth_tag_len);
	} else {
		aesni_gcm_precomp_avx_gen4(ctx, hash_subkey);
		aesni_gcm_dec_avx_gen4(ctx, out, in, ciphertext_len, iv, aad,
					aad_len, auth_tag, auth_tag_len);
	}
}
#endif

static void (*aesni_gcm_enc_tfm)(void *ctx,
				 struct gcm_context_data *data, u8 *out,
				 const u8 *in, unsigned long plaintext_len,
				 u8 *iv, u8 *hash_subkey, const u8 *aad,
				 unsigned long aad_len, u8 *auth_tag,
				 unsigned long auth_tag_len);

static void (*aesni_gcm_dec_tfm)(void *ctx,
				 struct gcm_context_data *data, u8 *out,
				 const u8 *in, unsigned long ciphertext_len,
				 u8 *iv, u8 *hash_subkey, const u8 *aad,
				 unsigned long aad_len, u8 *auth_tag,
				 unsigned long auth_tag_len);

static inline struct
aesni_rfc4106_gcm_ctx *aesni_rfc4106_gcm_ctx_get(struct crypto_aead *tfm)
{
	unsigned long align = AESNI_ALIGN;

	if (align <= crypto_tfm_ctx_alignment())
		align = 1;
	return PTR_ALIGN(crypto_aead_ctx(tfm), align);
}

static inline struct
generic_gcmaes_ctx *generic_gcmaes_ctx_get(struct crypto_aead *tfm)
{
	unsigned long align = AESNI_ALIGN;

	if (align <= crypto_tfm_ctx_alignment())
		align = 1;
	return PTR_ALIGN(crypto_aead_ctx(tfm), align);
}
#endif

static inline struct crypto_aes_ctx *aes_ctx(void *raw_ctx)
{
	unsigned long addr = (unsigned long)raw_ctx;
	unsigned long align = AESNI_ALIGN;

	if (align <= crypto_tfm_ctx_alignment())
		align = 1;
	return (struct crypto_aes_ctx *)ALIGN(addr, align);
}

static int aes_set_key_common(struct crypto_tfm *tfm, void *raw_ctx,
			      const u8 *in_key, unsigned int key_len)
{
	struct crypto_aes_ctx *ctx = aes_ctx(raw_ctx);
	u32 *flags = &tfm->crt_flags;
	int err;

	if (key_len != AES_KEYSIZE_128 && key_len != AES_KEYSIZE_192 &&
	    key_len != AES_KEYSIZE_256) {
		*flags |= CRYPTO_TFM_RES_BAD_KEY_LEN;
		return -EINVAL;
	}

	if (!crypto_simd_usable())
		err = crypto_aes_expand_key(ctx, in_key, key_len);
	else {
		kernel_fpu_begin();
		err = aesni_set_key(ctx, in_key, key_len);
		kernel_fpu_end();
	}

	return err;
}

static int aes_set_key(struct crypto_tfm *tfm, const u8 *in_key,
		       unsigned int key_len)
{
	return aes_set_key_common(tfm, crypto_tfm_ctx(tfm), in_key, key_len);
}

static void aes_encrypt(struct crypto_tfm *tfm, u8 *dst, const u8 *src)
{
	struct crypto_aes_ctx *ctx = aes_ctx(crypto_tfm_ctx(tfm));

	if (!crypto_simd_usable())
		crypto_aes_encrypt_x86(ctx, dst, src);
	else {
		kernel_fpu_begin();
		aesni_enc(ctx, dst, src);
		kernel_fpu_end();
	}
}

static void aes_decrypt(struct crypto_tfm *tfm, u8 *dst, const u8 *src)
{
	struct crypto_aes_ctx *ctx = aes_ctx(crypto_tfm_ctx(tfm));

	if (!crypto_simd_usable())
		crypto_aes_decrypt_x86(ctx, dst, src);
	else {
		kernel_fpu_begin();
		aesni_dec(ctx, dst, src);
		kernel_fpu_end();
	}
}

static void __aes_encrypt(struct crypto_tfm *tfm, u8 *dst, const u8 *src)
{
	struct crypto_aes_ctx *ctx = aes_ctx(crypto_tfm_ctx(tfm));

	aesni_enc(ctx, dst, src);
}

static void __aes_decrypt(struct crypto_tfm *tfm, u8 *dst, const u8 *src)
{
	struct crypto_aes_ctx *ctx = aes_ctx(crypto_tfm_ctx(tfm));

	aesni_dec(ctx, dst, src);
}

static int aesni_skcipher_setkey(struct crypto_skcipher *tfm, const u8 *key,
			         unsigned int len)
{
	return aes_set_key_common(crypto_skcipher_tfm(tfm),
				  crypto_skcipher_ctx(tfm), key, len);
}

static int ecb_encrypt(struct skcipher_request *req)
{
	struct crypto_skcipher *tfm = crypto_skcipher_reqtfm(req);
	struct crypto_aes_ctx *ctx = aes_ctx(crypto_skcipher_ctx(tfm));
	struct skcipher_walk walk;
	unsigned int nbytes;
	int err;

	err = skcipher_walk_virt(&walk, req, true);

	kernel_fpu_begin();
	while ((nbytes = walk.nbytes)) {
		aesni_ecb_enc(ctx, walk.dst.virt.addr, walk.src.virt.addr,
			      nbytes & AES_BLOCK_MASK);
		nbytes &= AES_BLOCK_SIZE - 1;
		err = skcipher_walk_done(&walk, nbytes);
	}
	kernel_fpu_end();

	return err;
}

static int ecb_decrypt(struct skcipher_request *req)
{
	struct crypto_skcipher *tfm = crypto_skcipher_reqtfm(req);
	struct crypto_aes_ctx *ctx = aes_ctx(crypto_skcipher_ctx(tfm));
	struct skcipher_walk walk;
	unsigned int nbytes;
	int err;

	err = skcipher_walk_virt(&walk, req, true);

	kernel_fpu_begin();
	while ((nbytes = walk.nbytes)) {
		aesni_ecb_dec(ctx, walk.dst.virt.addr, walk.src.virt.addr,
			      nbytes & AES_BLOCK_MASK);
		nbytes &= AES_BLOCK_SIZE - 1;
		err = skcipher_walk_done(&walk, nbytes);
	}
	kernel_fpu_end();

	return err;
}

static int cbc_encrypt(struct skcipher_request *req)
{
	struct crypto_skcipher *tfm = crypto_skcipher_reqtfm(req);
	struct crypto_aes_ctx *ctx = aes_ctx(crypto_skcipher_ctx(tfm));
	struct skcipher_walk walk;
	unsigned int nbytes;
	int err;

	err = skcipher_walk_virt(&walk, req, true);

	kernel_fpu_begin();
	while ((nbytes = walk.nbytes)) {
		aesni_cbc_enc(ctx, walk.dst.virt.addr, walk.src.virt.addr,
			      nbytes & AES_BLOCK_MASK, walk.iv);
		nbytes &= AES_BLOCK_SIZE - 1;
		err = skcipher_walk_done(&walk, nbytes);
	}
	kernel_fpu_end();

	return err;
}

static int cbc_decrypt(struct skcipher_request *req)
{
	struct crypto_skcipher *tfm = crypto_skcipher_reqtfm(req);
	struct crypto_aes_ctx *ctx = aes_ctx(crypto_skcipher_ctx(tfm));
	struct skcipher_walk walk;
	unsigned int nbytes;
	int err;

	err = skcipher_walk_virt(&walk, req, true);

	kernel_fpu_begin();
	while ((nbytes = walk.nbytes)) {
		aesni_cbc_dec(ctx, walk.dst.virt.addr, walk.src.virt.addr,
			      nbytes & AES_BLOCK_MASK, walk.iv);
		nbytes &= AES_BLOCK_SIZE - 1;
		err = skcipher_walk_done(&walk, nbytes);
	}
	kernel_fpu_end();

	return err;
}

#ifdef CONFIG_X86_64
static void ctr_crypt_final(struct crypto_aes_ctx *ctx,
			    struct skcipher_walk *walk)
{
	u8 *ctrblk = walk->iv;
	u8 keystream[AES_BLOCK_SIZE];
	u8 *src = walk->src.virt.addr;
	u8 *dst = walk->dst.virt.addr;
	unsigned int nbytes = walk->nbytes;

	aesni_enc(ctx, keystream, ctrblk);
	crypto_xor_cpy(dst, keystream, src, nbytes);

	crypto_inc(ctrblk, AES_BLOCK_SIZE);
}

#ifdef CONFIG_AS_AVX
static void aesni_ctr_enc_avx_tfm(struct crypto_aes_ctx *ctx, u8 *out,
			      const u8 *in, unsigned int len, u8 *iv)
{
	/*
	 * based on key length, override with the by8 version
	 * of ctr mode encryption/decryption for improved performance
	 * aes_set_key_common() ensures that key length is one of
	 * {128,192,256}
	 */
	if (ctx->key_length == AES_KEYSIZE_128)
		aes_ctr_enc_128_avx_by8(in, iv, (void *)ctx, out, len);
	else if (ctx->key_length == AES_KEYSIZE_192)
		aes_ctr_enc_192_avx_by8(in, iv, (void *)ctx, out, len);
	else
		aes_ctr_enc_256_avx_by8(in, iv, (void *)ctx, out, len);
}
#endif

static int ctr_crypt(struct skcipher_request *req)
{
	struct crypto_skcipher *tfm = crypto_skcipher_reqtfm(req);
	struct crypto_aes_ctx *ctx = aes_ctx(crypto_skcipher_ctx(tfm));
	struct skcipher_walk walk;
	unsigned int nbytes;
	int err;

	err = skcipher_walk_virt(&walk, req, true);

	kernel_fpu_begin();
	while ((nbytes = walk.nbytes) >= AES_BLOCK_SIZE) {
		aesni_ctr_enc_tfm(ctx, walk.dst.virt.addr, walk.src.virt.addr,
			              nbytes & AES_BLOCK_MASK, walk.iv);
		nbytes &= AES_BLOCK_SIZE - 1;
		err = skcipher_walk_done(&walk, nbytes);
	}
	if (walk.nbytes) {
		ctr_crypt_final(ctx, &walk);
		err = skcipher_walk_done(&walk, 0);
	}
	kernel_fpu_end();

	return err;
}

static int xts_aesni_setkey(struct crypto_skcipher *tfm, const u8 *key,
			    unsigned int keylen)
{
	struct aesni_xts_ctx *ctx = crypto_skcipher_ctx(tfm);
	int err;

	err = xts_verify_key(tfm, key, keylen);
	if (err)
		return err;

	keylen /= 2;

	/* first half of xts-key is for crypt */
	err = aes_set_key_common(crypto_skcipher_tfm(tfm), ctx->raw_crypt_ctx,
				 key, keylen);
	if (err)
		return err;

	/* second half of xts-key is for tweak */
	return aes_set_key_common(crypto_skcipher_tfm(tfm), ctx->raw_tweak_ctx,
				  key + keylen, keylen);
}


static void aesni_xts_tweak(void *ctx, u8 *out, const u8 *in)
{
	aesni_enc(ctx, out, in);
}

static void aesni_xts_enc(void *ctx, u128 *dst, const u128 *src, le128 *iv)
{
	glue_xts_crypt_128bit_one(ctx, dst, src, iv, GLUE_FUNC_CAST(aesni_enc));
}

static void aesni_xts_dec(void *ctx, u128 *dst, const u128 *src, le128 *iv)
{
	glue_xts_crypt_128bit_one(ctx, dst, src, iv, GLUE_FUNC_CAST(aesni_dec));
}

static void aesni_xts_enc8(void *ctx, u128 *dst, const u128 *src, le128 *iv)
{
	aesni_xts_crypt8(ctx, (u8 *)dst, (const u8 *)src, true, (u8 *)iv);
}

static void aesni_xts_dec8(void *ctx, u128 *dst, const u128 *src, le128 *iv)
{
	aesni_xts_crypt8(ctx, (u8 *)dst, (const u8 *)src, false, (u8 *)iv);
}

static const struct common_glue_ctx aesni_enc_xts = {
	.num_funcs = 2,
	.fpu_blocks_limit = 1,

	.funcs = { {
		.num_blocks = 8,
		.fn_u = { .xts = GLUE_XTS_FUNC_CAST(aesni_xts_enc8) }
	}, {
		.num_blocks = 1,
		.fn_u = { .xts = GLUE_XTS_FUNC_CAST(aesni_xts_enc) }
	} }
};

static const struct common_glue_ctx aesni_dec_xts = {
	.num_funcs = 2,
	.fpu_blocks_limit = 1,

	.funcs = { {
		.num_blocks = 8,
		.fn_u = { .xts = GLUE_XTS_FUNC_CAST(aesni_xts_dec8) }
	}, {
		.num_blocks = 1,
		.fn_u = { .xts = GLUE_XTS_FUNC_CAST(aesni_xts_dec) }
	} }
};

static int xts_encrypt(struct skcipher_request *req)
{
	struct crypto_skcipher *tfm = crypto_skcipher_reqtfm(req);
	struct aesni_xts_ctx *ctx = crypto_skcipher_ctx(tfm);

	return glue_xts_req_128bit(&aesni_enc_xts, req,
				   XTS_TWEAK_CAST(aesni_xts_tweak),
				   aes_ctx(ctx->raw_tweak_ctx),
				   aes_ctx(ctx->raw_crypt_ctx));
}

static int xts_decrypt(struct skcipher_request *req)
{
	struct crypto_skcipher *tfm = crypto_skcipher_reqtfm(req);
	struct aesni_xts_ctx *ctx = crypto_skcipher_ctx(tfm);

	return glue_xts_req_128bit(&aesni_dec_xts, req,
				   XTS_TWEAK_CAST(aesni_xts_tweak),
				   aes_ctx(ctx->raw_tweak_ctx),
				   aes_ctx(ctx->raw_crypt_ctx));
}

static int
rfc4106_set_hash_subkey(u8 *hash_subkey, const u8 *key, unsigned int key_len)
{
	struct crypto_cipher *tfm;
	int ret;

	tfm = crypto_alloc_cipher("aes", 0, 0);
	if (IS_ERR(tfm))
		return PTR_ERR(tfm);

	ret = crypto_cipher_setkey(tfm, key, key_len);
	if (ret)
		goto out_free_cipher;

	/* Clear the data in the hash sub key container to zero.*/
	/* We want to cipher all zeros to create the hash sub key. */
	memset(hash_subkey, 0, RFC4106_HASH_SUBKEY_SIZE);

	crypto_cipher_encrypt_one(tfm, hash_subkey, hash_subkey);

out_free_cipher:
	crypto_free_cipher(tfm);
	return ret;
}

static int common_rfc4106_set_key(struct crypto_aead *aead, const u8 *key,
				  unsigned int key_len)
{
	struct aesni_rfc4106_gcm_ctx *ctx = aesni_rfc4106_gcm_ctx_get(aead);

	if (key_len < 4) {
		crypto_aead_set_flags(aead, CRYPTO_TFM_RES_BAD_KEY_LEN);
		return -EINVAL;
	}
	/*Account for 4 byte nonce at the end.*/
	key_len -= 4;

	memcpy(ctx->nonce, key + key_len, sizeof(ctx->nonce));

	return aes_set_key_common(crypto_aead_tfm(aead),
				  &ctx->aes_key_expanded, key, key_len) ?:
	       rfc4106_set_hash_subkey(ctx->hash_subkey, key, key_len);
}

/* This is the Integrity Check Value (aka the authentication tag) length and can
 * be 8, 12 or 16 bytes long. */
static int common_rfc4106_set_authsize(struct crypto_aead *aead,
				       unsigned int authsize)
{
	switch (authsize) {
	case 8:
	case 12:
	case 16:
		break;
	default:
		return -EINVAL;
	}

	return 0;
}

static int generic_gcmaes_set_authsize(struct crypto_aead *tfm,
				       unsigned int authsize)
{
	switch (authsize) {
	case 4:
	case 8:
	case 12:
	case 13:
	case 14:
	case 15:
	case 16:
		break;
	default:
		return -EINVAL;
	}

	return 0;
}

static int gcmaes_crypt_by_sg(bool enc, struct aead_request *req,
			      unsigned int assoclen, u8 *hash_subkey,
			      u8 *iv, void *aes_ctx)
{
	struct crypto_aead *tfm = crypto_aead_reqtfm(req);
	unsigned long auth_tag_len = crypto_aead_authsize(tfm);
	struct gcm_context_data data AESNI_ALIGN_ATTR;
	struct scatter_walk dst_sg_walk = {};
	unsigned long left = req->cryptlen;
	unsigned long len, srclen, dstlen;
	struct scatter_walk assoc_sg_walk;
	struct scatter_walk src_sg_walk;
	struct scatterlist src_start[2];
	struct scatterlist dst_start[2];
	struct scatterlist *src_sg;
	struct scatterlist *dst_sg;
	u8 *src, *dst, *assoc;
	u8 *assocmem = NULL;
	u8 authTag[16];

	if (!enc)
		left -= auth_tag_len;

	/* Linearize assoc, if not already linear */
	if (req->src->length >= assoclen && req->src->length &&
		(!PageHighMem(sg_page(req->src)) ||
			req->src->offset + req->src->length <= PAGE_SIZE)) {
		scatterwalk_start(&assoc_sg_walk, req->src);
		assoc = scatterwalk_map(&assoc_sg_walk);
	} else {
		/* assoc can be any length, so must be on heap */
		assocmem = kmalloc(assoclen, GFP_ATOMIC);
		if (unlikely(!assocmem))
			return -ENOMEM;
		assoc = assocmem;

		scatterwalk_map_and_copy(assoc, req->src, 0, assoclen, 0);
	}

	if (left) {
		src_sg = scatterwalk_ffwd(src_start, req->src, req->assoclen);
		scatterwalk_start(&src_sg_walk, src_sg);
		if (req->src != req->dst) {
			dst_sg = scatterwalk_ffwd(dst_start, req->dst,
						  req->assoclen);
			scatterwalk_start(&dst_sg_walk, dst_sg);
		}
	}

	kernel_fpu_begin();
	aesni_gcm_init(aes_ctx, &data, iv,
		hash_subkey, assoc, assoclen);
	if (req->src != req->dst) {
		while (left) {
			src = scatterwalk_map(&src_sg_walk);
			dst = scatterwalk_map(&dst_sg_walk);
			srclen = scatterwalk_clamp(&src_sg_walk, left);
			dstlen = scatterwalk_clamp(&dst_sg_walk, left);
			len = min(srclen, dstlen);
			if (len) {
				if (enc)
					aesni_gcm_enc_update(aes_ctx, &data,
							     dst, src, len);
				else
					aesni_gcm_dec_update(aes_ctx, &data,
							     dst, src, len);
			}
			left -= len;

			scatterwalk_unmap(src);
			scatterwalk_unmap(dst);
			scatterwalk_advance(&src_sg_walk, len);
			scatterwalk_advance(&dst_sg_walk, len);
			scatterwalk_done(&src_sg_walk, 0, left);
			scatterwalk_done(&dst_sg_walk, 1, left);
		}
	} else {
		while (left) {
			dst = src = scatterwalk_map(&src_sg_walk);
			len = scatterwalk_clamp(&src_sg_walk, left);
			if (len) {
				if (enc)
					aesni_gcm_enc_update(aes_ctx, &data,
							     src, src, len);
				else
					aesni_gcm_dec_update(aes_ctx, &data,
							     src, src, len);
			}
			left -= len;
			scatterwalk_unmap(src);
			scatterwalk_advance(&src_sg_walk, len);
			scatterwalk_done(&src_sg_walk, 1, left);
		}
	}
	aesni_gcm_finalize(aes_ctx, &data, authTag, auth_tag_len);
	kernel_fpu_end();

	if (!assocmem)
		scatterwalk_unmap(assoc);
	else
		kfree(assocmem);

	if (!enc) {
		u8 authTagMsg[16];

		/* Copy out original authTag */
		scatterwalk_map_and_copy(authTagMsg, req->src,
					 req->assoclen + req->cryptlen -
					 auth_tag_len,
					 auth_tag_len, 0);

		/* Compare generated tag with passed in tag. */
		return crypto_memneq(authTagMsg, authTag, auth_tag_len) ?
			-EBADMSG : 0;
	}

	/* Copy in the authTag */
	scatterwalk_map_and_copy(authTag, req->dst,
				 req->assoclen + req->cryptlen,
				 auth_tag_len, 1);

	return 0;
}

static int gcmaes_encrypt(struct aead_request *req, unsigned int assoclen,
			  u8 *hash_subkey, u8 *iv, void *aes_ctx)
{
	u8 one_entry_in_sg = 0;
	u8 *src, *dst, *assoc;
	struct crypto_aead *tfm = crypto_aead_reqtfm(req);
	unsigned long auth_tag_len = crypto_aead_authsize(tfm);
	struct scatter_walk src_sg_walk;
	struct scatter_walk dst_sg_walk = {};
	struct gcm_context_data data AESNI_ALIGN_ATTR;

	if (((struct crypto_aes_ctx *)aes_ctx)->key_length != AES_KEYSIZE_128 ||
		aesni_gcm_enc_tfm == aesni_gcm_enc ||
		req->cryptlen < AVX_GEN2_OPTSIZE) {
		return gcmaes_crypt_by_sg(true, req, assoclen, hash_subkey, iv,
					  aes_ctx);
	}
	if (sg_is_last(req->src) &&
	    (!PageHighMem(sg_page(req->src)) ||
	    req->src->offset + req->src->length <= PAGE_SIZE) &&
	    sg_is_last(req->dst) &&
	    (!PageHighMem(sg_page(req->dst)) ||
	    req->dst->offset + req->dst->length <= PAGE_SIZE)) {
		one_entry_in_sg = 1;
		scatterwalk_start(&src_sg_walk, req->src);
		assoc = scatterwalk_map(&src_sg_walk);
		src = assoc + req->assoclen;
		dst = src;
		if (unlikely(req->src != req->dst)) {
			scatterwalk_start(&dst_sg_walk, req->dst);
			dst = scatterwalk_map(&dst_sg_walk) + req->assoclen;
		}
	} else {
		/* Allocate memory for src, dst, assoc */
		assoc = kmalloc(req->cryptlen + auth_tag_len + req->assoclen,
			GFP_ATOMIC);
		if (unlikely(!assoc))
			return -ENOMEM;
		scatterwalk_map_and_copy(assoc, req->src, 0,
					 req->assoclen + req->cryptlen, 0);
		src = assoc + req->assoclen;
		dst = src;
	}

	kernel_fpu_begin();
	aesni_gcm_enc_tfm(aes_ctx, &data, dst, src, req->cryptlen, iv,
			  hash_subkey, assoc, assoclen,
			  dst + req->cryptlen, auth_tag_len);
	kernel_fpu_end();

	/* The authTag (aka the Integrity Check Value) needs to be written
	 * back to the packet. */
	if (one_entry_in_sg) {
		if (unlikely(req->src != req->dst)) {
			scatterwalk_unmap(dst - req->assoclen);
			scatterwalk_advance(&dst_sg_walk, req->dst->length);
			scatterwalk_done(&dst_sg_walk, 1, 0);
		}
		scatterwalk_unmap(assoc);
		scatterwalk_advance(&src_sg_walk, req->src->length);
		scatterwalk_done(&src_sg_walk, req->src == req->dst, 0);
	} else {
		scatterwalk_map_and_copy(dst, req->dst, req->assoclen,
					 req->cryptlen + auth_tag_len, 1);
		kfree(assoc);
	}
	return 0;
}

static int gcmaes_decrypt(struct aead_request *req, unsigned int assoclen,
			  u8 *hash_subkey, u8 *iv, void *aes_ctx)
{
	u8 one_entry_in_sg = 0;
	u8 *src, *dst, *assoc;
	unsigned long tempCipherLen = 0;
	struct crypto_aead *tfm = crypto_aead_reqtfm(req);
	unsigned long auth_tag_len = crypto_aead_authsize(tfm);
	u8 authTag[16];
	struct scatter_walk src_sg_walk;
	struct scatter_walk dst_sg_walk = {};
	struct gcm_context_data data AESNI_ALIGN_ATTR;
	int retval = 0;

	if (((struct crypto_aes_ctx *)aes_ctx)->key_length != AES_KEYSIZE_128 ||
		aesni_gcm_enc_tfm == aesni_gcm_enc ||
		req->cryptlen < AVX_GEN2_OPTSIZE) {
		return gcmaes_crypt_by_sg(false, req, assoclen, hash_subkey, iv,
					  aes_ctx);
	}
	tempCipherLen = (unsigned long)(req->cryptlen - auth_tag_len);

	if (sg_is_last(req->src) &&
	    (!PageHighMem(sg_page(req->src)) ||
	    req->src->offset + req->src->length <= PAGE_SIZE) &&
	    sg_is_last(req->dst) && req->dst->length &&
	    (!PageHighMem(sg_page(req->dst)) ||
	    req->dst->offset + req->dst->length <= PAGE_SIZE)) {
		one_entry_in_sg = 1;
		scatterwalk_start(&src_sg_walk, req->src);
		assoc = scatterwalk_map(&src_sg_walk);
		src = assoc + req->assoclen;
		dst = src;
		if (unlikely(req->src != req->dst)) {
			scatterwalk_start(&dst_sg_walk, req->dst);
			dst = scatterwalk_map(&dst_sg_walk) + req->assoclen;
		}
	} else {
		/* Allocate memory for src, dst, assoc */
		assoc = kmalloc(req->cryptlen + req->assoclen, GFP_ATOMIC);
		if (!assoc)
			return -ENOMEM;
		scatterwalk_map_and_copy(assoc, req->src, 0,
					 req->assoclen + req->cryptlen, 0);
		src = assoc + req->assoclen;
		dst = src;
	}


	kernel_fpu_begin();
	aesni_gcm_dec_tfm(aes_ctx, &data, dst, src, tempCipherLen, iv,
			  hash_subkey, assoc, assoclen,
			  authTag, auth_tag_len);
	kernel_fpu_end();

	/* Compare generated tag with passed in tag. */
	retval = crypto_memneq(src + tempCipherLen, authTag, auth_tag_len) ?
		-EBADMSG : 0;

	if (one_entry_in_sg) {
		if (unlikely(req->src != req->dst)) {
			scatterwalk_unmap(dst - req->assoclen);
			scatterwalk_advance(&dst_sg_walk, req->dst->length);
			scatterwalk_done(&dst_sg_walk, 1, 0);
		}
		scatterwalk_unmap(assoc);
		scatterwalk_advance(&src_sg_walk, req->src->length);
		scatterwalk_done(&src_sg_walk, req->src == req->dst, 0);
	} else {
		scatterwalk_map_and_copy(dst, req->dst, req->assoclen,
					 tempCipherLen, 1);
		kfree(assoc);
	}
	return retval;

}

static int helper_rfc4106_encrypt(struct aead_request *req)
{
	struct crypto_aead *tfm = crypto_aead_reqtfm(req);
	struct aesni_rfc4106_gcm_ctx *ctx = aesni_rfc4106_gcm_ctx_get(tfm);
	void *aes_ctx = &(ctx->aes_key_expanded);
	u8 iv[16] __attribute__ ((__aligned__(AESNI_ALIGN)));
	unsigned int i;
	__be32 counter = cpu_to_be32(1);

	/* Assuming we are supporting rfc4106 64-bit extended */
	/* sequence numbers We need to have the AAD length equal */
	/* to 16 or 20 bytes */
	if (unlikely(req->assoclen != 16 && req->assoclen != 20))
		return -EINVAL;

	/* IV below built */
	for (i = 0; i < 4; i++)
		*(iv+i) = ctx->nonce[i];
	for (i = 0; i < 8; i++)
		*(iv+4+i) = req->iv[i];
	*((__be32 *)(iv+12)) = counter;

	return gcmaes_encrypt(req, req->assoclen - 8, ctx->hash_subkey, iv,
			      aes_ctx);
}

static int helper_rfc4106_decrypt(struct aead_request *req)
{
	__be32 counter = cpu_to_be32(1);
	struct crypto_aead *tfm = crypto_aead_reqtfm(req);
	struct aesni_rfc4106_gcm_ctx *ctx = aesni_rfc4106_gcm_ctx_get(tfm);
	void *aes_ctx = &(ctx->aes_key_expanded);
	u8 iv[16] __attribute__ ((__aligned__(AESNI_ALIGN)));
	unsigned int i;

	if (unlikely(req->assoclen != 16 && req->assoclen != 20))
		return -EINVAL;

	/* Assuming we are supporting rfc4106 64-bit extended */
	/* sequence numbers We need to have the AAD length */
	/* equal to 16 or 20 bytes */

	/* IV below built */
	for (i = 0; i < 4; i++)
		*(iv+i) = ctx->nonce[i];
	for (i = 0; i < 8; i++)
		*(iv+4+i) = req->iv[i];
	*((__be32 *)(iv+12)) = counter;

	return gcmaes_decrypt(req, req->assoclen - 8, ctx->hash_subkey, iv,
			      aes_ctx);
}
#endif

static struct crypto_alg aesni_algs[] = { {
	.cra_name		= "aes",
	.cra_driver_name	= "aes-aesni",
	.cra_priority		= 300,
	.cra_flags		= CRYPTO_ALG_TYPE_CIPHER,
	.cra_blocksize		= AES_BLOCK_SIZE,
	.cra_ctxsize		= CRYPTO_AES_CTX_SIZE,
	.cra_module		= THIS_MODULE,
	.cra_u	= {
		.cipher	= {
			.cia_min_keysize	= AES_MIN_KEY_SIZE,
			.cia_max_keysize	= AES_MAX_KEY_SIZE,
			.cia_setkey		= aes_set_key,
			.cia_encrypt		= aes_encrypt,
			.cia_decrypt		= aes_decrypt
		}
	}
}, {
	.cra_name		= "__aes",
	.cra_driver_name	= "__aes-aesni",
	.cra_priority		= 300,
	.cra_flags		= CRYPTO_ALG_TYPE_CIPHER | CRYPTO_ALG_INTERNAL,
	.cra_blocksize		= AES_BLOCK_SIZE,
	.cra_ctxsize		= CRYPTO_AES_CTX_SIZE,
	.cra_module		= THIS_MODULE,
	.cra_u	= {
		.cipher	= {
			.cia_min_keysize	= AES_MIN_KEY_SIZE,
			.cia_max_keysize	= AES_MAX_KEY_SIZE,
			.cia_setkey		= aes_set_key,
			.cia_encrypt		= __aes_encrypt,
			.cia_decrypt		= __aes_decrypt
		}
	}
} };

static struct skcipher_alg aesni_skciphers[] = {
	{
		.base = {
			.cra_name		= "__ecb(aes)",
			.cra_driver_name	= "__ecb-aes-aesni",
			.cra_priority		= 400,
			.cra_flags		= CRYPTO_ALG_INTERNAL,
			.cra_blocksize		= AES_BLOCK_SIZE,
			.cra_ctxsize		= CRYPTO_AES_CTX_SIZE,
			.cra_module		= THIS_MODULE,
		},
		.min_keysize	= AES_MIN_KEY_SIZE,
		.max_keysize	= AES_MAX_KEY_SIZE,
		.setkey		= aesni_skcipher_setkey,
		.encrypt	= ecb_encrypt,
		.decrypt	= ecb_decrypt,
	}, {
		.base = {
			.cra_name		= "__cbc(aes)",
			.cra_driver_name	= "__cbc-aes-aesni",
			.cra_priority		= 400,
			.cra_flags		= CRYPTO_ALG_INTERNAL,
			.cra_blocksize		= AES_BLOCK_SIZE,
			.cra_ctxsize		= CRYPTO_AES_CTX_SIZE,
			.cra_module		= THIS_MODULE,
		},
		.min_keysize	= AES_MIN_KEY_SIZE,
		.max_keysize	= AES_MAX_KEY_SIZE,
		.ivsize		= AES_BLOCK_SIZE,
		.setkey		= aesni_skcipher_setkey,
		.encrypt	= cbc_encrypt,
		.decrypt	= cbc_decrypt,
#ifdef CONFIG_X86_64
	}, {
		.base = {
			.cra_name		= "__ctr(aes)",
			.cra_driver_name	= "__ctr-aes-aesni",
			.cra_priority		= 400,
			.cra_flags		= CRYPTO_ALG_INTERNAL,
			.cra_blocksize		= 1,
			.cra_ctxsize		= CRYPTO_AES_CTX_SIZE,
			.cra_module		= THIS_MODULE,
		},
		.min_keysize	= AES_MIN_KEY_SIZE,
		.max_keysize	= AES_MAX_KEY_SIZE,
		.ivsize		= AES_BLOCK_SIZE,
		.chunksize	= AES_BLOCK_SIZE,
		.setkey		= aesni_skcipher_setkey,
		.encrypt	= ctr_crypt,
		.decrypt	= ctr_crypt,
	}, {
		.base = {
			.cra_name		= "__xts(aes)",
			.cra_driver_name	= "__xts-aes-aesni",
			.cra_priority		= 401,
			.cra_flags		= CRYPTO_ALG_INTERNAL,
			.cra_blocksize		= AES_BLOCK_SIZE,
			.cra_ctxsize		= XTS_AES_CTX_SIZE,
			.cra_module		= THIS_MODULE,
		},
		.min_keysize	= 2 * AES_MIN_KEY_SIZE,
		.max_keysize	= 2 * AES_MAX_KEY_SIZE,
		.ivsize		= AES_BLOCK_SIZE,
		.setkey		= xts_aesni_setkey,
		.encrypt	= xts_encrypt,
		.decrypt	= xts_decrypt,
#endif
	}
};

static
struct simd_skcipher_alg *aesni_simd_skciphers[ARRAY_SIZE(aesni_skciphers)];

static struct {
	const char *algname;
	const char *drvname;
	const char *basename;
	struct simd_skcipher_alg *simd;
} aesni_simd_skciphers2[] = {
#if (defined(MODULE) && IS_ENABLED(CONFIG_CRYPTO_PCBC)) || \
    IS_BUILTIN(CONFIG_CRYPTO_PCBC)
	{
		.algname	= "pcbc(aes)",
		.drvname	= "pcbc-aes-aesni",
		.basename	= "fpu(pcbc(__aes-aesni))",
	},
#endif
};

#ifdef CONFIG_X86_64
static int generic_gcmaes_set_key(struct crypto_aead *aead, const u8 *key,
				  unsigned int key_len)
{
	struct generic_gcmaes_ctx *ctx = generic_gcmaes_ctx_get(aead);

	return aes_set_key_common(crypto_aead_tfm(aead),
				  &ctx->aes_key_expanded, key, key_len) ?:
	       rfc4106_set_hash_subkey(ctx->hash_subkey, key, key_len);
}

static int generic_gcmaes_encrypt(struct aead_request *req)
{
	struct crypto_aead *tfm = crypto_aead_reqtfm(req);
	struct generic_gcmaes_ctx *ctx = generic_gcmaes_ctx_get(tfm);
	void *aes_ctx = &(ctx->aes_key_expanded);
	u8 iv[16] __attribute__ ((__aligned__(AESNI_ALIGN)));
	__be32 counter = cpu_to_be32(1);

	memcpy(iv, req->iv, 12);
	*((__be32 *)(iv+12)) = counter;

	return gcmaes_encrypt(req, req->assoclen, ctx->hash_subkey, iv,
			      aes_ctx);
}

static int generic_gcmaes_decrypt(struct aead_request *req)
{
	__be32 counter = cpu_to_be32(1);
	struct crypto_aead *tfm = crypto_aead_reqtfm(req);
	struct generic_gcmaes_ctx *ctx = generic_gcmaes_ctx_get(tfm);
	void *aes_ctx = &(ctx->aes_key_expanded);
	u8 iv[16] __attribute__ ((__aligned__(AESNI_ALIGN)));

	memcpy(iv, req->iv, 12);
	*((__be32 *)(iv+12)) = counter;

	return gcmaes_decrypt(req, req->assoclen, ctx->hash_subkey, iv,
			      aes_ctx);
}

static struct aead_alg aesni_aeads[] = { {
	.setkey			= common_rfc4106_set_key,
	.setauthsize		= common_rfc4106_set_authsize,
	.encrypt		= helper_rfc4106_encrypt,
	.decrypt		= helper_rfc4106_decrypt,
	.ivsize			= GCM_RFC4106_IV_SIZE,
	.maxauthsize		= 16,
	.base = {
		.cra_name		= "__rfc4106(gcm(aes))",
		.cra_driver_name	= "__rfc4106-gcm-aesni",
		.cra_priority		= 400,
		.cra_flags		= CRYPTO_ALG_INTERNAL,
		.cra_blocksize		= 1,
		.cra_ctxsize		= sizeof(struct aesni_rfc4106_gcm_ctx),
		.cra_alignmask		= AESNI_ALIGN - 1,
		.cra_module		= THIS_MODULE,
	},
}, {
	.setkey			= generic_gcmaes_set_key,
	.setauthsize		= generic_gcmaes_set_authsize,
	.encrypt		= generic_gcmaes_encrypt,
	.decrypt		= generic_gcmaes_decrypt,
	.ivsize			= GCM_AES_IV_SIZE,
	.maxauthsize		= 16,
	.base = {
		.cra_name		= "__gcm(aes)",
		.cra_driver_name	= "__generic-gcm-aesni",
		.cra_priority		= 400,
		.cra_flags		= CRYPTO_ALG_INTERNAL,
		.cra_blocksize		= 1,
		.cra_ctxsize		= sizeof(struct generic_gcmaes_ctx),
		.cra_alignmask		= AESNI_ALIGN - 1,
		.cra_module		= THIS_MODULE,
	},
} };
#else
static struct aead_alg aesni_aeads[0];
#endif

static struct simd_aead_alg *aesni_simd_aeads[ARRAY_SIZE(aesni_aeads)];

static const struct x86_cpu_id aesni_cpu_id[] = {
	X86_FEATURE_MATCH(X86_FEATURE_AES),
	{}
};
MODULE_DEVICE_TABLE(x86cpu, aesni_cpu_id);

<<<<<<< HEAD
static void aesni_free_simds(void)
{
	int i;

	for (i = 0; i < ARRAY_SIZE(aesni_simd_skciphers) &&
		    aesni_simd_skciphers[i]; i++)
		simd_skcipher_free(aesni_simd_skciphers[i]);

	for (i = 0; i < ARRAY_SIZE(aesni_simd_skciphers2); i++)
		if (aesni_simd_skciphers2[i].simd)
			simd_skcipher_free(aesni_simd_skciphers2[i].simd);
}

=======
>>>>>>> 407d19ab
static int __init aesni_init(void)
{
	int err;

	if (!x86_match_cpu(aesni_cpu_id))
		return -ENODEV;
#ifdef CONFIG_X86_64
#ifdef CONFIG_AS_AVX2
	if (boot_cpu_has(X86_FEATURE_AVX2)) {
		pr_info("AVX2 version of gcm_enc/dec engaged.\n");
		aesni_gcm_enc_tfm = aesni_gcm_enc_avx2;
		aesni_gcm_dec_tfm = aesni_gcm_dec_avx2;
	} else
#endif
#ifdef CONFIG_AS_AVX
	if (boot_cpu_has(X86_FEATURE_AVX)) {
		pr_info("AVX version of gcm_enc/dec engaged.\n");
		aesni_gcm_enc_tfm = aesni_gcm_enc_avx;
		aesni_gcm_dec_tfm = aesni_gcm_dec_avx;
	} else
#endif
	{
		pr_info("SSE version of gcm_enc/dec engaged.\n");
		aesni_gcm_enc_tfm = aesni_gcm_enc;
		aesni_gcm_dec_tfm = aesni_gcm_dec;
	}
	aesni_ctr_enc_tfm = aesni_ctr_enc;
#ifdef CONFIG_AS_AVX
	if (boot_cpu_has(X86_FEATURE_AVX)) {
		/* optimize performance of ctr mode encryption transform */
		aesni_ctr_enc_tfm = aesni_ctr_enc_avx_tfm;
		pr_info("AES CTR mode by8 optimization enabled\n");
	}
#endif
#endif

	err = crypto_fpu_init();
	if (err)
		return err;

<<<<<<< HEAD
	err = crypto_register_algs(aesni_algs, ARRAY_SIZE(aesni_algs));
	if (err)
		goto fpu_exit;

	err = crypto_register_skciphers(aesni_skciphers,
					ARRAY_SIZE(aesni_skciphers));
=======
	err = simd_register_skciphers_compat(aesni_skciphers,
					     ARRAY_SIZE(aesni_skciphers),
					     aesni_simd_skciphers);
>>>>>>> 407d19ab
	if (err)
		goto unregister_algs;

	err = simd_register_aeads_compat(aesni_aeads, ARRAY_SIZE(aesni_aeads),
					 aesni_simd_aeads);
	if (err)
		goto unregister_skciphers;

<<<<<<< HEAD
	for (i = 0; i < ARRAY_SIZE(aesni_skciphers); i++) {
		algname = aesni_skciphers[i].base.cra_name + 2;
		drvname = aesni_skciphers[i].base.cra_driver_name + 2;
		basename = aesni_skciphers[i].base.cra_driver_name;
		simd = simd_skcipher_create_compat(algname, drvname, basename);
		err = PTR_ERR(simd);
		if (IS_ERR(simd))
			goto unregister_simds;

		aesni_simd_skciphers[i] = simd;
	}

	for (i = 0; i < ARRAY_SIZE(aesni_simd_skciphers2); i++) {
		algname = aesni_simd_skciphers2[i].algname;
		drvname = aesni_simd_skciphers2[i].drvname;
		basename = aesni_simd_skciphers2[i].basename;
		simd = simd_skcipher_create_compat(algname, drvname, basename);
		err = PTR_ERR(simd);
		if (IS_ERR(simd))
			continue;

		aesni_simd_skciphers2[i].simd = simd;
	}

=======
>>>>>>> 407d19ab
	return 0;

unregister_skciphers:
	simd_unregister_skciphers(aesni_skciphers, ARRAY_SIZE(aesni_skciphers),
				  aesni_simd_skciphers);
unregister_algs:
	crypto_unregister_algs(aesni_algs, ARRAY_SIZE(aesni_algs));
fpu_exit:
	crypto_fpu_exit();
	return err;
}

static void __exit aesni_exit(void)
{
	simd_unregister_aeads(aesni_aeads, ARRAY_SIZE(aesni_aeads),
			      aesni_simd_aeads);
	simd_unregister_skciphers(aesni_skciphers, ARRAY_SIZE(aesni_skciphers),
				  aesni_simd_skciphers);
	crypto_unregister_algs(aesni_algs, ARRAY_SIZE(aesni_algs));

	crypto_fpu_exit();
}

late_initcall(aesni_init);
module_exit(aesni_exit);

MODULE_DESCRIPTION("Rijndael (AES) Cipher Algorithm, Intel AES-NI instructions optimized");
MODULE_LICENSE("GPL");
MODULE_ALIAS_CRYPTO("aes");<|MERGE_RESOLUTION|>--- conflicted
+++ resolved
@@ -79,7 +79,7 @@
 	u8 current_counter[GCM_BLOCK_LEN];
 	u64 partial_block_len;
 	u64 unused;
-	u8 hash_keys[GCM_BLOCK_LEN * 8];
+	u8 hash_keys[GCM_BLOCK_LEN * 16];
 };
 
 asmlinkage int aesni_set_key(struct crypto_aes_ctx *ctx, const u8 *in_key,
@@ -96,9 +96,6 @@
 			      const u8 *in, unsigned int len, u8 *iv);
 asmlinkage void aesni_cbc_dec(struct crypto_aes_ctx *ctx, u8 *out,
 			      const u8 *in, unsigned int len, u8 *iv);
-
-int crypto_fpu_init(void);
-void crypto_fpu_exit(void);
 
 #define AVX_GEN2_OPTSIZE 640
 #define AVX_GEN4_OPTSIZE 4096
@@ -173,6 +170,24 @@
 				   struct gcm_context_data *gdata,
 				   u8 *auth_tag, unsigned long auth_tag_len);
 
+static const struct aesni_gcm_tfm_s {
+	void (*init)(void *ctx, struct gcm_context_data *gdata, u8 *iv,
+		     u8 *hash_subkey, const u8 *aad, unsigned long aad_len);
+	void (*enc_update)(void *ctx, struct gcm_context_data *gdata, u8 *out,
+			   const u8 *in, unsigned long plaintext_len);
+	void (*dec_update)(void *ctx, struct gcm_context_data *gdata, u8 *out,
+			   const u8 *in, unsigned long ciphertext_len);
+	void (*finalize)(void *ctx, struct gcm_context_data *gdata,
+			 u8 *auth_tag, unsigned long auth_tag_len);
+} *aesni_gcm_tfm;
+
+static const struct aesni_gcm_tfm_s aesni_gcm_tfm_sse = {
+	.init = &aesni_gcm_init,
+	.enc_update = &aesni_gcm_enc_update,
+	.dec_update = &aesni_gcm_dec_update,
+	.finalize = &aesni_gcm_finalize,
+};
+
 #ifdef CONFIG_AS_AVX
 asmlinkage void aes_ctr_enc_128_avx_by8(const u8 *in, u8 *iv,
 		void *keys, u8 *out, unsigned int num_bytes);
@@ -181,135 +196,93 @@
 asmlinkage void aes_ctr_enc_256_avx_by8(const u8 *in, u8 *iv,
 		void *keys, u8 *out, unsigned int num_bytes);
 /*
- * asmlinkage void aesni_gcm_precomp_avx_gen2()
+ * asmlinkage void aesni_gcm_init_avx_gen2()
  * gcm_data *my_ctx_data, context data
  * u8 *hash_subkey,  the Hash sub key input. Data starts on a 16-byte boundary.
  */
-asmlinkage void aesni_gcm_precomp_avx_gen2(void *my_ctx_data, u8 *hash_subkey);
-
-asmlinkage void aesni_gcm_enc_avx_gen2(void *ctx, u8 *out,
+asmlinkage void aesni_gcm_init_avx_gen2(void *my_ctx_data,
+					struct gcm_context_data *gdata,
+					u8 *iv,
+					u8 *hash_subkey,
+					const u8 *aad,
+					unsigned long aad_len);
+
+asmlinkage void aesni_gcm_enc_update_avx_gen2(void *ctx,
+				     struct gcm_context_data *gdata, u8 *out,
+				     const u8 *in, unsigned long plaintext_len);
+asmlinkage void aesni_gcm_dec_update_avx_gen2(void *ctx,
+				     struct gcm_context_data *gdata, u8 *out,
+				     const u8 *in,
+				     unsigned long ciphertext_len);
+asmlinkage void aesni_gcm_finalize_avx_gen2(void *ctx,
+				   struct gcm_context_data *gdata,
+				   u8 *auth_tag, unsigned long auth_tag_len);
+
+asmlinkage void aesni_gcm_enc_avx_gen2(void *ctx,
+				struct gcm_context_data *gdata, u8 *out,
 			const u8 *in, unsigned long plaintext_len, u8 *iv,
 			const u8 *aad, unsigned long aad_len,
 			u8 *auth_tag, unsigned long auth_tag_len);
 
-asmlinkage void aesni_gcm_dec_avx_gen2(void *ctx, u8 *out,
+asmlinkage void aesni_gcm_dec_avx_gen2(void *ctx,
+				struct gcm_context_data *gdata, u8 *out,
 			const u8 *in, unsigned long ciphertext_len, u8 *iv,
 			const u8 *aad, unsigned long aad_len,
 			u8 *auth_tag, unsigned long auth_tag_len);
 
-static void aesni_gcm_enc_avx(void *ctx,
-			struct gcm_context_data *data, u8 *out,
-			const u8 *in, unsigned long plaintext_len, u8 *iv,
-			u8 *hash_subkey, const u8 *aad, unsigned long aad_len,
-			u8 *auth_tag, unsigned long auth_tag_len)
-{
-        struct crypto_aes_ctx *aes_ctx = (struct crypto_aes_ctx*)ctx;
-	if ((plaintext_len < AVX_GEN2_OPTSIZE) || (aes_ctx-> key_length != AES_KEYSIZE_128)){
-		aesni_gcm_enc(ctx, data, out, in,
-			plaintext_len, iv, hash_subkey, aad,
-			aad_len, auth_tag, auth_tag_len);
-	} else {
-		aesni_gcm_precomp_avx_gen2(ctx, hash_subkey);
-		aesni_gcm_enc_avx_gen2(ctx, out, in, plaintext_len, iv, aad,
-					aad_len, auth_tag, auth_tag_len);
-	}
-}
-
-static void aesni_gcm_dec_avx(void *ctx,
-			struct gcm_context_data *data, u8 *out,
-			const u8 *in, unsigned long ciphertext_len, u8 *iv,
-			u8 *hash_subkey, const u8 *aad, unsigned long aad_len,
-			u8 *auth_tag, unsigned long auth_tag_len)
-{
-        struct crypto_aes_ctx *aes_ctx = (struct crypto_aes_ctx*)ctx;
-	if ((ciphertext_len < AVX_GEN2_OPTSIZE) || (aes_ctx-> key_length != AES_KEYSIZE_128)) {
-		aesni_gcm_dec(ctx, data, out, in,
-			ciphertext_len, iv, hash_subkey, aad,
-			aad_len, auth_tag, auth_tag_len);
-	} else {
-		aesni_gcm_precomp_avx_gen2(ctx, hash_subkey);
-		aesni_gcm_dec_avx_gen2(ctx, out, in, ciphertext_len, iv, aad,
-					aad_len, auth_tag, auth_tag_len);
-	}
-}
+static const struct aesni_gcm_tfm_s aesni_gcm_tfm_avx_gen2 = {
+	.init = &aesni_gcm_init_avx_gen2,
+	.enc_update = &aesni_gcm_enc_update_avx_gen2,
+	.dec_update = &aesni_gcm_dec_update_avx_gen2,
+	.finalize = &aesni_gcm_finalize_avx_gen2,
+};
+
 #endif
 
 #ifdef CONFIG_AS_AVX2
 /*
- * asmlinkage void aesni_gcm_precomp_avx_gen4()
+ * asmlinkage void aesni_gcm_init_avx_gen4()
  * gcm_data *my_ctx_data, context data
  * u8 *hash_subkey,  the Hash sub key input. Data starts on a 16-byte boundary.
  */
-asmlinkage void aesni_gcm_precomp_avx_gen4(void *my_ctx_data, u8 *hash_subkey);
-
-asmlinkage void aesni_gcm_enc_avx_gen4(void *ctx, u8 *out,
+asmlinkage void aesni_gcm_init_avx_gen4(void *my_ctx_data,
+					struct gcm_context_data *gdata,
+					u8 *iv,
+					u8 *hash_subkey,
+					const u8 *aad,
+					unsigned long aad_len);
+
+asmlinkage void aesni_gcm_enc_update_avx_gen4(void *ctx,
+				     struct gcm_context_data *gdata, u8 *out,
+				     const u8 *in, unsigned long plaintext_len);
+asmlinkage void aesni_gcm_dec_update_avx_gen4(void *ctx,
+				     struct gcm_context_data *gdata, u8 *out,
+				     const u8 *in,
+				     unsigned long ciphertext_len);
+asmlinkage void aesni_gcm_finalize_avx_gen4(void *ctx,
+				   struct gcm_context_data *gdata,
+				   u8 *auth_tag, unsigned long auth_tag_len);
+
+asmlinkage void aesni_gcm_enc_avx_gen4(void *ctx,
+				struct gcm_context_data *gdata, u8 *out,
 			const u8 *in, unsigned long plaintext_len, u8 *iv,
 			const u8 *aad, unsigned long aad_len,
 			u8 *auth_tag, unsigned long auth_tag_len);
 
-asmlinkage void aesni_gcm_dec_avx_gen4(void *ctx, u8 *out,
+asmlinkage void aesni_gcm_dec_avx_gen4(void *ctx,
+				struct gcm_context_data *gdata, u8 *out,
 			const u8 *in, unsigned long ciphertext_len, u8 *iv,
 			const u8 *aad, unsigned long aad_len,
 			u8 *auth_tag, unsigned long auth_tag_len);
 
-static void aesni_gcm_enc_avx2(void *ctx,
-			struct gcm_context_data *data, u8 *out,
-			const u8 *in, unsigned long plaintext_len, u8 *iv,
-			u8 *hash_subkey, const u8 *aad, unsigned long aad_len,
-			u8 *auth_tag, unsigned long auth_tag_len)
-{
-       struct crypto_aes_ctx *aes_ctx = (struct crypto_aes_ctx*)ctx;
-	if ((plaintext_len < AVX_GEN2_OPTSIZE) || (aes_ctx-> key_length != AES_KEYSIZE_128)) {
-		aesni_gcm_enc(ctx, data, out, in,
-			      plaintext_len, iv, hash_subkey, aad,
-			      aad_len, auth_tag, auth_tag_len);
-	} else if (plaintext_len < AVX_GEN4_OPTSIZE) {
-		aesni_gcm_precomp_avx_gen2(ctx, hash_subkey);
-		aesni_gcm_enc_avx_gen2(ctx, out, in, plaintext_len, iv, aad,
-					aad_len, auth_tag, auth_tag_len);
-	} else {
-		aesni_gcm_precomp_avx_gen4(ctx, hash_subkey);
-		aesni_gcm_enc_avx_gen4(ctx, out, in, plaintext_len, iv, aad,
-					aad_len, auth_tag, auth_tag_len);
-	}
-}
-
-static void aesni_gcm_dec_avx2(void *ctx,
-	struct gcm_context_data *data, u8 *out,
-			const u8 *in, unsigned long ciphertext_len, u8 *iv,
-			u8 *hash_subkey, const u8 *aad, unsigned long aad_len,
-			u8 *auth_tag, unsigned long auth_tag_len)
-{
-       struct crypto_aes_ctx *aes_ctx = (struct crypto_aes_ctx*)ctx;
-	if ((ciphertext_len < AVX_GEN2_OPTSIZE) || (aes_ctx-> key_length != AES_KEYSIZE_128)) {
-		aesni_gcm_dec(ctx, data, out, in,
-			      ciphertext_len, iv, hash_subkey,
-			      aad, aad_len, auth_tag, auth_tag_len);
-	} else if (ciphertext_len < AVX_GEN4_OPTSIZE) {
-		aesni_gcm_precomp_avx_gen2(ctx, hash_subkey);
-		aesni_gcm_dec_avx_gen2(ctx, out, in, ciphertext_len, iv, aad,
-					aad_len, auth_tag, auth_tag_len);
-	} else {
-		aesni_gcm_precomp_avx_gen4(ctx, hash_subkey);
-		aesni_gcm_dec_avx_gen4(ctx, out, in, ciphertext_len, iv, aad,
-					aad_len, auth_tag, auth_tag_len);
-	}
-}
-#endif
-
-static void (*aesni_gcm_enc_tfm)(void *ctx,
-				 struct gcm_context_data *data, u8 *out,
-				 const u8 *in, unsigned long plaintext_len,
-				 u8 *iv, u8 *hash_subkey, const u8 *aad,
-				 unsigned long aad_len, u8 *auth_tag,
-				 unsigned long auth_tag_len);
-
-static void (*aesni_gcm_dec_tfm)(void *ctx,
-				 struct gcm_context_data *data, u8 *out,
-				 const u8 *in, unsigned long ciphertext_len,
-				 u8 *iv, u8 *hash_subkey, const u8 *aad,
-				 unsigned long aad_len, u8 *auth_tag,
-				 unsigned long auth_tag_len);
+static const struct aesni_gcm_tfm_s aesni_gcm_tfm_avx_gen4 = {
+	.init = &aesni_gcm_init_avx_gen4,
+	.enc_update = &aesni_gcm_enc_update_avx_gen4,
+	.dec_update = &aesni_gcm_dec_update_avx_gen4,
+	.finalize = &aesni_gcm_finalize_avx_gen4,
+};
+
+#endif
 
 static inline struct
 aesni_rfc4106_gcm_ctx *aesni_rfc4106_gcm_ctx_get(struct crypto_aead *tfm)
@@ -751,6 +724,7 @@
 {
 	struct crypto_aead *tfm = crypto_aead_reqtfm(req);
 	unsigned long auth_tag_len = crypto_aead_authsize(tfm);
+	const struct aesni_gcm_tfm_s *gcm_tfm = aesni_gcm_tfm;
 	struct gcm_context_data data AESNI_ALIGN_ATTR;
 	struct scatter_walk dst_sg_walk = {};
 	unsigned long left = req->cryptlen;
@@ -768,6 +742,15 @@
 	if (!enc)
 		left -= auth_tag_len;
 
+#ifdef CONFIG_AS_AVX2
+	if (left < AVX_GEN4_OPTSIZE && gcm_tfm == &aesni_gcm_tfm_avx_gen4)
+		gcm_tfm = &aesni_gcm_tfm_avx_gen2;
+#endif
+#ifdef CONFIG_AS_AVX
+	if (left < AVX_GEN2_OPTSIZE && gcm_tfm == &aesni_gcm_tfm_avx_gen2)
+		gcm_tfm = &aesni_gcm_tfm_sse;
+#endif
+
 	/* Linearize assoc, if not already linear */
 	if (req->src->length >= assoclen && req->src->length &&
 		(!PageHighMem(sg_page(req->src)) ||
@@ -795,7 +778,7 @@
 	}
 
 	kernel_fpu_begin();
-	aesni_gcm_init(aes_ctx, &data, iv,
+	gcm_tfm->init(aes_ctx, &data, iv,
 		hash_subkey, assoc, assoclen);
 	if (req->src != req->dst) {
 		while (left) {
@@ -806,10 +789,10 @@
 			len = min(srclen, dstlen);
 			if (len) {
 				if (enc)
-					aesni_gcm_enc_update(aes_ctx, &data,
+					gcm_tfm->enc_update(aes_ctx, &data,
 							     dst, src, len);
 				else
-					aesni_gcm_dec_update(aes_ctx, &data,
+					gcm_tfm->dec_update(aes_ctx, &data,
 							     dst, src, len);
 			}
 			left -= len;
@@ -827,10 +810,10 @@
 			len = scatterwalk_clamp(&src_sg_walk, left);
 			if (len) {
 				if (enc)
-					aesni_gcm_enc_update(aes_ctx, &data,
+					gcm_tfm->enc_update(aes_ctx, &data,
 							     src, src, len);
 				else
-					aesni_gcm_dec_update(aes_ctx, &data,
+					gcm_tfm->dec_update(aes_ctx, &data,
 							     src, src, len);
 			}
 			left -= len;
@@ -839,7 +822,7 @@
 			scatterwalk_done(&src_sg_walk, 1, left);
 		}
 	}
-	aesni_gcm_finalize(aes_ctx, &data, authTag, auth_tag_len);
+	gcm_tfm->finalize(aes_ctx, &data, authTag, auth_tag_len);
 	kernel_fpu_end();
 
 	if (!assocmem)
@@ -872,147 +855,15 @@
 static int gcmaes_encrypt(struct aead_request *req, unsigned int assoclen,
 			  u8 *hash_subkey, u8 *iv, void *aes_ctx)
 {
-	u8 one_entry_in_sg = 0;
-	u8 *src, *dst, *assoc;
-	struct crypto_aead *tfm = crypto_aead_reqtfm(req);
-	unsigned long auth_tag_len = crypto_aead_authsize(tfm);
-	struct scatter_walk src_sg_walk;
-	struct scatter_walk dst_sg_walk = {};
-	struct gcm_context_data data AESNI_ALIGN_ATTR;
-
-	if (((struct crypto_aes_ctx *)aes_ctx)->key_length != AES_KEYSIZE_128 ||
-		aesni_gcm_enc_tfm == aesni_gcm_enc ||
-		req->cryptlen < AVX_GEN2_OPTSIZE) {
-		return gcmaes_crypt_by_sg(true, req, assoclen, hash_subkey, iv,
-					  aes_ctx);
-	}
-	if (sg_is_last(req->src) &&
-	    (!PageHighMem(sg_page(req->src)) ||
-	    req->src->offset + req->src->length <= PAGE_SIZE) &&
-	    sg_is_last(req->dst) &&
-	    (!PageHighMem(sg_page(req->dst)) ||
-	    req->dst->offset + req->dst->length <= PAGE_SIZE)) {
-		one_entry_in_sg = 1;
-		scatterwalk_start(&src_sg_walk, req->src);
-		assoc = scatterwalk_map(&src_sg_walk);
-		src = assoc + req->assoclen;
-		dst = src;
-		if (unlikely(req->src != req->dst)) {
-			scatterwalk_start(&dst_sg_walk, req->dst);
-			dst = scatterwalk_map(&dst_sg_walk) + req->assoclen;
-		}
-	} else {
-		/* Allocate memory for src, dst, assoc */
-		assoc = kmalloc(req->cryptlen + auth_tag_len + req->assoclen,
-			GFP_ATOMIC);
-		if (unlikely(!assoc))
-			return -ENOMEM;
-		scatterwalk_map_and_copy(assoc, req->src, 0,
-					 req->assoclen + req->cryptlen, 0);
-		src = assoc + req->assoclen;
-		dst = src;
-	}
-
-	kernel_fpu_begin();
-	aesni_gcm_enc_tfm(aes_ctx, &data, dst, src, req->cryptlen, iv,
-			  hash_subkey, assoc, assoclen,
-			  dst + req->cryptlen, auth_tag_len);
-	kernel_fpu_end();
-
-	/* The authTag (aka the Integrity Check Value) needs to be written
-	 * back to the packet. */
-	if (one_entry_in_sg) {
-		if (unlikely(req->src != req->dst)) {
-			scatterwalk_unmap(dst - req->assoclen);
-			scatterwalk_advance(&dst_sg_walk, req->dst->length);
-			scatterwalk_done(&dst_sg_walk, 1, 0);
-		}
-		scatterwalk_unmap(assoc);
-		scatterwalk_advance(&src_sg_walk, req->src->length);
-		scatterwalk_done(&src_sg_walk, req->src == req->dst, 0);
-	} else {
-		scatterwalk_map_and_copy(dst, req->dst, req->assoclen,
-					 req->cryptlen + auth_tag_len, 1);
-		kfree(assoc);
-	}
-	return 0;
+	return gcmaes_crypt_by_sg(true, req, assoclen, hash_subkey, iv,
+				aes_ctx);
 }
 
 static int gcmaes_decrypt(struct aead_request *req, unsigned int assoclen,
 			  u8 *hash_subkey, u8 *iv, void *aes_ctx)
 {
-	u8 one_entry_in_sg = 0;
-	u8 *src, *dst, *assoc;
-	unsigned long tempCipherLen = 0;
-	struct crypto_aead *tfm = crypto_aead_reqtfm(req);
-	unsigned long auth_tag_len = crypto_aead_authsize(tfm);
-	u8 authTag[16];
-	struct scatter_walk src_sg_walk;
-	struct scatter_walk dst_sg_walk = {};
-	struct gcm_context_data data AESNI_ALIGN_ATTR;
-	int retval = 0;
-
-	if (((struct crypto_aes_ctx *)aes_ctx)->key_length != AES_KEYSIZE_128 ||
-		aesni_gcm_enc_tfm == aesni_gcm_enc ||
-		req->cryptlen < AVX_GEN2_OPTSIZE) {
-		return gcmaes_crypt_by_sg(false, req, assoclen, hash_subkey, iv,
-					  aes_ctx);
-	}
-	tempCipherLen = (unsigned long)(req->cryptlen - auth_tag_len);
-
-	if (sg_is_last(req->src) &&
-	    (!PageHighMem(sg_page(req->src)) ||
-	    req->src->offset + req->src->length <= PAGE_SIZE) &&
-	    sg_is_last(req->dst) && req->dst->length &&
-	    (!PageHighMem(sg_page(req->dst)) ||
-	    req->dst->offset + req->dst->length <= PAGE_SIZE)) {
-		one_entry_in_sg = 1;
-		scatterwalk_start(&src_sg_walk, req->src);
-		assoc = scatterwalk_map(&src_sg_walk);
-		src = assoc + req->assoclen;
-		dst = src;
-		if (unlikely(req->src != req->dst)) {
-			scatterwalk_start(&dst_sg_walk, req->dst);
-			dst = scatterwalk_map(&dst_sg_walk) + req->assoclen;
-		}
-	} else {
-		/* Allocate memory for src, dst, assoc */
-		assoc = kmalloc(req->cryptlen + req->assoclen, GFP_ATOMIC);
-		if (!assoc)
-			return -ENOMEM;
-		scatterwalk_map_and_copy(assoc, req->src, 0,
-					 req->assoclen + req->cryptlen, 0);
-		src = assoc + req->assoclen;
-		dst = src;
-	}
-
-
-	kernel_fpu_begin();
-	aesni_gcm_dec_tfm(aes_ctx, &data, dst, src, tempCipherLen, iv,
-			  hash_subkey, assoc, assoclen,
-			  authTag, auth_tag_len);
-	kernel_fpu_end();
-
-	/* Compare generated tag with passed in tag. */
-	retval = crypto_memneq(src + tempCipherLen, authTag, auth_tag_len) ?
-		-EBADMSG : 0;
-
-	if (one_entry_in_sg) {
-		if (unlikely(req->src != req->dst)) {
-			scatterwalk_unmap(dst - req->assoclen);
-			scatterwalk_advance(&dst_sg_walk, req->dst->length);
-			scatterwalk_done(&dst_sg_walk, 1, 0);
-		}
-		scatterwalk_unmap(assoc);
-		scatterwalk_advance(&src_sg_walk, req->src->length);
-		scatterwalk_done(&src_sg_walk, req->src == req->dst, 0);
-	} else {
-		scatterwalk_map_and_copy(dst, req->dst, req->assoclen,
-					 tempCipherLen, 1);
-		kfree(assoc);
-	}
-	return retval;
-
+	return gcmaes_crypt_by_sg(false, req, assoclen, hash_subkey, iv,
+				aes_ctx);
 }
 
 static int helper_rfc4106_encrypt(struct aead_request *req)
@@ -1178,22 +1029,6 @@
 static
 struct simd_skcipher_alg *aesni_simd_skciphers[ARRAY_SIZE(aesni_skciphers)];
 
-static struct {
-	const char *algname;
-	const char *drvname;
-	const char *basename;
-	struct simd_skcipher_alg *simd;
-} aesni_simd_skciphers2[] = {
-#if (defined(MODULE) && IS_ENABLED(CONFIG_CRYPTO_PCBC)) || \
-    IS_BUILTIN(CONFIG_CRYPTO_PCBC)
-	{
-		.algname	= "pcbc(aes)",
-		.drvname	= "pcbc-aes-aesni",
-		.basename	= "fpu(pcbc(__aes-aesni))",
-	},
-#endif
-};
-
 #ifdef CONFIG_X86_64
 static int generic_gcmaes_set_key(struct crypto_aead *aead, const u8 *key,
 				  unsigned int key_len)
@@ -1282,22 +1117,6 @@
 };
 MODULE_DEVICE_TABLE(x86cpu, aesni_cpu_id);
 
-<<<<<<< HEAD
-static void aesni_free_simds(void)
-{
-	int i;
-
-	for (i = 0; i < ARRAY_SIZE(aesni_simd_skciphers) &&
-		    aesni_simd_skciphers[i]; i++)
-		simd_skcipher_free(aesni_simd_skciphers[i]);
-
-	for (i = 0; i < ARRAY_SIZE(aesni_simd_skciphers2); i++)
-		if (aesni_simd_skciphers2[i].simd)
-			simd_skcipher_free(aesni_simd_skciphers2[i].simd);
-}
-
-=======
->>>>>>> 407d19ab
 static int __init aesni_init(void)
 {
 	int err;
@@ -1308,21 +1127,18 @@
 #ifdef CONFIG_AS_AVX2
 	if (boot_cpu_has(X86_FEATURE_AVX2)) {
 		pr_info("AVX2 version of gcm_enc/dec engaged.\n");
-		aesni_gcm_enc_tfm = aesni_gcm_enc_avx2;
-		aesni_gcm_dec_tfm = aesni_gcm_dec_avx2;
+		aesni_gcm_tfm = &aesni_gcm_tfm_avx_gen4;
 	} else
 #endif
 #ifdef CONFIG_AS_AVX
 	if (boot_cpu_has(X86_FEATURE_AVX)) {
 		pr_info("AVX version of gcm_enc/dec engaged.\n");
-		aesni_gcm_enc_tfm = aesni_gcm_enc_avx;
-		aesni_gcm_dec_tfm = aesni_gcm_dec_avx;
+		aesni_gcm_tfm = &aesni_gcm_tfm_avx_gen2;
 	} else
 #endif
 	{
 		pr_info("SSE version of gcm_enc/dec engaged.\n");
-		aesni_gcm_enc_tfm = aesni_gcm_enc;
-		aesni_gcm_dec_tfm = aesni_gcm_dec;
+		aesni_gcm_tfm = &aesni_gcm_tfm_sse;
 	}
 	aesni_ctr_enc_tfm = aesni_ctr_enc;
 #ifdef CONFIG_AS_AVX
@@ -1334,22 +1150,13 @@
 #endif
 #endif
 
-	err = crypto_fpu_init();
+	err = crypto_register_algs(aesni_algs, ARRAY_SIZE(aesni_algs));
 	if (err)
 		return err;
 
-<<<<<<< HEAD
-	err = crypto_register_algs(aesni_algs, ARRAY_SIZE(aesni_algs));
-	if (err)
-		goto fpu_exit;
-
-	err = crypto_register_skciphers(aesni_skciphers,
-					ARRAY_SIZE(aesni_skciphers));
-=======
 	err = simd_register_skciphers_compat(aesni_skciphers,
 					     ARRAY_SIZE(aesni_skciphers),
 					     aesni_simd_skciphers);
->>>>>>> 407d19ab
 	if (err)
 		goto unregister_algs;
 
@@ -1358,33 +1165,6 @@
 	if (err)
 		goto unregister_skciphers;
 
-<<<<<<< HEAD
-	for (i = 0; i < ARRAY_SIZE(aesni_skciphers); i++) {
-		algname = aesni_skciphers[i].base.cra_name + 2;
-		drvname = aesni_skciphers[i].base.cra_driver_name + 2;
-		basename = aesni_skciphers[i].base.cra_driver_name;
-		simd = simd_skcipher_create_compat(algname, drvname, basename);
-		err = PTR_ERR(simd);
-		if (IS_ERR(simd))
-			goto unregister_simds;
-
-		aesni_simd_skciphers[i] = simd;
-	}
-
-	for (i = 0; i < ARRAY_SIZE(aesni_simd_skciphers2); i++) {
-		algname = aesni_simd_skciphers2[i].algname;
-		drvname = aesni_simd_skciphers2[i].drvname;
-		basename = aesni_simd_skciphers2[i].basename;
-		simd = simd_skcipher_create_compat(algname, drvname, basename);
-		err = PTR_ERR(simd);
-		if (IS_ERR(simd))
-			continue;
-
-		aesni_simd_skciphers2[i].simd = simd;
-	}
-
-=======
->>>>>>> 407d19ab
 	return 0;
 
 unregister_skciphers:
@@ -1392,8 +1172,6 @@
 				  aesni_simd_skciphers);
 unregister_algs:
 	crypto_unregister_algs(aesni_algs, ARRAY_SIZE(aesni_algs));
-fpu_exit:
-	crypto_fpu_exit();
 	return err;
 }
 
@@ -1404,8 +1182,6 @@
 	simd_unregister_skciphers(aesni_skciphers, ARRAY_SIZE(aesni_skciphers),
 				  aesni_simd_skciphers);
 	crypto_unregister_algs(aesni_algs, ARRAY_SIZE(aesni_algs));
-
-	crypto_fpu_exit();
 }
 
 late_initcall(aesni_init);
