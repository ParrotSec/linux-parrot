// SPDX-License-Identifier: GPL-2.0 OR MIT
/*
 * Copyright (C) 2015-2019 Jason A. Donenfeld <Jason@zx2c4.com>. All Rights Reserved.
 */

#include <crypto/algapi.h>
#include <crypto/internal/hash.h>
#include <crypto/internal/poly1305.h>
#include <crypto/internal/simd.h>
#include <linux/crypto.h>
#include <linux/jump_label.h>
#include <linux/kernel.h>
#include <linux/module.h>
#include <asm/intel-family.h>
#include <asm/simd.h>

asmlinkage void poly1305_init_x86_64(void *ctx,
				     const u8 key[POLY1305_KEY_SIZE]);
asmlinkage void poly1305_blocks_x86_64(void *ctx, const u8 *inp,
				       const size_t len, const u32 padbit);
asmlinkage void poly1305_emit_x86_64(void *ctx, u8 mac[POLY1305_DIGEST_SIZE],
				     const u32 nonce[4]);
asmlinkage void poly1305_emit_avx(void *ctx, u8 mac[POLY1305_DIGEST_SIZE],
				  const u32 nonce[4]);
asmlinkage void poly1305_blocks_avx(void *ctx, const u8 *inp, const size_t len,
				    const u32 padbit);
asmlinkage void poly1305_blocks_avx2(void *ctx, const u8 *inp, const size_t len,
				     const u32 padbit);
asmlinkage void poly1305_blocks_avx512(void *ctx, const u8 *inp,
				       const size_t len, const u32 padbit);

static __ro_after_init DEFINE_STATIC_KEY_FALSE(poly1305_use_avx);
static __ro_after_init DEFINE_STATIC_KEY_FALSE(poly1305_use_avx2);
static __ro_after_init DEFINE_STATIC_KEY_FALSE(poly1305_use_avx512);

struct poly1305_arch_internal {
	union {
		struct {
			u32 h[5];
			u32 is_base2_26;
		};
		u64 hs[3];
	};
	u64 r[2];
	u64 pad;
	struct { u32 r2, r1, r4, r3; } rn[9];
};

/* The AVX code uses base 2^26, while the scalar code uses base 2^64. If we hit
 * the unfortunate situation of using AVX and then having to go back to scalar
 * -- because the user is silly and has called the update function from two
 * separate contexts -- then we need to convert back to the original base before
 * proceeding. It is possible to reason that the initial reduction below is
 * sufficient given the implementation invariants. However, for an avoidance of
 * doubt and because this is not performance critical, we do the full reduction
 * anyway. Z3 proof of below function: https://xn--4db.cc/ltPtHCKN/py
 */
static void convert_to_base2_64(void *ctx)
{
	struct poly1305_arch_internal *state = ctx;
	u32 cy;

	if (!state->is_base2_26)
		return;

	cy = state->h[0] >> 26; state->h[0] &= 0x3ffffff; state->h[1] += cy;
	cy = state->h[1] >> 26; state->h[1] &= 0x3ffffff; state->h[2] += cy;
	cy = state->h[2] >> 26; state->h[2] &= 0x3ffffff; state->h[3] += cy;
	cy = state->h[3] >> 26; state->h[3] &= 0x3ffffff; state->h[4] += cy;
	state->hs[0] = ((u64)state->h[2] << 52) | ((u64)state->h[1] << 26) | state->h[0];
	state->hs[1] = ((u64)state->h[4] << 40) | ((u64)state->h[3] << 14) | (state->h[2] >> 12);
	state->hs[2] = state->h[4] >> 24;
#define ULT(a, b) ((a ^ ((a ^ b) | ((a - b) ^ b))) >> (sizeof(a) * 8 - 1))
	cy = (state->hs[2] >> 2) + (state->hs[2] & ~3ULL);
	state->hs[2] &= 3;
	state->hs[0] += cy;
	state->hs[1] += (cy = ULT(state->hs[0], cy));
	state->hs[2] += ULT(state->hs[1], cy);
#undef ULT
	state->is_base2_26 = 0;
}

static void poly1305_simd_init(void *ctx, const u8 key[POLY1305_KEY_SIZE])
{
	poly1305_init_x86_64(ctx, key);
}

static void poly1305_simd_blocks(void *ctx, const u8 *inp, size_t len,
				 const u32 padbit)
{
	struct poly1305_arch_internal *state = ctx;

	/* SIMD disables preemption, so relax after processing each page. */
	BUILD_BUG_ON(SZ_4K < POLY1305_BLOCK_SIZE ||
		     SZ_4K % POLY1305_BLOCK_SIZE);

<<<<<<< HEAD
	if (!IS_ENABLED(CONFIG_AS_AVX) || !static_branch_likely(&poly1305_use_avx) ||
=======
	if (!static_branch_likely(&poly1305_use_avx) ||
>>>>>>> 675a03b4
	    (len < (POLY1305_BLOCK_SIZE * 18) && !state->is_base2_26) ||
	    !crypto_simd_usable()) {
		convert_to_base2_64(ctx);
		poly1305_blocks_x86_64(ctx, inp, len, padbit);
		return;
	}

	do {
		const size_t bytes = min_t(size_t, len, SZ_4K);

		kernel_fpu_begin();
		if (IS_ENABLED(CONFIG_AS_AVX512) && static_branch_likely(&poly1305_use_avx512))
			poly1305_blocks_avx512(ctx, inp, bytes, padbit);
<<<<<<< HEAD
		else if (IS_ENABLED(CONFIG_AS_AVX2) && static_branch_likely(&poly1305_use_avx2))
=======
		else if (static_branch_likely(&poly1305_use_avx2))
>>>>>>> 675a03b4
			poly1305_blocks_avx2(ctx, inp, bytes, padbit);
		else
			poly1305_blocks_avx(ctx, inp, bytes, padbit);
		kernel_fpu_end();

		len -= bytes;
		inp += bytes;
	} while (len);
}

static void poly1305_simd_emit(void *ctx, u8 mac[POLY1305_DIGEST_SIZE],
			       const u32 nonce[4])
{
<<<<<<< HEAD
	if (!IS_ENABLED(CONFIG_AS_AVX) || !static_branch_likely(&poly1305_use_avx))
=======
	if (!static_branch_likely(&poly1305_use_avx))
>>>>>>> 675a03b4
		poly1305_emit_x86_64(ctx, mac, nonce);
	else
		poly1305_emit_avx(ctx, mac, nonce);
}

void poly1305_init_arch(struct poly1305_desc_ctx *dctx, const u8 *key)
{
	poly1305_simd_init(&dctx->h, key);
	dctx->s[0] = get_unaligned_le32(&key[16]);
	dctx->s[1] = get_unaligned_le32(&key[20]);
	dctx->s[2] = get_unaligned_le32(&key[24]);
	dctx->s[3] = get_unaligned_le32(&key[28]);
	dctx->buflen = 0;
	dctx->sset = true;
}
EXPORT_SYMBOL(poly1305_init_arch);

static unsigned int crypto_poly1305_setdctxkey(struct poly1305_desc_ctx *dctx,
					       const u8 *inp, unsigned int len)
{
	unsigned int acc = 0;
	if (unlikely(!dctx->sset)) {
		if (!dctx->rset && len >= POLY1305_BLOCK_SIZE) {
			poly1305_simd_init(&dctx->h, inp);
			inp += POLY1305_BLOCK_SIZE;
			len -= POLY1305_BLOCK_SIZE;
			acc += POLY1305_BLOCK_SIZE;
			dctx->rset = 1;
		}
		if (len >= POLY1305_BLOCK_SIZE) {
			dctx->s[0] = get_unaligned_le32(&inp[0]);
			dctx->s[1] = get_unaligned_le32(&inp[4]);
			dctx->s[2] = get_unaligned_le32(&inp[8]);
			dctx->s[3] = get_unaligned_le32(&inp[12]);
			inp += POLY1305_BLOCK_SIZE;
			len -= POLY1305_BLOCK_SIZE;
			acc += POLY1305_BLOCK_SIZE;
			dctx->sset = true;
		}
	}
	return acc;
}

void poly1305_update_arch(struct poly1305_desc_ctx *dctx, const u8 *src,
			  unsigned int srclen)
{
	unsigned int bytes, used;

	if (unlikely(dctx->buflen)) {
		bytes = min(srclen, POLY1305_BLOCK_SIZE - dctx->buflen);
		memcpy(dctx->buf + dctx->buflen, src, bytes);
		src += bytes;
		srclen -= bytes;
		dctx->buflen += bytes;

		if (dctx->buflen == POLY1305_BLOCK_SIZE) {
			if (likely(!crypto_poly1305_setdctxkey(dctx, dctx->buf, POLY1305_BLOCK_SIZE)))
				poly1305_simd_blocks(&dctx->h, dctx->buf, POLY1305_BLOCK_SIZE, 1);
			dctx->buflen = 0;
		}
	}

	if (likely(srclen >= POLY1305_BLOCK_SIZE)) {
		bytes = round_down(srclen, POLY1305_BLOCK_SIZE);
		srclen -= bytes;
		used = crypto_poly1305_setdctxkey(dctx, src, bytes);
		if (likely(bytes - used))
			poly1305_simd_blocks(&dctx->h, src + used, bytes - used, 1);
		src += bytes;
	}

	if (unlikely(srclen)) {
		dctx->buflen = srclen;
		memcpy(dctx->buf, src, srclen);
	}
}
EXPORT_SYMBOL(poly1305_update_arch);

void poly1305_final_arch(struct poly1305_desc_ctx *dctx, u8 *dst)
{
	if (unlikely(dctx->buflen)) {
		dctx->buf[dctx->buflen++] = 1;
		memset(dctx->buf + dctx->buflen, 0,
		       POLY1305_BLOCK_SIZE - dctx->buflen);
		poly1305_simd_blocks(&dctx->h, dctx->buf, POLY1305_BLOCK_SIZE, 0);
	}

	poly1305_simd_emit(&dctx->h, dst, dctx->s);
	*dctx = (struct poly1305_desc_ctx){};
}
EXPORT_SYMBOL(poly1305_final_arch);

static int crypto_poly1305_init(struct shash_desc *desc)
{
	struct poly1305_desc_ctx *dctx = shash_desc_ctx(desc);

	*dctx = (struct poly1305_desc_ctx){};
	return 0;
}

static int crypto_poly1305_update(struct shash_desc *desc,
				  const u8 *src, unsigned int srclen)
{
	struct poly1305_desc_ctx *dctx = shash_desc_ctx(desc);

	poly1305_update_arch(dctx, src, srclen);
	return 0;
}

static int crypto_poly1305_final(struct shash_desc *desc, u8 *dst)
{
	struct poly1305_desc_ctx *dctx = shash_desc_ctx(desc);

	if (unlikely(!dctx->sset))
		return -ENOKEY;

	poly1305_final_arch(dctx, dst);
	return 0;
}

static struct shash_alg alg = {
	.digestsize	= POLY1305_DIGEST_SIZE,
	.init		= crypto_poly1305_init,
	.update		= crypto_poly1305_update,
	.final		= crypto_poly1305_final,
	.descsize	= sizeof(struct poly1305_desc_ctx),
	.base		= {
		.cra_name		= "poly1305",
		.cra_driver_name	= "poly1305-simd",
		.cra_priority		= 300,
		.cra_blocksize		= POLY1305_BLOCK_SIZE,
		.cra_module		= THIS_MODULE,
	},
};

static int __init poly1305_simd_mod_init(void)
{
<<<<<<< HEAD
	if (IS_ENABLED(CONFIG_AS_AVX) && boot_cpu_has(X86_FEATURE_AVX) &&
	    cpu_has_xfeatures(XFEATURE_MASK_SSE | XFEATURE_MASK_YMM, NULL))
		static_branch_enable(&poly1305_use_avx);
	if (IS_ENABLED(CONFIG_AS_AVX2) && boot_cpu_has(X86_FEATURE_AVX) &&
	    boot_cpu_has(X86_FEATURE_AVX2) &&
=======
	if (boot_cpu_has(X86_FEATURE_AVX) &&
	    cpu_has_xfeatures(XFEATURE_MASK_SSE | XFEATURE_MASK_YMM, NULL))
		static_branch_enable(&poly1305_use_avx);
	if (boot_cpu_has(X86_FEATURE_AVX) && boot_cpu_has(X86_FEATURE_AVX2) &&
>>>>>>> 675a03b4
	    cpu_has_xfeatures(XFEATURE_MASK_SSE | XFEATURE_MASK_YMM, NULL))
		static_branch_enable(&poly1305_use_avx2);
	if (IS_ENABLED(CONFIG_AS_AVX512) && boot_cpu_has(X86_FEATURE_AVX) &&
	    boot_cpu_has(X86_FEATURE_AVX2) && boot_cpu_has(X86_FEATURE_AVX512F) &&
	    cpu_has_xfeatures(XFEATURE_MASK_SSE | XFEATURE_MASK_YMM | XFEATURE_MASK_AVX512, NULL) &&
	    /* Skylake downclocks unacceptably much when using zmm, but later generations are fast. */
	    boot_cpu_data.x86_model != INTEL_FAM6_SKYLAKE_X)
		static_branch_enable(&poly1305_use_avx512);
	return IS_REACHABLE(CONFIG_CRYPTO_HASH) ? crypto_register_shash(&alg) : 0;
}

static void __exit poly1305_simd_mod_exit(void)
{
	if (IS_REACHABLE(CONFIG_CRYPTO_HASH))
		crypto_unregister_shash(&alg);
}

module_init(poly1305_simd_mod_init);
module_exit(poly1305_simd_mod_exit);

MODULE_LICENSE("GPL");
MODULE_AUTHOR("Jason A. Donenfeld <Jason@zx2c4.com>");
MODULE_DESCRIPTION("Poly1305 authenticator");
MODULE_ALIAS_CRYPTO("poly1305");
MODULE_ALIAS_CRYPTO("poly1305-simd");<|MERGE_RESOLUTION|>--- conflicted
+++ resolved
@@ -94,11 +94,7 @@
 	BUILD_BUG_ON(SZ_4K < POLY1305_BLOCK_SIZE ||
 		     SZ_4K % POLY1305_BLOCK_SIZE);
 
-<<<<<<< HEAD
-	if (!IS_ENABLED(CONFIG_AS_AVX) || !static_branch_likely(&poly1305_use_avx) ||
-=======
 	if (!static_branch_likely(&poly1305_use_avx) ||
->>>>>>> 675a03b4
 	    (len < (POLY1305_BLOCK_SIZE * 18) && !state->is_base2_26) ||
 	    !crypto_simd_usable()) {
 		convert_to_base2_64(ctx);
@@ -112,11 +108,7 @@
 		kernel_fpu_begin();
 		if (IS_ENABLED(CONFIG_AS_AVX512) && static_branch_likely(&poly1305_use_avx512))
 			poly1305_blocks_avx512(ctx, inp, bytes, padbit);
-<<<<<<< HEAD
-		else if (IS_ENABLED(CONFIG_AS_AVX2) && static_branch_likely(&poly1305_use_avx2))
-=======
 		else if (static_branch_likely(&poly1305_use_avx2))
->>>>>>> 675a03b4
 			poly1305_blocks_avx2(ctx, inp, bytes, padbit);
 		else
 			poly1305_blocks_avx(ctx, inp, bytes, padbit);
@@ -130,11 +122,7 @@
 static void poly1305_simd_emit(void *ctx, u8 mac[POLY1305_DIGEST_SIZE],
 			       const u32 nonce[4])
 {
-<<<<<<< HEAD
-	if (!IS_ENABLED(CONFIG_AS_AVX) || !static_branch_likely(&poly1305_use_avx))
-=======
 	if (!static_branch_likely(&poly1305_use_avx))
->>>>>>> 675a03b4
 		poly1305_emit_x86_64(ctx, mac, nonce);
 	else
 		poly1305_emit_avx(ctx, mac, nonce);
@@ -272,18 +260,10 @@
 
 static int __init poly1305_simd_mod_init(void)
 {
-<<<<<<< HEAD
-	if (IS_ENABLED(CONFIG_AS_AVX) && boot_cpu_has(X86_FEATURE_AVX) &&
-	    cpu_has_xfeatures(XFEATURE_MASK_SSE | XFEATURE_MASK_YMM, NULL))
-		static_branch_enable(&poly1305_use_avx);
-	if (IS_ENABLED(CONFIG_AS_AVX2) && boot_cpu_has(X86_FEATURE_AVX) &&
-	    boot_cpu_has(X86_FEATURE_AVX2) &&
-=======
 	if (boot_cpu_has(X86_FEATURE_AVX) &&
 	    cpu_has_xfeatures(XFEATURE_MASK_SSE | XFEATURE_MASK_YMM, NULL))
 		static_branch_enable(&poly1305_use_avx);
 	if (boot_cpu_has(X86_FEATURE_AVX) && boot_cpu_has(X86_FEATURE_AVX2) &&
->>>>>>> 675a03b4
 	    cpu_has_xfeatures(XFEATURE_MASK_SSE | XFEATURE_MASK_YMM, NULL))
 		static_branch_enable(&poly1305_use_avx2);
 	if (IS_ENABLED(CONFIG_AS_AVX512) && boot_cpu_has(X86_FEATURE_AVX) &&
