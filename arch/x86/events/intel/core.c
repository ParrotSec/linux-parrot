--- conflicted
+++ resolved
@@ -19,11 +19,8 @@
 #include <asm/hardirq.h>
 #include <asm/intel-family.h>
 #include <asm/apic.h>
-<<<<<<< HEAD
-=======
 #include <asm/cpu_device_id.h>
 #include <asm/hypervisor.h>
->>>>>>> 407d19ab
 
 #include "../perf_event.h"
 
@@ -277,7 +274,7 @@
 EVENT_ATTR_STR(mem-loads,	mem_ld_snb,	"event=0xcd,umask=0x1,ldlat=3");
 EVENT_ATTR_STR(mem-stores,	mem_st_snb,	"event=0xcd,umask=0x2");
 
-static struct attribute *nhm_events_attrs[] = {
+static struct attribute *nhm_mem_events_attrs[] = {
 	EVENT_PTR(mem_ld_nhm),
 	NULL,
 };
@@ -313,8 +310,6 @@
 	"4", "2");
 
 static struct attribute *snb_events_attrs[] = {
-	EVENT_PTR(mem_ld_snb),
-	EVENT_PTR(mem_st_snb),
 	EVENT_PTR(td_slots_issued),
 	EVENT_PTR(td_slots_retired),
 	EVENT_PTR(td_fetch_bubbles),
@@ -322,6 +317,12 @@
 	EVENT_PTR(td_total_slots_scale),
 	EVENT_PTR(td_recovery_bubbles),
 	EVENT_PTR(td_recovery_bubbles_scale),
+	NULL,
+};
+
+static struct attribute *snb_mem_events_attrs[] = {
+	EVENT_PTR(mem_ld_snb),
+	EVENT_PTR(mem_st_snb),
 	NULL,
 };
 
@@ -2000,7 +2001,7 @@
  *   in sequence on the same PMC or on different PMCs.
  *
  * In practise it appears some of these events do in fact count, and
- * we need to programm all 4 events.
+ * we need to program all 4 events.
  */
 static void intel_pmu_nhm_workaround(void)
 {
@@ -2102,6 +2103,18 @@
 	intel_pmu_enable_all(added);
 }
 
+static void enable_counter_freeze(void)
+{
+	update_debugctlmsr(get_debugctlmsr() |
+			DEBUGCTLMSR_FREEZE_PERFMON_ON_PMI);
+}
+
+static void disable_counter_freeze(void)
+{
+	update_debugctlmsr(get_debugctlmsr() &
+			~DEBUGCTLMSR_FREEZE_PERFMON_ON_PMI);
+}
+
 static inline u64 intel_pmu_get_status(void)
 {
 	u64 status;
@@ -2148,17 +2161,6 @@
 	cpuc->intel_ctrl_host_mask &= ~(1ull << hwc->idx);
 	cpuc->intel_cp_status &= ~(1ull << hwc->idx);
 
-<<<<<<< HEAD
-	if (unlikely(event->attr.precise_ip))
-		intel_pmu_pebs_disable(event);
-
-	if (unlikely(hwc->config_base == MSR_ARCH_PERFMON_FIXED_CTR_CTRL)) {
-		intel_pmu_disable_fixed(hwc);
-		return;
-	}
-
-	x86_pmu_disable_event(event);
-=======
 	if (unlikely(hwc->config_base == MSR_ARCH_PERFMON_FIXED_CTR_CTRL))
 		intel_pmu_disable_fixed(hwc);
 	else
@@ -2170,7 +2172,6 @@
 	 */
 	if (unlikely(event->attr.precise_ip))
 		intel_pmu_pebs_disable(event);
->>>>>>> 407d19ab
 }
 
 static void intel_pmu_del_event(struct perf_event *event)
@@ -2326,58 +2327,14 @@
 	local_irq_restore(flags);
 }
 
-/*
- * This handler is triggered by the local APIC, so the APIC IRQ handling
- * rules apply:
- */
-static int intel_pmu_handle_irq(struct pt_regs *regs)
+static int handle_pmi_common(struct pt_regs *regs, u64 status)
 {
 	struct perf_sample_data data;
-	struct cpu_hw_events *cpuc;
-	int bit, loops;
-	u64 status;
-	int handled;
-	int pmu_enabled;
-
-	cpuc = this_cpu_ptr(&cpu_hw_events);
-
-	/*
-	 * Save the PMU state.
-	 * It needs to be restored when leaving the handler.
-	 */
-	pmu_enabled = cpuc->enabled;
-	/*
-	 * No known reason to not always do late ACK,
-	 * but just in case do it opt-in.
-	 */
-	if (!x86_pmu.late_ack)
-		apic_write(APIC_LVTPC, APIC_DM_NMI);
-	intel_bts_disable_local();
-	cpuc->enabled = 0;
-	__intel_pmu_disable_all();
-	handled = intel_pmu_drain_bts_buffer();
-	handled += intel_bts_interrupt();
-	status = intel_pmu_get_status();
-	if (!status)
-		goto done;
-
-	loops = 0;
-again:
-	intel_pmu_lbr_read();
-	intel_pmu_ack_status(status);
-	if (++loops > 100) {
-		static bool warned = false;
-		if (!warned) {
-			WARN(1, "perfevents: irq loop stuck!\n");
-			perf_event_print_debug();
-			warned = true;
-		}
-		intel_pmu_reset();
-		goto done;
-	}
+	struct cpu_hw_events *cpuc = this_cpu_ptr(&cpu_hw_events);
+	int bit;
+	int handled = 0;
 
 	inc_irq_stat(apic_perf_irqs);
-
 
 	/*
 	 * Ignore a range of extra bits in status that do not indicate
@@ -2387,7 +2344,7 @@
 		    GLOBAL_STATUS_ASIF |
 		    GLOBAL_STATUS_LBRS_FROZEN);
 	if (!status)
-		goto done;
+		return 0;
 	/*
 	 * In case multiple PEBS events are sampled at the same time,
 	 * it is possible to have GLOBAL_STATUS bit 62 set indicating
@@ -2460,6 +2417,150 @@
 		if (perf_event_overflow(event, &data, regs))
 			x86_pmu_stop(event, 0);
 	}
+
+	return handled;
+}
+
+static bool disable_counter_freezing = true;
+static int __init intel_perf_counter_freezing_setup(char *s)
+{
+	bool res;
+
+	if (kstrtobool(s, &res))
+		return -EINVAL;
+
+	disable_counter_freezing = !res;
+	return 1;
+}
+__setup("perf_v4_pmi=", intel_perf_counter_freezing_setup);
+
+/*
+ * Simplified handler for Arch Perfmon v4:
+ * - We rely on counter freezing/unfreezing to enable/disable the PMU.
+ * This is done automatically on PMU ack.
+ * - Ack the PMU only after the APIC.
+ */
+
+static int intel_pmu_handle_irq_v4(struct pt_regs *regs)
+{
+	struct cpu_hw_events *cpuc = this_cpu_ptr(&cpu_hw_events);
+	int handled = 0;
+	bool bts = false;
+	u64 status;
+	int pmu_enabled = cpuc->enabled;
+	int loops = 0;
+
+	/* PMU has been disabled because of counter freezing */
+	cpuc->enabled = 0;
+	if (test_bit(INTEL_PMC_IDX_FIXED_BTS, cpuc->active_mask)) {
+		bts = true;
+		intel_bts_disable_local();
+		handled = intel_pmu_drain_bts_buffer();
+		handled += intel_bts_interrupt();
+	}
+	status = intel_pmu_get_status();
+	if (!status)
+		goto done;
+again:
+	intel_pmu_lbr_read();
+	if (++loops > 100) {
+		static bool warned;
+
+		if (!warned) {
+			WARN(1, "perfevents: irq loop stuck!\n");
+			perf_event_print_debug();
+			warned = true;
+		}
+		intel_pmu_reset();
+		goto done;
+	}
+
+
+	handled += handle_pmi_common(regs, status);
+done:
+	/* Ack the PMI in the APIC */
+	apic_write(APIC_LVTPC, APIC_DM_NMI);
+
+	/*
+	 * The counters start counting immediately while ack the status.
+	 * Make it as close as possible to IRET. This avoids bogus
+	 * freezing on Skylake CPUs.
+	 */
+	if (status) {
+		intel_pmu_ack_status(status);
+	} else {
+		/*
+		 * CPU may issues two PMIs very close to each other.
+		 * When the PMI handler services the first one, the
+		 * GLOBAL_STATUS is already updated to reflect both.
+		 * When it IRETs, the second PMI is immediately
+		 * handled and it sees clear status. At the meantime,
+		 * there may be a third PMI, because the freezing bit
+		 * isn't set since the ack in first PMI handlers.
+		 * Double check if there is more work to be done.
+		 */
+		status = intel_pmu_get_status();
+		if (status)
+			goto again;
+	}
+
+	if (bts)
+		intel_bts_enable_local();
+	cpuc->enabled = pmu_enabled;
+	return handled;
+}
+
+/*
+ * This handler is triggered by the local APIC, so the APIC IRQ handling
+ * rules apply:
+ */
+static int intel_pmu_handle_irq(struct pt_regs *regs)
+{
+	struct cpu_hw_events *cpuc;
+	int loops;
+	u64 status;
+	int handled;
+	int pmu_enabled;
+
+	cpuc = this_cpu_ptr(&cpu_hw_events);
+
+	/*
+	 * Save the PMU state.
+	 * It needs to be restored when leaving the handler.
+	 */
+	pmu_enabled = cpuc->enabled;
+	/*
+	 * No known reason to not always do late ACK,
+	 * but just in case do it opt-in.
+	 */
+	if (!x86_pmu.late_ack)
+		apic_write(APIC_LVTPC, APIC_DM_NMI);
+	intel_bts_disable_local();
+	cpuc->enabled = 0;
+	__intel_pmu_disable_all();
+	handled = intel_pmu_drain_bts_buffer();
+	handled += intel_bts_interrupt();
+	status = intel_pmu_get_status();
+	if (!status)
+		goto done;
+
+	loops = 0;
+again:
+	intel_pmu_lbr_read();
+	intel_pmu_ack_status(status);
+	if (++loops > 100) {
+		static bool warned;
+
+		if (!warned) {
+			WARN(1, "perfevents: irq loop stuck!\n");
+			perf_event_print_debug();
+			warned = true;
+		}
+		intel_pmu_reset();
+		goto done;
+	}
+
+	handled += handle_pmi_common(regs, status);
 
 	/*
 	 * Repeat if there is more work to be done:
@@ -3168,11 +3269,7 @@
 		return ret;
 
 	if (event->attr.precise_ip) {
-<<<<<<< HEAD
-		if (!event->attr.freq) {
-=======
 		if (!(event->attr.freq || (event->attr.wakeup_events && !event->attr.watermark))) {
->>>>>>> 407d19ab
 			event->hw.flags |= PERF_X86_EVENT_AUTO_RELOAD;
 			if (!(event->attr.sample_type &
 			      ~intel_pmu_large_pebs_flags(event)))
@@ -3236,16 +3333,27 @@
 	arr[0].msr = MSR_CORE_PERF_GLOBAL_CTRL;
 	arr[0].host = x86_pmu.intel_ctrl & ~cpuc->intel_ctrl_guest_mask;
 	arr[0].guest = x86_pmu.intel_ctrl & ~cpuc->intel_ctrl_host_mask;
-	/*
-	 * If PMU counter has PEBS enabled it is not enough to disable counter
-	 * on a guest entry since PEBS memory write can overshoot guest entry
-	 * and corrupt guest memory. Disabling PEBS solves the problem.
-	 */
-	arr[1].msr = MSR_IA32_PEBS_ENABLE;
-	arr[1].host = cpuc->pebs_enabled;
-	arr[1].guest = 0;
-
-	*nr = 2;
+	if (x86_pmu.flags & PMU_FL_PEBS_ALL)
+		arr[0].guest &= ~cpuc->pebs_enabled;
+	else
+		arr[0].guest &= ~(cpuc->pebs_enabled & PEBS_COUNTER_MASK);
+	*nr = 1;
+
+	if (x86_pmu.pebs && x86_pmu.pebs_no_isolation) {
+		/*
+		 * If PMU counter has PEBS enabled it is not enough to
+		 * disable counter on a guest entry since PEBS memory
+		 * write can overshoot guest entry and corrupt guest
+		 * memory. Disabling PEBS solves the problem.
+		 *
+		 * Don't do this if the CPU already enforces it.
+		 */
+		arr[1].msr = MSR_IA32_PEBS_ENABLE;
+		arr[1].host = cpuc->pebs_enabled;
+		arr[1].guest = 0;
+		*nr = 2;
+	}
+
 	return arr;
 }
 
@@ -3597,8 +3705,17 @@
 
 	cpuc->lbr_sel = NULL;
 
+	if (x86_pmu.flags & PMU_FL_TFA) {
+		WARN_ON_ONCE(cpuc->tfa_shadow);
+		cpuc->tfa_shadow = ~0ULL;
+		intel_set_tfa(cpuc, false);
+	}
+
 	if (x86_pmu.version > 1)
 		flip_smm_bit(&x86_pmu.attr_freeze_on_smi);
+
+	if (x86_pmu.counter_freezing)
+		enable_counter_freeze();
 
 	if (!cpuc->shared_regs)
 		return;
@@ -3659,6 +3776,9 @@
 static void intel_pmu_cpu_dying(int cpu)
 {
 	fini_debug_store_on_cpu(cpu);
+
+	if (x86_pmu.counter_freezing)
+		disable_counter_freeze();
 }
 
 void intel_cpuc_finish(struct cpu_hw_events *cpuc)
@@ -3848,36 +3968,62 @@
 	x86_pmu.pebs_constraints = NULL;
 }
 
-static int intel_snb_pebs_broken(int cpu)
-{
-	u32 rev = UINT_MAX; /* default to broken for unknown models */
-
-	switch (cpu_data(cpu).x86_model) {
-	case INTEL_FAM6_SANDYBRIDGE:
-		rev = 0x28;
-		break;
-
-	case INTEL_FAM6_SANDYBRIDGE_X:
-		switch (cpu_data(cpu).x86_stepping) {
-		case 6: rev = 0x618; break;
-		case 7: rev = 0x70c; break;
-		}
-	}
-
-	return (cpu_data(cpu).microcode < rev);
+static const struct x86_cpu_desc isolation_ucodes[] = {
+	INTEL_CPU_DESC(INTEL_FAM6_HASWELL_CORE,		 3, 0x0000001f),
+	INTEL_CPU_DESC(INTEL_FAM6_HASWELL_ULT,		 1, 0x0000001e),
+	INTEL_CPU_DESC(INTEL_FAM6_HASWELL_GT3E,		 1, 0x00000015),
+	INTEL_CPU_DESC(INTEL_FAM6_HASWELL_X,		 2, 0x00000037),
+	INTEL_CPU_DESC(INTEL_FAM6_HASWELL_X,		 4, 0x0000000a),
+	INTEL_CPU_DESC(INTEL_FAM6_BROADWELL_CORE,	 4, 0x00000023),
+	INTEL_CPU_DESC(INTEL_FAM6_BROADWELL_GT3E,	 1, 0x00000014),
+	INTEL_CPU_DESC(INTEL_FAM6_BROADWELL_XEON_D,	 2, 0x00000010),
+	INTEL_CPU_DESC(INTEL_FAM6_BROADWELL_XEON_D,	 3, 0x07000009),
+	INTEL_CPU_DESC(INTEL_FAM6_BROADWELL_XEON_D,	 4, 0x0f000009),
+	INTEL_CPU_DESC(INTEL_FAM6_BROADWELL_XEON_D,	 5, 0x0e000002),
+	INTEL_CPU_DESC(INTEL_FAM6_BROADWELL_X,		 2, 0x0b000014),
+	INTEL_CPU_DESC(INTEL_FAM6_SKYLAKE_X,		 3, 0x00000021),
+	INTEL_CPU_DESC(INTEL_FAM6_SKYLAKE_X,		 4, 0x00000000),
+	INTEL_CPU_DESC(INTEL_FAM6_SKYLAKE_MOBILE,	 3, 0x0000007c),
+	INTEL_CPU_DESC(INTEL_FAM6_SKYLAKE_DESKTOP,	 3, 0x0000007c),
+	INTEL_CPU_DESC(INTEL_FAM6_KABYLAKE_DESKTOP,	 9, 0x0000004e),
+	INTEL_CPU_DESC(INTEL_FAM6_KABYLAKE_MOBILE,	 9, 0x0000004e),
+	INTEL_CPU_DESC(INTEL_FAM6_KABYLAKE_MOBILE,	10, 0x0000004e),
+	INTEL_CPU_DESC(INTEL_FAM6_KABYLAKE_MOBILE,	11, 0x0000004e),
+	INTEL_CPU_DESC(INTEL_FAM6_KABYLAKE_MOBILE,	12, 0x0000004e),
+	INTEL_CPU_DESC(INTEL_FAM6_KABYLAKE_DESKTOP,	10, 0x0000004e),
+	INTEL_CPU_DESC(INTEL_FAM6_KABYLAKE_DESKTOP,	11, 0x0000004e),
+	INTEL_CPU_DESC(INTEL_FAM6_KABYLAKE_DESKTOP,	12, 0x0000004e),
+	INTEL_CPU_DESC(INTEL_FAM6_KABYLAKE_DESKTOP,	13, 0x0000004e),
+	{}
+};
+
+static void intel_check_pebs_isolation(void)
+{
+	x86_pmu.pebs_no_isolation = !x86_cpu_has_min_microcode_rev(isolation_ucodes);
+}
+
+static __init void intel_pebs_isolation_quirk(void)
+{
+	WARN_ON_ONCE(x86_pmu.check_microcode);
+	x86_pmu.check_microcode = intel_check_pebs_isolation;
+	intel_check_pebs_isolation();
+}
+
+static const struct x86_cpu_desc pebs_ucodes[] = {
+	INTEL_CPU_DESC(INTEL_FAM6_SANDYBRIDGE,		7, 0x00000028),
+	INTEL_CPU_DESC(INTEL_FAM6_SANDYBRIDGE_X,	6, 0x00000618),
+	INTEL_CPU_DESC(INTEL_FAM6_SANDYBRIDGE_X,	7, 0x0000070c),
+	{}
+};
+
+static bool intel_snb_pebs_broken(void)
+{
+	return !x86_cpu_has_min_microcode_rev(pebs_ucodes);
 }
 
 static void intel_snb_check_microcode(void)
 {
-	int pebs_broken = 0;
-	int cpu;
-
-	for_each_online_cpu(cpu) {
-		if ((pebs_broken = intel_snb_pebs_broken(cpu)))
-			break;
-	}
-
-	if (pebs_broken == x86_pmu.pebs_broken)
+	if (intel_snb_pebs_broken() == x86_pmu.pebs_broken)
 		return;
 
 	/*
@@ -3998,6 +4144,39 @@
 		ebx.split.no_branch_misses_retired = 0;
 		x86_pmu.events_maskl = ebx.full;
 		pr_info("CPU erratum AAJ80 worked around\n");
+	}
+}
+
+static const struct x86_cpu_desc counter_freezing_ucodes[] = {
+	INTEL_CPU_DESC(INTEL_FAM6_ATOM_GOLDMONT,	 2, 0x0000000e),
+	INTEL_CPU_DESC(INTEL_FAM6_ATOM_GOLDMONT,	 9, 0x0000002e),
+	INTEL_CPU_DESC(INTEL_FAM6_ATOM_GOLDMONT,	10, 0x00000008),
+	INTEL_CPU_DESC(INTEL_FAM6_ATOM_GOLDMONT_X,	 1, 0x00000028),
+	INTEL_CPU_DESC(INTEL_FAM6_ATOM_GOLDMONT_PLUS,	 1, 0x00000028),
+	INTEL_CPU_DESC(INTEL_FAM6_ATOM_GOLDMONT_PLUS,	 8, 0x00000006),
+	{}
+};
+
+static bool intel_counter_freezing_broken(void)
+{
+	return !x86_cpu_has_min_microcode_rev(counter_freezing_ucodes);
+}
+
+static __init void intel_counter_freezing_quirk(void)
+{
+	/* Check if it's already disabled */
+	if (disable_counter_freezing)
+		return;
+
+	/*
+	 * If the system starts with the wrong ucode, leave the
+	 * counter-freezing feature permanently disabled.
+	 */
+	if (intel_counter_freezing_broken()) {
+		pr_info("PMU counter freezing disabled due to CPU errata,"
+			"please upgrade microcode\n");
+		x86_pmu.counter_freezing = false;
+		x86_pmu.handle_irq = intel_pmu_handle_irq;
 	}
 }
 
@@ -4040,8 +4219,6 @@
 EVENT_ATTR_STR(cycles-ct,	cycles_ct,	"event=0x3c,in_tx=1,in_tx_cp=1");
 
 static struct attribute *hsw_events_attrs[] = {
-	EVENT_PTR(mem_ld_hsw),
-	EVENT_PTR(mem_st_hsw),
 	EVENT_PTR(td_slots_issued),
 	EVENT_PTR(td_slots_retired),
 	EVENT_PTR(td_fetch_bubbles),
@@ -4050,6 +4227,12 @@
 	EVENT_PTR(td_recovery_bubbles),
 	EVENT_PTR(td_recovery_bubbles_scale),
 	NULL
+};
+
+static struct attribute *hsw_mem_events_attrs[] = {
+	EVENT_PTR(mem_ld_hsw),
+	EVENT_PTR(mem_st_hsw),
+	NULL,
 };
 
 static struct attribute *hsw_tsx_events_attrs[] = {
@@ -4068,13 +4251,6 @@
 	NULL
 };
 
-<<<<<<< HEAD
-static __init struct attribute **get_hsw_events_attrs(void)
-{
-	return boot_cpu_has(X86_FEATURE_RTM) ?
-		merge_attr(hsw_events_attrs, hsw_tsx_events_attrs) :
-		hsw_events_attrs;
-=======
 EVENT_ATTR_STR(tx-capacity-read,  tx_capacity_read,  "event=0x54,umask=0x80");
 EVENT_ATTR_STR(tx-capacity-write, tx_capacity_write, "event=0x54,umask=0x2");
 EVENT_ATTR_STR(el-capacity-read,  el_capacity_read,  "event=0x54,umask=0x80");
@@ -4109,7 +4285,6 @@
 	return boot_cpu_has(X86_FEATURE_RTM) ?
 		merge_attr(icl_events_attrs, icl_tsx_events_attrs) :
 		icl_events_attrs;
->>>>>>> 407d19ab
 }
 
 static ssize_t freeze_on_smi_show(struct device *cdev,
@@ -4237,9 +4412,32 @@
 	NULL,
 };
 
+static __init struct attribute **
+get_events_attrs(struct attribute **base,
+		 struct attribute **mem,
+		 struct attribute **tsx)
+{
+	struct attribute **attrs = base;
+	struct attribute **old;
+
+	if (mem && x86_pmu.pebs)
+		attrs = merge_attr(attrs, mem);
+
+	if (tsx && boot_cpu_has(X86_FEATURE_RTM)) {
+		old = attrs;
+		attrs = merge_attr(attrs, tsx);
+		if (old != base)
+			kfree(old);
+	}
+
+	return attrs;
+}
+
 __init int intel_pmu_init(void)
 {
 	struct attribute **extra_attr = NULL;
+	struct attribute **mem_attr = NULL;
+	struct attribute **tsx_attr = NULL;
 	struct attribute **to_free = NULL;
 	union cpuid10_edx edx;
 	union cpuid10_eax eax;
@@ -4298,6 +4496,9 @@
 			max((int)edx.split.num_counters_fixed, assume);
 	}
 
+	if (version >= 4)
+		x86_pmu.counter_freezing = !disable_counter_freezing;
+
 	if (boot_cpu_has(X86_FEATURE_PDCM)) {
 		u64 capabilities;
 
@@ -4320,6 +4521,8 @@
 
 	case INTEL_FAM6_CORE2_MEROM:
 		x86_add_quirk(intel_clovertown_quirk);
+		/* fall through */
+
 	case INTEL_FAM6_CORE2_MEROM_L:
 	case INTEL_FAM6_CORE2_PENRYN:
 	case INTEL_FAM6_CORE2_DUNNINGTON:
@@ -4349,7 +4552,7 @@
 		x86_pmu.enable_all = intel_pmu_nhm_enable_all;
 		x86_pmu.extra_regs = intel_nehalem_extra_regs;
 
-		x86_pmu.cpu_events = nhm_events_attrs;
+		mem_attr = nhm_mem_events_attrs;
 
 		/* UOPS_ISSUED.STALLED_CYCLES */
 		intel_perfmon_event_map[PERF_COUNT_HW_STALLED_CYCLES_FRONTEND] =
@@ -4367,11 +4570,11 @@
 		name = "nehalem";
 		break;
 
-	case INTEL_FAM6_ATOM_PINEVIEW:
-	case INTEL_FAM6_ATOM_LINCROFT:
-	case INTEL_FAM6_ATOM_PENWELL:
-	case INTEL_FAM6_ATOM_CLOVERVIEW:
-	case INTEL_FAM6_ATOM_CEDARVIEW:
+	case INTEL_FAM6_ATOM_BONNELL:
+	case INTEL_FAM6_ATOM_BONNELL_MID:
+	case INTEL_FAM6_ATOM_SALTWELL:
+	case INTEL_FAM6_ATOM_SALTWELL_MID:
+	case INTEL_FAM6_ATOM_SALTWELL_TABLET:
 		memcpy(hw_cache_event_ids, atom_hw_cache_event_ids,
 		       sizeof(hw_cache_event_ids));
 
@@ -4384,9 +4587,11 @@
 		name = "bonnell";
 		break;
 
-	case INTEL_FAM6_ATOM_SILVERMONT1:
-	case INTEL_FAM6_ATOM_SILVERMONT2:
+	case INTEL_FAM6_ATOM_SILVERMONT:
+	case INTEL_FAM6_ATOM_SILVERMONT_X:
+	case INTEL_FAM6_ATOM_SILVERMONT_MID:
 	case INTEL_FAM6_ATOM_AIRMONT:
+	case INTEL_FAM6_ATOM_AIRMONT_MID:
 		memcpy(hw_cache_event_ids, slm_hw_cache_event_ids,
 			sizeof(hw_cache_event_ids));
 		memcpy(hw_cache_extra_regs, slm_hw_cache_extra_regs,
@@ -4405,7 +4610,8 @@
 		break;
 
 	case INTEL_FAM6_ATOM_GOLDMONT:
-	case INTEL_FAM6_ATOM_DENVERTON:
+	case INTEL_FAM6_ATOM_GOLDMONT_X:
+		x86_add_quirk(intel_counter_freezing_quirk);
 		memcpy(hw_cache_event_ids, glm_hw_cache_event_ids,
 		       sizeof(hw_cache_event_ids));
 		memcpy(hw_cache_extra_regs, glm_hw_cache_extra_regs,
@@ -4431,7 +4637,8 @@
 		name = "goldmont";
 		break;
 
-	case INTEL_FAM6_ATOM_GEMINI_LAKE:
+	case INTEL_FAM6_ATOM_GOLDMONT_PLUS:
+		x86_add_quirk(intel_counter_freezing_quirk);
 		memcpy(hw_cache_event_ids, glp_hw_cache_event_ids,
 		       sizeof(hw_cache_event_ids));
 		memcpy(hw_cache_extra_regs, glp_hw_cache_extra_regs,
@@ -4501,7 +4708,7 @@
 		x86_pmu.extra_regs = intel_westmere_extra_regs;
 		x86_pmu.flags |= PMU_FL_HAS_RSP_1;
 
-		x86_pmu.cpu_events = nhm_events_attrs;
+		mem_attr = nhm_mem_events_attrs;
 
 		/* UOPS_ISSUED.STALLED_CYCLES */
 		intel_perfmon_event_map[PERF_COUNT_HW_STALLED_CYCLES_FRONTEND] =
@@ -4541,6 +4748,7 @@
 		x86_pmu.flags |= PMU_FL_NO_HT_SHARING;
 
 		x86_pmu.cpu_events = snb_events_attrs;
+		mem_attr = snb_mem_events_attrs;
 
 		/* UOPS_ISSUED.ANY,c=1,i=1 to count stall cycles */
 		intel_perfmon_event_map[PERF_COUNT_HW_STALLED_CYCLES_FRONTEND] =
@@ -4581,6 +4789,7 @@
 		x86_pmu.flags |= PMU_FL_NO_HT_SHARING;
 
 		x86_pmu.cpu_events = snb_events_attrs;
+		mem_attr = snb_mem_events_attrs;
 
 		/* UOPS_ISSUED.ANY,c=1,i=1 to count stall cycles */
 		intel_perfmon_event_map[PERF_COUNT_HW_STALLED_CYCLES_FRONTEND] =
@@ -4598,6 +4807,7 @@
 	case INTEL_FAM6_HASWELL_ULT:
 	case INTEL_FAM6_HASWELL_GT3E:
 		x86_add_quirk(intel_ht_bug);
+		x86_add_quirk(intel_pebs_isolation_quirk);
 		x86_pmu.late_ack = true;
 		memcpy(hw_cache_event_ids, hsw_hw_cache_event_ids, sizeof(hw_cache_event_ids));
 		memcpy(hw_cache_extra_regs, hsw_hw_cache_extra_regs, sizeof(hw_cache_extra_regs));
@@ -4615,10 +4825,12 @@
 
 		x86_pmu.hw_config = hsw_hw_config;
 		x86_pmu.get_event_constraints = hsw_get_event_constraints;
-		x86_pmu.cpu_events = get_hsw_events_attrs();
+		x86_pmu.cpu_events = hsw_events_attrs;
 		x86_pmu.lbr_double_abort = true;
 		extra_attr = boot_cpu_has(X86_FEATURE_RTM) ?
 			hsw_format_attr : nhm_format_attr;
+		mem_attr = hsw_mem_events_attrs;
+		tsx_attr = hsw_tsx_events_attrs;
 		pr_cont("Haswell events, ");
 		name = "haswell";
 		break;
@@ -4627,6 +4839,7 @@
 	case INTEL_FAM6_BROADWELL_XEON_D:
 	case INTEL_FAM6_BROADWELL_GT3E:
 	case INTEL_FAM6_BROADWELL_X:
+		x86_add_quirk(intel_pebs_isolation_quirk);
 		x86_pmu.late_ack = true;
 		memcpy(hw_cache_event_ids, hsw_hw_cache_event_ids, sizeof(hw_cache_event_ids));
 		memcpy(hw_cache_extra_regs, hsw_hw_cache_extra_regs, sizeof(hw_cache_extra_regs));
@@ -4654,10 +4867,12 @@
 
 		x86_pmu.hw_config = hsw_hw_config;
 		x86_pmu.get_event_constraints = hsw_get_event_constraints;
-		x86_pmu.cpu_events = get_hsw_events_attrs();
+		x86_pmu.cpu_events = hsw_events_attrs;
 		x86_pmu.limit_period = bdw_limit_period;
 		extra_attr = boot_cpu_has(X86_FEATURE_RTM) ?
 			hsw_format_attr : nhm_format_attr;
+		mem_attr = hsw_mem_events_attrs;
+		tsx_attr = hsw_tsx_events_attrs;
 		pr_cont("Broadwell events, ");
 		name = "broadwell";
 		break;
@@ -4688,6 +4903,7 @@
 	case INTEL_FAM6_SKYLAKE_DESKTOP:
 	case INTEL_FAM6_KABYLAKE_MOBILE:
 	case INTEL_FAM6_KABYLAKE_DESKTOP:
+		x86_add_quirk(intel_pebs_isolation_quirk);
 		x86_pmu.late_ack = true;
 		memcpy(hw_cache_event_ids, skl_hw_cache_event_ids, sizeof(hw_cache_event_ids));
 		memcpy(hw_cache_extra_regs, skl_hw_cache_extra_regs, sizeof(hw_cache_extra_regs));
@@ -4714,16 +4930,10 @@
 			hsw_format_attr : nhm_format_attr;
 		extra_attr = merge_attr(extra_attr, skl_format_attr);
 		to_free = extra_attr;
-<<<<<<< HEAD
-		x86_pmu.cpu_events = get_hsw_events_attrs();
-		intel_pmu_pebs_data_source_skl(
-			boot_cpu_data.x86_model == INTEL_FAM6_SKYLAKE_X);
-=======
 		x86_pmu.cpu_events = hsw_events_attrs;
 		mem_attr = hsw_mem_events_attrs;
 		tsx_attr = hsw_tsx_events_attrs;
 		intel_pmu_pebs_data_source_skl(pmem);
->>>>>>> 407d19ab
 
 		if (boot_cpu_has(X86_FEATURE_TSX_FORCE_ABORT)) {
 			x86_pmu.flags |= PMU_FL_TFA;
@@ -4787,13 +4997,16 @@
 		}
 	}
 
-	snprintf(pmu_name_str, sizeof pmu_name_str, "%s", name);
+	snprintf(pmu_name_str, sizeof(pmu_name_str), "%s", name);
 
 	if (version >= 2 && extra_attr) {
 		x86_pmu.format_attrs = merge_attr(intel_arch3_formats_attr,
 						  extra_attr);
 		WARN_ON(!x86_pmu.format_attrs);
 	}
+
+	x86_pmu.cpu_events = get_events_attrs(x86_pmu.cpu_events,
+					      mem_attr, tsx_attr);
 
 	if (x86_pmu.num_counters > INTEL_PMC_MAX_GENERIC) {
 		WARN(1, KERN_ERR "hw perf events %d > max(%d), clipping!",
@@ -4869,6 +5082,13 @@
 		pr_cont("full-width counters, ");
 	}
 
+	/*
+	 * For arch perfmon 4 use counter freezing to avoid
+	 * several MSR accesses in the PMI.
+	 */
+	if (x86_pmu.counter_freezing)
+		x86_pmu.handle_irq = intel_pmu_handle_irq_v4;
+
 	kfree(to_free);
 	return 0;
 }
