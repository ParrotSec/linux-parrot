--- conflicted
+++ resolved
@@ -76,15 +76,15 @@
  *			       Scope: Package (physical package)
  *	MSR_PKG_C8_RESIDENCY:  Package C8 Residency Counter.
  *			       perf code: 0x04
- *			       Available model: HSW ULT,CNL
+ *			       Available model: HSW ULT,KBL,CNL
  *			       Scope: Package (physical package)
  *	MSR_PKG_C9_RESIDENCY:  Package C9 Residency Counter.
  *			       perf code: 0x05
- *			       Available model: HSW ULT,CNL
+ *			       Available model: HSW ULT,KBL,CNL
  *			       Scope: Package (physical package)
  *	MSR_PKG_C10_RESIDENCY: Package C10 Residency Counter.
  *			       perf code: 0x06
- *			       Available model: HSW ULT,GLM,CNL
+ *			       Available model: HSW ULT,KBL,GLM,CNL
  *			       Scope: Package (physical package)
  *
  */
@@ -280,13 +280,7 @@
 		return -ENOENT;
 
 	/* unsupported modes and filters */
-	if (event->attr.exclude_user   ||
-	    event->attr.exclude_kernel ||
-	    event->attr.exclude_hv     ||
-	    event->attr.exclude_idle   ||
-	    event->attr.exclude_host   ||
-	    event->attr.exclude_guest  ||
-	    event->attr.sample_period) /* no sampling */
+	if (event->attr.sample_period) /* no sampling */
 		return -EINVAL;
 
 	if (event->cpu < 0)
@@ -437,7 +431,7 @@
 	.start		= cstate_pmu_event_start,
 	.stop		= cstate_pmu_event_stop,
 	.read		= cstate_pmu_event_update,
-	.capabilities	= PERF_PMU_CAP_NO_INTERRUPT,
+	.capabilities	= PERF_PMU_CAP_NO_INTERRUPT | PERF_PMU_CAP_NO_EXCLUDE,
 	.module		= THIS_MODULE,
 };
 
@@ -451,7 +445,7 @@
 	.start		= cstate_pmu_event_start,
 	.stop		= cstate_pmu_event_stop,
 	.read		= cstate_pmu_event_update,
-	.capabilities	= PERF_PMU_CAP_NO_INTERRUPT,
+	.capabilities	= PERF_PMU_CAP_NO_INTERRUPT | PERF_PMU_CAP_NO_EXCLUDE,
 	.module		= THIS_MODULE,
 };
 
@@ -559,8 +553,8 @@
 
 	X86_CSTATES_MODEL(INTEL_FAM6_HASWELL_ULT, hswult_cstates),
 
-	X86_CSTATES_MODEL(INTEL_FAM6_ATOM_SILVERMONT1, slm_cstates),
-	X86_CSTATES_MODEL(INTEL_FAM6_ATOM_SILVERMONT2, slm_cstates),
+	X86_CSTATES_MODEL(INTEL_FAM6_ATOM_SILVERMONT, slm_cstates),
+	X86_CSTATES_MODEL(INTEL_FAM6_ATOM_SILVERMONT_X, slm_cstates),
 	X86_CSTATES_MODEL(INTEL_FAM6_ATOM_AIRMONT,     slm_cstates),
 
 	X86_CSTATES_MODEL(INTEL_FAM6_BROADWELL_CORE,   snb_cstates),
@@ -572,8 +566,8 @@
 	X86_CSTATES_MODEL(INTEL_FAM6_SKYLAKE_DESKTOP, snb_cstates),
 	X86_CSTATES_MODEL(INTEL_FAM6_SKYLAKE_X, snb_cstates),
 
-	X86_CSTATES_MODEL(INTEL_FAM6_KABYLAKE_MOBILE,  snb_cstates),
-	X86_CSTATES_MODEL(INTEL_FAM6_KABYLAKE_DESKTOP, snb_cstates),
+	X86_CSTATES_MODEL(INTEL_FAM6_KABYLAKE_MOBILE,  hswult_cstates),
+	X86_CSTATES_MODEL(INTEL_FAM6_KABYLAKE_DESKTOP, hswult_cstates),
 
 	X86_CSTATES_MODEL(INTEL_FAM6_CANNONLAKE_MOBILE, cnl_cstates),
 
@@ -581,15 +575,11 @@
 	X86_CSTATES_MODEL(INTEL_FAM6_XEON_PHI_KNM, knl_cstates),
 
 	X86_CSTATES_MODEL(INTEL_FAM6_ATOM_GOLDMONT, glm_cstates),
-	X86_CSTATES_MODEL(INTEL_FAM6_ATOM_DENVERTON, glm_cstates),
-
-<<<<<<< HEAD
-	X86_CSTATES_MODEL(INTEL_FAM6_ATOM_GEMINI_LAKE, glm_cstates),
-=======
+	X86_CSTATES_MODEL(INTEL_FAM6_ATOM_GOLDMONT_X, glm_cstates),
+
 	X86_CSTATES_MODEL(INTEL_FAM6_ATOM_GOLDMONT_PLUS, glm_cstates),
 
 	X86_CSTATES_MODEL(INTEL_FAM6_ICELAKE_MOBILE, snb_cstates),
->>>>>>> 407d19ab
 	{ },
 };
 MODULE_DEVICE_TABLE(x86cpu, intel_cstates_match);
