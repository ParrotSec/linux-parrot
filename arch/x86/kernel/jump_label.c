// SPDX-License-Identifier: GPL-2.0
/*
 * jump label x86 support
 *
 * Copyright (C) 2009 Jason Baron <jbaron@redhat.com>
 *
 */
#include <linux/jump_label.h>
#include <linux/memory.h>
#include <linux/uaccess.h>
#include <linux/module.h>
#include <linux/list.h>
#include <linux/jhash.h>
#include <linux/cpu.h>
#include <asm/kprobes.h>
#include <asm/alternative.h>
#include <asm/text-patching.h>

#ifdef HAVE_JUMP_LABEL

union jump_code_union {
	char code[JUMP_LABEL_NOP_SIZE];
	struct {
		char jump;
		int offset;
	} __attribute__((packed));
};

static void bug_at(unsigned char *ip, int line)
{
	/*
	 * The location is not an op that we were expecting.
	 * Something went wrong. Crash the box, as something could be
	 * corrupting the kernel.
	 */
	pr_crit("jump_label: Fatal kernel bug, unexpected op at %pS [%p] (%5ph) %d\n", ip, ip, ip, line);
	BUG();
}

static void __ref __jump_label_transform(struct jump_entry *entry,
					 enum jump_label_type type,
					 int init)
{
	union jump_code_union code;
	const unsigned char default_nop[] = { STATIC_KEY_INIT_NOP };
	const unsigned char *ideal_nop = ideal_nops[NOP_ATOMIC5];

	if (type == JUMP_LABEL_JMP) {
		if (init) {
			/*
			 * Jump label is enabled for the first time.
			 * So we expect a default_nop...
			 */
			if (unlikely(memcmp((void *)entry->code, default_nop, 5)
				     != 0))
				bug_at((void *)entry->code, __LINE__);
		} else {
			/*
			 * ...otherwise expect an ideal_nop. Otherwise
			 * something went horribly wrong.
			 */
			if (unlikely(memcmp((void *)entry->code, ideal_nop, 5)
				     != 0))
				bug_at((void *)entry->code, __LINE__);
		}

		code.jump = 0xe9;
		code.offset = entry->target -
				(entry->code + JUMP_LABEL_NOP_SIZE);
	} else {
		/*
		 * We are disabling this jump label. If it is not what
		 * we think it is, then something must have gone wrong.
		 * If this is the first initialization call, then we
		 * are converting the default nop to the ideal nop.
		 */
		if (init) {
			if (unlikely(memcmp((void *)entry->code, default_nop, 5) != 0))
				bug_at((void *)entry->code, __LINE__);
		} else {
			code.jump = 0xe9;
			code.offset = entry->target -
				(entry->code + JUMP_LABEL_NOP_SIZE);
			if (unlikely(memcmp((void *)entry->code, &code, 5) != 0))
				bug_at((void *)entry->code, __LINE__);
		}
		memcpy(&code, ideal_nops[NOP_ATOMIC5], JUMP_LABEL_NOP_SIZE);
	}

	/*
	 * As long as only a single processor is running and the code is still
	 * not marked as RO, text_poke_early() can be used; Checking that
	 * system_state is SYSTEM_BOOTING guarantees it. It will be set to
	 * SYSTEM_SCHEDULING before other cores are awaken and before the
	 * code is write-protected.
	 *
	 * At the time the change is being done, just ignore whether we
	 * are doing nop -> jump or jump -> nop transition, and assume
	 * always nop being the 'currently valid' instruction
	 */
<<<<<<< HEAD
	if (poker)
		(*poker)((void *)entry->code, &code, JUMP_LABEL_NOP_SIZE);
	else
		text_poke_bp((void *)entry->code, &code, JUMP_LABEL_NOP_SIZE,
			     (void *)entry->code + JUMP_LABEL_NOP_SIZE);
=======
	if (init || system_state == SYSTEM_BOOTING) {
		text_poke_early((void *)jump_entry_code(entry), code,
				JUMP_LABEL_NOP_SIZE);
		return;
	}

	text_poke_bp((void *)jump_entry_code(entry), code, JUMP_LABEL_NOP_SIZE,
		     (void *)jump_entry_code(entry) + JUMP_LABEL_NOP_SIZE);
>>>>>>> 407d19ab
}

void arch_jump_label_transform(struct jump_entry *entry,
			       enum jump_label_type type)
{
	mutex_lock(&text_mutex);
	__jump_label_transform(entry, type, 0);
	mutex_unlock(&text_mutex);
}

static enum {
	JL_STATE_START,
	JL_STATE_NO_UPDATE,
	JL_STATE_UPDATE,
} jlstate __initdata_or_module = JL_STATE_START;

__init_or_module void arch_jump_label_transform_static(struct jump_entry *entry,
				      enum jump_label_type type)
{
	/*
	 * This function is called at boot up and when modules are
	 * first loaded. Check if the default nop, the one that is
	 * inserted at compile time, is the ideal nop. If it is, then
	 * we do not need to update the nop, and we can leave it as is.
	 * If it is not, then we need to update the nop to the ideal nop.
	 */
	if (jlstate == JL_STATE_START) {
		const unsigned char default_nop[] = { STATIC_KEY_INIT_NOP };
		const unsigned char *ideal_nop = ideal_nops[NOP_ATOMIC5];

		if (memcmp(ideal_nop, default_nop, 5) != 0)
			jlstate = JL_STATE_UPDATE;
		else
			jlstate = JL_STATE_NO_UPDATE;
	}
	if (jlstate == JL_STATE_UPDATE)
<<<<<<< HEAD
		__jump_label_transform(entry, type, text_poke_early, 1);
}

#endif
=======
		__jump_label_transform(entry, type, 1);
}
>>>>>>> 407d19ab
<|MERGE_RESOLUTION|>--- conflicted
+++ resolved
@@ -15,8 +15,6 @@
 #include <asm/kprobes.h>
 #include <asm/alternative.h>
 #include <asm/text-patching.h>
-
-#ifdef HAVE_JUMP_LABEL
 
 union jump_code_union {
 	char code[JUMP_LABEL_NOP_SIZE];
@@ -41,51 +39,36 @@
 					 enum jump_label_type type,
 					 int init)
 {
-	union jump_code_union code;
+	union jump_code_union jmp;
 	const unsigned char default_nop[] = { STATIC_KEY_INIT_NOP };
 	const unsigned char *ideal_nop = ideal_nops[NOP_ATOMIC5];
+	const void *expect, *code;
+	int line;
+
+	jmp.jump = 0xe9;
+	jmp.offset = jump_entry_target(entry) -
+		     (jump_entry_code(entry) + JUMP_LABEL_NOP_SIZE);
 
 	if (type == JUMP_LABEL_JMP) {
 		if (init) {
-			/*
-			 * Jump label is enabled for the first time.
-			 * So we expect a default_nop...
-			 */
-			if (unlikely(memcmp((void *)entry->code, default_nop, 5)
-				     != 0))
-				bug_at((void *)entry->code, __LINE__);
+			expect = default_nop; line = __LINE__;
 		} else {
-			/*
-			 * ...otherwise expect an ideal_nop. Otherwise
-			 * something went horribly wrong.
-			 */
-			if (unlikely(memcmp((void *)entry->code, ideal_nop, 5)
-				     != 0))
-				bug_at((void *)entry->code, __LINE__);
+			expect = ideal_nop; line = __LINE__;
 		}
 
-		code.jump = 0xe9;
-		code.offset = entry->target -
-				(entry->code + JUMP_LABEL_NOP_SIZE);
+		code = &jmp.code;
 	} else {
-		/*
-		 * We are disabling this jump label. If it is not what
-		 * we think it is, then something must have gone wrong.
-		 * If this is the first initialization call, then we
-		 * are converting the default nop to the ideal nop.
-		 */
 		if (init) {
-			if (unlikely(memcmp((void *)entry->code, default_nop, 5) != 0))
-				bug_at((void *)entry->code, __LINE__);
+			expect = default_nop; line = __LINE__;
 		} else {
-			code.jump = 0xe9;
-			code.offset = entry->target -
-				(entry->code + JUMP_LABEL_NOP_SIZE);
-			if (unlikely(memcmp((void *)entry->code, &code, 5) != 0))
-				bug_at((void *)entry->code, __LINE__);
+			expect = &jmp.code; line = __LINE__;
 		}
-		memcpy(&code, ideal_nops[NOP_ATOMIC5], JUMP_LABEL_NOP_SIZE);
+
+		code = ideal_nop;
 	}
+
+	if (memcmp((void *)jump_entry_code(entry), expect, JUMP_LABEL_NOP_SIZE))
+		bug_at((void *)jump_entry_code(entry), line);
 
 	/*
 	 * As long as only a single processor is running and the code is still
@@ -98,13 +81,6 @@
 	 * are doing nop -> jump or jump -> nop transition, and assume
 	 * always nop being the 'currently valid' instruction
 	 */
-<<<<<<< HEAD
-	if (poker)
-		(*poker)((void *)entry->code, &code, JUMP_LABEL_NOP_SIZE);
-	else
-		text_poke_bp((void *)entry->code, &code, JUMP_LABEL_NOP_SIZE,
-			     (void *)entry->code + JUMP_LABEL_NOP_SIZE);
-=======
 	if (init || system_state == SYSTEM_BOOTING) {
 		text_poke_early((void *)jump_entry_code(entry), code,
 				JUMP_LABEL_NOP_SIZE);
@@ -113,7 +89,6 @@
 
 	text_poke_bp((void *)jump_entry_code(entry), code, JUMP_LABEL_NOP_SIZE,
 		     (void *)jump_entry_code(entry) + JUMP_LABEL_NOP_SIZE);
->>>>>>> 407d19ab
 }
 
 void arch_jump_label_transform(struct jump_entry *entry,
@@ -150,12 +125,5 @@
 			jlstate = JL_STATE_NO_UPDATE;
 	}
 	if (jlstate == JL_STATE_UPDATE)
-<<<<<<< HEAD
-		__jump_label_transform(entry, type, text_poke_early, 1);
-}
-
-#endif
-=======
 		__jump_label_transform(entry, type, 1);
-}
->>>>>>> 407d19ab
+}