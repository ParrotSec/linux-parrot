// SPDX-License-Identifier: GPL-2.0
/*
 * Dynamic function tracing support.
 *
 * Copyright (C) 2007-2008 Steven Rostedt <srostedt@redhat.com>
 *
 * Thanks goes to Ingo Molnar, for suggesting the idea.
 * Mathieu Desnoyers, for suggesting postponing the modifications.
 * Arjan van de Ven, for keeping me straight, and explaining to me
 * the dangers of modifying code on the run.
 */

#define pr_fmt(fmt) KBUILD_MODNAME ": " fmt

#include <linux/spinlock.h>
#include <linux/hardirq.h>
#include <linux/uaccess.h>
#include <linux/ftrace.h>
#include <linux/percpu.h>
#include <linux/sched.h>
#include <linux/slab.h>
#include <linux/init.h>
#include <linux/list.h>
#include <linux/module.h>
#include <linux/memory.h>

#include <trace/syscall.h>

#include <asm/set_memory.h>
#include <asm/kprobes.h>
#include <asm/ftrace.h>
#include <asm/nops.h>
#include <asm/text-patching.h>

#ifdef CONFIG_DYNAMIC_FTRACE

int ftrace_arch_code_modify_prepare(void)
    __acquires(&text_mutex)
{
	/*
	 * Need to grab text_mutex to prevent a race from module loading
	 * and live kernel patching from changing the text permissions while
	 * ftrace has it set to "read/write".
	 */
	mutex_lock(&text_mutex);
	set_kernel_text_rw();
	set_all_modules_text_rw();
	return 0;
}

int ftrace_arch_code_modify_post_process(void)
    __releases(&text_mutex)
{
	set_all_modules_text_ro();
	set_kernel_text_ro();
	mutex_unlock(&text_mutex);
	return 0;
}

union ftrace_code_union {
	char code[MCOUNT_INSN_SIZE];
	struct {
		unsigned char e8;
		int offset;
	} __attribute__((packed));
};

static int ftrace_calc_offset(long ip, long addr)
{
	return (int)(addr - ip);
}

static unsigned char *ftrace_call_replace(unsigned long ip, unsigned long addr)
{
	static union ftrace_code_union calc;

	calc.e8		= 0xe8;
	calc.offset	= ftrace_calc_offset(ip + MCOUNT_INSN_SIZE, addr);

	/*
	 * No locking needed, this must be called via kstop_machine
	 * which in essence is like running on a uniprocessor machine.
	 */
	return calc.code;
}

static inline int
within(unsigned long addr, unsigned long start, unsigned long end)
{
	return addr >= start && addr < end;
}

static unsigned long text_ip_addr(unsigned long ip)
{
	/*
	 * On x86_64, kernel text mappings are mapped read-only, so we use
	 * the kernel identity mapping instead of the kernel text mapping
	 * to modify the kernel text.
	 *
	 * For 32bit kernels, these mappings are same and we can use
	 * kernel identity mapping to modify code.
	 */
	if (within(ip, (unsigned long)_text, (unsigned long)_etext))
		ip = (unsigned long)__va(__pa_symbol(ip));

	return ip;
}

static const unsigned char *ftrace_nop_replace(void)
{
	return ideal_nops[NOP_ATOMIC5];
}

static int
ftrace_modify_code_direct(unsigned long ip, unsigned const char *old_code,
		   unsigned const char *new_code)
{
	unsigned char replaced[MCOUNT_INSN_SIZE];

	ftrace_expected = old_code;

	/*
	 * Note:
	 * We are paranoid about modifying text, as if a bug was to happen, it
	 * could cause us to read or write to someplace that could cause harm.
	 * Carefully read and modify the code with probe_kernel_*(), and make
	 * sure what we read is what we expected it to be before modifying it.
	 */

	/* read the text we want to modify */
	if (probe_kernel_read(replaced, (void *)ip, MCOUNT_INSN_SIZE))
		return -EFAULT;

	/* Make sure it is what we expect it to be */
	if (memcmp(replaced, old_code, MCOUNT_INSN_SIZE) != 0)
		return -EINVAL;

	ip = text_ip_addr(ip);

	/* replace the text with the new text */
	if (probe_kernel_write((void *)ip, new_code, MCOUNT_INSN_SIZE))
		return -EPERM;

	sync_core();

	return 0;
}

int ftrace_make_nop(struct module *mod,
		    struct dyn_ftrace *rec, unsigned long addr)
{
	unsigned const char *new, *old;
	unsigned long ip = rec->ip;

	old = ftrace_call_replace(ip, addr);
	new = ftrace_nop_replace();

	/*
	 * On boot up, and when modules are loaded, the MCOUNT_ADDR
	 * is converted to a nop, and will never become MCOUNT_ADDR
	 * again. This code is either running before SMP (on boot up)
	 * or before the code will ever be executed (module load).
	 * We do not want to use the breakpoint version in this case,
	 * just modify the code directly.
	 */
	if (addr == MCOUNT_ADDR)
		return ftrace_modify_code_direct(rec->ip, old, new);

	ftrace_expected = NULL;

	/* Normal cases use add_brk_on_nop */
	WARN_ONCE(1, "invalid use of ftrace_make_nop");
	return -EINVAL;
}

int ftrace_make_call(struct dyn_ftrace *rec, unsigned long addr)
{
	unsigned const char *new, *old;
	unsigned long ip = rec->ip;

	old = ftrace_nop_replace();
	new = ftrace_call_replace(ip, addr);

	/* Should only be called when module is loaded */
	return ftrace_modify_code_direct(rec->ip, old, new);
}

/*
 * The modifying_ftrace_code is used to tell the breakpoint
 * handler to call ftrace_int3_handler(). If it fails to
 * call this handler for a breakpoint added by ftrace, then
 * the kernel may crash.
 *
 * As atomic_writes on x86 do not need a barrier, we do not
 * need to add smp_mb()s for this to work. It is also considered
 * that we can not read the modifying_ftrace_code before
 * executing the breakpoint. That would be quite remarkable if
 * it could do that. Here's the flow that is required:
 *
 *   CPU-0                          CPU-1
 *
 * atomic_inc(mfc);
 * write int3s
 *				<trap-int3> // implicit (r)mb
 *				if (atomic_read(mfc))
 *					call ftrace_int3_handler()
 *
 * Then when we are finished:
 *
 * atomic_dec(mfc);
 *
 * If we hit a breakpoint that was not set by ftrace, it does not
 * matter if ftrace_int3_handler() is called or not. It will
 * simply be ignored. But it is crucial that a ftrace nop/caller
 * breakpoint is handled. No other user should ever place a
 * breakpoint on an ftrace nop/caller location. It must only
 * be done by this code.
 */
atomic_t modifying_ftrace_code __read_mostly;

static int
ftrace_modify_code(unsigned long ip, unsigned const char *old_code,
		   unsigned const char *new_code);

/*
 * Should never be called:
 *  As it is only called by __ftrace_replace_code() which is called by
 *  ftrace_replace_code() that x86 overrides, and by ftrace_update_code()
 *  which is called to turn mcount into nops or nops into function calls
 *  but not to convert a function from not using regs to one that uses
 *  regs, which ftrace_modify_call() is for.
 */
int ftrace_modify_call(struct dyn_ftrace *rec, unsigned long old_addr,
				 unsigned long addr)
{
	WARN_ON(1);
	ftrace_expected = NULL;
	return -EINVAL;
}

static unsigned long ftrace_update_func;
static unsigned long ftrace_update_func_call;

static int update_ftrace_func(unsigned long ip, void *new)
{
	unsigned char old[MCOUNT_INSN_SIZE];
	int ret;

	memcpy(old, (void *)ip, MCOUNT_INSN_SIZE);

	ftrace_update_func = ip;
	/* Make sure the breakpoints see the ftrace_update_func update */
	smp_wmb();

	/* See comment above by declaration of modifying_ftrace_code */
	atomic_inc(&modifying_ftrace_code);

	ret = ftrace_modify_code(ip, old, new);

	atomic_dec(&modifying_ftrace_code);

	return ret;
}

int ftrace_update_ftrace_func(ftrace_func_t func)
{
	unsigned long ip = (unsigned long)(&ftrace_call);
	unsigned char *new;
	int ret;

	ftrace_update_func_call = (unsigned long)func;

	new = ftrace_call_replace(ip, (unsigned long)func);
	ret = update_ftrace_func(ip, new);

	/* Also update the regs callback function */
	if (!ret) {
		ip = (unsigned long)(&ftrace_regs_call);
		new = ftrace_call_replace(ip, (unsigned long)func);
		ret = update_ftrace_func(ip, new);
	}

	return ret;
}

static int is_ftrace_caller(unsigned long ip)
{
	if (ip == ftrace_update_func)
		return 1;

	return 0;
}

/*
 * A breakpoint was added to the code address we are about to
 * modify, and this is the handle that will just skip over it.
 * We are either changing a nop into a trace call, or a trace
 * call to a nop. While the change is taking place, we treat
 * it just like it was a nop.
 */
int ftrace_int3_handler(struct pt_regs *regs)
{
	unsigned long ip;

	if (WARN_ON_ONCE(!regs))
		return 0;

	ip = regs->ip - INT3_INSN_SIZE;

#ifdef CONFIG_X86_64
	if (ftrace_location(ip)) {
		int3_emulate_call(regs, (unsigned long)ftrace_regs_caller);
		return 1;
	} else if (is_ftrace_caller(ip)) {
		if (!ftrace_update_func_call) {
			int3_emulate_jmp(regs, ip + CALL_INSN_SIZE);
			return 1;
		}
		int3_emulate_call(regs, ftrace_update_func_call);
		return 1;
	}
#else
	if (ftrace_location(ip) || is_ftrace_caller(ip)) {
		int3_emulate_jmp(regs, ip + CALL_INSN_SIZE);
		return 1;
	}
#endif

	return 0;
}

static int ftrace_write(unsigned long ip, const char *val, int size)
{
	ip = text_ip_addr(ip);

	if (probe_kernel_write((void *)ip, val, size))
		return -EPERM;

	return 0;
}

static int add_break(unsigned long ip, const char *old)
{
	unsigned char replaced[MCOUNT_INSN_SIZE];
	unsigned char brk = BREAKPOINT_INSTRUCTION;

	if (probe_kernel_read(replaced, (void *)ip, MCOUNT_INSN_SIZE))
		return -EFAULT;

	ftrace_expected = old;

	/* Make sure it is what we expect it to be */
	if (memcmp(replaced, old, MCOUNT_INSN_SIZE) != 0)
		return -EINVAL;

	return ftrace_write(ip, &brk, 1);
}

static int add_brk_on_call(struct dyn_ftrace *rec, unsigned long addr)
{
	unsigned const char *old;
	unsigned long ip = rec->ip;

	old = ftrace_call_replace(ip, addr);

	return add_break(rec->ip, old);
}


static int add_brk_on_nop(struct dyn_ftrace *rec)
{
	unsigned const char *old;

	old = ftrace_nop_replace();

	return add_break(rec->ip, old);
}

static int add_breakpoints(struct dyn_ftrace *rec, int enable)
{
	unsigned long ftrace_addr;
	int ret;

	ftrace_addr = ftrace_get_addr_curr(rec);

	ret = ftrace_test_record(rec, enable);

	switch (ret) {
	case FTRACE_UPDATE_IGNORE:
		return 0;

	case FTRACE_UPDATE_MAKE_CALL:
		/* converting nop to call */
		return add_brk_on_nop(rec);

	case FTRACE_UPDATE_MODIFY_CALL:
	case FTRACE_UPDATE_MAKE_NOP:
		/* converting a call to a nop */
		return add_brk_on_call(rec, ftrace_addr);
	}
	return 0;
}

/*
 * On error, we need to remove breakpoints. This needs to
 * be done caefully. If the address does not currently have a
 * breakpoint, we know we are done. Otherwise, we look at the
 * remaining 4 bytes of the instruction. If it matches a nop
 * we replace the breakpoint with the nop. Otherwise we replace
 * it with the call instruction.
 */
static int remove_breakpoint(struct dyn_ftrace *rec)
{
	unsigned char ins[MCOUNT_INSN_SIZE];
	unsigned char brk = BREAKPOINT_INSTRUCTION;
	const unsigned char *nop;
	unsigned long ftrace_addr;
	unsigned long ip = rec->ip;

	/* If we fail the read, just give up */
	if (probe_kernel_read(ins, (void *)ip, MCOUNT_INSN_SIZE))
		return -EFAULT;

	/* If this does not have a breakpoint, we are done */
	if (ins[0] != brk)
		return 0;

	nop = ftrace_nop_replace();

	/*
	 * If the last 4 bytes of the instruction do not match
	 * a nop, then we assume that this is a call to ftrace_addr.
	 */
	if (memcmp(&ins[1], &nop[1], MCOUNT_INSN_SIZE - 1) != 0) {
		/*
		 * For extra paranoidism, we check if the breakpoint is on
		 * a call that would actually jump to the ftrace_addr.
		 * If not, don't touch the breakpoint, we make just create
		 * a disaster.
		 */
		ftrace_addr = ftrace_get_addr_new(rec);
		nop = ftrace_call_replace(ip, ftrace_addr);

		if (memcmp(&ins[1], &nop[1], MCOUNT_INSN_SIZE - 1) == 0)
			goto update;

		/* Check both ftrace_addr and ftrace_old_addr */
		ftrace_addr = ftrace_get_addr_curr(rec);
		nop = ftrace_call_replace(ip, ftrace_addr);

		ftrace_expected = nop;

		if (memcmp(&ins[1], &nop[1], MCOUNT_INSN_SIZE - 1) != 0)
			return -EINVAL;
	}

 update:
	return ftrace_write(ip, nop, 1);
}

static int add_update_code(unsigned long ip, unsigned const char *new)
{
	/* skip breakpoint */
	ip++;
	new++;
	return ftrace_write(ip, new, MCOUNT_INSN_SIZE - 1);
}

static int add_update_call(struct dyn_ftrace *rec, unsigned long addr)
{
	unsigned long ip = rec->ip;
	unsigned const char *new;

	new = ftrace_call_replace(ip, addr);
	return add_update_code(ip, new);
}

static int add_update_nop(struct dyn_ftrace *rec)
{
	unsigned long ip = rec->ip;
	unsigned const char *new;

	new = ftrace_nop_replace();
	return add_update_code(ip, new);
}

static int add_update(struct dyn_ftrace *rec, int enable)
{
	unsigned long ftrace_addr;
	int ret;

	ret = ftrace_test_record(rec, enable);

	ftrace_addr  = ftrace_get_addr_new(rec);

	switch (ret) {
	case FTRACE_UPDATE_IGNORE:
		return 0;

	case FTRACE_UPDATE_MODIFY_CALL:
	case FTRACE_UPDATE_MAKE_CALL:
		/* converting nop to call */
		return add_update_call(rec, ftrace_addr);

	case FTRACE_UPDATE_MAKE_NOP:
		/* converting a call to a nop */
		return add_update_nop(rec);
	}

	return 0;
}

static int finish_update_call(struct dyn_ftrace *rec, unsigned long addr)
{
	unsigned long ip = rec->ip;
	unsigned const char *new;

	new = ftrace_call_replace(ip, addr);

	return ftrace_write(ip, new, 1);
}

static int finish_update_nop(struct dyn_ftrace *rec)
{
	unsigned long ip = rec->ip;
	unsigned const char *new;

	new = ftrace_nop_replace();

	return ftrace_write(ip, new, 1);
}

static int finish_update(struct dyn_ftrace *rec, int enable)
{
	unsigned long ftrace_addr;
	int ret;

	ret = ftrace_update_record(rec, enable);

	ftrace_addr = ftrace_get_addr_new(rec);

	switch (ret) {
	case FTRACE_UPDATE_IGNORE:
		return 0;

	case FTRACE_UPDATE_MODIFY_CALL:
	case FTRACE_UPDATE_MAKE_CALL:
		/* converting nop to call */
		return finish_update_call(rec, ftrace_addr);

	case FTRACE_UPDATE_MAKE_NOP:
		/* converting a call to a nop */
		return finish_update_nop(rec);
	}

	return 0;
}

static void do_sync_core(void *data)
{
	sync_core();
}

static void run_sync(void)
{
	int enable_irqs;

	/* No need to sync if there's only one CPU */
	if (num_online_cpus() == 1)
		return;

	enable_irqs = irqs_disabled();

	/* We may be called with interrupts disabled (on bootup). */
	if (enable_irqs)
		local_irq_enable();
	on_each_cpu(do_sync_core, NULL, 1);
	if (enable_irqs)
		local_irq_disable();
}

void ftrace_replace_code(int enable)
{
	struct ftrace_rec_iter *iter;
	struct dyn_ftrace *rec;
	const char *report = "adding breakpoints";
	int count = 0;
	int ret;

	for_ftrace_rec_iter(iter) {
		rec = ftrace_rec_iter_record(iter);

		ret = add_breakpoints(rec, enable);
		if (ret)
			goto remove_breakpoints;
		count++;
	}

	run_sync();

	report = "updating code";
	count = 0;

	for_ftrace_rec_iter(iter) {
		rec = ftrace_rec_iter_record(iter);

		ret = add_update(rec, enable);
		if (ret)
			goto remove_breakpoints;
		count++;
	}

	run_sync();

	report = "removing breakpoints";
	count = 0;

	for_ftrace_rec_iter(iter) {
		rec = ftrace_rec_iter_record(iter);

		ret = finish_update(rec, enable);
		if (ret)
			goto remove_breakpoints;
		count++;
	}

	run_sync();

	return;

 remove_breakpoints:
	pr_warn("Failed on %s (%d):\n", report, count);
	ftrace_bug(ret, rec);
	for_ftrace_rec_iter(iter) {
		rec = ftrace_rec_iter_record(iter);
		/*
		 * Breakpoints are handled only when this function is in
		 * progress. The system could not work with them.
		 */
		if (remove_breakpoint(rec))
			BUG();
	}
	run_sync();
}

static int
ftrace_modify_code(unsigned long ip, unsigned const char *old_code,
		   unsigned const char *new_code)
{
	int ret;

	ret = add_break(ip, old_code);
	if (ret)
		goto out;

	run_sync();

	ret = add_update_code(ip, new_code);
	if (ret)
		goto fail_update;

	run_sync();

	ret = ftrace_write(ip, new_code, 1);
	/*
	 * The breakpoint is handled only when this function is in progress.
	 * The system could not work if we could not remove it.
	 */
	BUG_ON(ret);
 out:
	run_sync();
	return ret;

 fail_update:
	/* Also here the system could not work with the breakpoint */
	if (ftrace_write(ip, old_code, 1))
		BUG();
	goto out;
}

void arch_ftrace_update_code(int command)
{
	/* See comment above by declaration of modifying_ftrace_code */
	atomic_inc(&modifying_ftrace_code);

	ftrace_modify_all_code(command);

	atomic_dec(&modifying_ftrace_code);
}

int __init ftrace_dyn_arch_init(void)
{
	return 0;
}

#if defined(CONFIG_X86_64) || defined(CONFIG_FUNCTION_GRAPH_TRACER)
static unsigned char *ftrace_jmp_replace(unsigned long ip, unsigned long addr)
{
	static union ftrace_code_union calc;

	/* Jmp not a call (ignore the .e8) */
	calc.e8		= 0xe9;
	calc.offset	= ftrace_calc_offset(ip + MCOUNT_INSN_SIZE, addr);

	/*
	 * ftrace external locks synchronize the access to the static variable.
	 */
	return calc.code;
}
#endif

/* Currently only x86_64 supports dynamic trampolines */
#ifdef CONFIG_X86_64

#ifdef CONFIG_MODULES
#include <linux/moduleloader.h>
/* Module allocation simplifies allocating memory for code */
static inline void *alloc_tramp(unsigned long size)
{
	return module_alloc(size);
}
static inline void tramp_free(void *tramp)
{
	module_memfree(tramp);
}
#else
/* Trampolines can only be created if modules are supported */
static inline void *alloc_tramp(unsigned long size)
{
	return NULL;
}
static inline void tramp_free(void *tramp) { }
#endif

/* Defined as markers to the end of the ftrace default trampolines */
extern void ftrace_regs_caller_end(void);
extern void ftrace_epilogue(void);
extern void ftrace_caller_op_ptr(void);
extern void ftrace_regs_caller_op_ptr(void);

/* movq function_trace_op(%rip), %rdx */
/* 0x48 0x8b 0x15 <offset-to-ftrace_trace_op (4 bytes)> */
#define OP_REF_SIZE	7

/*
 * The ftrace_ops is passed to the function callback. Since the
 * trampoline only services a single ftrace_ops, we can pass in
 * that ops directly.
 *
 * The ftrace_op_code_union is used to create a pointer to the
 * ftrace_ops that will be passed to the callback function.
 */
union ftrace_op_code_union {
	char code[OP_REF_SIZE];
	struct {
		char op[3];
		int offset;
	} __attribute__((packed));
};

static unsigned long
create_trampoline(struct ftrace_ops *ops, unsigned int *tramp_size)
{
	unsigned const char *jmp;
	unsigned long start_offset;
	unsigned long end_offset;
	unsigned long op_offset;
	unsigned long offset;
	unsigned long npages;
	unsigned long size;
	unsigned long ip;
	unsigned long *ptr;
	void *trampoline;
	/* 48 8b 15 <offset> is movq <offset>(%rip), %rdx */
	unsigned const char op_ref[] = { 0x48, 0x8b, 0x15 };
	union ftrace_op_code_union op_ptr;
	int ret;

	if (ops->flags & FTRACE_OPS_FL_SAVE_REGS) {
		start_offset = (unsigned long)ftrace_regs_caller;
		end_offset = (unsigned long)ftrace_regs_caller_end;
		op_offset = (unsigned long)ftrace_regs_caller_op_ptr;
	} else {
		start_offset = (unsigned long)ftrace_caller;
		end_offset = (unsigned long)ftrace_epilogue;
		op_offset = (unsigned long)ftrace_caller_op_ptr;
	}

	size = end_offset - start_offset;

	/*
	 * Allocate enough size to store the ftrace_caller code,
	 * the jmp to ftrace_epilogue, as well as the address of
	 * the ftrace_ops this trampoline is used for.
	 */
	trampoline = alloc_tramp(size + MCOUNT_INSN_SIZE + sizeof(void *));
	if (!trampoline)
		return 0;

<<<<<<< HEAD
	*tramp_size = size + MCOUNT_INSN_SIZE + sizeof(void *);
=======
	*tramp_size = size + RET_SIZE + sizeof(void *);
	npages = DIV_ROUND_UP(*tramp_size, PAGE_SIZE);
>>>>>>> 407d19ab

	/* Copy ftrace_caller onto the trampoline memory */
	ret = probe_kernel_read(trampoline, (void *)start_offset, size);
	if (WARN_ON(ret < 0)) {
		tramp_free(trampoline, *tramp_size);
		return 0;
	}

	ip = (unsigned long)trampoline + size;

	/* The trampoline ends with a jmp to ftrace_epilogue */
	jmp = ftrace_jmp_replace(ip, (unsigned long)ftrace_epilogue);
	memcpy(trampoline + size, jmp, MCOUNT_INSN_SIZE);

	/*
	 * The address of the ftrace_ops that is used for this trampoline
	 * is stored at the end of the trampoline. This will be used to
	 * load the third parameter for the callback. Basically, that
	 * location at the end of the trampoline takes the place of
	 * the global function_trace_op variable.
	 */

	ptr = (unsigned long *)(trampoline + size + MCOUNT_INSN_SIZE);
	*ptr = (unsigned long)ops;

	op_offset -= start_offset;
	memcpy(&op_ptr, trampoline + op_offset, OP_REF_SIZE);

	/* Are we pointing to the reference? */
	if (WARN_ON(memcmp(op_ptr.op, op_ref, 3) != 0)) {
		tramp_free(trampoline, *tramp_size);
		return 0;
	}

	/* Load the contents of ptr into the callback parameter */
	offset = (unsigned long)ptr;
	offset -= (unsigned long)trampoline + op_offset + OP_REF_SIZE;

	op_ptr.offset = offset;

	/* put in the new offset to the ftrace_ops */
	memcpy(trampoline + op_offset, &op_ptr, OP_REF_SIZE);

	/* ALLOC_TRAMP flags lets us know we created it */
	ops->flags |= FTRACE_OPS_FL_ALLOC_TRAMP;

	set_vm_flush_reset_perms(trampoline);

	/*
	 * Module allocation needs to be completed by making the page
	 * executable. The page is still writable, which is a security hazard,
	 * but anyhow ftrace breaks W^X completely.
	 */
	set_memory_x((unsigned long)trampoline, npages);
	return (unsigned long)trampoline;
<<<<<<< HEAD
=======
fail:
	tramp_free(trampoline);
	return 0;
>>>>>>> 407d19ab
}

static unsigned long calc_trampoline_call_offset(bool save_regs)
{
	unsigned long start_offset;
	unsigned long call_offset;

	if (save_regs) {
		start_offset = (unsigned long)ftrace_regs_caller;
		call_offset = (unsigned long)ftrace_regs_call;
	} else {
		start_offset = (unsigned long)ftrace_caller;
		call_offset = (unsigned long)ftrace_call;
	}

	return call_offset - start_offset;
}

void arch_ftrace_update_trampoline(struct ftrace_ops *ops)
{
	ftrace_func_t func;
	unsigned char *new;
	unsigned long offset;
	unsigned long ip;
	unsigned int size;
	int ret, npages;

	if (ops->trampoline) {
		/*
		 * The ftrace_ops caller may set up its own trampoline.
		 * In such a case, this code must not modify it.
		 */
		if (!(ops->flags & FTRACE_OPS_FL_ALLOC_TRAMP))
			return;
		npages = PAGE_ALIGN(ops->trampoline_size) >> PAGE_SHIFT;
		set_memory_rw(ops->trampoline, npages);
	} else {
		ops->trampoline = create_trampoline(ops, &size);
		if (!ops->trampoline)
			return;
		ops->trampoline_size = size;
		npages = PAGE_ALIGN(size) >> PAGE_SHIFT;
	}

	offset = calc_trampoline_call_offset(ops->flags & FTRACE_OPS_FL_SAVE_REGS);
	ip = ops->trampoline + offset;

	func = ftrace_ops_get_func(ops);

	ftrace_update_func_call = (unsigned long)func;

	/* Do a safe modify in case the trampoline is executing */
	new = ftrace_call_replace(ip, (unsigned long)func);
	ret = update_ftrace_func(ip, new);
	set_memory_ro(ops->trampoline, npages);

	/* The update should never fail */
	WARN_ON(ret);
}

/* Return the address of the function the trampoline calls */
static void *addr_from_call(void *ptr)
{
	union ftrace_code_union calc;
	int ret;

	ret = probe_kernel_read(&calc, ptr, MCOUNT_INSN_SIZE);
	if (WARN_ON_ONCE(ret < 0))
		return NULL;

	/* Make sure this is a call */
	if (WARN_ON_ONCE(calc.e8 != 0xe8)) {
		pr_warn("Expected e8, got %x\n", calc.e8);
		return NULL;
	}

	return ptr + MCOUNT_INSN_SIZE + calc.offset;
}

void prepare_ftrace_return(unsigned long self_addr, unsigned long *parent,
			   unsigned long frame_pointer);

/*
 * If the ops->trampoline was not allocated, then it probably
 * has a static trampoline func, or is the ftrace caller itself.
 */
static void *static_tramp_func(struct ftrace_ops *ops, struct dyn_ftrace *rec)
{
	unsigned long offset;
	bool save_regs = rec->flags & FTRACE_FL_REGS_EN;
	void *ptr;

	if (ops && ops->trampoline) {
#ifdef CONFIG_FUNCTION_GRAPH_TRACER
		/*
		 * We only know about function graph tracer setting as static
		 * trampoline.
		 */
		if (ops->trampoline == FTRACE_GRAPH_ADDR)
			return (void *)prepare_ftrace_return;
#endif
		return NULL;
	}

	offset = calc_trampoline_call_offset(save_regs);

	if (save_regs)
		ptr = (void *)FTRACE_REGS_ADDR + offset;
	else
		ptr = (void *)FTRACE_ADDR + offset;

	return addr_from_call(ptr);
}

void *arch_ftrace_trampoline_func(struct ftrace_ops *ops, struct dyn_ftrace *rec)
{
	unsigned long offset;

	/* If we didn't allocate this trampoline, consider it static */
	if (!ops || !(ops->flags & FTRACE_OPS_FL_ALLOC_TRAMP))
		return static_tramp_func(ops, rec);

	offset = calc_trampoline_call_offset(ops->flags & FTRACE_OPS_FL_SAVE_REGS);
	return addr_from_call((void *)ops->trampoline + offset);
}

void arch_ftrace_trampoline_free(struct ftrace_ops *ops)
{
	if (!ops || !(ops->flags & FTRACE_OPS_FL_ALLOC_TRAMP))
		return;

	tramp_free((void *)ops->trampoline);
	ops->trampoline = 0;
}

#endif /* CONFIG_X86_64 */
#endif /* CONFIG_DYNAMIC_FTRACE */

#ifdef CONFIG_FUNCTION_GRAPH_TRACER

#ifdef CONFIG_DYNAMIC_FTRACE
extern void ftrace_graph_call(void);

static int ftrace_mod_jmp(unsigned long ip, void *func)
{
	unsigned char *new;

	ftrace_update_func_call = 0UL;
	new = ftrace_jmp_replace(ip, (unsigned long)func);

	return update_ftrace_func(ip, new);
}

int ftrace_enable_ftrace_graph_caller(void)
{
	unsigned long ip = (unsigned long)(&ftrace_graph_call);

	return ftrace_mod_jmp(ip, &ftrace_graph_caller);
}

int ftrace_disable_ftrace_graph_caller(void)
{
	unsigned long ip = (unsigned long)(&ftrace_graph_call);

	return ftrace_mod_jmp(ip, &ftrace_stub);
}

#endif /* !CONFIG_DYNAMIC_FTRACE */

/*
 * Hook the return address and push it in the stack of return addrs
 * in current thread info.
 */
void prepare_ftrace_return(unsigned long self_addr, unsigned long *parent,
			   unsigned long frame_pointer)
{
	unsigned long old;
	int faulted;
	unsigned long return_hooker = (unsigned long)
				&return_to_handler;

	/*
	 * When resuming from suspend-to-ram, this function can be indirectly
	 * called from early CPU startup code while the CPU is in real mode,
	 * which would fail miserably.  Make sure the stack pointer is a
	 * virtual address.
	 *
	 * This check isn't as accurate as virt_addr_valid(), but it should be
	 * good enough for this purpose, and it's fast.
	 */
	if (unlikely((long)__builtin_frame_address(0) >= 0))
		return;

	if (unlikely(ftrace_graph_is_dead()))
		return;

	if (unlikely(atomic_read(&current->tracing_graph_pause)))
		return;

	/*
	 * Protect against fault, even if it shouldn't
	 * happen. This tool is too much intrusive to
	 * ignore such a protection.
	 */
	asm volatile(
		"1: " _ASM_MOV " (%[parent]), %[old]\n"
		"2: " _ASM_MOV " %[return_hooker], (%[parent])\n"
		"   movl $0, %[faulted]\n"
		"3:\n"

		".section .fixup, \"ax\"\n"
		"4: movl $1, %[faulted]\n"
		"   jmp 3b\n"
		".previous\n"

		_ASM_EXTABLE(1b, 4b)
		_ASM_EXTABLE(2b, 4b)

		: [old] "=&r" (old), [faulted] "=r" (faulted)
		: [parent] "r" (parent), [return_hooker] "r" (return_hooker)
		: "memory"
	);

	if (unlikely(faulted)) {
		ftrace_graph_stop();
		WARN_ON(1);
		return;
	}

	if (function_graph_enter(old, self_addr, frame_pointer, parent))
		*parent = old;
}
#endif /* CONFIG_FUNCTION_GRAPH_TRACER */<|MERGE_RESOLUTION|>--- conflicted
+++ resolved
@@ -60,7 +60,7 @@
 union ftrace_code_union {
 	char code[MCOUNT_INSN_SIZE];
 	struct {
-		unsigned char e8;
+		unsigned char op;
 		int offset;
 	} __attribute__((packed));
 };
@@ -70,18 +70,21 @@
 	return (int)(addr - ip);
 }
 
-static unsigned char *ftrace_call_replace(unsigned long ip, unsigned long addr)
+static unsigned char *
+ftrace_text_replace(unsigned char op, unsigned long ip, unsigned long addr)
 {
 	static union ftrace_code_union calc;
 
-	calc.e8		= 0xe8;
+	calc.op		= op;
 	calc.offset	= ftrace_calc_offset(ip + MCOUNT_INSN_SIZE, addr);
 
-	/*
-	 * No locking needed, this must be called via kstop_machine
-	 * which in essence is like running on a uniprocessor machine.
-	 */
 	return calc.code;
+}
+
+static unsigned char *
+ftrace_call_replace(unsigned long ip, unsigned long addr)
+{
+	return ftrace_text_replace(0xe8, ip, addr);
 }
 
 static inline int
@@ -283,7 +286,7 @@
 	return ret;
 }
 
-static int is_ftrace_caller(unsigned long ip)
+static nokprobe_inline int is_ftrace_caller(unsigned long ip)
 {
 	if (ip == ftrace_update_func)
 		return 1;
@@ -328,6 +331,7 @@
 
 	return 0;
 }
+NOKPROBE_SYMBOL(ftrace_int3_handler);
 
 static int ftrace_write(unsigned long ip, const char *val, int size)
 {
@@ -692,22 +696,6 @@
 {
 	return 0;
 }
-
-#if defined(CONFIG_X86_64) || defined(CONFIG_FUNCTION_GRAPH_TRACER)
-static unsigned char *ftrace_jmp_replace(unsigned long ip, unsigned long addr)
-{
-	static union ftrace_code_union calc;
-
-	/* Jmp not a call (ignore the .e8) */
-	calc.e8		= 0xe9;
-	calc.offset	= ftrace_calc_offset(ip + MCOUNT_INSN_SIZE, addr);
-
-	/*
-	 * ftrace external locks synchronize the access to the static variable.
-	 */
-	return calc.code;
-}
-#endif
 
 /* Currently only x86_64 supports dynamic trampolines */
 #ifdef CONFIG_X86_64
@@ -758,19 +746,21 @@
 	} __attribute__((packed));
 };
 
+#define RET_SIZE		1
+
 static unsigned long
 create_trampoline(struct ftrace_ops *ops, unsigned int *tramp_size)
 {
-	unsigned const char *jmp;
 	unsigned long start_offset;
 	unsigned long end_offset;
 	unsigned long op_offset;
 	unsigned long offset;
 	unsigned long npages;
 	unsigned long size;
-	unsigned long ip;
+	unsigned long retq;
 	unsigned long *ptr;
 	void *trampoline;
+	void *ip;
 	/* 48 8b 15 <offset> is movq <offset>(%rip), %rdx */
 	unsigned const char op_ref[] = { 0x48, 0x8b, 0x15 };
 	union ftrace_op_code_union op_ptr;
@@ -790,32 +780,28 @@
 
 	/*
 	 * Allocate enough size to store the ftrace_caller code,
-	 * the jmp to ftrace_epilogue, as well as the address of
-	 * the ftrace_ops this trampoline is used for.
+	 * the iret , as well as the address of the ftrace_ops this
+	 * trampoline is used for.
 	 */
-	trampoline = alloc_tramp(size + MCOUNT_INSN_SIZE + sizeof(void *));
+	trampoline = alloc_tramp(size + RET_SIZE + sizeof(void *));
 	if (!trampoline)
 		return 0;
 
-<<<<<<< HEAD
-	*tramp_size = size + MCOUNT_INSN_SIZE + sizeof(void *);
-=======
 	*tramp_size = size + RET_SIZE + sizeof(void *);
 	npages = DIV_ROUND_UP(*tramp_size, PAGE_SIZE);
->>>>>>> 407d19ab
 
 	/* Copy ftrace_caller onto the trampoline memory */
 	ret = probe_kernel_read(trampoline, (void *)start_offset, size);
-	if (WARN_ON(ret < 0)) {
-		tramp_free(trampoline, *tramp_size);
-		return 0;
-	}
-
-	ip = (unsigned long)trampoline + size;
-
-	/* The trampoline ends with a jmp to ftrace_epilogue */
-	jmp = ftrace_jmp_replace(ip, (unsigned long)ftrace_epilogue);
-	memcpy(trampoline + size, jmp, MCOUNT_INSN_SIZE);
+	if (WARN_ON(ret < 0))
+		goto fail;
+
+	ip = trampoline + size;
+
+	/* The trampoline ends with ret(q) */
+	retq = (unsigned long)ftrace_stub;
+	ret = probe_kernel_read(ip, (void *)retq, RET_SIZE);
+	if (WARN_ON(ret < 0))
+		goto fail;
 
 	/*
 	 * The address of the ftrace_ops that is used for this trampoline
@@ -825,17 +811,15 @@
 	 * the global function_trace_op variable.
 	 */
 
-	ptr = (unsigned long *)(trampoline + size + MCOUNT_INSN_SIZE);
+	ptr = (unsigned long *)(trampoline + size + RET_SIZE);
 	*ptr = (unsigned long)ops;
 
 	op_offset -= start_offset;
 	memcpy(&op_ptr, trampoline + op_offset, OP_REF_SIZE);
 
 	/* Are we pointing to the reference? */
-	if (WARN_ON(memcmp(op_ptr.op, op_ref, 3) != 0)) {
-		tramp_free(trampoline, *tramp_size);
-		return 0;
-	}
+	if (WARN_ON(memcmp(op_ptr.op, op_ref, 3) != 0))
+		goto fail;
 
 	/* Load the contents of ptr into the callback parameter */
 	offset = (unsigned long)ptr;
@@ -858,12 +842,9 @@
 	 */
 	set_memory_x((unsigned long)trampoline, npages);
 	return (unsigned long)trampoline;
-<<<<<<< HEAD
-=======
 fail:
 	tramp_free(trampoline);
 	return 0;
->>>>>>> 407d19ab
 }
 
 static unsigned long calc_trampoline_call_offset(bool save_regs)
@@ -935,8 +916,8 @@
 		return NULL;
 
 	/* Make sure this is a call */
-	if (WARN_ON_ONCE(calc.e8 != 0xe8)) {
-		pr_warn("Expected e8, got %x\n", calc.e8);
+	if (WARN_ON_ONCE(calc.op != 0xe8)) {
+		pr_warn("Expected e8, got %x\n", calc.op);
 		return NULL;
 	}
 
@@ -1006,6 +987,11 @@
 
 #ifdef CONFIG_DYNAMIC_FTRACE
 extern void ftrace_graph_call(void);
+
+static unsigned char *ftrace_jmp_replace(unsigned long ip, unsigned long addr)
+{
+	return ftrace_text_replace(0xe9, ip, addr);
+}
 
 static int ftrace_mod_jmp(unsigned long ip, void *func)
 {
