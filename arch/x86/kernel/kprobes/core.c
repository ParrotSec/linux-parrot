--- conflicted
+++ resolved
@@ -748,15 +748,16 @@
 NOKPROBE_SYMBOL(kretprobe_trampoline);
 STACK_FRAME_NON_STANDARD(kretprobe_trampoline);
 
+static struct kprobe kretprobe_kprobe = {
+	.addr = (void *)kretprobe_trampoline,
+};
+
 /*
  * Called from kretprobe_trampoline
  */
-<<<<<<< HEAD
-__visible __used void *trampoline_handler(struct pt_regs *regs)
-=======
 __used __visible void *trampoline_handler(struct pt_regs *regs)
->>>>>>> 407d19ab
-{
+{
+	struct kprobe_ctlblk *kcb;
 	struct kretprobe_instance *ri = NULL;
 	struct hlist_head *head, empty_rp;
 	struct hlist_node *tmp;
@@ -765,6 +766,17 @@
 	kprobe_opcode_t *correct_ret_addr = NULL;
 	void *frame_pointer;
 	bool skipped = false;
+
+	preempt_disable();
+
+	/*
+	 * Set a dummy kprobe for avoiding kretprobe recursion.
+	 * Since kretprobe never run in kprobe handler, kprobe must not
+	 * be running at this point.
+	 */
+	kcb = get_kprobe_ctlblk();
+	__this_cpu_write(current_kprobe, &kretprobe_kprobe);
+	kcb->kprobe_status = KPROBE_HIT_ACTIVE;
 
 	INIT_HLIST_HEAD(&empty_rp);
 	kretprobe_hash_lock(current, &head, &flags);
@@ -841,10 +853,9 @@
 		orig_ret_address = (unsigned long)ri->ret_addr;
 		if (ri->rp && ri->rp->handler) {
 			__this_cpu_write(current_kprobe, &ri->rp->kp);
-			get_kprobe_ctlblk()->kprobe_status = KPROBE_HIT_ACTIVE;
 			ri->ret_addr = correct_ret_addr;
 			ri->rp->handler(ri, regs);
-			__this_cpu_write(current_kprobe, NULL);
+			__this_cpu_write(current_kprobe, &kretprobe_kprobe);
 		}
 
 		recycle_rp_inst(ri, &empty_rp);
@@ -859,6 +870,9 @@
 	}
 
 	kretprobe_hash_unlock(current, &flags);
+
+	__this_cpu_write(current_kprobe, NULL);
+	preempt_enable();
 
 	hlist_for_each_entry_safe(ri, tmp, &empty_rp, hlist) {
 		hlist_del(&ri->hlist);
@@ -1049,64 +1063,23 @@
 		 */
 		if (cur->fault_handler && cur->fault_handler(cur, regs, trapnr))
 			return 1;
-
-		/*
-		 * In case the user-specified fault handler returned
-		 * zero, try to fix up.
-		 */
-		if (fixup_exception(regs, trapnr))
-			return 1;
-
-		/*
-		 * fixup routine could not handle it,
-		 * Let do_page_fault() fix it.
-		 */
 	}
 
 	return 0;
 }
 NOKPROBE_SYMBOL(kprobe_fault_handler);
 
-/*
- * Wrapper routine for handling exceptions.
- */
-int kprobe_exceptions_notify(struct notifier_block *self, unsigned long val,
-			     void *data)
-{
-	struct die_args *args = data;
-	int ret = NOTIFY_DONE;
-
-	if (args->regs && user_mode(args->regs))
+int __init arch_populate_kprobe_blacklist(void)
+{
+	int ret;
+
+	ret = kprobe_add_area_blacklist((unsigned long)__irqentry_text_start,
+					 (unsigned long)__irqentry_text_end);
+	if (ret)
 		return ret;
 
-	if (val == DIE_GPF) {
-		/*
-		 * To be potentially processing a kprobe fault and to
-		 * trust the result from kprobe_running(), we have
-		 * be non-preemptible.
-		 */
-		if (!preemptible() && kprobe_running() &&
-		    kprobe_fault_handler(args->regs, args->trapnr))
-			ret = NOTIFY_STOP;
-	}
-	return ret;
-}
-NOKPROBE_SYMBOL(kprobe_exceptions_notify);
-
-bool arch_within_kprobe_blacklist(unsigned long addr)
-{
-	bool is_in_entry_trampoline_section = false;
-
-#ifdef CONFIG_X86_64
-	is_in_entry_trampoline_section =
-		(addr >= (unsigned long)__entry_trampoline_start &&
-		 addr < (unsigned long)__entry_trampoline_end);
-#endif
-	return  (addr >= (unsigned long)__kprobes_text_start &&
-		 addr < (unsigned long)__kprobes_text_end) ||
-		(addr >= (unsigned long)__entry_text_start &&
-		 addr < (unsigned long)__entry_text_end) ||
-		is_in_entry_trampoline_section;
+	return kprobe_add_area_blacklist((unsigned long)__entry_text_start,
+					 (unsigned long)__entry_text_end);
 }
 
 int __init arch_init_kprobes(void)
