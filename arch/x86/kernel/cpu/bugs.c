--- conflicted
+++ resolved
@@ -32,15 +32,13 @@
 #include <asm/e820/api.h>
 #include <asm/hypervisor.h>
 
-<<<<<<< HEAD
-=======
 #include "cpu.h"
 
 static void __init spectre_v1_select_mitigation(void);
->>>>>>> 407d19ab
 static void __init spectre_v2_select_mitigation(void);
 static void __init ssb_select_mitigation(void);
 static void __init l1tf_select_mitigation(void);
+static void __init mds_select_mitigation(void);
 
 /* The base value of the SPEC_CTRL MSR that always has to be preserved. */
 u64 x86_spec_ctrl_base;
@@ -60,13 +58,20 @@
 u64 __ro_after_init x86_amd_ls_cfg_base;
 u64 __ro_after_init x86_amd_ls_cfg_ssbd_mask;
 
-/* Control conditional STIPB in switch_to() */
+/* Control conditional STIBP in switch_to() */
 DEFINE_STATIC_KEY_FALSE(switch_to_cond_stibp);
 /* Control conditional IBPB in switch_mm() */
 DEFINE_STATIC_KEY_FALSE(switch_mm_cond_ibpb);
 /* Control unconditional IBPB in switch_mm() */
 DEFINE_STATIC_KEY_FALSE(switch_mm_always_ibpb);
 
+/* Control MDS CPU buffer clear before returning to user space */
+DEFINE_STATIC_KEY_FALSE(mds_user_clear);
+EXPORT_SYMBOL_GPL(mds_user_clear);
+/* Control MDS CPU buffer clear before idling (halt, mwait) */
+DEFINE_STATIC_KEY_FALSE(mds_idle_clear);
+EXPORT_SYMBOL_GPL(mds_idle_clear);
+
 void __init check_bugs(void)
 {
 	identify_boot_cpu();
@@ -99,12 +104,9 @@
 	spectre_v2_select_mitigation();
 	ssb_select_mitigation();
 	l1tf_select_mitigation();
-<<<<<<< HEAD
-=======
 	mds_select_mitigation();
 
 	arch_smt_update();
->>>>>>> 407d19ab
 
 #ifdef CONFIG_X86_32
 	/*
@@ -212,8 +214,6 @@
 }
 
 #undef pr_fmt
-<<<<<<< HEAD
-=======
 #define pr_fmt(fmt)	"MDS: " fmt
 
 /* Default mitigation for MDS-affected CPUs */
@@ -361,7 +361,6 @@
 early_param("nospectre_v1", nospectre_v1_cmdline);
 
 #undef pr_fmt
->>>>>>> 407d19ab
 #define pr_fmt(fmt)     "Spectre V2 : " fmt
 
 static enum spectre_v2_mitigation spectre_v2_enabled __ro_after_init =
@@ -419,10 +418,11 @@
 };
 
 static const char * const spectre_v2_user_strings[] = {
-	[SPECTRE_V2_USER_NONE]		= "User space: Vulnerable",
-	[SPECTRE_V2_USER_STRICT]	= "User space: Mitigation: STIBP protection",
-	[SPECTRE_V2_USER_PRCTL]		= "User space: Mitigation: STIBP via prctl",
-	[SPECTRE_V2_USER_SECCOMP]	= "User space: Mitigation: STIBP via seccomp and prctl",
+	[SPECTRE_V2_USER_NONE]			= "User space: Vulnerable",
+	[SPECTRE_V2_USER_STRICT]		= "User space: Mitigation: STIBP protection",
+	[SPECTRE_V2_USER_STRICT_PREFERRED]	= "User space: Mitigation: STIBP always-on protection",
+	[SPECTRE_V2_USER_PRCTL]			= "User space: Mitigation: STIBP via prctl",
+	[SPECTRE_V2_USER_SECCOMP]		= "User space: Mitigation: STIBP via seccomp and prctl",
 };
 
 static const struct {
@@ -511,6 +511,15 @@
 			mode = SPECTRE_V2_USER_PRCTL;
 		break;
 	}
+
+	/*
+	 * At this point, an STIBP mode other than "off" has been set.
+	 * If STIBP support is not being forced, check if STIBP always-on
+	 * is preferred.
+	 */
+	if (mode != SPECTRE_V2_USER_STRICT &&
+	    boot_cpu_has(X86_FEATURE_AMD_STIBP_ALWAYS_ON))
+		mode = SPECTRE_V2_USER_STRICT_PREFERRED;
 
 	/* Initialize Indirect Branch Prediction Barrier */
 	if (boot_cpu_has(X86_FEATURE_IBPB)) {
@@ -536,12 +545,12 @@
 			"always-on" : "conditional");
 	}
 
-	/* If enhanced IBRS is enabled no STIPB required */
+	/* If enhanced IBRS is enabled no STIBP required */
 	if (spectre_v2_enabled == SPECTRE_V2_IBRS_ENHANCED)
 		return;
 
 	/*
-	 * If SMT is not possible or STIBP is not available clear the STIPB
+	 * If SMT is not possible or STIBP is not available clear the STIBP
 	 * mode.
 	 */
 	if (!smt_possible || !boot_cpu_has(X86_FEATURE_STIBP))
@@ -585,7 +594,8 @@
 	char arg[20];
 	int ret, i;
 
-	if (cmdline_find_option_bool(boot_command_line, "nospectre_v2"))
+	if (cmdline_find_option_bool(boot_command_line, "nospectre_v2") ||
+	    cpu_mitigations_off())
 		return SPECTRE_V2_CMD_NONE;
 
 	ret = cmdline_find_option(boot_command_line, "spectre_v2", arg, sizeof(arg));
@@ -613,6 +623,7 @@
 	}
 
 	if (cmd == SPECTRE_V2_CMD_RETPOLINE_AMD &&
+	    boot_cpu_data.x86_vendor != X86_VENDOR_HYGON &&
 	    boot_cpu_data.x86_vendor != X86_VENDOR_AMD) {
 		pr_err("retpoline,amd selected but CPU is not AMD. Switching to AUTO select\n");
 		return SPECTRE_V2_CMD_AUTO;
@@ -669,7 +680,8 @@
 	return;
 
 retpoline_auto:
-	if (boot_cpu_data.x86_vendor == X86_VENDOR_AMD) {
+	if (boot_cpu_data.x86_vendor == X86_VENDOR_AMD ||
+	    boot_cpu_data.x86_vendor == X86_VENDOR_HYGON) {
 	retpoline_amd:
 		if (!boot_cpu_has(X86_FEATURE_LFENCE_RDTSC)) {
 			pr_err("Spectre mitigation: LFENCE not serializing, switching to generic retpoline\n");
@@ -717,9 +729,6 @@
 
 	/* Set up IBPB and STIBP depending on the general spectre V2 command */
 	spectre_v2_user_select_mitigation(cmd);
-
-	/* Enable STIBP if appropriate */
-	arch_smt_update();
 }
 
 static void update_stibp_msr(void * __unused)
@@ -753,6 +762,31 @@
 		static_branch_disable(&switch_to_cond_stibp);
 }
 
+#undef pr_fmt
+#define pr_fmt(fmt) fmt
+
+/* Update the static key controlling the MDS CPU buffer clear in idle */
+static void update_mds_branch_idle(void)
+{
+	/*
+	 * Enable the idle clearing if SMT is active on CPUs which are
+	 * affected only by MSBDS and not any other MDS variant.
+	 *
+	 * The other variants cannot be mitigated when SMT is enabled, so
+	 * clearing the buffers on idle just to prevent the Store Buffer
+	 * repartitioning leak would be a window dressing exercise.
+	 */
+	if (!boot_cpu_has_bug(X86_BUG_MSBDS_ONLY))
+		return;
+
+	if (sched_smt_active())
+		static_branch_enable(&mds_idle_clear);
+	else
+		static_branch_disable(&mds_idle_clear);
+}
+
+#define MDS_MSG_SMT "MDS CPU bug present and SMT on, data leak possible. See https://www.kernel.org/doc/html/latest/admin-guide/hw-vuln/mds.html for more details.\n"
+
 void arch_smt_update(void)
 {
 	/* Enhanced IBRS implies STIBP. No update required. */
@@ -765,11 +799,23 @@
 	case SPECTRE_V2_USER_NONE:
 		break;
 	case SPECTRE_V2_USER_STRICT:
+	case SPECTRE_V2_USER_STRICT_PREFERRED:
 		update_stibp_strict();
 		break;
 	case SPECTRE_V2_USER_PRCTL:
 	case SPECTRE_V2_USER_SECCOMP:
 		update_indir_branch_cond();
+		break;
+	}
+
+	switch (mds_mitigation) {
+	case MDS_MITIGATION_FULL:
+	case MDS_MITIGATION_VMWERV:
+		if (sched_smt_active() && !boot_cpu_has(X86_BUG_MSBDS_ONLY))
+			pr_warn_once(MDS_MSG_SMT);
+		update_mds_branch_idle();
+		break;
+	case MDS_MITIGATION_OFF:
 		break;
 	}
 
@@ -814,7 +860,8 @@
 	char arg[20];
 	int ret, i;
 
-	if (cmdline_find_option_bool(boot_command_line, "nospec_store_bypass_disable")) {
+	if (cmdline_find_option_bool(boot_command_line, "nospec_store_bypass_disable") ||
+	    cpu_mitigations_off()) {
 		return SPEC_STORE_BYPASS_CMD_NONE;
 	} else {
 		ret = cmdline_find_option(boot_command_line, "spec_store_bypass_disable",
@@ -949,15 +996,25 @@
 		if (task_spec_ssb_force_disable(task))
 			return -EPERM;
 		task_clear_spec_ssb_disable(task);
+		task_clear_spec_ssb_noexec(task);
 		task_update_spec_tif(task);
 		break;
 	case PR_SPEC_DISABLE:
 		task_set_spec_ssb_disable(task);
+		task_clear_spec_ssb_noexec(task);
 		task_update_spec_tif(task);
 		break;
 	case PR_SPEC_FORCE_DISABLE:
 		task_set_spec_ssb_disable(task);
 		task_set_spec_ssb_force_disable(task);
+		task_clear_spec_ssb_noexec(task);
+		task_update_spec_tif(task);
+		break;
+	case PR_SPEC_DISABLE_NOEXEC:
+		if (task_spec_ssb_force_disable(task))
+			return -EPERM;
+		task_set_spec_ssb_disable(task);
+		task_set_spec_ssb_noexec(task);
 		task_update_spec_tif(task);
 		break;
 	default:
@@ -976,7 +1033,8 @@
 		 * Indirect branch speculation is always disabled in strict
 		 * mode.
 		 */
-		if (spectre_v2_user == SPECTRE_V2_USER_STRICT)
+		if (spectre_v2_user == SPECTRE_V2_USER_STRICT ||
+		    spectre_v2_user == SPECTRE_V2_USER_STRICT_PREFERRED)
 			return -EPERM;
 		task_clear_spec_ib_disable(task);
 		task_update_spec_tif(task);
@@ -989,7 +1047,8 @@
 		 */
 		if (spectre_v2_user == SPECTRE_V2_USER_NONE)
 			return -EPERM;
-		if (spectre_v2_user == SPECTRE_V2_USER_STRICT)
+		if (spectre_v2_user == SPECTRE_V2_USER_STRICT ||
+		    spectre_v2_user == SPECTRE_V2_USER_STRICT_PREFERRED)
 			return 0;
 		task_set_spec_ib_disable(task);
 		if (ctrl == PR_SPEC_FORCE_DISABLE)
@@ -1034,6 +1093,8 @@
 	case SPEC_STORE_BYPASS_PRCTL:
 		if (task_spec_ssb_force_disable(task))
 			return PR_SPEC_PRCTL | PR_SPEC_FORCE_DISABLE;
+		if (task_spec_ssb_noexec(task))
+			return PR_SPEC_PRCTL | PR_SPEC_DISABLE_NOEXEC;
 		if (task_spec_ssb_disable(task))
 			return PR_SPEC_PRCTL | PR_SPEC_DISABLE;
 		return PR_SPEC_PRCTL | PR_SPEC_ENABLE;
@@ -1060,6 +1121,7 @@
 			return PR_SPEC_PRCTL | PR_SPEC_DISABLE;
 		return PR_SPEC_PRCTL | PR_SPEC_ENABLE;
 	case SPECTRE_V2_USER_STRICT:
+	case SPECTRE_V2_USER_STRICT_PREFERRED:
 		return PR_SPEC_DISABLE;
 	default:
 		return PR_SPEC_NOT_AFFECTED;
@@ -1144,6 +1206,11 @@
 	if (!boot_cpu_has_bug(X86_BUG_L1TF))
 		return;
 
+	if (cpu_mitigations_off())
+		l1tf_mitigation = L1TF_MITIGATION_OFF;
+	else if (cpu_mitigations_auto_nosmt())
+		l1tf_mitigation = L1TF_MITIGATION_FLUSH_NOSMT;
+
 	override_cache_bits(&boot_cpu_data);
 
 	switch (l1tf_mitigation) {
@@ -1172,7 +1239,7 @@
 		pr_info("You may make it effective by booting the kernel with mem=%llu parameter.\n",
 				half_pa);
 		pr_info("However, doing so will make a part of your RAM unusable.\n");
-		pr_info("Reading https://www.kernel.org/doc/html/latest/admin-guide/l1tf.html might help you decide.\n");
+		pr_info("Reading https://www.kernel.org/doc/html/latest/admin-guide/hw-vuln/l1tf.html might help you decide.\n");
 		return;
 	}
 
@@ -1205,6 +1272,7 @@
 early_param("l1tf", l1tf_cmdline);
 
 #undef pr_fmt
+#define pr_fmt(fmt) fmt
 
 #ifdef CONFIG_SYSFS
 
@@ -1243,8 +1311,6 @@
 }
 #endif
 
-<<<<<<< HEAD
-=======
 static ssize_t mds_show_state(char *buf)
 {
 	if (boot_cpu_has(X86_FEATURE_HYPERVISOR)) {
@@ -1262,7 +1328,6 @@
 		       sched_smt_active() ? "vulnerable" : "disabled");
 }
 
->>>>>>> 407d19ab
 static char *stibp_state(void)
 {
 	if (spectre_v2_enabled == SPECTRE_V2_IBRS_ENHANCED)
@@ -1273,6 +1338,8 @@
 		return ", STIBP: disabled";
 	case SPECTRE_V2_USER_STRICT:
 		return ", STIBP: forced";
+	case SPECTRE_V2_USER_STRICT_PREFERRED:
+		return ", STIBP: always-on";
 	case SPECTRE_V2_USER_PRCTL:
 	case SPECTRE_V2_USER_SECCOMP:
 		if (static_key_enabled(&switch_to_cond_stibp))
@@ -1327,6 +1394,10 @@
 		if (boot_cpu_has(X86_FEATURE_L1TF_PTEINV))
 			return l1tf_show_state(buf);
 		break;
+
+	case X86_BUG_MDS:
+		return mds_show_state(buf);
+
 	default:
 		break;
 	}
@@ -1358,4 +1429,9 @@
 {
 	return cpu_show_common(dev, attr, buf, X86_BUG_L1TF);
 }
+
+ssize_t cpu_show_mds(struct device *dev, struct device_attribute *attr, char *buf)
+{
+	return cpu_show_common(dev, attr, buf, X86_BUG_MDS);
+}
 #endif