// SPDX-License-Identifier: GPL-2.0-only
/*
 * Machine check handler.
 *
 * K8 parts Copyright 2002,2003 Andi Kleen, SuSE Labs.
 * Rest from unknown author(s).
 * 2004 Andi Kleen. Rewrote most of it.
 * Copyright 2008 Intel Corporation
 * Author: Andi Kleen
 */

#include <linux/thread_info.h>
#include <linux/capability.h>
#include <linux/miscdevice.h>
#include <linux/ratelimit.h>
#include <linux/rcupdate.h>
#include <linux/kobject.h>
#include <linux/uaccess.h>
#include <linux/kdebug.h>
#include <linux/kernel.h>
#include <linux/percpu.h>
#include <linux/string.h>
#include <linux/device.h>
#include <linux/syscore_ops.h>
#include <linux/delay.h>
#include <linux/ctype.h>
#include <linux/sched.h>
#include <linux/sysfs.h>
#include <linux/types.h>
#include <linux/slab.h>
#include <linux/init.h>
#include <linux/kmod.h>
#include <linux/poll.h>
#include <linux/nmi.h>
#include <linux/cpu.h>
#include <linux/ras.h>
#include <linux/smp.h>
#include <linux/fs.h>
#include <linux/mm.h>
#include <linux/debugfs.h>
#include <linux/irq_work.h>
#include <linux/export.h>
#include <linux/set_memory.h>
#include <linux/sync_core.h>
#include <linux/task_work.h>
#include <linux/hardirq.h>

#include <asm/intel-family.h>
#include <asm/processor.h>
#include <asm/traps.h>
#include <asm/tlbflush.h>
#include <asm/mce.h>
#include <asm/msr.h>
#include <asm/reboot.h>

#include "internal.h"

/* sysfs synchronization */
static DEFINE_MUTEX(mce_sysfs_mutex);

#define CREATE_TRACE_POINTS
#include <trace/events/mce.h>

#define SPINUNIT		100	/* 100ns */

DEFINE_PER_CPU(unsigned, mce_exception_count);

DEFINE_PER_CPU_READ_MOSTLY(unsigned int, mce_num_banks);

struct mce_bank {
	u64			ctl;			/* subevents to enable */
	bool			init;			/* initialise bank? */
};
static DEFINE_PER_CPU_READ_MOSTLY(struct mce_bank[MAX_NR_BANKS], mce_banks_array);

#define ATTR_LEN               16
/* One object for each MCE bank, shared by all CPUs */
struct mce_bank_dev {
	struct device_attribute	attr;			/* device attribute */
	char			attrname[ATTR_LEN];	/* attribute name */
	u8			bank;			/* bank number */
};
static struct mce_bank_dev mce_bank_devs[MAX_NR_BANKS];

struct mce_vendor_flags mce_flags __read_mostly;

struct mca_config mca_cfg __read_mostly = {
	.bootlog  = -1,
	/*
	 * Tolerant levels:
	 * 0: always panic on uncorrected errors, log corrected errors
	 * 1: panic or SIGBUS on uncorrected errors, log corrected errors
	 * 2: SIGBUS or log uncorrected errors (if possible), log corr. errors
	 * 3: never panic or SIGBUS, log all errors (for testing only)
	 */
	.tolerant = 1,
	.monarch_timeout = -1
};

static DEFINE_PER_CPU(struct mce, mces_seen);
static unsigned long mce_need_notify;
static int cpu_missing;

/*
 * MCA banks polled by the period polling timer for corrected events.
 * With Intel CMCI, this only has MCA banks which do not support CMCI (if any).
 */
DEFINE_PER_CPU(mce_banks_t, mce_poll_banks) = {
	[0 ... BITS_TO_LONGS(MAX_NR_BANKS)-1] = ~0UL
};

/*
 * MCA banks controlled through firmware first for corrected errors.
 * This is a global list of banks for which we won't enable CMCI and we
 * won't poll. Firmware controls these banks and is responsible for
 * reporting corrected errors through GHES. Uncorrected/recoverable
 * errors are still notified through a machine check.
 */
mce_banks_t mce_banks_ce_disabled;

static struct work_struct mce_work;
static struct irq_work mce_irq_work;

static void (*quirk_no_way_out)(int bank, struct mce *m, struct pt_regs *regs);

/*
 * CPU/chipset specific EDAC code can register a notifier call here to print
 * MCE errors in a human-readable form.
 */
BLOCKING_NOTIFIER_HEAD(x86_mce_decoder_chain);

/* Do initial initialization of a struct mce */
noinstr void mce_setup(struct mce *m)
{
	memset(m, 0, sizeof(struct mce));
	m->cpu = m->extcpu = smp_processor_id();
	/* need the internal __ version to avoid deadlocks */
	m->time = __ktime_get_real_seconds();
	m->cpuvendor = boot_cpu_data.x86_vendor;
	m->cpuid = cpuid_eax(1);
	m->socketid = cpu_data(m->extcpu).phys_proc_id;
	m->apicid = cpu_data(m->extcpu).initial_apicid;
	m->mcgcap = __rdmsr(MSR_IA32_MCG_CAP);

	if (this_cpu_has(X86_FEATURE_INTEL_PPIN))
		m->ppin = __rdmsr(MSR_PPIN);
	else if (this_cpu_has(X86_FEATURE_AMD_PPIN))
		m->ppin = __rdmsr(MSR_AMD_PPIN);

	m->microcode = boot_cpu_data.microcode;
}

DEFINE_PER_CPU(struct mce, injectm);
EXPORT_PER_CPU_SYMBOL_GPL(injectm);

void mce_log(struct mce *m)
{
	if (!mce_gen_pool_add(m))
		irq_work_queue(&mce_irq_work);
}
EXPORT_SYMBOL_GPL(mce_log);

void mce_register_decode_chain(struct notifier_block *nb)
{
	if (WARN_ON(nb->priority < MCE_PRIO_LOWEST ||
		    nb->priority > MCE_PRIO_HIGHEST))
		return;

	blocking_notifier_chain_register(&x86_mce_decoder_chain, nb);
}
EXPORT_SYMBOL_GPL(mce_register_decode_chain);

void mce_unregister_decode_chain(struct notifier_block *nb)
{
	blocking_notifier_chain_unregister(&x86_mce_decoder_chain, nb);
}
EXPORT_SYMBOL_GPL(mce_unregister_decode_chain);

static inline u32 ctl_reg(int bank)
{
	return MSR_IA32_MCx_CTL(bank);
}

static inline u32 status_reg(int bank)
{
	return MSR_IA32_MCx_STATUS(bank);
}

static inline u32 addr_reg(int bank)
{
	return MSR_IA32_MCx_ADDR(bank);
}

static inline u32 misc_reg(int bank)
{
	return MSR_IA32_MCx_MISC(bank);
}

static inline u32 smca_ctl_reg(int bank)
{
	return MSR_AMD64_SMCA_MCx_CTL(bank);
}

static inline u32 smca_status_reg(int bank)
{
	return MSR_AMD64_SMCA_MCx_STATUS(bank);
}

static inline u32 smca_addr_reg(int bank)
{
	return MSR_AMD64_SMCA_MCx_ADDR(bank);
}

static inline u32 smca_misc_reg(int bank)
{
	return MSR_AMD64_SMCA_MCx_MISC(bank);
}

struct mca_msr_regs msr_ops = {
	.ctl	= ctl_reg,
	.status	= status_reg,
	.addr	= addr_reg,
	.misc	= misc_reg
};

static void __print_mce(struct mce *m)
{
	pr_emerg(HW_ERR "CPU %d: Machine Check%s: %Lx Bank %d: %016Lx\n",
		 m->extcpu,
		 (m->mcgstatus & MCG_STATUS_MCIP ? " Exception" : ""),
		 m->mcgstatus, m->bank, m->status);

	if (m->ip) {
		pr_emerg(HW_ERR "RIP%s %02x:<%016Lx> ",
			!(m->mcgstatus & MCG_STATUS_EIPV) ? " !INEXACT!" : "",
			m->cs, m->ip);

		if (m->cs == __KERNEL_CS)
			pr_cont("{%pS}", (void *)(unsigned long)m->ip);
		pr_cont("\n");
	}

	pr_emerg(HW_ERR "TSC %llx ", m->tsc);
	if (m->addr)
		pr_cont("ADDR %llx ", m->addr);
	if (m->misc)
		pr_cont("MISC %llx ", m->misc);
	if (m->ppin)
		pr_cont("PPIN %llx ", m->ppin);

	if (mce_flags.smca) {
		if (m->synd)
			pr_cont("SYND %llx ", m->synd);
		if (m->ipid)
			pr_cont("IPID %llx ", m->ipid);
	}

	pr_cont("\n");

	/*
	 * Note this output is parsed by external tools and old fields
	 * should not be changed.
	 */
	pr_emerg(HW_ERR "PROCESSOR %u:%x TIME %llu SOCKET %u APIC %x microcode %x\n",
		m->cpuvendor, m->cpuid, m->time, m->socketid, m->apicid,
		m->microcode);
}

static void print_mce(struct mce *m)
{
	__print_mce(m);

	if (m->cpuvendor != X86_VENDOR_AMD && m->cpuvendor != X86_VENDOR_HYGON)
		pr_emerg_ratelimited(HW_ERR "Run the above through 'mcelog --ascii'\n");
}

#define PANIC_TIMEOUT 5 /* 5 seconds */

static atomic_t mce_panicked;

static int fake_panic;
static atomic_t mce_fake_panicked;

/* Panic in progress. Enable interrupts and wait for final IPI */
static void wait_for_panic(void)
{
	long timeout = PANIC_TIMEOUT*USEC_PER_SEC;

	preempt_disable();
	local_irq_enable();
	while (timeout-- > 0)
		udelay(1);
	if (panic_timeout == 0)
		panic_timeout = mca_cfg.panic_timeout;
	panic("Panicing machine check CPU died");
}

static void mce_panic(const char *msg, struct mce *final, char *exp)
{
	int apei_err = 0;
	struct llist_node *pending;
	struct mce_evt_llist *l;

	if (!fake_panic) {
		/*
		 * Make sure only one CPU runs in machine check panic
		 */
		if (atomic_inc_return(&mce_panicked) > 1)
			wait_for_panic();
		barrier();

		bust_spinlocks(1);
		console_verbose();
	} else {
		/* Don't log too much for fake panic */
		if (atomic_inc_return(&mce_fake_panicked) > 1)
			return;
	}
	pending = mce_gen_pool_prepare_records();
	/* First print corrected ones that are still unlogged */
	llist_for_each_entry(l, pending, llnode) {
		struct mce *m = &l->mce;
		if (!(m->status & MCI_STATUS_UC)) {
			print_mce(m);
			if (!apei_err)
				apei_err = apei_write_mce(m);
		}
	}
	/* Now print uncorrected but with the final one last */
	llist_for_each_entry(l, pending, llnode) {
		struct mce *m = &l->mce;
		if (!(m->status & MCI_STATUS_UC))
			continue;
		if (!final || mce_cmp(m, final)) {
			print_mce(m);
			if (!apei_err)
				apei_err = apei_write_mce(m);
		}
	}
	if (final) {
		print_mce(final);
		if (!apei_err)
			apei_err = apei_write_mce(final);
	}
	if (cpu_missing)
		pr_emerg(HW_ERR "Some CPUs didn't answer in synchronization\n");
	if (exp)
		pr_emerg(HW_ERR "Machine check: %s\n", exp);
	if (!fake_panic) {
		if (panic_timeout == 0)
			panic_timeout = mca_cfg.panic_timeout;
		panic(msg);
	} else
		pr_emerg(HW_ERR "Fake kernel panic: %s\n", msg);
}

/* Support code for software error injection */

static int msr_to_offset(u32 msr)
{
	unsigned bank = __this_cpu_read(injectm.bank);

	if (msr == mca_cfg.rip_msr)
		return offsetof(struct mce, ip);
	if (msr == msr_ops.status(bank))
		return offsetof(struct mce, status);
	if (msr == msr_ops.addr(bank))
		return offsetof(struct mce, addr);
	if (msr == msr_ops.misc(bank))
		return offsetof(struct mce, misc);
	if (msr == MSR_IA32_MCG_STATUS)
		return offsetof(struct mce, mcgstatus);
	return -1;
}

__visible bool ex_handler_rdmsr_fault(const struct exception_table_entry *fixup,
				      struct pt_regs *regs, int trapnr,
				      unsigned long error_code,
				      unsigned long fault_addr)
{
	pr_emerg("MSR access error: RDMSR from 0x%x at rIP: 0x%lx (%pS)\n",
		 (unsigned int)regs->cx, regs->ip, (void *)regs->ip);

	show_stack_regs(regs);

	panic("MCA architectural violation!\n");

	while (true)
		cpu_relax();

	return true;
}

/* MSR access wrappers used for error injection */
static noinstr u64 mce_rdmsrl(u32 msr)
{
	DECLARE_ARGS(val, low, high);

	if (__this_cpu_read(injectm.finished)) {
		int offset;
		u64 ret;

		instrumentation_begin();

		offset = msr_to_offset(msr);
		if (offset < 0)
			ret = 0;
		else
			ret = *(u64 *)((char *)this_cpu_ptr(&injectm) + offset);

		instrumentation_end();

		return ret;
	}

	/*
	 * RDMSR on MCA MSRs should not fault. If they do, this is very much an
	 * architectural violation and needs to be reported to hw vendor. Panic
	 * the box to not allow any further progress.
	 */
	asm volatile("1: rdmsr\n"
		     "2:\n"
		     _ASM_EXTABLE_HANDLE(1b, 2b, ex_handler_rdmsr_fault)
		     : EAX_EDX_RET(val, low, high) : "c" (msr));


	return EAX_EDX_VAL(val, low, high);
}

__visible bool ex_handler_wrmsr_fault(const struct exception_table_entry *fixup,
				      struct pt_regs *regs, int trapnr,
				      unsigned long error_code,
				      unsigned long fault_addr)
{
	pr_emerg("MSR access error: WRMSR to 0x%x (tried to write 0x%08x%08x) at rIP: 0x%lx (%pS)\n",
		 (unsigned int)regs->cx, (unsigned int)regs->dx, (unsigned int)regs->ax,
		  regs->ip, (void *)regs->ip);

	show_stack_regs(regs);

	panic("MCA architectural violation!\n");

	while (true)
		cpu_relax();

	return true;
}

static noinstr void mce_wrmsrl(u32 msr, u64 v)
{
	u32 low, high;

	if (__this_cpu_read(injectm.finished)) {
		int offset;

		instrumentation_begin();

		offset = msr_to_offset(msr);
		if (offset >= 0)
			*(u64 *)((char *)this_cpu_ptr(&injectm) + offset) = v;

		instrumentation_end();

		return;
	}

	low  = (u32)v;
	high = (u32)(v >> 32);

	/* See comment in mce_rdmsrl() */
	asm volatile("1: wrmsr\n"
		     "2:\n"
		     _ASM_EXTABLE_HANDLE(1b, 2b, ex_handler_wrmsr_fault)
		     : : "c" (msr), "a"(low), "d" (high) : "memory");
}

/*
 * Collect all global (w.r.t. this processor) status about this machine
 * check into our "mce" struct so that we can use it later to assess
 * the severity of the problem as we read per-bank specific details.
 */
static inline void mce_gather_info(struct mce *m, struct pt_regs *regs)
{
	mce_setup(m);

	m->mcgstatus = mce_rdmsrl(MSR_IA32_MCG_STATUS);
	if (regs) {
		/*
		 * Get the address of the instruction at the time of
		 * the machine check error.
		 */
		if (m->mcgstatus & (MCG_STATUS_RIPV|MCG_STATUS_EIPV)) {
			m->ip = regs->ip;
			m->cs = regs->cs;

			/*
			 * When in VM86 mode make the cs look like ring 3
			 * always. This is a lie, but it's better than passing
			 * the additional vm86 bit around everywhere.
			 */
			if (v8086_mode(regs))
				m->cs |= 3;
		}
		/* Use accurate RIP reporting if available. */
		if (mca_cfg.rip_msr)
			m->ip = mce_rdmsrl(mca_cfg.rip_msr);
	}
}

int mce_available(struct cpuinfo_x86 *c)
{
	if (mca_cfg.disabled)
		return 0;
	return cpu_has(c, X86_FEATURE_MCE) && cpu_has(c, X86_FEATURE_MCA);
}

static void mce_schedule_work(void)
{
	if (!mce_gen_pool_empty())
		schedule_work(&mce_work);
}

static void mce_irq_work_cb(struct irq_work *entry)
{
	mce_schedule_work();
}

/*
 * Check if the address reported by the CPU is in a format we can parse.
 * It would be possible to add code for most other cases, but all would
 * be somewhat complicated (e.g. segment offset would require an instruction
 * parser). So only support physical addresses up to page granuality for now.
 */
int mce_usable_address(struct mce *m)
{
	if (!(m->status & MCI_STATUS_ADDRV))
		return 0;

	/* Checks after this one are Intel/Zhaoxin-specific: */
	if (boot_cpu_data.x86_vendor != X86_VENDOR_INTEL &&
	    boot_cpu_data.x86_vendor != X86_VENDOR_ZHAOXIN)
		return 1;

	if (!(m->status & MCI_STATUS_MISCV))
		return 0;

	if (MCI_MISC_ADDR_LSB(m->misc) > PAGE_SHIFT)
		return 0;

	if (MCI_MISC_ADDR_MODE(m->misc) != MCI_MISC_ADDR_PHYS)
		return 0;

	return 1;
}
EXPORT_SYMBOL_GPL(mce_usable_address);

bool mce_is_memory_error(struct mce *m)
{
	switch (m->cpuvendor) {
	case X86_VENDOR_AMD:
	case X86_VENDOR_HYGON:
		return amd_mce_is_memory_error(m);

	case X86_VENDOR_INTEL:
	case X86_VENDOR_ZHAOXIN:
		/*
		 * Intel SDM Volume 3B - 15.9.2 Compound Error Codes
		 *
		 * Bit 7 of the MCACOD field of IA32_MCi_STATUS is used for
		 * indicating a memory error. Bit 8 is used for indicating a
		 * cache hierarchy error. The combination of bit 2 and bit 3
		 * is used for indicating a `generic' cache hierarchy error
		 * But we can't just blindly check the above bits, because if
		 * bit 11 is set, then it is a bus/interconnect error - and
		 * either way the above bits just gives more detail on what
		 * bus/interconnect error happened. Note that bit 12 can be
		 * ignored, as it's the "filter" bit.
		 */
		return (m->status & 0xef80) == BIT(7) ||
		       (m->status & 0xef00) == BIT(8) ||
		       (m->status & 0xeffc) == 0xc;

	default:
		return false;
	}
}
EXPORT_SYMBOL_GPL(mce_is_memory_error);

static bool whole_page(struct mce *m)
{
	if (!mca_cfg.ser || !(m->status & MCI_STATUS_MISCV))
		return true;

	return MCI_MISC_ADDR_LSB(m->misc) >= PAGE_SHIFT;
}

bool mce_is_correctable(struct mce *m)
{
	if (m->cpuvendor == X86_VENDOR_AMD && m->status & MCI_STATUS_DEFERRED)
		return false;

	if (m->cpuvendor == X86_VENDOR_HYGON && m->status & MCI_STATUS_DEFERRED)
		return false;

	if (m->status & MCI_STATUS_UC)
		return false;

	return true;
}
EXPORT_SYMBOL_GPL(mce_is_correctable);

static int mce_early_notifier(struct notifier_block *nb, unsigned long val,
			      void *data)
{
	struct mce *m = (struct mce *)data;

	if (!m)
		return NOTIFY_DONE;

	/* Emit the trace record: */
	trace_mce_record(m);

	set_bit(0, &mce_need_notify);

	mce_notify_irq();

	return NOTIFY_DONE;
}

static struct notifier_block early_nb = {
	.notifier_call	= mce_early_notifier,
	.priority	= MCE_PRIO_EARLY,
};

static int uc_decode_notifier(struct notifier_block *nb, unsigned long val,
			      void *data)
{
	struct mce *mce = (struct mce *)data;
	unsigned long pfn;

	if (!mce || !mce_usable_address(mce))
		return NOTIFY_DONE;

	if (mce->severity != MCE_AO_SEVERITY &&
	    mce->severity != MCE_DEFERRED_SEVERITY)
		return NOTIFY_DONE;

	pfn = mce->addr >> PAGE_SHIFT;
	if (!memory_failure(pfn, 0)) {
		set_mce_nospec(pfn, whole_page(mce));
		mce->kflags |= MCE_HANDLED_UC;
	}

	return NOTIFY_OK;
}

static struct notifier_block mce_uc_nb = {
	.notifier_call	= uc_decode_notifier,
	.priority	= MCE_PRIO_UC,
};

static int mce_default_notifier(struct notifier_block *nb, unsigned long val,
				void *data)
{
	struct mce *m = (struct mce *)data;

	if (!m)
		return NOTIFY_DONE;

	if (mca_cfg.print_all || !m->kflags)
		__print_mce(m);

	return NOTIFY_DONE;
}

static struct notifier_block mce_default_nb = {
	.notifier_call	= mce_default_notifier,
	/* lowest prio, we want it to run last. */
	.priority	= MCE_PRIO_LOWEST,
};

/*
 * Read ADDR and MISC registers.
 */
static void mce_read_aux(struct mce *m, int i)
{
	if (m->status & MCI_STATUS_MISCV)
		m->misc = mce_rdmsrl(msr_ops.misc(i));

	if (m->status & MCI_STATUS_ADDRV) {
		m->addr = mce_rdmsrl(msr_ops.addr(i));

		/*
		 * Mask the reported address by the reported granularity.
		 */
		if (mca_cfg.ser && (m->status & MCI_STATUS_MISCV)) {
			u8 shift = MCI_MISC_ADDR_LSB(m->misc);
			m->addr >>= shift;
			m->addr <<= shift;
		}

		/*
		 * Extract [55:<lsb>] where lsb is the least significant
		 * *valid* bit of the address bits.
		 */
		if (mce_flags.smca) {
			u8 lsb = (m->addr >> 56) & 0x3f;

			m->addr &= GENMASK_ULL(55, lsb);
		}
	}

	if (mce_flags.smca) {
		m->ipid = mce_rdmsrl(MSR_AMD64_SMCA_MCx_IPID(i));

		if (m->status & MCI_STATUS_SYNDV)
			m->synd = mce_rdmsrl(MSR_AMD64_SMCA_MCx_SYND(i));
	}
}

DEFINE_PER_CPU(unsigned, mce_poll_count);

/*
 * Poll for corrected events or events that happened before reset.
 * Those are just logged through /dev/mcelog.
 *
 * This is executed in standard interrupt context.
 *
 * Note: spec recommends to panic for fatal unsignalled
 * errors here. However this would be quite problematic --
 * we would need to reimplement the Monarch handling and
 * it would mess up the exclusion between exception handler
 * and poll handler -- * so we skip this for now.
 * These cases should not happen anyways, or only when the CPU
 * is already totally * confused. In this case it's likely it will
 * not fully execute the machine check handler either.
 */
bool machine_check_poll(enum mcp_flags flags, mce_banks_t *b)
{
	struct mce_bank *mce_banks = this_cpu_ptr(mce_banks_array);
	bool error_seen = false;
	struct mce m;
	int i;

	this_cpu_inc(mce_poll_count);

	mce_gather_info(&m, NULL);

	if (flags & MCP_TIMESTAMP)
		m.tsc = rdtsc();

	for (i = 0; i < this_cpu_read(mce_num_banks); i++) {
		if (!mce_banks[i].ctl || !test_bit(i, *b))
			continue;

		m.misc = 0;
		m.addr = 0;
		m.bank = i;

		barrier();
		m.status = mce_rdmsrl(msr_ops.status(i));

		/* If this entry is not valid, ignore it */
		if (!(m.status & MCI_STATUS_VAL))
			continue;

		/*
		 * If we are logging everything (at CPU online) or this
		 * is a corrected error, then we must log it.
		 */
		if ((flags & MCP_UC) || !(m.status & MCI_STATUS_UC))
			goto log_it;

		/*
		 * Newer Intel systems that support software error
		 * recovery need to make additional checks. Other
		 * CPUs should skip over uncorrected errors, but log
		 * everything else.
		 */
		if (!mca_cfg.ser) {
			if (m.status & MCI_STATUS_UC)
				continue;
			goto log_it;
		}

		/* Log "not enabled" (speculative) errors */
		if (!(m.status & MCI_STATUS_EN))
			goto log_it;

		/*
		 * Log UCNA (SDM: 15.6.3 "UCR Error Classification")
		 * UC == 1 && PCC == 0 && S == 0
		 */
		if (!(m.status & MCI_STATUS_PCC) && !(m.status & MCI_STATUS_S))
			goto log_it;

		/*
		 * Skip anything else. Presumption is that our read of this
		 * bank is racing with a machine check. Leave the log alone
		 * for do_machine_check() to deal with it.
		 */
		continue;

log_it:
		error_seen = true;

		if (flags & MCP_DONTLOG)
			goto clear_it;

		mce_read_aux(&m, i);
		m.severity = mce_severity(&m, NULL, mca_cfg.tolerant, NULL, false);
		/*
		 * Don't get the IP here because it's unlikely to
		 * have anything to do with the actual error location.
		 */

		if (mca_cfg.dont_log_ce && !mce_usable_address(&m))
			goto clear_it;

		mce_log(&m);

clear_it:
		/*
		 * Clear state for this bank.
		 */
		mce_wrmsrl(msr_ops.status(i), 0);
	}

	/*
	 * Don't clear MCG_STATUS here because it's only defined for
	 * exceptions.
	 */

	sync_core();

	return error_seen;
}
EXPORT_SYMBOL_GPL(machine_check_poll);

/*
 * Do a quick check if any of the events requires a panic.
 * This decides if we keep the events around or clear them.
 */
static int mce_no_way_out(struct mce *m, char **msg, unsigned long *validp,
			  struct pt_regs *regs)
{
	char *tmp = *msg;
	int i;

	for (i = 0; i < this_cpu_read(mce_num_banks); i++) {
		m->status = mce_rdmsrl(msr_ops.status(i));
		if (!(m->status & MCI_STATUS_VAL))
			continue;

		__set_bit(i, validp);
		if (quirk_no_way_out)
			quirk_no_way_out(i, m, regs);

		m->bank = i;
		if (mce_severity(m, regs, mca_cfg.tolerant, &tmp, true) >= MCE_PANIC_SEVERITY) {
			mce_read_aux(m, i);
			*msg = tmp;
			return 1;
		}
	}
	return 0;
}

/*
 * Variable to establish order between CPUs while scanning.
 * Each CPU spins initially until executing is equal its number.
 */
static atomic_t mce_executing;

/*
 * Defines order of CPUs on entry. First CPU becomes Monarch.
 */
static atomic_t mce_callin;

/*
 * Check if a timeout waiting for other CPUs happened.
 */
static int mce_timed_out(u64 *t, const char *msg)
{
	/*
	 * The others already did panic for some reason.
	 * Bail out like in a timeout.
	 * rmb() to tell the compiler that system_state
	 * might have been modified by someone else.
	 */
	rmb();
	if (atomic_read(&mce_panicked))
		wait_for_panic();
	if (!mca_cfg.monarch_timeout)
		goto out;
	if ((s64)*t < SPINUNIT) {
		if (mca_cfg.tolerant <= 1)
			mce_panic(msg, NULL, NULL);
		cpu_missing = 1;
		return 1;
	}
	*t -= SPINUNIT;
out:
	touch_nmi_watchdog();
	return 0;
}

/*
 * The Monarch's reign.  The Monarch is the CPU who entered
 * the machine check handler first. It waits for the others to
 * raise the exception too and then grades them. When any
 * error is fatal panic. Only then let the others continue.
 *
 * The other CPUs entering the MCE handler will be controlled by the
 * Monarch. They are called Subjects.
 *
 * This way we prevent any potential data corruption in a unrecoverable case
 * and also makes sure always all CPU's errors are examined.
 *
 * Also this detects the case of a machine check event coming from outer
 * space (not detected by any CPUs) In this case some external agent wants
 * us to shut down, so panic too.
 *
 * The other CPUs might still decide to panic if the handler happens
 * in a unrecoverable place, but in this case the system is in a semi-stable
 * state and won't corrupt anything by itself. It's ok to let the others
 * continue for a bit first.
 *
 * All the spin loops have timeouts; when a timeout happens a CPU
 * typically elects itself to be Monarch.
 */
static void mce_reign(void)
{
	int cpu;
	struct mce *m = NULL;
	int global_worst = 0;
	char *msg = NULL;

	/*
	 * This CPU is the Monarch and the other CPUs have run
	 * through their handlers.
	 * Grade the severity of the errors of all the CPUs.
	 */
	for_each_possible_cpu(cpu) {
		struct mce *mtmp = &per_cpu(mces_seen, cpu);

		if (mtmp->severity > global_worst) {
			global_worst = mtmp->severity;
			m = &per_cpu(mces_seen, cpu);
		}
	}

	/*
	 * Cannot recover? Panic here then.
	 * This dumps all the mces in the log buffer and stops the
	 * other CPUs.
	 */
	if (m && global_worst >= MCE_PANIC_SEVERITY && mca_cfg.tolerant < 3) {
		/* call mce_severity() to get "msg" for panic */
		mce_severity(m, NULL, mca_cfg.tolerant, &msg, true);
		mce_panic("Fatal machine check", m, msg);
	}

	/*
	 * For UC somewhere we let the CPU who detects it handle it.
	 * Also must let continue the others, otherwise the handling
	 * CPU could deadlock on a lock.
	 */

	/*
	 * No machine check event found. Must be some external
	 * source or one CPU is hung. Panic.
	 */
	if (global_worst <= MCE_KEEP_SEVERITY && mca_cfg.tolerant < 3)
		mce_panic("Fatal machine check from unknown source", NULL, NULL);

	/*
	 * Now clear all the mces_seen so that they don't reappear on
	 * the next mce.
	 */
	for_each_possible_cpu(cpu)
		memset(&per_cpu(mces_seen, cpu), 0, sizeof(struct mce));
}

static atomic_t global_nwo;

/*
 * Start of Monarch synchronization. This waits until all CPUs have
 * entered the exception handler and then determines if any of them
 * saw a fatal event that requires panic. Then it executes them
 * in the entry order.
 * TBD double check parallel CPU hotunplug
 */
static int mce_start(int *no_way_out)
{
	int order;
	int cpus = num_online_cpus();
	u64 timeout = (u64)mca_cfg.monarch_timeout * NSEC_PER_USEC;

	if (!timeout)
		return -1;

	atomic_add(*no_way_out, &global_nwo);
	/*
	 * Rely on the implied barrier below, such that global_nwo
	 * is updated before mce_callin.
	 */
	order = atomic_inc_return(&mce_callin);

	/*
	 * Wait for everyone.
	 */
	while (atomic_read(&mce_callin) != cpus) {
		if (mce_timed_out(&timeout,
				  "Timeout: Not all CPUs entered broadcast exception handler")) {
			atomic_set(&global_nwo, 0);
			return -1;
		}
		ndelay(SPINUNIT);
	}

	/*
	 * mce_callin should be read before global_nwo
	 */
	smp_rmb();

	if (order == 1) {
		/*
		 * Monarch: Starts executing now, the others wait.
		 */
		atomic_set(&mce_executing, 1);
	} else {
		/*
		 * Subject: Now start the scanning loop one by one in
		 * the original callin order.
		 * This way when there are any shared banks it will be
		 * only seen by one CPU before cleared, avoiding duplicates.
		 */
		while (atomic_read(&mce_executing) < order) {
			if (mce_timed_out(&timeout,
					  "Timeout: Subject CPUs unable to finish machine check processing")) {
				atomic_set(&global_nwo, 0);
				return -1;
			}
			ndelay(SPINUNIT);
		}
	}

	/*
	 * Cache the global no_way_out state.
	 */
	*no_way_out = atomic_read(&global_nwo);

	return order;
}

/*
 * Synchronize between CPUs after main scanning loop.
 * This invokes the bulk of the Monarch processing.
 */
static int mce_end(int order)
{
	int ret = -1;
	u64 timeout = (u64)mca_cfg.monarch_timeout * NSEC_PER_USEC;

	if (!timeout)
		goto reset;
	if (order < 0)
		goto reset;

	/*
	 * Allow others to run.
	 */
	atomic_inc(&mce_executing);

	if (order == 1) {
		/* CHECKME: Can this race with a parallel hotplug? */
		int cpus = num_online_cpus();

		/*
		 * Monarch: Wait for everyone to go through their scanning
		 * loops.
		 */
		while (atomic_read(&mce_executing) <= cpus) {
			if (mce_timed_out(&timeout,
					  "Timeout: Monarch CPU unable to finish machine check processing"))
				goto reset;
			ndelay(SPINUNIT);
		}

		mce_reign();
		barrier();
		ret = 0;
	} else {
		/*
		 * Subject: Wait for Monarch to finish.
		 */
		while (atomic_read(&mce_executing) != 0) {
			if (mce_timed_out(&timeout,
					  "Timeout: Monarch CPU did not finish machine check processing"))
				goto reset;
			ndelay(SPINUNIT);
		}

		/*
		 * Don't reset anything. That's done by the Monarch.
		 */
		return 0;
	}

	/*
	 * Reset all global state.
	 */
reset:
	atomic_set(&global_nwo, 0);
	atomic_set(&mce_callin, 0);
	barrier();

	/*
	 * Let others run again.
	 */
	atomic_set(&mce_executing, 0);
	return ret;
}

static void mce_clear_state(unsigned long *toclear)
{
	int i;

	for (i = 0; i < this_cpu_read(mce_num_banks); i++) {
		if (test_bit(i, toclear))
			mce_wrmsrl(msr_ops.status(i), 0);
	}
}

/*
 * Cases where we avoid rendezvous handler timeout:
 * 1) If this CPU is offline.
 *
 * 2) If crashing_cpu was set, e.g. we're entering kdump and we need to
 *  skip those CPUs which remain looping in the 1st kernel - see
 *  crash_nmi_callback().
 *
 * Note: there still is a small window between kexec-ing and the new,
 * kdump kernel establishing a new #MC handler where a broadcasted MCE
 * might not get handled properly.
 */
static noinstr bool mce_check_crashing_cpu(void)
{
	unsigned int cpu = smp_processor_id();

	if (arch_cpu_is_offline(cpu) ||
	    (crashing_cpu != -1 && crashing_cpu != cpu)) {
		u64 mcgstatus;

		mcgstatus = __rdmsr(MSR_IA32_MCG_STATUS);

		if (boot_cpu_data.x86_vendor == X86_VENDOR_ZHAOXIN) {
			if (mcgstatus & MCG_STATUS_LMCES)
				return false;
		}

		if (mcgstatus & MCG_STATUS_RIPV) {
			__wrmsr(MSR_IA32_MCG_STATUS, 0, 0);
			return true;
		}
	}
	return false;
}

static void __mc_scan_banks(struct mce *m, struct pt_regs *regs, struct mce *final,
			    unsigned long *toclear, unsigned long *valid_banks,
			    int no_way_out, int *worst)
{
	struct mce_bank *mce_banks = this_cpu_ptr(mce_banks_array);
	struct mca_config *cfg = &mca_cfg;
	int severity, i;

	for (i = 0; i < this_cpu_read(mce_num_banks); i++) {
		__clear_bit(i, toclear);
		if (!test_bit(i, valid_banks))
			continue;

		if (!mce_banks[i].ctl)
			continue;

		m->misc = 0;
		m->addr = 0;
		m->bank = i;

		m->status = mce_rdmsrl(msr_ops.status(i));
		if (!(m->status & MCI_STATUS_VAL))
			continue;

		/*
		 * Corrected or non-signaled errors are handled by
		 * machine_check_poll(). Leave them alone, unless this panics.
		 */
		if (!(m->status & (cfg->ser ? MCI_STATUS_S : MCI_STATUS_UC)) &&
			!no_way_out)
			continue;

		/* Set taint even when machine check was not enabled. */
		add_taint(TAINT_MACHINE_CHECK, LOCKDEP_NOW_UNRELIABLE);

		severity = mce_severity(m, regs, cfg->tolerant, NULL, true);

		/*
		 * When machine check was for corrected/deferred handler don't
		 * touch, unless we're panicking.
		 */
		if ((severity == MCE_KEEP_SEVERITY ||
		     severity == MCE_UCNA_SEVERITY) && !no_way_out)
			continue;

		__set_bit(i, toclear);

		/* Machine check event was not enabled. Clear, but ignore. */
		if (severity == MCE_NO_SEVERITY)
			continue;

		mce_read_aux(m, i);

		/* assuming valid severity level != 0 */
		m->severity = severity;

		mce_log(m);

		if (severity > *worst) {
			*final = *m;
			*worst = severity;
		}
	}

	/* mce_clear_state will clear *final, save locally for use later */
	*m = *final;
}

static void kill_me_now(struct callback_head *ch)
{
	force_sig(SIGBUS);
}

static void kill_me_maybe(struct callback_head *cb)
{
	struct task_struct *p = container_of(cb, struct task_struct, mce_kill_me);
	int flags = MF_ACTION_REQUIRED;

	pr_err("Uncorrected hardware memory error in user-access at %llx", p->mce_addr);

	if (!p->mce_ripv)
		flags |= MF_MUST_KILL;

	if (!memory_failure(p->mce_addr >> PAGE_SHIFT, flags) &&
	    !(p->mce_kflags & MCE_IN_KERNEL_COPYIN)) {
		set_mce_nospec(p->mce_addr >> PAGE_SHIFT, p->mce_whole_page);
		sync_core();
		return;
	}

	if (p->mce_vaddr != (void __user *)-1l) {
		force_sig_mceerr(BUS_MCEERR_AR, p->mce_vaddr, PAGE_SHIFT);
	} else {
		pr_err("Memory error not recovered");
		kill_me_now(cb);
	}
}

static void queue_task_work(struct mce *m, int kill_it)
{
	current->mce_addr = m->addr;
	current->mce_kflags = m->kflags;
	current->mce_ripv = !!(m->mcgstatus & MCG_STATUS_RIPV);
	current->mce_whole_page = whole_page(m);

	if (kill_it)
		current->mce_kill_me.func = kill_me_now;
	else
		current->mce_kill_me.func = kill_me_maybe;

	task_work_add(current, &current->mce_kill_me, TWA_RESUME);
}

/*
 * The actual machine check handler. This only handles real
 * exceptions when something got corrupted coming in through int 18.
 *
 * This is executed in NMI context not subject to normal locking rules. This
 * implies that most kernel services cannot be safely used. Don't even
 * think about putting a printk in there!
 *
 * On Intel systems this is entered on all CPUs in parallel through
 * MCE broadcast. However some CPUs might be broken beyond repair,
 * so be always careful when synchronizing with others.
 *
 * Tracing and kprobes are disabled: if we interrupted a kernel context
 * with IF=1, we need to minimize stack usage.  There are also recursion
 * issues: if the machine check was due to a failure of the memory
 * backing the user stack, tracing that reads the user stack will cause
 * potentially infinite recursion.
 */
noinstr void do_machine_check(struct pt_regs *regs)
{
	DECLARE_BITMAP(valid_banks, MAX_NR_BANKS);
	DECLARE_BITMAP(toclear, MAX_NR_BANKS);
	struct mca_config *cfg = &mca_cfg;
	struct mce m, *final;
	char *msg = NULL;
	int worst = 0;

	/*
	 * Establish sequential order between the CPUs entering the machine
	 * check handler.
	 */
	int order = -1;

	/*
	 * If no_way_out gets set, there is no safe way to recover from this
	 * MCE.  If mca_cfg.tolerant is cranked up, we'll try anyway.
	 */
	int no_way_out = 0;

	/*
	 * If kill_it gets set, there might be a way to recover from this
	 * error.
	 */
	int kill_it = 0;

	/*
	 * MCEs are always local on AMD. Same is determined by MCG_STATUS_LMCES
	 * on Intel.
	 */
	int lmce = 1;

	this_cpu_inc(mce_exception_count);

	mce_gather_info(&m, regs);
	m.tsc = rdtsc();

	final = this_cpu_ptr(&mces_seen);
	*final = m;

	memset(valid_banks, 0, sizeof(valid_banks));
	no_way_out = mce_no_way_out(&m, &msg, valid_banks, regs);

	barrier();

	/*
	 * When no restart IP might need to kill or panic.
	 * Assume the worst for now, but if we find the
	 * severity is MCE_AR_SEVERITY we have other options.
	 */
	if (!(m.mcgstatus & MCG_STATUS_RIPV))
		kill_it = 1;

	/*
	 * Check if this MCE is signaled to only this logical processor,
	 * on Intel, Zhaoxin only.
	 */
	if (m.cpuvendor == X86_VENDOR_INTEL ||
	    m.cpuvendor == X86_VENDOR_ZHAOXIN)
		lmce = m.mcgstatus & MCG_STATUS_LMCES;

	/*
	 * Local machine check may already know that we have to panic.
	 * Broadcast machine check begins rendezvous in mce_start()
	 * Go through all banks in exclusion of the other CPUs. This way we
	 * don't report duplicated events on shared banks because the first one
	 * to see it will clear it.
	 */
	if (lmce) {
		if (no_way_out)
			mce_panic("Fatal local machine check", &m, msg);
	} else {
		order = mce_start(&no_way_out);
	}

	__mc_scan_banks(&m, regs, final, toclear, valid_banks, no_way_out, &worst);

	if (!no_way_out)
		mce_clear_state(toclear);

	/*
	 * Do most of the synchronization with other CPUs.
	 * When there's any problem use only local no_way_out state.
	 */
	if (!lmce) {
		if (mce_end(order) < 0) {
			if (!no_way_out)
				no_way_out = worst >= MCE_PANIC_SEVERITY;
		}
	} else {
		/*
		 * If there was a fatal machine check we should have
		 * already called mce_panic earlier in this function.
		 * Since we re-read the banks, we might have found
		 * something new. Check again to see if we found a
		 * fatal error. We call "mce_severity()" again to
		 * make sure we have the right "msg".
		 */
		if (worst >= MCE_PANIC_SEVERITY && mca_cfg.tolerant < 3) {
			mce_severity(&m, regs, cfg->tolerant, &msg, true);
			mce_panic("Local fatal machine check!", &m, msg);
		}
	}

	/*
	 * If tolerant is at an insane level we drop requests to kill
	 * processes and continue even when there is no way out.
	 */
	if (cfg->tolerant == 3)
		kill_it = 0;
	else if (no_way_out)
		mce_panic("Fatal machine check on current CPU", &m, msg);

	if (worst > 0)
		irq_work_queue(&mce_irq_work);

	if (worst != MCE_AR_SEVERITY && !kill_it)
		goto out;

	/* Fault was in user mode and we need to take some action */
	if ((m.cs & 3) == 3) {
		/* If this triggers there is no way to recover. Die hard. */
		BUG_ON(!on_thread_stack() || !user_mode(regs));

		queue_task_work(&m, kill_it);

	} else {
		/*
		 * Handle an MCE which has happened in kernel space but from
		 * which the kernel can recover: ex_has_fault_handler() has
		 * already verified that the rIP at which the error happened is
		 * a rIP from which the kernel can recover (by jumping to
		 * recovery code specified in _ASM_EXTABLE_FAULT()) and the
		 * corresponding exception handler which would do that is the
		 * proper one.
		 */
		if (m.kflags & MCE_IN_KERNEL_RECOV) {
			if (!fixup_exception(regs, X86_TRAP_MC, 0, 0))
				mce_panic("Failed kernel mode recovery", &m, msg);
		}

		if (m.kflags & MCE_IN_KERNEL_COPYIN)
			queue_task_work(&m, kill_it);
	}
out:
	mce_wrmsrl(MSR_IA32_MCG_STATUS, 0);
}
EXPORT_SYMBOL_GPL(do_machine_check);

#ifndef CONFIG_MEMORY_FAILURE
int memory_failure(unsigned long pfn, int flags)
{
	/* mce_severity() should not hand us an ACTION_REQUIRED error */
	BUG_ON(flags & MF_ACTION_REQUIRED);
	pr_err("Uncorrected memory error in page 0x%lx ignored\n"
	       "Rebuild kernel with CONFIG_MEMORY_FAILURE=y for smarter handling\n",
	       pfn);

	return 0;
}
#endif

/*
 * Periodic polling timer for "silent" machine check errors.  If the
 * poller finds an MCE, poll 2x faster.  When the poller finds no more
 * errors, poll 2x slower (up to check_interval seconds).
 */
static unsigned long check_interval = INITIAL_CHECK_INTERVAL;

static DEFINE_PER_CPU(unsigned long, mce_next_interval); /* in jiffies */
static DEFINE_PER_CPU(struct timer_list, mce_timer);

static unsigned long mce_adjust_timer_default(unsigned long interval)
{
	return interval;
}

static unsigned long (*mce_adjust_timer)(unsigned long interval) = mce_adjust_timer_default;

static void __start_timer(struct timer_list *t, unsigned long interval)
{
	unsigned long when = jiffies + interval;
	unsigned long flags;

	local_irq_save(flags);

	if (!timer_pending(t) || time_before(when, t->expires))
		mod_timer(t, round_jiffies(when));

	local_irq_restore(flags);
}

static void mce_timer_fn(struct timer_list *t)
{
	struct timer_list *cpu_t = this_cpu_ptr(&mce_timer);
	unsigned long iv;

	WARN_ON(cpu_t != t);

	iv = __this_cpu_read(mce_next_interval);

	if (mce_available(this_cpu_ptr(&cpu_info))) {
		machine_check_poll(0, this_cpu_ptr(&mce_poll_banks));

		if (mce_intel_cmci_poll()) {
			iv = mce_adjust_timer(iv);
			goto done;
		}
	}

	/*
	 * Alert userspace if needed. If we logged an MCE, reduce the polling
	 * interval, otherwise increase the polling interval.
	 */
	if (mce_notify_irq())
		iv = max(iv / 2, (unsigned long) HZ/100);
	else
		iv = min(iv * 2, round_jiffies_relative(check_interval * HZ));

done:
	__this_cpu_write(mce_next_interval, iv);
	__start_timer(t, iv);
}

/*
 * Ensure that the timer is firing in @interval from now.
 */
void mce_timer_kick(unsigned long interval)
{
	struct timer_list *t = this_cpu_ptr(&mce_timer);
	unsigned long iv = __this_cpu_read(mce_next_interval);

	__start_timer(t, interval);

	if (interval < iv)
		__this_cpu_write(mce_next_interval, interval);
}

/* Must not be called in IRQ context where del_timer_sync() can deadlock */
static void mce_timer_delete_all(void)
{
	int cpu;

	for_each_online_cpu(cpu)
		del_timer_sync(&per_cpu(mce_timer, cpu));
}

/*
 * Notify the user(s) about new machine check events.
 * Can be called from interrupt context, but not from machine check/NMI
 * context.
 */
int mce_notify_irq(void)
{
	/* Not more than two messages every minute */
	static DEFINE_RATELIMIT_STATE(ratelimit, 60*HZ, 2);

	if (test_and_clear_bit(0, &mce_need_notify)) {
		mce_work_trigger();

		if (__ratelimit(&ratelimit))
			pr_info(HW_ERR "Machine check events logged\n");

		return 1;
	}
	return 0;
}
EXPORT_SYMBOL_GPL(mce_notify_irq);

static void __mcheck_cpu_mce_banks_init(void)
{
	struct mce_bank *mce_banks = this_cpu_ptr(mce_banks_array);
	u8 n_banks = this_cpu_read(mce_num_banks);
	int i;

	for (i = 0; i < n_banks; i++) {
		struct mce_bank *b = &mce_banks[i];

		/*
		 * Init them all, __mcheck_cpu_apply_quirks() is going to apply
		 * the required vendor quirks before
		 * __mcheck_cpu_init_clear_banks() does the final bank setup.
		 */
		b->ctl = -1ULL;
		b->init = 1;
	}
}

/*
 * Initialize Machine Checks for a CPU.
 */
static void __mcheck_cpu_cap_init(void)
{
	u64 cap;
	u8 b;

	rdmsrl(MSR_IA32_MCG_CAP, cap);

	b = cap & MCG_BANKCNT_MASK;

	if (b > MAX_NR_BANKS) {
		pr_warn("CPU%d: Using only %u machine check banks out of %u\n",
			smp_processor_id(), MAX_NR_BANKS, b);
		b = MAX_NR_BANKS;
	}

	this_cpu_write(mce_num_banks, b);

	__mcheck_cpu_mce_banks_init();

	/* Use accurate RIP reporting if available. */
	if ((cap & MCG_EXT_P) && MCG_EXT_CNT(cap) >= 9)
		mca_cfg.rip_msr = MSR_IA32_MCG_EIP;

	if (cap & MCG_SER_P)
		mca_cfg.ser = 1;
}

static void __mcheck_cpu_init_generic(void)
{
	enum mcp_flags m_fl = 0;
	mce_banks_t all_banks;
	u64 cap;

	if (!mca_cfg.bootlog)
		m_fl = MCP_DONTLOG;

	/*
	 * Log the machine checks left over from the previous reset.
	 */
	bitmap_fill(all_banks, MAX_NR_BANKS);
	machine_check_poll(MCP_UC | m_fl, &all_banks);

	cr4_set_bits(X86_CR4_MCE);

	rdmsrl(MSR_IA32_MCG_CAP, cap);
	if (cap & MCG_CTL_P)
		wrmsr(MSR_IA32_MCG_CTL, 0xffffffff, 0xffffffff);
}

static void __mcheck_cpu_init_clear_banks(void)
{
	struct mce_bank *mce_banks = this_cpu_ptr(mce_banks_array);
	int i;

	for (i = 0; i < this_cpu_read(mce_num_banks); i++) {
		struct mce_bank *b = &mce_banks[i];

		if (!b->init)
			continue;
		wrmsrl(msr_ops.ctl(i), b->ctl);
		wrmsrl(msr_ops.status(i), 0);
	}
}

/*
 * Do a final check to see if there are any unused/RAZ banks.
 *
 * This must be done after the banks have been initialized and any quirks have
 * been applied.
 *
 * Do not call this from any user-initiated flows, e.g. CPU hotplug or sysfs.
 * Otherwise, a user who disables a bank will not be able to re-enable it
 * without a system reboot.
 */
static void __mcheck_cpu_check_banks(void)
{
	struct mce_bank *mce_banks = this_cpu_ptr(mce_banks_array);
	u64 msrval;
	int i;

	for (i = 0; i < this_cpu_read(mce_num_banks); i++) {
		struct mce_bank *b = &mce_banks[i];

		if (!b->init)
			continue;

		rdmsrl(msr_ops.ctl(i), msrval);
		b->init = !!msrval;
	}
}

/*
 * During IFU recovery Sandy Bridge -EP4S processors set the RIPV and
 * EIPV bits in MCG_STATUS to zero on the affected logical processor (SDM
 * Vol 3B Table 15-20). But this confuses both the code that determines
 * whether the machine check occurred in kernel or user mode, and also
 * the severity assessment code. Pretend that EIPV was set, and take the
 * ip/cs values from the pt_regs that mce_gather_info() ignored earlier.
 */
static void quirk_sandybridge_ifu(int bank, struct mce *m, struct pt_regs *regs)
{
	if (bank != 0)
		return;
	if ((m->mcgstatus & (MCG_STATUS_EIPV|MCG_STATUS_RIPV)) != 0)
		return;
	if ((m->status & (MCI_STATUS_OVER|MCI_STATUS_UC|
		          MCI_STATUS_EN|MCI_STATUS_MISCV|MCI_STATUS_ADDRV|
			  MCI_STATUS_PCC|MCI_STATUS_S|MCI_STATUS_AR|
			  MCACOD)) !=
			 (MCI_STATUS_UC|MCI_STATUS_EN|
			  MCI_STATUS_MISCV|MCI_STATUS_ADDRV|MCI_STATUS_S|
			  MCI_STATUS_AR|MCACOD_INSTR))
		return;

	m->mcgstatus |= MCG_STATUS_EIPV;
	m->ip = regs->ip;
	m->cs = regs->cs;
}

/* Add per CPU specific workarounds here */
static int __mcheck_cpu_apply_quirks(struct cpuinfo_x86 *c)
{
	struct mce_bank *mce_banks = this_cpu_ptr(mce_banks_array);
	struct mca_config *cfg = &mca_cfg;

	if (c->x86_vendor == X86_VENDOR_UNKNOWN) {
		pr_info("unknown CPU type - not enabling MCE support\n");
		return -EOPNOTSUPP;
	}

	/* This should be disabled by the BIOS, but isn't always */
	if (c->x86_vendor == X86_VENDOR_AMD) {
		if (c->x86 == 15 && this_cpu_read(mce_num_banks) > 4) {
			/*
			 * disable GART TBL walk error reporting, which
			 * trips off incorrectly with the IOMMU & 3ware
			 * & Cerberus:
			 */
			clear_bit(10, (unsigned long *)&mce_banks[4].ctl);
		}
		if (c->x86 < 0x11 && cfg->bootlog < 0) {
			/*
			 * Lots of broken BIOS around that don't clear them
			 * by default and leave crap in there. Don't log:
			 */
			cfg->bootlog = 0;
		}
		/*
		 * Various K7s with broken bank 0 around. Always disable
		 * by default.
		 */
		if (c->x86 == 6 && this_cpu_read(mce_num_banks) > 0)
			mce_banks[0].ctl = 0;

		/*
		 * overflow_recov is supported for F15h Models 00h-0fh
		 * even though we don't have a CPUID bit for it.
		 */
		if (c->x86 == 0x15 && c->x86_model <= 0xf)
			mce_flags.overflow_recov = 1;

	}

	if (c->x86_vendor == X86_VENDOR_INTEL) {
		/*
		 * SDM documents that on family 6 bank 0 should not be written
		 * because it aliases to another special BIOS controlled
		 * register.
		 * But it's not aliased anymore on model 0x1a+
		 * Don't ignore bank 0 completely because there could be a
		 * valid event later, merely don't write CTL0.
		 */

		if (c->x86 == 6 && c->x86_model < 0x1A && this_cpu_read(mce_num_banks) > 0)
			mce_banks[0].init = 0;

		/*
		 * All newer Intel systems support MCE broadcasting. Enable
		 * synchronization with a one second timeout.
		 */
		if ((c->x86 > 6 || (c->x86 == 6 && c->x86_model >= 0xe)) &&
			cfg->monarch_timeout < 0)
			cfg->monarch_timeout = USEC_PER_SEC;

		/*
		 * There are also broken BIOSes on some Pentium M and
		 * earlier systems:
		 */
		if (c->x86 == 6 && c->x86_model <= 13 && cfg->bootlog < 0)
			cfg->bootlog = 0;

		if (c->x86 == 6 && c->x86_model == 45)
			quirk_no_way_out = quirk_sandybridge_ifu;
	}

	if (c->x86_vendor == X86_VENDOR_ZHAOXIN) {
		/*
		 * All newer Zhaoxin CPUs support MCE broadcasting. Enable
		 * synchronization with a one second timeout.
		 */
		if (c->x86 > 6 || (c->x86_model == 0x19 || c->x86_model == 0x1f)) {
			if (cfg->monarch_timeout < 0)
				cfg->monarch_timeout = USEC_PER_SEC;
		}
	}

	if (cfg->monarch_timeout < 0)
		cfg->monarch_timeout = 0;
	if (cfg->bootlog != 0)
		cfg->panic_timeout = 30;

	return 0;
}

static int __mcheck_cpu_ancient_init(struct cpuinfo_x86 *c)
{
	if (c->x86 != 5)
		return 0;

	switch (c->x86_vendor) {
	case X86_VENDOR_INTEL:
		intel_p5_mcheck_init(c);
		return 1;
		break;
	case X86_VENDOR_CENTAUR:
		winchip_mcheck_init(c);
		return 1;
		break;
	default:
		return 0;
	}

	return 0;
}

/*
 * Init basic CPU features needed for early decoding of MCEs.
 */
static void __mcheck_cpu_init_early(struct cpuinfo_x86 *c)
{
	if (c->x86_vendor == X86_VENDOR_AMD || c->x86_vendor == X86_VENDOR_HYGON) {
		mce_flags.overflow_recov = !!cpu_has(c, X86_FEATURE_OVERFLOW_RECOV);
		mce_flags.succor	 = !!cpu_has(c, X86_FEATURE_SUCCOR);
		mce_flags.smca		 = !!cpu_has(c, X86_FEATURE_SMCA);
		mce_flags.amd_threshold	 = 1;

		if (mce_flags.smca) {
			msr_ops.ctl	= smca_ctl_reg;
			msr_ops.status	= smca_status_reg;
			msr_ops.addr	= smca_addr_reg;
			msr_ops.misc	= smca_misc_reg;
		}
	}
}

static void mce_centaur_feature_init(struct cpuinfo_x86 *c)
{
	struct mca_config *cfg = &mca_cfg;

	 /*
	  * All newer Centaur CPUs support MCE broadcasting. Enable
	  * synchronization with a one second timeout.
	  */
	if ((c->x86 == 6 && c->x86_model == 0xf && c->x86_stepping >= 0xe) ||
	     c->x86 > 6) {
		if (cfg->monarch_timeout < 0)
			cfg->monarch_timeout = USEC_PER_SEC;
	}
}

static void mce_zhaoxin_feature_init(struct cpuinfo_x86 *c)
{
	struct mce_bank *mce_banks = this_cpu_ptr(mce_banks_array);

	/*
	 * These CPUs have MCA bank 8 which reports only one error type called
	 * SVAD (System View Address Decoder). The reporting of that error is
	 * controlled by IA32_MC8.CTL.0.
	 *
	 * If enabled, prefetching on these CPUs will cause SVAD MCE when
	 * virtual machines start and result in a system  panic. Always disable
	 * bank 8 SVAD error by default.
	 */
	if ((c->x86 == 7 && c->x86_model == 0x1b) ||
	    (c->x86_model == 0x19 || c->x86_model == 0x1f)) {
		if (this_cpu_read(mce_num_banks) > 8)
			mce_banks[8].ctl = 0;
	}

	intel_init_cmci();
	intel_init_lmce();
	mce_adjust_timer = cmci_intel_adjust_timer;
}

static void mce_zhaoxin_feature_clear(struct cpuinfo_x86 *c)
{
	intel_clear_lmce();
}

static void __mcheck_cpu_init_vendor(struct cpuinfo_x86 *c)
{
	switch (c->x86_vendor) {
	case X86_VENDOR_INTEL:
		mce_intel_feature_init(c);
		mce_adjust_timer = cmci_intel_adjust_timer;
		break;

	case X86_VENDOR_AMD: {
		mce_amd_feature_init(c);
		break;
		}

	case X86_VENDOR_HYGON:
		mce_hygon_feature_init(c);
		break;

	case X86_VENDOR_CENTAUR:
		mce_centaur_feature_init(c);
		break;

	case X86_VENDOR_ZHAOXIN:
		mce_zhaoxin_feature_init(c);
		break;

	default:
		break;
	}
}

static void __mcheck_cpu_clear_vendor(struct cpuinfo_x86 *c)
{
	switch (c->x86_vendor) {
	case X86_VENDOR_INTEL:
		mce_intel_feature_clear(c);
		break;

	case X86_VENDOR_ZHAOXIN:
		mce_zhaoxin_feature_clear(c);
		break;

	default:
		break;
	}
}

static void mce_start_timer(struct timer_list *t)
{
	unsigned long iv = check_interval * HZ;

	if (mca_cfg.ignore_ce || !iv)
		return;

	this_cpu_write(mce_next_interval, iv);
	__start_timer(t, iv);
}

static void __mcheck_cpu_setup_timer(void)
{
	struct timer_list *t = this_cpu_ptr(&mce_timer);

	timer_setup(t, mce_timer_fn, TIMER_PINNED);
}

static void __mcheck_cpu_init_timer(void)
{
	struct timer_list *t = this_cpu_ptr(&mce_timer);

	timer_setup(t, mce_timer_fn, TIMER_PINNED);
	mce_start_timer(t);
}

bool filter_mce(struct mce *m)
{
	if (boot_cpu_data.x86_vendor == X86_VENDOR_AMD)
		return amd_filter_mce(m);
	if (boot_cpu_data.x86_vendor == X86_VENDOR_INTEL)
		return intel_filter_mce(m);

	return false;
}

/* Handle unconfigured int18 (should never happen) */
static noinstr void unexpected_machine_check(struct pt_regs *regs)
{
	instrumentation_begin();
	pr_err("CPU#%d: Unexpected int18 (Machine Check)\n",
	       smp_processor_id());
	instrumentation_end();
}

/* Call the installed machine check handler for this CPU setup. */
void (*machine_check_vector)(struct pt_regs *) = unexpected_machine_check;

static __always_inline void exc_machine_check_kernel(struct pt_regs *regs)
{
<<<<<<< HEAD
	bool irq_state;
=======
	irqentry_state_t irq_state;
>>>>>>> 4e026225

	WARN_ON_ONCE(user_mode(regs));

	/*
	 * Only required when from kernel mode. See
	 * mce_check_crashing_cpu() for details.
	 */
	if (machine_check_vector == do_machine_check &&
	    mce_check_crashing_cpu())
		return;

<<<<<<< HEAD
	irq_state = idtentry_enter_nmi(regs);
=======
	irq_state = irqentry_nmi_enter(regs);
>>>>>>> 4e026225
	/*
	 * The call targets are marked noinstr, but objtool can't figure
	 * that out because it's an indirect call. Annotate it.
	 */
	instrumentation_begin();
	trace_hardirqs_off_finish();
	machine_check_vector(regs);
	if (regs->flags & X86_EFLAGS_IF)
		trace_hardirqs_on_prepare();
	instrumentation_end();
<<<<<<< HEAD
	idtentry_exit_nmi(regs, irq_state);
=======
	irqentry_nmi_exit(regs, irq_state);
>>>>>>> 4e026225
}

static __always_inline void exc_machine_check_user(struct pt_regs *regs)
{
	irqentry_enter_from_user_mode(regs);
	instrumentation_begin();
	machine_check_vector(regs);
	instrumentation_end();
	irqentry_exit_to_user_mode(regs);
}

#ifdef CONFIG_X86_64
/* MCE hit kernel mode */
DEFINE_IDTENTRY_MCE(exc_machine_check)
{
	unsigned long dr7;

	dr7 = local_db_save();
	exc_machine_check_kernel(regs);
	local_db_restore(dr7);
}

/* The user mode variant. */
DEFINE_IDTENTRY_MCE_USER(exc_machine_check)
{
	unsigned long dr7;

	dr7 = local_db_save();
	exc_machine_check_user(regs);
	local_db_restore(dr7);
}
#else
/* 32bit unified entry point */
DEFINE_IDTENTRY_RAW(exc_machine_check)
{
	unsigned long dr7;

	dr7 = local_db_save();
	if (user_mode(regs))
		exc_machine_check_user(regs);
	else
		exc_machine_check_kernel(regs);
	local_db_restore(dr7);
}
#endif

/*
 * Called for each booted CPU to set up machine checks.
 * Must be called with preempt off:
 */
void mcheck_cpu_init(struct cpuinfo_x86 *c)
{
	if (mca_cfg.disabled)
		return;

	if (__mcheck_cpu_ancient_init(c))
		return;

	if (!mce_available(c))
		return;

	__mcheck_cpu_cap_init();

	if (__mcheck_cpu_apply_quirks(c) < 0) {
		mca_cfg.disabled = 1;
		return;
	}

	if (mce_gen_pool_init()) {
		mca_cfg.disabled = 1;
		pr_emerg("Couldn't allocate MCE records pool!\n");
		return;
	}

	machine_check_vector = do_machine_check;

	__mcheck_cpu_init_early(c);
	__mcheck_cpu_init_generic();
	__mcheck_cpu_init_vendor(c);
	__mcheck_cpu_init_clear_banks();
	__mcheck_cpu_check_banks();
	__mcheck_cpu_setup_timer();
}

/*
 * Called for each booted CPU to clear some machine checks opt-ins
 */
void mcheck_cpu_clear(struct cpuinfo_x86 *c)
{
	if (mca_cfg.disabled)
		return;

	if (!mce_available(c))
		return;

	/*
	 * Possibly to clear general settings generic to x86
	 * __mcheck_cpu_clear_generic(c);
	 */
	__mcheck_cpu_clear_vendor(c);

}

static void __mce_disable_bank(void *arg)
{
	int bank = *((int *)arg);
	__clear_bit(bank, this_cpu_ptr(mce_poll_banks));
	cmci_disable_bank(bank);
}

void mce_disable_bank(int bank)
{
	if (bank >= this_cpu_read(mce_num_banks)) {
		pr_warn(FW_BUG
			"Ignoring request to disable invalid MCA bank %d.\n",
			bank);
		return;
	}
	set_bit(bank, mce_banks_ce_disabled);
	on_each_cpu(__mce_disable_bank, &bank, 1);
}

/*
 * mce=off Disables machine check
 * mce=no_cmci Disables CMCI
 * mce=no_lmce Disables LMCE
 * mce=dont_log_ce Clears corrected events silently, no log created for CEs.
 * mce=print_all Print all machine check logs to console
 * mce=ignore_ce Disables polling and CMCI, corrected events are not cleared.
 * mce=TOLERANCELEVEL[,monarchtimeout] (number, see above)
 *	monarchtimeout is how long to wait for other CPUs on machine
 *	check, or 0 to not wait
 * mce=bootlog Log MCEs from before booting. Disabled by default on AMD Fam10h
	and older.
 * mce=nobootlog Don't log MCEs from before booting.
 * mce=bios_cmci_threshold Don't program the CMCI threshold
 * mce=recovery force enable copy_mc_fragile()
 */
static int __init mcheck_enable(char *str)
{
	struct mca_config *cfg = &mca_cfg;

	if (*str == 0) {
		enable_p5_mce();
		return 1;
	}
	if (*str == '=')
		str++;
	if (!strcmp(str, "off"))
		cfg->disabled = 1;
	else if (!strcmp(str, "no_cmci"))
		cfg->cmci_disabled = true;
	else if (!strcmp(str, "no_lmce"))
		cfg->lmce_disabled = 1;
	else if (!strcmp(str, "dont_log_ce"))
		cfg->dont_log_ce = true;
	else if (!strcmp(str, "print_all"))
		cfg->print_all = true;
	else if (!strcmp(str, "ignore_ce"))
		cfg->ignore_ce = true;
	else if (!strcmp(str, "bootlog") || !strcmp(str, "nobootlog"))
		cfg->bootlog = (str[0] == 'b');
	else if (!strcmp(str, "bios_cmci_threshold"))
		cfg->bios_cmci_threshold = 1;
	else if (!strcmp(str, "recovery"))
		cfg->recovery = 1;
	else if (isdigit(str[0])) {
		if (get_option(&str, &cfg->tolerant) == 2)
			get_option(&str, &(cfg->monarch_timeout));
	} else {
		pr_info("mce argument %s ignored. Please use /sys\n", str);
		return 0;
	}
	return 1;
}
__setup("mce", mcheck_enable);

int __init mcheck_init(void)
{
	mcheck_intel_therm_init();
	mce_register_decode_chain(&early_nb);
	mce_register_decode_chain(&mce_uc_nb);
	mce_register_decode_chain(&mce_default_nb);
	mcheck_vendor_init_severity();

	INIT_WORK(&mce_work, mce_gen_pool_process);
	init_irq_work(&mce_irq_work, mce_irq_work_cb);

	return 0;
}

/*
 * mce_syscore: PM support
 */

/*
 * Disable machine checks on suspend and shutdown. We can't really handle
 * them later.
 */
static void mce_disable_error_reporting(void)
{
	struct mce_bank *mce_banks = this_cpu_ptr(mce_banks_array);
	int i;

	for (i = 0; i < this_cpu_read(mce_num_banks); i++) {
		struct mce_bank *b = &mce_banks[i];

		if (b->init)
			wrmsrl(msr_ops.ctl(i), 0);
	}
	return;
}

static void vendor_disable_error_reporting(void)
{
	/*
	 * Don't clear on Intel or AMD or Hygon or Zhaoxin CPUs. Some of these
	 * MSRs are socket-wide. Disabling them for just a single offlined CPU
	 * is bad, since it will inhibit reporting for all shared resources on
	 * the socket like the last level cache (LLC), the integrated memory
	 * controller (iMC), etc.
	 */
	if (boot_cpu_data.x86_vendor == X86_VENDOR_INTEL ||
	    boot_cpu_data.x86_vendor == X86_VENDOR_HYGON ||
	    boot_cpu_data.x86_vendor == X86_VENDOR_AMD ||
	    boot_cpu_data.x86_vendor == X86_VENDOR_ZHAOXIN)
		return;

	mce_disable_error_reporting();
}

static int mce_syscore_suspend(void)
{
	vendor_disable_error_reporting();
	return 0;
}

static void mce_syscore_shutdown(void)
{
	vendor_disable_error_reporting();
}

/*
 * On resume clear all MCE state. Don't want to see leftovers from the BIOS.
 * Only one CPU is active at this time, the others get re-added later using
 * CPU hotplug:
 */
static void mce_syscore_resume(void)
{
	__mcheck_cpu_init_generic();
	__mcheck_cpu_init_vendor(raw_cpu_ptr(&cpu_info));
	__mcheck_cpu_init_clear_banks();
}

static struct syscore_ops mce_syscore_ops = {
	.suspend	= mce_syscore_suspend,
	.shutdown	= mce_syscore_shutdown,
	.resume		= mce_syscore_resume,
};

/*
 * mce_device: Sysfs support
 */

static void mce_cpu_restart(void *data)
{
	if (!mce_available(raw_cpu_ptr(&cpu_info)))
		return;
	__mcheck_cpu_init_generic();
	__mcheck_cpu_init_clear_banks();
	__mcheck_cpu_init_timer();
}

/* Reinit MCEs after user configuration changes */
static void mce_restart(void)
{
	mce_timer_delete_all();
	on_each_cpu(mce_cpu_restart, NULL, 1);
}

/* Toggle features for corrected errors */
static void mce_disable_cmci(void *data)
{
	if (!mce_available(raw_cpu_ptr(&cpu_info)))
		return;
	cmci_clear();
}

static void mce_enable_ce(void *all)
{
	if (!mce_available(raw_cpu_ptr(&cpu_info)))
		return;
	cmci_reenable();
	cmci_recheck();
	if (all)
		__mcheck_cpu_init_timer();
}

static struct bus_type mce_subsys = {
	.name		= "machinecheck",
	.dev_name	= "machinecheck",
};

DEFINE_PER_CPU(struct device *, mce_device);

static inline struct mce_bank_dev *attr_to_bank(struct device_attribute *attr)
{
	return container_of(attr, struct mce_bank_dev, attr);
}

static ssize_t show_bank(struct device *s, struct device_attribute *attr,
			 char *buf)
{
	u8 bank = attr_to_bank(attr)->bank;
	struct mce_bank *b;

	if (bank >= per_cpu(mce_num_banks, s->id))
		return -EINVAL;

	b = &per_cpu(mce_banks_array, s->id)[bank];

	if (!b->init)
		return -ENODEV;

	return sprintf(buf, "%llx\n", b->ctl);
}

static ssize_t set_bank(struct device *s, struct device_attribute *attr,
			const char *buf, size_t size)
{
	u8 bank = attr_to_bank(attr)->bank;
	struct mce_bank *b;
	u64 new;

	if (kstrtou64(buf, 0, &new) < 0)
		return -EINVAL;

	if (bank >= per_cpu(mce_num_banks, s->id))
		return -EINVAL;

	b = &per_cpu(mce_banks_array, s->id)[bank];

	if (!b->init)
		return -ENODEV;

	b->ctl = new;
	mce_restart();

	return size;
}

static ssize_t set_ignore_ce(struct device *s,
			     struct device_attribute *attr,
			     const char *buf, size_t size)
{
	u64 new;

	if (kstrtou64(buf, 0, &new) < 0)
		return -EINVAL;

	mutex_lock(&mce_sysfs_mutex);
	if (mca_cfg.ignore_ce ^ !!new) {
		if (new) {
			/* disable ce features */
			mce_timer_delete_all();
			on_each_cpu(mce_disable_cmci, NULL, 1);
			mca_cfg.ignore_ce = true;
		} else {
			/* enable ce features */
			mca_cfg.ignore_ce = false;
			on_each_cpu(mce_enable_ce, (void *)1, 1);
		}
	}
	mutex_unlock(&mce_sysfs_mutex);

	return size;
}

static ssize_t set_cmci_disabled(struct device *s,
				 struct device_attribute *attr,
				 const char *buf, size_t size)
{
	u64 new;

	if (kstrtou64(buf, 0, &new) < 0)
		return -EINVAL;

	mutex_lock(&mce_sysfs_mutex);
	if (mca_cfg.cmci_disabled ^ !!new) {
		if (new) {
			/* disable cmci */
			on_each_cpu(mce_disable_cmci, NULL, 1);
			mca_cfg.cmci_disabled = true;
		} else {
			/* enable cmci */
			mca_cfg.cmci_disabled = false;
			on_each_cpu(mce_enable_ce, NULL, 1);
		}
	}
	mutex_unlock(&mce_sysfs_mutex);

	return size;
}

static ssize_t store_int_with_restart(struct device *s,
				      struct device_attribute *attr,
				      const char *buf, size_t size)
{
	unsigned long old_check_interval = check_interval;
	ssize_t ret = device_store_ulong(s, attr, buf, size);

	if (check_interval == old_check_interval)
		return ret;

	mutex_lock(&mce_sysfs_mutex);
	mce_restart();
	mutex_unlock(&mce_sysfs_mutex);

	return ret;
}

static DEVICE_INT_ATTR(tolerant, 0644, mca_cfg.tolerant);
static DEVICE_INT_ATTR(monarch_timeout, 0644, mca_cfg.monarch_timeout);
static DEVICE_BOOL_ATTR(dont_log_ce, 0644, mca_cfg.dont_log_ce);
static DEVICE_BOOL_ATTR(print_all, 0644, mca_cfg.print_all);

static struct dev_ext_attribute dev_attr_check_interval = {
	__ATTR(check_interval, 0644, device_show_int, store_int_with_restart),
	&check_interval
};

static struct dev_ext_attribute dev_attr_ignore_ce = {
	__ATTR(ignore_ce, 0644, device_show_bool, set_ignore_ce),
	&mca_cfg.ignore_ce
};

static struct dev_ext_attribute dev_attr_cmci_disabled = {
	__ATTR(cmci_disabled, 0644, device_show_bool, set_cmci_disabled),
	&mca_cfg.cmci_disabled
};

static struct device_attribute *mce_device_attrs[] = {
	&dev_attr_tolerant.attr,
	&dev_attr_check_interval.attr,
#ifdef CONFIG_X86_MCELOG_LEGACY
	&dev_attr_trigger,
#endif
	&dev_attr_monarch_timeout.attr,
	&dev_attr_dont_log_ce.attr,
	&dev_attr_print_all.attr,
	&dev_attr_ignore_ce.attr,
	&dev_attr_cmci_disabled.attr,
	NULL
};

static cpumask_var_t mce_device_initialized;

static void mce_device_release(struct device *dev)
{
	kfree(dev);
}

/* Per CPU device init. All of the CPUs still share the same bank device: */
static int mce_device_create(unsigned int cpu)
{
	struct device *dev;
	int err;
	int i, j;

	if (!mce_available(&boot_cpu_data))
		return -EIO;

	dev = per_cpu(mce_device, cpu);
	if (dev)
		return 0;

	dev = kzalloc(sizeof(*dev), GFP_KERNEL);
	if (!dev)
		return -ENOMEM;
	dev->id  = cpu;
	dev->bus = &mce_subsys;
	dev->release = &mce_device_release;

	err = device_register(dev);
	if (err) {
		put_device(dev);
		return err;
	}

	for (i = 0; mce_device_attrs[i]; i++) {
		err = device_create_file(dev, mce_device_attrs[i]);
		if (err)
			goto error;
	}
	for (j = 0; j < per_cpu(mce_num_banks, cpu); j++) {
		err = device_create_file(dev, &mce_bank_devs[j].attr);
		if (err)
			goto error2;
	}
	cpumask_set_cpu(cpu, mce_device_initialized);
	per_cpu(mce_device, cpu) = dev;

	return 0;
error2:
	while (--j >= 0)
		device_remove_file(dev, &mce_bank_devs[j].attr);
error:
	while (--i >= 0)
		device_remove_file(dev, mce_device_attrs[i]);

	device_unregister(dev);

	return err;
}

static void mce_device_remove(unsigned int cpu)
{
	struct device *dev = per_cpu(mce_device, cpu);
	int i;

	if (!cpumask_test_cpu(cpu, mce_device_initialized))
		return;

	for (i = 0; mce_device_attrs[i]; i++)
		device_remove_file(dev, mce_device_attrs[i]);

	for (i = 0; i < per_cpu(mce_num_banks, cpu); i++)
		device_remove_file(dev, &mce_bank_devs[i].attr);

	device_unregister(dev);
	cpumask_clear_cpu(cpu, mce_device_initialized);
	per_cpu(mce_device, cpu) = NULL;
}

/* Make sure there are no machine checks on offlined CPUs. */
static void mce_disable_cpu(void)
{
	if (!mce_available(raw_cpu_ptr(&cpu_info)))
		return;

	if (!cpuhp_tasks_frozen)
		cmci_clear();

	vendor_disable_error_reporting();
}

static void mce_reenable_cpu(void)
{
	struct mce_bank *mce_banks = this_cpu_ptr(mce_banks_array);
	int i;

	if (!mce_available(raw_cpu_ptr(&cpu_info)))
		return;

	if (!cpuhp_tasks_frozen)
		cmci_reenable();
	for (i = 0; i < this_cpu_read(mce_num_banks); i++) {
		struct mce_bank *b = &mce_banks[i];

		if (b->init)
			wrmsrl(msr_ops.ctl(i), b->ctl);
	}
}

static int mce_cpu_dead(unsigned int cpu)
{
	mce_intel_hcpu_update(cpu);

	/* intentionally ignoring frozen here */
	if (!cpuhp_tasks_frozen)
		cmci_rediscover();
	return 0;
}

static int mce_cpu_online(unsigned int cpu)
{
	struct timer_list *t = this_cpu_ptr(&mce_timer);
	int ret;

	mce_device_create(cpu);

	ret = mce_threshold_create_device(cpu);
	if (ret) {
		mce_device_remove(cpu);
		return ret;
	}
	mce_reenable_cpu();
	mce_start_timer(t);
	return 0;
}

static int mce_cpu_pre_down(unsigned int cpu)
{
	struct timer_list *t = this_cpu_ptr(&mce_timer);

	mce_disable_cpu();
	del_timer_sync(t);
	mce_threshold_remove_device(cpu);
	mce_device_remove(cpu);
	return 0;
}

static __init void mce_init_banks(void)
{
	int i;

	for (i = 0; i < MAX_NR_BANKS; i++) {
		struct mce_bank_dev *b = &mce_bank_devs[i];
		struct device_attribute *a = &b->attr;

		b->bank = i;

		sysfs_attr_init(&a->attr);
		a->attr.name	= b->attrname;
		snprintf(b->attrname, ATTR_LEN, "bank%d", i);

		a->attr.mode	= 0644;
		a->show		= show_bank;
		a->store	= set_bank;
	}
}

/*
 * When running on XEN, this initcall is ordered against the XEN mcelog
 * initcall:
 *
 *   device_initcall(xen_late_init_mcelog);
 *   device_initcall_sync(mcheck_init_device);
 */
static __init int mcheck_init_device(void)
{
	int err;

	/*
	 * Check if we have a spare virtual bit. This will only become
	 * a problem if/when we move beyond 5-level page tables.
	 */
	MAYBE_BUILD_BUG_ON(__VIRTUAL_MASK_SHIFT >= 63);

	if (!mce_available(&boot_cpu_data)) {
		err = -EIO;
		goto err_out;
	}

	if (!zalloc_cpumask_var(&mce_device_initialized, GFP_KERNEL)) {
		err = -ENOMEM;
		goto err_out;
	}

	mce_init_banks();

	err = subsys_system_register(&mce_subsys, NULL);
	if (err)
		goto err_out_mem;

	err = cpuhp_setup_state(CPUHP_X86_MCE_DEAD, "x86/mce:dead", NULL,
				mce_cpu_dead);
	if (err)
		goto err_out_mem;

	/*
	 * Invokes mce_cpu_online() on all CPUs which are online when
	 * the state is installed.
	 */
	err = cpuhp_setup_state(CPUHP_AP_ONLINE_DYN, "x86/mce:online",
				mce_cpu_online, mce_cpu_pre_down);
	if (err < 0)
		goto err_out_online;

	register_syscore_ops(&mce_syscore_ops);

	return 0;

err_out_online:
	cpuhp_remove_state(CPUHP_X86_MCE_DEAD);

err_out_mem:
	free_cpumask_var(mce_device_initialized);

err_out:
	pr_err("Unable to init MCE device (rc: %d)\n", err);

	return err;
}
device_initcall_sync(mcheck_init_device);

/*
 * Old style boot options parsing. Only for compatibility.
 */
static int __init mcheck_disable(char *str)
{
	mca_cfg.disabled = 1;
	return 1;
}
__setup("nomce", mcheck_disable);

#ifdef CONFIG_DEBUG_FS
struct dentry *mce_get_debugfs_dir(void)
{
	static struct dentry *dmce;

	if (!dmce)
		dmce = debugfs_create_dir("mce", NULL);

	return dmce;
}

static void mce_reset(void)
{
	cpu_missing = 0;
	atomic_set(&mce_fake_panicked, 0);
	atomic_set(&mce_executing, 0);
	atomic_set(&mce_callin, 0);
	atomic_set(&global_nwo, 0);
}

static int fake_panic_get(void *data, u64 *val)
{
	*val = fake_panic;
	return 0;
}

static int fake_panic_set(void *data, u64 val)
{
	mce_reset();
	fake_panic = val;
	return 0;
}

DEFINE_DEBUGFS_ATTRIBUTE(fake_panic_fops, fake_panic_get, fake_panic_set,
			 "%llu\n");

static void __init mcheck_debugfs_init(void)
{
	struct dentry *dmce;

	dmce = mce_get_debugfs_dir();
	debugfs_create_file_unsafe("fake_panic", 0444, dmce, NULL,
				   &fake_panic_fops);
}
#else
static void __init mcheck_debugfs_init(void) { }
#endif

static int __init mcheck_late_init(void)
{
	if (mca_cfg.recovery)
		enable_copy_mc_fragile();

	mcheck_debugfs_init();

	/*
	 * Flush out everything that has been logged during early boot, now that
	 * everything has been initialized (workqueues, decoders, ...).
	 */
	mce_schedule_work();

	return 0;
}
late_initcall(mcheck_late_init);<|MERGE_RESOLUTION|>--- conflicted
+++ resolved
@@ -1986,11 +1986,7 @@
 
 static __always_inline void exc_machine_check_kernel(struct pt_regs *regs)
 {
-<<<<<<< HEAD
-	bool irq_state;
-=======
 	irqentry_state_t irq_state;
->>>>>>> 4e026225
 
 	WARN_ON_ONCE(user_mode(regs));
 
@@ -2002,11 +1998,7 @@
 	    mce_check_crashing_cpu())
 		return;
 
-<<<<<<< HEAD
-	irq_state = idtentry_enter_nmi(regs);
-=======
 	irq_state = irqentry_nmi_enter(regs);
->>>>>>> 4e026225
 	/*
 	 * The call targets are marked noinstr, but objtool can't figure
 	 * that out because it's an indirect call. Annotate it.
@@ -2017,11 +2009,7 @@
 	if (regs->flags & X86_EFLAGS_IF)
 		trace_hardirqs_on_prepare();
 	instrumentation_end();
-<<<<<<< HEAD
-	idtentry_exit_nmi(regs, irq_state);
-=======
 	irqentry_nmi_exit(regs, irq_state);
->>>>>>> 4e026225
 }
 
 static __always_inline void exc_machine_check_user(struct pt_regs *regs)
