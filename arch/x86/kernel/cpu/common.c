// SPDX-License-Identifier: GPL-2.0-only
/* cpu_feature_enabled() cannot be used this early */
#define USE_EARLY_PGTABLE_L5

#include <linux/bootmem.h>
#include <linux/linkage.h>
#include <linux/bitops.h>
#include <linux/kernel.h>
#include <linux/export.h>
#include <linux/percpu.h>
#include <linux/string.h>
#include <linux/ctype.h>
#include <linux/delay.h>
#include <linux/sched/mm.h>
#include <linux/sched/clock.h>
#include <linux/sched/task.h>
#include <linux/init.h>
#include <linux/kprobes.h>
#include <linux/kgdb.h>
#include <linux/smp.h>
#include <linux/io.h>
#include <linux/syscore_ops.h>

#include <asm/stackprotector.h>
#include <asm/perf_event.h>
#include <asm/mmu_context.h>
#include <asm/archrandom.h>
#include <asm/hypervisor.h>
#include <asm/processor.h>
#include <asm/tlbflush.h>
#include <asm/debugreg.h>
#include <asm/sections.h>
#include <asm/vsyscall.h>
#include <linux/topology.h>
#include <linux/cpumask.h>
#include <asm/pgtable.h>
#include <linux/atomic.h>
#include <asm/proto.h>
#include <asm/setup.h>
#include <asm/apic.h>
#include <asm/desc.h>
#include <asm/fpu/internal.h>
#include <asm/mtrr.h>
#include <asm/hwcap2.h>
#include <linux/numa.h>
#include <asm/asm.h>
#include <asm/bugs.h>
#include <asm/cpu.h>
#include <asm/mce.h>
#include <asm/msr.h>
#include <asm/pat.h>
#include <asm/microcode.h>
#include <asm/microcode_intel.h>
#include <asm/intel-family.h>
#include <asm/cpu_device_id.h>

#ifdef CONFIG_X86_LOCAL_APIC
#include <asm/uv/uv.h>
#endif

#include "cpu.h"

u32 elf_hwcap2 __read_mostly;

/* all of these masks are initialized in setup_cpu_local_masks() */
cpumask_var_t cpu_initialized_mask;
cpumask_var_t cpu_callout_mask;
cpumask_var_t cpu_callin_mask;

/* representing cpus for which sibling maps can be computed */
cpumask_var_t cpu_sibling_setup_mask;

/* Number of siblings per CPU package */
int smp_num_siblings = 1;
EXPORT_SYMBOL(smp_num_siblings);

/* Last level cache ID of each logical CPU */
DEFINE_PER_CPU_READ_MOSTLY(u16, cpu_llc_id) = BAD_APICID;

/* correctly size the local cpu masks */
void __init setup_cpu_local_masks(void)
{
	alloc_bootmem_cpumask_var(&cpu_initialized_mask);
	alloc_bootmem_cpumask_var(&cpu_callin_mask);
	alloc_bootmem_cpumask_var(&cpu_callout_mask);
	alloc_bootmem_cpumask_var(&cpu_sibling_setup_mask);
}

static void default_init(struct cpuinfo_x86 *c)
{
#ifdef CONFIG_X86_64
	cpu_detect_cache_sizes(c);
#else
	/* Not much we can do here... */
	/* Check if at least it has cpuid */
	if (c->cpuid_level == -1) {
		/* No cpuid. It must be an ancient CPU */
		if (c->x86 == 4)
			strcpy(c->x86_model_id, "486");
		else if (c->x86 == 3)
			strcpy(c->x86_model_id, "386");
	}
#endif
}

static const struct cpu_dev default_cpu = {
	.c_init		= default_init,
	.c_vendor	= "Unknown",
	.c_x86_vendor	= X86_VENDOR_UNKNOWN,
};

static const struct cpu_dev *this_cpu = &default_cpu;

DEFINE_PER_CPU_PAGE_ALIGNED(struct gdt_page, gdt_page) = { .gdt = {
#ifdef CONFIG_X86_64
	/*
	 * We need valid kernel segments for data and code in long mode too
	 * IRET will check the segment types  kkeil 2000/10/28
	 * Also sysret mandates a special GDT layout
	 *
	 * TLS descriptors are currently at a different place compared to i386.
	 * Hopefully nobody expects them at a fixed place (Wine?)
	 */
	[GDT_ENTRY_KERNEL32_CS]		= GDT_ENTRY_INIT(0xc09b, 0, 0xfffff),
	[GDT_ENTRY_KERNEL_CS]		= GDT_ENTRY_INIT(0xa09b, 0, 0xfffff),
	[GDT_ENTRY_KERNEL_DS]		= GDT_ENTRY_INIT(0xc093, 0, 0xfffff),
	[GDT_ENTRY_DEFAULT_USER32_CS]	= GDT_ENTRY_INIT(0xc0fb, 0, 0xfffff),
	[GDT_ENTRY_DEFAULT_USER_DS]	= GDT_ENTRY_INIT(0xc0f3, 0, 0xfffff),
	[GDT_ENTRY_DEFAULT_USER_CS]	= GDT_ENTRY_INIT(0xa0fb, 0, 0xfffff),
#else
	[GDT_ENTRY_KERNEL_CS]		= GDT_ENTRY_INIT(0xc09a, 0, 0xfffff),
	[GDT_ENTRY_KERNEL_DS]		= GDT_ENTRY_INIT(0xc092, 0, 0xfffff),
	[GDT_ENTRY_DEFAULT_USER_CS]	= GDT_ENTRY_INIT(0xc0fa, 0, 0xfffff),
	[GDT_ENTRY_DEFAULT_USER_DS]	= GDT_ENTRY_INIT(0xc0f2, 0, 0xfffff),
	/*
	 * Segments used for calling PnP BIOS have byte granularity.
	 * They code segments and data segments have fixed 64k limits,
	 * the transfer segment sizes are set at run time.
	 */
	/* 32-bit code */
	[GDT_ENTRY_PNPBIOS_CS32]	= GDT_ENTRY_INIT(0x409a, 0, 0xffff),
	/* 16-bit code */
	[GDT_ENTRY_PNPBIOS_CS16]	= GDT_ENTRY_INIT(0x009a, 0, 0xffff),
	/* 16-bit data */
	[GDT_ENTRY_PNPBIOS_DS]		= GDT_ENTRY_INIT(0x0092, 0, 0xffff),
	/* 16-bit data */
	[GDT_ENTRY_PNPBIOS_TS1]		= GDT_ENTRY_INIT(0x0092, 0, 0),
	/* 16-bit data */
	[GDT_ENTRY_PNPBIOS_TS2]		= GDT_ENTRY_INIT(0x0092, 0, 0),
	/*
	 * The APM segments have byte granularity and their bases
	 * are set at run time.  All have 64k limits.
	 */
	/* 32-bit code */
	[GDT_ENTRY_APMBIOS_BASE]	= GDT_ENTRY_INIT(0x409a, 0, 0xffff),
	/* 16-bit code */
	[GDT_ENTRY_APMBIOS_BASE+1]	= GDT_ENTRY_INIT(0x009a, 0, 0xffff),
	/* data */
	[GDT_ENTRY_APMBIOS_BASE+2]	= GDT_ENTRY_INIT(0x4092, 0, 0xffff),

	[GDT_ENTRY_ESPFIX_SS]		= GDT_ENTRY_INIT(0xc092, 0, 0xfffff),
	[GDT_ENTRY_PERCPU]		= GDT_ENTRY_INIT(0xc092, 0, 0xfffff),
	GDT_STACK_CANARY_INIT
#endif
} };
EXPORT_PER_CPU_SYMBOL_GPL(gdt_page);

static int __init x86_mpx_setup(char *s)
{
	/* require an exact match without trailing characters */
	if (strlen(s))
		return 0;

	/* do not emit a message if the feature is not present */
	if (!boot_cpu_has(X86_FEATURE_MPX))
		return 1;

	setup_clear_cpu_cap(X86_FEATURE_MPX);
	pr_info("nompx: Intel Memory Protection Extensions (MPX) disabled\n");
	return 1;
}
__setup("nompx", x86_mpx_setup);

#ifdef CONFIG_X86_64
static int __init x86_nopcid_setup(char *s)
{
	/* nopcid doesn't accept parameters */
	if (s)
		return -EINVAL;

	/* do not emit a message if the feature is not present */
	if (!boot_cpu_has(X86_FEATURE_PCID))
		return 0;

	setup_clear_cpu_cap(X86_FEATURE_PCID);
	pr_info("nopcid: PCID feature disabled\n");
	return 0;
}
early_param("nopcid", x86_nopcid_setup);
#endif

static int __init x86_noinvpcid_setup(char *s)
{
	/* noinvpcid doesn't accept parameters */
	if (s)
		return -EINVAL;

	/* do not emit a message if the feature is not present */
	if (!boot_cpu_has(X86_FEATURE_INVPCID))
		return 0;

	setup_clear_cpu_cap(X86_FEATURE_INVPCID);
	pr_info("noinvpcid: INVPCID feature disabled\n");
	return 0;
}
early_param("noinvpcid", x86_noinvpcid_setup);

#ifdef CONFIG_X86_32
static int cachesize_override = -1;
static int disable_x86_serial_nr = 1;

static int __init cachesize_setup(char *str)
{
	get_option(&str, &cachesize_override);
	return 1;
}
__setup("cachesize=", cachesize_setup);

static int __init x86_sep_setup(char *s)
{
	setup_clear_cpu_cap(X86_FEATURE_SEP);
	return 1;
}
__setup("nosep", x86_sep_setup);

/* Standard macro to see if a specific flag is changeable */
static inline int flag_is_changeable_p(u32 flag)
{
	u32 f1, f2;

	/*
	 * Cyrix and IDT cpus allow disabling of CPUID
	 * so the code below may return different results
	 * when it is executed before and after enabling
	 * the CPUID. Add "volatile" to not allow gcc to
	 * optimize the subsequent calls to this function.
	 */
	asm volatile ("pushfl		\n\t"
		      "pushfl		\n\t"
		      "popl %0		\n\t"
		      "movl %0, %1	\n\t"
		      "xorl %2, %0	\n\t"
		      "pushl %0		\n\t"
		      "popfl		\n\t"
		      "pushfl		\n\t"
		      "popl %0		\n\t"
		      "popfl		\n\t"

		      : "=&r" (f1), "=&r" (f2)
		      : "ir" (flag));

	return ((f1^f2) & flag) != 0;
}

/* Probe for the CPUID instruction */
int have_cpuid_p(void)
{
	return flag_is_changeable_p(X86_EFLAGS_ID);
}

static void squash_the_stupid_serial_number(struct cpuinfo_x86 *c)
{
	unsigned long lo, hi;

	if (!cpu_has(c, X86_FEATURE_PN) || !disable_x86_serial_nr)
		return;

	/* Disable processor serial number: */

	rdmsr(MSR_IA32_BBL_CR_CTL, lo, hi);
	lo |= 0x200000;
	wrmsr(MSR_IA32_BBL_CR_CTL, lo, hi);

	pr_notice("CPU serial number disabled.\n");
	clear_cpu_cap(c, X86_FEATURE_PN);

	/* Disabling the serial number may affect the cpuid level */
	c->cpuid_level = cpuid_eax(0);
}

static int __init x86_serial_nr_setup(char *s)
{
	disable_x86_serial_nr = 0;
	return 1;
}
__setup("serialnumber", x86_serial_nr_setup);
#else
static inline int flag_is_changeable_p(u32 flag)
{
	return 1;
}
static inline void squash_the_stupid_serial_number(struct cpuinfo_x86 *c)
{
}
#endif

static __init int setup_disable_smep(char *arg)
{
	setup_clear_cpu_cap(X86_FEATURE_SMEP);
	/* Check for things that depend on SMEP being enabled: */
	check_mpx_erratum(&boot_cpu_data);
	return 1;
}
__setup("nosmep", setup_disable_smep);

static __always_inline void setup_smep(struct cpuinfo_x86 *c)
{
	if (cpu_has(c, X86_FEATURE_SMEP))
		cr4_set_bits(X86_CR4_SMEP);
}

static __init int setup_disable_smap(char *arg)
{
	setup_clear_cpu_cap(X86_FEATURE_SMAP);
	return 1;
}
__setup("nosmap", setup_disable_smap);

static __always_inline void setup_smap(struct cpuinfo_x86 *c)
{
	unsigned long eflags = native_save_fl();

	/* This should have been cleared long ago */
	BUG_ON(eflags & X86_EFLAGS_AC);

	if (cpu_has(c, X86_FEATURE_SMAP)) {
#ifdef CONFIG_X86_SMAP
		cr4_set_bits(X86_CR4_SMAP);
#else
		cr4_clear_bits(X86_CR4_SMAP);
#endif
	}
}

static __always_inline void setup_umip(struct cpuinfo_x86 *c)
{
	/* Check the boot processor, plus build option for UMIP. */
	if (!cpu_feature_enabled(X86_FEATURE_UMIP))
		goto out;

	/* Check the current processor's cpuid bits. */
	if (!cpu_has(c, X86_FEATURE_UMIP))
		goto out;

	cr4_set_bits(X86_CR4_UMIP);

	pr_info("x86/cpu: Activated the Intel User Mode Instruction Prevention (UMIP) CPU feature\n");

	return;

out:
	/*
	 * Make sure UMIP is disabled in case it was enabled in a
	 * previous boot (e.g., via kexec).
	 */
	cr4_clear_bits(X86_CR4_UMIP);
}

/*
 * Protection Keys are not available in 32-bit mode.
 */
static bool pku_disabled;

static __always_inline void setup_pku(struct cpuinfo_x86 *c)
{
	struct pkru_state *pk;

	/* check the boot processor, plus compile options for PKU: */
	if (!cpu_feature_enabled(X86_FEATURE_PKU))
		return;
	/* checks the actual processor's cpuid bits: */
	if (!cpu_has(c, X86_FEATURE_PKU))
		return;
	if (pku_disabled)
		return;

	cr4_set_bits(X86_CR4_PKE);
	pk = get_xsave_addr(&init_fpstate.xsave, XFEATURE_PKRU);
	if (pk)
		pk->pkru = init_pkru_value;
	/*
	 * Seting X86_CR4_PKE will cause the X86_FEATURE_OSPKE
	 * cpuid bit to be set.  We need to ensure that we
	 * update that bit in this CPU's "cpu_info".
	 */
	get_cpu_cap(c);
}

#ifdef CONFIG_X86_INTEL_MEMORY_PROTECTION_KEYS
static __init int setup_disable_pku(char *arg)
{
	/*
	 * Do not clear the X86_FEATURE_PKU bit.  All of the
	 * runtime checks are against OSPKE so clearing the
	 * bit does nothing.
	 *
	 * This way, we will see "pku" in cpuinfo, but not
	 * "ospke", which is exactly what we want.  It shows
	 * that the CPU has PKU, but the OS has not enabled it.
	 * This happens to be exactly how a system would look
	 * if we disabled the config option.
	 */
	pr_info("x86: 'nopku' specified, disabling Memory Protection Keys\n");
	pku_disabled = true;
	return 1;
}
__setup("nopku", setup_disable_pku);
#endif /* CONFIG_X86_64 */

/*
 * Some CPU features depend on higher CPUID levels, which may not always
 * be available due to CPUID level capping or broken virtualization
 * software.  Add those features to this table to auto-disable them.
 */
struct cpuid_dependent_feature {
	u32 feature;
	u32 level;
};

static const struct cpuid_dependent_feature
cpuid_dependent_features[] = {
	{ X86_FEATURE_MWAIT,		0x00000005 },
	{ X86_FEATURE_DCA,		0x00000009 },
	{ X86_FEATURE_XSAVE,		0x0000000d },
	{ 0, 0 }
};

static void filter_cpuid_features(struct cpuinfo_x86 *c, bool warn)
{
	const struct cpuid_dependent_feature *df;

	for (df = cpuid_dependent_features; df->feature; df++) {

		if (!cpu_has(c, df->feature))
			continue;
		/*
		 * Note: cpuid_level is set to -1 if unavailable, but
		 * extended_extended_level is set to 0 if unavailable
		 * and the legitimate extended levels are all negative
		 * when signed; hence the weird messing around with
		 * signs here...
		 */
		if (!((s32)df->level < 0 ?
		     (u32)df->level > (u32)c->extended_cpuid_level :
		     (s32)df->level > (s32)c->cpuid_level))
			continue;

		clear_cpu_cap(c, df->feature);
		if (!warn)
			continue;

		pr_warn("CPU: CPU feature " X86_CAP_FMT " disabled, no CPUID level 0x%x\n",
			x86_cap_flag(df->feature), df->level);
	}
}

/*
 * Naming convention should be: <Name> [(<Codename>)]
 * This table only is used unless init_<vendor>() below doesn't set it;
 * in particular, if CPUID levels 0x80000002..4 are supported, this
 * isn't used
 */

/* Look up CPU names by table lookup. */
static const char *table_lookup_model(struct cpuinfo_x86 *c)
{
#ifdef CONFIG_X86_32
	const struct legacy_cpu_model_info *info;

	if (c->x86_model >= 16)
		return NULL;	/* Range check */

	if (!this_cpu)
		return NULL;

	info = this_cpu->legacy_models;

	while (info->family) {
		if (info->family == c->x86)
			return info->model_names[c->x86_model];
		info++;
	}
#endif
	return NULL;		/* Not found */
}

__u32 cpu_caps_cleared[NCAPINTS + NBUGINTS];
__u32 cpu_caps_set[NCAPINTS + NBUGINTS];

void load_percpu_segment(int cpu)
{
#ifdef CONFIG_X86_32
	loadsegment(fs, __KERNEL_PERCPU);
#else
	__loadsegment_simple(gs, 0);
	wrmsrl(MSR_GS_BASE, cpu_kernelmode_gs_base(cpu));
#endif
	load_stack_canary_segment();
}

#ifdef CONFIG_X86_32
/* The 32-bit entry code needs to find cpu_entry_area. */
DEFINE_PER_CPU(struct cpu_entry_area *, cpu_entry_area);
#endif

/* Load the original GDT from the per-cpu structure */
void load_direct_gdt(int cpu)
{
	struct desc_ptr gdt_descr;

	gdt_descr.address = (long)get_cpu_gdt_rw(cpu);
	gdt_descr.size = GDT_SIZE - 1;
	load_gdt(&gdt_descr);
}
EXPORT_SYMBOL_GPL(load_direct_gdt);

/* Load a fixmap remapping of the per-cpu GDT */
void load_fixmap_gdt(int cpu)
{
	struct desc_ptr gdt_descr;

	gdt_descr.address = (long)get_cpu_gdt_ro(cpu);
	gdt_descr.size = GDT_SIZE - 1;
	load_gdt(&gdt_descr);
}
EXPORT_SYMBOL_GPL(load_fixmap_gdt);

/*
 * Current gdt points %fs at the "master" per-cpu area: after this,
 * it's on the real one.
 */
void switch_to_new_gdt(int cpu)
{
	/* Load the original GDT */
	load_direct_gdt(cpu);
	/* Reload the per-cpu base */
	load_percpu_segment(cpu);
}

static const struct cpu_dev *cpu_devs[X86_VENDOR_NUM] = {};

static void get_model_name(struct cpuinfo_x86 *c)
{
	unsigned int *v;
	char *p, *q, *s;

	if (c->extended_cpuid_level < 0x80000004)
		return;

	v = (unsigned int *)c->x86_model_id;
	cpuid(0x80000002, &v[0], &v[1], &v[2], &v[3]);
	cpuid(0x80000003, &v[4], &v[5], &v[6], &v[7]);
	cpuid(0x80000004, &v[8], &v[9], &v[10], &v[11]);
	c->x86_model_id[48] = 0;

	/* Trim whitespace */
	p = q = s = &c->x86_model_id[0];

	while (*p == ' ')
		p++;

	while (*p) {
		/* Note the last non-whitespace index */
		if (!isspace(*p))
			s = q;

		*q++ = *p++;
	}

	*(s + 1) = '\0';
}

void detect_num_cpu_cores(struct cpuinfo_x86 *c)
{
	unsigned int eax, ebx, ecx, edx;

	c->x86_max_cores = 1;
	if (!IS_ENABLED(CONFIG_SMP) || c->cpuid_level < 4)
		return;

	cpuid_count(4, 0, &eax, &ebx, &ecx, &edx);
	if (eax & 0x1f)
		c->x86_max_cores = (eax >> 26) + 1;
}

void cpu_detect_cache_sizes(struct cpuinfo_x86 *c)
{
	unsigned int n, dummy, ebx, ecx, edx, l2size;

	n = c->extended_cpuid_level;

	if (n >= 0x80000005) {
		cpuid(0x80000005, &dummy, &ebx, &ecx, &edx);
		c->x86_cache_size = (ecx>>24) + (edx>>24);
#ifdef CONFIG_X86_64
		/* On K8 L1 TLB is inclusive, so don't count it */
		c->x86_tlbsize = 0;
#endif
	}

	if (n < 0x80000006)	/* Some chips just has a large L1. */
		return;

	cpuid(0x80000006, &dummy, &ebx, &ecx, &edx);
	l2size = ecx >> 16;

#ifdef CONFIG_X86_64
	c->x86_tlbsize += ((ebx >> 16) & 0xfff) + (ebx & 0xfff);
#else
	/* do processor-specific cache resizing */
	if (this_cpu->legacy_cache_size)
		l2size = this_cpu->legacy_cache_size(c, l2size);

	/* Allow user to override all this if necessary. */
	if (cachesize_override != -1)
		l2size = cachesize_override;

	if (l2size == 0)
		return;		/* Again, no L2 cache is possible */
#endif

	c->x86_cache_size = l2size;
}

u16 __read_mostly tlb_lli_4k[NR_INFO];
u16 __read_mostly tlb_lli_2m[NR_INFO];
u16 __read_mostly tlb_lli_4m[NR_INFO];
u16 __read_mostly tlb_lld_4k[NR_INFO];
u16 __read_mostly tlb_lld_2m[NR_INFO];
u16 __read_mostly tlb_lld_4m[NR_INFO];
u16 __read_mostly tlb_lld_1g[NR_INFO];

static void cpu_detect_tlb(struct cpuinfo_x86 *c)
{
	if (this_cpu->c_detect_tlb)
		this_cpu->c_detect_tlb(c);

	pr_info("Last level iTLB entries: 4KB %d, 2MB %d, 4MB %d\n",
		tlb_lli_4k[ENTRIES], tlb_lli_2m[ENTRIES],
		tlb_lli_4m[ENTRIES]);

	pr_info("Last level dTLB entries: 4KB %d, 2MB %d, 4MB %d, 1GB %d\n",
		tlb_lld_4k[ENTRIES], tlb_lld_2m[ENTRIES],
		tlb_lld_4m[ENTRIES], tlb_lld_1g[ENTRIES]);
}

int detect_ht_early(struct cpuinfo_x86 *c)
{
#ifdef CONFIG_SMP
	u32 eax, ebx, ecx, edx;

	if (!cpu_has(c, X86_FEATURE_HT))
		return -1;

	if (cpu_has(c, X86_FEATURE_CMP_LEGACY))
		return -1;

	if (cpu_has(c, X86_FEATURE_XTOPOLOGY))
		return -1;

	cpuid(1, &eax, &ebx, &ecx, &edx);

	smp_num_siblings = (ebx & 0xff0000) >> 16;
	if (smp_num_siblings == 1)
		pr_info_once("CPU0: Hyper-Threading is disabled\n");
#endif
	return 0;
}

void detect_ht(struct cpuinfo_x86 *c)
{
#ifdef CONFIG_SMP
	int index_msb, core_bits;

	if (detect_ht_early(c) < 0)
		return;

	index_msb = get_count_order(smp_num_siblings);
	c->phys_proc_id = apic->phys_pkg_id(c->initial_apicid, index_msb);

	smp_num_siblings = smp_num_siblings / c->x86_max_cores;

	index_msb = get_count_order(smp_num_siblings);

	core_bits = get_count_order(c->x86_max_cores);

	c->cpu_core_id = apic->phys_pkg_id(c->initial_apicid, index_msb) &
				       ((1 << core_bits) - 1);
#endif
}

static void get_cpu_vendor(struct cpuinfo_x86 *c)
{
	char *v = c->x86_vendor_id;
	int i;

	for (i = 0; i < X86_VENDOR_NUM; i++) {
		if (!cpu_devs[i])
			break;

		if (!strcmp(v, cpu_devs[i]->c_ident[0]) ||
		    (cpu_devs[i]->c_ident[1] &&
		     !strcmp(v, cpu_devs[i]->c_ident[1]))) {

			this_cpu = cpu_devs[i];
			c->x86_vendor = this_cpu->c_x86_vendor;
			return;
		}
	}

	pr_err_once("CPU: vendor_id '%s' unknown, using generic init.\n" \
		    "CPU: Your system may be unstable.\n", v);

	c->x86_vendor = X86_VENDOR_UNKNOWN;
	this_cpu = &default_cpu;
}

void cpu_detect(struct cpuinfo_x86 *c)
{
	/* Get vendor name */
	cpuid(0x00000000, (unsigned int *)&c->cpuid_level,
	      (unsigned int *)&c->x86_vendor_id[0],
	      (unsigned int *)&c->x86_vendor_id[8],
	      (unsigned int *)&c->x86_vendor_id[4]);

	c->x86 = 4;
	/* Intel-defined flags: level 0x00000001 */
	if (c->cpuid_level >= 0x00000001) {
		u32 junk, tfms, cap0, misc;

		cpuid(0x00000001, &tfms, &misc, &junk, &cap0);
		c->x86		= x86_family(tfms);
		c->x86_model	= x86_model(tfms);
		c->x86_stepping	= x86_stepping(tfms);

		if (cap0 & (1<<19)) {
			c->x86_clflush_size = ((misc >> 8) & 0xff) * 8;
			c->x86_cache_alignment = c->x86_clflush_size;
		}
	}
}

static void apply_forced_caps(struct cpuinfo_x86 *c)
{
	int i;

	for (i = 0; i < NCAPINTS + NBUGINTS; i++) {
		c->x86_capability[i] &= ~cpu_caps_cleared[i];
		c->x86_capability[i] |= cpu_caps_set[i];
	}
}

static void init_speculation_control(struct cpuinfo_x86 *c)
{
	/*
	 * The Intel SPEC_CTRL CPUID bit implies IBRS and IBPB support,
	 * and they also have a different bit for STIBP support. Also,
	 * a hypervisor might have set the individual AMD bits even on
	 * Intel CPUs, for finer-grained selection of what's available.
	 */
	if (cpu_has(c, X86_FEATURE_SPEC_CTRL)) {
		set_cpu_cap(c, X86_FEATURE_IBRS);
		set_cpu_cap(c, X86_FEATURE_IBPB);
		set_cpu_cap(c, X86_FEATURE_MSR_SPEC_CTRL);
	}

	if (cpu_has(c, X86_FEATURE_INTEL_STIBP))
		set_cpu_cap(c, X86_FEATURE_STIBP);

	if (cpu_has(c, X86_FEATURE_SPEC_CTRL_SSBD) ||
	    cpu_has(c, X86_FEATURE_VIRT_SSBD))
		set_cpu_cap(c, X86_FEATURE_SSBD);

	if (cpu_has(c, X86_FEATURE_AMD_IBRS)) {
		set_cpu_cap(c, X86_FEATURE_IBRS);
		set_cpu_cap(c, X86_FEATURE_MSR_SPEC_CTRL);
	}

	if (cpu_has(c, X86_FEATURE_AMD_IBPB))
		set_cpu_cap(c, X86_FEATURE_IBPB);

	if (cpu_has(c, X86_FEATURE_AMD_STIBP)) {
		set_cpu_cap(c, X86_FEATURE_STIBP);
		set_cpu_cap(c, X86_FEATURE_MSR_SPEC_CTRL);
	}

	if (cpu_has(c, X86_FEATURE_AMD_SSBD)) {
		set_cpu_cap(c, X86_FEATURE_SSBD);
		set_cpu_cap(c, X86_FEATURE_MSR_SPEC_CTRL);
		clear_cpu_cap(c, X86_FEATURE_VIRT_SSBD);
	}
}

static void init_cqm(struct cpuinfo_x86 *c)
{
	if (!cpu_has(c, X86_FEATURE_CQM_LLC)) {
		c->x86_cache_max_rmid  = -1;
		c->x86_cache_occ_scale = -1;
		return;
	}

	/* will be overridden if occupancy monitoring exists */
	c->x86_cache_max_rmid = cpuid_ebx(0xf);

	if (cpu_has(c, X86_FEATURE_CQM_OCCUP_LLC) ||
	    cpu_has(c, X86_FEATURE_CQM_MBM_TOTAL) ||
	    cpu_has(c, X86_FEATURE_CQM_MBM_LOCAL)) {
		u32 eax, ebx, ecx, edx;

		/* QoS sub-leaf, EAX=0Fh, ECX=1 */
		cpuid_count(0xf, 1, &eax, &ebx, &ecx, &edx);

		c->x86_cache_max_rmid  = ecx;
		c->x86_cache_occ_scale = ebx;
	}
}

void get_cpu_cap(struct cpuinfo_x86 *c)
{
	u32 eax, ebx, ecx, edx;

	/* Intel-defined flags: level 0x00000001 */
	if (c->cpuid_level >= 0x00000001) {
		cpuid(0x00000001, &eax, &ebx, &ecx, &edx);

		c->x86_capability[CPUID_1_ECX] = ecx;
		c->x86_capability[CPUID_1_EDX] = edx;
	}

	/* Thermal and Power Management Leaf: level 0x00000006 (eax) */
	if (c->cpuid_level >= 0x00000006)
		c->x86_capability[CPUID_6_EAX] = cpuid_eax(0x00000006);

	/* Additional Intel-defined flags: level 0x00000007 */
	if (c->cpuid_level >= 0x00000007) {
		cpuid_count(0x00000007, 0, &eax, &ebx, &ecx, &edx);
		c->x86_capability[CPUID_7_0_EBX] = ebx;
		c->x86_capability[CPUID_7_ECX] = ecx;
		c->x86_capability[CPUID_7_EDX] = edx;
	}

	/* Extended state features: level 0x0000000d */
	if (c->cpuid_level >= 0x0000000d) {
		cpuid_count(0x0000000d, 1, &eax, &ebx, &ecx, &edx);

		c->x86_capability[CPUID_D_1_EAX] = eax;
	}

	/* AMD-defined flags: level 0x80000001 */
	eax = cpuid_eax(0x80000000);
	c->extended_cpuid_level = eax;

	if ((eax & 0xffff0000) == 0x80000000) {
		if (eax >= 0x80000001) {
			cpuid(0x80000001, &eax, &ebx, &ecx, &edx);

			c->x86_capability[CPUID_8000_0001_ECX] = ecx;
			c->x86_capability[CPUID_8000_0001_EDX] = edx;
		}
	}

	if (c->extended_cpuid_level >= 0x80000007) {
		cpuid(0x80000007, &eax, &ebx, &ecx, &edx);

		c->x86_capability[CPUID_8000_0007_EBX] = ebx;
		c->x86_power = edx;
	}

	if (c->extended_cpuid_level >= 0x80000008) {
		cpuid(0x80000008, &eax, &ebx, &ecx, &edx);
		c->x86_capability[CPUID_8000_0008_EBX] = ebx;
	}

	if (c->extended_cpuid_level >= 0x8000000a)
		c->x86_capability[CPUID_8000_000A_EDX] = cpuid_edx(0x8000000a);

	init_scattered_cpuid_features(c);
	init_speculation_control(c);
	init_cqm(c);

	/*
	 * Clear/Set all flags overridden by options, after probe.
	 * This needs to happen each time we re-probe, which may happen
	 * several times during CPU initialization.
	 */
	apply_forced_caps(c);
}

void get_cpu_address_sizes(struct cpuinfo_x86 *c)
{
	u32 eax, ebx, ecx, edx;

	if (c->extended_cpuid_level >= 0x80000008) {
		cpuid(0x80000008, &eax, &ebx, &ecx, &edx);

		c->x86_virt_bits = (eax >> 8) & 0xff;
		c->x86_phys_bits = eax & 0xff;
	}
#ifdef CONFIG_X86_32
	else if (cpu_has(c, X86_FEATURE_PAE) || cpu_has(c, X86_FEATURE_PSE36))
		c->x86_phys_bits = 36;
#endif
	c->x86_cache_bits = c->x86_phys_bits;
}

static void identify_cpu_without_cpuid(struct cpuinfo_x86 *c)
{
#ifdef CONFIG_X86_32
	int i;

	/*
	 * First of all, decide if this is a 486 or higher
	 * It's a 486 if we can modify the AC flag
	 */
	if (flag_is_changeable_p(X86_EFLAGS_AC))
		c->x86 = 4;
	else
		c->x86 = 3;

	for (i = 0; i < X86_VENDOR_NUM; i++)
		if (cpu_devs[i] && cpu_devs[i]->c_identify) {
			c->x86_vendor_id[0] = 0;
			cpu_devs[i]->c_identify(c);
			if (c->x86_vendor_id[0]) {
				get_cpu_vendor(c);
				break;
			}
		}
#endif
}

<<<<<<< HEAD
static const __initconst struct x86_cpu_id cpu_no_speculation[] = {
	{ X86_VENDOR_INTEL,	6, INTEL_FAM6_ATOM_CEDARVIEW,	X86_FEATURE_ANY },
	{ X86_VENDOR_INTEL,	6, INTEL_FAM6_ATOM_CLOVERVIEW,	X86_FEATURE_ANY },
	{ X86_VENDOR_INTEL,	6, INTEL_FAM6_ATOM_LINCROFT,	X86_FEATURE_ANY },
	{ X86_VENDOR_INTEL,	6, INTEL_FAM6_ATOM_PENWELL,	X86_FEATURE_ANY },
	{ X86_VENDOR_INTEL,	6, INTEL_FAM6_ATOM_PINEVIEW,	X86_FEATURE_ANY },
	{ X86_VENDOR_CENTAUR,	5 },
	{ X86_VENDOR_INTEL,	5 },
	{ X86_VENDOR_NSC,	5 },
	{ X86_VENDOR_ANY,	4 },
	{}
};

static const __initconst struct x86_cpu_id cpu_no_meltdown[] = {
	{ X86_VENDOR_AMD },
=======
#define NO_SPECULATION	BIT(0)
#define NO_MELTDOWN	BIT(1)
#define NO_SSB		BIT(2)
#define NO_L1TF		BIT(3)
#define NO_MDS		BIT(4)
#define MSBDS_ONLY	BIT(5)
#define NO_SWAPGS	BIT(6)

#define VULNWL(_vendor, _family, _model, _whitelist)	\
	{ X86_VENDOR_##_vendor, _family, _model, X86_FEATURE_ANY, _whitelist }

#define VULNWL_INTEL(model, whitelist)		\
	VULNWL(INTEL, 6, INTEL_FAM6_##model, whitelist)

#define VULNWL_AMD(family, whitelist)		\
	VULNWL(AMD, family, X86_MODEL_ANY, whitelist)

#define VULNWL_HYGON(family, whitelist)		\
	VULNWL(HYGON, family, X86_MODEL_ANY, whitelist)

static const __initconst struct x86_cpu_id cpu_vuln_whitelist[] = {
	VULNWL(ANY,	4, X86_MODEL_ANY,	NO_SPECULATION),
	VULNWL(CENTAUR,	5, X86_MODEL_ANY,	NO_SPECULATION),
	VULNWL(INTEL,	5, X86_MODEL_ANY,	NO_SPECULATION),
	VULNWL(NSC,	5, X86_MODEL_ANY,	NO_SPECULATION),

	/* Intel Family 6 */
	VULNWL_INTEL(ATOM_SALTWELL,		NO_SPECULATION),
	VULNWL_INTEL(ATOM_SALTWELL_TABLET,	NO_SPECULATION),
	VULNWL_INTEL(ATOM_SALTWELL_MID,		NO_SPECULATION),
	VULNWL_INTEL(ATOM_BONNELL,		NO_SPECULATION),
	VULNWL_INTEL(ATOM_BONNELL_MID,		NO_SPECULATION),

	VULNWL_INTEL(ATOM_SILVERMONT,		NO_SSB | NO_L1TF | MSBDS_ONLY | NO_SWAPGS),
	VULNWL_INTEL(ATOM_SILVERMONT_X,		NO_SSB | NO_L1TF | MSBDS_ONLY | NO_SWAPGS),
	VULNWL_INTEL(ATOM_SILVERMONT_MID,	NO_SSB | NO_L1TF | MSBDS_ONLY | NO_SWAPGS),
	VULNWL_INTEL(ATOM_AIRMONT,		NO_SSB | NO_L1TF | MSBDS_ONLY | NO_SWAPGS),
	VULNWL_INTEL(XEON_PHI_KNL,		NO_SSB | NO_L1TF | MSBDS_ONLY | NO_SWAPGS),
	VULNWL_INTEL(XEON_PHI_KNM,		NO_SSB | NO_L1TF | MSBDS_ONLY | NO_SWAPGS),

	VULNWL_INTEL(CORE_YONAH,		NO_SSB),

	VULNWL_INTEL(ATOM_AIRMONT_MID,		NO_L1TF | MSBDS_ONLY | NO_SWAPGS),

	VULNWL_INTEL(ATOM_GOLDMONT,		NO_MDS | NO_L1TF | NO_SWAPGS),
	VULNWL_INTEL(ATOM_GOLDMONT_X,		NO_MDS | NO_L1TF | NO_SWAPGS),
	VULNWL_INTEL(ATOM_GOLDMONT_PLUS,	NO_MDS | NO_L1TF | NO_SWAPGS),

	/*
	 * Technically, swapgs isn't serializing on AMD (despite it previously
	 * being documented as such in the APM).  But according to AMD, %gs is
	 * updated non-speculatively, and the issuing of %gs-relative memory
	 * operands will be blocked until the %gs update completes, which is
	 * good enough for our purposes.
	 */

	/* AMD Family 0xf - 0x12 */
	VULNWL_AMD(0x0f,	NO_MELTDOWN | NO_SSB | NO_L1TF | NO_MDS | NO_SWAPGS),
	VULNWL_AMD(0x10,	NO_MELTDOWN | NO_SSB | NO_L1TF | NO_MDS | NO_SWAPGS),
	VULNWL_AMD(0x11,	NO_MELTDOWN | NO_SSB | NO_L1TF | NO_MDS | NO_SWAPGS),
	VULNWL_AMD(0x12,	NO_MELTDOWN | NO_SSB | NO_L1TF | NO_MDS | NO_SWAPGS),

	/* FAMILY_ANY must be last, otherwise 0x0f - 0x12 matches won't work */
	VULNWL_AMD(X86_FAMILY_ANY,	NO_MELTDOWN | NO_L1TF | NO_MDS | NO_SWAPGS),
	VULNWL_HYGON(X86_FAMILY_ANY,	NO_MELTDOWN | NO_L1TF | NO_MDS | NO_SWAPGS),
>>>>>>> 407d19ab
	{}
};

/* Only list CPUs which speculate but are non susceptible to SSB */
static const __initconst struct x86_cpu_id cpu_no_spec_store_bypass[] = {
	{ X86_VENDOR_INTEL,	6,	INTEL_FAM6_ATOM_SILVERMONT1	},
	{ X86_VENDOR_INTEL,	6,	INTEL_FAM6_ATOM_AIRMONT		},
	{ X86_VENDOR_INTEL,	6,	INTEL_FAM6_ATOM_SILVERMONT2	},
	{ X86_VENDOR_INTEL,	6,	INTEL_FAM6_ATOM_MERRIFIELD	},
	{ X86_VENDOR_INTEL,	6,	INTEL_FAM6_CORE_YONAH		},
	{ X86_VENDOR_INTEL,	6,	INTEL_FAM6_XEON_PHI_KNL		},
	{ X86_VENDOR_INTEL,	6,	INTEL_FAM6_XEON_PHI_KNM		},
	{ X86_VENDOR_AMD,	0x12,					},
	{ X86_VENDOR_AMD,	0x11,					},
	{ X86_VENDOR_AMD,	0x10,					},
	{ X86_VENDOR_AMD,	0xf,					},
	{}
};

static const __initconst struct x86_cpu_id cpu_no_l1tf[] = {
	/* in addition to cpu_no_speculation */
	{ X86_VENDOR_INTEL,	6,	INTEL_FAM6_ATOM_SILVERMONT1	},
	{ X86_VENDOR_INTEL,	6,	INTEL_FAM6_ATOM_SILVERMONT2	},
	{ X86_VENDOR_INTEL,	6,	INTEL_FAM6_ATOM_AIRMONT		},
	{ X86_VENDOR_INTEL,	6,	INTEL_FAM6_ATOM_MERRIFIELD	},
	{ X86_VENDOR_INTEL,	6,	INTEL_FAM6_ATOM_MOOREFIELD	},
	{ X86_VENDOR_INTEL,	6,	INTEL_FAM6_ATOM_GOLDMONT	},
	{ X86_VENDOR_INTEL,	6,	INTEL_FAM6_ATOM_DENVERTON	},
	{ X86_VENDOR_INTEL,	6,	INTEL_FAM6_ATOM_GEMINI_LAKE	},
	{ X86_VENDOR_INTEL,	6,	INTEL_FAM6_XEON_PHI_KNL		},
	{ X86_VENDOR_INTEL,	6,	INTEL_FAM6_XEON_PHI_KNM		},
	{}
};

static void __init cpu_set_bug_bits(struct cpuinfo_x86 *c)
{
	u64 ia32_cap = 0;

	if (x86_match_cpu(cpu_no_speculation))
		return;

	setup_force_cpu_bug(X86_BUG_SPECTRE_V1);
	setup_force_cpu_bug(X86_BUG_SPECTRE_V2);

	if (cpu_has(c, X86_FEATURE_ARCH_CAPABILITIES))
		rdmsrl(MSR_IA32_ARCH_CAPABILITIES, ia32_cap);

	if (!x86_match_cpu(cpu_no_spec_store_bypass) &&
	   !(ia32_cap & ARCH_CAP_SSB_NO) &&
	   !cpu_has(c, X86_FEATURE_AMD_SSB_NO))
		setup_force_cpu_bug(X86_BUG_SPEC_STORE_BYPASS);

	if (ia32_cap & ARCH_CAP_IBRS_ALL)
		setup_force_cpu_cap(X86_FEATURE_IBRS_ENHANCED);

<<<<<<< HEAD
	if (x86_match_cpu(cpu_no_meltdown))
=======
	if (!cpu_matches(NO_MDS) && !(ia32_cap & ARCH_CAP_MDS_NO)) {
		setup_force_cpu_bug(X86_BUG_MDS);
		if (cpu_matches(MSBDS_ONLY))
			setup_force_cpu_bug(X86_BUG_MSBDS_ONLY);
	}

	if (!cpu_matches(NO_SWAPGS))
		setup_force_cpu_bug(X86_BUG_SWAPGS);

	if (cpu_matches(NO_MELTDOWN))
>>>>>>> 407d19ab
		return;

	/* Rogue Data Cache Load? No! */
	if (ia32_cap & ARCH_CAP_RDCL_NO)
		return;

	setup_force_cpu_bug(X86_BUG_CPU_MELTDOWN);

	if (x86_match_cpu(cpu_no_l1tf))
		return;

	setup_force_cpu_bug(X86_BUG_L1TF);
}

/*
 * The NOPL instruction is supposed to exist on all CPUs of family >= 6;
 * unfortunately, that's not true in practice because of early VIA
 * chips and (more importantly) broken virtualizers that are not easy
 * to detect. In the latter case it doesn't even *fail* reliably, so
 * probing for it doesn't even work. Disable it completely on 32-bit
 * unless we can find a reliable way to detect all the broken cases.
 * Enable it explicitly on 64-bit for non-constant inputs of cpu_has().
 */
static void detect_nopl(void)
{
#ifdef CONFIG_X86_32
	setup_clear_cpu_cap(X86_FEATURE_NOPL);
#else
	setup_force_cpu_cap(X86_FEATURE_NOPL);
#endif
}

/*
 * Do minimum CPU detection early.
 * Fields really needed: vendor, cpuid_level, family, model, mask,
 * cache alignment.
 * The others are not touched to avoid unwanted side effects.
 *
 * WARNING: this function is only called on the boot CPU.  Don't add code
 * here that is supposed to run on all CPUs.
 */
static void __init early_identify_cpu(struct cpuinfo_x86 *c)
{
#ifdef CONFIG_X86_64
	c->x86_clflush_size = 64;
	c->x86_phys_bits = 36;
	c->x86_virt_bits = 48;
#else
	c->x86_clflush_size = 32;
	c->x86_phys_bits = 32;
	c->x86_virt_bits = 32;
#endif
	c->x86_cache_alignment = c->x86_clflush_size;

	memset(&c->x86_capability, 0, sizeof c->x86_capability);
	c->extended_cpuid_level = 0;

	/* cyrix could have cpuid enabled via c_identify()*/
	if (have_cpuid_p()) {
		cpu_detect(c);
		get_cpu_vendor(c);
		get_cpu_cap(c);
		get_cpu_address_sizes(c);
		setup_force_cpu_cap(X86_FEATURE_CPUID);

		if (this_cpu->c_early_init)
			this_cpu->c_early_init(c);

		c->cpu_index = 0;
		filter_cpuid_features(c, false);

		if (this_cpu->c_bsp_init)
			this_cpu->c_bsp_init(c);
	} else {
		identify_cpu_without_cpuid(c);
		setup_clear_cpu_cap(X86_FEATURE_CPUID);
	}

	setup_force_cpu_cap(X86_FEATURE_ALWAYS);

	cpu_set_bug_bits(c);

	fpu__init_system(c);

#ifdef CONFIG_X86_32
	/*
	 * Regardless of whether PCID is enumerated, the SDM says
	 * that it can't be enabled in 32-bit mode.
	 */
	setup_clear_cpu_cap(X86_FEATURE_PCID);
#endif

	/*
	 * Later in the boot process pgtable_l5_enabled() relies on
	 * cpu_feature_enabled(X86_FEATURE_LA57). If 5-level paging is not
	 * enabled by this point we need to clear the feature bit to avoid
	 * false-positives at the later stage.
	 *
	 * pgtable_l5_enabled() can be false here for several reasons:
	 *  - 5-level paging is disabled compile-time;
	 *  - it's 32-bit kernel;
	 *  - machine doesn't support 5-level paging;
	 *  - user specified 'no5lvl' in kernel command line.
	 */
	if (!pgtable_l5_enabled())
		setup_clear_cpu_cap(X86_FEATURE_LA57);

	detect_nopl();
}

void __init early_cpu_init(void)
{
	const struct cpu_dev *const *cdev;
	int count = 0;

#ifdef CONFIG_PROCESSOR_SELECT
	pr_info("KERNEL supported cpus:\n");
#endif

	for (cdev = __x86_cpu_dev_start; cdev < __x86_cpu_dev_end; cdev++) {
		const struct cpu_dev *cpudev = *cdev;

		if (count >= X86_VENDOR_NUM)
			break;
		cpu_devs[count] = cpudev;
		count++;

#ifdef CONFIG_PROCESSOR_SELECT
		{
			unsigned int j;

			for (j = 0; j < 2; j++) {
				if (!cpudev->c_ident[j])
					continue;
				pr_info("  %s %s\n", cpudev->c_vendor,
					cpudev->c_ident[j]);
			}
		}
#endif
	}
	early_identify_cpu(&boot_cpu_data);
}

static void detect_null_seg_behavior(struct cpuinfo_x86 *c)
{
#ifdef CONFIG_X86_64
	/*
	 * Empirically, writing zero to a segment selector on AMD does
	 * not clear the base, whereas writing zero to a segment
	 * selector on Intel does clear the base.  Intel's behavior
	 * allows slightly faster context switches in the common case
	 * where GS is unused by the prev and next threads.
	 *
	 * Since neither vendor documents this anywhere that I can see,
	 * detect it directly instead of hardcoding the choice by
	 * vendor.
	 *
	 * I've designated AMD's behavior as the "bug" because it's
	 * counterintuitive and less friendly.
	 */

	unsigned long old_base, tmp;
	rdmsrl(MSR_FS_BASE, old_base);
	wrmsrl(MSR_FS_BASE, 1);
	loadsegment(fs, 0);
	rdmsrl(MSR_FS_BASE, tmp);
	if (tmp != 0)
		set_cpu_bug(c, X86_BUG_NULL_SEG);
	wrmsrl(MSR_FS_BASE, old_base);
#endif
}

static void generic_identify(struct cpuinfo_x86 *c)
{
	c->extended_cpuid_level = 0;

	if (!have_cpuid_p())
		identify_cpu_without_cpuid(c);

	/* cyrix could have cpuid enabled via c_identify()*/
	if (!have_cpuid_p())
		return;

	cpu_detect(c);

	get_cpu_vendor(c);

	get_cpu_cap(c);

	get_cpu_address_sizes(c);

	if (c->cpuid_level >= 0x00000001) {
		c->initial_apicid = (cpuid_ebx(1) >> 24) & 0xFF;
#ifdef CONFIG_X86_32
# ifdef CONFIG_SMP
		c->apicid = apic->phys_pkg_id(c->initial_apicid, 0);
# else
		c->apicid = c->initial_apicid;
# endif
#endif
		c->phys_proc_id = c->initial_apicid;
	}

	get_model_name(c); /* Default name */

	detect_null_seg_behavior(c);

	/*
	 * ESPFIX is a strange bug.  All real CPUs have it.  Paravirt
	 * systems that run Linux at CPL > 0 may or may not have the
	 * issue, but, even if they have the issue, there's absolutely
	 * nothing we can do about it because we can't use the real IRET
	 * instruction.
	 *
	 * NB: For the time being, only 32-bit kernels support
	 * X86_BUG_ESPFIX as such.  64-bit kernels directly choose
	 * whether to apply espfix using paravirt hooks.  If any
	 * non-paravirt system ever shows up that does *not* have the
	 * ESPFIX issue, we can change this.
	 */
#ifdef CONFIG_X86_32
# ifdef CONFIG_PARAVIRT
	do {
		extern void native_iret(void);
		if (pv_cpu_ops.iret == native_iret)
			set_cpu_bug(c, X86_BUG_ESPFIX);
	} while (0);
# else
	set_cpu_bug(c, X86_BUG_ESPFIX);
# endif
#endif
}

static void x86_init_cache_qos(struct cpuinfo_x86 *c)
{
	/*
	 * The heavy lifting of max_rmid and cache_occ_scale are handled
	 * in get_cpu_cap().  Here we just set the max_rmid for the boot_cpu
	 * in case CQM bits really aren't there in this CPU.
	 */
	if (c != &boot_cpu_data) {
		boot_cpu_data.x86_cache_max_rmid =
			min(boot_cpu_data.x86_cache_max_rmid,
			    c->x86_cache_max_rmid);
	}
}

/*
 * Validate that ACPI/mptables have the same information about the
 * effective APIC id and update the package map.
 */
static void validate_apic_and_package_id(struct cpuinfo_x86 *c)
{
#ifdef CONFIG_SMP
	unsigned int apicid, cpu = smp_processor_id();

	apicid = apic->cpu_present_to_apicid(cpu);

	if (apicid != c->apicid) {
		pr_err(FW_BUG "CPU%u: APIC id mismatch. Firmware: %x APIC: %x\n",
		       cpu, apicid, c->initial_apicid);
	}
	BUG_ON(topology_update_package_map(c->phys_proc_id, cpu));
#else
	c->logical_proc_id = 0;
#endif
}

/*
 * This does the hard work of actually picking apart the CPU stuff...
 */
static void identify_cpu(struct cpuinfo_x86 *c)
{
	int i;

	c->loops_per_jiffy = loops_per_jiffy;
	c->x86_cache_size = 0;
	c->x86_vendor = X86_VENDOR_UNKNOWN;
	c->x86_model = c->x86_stepping = 0;	/* So far unknown... */
	c->x86_vendor_id[0] = '\0'; /* Unset */
	c->x86_model_id[0] = '\0';  /* Unset */
	c->x86_max_cores = 1;
	c->x86_coreid_bits = 0;
	c->cu_id = 0xff;
#ifdef CONFIG_X86_64
	c->x86_clflush_size = 64;
	c->x86_phys_bits = 36;
	c->x86_virt_bits = 48;
#else
	c->cpuid_level = -1;	/* CPUID not detected */
	c->x86_clflush_size = 32;
	c->x86_phys_bits = 32;
	c->x86_virt_bits = 32;
#endif
	c->x86_cache_alignment = c->x86_clflush_size;
	memset(&c->x86_capability, 0, sizeof c->x86_capability);

	generic_identify(c);

	if (this_cpu->c_identify)
		this_cpu->c_identify(c);

	/* Clear/Set all flags overridden by options, after probe */
	apply_forced_caps(c);

#ifdef CONFIG_X86_64
	c->apicid = apic->phys_pkg_id(c->initial_apicid, 0);
#endif

	/*
	 * Vendor-specific initialization.  In this section we
	 * canonicalize the feature flags, meaning if there are
	 * features a certain CPU supports which CPUID doesn't
	 * tell us, CPUID claiming incorrect flags, or other bugs,
	 * we handle them here.
	 *
	 * At the end of this section, c->x86_capability better
	 * indicate the features this CPU genuinely supports!
	 */
	if (this_cpu->c_init)
		this_cpu->c_init(c);

	/* Disable the PN if appropriate */
	squash_the_stupid_serial_number(c);

	/* Set up SMEP/SMAP/UMIP */
	setup_smep(c);
	setup_smap(c);
	setup_umip(c);

	/*
	 * The vendor-specific functions might have changed features.
	 * Now we do "generic changes."
	 */

	/* Filter out anything that depends on CPUID levels we don't have */
	filter_cpuid_features(c, true);

	/* If the model name is still unset, do table lookup. */
	if (!c->x86_model_id[0]) {
		const char *p;
		p = table_lookup_model(c);
		if (p)
			strcpy(c->x86_model_id, p);
		else
			/* Last resort... */
			sprintf(c->x86_model_id, "%02x/%02x",
				c->x86, c->x86_model);
	}

#ifdef CONFIG_X86_64
	detect_ht(c);
#endif

	x86_init_rdrand(c);
	x86_init_cache_qos(c);
	setup_pku(c);

	/*
	 * Clear/Set all flags overridden by options, need do it
	 * before following smp all cpus cap AND.
	 */
	apply_forced_caps(c);

	/*
	 * On SMP, boot_cpu_data holds the common feature set between
	 * all CPUs; so make sure that we indicate which features are
	 * common between the CPUs.  The first time this routine gets
	 * executed, c == &boot_cpu_data.
	 */
	if (c != &boot_cpu_data) {
		/* AND the already accumulated flags with these */
		for (i = 0; i < NCAPINTS; i++)
			boot_cpu_data.x86_capability[i] &= c->x86_capability[i];

		/* OR, i.e. replicate the bug flags */
		for (i = NCAPINTS; i < NCAPINTS + NBUGINTS; i++)
			c->x86_capability[i] |= boot_cpu_data.x86_capability[i];
	}

	/* Init Machine Check Exception if available. */
	mcheck_cpu_init(c);

	select_idle_routine(c);

#ifdef CONFIG_NUMA
	numa_add_cpu(smp_processor_id());
#endif
}

/*
 * Set up the CPU state needed to execute SYSENTER/SYSEXIT instructions
 * on 32-bit kernels:
 */
#ifdef CONFIG_X86_32
void enable_sep_cpu(void)
{
	struct tss_struct *tss;
	int cpu;

	if (!boot_cpu_has(X86_FEATURE_SEP))
		return;

	cpu = get_cpu();
	tss = &per_cpu(cpu_tss_rw, cpu);

	/*
	 * We cache MSR_IA32_SYSENTER_CS's value in the TSS's ss1 field --
	 * see the big comment in struct x86_hw_tss's definition.
	 */

	tss->x86_tss.ss1 = __KERNEL_CS;
	wrmsr(MSR_IA32_SYSENTER_CS, tss->x86_tss.ss1, 0);
	wrmsr(MSR_IA32_SYSENTER_ESP, (unsigned long)(cpu_entry_stack(cpu) + 1), 0);
	wrmsr(MSR_IA32_SYSENTER_EIP, (unsigned long)entry_SYSENTER_32, 0);

	put_cpu();
}
#endif

void __init identify_boot_cpu(void)
{
	identify_cpu(&boot_cpu_data);
#ifdef CONFIG_X86_32
	sysenter_setup();
	enable_sep_cpu();
#endif
	cpu_detect_tlb(&boot_cpu_data);
}

void identify_secondary_cpu(struct cpuinfo_x86 *c)
{
	BUG_ON(c == &boot_cpu_data);
	identify_cpu(c);
#ifdef CONFIG_X86_32
	enable_sep_cpu();
#endif
	mtrr_ap_init();
	validate_apic_and_package_id(c);
	x86_spec_ctrl_setup_ap();
}

static __init int setup_noclflush(char *arg)
{
	setup_clear_cpu_cap(X86_FEATURE_CLFLUSH);
	setup_clear_cpu_cap(X86_FEATURE_CLFLUSHOPT);
	return 1;
}
__setup("noclflush", setup_noclflush);

void print_cpu_info(struct cpuinfo_x86 *c)
{
	const char *vendor = NULL;

	if (c->x86_vendor < X86_VENDOR_NUM) {
		vendor = this_cpu->c_vendor;
	} else {
		if (c->cpuid_level >= 0)
			vendor = c->x86_vendor_id;
	}

	if (vendor && !strstr(c->x86_model_id, vendor))
		pr_cont("%s ", vendor);

	if (c->x86_model_id[0])
		pr_cont("%s", c->x86_model_id);
	else
		pr_cont("%d86", c->x86);

	pr_cont(" (family: 0x%x, model: 0x%x", c->x86, c->x86_model);

	if (c->x86_stepping || c->cpuid_level >= 0)
		pr_cont(", stepping: 0x%x)\n", c->x86_stepping);
	else
		pr_cont(")\n");
}

/*
 * clearcpuid= was already parsed in fpu__init_parse_early_param.
 * But we need to keep a dummy __setup around otherwise it would
 * show up as an environment variable for init.
 */
static __init int setup_clearcpuid(char *arg)
{
	return 1;
}
__setup("clearcpuid=", setup_clearcpuid);

#ifdef CONFIG_X86_64
DEFINE_PER_CPU_FIRST(struct fixed_percpu_data,
		     fixed_percpu_data) __aligned(PAGE_SIZE) __visible;
EXPORT_PER_CPU_SYMBOL_GPL(fixed_percpu_data);

/*
 * The following percpu variables are hot.  Align current_task to
 * cacheline size such that they fall in the same cacheline.
 */
DEFINE_PER_CPU(struct task_struct *, current_task) ____cacheline_aligned =
	&init_task;
EXPORT_PER_CPU_SYMBOL(current_task);

DEFINE_PER_CPU(struct irq_stack *, hardirq_stack_ptr);
DEFINE_PER_CPU(unsigned int, irq_count) __visible = -1;

DEFINE_PER_CPU(int, __preempt_count) = INIT_PREEMPT_COUNT;
EXPORT_PER_CPU_SYMBOL(__preempt_count);

/* May not be marked __init: used by software suspend */
void syscall_init(void)
{
	extern char _entry_trampoline[];
	extern char entry_SYSCALL_64_trampoline[];

	int cpu = smp_processor_id();
	unsigned long SYSCALL64_entry_trampoline =
		(unsigned long)get_cpu_entry_area(cpu)->entry_trampoline +
		(entry_SYSCALL_64_trampoline - _entry_trampoline);

	wrmsr(MSR_STAR, 0, (__USER32_CS << 16) | __KERNEL_CS);
	if (static_cpu_has(X86_FEATURE_PTI))
		wrmsrl(MSR_LSTAR, SYSCALL64_entry_trampoline);
	else
		wrmsrl(MSR_LSTAR, (unsigned long)entry_SYSCALL_64);

#ifdef CONFIG_IA32_EMULATION
	wrmsrl(MSR_CSTAR, (unsigned long)entry_SYSCALL_compat);
	/*
	 * This only works on Intel CPUs.
	 * On AMD CPUs these MSRs are 32-bit, CPU truncates MSR_IA32_SYSENTER_EIP.
	 * This does not cause SYSENTER to jump to the wrong location, because
	 * AMD doesn't allow SYSENTER in long mode (either 32- or 64-bit).
	 */
	wrmsrl_safe(MSR_IA32_SYSENTER_CS, (u64)__KERNEL_CS);
	wrmsrl_safe(MSR_IA32_SYSENTER_ESP, (unsigned long)(cpu_entry_stack(cpu) + 1));
	wrmsrl_safe(MSR_IA32_SYSENTER_EIP, (u64)entry_SYSENTER_compat);
#else
	wrmsrl(MSR_CSTAR, (unsigned long)ignore_sysret);
	wrmsrl_safe(MSR_IA32_SYSENTER_CS, (u64)GDT_ENTRY_INVALID_SEG);
	wrmsrl_safe(MSR_IA32_SYSENTER_ESP, 0ULL);
	wrmsrl_safe(MSR_IA32_SYSENTER_EIP, 0ULL);
#endif

	/* Flags to clear on syscall */
	wrmsrl(MSR_SYSCALL_MASK,
	       X86_EFLAGS_TF|X86_EFLAGS_DF|X86_EFLAGS_IF|
	       X86_EFLAGS_IOPL|X86_EFLAGS_AC|X86_EFLAGS_NT);
}

DEFINE_PER_CPU(int, debug_stack_usage);
DEFINE_PER_CPU(u32, debug_idt_ctr);

void debug_stack_set_zero(void)
{
	this_cpu_inc(debug_idt_ctr);
	load_current_idt();
}
NOKPROBE_SYMBOL(debug_stack_set_zero);

void debug_stack_reset(void)
{
	if (WARN_ON(!this_cpu_read(debug_idt_ctr)))
		return;
	if (this_cpu_dec_return(debug_idt_ctr) == 0)
		load_current_idt();
}
NOKPROBE_SYMBOL(debug_stack_reset);

#else	/* CONFIG_X86_64 */

DEFINE_PER_CPU(struct task_struct *, current_task) = &init_task;
EXPORT_PER_CPU_SYMBOL(current_task);
DEFINE_PER_CPU(int, __preempt_count) = INIT_PREEMPT_COUNT;
EXPORT_PER_CPU_SYMBOL(__preempt_count);

/*
 * On x86_32, vm86 modifies tss.sp0, so sp0 isn't a reliable way to find
 * the top of the kernel stack.  Use an extra percpu variable to track the
 * top of the kernel stack directly.
 */
DEFINE_PER_CPU(unsigned long, cpu_current_top_of_stack) =
	(unsigned long)&init_thread_union + THREAD_SIZE;
EXPORT_PER_CPU_SYMBOL(cpu_current_top_of_stack);

#ifdef CONFIG_STACKPROTECTOR
DEFINE_PER_CPU_ALIGNED(struct stack_canary, stack_canary);
#endif

#endif	/* CONFIG_X86_64 */

/*
 * Clear all 6 debug registers:
 */
static void clear_all_debug_regs(void)
{
	int i;

	for (i = 0; i < 8; i++) {
		/* Ignore db4, db5 */
		if ((i == 4) || (i == 5))
			continue;

		set_debugreg(0, i);
	}
}

#ifdef CONFIG_KGDB
/*
 * Restore debug regs if using kgdbwait and you have a kernel debugger
 * connection established.
 */
static void dbg_restore_debug_regs(void)
{
	if (unlikely(kgdb_connected && arch_kgdb_ops.correct_hw_break))
		arch_kgdb_ops.correct_hw_break();
}
#else /* ! CONFIG_KGDB */
#define dbg_restore_debug_regs()
#endif /* ! CONFIG_KGDB */

static void wait_for_master_cpu(int cpu)
{
#ifdef CONFIG_SMP
	/*
	 * wait for ACK from master CPU before continuing
	 * with AP initialization
	 */
	WARN_ON(cpumask_test_and_set_cpu(cpu, cpu_initialized_mask));
	while (!cpumask_test_cpu(cpu, cpu_callout_mask))
		cpu_relax();
#endif
}

<<<<<<< HEAD
=======
#ifdef CONFIG_X86_64
static void setup_getcpu(int cpu)
{
	unsigned long cpudata = vdso_encode_cpunode(cpu, early_cpu_to_node(cpu));
	struct desc_struct d = { };

	if (boot_cpu_has(X86_FEATURE_RDTSCP))
		write_rdtscp_aux(cpudata);

	/* Store CPU and node number in limit. */
	d.limit0 = cpudata;
	d.limit1 = cpudata >> 16;

	d.type = 5;		/* RO data, expand down, accessed */
	d.dpl = 3;		/* Visible to user code */
	d.s = 1;		/* Not a system segment */
	d.p = 1;		/* Present */
	d.d = 1;		/* 32-bit */

	write_gdt_entry(get_cpu_gdt_rw(cpu), GDT_ENTRY_CPUNODE, &d, DESCTYPE_S);
}
#endif

>>>>>>> 407d19ab
/*
 * cpu_init() initializes state that is per-CPU. Some data is already
 * initialized (naturally) in the bootstrap process, such as the GDT
 * and IDT. We reload them nevertheless, this function acts as a
 * 'CPU state barrier', nothing should get across.
 */
#ifdef CONFIG_X86_64

void cpu_init(void)
{
	int cpu = raw_smp_processor_id();
	struct task_struct *me;
	struct tss_struct *t;
	int i;

	wait_for_master_cpu(cpu);

	/*
	 * Initialize the CR4 shadow before doing anything that could
	 * try to read it.
	 */
	cr4_init_shadow();

	if (cpu)
		load_ucode_ap();

	t = &per_cpu(cpu_tss_rw, cpu);

#ifdef CONFIG_NUMA
	if (this_cpu_read(numa_node) == 0 &&
	    early_cpu_to_node(cpu) != NUMA_NO_NODE)
		set_numa_node(early_cpu_to_node(cpu));
#endif

	me = current;

	pr_debug("Initializing CPU#%d\n", cpu);

	cr4_clear_bits(X86_CR4_VME|X86_CR4_PVI|X86_CR4_TSD|X86_CR4_DE);

	/*
	 * Initialize the per-CPU GDT with the boot GDT,
	 * and set up the GDT descriptor:
	 */

	switch_to_new_gdt(cpu);
	loadsegment(fs, 0);

	load_current_idt();

	memset(me->thread.tls_array, 0, GDT_ENTRY_TLS_ENTRIES * 8);
	syscall_init();

	wrmsrl(MSR_FS_BASE, 0);
	wrmsrl(MSR_KERNEL_GS_BASE, 0);
	barrier();

	x86_configure_nx();
	x2apic_setup();

	/*
	 * set up and load the per-CPU TSS
	 */
	if (!t->x86_tss.ist[0]) {
		t->x86_tss.ist[IST_INDEX_DF] = __this_cpu_ist_top_va(DF);
		t->x86_tss.ist[IST_INDEX_NMI] = __this_cpu_ist_top_va(NMI);
		t->x86_tss.ist[IST_INDEX_DB] = __this_cpu_ist_top_va(DB);
		t->x86_tss.ist[IST_INDEX_MCE] = __this_cpu_ist_top_va(MCE);
	}

	t->x86_tss.io_bitmap_base = IO_BITMAP_OFFSET;

	/*
	 * <= is required because the CPU will access up to
	 * 8 bits beyond the end of the IO permission bitmap.
	 */
	for (i = 0; i <= IO_BITMAP_LONGS; i++)
		t->io_bitmap[i] = ~0UL;

	mmgrab(&init_mm);
	me->active_mm = &init_mm;
	BUG_ON(me->mm);
	initialize_tlbstate_and_flush();
	enter_lazy_tlb(&init_mm, me);

	/*
	 * Initialize the TSS.  sp0 points to the entry trampoline stack
	 * regardless of what task is running.
	 */
	set_tss_desc(cpu, &get_cpu_entry_area(cpu)->tss.x86_tss);
	load_TR_desc();
	load_sp0((unsigned long)(cpu_entry_stack(cpu) + 1));

	load_mm_ldt(&init_mm);

	clear_all_debug_regs();
	dbg_restore_debug_regs();

	fpu__init_cpu();

	if (is_uv_system())
		uv_cpu_init();

	load_fixmap_gdt(cpu);
}

#else

void cpu_init(void)
{
	int cpu = smp_processor_id();
	struct task_struct *curr = current;
	struct tss_struct *t = &per_cpu(cpu_tss_rw, cpu);

	wait_for_master_cpu(cpu);

	/*
	 * Initialize the CR4 shadow before doing anything that could
	 * try to read it.
	 */
	cr4_init_shadow();

	show_ucode_info_early();

	pr_info("Initializing CPU#%d\n", cpu);

	if (cpu_feature_enabled(X86_FEATURE_VME) ||
	    boot_cpu_has(X86_FEATURE_TSC) ||
	    boot_cpu_has(X86_FEATURE_DE))
		cr4_clear_bits(X86_CR4_VME|X86_CR4_PVI|X86_CR4_TSD|X86_CR4_DE);

	load_current_idt();
	switch_to_new_gdt(cpu);

	/*
	 * Set up and load the per-CPU TSS and LDT
	 */
	mmgrab(&init_mm);
	curr->active_mm = &init_mm;
	BUG_ON(curr->mm);
	initialize_tlbstate_and_flush();
	enter_lazy_tlb(&init_mm, curr);

	/*
	 * Initialize the TSS.  sp0 points to the entry trampoline stack
	 * regardless of what task is running.
	 */
	set_tss_desc(cpu, &get_cpu_entry_area(cpu)->tss.x86_tss);
	load_TR_desc();
	load_sp0((unsigned long)(cpu_entry_stack(cpu) + 1));

	load_mm_ldt(&init_mm);

	t->x86_tss.io_bitmap_base = IO_BITMAP_OFFSET;

#ifdef CONFIG_DOUBLEFAULT
	/* Set up doublefault TSS pointer in the GDT */
	__set_tss_desc(cpu, GDT_ENTRY_DOUBLEFAULT_TSS, &doublefault_tss);
#endif

	clear_all_debug_regs();
	dbg_restore_debug_regs();

	fpu__init_cpu();

	load_fixmap_gdt(cpu);
}
#endif

/*
 * The microcode loader calls this upon late microcode load to recheck features,
 * only when microcode has been updated. Caller holds microcode_mutex and CPU
 * hotplug lock.
 */
void microcode_check(void)
{
	struct cpuinfo_x86 info;

	perf_check_microcode();

	/* Reload CPUID max function as it might've changed. */
	info.cpuid_level = cpuid_eax(0);

	/*
	 * Copy all capability leafs to pick up the synthetic ones so that
	 * memcmp() below doesn't fail on that. The ones coming from CPUID will
	 * get overwritten in get_cpu_cap().
	 */
	memcpy(&info.x86_capability, &boot_cpu_data.x86_capability, sizeof(info.x86_capability));

	get_cpu_cap(&info);

	if (!memcmp(&info.x86_capability, &boot_cpu_data.x86_capability, sizeof(info.x86_capability)))
		return;

	pr_warn("x86/CPU: CPU features have changed after loading microcode, but might not take effect.\n");
	pr_warn("x86/CPU: Please consider either early loading through initrd/built-in or a potential BIOS update.\n");
}<|MERGE_RESOLUTION|>--- conflicted
+++ resolved
@@ -2,7 +2,7 @@
 /* cpu_feature_enabled() cannot be used this early */
 #define USE_EARLY_PGTABLE_L5
 
-#include <linux/bootmem.h>
+#include <linux/memblock.h>
 #include <linux/linkage.h>
 #include <linux/bitops.h>
 #include <linux/kernel.h>
@@ -354,7 +354,7 @@
 
 	cr4_set_bits(X86_CR4_UMIP);
 
-	pr_info("x86/cpu: Activated the Intel User Mode Instruction Prevention (UMIP) CPU feature\n");
+	pr_info_once("x86/cpu: User Mode Instruction Prevention (UMIP) activated\n");
 
 	return;
 
@@ -939,23 +939,6 @@
 #endif
 }
 
-<<<<<<< HEAD
-static const __initconst struct x86_cpu_id cpu_no_speculation[] = {
-	{ X86_VENDOR_INTEL,	6, INTEL_FAM6_ATOM_CEDARVIEW,	X86_FEATURE_ANY },
-	{ X86_VENDOR_INTEL,	6, INTEL_FAM6_ATOM_CLOVERVIEW,	X86_FEATURE_ANY },
-	{ X86_VENDOR_INTEL,	6, INTEL_FAM6_ATOM_LINCROFT,	X86_FEATURE_ANY },
-	{ X86_VENDOR_INTEL,	6, INTEL_FAM6_ATOM_PENWELL,	X86_FEATURE_ANY },
-	{ X86_VENDOR_INTEL,	6, INTEL_FAM6_ATOM_PINEVIEW,	X86_FEATURE_ANY },
-	{ X86_VENDOR_CENTAUR,	5 },
-	{ X86_VENDOR_INTEL,	5 },
-	{ X86_VENDOR_NSC,	5 },
-	{ X86_VENDOR_ANY,	4 },
-	{}
-};
-
-static const __initconst struct x86_cpu_id cpu_no_meltdown[] = {
-	{ X86_VENDOR_AMD },
-=======
 #define NO_SPECULATION	BIT(0)
 #define NO_MELTDOWN	BIT(1)
 #define NO_SSB		BIT(2)
@@ -1021,46 +1004,21 @@
 	/* FAMILY_ANY must be last, otherwise 0x0f - 0x12 matches won't work */
 	VULNWL_AMD(X86_FAMILY_ANY,	NO_MELTDOWN | NO_L1TF | NO_MDS | NO_SWAPGS),
 	VULNWL_HYGON(X86_FAMILY_ANY,	NO_MELTDOWN | NO_L1TF | NO_MDS | NO_SWAPGS),
->>>>>>> 407d19ab
 	{}
 };
 
-/* Only list CPUs which speculate but are non susceptible to SSB */
-static const __initconst struct x86_cpu_id cpu_no_spec_store_bypass[] = {
-	{ X86_VENDOR_INTEL,	6,	INTEL_FAM6_ATOM_SILVERMONT1	},
-	{ X86_VENDOR_INTEL,	6,	INTEL_FAM6_ATOM_AIRMONT		},
-	{ X86_VENDOR_INTEL,	6,	INTEL_FAM6_ATOM_SILVERMONT2	},
-	{ X86_VENDOR_INTEL,	6,	INTEL_FAM6_ATOM_MERRIFIELD	},
-	{ X86_VENDOR_INTEL,	6,	INTEL_FAM6_CORE_YONAH		},
-	{ X86_VENDOR_INTEL,	6,	INTEL_FAM6_XEON_PHI_KNL		},
-	{ X86_VENDOR_INTEL,	6,	INTEL_FAM6_XEON_PHI_KNM		},
-	{ X86_VENDOR_AMD,	0x12,					},
-	{ X86_VENDOR_AMD,	0x11,					},
-	{ X86_VENDOR_AMD,	0x10,					},
-	{ X86_VENDOR_AMD,	0xf,					},
-	{}
-};
-
-static const __initconst struct x86_cpu_id cpu_no_l1tf[] = {
-	/* in addition to cpu_no_speculation */
-	{ X86_VENDOR_INTEL,	6,	INTEL_FAM6_ATOM_SILVERMONT1	},
-	{ X86_VENDOR_INTEL,	6,	INTEL_FAM6_ATOM_SILVERMONT2	},
-	{ X86_VENDOR_INTEL,	6,	INTEL_FAM6_ATOM_AIRMONT		},
-	{ X86_VENDOR_INTEL,	6,	INTEL_FAM6_ATOM_MERRIFIELD	},
-	{ X86_VENDOR_INTEL,	6,	INTEL_FAM6_ATOM_MOOREFIELD	},
-	{ X86_VENDOR_INTEL,	6,	INTEL_FAM6_ATOM_GOLDMONT	},
-	{ X86_VENDOR_INTEL,	6,	INTEL_FAM6_ATOM_DENVERTON	},
-	{ X86_VENDOR_INTEL,	6,	INTEL_FAM6_ATOM_GEMINI_LAKE	},
-	{ X86_VENDOR_INTEL,	6,	INTEL_FAM6_XEON_PHI_KNL		},
-	{ X86_VENDOR_INTEL,	6,	INTEL_FAM6_XEON_PHI_KNM		},
-	{}
-};
+static bool __init cpu_matches(unsigned long which)
+{
+	const struct x86_cpu_id *m = x86_match_cpu(cpu_vuln_whitelist);
+
+	return m && !!(m->driver_data & which);
+}
 
 static void __init cpu_set_bug_bits(struct cpuinfo_x86 *c)
 {
 	u64 ia32_cap = 0;
 
-	if (x86_match_cpu(cpu_no_speculation))
+	if (cpu_matches(NO_SPECULATION))
 		return;
 
 	setup_force_cpu_bug(X86_BUG_SPECTRE_V1);
@@ -1069,17 +1027,13 @@
 	if (cpu_has(c, X86_FEATURE_ARCH_CAPABILITIES))
 		rdmsrl(MSR_IA32_ARCH_CAPABILITIES, ia32_cap);
 
-	if (!x86_match_cpu(cpu_no_spec_store_bypass) &&
-	   !(ia32_cap & ARCH_CAP_SSB_NO) &&
+	if (!cpu_matches(NO_SSB) && !(ia32_cap & ARCH_CAP_SSB_NO) &&
 	   !cpu_has(c, X86_FEATURE_AMD_SSB_NO))
 		setup_force_cpu_bug(X86_BUG_SPEC_STORE_BYPASS);
 
 	if (ia32_cap & ARCH_CAP_IBRS_ALL)
 		setup_force_cpu_cap(X86_FEATURE_IBRS_ENHANCED);
 
-<<<<<<< HEAD
-	if (x86_match_cpu(cpu_no_meltdown))
-=======
 	if (!cpu_matches(NO_MDS) && !(ia32_cap & ARCH_CAP_MDS_NO)) {
 		setup_force_cpu_bug(X86_BUG_MDS);
 		if (cpu_matches(MSBDS_ONLY))
@@ -1090,7 +1044,6 @@
 		setup_force_cpu_bug(X86_BUG_SWAPGS);
 
 	if (cpu_matches(NO_MELTDOWN))
->>>>>>> 407d19ab
 		return;
 
 	/* Rogue Data Cache Load? No! */
@@ -1099,7 +1052,7 @@
 
 	setup_force_cpu_bug(X86_BUG_CPU_MELTDOWN);
 
-	if (x86_match_cpu(cpu_no_l1tf))
+	if (cpu_matches(NO_L1TF))
 		return;
 
 	setup_force_cpu_bug(X86_BUG_L1TF);
@@ -1145,8 +1098,11 @@
 #endif
 	c->x86_cache_alignment = c->x86_clflush_size;
 
-	memset(&c->x86_capability, 0, sizeof c->x86_capability);
+	memset(&c->x86_capability, 0, sizeof(c->x86_capability));
 	c->extended_cpuid_level = 0;
+
+	if (!have_cpuid_p())
+		identify_cpu_without_cpuid(c);
 
 	/* cyrix could have cpuid enabled via c_identify()*/
 	if (have_cpuid_p()) {
@@ -1165,7 +1121,6 @@
 		if (this_cpu->c_bsp_init)
 			this_cpu->c_bsp_init(c);
 	} else {
-		identify_cpu_without_cpuid(c);
 		setup_clear_cpu_cap(X86_FEATURE_CPUID);
 	}
 
@@ -1312,10 +1267,10 @@
 	 * ESPFIX issue, we can change this.
 	 */
 #ifdef CONFIG_X86_32
-# ifdef CONFIG_PARAVIRT
+# ifdef CONFIG_PARAVIRT_XXL
 	do {
 		extern void native_iret(void);
-		if (pv_cpu_ops.iret == native_iret)
+		if (pv_ops.cpu.iret == native_iret)
 			set_cpu_bug(c, X86_BUG_ESPFIX);
 	} while (0);
 # else
@@ -1386,7 +1341,7 @@
 	c->x86_virt_bits = 32;
 #endif
 	c->x86_cache_alignment = c->x86_clflush_size;
-	memset(&c->x86_capability, 0, sizeof c->x86_capability);
+	memset(&c->x86_capability, 0, sizeof(c->x86_capability));
 
 	generic_identify(c);
 
@@ -1601,19 +1556,8 @@
 /* May not be marked __init: used by software suspend */
 void syscall_init(void)
 {
-	extern char _entry_trampoline[];
-	extern char entry_SYSCALL_64_trampoline[];
-
-	int cpu = smp_processor_id();
-	unsigned long SYSCALL64_entry_trampoline =
-		(unsigned long)get_cpu_entry_area(cpu)->entry_trampoline +
-		(entry_SYSCALL_64_trampoline - _entry_trampoline);
-
 	wrmsr(MSR_STAR, 0, (__USER32_CS << 16) | __KERNEL_CS);
-	if (static_cpu_has(X86_FEATURE_PTI))
-		wrmsrl(MSR_LSTAR, SYSCALL64_entry_trampoline);
-	else
-		wrmsrl(MSR_LSTAR, (unsigned long)entry_SYSCALL_64);
+	wrmsrl(MSR_LSTAR, (unsigned long)entry_SYSCALL_64);
 
 #ifdef CONFIG_IA32_EMULATION
 	wrmsrl(MSR_CSTAR, (unsigned long)entry_SYSCALL_compat);
@@ -1624,7 +1568,8 @@
 	 * AMD doesn't allow SYSENTER in long mode (either 32- or 64-bit).
 	 */
 	wrmsrl_safe(MSR_IA32_SYSENTER_CS, (u64)__KERNEL_CS);
-	wrmsrl_safe(MSR_IA32_SYSENTER_ESP, (unsigned long)(cpu_entry_stack(cpu) + 1));
+	wrmsrl_safe(MSR_IA32_SYSENTER_ESP,
+		    (unsigned long)(cpu_entry_stack(smp_processor_id()) + 1));
 	wrmsrl_safe(MSR_IA32_SYSENTER_EIP, (u64)entry_SYSENTER_compat);
 #else
 	wrmsrl(MSR_CSTAR, (unsigned long)ignore_sysret);
@@ -1723,8 +1668,6 @@
 #endif
 }
 
-<<<<<<< HEAD
-=======
 #ifdef CONFIG_X86_64
 static void setup_getcpu(int cpu)
 {
@@ -1748,7 +1691,6 @@
 }
 #endif
 
->>>>>>> 407d19ab
 /*
  * cpu_init() initializes state that is per-CPU. Some data is already
  * initialized (naturally) in the bootstrap process, such as the GDT
@@ -1782,6 +1724,7 @@
 	    early_cpu_to_node(cpu) != NUMA_NO_NODE)
 		set_numa_node(early_cpu_to_node(cpu));
 #endif
+	setup_getcpu(cpu);
 
 	me = current;
 
