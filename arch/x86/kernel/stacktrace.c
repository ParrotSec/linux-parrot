--- conflicted
+++ resolved
@@ -100,11 +100,7 @@
 {
 	int ret;
 
-<<<<<<< HEAD
-	if (!access_ok(VERIFY_READ, fp, sizeof(*frame)))
-=======
 	if (__range_not_ok(fp, sizeof(*frame), TASK_SIZE))
->>>>>>> 407d19ab
 		return 0;
 
 	ret = 1;
