/* SPDX-License-Identifier: GPL-2.0 */
#ifndef ARCH_X86_KVM_X86_H
#define ARCH_X86_KVM_X86_H

#include <linux/kvm_host.h>
#include <asm/pvclock.h>
#include "kvm_cache_regs.h"
#include "kvm_emulate.h"

#define KVM_DEFAULT_PLE_GAP		128
#define KVM_VMX_DEFAULT_PLE_WINDOW	4096
#define KVM_DEFAULT_PLE_WINDOW_GROW	2
#define KVM_DEFAULT_PLE_WINDOW_SHRINK	0
#define KVM_VMX_DEFAULT_PLE_WINDOW_MAX	UINT_MAX
#define KVM_SVM_DEFAULT_PLE_WINDOW_MAX	USHRT_MAX
#define KVM_SVM_DEFAULT_PLE_WINDOW	3000

static inline unsigned int __grow_ple_window(unsigned int val,
		unsigned int base, unsigned int modifier, unsigned int max)
{
	u64 ret = val;

	if (modifier < 1)
		return base;

	if (modifier < base)
		ret *= modifier;
	else
		ret += modifier;

	return min(ret, (u64)max);
}

static inline unsigned int __shrink_ple_window(unsigned int val,
		unsigned int base, unsigned int modifier, unsigned int min)
{
	if (modifier < 1)
		return base;

	if (modifier < base)
		val /= modifier;
	else
		val -= modifier;

	return max(val, min);
}

#define MSR_IA32_CR_PAT_DEFAULT  0x0007040600070406ULL

static inline void kvm_clear_exception_queue(struct kvm_vcpu *vcpu)
{
	vcpu->arch.exception.pending = false;
	vcpu->arch.exception.injected = false;
}

static inline void kvm_queue_interrupt(struct kvm_vcpu *vcpu, u8 vector,
	bool soft)
{
	vcpu->arch.interrupt.injected = true;
	vcpu->arch.interrupt.soft = soft;
	vcpu->arch.interrupt.nr = vector;
}

static inline void kvm_clear_interrupt_queue(struct kvm_vcpu *vcpu)
{
	vcpu->arch.interrupt.injected = false;
}

static inline bool kvm_event_needs_reinjection(struct kvm_vcpu *vcpu)
{
	return vcpu->arch.exception.injected || vcpu->arch.interrupt.injected ||
		vcpu->arch.nmi_injected;
}

static inline bool kvm_exception_is_soft(unsigned int nr)
{
	return (nr == BP_VECTOR) || (nr == OF_VECTOR);
}

static inline bool is_protmode(struct kvm_vcpu *vcpu)
{
	return kvm_read_cr0_bits(vcpu, X86_CR0_PE);
}

static inline int is_long_mode(struct kvm_vcpu *vcpu)
{
#ifdef CONFIG_X86_64
	return vcpu->arch.efer & EFER_LMA;
#else
	return 0;
#endif
}

static inline bool is_64_bit_mode(struct kvm_vcpu *vcpu)
{
	int cs_db, cs_l;

	if (!is_long_mode(vcpu))
		return false;
	kvm_x86_ops.get_cs_db_l_bits(vcpu, &cs_db, &cs_l);
	return cs_l;
}

static inline bool is_la57_mode(struct kvm_vcpu *vcpu)
{
#ifdef CONFIG_X86_64
	return (vcpu->arch.efer & EFER_LMA) &&
		 kvm_read_cr4_bits(vcpu, X86_CR4_LA57);
#else
	return 0;
#endif
}

static inline bool x86_exception_has_error_code(unsigned int vector)
{
	static u32 exception_has_error_code = BIT(DF_VECTOR) | BIT(TS_VECTOR) |
			BIT(NP_VECTOR) | BIT(SS_VECTOR) | BIT(GP_VECTOR) |
			BIT(PF_VECTOR) | BIT(AC_VECTOR);

	return (1U << vector) & exception_has_error_code;
}

static inline bool mmu_is_nested(struct kvm_vcpu *vcpu)
{
	return vcpu->arch.walk_mmu == &vcpu->arch.nested_mmu;
}

static inline void kvm_vcpu_flush_tlb_current(struct kvm_vcpu *vcpu)
{
	++vcpu->stat.tlb_flush;
	kvm_x86_ops.tlb_flush_current(vcpu);
}

static inline int is_pae(struct kvm_vcpu *vcpu)
{
	return kvm_read_cr4_bits(vcpu, X86_CR4_PAE);
}

static inline int is_pse(struct kvm_vcpu *vcpu)
{
	return kvm_read_cr4_bits(vcpu, X86_CR4_PSE);
}

static inline int is_paging(struct kvm_vcpu *vcpu)
{
	return likely(kvm_read_cr0_bits(vcpu, X86_CR0_PG));
}

static inline bool is_pae_paging(struct kvm_vcpu *vcpu)
{
	return !is_long_mode(vcpu) && is_pae(vcpu) && is_paging(vcpu);
}

static inline u8 vcpu_virt_addr_bits(struct kvm_vcpu *vcpu)
{
	return kvm_read_cr4_bits(vcpu, X86_CR4_LA57) ? 57 : 48;
}

static inline u64 get_canonical(u64 la, u8 vaddr_bits)
{
	return ((int64_t)la << (64 - vaddr_bits)) >> (64 - vaddr_bits);
}

static inline bool is_noncanonical_address(u64 la, struct kvm_vcpu *vcpu)
{
	return get_canonical(la, vcpu_virt_addr_bits(vcpu)) != la;
}

static inline void vcpu_cache_mmio_info(struct kvm_vcpu *vcpu,
					gva_t gva, gfn_t gfn, unsigned access)
{
	u64 gen = kvm_memslots(vcpu->kvm)->generation;

	if (unlikely(gen & KVM_MEMSLOT_GEN_UPDATE_IN_PROGRESS))
		return;

	/*
	 * If this is a shadow nested page table, the "GVA" is
	 * actually a nGPA.
	 */
	vcpu->arch.mmio_gva = mmu_is_nested(vcpu) ? 0 : gva & PAGE_MASK;
	vcpu->arch.mmio_access = access;
	vcpu->arch.mmio_gfn = gfn;
	vcpu->arch.mmio_gen = gen;
}

static inline bool vcpu_match_mmio_gen(struct kvm_vcpu *vcpu)
{
	return vcpu->arch.mmio_gen == kvm_memslots(vcpu->kvm)->generation;
}

/*
 * Clear the mmio cache info for the given gva. If gva is MMIO_GVA_ANY, we
 * clear all mmio cache info.
 */
#define MMIO_GVA_ANY (~(gva_t)0)

static inline void vcpu_clear_mmio_info(struct kvm_vcpu *vcpu, gva_t gva)
{
	if (gva != MMIO_GVA_ANY && vcpu->arch.mmio_gva != (gva & PAGE_MASK))
		return;

	vcpu->arch.mmio_gva = 0;
}

static inline bool vcpu_match_mmio_gva(struct kvm_vcpu *vcpu, unsigned long gva)
{
	if (vcpu_match_mmio_gen(vcpu) && vcpu->arch.mmio_gva &&
	      vcpu->arch.mmio_gva == (gva & PAGE_MASK))
		return true;

	return false;
}

static inline bool vcpu_match_mmio_gpa(struct kvm_vcpu *vcpu, gpa_t gpa)
{
	if (vcpu_match_mmio_gen(vcpu) && vcpu->arch.mmio_gfn &&
	      vcpu->arch.mmio_gfn == gpa >> PAGE_SHIFT)
		return true;

	return false;
}

static inline unsigned long kvm_register_readl(struct kvm_vcpu *vcpu, int reg)
{
	unsigned long val = kvm_register_read(vcpu, reg);

	return is_64_bit_mode(vcpu) ? val : (u32)val;
}

static inline void kvm_register_writel(struct kvm_vcpu *vcpu,
				       int reg, unsigned long val)
{
	if (!is_64_bit_mode(vcpu))
		val = (u32)val;
	return kvm_register_write(vcpu, reg, val);
}

static inline bool kvm_check_has_quirk(struct kvm *kvm, u64 quirk)
{
	return !(kvm->arch.disabled_quirks & quirk);
}

static inline bool kvm_vcpu_latch_init(struct kvm_vcpu *vcpu)
{
	return is_smm(vcpu) || kvm_x86_ops.apic_init_signal_blocked(vcpu);
}

void kvm_inject_realmode_interrupt(struct kvm_vcpu *vcpu, int irq, int inc_eip);

void kvm_write_tsc(struct kvm_vcpu *vcpu, struct msr_data *msr);
u64 get_kvmclock_ns(struct kvm *kvm);

int kvm_read_guest_virt(struct kvm_vcpu *vcpu,
	gva_t addr, void *val, unsigned int bytes,
	struct x86_exception *exception);

int kvm_write_guest_virt_system(struct kvm_vcpu *vcpu,
	gva_t addr, void *val, unsigned int bytes,
	struct x86_exception *exception);

int handle_ud(struct kvm_vcpu *vcpu);

void kvm_deliver_exception_payload(struct kvm_vcpu *vcpu);

void kvm_vcpu_mtrr_init(struct kvm_vcpu *vcpu);
u8 kvm_mtrr_get_guest_memory_type(struct kvm_vcpu *vcpu, gfn_t gfn);
bool kvm_mtrr_valid(struct kvm_vcpu *vcpu, u32 msr, u64 data);
int kvm_mtrr_set_msr(struct kvm_vcpu *vcpu, u32 msr, u64 data);
int kvm_mtrr_get_msr(struct kvm_vcpu *vcpu, u32 msr, u64 *pdata);
bool kvm_mtrr_check_gfn_range_consistency(struct kvm_vcpu *vcpu, gfn_t gfn,
					  int page_num);
bool kvm_vector_hashing_enabled(void);
void kvm_fixup_and_inject_pf_error(struct kvm_vcpu *vcpu, gva_t gva, u16 error_code);
int x86_emulate_instruction(struct kvm_vcpu *vcpu, gpa_t cr2_or_gpa,
			    int emulation_type, void *insn, int insn_len);
fastpath_t handle_fastpath_set_msr_irqoff(struct kvm_vcpu *vcpu);

extern u64 host_xcr0;
extern u64 supported_xcr0;
extern u64 supported_xss;

static inline bool kvm_mpx_supported(void)
{
	return (supported_xcr0 & (XFEATURE_MASK_BNDREGS | XFEATURE_MASK_BNDCSR))
		== (XFEATURE_MASK_BNDREGS | XFEATURE_MASK_BNDCSR);
}

extern unsigned int min_timer_period_us;

extern bool enable_vmware_backdoor;

extern int pi_inject_timer;

extern struct static_key kvm_no_apic_vcpu;

static inline u64 nsec_to_cycles(struct kvm_vcpu *vcpu, u64 nsec)
{
	return pvclock_scale_delta(nsec, vcpu->arch.virtual_tsc_mult,
				   vcpu->arch.virtual_tsc_shift);
}

/* Same "calling convention" as do_div:
 * - divide (n << 32) by base
 * - put result in n
 * - return remainder
 */
#define do_shl32_div32(n, base)					\
	({							\
	    u32 __quot, __rem;					\
	    asm("divl %2" : "=a" (__quot), "=d" (__rem)		\
			: "rm" (base), "0" (0), "1" ((u32) n));	\
	    n = __quot;						\
	    __rem;						\
	 })

static inline bool kvm_mwait_in_guest(struct kvm *kvm)
{
	return kvm->arch.mwait_in_guest;
}

static inline bool kvm_hlt_in_guest(struct kvm *kvm)
{
	return kvm->arch.hlt_in_guest;
}

static inline bool kvm_pause_in_guest(struct kvm *kvm)
{
	return kvm->arch.pause_in_guest;
}

static inline bool kvm_cstate_in_guest(struct kvm *kvm)
{
	return kvm->arch.cstate_in_guest;
}

DECLARE_PER_CPU(struct kvm_vcpu *, current_vcpu);

static inline void kvm_before_interrupt(struct kvm_vcpu *vcpu)
{
	__this_cpu_write(current_vcpu, vcpu);
}

static inline void kvm_after_interrupt(struct kvm_vcpu *vcpu)
{
	__this_cpu_write(current_vcpu, NULL);
}


static inline bool kvm_pat_valid(u64 data)
{
	if (data & 0xF8F8F8F8F8F8F8F8ull)
		return false;
	/* 0, 1, 4, 5, 6, 7 are valid values.  */
	return (data | ((data & 0x0202020202020202ull) << 1)) == data;
}

static inline bool kvm_dr7_valid(u64 data)
{
	/* Bits [63:32] are reserved */
	return !(data >> 32);
}
static inline bool kvm_dr6_valid(u64 data)
{
	/* Bits [63:32] are reserved */
	return !(data >> 32);
}

void kvm_load_guest_xsave_state(struct kvm_vcpu *vcpu);
void kvm_load_host_xsave_state(struct kvm_vcpu *vcpu);
int kvm_spec_ctrl_test_value(u64 value);
int kvm_valid_cr4(struct kvm_vcpu *vcpu, unsigned long cr4);
bool kvm_vcpu_exit_request(struct kvm_vcpu *vcpu);
int kvm_handle_memory_failure(struct kvm_vcpu *vcpu, int r,
			      struct x86_exception *e);
int kvm_handle_invpcid(struct kvm_vcpu *vcpu, unsigned long type, gva_t gva);
bool kvm_msr_allowed(struct kvm_vcpu *vcpu, u32 index, u32 type);

/*
 * Internal error codes that are used to indicate that MSR emulation encountered
 * an error that should result in #GP in the guest, unless userspace
 * handles it.
 */
#define  KVM_MSR_RET_INVALID	2	/* in-kernel MSR emulation #GP condition */
#define  KVM_MSR_RET_FILTERED	3	/* #GP due to userspace MSR filter */

#define __cr4_reserved_bits(__cpu_has, __c)             \
({                                                      \
	u64 __reserved_bits = CR4_RESERVED_BITS;        \
                                                        \
	if (!__cpu_has(__c, X86_FEATURE_XSAVE))         \
		__reserved_bits |= X86_CR4_OSXSAVE;     \
	if (!__cpu_has(__c, X86_FEATURE_SMEP))          \
		__reserved_bits |= X86_CR4_SMEP;        \
	if (!__cpu_has(__c, X86_FEATURE_SMAP))          \
		__reserved_bits |= X86_CR4_SMAP;        \
	if (!__cpu_has(__c, X86_FEATURE_FSGSBASE))      \
		__reserved_bits |= X86_CR4_FSGSBASE;    \
	if (!__cpu_has(__c, X86_FEATURE_PKU))           \
		__reserved_bits |= X86_CR4_PKE;         \
	if (!__cpu_has(__c, X86_FEATURE_LA57))          \
		__reserved_bits |= X86_CR4_LA57;        \
	if (!__cpu_has(__c, X86_FEATURE_UMIP))          \
		__reserved_bits |= X86_CR4_UMIP;        \
	if (!__cpu_has(__c, X86_FEATURE_VMX))           \
		__reserved_bits |= X86_CR4_VMXE;        \
<<<<<<< HEAD
=======
	if (!__cpu_has(__c, X86_FEATURE_PCID))          \
		__reserved_bits |= X86_CR4_PCIDE;       \
>>>>>>> 4e026225
	__reserved_bits;                                \
})

#endif<|MERGE_RESOLUTION|>--- conflicted
+++ resolved
@@ -404,11 +404,8 @@
 		__reserved_bits |= X86_CR4_UMIP;        \
 	if (!__cpu_has(__c, X86_FEATURE_VMX))           \
 		__reserved_bits |= X86_CR4_VMXE;        \
-<<<<<<< HEAD
-=======
 	if (!__cpu_has(__c, X86_FEATURE_PCID))          \
 		__reserved_bits |= X86_CR4_PCIDE;       \
->>>>>>> 4e026225
 	__reserved_bits;                                \
 })
 
