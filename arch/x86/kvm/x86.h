/* SPDX-License-Identifier: GPL-2.0 */
#ifndef ARCH_X86_KVM_X86_H
#define ARCH_X86_KVM_X86_H

#include <linux/kvm_host.h>
#include <asm/pvclock.h>
#include "kvm_cache_regs.h"

#define KVM_DEFAULT_PLE_GAP		128
#define KVM_VMX_DEFAULT_PLE_WINDOW	4096
#define KVM_DEFAULT_PLE_WINDOW_GROW	2
#define KVM_DEFAULT_PLE_WINDOW_SHRINK	0
#define KVM_VMX_DEFAULT_PLE_WINDOW_MAX	UINT_MAX
#define KVM_SVM_DEFAULT_PLE_WINDOW_MAX	USHRT_MAX
#define KVM_SVM_DEFAULT_PLE_WINDOW	3000

static inline unsigned int __grow_ple_window(unsigned int val,
		unsigned int base, unsigned int modifier, unsigned int max)
{
	u64 ret = val;

	if (modifier < 1)
		return base;

	if (modifier < base)
		ret *= modifier;
	else
		ret += modifier;

	return min(ret, (u64)max);
}

static inline unsigned int __shrink_ple_window(unsigned int val,
		unsigned int base, unsigned int modifier, unsigned int min)
{
	if (modifier < 1)
		return base;

	if (modifier < base)
		val /= modifier;
	else
		val -= modifier;

	return max(val, min);
}

#define MSR_IA32_CR_PAT_DEFAULT  0x0007040600070406ULL

static inline void kvm_clear_exception_queue(struct kvm_vcpu *vcpu)
{
	vcpu->arch.exception.pending = false;
	vcpu->arch.exception.injected = false;
}

static inline void kvm_queue_interrupt(struct kvm_vcpu *vcpu, u8 vector,
	bool soft)
{
	vcpu->arch.interrupt.injected = true;
	vcpu->arch.interrupt.soft = soft;
	vcpu->arch.interrupt.nr = vector;
}

static inline void kvm_clear_interrupt_queue(struct kvm_vcpu *vcpu)
{
	vcpu->arch.interrupt.injected = false;
}

static inline bool kvm_event_needs_reinjection(struct kvm_vcpu *vcpu)
{
	return vcpu->arch.exception.injected || vcpu->arch.interrupt.injected ||
		vcpu->arch.nmi_injected;
}

static inline bool kvm_exception_is_soft(unsigned int nr)
{
	return (nr == BP_VECTOR) || (nr == OF_VECTOR);
}

static inline bool is_protmode(struct kvm_vcpu *vcpu)
{
	return kvm_read_cr0_bits(vcpu, X86_CR0_PE);
}

static inline int is_long_mode(struct kvm_vcpu *vcpu)
{
#ifdef CONFIG_X86_64
	return vcpu->arch.efer & EFER_LMA;
#else
	return 0;
#endif
}

static inline bool is_64_bit_mode(struct kvm_vcpu *vcpu)
{
	int cs_db, cs_l;

	if (!is_long_mode(vcpu))
		return false;
	kvm_x86_ops->get_cs_db_l_bits(vcpu, &cs_db, &cs_l);
	return cs_l;
}

static inline bool is_la57_mode(struct kvm_vcpu *vcpu)
{
#ifdef CONFIG_X86_64
	return (vcpu->arch.efer & EFER_LMA) &&
		 kvm_read_cr4_bits(vcpu, X86_CR4_LA57);
#else
	return 0;
#endif
}

static inline bool x86_exception_has_error_code(unsigned int vector)
{
	static u32 exception_has_error_code = BIT(DF_VECTOR) | BIT(TS_VECTOR) |
			BIT(NP_VECTOR) | BIT(SS_VECTOR) | BIT(GP_VECTOR) |
			BIT(PF_VECTOR) | BIT(AC_VECTOR);

	return (1U << vector) & exception_has_error_code;
}

static inline bool mmu_is_nested(struct kvm_vcpu *vcpu)
{
	return vcpu->arch.walk_mmu == &vcpu->arch.nested_mmu;
}

static inline int is_pae(struct kvm_vcpu *vcpu)
{
	return kvm_read_cr4_bits(vcpu, X86_CR4_PAE);
}

static inline int is_pse(struct kvm_vcpu *vcpu)
{
	return kvm_read_cr4_bits(vcpu, X86_CR4_PSE);
}

static inline int is_paging(struct kvm_vcpu *vcpu)
{
	return likely(kvm_read_cr0_bits(vcpu, X86_CR0_PG));
}

static inline u32 bit(int bitno)
{
	return 1 << (bitno & 31);
}

static inline u8 vcpu_virt_addr_bits(struct kvm_vcpu *vcpu)
{
	return kvm_read_cr4_bits(vcpu, X86_CR4_LA57) ? 57 : 48;
}

static inline u8 ctxt_virt_addr_bits(struct x86_emulate_ctxt *ctxt)
{
	return (ctxt->ops->get_cr(ctxt, 4) & X86_CR4_LA57) ? 57 : 48;
}

static inline u64 get_canonical(u64 la, u8 vaddr_bits)
{
	return ((int64_t)la << (64 - vaddr_bits)) >> (64 - vaddr_bits);
}

static inline bool is_noncanonical_address(u64 la, struct kvm_vcpu *vcpu)
{
#ifdef CONFIG_X86_64
	return get_canonical(la, vcpu_virt_addr_bits(vcpu)) != la;
#else
	return false;
#endif
}

static inline bool emul_is_noncanonical_address(u64 la,
						struct x86_emulate_ctxt *ctxt)
{
#ifdef CONFIG_X86_64
	return get_canonical(la, ctxt_virt_addr_bits(ctxt)) != la;
#else
	return false;
#endif
}

static inline void vcpu_cache_mmio_info(struct kvm_vcpu *vcpu,
					gva_t gva, gfn_t gfn, unsigned access)
{
	u64 gen = kvm_memslots(vcpu->kvm)->generation;

	if (unlikely(gen & 1))
		return;

	/*
	 * If this is a shadow nested page table, the "GVA" is
	 * actually a nGPA.
	 */
	vcpu->arch.mmio_gva = mmu_is_nested(vcpu) ? 0 : gva & PAGE_MASK;
	vcpu->arch.access = access;
	vcpu->arch.mmio_gfn = gfn;
	vcpu->arch.mmio_gen = gen;
}

static inline bool vcpu_match_mmio_gen(struct kvm_vcpu *vcpu)
{
	return vcpu->arch.mmio_gen == kvm_memslots(vcpu->kvm)->generation;
}

/*
 * Clear the mmio cache info for the given gva. If gva is MMIO_GVA_ANY, we
 * clear all mmio cache info.
 */
#define MMIO_GVA_ANY (~(gva_t)0)

static inline void vcpu_clear_mmio_info(struct kvm_vcpu *vcpu, gva_t gva)
{
	if (gva != MMIO_GVA_ANY && vcpu->arch.mmio_gva != (gva & PAGE_MASK))
		return;

	vcpu->arch.mmio_gva = 0;
}

static inline bool vcpu_match_mmio_gva(struct kvm_vcpu *vcpu, unsigned long gva)
{
	if (vcpu_match_mmio_gen(vcpu) && vcpu->arch.mmio_gva &&
	      vcpu->arch.mmio_gva == (gva & PAGE_MASK))
		return true;

	return false;
}

static inline bool vcpu_match_mmio_gpa(struct kvm_vcpu *vcpu, gpa_t gpa)
{
	if (vcpu_match_mmio_gen(vcpu) && vcpu->arch.mmio_gfn &&
	      vcpu->arch.mmio_gfn == gpa >> PAGE_SHIFT)
		return true;

	return false;
}

static inline unsigned long kvm_register_readl(struct kvm_vcpu *vcpu,
					       enum kvm_reg reg)
{
	unsigned long val = kvm_register_read(vcpu, reg);

	return is_64_bit_mode(vcpu) ? val : (u32)val;
}

static inline void kvm_register_writel(struct kvm_vcpu *vcpu,
				       enum kvm_reg reg,
				       unsigned long val)
{
	if (!is_64_bit_mode(vcpu))
		val = (u32)val;
	return kvm_register_write(vcpu, reg, val);
}

static inline bool kvm_check_has_quirk(struct kvm *kvm, u64 quirk)
{
	return !(kvm->arch.disabled_quirks & quirk);
}

void kvm_set_pending_timer(struct kvm_vcpu *vcpu);
int kvm_inject_realmode_interrupt(struct kvm_vcpu *vcpu, int irq, int inc_eip);

void kvm_write_tsc(struct kvm_vcpu *vcpu, struct msr_data *msr);
u64 get_kvmclock_ns(struct kvm *kvm);

int kvm_read_guest_virt(struct kvm_vcpu *vcpu,
	gva_t addr, void *val, unsigned int bytes,
	struct x86_exception *exception);

int kvm_write_guest_virt_system(struct kvm_vcpu *vcpu,
	gva_t addr, void *val, unsigned int bytes,
	struct x86_exception *exception);

int handle_ud(struct kvm_vcpu *vcpu);

void kvm_vcpu_mtrr_init(struct kvm_vcpu *vcpu);
u8 kvm_mtrr_get_guest_memory_type(struct kvm_vcpu *vcpu, gfn_t gfn);
bool kvm_mtrr_valid(struct kvm_vcpu *vcpu, u32 msr, u64 data);
int kvm_mtrr_set_msr(struct kvm_vcpu *vcpu, u32 msr, u64 data);
int kvm_mtrr_get_msr(struct kvm_vcpu *vcpu, u32 msr, u64 *pdata);
bool kvm_mtrr_check_gfn_range_consistency(struct kvm_vcpu *vcpu, gfn_t gfn,
					  int page_num);
bool kvm_vector_hashing_enabled(void);
int x86_emulate_instruction(struct kvm_vcpu *vcpu, unsigned long cr2,
			    int emulation_type, void *insn, int insn_len);

#define KVM_SUPPORTED_XCR0     (XFEATURE_MASK_FP | XFEATURE_MASK_SSE \
				| XFEATURE_MASK_YMM | XFEATURE_MASK_BNDREGS \
				| XFEATURE_MASK_BNDCSR | XFEATURE_MASK_AVX512 \
				| XFEATURE_MASK_PKRU)
extern u64 host_xcr0;

extern u64 kvm_supported_xcr0(void);

extern unsigned int min_timer_period_us;

extern unsigned int lapic_timer_advance_ns;

extern bool enable_vmware_backdoor;

extern struct static_key kvm_no_apic_vcpu;

static inline u64 nsec_to_cycles(struct kvm_vcpu *vcpu, u64 nsec)
{
	return pvclock_scale_delta(nsec, vcpu->arch.virtual_tsc_mult,
				   vcpu->arch.virtual_tsc_shift);
}

/* Same "calling convention" as do_div:
 * - divide (n << 32) by base
 * - put result in n
 * - return remainder
 */
#define do_shl32_div32(n, base)					\
	({							\
	    u32 __quot, __rem;					\
	    asm("divl %2" : "=a" (__quot), "=d" (__rem)		\
			: "rm" (base), "0" (0), "1" ((u32) n));	\
	    n = __quot;						\
	    __rem;						\
	 })

static inline bool kvm_mwait_in_guest(struct kvm *kvm)
{
	return kvm->arch.mwait_in_guest;
}

static inline bool kvm_hlt_in_guest(struct kvm *kvm)
{
	return kvm->arch.hlt_in_guest;
}

static inline bool kvm_pause_in_guest(struct kvm *kvm)
{
	return kvm->arch.pause_in_guest;
}

DECLARE_PER_CPU(struct kvm_vcpu *, current_vcpu);

static inline void kvm_before_interrupt(struct kvm_vcpu *vcpu)
{
	__this_cpu_write(current_vcpu, vcpu);
}

static inline void kvm_after_interrupt(struct kvm_vcpu *vcpu)
{
	__this_cpu_write(current_vcpu, NULL);
}

<<<<<<< HEAD
=======

static inline bool kvm_pat_valid(u64 data)
{
	if (data & 0xF8F8F8F8F8F8F8F8ull)
		return false;
	/* 0, 1, 4, 5, 6, 7 are valid values.  */
	return (data | ((data & 0x0202020202020202ull) << 1)) == data;
}

void kvm_load_guest_xcr0(struct kvm_vcpu *vcpu);
void kvm_put_guest_xcr0(struct kvm_vcpu *vcpu);

>>>>>>> 407d19ab
#endif<|MERGE_RESOLUTION|>--- conflicted
+++ resolved
@@ -183,7 +183,7 @@
 {
 	u64 gen = kvm_memslots(vcpu->kvm)->generation;
 
-	if (unlikely(gen & 1))
+	if (unlikely(gen & KVM_MEMSLOT_GEN_UPDATE_IN_PROGRESS))
 		return;
 
 	/*
@@ -270,6 +270,8 @@
 	struct x86_exception *exception);
 
 int handle_ud(struct kvm_vcpu *vcpu);
+
+void kvm_deliver_exception_payload(struct kvm_vcpu *vcpu);
 
 void kvm_vcpu_mtrr_init(struct kvm_vcpu *vcpu);
 u8 kvm_mtrr_get_guest_memory_type(struct kvm_vcpu *vcpu, gfn_t gfn);
@@ -291,8 +293,6 @@
 extern u64 kvm_supported_xcr0(void);
 
 extern unsigned int min_timer_period_us;
-
-extern unsigned int lapic_timer_advance_ns;
 
 extern bool enable_vmware_backdoor;
 
@@ -345,8 +345,6 @@
 	__this_cpu_write(current_vcpu, NULL);
 }
 
-<<<<<<< HEAD
-=======
 
 static inline bool kvm_pat_valid(u64 data)
 {
@@ -359,5 +357,4 @@
 void kvm_load_guest_xcr0(struct kvm_vcpu *vcpu);
 void kvm_put_guest_xcr0(struct kvm_vcpu *vcpu);
 
->>>>>>> 407d19ab
 #endif