// SPDX-License-Identifier: GPL-2.0-only
/*
 * Kernel-based Virtual Machine driver for Linux
 *
 * AMD SVM support
 *
 * Copyright (C) 2006 Qumranet, Inc.
 * Copyright 2010 Red Hat, Inc. and/or its affiliates.
 *
 * Authors:
 *   Yaniv Kamay  <yaniv@qumranet.com>
 *   Avi Kivity   <avi@qumranet.com>
 */

#define pr_fmt(fmt) "SVM: " fmt

#include <linux/kvm_types.h>
#include <linux/kvm_host.h>
#include <linux/kernel.h>

#include <asm/msr-index.h>
#include <asm/debugreg.h>

#include "kvm_emulate.h"
#include "trace.h"
#include "mmu.h"
#include "x86.h"
#include "cpuid.h"
#include "lapic.h"
#include "svm.h"

static void nested_svm_inject_npf_exit(struct kvm_vcpu *vcpu,
				       struct x86_exception *fault)
{
	struct vcpu_svm *svm = to_svm(vcpu);

	if (svm->vmcb->control.exit_code != SVM_EXIT_NPF) {
		/*
		 * TODO: track the cause of the nested page fault, and
		 * correctly fill in the high bits of exit_info_1.
		 */
		svm->vmcb->control.exit_code = SVM_EXIT_NPF;
		svm->vmcb->control.exit_code_hi = 0;
		svm->vmcb->control.exit_info_1 = (1ULL << 32);
		svm->vmcb->control.exit_info_2 = fault->address;
	}

	svm->vmcb->control.exit_info_1 &= ~0xffffffffULL;
	svm->vmcb->control.exit_info_1 |= fault->error_code;

	nested_svm_vmexit(svm);
}

static void svm_inject_page_fault_nested(struct kvm_vcpu *vcpu, struct x86_exception *fault)
{
       struct vcpu_svm *svm = to_svm(vcpu);
       WARN_ON(!is_guest_mode(vcpu));

       if (vmcb_is_intercept(&svm->nested.ctl, INTERCEPT_EXCEPTION_OFFSET + PF_VECTOR) &&
	   !svm->nested.nested_run_pending) {
               svm->vmcb->control.exit_code = SVM_EXIT_EXCP_BASE + PF_VECTOR;
               svm->vmcb->control.exit_code_hi = 0;
               svm->vmcb->control.exit_info_1 = fault->error_code;
               svm->vmcb->control.exit_info_2 = fault->address;
               nested_svm_vmexit(svm);
       } else {
               kvm_inject_page_fault(vcpu, fault);
       }
}

static u64 nested_svm_get_tdp_pdptr(struct kvm_vcpu *vcpu, int index)
{
	struct vcpu_svm *svm = to_svm(vcpu);
	u64 cr3 = svm->nested.ctl.nested_cr3;
	u64 pdpte;
	int ret;

	ret = kvm_vcpu_read_guest_page(vcpu, gpa_to_gfn(cr3), &pdpte,
				       offset_in_page(cr3) + index * 8, 8);
	if (ret)
		return 0;
	return pdpte;
}

static unsigned long nested_svm_get_tdp_cr3(struct kvm_vcpu *vcpu)
{
	struct vcpu_svm *svm = to_svm(vcpu);

	return svm->nested.ctl.nested_cr3;
}

static void nested_svm_init_mmu_context(struct kvm_vcpu *vcpu)
{
	struct vcpu_svm *svm = to_svm(vcpu);
	struct vmcb *hsave = svm->nested.hsave;

	WARN_ON(mmu_is_nested(vcpu));

	vcpu->arch.mmu = &vcpu->arch.guest_mmu;
	kvm_init_shadow_npt_mmu(vcpu, X86_CR0_PG, hsave->save.cr4, hsave->save.efer,
				svm->nested.ctl.nested_cr3);
	vcpu->arch.mmu->get_guest_pgd     = nested_svm_get_tdp_cr3;
	vcpu->arch.mmu->get_pdptr         = nested_svm_get_tdp_pdptr;
	vcpu->arch.mmu->inject_page_fault = nested_svm_inject_npf_exit;
	reset_shadow_zero_bits_mask(vcpu, vcpu->arch.mmu);
	vcpu->arch.walk_mmu              = &vcpu->arch.nested_mmu;
}

static void nested_svm_uninit_mmu_context(struct kvm_vcpu *vcpu)
{
	vcpu->arch.mmu = &vcpu->arch.root_mmu;
	vcpu->arch.walk_mmu = &vcpu->arch.root_mmu;
}

void recalc_intercepts(struct vcpu_svm *svm)
{
	struct vmcb_control_area *c, *h, *g;
	unsigned int i;

	vmcb_mark_dirty(svm->vmcb, VMCB_INTERCEPTS);

	if (!is_guest_mode(&svm->vcpu))
		return;

	c = &svm->vmcb->control;
	h = &svm->nested.hsave->control;
	g = &svm->nested.ctl;

	for (i = 0; i < MAX_INTERCEPT; i++)
		c->intercepts[i] = h->intercepts[i];

	if (g->int_ctl & V_INTR_MASKING_MASK) {
		/* We only want the cr8 intercept bits of L1 */
		vmcb_clr_intercept(c, INTERCEPT_CR8_READ);
		vmcb_clr_intercept(c, INTERCEPT_CR8_WRITE);

		/*
		 * Once running L2 with HF_VINTR_MASK, EFLAGS.IF does not
		 * affect any interrupt we may want to inject; therefore,
		 * interrupt window vmexits are irrelevant to L0.
		 */
		vmcb_clr_intercept(c, INTERCEPT_VINTR);
	}

	/* We don't want to see VMMCALLs from a nested guest */
	vmcb_clr_intercept(c, INTERCEPT_VMMCALL);

	for (i = 0; i < MAX_INTERCEPT; i++)
		c->intercepts[i] |= g->intercepts[i];
}

static void copy_vmcb_control_area(struct vmcb_control_area *dst,
				   struct vmcb_control_area *from)
{
	unsigned int i;

	for (i = 0; i < MAX_INTERCEPT; i++)
		dst->intercepts[i] = from->intercepts[i];

	dst->iopm_base_pa         = from->iopm_base_pa;
	dst->msrpm_base_pa        = from->msrpm_base_pa;
	dst->tsc_offset           = from->tsc_offset;
	/* asid not copied, it is handled manually for svm->vmcb.  */
	dst->tlb_ctl              = from->tlb_ctl;
	dst->int_ctl              = from->int_ctl;
	dst->int_vector           = from->int_vector;
	dst->int_state            = from->int_state;
	dst->exit_code            = from->exit_code;
	dst->exit_code_hi         = from->exit_code_hi;
	dst->exit_info_1          = from->exit_info_1;
	dst->exit_info_2          = from->exit_info_2;
	dst->exit_int_info        = from->exit_int_info;
	dst->exit_int_info_err    = from->exit_int_info_err;
	dst->nested_ctl           = from->nested_ctl;
	dst->event_inj            = from->event_inj;
	dst->event_inj_err        = from->event_inj_err;
	dst->nested_cr3           = from->nested_cr3;
	dst->virt_ext              = from->virt_ext;
	dst->pause_filter_count   = from->pause_filter_count;
	dst->pause_filter_thresh  = from->pause_filter_thresh;
}

static bool nested_svm_vmrun_msrpm(struct vcpu_svm *svm)
{
	/*
	 * This function merges the msr permission bitmaps of kvm and the
	 * nested vmcb. It is optimized in that it only merges the parts where
	 * the kvm msr permission bitmap may contain zero bits
	 */
	int i;

	if (!(vmcb_is_intercept(&svm->nested.ctl, INTERCEPT_MSR_PROT)))
		return true;

	for (i = 0; i < MSRPM_OFFSETS; i++) {
		u32 value, p;
		u64 offset;

		if (msrpm_offsets[i] == 0xffffffff)
			break;

		p      = msrpm_offsets[i];
		offset = svm->nested.ctl.msrpm_base_pa + (p * 4);

		if (kvm_vcpu_read_guest(&svm->vcpu, offset, &value, 4))
			return false;

		svm->nested.msrpm[p] = svm->msrpm[p] | value;
	}

	svm->vmcb->control.msrpm_base_pa = __sme_set(__pa(svm->nested.msrpm));

	return true;
}

static bool svm_get_nested_state_pages(struct kvm_vcpu *vcpu)
{
	struct vcpu_svm *svm = to_svm(vcpu);

	if (WARN_ON(!is_guest_mode(vcpu)))
		return true;

	if (!nested_svm_vmrun_msrpm(svm)) {
		vcpu->run->exit_reason = KVM_EXIT_INTERNAL_ERROR;
		vcpu->run->internal.suberror =
			KVM_INTERNAL_ERROR_EMULATION;
		vcpu->run->internal.ndata = 0;
		return false;
	}
<<<<<<< HEAD

	return true;
}

=======

	return true;
}

>>>>>>> 4e026225
static bool nested_vmcb_check_controls(struct vmcb_control_area *control)
{
	if ((vmcb_is_intercept(control, INTERCEPT_VMRUN)) == 0)
		return false;

	if (control->asid == 0)
		return false;

	if ((control->nested_ctl & SVM_NESTED_CTL_NP_ENABLE) &&
	    !npt_enabled)
		return false;

	return true;
}

static bool nested_vmcb_checks(struct vcpu_svm *svm, struct vmcb *vmcb12)
{
<<<<<<< HEAD
=======
	struct kvm_vcpu *vcpu = &svm->vcpu;
>>>>>>> 4e026225
	bool vmcb12_lma;

	if ((vmcb12->save.efer & EFER_SVME) == 0)
		return false;

	if (((vmcb12->save.cr0 & X86_CR0_CD) == 0) && (vmcb12->save.cr0 & X86_CR0_NW))
		return false;

	if (!kvm_dr6_valid(vmcb12->save.dr6) || !kvm_dr7_valid(vmcb12->save.dr7))
		return false;

	vmcb12_lma = (vmcb12->save.efer & EFER_LME) && (vmcb12->save.cr0 & X86_CR0_PG);

<<<<<<< HEAD
	if (!vmcb12_lma) {
		if (vmcb12->save.cr4 & X86_CR4_PAE) {
			if (vmcb12->save.cr3 & MSR_CR3_LEGACY_PAE_RESERVED_MASK)
				return false;
		} else {
			if (vmcb12->save.cr3 & MSR_CR3_LEGACY_RESERVED_MASK)
				return false;
		}
	} else {
		if (!(vmcb12->save.cr4 & X86_CR4_PAE) ||
		    !(vmcb12->save.cr0 & X86_CR0_PE) ||
		    (vmcb12->save.cr3 & MSR_CR3_LONG_MBZ_MASK))
=======
	if (vmcb12_lma) {
		if (!(vmcb12->save.cr4 & X86_CR4_PAE) ||
		    !(vmcb12->save.cr0 & X86_CR0_PE) ||
		    (vmcb12->save.cr3 & vcpu->arch.cr3_lm_rsvd_bits))
>>>>>>> 4e026225
			return false;
	}
	if (kvm_valid_cr4(&svm->vcpu, vmcb12->save.cr4))
		return false;

	return nested_vmcb_check_controls(&vmcb12->control);
}

static void load_nested_vmcb_control(struct vcpu_svm *svm,
				     struct vmcb_control_area *control)
{
	copy_vmcb_control_area(&svm->nested.ctl, control);

	/* Copy it here because nested_svm_check_controls will check it.  */
	svm->nested.ctl.asid           = control->asid;
	svm->nested.ctl.msrpm_base_pa &= ~0x0fffULL;
	svm->nested.ctl.iopm_base_pa  &= ~0x0fffULL;
}
<<<<<<< HEAD

/*
 * Synchronize fields that are written by the processor, so that
 * they can be copied back into the nested_vmcb.
 */
void sync_nested_vmcb_control(struct vcpu_svm *svm)
{
	u32 mask;
	svm->nested.ctl.event_inj      = svm->vmcb->control.event_inj;
	svm->nested.ctl.event_inj_err  = svm->vmcb->control.event_inj_err;

	/* Only a few fields of int_ctl are written by the processor.  */
	mask = V_IRQ_MASK | V_TPR_MASK;
	if (!(svm->nested.ctl.int_ctl & V_INTR_MASKING_MASK) &&
	    svm_is_intercept(svm, INTERCEPT_VINTR)) {
		/*
		 * In order to request an interrupt window, L0 is usurping
		 * svm->vmcb->control.int_ctl and possibly setting V_IRQ
		 * even if it was clear in L1's VMCB.  Restoring it would be
		 * wrong.  However, in this case V_IRQ will remain true until
		 * interrupt_window_interception calls svm_clear_vintr and
		 * restores int_ctl.  We can just leave it aside.
		 */
		mask &= ~V_IRQ_MASK;
	}
	svm->nested.ctl.int_ctl        &= ~mask;
	svm->nested.ctl.int_ctl        |= svm->vmcb->control.int_ctl & mask;
}

/*
 * Transfer any event that L0 or L1 wanted to inject into L2 to
 * EXIT_INT_INFO.
 */
static void nested_vmcb_save_pending_event(struct vcpu_svm *svm,
					   struct vmcb *vmcb12)
{
	struct kvm_vcpu *vcpu = &svm->vcpu;
	u32 exit_int_info = 0;
	unsigned int nr;

	if (vcpu->arch.exception.injected) {
		nr = vcpu->arch.exception.nr;
		exit_int_info = nr | SVM_EVTINJ_VALID | SVM_EVTINJ_TYPE_EXEPT;

		if (vcpu->arch.exception.has_error_code) {
			exit_int_info |= SVM_EVTINJ_VALID_ERR;
			vmcb12->control.exit_int_info_err =
				vcpu->arch.exception.error_code;
		}

	} else if (vcpu->arch.nmi_injected) {
		exit_int_info = SVM_EVTINJ_VALID | SVM_EVTINJ_TYPE_NMI;

	} else if (vcpu->arch.interrupt.injected) {
		nr = vcpu->arch.interrupt.nr;
		exit_int_info = nr | SVM_EVTINJ_VALID;

		if (vcpu->arch.interrupt.soft)
			exit_int_info |= SVM_EVTINJ_TYPE_SOFT;
		else
			exit_int_info |= SVM_EVTINJ_TYPE_INTR;
	}

=======

/*
 * Synchronize fields that are written by the processor, so that
 * they can be copied back into the nested_vmcb.
 */
void sync_nested_vmcb_control(struct vcpu_svm *svm)
{
	u32 mask;
	svm->nested.ctl.event_inj      = svm->vmcb->control.event_inj;
	svm->nested.ctl.event_inj_err  = svm->vmcb->control.event_inj_err;

	/* Only a few fields of int_ctl are written by the processor.  */
	mask = V_IRQ_MASK | V_TPR_MASK;
	if (!(svm->nested.ctl.int_ctl & V_INTR_MASKING_MASK) &&
	    svm_is_intercept(svm, INTERCEPT_VINTR)) {
		/*
		 * In order to request an interrupt window, L0 is usurping
		 * svm->vmcb->control.int_ctl and possibly setting V_IRQ
		 * even if it was clear in L1's VMCB.  Restoring it would be
		 * wrong.  However, in this case V_IRQ will remain true until
		 * interrupt_window_interception calls svm_clear_vintr and
		 * restores int_ctl.  We can just leave it aside.
		 */
		mask &= ~V_IRQ_MASK;
	}
	svm->nested.ctl.int_ctl        &= ~mask;
	svm->nested.ctl.int_ctl        |= svm->vmcb->control.int_ctl & mask;
}

/*
 * Transfer any event that L0 or L1 wanted to inject into L2 to
 * EXIT_INT_INFO.
 */
static void nested_vmcb_save_pending_event(struct vcpu_svm *svm,
					   struct vmcb *vmcb12)
{
	struct kvm_vcpu *vcpu = &svm->vcpu;
	u32 exit_int_info = 0;
	unsigned int nr;

	if (vcpu->arch.exception.injected) {
		nr = vcpu->arch.exception.nr;
		exit_int_info = nr | SVM_EVTINJ_VALID | SVM_EVTINJ_TYPE_EXEPT;

		if (vcpu->arch.exception.has_error_code) {
			exit_int_info |= SVM_EVTINJ_VALID_ERR;
			vmcb12->control.exit_int_info_err =
				vcpu->arch.exception.error_code;
		}

	} else if (vcpu->arch.nmi_injected) {
		exit_int_info = SVM_EVTINJ_VALID | SVM_EVTINJ_TYPE_NMI;

	} else if (vcpu->arch.interrupt.injected) {
		nr = vcpu->arch.interrupt.nr;
		exit_int_info = nr | SVM_EVTINJ_VALID;

		if (vcpu->arch.interrupt.soft)
			exit_int_info |= SVM_EVTINJ_TYPE_SOFT;
		else
			exit_int_info |= SVM_EVTINJ_TYPE_INTR;
	}

>>>>>>> 4e026225
	vmcb12->control.exit_int_info = exit_int_info;
}

static inline bool nested_npt_enabled(struct vcpu_svm *svm)
{
	return svm->nested.ctl.nested_ctl & SVM_NESTED_CTL_NP_ENABLE;
}

/*
 * Load guest's/host's cr3 on nested vmentry or vmexit. @nested_npt is true
 * if we are emulating VM-Entry into a guest with NPT enabled.
 */
static int nested_svm_load_cr3(struct kvm_vcpu *vcpu, unsigned long cr3,
			       bool nested_npt)
{
	if (cr3 & rsvd_bits(cpuid_maxphyaddr(vcpu), 63))
		return -EINVAL;

	if (!nested_npt && is_pae_paging(vcpu) &&
	    (cr3 != kvm_read_cr3(vcpu) || pdptrs_changed(vcpu))) {
		if (!load_pdptrs(vcpu, vcpu->arch.walk_mmu, cr3))
			return -EINVAL;
	}

	/*
	 * TODO: optimize unconditional TLB flush/MMU sync here and in
	 * kvm_init_shadow_npt_mmu().
	 */
	if (!nested_npt)
		kvm_mmu_new_pgd(vcpu, cr3, false, false);

	vcpu->arch.cr3 = cr3;
	kvm_register_mark_available(vcpu, VCPU_EXREG_CR3);
<<<<<<< HEAD

	kvm_init_mmu(vcpu, false);

	return 0;
}

=======

	kvm_init_mmu(vcpu, false);

	return 0;
}

>>>>>>> 4e026225
static void nested_prepare_vmcb_save(struct vcpu_svm *svm, struct vmcb *vmcb12)
{
	/* Load the nested guest state */
	svm->vmcb->save.es = vmcb12->save.es;
	svm->vmcb->save.cs = vmcb12->save.cs;
	svm->vmcb->save.ss = vmcb12->save.ss;
	svm->vmcb->save.ds = vmcb12->save.ds;
	svm->vmcb->save.gdtr = vmcb12->save.gdtr;
	svm->vmcb->save.idtr = vmcb12->save.idtr;
	kvm_set_rflags(&svm->vcpu, vmcb12->save.rflags);
	svm_set_efer(&svm->vcpu, vmcb12->save.efer);
	svm_set_cr0(&svm->vcpu, vmcb12->save.cr0);
	svm_set_cr4(&svm->vcpu, vmcb12->save.cr4);
	svm->vmcb->save.cr2 = svm->vcpu.arch.cr2 = vmcb12->save.cr2;
	kvm_rax_write(&svm->vcpu, vmcb12->save.rax);
	kvm_rsp_write(&svm->vcpu, vmcb12->save.rsp);
	kvm_rip_write(&svm->vcpu, vmcb12->save.rip);

	/* In case we don't even reach vcpu_run, the fields are not updated */
	svm->vmcb->save.rax = vmcb12->save.rax;
	svm->vmcb->save.rsp = vmcb12->save.rsp;
	svm->vmcb->save.rip = vmcb12->save.rip;
	svm->vmcb->save.dr7 = vmcb12->save.dr7;
	svm->vcpu.arch.dr6  = vmcb12->save.dr6;
	svm->vmcb->save.cpl = vmcb12->save.cpl;
}

static void nested_prepare_vmcb_control(struct vcpu_svm *svm)
{
	const u32 mask = V_INTR_MASKING_MASK | V_GIF_ENABLE_MASK | V_GIF_MASK;

	if (nested_npt_enabled(svm))
		nested_svm_init_mmu_context(&svm->vcpu);

	svm->vmcb->control.tsc_offset = svm->vcpu.arch.tsc_offset =
		svm->vcpu.arch.l1_tsc_offset + svm->nested.ctl.tsc_offset;

	svm->vmcb->control.int_ctl             =
		(svm->nested.ctl.int_ctl & ~mask) |
		(svm->nested.hsave->control.int_ctl & mask);

	svm->vmcb->control.virt_ext            = svm->nested.ctl.virt_ext;
	svm->vmcb->control.int_vector          = svm->nested.ctl.int_vector;
	svm->vmcb->control.int_state           = svm->nested.ctl.int_state;
	svm->vmcb->control.event_inj           = svm->nested.ctl.event_inj;
	svm->vmcb->control.event_inj_err       = svm->nested.ctl.event_inj_err;

	svm->vmcb->control.pause_filter_count  = svm->nested.ctl.pause_filter_count;
	svm->vmcb->control.pause_filter_thresh = svm->nested.ctl.pause_filter_thresh;

	/* Enter Guest-Mode */
	enter_guest_mode(&svm->vcpu);

	/*
	 * Merge guest and host intercepts - must be called  with vcpu in
	 * guest-mode to take affect here
	 */
	recalc_intercepts(svm);

	vmcb_mark_all_dirty(svm->vmcb);
}

int enter_svm_guest_mode(struct vcpu_svm *svm, u64 vmcb12_gpa,
			 struct vmcb *vmcb12)
{
	int ret;

	svm->nested.vmcb12_gpa = vmcb12_gpa;
	load_nested_vmcb_control(svm, &vmcb12->control);
	nested_prepare_vmcb_save(svm, vmcb12);
	nested_prepare_vmcb_control(svm);

	ret = nested_svm_load_cr3(&svm->vcpu, vmcb12->save.cr3,
				  nested_npt_enabled(svm));
	if (ret)
		return ret;

<<<<<<< HEAD
	svm_set_gif(svm, true);

=======
	if (!npt_enabled)
		svm->vcpu.arch.mmu->inject_page_fault = svm_inject_page_fault_nested;

	svm_set_gif(svm, true);

>>>>>>> 4e026225
	return 0;
}

int nested_svm_vmrun(struct vcpu_svm *svm)
{
	int ret;
	struct vmcb *vmcb12;
	struct vmcb *hsave = svm->nested.hsave;
	struct vmcb *vmcb = svm->vmcb;
	struct kvm_host_map map;
	u64 vmcb12_gpa;

	if (is_smm(&svm->vcpu)) {
		kvm_queue_exception(&svm->vcpu, UD_VECTOR);
		return 1;
	}

	vmcb12_gpa = svm->vmcb->save.rax;
	ret = kvm_vcpu_map(&svm->vcpu, gpa_to_gfn(vmcb12_gpa), &map);
	if (ret == -EINVAL) {
		kvm_inject_gp(&svm->vcpu, 0);
		return 1;
	} else if (ret) {
		return kvm_skip_emulated_instruction(&svm->vcpu);
	}

	ret = kvm_skip_emulated_instruction(&svm->vcpu);

	vmcb12 = map.hva;
<<<<<<< HEAD

	if (WARN_ON_ONCE(!svm->nested.initialized))
		return -EINVAL;

=======

	if (WARN_ON_ONCE(!svm->nested.initialized))
		return -EINVAL;

>>>>>>> 4e026225
	if (!nested_vmcb_checks(svm, vmcb12)) {
		vmcb12->control.exit_code    = SVM_EXIT_ERR;
		vmcb12->control.exit_code_hi = 0;
		vmcb12->control.exit_info_1  = 0;
		vmcb12->control.exit_info_2  = 0;
		goto out;
	}

	trace_kvm_nested_vmrun(svm->vmcb->save.rip, vmcb12_gpa,
			       vmcb12->save.rip,
			       vmcb12->control.int_ctl,
			       vmcb12->control.event_inj,
			       vmcb12->control.nested_ctl);

	trace_kvm_nested_intercepts(vmcb12->control.intercepts[INTERCEPT_CR] & 0xffff,
				    vmcb12->control.intercepts[INTERCEPT_CR] >> 16,
				    vmcb12->control.intercepts[INTERCEPT_EXCEPTION],
				    vmcb12->control.intercepts[INTERCEPT_WORD3],
				    vmcb12->control.intercepts[INTERCEPT_WORD4],
				    vmcb12->control.intercepts[INTERCEPT_WORD5]);

	/* Clear internal status */
	kvm_clear_exception_queue(&svm->vcpu);
	kvm_clear_interrupt_queue(&svm->vcpu);

	/*
	 * Save the old vmcb, so we don't need to pick what we save, but can
	 * restore everything when a VMEXIT occurs
	 */
	hsave->save.es     = vmcb->save.es;
	hsave->save.cs     = vmcb->save.cs;
	hsave->save.ss     = vmcb->save.ss;
	hsave->save.ds     = vmcb->save.ds;
	hsave->save.gdtr   = vmcb->save.gdtr;
	hsave->save.idtr   = vmcb->save.idtr;
	hsave->save.efer   = svm->vcpu.arch.efer;
	hsave->save.cr0    = kvm_read_cr0(&svm->vcpu);
	hsave->save.cr4    = svm->vcpu.arch.cr4;
	hsave->save.rflags = kvm_get_rflags(&svm->vcpu);
	hsave->save.rip    = kvm_rip_read(&svm->vcpu);
	hsave->save.rsp    = vmcb->save.rsp;
	hsave->save.rax    = vmcb->save.rax;
	if (npt_enabled)
		hsave->save.cr3    = vmcb->save.cr3;
	else
		hsave->save.cr3    = kvm_read_cr3(&svm->vcpu);

	copy_vmcb_control_area(&hsave->control, &vmcb->control);

	svm->nested.nested_run_pending = 1;

	if (enter_svm_guest_mode(svm, vmcb12_gpa, vmcb12))
		goto out_exit_err;

	if (nested_svm_vmrun_msrpm(svm))
		goto out;

out_exit_err:
	svm->nested.nested_run_pending = 0;

	svm->vmcb->control.exit_code    = SVM_EXIT_ERR;
	svm->vmcb->control.exit_code_hi = 0;
	svm->vmcb->control.exit_info_1  = 0;
	svm->vmcb->control.exit_info_2  = 0;

	nested_svm_vmexit(svm);

out:
	kvm_vcpu_unmap(&svm->vcpu, &map, true);

	return ret;
}

void nested_svm_vmloadsave(struct vmcb *from_vmcb, struct vmcb *to_vmcb)
{
	to_vmcb->save.fs = from_vmcb->save.fs;
	to_vmcb->save.gs = from_vmcb->save.gs;
	to_vmcb->save.tr = from_vmcb->save.tr;
	to_vmcb->save.ldtr = from_vmcb->save.ldtr;
	to_vmcb->save.kernel_gs_base = from_vmcb->save.kernel_gs_base;
	to_vmcb->save.star = from_vmcb->save.star;
	to_vmcb->save.lstar = from_vmcb->save.lstar;
	to_vmcb->save.cstar = from_vmcb->save.cstar;
	to_vmcb->save.sfmask = from_vmcb->save.sfmask;
	to_vmcb->save.sysenter_cs = from_vmcb->save.sysenter_cs;
	to_vmcb->save.sysenter_esp = from_vmcb->save.sysenter_esp;
	to_vmcb->save.sysenter_eip = from_vmcb->save.sysenter_eip;
}

int nested_svm_vmexit(struct vcpu_svm *svm)
{
	int rc;
	struct vmcb *vmcb12;
	struct vmcb *hsave = svm->nested.hsave;
	struct vmcb *vmcb = svm->vmcb;
	struct kvm_host_map map;

	rc = kvm_vcpu_map(&svm->vcpu, gpa_to_gfn(svm->nested.vmcb12_gpa), &map);
	if (rc) {
		if (rc == -EINVAL)
			kvm_inject_gp(&svm->vcpu, 0);
		return 1;
	}

	vmcb12 = map.hva;

	/* Exit Guest-Mode */
	leave_guest_mode(&svm->vcpu);
	svm->nested.vmcb12_gpa = 0;
	WARN_ON_ONCE(svm->nested.nested_run_pending);

	kvm_clear_request(KVM_REQ_GET_NESTED_STATE_PAGES, &svm->vcpu);

	/* in case we halted in L2 */
	svm->vcpu.arch.mp_state = KVM_MP_STATE_RUNNABLE;

	/* Give the current vmcb to the guest */

	vmcb12->save.es     = vmcb->save.es;
	vmcb12->save.cs     = vmcb->save.cs;
	vmcb12->save.ss     = vmcb->save.ss;
	vmcb12->save.ds     = vmcb->save.ds;
	vmcb12->save.gdtr   = vmcb->save.gdtr;
	vmcb12->save.idtr   = vmcb->save.idtr;
	vmcb12->save.efer   = svm->vcpu.arch.efer;
	vmcb12->save.cr0    = kvm_read_cr0(&svm->vcpu);
	vmcb12->save.cr3    = kvm_read_cr3(&svm->vcpu);
	vmcb12->save.cr2    = vmcb->save.cr2;
	vmcb12->save.cr4    = svm->vcpu.arch.cr4;
	vmcb12->save.rflags = kvm_get_rflags(&svm->vcpu);
	vmcb12->save.rip    = kvm_rip_read(&svm->vcpu);
	vmcb12->save.rsp    = kvm_rsp_read(&svm->vcpu);
	vmcb12->save.rax    = kvm_rax_read(&svm->vcpu);
	vmcb12->save.dr7    = vmcb->save.dr7;
	vmcb12->save.dr6    = svm->vcpu.arch.dr6;
	vmcb12->save.cpl    = vmcb->save.cpl;

	vmcb12->control.int_state         = vmcb->control.int_state;
	vmcb12->control.exit_code         = vmcb->control.exit_code;
	vmcb12->control.exit_code_hi      = vmcb->control.exit_code_hi;
	vmcb12->control.exit_info_1       = vmcb->control.exit_info_1;
	vmcb12->control.exit_info_2       = vmcb->control.exit_info_2;

	if (vmcb12->control.exit_code != SVM_EXIT_ERR)
		nested_vmcb_save_pending_event(svm, vmcb12);

	if (svm->nrips_enabled)
		vmcb12->control.next_rip  = vmcb->control.next_rip;

	vmcb12->control.int_ctl           = svm->nested.ctl.int_ctl;
	vmcb12->control.tlb_ctl           = svm->nested.ctl.tlb_ctl;
	vmcb12->control.event_inj         = svm->nested.ctl.event_inj;
	vmcb12->control.event_inj_err     = svm->nested.ctl.event_inj_err;

	vmcb12->control.pause_filter_count =
		svm->vmcb->control.pause_filter_count;
	vmcb12->control.pause_filter_thresh =
		svm->vmcb->control.pause_filter_thresh;

	/* Restore the original control entries */
	copy_vmcb_control_area(&vmcb->control, &hsave->control);

	/* On vmexit the  GIF is set to false */
	svm_set_gif(svm, false);
<<<<<<< HEAD

	svm->vmcb->control.tsc_offset = svm->vcpu.arch.tsc_offset =
		svm->vcpu.arch.l1_tsc_offset;

=======

	svm->vmcb->control.tsc_offset = svm->vcpu.arch.tsc_offset =
		svm->vcpu.arch.l1_tsc_offset;

>>>>>>> 4e026225
	svm->nested.ctl.nested_cr3 = 0;

	/* Restore selected save entries */
	svm->vmcb->save.es = hsave->save.es;
	svm->vmcb->save.cs = hsave->save.cs;
	svm->vmcb->save.ss = hsave->save.ss;
	svm->vmcb->save.ds = hsave->save.ds;
	svm->vmcb->save.gdtr = hsave->save.gdtr;
	svm->vmcb->save.idtr = hsave->save.idtr;
	kvm_set_rflags(&svm->vcpu, hsave->save.rflags);
	svm_set_efer(&svm->vcpu, hsave->save.efer);
	svm_set_cr0(&svm->vcpu, hsave->save.cr0 | X86_CR0_PE);
	svm_set_cr4(&svm->vcpu, hsave->save.cr4);
	kvm_rax_write(&svm->vcpu, hsave->save.rax);
	kvm_rsp_write(&svm->vcpu, hsave->save.rsp);
	kvm_rip_write(&svm->vcpu, hsave->save.rip);
	svm->vmcb->save.dr7 = 0;
	svm->vmcb->save.cpl = 0;
	svm->vmcb->control.exit_int_info = 0;

	vmcb_mark_all_dirty(svm->vmcb);

	trace_kvm_nested_vmexit_inject(vmcb12->control.exit_code,
				       vmcb12->control.exit_info_1,
				       vmcb12->control.exit_info_2,
				       vmcb12->control.exit_int_info,
				       vmcb12->control.exit_int_info_err,
				       KVM_ISA_SVM);

	kvm_vcpu_unmap(&svm->vcpu, &map, true);

	nested_svm_uninit_mmu_context(&svm->vcpu);

	rc = nested_svm_load_cr3(&svm->vcpu, hsave->save.cr3, false);
	if (rc)
		return 1;

	if (npt_enabled)
		svm->vmcb->save.cr3 = hsave->save.cr3;

	/*
	 * Drop what we picked up for L2 via svm_complete_interrupts() so it
	 * doesn't end up in L1.
	 */
	svm->vcpu.arch.nmi_injected = false;
	kvm_clear_exception_queue(&svm->vcpu);
	kvm_clear_interrupt_queue(&svm->vcpu);

	return 0;
}

int svm_allocate_nested(struct vcpu_svm *svm)
{
	struct page *hsave_page;

	if (svm->nested.initialized)
		return 0;

	hsave_page = alloc_page(GFP_KERNEL_ACCOUNT | __GFP_ZERO);
	if (!hsave_page)
		return -ENOMEM;
	svm->nested.hsave = page_address(hsave_page);

	svm->nested.msrpm = svm_vcpu_alloc_msrpm();
	if (!svm->nested.msrpm)
		goto err_free_hsave;
	svm_vcpu_init_msrpm(&svm->vcpu, svm->nested.msrpm);

	svm->nested.initialized = true;
	return 0;

err_free_hsave:
	__free_page(hsave_page);
	return -ENOMEM;
}

void svm_free_nested(struct vcpu_svm *svm)
{
	if (!svm->nested.initialized)
		return;

	svm_vcpu_free_msrpm(svm->nested.msrpm);
	svm->nested.msrpm = NULL;

	__free_page(virt_to_page(svm->nested.hsave));
	svm->nested.hsave = NULL;

	svm->nested.initialized = false;
}

/*
 * Forcibly leave nested mode in order to be able to reset the VCPU later on.
 */
void svm_leave_nested(struct vcpu_svm *svm)
{
	if (is_guest_mode(&svm->vcpu)) {
		struct vmcb *hsave = svm->nested.hsave;
		struct vmcb *vmcb = svm->vmcb;

		svm->nested.nested_run_pending = 0;
		leave_guest_mode(&svm->vcpu);
		copy_vmcb_control_area(&vmcb->control, &hsave->control);
		nested_svm_uninit_mmu_context(&svm->vcpu);
	}

	kvm_clear_request(KVM_REQ_GET_NESTED_STATE_PAGES, &svm->vcpu);
}

static int nested_svm_exit_handled_msr(struct vcpu_svm *svm)
{
	u32 offset, msr, value;
	int write, mask;

	if (!(vmcb_is_intercept(&svm->nested.ctl, INTERCEPT_MSR_PROT)))
		return NESTED_EXIT_HOST;

	msr    = svm->vcpu.arch.regs[VCPU_REGS_RCX];
	offset = svm_msrpm_offset(msr);
	write  = svm->vmcb->control.exit_info_1 & 1;
	mask   = 1 << ((2 * (msr & 0xf)) + write);

	if (offset == MSR_INVALID)
		return NESTED_EXIT_DONE;

	/* Offset is in 32 bit units but need in 8 bit units */
	offset *= 4;

	if (kvm_vcpu_read_guest(&svm->vcpu, svm->nested.ctl.msrpm_base_pa + offset, &value, 4))
		return NESTED_EXIT_DONE;

	return (value & mask) ? NESTED_EXIT_DONE : NESTED_EXIT_HOST;
}

static int nested_svm_intercept_ioio(struct vcpu_svm *svm)
{
	unsigned port, size, iopm_len;
	u16 val, mask;
	u8 start_bit;
	u64 gpa;

	if (!(vmcb_is_intercept(&svm->nested.ctl, INTERCEPT_IOIO_PROT)))
		return NESTED_EXIT_HOST;

	port = svm->vmcb->control.exit_info_1 >> 16;
	size = (svm->vmcb->control.exit_info_1 & SVM_IOIO_SIZE_MASK) >>
		SVM_IOIO_SIZE_SHIFT;
	gpa  = svm->nested.ctl.iopm_base_pa + (port / 8);
	start_bit = port % 8;
	iopm_len = (start_bit + size > 8) ? 2 : 1;
	mask = (0xf >> (4 - size)) << start_bit;
	val = 0;

	if (kvm_vcpu_read_guest(&svm->vcpu, gpa, &val, iopm_len))
		return NESTED_EXIT_DONE;

	return (val & mask) ? NESTED_EXIT_DONE : NESTED_EXIT_HOST;
}

static int nested_svm_intercept(struct vcpu_svm *svm)
{
	u32 exit_code = svm->vmcb->control.exit_code;
	int vmexit = NESTED_EXIT_HOST;

	switch (exit_code) {
	case SVM_EXIT_MSR:
		vmexit = nested_svm_exit_handled_msr(svm);
		break;
	case SVM_EXIT_IOIO:
		vmexit = nested_svm_intercept_ioio(svm);
		break;
	case SVM_EXIT_READ_CR0 ... SVM_EXIT_WRITE_CR8: {
		if (vmcb_is_intercept(&svm->nested.ctl, exit_code))
			vmexit = NESTED_EXIT_DONE;
		break;
	}
	case SVM_EXIT_READ_DR0 ... SVM_EXIT_WRITE_DR7: {
		if (vmcb_is_intercept(&svm->nested.ctl, exit_code))
			vmexit = NESTED_EXIT_DONE;
		break;
	}
	case SVM_EXIT_EXCP_BASE ... SVM_EXIT_EXCP_BASE + 0x1f: {
		/*
		 * Host-intercepted exceptions have been checked already in
		 * nested_svm_exit_special.  There is nothing to do here,
		 * the vmexit is injected by svm_check_nested_events.
		 */
		vmexit = NESTED_EXIT_DONE;
		break;
	}
	case SVM_EXIT_ERR: {
		vmexit = NESTED_EXIT_DONE;
		break;
	}
	default: {
		if (vmcb_is_intercept(&svm->nested.ctl, exit_code))
			vmexit = NESTED_EXIT_DONE;
	}
	}

	return vmexit;
}

int nested_svm_exit_handled(struct vcpu_svm *svm)
{
	int vmexit;

	vmexit = nested_svm_intercept(svm);

	if (vmexit == NESTED_EXIT_DONE)
		nested_svm_vmexit(svm);

	return vmexit;
}

int nested_svm_check_permissions(struct vcpu_svm *svm)
{
	if (!(svm->vcpu.arch.efer & EFER_SVME) ||
	    !is_paging(&svm->vcpu)) {
		kvm_queue_exception(&svm->vcpu, UD_VECTOR);
		return 1;
	}

	if (svm->vmcb->save.cpl) {
		kvm_inject_gp(&svm->vcpu, 0);
		return 1;
	}

	return 0;
}

static bool nested_exit_on_exception(struct vcpu_svm *svm)
{
	unsigned int nr = svm->vcpu.arch.exception.nr;

	return (svm->nested.ctl.intercepts[INTERCEPT_EXCEPTION] & BIT(nr));
}

static void nested_svm_inject_exception_vmexit(struct vcpu_svm *svm)
{
	unsigned int nr = svm->vcpu.arch.exception.nr;

	svm->vmcb->control.exit_code = SVM_EXIT_EXCP_BASE + nr;
	svm->vmcb->control.exit_code_hi = 0;

	if (svm->vcpu.arch.exception.has_error_code)
		svm->vmcb->control.exit_info_1 = svm->vcpu.arch.exception.error_code;

	/*
	 * EXITINFO2 is undefined for all exception intercepts other
	 * than #PF.
	 */
	if (nr == PF_VECTOR) {
		if (svm->vcpu.arch.exception.nested_apf)
			svm->vmcb->control.exit_info_2 = svm->vcpu.arch.apf.nested_apf_token;
		else if (svm->vcpu.arch.exception.has_payload)
			svm->vmcb->control.exit_info_2 = svm->vcpu.arch.exception.payload;
		else
			svm->vmcb->control.exit_info_2 = svm->vcpu.arch.cr2;
	} else if (nr == DB_VECTOR) {
		/* See inject_pending_event.  */
		kvm_deliver_exception_payload(&svm->vcpu);
		if (svm->vcpu.arch.dr7 & DR7_GD) {
			svm->vcpu.arch.dr7 &= ~DR7_GD;
			kvm_update_dr7(&svm->vcpu);
		}
	} else
		WARN_ON(svm->vcpu.arch.exception.has_payload);

	nested_svm_vmexit(svm);
}

static void nested_svm_smi(struct vcpu_svm *svm)
{
	svm->vmcb->control.exit_code = SVM_EXIT_SMI;
	svm->vmcb->control.exit_info_1 = 0;
	svm->vmcb->control.exit_info_2 = 0;

	nested_svm_vmexit(svm);
}

static void nested_svm_nmi(struct vcpu_svm *svm)
{
	svm->vmcb->control.exit_code = SVM_EXIT_NMI;
	svm->vmcb->control.exit_info_1 = 0;
	svm->vmcb->control.exit_info_2 = 0;

	nested_svm_vmexit(svm);
}

static void nested_svm_intr(struct vcpu_svm *svm)
{
	trace_kvm_nested_intr_vmexit(svm->vmcb->save.rip);

	svm->vmcb->control.exit_code   = SVM_EXIT_INTR;
	svm->vmcb->control.exit_info_1 = 0;
	svm->vmcb->control.exit_info_2 = 0;

	nested_svm_vmexit(svm);
}

static inline bool nested_exit_on_init(struct vcpu_svm *svm)
{
	return vmcb_is_intercept(&svm->nested.ctl, INTERCEPT_INIT);
}

static void nested_svm_init(struct vcpu_svm *svm)
{
	svm->vmcb->control.exit_code   = SVM_EXIT_INIT;
	svm->vmcb->control.exit_info_1 = 0;
	svm->vmcb->control.exit_info_2 = 0;

	nested_svm_vmexit(svm);
}


static int svm_check_nested_events(struct kvm_vcpu *vcpu)
{
	struct vcpu_svm *svm = to_svm(vcpu);
	bool block_nested_events =
		kvm_event_needs_reinjection(vcpu) || svm->nested.nested_run_pending;
	struct kvm_lapic *apic = vcpu->arch.apic;

	if (lapic_in_kernel(vcpu) &&
	    test_bit(KVM_APIC_INIT, &apic->pending_events)) {
		if (block_nested_events)
			return -EBUSY;
		if (!nested_exit_on_init(svm))
			return 0;
		nested_svm_init(svm);
		return 0;
	}

	if (vcpu->arch.exception.pending) {
		if (block_nested_events)
                        return -EBUSY;
		if (!nested_exit_on_exception(svm))
			return 0;
		nested_svm_inject_exception_vmexit(svm);
		return 0;
	}

	if (vcpu->arch.smi_pending && !svm_smi_blocked(vcpu)) {
		if (block_nested_events)
			return -EBUSY;
		if (!nested_exit_on_smi(svm))
			return 0;
		nested_svm_smi(svm);
		return 0;
	}

	if (vcpu->arch.nmi_pending && !svm_nmi_blocked(vcpu)) {
		if (block_nested_events)
			return -EBUSY;
		if (!nested_exit_on_nmi(svm))
			return 0;
		nested_svm_nmi(svm);
		return 0;
	}

	if (kvm_cpu_has_interrupt(vcpu) && !svm_interrupt_blocked(vcpu)) {
		if (block_nested_events)
			return -EBUSY;
		if (!nested_exit_on_intr(svm))
			return 0;
		nested_svm_intr(svm);
		return 0;
	}

	return 0;
}

int nested_svm_exit_special(struct vcpu_svm *svm)
{
	u32 exit_code = svm->vmcb->control.exit_code;

	switch (exit_code) {
	case SVM_EXIT_INTR:
	case SVM_EXIT_NMI:
	case SVM_EXIT_NPF:
		return NESTED_EXIT_HOST;
	case SVM_EXIT_EXCP_BASE ... SVM_EXIT_EXCP_BASE + 0x1f: {
		u32 excp_bits = 1 << (exit_code - SVM_EXIT_EXCP_BASE);

		if (get_host_vmcb(svm)->control.intercepts[INTERCEPT_EXCEPTION] &
				excp_bits)
			return NESTED_EXIT_HOST;
		else if (exit_code == SVM_EXIT_EXCP_BASE + PF_VECTOR &&
			 svm->vcpu.arch.apf.host_apf_flags)
			/* Trap async PF even if not shadowing */
			return NESTED_EXIT_HOST;
		break;
	}
	default:
		break;
	}

	return NESTED_EXIT_CONTINUE;
}

static int svm_get_nested_state(struct kvm_vcpu *vcpu,
				struct kvm_nested_state __user *user_kvm_nested_state,
				u32 user_data_size)
{
	struct vcpu_svm *svm;
	struct kvm_nested_state kvm_state = {
		.flags = 0,
		.format = KVM_STATE_NESTED_FORMAT_SVM,
		.size = sizeof(kvm_state),
	};
	struct vmcb __user *user_vmcb = (struct vmcb __user *)
		&user_kvm_nested_state->data.svm[0];

	if (!vcpu)
		return kvm_state.size + KVM_STATE_NESTED_SVM_VMCB_SIZE;

	svm = to_svm(vcpu);

	if (user_data_size < kvm_state.size)
		goto out;

	/* First fill in the header and copy it out.  */
	if (is_guest_mode(vcpu)) {
		kvm_state.hdr.svm.vmcb_pa = svm->nested.vmcb12_gpa;
		kvm_state.size += KVM_STATE_NESTED_SVM_VMCB_SIZE;
		kvm_state.flags |= KVM_STATE_NESTED_GUEST_MODE;

		if (svm->nested.nested_run_pending)
			kvm_state.flags |= KVM_STATE_NESTED_RUN_PENDING;
	}

	if (gif_set(svm))
		kvm_state.flags |= KVM_STATE_NESTED_GIF_SET;

	if (copy_to_user(user_kvm_nested_state, &kvm_state, sizeof(kvm_state)))
		return -EFAULT;

	if (!is_guest_mode(vcpu))
		goto out;

	/*
	 * Copy over the full size of the VMCB rather than just the size
	 * of the structs.
	 */
	if (clear_user(user_vmcb, KVM_STATE_NESTED_SVM_VMCB_SIZE))
		return -EFAULT;
	if (copy_to_user(&user_vmcb->control, &svm->nested.ctl,
			 sizeof(user_vmcb->control)))
		return -EFAULT;
	if (copy_to_user(&user_vmcb->save, &svm->nested.hsave->save,
			 sizeof(user_vmcb->save)))
		return -EFAULT;

out:
	return kvm_state.size;
}

static int svm_set_nested_state(struct kvm_vcpu *vcpu,
				struct kvm_nested_state __user *user_kvm_nested_state,
				struct kvm_nested_state *kvm_state)
{
	struct vcpu_svm *svm = to_svm(vcpu);
	struct vmcb *hsave = svm->nested.hsave;
	struct vmcb __user *user_vmcb = (struct vmcb __user *)
		&user_kvm_nested_state->data.svm[0];
	struct vmcb_control_area *ctl;
	struct vmcb_save_area *save;
	int ret;
	u32 cr0;

	BUILD_BUG_ON(sizeof(struct vmcb_control_area) + sizeof(struct vmcb_save_area) >
		     KVM_STATE_NESTED_SVM_VMCB_SIZE);

	if (kvm_state->format != KVM_STATE_NESTED_FORMAT_SVM)
		return -EINVAL;

	if (kvm_state->flags & ~(KVM_STATE_NESTED_GUEST_MODE |
				 KVM_STATE_NESTED_RUN_PENDING |
				 KVM_STATE_NESTED_GIF_SET))
		return -EINVAL;

	/*
	 * If in guest mode, vcpu->arch.efer actually refers to the L2 guest's
	 * EFER.SVME, but EFER.SVME still has to be 1 for VMRUN to succeed.
	 */
	if (!(vcpu->arch.efer & EFER_SVME)) {
		/* GIF=1 and no guest mode are required if SVME=0.  */
		if (kvm_state->flags != KVM_STATE_NESTED_GIF_SET)
			return -EINVAL;
	}

	/* SMM temporarily disables SVM, so we cannot be in guest mode.  */
	if (is_smm(vcpu) && (kvm_state->flags & KVM_STATE_NESTED_GUEST_MODE))
		return -EINVAL;

	if (!(kvm_state->flags & KVM_STATE_NESTED_GUEST_MODE)) {
		svm_leave_nested(svm);
		svm_set_gif(svm, !!(kvm_state->flags & KVM_STATE_NESTED_GIF_SET));
		return 0;
	}

	if (!page_address_valid(vcpu, kvm_state->hdr.svm.vmcb_pa))
		return -EINVAL;
	if (kvm_state->size < sizeof(*kvm_state) + KVM_STATE_NESTED_SVM_VMCB_SIZE)
		return -EINVAL;

	ret  = -ENOMEM;
	ctl  = kzalloc(sizeof(*ctl),  GFP_KERNEL);
	save = kzalloc(sizeof(*save), GFP_KERNEL);
	if (!ctl || !save)
		goto out_free;

	ret = -EFAULT;
	if (copy_from_user(ctl, &user_vmcb->control, sizeof(*ctl)))
		goto out_free;
	if (copy_from_user(save, &user_vmcb->save, sizeof(*save)))
		goto out_free;

	ret = -EINVAL;
	if (!nested_vmcb_check_controls(ctl))
		goto out_free;

	/*
	 * Processor state contains L2 state.  Check that it is
	 * valid for guest mode (see nested_vmcb_checks).
	 */
	cr0 = kvm_read_cr0(vcpu);
        if (((cr0 & X86_CR0_CD) == 0) && (cr0 & X86_CR0_NW))
		goto out_free;

	/*
	 * Validate host state saved from before VMRUN (see
	 * nested_svm_check_permissions).
	 * TODO: validate reserved bits for all saved state.
	 */
	if (!(save->cr0 & X86_CR0_PG))
		goto out_free;

	/*
	 * All checks done, we can enter guest mode.  L1 control fields
	 * come from the nested save state.  Guest state is already
	 * in the registers, the save area of the nested state instead
	 * contains saved L1 state.
	 */
	copy_vmcb_control_area(&hsave->control, &svm->vmcb->control);
	hsave->save = *save;

	svm->nested.vmcb12_gpa = kvm_state->hdr.svm.vmcb_pa;
	load_nested_vmcb_control(svm, ctl);
	nested_prepare_vmcb_control(svm);

	kvm_make_request(KVM_REQ_GET_NESTED_STATE_PAGES, vcpu);
	ret = 0;
out_free:
	kfree(save);
	kfree(ctl);

	return ret;
}

struct kvm_x86_nested_ops svm_nested_ops = {
	.check_events = svm_check_nested_events,
	.get_nested_state_pages = svm_get_nested_state_pages,
	.get_state = svm_get_nested_state,
	.set_state = svm_set_nested_state,
};<|MERGE_RESOLUTION|>--- conflicted
+++ resolved
@@ -227,17 +227,10 @@
 		vcpu->run->internal.ndata = 0;
 		return false;
 	}
-<<<<<<< HEAD
 
 	return true;
 }
 
-=======
-
-	return true;
-}
-
->>>>>>> 4e026225
 static bool nested_vmcb_check_controls(struct vmcb_control_area *control)
 {
 	if ((vmcb_is_intercept(control, INTERCEPT_VMRUN)) == 0)
@@ -255,10 +248,7 @@
 
 static bool nested_vmcb_checks(struct vcpu_svm *svm, struct vmcb *vmcb12)
 {
-<<<<<<< HEAD
-=======
 	struct kvm_vcpu *vcpu = &svm->vcpu;
->>>>>>> 4e026225
 	bool vmcb12_lma;
 
 	if ((vmcb12->save.efer & EFER_SVME) == 0)
@@ -272,25 +262,10 @@
 
 	vmcb12_lma = (vmcb12->save.efer & EFER_LME) && (vmcb12->save.cr0 & X86_CR0_PG);
 
-<<<<<<< HEAD
-	if (!vmcb12_lma) {
-		if (vmcb12->save.cr4 & X86_CR4_PAE) {
-			if (vmcb12->save.cr3 & MSR_CR3_LEGACY_PAE_RESERVED_MASK)
-				return false;
-		} else {
-			if (vmcb12->save.cr3 & MSR_CR3_LEGACY_RESERVED_MASK)
-				return false;
-		}
-	} else {
-		if (!(vmcb12->save.cr4 & X86_CR4_PAE) ||
-		    !(vmcb12->save.cr0 & X86_CR0_PE) ||
-		    (vmcb12->save.cr3 & MSR_CR3_LONG_MBZ_MASK))
-=======
 	if (vmcb12_lma) {
 		if (!(vmcb12->save.cr4 & X86_CR4_PAE) ||
 		    !(vmcb12->save.cr0 & X86_CR0_PE) ||
 		    (vmcb12->save.cr3 & vcpu->arch.cr3_lm_rsvd_bits))
->>>>>>> 4e026225
 			return false;
 	}
 	if (kvm_valid_cr4(&svm->vcpu, vmcb12->save.cr4))
@@ -309,7 +284,6 @@
 	svm->nested.ctl.msrpm_base_pa &= ~0x0fffULL;
 	svm->nested.ctl.iopm_base_pa  &= ~0x0fffULL;
 }
-<<<<<<< HEAD
 
 /*
  * Synchronize fields that are written by the processor, so that
@@ -373,71 +347,6 @@
 			exit_int_info |= SVM_EVTINJ_TYPE_INTR;
 	}
 
-=======
-
-/*
- * Synchronize fields that are written by the processor, so that
- * they can be copied back into the nested_vmcb.
- */
-void sync_nested_vmcb_control(struct vcpu_svm *svm)
-{
-	u32 mask;
-	svm->nested.ctl.event_inj      = svm->vmcb->control.event_inj;
-	svm->nested.ctl.event_inj_err  = svm->vmcb->control.event_inj_err;
-
-	/* Only a few fields of int_ctl are written by the processor.  */
-	mask = V_IRQ_MASK | V_TPR_MASK;
-	if (!(svm->nested.ctl.int_ctl & V_INTR_MASKING_MASK) &&
-	    svm_is_intercept(svm, INTERCEPT_VINTR)) {
-		/*
-		 * In order to request an interrupt window, L0 is usurping
-		 * svm->vmcb->control.int_ctl and possibly setting V_IRQ
-		 * even if it was clear in L1's VMCB.  Restoring it would be
-		 * wrong.  However, in this case V_IRQ will remain true until
-		 * interrupt_window_interception calls svm_clear_vintr and
-		 * restores int_ctl.  We can just leave it aside.
-		 */
-		mask &= ~V_IRQ_MASK;
-	}
-	svm->nested.ctl.int_ctl        &= ~mask;
-	svm->nested.ctl.int_ctl        |= svm->vmcb->control.int_ctl & mask;
-}
-
-/*
- * Transfer any event that L0 or L1 wanted to inject into L2 to
- * EXIT_INT_INFO.
- */
-static void nested_vmcb_save_pending_event(struct vcpu_svm *svm,
-					   struct vmcb *vmcb12)
-{
-	struct kvm_vcpu *vcpu = &svm->vcpu;
-	u32 exit_int_info = 0;
-	unsigned int nr;
-
-	if (vcpu->arch.exception.injected) {
-		nr = vcpu->arch.exception.nr;
-		exit_int_info = nr | SVM_EVTINJ_VALID | SVM_EVTINJ_TYPE_EXEPT;
-
-		if (vcpu->arch.exception.has_error_code) {
-			exit_int_info |= SVM_EVTINJ_VALID_ERR;
-			vmcb12->control.exit_int_info_err =
-				vcpu->arch.exception.error_code;
-		}
-
-	} else if (vcpu->arch.nmi_injected) {
-		exit_int_info = SVM_EVTINJ_VALID | SVM_EVTINJ_TYPE_NMI;
-
-	} else if (vcpu->arch.interrupt.injected) {
-		nr = vcpu->arch.interrupt.nr;
-		exit_int_info = nr | SVM_EVTINJ_VALID;
-
-		if (vcpu->arch.interrupt.soft)
-			exit_int_info |= SVM_EVTINJ_TYPE_SOFT;
-		else
-			exit_int_info |= SVM_EVTINJ_TYPE_INTR;
-	}
-
->>>>>>> 4e026225
 	vmcb12->control.exit_int_info = exit_int_info;
 }
 
@@ -471,21 +380,12 @@
 
 	vcpu->arch.cr3 = cr3;
 	kvm_register_mark_available(vcpu, VCPU_EXREG_CR3);
-<<<<<<< HEAD
 
 	kvm_init_mmu(vcpu, false);
 
 	return 0;
 }
 
-=======
-
-	kvm_init_mmu(vcpu, false);
-
-	return 0;
-}
-
->>>>>>> 4e026225
 static void nested_prepare_vmcb_save(struct vcpu_svm *svm, struct vmcb *vmcb12)
 {
 	/* Load the nested guest state */
@@ -563,16 +463,11 @@
 	if (ret)
 		return ret;
 
-<<<<<<< HEAD
-	svm_set_gif(svm, true);
-
-=======
 	if (!npt_enabled)
 		svm->vcpu.arch.mmu->inject_page_fault = svm_inject_page_fault_nested;
 
 	svm_set_gif(svm, true);
 
->>>>>>> 4e026225
 	return 0;
 }
 
@@ -602,17 +497,10 @@
 	ret = kvm_skip_emulated_instruction(&svm->vcpu);
 
 	vmcb12 = map.hva;
-<<<<<<< HEAD
 
 	if (WARN_ON_ONCE(!svm->nested.initialized))
 		return -EINVAL;
 
-=======
-
-	if (WARN_ON_ONCE(!svm->nested.initialized))
-		return -EINVAL;
-
->>>>>>> 4e026225
 	if (!nested_vmcb_checks(svm, vmcb12)) {
 		vmcb12->control.exit_code    = SVM_EXIT_ERR;
 		vmcb12->control.exit_code_hi = 0;
@@ -777,17 +665,10 @@
 
 	/* On vmexit the  GIF is set to false */
 	svm_set_gif(svm, false);
-<<<<<<< HEAD
 
 	svm->vmcb->control.tsc_offset = svm->vcpu.arch.tsc_offset =
 		svm->vcpu.arch.l1_tsc_offset;
 
-=======
-
-	svm->vmcb->control.tsc_offset = svm->vcpu.arch.tsc_offset =
-		svm->vcpu.arch.l1_tsc_offset;
-
->>>>>>> 4e026225
 	svm->nested.ctl.nested_cr3 = 0;
 
 	/* Restore selected save entries */
