--- conflicted
+++ resolved
@@ -669,7 +669,6 @@
 
 static void set_msr_interception(struct kvm_vcpu *vcpu, u32 *msrpm, u32 msr,
 				 int read, int write)
-<<<<<<< HEAD
 {
 	set_shadow_msr_intercept(vcpu, msr, read, write);
 	set_msr_interception_bitmap(vcpu, msrpm, msr, read, write);
@@ -683,21 +682,6 @@
 	if (!pages)
 		return NULL;
 
-=======
-{
-	set_shadow_msr_intercept(vcpu, msr, read, write);
-	set_msr_interception_bitmap(vcpu, msrpm, msr, read, write);
-}
-
-u32 *svm_vcpu_alloc_msrpm(void)
-{
-	struct page *pages = alloc_pages(GFP_KERNEL_ACCOUNT, MSRPM_ALLOC_ORDER);
-	u32 *msrpm;
-
-	if (!pages)
-		return NULL;
-
->>>>>>> 4e026225
 	msrpm = page_address(pages);
 	memset(msrpm, 0xff, PAGE_SIZE * (1 << MSRPM_ALLOC_ORDER));
 
@@ -714,7 +698,6 @@
 		set_msr_interception(vcpu, msrpm, direct_access_msrs[i].index, 1, 1);
 	}
 }
-<<<<<<< HEAD
 
 
 void svm_vcpu_free_msrpm(u32 *msrpm)
@@ -722,15 +705,6 @@
 	__free_pages(virt_to_page(msrpm), MSRPM_ALLOC_ORDER);
 }
 
-=======
-
-
-void svm_vcpu_free_msrpm(u32 *msrpm)
-{
-	__free_pages(virt_to_page(msrpm), MSRPM_ALLOC_ORDER);
-}
-
->>>>>>> 4e026225
 static void svm_msr_filter_changed(struct kvm_vcpu *vcpu)
 {
 	struct vcpu_svm *svm = to_svm(vcpu);
@@ -1118,21 +1092,12 @@
 static void svm_check_invpcid(struct vcpu_svm *svm)
 {
 	/*
-<<<<<<< HEAD
-	 * Intercept INVPCID instruction only if shadow page table is
-	 * enabled. Interception is not required with nested page table
-	 * enabled.
-	 */
-	if (kvm_cpu_cap_has(X86_FEATURE_INVPCID)) {
-		if (!npt_enabled)
-=======
 	 * Intercept INVPCID if shadow paging is enabled to sync/free shadow
 	 * roots, or if INVPCID is disabled in the guest to inject #UD.
 	 */
 	if (kvm_cpu_cap_has(X86_FEATURE_INVPCID)) {
 		if (!npt_enabled ||
 		    !guest_cpuid_has(&svm->vcpu, X86_FEATURE_INVPCID))
->>>>>>> 4e026225
 			svm_set_intercept(svm, INTERCEPT_INVPCID);
 		else
 			svm_clr_intercept(svm, INTERCEPT_INVPCID);
