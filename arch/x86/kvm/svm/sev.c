// SPDX-License-Identifier: GPL-2.0-only
/*
 * Kernel-based Virtual Machine driver for Linux
 *
 * AMD SVM-SEV support
 *
 * Copyright 2010 Red Hat, Inc. and/or its affiliates.
 */

#include <linux/kvm_types.h>
#include <linux/kvm_host.h>
#include <linux/kernel.h>
#include <linux/highmem.h>
#include <linux/psp-sev.h>
#include <linux/pagemap.h>
#include <linux/swap.h>

#include "x86.h"
#include "svm.h"

static int sev_flush_asids(void);
static DECLARE_RWSEM(sev_deactivate_lock);
static DEFINE_MUTEX(sev_bitmap_lock);
unsigned int max_sev_asid;
static unsigned int min_sev_asid;
static unsigned long *sev_asid_bitmap;
static unsigned long *sev_reclaim_asid_bitmap;
#define __sme_page_pa(x) __sme_set(page_to_pfn(x) << PAGE_SHIFT)

struct enc_region {
	struct list_head list;
	unsigned long npages;
	struct page **pages;
	unsigned long uaddr;
	unsigned long size;
};

static int sev_flush_asids(void)
{
	int ret, error = 0;

	/*
	 * DEACTIVATE will clear the WBINVD indicator causing DF_FLUSH to fail,
	 * so it must be guarded.
	 */
	down_write(&sev_deactivate_lock);

	wbinvd_on_all_cpus();
	ret = sev_guest_df_flush(&error);

	up_write(&sev_deactivate_lock);

	if (ret)
		pr_err("SEV: DF_FLUSH failed, ret=%d, error=%#x\n", ret, error);

	return ret;
}

/* Must be called with the sev_bitmap_lock held */
static bool __sev_recycle_asids(void)
{
	int pos;

	/* Check if there are any ASIDs to reclaim before performing a flush */
	pos = find_next_bit(sev_reclaim_asid_bitmap,
			    max_sev_asid, min_sev_asid - 1);
	if (pos >= max_sev_asid)
		return false;

	if (sev_flush_asids())
		return false;

	bitmap_xor(sev_asid_bitmap, sev_asid_bitmap, sev_reclaim_asid_bitmap,
		   max_sev_asid);
	bitmap_zero(sev_reclaim_asid_bitmap, max_sev_asid);

	return true;
}

static int sev_asid_new(void)
{
	bool retry = true;
	int pos;

	mutex_lock(&sev_bitmap_lock);

	/*
	 * SEV-enabled guest must use asid from min_sev_asid to max_sev_asid.
	 */
again:
	pos = find_next_zero_bit(sev_asid_bitmap, max_sev_asid, min_sev_asid - 1);
	if (pos >= max_sev_asid) {
		if (retry && __sev_recycle_asids()) {
			retry = false;
			goto again;
		}
		mutex_unlock(&sev_bitmap_lock);
		return -EBUSY;
	}

	__set_bit(pos, sev_asid_bitmap);

	mutex_unlock(&sev_bitmap_lock);

	return pos + 1;
}

static int sev_get_asid(struct kvm *kvm)
{
	struct kvm_sev_info *sev = &to_kvm_svm(kvm)->sev_info;

	return sev->asid;
}

static void sev_asid_free(int asid)
{
	struct svm_cpu_data *sd;
	int cpu, pos;

	mutex_lock(&sev_bitmap_lock);

	pos = asid - 1;
	__set_bit(pos, sev_reclaim_asid_bitmap);

	for_each_possible_cpu(cpu) {
		sd = per_cpu(svm_data, cpu);
		sd->sev_vmcbs[pos] = NULL;
	}

	mutex_unlock(&sev_bitmap_lock);
}

static void sev_unbind_asid(struct kvm *kvm, unsigned int handle)
{
	struct sev_data_decommission *decommission;
	struct sev_data_deactivate *data;

	if (!handle)
		return;

	data = kzalloc(sizeof(*data), GFP_KERNEL);
	if (!data)
		return;

	/* deactivate handle */
	data->handle = handle;

	/* Guard DEACTIVATE against WBINVD/DF_FLUSH used in ASID recycling */
	down_read(&sev_deactivate_lock);
	sev_guest_deactivate(data, NULL);
	up_read(&sev_deactivate_lock);

	kfree(data);

	decommission = kzalloc(sizeof(*decommission), GFP_KERNEL);
	if (!decommission)
		return;

	/* decommission handle */
	decommission->handle = handle;
	sev_guest_decommission(decommission, NULL);

	kfree(decommission);
}

static int sev_guest_init(struct kvm *kvm, struct kvm_sev_cmd *argp)
{
	struct kvm_sev_info *sev = &to_kvm_svm(kvm)->sev_info;
	int asid, ret;

	ret = -EBUSY;
	if (unlikely(sev->active))
		return ret;

	asid = sev_asid_new();
	if (asid < 0)
		return ret;

	ret = sev_platform_init(&argp->error);
	if (ret)
		goto e_free;

	sev->active = true;
	sev->asid = asid;
	INIT_LIST_HEAD(&sev->regions_list);

	return 0;

e_free:
	sev_asid_free(asid);
	return ret;
}

static int sev_bind_asid(struct kvm *kvm, unsigned int handle, int *error)
{
	struct sev_data_activate *data;
	int asid = sev_get_asid(kvm);
	int ret;

	data = kzalloc(sizeof(*data), GFP_KERNEL_ACCOUNT);
	if (!data)
		return -ENOMEM;

	/* activate ASID on the given handle */
	data->handle = handle;
	data->asid   = asid;
	ret = sev_guest_activate(data, error);
	kfree(data);

	return ret;
}

static int __sev_issue_cmd(int fd, int id, void *data, int *error)
{
	struct fd f;
	int ret;

	f = fdget(fd);
	if (!f.file)
		return -EBADF;

	ret = sev_issue_cmd_external_user(f.file, id, data, error);

	fdput(f);
	return ret;
}

static int sev_issue_cmd(struct kvm *kvm, int id, void *data, int *error)
{
	struct kvm_sev_info *sev = &to_kvm_svm(kvm)->sev_info;

	return __sev_issue_cmd(sev->fd, id, data, error);
}

static int sev_launch_start(struct kvm *kvm, struct kvm_sev_cmd *argp)
{
	struct kvm_sev_info *sev = &to_kvm_svm(kvm)->sev_info;
	struct sev_data_launch_start *start;
	struct kvm_sev_launch_start params;
	void *dh_blob, *session_blob;
	int *error = &argp->error;
	int ret;

	if (!sev_guest(kvm))
		return -ENOTTY;

	if (copy_from_user(&params, (void __user *)(uintptr_t)argp->data, sizeof(params)))
		return -EFAULT;

	start = kzalloc(sizeof(*start), GFP_KERNEL_ACCOUNT);
	if (!start)
		return -ENOMEM;

	dh_blob = NULL;
	if (params.dh_uaddr) {
		dh_blob = psp_copy_user_blob(params.dh_uaddr, params.dh_len);
		if (IS_ERR(dh_blob)) {
			ret = PTR_ERR(dh_blob);
			goto e_free;
		}

		start->dh_cert_address = __sme_set(__pa(dh_blob));
		start->dh_cert_len = params.dh_len;
	}

	session_blob = NULL;
	if (params.session_uaddr) {
		session_blob = psp_copy_user_blob(params.session_uaddr, params.session_len);
		if (IS_ERR(session_blob)) {
			ret = PTR_ERR(session_blob);
			goto e_free_dh;
		}

		start->session_address = __sme_set(__pa(session_blob));
		start->session_len = params.session_len;
	}

	start->handle = params.handle;
	start->policy = params.policy;

	/* create memory encryption context */
	ret = __sev_issue_cmd(argp->sev_fd, SEV_CMD_LAUNCH_START, start, error);
	if (ret)
		goto e_free_session;

	/* Bind ASID to this guest */
	ret = sev_bind_asid(kvm, start->handle, error);
	if (ret)
		goto e_free_session;

	/* return handle to userspace */
	params.handle = start->handle;
	if (copy_to_user((void __user *)(uintptr_t)argp->data, &params, sizeof(params))) {
		sev_unbind_asid(kvm, start->handle);
		ret = -EFAULT;
		goto e_free_session;
	}

	sev->handle = start->handle;
	sev->fd = argp->sev_fd;

e_free_session:
	kfree(session_blob);
e_free_dh:
	kfree(dh_blob);
e_free:
	kfree(start);
	return ret;
}

static struct page **sev_pin_memory(struct kvm *kvm, unsigned long uaddr,
				    unsigned long ulen, unsigned long *n,
				    int write)
{
	struct kvm_sev_info *sev = &to_kvm_svm(kvm)->sev_info;
	unsigned long npages, size;
	int npinned;
	unsigned long locked, lock_limit;
	struct page **pages;
	unsigned long first, last;
	int ret;
<<<<<<< HEAD
=======

	lockdep_assert_held(&kvm->lock);
>>>>>>> 4e026225

	if (ulen == 0 || uaddr + ulen < uaddr)
		return ERR_PTR(-EINVAL);

	/* Calculate number of pages. */
	first = (uaddr & PAGE_MASK) >> PAGE_SHIFT;
	last = ((uaddr + ulen - 1) & PAGE_MASK) >> PAGE_SHIFT;
	npages = (last - first + 1);

	locked = sev->pages_locked + npages;
	lock_limit = rlimit(RLIMIT_MEMLOCK) >> PAGE_SHIFT;
	if (locked > lock_limit && !capable(CAP_IPC_LOCK)) {
		pr_err("SEV: %lu locked pages exceed the lock limit of %lu.\n", locked, lock_limit);
		return ERR_PTR(-ENOMEM);
	}

	if (WARN_ON_ONCE(npages > INT_MAX))
		return ERR_PTR(-EINVAL);

	/* Avoid using vmalloc for smaller buffers. */
	size = npages * sizeof(struct page *);
	if (size > PAGE_SIZE)
		pages = __vmalloc(size, GFP_KERNEL_ACCOUNT | __GFP_ZERO);
	else
		pages = kmalloc(size, GFP_KERNEL_ACCOUNT);

	if (!pages)
		return ERR_PTR(-ENOMEM);

	/* Pin the user virtual address. */
	npinned = pin_user_pages_fast(uaddr, npages, write ? FOLL_WRITE : 0, pages);
	if (npinned != npages) {
		pr_err("SEV: Failure locking %lu pages.\n", npages);
		ret = -ENOMEM;
		goto err;
	}

	*n = npages;
	sev->pages_locked = locked;

	return pages;

err:
	if (npinned > 0)
		unpin_user_pages(pages, npinned);

	kvfree(pages);
	return ERR_PTR(ret);
}

static void sev_unpin_memory(struct kvm *kvm, struct page **pages,
			     unsigned long npages)
{
	struct kvm_sev_info *sev = &to_kvm_svm(kvm)->sev_info;

	unpin_user_pages(pages, npages);
	kvfree(pages);
	sev->pages_locked -= npages;
}

static void sev_clflush_pages(struct page *pages[], unsigned long npages)
{
	uint8_t *page_virtual;
	unsigned long i;

	if (this_cpu_has(X86_FEATURE_SME_COHERENT) || npages == 0 ||
	    pages == NULL)
		return;

	for (i = 0; i < npages; i++) {
		page_virtual = kmap_atomic(pages[i]);
		clflush_cache_range(page_virtual, PAGE_SIZE);
		kunmap_atomic(page_virtual);
	}
}

static unsigned long get_num_contig_pages(unsigned long idx,
				struct page **inpages, unsigned long npages)
{
	unsigned long paddr, next_paddr;
	unsigned long i = idx + 1, pages = 1;

	/* find the number of contiguous pages starting from idx */
	paddr = __sme_page_pa(inpages[idx]);
	while (i < npages) {
		next_paddr = __sme_page_pa(inpages[i++]);
		if ((paddr + PAGE_SIZE) == next_paddr) {
			pages++;
			paddr = next_paddr;
			continue;
		}
		break;
	}

	return pages;
}

static int sev_launch_update_data(struct kvm *kvm, struct kvm_sev_cmd *argp)
{
	unsigned long vaddr, vaddr_end, next_vaddr, npages, pages, size, i;
	struct kvm_sev_info *sev = &to_kvm_svm(kvm)->sev_info;
	struct kvm_sev_launch_update_data params;
	struct sev_data_launch_update_data *data;
	struct page **inpages;
	int ret;

	if (!sev_guest(kvm))
		return -ENOTTY;

	if (copy_from_user(&params, (void __user *)(uintptr_t)argp->data, sizeof(params)))
		return -EFAULT;

	data = kzalloc(sizeof(*data), GFP_KERNEL_ACCOUNT);
	if (!data)
		return -ENOMEM;

	vaddr = params.uaddr;
	size = params.len;
	vaddr_end = vaddr + size;

	/* Lock the user memory. */
	inpages = sev_pin_memory(kvm, vaddr, size, &npages, 1);
	if (IS_ERR(inpages)) {
		ret = PTR_ERR(inpages);
		goto e_free;
	}

	/*
	 * Flush (on non-coherent CPUs) before LAUNCH_UPDATE encrypts pages in
	 * place; the cache may contain the data that was written unencrypted.
	 */
	sev_clflush_pages(inpages, npages);

	for (i = 0; vaddr < vaddr_end; vaddr = next_vaddr, i += pages) {
		int offset, len;

		/*
		 * If the user buffer is not page-aligned, calculate the offset
		 * within the page.
		 */
		offset = vaddr & (PAGE_SIZE - 1);

		/* Calculate the number of pages that can be encrypted in one go. */
		pages = get_num_contig_pages(i, inpages, npages);

		len = min_t(size_t, ((pages * PAGE_SIZE) - offset), size);

		data->handle = sev->handle;
		data->len = len;
		data->address = __sme_page_pa(inpages[i]) + offset;
		ret = sev_issue_cmd(kvm, SEV_CMD_LAUNCH_UPDATE_DATA, data, &argp->error);
		if (ret)
			goto e_unpin;

		size -= len;
		next_vaddr = vaddr + len;
	}

e_unpin:
	/* content of memory is updated, mark pages dirty */
	for (i = 0; i < npages; i++) {
		set_page_dirty_lock(inpages[i]);
		mark_page_accessed(inpages[i]);
	}
	/* unlock the user pages */
	sev_unpin_memory(kvm, inpages, npages);
e_free:
	kfree(data);
	return ret;
}

static int sev_launch_measure(struct kvm *kvm, struct kvm_sev_cmd *argp)
{
	void __user *measure = (void __user *)(uintptr_t)argp->data;
	struct kvm_sev_info *sev = &to_kvm_svm(kvm)->sev_info;
	struct sev_data_launch_measure *data;
	struct kvm_sev_launch_measure params;
	void __user *p = NULL;
	void *blob = NULL;
	int ret;

	if (!sev_guest(kvm))
		return -ENOTTY;

	if (copy_from_user(&params, measure, sizeof(params)))
		return -EFAULT;

	data = kzalloc(sizeof(*data), GFP_KERNEL_ACCOUNT);
	if (!data)
		return -ENOMEM;

	/* User wants to query the blob length */
	if (!params.len)
		goto cmd;

	p = (void __user *)(uintptr_t)params.uaddr;
	if (p) {
		if (params.len > SEV_FW_BLOB_MAX_SIZE) {
			ret = -EINVAL;
			goto e_free;
		}

		ret = -ENOMEM;
		blob = kmalloc(params.len, GFP_KERNEL);
		if (!blob)
			goto e_free;

		data->address = __psp_pa(blob);
		data->len = params.len;
	}

cmd:
	data->handle = sev->handle;
	ret = sev_issue_cmd(kvm, SEV_CMD_LAUNCH_MEASURE, data, &argp->error);

	/*
	 * If we query the session length, FW responded with expected data.
	 */
	if (!params.len)
		goto done;

	if (ret)
		goto e_free_blob;

	if (blob) {
		if (copy_to_user(p, blob, params.len))
			ret = -EFAULT;
	}

done:
	params.len = data->len;
	if (copy_to_user(measure, &params, sizeof(params)))
		ret = -EFAULT;
e_free_blob:
	kfree(blob);
e_free:
	kfree(data);
	return ret;
}

static int sev_launch_finish(struct kvm *kvm, struct kvm_sev_cmd *argp)
{
	struct kvm_sev_info *sev = &to_kvm_svm(kvm)->sev_info;
	struct sev_data_launch_finish *data;
	int ret;

	if (!sev_guest(kvm))
		return -ENOTTY;

	data = kzalloc(sizeof(*data), GFP_KERNEL_ACCOUNT);
	if (!data)
		return -ENOMEM;

	data->handle = sev->handle;
	ret = sev_issue_cmd(kvm, SEV_CMD_LAUNCH_FINISH, data, &argp->error);

	kfree(data);
	return ret;
}

static int sev_guest_status(struct kvm *kvm, struct kvm_sev_cmd *argp)
{
	struct kvm_sev_info *sev = &to_kvm_svm(kvm)->sev_info;
	struct kvm_sev_guest_status params;
	struct sev_data_guest_status *data;
	int ret;

	if (!sev_guest(kvm))
		return -ENOTTY;

	data = kzalloc(sizeof(*data), GFP_KERNEL_ACCOUNT);
	if (!data)
		return -ENOMEM;

	data->handle = sev->handle;
	ret = sev_issue_cmd(kvm, SEV_CMD_GUEST_STATUS, data, &argp->error);
	if (ret)
		goto e_free;

	params.policy = data->policy;
	params.state = data->state;
	params.handle = data->handle;

	if (copy_to_user((void __user *)(uintptr_t)argp->data, &params, sizeof(params)))
		ret = -EFAULT;
e_free:
	kfree(data);
	return ret;
}

static int __sev_issue_dbg_cmd(struct kvm *kvm, unsigned long src,
			       unsigned long dst, int size,
			       int *error, bool enc)
{
	struct kvm_sev_info *sev = &to_kvm_svm(kvm)->sev_info;
	struct sev_data_dbg *data;
	int ret;

	data = kzalloc(sizeof(*data), GFP_KERNEL_ACCOUNT);
	if (!data)
		return -ENOMEM;

	data->handle = sev->handle;
	data->dst_addr = dst;
	data->src_addr = src;
	data->len = size;

	ret = sev_issue_cmd(kvm,
			    enc ? SEV_CMD_DBG_ENCRYPT : SEV_CMD_DBG_DECRYPT,
			    data, error);
	kfree(data);
	return ret;
}

static int __sev_dbg_decrypt(struct kvm *kvm, unsigned long src_paddr,
			     unsigned long dst_paddr, int sz, int *err)
{
	int offset;

	/*
	 * Its safe to read more than we are asked, caller should ensure that
	 * destination has enough space.
	 */
	offset = src_paddr & 15;
	src_paddr = round_down(src_paddr, 16);
	sz = round_up(sz + offset, 16);

	return __sev_issue_dbg_cmd(kvm, src_paddr, dst_paddr, sz, err, false);
}

static int __sev_dbg_decrypt_user(struct kvm *kvm, unsigned long paddr,
				  unsigned long __user dst_uaddr,
				  unsigned long dst_paddr,
				  int size, int *err)
{
	struct page *tpage = NULL;
	int ret, offset;

	/* if inputs are not 16-byte then use intermediate buffer */
	if (!IS_ALIGNED(dst_paddr, 16) ||
	    !IS_ALIGNED(paddr,     16) ||
	    !IS_ALIGNED(size,      16)) {
		tpage = (void *)alloc_page(GFP_KERNEL);
		if (!tpage)
			return -ENOMEM;

		dst_paddr = __sme_page_pa(tpage);
	}

	ret = __sev_dbg_decrypt(kvm, paddr, dst_paddr, size, err);
	if (ret)
		goto e_free;

	if (tpage) {
		offset = paddr & 15;
		if (copy_to_user((void __user *)(uintptr_t)dst_uaddr,
				 page_address(tpage) + offset, size))
			ret = -EFAULT;
	}

e_free:
	if (tpage)
		__free_page(tpage);

	return ret;
}

static int __sev_dbg_encrypt_user(struct kvm *kvm, unsigned long paddr,
				  unsigned long __user vaddr,
				  unsigned long dst_paddr,
				  unsigned long __user dst_vaddr,
				  int size, int *error)
{
	struct page *src_tpage = NULL;
	struct page *dst_tpage = NULL;
	int ret, len = size;

	/* If source buffer is not aligned then use an intermediate buffer */
	if (!IS_ALIGNED(vaddr, 16)) {
		src_tpage = alloc_page(GFP_KERNEL);
		if (!src_tpage)
			return -ENOMEM;

		if (copy_from_user(page_address(src_tpage),
				(void __user *)(uintptr_t)vaddr, size)) {
			__free_page(src_tpage);
			return -EFAULT;
		}

		paddr = __sme_page_pa(src_tpage);
	}

	/*
	 *  If destination buffer or length is not aligned then do read-modify-write:
	 *   - decrypt destination in an intermediate buffer
	 *   - copy the source buffer in an intermediate buffer
	 *   - use the intermediate buffer as source buffer
	 */
	if (!IS_ALIGNED(dst_vaddr, 16) || !IS_ALIGNED(size, 16)) {
		int dst_offset;

		dst_tpage = alloc_page(GFP_KERNEL);
		if (!dst_tpage) {
			ret = -ENOMEM;
			goto e_free;
		}

		ret = __sev_dbg_decrypt(kvm, dst_paddr,
					__sme_page_pa(dst_tpage), size, error);
		if (ret)
			goto e_free;

		/*
		 *  If source is kernel buffer then use memcpy() otherwise
		 *  copy_from_user().
		 */
		dst_offset = dst_paddr & 15;

		if (src_tpage)
			memcpy(page_address(dst_tpage) + dst_offset,
			       page_address(src_tpage), size);
		else {
			if (copy_from_user(page_address(dst_tpage) + dst_offset,
					   (void __user *)(uintptr_t)vaddr, size)) {
				ret = -EFAULT;
				goto e_free;
			}
		}

		paddr = __sme_page_pa(dst_tpage);
		dst_paddr = round_down(dst_paddr, 16);
		len = round_up(size, 16);
	}

	ret = __sev_issue_dbg_cmd(kvm, paddr, dst_paddr, len, error, true);

e_free:
	if (src_tpage)
		__free_page(src_tpage);
	if (dst_tpage)
		__free_page(dst_tpage);
	return ret;
}

static int sev_dbg_crypt(struct kvm *kvm, struct kvm_sev_cmd *argp, bool dec)
{
	unsigned long vaddr, vaddr_end, next_vaddr;
	unsigned long dst_vaddr;
	struct page **src_p, **dst_p;
	struct kvm_sev_dbg debug;
	unsigned long n;
	unsigned int size;
	int ret;

	if (!sev_guest(kvm))
		return -ENOTTY;

	if (copy_from_user(&debug, (void __user *)(uintptr_t)argp->data, sizeof(debug)))
		return -EFAULT;

	if (!debug.len || debug.src_uaddr + debug.len < debug.src_uaddr)
		return -EINVAL;
	if (!debug.dst_uaddr)
		return -EINVAL;

	vaddr = debug.src_uaddr;
	size = debug.len;
	vaddr_end = vaddr + size;
	dst_vaddr = debug.dst_uaddr;

	for (; vaddr < vaddr_end; vaddr = next_vaddr) {
		int len, s_off, d_off;

		/* lock userspace source and destination page */
		src_p = sev_pin_memory(kvm, vaddr & PAGE_MASK, PAGE_SIZE, &n, 0);
		if (IS_ERR(src_p))
			return PTR_ERR(src_p);

		dst_p = sev_pin_memory(kvm, dst_vaddr & PAGE_MASK, PAGE_SIZE, &n, 1);
		if (IS_ERR(dst_p)) {
			sev_unpin_memory(kvm, src_p, n);
			return PTR_ERR(dst_p);
		}

		/*
		 * Flush (on non-coherent CPUs) before DBG_{DE,EN}CRYPT read or modify
		 * the pages; flush the destination too so that future accesses do not
		 * see stale data.
		 */
		sev_clflush_pages(src_p, 1);
		sev_clflush_pages(dst_p, 1);

		/*
		 * Since user buffer may not be page aligned, calculate the
		 * offset within the page.
		 */
		s_off = vaddr & ~PAGE_MASK;
		d_off = dst_vaddr & ~PAGE_MASK;
		len = min_t(size_t, (PAGE_SIZE - s_off), size);

		if (dec)
			ret = __sev_dbg_decrypt_user(kvm,
						     __sme_page_pa(src_p[0]) + s_off,
						     dst_vaddr,
						     __sme_page_pa(dst_p[0]) + d_off,
						     len, &argp->error);
		else
			ret = __sev_dbg_encrypt_user(kvm,
						     __sme_page_pa(src_p[0]) + s_off,
						     vaddr,
						     __sme_page_pa(dst_p[0]) + d_off,
						     dst_vaddr,
						     len, &argp->error);

		sev_unpin_memory(kvm, src_p, n);
		sev_unpin_memory(kvm, dst_p, n);

		if (ret)
			goto err;

		next_vaddr = vaddr + len;
		dst_vaddr = dst_vaddr + len;
		size -= len;
	}
err:
	return ret;
}

static int sev_launch_secret(struct kvm *kvm, struct kvm_sev_cmd *argp)
{
	struct kvm_sev_info *sev = &to_kvm_svm(kvm)->sev_info;
	struct sev_data_launch_secret *data;
	struct kvm_sev_launch_secret params;
	struct page **pages;
	void *blob, *hdr;
	unsigned long n, i;
	int ret, offset;

	if (!sev_guest(kvm))
		return -ENOTTY;

	if (copy_from_user(&params, (void __user *)(uintptr_t)argp->data, sizeof(params)))
		return -EFAULT;

	pages = sev_pin_memory(kvm, params.guest_uaddr, params.guest_len, &n, 1);
	if (IS_ERR(pages))
		return PTR_ERR(pages);

	/*
	 * Flush (on non-coherent CPUs) before LAUNCH_SECRET encrypts pages in
	 * place; the cache may contain the data that was written unencrypted.
	 */
	sev_clflush_pages(pages, n);

	/*
	 * The secret must be copied into contiguous memory region, lets verify
	 * that userspace memory pages are contiguous before we issue command.
	 */
	if (get_num_contig_pages(0, pages, n) != n) {
		ret = -EINVAL;
		goto e_unpin_memory;
	}

	ret = -ENOMEM;
	data = kzalloc(sizeof(*data), GFP_KERNEL_ACCOUNT);
	if (!data)
		goto e_unpin_memory;

	offset = params.guest_uaddr & (PAGE_SIZE - 1);
	data->guest_address = __sme_page_pa(pages[0]) + offset;
	data->guest_len = params.guest_len;

	blob = psp_copy_user_blob(params.trans_uaddr, params.trans_len);
	if (IS_ERR(blob)) {
		ret = PTR_ERR(blob);
		goto e_free;
	}

	data->trans_address = __psp_pa(blob);
	data->trans_len = params.trans_len;

	hdr = psp_copy_user_blob(params.hdr_uaddr, params.hdr_len);
	if (IS_ERR(hdr)) {
		ret = PTR_ERR(hdr);
		goto e_free_blob;
	}
	data->hdr_address = __psp_pa(hdr);
	data->hdr_len = params.hdr_len;

	data->handle = sev->handle;
	ret = sev_issue_cmd(kvm, SEV_CMD_LAUNCH_UPDATE_SECRET, data, &argp->error);

	kfree(hdr);

e_free_blob:
	kfree(blob);
e_free:
	kfree(data);
e_unpin_memory:
	/* content of memory is updated, mark pages dirty */
	for (i = 0; i < n; i++) {
		set_page_dirty_lock(pages[i]);
		mark_page_accessed(pages[i]);
	}
	sev_unpin_memory(kvm, pages, n);
	return ret;
}

int svm_mem_enc_op(struct kvm *kvm, void __user *argp)
{
	struct kvm_sev_cmd sev_cmd;
	int r;

	if (!svm_sev_enabled())
		return -ENOTTY;

	if (!argp)
		return 0;

	if (copy_from_user(&sev_cmd, argp, sizeof(struct kvm_sev_cmd)))
		return -EFAULT;

	mutex_lock(&kvm->lock);

	switch (sev_cmd.id) {
	case KVM_SEV_INIT:
		r = sev_guest_init(kvm, &sev_cmd);
		break;
	case KVM_SEV_LAUNCH_START:
		r = sev_launch_start(kvm, &sev_cmd);
		break;
	case KVM_SEV_LAUNCH_UPDATE_DATA:
		r = sev_launch_update_data(kvm, &sev_cmd);
		break;
	case KVM_SEV_LAUNCH_MEASURE:
		r = sev_launch_measure(kvm, &sev_cmd);
		break;
	case KVM_SEV_LAUNCH_FINISH:
		r = sev_launch_finish(kvm, &sev_cmd);
		break;
	case KVM_SEV_GUEST_STATUS:
		r = sev_guest_status(kvm, &sev_cmd);
		break;
	case KVM_SEV_DBG_DECRYPT:
		r = sev_dbg_crypt(kvm, &sev_cmd, true);
		break;
	case KVM_SEV_DBG_ENCRYPT:
		r = sev_dbg_crypt(kvm, &sev_cmd, false);
		break;
	case KVM_SEV_LAUNCH_SECRET:
		r = sev_launch_secret(kvm, &sev_cmd);
		break;
	default:
		r = -EINVAL;
		goto out;
	}

	if (copy_to_user(argp, &sev_cmd, sizeof(struct kvm_sev_cmd)))
		r = -EFAULT;

out:
	mutex_unlock(&kvm->lock);
	return r;
}

int svm_register_enc_region(struct kvm *kvm,
			    struct kvm_enc_region *range)
{
	struct kvm_sev_info *sev = &to_kvm_svm(kvm)->sev_info;
	struct enc_region *region;
	int ret = 0;

	if (!sev_guest(kvm))
		return -ENOTTY;

	if (range->addr > ULONG_MAX || range->size > ULONG_MAX)
		return -EINVAL;

	region = kzalloc(sizeof(*region), GFP_KERNEL_ACCOUNT);
	if (!region)
		return -ENOMEM;

	mutex_lock(&kvm->lock);
	region->pages = sev_pin_memory(kvm, range->addr, range->size, &region->npages, 1);
	if (IS_ERR(region->pages)) {
		ret = PTR_ERR(region->pages);
<<<<<<< HEAD
=======
		mutex_unlock(&kvm->lock);
>>>>>>> 4e026225
		goto e_free;
	}

	region->uaddr = range->addr;
	region->size = range->size;

	list_add_tail(&region->list, &sev->regions_list);
	mutex_unlock(&kvm->lock);

	/*
	 * The guest may change the memory encryption attribute from C=0 -> C=1
	 * or vice versa for this memory range. Lets make sure caches are
	 * flushed to ensure that guest data gets written into memory with
	 * correct C-bit.
	 */
	sev_clflush_pages(region->pages, region->npages);

	return ret;

e_free:
	kfree(region);
	return ret;
}

static struct enc_region *
find_enc_region(struct kvm *kvm, struct kvm_enc_region *range)
{
	struct kvm_sev_info *sev = &to_kvm_svm(kvm)->sev_info;
	struct list_head *head = &sev->regions_list;
	struct enc_region *i;

	list_for_each_entry(i, head, list) {
		if (i->uaddr == range->addr &&
		    i->size == range->size)
			return i;
	}

	return NULL;
}

static void __unregister_enc_region_locked(struct kvm *kvm,
					   struct enc_region *region)
{
	sev_unpin_memory(kvm, region->pages, region->npages);
	list_del(&region->list);
	kfree(region);
}

int svm_unregister_enc_region(struct kvm *kvm,
			      struct kvm_enc_region *range)
{
	struct enc_region *region;
	int ret;

	mutex_lock(&kvm->lock);

	if (!sev_guest(kvm)) {
		ret = -ENOTTY;
		goto failed;
	}

	region = find_enc_region(kvm, range);
	if (!region) {
		ret = -EINVAL;
		goto failed;
	}

	/*
	 * Ensure that all guest tagged cache entries are flushed before
	 * releasing the pages back to the system for use. CLFLUSH will
	 * not do this, so issue a WBINVD.
	 */
	wbinvd_on_all_cpus();

	__unregister_enc_region_locked(kvm, region);

	mutex_unlock(&kvm->lock);
	return 0;

failed:
	mutex_unlock(&kvm->lock);
	return ret;
}

void sev_vm_destroy(struct kvm *kvm)
{
	struct kvm_sev_info *sev = &to_kvm_svm(kvm)->sev_info;
	struct list_head *head = &sev->regions_list;
	struct list_head *pos, *q;

	if (!sev_guest(kvm))
		return;

	mutex_lock(&kvm->lock);

	/*
	 * Ensure that all guest tagged cache entries are flushed before
	 * releasing the pages back to the system for use. CLFLUSH will
	 * not do this, so issue a WBINVD.
	 */
	wbinvd_on_all_cpus();

	/*
	 * if userspace was terminated before unregistering the memory regions
	 * then lets unpin all the registered memory.
	 */
	if (!list_empty(head)) {
		list_for_each_safe(pos, q, head) {
			__unregister_enc_region_locked(kvm,
				list_entry(pos, struct enc_region, list));
			cond_resched();
		}
	}

	mutex_unlock(&kvm->lock);

	sev_unbind_asid(kvm, sev->handle);
	sev_asid_free(sev->asid);
}

int __init sev_hardware_setup(void)
{
	/* Maximum number of encrypted guests supported simultaneously */
	max_sev_asid = cpuid_ecx(0x8000001F);

	if (!svm_sev_enabled())
		return 1;

	/* Minimum ASID value that should be used for SEV guest */
	min_sev_asid = cpuid_edx(0x8000001F);

	/* Initialize SEV ASID bitmaps */
	sev_asid_bitmap = bitmap_zalloc(max_sev_asid, GFP_KERNEL);
	if (!sev_asid_bitmap)
		return 1;

	sev_reclaim_asid_bitmap = bitmap_zalloc(max_sev_asid, GFP_KERNEL);
	if (!sev_reclaim_asid_bitmap)
		return 1;

	pr_info("SEV supported\n");

	return 0;
}

void sev_hardware_teardown(void)
{
	if (!svm_sev_enabled())
		return;

	bitmap_free(sev_asid_bitmap);
	bitmap_free(sev_reclaim_asid_bitmap);

	sev_flush_asids();
}

void pre_sev_run(struct vcpu_svm *svm, int cpu)
{
	struct svm_cpu_data *sd = per_cpu(svm_data, cpu);
	int asid = sev_get_asid(svm->vcpu.kvm);

	/* Assign the asid allocated with this SEV guest */
	svm->vmcb->control.asid = asid;

	/*
	 * Flush guest TLB:
	 *
	 * 1) when different VMCB for the same ASID is to be run on the same host CPU.
	 * 2) or this VMCB was executed on different host CPU in previous VMRUNs.
	 */
	if (sd->sev_vmcbs[asid] == svm->vmcb &&
	    svm->vcpu.arch.last_vmentry_cpu == cpu)
		return;

	sd->sev_vmcbs[asid] = svm->vmcb;
	svm->vmcb->control.tlb_ctl = TLB_CONTROL_FLUSH_ASID;
	vmcb_mark_dirty(svm->vmcb, VMCB_ASID);
}<|MERGE_RESOLUTION|>--- conflicted
+++ resolved
@@ -319,11 +319,8 @@
 	struct page **pages;
 	unsigned long first, last;
 	int ret;
-<<<<<<< HEAD
-=======
 
 	lockdep_assert_held(&kvm->lock);
->>>>>>> 4e026225
 
 	if (ulen == 0 || uaddr + ulen < uaddr)
 		return ERR_PTR(-EINVAL);
@@ -1010,10 +1007,7 @@
 	region->pages = sev_pin_memory(kvm, range->addr, range->size, &region->npages, 1);
 	if (IS_ERR(region->pages)) {
 		ret = PTR_ERR(region->pages);
-<<<<<<< HEAD
-=======
 		mutex_unlock(&kvm->lock);
->>>>>>> 4e026225
 		goto e_free;
 	}
 
