// SPDX-License-Identifier: GPL-2.0-only
/*
 * Kernel-based Virtual Machine driver for Linux
 *
 * AMD SVM support
 *
 * Copyright (C) 2006 Qumranet, Inc.
 * Copyright 2010 Red Hat, Inc. and/or its affiliates.
 *
 * Authors:
 *   Yaniv Kamay  <yaniv@qumranet.com>
 *   Avi Kivity   <avi@qumranet.com>
 */

#ifndef __SVM_SVM_H
#define __SVM_SVM_H

#include <linux/kvm_types.h>
#include <linux/kvm_host.h>

#include <asm/svm.h>

static const u32 host_save_user_msrs[] = {
#ifdef CONFIG_X86_64
	MSR_STAR, MSR_LSTAR, MSR_CSTAR, MSR_SYSCALL_MASK, MSR_KERNEL_GS_BASE,
	MSR_FS_BASE,
#endif
	MSR_IA32_SYSENTER_CS, MSR_IA32_SYSENTER_ESP, MSR_IA32_SYSENTER_EIP,
	MSR_TSC_AUX,
};

#define NR_HOST_SAVE_USER_MSRS ARRAY_SIZE(host_save_user_msrs)

#define MAX_DIRECT_ACCESS_MSRS	15
#define MSRPM_OFFSETS	16
extern u32 msrpm_offsets[MSRPM_OFFSETS] __read_mostly;
extern bool npt_enabled;

enum {
	VMCB_INTERCEPTS, /* Intercept vectors, TSC offset,
			    pause filter count */
	VMCB_PERM_MAP,   /* IOPM Base and MSRPM Base */
	VMCB_ASID,	 /* ASID */
	VMCB_INTR,	 /* int_ctl, int_vector */
	VMCB_NPT,        /* npt_en, nCR3, gPAT */
	VMCB_CR,	 /* CR0, CR3, CR4, EFER */
	VMCB_DR,         /* DR6, DR7 */
	VMCB_DT,         /* GDT, IDT */
	VMCB_SEG,        /* CS, DS, SS, ES, CPL */
	VMCB_CR2,        /* CR2 only */
	VMCB_LBR,        /* DBGCTL, BR_FROM, BR_TO, LAST_EX_FROM, LAST_EX_TO */
	VMCB_AVIC,       /* AVIC APIC_BAR, AVIC APIC_BACKING_PAGE,
			  * AVIC PHYSICAL_TABLE pointer,
			  * AVIC LOGICAL_TABLE pointer
			  */
	VMCB_DIRTY_MAX,
};

/* TPR and CR2 are always written before VMRUN */
#define VMCB_ALWAYS_DIRTY_MASK	((1U << VMCB_INTR) | (1U << VMCB_CR2))

struct kvm_sev_info {
	bool active;		/* SEV enabled guest */
	unsigned int asid;	/* ASID used for this guest */
	unsigned int handle;	/* SEV firmware handle */
	int fd;			/* SEV device fd */
	unsigned long pages_locked; /* Number of pages locked */
	struct list_head regions_list;  /* List of registered regions */
};

struct kvm_svm {
	struct kvm kvm;

	/* Struct members for AVIC */
	u32 avic_vm_id;
	struct page *avic_logical_id_table_page;
	struct page *avic_physical_id_table_page;
	struct hlist_node hnode;

	struct kvm_sev_info sev_info;
};

struct kvm_vcpu;

struct svm_nested_state {
	struct vmcb *hsave;
	u64 hsave_msr;
	u64 vm_cr_msr;
	u64 vmcb12_gpa;

	/* These are the merged vectors */
	u32 *msrpm;

	/* A VMRUN has started but has not yet been performed, so
	 * we cannot inject a nested vmexit yet.  */
	bool nested_run_pending;

	/* cache for control fields of the guest */
	struct vmcb_control_area ctl;

	bool initialized;
};

struct vcpu_svm {
	struct kvm_vcpu vcpu;
	struct vmcb *vmcb;
	unsigned long vmcb_pa;
	struct svm_cpu_data *svm_data;
	uint64_t asid_generation;
	uint64_t sysenter_esp;
	uint64_t sysenter_eip;
	uint64_t tsc_aux;

	u64 msr_decfg;

	u64 next_rip;

	u64 host_user_msrs[NR_HOST_SAVE_USER_MSRS];
	struct {
		u16 fs;
		u16 gs;
		u16 ldt;
		u64 gs_base;
	} host;

	u64 spec_ctrl;
	/*
	 * Contains guest-controlled bits of VIRT_SPEC_CTRL, which will be
	 * translated into the appropriate L2_CFG bits on the host to
	 * perform speculative control.
	 */
	u64 virt_spec_ctrl;

	u32 *msrpm;

	ulong nmi_iret_rip;

	struct svm_nested_state nested;

	bool nmi_singlestep;
	u64 nmi_singlestep_guest_rflags;

	unsigned int3_injected;
	unsigned long int3_rip;

	/* cached guest cpuid flags for faster access */
	bool nrips_enabled	: 1;

	u32 ldr_reg;
	u32 dfr_reg;
	struct page *avic_backing_page;
	u64 *avic_physical_id_cache;
	bool avic_is_running;

	/*
	 * Per-vcpu list of struct amd_svm_iommu_ir:
	 * This is used mainly to store interrupt remapping information used
	 * when update the vcpu affinity. This avoids the need to scan for
	 * IRTE and try to match ga_tag in the IOMMU driver.
	 */
	struct list_head ir_list;
	spinlock_t ir_list_lock;

	/* Save desired MSR intercept (read: pass-through) state */
	struct {
		DECLARE_BITMAP(read, MAX_DIRECT_ACCESS_MSRS);
		DECLARE_BITMAP(write, MAX_DIRECT_ACCESS_MSRS);
	} shadow_msr_intercept;
};

struct svm_cpu_data {
	int cpu;

	u64 asid_generation;
	u32 max_asid;
	u32 next_asid;
	u32 min_asid;
	struct kvm_ldttss_desc *tss_desc;

	struct page *save_area;
	struct vmcb *current_vmcb;

	/* index = sev_asid, value = vmcb pointer */
	struct vmcb **sev_vmcbs;
};

DECLARE_PER_CPU(struct svm_cpu_data *, svm_data);

void recalc_intercepts(struct vcpu_svm *svm);

static inline struct kvm_svm *to_kvm_svm(struct kvm *kvm)
{
	return container_of(kvm, struct kvm_svm, kvm);
}

static inline void vmcb_mark_all_dirty(struct vmcb *vmcb)
{
	vmcb->control.clean = 0;
}

static inline void vmcb_mark_all_clean(struct vmcb *vmcb)
{
	vmcb->control.clean = ((1 << VMCB_DIRTY_MAX) - 1)
			       & ~VMCB_ALWAYS_DIRTY_MASK;
}

static inline void vmcb_mark_dirty(struct vmcb *vmcb, int bit)
{
	vmcb->control.clean &= ~(1 << bit);
}

static inline struct vcpu_svm *to_svm(struct kvm_vcpu *vcpu)
{
	return container_of(vcpu, struct vcpu_svm, vcpu);
}

static inline struct vmcb *get_host_vmcb(struct vcpu_svm *svm)
{
	if (is_guest_mode(&svm->vcpu))
		return svm->nested.hsave;
	else
		return svm->vmcb;
}

static inline void vmcb_set_intercept(struct vmcb_control_area *control, u32 bit)
{
	WARN_ON_ONCE(bit >= 32 * MAX_INTERCEPT);
	__set_bit(bit, (unsigned long *)&control->intercepts);
}

static inline void vmcb_clr_intercept(struct vmcb_control_area *control, u32 bit)
{
	WARN_ON_ONCE(bit >= 32 * MAX_INTERCEPT);
	__clear_bit(bit, (unsigned long *)&control->intercepts);
}

static inline bool vmcb_is_intercept(struct vmcb_control_area *control, u32 bit)
{
	WARN_ON_ONCE(bit >= 32 * MAX_INTERCEPT);
	return test_bit(bit, (unsigned long *)&control->intercepts);
}

static inline void set_dr_intercepts(struct vcpu_svm *svm)
{
	struct vmcb *vmcb = get_host_vmcb(svm);

	vmcb_set_intercept(&vmcb->control, INTERCEPT_DR0_READ);
	vmcb_set_intercept(&vmcb->control, INTERCEPT_DR1_READ);
	vmcb_set_intercept(&vmcb->control, INTERCEPT_DR2_READ);
	vmcb_set_intercept(&vmcb->control, INTERCEPT_DR3_READ);
	vmcb_set_intercept(&vmcb->control, INTERCEPT_DR4_READ);
	vmcb_set_intercept(&vmcb->control, INTERCEPT_DR5_READ);
	vmcb_set_intercept(&vmcb->control, INTERCEPT_DR6_READ);
	vmcb_set_intercept(&vmcb->control, INTERCEPT_DR7_READ);
	vmcb_set_intercept(&vmcb->control, INTERCEPT_DR0_WRITE);
	vmcb_set_intercept(&vmcb->control, INTERCEPT_DR1_WRITE);
	vmcb_set_intercept(&vmcb->control, INTERCEPT_DR2_WRITE);
	vmcb_set_intercept(&vmcb->control, INTERCEPT_DR3_WRITE);
	vmcb_set_intercept(&vmcb->control, INTERCEPT_DR4_WRITE);
	vmcb_set_intercept(&vmcb->control, INTERCEPT_DR5_WRITE);
	vmcb_set_intercept(&vmcb->control, INTERCEPT_DR6_WRITE);
	vmcb_set_intercept(&vmcb->control, INTERCEPT_DR7_WRITE);

	recalc_intercepts(svm);
}

static inline void clr_dr_intercepts(struct vcpu_svm *svm)
{
	struct vmcb *vmcb = get_host_vmcb(svm);

	vmcb->control.intercepts[INTERCEPT_DR] = 0;

	recalc_intercepts(svm);
}

static inline void set_exception_intercept(struct vcpu_svm *svm, u32 bit)
{
	struct vmcb *vmcb = get_host_vmcb(svm);

	WARN_ON_ONCE(bit >= 32);
	vmcb_set_intercept(&vmcb->control, INTERCEPT_EXCEPTION_OFFSET + bit);

	recalc_intercepts(svm);
}

static inline void clr_exception_intercept(struct vcpu_svm *svm, u32 bit)
{
	struct vmcb *vmcb = get_host_vmcb(svm);

	WARN_ON_ONCE(bit >= 32);
	vmcb_clr_intercept(&vmcb->control, INTERCEPT_EXCEPTION_OFFSET + bit);

	recalc_intercepts(svm);
}

static inline void svm_set_intercept(struct vcpu_svm *svm, int bit)
{
	struct vmcb *vmcb = get_host_vmcb(svm);

	vmcb_set_intercept(&vmcb->control, bit);

	recalc_intercepts(svm);
}

static inline void svm_clr_intercept(struct vcpu_svm *svm, int bit)
{
	struct vmcb *vmcb = get_host_vmcb(svm);

	vmcb_clr_intercept(&vmcb->control, bit);

	recalc_intercepts(svm);
}

static inline bool svm_is_intercept(struct vcpu_svm *svm, int bit)
{
	return vmcb_is_intercept(&svm->vmcb->control, bit);
}

static inline bool vgif_enabled(struct vcpu_svm *svm)
{
	return !!(svm->vmcb->control.int_ctl & V_GIF_ENABLE_MASK);
}

static inline void enable_gif(struct vcpu_svm *svm)
{
	if (vgif_enabled(svm))
		svm->vmcb->control.int_ctl |= V_GIF_MASK;
	else
		svm->vcpu.arch.hflags |= HF_GIF_MASK;
}

static inline void disable_gif(struct vcpu_svm *svm)
{
	if (vgif_enabled(svm))
		svm->vmcb->control.int_ctl &= ~V_GIF_MASK;
	else
		svm->vcpu.arch.hflags &= ~HF_GIF_MASK;
}

static inline bool gif_set(struct vcpu_svm *svm)
{
	if (vgif_enabled(svm))
		return !!(svm->vmcb->control.int_ctl & V_GIF_MASK);
	else
		return !!(svm->vcpu.arch.hflags & HF_GIF_MASK);
}

/* svm.c */
<<<<<<< HEAD
#define MSR_CR3_LEGACY_RESERVED_MASK		0xfe7U
#define MSR_CR3_LEGACY_PAE_RESERVED_MASK	0x7U
#define MSR_CR3_LONG_MBZ_MASK			0xfff0000000000000U
=======
>>>>>>> 4e026225
#define MSR_INVALID				0xffffffffU

u32 svm_msrpm_offset(u32 msr);
u32 *svm_vcpu_alloc_msrpm(void);
void svm_vcpu_init_msrpm(struct kvm_vcpu *vcpu, u32 *msrpm);
void svm_vcpu_free_msrpm(u32 *msrpm);

int svm_set_efer(struct kvm_vcpu *vcpu, u64 efer);
void svm_set_cr0(struct kvm_vcpu *vcpu, unsigned long cr0);
int svm_set_cr4(struct kvm_vcpu *vcpu, unsigned long cr4);
void svm_flush_tlb(struct kvm_vcpu *vcpu);
void disable_nmi_singlestep(struct vcpu_svm *svm);
bool svm_smi_blocked(struct kvm_vcpu *vcpu);
bool svm_nmi_blocked(struct kvm_vcpu *vcpu);
bool svm_interrupt_blocked(struct kvm_vcpu *vcpu);
void svm_set_gif(struct vcpu_svm *svm, bool value);

/* nested.c */

#define NESTED_EXIT_HOST	0	/* Exit handled on host level */
#define NESTED_EXIT_DONE	1	/* Exit caused nested vmexit  */
#define NESTED_EXIT_CONTINUE	2	/* Further checks needed      */

static inline bool nested_svm_virtualize_tpr(struct kvm_vcpu *vcpu)
{
	struct vcpu_svm *svm = to_svm(vcpu);

	return is_guest_mode(vcpu) && (svm->nested.ctl.int_ctl & V_INTR_MASKING_MASK);
}

static inline bool nested_exit_on_smi(struct vcpu_svm *svm)
{
	return vmcb_is_intercept(&svm->nested.ctl, INTERCEPT_SMI);
}

static inline bool nested_exit_on_intr(struct vcpu_svm *svm)
{
	return vmcb_is_intercept(&svm->nested.ctl, INTERCEPT_INTR);
}

static inline bool nested_exit_on_nmi(struct vcpu_svm *svm)
{
	return vmcb_is_intercept(&svm->nested.ctl, INTERCEPT_NMI);
}

int enter_svm_guest_mode(struct vcpu_svm *svm, u64 vmcb_gpa,
			 struct vmcb *nested_vmcb);
void svm_leave_nested(struct vcpu_svm *svm);
void svm_free_nested(struct vcpu_svm *svm);
int svm_allocate_nested(struct vcpu_svm *svm);
int nested_svm_vmrun(struct vcpu_svm *svm);
void nested_svm_vmloadsave(struct vmcb *from_vmcb, struct vmcb *to_vmcb);
int nested_svm_vmexit(struct vcpu_svm *svm);
int nested_svm_exit_handled(struct vcpu_svm *svm);
int nested_svm_check_permissions(struct vcpu_svm *svm);
int nested_svm_check_exception(struct vcpu_svm *svm, unsigned nr,
			       bool has_error_code, u32 error_code);
int nested_svm_exit_special(struct vcpu_svm *svm);
void sync_nested_vmcb_control(struct vcpu_svm *svm);

extern struct kvm_x86_nested_ops svm_nested_ops;

/* avic.c */

#define AVIC_LOGICAL_ID_ENTRY_GUEST_PHYSICAL_ID_MASK	(0xFF)
#define AVIC_LOGICAL_ID_ENTRY_VALID_BIT			31
#define AVIC_LOGICAL_ID_ENTRY_VALID_MASK		(1 << 31)

#define AVIC_PHYSICAL_ID_ENTRY_HOST_PHYSICAL_ID_MASK	(0xFFULL)
#define AVIC_PHYSICAL_ID_ENTRY_BACKING_PAGE_MASK	(0xFFFFFFFFFFULL << 12)
#define AVIC_PHYSICAL_ID_ENTRY_IS_RUNNING_MASK		(1ULL << 62)
#define AVIC_PHYSICAL_ID_ENTRY_VALID_MASK		(1ULL << 63)

#define VMCB_AVIC_APIC_BAR_MASK		0xFFFFFFFFFF000ULL

extern int avic;

static inline void avic_update_vapic_bar(struct vcpu_svm *svm, u64 data)
{
	svm->vmcb->control.avic_vapic_bar = data & VMCB_AVIC_APIC_BAR_MASK;
	vmcb_mark_dirty(svm->vmcb, VMCB_AVIC);
}

static inline bool avic_vcpu_is_running(struct kvm_vcpu *vcpu)
{
	struct vcpu_svm *svm = to_svm(vcpu);
	u64 *entry = svm->avic_physical_id_cache;

	if (!entry)
		return false;

	return (READ_ONCE(*entry) & AVIC_PHYSICAL_ID_ENTRY_IS_RUNNING_MASK);
}

int avic_ga_log_notifier(u32 ga_tag);
void avic_vm_destroy(struct kvm *kvm);
int avic_vm_init(struct kvm *kvm);
void avic_init_vmcb(struct vcpu_svm *svm);
void svm_toggle_avic_for_irq_window(struct kvm_vcpu *vcpu, bool activate);
int avic_incomplete_ipi_interception(struct vcpu_svm *svm);
int avic_unaccelerated_access_interception(struct vcpu_svm *svm);
int avic_init_vcpu(struct vcpu_svm *svm);
void avic_vcpu_load(struct kvm_vcpu *vcpu, int cpu);
void avic_vcpu_put(struct kvm_vcpu *vcpu);
void avic_post_state_restore(struct kvm_vcpu *vcpu);
void svm_set_virtual_apic_mode(struct kvm_vcpu *vcpu);
void svm_refresh_apicv_exec_ctrl(struct kvm_vcpu *vcpu);
bool svm_check_apicv_inhibit_reasons(ulong bit);
void svm_pre_update_apicv_exec_ctrl(struct kvm *kvm, bool activate);
void svm_load_eoi_exitmap(struct kvm_vcpu *vcpu, u64 *eoi_exit_bitmap);
void svm_hwapic_irr_update(struct kvm_vcpu *vcpu, int max_irr);
void svm_hwapic_isr_update(struct kvm_vcpu *vcpu, int max_isr);
int svm_deliver_avic_intr(struct kvm_vcpu *vcpu, int vec);
bool svm_dy_apicv_has_pending_interrupt(struct kvm_vcpu *vcpu);
int svm_update_pi_irte(struct kvm *kvm, unsigned int host_irq,
		       uint32_t guest_irq, bool set);
void svm_vcpu_blocking(struct kvm_vcpu *vcpu);
void svm_vcpu_unblocking(struct kvm_vcpu *vcpu);

/* sev.c */

extern unsigned int max_sev_asid;

static inline bool sev_guest(struct kvm *kvm)
{
#ifdef CONFIG_KVM_AMD_SEV
	struct kvm_sev_info *sev = &to_kvm_svm(kvm)->sev_info;

	return sev->active;
#else
	return false;
#endif
}

static inline bool svm_sev_enabled(void)
{
	return IS_ENABLED(CONFIG_KVM_AMD_SEV) ? max_sev_asid : 0;
}

void sev_vm_destroy(struct kvm *kvm);
int svm_mem_enc_op(struct kvm *kvm, void __user *argp);
int svm_register_enc_region(struct kvm *kvm,
			    struct kvm_enc_region *range);
int svm_unregister_enc_region(struct kvm *kvm,
			      struct kvm_enc_region *range);
void pre_sev_run(struct vcpu_svm *svm, int cpu);
int __init sev_hardware_setup(void);
void sev_hardware_teardown(void);

#endif<|MERGE_RESOLUTION|>--- conflicted
+++ resolved
@@ -346,12 +346,6 @@
 }
 
 /* svm.c */
-<<<<<<< HEAD
-#define MSR_CR3_LEGACY_RESERVED_MASK		0xfe7U
-#define MSR_CR3_LEGACY_PAE_RESERVED_MASK	0x7U
-#define MSR_CR3_LONG_MBZ_MASK			0xfff0000000000000U
-=======
->>>>>>> 4e026225
 #define MSR_INVALID				0xffffffffU
 
 u32 svm_msrpm_offset(u32 msr);
