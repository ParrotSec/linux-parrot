--- conflicted
+++ resolved
@@ -3285,11 +3285,7 @@
 	if (!slot)
 		return PT_PAGE_TABLE_LEVEL;
 
-<<<<<<< HEAD
-	max_level = min(max_level, kvm_x86_ops->get_lpage_level());
-=======
 	max_level = min(max_level, max_page_level);
->>>>>>> 675a03b4
 	for ( ; max_level > PT_PAGE_TABLE_LEVEL; max_level--) {
 		linfo = lpage_info_slot(gfn, slot, max_level);
 		if (!linfo->disallow_lpage)
@@ -5439,15 +5435,6 @@
 
 	if (WARN_ON(!VALID_PAGE(vcpu->arch.mmu->root_hpa)))
 		return RET_PF_RETRY;
-<<<<<<< HEAD
-
-	/* With shadow page tables, fault_address contains a GVA or nGPA.  */
-	if (vcpu->arch.mmu->direct_map) {
-		vcpu->arch.gpa_available = true;
-		vcpu->arch.gpa_val = cr2_or_gpa;
-	}
-=======
->>>>>>> 675a03b4
 
 	r = RET_PF_INVALID;
 	if (unlikely(error_code & PFERR_RSVD_MASK)) {
