// SPDX-License-Identifier: GPL-2.0-only
/*
 * Kernel-based Virtual Machine driver for Linux
 *
 * This module enables machines with Intel VT-x extensions to run virtual
 * machines without emulation or binary translation.
 *
 * Copyright (C) 2006 Qumranet, Inc.
 * Copyright 2010 Red Hat, Inc. and/or its affiliates.
 *
 * Authors:
 *   Avi Kivity   <avi@qumranet.com>
 *   Yaniv Kamay  <yaniv@qumranet.com>
 */

#include <linux/highmem.h>
#include <linux/hrtimer.h>
#include <linux/kernel.h>
#include <linux/kvm_host.h>
#include <linux/module.h>
#include <linux/moduleparam.h>
#include <linux/mod_devicetable.h>
#include <linux/mm.h>
#include <linux/objtool.h>
#include <linux/sched.h>
#include <linux/sched/smt.h>
#include <linux/slab.h>
#include <linux/tboot.h>
#include <linux/trace_events.h>
#include <linux/entry-kvm.h>

#include <asm/apic.h>
#include <asm/asm.h>
#include <asm/cpu.h>
#include <asm/cpu_device_id.h>
#include <asm/debugreg.h>
#include <asm/desc.h>
#include <asm/fpu/internal.h>
#include <asm/io.h>
#include <asm/irq_remapping.h>
#include <asm/kexec.h>
#include <asm/perf_event.h>
#include <asm/mce.h>
#include <asm/mmu_context.h>
#include <asm/mshyperv.h>
#include <asm/mwait.h>
#include <asm/spec-ctrl.h>
#include <asm/virtext.h>
#include <asm/vmx.h>

#include "capabilities.h"
#include "cpuid.h"
#include "evmcs.h"
#include "irq.h"
#include "kvm_cache_regs.h"
#include "lapic.h"
#include "mmu.h"
#include "nested.h"
#include "pmu.h"
#include "trace.h"
#include "vmcs.h"
#include "vmcs12.h"
#include "vmx.h"
#include "x86.h"

MODULE_AUTHOR("Qumranet");
MODULE_LICENSE("GPL");

#ifdef MODULE
static const struct x86_cpu_id vmx_cpu_id[] = {
	X86_MATCH_FEATURE(X86_FEATURE_VMX, NULL),
	{}
};
MODULE_DEVICE_TABLE(x86cpu, vmx_cpu_id);
#endif

bool __read_mostly enable_vpid = 1;
module_param_named(vpid, enable_vpid, bool, 0444);

static bool __read_mostly enable_vnmi = 1;
module_param_named(vnmi, enable_vnmi, bool, S_IRUGO);

bool __read_mostly flexpriority_enabled = 1;
module_param_named(flexpriority, flexpriority_enabled, bool, S_IRUGO);

bool __read_mostly enable_ept = 1;
module_param_named(ept, enable_ept, bool, S_IRUGO);

bool __read_mostly enable_unrestricted_guest = 1;
module_param_named(unrestricted_guest,
			enable_unrestricted_guest, bool, S_IRUGO);

bool __read_mostly enable_ept_ad_bits = 1;
module_param_named(eptad, enable_ept_ad_bits, bool, S_IRUGO);

static bool __read_mostly emulate_invalid_guest_state = true;
module_param(emulate_invalid_guest_state, bool, S_IRUGO);

static bool __read_mostly fasteoi = 1;
module_param(fasteoi, bool, S_IRUGO);

bool __read_mostly enable_apicv = 1;
module_param(enable_apicv, bool, S_IRUGO);

/*
 * If nested=1, nested virtualization is supported, i.e., guests may use
 * VMX and be a hypervisor for its own guests. If nested=0, guests may not
 * use VMX instructions.
 */
static bool __read_mostly nested = 1;
module_param(nested, bool, S_IRUGO);

bool __read_mostly enable_pml = 1;
module_param_named(pml, enable_pml, bool, S_IRUGO);

static bool __read_mostly dump_invalid_vmcs = 0;
module_param(dump_invalid_vmcs, bool, 0644);

#define MSR_BITMAP_MODE_X2APIC		1
#define MSR_BITMAP_MODE_X2APIC_APICV	2

#define KVM_VMX_TSC_MULTIPLIER_MAX     0xffffffffffffffffULL

/* Guest_tsc -> host_tsc conversion requires 64-bit division.  */
static int __read_mostly cpu_preemption_timer_multi;
static bool __read_mostly enable_preemption_timer = 1;
#ifdef CONFIG_X86_64
module_param_named(preemption_timer, enable_preemption_timer, bool, S_IRUGO);
#endif

extern bool __read_mostly allow_smaller_maxphyaddr;
module_param(allow_smaller_maxphyaddr, bool, S_IRUGO);

#define KVM_VM_CR0_ALWAYS_OFF (X86_CR0_NW | X86_CR0_CD)
#define KVM_VM_CR0_ALWAYS_ON_UNRESTRICTED_GUEST X86_CR0_NE
#define KVM_VM_CR0_ALWAYS_ON				\
	(KVM_VM_CR0_ALWAYS_ON_UNRESTRICTED_GUEST | 	\
	 X86_CR0_WP | X86_CR0_PG | X86_CR0_PE)

#define KVM_VM_CR4_ALWAYS_ON_UNRESTRICTED_GUEST X86_CR4_VMXE
#define KVM_PMODE_VM_CR4_ALWAYS_ON (X86_CR4_PAE | X86_CR4_VMXE)
#define KVM_RMODE_VM_CR4_ALWAYS_ON (X86_CR4_VME | X86_CR4_PAE | X86_CR4_VMXE)

#define RMODE_GUEST_OWNED_EFLAGS_BITS (~(X86_EFLAGS_IOPL | X86_EFLAGS_VM))

#define MSR_IA32_RTIT_STATUS_MASK (~(RTIT_STATUS_FILTEREN | \
	RTIT_STATUS_CONTEXTEN | RTIT_STATUS_TRIGGEREN | \
	RTIT_STATUS_ERROR | RTIT_STATUS_STOPPED | \
	RTIT_STATUS_BYTECNT))

/*
 * List of MSRs that can be directly passed to the guest.
 * In addition to these x2apic and PT MSRs are handled specially.
 */
static u32 vmx_possible_passthrough_msrs[MAX_POSSIBLE_PASSTHROUGH_MSRS] = {
	MSR_IA32_SPEC_CTRL,
	MSR_IA32_PRED_CMD,
	MSR_IA32_TSC,
	MSR_FS_BASE,
	MSR_GS_BASE,
	MSR_KERNEL_GS_BASE,
	MSR_IA32_SYSENTER_CS,
	MSR_IA32_SYSENTER_ESP,
	MSR_IA32_SYSENTER_EIP,
	MSR_CORE_C1_RES,
	MSR_CORE_C3_RESIDENCY,
	MSR_CORE_C6_RESIDENCY,
	MSR_CORE_C7_RESIDENCY,
};

/*
 * These 2 parameters are used to config the controls for Pause-Loop Exiting:
 * ple_gap:    upper bound on the amount of time between two successive
 *             executions of PAUSE in a loop. Also indicate if ple enabled.
 *             According to test, this time is usually smaller than 128 cycles.
 * ple_window: upper bound on the amount of time a guest is allowed to execute
 *             in a PAUSE loop. Tests indicate that most spinlocks are held for
 *             less than 2^12 cycles
 * Time is measured based on a counter that runs at the same rate as the TSC,
 * refer SDM volume 3b section 21.6.13 & 22.1.3.
 */
static unsigned int ple_gap = KVM_DEFAULT_PLE_GAP;
module_param(ple_gap, uint, 0444);

static unsigned int ple_window = KVM_VMX_DEFAULT_PLE_WINDOW;
module_param(ple_window, uint, 0444);

/* Default doubles per-vcpu window every exit. */
static unsigned int ple_window_grow = KVM_DEFAULT_PLE_WINDOW_GROW;
module_param(ple_window_grow, uint, 0444);

/* Default resets per-vcpu window every exit to ple_window. */
static unsigned int ple_window_shrink = KVM_DEFAULT_PLE_WINDOW_SHRINK;
module_param(ple_window_shrink, uint, 0444);

/* Default is to compute the maximum so we can never overflow. */
static unsigned int ple_window_max        = KVM_VMX_DEFAULT_PLE_WINDOW_MAX;
module_param(ple_window_max, uint, 0444);

/* Default is SYSTEM mode, 1 for host-guest mode */
int __read_mostly pt_mode = PT_MODE_SYSTEM;
module_param(pt_mode, int, S_IRUGO);

static DEFINE_STATIC_KEY_FALSE(vmx_l1d_should_flush);
static DEFINE_STATIC_KEY_FALSE(vmx_l1d_flush_cond);
static DEFINE_MUTEX(vmx_l1d_flush_mutex);

/* Storage for pre module init parameter parsing */
static enum vmx_l1d_flush_state __read_mostly vmentry_l1d_flush_param = VMENTER_L1D_FLUSH_AUTO;

static const struct {
	const char *option;
	bool for_parse;
} vmentry_l1d_param[] = {
	[VMENTER_L1D_FLUSH_AUTO]	 = {"auto", true},
	[VMENTER_L1D_FLUSH_NEVER]	 = {"never", true},
	[VMENTER_L1D_FLUSH_COND]	 = {"cond", true},
	[VMENTER_L1D_FLUSH_ALWAYS]	 = {"always", true},
	[VMENTER_L1D_FLUSH_EPT_DISABLED] = {"EPT disabled", false},
	[VMENTER_L1D_FLUSH_NOT_REQUIRED] = {"not required", false},
};

#define L1D_CACHE_ORDER 4
static void *vmx_l1d_flush_pages;

static int vmx_setup_l1d_flush(enum vmx_l1d_flush_state l1tf)
{
	struct page *page;
	unsigned int i;

	if (!boot_cpu_has_bug(X86_BUG_L1TF)) {
		l1tf_vmx_mitigation = VMENTER_L1D_FLUSH_NOT_REQUIRED;
		return 0;
	}

	if (!enable_ept) {
		l1tf_vmx_mitigation = VMENTER_L1D_FLUSH_EPT_DISABLED;
		return 0;
	}

	if (boot_cpu_has(X86_FEATURE_ARCH_CAPABILITIES)) {
		u64 msr;

		rdmsrl(MSR_IA32_ARCH_CAPABILITIES, msr);
		if (msr & ARCH_CAP_SKIP_VMENTRY_L1DFLUSH) {
			l1tf_vmx_mitigation = VMENTER_L1D_FLUSH_NOT_REQUIRED;
			return 0;
		}
	}

	/* If set to auto use the default l1tf mitigation method */
	if (l1tf == VMENTER_L1D_FLUSH_AUTO) {
		switch (l1tf_mitigation) {
		case L1TF_MITIGATION_OFF:
			l1tf = VMENTER_L1D_FLUSH_NEVER;
			break;
		case L1TF_MITIGATION_FLUSH_NOWARN:
		case L1TF_MITIGATION_FLUSH:
		case L1TF_MITIGATION_FLUSH_NOSMT:
			l1tf = VMENTER_L1D_FLUSH_COND;
			break;
		case L1TF_MITIGATION_FULL:
		case L1TF_MITIGATION_FULL_FORCE:
			l1tf = VMENTER_L1D_FLUSH_ALWAYS;
			break;
		}
	} else if (l1tf_mitigation == L1TF_MITIGATION_FULL_FORCE) {
		l1tf = VMENTER_L1D_FLUSH_ALWAYS;
	}

	if (l1tf != VMENTER_L1D_FLUSH_NEVER && !vmx_l1d_flush_pages &&
	    !boot_cpu_has(X86_FEATURE_FLUSH_L1D)) {
		/*
		 * This allocation for vmx_l1d_flush_pages is not tied to a VM
		 * lifetime and so should not be charged to a memcg.
		 */
		page = alloc_pages(GFP_KERNEL, L1D_CACHE_ORDER);
		if (!page)
			return -ENOMEM;
		vmx_l1d_flush_pages = page_address(page);

		/*
		 * Initialize each page with a different pattern in
		 * order to protect against KSM in the nested
		 * virtualization case.
		 */
		for (i = 0; i < 1u << L1D_CACHE_ORDER; ++i) {
			memset(vmx_l1d_flush_pages + i * PAGE_SIZE, i + 1,
			       PAGE_SIZE);
		}
	}

	l1tf_vmx_mitigation = l1tf;

	if (l1tf != VMENTER_L1D_FLUSH_NEVER)
		static_branch_enable(&vmx_l1d_should_flush);
	else
		static_branch_disable(&vmx_l1d_should_flush);

	if (l1tf == VMENTER_L1D_FLUSH_COND)
		static_branch_enable(&vmx_l1d_flush_cond);
	else
		static_branch_disable(&vmx_l1d_flush_cond);
	return 0;
}

static int vmentry_l1d_flush_parse(const char *s)
{
	unsigned int i;

	if (s) {
		for (i = 0; i < ARRAY_SIZE(vmentry_l1d_param); i++) {
			if (vmentry_l1d_param[i].for_parse &&
			    sysfs_streq(s, vmentry_l1d_param[i].option))
				return i;
		}
	}
	return -EINVAL;
}

static int vmentry_l1d_flush_set(const char *s, const struct kernel_param *kp)
{
	int l1tf, ret;

	l1tf = vmentry_l1d_flush_parse(s);
	if (l1tf < 0)
		return l1tf;

	if (!boot_cpu_has(X86_BUG_L1TF))
		return 0;

	/*
	 * Has vmx_init() run already? If not then this is the pre init
	 * parameter parsing. In that case just store the value and let
	 * vmx_init() do the proper setup after enable_ept has been
	 * established.
	 */
	if (l1tf_vmx_mitigation == VMENTER_L1D_FLUSH_AUTO) {
		vmentry_l1d_flush_param = l1tf;
		return 0;
	}

	mutex_lock(&vmx_l1d_flush_mutex);
	ret = vmx_setup_l1d_flush(l1tf);
	mutex_unlock(&vmx_l1d_flush_mutex);
	return ret;
}

static int vmentry_l1d_flush_get(char *s, const struct kernel_param *kp)
{
	if (WARN_ON_ONCE(l1tf_vmx_mitigation >= ARRAY_SIZE(vmentry_l1d_param)))
		return sprintf(s, "???\n");

	return sprintf(s, "%s\n", vmentry_l1d_param[l1tf_vmx_mitigation].option);
}

static const struct kernel_param_ops vmentry_l1d_flush_ops = {
	.set = vmentry_l1d_flush_set,
	.get = vmentry_l1d_flush_get,
};
module_param_cb(vmentry_l1d_flush, &vmentry_l1d_flush_ops, NULL, 0644);

static u32 vmx_segment_access_rights(struct kvm_segment *var);
static __always_inline void vmx_disable_intercept_for_msr(struct kvm_vcpu *vcpu,
							  u32 msr, int type);

void vmx_vmexit(void);

#define vmx_insn_failed(fmt...)		\
do {					\
	WARN_ONCE(1, fmt);		\
	pr_warn_ratelimited(fmt);	\
} while (0)

asmlinkage void vmread_error(unsigned long field, bool fault)
{
	if (fault)
		kvm_spurious_fault();
	else
		vmx_insn_failed("kvm: vmread failed: field=%lx\n", field);
}

noinline void vmwrite_error(unsigned long field, unsigned long value)
{
	vmx_insn_failed("kvm: vmwrite failed: field=%lx val=%lx err=%d\n",
			field, value, vmcs_read32(VM_INSTRUCTION_ERROR));
}

noinline void vmclear_error(struct vmcs *vmcs, u64 phys_addr)
{
	vmx_insn_failed("kvm: vmclear failed: %p/%llx\n", vmcs, phys_addr);
}

noinline void vmptrld_error(struct vmcs *vmcs, u64 phys_addr)
{
	vmx_insn_failed("kvm: vmptrld failed: %p/%llx\n", vmcs, phys_addr);
}

noinline void invvpid_error(unsigned long ext, u16 vpid, gva_t gva)
{
	vmx_insn_failed("kvm: invvpid failed: ext=0x%lx vpid=%u gva=0x%lx\n",
			ext, vpid, gva);
}

noinline void invept_error(unsigned long ext, u64 eptp, gpa_t gpa)
{
	vmx_insn_failed("kvm: invept failed: ext=0x%lx eptp=%llx gpa=0x%llx\n",
			ext, eptp, gpa);
}

static DEFINE_PER_CPU(struct vmcs *, vmxarea);
DEFINE_PER_CPU(struct vmcs *, current_vmcs);
/*
 * We maintain a per-CPU linked-list of VMCS loaded on that CPU. This is needed
 * when a CPU is brought down, and we need to VMCLEAR all VMCSs loaded on it.
 */
static DEFINE_PER_CPU(struct list_head, loaded_vmcss_on_cpu);

static DECLARE_BITMAP(vmx_vpid_bitmap, VMX_NR_VPIDS);
static DEFINE_SPINLOCK(vmx_vpid_lock);

struct vmcs_config vmcs_config;
struct vmx_capability vmx_capability;

#define VMX_SEGMENT_FIELD(seg)					\
	[VCPU_SREG_##seg] = {                                   \
		.selector = GUEST_##seg##_SELECTOR,		\
		.base = GUEST_##seg##_BASE,		   	\
		.limit = GUEST_##seg##_LIMIT,		   	\
		.ar_bytes = GUEST_##seg##_AR_BYTES,	   	\
	}

static const struct kvm_vmx_segment_field {
	unsigned selector;
	unsigned base;
	unsigned limit;
	unsigned ar_bytes;
} kvm_vmx_segment_fields[] = {
	VMX_SEGMENT_FIELD(CS),
	VMX_SEGMENT_FIELD(DS),
	VMX_SEGMENT_FIELD(ES),
	VMX_SEGMENT_FIELD(FS),
	VMX_SEGMENT_FIELD(GS),
	VMX_SEGMENT_FIELD(SS),
	VMX_SEGMENT_FIELD(TR),
	VMX_SEGMENT_FIELD(LDTR),
};

static inline void vmx_segment_cache_clear(struct vcpu_vmx *vmx)
{
	vmx->segment_cache.bitmask = 0;
}

static unsigned long host_idt_base;

/*
 * Though SYSCALL is only supported in 64-bit mode on Intel CPUs, kvm
 * will emulate SYSCALL in legacy mode if the vendor string in guest
 * CPUID.0:{EBX,ECX,EDX} is "AuthenticAMD" or "AMDisbetter!" To
 * support this emulation, IA32_STAR must always be included in
 * vmx_uret_msrs_list[], even in i386 builds.
 */
static const u32 vmx_uret_msrs_list[] = {
#ifdef CONFIG_X86_64
	MSR_SYSCALL_MASK, MSR_LSTAR, MSR_CSTAR,
#endif
	MSR_EFER, MSR_TSC_AUX, MSR_STAR,
	MSR_IA32_TSX_CTRL,
};

#if IS_ENABLED(CONFIG_HYPERV)
static bool __read_mostly enlightened_vmcs = true;
module_param(enlightened_vmcs, bool, 0444);

/* check_ept_pointer() should be under protection of ept_pointer_lock. */
static void check_ept_pointer_match(struct kvm *kvm)
{
	struct kvm_vcpu *vcpu;
	u64 tmp_eptp = INVALID_PAGE;
	int i;

	kvm_for_each_vcpu(i, vcpu, kvm) {
		if (!VALID_PAGE(tmp_eptp)) {
			tmp_eptp = to_vmx(vcpu)->ept_pointer;
		} else if (tmp_eptp != to_vmx(vcpu)->ept_pointer) {
			to_kvm_vmx(kvm)->ept_pointers_match
				= EPT_POINTERS_MISMATCH;
			return;
		}
	}

	to_kvm_vmx(kvm)->ept_pointers_match = EPT_POINTERS_MATCH;
}

static int kvm_fill_hv_flush_list_func(struct hv_guest_mapping_flush_list *flush,
		void *data)
{
	struct kvm_tlb_range *range = data;

	return hyperv_fill_flush_guest_mapping_list(flush, range->start_gfn,
			range->pages);
}

static inline int __hv_remote_flush_tlb_with_range(struct kvm *kvm,
		struct kvm_vcpu *vcpu, struct kvm_tlb_range *range)
{
	u64 ept_pointer = to_vmx(vcpu)->ept_pointer;

	/*
	 * FLUSH_GUEST_PHYSICAL_ADDRESS_SPACE hypercall needs address
	 * of the base of EPT PML4 table, strip off EPT configuration
	 * information.
	 */
	if (range)
		return hyperv_flush_guest_mapping_range(ept_pointer & PAGE_MASK,
				kvm_fill_hv_flush_list_func, (void *)range);
	else
		return hyperv_flush_guest_mapping(ept_pointer & PAGE_MASK);
}

static int hv_remote_flush_tlb_with_range(struct kvm *kvm,
		struct kvm_tlb_range *range)
{
	struct kvm_vcpu *vcpu;
	int ret = 0, i;

	spin_lock(&to_kvm_vmx(kvm)->ept_pointer_lock);

	if (to_kvm_vmx(kvm)->ept_pointers_match == EPT_POINTERS_CHECK)
		check_ept_pointer_match(kvm);

	if (to_kvm_vmx(kvm)->ept_pointers_match != EPT_POINTERS_MATCH) {
		kvm_for_each_vcpu(i, vcpu, kvm) {
			/* If ept_pointer is invalid pointer, bypass flush request. */
			if (VALID_PAGE(to_vmx(vcpu)->ept_pointer))
				ret |= __hv_remote_flush_tlb_with_range(
					kvm, vcpu, range);
		}
	} else {
		ret = __hv_remote_flush_tlb_with_range(kvm,
				kvm_get_vcpu(kvm, 0), range);
	}

	spin_unlock(&to_kvm_vmx(kvm)->ept_pointer_lock);
	return ret;
}
static int hv_remote_flush_tlb(struct kvm *kvm)
{
	return hv_remote_flush_tlb_with_range(kvm, NULL);
}

static int hv_enable_direct_tlbflush(struct kvm_vcpu *vcpu)
{
	struct hv_enlightened_vmcs *evmcs;
	struct hv_partition_assist_pg **p_hv_pa_pg =
			&vcpu->kvm->arch.hyperv.hv_pa_pg;
	/*
	 * Synthetic VM-Exit is not enabled in current code and so All
	 * evmcs in singe VM shares same assist page.
	 */
	if (!*p_hv_pa_pg)
		*p_hv_pa_pg = kzalloc(PAGE_SIZE, GFP_KERNEL);

	if (!*p_hv_pa_pg)
		return -ENOMEM;

	evmcs = (struct hv_enlightened_vmcs *)to_vmx(vcpu)->loaded_vmcs->vmcs;

	evmcs->partition_assist_page =
		__pa(*p_hv_pa_pg);
	evmcs->hv_vm_id = (unsigned long)vcpu->kvm;
	evmcs->hv_enlightenments_control.nested_flush_hypercall = 1;

	return 0;
}

#endif /* IS_ENABLED(CONFIG_HYPERV) */

/*
 * Comment's format: document - errata name - stepping - processor name.
 * Refer from
 * https://www.virtualbox.org/svn/vbox/trunk/src/VBox/VMM/VMMR0/HMR0.cpp
 */
static u32 vmx_preemption_cpu_tfms[] = {
/* 323344.pdf - BA86   - D0 - Xeon 7500 Series */
0x000206E6,
/* 323056.pdf - AAX65  - C2 - Xeon L3406 */
/* 322814.pdf - AAT59  - C2 - i7-600, i5-500, i5-400 and i3-300 Mobile */
/* 322911.pdf - AAU65  - C2 - i5-600, i3-500 Desktop and Pentium G6950 */
0x00020652,
/* 322911.pdf - AAU65  - K0 - i5-600, i3-500 Desktop and Pentium G6950 */
0x00020655,
/* 322373.pdf - AAO95  - B1 - Xeon 3400 Series */
/* 322166.pdf - AAN92  - B1 - i7-800 and i5-700 Desktop */
/*
 * 320767.pdf - AAP86  - B1 -
 * i7-900 Mobile Extreme, i7-800 and i7-700 Mobile
 */
0x000106E5,
/* 321333.pdf - AAM126 - C0 - Xeon 3500 */
0x000106A0,
/* 321333.pdf - AAM126 - C1 - Xeon 3500 */
0x000106A1,
/* 320836.pdf - AAJ124 - C0 - i7-900 Desktop Extreme and i7-900 Desktop */
0x000106A4,
 /* 321333.pdf - AAM126 - D0 - Xeon 3500 */
 /* 321324.pdf - AAK139 - D0 - Xeon 5500 */
 /* 320836.pdf - AAJ124 - D0 - i7-900 Extreme and i7-900 Desktop */
0x000106A5,
 /* Xeon E3-1220 V2 */
0x000306A8,
};

static inline bool cpu_has_broken_vmx_preemption_timer(void)
{
	u32 eax = cpuid_eax(0x00000001), i;

	/* Clear the reserved bits */
	eax &= ~(0x3U << 14 | 0xfU << 28);
	for (i = 0; i < ARRAY_SIZE(vmx_preemption_cpu_tfms); i++)
		if (eax == vmx_preemption_cpu_tfms[i])
			return true;

	return false;
}

static inline bool cpu_need_virtualize_apic_accesses(struct kvm_vcpu *vcpu)
{
	return flexpriority_enabled && lapic_in_kernel(vcpu);
}

static inline bool report_flexpriority(void)
{
	return flexpriority_enabled;
}

static int possible_passthrough_msr_slot(u32 msr)
{
	u32 i;

	for (i = 0; i < ARRAY_SIZE(vmx_possible_passthrough_msrs); i++)
		if (vmx_possible_passthrough_msrs[i] == msr)
			return i;

	return -ENOENT;
}

static bool is_valid_passthrough_msr(u32 msr)
{
	bool r;

	switch (msr) {
	case 0x800 ... 0x8ff:
		/* x2APIC MSRs. These are handled in vmx_update_msr_bitmap_x2apic() */
		return true;
	case MSR_IA32_RTIT_STATUS:
	case MSR_IA32_RTIT_OUTPUT_BASE:
	case MSR_IA32_RTIT_OUTPUT_MASK:
	case MSR_IA32_RTIT_CR3_MATCH:
	case MSR_IA32_RTIT_ADDR0_A ... MSR_IA32_RTIT_ADDR3_B:
		/* PT MSRs. These are handled in pt_update_intercept_for_msr() */
		return true;
	}

	r = possible_passthrough_msr_slot(msr) != -ENOENT;

	WARN(!r, "Invalid MSR %x, please adapt vmx_possible_passthrough_msrs[]", msr);

	return r;
}

static inline int __vmx_find_uret_msr(struct vcpu_vmx *vmx, u32 msr)
{
	int i;

	for (i = 0; i < vmx->nr_uret_msrs; ++i)
		if (vmx_uret_msrs_list[vmx->guest_uret_msrs[i].slot] == msr)
			return i;
	return -1;
}

struct vmx_uret_msr *vmx_find_uret_msr(struct vcpu_vmx *vmx, u32 msr)
{
	int i;

	i = __vmx_find_uret_msr(vmx, msr);
	if (i >= 0)
		return &vmx->guest_uret_msrs[i];
	return NULL;
}

static int vmx_set_guest_uret_msr(struct vcpu_vmx *vmx,
				  struct vmx_uret_msr *msr, u64 data)
{
	int ret = 0;

	u64 old_msr_data = msr->data;
	msr->data = data;
	if (msr - vmx->guest_uret_msrs < vmx->nr_active_uret_msrs) {
		preempt_disable();
		ret = kvm_set_user_return_msr(msr->slot, msr->data, msr->mask);
		preempt_enable();
		if (ret)
			msr->data = old_msr_data;
	}
	return ret;
}

#ifdef CONFIG_KEXEC_CORE
static void crash_vmclear_local_loaded_vmcss(void)
{
	int cpu = raw_smp_processor_id();
	struct loaded_vmcs *v;

	list_for_each_entry(v, &per_cpu(loaded_vmcss_on_cpu, cpu),
			    loaded_vmcss_on_cpu_link)
		vmcs_clear(v->vmcs);
}
#endif /* CONFIG_KEXEC_CORE */

static void __loaded_vmcs_clear(void *arg)
{
	struct loaded_vmcs *loaded_vmcs = arg;
	int cpu = raw_smp_processor_id();

	if (loaded_vmcs->cpu != cpu)
		return; /* vcpu migration can race with cpu offline */
	if (per_cpu(current_vmcs, cpu) == loaded_vmcs->vmcs)
		per_cpu(current_vmcs, cpu) = NULL;

	vmcs_clear(loaded_vmcs->vmcs);
	if (loaded_vmcs->shadow_vmcs && loaded_vmcs->launched)
		vmcs_clear(loaded_vmcs->shadow_vmcs);

	list_del(&loaded_vmcs->loaded_vmcss_on_cpu_link);

	/*
	 * Ensure all writes to loaded_vmcs, including deleting it from its
	 * current percpu list, complete before setting loaded_vmcs->vcpu to
	 * -1, otherwise a different cpu can see vcpu == -1 first and add
	 * loaded_vmcs to its percpu list before it's deleted from this cpu's
	 * list. Pairs with the smp_rmb() in vmx_vcpu_load_vmcs().
	 */
	smp_wmb();

	loaded_vmcs->cpu = -1;
	loaded_vmcs->launched = 0;
}

void loaded_vmcs_clear(struct loaded_vmcs *loaded_vmcs)
{
	int cpu = loaded_vmcs->cpu;

	if (cpu != -1)
		smp_call_function_single(cpu,
			 __loaded_vmcs_clear, loaded_vmcs, 1);
}

static bool vmx_segment_cache_test_set(struct vcpu_vmx *vmx, unsigned seg,
				       unsigned field)
{
	bool ret;
	u32 mask = 1 << (seg * SEG_FIELD_NR + field);

	if (!kvm_register_is_available(&vmx->vcpu, VCPU_EXREG_SEGMENTS)) {
		kvm_register_mark_available(&vmx->vcpu, VCPU_EXREG_SEGMENTS);
		vmx->segment_cache.bitmask = 0;
	}
	ret = vmx->segment_cache.bitmask & mask;
	vmx->segment_cache.bitmask |= mask;
	return ret;
}

static u16 vmx_read_guest_seg_selector(struct vcpu_vmx *vmx, unsigned seg)
{
	u16 *p = &vmx->segment_cache.seg[seg].selector;

	if (!vmx_segment_cache_test_set(vmx, seg, SEG_FIELD_SEL))
		*p = vmcs_read16(kvm_vmx_segment_fields[seg].selector);
	return *p;
}

static ulong vmx_read_guest_seg_base(struct vcpu_vmx *vmx, unsigned seg)
{
	ulong *p = &vmx->segment_cache.seg[seg].base;

	if (!vmx_segment_cache_test_set(vmx, seg, SEG_FIELD_BASE))
		*p = vmcs_readl(kvm_vmx_segment_fields[seg].base);
	return *p;
}

static u32 vmx_read_guest_seg_limit(struct vcpu_vmx *vmx, unsigned seg)
{
	u32 *p = &vmx->segment_cache.seg[seg].limit;

	if (!vmx_segment_cache_test_set(vmx, seg, SEG_FIELD_LIMIT))
		*p = vmcs_read32(kvm_vmx_segment_fields[seg].limit);
	return *p;
}

static u32 vmx_read_guest_seg_ar(struct vcpu_vmx *vmx, unsigned seg)
{
	u32 *p = &vmx->segment_cache.seg[seg].ar;

	if (!vmx_segment_cache_test_set(vmx, seg, SEG_FIELD_AR))
		*p = vmcs_read32(kvm_vmx_segment_fields[seg].ar_bytes);
	return *p;
}

void update_exception_bitmap(struct kvm_vcpu *vcpu)
{
	u32 eb;

	eb = (1u << PF_VECTOR) | (1u << UD_VECTOR) | (1u << MC_VECTOR) |
	     (1u << DB_VECTOR) | (1u << AC_VECTOR);
	/*
	 * Guest access to VMware backdoor ports could legitimately
	 * trigger #GP because of TSS I/O permission bitmap.
	 * We intercept those #GP and allow access to them anyway
	 * as VMware does.
	 */
	if (enable_vmware_backdoor)
		eb |= (1u << GP_VECTOR);
	if ((vcpu->guest_debug &
	     (KVM_GUESTDBG_ENABLE | KVM_GUESTDBG_USE_SW_BP)) ==
	    (KVM_GUESTDBG_ENABLE | KVM_GUESTDBG_USE_SW_BP))
		eb |= 1u << BP_VECTOR;
	if (to_vmx(vcpu)->rmode.vm86_active)
		eb = ~0;
	if (!vmx_need_pf_intercept(vcpu))
		eb &= ~(1u << PF_VECTOR);

	/* When we are running a nested L2 guest and L1 specified for it a
	 * certain exception bitmap, we must trap the same exceptions and pass
	 * them to L1. When running L2, we will only handle the exceptions
	 * specified above if L1 did not want them.
	 */
	if (is_guest_mode(vcpu))
		eb |= get_vmcs12(vcpu)->exception_bitmap;
        else {
		/*
		 * If EPT is enabled, #PF is only trapped if MAXPHYADDR is mismatched
		 * between guest and host.  In that case we only care about present
		 * faults.  For vmcs02, however, PFEC_MASK and PFEC_MATCH are set in
		 * prepare_vmcs02_rare.
		 */
		bool selective_pf_trap = enable_ept && (eb & (1u << PF_VECTOR));
		int mask = selective_pf_trap ? PFERR_PRESENT_MASK : 0;
		vmcs_write32(PAGE_FAULT_ERROR_CODE_MASK, mask);
		vmcs_write32(PAGE_FAULT_ERROR_CODE_MATCH, mask);
	}

	vmcs_write32(EXCEPTION_BITMAP, eb);
}

/*
 * Check if MSR is intercepted for currently loaded MSR bitmap.
 */
static bool msr_write_intercepted(struct kvm_vcpu *vcpu, u32 msr)
{
	unsigned long *msr_bitmap;
	int f = sizeof(unsigned long);

	if (!cpu_has_vmx_msr_bitmap())
		return true;

	msr_bitmap = to_vmx(vcpu)->loaded_vmcs->msr_bitmap;

	if (msr <= 0x1fff) {
		return !!test_bit(msr, msr_bitmap + 0x800 / f);
	} else if ((msr >= 0xc0000000) && (msr <= 0xc0001fff)) {
		msr &= 0x1fff;
		return !!test_bit(msr, msr_bitmap + 0xc00 / f);
	}

	return true;
}

static void clear_atomic_switch_msr_special(struct vcpu_vmx *vmx,
		unsigned long entry, unsigned long exit)
{
	vm_entry_controls_clearbit(vmx, entry);
	vm_exit_controls_clearbit(vmx, exit);
}

int vmx_find_loadstore_msr_slot(struct vmx_msrs *m, u32 msr)
{
	unsigned int i;

	for (i = 0; i < m->nr; ++i) {
		if (m->val[i].index == msr)
			return i;
	}
	return -ENOENT;
}

static void clear_atomic_switch_msr(struct vcpu_vmx *vmx, unsigned msr)
{
	int i;
	struct msr_autoload *m = &vmx->msr_autoload;

	switch (msr) {
	case MSR_EFER:
		if (cpu_has_load_ia32_efer()) {
			clear_atomic_switch_msr_special(vmx,
					VM_ENTRY_LOAD_IA32_EFER,
					VM_EXIT_LOAD_IA32_EFER);
			return;
		}
		break;
	case MSR_CORE_PERF_GLOBAL_CTRL:
		if (cpu_has_load_perf_global_ctrl()) {
			clear_atomic_switch_msr_special(vmx,
					VM_ENTRY_LOAD_IA32_PERF_GLOBAL_CTRL,
					VM_EXIT_LOAD_IA32_PERF_GLOBAL_CTRL);
			return;
		}
		break;
	}
	i = vmx_find_loadstore_msr_slot(&m->guest, msr);
	if (i < 0)
		goto skip_guest;
	--m->guest.nr;
	m->guest.val[i] = m->guest.val[m->guest.nr];
	vmcs_write32(VM_ENTRY_MSR_LOAD_COUNT, m->guest.nr);

skip_guest:
	i = vmx_find_loadstore_msr_slot(&m->host, msr);
	if (i < 0)
		return;

	--m->host.nr;
	m->host.val[i] = m->host.val[m->host.nr];
	vmcs_write32(VM_EXIT_MSR_LOAD_COUNT, m->host.nr);
}

static void add_atomic_switch_msr_special(struct vcpu_vmx *vmx,
		unsigned long entry, unsigned long exit,
		unsigned long guest_val_vmcs, unsigned long host_val_vmcs,
		u64 guest_val, u64 host_val)
{
	vmcs_write64(guest_val_vmcs, guest_val);
	if (host_val_vmcs != HOST_IA32_EFER)
		vmcs_write64(host_val_vmcs, host_val);
	vm_entry_controls_setbit(vmx, entry);
	vm_exit_controls_setbit(vmx, exit);
}

static void add_atomic_switch_msr(struct vcpu_vmx *vmx, unsigned msr,
				  u64 guest_val, u64 host_val, bool entry_only)
{
	int i, j = 0;
	struct msr_autoload *m = &vmx->msr_autoload;

	switch (msr) {
	case MSR_EFER:
		if (cpu_has_load_ia32_efer()) {
			add_atomic_switch_msr_special(vmx,
					VM_ENTRY_LOAD_IA32_EFER,
					VM_EXIT_LOAD_IA32_EFER,
					GUEST_IA32_EFER,
					HOST_IA32_EFER,
					guest_val, host_val);
			return;
		}
		break;
	case MSR_CORE_PERF_GLOBAL_CTRL:
		if (cpu_has_load_perf_global_ctrl()) {
			add_atomic_switch_msr_special(vmx,
					VM_ENTRY_LOAD_IA32_PERF_GLOBAL_CTRL,
					VM_EXIT_LOAD_IA32_PERF_GLOBAL_CTRL,
					GUEST_IA32_PERF_GLOBAL_CTRL,
					HOST_IA32_PERF_GLOBAL_CTRL,
					guest_val, host_val);
			return;
		}
		break;
	case MSR_IA32_PEBS_ENABLE:
		/* PEBS needs a quiescent period after being disabled (to write
		 * a record).  Disabling PEBS through VMX MSR swapping doesn't
		 * provide that period, so a CPU could write host's record into
		 * guest's memory.
		 */
		wrmsrl(MSR_IA32_PEBS_ENABLE, 0);
	}

	i = vmx_find_loadstore_msr_slot(&m->guest, msr);
	if (!entry_only)
		j = vmx_find_loadstore_msr_slot(&m->host, msr);

	if ((i < 0 && m->guest.nr == MAX_NR_LOADSTORE_MSRS) ||
	    (j < 0 &&  m->host.nr == MAX_NR_LOADSTORE_MSRS)) {
		printk_once(KERN_WARNING "Not enough msr switch entries. "
				"Can't add msr %x\n", msr);
		return;
	}
	if (i < 0) {
		i = m->guest.nr++;
		vmcs_write32(VM_ENTRY_MSR_LOAD_COUNT, m->guest.nr);
	}
	m->guest.val[i].index = msr;
	m->guest.val[i].value = guest_val;

	if (entry_only)
		return;

	if (j < 0) {
		j = m->host.nr++;
		vmcs_write32(VM_EXIT_MSR_LOAD_COUNT, m->host.nr);
	}
	m->host.val[j].index = msr;
	m->host.val[j].value = host_val;
}

static bool update_transition_efer(struct vcpu_vmx *vmx)
{
	u64 guest_efer = vmx->vcpu.arch.efer;
	u64 ignore_bits = 0;
	int i;

	/* Shadow paging assumes NX to be available.  */
	if (!enable_ept)
		guest_efer |= EFER_NX;

	/*
	 * LMA and LME handled by hardware; SCE meaningless outside long mode.
	 */
	ignore_bits |= EFER_SCE;
#ifdef CONFIG_X86_64
	ignore_bits |= EFER_LMA | EFER_LME;
	/* SCE is meaningful only in long mode on Intel */
	if (guest_efer & EFER_LMA)
		ignore_bits &= ~(u64)EFER_SCE;
#endif

	/*
	 * On EPT, we can't emulate NX, so we must switch EFER atomically.
	 * On CPUs that support "load IA32_EFER", always switch EFER
	 * atomically, since it's faster than switching it manually.
	 */
	if (cpu_has_load_ia32_efer() ||
	    (enable_ept && ((vmx->vcpu.arch.efer ^ host_efer) & EFER_NX))) {
		if (!(guest_efer & EFER_LMA))
			guest_efer &= ~EFER_LME;
		if (guest_efer != host_efer)
			add_atomic_switch_msr(vmx, MSR_EFER,
					      guest_efer, host_efer, false);
		else
			clear_atomic_switch_msr(vmx, MSR_EFER);
		return false;
	}

	i = __vmx_find_uret_msr(vmx, MSR_EFER);
	if (i < 0)
		return false;

	clear_atomic_switch_msr(vmx, MSR_EFER);

	guest_efer &= ~ignore_bits;
	guest_efer |= host_efer & ignore_bits;

	vmx->guest_uret_msrs[i].data = guest_efer;
	vmx->guest_uret_msrs[i].mask = ~ignore_bits;

	return true;
}

#ifdef CONFIG_X86_32
/*
 * On 32-bit kernels, VM exits still load the FS and GS bases from the
 * VMCS rather than the segment table.  KVM uses this helper to figure
 * out the current bases to poke them into the VMCS before entry.
 */
static unsigned long segment_base(u16 selector)
{
	struct desc_struct *table;
	unsigned long v;

	if (!(selector & ~SEGMENT_RPL_MASK))
		return 0;

	table = get_current_gdt_ro();

	if ((selector & SEGMENT_TI_MASK) == SEGMENT_LDT) {
		u16 ldt_selector = kvm_read_ldt();

		if (!(ldt_selector & ~SEGMENT_RPL_MASK))
			return 0;

		table = (struct desc_struct *)segment_base(ldt_selector);
	}
	v = get_desc_base(&table[selector >> 3]);
	return v;
}
#endif

static inline bool pt_can_write_msr(struct vcpu_vmx *vmx)
{
	return vmx_pt_mode_is_host_guest() &&
	       !(vmx->pt_desc.guest.ctl & RTIT_CTL_TRACEEN);
}

static inline bool pt_output_base_valid(struct kvm_vcpu *vcpu, u64 base)
{
	/* The base must be 128-byte aligned and a legal physical address. */
	return !kvm_vcpu_is_illegal_gpa(vcpu, base) && !(base & 0x7f);
}

static inline void pt_load_msr(struct pt_ctx *ctx, u32 addr_range)
{
	u32 i;

	wrmsrl(MSR_IA32_RTIT_STATUS, ctx->status);
	wrmsrl(MSR_IA32_RTIT_OUTPUT_BASE, ctx->output_base);
	wrmsrl(MSR_IA32_RTIT_OUTPUT_MASK, ctx->output_mask);
	wrmsrl(MSR_IA32_RTIT_CR3_MATCH, ctx->cr3_match);
	for (i = 0; i < addr_range; i++) {
		wrmsrl(MSR_IA32_RTIT_ADDR0_A + i * 2, ctx->addr_a[i]);
		wrmsrl(MSR_IA32_RTIT_ADDR0_B + i * 2, ctx->addr_b[i]);
	}
}

static inline void pt_save_msr(struct pt_ctx *ctx, u32 addr_range)
{
	u32 i;

	rdmsrl(MSR_IA32_RTIT_STATUS, ctx->status);
	rdmsrl(MSR_IA32_RTIT_OUTPUT_BASE, ctx->output_base);
	rdmsrl(MSR_IA32_RTIT_OUTPUT_MASK, ctx->output_mask);
	rdmsrl(MSR_IA32_RTIT_CR3_MATCH, ctx->cr3_match);
	for (i = 0; i < addr_range; i++) {
		rdmsrl(MSR_IA32_RTIT_ADDR0_A + i * 2, ctx->addr_a[i]);
		rdmsrl(MSR_IA32_RTIT_ADDR0_B + i * 2, ctx->addr_b[i]);
	}
}

static void pt_guest_enter(struct vcpu_vmx *vmx)
{
	if (vmx_pt_mode_is_system())
		return;

	/*
	 * GUEST_IA32_RTIT_CTL is already set in the VMCS.
	 * Save host state before VM entry.
	 */
	rdmsrl(MSR_IA32_RTIT_CTL, vmx->pt_desc.host.ctl);
	if (vmx->pt_desc.guest.ctl & RTIT_CTL_TRACEEN) {
		wrmsrl(MSR_IA32_RTIT_CTL, 0);
		pt_save_msr(&vmx->pt_desc.host, vmx->pt_desc.addr_range);
		pt_load_msr(&vmx->pt_desc.guest, vmx->pt_desc.addr_range);
	}
}

static void pt_guest_exit(struct vcpu_vmx *vmx)
{
	if (vmx_pt_mode_is_system())
		return;

	if (vmx->pt_desc.guest.ctl & RTIT_CTL_TRACEEN) {
		pt_save_msr(&vmx->pt_desc.guest, vmx->pt_desc.addr_range);
		pt_load_msr(&vmx->pt_desc.host, vmx->pt_desc.addr_range);
	}

	/* Reload host state (IA32_RTIT_CTL will be cleared on VM exit). */
	wrmsrl(MSR_IA32_RTIT_CTL, vmx->pt_desc.host.ctl);
}

void vmx_set_host_fs_gs(struct vmcs_host_state *host, u16 fs_sel, u16 gs_sel,
			unsigned long fs_base, unsigned long gs_base)
{
	if (unlikely(fs_sel != host->fs_sel)) {
		if (!(fs_sel & 7))
			vmcs_write16(HOST_FS_SELECTOR, fs_sel);
		else
			vmcs_write16(HOST_FS_SELECTOR, 0);
		host->fs_sel = fs_sel;
	}
	if (unlikely(gs_sel != host->gs_sel)) {
		if (!(gs_sel & 7))
			vmcs_write16(HOST_GS_SELECTOR, gs_sel);
		else
			vmcs_write16(HOST_GS_SELECTOR, 0);
		host->gs_sel = gs_sel;
	}
	if (unlikely(fs_base != host->fs_base)) {
		vmcs_writel(HOST_FS_BASE, fs_base);
		host->fs_base = fs_base;
	}
	if (unlikely(gs_base != host->gs_base)) {
		vmcs_writel(HOST_GS_BASE, gs_base);
		host->gs_base = gs_base;
	}
}

void vmx_prepare_switch_to_guest(struct kvm_vcpu *vcpu)
{
	struct vcpu_vmx *vmx = to_vmx(vcpu);
	struct vmcs_host_state *host_state;
#ifdef CONFIG_X86_64
	int cpu = raw_smp_processor_id();
#endif
	unsigned long fs_base, gs_base;
	u16 fs_sel, gs_sel;
	int i;

	vmx->req_immediate_exit = false;

	/*
	 * Note that guest MSRs to be saved/restored can also be changed
	 * when guest state is loaded. This happens when guest transitions
	 * to/from long-mode by setting MSR_EFER.LMA.
	 */
	if (!vmx->guest_uret_msrs_loaded) {
		vmx->guest_uret_msrs_loaded = true;
		for (i = 0; i < vmx->nr_active_uret_msrs; ++i)
			kvm_set_user_return_msr(vmx->guest_uret_msrs[i].slot,
						vmx->guest_uret_msrs[i].data,
						vmx->guest_uret_msrs[i].mask);

	}

    	if (vmx->nested.need_vmcs12_to_shadow_sync)
		nested_sync_vmcs12_to_shadow(vcpu);

	if (vmx->guest_state_loaded)
		return;

	host_state = &vmx->loaded_vmcs->host_state;

	/*
	 * Set host fs and gs selectors.  Unfortunately, 22.2.3 does not
	 * allow segment selectors with cpl > 0 or ti == 1.
	 */
	host_state->ldt_sel = kvm_read_ldt();

#ifdef CONFIG_X86_64
	savesegment(ds, host_state->ds_sel);
	savesegment(es, host_state->es_sel);

	gs_base = cpu_kernelmode_gs_base(cpu);
	if (likely(is_64bit_mm(current->mm))) {
		current_save_fsgs();
		fs_sel = current->thread.fsindex;
		gs_sel = current->thread.gsindex;
		fs_base = current->thread.fsbase;
		vmx->msr_host_kernel_gs_base = current->thread.gsbase;
	} else {
		savesegment(fs, fs_sel);
		savesegment(gs, gs_sel);
		fs_base = read_msr(MSR_FS_BASE);
		vmx->msr_host_kernel_gs_base = read_msr(MSR_KERNEL_GS_BASE);
	}

	wrmsrl(MSR_KERNEL_GS_BASE, vmx->msr_guest_kernel_gs_base);
#else
	savesegment(fs, fs_sel);
	savesegment(gs, gs_sel);
	fs_base = segment_base(fs_sel);
	gs_base = segment_base(gs_sel);
#endif

	vmx_set_host_fs_gs(host_state, fs_sel, gs_sel, fs_base, gs_base);
	vmx->guest_state_loaded = true;
}

static void vmx_prepare_switch_to_host(struct vcpu_vmx *vmx)
{
	struct vmcs_host_state *host_state;

	if (!vmx->guest_state_loaded)
		return;

	host_state = &vmx->loaded_vmcs->host_state;

	++vmx->vcpu.stat.host_state_reload;

#ifdef CONFIG_X86_64
	rdmsrl(MSR_KERNEL_GS_BASE, vmx->msr_guest_kernel_gs_base);
#endif
	if (host_state->ldt_sel || (host_state->gs_sel & 7)) {
		kvm_load_ldt(host_state->ldt_sel);
#ifdef CONFIG_X86_64
		load_gs_index(host_state->gs_sel);
#else
		loadsegment(gs, host_state->gs_sel);
#endif
	}
	if (host_state->fs_sel & 7)
		loadsegment(fs, host_state->fs_sel);
#ifdef CONFIG_X86_64
	if (unlikely(host_state->ds_sel | host_state->es_sel)) {
		loadsegment(ds, host_state->ds_sel);
		loadsegment(es, host_state->es_sel);
	}
#endif
	invalidate_tss_limit();
#ifdef CONFIG_X86_64
	wrmsrl(MSR_KERNEL_GS_BASE, vmx->msr_host_kernel_gs_base);
#endif
	load_fixmap_gdt(raw_smp_processor_id());
	vmx->guest_state_loaded = false;
	vmx->guest_uret_msrs_loaded = false;
}

#ifdef CONFIG_X86_64
static u64 vmx_read_guest_kernel_gs_base(struct vcpu_vmx *vmx)
{
	preempt_disable();
	if (vmx->guest_state_loaded)
		rdmsrl(MSR_KERNEL_GS_BASE, vmx->msr_guest_kernel_gs_base);
	preempt_enable();
	return vmx->msr_guest_kernel_gs_base;
}

static void vmx_write_guest_kernel_gs_base(struct vcpu_vmx *vmx, u64 data)
{
	preempt_disable();
	if (vmx->guest_state_loaded)
		wrmsrl(MSR_KERNEL_GS_BASE, data);
	preempt_enable();
	vmx->msr_guest_kernel_gs_base = data;
}
#endif

void vmx_vcpu_load_vmcs(struct kvm_vcpu *vcpu, int cpu,
			struct loaded_vmcs *buddy)
{
	struct vcpu_vmx *vmx = to_vmx(vcpu);
	bool already_loaded = vmx->loaded_vmcs->cpu == cpu;
	struct vmcs *prev;

	if (!already_loaded) {
		loaded_vmcs_clear(vmx->loaded_vmcs);
		local_irq_disable();

		/*
		 * Ensure loaded_vmcs->cpu is read before adding loaded_vmcs to
		 * this cpu's percpu list, otherwise it may not yet be deleted
		 * from its previous cpu's percpu list.  Pairs with the
		 * smb_wmb() in __loaded_vmcs_clear().
		 */
		smp_rmb();

		list_add(&vmx->loaded_vmcs->loaded_vmcss_on_cpu_link,
			 &per_cpu(loaded_vmcss_on_cpu, cpu));
		local_irq_enable();
	}

	prev = per_cpu(current_vmcs, cpu);
	if (prev != vmx->loaded_vmcs->vmcs) {
		per_cpu(current_vmcs, cpu) = vmx->loaded_vmcs->vmcs;
		vmcs_load(vmx->loaded_vmcs->vmcs);

		/*
		 * No indirect branch prediction barrier needed when switching
		 * the active VMCS within a guest, e.g. on nested VM-Enter.
		 * The L1 VMM can protect itself with retpolines, IBPB or IBRS.
		 */
		if (!buddy || WARN_ON_ONCE(buddy->vmcs != prev))
			indirect_branch_prediction_barrier();
	}

	if (!already_loaded) {
		void *gdt = get_current_gdt_ro();
		unsigned long sysenter_esp;

		/*
		 * Flush all EPTP/VPID contexts, the new pCPU may have stale
		 * TLB entries from its previous association with the vCPU.
		 */
		kvm_make_request(KVM_REQ_TLB_FLUSH, vcpu);

		/*
		 * Linux uses per-cpu TSS and GDT, so set these when switching
		 * processors.  See 22.2.4.
		 */
		vmcs_writel(HOST_TR_BASE,
			    (unsigned long)&get_cpu_entry_area(cpu)->tss.x86_tss);
		vmcs_writel(HOST_GDTR_BASE, (unsigned long)gdt);   /* 22.2.4 */

		rdmsrl(MSR_IA32_SYSENTER_ESP, sysenter_esp);
		vmcs_writel(HOST_IA32_SYSENTER_ESP, sysenter_esp); /* 22.2.3 */

		vmx->loaded_vmcs->cpu = cpu;
	}

	/* Setup TSC multiplier */
	if (kvm_has_tsc_control &&
	    vmx->current_tsc_ratio != vcpu->arch.tsc_scaling_ratio)
		decache_tsc_multiplier(vmx);
}

/*
 * Switches to specified vcpu, until a matching vcpu_put(), but assumes
 * vcpu mutex is already taken.
 */
static void vmx_vcpu_load(struct kvm_vcpu *vcpu, int cpu)
{
	struct vcpu_vmx *vmx = to_vmx(vcpu);

	vmx_vcpu_load_vmcs(vcpu, cpu, NULL);

	vmx_vcpu_pi_load(vcpu, cpu);

	vmx->host_debugctlmsr = get_debugctlmsr();
}

static void vmx_vcpu_put(struct kvm_vcpu *vcpu)
{
	vmx_vcpu_pi_put(vcpu);

	vmx_prepare_switch_to_host(to_vmx(vcpu));
}

static bool emulation_required(struct kvm_vcpu *vcpu)
{
	return emulate_invalid_guest_state && !vmx_guest_state_valid(vcpu);
}

unsigned long vmx_get_rflags(struct kvm_vcpu *vcpu)
{
	struct vcpu_vmx *vmx = to_vmx(vcpu);
	unsigned long rflags, save_rflags;

	if (!kvm_register_is_available(vcpu, VCPU_EXREG_RFLAGS)) {
		kvm_register_mark_available(vcpu, VCPU_EXREG_RFLAGS);
		rflags = vmcs_readl(GUEST_RFLAGS);
		if (vmx->rmode.vm86_active) {
			rflags &= RMODE_GUEST_OWNED_EFLAGS_BITS;
			save_rflags = vmx->rmode.save_rflags;
			rflags |= save_rflags & ~RMODE_GUEST_OWNED_EFLAGS_BITS;
		}
		vmx->rflags = rflags;
	}
	return vmx->rflags;
}

void vmx_set_rflags(struct kvm_vcpu *vcpu, unsigned long rflags)
{
	struct vcpu_vmx *vmx = to_vmx(vcpu);
	unsigned long old_rflags;

	if (is_unrestricted_guest(vcpu)) {
		kvm_register_mark_available(vcpu, VCPU_EXREG_RFLAGS);
		vmx->rflags = rflags;
		vmcs_writel(GUEST_RFLAGS, rflags);
		return;
	}

	old_rflags = vmx_get_rflags(vcpu);
	vmx->rflags = rflags;
	if (vmx->rmode.vm86_active) {
		vmx->rmode.save_rflags = rflags;
		rflags |= X86_EFLAGS_IOPL | X86_EFLAGS_VM;
	}
	vmcs_writel(GUEST_RFLAGS, rflags);

	if ((old_rflags ^ vmx->rflags) & X86_EFLAGS_VM)
		vmx->emulation_required = emulation_required(vcpu);
}

u32 vmx_get_interrupt_shadow(struct kvm_vcpu *vcpu)
{
	u32 interruptibility = vmcs_read32(GUEST_INTERRUPTIBILITY_INFO);
	int ret = 0;

	if (interruptibility & GUEST_INTR_STATE_STI)
		ret |= KVM_X86_SHADOW_INT_STI;
	if (interruptibility & GUEST_INTR_STATE_MOV_SS)
		ret |= KVM_X86_SHADOW_INT_MOV_SS;

	return ret;
}

void vmx_set_interrupt_shadow(struct kvm_vcpu *vcpu, int mask)
{
	u32 interruptibility_old = vmcs_read32(GUEST_INTERRUPTIBILITY_INFO);
	u32 interruptibility = interruptibility_old;

	interruptibility &= ~(GUEST_INTR_STATE_STI | GUEST_INTR_STATE_MOV_SS);

	if (mask & KVM_X86_SHADOW_INT_MOV_SS)
		interruptibility |= GUEST_INTR_STATE_MOV_SS;
	else if (mask & KVM_X86_SHADOW_INT_STI)
		interruptibility |= GUEST_INTR_STATE_STI;

	if ((interruptibility != interruptibility_old))
		vmcs_write32(GUEST_INTERRUPTIBILITY_INFO, interruptibility);
}

static int vmx_rtit_ctl_check(struct kvm_vcpu *vcpu, u64 data)
{
	struct vcpu_vmx *vmx = to_vmx(vcpu);
	unsigned long value;

	/*
	 * Any MSR write that attempts to change bits marked reserved will
	 * case a #GP fault.
	 */
	if (data & vmx->pt_desc.ctl_bitmask)
		return 1;

	/*
	 * Any attempt to modify IA32_RTIT_CTL while TraceEn is set will
	 * result in a #GP unless the same write also clears TraceEn.
	 */
	if ((vmx->pt_desc.guest.ctl & RTIT_CTL_TRACEEN) &&
		((vmx->pt_desc.guest.ctl ^ data) & ~RTIT_CTL_TRACEEN))
		return 1;

	/*
	 * WRMSR to IA32_RTIT_CTL that sets TraceEn but clears this bit
	 * and FabricEn would cause #GP, if
	 * CPUID.(EAX=14H, ECX=0):ECX.SNGLRGNOUT[bit 2] = 0
	 */
	if ((data & RTIT_CTL_TRACEEN) && !(data & RTIT_CTL_TOPA) &&
		!(data & RTIT_CTL_FABRIC_EN) &&
		!intel_pt_validate_cap(vmx->pt_desc.caps,
					PT_CAP_single_range_output))
		return 1;

	/*
	 * MTCFreq, CycThresh and PSBFreq encodings check, any MSR write that
	 * utilize encodings marked reserved will casue a #GP fault.
	 */
	value = intel_pt_validate_cap(vmx->pt_desc.caps, PT_CAP_mtc_periods);
	if (intel_pt_validate_cap(vmx->pt_desc.caps, PT_CAP_mtc) &&
			!test_bit((data & RTIT_CTL_MTC_RANGE) >>
			RTIT_CTL_MTC_RANGE_OFFSET, &value))
		return 1;
	value = intel_pt_validate_cap(vmx->pt_desc.caps,
						PT_CAP_cycle_thresholds);
	if (intel_pt_validate_cap(vmx->pt_desc.caps, PT_CAP_psb_cyc) &&
			!test_bit((data & RTIT_CTL_CYC_THRESH) >>
			RTIT_CTL_CYC_THRESH_OFFSET, &value))
		return 1;
	value = intel_pt_validate_cap(vmx->pt_desc.caps, PT_CAP_psb_periods);
	if (intel_pt_validate_cap(vmx->pt_desc.caps, PT_CAP_psb_cyc) &&
			!test_bit((data & RTIT_CTL_PSB_FREQ) >>
			RTIT_CTL_PSB_FREQ_OFFSET, &value))
		return 1;

	/*
	 * If ADDRx_CFG is reserved or the encodings is >2 will
	 * cause a #GP fault.
	 */
	value = (data & RTIT_CTL_ADDR0) >> RTIT_CTL_ADDR0_OFFSET;
	if ((value && (vmx->pt_desc.addr_range < 1)) || (value > 2))
		return 1;
	value = (data & RTIT_CTL_ADDR1) >> RTIT_CTL_ADDR1_OFFSET;
	if ((value && (vmx->pt_desc.addr_range < 2)) || (value > 2))
		return 1;
	value = (data & RTIT_CTL_ADDR2) >> RTIT_CTL_ADDR2_OFFSET;
	if ((value && (vmx->pt_desc.addr_range < 3)) || (value > 2))
		return 1;
	value = (data & RTIT_CTL_ADDR3) >> RTIT_CTL_ADDR3_OFFSET;
	if ((value && (vmx->pt_desc.addr_range < 4)) || (value > 2))
		return 1;

	return 0;
}

static bool vmx_can_emulate_instruction(struct kvm_vcpu *vcpu, void *insn, int insn_len)
{
	return true;
}

static int skip_emulated_instruction(struct kvm_vcpu *vcpu)
{
	unsigned long rip, orig_rip;

	/*
	 * Using VMCS.VM_EXIT_INSTRUCTION_LEN on EPT misconfig depends on
	 * undefined behavior: Intel's SDM doesn't mandate the VMCS field be
	 * set when EPT misconfig occurs.  In practice, real hardware updates
	 * VM_EXIT_INSTRUCTION_LEN on EPT misconfig, but other hypervisors
	 * (namely Hyper-V) don't set it due to it being undefined behavior,
	 * i.e. we end up advancing IP with some random value.
	 */
	if (!static_cpu_has(X86_FEATURE_HYPERVISOR) ||
	    to_vmx(vcpu)->exit_reason != EXIT_REASON_EPT_MISCONFIG) {
		orig_rip = kvm_rip_read(vcpu);
		rip = orig_rip + vmcs_read32(VM_EXIT_INSTRUCTION_LEN);
#ifdef CONFIG_X86_64
		/*
		 * We need to mask out the high 32 bits of RIP if not in 64-bit
		 * mode, but just finding out that we are in 64-bit mode is
		 * quite expensive.  Only do it if there was a carry.
		 */
		if (unlikely(((rip ^ orig_rip) >> 31) == 3) && !is_64_bit_mode(vcpu))
			rip = (u32)rip;
#endif
		kvm_rip_write(vcpu, rip);
	} else {
		if (!kvm_emulate_instruction(vcpu, EMULTYPE_SKIP))
			return 0;
	}

	/* skipping an emulated instruction also counts */
	vmx_set_interrupt_shadow(vcpu, 0);

	return 1;
}

/*
 * Recognizes a pending MTF VM-exit and records the nested state for later
 * delivery.
 */
static void vmx_update_emulated_instruction(struct kvm_vcpu *vcpu)
{
	struct vmcs12 *vmcs12 = get_vmcs12(vcpu);
	struct vcpu_vmx *vmx = to_vmx(vcpu);

	if (!is_guest_mode(vcpu))
		return;

	/*
	 * Per the SDM, MTF takes priority over debug-trap exceptions besides
	 * T-bit traps. As instruction emulation is completed (i.e. at the
	 * instruction boundary), any #DB exception pending delivery must be a
	 * debug-trap. Record the pending MTF state to be delivered in
	 * vmx_check_nested_events().
	 */
	if (nested_cpu_has_mtf(vmcs12) &&
	    (!vcpu->arch.exception.pending ||
	     vcpu->arch.exception.nr == DB_VECTOR))
		vmx->nested.mtf_pending = true;
	else
		vmx->nested.mtf_pending = false;
}

static int vmx_skip_emulated_instruction(struct kvm_vcpu *vcpu)
{
	vmx_update_emulated_instruction(vcpu);
	return skip_emulated_instruction(vcpu);
}

static void vmx_clear_hlt(struct kvm_vcpu *vcpu)
{
	/*
	 * Ensure that we clear the HLT state in the VMCS.  We don't need to
	 * explicitly skip the instruction because if the HLT state is set,
	 * then the instruction is already executing and RIP has already been
	 * advanced.
	 */
	if (kvm_hlt_in_guest(vcpu->kvm) &&
			vmcs_read32(GUEST_ACTIVITY_STATE) == GUEST_ACTIVITY_HLT)
		vmcs_write32(GUEST_ACTIVITY_STATE, GUEST_ACTIVITY_ACTIVE);
}

static void vmx_queue_exception(struct kvm_vcpu *vcpu)
{
	struct vcpu_vmx *vmx = to_vmx(vcpu);
	unsigned nr = vcpu->arch.exception.nr;
	bool has_error_code = vcpu->arch.exception.has_error_code;
	u32 error_code = vcpu->arch.exception.error_code;
	u32 intr_info = nr | INTR_INFO_VALID_MASK;

	kvm_deliver_exception_payload(vcpu);

	if (has_error_code) {
		vmcs_write32(VM_ENTRY_EXCEPTION_ERROR_CODE, error_code);
		intr_info |= INTR_INFO_DELIVER_CODE_MASK;
	}

	if (vmx->rmode.vm86_active) {
		int inc_eip = 0;
		if (kvm_exception_is_soft(nr))
			inc_eip = vcpu->arch.event_exit_inst_len;
		kvm_inject_realmode_interrupt(vcpu, nr, inc_eip);
		return;
	}

	WARN_ON_ONCE(vmx->emulation_required);

	if (kvm_exception_is_soft(nr)) {
		vmcs_write32(VM_ENTRY_INSTRUCTION_LEN,
			     vmx->vcpu.arch.event_exit_inst_len);
		intr_info |= INTR_TYPE_SOFT_EXCEPTION;
	} else
		intr_info |= INTR_TYPE_HARD_EXCEPTION;

	vmcs_write32(VM_ENTRY_INTR_INFO_FIELD, intr_info);

	vmx_clear_hlt(vcpu);
}

static void vmx_setup_uret_msr(struct vcpu_vmx *vmx, unsigned int msr)
{
	struct vmx_uret_msr tmp;
	int from, to;

	from = __vmx_find_uret_msr(vmx, msr);
	if (from < 0)
		return;
	to = vmx->nr_active_uret_msrs++;

	tmp = vmx->guest_uret_msrs[to];
	vmx->guest_uret_msrs[to] = vmx->guest_uret_msrs[from];
	vmx->guest_uret_msrs[from] = tmp;
}

/*
 * Set up the vmcs to automatically save and restore system
 * msrs.  Don't touch the 64-bit msrs if the guest is in legacy
 * mode, as fiddling with msrs is very expensive.
 */
static void setup_msrs(struct vcpu_vmx *vmx)
{
	vmx->guest_uret_msrs_loaded = false;
	vmx->nr_active_uret_msrs = 0;
#ifdef CONFIG_X86_64
	/*
	 * The SYSCALL MSRs are only needed on long mode guests, and only
	 * when EFER.SCE is set.
	 */
	if (is_long_mode(&vmx->vcpu) && (vmx->vcpu.arch.efer & EFER_SCE)) {
		vmx_setup_uret_msr(vmx, MSR_STAR);
		vmx_setup_uret_msr(vmx, MSR_LSTAR);
		vmx_setup_uret_msr(vmx, MSR_SYSCALL_MASK);
	}
#endif
	if (update_transition_efer(vmx))
		vmx_setup_uret_msr(vmx, MSR_EFER);

	if (guest_cpuid_has(&vmx->vcpu, X86_FEATURE_RDTSCP))
		vmx_setup_uret_msr(vmx, MSR_TSC_AUX);

	vmx_setup_uret_msr(vmx, MSR_IA32_TSX_CTRL);

	if (cpu_has_vmx_msr_bitmap())
		vmx_update_msr_bitmap(&vmx->vcpu);
}

static u64 vmx_write_l1_tsc_offset(struct kvm_vcpu *vcpu, u64 offset)
{
	struct vmcs12 *vmcs12 = get_vmcs12(vcpu);
	u64 g_tsc_offset = 0;

	/*
	 * We're here if L1 chose not to trap WRMSR to TSC. According
	 * to the spec, this should set L1's TSC; The offset that L1
	 * set for L2 remains unchanged, and still needs to be added
	 * to the newly set TSC to get L2's TSC.
	 */
	if (is_guest_mode(vcpu) &&
	    (vmcs12->cpu_based_vm_exec_control & CPU_BASED_USE_TSC_OFFSETTING))
		g_tsc_offset = vmcs12->tsc_offset;

	trace_kvm_write_tsc_offset(vcpu->vcpu_id,
				   vcpu->arch.tsc_offset - g_tsc_offset,
				   offset);
	vmcs_write64(TSC_OFFSET, offset + g_tsc_offset);
	return offset + g_tsc_offset;
}

/*
 * nested_vmx_allowed() checks whether a guest should be allowed to use VMX
 * instructions and MSRs (i.e., nested VMX). Nested VMX is disabled for
 * all guests if the "nested" module option is off, and can also be disabled
 * for a single guest by disabling its VMX cpuid bit.
 */
bool nested_vmx_allowed(struct kvm_vcpu *vcpu)
{
	return nested && guest_cpuid_has(vcpu, X86_FEATURE_VMX);
}

static inline bool vmx_feature_control_msr_valid(struct kvm_vcpu *vcpu,
						 uint64_t val)
{
	uint64_t valid_bits = to_vmx(vcpu)->msr_ia32_feature_control_valid_bits;

	return !(val & ~valid_bits);
}

static int vmx_get_msr_feature(struct kvm_msr_entry *msr)
{
	switch (msr->index) {
	case MSR_IA32_VMX_BASIC ... MSR_IA32_VMX_VMFUNC:
		if (!nested)
			return 1;
		return vmx_get_vmx_msr(&vmcs_config.nested, msr->index, &msr->data);
	case MSR_IA32_PERF_CAPABILITIES:
		msr->data = vmx_get_perf_capabilities();
		return 0;
	default:
		return KVM_MSR_RET_INVALID;
	}
}

/*
 * Reads an msr value (of 'msr_index') into 'pdata'.
 * Returns 0 on success, non-0 otherwise.
 * Assumes vcpu_load() was already called.
 */
static int vmx_get_msr(struct kvm_vcpu *vcpu, struct msr_data *msr_info)
{
	struct vcpu_vmx *vmx = to_vmx(vcpu);
	struct vmx_uret_msr *msr;
	u32 index;

	switch (msr_info->index) {
#ifdef CONFIG_X86_64
	case MSR_FS_BASE:
		msr_info->data = vmcs_readl(GUEST_FS_BASE);
		break;
	case MSR_GS_BASE:
		msr_info->data = vmcs_readl(GUEST_GS_BASE);
		break;
	case MSR_KERNEL_GS_BASE:
		msr_info->data = vmx_read_guest_kernel_gs_base(vmx);
		break;
#endif
	case MSR_EFER:
		return kvm_get_msr_common(vcpu, msr_info);
	case MSR_IA32_TSX_CTRL:
		if (!msr_info->host_initiated &&
		    !(vcpu->arch.arch_capabilities & ARCH_CAP_TSX_CTRL_MSR))
			return 1;
		goto find_uret_msr;
	case MSR_IA32_UMWAIT_CONTROL:
		if (!msr_info->host_initiated && !vmx_has_waitpkg(vmx))
			return 1;

		msr_info->data = vmx->msr_ia32_umwait_control;
		break;
	case MSR_IA32_SPEC_CTRL:
		if (!msr_info->host_initiated &&
		    !guest_has_spec_ctrl_msr(vcpu))
			return 1;

		msr_info->data = to_vmx(vcpu)->spec_ctrl;
		break;
	case MSR_IA32_SYSENTER_CS:
		msr_info->data = vmcs_read32(GUEST_SYSENTER_CS);
		break;
	case MSR_IA32_SYSENTER_EIP:
		msr_info->data = vmcs_readl(GUEST_SYSENTER_EIP);
		break;
	case MSR_IA32_SYSENTER_ESP:
		msr_info->data = vmcs_readl(GUEST_SYSENTER_ESP);
		break;
	case MSR_IA32_BNDCFGS:
		if (!kvm_mpx_supported() ||
		    (!msr_info->host_initiated &&
		     !guest_cpuid_has(vcpu, X86_FEATURE_MPX)))
			return 1;
		msr_info->data = vmcs_read64(GUEST_BNDCFGS);
		break;
	case MSR_IA32_MCG_EXT_CTL:
		if (!msr_info->host_initiated &&
		    !(vmx->msr_ia32_feature_control &
		      FEAT_CTL_LMCE_ENABLED))
			return 1;
		msr_info->data = vcpu->arch.mcg_ext_ctl;
		break;
	case MSR_IA32_FEAT_CTL:
		msr_info->data = vmx->msr_ia32_feature_control;
		break;
	case MSR_IA32_VMX_BASIC ... MSR_IA32_VMX_VMFUNC:
		if (!nested_vmx_allowed(vcpu))
			return 1;
		if (vmx_get_vmx_msr(&vmx->nested.msrs, msr_info->index,
				    &msr_info->data))
			return 1;
		/*
		 * Enlightened VMCS v1 doesn't have certain fields, but buggy
		 * Hyper-V versions are still trying to use corresponding
		 * features when they are exposed. Filter out the essential
		 * minimum.
		 */
		if (!msr_info->host_initiated &&
		    vmx->nested.enlightened_vmcs_enabled)
			nested_evmcs_filter_control_msr(msr_info->index,
							&msr_info->data);
		break;
	case MSR_IA32_RTIT_CTL:
		if (!vmx_pt_mode_is_host_guest())
			return 1;
		msr_info->data = vmx->pt_desc.guest.ctl;
		break;
	case MSR_IA32_RTIT_STATUS:
		if (!vmx_pt_mode_is_host_guest())
			return 1;
		msr_info->data = vmx->pt_desc.guest.status;
		break;
	case MSR_IA32_RTIT_CR3_MATCH:
		if (!vmx_pt_mode_is_host_guest() ||
			!intel_pt_validate_cap(vmx->pt_desc.caps,
						PT_CAP_cr3_filtering))
			return 1;
		msr_info->data = vmx->pt_desc.guest.cr3_match;
		break;
	case MSR_IA32_RTIT_OUTPUT_BASE:
		if (!vmx_pt_mode_is_host_guest() ||
			(!intel_pt_validate_cap(vmx->pt_desc.caps,
					PT_CAP_topa_output) &&
			 !intel_pt_validate_cap(vmx->pt_desc.caps,
					PT_CAP_single_range_output)))
			return 1;
		msr_info->data = vmx->pt_desc.guest.output_base;
		break;
	case MSR_IA32_RTIT_OUTPUT_MASK:
		if (!vmx_pt_mode_is_host_guest() ||
			(!intel_pt_validate_cap(vmx->pt_desc.caps,
					PT_CAP_topa_output) &&
			 !intel_pt_validate_cap(vmx->pt_desc.caps,
					PT_CAP_single_range_output)))
			return 1;
		msr_info->data = vmx->pt_desc.guest.output_mask;
		break;
	case MSR_IA32_RTIT_ADDR0_A ... MSR_IA32_RTIT_ADDR3_B:
		index = msr_info->index - MSR_IA32_RTIT_ADDR0_A;
		if (!vmx_pt_mode_is_host_guest() ||
			(index >= 2 * intel_pt_validate_cap(vmx->pt_desc.caps,
					PT_CAP_num_address_ranges)))
			return 1;
		if (index % 2)
			msr_info->data = vmx->pt_desc.guest.addr_b[index / 2];
		else
			msr_info->data = vmx->pt_desc.guest.addr_a[index / 2];
		break;
	case MSR_TSC_AUX:
		if (!msr_info->host_initiated &&
		    !guest_cpuid_has(vcpu, X86_FEATURE_RDTSCP))
			return 1;
		goto find_uret_msr;
	default:
	find_uret_msr:
		msr = vmx_find_uret_msr(vmx, msr_info->index);
		if (msr) {
			msr_info->data = msr->data;
			break;
		}
		return kvm_get_msr_common(vcpu, msr_info);
	}

	return 0;
}

static u64 nested_vmx_truncate_sysenter_addr(struct kvm_vcpu *vcpu,
						    u64 data)
{
#ifdef CONFIG_X86_64
	if (!guest_cpuid_has(vcpu, X86_FEATURE_LM))
		return (u32)data;
#endif
	return (unsigned long)data;
}

/*
 * Writes msr value into the appropriate "register".
 * Returns 0 on success, non-0 otherwise.
 * Assumes vcpu_load() was already called.
 */
static int vmx_set_msr(struct kvm_vcpu *vcpu, struct msr_data *msr_info)
{
	struct vcpu_vmx *vmx = to_vmx(vcpu);
	struct vmx_uret_msr *msr;
	int ret = 0;
	u32 msr_index = msr_info->index;
	u64 data = msr_info->data;
	u32 index;

	switch (msr_index) {
	case MSR_EFER:
		ret = kvm_set_msr_common(vcpu, msr_info);
		break;
#ifdef CONFIG_X86_64
	case MSR_FS_BASE:
		vmx_segment_cache_clear(vmx);
		vmcs_writel(GUEST_FS_BASE, data);
		break;
	case MSR_GS_BASE:
		vmx_segment_cache_clear(vmx);
		vmcs_writel(GUEST_GS_BASE, data);
		break;
	case MSR_KERNEL_GS_BASE:
		vmx_write_guest_kernel_gs_base(vmx, data);
		break;
#endif
	case MSR_IA32_SYSENTER_CS:
		if (is_guest_mode(vcpu))
			get_vmcs12(vcpu)->guest_sysenter_cs = data;
		vmcs_write32(GUEST_SYSENTER_CS, data);
		break;
	case MSR_IA32_SYSENTER_EIP:
		if (is_guest_mode(vcpu)) {
			data = nested_vmx_truncate_sysenter_addr(vcpu, data);
			get_vmcs12(vcpu)->guest_sysenter_eip = data;
		}
		vmcs_writel(GUEST_SYSENTER_EIP, data);
		break;
	case MSR_IA32_SYSENTER_ESP:
		if (is_guest_mode(vcpu)) {
			data = nested_vmx_truncate_sysenter_addr(vcpu, data);
			get_vmcs12(vcpu)->guest_sysenter_esp = data;
		}
		vmcs_writel(GUEST_SYSENTER_ESP, data);
		break;
	case MSR_IA32_DEBUGCTLMSR:
		if (is_guest_mode(vcpu) && get_vmcs12(vcpu)->vm_exit_controls &
						VM_EXIT_SAVE_DEBUG_CONTROLS)
			get_vmcs12(vcpu)->guest_ia32_debugctl = data;

		ret = kvm_set_msr_common(vcpu, msr_info);
		break;

	case MSR_IA32_BNDCFGS:
		if (!kvm_mpx_supported() ||
		    (!msr_info->host_initiated &&
		     !guest_cpuid_has(vcpu, X86_FEATURE_MPX)))
			return 1;
		if (is_noncanonical_address(data & PAGE_MASK, vcpu) ||
		    (data & MSR_IA32_BNDCFGS_RSVD))
			return 1;
		vmcs_write64(GUEST_BNDCFGS, data);
		break;
	case MSR_IA32_UMWAIT_CONTROL:
		if (!msr_info->host_initiated && !vmx_has_waitpkg(vmx))
			return 1;

		/* The reserved bit 1 and non-32 bit [63:32] should be zero */
		if (data & (BIT_ULL(1) | GENMASK_ULL(63, 32)))
			return 1;

		vmx->msr_ia32_umwait_control = data;
		break;
	case MSR_IA32_SPEC_CTRL:
		if (!msr_info->host_initiated &&
		    !guest_has_spec_ctrl_msr(vcpu))
			return 1;

		if (kvm_spec_ctrl_test_value(data))
			return 1;

		vmx->spec_ctrl = data;
		if (!data)
			break;

		/*
		 * For non-nested:
		 * When it's written (to non-zero) for the first time, pass
		 * it through.
		 *
		 * For nested:
		 * The handling of the MSR bitmap for L2 guests is done in
		 * nested_vmx_prepare_msr_bitmap. We should not touch the
		 * vmcs02.msr_bitmap here since it gets completely overwritten
		 * in the merging. We update the vmcs01 here for L1 as well
		 * since it will end up touching the MSR anyway now.
		 */
		vmx_disable_intercept_for_msr(vcpu,
					      MSR_IA32_SPEC_CTRL,
					      MSR_TYPE_RW);
		break;
	case MSR_IA32_TSX_CTRL:
		if (!msr_info->host_initiated &&
		    !(vcpu->arch.arch_capabilities & ARCH_CAP_TSX_CTRL_MSR))
			return 1;
		if (data & ~(TSX_CTRL_RTM_DISABLE | TSX_CTRL_CPUID_CLEAR))
			return 1;
		goto find_uret_msr;
	case MSR_IA32_PRED_CMD:
		if (!msr_info->host_initiated &&
		    !guest_has_pred_cmd_msr(vcpu))
			return 1;

		if (data & ~PRED_CMD_IBPB)
			return 1;
		if (!boot_cpu_has(X86_FEATURE_IBPB))
			return 1;
		if (!data)
			break;

		wrmsrl(MSR_IA32_PRED_CMD, PRED_CMD_IBPB);

		/*
		 * For non-nested:
		 * When it's written (to non-zero) for the first time, pass
		 * it through.
		 *
		 * For nested:
		 * The handling of the MSR bitmap for L2 guests is done in
		 * nested_vmx_prepare_msr_bitmap. We should not touch the
		 * vmcs02.msr_bitmap here since it gets completely overwritten
		 * in the merging.
		 */
		vmx_disable_intercept_for_msr(vcpu, MSR_IA32_PRED_CMD, MSR_TYPE_W);
		break;
	case MSR_IA32_CR_PAT:
		if (!kvm_pat_valid(data))
			return 1;

		if (is_guest_mode(vcpu) &&
		    get_vmcs12(vcpu)->vm_exit_controls & VM_EXIT_SAVE_IA32_PAT)
			get_vmcs12(vcpu)->guest_ia32_pat = data;

		if (vmcs_config.vmentry_ctrl & VM_ENTRY_LOAD_IA32_PAT) {
			vmcs_write64(GUEST_IA32_PAT, data);
			vcpu->arch.pat = data;
			break;
		}
		ret = kvm_set_msr_common(vcpu, msr_info);
		break;
	case MSR_IA32_TSC_ADJUST:
		ret = kvm_set_msr_common(vcpu, msr_info);
		break;
	case MSR_IA32_MCG_EXT_CTL:
		if ((!msr_info->host_initiated &&
		     !(to_vmx(vcpu)->msr_ia32_feature_control &
		       FEAT_CTL_LMCE_ENABLED)) ||
		    (data & ~MCG_EXT_CTL_LMCE_EN))
			return 1;
		vcpu->arch.mcg_ext_ctl = data;
		break;
	case MSR_IA32_FEAT_CTL:
		if (!vmx_feature_control_msr_valid(vcpu, data) ||
		    (to_vmx(vcpu)->msr_ia32_feature_control &
		     FEAT_CTL_LOCKED && !msr_info->host_initiated))
			return 1;
		vmx->msr_ia32_feature_control = data;
		if (msr_info->host_initiated && data == 0)
			vmx_leave_nested(vcpu);
		break;
	case MSR_IA32_VMX_BASIC ... MSR_IA32_VMX_VMFUNC:
		if (!msr_info->host_initiated)
			return 1; /* they are read-only */
		if (!nested_vmx_allowed(vcpu))
			return 1;
		return vmx_set_vmx_msr(vcpu, msr_index, data);
	case MSR_IA32_RTIT_CTL:
		if (!vmx_pt_mode_is_host_guest() ||
			vmx_rtit_ctl_check(vcpu, data) ||
			vmx->nested.vmxon)
			return 1;
		vmcs_write64(GUEST_IA32_RTIT_CTL, data);
		vmx->pt_desc.guest.ctl = data;
		pt_update_intercept_for_msr(vcpu);
		break;
	case MSR_IA32_RTIT_STATUS:
		if (!pt_can_write_msr(vmx))
			return 1;
		if (data & MSR_IA32_RTIT_STATUS_MASK)
			return 1;
		vmx->pt_desc.guest.status = data;
		break;
	case MSR_IA32_RTIT_CR3_MATCH:
		if (!pt_can_write_msr(vmx))
			return 1;
		if (!intel_pt_validate_cap(vmx->pt_desc.caps,
					   PT_CAP_cr3_filtering))
			return 1;
		vmx->pt_desc.guest.cr3_match = data;
		break;
	case MSR_IA32_RTIT_OUTPUT_BASE:
		if (!pt_can_write_msr(vmx))
			return 1;
		if (!intel_pt_validate_cap(vmx->pt_desc.caps,
					   PT_CAP_topa_output) &&
		    !intel_pt_validate_cap(vmx->pt_desc.caps,
					   PT_CAP_single_range_output))
			return 1;
		if (!pt_output_base_valid(vcpu, data))
			return 1;
		vmx->pt_desc.guest.output_base = data;
		break;
	case MSR_IA32_RTIT_OUTPUT_MASK:
		if (!pt_can_write_msr(vmx))
			return 1;
		if (!intel_pt_validate_cap(vmx->pt_desc.caps,
					   PT_CAP_topa_output) &&
		    !intel_pt_validate_cap(vmx->pt_desc.caps,
					   PT_CAP_single_range_output))
			return 1;
		vmx->pt_desc.guest.output_mask = data;
		break;
	case MSR_IA32_RTIT_ADDR0_A ... MSR_IA32_RTIT_ADDR3_B:
		if (!pt_can_write_msr(vmx))
			return 1;
		index = msr_info->index - MSR_IA32_RTIT_ADDR0_A;
		if (index >= 2 * intel_pt_validate_cap(vmx->pt_desc.caps,
						       PT_CAP_num_address_ranges))
			return 1;
		if (is_noncanonical_address(data, vcpu))
			return 1;
		if (index % 2)
			vmx->pt_desc.guest.addr_b[index / 2] = data;
		else
			vmx->pt_desc.guest.addr_a[index / 2] = data;
		break;
	case MSR_TSC_AUX:
		if (!msr_info->host_initiated &&
		    !guest_cpuid_has(vcpu, X86_FEATURE_RDTSCP))
			return 1;
		/* Check reserved bit, higher 32 bits should be zero */
		if ((data >> 32) != 0)
			return 1;
		goto find_uret_msr;

	default:
	find_uret_msr:
		msr = vmx_find_uret_msr(vmx, msr_index);
		if (msr)
			ret = vmx_set_guest_uret_msr(vmx, msr, data);
		else
			ret = kvm_set_msr_common(vcpu, msr_info);
	}

	return ret;
}

static void vmx_cache_reg(struct kvm_vcpu *vcpu, enum kvm_reg reg)
{
	unsigned long guest_owned_bits;

	kvm_register_mark_available(vcpu, reg);

	switch (reg) {
	case VCPU_REGS_RSP:
		vcpu->arch.regs[VCPU_REGS_RSP] = vmcs_readl(GUEST_RSP);
		break;
	case VCPU_REGS_RIP:
		vcpu->arch.regs[VCPU_REGS_RIP] = vmcs_readl(GUEST_RIP);
		break;
	case VCPU_EXREG_PDPTR:
		if (enable_ept)
			ept_save_pdptrs(vcpu);
		break;
	case VCPU_EXREG_CR0:
		guest_owned_bits = vcpu->arch.cr0_guest_owned_bits;

		vcpu->arch.cr0 &= ~guest_owned_bits;
		vcpu->arch.cr0 |= vmcs_readl(GUEST_CR0) & guest_owned_bits;
		break;
	case VCPU_EXREG_CR3:
		if (is_unrestricted_guest(vcpu) ||
		    (enable_ept && is_paging(vcpu)))
			vcpu->arch.cr3 = vmcs_readl(GUEST_CR3);
		break;
	case VCPU_EXREG_CR4:
		guest_owned_bits = vcpu->arch.cr4_guest_owned_bits;

		vcpu->arch.cr4 &= ~guest_owned_bits;
		vcpu->arch.cr4 |= vmcs_readl(GUEST_CR4) & guest_owned_bits;
		break;
	default:
		WARN_ON_ONCE(1);
		break;
	}
}

static __init int cpu_has_kvm_support(void)
{
	return cpu_has_vmx();
}

static __init int vmx_disabled_by_bios(void)
{
	return !boot_cpu_has(X86_FEATURE_MSR_IA32_FEAT_CTL) ||
	       !boot_cpu_has(X86_FEATURE_VMX);
}

static int kvm_cpu_vmxon(u64 vmxon_pointer)
{
	u64 msr;

	cr4_set_bits(X86_CR4_VMXE);
	intel_pt_handle_vmx(1);

	asm_volatile_goto("1: vmxon %[vmxon_pointer]\n\t"
			  _ASM_EXTABLE(1b, %l[fault])
			  : : [vmxon_pointer] "m"(vmxon_pointer)
			  : : fault);
	return 0;

fault:
	WARN_ONCE(1, "VMXON faulted, MSR_IA32_FEAT_CTL (0x3a) = 0x%llx\n",
		  rdmsrl_safe(MSR_IA32_FEAT_CTL, &msr) ? 0xdeadbeef : msr);
	intel_pt_handle_vmx(0);
	cr4_clear_bits(X86_CR4_VMXE);

	return -EFAULT;
}

static int hardware_enable(void)
{
	int cpu = raw_smp_processor_id();
	u64 phys_addr = __pa(per_cpu(vmxarea, cpu));
	int r;

	if (cr4_read_shadow() & X86_CR4_VMXE)
		return -EBUSY;

	/*
	 * This can happen if we hot-added a CPU but failed to allocate
	 * VP assist page for it.
	 */
	if (static_branch_unlikely(&enable_evmcs) &&
	    !hv_get_vp_assist_page(cpu))
		return -EFAULT;

	r = kvm_cpu_vmxon(phys_addr);
	if (r)
		return r;

	if (enable_ept)
		ept_sync_global();

	return 0;
}

static void vmclear_local_loaded_vmcss(void)
{
	int cpu = raw_smp_processor_id();
	struct loaded_vmcs *v, *n;

	list_for_each_entry_safe(v, n, &per_cpu(loaded_vmcss_on_cpu, cpu),
				 loaded_vmcss_on_cpu_link)
		__loaded_vmcs_clear(v);
}


/* Just like cpu_vmxoff(), but with the __kvm_handle_fault_on_reboot()
 * tricks.
 */
static void kvm_cpu_vmxoff(void)
{
	asm volatile (__ex("vmxoff"));

	intel_pt_handle_vmx(0);
	cr4_clear_bits(X86_CR4_VMXE);
}

static void hardware_disable(void)
{
	vmclear_local_loaded_vmcss();
	kvm_cpu_vmxoff();
}

/*
 * There is no X86_FEATURE for SGX yet, but anyway we need to query CPUID
 * directly instead of going through cpu_has(), to ensure KVM is trapping
 * ENCLS whenever it's supported in hardware.  It does not matter whether
 * the host OS supports or has enabled SGX.
 */
static bool cpu_has_sgx(void)
{
	return cpuid_eax(0) >= 0x12 && (cpuid_eax(0x12) & BIT(0));
}

static __init int adjust_vmx_controls(u32 ctl_min, u32 ctl_opt,
				      u32 msr, u32 *result)
{
	u32 vmx_msr_low, vmx_msr_high;
	u32 ctl = ctl_min | ctl_opt;

	rdmsr(msr, vmx_msr_low, vmx_msr_high);

	ctl &= vmx_msr_high; /* bit == 0 in high word ==> must be zero */
	ctl |= vmx_msr_low;  /* bit == 1 in low word  ==> must be one  */

	/* Ensure minimum (required) set of control bits are supported. */
	if (ctl_min & ~ctl)
		return -EIO;

	*result = ctl;
	return 0;
}

static __init int setup_vmcs_config(struct vmcs_config *vmcs_conf,
				    struct vmx_capability *vmx_cap)
{
	u32 vmx_msr_low, vmx_msr_high;
	u32 min, opt, min2, opt2;
	u32 _pin_based_exec_control = 0;
	u32 _cpu_based_exec_control = 0;
	u32 _cpu_based_2nd_exec_control = 0;
	u32 _vmexit_control = 0;
	u32 _vmentry_control = 0;

	memset(vmcs_conf, 0, sizeof(*vmcs_conf));
	min = CPU_BASED_HLT_EXITING |
#ifdef CONFIG_X86_64
	      CPU_BASED_CR8_LOAD_EXITING |
	      CPU_BASED_CR8_STORE_EXITING |
#endif
	      CPU_BASED_CR3_LOAD_EXITING |
	      CPU_BASED_CR3_STORE_EXITING |
	      CPU_BASED_UNCOND_IO_EXITING |
	      CPU_BASED_MOV_DR_EXITING |
	      CPU_BASED_USE_TSC_OFFSETTING |
	      CPU_BASED_MWAIT_EXITING |
	      CPU_BASED_MONITOR_EXITING |
	      CPU_BASED_INVLPG_EXITING |
	      CPU_BASED_RDPMC_EXITING;

	opt = CPU_BASED_TPR_SHADOW |
	      CPU_BASED_USE_MSR_BITMAPS |
	      CPU_BASED_ACTIVATE_SECONDARY_CONTROLS;
	if (adjust_vmx_controls(min, opt, MSR_IA32_VMX_PROCBASED_CTLS,
				&_cpu_based_exec_control) < 0)
		return -EIO;
#ifdef CONFIG_X86_64
	if ((_cpu_based_exec_control & CPU_BASED_TPR_SHADOW))
		_cpu_based_exec_control &= ~CPU_BASED_CR8_LOAD_EXITING &
					   ~CPU_BASED_CR8_STORE_EXITING;
#endif
	if (_cpu_based_exec_control & CPU_BASED_ACTIVATE_SECONDARY_CONTROLS) {
		min2 = 0;
		opt2 = SECONDARY_EXEC_VIRTUALIZE_APIC_ACCESSES |
			SECONDARY_EXEC_VIRTUALIZE_X2APIC_MODE |
			SECONDARY_EXEC_WBINVD_EXITING |
			SECONDARY_EXEC_ENABLE_VPID |
			SECONDARY_EXEC_ENABLE_EPT |
			SECONDARY_EXEC_UNRESTRICTED_GUEST |
			SECONDARY_EXEC_PAUSE_LOOP_EXITING |
			SECONDARY_EXEC_DESC |
			SECONDARY_EXEC_ENABLE_RDTSCP |
			SECONDARY_EXEC_ENABLE_INVPCID |
			SECONDARY_EXEC_APIC_REGISTER_VIRT |
			SECONDARY_EXEC_VIRTUAL_INTR_DELIVERY |
			SECONDARY_EXEC_SHADOW_VMCS |
			SECONDARY_EXEC_XSAVES |
			SECONDARY_EXEC_RDSEED_EXITING |
			SECONDARY_EXEC_RDRAND_EXITING |
			SECONDARY_EXEC_ENABLE_PML |
			SECONDARY_EXEC_TSC_SCALING |
			SECONDARY_EXEC_ENABLE_USR_WAIT_PAUSE |
			SECONDARY_EXEC_PT_USE_GPA |
			SECONDARY_EXEC_PT_CONCEAL_VMX |
			SECONDARY_EXEC_ENABLE_VMFUNC;
		if (cpu_has_sgx())
			opt2 |= SECONDARY_EXEC_ENCLS_EXITING;
		if (adjust_vmx_controls(min2, opt2,
					MSR_IA32_VMX_PROCBASED_CTLS2,
					&_cpu_based_2nd_exec_control) < 0)
			return -EIO;
	}
#ifndef CONFIG_X86_64
	if (!(_cpu_based_2nd_exec_control &
				SECONDARY_EXEC_VIRTUALIZE_APIC_ACCESSES))
		_cpu_based_exec_control &= ~CPU_BASED_TPR_SHADOW;
#endif

	if (!(_cpu_based_exec_control & CPU_BASED_TPR_SHADOW))
		_cpu_based_2nd_exec_control &= ~(
				SECONDARY_EXEC_APIC_REGISTER_VIRT |
				SECONDARY_EXEC_VIRTUALIZE_X2APIC_MODE |
				SECONDARY_EXEC_VIRTUAL_INTR_DELIVERY);

	rdmsr_safe(MSR_IA32_VMX_EPT_VPID_CAP,
		&vmx_cap->ept, &vmx_cap->vpid);

	if (_cpu_based_2nd_exec_control & SECONDARY_EXEC_ENABLE_EPT) {
		/* CR3 accesses and invlpg don't need to cause VM Exits when EPT
		   enabled */
		_cpu_based_exec_control &= ~(CPU_BASED_CR3_LOAD_EXITING |
					     CPU_BASED_CR3_STORE_EXITING |
					     CPU_BASED_INVLPG_EXITING);
	} else if (vmx_cap->ept) {
		vmx_cap->ept = 0;
		pr_warn_once("EPT CAP should not exist if not support "
				"1-setting enable EPT VM-execution control\n");
	}
	if (!(_cpu_based_2nd_exec_control & SECONDARY_EXEC_ENABLE_VPID) &&
		vmx_cap->vpid) {
		vmx_cap->vpid = 0;
		pr_warn_once("VPID CAP should not exist if not support "
				"1-setting enable VPID VM-execution control\n");
	}

	min = VM_EXIT_SAVE_DEBUG_CONTROLS | VM_EXIT_ACK_INTR_ON_EXIT;
#ifdef CONFIG_X86_64
	min |= VM_EXIT_HOST_ADDR_SPACE_SIZE;
#endif
	opt = VM_EXIT_LOAD_IA32_PERF_GLOBAL_CTRL |
	      VM_EXIT_LOAD_IA32_PAT |
	      VM_EXIT_LOAD_IA32_EFER |
	      VM_EXIT_CLEAR_BNDCFGS |
	      VM_EXIT_PT_CONCEAL_PIP |
	      VM_EXIT_CLEAR_IA32_RTIT_CTL;
	if (adjust_vmx_controls(min, opt, MSR_IA32_VMX_EXIT_CTLS,
				&_vmexit_control) < 0)
		return -EIO;

	min = PIN_BASED_EXT_INTR_MASK | PIN_BASED_NMI_EXITING;
	opt = PIN_BASED_VIRTUAL_NMIS | PIN_BASED_POSTED_INTR |
		 PIN_BASED_VMX_PREEMPTION_TIMER;
	if (adjust_vmx_controls(min, opt, MSR_IA32_VMX_PINBASED_CTLS,
				&_pin_based_exec_control) < 0)
		return -EIO;

	if (cpu_has_broken_vmx_preemption_timer())
		_pin_based_exec_control &= ~PIN_BASED_VMX_PREEMPTION_TIMER;
	if (!(_cpu_based_2nd_exec_control &
		SECONDARY_EXEC_VIRTUAL_INTR_DELIVERY))
		_pin_based_exec_control &= ~PIN_BASED_POSTED_INTR;

	min = VM_ENTRY_LOAD_DEBUG_CONTROLS;
	opt = VM_ENTRY_LOAD_IA32_PERF_GLOBAL_CTRL |
	      VM_ENTRY_LOAD_IA32_PAT |
	      VM_ENTRY_LOAD_IA32_EFER |
	      VM_ENTRY_LOAD_BNDCFGS |
	      VM_ENTRY_PT_CONCEAL_PIP |
	      VM_ENTRY_LOAD_IA32_RTIT_CTL;
	if (adjust_vmx_controls(min, opt, MSR_IA32_VMX_ENTRY_CTLS,
				&_vmentry_control) < 0)
		return -EIO;

	/*
	 * Some cpus support VM_{ENTRY,EXIT}_IA32_PERF_GLOBAL_CTRL but they
	 * can't be used due to an errata where VM Exit may incorrectly clear
	 * IA32_PERF_GLOBAL_CTRL[34:32].  Workaround the errata by using the
	 * MSR load mechanism to switch IA32_PERF_GLOBAL_CTRL.
	 */
	if (boot_cpu_data.x86 == 0x6) {
		switch (boot_cpu_data.x86_model) {
		case 26: /* AAK155 */
		case 30: /* AAP115 */
		case 37: /* AAT100 */
		case 44: /* BC86,AAY89,BD102 */
		case 46: /* BA97 */
			_vmentry_control &= ~VM_ENTRY_LOAD_IA32_PERF_GLOBAL_CTRL;
			_vmexit_control &= ~VM_EXIT_LOAD_IA32_PERF_GLOBAL_CTRL;
			pr_warn_once("kvm: VM_EXIT_LOAD_IA32_PERF_GLOBAL_CTRL "
					"does not work properly. Using workaround\n");
			break;
		default:
			break;
		}
	}


	rdmsr(MSR_IA32_VMX_BASIC, vmx_msr_low, vmx_msr_high);

	/* IA-32 SDM Vol 3B: VMCS size is never greater than 4kB. */
	if ((vmx_msr_high & 0x1fff) > PAGE_SIZE)
		return -EIO;

#ifdef CONFIG_X86_64
	/* IA-32 SDM Vol 3B: 64-bit CPUs always have VMX_BASIC_MSR[48]==0. */
	if (vmx_msr_high & (1u<<16))
		return -EIO;
#endif

	/* Require Write-Back (WB) memory type for VMCS accesses. */
	if (((vmx_msr_high >> 18) & 15) != 6)
		return -EIO;

	vmcs_conf->size = vmx_msr_high & 0x1fff;
	vmcs_conf->order = get_order(vmcs_conf->size);
	vmcs_conf->basic_cap = vmx_msr_high & ~0x1fff;

	vmcs_conf->revision_id = vmx_msr_low;

	vmcs_conf->pin_based_exec_ctrl = _pin_based_exec_control;
	vmcs_conf->cpu_based_exec_ctrl = _cpu_based_exec_control;
	vmcs_conf->cpu_based_2nd_exec_ctrl = _cpu_based_2nd_exec_control;
	vmcs_conf->vmexit_ctrl         = _vmexit_control;
	vmcs_conf->vmentry_ctrl        = _vmentry_control;

#if IS_ENABLED(CONFIG_HYPERV)
	if (enlightened_vmcs)
		evmcs_sanitize_exec_ctrls(vmcs_conf);
#endif

	return 0;
}

struct vmcs *alloc_vmcs_cpu(bool shadow, int cpu, gfp_t flags)
{
	int node = cpu_to_node(cpu);
	struct page *pages;
	struct vmcs *vmcs;

	pages = __alloc_pages_node(node, flags, vmcs_config.order);
	if (!pages)
		return NULL;
	vmcs = page_address(pages);
	memset(vmcs, 0, vmcs_config.size);

	/* KVM supports Enlightened VMCS v1 only */
	if (static_branch_unlikely(&enable_evmcs))
		vmcs->hdr.revision_id = KVM_EVMCS_VERSION;
	else
		vmcs->hdr.revision_id = vmcs_config.revision_id;

	if (shadow)
		vmcs->hdr.shadow_vmcs = 1;
	return vmcs;
}

void free_vmcs(struct vmcs *vmcs)
{
	free_pages((unsigned long)vmcs, vmcs_config.order);
}

/*
 * Free a VMCS, but before that VMCLEAR it on the CPU where it was last loaded
 */
void free_loaded_vmcs(struct loaded_vmcs *loaded_vmcs)
{
	if (!loaded_vmcs->vmcs)
		return;
	loaded_vmcs_clear(loaded_vmcs);
	free_vmcs(loaded_vmcs->vmcs);
	loaded_vmcs->vmcs = NULL;
	if (loaded_vmcs->msr_bitmap)
		free_page((unsigned long)loaded_vmcs->msr_bitmap);
	WARN_ON(loaded_vmcs->shadow_vmcs != NULL);
}

int alloc_loaded_vmcs(struct loaded_vmcs *loaded_vmcs)
{
	loaded_vmcs->vmcs = alloc_vmcs(false);
	if (!loaded_vmcs->vmcs)
		return -ENOMEM;

	vmcs_clear(loaded_vmcs->vmcs);

	loaded_vmcs->shadow_vmcs = NULL;
	loaded_vmcs->hv_timer_soft_disabled = false;
	loaded_vmcs->cpu = -1;
	loaded_vmcs->launched = 0;

	if (cpu_has_vmx_msr_bitmap()) {
		loaded_vmcs->msr_bitmap = (unsigned long *)
				__get_free_page(GFP_KERNEL_ACCOUNT);
		if (!loaded_vmcs->msr_bitmap)
			goto out_vmcs;
		memset(loaded_vmcs->msr_bitmap, 0xff, PAGE_SIZE);

		if (IS_ENABLED(CONFIG_HYPERV) &&
		    static_branch_unlikely(&enable_evmcs) &&
		    (ms_hyperv.nested_features & HV_X64_NESTED_MSR_BITMAP)) {
			struct hv_enlightened_vmcs *evmcs =
				(struct hv_enlightened_vmcs *)loaded_vmcs->vmcs;

			evmcs->hv_enlightenments_control.msr_bitmap = 1;
		}
	}

	memset(&loaded_vmcs->host_state, 0, sizeof(struct vmcs_host_state));
	memset(&loaded_vmcs->controls_shadow, 0,
		sizeof(struct vmcs_controls_shadow));

	return 0;

out_vmcs:
	free_loaded_vmcs(loaded_vmcs);
	return -ENOMEM;
}

static void free_kvm_area(void)
{
	int cpu;

	for_each_possible_cpu(cpu) {
		free_vmcs(per_cpu(vmxarea, cpu));
		per_cpu(vmxarea, cpu) = NULL;
	}
}

static __init int alloc_kvm_area(void)
{
	int cpu;

	for_each_possible_cpu(cpu) {
		struct vmcs *vmcs;

		vmcs = alloc_vmcs_cpu(false, cpu, GFP_KERNEL);
		if (!vmcs) {
			free_kvm_area();
			return -ENOMEM;
		}

		/*
		 * When eVMCS is enabled, alloc_vmcs_cpu() sets
		 * vmcs->revision_id to KVM_EVMCS_VERSION instead of
		 * revision_id reported by MSR_IA32_VMX_BASIC.
		 *
		 * However, even though not explicitly documented by
		 * TLFS, VMXArea passed as VMXON argument should
		 * still be marked with revision_id reported by
		 * physical CPU.
		 */
		if (static_branch_unlikely(&enable_evmcs))
			vmcs->hdr.revision_id = vmcs_config.revision_id;

		per_cpu(vmxarea, cpu) = vmcs;
	}
	return 0;
}

static void fix_pmode_seg(struct kvm_vcpu *vcpu, int seg,
		struct kvm_segment *save)
{
	if (!emulate_invalid_guest_state) {
		/*
		 * CS and SS RPL should be equal during guest entry according
		 * to VMX spec, but in reality it is not always so. Since vcpu
		 * is in the middle of the transition from real mode to
		 * protected mode it is safe to assume that RPL 0 is a good
		 * default value.
		 */
		if (seg == VCPU_SREG_CS || seg == VCPU_SREG_SS)
			save->selector &= ~SEGMENT_RPL_MASK;
		save->dpl = save->selector & SEGMENT_RPL_MASK;
		save->s = 1;
	}
	vmx_set_segment(vcpu, save, seg);
}

static void enter_pmode(struct kvm_vcpu *vcpu)
{
	unsigned long flags;
	struct vcpu_vmx *vmx = to_vmx(vcpu);

	/*
	 * Update real mode segment cache. It may be not up-to-date if sement
	 * register was written while vcpu was in a guest mode.
	 */
	vmx_get_segment(vcpu, &vmx->rmode.segs[VCPU_SREG_ES], VCPU_SREG_ES);
	vmx_get_segment(vcpu, &vmx->rmode.segs[VCPU_SREG_DS], VCPU_SREG_DS);
	vmx_get_segment(vcpu, &vmx->rmode.segs[VCPU_SREG_FS], VCPU_SREG_FS);
	vmx_get_segment(vcpu, &vmx->rmode.segs[VCPU_SREG_GS], VCPU_SREG_GS);
	vmx_get_segment(vcpu, &vmx->rmode.segs[VCPU_SREG_SS], VCPU_SREG_SS);
	vmx_get_segment(vcpu, &vmx->rmode.segs[VCPU_SREG_CS], VCPU_SREG_CS);

	vmx->rmode.vm86_active = 0;

	vmx_set_segment(vcpu, &vmx->rmode.segs[VCPU_SREG_TR], VCPU_SREG_TR);

	flags = vmcs_readl(GUEST_RFLAGS);
	flags &= RMODE_GUEST_OWNED_EFLAGS_BITS;
	flags |= vmx->rmode.save_rflags & ~RMODE_GUEST_OWNED_EFLAGS_BITS;
	vmcs_writel(GUEST_RFLAGS, flags);

	vmcs_writel(GUEST_CR4, (vmcs_readl(GUEST_CR4) & ~X86_CR4_VME) |
			(vmcs_readl(CR4_READ_SHADOW) & X86_CR4_VME));

	update_exception_bitmap(vcpu);

	fix_pmode_seg(vcpu, VCPU_SREG_CS, &vmx->rmode.segs[VCPU_SREG_CS]);
	fix_pmode_seg(vcpu, VCPU_SREG_SS, &vmx->rmode.segs[VCPU_SREG_SS]);
	fix_pmode_seg(vcpu, VCPU_SREG_ES, &vmx->rmode.segs[VCPU_SREG_ES]);
	fix_pmode_seg(vcpu, VCPU_SREG_DS, &vmx->rmode.segs[VCPU_SREG_DS]);
	fix_pmode_seg(vcpu, VCPU_SREG_FS, &vmx->rmode.segs[VCPU_SREG_FS]);
	fix_pmode_seg(vcpu, VCPU_SREG_GS, &vmx->rmode.segs[VCPU_SREG_GS]);
}

static void fix_rmode_seg(int seg, struct kvm_segment *save)
{
	const struct kvm_vmx_segment_field *sf = &kvm_vmx_segment_fields[seg];
	struct kvm_segment var = *save;

	var.dpl = 0x3;
	if (seg == VCPU_SREG_CS)
		var.type = 0x3;

	if (!emulate_invalid_guest_state) {
		var.selector = var.base >> 4;
		var.base = var.base & 0xffff0;
		var.limit = 0xffff;
		var.g = 0;
		var.db = 0;
		var.present = 1;
		var.s = 1;
		var.l = 0;
		var.unusable = 0;
		var.type = 0x3;
		var.avl = 0;
		if (save->base & 0xf)
			printk_once(KERN_WARNING "kvm: segment base is not "
					"paragraph aligned when entering "
					"protected mode (seg=%d)", seg);
	}

	vmcs_write16(sf->selector, var.selector);
	vmcs_writel(sf->base, var.base);
	vmcs_write32(sf->limit, var.limit);
	vmcs_write32(sf->ar_bytes, vmx_segment_access_rights(&var));
}

static void enter_rmode(struct kvm_vcpu *vcpu)
{
	unsigned long flags;
	struct vcpu_vmx *vmx = to_vmx(vcpu);
	struct kvm_vmx *kvm_vmx = to_kvm_vmx(vcpu->kvm);

	vmx_get_segment(vcpu, &vmx->rmode.segs[VCPU_SREG_TR], VCPU_SREG_TR);
	vmx_get_segment(vcpu, &vmx->rmode.segs[VCPU_SREG_ES], VCPU_SREG_ES);
	vmx_get_segment(vcpu, &vmx->rmode.segs[VCPU_SREG_DS], VCPU_SREG_DS);
	vmx_get_segment(vcpu, &vmx->rmode.segs[VCPU_SREG_FS], VCPU_SREG_FS);
	vmx_get_segment(vcpu, &vmx->rmode.segs[VCPU_SREG_GS], VCPU_SREG_GS);
	vmx_get_segment(vcpu, &vmx->rmode.segs[VCPU_SREG_SS], VCPU_SREG_SS);
	vmx_get_segment(vcpu, &vmx->rmode.segs[VCPU_SREG_CS], VCPU_SREG_CS);

	vmx->rmode.vm86_active = 1;

	/*
	 * Very old userspace does not call KVM_SET_TSS_ADDR before entering
	 * vcpu. Warn the user that an update is overdue.
	 */
	if (!kvm_vmx->tss_addr)
		printk_once(KERN_WARNING "kvm: KVM_SET_TSS_ADDR need to be "
			     "called before entering vcpu\n");

	vmx_segment_cache_clear(vmx);

	vmcs_writel(GUEST_TR_BASE, kvm_vmx->tss_addr);
	vmcs_write32(GUEST_TR_LIMIT, RMODE_TSS_SIZE - 1);
	vmcs_write32(GUEST_TR_AR_BYTES, 0x008b);

	flags = vmcs_readl(GUEST_RFLAGS);
	vmx->rmode.save_rflags = flags;

	flags |= X86_EFLAGS_IOPL | X86_EFLAGS_VM;

	vmcs_writel(GUEST_RFLAGS, flags);
	vmcs_writel(GUEST_CR4, vmcs_readl(GUEST_CR4) | X86_CR4_VME);
	update_exception_bitmap(vcpu);

	fix_rmode_seg(VCPU_SREG_SS, &vmx->rmode.segs[VCPU_SREG_SS]);
	fix_rmode_seg(VCPU_SREG_CS, &vmx->rmode.segs[VCPU_SREG_CS]);
	fix_rmode_seg(VCPU_SREG_ES, &vmx->rmode.segs[VCPU_SREG_ES]);
	fix_rmode_seg(VCPU_SREG_DS, &vmx->rmode.segs[VCPU_SREG_DS]);
	fix_rmode_seg(VCPU_SREG_GS, &vmx->rmode.segs[VCPU_SREG_GS]);
	fix_rmode_seg(VCPU_SREG_FS, &vmx->rmode.segs[VCPU_SREG_FS]);

	kvm_mmu_reset_context(vcpu);
}

int vmx_set_efer(struct kvm_vcpu *vcpu, u64 efer)
{
	struct vcpu_vmx *vmx = to_vmx(vcpu);
	struct vmx_uret_msr *msr = vmx_find_uret_msr(vmx, MSR_EFER);

	/* Nothing to do if hardware doesn't support EFER. */
	if (!msr)
		return 0;

	vcpu->arch.efer = efer;
	if (efer & EFER_LMA) {
		vm_entry_controls_setbit(to_vmx(vcpu), VM_ENTRY_IA32E_MODE);
		msr->data = efer;
	} else {
		vm_entry_controls_clearbit(to_vmx(vcpu), VM_ENTRY_IA32E_MODE);

		msr->data = efer & ~EFER_LME;
	}
	setup_msrs(vmx);
	return 0;
}

#ifdef CONFIG_X86_64

static void enter_lmode(struct kvm_vcpu *vcpu)
{
	u32 guest_tr_ar;

	vmx_segment_cache_clear(to_vmx(vcpu));

	guest_tr_ar = vmcs_read32(GUEST_TR_AR_BYTES);
	if ((guest_tr_ar & VMX_AR_TYPE_MASK) != VMX_AR_TYPE_BUSY_64_TSS) {
		pr_debug_ratelimited("%s: tss fixup for long mode. \n",
				     __func__);
		vmcs_write32(GUEST_TR_AR_BYTES,
			     (guest_tr_ar & ~VMX_AR_TYPE_MASK)
			     | VMX_AR_TYPE_BUSY_64_TSS);
	}
	vmx_set_efer(vcpu, vcpu->arch.efer | EFER_LMA);
}

static void exit_lmode(struct kvm_vcpu *vcpu)
{
	vm_entry_controls_clearbit(to_vmx(vcpu), VM_ENTRY_IA32E_MODE);
	vmx_set_efer(vcpu, vcpu->arch.efer & ~EFER_LMA);
}

#endif

static void vmx_flush_tlb_all(struct kvm_vcpu *vcpu)
{
	struct vcpu_vmx *vmx = to_vmx(vcpu);

	/*
	 * INVEPT must be issued when EPT is enabled, irrespective of VPID, as
	 * the CPU is not required to invalidate guest-physical mappings on
	 * VM-Entry, even if VPID is disabled.  Guest-physical mappings are
	 * associated with the root EPT structure and not any particular VPID
	 * (INVVPID also isn't required to invalidate guest-physical mappings).
	 */
	if (enable_ept) {
		ept_sync_global();
	} else if (enable_vpid) {
		if (cpu_has_vmx_invvpid_global()) {
			vpid_sync_vcpu_global();
		} else {
			vpid_sync_vcpu_single(vmx->vpid);
			vpid_sync_vcpu_single(vmx->nested.vpid02);
		}
	}
}

static void vmx_flush_tlb_current(struct kvm_vcpu *vcpu)
{
	struct kvm_mmu *mmu = vcpu->arch.mmu;
	u64 root_hpa = mmu->root_hpa;

	/* No flush required if the current context is invalid. */
	if (!VALID_PAGE(root_hpa))
		return;

	if (enable_ept)
		ept_sync_context(construct_eptp(vcpu, root_hpa,
						mmu->shadow_root_level));
	else if (!is_guest_mode(vcpu))
		vpid_sync_context(to_vmx(vcpu)->vpid);
	else
		vpid_sync_context(nested_get_vpid02(vcpu));
}

static void vmx_flush_tlb_gva(struct kvm_vcpu *vcpu, gva_t addr)
{
	/*
	 * vpid_sync_vcpu_addr() is a nop if vmx->vpid==0, see the comment in
	 * vmx_flush_tlb_guest() for an explanation of why this is ok.
	 */
	vpid_sync_vcpu_addr(to_vmx(vcpu)->vpid, addr);
}

static void vmx_flush_tlb_guest(struct kvm_vcpu *vcpu)
{
	/*
	 * vpid_sync_context() is a nop if vmx->vpid==0, e.g. if enable_vpid==0
	 * or a vpid couldn't be allocated for this vCPU.  VM-Enter and VM-Exit
	 * are required to flush GVA->{G,H}PA mappings from the TLB if vpid is
	 * disabled (VM-Enter with vpid enabled and vpid==0 is disallowed),
	 * i.e. no explicit INVVPID is necessary.
	 */
	vpid_sync_context(to_vmx(vcpu)->vpid);
}

void vmx_ept_load_pdptrs(struct kvm_vcpu *vcpu)
{
	struct kvm_mmu *mmu = vcpu->arch.walk_mmu;

	if (!kvm_register_is_dirty(vcpu, VCPU_EXREG_PDPTR))
		return;

	if (is_pae_paging(vcpu)) {
		vmcs_write64(GUEST_PDPTR0, mmu->pdptrs[0]);
		vmcs_write64(GUEST_PDPTR1, mmu->pdptrs[1]);
		vmcs_write64(GUEST_PDPTR2, mmu->pdptrs[2]);
		vmcs_write64(GUEST_PDPTR3, mmu->pdptrs[3]);
	}
}

void ept_save_pdptrs(struct kvm_vcpu *vcpu)
{
	struct kvm_mmu *mmu = vcpu->arch.walk_mmu;

	if (WARN_ON_ONCE(!is_pae_paging(vcpu)))
		return;

	mmu->pdptrs[0] = vmcs_read64(GUEST_PDPTR0);
	mmu->pdptrs[1] = vmcs_read64(GUEST_PDPTR1);
	mmu->pdptrs[2] = vmcs_read64(GUEST_PDPTR2);
	mmu->pdptrs[3] = vmcs_read64(GUEST_PDPTR3);

	kvm_register_mark_dirty(vcpu, VCPU_EXREG_PDPTR);
}

static void ept_update_paging_mode_cr0(unsigned long *hw_cr0,
					unsigned long cr0,
					struct kvm_vcpu *vcpu)
{
	struct vcpu_vmx *vmx = to_vmx(vcpu);

	if (!kvm_register_is_available(vcpu, VCPU_EXREG_CR3))
		vmx_cache_reg(vcpu, VCPU_EXREG_CR3);
	if (!(cr0 & X86_CR0_PG)) {
		/* From paging/starting to nonpaging */
		exec_controls_setbit(vmx, CPU_BASED_CR3_LOAD_EXITING |
					  CPU_BASED_CR3_STORE_EXITING);
		vcpu->arch.cr0 = cr0;
		vmx_set_cr4(vcpu, kvm_read_cr4(vcpu));
	} else if (!is_paging(vcpu)) {
		/* From nonpaging to paging */
		exec_controls_clearbit(vmx, CPU_BASED_CR3_LOAD_EXITING |
					    CPU_BASED_CR3_STORE_EXITING);
		vcpu->arch.cr0 = cr0;
		vmx_set_cr4(vcpu, kvm_read_cr4(vcpu));
	}

	if (!(cr0 & X86_CR0_WP))
		*hw_cr0 &= ~X86_CR0_WP;
}

void vmx_set_cr0(struct kvm_vcpu *vcpu, unsigned long cr0)
{
	struct vcpu_vmx *vmx = to_vmx(vcpu);
	unsigned long hw_cr0;

	hw_cr0 = (cr0 & ~KVM_VM_CR0_ALWAYS_OFF);
	if (is_unrestricted_guest(vcpu))
		hw_cr0 |= KVM_VM_CR0_ALWAYS_ON_UNRESTRICTED_GUEST;
	else {
		hw_cr0 |= KVM_VM_CR0_ALWAYS_ON;

		if (vmx->rmode.vm86_active && (cr0 & X86_CR0_PE))
			enter_pmode(vcpu);

		if (!vmx->rmode.vm86_active && !(cr0 & X86_CR0_PE))
			enter_rmode(vcpu);
	}

#ifdef CONFIG_X86_64
	if (vcpu->arch.efer & EFER_LME) {
		if (!is_paging(vcpu) && (cr0 & X86_CR0_PG))
			enter_lmode(vcpu);
		if (is_paging(vcpu) && !(cr0 & X86_CR0_PG))
			exit_lmode(vcpu);
	}
#endif

	if (enable_ept && !is_unrestricted_guest(vcpu))
		ept_update_paging_mode_cr0(&hw_cr0, cr0, vcpu);

	vmcs_writel(CR0_READ_SHADOW, cr0);
	vmcs_writel(GUEST_CR0, hw_cr0);
	vcpu->arch.cr0 = cr0;
	kvm_register_mark_available(vcpu, VCPU_EXREG_CR0);

	/* depends on vcpu->arch.cr0 to be set to a new value */
	vmx->emulation_required = emulation_required(vcpu);
}

static int vmx_get_max_tdp_level(void)
{
	if (cpu_has_vmx_ept_5levels())
		return 5;
	return 4;
}

u64 construct_eptp(struct kvm_vcpu *vcpu, unsigned long root_hpa,
		   int root_level)
{
	u64 eptp = VMX_EPTP_MT_WB;

	eptp |= (root_level == 5) ? VMX_EPTP_PWL_5 : VMX_EPTP_PWL_4;

	if (enable_ept_ad_bits &&
	    (!is_guest_mode(vcpu) || nested_ept_ad_enabled(vcpu)))
		eptp |= VMX_EPTP_AD_ENABLE_BIT;
	eptp |= (root_hpa & PAGE_MASK);

	return eptp;
}

static void vmx_load_mmu_pgd(struct kvm_vcpu *vcpu, unsigned long pgd,
			     int pgd_level)
{
	struct kvm *kvm = vcpu->kvm;
	bool update_guest_cr3 = true;
	unsigned long guest_cr3;
	u64 eptp;

	if (enable_ept) {
		eptp = construct_eptp(vcpu, pgd, pgd_level);
		vmcs_write64(EPT_POINTER, eptp);

		if (kvm_x86_ops.tlb_remote_flush) {
			spin_lock(&to_kvm_vmx(kvm)->ept_pointer_lock);
			to_vmx(vcpu)->ept_pointer = eptp;
			to_kvm_vmx(kvm)->ept_pointers_match
				= EPT_POINTERS_CHECK;
			spin_unlock(&to_kvm_vmx(kvm)->ept_pointer_lock);
		}

		if (!enable_unrestricted_guest && !is_paging(vcpu))
			guest_cr3 = to_kvm_vmx(kvm)->ept_identity_map_addr;
		else if (test_bit(VCPU_EXREG_CR3, (ulong *)&vcpu->arch.regs_avail))
			guest_cr3 = vcpu->arch.cr3;
		else /* vmcs01.GUEST_CR3 is already up-to-date. */
			update_guest_cr3 = false;
		vmx_ept_load_pdptrs(vcpu);
	} else {
		guest_cr3 = pgd;
	}

	if (update_guest_cr3)
		vmcs_writel(GUEST_CR3, guest_cr3);
}

int vmx_set_cr4(struct kvm_vcpu *vcpu, unsigned long cr4)
{
	struct vcpu_vmx *vmx = to_vmx(vcpu);
	/*
	 * Pass through host's Machine Check Enable value to hw_cr4, which
	 * is in force while we are in guest mode.  Do not let guests control
	 * this bit, even if host CR4.MCE == 0.
	 */
	unsigned long hw_cr4;

	hw_cr4 = (cr4_read_shadow() & X86_CR4_MCE) | (cr4 & ~X86_CR4_MCE);
	if (is_unrestricted_guest(vcpu))
		hw_cr4 |= KVM_VM_CR4_ALWAYS_ON_UNRESTRICTED_GUEST;
	else if (vmx->rmode.vm86_active)
		hw_cr4 |= KVM_RMODE_VM_CR4_ALWAYS_ON;
	else
		hw_cr4 |= KVM_PMODE_VM_CR4_ALWAYS_ON;

	if (!boot_cpu_has(X86_FEATURE_UMIP) && vmx_umip_emulated()) {
		if (cr4 & X86_CR4_UMIP) {
			secondary_exec_controls_setbit(vmx, SECONDARY_EXEC_DESC);
			hw_cr4 &= ~X86_CR4_UMIP;
		} else if (!is_guest_mode(vcpu) ||
			!nested_cpu_has2(get_vmcs12(vcpu), SECONDARY_EXEC_DESC)) {
			secondary_exec_controls_clearbit(vmx, SECONDARY_EXEC_DESC);
		}
	}

	if (cr4 & X86_CR4_VMXE) {
		/*
		 * To use VMXON (and later other VMX instructions), a guest
		 * must first be able to turn on cr4.VMXE (see handle_vmon()).
		 * So basically the check on whether to allow nested VMX
		 * is here.  We operate under the default treatment of SMM,
		 * so VMX cannot be enabled under SMM.
		 */
		if (!nested_vmx_allowed(vcpu) || is_smm(vcpu))
			return 1;
	}

	if (vmx->nested.vmxon && !nested_cr4_valid(vcpu, cr4))
		return 1;

	vcpu->arch.cr4 = cr4;
	kvm_register_mark_available(vcpu, VCPU_EXREG_CR4);

	if (!is_unrestricted_guest(vcpu)) {
		if (enable_ept) {
			if (!is_paging(vcpu)) {
				hw_cr4 &= ~X86_CR4_PAE;
				hw_cr4 |= X86_CR4_PSE;
			} else if (!(cr4 & X86_CR4_PAE)) {
				hw_cr4 &= ~X86_CR4_PAE;
			}
		}

		/*
		 * SMEP/SMAP/PKU is disabled if CPU is in non-paging mode in
		 * hardware.  To emulate this behavior, SMEP/SMAP/PKU needs
		 * to be manually disabled when guest switches to non-paging
		 * mode.
		 *
		 * If !enable_unrestricted_guest, the CPU is always running
		 * with CR0.PG=1 and CR4 needs to be modified.
		 * If enable_unrestricted_guest, the CPU automatically
		 * disables SMEP/SMAP/PKU when the guest sets CR0.PG=0.
		 */
		if (!is_paging(vcpu))
			hw_cr4 &= ~(X86_CR4_SMEP | X86_CR4_SMAP | X86_CR4_PKE);
	}

	vmcs_writel(CR4_READ_SHADOW, cr4);
	vmcs_writel(GUEST_CR4, hw_cr4);
	return 0;
}

void vmx_get_segment(struct kvm_vcpu *vcpu, struct kvm_segment *var, int seg)
{
	struct vcpu_vmx *vmx = to_vmx(vcpu);
	u32 ar;

	if (vmx->rmode.vm86_active && seg != VCPU_SREG_LDTR) {
		*var = vmx->rmode.segs[seg];
		if (seg == VCPU_SREG_TR
		    || var->selector == vmx_read_guest_seg_selector(vmx, seg))
			return;
		var->base = vmx_read_guest_seg_base(vmx, seg);
		var->selector = vmx_read_guest_seg_selector(vmx, seg);
		return;
	}
	var->base = vmx_read_guest_seg_base(vmx, seg);
	var->limit = vmx_read_guest_seg_limit(vmx, seg);
	var->selector = vmx_read_guest_seg_selector(vmx, seg);
	ar = vmx_read_guest_seg_ar(vmx, seg);
	var->unusable = (ar >> 16) & 1;
	var->type = ar & 15;
	var->s = (ar >> 4) & 1;
	var->dpl = (ar >> 5) & 3;
	/*
	 * Some userspaces do not preserve unusable property. Since usable
	 * segment has to be present according to VMX spec we can use present
	 * property to amend userspace bug by making unusable segment always
	 * nonpresent. vmx_segment_access_rights() already marks nonpresent
	 * segment as unusable.
	 */
	var->present = !var->unusable;
	var->avl = (ar >> 12) & 1;
	var->l = (ar >> 13) & 1;
	var->db = (ar >> 14) & 1;
	var->g = (ar >> 15) & 1;
}

static u64 vmx_get_segment_base(struct kvm_vcpu *vcpu, int seg)
{
	struct kvm_segment s;

	if (to_vmx(vcpu)->rmode.vm86_active) {
		vmx_get_segment(vcpu, &s, seg);
		return s.base;
	}
	return vmx_read_guest_seg_base(to_vmx(vcpu), seg);
}

int vmx_get_cpl(struct kvm_vcpu *vcpu)
{
	struct vcpu_vmx *vmx = to_vmx(vcpu);

	if (unlikely(vmx->rmode.vm86_active))
		return 0;
	else {
		int ar = vmx_read_guest_seg_ar(vmx, VCPU_SREG_SS);
		return VMX_AR_DPL(ar);
	}
}

static u32 vmx_segment_access_rights(struct kvm_segment *var)
{
	u32 ar;

	if (var->unusable || !var->present)
		ar = 1 << 16;
	else {
		ar = var->type & 15;
		ar |= (var->s & 1) << 4;
		ar |= (var->dpl & 3) << 5;
		ar |= (var->present & 1) << 7;
		ar |= (var->avl & 1) << 12;
		ar |= (var->l & 1) << 13;
		ar |= (var->db & 1) << 14;
		ar |= (var->g & 1) << 15;
	}

	return ar;
}

void vmx_set_segment(struct kvm_vcpu *vcpu, struct kvm_segment *var, int seg)
{
	struct vcpu_vmx *vmx = to_vmx(vcpu);
	const struct kvm_vmx_segment_field *sf = &kvm_vmx_segment_fields[seg];

	vmx_segment_cache_clear(vmx);

	if (vmx->rmode.vm86_active && seg != VCPU_SREG_LDTR) {
		vmx->rmode.segs[seg] = *var;
		if (seg == VCPU_SREG_TR)
			vmcs_write16(sf->selector, var->selector);
		else if (var->s)
			fix_rmode_seg(seg, &vmx->rmode.segs[seg]);
		goto out;
	}

	vmcs_writel(sf->base, var->base);
	vmcs_write32(sf->limit, var->limit);
	vmcs_write16(sf->selector, var->selector);

	/*
	 *   Fix the "Accessed" bit in AR field of segment registers for older
	 * qemu binaries.
	 *   IA32 arch specifies that at the time of processor reset the
	 * "Accessed" bit in the AR field of segment registers is 1. And qemu
	 * is setting it to 0 in the userland code. This causes invalid guest
	 * state vmexit when "unrestricted guest" mode is turned on.
	 *    Fix for this setup issue in cpu_reset is being pushed in the qemu
	 * tree. Newer qemu binaries with that qemu fix would not need this
	 * kvm hack.
	 */
	if (is_unrestricted_guest(vcpu) && (seg != VCPU_SREG_LDTR))
		var->type |= 0x1; /* Accessed */

	vmcs_write32(sf->ar_bytes, vmx_segment_access_rights(var));

out:
	vmx->emulation_required = emulation_required(vcpu);
}

static void vmx_get_cs_db_l_bits(struct kvm_vcpu *vcpu, int *db, int *l)
{
	u32 ar = vmx_read_guest_seg_ar(to_vmx(vcpu), VCPU_SREG_CS);

	*db = (ar >> 14) & 1;
	*l = (ar >> 13) & 1;
}

static void vmx_get_idt(struct kvm_vcpu *vcpu, struct desc_ptr *dt)
{
	dt->size = vmcs_read32(GUEST_IDTR_LIMIT);
	dt->address = vmcs_readl(GUEST_IDTR_BASE);
}

static void vmx_set_idt(struct kvm_vcpu *vcpu, struct desc_ptr *dt)
{
	vmcs_write32(GUEST_IDTR_LIMIT, dt->size);
	vmcs_writel(GUEST_IDTR_BASE, dt->address);
}

static void vmx_get_gdt(struct kvm_vcpu *vcpu, struct desc_ptr *dt)
{
	dt->size = vmcs_read32(GUEST_GDTR_LIMIT);
	dt->address = vmcs_readl(GUEST_GDTR_BASE);
}

static void vmx_set_gdt(struct kvm_vcpu *vcpu, struct desc_ptr *dt)
{
	vmcs_write32(GUEST_GDTR_LIMIT, dt->size);
	vmcs_writel(GUEST_GDTR_BASE, dt->address);
}

static bool rmode_segment_valid(struct kvm_vcpu *vcpu, int seg)
{
	struct kvm_segment var;
	u32 ar;

	vmx_get_segment(vcpu, &var, seg);
	var.dpl = 0x3;
	if (seg == VCPU_SREG_CS)
		var.type = 0x3;
	ar = vmx_segment_access_rights(&var);

	if (var.base != (var.selector << 4))
		return false;
	if (var.limit != 0xffff)
		return false;
	if (ar != 0xf3)
		return false;

	return true;
}

static bool code_segment_valid(struct kvm_vcpu *vcpu)
{
	struct kvm_segment cs;
	unsigned int cs_rpl;

	vmx_get_segment(vcpu, &cs, VCPU_SREG_CS);
	cs_rpl = cs.selector & SEGMENT_RPL_MASK;

	if (cs.unusable)
		return false;
	if (~cs.type & (VMX_AR_TYPE_CODE_MASK|VMX_AR_TYPE_ACCESSES_MASK))
		return false;
	if (!cs.s)
		return false;
	if (cs.type & VMX_AR_TYPE_WRITEABLE_MASK) {
		if (cs.dpl > cs_rpl)
			return false;
	} else {
		if (cs.dpl != cs_rpl)
			return false;
	}
	if (!cs.present)
		return false;

	/* TODO: Add Reserved field check, this'll require a new member in the kvm_segment_field structure */
	return true;
}

static bool stack_segment_valid(struct kvm_vcpu *vcpu)
{
	struct kvm_segment ss;
	unsigned int ss_rpl;

	vmx_get_segment(vcpu, &ss, VCPU_SREG_SS);
	ss_rpl = ss.selector & SEGMENT_RPL_MASK;

	if (ss.unusable)
		return true;
	if (ss.type != 3 && ss.type != 7)
		return false;
	if (!ss.s)
		return false;
	if (ss.dpl != ss_rpl) /* DPL != RPL */
		return false;
	if (!ss.present)
		return false;

	return true;
}

static bool data_segment_valid(struct kvm_vcpu *vcpu, int seg)
{
	struct kvm_segment var;
	unsigned int rpl;

	vmx_get_segment(vcpu, &var, seg);
	rpl = var.selector & SEGMENT_RPL_MASK;

	if (var.unusable)
		return true;
	if (!var.s)
		return false;
	if (!var.present)
		return false;
	if (~var.type & (VMX_AR_TYPE_CODE_MASK|VMX_AR_TYPE_WRITEABLE_MASK)) {
		if (var.dpl < rpl) /* DPL < RPL */
			return false;
	}

	/* TODO: Add other members to kvm_segment_field to allow checking for other access
	 * rights flags
	 */
	return true;
}

static bool tr_valid(struct kvm_vcpu *vcpu)
{
	struct kvm_segment tr;

	vmx_get_segment(vcpu, &tr, VCPU_SREG_TR);

	if (tr.unusable)
		return false;
	if (tr.selector & SEGMENT_TI_MASK)	/* TI = 1 */
		return false;
	if (tr.type != 3 && tr.type != 11) /* TODO: Check if guest is in IA32e mode */
		return false;
	if (!tr.present)
		return false;

	return true;
}

static bool ldtr_valid(struct kvm_vcpu *vcpu)
{
	struct kvm_segment ldtr;

	vmx_get_segment(vcpu, &ldtr, VCPU_SREG_LDTR);

	if (ldtr.unusable)
		return true;
	if (ldtr.selector & SEGMENT_TI_MASK)	/* TI = 1 */
		return false;
	if (ldtr.type != 2)
		return false;
	if (!ldtr.present)
		return false;

	return true;
}

static bool cs_ss_rpl_check(struct kvm_vcpu *vcpu)
{
	struct kvm_segment cs, ss;

	vmx_get_segment(vcpu, &cs, VCPU_SREG_CS);
	vmx_get_segment(vcpu, &ss, VCPU_SREG_SS);

	return ((cs.selector & SEGMENT_RPL_MASK) ==
		 (ss.selector & SEGMENT_RPL_MASK));
}

/*
 * Check if guest state is valid. Returns true if valid, false if
 * not.
 * We assume that registers are always usable
 */
bool __vmx_guest_state_valid(struct kvm_vcpu *vcpu)
{
	/* real mode guest state checks */
	if (!is_protmode(vcpu) || (vmx_get_rflags(vcpu) & X86_EFLAGS_VM)) {
		if (!rmode_segment_valid(vcpu, VCPU_SREG_CS))
			return false;
		if (!rmode_segment_valid(vcpu, VCPU_SREG_SS))
			return false;
		if (!rmode_segment_valid(vcpu, VCPU_SREG_DS))
			return false;
		if (!rmode_segment_valid(vcpu, VCPU_SREG_ES))
			return false;
		if (!rmode_segment_valid(vcpu, VCPU_SREG_FS))
			return false;
		if (!rmode_segment_valid(vcpu, VCPU_SREG_GS))
			return false;
	} else {
	/* protected mode guest state checks */
		if (!cs_ss_rpl_check(vcpu))
			return false;
		if (!code_segment_valid(vcpu))
			return false;
		if (!stack_segment_valid(vcpu))
			return false;
		if (!data_segment_valid(vcpu, VCPU_SREG_DS))
			return false;
		if (!data_segment_valid(vcpu, VCPU_SREG_ES))
			return false;
		if (!data_segment_valid(vcpu, VCPU_SREG_FS))
			return false;
		if (!data_segment_valid(vcpu, VCPU_SREG_GS))
			return false;
		if (!tr_valid(vcpu))
			return false;
		if (!ldtr_valid(vcpu))
			return false;
	}
	/* TODO:
	 * - Add checks on RIP
	 * - Add checks on RFLAGS
	 */

	return true;
}

static int init_rmode_tss(struct kvm *kvm)
{
	gfn_t fn;
	u16 data = 0;
	int idx, r;

	idx = srcu_read_lock(&kvm->srcu);
	fn = to_kvm_vmx(kvm)->tss_addr >> PAGE_SHIFT;
	r = kvm_clear_guest_page(kvm, fn, 0, PAGE_SIZE);
	if (r < 0)
		goto out;
	data = TSS_BASE_SIZE + TSS_REDIRECTION_SIZE;
	r = kvm_write_guest_page(kvm, fn++, &data,
			TSS_IOPB_BASE_OFFSET, sizeof(u16));
	if (r < 0)
		goto out;
	r = kvm_clear_guest_page(kvm, fn++, 0, PAGE_SIZE);
	if (r < 0)
		goto out;
	r = kvm_clear_guest_page(kvm, fn, 0, PAGE_SIZE);
	if (r < 0)
		goto out;
	data = ~0;
	r = kvm_write_guest_page(kvm, fn, &data,
				 RMODE_TSS_SIZE - 2 * PAGE_SIZE - 1,
				 sizeof(u8));
out:
	srcu_read_unlock(&kvm->srcu, idx);
	return r;
}

static int init_rmode_identity_map(struct kvm *kvm)
{
	struct kvm_vmx *kvm_vmx = to_kvm_vmx(kvm);
	int i, r = 0;
	kvm_pfn_t identity_map_pfn;
	u32 tmp;

	/* Protect kvm_vmx->ept_identity_pagetable_done. */
	mutex_lock(&kvm->slots_lock);

	if (likely(kvm_vmx->ept_identity_pagetable_done))
		goto out;

	if (!kvm_vmx->ept_identity_map_addr)
		kvm_vmx->ept_identity_map_addr = VMX_EPT_IDENTITY_PAGETABLE_ADDR;
	identity_map_pfn = kvm_vmx->ept_identity_map_addr >> PAGE_SHIFT;

	r = __x86_set_memory_region(kvm, IDENTITY_PAGETABLE_PRIVATE_MEMSLOT,
				    kvm_vmx->ept_identity_map_addr, PAGE_SIZE);
	if (r < 0)
		goto out;

	r = kvm_clear_guest_page(kvm, identity_map_pfn, 0, PAGE_SIZE);
	if (r < 0)
		goto out;
	/* Set up identity-mapping pagetable for EPT in real mode */
	for (i = 0; i < PT32_ENT_PER_PAGE; i++) {
		tmp = (i << 22) + (_PAGE_PRESENT | _PAGE_RW | _PAGE_USER |
			_PAGE_ACCESSED | _PAGE_DIRTY | _PAGE_PSE);
		r = kvm_write_guest_page(kvm, identity_map_pfn,
				&tmp, i * sizeof(tmp), sizeof(tmp));
		if (r < 0)
			goto out;
	}
	kvm_vmx->ept_identity_pagetable_done = true;

out:
	mutex_unlock(&kvm->slots_lock);
	return r;
}

static void seg_setup(int seg)
{
	const struct kvm_vmx_segment_field *sf = &kvm_vmx_segment_fields[seg];
	unsigned int ar;

	vmcs_write16(sf->selector, 0);
	vmcs_writel(sf->base, 0);
	vmcs_write32(sf->limit, 0xffff);
	ar = 0x93;
	if (seg == VCPU_SREG_CS)
		ar |= 0x08; /* code segment */

	vmcs_write32(sf->ar_bytes, ar);
}

static int alloc_apic_access_page(struct kvm *kvm)
{
	struct page *page;
	int r = 0;

	mutex_lock(&kvm->slots_lock);
	if (kvm->arch.apic_access_page_done)
		goto out;
	r = __x86_set_memory_region(kvm, APIC_ACCESS_PAGE_PRIVATE_MEMSLOT,
				    APIC_DEFAULT_PHYS_BASE, PAGE_SIZE);
	if (r)
		goto out;

	page = gfn_to_page(kvm, APIC_DEFAULT_PHYS_BASE >> PAGE_SHIFT);
	if (is_error_page(page)) {
		r = -EFAULT;
		goto out;
	}

	/*
	 * Do not pin the page in memory, so that memory hot-unplug
	 * is able to migrate it.
	 */
	put_page(page);
	kvm->arch.apic_access_page_done = true;
out:
	mutex_unlock(&kvm->slots_lock);
	return r;
}

int allocate_vpid(void)
{
	int vpid;

	if (!enable_vpid)
		return 0;
	spin_lock(&vmx_vpid_lock);
	vpid = find_first_zero_bit(vmx_vpid_bitmap, VMX_NR_VPIDS);
	if (vpid < VMX_NR_VPIDS)
		__set_bit(vpid, vmx_vpid_bitmap);
	else
		vpid = 0;
	spin_unlock(&vmx_vpid_lock);
	return vpid;
}

void free_vpid(int vpid)
{
	if (!enable_vpid || vpid == 0)
		return;
	spin_lock(&vmx_vpid_lock);
	__clear_bit(vpid, vmx_vpid_bitmap);
	spin_unlock(&vmx_vpid_lock);
}

static void vmx_clear_msr_bitmap_read(ulong *msr_bitmap, u32 msr)
{
	int f = sizeof(unsigned long);

	if (msr <= 0x1fff)
		__clear_bit(msr, msr_bitmap + 0x000 / f);
	else if ((msr >= 0xc0000000) && (msr <= 0xc0001fff))
		__clear_bit(msr & 0x1fff, msr_bitmap + 0x400 / f);
}

static void vmx_clear_msr_bitmap_write(ulong *msr_bitmap, u32 msr)
{
	int f = sizeof(unsigned long);

	if (msr <= 0x1fff)
		__clear_bit(msr, msr_bitmap + 0x800 / f);
	else if ((msr >= 0xc0000000) && (msr <= 0xc0001fff))
		__clear_bit(msr & 0x1fff, msr_bitmap + 0xc00 / f);
}

static void vmx_set_msr_bitmap_read(ulong *msr_bitmap, u32 msr)
{
	int f = sizeof(unsigned long);

	if (msr <= 0x1fff)
		__set_bit(msr, msr_bitmap + 0x000 / f);
	else if ((msr >= 0xc0000000) && (msr <= 0xc0001fff))
		__set_bit(msr & 0x1fff, msr_bitmap + 0x400 / f);
}

static void vmx_set_msr_bitmap_write(ulong *msr_bitmap, u32 msr)
{
	int f = sizeof(unsigned long);

	if (msr <= 0x1fff)
		__set_bit(msr, msr_bitmap + 0x800 / f);
	else if ((msr >= 0xc0000000) && (msr <= 0xc0001fff))
		__set_bit(msr & 0x1fff, msr_bitmap + 0xc00 / f);
}

static __always_inline void vmx_disable_intercept_for_msr(struct kvm_vcpu *vcpu,
							  u32 msr, int type)
{
	struct vcpu_vmx *vmx = to_vmx(vcpu);
	unsigned long *msr_bitmap = vmx->vmcs01.msr_bitmap;

	if (!cpu_has_vmx_msr_bitmap())
		return;

	if (static_branch_unlikely(&enable_evmcs))
		evmcs_touch_msr_bitmap();

	/*
	 * Mark the desired intercept state in shadow bitmap, this is needed
	 * for resync when the MSR filters change.
	*/
	if (is_valid_passthrough_msr(msr)) {
		int idx = possible_passthrough_msr_slot(msr);

		if (idx != -ENOENT) {
			if (type & MSR_TYPE_R)
				clear_bit(idx, vmx->shadow_msr_intercept.read);
			if (type & MSR_TYPE_W)
				clear_bit(idx, vmx->shadow_msr_intercept.write);
		}
	}

	if ((type & MSR_TYPE_R) &&
	    !kvm_msr_allowed(vcpu, msr, KVM_MSR_FILTER_READ)) {
		vmx_set_msr_bitmap_read(msr_bitmap, msr);
		type &= ~MSR_TYPE_R;
	}

	if ((type & MSR_TYPE_W) &&
	    !kvm_msr_allowed(vcpu, msr, KVM_MSR_FILTER_WRITE)) {
		vmx_set_msr_bitmap_write(msr_bitmap, msr);
		type &= ~MSR_TYPE_W;
	}

	if (type & MSR_TYPE_R)
		vmx_clear_msr_bitmap_read(msr_bitmap, msr);

	if (type & MSR_TYPE_W)
		vmx_clear_msr_bitmap_write(msr_bitmap, msr);
}

static __always_inline void vmx_enable_intercept_for_msr(struct kvm_vcpu *vcpu,
							 u32 msr, int type)
{
	struct vcpu_vmx *vmx = to_vmx(vcpu);
	unsigned long *msr_bitmap = vmx->vmcs01.msr_bitmap;

	if (!cpu_has_vmx_msr_bitmap())
		return;

	if (static_branch_unlikely(&enable_evmcs))
		evmcs_touch_msr_bitmap();

	/*
	 * Mark the desired intercept state in shadow bitmap, this is needed
	 * for resync when the MSR filter changes.
	*/
	if (is_valid_passthrough_msr(msr)) {
		int idx = possible_passthrough_msr_slot(msr);

		if (idx != -ENOENT) {
			if (type & MSR_TYPE_R)
				set_bit(idx, vmx->shadow_msr_intercept.read);
			if (type & MSR_TYPE_W)
				set_bit(idx, vmx->shadow_msr_intercept.write);
		}
	}

	if (type & MSR_TYPE_R)
		vmx_set_msr_bitmap_read(msr_bitmap, msr);

	if (type & MSR_TYPE_W)
		vmx_set_msr_bitmap_write(msr_bitmap, msr);
}

static __always_inline void vmx_set_intercept_for_msr(struct kvm_vcpu *vcpu,
						      u32 msr, int type, bool value)
{
	if (value)
		vmx_enable_intercept_for_msr(vcpu, msr, type);
	else
		vmx_disable_intercept_for_msr(vcpu, msr, type);
}

static u8 vmx_msr_bitmap_mode(struct kvm_vcpu *vcpu)
{
	u8 mode = 0;

	if (cpu_has_secondary_exec_ctrls() &&
	    (secondary_exec_controls_get(to_vmx(vcpu)) &
	     SECONDARY_EXEC_VIRTUALIZE_X2APIC_MODE)) {
		mode |= MSR_BITMAP_MODE_X2APIC;
		if (enable_apicv && kvm_vcpu_apicv_active(vcpu))
			mode |= MSR_BITMAP_MODE_X2APIC_APICV;
	}

	return mode;
}

static void vmx_reset_x2apic_msrs(struct kvm_vcpu *vcpu, u8 mode)
{
	unsigned long *msr_bitmap = to_vmx(vcpu)->vmcs01.msr_bitmap;
	unsigned long read_intercept;
	int msr;

	read_intercept = (mode & MSR_BITMAP_MODE_X2APIC_APICV) ? 0 : ~0;

	for (msr = 0x800; msr <= 0x8ff; msr += BITS_PER_LONG) {
		unsigned int read_idx = msr / BITS_PER_LONG;
		unsigned int write_idx = read_idx + (0x800 / sizeof(long));

		msr_bitmap[read_idx] = read_intercept;
		msr_bitmap[write_idx] = ~0ul;
	}
}

static void vmx_update_msr_bitmap_x2apic(struct kvm_vcpu *vcpu, u8 mode)
{
	if (!cpu_has_vmx_msr_bitmap())
		return;

	vmx_reset_x2apic_msrs(vcpu, mode);

	/*
	 * TPR reads and writes can be virtualized even if virtual interrupt
	 * delivery is not in use.
	 */
	vmx_set_intercept_for_msr(vcpu, X2APIC_MSR(APIC_TASKPRI), MSR_TYPE_RW,
				  !(mode & MSR_BITMAP_MODE_X2APIC));

	if (mode & MSR_BITMAP_MODE_X2APIC_APICV) {
		vmx_enable_intercept_for_msr(vcpu, X2APIC_MSR(APIC_TMCCT), MSR_TYPE_RW);
		vmx_disable_intercept_for_msr(vcpu, X2APIC_MSR(APIC_EOI), MSR_TYPE_W);
		vmx_disable_intercept_for_msr(vcpu, X2APIC_MSR(APIC_SELF_IPI), MSR_TYPE_W);
	}
}

void vmx_update_msr_bitmap(struct kvm_vcpu *vcpu)
{
	struct vcpu_vmx *vmx = to_vmx(vcpu);
	u8 mode = vmx_msr_bitmap_mode(vcpu);
	u8 changed = mode ^ vmx->msr_bitmap_mode;

	if (!changed)
		return;

	if (changed & (MSR_BITMAP_MODE_X2APIC | MSR_BITMAP_MODE_X2APIC_APICV))
		vmx_update_msr_bitmap_x2apic(vcpu, mode);

	vmx->msr_bitmap_mode = mode;
}

void pt_update_intercept_for_msr(struct kvm_vcpu *vcpu)
{
	struct vcpu_vmx *vmx = to_vmx(vcpu);
	bool flag = !(vmx->pt_desc.guest.ctl & RTIT_CTL_TRACEEN);
	u32 i;

	vmx_set_intercept_for_msr(vcpu, MSR_IA32_RTIT_STATUS, MSR_TYPE_RW, flag);
	vmx_set_intercept_for_msr(vcpu, MSR_IA32_RTIT_OUTPUT_BASE, MSR_TYPE_RW, flag);
	vmx_set_intercept_for_msr(vcpu, MSR_IA32_RTIT_OUTPUT_MASK, MSR_TYPE_RW, flag);
	vmx_set_intercept_for_msr(vcpu, MSR_IA32_RTIT_CR3_MATCH, MSR_TYPE_RW, flag);
	for (i = 0; i < vmx->pt_desc.addr_range; i++) {
		vmx_set_intercept_for_msr(vcpu, MSR_IA32_RTIT_ADDR0_A + i * 2, MSR_TYPE_RW, flag);
		vmx_set_intercept_for_msr(vcpu, MSR_IA32_RTIT_ADDR0_B + i * 2, MSR_TYPE_RW, flag);
	}
}

static bool vmx_guest_apic_has_interrupt(struct kvm_vcpu *vcpu)
{
	struct vcpu_vmx *vmx = to_vmx(vcpu);
	void *vapic_page;
	u32 vppr;
	int rvi;

	if (WARN_ON_ONCE(!is_guest_mode(vcpu)) ||
		!nested_cpu_has_vid(get_vmcs12(vcpu)) ||
		WARN_ON_ONCE(!vmx->nested.virtual_apic_map.gfn))
		return false;

	rvi = vmx_get_rvi();

	vapic_page = vmx->nested.virtual_apic_map.hva;
	vppr = *((u32 *)(vapic_page + APIC_PROCPRI));

	return ((rvi & 0xf0) > (vppr & 0xf0));
}

static void vmx_msr_filter_changed(struct kvm_vcpu *vcpu)
{
	struct vcpu_vmx *vmx = to_vmx(vcpu);
	u32 i;

	/*
	 * Set intercept permissions for all potentially passed through MSRs
	 * again. They will automatically get filtered through the MSR filter,
	 * so we are back in sync after this.
	 */
	for (i = 0; i < ARRAY_SIZE(vmx_possible_passthrough_msrs); i++) {
		u32 msr = vmx_possible_passthrough_msrs[i];
		bool read = test_bit(i, vmx->shadow_msr_intercept.read);
		bool write = test_bit(i, vmx->shadow_msr_intercept.write);

		vmx_set_intercept_for_msr(vcpu, msr, MSR_TYPE_R, read);
		vmx_set_intercept_for_msr(vcpu, msr, MSR_TYPE_W, write);
	}

	pt_update_intercept_for_msr(vcpu);
	vmx_update_msr_bitmap_x2apic(vcpu, vmx_msr_bitmap_mode(vcpu));
}

static inline bool kvm_vcpu_trigger_posted_interrupt(struct kvm_vcpu *vcpu,
						     bool nested)
{
#ifdef CONFIG_SMP
	int pi_vec = nested ? POSTED_INTR_NESTED_VECTOR : POSTED_INTR_VECTOR;

	if (vcpu->mode == IN_GUEST_MODE) {
		/*
		 * The vector of interrupt to be delivered to vcpu had
		 * been set in PIR before this function.
		 *
		 * Following cases will be reached in this block, and
		 * we always send a notification event in all cases as
		 * explained below.
		 *
		 * Case 1: vcpu keeps in non-root mode. Sending a
		 * notification event posts the interrupt to vcpu.
		 *
		 * Case 2: vcpu exits to root mode and is still
		 * runnable. PIR will be synced to vIRR before the
		 * next vcpu entry. Sending a notification event in
		 * this case has no effect, as vcpu is not in root
		 * mode.
		 *
		 * Case 3: vcpu exits to root mode and is blocked.
		 * vcpu_block() has already synced PIR to vIRR and
		 * never blocks vcpu if vIRR is not cleared. Therefore,
		 * a blocked vcpu here does not wait for any requested
		 * interrupts in PIR, and sending a notification event
		 * which has no effect is safe here.
		 */

		apic->send_IPI_mask(get_cpu_mask(vcpu->cpu), pi_vec);
		return true;
	}
#endif
	return false;
}

static int vmx_deliver_nested_posted_interrupt(struct kvm_vcpu *vcpu,
						int vector)
{
	struct vcpu_vmx *vmx = to_vmx(vcpu);

	if (is_guest_mode(vcpu) &&
	    vector == vmx->nested.posted_intr_nv) {
		/*
		 * If a posted intr is not recognized by hardware,
		 * we will accomplish it in the next vmentry.
		 */
		vmx->nested.pi_pending = true;
		kvm_make_request(KVM_REQ_EVENT, vcpu);
		/* the PIR and ON have been set by L1. */
		if (!kvm_vcpu_trigger_posted_interrupt(vcpu, true))
			kvm_vcpu_kick(vcpu);
		return 0;
	}
	return -1;
}
/*
 * Send interrupt to vcpu via posted interrupt way.
 * 1. If target vcpu is running(non-root mode), send posted interrupt
 * notification to vcpu and hardware will sync PIR to vIRR atomically.
 * 2. If target vcpu isn't running(root mode), kick it to pick up the
 * interrupt from PIR in next vmentry.
 */
static int vmx_deliver_posted_interrupt(struct kvm_vcpu *vcpu, int vector)
{
	struct vcpu_vmx *vmx = to_vmx(vcpu);
	int r;

	r = vmx_deliver_nested_posted_interrupt(vcpu, vector);
	if (!r)
		return 0;

	if (!vcpu->arch.apicv_active)
		return -1;

	if (pi_test_and_set_pir(vector, &vmx->pi_desc))
		return 0;

	/* If a previous notification has sent the IPI, nothing to do.  */
	if (pi_test_and_set_on(&vmx->pi_desc))
		return 0;

	if (vcpu != kvm_get_running_vcpu() &&
	    !kvm_vcpu_trigger_posted_interrupt(vcpu, false))
		kvm_vcpu_kick(vcpu);

	return 0;
}

/*
 * Set up the vmcs's constant host-state fields, i.e., host-state fields that
 * will not change in the lifetime of the guest.
 * Note that host-state that does change is set elsewhere. E.g., host-state
 * that is set differently for each CPU is set in vmx_vcpu_load(), not here.
 */
void vmx_set_constant_host_state(struct vcpu_vmx *vmx)
{
	u32 low32, high32;
	unsigned long tmpl;
	unsigned long cr0, cr3, cr4;

	cr0 = read_cr0();
	WARN_ON(cr0 & X86_CR0_TS);
	vmcs_writel(HOST_CR0, cr0);  /* 22.2.3 */

	/*
	 * Save the most likely value for this task's CR3 in the VMCS.
	 * We can't use __get_current_cr3_fast() because we're not atomic.
	 */
	cr3 = __read_cr3();
	vmcs_writel(HOST_CR3, cr3);		/* 22.2.3  FIXME: shadow tables */
	vmx->loaded_vmcs->host_state.cr3 = cr3;

	/* Save the most likely value for this task's CR4 in the VMCS. */
	cr4 = cr4_read_shadow();
	vmcs_writel(HOST_CR4, cr4);			/* 22.2.3, 22.2.5 */
	vmx->loaded_vmcs->host_state.cr4 = cr4;

	vmcs_write16(HOST_CS_SELECTOR, __KERNEL_CS);  /* 22.2.4 */
#ifdef CONFIG_X86_64
	/*
	 * Load null selectors, so we can avoid reloading them in
	 * vmx_prepare_switch_to_host(), in case userspace uses
	 * the null selectors too (the expected case).
	 */
	vmcs_write16(HOST_DS_SELECTOR, 0);
	vmcs_write16(HOST_ES_SELECTOR, 0);
#else
	vmcs_write16(HOST_DS_SELECTOR, __KERNEL_DS);  /* 22.2.4 */
	vmcs_write16(HOST_ES_SELECTOR, __KERNEL_DS);  /* 22.2.4 */
#endif
	vmcs_write16(HOST_SS_SELECTOR, __KERNEL_DS);  /* 22.2.4 */
	vmcs_write16(HOST_TR_SELECTOR, GDT_ENTRY_TSS*8);  /* 22.2.4 */

	vmcs_writel(HOST_IDTR_BASE, host_idt_base);   /* 22.2.4 */

	vmcs_writel(HOST_RIP, (unsigned long)vmx_vmexit); /* 22.2.5 */

	rdmsr(MSR_IA32_SYSENTER_CS, low32, high32);
	vmcs_write32(HOST_IA32_SYSENTER_CS, low32);
	rdmsrl(MSR_IA32_SYSENTER_EIP, tmpl);
	vmcs_writel(HOST_IA32_SYSENTER_EIP, tmpl);   /* 22.2.3 */

	if (vmcs_config.vmexit_ctrl & VM_EXIT_LOAD_IA32_PAT) {
		rdmsr(MSR_IA32_CR_PAT, low32, high32);
		vmcs_write64(HOST_IA32_PAT, low32 | ((u64) high32 << 32));
	}

	if (cpu_has_load_ia32_efer())
		vmcs_write64(HOST_IA32_EFER, host_efer);
}

void set_cr4_guest_host_mask(struct vcpu_vmx *vmx)
{
	struct kvm_vcpu *vcpu = &vmx->vcpu;

	vcpu->arch.cr4_guest_owned_bits = KVM_POSSIBLE_CR4_GUEST_BITS &
					  ~vcpu->arch.cr4_guest_rsvd_bits;
	if (!enable_ept)
		vcpu->arch.cr4_guest_owned_bits &= ~X86_CR4_PGE;
	if (is_guest_mode(&vmx->vcpu))
		vcpu->arch.cr4_guest_owned_bits &=
			~get_vmcs12(vcpu)->cr4_guest_host_mask;
	vmcs_writel(CR4_GUEST_HOST_MASK, ~vcpu->arch.cr4_guest_owned_bits);
}

u32 vmx_pin_based_exec_ctrl(struct vcpu_vmx *vmx)
{
	u32 pin_based_exec_ctrl = vmcs_config.pin_based_exec_ctrl;

	if (!kvm_vcpu_apicv_active(&vmx->vcpu))
		pin_based_exec_ctrl &= ~PIN_BASED_POSTED_INTR;

	if (!enable_vnmi)
		pin_based_exec_ctrl &= ~PIN_BASED_VIRTUAL_NMIS;

	if (!enable_preemption_timer)
		pin_based_exec_ctrl &= ~PIN_BASED_VMX_PREEMPTION_TIMER;

	return pin_based_exec_ctrl;
}

static void vmx_refresh_apicv_exec_ctrl(struct kvm_vcpu *vcpu)
{
	struct vcpu_vmx *vmx = to_vmx(vcpu);

	pin_controls_set(vmx, vmx_pin_based_exec_ctrl(vmx));
	if (cpu_has_secondary_exec_ctrls()) {
		if (kvm_vcpu_apicv_active(vcpu))
			secondary_exec_controls_setbit(vmx,
				      SECONDARY_EXEC_APIC_REGISTER_VIRT |
				      SECONDARY_EXEC_VIRTUAL_INTR_DELIVERY);
		else
			secondary_exec_controls_clearbit(vmx,
					SECONDARY_EXEC_APIC_REGISTER_VIRT |
					SECONDARY_EXEC_VIRTUAL_INTR_DELIVERY);
	}

	if (cpu_has_vmx_msr_bitmap())
		vmx_update_msr_bitmap(vcpu);
}

u32 vmx_exec_control(struct vcpu_vmx *vmx)
{
	u32 exec_control = vmcs_config.cpu_based_exec_ctrl;

	if (vmx->vcpu.arch.switch_db_regs & KVM_DEBUGREG_WONT_EXIT)
		exec_control &= ~CPU_BASED_MOV_DR_EXITING;

	if (!cpu_need_tpr_shadow(&vmx->vcpu)) {
		exec_control &= ~CPU_BASED_TPR_SHADOW;
#ifdef CONFIG_X86_64
		exec_control |= CPU_BASED_CR8_STORE_EXITING |
				CPU_BASED_CR8_LOAD_EXITING;
#endif
	}
	if (!enable_ept)
		exec_control |= CPU_BASED_CR3_STORE_EXITING |
				CPU_BASED_CR3_LOAD_EXITING  |
				CPU_BASED_INVLPG_EXITING;
	if (kvm_mwait_in_guest(vmx->vcpu.kvm))
		exec_control &= ~(CPU_BASED_MWAIT_EXITING |
				CPU_BASED_MONITOR_EXITING);
	if (kvm_hlt_in_guest(vmx->vcpu.kvm))
		exec_control &= ~CPU_BASED_HLT_EXITING;
	return exec_control;
}

/*
 * Adjust a single secondary execution control bit to intercept/allow an
 * instruction in the guest.  This is usually done based on whether or not a
 * feature has been exposed to the guest in order to correctly emulate faults.
 */
static inline void
vmx_adjust_secondary_exec_control(struct vcpu_vmx *vmx, u32 *exec_control,
				  u32 control, bool enabled, bool exiting)
{
	/*
	 * If the control is for an opt-in feature, clear the control if the
	 * feature is not exposed to the guest, i.e. not enabled.  If the
	 * control is opt-out, i.e. an exiting control, clear the control if
	 * the feature _is_ exposed to the guest, i.e. exiting/interception is
	 * disabled for the associated instruction.  Note, the caller is
	 * responsible presetting exec_control to set all supported bits.
	 */
	if (enabled == exiting)
		*exec_control &= ~control;

	/*
	 * Update the nested MSR settings so that a nested VMM can/can't set
	 * controls for features that are/aren't exposed to the guest.
	 */
	if (nested) {
		if (enabled)
			vmx->nested.msrs.secondary_ctls_high |= control;
		else
			vmx->nested.msrs.secondary_ctls_high &= ~control;
	}
}

/*
 * Wrapper macro for the common case of adjusting a secondary execution control
 * based on a single guest CPUID bit, with a dedicated feature bit.  This also
 * verifies that the control is actually supported by KVM and hardware.
 */
#define vmx_adjust_sec_exec_control(vmx, exec_control, name, feat_name, ctrl_name, exiting) \
({									 \
	bool __enabled;							 \
									 \
	if (cpu_has_vmx_##name()) {					 \
		__enabled = guest_cpuid_has(&(vmx)->vcpu,		 \
					    X86_FEATURE_##feat_name);	 \
		vmx_adjust_secondary_exec_control(vmx, exec_control,	 \
			SECONDARY_EXEC_##ctrl_name, __enabled, exiting); \
	}								 \
})

/* More macro magic for ENABLE_/opt-in versus _EXITING/opt-out controls. */
#define vmx_adjust_sec_exec_feature(vmx, exec_control, lname, uname) \
	vmx_adjust_sec_exec_control(vmx, exec_control, lname, uname, ENABLE_##uname, false)

#define vmx_adjust_sec_exec_exiting(vmx, exec_control, lname, uname) \
	vmx_adjust_sec_exec_control(vmx, exec_control, lname, uname, uname##_EXITING, true)

static void vmx_compute_secondary_exec_control(struct vcpu_vmx *vmx)
{
	struct kvm_vcpu *vcpu = &vmx->vcpu;

	u32 exec_control = vmcs_config.cpu_based_2nd_exec_ctrl;

	if (vmx_pt_mode_is_system())
		exec_control &= ~(SECONDARY_EXEC_PT_USE_GPA | SECONDARY_EXEC_PT_CONCEAL_VMX);
	if (!cpu_need_virtualize_apic_accesses(vcpu))
		exec_control &= ~SECONDARY_EXEC_VIRTUALIZE_APIC_ACCESSES;
	if (vmx->vpid == 0)
		exec_control &= ~SECONDARY_EXEC_ENABLE_VPID;
	if (!enable_ept) {
		exec_control &= ~SECONDARY_EXEC_ENABLE_EPT;
		enable_unrestricted_guest = 0;
	}
	if (!enable_unrestricted_guest)
		exec_control &= ~SECONDARY_EXEC_UNRESTRICTED_GUEST;
	if (kvm_pause_in_guest(vmx->vcpu.kvm))
		exec_control &= ~SECONDARY_EXEC_PAUSE_LOOP_EXITING;
	if (!kvm_vcpu_apicv_active(vcpu))
		exec_control &= ~(SECONDARY_EXEC_APIC_REGISTER_VIRT |
				  SECONDARY_EXEC_VIRTUAL_INTR_DELIVERY);
	exec_control &= ~SECONDARY_EXEC_VIRTUALIZE_X2APIC_MODE;

	/* SECONDARY_EXEC_DESC is enabled/disabled on writes to CR4.UMIP,
	 * in vmx_set_cr4.  */
	exec_control &= ~SECONDARY_EXEC_DESC;

	/* SECONDARY_EXEC_SHADOW_VMCS is enabled when L1 executes VMPTRLD
	   (handle_vmptrld).
	   We can NOT enable shadow_vmcs here because we don't have yet
	   a current VMCS12
	*/
	exec_control &= ~SECONDARY_EXEC_SHADOW_VMCS;

	if (!enable_pml)
		exec_control &= ~SECONDARY_EXEC_ENABLE_PML;

	if (cpu_has_vmx_xsaves()) {
		/* Exposing XSAVES only when XSAVE is exposed */
		bool xsaves_enabled =
			boot_cpu_has(X86_FEATURE_XSAVE) &&
			guest_cpuid_has(vcpu, X86_FEATURE_XSAVE) &&
			guest_cpuid_has(vcpu, X86_FEATURE_XSAVES);

		vcpu->arch.xsaves_enabled = xsaves_enabled;

		vmx_adjust_secondary_exec_control(vmx, &exec_control,
						  SECONDARY_EXEC_XSAVES,
						  xsaves_enabled, false);
	}

	vmx_adjust_sec_exec_feature(vmx, &exec_control, rdtscp, RDTSCP);

	/*
	 * Expose INVPCID if and only if PCID is also exposed to the guest.
	 * INVPCID takes a #UD when it's disabled in the VMCS, but a #GP or #PF
	 * if CR4.PCIDE=0.  Enumerating CPUID.INVPCID=1 would lead to incorrect
	 * behavior from the guest perspective (it would expect #GP or #PF).
	 */
	if (!guest_cpuid_has(vcpu, X86_FEATURE_PCID))
		guest_cpuid_clear(vcpu, X86_FEATURE_INVPCID);
	vmx_adjust_sec_exec_feature(vmx, &exec_control, invpcid, INVPCID);


	vmx_adjust_sec_exec_exiting(vmx, &exec_control, rdrand, RDRAND);
	vmx_adjust_sec_exec_exiting(vmx, &exec_control, rdseed, RDSEED);

	vmx_adjust_sec_exec_control(vmx, &exec_control, waitpkg, WAITPKG,
				    ENABLE_USR_WAIT_PAUSE, false);

	vmx->secondary_exec_control = exec_control;
}

static void ept_set_mmio_spte_mask(void)
{
	/*
	 * EPT Misconfigurations can be generated if the value of bits 2:0
	 * of an EPT paging-structure entry is 110b (write/execute).
	 */
	kvm_mmu_set_mmio_spte_mask(VMX_EPT_MISCONFIG_WX_VALUE, 0);
}

#define VMX_XSS_EXIT_BITMAP 0

/*
 * Noting that the initialization of Guest-state Area of VMCS is in
 * vmx_vcpu_reset().
 */
static void init_vmcs(struct vcpu_vmx *vmx)
{
	if (nested)
		nested_vmx_set_vmcs_shadowing_bitmap();

	if (cpu_has_vmx_msr_bitmap())
		vmcs_write64(MSR_BITMAP, __pa(vmx->vmcs01.msr_bitmap));

	vmcs_write64(VMCS_LINK_POINTER, -1ull); /* 22.3.1.5 */

	/* Control */
	pin_controls_set(vmx, vmx_pin_based_exec_ctrl(vmx));

	exec_controls_set(vmx, vmx_exec_control(vmx));

	if (cpu_has_secondary_exec_ctrls()) {
		vmx_compute_secondary_exec_control(vmx);
		secondary_exec_controls_set(vmx, vmx->secondary_exec_control);
	}

	if (kvm_vcpu_apicv_active(&vmx->vcpu)) {
		vmcs_write64(EOI_EXIT_BITMAP0, 0);
		vmcs_write64(EOI_EXIT_BITMAP1, 0);
		vmcs_write64(EOI_EXIT_BITMAP2, 0);
		vmcs_write64(EOI_EXIT_BITMAP3, 0);

		vmcs_write16(GUEST_INTR_STATUS, 0);

		vmcs_write16(POSTED_INTR_NV, POSTED_INTR_VECTOR);
		vmcs_write64(POSTED_INTR_DESC_ADDR, __pa((&vmx->pi_desc)));
	}

	if (!kvm_pause_in_guest(vmx->vcpu.kvm)) {
		vmcs_write32(PLE_GAP, ple_gap);
		vmx->ple_window = ple_window;
		vmx->ple_window_dirty = true;
	}

	vmcs_write32(PAGE_FAULT_ERROR_CODE_MASK, 0);
	vmcs_write32(PAGE_FAULT_ERROR_CODE_MATCH, 0);
	vmcs_write32(CR3_TARGET_COUNT, 0);           /* 22.2.1 */

	vmcs_write16(HOST_FS_SELECTOR, 0);            /* 22.2.4 */
	vmcs_write16(HOST_GS_SELECTOR, 0);            /* 22.2.4 */
	vmx_set_constant_host_state(vmx);
	vmcs_writel(HOST_FS_BASE, 0); /* 22.2.4 */
	vmcs_writel(HOST_GS_BASE, 0); /* 22.2.4 */

	if (cpu_has_vmx_vmfunc())
		vmcs_write64(VM_FUNCTION_CONTROL, 0);

	vmcs_write32(VM_EXIT_MSR_STORE_COUNT, 0);
	vmcs_write32(VM_EXIT_MSR_LOAD_COUNT, 0);
	vmcs_write64(VM_EXIT_MSR_LOAD_ADDR, __pa(vmx->msr_autoload.host.val));
	vmcs_write32(VM_ENTRY_MSR_LOAD_COUNT, 0);
	vmcs_write64(VM_ENTRY_MSR_LOAD_ADDR, __pa(vmx->msr_autoload.guest.val));

	if (vmcs_config.vmentry_ctrl & VM_ENTRY_LOAD_IA32_PAT)
		vmcs_write64(GUEST_IA32_PAT, vmx->vcpu.arch.pat);

	vm_exit_controls_set(vmx, vmx_vmexit_ctrl());

	/* 22.2.1, 20.8.1 */
	vm_entry_controls_set(vmx, vmx_vmentry_ctrl());

	vmx->vcpu.arch.cr0_guest_owned_bits = KVM_POSSIBLE_CR0_GUEST_BITS;
	vmcs_writel(CR0_GUEST_HOST_MASK, ~vmx->vcpu.arch.cr0_guest_owned_bits);

	set_cr4_guest_host_mask(vmx);

	if (vmx->vpid != 0)
		vmcs_write16(VIRTUAL_PROCESSOR_ID, vmx->vpid);

	if (cpu_has_vmx_xsaves())
		vmcs_write64(XSS_EXIT_BITMAP, VMX_XSS_EXIT_BITMAP);

	if (enable_pml) {
		vmcs_write64(PML_ADDRESS, page_to_phys(vmx->pml_pg));
		vmcs_write16(GUEST_PML_INDEX, PML_ENTITY_NUM - 1);
	}

	if (cpu_has_vmx_encls_vmexit())
		vmcs_write64(ENCLS_EXITING_BITMAP, -1ull);

	if (vmx_pt_mode_is_host_guest()) {
		memset(&vmx->pt_desc, 0, sizeof(vmx->pt_desc));
		/* Bit[6~0] are forced to 1, writes are ignored. */
		vmx->pt_desc.guest.output_mask = 0x7F;
		vmcs_write64(GUEST_IA32_RTIT_CTL, 0);
	}
}

static void vmx_vcpu_reset(struct kvm_vcpu *vcpu, bool init_event)
{
	struct vcpu_vmx *vmx = to_vmx(vcpu);
	struct msr_data apic_base_msr;
	u64 cr0;

	vmx->rmode.vm86_active = 0;
	vmx->spec_ctrl = 0;

	vmx->msr_ia32_umwait_control = 0;

	vmx->vcpu.arch.regs[VCPU_REGS_RDX] = get_rdx_init_val();
	vmx->hv_deadline_tsc = -1;
	kvm_set_cr8(vcpu, 0);

	if (!init_event) {
		apic_base_msr.data = APIC_DEFAULT_PHYS_BASE |
				     MSR_IA32_APICBASE_ENABLE;
		if (kvm_vcpu_is_reset_bsp(vcpu))
			apic_base_msr.data |= MSR_IA32_APICBASE_BSP;
		apic_base_msr.host_initiated = true;
		kvm_set_apic_base(vcpu, &apic_base_msr);
	}

	vmx_segment_cache_clear(vmx);

	seg_setup(VCPU_SREG_CS);
	vmcs_write16(GUEST_CS_SELECTOR, 0xf000);
	vmcs_writel(GUEST_CS_BASE, 0xffff0000ul);

	seg_setup(VCPU_SREG_DS);
	seg_setup(VCPU_SREG_ES);
	seg_setup(VCPU_SREG_FS);
	seg_setup(VCPU_SREG_GS);
	seg_setup(VCPU_SREG_SS);

	vmcs_write16(GUEST_TR_SELECTOR, 0);
	vmcs_writel(GUEST_TR_BASE, 0);
	vmcs_write32(GUEST_TR_LIMIT, 0xffff);
	vmcs_write32(GUEST_TR_AR_BYTES, 0x008b);

	vmcs_write16(GUEST_LDTR_SELECTOR, 0);
	vmcs_writel(GUEST_LDTR_BASE, 0);
	vmcs_write32(GUEST_LDTR_LIMIT, 0xffff);
	vmcs_write32(GUEST_LDTR_AR_BYTES, 0x00082);

	if (!init_event) {
		vmcs_write32(GUEST_SYSENTER_CS, 0);
		vmcs_writel(GUEST_SYSENTER_ESP, 0);
		vmcs_writel(GUEST_SYSENTER_EIP, 0);
		vmcs_write64(GUEST_IA32_DEBUGCTL, 0);
	}

	kvm_set_rflags(vcpu, X86_EFLAGS_FIXED);
	kvm_rip_write(vcpu, 0xfff0);

	vmcs_writel(GUEST_GDTR_BASE, 0);
	vmcs_write32(GUEST_GDTR_LIMIT, 0xffff);

	vmcs_writel(GUEST_IDTR_BASE, 0);
	vmcs_write32(GUEST_IDTR_LIMIT, 0xffff);

	vmcs_write32(GUEST_ACTIVITY_STATE, GUEST_ACTIVITY_ACTIVE);
	vmcs_write32(GUEST_INTERRUPTIBILITY_INFO, 0);
	vmcs_writel(GUEST_PENDING_DBG_EXCEPTIONS, 0);
	if (kvm_mpx_supported())
		vmcs_write64(GUEST_BNDCFGS, 0);

	setup_msrs(vmx);

	vmcs_write32(VM_ENTRY_INTR_INFO_FIELD, 0);  /* 22.2.1 */

	if (cpu_has_vmx_tpr_shadow() && !init_event) {
		vmcs_write64(VIRTUAL_APIC_PAGE_ADDR, 0);
		if (cpu_need_tpr_shadow(vcpu))
			vmcs_write64(VIRTUAL_APIC_PAGE_ADDR,
				     __pa(vcpu->arch.apic->regs));
		vmcs_write32(TPR_THRESHOLD, 0);
	}

	kvm_make_request(KVM_REQ_APIC_PAGE_RELOAD, vcpu);

	cr0 = X86_CR0_NW | X86_CR0_CD | X86_CR0_ET;
	vmx->vcpu.arch.cr0 = cr0;
	vmx_set_cr0(vcpu, cr0); /* enter rmode */
	vmx_set_cr4(vcpu, 0);
	vmx_set_efer(vcpu, 0);

	update_exception_bitmap(vcpu);

	vpid_sync_context(vmx->vpid);
	if (init_event)
		vmx_clear_hlt(vcpu);
}

static void enable_irq_window(struct kvm_vcpu *vcpu)
{
	exec_controls_setbit(to_vmx(vcpu), CPU_BASED_INTR_WINDOW_EXITING);
}

static void enable_nmi_window(struct kvm_vcpu *vcpu)
{
	if (!enable_vnmi ||
	    vmcs_read32(GUEST_INTERRUPTIBILITY_INFO) & GUEST_INTR_STATE_STI) {
		enable_irq_window(vcpu);
		return;
	}

	exec_controls_setbit(to_vmx(vcpu), CPU_BASED_NMI_WINDOW_EXITING);
}

static void vmx_inject_irq(struct kvm_vcpu *vcpu)
{
	struct vcpu_vmx *vmx = to_vmx(vcpu);
	uint32_t intr;
	int irq = vcpu->arch.interrupt.nr;

	trace_kvm_inj_virq(irq);

	++vcpu->stat.irq_injections;
	if (vmx->rmode.vm86_active) {
		int inc_eip = 0;
		if (vcpu->arch.interrupt.soft)
			inc_eip = vcpu->arch.event_exit_inst_len;
		kvm_inject_realmode_interrupt(vcpu, irq, inc_eip);
		return;
	}
	intr = irq | INTR_INFO_VALID_MASK;
	if (vcpu->arch.interrupt.soft) {
		intr |= INTR_TYPE_SOFT_INTR;
		vmcs_write32(VM_ENTRY_INSTRUCTION_LEN,
			     vmx->vcpu.arch.event_exit_inst_len);
	} else
		intr |= INTR_TYPE_EXT_INTR;
	vmcs_write32(VM_ENTRY_INTR_INFO_FIELD, intr);

	vmx_clear_hlt(vcpu);
}

static void vmx_inject_nmi(struct kvm_vcpu *vcpu)
{
	struct vcpu_vmx *vmx = to_vmx(vcpu);

	if (!enable_vnmi) {
		/*
		 * Tracking the NMI-blocked state in software is built upon
		 * finding the next open IRQ window. This, in turn, depends on
		 * well-behaving guests: They have to keep IRQs disabled at
		 * least as long as the NMI handler runs. Otherwise we may
		 * cause NMI nesting, maybe breaking the guest. But as this is
		 * highly unlikely, we can live with the residual risk.
		 */
		vmx->loaded_vmcs->soft_vnmi_blocked = 1;
		vmx->loaded_vmcs->vnmi_blocked_time = 0;
	}

	++vcpu->stat.nmi_injections;
	vmx->loaded_vmcs->nmi_known_unmasked = false;

	if (vmx->rmode.vm86_active) {
		kvm_inject_realmode_interrupt(vcpu, NMI_VECTOR, 0);
		return;
	}

	vmcs_write32(VM_ENTRY_INTR_INFO_FIELD,
			INTR_TYPE_NMI_INTR | INTR_INFO_VALID_MASK | NMI_VECTOR);

	vmx_clear_hlt(vcpu);
}

bool vmx_get_nmi_mask(struct kvm_vcpu *vcpu)
{
	struct vcpu_vmx *vmx = to_vmx(vcpu);
	bool masked;

	if (!enable_vnmi)
		return vmx->loaded_vmcs->soft_vnmi_blocked;
	if (vmx->loaded_vmcs->nmi_known_unmasked)
		return false;
	masked = vmcs_read32(GUEST_INTERRUPTIBILITY_INFO) & GUEST_INTR_STATE_NMI;
	vmx->loaded_vmcs->nmi_known_unmasked = !masked;
	return masked;
}

void vmx_set_nmi_mask(struct kvm_vcpu *vcpu, bool masked)
{
	struct vcpu_vmx *vmx = to_vmx(vcpu);

	if (!enable_vnmi) {
		if (vmx->loaded_vmcs->soft_vnmi_blocked != masked) {
			vmx->loaded_vmcs->soft_vnmi_blocked = masked;
			vmx->loaded_vmcs->vnmi_blocked_time = 0;
		}
	} else {
		vmx->loaded_vmcs->nmi_known_unmasked = !masked;
		if (masked)
			vmcs_set_bits(GUEST_INTERRUPTIBILITY_INFO,
				      GUEST_INTR_STATE_NMI);
		else
			vmcs_clear_bits(GUEST_INTERRUPTIBILITY_INFO,
					GUEST_INTR_STATE_NMI);
	}
}

bool vmx_nmi_blocked(struct kvm_vcpu *vcpu)
{
	if (is_guest_mode(vcpu) && nested_exit_on_nmi(vcpu))
		return false;

	if (!enable_vnmi && to_vmx(vcpu)->loaded_vmcs->soft_vnmi_blocked)
		return true;

	return (vmcs_read32(GUEST_INTERRUPTIBILITY_INFO) &
		(GUEST_INTR_STATE_MOV_SS | GUEST_INTR_STATE_STI |
		 GUEST_INTR_STATE_NMI));
}

static int vmx_nmi_allowed(struct kvm_vcpu *vcpu, bool for_injection)
{
	if (to_vmx(vcpu)->nested.nested_run_pending)
		return -EBUSY;

	/* An NMI must not be injected into L2 if it's supposed to VM-Exit.  */
	if (for_injection && is_guest_mode(vcpu) && nested_exit_on_nmi(vcpu))
		return -EBUSY;

	return !vmx_nmi_blocked(vcpu);
}

bool vmx_interrupt_blocked(struct kvm_vcpu *vcpu)
{
	if (is_guest_mode(vcpu) && nested_exit_on_intr(vcpu))
		return false;
<<<<<<< HEAD

	return !(vmx_get_rflags(vcpu) & X86_EFLAGS_IF) ||
	       (vmcs_read32(GUEST_INTERRUPTIBILITY_INFO) &
		(GUEST_INTR_STATE_STI | GUEST_INTR_STATE_MOV_SS));
}

static int vmx_interrupt_allowed(struct kvm_vcpu *vcpu, bool for_injection)
{
	if (to_vmx(vcpu)->nested.nested_run_pending)
		return -EBUSY;

=======

	return !(vmx_get_rflags(vcpu) & X86_EFLAGS_IF) ||
	       (vmcs_read32(GUEST_INTERRUPTIBILITY_INFO) &
		(GUEST_INTR_STATE_STI | GUEST_INTR_STATE_MOV_SS));
}

static int vmx_interrupt_allowed(struct kvm_vcpu *vcpu, bool for_injection)
{
	if (to_vmx(vcpu)->nested.nested_run_pending)
		return -EBUSY;

>>>>>>> 4e026225
       /*
        * An IRQ must not be injected into L2 if it's supposed to VM-Exit,
        * e.g. if the IRQ arrived asynchronously after checking nested events.
        */
	if (for_injection && is_guest_mode(vcpu) && nested_exit_on_intr(vcpu))
		return -EBUSY;

	return !vmx_interrupt_blocked(vcpu);
}

static int vmx_set_tss_addr(struct kvm *kvm, unsigned int addr)
{
	int ret;

	if (enable_unrestricted_guest)
		return 0;

	mutex_lock(&kvm->slots_lock);
	ret = __x86_set_memory_region(kvm, TSS_PRIVATE_MEMSLOT, addr,
				      PAGE_SIZE * 3);
	mutex_unlock(&kvm->slots_lock);

	if (ret)
		return ret;
	to_kvm_vmx(kvm)->tss_addr = addr;
	return init_rmode_tss(kvm);
}

static int vmx_set_identity_map_addr(struct kvm *kvm, u64 ident_addr)
{
	to_kvm_vmx(kvm)->ept_identity_map_addr = ident_addr;
	return 0;
}

static bool rmode_exception(struct kvm_vcpu *vcpu, int vec)
{
	switch (vec) {
	case BP_VECTOR:
		/*
		 * Update instruction length as we may reinject the exception
		 * from user space while in guest debugging mode.
		 */
		to_vmx(vcpu)->vcpu.arch.event_exit_inst_len =
			vmcs_read32(VM_EXIT_INSTRUCTION_LEN);
		if (vcpu->guest_debug & KVM_GUESTDBG_USE_SW_BP)
			return false;
		fallthrough;
	case DB_VECTOR:
		return !(vcpu->guest_debug &
			(KVM_GUESTDBG_SINGLESTEP | KVM_GUESTDBG_USE_HW_BP));
	case DE_VECTOR:
	case OF_VECTOR:
	case BR_VECTOR:
	case UD_VECTOR:
	case DF_VECTOR:
	case SS_VECTOR:
	case GP_VECTOR:
	case MF_VECTOR:
		return true;
	}
	return false;
}

static int handle_rmode_exception(struct kvm_vcpu *vcpu,
				  int vec, u32 err_code)
{
	/*
	 * Instruction with address size override prefix opcode 0x67
	 * Cause the #SS fault with 0 error code in VM86 mode.
	 */
	if (((vec == GP_VECTOR) || (vec == SS_VECTOR)) && err_code == 0) {
		if (kvm_emulate_instruction(vcpu, 0)) {
			if (vcpu->arch.halt_request) {
				vcpu->arch.halt_request = 0;
				return kvm_vcpu_halt(vcpu);
			}
			return 1;
		}
		return 0;
	}

	/*
	 * Forward all other exceptions that are valid in real mode.
	 * FIXME: Breaks guest debugging in real mode, needs to be fixed with
	 *        the required debugging infrastructure rework.
	 */
	kvm_queue_exception(vcpu, vec);
	return 1;
}

/*
 * Trigger machine check on the host. We assume all the MSRs are already set up
 * by the CPU and that we still run on the same CPU as the MCE occurred on.
 * We pass a fake environment to the machine check handler because we want
 * the guest to be always treated like user space, no matter what context
 * it used internally.
 */
static void kvm_machine_check(void)
{
#if defined(CONFIG_X86_MCE)
	struct pt_regs regs = {
		.cs = 3, /* Fake ring 3 no matter what the guest ran on */
		.flags = X86_EFLAGS_IF,
	};

	do_machine_check(&regs);
#endif
}

static int handle_machine_check(struct kvm_vcpu *vcpu)
{
	/* handled by vmx_vcpu_run() */
	return 1;
}

/*
 * If the host has split lock detection disabled, then #AC is
 * unconditionally injected into the guest, which is the pre split lock
 * detection behaviour.
 *
 * If the host has split lock detection enabled then #AC is
 * only injected into the guest when:
 *  - Guest CPL == 3 (user mode)
 *  - Guest has #AC detection enabled in CR0
 *  - Guest EFLAGS has AC bit set
 */
static inline bool guest_inject_ac(struct kvm_vcpu *vcpu)
{
	if (!boot_cpu_has(X86_FEATURE_SPLIT_LOCK_DETECT))
		return true;

	return vmx_get_cpl(vcpu) == 3 && kvm_read_cr0_bits(vcpu, X86_CR0_AM) &&
	       (kvm_get_rflags(vcpu) & X86_EFLAGS_AC);
}

static int handle_exception_nmi(struct kvm_vcpu *vcpu)
{
	struct vcpu_vmx *vmx = to_vmx(vcpu);
	struct kvm_run *kvm_run = vcpu->run;
	u32 intr_info, ex_no, error_code;
	unsigned long cr2, rip, dr6;
	u32 vect_info;

	vect_info = vmx->idt_vectoring_info;
	intr_info = vmx_get_intr_info(vcpu);

	if (is_machine_check(intr_info) || is_nmi(intr_info))
		return 1; /* handled by handle_exception_nmi_irqoff() */

	if (is_invalid_opcode(intr_info))
		return handle_ud(vcpu);

	error_code = 0;
	if (intr_info & INTR_INFO_DELIVER_CODE_MASK)
		error_code = vmcs_read32(VM_EXIT_INTR_ERROR_CODE);

	if (!vmx->rmode.vm86_active && is_gp_fault(intr_info)) {
		WARN_ON_ONCE(!enable_vmware_backdoor);

		/*
		 * VMware backdoor emulation on #GP interception only handles
		 * IN{S}, OUT{S}, and RDPMC, none of which generate a non-zero
		 * error code on #GP.
		 */
		if (error_code) {
			kvm_queue_exception_e(vcpu, GP_VECTOR, error_code);
			return 1;
		}
		return kvm_emulate_instruction(vcpu, EMULTYPE_VMWARE_GP);
	}

	/*
	 * The #PF with PFEC.RSVD = 1 indicates the guest is accessing
	 * MMIO, it is better to report an internal error.
	 * See the comments in vmx_handle_exit.
	 */
	if ((vect_info & VECTORING_INFO_VALID_MASK) &&
	    !(is_page_fault(intr_info) && !(error_code & PFERR_RSVD_MASK))) {
		vcpu->run->exit_reason = KVM_EXIT_INTERNAL_ERROR;
		vcpu->run->internal.suberror = KVM_INTERNAL_ERROR_SIMUL_EX;
		vcpu->run->internal.ndata = 4;
		vcpu->run->internal.data[0] = vect_info;
		vcpu->run->internal.data[1] = intr_info;
		vcpu->run->internal.data[2] = error_code;
		vcpu->run->internal.data[3] = vcpu->arch.last_vmentry_cpu;
		return 0;
	}

	if (is_page_fault(intr_info)) {
		cr2 = vmx_get_exit_qual(vcpu);
		if (enable_ept && !vcpu->arch.apf.host_apf_flags) {
			/*
			 * EPT will cause page fault only if we need to
			 * detect illegal GPAs.
			 */
			WARN_ON_ONCE(!allow_smaller_maxphyaddr);
			kvm_fixup_and_inject_pf_error(vcpu, cr2, error_code);
			return 1;
		} else
			return kvm_handle_page_fault(vcpu, error_code, cr2, NULL, 0);
	}

	ex_no = intr_info & INTR_INFO_VECTOR_MASK;

	if (vmx->rmode.vm86_active && rmode_exception(vcpu, ex_no))
		return handle_rmode_exception(vcpu, ex_no, error_code);

	switch (ex_no) {
	case DB_VECTOR:
		dr6 = vmx_get_exit_qual(vcpu);
		if (!(vcpu->guest_debug &
		      (KVM_GUESTDBG_SINGLESTEP | KVM_GUESTDBG_USE_HW_BP))) {
			if (is_icebp(intr_info))
				WARN_ON(!skip_emulated_instruction(vcpu));

			kvm_queue_exception_p(vcpu, DB_VECTOR, dr6);
			return 1;
		}
		kvm_run->debug.arch.dr6 = dr6 | DR6_FIXED_1 | DR6_RTM;
		kvm_run->debug.arch.dr7 = vmcs_readl(GUEST_DR7);
		fallthrough;
	case BP_VECTOR:
		/*
		 * Update instruction length as we may reinject #BP from
		 * user space while in guest debugging mode. Reading it for
		 * #DB as well causes no harm, it is not used in that case.
		 */
		vmx->vcpu.arch.event_exit_inst_len =
			vmcs_read32(VM_EXIT_INSTRUCTION_LEN);
		kvm_run->exit_reason = KVM_EXIT_DEBUG;
		rip = kvm_rip_read(vcpu);
		kvm_run->debug.arch.pc = vmcs_readl(GUEST_CS_BASE) + rip;
		kvm_run->debug.arch.exception = ex_no;
		break;
	case AC_VECTOR:
		if (guest_inject_ac(vcpu)) {
			kvm_queue_exception_e(vcpu, AC_VECTOR, error_code);
			return 1;
		}

		/*
		 * Handle split lock. Depending on detection mode this will
		 * either warn and disable split lock detection for this
		 * task or force SIGBUS on it.
		 */
		if (handle_guest_split_lock(kvm_rip_read(vcpu)))
			return 1;
		fallthrough;
	default:
		kvm_run->exit_reason = KVM_EXIT_EXCEPTION;
		kvm_run->ex.exception = ex_no;
		kvm_run->ex.error_code = error_code;
		break;
	}
	return 0;
}

static __always_inline int handle_external_interrupt(struct kvm_vcpu *vcpu)
{
	++vcpu->stat.irq_exits;
	return 1;
}

static int handle_triple_fault(struct kvm_vcpu *vcpu)
{
	vcpu->run->exit_reason = KVM_EXIT_SHUTDOWN;
	vcpu->mmio_needed = 0;
	return 0;
}

static int handle_io(struct kvm_vcpu *vcpu)
{
	unsigned long exit_qualification;
	int size, in, string;
	unsigned port;

	exit_qualification = vmx_get_exit_qual(vcpu);
	string = (exit_qualification & 16) != 0;

	++vcpu->stat.io_exits;

	if (string)
		return kvm_emulate_instruction(vcpu, 0);

	port = exit_qualification >> 16;
	size = (exit_qualification & 7) + 1;
	in = (exit_qualification & 8) != 0;

	return kvm_fast_pio(vcpu, size, port, in);
}

static void
vmx_patch_hypercall(struct kvm_vcpu *vcpu, unsigned char *hypercall)
{
	/*
	 * Patch in the VMCALL instruction:
	 */
	hypercall[0] = 0x0f;
	hypercall[1] = 0x01;
	hypercall[2] = 0xc1;
}

/* called to set cr0 as appropriate for a mov-to-cr0 exit. */
static int handle_set_cr0(struct kvm_vcpu *vcpu, unsigned long val)
{
	if (is_guest_mode(vcpu)) {
		struct vmcs12 *vmcs12 = get_vmcs12(vcpu);
		unsigned long orig_val = val;

		/*
		 * We get here when L2 changed cr0 in a way that did not change
		 * any of L1's shadowed bits (see nested_vmx_exit_handled_cr),
		 * but did change L0 shadowed bits. So we first calculate the
		 * effective cr0 value that L1 would like to write into the
		 * hardware. It consists of the L2-owned bits from the new
		 * value combined with the L1-owned bits from L1's guest_cr0.
		 */
		val = (val & ~vmcs12->cr0_guest_host_mask) |
			(vmcs12->guest_cr0 & vmcs12->cr0_guest_host_mask);

		if (!nested_guest_cr0_valid(vcpu, val))
			return 1;

		if (kvm_set_cr0(vcpu, val))
			return 1;
		vmcs_writel(CR0_READ_SHADOW, orig_val);
		return 0;
	} else {
		if (to_vmx(vcpu)->nested.vmxon &&
		    !nested_host_cr0_valid(vcpu, val))
			return 1;

		return kvm_set_cr0(vcpu, val);
	}
}

static int handle_set_cr4(struct kvm_vcpu *vcpu, unsigned long val)
{
	if (is_guest_mode(vcpu)) {
		struct vmcs12 *vmcs12 = get_vmcs12(vcpu);
		unsigned long orig_val = val;

		/* analogously to handle_set_cr0 */
		val = (val & ~vmcs12->cr4_guest_host_mask) |
			(vmcs12->guest_cr4 & vmcs12->cr4_guest_host_mask);
		if (kvm_set_cr4(vcpu, val))
			return 1;
		vmcs_writel(CR4_READ_SHADOW, orig_val);
		return 0;
	} else
		return kvm_set_cr4(vcpu, val);
}

static int handle_desc(struct kvm_vcpu *vcpu)
{
	WARN_ON(!(vcpu->arch.cr4 & X86_CR4_UMIP));
	return kvm_emulate_instruction(vcpu, 0);
}

static int handle_cr(struct kvm_vcpu *vcpu)
{
	unsigned long exit_qualification, val;
	int cr;
	int reg;
	int err;
	int ret;

	exit_qualification = vmx_get_exit_qual(vcpu);
	cr = exit_qualification & 15;
	reg = (exit_qualification >> 8) & 15;
	switch ((exit_qualification >> 4) & 3) {
	case 0: /* mov to cr */
		val = kvm_register_readl(vcpu, reg);
		trace_kvm_cr_write(cr, val);
		switch (cr) {
		case 0:
			err = handle_set_cr0(vcpu, val);
			return kvm_complete_insn_gp(vcpu, err);
		case 3:
			WARN_ON_ONCE(enable_unrestricted_guest);
			err = kvm_set_cr3(vcpu, val);
			return kvm_complete_insn_gp(vcpu, err);
		case 4:
			err = handle_set_cr4(vcpu, val);
			return kvm_complete_insn_gp(vcpu, err);
		case 8: {
				u8 cr8_prev = kvm_get_cr8(vcpu);
				u8 cr8 = (u8)val;
				err = kvm_set_cr8(vcpu, cr8);
				ret = kvm_complete_insn_gp(vcpu, err);
				if (lapic_in_kernel(vcpu))
					return ret;
				if (cr8_prev <= cr8)
					return ret;
				/*
				 * TODO: we might be squashing a
				 * KVM_GUESTDBG_SINGLESTEP-triggered
				 * KVM_EXIT_DEBUG here.
				 */
				vcpu->run->exit_reason = KVM_EXIT_SET_TPR;
				return 0;
			}
		}
		break;
	case 2: /* clts */
		WARN_ONCE(1, "Guest should always own CR0.TS");
		vmx_set_cr0(vcpu, kvm_read_cr0_bits(vcpu, ~X86_CR0_TS));
		trace_kvm_cr_write(0, kvm_read_cr0(vcpu));
		return kvm_skip_emulated_instruction(vcpu);
	case 1: /*mov from cr*/
		switch (cr) {
		case 3:
			WARN_ON_ONCE(enable_unrestricted_guest);
			val = kvm_read_cr3(vcpu);
			kvm_register_write(vcpu, reg, val);
			trace_kvm_cr_read(cr, val);
			return kvm_skip_emulated_instruction(vcpu);
		case 8:
			val = kvm_get_cr8(vcpu);
			kvm_register_write(vcpu, reg, val);
			trace_kvm_cr_read(cr, val);
			return kvm_skip_emulated_instruction(vcpu);
		}
		break;
	case 3: /* lmsw */
		val = (exit_qualification >> LMSW_SOURCE_DATA_SHIFT) & 0x0f;
		trace_kvm_cr_write(0, (kvm_read_cr0(vcpu) & ~0xful) | val);
		kvm_lmsw(vcpu, val);

		return kvm_skip_emulated_instruction(vcpu);
	default:
		break;
	}
	vcpu->run->exit_reason = 0;
	vcpu_unimpl(vcpu, "unhandled control register: op %d cr %d\n",
	       (int)(exit_qualification >> 4) & 3, cr);
	return 0;
}

static int handle_dr(struct kvm_vcpu *vcpu)
{
	unsigned long exit_qualification;
	int dr, dr7, reg;

	exit_qualification = vmx_get_exit_qual(vcpu);
	dr = exit_qualification & DEBUG_REG_ACCESS_NUM;

	/* First, if DR does not exist, trigger UD */
	if (!kvm_require_dr(vcpu, dr))
		return 1;

	/* Do not handle if the CPL > 0, will trigger GP on re-entry */
	if (!kvm_require_cpl(vcpu, 0))
		return 1;
	dr7 = vmcs_readl(GUEST_DR7);
	if (dr7 & DR7_GD) {
		/*
		 * As the vm-exit takes precedence over the debug trap, we
		 * need to emulate the latter, either for the host or the
		 * guest debugging itself.
		 */
		if (vcpu->guest_debug & KVM_GUESTDBG_USE_HW_BP) {
			vcpu->run->debug.arch.dr6 = DR6_BD | DR6_RTM | DR6_FIXED_1;
			vcpu->run->debug.arch.dr7 = dr7;
			vcpu->run->debug.arch.pc = kvm_get_linear_rip(vcpu);
			vcpu->run->debug.arch.exception = DB_VECTOR;
			vcpu->run->exit_reason = KVM_EXIT_DEBUG;
			return 0;
		} else {
			kvm_queue_exception_p(vcpu, DB_VECTOR, DR6_BD);
			return 1;
		}
	}

	if (vcpu->guest_debug == 0) {
		exec_controls_clearbit(to_vmx(vcpu), CPU_BASED_MOV_DR_EXITING);

		/*
		 * No more DR vmexits; force a reload of the debug registers
		 * and reenter on this instruction.  The next vmexit will
		 * retrieve the full state of the debug registers.
		 */
		vcpu->arch.switch_db_regs |= KVM_DEBUGREG_WONT_EXIT;
		return 1;
	}

	reg = DEBUG_REG_ACCESS_REG(exit_qualification);
	if (exit_qualification & TYPE_MOV_FROM_DR) {
		unsigned long val;

		if (kvm_get_dr(vcpu, dr, &val))
			return 1;
		kvm_register_write(vcpu, reg, val);
	} else
		if (kvm_set_dr(vcpu, dr, kvm_register_readl(vcpu, reg)))
			return 1;

	return kvm_skip_emulated_instruction(vcpu);
}

static void vmx_sync_dirty_debug_regs(struct kvm_vcpu *vcpu)
{
	get_debugreg(vcpu->arch.db[0], 0);
	get_debugreg(vcpu->arch.db[1], 1);
	get_debugreg(vcpu->arch.db[2], 2);
	get_debugreg(vcpu->arch.db[3], 3);
	get_debugreg(vcpu->arch.dr6, 6);
	vcpu->arch.dr7 = vmcs_readl(GUEST_DR7);

	vcpu->arch.switch_db_regs &= ~KVM_DEBUGREG_WONT_EXIT;
	exec_controls_setbit(to_vmx(vcpu), CPU_BASED_MOV_DR_EXITING);
}

static void vmx_set_dr7(struct kvm_vcpu *vcpu, unsigned long val)
{
	vmcs_writel(GUEST_DR7, val);
}

static int handle_tpr_below_threshold(struct kvm_vcpu *vcpu)
{
	kvm_apic_update_ppr(vcpu);
	return 1;
}

static int handle_interrupt_window(struct kvm_vcpu *vcpu)
{
	exec_controls_clearbit(to_vmx(vcpu), CPU_BASED_INTR_WINDOW_EXITING);

	kvm_make_request(KVM_REQ_EVENT, vcpu);

	++vcpu->stat.irq_window_exits;
	return 1;
}

static int handle_vmcall(struct kvm_vcpu *vcpu)
{
	return kvm_emulate_hypercall(vcpu);
}

static int handle_invd(struct kvm_vcpu *vcpu)
{
	/* Treat an INVD instruction as a NOP and just skip it. */
	return kvm_skip_emulated_instruction(vcpu);
}

static int handle_invlpg(struct kvm_vcpu *vcpu)
{
	unsigned long exit_qualification = vmx_get_exit_qual(vcpu);

	kvm_mmu_invlpg(vcpu, exit_qualification);
	return kvm_skip_emulated_instruction(vcpu);
}

static int handle_rdpmc(struct kvm_vcpu *vcpu)
{
	int err;

	err = kvm_rdpmc(vcpu);
	return kvm_complete_insn_gp(vcpu, err);
}

static int handle_wbinvd(struct kvm_vcpu *vcpu)
{
	return kvm_emulate_wbinvd(vcpu);
}

static int handle_xsetbv(struct kvm_vcpu *vcpu)
{
	u64 new_bv = kvm_read_edx_eax(vcpu);
	u32 index = kvm_rcx_read(vcpu);

	if (kvm_set_xcr(vcpu, index, new_bv) == 0)
		return kvm_skip_emulated_instruction(vcpu);
	return 1;
}

static int handle_apic_access(struct kvm_vcpu *vcpu)
{
	if (likely(fasteoi)) {
		unsigned long exit_qualification = vmx_get_exit_qual(vcpu);
		int access_type, offset;

		access_type = exit_qualification & APIC_ACCESS_TYPE;
		offset = exit_qualification & APIC_ACCESS_OFFSET;
		/*
		 * Sane guest uses MOV to write EOI, with written value
		 * not cared. So make a short-circuit here by avoiding
		 * heavy instruction emulation.
		 */
		if ((access_type == TYPE_LINEAR_APIC_INST_WRITE) &&
		    (offset == APIC_EOI)) {
			kvm_lapic_set_eoi(vcpu);
			return kvm_skip_emulated_instruction(vcpu);
		}
	}
	return kvm_emulate_instruction(vcpu, 0);
}

static int handle_apic_eoi_induced(struct kvm_vcpu *vcpu)
{
	unsigned long exit_qualification = vmx_get_exit_qual(vcpu);
	int vector = exit_qualification & 0xff;

	/* EOI-induced VM exit is trap-like and thus no need to adjust IP */
	kvm_apic_set_eoi_accelerated(vcpu, vector);
	return 1;
}

static int handle_apic_write(struct kvm_vcpu *vcpu)
{
	unsigned long exit_qualification = vmx_get_exit_qual(vcpu);
	u32 offset = exit_qualification & 0xfff;

	/* APIC-write VM exit is trap-like and thus no need to adjust IP */
	kvm_apic_write_nodecode(vcpu, offset);
	return 1;
}

static int handle_task_switch(struct kvm_vcpu *vcpu)
{
	struct vcpu_vmx *vmx = to_vmx(vcpu);
	unsigned long exit_qualification;
	bool has_error_code = false;
	u32 error_code = 0;
	u16 tss_selector;
	int reason, type, idt_v, idt_index;

	idt_v = (vmx->idt_vectoring_info & VECTORING_INFO_VALID_MASK);
	idt_index = (vmx->idt_vectoring_info & VECTORING_INFO_VECTOR_MASK);
	type = (vmx->idt_vectoring_info & VECTORING_INFO_TYPE_MASK);

	exit_qualification = vmx_get_exit_qual(vcpu);

	reason = (u32)exit_qualification >> 30;
	if (reason == TASK_SWITCH_GATE && idt_v) {
		switch (type) {
		case INTR_TYPE_NMI_INTR:
			vcpu->arch.nmi_injected = false;
			vmx_set_nmi_mask(vcpu, true);
			break;
		case INTR_TYPE_EXT_INTR:
		case INTR_TYPE_SOFT_INTR:
			kvm_clear_interrupt_queue(vcpu);
			break;
		case INTR_TYPE_HARD_EXCEPTION:
			if (vmx->idt_vectoring_info &
			    VECTORING_INFO_DELIVER_CODE_MASK) {
				has_error_code = true;
				error_code =
					vmcs_read32(IDT_VECTORING_ERROR_CODE);
			}
			fallthrough;
		case INTR_TYPE_SOFT_EXCEPTION:
			kvm_clear_exception_queue(vcpu);
			break;
		default:
			break;
		}
	}
	tss_selector = exit_qualification;

	if (!idt_v || (type != INTR_TYPE_HARD_EXCEPTION &&
		       type != INTR_TYPE_EXT_INTR &&
		       type != INTR_TYPE_NMI_INTR))
		WARN_ON(!skip_emulated_instruction(vcpu));

	/*
	 * TODO: What about debug traps on tss switch?
	 *       Are we supposed to inject them and update dr6?
	 */
	return kvm_task_switch(vcpu, tss_selector,
			       type == INTR_TYPE_SOFT_INTR ? idt_index : -1,
			       reason, has_error_code, error_code);
}

static int handle_ept_violation(struct kvm_vcpu *vcpu)
{
	unsigned long exit_qualification;
	gpa_t gpa;
	u64 error_code;

	exit_qualification = vmx_get_exit_qual(vcpu);

	/*
	 * EPT violation happened while executing iret from NMI,
	 * "blocked by NMI" bit has to be set before next VM entry.
	 * There are errata that may cause this bit to not be set:
	 * AAK134, BY25.
	 */
	if (!(to_vmx(vcpu)->idt_vectoring_info & VECTORING_INFO_VALID_MASK) &&
			enable_vnmi &&
			(exit_qualification & INTR_INFO_UNBLOCK_NMI))
		vmcs_set_bits(GUEST_INTERRUPTIBILITY_INFO, GUEST_INTR_STATE_NMI);

	gpa = vmcs_read64(GUEST_PHYSICAL_ADDRESS);
	trace_kvm_page_fault(gpa, exit_qualification);

	/* Is it a read fault? */
	error_code = (exit_qualification & EPT_VIOLATION_ACC_READ)
		     ? PFERR_USER_MASK : 0;
	/* Is it a write fault? */
	error_code |= (exit_qualification & EPT_VIOLATION_ACC_WRITE)
		      ? PFERR_WRITE_MASK : 0;
	/* Is it a fetch fault? */
	error_code |= (exit_qualification & EPT_VIOLATION_ACC_INSTR)
		      ? PFERR_FETCH_MASK : 0;
	/* ept page table entry is present? */
	error_code |= (exit_qualification &
		       (EPT_VIOLATION_READABLE | EPT_VIOLATION_WRITABLE |
			EPT_VIOLATION_EXECUTABLE))
		      ? PFERR_PRESENT_MASK : 0;

	error_code |= (exit_qualification & 0x100) != 0 ?
	       PFERR_GUEST_FINAL_MASK : PFERR_GUEST_PAGE_MASK;

	vcpu->arch.exit_qualification = exit_qualification;

	/*
	 * Check that the GPA doesn't exceed physical memory limits, as that is
	 * a guest page fault.  We have to emulate the instruction here, because
	 * if the illegal address is that of a paging structure, then
	 * EPT_VIOLATION_ACC_WRITE bit is set.  Alternatively, if supported we
	 * would also use advanced VM-exit information for EPT violations to
	 * reconstruct the page fault error code.
	 */
	if (unlikely(allow_smaller_maxphyaddr && kvm_vcpu_is_illegal_gpa(vcpu, gpa)))
		return kvm_emulate_instruction(vcpu, 0);

	return kvm_mmu_page_fault(vcpu, gpa, error_code, NULL, 0);
}

static int handle_ept_misconfig(struct kvm_vcpu *vcpu)
{
	gpa_t gpa;

	/*
	 * A nested guest cannot optimize MMIO vmexits, because we have an
	 * nGPA here instead of the required GPA.
	 */
	gpa = vmcs_read64(GUEST_PHYSICAL_ADDRESS);
	if (!is_guest_mode(vcpu) &&
	    !kvm_io_bus_write(vcpu, KVM_FAST_MMIO_BUS, gpa, 0, NULL)) {
		trace_kvm_fast_mmio(gpa);
		return kvm_skip_emulated_instruction(vcpu);
	}

	return kvm_mmu_page_fault(vcpu, gpa, PFERR_RSVD_MASK, NULL, 0);
}

static int handle_nmi_window(struct kvm_vcpu *vcpu)
{
	WARN_ON_ONCE(!enable_vnmi);
	exec_controls_clearbit(to_vmx(vcpu), CPU_BASED_NMI_WINDOW_EXITING);
	++vcpu->stat.nmi_window_exits;
	kvm_make_request(KVM_REQ_EVENT, vcpu);

	return 1;
}

static int handle_invalid_guest_state(struct kvm_vcpu *vcpu)
{
	struct vcpu_vmx *vmx = to_vmx(vcpu);
	bool intr_window_requested;
	unsigned count = 130;

	intr_window_requested = exec_controls_get(vmx) &
				CPU_BASED_INTR_WINDOW_EXITING;

	while (vmx->emulation_required && count-- != 0) {
		if (intr_window_requested && !vmx_interrupt_blocked(vcpu))
			return handle_interrupt_window(&vmx->vcpu);

		if (kvm_test_request(KVM_REQ_EVENT, vcpu))
			return 1;

		if (!kvm_emulate_instruction(vcpu, 0))
			return 0;

		if (vmx->emulation_required && !vmx->rmode.vm86_active &&
		    vcpu->arch.exception.pending) {
			vcpu->run->exit_reason = KVM_EXIT_INTERNAL_ERROR;
			vcpu->run->internal.suberror =
						KVM_INTERNAL_ERROR_EMULATION;
			vcpu->run->internal.ndata = 0;
			return 0;
		}

		if (vcpu->arch.halt_request) {
			vcpu->arch.halt_request = 0;
			return kvm_vcpu_halt(vcpu);
		}

		/*
		 * Note, return 1 and not 0, vcpu_run() will invoke
		 * xfer_to_guest_mode() which will create a proper return
		 * code.
		 */
		if (__xfer_to_guest_mode_work_pending())
			return 1;
	}

	return 1;
}

static void grow_ple_window(struct kvm_vcpu *vcpu)
{
	struct vcpu_vmx *vmx = to_vmx(vcpu);
	unsigned int old = vmx->ple_window;

	vmx->ple_window = __grow_ple_window(old, ple_window,
					    ple_window_grow,
					    ple_window_max);

	if (vmx->ple_window != old) {
		vmx->ple_window_dirty = true;
		trace_kvm_ple_window_update(vcpu->vcpu_id,
					    vmx->ple_window, old);
	}
}

static void shrink_ple_window(struct kvm_vcpu *vcpu)
{
	struct vcpu_vmx *vmx = to_vmx(vcpu);
	unsigned int old = vmx->ple_window;

	vmx->ple_window = __shrink_ple_window(old, ple_window,
					      ple_window_shrink,
					      ple_window);

	if (vmx->ple_window != old) {
		vmx->ple_window_dirty = true;
		trace_kvm_ple_window_update(vcpu->vcpu_id,
					    vmx->ple_window, old);
	}
}

static void vmx_enable_tdp(void)
{
	kvm_mmu_set_mask_ptes(VMX_EPT_READABLE_MASK,
		enable_ept_ad_bits ? VMX_EPT_ACCESS_BIT : 0ull,
		enable_ept_ad_bits ? VMX_EPT_DIRTY_BIT : 0ull,
		0ull, VMX_EPT_EXECUTABLE_MASK,
		cpu_has_vmx_ept_execute_only() ? 0ull : VMX_EPT_READABLE_MASK,
		VMX_EPT_RWX_MASK, 0ull);

	ept_set_mmio_spte_mask();
}

/*
 * Indicate a busy-waiting vcpu in spinlock. We do not enable the PAUSE
 * exiting, so only get here on cpu with PAUSE-Loop-Exiting.
 */
static int handle_pause(struct kvm_vcpu *vcpu)
{
	if (!kvm_pause_in_guest(vcpu->kvm))
		grow_ple_window(vcpu);

	/*
	 * Intel sdm vol3 ch-25.1.3 says: The "PAUSE-loop exiting"
	 * VM-execution control is ignored if CPL > 0. OTOH, KVM
	 * never set PAUSE_EXITING and just set PLE if supported,
	 * so the vcpu must be CPL=0 if it gets a PAUSE exit.
	 */
	kvm_vcpu_on_spin(vcpu, true);
	return kvm_skip_emulated_instruction(vcpu);
}

static int handle_nop(struct kvm_vcpu *vcpu)
{
	return kvm_skip_emulated_instruction(vcpu);
}

static int handle_mwait(struct kvm_vcpu *vcpu)
{
	printk_once(KERN_WARNING "kvm: MWAIT instruction emulated as NOP!\n");
	return handle_nop(vcpu);
}

static int handle_invalid_op(struct kvm_vcpu *vcpu)
{
	kvm_queue_exception(vcpu, UD_VECTOR);
	return 1;
}

static int handle_monitor_trap(struct kvm_vcpu *vcpu)
{
	return 1;
}

static int handle_monitor(struct kvm_vcpu *vcpu)
{
	printk_once(KERN_WARNING "kvm: MONITOR instruction emulated as NOP!\n");
	return handle_nop(vcpu);
}

static int handle_invpcid(struct kvm_vcpu *vcpu)
{
	u32 vmx_instruction_info;
	unsigned long type;
	gva_t gva;
	struct {
		u64 pcid;
		u64 gla;
	} operand;

	if (!guest_cpuid_has(vcpu, X86_FEATURE_INVPCID)) {
		kvm_queue_exception(vcpu, UD_VECTOR);
		return 1;
	}

	vmx_instruction_info = vmcs_read32(VMX_INSTRUCTION_INFO);
	type = kvm_register_readl(vcpu, (vmx_instruction_info >> 28) & 0xf);

	if (type > 3) {
		kvm_inject_gp(vcpu, 0);
		return 1;
	}

	/* According to the Intel instruction reference, the memory operand
	 * is read even if it isn't needed (e.g., for type==all)
	 */
	if (get_vmx_mem_address(vcpu, vmx_get_exit_qual(vcpu),
				vmx_instruction_info, false,
				sizeof(operand), &gva))
		return 1;

	return kvm_handle_invpcid(vcpu, type, gva);
}

static int handle_pml_full(struct kvm_vcpu *vcpu)
{
	unsigned long exit_qualification;

	trace_kvm_pml_full(vcpu->vcpu_id);

	exit_qualification = vmx_get_exit_qual(vcpu);

	/*
	 * PML buffer FULL happened while executing iret from NMI,
	 * "blocked by NMI" bit has to be set before next VM entry.
	 */
	if (!(to_vmx(vcpu)->idt_vectoring_info & VECTORING_INFO_VALID_MASK) &&
			enable_vnmi &&
			(exit_qualification & INTR_INFO_UNBLOCK_NMI))
		vmcs_set_bits(GUEST_INTERRUPTIBILITY_INFO,
				GUEST_INTR_STATE_NMI);

	/*
	 * PML buffer already flushed at beginning of VMEXIT. Nothing to do
	 * here.., and there's no userspace involvement needed for PML.
	 */
	return 1;
}

static fastpath_t handle_fastpath_preemption_timer(struct kvm_vcpu *vcpu)
{
	struct vcpu_vmx *vmx = to_vmx(vcpu);

	if (!vmx->req_immediate_exit &&
	    !unlikely(vmx->loaded_vmcs->hv_timer_soft_disabled)) {
		kvm_lapic_expired_hv_timer(vcpu);
		return EXIT_FASTPATH_REENTER_GUEST;
	}

	return EXIT_FASTPATH_NONE;
}

static int handle_preemption_timer(struct kvm_vcpu *vcpu)
{
	handle_fastpath_preemption_timer(vcpu);
	return 1;
}

/*
 * When nested=0, all VMX instruction VM Exits filter here.  The handlers
 * are overwritten by nested_vmx_setup() when nested=1.
 */
static int handle_vmx_instruction(struct kvm_vcpu *vcpu)
{
	kvm_queue_exception(vcpu, UD_VECTOR);
	return 1;
}

static int handle_encls(struct kvm_vcpu *vcpu)
{
	/*
	 * SGX virtualization is not yet supported.  There is no software
	 * enable bit for SGX, so we have to trap ENCLS and inject a #UD
	 * to prevent the guest from executing ENCLS.
	 */
	kvm_queue_exception(vcpu, UD_VECTOR);
	return 1;
}

/*
 * The exit handlers return 1 if the exit was handled fully and guest execution
 * may resume.  Otherwise they set the kvm_run parameter to indicate what needs
 * to be done to userspace and return 0.
 */
static int (*kvm_vmx_exit_handlers[])(struct kvm_vcpu *vcpu) = {
	[EXIT_REASON_EXCEPTION_NMI]           = handle_exception_nmi,
	[EXIT_REASON_EXTERNAL_INTERRUPT]      = handle_external_interrupt,
	[EXIT_REASON_TRIPLE_FAULT]            = handle_triple_fault,
	[EXIT_REASON_NMI_WINDOW]	      = handle_nmi_window,
	[EXIT_REASON_IO_INSTRUCTION]          = handle_io,
	[EXIT_REASON_CR_ACCESS]               = handle_cr,
	[EXIT_REASON_DR_ACCESS]               = handle_dr,
	[EXIT_REASON_CPUID]                   = kvm_emulate_cpuid,
	[EXIT_REASON_MSR_READ]                = kvm_emulate_rdmsr,
	[EXIT_REASON_MSR_WRITE]               = kvm_emulate_wrmsr,
	[EXIT_REASON_INTERRUPT_WINDOW]        = handle_interrupt_window,
	[EXIT_REASON_HLT]                     = kvm_emulate_halt,
	[EXIT_REASON_INVD]		      = handle_invd,
	[EXIT_REASON_INVLPG]		      = handle_invlpg,
	[EXIT_REASON_RDPMC]                   = handle_rdpmc,
	[EXIT_REASON_VMCALL]                  = handle_vmcall,
	[EXIT_REASON_VMCLEAR]		      = handle_vmx_instruction,
	[EXIT_REASON_VMLAUNCH]		      = handle_vmx_instruction,
	[EXIT_REASON_VMPTRLD]		      = handle_vmx_instruction,
	[EXIT_REASON_VMPTRST]		      = handle_vmx_instruction,
	[EXIT_REASON_VMREAD]		      = handle_vmx_instruction,
	[EXIT_REASON_VMRESUME]		      = handle_vmx_instruction,
	[EXIT_REASON_VMWRITE]		      = handle_vmx_instruction,
	[EXIT_REASON_VMOFF]		      = handle_vmx_instruction,
	[EXIT_REASON_VMON]		      = handle_vmx_instruction,
	[EXIT_REASON_TPR_BELOW_THRESHOLD]     = handle_tpr_below_threshold,
	[EXIT_REASON_APIC_ACCESS]             = handle_apic_access,
	[EXIT_REASON_APIC_WRITE]              = handle_apic_write,
	[EXIT_REASON_EOI_INDUCED]             = handle_apic_eoi_induced,
	[EXIT_REASON_WBINVD]                  = handle_wbinvd,
	[EXIT_REASON_XSETBV]                  = handle_xsetbv,
	[EXIT_REASON_TASK_SWITCH]             = handle_task_switch,
	[EXIT_REASON_MCE_DURING_VMENTRY]      = handle_machine_check,
	[EXIT_REASON_GDTR_IDTR]		      = handle_desc,
	[EXIT_REASON_LDTR_TR]		      = handle_desc,
	[EXIT_REASON_EPT_VIOLATION]	      = handle_ept_violation,
	[EXIT_REASON_EPT_MISCONFIG]           = handle_ept_misconfig,
	[EXIT_REASON_PAUSE_INSTRUCTION]       = handle_pause,
	[EXIT_REASON_MWAIT_INSTRUCTION]	      = handle_mwait,
	[EXIT_REASON_MONITOR_TRAP_FLAG]       = handle_monitor_trap,
	[EXIT_REASON_MONITOR_INSTRUCTION]     = handle_monitor,
	[EXIT_REASON_INVEPT]                  = handle_vmx_instruction,
	[EXIT_REASON_INVVPID]                 = handle_vmx_instruction,
	[EXIT_REASON_RDRAND]                  = handle_invalid_op,
	[EXIT_REASON_RDSEED]                  = handle_invalid_op,
	[EXIT_REASON_PML_FULL]		      = handle_pml_full,
	[EXIT_REASON_INVPCID]                 = handle_invpcid,
	[EXIT_REASON_VMFUNC]		      = handle_vmx_instruction,
	[EXIT_REASON_PREEMPTION_TIMER]	      = handle_preemption_timer,
	[EXIT_REASON_ENCLS]		      = handle_encls,
};

static const int kvm_vmx_max_exit_handlers =
	ARRAY_SIZE(kvm_vmx_exit_handlers);

static void vmx_get_exit_info(struct kvm_vcpu *vcpu, u64 *info1, u64 *info2,
			      u32 *intr_info, u32 *error_code)
{
	struct vcpu_vmx *vmx = to_vmx(vcpu);

	*info1 = vmx_get_exit_qual(vcpu);
	if (!(vmx->exit_reason & VMX_EXIT_REASONS_FAILED_VMENTRY)) {
		*info2 = vmx->idt_vectoring_info;
		*intr_info = vmx_get_intr_info(vcpu);
		if (is_exception_with_error_code(*intr_info))
			*error_code = vmcs_read32(VM_EXIT_INTR_ERROR_CODE);
		else
			*error_code = 0;
	} else {
		*info2 = 0;
		*intr_info = 0;
		*error_code = 0;
	}
}

static void vmx_destroy_pml_buffer(struct vcpu_vmx *vmx)
{
	if (vmx->pml_pg) {
		__free_page(vmx->pml_pg);
		vmx->pml_pg = NULL;
	}
}

static void vmx_flush_pml_buffer(struct kvm_vcpu *vcpu)
{
	struct vcpu_vmx *vmx = to_vmx(vcpu);
	u64 *pml_buf;
	u16 pml_idx;

	pml_idx = vmcs_read16(GUEST_PML_INDEX);

	/* Do nothing if PML buffer is empty */
	if (pml_idx == (PML_ENTITY_NUM - 1))
		return;

	/* PML index always points to next available PML buffer entity */
	if (pml_idx >= PML_ENTITY_NUM)
		pml_idx = 0;
	else
		pml_idx++;

	pml_buf = page_address(vmx->pml_pg);
	for (; pml_idx < PML_ENTITY_NUM; pml_idx++) {
		u64 gpa;

		gpa = pml_buf[pml_idx];
		WARN_ON(gpa & (PAGE_SIZE - 1));
		kvm_vcpu_mark_page_dirty(vcpu, gpa >> PAGE_SHIFT);
	}

	/* reset PML index */
	vmcs_write16(GUEST_PML_INDEX, PML_ENTITY_NUM - 1);
}

/*
 * Flush all vcpus' PML buffer and update logged GPAs to dirty_bitmap.
 * Called before reporting dirty_bitmap to userspace.
 */
static void kvm_flush_pml_buffers(struct kvm *kvm)
{
	int i;
	struct kvm_vcpu *vcpu;
	/*
	 * We only need to kick vcpu out of guest mode here, as PML buffer
	 * is flushed at beginning of all VMEXITs, and it's obvious that only
	 * vcpus running in guest are possible to have unflushed GPAs in PML
	 * buffer.
	 */
	kvm_for_each_vcpu(i, vcpu, kvm)
		kvm_vcpu_kick(vcpu);
}

static void vmx_dump_sel(char *name, uint32_t sel)
{
	pr_err("%s sel=0x%04x, attr=0x%05x, limit=0x%08x, base=0x%016lx\n",
	       name, vmcs_read16(sel),
	       vmcs_read32(sel + GUEST_ES_AR_BYTES - GUEST_ES_SELECTOR),
	       vmcs_read32(sel + GUEST_ES_LIMIT - GUEST_ES_SELECTOR),
	       vmcs_readl(sel + GUEST_ES_BASE - GUEST_ES_SELECTOR));
}

static void vmx_dump_dtsel(char *name, uint32_t limit)
{
	pr_err("%s                           limit=0x%08x, base=0x%016lx\n",
	       name, vmcs_read32(limit),
	       vmcs_readl(limit + GUEST_GDTR_BASE - GUEST_GDTR_LIMIT));
}

void dump_vmcs(void)
{
	u32 vmentry_ctl, vmexit_ctl;
	u32 cpu_based_exec_ctrl, pin_based_exec_ctrl, secondary_exec_control;
	unsigned long cr4;
	u64 efer;

	if (!dump_invalid_vmcs) {
		pr_warn_ratelimited("set kvm_intel.dump_invalid_vmcs=1 to dump internal KVM state.\n");
		return;
	}

	vmentry_ctl = vmcs_read32(VM_ENTRY_CONTROLS);
	vmexit_ctl = vmcs_read32(VM_EXIT_CONTROLS);
	cpu_based_exec_ctrl = vmcs_read32(CPU_BASED_VM_EXEC_CONTROL);
	pin_based_exec_ctrl = vmcs_read32(PIN_BASED_VM_EXEC_CONTROL);
	cr4 = vmcs_readl(GUEST_CR4);
	efer = vmcs_read64(GUEST_IA32_EFER);
	secondary_exec_control = 0;
	if (cpu_has_secondary_exec_ctrls())
		secondary_exec_control = vmcs_read32(SECONDARY_VM_EXEC_CONTROL);

	pr_err("*** Guest State ***\n");
	pr_err("CR0: actual=0x%016lx, shadow=0x%016lx, gh_mask=%016lx\n",
	       vmcs_readl(GUEST_CR0), vmcs_readl(CR0_READ_SHADOW),
	       vmcs_readl(CR0_GUEST_HOST_MASK));
	pr_err("CR4: actual=0x%016lx, shadow=0x%016lx, gh_mask=%016lx\n",
	       cr4, vmcs_readl(CR4_READ_SHADOW), vmcs_readl(CR4_GUEST_HOST_MASK));
	pr_err("CR3 = 0x%016lx\n", vmcs_readl(GUEST_CR3));
	if ((secondary_exec_control & SECONDARY_EXEC_ENABLE_EPT) &&
	    (cr4 & X86_CR4_PAE) && !(efer & EFER_LMA))
	{
		pr_err("PDPTR0 = 0x%016llx  PDPTR1 = 0x%016llx\n",
		       vmcs_read64(GUEST_PDPTR0), vmcs_read64(GUEST_PDPTR1));
		pr_err("PDPTR2 = 0x%016llx  PDPTR3 = 0x%016llx\n",
		       vmcs_read64(GUEST_PDPTR2), vmcs_read64(GUEST_PDPTR3));
	}
	pr_err("RSP = 0x%016lx  RIP = 0x%016lx\n",
	       vmcs_readl(GUEST_RSP), vmcs_readl(GUEST_RIP));
	pr_err("RFLAGS=0x%08lx         DR7 = 0x%016lx\n",
	       vmcs_readl(GUEST_RFLAGS), vmcs_readl(GUEST_DR7));
	pr_err("Sysenter RSP=%016lx CS:RIP=%04x:%016lx\n",
	       vmcs_readl(GUEST_SYSENTER_ESP),
	       vmcs_read32(GUEST_SYSENTER_CS), vmcs_readl(GUEST_SYSENTER_EIP));
	vmx_dump_sel("CS:  ", GUEST_CS_SELECTOR);
	vmx_dump_sel("DS:  ", GUEST_DS_SELECTOR);
	vmx_dump_sel("SS:  ", GUEST_SS_SELECTOR);
	vmx_dump_sel("ES:  ", GUEST_ES_SELECTOR);
	vmx_dump_sel("FS:  ", GUEST_FS_SELECTOR);
	vmx_dump_sel("GS:  ", GUEST_GS_SELECTOR);
	vmx_dump_dtsel("GDTR:", GUEST_GDTR_LIMIT);
	vmx_dump_sel("LDTR:", GUEST_LDTR_SELECTOR);
	vmx_dump_dtsel("IDTR:", GUEST_IDTR_LIMIT);
	vmx_dump_sel("TR:  ", GUEST_TR_SELECTOR);
	if ((vmexit_ctl & (VM_EXIT_SAVE_IA32_PAT | VM_EXIT_SAVE_IA32_EFER)) ||
	    (vmentry_ctl & (VM_ENTRY_LOAD_IA32_PAT | VM_ENTRY_LOAD_IA32_EFER)))
		pr_err("EFER =     0x%016llx  PAT = 0x%016llx\n",
		       efer, vmcs_read64(GUEST_IA32_PAT));
	pr_err("DebugCtl = 0x%016llx  DebugExceptions = 0x%016lx\n",
	       vmcs_read64(GUEST_IA32_DEBUGCTL),
	       vmcs_readl(GUEST_PENDING_DBG_EXCEPTIONS));
	if (cpu_has_load_perf_global_ctrl() &&
	    vmentry_ctl & VM_ENTRY_LOAD_IA32_PERF_GLOBAL_CTRL)
		pr_err("PerfGlobCtl = 0x%016llx\n",
		       vmcs_read64(GUEST_IA32_PERF_GLOBAL_CTRL));
	if (vmentry_ctl & VM_ENTRY_LOAD_BNDCFGS)
		pr_err("BndCfgS = 0x%016llx\n", vmcs_read64(GUEST_BNDCFGS));
	pr_err("Interruptibility = %08x  ActivityState = %08x\n",
	       vmcs_read32(GUEST_INTERRUPTIBILITY_INFO),
	       vmcs_read32(GUEST_ACTIVITY_STATE));
	if (secondary_exec_control & SECONDARY_EXEC_VIRTUAL_INTR_DELIVERY)
		pr_err("InterruptStatus = %04x\n",
		       vmcs_read16(GUEST_INTR_STATUS));

	pr_err("*** Host State ***\n");
	pr_err("RIP = 0x%016lx  RSP = 0x%016lx\n",
	       vmcs_readl(HOST_RIP), vmcs_readl(HOST_RSP));
	pr_err("CS=%04x SS=%04x DS=%04x ES=%04x FS=%04x GS=%04x TR=%04x\n",
	       vmcs_read16(HOST_CS_SELECTOR), vmcs_read16(HOST_SS_SELECTOR),
	       vmcs_read16(HOST_DS_SELECTOR), vmcs_read16(HOST_ES_SELECTOR),
	       vmcs_read16(HOST_FS_SELECTOR), vmcs_read16(HOST_GS_SELECTOR),
	       vmcs_read16(HOST_TR_SELECTOR));
	pr_err("FSBase=%016lx GSBase=%016lx TRBase=%016lx\n",
	       vmcs_readl(HOST_FS_BASE), vmcs_readl(HOST_GS_BASE),
	       vmcs_readl(HOST_TR_BASE));
	pr_err("GDTBase=%016lx IDTBase=%016lx\n",
	       vmcs_readl(HOST_GDTR_BASE), vmcs_readl(HOST_IDTR_BASE));
	pr_err("CR0=%016lx CR3=%016lx CR4=%016lx\n",
	       vmcs_readl(HOST_CR0), vmcs_readl(HOST_CR3),
	       vmcs_readl(HOST_CR4));
	pr_err("Sysenter RSP=%016lx CS:RIP=%04x:%016lx\n",
	       vmcs_readl(HOST_IA32_SYSENTER_ESP),
	       vmcs_read32(HOST_IA32_SYSENTER_CS),
	       vmcs_readl(HOST_IA32_SYSENTER_EIP));
	if (vmexit_ctl & (VM_EXIT_LOAD_IA32_PAT | VM_EXIT_LOAD_IA32_EFER))
		pr_err("EFER = 0x%016llx  PAT = 0x%016llx\n",
		       vmcs_read64(HOST_IA32_EFER),
		       vmcs_read64(HOST_IA32_PAT));
	if (cpu_has_load_perf_global_ctrl() &&
	    vmexit_ctl & VM_EXIT_LOAD_IA32_PERF_GLOBAL_CTRL)
		pr_err("PerfGlobCtl = 0x%016llx\n",
		       vmcs_read64(HOST_IA32_PERF_GLOBAL_CTRL));

	pr_err("*** Control State ***\n");
	pr_err("PinBased=%08x CPUBased=%08x SecondaryExec=%08x\n",
	       pin_based_exec_ctrl, cpu_based_exec_ctrl, secondary_exec_control);
	pr_err("EntryControls=%08x ExitControls=%08x\n", vmentry_ctl, vmexit_ctl);
	pr_err("ExceptionBitmap=%08x PFECmask=%08x PFECmatch=%08x\n",
	       vmcs_read32(EXCEPTION_BITMAP),
	       vmcs_read32(PAGE_FAULT_ERROR_CODE_MASK),
	       vmcs_read32(PAGE_FAULT_ERROR_CODE_MATCH));
	pr_err("VMEntry: intr_info=%08x errcode=%08x ilen=%08x\n",
	       vmcs_read32(VM_ENTRY_INTR_INFO_FIELD),
	       vmcs_read32(VM_ENTRY_EXCEPTION_ERROR_CODE),
	       vmcs_read32(VM_ENTRY_INSTRUCTION_LEN));
	pr_err("VMExit: intr_info=%08x errcode=%08x ilen=%08x\n",
	       vmcs_read32(VM_EXIT_INTR_INFO),
	       vmcs_read32(VM_EXIT_INTR_ERROR_CODE),
	       vmcs_read32(VM_EXIT_INSTRUCTION_LEN));
	pr_err("        reason=%08x qualification=%016lx\n",
	       vmcs_read32(VM_EXIT_REASON), vmcs_readl(EXIT_QUALIFICATION));
	pr_err("IDTVectoring: info=%08x errcode=%08x\n",
	       vmcs_read32(IDT_VECTORING_INFO_FIELD),
	       vmcs_read32(IDT_VECTORING_ERROR_CODE));
	pr_err("TSC Offset = 0x%016llx\n", vmcs_read64(TSC_OFFSET));
	if (secondary_exec_control & SECONDARY_EXEC_TSC_SCALING)
		pr_err("TSC Multiplier = 0x%016llx\n",
		       vmcs_read64(TSC_MULTIPLIER));
	if (cpu_based_exec_ctrl & CPU_BASED_TPR_SHADOW) {
		if (secondary_exec_control & SECONDARY_EXEC_VIRTUAL_INTR_DELIVERY) {
			u16 status = vmcs_read16(GUEST_INTR_STATUS);
			pr_err("SVI|RVI = %02x|%02x ", status >> 8, status & 0xff);
		}
		pr_cont("TPR Threshold = 0x%02x\n", vmcs_read32(TPR_THRESHOLD));
		if (secondary_exec_control & SECONDARY_EXEC_VIRTUALIZE_APIC_ACCESSES)
			pr_err("APIC-access addr = 0x%016llx ", vmcs_read64(APIC_ACCESS_ADDR));
		pr_cont("virt-APIC addr = 0x%016llx\n", vmcs_read64(VIRTUAL_APIC_PAGE_ADDR));
	}
	if (pin_based_exec_ctrl & PIN_BASED_POSTED_INTR)
		pr_err("PostedIntrVec = 0x%02x\n", vmcs_read16(POSTED_INTR_NV));
	if ((secondary_exec_control & SECONDARY_EXEC_ENABLE_EPT))
		pr_err("EPT pointer = 0x%016llx\n", vmcs_read64(EPT_POINTER));
	if (secondary_exec_control & SECONDARY_EXEC_PAUSE_LOOP_EXITING)
		pr_err("PLE Gap=%08x Window=%08x\n",
		       vmcs_read32(PLE_GAP), vmcs_read32(PLE_WINDOW));
	if (secondary_exec_control & SECONDARY_EXEC_ENABLE_VPID)
		pr_err("Virtual processor ID = 0x%04x\n",
		       vmcs_read16(VIRTUAL_PROCESSOR_ID));
}

/*
 * The guest has exited.  See if we can fix it or if we need userspace
 * assistance.
 */
static int vmx_handle_exit(struct kvm_vcpu *vcpu, fastpath_t exit_fastpath)
{
	struct vcpu_vmx *vmx = to_vmx(vcpu);
	u32 exit_reason = vmx->exit_reason;
	u32 vectoring_info = vmx->idt_vectoring_info;

	/*
	 * Flush logged GPAs PML buffer, this will make dirty_bitmap more
	 * updated. Another good is, in kvm_vm_ioctl_get_dirty_log, before
	 * querying dirty_bitmap, we only need to kick all vcpus out of guest
	 * mode as if vcpus is in root mode, the PML buffer must has been
	 * flushed already.
	 */
	if (enable_pml)
		vmx_flush_pml_buffer(vcpu);

	/*
	 * We should never reach this point with a pending nested VM-Enter, and
	 * more specifically emulation of L2 due to invalid guest state (see
	 * below) should never happen as that means we incorrectly allowed a
	 * nested VM-Enter with an invalid vmcs12.
	 */
	WARN_ON_ONCE(vmx->nested.nested_run_pending);

	/* If guest state is invalid, start emulating */
	if (vmx->emulation_required)
		return handle_invalid_guest_state(vcpu);

	if (is_guest_mode(vcpu)) {
		/*
		 * The host physical addresses of some pages of guest memory
		 * are loaded into the vmcs02 (e.g. vmcs12's Virtual APIC
		 * Page). The CPU may write to these pages via their host
		 * physical address while L2 is running, bypassing any
		 * address-translation-based dirty tracking (e.g. EPT write
		 * protection).
		 *
		 * Mark them dirty on every exit from L2 to prevent them from
		 * getting out of sync with dirty tracking.
		 */
		nested_mark_vmcs12_pages_dirty(vcpu);

		if (nested_vmx_reflect_vmexit(vcpu))
			return 1;
	}

	if (exit_reason & VMX_EXIT_REASONS_FAILED_VMENTRY) {
		dump_vmcs();
		vcpu->run->exit_reason = KVM_EXIT_FAIL_ENTRY;
		vcpu->run->fail_entry.hardware_entry_failure_reason
			= exit_reason;
		vcpu->run->fail_entry.cpu = vcpu->arch.last_vmentry_cpu;
		return 0;
	}

	if (unlikely(vmx->fail)) {
		dump_vmcs();
		vcpu->run->exit_reason = KVM_EXIT_FAIL_ENTRY;
		vcpu->run->fail_entry.hardware_entry_failure_reason
			= vmcs_read32(VM_INSTRUCTION_ERROR);
		vcpu->run->fail_entry.cpu = vcpu->arch.last_vmentry_cpu;
		return 0;
	}

	/*
	 * Note:
	 * Do not try to fix EXIT_REASON_EPT_MISCONFIG if it caused by
	 * delivery event since it indicates guest is accessing MMIO.
	 * The vm-exit can be triggered again after return to guest that
	 * will cause infinite loop.
	 */
	if ((vectoring_info & VECTORING_INFO_VALID_MASK) &&
			(exit_reason != EXIT_REASON_EXCEPTION_NMI &&
			exit_reason != EXIT_REASON_EPT_VIOLATION &&
			exit_reason != EXIT_REASON_PML_FULL &&
			exit_reason != EXIT_REASON_APIC_ACCESS &&
			exit_reason != EXIT_REASON_TASK_SWITCH)) {
		vcpu->run->exit_reason = KVM_EXIT_INTERNAL_ERROR;
		vcpu->run->internal.suberror = KVM_INTERNAL_ERROR_DELIVERY_EV;
		vcpu->run->internal.ndata = 3;
		vcpu->run->internal.data[0] = vectoring_info;
		vcpu->run->internal.data[1] = exit_reason;
		vcpu->run->internal.data[2] = vcpu->arch.exit_qualification;
		if (exit_reason == EXIT_REASON_EPT_MISCONFIG) {
			vcpu->run->internal.ndata++;
			vcpu->run->internal.data[3] =
				vmcs_read64(GUEST_PHYSICAL_ADDRESS);
		}
		vcpu->run->internal.data[vcpu->run->internal.ndata++] =
			vcpu->arch.last_vmentry_cpu;
		return 0;
	}

	if (unlikely(!enable_vnmi &&
		     vmx->loaded_vmcs->soft_vnmi_blocked)) {
		if (!vmx_interrupt_blocked(vcpu)) {
			vmx->loaded_vmcs->soft_vnmi_blocked = 0;
		} else if (vmx->loaded_vmcs->vnmi_blocked_time > 1000000000LL &&
			   vcpu->arch.nmi_pending) {
			/*
			 * This CPU don't support us in finding the end of an
			 * NMI-blocked window if the guest runs with IRQs
			 * disabled. So we pull the trigger after 1 s of
			 * futile waiting, but inform the user about this.
			 */
			printk(KERN_WARNING "%s: Breaking out of NMI-blocked "
			       "state on VCPU %d after 1 s timeout\n",
			       __func__, vcpu->vcpu_id);
			vmx->loaded_vmcs->soft_vnmi_blocked = 0;
		}
	}

	if (exit_fastpath != EXIT_FASTPATH_NONE)
		return 1;

	if (exit_reason >= kvm_vmx_max_exit_handlers)
		goto unexpected_vmexit;
#ifdef CONFIG_RETPOLINE
	if (exit_reason == EXIT_REASON_MSR_WRITE)
		return kvm_emulate_wrmsr(vcpu);
	else if (exit_reason == EXIT_REASON_PREEMPTION_TIMER)
		return handle_preemption_timer(vcpu);
	else if (exit_reason == EXIT_REASON_INTERRUPT_WINDOW)
		return handle_interrupt_window(vcpu);
	else if (exit_reason == EXIT_REASON_EXTERNAL_INTERRUPT)
		return handle_external_interrupt(vcpu);
	else if (exit_reason == EXIT_REASON_HLT)
		return kvm_emulate_halt(vcpu);
	else if (exit_reason == EXIT_REASON_EPT_MISCONFIG)
		return handle_ept_misconfig(vcpu);
#endif

	exit_reason = array_index_nospec(exit_reason,
					 kvm_vmx_max_exit_handlers);
	if (!kvm_vmx_exit_handlers[exit_reason])
		goto unexpected_vmexit;

	return kvm_vmx_exit_handlers[exit_reason](vcpu);

unexpected_vmexit:
	vcpu_unimpl(vcpu, "vmx: unexpected exit reason 0x%x\n", exit_reason);
	dump_vmcs();
	vcpu->run->exit_reason = KVM_EXIT_INTERNAL_ERROR;
	vcpu->run->internal.suberror =
			KVM_INTERNAL_ERROR_UNEXPECTED_EXIT_REASON;
	vcpu->run->internal.ndata = 2;
	vcpu->run->internal.data[0] = exit_reason;
	vcpu->run->internal.data[1] = vcpu->arch.last_vmentry_cpu;
	return 0;
}

/*
 * Software based L1D cache flush which is used when microcode providing
 * the cache control MSR is not loaded.
 *
 * The L1D cache is 32 KiB on Nehalem and later microarchitectures, but to
 * flush it is required to read in 64 KiB because the replacement algorithm
 * is not exactly LRU. This could be sized at runtime via topology
 * information but as all relevant affected CPUs have 32KiB L1D cache size
 * there is no point in doing so.
 */
static noinstr void vmx_l1d_flush(struct kvm_vcpu *vcpu)
{
	int size = PAGE_SIZE << L1D_CACHE_ORDER;

	/*
	 * This code is only executed when the the flush mode is 'cond' or
	 * 'always'
	 */
	if (static_branch_likely(&vmx_l1d_flush_cond)) {
		bool flush_l1d;

		/*
		 * Clear the per-vcpu flush bit, it gets set again
		 * either from vcpu_run() or from one of the unsafe
		 * VMEXIT handlers.
		 */
		flush_l1d = vcpu->arch.l1tf_flush_l1d;
		vcpu->arch.l1tf_flush_l1d = false;

		/*
		 * Clear the per-cpu flush bit, it gets set again from
		 * the interrupt handlers.
		 */
		flush_l1d |= kvm_get_cpu_l1tf_flush_l1d();
		kvm_clear_cpu_l1tf_flush_l1d();

		if (!flush_l1d)
			return;
	}

	vcpu->stat.l1d_flush++;

	if (static_cpu_has(X86_FEATURE_FLUSH_L1D)) {
		native_wrmsrl(MSR_IA32_FLUSH_CMD, L1D_FLUSH);
		return;
	}

	asm volatile(
		/* First ensure the pages are in the TLB */
		"xorl	%%eax, %%eax\n"
		".Lpopulate_tlb:\n\t"
		"movzbl	(%[flush_pages], %%" _ASM_AX "), %%ecx\n\t"
		"addl	$4096, %%eax\n\t"
		"cmpl	%%eax, %[size]\n\t"
		"jne	.Lpopulate_tlb\n\t"
		"xorl	%%eax, %%eax\n\t"
		"cpuid\n\t"
		/* Now fill the cache */
		"xorl	%%eax, %%eax\n"
		".Lfill_cache:\n"
		"movzbl	(%[flush_pages], %%" _ASM_AX "), %%ecx\n\t"
		"addl	$64, %%eax\n\t"
		"cmpl	%%eax, %[size]\n\t"
		"jne	.Lfill_cache\n\t"
		"lfence\n"
		:: [flush_pages] "r" (vmx_l1d_flush_pages),
		    [size] "r" (size)
		: "eax", "ebx", "ecx", "edx");
}

static void update_cr8_intercept(struct kvm_vcpu *vcpu, int tpr, int irr)
{
	struct vmcs12 *vmcs12 = get_vmcs12(vcpu);
	int tpr_threshold;

	if (is_guest_mode(vcpu) &&
		nested_cpu_has(vmcs12, CPU_BASED_TPR_SHADOW))
		return;

	tpr_threshold = (irr == -1 || tpr < irr) ? 0 : irr;
	if (is_guest_mode(vcpu))
		to_vmx(vcpu)->nested.l1_tpr_threshold = tpr_threshold;
	else
		vmcs_write32(TPR_THRESHOLD, tpr_threshold);
}

void vmx_set_virtual_apic_mode(struct kvm_vcpu *vcpu)
{
	struct vcpu_vmx *vmx = to_vmx(vcpu);
	u32 sec_exec_control;

	if (!lapic_in_kernel(vcpu))
		return;

	if (!flexpriority_enabled &&
	    !cpu_has_vmx_virtualize_x2apic_mode())
		return;

	/* Postpone execution until vmcs01 is the current VMCS. */
	if (is_guest_mode(vcpu)) {
		vmx->nested.change_vmcs01_virtual_apic_mode = true;
		return;
	}

	sec_exec_control = secondary_exec_controls_get(vmx);
	sec_exec_control &= ~(SECONDARY_EXEC_VIRTUALIZE_APIC_ACCESSES |
			      SECONDARY_EXEC_VIRTUALIZE_X2APIC_MODE);

	switch (kvm_get_apic_mode(vcpu)) {
	case LAPIC_MODE_INVALID:
		WARN_ONCE(true, "Invalid local APIC state");
	case LAPIC_MODE_DISABLED:
		break;
	case LAPIC_MODE_XAPIC:
		if (flexpriority_enabled) {
			sec_exec_control |=
				SECONDARY_EXEC_VIRTUALIZE_APIC_ACCESSES;
			kvm_make_request(KVM_REQ_APIC_PAGE_RELOAD, vcpu);

			/*
			 * Flush the TLB, reloading the APIC access page will
			 * only do so if its physical address has changed, but
			 * the guest may have inserted a non-APIC mapping into
			 * the TLB while the APIC access page was disabled.
			 */
			kvm_make_request(KVM_REQ_TLB_FLUSH_CURRENT, vcpu);
		}
		break;
	case LAPIC_MODE_X2APIC:
		if (cpu_has_vmx_virtualize_x2apic_mode())
			sec_exec_control |=
				SECONDARY_EXEC_VIRTUALIZE_X2APIC_MODE;
		break;
	}
	secondary_exec_controls_set(vmx, sec_exec_control);

	vmx_update_msr_bitmap(vcpu);
}

static void vmx_set_apic_access_page_addr(struct kvm_vcpu *vcpu)
{
	struct page *page;

	/* Defer reload until vmcs01 is the current VMCS. */
	if (is_guest_mode(vcpu)) {
		to_vmx(vcpu)->nested.reload_vmcs01_apic_access_page = true;
		return;
	}

	if (!(secondary_exec_controls_get(to_vmx(vcpu)) &
	    SECONDARY_EXEC_VIRTUALIZE_APIC_ACCESSES))
		return;

	page = gfn_to_page(vcpu->kvm, APIC_DEFAULT_PHYS_BASE >> PAGE_SHIFT);
	if (is_error_page(page))
		return;

	vmcs_write64(APIC_ACCESS_ADDR, page_to_phys(page));
	vmx_flush_tlb_current(vcpu);

	/*
	 * Do not pin apic access page in memory, the MMU notifier
	 * will call us again if it is migrated or swapped out.
	 */
	put_page(page);
}

static void vmx_hwapic_isr_update(struct kvm_vcpu *vcpu, int max_isr)
{
	u16 status;
	u8 old;

	if (max_isr == -1)
		max_isr = 0;

	status = vmcs_read16(GUEST_INTR_STATUS);
	old = status >> 8;
	if (max_isr != old) {
		status &= 0xff;
		status |= max_isr << 8;
		vmcs_write16(GUEST_INTR_STATUS, status);
	}
}

static void vmx_set_rvi(int vector)
{
	u16 status;
	u8 old;

	if (vector == -1)
		vector = 0;

	status = vmcs_read16(GUEST_INTR_STATUS);
	old = (u8)status & 0xff;
	if ((u8)vector != old) {
		status &= ~0xff;
		status |= (u8)vector;
		vmcs_write16(GUEST_INTR_STATUS, status);
	}
}

static void vmx_hwapic_irr_update(struct kvm_vcpu *vcpu, int max_irr)
{
	/*
	 * When running L2, updating RVI is only relevant when
	 * vmcs12 virtual-interrupt-delivery enabled.
	 * However, it can be enabled only when L1 also
	 * intercepts external-interrupts and in that case
	 * we should not update vmcs02 RVI but instead intercept
	 * interrupt. Therefore, do nothing when running L2.
	 */
	if (!is_guest_mode(vcpu))
		vmx_set_rvi(max_irr);
}

static int vmx_sync_pir_to_irr(struct kvm_vcpu *vcpu)
{
	struct vcpu_vmx *vmx = to_vmx(vcpu);
	int max_irr;
	bool max_irr_updated;

	WARN_ON(!vcpu->arch.apicv_active);
	if (pi_test_on(&vmx->pi_desc)) {
		pi_clear_on(&vmx->pi_desc);
		/*
		 * IOMMU can write to PID.ON, so the barrier matters even on UP.
		 * But on x86 this is just a compiler barrier anyway.
		 */
		smp_mb__after_atomic();
		max_irr_updated =
			kvm_apic_update_irr(vcpu, vmx->pi_desc.pir, &max_irr);

		/*
		 * If we are running L2 and L1 has a new pending interrupt
		 * which can be injected, we should re-evaluate
		 * what should be done with this new L1 interrupt.
		 * If L1 intercepts external-interrupts, we should
		 * exit from L2 to L1. Otherwise, interrupt should be
		 * delivered directly to L2.
		 */
		if (is_guest_mode(vcpu) && max_irr_updated) {
			if (nested_exit_on_intr(vcpu))
				kvm_vcpu_exiting_guest_mode(vcpu);
			else
				kvm_make_request(KVM_REQ_EVENT, vcpu);
		}
	} else {
		max_irr = kvm_lapic_find_highest_irr(vcpu);
	}
	vmx_hwapic_irr_update(vcpu, max_irr);
	return max_irr;
}

static void vmx_load_eoi_exitmap(struct kvm_vcpu *vcpu, u64 *eoi_exit_bitmap)
{
	if (!kvm_vcpu_apicv_active(vcpu))
		return;

	vmcs_write64(EOI_EXIT_BITMAP0, eoi_exit_bitmap[0]);
	vmcs_write64(EOI_EXIT_BITMAP1, eoi_exit_bitmap[1]);
	vmcs_write64(EOI_EXIT_BITMAP2, eoi_exit_bitmap[2]);
	vmcs_write64(EOI_EXIT_BITMAP3, eoi_exit_bitmap[3]);
}

static void vmx_apicv_post_state_restore(struct kvm_vcpu *vcpu)
{
	struct vcpu_vmx *vmx = to_vmx(vcpu);

	pi_clear_on(&vmx->pi_desc);
	memset(vmx->pi_desc.pir, 0, sizeof(vmx->pi_desc.pir));
}

void vmx_do_interrupt_nmi_irqoff(unsigned long entry);

static void handle_interrupt_nmi_irqoff(struct kvm_vcpu *vcpu, u32 intr_info)
{
	unsigned int vector = intr_info & INTR_INFO_VECTOR_MASK;
	gate_desc *desc = (gate_desc *)host_idt_base + vector;

	kvm_before_interrupt(vcpu);
	vmx_do_interrupt_nmi_irqoff(gate_offset(desc));
	kvm_after_interrupt(vcpu);
}

static void handle_exception_nmi_irqoff(struct vcpu_vmx *vmx)
{
	u32 intr_info = vmx_get_intr_info(&vmx->vcpu);

	/* if exit due to PF check for async PF */
	if (is_page_fault(intr_info))
		vmx->vcpu.arch.apf.host_apf_flags = kvm_read_and_reset_apf_flags();
	/* Handle machine checks before interrupts are enabled */
	else if (is_machine_check(intr_info))
		kvm_machine_check();
	/* We need to handle NMIs before interrupts are enabled */
	else if (is_nmi(intr_info))
		handle_interrupt_nmi_irqoff(&vmx->vcpu, intr_info);
}

static void handle_external_interrupt_irqoff(struct kvm_vcpu *vcpu)
{
	u32 intr_info = vmx_get_intr_info(vcpu);

	if (WARN_ONCE(!is_external_intr(intr_info),
	    "KVM: unexpected VM-Exit interrupt info: 0x%x", intr_info))
		return;

	handle_interrupt_nmi_irqoff(vcpu, intr_info);
}

static void vmx_handle_exit_irqoff(struct kvm_vcpu *vcpu)
{
	struct vcpu_vmx *vmx = to_vmx(vcpu);

	if (vmx->exit_reason == EXIT_REASON_EXTERNAL_INTERRUPT)
		handle_external_interrupt_irqoff(vcpu);
	else if (vmx->exit_reason == EXIT_REASON_EXCEPTION_NMI)
		handle_exception_nmi_irqoff(vmx);
}

static bool vmx_has_emulated_msr(u32 index)
{
	switch (index) {
	case MSR_IA32_SMBASE:
		/*
		 * We cannot do SMM unless we can run the guest in big
		 * real mode.
		 */
		return enable_unrestricted_guest || emulate_invalid_guest_state;
	case MSR_IA32_VMX_BASIC ... MSR_IA32_VMX_VMFUNC:
		return nested;
	case MSR_AMD64_VIRT_SPEC_CTRL:
		/* This is AMD only.  */
		return false;
	default:
		return true;
	}
}

static void vmx_recover_nmi_blocking(struct vcpu_vmx *vmx)
{
	u32 exit_intr_info;
	bool unblock_nmi;
	u8 vector;
	bool idtv_info_valid;

	idtv_info_valid = vmx->idt_vectoring_info & VECTORING_INFO_VALID_MASK;

	if (enable_vnmi) {
		if (vmx->loaded_vmcs->nmi_known_unmasked)
			return;

		exit_intr_info = vmx_get_intr_info(&vmx->vcpu);
		unblock_nmi = (exit_intr_info & INTR_INFO_UNBLOCK_NMI) != 0;
		vector = exit_intr_info & INTR_INFO_VECTOR_MASK;
		/*
		 * SDM 3: 27.7.1.2 (September 2008)
		 * Re-set bit "block by NMI" before VM entry if vmexit caused by
		 * a guest IRET fault.
		 * SDM 3: 23.2.2 (September 2008)
		 * Bit 12 is undefined in any of the following cases:
		 *  If the VM exit sets the valid bit in the IDT-vectoring
		 *   information field.
		 *  If the VM exit is due to a double fault.
		 */
		if ((exit_intr_info & INTR_INFO_VALID_MASK) && unblock_nmi &&
		    vector != DF_VECTOR && !idtv_info_valid)
			vmcs_set_bits(GUEST_INTERRUPTIBILITY_INFO,
				      GUEST_INTR_STATE_NMI);
		else
			vmx->loaded_vmcs->nmi_known_unmasked =
				!(vmcs_read32(GUEST_INTERRUPTIBILITY_INFO)
				  & GUEST_INTR_STATE_NMI);
	} else if (unlikely(vmx->loaded_vmcs->soft_vnmi_blocked))
		vmx->loaded_vmcs->vnmi_blocked_time +=
			ktime_to_ns(ktime_sub(ktime_get(),
					      vmx->loaded_vmcs->entry_time));
}

static void __vmx_complete_interrupts(struct kvm_vcpu *vcpu,
				      u32 idt_vectoring_info,
				      int instr_len_field,
				      int error_code_field)
{
	u8 vector;
	int type;
	bool idtv_info_valid;

	idtv_info_valid = idt_vectoring_info & VECTORING_INFO_VALID_MASK;

	vcpu->arch.nmi_injected = false;
	kvm_clear_exception_queue(vcpu);
	kvm_clear_interrupt_queue(vcpu);

	if (!idtv_info_valid)
		return;

	kvm_make_request(KVM_REQ_EVENT, vcpu);

	vector = idt_vectoring_info & VECTORING_INFO_VECTOR_MASK;
	type = idt_vectoring_info & VECTORING_INFO_TYPE_MASK;

	switch (type) {
	case INTR_TYPE_NMI_INTR:
		vcpu->arch.nmi_injected = true;
		/*
		 * SDM 3: 27.7.1.2 (September 2008)
		 * Clear bit "block by NMI" before VM entry if a NMI
		 * delivery faulted.
		 */
		vmx_set_nmi_mask(vcpu, false);
		break;
	case INTR_TYPE_SOFT_EXCEPTION:
		vcpu->arch.event_exit_inst_len = vmcs_read32(instr_len_field);
		fallthrough;
	case INTR_TYPE_HARD_EXCEPTION:
		if (idt_vectoring_info & VECTORING_INFO_DELIVER_CODE_MASK) {
			u32 err = vmcs_read32(error_code_field);
			kvm_requeue_exception_e(vcpu, vector, err);
		} else
			kvm_requeue_exception(vcpu, vector);
		break;
	case INTR_TYPE_SOFT_INTR:
		vcpu->arch.event_exit_inst_len = vmcs_read32(instr_len_field);
		fallthrough;
	case INTR_TYPE_EXT_INTR:
		kvm_queue_interrupt(vcpu, vector, type == INTR_TYPE_SOFT_INTR);
		break;
	default:
		break;
	}
}

static void vmx_complete_interrupts(struct vcpu_vmx *vmx)
{
	__vmx_complete_interrupts(&vmx->vcpu, vmx->idt_vectoring_info,
				  VM_EXIT_INSTRUCTION_LEN,
				  IDT_VECTORING_ERROR_CODE);
}

static void vmx_cancel_injection(struct kvm_vcpu *vcpu)
{
	__vmx_complete_interrupts(vcpu,
				  vmcs_read32(VM_ENTRY_INTR_INFO_FIELD),
				  VM_ENTRY_INSTRUCTION_LEN,
				  VM_ENTRY_EXCEPTION_ERROR_CODE);

	vmcs_write32(VM_ENTRY_INTR_INFO_FIELD, 0);
}

static void atomic_switch_perf_msrs(struct vcpu_vmx *vmx)
{
	int i, nr_msrs;
	struct perf_guest_switch_msr *msrs;

	msrs = perf_guest_get_msrs(&nr_msrs);

	if (!msrs)
		return;

	for (i = 0; i < nr_msrs; i++)
		if (msrs[i].host == msrs[i].guest)
			clear_atomic_switch_msr(vmx, msrs[i].msr);
		else
			add_atomic_switch_msr(vmx, msrs[i].msr, msrs[i].guest,
					msrs[i].host, false);
}

static void vmx_update_hv_timer(struct kvm_vcpu *vcpu)
{
	struct vcpu_vmx *vmx = to_vmx(vcpu);
	u64 tscl;
	u32 delta_tsc;

	if (vmx->req_immediate_exit) {
		vmcs_write32(VMX_PREEMPTION_TIMER_VALUE, 0);
		vmx->loaded_vmcs->hv_timer_soft_disabled = false;
	} else if (vmx->hv_deadline_tsc != -1) {
		tscl = rdtsc();
		if (vmx->hv_deadline_tsc > tscl)
			/* set_hv_timer ensures the delta fits in 32-bits */
			delta_tsc = (u32)((vmx->hv_deadline_tsc - tscl) >>
				cpu_preemption_timer_multi);
		else
			delta_tsc = 0;

		vmcs_write32(VMX_PREEMPTION_TIMER_VALUE, delta_tsc);
		vmx->loaded_vmcs->hv_timer_soft_disabled = false;
	} else if (!vmx->loaded_vmcs->hv_timer_soft_disabled) {
		vmcs_write32(VMX_PREEMPTION_TIMER_VALUE, -1);
		vmx->loaded_vmcs->hv_timer_soft_disabled = true;
	}
}

void noinstr vmx_update_host_rsp(struct vcpu_vmx *vmx, unsigned long host_rsp)
{
	if (unlikely(host_rsp != vmx->loaded_vmcs->host_state.rsp)) {
		vmx->loaded_vmcs->host_state.rsp = host_rsp;
		vmcs_writel(HOST_RSP, host_rsp);
	}
}

static fastpath_t vmx_exit_handlers_fastpath(struct kvm_vcpu *vcpu)
{
	switch (to_vmx(vcpu)->exit_reason) {
	case EXIT_REASON_MSR_WRITE:
		return handle_fastpath_set_msr_irqoff(vcpu);
	case EXIT_REASON_PREEMPTION_TIMER:
		return handle_fastpath_preemption_timer(vcpu);
	default:
		return EXIT_FASTPATH_NONE;
	}
}

bool __vmx_vcpu_run(struct vcpu_vmx *vmx, unsigned long *regs, bool launched);

static noinstr void vmx_vcpu_enter_exit(struct kvm_vcpu *vcpu,
					struct vcpu_vmx *vmx)
{
	/*
	 * VMENTER enables interrupts (host state), but the kernel state is
	 * interrupts disabled when this is invoked. Also tell RCU about
	 * it. This is the same logic as for exit_to_user_mode().
	 *
	 * This ensures that e.g. latency analysis on the host observes
	 * guest mode as interrupt enabled.
	 *
	 * guest_enter_irqoff() informs context tracking about the
	 * transition to guest mode and if enabled adjusts RCU state
	 * accordingly.
	 */
	instrumentation_begin();
	trace_hardirqs_on_prepare();
	lockdep_hardirqs_on_prepare(CALLER_ADDR0);
	instrumentation_end();

	guest_enter_irqoff();
	lockdep_hardirqs_on(CALLER_ADDR0);

	/* L1D Flush includes CPU buffer clear to mitigate MDS */
	if (static_branch_unlikely(&vmx_l1d_should_flush))
		vmx_l1d_flush(vcpu);
	else if (static_branch_unlikely(&mds_user_clear))
		mds_clear_cpu_buffers();

	if (vcpu->arch.cr2 != native_read_cr2())
		native_write_cr2(vcpu->arch.cr2);

	vmx->fail = __vmx_vcpu_run(vmx, (unsigned long *)&vcpu->arch.regs,
				   vmx->loaded_vmcs->launched);

	vcpu->arch.cr2 = native_read_cr2();

	/*
	 * VMEXIT disables interrupts (host state), but tracing and lockdep
	 * have them in state 'on' as recorded before entering guest mode.
	 * Same as enter_from_user_mode().
	 *
	 * guest_exit_irqoff() restores host context and reinstates RCU if
	 * enabled and required.
	 *
	 * This needs to be done before the below as native_read_msr()
	 * contains a tracepoint and x86_spec_ctrl_restore_host() calls
	 * into world and some more.
	 */
	lockdep_hardirqs_off(CALLER_ADDR0);
	guest_exit_irqoff();

	instrumentation_begin();
	trace_hardirqs_off_finish();
	instrumentation_end();
}

static fastpath_t vmx_vcpu_run(struct kvm_vcpu *vcpu)
{
	fastpath_t exit_fastpath;
	struct vcpu_vmx *vmx = to_vmx(vcpu);
	unsigned long cr3, cr4;

reenter_guest:
	/* Record the guest's net vcpu time for enforced NMI injections. */
	if (unlikely(!enable_vnmi &&
		     vmx->loaded_vmcs->soft_vnmi_blocked))
		vmx->loaded_vmcs->entry_time = ktime_get();

	/* Don't enter VMX if guest state is invalid, let the exit handler
	   start emulation until we arrive back to a valid state */
	if (vmx->emulation_required)
		return EXIT_FASTPATH_NONE;

	if (vmx->ple_window_dirty) {
		vmx->ple_window_dirty = false;
		vmcs_write32(PLE_WINDOW, vmx->ple_window);
	}

	/*
	 * We did this in prepare_switch_to_guest, because it needs to
	 * be within srcu_read_lock.
	 */
	WARN_ON_ONCE(vmx->nested.need_vmcs12_to_shadow_sync);

	if (kvm_register_is_dirty(vcpu, VCPU_REGS_RSP))
		vmcs_writel(GUEST_RSP, vcpu->arch.regs[VCPU_REGS_RSP]);
	if (kvm_register_is_dirty(vcpu, VCPU_REGS_RIP))
		vmcs_writel(GUEST_RIP, vcpu->arch.regs[VCPU_REGS_RIP]);

	cr3 = __get_current_cr3_fast();
	if (unlikely(cr3 != vmx->loaded_vmcs->host_state.cr3)) {
		vmcs_writel(HOST_CR3, cr3);
		vmx->loaded_vmcs->host_state.cr3 = cr3;
	}

	cr4 = cr4_read_shadow();
	if (unlikely(cr4 != vmx->loaded_vmcs->host_state.cr4)) {
		vmcs_writel(HOST_CR4, cr4);
		vmx->loaded_vmcs->host_state.cr4 = cr4;
	}

	/* When single-stepping over STI and MOV SS, we must clear the
	 * corresponding interruptibility bits in the guest state. Otherwise
	 * vmentry fails as it then expects bit 14 (BS) in pending debug
	 * exceptions being set, but that's not correct for the guest debugging
	 * case. */
	if (vcpu->guest_debug & KVM_GUESTDBG_SINGLESTEP)
		vmx_set_interrupt_shadow(vcpu, 0);

	kvm_load_guest_xsave_state(vcpu);

	pt_guest_enter(vmx);

	atomic_switch_perf_msrs(vmx);

	if (enable_preemption_timer)
		vmx_update_hv_timer(vcpu);

	kvm_wait_lapic_expire(vcpu);

	/*
	 * If this vCPU has touched SPEC_CTRL, restore the guest's value if
	 * it's non-zero. Since vmentry is serialising on affected CPUs, there
	 * is no need to worry about the conditional branch over the wrmsr
	 * being speculatively taken.
	 */
	x86_spec_ctrl_set_guest(vmx->spec_ctrl, 0);

	/* The actual VMENTER/EXIT is in the .noinstr.text section. */
	vmx_vcpu_enter_exit(vcpu, vmx);

	/*
	 * We do not use IBRS in the kernel. If this vCPU has used the
	 * SPEC_CTRL MSR it may have left it on; save the value and
	 * turn it off. This is much more efficient than blindly adding
	 * it to the atomic save/restore list. Especially as the former
	 * (Saving guest MSRs on vmexit) doesn't even exist in KVM.
	 *
	 * For non-nested case:
	 * If the L01 MSR bitmap does not intercept the MSR, then we need to
	 * save it.
	 *
	 * For nested case:
	 * If the L02 MSR bitmap does not intercept the MSR, then we need to
	 * save it.
	 */
	if (unlikely(!msr_write_intercepted(vcpu, MSR_IA32_SPEC_CTRL)))
		vmx->spec_ctrl = native_read_msr(MSR_IA32_SPEC_CTRL);

	x86_spec_ctrl_restore_host(vmx->spec_ctrl, 0);

	/* All fields are clean at this point */
	if (static_branch_unlikely(&enable_evmcs))
		current_evmcs->hv_clean_fields |=
			HV_VMX_ENLIGHTENED_CLEAN_FIELD_ALL;

	if (static_branch_unlikely(&enable_evmcs))
		current_evmcs->hv_vp_id = vcpu->arch.hyperv.vp_index;

	/* MSR_IA32_DEBUGCTLMSR is zeroed on vmexit. Restore it if needed */
	if (vmx->host_debugctlmsr)
		update_debugctlmsr(vmx->host_debugctlmsr);

#ifndef CONFIG_X86_64
	/*
	 * The sysexit path does not restore ds/es, so we must set them to
	 * a reasonable value ourselves.
	 *
	 * We can't defer this to vmx_prepare_switch_to_host() since that
	 * function may be executed in interrupt context, which saves and
	 * restore segments around it, nullifying its effect.
	 */
	loadsegment(ds, __USER_DS);
	loadsegment(es, __USER_DS);
#endif

	vmx_register_cache_reset(vcpu);

	pt_guest_exit(vmx);

	kvm_load_host_xsave_state(vcpu);

	vmx->nested.nested_run_pending = 0;
	vmx->idt_vectoring_info = 0;

	if (unlikely(vmx->fail)) {
		vmx->exit_reason = 0xdead;
		return EXIT_FASTPATH_NONE;
	}

	vmx->exit_reason = vmcs_read32(VM_EXIT_REASON);
	if (unlikely((u16)vmx->exit_reason == EXIT_REASON_MCE_DURING_VMENTRY))
		kvm_machine_check();

	trace_kvm_exit(vmx->exit_reason, vcpu, KVM_ISA_VMX);

	if (unlikely(vmx->exit_reason & VMX_EXIT_REASONS_FAILED_VMENTRY))
		return EXIT_FASTPATH_NONE;

	vmx->loaded_vmcs->launched = 1;
	vmx->idt_vectoring_info = vmcs_read32(IDT_VECTORING_INFO_FIELD);

	vmx_recover_nmi_blocking(vmx);
	vmx_complete_interrupts(vmx);

	if (is_guest_mode(vcpu))
		return EXIT_FASTPATH_NONE;

	exit_fastpath = vmx_exit_handlers_fastpath(vcpu);
	if (exit_fastpath == EXIT_FASTPATH_REENTER_GUEST) {
		if (!kvm_vcpu_exit_request(vcpu)) {
			/*
			 * FIXME: this goto should be a loop in vcpu_enter_guest,
			 * but it would incur the cost of a retpoline for now.
			 * Revisit once static calls are available.
			 */
			if (vcpu->arch.apicv_active)
				vmx_sync_pir_to_irr(vcpu);
			goto reenter_guest;
		}
		exit_fastpath = EXIT_FASTPATH_EXIT_HANDLED;
	}

	return exit_fastpath;
}

static void vmx_free_vcpu(struct kvm_vcpu *vcpu)
{
	struct vcpu_vmx *vmx = to_vmx(vcpu);

	if (enable_pml)
		vmx_destroy_pml_buffer(vmx);
	free_vpid(vmx->vpid);
	nested_vmx_free_vcpu(vcpu);
	free_loaded_vmcs(vmx->loaded_vmcs);
}

static int vmx_create_vcpu(struct kvm_vcpu *vcpu)
{
	struct vcpu_vmx *vmx;
	int i, cpu, err;

	BUILD_BUG_ON(offsetof(struct vcpu_vmx, vcpu) != 0);
	vmx = to_vmx(vcpu);

	err = -ENOMEM;

	vmx->vpid = allocate_vpid();

	/*
	 * If PML is turned on, failure on enabling PML just results in failure
	 * of creating the vcpu, therefore we can simplify PML logic (by
	 * avoiding dealing with cases, such as enabling PML partially on vcpus
	 * for the guest), etc.
	 */
	if (enable_pml) {
		vmx->pml_pg = alloc_page(GFP_KERNEL_ACCOUNT | __GFP_ZERO);
		if (!vmx->pml_pg)
			goto free_vpid;
	}

	BUILD_BUG_ON(ARRAY_SIZE(vmx_uret_msrs_list) != MAX_NR_USER_RETURN_MSRS);

	for (i = 0; i < ARRAY_SIZE(vmx_uret_msrs_list); ++i) {
		u32 index = vmx_uret_msrs_list[i];
		u32 data_low, data_high;
		int j = vmx->nr_uret_msrs;

		if (rdmsr_safe(index, &data_low, &data_high) < 0)
			continue;
		if (wrmsr_safe(index, data_low, data_high) < 0)
			continue;

		vmx->guest_uret_msrs[j].slot = i;
		vmx->guest_uret_msrs[j].data = 0;
		switch (index) {
		case MSR_IA32_TSX_CTRL:
			/*
			 * TSX_CTRL_CPUID_CLEAR is handled in the CPUID
			 * interception.  Keep the host value unchanged to avoid
			 * changing CPUID bits under the host kernel's feet.
			 *
			 * hle=0, rtm=0, tsx_ctrl=1 can be found with some
			 * combinations of new kernel and old userspace.  If
			 * those guests run on a tsx=off host, do allow guests
			 * to use TSX_CTRL, but do not change the value on the
			 * host so that TSX remains always disabled.
			 */
<<<<<<< HEAD
			vmx->guest_uret_msrs[j].mask = ~(u64)TSX_CTRL_CPUID_CLEAR;
=======
			if (boot_cpu_has(X86_FEATURE_RTM))
				vmx->guest_uret_msrs[j].mask = ~(u64)TSX_CTRL_CPUID_CLEAR;
			else
				vmx->guest_uret_msrs[j].mask = 0;
>>>>>>> 4e026225
			break;
		default:
			vmx->guest_uret_msrs[j].mask = -1ull;
			break;
		}
		++vmx->nr_uret_msrs;
	}

	err = alloc_loaded_vmcs(&vmx->vmcs01);
	if (err < 0)
		goto free_pml;

	/* The MSR bitmap starts with all ones */
	bitmap_fill(vmx->shadow_msr_intercept.read, MAX_POSSIBLE_PASSTHROUGH_MSRS);
	bitmap_fill(vmx->shadow_msr_intercept.write, MAX_POSSIBLE_PASSTHROUGH_MSRS);

	vmx_disable_intercept_for_msr(vcpu, MSR_IA32_TSC, MSR_TYPE_R);
	vmx_disable_intercept_for_msr(vcpu, MSR_FS_BASE, MSR_TYPE_RW);
	vmx_disable_intercept_for_msr(vcpu, MSR_GS_BASE, MSR_TYPE_RW);
	vmx_disable_intercept_for_msr(vcpu, MSR_KERNEL_GS_BASE, MSR_TYPE_RW);
	vmx_disable_intercept_for_msr(vcpu, MSR_IA32_SYSENTER_CS, MSR_TYPE_RW);
	vmx_disable_intercept_for_msr(vcpu, MSR_IA32_SYSENTER_ESP, MSR_TYPE_RW);
	vmx_disable_intercept_for_msr(vcpu, MSR_IA32_SYSENTER_EIP, MSR_TYPE_RW);
	if (kvm_cstate_in_guest(vcpu->kvm)) {
		vmx_disable_intercept_for_msr(vcpu, MSR_CORE_C1_RES, MSR_TYPE_R);
		vmx_disable_intercept_for_msr(vcpu, MSR_CORE_C3_RESIDENCY, MSR_TYPE_R);
		vmx_disable_intercept_for_msr(vcpu, MSR_CORE_C6_RESIDENCY, MSR_TYPE_R);
		vmx_disable_intercept_for_msr(vcpu, MSR_CORE_C7_RESIDENCY, MSR_TYPE_R);
	}
	vmx->msr_bitmap_mode = 0;

	vmx->loaded_vmcs = &vmx->vmcs01;
	cpu = get_cpu();
	vmx_vcpu_load(vcpu, cpu);
	vcpu->cpu = cpu;
	init_vmcs(vmx);
	vmx_vcpu_put(vcpu);
	put_cpu();
	if (cpu_need_virtualize_apic_accesses(vcpu)) {
		err = alloc_apic_access_page(vcpu->kvm);
		if (err)
			goto free_vmcs;
	}

	if (enable_ept && !enable_unrestricted_guest) {
		err = init_rmode_identity_map(vcpu->kvm);
		if (err)
			goto free_vmcs;
	}

	if (nested)
		memcpy(&vmx->nested.msrs, &vmcs_config.nested, sizeof(vmx->nested.msrs));
	else
		memset(&vmx->nested.msrs, 0, sizeof(vmx->nested.msrs));

	vmx->nested.posted_intr_nv = -1;
	vmx->nested.current_vmptr = -1ull;

	vcpu->arch.microcode_version = 0x100000000ULL;
	vmx->msr_ia32_feature_control_valid_bits = FEAT_CTL_LOCKED;

	/*
	 * Enforce invariant: pi_desc.nv is always either POSTED_INTR_VECTOR
	 * or POSTED_INTR_WAKEUP_VECTOR.
	 */
	vmx->pi_desc.nv = POSTED_INTR_VECTOR;
	vmx->pi_desc.sn = 1;

	vmx->ept_pointer = INVALID_PAGE;

	return 0;

free_vmcs:
	free_loaded_vmcs(vmx->loaded_vmcs);
free_pml:
	vmx_destroy_pml_buffer(vmx);
free_vpid:
	free_vpid(vmx->vpid);
	return err;
}

#define L1TF_MSG_SMT "L1TF CPU bug present and SMT on, data leak possible. See CVE-2018-3646 and https://www.kernel.org/doc/html/latest/admin-guide/hw-vuln/l1tf.html for details.\n"
#define L1TF_MSG_L1D "L1TF CPU bug present and virtualization mitigation disabled, data leak possible. See CVE-2018-3646 and https://www.kernel.org/doc/html/latest/admin-guide/hw-vuln/l1tf.html for details.\n"

static int vmx_vm_init(struct kvm *kvm)
{
	spin_lock_init(&to_kvm_vmx(kvm)->ept_pointer_lock);

	if (!ple_gap)
		kvm->arch.pause_in_guest = true;

	if (boot_cpu_has(X86_BUG_L1TF) && enable_ept) {
		switch (l1tf_mitigation) {
		case L1TF_MITIGATION_OFF:
		case L1TF_MITIGATION_FLUSH_NOWARN:
			/* 'I explicitly don't care' is set */
			break;
		case L1TF_MITIGATION_FLUSH:
		case L1TF_MITIGATION_FLUSH_NOSMT:
		case L1TF_MITIGATION_FULL:
			/*
			 * Warn upon starting the first VM in a potentially
			 * insecure environment.
			 */
			if (sched_smt_active())
				pr_warn_once(L1TF_MSG_SMT);
			if (l1tf_vmx_mitigation == VMENTER_L1D_FLUSH_NEVER)
				pr_warn_once(L1TF_MSG_L1D);
			break;
		case L1TF_MITIGATION_FULL_FORCE:
			/* Flush is enforced */
			break;
		}
	}
	kvm_apicv_init(kvm, enable_apicv);
	return 0;
}

static int __init vmx_check_processor_compat(void)
{
	struct vmcs_config vmcs_conf;
	struct vmx_capability vmx_cap;

	if (!this_cpu_has(X86_FEATURE_MSR_IA32_FEAT_CTL) ||
	    !this_cpu_has(X86_FEATURE_VMX)) {
		pr_err("kvm: VMX is disabled on CPU %d\n", smp_processor_id());
		return -EIO;
	}

	if (setup_vmcs_config(&vmcs_conf, &vmx_cap) < 0)
		return -EIO;
	if (nested)
		nested_vmx_setup_ctls_msrs(&vmcs_conf.nested, vmx_cap.ept);
	if (memcmp(&vmcs_config, &vmcs_conf, sizeof(struct vmcs_config)) != 0) {
		printk(KERN_ERR "kvm: CPU %d feature inconsistency!\n",
				smp_processor_id());
		return -EIO;
	}
	return 0;
}

static u64 vmx_get_mt_mask(struct kvm_vcpu *vcpu, gfn_t gfn, bool is_mmio)
{
	u8 cache;
	u64 ipat = 0;

	/* We wanted to honor guest CD/MTRR/PAT, but doing so could result in
	 * memory aliases with conflicting memory types and sometimes MCEs.
	 * We have to be careful as to what are honored and when.
	 *
	 * For MMIO, guest CD/MTRR are ignored.  The EPT memory type is set to
	 * UC.  The effective memory type is UC or WC depending on guest PAT.
	 * This was historically the source of MCEs and we want to be
	 * conservative.
	 *
	 * When there is no need to deal with noncoherent DMA (e.g., no VT-d
	 * or VT-d has snoop control), guest CD/MTRR/PAT are all ignored.  The
	 * EPT memory type is set to WB.  The effective memory type is forced
	 * WB.
	 *
	 * Otherwise, we trust guest.  Guest CD/MTRR/PAT are all honored.  The
	 * EPT memory type is used to emulate guest CD/MTRR.
	 */

	if (is_mmio) {
		cache = MTRR_TYPE_UNCACHABLE;
		goto exit;
	}

	if (!kvm_arch_has_noncoherent_dma(vcpu->kvm)) {
		ipat = VMX_EPT_IPAT_BIT;
		cache = MTRR_TYPE_WRBACK;
		goto exit;
	}

	if (kvm_read_cr0(vcpu) & X86_CR0_CD) {
		ipat = VMX_EPT_IPAT_BIT;
		if (kvm_check_has_quirk(vcpu->kvm, KVM_X86_QUIRK_CD_NW_CLEARED))
			cache = MTRR_TYPE_WRBACK;
		else
			cache = MTRR_TYPE_UNCACHABLE;
		goto exit;
	}

	cache = kvm_mtrr_get_guest_memory_type(vcpu, gfn);

exit:
	return (cache << VMX_EPT_MT_EPTE_SHIFT) | ipat;
}

static void vmcs_set_secondary_exec_control(struct vcpu_vmx *vmx)
{
	/*
	 * These bits in the secondary execution controls field
	 * are dynamic, the others are mostly based on the hypervisor
	 * architecture and the guest's CPUID.  Do not touch the
	 * dynamic bits.
	 */
	u32 mask =
		SECONDARY_EXEC_SHADOW_VMCS |
		SECONDARY_EXEC_VIRTUALIZE_X2APIC_MODE |
		SECONDARY_EXEC_VIRTUALIZE_APIC_ACCESSES |
		SECONDARY_EXEC_DESC;

	u32 new_ctl = vmx->secondary_exec_control;
	u32 cur_ctl = secondary_exec_controls_get(vmx);

	secondary_exec_controls_set(vmx, (new_ctl & ~mask) | (cur_ctl & mask));
}

/*
 * Generate MSR_IA32_VMX_CR{0,4}_FIXED1 according to CPUID. Only set bits
 * (indicating "allowed-1") if they are supported in the guest's CPUID.
 */
static void nested_vmx_cr_fixed1_bits_update(struct kvm_vcpu *vcpu)
{
	struct vcpu_vmx *vmx = to_vmx(vcpu);
	struct kvm_cpuid_entry2 *entry;

	vmx->nested.msrs.cr0_fixed1 = 0xffffffff;
	vmx->nested.msrs.cr4_fixed1 = X86_CR4_PCE;

#define cr4_fixed1_update(_cr4_mask, _reg, _cpuid_mask) do {		\
	if (entry && (entry->_reg & (_cpuid_mask)))			\
		vmx->nested.msrs.cr4_fixed1 |= (_cr4_mask);	\
} while (0)

	entry = kvm_find_cpuid_entry(vcpu, 0x1, 0);
	cr4_fixed1_update(X86_CR4_VME,        edx, feature_bit(VME));
	cr4_fixed1_update(X86_CR4_PVI,        edx, feature_bit(VME));
	cr4_fixed1_update(X86_CR4_TSD,        edx, feature_bit(TSC));
	cr4_fixed1_update(X86_CR4_DE,         edx, feature_bit(DE));
	cr4_fixed1_update(X86_CR4_PSE,        edx, feature_bit(PSE));
	cr4_fixed1_update(X86_CR4_PAE,        edx, feature_bit(PAE));
	cr4_fixed1_update(X86_CR4_MCE,        edx, feature_bit(MCE));
	cr4_fixed1_update(X86_CR4_PGE,        edx, feature_bit(PGE));
	cr4_fixed1_update(X86_CR4_OSFXSR,     edx, feature_bit(FXSR));
	cr4_fixed1_update(X86_CR4_OSXMMEXCPT, edx, feature_bit(XMM));
	cr4_fixed1_update(X86_CR4_VMXE,       ecx, feature_bit(VMX));
	cr4_fixed1_update(X86_CR4_SMXE,       ecx, feature_bit(SMX));
	cr4_fixed1_update(X86_CR4_PCIDE,      ecx, feature_bit(PCID));
	cr4_fixed1_update(X86_CR4_OSXSAVE,    ecx, feature_bit(XSAVE));

	entry = kvm_find_cpuid_entry(vcpu, 0x7, 0);
	cr4_fixed1_update(X86_CR4_FSGSBASE,   ebx, feature_bit(FSGSBASE));
	cr4_fixed1_update(X86_CR4_SMEP,       ebx, feature_bit(SMEP));
	cr4_fixed1_update(X86_CR4_SMAP,       ebx, feature_bit(SMAP));
	cr4_fixed1_update(X86_CR4_PKE,        ecx, feature_bit(PKU));
	cr4_fixed1_update(X86_CR4_UMIP,       ecx, feature_bit(UMIP));
	cr4_fixed1_update(X86_CR4_LA57,       ecx, feature_bit(LA57));

#undef cr4_fixed1_update
}

static void nested_vmx_entry_exit_ctls_update(struct kvm_vcpu *vcpu)
{
	struct vcpu_vmx *vmx = to_vmx(vcpu);

	if (kvm_mpx_supported()) {
		bool mpx_enabled = guest_cpuid_has(vcpu, X86_FEATURE_MPX);

		if (mpx_enabled) {
			vmx->nested.msrs.entry_ctls_high |= VM_ENTRY_LOAD_BNDCFGS;
			vmx->nested.msrs.exit_ctls_high |= VM_EXIT_CLEAR_BNDCFGS;
		} else {
			vmx->nested.msrs.entry_ctls_high &= ~VM_ENTRY_LOAD_BNDCFGS;
			vmx->nested.msrs.exit_ctls_high &= ~VM_EXIT_CLEAR_BNDCFGS;
		}
	}
}

static void update_intel_pt_cfg(struct kvm_vcpu *vcpu)
{
	struct vcpu_vmx *vmx = to_vmx(vcpu);
	struct kvm_cpuid_entry2 *best = NULL;
	int i;

	for (i = 0; i < PT_CPUID_LEAVES; i++) {
		best = kvm_find_cpuid_entry(vcpu, 0x14, i);
		if (!best)
			return;
		vmx->pt_desc.caps[CPUID_EAX + i*PT_CPUID_REGS_NUM] = best->eax;
		vmx->pt_desc.caps[CPUID_EBX + i*PT_CPUID_REGS_NUM] = best->ebx;
		vmx->pt_desc.caps[CPUID_ECX + i*PT_CPUID_REGS_NUM] = best->ecx;
		vmx->pt_desc.caps[CPUID_EDX + i*PT_CPUID_REGS_NUM] = best->edx;
	}

	/* Get the number of configurable Address Ranges for filtering */
	vmx->pt_desc.addr_range = intel_pt_validate_cap(vmx->pt_desc.caps,
						PT_CAP_num_address_ranges);

	/* Initialize and clear the no dependency bits */
	vmx->pt_desc.ctl_bitmask = ~(RTIT_CTL_TRACEEN | RTIT_CTL_OS |
			RTIT_CTL_USR | RTIT_CTL_TSC_EN | RTIT_CTL_DISRETC);

	/*
	 * If CPUID.(EAX=14H,ECX=0):EBX[0]=1 CR3Filter can be set otherwise
	 * will inject an #GP
	 */
	if (intel_pt_validate_cap(vmx->pt_desc.caps, PT_CAP_cr3_filtering))
		vmx->pt_desc.ctl_bitmask &= ~RTIT_CTL_CR3EN;

	/*
	 * If CPUID.(EAX=14H,ECX=0):EBX[1]=1 CYCEn, CycThresh and
	 * PSBFreq can be set
	 */
	if (intel_pt_validate_cap(vmx->pt_desc.caps, PT_CAP_psb_cyc))
		vmx->pt_desc.ctl_bitmask &= ~(RTIT_CTL_CYCLEACC |
				RTIT_CTL_CYC_THRESH | RTIT_CTL_PSB_FREQ);

	/*
	 * If CPUID.(EAX=14H,ECX=0):EBX[3]=1 MTCEn BranchEn and
	 * MTCFreq can be set
	 */
	if (intel_pt_validate_cap(vmx->pt_desc.caps, PT_CAP_mtc))
		vmx->pt_desc.ctl_bitmask &= ~(RTIT_CTL_MTC_EN |
				RTIT_CTL_BRANCH_EN | RTIT_CTL_MTC_RANGE);

	/* If CPUID.(EAX=14H,ECX=0):EBX[4]=1 FUPonPTW and PTWEn can be set */
	if (intel_pt_validate_cap(vmx->pt_desc.caps, PT_CAP_ptwrite))
		vmx->pt_desc.ctl_bitmask &= ~(RTIT_CTL_FUP_ON_PTW |
							RTIT_CTL_PTW_EN);

	/* If CPUID.(EAX=14H,ECX=0):EBX[5]=1 PwrEvEn can be set */
	if (intel_pt_validate_cap(vmx->pt_desc.caps, PT_CAP_power_event_trace))
		vmx->pt_desc.ctl_bitmask &= ~RTIT_CTL_PWR_EVT_EN;

	/* If CPUID.(EAX=14H,ECX=0):ECX[0]=1 ToPA can be set */
	if (intel_pt_validate_cap(vmx->pt_desc.caps, PT_CAP_topa_output))
		vmx->pt_desc.ctl_bitmask &= ~RTIT_CTL_TOPA;

	/* If CPUID.(EAX=14H,ECX=0):ECX[3]=1 FabircEn can be set */
	if (intel_pt_validate_cap(vmx->pt_desc.caps, PT_CAP_output_subsys))
		vmx->pt_desc.ctl_bitmask &= ~RTIT_CTL_FABRIC_EN;

	/* unmask address range configure area */
	for (i = 0; i < vmx->pt_desc.addr_range; i++)
		vmx->pt_desc.ctl_bitmask &= ~(0xfULL << (32 + i * 4));
}

static void vmx_vcpu_after_set_cpuid(struct kvm_vcpu *vcpu)
{
	struct vcpu_vmx *vmx = to_vmx(vcpu);

	/* xsaves_enabled is recomputed in vmx_compute_secondary_exec_control(). */
	vcpu->arch.xsaves_enabled = false;

	if (cpu_has_secondary_exec_ctrls()) {
		vmx_compute_secondary_exec_control(vmx);
		vmcs_set_secondary_exec_control(vmx);
	}

	if (nested_vmx_allowed(vcpu))
		to_vmx(vcpu)->msr_ia32_feature_control_valid_bits |=
			FEAT_CTL_VMX_ENABLED_INSIDE_SMX |
			FEAT_CTL_VMX_ENABLED_OUTSIDE_SMX;
	else
		to_vmx(vcpu)->msr_ia32_feature_control_valid_bits &=
			~(FEAT_CTL_VMX_ENABLED_INSIDE_SMX |
			  FEAT_CTL_VMX_ENABLED_OUTSIDE_SMX);

	if (nested_vmx_allowed(vcpu)) {
		nested_vmx_cr_fixed1_bits_update(vcpu);
		nested_vmx_entry_exit_ctls_update(vcpu);
	}

	if (boot_cpu_has(X86_FEATURE_INTEL_PT) &&
			guest_cpuid_has(vcpu, X86_FEATURE_INTEL_PT))
		update_intel_pt_cfg(vcpu);

	if (boot_cpu_has(X86_FEATURE_RTM)) {
		struct vmx_uret_msr *msr;
		msr = vmx_find_uret_msr(vmx, MSR_IA32_TSX_CTRL);
		if (msr) {
			bool enabled = guest_cpuid_has(vcpu, X86_FEATURE_RTM);
			vmx_set_guest_uret_msr(vmx, msr, enabled ? 0 : TSX_CTRL_RTM_DISABLE);
		}
	}

	set_cr4_guest_host_mask(vmx);

	/* Refresh #PF interception to account for MAXPHYADDR changes. */
	update_exception_bitmap(vcpu);
}

static __init void vmx_set_cpu_caps(void)
{
	kvm_set_cpu_caps();

	/* CPUID 0x1 */
	if (nested)
		kvm_cpu_cap_set(X86_FEATURE_VMX);

	/* CPUID 0x7 */
	if (kvm_mpx_supported())
		kvm_cpu_cap_check_and_set(X86_FEATURE_MPX);
	if (cpu_has_vmx_invpcid())
		kvm_cpu_cap_check_and_set(X86_FEATURE_INVPCID);
	if (vmx_pt_mode_is_host_guest())
		kvm_cpu_cap_check_and_set(X86_FEATURE_INTEL_PT);

	if (vmx_umip_emulated())
		kvm_cpu_cap_set(X86_FEATURE_UMIP);

	/* CPUID 0xD.1 */
	supported_xss = 0;
	if (!cpu_has_vmx_xsaves())
		kvm_cpu_cap_clear(X86_FEATURE_XSAVES);

	/* CPUID 0x80000001 */
	if (!cpu_has_vmx_rdtscp())
		kvm_cpu_cap_clear(X86_FEATURE_RDTSCP);

	if (cpu_has_vmx_waitpkg())
		kvm_cpu_cap_check_and_set(X86_FEATURE_WAITPKG);
}

static void vmx_request_immediate_exit(struct kvm_vcpu *vcpu)
{
	to_vmx(vcpu)->req_immediate_exit = true;
}

static int vmx_check_intercept_io(struct kvm_vcpu *vcpu,
				  struct x86_instruction_info *info)
{
	struct vmcs12 *vmcs12 = get_vmcs12(vcpu);
	unsigned short port;
	bool intercept;
	int size;

	if (info->intercept == x86_intercept_in ||
	    info->intercept == x86_intercept_ins) {
		port = info->src_val;
		size = info->dst_bytes;
	} else {
		port = info->dst_val;
		size = info->src_bytes;
	}

	/*
	 * If the 'use IO bitmaps' VM-execution control is 0, IO instruction
	 * VM-exits depend on the 'unconditional IO exiting' VM-execution
	 * control.
	 *
	 * Otherwise, IO instruction VM-exits are controlled by the IO bitmaps.
	 */
	if (!nested_cpu_has(vmcs12, CPU_BASED_USE_IO_BITMAPS))
		intercept = nested_cpu_has(vmcs12,
					   CPU_BASED_UNCOND_IO_EXITING);
	else
		intercept = nested_vmx_check_io_bitmaps(vcpu, port, size);

	/* FIXME: produce nested vmexit and return X86EMUL_INTERCEPTED.  */
	return intercept ? X86EMUL_UNHANDLEABLE : X86EMUL_CONTINUE;
}

static int vmx_check_intercept(struct kvm_vcpu *vcpu,
			       struct x86_instruction_info *info,
			       enum x86_intercept_stage stage,
			       struct x86_exception *exception)
{
	struct vmcs12 *vmcs12 = get_vmcs12(vcpu);

	switch (info->intercept) {
	/*
	 * RDPID causes #UD if disabled through secondary execution controls.
	 * Because it is marked as EmulateOnUD, we need to intercept it here.
	 */
	case x86_intercept_rdtscp:
		if (!nested_cpu_has2(vmcs12, SECONDARY_EXEC_ENABLE_RDTSCP)) {
			exception->vector = UD_VECTOR;
			exception->error_code_valid = false;
			return X86EMUL_PROPAGATE_FAULT;
		}
		break;

	case x86_intercept_in:
	case x86_intercept_ins:
	case x86_intercept_out:
	case x86_intercept_outs:
		return vmx_check_intercept_io(vcpu, info);

	case x86_intercept_lgdt:
	case x86_intercept_lidt:
	case x86_intercept_lldt:
	case x86_intercept_ltr:
	case x86_intercept_sgdt:
	case x86_intercept_sidt:
	case x86_intercept_sldt:
	case x86_intercept_str:
		if (!nested_cpu_has2(vmcs12, SECONDARY_EXEC_DESC))
			return X86EMUL_CONTINUE;

		/* FIXME: produce nested vmexit and return X86EMUL_INTERCEPTED.  */
		break;

	/* TODO: check more intercepts... */
	default:
		break;
	}

	return X86EMUL_UNHANDLEABLE;
}

#ifdef CONFIG_X86_64
/* (a << shift) / divisor, return 1 if overflow otherwise 0 */
static inline int u64_shl_div_u64(u64 a, unsigned int shift,
				  u64 divisor, u64 *result)
{
	u64 low = a << shift, high = a >> (64 - shift);

	/* To avoid the overflow on divq */
	if (high >= divisor)
		return 1;

	/* Low hold the result, high hold rem which is discarded */
	asm("divq %2\n\t" : "=a" (low), "=d" (high) :
	    "rm" (divisor), "0" (low), "1" (high));
	*result = low;

	return 0;
}

static int vmx_set_hv_timer(struct kvm_vcpu *vcpu, u64 guest_deadline_tsc,
			    bool *expired)
{
	struct vcpu_vmx *vmx;
	u64 tscl, guest_tscl, delta_tsc, lapic_timer_advance_cycles;
	struct kvm_timer *ktimer = &vcpu->arch.apic->lapic_timer;

	vmx = to_vmx(vcpu);
	tscl = rdtsc();
	guest_tscl = kvm_read_l1_tsc(vcpu, tscl);
	delta_tsc = max(guest_deadline_tsc, guest_tscl) - guest_tscl;
	lapic_timer_advance_cycles = nsec_to_cycles(vcpu,
						    ktimer->timer_advance_ns);

	if (delta_tsc > lapic_timer_advance_cycles)
		delta_tsc -= lapic_timer_advance_cycles;
	else
		delta_tsc = 0;

	/* Convert to host delta tsc if tsc scaling is enabled */
	if (vcpu->arch.tsc_scaling_ratio != kvm_default_tsc_scaling_ratio &&
	    delta_tsc && u64_shl_div_u64(delta_tsc,
				kvm_tsc_scaling_ratio_frac_bits,
				vcpu->arch.tsc_scaling_ratio, &delta_tsc))
		return -ERANGE;

	/*
	 * If the delta tsc can't fit in the 32 bit after the multi shift,
	 * we can't use the preemption timer.
	 * It's possible that it fits on later vmentries, but checking
	 * on every vmentry is costly so we just use an hrtimer.
	 */
	if (delta_tsc >> (cpu_preemption_timer_multi + 32))
		return -ERANGE;

	vmx->hv_deadline_tsc = tscl + delta_tsc;
	*expired = !delta_tsc;
	return 0;
}

static void vmx_cancel_hv_timer(struct kvm_vcpu *vcpu)
{
	to_vmx(vcpu)->hv_deadline_tsc = -1;
}
#endif

static void vmx_sched_in(struct kvm_vcpu *vcpu, int cpu)
{
	if (!kvm_pause_in_guest(vcpu->kvm))
		shrink_ple_window(vcpu);
}

static void vmx_slot_enable_log_dirty(struct kvm *kvm,
				     struct kvm_memory_slot *slot)
{
	if (!kvm_dirty_log_manual_protect_and_init_set(kvm))
		kvm_mmu_slot_leaf_clear_dirty(kvm, slot);
	kvm_mmu_slot_largepage_remove_write_access(kvm, slot);
}

static void vmx_slot_disable_log_dirty(struct kvm *kvm,
				       struct kvm_memory_slot *slot)
{
	kvm_mmu_slot_set_dirty(kvm, slot);
}

static void vmx_flush_log_dirty(struct kvm *kvm)
{
	kvm_flush_pml_buffers(kvm);
}

static void vmx_enable_log_dirty_pt_masked(struct kvm *kvm,
					   struct kvm_memory_slot *memslot,
					   gfn_t offset, unsigned long mask)
{
	kvm_mmu_clear_dirty_pt_masked(kvm, memslot, offset, mask);
}

static int vmx_pre_block(struct kvm_vcpu *vcpu)
{
	if (pi_pre_block(vcpu))
		return 1;

	if (kvm_lapic_hv_timer_in_use(vcpu))
		kvm_lapic_switch_to_sw_timer(vcpu);

	return 0;
}

static void vmx_post_block(struct kvm_vcpu *vcpu)
{
	if (kvm_x86_ops.set_hv_timer)
		kvm_lapic_switch_to_hv_timer(vcpu);

	pi_post_block(vcpu);
}

static void vmx_setup_mce(struct kvm_vcpu *vcpu)
{
	if (vcpu->arch.mcg_cap & MCG_LMCE_P)
		to_vmx(vcpu)->msr_ia32_feature_control_valid_bits |=
			FEAT_CTL_LMCE_ENABLED;
	else
		to_vmx(vcpu)->msr_ia32_feature_control_valid_bits &=
			~FEAT_CTL_LMCE_ENABLED;
}

static int vmx_smi_allowed(struct kvm_vcpu *vcpu, bool for_injection)
{
	/* we need a nested vmexit to enter SMM, postpone if run is pending */
	if (to_vmx(vcpu)->nested.nested_run_pending)
		return -EBUSY;
	return !is_smm(vcpu);
}

static int vmx_pre_enter_smm(struct kvm_vcpu *vcpu, char *smstate)
{
	struct vcpu_vmx *vmx = to_vmx(vcpu);

	vmx->nested.smm.guest_mode = is_guest_mode(vcpu);
	if (vmx->nested.smm.guest_mode)
		nested_vmx_vmexit(vcpu, -1, 0, 0);

	vmx->nested.smm.vmxon = vmx->nested.vmxon;
	vmx->nested.vmxon = false;
	vmx_clear_hlt(vcpu);
	return 0;
}

static int vmx_pre_leave_smm(struct kvm_vcpu *vcpu, const char *smstate)
{
	struct vcpu_vmx *vmx = to_vmx(vcpu);
	int ret;

	if (vmx->nested.smm.vmxon) {
		vmx->nested.vmxon = true;
		vmx->nested.smm.vmxon = false;
	}

	if (vmx->nested.smm.guest_mode) {
		ret = nested_vmx_enter_non_root_mode(vcpu, false);
		if (ret)
			return ret;

		vmx->nested.smm.guest_mode = false;
	}
	return 0;
}

static void enable_smi_window(struct kvm_vcpu *vcpu)
{
	/* RSM will cause a vmexit anyway.  */
}

static bool vmx_apic_init_signal_blocked(struct kvm_vcpu *vcpu)
{
	return to_vmx(vcpu)->nested.vmxon;
}

static void vmx_migrate_timers(struct kvm_vcpu *vcpu)
{
	if (is_guest_mode(vcpu)) {
		struct hrtimer *timer = &to_vmx(vcpu)->nested.preemption_timer;

		if (hrtimer_try_to_cancel(timer) == 1)
			hrtimer_start_expires(timer, HRTIMER_MODE_ABS_PINNED);
	}
}

static void hardware_unsetup(void)
{
	if (nested)
		nested_vmx_hardware_unsetup();

	free_kvm_area();
}

static bool vmx_check_apicv_inhibit_reasons(ulong bit)
{
	ulong supported = BIT(APICV_INHIBIT_REASON_DISABLE) |
			  BIT(APICV_INHIBIT_REASON_HYPERV);

	return supported & BIT(bit);
}

static struct kvm_x86_ops vmx_x86_ops __initdata = {
	.hardware_unsetup = hardware_unsetup,

	.hardware_enable = hardware_enable,
	.hardware_disable = hardware_disable,
	.cpu_has_accelerated_tpr = report_flexpriority,
	.has_emulated_msr = vmx_has_emulated_msr,

	.vm_size = sizeof(struct kvm_vmx),
	.vm_init = vmx_vm_init,

	.vcpu_create = vmx_create_vcpu,
	.vcpu_free = vmx_free_vcpu,
	.vcpu_reset = vmx_vcpu_reset,

	.prepare_guest_switch = vmx_prepare_switch_to_guest,
	.vcpu_load = vmx_vcpu_load,
	.vcpu_put = vmx_vcpu_put,

	.update_exception_bitmap = update_exception_bitmap,
	.get_msr_feature = vmx_get_msr_feature,
	.get_msr = vmx_get_msr,
	.set_msr = vmx_set_msr,
	.get_segment_base = vmx_get_segment_base,
	.get_segment = vmx_get_segment,
	.set_segment = vmx_set_segment,
	.get_cpl = vmx_get_cpl,
	.get_cs_db_l_bits = vmx_get_cs_db_l_bits,
	.set_cr0 = vmx_set_cr0,
	.set_cr4 = vmx_set_cr4,
	.set_efer = vmx_set_efer,
	.get_idt = vmx_get_idt,
	.set_idt = vmx_set_idt,
	.get_gdt = vmx_get_gdt,
	.set_gdt = vmx_set_gdt,
	.set_dr7 = vmx_set_dr7,
	.sync_dirty_debug_regs = vmx_sync_dirty_debug_regs,
	.cache_reg = vmx_cache_reg,
	.get_rflags = vmx_get_rflags,
	.set_rflags = vmx_set_rflags,

	.tlb_flush_all = vmx_flush_tlb_all,
	.tlb_flush_current = vmx_flush_tlb_current,
	.tlb_flush_gva = vmx_flush_tlb_gva,
	.tlb_flush_guest = vmx_flush_tlb_guest,

	.run = vmx_vcpu_run,
	.handle_exit = vmx_handle_exit,
	.skip_emulated_instruction = vmx_skip_emulated_instruction,
	.update_emulated_instruction = vmx_update_emulated_instruction,
	.set_interrupt_shadow = vmx_set_interrupt_shadow,
	.get_interrupt_shadow = vmx_get_interrupt_shadow,
	.patch_hypercall = vmx_patch_hypercall,
	.set_irq = vmx_inject_irq,
	.set_nmi = vmx_inject_nmi,
	.queue_exception = vmx_queue_exception,
	.cancel_injection = vmx_cancel_injection,
	.interrupt_allowed = vmx_interrupt_allowed,
	.nmi_allowed = vmx_nmi_allowed,
	.get_nmi_mask = vmx_get_nmi_mask,
	.set_nmi_mask = vmx_set_nmi_mask,
	.enable_nmi_window = enable_nmi_window,
	.enable_irq_window = enable_irq_window,
	.update_cr8_intercept = update_cr8_intercept,
	.set_virtual_apic_mode = vmx_set_virtual_apic_mode,
	.set_apic_access_page_addr = vmx_set_apic_access_page_addr,
	.refresh_apicv_exec_ctrl = vmx_refresh_apicv_exec_ctrl,
	.load_eoi_exitmap = vmx_load_eoi_exitmap,
	.apicv_post_state_restore = vmx_apicv_post_state_restore,
	.check_apicv_inhibit_reasons = vmx_check_apicv_inhibit_reasons,
	.hwapic_irr_update = vmx_hwapic_irr_update,
	.hwapic_isr_update = vmx_hwapic_isr_update,
	.guest_apic_has_interrupt = vmx_guest_apic_has_interrupt,
	.sync_pir_to_irr = vmx_sync_pir_to_irr,
	.deliver_posted_interrupt = vmx_deliver_posted_interrupt,
	.dy_apicv_has_pending_interrupt = pi_has_pending_interrupt,

	.set_tss_addr = vmx_set_tss_addr,
	.set_identity_map_addr = vmx_set_identity_map_addr,
	.get_mt_mask = vmx_get_mt_mask,

	.get_exit_info = vmx_get_exit_info,

	.vcpu_after_set_cpuid = vmx_vcpu_after_set_cpuid,

	.has_wbinvd_exit = cpu_has_vmx_wbinvd_exit,

	.write_l1_tsc_offset = vmx_write_l1_tsc_offset,

	.load_mmu_pgd = vmx_load_mmu_pgd,

	.check_intercept = vmx_check_intercept,
	.handle_exit_irqoff = vmx_handle_exit_irqoff,

	.request_immediate_exit = vmx_request_immediate_exit,

	.sched_in = vmx_sched_in,

	.slot_enable_log_dirty = vmx_slot_enable_log_dirty,
	.slot_disable_log_dirty = vmx_slot_disable_log_dirty,
	.flush_log_dirty = vmx_flush_log_dirty,
	.enable_log_dirty_pt_masked = vmx_enable_log_dirty_pt_masked,

	.pre_block = vmx_pre_block,
	.post_block = vmx_post_block,

	.pmu_ops = &intel_pmu_ops,
	.nested_ops = &vmx_nested_ops,

	.update_pi_irte = pi_update_irte,

#ifdef CONFIG_X86_64
	.set_hv_timer = vmx_set_hv_timer,
	.cancel_hv_timer = vmx_cancel_hv_timer,
#endif

	.setup_mce = vmx_setup_mce,

	.smi_allowed = vmx_smi_allowed,
	.pre_enter_smm = vmx_pre_enter_smm,
	.pre_leave_smm = vmx_pre_leave_smm,
	.enable_smi_window = enable_smi_window,

	.can_emulate_instruction = vmx_can_emulate_instruction,
	.apic_init_signal_blocked = vmx_apic_init_signal_blocked,
	.migrate_timers = vmx_migrate_timers,

	.msr_filter_changed = vmx_msr_filter_changed,
};

static __init int hardware_setup(void)
{
	unsigned long host_bndcfgs;
	struct desc_ptr dt;
	int r, i, ept_lpage_level;

	store_idt(&dt);
	host_idt_base = dt.address;

	for (i = 0; i < ARRAY_SIZE(vmx_uret_msrs_list); ++i)
		kvm_define_user_return_msr(i, vmx_uret_msrs_list[i]);

	if (setup_vmcs_config(&vmcs_config, &vmx_capability) < 0)
		return -EIO;

	if (boot_cpu_has(X86_FEATURE_NX))
		kvm_enable_efer_bits(EFER_NX);

	if (boot_cpu_has(X86_FEATURE_MPX)) {
		rdmsrl(MSR_IA32_BNDCFGS, host_bndcfgs);
		WARN_ONCE(host_bndcfgs, "KVM: BNDCFGS in host will be lost");
	}

	if (!cpu_has_vmx_mpx())
		supported_xcr0 &= ~(XFEATURE_MASK_BNDREGS |
				    XFEATURE_MASK_BNDCSR);

	if (!cpu_has_vmx_vpid() || !cpu_has_vmx_invvpid() ||
	    !(cpu_has_vmx_invvpid_single() || cpu_has_vmx_invvpid_global()))
		enable_vpid = 0;

	if (!cpu_has_vmx_ept() ||
	    !cpu_has_vmx_ept_4levels() ||
	    !cpu_has_vmx_ept_mt_wb() ||
	    !cpu_has_vmx_invept_global())
		enable_ept = 0;

	if (!cpu_has_vmx_ept_ad_bits() || !enable_ept)
		enable_ept_ad_bits = 0;

	if (!cpu_has_vmx_unrestricted_guest() || !enable_ept)
		enable_unrestricted_guest = 0;

	if (!cpu_has_vmx_flexpriority())
		flexpriority_enabled = 0;

	if (!cpu_has_virtual_nmis())
		enable_vnmi = 0;

	/*
	 * set_apic_access_page_addr() is used to reload apic access
	 * page upon invalidation.  No need to do anything if not
	 * using the APIC_ACCESS_ADDR VMCS field.
	 */
	if (!flexpriority_enabled)
		vmx_x86_ops.set_apic_access_page_addr = NULL;

	if (!cpu_has_vmx_tpr_shadow())
		vmx_x86_ops.update_cr8_intercept = NULL;

#if IS_ENABLED(CONFIG_HYPERV)
	if (ms_hyperv.nested_features & HV_X64_NESTED_GUEST_MAPPING_FLUSH
	    && enable_ept) {
		vmx_x86_ops.tlb_remote_flush = hv_remote_flush_tlb;
		vmx_x86_ops.tlb_remote_flush_with_range =
				hv_remote_flush_tlb_with_range;
	}
#endif

	if (!cpu_has_vmx_ple()) {
		ple_gap = 0;
		ple_window = 0;
		ple_window_grow = 0;
		ple_window_max = 0;
		ple_window_shrink = 0;
	}

	if (!cpu_has_vmx_apicv()) {
		enable_apicv = 0;
		vmx_x86_ops.sync_pir_to_irr = NULL;
	}

	if (cpu_has_vmx_tsc_scaling()) {
		kvm_has_tsc_control = true;
		kvm_max_tsc_scaling_ratio = KVM_VMX_TSC_MULTIPLIER_MAX;
		kvm_tsc_scaling_ratio_frac_bits = 48;
	}

	set_bit(0, vmx_vpid_bitmap); /* 0 is reserved for host */

	if (enable_ept)
		vmx_enable_tdp();

	if (!enable_ept)
		ept_lpage_level = 0;
	else if (cpu_has_vmx_ept_1g_page())
		ept_lpage_level = PG_LEVEL_1G;
	else if (cpu_has_vmx_ept_2m_page())
		ept_lpage_level = PG_LEVEL_2M;
	else
		ept_lpage_level = PG_LEVEL_4K;
	kvm_configure_mmu(enable_ept, vmx_get_max_tdp_level(), ept_lpage_level);

	/*
	 * Only enable PML when hardware supports PML feature, and both EPT
	 * and EPT A/D bit features are enabled -- PML depends on them to work.
	 */
	if (!enable_ept || !enable_ept_ad_bits || !cpu_has_vmx_pml())
		enable_pml = 0;

	if (!enable_pml) {
		vmx_x86_ops.slot_enable_log_dirty = NULL;
		vmx_x86_ops.slot_disable_log_dirty = NULL;
		vmx_x86_ops.flush_log_dirty = NULL;
		vmx_x86_ops.enable_log_dirty_pt_masked = NULL;
	}

	if (!cpu_has_vmx_preemption_timer())
		enable_preemption_timer = false;

	if (enable_preemption_timer) {
		u64 use_timer_freq = 5000ULL * 1000 * 1000;
		u64 vmx_msr;

		rdmsrl(MSR_IA32_VMX_MISC, vmx_msr);
		cpu_preemption_timer_multi =
			vmx_msr & VMX_MISC_PREEMPTION_TIMER_RATE_MASK;

		if (tsc_khz)
			use_timer_freq = (u64)tsc_khz * 1000;
		use_timer_freq >>= cpu_preemption_timer_multi;

		/*
		 * KVM "disables" the preemption timer by setting it to its max
		 * value.  Don't use the timer if it might cause spurious exits
		 * at a rate faster than 0.1 Hz (of uninterrupted guest time).
		 */
		if (use_timer_freq > 0xffffffffu / 10)
			enable_preemption_timer = false;
	}

	if (!enable_preemption_timer) {
		vmx_x86_ops.set_hv_timer = NULL;
		vmx_x86_ops.cancel_hv_timer = NULL;
		vmx_x86_ops.request_immediate_exit = __kvm_request_immediate_exit;
	}

	kvm_set_posted_intr_wakeup_handler(pi_wakeup_handler);

	kvm_mce_cap_supported |= MCG_LMCE_P;

	if (pt_mode != PT_MODE_SYSTEM && pt_mode != PT_MODE_HOST_GUEST)
		return -EINVAL;
	if (!enable_ept || !cpu_has_vmx_intel_pt())
		pt_mode = PT_MODE_SYSTEM;

	if (nested) {
		nested_vmx_setup_ctls_msrs(&vmcs_config.nested,
					   vmx_capability.ept);

		r = nested_vmx_hardware_setup(kvm_vmx_exit_handlers);
		if (r)
			return r;
	}

	vmx_set_cpu_caps();

	r = alloc_kvm_area();
	if (r)
		nested_vmx_hardware_unsetup();
	return r;
}

static struct kvm_x86_init_ops vmx_init_ops __initdata = {
	.cpu_has_kvm_support = cpu_has_kvm_support,
	.disabled_by_bios = vmx_disabled_by_bios,
	.check_processor_compatibility = vmx_check_processor_compat,
	.hardware_setup = hardware_setup,

	.runtime_ops = &vmx_x86_ops,
};

static void vmx_cleanup_l1d_flush(void)
{
	if (vmx_l1d_flush_pages) {
		free_pages((unsigned long)vmx_l1d_flush_pages, L1D_CACHE_ORDER);
		vmx_l1d_flush_pages = NULL;
	}
	/* Restore state so sysfs ignores VMX */
	l1tf_vmx_mitigation = VMENTER_L1D_FLUSH_AUTO;
}

static void vmx_exit(void)
{
#ifdef CONFIG_KEXEC_CORE
	RCU_INIT_POINTER(crash_vmclear_loaded_vmcss, NULL);
	synchronize_rcu();
#endif

	kvm_exit();

#if IS_ENABLED(CONFIG_HYPERV)
	if (static_branch_unlikely(&enable_evmcs)) {
		int cpu;
		struct hv_vp_assist_page *vp_ap;
		/*
		 * Reset everything to support using non-enlightened VMCS
		 * access later (e.g. when we reload the module with
		 * enlightened_vmcs=0)
		 */
		for_each_online_cpu(cpu) {
			vp_ap =	hv_get_vp_assist_page(cpu);

			if (!vp_ap)
				continue;

			vp_ap->nested_control.features.directhypercall = 0;
			vp_ap->current_nested_vmcs = 0;
			vp_ap->enlighten_vmentry = 0;
		}

		static_branch_disable(&enable_evmcs);
	}
#endif
	vmx_cleanup_l1d_flush();
}
module_exit(vmx_exit);

static int __init vmx_init(void)
{
	int r, cpu;

#if IS_ENABLED(CONFIG_HYPERV)
	/*
	 * Enlightened VMCS usage should be recommended and the host needs
	 * to support eVMCS v1 or above. We can also disable eVMCS support
	 * with module parameter.
	 */
	if (enlightened_vmcs &&
	    ms_hyperv.hints & HV_X64_ENLIGHTENED_VMCS_RECOMMENDED &&
	    (ms_hyperv.nested_features & HV_X64_ENLIGHTENED_VMCS_VERSION) >=
	    KVM_EVMCS_VERSION) {
		int cpu;

		/* Check that we have assist pages on all online CPUs */
		for_each_online_cpu(cpu) {
			if (!hv_get_vp_assist_page(cpu)) {
				enlightened_vmcs = false;
				break;
			}
		}

		if (enlightened_vmcs) {
			pr_info("KVM: vmx: using Hyper-V Enlightened VMCS\n");
			static_branch_enable(&enable_evmcs);
		}

		if (ms_hyperv.nested_features & HV_X64_NESTED_DIRECT_FLUSH)
			vmx_x86_ops.enable_direct_tlbflush
				= hv_enable_direct_tlbflush;

	} else {
		enlightened_vmcs = false;
	}
#endif

	r = kvm_init(&vmx_init_ops, sizeof(struct vcpu_vmx),
		     __alignof__(struct vcpu_vmx), THIS_MODULE);
	if (r)
		return r;

	/*
	 * Must be called after kvm_init() so enable_ept is properly set
	 * up. Hand the parameter mitigation value in which was stored in
	 * the pre module init parser. If no parameter was given, it will
	 * contain 'auto' which will be turned into the default 'cond'
	 * mitigation mode.
	 */
	r = vmx_setup_l1d_flush(vmentry_l1d_flush_param);
	if (r) {
		vmx_exit();
		return r;
	}

	for_each_possible_cpu(cpu) {
		INIT_LIST_HEAD(&per_cpu(loaded_vmcss_on_cpu, cpu));

		pi_init_cpu(cpu);
	}

#ifdef CONFIG_KEXEC_CORE
	rcu_assign_pointer(crash_vmclear_loaded_vmcss,
			   crash_vmclear_local_loaded_vmcss);
#endif
	vmx_check_vmcs12_offsets();

	/*
	 * Shadow paging doesn't have a (further) performance penalty
	 * from GUEST_MAXPHYADDR < HOST_MAXPHYADDR so enable it
	 * by default
	 */
	if (!enable_ept)
		allow_smaller_maxphyaddr = true;

	return 0;
}
module_init(vmx_init);<|MERGE_RESOLUTION|>--- conflicted
+++ resolved
@@ -4615,7 +4615,6 @@
 {
 	if (is_guest_mode(vcpu) && nested_exit_on_intr(vcpu))
 		return false;
-<<<<<<< HEAD
 
 	return !(vmx_get_rflags(vcpu) & X86_EFLAGS_IF) ||
 	       (vmcs_read32(GUEST_INTERRUPTIBILITY_INFO) &
@@ -4627,19 +4626,6 @@
 	if (to_vmx(vcpu)->nested.nested_run_pending)
 		return -EBUSY;
 
-=======
-
-	return !(vmx_get_rflags(vcpu) & X86_EFLAGS_IF) ||
-	       (vmcs_read32(GUEST_INTERRUPTIBILITY_INFO) &
-		(GUEST_INTR_STATE_STI | GUEST_INTR_STATE_MOV_SS));
-}
-
-static int vmx_interrupt_allowed(struct kvm_vcpu *vcpu, bool for_injection)
-{
-	if (to_vmx(vcpu)->nested.nested_run_pending)
-		return -EBUSY;
-
->>>>>>> 4e026225
        /*
         * An IRQ must not be injected into L2 if it's supposed to VM-Exit,
         * e.g. if the IRQ arrived asynchronously after checking nested events.
@@ -6898,14 +6884,10 @@
 			 * to use TSX_CTRL, but do not change the value on the
 			 * host so that TSX remains always disabled.
 			 */
-<<<<<<< HEAD
-			vmx->guest_uret_msrs[j].mask = ~(u64)TSX_CTRL_CPUID_CLEAR;
-=======
 			if (boot_cpu_has(X86_FEATURE_RTM))
 				vmx->guest_uret_msrs[j].mask = ~(u64)TSX_CTRL_CPUID_CLEAR;
 			else
 				vmx->guest_uret_msrs[j].mask = 0;
->>>>>>> 4e026225
 			break;
 		default:
 			vmx->guest_uret_msrs[j].mask = -1ull;
