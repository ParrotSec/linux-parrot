// SPDX-License-Identifier: GPL-2.0-only
/*
 * common.c - C code for kernel entry and exit
 * Copyright (c) 2015 Andrew Lutomirski
 *
 * Based on asm and ptrace code by many authors.  The code here originated
 * in ptrace.c and signal.c.
 */

#include <linux/kernel.h>
#include <linux/sched.h>
#include <linux/sched/task_stack.h>
#include <linux/entry-common.h>
#include <linux/mm.h>
#include <linux/smp.h>
#include <linux/errno.h>
#include <linux/ptrace.h>
#include <linux/export.h>
#include <linux/nospec.h>
#include <linux/syscalls.h>
#include <linux/uaccess.h>

#ifdef CONFIG_XEN_PV
#include <xen/xen-ops.h>
#include <xen/events.h>
#endif

#include <asm/desc.h>
#include <asm/traps.h>
#include <asm/vdso.h>
#include <asm/cpufeature.h>
#include <asm/fpu/api.h>
#include <asm/nospec-branch.h>
#include <asm/io_bitmap.h>
#include <asm/syscall.h>
#include <asm/irq_stack.h>

#ifdef CONFIG_X86_64
__visible noinstr void do_syscall_64(unsigned long nr, struct pt_regs *regs)
{
	nr = syscall_enter_from_user_mode(regs, nr);

	instrumentation_begin();
	if (likely(nr < NR_syscalls)) {
		nr = array_index_nospec(nr, NR_syscalls);
		regs->ax = sys_call_table[nr](regs);
#ifdef CONFIG_X86_X32_ABI
	} else if (likely((nr & __X32_SYSCALL_BIT) &&
			  (nr & ~__X32_SYSCALL_BIT) < X32_NR_syscalls)) {
		nr = array_index_nospec(nr & ~__X32_SYSCALL_BIT,
					X32_NR_syscalls);
		regs->ax = x32_sys_call_table[nr](regs);
#endif
	}
	instrumentation_end();
	syscall_exit_to_user_mode(regs);
}
#endif

#if defined(CONFIG_X86_32) || defined(CONFIG_IA32_EMULATION)
static __always_inline unsigned int syscall_32_enter(struct pt_regs *regs)
{
	if (IS_ENABLED(CONFIG_IA32_EMULATION))
		current_thread_info()->status |= TS_COMPAT;

	return (unsigned int)regs->orig_ax;
}

/*
 * Invoke a 32-bit syscall.  Called with IRQs on in CONTEXT_KERNEL.
 */
static __always_inline void do_syscall_32_irqs_on(struct pt_regs *regs,
						  unsigned int nr)
{
	if (likely(nr < IA32_NR_syscalls)) {
		nr = array_index_nospec(nr, IA32_NR_syscalls);
		regs->ax = ia32_sys_call_table[nr](regs);
	}
}

/* Handles int $0x80 */
__visible noinstr void do_int80_syscall_32(struct pt_regs *regs)
{
	unsigned int nr = syscall_32_enter(regs);

	/*
	 * Subtlety here: if ptrace pokes something larger than 2^32-1 into
	 * orig_ax, the unsigned int return value truncates it.  This may
	 * or may not be necessary, but it matches the old asm behavior.
	 */
	nr = (unsigned int)syscall_enter_from_user_mode(regs, nr);
	instrumentation_begin();

	do_syscall_32_irqs_on(regs, nr);
<<<<<<< HEAD

	instrumentation_end();
	syscall_exit_to_user_mode(regs);
}

static noinstr bool __do_fast_syscall_32(struct pt_regs *regs)
{
	unsigned int nr = syscall_32_enter(regs);
	int res;

=======

	instrumentation_end();
	syscall_exit_to_user_mode(regs);
}

static noinstr bool __do_fast_syscall_32(struct pt_regs *regs)
{
	unsigned int nr = syscall_32_enter(regs);
	int res;

>>>>>>> 4e026225
	/*
	 * This cannot use syscall_enter_from_user_mode() as it has to
	 * fetch EBP before invoking any of the syscall entry work
	 * functions.
	 */
	syscall_enter_from_user_mode_prepare(regs);

	instrumentation_begin();
	/* Fetch EBP from where the vDSO stashed it. */
	if (IS_ENABLED(CONFIG_X86_64)) {
		/*
		 * Micro-optimization: the pointer we're following is
		 * explicitly 32 bits, so it can't be out of range.
		 */
		res = __get_user(*(u32 *)&regs->bp,
			 (u32 __user __force *)(unsigned long)(u32)regs->sp);
	} else {
		res = get_user(*(u32 *)&regs->bp,
		       (u32 __user __force *)(unsigned long)(u32)regs->sp);
	}

	if (res) {
		/* User code screwed up. */
		regs->ax = -EFAULT;

		instrumentation_end();
<<<<<<< HEAD
		syscall_exit_to_user_mode(regs);
=======
		local_irq_disable();
		irqentry_exit_to_user_mode(regs);
>>>>>>> 4e026225
		return false;
	}

	/* The case truncates any ptrace induced syscall nr > 2^32 -1 */
	nr = (unsigned int)syscall_enter_from_user_mode_work(regs, nr);

	/* Now this is just like a normal syscall. */
	do_syscall_32_irqs_on(regs, nr);

	instrumentation_end();
	syscall_exit_to_user_mode(regs);
	return true;
}

/* Returns 0 to return using IRET or 1 to return using SYSEXIT/SYSRETL. */
__visible noinstr long do_fast_syscall_32(struct pt_regs *regs)
{
	/*
	 * Called using the internal vDSO SYSENTER/SYSCALL32 calling
	 * convention.  Adjust regs so it looks like we entered using int80.
	 */
	unsigned long landing_pad = (unsigned long)current->mm->context.vdso +
					vdso_image_32.sym_int80_landing_pad;

	/*
	 * SYSENTER loses EIP, and even SYSCALL32 needs us to skip forward
	 * so that 'regs->ip -= 2' lands back on an int $0x80 instruction.
	 * Fix it up.
	 */
	regs->ip = landing_pad;

	/* Invoke the syscall. If it failed, keep it simple: use IRET. */
	if (!__do_fast_syscall_32(regs))
		return 0;

#ifdef CONFIG_X86_64
	/*
	 * Opportunistic SYSRETL: if possible, try to return using SYSRETL.
	 * SYSRETL is available on all 64-bit CPUs, so we don't need to
	 * bother with SYSEXIT.
	 *
	 * Unlike 64-bit opportunistic SYSRET, we can't check that CX == IP,
	 * because the ECX fixup above will ensure that this is essentially
	 * never the case.
	 */
	return regs->cs == __USER32_CS && regs->ss == __USER_DS &&
		regs->ip == landing_pad &&
		(regs->flags & (X86_EFLAGS_RF | X86_EFLAGS_TF)) == 0;
#else
	/*
	 * Opportunistic SYSEXIT: if possible, try to return using SYSEXIT.
	 *
	 * Unlike 64-bit opportunistic SYSRET, we can't check that CX == IP,
	 * because the ECX fixup above will ensure that this is essentially
	 * never the case.
	 *
	 * We don't allow syscalls at all from VM86 mode, but we still
	 * need to check VM, because we might be returning from sys_vm86.
	 */
	return static_cpu_has(X86_FEATURE_SEP) &&
		regs->cs == __USER_CS && regs->ss == __USER_DS &&
		regs->ip == landing_pad &&
		(regs->flags & (X86_EFLAGS_RF | X86_EFLAGS_TF | X86_EFLAGS_VM)) == 0;
#endif
}

/* Returns 0 to return using IRET or 1 to return using SYSEXIT/SYSRETL. */
__visible noinstr long do_SYSENTER_32(struct pt_regs *regs)
{
	/* SYSENTER loses RSP, but the vDSO saved it in RBP. */
	regs->sp = regs->bp;

	/* SYSENTER clobbers EFLAGS.IF.  Assume it was set in usermode. */
	regs->flags |= X86_EFLAGS_IF;

	return do_fast_syscall_32(regs);
}
#endif

SYSCALL_DEFINE0(ni_syscall)
{
	return -ENOSYS;
}

<<<<<<< HEAD
noinstr bool idtentry_enter_nmi(struct pt_regs *regs)
{
	bool irq_state = lockdep_hardirqs_enabled();

	__nmi_enter();
	lockdep_hardirqs_off(CALLER_ADDR0);
	lockdep_hardirq_enter();
	rcu_nmi_enter();

	instrumentation_begin();
	trace_hardirqs_off_finish();
	ftrace_nmi_enter();
	instrumentation_end();

	return irq_state;
}

noinstr void idtentry_exit_nmi(struct pt_regs *regs, bool restore)
{
	instrumentation_begin();
	ftrace_nmi_exit();
	if (restore) {
		trace_hardirqs_on_prepare();
		lockdep_hardirqs_on_prepare(CALLER_ADDR0);
	}
	instrumentation_end();

	rcu_nmi_exit();
	lockdep_hardirq_exit();
	if (restore)
		lockdep_hardirqs_on(CALLER_ADDR0);
	__nmi_exit();
}

=======
>>>>>>> 4e026225
#ifdef CONFIG_XEN_PV
#ifndef CONFIG_PREEMPTION
/*
 * Some hypercalls issued by the toolstack can take many 10s of
 * seconds. Allow tasks running hypercalls via the privcmd driver to
 * be voluntarily preempted even if full kernel preemption is
 * disabled.
 *
 * Such preemptible hypercalls are bracketed by
 * xen_preemptible_hcall_begin() and xen_preemptible_hcall_end()
 * calls.
 */
DEFINE_PER_CPU(bool, xen_in_preemptible_hcall);
EXPORT_SYMBOL_GPL(xen_in_preemptible_hcall);

/*
 * In case of scheduling the flag must be cleared and restored after
 * returning from schedule as the task might move to a different CPU.
 */
static __always_inline bool get_and_clear_inhcall(void)
{
	bool inhcall = __this_cpu_read(xen_in_preemptible_hcall);

	__this_cpu_write(xen_in_preemptible_hcall, false);
	return inhcall;
}

static __always_inline void restore_inhcall(bool inhcall)
{
	__this_cpu_write(xen_in_preemptible_hcall, inhcall);
}
#else
static __always_inline bool get_and_clear_inhcall(void) { return false; }
static __always_inline void restore_inhcall(bool inhcall) { }
#endif

static void __xen_pv_evtchn_do_upcall(void)
{
	irq_enter_rcu();
	inc_irq_stat(irq_hv_callback_count);

	xen_hvm_evtchn_do_upcall();

	irq_exit_rcu();
}

__visible noinstr void xen_pv_evtchn_do_upcall(struct pt_regs *regs)
{
	struct pt_regs *old_regs;
	bool inhcall;
	irqentry_state_t state;

	state = irqentry_enter(regs);
	old_regs = set_irq_regs(regs);

	instrumentation_begin();
	run_on_irqstack_cond(__xen_pv_evtchn_do_upcall, regs);
<<<<<<< HEAD
	instrumentation_begin();
=======
	instrumentation_end();
>>>>>>> 4e026225

	set_irq_regs(old_regs);

	inhcall = get_and_clear_inhcall();
	if (inhcall && !WARN_ON_ONCE(state.exit_rcu)) {
		instrumentation_begin();
		irqentry_exit_cond_resched();
		instrumentation_end();
		restore_inhcall(inhcall);
	} else {
		irqentry_exit(regs, state);
	}
}
#endif /* CONFIG_XEN_PV */<|MERGE_RESOLUTION|>--- conflicted
+++ resolved
@@ -92,7 +92,6 @@
 	instrumentation_begin();
 
 	do_syscall_32_irqs_on(regs, nr);
-<<<<<<< HEAD
 
 	instrumentation_end();
 	syscall_exit_to_user_mode(regs);
@@ -103,18 +102,6 @@
 	unsigned int nr = syscall_32_enter(regs);
 	int res;
 
-=======
-
-	instrumentation_end();
-	syscall_exit_to_user_mode(regs);
-}
-
-static noinstr bool __do_fast_syscall_32(struct pt_regs *regs)
-{
-	unsigned int nr = syscall_32_enter(regs);
-	int res;
-
->>>>>>> 4e026225
 	/*
 	 * This cannot use syscall_enter_from_user_mode() as it has to
 	 * fetch EBP before invoking any of the syscall entry work
@@ -141,12 +128,8 @@
 		regs->ax = -EFAULT;
 
 		instrumentation_end();
-<<<<<<< HEAD
-		syscall_exit_to_user_mode(regs);
-=======
 		local_irq_disable();
 		irqentry_exit_to_user_mode(regs);
->>>>>>> 4e026225
 		return false;
 	}
 
@@ -231,43 +214,6 @@
 	return -ENOSYS;
 }
 
-<<<<<<< HEAD
-noinstr bool idtentry_enter_nmi(struct pt_regs *regs)
-{
-	bool irq_state = lockdep_hardirqs_enabled();
-
-	__nmi_enter();
-	lockdep_hardirqs_off(CALLER_ADDR0);
-	lockdep_hardirq_enter();
-	rcu_nmi_enter();
-
-	instrumentation_begin();
-	trace_hardirqs_off_finish();
-	ftrace_nmi_enter();
-	instrumentation_end();
-
-	return irq_state;
-}
-
-noinstr void idtentry_exit_nmi(struct pt_regs *regs, bool restore)
-{
-	instrumentation_begin();
-	ftrace_nmi_exit();
-	if (restore) {
-		trace_hardirqs_on_prepare();
-		lockdep_hardirqs_on_prepare(CALLER_ADDR0);
-	}
-	instrumentation_end();
-
-	rcu_nmi_exit();
-	lockdep_hardirq_exit();
-	if (restore)
-		lockdep_hardirqs_on(CALLER_ADDR0);
-	__nmi_exit();
-}
-
-=======
->>>>>>> 4e026225
 #ifdef CONFIG_XEN_PV
 #ifndef CONFIG_PREEMPTION
 /*
@@ -325,11 +271,7 @@
 
 	instrumentation_begin();
 	run_on_irqstack_cond(__xen_pv_evtchn_do_upcall, regs);
-<<<<<<< HEAD
-	instrumentation_begin();
-=======
-	instrumentation_end();
->>>>>>> 4e026225
+	instrumentation_end();
 
 	set_irq_regs(old_regs);
 
