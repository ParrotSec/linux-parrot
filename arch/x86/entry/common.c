// SPDX-License-Identifier: GPL-2.0-only
/*
 * common.c - C code for kernel entry and exit
 * Copyright (c) 2015 Andrew Lutomirski
 *
 * Based on asm and ptrace code by many authors.  The code here originated
 * in ptrace.c and signal.c.
 */

#include <linux/kernel.h>
#include <linux/sched.h>
#include <linux/sched/task_stack.h>
#include <linux/mm.h>
#include <linux/smp.h>
#include <linux/errno.h>
#include <linux/ptrace.h>
#include <linux/tracehook.h>
#include <linux/audit.h>
#include <linux/seccomp.h>
#include <linux/signal.h>
#include <linux/export.h>
#include <linux/context_tracking.h>
#include <linux/user-return-notifier.h>
#include <linux/nospec.h>
#include <linux/uprobes.h>
#include <linux/livepatch.h>
#include <linux/syscalls.h>
#include <linux/uaccess.h>

#include <asm/desc.h>
#include <asm/traps.h>
#include <asm/vdso.h>
#include <asm/cpufeature.h>
<<<<<<< HEAD
=======
#include <asm/fpu/api.h>
#include <asm/nospec-branch.h>
>>>>>>> 407d19ab

#define CREATE_TRACE_POINTS
#include <trace/events/syscalls.h>

#ifdef CONFIG_CONTEXT_TRACKING
/* Called on entry from user mode with IRQs off. */
__visible inline void enter_from_user_mode(void)
{
	CT_WARN_ON(ct_state() != CONTEXT_USER);
	user_exit_irqoff();
}
#else
static inline void enter_from_user_mode(void) {}
#endif

static void do_audit_syscall_entry(struct pt_regs *regs, u32 arch)
{
#ifdef CONFIG_X86_64
	if (arch == AUDIT_ARCH_X86_64) {
		audit_syscall_entry(regs->orig_ax, regs->di,
				    regs->si, regs->dx, regs->r10);
	} else
#endif
	{
		audit_syscall_entry(regs->orig_ax, regs->bx,
				    regs->cx, regs->dx, regs->si);
	}
}

/*
 * Returns the syscall nr to run (which should match regs->orig_ax) or -1
 * to skip the syscall.
 */
static long syscall_trace_enter(struct pt_regs *regs)
{
	u32 arch = in_ia32_syscall() ? AUDIT_ARCH_I386 : AUDIT_ARCH_X86_64;

	struct thread_info *ti = current_thread_info();
	unsigned long ret = 0;
	bool emulated = false;
	u32 work;

	if (IS_ENABLED(CONFIG_DEBUG_ENTRY))
		BUG_ON(regs != task_pt_regs(current));

	work = READ_ONCE(ti->flags) & _TIF_WORK_SYSCALL_ENTRY;

	if (unlikely(work & _TIF_SYSCALL_EMU))
		emulated = true;

	if ((emulated || (work & _TIF_SYSCALL_TRACE)) &&
	    tracehook_report_syscall_entry(regs))
		return -1L;

	if (emulated)
		return -1L;

#ifdef CONFIG_SECCOMP
	/*
	 * Do seccomp after ptrace, to catch any tracer changes.
	 */
	if (work & _TIF_SECCOMP) {
		struct seccomp_data sd;

		sd.arch = arch;
		sd.nr = regs->orig_ax;
		sd.instruction_pointer = regs->ip;
#ifdef CONFIG_X86_64
		if (arch == AUDIT_ARCH_X86_64) {
			sd.args[0] = regs->di;
			sd.args[1] = regs->si;
			sd.args[2] = regs->dx;
			sd.args[3] = regs->r10;
			sd.args[4] = regs->r8;
			sd.args[5] = regs->r9;
		} else
#endif
		{
			sd.args[0] = regs->bx;
			sd.args[1] = regs->cx;
			sd.args[2] = regs->dx;
			sd.args[3] = regs->si;
			sd.args[4] = regs->di;
			sd.args[5] = regs->bp;
		}

		ret = __secure_computing(&sd);
		if (ret == -1)
			return ret;
	}
#endif

	if (unlikely(test_thread_flag(TIF_SYSCALL_TRACEPOINT)))
		trace_sys_enter(regs, regs->orig_ax);

	do_audit_syscall_entry(regs, arch);

	return ret ?: regs->orig_ax;
}

#define EXIT_TO_USERMODE_LOOP_FLAGS				\
	(_TIF_SIGPENDING | _TIF_NOTIFY_RESUME | _TIF_UPROBE |	\
	 _TIF_NEED_RESCHED | _TIF_USER_RETURN_NOTIFY | _TIF_PATCH_PENDING)

static void exit_to_usermode_loop(struct pt_regs *regs, u32 cached_flags)
{
	/*
	 * In order to return to user mode, we need to have IRQs off with
	 * none of EXIT_TO_USERMODE_LOOP_FLAGS set.  Several of these flags
	 * can be set at any time on preemptable kernels if we have IRQs on,
	 * so we need to loop.  Disabling preemption wouldn't help: doing the
	 * work to clear some of the flags can sleep.
	 */
	while (true) {
		/* We have work to do. */
		local_irq_enable();

		if (cached_flags & _TIF_NEED_RESCHED)
			schedule();

		if (cached_flags & _TIF_UPROBE)
			uprobe_notify_resume(regs);

		if (cached_flags & _TIF_PATCH_PENDING)
			klp_update_patch_state(current);

		/* deal with pending signal delivery */
		if (cached_flags & _TIF_SIGPENDING)
			do_signal(regs);

		if (cached_flags & _TIF_NOTIFY_RESUME) {
			clear_thread_flag(TIF_NOTIFY_RESUME);
			tracehook_notify_resume(regs);
			rseq_handle_notify_resume(NULL, regs);
		}

		if (cached_flags & _TIF_USER_RETURN_NOTIFY)
			fire_user_return_notifiers();

		/* Disable IRQs and retry */
		local_irq_disable();

		cached_flags = READ_ONCE(current_thread_info()->flags);

		if (!(cached_flags & EXIT_TO_USERMODE_LOOP_FLAGS))
			break;
	}
}

/* Called with IRQs disabled. */
__visible inline void prepare_exit_to_usermode(struct pt_regs *regs)
{
	struct thread_info *ti = current_thread_info();
	u32 cached_flags;

	addr_limit_user_check();

	lockdep_assert_irqs_disabled();
	lockdep_sys_exit();

	cached_flags = READ_ONCE(ti->flags);

	if (unlikely(cached_flags & EXIT_TO_USERMODE_LOOP_FLAGS))
		exit_to_usermode_loop(regs, cached_flags);

	/* Reload ti->flags; we may have rescheduled above. */
	cached_flags = READ_ONCE(ti->flags);

	fpregs_assert_state_consistent();
	if (unlikely(cached_flags & _TIF_NEED_FPU_LOAD))
		switch_fpu_return();

#ifdef CONFIG_COMPAT
	/*
	 * Compat syscalls set TS_COMPAT.  Make sure we clear it before
	 * returning to user mode.  We need to clear it *after* signal
	 * handling, because syscall restart has a fixup for compat
	 * syscalls.  The fixup is exercised by the ptrace_syscall_32
	 * selftest.
	 *
	 * We also need to clear TS_REGS_POKED_I386: the 32-bit tracer
	 * special case only applies after poking regs and before the
	 * very next return to user mode.
	 */
	ti->status &= ~(TS_COMPAT|TS_I386_REGS_POKED);
#endif

	user_enter_irqoff();
}

#define SYSCALL_EXIT_WORK_FLAGS				\
	(_TIF_SYSCALL_TRACE | _TIF_SYSCALL_AUDIT |	\
	 _TIF_SINGLESTEP | _TIF_SYSCALL_TRACEPOINT)

static void syscall_slow_exit_work(struct pt_regs *regs, u32 cached_flags)
{
	bool step;

	audit_syscall_exit(regs);

	if (cached_flags & _TIF_SYSCALL_TRACEPOINT)
		trace_sys_exit(regs, regs->ax);

	/*
	 * If TIF_SYSCALL_EMU is set, we only get here because of
	 * TIF_SINGLESTEP (i.e. this is PTRACE_SYSEMU_SINGLESTEP).
	 * We already reported this syscall instruction in
	 * syscall_trace_enter().
	 */
	step = unlikely(
		(cached_flags & (_TIF_SINGLESTEP | _TIF_SYSCALL_EMU))
		== _TIF_SINGLESTEP);
	if (step || cached_flags & _TIF_SYSCALL_TRACE)
		tracehook_report_syscall_exit(regs, step);
}

/*
 * Called with IRQs on and fully valid regs.  Returns with IRQs off in a
 * state such that we can immediately switch to user mode.
 */
__visible inline void syscall_return_slowpath(struct pt_regs *regs)
{
	struct thread_info *ti = current_thread_info();
	u32 cached_flags = READ_ONCE(ti->flags);

	CT_WARN_ON(ct_state() != CONTEXT_KERNEL);

	if (IS_ENABLED(CONFIG_PROVE_LOCKING) &&
	    WARN(irqs_disabled(), "syscall %ld left IRQs disabled", regs->orig_ax))
		local_irq_enable();

	rseq_syscall(regs);

	/*
	 * First do one-time work.  If these work items are enabled, we
	 * want to run them exactly once per syscall exit with IRQs on.
	 */
	if (unlikely(cached_flags & SYSCALL_EXIT_WORK_FLAGS))
		syscall_slow_exit_work(regs, cached_flags);

	local_irq_disable();
	prepare_exit_to_usermode(regs);
}

#ifdef CONFIG_X86_64
__visible void do_syscall_64(unsigned long nr, struct pt_regs *regs)
{
	struct thread_info *ti;

	enter_from_user_mode();
	local_irq_enable();
	ti = current_thread_info();
	if (READ_ONCE(ti->flags) & _TIF_WORK_SYSCALL_ENTRY)
		nr = syscall_trace_enter(regs);

	/*
	 * NB: Native and x32 syscalls are dispatched from the same
	 * table.  The only functional difference is the x32 bit in
	 * regs->orig_ax, which changes the behavior of some syscalls.
	 */
	nr &= __SYSCALL_MASK;
	if (likely(nr < NR_syscalls)) {
		nr = array_index_nospec(nr, NR_syscalls);
		regs->ax = sys_call_table[nr](regs);
	}

	syscall_return_slowpath(regs);
}
#endif

#if defined(CONFIG_X86_32) || defined(CONFIG_IA32_EMULATION)
/*
 * Does a 32-bit syscall.  Called with IRQs on in CONTEXT_KERNEL.  Does
 * all entry and exit work and returns with IRQs off.  This function is
 * extremely hot in workloads that use it, and it's usually called from
 * do_fast_syscall_32, so forcibly inline it to improve performance.
 */
static __always_inline void do_syscall_32_irqs_on(struct pt_regs *regs)
{
	struct thread_info *ti = current_thread_info();
	unsigned int nr = (unsigned int)regs->orig_ax;

#ifdef CONFIG_IA32_EMULATION
	ti->status |= TS_COMPAT;
#endif

	if (READ_ONCE(ti->flags) & _TIF_WORK_SYSCALL_ENTRY) {
		/*
		 * Subtlety here: if ptrace pokes something larger than
		 * 2^32-1 into orig_ax, this truncates it.  This may or
		 * may not be necessary, but it matches the old asm
		 * behavior.
		 */
		nr = syscall_trace_enter(regs);
	}

	if (likely(nr < IA32_NR_syscalls)) {
		nr = array_index_nospec(nr, IA32_NR_syscalls);
#ifdef CONFIG_IA32_EMULATION
		regs->ax = ia32_sys_call_table[nr](regs);
#else
		/*
		 * It's possible that a 32-bit syscall implementation
		 * takes a 64-bit parameter but nonetheless assumes that
		 * the high bits are zero.  Make sure we zero-extend all
		 * of the args.
		 */
		regs->ax = ia32_sys_call_table[nr](
			(unsigned int)regs->bx, (unsigned int)regs->cx,
			(unsigned int)regs->dx, (unsigned int)regs->si,
			(unsigned int)regs->di, (unsigned int)regs->bp);
#endif /* CONFIG_IA32_EMULATION */
	}

	syscall_return_slowpath(regs);
}

/* Handles int $0x80 */
__visible void do_int80_syscall_32(struct pt_regs *regs)
{
	enter_from_user_mode();
	local_irq_enable();
	do_syscall_32_irqs_on(regs);
}

/* Returns 0 to return using IRET or 1 to return using SYSEXIT/SYSRETL. */
__visible long do_fast_syscall_32(struct pt_regs *regs)
{
	/*
	 * Called using the internal vDSO SYSENTER/SYSCALL32 calling
	 * convention.  Adjust regs so it looks like we entered using int80.
	 */

	unsigned long landing_pad = (unsigned long)current->mm->context.vdso +
		vdso_image_32.sym_int80_landing_pad;

	/*
	 * SYSENTER loses EIP, and even SYSCALL32 needs us to skip forward
	 * so that 'regs->ip -= 2' lands back on an int $0x80 instruction.
	 * Fix it up.
	 */
	regs->ip = landing_pad;

	enter_from_user_mode();

	local_irq_enable();

	/* Fetch EBP from where the vDSO stashed it. */
	if (
#ifdef CONFIG_X86_64
		/*
		 * Micro-optimization: the pointer we're following is explicitly
		 * 32 bits, so it can't be out of range.
		 */
		__get_user(*(u32 *)&regs->bp,
			    (u32 __user __force *)(unsigned long)(u32)regs->sp)
#else
		get_user(*(u32 *)&regs->bp,
			 (u32 __user __force *)(unsigned long)(u32)regs->sp)
#endif
		) {

		/* User code screwed up. */
		local_irq_disable();
		regs->ax = -EFAULT;
		prepare_exit_to_usermode(regs);
		return 0;	/* Keep it simple: use IRET. */
	}

	/* Now this is just like a normal syscall. */
	do_syscall_32_irqs_on(regs);

#ifdef CONFIG_X86_64
	/*
	 * Opportunistic SYSRETL: if possible, try to return using SYSRETL.
	 * SYSRETL is available on all 64-bit CPUs, so we don't need to
	 * bother with SYSEXIT.
	 *
	 * Unlike 64-bit opportunistic SYSRET, we can't check that CX == IP,
	 * because the ECX fixup above will ensure that this is essentially
	 * never the case.
	 */
	return regs->cs == __USER32_CS && regs->ss == __USER_DS &&
		regs->ip == landing_pad &&
		(regs->flags & (X86_EFLAGS_RF | X86_EFLAGS_TF)) == 0;
#else
	/*
	 * Opportunistic SYSEXIT: if possible, try to return using SYSEXIT.
	 *
	 * Unlike 64-bit opportunistic SYSRET, we can't check that CX == IP,
	 * because the ECX fixup above will ensure that this is essentially
	 * never the case.
	 *
	 * We don't allow syscalls at all from VM86 mode, but we still
	 * need to check VM, because we might be returning from sys_vm86.
	 */
	return static_cpu_has(X86_FEATURE_SEP) &&
		regs->cs == __USER_CS && regs->ss == __USER_DS &&
		regs->ip == landing_pad &&
		(regs->flags & (X86_EFLAGS_RF | X86_EFLAGS_TF | X86_EFLAGS_VM)) == 0;
#endif
}
#endif<|MERGE_RESOLUTION|>--- conflicted
+++ resolved
@@ -31,11 +31,8 @@
 #include <asm/traps.h>
 #include <asm/vdso.h>
 #include <asm/cpufeature.h>
-<<<<<<< HEAD
-=======
 #include <asm/fpu/api.h>
 #include <asm/nospec-branch.h>
->>>>>>> 407d19ab
 
 #define CREATE_TRACE_POINTS
 #include <trace/events/syscalls.h>
@@ -145,7 +142,7 @@
 	/*
 	 * In order to return to user mode, we need to have IRQs off with
 	 * none of EXIT_TO_USERMODE_LOOP_FLAGS set.  Several of these flags
-	 * can be set at any time on preemptable kernels if we have IRQs on,
+	 * can be set at any time on preemptible kernels if we have IRQs on,
 	 * so we need to loop.  Disabling preemption wouldn't help: doing the
 	 * work to clear some of the flags can sleep.
 	 */
@@ -224,6 +221,8 @@
 #endif
 
 	user_enter_irqoff();
+
+	mds_user_clear_cpu_buffers();
 }
 
 #define SYSCALL_EXIT_WORK_FLAGS				\
