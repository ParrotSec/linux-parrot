/* SPDX-License-Identifier: GPL-2.0 */
/*
 *  linux/arch/x86_64/entry.S
 *
 *  Copyright (C) 1991, 1992  Linus Torvalds
 *  Copyright (C) 2000, 2001, 2002  Andi Kleen SuSE Labs
 *  Copyright (C) 2000  Pavel Machek <pavel@suse.cz>
 *
 * entry.S contains the system-call and fault low-level handling routines.
 *
 * Some of this is documented in Documentation/x86/entry_64.txt
 *
 * A note on terminology:
 * - iret frame:	Architecture defined interrupt frame from SS to RIP
 *			at the top of the kernel process stack.
 *
 * Some macro usage:
 * - ENTRY/END:		Define functions in the symbol table.
 * - TRACE_IRQ_*:	Trace hardirq state for lock debugging.
 * - idtentry:		Define exception entry points.
 */
#include <linux/linkage.h>
#include <asm/segment.h>
#include <asm/cache.h>
#include <asm/errno.h>
#include <asm/asm-offsets.h>
#include <asm/msr.h>
#include <asm/unistd.h>
#include <asm/thread_info.h>
#include <asm/hw_irq.h>
#include <asm/page_types.h>
#include <asm/irqflags.h>
#include <asm/paravirt.h>
#include <asm/percpu.h>
#include <asm/asm.h>
#include <asm/smap.h>
#include <asm/pgtable_types.h>
#include <asm/export.h>
#include <asm/frame.h>
#include <asm/nospec-branch.h>
#include <linux/err.h>

#include "calling.h"

.code64
.section .entry.text, "ax"

#ifdef CONFIG_PARAVIRT
ENTRY(native_usergs_sysret64)
	UNWIND_HINT_EMPTY
	swapgs
	sysretq
END(native_usergs_sysret64)
#endif /* CONFIG_PARAVIRT */

.macro TRACE_IRQS_FLAGS flags:req
#ifdef CONFIG_TRACE_IRQFLAGS
	btl	$9, \flags		/* interrupts off? */
	jnc	1f
	TRACE_IRQS_ON
1:
#endif
.endm

.macro TRACE_IRQS_IRETQ
	TRACE_IRQS_FLAGS EFLAGS(%rsp)
.endm

/*
 * When dynamic function tracer is enabled it will add a breakpoint
 * to all locations that it is about to modify, sync CPUs, update
 * all the code, sync CPUs, then remove the breakpoints. In this time
 * if lockdep is enabled, it might jump back into the debug handler
 * outside the updating of the IST protection. (TRACE_IRQS_ON/OFF).
 *
 * We need to change the IDT table before calling TRACE_IRQS_ON/OFF to
 * make sure the stack pointer does not get reset back to the top
 * of the debug stack, and instead just reuses the current stack.
 */
#if defined(CONFIG_DYNAMIC_FTRACE) && defined(CONFIG_TRACE_IRQFLAGS)

.macro TRACE_IRQS_OFF_DEBUG
	call	debug_stack_set_zero
	TRACE_IRQS_OFF
	call	debug_stack_reset
.endm

.macro TRACE_IRQS_ON_DEBUG
	call	debug_stack_set_zero
	TRACE_IRQS_ON
	call	debug_stack_reset
.endm

.macro TRACE_IRQS_IRETQ_DEBUG
	btl	$9, EFLAGS(%rsp)		/* interrupts off? */
	jnc	1f
	TRACE_IRQS_ON_DEBUG
1:
.endm

#else
# define TRACE_IRQS_OFF_DEBUG			TRACE_IRQS_OFF
# define TRACE_IRQS_ON_DEBUG			TRACE_IRQS_ON
# define TRACE_IRQS_IRETQ_DEBUG			TRACE_IRQS_IRETQ
#endif

/*
 * 64-bit SYSCALL instruction entry. Up to 6 arguments in registers.
 *
 * This is the only entry point used for 64-bit system calls.  The
 * hardware interface is reasonably well designed and the register to
 * argument mapping Linux uses fits well with the registers that are
 * available when SYSCALL is used.
 *
 * SYSCALL instructions can be found inlined in libc implementations as
 * well as some other programs and libraries.  There are also a handful
 * of SYSCALL instructions in the vDSO used, for example, as a
 * clock_gettimeofday fallback.
 *
 * 64-bit SYSCALL saves rip to rcx, clears rflags.RF, then saves rflags to r11,
 * then loads new ss, cs, and rip from previously programmed MSRs.
 * rflags gets masked by a value from another MSR (so CLD and CLAC
 * are not needed). SYSCALL does not save anything on the stack
 * and does not change rsp.
 *
 * Registers on entry:
 * rax  system call number
 * rcx  return address
 * r11  saved rflags (note: r11 is callee-clobbered register in C ABI)
 * rdi  arg0
 * rsi  arg1
 * rdx  arg2
 * r10  arg3 (needs to be moved to rcx to conform to C ABI)
 * r8   arg4
 * r9   arg5
 * (note: r12-r15, rbp, rbx are callee-preserved in C ABI)
 *
 * Only called from user space.
 *
 * When user can change pt_regs->foo always force IRET. That is because
 * it deals with uncanonical addresses better. SYSRET has trouble
 * with them due to bugs in both AMD and Intel CPUs.
 */

	.pushsection .entry_trampoline, "ax"

/*
 * The code in here gets remapped into cpu_entry_area's trampoline.  This means
 * that the assembler and linker have the wrong idea as to where this code
 * lives (and, in fact, it's mapped more than once, so it's not even at a
 * fixed address).  So we can't reference any symbols outside the entry
 * trampoline and expect it to work.
 *
 * Instead, we carefully abuse %rip-relative addressing.
 * _entry_trampoline(%rip) refers to the start of the remapped) entry
 * trampoline.  We can thus find cpu_entry_area with this macro:
 */

#define CPU_ENTRY_AREA \
	_entry_trampoline - CPU_ENTRY_AREA_entry_trampoline(%rip)

/* The top word of the SYSENTER stack is hot and is usable as scratch space. */
#define RSP_SCRATCH	CPU_ENTRY_AREA_entry_stack + \
			SIZEOF_entry_stack - 8 + CPU_ENTRY_AREA

ENTRY(entry_SYSCALL_64_trampoline)
	UNWIND_HINT_EMPTY
	swapgs

	/* Stash the user RSP. */
	movq	%rsp, RSP_SCRATCH

	/* Note: using %rsp as a scratch reg. */
	SWITCH_TO_KERNEL_CR3 scratch_reg=%rsp

	/* Load the top of the task stack into RSP */
	movq	CPU_ENTRY_AREA_tss + TSS_sp1 + CPU_ENTRY_AREA, %rsp

	/* Start building the simulated IRET frame. */
	pushq	$__USER_DS			/* pt_regs->ss */
	pushq	RSP_SCRATCH			/* pt_regs->sp */
	pushq	%r11				/* pt_regs->flags */
	pushq	$__USER_CS			/* pt_regs->cs */
	pushq	%rcx				/* pt_regs->ip */

	/*
	 * x86 lacks a near absolute jump, and we can't jump to the real
	 * entry text with a relative jump.  We could push the target
	 * address and then use retq, but this destroys the pipeline on
	 * many CPUs (wasting over 20 cycles on Sandy Bridge).  Instead,
	 * spill RDI and restore it in a second-stage trampoline.
	 */
	pushq	%rdi
	movq	$entry_SYSCALL_64_stage2, %rdi
	JMP_NOSPEC %rdi
END(entry_SYSCALL_64_trampoline)

	.popsection

ENTRY(entry_SYSCALL_64_stage2)
	UNWIND_HINT_EMPTY
	popq	%rdi
	jmp	entry_SYSCALL_64_after_hwframe
END(entry_SYSCALL_64_stage2)

ENTRY(entry_SYSCALL_64)
	UNWIND_HINT_EMPTY
	/*
	 * Interrupts are off on entry.
	 * We do not frame this tiny irq-off block with TRACE_IRQS_OFF/ON,
	 * it is too small to ever cause noticeable irq latency.
	 */

	swapgs
	/*
	 * This path is only taken when PAGE_TABLE_ISOLATION is disabled so it
	 * is not required to switch CR3.
	 */
	movq	%rsp, PER_CPU_VAR(rsp_scratch)
	movq	PER_CPU_VAR(cpu_current_top_of_stack), %rsp

	/* Construct struct pt_regs on stack */
	pushq	$__USER_DS			/* pt_regs->ss */
	pushq	PER_CPU_VAR(rsp_scratch)	/* pt_regs->sp */
	pushq	%r11				/* pt_regs->flags */
	pushq	$__USER_CS			/* pt_regs->cs */
	pushq	%rcx				/* pt_regs->ip */
GLOBAL(entry_SYSCALL_64_after_hwframe)
	pushq	%rax				/* pt_regs->orig_ax */

	PUSH_AND_CLEAR_REGS rax=$-ENOSYS

	TRACE_IRQS_OFF

	/* IRQs are off. */
	movq	%rax, %rdi
	movq	%rsp, %rsi
	call	do_syscall_64		/* returns with IRQs disabled */

	TRACE_IRQS_IRETQ		/* we're about to change IF */

	/*
	 * Try to use SYSRET instead of IRET if we're returning to
	 * a completely clean 64-bit userspace context.  If we're not,
	 * go to the slow exit path.
	 */
	movq	RCX(%rsp), %rcx
	movq	RIP(%rsp), %r11

	cmpq	%rcx, %r11	/* SYSRET requires RCX == RIP */
	jne	swapgs_restore_regs_and_return_to_usermode

	/*
	 * On Intel CPUs, SYSRET with non-canonical RCX/RIP will #GP
	 * in kernel space.  This essentially lets the user take over
	 * the kernel, since userspace controls RSP.
	 *
	 * If width of "canonical tail" ever becomes variable, this will need
	 * to be updated to remain correct on both old and new CPUs.
	 *
	 * Change top bits to match most significant bit (47th or 56th bit
	 * depending on paging mode) in the address.
	 */
#ifdef CONFIG_X86_5LEVEL
	ALTERNATIVE "shl $(64 - 48), %rcx; sar $(64 - 48), %rcx", \
		"shl $(64 - 57), %rcx; sar $(64 - 57), %rcx", X86_FEATURE_LA57
#else
	shl	$(64 - (__VIRTUAL_MASK_SHIFT+1)), %rcx
	sar	$(64 - (__VIRTUAL_MASK_SHIFT+1)), %rcx
#endif

	/* If this changed %rcx, it was not canonical */
	cmpq	%rcx, %r11
	jne	swapgs_restore_regs_and_return_to_usermode

	cmpq	$__USER_CS, CS(%rsp)		/* CS must match SYSRET */
	jne	swapgs_restore_regs_and_return_to_usermode

	movq	R11(%rsp), %r11
	cmpq	%r11, EFLAGS(%rsp)		/* R11 == RFLAGS */
	jne	swapgs_restore_regs_and_return_to_usermode

	/*
	 * SYSCALL clears RF when it saves RFLAGS in R11 and SYSRET cannot
	 * restore RF properly. If the slowpath sets it for whatever reason, we
	 * need to restore it correctly.
	 *
	 * SYSRET can restore TF, but unlike IRET, restoring TF results in a
	 * trap from userspace immediately after SYSRET.  This would cause an
	 * infinite loop whenever #DB happens with register state that satisfies
	 * the opportunistic SYSRET conditions.  For example, single-stepping
	 * this user code:
	 *
	 *           movq	$stuck_here, %rcx
	 *           pushfq
	 *           popq %r11
	 *   stuck_here:
	 *
	 * would never get past 'stuck_here'.
	 */
	testq	$(X86_EFLAGS_RF|X86_EFLAGS_TF), %r11
	jnz	swapgs_restore_regs_and_return_to_usermode

	/* nothing to check for RSP */

	cmpq	$__USER_DS, SS(%rsp)		/* SS must match SYSRET */
	jne	swapgs_restore_regs_and_return_to_usermode

	/*
	 * We win! This label is here just for ease of understanding
	 * perf profiles. Nothing jumps here.
	 */
syscall_return_via_sysret:
	/* rcx and r11 are already restored (see code above) */
	UNWIND_HINT_EMPTY
	POP_REGS pop_rdi=0 skip_r11rcx=1

	/*
	 * Now all regs are restored except RSP and RDI.
	 * Save old stack pointer and switch to trampoline stack.
	 */
	movq	%rsp, %rdi
	movq	PER_CPU_VAR(cpu_tss_rw + TSS_sp0), %rsp

	pushq	RSP-RDI(%rdi)	/* RSP */
	pushq	(%rdi)		/* RDI */

	/*
	 * We are on the trampoline stack.  All regs except RDI are live.
	 * We can do future final exit work right here.
	 */
	SWITCH_TO_USER_CR3_STACK scratch_reg=%rdi

	popq	%rdi
	popq	%rsp
	USERGS_SYSRET64
END(entry_SYSCALL_64)

/*
 * %rdi: prev task
 * %rsi: next task
 */
ENTRY(__switch_to_asm)
	UNWIND_HINT_FUNC
	/*
	 * Save callee-saved registers
	 * This must match the order in inactive_task_frame
	 */
	pushq	%rbp
	pushq	%rbx
	pushq	%r12
	pushq	%r13
	pushq	%r14
	pushq	%r15

	/* switch stack */
	movq	%rsp, TASK_threadsp(%rdi)
	movq	TASK_threadsp(%rsi), %rsp

#ifdef CONFIG_STACKPROTECTOR
	movq	TASK_stack_canary(%rsi), %rbx
	movq	%rbx, PER_CPU_VAR(fixed_percpu_data) + stack_canary_offset
#endif

#ifdef CONFIG_RETPOLINE
	/*
	 * When switching from a shallower to a deeper call stack
	 * the RSB may either underflow or use entries populated
	 * with userspace addresses. On CPUs where those concerns
	 * exist, overwrite the RSB with entries which capture
	 * speculative execution to prevent attack.
	 */
	FILL_RETURN_BUFFER %r12, RSB_CLEAR_LOOPS, X86_FEATURE_RSB_CTXSW
#endif

	/* restore callee-saved registers */
	popq	%r15
	popq	%r14
	popq	%r13
	popq	%r12
	popq	%rbx
	popq	%rbp

	jmp	__switch_to
END(__switch_to_asm)

/*
 * A newly forked process directly context switches into this address.
 *
 * rax: prev task we switched from
 * rbx: kernel thread func (NULL for user thread)
 * r12: kernel thread arg
 */
ENTRY(ret_from_fork)
	UNWIND_HINT_EMPTY
	movq	%rax, %rdi
	call	schedule_tail			/* rdi: 'prev' task parameter */

	testq	%rbx, %rbx			/* from kernel_thread? */
	jnz	1f				/* kernel threads are uncommon */

2:
	UNWIND_HINT_REGS
	movq	%rsp, %rdi
	call	syscall_return_slowpath	/* returns with IRQs disabled */
	TRACE_IRQS_ON			/* user mode is traced as IRQS on */
	jmp	swapgs_restore_regs_and_return_to_usermode

1:
	/* kernel thread */
	UNWIND_HINT_EMPTY
	movq	%r12, %rdi
	CALL_NOSPEC %rbx
	/*
	 * A kernel thread is allowed to return here after successfully
	 * calling do_execve().  Exit to userspace to complete the execve()
	 * syscall.
	 */
	movq	$0, RAX(%rsp)
	jmp	2b
END(ret_from_fork)

/*
 * Build the entry stubs with some assembler magic.
 * We pack 1 stub into every 8-byte block.
 */
	.align 8
ENTRY(irq_entries_start)
    vector=FIRST_EXTERNAL_VECTOR
    .rept (FIRST_SYSTEM_VECTOR - FIRST_EXTERNAL_VECTOR)
	UNWIND_HINT_IRET_REGS
	pushq	$(~vector+0x80)			/* Note: always in signed byte range */
	jmp	common_interrupt
	.align	8
	vector=vector+1
    .endr
END(irq_entries_start)

	.align 8
ENTRY(spurious_entries_start)
    vector=FIRST_SYSTEM_VECTOR
    .rept (NR_VECTORS - FIRST_SYSTEM_VECTOR)
	UNWIND_HINT_IRET_REGS
	pushq	$(~vector+0x80)			/* Note: always in signed byte range */
	jmp	common_spurious
	.align	8
	vector=vector+1
    .endr
END(spurious_entries_start)

.macro DEBUG_ENTRY_ASSERT_IRQS_OFF
#ifdef CONFIG_DEBUG_ENTRY
	pushq %rax
	SAVE_FLAGS(CLBR_RAX)
	testl $X86_EFLAGS_IF, %eax
	jz .Lokay_\@
	ud2
.Lokay_\@:
	popq %rax
#endif
.endm

/*
 * Enters the IRQ stack if we're not already using it.  NMI-safe.  Clobbers
 * flags and puts old RSP into old_rsp, and leaves all other GPRs alone.
 * Requires kernel GSBASE.
 *
 * The invariant is that, if irq_count != -1, then the IRQ stack is in use.
 */
.macro ENTER_IRQ_STACK regs=1 old_rsp save_ret=0
	DEBUG_ENTRY_ASSERT_IRQS_OFF

	.if \save_ret
	/*
	 * If save_ret is set, the original stack contains one additional
	 * entry -- the return address. Therefore, move the address one
	 * entry below %rsp to \old_rsp.
	 */
	leaq	8(%rsp), \old_rsp
	.else
	movq	%rsp, \old_rsp
	.endif

	.if \regs
	UNWIND_HINT_REGS base=\old_rsp
	.endif

	incl	PER_CPU_VAR(irq_count)
	jnz	.Lirq_stack_push_old_rsp_\@

	/*
	 * Right now, if we just incremented irq_count to zero, we've
	 * claimed the IRQ stack but we haven't switched to it yet.
	 *
	 * If anything is added that can interrupt us here without using IST,
	 * it must be *extremely* careful to limit its stack usage.  This
	 * could include kprobes and a hypothetical future IST-less #DB
	 * handler.
	 *
	 * The OOPS unwinder relies on the word at the top of the IRQ
	 * stack linking back to the previous RSP for the entire time we're
	 * on the IRQ stack.  For this to work reliably, we need to write
	 * it before we actually move ourselves to the IRQ stack.
	 */

	movq	\old_rsp, PER_CPU_VAR(irq_stack_backing_store + IRQ_STACK_SIZE - 8)
	movq	PER_CPU_VAR(hardirq_stack_ptr), %rsp

#ifdef CONFIG_DEBUG_ENTRY
	/*
	 * If the first movq above becomes wrong due to IRQ stack layout
	 * changes, the only way we'll notice is if we try to unwind right
	 * here.  Assert that we set up the stack right to catch this type
	 * of bug quickly.
	 */
	cmpq	-8(%rsp), \old_rsp
	je	.Lirq_stack_okay\@
	ud2
	.Lirq_stack_okay\@:
#endif

.Lirq_stack_push_old_rsp_\@:
	pushq	\old_rsp

	.if \regs
	UNWIND_HINT_REGS indirect=1
	.endif

	.if \save_ret
	/*
	 * Push the return address to the stack. This return address can
	 * be found at the "real" original RSP, which was offset by 8 at
	 * the beginning of this macro.
	 */
	pushq	-8(\old_rsp)
	.endif
.endm

/*
 * Undoes ENTER_IRQ_STACK.
 */
.macro LEAVE_IRQ_STACK regs=1
	DEBUG_ENTRY_ASSERT_IRQS_OFF
	/* We need to be off the IRQ stack before decrementing irq_count. */
	popq	%rsp

	.if \regs
	UNWIND_HINT_REGS
	.endif

	/*
	 * As in ENTER_IRQ_STACK, irq_count == 0, we are still claiming
	 * the irq stack but we're not on it.
	 */

	decl	PER_CPU_VAR(irq_count)
.endm

/*
 * Interrupt entry helper function.
 *
 * Entry runs with interrupts off. Stack layout at entry:
 * +----------------------------------------------------+
 * | regs->ss						|
 * | regs->rsp						|
 * | regs->eflags					|
 * | regs->cs						|
 * | regs->ip						|
 * +----------------------------------------------------+
 * | regs->orig_ax = ~(interrupt number)		|
 * +----------------------------------------------------+
 * | return address					|
 * +----------------------------------------------------+
 */
ENTRY(interrupt_entry)
	UNWIND_HINT_FUNC
	ASM_CLAC
	cld

	testb	$3, CS-ORIG_RAX+8(%rsp)
	jz	1f
	SWAPGS
	FENCE_SWAPGS_USER_ENTRY
	/*
	 * Switch to the thread stack. The IRET frame and orig_ax are
	 * on the stack, as well as the return address. RDI..R12 are
	 * not (yet) on the stack and space has not (yet) been
	 * allocated for them.
	 */
	pushq	%rdi

	/* Need to switch before accessing the thread stack. */
	SWITCH_TO_KERNEL_CR3 scratch_reg=%rdi
	movq	%rsp, %rdi
	movq	PER_CPU_VAR(cpu_current_top_of_stack), %rsp

	 /*
	  * We have RDI, return address, and orig_ax on the stack on
	  * top of the IRET frame. That means offset=24
	  */
	UNWIND_HINT_IRET_REGS base=%rdi offset=24

	pushq	7*8(%rdi)		/* regs->ss */
	pushq	6*8(%rdi)		/* regs->rsp */
	pushq	5*8(%rdi)		/* regs->eflags */
	pushq	4*8(%rdi)		/* regs->cs */
	pushq	3*8(%rdi)		/* regs->ip */
	pushq	2*8(%rdi)		/* regs->orig_ax */
	pushq	8(%rdi)			/* return address */
	UNWIND_HINT_FUNC

	movq	(%rdi), %rdi
	jmp	2f
1:
	FENCE_SWAPGS_KERNEL_ENTRY
2:
	PUSH_AND_CLEAR_REGS save_ret=1
	ENCODE_FRAME_POINTER 8

	testb	$3, CS+8(%rsp)
	jz	1f

	/*
	 * IRQ from user mode.
	 *
	 * We need to tell lockdep that IRQs are off.  We can't do this until
	 * we fix gsbase, and we should do it before enter_from_user_mode
	 * (which can take locks).  Since TRACE_IRQS_OFF is idempotent,
	 * the simplest way to handle it is to just call it twice if
	 * we enter from user mode.  There's no reason to optimize this since
	 * TRACE_IRQS_OFF is a no-op if lockdep is off.
	 */
	TRACE_IRQS_OFF

	CALL_enter_from_user_mode

1:
	ENTER_IRQ_STACK old_rsp=%rdi save_ret=1
	/* We entered an interrupt context - irqs are off: */
	TRACE_IRQS_OFF

	ret
END(interrupt_entry)
_ASM_NOKPROBE(interrupt_entry)


/* Interrupt entry/exit. */

/*
 * The interrupt stubs push (~vector+0x80) onto the stack and
 * then jump to common_spurious/interrupt.
 */
common_spurious:
	addq	$-0x80, (%rsp)			/* Adjust vector to [-256, -1] range */
	call	interrupt_entry
	UNWIND_HINT_REGS indirect=1
	call	smp_spurious_interrupt		/* rdi points to pt_regs */
	jmp	ret_from_intr
END(common_spurious)
_ASM_NOKPROBE(common_spurious)

/* common_interrupt is a hotpath. Align it */
	.p2align CONFIG_X86_L1_CACHE_SHIFT
common_interrupt:
	addq	$-0x80, (%rsp)			/* Adjust vector to [-256, -1] range */
	call	interrupt_entry
	UNWIND_HINT_REGS indirect=1
	call	do_IRQ	/* rdi points to pt_regs */
	/* 0(%rsp): old RSP */
ret_from_intr:
	DISABLE_INTERRUPTS(CLBR_ANY)
	TRACE_IRQS_OFF

	LEAVE_IRQ_STACK

	testb	$3, CS(%rsp)
	jz	retint_kernel

	/* Interrupt came from user space */
GLOBAL(retint_user)
	mov	%rsp,%rdi
	call	prepare_exit_to_usermode
	TRACE_IRQS_IRETQ

GLOBAL(swapgs_restore_regs_and_return_to_usermode)
#ifdef CONFIG_DEBUG_ENTRY
	/* Assert that pt_regs indicates user mode. */
	testb	$3, CS(%rsp)
	jnz	1f
	ud2
1:
#endif
	POP_REGS pop_rdi=0

	/*
	 * The stack is now user RDI, orig_ax, RIP, CS, EFLAGS, RSP, SS.
	 * Save old stack pointer and switch to trampoline stack.
	 */
	movq	%rsp, %rdi
	movq	PER_CPU_VAR(cpu_tss_rw + TSS_sp0), %rsp

	/* Copy the IRET frame to the trampoline stack. */
	pushq	6*8(%rdi)	/* SS */
	pushq	5*8(%rdi)	/* RSP */
	pushq	4*8(%rdi)	/* EFLAGS */
	pushq	3*8(%rdi)	/* CS */
	pushq	2*8(%rdi)	/* RIP */

	/* Push user RDI on the trampoline stack. */
	pushq	(%rdi)

	/*
	 * We are on the trampoline stack.  All regs except RDI are live.
	 * We can do future final exit work right here.
	 */

	SWITCH_TO_USER_CR3_STACK scratch_reg=%rdi

	/* Restore RDI. */
	popq	%rdi
	SWAPGS
	INTERRUPT_RETURN


/* Returning to kernel space */
retint_kernel:
#ifdef CONFIG_PREEMPT
	/* Interrupts are off */
	/* Check if we need preemption */
	btl	$9, EFLAGS(%rsp)		/* were interrupts off? */
	jnc	1f
	cmpl	$0, PER_CPU_VAR(__preempt_count)
	jnz	1f
	call	preempt_schedule_irq
1:
#endif
	/*
	 * The iretq could re-enable interrupts:
	 */
	TRACE_IRQS_IRETQ

GLOBAL(restore_regs_and_return_to_kernel)
#ifdef CONFIG_DEBUG_ENTRY
	/* Assert that pt_regs indicates kernel mode. */
	testb	$3, CS(%rsp)
	jz	1f
	ud2
1:
#endif
	POP_REGS
	addq	$8, %rsp	/* skip regs->orig_ax */
	/*
	 * ARCH_HAS_MEMBARRIER_SYNC_CORE rely on IRET core serialization
	 * when returning from IPI handler.
	 */
	INTERRUPT_RETURN

ENTRY(native_iret)
	UNWIND_HINT_IRET_REGS
	/*
	 * Are we returning to a stack segment from the LDT?  Note: in
	 * 64-bit mode SS:RSP on the exception stack is always valid.
	 */
#ifdef CONFIG_X86_ESPFIX64
	testb	$4, (SS-RIP)(%rsp)
	jnz	native_irq_return_ldt
#endif

.global native_irq_return_iret
native_irq_return_iret:
	/*
	 * This may fault.  Non-paranoid faults on return to userspace are
	 * handled by fixup_bad_iret.  These include #SS, #GP, and #NP.
	 * Double-faults due to espfix64 are handled in do_double_fault.
	 * Other faults here are fatal.
	 */
	iretq

#ifdef CONFIG_X86_ESPFIX64
native_irq_return_ldt:
	/*
	 * We are running with user GSBASE.  All GPRs contain their user
	 * values.  We have a percpu ESPFIX stack that is eight slots
	 * long (see ESPFIX_STACK_SIZE).  espfix_waddr points to the bottom
	 * of the ESPFIX stack.
	 *
	 * We clobber RAX and RDI in this code.  We stash RDI on the
	 * normal stack and RAX on the ESPFIX stack.
	 *
	 * The ESPFIX stack layout we set up looks like this:
	 *
	 * --- top of ESPFIX stack ---
	 * SS
	 * RSP
	 * RFLAGS
	 * CS
	 * RIP  <-- RSP points here when we're done
	 * RAX  <-- espfix_waddr points here
	 * --- bottom of ESPFIX stack ---
	 */

	pushq	%rdi				/* Stash user RDI */
	SWAPGS					/* to kernel GS */
	SWITCH_TO_KERNEL_CR3 scratch_reg=%rdi	/* to kernel CR3 */

	movq	PER_CPU_VAR(espfix_waddr), %rdi
	movq	%rax, (0*8)(%rdi)		/* user RAX */
	movq	(1*8)(%rsp), %rax		/* user RIP */
	movq	%rax, (1*8)(%rdi)
	movq	(2*8)(%rsp), %rax		/* user CS */
	movq	%rax, (2*8)(%rdi)
	movq	(3*8)(%rsp), %rax		/* user RFLAGS */
	movq	%rax, (3*8)(%rdi)
	movq	(5*8)(%rsp), %rax		/* user SS */
	movq	%rax, (5*8)(%rdi)
	movq	(4*8)(%rsp), %rax		/* user RSP */
	movq	%rax, (4*8)(%rdi)
	/* Now RAX == RSP. */

	andl	$0xffff0000, %eax		/* RAX = (RSP & 0xffff0000) */

	/*
	 * espfix_stack[31:16] == 0.  The page tables are set up such that
	 * (espfix_stack | (X & 0xffff0000)) points to a read-only alias of
	 * espfix_waddr for any X.  That is, there are 65536 RO aliases of
	 * the same page.  Set up RSP so that RSP[31:16] contains the
	 * respective 16 bits of the /userspace/ RSP and RSP nonetheless
	 * still points to an RO alias of the ESPFIX stack.
	 */
	orq	PER_CPU_VAR(espfix_stack), %rax

	SWITCH_TO_USER_CR3_STACK scratch_reg=%rdi
	SWAPGS					/* to user GS */
	popq	%rdi				/* Restore user RDI */

	movq	%rax, %rsp
	UNWIND_HINT_IRET_REGS offset=8

	/*
	 * At this point, we cannot write to the stack any more, but we can
	 * still read.
	 */
	popq	%rax				/* Restore user RAX */

	/*
	 * RSP now points to an ordinary IRET frame, except that the page
	 * is read-only and RSP[31:16] are preloaded with the userspace
	 * values.  We can now IRET back to userspace.
	 */
	jmp	native_irq_return_iret
#endif
END(common_interrupt)
_ASM_NOKPROBE(common_interrupt)

/*
 * APIC interrupts.
 */
.macro apicinterrupt3 num sym do_sym
ENTRY(\sym)
	UNWIND_HINT_IRET_REGS
	pushq	$~(\num)
.Lcommon_\sym:
	call	interrupt_entry
	UNWIND_HINT_REGS indirect=1
	call	\do_sym	/* rdi points to pt_regs */
	jmp	ret_from_intr
END(\sym)
_ASM_NOKPROBE(\sym)
.endm

/* Make sure APIC interrupt handlers end up in the irqentry section: */
#define PUSH_SECTION_IRQENTRY	.pushsection .irqentry.text, "ax"
#define POP_SECTION_IRQENTRY	.popsection

.macro apicinterrupt num sym do_sym
PUSH_SECTION_IRQENTRY
apicinterrupt3 \num \sym \do_sym
POP_SECTION_IRQENTRY
.endm

#ifdef CONFIG_SMP
apicinterrupt3 IRQ_MOVE_CLEANUP_VECTOR		irq_move_cleanup_interrupt	smp_irq_move_cleanup_interrupt
apicinterrupt3 REBOOT_VECTOR			reboot_interrupt		smp_reboot_interrupt
#endif

#ifdef CONFIG_X86_UV
apicinterrupt3 UV_BAU_MESSAGE			uv_bau_message_intr1		uv_bau_message_interrupt
#endif

apicinterrupt LOCAL_TIMER_VECTOR		apic_timer_interrupt		smp_apic_timer_interrupt
apicinterrupt X86_PLATFORM_IPI_VECTOR		x86_platform_ipi		smp_x86_platform_ipi

#ifdef CONFIG_HAVE_KVM
apicinterrupt3 POSTED_INTR_VECTOR		kvm_posted_intr_ipi		smp_kvm_posted_intr_ipi
apicinterrupt3 POSTED_INTR_WAKEUP_VECTOR	kvm_posted_intr_wakeup_ipi	smp_kvm_posted_intr_wakeup_ipi
apicinterrupt3 POSTED_INTR_NESTED_VECTOR	kvm_posted_intr_nested_ipi	smp_kvm_posted_intr_nested_ipi
#endif

#ifdef CONFIG_X86_MCE_THRESHOLD
apicinterrupt THRESHOLD_APIC_VECTOR		threshold_interrupt		smp_threshold_interrupt
#endif

#ifdef CONFIG_X86_MCE_AMD
apicinterrupt DEFERRED_ERROR_VECTOR		deferred_error_interrupt	smp_deferred_error_interrupt
#endif

#ifdef CONFIG_X86_THERMAL_VECTOR
apicinterrupt THERMAL_APIC_VECTOR		thermal_interrupt		smp_thermal_interrupt
#endif

#ifdef CONFIG_SMP
apicinterrupt CALL_FUNCTION_SINGLE_VECTOR	call_function_single_interrupt	smp_call_function_single_interrupt
apicinterrupt CALL_FUNCTION_VECTOR		call_function_interrupt		smp_call_function_interrupt
apicinterrupt RESCHEDULE_VECTOR			reschedule_interrupt		smp_reschedule_interrupt
#endif

apicinterrupt ERROR_APIC_VECTOR			error_interrupt			smp_error_interrupt
apicinterrupt SPURIOUS_APIC_VECTOR		spurious_interrupt		smp_spurious_interrupt

#ifdef CONFIG_IRQ_WORK
apicinterrupt IRQ_WORK_VECTOR			irq_work_interrupt		smp_irq_work_interrupt
#endif

/*
 * Exception entry points.
 */
#define CPU_TSS_IST(x) PER_CPU_VAR(cpu_tss_rw) + (TSS_ist + (x) * 8)

<<<<<<< HEAD
.macro idtentry sym do_sym has_error_code:req paranoid=0 shift_ist=-1
=======
/**
 * idtentry - Generate an IDT entry stub
 * @sym:		Name of the generated entry point
 * @do_sym: 		C function to be called
 * @has_error_code: 	True if this IDT vector has an error code on the stack
 * @paranoid: 		non-zero means that this vector may be invoked from
 *			kernel mode with user GSBASE and/or user CR3.
 *			2 is special -- see below.
 * @shift_ist:		Set to an IST index if entries from kernel mode should
 *             		decrement the IST stack so that nested entries get a
 *			fresh stack.  (This is for #DB, which has a nasty habit
 *             		of recursing.)
 *
 * idtentry generates an IDT stub that sets up a usable kernel context,
 * creates struct pt_regs, and calls @do_sym.  The stub has the following
 * special behaviors:
 *
 * On an entry from user mode, the stub switches from the trampoline or
 * IST stack to the normal thread stack.  On an exit to user mode, the
 * normal exit-to-usermode path is invoked.
 *
 * On an exit to kernel mode, if @paranoid == 0, we check for preemption,
 * whereas we omit the preemption check if @paranoid != 0.  This is purely
 * because the implementation is simpler this way.  The kernel only needs
 * to check for asynchronous kernel preemption when IRQ handlers return.
 *
 * If @paranoid == 0, then the stub will handle IRET faults by pretending
 * that the fault came from user mode.  It will handle gs_change faults by
 * pretending that the fault happened with kernel GSBASE.  Since this handling
 * is omitted for @paranoid != 0, the #GP, #SS, and #NP stubs must have
 * @paranoid == 0.  This special handling will do the wrong thing for
 * espfix-induced #DF on IRET, so #DF must not use @paranoid == 0.
 *
 * @paranoid == 2 is special: the stub will never switch stacks.  This is for
 * #DF: if the thread stack is somehow unusable, we'll still get a useful OOPS.
 */
.macro idtentry sym do_sym has_error_code:req paranoid=0 shift_ist=-1 ist_offset=0 create_gap=0
>>>>>>> 407d19ab
ENTRY(\sym)
	UNWIND_HINT_IRET_REGS offset=\has_error_code*8

	/* Sanity check */
	.if \shift_ist != -1 && \paranoid == 0
	.error "using shift_ist requires paranoid=1"
	.endif

	ASM_CLAC

	.if \has_error_code == 0
	pushq	$-1				/* ORIG_RAX: no syscall to restart */
	.endif

	.if \paranoid == 1
	testb	$3, CS-ORIG_RAX(%rsp)		/* If coming from userspace, switch stacks */
	jnz	.Lfrom_usermode_switch_stack_\@
	.endif

	.if \create_gap == 1
	/*
	 * If coming from kernel space, create a 6-word gap to allow the
	 * int3 handler to emulate a call instruction.
	 */
	testb	$3, CS-ORIG_RAX(%rsp)
	jnz	.Lfrom_usermode_no_gap_\@
	.rept	6
	pushq	5*8(%rsp)
	.endr
	UNWIND_HINT_IRET_REGS offset=8
.Lfrom_usermode_no_gap_\@:
	.endif

	.if \paranoid
	call	paranoid_entry
	.else
	call	error_entry
	.endif
	UNWIND_HINT_REGS
	/* returned flag: ebx=0: need swapgs on exit, ebx=1: don't need it */

	.if \paranoid
	.if \shift_ist != -1
	TRACE_IRQS_OFF_DEBUG			/* reload IDT in case of recursion */
	.else
	TRACE_IRQS_OFF
	.endif
	.endif

	movq	%rsp, %rdi			/* pt_regs pointer */

	.if \has_error_code
	movq	ORIG_RAX(%rsp), %rsi		/* get error code */
	movq	$-1, ORIG_RAX(%rsp)		/* no syscall to restart */
	.else
	xorl	%esi, %esi			/* no error code */
	.endif

	.if \shift_ist != -1
	subq	$\ist_offset, CPU_TSS_IST(\shift_ist)
	.endif

	call	\do_sym

	.if \shift_ist != -1
	addq	$\ist_offset, CPU_TSS_IST(\shift_ist)
	.endif

	/* these procedures expect "no swapgs" flag in ebx */
	.if \paranoid
	jmp	paranoid_exit
	.else
	jmp	error_exit
	.endif

	.if \paranoid == 1
	/*
	 * Entry from userspace.  Switch stacks and treat it
	 * as a normal entry.  This means that paranoid handlers
	 * run in real process context if user_mode(regs).
	 */
.Lfrom_usermode_switch_stack_\@:
	call	error_entry

	movq	%rsp, %rdi			/* pt_regs pointer */

	.if \has_error_code
	movq	ORIG_RAX(%rsp), %rsi		/* get error code */
	movq	$-1, ORIG_RAX(%rsp)		/* no syscall to restart */
	.else
	xorl	%esi, %esi			/* no error code */
	.endif

	call	\do_sym

	jmp	error_exit
	.endif
_ASM_NOKPROBE(\sym)
END(\sym)
.endm

idtentry divide_error			do_divide_error			has_error_code=0
idtentry overflow			do_overflow			has_error_code=0
idtentry bounds				do_bounds			has_error_code=0
idtentry invalid_op			do_invalid_op			has_error_code=0
idtentry device_not_available		do_device_not_available		has_error_code=0
idtentry double_fault			do_double_fault			has_error_code=1 paranoid=2
idtentry coprocessor_segment_overrun	do_coprocessor_segment_overrun	has_error_code=0
idtentry invalid_TSS			do_invalid_TSS			has_error_code=1
idtentry segment_not_present		do_segment_not_present		has_error_code=1
idtentry spurious_interrupt_bug		do_spurious_interrupt_bug	has_error_code=0
idtentry coprocessor_error		do_coprocessor_error		has_error_code=0
idtentry alignment_check		do_alignment_check		has_error_code=1
idtentry simd_coprocessor_error		do_simd_coprocessor_error	has_error_code=0


	/*
	 * Reload gs selector with exception handling
	 * edi:  new selector
	 */
ENTRY(native_load_gs_index)
	FRAME_BEGIN
	pushfq
	DISABLE_INTERRUPTS(CLBR_ANY & ~CLBR_RDI)
	TRACE_IRQS_OFF
	SWAPGS
.Lgs_change:
	movl	%edi, %gs
2:	ALTERNATIVE "", "mfence", X86_BUG_SWAPGS_FENCE
	SWAPGS
	TRACE_IRQS_FLAGS (%rsp)
	popfq
	FRAME_END
	ret
ENDPROC(native_load_gs_index)
EXPORT_SYMBOL(native_load_gs_index)

	_ASM_EXTABLE(.Lgs_change, bad_gs)
	.section .fixup, "ax"
	/* running with kernelgs */
bad_gs:
	SWAPGS					/* switch back to user gs */
.macro ZAP_GS
	/* This can't be a string because the preprocessor needs to see it. */
	movl $__USER_DS, %eax
	movl %eax, %gs
.endm
	ALTERNATIVE "", "ZAP_GS", X86_BUG_NULL_SEG
	xorl	%eax, %eax
	movl	%eax, %gs
	jmp	2b
	.previous

/* Call softirq on interrupt stack. Interrupts are off. */
ENTRY(do_softirq_own_stack)
	pushq	%rbp
	mov	%rsp, %rbp
	ENTER_IRQ_STACK regs=0 old_rsp=%r11
	call	__do_softirq
	LEAVE_IRQ_STACK regs=0
	leaveq
	ret
ENDPROC(do_softirq_own_stack)

#ifdef CONFIG_XEN
idtentry hypervisor_callback xen_do_hypervisor_callback has_error_code=0

/*
 * A note on the "critical region" in our callback handler.
 * We want to avoid stacking callback handlers due to events occurring
 * during handling of the last event. To do this, we keep events disabled
 * until we've done all processing. HOWEVER, we must enable events before
 * popping the stack frame (can't be done atomically) and so it would still
 * be possible to get enough handler activations to overflow the stack.
 * Although unlikely, bugs of that kind are hard to track down, so we'd
 * like to avoid the possibility.
 * So, on entry to the handler we detect whether we interrupted an
 * existing activation in its critical region -- if so, we pop the current
 * activation and restart the handler using the previous one.
 */
ENTRY(xen_do_hypervisor_callback)		/* do_hypervisor_callback(struct *pt_regs) */

/*
 * Since we don't modify %rdi, evtchn_do_upall(struct *pt_regs) will
 * see the correct pointer to the pt_regs
 */
	UNWIND_HINT_FUNC
	movq	%rdi, %rsp			/* we don't return, adjust the stack frame */
	UNWIND_HINT_REGS

	ENTER_IRQ_STACK old_rsp=%r10
	call	xen_evtchn_do_upcall
	LEAVE_IRQ_STACK

#ifndef CONFIG_PREEMPT
	call	xen_maybe_preempt_hcall
#endif
	jmp	error_exit
END(xen_do_hypervisor_callback)

/*
 * Hypervisor uses this for application faults while it executes.
 * We get here for two reasons:
 *  1. Fault while reloading DS, ES, FS or GS
 *  2. Fault while executing IRET
 * Category 1 we do not need to fix up as Xen has already reloaded all segment
 * registers that could be reloaded and zeroed the others.
 * Category 2 we fix up by killing the current process. We cannot use the
 * normal Linux return path in this case because if we use the IRET hypercall
 * to pop the stack frame we end up in an infinite loop of failsafe callbacks.
 * We distinguish between categories by comparing each saved segment register
 * with its current contents: any discrepancy means we in category 1.
 */
ENTRY(xen_failsafe_callback)
	UNWIND_HINT_EMPTY
	movl	%ds, %ecx
	cmpw	%cx, 0x10(%rsp)
	jne	1f
	movl	%es, %ecx
	cmpw	%cx, 0x18(%rsp)
	jne	1f
	movl	%fs, %ecx
	cmpw	%cx, 0x20(%rsp)
	jne	1f
	movl	%gs, %ecx
	cmpw	%cx, 0x28(%rsp)
	jne	1f
	/* All segments match their saved values => Category 2 (Bad IRET). */
	movq	(%rsp), %rcx
	movq	8(%rsp), %r11
	addq	$0x30, %rsp
	pushq	$0				/* RIP */
	UNWIND_HINT_IRET_REGS offset=8
	jmp	general_protection
1:	/* Segment mismatch => Category 1 (Bad segment). Retry the IRET. */
	movq	(%rsp), %rcx
	movq	8(%rsp), %r11
	addq	$0x30, %rsp
	UNWIND_HINT_IRET_REGS
	pushq	$-1 /* orig_ax = -1 => not a system call */
	PUSH_AND_CLEAR_REGS
	ENCODE_FRAME_POINTER
	jmp	error_exit
END(xen_failsafe_callback)

apicinterrupt3 HYPERVISOR_CALLBACK_VECTOR \
	xen_hvm_callback_vector xen_evtchn_do_upcall

#endif /* CONFIG_XEN */

#if IS_ENABLED(CONFIG_HYPERV)
apicinterrupt3 HYPERVISOR_CALLBACK_VECTOR \
	hyperv_callback_vector hyperv_vector_handler

apicinterrupt3 HYPERV_REENLIGHTENMENT_VECTOR \
	hyperv_reenlightenment_vector hyperv_reenlightenment_intr

apicinterrupt3 HYPERV_STIMER0_VECTOR \
	hv_stimer0_callback_vector hv_stimer0_vector_handler
#endif /* CONFIG_HYPERV */

idtentry debug			do_debug		has_error_code=0	paranoid=1 shift_ist=IST_INDEX_DB ist_offset=DB_STACK_OFFSET
idtentry int3			do_int3			has_error_code=0	create_gap=1
idtentry stack_segment		do_stack_segment	has_error_code=1

#ifdef CONFIG_XEN
idtentry xennmi			do_nmi			has_error_code=0
idtentry xendebug		do_debug		has_error_code=0
#endif

idtentry general_protection	do_general_protection	has_error_code=1
idtentry page_fault		do_page_fault		has_error_code=1

#ifdef CONFIG_KVM_GUEST
idtentry async_page_fault	do_async_page_fault	has_error_code=1
#endif

#ifdef CONFIG_X86_MCE
idtentry machine_check		do_mce			has_error_code=0	paranoid=1
#endif

/*
 * Save all registers in pt_regs, and switch gs if needed.
 * Use slow, but surefire "are we in kernel?" check.
 * Return: ebx=0: need swapgs on exit, ebx=1: otherwise
 */
ENTRY(paranoid_entry)
	UNWIND_HINT_FUNC
	cld
	PUSH_AND_CLEAR_REGS save_ret=1
	ENCODE_FRAME_POINTER 8
	movl	$1, %ebx
	movl	$MSR_GS_BASE, %ecx
	rdmsr
	testl	%edx, %edx
	js	1f				/* negative -> in kernel */
	SWAPGS
	xorl	%ebx, %ebx

1:
	/*
	 * Always stash CR3 in %r14.  This value will be restored,
	 * verbatim, at exit.  Needed if paranoid_entry interrupted
	 * another entry that already switched to the user CR3 value
	 * but has not yet returned to userspace.
	 *
	 * This is also why CS (stashed in the "iret frame" by the
	 * hardware at entry) can not be used: this may be a return
	 * to kernel code, but with a user CR3 value.
	 */
	SAVE_AND_SWITCH_TO_KERNEL_CR3 scratch_reg=%rax save_reg=%r14

	/*
	 * The above SAVE_AND_SWITCH_TO_KERNEL_CR3 macro doesn't do an
	 * unconditional CR3 write, even in the PTI case.  So do an lfence
	 * to prevent GS speculation, regardless of whether PTI is enabled.
	 */
	FENCE_SWAPGS_KERNEL_ENTRY

	ret
END(paranoid_entry)

/*
 * "Paranoid" exit path from exception stack.  This is invoked
 * only on return from non-NMI IST interrupts that came
 * from kernel space.
 *
 * We may be returning to very strange contexts (e.g. very early
 * in syscall entry), so checking for preemption here would
 * be complicated.  Fortunately, we there's no good reason
 * to try to handle preemption here.
 *
 * On entry, ebx is "no swapgs" flag (1: don't need swapgs, 0: need it)
 */
ENTRY(paranoid_exit)
	UNWIND_HINT_REGS
	DISABLE_INTERRUPTS(CLBR_ANY)
	TRACE_IRQS_OFF_DEBUG
	testl	%ebx, %ebx			/* swapgs needed? */
	jnz	.Lparanoid_exit_no_swapgs
	TRACE_IRQS_IRETQ
	/* Always restore stashed CR3 value (see paranoid_entry) */
	RESTORE_CR3	scratch_reg=%rbx save_reg=%r14
	SWAPGS_UNSAFE_STACK
	jmp	.Lparanoid_exit_restore
.Lparanoid_exit_no_swapgs:
	TRACE_IRQS_IRETQ_DEBUG
	/* Always restore stashed CR3 value (see paranoid_entry) */
	RESTORE_CR3	scratch_reg=%rbx save_reg=%r14
.Lparanoid_exit_restore:
	jmp restore_regs_and_return_to_kernel
END(paranoid_exit)

/*
 * Save all registers in pt_regs, and switch GS if needed.
 */
ENTRY(error_entry)
	UNWIND_HINT_FUNC
	cld
	PUSH_AND_CLEAR_REGS save_ret=1
	ENCODE_FRAME_POINTER 8
	testb	$3, CS+8(%rsp)
	jz	.Lerror_kernelspace

	/*
	 * We entered from user mode or we're pretending to have entered
	 * from user mode due to an IRET fault.
	 */
	SWAPGS
	FENCE_SWAPGS_USER_ENTRY
	/* We have user CR3.  Change to kernel CR3. */
	SWITCH_TO_KERNEL_CR3 scratch_reg=%rax

.Lerror_entry_from_usermode_after_swapgs:
	/* Put us onto the real thread stack. */
	popq	%r12				/* save return addr in %12 */
	movq	%rsp, %rdi			/* arg0 = pt_regs pointer */
	call	sync_regs
	movq	%rax, %rsp			/* switch stack */
	ENCODE_FRAME_POINTER
	pushq	%r12

	/*
	 * We need to tell lockdep that IRQs are off.  We can't do this until
	 * we fix gsbase, and we should do it before enter_from_user_mode
	 * (which can take locks).
	 */
	TRACE_IRQS_OFF
	CALL_enter_from_user_mode
	ret

.Lerror_entry_done_lfence:
	FENCE_SWAPGS_KERNEL_ENTRY
.Lerror_entry_done:
	TRACE_IRQS_OFF
	ret

	/*
	 * There are two places in the kernel that can potentially fault with
	 * usergs. Handle them here.  B stepping K8s sometimes report a
	 * truncated RIP for IRET exceptions returning to compat mode. Check
	 * for these here too.
	 */
.Lerror_kernelspace:
	leaq	native_irq_return_iret(%rip), %rcx
	cmpq	%rcx, RIP+8(%rsp)
	je	.Lerror_bad_iret
	movl	%ecx, %eax			/* zero extend */
	cmpq	%rax, RIP+8(%rsp)
	je	.Lbstep_iret
	cmpq	$.Lgs_change, RIP+8(%rsp)
	jne	.Lerror_entry_done_lfence

	/*
	 * hack: .Lgs_change can fail with user gsbase.  If this happens, fix up
	 * gsbase and proceed.  We'll fix up the exception and land in
	 * .Lgs_change's error handler with kernel gsbase.
	 */
	SWAPGS
	FENCE_SWAPGS_USER_ENTRY
	SWITCH_TO_KERNEL_CR3 scratch_reg=%rax
	jmp .Lerror_entry_done

.Lbstep_iret:
	/* Fix truncated RIP */
	movq	%rcx, RIP+8(%rsp)
	/* fall through */

.Lerror_bad_iret:
	/*
	 * We came from an IRET to user mode, so we have user
	 * gsbase and CR3.  Switch to kernel gsbase and CR3:
	 */
	SWAPGS
	FENCE_SWAPGS_USER_ENTRY
	SWITCH_TO_KERNEL_CR3 scratch_reg=%rax

	/*
	 * Pretend that the exception came from user mode: set up pt_regs
	 * as if we faulted immediately after IRET.
	 */
	mov	%rsp, %rdi
	call	fixup_bad_iret
	mov	%rax, %rsp
	jmp	.Lerror_entry_from_usermode_after_swapgs
END(error_entry)

ENTRY(error_exit)
	UNWIND_HINT_REGS
	DISABLE_INTERRUPTS(CLBR_ANY)
	TRACE_IRQS_OFF
	testb	$3, CS(%rsp)
	jz	retint_kernel
	jmp	retint_user
END(error_exit)

/*
 * Runs on exception stack.  Xen PV does not go through this path at all,
 * so we can use real assembly here.
 *
 * Registers:
 *	%r14: Used to save/restore the CR3 of the interrupted context
 *	      when PAGE_TABLE_ISOLATION is in use.  Do not clobber.
 */
ENTRY(nmi)
	UNWIND_HINT_IRET_REGS

	/*
	 * We allow breakpoints in NMIs. If a breakpoint occurs, then
	 * the iretq it performs will take us out of NMI context.
	 * This means that we can have nested NMIs where the next
	 * NMI is using the top of the stack of the previous NMI. We
	 * can't let it execute because the nested NMI will corrupt the
	 * stack of the previous NMI. NMI handlers are not re-entrant
	 * anyway.
	 *
	 * To handle this case we do the following:
	 *  Check the a special location on the stack that contains
	 *  a variable that is set when NMIs are executing.
	 *  The interrupted task's stack is also checked to see if it
	 *  is an NMI stack.
	 *  If the variable is not set and the stack is not the NMI
	 *  stack then:
	 *    o Set the special variable on the stack
	 *    o Copy the interrupt frame into an "outermost" location on the
	 *      stack
	 *    o Copy the interrupt frame into an "iret" location on the stack
	 *    o Continue processing the NMI
	 *  If the variable is set or the previous stack is the NMI stack:
	 *    o Modify the "iret" location to jump to the repeat_nmi
	 *    o return back to the first NMI
	 *
	 * Now on exit of the first NMI, we first clear the stack variable
	 * The NMI stack will tell any nested NMIs at that point that it is
	 * nested. Then we pop the stack normally with iret, and if there was
	 * a nested NMI that updated the copy interrupt stack frame, a
	 * jump will be made to the repeat_nmi code that will handle the second
	 * NMI.
	 *
	 * However, espfix prevents us from directly returning to userspace
	 * with a single IRET instruction.  Similarly, IRET to user mode
	 * can fault.  We therefore handle NMIs from user space like
	 * other IST entries.
	 */

	ASM_CLAC

	/* Use %rdx as our temp variable throughout */
	pushq	%rdx

	testb	$3, CS-RIP+8(%rsp)
	jz	.Lnmi_from_kernel

	/*
	 * NMI from user mode.  We need to run on the thread stack, but we
	 * can't go through the normal entry paths: NMIs are masked, and
	 * we don't want to enable interrupts, because then we'll end
	 * up in an awkward situation in which IRQs are on but NMIs
	 * are off.
	 *
	 * We also must not push anything to the stack before switching
	 * stacks lest we corrupt the "NMI executing" variable.
	 */

	swapgs
	cld
	FENCE_SWAPGS_USER_ENTRY
	SWITCH_TO_KERNEL_CR3 scratch_reg=%rdx
	movq	%rsp, %rdx
	movq	PER_CPU_VAR(cpu_current_top_of_stack), %rsp
	UNWIND_HINT_IRET_REGS base=%rdx offset=8
	pushq	5*8(%rdx)	/* pt_regs->ss */
	pushq	4*8(%rdx)	/* pt_regs->rsp */
	pushq	3*8(%rdx)	/* pt_regs->flags */
	pushq	2*8(%rdx)	/* pt_regs->cs */
	pushq	1*8(%rdx)	/* pt_regs->rip */
	UNWIND_HINT_IRET_REGS
	pushq   $-1		/* pt_regs->orig_ax */
	PUSH_AND_CLEAR_REGS rdx=(%rdx)
	ENCODE_FRAME_POINTER

	/*
	 * At this point we no longer need to worry about stack damage
	 * due to nesting -- we're on the normal thread stack and we're
	 * done with the NMI stack.
	 */

	movq	%rsp, %rdi
	movq	$-1, %rsi
	call	do_nmi

	/*
	 * Return back to user mode.  We must *not* do the normal exit
	 * work, because we don't want to enable interrupts.
	 */
	jmp	swapgs_restore_regs_and_return_to_usermode

.Lnmi_from_kernel:
	/*
	 * Here's what our stack frame will look like:
	 * +---------------------------------------------------------+
	 * | original SS                                             |
	 * | original Return RSP                                     |
	 * | original RFLAGS                                         |
	 * | original CS                                             |
	 * | original RIP                                            |
	 * +---------------------------------------------------------+
	 * | temp storage for rdx                                    |
	 * +---------------------------------------------------------+
	 * | "NMI executing" variable                                |
	 * +---------------------------------------------------------+
	 * | iret SS          } Copied from "outermost" frame        |
	 * | iret Return RSP  } on each loop iteration; overwritten  |
	 * | iret RFLAGS      } by a nested NMI to force another     |
	 * | iret CS          } iteration if needed.                 |
	 * | iret RIP         }                                      |
	 * +---------------------------------------------------------+
	 * | outermost SS          } initialized in first_nmi;       |
	 * | outermost Return RSP  } will not be changed before      |
	 * | outermost RFLAGS      } NMI processing is done.         |
	 * | outermost CS          } Copied to "iret" frame on each  |
	 * | outermost RIP         } iteration.                      |
	 * +---------------------------------------------------------+
	 * | pt_regs                                                 |
	 * +---------------------------------------------------------+
	 *
	 * The "original" frame is used by hardware.  Before re-enabling
	 * NMIs, we need to be done with it, and we need to leave enough
	 * space for the asm code here.
	 *
	 * We return by executing IRET while RSP points to the "iret" frame.
	 * That will either return for real or it will loop back into NMI
	 * processing.
	 *
	 * The "outermost" frame is copied to the "iret" frame on each
	 * iteration of the loop, so each iteration starts with the "iret"
	 * frame pointing to the final return target.
	 */

	/*
	 * Determine whether we're a nested NMI.
	 *
	 * If we interrupted kernel code between repeat_nmi and
	 * end_repeat_nmi, then we are a nested NMI.  We must not
	 * modify the "iret" frame because it's being written by
	 * the outer NMI.  That's okay; the outer NMI handler is
	 * about to about to call do_nmi anyway, so we can just
	 * resume the outer NMI.
	 */

	movq	$repeat_nmi, %rdx
	cmpq	8(%rsp), %rdx
	ja	1f
	movq	$end_repeat_nmi, %rdx
	cmpq	8(%rsp), %rdx
	ja	nested_nmi_out
1:

	/*
	 * Now check "NMI executing".  If it's set, then we're nested.
	 * This will not detect if we interrupted an outer NMI just
	 * before IRET.
	 */
	cmpl	$1, -8(%rsp)
	je	nested_nmi

	/*
	 * Now test if the previous stack was an NMI stack.  This covers
	 * the case where we interrupt an outer NMI after it clears
	 * "NMI executing" but before IRET.  We need to be careful, though:
	 * there is one case in which RSP could point to the NMI stack
	 * despite there being no NMI active: naughty userspace controls
	 * RSP at the very beginning of the SYSCALL targets.  We can
	 * pull a fast one on naughty userspace, though: we program
	 * SYSCALL to mask DF, so userspace cannot cause DF to be set
	 * if it controls the kernel's RSP.  We set DF before we clear
	 * "NMI executing".
	 */
	lea	6*8(%rsp), %rdx
	/* Compare the NMI stack (rdx) with the stack we came from (4*8(%rsp)) */
	cmpq	%rdx, 4*8(%rsp)
	/* If the stack pointer is above the NMI stack, this is a normal NMI */
	ja	first_nmi

	subq	$EXCEPTION_STKSZ, %rdx
	cmpq	%rdx, 4*8(%rsp)
	/* If it is below the NMI stack, it is a normal NMI */
	jb	first_nmi

	/* Ah, it is within the NMI stack. */

	testb	$(X86_EFLAGS_DF >> 8), (3*8 + 1)(%rsp)
	jz	first_nmi	/* RSP was user controlled. */

	/* This is a nested NMI. */

nested_nmi:
	/*
	 * Modify the "iret" frame to point to repeat_nmi, forcing another
	 * iteration of NMI handling.
	 */
	subq	$8, %rsp
	leaq	-10*8(%rsp), %rdx
	pushq	$__KERNEL_DS
	pushq	%rdx
	pushfq
	pushq	$__KERNEL_CS
	pushq	$repeat_nmi

	/* Put stack back */
	addq	$(6*8), %rsp

nested_nmi_out:
	popq	%rdx

	/* We are returning to kernel mode, so this cannot result in a fault. */
	iretq

first_nmi:
	/* Restore rdx. */
	movq	(%rsp), %rdx

	/* Make room for "NMI executing". */
	pushq	$0

	/* Leave room for the "iret" frame */
	subq	$(5*8), %rsp

	/* Copy the "original" frame to the "outermost" frame */
	.rept 5
	pushq	11*8(%rsp)
	.endr
	UNWIND_HINT_IRET_REGS

	/* Everything up to here is safe from nested NMIs */

#ifdef CONFIG_DEBUG_ENTRY
	/*
	 * For ease of testing, unmask NMIs right away.  Disabled by
	 * default because IRET is very expensive.
	 */
	pushq	$0		/* SS */
	pushq	%rsp		/* RSP (minus 8 because of the previous push) */
	addq	$8, (%rsp)	/* Fix up RSP */
	pushfq			/* RFLAGS */
	pushq	$__KERNEL_CS	/* CS */
	pushq	$1f		/* RIP */
	iretq			/* continues at repeat_nmi below */
	UNWIND_HINT_IRET_REGS
1:
#endif

repeat_nmi:
	/*
	 * If there was a nested NMI, the first NMI's iret will return
	 * here. But NMIs are still enabled and we can take another
	 * nested NMI. The nested NMI checks the interrupted RIP to see
	 * if it is between repeat_nmi and end_repeat_nmi, and if so
	 * it will just return, as we are about to repeat an NMI anyway.
	 * This makes it safe to copy to the stack frame that a nested
	 * NMI will update.
	 *
	 * RSP is pointing to "outermost RIP".  gsbase is unknown, but, if
	 * we're repeating an NMI, gsbase has the same value that it had on
	 * the first iteration.  paranoid_entry will load the kernel
	 * gsbase if needed before we call do_nmi.  "NMI executing"
	 * is zero.
	 */
	movq	$1, 10*8(%rsp)		/* Set "NMI executing". */

	/*
	 * Copy the "outermost" frame to the "iret" frame.  NMIs that nest
	 * here must not modify the "iret" frame while we're writing to
	 * it or it will end up containing garbage.
	 */
	addq	$(10*8), %rsp
	.rept 5
	pushq	-6*8(%rsp)
	.endr
	subq	$(5*8), %rsp
end_repeat_nmi:

	/*
	 * Everything below this point can be preempted by a nested NMI.
	 * If this happens, then the inner NMI will change the "iret"
	 * frame to point back to repeat_nmi.
	 */
	pushq	$-1				/* ORIG_RAX: no syscall to restart */

	/*
	 * Use paranoid_entry to handle SWAPGS, but no need to use paranoid_exit
	 * as we should not be calling schedule in NMI context.
	 * Even with normal interrupts enabled. An NMI should not be
	 * setting NEED_RESCHED or anything that normal interrupts and
	 * exceptions might do.
	 */
	call	paranoid_entry
	UNWIND_HINT_REGS

	/* paranoidentry do_nmi, 0; without TRACE_IRQS_OFF */
	movq	%rsp, %rdi
	movq	$-1, %rsi
	call	do_nmi

	/* Always restore stashed CR3 value (see paranoid_entry) */
	RESTORE_CR3 scratch_reg=%r15 save_reg=%r14

	testl	%ebx, %ebx			/* swapgs needed? */
	jnz	nmi_restore
nmi_swapgs:
	SWAPGS_UNSAFE_STACK
nmi_restore:
	POP_REGS

	/*
	 * Skip orig_ax and the "outermost" frame to point RSP at the "iret"
	 * at the "iret" frame.
	 */
	addq	$6*8, %rsp

	/*
	 * Clear "NMI executing".  Set DF first so that we can easily
	 * distinguish the remaining code between here and IRET from
	 * the SYSCALL entry and exit paths.
	 *
	 * We arguably should just inspect RIP instead, but I (Andy) wrote
	 * this code when I had the misapprehension that Xen PV supported
	 * NMIs, and Xen PV would break that approach.
	 */
	std
	movq	$0, 5*8(%rsp)		/* clear "NMI executing" */

	/*
	 * iretq reads the "iret" frame and exits the NMI stack in a
	 * single instruction.  We are returning to kernel mode, so this
	 * cannot result in a fault.  Similarly, we don't need to worry
	 * about espfix64 on the way back to kernel mode.
	 */
	iretq
END(nmi)

ENTRY(ignore_sysret)
	UNWIND_HINT_EMPTY
	mov	$-ENOSYS, %eax
	sysret
END(ignore_sysret)

ENTRY(rewind_stack_do_exit)
	UNWIND_HINT_FUNC
	/* Prevent any naive code from trying to unwind to our caller. */
	xorl	%ebp, %ebp

	movq	PER_CPU_VAR(cpu_current_top_of_stack), %rax
	leaq	-PTREGS_SIZE(%rax), %rsp
	UNWIND_HINT_FUNC sp_offset=PTREGS_SIZE

	call	do_exit
END(rewind_stack_do_exit)<|MERGE_RESOLUTION|>--- conflicted
+++ resolved
@@ -142,67 +142,6 @@
  * with them due to bugs in both AMD and Intel CPUs.
  */
 
-	.pushsection .entry_trampoline, "ax"
-
-/*
- * The code in here gets remapped into cpu_entry_area's trampoline.  This means
- * that the assembler and linker have the wrong idea as to where this code
- * lives (and, in fact, it's mapped more than once, so it's not even at a
- * fixed address).  So we can't reference any symbols outside the entry
- * trampoline and expect it to work.
- *
- * Instead, we carefully abuse %rip-relative addressing.
- * _entry_trampoline(%rip) refers to the start of the remapped) entry
- * trampoline.  We can thus find cpu_entry_area with this macro:
- */
-
-#define CPU_ENTRY_AREA \
-	_entry_trampoline - CPU_ENTRY_AREA_entry_trampoline(%rip)
-
-/* The top word of the SYSENTER stack is hot and is usable as scratch space. */
-#define RSP_SCRATCH	CPU_ENTRY_AREA_entry_stack + \
-			SIZEOF_entry_stack - 8 + CPU_ENTRY_AREA
-
-ENTRY(entry_SYSCALL_64_trampoline)
-	UNWIND_HINT_EMPTY
-	swapgs
-
-	/* Stash the user RSP. */
-	movq	%rsp, RSP_SCRATCH
-
-	/* Note: using %rsp as a scratch reg. */
-	SWITCH_TO_KERNEL_CR3 scratch_reg=%rsp
-
-	/* Load the top of the task stack into RSP */
-	movq	CPU_ENTRY_AREA_tss + TSS_sp1 + CPU_ENTRY_AREA, %rsp
-
-	/* Start building the simulated IRET frame. */
-	pushq	$__USER_DS			/* pt_regs->ss */
-	pushq	RSP_SCRATCH			/* pt_regs->sp */
-	pushq	%r11				/* pt_regs->flags */
-	pushq	$__USER_CS			/* pt_regs->cs */
-	pushq	%rcx				/* pt_regs->ip */
-
-	/*
-	 * x86 lacks a near absolute jump, and we can't jump to the real
-	 * entry text with a relative jump.  We could push the target
-	 * address and then use retq, but this destroys the pipeline on
-	 * many CPUs (wasting over 20 cycles on Sandy Bridge).  Instead,
-	 * spill RDI and restore it in a second-stage trampoline.
-	 */
-	pushq	%rdi
-	movq	$entry_SYSCALL_64_stage2, %rdi
-	JMP_NOSPEC %rdi
-END(entry_SYSCALL_64_trampoline)
-
-	.popsection
-
-ENTRY(entry_SYSCALL_64_stage2)
-	UNWIND_HINT_EMPTY
-	popq	%rdi
-	jmp	entry_SYSCALL_64_after_hwframe
-END(entry_SYSCALL_64_stage2)
-
 ENTRY(entry_SYSCALL_64)
 	UNWIND_HINT_EMPTY
 	/*
@@ -212,21 +151,19 @@
 	 */
 
 	swapgs
-	/*
-	 * This path is only taken when PAGE_TABLE_ISOLATION is disabled so it
-	 * is not required to switch CR3.
-	 */
-	movq	%rsp, PER_CPU_VAR(rsp_scratch)
+	/* tss.sp2 is scratch space. */
+	movq	%rsp, PER_CPU_VAR(cpu_tss_rw + TSS_sp2)
+	SWITCH_TO_KERNEL_CR3 scratch_reg=%rsp
 	movq	PER_CPU_VAR(cpu_current_top_of_stack), %rsp
 
 	/* Construct struct pt_regs on stack */
-	pushq	$__USER_DS			/* pt_regs->ss */
-	pushq	PER_CPU_VAR(rsp_scratch)	/* pt_regs->sp */
-	pushq	%r11				/* pt_regs->flags */
-	pushq	$__USER_CS			/* pt_regs->cs */
-	pushq	%rcx				/* pt_regs->ip */
+	pushq	$__USER_DS				/* pt_regs->ss */
+	pushq	PER_CPU_VAR(cpu_tss_rw + TSS_sp2)	/* pt_regs->sp */
+	pushq	%r11					/* pt_regs->flags */
+	pushq	$__USER_CS				/* pt_regs->cs */
+	pushq	%rcx					/* pt_regs->ip */
 GLOBAL(entry_SYSCALL_64_after_hwframe)
-	pushq	%rax				/* pt_regs->orig_ax */
+	pushq	%rax					/* pt_regs->orig_ax */
 
 	PUSH_AND_CLEAR_REGS rax=$-ENOSYS
 
@@ -329,6 +266,8 @@
 	 * We are on the trampoline stack.  All regs except RDI are live.
 	 * We can do future final exit work right here.
 	 */
+	STACKLEAK_ERASE_NOCLOBBER
+
 	SWITCH_TO_USER_CR3_STACK scratch_reg=%rdi
 
 	popq	%rdi
@@ -713,6 +652,7 @@
 	 * We are on the trampoline stack.  All regs except RDI are live.
 	 * We can do future final exit work right here.
 	 */
+	STACKLEAK_ERASE_NOCLOBBER
 
 	SWITCH_TO_USER_CR3_STACK scratch_reg=%rdi
 
@@ -926,9 +866,6 @@
  */
 #define CPU_TSS_IST(x) PER_CPU_VAR(cpu_tss_rw) + (TSS_ist + (x) * 8)
 
-<<<<<<< HEAD
-.macro idtentry sym do_sym has_error_code:req paranoid=0 shift_ist=-1
-=======
 /**
  * idtentry - Generate an IDT entry stub
  * @sym:		Name of the generated entry point
@@ -966,7 +903,6 @@
  * #DF: if the thread stack is somehow unusable, we'll still get a useful OOPS.
  */
 .macro idtentry sym do_sym has_error_code:req paranoid=0 shift_ist=-1 ist_offset=0 create_gap=0
->>>>>>> 407d19ab
 ENTRY(\sym)
 	UNWIND_HINT_IRET_REGS offset=\has_error_code*8
 
@@ -1131,7 +1067,7 @@
 	ret
 ENDPROC(do_softirq_own_stack)
 
-#ifdef CONFIG_XEN
+#ifdef CONFIG_XEN_PV
 idtentry hypervisor_callback xen_do_hypervisor_callback has_error_code=0
 
 /*
@@ -1211,11 +1147,13 @@
 	ENCODE_FRAME_POINTER
 	jmp	error_exit
 END(xen_failsafe_callback)
-
+#endif /* CONFIG_XEN_PV */
+
+#ifdef CONFIG_XEN_PVHVM
 apicinterrupt3 HYPERVISOR_CALLBACK_VECTOR \
 	xen_hvm_callback_vector xen_evtchn_do_upcall
-
-#endif /* CONFIG_XEN */
+#endif
+
 
 #if IS_ENABLED(CONFIG_HYPERV)
 apicinterrupt3 HYPERVISOR_CALLBACK_VECTOR \
@@ -1232,7 +1170,7 @@
 idtentry int3			do_int3			has_error_code=0	create_gap=1
 idtentry stack_segment		do_stack_segment	has_error_code=1
 
-#ifdef CONFIG_XEN
+#ifdef CONFIG_XEN_PV
 idtentry xennmi			do_nmi			has_error_code=0
 idtentry xendebug		do_debug		has_error_code=0
 #endif
