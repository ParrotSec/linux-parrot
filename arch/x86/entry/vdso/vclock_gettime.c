--- conflicted
+++ resolved
@@ -29,12 +29,12 @@
 extern time_t __vdso_time(time_t *t);
 
 #ifdef CONFIG_PARAVIRT_CLOCK
-extern u8 pvclock_page
+extern u8 pvclock_page[PAGE_SIZE]
 	__attribute__((visibility("hidden")));
 #endif
 
 #ifdef CONFIG_HYPERV_TSCPAGE
-extern u8 hvclock_page
+extern u8 hvclock_page[PAGE_SIZE]
 	__attribute__((visibility("hidden")));
 #endif
 
@@ -45,20 +45,9 @@
 	long ret;
 	asm ("syscall" : "=a" (ret), "=m" (*ts) :
 	     "0" (__NR_clock_gettime), "D" (clock), "S" (ts) :
-	     "memory", "rcx", "r11");
+	     "rcx", "r11");
 	return ret;
 }
-
-notrace static long vdso_fallback_gtod(struct timeval *tv, struct timezone *tz)
-{
-	long ret;
-
-	asm ("syscall" : "=a" (ret), "=m" (*tv), "=m" (*tz) :
-	     "0" (__NR_gettimeofday), "D" (tv), "S" (tz) :
-	     "memory", "rcx", "r11");
-	return ret;
-}
-
 
 #else
 
@@ -73,22 +62,7 @@
 		"mov %%edx, %%ebx \n"
 		: "=a" (ret), "=m" (*ts)
 		: "0" (__NR_clock_gettime), [clock] "g" (clock), "c" (ts)
-		: "memory", "edx");
-	return ret;
-}
-
-notrace static long vdso_fallback_gtod(struct timeval *tv, struct timezone *tz)
-{
-	long ret;
-
-	asm (
-		"mov %%ebx, %%edx \n"
-		"mov %[tv], %%ebx \n"
-		"call __kernel_vsyscall \n"
-		"mov %%edx, %%ebx \n"
-		: "=a" (ret), "=m" (*tv), "=m" (*tz)
-		: "0" (__NR_gettimeofday), [tv] "g" (tv), "c" (tz)
-		: "memory", "edx");
+		: "edx");
 	return ret;
 }
 
@@ -100,12 +74,11 @@
 	return (const struct pvclock_vsyscall_time_info *)&pvclock_page;
 }
 
-static notrace u64 vread_pvclock(int *mode)
+static notrace u64 vread_pvclock(void)
 {
 	const struct pvclock_vcpu_time_info *pvti = &get_pvti0()->pvti;
+	u32 version;
 	u64 ret;
-	u64 last;
-	u32 version;
 
 	/*
 	 * Note: The kernel and hypervisor must guarantee that cpu ID
@@ -132,74 +105,27 @@
 	do {
 		version = pvclock_read_begin(pvti);
 
-		if (unlikely(!(pvti->flags & PVCLOCK_TSC_STABLE_BIT))) {
-			*mode = VCLOCK_NONE;
-			return 0;
-		}
+		if (unlikely(!(pvti->flags & PVCLOCK_TSC_STABLE_BIT)))
+			return U64_MAX;
 
 		ret = __pvclock_read_cycles(pvti, rdtsc_ordered());
 	} while (pvclock_read_retry(pvti, version));
 
-	/* refer to vread_tsc() comment for rationale */
-	last = gtod->cycle_last;
-
-	if (likely(ret >= last))
-		return ret;
-
-	return last;
+	return ret;
 }
 #endif
 #ifdef CONFIG_HYPERV_TSCPAGE
-static notrace u64 vread_hvclock(int *mode)
+static notrace u64 vread_hvclock(void)
 {
 	const struct ms_hyperv_tsc_page *tsc_pg =
 		(const struct ms_hyperv_tsc_page *)&hvclock_page;
-	u64 current_tick = hv_read_tsc_page(tsc_pg);
-
-	if (current_tick != U64_MAX)
-		return current_tick;
-
-	*mode = VCLOCK_NONE;
-	return 0;
-}
-#endif
-
-notrace static u64 vread_tsc(void)
-{
-<<<<<<< HEAD
-	u64 ret = (u64)rdtsc_ordered();
-	u64 last = gtod->cycle_last;
-
-	if (likely(ret >= last))
-		return ret;
-
-	/*
-	 * GCC likes to generate cmov here, but this branch is extremely
-	 * predictable (it's just a function of time and the likely is
-	 * very likely) and there's a data dependence, so force GCC
-	 * to generate a branch instead.  I don't barrier() because
-	 * we don't actually need a barrier, and if this function
-	 * ever gets inlined it will generate worse code.
-	 */
-	asm volatile ("");
-	return last;
-}
-
-notrace static inline u64 vgetsns(int *mode)
-{
-	u64 v;
-	cycles_t cycles;
-
-	if (gtod->vclock_mode == VCLOCK_TSC)
-		cycles = vread_tsc();
-#ifdef CONFIG_PARAVIRT_CLOCK
-	else if (gtod->vclock_mode == VCLOCK_PVCLOCK)
-		cycles = vread_pvclock(mode);
-#endif
-#ifdef CONFIG_HYPERV_TSCPAGE
-	else if (gtod->vclock_mode == VCLOCK_HVCLOCK)
-		cycles = vread_hvclock(mode);
-=======
+
+	return hv_read_tsc_page(tsc_pg);
+}
+#endif
+
+notrace static inline u64 vgetcyc(int mode)
+{
 	if (mode == VCLOCK_TSC)
 		return (u64)rdtsc_ordered();
 
@@ -220,110 +146,82 @@
 		barrier();
 		return vread_hvclock();
 	}
->>>>>>> 407d19ab
-#endif
-	else
-		return 0;
-	v = (cycles - gtod->cycle_last) & gtod->mask;
-	return v * gtod->mult;
-}
-
-/* Code size doesn't matter (vdso is 4k anyway) and this is faster. */
-notrace static int __always_inline do_realtime(struct timespec *ts)
-{
-	unsigned long seq;
-	u64 ns;
-	int mode;
+#endif
+	return U64_MAX;
+}
+
+notrace static int do_hres(clockid_t clk, struct timespec *ts)
+{
+	struct vgtod_ts *base = &gtod->basetime[clk];
+	u64 cycles, last, sec, ns;
+	unsigned int seq;
 
 	do {
 		seq = gtod_read_begin(gtod);
-		mode = gtod->vclock_mode;
-		ts->tv_sec = gtod->wall_time_sec;
-		ns = gtod->wall_time_snsec;
-		ns += vgetsns(&mode);
+		cycles = vgetcyc(gtod->vclock_mode);
+		ns = base->nsec;
+		last = gtod->cycle_last;
+		if (unlikely((s64)cycles < 0))
+			return vdso_fallback_gettime(clk, ts);
+		if (cycles > last)
+			ns += (cycles - last) * gtod->mult;
 		ns >>= gtod->shift;
+		sec = base->sec;
 	} while (unlikely(gtod_read_retry(gtod, seq)));
 
-	ts->tv_sec += __iter_div_u64_rem(ns, NSEC_PER_SEC, &ns);
+	/*
+	 * Do this outside the loop: a race inside the loop could result
+	 * in __iter_div_u64_rem() being extremely slow.
+	 */
+	ts->tv_sec = sec + __iter_div_u64_rem(ns, NSEC_PER_SEC, &ns);
 	ts->tv_nsec = ns;
 
-	return mode;
-}
-
-notrace static int __always_inline do_monotonic(struct timespec *ts)
-{
-	unsigned long seq;
-	u64 ns;
-	int mode;
+	return 0;
+}
+
+notrace static void do_coarse(clockid_t clk, struct timespec *ts)
+{
+	struct vgtod_ts *base = &gtod->basetime[clk];
+	unsigned int seq;
 
 	do {
 		seq = gtod_read_begin(gtod);
-		mode = gtod->vclock_mode;
-		ts->tv_sec = gtod->monotonic_time_sec;
-		ns = gtod->monotonic_time_snsec;
-		ns += vgetsns(&mode);
-		ns >>= gtod->shift;
+		ts->tv_sec = base->sec;
+		ts->tv_nsec = base->nsec;
 	} while (unlikely(gtod_read_retry(gtod, seq)));
-
-	ts->tv_sec += __iter_div_u64_rem(ns, NSEC_PER_SEC, &ns);
-	ts->tv_nsec = ns;
-
-	return mode;
-}
-
-notrace static void do_realtime_coarse(struct timespec *ts)
-{
-	unsigned long seq;
-	do {
-		seq = gtod_read_begin(gtod);
-		ts->tv_sec = gtod->wall_time_coarse_sec;
-		ts->tv_nsec = gtod->wall_time_coarse_nsec;
-	} while (unlikely(gtod_read_retry(gtod, seq)));
-}
-
-notrace static void do_monotonic_coarse(struct timespec *ts)
-{
-	unsigned long seq;
-	do {
-		seq = gtod_read_begin(gtod);
-		ts->tv_sec = gtod->monotonic_time_coarse_sec;
-		ts->tv_nsec = gtod->monotonic_time_coarse_nsec;
-	} while (unlikely(gtod_read_retry(gtod, seq)));
 }
 
 notrace int __vdso_clock_gettime(clockid_t clock, struct timespec *ts)
 {
-	switch (clock) {
-	case CLOCK_REALTIME:
-		if (do_realtime(ts) == VCLOCK_NONE)
-			goto fallback;
-		break;
-	case CLOCK_MONOTONIC:
-		if (do_monotonic(ts) == VCLOCK_NONE)
-			goto fallback;
-		break;
-	case CLOCK_REALTIME_COARSE:
-		do_realtime_coarse(ts);
-		break;
-	case CLOCK_MONOTONIC_COARSE:
-		do_monotonic_coarse(ts);
-		break;
-	default:
-		goto fallback;
-	}
-
-	return 0;
-fallback:
+	unsigned int msk;
+
+	/* Sort out negative (CPU/FD) and invalid clocks */
+	if (unlikely((unsigned int) clock >= MAX_CLOCKS))
+		return vdso_fallback_gettime(clock, ts);
+
+	/*
+	 * Convert the clockid to a bitmask and use it to check which
+	 * clocks are handled in the VDSO directly.
+	 */
+	msk = 1U << clock;
+	if (likely(msk & VGTOD_HRES)) {
+		return do_hres(clock, ts);
+	} else if (msk & VGTOD_COARSE) {
+		do_coarse(clock, ts);
+		return 0;
+	}
 	return vdso_fallback_gettime(clock, ts);
 }
+
 int clock_gettime(clockid_t, struct timespec *)
 	__attribute__((weak, alias("__vdso_clock_gettime")));
 
 notrace int __vdso_gettimeofday(struct timeval *tv, struct timezone *tz)
 {
 	if (likely(tv != NULL)) {
-		if (unlikely(do_realtime((struct timespec *)tv) == VCLOCK_NONE))
-			return vdso_fallback_gtod(tv, tz);
+		struct timespec *ts = (struct timespec *) tv;
+
+		do_hres(CLOCK_REALTIME, ts);
 		tv->tv_usec /= 1000;
 	}
 	if (unlikely(tz != NULL)) {
@@ -343,7 +241,7 @@
 notrace time_t __vdso_time(time_t *t)
 {
 	/* This is atomic on x86 so we don't need any locks. */
-	time_t result = READ_ONCE(gtod->wall_time_sec);
+	time_t result = READ_ONCE(gtod->basetime[CLOCK_REALTIME].sec);
 
 	if (t)
 		*t = result;
