// SPDX-License-Identifier: GPL-2.0-only
/*
 * Copyright 2002 Andi Kleen, SuSE Labs.
 * Thanks to Ben LaHaise for precious feedback.
 */
#include <linux/highmem.h>
#include <linux/bootmem.h>
#include <linux/sched.h>
#include <linux/mm.h>
#include <linux/interrupt.h>
#include <linux/seq_file.h>
#include <linux/debugfs.h>
#include <linux/pfn.h>
#include <linux/percpu.h>
#include <linux/gfp.h>
#include <linux/pci.h>
#include <linux/vmalloc.h>

#include <asm/e820/api.h>
#include <asm/processor.h>
#include <asm/tlbflush.h>
#include <asm/sections.h>
#include <asm/setup.h>
#include <linux/uaccess.h>
#include <asm/pgalloc.h>
#include <asm/proto.h>
#include <asm/pat.h>
#include <asm/set_memory.h>

/*
 * The current flushing context - we pass it instead of 5 arguments:
 */
struct cpa_data {
	unsigned long	*vaddr;
	pgd_t		*pgd;
	pgprot_t	mask_set;
	pgprot_t	mask_clr;
	unsigned long	numpages;
	int		flags;
	unsigned long	pfn;
	unsigned	force_split : 1;
	int		curpage;
	struct page	**pages;
};

/*
 * Serialize cpa() (for !DEBUG_PAGEALLOC which uses large identity mappings)
 * using cpa_lock. So that we don't allow any other cpu, with stale large tlb
 * entries change the page attribute in parallel to some other cpu
 * splitting a large page entry along with changing the attribute.
 */
static DEFINE_SPINLOCK(cpa_lock);

#define CPA_FLUSHTLB 1
#define CPA_ARRAY 2
#define CPA_PAGES_ARRAY 4
#define CPA_NO_CHECK_ALIAS 8 /* Do not search for aliases */

#ifdef CONFIG_PROC_FS
static unsigned long direct_pages_count[PG_LEVEL_NUM];

void update_page_count(int level, unsigned long pages)
{
	/* Protect against CPA */
	spin_lock(&pgd_lock);
	direct_pages_count[level] += pages;
	spin_unlock(&pgd_lock);
}

static void split_page_count(int level)
{
	if (direct_pages_count[level] == 0)
		return;

	direct_pages_count[level]--;
	direct_pages_count[level - 1] += PTRS_PER_PTE;
}

void arch_report_meminfo(struct seq_file *m)
{
	seq_printf(m, "DirectMap4k:    %8lu kB\n",
			direct_pages_count[PG_LEVEL_4K] << 2);
#if defined(CONFIG_X86_64) || defined(CONFIG_X86_PAE)
	seq_printf(m, "DirectMap2M:    %8lu kB\n",
			direct_pages_count[PG_LEVEL_2M] << 11);
#else
	seq_printf(m, "DirectMap4M:    %8lu kB\n",
			direct_pages_count[PG_LEVEL_2M] << 12);
#endif
	if (direct_gbpages)
		seq_printf(m, "DirectMap1G:    %8lu kB\n",
			direct_pages_count[PG_LEVEL_1G] << 20);
}
#else
static inline void split_page_count(int level) { }
#endif

static inline int
within(unsigned long addr, unsigned long start, unsigned long end)
{
	return addr >= start && addr < end;
}

static inline int
within_inclusive(unsigned long addr, unsigned long start, unsigned long end)
{
	return addr >= start && addr <= end;
}

#ifdef CONFIG_X86_64

static inline unsigned long highmap_start_pfn(void)
{
	return __pa_symbol(_text) >> PAGE_SHIFT;
}

static inline unsigned long highmap_end_pfn(void)
{
	/* Do not reference physical address outside the kernel. */
	return __pa_symbol(roundup(_brk_end, PMD_SIZE) - 1) >> PAGE_SHIFT;
}

static bool __cpa_pfn_in_highmap(unsigned long pfn)
{
	/*
	 * Kernel text has an alias mapping at a high address, known
	 * here as "highmap".
	 */
	return within_inclusive(pfn, highmap_start_pfn(), highmap_end_pfn());
}

#else

static bool __cpa_pfn_in_highmap(unsigned long pfn)
{
	/* There is no highmap on 32-bit */
	return false;
}

#endif

/*
 * Flushing functions
 */

/**
 * clflush_cache_range - flush a cache range with clflush
 * @vaddr:	virtual start address
 * @size:	number of bytes to flush
 *
 * clflushopt is an unordered instruction which needs fencing with mfence or
 * sfence to avoid ordering issues.
 */
void clflush_cache_range(void *vaddr, unsigned int size)
{
	const unsigned long clflush_size = boot_cpu_data.x86_clflush_size;
	void *p = (void *)((unsigned long)vaddr & ~(clflush_size - 1));
	void *vend = vaddr + size;

	if (p >= vend)
		return;

	mb();

	for (; p < vend; p += clflush_size)
		clflushopt(p);

	mb();
}
EXPORT_SYMBOL_GPL(clflush_cache_range);

void arch_invalidate_pmem(void *addr, size_t size)
{
	clflush_cache_range(addr, size);
}
EXPORT_SYMBOL_GPL(arch_invalidate_pmem);

static void __cpa_flush_all(void *arg)
{
	unsigned long cache = (unsigned long)arg;

	/*
	 * Flush all to work around Errata in early athlons regarding
	 * large page flushing.
	 */
	__flush_tlb_all();

	if (cache && boot_cpu_data.x86 >= 4)
		wbinvd();
}

static void cpa_flush_all(unsigned long cache)
{
	BUG_ON(irqs_disabled() && !early_boot_irqs_disabled);

	on_each_cpu(__cpa_flush_all, (void *) cache, 1);
}

static void __cpa_flush_range(void *arg)
{
	/*
	 * We could optimize that further and do individual per page
	 * tlb invalidates for a low number of pages. Caveat: we must
	 * flush the high aliases on 64bit as well.
	 */
	__flush_tlb_all();
}

static void cpa_flush_range(unsigned long start, int numpages, int cache)
{
	unsigned int i, level;
	unsigned long addr;

	BUG_ON(irqs_disabled() && !early_boot_irqs_disabled);
	WARN_ON(PAGE_ALIGN(start) != start);

	on_each_cpu(__cpa_flush_range, NULL, 1);

	if (!cache)
		return;

	/*
	 * We only need to flush on one CPU,
	 * clflush is a MESI-coherent instruction that
	 * will cause all other CPUs to flush the same
	 * cachelines:
	 */
	for (i = 0, addr = start; i < numpages; i++, addr += PAGE_SIZE) {
		pte_t *pte = lookup_address(addr, &level);

		/*
		 * Only flush present addresses:
		 */
		if (pte && (pte_val(*pte) & _PAGE_PRESENT))
			clflush_cache_range((void *) addr, PAGE_SIZE);
	}
}

static void cpa_flush_array(unsigned long *start, int numpages, int cache,
			    int in_flags, struct page **pages)
{
	unsigned int i, level;
#ifdef CONFIG_PREEMPT
	/*
	 * Avoid wbinvd() because it causes latencies on all CPUs,
	 * regardless of any CPU isolation that may be in effect.
	 *
	 * This should be extended for CAT enabled systems independent of
	 * PREEMPT because wbinvd() does not respect the CAT partitions and
	 * this is exposed to unpriviledged users through the graphics
	 * subsystem.
	 */
	unsigned long do_wbinvd = 0;
#else
	unsigned long do_wbinvd = cache && numpages >= 1024; /* 4M threshold */
#endif

	BUG_ON(irqs_disabled() && !early_boot_irqs_disabled);

	on_each_cpu(__cpa_flush_all, (void *) do_wbinvd, 1);

	if (!cache || do_wbinvd)
		return;

	/*
	 * We only need to flush on one CPU,
	 * clflush is a MESI-coherent instruction that
	 * will cause all other CPUs to flush the same
	 * cachelines:
	 */
	for (i = 0; i < numpages; i++) {
		unsigned long addr;
		pte_t *pte;

		if (in_flags & CPA_PAGES_ARRAY)
			addr = (unsigned long)page_address(pages[i]);
		else
			addr = start[i];

		pte = lookup_address(addr, &level);

		/*
		 * Only flush present addresses:
		 */
		if (pte && (pte_val(*pte) & _PAGE_PRESENT))
			clflush_cache_range((void *)addr, PAGE_SIZE);
	}
}

/*
 * Certain areas of memory on x86 require very specific protection flags,
 * for example the BIOS area or kernel text. Callers don't always get this
 * right (again, ioremap() on BIOS memory is not uncommon) so this function
 * checks and fixes these known static required protection bits.
 */
static inline pgprot_t static_protections(pgprot_t prot, unsigned long address,
				   unsigned long pfn)
{
	pgprot_t forbidden = __pgprot(0);

	/*
	 * The BIOS area between 640k and 1Mb needs to be executable for
	 * PCI BIOS based config access (CONFIG_PCI_GOBIOS) support.
	 */
#ifdef CONFIG_PCI_BIOS
	if (pcibios_enabled && within(pfn, BIOS_BEGIN >> PAGE_SHIFT, BIOS_END >> PAGE_SHIFT))
		pgprot_val(forbidden) |= _PAGE_NX;
#endif

	/*
	 * The kernel text needs to be executable for obvious reasons
	 * Does not cover __inittext since that is gone later on. On
	 * 64bit we do not enforce !NX on the low mapping
	 */
	if (within(address, (unsigned long)_text, (unsigned long)_etext))
		pgprot_val(forbidden) |= _PAGE_NX;

	/*
	 * The .rodata section needs to be read-only. Using the pfn
	 * catches all aliases.  This also includes __ro_after_init,
	 * so do not enforce until kernel_set_to_readonly is true.
	 */
	if (kernel_set_to_readonly &&
	    within(pfn, __pa_symbol(__start_rodata) >> PAGE_SHIFT,
		   __pa_symbol(__end_rodata) >> PAGE_SHIFT))
		pgprot_val(forbidden) |= _PAGE_RW;

#if defined(CONFIG_X86_64)
	/*
	 * Once the kernel maps the text as RO (kernel_set_to_readonly is set),
	 * kernel text mappings for the large page aligned text, rodata sections
	 * will be always read-only. For the kernel identity mappings covering
	 * the holes caused by this alignment can be anything that user asks.
	 *
	 * This will preserve the large page mappings for kernel text/data
	 * at no extra cost.
	 */
	if (kernel_set_to_readonly &&
	    within(address, (unsigned long)_text,
		   (unsigned long)__end_rodata_hpage_align)) {
		unsigned int level;

		/*
		 * Don't enforce the !RW mapping for the kernel text mapping,
		 * if the current mapping is already using small page mapping.
		 * No need to work hard to preserve large page mappings in this
		 * case.
		 *
		 * This also fixes the Linux Xen paravirt guest boot failure
		 * (because of unexpected read-only mappings for kernel identity
		 * mappings). In this paravirt guest case, the kernel text
		 * mapping and the kernel identity mapping share the same
		 * page-table pages. Thus we can't really use different
		 * protections for the kernel text and identity mappings. Also,
		 * these shared mappings are made of small page mappings.
		 * Thus this don't enforce !RW mapping for small page kernel
		 * text mapping logic will help Linux Xen parvirt guest boot
		 * as well.
		 */
		if (lookup_address(address, &level) && (level != PG_LEVEL_4K))
			pgprot_val(forbidden) |= _PAGE_RW;
	}
#endif

	prot = __pgprot(pgprot_val(prot) & ~pgprot_val(forbidden));

	return prot;
}

/*
 * Lookup the page table entry for a virtual address in a specific pgd.
 * Return a pointer to the entry and the level of the mapping.
 */
pte_t *lookup_address_in_pgd(pgd_t *pgd, unsigned long address,
			     unsigned int *level)
{
	p4d_t *p4d;
	pud_t *pud;
	pmd_t *pmd;

	*level = PG_LEVEL_NONE;

	if (pgd_none(*pgd))
		return NULL;

	p4d = p4d_offset(pgd, address);
	if (p4d_none(*p4d))
		return NULL;

	*level = PG_LEVEL_512G;
	if (p4d_large(*p4d) || !p4d_present(*p4d))
		return (pte_t *)p4d;

	pud = pud_offset(p4d, address);
	if (pud_none(*pud))
		return NULL;

	*level = PG_LEVEL_1G;
	if (pud_large(*pud) || !pud_present(*pud))
		return (pte_t *)pud;

	pmd = pmd_offset(pud, address);
	if (pmd_none(*pmd))
		return NULL;

	*level = PG_LEVEL_2M;
	if (pmd_large(*pmd) || !pmd_present(*pmd))
		return (pte_t *)pmd;

	*level = PG_LEVEL_4K;

	return pte_offset_kernel(pmd, address);
}

/*
 * Lookup the page table entry for a virtual address. Return a pointer
 * to the entry and the level of the mapping.
 *
 * Note: We return pud and pmd either when the entry is marked large
 * or when the present bit is not set. Otherwise we would return a
 * pointer to a nonexisting mapping.
 */
pte_t *lookup_address(unsigned long address, unsigned int *level)
{
        return lookup_address_in_pgd(pgd_offset_k(address), address, level);
}
EXPORT_SYMBOL_GPL(lookup_address);

static pte_t *_lookup_address_cpa(struct cpa_data *cpa, unsigned long address,
				  unsigned int *level)
{
        if (cpa->pgd)
		return lookup_address_in_pgd(cpa->pgd + pgd_index(address),
					       address, level);

        return lookup_address(address, level);
}

/*
 * Lookup the PMD entry for a virtual address. Return a pointer to the entry
 * or NULL if not present.
 */
pmd_t *lookup_pmd_address(unsigned long address)
{
	pgd_t *pgd;
	p4d_t *p4d;
	pud_t *pud;

	pgd = pgd_offset_k(address);
	if (pgd_none(*pgd))
		return NULL;

	p4d = p4d_offset(pgd, address);
	if (p4d_none(*p4d) || p4d_large(*p4d) || !p4d_present(*p4d))
		return NULL;

	pud = pud_offset(p4d, address);
	if (pud_none(*pud) || pud_large(*pud) || !pud_present(*pud))
		return NULL;

	return pmd_offset(pud, address);
}

/*
 * This is necessary because __pa() does not work on some
 * kinds of memory, like vmalloc() or the alloc_remap()
 * areas on 32-bit NUMA systems.  The percpu areas can
 * end up in this kind of memory, for instance.
 *
 * This could be optimized, but it is only intended to be
 * used at inititalization time, and keeping it
 * unoptimized should increase the testing coverage for
 * the more obscure platforms.
 */
phys_addr_t slow_virt_to_phys(void *__virt_addr)
{
	unsigned long virt_addr = (unsigned long)__virt_addr;
	phys_addr_t phys_addr;
	unsigned long offset;
	enum pg_level level;
	pte_t *pte;

	pte = lookup_address(virt_addr, &level);
	BUG_ON(!pte);

	/*
	 * pXX_pfn() returns unsigned long, which must be cast to phys_addr_t
	 * before being left-shifted PAGE_SHIFT bits -- this trick is to
	 * make 32-PAE kernel work correctly.
	 */
	switch (level) {
	case PG_LEVEL_1G:
		phys_addr = (phys_addr_t)pud_pfn(*(pud_t *)pte) << PAGE_SHIFT;
		offset = virt_addr & ~PUD_PAGE_MASK;
		break;
	case PG_LEVEL_2M:
		phys_addr = (phys_addr_t)pmd_pfn(*(pmd_t *)pte) << PAGE_SHIFT;
		offset = virt_addr & ~PMD_PAGE_MASK;
		break;
	default:
		phys_addr = (phys_addr_t)pte_pfn(*pte) << PAGE_SHIFT;
		offset = virt_addr & ~PAGE_MASK;
	}

	return (phys_addr_t)(phys_addr | offset);
}
EXPORT_SYMBOL_GPL(slow_virt_to_phys);

/*
 * Set the new pmd in all the pgds we know about:
 */
static void __set_pmd_pte(pte_t *kpte, unsigned long address, pte_t pte)
{
	/* change init_mm */
	set_pte_atomic(kpte, pte);
#ifdef CONFIG_X86_32
	if (!SHARED_KERNEL_PMD) {
		struct page *page;

		list_for_each_entry(page, &pgd_list, lru) {
			pgd_t *pgd;
			p4d_t *p4d;
			pud_t *pud;
			pmd_t *pmd;

			pgd = (pgd_t *)page_address(page) + pgd_index(address);
			p4d = p4d_offset(pgd, address);
			pud = pud_offset(p4d, address);
			pmd = pmd_offset(pud, address);
			set_pte_atomic((pte_t *)pmd, pte);
		}
	}
#endif
}

static pgprot_t pgprot_clear_protnone_bits(pgprot_t prot)
{
	/*
	 * _PAGE_GLOBAL means "global page" for present PTEs.
	 * But, it is also used to indicate _PAGE_PROTNONE
	 * for non-present PTEs.
	 *
	 * This ensures that a _PAGE_GLOBAL PTE going from
	 * present to non-present is not confused as
	 * _PAGE_PROTNONE.
	 */
	if (!(pgprot_val(prot) & _PAGE_PRESENT))
		pgprot_val(prot) &= ~_PAGE_GLOBAL;

	return prot;
}

static int
try_preserve_large_page(pte_t *kpte, unsigned long address,
			struct cpa_data *cpa)
{
	unsigned long nextpage_addr, numpages, pmask, psize, addr, pfn, old_pfn;
	pte_t new_pte, old_pte, *tmp;
	pgprot_t old_prot, new_prot, req_prot;
	int i, do_split = 1;
	enum pg_level level;

	if (cpa->force_split)
		return 1;

	spin_lock(&pgd_lock);
	/*
	 * Check for races, another CPU might have split this page
	 * up already:
	 */
	tmp = _lookup_address_cpa(cpa, address, &level);
	if (tmp != kpte)
		goto out_unlock;

	switch (level) {
	case PG_LEVEL_2M:
		old_prot = pmd_pgprot(*(pmd_t *)kpte);
		old_pfn = pmd_pfn(*(pmd_t *)kpte);
		break;
	case PG_LEVEL_1G:
		old_prot = pud_pgprot(*(pud_t *)kpte);
		old_pfn = pud_pfn(*(pud_t *)kpte);
		break;
	default:
		do_split = -EINVAL;
		goto out_unlock;
	}

	psize = page_level_size(level);
	pmask = page_level_mask(level);

	/*
	 * Calculate the number of pages, which fit into this large
	 * page starting at address:
	 */
	nextpage_addr = (address + psize) & pmask;
	numpages = (nextpage_addr - address) >> PAGE_SHIFT;
	if (numpages < cpa->numpages)
		cpa->numpages = numpages;

	/*
	 * We are safe now. Check whether the new pgprot is the same:
	 * Convert protection attributes to 4k-format, as cpa->mask* are set
	 * up accordingly.
	 */
	old_pte = *kpte;
	/* Clear PSE (aka _PAGE_PAT) and move PAT bit to correct position */
	req_prot = pgprot_large_2_4k(old_prot);

	pgprot_val(req_prot) &= ~pgprot_val(cpa->mask_clr);
	pgprot_val(req_prot) |= pgprot_val(cpa->mask_set);

	/*
	 * req_prot is in format of 4k pages. It must be converted to large
	 * page format: the caching mode includes the PAT bit located at
	 * different bit positions in the two formats.
	 */
	req_prot = pgprot_4k_2_large(req_prot);
	req_prot = pgprot_clear_protnone_bits(req_prot);
	if (pgprot_val(req_prot) & _PAGE_PRESENT)
		pgprot_val(req_prot) |= _PAGE_PSE;

	/*
	 * old_pfn points to the large page base pfn. So we need
	 * to add the offset of the virtual address:
	 */
	pfn = old_pfn + ((address & (psize - 1)) >> PAGE_SHIFT);
	cpa->pfn = pfn;

	new_prot = static_protections(req_prot, address, pfn);

	/*
	 * We need to check the full range, whether
	 * static_protection() requires a different pgprot for one of
	 * the pages in the range we try to preserve:
	 */
	addr = address & pmask;
	pfn = old_pfn;
	for (i = 0; i < (psize >> PAGE_SHIFT); i++, addr += PAGE_SIZE, pfn++) {
		pgprot_t chk_prot = static_protections(req_prot, addr, pfn);

		if (pgprot_val(chk_prot) != pgprot_val(new_prot))
			goto out_unlock;
	}

	/*
	 * If there are no changes, return. maxpages has been updated
	 * above:
	 */
	if (pgprot_val(new_prot) == pgprot_val(old_prot)) {
		do_split = 0;
		goto out_unlock;
	}

	/*
	 * We need to change the attributes. Check, whether we can
	 * change the large page in one go. We request a split, when
	 * the address is not aligned and the number of pages is
	 * smaller than the number of pages in the large page. Note
	 * that we limited the number of possible pages already to
	 * the number of pages in the large page.
	 */
	if (address == (address & pmask) && cpa->numpages == (psize >> PAGE_SHIFT)) {
		/*
		 * The address is aligned and the number of pages
		 * covers the full page.
		 */
		new_pte = pfn_pte(old_pfn, new_prot);
		__set_pmd_pte(kpte, address, new_pte);
		cpa->flags |= CPA_FLUSHTLB;
		do_split = 0;
	}

out_unlock:
	spin_unlock(&pgd_lock);

	return do_split;
}

static int
__split_large_page(struct cpa_data *cpa, pte_t *kpte, unsigned long address,
		   struct page *base)
{
	pte_t *pbase = (pte_t *)page_address(base);
	unsigned long ref_pfn, pfn, pfninc = 1;
	unsigned int i, level;
	pte_t *tmp;
	pgprot_t ref_prot;

	spin_lock(&pgd_lock);
	/*
	 * Check for races, another CPU might have split this page
	 * up for us already:
	 */
	tmp = _lookup_address_cpa(cpa, address, &level);
	if (tmp != kpte) {
		spin_unlock(&pgd_lock);
		return 1;
	}

	paravirt_alloc_pte(&init_mm, page_to_pfn(base));

	switch (level) {
	case PG_LEVEL_2M:
		ref_prot = pmd_pgprot(*(pmd_t *)kpte);
		/*
		 * Clear PSE (aka _PAGE_PAT) and move
		 * PAT bit to correct position.
		 */
		ref_prot = pgprot_large_2_4k(ref_prot);

		ref_pfn = pmd_pfn(*(pmd_t *)kpte);
		break;

	case PG_LEVEL_1G:
		ref_prot = pud_pgprot(*(pud_t *)kpte);
		ref_pfn = pud_pfn(*(pud_t *)kpte);
		pfninc = PMD_PAGE_SIZE >> PAGE_SHIFT;

		/*
		 * Clear the PSE flags if the PRESENT flag is not set
		 * otherwise pmd_present/pmd_huge will return true
		 * even on a non present pmd.
		 */
		if (!(pgprot_val(ref_prot) & _PAGE_PRESENT))
			pgprot_val(ref_prot) &= ~_PAGE_PSE;
		break;

	default:
		spin_unlock(&pgd_lock);
		return 1;
	}

	ref_prot = pgprot_clear_protnone_bits(ref_prot);

	/*
	 * Get the target pfn from the original entry:
	 */
	pfn = ref_pfn;
	for (i = 0; i < PTRS_PER_PTE; i++, pfn += pfninc)
		set_pte(&pbase[i], pfn_pte(pfn, ref_prot));

	if (virt_addr_valid(address)) {
		unsigned long pfn = PFN_DOWN(__pa(address));

		if (pfn_range_is_mapped(pfn, pfn + 1))
			split_page_count(level);
	}

	/*
	 * Install the new, split up pagetable.
	 *
	 * We use the standard kernel pagetable protections for the new
	 * pagetable protections, the actual ptes set above control the
	 * primary protection behavior:
	 */
	__set_pmd_pte(kpte, address, mk_pte(base, __pgprot(_KERNPG_TABLE)));

	/*
	 * Intel Atom errata AAH41 workaround.
	 *
	 * The real fix should be in hw or in a microcode update, but
	 * we also probabilistically try to reduce the window of having
	 * a large TLB mixed with 4K TLBs while instruction fetches are
	 * going on.
	 */
	__flush_tlb_all();
	spin_unlock(&pgd_lock);

	return 0;
}

static int split_large_page(struct cpa_data *cpa, pte_t *kpte,
			    unsigned long address)
{
	struct page *base;

	if (!debug_pagealloc_enabled())
		spin_unlock(&cpa_lock);
	base = alloc_pages(GFP_KERNEL, 0);
	if (!debug_pagealloc_enabled())
		spin_lock(&cpa_lock);
	if (!base)
		return -ENOMEM;

	if (__split_large_page(cpa, kpte, address, base))
		__free_page(base);

	return 0;
}

static bool try_to_free_pte_page(pte_t *pte)
{
	int i;

	for (i = 0; i < PTRS_PER_PTE; i++)
		if (!pte_none(pte[i]))
			return false;

	free_page((unsigned long)pte);
	return true;
}

static bool try_to_free_pmd_page(pmd_t *pmd)
{
	int i;

	for (i = 0; i < PTRS_PER_PMD; i++)
		if (!pmd_none(pmd[i]))
			return false;

	free_page((unsigned long)pmd);
	return true;
}

static bool unmap_pte_range(pmd_t *pmd, unsigned long start, unsigned long end)
{
	pte_t *pte = pte_offset_kernel(pmd, start);

	while (start < end) {
		set_pte(pte, __pte(0));

		start += PAGE_SIZE;
		pte++;
	}

	if (try_to_free_pte_page((pte_t *)pmd_page_vaddr(*pmd))) {
		pmd_clear(pmd);
		return true;
	}
	return false;
}

static void __unmap_pmd_range(pud_t *pud, pmd_t *pmd,
			      unsigned long start, unsigned long end)
{
	if (unmap_pte_range(pmd, start, end))
		if (try_to_free_pmd_page((pmd_t *)pud_page_vaddr(*pud)))
			pud_clear(pud);
}

static void unmap_pmd_range(pud_t *pud, unsigned long start, unsigned long end)
{
	pmd_t *pmd = pmd_offset(pud, start);

	/*
	 * Not on a 2MB page boundary?
	 */
	if (start & (PMD_SIZE - 1)) {
		unsigned long next_page = (start + PMD_SIZE) & PMD_MASK;
		unsigned long pre_end = min_t(unsigned long, end, next_page);

		__unmap_pmd_range(pud, pmd, start, pre_end);

		start = pre_end;
		pmd++;
	}

	/*
	 * Try to unmap in 2M chunks.
	 */
	while (end - start >= PMD_SIZE) {
		if (pmd_large(*pmd))
			pmd_clear(pmd);
		else
			__unmap_pmd_range(pud, pmd, start, start + PMD_SIZE);

		start += PMD_SIZE;
		pmd++;
	}

	/*
	 * 4K leftovers?
	 */
	if (start < end)
		return __unmap_pmd_range(pud, pmd, start, end);

	/*
	 * Try again to free the PMD page if haven't succeeded above.
	 */
	if (!pud_none(*pud))
		if (try_to_free_pmd_page((pmd_t *)pud_page_vaddr(*pud)))
			pud_clear(pud);
}

static void unmap_pud_range(p4d_t *p4d, unsigned long start, unsigned long end)
{
	pud_t *pud = pud_offset(p4d, start);

	/*
	 * Not on a GB page boundary?
	 */
	if (start & (PUD_SIZE - 1)) {
		unsigned long next_page = (start + PUD_SIZE) & PUD_MASK;
		unsigned long pre_end	= min_t(unsigned long, end, next_page);

		unmap_pmd_range(pud, start, pre_end);

		start = pre_end;
		pud++;
	}

	/*
	 * Try to unmap in 1G chunks?
	 */
	while (end - start >= PUD_SIZE) {

		if (pud_large(*pud))
			pud_clear(pud);
		else
			unmap_pmd_range(pud, start, start + PUD_SIZE);

		start += PUD_SIZE;
		pud++;
	}

	/*
	 * 2M leftovers?
	 */
	if (start < end)
		unmap_pmd_range(pud, start, end);

	/*
	 * No need to try to free the PUD page because we'll free it in
	 * populate_pgd's error path
	 */
}

static int alloc_pte_page(pmd_t *pmd)
{
	pte_t *pte = (pte_t *)get_zeroed_page(GFP_KERNEL);
	if (!pte)
		return -1;

	set_pmd(pmd, __pmd(__pa(pte) | _KERNPG_TABLE));
	return 0;
}

static int alloc_pmd_page(pud_t *pud)
{
	pmd_t *pmd = (pmd_t *)get_zeroed_page(GFP_KERNEL);
	if (!pmd)
		return -1;

	set_pud(pud, __pud(__pa(pmd) | _KERNPG_TABLE));
	return 0;
}

static void populate_pte(struct cpa_data *cpa,
			 unsigned long start, unsigned long end,
			 unsigned num_pages, pmd_t *pmd, pgprot_t pgprot)
{
	pte_t *pte;

	pte = pte_offset_kernel(pmd, start);

	pgprot = pgprot_clear_protnone_bits(pgprot);

	while (num_pages-- && start < end) {
		set_pte(pte, pfn_pte(cpa->pfn, pgprot));

		start	 += PAGE_SIZE;
		cpa->pfn++;
		pte++;
	}
}

static long populate_pmd(struct cpa_data *cpa,
			 unsigned long start, unsigned long end,
			 unsigned num_pages, pud_t *pud, pgprot_t pgprot)
{
	long cur_pages = 0;
	pmd_t *pmd;
	pgprot_t pmd_pgprot;

	/*
	 * Not on a 2M boundary?
	 */
	if (start & (PMD_SIZE - 1)) {
		unsigned long pre_end = start + (num_pages << PAGE_SHIFT);
		unsigned long next_page = (start + PMD_SIZE) & PMD_MASK;

		pre_end   = min_t(unsigned long, pre_end, next_page);
		cur_pages = (pre_end - start) >> PAGE_SHIFT;
		cur_pages = min_t(unsigned int, num_pages, cur_pages);

		/*
		 * Need a PTE page?
		 */
		pmd = pmd_offset(pud, start);
		if (pmd_none(*pmd))
			if (alloc_pte_page(pmd))
				return -1;

		populate_pte(cpa, start, pre_end, cur_pages, pmd, pgprot);

		start = pre_end;
	}

	/*
	 * We mapped them all?
	 */
	if (num_pages == cur_pages)
		return cur_pages;

	pmd_pgprot = pgprot_4k_2_large(pgprot);

	while (end - start >= PMD_SIZE) {

		/*
		 * We cannot use a 1G page so allocate a PMD page if needed.
		 */
		if (pud_none(*pud))
			if (alloc_pmd_page(pud))
				return -1;

		pmd = pmd_offset(pud, start);

		set_pmd(pmd, pmd_mkhuge(pfn_pmd(cpa->pfn,
					canon_pgprot(pmd_pgprot))));

		start	  += PMD_SIZE;
		cpa->pfn  += PMD_SIZE >> PAGE_SHIFT;
		cur_pages += PMD_SIZE >> PAGE_SHIFT;
	}

	/*
	 * Map trailing 4K pages.
	 */
	if (start < end) {
		pmd = pmd_offset(pud, start);
		if (pmd_none(*pmd))
			if (alloc_pte_page(pmd))
				return -1;

		populate_pte(cpa, start, end, num_pages - cur_pages,
			     pmd, pgprot);
	}
	return num_pages;
}

static int populate_pud(struct cpa_data *cpa, unsigned long start, p4d_t *p4d,
			pgprot_t pgprot)
{
	pud_t *pud;
	unsigned long end;
	long cur_pages = 0;
	pgprot_t pud_pgprot;

	end = start + (cpa->numpages << PAGE_SHIFT);

	/*
	 * Not on a Gb page boundary? => map everything up to it with
	 * smaller pages.
	 */
	if (start & (PUD_SIZE - 1)) {
		unsigned long pre_end;
		unsigned long next_page = (start + PUD_SIZE) & PUD_MASK;

		pre_end   = min_t(unsigned long, end, next_page);
		cur_pages = (pre_end - start) >> PAGE_SHIFT;
		cur_pages = min_t(int, (int)cpa->numpages, cur_pages);

		pud = pud_offset(p4d, start);

		/*
		 * Need a PMD page?
		 */
		if (pud_none(*pud))
			if (alloc_pmd_page(pud))
				return -1;

		cur_pages = populate_pmd(cpa, start, pre_end, cur_pages,
					 pud, pgprot);
		if (cur_pages < 0)
			return cur_pages;

		start = pre_end;
	}

	/* We mapped them all? */
	if (cpa->numpages == cur_pages)
		return cur_pages;

	pud = pud_offset(p4d, start);
	pud_pgprot = pgprot_4k_2_large(pgprot);

	/*
	 * Map everything starting from the Gb boundary, possibly with 1G pages
	 */
	while (boot_cpu_has(X86_FEATURE_GBPAGES) && end - start >= PUD_SIZE) {
		set_pud(pud, pud_mkhuge(pfn_pud(cpa->pfn,
				   canon_pgprot(pud_pgprot))));

		start	  += PUD_SIZE;
		cpa->pfn  += PUD_SIZE >> PAGE_SHIFT;
		cur_pages += PUD_SIZE >> PAGE_SHIFT;
		pud++;
	}

	/* Map trailing leftover */
	if (start < end) {
		long tmp;

		pud = pud_offset(p4d, start);
		if (pud_none(*pud))
			if (alloc_pmd_page(pud))
				return -1;

		tmp = populate_pmd(cpa, start, end, cpa->numpages - cur_pages,
				   pud, pgprot);
		if (tmp < 0)
			return cur_pages;

		cur_pages += tmp;
	}
	return cur_pages;
}

/*
 * Restrictions for kernel page table do not necessarily apply when mapping in
 * an alternate PGD.
 */
static int populate_pgd(struct cpa_data *cpa, unsigned long addr)
{
	pgprot_t pgprot = __pgprot(_KERNPG_TABLE);
	pud_t *pud = NULL;	/* shut up gcc */
	p4d_t *p4d;
	pgd_t *pgd_entry;
	long ret;

	pgd_entry = cpa->pgd + pgd_index(addr);

	if (pgd_none(*pgd_entry)) {
		p4d = (p4d_t *)get_zeroed_page(GFP_KERNEL);
		if (!p4d)
			return -1;

		set_pgd(pgd_entry, __pgd(__pa(p4d) | _KERNPG_TABLE));
	}

	/*
	 * Allocate a PUD page and hand it down for mapping.
	 */
	p4d = p4d_offset(pgd_entry, addr);
	if (p4d_none(*p4d)) {
		pud = (pud_t *)get_zeroed_page(GFP_KERNEL);
		if (!pud)
			return -1;

		set_p4d(p4d, __p4d(__pa(pud) | _KERNPG_TABLE));
	}

	pgprot_val(pgprot) &= ~pgprot_val(cpa->mask_clr);
	pgprot_val(pgprot) |=  pgprot_val(cpa->mask_set);

	ret = populate_pud(cpa, addr, p4d, pgprot);
	if (ret < 0) {
		/*
		 * Leave the PUD page in place in case some other CPU or thread
		 * already found it, but remove any useless entries we just
		 * added to it.
		 */
		unmap_pud_range(p4d, addr,
				addr + (cpa->numpages << PAGE_SHIFT));
		return ret;
	}

	cpa->numpages = ret;
	return 0;
}

static int __cpa_process_fault(struct cpa_data *cpa, unsigned long vaddr,
			       int primary)
{
	if (cpa->pgd) {
		/*
		 * Right now, we only execute this code path when mapping
		 * the EFI virtual memory map regions, no other users
		 * provide a ->pgd value. This may change in the future.
		 */
		return populate_pgd(cpa, vaddr);
	}

	/*
	 * Ignore all non primary paths.
	 */
	if (!primary) {
		cpa->numpages = 1;
		return 0;
	}

	/*
	 * Ignore the NULL PTE for kernel identity mapping, as it is expected
	 * to have holes.
	 * Also set numpages to '1' indicating that we processed cpa req for
	 * one virtual address page and its pfn. TBD: numpages can be set based
	 * on the initial value and the level returned by lookup_address().
	 */
	if (within(vaddr, PAGE_OFFSET,
		   PAGE_OFFSET + (max_pfn_mapped << PAGE_SHIFT))) {
		cpa->numpages = 1;
		cpa->pfn = __pa(vaddr) >> PAGE_SHIFT;
		return 0;

	} else if (__cpa_pfn_in_highmap(cpa->pfn)) {
		/* Faults in the highmap are OK, so do not warn: */
		return -EFAULT;
	} else {
		WARN(1, KERN_WARNING "CPA: called for zero pte. "
			"vaddr = %lx cpa->vaddr = %lx\n", vaddr,
			*cpa->vaddr);

		return -EFAULT;
	}
}

static int __change_page_attr(struct cpa_data *cpa, int primary)
{
	unsigned long address;
	int do_split, err;
	unsigned int level;
	pte_t *kpte, old_pte;

	if (cpa->flags & CPA_PAGES_ARRAY) {
		struct page *page = cpa->pages[cpa->curpage];
		if (unlikely(PageHighMem(page)))
			return 0;
		address = (unsigned long)page_address(page);
	} else if (cpa->flags & CPA_ARRAY)
		address = cpa->vaddr[cpa->curpage];
	else
		address = *cpa->vaddr;
repeat:
	kpte = _lookup_address_cpa(cpa, address, &level);
	if (!kpte)
		return __cpa_process_fault(cpa, address, primary);

	old_pte = *kpte;
	if (pte_none(old_pte))
		return __cpa_process_fault(cpa, address, primary);

	if (level == PG_LEVEL_4K) {
		pte_t new_pte;
		pgprot_t new_prot = pte_pgprot(old_pte);
		unsigned long pfn = pte_pfn(old_pte);

		pgprot_val(new_prot) &= ~pgprot_val(cpa->mask_clr);
		pgprot_val(new_prot) |= pgprot_val(cpa->mask_set);

		new_prot = static_protections(new_prot, address, pfn);

		new_prot = pgprot_clear_protnone_bits(new_prot);

		/*
		 * We need to keep the pfn from the existing PTE,
		 * after all we're only going to change it's attributes
		 * not the memory it points to
		 */
		new_pte = pfn_pte(pfn, new_prot);
		cpa->pfn = pfn;
		/*
		 * Do we really change anything ?
		 */
		if (pte_val(old_pte) != pte_val(new_pte)) {
			set_pte_atomic(kpte, new_pte);
			cpa->flags |= CPA_FLUSHTLB;
		}
		cpa->numpages = 1;
		return 0;
	}

	/*
	 * Check, whether we can keep the large page intact
	 * and just change the pte:
	 */
	do_split = try_preserve_large_page(kpte, address, cpa);
	/*
	 * When the range fits into the existing large page,
	 * return. cp->numpages and cpa->tlbflush have been updated in
	 * try_large_page:
	 */
	if (do_split <= 0)
		return do_split;

	/*
	 * We have to split the large page:
	 */
	err = split_large_page(cpa, kpte, address);
	if (!err) {
		/*
	 	 * Do a global flush tlb after splitting the large page
	 	 * and before we do the actual change page attribute in the PTE.
	 	 *
	 	 * With out this, we violate the TLB application note, that says
	 	 * "The TLBs may contain both ordinary and large-page
		 *  translations for a 4-KByte range of linear addresses. This
		 *  may occur if software modifies the paging structures so that
		 *  the page size used for the address range changes. If the two
		 *  translations differ with respect to page frame or attributes
		 *  (e.g., permissions), processor behavior is undefined and may
		 *  be implementation-specific."
	 	 *
	 	 * We do this global tlb flush inside the cpa_lock, so that we
		 * don't allow any other cpu, with stale tlb entries change the
		 * page attribute in parallel, that also falls into the
		 * just split large page entry.
	 	 */
		flush_tlb_all();
		goto repeat;
	}

	return err;
}

static int __change_page_attr_set_clr(struct cpa_data *cpa, int checkalias);

static int cpa_process_alias(struct cpa_data *cpa)
{
	struct cpa_data alias_cpa;
	unsigned long laddr = (unsigned long)__va(cpa->pfn << PAGE_SHIFT);
	unsigned long vaddr;
	int ret;

	if (!pfn_range_is_mapped(cpa->pfn, cpa->pfn + 1))
		return 0;

	/*
	 * No need to redo, when the primary call touched the direct
	 * mapping already:
	 */
	if (cpa->flags & CPA_PAGES_ARRAY) {
		struct page *page = cpa->pages[cpa->curpage];
		if (unlikely(PageHighMem(page)))
			return 0;
		vaddr = (unsigned long)page_address(page);
	} else if (cpa->flags & CPA_ARRAY)
		vaddr = cpa->vaddr[cpa->curpage];
	else
		vaddr = *cpa->vaddr;

	if (!(within(vaddr, PAGE_OFFSET,
		    PAGE_OFFSET + (max_pfn_mapped << PAGE_SHIFT)))) {

		alias_cpa = *cpa;
		alias_cpa.vaddr = &laddr;
		alias_cpa.flags &= ~(CPA_PAGES_ARRAY | CPA_ARRAY);

		ret = __change_page_attr_set_clr(&alias_cpa, 0);
		if (ret)
			return ret;
	}

#ifdef CONFIG_X86_64
	/*
	 * If the primary call didn't touch the high mapping already
	 * and the physical address is inside the kernel map, we need
	 * to touch the high mapped kernel as well:
	 */
	if (!within(vaddr, (unsigned long)_text, _brk_end) &&
	    __cpa_pfn_in_highmap(cpa->pfn)) {
		unsigned long temp_cpa_vaddr = (cpa->pfn << PAGE_SHIFT) +
					       __START_KERNEL_map - phys_base;
		alias_cpa = *cpa;
		alias_cpa.vaddr = &temp_cpa_vaddr;
		alias_cpa.flags &= ~(CPA_PAGES_ARRAY | CPA_ARRAY);

		/*
		 * The high mapping range is imprecise, so ignore the
		 * return value.
		 */
		__change_page_attr_set_clr(&alias_cpa, 0);
	}
#endif

	return 0;
}

static int __change_page_attr_set_clr(struct cpa_data *cpa, int checkalias)
{
	unsigned long numpages = cpa->numpages;
	int ret;

	while (numpages) {
		/*
		 * Store the remaining nr of pages for the large page
		 * preservation check.
		 */
		cpa->numpages = numpages;
		/* for array changes, we can't use large page */
		if (cpa->flags & (CPA_ARRAY | CPA_PAGES_ARRAY))
			cpa->numpages = 1;

		if (!debug_pagealloc_enabled())
			spin_lock(&cpa_lock);
		ret = __change_page_attr(cpa, checkalias);
		if (!debug_pagealloc_enabled())
			spin_unlock(&cpa_lock);
		if (ret)
			return ret;

		if (checkalias) {
			ret = cpa_process_alias(cpa);
			if (ret)
				return ret;
		}

		/*
		 * Adjust the number of pages with the result of the
		 * CPA operation. Either a large page has been
		 * preserved or a single page update happened.
		 */
		BUG_ON(cpa->numpages > numpages || !cpa->numpages);
		numpages -= cpa->numpages;
		if (cpa->flags & (CPA_PAGES_ARRAY | CPA_ARRAY))
			cpa->curpage++;
		else
			*cpa->vaddr += cpa->numpages * PAGE_SIZE;

	}
	return 0;
}

/*
 * Machine check recovery code needs to change cache mode of poisoned
 * pages to UC to avoid speculative access logging another error. But
 * passing the address of the 1:1 mapping to set_memory_uc() is a fine
 * way to encourage a speculative access. So we cheat and flip the top
 * bit of the address. This works fine for the code that updates the
 * page tables. But at the end of the process we need to flush the cache
 * and the non-canonical address causes a #GP fault when used by the
 * CLFLUSH instruction.
 *
 * But in the common case we already have a canonical address. This code
 * will fix the top bit if needed and is a no-op otherwise.
 */
static inline unsigned long make_addr_canonical_again(unsigned long addr)
{
#ifdef CONFIG_X86_64
	return (long)(addr << 1) >> 1;
#else
	return addr;
#endif
}


static int change_page_attr_set_clr(unsigned long *addr, int numpages,
				    pgprot_t mask_set, pgprot_t mask_clr,
				    int force_split, int in_flag,
				    struct page **pages)
{
	struct cpa_data cpa;
	int ret, cache, checkalias;
	unsigned long baddr = 0;

	memset(&cpa, 0, sizeof(cpa));

	/*
	 * Check, if we are requested to set a not supported
	 * feature.  Clearing non-supported features is OK.
	 */
	mask_set = canon_pgprot(mask_set);

	if (!pgprot_val(mask_set) && !pgprot_val(mask_clr) && !force_split)
		return 0;

	/* Ensure we are PAGE_SIZE aligned */
	if (in_flag & CPA_ARRAY) {
		int i;
		for (i = 0; i < numpages; i++) {
			if (addr[i] & ~PAGE_MASK) {
				addr[i] &= PAGE_MASK;
				WARN_ON_ONCE(1);
			}
		}
	} else if (!(in_flag & CPA_PAGES_ARRAY)) {
		/*
		 * in_flag of CPA_PAGES_ARRAY implies it is aligned.
		 * No need to cehck in that case
		 */
		if (*addr & ~PAGE_MASK) {
			*addr &= PAGE_MASK;
			/*
			 * People should not be passing in unaligned addresses:
			 */
			WARN_ON_ONCE(1);
		}
		/*
		 * Save address for cache flush. *addr is modified in the call
		 * to __change_page_attr_set_clr() below.
		 */
		baddr = make_addr_canonical_again(*addr);
	}

	/* Must avoid aliasing mappings in the highmem code */
	kmap_flush_unused();

	vm_unmap_aliases();

	cpa.vaddr = addr;
	cpa.pages = pages;
	cpa.numpages = numpages;
	cpa.mask_set = mask_set;
	cpa.mask_clr = mask_clr;
	cpa.flags = 0;
	cpa.curpage = 0;
	cpa.force_split = force_split;

	if (in_flag & (CPA_ARRAY | CPA_PAGES_ARRAY))
		cpa.flags |= in_flag;

	/* No alias checking for _NX bit modifications */
	checkalias = (pgprot_val(mask_set) | pgprot_val(mask_clr)) != _PAGE_NX;
	/* Has caller explicitly disabled alias checking? */
	if (in_flag & CPA_NO_CHECK_ALIAS)
		checkalias = 0;

	ret = __change_page_attr_set_clr(&cpa, checkalias);

	/*
	 * Check whether we really changed something:
	 */
	if (!(cpa.flags & CPA_FLUSHTLB))
		goto out;

	/*
	 * No need to flush, when we did not set any of the caching
	 * attributes:
	 */
	cache = !!pgprot2cachemode(mask_set);

	/*
	 * On success we use CLFLUSH, when the CPU supports it to
	 * avoid the WBINVD. If the CPU does not support it and in the
	 * error case we fall back to cpa_flush_all (which uses
	 * WBINVD):
	 */
	if (!ret && boot_cpu_has(X86_FEATURE_CLFLUSH)) {
		if (cpa.flags & (CPA_PAGES_ARRAY | CPA_ARRAY)) {
			cpa_flush_array(addr, numpages, cache,
					cpa.flags, pages);
		} else
			cpa_flush_range(baddr, numpages, cache);
	} else
		cpa_flush_all(cache);

out:
	return ret;
}

static inline int change_page_attr_set(unsigned long *addr, int numpages,
				       pgprot_t mask, int array)
{
	return change_page_attr_set_clr(addr, numpages, mask, __pgprot(0), 0,
		(array ? CPA_ARRAY : 0), NULL);
}

static inline int change_page_attr_clear(unsigned long *addr, int numpages,
					 pgprot_t mask, int array)
{
	return change_page_attr_set_clr(addr, numpages, __pgprot(0), mask, 0,
		(array ? CPA_ARRAY : 0), NULL);
}

static inline int cpa_set_pages_array(struct page **pages, int numpages,
				       pgprot_t mask)
{
	return change_page_attr_set_clr(NULL, numpages, mask, __pgprot(0), 0,
		CPA_PAGES_ARRAY, pages);
}

static inline int cpa_clear_pages_array(struct page **pages, int numpages,
					 pgprot_t mask)
{
	return change_page_attr_set_clr(NULL, numpages, __pgprot(0), mask, 0,
		CPA_PAGES_ARRAY, pages);
}

int _set_memory_uc(unsigned long addr, int numpages)
{
	/*
	 * for now UC MINUS. see comments in ioremap_nocache()
	 * If you really need strong UC use ioremap_uc(), but note
	 * that you cannot override IO areas with set_memory_*() as
	 * these helpers cannot work with IO memory.
	 */
	return change_page_attr_set(&addr, numpages,
				    cachemode2pgprot(_PAGE_CACHE_MODE_UC_MINUS),
				    0);
}

int set_memory_uc(unsigned long addr, int numpages)
{
	int ret;

	/*
	 * for now UC MINUS. see comments in ioremap_nocache()
	 */
	ret = reserve_memtype(__pa(addr), __pa(addr) + numpages * PAGE_SIZE,
			      _PAGE_CACHE_MODE_UC_MINUS, NULL);
	if (ret)
		goto out_err;

	ret = _set_memory_uc(addr, numpages);
	if (ret)
		goto out_free;

	return 0;

out_free:
	free_memtype(__pa(addr), __pa(addr) + numpages * PAGE_SIZE);
out_err:
	return ret;
}
EXPORT_SYMBOL(set_memory_uc);

static int _set_memory_array(unsigned long *addr, int addrinarray,
		enum page_cache_mode new_type)
{
	enum page_cache_mode set_type;
	int i, j;
	int ret;

	for (i = 0; i < addrinarray; i++) {
		ret = reserve_memtype(__pa(addr[i]), __pa(addr[i]) + PAGE_SIZE,
					new_type, NULL);
		if (ret)
			goto out_free;
	}

	/* If WC, set to UC- first and then WC */
	set_type = (new_type == _PAGE_CACHE_MODE_WC) ?
				_PAGE_CACHE_MODE_UC_MINUS : new_type;

	ret = change_page_attr_set(addr, addrinarray,
				   cachemode2pgprot(set_type), 1);

	if (!ret && new_type == _PAGE_CACHE_MODE_WC)
		ret = change_page_attr_set_clr(addr, addrinarray,
					       cachemode2pgprot(
						_PAGE_CACHE_MODE_WC),
					       __pgprot(_PAGE_CACHE_MASK),
					       0, CPA_ARRAY, NULL);
	if (ret)
		goto out_free;

	return 0;

out_free:
	for (j = 0; j < i; j++)
		free_memtype(__pa(addr[j]), __pa(addr[j]) + PAGE_SIZE);

	return ret;
}

int set_memory_array_uc(unsigned long *addr, int addrinarray)
{
	return _set_memory_array(addr, addrinarray, _PAGE_CACHE_MODE_UC_MINUS);
}
EXPORT_SYMBOL(set_memory_array_uc);

int set_memory_array_wc(unsigned long *addr, int addrinarray)
{
	return _set_memory_array(addr, addrinarray, _PAGE_CACHE_MODE_WC);
}
EXPORT_SYMBOL(set_memory_array_wc);

int set_memory_array_wt(unsigned long *addr, int addrinarray)
{
	return _set_memory_array(addr, addrinarray, _PAGE_CACHE_MODE_WT);
}
EXPORT_SYMBOL_GPL(set_memory_array_wt);

int _set_memory_wc(unsigned long addr, int numpages)
{
	int ret;
	unsigned long addr_copy = addr;

	ret = change_page_attr_set(&addr, numpages,
				   cachemode2pgprot(_PAGE_CACHE_MODE_UC_MINUS),
				   0);
	if (!ret) {
		ret = change_page_attr_set_clr(&addr_copy, numpages,
					       cachemode2pgprot(
						_PAGE_CACHE_MODE_WC),
					       __pgprot(_PAGE_CACHE_MASK),
					       0, 0, NULL);
	}
	return ret;
}

int set_memory_wc(unsigned long addr, int numpages)
{
	int ret;

	ret = reserve_memtype(__pa(addr), __pa(addr) + numpages * PAGE_SIZE,
		_PAGE_CACHE_MODE_WC, NULL);
	if (ret)
		return ret;

	ret = _set_memory_wc(addr, numpages);
	if (ret)
		free_memtype(__pa(addr), __pa(addr) + numpages * PAGE_SIZE);

	return ret;
}
EXPORT_SYMBOL(set_memory_wc);

int _set_memory_wt(unsigned long addr, int numpages)
{
	return change_page_attr_set(&addr, numpages,
				    cachemode2pgprot(_PAGE_CACHE_MODE_WT), 0);
}

int set_memory_wt(unsigned long addr, int numpages)
{
	int ret;

	ret = reserve_memtype(__pa(addr), __pa(addr) + numpages * PAGE_SIZE,
			      _PAGE_CACHE_MODE_WT, NULL);
	if (ret)
		return ret;

	ret = _set_memory_wt(addr, numpages);
	if (ret)
		free_memtype(__pa(addr), __pa(addr) + numpages * PAGE_SIZE);

	return ret;
}
EXPORT_SYMBOL_GPL(set_memory_wt);

int _set_memory_wb(unsigned long addr, int numpages)
{
	/* WB cache mode is hard wired to all cache attribute bits being 0 */
	return change_page_attr_clear(&addr, numpages,
				      __pgprot(_PAGE_CACHE_MASK), 0);
}

int set_memory_wb(unsigned long addr, int numpages)
{
	int ret;

	ret = _set_memory_wb(addr, numpages);
	if (ret)
		return ret;

	free_memtype(__pa(addr), __pa(addr) + numpages * PAGE_SIZE);
	return 0;
}
EXPORT_SYMBOL(set_memory_wb);

int set_memory_array_wb(unsigned long *addr, int addrinarray)
{
	int i;
	int ret;

	/* WB cache mode is hard wired to all cache attribute bits being 0 */
	ret = change_page_attr_clear(addr, addrinarray,
				      __pgprot(_PAGE_CACHE_MASK), 1);
	if (ret)
		return ret;

	for (i = 0; i < addrinarray; i++)
		free_memtype(__pa(addr[i]), __pa(addr[i]) + PAGE_SIZE);

	return 0;
}
EXPORT_SYMBOL(set_memory_array_wb);

int set_memory_x(unsigned long addr, int numpages)
{
	if (!(__supported_pte_mask & _PAGE_NX))
		return 0;

	return change_page_attr_clear(&addr, numpages, __pgprot(_PAGE_NX), 0);
}
EXPORT_SYMBOL(set_memory_x);

int set_memory_nx(unsigned long addr, int numpages)
{
	if (!(__supported_pte_mask & _PAGE_NX))
		return 0;

	return change_page_attr_set(&addr, numpages, __pgprot(_PAGE_NX), 0);
}
EXPORT_SYMBOL(set_memory_nx);

int set_memory_ro(unsigned long addr, int numpages)
{
	return change_page_attr_clear(&addr, numpages, __pgprot(_PAGE_RW), 0);
}

int set_memory_rw(unsigned long addr, int numpages)
{
	return change_page_attr_set(&addr, numpages, __pgprot(_PAGE_RW), 0);
}

int set_memory_np(unsigned long addr, int numpages)
{
	return change_page_attr_clear(&addr, numpages, __pgprot(_PAGE_PRESENT), 0);
}

int set_memory_np_noalias(unsigned long addr, int numpages)
{
	int cpa_flags = CPA_NO_CHECK_ALIAS;

	return change_page_attr_set_clr(&addr, numpages, __pgprot(0),
					__pgprot(_PAGE_PRESENT), 0,
					cpa_flags, NULL);
}

int set_memory_4k(unsigned long addr, int numpages)
{
	return change_page_attr_set_clr(&addr, numpages, __pgprot(0),
					__pgprot(0), 1, 0, NULL);
}

int set_memory_nonglobal(unsigned long addr, int numpages)
{
	return change_page_attr_clear(&addr, numpages,
				      __pgprot(_PAGE_GLOBAL), 0);
}

int set_memory_global(unsigned long addr, int numpages)
{
	return change_page_attr_set(&addr, numpages,
				    __pgprot(_PAGE_GLOBAL), 0);
}

static int __set_memory_enc_dec(unsigned long addr, int numpages, bool enc)
{
	struct cpa_data cpa;
	unsigned long start;
	int ret;

	/* Nothing to do if memory encryption is not active */
	if (!mem_encrypt_active())
		return 0;

	/* Should not be working on unaligned addresses */
	if (WARN_ONCE(addr & ~PAGE_MASK, "misaligned address: %#lx\n", addr))
		addr &= PAGE_MASK;

	start = addr;

	memset(&cpa, 0, sizeof(cpa));
	cpa.vaddr = &addr;
	cpa.numpages = numpages;
	cpa.mask_set = enc ? __pgprot(_PAGE_ENC) : __pgprot(0);
	cpa.mask_clr = enc ? __pgprot(0) : __pgprot(_PAGE_ENC);
	cpa.pgd = init_mm.pgd;

	/* Must avoid aliasing mappings in the highmem code */
	kmap_flush_unused();
	vm_unmap_aliases();

	/*
	 * Before changing the encryption attribute, we need to flush caches.
	 */
	if (static_cpu_has(X86_FEATURE_CLFLUSH))
		cpa_flush_range(start, numpages, 1);
	else
		cpa_flush_all(1);

	ret = __change_page_attr_set_clr(&cpa, 1);

	/*
	 * After changing the encryption attribute, we need to flush TLBs
	 * again in case any speculative TLB caching occurred (but no need
	 * to flush caches again).  We could just use cpa_flush_all(), but
	 * in case TLB flushing gets optimized in the cpa_flush_range()
	 * path use the same logic as above.
	 */
	if (static_cpu_has(X86_FEATURE_CLFLUSH))
		cpa_flush_range(start, numpages, 0);
	else
		cpa_flush_all(0);

	return ret;
}

int set_memory_encrypted(unsigned long addr, int numpages)
{
	return __set_memory_enc_dec(addr, numpages, true);
}
EXPORT_SYMBOL_GPL(set_memory_encrypted);

int set_memory_decrypted(unsigned long addr, int numpages)
{
	return __set_memory_enc_dec(addr, numpages, false);
}
EXPORT_SYMBOL_GPL(set_memory_decrypted);

int set_pages_uc(struct page *page, int numpages)
{
	unsigned long addr = (unsigned long)page_address(page);

	return set_memory_uc(addr, numpages);
}
EXPORT_SYMBOL(set_pages_uc);

static int _set_pages_array(struct page **pages, int addrinarray,
		enum page_cache_mode new_type)
{
	unsigned long start;
	unsigned long end;
	enum page_cache_mode set_type;
	int i;
	int free_idx;
	int ret;

	for (i = 0; i < addrinarray; i++) {
		if (PageHighMem(pages[i]))
			continue;
		start = page_to_pfn(pages[i]) << PAGE_SHIFT;
		end = start + PAGE_SIZE;
		if (reserve_memtype(start, end, new_type, NULL))
			goto err_out;
	}

	/* If WC, set to UC- first and then WC */
	set_type = (new_type == _PAGE_CACHE_MODE_WC) ?
				_PAGE_CACHE_MODE_UC_MINUS : new_type;

	ret = cpa_set_pages_array(pages, addrinarray,
				  cachemode2pgprot(set_type));
	if (!ret && new_type == _PAGE_CACHE_MODE_WC)
		ret = change_page_attr_set_clr(NULL, addrinarray,
					       cachemode2pgprot(
						_PAGE_CACHE_MODE_WC),
					       __pgprot(_PAGE_CACHE_MASK),
					       0, CPA_PAGES_ARRAY, pages);
	if (ret)
		goto err_out;
	return 0; /* Success */
err_out:
	free_idx = i;
	for (i = 0; i < free_idx; i++) {
		if (PageHighMem(pages[i]))
			continue;
		start = page_to_pfn(pages[i]) << PAGE_SHIFT;
		end = start + PAGE_SIZE;
		free_memtype(start, end);
	}
	return -EINVAL;
}

int set_pages_array_uc(struct page **pages, int addrinarray)
{
	return _set_pages_array(pages, addrinarray, _PAGE_CACHE_MODE_UC_MINUS);
}
EXPORT_SYMBOL(set_pages_array_uc);

int set_pages_array_wc(struct page **pages, int addrinarray)
{
	return _set_pages_array(pages, addrinarray, _PAGE_CACHE_MODE_WC);
}
EXPORT_SYMBOL(set_pages_array_wc);

int set_pages_array_wt(struct page **pages, int addrinarray)
{
	return _set_pages_array(pages, addrinarray, _PAGE_CACHE_MODE_WT);
}
EXPORT_SYMBOL_GPL(set_pages_array_wt);

int set_pages_wb(struct page *page, int numpages)
{
	unsigned long addr = (unsigned long)page_address(page);

	return set_memory_wb(addr, numpages);
}
EXPORT_SYMBOL(set_pages_wb);

int set_pages_array_wb(struct page **pages, int addrinarray)
{
	int retval;
	unsigned long start;
	unsigned long end;
	int i;

	/* WB cache mode is hard wired to all cache attribute bits being 0 */
	retval = cpa_clear_pages_array(pages, addrinarray,
			__pgprot(_PAGE_CACHE_MASK));
	if (retval)
		return retval;

	for (i = 0; i < addrinarray; i++) {
		if (PageHighMem(pages[i]))
			continue;
		start = page_to_pfn(pages[i]) << PAGE_SHIFT;
		end = start + PAGE_SIZE;
		free_memtype(start, end);
	}

	return 0;
}
EXPORT_SYMBOL(set_pages_array_wb);

int set_pages_x(struct page *page, int numpages)
{
	unsigned long addr = (unsigned long)page_address(page);

	return set_memory_x(addr, numpages);
}
EXPORT_SYMBOL(set_pages_x);

int set_pages_nx(struct page *page, int numpages)
{
	unsigned long addr = (unsigned long)page_address(page);

	return set_memory_nx(addr, numpages);
}
EXPORT_SYMBOL(set_pages_nx);

int set_pages_ro(struct page *page, int numpages)
{
	unsigned long addr = (unsigned long)page_address(page);

	return set_memory_ro(addr, numpages);
}

int set_pages_rw(struct page *page, int numpages)
{
	unsigned long addr = (unsigned long)page_address(page);

	return set_memory_rw(addr, numpages);
}

static int __set_pages_p(struct page *page, int numpages)
{
	unsigned long tempaddr = (unsigned long) page_address(page);
	struct cpa_data cpa = { .vaddr = &tempaddr,
				.pgd = NULL,
				.numpages = numpages,
				.mask_set = __pgprot(_PAGE_PRESENT | _PAGE_RW),
				.mask_clr = __pgprot(0),
				.flags = 0};

	/*
	 * No alias checking needed for setting present flag. otherwise,
	 * we may need to break large pages for 64-bit kernel text
	 * mappings (this adds to complexity if we want to do this from
	 * atomic context especially). Let's keep it simple!
	 */
	return __change_page_attr_set_clr(&cpa, 0);
}

static int __set_pages_np(struct page *page, int numpages)
{
	unsigned long tempaddr = (unsigned long) page_address(page);
	struct cpa_data cpa = { .vaddr = &tempaddr,
				.pgd = NULL,
				.numpages = numpages,
				.mask_set = __pgprot(0),
				.mask_clr = __pgprot(_PAGE_PRESENT | _PAGE_RW),
				.flags = 0};

	/*
	 * No alias checking needed for setting not present flag. otherwise,
	 * we may need to break large pages for 64-bit kernel text
	 * mappings (this adds to complexity if we want to do this from
	 * atomic context especially). Let's keep it simple!
	 */
	return __change_page_attr_set_clr(&cpa, 0);
}

int set_direct_map_invalid_noflush(struct page *page)
{
	return __set_pages_np(page, 1);
}

int set_direct_map_default_noflush(struct page *page)
{
	return __set_pages_p(page, 1);
}

void __kernel_map_pages(struct page *page, int numpages, int enable)
{
	if (PageHighMem(page))
		return;
	if (!enable) {
		debug_check_no_locks_freed(page_address(page),
					   numpages * PAGE_SIZE);
	}

	/*
	 * The return value is ignored as the calls cannot fail.
	 * Large pages for identity mappings are not used at boot time
	 * and hence no memory allocations during large page split.
	 */
	if (enable)
		__set_pages_p(page, numpages);
	else
		__set_pages_np(page, numpages);

	/*
	 * We should perform an IPI and flush all tlbs,
	 * but that can deadlock->flush only current cpu.
	 * Preemption needs to be disabled around __flush_tlb_all() due to
	 * CR3 reload in __native_flush_tlb().
	 */
	preempt_disable();
	__flush_tlb_all();
	preempt_enable();

	arch_flush_lazy_mmu_mode();
}

#ifdef CONFIG_HIBERNATION
bool kernel_page_present(struct page *page)
{
	unsigned int level;
	pte_t *pte;

	if (PageHighMem(page))
		return false;

	pte = lookup_address((unsigned long)page_address(page), &level);
	return (pte_val(*pte) & _PAGE_PRESENT);
}
#endif /* CONFIG_HIBERNATION */

<<<<<<< HEAD
#endif /* CONFIG_DEBUG_PAGEALLOC */

int kernel_map_pages_in_pgd(pgd_t *pgd, u64 pfn, unsigned long address,
			    unsigned numpages, unsigned long page_flags)
=======
int __init kernel_map_pages_in_pgd(pgd_t *pgd, u64 pfn, unsigned long address,
				   unsigned numpages, unsigned long page_flags)
>>>>>>> 407d19ab
{
	int retval = -EINVAL;

	struct cpa_data cpa = {
		.vaddr = &address,
		.pfn = pfn,
		.pgd = pgd,
		.numpages = numpages,
		.mask_set = __pgprot(0),
		.mask_clr = __pgprot(0),
		.flags = 0,
	};

	if (!(__supported_pte_mask & _PAGE_NX))
		goto out;

	if (!(page_flags & _PAGE_NX))
		cpa.mask_clr = __pgprot(_PAGE_NX);

	if (!(page_flags & _PAGE_RW))
		cpa.mask_clr = __pgprot(_PAGE_RW);

	if (!(page_flags & _PAGE_ENC))
		cpa.mask_clr = pgprot_encrypted(cpa.mask_clr);

	cpa.mask_set = __pgprot(_PAGE_PRESENT | page_flags);

	retval = __change_page_attr_set_clr(&cpa, 0);
	__flush_tlb_all();

out:
	return retval;
}

/*
 * The testcases use internal knowledge of the implementation that shouldn't
 * be exposed to the rest of the kernel. Include these directly here.
 */
#ifdef CONFIG_CPA_DEBUG
#include "pageattr-test.c"
#endif<|MERGE_RESOLUTION|>--- conflicted
+++ resolved
@@ -4,7 +4,7 @@
  * Thanks to Ben LaHaise for precious feedback.
  */
 #include <linux/highmem.h>
-#include <linux/bootmem.h>
+#include <linux/memblock.h>
 #include <linux/sched.h>
 #include <linux/mm.h>
 #include <linux/interrupt.h>
@@ -27,6 +27,8 @@
 #include <asm/pat.h>
 #include <asm/set_memory.h>
 
+#include "mm_internal.h"
+
 /*
  * The current flushing context - we pass it instead of 5 arguments:
  */
@@ -36,12 +38,21 @@
 	pgprot_t	mask_set;
 	pgprot_t	mask_clr;
 	unsigned long	numpages;
-	int		flags;
+	unsigned long	curpage;
 	unsigned long	pfn;
-	unsigned	force_split : 1;
-	int		curpage;
+	unsigned int	flags;
+	unsigned int	force_split		: 1,
+			force_static_prot	: 1;
 	struct page	**pages;
 };
+
+enum cpa_warn {
+	CPA_CONFLICT,
+	CPA_PROTECT,
+	CPA_DETECT,
+};
+
+static const int cpa_warn_level = CPA_PROTECT;
 
 /*
  * Serialize cpa() (for !DEBUG_PAGEALLOC which uses large identity mappings)
@@ -95,6 +106,87 @@
 static inline void split_page_count(int level) { }
 #endif
 
+#ifdef CONFIG_X86_CPA_STATISTICS
+
+static unsigned long cpa_1g_checked;
+static unsigned long cpa_1g_sameprot;
+static unsigned long cpa_1g_preserved;
+static unsigned long cpa_2m_checked;
+static unsigned long cpa_2m_sameprot;
+static unsigned long cpa_2m_preserved;
+static unsigned long cpa_4k_install;
+
+static inline void cpa_inc_1g_checked(void)
+{
+	cpa_1g_checked++;
+}
+
+static inline void cpa_inc_2m_checked(void)
+{
+	cpa_2m_checked++;
+}
+
+static inline void cpa_inc_4k_install(void)
+{
+	cpa_4k_install++;
+}
+
+static inline void cpa_inc_lp_sameprot(int level)
+{
+	if (level == PG_LEVEL_1G)
+		cpa_1g_sameprot++;
+	else
+		cpa_2m_sameprot++;
+}
+
+static inline void cpa_inc_lp_preserved(int level)
+{
+	if (level == PG_LEVEL_1G)
+		cpa_1g_preserved++;
+	else
+		cpa_2m_preserved++;
+}
+
+static int cpastats_show(struct seq_file *m, void *p)
+{
+	seq_printf(m, "1G pages checked:     %16lu\n", cpa_1g_checked);
+	seq_printf(m, "1G pages sameprot:    %16lu\n", cpa_1g_sameprot);
+	seq_printf(m, "1G pages preserved:   %16lu\n", cpa_1g_preserved);
+	seq_printf(m, "2M pages checked:     %16lu\n", cpa_2m_checked);
+	seq_printf(m, "2M pages sameprot:    %16lu\n", cpa_2m_sameprot);
+	seq_printf(m, "2M pages preserved:   %16lu\n", cpa_2m_preserved);
+	seq_printf(m, "4K pages set-checked: %16lu\n", cpa_4k_install);
+	return 0;
+}
+
+static int cpastats_open(struct inode *inode, struct file *file)
+{
+	return single_open(file, cpastats_show, NULL);
+}
+
+static const struct file_operations cpastats_fops = {
+	.open		= cpastats_open,
+	.read		= seq_read,
+	.llseek		= seq_lseek,
+	.release	= single_release,
+};
+
+static int __init cpa_stats_init(void)
+{
+	debugfs_create_file("cpa_stats", S_IRUSR, arch_debugfs_dir, NULL,
+			    &cpastats_fops);
+	return 0;
+}
+late_initcall(cpa_stats_init);
+#else
+static inline void cpa_inc_1g_checked(void) { }
+static inline void cpa_inc_2m_checked(void) { }
+static inline void cpa_inc_4k_install(void) { }
+static inline void cpa_inc_lp_sameprot(int level) { }
+static inline void cpa_inc_lp_preserved(int level) { }
+#endif
+
+
 static inline int
 within(unsigned long addr, unsigned long start, unsigned long end)
 {
@@ -138,33 +230,76 @@
 }
 
 #endif
+
+/*
+ * See set_mce_nospec().
+ *
+ * Machine check recovery code needs to change cache mode of poisoned pages to
+ * UC to avoid speculative access logging another error. But passing the
+ * address of the 1:1 mapping to set_memory_uc() is a fine way to encourage a
+ * speculative access. So we cheat and flip the top bit of the address. This
+ * works fine for the code that updates the page tables. But at the end of the
+ * process we need to flush the TLB and cache and the non-canonical address
+ * causes a #GP fault when used by the INVLPG and CLFLUSH instructions.
+ *
+ * But in the common case we already have a canonical address. This code
+ * will fix the top bit if needed and is a no-op otherwise.
+ */
+static inline unsigned long fix_addr(unsigned long addr)
+{
+#ifdef CONFIG_X86_64
+	return (long)(addr << 1) >> 1;
+#else
+	return addr;
+#endif
+}
+
+static unsigned long __cpa_addr(struct cpa_data *cpa, unsigned long idx)
+{
+	if (cpa->flags & CPA_PAGES_ARRAY) {
+		struct page *page = cpa->pages[idx];
+
+		if (unlikely(PageHighMem(page)))
+			return 0;
+
+		return (unsigned long)page_address(page);
+	}
+
+	if (cpa->flags & CPA_ARRAY)
+		return cpa->vaddr[idx];
+
+	return *cpa->vaddr + idx * PAGE_SIZE;
+}
 
 /*
  * Flushing functions
  */
+
+static void clflush_cache_range_opt(void *vaddr, unsigned int size)
+{
+	const unsigned long clflush_size = boot_cpu_data.x86_clflush_size;
+	void *p = (void *)((unsigned long)vaddr & ~(clflush_size - 1));
+	void *vend = vaddr + size;
+
+	if (p >= vend)
+		return;
+
+	for (; p < vend; p += clflush_size)
+		clflushopt(p);
+}
 
 /**
  * clflush_cache_range - flush a cache range with clflush
  * @vaddr:	virtual start address
  * @size:	number of bytes to flush
  *
- * clflushopt is an unordered instruction which needs fencing with mfence or
- * sfence to avoid ordering issues.
+ * CLFLUSHOPT is an unordered instruction which needs fencing with MFENCE or
+ * SFENCE to avoid ordering issues.
  */
 void clflush_cache_range(void *vaddr, unsigned int size)
 {
-	const unsigned long clflush_size = boot_cpu_data.x86_clflush_size;
-	void *p = (void *)((unsigned long)vaddr & ~(clflush_size - 1));
-	void *vend = vaddr + size;
-
-	if (p >= vend)
-		return;
-
 	mb();
-
-	for (; p < vend; p += clflush_size)
-		clflushopt(p);
-
+	clflush_cache_range_opt(vaddr, size);
 	mb();
 }
 EXPORT_SYMBOL_GPL(clflush_cache_range);
@@ -196,95 +331,181 @@
 	on_each_cpu(__cpa_flush_all, (void *) cache, 1);
 }
 
-static void __cpa_flush_range(void *arg)
-{
-	/*
-	 * We could optimize that further and do individual per page
-	 * tlb invalidates for a low number of pages. Caveat: we must
-	 * flush the high aliases on 64bit as well.
-	 */
-	__flush_tlb_all();
-}
-
-static void cpa_flush_range(unsigned long start, int numpages, int cache)
-{
-	unsigned int i, level;
-	unsigned long addr;
+void __cpa_flush_tlb(void *data)
+{
+	struct cpa_data *cpa = data;
+	unsigned int i;
+
+	for (i = 0; i < cpa->numpages; i++)
+		__flush_tlb_one_kernel(fix_addr(__cpa_addr(cpa, i)));
+}
+
+static void cpa_flush(struct cpa_data *data, int cache)
+{
+	struct cpa_data *cpa = data;
+	unsigned int i;
 
 	BUG_ON(irqs_disabled() && !early_boot_irqs_disabled);
-	WARN_ON(PAGE_ALIGN(start) != start);
-
-	on_each_cpu(__cpa_flush_range, NULL, 1);
+
+	if (cache && !static_cpu_has(X86_FEATURE_CLFLUSH)) {
+		cpa_flush_all(cache);
+		return;
+	}
+
+	if (cpa->numpages <= tlb_single_page_flush_ceiling)
+		on_each_cpu(__cpa_flush_tlb, cpa, 1);
+	else
+		flush_tlb_all();
 
 	if (!cache)
 		return;
 
-	/*
-	 * We only need to flush on one CPU,
-	 * clflush is a MESI-coherent instruction that
-	 * will cause all other CPUs to flush the same
-	 * cachelines:
-	 */
-	for (i = 0, addr = start; i < numpages; i++, addr += PAGE_SIZE) {
+	mb();
+	for (i = 0; i < cpa->numpages; i++) {
+		unsigned long addr = __cpa_addr(cpa, i);
+		unsigned int level;
+
 		pte_t *pte = lookup_address(addr, &level);
 
 		/*
 		 * Only flush present addresses:
 		 */
 		if (pte && (pte_val(*pte) & _PAGE_PRESENT))
-			clflush_cache_range((void *) addr, PAGE_SIZE);
-	}
-}
-
-static void cpa_flush_array(unsigned long *start, int numpages, int cache,
-			    int in_flags, struct page **pages)
-{
-	unsigned int i, level;
-#ifdef CONFIG_PREEMPT
-	/*
-	 * Avoid wbinvd() because it causes latencies on all CPUs,
-	 * regardless of any CPU isolation that may be in effect.
+			clflush_cache_range_opt((void *)fix_addr(addr), PAGE_SIZE);
+	}
+	mb();
+}
+
+static bool overlaps(unsigned long r1_start, unsigned long r1_end,
+		     unsigned long r2_start, unsigned long r2_end)
+{
+	return (r1_start <= r2_end && r1_end >= r2_start) ||
+		(r2_start <= r1_end && r2_end >= r1_start);
+}
+
+#ifdef CONFIG_PCI_BIOS
+/*
+ * The BIOS area between 640k and 1Mb needs to be executable for PCI BIOS
+ * based config access (CONFIG_PCI_GOBIOS) support.
+ */
+#define BIOS_PFN	PFN_DOWN(BIOS_BEGIN)
+#define BIOS_PFN_END	PFN_DOWN(BIOS_END - 1)
+
+static pgprotval_t protect_pci_bios(unsigned long spfn, unsigned long epfn)
+{
+	if (pcibios_enabled && overlaps(spfn, epfn, BIOS_PFN, BIOS_PFN_END))
+		return _PAGE_NX;
+	return 0;
+}
+#else
+static pgprotval_t protect_pci_bios(unsigned long spfn, unsigned long epfn)
+{
+	return 0;
+}
+#endif
+
+/*
+ * The .rodata section needs to be read-only. Using the pfn catches all
+ * aliases.  This also includes __ro_after_init, so do not enforce until
+ * kernel_set_to_readonly is true.
+ */
+static pgprotval_t protect_rodata(unsigned long spfn, unsigned long epfn)
+{
+	unsigned long epfn_ro, spfn_ro = PFN_DOWN(__pa_symbol(__start_rodata));
+
+	/*
+	 * Note: __end_rodata is at page aligned and not inclusive, so
+	 * subtract 1 to get the last enforced PFN in the rodata area.
+	 */
+	epfn_ro = PFN_DOWN(__pa_symbol(__end_rodata)) - 1;
+
+	if (kernel_set_to_readonly && overlaps(spfn, epfn, spfn_ro, epfn_ro))
+		return _PAGE_RW;
+	return 0;
+}
+
+/*
+ * Protect kernel text against becoming non executable by forbidding
+ * _PAGE_NX.  This protects only the high kernel mapping (_text -> _etext)
+ * out of which the kernel actually executes.  Do not protect the low
+ * mapping.
+ *
+ * This does not cover __inittext since that is gone after boot.
+ */
+static pgprotval_t protect_kernel_text(unsigned long start, unsigned long end)
+{
+	unsigned long t_end = (unsigned long)_etext - 1;
+	unsigned long t_start = (unsigned long)_text;
+
+	if (overlaps(start, end, t_start, t_end))
+		return _PAGE_NX;
+	return 0;
+}
+
+#if defined(CONFIG_X86_64)
+/*
+ * Once the kernel maps the text as RO (kernel_set_to_readonly is set),
+ * kernel text mappings for the large page aligned text, rodata sections
+ * will be always read-only. For the kernel identity mappings covering the
+ * holes caused by this alignment can be anything that user asks.
+ *
+ * This will preserve the large page mappings for kernel text/data at no
+ * extra cost.
+ */
+static pgprotval_t protect_kernel_text_ro(unsigned long start,
+					  unsigned long end)
+{
+	unsigned long t_end = (unsigned long)__end_rodata_hpage_align - 1;
+	unsigned long t_start = (unsigned long)_text;
+	unsigned int level;
+
+	if (!kernel_set_to_readonly || !overlaps(start, end, t_start, t_end))
+		return 0;
+	/*
+	 * Don't enforce the !RW mapping for the kernel text mapping, if
+	 * the current mapping is already using small page mapping.  No
+	 * need to work hard to preserve large page mappings in this case.
 	 *
-	 * This should be extended for CAT enabled systems independent of
-	 * PREEMPT because wbinvd() does not respect the CAT partitions and
-	 * this is exposed to unpriviledged users through the graphics
-	 * subsystem.
-	 */
-	unsigned long do_wbinvd = 0;
+	 * This also fixes the Linux Xen paravirt guest boot failure caused
+	 * by unexpected read-only mappings for kernel identity
+	 * mappings. In this paravirt guest case, the kernel text mapping
+	 * and the kernel identity mapping share the same page-table pages,
+	 * so the protections for kernel text and identity mappings have to
+	 * be the same.
+	 */
+	if (lookup_address(start, &level) && (level != PG_LEVEL_4K))
+		return _PAGE_RW;
+	return 0;
+}
 #else
-	unsigned long do_wbinvd = cache && numpages >= 1024; /* 4M threshold */
+static pgprotval_t protect_kernel_text_ro(unsigned long start,
+					  unsigned long end)
+{
+	return 0;
+}
 #endif
 
-	BUG_ON(irqs_disabled() && !early_boot_irqs_disabled);
-
-	on_each_cpu(__cpa_flush_all, (void *) do_wbinvd, 1);
-
-	if (!cache || do_wbinvd)
+static inline bool conflicts(pgprot_t prot, pgprotval_t val)
+{
+	return (pgprot_val(prot) & ~val) != pgprot_val(prot);
+}
+
+static inline void check_conflict(int warnlvl, pgprot_t prot, pgprotval_t val,
+				  unsigned long start, unsigned long end,
+				  unsigned long pfn, const char *txt)
+{
+	static const char *lvltxt[] = {
+		[CPA_CONFLICT]	= "conflict",
+		[CPA_PROTECT]	= "protect",
+		[CPA_DETECT]	= "detect",
+	};
+
+	if (warnlvl > cpa_warn_level || !conflicts(prot, val))
 		return;
 
-	/*
-	 * We only need to flush on one CPU,
-	 * clflush is a MESI-coherent instruction that
-	 * will cause all other CPUs to flush the same
-	 * cachelines:
-	 */
-	for (i = 0; i < numpages; i++) {
-		unsigned long addr;
-		pte_t *pte;
-
-		if (in_flags & CPA_PAGES_ARRAY)
-			addr = (unsigned long)page_address(pages[i]);
-		else
-			addr = start[i];
-
-		pte = lookup_address(addr, &level);
-
-		/*
-		 * Only flush present addresses:
-		 */
-		if (pte && (pte_val(*pte) & _PAGE_PRESENT))
-			clflush_cache_range((void *)addr, PAGE_SIZE);
-	}
+	pr_warn("CPA %8s %10s: 0x%016lx - 0x%016lx PFN %lx req %016llx prevent %016llx\n",
+		lvltxt[warnlvl], txt, start, end, pfn, (unsigned long long)pgprot_val(prot),
+		(unsigned long long)val);
 }
 
 /*
@@ -293,78 +514,41 @@
  * right (again, ioremap() on BIOS memory is not uncommon) so this function
  * checks and fixes these known static required protection bits.
  */
-static inline pgprot_t static_protections(pgprot_t prot, unsigned long address,
-				   unsigned long pfn)
-{
-	pgprot_t forbidden = __pgprot(0);
-
-	/*
-	 * The BIOS area between 640k and 1Mb needs to be executable for
-	 * PCI BIOS based config access (CONFIG_PCI_GOBIOS) support.
-	 */
-#ifdef CONFIG_PCI_BIOS
-	if (pcibios_enabled && within(pfn, BIOS_BEGIN >> PAGE_SHIFT, BIOS_END >> PAGE_SHIFT))
-		pgprot_val(forbidden) |= _PAGE_NX;
-#endif
-
-	/*
-	 * The kernel text needs to be executable for obvious reasons
-	 * Does not cover __inittext since that is gone later on. On
-	 * 64bit we do not enforce !NX on the low mapping
-	 */
-	if (within(address, (unsigned long)_text, (unsigned long)_etext))
-		pgprot_val(forbidden) |= _PAGE_NX;
-
-	/*
-	 * The .rodata section needs to be read-only. Using the pfn
-	 * catches all aliases.  This also includes __ro_after_init,
-	 * so do not enforce until kernel_set_to_readonly is true.
-	 */
-	if (kernel_set_to_readonly &&
-	    within(pfn, __pa_symbol(__start_rodata) >> PAGE_SHIFT,
-		   __pa_symbol(__end_rodata) >> PAGE_SHIFT))
-		pgprot_val(forbidden) |= _PAGE_RW;
-
-#if defined(CONFIG_X86_64)
-	/*
-	 * Once the kernel maps the text as RO (kernel_set_to_readonly is set),
-	 * kernel text mappings for the large page aligned text, rodata sections
-	 * will be always read-only. For the kernel identity mappings covering
-	 * the holes caused by this alignment can be anything that user asks.
-	 *
-	 * This will preserve the large page mappings for kernel text/data
-	 * at no extra cost.
-	 */
-	if (kernel_set_to_readonly &&
-	    within(address, (unsigned long)_text,
-		   (unsigned long)__end_rodata_hpage_align)) {
-		unsigned int level;
-
-		/*
-		 * Don't enforce the !RW mapping for the kernel text mapping,
-		 * if the current mapping is already using small page mapping.
-		 * No need to work hard to preserve large page mappings in this
-		 * case.
-		 *
-		 * This also fixes the Linux Xen paravirt guest boot failure
-		 * (because of unexpected read-only mappings for kernel identity
-		 * mappings). In this paravirt guest case, the kernel text
-		 * mapping and the kernel identity mapping share the same
-		 * page-table pages. Thus we can't really use different
-		 * protections for the kernel text and identity mappings. Also,
-		 * these shared mappings are made of small page mappings.
-		 * Thus this don't enforce !RW mapping for small page kernel
-		 * text mapping logic will help Linux Xen parvirt guest boot
-		 * as well.
-		 */
-		if (lookup_address(address, &level) && (level != PG_LEVEL_4K))
-			pgprot_val(forbidden) |= _PAGE_RW;
-	}
-#endif
-
-	prot = __pgprot(pgprot_val(prot) & ~pgprot_val(forbidden));
-
-	return prot;
+static inline pgprot_t static_protections(pgprot_t prot, unsigned long start,
+					  unsigned long pfn, unsigned long npg,
+					  int warnlvl)
+{
+	pgprotval_t forbidden, res;
+	unsigned long end;
+
+	/*
+	 * There is no point in checking RW/NX conflicts when the requested
+	 * mapping is setting the page !PRESENT.
+	 */
+	if (!(pgprot_val(prot) & _PAGE_PRESENT))
+		return prot;
+
+	/* Operate on the virtual address */
+	end = start + npg * PAGE_SIZE - 1;
+
+	res = protect_kernel_text(start, end);
+	check_conflict(warnlvl, prot, res, start, end, pfn, "Text NX");
+	forbidden = res;
+
+	res = protect_kernel_text_ro(start, end);
+	check_conflict(warnlvl, prot, res, start, end, pfn, "Text RO");
+	forbidden |= res;
+
+	/* Check the PFN directly */
+	res = protect_pci_bios(pfn, pfn + npg - 1);
+	check_conflict(warnlvl, prot, res, start, end, pfn, "PCIBIOS NX");
+	forbidden |= res;
+
+	res = protect_rodata(pfn, pfn + npg - 1);
+	check_conflict(warnlvl, prot, res, start, end, pfn, "Rodata RO");
+	forbidden |= res;
+
+	return __pgprot(pgprot_val(prot) & ~forbidden);
 }
 
 /*
@@ -422,18 +606,18 @@
  */
 pte_t *lookup_address(unsigned long address, unsigned int *level)
 {
-        return lookup_address_in_pgd(pgd_offset_k(address), address, level);
+	return lookup_address_in_pgd(pgd_offset_k(address), address, level);
 }
 EXPORT_SYMBOL_GPL(lookup_address);
 
 static pte_t *_lookup_address_cpa(struct cpa_data *cpa, unsigned long address,
 				  unsigned int *level)
 {
-        if (cpa->pgd)
+	if (cpa->pgd)
 		return lookup_address_in_pgd(cpa->pgd + pgd_index(address),
 					       address, level);
 
-        return lookup_address(address, level);
+	return lookup_address(address, level);
 }
 
 /*
@@ -550,40 +734,35 @@
 	return prot;
 }
 
-static int
-try_preserve_large_page(pte_t *kpte, unsigned long address,
-			struct cpa_data *cpa)
-{
-	unsigned long nextpage_addr, numpages, pmask, psize, addr, pfn, old_pfn;
-	pte_t new_pte, old_pte, *tmp;
-	pgprot_t old_prot, new_prot, req_prot;
-	int i, do_split = 1;
+static int __should_split_large_page(pte_t *kpte, unsigned long address,
+				     struct cpa_data *cpa)
+{
+	unsigned long numpages, pmask, psize, lpaddr, pfn, old_pfn;
+	pgprot_t old_prot, new_prot, req_prot, chk_prot;
+	pte_t new_pte, *tmp;
 	enum pg_level level;
 
-	if (cpa->force_split)
-		return 1;
-
-	spin_lock(&pgd_lock);
 	/*
 	 * Check for races, another CPU might have split this page
 	 * up already:
 	 */
 	tmp = _lookup_address_cpa(cpa, address, &level);
 	if (tmp != kpte)
-		goto out_unlock;
+		return 1;
 
 	switch (level) {
 	case PG_LEVEL_2M:
 		old_prot = pmd_pgprot(*(pmd_t *)kpte);
 		old_pfn = pmd_pfn(*(pmd_t *)kpte);
+		cpa_inc_2m_checked();
 		break;
 	case PG_LEVEL_1G:
 		old_prot = pud_pgprot(*(pud_t *)kpte);
 		old_pfn = pud_pfn(*(pud_t *)kpte);
+		cpa_inc_1g_checked();
 		break;
 	default:
-		do_split = -EINVAL;
-		goto out_unlock;
+		return -EINVAL;
 	}
 
 	psize = page_level_size(level);
@@ -593,8 +772,8 @@
 	 * Calculate the number of pages, which fit into this large
 	 * page starting at address:
 	 */
-	nextpage_addr = (address + psize) & pmask;
-	numpages = (nextpage_addr - address) >> PAGE_SHIFT;
+	lpaddr = (address + psize) & pmask;
+	numpages = (lpaddr - address) >> PAGE_SHIFT;
 	if (numpages < cpa->numpages)
 		cpa->numpages = numpages;
 
@@ -603,7 +782,7 @@
 	 * Convert protection attributes to 4k-format, as cpa->mask* are set
 	 * up accordingly.
 	 */
-	old_pte = *kpte;
+
 	/* Clear PSE (aka _PAGE_PAT) and move PAT bit to correct position */
 	req_prot = pgprot_large_2_4k(old_prot);
 
@@ -621,71 +800,142 @@
 		pgprot_val(req_prot) |= _PAGE_PSE;
 
 	/*
-	 * old_pfn points to the large page base pfn. So we need
-	 * to add the offset of the virtual address:
+	 * old_pfn points to the large page base pfn. So we need to add the
+	 * offset of the virtual address:
 	 */
 	pfn = old_pfn + ((address & (psize - 1)) >> PAGE_SHIFT);
 	cpa->pfn = pfn;
 
-	new_prot = static_protections(req_prot, address, pfn);
-
-	/*
-	 * We need to check the full range, whether
-	 * static_protection() requires a different pgprot for one of
-	 * the pages in the range we try to preserve:
-	 */
-	addr = address & pmask;
-	pfn = old_pfn;
-	for (i = 0; i < (psize >> PAGE_SHIFT); i++, addr += PAGE_SIZE, pfn++) {
-		pgprot_t chk_prot = static_protections(req_prot, addr, pfn);
-
-		if (pgprot_val(chk_prot) != pgprot_val(new_prot))
-			goto out_unlock;
-	}
-
-	/*
-	 * If there are no changes, return. maxpages has been updated
-	 * above:
-	 */
-	if (pgprot_val(new_prot) == pgprot_val(old_prot)) {
-		do_split = 0;
-		goto out_unlock;
-	}
-
-	/*
-	 * We need to change the attributes. Check, whether we can
-	 * change the large page in one go. We request a split, when
-	 * the address is not aligned and the number of pages is
-	 * smaller than the number of pages in the large page. Note
-	 * that we limited the number of possible pages already to
-	 * the number of pages in the large page.
-	 */
-	if (address == (address & pmask) && cpa->numpages == (psize >> PAGE_SHIFT)) {
+	/*
+	 * Calculate the large page base address and the number of 4K pages
+	 * in the large page
+	 */
+	lpaddr = address & pmask;
+	numpages = psize >> PAGE_SHIFT;
+
+	/*
+	 * Sanity check that the existing mapping is correct versus the static
+	 * protections. static_protections() guards against !PRESENT, so no
+	 * extra conditional required here.
+	 */
+	chk_prot = static_protections(old_prot, lpaddr, old_pfn, numpages,
+				      CPA_CONFLICT);
+
+	if (WARN_ON_ONCE(pgprot_val(chk_prot) != pgprot_val(old_prot))) {
 		/*
-		 * The address is aligned and the number of pages
-		 * covers the full page.
+		 * Split the large page and tell the split code to
+		 * enforce static protections.
 		 */
-		new_pte = pfn_pte(old_pfn, new_prot);
-		__set_pmd_pte(kpte, address, new_pte);
-		cpa->flags |= CPA_FLUSHTLB;
-		do_split = 0;
-	}
-
-out_unlock:
+		cpa->force_static_prot = 1;
+		return 1;
+	}
+
+	/*
+	 * Optimization: If the requested pgprot is the same as the current
+	 * pgprot, then the large page can be preserved and no updates are
+	 * required independent of alignment and length of the requested
+	 * range. The above already established that the current pgprot is
+	 * correct, which in consequence makes the requested pgprot correct
+	 * as well if it is the same. The static protection scan below will
+	 * not come to a different conclusion.
+	 */
+	if (pgprot_val(req_prot) == pgprot_val(old_prot)) {
+		cpa_inc_lp_sameprot(level);
+		return 0;
+	}
+
+	/*
+	 * If the requested range does not cover the full page, split it up
+	 */
+	if (address != lpaddr || cpa->numpages != numpages)
+		return 1;
+
+	/*
+	 * Check whether the requested pgprot is conflicting with a static
+	 * protection requirement in the large page.
+	 */
+	new_prot = static_protections(req_prot, lpaddr, old_pfn, numpages,
+				      CPA_DETECT);
+
+	/*
+	 * If there is a conflict, split the large page.
+	 *
+	 * There used to be a 4k wise evaluation trying really hard to
+	 * preserve the large pages, but experimentation has shown, that this
+	 * does not help at all. There might be corner cases which would
+	 * preserve one large page occasionally, but it's really not worth the
+	 * extra code and cycles for the common case.
+	 */
+	if (pgprot_val(req_prot) != pgprot_val(new_prot))
+		return 1;
+
+	/* All checks passed. Update the large page mapping. */
+	new_pte = pfn_pte(old_pfn, new_prot);
+	__set_pmd_pte(kpte, address, new_pte);
+	cpa->flags |= CPA_FLUSHTLB;
+	cpa_inc_lp_preserved(level);
+	return 0;
+}
+
+static int should_split_large_page(pte_t *kpte, unsigned long address,
+				   struct cpa_data *cpa)
+{
+	int do_split;
+
+	if (cpa->force_split)
+		return 1;
+
+	spin_lock(&pgd_lock);
+	do_split = __should_split_large_page(kpte, address, cpa);
 	spin_unlock(&pgd_lock);
 
 	return do_split;
+}
+
+static void split_set_pte(struct cpa_data *cpa, pte_t *pte, unsigned long pfn,
+			  pgprot_t ref_prot, unsigned long address,
+			  unsigned long size)
+{
+	unsigned int npg = PFN_DOWN(size);
+	pgprot_t prot;
+
+	/*
+	 * If should_split_large_page() discovered an inconsistent mapping,
+	 * remove the invalid protection in the split mapping.
+	 */
+	if (!cpa->force_static_prot)
+		goto set;
+
+	prot = static_protections(ref_prot, address, pfn, npg, CPA_PROTECT);
+
+	if (pgprot_val(prot) == pgprot_val(ref_prot))
+		goto set;
+
+	/*
+	 * If this is splitting a PMD, fix it up. PUD splits cannot be
+	 * fixed trivially as that would require to rescan the newly
+	 * installed PMD mappings after returning from split_large_page()
+	 * so an eventual further split can allocate the necessary PTE
+	 * pages. Warn for now and revisit it in case this actually
+	 * happens.
+	 */
+	if (size == PAGE_SIZE)
+		ref_prot = prot;
+	else
+		pr_warn_once("CPA: Cannot fixup static protections for PUD split\n");
+set:
+	set_pte(pte, pfn_pte(pfn, ref_prot));
 }
 
 static int
 __split_large_page(struct cpa_data *cpa, pte_t *kpte, unsigned long address,
 		   struct page *base)
 {
+	unsigned long lpaddr, lpinc, ref_pfn, pfn, pfninc = 1;
 	pte_t *pbase = (pte_t *)page_address(base);
-	unsigned long ref_pfn, pfn, pfninc = 1;
 	unsigned int i, level;
+	pgprot_t ref_prot;
 	pte_t *tmp;
-	pgprot_t ref_prot;
 
 	spin_lock(&pgd_lock);
 	/*
@@ -708,15 +958,17 @@
 		 * PAT bit to correct position.
 		 */
 		ref_prot = pgprot_large_2_4k(ref_prot);
-
 		ref_pfn = pmd_pfn(*(pmd_t *)kpte);
+		lpaddr = address & PMD_MASK;
+		lpinc = PAGE_SIZE;
 		break;
 
 	case PG_LEVEL_1G:
 		ref_prot = pud_pgprot(*(pud_t *)kpte);
 		ref_pfn = pud_pfn(*(pud_t *)kpte);
 		pfninc = PMD_PAGE_SIZE >> PAGE_SHIFT;
-
+		lpaddr = address & PUD_MASK;
+		lpinc = PMD_SIZE;
 		/*
 		 * Clear the PSE flags if the PRESENT flag is not set
 		 * otherwise pmd_present/pmd_huge will return true
@@ -737,8 +989,8 @@
 	 * Get the target pfn from the original entry:
 	 */
 	pfn = ref_pfn;
-	for (i = 0; i < PTRS_PER_PTE; i++, pfn += pfninc)
-		set_pte(&pbase[i], pfn_pte(pfn, ref_prot));
+	for (i = 0; i < PTRS_PER_PTE; i++, pfn += pfninc, lpaddr += lpinc)
+		split_set_pte(cpa, pbase + i, pfn, ref_prot, lpaddr, lpinc);
 
 	if (virt_addr_valid(address)) {
 		unsigned long pfn = PFN_DOWN(__pa(address));
@@ -757,14 +1009,24 @@
 	__set_pmd_pte(kpte, address, mk_pte(base, __pgprot(_KERNPG_TABLE)));
 
 	/*
-	 * Intel Atom errata AAH41 workaround.
+	 * Do a global flush tlb after splitting the large page
+	 * and before we do the actual change page attribute in the PTE.
 	 *
-	 * The real fix should be in hw or in a microcode update, but
-	 * we also probabilistically try to reduce the window of having
-	 * a large TLB mixed with 4K TLBs while instruction fetches are
-	 * going on.
-	 */
-	__flush_tlb_all();
+	 * Without this, we violate the TLB application note, that says:
+	 * "The TLBs may contain both ordinary and large-page
+	 *  translations for a 4-KByte range of linear addresses. This
+	 *  may occur if software modifies the paging structures so that
+	 *  the page size used for the address range changes. If the two
+	 *  translations differ with respect to page frame or attributes
+	 *  (e.g., permissions), processor behavior is undefined and may
+	 *  be implementation-specific."
+	 *
+	 * We do this global tlb flush inside the cpa_lock, so that we
+	 * don't allow any other cpu, with stale tlb entries change the
+	 * page attribute in parallel, that also falls into the
+	 * just split large page entry.
+	 */
+	flush_tlb_all();
 	spin_unlock(&pgd_lock);
 
 	return 0;
@@ -1222,15 +1484,7 @@
 	unsigned int level;
 	pte_t *kpte, old_pte;
 
-	if (cpa->flags & CPA_PAGES_ARRAY) {
-		struct page *page = cpa->pages[cpa->curpage];
-		if (unlikely(PageHighMem(page)))
-			return 0;
-		address = (unsigned long)page_address(page);
-	} else if (cpa->flags & CPA_ARRAY)
-		address = cpa->vaddr[cpa->curpage];
-	else
-		address = *cpa->vaddr;
+	address = __cpa_addr(cpa, cpa->curpage);
 repeat:
 	kpte = _lookup_address_cpa(cpa, address, &level);
 	if (!kpte)
@@ -1248,7 +1502,9 @@
 		pgprot_val(new_prot) &= ~pgprot_val(cpa->mask_clr);
 		pgprot_val(new_prot) |= pgprot_val(cpa->mask_set);
 
-		new_prot = static_protections(new_prot, address, pfn);
+		cpa_inc_4k_install();
+		new_prot = static_protections(new_prot, address, pfn, 1,
+					      CPA_PROTECT);
 
 		new_prot = pgprot_clear_protnone_bits(new_prot);
 
@@ -1274,7 +1530,7 @@
 	 * Check, whether we can keep the large page intact
 	 * and just change the pte:
 	 */
-	do_split = try_preserve_large_page(kpte, address, cpa);
+	do_split = should_split_large_page(kpte, address, cpa);
 	/*
 	 * When the range fits into the existing large page,
 	 * return. cp->numpages and cpa->tlbflush have been updated in
@@ -1287,28 +1543,8 @@
 	 * We have to split the large page:
 	 */
 	err = split_large_page(cpa, kpte, address);
-	if (!err) {
-		/*
-	 	 * Do a global flush tlb after splitting the large page
-	 	 * and before we do the actual change page attribute in the PTE.
-	 	 *
-	 	 * With out this, we violate the TLB application note, that says
-	 	 * "The TLBs may contain both ordinary and large-page
-		 *  translations for a 4-KByte range of linear addresses. This
-		 *  may occur if software modifies the paging structures so that
-		 *  the page size used for the address range changes. If the two
-		 *  translations differ with respect to page frame or attributes
-		 *  (e.g., permissions), processor behavior is undefined and may
-		 *  be implementation-specific."
-	 	 *
-	 	 * We do this global tlb flush inside the cpa_lock, so that we
-		 * don't allow any other cpu, with stale tlb entries change the
-		 * page attribute in parallel, that also falls into the
-		 * just split large page entry.
-	 	 */
-		flush_tlb_all();
+	if (!err)
 		goto repeat;
-	}
 
 	return err;
 }
@@ -1329,22 +1565,14 @@
 	 * No need to redo, when the primary call touched the direct
 	 * mapping already:
 	 */
-	if (cpa->flags & CPA_PAGES_ARRAY) {
-		struct page *page = cpa->pages[cpa->curpage];
-		if (unlikely(PageHighMem(page)))
-			return 0;
-		vaddr = (unsigned long)page_address(page);
-	} else if (cpa->flags & CPA_ARRAY)
-		vaddr = cpa->vaddr[cpa->curpage];
-	else
-		vaddr = *cpa->vaddr;
-
+	vaddr = __cpa_addr(cpa, cpa->curpage);
 	if (!(within(vaddr, PAGE_OFFSET,
 		    PAGE_OFFSET + (max_pfn_mapped << PAGE_SHIFT)))) {
 
 		alias_cpa = *cpa;
 		alias_cpa.vaddr = &laddr;
 		alias_cpa.flags &= ~(CPA_PAGES_ARRAY | CPA_ARRAY);
+		alias_cpa.curpage = 0;
 
 		ret = __change_page_attr_set_clr(&alias_cpa, 0);
 		if (ret)
@@ -1364,6 +1592,7 @@
 		alias_cpa = *cpa;
 		alias_cpa.vaddr = &temp_cpa_vaddr;
 		alias_cpa.flags &= ~(CPA_PAGES_ARRAY | CPA_ARRAY);
+		alias_cpa.curpage = 0;
 
 		/*
 		 * The high mapping range is imprecise, so ignore the
@@ -1379,14 +1608,15 @@
 static int __change_page_attr_set_clr(struct cpa_data *cpa, int checkalias)
 {
 	unsigned long numpages = cpa->numpages;
-	int ret;
-
-	while (numpages) {
+	unsigned long rempages = numpages;
+	int ret = 0;
+
+	while (rempages) {
 		/*
 		 * Store the remaining nr of pages for the large page
 		 * preservation check.
 		 */
-		cpa->numpages = numpages;
+		cpa->numpages = rempages;
 		/* for array changes, we can't use large page */
 		if (cpa->flags & (CPA_ARRAY | CPA_PAGES_ARRAY))
 			cpa->numpages = 1;
@@ -1397,12 +1627,12 @@
 		if (!debug_pagealloc_enabled())
 			spin_unlock(&cpa_lock);
 		if (ret)
-			return ret;
+			goto out;
 
 		if (checkalias) {
 			ret = cpa_process_alias(cpa);
 			if (ret)
-				return ret;
+				goto out;
 		}
 
 		/*
@@ -1410,39 +1640,16 @@
 		 * CPA operation. Either a large page has been
 		 * preserved or a single page update happened.
 		 */
-		BUG_ON(cpa->numpages > numpages || !cpa->numpages);
-		numpages -= cpa->numpages;
-		if (cpa->flags & (CPA_PAGES_ARRAY | CPA_ARRAY))
-			cpa->curpage++;
-		else
-			*cpa->vaddr += cpa->numpages * PAGE_SIZE;
-
-	}
-	return 0;
-}
-
-/*
- * Machine check recovery code needs to change cache mode of poisoned
- * pages to UC to avoid speculative access logging another error. But
- * passing the address of the 1:1 mapping to set_memory_uc() is a fine
- * way to encourage a speculative access. So we cheat and flip the top
- * bit of the address. This works fine for the code that updates the
- * page tables. But at the end of the process we need to flush the cache
- * and the non-canonical address causes a #GP fault when used by the
- * CLFLUSH instruction.
- *
- * But in the common case we already have a canonical address. This code
- * will fix the top bit if needed and is a no-op otherwise.
- */
-static inline unsigned long make_addr_canonical_again(unsigned long addr)
-{
-#ifdef CONFIG_X86_64
-	return (long)(addr << 1) >> 1;
-#else
-	return addr;
-#endif
-}
-
+		BUG_ON(cpa->numpages > rempages || !cpa->numpages);
+		rempages -= cpa->numpages;
+		cpa->curpage += cpa->numpages;
+	}
+
+out:
+	/* Restore the original numpages */
+	cpa->numpages = numpages;
+	return ret;
+}
 
 static int change_page_attr_set_clr(unsigned long *addr, int numpages,
 				    pgprot_t mask_set, pgprot_t mask_clr,
@@ -1451,7 +1658,6 @@
 {
 	struct cpa_data cpa;
 	int ret, cache, checkalias;
-	unsigned long baddr = 0;
 
 	memset(&cpa, 0, sizeof(cpa));
 
@@ -1476,7 +1682,7 @@
 	} else if (!(in_flag & CPA_PAGES_ARRAY)) {
 		/*
 		 * in_flag of CPA_PAGES_ARRAY implies it is aligned.
-		 * No need to cehck in that case
+		 * No need to check in that case
 		 */
 		if (*addr & ~PAGE_MASK) {
 			*addr &= PAGE_MASK;
@@ -1485,11 +1691,6 @@
 			 */
 			WARN_ON_ONCE(1);
 		}
-		/*
-		 * Save address for cache flush. *addr is modified in the call
-		 * to __change_page_attr_set_clr() below.
-		 */
-		baddr = make_addr_canonical_again(*addr);
 	}
 
 	/* Must avoid aliasing mappings in the highmem code */
@@ -1530,20 +1731,14 @@
 	cache = !!pgprot2cachemode(mask_set);
 
 	/*
-	 * On success we use CLFLUSH, when the CPU supports it to
-	 * avoid the WBINVD. If the CPU does not support it and in the
-	 * error case we fall back to cpa_flush_all (which uses
-	 * WBINVD):
-	 */
-	if (!ret && boot_cpu_has(X86_FEATURE_CLFLUSH)) {
-		if (cpa.flags & (CPA_PAGES_ARRAY | CPA_ARRAY)) {
-			cpa_flush_array(addr, numpages, cache,
-					cpa.flags, pages);
-		} else
-			cpa_flush_range(baddr, numpages, cache);
-	} else
+	 * On error; flush everything to be sure.
+	 */
+	if (ret) {
 		cpa_flush_all(cache);
-
+		goto out;
+	}
+
+	cpa_flush(&cpa, cache);
 out:
 	return ret;
 }
@@ -1614,14 +1809,14 @@
 }
 EXPORT_SYMBOL(set_memory_uc);
 
-static int _set_memory_array(unsigned long *addr, int addrinarray,
+static int _set_memory_array(unsigned long *addr, int numpages,
 		enum page_cache_mode new_type)
 {
 	enum page_cache_mode set_type;
 	int i, j;
 	int ret;
 
-	for (i = 0; i < addrinarray; i++) {
+	for (i = 0; i < numpages; i++) {
 		ret = reserve_memtype(__pa(addr[i]), __pa(addr[i]) + PAGE_SIZE,
 					new_type, NULL);
 		if (ret)
@@ -1632,11 +1827,11 @@
 	set_type = (new_type == _PAGE_CACHE_MODE_WC) ?
 				_PAGE_CACHE_MODE_UC_MINUS : new_type;
 
-	ret = change_page_attr_set(addr, addrinarray,
+	ret = change_page_attr_set(addr, numpages,
 				   cachemode2pgprot(set_type), 1);
 
 	if (!ret && new_type == _PAGE_CACHE_MODE_WC)
-		ret = change_page_attr_set_clr(addr, addrinarray,
+		ret = change_page_attr_set_clr(addr, numpages,
 					       cachemode2pgprot(
 						_PAGE_CACHE_MODE_WC),
 					       __pgprot(_PAGE_CACHE_MASK),
@@ -1653,36 +1848,34 @@
 	return ret;
 }
 
-int set_memory_array_uc(unsigned long *addr, int addrinarray)
-{
-	return _set_memory_array(addr, addrinarray, _PAGE_CACHE_MODE_UC_MINUS);
+int set_memory_array_uc(unsigned long *addr, int numpages)
+{
+	return _set_memory_array(addr, numpages, _PAGE_CACHE_MODE_UC_MINUS);
 }
 EXPORT_SYMBOL(set_memory_array_uc);
 
-int set_memory_array_wc(unsigned long *addr, int addrinarray)
-{
-	return _set_memory_array(addr, addrinarray, _PAGE_CACHE_MODE_WC);
+int set_memory_array_wc(unsigned long *addr, int numpages)
+{
+	return _set_memory_array(addr, numpages, _PAGE_CACHE_MODE_WC);
 }
 EXPORT_SYMBOL(set_memory_array_wc);
 
-int set_memory_array_wt(unsigned long *addr, int addrinarray)
-{
-	return _set_memory_array(addr, addrinarray, _PAGE_CACHE_MODE_WT);
+int set_memory_array_wt(unsigned long *addr, int numpages)
+{
+	return _set_memory_array(addr, numpages, _PAGE_CACHE_MODE_WT);
 }
 EXPORT_SYMBOL_GPL(set_memory_array_wt);
 
 int _set_memory_wc(unsigned long addr, int numpages)
 {
 	int ret;
-	unsigned long addr_copy = addr;
 
 	ret = change_page_attr_set(&addr, numpages,
 				   cachemode2pgprot(_PAGE_CACHE_MODE_UC_MINUS),
 				   0);
 	if (!ret) {
-		ret = change_page_attr_set_clr(&addr_copy, numpages,
-					       cachemode2pgprot(
-						_PAGE_CACHE_MODE_WC),
+		ret = change_page_attr_set_clr(&addr, numpages,
+					       cachemode2pgprot(_PAGE_CACHE_MODE_WC),
 					       __pgprot(_PAGE_CACHE_MASK),
 					       0, 0, NULL);
 	}
@@ -1749,18 +1942,18 @@
 }
 EXPORT_SYMBOL(set_memory_wb);
 
-int set_memory_array_wb(unsigned long *addr, int addrinarray)
+int set_memory_array_wb(unsigned long *addr, int numpages)
 {
 	int i;
 	int ret;
 
 	/* WB cache mode is hard wired to all cache attribute bits being 0 */
-	ret = change_page_attr_clear(addr, addrinarray,
+	ret = change_page_attr_clear(addr, numpages,
 				      __pgprot(_PAGE_CACHE_MASK), 1);
 	if (ret)
 		return ret;
 
-	for (i = 0; i < addrinarray; i++)
+	for (i = 0; i < numpages; i++)
 		free_memtype(__pa(addr[i]), __pa(addr[i]) + PAGE_SIZE);
 
 	return 0;
@@ -1830,7 +2023,6 @@
 static int __set_memory_enc_dec(unsigned long addr, int numpages, bool enc)
 {
 	struct cpa_data cpa;
-	unsigned long start;
 	int ret;
 
 	/* Nothing to do if memory encryption is not active */
@@ -1840,8 +2032,6 @@
 	/* Should not be working on unaligned addresses */
 	if (WARN_ONCE(addr & ~PAGE_MASK, "misaligned address: %#lx\n", addr))
 		addr &= PAGE_MASK;
-
-	start = addr;
 
 	memset(&cpa, 0, sizeof(cpa));
 	cpa.vaddr = &addr;
@@ -1857,24 +2047,18 @@
 	/*
 	 * Before changing the encryption attribute, we need to flush caches.
 	 */
-	if (static_cpu_has(X86_FEATURE_CLFLUSH))
-		cpa_flush_range(start, numpages, 1);
-	else
-		cpa_flush_all(1);
+	cpa_flush(&cpa, 1);
 
 	ret = __change_page_attr_set_clr(&cpa, 1);
 
 	/*
-	 * After changing the encryption attribute, we need to flush TLBs
-	 * again in case any speculative TLB caching occurred (but no need
-	 * to flush caches again).  We could just use cpa_flush_all(), but
-	 * in case TLB flushing gets optimized in the cpa_flush_range()
-	 * path use the same logic as above.
-	 */
-	if (static_cpu_has(X86_FEATURE_CLFLUSH))
-		cpa_flush_range(start, numpages, 0);
-	else
-		cpa_flush_all(0);
+	 * After changing the encryption attribute, we need to flush TLBs again
+	 * in case any speculative TLB caching occurred (but no need to flush
+	 * caches again).  We could just use cpa_flush_all(), but in case TLB
+	 * flushing gets optimized in the cpa_flush() path use the same logic
+	 * as above.
+	 */
+	cpa_flush(&cpa, 0);
 
 	return ret;
 }
@@ -1899,7 +2083,7 @@
 }
 EXPORT_SYMBOL(set_pages_uc);
 
-static int _set_pages_array(struct page **pages, int addrinarray,
+static int _set_pages_array(struct page **pages, int numpages,
 		enum page_cache_mode new_type)
 {
 	unsigned long start;
@@ -1909,7 +2093,7 @@
 	int free_idx;
 	int ret;
 
-	for (i = 0; i < addrinarray; i++) {
+	for (i = 0; i < numpages; i++) {
 		if (PageHighMem(pages[i]))
 			continue;
 		start = page_to_pfn(pages[i]) << PAGE_SHIFT;
@@ -1922,10 +2106,10 @@
 	set_type = (new_type == _PAGE_CACHE_MODE_WC) ?
 				_PAGE_CACHE_MODE_UC_MINUS : new_type;
 
-	ret = cpa_set_pages_array(pages, addrinarray,
+	ret = cpa_set_pages_array(pages, numpages,
 				  cachemode2pgprot(set_type));
 	if (!ret && new_type == _PAGE_CACHE_MODE_WC)
-		ret = change_page_attr_set_clr(NULL, addrinarray,
+		ret = change_page_attr_set_clr(NULL, numpages,
 					       cachemode2pgprot(
 						_PAGE_CACHE_MODE_WC),
 					       __pgprot(_PAGE_CACHE_MASK),
@@ -1945,21 +2129,21 @@
 	return -EINVAL;
 }
 
-int set_pages_array_uc(struct page **pages, int addrinarray)
-{
-	return _set_pages_array(pages, addrinarray, _PAGE_CACHE_MODE_UC_MINUS);
+int set_pages_array_uc(struct page **pages, int numpages)
+{
+	return _set_pages_array(pages, numpages, _PAGE_CACHE_MODE_UC_MINUS);
 }
 EXPORT_SYMBOL(set_pages_array_uc);
 
-int set_pages_array_wc(struct page **pages, int addrinarray)
-{
-	return _set_pages_array(pages, addrinarray, _PAGE_CACHE_MODE_WC);
+int set_pages_array_wc(struct page **pages, int numpages)
+{
+	return _set_pages_array(pages, numpages, _PAGE_CACHE_MODE_WC);
 }
 EXPORT_SYMBOL(set_pages_array_wc);
 
-int set_pages_array_wt(struct page **pages, int addrinarray)
-{
-	return _set_pages_array(pages, addrinarray, _PAGE_CACHE_MODE_WT);
+int set_pages_array_wt(struct page **pages, int numpages)
+{
+	return _set_pages_array(pages, numpages, _PAGE_CACHE_MODE_WT);
 }
 EXPORT_SYMBOL_GPL(set_pages_array_wt);
 
@@ -1971,7 +2155,7 @@
 }
 EXPORT_SYMBOL(set_pages_wb);
 
-int set_pages_array_wb(struct page **pages, int addrinarray)
+int set_pages_array_wb(struct page **pages, int numpages)
 {
 	int retval;
 	unsigned long start;
@@ -1979,12 +2163,12 @@
 	int i;
 
 	/* WB cache mode is hard wired to all cache attribute bits being 0 */
-	retval = cpa_clear_pages_array(pages, addrinarray,
+	retval = cpa_clear_pages_array(pages, numpages,
 			__pgprot(_PAGE_CACHE_MASK));
 	if (retval)
 		return retval;
 
-	for (i = 0; i < addrinarray; i++) {
+	for (i = 0; i < numpages; i++) {
 		if (PageHighMem(pages[i]))
 			continue;
 		start = page_to_pfn(pages[i]) << PAGE_SHIFT;
@@ -2120,15 +2304,8 @@
 }
 #endif /* CONFIG_HIBERNATION */
 
-<<<<<<< HEAD
-#endif /* CONFIG_DEBUG_PAGEALLOC */
-
-int kernel_map_pages_in_pgd(pgd_t *pgd, u64 pfn, unsigned long address,
-			    unsigned numpages, unsigned long page_flags)
-=======
 int __init kernel_map_pages_in_pgd(pgd_t *pgd, u64 pfn, unsigned long address,
 				   unsigned numpages, unsigned long page_flags)
->>>>>>> 407d19ab
 {
 	int retval = -EINVAL;
 
@@ -2142,6 +2319,8 @@
 		.flags = 0,
 	};
 
+	WARN_ONCE(num_online_cpus() > 1, "Don't call after initializing SMP");
+
 	if (!(__supported_pte_mask & _PAGE_NX))
 		goto out;
 
@@ -2160,6 +2339,40 @@
 	__flush_tlb_all();
 
 out:
+	return retval;
+}
+
+/*
+ * __flush_tlb_all() flushes mappings only on current CPU and hence this
+ * function shouldn't be used in an SMP environment. Presently, it's used only
+ * during boot (way before smp_init()) by EFI subsystem and hence is ok.
+ */
+int __init kernel_unmap_pages_in_pgd(pgd_t *pgd, unsigned long address,
+				     unsigned long numpages)
+{
+	int retval;
+
+	/*
+	 * The typical sequence for unmapping is to find a pte through
+	 * lookup_address_in_pgd() (ideally, it should never return NULL because
+	 * the address is already mapped) and change it's protections. As pfn is
+	 * the *target* of a mapping, it's not useful while unmapping.
+	 */
+	struct cpa_data cpa = {
+		.vaddr		= &address,
+		.pfn		= 0,
+		.pgd		= pgd,
+		.numpages	= numpages,
+		.mask_set	= __pgprot(0),
+		.mask_clr	= __pgprot(_PAGE_PRESENT | _PAGE_RW),
+		.flags		= 0,
+	};
+
+	WARN_ONCE(num_online_cpus() > 1, "Don't call after initializing SMP");
+
+	retval = __change_page_attr_set_clr(&cpa, 0);
+	__flush_tlb_all();
+
 	return retval;
 }
 
