// SPDX-License-Identifier: GPL-2.0-only
/*
 * AMD Memory Encryption Support
 *
 * Copyright (C) 2016 Advanced Micro Devices, Inc.
 *
 * Author: Tom Lendacky <thomas.lendacky@amd.com>
 */

#define DISABLE_BRANCH_PROFILING

#include <linux/linkage.h>
#include <linux/init.h>
#include <linux/mm.h>
#include <linux/dma-direct.h>
#include <linux/swiotlb.h>
#include <linux/mem_encrypt.h>
#include <linux/device.h>
#include <linux/kernel.h>
#include <linux/bitops.h>
#include <linux/dma-mapping.h>

#include <asm/tlbflush.h>
#include <asm/fixmap.h>
#include <asm/setup.h>
#include <asm/bootparam.h>
#include <asm/set_memory.h>
#include <asm/cacheflush.h>
#include <asm/processor-flags.h>
#include <asm/msr.h>
#include <asm/cmdline.h>

#include "mm_internal.h"

/*
 * Since SME related variables are set early in the boot process they must
 * reside in the .data section so as not to be zeroed out when the .bss
 * section is later cleared.
 */
u64 sme_me_mask __section(".data") = 0;
u64 sev_status __section(".data") = 0;
u64 sev_check_data __section(".data") = 0;
EXPORT_SYMBOL(sme_me_mask);
DEFINE_STATIC_KEY_FALSE(sev_enable_key);
EXPORT_SYMBOL_GPL(sev_enable_key);

bool sev_enabled __section(".data");

/* Buffer used for early in-place encryption by BSP, no locking needed */
static char sme_early_buffer[PAGE_SIZE] __initdata __aligned(PAGE_SIZE);

/*
 * This routine does not change the underlying encryption setting of the
 * page(s) that map this memory. It assumes that eventually the memory is
 * meant to be accessed as either encrypted or decrypted but the contents
 * are currently not in the desired state.
 *
 * This routine follows the steps outlined in the AMD64 Architecture
 * Programmer's Manual Volume 2, Section 7.10.8 Encrypt-in-Place.
 */
static void __init __sme_early_enc_dec(resource_size_t paddr,
				       unsigned long size, bool enc)
{
	void *src, *dst;
	size_t len;

	if (!sme_me_mask)
		return;

	wbinvd();

	/*
	 * There are limited number of early mapping slots, so map (at most)
	 * one page at time.
	 */
	while (size) {
		len = min_t(size_t, sizeof(sme_early_buffer), size);

		/*
		 * Create mappings for the current and desired format of
		 * the memory. Use a write-protected mapping for the source.
		 */
		src = enc ? early_memremap_decrypted_wp(paddr, len) :
			    early_memremap_encrypted_wp(paddr, len);

		dst = enc ? early_memremap_encrypted(paddr, len) :
			    early_memremap_decrypted(paddr, len);

		/*
		 * If a mapping can't be obtained to perform the operation,
		 * then eventual access of that area in the desired mode
		 * will cause a crash.
		 */
		BUG_ON(!src || !dst);

		/*
		 * Use a temporary buffer, of cache-line multiple size, to
		 * avoid data corruption as documented in the APM.
		 */
		memcpy(sme_early_buffer, src, len);
		memcpy(dst, sme_early_buffer, len);

		early_memunmap(dst, len);
		early_memunmap(src, len);

		paddr += len;
		size -= len;
	}
}

void __init sme_early_encrypt(resource_size_t paddr, unsigned long size)
{
	__sme_early_enc_dec(paddr, size, true);
}

void __init sme_early_decrypt(resource_size_t paddr, unsigned long size)
{
	__sme_early_enc_dec(paddr, size, false);
}

static void __init __sme_early_map_unmap_mem(void *vaddr, unsigned long size,
					     bool map)
{
	unsigned long paddr = (unsigned long)vaddr - __PAGE_OFFSET;
	pmdval_t pmd_flags, pmd;

	/* Use early_pmd_flags but remove the encryption mask */
	pmd_flags = __sme_clr(early_pmd_flags);

	do {
		pmd = map ? (paddr & PMD_MASK) + pmd_flags : 0;
		__early_make_pgtable((unsigned long)vaddr, pmd);

		vaddr += PMD_SIZE;
		paddr += PMD_SIZE;
		size = (size <= PMD_SIZE) ? 0 : size - PMD_SIZE;
	} while (size);

	flush_tlb_local();
}

void __init sme_unmap_bootdata(char *real_mode_data)
{
	struct boot_params *boot_data;
	unsigned long cmdline_paddr;

	if (!sme_active())
		return;

	/* Get the command line address before unmapping the real_mode_data */
	boot_data = (struct boot_params *)real_mode_data;
	cmdline_paddr = boot_data->hdr.cmd_line_ptr | ((u64)boot_data->ext_cmd_line_ptr << 32);

	__sme_early_map_unmap_mem(real_mode_data, sizeof(boot_params), false);

	if (!cmdline_paddr)
		return;

	__sme_early_map_unmap_mem(__va(cmdline_paddr), COMMAND_LINE_SIZE, false);
}

void __init sme_map_bootdata(char *real_mode_data)
{
	struct boot_params *boot_data;
	unsigned long cmdline_paddr;

	if (!sme_active())
		return;

	__sme_early_map_unmap_mem(real_mode_data, sizeof(boot_params), true);

	/* Get the command line address after mapping the real_mode_data */
	boot_data = (struct boot_params *)real_mode_data;
	cmdline_paddr = boot_data->hdr.cmd_line_ptr | ((u64)boot_data->ext_cmd_line_ptr << 32);

	if (!cmdline_paddr)
		return;

	__sme_early_map_unmap_mem(__va(cmdline_paddr), COMMAND_LINE_SIZE, true);
}

void __init sme_early_init(void)
{
	unsigned int i;

	if (!sme_me_mask)
		return;

	early_pmd_flags = __sme_set(early_pmd_flags);

	__supported_pte_mask = __sme_set(__supported_pte_mask);

	/* Update the protection map with memory encryption mask */
	for (i = 0; i < ARRAY_SIZE(protection_map); i++)
		protection_map[i] = pgprot_encrypted(protection_map[i]);

	if (sev_active())
		swiotlb_force = SWIOTLB_FORCE;
}

static void __init __set_clr_pte_enc(pte_t *kpte, int level, bool enc)
{
	pgprot_t old_prot, new_prot;
	unsigned long pfn, pa, size;
	pte_t new_pte;

	switch (level) {
	case PG_LEVEL_4K:
		pfn = pte_pfn(*kpte);
		old_prot = pte_pgprot(*kpte);
		break;
	case PG_LEVEL_2M:
		pfn = pmd_pfn(*(pmd_t *)kpte);
		old_prot = pmd_pgprot(*(pmd_t *)kpte);
		break;
	case PG_LEVEL_1G:
		pfn = pud_pfn(*(pud_t *)kpte);
		old_prot = pud_pgprot(*(pud_t *)kpte);
		break;
	default:
		return;
	}

	new_prot = old_prot;
	if (enc)
		pgprot_val(new_prot) |= _PAGE_ENC;
	else
		pgprot_val(new_prot) &= ~_PAGE_ENC;

	/* If prot is same then do nothing. */
	if (pgprot_val(old_prot) == pgprot_val(new_prot))
		return;

	pa = pfn << page_level_shift(level);
	size = page_level_size(level);

	/*
	 * We are going to perform in-place en-/decryption and change the
	 * physical page attribute from C=1 to C=0 or vice versa. Flush the
	 * caches to ensure that data gets accessed with the correct C-bit.
	 */
	clflush_cache_range(__va(pa), size);

	/* Encrypt/decrypt the contents in-place */
	if (enc)
		sme_early_encrypt(pa, size);
	else
		sme_early_decrypt(pa, size);

	/* Change the page encryption mask. */
	new_pte = pfn_pte(pfn, new_prot);
	set_pte_atomic(kpte, new_pte);
}

static int __init early_set_memory_enc_dec(unsigned long vaddr,
					   unsigned long size, bool enc)
{
	unsigned long vaddr_end, vaddr_next;
	unsigned long psize, pmask;
	int split_page_size_mask;
	int level, ret;
	pte_t *kpte;

	vaddr_next = vaddr;
	vaddr_end = vaddr + size;

	for (; vaddr < vaddr_end; vaddr = vaddr_next) {
		kpte = lookup_address(vaddr, &level);
		if (!kpte || pte_none(*kpte)) {
			ret = 1;
			goto out;
		}

		if (level == PG_LEVEL_4K) {
			__set_clr_pte_enc(kpte, level, enc);
			vaddr_next = (vaddr & PAGE_MASK) + PAGE_SIZE;
			continue;
		}

		psize = page_level_size(level);
		pmask = page_level_mask(level);

		/*
		 * Check whether we can change the large page in one go.
		 * We request a split when the address is not aligned and
		 * the number of pages to set/clear encryption bit is smaller
		 * than the number of pages in the large page.
		 */
		if (vaddr == (vaddr & pmask) &&
		    ((vaddr_end - vaddr) >= psize)) {
			__set_clr_pte_enc(kpte, level, enc);
			vaddr_next = (vaddr & pmask) + psize;
			continue;
		}

		/*
		 * The virtual address is part of a larger page, create the next
		 * level page table mapping (4K or 2M). If it is part of a 2M
		 * page then we request a split of the large page into 4K
		 * chunks. A 1GB large page is split into 2M pages, resp.
		 */
		if (level == PG_LEVEL_2M)
			split_page_size_mask = 0;
		else
			split_page_size_mask = 1 << PG_LEVEL_2M;

		/*
		 * kernel_physical_mapping_change() does not flush the TLBs, so
		 * a TLB flush is required after we exit from the for loop.
		 */
		kernel_physical_mapping_change(__pa(vaddr & pmask),
					       __pa((vaddr_end & pmask) + psize),
					       split_page_size_mask);
	}

	ret = 0;

out:
	__flush_tlb_all();
	return ret;
}

int __init early_set_memory_decrypted(unsigned long vaddr, unsigned long size)
{
	return early_set_memory_enc_dec(vaddr, size, false);
}

int __init early_set_memory_encrypted(unsigned long vaddr, unsigned long size)
{
	return early_set_memory_enc_dec(vaddr, size, true);
}

/*
 * SME and SEV are very similar but they are not the same, so there are
 * times that the kernel will need to distinguish between SME and SEV. The
 * sme_active() and sev_active() functions are used for this.  When a
 * distinction isn't needed, the mem_encrypt_active() function can be used.
 *
 * The trampoline code is a good example for this requirement.  Before
 * paging is activated, SME will access all memory as decrypted, but SEV
 * will access all memory as encrypted.  So, when APs are being brought
 * up under SME the trampoline area cannot be encrypted, whereas under SEV
 * the trampoline area must be encrypted.
 */
bool sme_active(void)
{
	return sme_me_mask && !sev_enabled;
}

bool sev_active(void)
{
	return sev_status & MSR_AMD64_SEV_ENABLED;
}
<<<<<<< HEAD
=======
EXPORT_SYMBOL_GPL(sev_active);
>>>>>>> 4e026225

/* Needs to be called from non-instrumentable code */
bool noinstr sev_es_active(void)
{
	return sev_status & MSR_AMD64_SEV_ES_ENABLED;
}

/* Override for DMA direct allocation check - ARCH_HAS_FORCE_DMA_UNENCRYPTED */
bool force_dma_unencrypted(struct device *dev)
{
	/*
	 * For SEV, all DMA must be to unencrypted addresses.
	 */
	if (sev_active())
		return true;

	/*
	 * For SME, all DMA must be to unencrypted addresses if the
	 * device does not support DMA to addresses that include the
	 * encryption mask.
	 */
	if (sme_active()) {
		u64 dma_enc_mask = DMA_BIT_MASK(__ffs64(sme_me_mask));
		u64 dma_dev_mask = min_not_zero(dev->coherent_dma_mask,
						dev->bus_dma_limit);

		if (dma_dev_mask <= dma_enc_mask)
			return true;
	}

	return false;
}

void __init mem_encrypt_free_decrypted_mem(void)
{
	unsigned long vaddr, vaddr_end, npages;
	int r;

	vaddr = (unsigned long)__start_bss_decrypted_unused;
	vaddr_end = (unsigned long)__end_bss_decrypted;
	npages = (vaddr_end - vaddr) >> PAGE_SHIFT;

	/*
	 * The unused memory range was mapped decrypted, change the encryption
	 * attribute from decrypted to encrypted before freeing it.
	 */
	if (mem_encrypt_active()) {
		r = set_memory_encrypted(vaddr, npages);
		if (r) {
			pr_warn("failed to free unused decrypted pages\n");
			return;
		}
	}

	free_init_pages("unused decrypted", vaddr, vaddr_end);
}

static void print_mem_encrypt_feature_info(void)
{
	pr_info("AMD Memory Encryption Features active:");

	/* Secure Memory Encryption */
	if (sme_active()) {
		/*
		 * SME is mutually exclusive with any of the SEV
		 * features below.
		 */
		pr_cont(" SME\n");
		return;
	}

	/* Secure Encrypted Virtualization */
	if (sev_active())
		pr_cont(" SEV");

	/* Encrypted Register State */
	if (sev_es_active())
		pr_cont(" SEV-ES");

	pr_cont("\n");
}

/* Architecture __weak replacement functions */
void __init mem_encrypt_init(void)
{
	if (!sme_me_mask)
		return;

	/* Call into SWIOTLB to update the SWIOTLB DMA buffers */
	swiotlb_update_mem_attributes();

	/*
	 * With SEV, we need to unroll the rep string I/O instructions.
	 */
	if (sev_active())
		static_branch_enable(&sev_enable_key);

	print_mem_encrypt_feature_info();
}
<|MERGE_RESOLUTION|>--- conflicted
+++ resolved
@@ -351,10 +351,7 @@
 {
 	return sev_status & MSR_AMD64_SEV_ENABLED;
 }
-<<<<<<< HEAD
-=======
 EXPORT_SYMBOL_GPL(sev_active);
->>>>>>> 4e026225
 
 /* Needs to be called from non-instrumentable code */
 bool noinstr sev_es_active(void)
