--- conflicted
+++ resolved
@@ -132,10 +132,6 @@
 	while (instr < max_instr) {
 		unsigned char opcode;
 
-<<<<<<< HEAD
-		if (get_kernel_nofault(opcode, instr))
-			break;
-=======
 		if (user_mode(regs)) {
 			if (get_user(opcode, instr))
 				break;
@@ -143,7 +139,6 @@
 			if (get_kernel_nofault(opcode, instr))
 				break;
 		}
->>>>>>> 4e026225
 
 		instr++;
 
