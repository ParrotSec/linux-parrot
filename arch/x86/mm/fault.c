// SPDX-License-Identifier: GPL-2.0
/*
 *  Copyright (C) 1995  Linus Torvalds
 *  Copyright (C) 2001, 2002 Andi Kleen, SuSE Labs.
 *  Copyright (C) 2008-2009, Red Hat Inc., Ingo Molnar
 */
#include <linux/sched.h>		/* test_thread_flag(), ...	*/
#include <linux/sched/task_stack.h>	/* task_stack_*(), ...		*/
#include <linux/kdebug.h>		/* oops_begin/end, ...		*/
#include <linux/extable.h>		/* search_exception_tables	*/
#include <linux/bootmem.h>		/* max_low_pfn			*/
#include <linux/kprobes.h>		/* NOKPROBE_SYMBOL, ...		*/
#include <linux/mmiotrace.h>		/* kmmio_handler, ...		*/
#include <linux/perf_event.h>		/* perf_sw_event		*/
#include <linux/hugetlb.h>		/* hstate_index_to_shift	*/
#include <linux/prefetch.h>		/* prefetchw			*/
#include <linux/context_tracking.h>	/* exception_enter(), ...	*/
#include <linux/uaccess.h>		/* faulthandler_disabled()	*/
#include <linux/mm_types.h>

#include <asm/cpufeature.h>		/* boot_cpu_has, ...		*/
#include <asm/traps.h>			/* dotraplinkage, ...		*/
#include <asm/pgalloc.h>		/* pgd_*(), ...			*/
#include <asm/fixmap.h>			/* VSYSCALL_ADDR		*/
#include <asm/vsyscall.h>		/* emulate_vsyscall		*/
#include <asm/vm86.h>			/* struct vm86			*/
#include <asm/mmu_context.h>		/* vma_pkey()			*/
<<<<<<< HEAD
=======
#include <asm/efi.h>			/* efi_recover_from_page_fault()*/
#include <asm/desc.h>			/* store_idt(), ...		*/
#include <asm/cpu_entry_area.h>		/* exception stack		*/
>>>>>>> 407d19ab

#define CREATE_TRACE_POINTS
#include <asm/trace/exceptions.h>

/*
 * Returns 0 if mmiotrace is disabled, or if the fault is not
 * handled by mmiotrace:
 */
static nokprobe_inline int
kmmio_fault(struct pt_regs *regs, unsigned long addr)
{
	if (unlikely(is_kmmio_active()))
		if (kmmio_handler(regs, addr) == 1)
			return -1;
	return 0;
}

static nokprobe_inline int kprobes_fault(struct pt_regs *regs)
{
	int ret = 0;

	/* kprobe_running() needs smp_processor_id() */
	if (kprobes_built_in() && !user_mode(regs)) {
		preempt_disable();
		if (kprobe_running() && kprobe_fault_handler(regs, 14))
			ret = 1;
		preempt_enable();
	}

	return ret;
}

/*
 * Prefetch quirks:
 *
 * 32-bit mode:
 *
 *   Sometimes AMD Athlon/Opteron CPUs report invalid exceptions on prefetch.
 *   Check that here and ignore it.
 *
 * 64-bit mode:
 *
 *   Sometimes the CPU reports invalid exceptions on prefetch.
 *   Check that here and ignore it.
 *
 * Opcode checker based on code by Richard Brunner.
 */
static inline int
check_prefetch_opcode(struct pt_regs *regs, unsigned char *instr,
		      unsigned char opcode, int *prefetch)
{
	unsigned char instr_hi = opcode & 0xf0;
	unsigned char instr_lo = opcode & 0x0f;

	switch (instr_hi) {
	case 0x20:
	case 0x30:
		/*
		 * Values 0x26,0x2E,0x36,0x3E are valid x86 prefixes.
		 * In X86_64 long mode, the CPU will signal invalid
		 * opcode if some of these prefixes are present so
		 * X86_64 will never get here anyway
		 */
		return ((instr_lo & 7) == 0x6);
#ifdef CONFIG_X86_64
	case 0x40:
		/*
		 * In AMD64 long mode 0x40..0x4F are valid REX prefixes
		 * Need to figure out under what instruction mode the
		 * instruction was issued. Could check the LDT for lm,
		 * but for now it's good enough to assume that long
		 * mode only uses well known segments or kernel.
		 */
		return (!user_mode(regs) || user_64bit_mode(regs));
#endif
	case 0x60:
		/* 0x64 thru 0x67 are valid prefixes in all modes. */
		return (instr_lo & 0xC) == 0x4;
	case 0xF0:
		/* 0xF0, 0xF2, 0xF3 are valid prefixes in all modes. */
		return !instr_lo || (instr_lo>>1) == 1;
	case 0x00:
		/* Prefetch instruction is 0x0F0D or 0x0F18 */
		if (probe_kernel_address(instr, opcode))
			return 0;

		*prefetch = (instr_lo == 0xF) &&
			(opcode == 0x0D || opcode == 0x18);
		return 0;
	default:
		return 0;
	}
}

static int
is_prefetch(struct pt_regs *regs, unsigned long error_code, unsigned long addr)
{
	unsigned char *max_instr;
	unsigned char *instr;
	int prefetch = 0;

	/*
	 * If it was a exec (instruction fetch) fault on NX page, then
	 * do not ignore the fault:
	 */
	if (error_code & X86_PF_INSTR)
		return 0;

	instr = (void *)convert_ip_to_linear(current, regs);
	max_instr = instr + 15;

	if (user_mode(regs) && instr >= (unsigned char *)TASK_SIZE_MAX)
		return 0;

	while (instr < max_instr) {
		unsigned char opcode;

		if (probe_kernel_address(instr, opcode))
			break;

		instr++;

		if (!check_prefetch_opcode(regs, instr, opcode, &prefetch))
			break;
	}
	return prefetch;
}

/*
 * A protection key fault means that the PKRU value did not allow
 * access to some PTE.  Userspace can figure out what PKRU was
 * from the XSAVE state, and this function fills out a field in
 * siginfo so userspace can discover which protection key was set
 * on the PTE.
 *
 * If we get here, we know that the hardware signaled a X86_PF_PK
 * fault and that there was a VMA once we got in the fault
 * handler.  It does *not* guarantee that the VMA we find here
 * was the one that we faulted on.
 *
 * 1. T1   : mprotect_key(foo, PAGE_SIZE, pkey=4);
 * 2. T1   : set PKRU to deny access to pkey=4, touches page
 * 3. T1   : faults...
 * 4.    T2: mprotect_key(foo, PAGE_SIZE, pkey=5);
 * 5. T1   : enters fault handler, takes mmap_sem, etc...
 * 6. T1   : reaches here, sees vma_pkey(vma)=5, when we really
 *	     faulted on a pte with its pkey=4.
 */
static void fill_sig_info_pkey(int si_signo, int si_code, siginfo_t *info,
		u32 *pkey)
{
	/* This is effectively an #ifdef */
	if (!boot_cpu_has(X86_FEATURE_OSPKE))
		return;

	/* Fault not from Protection Keys: nothing to do */
	if ((si_code != SEGV_PKUERR) || (si_signo != SIGSEGV))
		return;
	/*
	 * force_sig_info_fault() is called from a number of
	 * contexts, some of which have a VMA and some of which
	 * do not.  The X86_PF_PK handing happens after we have a
	 * valid VMA, so we should never reach this without a
	 * valid VMA.
	 */
	if (!pkey) {
		WARN_ONCE(1, "PKU fault with no VMA passed in");
		info->si_pkey = 0;
		return;
	}
	/*
	 * si_pkey should be thought of as a strong hint, but not
	 * absolutely guranteed to be 100% accurate because of
	 * the race explained above.
	 */
	info->si_pkey = *pkey;
}

static void
force_sig_info_fault(int si_signo, int si_code, unsigned long address,
		     struct task_struct *tsk, u32 *pkey, int fault)
{
	unsigned lsb = 0;
	siginfo_t info;

	clear_siginfo(&info);
	info.si_signo	= si_signo;
	info.si_errno	= 0;
	info.si_code	= si_code;
	info.si_addr	= (void __user *)address;
	if (fault & VM_FAULT_HWPOISON_LARGE)
		lsb = hstate_index_to_shift(VM_FAULT_GET_HINDEX(fault)); 
	if (fault & VM_FAULT_HWPOISON)
		lsb = PAGE_SHIFT;
	info.si_addr_lsb = lsb;

	fill_sig_info_pkey(si_signo, si_code, &info, pkey);

	force_sig_info(si_signo, &info, tsk);
}

DEFINE_SPINLOCK(pgd_lock);
LIST_HEAD(pgd_list);

#ifdef CONFIG_X86_32
static inline pmd_t *vmalloc_sync_one(pgd_t *pgd, unsigned long address)
{
	unsigned index = pgd_index(address);
	pgd_t *pgd_k;
	p4d_t *p4d, *p4d_k;
	pud_t *pud, *pud_k;
	pmd_t *pmd, *pmd_k;

	pgd += index;
	pgd_k = init_mm.pgd + index;

	if (!pgd_present(*pgd_k))
		return NULL;

	/*
	 * set_pgd(pgd, *pgd_k); here would be useless on PAE
	 * and redundant with the set_pmd() on non-PAE. As would
	 * set_p4d/set_pud.
	 */
	p4d = p4d_offset(pgd, address);
	p4d_k = p4d_offset(pgd_k, address);
	if (!p4d_present(*p4d_k))
		return NULL;

	pud = pud_offset(p4d, address);
	pud_k = pud_offset(p4d_k, address);
	if (!pud_present(*pud_k))
		return NULL;

	pmd = pmd_offset(pud, address);
	pmd_k = pmd_offset(pud_k, address);
	if (!pmd_present(*pmd_k))
		return NULL;

	if (!pmd_present(*pmd))
		set_pmd(pmd, *pmd_k);
	else
		BUG_ON(pmd_page(*pmd) != pmd_page(*pmd_k));

	return pmd_k;
}

void vmalloc_sync_all(void)
{
	unsigned long address;

	if (SHARED_KERNEL_PMD)
		return;

	for (address = VMALLOC_START & PMD_MASK;
	     address >= TASK_SIZE_MAX && address < FIXADDR_TOP;
	     address += PMD_SIZE) {
		struct page *page;

		spin_lock(&pgd_lock);
		list_for_each_entry(page, &pgd_list, lru) {
			spinlock_t *pgt_lock;
			pmd_t *ret;

			/* the pgt_lock only for Xen */
			pgt_lock = &pgd_page_get_mm(page)->page_table_lock;

			spin_lock(pgt_lock);
			ret = vmalloc_sync_one(page_address(page), address);
			spin_unlock(pgt_lock);

			if (!ret)
				break;
		}
		spin_unlock(&pgd_lock);
	}
}

/*
 * 32-bit:
 *
 *   Handle a fault on the vmalloc or module mapping area
 */
static noinline int vmalloc_fault(unsigned long address)
{
	unsigned long pgd_paddr;
	pmd_t *pmd_k;
	pte_t *pte_k;

	/* Make sure we are in vmalloc area: */
	if (!(address >= VMALLOC_START && address < VMALLOC_END))
		return -1;

	/*
	 * Synchronize this task's top level page-table
	 * with the 'reference' page table.
	 *
	 * Do _not_ use "current" here. We might be inside
	 * an interrupt in the middle of a task switch..
	 */
	pgd_paddr = read_cr3_pa();
	pmd_k = vmalloc_sync_one(__va(pgd_paddr), address);
	if (!pmd_k)
		return -1;

	if (pmd_large(*pmd_k))
		return 0;

	pte_k = pte_offset_kernel(pmd_k, address);
	if (!pte_present(*pte_k))
		return -1;

	return 0;
}
NOKPROBE_SYMBOL(vmalloc_fault);

/*
 * Did it hit the DOS screen memory VA from vm86 mode?
 */
static inline void
check_v8086_mode(struct pt_regs *regs, unsigned long address,
		 struct task_struct *tsk)
{
#ifdef CONFIG_VM86
	unsigned long bit;

	if (!v8086_mode(regs) || !tsk->thread.vm86)
		return;

	bit = (address - 0xA0000) >> PAGE_SHIFT;
	if (bit < 32)
		tsk->thread.vm86->screen_bitmap |= 1 << bit;
#endif
}

static bool low_pfn(unsigned long pfn)
{
	return pfn < max_low_pfn;
}

static void dump_pagetable(unsigned long address)
{
	pgd_t *base = __va(read_cr3_pa());
	pgd_t *pgd = &base[pgd_index(address)];
	p4d_t *p4d;
	pud_t *pud;
	pmd_t *pmd;
	pte_t *pte;

#ifdef CONFIG_X86_PAE
	pr_info("*pdpt = %016Lx ", pgd_val(*pgd));
	if (!low_pfn(pgd_val(*pgd) >> PAGE_SHIFT) || !pgd_present(*pgd))
		goto out;
#define pr_pde pr_cont
#else
#define pr_pde pr_info
#endif
	p4d = p4d_offset(pgd, address);
	pud = pud_offset(p4d, address);
	pmd = pmd_offset(pud, address);
	pr_pde("*pde = %0*Lx ", sizeof(*pmd) * 2, (u64)pmd_val(*pmd));
#undef pr_pde

	/*
	 * We must not directly access the pte in the highpte
	 * case if the page table is located in highmem.
	 * And let's rather not kmap-atomic the pte, just in case
	 * it's allocated already:
	 */
	if (!low_pfn(pmd_pfn(*pmd)) || !pmd_present(*pmd) || pmd_large(*pmd))
		goto out;

	pte = pte_offset_kernel(pmd, address);
	pr_cont("*pte = %0*Lx ", sizeof(*pte) * 2, (u64)pte_val(*pte));
out:
	pr_cont("\n");
}

#else /* CONFIG_X86_64: */

void vmalloc_sync_all(void)
{
	sync_global_pgds(VMALLOC_START & PGDIR_MASK, VMALLOC_END);
}

/*
 * 64-bit:
 *
 *   Handle a fault on the vmalloc area
 */
static noinline int vmalloc_fault(unsigned long address)
{
	pgd_t *pgd, *pgd_k;
	p4d_t *p4d, *p4d_k;
	pud_t *pud;
	pmd_t *pmd;
	pte_t *pte;

	/* Make sure we are in vmalloc area: */
	if (!(address >= VMALLOC_START && address < VMALLOC_END))
		return -1;

	/*
	 * Copy kernel mappings over when needed. This can also
	 * happen within a race in page table update. In the later
	 * case just flush:
	 */
	pgd = (pgd_t *)__va(read_cr3_pa()) + pgd_index(address);
	pgd_k = pgd_offset_k(address);
	if (pgd_none(*pgd_k))
		return -1;

	if (pgtable_l5_enabled()) {
		if (pgd_none(*pgd)) {
			set_pgd(pgd, *pgd_k);
			arch_flush_lazy_mmu_mode();
		} else {
			BUG_ON(pgd_page_vaddr(*pgd) != pgd_page_vaddr(*pgd_k));
		}
	}

	/* With 4-level paging, copying happens on the p4d level. */
	p4d = p4d_offset(pgd, address);
	p4d_k = p4d_offset(pgd_k, address);
	if (p4d_none(*p4d_k))
		return -1;

	if (p4d_none(*p4d) && !pgtable_l5_enabled()) {
		set_p4d(p4d, *p4d_k);
		arch_flush_lazy_mmu_mode();
	} else {
		BUG_ON(p4d_pfn(*p4d) != p4d_pfn(*p4d_k));
	}

	BUILD_BUG_ON(CONFIG_PGTABLE_LEVELS < 4);

	pud = pud_offset(p4d, address);
	if (pud_none(*pud))
		return -1;

	if (pud_large(*pud))
		return 0;

	pmd = pmd_offset(pud, address);
	if (pmd_none(*pmd))
		return -1;

	if (pmd_large(*pmd))
		return 0;

	pte = pte_offset_kernel(pmd, address);
	if (!pte_present(*pte))
		return -1;

	return 0;
}
NOKPROBE_SYMBOL(vmalloc_fault);

#ifdef CONFIG_CPU_SUP_AMD
static const char errata93_warning[] =
KERN_ERR 
"******* Your BIOS seems to not contain a fix for K8 errata #93\n"
"******* Working around it, but it may cause SEGVs or burn power.\n"
"******* Please consider a BIOS update.\n"
"******* Disabling USB legacy in the BIOS may also help.\n";
#endif

/*
 * No vm86 mode in 64-bit mode:
 */
static inline void
check_v8086_mode(struct pt_regs *regs, unsigned long address,
		 struct task_struct *tsk)
{
}

static int bad_address(void *p)
{
	unsigned long dummy;

	return probe_kernel_address((unsigned long *)p, dummy);
}

static void dump_pagetable(unsigned long address)
{
	pgd_t *base = __va(read_cr3_pa());
	pgd_t *pgd = base + pgd_index(address);
	p4d_t *p4d;
	pud_t *pud;
	pmd_t *pmd;
	pte_t *pte;

	if (bad_address(pgd))
		goto bad;

	pr_info("PGD %lx ", pgd_val(*pgd));

	if (!pgd_present(*pgd))
		goto out;

	p4d = p4d_offset(pgd, address);
	if (bad_address(p4d))
		goto bad;

	pr_cont("P4D %lx ", p4d_val(*p4d));
	if (!p4d_present(*p4d) || p4d_large(*p4d))
		goto out;

	pud = pud_offset(p4d, address);
	if (bad_address(pud))
		goto bad;

	pr_cont("PUD %lx ", pud_val(*pud));
	if (!pud_present(*pud) || pud_large(*pud))
		goto out;

	pmd = pmd_offset(pud, address);
	if (bad_address(pmd))
		goto bad;

	pr_cont("PMD %lx ", pmd_val(*pmd));
	if (!pmd_present(*pmd) || pmd_large(*pmd))
		goto out;

	pte = pte_offset_kernel(pmd, address);
	if (bad_address(pte))
		goto bad;

	pr_cont("PTE %lx", pte_val(*pte));
out:
	pr_cont("\n");
	return;
bad:
	pr_info("BAD\n");
}

#endif /* CONFIG_X86_64 */

/*
 * Workaround for K8 erratum #93 & buggy BIOS.
 *
 * BIOS SMM functions are required to use a specific workaround
 * to avoid corruption of the 64bit RIP register on C stepping K8.
 *
 * A lot of BIOS that didn't get tested properly miss this.
 *
 * The OS sees this as a page fault with the upper 32bits of RIP cleared.
 * Try to work around it here.
 *
 * Note we only handle faults in kernel here.
 * Does nothing on 32-bit.
 */
static int is_errata93(struct pt_regs *regs, unsigned long address)
{
#if defined(CONFIG_X86_64) && defined(CONFIG_CPU_SUP_AMD)
	if (boot_cpu_data.x86_vendor != X86_VENDOR_AMD
	    || boot_cpu_data.x86 != 0xf)
		return 0;

	if (address != regs->ip)
		return 0;

	if ((address >> 32) != 0)
		return 0;

	address |= 0xffffffffUL << 32;
	if ((address >= (u64)_stext && address <= (u64)_etext) ||
	    (address >= MODULES_VADDR && address <= MODULES_END)) {
		printk_once(errata93_warning);
		regs->ip = address;
		return 1;
	}
#endif
	return 0;
}

/*
 * Work around K8 erratum #100 K8 in compat mode occasionally jumps
 * to illegal addresses >4GB.
 *
 * We catch this in the page fault handler because these addresses
 * are not reachable. Just detect this case and return.  Any code
 * segment in LDT is compatibility mode.
 */
static int is_errata100(struct pt_regs *regs, unsigned long address)
{
#ifdef CONFIG_X86_64
	if ((regs->cs == __USER32_CS || (regs->cs & (1<<2))) && (address >> 32))
		return 1;
#endif
	return 0;
}

static int is_f00f_bug(struct pt_regs *regs, unsigned long address)
{
#ifdef CONFIG_X86_F00F_BUG
	unsigned long nr;

	/*
	 * Pentium F0 0F C7 C8 bug workaround:
	 */
	if (boot_cpu_has_bug(X86_BUG_F00F)) {
		nr = (address - idt_descr.address) >> 3;

		if (nr == 6) {
			do_invalid_op(regs, 0);
			return 1;
		}
	}
#endif
	return 0;
}

<<<<<<< HEAD
=======
static void show_ldttss(const struct desc_ptr *gdt, const char *name, u16 index)
{
	u32 offset = (index >> 3) * sizeof(struct desc_struct);
	unsigned long addr;
	struct ldttss_desc desc;

	if (index == 0) {
		pr_alert("%s: NULL\n", name);
		return;
	}

	if (offset + sizeof(struct ldttss_desc) >= gdt->size) {
		pr_alert("%s: 0x%hx -- out of bounds\n", name, index);
		return;
	}

	if (probe_kernel_read(&desc, (void *)(gdt->address + offset),
			      sizeof(struct ldttss_desc))) {
		pr_alert("%s: 0x%hx -- GDT entry is not readable\n",
			 name, index);
		return;
	}

	addr = desc.base0 | (desc.base1 << 16) | ((unsigned long)desc.base2 << 24);
#ifdef CONFIG_X86_64
	addr |= ((u64)desc.base3 << 32);
#endif
	pr_alert("%s: 0x%hx -- base=0x%lx limit=0x%x\n",
		 name, index, addr, (desc.limit0 | (desc.limit1 << 16)));
}

>>>>>>> 407d19ab
static void
show_fault_oops(struct pt_regs *regs, unsigned long error_code,
		unsigned long address)
{
	if (!oops_may_print())
		return;

	if (error_code & X86_PF_INSTR) {
		unsigned int level;
		pgd_t *pgd;
		pte_t *pte;

		pgd = __va(read_cr3_pa());
		pgd += pgd_index(address);

		pte = lookup_address_in_pgd(pgd, address, &level);

		if (pte && pte_present(*pte) && !pte_exec(*pte))
			pr_crit("kernel tried to execute NX-protected page - exploit attempt? (uid: %d)\n",
				from_kuid(&init_user_ns, current_uid()));
		if (pte && pte_present(*pte) && pte_exec(*pte) &&
				(pgd_flags(*pgd) & _PAGE_USER) &&
				(__read_cr4() & X86_CR4_SMEP))
			pr_crit("unable to execute userspace code (SMEP?) (uid: %d)\n",
				from_kuid(&init_user_ns, current_uid()));
	}

<<<<<<< HEAD
	pr_alert("BUG: unable to handle kernel %s at %px\n",
		 address < PAGE_SIZE ? "NULL pointer dereference" : "paging request",
		 (void *)address);
=======
	if (address < PAGE_SIZE && !user_mode(regs))
		pr_alert("BUG: kernel NULL pointer dereference, address: %px\n",
			(void *)address);
	else
		pr_alert("BUG: unable to handle page fault for address: %px\n",
			(void *)address);

	pr_alert("#PF: %s %s in %s mode\n",
		 (error_code & X86_PF_USER)  ? "user" : "supervisor",
		 (error_code & X86_PF_INSTR) ? "instruction fetch" :
		 (error_code & X86_PF_WRITE) ? "write access" :
					       "read access",
			     user_mode(regs) ? "user" : "kernel");
	pr_alert("#PF: error_code(0x%04lx) - %s\n", error_code,
		 !(error_code & X86_PF_PROT) ? "not-present page" :
		 (error_code & X86_PF_RSVD)  ? "reserved bit violation" :
		 (error_code & X86_PF_PK)    ? "protection keys violation" :
					       "permissions violation");

	if (!(error_code & X86_PF_USER) && user_mode(regs)) {
		struct desc_ptr idt, gdt;
		u16 ldtr, tr;

		/*
		 * This can happen for quite a few reasons.  The more obvious
		 * ones are faults accessing the GDT, or LDT.  Perhaps
		 * surprisingly, if the CPU tries to deliver a benign or
		 * contributory exception from user code and gets a page fault
		 * during delivery, the page fault can be delivered as though
		 * it originated directly from user code.  This could happen
		 * due to wrong permissions on the IDT, GDT, LDT, TSS, or
		 * kernel or IST stack.
		 */
		store_idt(&idt);

		/* Usable even on Xen PV -- it's just slow. */
		native_store_gdt(&gdt);

		pr_alert("IDT: 0x%lx (limit=0x%hx) GDT: 0x%lx (limit=0x%hx)\n",
			 idt.address, idt.size, gdt.address, gdt.size);

		store_ldt(ldtr);
		show_ldttss(&gdt, "LDTR", ldtr);

		store_tr(tr);
		show_ldttss(&gdt, "TR", tr);
	}
>>>>>>> 407d19ab

	dump_pagetable(address);
}

static noinline void
pgtable_bad(struct pt_regs *regs, unsigned long error_code,
	    unsigned long address)
{
	struct task_struct *tsk;
	unsigned long flags;
	int sig;

	flags = oops_begin();
	tsk = current;
	sig = SIGKILL;

	printk(KERN_ALERT "%s: Corrupted page table at address %lx\n",
	       tsk->comm, address);
	dump_pagetable(address);

	tsk->thread.cr2		= address;
	tsk->thread.trap_nr	= X86_TRAP_PF;
	tsk->thread.error_code	= error_code;

	if (__die("Bad pagetable", regs, error_code))
		sig = 0;

	oops_end(flags, regs, sig);
}

static noinline void
no_context(struct pt_regs *regs, unsigned long error_code,
	   unsigned long address, int signal, int si_code)
{
	struct task_struct *tsk = current;
	unsigned long flags;
	int sig;

	/* Are we prepared to handle this kernel fault? */
	if (fixup_exception(regs, X86_TRAP_PF)) {
		/*
		 * Any interrupt that takes a fault gets the fixup. This makes
		 * the below recursive fault logic only apply to a faults from
		 * task context.
		 */
		if (in_interrupt())
			return;

		/*
		 * Per the above we're !in_interrupt(), aka. task context.
		 *
		 * In this case we need to make sure we're not recursively
		 * faulting through the emulate_vsyscall() logic.
		 */
		if (current->thread.sig_on_uaccess_err && signal) {
			tsk->thread.trap_nr = X86_TRAP_PF;
			tsk->thread.error_code = error_code | X86_PF_USER;
			tsk->thread.cr2 = address;

			/* XXX: hwpoison faults will set the wrong code. */
			force_sig_info_fault(signal, si_code, address,
					     tsk, NULL, 0);
		}

		/*
		 * Barring that, we can do the fixup and be happy.
		 */
		return;
	}

#ifdef CONFIG_VMAP_STACK
	/*
	 * Stack overflow?  During boot, we can fault near the initial
	 * stack in the direct map, but that's not an overflow -- check
	 * that we're in vmalloc space to avoid this.
	 */
	if (is_vmalloc_addr((void *)address) &&
	    (((unsigned long)tsk->stack - 1 - address < PAGE_SIZE) ||
	     address - ((unsigned long)tsk->stack + THREAD_SIZE) < PAGE_SIZE)) {
		unsigned long stack = __this_cpu_ist_top_va(DF) - sizeof(void *);
		/*
		 * We're likely to be running with very little stack space
		 * left.  It's plausible that we'd hit this condition but
		 * double-fault even before we get this far, in which case
		 * we're fine: the double-fault handler will deal with it.
		 *
		 * We don't want to make it all the way into the oops code
		 * and then double-fault, though, because we're likely to
		 * break the console driver and lose most of the stack dump.
		 */
		asm volatile ("movq %[stack], %%rsp\n\t"
			      "call handle_stack_overflow\n\t"
			      "1: jmp 1b"
			      : ASM_CALL_CONSTRAINT
			      : "D" ("kernel stack overflow (page fault)"),
				"S" (regs), "d" (address),
				[stack] "rm" (stack));
		unreachable();
	}
#endif

	/*
	 * 32-bit:
	 *
	 *   Valid to do another page fault here, because if this fault
	 *   had been triggered by is_prefetch fixup_exception would have
	 *   handled it.
	 *
	 * 64-bit:
	 *
	 *   Hall of shame of CPU/BIOS bugs.
	 */
	if (is_prefetch(regs, error_code, address))
		return;

	if (is_errata93(regs, address))
		return;

	/*
	 * Oops. The kernel tried to access some bad page. We'll have to
	 * terminate things with extreme prejudice:
	 */
	flags = oops_begin();

	show_fault_oops(regs, error_code, address);

	if (task_stack_end_corrupted(tsk))
		printk(KERN_EMERG "Thread overran stack, or stack corrupted\n");

	tsk->thread.cr2		= address;
	tsk->thread.trap_nr	= X86_TRAP_PF;
	tsk->thread.error_code	= error_code;

	sig = SIGKILL;
	if (__die("Oops", regs, error_code))
		sig = 0;

	/* Executive summary in case the body of the oops scrolled away */
	printk(KERN_DEFAULT "CR2: %016lx\n", address);

	oops_end(flags, regs, sig);
}

/*
 * Print out info about fatal segfaults, if the show_unhandled_signals
 * sysctl is set:
 */
static inline void
show_signal_msg(struct pt_regs *regs, unsigned long error_code,
		unsigned long address, struct task_struct *tsk)
{
	const char *loglvl = task_pid_nr(tsk) > 1 ? KERN_INFO : KERN_EMERG;

	if (!unhandled_signal(tsk, SIGSEGV))
		return;

	if (!printk_ratelimit())
		return;

	printk("%s%s[%d]: segfault at %lx ip %px sp %px error %lx",
		loglvl, tsk->comm, task_pid_nr(tsk), address,
		(void *)regs->ip, (void *)regs->sp, error_code);

	print_vma_addr(KERN_CONT " in ", regs->ip);

	printk(KERN_CONT "\n");

	show_opcodes(regs, loglvl);
}

static void
__bad_area_nosemaphore(struct pt_regs *regs, unsigned long error_code,
		       unsigned long address, u32 *pkey, int si_code)
{
	struct task_struct *tsk = current;

	/* User mode accesses just cause a SIGSEGV */
	if (error_code & X86_PF_USER) {
		/*
		 * It's possible to have interrupts off here:
		 */
		local_irq_enable();

		/*
		 * Valid to do another page fault here because this one came
		 * from user space:
		 */
		if (is_prefetch(regs, error_code, address))
			return;

		if (is_errata100(regs, address))
			return;

#ifdef CONFIG_X86_64
		/*
		 * Instruction fetch faults in the vsyscall page might need
		 * emulation.
		 */
		if (unlikely((error_code & X86_PF_INSTR) &&
			     ((address & ~0xfff) == VSYSCALL_ADDR))) {
			if (emulate_vsyscall(regs, address))
				return;
		}
#endif

		/*
		 * To avoid leaking information about the kernel page table
		 * layout, pretend that user-mode accesses to kernel addresses
		 * are always protection faults.
		 */
		if (address >= TASK_SIZE_MAX)
			error_code |= X86_PF_PROT;

		if (likely(show_unhandled_signals))
			show_signal_msg(regs, error_code, address, tsk);

		tsk->thread.cr2		= address;
		tsk->thread.error_code	= error_code;
		tsk->thread.trap_nr	= X86_TRAP_PF;

		force_sig_info_fault(SIGSEGV, si_code, address, tsk, pkey, 0);

		return;
	}

	if (is_f00f_bug(regs, address))
		return;

	no_context(regs, error_code, address, SIGSEGV, si_code);
}

static noinline void
bad_area_nosemaphore(struct pt_regs *regs, unsigned long error_code,
		     unsigned long address, u32 *pkey)
{
	__bad_area_nosemaphore(regs, error_code, address, pkey, SEGV_MAPERR);
}

static void
__bad_area(struct pt_regs *regs, unsigned long error_code,
	   unsigned long address,  struct vm_area_struct *vma, int si_code)
{
	struct mm_struct *mm = current->mm;
	u32 pkey;

	if (vma)
		pkey = vma_pkey(vma);

	/*
	 * Something tried to access memory that isn't in our memory map..
	 * Fix it, but check if it's kernel or user first..
	 */
	up_read(&mm->mmap_sem);

	__bad_area_nosemaphore(regs, error_code, address,
			       (vma) ? &pkey : NULL, si_code);
}

static noinline void
bad_area(struct pt_regs *regs, unsigned long error_code, unsigned long address)
{
	__bad_area(regs, error_code, address, NULL, SEGV_MAPERR);
}

static inline bool bad_area_access_from_pkeys(unsigned long error_code,
		struct vm_area_struct *vma)
{
	/* This code is always called on the current mm */
	bool foreign = false;

	if (!boot_cpu_has(X86_FEATURE_OSPKE))
		return false;
	if (error_code & X86_PF_PK)
		return true;
	/* this checks permission keys on the VMA: */
	if (!arch_vma_access_permitted(vma, (error_code & X86_PF_WRITE),
				       (error_code & X86_PF_INSTR), foreign))
		return true;
	return false;
}

static noinline void
bad_area_access_error(struct pt_regs *regs, unsigned long error_code,
		      unsigned long address, struct vm_area_struct *vma)
{
	/*
	 * This OSPKE check is not strictly necessary at runtime.
	 * But, doing it this way allows compiler optimizations
	 * if pkeys are compiled out.
	 */
	if (bad_area_access_from_pkeys(error_code, vma))
		__bad_area(regs, error_code, address, vma, SEGV_PKUERR);
	else
		__bad_area(regs, error_code, address, vma, SEGV_ACCERR);
}

static void
do_sigbus(struct pt_regs *regs, unsigned long error_code, unsigned long address,
	  u32 *pkey, unsigned int fault)
{
	struct task_struct *tsk = current;
	int code = BUS_ADRERR;

	/* Kernel mode? Handle exceptions or die: */
	if (!(error_code & X86_PF_USER)) {
		no_context(regs, error_code, address, SIGBUS, BUS_ADRERR);
		return;
	}

	/* User-space => ok to do another page fault: */
	if (is_prefetch(regs, error_code, address))
		return;

	tsk->thread.cr2		= address;
	tsk->thread.error_code	= error_code;
	tsk->thread.trap_nr	= X86_TRAP_PF;

#ifdef CONFIG_MEMORY_FAILURE
	if (fault & (VM_FAULT_HWPOISON|VM_FAULT_HWPOISON_LARGE)) {
		printk(KERN_ERR
	"MCE: Killing %s:%d due to hardware memory corruption fault at %lx\n",
			tsk->comm, tsk->pid, address);
		code = BUS_MCEERR_AR;
	}
#endif
	force_sig_info_fault(SIGBUS, code, address, tsk, pkey, fault);
}

static noinline void
mm_fault_error(struct pt_regs *regs, unsigned long error_code,
	       unsigned long address, u32 *pkey, vm_fault_t fault)
{
	if (fatal_signal_pending(current) && !(error_code & X86_PF_USER)) {
		no_context(regs, error_code, address, 0, 0);
		return;
	}

	if (fault & VM_FAULT_OOM) {
		/* Kernel mode? Handle exceptions or die: */
		if (!(error_code & X86_PF_USER)) {
			no_context(regs, error_code, address,
				   SIGSEGV, SEGV_MAPERR);
			return;
		}

		/*
		 * We ran out of memory, call the OOM killer, and return the
		 * userspace (which will retry the fault, or kill us if we got
		 * oom-killed):
		 */
		pagefault_out_of_memory();
	} else {
		if (fault & (VM_FAULT_SIGBUS|VM_FAULT_HWPOISON|
			     VM_FAULT_HWPOISON_LARGE))
			do_sigbus(regs, error_code, address, pkey, fault);
		else if (fault & VM_FAULT_SIGSEGV)
			bad_area_nosemaphore(regs, error_code, address, pkey);
		else
			BUG();
	}
}

static int spurious_fault_check(unsigned long error_code, pte_t *pte)
{
	if ((error_code & X86_PF_WRITE) && !pte_write(*pte))
		return 0;

	if ((error_code & X86_PF_INSTR) && !pte_exec(*pte))
		return 0;
	/*
	 * Note: We do not do lazy flushing on protection key
	 * changes, so no spurious fault will ever set X86_PF_PK.
	 */
	if ((error_code & X86_PF_PK))
		return 1;

	return 1;
}

/*
 * Handle a spurious fault caused by a stale TLB entry.
 *
 * This allows us to lazily refresh the TLB when increasing the
 * permissions of a kernel page (RO -> RW or NX -> X).  Doing it
 * eagerly is very expensive since that implies doing a full
 * cross-processor TLB flush, even if no stale TLB entries exist
 * on other processors.
 *
 * Spurious faults may only occur if the TLB contains an entry with
 * fewer permission than the page table entry.  Non-present (P = 0)
 * and reserved bit (R = 1) faults are never spurious.
 *
 * There are no security implications to leaving a stale TLB when
 * increasing the permissions on a page.
 *
 * Returns non-zero if a spurious fault was handled, zero otherwise.
 *
 * See Intel Developer's Manual Vol 3 Section 4.10.4.3, bullet 3
 * (Optional Invalidation).
 */
static noinline int
spurious_fault(unsigned long error_code, unsigned long address)
{
	pgd_t *pgd;
	p4d_t *p4d;
	pud_t *pud;
	pmd_t *pmd;
	pte_t *pte;
	int ret;

	/*
	 * Only writes to RO or instruction fetches from NX may cause
	 * spurious faults.
	 *
	 * These could be from user or supervisor accesses but the TLB
	 * is only lazily flushed after a kernel mapping protection
	 * change, so user accesses are not expected to cause spurious
	 * faults.
	 */
	if (error_code != (X86_PF_WRITE | X86_PF_PROT) &&
	    error_code != (X86_PF_INSTR | X86_PF_PROT))
		return 0;

	pgd = init_mm.pgd + pgd_index(address);
	if (!pgd_present(*pgd))
		return 0;

	p4d = p4d_offset(pgd, address);
	if (!p4d_present(*p4d))
		return 0;

	if (p4d_large(*p4d))
		return spurious_fault_check(error_code, (pte_t *) p4d);

	pud = pud_offset(p4d, address);
	if (!pud_present(*pud))
		return 0;

	if (pud_large(*pud))
		return spurious_fault_check(error_code, (pte_t *) pud);

	pmd = pmd_offset(pud, address);
	if (!pmd_present(*pmd))
		return 0;

	if (pmd_large(*pmd))
		return spurious_fault_check(error_code, (pte_t *) pmd);

	pte = pte_offset_kernel(pmd, address);
	if (!pte_present(*pte))
		return 0;

	ret = spurious_fault_check(error_code, pte);
	if (!ret)
		return 0;

	/*
	 * Make sure we have permissions in PMD.
	 * If not, then there's a bug in the page tables:
	 */
	ret = spurious_fault_check(error_code, (pte_t *) pmd);
	WARN_ONCE(!ret, "PMD has incorrect permission bits\n");

	return ret;
}
NOKPROBE_SYMBOL(spurious_fault);

int show_unhandled_signals = 1;

static inline int
access_error(unsigned long error_code, struct vm_area_struct *vma)
{
	/* This is only called for the current mm, so: */
	bool foreign = false;

	/*
	 * Read or write was blocked by protection keys.  This is
	 * always an unconditional error and can never result in
	 * a follow-up action to resolve the fault, like a COW.
	 */
	if (error_code & X86_PF_PK)
		return 1;

	/*
	 * Make sure to check the VMA so that we do not perform
	 * faults just to hit a X86_PF_PK as soon as we fill in a
	 * page.
	 */
	if (!arch_vma_access_permitted(vma, (error_code & X86_PF_WRITE),
				       (error_code & X86_PF_INSTR), foreign))
		return 1;

	if (error_code & X86_PF_WRITE) {
		/* write, present and write, not present: */
		if (unlikely(!(vma->vm_flags & VM_WRITE)))
			return 1;
		return 0;
	}

	/* read, present: */
	if (unlikely(error_code & X86_PF_PROT))
		return 1;

	/* read, not present: */
	if (unlikely(!(vma->vm_flags & (VM_READ | VM_EXEC | VM_WRITE))))
		return 1;

	return 0;
}

static int fault_in_kernel_space(unsigned long address)
{
	return address >= TASK_SIZE_MAX;
}

static inline bool smap_violation(int error_code, struct pt_regs *regs)
{
	if (!IS_ENABLED(CONFIG_X86_SMAP))
		return false;

	if (!static_cpu_has(X86_FEATURE_SMAP))
		return false;

	if (error_code & X86_PF_USER)
		return false;

	if (!user_mode(regs) && (regs->flags & X86_EFLAGS_AC))
		return false;

	return true;
}

/*
 * This routine handles page faults.  It determines the address,
 * and the problem, and then passes it off to one of the appropriate
 * routines.
 */
static noinline void
__do_page_fault(struct pt_regs *regs, unsigned long error_code,
		unsigned long address)
{
	struct vm_area_struct *vma;
	struct task_struct *tsk;
	struct mm_struct *mm;
	vm_fault_t fault, major = 0;
	unsigned int flags = FAULT_FLAG_ALLOW_RETRY | FAULT_FLAG_KILLABLE;
	u32 pkey;

	tsk = current;
	mm = tsk->mm;

	prefetchw(&mm->mmap_sem);

	if (unlikely(kmmio_fault(regs, address)))
		return;

	/*
	 * We fault-in kernel-space virtual memory on-demand. The
	 * 'reference' page table is init_mm.pgd.
	 *
	 * NOTE! We MUST NOT take any locks for this case. We may
	 * be in an interrupt or a critical region, and should
	 * only copy the information from the master page table,
	 * nothing more.
	 *
	 * This verifies that the fault happens in kernel space
	 * (error_code & 4) == 0, and that the fault was not a
	 * protection error (error_code & 9) == 0.
	 */
	if (unlikely(fault_in_kernel_space(address))) {
		if (!(error_code & (X86_PF_RSVD | X86_PF_USER | X86_PF_PROT))) {
			if (vmalloc_fault(address) >= 0)
				return;
		}

		/* Can handle a stale RO->RW TLB: */
		if (spurious_fault(error_code, address))
			return;

		/* kprobes don't want to hook the spurious faults: */
		if (kprobes_fault(regs))
			return;
		/*
		 * Don't take the mm semaphore here. If we fixup a prefetch
		 * fault we could otherwise deadlock:
		 */
		bad_area_nosemaphore(regs, error_code, address, NULL);

		return;
	}

	/* kprobes don't want to hook the spurious faults: */
	if (unlikely(kprobes_fault(regs)))
		return;

	if (unlikely(error_code & X86_PF_RSVD))
		pgtable_bad(regs, error_code, address);

	if (unlikely(smap_violation(error_code, regs))) {
		bad_area_nosemaphore(regs, error_code, address, NULL);
		return;
	}

	/*
	 * If we're in an interrupt, have no user context or are running
	 * in a region with pagefaults disabled then we must not take the fault
	 */
	if (unlikely(faulthandler_disabled() || !mm)) {
		bad_area_nosemaphore(regs, error_code, address, NULL);
		return;
	}

	/*
	 * It's safe to allow irq's after cr2 has been saved and the
	 * vmalloc fault has been handled.
	 *
	 * User-mode registers count as a user access even for any
	 * potential system fault or CPU buglet:
	 */
	if (user_mode(regs)) {
		local_irq_enable();
		error_code |= X86_PF_USER;
		flags |= FAULT_FLAG_USER;
	} else {
		if (regs->flags & X86_EFLAGS_IF)
			local_irq_enable();
	}

	perf_sw_event(PERF_COUNT_SW_PAGE_FAULTS, 1, regs, address);

	if (error_code & X86_PF_WRITE)
		flags |= FAULT_FLAG_WRITE;
	if (error_code & X86_PF_INSTR)
		flags |= FAULT_FLAG_INSTRUCTION;

	/*
	 * When running in the kernel we expect faults to occur only to
	 * addresses in user space.  All other faults represent errors in
	 * the kernel and should generate an OOPS.  Unfortunately, in the
	 * case of an erroneous fault occurring in a code path which already
	 * holds mmap_sem we will deadlock attempting to validate the fault
	 * against the address space.  Luckily the kernel only validly
	 * references user space from well defined areas of code, which are
	 * listed in the exceptions table.
	 *
	 * As the vast majority of faults will be valid we will only perform
	 * the source reference check when there is a possibility of a
	 * deadlock. Attempt to lock the address space, if we cannot we then
	 * validate the source. If this is invalid we can skip the address
	 * space check, thus avoiding the deadlock:
	 */
	if (unlikely(!down_read_trylock(&mm->mmap_sem))) {
		if (!(error_code & X86_PF_USER) &&
		    !search_exception_tables(regs->ip)) {
			bad_area_nosemaphore(regs, error_code, address, NULL);
			return;
		}
retry:
		down_read(&mm->mmap_sem);
	} else {
		/*
		 * The above down_read_trylock() might have succeeded in
		 * which case we'll have missed the might_sleep() from
		 * down_read():
		 */
		might_sleep();
	}

	vma = find_vma(mm, address);
	if (unlikely(!vma)) {
		bad_area(regs, error_code, address);
		return;
	}
	if (likely(vma->vm_start <= address))
		goto good_area;
	if (unlikely(!(vma->vm_flags & VM_GROWSDOWN))) {
		bad_area(regs, error_code, address);
		return;
	}
	if (error_code & X86_PF_USER) {
		/*
		 * Accessing the stack below %sp is always a bug.
		 * The large cushion allows instructions like enter
		 * and pusha to work. ("enter $65535, $31" pushes
		 * 32 pointers and then decrements %sp by 65535.)
		 */
		if (unlikely(address + 65536 + 32 * sizeof(unsigned long) < regs->sp)) {
			bad_area(regs, error_code, address);
			return;
		}
	}
	if (unlikely(expand_stack(vma, address))) {
		bad_area(regs, error_code, address);
		return;
	}

	/*
	 * Ok, we have a good vm_area for this memory access, so
	 * we can handle it..
	 */
good_area:
	if (unlikely(access_error(error_code, vma))) {
		bad_area_access_error(regs, error_code, address, vma);
		return;
	}

	/*
	 * If for any reason at all we couldn't handle the fault,
	 * make sure we exit gracefully rather than endlessly redo
	 * the fault.  Since we never set FAULT_FLAG_RETRY_NOWAIT, if
	 * we get VM_FAULT_RETRY back, the mmap_sem has been unlocked.
	 *
	 * Note that handle_userfault() may also release and reacquire mmap_sem
	 * (and not return with VM_FAULT_RETRY), when returning to userland to
	 * repeat the page fault later with a VM_FAULT_NOPAGE retval
	 * (potentially after handling any pending signal during the return to
	 * userland). The return to userland is identified whenever
	 * FAULT_FLAG_USER|FAULT_FLAG_KILLABLE are both set in flags.
	 * Thus we have to be careful about not touching vma after handling the
	 * fault, so we read the pkey beforehand.
	 */
	pkey = vma_pkey(vma);
	fault = handle_mm_fault(vma, address, flags);
	major |= fault & VM_FAULT_MAJOR;

	/*
	 * If we need to retry the mmap_sem has already been released,
	 * and if there is a fatal signal pending there is no guarantee
	 * that we made any progress. Handle this case first.
	 */
	if (unlikely(fault & VM_FAULT_RETRY)) {
		/* Retry at most once */
		if (flags & FAULT_FLAG_ALLOW_RETRY) {
			flags &= ~FAULT_FLAG_ALLOW_RETRY;
			flags |= FAULT_FLAG_TRIED;
			if (!fatal_signal_pending(tsk))
				goto retry;
		}

		/* User mode? Just return to handle the fatal exception */
		if (flags & FAULT_FLAG_USER)
			return;

		/* Not returning to user mode? Handle exceptions or die: */
		no_context(regs, error_code, address, SIGBUS, BUS_ADRERR);
		return;
	}

	up_read(&mm->mmap_sem);
	if (unlikely(fault & VM_FAULT_ERROR)) {
		mm_fault_error(regs, error_code, address, &pkey, fault);
		return;
	}

	/*
	 * Major/minor page fault accounting. If any of the events
	 * returned VM_FAULT_MAJOR, we account it as a major fault.
	 */
	if (major) {
		tsk->maj_flt++;
		perf_sw_event(PERF_COUNT_SW_PAGE_FAULTS_MAJ, 1, regs, address);
	} else {
		tsk->min_flt++;
		perf_sw_event(PERF_COUNT_SW_PAGE_FAULTS_MIN, 1, regs, address);
	}

	check_v8086_mode(regs, address, tsk);
}
NOKPROBE_SYMBOL(__do_page_fault);

static nokprobe_inline void
trace_page_fault_entries(unsigned long address, struct pt_regs *regs,
			 unsigned long error_code)
{
	if (user_mode(regs))
		trace_page_fault_user(address, regs, error_code);
	else
		trace_page_fault_kernel(address, regs, error_code);
}

/*
 * We must have this function blacklisted from kprobes, tagged with notrace
 * and call read_cr2() before calling anything else. To avoid calling any
 * kind of tracing machinery before we've observed the CR2 value.
 *
 * exception_{enter,exit}() contains all sorts of tracepoints.
 */
dotraplinkage void notrace
do_page_fault(struct pt_regs *regs, unsigned long error_code)
{
	unsigned long address = read_cr2(); /* Get the faulting address */
	enum ctx_state prev_state;

	prev_state = exception_enter();
	if (trace_pagefault_enabled())
		trace_page_fault_entries(address, regs, error_code);

	__do_page_fault(regs, error_code, address);
	exception_exit(prev_state);
}
NOKPROBE_SYMBOL(do_page_fault);<|MERGE_RESOLUTION|>--- conflicted
+++ resolved
@@ -8,7 +8,7 @@
 #include <linux/sched/task_stack.h>	/* task_stack_*(), ...		*/
 #include <linux/kdebug.h>		/* oops_begin/end, ...		*/
 #include <linux/extable.h>		/* search_exception_tables	*/
-#include <linux/bootmem.h>		/* max_low_pfn			*/
+#include <linux/memblock.h>		/* max_low_pfn			*/
 #include <linux/kprobes.h>		/* NOKPROBE_SYMBOL, ...		*/
 #include <linux/mmiotrace.h>		/* kmmio_handler, ...		*/
 #include <linux/perf_event.h>		/* perf_sw_event		*/
@@ -16,6 +16,7 @@
 #include <linux/prefetch.h>		/* prefetchw			*/
 #include <linux/context_tracking.h>	/* exception_enter(), ...	*/
 #include <linux/uaccess.h>		/* faulthandler_disabled()	*/
+#include <linux/efi.h>			/* efi_recover_from_page_fault()*/
 #include <linux/mm_types.h>
 
 #include <asm/cpufeature.h>		/* boot_cpu_has, ...		*/
@@ -25,12 +26,9 @@
 #include <asm/vsyscall.h>		/* emulate_vsyscall		*/
 #include <asm/vm86.h>			/* struct vm86			*/
 #include <asm/mmu_context.h>		/* vma_pkey()			*/
-<<<<<<< HEAD
-=======
 #include <asm/efi.h>			/* efi_recover_from_page_fault()*/
 #include <asm/desc.h>			/* store_idt(), ...		*/
 #include <asm/cpu_entry_area.h>		/* exception stack		*/
->>>>>>> 407d19ab
 
 #define CREATE_TRACE_POINTS
 #include <asm/trace/exceptions.h>
@@ -50,17 +48,19 @@
 
 static nokprobe_inline int kprobes_fault(struct pt_regs *regs)
 {
-	int ret = 0;
-
-	/* kprobe_running() needs smp_processor_id() */
-	if (kprobes_built_in() && !user_mode(regs)) {
-		preempt_disable();
-		if (kprobe_running() && kprobe_fault_handler(regs, 14))
-			ret = 1;
-		preempt_enable();
-	}
-
-	return ret;
+	if (!kprobes_built_in())
+		return 0;
+	if (user_mode(regs))
+		return 0;
+	/*
+	 * To be potentially processing a kprobe fault and to be allowed to call
+	 * kprobe_running(), we have to be non-preemptible.
+	 */
+	if (preemptible())
+		return 0;
+	if (!kprobe_running())
+		return 0;
+	return kprobe_fault_handler(regs, X86_TRAP_PF);
 }
 
 /*
@@ -159,79 +159,6 @@
 	return prefetch;
 }
 
-/*
- * A protection key fault means that the PKRU value did not allow
- * access to some PTE.  Userspace can figure out what PKRU was
- * from the XSAVE state, and this function fills out a field in
- * siginfo so userspace can discover which protection key was set
- * on the PTE.
- *
- * If we get here, we know that the hardware signaled a X86_PF_PK
- * fault and that there was a VMA once we got in the fault
- * handler.  It does *not* guarantee that the VMA we find here
- * was the one that we faulted on.
- *
- * 1. T1   : mprotect_key(foo, PAGE_SIZE, pkey=4);
- * 2. T1   : set PKRU to deny access to pkey=4, touches page
- * 3. T1   : faults...
- * 4.    T2: mprotect_key(foo, PAGE_SIZE, pkey=5);
- * 5. T1   : enters fault handler, takes mmap_sem, etc...
- * 6. T1   : reaches here, sees vma_pkey(vma)=5, when we really
- *	     faulted on a pte with its pkey=4.
- */
-static void fill_sig_info_pkey(int si_signo, int si_code, siginfo_t *info,
-		u32 *pkey)
-{
-	/* This is effectively an #ifdef */
-	if (!boot_cpu_has(X86_FEATURE_OSPKE))
-		return;
-
-	/* Fault not from Protection Keys: nothing to do */
-	if ((si_code != SEGV_PKUERR) || (si_signo != SIGSEGV))
-		return;
-	/*
-	 * force_sig_info_fault() is called from a number of
-	 * contexts, some of which have a VMA and some of which
-	 * do not.  The X86_PF_PK handing happens after we have a
-	 * valid VMA, so we should never reach this without a
-	 * valid VMA.
-	 */
-	if (!pkey) {
-		WARN_ONCE(1, "PKU fault with no VMA passed in");
-		info->si_pkey = 0;
-		return;
-	}
-	/*
-	 * si_pkey should be thought of as a strong hint, but not
-	 * absolutely guranteed to be 100% accurate because of
-	 * the race explained above.
-	 */
-	info->si_pkey = *pkey;
-}
-
-static void
-force_sig_info_fault(int si_signo, int si_code, unsigned long address,
-		     struct task_struct *tsk, u32 *pkey, int fault)
-{
-	unsigned lsb = 0;
-	siginfo_t info;
-
-	clear_siginfo(&info);
-	info.si_signo	= si_signo;
-	info.si_errno	= 0;
-	info.si_code	= si_code;
-	info.si_addr	= (void __user *)address;
-	if (fault & VM_FAULT_HWPOISON_LARGE)
-		lsb = hstate_index_to_shift(VM_FAULT_GET_HINDEX(fault)); 
-	if (fault & VM_FAULT_HWPOISON)
-		lsb = PAGE_SHIFT;
-	info.si_addr_lsb = lsb;
-
-	fill_sig_info_pkey(si_signo, si_code, &info, pkey);
-
-	force_sig_info(si_signo, &info, tsk);
-}
-
 DEFINE_SPINLOCK(pgd_lock);
 LIST_HEAD(pgd_list);
 
@@ -644,8 +571,6 @@
 	return 0;
 }
 
-<<<<<<< HEAD
-=======
 static void show_ldttss(const struct desc_ptr *gdt, const char *name, u16 index)
 {
 	u32 offset = (index >> 3) * sizeof(struct desc_struct);
@@ -677,10 +602,8 @@
 		 name, index, addr, (desc.limit0 | (desc.limit1 << 16)));
 }
 
->>>>>>> 407d19ab
 static void
-show_fault_oops(struct pt_regs *regs, unsigned long error_code,
-		unsigned long address)
+show_fault_oops(struct pt_regs *regs, unsigned long error_code, unsigned long address)
 {
 	if (!oops_may_print())
 		return;
@@ -705,11 +628,6 @@
 				from_kuid(&init_user_ns, current_uid()));
 	}
 
-<<<<<<< HEAD
-	pr_alert("BUG: unable to handle kernel %s at %px\n",
-		 address < PAGE_SIZE ? "NULL pointer dereference" : "paging request",
-		 (void *)address);
-=======
 	if (address < PAGE_SIZE && !user_mode(regs))
 		pr_alert("BUG: kernel NULL pointer dereference, address: %px\n",
 			(void *)address);
@@ -757,7 +675,6 @@
 		store_tr(tr);
 		show_ldttss(&gdt, "TR", tr);
 	}
->>>>>>> 407d19ab
 
 	dump_pagetable(address);
 }
@@ -778,14 +695,28 @@
 	       tsk->comm, address);
 	dump_pagetable(address);
 
-	tsk->thread.cr2		= address;
-	tsk->thread.trap_nr	= X86_TRAP_PF;
-	tsk->thread.error_code	= error_code;
-
 	if (__die("Bad pagetable", regs, error_code))
 		sig = 0;
 
 	oops_end(flags, regs, sig);
+}
+
+static void set_signal_archinfo(unsigned long address,
+				unsigned long error_code)
+{
+	struct task_struct *tsk = current;
+
+	/*
+	 * To avoid leaking information about the kernel page
+	 * table layout, pretend that user-mode accesses to
+	 * kernel addresses are always protection faults.
+	 */
+	if (address >= TASK_SIZE_MAX)
+		error_code |= X86_PF_PROT;
+
+	tsk->thread.trap_nr = X86_TRAP_PF;
+	tsk->thread.error_code = error_code | X86_PF_USER;
+	tsk->thread.cr2 = address;
 }
 
 static noinline void
@@ -796,8 +727,17 @@
 	unsigned long flags;
 	int sig;
 
+	if (user_mode(regs)) {
+		/*
+		 * This is an implicit supervisor-mode access from user
+		 * mode.  Bypass all the kernel-mode recovery code and just
+		 * OOPS.
+		 */
+		goto oops;
+	}
+
 	/* Are we prepared to handle this kernel fault? */
-	if (fixup_exception(regs, X86_TRAP_PF)) {
+	if (fixup_exception(regs, X86_TRAP_PF, error_code, address)) {
 		/*
 		 * Any interrupt that takes a fault gets the fixup. This makes
 		 * the below recursive fault logic only apply to a faults from
@@ -813,13 +753,11 @@
 		 * faulting through the emulate_vsyscall() logic.
 		 */
 		if (current->thread.sig_on_uaccess_err && signal) {
-			tsk->thread.trap_nr = X86_TRAP_PF;
-			tsk->thread.error_code = error_code | X86_PF_USER;
-			tsk->thread.cr2 = address;
+			set_signal_archinfo(address, error_code);
 
 			/* XXX: hwpoison faults will set the wrong code. */
-			force_sig_info_fault(signal, si_code, address,
-					     tsk, NULL, 0);
+			force_sig_fault(signal, si_code, (void __user *)address,
+					tsk);
 		}
 
 		/*
@@ -877,6 +815,14 @@
 		return;
 
 	/*
+	 * Buggy firmware could access regions which might page fault, try to
+	 * recover from such faults.
+	 */
+	if (IS_ENABLED(CONFIG_EFI))
+		efi_recover_from_page_fault(address);
+
+oops:
+	/*
 	 * Oops. The kernel tried to access some bad page. We'll have to
 	 * terminate things with extreme prejudice:
 	 */
@@ -886,10 +832,6 @@
 
 	if (task_stack_end_corrupted(tsk))
 		printk(KERN_EMERG "Thread overran stack, or stack corrupted\n");
-
-	tsk->thread.cr2		= address;
-	tsk->thread.trap_nr	= X86_TRAP_PF;
-	tsk->thread.error_code	= error_code;
 
 	sig = SIGKILL;
 	if (__die("Oops", regs, error_code))
@@ -928,14 +870,23 @@
 	show_opcodes(regs, loglvl);
 }
 
+/*
+ * The (legacy) vsyscall page is the long page in the kernel portion
+ * of the address space that has user-accessible permissions.
+ */
+static bool is_vsyscall_vaddr(unsigned long vaddr)
+{
+	return unlikely((vaddr & PAGE_MASK) == VSYSCALL_ADDR);
+}
+
 static void
 __bad_area_nosemaphore(struct pt_regs *regs, unsigned long error_code,
-		       unsigned long address, u32 *pkey, int si_code)
+		       unsigned long address, u32 pkey, int si_code)
 {
 	struct task_struct *tsk = current;
 
 	/* User mode accesses just cause a SIGSEGV */
-	if (error_code & X86_PF_USER) {
+	if (user_mode(regs) && (error_code & X86_PF_USER)) {
 		/*
 		 * It's possible to have interrupts off here:
 		 */
@@ -950,18 +901,6 @@
 
 		if (is_errata100(regs, address))
 			return;
-
-#ifdef CONFIG_X86_64
-		/*
-		 * Instruction fetch faults in the vsyscall page might need
-		 * emulation.
-		 */
-		if (unlikely((error_code & X86_PF_INSTR) &&
-			     ((address & ~0xfff) == VSYSCALL_ADDR))) {
-			if (emulate_vsyscall(regs, address))
-				return;
-		}
-#endif
 
 		/*
 		 * To avoid leaking information about the kernel page table
@@ -974,11 +913,12 @@
 		if (likely(show_unhandled_signals))
 			show_signal_msg(regs, error_code, address, tsk);
 
-		tsk->thread.cr2		= address;
-		tsk->thread.error_code	= error_code;
-		tsk->thread.trap_nr	= X86_TRAP_PF;
-
-		force_sig_info_fault(SIGSEGV, si_code, address, tsk, pkey, 0);
+		set_signal_archinfo(address, error_code);
+
+		if (si_code == SEGV_PKUERR)
+			force_sig_pkuerr((void __user *)address, pkey);
+
+		force_sig_fault(SIGSEGV, si_code, (void __user *)address, tsk);
 
 		return;
 	}
@@ -991,35 +931,29 @@
 
 static noinline void
 bad_area_nosemaphore(struct pt_regs *regs, unsigned long error_code,
-		     unsigned long address, u32 *pkey)
-{
-	__bad_area_nosemaphore(regs, error_code, address, pkey, SEGV_MAPERR);
+		     unsigned long address)
+{
+	__bad_area_nosemaphore(regs, error_code, address, 0, SEGV_MAPERR);
 }
 
 static void
 __bad_area(struct pt_regs *regs, unsigned long error_code,
-	   unsigned long address,  struct vm_area_struct *vma, int si_code)
+	   unsigned long address, u32 pkey, int si_code)
 {
 	struct mm_struct *mm = current->mm;
-	u32 pkey;
-
-	if (vma)
-		pkey = vma_pkey(vma);
-
 	/*
 	 * Something tried to access memory that isn't in our memory map..
 	 * Fix it, but check if it's kernel or user first..
 	 */
 	up_read(&mm->mmap_sem);
 
-	__bad_area_nosemaphore(regs, error_code, address,
-			       (vma) ? &pkey : NULL, si_code);
+	__bad_area_nosemaphore(regs, error_code, address, pkey, si_code);
 }
 
 static noinline void
 bad_area(struct pt_regs *regs, unsigned long error_code, unsigned long address)
 {
-	__bad_area(regs, error_code, address, NULL, SEGV_MAPERR);
+	__bad_area(regs, error_code, address, 0, SEGV_MAPERR);
 }
 
 static inline bool bad_area_access_from_pkeys(unsigned long error_code,
@@ -1048,18 +982,40 @@
 	 * But, doing it this way allows compiler optimizations
 	 * if pkeys are compiled out.
 	 */
-	if (bad_area_access_from_pkeys(error_code, vma))
-		__bad_area(regs, error_code, address, vma, SEGV_PKUERR);
-	else
-		__bad_area(regs, error_code, address, vma, SEGV_ACCERR);
+	if (bad_area_access_from_pkeys(error_code, vma)) {
+		/*
+		 * A protection key fault means that the PKRU value did not allow
+		 * access to some PTE.  Userspace can figure out what PKRU was
+		 * from the XSAVE state.  This function captures the pkey from
+		 * the vma and passes it to userspace so userspace can discover
+		 * which protection key was set on the PTE.
+		 *
+		 * If we get here, we know that the hardware signaled a X86_PF_PK
+		 * fault and that there was a VMA once we got in the fault
+		 * handler.  It does *not* guarantee that the VMA we find here
+		 * was the one that we faulted on.
+		 *
+		 * 1. T1   : mprotect_key(foo, PAGE_SIZE, pkey=4);
+		 * 2. T1   : set PKRU to deny access to pkey=4, touches page
+		 * 3. T1   : faults...
+		 * 4.    T2: mprotect_key(foo, PAGE_SIZE, pkey=5);
+		 * 5. T1   : enters fault handler, takes mmap_sem, etc...
+		 * 6. T1   : reaches here, sees vma_pkey(vma)=5, when we really
+		 *	     faulted on a pte with its pkey=4.
+		 */
+		u32 pkey = vma_pkey(vma);
+
+		__bad_area(regs, error_code, address, pkey, SEGV_PKUERR);
+	} else {
+		__bad_area(regs, error_code, address, 0, SEGV_ACCERR);
+	}
 }
 
 static void
 do_sigbus(struct pt_regs *regs, unsigned long error_code, unsigned long address,
-	  u32 *pkey, unsigned int fault)
+	  vm_fault_t fault)
 {
 	struct task_struct *tsk = current;
-	int code = BUS_ADRERR;
 
 	/* Kernel mode? Handle exceptions or die: */
 	if (!(error_code & X86_PF_USER)) {
@@ -1071,24 +1027,29 @@
 	if (is_prefetch(regs, error_code, address))
 		return;
 
-	tsk->thread.cr2		= address;
-	tsk->thread.error_code	= error_code;
-	tsk->thread.trap_nr	= X86_TRAP_PF;
+	set_signal_archinfo(address, error_code);
 
 #ifdef CONFIG_MEMORY_FAILURE
 	if (fault & (VM_FAULT_HWPOISON|VM_FAULT_HWPOISON_LARGE)) {
-		printk(KERN_ERR
+		unsigned lsb = 0;
+
+		pr_err(
 	"MCE: Killing %s:%d due to hardware memory corruption fault at %lx\n",
 			tsk->comm, tsk->pid, address);
-		code = BUS_MCEERR_AR;
+		if (fault & VM_FAULT_HWPOISON_LARGE)
+			lsb = hstate_index_to_shift(VM_FAULT_GET_HINDEX(fault));
+		if (fault & VM_FAULT_HWPOISON)
+			lsb = PAGE_SHIFT;
+		force_sig_mceerr(BUS_MCEERR_AR, (void __user *)address, lsb, tsk);
+		return;
 	}
 #endif
-	force_sig_info_fault(SIGBUS, code, address, tsk, pkey, fault);
+	force_sig_fault(SIGBUS, BUS_ADRERR, (void __user *)address, tsk);
 }
 
 static noinline void
 mm_fault_error(struct pt_regs *regs, unsigned long error_code,
-	       unsigned long address, u32 *pkey, vm_fault_t fault)
+	       unsigned long address, vm_fault_t fault)
 {
 	if (fatal_signal_pending(current) && !(error_code & X86_PF_USER)) {
 		no_context(regs, error_code, address, 0, 0);
@@ -1112,27 +1073,21 @@
 	} else {
 		if (fault & (VM_FAULT_SIGBUS|VM_FAULT_HWPOISON|
 			     VM_FAULT_HWPOISON_LARGE))
-			do_sigbus(regs, error_code, address, pkey, fault);
+			do_sigbus(regs, error_code, address, fault);
 		else if (fault & VM_FAULT_SIGSEGV)
-			bad_area_nosemaphore(regs, error_code, address, pkey);
+			bad_area_nosemaphore(regs, error_code, address);
 		else
 			BUG();
 	}
 }
 
-static int spurious_fault_check(unsigned long error_code, pte_t *pte)
+static int spurious_kernel_fault_check(unsigned long error_code, pte_t *pte)
 {
 	if ((error_code & X86_PF_WRITE) && !pte_write(*pte))
 		return 0;
 
 	if ((error_code & X86_PF_INSTR) && !pte_exec(*pte))
 		return 0;
-	/*
-	 * Note: We do not do lazy flushing on protection key
-	 * changes, so no spurious fault will ever set X86_PF_PK.
-	 */
-	if ((error_code & X86_PF_PK))
-		return 1;
 
 	return 1;
 }
@@ -1159,7 +1114,7 @@
  * (Optional Invalidation).
  */
 static noinline int
-spurious_fault(unsigned long error_code, unsigned long address)
+spurious_kernel_fault(unsigned long error_code, unsigned long address)
 {
 	pgd_t *pgd;
 	p4d_t *p4d;
@@ -1190,27 +1145,27 @@
 		return 0;
 
 	if (p4d_large(*p4d))
-		return spurious_fault_check(error_code, (pte_t *) p4d);
+		return spurious_kernel_fault_check(error_code, (pte_t *) p4d);
 
 	pud = pud_offset(p4d, address);
 	if (!pud_present(*pud))
 		return 0;
 
 	if (pud_large(*pud))
-		return spurious_fault_check(error_code, (pte_t *) pud);
+		return spurious_kernel_fault_check(error_code, (pte_t *) pud);
 
 	pmd = pmd_offset(pud, address);
 	if (!pmd_present(*pmd))
 		return 0;
 
 	if (pmd_large(*pmd))
-		return spurious_fault_check(error_code, (pte_t *) pmd);
+		return spurious_kernel_fault_check(error_code, (pte_t *) pmd);
 
 	pte = pte_offset_kernel(pmd, address);
 	if (!pte_present(*pte))
 		return 0;
 
-	ret = spurious_fault_check(error_code, pte);
+	ret = spurious_kernel_fault_check(error_code, pte);
 	if (!ret)
 		return 0;
 
@@ -1218,12 +1173,12 @@
 	 * Make sure we have permissions in PMD.
 	 * If not, then there's a bug in the page tables:
 	 */
-	ret = spurious_fault_check(error_code, (pte_t *) pmd);
+	ret = spurious_kernel_fault_check(error_code, (pte_t *) pmd);
 	WARN_ONCE(!ret, "PMD has incorrect permission bits\n");
 
 	return ret;
 }
-NOKPROBE_SYMBOL(spurious_fault);
+NOKPROBE_SYMBOL(spurious_kernel_fault);
 
 int show_unhandled_signals = 1;
 
@@ -1270,52 +1225,35 @@
 
 static int fault_in_kernel_space(unsigned long address)
 {
+	/*
+	 * On 64-bit systems, the vsyscall page is at an address above
+	 * TASK_SIZE_MAX, but is not considered part of the kernel
+	 * address space.
+	 */
+	if (IS_ENABLED(CONFIG_X86_64) && is_vsyscall_vaddr(address))
+		return false;
+
 	return address >= TASK_SIZE_MAX;
 }
 
-static inline bool smap_violation(int error_code, struct pt_regs *regs)
-{
-	if (!IS_ENABLED(CONFIG_X86_SMAP))
-		return false;
-
-	if (!static_cpu_has(X86_FEATURE_SMAP))
-		return false;
-
-	if (error_code & X86_PF_USER)
-		return false;
-
-	if (!user_mode(regs) && (regs->flags & X86_EFLAGS_AC))
-		return false;
-
-	return true;
-}
-
 /*
- * This routine handles page faults.  It determines the address,
- * and the problem, and then passes it off to one of the appropriate
- * routines.
+ * Called for all faults where 'address' is part of the kernel address
+ * space.  Might get called for faults that originate from *code* that
+ * ran in userspace or the kernel.
  */
-static noinline void
-__do_page_fault(struct pt_regs *regs, unsigned long error_code,
-		unsigned long address)
-{
-	struct vm_area_struct *vma;
-	struct task_struct *tsk;
-	struct mm_struct *mm;
-	vm_fault_t fault, major = 0;
-	unsigned int flags = FAULT_FLAG_ALLOW_RETRY | FAULT_FLAG_KILLABLE;
-	u32 pkey;
-
-	tsk = current;
-	mm = tsk->mm;
-
-	prefetchw(&mm->mmap_sem);
-
-	if (unlikely(kmmio_fault(regs, address)))
-		return;
-
-	/*
-	 * We fault-in kernel-space virtual memory on-demand. The
+static void
+do_kern_addr_fault(struct pt_regs *regs, unsigned long hw_error_code,
+		   unsigned long address)
+{
+	/*
+	 * Protection keys exceptions only happen on user pages.  We
+	 * have no user pages in the kernel portion of the address
+	 * space, so do not expect them here.
+	 */
+	WARN_ON_ONCE(hw_error_code & X86_PF_PK);
+
+	/*
+	 * We can fault-in kernel-space virtual memory on-demand. The
 	 * 'reference' page table is init_mm.pgd.
 	 *
 	 * NOTE! We MUST NOT take any locks for this case. We may
@@ -1323,41 +1261,78 @@
 	 * only copy the information from the master page table,
 	 * nothing more.
 	 *
-	 * This verifies that the fault happens in kernel space
-	 * (error_code & 4) == 0, and that the fault was not a
-	 * protection error (error_code & 9) == 0.
-	 */
-	if (unlikely(fault_in_kernel_space(address))) {
-		if (!(error_code & (X86_PF_RSVD | X86_PF_USER | X86_PF_PROT))) {
-			if (vmalloc_fault(address) >= 0)
-				return;
-		}
-
-		/* Can handle a stale RO->RW TLB: */
-		if (spurious_fault(error_code, address))
+	 * Before doing this on-demand faulting, ensure that the
+	 * fault is not any of the following:
+	 * 1. A fault on a PTE with a reserved bit set.
+	 * 2. A fault caused by a user-mode access.  (Do not demand-
+	 *    fault kernel memory due to user-mode accesses).
+	 * 3. A fault caused by a page-level protection violation.
+	 *    (A demand fault would be on a non-present page which
+	 *     would have X86_PF_PROT==0).
+	 */
+	if (!(hw_error_code & (X86_PF_RSVD | X86_PF_USER | X86_PF_PROT))) {
+		if (vmalloc_fault(address) >= 0)
 			return;
-
-		/* kprobes don't want to hook the spurious faults: */
-		if (kprobes_fault(regs))
-			return;
-		/*
-		 * Don't take the mm semaphore here. If we fixup a prefetch
-		 * fault we could otherwise deadlock:
-		 */
-		bad_area_nosemaphore(regs, error_code, address, NULL);
-
-		return;
-	}
+	}
+
+	/* Was the fault spurious, caused by lazy TLB invalidation? */
+	if (spurious_kernel_fault(hw_error_code, address))
+		return;
+
+	/* kprobes don't want to hook the spurious faults: */
+	if (kprobes_fault(regs))
+		return;
+
+	/*
+	 * Note, despite being a "bad area", there are quite a few
+	 * acceptable reasons to get here, such as erratum fixups
+	 * and handling kernel code that can fault, like get_user().
+	 *
+	 * Don't take the mm semaphore here. If we fixup a prefetch
+	 * fault we could otherwise deadlock:
+	 */
+	bad_area_nosemaphore(regs, hw_error_code, address);
+}
+NOKPROBE_SYMBOL(do_kern_addr_fault);
+
+/* Handle faults in the user portion of the address space */
+static inline
+void do_user_addr_fault(struct pt_regs *regs,
+			unsigned long hw_error_code,
+			unsigned long address)
+{
+	struct vm_area_struct *vma;
+	struct task_struct *tsk;
+	struct mm_struct *mm;
+	vm_fault_t fault, major = 0;
+	unsigned int flags = FAULT_FLAG_ALLOW_RETRY | FAULT_FLAG_KILLABLE;
+
+	tsk = current;
+	mm = tsk->mm;
 
 	/* kprobes don't want to hook the spurious faults: */
 	if (unlikely(kprobes_fault(regs)))
 		return;
 
-	if (unlikely(error_code & X86_PF_RSVD))
-		pgtable_bad(regs, error_code, address);
-
-	if (unlikely(smap_violation(error_code, regs))) {
-		bad_area_nosemaphore(regs, error_code, address, NULL);
+	/*
+	 * Reserved bits are never expected to be set on
+	 * entries in the user portion of the page tables.
+	 */
+	if (unlikely(hw_error_code & X86_PF_RSVD))
+		pgtable_bad(regs, hw_error_code, address);
+
+	/*
+	 * If SMAP is on, check for invalid kernel (supervisor) access to user
+	 * pages in the user address space.  The odd case here is WRUSS,
+	 * which, according to the preliminary documentation, does not respect
+	 * SMAP and will have the USER bit set so, in all cases, SMAP
+	 * enforcement appears to be consistent with the USER bit.
+	 */
+	if (unlikely(cpu_feature_enabled(X86_FEATURE_SMAP) &&
+		     !(hw_error_code & X86_PF_USER) &&
+		     !(regs->flags & X86_EFLAGS_AC)))
+	{
+		bad_area_nosemaphore(regs, hw_error_code, address);
 		return;
 	}
 
@@ -1366,7 +1341,7 @@
 	 * in a region with pagefaults disabled then we must not take the fault
 	 */
 	if (unlikely(faulthandler_disabled() || !mm)) {
-		bad_area_nosemaphore(regs, error_code, address, NULL);
+		bad_area_nosemaphore(regs, hw_error_code, address);
 		return;
 	}
 
@@ -1379,7 +1354,6 @@
 	 */
 	if (user_mode(regs)) {
 		local_irq_enable();
-		error_code |= X86_PF_USER;
 		flags |= FAULT_FLAG_USER;
 	} else {
 		if (regs->flags & X86_EFLAGS_IF)
@@ -1388,31 +1362,46 @@
 
 	perf_sw_event(PERF_COUNT_SW_PAGE_FAULTS, 1, regs, address);
 
-	if (error_code & X86_PF_WRITE)
+	if (hw_error_code & X86_PF_WRITE)
 		flags |= FAULT_FLAG_WRITE;
-	if (error_code & X86_PF_INSTR)
+	if (hw_error_code & X86_PF_INSTR)
 		flags |= FAULT_FLAG_INSTRUCTION;
 
-	/*
-	 * When running in the kernel we expect faults to occur only to
-	 * addresses in user space.  All other faults represent errors in
-	 * the kernel and should generate an OOPS.  Unfortunately, in the
-	 * case of an erroneous fault occurring in a code path which already
-	 * holds mmap_sem we will deadlock attempting to validate the fault
-	 * against the address space.  Luckily the kernel only validly
-	 * references user space from well defined areas of code, which are
-	 * listed in the exceptions table.
+#ifdef CONFIG_X86_64
+	/*
+	 * Instruction fetch faults in the vsyscall page might need
+	 * emulation.  The vsyscall page is at a high address
+	 * (>PAGE_OFFSET), but is considered to be part of the user
+	 * address space.
 	 *
-	 * As the vast majority of faults will be valid we will only perform
-	 * the source reference check when there is a possibility of a
-	 * deadlock. Attempt to lock the address space, if we cannot we then
-	 * validate the source. If this is invalid we can skip the address
-	 * space check, thus avoiding the deadlock:
+	 * The vsyscall page does not have a "real" VMA, so do this
+	 * emulation before we go searching for VMAs.
+	 */
+	if ((hw_error_code & X86_PF_INSTR) && is_vsyscall_vaddr(address)) {
+		if (emulate_vsyscall(regs, address))
+			return;
+	}
+#endif
+
+	/*
+	 * Kernel-mode access to the user address space should only occur
+	 * on well-defined single instructions listed in the exception
+	 * tables.  But, an erroneous kernel fault occurring outside one of
+	 * those areas which also holds mmap_sem might deadlock attempting
+	 * to validate the fault against the address space.
+	 *
+	 * Only do the expensive exception table search when we might be at
+	 * risk of a deadlock.  This happens if we
+	 * 1. Failed to acquire mmap_sem, and
+	 * 2. The access did not originate in userspace.
 	 */
 	if (unlikely(!down_read_trylock(&mm->mmap_sem))) {
-		if (!(error_code & X86_PF_USER) &&
-		    !search_exception_tables(regs->ip)) {
-			bad_area_nosemaphore(regs, error_code, address, NULL);
+		if (!user_mode(regs) && !search_exception_tables(regs->ip)) {
+			/*
+			 * Fault from code in kernel from
+			 * which we do not expect faults.
+			 */
+			bad_area_nosemaphore(regs, hw_error_code, address);
 			return;
 		}
 retry:
@@ -1428,29 +1417,17 @@
 
 	vma = find_vma(mm, address);
 	if (unlikely(!vma)) {
-		bad_area(regs, error_code, address);
+		bad_area(regs, hw_error_code, address);
 		return;
 	}
 	if (likely(vma->vm_start <= address))
 		goto good_area;
 	if (unlikely(!(vma->vm_flags & VM_GROWSDOWN))) {
-		bad_area(regs, error_code, address);
-		return;
-	}
-	if (error_code & X86_PF_USER) {
-		/*
-		 * Accessing the stack below %sp is always a bug.
-		 * The large cushion allows instructions like enter
-		 * and pusha to work. ("enter $65535, $31" pushes
-		 * 32 pointers and then decrements %sp by 65535.)
-		 */
-		if (unlikely(address + 65536 + 32 * sizeof(unsigned long) < regs->sp)) {
-			bad_area(regs, error_code, address);
-			return;
-		}
+		bad_area(regs, hw_error_code, address);
+		return;
 	}
 	if (unlikely(expand_stack(vma, address))) {
-		bad_area(regs, error_code, address);
+		bad_area(regs, hw_error_code, address);
 		return;
 	}
 
@@ -1459,8 +1436,8 @@
 	 * we can handle it..
 	 */
 good_area:
-	if (unlikely(access_error(error_code, vma))) {
-		bad_area_access_error(regs, error_code, address, vma);
+	if (unlikely(access_error(hw_error_code, vma))) {
+		bad_area_access_error(regs, hw_error_code, address, vma);
 		return;
 	}
 
@@ -1476,10 +1453,7 @@
 	 * (potentially after handling any pending signal during the return to
 	 * userland). The return to userland is identified whenever
 	 * FAULT_FLAG_USER|FAULT_FLAG_KILLABLE are both set in flags.
-	 * Thus we have to be careful about not touching vma after handling the
-	 * fault, so we read the pkey beforehand.
-	 */
-	pkey = vma_pkey(vma);
+	 */
 	fault = handle_mm_fault(vma, address, flags);
 	major |= fault & VM_FAULT_MAJOR;
 
@@ -1502,13 +1476,13 @@
 			return;
 
 		/* Not returning to user mode? Handle exceptions or die: */
-		no_context(regs, error_code, address, SIGBUS, BUS_ADRERR);
+		no_context(regs, hw_error_code, address, SIGBUS, BUS_ADRERR);
 		return;
 	}
 
 	up_read(&mm->mmap_sem);
 	if (unlikely(fault & VM_FAULT_ERROR)) {
-		mm_fault_error(regs, error_code, address, &pkey, fault);
+		mm_fault_error(regs, hw_error_code, address, fault);
 		return;
 	}
 
@@ -1526,6 +1500,28 @@
 
 	check_v8086_mode(regs, address, tsk);
 }
+NOKPROBE_SYMBOL(do_user_addr_fault);
+
+/*
+ * This routine handles page faults.  It determines the address,
+ * and the problem, and then passes it off to one of the appropriate
+ * routines.
+ */
+static noinline void
+__do_page_fault(struct pt_regs *regs, unsigned long hw_error_code,
+		unsigned long address)
+{
+	prefetchw(&current->mm->mmap_sem);
+
+	if (unlikely(kmmio_fault(regs, address)))
+		return;
+
+	/* Was the fault on kernel-controlled part of the address space? */
+	if (unlikely(fault_in_kernel_space(address)))
+		do_kern_addr_fault(regs, hw_error_code, address);
+	else
+		do_user_addr_fault(regs, hw_error_code, address);
+}
 NOKPROBE_SYMBOL(__do_page_fault);
 
 static nokprobe_inline void
