// SPDX-License-Identifier: GPL-2.0-only
/*
 *
 *  Copyright (C) 1995  Linus Torvalds
 *
 *  Support of BIGMEM added by Gerhard Wichert, Siemens AG, July 1999
 */

#include <linux/signal.h>
#include <linux/sched.h>
#include <linux/kernel.h>
#include <linux/errno.h>
#include <linux/string.h>
#include <linux/types.h>
#include <linux/ptrace.h>
#include <linux/mman.h>
#include <linux/mm.h>
#include <linux/hugetlb.h>
#include <linux/swap.h>
#include <linux/smp.h>
#include <linux/init.h>
#include <linux/highmem.h>
#include <linux/pagemap.h>
#include <linux/pci.h>
#include <linux/pfn.h>
#include <linux/poison.h>
#include <linux/bootmem.h>
#include <linux/memblock.h>
#include <linux/proc_fs.h>
#include <linux/memory_hotplug.h>
#include <linux/initrd.h>
#include <linux/cpumask.h>
#include <linux/gfp.h>

#include <asm/asm.h>
#include <asm/bios_ebda.h>
#include <asm/processor.h>
#include <linux/uaccess.h>
#include <asm/pgtable.h>
#include <asm/dma.h>
#include <asm/fixmap.h>
#include <asm/e820/api.h>
#include <asm/apic.h>
#include <asm/bugs.h>
#include <asm/tlb.h>
#include <asm/tlbflush.h>
#include <asm/olpc_ofw.h>
#include <asm/pgalloc.h>
#include <asm/sections.h>
#include <asm/paravirt.h>
#include <asm/setup.h>
#include <asm/set_memory.h>
#include <asm/page_types.h>
#include <asm/cpu_entry_area.h>
#include <asm/init.h>

#include "mm_internal.h"

unsigned long highstart_pfn, highend_pfn;

bool __read_mostly __vmalloc_start_set = false;

/*
 * Creates a middle page table and puts a pointer to it in the
 * given global directory entry. This only returns the gd entry
 * in non-PAE compilation mode, since the middle layer is folded.
 */
static pmd_t * __init one_md_table_init(pgd_t *pgd)
{
	p4d_t *p4d;
	pud_t *pud;
	pmd_t *pmd_table;

#ifdef CONFIG_X86_PAE
	if (!(pgd_val(*pgd) & _PAGE_PRESENT)) {
		pmd_table = (pmd_t *)alloc_low_page();
		paravirt_alloc_pmd(&init_mm, __pa(pmd_table) >> PAGE_SHIFT);
		set_pgd(pgd, __pgd(__pa(pmd_table) | _PAGE_PRESENT));
		p4d = p4d_offset(pgd, 0);
		pud = pud_offset(p4d, 0);
		BUG_ON(pmd_table != pmd_offset(pud, 0));

		return pmd_table;
	}
#endif
	p4d = p4d_offset(pgd, 0);
	pud = pud_offset(p4d, 0);
	pmd_table = pmd_offset(pud, 0);

	return pmd_table;
}

/*
 * Create a page table and place a pointer to it in a middle page
 * directory entry:
 */
static pte_t * __init one_page_table_init(pmd_t *pmd)
{
	if (!(pmd_val(*pmd) & _PAGE_PRESENT)) {
		pte_t *page_table = (pte_t *)alloc_low_page();

		paravirt_alloc_pte(&init_mm, __pa(page_table) >> PAGE_SHIFT);
		set_pmd(pmd, __pmd(__pa(page_table) | _PAGE_TABLE));
		BUG_ON(page_table != pte_offset_kernel(pmd, 0));
	}

	return pte_offset_kernel(pmd, 0);
}

pmd_t * __init populate_extra_pmd(unsigned long vaddr)
{
	int pgd_idx = pgd_index(vaddr);
	int pmd_idx = pmd_index(vaddr);

	return one_md_table_init(swapper_pg_dir + pgd_idx) + pmd_idx;
}

pte_t * __init populate_extra_pte(unsigned long vaddr)
{
	int pte_idx = pte_index(vaddr);
	pmd_t *pmd;

	pmd = populate_extra_pmd(vaddr);
	return one_page_table_init(pmd) + pte_idx;
}

static unsigned long __init
page_table_range_init_count(unsigned long start, unsigned long end)
{
	unsigned long count = 0;
#ifdef CONFIG_HIGHMEM
	int pmd_idx_kmap_begin = fix_to_virt(FIX_KMAP_END) >> PMD_SHIFT;
	int pmd_idx_kmap_end = fix_to_virt(FIX_KMAP_BEGIN) >> PMD_SHIFT;
	int pgd_idx, pmd_idx;
	unsigned long vaddr;

	if (pmd_idx_kmap_begin == pmd_idx_kmap_end)
		return 0;

	vaddr = start;
	pgd_idx = pgd_index(vaddr);
	pmd_idx = pmd_index(vaddr);

	for ( ; (pgd_idx < PTRS_PER_PGD) && (vaddr != end); pgd_idx++) {
		for (; (pmd_idx < PTRS_PER_PMD) && (vaddr != end);
							pmd_idx++) {
			if ((vaddr >> PMD_SHIFT) >= pmd_idx_kmap_begin &&
			    (vaddr >> PMD_SHIFT) <= pmd_idx_kmap_end)
				count++;
			vaddr += PMD_SIZE;
		}
		pmd_idx = 0;
	}
#endif
	return count;
}

static pte_t *__init page_table_kmap_check(pte_t *pte, pmd_t *pmd,
					   unsigned long vaddr, pte_t *lastpte,
					   void **adr)
{
#ifdef CONFIG_HIGHMEM
	/*
	 * Something (early fixmap) may already have put a pte
	 * page here, which causes the page table allocation
	 * to become nonlinear. Attempt to fix it, and if it
	 * is still nonlinear then we have to bug.
	 */
	int pmd_idx_kmap_begin = fix_to_virt(FIX_KMAP_END) >> PMD_SHIFT;
	int pmd_idx_kmap_end = fix_to_virt(FIX_KMAP_BEGIN) >> PMD_SHIFT;

	if (pmd_idx_kmap_begin != pmd_idx_kmap_end
	    && (vaddr >> PMD_SHIFT) >= pmd_idx_kmap_begin
	    && (vaddr >> PMD_SHIFT) <= pmd_idx_kmap_end) {
		pte_t *newpte;
		int i;

		BUG_ON(after_bootmem);
		newpte = *adr;
		for (i = 0; i < PTRS_PER_PTE; i++)
			set_pte(newpte + i, pte[i]);
		*adr = (void *)(((unsigned long)(*adr)) + PAGE_SIZE);

		paravirt_alloc_pte(&init_mm, __pa(newpte) >> PAGE_SHIFT);
		set_pmd(pmd, __pmd(__pa(newpte)|_PAGE_TABLE));
		BUG_ON(newpte != pte_offset_kernel(pmd, 0));
		__flush_tlb_all();

		paravirt_release_pte(__pa(pte) >> PAGE_SHIFT);
		pte = newpte;
	}
	BUG_ON(vaddr < fix_to_virt(FIX_KMAP_BEGIN - 1)
	       && vaddr > fix_to_virt(FIX_KMAP_END)
	       && lastpte && lastpte + PTRS_PER_PTE != pte);
#endif
	return pte;
}

/*
 * This function initializes a certain range of kernel virtual memory
 * with new bootmem page tables, everywhere page tables are missing in
 * the given range.
 *
 * NOTE: The pagetables are allocated contiguous on the physical space
 * so we can cache the place of the first one and move around without
 * checking the pgd every time.
 */
static void __init
page_table_range_init(unsigned long start, unsigned long end, pgd_t *pgd_base)
{
	int pgd_idx, pmd_idx;
	unsigned long vaddr;
	pgd_t *pgd;
	pmd_t *pmd;
	pte_t *pte = NULL;
	unsigned long count = page_table_range_init_count(start, end);
	void *adr = NULL;

	if (count)
		adr = alloc_low_pages(count);

	vaddr = start;
	pgd_idx = pgd_index(vaddr);
	pmd_idx = pmd_index(vaddr);
	pgd = pgd_base + pgd_idx;

	for ( ; (pgd_idx < PTRS_PER_PGD) && (vaddr != end); pgd++, pgd_idx++) {
		pmd = one_md_table_init(pgd);
		pmd = pmd + pmd_index(vaddr);
		for (; (pmd_idx < PTRS_PER_PMD) && (vaddr != end);
							pmd++, pmd_idx++) {
			pte = page_table_kmap_check(one_page_table_init(pmd),
						    pmd, vaddr, pte, &adr);

			vaddr += PMD_SIZE;
		}
		pmd_idx = 0;
	}
}

static inline int is_kernel_text(unsigned long addr)
{
	if (addr >= (unsigned long)_text && addr <= (unsigned long)__init_end)
		return 1;
	return 0;
}

/*
 * This maps the physical memory to kernel virtual address space, a total
 * of max_low_pfn pages, by creating page tables starting from address
 * PAGE_OFFSET:
 */
unsigned long __init
kernel_physical_mapping_init(unsigned long start,
			     unsigned long end,
			     unsigned long page_size_mask)
{
	int use_pse = page_size_mask == (1<<PG_LEVEL_2M);
	unsigned long last_map_addr = end;
	unsigned long start_pfn, end_pfn;
	pgd_t *pgd_base = swapper_pg_dir;
	int pgd_idx, pmd_idx, pte_ofs;
	unsigned long pfn;
	pgd_t *pgd;
	pmd_t *pmd;
	pte_t *pte;
	unsigned pages_2m, pages_4k;
	int mapping_iter;

	start_pfn = start >> PAGE_SHIFT;
	end_pfn = end >> PAGE_SHIFT;

	/*
	 * First iteration will setup identity mapping using large/small pages
	 * based on use_pse, with other attributes same as set by
	 * the early code in head_32.S
	 *
	 * Second iteration will setup the appropriate attributes (NX, GLOBAL..)
	 * as desired for the kernel identity mapping.
	 *
	 * This two pass mechanism conforms to the TLB app note which says:
	 *
	 *     "Software should not write to a paging-structure entry in a way
	 *      that would change, for any linear address, both the page size
	 *      and either the page frame or attributes."
	 */
	mapping_iter = 1;

	if (!boot_cpu_has(X86_FEATURE_PSE))
		use_pse = 0;

repeat:
	pages_2m = pages_4k = 0;
	pfn = start_pfn;
	pgd_idx = pgd_index((pfn<<PAGE_SHIFT) + PAGE_OFFSET);
	pgd = pgd_base + pgd_idx;
	for (; pgd_idx < PTRS_PER_PGD; pgd++, pgd_idx++) {
		pmd = one_md_table_init(pgd);

		if (pfn >= end_pfn)
			continue;
#ifdef CONFIG_X86_PAE
		pmd_idx = pmd_index((pfn<<PAGE_SHIFT) + PAGE_OFFSET);
		pmd += pmd_idx;
#else
		pmd_idx = 0;
#endif
		for (; pmd_idx < PTRS_PER_PMD && pfn < end_pfn;
		     pmd++, pmd_idx++) {
			unsigned int addr = pfn * PAGE_SIZE + PAGE_OFFSET;

			/*
			 * Map with big pages if possible, otherwise
			 * create normal page tables:
			 */
			if (use_pse) {
				unsigned int addr2;
				pgprot_t prot = PAGE_KERNEL_LARGE;
				/*
				 * first pass will use the same initial
				 * identity mapping attribute + _PAGE_PSE.
				 */
				pgprot_t init_prot =
					__pgprot(PTE_IDENT_ATTR |
						 _PAGE_PSE);

				pfn &= PMD_MASK >> PAGE_SHIFT;
				addr2 = (pfn + PTRS_PER_PTE-1) * PAGE_SIZE +
					PAGE_OFFSET + PAGE_SIZE-1;

				if (is_kernel_text(addr) ||
				    is_kernel_text(addr2))
					prot = PAGE_KERNEL_LARGE_EXEC;

				pages_2m++;
				if (mapping_iter == 1)
					set_pmd(pmd, pfn_pmd(pfn, init_prot));
				else
					set_pmd(pmd, pfn_pmd(pfn, prot));

				pfn += PTRS_PER_PTE;
				continue;
			}
			pte = one_page_table_init(pmd);

			pte_ofs = pte_index((pfn<<PAGE_SHIFT) + PAGE_OFFSET);
			pte += pte_ofs;
			for (; pte_ofs < PTRS_PER_PTE && pfn < end_pfn;
			     pte++, pfn++, pte_ofs++, addr += PAGE_SIZE) {
				pgprot_t prot = PAGE_KERNEL;
				/*
				 * first pass will use the same initial
				 * identity mapping attribute.
				 */
				pgprot_t init_prot = __pgprot(PTE_IDENT_ATTR);

				if (is_kernel_text(addr))
					prot = PAGE_KERNEL_EXEC;

				pages_4k++;
				if (mapping_iter == 1) {
					set_pte(pte, pfn_pte(pfn, init_prot));
					last_map_addr = (pfn << PAGE_SHIFT) + PAGE_SIZE;
				} else
					set_pte(pte, pfn_pte(pfn, prot));
			}
		}
	}
	if (mapping_iter == 1) {
		/*
		 * update direct mapping page count only in the first
		 * iteration.
		 */
		update_page_count(PG_LEVEL_2M, pages_2m);
		update_page_count(PG_LEVEL_4K, pages_4k);

		/*
		 * local global flush tlb, which will flush the previous
		 * mappings present in both small and large page TLB's.
		 */
		__flush_tlb_all();

		/*
		 * Second iteration will set the actual desired PTE attributes.
		 */
		mapping_iter = 2;
		goto repeat;
	}
	return last_map_addr;
}

pte_t *kmap_pte;

static inline pte_t *kmap_get_fixmap_pte(unsigned long vaddr)
{
	pgd_t *pgd = pgd_offset_k(vaddr);
	p4d_t *p4d = p4d_offset(pgd, vaddr);
	pud_t *pud = pud_offset(p4d, vaddr);
	pmd_t *pmd = pmd_offset(pud, vaddr);
	return pte_offset_kernel(pmd, vaddr);
}

static void __init kmap_init(void)
{
	unsigned long kmap_vstart;

	/*
	 * Cache the first kmap pte:
	 */
	kmap_vstart = __fix_to_virt(FIX_KMAP_BEGIN);
	kmap_pte = kmap_get_fixmap_pte(kmap_vstart);
}

#ifdef CONFIG_HIGHMEM
static void __init permanent_kmaps_init(pgd_t *pgd_base)
{
	unsigned long vaddr;
	pgd_t *pgd;
	p4d_t *p4d;
	pud_t *pud;
	pmd_t *pmd;
	pte_t *pte;

	vaddr = PKMAP_BASE;
	page_table_range_init(vaddr, vaddr + PAGE_SIZE*LAST_PKMAP, pgd_base);

	pgd = swapper_pg_dir + pgd_index(vaddr);
	p4d = p4d_offset(pgd, vaddr);
	pud = pud_offset(p4d, vaddr);
	pmd = pmd_offset(pud, vaddr);
	pte = pte_offset_kernel(pmd, vaddr);
	pkmap_page_table = pte;
}

void __init add_highpages_with_active_regions(int nid,
			 unsigned long start_pfn, unsigned long end_pfn)
{
	phys_addr_t start, end;
	u64 i;

	for_each_free_mem_range(i, nid, MEMBLOCK_NONE, &start, &end, NULL) {
		unsigned long pfn = clamp_t(unsigned long, PFN_UP(start),
					    start_pfn, end_pfn);
		unsigned long e_pfn = clamp_t(unsigned long, PFN_DOWN(end),
					      start_pfn, end_pfn);
		for ( ; pfn < e_pfn; pfn++)
			if (pfn_valid(pfn))
				free_highmem_page(pfn_to_page(pfn));
	}
}
#else
static inline void permanent_kmaps_init(pgd_t *pgd_base)
{
}
#endif /* CONFIG_HIGHMEM */

void __init sync_initial_page_table(void)
{
	clone_pgd_range(initial_page_table + KERNEL_PGD_BOUNDARY,
			swapper_pg_dir     + KERNEL_PGD_BOUNDARY,
			KERNEL_PGD_PTRS);

	/*
	 * sync back low identity map too.  It is used for example
	 * in the 32-bit EFI stub.
	 */
	clone_pgd_range(initial_page_table,
			swapper_pg_dir     + KERNEL_PGD_BOUNDARY,
			min(KERNEL_PGD_PTRS, KERNEL_PGD_BOUNDARY));
}

void __init native_pagetable_init(void)
{
	unsigned long pfn, va;
	pgd_t *pgd, *base = swapper_pg_dir;
	p4d_t *p4d;
	pud_t *pud;
	pmd_t *pmd;
	pte_t *pte;

	/*
	 * Remove any mappings which extend past the end of physical
	 * memory from the boot time page table.
	 * In virtual address space, we should have at least two pages
	 * from VMALLOC_END to pkmap or fixmap according to VMALLOC_END
	 * definition. And max_low_pfn is set to VMALLOC_END physical
	 * address. If initial memory mapping is doing right job, we
	 * should have pte used near max_low_pfn or one pmd is not present.
	 */
	for (pfn = max_low_pfn; pfn < 1<<(32-PAGE_SHIFT); pfn++) {
		va = PAGE_OFFSET + (pfn<<PAGE_SHIFT);
		pgd = base + pgd_index(va);
		if (!pgd_present(*pgd))
			break;

		p4d = p4d_offset(pgd, va);
		pud = pud_offset(p4d, va);
		pmd = pmd_offset(pud, va);
		if (!pmd_present(*pmd))
			break;

		/* should not be large page here */
		if (pmd_large(*pmd)) {
			pr_warn("try to clear pte for ram above max_low_pfn: pfn: %lx pmd: %p pmd phys: %lx, but pmd is big page and is not using pte !\n",
				pfn, pmd, __pa(pmd));
			BUG_ON(1);
		}

		pte = pte_offset_kernel(pmd, va);
		if (!pte_present(*pte))
			break;

		printk(KERN_DEBUG "clearing pte for ram above max_low_pfn: pfn: %lx pmd: %p pmd phys: %lx pte: %p pte phys: %lx\n",
				pfn, pmd, __pa(pmd), pte, __pa(pte));
		pte_clear(NULL, va, pte);
	}
	paravirt_alloc_pmd(&init_mm, __pa(base) >> PAGE_SHIFT);
	paging_init();
}

/*
 * Build a proper pagetable for the kernel mappings.  Up until this
 * point, we've been running on some set of pagetables constructed by
 * the boot process.
 *
 * If we're booting on native hardware, this will be a pagetable
 * constructed in arch/x86/kernel/head_32.S.  The root of the
 * pagetable will be swapper_pg_dir.
 *
 * If we're booting paravirtualized under a hypervisor, then there are
 * more options: we may already be running PAE, and the pagetable may
 * or may not be based in swapper_pg_dir.  In any case,
 * paravirt_pagetable_init() will set up swapper_pg_dir
 * appropriately for the rest of the initialization to work.
 *
 * In general, pagetable_init() assumes that the pagetable may already
 * be partially populated, and so it avoids stomping on any existing
 * mappings.
 */
void __init early_ioremap_page_table_range_init(void)
{
	pgd_t *pgd_base = swapper_pg_dir;
	unsigned long vaddr, end;

	/*
	 * Fixed mappings, only the page table structure has to be
	 * created - mappings will be set by set_fixmap():
	 */
	vaddr = __fix_to_virt(__end_of_fixed_addresses - 1) & PMD_MASK;
	end = (FIXADDR_TOP + PMD_SIZE - 1) & PMD_MASK;
	page_table_range_init(vaddr, end, pgd_base);
	early_ioremap_reset();
}

static void __init pagetable_init(void)
{
	pgd_t *pgd_base = swapper_pg_dir;

	permanent_kmaps_init(pgd_base);
}

#define DEFAULT_PTE_MASK ~(_PAGE_NX | _PAGE_GLOBAL)
/* Bits supported by the hardware: */
pteval_t __supported_pte_mask __read_mostly = DEFAULT_PTE_MASK;
/* Bits allowed in normal kernel mappings: */
pteval_t __default_kernel_pte_mask __read_mostly = DEFAULT_PTE_MASK;
EXPORT_SYMBOL_GPL(__supported_pte_mask);
/* Used in PAGE_KERNEL_* macros which are reasonably used out-of-tree: */
EXPORT_SYMBOL(__default_kernel_pte_mask);

/* user-defined highmem size */
static unsigned int highmem_pages = -1;

/*
 * highmem=size forces highmem to be exactly 'size' bytes.
 * This works even on boxes that have no highmem otherwise.
 * This also works to reduce highmem size on bigger boxes.
 */
static int __init parse_highmem(char *arg)
{
	if (!arg)
		return -EINVAL;

	highmem_pages = memparse(arg, &arg) >> PAGE_SHIFT;
	return 0;
}
early_param("highmem", parse_highmem);

#define MSG_HIGHMEM_TOO_BIG \
	"highmem size (%luMB) is bigger than pages available (%luMB)!\n"

#define MSG_LOWMEM_TOO_SMALL \
	"highmem size (%luMB) results in <64MB lowmem, ignoring it!\n"
/*
 * All of RAM fits into lowmem - but if user wants highmem
 * artificially via the highmem=x boot parameter then create
 * it:
 */
static void __init lowmem_pfn_init(void)
{
	/* max_low_pfn is 0, we already have early_res support */
	max_low_pfn = max_pfn;

	if (highmem_pages == -1)
		highmem_pages = 0;
#ifdef CONFIG_HIGHMEM
	if (highmem_pages >= max_pfn) {
		printk(KERN_ERR MSG_HIGHMEM_TOO_BIG,
			pages_to_mb(highmem_pages), pages_to_mb(max_pfn));
		highmem_pages = 0;
	}
	if (highmem_pages) {
		if (max_low_pfn - highmem_pages < 64*1024*1024/PAGE_SIZE) {
			printk(KERN_ERR MSG_LOWMEM_TOO_SMALL,
				pages_to_mb(highmem_pages));
			highmem_pages = 0;
		}
		max_low_pfn -= highmem_pages;
	}
#else
	if (highmem_pages)
		printk(KERN_ERR "ignoring highmem size on non-highmem kernel!\n");
#endif
}

#define MSG_HIGHMEM_TOO_SMALL \
	"only %luMB highmem pages available, ignoring highmem size of %luMB!\n"

#define MSG_HIGHMEM_TRIMMED \
	"Warning: only 4GB will be used. Use a HIGHMEM64G enabled kernel!\n"
/*
 * We have more RAM than fits into lowmem - we try to put it into
 * highmem, also taking the highmem=x boot parameter into account:
 */
static void __init highmem_pfn_init(void)
{
	max_low_pfn = MAXMEM_PFN;

	if (highmem_pages == -1)
		highmem_pages = max_pfn - MAXMEM_PFN;

	if (highmem_pages + MAXMEM_PFN < max_pfn)
		max_pfn = MAXMEM_PFN + highmem_pages;

	if (highmem_pages + MAXMEM_PFN > max_pfn) {
		printk(KERN_WARNING MSG_HIGHMEM_TOO_SMALL,
			pages_to_mb(max_pfn - MAXMEM_PFN),
			pages_to_mb(highmem_pages));
		highmem_pages = 0;
	}
#ifndef CONFIG_HIGHMEM
	/* Maximum memory usable is what is directly addressable */
	printk(KERN_WARNING "Warning only %ldMB will be used.\n", MAXMEM>>20);
	if (max_pfn > MAX_NONPAE_PFN)
		printk(KERN_WARNING "Use a HIGHMEM64G enabled kernel.\n");
	else
		printk(KERN_WARNING "Use a HIGHMEM enabled kernel.\n");
	max_pfn = MAXMEM_PFN;
#else /* !CONFIG_HIGHMEM */
#ifndef CONFIG_HIGHMEM64G
	if (max_pfn > MAX_NONPAE_PFN) {
		max_pfn = MAX_NONPAE_PFN;
		printk(KERN_WARNING MSG_HIGHMEM_TRIMMED);
	}
#endif /* !CONFIG_HIGHMEM64G */
#endif /* !CONFIG_HIGHMEM */
}

/*
 * Determine low and high memory ranges:
 */
void __init find_low_pfn_range(void)
{
	/* it could update max_pfn */

	if (max_pfn <= MAXMEM_PFN)
		lowmem_pfn_init();
	else
		highmem_pfn_init();
}

#ifndef CONFIG_NEED_MULTIPLE_NODES
void __init initmem_init(void)
{
#ifdef CONFIG_HIGHMEM
	highstart_pfn = highend_pfn = max_pfn;
	if (max_pfn > max_low_pfn)
		highstart_pfn = max_low_pfn;
	printk(KERN_NOTICE "%ldMB HIGHMEM available.\n",
		pages_to_mb(highend_pfn - highstart_pfn));
	high_memory = (void *) __va(highstart_pfn * PAGE_SIZE - 1) + 1;
#else
	high_memory = (void *) __va(max_low_pfn * PAGE_SIZE - 1) + 1;
#endif

	memblock_set_node(0, PHYS_ADDR_MAX, &memblock.memory, 0);
	sparse_memory_present_with_active_regions(0);

#ifdef CONFIG_FLATMEM
	max_mapnr = IS_ENABLED(CONFIG_HIGHMEM) ? highend_pfn : max_low_pfn;
#endif
	__vmalloc_start_set = true;

	printk(KERN_NOTICE "%ldMB LOWMEM available.\n",
			pages_to_mb(max_low_pfn));

	setup_bootmem_allocator();
}
#endif /* !CONFIG_NEED_MULTIPLE_NODES */

void __init setup_bootmem_allocator(void)
{
	printk(KERN_INFO "  mapped low ram: 0 - %08lx\n",
		 max_pfn_mapped<<PAGE_SHIFT);
	printk(KERN_INFO "  low ram: 0 - %08lx\n", max_low_pfn<<PAGE_SHIFT);
}

/*
 * paging_init() sets up the page tables - note that the first 8MB are
 * already mapped by head.S.
 *
 * This routines also unmaps the page at virtual kernel address 0, so
 * that we can trap those pesky NULL-reference errors in the kernel.
 */
void __init paging_init(void)
{
	pagetable_init();

	__flush_tlb_all();

	kmap_init();

	/*
	 * NOTE: at this point the bootmem allocator is fully available.
	 */
	olpc_dt_build_devicetree();
	sparse_memory_present_with_active_regions(MAX_NUMNODES);
	sparse_init();
	zone_sizes_init();
}

/*
 * Test if the WP bit works in supervisor mode. It isn't supported on 386's
 * and also on some strange 486's. All 586+'s are OK. This used to involve
 * black magic jumps to work around some nasty CPU bugs, but fortunately the
 * switch to using exceptions got rid of all that.
 */
static void __init test_wp_bit(void)
{
	char z = 0;

	printk(KERN_INFO "Checking if this processor honours the WP bit even in supervisor mode...");

	__set_fixmap(FIX_WP_TEST, __pa_symbol(empty_zero_page), PAGE_KERNEL_RO);

	if (probe_kernel_write((char *)fix_to_virt(FIX_WP_TEST), &z, 1)) {
		clear_fixmap(FIX_WP_TEST);
		printk(KERN_CONT "Ok.\n");
		return;
	}

	printk(KERN_CONT "No.\n");
	panic("Linux doesn't support CPUs with broken WP.");
}

void __init mem_init(void)
{
	pci_iommu_alloc();

#ifdef CONFIG_FLATMEM
	BUG_ON(!mem_map);
#endif
	/*
	 * With CONFIG_DEBUG_PAGEALLOC initialization of highmem pages has to
	 * be done before free_all_bootmem(). Memblock use free low memory for
	 * temporary data (see find_range_array()) and for this purpose can use
	 * pages that was already passed to the buddy allocator, hence marked as
	 * not accessible in the page tables when compiled with
	 * CONFIG_DEBUG_PAGEALLOC. Otherwise order of initialization is not
	 * important here.
	 */
	set_highmem_pages_init();

	/* this will put all low memory onto the freelists */
	free_all_bootmem();

	after_bootmem = 1;
	x86_init.hyper.init_after_bootmem();

	mem_init_print_info(NULL);
	printk(KERN_INFO "virtual kernel memory layout:\n"
		"    fixmap  : 0x%08lx - 0x%08lx   (%4ld kB)\n"
		"  cpu_entry : 0x%08lx - 0x%08lx   (%4ld kB)\n"
#ifdef CONFIG_HIGHMEM
		"    pkmap   : 0x%08lx - 0x%08lx   (%4ld kB)\n"
#endif
		"    vmalloc : 0x%08lx - 0x%08lx   (%4ld MB)\n"
		"    lowmem  : 0x%08lx - 0x%08lx   (%4ld MB)\n"
		"      .init : 0x%08lx - 0x%08lx   (%4ld kB)\n"
		"      .data : 0x%08lx - 0x%08lx   (%4ld kB)\n"
		"      .text : 0x%08lx - 0x%08lx   (%4ld kB)\n",
		FIXADDR_START, FIXADDR_TOP,
		(FIXADDR_TOP - FIXADDR_START) >> 10,

		CPU_ENTRY_AREA_BASE,
		CPU_ENTRY_AREA_BASE + CPU_ENTRY_AREA_MAP_SIZE,
		CPU_ENTRY_AREA_MAP_SIZE >> 10,

#ifdef CONFIG_HIGHMEM
		PKMAP_BASE, PKMAP_BASE+LAST_PKMAP*PAGE_SIZE,
		(LAST_PKMAP*PAGE_SIZE) >> 10,
#endif

		VMALLOC_START, VMALLOC_END,
		(VMALLOC_END - VMALLOC_START) >> 20,

		(unsigned long)__va(0), (unsigned long)high_memory,
		((unsigned long)high_memory - (unsigned long)__va(0)) >> 20,

		(unsigned long)&__init_begin, (unsigned long)&__init_end,
		((unsigned long)&__init_end -
		 (unsigned long)&__init_begin) >> 10,

		(unsigned long)&_etext, (unsigned long)&_edata,
		((unsigned long)&_edata - (unsigned long)&_etext) >> 10,

		(unsigned long)&_text, (unsigned long)&_etext,
		((unsigned long)&_etext - (unsigned long)&_text) >> 10);

	/*
	 * Check boundaries twice: Some fundamental inconsistencies can
	 * be detected at build time already.
	 */
#define __FIXADDR_TOP (-PAGE_SIZE)
#ifdef CONFIG_HIGHMEM
	BUILD_BUG_ON(PKMAP_BASE + LAST_PKMAP*PAGE_SIZE	> FIXADDR_START);
	BUILD_BUG_ON(VMALLOC_END			> PKMAP_BASE);
#endif
#define high_memory (-128UL << 20)
	BUILD_BUG_ON(VMALLOC_START			>= VMALLOC_END);
#undef high_memory
#undef __FIXADDR_TOP

#ifdef CONFIG_HIGHMEM
	BUG_ON(PKMAP_BASE + LAST_PKMAP*PAGE_SIZE	> FIXADDR_START);
	BUG_ON(VMALLOC_END				> PKMAP_BASE);
#endif
	BUG_ON(VMALLOC_START				>= VMALLOC_END);
	BUG_ON((unsigned long)high_memory		> VMALLOC_START);

	test_wp_bit();
}

#ifdef CONFIG_MEMORY_HOTPLUG
int arch_add_memory(int nid, u64 start, u64 size,
			struct mhp_restrictions *restrictions)
{
	unsigned long start_pfn = start >> PAGE_SHIFT;
	unsigned long nr_pages = size >> PAGE_SHIFT;

	return __add_pages(nid, start_pfn, nr_pages, restrictions);
}

#ifdef CONFIG_MEMORY_HOTREMOVE
<<<<<<< HEAD
int arch_remove_memory(u64 start, u64 size, struct vmem_altmap *altmap)
=======
void arch_remove_memory(int nid, u64 start, u64 size,
			struct vmem_altmap *altmap)
>>>>>>> 407d19ab
{
	unsigned long start_pfn = start >> PAGE_SHIFT;
	unsigned long nr_pages = size >> PAGE_SHIFT;
	struct zone *zone;

	zone = page_zone(pfn_to_page(start_pfn));
	__remove_pages(zone, start_pfn, nr_pages, altmap);
}
#endif
#endif

int kernel_set_to_readonly __read_mostly;

void set_kernel_text_rw(void)
{
	unsigned long start = PFN_ALIGN(_text);
	unsigned long size = PFN_ALIGN(_etext) - start;

	if (!kernel_set_to_readonly)
		return;

	pr_debug("Set kernel text: %lx - %lx for read write\n",
		 start, start+size);

	set_pages_rw(virt_to_page(start), size >> PAGE_SHIFT);
}

void set_kernel_text_ro(void)
{
	unsigned long start = PFN_ALIGN(_text);
	unsigned long size = PFN_ALIGN(_etext) - start;

	if (!kernel_set_to_readonly)
		return;

	pr_debug("Set kernel text: %lx - %lx for read only\n",
		 start, start+size);

	set_pages_ro(virt_to_page(start), size >> PAGE_SHIFT);
}

static void mark_nxdata_nx(void)
{
	/*
	 * When this called, init has already been executed and released,
	 * so everything past _etext should be NX.
	 */
	unsigned long start = PFN_ALIGN(_etext);
	/*
	 * This comes from is_kernel_text upper limit. Also HPAGE where used:
	 */
	unsigned long size = (((unsigned long)__init_end + HPAGE_SIZE) & HPAGE_MASK) - start;

	if (__supported_pte_mask & _PAGE_NX)
		printk(KERN_INFO "NX-protecting the kernel data: %luk\n", size >> 10);
	set_pages_nx(virt_to_page(start), size >> PAGE_SHIFT);
}

void mark_rodata_ro(void)
{
	unsigned long start = PFN_ALIGN(_text);
	unsigned long size = PFN_ALIGN(_etext) - start;

	set_pages_ro(virt_to_page(start), size >> PAGE_SHIFT);
	printk(KERN_INFO "Write protecting the kernel text: %luk\n",
		size >> 10);

	kernel_set_to_readonly = 1;

#ifdef CONFIG_CPA_DEBUG
	printk(KERN_INFO "Testing CPA: Reverting %lx-%lx\n",
		start, start+size);
	set_pages_rw(virt_to_page(start), size>>PAGE_SHIFT);

	printk(KERN_INFO "Testing CPA: write protecting again\n");
	set_pages_ro(virt_to_page(start), size>>PAGE_SHIFT);
#endif

	start += size;
	size = (unsigned long)__end_rodata - start;
	set_pages_ro(virt_to_page(start), size >> PAGE_SHIFT);
	printk(KERN_INFO "Write protecting the kernel read-only data: %luk\n",
		size >> 10);

#ifdef CONFIG_CPA_DEBUG
	printk(KERN_INFO "Testing CPA: undo %lx-%lx\n", start, start + size);
	set_pages_rw(virt_to_page(start), size >> PAGE_SHIFT);

	printk(KERN_INFO "Testing CPA: write protecting again\n");
	set_pages_ro(virt_to_page(start), size >> PAGE_SHIFT);
#endif
	mark_nxdata_nx();
	if (__supported_pte_mask & _PAGE_NX)
		debug_checkwx();
}<|MERGE_RESOLUTION|>--- conflicted
+++ resolved
@@ -24,7 +24,6 @@
 #include <linux/pci.h>
 #include <linux/pfn.h>
 #include <linux/poison.h>
-#include <linux/bootmem.h>
 #include <linux/memblock.h>
 #include <linux/proc_fs.h>
 #include <linux/memory_hotplug.h>
@@ -772,7 +771,7 @@
 #endif
 	/*
 	 * With CONFIG_DEBUG_PAGEALLOC initialization of highmem pages has to
-	 * be done before free_all_bootmem(). Memblock use free low memory for
+	 * be done before memblock_free_all(). Memblock use free low memory for
 	 * temporary data (see find_range_array()) and for this purpose can use
 	 * pages that was already passed to the buddy allocator, hence marked as
 	 * not accessible in the page tables when compiled with
@@ -782,7 +781,7 @@
 	set_highmem_pages_init();
 
 	/* this will put all low memory onto the freelists */
-	free_all_bootmem();
+	memblock_free_all();
 
 	after_bootmem = 1;
 	x86_init.hyper.init_after_bootmem();
@@ -862,12 +861,8 @@
 }
 
 #ifdef CONFIG_MEMORY_HOTREMOVE
-<<<<<<< HEAD
-int arch_remove_memory(u64 start, u64 size, struct vmem_altmap *altmap)
-=======
 void arch_remove_memory(int nid, u64 start, u64 size,
 			struct vmem_altmap *altmap)
->>>>>>> 407d19ab
 {
 	unsigned long start_pfn = start >> PAGE_SHIFT;
 	unsigned long nr_pages = size >> PAGE_SHIFT;
@@ -929,34 +924,19 @@
 void mark_rodata_ro(void)
 {
 	unsigned long start = PFN_ALIGN(_text);
-	unsigned long size = PFN_ALIGN(_etext) - start;
+	unsigned long size = (unsigned long)__end_rodata - start;
 
 	set_pages_ro(virt_to_page(start), size >> PAGE_SHIFT);
-	printk(KERN_INFO "Write protecting the kernel text: %luk\n",
+	pr_info("Write protecting kernel text and read-only data: %luk\n",
 		size >> 10);
 
 	kernel_set_to_readonly = 1;
 
 #ifdef CONFIG_CPA_DEBUG
-	printk(KERN_INFO "Testing CPA: Reverting %lx-%lx\n",
-		start, start+size);
-	set_pages_rw(virt_to_page(start), size>>PAGE_SHIFT);
-
-	printk(KERN_INFO "Testing CPA: write protecting again\n");
-	set_pages_ro(virt_to_page(start), size>>PAGE_SHIFT);
-#endif
-
-	start += size;
-	size = (unsigned long)__end_rodata - start;
-	set_pages_ro(virt_to_page(start), size >> PAGE_SHIFT);
-	printk(KERN_INFO "Write protecting the kernel read-only data: %luk\n",
-		size >> 10);
-
-#ifdef CONFIG_CPA_DEBUG
-	printk(KERN_INFO "Testing CPA: undo %lx-%lx\n", start, start + size);
+	pr_info("Testing CPA: Reverting %lx-%lx\n", start, start + size);
 	set_pages_rw(virt_to_page(start), size >> PAGE_SHIFT);
 
-	printk(KERN_INFO "Testing CPA: write protecting again\n");
+	pr_info("Testing CPA: write protecting again\n");
 	set_pages_ro(virt_to_page(start), size >> PAGE_SHIFT);
 #endif
 	mark_nxdata_nx();
