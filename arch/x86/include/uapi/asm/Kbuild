--- conflicted
+++ resolved
@@ -1,12 +1,4 @@
-<<<<<<< HEAD
-# UAPI Header export list
-include include/uapi/asm-generic/Kbuild.asm
-
-generic-y += bpf_perf_event.h
-=======
 # SPDX-License-Identifier: GPL-2.0
->>>>>>> 407d19ab
 generated-y += unistd_32.h
 generated-y += unistd_64.h
-generated-y += unistd_x32.h
-generic-y += poll.h+generated-y += unistd_x32.h