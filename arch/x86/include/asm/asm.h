/* SPDX-License-Identifier: GPL-2.0 */
#ifndef _ASM_X86_ASM_H
#define _ASM_X86_ASM_H

#ifdef __ASSEMBLY__
# define __ASM_FORM(x)	x
# define __ASM_FORM_RAW(x)     x
# define __ASM_FORM_COMMA(x) x,
#else
# define __ASM_FORM(x)	" " #x " "
# define __ASM_FORM_RAW(x)     #x
# define __ASM_FORM_COMMA(x) " " #x ","
#endif

#ifndef __x86_64__
/* 32 bit */
# define __ASM_SEL(a,b) __ASM_FORM(a)
# define __ASM_SEL_RAW(a,b) __ASM_FORM_RAW(a)
#else
/* 64 bit */
# define __ASM_SEL(a,b) __ASM_FORM(b)
# define __ASM_SEL_RAW(a,b) __ASM_FORM_RAW(b)
#endif

#define __ASM_SIZE(inst, ...)	__ASM_SEL(inst##l##__VA_ARGS__, \
					  inst##q##__VA_ARGS__)
#define __ASM_REG(reg)         __ASM_SEL_RAW(e##reg, r##reg)

#define _ASM_PTR	__ASM_SEL(.long, .quad)
#define _ASM_ALIGN	__ASM_SEL(.balign 4, .balign 8)

#define _ASM_MOV	__ASM_SIZE(mov)
#define _ASM_INC	__ASM_SIZE(inc)
#define _ASM_DEC	__ASM_SIZE(dec)
#define _ASM_ADD	__ASM_SIZE(add)
#define _ASM_SUB	__ASM_SIZE(sub)
#define _ASM_XADD	__ASM_SIZE(xadd)
#define _ASM_MUL	__ASM_SIZE(mul)

#define _ASM_AX		__ASM_REG(ax)
#define _ASM_BX		__ASM_REG(bx)
#define _ASM_CX		__ASM_REG(cx)
#define _ASM_DX		__ASM_REG(dx)
#define _ASM_SP		__ASM_REG(sp)
#define _ASM_BP		__ASM_REG(bp)
#define _ASM_SI		__ASM_REG(si)
#define _ASM_DI		__ASM_REG(di)

#ifndef __x86_64__
/* 32 bit */

#define _ASM_ARG1	_ASM_AX
#define _ASM_ARG2	_ASM_DX
#define _ASM_ARG3	_ASM_CX

#define _ASM_ARG1L	eax
#define _ASM_ARG2L	edx
#define _ASM_ARG3L	ecx

#define _ASM_ARG1W	ax
#define _ASM_ARG2W	dx
#define _ASM_ARG3W	cx

#define _ASM_ARG1B	al
#define _ASM_ARG2B	dl
#define _ASM_ARG3B	cl

#else
/* 64 bit */

#define _ASM_ARG1	_ASM_DI
#define _ASM_ARG2	_ASM_SI
#define _ASM_ARG3	_ASM_DX
#define _ASM_ARG4	_ASM_CX
#define _ASM_ARG5	r8
#define _ASM_ARG6	r9

#define _ASM_ARG1Q	rdi
#define _ASM_ARG2Q	rsi
#define _ASM_ARG3Q	rdx
#define _ASM_ARG4Q	rcx
#define _ASM_ARG5Q	r8
#define _ASM_ARG6Q	r9

#define _ASM_ARG1L	edi
#define _ASM_ARG2L	esi
#define _ASM_ARG3L	edx
#define _ASM_ARG4L	ecx
#define _ASM_ARG5L	r8d
#define _ASM_ARG6L	r9d

#define _ASM_ARG1W	di
#define _ASM_ARG2W	si
#define _ASM_ARG3W	dx
#define _ASM_ARG4W	cx
#define _ASM_ARG5W	r8w
#define _ASM_ARG6W	r9w

#define _ASM_ARG1B	dil
#define _ASM_ARG2B	sil
#define _ASM_ARG3B	dl
#define _ASM_ARG4B	cl
#define _ASM_ARG5B	r8b
#define _ASM_ARG6B	r9b

#endif

/*
 * Macros to generate condition code outputs from inline assembly,
 * The output operand must be type "bool".
 */
#ifdef __GCC_ASM_FLAG_OUTPUTS__
# define CC_SET(c) "\n\t/* output condition code " #c "*/\n"
# define CC_OUT(c) "=@cc" #c
#else
# define CC_SET(c) "\n\tset" #c " %[_cc_" #c "]\n"
# define CC_OUT(c) [_cc_ ## c] "=qm"
#endif

/* Exception table entry */
#ifdef __ASSEMBLY__
# define _ASM_EXTABLE_HANDLE(from, to, handler)			\
	.pushsection "__ex_table","a" ;				\
	.balign 4 ;						\
	.long (from) - . ;					\
	.long (to) - . ;					\
	.long (handler) - . ;					\
	.popsection

# define _ASM_EXTABLE(from, to)					\
	_ASM_EXTABLE_HANDLE(from, to, ex_handler_default)

# define _ASM_EXTABLE_FAULT(from, to)				\
	_ASM_EXTABLE_HANDLE(from, to, ex_handler_fault)

# define _ASM_EXTABLE_EX(from, to)				\
	_ASM_EXTABLE_HANDLE(from, to, ex_handler_ext)

# define _ASM_EXTABLE_REFCOUNT(from, to)			\
	_ASM_EXTABLE_HANDLE(from, to, ex_handler_refcount)

# define _ASM_NOKPROBE(entry)					\
	.pushsection "_kprobe_blacklist","aw" ;			\
	_ASM_ALIGN ;						\
	_ASM_PTR (entry);					\
	.popsection

<<<<<<< HEAD
.macro ALIGN_DESTINATION
	/* check for bad alignment of destination */
	movl %edi,%ecx
	andl $7,%ecx
	jz 102f				/* already aligned */
	subl $8,%ecx
	negl %ecx
	subl %ecx,%edx
100:	movb (%rsi),%al
101:	movb %al,(%rdi)
	incq %rsi
	incq %rdi
	decl %ecx
	jnz 100b
102:
	.section .fixup,"ax"
103:	addl %ecx,%edx			/* ecx is zerorest also */
	jmp copy_user_handle_tail
	.previous

	_ASM_EXTABLE(100b,103b)
	_ASM_EXTABLE(101b,103b)
	.endm

=======
>>>>>>> 407d19ab
#else
# define _EXPAND_EXTABLE_HANDLE(x) #x
# define _ASM_EXTABLE_HANDLE(from, to, handler)			\
	" .pushsection \"__ex_table\",\"a\"\n"			\
	" .balign 4\n"						\
	" .long (" #from ") - .\n"				\
	" .long (" #to ") - .\n"				\
	" .long (" _EXPAND_EXTABLE_HANDLE(handler) ") - .\n"	\
	" .popsection\n"

# define _ASM_EXTABLE(from, to)					\
	_ASM_EXTABLE_HANDLE(from, to, ex_handler_default)

# define _ASM_EXTABLE_FAULT(from, to)				\
	_ASM_EXTABLE_HANDLE(from, to, ex_handler_fault)

# define _ASM_EXTABLE_EX(from, to)				\
	_ASM_EXTABLE_HANDLE(from, to, ex_handler_ext)

# define _ASM_EXTABLE_REFCOUNT(from, to)			\
	_ASM_EXTABLE_HANDLE(from, to, ex_handler_refcount)

/* For C file, we already have NOKPROBE_SYMBOL macro */
#endif

#ifndef __ASSEMBLY__
/*
 * This output constraint should be used for any inline asm which has a "call"
 * instruction.  Otherwise the asm may be inserted before the frame pointer
 * gets set up by the containing function.  If you forget to do this, objtool
 * may print a "call without frame pointer save/setup" warning.
 */
register unsigned long current_stack_pointer asm(_ASM_SP);
#define ASM_CALL_CONSTRAINT "+r" (current_stack_pointer)
#endif

#endif /* _ASM_X86_ASM_H */<|MERGE_RESOLUTION|>--- conflicted
+++ resolved
@@ -130,6 +130,9 @@
 # define _ASM_EXTABLE(from, to)					\
 	_ASM_EXTABLE_HANDLE(from, to, ex_handler_default)
 
+# define _ASM_EXTABLE_UA(from, to)				\
+	_ASM_EXTABLE_HANDLE(from, to, ex_handler_uaccess)
+
 # define _ASM_EXTABLE_FAULT(from, to)				\
 	_ASM_EXTABLE_HANDLE(from, to, ex_handler_fault)
 
@@ -145,33 +148,6 @@
 	_ASM_PTR (entry);					\
 	.popsection
 
-<<<<<<< HEAD
-.macro ALIGN_DESTINATION
-	/* check for bad alignment of destination */
-	movl %edi,%ecx
-	andl $7,%ecx
-	jz 102f				/* already aligned */
-	subl $8,%ecx
-	negl %ecx
-	subl %ecx,%edx
-100:	movb (%rsi),%al
-101:	movb %al,(%rdi)
-	incq %rsi
-	incq %rdi
-	decl %ecx
-	jnz 100b
-102:
-	.section .fixup,"ax"
-103:	addl %ecx,%edx			/* ecx is zerorest also */
-	jmp copy_user_handle_tail
-	.previous
-
-	_ASM_EXTABLE(100b,103b)
-	_ASM_EXTABLE(101b,103b)
-	.endm
-
-=======
->>>>>>> 407d19ab
 #else
 # define _EXPAND_EXTABLE_HANDLE(x) #x
 # define _ASM_EXTABLE_HANDLE(from, to, handler)			\
@@ -184,6 +160,9 @@
 
 # define _ASM_EXTABLE(from, to)					\
 	_ASM_EXTABLE_HANDLE(from, to, ex_handler_default)
+
+# define _ASM_EXTABLE_UA(from, to)				\
+	_ASM_EXTABLE_HANDLE(from, to, ex_handler_uaccess)
 
 # define _ASM_EXTABLE_FAULT(from, to)				\
 	_ASM_EXTABLE_HANDLE(from, to, ex_handler_fault)
