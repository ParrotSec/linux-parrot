/* SPDX-License-Identifier: GPL-2.0 */
/*
 * FPU data structures:
 */
#ifndef _ASM_X86_FPU_H
#define _ASM_X86_FPU_H

/*
 * The legacy x87 FPU state format, as saved by FSAVE and
 * restored by the FRSTOR instructions:
 */
struct fregs_state {
	u32			cwd;	/* FPU Control Word		*/
	u32			swd;	/* FPU Status Word		*/
	u32			twd;	/* FPU Tag Word			*/
	u32			fip;	/* FPU IP Offset		*/
	u32			fcs;	/* FPU IP Selector		*/
	u32			foo;	/* FPU Operand Pointer Offset	*/
	u32			fos;	/* FPU Operand Pointer Selector	*/

	/* 8*10 bytes for each FP-reg = 80 bytes:			*/
	u32			st_space[20];

	/* Software status information [not touched by FSAVE]:		*/
	u32			status;
};

/*
 * The legacy fx SSE/MMX FPU state format, as saved by FXSAVE and
 * restored by the FXRSTOR instructions. It's similar to the FSAVE
 * format, but differs in some areas, plus has extensions at
 * the end for the XMM registers.
 */
struct fxregs_state {
	u16			cwd; /* Control Word			*/
	u16			swd; /* Status Word			*/
	u16			twd; /* Tag Word			*/
	u16			fop; /* Last Instruction Opcode		*/
	union {
		struct {
			u64	rip; /* Instruction Pointer		*/
			u64	rdp; /* Data Pointer			*/
		};
		struct {
			u32	fip; /* FPU IP Offset			*/
			u32	fcs; /* FPU IP Selector			*/
			u32	foo; /* FPU Operand Offset		*/
			u32	fos; /* FPU Operand Selector		*/
		};
	};
	u32			mxcsr;		/* MXCSR Register State */
	u32			mxcsr_mask;	/* MXCSR Mask		*/

	/* 8*16 bytes for each FP-reg = 128 bytes:			*/
	u32			st_space[32];

	/* 16*16 bytes for each XMM-reg = 256 bytes:			*/
	u32			xmm_space[64];

	u32			padding[12];

	union {
		u32		padding1[12];
		u32		sw_reserved[12];
	};

} __attribute__((aligned(16)));

/* Default value for fxregs_state.mxcsr: */
#define MXCSR_DEFAULT		0x1f80

/* Copy both mxcsr & mxcsr_flags with a single u64 memcpy: */
#define MXCSR_AND_FLAGS_SIZE sizeof(u64)

/*
 * Software based FPU emulation state. This is arbitrary really,
 * it matches the x87 format to make it easier to understand:
 */
struct swregs_state {
	u32			cwd;
	u32			swd;
	u32			twd;
	u32			fip;
	u32			fcs;
	u32			foo;
	u32			fos;
	/* 8*10 bytes for each FP-reg = 80 bytes: */
	u32			st_space[20];
	u8			ftop;
	u8			changed;
	u8			lookahead;
	u8			no_update;
	u8			rm;
	u8			alimit;
	struct math_emu_info	*info;
	u32			entry_eip;
};

/*
 * List of XSAVE features Linux knows about:
 */
enum xfeature {
	XFEATURE_FP,
	XFEATURE_SSE,
	/*
	 * Values above here are "legacy states".
	 * Those below are "extended states".
	 */
	XFEATURE_YMM,
	XFEATURE_BNDREGS,
	XFEATURE_BNDCSR,
	XFEATURE_OPMASK,
	XFEATURE_ZMM_Hi256,
	XFEATURE_Hi16_ZMM,
	XFEATURE_PT_UNIMPLEMENTED_SO_FAR,
	XFEATURE_PKRU,

	XFEATURE_MAX,
};

#define XFEATURE_MASK_FP		(1 << XFEATURE_FP)
#define XFEATURE_MASK_SSE		(1 << XFEATURE_SSE)
#define XFEATURE_MASK_YMM		(1 << XFEATURE_YMM)
#define XFEATURE_MASK_BNDREGS		(1 << XFEATURE_BNDREGS)
#define XFEATURE_MASK_BNDCSR		(1 << XFEATURE_BNDCSR)
#define XFEATURE_MASK_OPMASK		(1 << XFEATURE_OPMASK)
#define XFEATURE_MASK_ZMM_Hi256		(1 << XFEATURE_ZMM_Hi256)
#define XFEATURE_MASK_Hi16_ZMM		(1 << XFEATURE_Hi16_ZMM)
#define XFEATURE_MASK_PT		(1 << XFEATURE_PT_UNIMPLEMENTED_SO_FAR)
#define XFEATURE_MASK_PKRU		(1 << XFEATURE_PKRU)

#define XFEATURE_MASK_FPSSE		(XFEATURE_MASK_FP | XFEATURE_MASK_SSE)
#define XFEATURE_MASK_AVX512		(XFEATURE_MASK_OPMASK \
					 | XFEATURE_MASK_ZMM_Hi256 \
					 | XFEATURE_MASK_Hi16_ZMM)

#define FIRST_EXTENDED_XFEATURE	XFEATURE_YMM

struct reg_128_bit {
	u8      regbytes[128/8];
};
struct reg_256_bit {
	u8	regbytes[256/8];
};
struct reg_512_bit {
	u8	regbytes[512/8];
};

/*
 * State component 2:
 *
 * There are 16x 256-bit AVX registers named YMM0-YMM15.
 * The low 128 bits are aliased to the 16 SSE registers (XMM0-XMM15)
 * and are stored in 'struct fxregs_state::xmm_space[]' in the
 * "legacy" area.
 *
 * The high 128 bits are stored here.
 */
struct ymmh_struct {
	struct reg_128_bit              hi_ymm[16];
} __packed;

/* Intel MPX support: */

struct mpx_bndreg {
	u64				lower_bound;
	u64				upper_bound;
} __packed;
/*
 * State component 3 is used for the 4 128-bit bounds registers
 */
struct mpx_bndreg_state {
	struct mpx_bndreg		bndreg[4];
} __packed;

/*
 * State component 4 is used for the 64-bit user-mode MPX
 * configuration register BNDCFGU and the 64-bit MPX status
 * register BNDSTATUS.  We call the pair "BNDCSR".
 */
struct mpx_bndcsr {
	u64				bndcfgu;
	u64				bndstatus;
} __packed;

/*
 * The BNDCSR state is padded out to be 64-bytes in size.
 */
struct mpx_bndcsr_state {
	union {
		struct mpx_bndcsr		bndcsr;
		u8				pad_to_64_bytes[64];
	};
} __packed;

/* AVX-512 Components: */

/*
 * State component 5 is used for the 8 64-bit opmask registers
 * k0-k7 (opmask state).
 */
struct avx_512_opmask_state {
	u64				opmask_reg[8];
} __packed;

/*
 * State component 6 is used for the upper 256 bits of the
 * registers ZMM0-ZMM15. These 16 256-bit values are denoted
 * ZMM0_H-ZMM15_H (ZMM_Hi256 state).
 */
struct avx_512_zmm_uppers_state {
	struct reg_256_bit		zmm_upper[16];
} __packed;

/*
 * State component 7 is used for the 16 512-bit registers
 * ZMM16-ZMM31 (Hi16_ZMM state).
 */
struct avx_512_hi16_state {
	struct reg_512_bit		hi16_zmm[16];
} __packed;

/*
 * State component 9: 32-bit PKRU register.  The state is
 * 8 bytes long but only 4 bytes is used currently.
 */
struct pkru_state {
	u32				pkru;
	u32				pad;
} __packed;

struct xstate_header {
	u64				xfeatures;
	u64				xcomp_bv;
	u64				reserved[6];
} __attribute__((packed));

/*
 * xstate_header.xcomp_bv[63] indicates that the extended_state_area
 * is in compacted format.
 */
#define XCOMP_BV_COMPACTED_FORMAT ((u64)1 << 63)

/*
 * This is our most modern FPU state format, as saved by the XSAVE
 * and restored by the XRSTOR instructions.
 *
 * It consists of a legacy fxregs portion, an xstate header and
 * subsequent areas as defined by the xstate header.  Not all CPUs
 * support all the extensions, so the size of the extended area
 * can vary quite a bit between CPUs.
 */
struct xregs_state {
	struct fxregs_state		i387;
	struct xstate_header		header;
	u8				extended_state_area[0];
} __attribute__ ((packed, aligned (64)));

/*
 * This is a union of all the possible FPU state formats
 * put together, so that we can pick the right one runtime.
 *
 * The size of the structure is determined by the largest
 * member - which is the xsave area.  The padding is there
 * to ensure that statically-allocated task_structs (just
 * the init_task today) have enough space.
 */
union fpregs_state {
	struct fregs_state		fsave;
	struct fxregs_state		fxsave;
	struct swregs_state		soft;
	struct xregs_state		xsave;
	u8 __padding[PAGE_SIZE];
};

/*
 * Highest level per task FPU state data structure that
 * contains the FPU register state plus various FPU
 * state fields:
 */
struct fpu {
	/*
	 * @last_cpu:
	 *
	 * Records the last CPU on which this context was loaded into
	 * FPU registers. (In the lazy-restore case we might be
	 * able to reuse FPU registers across multiple context switches
	 * this way, if no intermediate task used the FPU.)
	 *
	 * A value of -1 is used to indicate that the FPU state in context
	 * memory is newer than the FPU state in registers, and that the
	 * FPU state should be reloaded next time the task is run.
	 */
	unsigned int			last_cpu;

	/*
<<<<<<< HEAD
	 * @initialized:
	 *
	 * This flag indicates whether this context is initialized: if the task
	 * is not running then we can restore from this context, if the task
	 * is running then we should save into this context.
	 */
	unsigned char			initialized;
=======
	 * @avx512_timestamp:
	 *
	 * Records the timestamp of AVX512 use during last context switch.
	 */
	unsigned long			avx512_timestamp;
>>>>>>> 407d19ab

	/*
	 * @state:
	 *
	 * In-memory copy of all FPU registers that we save/restore
	 * over context switches. If the task is using the FPU then
	 * the registers in the FPU are more recent than this state
	 * copy. If the task context-switches away then they get
	 * saved here and represent the FPU state.
	 */
	union fpregs_state		state;
	/*
	 * WARNING: 'state' is dynamically-sized.  Do not put
	 * anything after it here.
	 */
};

#endif /* _ASM_X86_FPU_H */<|MERGE_RESOLUTION|>--- conflicted
+++ resolved
@@ -294,21 +294,11 @@
 	unsigned int			last_cpu;
 
 	/*
-<<<<<<< HEAD
-	 * @initialized:
-	 *
-	 * This flag indicates whether this context is initialized: if the task
-	 * is not running then we can restore from this context, if the task
-	 * is running then we should save into this context.
-	 */
-	unsigned char			initialized;
-=======
 	 * @avx512_timestamp:
 	 *
 	 * Records the timestamp of AVX512 use during last context switch.
 	 */
 	unsigned long			avx512_timestamp;
->>>>>>> 407d19ab
 
 	/*
 	 * @state:
