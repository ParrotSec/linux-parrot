--- conflicted
+++ resolved
@@ -10,41 +10,45 @@
 
 /* MCG_CAP register defines */
 #define MCG_BANKCNT_MASK	0xff         /* Number of Banks */
-#define MCG_CTL_P		(1ULL<<8)    /* MCG_CTL register available */
-#define MCG_EXT_P		(1ULL<<9)    /* Extended registers available */
-#define MCG_CMCI_P		(1ULL<<10)   /* CMCI supported */
+#define MCG_CTL_P		BIT_ULL(8)   /* MCG_CTL register available */
+#define MCG_EXT_P		BIT_ULL(9)   /* Extended registers available */
+#define MCG_CMCI_P		BIT_ULL(10)  /* CMCI supported */
 #define MCG_EXT_CNT_MASK	0xff0000     /* Number of Extended registers */
 #define MCG_EXT_CNT_SHIFT	16
 #define MCG_EXT_CNT(c)		(((c) & MCG_EXT_CNT_MASK) >> MCG_EXT_CNT_SHIFT)
-#define MCG_SER_P		(1ULL<<24)   /* MCA recovery/new status bits */
-#define MCG_ELOG_P		(1ULL<<26)   /* Extended error log supported */
-#define MCG_LMCE_P		(1ULL<<27)   /* Local machine check supported */
+#define MCG_SER_P		BIT_ULL(24)  /* MCA recovery/new status bits */
+#define MCG_ELOG_P		BIT_ULL(26)  /* Extended error log supported */
+#define MCG_LMCE_P		BIT_ULL(27)  /* Local machine check supported */
 
 /* MCG_STATUS register defines */
-#define MCG_STATUS_RIPV  (1ULL<<0)   /* restart ip valid */
-#define MCG_STATUS_EIPV  (1ULL<<1)   /* ip points to correct instruction */
-#define MCG_STATUS_MCIP  (1ULL<<2)   /* machine check in progress */
-#define MCG_STATUS_LMCES (1ULL<<3)   /* LMCE signaled */
+#define MCG_STATUS_RIPV		BIT_ULL(0)   /* restart ip valid */
+#define MCG_STATUS_EIPV		BIT_ULL(1)   /* ip points to correct instruction */
+#define MCG_STATUS_MCIP		BIT_ULL(2)   /* machine check in progress */
+#define MCG_STATUS_LMCES	BIT_ULL(3)   /* LMCE signaled */
 
 /* MCG_EXT_CTL register defines */
-#define MCG_EXT_CTL_LMCE_EN (1ULL<<0) /* Enable LMCE */
+#define MCG_EXT_CTL_LMCE_EN	BIT_ULL(0) /* Enable LMCE */
 
 /* MCi_STATUS register defines */
-#define MCI_STATUS_VAL   (1ULL<<63)  /* valid error */
-#define MCI_STATUS_OVER  (1ULL<<62)  /* previous errors lost */
-#define MCI_STATUS_UC    (1ULL<<61)  /* uncorrected error */
-#define MCI_STATUS_EN    (1ULL<<60)  /* error enabled */
-#define MCI_STATUS_MISCV (1ULL<<59)  /* misc error reg. valid */
-#define MCI_STATUS_ADDRV (1ULL<<58)  /* addr reg. valid */
-#define MCI_STATUS_PCC   (1ULL<<57)  /* processor context corrupt */
-#define MCI_STATUS_S	 (1ULL<<56)  /* Signaled machine check */
-#define MCI_STATUS_AR	 (1ULL<<55)  /* Action required */
+#define MCI_STATUS_VAL		BIT_ULL(63)  /* valid error */
+#define MCI_STATUS_OVER		BIT_ULL(62)  /* previous errors lost */
+#define MCI_STATUS_UC		BIT_ULL(61)  /* uncorrected error */
+#define MCI_STATUS_EN		BIT_ULL(60)  /* error enabled */
+#define MCI_STATUS_MISCV	BIT_ULL(59)  /* misc error reg. valid */
+#define MCI_STATUS_ADDRV	BIT_ULL(58)  /* addr reg. valid */
+#define MCI_STATUS_PCC		BIT_ULL(57)  /* processor context corrupt */
+#define MCI_STATUS_S		BIT_ULL(56)  /* Signaled machine check */
+#define MCI_STATUS_AR		BIT_ULL(55)  /* Action required */
+#define MCI_STATUS_CEC_SHIFT	38           /* Corrected Error Count */
+#define MCI_STATUS_CEC_MASK	GENMASK_ULL(52,38)
+#define MCI_STATUS_CEC(c)	(((c) & MCI_STATUS_CEC_MASK) >> MCI_STATUS_CEC_SHIFT)
 
 /* AMD-specific bits */
-#define MCI_STATUS_TCC		(1ULL<<55)  /* Task context corrupt */
-#define MCI_STATUS_SYNDV	(1ULL<<53)  /* synd reg. valid */
-#define MCI_STATUS_DEFERRED	(1ULL<<44)  /* uncorrected error, deferred exception */
-#define MCI_STATUS_POISON	(1ULL<<43)  /* access poisonous data */
+#define MCI_STATUS_TCC		BIT_ULL(55)  /* Task context corrupt */
+#define MCI_STATUS_SYNDV	BIT_ULL(53)  /* synd reg. valid */
+#define MCI_STATUS_DEFERRED	BIT_ULL(44)  /* uncorrected error, deferred exception */
+#define MCI_STATUS_POISON	BIT_ULL(43)  /* access poisonous data */
+#define MCI_STATUS_SCRUB	BIT_ULL(40)  /* Error detected during scrub operation */
 
 /*
  * McaX field if set indicates a given bank supports MCA extensions:
@@ -84,7 +88,7 @@
 #define  MCI_MISC_ADDR_GENERIC	7	/* generic */
 
 /* CTL2 register defines */
-#define MCI_CTL2_CMCI_EN		(1ULL << 30)
+#define MCI_CTL2_CMCI_EN		BIT_ULL(30)
 #define MCI_CTL2_CMCI_THRESHOLD_MASK	0x7fffULL
 
 #define MCJ_CTX_MASK		3
@@ -206,17 +210,6 @@
 static inline void cmci_recheck(void) {}
 #endif
 
-<<<<<<< HEAD
-#ifdef CONFIG_X86_MCE_AMD
-void mce_amd_feature_init(struct cpuinfo_x86 *c);
-int umc_normaddr_to_sysaddr(u64 norm_addr, u16 nid, u8 umc, u64 *sys_addr);
-#else
-static inline void mce_amd_feature_init(struct cpuinfo_x86 *c) { }
-static inline int umc_normaddr_to_sysaddr(u64 norm_addr, u16 nid, u8 umc, u64 *sys_addr) { return -EINVAL; };
-#endif
-
-=======
->>>>>>> 407d19ab
 int mce_available(struct cpuinfo_x86 *c);
 bool mce_is_memory_error(struct mce *m);
 bool mce_is_correctable(struct mce *m);
@@ -305,11 +298,17 @@
 	SMCA_FP,	/* Floating Point */
 	SMCA_L3_CACHE,	/* L3 Cache */
 	SMCA_CS,	/* Coherent Slave */
+	SMCA_CS_V2,	/* Coherent Slave */
 	SMCA_PIE,	/* Power, Interrupts, etc. */
 	SMCA_UMC,	/* Unified Memory Controller */
 	SMCA_PB,	/* Parameter Block */
 	SMCA_PSP,	/* Platform Security Processor */
+	SMCA_PSP_V2,	/* Platform Security Processor */
 	SMCA_SMU,	/* System Management Unit */
+	SMCA_SMU_V2,	/* System Management Unit */
+	SMCA_MP5,	/* Microprocessor 5 Unit */
+	SMCA_NBIO,	/* Northbridge IO Unit */
+	SMCA_PCIE,	/* PCI Express Unit */
 	N_SMCA_BANK_TYPES
 };
 
