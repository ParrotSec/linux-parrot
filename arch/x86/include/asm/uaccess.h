--- conflicted
+++ resolved
@@ -25,7 +25,6 @@
 #define KERNEL_DS	MAKE_MM_SEG(-1UL)
 #define USER_DS 	MAKE_MM_SEG(TASK_SIZE_MAX)
 
-#define get_ds()	(KERNEL_DS)
 #define get_fs()	(current->thread.addr_limit)
 static inline void set_fs(mm_segment_t fs)
 {
@@ -35,10 +34,7 @@
 }
 
 #define segment_eq(a, b)	((a).seg == (b).seg)
-
 #define user_addr_max() (current->thread.addr_limit.seg)
-#define __addr_ok(addr) 	\
-	((unsigned long __force)(addr) < user_addr_max())
 
 /*
  * Test whether a block of memory is a valid user space address.
@@ -76,10 +72,7 @@
 #endif
 
 /**
- * access_ok: - Checks if a user space pointer is valid
- * @type: Type of access: %VERIFY_READ or %VERIFY_WRITE.  Note that
- *        %VERIFY_WRITE is a superset of %VERIFY_READ - if it is safe
- *        to write to a block, it is always safe to read from it.
+ * access_ok - Checks if a user space pointer is valid
  * @addr: User space pointer to start of block to check
  * @size: Size of block to check
  *
@@ -87,15 +80,15 @@
  *          enabled.
  *
  * Checks if a pointer to a block of memory in user space is valid.
- *
- * Returns true (nonzero) if the memory block may be valid, false (zero)
- * if it is definitely invalid.
  *
  * Note that, depending on architecture, this function probably just
  * checks that the pointer is in the user space range - after calling
  * this function, memory access functions may still return -EFAULT.
- */
-#define access_ok(type, addr, size)					\
+ *
+ * Return: true (nonzero) if the memory block may be valid, false (zero)
+ * if it is definitely invalid.
+ */
+#define access_ok(addr, size)					\
 ({									\
 	WARN_ON_IN_IRQ();						\
 	likely(!__range_not_ok(addr, size, user_addr_max()));		\
@@ -138,7 +131,7 @@
 __typeof__(__builtin_choose_expr(sizeof(x) > sizeof(0UL), 0ULL, 0UL))
 
 /**
- * get_user: - Get a simple variable from user space.
+ * get_user - Get a simple variable from user space.
  * @x:   Variable to store result.
  * @ptr: Source address, in user space.
  *
@@ -152,7 +145,7 @@
  * @ptr must have pointer-to-simple-variable type, and the result of
  * dereferencing @ptr must be assignable to @x without a cast.
  *
- * Returns zero on success, or -EFAULT on error.
+ * Return: zero on success, or -EFAULT on error.
  * On error, the variable @x is set to zero.
  */
 /*
@@ -189,19 +182,14 @@
 
 
 #ifdef CONFIG_X86_32
-#define __put_user_asm_u64(x, addr, err, errret)			\
-	asm volatile("\n"						\
-		     "1:	movl %%eax,0(%2)\n"			\
-		     "2:	movl %%edx,4(%2)\n"			\
-		     "3:"						\
-		     ".section .fixup,\"ax\"\n"				\
-		     "4:	movl %3,%0\n"				\
-		     "	jmp 3b\n"					\
-		     ".previous\n"					\
-		     _ASM_EXTABLE(1b, 4b)				\
-		     _ASM_EXTABLE(2b, 4b)				\
-		     : "=r" (err)					\
-		     : "A" (x), "r" (addr), "i" (errret), "0" (err))
+#define __put_user_goto_u64(x, addr, label)			\
+	asm_volatile_goto("\n"					\
+		     "1:	movl %%eax,0(%1)\n"		\
+		     "2:	movl %%edx,4(%1)\n"		\
+		     _ASM_EXTABLE_UA(1b, %l2)			\
+		     _ASM_EXTABLE_UA(2b, %l2)			\
+		     : : "A" (x), "r" (addr)			\
+		     : : label)
 
 #define __put_user_asm_ex_u64(x, addr)					\
 	asm volatile("\n"						\
@@ -216,8 +204,8 @@
 	asm volatile("call __put_user_8" : "=a" (__ret_pu)	\
 		     : "A" ((typeof(*(ptr)))(x)), "c" (ptr) : "ebx")
 #else
-#define __put_user_asm_u64(x, ptr, retval, errret) \
-	__put_user_asm(x, ptr, retval, "q", "", "er", errret)
+#define __put_user_goto_u64(x, ptr, label) \
+	__put_user_goto(x, ptr, "q", "", "er", label)
 #define __put_user_asm_ex_u64(x, addr)	\
 	__put_user_asm_ex(x, addr, "q", "", "er")
 #define __put_user_x8(x, ptr, __ret_pu) __put_user_x(8, x, ptr, __ret_pu)
@@ -235,7 +223,7 @@
 extern void __put_user_8(void);
 
 /**
- * put_user: - Write a simple value into user space.
+ * put_user - Write a simple value into user space.
  * @x:   Value to copy to user space.
  * @ptr: Destination address, in user space.
  *
@@ -249,7 +237,7 @@
  * @ptr must have pointer-to-simple-variable type, and @x must be assignable
  * to the result of dereferencing @ptr.
  *
- * Returns zero on success, or -EFAULT on error.
+ * Return: zero on success, or -EFAULT on error.
  */
 #define put_user(x, ptr)					\
 ({								\
@@ -278,22 +266,21 @@
 	__builtin_expect(__ret_pu, 0);				\
 })
 
-#define __put_user_size(x, ptr, size, retval, errret)			\
+#define __put_user_size(x, ptr, size, label)				\
 do {									\
-	retval = 0;							\
 	__chk_user_ptr(ptr);						\
 	switch (size) {							\
 	case 1:								\
-		__put_user_asm(x, ptr, retval, "b", "b", "iq", errret);	\
+		__put_user_goto(x, ptr, "b", "b", "iq", label);	\
 		break;							\
 	case 2:								\
-		__put_user_asm(x, ptr, retval, "w", "w", "ir", errret);	\
+		__put_user_goto(x, ptr, "w", "w", "ir", label);		\
 		break;							\
 	case 4:								\
-		__put_user_asm(x, ptr, retval, "l", "k", "ir", errret);	\
+		__put_user_goto(x, ptr, "l", "k", "ir", label);		\
 		break;							\
 	case 8:								\
-		__put_user_asm_u64(x, ptr, retval, errret);		\
+		__put_user_goto_u64(x, ptr, label);			\
 		break;							\
 	default:							\
 		__put_user_bad();					\
@@ -339,8 +326,8 @@
 		     "	xorl %%edx,%%edx\n"				\
 		     "	jmp 3b\n"					\
 		     ".previous\n"					\
-		     _ASM_EXTABLE(1b, 4b)				\
-		     _ASM_EXTABLE(2b, 4b)				\
+		     _ASM_EXTABLE_UA(1b, 4b)				\
+		     _ASM_EXTABLE_UA(2b, 4b)				\
 		     : "=r" (retval), "=&A"(x)				\
 		     : "m" (__m(__ptr)), "m" __m(((u32 __user *)(__ptr)) + 1),	\
 		       "i" (errret), "0" (retval));			\
@@ -385,7 +372,7 @@
 		     "	xor"itype" %"rtype"1,%"rtype"1\n"		\
 		     "	jmp 2b\n"					\
 		     ".previous\n"					\
-		     _ASM_EXTABLE(1b, 3b)				\
+		     _ASM_EXTABLE_UA(1b, 3b)				\
 		     : "=r" (err), ltype(x)				\
 		     : "m" (__m(addr)), "i" (errret), "0" (err))
 
@@ -397,7 +384,7 @@
 		     "3:	mov %3,%0\n"				\
 		     "	jmp 2b\n"					\
 		     ".previous\n"					\
-		     _ASM_EXTABLE(1b, 3b)				\
+		     _ASM_EXTABLE_UA(1b, 3b)				\
 		     : "=r" (err), ltype(x)				\
 		     : "m" (__m(addr)), "i" (errret), "0" (err))
 
@@ -438,13 +425,6 @@
 
 #define __put_user_nocheck(x, ptr, size)			\
 ({								\
-<<<<<<< HEAD
-	int __pu_err;						\
-	__typeof__(*(ptr)) __pu_val;				\
-	__pu_val = x;						\
-	__uaccess_begin();					\
-	__put_user_size(__pu_val, (ptr), (size), __pu_err, -EFAULT);\
-=======
 	__label__ __pu_label;					\
 	int __pu_err = -EFAULT;					\
 	__typeof__(*(ptr)) __pu_val = (x);			\
@@ -454,7 +434,6 @@
 	__put_user_size(__pu_val, __pu_ptr, __pu_size, __pu_label);	\
 	__pu_err = 0;						\
 __pu_label:							\
->>>>>>> 407d19ab
 	__uaccess_end();					\
 	__builtin_expect(__pu_err, 0);				\
 })
@@ -479,17 +458,23 @@
  * we do not write to any memory gcc knows about, so there are no
  * aliasing issues.
  */
-#define __put_user_asm(x, addr, err, itype, rtype, ltype, errret)	\
-	asm volatile("\n"						\
-		     "1:	mov"itype" %"rtype"1,%2\n"		\
-		     "2:\n"						\
-		     ".section .fixup,\"ax\"\n"				\
-		     "3:	mov %3,%0\n"				\
-		     "	jmp 2b\n"					\
-		     ".previous\n"					\
-		     _ASM_EXTABLE(1b, 3b)				\
-		     : "=r"(err)					\
-		     : ltype(x), "m" (__m(addr)), "i" (errret), "0" (err))
+#define __put_user_goto(x, addr, itype, rtype, ltype, label)	\
+	asm_volatile_goto("\n"						\
+		"1:	mov"itype" %"rtype"0,%1\n"			\
+		_ASM_EXTABLE_UA(1b, %l2)					\
+		: : ltype(x), "m" (__m(addr))				\
+		: : label)
+
+#define __put_user_failed(x, addr, itype, rtype, ltype, errret)		\
+	({	__label__ __puflab;					\
+		int __pufret = errret;					\
+		__put_user_goto(x,addr,itype,rtype,ltype,__puflab);	\
+		__pufret = 0;						\
+	__puflab: __pufret; })
+
+#define __put_user_asm(x, addr, retval, itype, rtype, ltype, errret)	do {	\
+	retval = __put_user_failed(x, addr, itype, rtype, ltype, errret);	\
+} while (0)
 
 #define __put_user_asm_ex(x, addr, itype, rtype, ltype)			\
 	asm volatile("1:	mov"itype" %"rtype"0,%1\n"		\
@@ -515,7 +500,7 @@
 } while (0)
 
 /**
- * __get_user: - Get a simple variable from user space, with less checking.
+ * __get_user - Get a simple variable from user space, with less checking.
  * @x:   Variable to store result.
  * @ptr: Source address, in user space.
  *
@@ -532,7 +517,7 @@
  * Caller must check the pointer with access_ok() before calling this
  * function.
  *
- * Returns zero on success, or -EFAULT on error.
+ * Return: zero on success, or -EFAULT on error.
  * On error, the variable @x is set to zero.
  */
 
@@ -540,7 +525,7 @@
 	__get_user_nocheck((x), (ptr), sizeof(*(ptr)))
 
 /**
- * __put_user: - Write a simple value into user space, with less checking.
+ * __put_user - Write a simple value into user space, with less checking.
  * @x:   Value to copy to user space.
  * @ptr: Destination address, in user space.
  *
@@ -557,7 +542,7 @@
  * Caller must check the pointer with access_ok() before calling this
  * function.
  *
- * Returns zero on success, or -EFAULT on error.
+ * Return: zero on success, or -EFAULT on error.
  */
 
 #define __put_user(x, ptr)						\
@@ -614,7 +599,7 @@
 			"3:\tmov     %3, %0\n"				\
 			"\tjmp     2b\n"				\
 			"\t.previous\n"					\
-			_ASM_EXTABLE(1b, 3b)				\
+			_ASM_EXTABLE_UA(1b, 3b)				\
 			: "+r" (__ret), "=a" (__old), "+m" (*(ptr))	\
 			: "i" (-EFAULT), "q" (__new), "1" (__old)	\
 			: "memory"					\
@@ -630,7 +615,7 @@
 			"3:\tmov     %3, %0\n"				\
 			"\tjmp     2b\n"				\
 			"\t.previous\n"					\
-			_ASM_EXTABLE(1b, 3b)				\
+			_ASM_EXTABLE_UA(1b, 3b)				\
 			: "+r" (__ret), "=a" (__old), "+m" (*(ptr))	\
 			: "i" (-EFAULT), "r" (__new), "1" (__old)	\
 			: "memory"					\
@@ -646,7 +631,7 @@
 			"3:\tmov     %3, %0\n"				\
 			"\tjmp     2b\n"				\
 			"\t.previous\n"					\
-			_ASM_EXTABLE(1b, 3b)				\
+			_ASM_EXTABLE_UA(1b, 3b)				\
 			: "+r" (__ret), "=a" (__old), "+m" (*(ptr))	\
 			: "i" (-EFAULT), "r" (__new), "1" (__old)	\
 			: "memory"					\
@@ -665,7 +650,7 @@
 			"3:\tmov     %3, %0\n"				\
 			"\tjmp     2b\n"				\
 			"\t.previous\n"					\
-			_ASM_EXTABLE(1b, 3b)				\
+			_ASM_EXTABLE_UA(1b, 3b)				\
 			: "+r" (__ret), "=a" (__old), "+m" (*(ptr))	\
 			: "i" (-EFAULT), "r" (__new), "1" (__old)	\
 			: "memory"					\
@@ -682,7 +667,7 @@
 
 #define user_atomic_cmpxchg_inatomic(uval, ptr, old, new)		\
 ({									\
-	access_ok(VERIFY_WRITE, (ptr), sizeof(*(ptr))) ?		\
+	access_ok((ptr), sizeof(*(ptr))) ?		\
 		__user_atomic_cmpxchg_inatomic((uval), (ptr),		\
 				(old), (new), sizeof(*(ptr))) :		\
 		-EFAULT;						\
@@ -720,18 +705,6 @@
  * checking before using them, but you have to surround them with the
  * user_access_begin/end() pair.
  */
-<<<<<<< HEAD
-#define user_access_begin()	__uaccess_begin()
-#define user_access_end()	__uaccess_end()
-
-#define unsafe_put_user(x, ptr, err_label)					\
-do {										\
-	int __pu_err;								\
-	__typeof__(*(ptr)) __pu_val = (x);					\
-	__put_user_size(__pu_val, (ptr), sizeof(*(ptr)), __pu_err, -EFAULT);	\
-	if (unlikely(__pu_err)) goto err_label;					\
-} while (0)
-=======
 static __must_check __always_inline bool user_access_begin(const void __user *ptr, size_t len)
 {
 	if (unlikely(!access_ok(ptr,len)))
@@ -747,7 +720,6 @@
 
 #define unsafe_put_user(x, ptr, label)	\
 	__put_user_size((__typeof__(*(ptr)))(x), (ptr), sizeof(*(ptr)), label)
->>>>>>> 407d19ab
 
 #define unsafe_get_user(x, ptr, err_label)					\
 do {										\
