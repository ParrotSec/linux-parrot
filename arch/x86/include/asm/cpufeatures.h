/* SPDX-License-Identifier: GPL-2.0 */
#ifndef _ASM_X86_CPUFEATURES_H
#define _ASM_X86_CPUFEATURES_H

#ifndef _ASM_X86_REQUIRED_FEATURES_H
#include <asm/required-features.h>
#endif

#ifndef _ASM_X86_DISABLED_FEATURES_H
#include <asm/disabled-features.h>
#endif

/*
 * Defines x86 CPU feature bits
 */
#define NCAPINTS			19	   /* N 32-bit words worth of info */
#define NBUGINTS			1	   /* N 32-bit bug flags */

/*
 * Note: If the comment begins with a quoted string, that string is used
 * in /proc/cpuinfo instead of the macro name.  If the string is "",
 * this feature bit is not displayed in /proc/cpuinfo at all.
 *
 * When adding new features here that depend on other features,
 * please update the table in kernel/cpu/cpuid-deps.c as well.
 */

/* Intel-defined CPU features, CPUID level 0x00000001 (EDX), word 0 */
#define X86_FEATURE_FPU			( 0*32+ 0) /* Onboard FPU */
#define X86_FEATURE_VME			( 0*32+ 1) /* Virtual Mode Extensions */
#define X86_FEATURE_DE			( 0*32+ 2) /* Debugging Extensions */
#define X86_FEATURE_PSE			( 0*32+ 3) /* Page Size Extensions */
#define X86_FEATURE_TSC			( 0*32+ 4) /* Time Stamp Counter */
#define X86_FEATURE_MSR			( 0*32+ 5) /* Model-Specific Registers */
#define X86_FEATURE_PAE			( 0*32+ 6) /* Physical Address Extensions */
#define X86_FEATURE_MCE			( 0*32+ 7) /* Machine Check Exception */
#define X86_FEATURE_CX8			( 0*32+ 8) /* CMPXCHG8 instruction */
#define X86_FEATURE_APIC		( 0*32+ 9) /* Onboard APIC */
#define X86_FEATURE_SEP			( 0*32+11) /* SYSENTER/SYSEXIT */
#define X86_FEATURE_MTRR		( 0*32+12) /* Memory Type Range Registers */
#define X86_FEATURE_PGE			( 0*32+13) /* Page Global Enable */
#define X86_FEATURE_MCA			( 0*32+14) /* Machine Check Architecture */
#define X86_FEATURE_CMOV		( 0*32+15) /* CMOV instructions (plus FCMOVcc, FCOMI with FPU) */
#define X86_FEATURE_PAT			( 0*32+16) /* Page Attribute Table */
#define X86_FEATURE_PSE36		( 0*32+17) /* 36-bit PSEs */
#define X86_FEATURE_PN			( 0*32+18) /* Processor serial number */
#define X86_FEATURE_CLFLUSH		( 0*32+19) /* CLFLUSH instruction */
#define X86_FEATURE_DS			( 0*32+21) /* "dts" Debug Store */
#define X86_FEATURE_ACPI		( 0*32+22) /* ACPI via MSR */
#define X86_FEATURE_MMX			( 0*32+23) /* Multimedia Extensions */
#define X86_FEATURE_FXSR		( 0*32+24) /* FXSAVE/FXRSTOR, CR4.OSFXSR */
#define X86_FEATURE_XMM			( 0*32+25) /* "sse" */
#define X86_FEATURE_XMM2		( 0*32+26) /* "sse2" */
#define X86_FEATURE_SELFSNOOP		( 0*32+27) /* "ss" CPU self snoop */
#define X86_FEATURE_HT			( 0*32+28) /* Hyper-Threading */
#define X86_FEATURE_ACC			( 0*32+29) /* "tm" Automatic clock control */
#define X86_FEATURE_IA64		( 0*32+30) /* IA-64 processor */
#define X86_FEATURE_PBE			( 0*32+31) /* Pending Break Enable */

/* AMD-defined CPU features, CPUID level 0x80000001, word 1 */
/* Don't duplicate feature flags which are redundant with Intel! */
#define X86_FEATURE_SYSCALL		( 1*32+11) /* SYSCALL/SYSRET */
#define X86_FEATURE_MP			( 1*32+19) /* MP Capable */
#define X86_FEATURE_NX			( 1*32+20) /* Execute Disable */
#define X86_FEATURE_MMXEXT		( 1*32+22) /* AMD MMX extensions */
#define X86_FEATURE_FXSR_OPT		( 1*32+25) /* FXSAVE/FXRSTOR optimizations */
#define X86_FEATURE_GBPAGES		( 1*32+26) /* "pdpe1gb" GB pages */
#define X86_FEATURE_RDTSCP		( 1*32+27) /* RDTSCP */
#define X86_FEATURE_LM			( 1*32+29) /* Long Mode (x86-64, 64-bit support) */
#define X86_FEATURE_3DNOWEXT		( 1*32+30) /* AMD 3DNow extensions */
#define X86_FEATURE_3DNOW		( 1*32+31) /* 3DNow */

/* Transmeta-defined CPU features, CPUID level 0x80860001, word 2 */
#define X86_FEATURE_RECOVERY		( 2*32+ 0) /* CPU in recovery mode */
#define X86_FEATURE_LONGRUN		( 2*32+ 1) /* Longrun power control */
#define X86_FEATURE_LRTI		( 2*32+ 3) /* LongRun table interface */

/* Other features, Linux-defined mapping, word 3 */
/* This range is used for feature bits which conflict or are synthesized */
#define X86_FEATURE_CXMMX		( 3*32+ 0) /* Cyrix MMX extensions */
#define X86_FEATURE_K6_MTRR		( 3*32+ 1) /* AMD K6 nonstandard MTRRs */
#define X86_FEATURE_CYRIX_ARR		( 3*32+ 2) /* Cyrix ARRs (= MTRRs) */
#define X86_FEATURE_CENTAUR_MCR		( 3*32+ 3) /* Centaur MCRs (= MTRRs) */

/* CPU types for specific tunings: */
#define X86_FEATURE_K8			( 3*32+ 4) /* "" Opteron, Athlon64 */
#define X86_FEATURE_K7			( 3*32+ 5) /* "" Athlon */
#define X86_FEATURE_P3			( 3*32+ 6) /* "" P3 */
#define X86_FEATURE_P4			( 3*32+ 7) /* "" P4 */
#define X86_FEATURE_CONSTANT_TSC	( 3*32+ 8) /* TSC ticks at a constant rate */
#define X86_FEATURE_UP			( 3*32+ 9) /* SMP kernel running on UP */
#define X86_FEATURE_ART			( 3*32+10) /* Always running timer (ART) */
#define X86_FEATURE_ARCH_PERFMON	( 3*32+11) /* Intel Architectural PerfMon */
#define X86_FEATURE_PEBS		( 3*32+12) /* Precise-Event Based Sampling */
#define X86_FEATURE_BTS			( 3*32+13) /* Branch Trace Store */
#define X86_FEATURE_SYSCALL32		( 3*32+14) /* "" syscall in IA32 userspace */
#define X86_FEATURE_SYSENTER32		( 3*32+15) /* "" sysenter in IA32 userspace */
#define X86_FEATURE_REP_GOOD		( 3*32+16) /* REP microcode works well */
#define X86_FEATURE_MFENCE_RDTSC	( 3*32+17) /* "" MFENCE synchronizes RDTSC */
#define X86_FEATURE_LFENCE_RDTSC	( 3*32+18) /* "" LFENCE synchronizes RDTSC */
#define X86_FEATURE_ACC_POWER		( 3*32+19) /* AMD Accumulated Power Mechanism */
#define X86_FEATURE_NOPL		( 3*32+20) /* The NOPL (0F 1F) instructions */
#define X86_FEATURE_ALWAYS		( 3*32+21) /* "" Always-present feature */
#define X86_FEATURE_XTOPOLOGY		( 3*32+22) /* CPU topology enum extensions */
#define X86_FEATURE_TSC_RELIABLE	( 3*32+23) /* TSC is known to be reliable */
#define X86_FEATURE_NONSTOP_TSC		( 3*32+24) /* TSC does not stop in C states */
#define X86_FEATURE_CPUID		( 3*32+25) /* CPU has CPUID instruction itself */
#define X86_FEATURE_EXTD_APICID		( 3*32+26) /* Extended APICID (8 bits) */
#define X86_FEATURE_AMD_DCM		( 3*32+27) /* AMD multi-node processor */
#define X86_FEATURE_APERFMPERF		( 3*32+28) /* P-State hardware coordination feedback capability (APERF/MPERF MSRs) */
#define X86_FEATURE_NONSTOP_TSC_S3	( 3*32+30) /* TSC doesn't stop in S3 state */
#define X86_FEATURE_TSC_KNOWN_FREQ	( 3*32+31) /* TSC has known frequency */

/* Intel-defined CPU features, CPUID level 0x00000001 (ECX), word 4 */
#define X86_FEATURE_XMM3		( 4*32+ 0) /* "pni" SSE-3 */
#define X86_FEATURE_PCLMULQDQ		( 4*32+ 1) /* PCLMULQDQ instruction */
#define X86_FEATURE_DTES64		( 4*32+ 2) /* 64-bit Debug Store */
#define X86_FEATURE_MWAIT		( 4*32+ 3) /* "monitor" MONITOR/MWAIT support */
#define X86_FEATURE_DSCPL		( 4*32+ 4) /* "ds_cpl" CPL-qualified (filtered) Debug Store */
#define X86_FEATURE_VMX			( 4*32+ 5) /* Hardware virtualization */
#define X86_FEATURE_SMX			( 4*32+ 6) /* Safer Mode eXtensions */
#define X86_FEATURE_EST			( 4*32+ 7) /* Enhanced SpeedStep */
#define X86_FEATURE_TM2			( 4*32+ 8) /* Thermal Monitor 2 */
#define X86_FEATURE_SSSE3		( 4*32+ 9) /* Supplemental SSE-3 */
#define X86_FEATURE_CID			( 4*32+10) /* Context ID */
#define X86_FEATURE_SDBG		( 4*32+11) /* Silicon Debug */
#define X86_FEATURE_FMA			( 4*32+12) /* Fused multiply-add */
#define X86_FEATURE_CX16		( 4*32+13) /* CMPXCHG16B instruction */
#define X86_FEATURE_XTPR		( 4*32+14) /* Send Task Priority Messages */
#define X86_FEATURE_PDCM		( 4*32+15) /* Perf/Debug Capabilities MSR */
#define X86_FEATURE_PCID		( 4*32+17) /* Process Context Identifiers */
#define X86_FEATURE_DCA			( 4*32+18) /* Direct Cache Access */
#define X86_FEATURE_XMM4_1		( 4*32+19) /* "sse4_1" SSE-4.1 */
#define X86_FEATURE_XMM4_2		( 4*32+20) /* "sse4_2" SSE-4.2 */
#define X86_FEATURE_X2APIC		( 4*32+21) /* X2APIC */
#define X86_FEATURE_MOVBE		( 4*32+22) /* MOVBE instruction */
#define X86_FEATURE_POPCNT		( 4*32+23) /* POPCNT instruction */
#define X86_FEATURE_TSC_DEADLINE_TIMER	( 4*32+24) /* TSC deadline timer */
#define X86_FEATURE_AES			( 4*32+25) /* AES instructions */
#define X86_FEATURE_XSAVE		( 4*32+26) /* XSAVE/XRSTOR/XSETBV/XGETBV instructions */
#define X86_FEATURE_OSXSAVE		( 4*32+27) /* "" XSAVE instruction enabled in the OS */
#define X86_FEATURE_AVX			( 4*32+28) /* Advanced Vector Extensions */
#define X86_FEATURE_F16C		( 4*32+29) /* 16-bit FP conversions */
#define X86_FEATURE_RDRAND		( 4*32+30) /* RDRAND instruction */
#define X86_FEATURE_HYPERVISOR		( 4*32+31) /* Running on a hypervisor */

/* VIA/Cyrix/Centaur-defined CPU features, CPUID level 0xC0000001, word 5 */
#define X86_FEATURE_XSTORE		( 5*32+ 2) /* "rng" RNG present (xstore) */
#define X86_FEATURE_XSTORE_EN		( 5*32+ 3) /* "rng_en" RNG enabled */
#define X86_FEATURE_XCRYPT		( 5*32+ 6) /* "ace" on-CPU crypto (xcrypt) */
#define X86_FEATURE_XCRYPT_EN		( 5*32+ 7) /* "ace_en" on-CPU crypto enabled */
#define X86_FEATURE_ACE2		( 5*32+ 8) /* Advanced Cryptography Engine v2 */
#define X86_FEATURE_ACE2_EN		( 5*32+ 9) /* ACE v2 enabled */
#define X86_FEATURE_PHE			( 5*32+10) /* PadLock Hash Engine */
#define X86_FEATURE_PHE_EN		( 5*32+11) /* PHE enabled */
#define X86_FEATURE_PMM			( 5*32+12) /* PadLock Montgomery Multiplier */
#define X86_FEATURE_PMM_EN		( 5*32+13) /* PMM enabled */

/* More extended AMD flags: CPUID level 0x80000001, ECX, word 6 */
#define X86_FEATURE_LAHF_LM		( 6*32+ 0) /* LAHF/SAHF in long mode */
#define X86_FEATURE_CMP_LEGACY		( 6*32+ 1) /* If yes HyperThreading not valid */
#define X86_FEATURE_SVM			( 6*32+ 2) /* Secure Virtual Machine */
#define X86_FEATURE_EXTAPIC		( 6*32+ 3) /* Extended APIC space */
#define X86_FEATURE_CR8_LEGACY		( 6*32+ 4) /* CR8 in 32-bit mode */
#define X86_FEATURE_ABM			( 6*32+ 5) /* Advanced bit manipulation */
#define X86_FEATURE_SSE4A		( 6*32+ 6) /* SSE-4A */
#define X86_FEATURE_MISALIGNSSE		( 6*32+ 7) /* Misaligned SSE mode */
#define X86_FEATURE_3DNOWPREFETCH	( 6*32+ 8) /* 3DNow prefetch instructions */
#define X86_FEATURE_OSVW		( 6*32+ 9) /* OS Visible Workaround */
#define X86_FEATURE_IBS			( 6*32+10) /* Instruction Based Sampling */
#define X86_FEATURE_XOP			( 6*32+11) /* extended AVX instructions */
#define X86_FEATURE_SKINIT		( 6*32+12) /* SKINIT/STGI instructions */
#define X86_FEATURE_WDT			( 6*32+13) /* Watchdog timer */
#define X86_FEATURE_LWP			( 6*32+15) /* Light Weight Profiling */
#define X86_FEATURE_FMA4		( 6*32+16) /* 4 operands MAC instructions */
#define X86_FEATURE_TCE			( 6*32+17) /* Translation Cache Extension */
#define X86_FEATURE_NODEID_MSR		( 6*32+19) /* NodeId MSR */
#define X86_FEATURE_TBM			( 6*32+21) /* Trailing Bit Manipulations */
#define X86_FEATURE_TOPOEXT		( 6*32+22) /* Topology extensions CPUID leafs */
#define X86_FEATURE_PERFCTR_CORE	( 6*32+23) /* Core performance counter extensions */
#define X86_FEATURE_PERFCTR_NB		( 6*32+24) /* NB performance counter extensions */
#define X86_FEATURE_BPEXT		( 6*32+26) /* Data breakpoint extension */
#define X86_FEATURE_PTSC		( 6*32+27) /* Performance time-stamp counter */
#define X86_FEATURE_PERFCTR_LLC		( 6*32+28) /* Last Level Cache performance counter extensions */
#define X86_FEATURE_MWAITX		( 6*32+29) /* MWAIT extension (MONITORX/MWAITX instructions) */

/*
 * Auxiliary flags: Linux defined - For features scattered in various
 * CPUID levels like 0x6, 0xA etc, word 7.
 *
 * Reuse free bits when adding new feature flags!
 */
#define X86_FEATURE_RING3MWAIT		( 7*32+ 0) /* Ring 3 MONITOR/MWAIT instructions */
#define X86_FEATURE_CPUID_FAULT		( 7*32+ 1) /* Intel CPUID faulting */
#define X86_FEATURE_CPB			( 7*32+ 2) /* AMD Core Performance Boost */
#define X86_FEATURE_EPB			( 7*32+ 3) /* IA32_ENERGY_PERF_BIAS support */
#define X86_FEATURE_CAT_L3		( 7*32+ 4) /* Cache Allocation Technology L3 */
#define X86_FEATURE_CAT_L2		( 7*32+ 5) /* Cache Allocation Technology L2 */
#define X86_FEATURE_CDP_L3		( 7*32+ 6) /* Code and Data Prioritization L3 */
#define X86_FEATURE_INVPCID_SINGLE	( 7*32+ 7) /* Effectively INVPCID && CR4.PCIDE=1 */
#define X86_FEATURE_HW_PSTATE		( 7*32+ 8) /* AMD HW-PState */
#define X86_FEATURE_PROC_FEEDBACK	( 7*32+ 9) /* AMD ProcFeedbackInterface */
#define X86_FEATURE_SME			( 7*32+10) /* AMD Secure Memory Encryption */
#define X86_FEATURE_PTI			( 7*32+11) /* Kernel Page Table Isolation enabled */
#define X86_FEATURE_RETPOLINE		( 7*32+12) /* "" Generic Retpoline mitigation for Spectre variant 2 */
#define X86_FEATURE_RETPOLINE_AMD	( 7*32+13) /* "" AMD Retpoline mitigation for Spectre variant 2 */
#define X86_FEATURE_INTEL_PPIN		( 7*32+14) /* Intel Processor Inventory Number */
#define X86_FEATURE_CDP_L2		( 7*32+15) /* Code and Data Prioritization L2 */
#define X86_FEATURE_MSR_SPEC_CTRL	( 7*32+16) /* "" MSR SPEC_CTRL is implemented */
#define X86_FEATURE_SSBD		( 7*32+17) /* Speculative Store Bypass Disable */
#define X86_FEATURE_MBA			( 7*32+18) /* Memory Bandwidth Allocation */
#define X86_FEATURE_RSB_CTXSW		( 7*32+19) /* "" Fill RSB on context switches */
#define X86_FEATURE_SEV			( 7*32+20) /* AMD Secure Encrypted Virtualization */
#define X86_FEATURE_USE_IBPB		( 7*32+21) /* "" Indirect Branch Prediction Barrier enabled */
#define X86_FEATURE_USE_IBRS_FW		( 7*32+22) /* "" Use IBRS during runtime firmware calls */
#define X86_FEATURE_SPEC_STORE_BYPASS_DISABLE	( 7*32+23) /* "" Disable Speculative Store Bypass. */
#define X86_FEATURE_LS_CFG_SSBD		( 7*32+24)  /* "" AMD SSBD implementation via LS_CFG MSR */
#define X86_FEATURE_IBRS		( 7*32+25) /* Indirect Branch Restricted Speculation */
#define X86_FEATURE_IBPB		( 7*32+26) /* Indirect Branch Prediction Barrier */
#define X86_FEATURE_STIBP		( 7*32+27) /* Single Thread Indirect Branch Predictors */
#define X86_FEATURE_ZEN			( 7*32+28) /* "" CPU is AMD family 0x17 (Zen) */
#define X86_FEATURE_L1TF_PTEINV		( 7*32+29) /* "" L1TF workaround PTE inversion */
#define X86_FEATURE_IBRS_ENHANCED	( 7*32+30) /* Enhanced IBRS */

/* Virtualization flags: Linux defined, word 8 */
#define X86_FEATURE_TPR_SHADOW		( 8*32+ 0) /* Intel TPR Shadow */
#define X86_FEATURE_VNMI		( 8*32+ 1) /* Intel Virtual NMI */
#define X86_FEATURE_FLEXPRIORITY	( 8*32+ 2) /* Intel FlexPriority */
#define X86_FEATURE_EPT			( 8*32+ 3) /* Intel Extended Page Table */
#define X86_FEATURE_VPID		( 8*32+ 4) /* Intel Virtual Processor ID */

#define X86_FEATURE_VMMCALL		( 8*32+15) /* Prefer VMMCALL to VMCALL */
#define X86_FEATURE_XENPV		( 8*32+16) /* "" Xen paravirtual guest */
#define X86_FEATURE_EPT_AD		( 8*32+17) /* Intel Extended Page Table access-dirty bit */

/* Intel-defined CPU features, CPUID level 0x00000007:0 (EBX), word 9 */
#define X86_FEATURE_FSGSBASE		( 9*32+ 0) /* RDFSBASE, WRFSBASE, RDGSBASE, WRGSBASE instructions*/
#define X86_FEATURE_TSC_ADJUST		( 9*32+ 1) /* TSC adjustment MSR 0x3B */
#define X86_FEATURE_BMI1		( 9*32+ 3) /* 1st group bit manipulation extensions */
#define X86_FEATURE_HLE			( 9*32+ 4) /* Hardware Lock Elision */
#define X86_FEATURE_AVX2		( 9*32+ 5) /* AVX2 instructions */
#define X86_FEATURE_FDP_EXCPTN_ONLY	( 9*32+ 6) /* "" FPU data pointer updated only on x87 exceptions */
#define X86_FEATURE_SMEP		( 9*32+ 7) /* Supervisor Mode Execution Protection */
#define X86_FEATURE_BMI2		( 9*32+ 8) /* 2nd group bit manipulation extensions */
#define X86_FEATURE_ERMS		( 9*32+ 9) /* Enhanced REP MOVSB/STOSB instructions */
#define X86_FEATURE_INVPCID		( 9*32+10) /* Invalidate Processor Context ID */
#define X86_FEATURE_RTM			( 9*32+11) /* Restricted Transactional Memory */
#define X86_FEATURE_CQM			( 9*32+12) /* Cache QoS Monitoring */
#define X86_FEATURE_ZERO_FCS_FDS	( 9*32+13) /* "" Zero out FPU CS and FPU DS */
#define X86_FEATURE_MPX			( 9*32+14) /* Memory Protection Extension */
#define X86_FEATURE_RDT_A		( 9*32+15) /* Resource Director Technology Allocation */
#define X86_FEATURE_AVX512F		( 9*32+16) /* AVX-512 Foundation */
#define X86_FEATURE_AVX512DQ		( 9*32+17) /* AVX-512 DQ (Double/Quad granular) Instructions */
#define X86_FEATURE_RDSEED		( 9*32+18) /* RDSEED instruction */
#define X86_FEATURE_ADX			( 9*32+19) /* ADCX and ADOX instructions */
#define X86_FEATURE_SMAP		( 9*32+20) /* Supervisor Mode Access Prevention */
#define X86_FEATURE_AVX512IFMA		( 9*32+21) /* AVX-512 Integer Fused Multiply-Add instructions */
#define X86_FEATURE_CLFLUSHOPT		( 9*32+23) /* CLFLUSHOPT instruction */
#define X86_FEATURE_CLWB		( 9*32+24) /* CLWB instruction */
#define X86_FEATURE_INTEL_PT		( 9*32+25) /* Intel Processor Trace */
#define X86_FEATURE_AVX512PF		( 9*32+26) /* AVX-512 Prefetch */
#define X86_FEATURE_AVX512ER		( 9*32+27) /* AVX-512 Exponential and Reciprocal */
#define X86_FEATURE_AVX512CD		( 9*32+28) /* AVX-512 Conflict Detection */
#define X86_FEATURE_SHA_NI		( 9*32+29) /* SHA1/SHA256 Instruction Extensions */
#define X86_FEATURE_AVX512BW		( 9*32+30) /* AVX-512 BW (Byte/Word granular) Instructions */
#define X86_FEATURE_AVX512VL		( 9*32+31) /* AVX-512 VL (128/256 Vector Length) Extensions */

/* Extended state features, CPUID level 0x0000000d:1 (EAX), word 10 */
#define X86_FEATURE_XSAVEOPT		(10*32+ 0) /* XSAVEOPT instruction */
#define X86_FEATURE_XSAVEC		(10*32+ 1) /* XSAVEC instruction */
#define X86_FEATURE_XGETBV1		(10*32+ 2) /* XGETBV with ECX = 1 instruction */
#define X86_FEATURE_XSAVES		(10*32+ 3) /* XSAVES/XRSTORS instructions */

/*
 * Extended auxiliary flags: Linux defined - for features scattered in various
 * CPUID levels like 0xf, etc.
 *
 * Reuse free bits when adding new feature flags!
 */
#define X86_FEATURE_CQM_LLC		(11*32+ 0) /* LLC QoS if 1 */
#define X86_FEATURE_CQM_OCCUP_LLC	(11*32+ 1) /* LLC occupancy monitoring */
#define X86_FEATURE_CQM_MBM_TOTAL	(11*32+ 2) /* LLC Total MBM monitoring */
#define X86_FEATURE_CQM_MBM_LOCAL	(11*32+ 3) /* LLC Local MBM monitoring */
#define X86_FEATURE_FENCE_SWAPGS_USER	(11*32+ 4) /* "" LFENCE in user entry SWAPGS path */
#define X86_FEATURE_FENCE_SWAPGS_KERNEL	(11*32+ 5) /* "" LFENCE in kernel entry SWAPGS path */

/* AMD-defined CPU features, CPUID level 0x80000008 (EBX), word 13 */
#define X86_FEATURE_CLZERO		(13*32+ 0) /* CLZERO instruction */
#define X86_FEATURE_IRPERF		(13*32+ 1) /* Instructions Retired Count */
#define X86_FEATURE_XSAVEERPTR		(13*32+ 2) /* Always save/restore FP error pointers */
#define X86_FEATURE_AMD_IBPB		(13*32+12) /* "" Indirect Branch Prediction Barrier */
#define X86_FEATURE_AMD_IBRS		(13*32+14) /* "" Indirect Branch Restricted Speculation */
#define X86_FEATURE_AMD_STIBP		(13*32+15) /* "" Single Thread Indirect Branch Predictors */
#define X86_FEATURE_AMD_SSBD		(13*32+24) /* "" Speculative Store Bypass Disable */
#define X86_FEATURE_VIRT_SSBD		(13*32+25) /* Virtualized Speculative Store Bypass Disable */
#define X86_FEATURE_AMD_SSB_NO		(13*32+26) /* "" Speculative Store Bypass is fixed in hardware. */

/* Thermal and Power Management Leaf, CPUID level 0x00000006 (EAX), word 14 */
#define X86_FEATURE_DTHERM		(14*32+ 0) /* Digital Thermal Sensor */
#define X86_FEATURE_IDA			(14*32+ 1) /* Intel Dynamic Acceleration */
#define X86_FEATURE_ARAT		(14*32+ 2) /* Always Running APIC Timer */
#define X86_FEATURE_PLN			(14*32+ 4) /* Intel Power Limit Notification */
#define X86_FEATURE_PTS			(14*32+ 6) /* Intel Package Thermal Status */
#define X86_FEATURE_HWP			(14*32+ 7) /* Intel Hardware P-states */
#define X86_FEATURE_HWP_NOTIFY		(14*32+ 8) /* HWP Notification */
#define X86_FEATURE_HWP_ACT_WINDOW	(14*32+ 9) /* HWP Activity Window */
#define X86_FEATURE_HWP_EPP		(14*32+10) /* HWP Energy Perf. Preference */
#define X86_FEATURE_HWP_PKG_REQ		(14*32+11) /* HWP Package Level Request */

/* AMD SVM Feature Identification, CPUID level 0x8000000a (EDX), word 15 */
#define X86_FEATURE_NPT			(15*32+ 0) /* Nested Page Table support */
#define X86_FEATURE_LBRV		(15*32+ 1) /* LBR Virtualization support */
#define X86_FEATURE_SVML		(15*32+ 2) /* "svm_lock" SVM locking MSR */
#define X86_FEATURE_NRIPS		(15*32+ 3) /* "nrip_save" SVM next_rip save */
#define X86_FEATURE_TSCRATEMSR		(15*32+ 4) /* "tsc_scale" TSC scaling support */
#define X86_FEATURE_VMCBCLEAN		(15*32+ 5) /* "vmcb_clean" VMCB clean bits support */
#define X86_FEATURE_FLUSHBYASID		(15*32+ 6) /* flush-by-ASID support */
#define X86_FEATURE_DECODEASSISTS	(15*32+ 7) /* Decode Assists support */
#define X86_FEATURE_PAUSEFILTER		(15*32+10) /* filtered pause intercept */
#define X86_FEATURE_PFTHRESHOLD		(15*32+12) /* pause filter threshold */
#define X86_FEATURE_AVIC		(15*32+13) /* Virtual Interrupt Controller */
#define X86_FEATURE_V_VMSAVE_VMLOAD	(15*32+15) /* Virtual VMSAVE VMLOAD */
#define X86_FEATURE_VGIF		(15*32+16) /* Virtual GIF */

/* Intel-defined CPU features, CPUID level 0x00000007:0 (ECX), word 16 */
#define X86_FEATURE_AVX512VBMI		(16*32+ 1) /* AVX512 Vector Bit Manipulation instructions*/
#define X86_FEATURE_UMIP		(16*32+ 2) /* User Mode Instruction Protection */
#define X86_FEATURE_PKU			(16*32+ 3) /* Protection Keys for Userspace */
#define X86_FEATURE_OSPKE		(16*32+ 4) /* OS Protection Keys Enable */
#define X86_FEATURE_AVX512_VBMI2	(16*32+ 6) /* Additional AVX512 Vector Bit Manipulation Instructions */
#define X86_FEATURE_GFNI		(16*32+ 8) /* Galois Field New Instructions */
#define X86_FEATURE_VAES		(16*32+ 9) /* Vector AES */
#define X86_FEATURE_VPCLMULQDQ		(16*32+10) /* Carry-Less Multiplication Double Quadword */
#define X86_FEATURE_AVX512_VNNI		(16*32+11) /* Vector Neural Network Instructions */
#define X86_FEATURE_AVX512_BITALG	(16*32+12) /* Support for VPOPCNT[B,W] and VPSHUF-BITQMB instructions */
#define X86_FEATURE_TME			(16*32+13) /* Intel Total Memory Encryption */
#define X86_FEATURE_AVX512_VPOPCNTDQ	(16*32+14) /* POPCNT for vectors of DW/QW */
#define X86_FEATURE_LA57		(16*32+16) /* 5-level page tables */
#define X86_FEATURE_RDPID		(16*32+22) /* RDPID instruction */
#define X86_FEATURE_CLDEMOTE		(16*32+25) /* CLDEMOTE instruction */

/* AMD-defined CPU features, CPUID level 0x80000007 (EBX), word 17 */
#define X86_FEATURE_OVERFLOW_RECOV	(17*32+ 0) /* MCA overflow recovery support */
#define X86_FEATURE_SUCCOR		(17*32+ 1) /* Uncorrectable error containment and recovery */
#define X86_FEATURE_SMCA		(17*32+ 3) /* Scalable MCA */

/* Intel-defined CPU features, CPUID level 0x00000007:0 (EDX), word 18 */
#define X86_FEATURE_AVX512_4VNNIW	(18*32+ 2) /* AVX-512 Neural Network Instructions */
#define X86_FEATURE_AVX512_4FMAPS	(18*32+ 3) /* AVX-512 Multiply Accumulation Single precision */
#define X86_FEATURE_TSX_FORCE_ABORT	(18*32+13) /* "" TSX_FORCE_ABORT */
#define X86_FEATURE_PCONFIG		(18*32+18) /* Intel PCONFIG */
#define X86_FEATURE_SPEC_CTRL		(18*32+26) /* "" Speculation Control (IBRS + IBPB) */
#define X86_FEATURE_INTEL_STIBP		(18*32+27) /* "" Single Thread Indirect Branch Predictors */
#define X86_FEATURE_FLUSH_L1D		(18*32+28) /* Flush L1D cache */
#define X86_FEATURE_ARCH_CAPABILITIES	(18*32+29) /* IA32_ARCH_CAPABILITIES MSR (Intel) */
#define X86_FEATURE_SPEC_CTRL_SSBD	(18*32+31) /* "" Speculative Store Bypass Disable */

/*
 * BUG word(s)
 */
#define X86_BUG(x)			(NCAPINTS*32 + (x))

#define X86_BUG_F00F			X86_BUG(0) /* Intel F00F */
#define X86_BUG_FDIV			X86_BUG(1) /* FPU FDIV */
#define X86_BUG_COMA			X86_BUG(2) /* Cyrix 6x86 coma */
#define X86_BUG_AMD_TLB_MMATCH		X86_BUG(3) /* "tlb_mmatch" AMD Erratum 383 */
#define X86_BUG_AMD_APIC_C1E		X86_BUG(4) /* "apic_c1e" AMD Erratum 400 */
#define X86_BUG_11AP			X86_BUG(5) /* Bad local APIC aka 11AP */
#define X86_BUG_FXSAVE_LEAK		X86_BUG(6) /* FXSAVE leaks FOP/FIP/FOP */
#define X86_BUG_CLFLUSH_MONITOR		X86_BUG(7) /* AAI65, CLFLUSH required before MONITOR */
#define X86_BUG_SYSRET_SS_ATTRS		X86_BUG(8) /* SYSRET doesn't fix up SS attrs */
#ifdef CONFIG_X86_32
/*
 * 64-bit kernels don't use X86_BUG_ESPFIX.  Make the define conditional
 * to avoid confusion.
 */
#define X86_BUG_ESPFIX			X86_BUG(9) /* "" IRET to 16-bit SS corrupts ESP/RSP high bits */
#endif
#define X86_BUG_NULL_SEG		X86_BUG(10) /* Nulling a selector preserves the base */
#define X86_BUG_SWAPGS_FENCE		X86_BUG(11) /* SWAPGS without input dep on GS */
#define X86_BUG_MONITOR			X86_BUG(12) /* IPI required to wake up remote CPU */
#define X86_BUG_AMD_E400		X86_BUG(13) /* CPU is among the affected by Erratum 400 */
#define X86_BUG_CPU_MELTDOWN		X86_BUG(14) /* CPU is affected by meltdown attack and needs kernel page table isolation */
#define X86_BUG_SPECTRE_V1		X86_BUG(15) /* CPU is affected by Spectre variant 1 attack with conditional branches */
#define X86_BUG_SPECTRE_V2		X86_BUG(16) /* CPU is affected by Spectre variant 2 attack with indirect branches */
#define X86_BUG_SPEC_STORE_BYPASS	X86_BUG(17) /* CPU is affected by speculative store bypass attack */
#define X86_BUG_L1TF			X86_BUG(18) /* CPU is affected by L1 Terminal Fault */
<<<<<<< HEAD
=======
#define X86_BUG_MDS			X86_BUG(19) /* CPU is affected by Microarchitectural data sampling */
#define X86_BUG_MSBDS_ONLY		X86_BUG(20) /* CPU is only affected by the  MSDBS variant of BUG_MDS */
#define X86_BUG_SWAPGS			X86_BUG(21) /* CPU is affected by speculation through SWAPGS */
>>>>>>> 407d19ab

#endif /* _ASM_X86_CPUFEATURES_H */<|MERGE_RESOLUTION|>--- conflicted
+++ resolved
@@ -288,9 +288,11 @@
 #define X86_FEATURE_CLZERO		(13*32+ 0) /* CLZERO instruction */
 #define X86_FEATURE_IRPERF		(13*32+ 1) /* Instructions Retired Count */
 #define X86_FEATURE_XSAVEERPTR		(13*32+ 2) /* Always save/restore FP error pointers */
+#define X86_FEATURE_WBNOINVD		(13*32+ 9) /* WBNOINVD instruction */
 #define X86_FEATURE_AMD_IBPB		(13*32+12) /* "" Indirect Branch Prediction Barrier */
 #define X86_FEATURE_AMD_IBRS		(13*32+14) /* "" Indirect Branch Restricted Speculation */
 #define X86_FEATURE_AMD_STIBP		(13*32+15) /* "" Single Thread Indirect Branch Predictors */
+#define X86_FEATURE_AMD_STIBP_ALWAYS_ON	(13*32+17) /* "" Single Thread Indirect Branch Predictors always-on preferred */
 #define X86_FEATURE_AMD_SSBD		(13*32+24) /* "" Speculative Store Bypass Disable */
 #define X86_FEATURE_VIRT_SSBD		(13*32+25) /* Virtualized Speculative Store Bypass Disable */
 #define X86_FEATURE_AMD_SSB_NO		(13*32+26) /* "" Speculative Store Bypass is fixed in hardware. */
@@ -338,6 +340,8 @@
 #define X86_FEATURE_LA57		(16*32+16) /* 5-level page tables */
 #define X86_FEATURE_RDPID		(16*32+22) /* RDPID instruction */
 #define X86_FEATURE_CLDEMOTE		(16*32+25) /* CLDEMOTE instruction */
+#define X86_FEATURE_MOVDIRI		(16*32+27) /* MOVDIRI instruction */
+#define X86_FEATURE_MOVDIR64B		(16*32+28) /* MOVDIR64B instruction */
 
 /* AMD-defined CPU features, CPUID level 0x80000007 (EBX), word 17 */
 #define X86_FEATURE_OVERFLOW_RECOV	(17*32+ 0) /* MCA overflow recovery support */
@@ -347,6 +351,7 @@
 /* Intel-defined CPU features, CPUID level 0x00000007:0 (EDX), word 18 */
 #define X86_FEATURE_AVX512_4VNNIW	(18*32+ 2) /* AVX-512 Neural Network Instructions */
 #define X86_FEATURE_AVX512_4FMAPS	(18*32+ 3) /* AVX-512 Multiply Accumulation Single precision */
+#define X86_FEATURE_MD_CLEAR		(18*32+10) /* VERW clears CPU buffers */
 #define X86_FEATURE_TSX_FORCE_ABORT	(18*32+13) /* "" TSX_FORCE_ABORT */
 #define X86_FEATURE_PCONFIG		(18*32+18) /* Intel PCONFIG */
 #define X86_FEATURE_SPEC_CTRL		(18*32+26) /* "" Speculation Control (IBRS + IBPB) */
@@ -385,11 +390,8 @@
 #define X86_BUG_SPECTRE_V2		X86_BUG(16) /* CPU is affected by Spectre variant 2 attack with indirect branches */
 #define X86_BUG_SPEC_STORE_BYPASS	X86_BUG(17) /* CPU is affected by speculative store bypass attack */
 #define X86_BUG_L1TF			X86_BUG(18) /* CPU is affected by L1 Terminal Fault */
-<<<<<<< HEAD
-=======
 #define X86_BUG_MDS			X86_BUG(19) /* CPU is affected by Microarchitectural data sampling */
 #define X86_BUG_MSBDS_ONLY		X86_BUG(20) /* CPU is only affected by the  MSDBS variant of BUG_MDS */
 #define X86_BUG_SWAPGS			X86_BUG(21) /* CPU is affected by speculation through SWAPGS */
->>>>>>> 407d19ab
 
 #endif /* _ASM_X86_CPUFEATURES_H */