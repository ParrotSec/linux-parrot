--- conflicted
+++ resolved
@@ -356,14 +356,7 @@
 
 		printk(KERN_ERR "fix_range_common: failed, killing current "
 		       "process: %d\n", task_tgid_vnr(current));
-<<<<<<< HEAD
-		/* We are under mmap_lock, release it such that current can terminate */
-		mmap_write_unlock(current->mm);
-		force_sig(SIGKILL);
-		do_signal(&current->thread.regs);
-=======
 		mm_idp->kill = 1;
->>>>>>> 4e026225
 	}
 }
 
