--- conflicted
+++ resolved
@@ -55,11 +55,8 @@
 	select HAVE_PERF_REGS
 	select HAVE_PERF_USER_STACK_DUMP
 	select HAVE_DMA_CONTIGUOUS
-<<<<<<< HEAD
-=======
 	select HAVE_REGS_AND_STACK_ACCESS_API
 	select HAVE_RSEQ
->>>>>>> 675a03b4
 	select HAVE_STACKPROTECTOR
 	select HAVE_SYSCALL_TRACEPOINTS
 	select MAY_HAVE_SPARSE_IRQ
@@ -76,15 +73,12 @@
 	select PCI_DOMAINS_GENERIC if PCI
 	select PCI_SYSCALL if PCI
 	select PCI_MSI if PCI
-<<<<<<< HEAD
-=======
 
 config LOCKDEP_SUPPORT
 	def_bool y
 
 config ARCH_SUPPORTS_UPROBES
 	def_bool y if !CPU_CK610
->>>>>>> 675a03b4
 
 config CPU_HAS_CACHEV2
 	bool
