--- conflicted
+++ resolved
@@ -228,6 +228,7 @@
 void __init collect_boot_cpu_data(void)
 {
 	unsigned long cr16_seed;
+	char orig_prod_num[64], current_prod_num[64], serial_no[64];
 
 	memset(&boot_cpu_data, 0, sizeof(boot_cpu_data));
 
@@ -287,8 +288,6 @@
 	_parisc_requires_coherency = (boot_cpu_data.cpu_type == mako) ||
 				(boot_cpu_data.cpu_type == mako2);
 #endif
-<<<<<<< HEAD
-=======
 
 	if (pdc_model_platform_info(orig_prod_num, current_prod_num, serial_no) == PDC_OK) {
 		printk(KERN_INFO "product %s, original product %s, S/N: %s\n",
@@ -298,7 +297,6 @@
 		add_device_randomness(current_prod_num, strlen(current_prod_num));
 		add_device_randomness(serial_no, strlen(serial_no));
 	}
->>>>>>> 407d19ab
 }
 
 
