// SPDX-License-Identifier: GPL-2.0-or-later
/*
 * inventory.c
 *
 * Copyright (c) 1999 The Puffin Group (David Kennedy and Alex deVries)
 * Copyright (c) 2001 Matthew Wilcox for Hewlett-Packard
 *
 * These are the routines to discover what hardware exists in this box.
 * This task is complicated by there being 3 different ways of
 * performing an inventory, depending largely on the age of the box.
 * The recommended way to do this is to check to see whether the machine
 * is a `Snake' first, then try System Map, then try PAT.  We try System
 * Map before checking for a Snake -- this probably doesn't cause any
 * problems, but...
 */

#include <linux/types.h>
#include <linux/kernel.h>
#include <linux/init.h>
#include <linux/slab.h>
#include <linux/mm.h>
#include <asm/hardware.h>
#include <asm/io.h>
#include <asm/mmzone.h>
#include <asm/pdc.h>
#include <asm/pdcpat.h>
#include <asm/processor.h>
#include <asm/page.h>
#include <asm/parisc-device.h>
#include <asm/tlbflush.h>

/*
** Debug options
** DEBUG_PAT Dump details which PDC PAT provides about ranges/devices.
*/
#undef DEBUG_PAT

int pdc_type __ro_after_init = PDC_TYPE_ILLEGAL;

/* cell number and location (PAT firmware only) */
<<<<<<< HEAD
unsigned long parisc_cell_num __read_mostly;
unsigned long parisc_cell_loc __read_mostly;
=======
unsigned long parisc_cell_num __ro_after_init;
unsigned long parisc_cell_loc __ro_after_init;
unsigned long parisc_pat_pdc_cap __ro_after_init;
>>>>>>> 407d19ab


void __init setup_pdc(void)
{
	long status;
	unsigned int bus_id;
	struct pdc_system_map_mod_info module_result;
	struct pdc_module_path module_path;
	struct pdc_model model;
#ifdef CONFIG_64BIT
	struct pdc_pat_cell_num cell_info;
#endif

	/* Determine the pdc "type" used on this machine */

	printk(KERN_INFO "Determining PDC firmware type: ");

	status = pdc_system_map_find_mods(&module_result, &module_path, 0);
	if (status == PDC_OK) {
		pdc_type = PDC_TYPE_SYSTEM_MAP;
		pr_cont("System Map.\n");
		return;
	}

	/*
	 * If the machine doesn't support PDC_SYSTEM_MAP then either it
	 * is a pdc pat box, or it is an older box. All 64 bit capable
	 * machines are either pdc pat boxes or they support PDC_SYSTEM_MAP.
	 */

	/*
	 * TODO: We should test for 64 bit capability and give a
	 * clearer message.
	 */

#ifdef CONFIG_64BIT
	status = pdc_pat_cell_get_number(&cell_info);
	if (status == PDC_OK) {
		pdc_type = PDC_TYPE_PAT;
		pr_cont("64 bit PAT.\n");
		parisc_cell_num = cell_info.cell_num;
		parisc_cell_loc = cell_info.cell_loc;
		pr_info("PAT: Running on cell %lu and location %lu.\n",
			parisc_cell_num, parisc_cell_loc);
		return;
	}
#endif

	/* Check the CPU's bus ID.  There's probably a better test.  */

	status = pdc_model_info(&model);

	bus_id = (model.hversion >> (4 + 7)) & 0x1f;

	switch (bus_id) {
	case 0x4:		/* 720, 730, 750, 735, 755 */
	case 0x6:		/* 705, 710 */
	case 0x7:		/* 715, 725 */
	case 0x8:		/* 745, 747, 742 */
	case 0xA:		/* 712 and similar */
	case 0xC:		/* 715/64, at least */

		pdc_type = PDC_TYPE_SNAKE;
		pr_cont("Snake.\n");
		return;

	default:		/* Everything else */

		pr_cont("Unsupported.\n");
		panic("If this is a 64-bit machine, please try a 64-bit kernel.\n");
	}
}

#define PDC_PAGE_ADJ_SHIFT (PAGE_SHIFT - 12) /* pdc pages are always 4k */

static void __init
set_pmem_entry(physmem_range_t *pmem_ptr, unsigned long start,
	       unsigned long pages4k)
{
	/* Rather than aligning and potentially throwing away
	 * memory, we'll assume that any ranges are already
	 * nicely aligned with any reasonable page size, and
	 * panic if they are not (it's more likely that the
	 * pdc info is bad in this case).
	 */

	if (unlikely( ((start & (PAGE_SIZE - 1)) != 0)
	    || ((pages4k & ((1UL << PDC_PAGE_ADJ_SHIFT) - 1)) != 0) )) {

		panic("Memory range doesn't align with page size!\n");
	}

	pmem_ptr->start_pfn = (start >> PAGE_SHIFT);
	pmem_ptr->pages = (pages4k >> PDC_PAGE_ADJ_SHIFT);
}

static void __init pagezero_memconfig(void)
{
	unsigned long npages;

	/* Use the 32 bit information from page zero to create a single
	 * entry in the pmem_ranges[] table.
	 *
	 * We currently don't support machines with contiguous memory
	 * >= 4 Gb, who report that memory using 64 bit only fields
	 * on page zero. It's not worth doing until it can be tested,
	 * and it is not clear we can support those machines for other
	 * reasons.
	 *
	 * If that support is done in the future, this is where it
	 * should be done.
	 */

	npages = (PAGE_ALIGN(PAGE0->imm_max_mem) >> PAGE_SHIFT);
	set_pmem_entry(pmem_ranges,0UL,npages);
	npmem_ranges = 1;
}

#ifdef CONFIG_64BIT

/* All of the PDC PAT specific code is 64-bit only */

/*
**  The module object is filled via PDC_PAT_CELL[Return Cell Module].
**  If a module is found, register module will get the IODC bytes via
**  pdc_iodc_read() using the PA view of conf_base_addr for the hpa parameter.
**
**  The IO view can be used by PDC_PAT_CELL[Return Cell Module]
**  only for SBAs and LBAs.  This view will cause an invalid
**  argument error for all other cell module types.
**
*/

static int __init 
pat_query_module(ulong pcell_loc, ulong mod_index)
{
	pdc_pat_cell_mod_maddr_block_t *pa_pdc_cell;
	unsigned long bytecnt;
	unsigned long temp;	/* 64-bit scratch value */
	long status;		/* PDC return value status */
	struct parisc_device *dev;

	pa_pdc_cell = kmalloc(sizeof (*pa_pdc_cell), GFP_KERNEL);
	if (!pa_pdc_cell)
		panic("couldn't allocate memory for PDC_PAT_CELL!");

	/* return cell module (PA or Processor view) */
	status = pdc_pat_cell_module(&bytecnt, pcell_loc, mod_index,
				     PA_VIEW, pa_pdc_cell);

	if (status != PDC_OK) {
		/* no more cell modules or error */
		kfree(pa_pdc_cell);
		return status;
	}

	temp = pa_pdc_cell->cba;
	dev = alloc_pa_dev(PAT_GET_CBA(temp), &(pa_pdc_cell->mod_path));
	if (!dev) {
		kfree(pa_pdc_cell);
		return PDC_OK;
	}

	/* alloc_pa_dev sets dev->hpa */

	/*
	** save parameters in the parisc_device
	** (The idea being the device driver will call pdc_pat_cell_module()
	** and store the results in its own data structure.)
	*/
	dev->pcell_loc = pcell_loc;
	dev->mod_index = mod_index;

	/* save generic info returned from the call */
	/* REVISIT: who is the consumer of this? not sure yet... */
	dev->mod_info = pa_pdc_cell->mod_info;	/* pass to PAT_GET_ENTITY() */
	dev->pmod_loc = pa_pdc_cell->mod_location;
	dev->mod0 = pa_pdc_cell->mod[0];

	register_parisc_device(dev);	/* advertise device */

#ifdef DEBUG_PAT
	/* dump what we see so far... */
	switch (PAT_GET_ENTITY(dev->mod_info)) {
		pdc_pat_cell_mod_maddr_block_t io_pdc_cell;
		unsigned long i;

	case PAT_ENTITY_PROC:
		printk(KERN_DEBUG "PAT_ENTITY_PROC: id_eid 0x%lx\n",
			pa_pdc_cell->mod[0]);
		break;

	case PAT_ENTITY_MEM:
		printk(KERN_DEBUG 
			"PAT_ENTITY_MEM: amount 0x%lx min_gni_base 0x%lx min_gni_len 0x%lx\n",
			pa_pdc_cell->mod[0], pa_pdc_cell->mod[1],
			pa_pdc_cell->mod[2]);
		break;
	case PAT_ENTITY_CA:
		printk(KERN_DEBUG "PAT_ENTITY_CA: %ld\n", pcell_loc);
		break;

	case PAT_ENTITY_PBC:
		printk(KERN_DEBUG "PAT_ENTITY_PBC: ");
		goto print_ranges;

	case PAT_ENTITY_SBA:
		printk(KERN_DEBUG "PAT_ENTITY_SBA: ");
		goto print_ranges;

	case PAT_ENTITY_LBA:
		printk(KERN_DEBUG "PAT_ENTITY_LBA: ");

 print_ranges:
		pdc_pat_cell_module(&bytecnt, pcell_loc, mod_index,
				    IO_VIEW, &io_pdc_cell);
		printk(KERN_DEBUG "ranges %ld\n", pa_pdc_cell->mod[1]);
		for (i = 0; i < pa_pdc_cell->mod[1]; i++) {
			printk(KERN_DEBUG 
				"  PA_VIEW %ld: 0x%016lx 0x%016lx 0x%016lx\n", 
				i, pa_pdc_cell->mod[2 + i * 3],	/* type */
				pa_pdc_cell->mod[3 + i * 3],	/* start */
				pa_pdc_cell->mod[4 + i * 3]);	/* finish (ie end) */
			printk(KERN_DEBUG 
				"  IO_VIEW %ld: 0x%016lx 0x%016lx 0x%016lx\n", 
				i, io_pdc_cell.mod[2 + i * 3],	/* type */
				io_pdc_cell.mod[3 + i * 3],	/* start */
				io_pdc_cell.mod[4 + i * 3]);	/* finish (ie end) */
		}
		printk(KERN_DEBUG "\n");
		break;
	}
#endif /* DEBUG_PAT */

	kfree(pa_pdc_cell);

	return PDC_OK;
}


/* pat pdc can return information about a variety of different
 * types of memory (e.g. firmware,i/o, etc) but we only care about
 * the usable physical ram right now. Since the firmware specific
 * information is allocated on the stack, we'll be generous, in
 * case there is a lot of other information we don't care about.
 */

#define PAT_MAX_RANGES (4 * MAX_PHYSMEM_RANGES)

static void __init pat_memconfig(void)
{
	unsigned long actual_len;
	struct pdc_pat_pd_addr_map_entry mem_table[PAT_MAX_RANGES+1];
	struct pdc_pat_pd_addr_map_entry *mtbl_ptr;
	physmem_range_t *pmem_ptr;
	long status;
	int entries;
	unsigned long length;
	int i;

	length = (PAT_MAX_RANGES + 1) * sizeof(struct pdc_pat_pd_addr_map_entry);

	status = pdc_pat_pd_get_addr_map(&actual_len, mem_table, length, 0L);

	if ((status != PDC_OK)
	    || ((actual_len % sizeof(struct pdc_pat_pd_addr_map_entry)) != 0)) {

		/* The above pdc call shouldn't fail, but, just in
		 * case, just use the PAGE0 info.
		 */

		printk("\n\n\n");
		printk(KERN_WARNING "WARNING! Could not get full memory configuration. "
			"All memory may not be used!\n\n\n");
		pagezero_memconfig();
		return;
	}

	entries = actual_len / sizeof(struct pdc_pat_pd_addr_map_entry);

	if (entries > PAT_MAX_RANGES) {
		printk(KERN_WARNING "This Machine has more memory ranges than we support!\n");
		printk(KERN_WARNING "Some memory may not be used!\n");
	}

	/* Copy information into the firmware independent pmem_ranges
	 * array, skipping types we don't care about. Notice we said
	 * "may" above. We'll use all the entries that were returned.
	 */

	npmem_ranges = 0;
	mtbl_ptr = mem_table;
	pmem_ptr = pmem_ranges; /* Global firmware independent table */
	for (i = 0; i < entries; i++,mtbl_ptr++) {
		if (   (mtbl_ptr->entry_type != PAT_MEMORY_DESCRIPTOR)
		    || (mtbl_ptr->memory_type != PAT_MEMTYPE_MEMORY)
		    || (mtbl_ptr->pages == 0)
		    || (   (mtbl_ptr->memory_usage != PAT_MEMUSE_GENERAL)
			&& (mtbl_ptr->memory_usage != PAT_MEMUSE_GI)
			&& (mtbl_ptr->memory_usage != PAT_MEMUSE_GNI) ) ) {

			continue;
		}

		if (npmem_ranges == MAX_PHYSMEM_RANGES) {
			printk(KERN_WARNING "This Machine has more memory ranges than we support!\n");
			printk(KERN_WARNING "Some memory will not be used!\n");
			break;
		}

		set_pmem_entry(pmem_ptr++,mtbl_ptr->paddr,mtbl_ptr->pages);
		npmem_ranges++;
	}
}

static int __init pat_inventory(void)
{
	int status;
	ulong mod_index = 0;
	struct pdc_pat_cell_num cell_info;

	/*
	** Note:  Prelude (and it's successors: Lclass, A400/500) only
	**        implement PDC_PAT_CELL sub-options 0 and 2.
	*/
	status = pdc_pat_cell_get_number(&cell_info);
	if (status != PDC_OK) {
		return 0;
	}

#ifdef DEBUG_PAT
	printk(KERN_DEBUG "CELL_GET_NUMBER: 0x%lx 0x%lx\n", cell_info.cell_num, 
	       cell_info.cell_loc);
#endif

	while (PDC_OK == pat_query_module(cell_info.cell_loc, mod_index)) {
		mod_index++;
	}

	return mod_index;
}

/* We only look for extended memory ranges on a 64 bit capable box */
static void __init sprockets_memconfig(void)
{
	struct pdc_memory_table_raddr r_addr;
	struct pdc_memory_table mem_table[MAX_PHYSMEM_RANGES];
	struct pdc_memory_table *mtbl_ptr;
	physmem_range_t *pmem_ptr;
	long status;
	int entries;
	int i;

	status = pdc_mem_mem_table(&r_addr,mem_table,
				(unsigned long)MAX_PHYSMEM_RANGES);

	if (status != PDC_OK) {

		/* The above pdc call only works on boxes with sprockets
		 * firmware (newer B,C,J class). Other non PAT PDC machines
		 * do support more than 3.75 Gb of memory, but we don't
		 * support them yet.
		 */

		pagezero_memconfig();
		return;
	}

	if (r_addr.entries_total > MAX_PHYSMEM_RANGES) {
		printk(KERN_WARNING "This Machine has more memory ranges than we support!\n");
		printk(KERN_WARNING "Some memory will not be used!\n");
	}

	entries = (int)r_addr.entries_returned;

	npmem_ranges = 0;
	mtbl_ptr = mem_table;
	pmem_ptr = pmem_ranges; /* Global firmware independent table */
	for (i = 0; i < entries; i++,mtbl_ptr++) {
		set_pmem_entry(pmem_ptr++,mtbl_ptr->paddr,mtbl_ptr->pages);
		npmem_ranges++;
	}
}

#else   /* !CONFIG_64BIT */

#define pat_inventory() do { } while (0)
#define pat_memconfig() do { } while (0)
#define sprockets_memconfig() pagezero_memconfig()

#endif	/* !CONFIG_64BIT */


#ifndef CONFIG_PA20

/* Code to support Snake machines (7[2350], 7[235]5, 715/Scorpio) */

static struct parisc_device * __init
legacy_create_device(struct pdc_memory_map *r_addr,
		struct pdc_module_path *module_path)
{
	struct parisc_device *dev;
	int status = pdc_mem_map_hpa(r_addr, module_path);
	if (status != PDC_OK)
		return NULL;

	dev = alloc_pa_dev(r_addr->hpa, &module_path->path);
	if (dev == NULL)
		return NULL;

	register_parisc_device(dev);
	return dev;
}

/**
 * snake_inventory
 *
 * Before PDC_SYSTEM_MAP was invented, the PDC_MEM_MAP call was used.
 * To use it, we initialise the mod_path.bc to 0xff and try all values of
 * mod to get the HPA for the top-level devices.  Bus adapters may have
 * sub-devices which are discovered by setting bc[5] to 0 and bc[4] to the
 * module, then trying all possible functions.
 */
static void __init snake_inventory(void)
{
	int mod;
	for (mod = 0; mod < 16; mod++) {
		struct parisc_device *dev;
		struct pdc_module_path module_path;
		struct pdc_memory_map r_addr;
		unsigned int func;

		memset(module_path.path.bc, 0xff, 6);
		module_path.path.mod = mod;
		dev = legacy_create_device(&r_addr, &module_path);
		if ((!dev) || (dev->id.hw_type != HPHW_BA))
			continue;

		memset(module_path.path.bc, 0xff, 4);
		module_path.path.bc[4] = mod;

		for (func = 0; func < 16; func++) {
			module_path.path.bc[5] = 0;
			module_path.path.mod = func;
			legacy_create_device(&r_addr, &module_path);
		}
	}
}

#else /* CONFIG_PA20 */
#define snake_inventory() do { } while (0)
#endif  /* CONFIG_PA20 */

/* Common 32/64 bit based code goes here */

/**
 * add_system_map_addresses - Add additional addresses to the parisc device.
 * @dev: The parisc device.
 * @num_addrs: Then number of addresses to add;
 * @module_instance: The system_map module instance.
 *
 * This function adds any additional addresses reported by the system_map
 * firmware to the parisc device.
 */
static void __init
add_system_map_addresses(struct parisc_device *dev, int num_addrs, 
			 int module_instance)
{
	int i;
	long status;
	struct pdc_system_map_addr_info addr_result;

	dev->addr = kmalloc_array(num_addrs, sizeof(*dev->addr), GFP_KERNEL);
	if(!dev->addr) {
		printk(KERN_ERR "%s %s(): memory allocation failure\n",
		       __FILE__, __func__);
		return;
	}

	for(i = 1; i <= num_addrs; ++i) {
		status = pdc_system_map_find_addrs(&addr_result, 
						   module_instance, i);
		if(PDC_OK == status) {
			dev->addr[dev->num_addrs] = (unsigned long)addr_result.mod_addr;
			dev->num_addrs++;
		} else {
			printk(KERN_WARNING 
			       "Bad PDC_FIND_ADDRESS status return (%ld) for index %d\n",
			       status, i);
		}
	}
}

/**
 * system_map_inventory - Retrieve firmware devices via SYSTEM_MAP.
 *
 * This function attempts to retrieve and register all the devices firmware
 * knows about via the SYSTEM_MAP PDC call.
 */
static void __init system_map_inventory(void)
{
	int i;
	long status = PDC_OK;
    
	for (i = 0; i < 256; i++) {
		struct parisc_device *dev;
		struct pdc_system_map_mod_info module_result;
		struct pdc_module_path module_path;

		status = pdc_system_map_find_mods(&module_result,
				&module_path, i);
		if ((status == PDC_BAD_PROC) || (status == PDC_NE_MOD))
			break;
		if (status != PDC_OK)
			continue;

		dev = alloc_pa_dev(module_result.mod_addr, &module_path.path);
		if (!dev)
			continue;
		
		register_parisc_device(dev);

		/* if available, get the additional addresses for a module */
		if (!module_result.add_addrs)
			continue;

		add_system_map_addresses(dev, module_result.add_addrs, i);
	}

	walk_central_bus();
	return;
}

void __init do_memory_inventory(void)
{
	switch (pdc_type) {

	case PDC_TYPE_PAT:
		pat_memconfig();
		break;

	case PDC_TYPE_SYSTEM_MAP:
		sprockets_memconfig();
		break;

	case PDC_TYPE_SNAKE:
		pagezero_memconfig();
		return;

	default:
		panic("Unknown PDC type!\n");
	}

	if (npmem_ranges == 0 || pmem_ranges[0].start_pfn != 0) {
		printk(KERN_WARNING "Bad memory configuration returned!\n");
		printk(KERN_WARNING "Some memory may not be used!\n");
		pagezero_memconfig();
	}
}

void __init do_device_inventory(void)
{
	printk(KERN_INFO "Searching for devices...\n");

	init_parisc_bus();

	switch (pdc_type) {

	case PDC_TYPE_PAT:
		pat_inventory();
		break;

	case PDC_TYPE_SYSTEM_MAP:
		system_map_inventory();
		break;

	case PDC_TYPE_SNAKE:
		snake_inventory();
		break;

	default:
		panic("Unknown PDC type!\n");
	}
	printk(KERN_INFO "Found devices:\n");
	print_parisc_devices();

#if defined(CONFIG_64BIT) && defined(CONFIG_SMP)
	pa_serialize_tlb_flushes = machine_has_merced_bus();
	if (pa_serialize_tlb_flushes)
		pr_info("Merced bus found: Enable PxTLB serialization.\n");
#endif
}<|MERGE_RESOLUTION|>--- conflicted
+++ resolved
@@ -38,14 +38,9 @@
 int pdc_type __ro_after_init = PDC_TYPE_ILLEGAL;
 
 /* cell number and location (PAT firmware only) */
-<<<<<<< HEAD
-unsigned long parisc_cell_num __read_mostly;
-unsigned long parisc_cell_loc __read_mostly;
-=======
 unsigned long parisc_cell_num __ro_after_init;
 unsigned long parisc_cell_loc __ro_after_init;
 unsigned long parisc_pat_pdc_cap __ro_after_init;
->>>>>>> 407d19ab
 
 
 void __init setup_pdc(void)
@@ -84,12 +79,21 @@
 #ifdef CONFIG_64BIT
 	status = pdc_pat_cell_get_number(&cell_info);
 	if (status == PDC_OK) {
+		unsigned long legacy_rev, pat_rev;
 		pdc_type = PDC_TYPE_PAT;
 		pr_cont("64 bit PAT.\n");
 		parisc_cell_num = cell_info.cell_num;
 		parisc_cell_loc = cell_info.cell_loc;
 		pr_info("PAT: Running on cell %lu and location %lu.\n",
 			parisc_cell_num, parisc_cell_loc);
+		status = pdc_pat_pd_get_pdc_revisions(&legacy_rev,
+			&pat_rev, &parisc_pat_pdc_cap);
+		pr_info("PAT: legacy revision 0x%lx, pat_rev 0x%lx, pdc_cap 0x%lx, S-PTLB %d, HPMC_RENDEZ %d.\n",
+			legacy_rev, pat_rev, parisc_pat_pdc_cap,
+			parisc_pat_pdc_cap
+			 & PDC_PAT_CAPABILITY_BIT_SIMULTANEOUS_PTLB ? 1:0,
+			parisc_pat_pdc_cap
+			 & PDC_PAT_CAPABILITY_BIT_PDC_HPMC_RENDEZ   ? 1:0);
 		return;
 	}
 #endif
