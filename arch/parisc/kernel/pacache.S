--- conflicted
+++ resolved
@@ -24,6 +24,7 @@
 #include <asm/pgtable.h>
 #include <asm/cache.h>
 #include <asm/ldcw.h>
+#include <asm/alternative.h>
 #include <linux/linkage.h>
 #include <linux/init.h>
 
@@ -177,7 +178,7 @@
 	.import cache_info,data
 
 ENTRY_CFI(flush_instruction_cache_local)
-	load32		cache_info, %r1
+88:	load32		cache_info, %r1
 
 	/* Flush Instruction Cache */
 
@@ -230,6 +231,7 @@
 fisync:
 	sync
 	mtsm		%r22			/* restore I-bit */
+89:	ALTERNATIVE(88b, 89b, ALT_COND_NO_ICACHE, INSN_NOP)
 	bv		%r0(%r2)
 	nop
 ENDPROC_CFI(flush_instruction_cache_local)
@@ -237,7 +239,7 @@
 
 	.import cache_info, data
 ENTRY_CFI(flush_data_cache_local)
-	load32		cache_info, %r1
+88:	load32		cache_info, %r1
 
 	/* Flush Data Cache */
 
@@ -291,43 +293,11 @@
 	syncdma
 	sync
 	mtsm		%r22			/* restore I-bit */
+89:	ALTERNATIVE(88b, 89b, ALT_COND_NO_DCACHE, INSN_NOP)
 	bv		%r0(%r2)
 	nop
 ENDPROC_CFI(flush_data_cache_local)
 
-<<<<<<< HEAD
-/* Macros to serialize TLB purge operations on SMP.  */
-
-	.macro	tlb_lock	la,flags,tmp
-#ifdef CONFIG_SMP
-#if __PA_LDCW_ALIGNMENT > 4
-	load32		pa_tlb_lock + __PA_LDCW_ALIGNMENT-1, \la
-	depi		0,31,__PA_LDCW_ALIGN_ORDER, \la
-#else
-	load32		pa_tlb_lock, \la
-#endif
-	rsm		PSW_SM_I,\flags
-1:	LDCW		0(\la),\tmp
-	cmpib,<>,n	0,\tmp,3f
-2:	ldw		0(\la),\tmp
-	cmpb,<>		%r0,\tmp,1b
-	nop
-	b,n		2b
-3:
-#endif
-	.endm
-
-	.macro	tlb_unlock	la,flags,tmp
-#ifdef CONFIG_SMP
-	ldi		1,\tmp
-	sync
-	stw		\tmp,0(\la)
-	mtsm		\flags
-#endif
-	.endm
-
-=======
->>>>>>> 407d19ab
 /* Clear page using kernel mapping.  */
 
 ENTRY_CFI(clear_page_asm)
@@ -585,17 +555,10 @@
 	pdtlb,l		%r0(%r28)
 	pdtlb,l		%r0(%r29)
 #else
-<<<<<<< HEAD
-	tlb_lock	%r20,%r21,%r22
-	pdtlb		%r0(%r28)
-	pdtlb		%r0(%r29)
-	tlb_unlock	%r20,%r21,%r22
-=======
 0:	pdtlb		%r0(%r28)
 1:	pdtlb		%r0(%r29)
 	ALTERNATIVE(0b, 0b+4, ALT_COND_NO_SMP, INSN_PxTLB)
 	ALTERNATIVE(1b, 1b+4, ALT_COND_NO_SMP, INSN_PxTLB)
->>>>>>> 407d19ab
 #endif
 
 #ifdef CONFIG_64BIT
@@ -732,14 +695,8 @@
 #ifdef CONFIG_PA20
 	pdtlb,l		%r0(%r28)
 #else
-<<<<<<< HEAD
-	tlb_lock	%r20,%r21,%r22
-	pdtlb		%r0(%r28)
-	tlb_unlock	%r20,%r21,%r22
-=======
 0:	pdtlb		%r0(%r28)
 	ALTERNATIVE(0b, 0b+4, ALT_COND_NO_SMP, INSN_PxTLB)
->>>>>>> 407d19ab
 #endif
 
 #ifdef CONFIG_64BIT
@@ -814,17 +771,11 @@
 #ifdef CONFIG_PA20
 	pdtlb,l		%r0(%r28)
 #else
-<<<<<<< HEAD
-	tlb_lock	%r20,%r21,%r22
-	pdtlb		%r0(%r28)
-	tlb_unlock	%r20,%r21,%r22
-=======
 0:	pdtlb		%r0(%r28)
 	ALTERNATIVE(0b, 0b+4, ALT_COND_NO_SMP, INSN_PxTLB)
->>>>>>> 407d19ab
-#endif
-
-	ldil		L%dcache_stride, %r1
+#endif
+
+88:	ldil		L%dcache_stride, %r1
 	ldw		R%dcache_stride(%r1), r31
 
 #ifdef CONFIG_64BIT
@@ -835,32 +786,30 @@
 	add		%r28, %r25, %r25
 	sub		%r25, r31, %r25
 
-
-1:      fdc,m		r31(%r28)
-	fdc,m		r31(%r28)
-	fdc,m		r31(%r28)
-	fdc,m		r31(%r28)
-	fdc,m		r31(%r28)
-	fdc,m		r31(%r28)
-	fdc,m		r31(%r28)
-	fdc,m		r31(%r28)
-	fdc,m		r31(%r28)
-	fdc,m		r31(%r28)
-	fdc,m		r31(%r28)
-	fdc,m		r31(%r28)
-	fdc,m		r31(%r28)
-	fdc,m		r31(%r28)
-	fdc,m		r31(%r28)
-	cmpb,COND(<<)	%r28, %r25,1b
-	fdc,m		r31(%r28)
-
+1:	fdc,m		r31(%r28)
+	fdc,m		r31(%r28)
+	fdc,m		r31(%r28)
+	fdc,m		r31(%r28)
+	fdc,m		r31(%r28)
+	fdc,m		r31(%r28)
+	fdc,m		r31(%r28)
+	fdc,m		r31(%r28)
+	fdc,m		r31(%r28)
+	fdc,m		r31(%r28)
+	fdc,m		r31(%r28)
+	fdc,m		r31(%r28)
+	fdc,m		r31(%r28)
+	fdc,m		r31(%r28)
+	fdc,m		r31(%r28)
+	cmpb,COND(>>)	%r25, %r28, 1b /* predict taken */
+	fdc,m		r31(%r28)
+
+89:	ALTERNATIVE(88b, 89b, ALT_COND_NO_DCACHE, INSN_NOP)
 	sync
 	bv		%r0(%r2)
 	nop
 ENDPROC_CFI(flush_dcache_page_asm)
 
-<<<<<<< HEAD
-=======
 ENTRY_CFI(purge_dcache_page_asm)
 	ldil		L%(TMPALIAS_MAP_START), %r28
 #ifdef CONFIG_64BIT
@@ -920,7 +869,6 @@
 	nop
 ENDPROC_CFI(purge_dcache_page_asm)
 
->>>>>>> 407d19ab
 ENTRY_CFI(flush_icache_page_asm)
 	ldil		L%(TMPALIAS_MAP_START), %r28
 #ifdef CONFIG_64BIT
@@ -943,23 +891,17 @@
 
 #ifdef CONFIG_PA20
 	pdtlb,l		%r0(%r28)
-	pitlb,l         %r0(%sr4,%r28)
-#else
-<<<<<<< HEAD
-	tlb_lock        %r20,%r21,%r22
-	pdtlb		%r0(%r28)
-	pitlb           %r0(%sr4,%r28)
-	tlb_unlock      %r20,%r21,%r22
-=======
+1:	pitlb,l         %r0(%sr4,%r28)
+	ALTERNATIVE(1b, 1b+4, ALT_COND_NO_SPLIT_TLB, INSN_NOP)
+#else
 0:	pdtlb		%r0(%r28)
 1:	pitlb           %r0(%sr4,%r28)
 	ALTERNATIVE(0b, 0b+4, ALT_COND_NO_SMP, INSN_PxTLB)
 	ALTERNATIVE(1b, 1b+4, ALT_COND_NO_SMP, INSN_PxTLB)
 	ALTERNATIVE(1b, 1b+4, ALT_COND_NO_SPLIT_TLB, INSN_NOP)
->>>>>>> 407d19ab
-#endif
-
-	ldil		L%icache_stride, %r1
+#endif
+
+88:	ldil		L%icache_stride, %r1
 	ldw		R%icache_stride(%r1), %r31
 
 #ifdef CONFIG_64BIT
@@ -969,7 +911,6 @@
 #endif
 	add		%r28, %r25, %r25
 	sub		%r25, %r31, %r25
-
 
 	/* fic only has the type 26 form on PA1.1, requiring an
 	 * explicit space specification, so use %sr4 */
@@ -988,16 +929,17 @@
 	fic,m		%r31(%sr4,%r28)
 	fic,m		%r31(%sr4,%r28)
 	fic,m		%r31(%sr4,%r28)
-	cmpb,COND(<<)	%r28, %r25,1b
-	fic,m		%r31(%sr4,%r28)
-
+	cmpb,COND(>>)	%r25, %r28, 1b /* predict taken */
+	fic,m		%r31(%sr4,%r28)
+
+89:	ALTERNATIVE(88b, 89b, ALT_COND_NO_ICACHE, INSN_NOP)
 	sync
 	bv		%r0(%r2)
 	nop
 ENDPROC_CFI(flush_icache_page_asm)
 
 ENTRY_CFI(flush_kernel_dcache_page_asm)
-	ldil		L%dcache_stride, %r1
+88:	ldil		L%dcache_stride, %r1
 	ldw		R%dcache_stride(%r1), %r23
 
 #ifdef CONFIG_64BIT
@@ -1008,7 +950,6 @@
 	add		%r26, %r25, %r25
 	sub		%r25, %r23, %r25
 
-
 1:      fdc,m		%r23(%r26)
 	fdc,m		%r23(%r26)
 	fdc,m		%r23(%r26)
@@ -1024,16 +965,17 @@
 	fdc,m		%r23(%r26)
 	fdc,m		%r23(%r26)
 	fdc,m		%r23(%r26)
-	cmpb,COND(<<)		%r26, %r25,1b
-	fdc,m		%r23(%r26)
-
+	cmpb,COND(>>)	%r25, %r26, 1b /* predict taken */
+	fdc,m		%r23(%r26)
+
+89:	ALTERNATIVE(88b, 89b, ALT_COND_NO_DCACHE, INSN_NOP)
 	sync
 	bv		%r0(%r2)
 	nop
 ENDPROC_CFI(flush_kernel_dcache_page_asm)
 
 ENTRY_CFI(purge_kernel_dcache_page_asm)
-	ldil		L%dcache_stride, %r1
+88:	ldil		L%dcache_stride, %r1
 	ldw		R%dcache_stride(%r1), %r23
 
 #ifdef CONFIG_64BIT
@@ -1059,74 +1001,183 @@
 	pdc,m		%r23(%r26)
 	pdc,m		%r23(%r26)
 	pdc,m		%r23(%r26)
-	cmpb,COND(<<)		%r26, %r25, 1b
-	pdc,m		%r23(%r26)
-
+	cmpb,COND(>>)	%r25, %r26, 1b /* predict taken */
+	pdc,m		%r23(%r26)
+
+89:	ALTERNATIVE(88b, 89b, ALT_COND_NO_DCACHE, INSN_NOP)
 	sync
 	bv		%r0(%r2)
 	nop
 ENDPROC_CFI(purge_kernel_dcache_page_asm)
 
 ENTRY_CFI(flush_user_dcache_range_asm)
-	ldil		L%dcache_stride, %r1
+88:	ldil		L%dcache_stride, %r1
 	ldw		R%dcache_stride(%r1), %r23
 	ldo		-1(%r23), %r21
 	ANDCM		%r26, %r21, %r26
 
-1:      cmpb,COND(<<),n	%r26, %r25, 1b
-	fdc,m		%r23(%sr3, %r26)
-
+#ifdef CONFIG_64BIT
+	depd,z		%r23, 59, 60, %r21
+#else
+	depw,z		%r23, 27, 28, %r21
+#endif
+	add		%r26, %r21, %r22
+	cmpb,COND(>>),n	%r22, %r25, 2f /* predict not taken */
+1:	add		%r22, %r21, %r22
+	fdc,m		%r23(%sr3, %r26)
+	fdc,m		%r23(%sr3, %r26)
+	fdc,m		%r23(%sr3, %r26)
+	fdc,m		%r23(%sr3, %r26)
+	fdc,m		%r23(%sr3, %r26)
+	fdc,m		%r23(%sr3, %r26)
+	fdc,m		%r23(%sr3, %r26)
+	fdc,m		%r23(%sr3, %r26)
+	fdc,m		%r23(%sr3, %r26)
+	fdc,m		%r23(%sr3, %r26)
+	fdc,m		%r23(%sr3, %r26)
+	fdc,m		%r23(%sr3, %r26)
+	fdc,m		%r23(%sr3, %r26)
+	fdc,m		%r23(%sr3, %r26)
+	fdc,m		%r23(%sr3, %r26)
+	cmpb,COND(<<=)	%r22, %r25, 1b /* predict taken */
+	fdc,m		%r23(%sr3, %r26)
+
+2:	cmpb,COND(>>),n	%r25, %r26, 2b
+	fdc,m		%r23(%sr3, %r26)
+
+89:	ALTERNATIVE(88b, 89b, ALT_COND_NO_DCACHE, INSN_NOP)
 	sync
 	bv		%r0(%r2)
 	nop
 ENDPROC_CFI(flush_user_dcache_range_asm)
 
 ENTRY_CFI(flush_kernel_dcache_range_asm)
-	ldil		L%dcache_stride, %r1
+88:	ldil		L%dcache_stride, %r1
 	ldw		R%dcache_stride(%r1), %r23
 	ldo		-1(%r23), %r21
 	ANDCM		%r26, %r21, %r26
 
-1:      cmpb,COND(<<),n	%r26, %r25,1b
+#ifdef CONFIG_64BIT
+	depd,z		%r23, 59, 60, %r21
+#else
+	depw,z		%r23, 27, 28, %r21
+#endif
+	add		%r26, %r21, %r22
+	cmpb,COND(>>),n	%r22, %r25, 2f /* predict not taken */
+1:	add		%r22, %r21, %r22
+	fdc,m		%r23(%r26)
+	fdc,m		%r23(%r26)
+	fdc,m		%r23(%r26)
+	fdc,m		%r23(%r26)
+	fdc,m		%r23(%r26)
+	fdc,m		%r23(%r26)
+	fdc,m		%r23(%r26)
+	fdc,m		%r23(%r26)
+	fdc,m		%r23(%r26)
+	fdc,m		%r23(%r26)
+	fdc,m		%r23(%r26)
+	fdc,m		%r23(%r26)
+	fdc,m		%r23(%r26)
+	fdc,m		%r23(%r26)
+	fdc,m		%r23(%r26)
+	cmpb,COND(<<=)	%r22, %r25, 1b /* predict taken */
+	fdc,m		%r23(%r26)
+
+2:	cmpb,COND(>>),n	%r25, %r26, 2b /* predict taken */
 	fdc,m		%r23(%r26)
 
 	sync
+89:	ALTERNATIVE(88b, 89b, ALT_COND_NO_DCACHE, INSN_NOP)
 	syncdma
 	bv		%r0(%r2)
 	nop
 ENDPROC_CFI(flush_kernel_dcache_range_asm)
 
 ENTRY_CFI(purge_kernel_dcache_range_asm)
-	ldil		L%dcache_stride, %r1
+88:	ldil		L%dcache_stride, %r1
 	ldw		R%dcache_stride(%r1), %r23
 	ldo		-1(%r23), %r21
 	ANDCM		%r26, %r21, %r26
 
-1:      cmpb,COND(<<),n	%r26, %r25,1b
+#ifdef CONFIG_64BIT
+	depd,z		%r23, 59, 60, %r21
+#else
+	depw,z		%r23, 27, 28, %r21
+#endif
+	add		%r26, %r21, %r22
+	cmpb,COND(>>),n	%r22, %r25, 2f /* predict not taken */
+1:	add		%r22, %r21, %r22
+	pdc,m		%r23(%r26)
+	pdc,m		%r23(%r26)
+	pdc,m		%r23(%r26)
+	pdc,m		%r23(%r26)
+	pdc,m		%r23(%r26)
+	pdc,m		%r23(%r26)
+	pdc,m		%r23(%r26)
+	pdc,m		%r23(%r26)
+	pdc,m		%r23(%r26)
+	pdc,m		%r23(%r26)
+	pdc,m		%r23(%r26)
+	pdc,m		%r23(%r26)
+	pdc,m		%r23(%r26)
+	pdc,m		%r23(%r26)
+	pdc,m		%r23(%r26)
+	cmpb,COND(<<=)	%r22, %r25, 1b /* predict taken */
+	pdc,m		%r23(%r26)
+
+2:	cmpb,COND(>>),n	%r25, %r26, 2b /* predict taken */
 	pdc,m		%r23(%r26)
 
 	sync
+89:	ALTERNATIVE(88b, 89b, ALT_COND_NO_DCACHE, INSN_NOP)
 	syncdma
 	bv		%r0(%r2)
 	nop
 ENDPROC_CFI(purge_kernel_dcache_range_asm)
 
 ENTRY_CFI(flush_user_icache_range_asm)
-	ldil		L%icache_stride, %r1
+88:	ldil		L%icache_stride, %r1
 	ldw		R%icache_stride(%r1), %r23
 	ldo		-1(%r23), %r21
 	ANDCM		%r26, %r21, %r26
 
-1:      cmpb,COND(<<),n	%r26, %r25,1b
-	fic,m		%r23(%sr3, %r26)
-
+#ifdef CONFIG_64BIT
+	depd,z		%r23, 59, 60, %r21
+#else
+	depw,z		%r23, 27, 28, %r21
+#endif
+	add		%r26, %r21, %r22
+	cmpb,COND(>>),n	%r22, %r25, 2f /* predict not taken */
+1:	add		%r22, %r21, %r22
+	fic,m		%r23(%sr3, %r26)
+	fic,m		%r23(%sr3, %r26)
+	fic,m		%r23(%sr3, %r26)
+	fic,m		%r23(%sr3, %r26)
+	fic,m		%r23(%sr3, %r26)
+	fic,m		%r23(%sr3, %r26)
+	fic,m		%r23(%sr3, %r26)
+	fic,m		%r23(%sr3, %r26)
+	fic,m		%r23(%sr3, %r26)
+	fic,m		%r23(%sr3, %r26)
+	fic,m		%r23(%sr3, %r26)
+	fic,m		%r23(%sr3, %r26)
+	fic,m		%r23(%sr3, %r26)
+	fic,m		%r23(%sr3, %r26)
+	fic,m		%r23(%sr3, %r26)
+	cmpb,COND(<<=)	%r22, %r25, 1b /* predict taken */
+	fic,m		%r23(%sr3, %r26)
+
+2:	cmpb,COND(>>),n	%r25, %r26, 2b
+	fic,m		%r23(%sr3, %r26)
+
+89:	ALTERNATIVE(88b, 89b, ALT_COND_NO_ICACHE, INSN_NOP)
 	sync
 	bv		%r0(%r2)
 	nop
 ENDPROC_CFI(flush_user_icache_range_asm)
 
 ENTRY_CFI(flush_kernel_icache_page)
-	ldil		L%icache_stride, %r1
+88:	ldil		L%icache_stride, %r1
 	ldw		R%icache_stride(%r1), %r23
 
 #ifdef CONFIG_64BIT
@@ -1153,23 +1204,51 @@
 	fic,m		%r23(%sr4, %r26)
 	fic,m		%r23(%sr4, %r26)
 	fic,m		%r23(%sr4, %r26)
-	cmpb,COND(<<)		%r26, %r25, 1b
-	fic,m		%r23(%sr4, %r26)
-
+	cmpb,COND(>>)	%r25, %r26, 1b /* predict taken */
+	fic,m		%r23(%sr4, %r26)
+
+89:	ALTERNATIVE(88b, 89b, ALT_COND_NO_ICACHE, INSN_NOP)
 	sync
 	bv		%r0(%r2)
 	nop
 ENDPROC_CFI(flush_kernel_icache_page)
 
 ENTRY_CFI(flush_kernel_icache_range_asm)
-	ldil		L%icache_stride, %r1
+88:	ldil		L%icache_stride, %r1
 	ldw		R%icache_stride(%r1), %r23
 	ldo		-1(%r23), %r21
 	ANDCM		%r26, %r21, %r26
 
-1:      cmpb,COND(<<),n	%r26, %r25, 1b
-	fic,m		%r23(%sr4, %r26)
-
+#ifdef CONFIG_64BIT
+	depd,z		%r23, 59, 60, %r21
+#else
+	depw,z		%r23, 27, 28, %r21
+#endif
+	add		%r26, %r21, %r22
+	cmpb,COND(>>),n	%r22, %r25, 2f /* predict not taken */
+1:	add		%r22, %r21, %r22
+	fic,m		%r23(%sr4, %r26)
+	fic,m		%r23(%sr4, %r26)
+	fic,m		%r23(%sr4, %r26)
+	fic,m		%r23(%sr4, %r26)
+	fic,m		%r23(%sr4, %r26)
+	fic,m		%r23(%sr4, %r26)
+	fic,m		%r23(%sr4, %r26)
+	fic,m		%r23(%sr4, %r26)
+	fic,m		%r23(%sr4, %r26)
+	fic,m		%r23(%sr4, %r26)
+	fic,m		%r23(%sr4, %r26)
+	fic,m		%r23(%sr4, %r26)
+	fic,m		%r23(%sr4, %r26)
+	fic,m		%r23(%sr4, %r26)
+	fic,m		%r23(%sr4, %r26)
+	cmpb,COND(<<=)	%r22, %r25, 1b /* predict taken */
+	fic,m		%r23(%sr4, %r26)
+
+2:	cmpb,COND(>>),n	%r25, %r26, 2b /* predict taken */
+	fic,m		%r23(%sr4, %r26)
+
+89:	ALTERNATIVE(88b, 89b, ALT_COND_NO_ICACHE, INSN_NOP)
 	sync
 	bv		%r0(%r2)
 	nop
