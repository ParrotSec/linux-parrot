#include <asm-generic/vmlinux.lds.h>
#include <asm/page.h>
#include "sizes.h"

#ifndef CONFIG_64BIT
OUTPUT_FORMAT("elf32-hppa-linux")
OUTPUT_ARCH(hppa)
#else
OUTPUT_FORMAT("elf64-hppa-linux")
OUTPUT_ARCH(hppa:hppa2.0w)
#endif

ENTRY(startup)

SECTIONS
{
	/* palo loads at 0x60000 */
	/* loaded kernel will move to 0x10000 */
	. = 0xe0000;    /* should not overwrite palo code */

	.head.text : {
		_head = . ;
		HEAD_TEXT
		_ehead = . ;
	}

	/* keep __gp below 0x1000000 */
#ifdef CONFIG_64BIT
	. = ALIGN(16);
	/* Linkage tables */
	.opd : {
		__start_opd = .;
		*(.opd)
		__end_opd = .;
	} PROVIDE (__gp = .);
	.plt : {
		*(.plt)
	}
	.dlt : {
		*(.dlt)
	}
#endif
	_startcode_end = .;

<<<<<<< HEAD
	/* bootloader code and data starts behind area of extracted kernel */
	. = (SZ_end - SZparisc_kernel_start + KERNEL_BINARY_TEXT_START);
=======
	/* vmlinux.bin.gz is here */
	. = ALIGN(8);
	.rodata.compressed : {
		*(.rodata.compressed)
	}

	/* bootloader code and data starts at least behind area of extracted kernel */
	. = MAX(ABSOLUTE(.), (SZ_end - SZparisc_kernel_start + KERNEL_BINARY_TEXT_START));
>>>>>>> 407d19ab

	/* align on next page boundary */
	. = ALIGN(4096);
	.text :	{
		_text = .;	/* Text */
		*(.text)
		*(.text.*)
		_etext = . ;
	}
	. = ALIGN(8);
	.data :	{
		_data = . ;
		*(.data)
		*(.data.*)
		_edata = . ;
	}
	. = ALIGN(8);
	.rodata : {
		_rodata = . ;
		*(.rodata)	 /* read-only data */
		*(.rodata.*)
		_erodata = . ;
	}
	. = ALIGN(8);
	.rodata.compressed : {
		*(.rodata.compressed)
	}
	. = ALIGN(8);
	.bss : {
		_bss = . ;
		*(.bss)
		*(.bss.*)
		*(COMMON)
		. = ALIGN(4096);
		_ebss = .;
	}

	STABS_DEBUG
	.note 0 : { *(.note) }

	/* Sections to be discarded */
	DISCARDS
	/DISCARD/ : {
#ifdef CONFIG_64BIT
		/* temporary hack until binutils is fixed to not emit these
		 * for static binaries
		 */
		*(.PARISC.unwind)	/* no unwind data */
		*(.interp)
		*(.dynsym)
		*(.dynstr)
		*(.dynamic)
		*(.hash)
		*(.gnu.hash)
#endif
	}
}<|MERGE_RESOLUTION|>--- conflicted
+++ resolved
@@ -42,10 +42,6 @@
 #endif
 	_startcode_end = .;
 
-<<<<<<< HEAD
-	/* bootloader code and data starts behind area of extracted kernel */
-	. = (SZ_end - SZparisc_kernel_start + KERNEL_BINARY_TEXT_START);
-=======
 	/* vmlinux.bin.gz is here */
 	. = ALIGN(8);
 	.rodata.compressed : {
@@ -54,7 +50,6 @@
 
 	/* bootloader code and data starts at least behind area of extracted kernel */
 	. = MAX(ABSOLUTE(.), (SZ_end - SZparisc_kernel_start + KERNEL_BINARY_TEXT_START));
->>>>>>> 407d19ab
 
 	/* align on next page boundary */
 	. = ALIGN(4096);
@@ -77,10 +72,6 @@
 		*(.rodata)	 /* read-only data */
 		*(.rodata.*)
 		_erodata = . ;
-	}
-	. = ALIGN(8);
-	.rodata.compressed : {
-		*(.rodata.compressed)
 	}
 	. = ALIGN(8);
 	.bss : {
