--- conflicted
+++ resolved
@@ -5,6 +5,7 @@
  */
 
 #include <linux/uaccess.h>
+#include <linux/elf.h>
 #include <asm/unaligned.h>
 #include <asm/page.h>
 #include "sizes.h"
@@ -229,13 +230,62 @@
 	asm ("sync");
 }
 
+static void parse_elf(void *output)
+{
+#ifdef CONFIG_64BIT
+	Elf64_Ehdr ehdr;
+	Elf64_Phdr *phdrs, *phdr;
+#else
+	Elf32_Ehdr ehdr;
+	Elf32_Phdr *phdrs, *phdr;
+#endif
+	void *dest;
+	int i;
+
+	memcpy(&ehdr, output, sizeof(ehdr));
+	if (ehdr.e_ident[EI_MAG0] != ELFMAG0 ||
+	   ehdr.e_ident[EI_MAG1] != ELFMAG1 ||
+	   ehdr.e_ident[EI_MAG2] != ELFMAG2 ||
+	   ehdr.e_ident[EI_MAG3] != ELFMAG3) {
+		error("Kernel is not a valid ELF file");
+		return;
+	}
+
+#ifdef DEBUG
+	printf("Parsing ELF... ");
+#endif
+
+	phdrs = malloc(sizeof(*phdrs) * ehdr.e_phnum);
+	if (!phdrs)
+		error("Failed to allocate space for phdrs");
+
+	memcpy(phdrs, output + ehdr.e_phoff, sizeof(*phdrs) * ehdr.e_phnum);
+
+	for (i = 0; i < ehdr.e_phnum; i++) {
+		phdr = &phdrs[i];
+
+		switch (phdr->p_type) {
+		case PT_LOAD:
+			dest = (void *)((unsigned long) phdr->p_paddr &
+					(__PAGE_OFFSET_DEFAULT-1));
+			memmove(dest, output + phdr->p_offset, phdr->p_filesz);
+			break;
+		default:
+			break;
+		}
+	}
+
+	free(phdrs);
+}
+
 unsigned long decompress_kernel(unsigned int started_wide,
 		unsigned int command_line,
 		const unsigned int rd_start,
 		const unsigned int rd_end)
 {
 	char *output;
-	unsigned long len, len_all;
+	unsigned long vmlinux_addr, vmlinux_len;
+	unsigned long kernel_addr, kernel_len;
 
 #ifdef CONFIG_64BIT
 	parisc_narrow_firmware = 0;
@@ -243,27 +293,29 @@
 
 	set_firmware_width_unlocked();
 
-	putchar('U');	/* if you get this p and no more, string storage */
+	putchar('D');	/* if you get this D and no more, string storage */
 			/* in $GLOBAL$ is wrong or %dp is wrong */
-	puts("ncompressing ...\n");
-
-	output = (char *) KERNEL_BINARY_TEXT_START;
-	len_all = __pa(SZ_end) - __pa(SZparisc_kernel_start);
-
-	if ((unsigned long) &_startcode_end > (unsigned long) output)
+	puts("ecompressing Linux... ");
+
+	/* where the final bits are stored */
+	kernel_addr = KERNEL_BINARY_TEXT_START;
+	kernel_len = __pa(SZ_end) - __pa(SZparisc_kernel_start);
+	if ((unsigned long) &_startcode_end > kernel_addr)
 		error("Bootcode overlaps kernel code");
 
-	len = get_unaligned_le32(&output_len);
-	if (len > len_all)
-		error("Output len too big.");
-	else
-		memset(&output[len], 0, len_all - len);
+	/*
+	 * Calculate addr to where the vmlinux ELF file shall be decompressed.
+	 * Assembly code in head.S positioned the stack directly behind bss, so
+	 * leave 2 MB for the stack.
+	 */
+	vmlinux_addr = (unsigned long) &_ebss + 2*1024*1024;
+	vmlinux_len = get_unaligned_le32(&output_len);
+	output = (char *) vmlinux_addr;
 
 	/*
 	 * Initialize free_mem_ptr and free_mem_end_ptr.
 	 */
-	free_mem_ptr = (unsigned long) &_ebss;
-	free_mem_ptr += 2*1024*1024;	/* leave 2 MB for stack */
+	free_mem_ptr = vmlinux_addr + vmlinux_len;
 
 	/* Limit memory for bootoader to 1GB */
 	#define ARTIFICIAL_LIMIT (1*1024*1024*1024)
@@ -277,8 +329,6 @@
 		free_mem_end_ptr = rd_start;
 #endif
 
-<<<<<<< HEAD
-=======
 	if (free_mem_ptr >= free_mem_end_ptr) {
 		int free_ram;
 		free_ram = (free_mem_ptr >> 20) + 1;
@@ -289,8 +339,8 @@
 		error(NULL);
 	}
 
->>>>>>> 407d19ab
 #ifdef DEBUG
+	printf("\n");
 	printf("startcode_end = %x\n", &_startcode_end);
 	printf("commandline   = %x\n", command_line);
 	printf("rd_start      = %x\n", rd_start);
@@ -302,16 +352,19 @@
 	printf("input_data    = %x\n", input_data);
 	printf("input_len     = %x\n", input_len);
 	printf("output        = %x\n", output);
-	printf("output_len    = %x\n", len);
-	printf("output_max    = %x\n", len_all);
+	printf("output_len    = %x\n", vmlinux_len);
+	printf("kernel_addr   = %x\n", kernel_addr);
+	printf("kernel_len    = %x\n", kernel_len);
 #endif
 
 	__decompress(input_data, input_len, NULL, NULL,
 			output, 0, NULL, error);
-
-	flush_data_cache(output, len);
-
-	printf("Booting kernel ...\n\n");
+	parse_elf(output);
+
+	output = (char *) kernel_addr;
+	flush_data_cache(output, kernel_len);
+
+	printf("done.\nBooting the kernel.\n");
 
 	return (unsigned long) output;
 }