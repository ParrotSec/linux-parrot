/* SPDX-License-Identifier: GPL-2.0 */
#ifndef _PARISC_PGTABLE_H
#define _PARISC_PGTABLE_H

#include <asm-generic/4level-fixup.h>

#include <asm/fixmap.h>

#ifndef __ASSEMBLY__
/*
 * we simulate an x86-style page table for the linux mm code
 */

#include <linux/bitops.h>
#include <linux/spinlock.h>
#include <linux/mm_types.h>
#include <asm/processor.h>
#include <asm/cache.h>

static inline spinlock_t *pgd_spinlock(pgd_t *);

/*
 * kern_addr_valid(ADDR) tests if ADDR is pointing to valid kernel
 * memory.  For the return value to be meaningful, ADDR must be >=
 * PAGE_OFFSET.  This operation can be relatively expensive (e.g.,
 * require a hash-, or multi-level tree-lookup or something of that
 * sort) but it guarantees to return TRUE only if accessing the page
 * at that address does not cause an error.  Note that there may be
 * addresses for which kern_addr_valid() returns FALSE even though an
 * access would not cause an error (e.g., this is typically true for
 * memory mapped I/O regions.
 *
 * XXX Need to implement this for parisc.
 */
#define kern_addr_valid(addr)	(1)

/* This is for the serialization of PxTLB broadcasts. At least on the N class
 * systems, only one PxTLB inter processor broadcast can be active at any one
 * time on the Merced bus.

 * PTE updates are protected by locks in the PMD.
 */
extern spinlock_t pa_tlb_flush_lock;
extern spinlock_t pa_swapper_pg_lock;
#if defined(CONFIG_64BIT) && defined(CONFIG_SMP)
extern int pa_serialize_tlb_flushes;
#else
#define pa_serialize_tlb_flushes        (0)
#endif

#define purge_tlb_start(flags)  do { \
	if (pa_serialize_tlb_flushes)	\
		spin_lock_irqsave(&pa_tlb_flush_lock, flags); \
	else \
		local_irq_save(flags);	\
	} while (0)
#define purge_tlb_end(flags)	do { \
	if (pa_serialize_tlb_flushes)	\
		spin_unlock_irqrestore(&pa_tlb_flush_lock, flags); \
	else \
		local_irq_restore(flags); \
	} while (0)

/* Purge data and instruction TLB entries. The TLB purge instructions
 * are slow on SMP machines since the purge must be broadcast to all CPUs.
 */

static inline void purge_tlb_entries(struct mm_struct *mm, unsigned long addr)
{
	unsigned long flags;

	purge_tlb_start(flags);
	mtsp(mm->context, 1);
	pdtlb(addr);
<<<<<<< HEAD
	if (unlikely(split_tlb))
		pitlb(addr);
=======
	pitlb(addr);
	purge_tlb_end(flags);
>>>>>>> 407d19ab
}

/* Certain architectures need to do special things when PTEs
 * within a page table are directly modified.  Thus, the following
 * hook is made available.
 */
#define set_pte(pteptr, pteval)                                 \
        do{                                                     \
                *(pteptr) = (pteval);                           \
        } while(0)

#define pte_inserted(x)						\
	((pte_val(x) & (_PAGE_PRESENT|_PAGE_ACCESSED))		\
	 == (_PAGE_PRESENT|_PAGE_ACCESSED))

#define set_pte_at(mm, addr, ptep, pteval)			\
	do {							\
		pte_t old_pte;					\
		unsigned long flags;				\
		spin_lock_irqsave(pgd_spinlock((mm)->pgd), flags);\
		old_pte = *ptep;				\
		if (pte_inserted(old_pte))			\
			purge_tlb_entries(mm, addr);		\
		set_pte(ptep, pteval);				\
<<<<<<< HEAD
		spin_unlock_irqrestore(&pa_tlb_lock, flags);	\
=======
		purge_tlb_entries(mm, addr);			\
		spin_unlock_irqrestore(pgd_spinlock((mm)->pgd), flags);\
>>>>>>> 407d19ab
	} while (0)

#endif /* !__ASSEMBLY__ */

#include <asm/page.h>

#define pte_ERROR(e) \
	printk("%s:%d: bad pte %08lx.\n", __FILE__, __LINE__, pte_val(e))
#define pmd_ERROR(e) \
	printk("%s:%d: bad pmd %08lx.\n", __FILE__, __LINE__, (unsigned long)pmd_val(e))
#define pgd_ERROR(e) \
	printk("%s:%d: bad pgd %08lx.\n", __FILE__, __LINE__, (unsigned long)pgd_val(e))

/* This is the size of the initially mapped kernel memory */
#if defined(CONFIG_64BIT)
#define KERNEL_INITIAL_ORDER	26	/* 1<<26 = 64MB */
#else
#define KERNEL_INITIAL_ORDER	25	/* 1<<25 = 32MB */
#endif
#define KERNEL_INITIAL_SIZE	(1 << KERNEL_INITIAL_ORDER)

#if CONFIG_PGTABLE_LEVELS == 3
#define PGD_ORDER	1 /* Number of pages per pgd */
#define PMD_ORDER	1 /* Number of pages per pmd */
#define PGD_ALLOC_ORDER	(2 + 1) /* first pgd contains pmd */
#else
#define PGD_ORDER	1 /* Number of pages per pgd */
#define PGD_ALLOC_ORDER	(PGD_ORDER + 1)
#endif

/* Definitions for 3rd level (we use PLD here for Page Lower directory
 * because PTE_SHIFT is used lower down to mean shift that has to be
 * done to get usable bits out of the PTE) */
#define PLD_SHIFT	PAGE_SHIFT
#define PLD_SIZE	PAGE_SIZE
#define BITS_PER_PTE	(PAGE_SHIFT - BITS_PER_PTE_ENTRY)
#define PTRS_PER_PTE    (1UL << BITS_PER_PTE)

/* Definitions for 2nd level */
#define pgtable_cache_init()	do { } while (0)

#define PMD_SHIFT       (PLD_SHIFT + BITS_PER_PTE)
#define PMD_SIZE	(1UL << PMD_SHIFT)
#define PMD_MASK	(~(PMD_SIZE-1))
#if CONFIG_PGTABLE_LEVELS == 3
#define BITS_PER_PMD	(PAGE_SHIFT + PMD_ORDER - BITS_PER_PMD_ENTRY)
#else
#define __PAGETABLE_PMD_FOLDED 1
#define BITS_PER_PMD	0
#endif
#define PTRS_PER_PMD    (1UL << BITS_PER_PMD)

/* Definitions for 1st level */
#define PGDIR_SHIFT	(PMD_SHIFT + BITS_PER_PMD)
#if (PGDIR_SHIFT + PAGE_SHIFT + PGD_ORDER - BITS_PER_PGD_ENTRY) > BITS_PER_LONG
#define BITS_PER_PGD	(BITS_PER_LONG - PGDIR_SHIFT)
#else
#define BITS_PER_PGD	(PAGE_SHIFT + PGD_ORDER - BITS_PER_PGD_ENTRY)
#endif
#define PGDIR_SIZE	(1UL << PGDIR_SHIFT)
#define PGDIR_MASK	(~(PGDIR_SIZE-1))
#define PTRS_PER_PGD    (1UL << BITS_PER_PGD)
#define USER_PTRS_PER_PGD       PTRS_PER_PGD

#ifdef CONFIG_64BIT
#define MAX_ADDRBITS	(PGDIR_SHIFT + BITS_PER_PGD)
#define MAX_ADDRESS	(1UL << MAX_ADDRBITS)
#define SPACEID_SHIFT	(MAX_ADDRBITS - 32)
#else
#define MAX_ADDRBITS	(BITS_PER_LONG)
#define MAX_ADDRESS	(1UL << MAX_ADDRBITS)
#define SPACEID_SHIFT	0
#endif

/* This calculates the number of initial pages we need for the initial
 * page tables */
#if (KERNEL_INITIAL_ORDER) >= (PMD_SHIFT)
# define PT_INITIAL	(1 << (KERNEL_INITIAL_ORDER - PMD_SHIFT))
#else
# define PT_INITIAL	(1)  /* all initial PTEs fit into one page */
#endif

/*
 * pgd entries used up by user/kernel:
 */

#define FIRST_USER_ADDRESS	0UL

/* NB: The tlb miss handlers make certain assumptions about the order */
/*     of the following bits, so be careful (One example, bits 25-31  */
/*     are moved together in one instruction).                        */

#define _PAGE_READ_BIT     31   /* (0x001) read access allowed */
#define _PAGE_WRITE_BIT    30   /* (0x002) write access allowed */
#define _PAGE_EXEC_BIT     29   /* (0x004) execute access allowed */
#define _PAGE_GATEWAY_BIT  28   /* (0x008) privilege promotion allowed */
#define _PAGE_DMB_BIT      27   /* (0x010) Data Memory Break enable (B bit) */
#define _PAGE_DIRTY_BIT    26   /* (0x020) Page Dirty (D bit) */
#define _PAGE_REFTRAP_BIT  25   /* (0x040) Page Ref. Trap enable (T bit) */
#define _PAGE_NO_CACHE_BIT 24   /* (0x080) Uncached Page (U bit) */
#define _PAGE_ACCESSED_BIT 23   /* (0x100) Software: Page Accessed */
#define _PAGE_PRESENT_BIT  22   /* (0x200) Software: translation valid */
#define _PAGE_HPAGE_BIT    21   /* (0x400) Software: Huge Page */
#define _PAGE_USER_BIT     20   /* (0x800) Software: User accessible page */

/* N.B. The bits are defined in terms of a 32 bit word above, so the */
/*      following macro is ok for both 32 and 64 bit.                */

#define xlate_pabit(x) (31 - x)

/* this defines the shift to the usable bits in the PTE it is set so
 * that the valid bits _PAGE_PRESENT_BIT and _PAGE_USER_BIT are set
 * to zero */
#define PTE_SHIFT	   	xlate_pabit(_PAGE_USER_BIT)

/* PFN_PTE_SHIFT defines the shift of a PTE value to access the PFN field */
#define PFN_PTE_SHIFT		12

#define _PAGE_READ     (1 << xlate_pabit(_PAGE_READ_BIT))
#define _PAGE_WRITE    (1 << xlate_pabit(_PAGE_WRITE_BIT))
#define _PAGE_RW       (_PAGE_READ | _PAGE_WRITE)
#define _PAGE_EXEC     (1 << xlate_pabit(_PAGE_EXEC_BIT))
#define _PAGE_GATEWAY  (1 << xlate_pabit(_PAGE_GATEWAY_BIT))
#define _PAGE_DMB      (1 << xlate_pabit(_PAGE_DMB_BIT))
#define _PAGE_DIRTY    (1 << xlate_pabit(_PAGE_DIRTY_BIT))
#define _PAGE_REFTRAP  (1 << xlate_pabit(_PAGE_REFTRAP_BIT))
#define _PAGE_NO_CACHE (1 << xlate_pabit(_PAGE_NO_CACHE_BIT))
#define _PAGE_ACCESSED (1 << xlate_pabit(_PAGE_ACCESSED_BIT))
#define _PAGE_PRESENT  (1 << xlate_pabit(_PAGE_PRESENT_BIT))
#define _PAGE_HUGE     (1 << xlate_pabit(_PAGE_HPAGE_BIT))
#define _PAGE_USER     (1 << xlate_pabit(_PAGE_USER_BIT))

#define _PAGE_TABLE	(_PAGE_PRESENT | _PAGE_READ | _PAGE_WRITE |  _PAGE_DIRTY | _PAGE_ACCESSED)
#define _PAGE_CHG_MASK	(PAGE_MASK | _PAGE_ACCESSED | _PAGE_DIRTY)
#define _PAGE_KERNEL_RO	(_PAGE_PRESENT | _PAGE_READ | _PAGE_DIRTY | _PAGE_ACCESSED)
#define _PAGE_KERNEL_EXEC	(_PAGE_KERNEL_RO | _PAGE_EXEC)
#define _PAGE_KERNEL_RWX	(_PAGE_KERNEL_EXEC | _PAGE_WRITE)
#define _PAGE_KERNEL		(_PAGE_KERNEL_RO | _PAGE_WRITE)

/* The pgd/pmd contains a ptr (in phys addr space); since all pgds/pmds
 * are page-aligned, we don't care about the PAGE_OFFSET bits, except
 * for a few meta-information bits, so we shift the address to be
 * able to effectively address 40/42/44-bits of physical address space
 * depending on 4k/16k/64k PAGE_SIZE */
#define _PxD_PRESENT_BIT   31
#define _PxD_ATTACHED_BIT  30
#define _PxD_VALID_BIT     29

#define PxD_FLAG_PRESENT  (1 << xlate_pabit(_PxD_PRESENT_BIT))
#define PxD_FLAG_ATTACHED (1 << xlate_pabit(_PxD_ATTACHED_BIT))
#define PxD_FLAG_VALID    (1 << xlate_pabit(_PxD_VALID_BIT))
#define PxD_FLAG_MASK     (0xf)
#define PxD_FLAG_SHIFT    (4)
#define PxD_VALUE_SHIFT   (PFN_PTE_SHIFT-PxD_FLAG_SHIFT)

#ifndef __ASSEMBLY__

#define PAGE_NONE	__pgprot(_PAGE_PRESENT | _PAGE_USER | _PAGE_ACCESSED)
#define PAGE_SHARED	__pgprot(_PAGE_PRESENT | _PAGE_USER | _PAGE_READ | _PAGE_WRITE | _PAGE_ACCESSED)
/* Others seem to make this executable, I don't know if that's correct
   or not.  The stack is mapped this way though so this is necessary
   in the short term - dhd@linuxcare.com, 2000-08-08 */
#define PAGE_READONLY	__pgprot(_PAGE_PRESENT | _PAGE_USER | _PAGE_READ | _PAGE_ACCESSED)
#define PAGE_WRITEONLY  __pgprot(_PAGE_PRESENT | _PAGE_USER | _PAGE_WRITE | _PAGE_ACCESSED)
#define PAGE_EXECREAD   __pgprot(_PAGE_PRESENT | _PAGE_USER | _PAGE_READ | _PAGE_EXEC |_PAGE_ACCESSED)
#define PAGE_COPY       PAGE_EXECREAD
#define PAGE_RWX        __pgprot(_PAGE_PRESENT | _PAGE_USER | _PAGE_READ | _PAGE_WRITE | _PAGE_EXEC |_PAGE_ACCESSED)
#define PAGE_KERNEL	__pgprot(_PAGE_KERNEL)
#define PAGE_KERNEL_EXEC	__pgprot(_PAGE_KERNEL_EXEC)
#define PAGE_KERNEL_RWX	__pgprot(_PAGE_KERNEL_RWX)
#define PAGE_KERNEL_RO	__pgprot(_PAGE_KERNEL_RO)
#define PAGE_KERNEL_UNC	__pgprot(_PAGE_KERNEL | _PAGE_NO_CACHE)
#define PAGE_GATEWAY    __pgprot(_PAGE_PRESENT | _PAGE_USER | _PAGE_ACCESSED | _PAGE_GATEWAY| _PAGE_READ)


/*
 * We could have an execute only page using "gateway - promote to priv
 * level 3", but that is kind of silly. So, the way things are defined
 * now, we must always have read permission for pages with execute
 * permission. For the fun of it we'll go ahead and support write only
 * pages.
 */

	 /*xwr*/
#define __P000  PAGE_NONE
#define __P001  PAGE_READONLY
#define __P010  __P000 /* copy on write */
#define __P011  __P001 /* copy on write */
#define __P100  PAGE_EXECREAD
#define __P101  PAGE_EXECREAD
#define __P110  __P100 /* copy on write */
#define __P111  __P101 /* copy on write */

#define __S000  PAGE_NONE
#define __S001  PAGE_READONLY
#define __S010  PAGE_WRITEONLY
#define __S011  PAGE_SHARED
#define __S100  PAGE_EXECREAD
#define __S101  PAGE_EXECREAD
#define __S110  PAGE_RWX
#define __S111  PAGE_RWX


extern pgd_t swapper_pg_dir[]; /* declared in init_task.c */

/* initial page tables for 0-8MB for kernel */

extern pte_t pg0[];

/* zero page used for uninitialized stuff */

extern unsigned long *empty_zero_page;

/*
 * ZERO_PAGE is a global shared page that is always zero: used
 * for zero-mapped memory areas etc..
 */

#define ZERO_PAGE(vaddr) (virt_to_page(empty_zero_page))

#define pte_none(x)     (pte_val(x) == 0)
#define pte_present(x)	(pte_val(x) & _PAGE_PRESENT)
#define pte_clear(mm, addr, xp)  set_pte_at(mm, addr, xp, __pte(0))

#define pmd_flag(x)	(pmd_val(x) & PxD_FLAG_MASK)
#define pmd_address(x)	((unsigned long)(pmd_val(x) &~ PxD_FLAG_MASK) << PxD_VALUE_SHIFT)
#define pgd_flag(x)	(pgd_val(x) & PxD_FLAG_MASK)
#define pgd_address(x)	((unsigned long)(pgd_val(x) &~ PxD_FLAG_MASK) << PxD_VALUE_SHIFT)

#if CONFIG_PGTABLE_LEVELS == 3
/* The first entry of the permanent pmd is not there if it contains
 * the gateway marker */
#define pmd_none(x)	(!pmd_val(x) || pmd_flag(x) == PxD_FLAG_ATTACHED)
#else
#define pmd_none(x)	(!pmd_val(x))
#endif
#define pmd_bad(x)	(!(pmd_flag(x) & PxD_FLAG_VALID))
#define pmd_present(x)	(pmd_flag(x) & PxD_FLAG_PRESENT)
static inline void pmd_clear(pmd_t *pmd) {
#if CONFIG_PGTABLE_LEVELS == 3
	if (pmd_flag(*pmd) & PxD_FLAG_ATTACHED)
		/* This is the entry pointing to the permanent pmd
		 * attached to the pgd; cannot clear it */
		__pmd_val_set(*pmd, PxD_FLAG_ATTACHED);
	else
#endif
		__pmd_val_set(*pmd,  0);
}



#if CONFIG_PGTABLE_LEVELS == 3
#define pgd_page_vaddr(pgd) ((unsigned long) __va(pgd_address(pgd)))
#define pgd_page(pgd)	virt_to_page((void *)pgd_page_vaddr(pgd))

/* For 64 bit we have three level tables */

#define pgd_none(x)     (!pgd_val(x))
#define pgd_bad(x)      (!(pgd_flag(x) & PxD_FLAG_VALID))
#define pgd_present(x)  (pgd_flag(x) & PxD_FLAG_PRESENT)
static inline void pgd_clear(pgd_t *pgd) {
#if CONFIG_PGTABLE_LEVELS == 3
	if(pgd_flag(*pgd) & PxD_FLAG_ATTACHED)
		/* This is the permanent pmd attached to the pgd; cannot
		 * free it */
		return;
#endif
	__pgd_val_set(*pgd, 0);
}
#else
/*
 * The "pgd_xxx()" functions here are trivial for a folded two-level
 * setup: the pgd is never bad, and a pmd always exists (as it's folded
 * into the pgd entry)
 */
static inline int pgd_none(pgd_t pgd)		{ return 0; }
static inline int pgd_bad(pgd_t pgd)		{ return 0; }
static inline int pgd_present(pgd_t pgd)	{ return 1; }
static inline void pgd_clear(pgd_t * pgdp)	{ }
#endif

/*
 * The following only work if pte_present() is true.
 * Undefined behaviour if not..
 */
static inline int pte_dirty(pte_t pte)		{ return pte_val(pte) & _PAGE_DIRTY; }
static inline int pte_young(pte_t pte)		{ return pte_val(pte) & _PAGE_ACCESSED; }
static inline int pte_write(pte_t pte)		{ return pte_val(pte) & _PAGE_WRITE; }
static inline int pte_special(pte_t pte)	{ return 0; }

static inline pte_t pte_mkclean(pte_t pte)	{ pte_val(pte) &= ~_PAGE_DIRTY; return pte; }
static inline pte_t pte_mkold(pte_t pte)	{ pte_val(pte) &= ~_PAGE_ACCESSED; return pte; }
static inline pte_t pte_wrprotect(pte_t pte)	{ pte_val(pte) &= ~_PAGE_WRITE; return pte; }
static inline pte_t pte_mkdirty(pte_t pte)	{ pte_val(pte) |= _PAGE_DIRTY; return pte; }
static inline pte_t pte_mkyoung(pte_t pte)	{ pte_val(pte) |= _PAGE_ACCESSED; return pte; }
static inline pte_t pte_mkwrite(pte_t pte)	{ pte_val(pte) |= _PAGE_WRITE; return pte; }
static inline pte_t pte_mkspecial(pte_t pte)	{ return pte; }

/*
 * Huge pte definitions.
 */
#ifdef CONFIG_HUGETLB_PAGE
#define pte_huge(pte)           (pte_val(pte) & _PAGE_HUGE)
#define pte_mkhuge(pte)         (__pte(pte_val(pte) | \
				 (parisc_requires_coherency() ? 0 : _PAGE_HUGE)))
#else
#define pte_huge(pte)           (0)
#define pte_mkhuge(pte)         (pte)
#endif


/*
 * Conversion functions: convert a page and protection to a page entry,
 * and a page entry and page directory to the page they refer to.
 */
#define __mk_pte(addr,pgprot) \
({									\
	pte_t __pte;							\
									\
	pte_val(__pte) = ((((addr)>>PAGE_SHIFT)<<PFN_PTE_SHIFT) + pgprot_val(pgprot));	\
									\
	__pte;								\
})

#define mk_pte(page, pgprot)	pfn_pte(page_to_pfn(page), (pgprot))

static inline pte_t pfn_pte(unsigned long pfn, pgprot_t pgprot)
{
	pte_t pte;
	pte_val(pte) = (pfn << PFN_PTE_SHIFT) | pgprot_val(pgprot);
	return pte;
}

static inline pte_t pte_modify(pte_t pte, pgprot_t newprot)
{ pte_val(pte) = (pte_val(pte) & _PAGE_CHG_MASK) | pgprot_val(newprot); return pte; }

/* Permanent address of a page.  On parisc we don't have highmem. */

#define pte_pfn(x)		(pte_val(x) >> PFN_PTE_SHIFT)

#define pte_page(pte)		(pfn_to_page(pte_pfn(pte)))

#define pmd_page_vaddr(pmd)	((unsigned long) __va(pmd_address(pmd)))

#define __pmd_page(pmd) ((unsigned long) __va(pmd_address(pmd)))
#define pmd_page(pmd)	virt_to_page((void *)__pmd_page(pmd))

#define pgd_index(address) ((address) >> PGDIR_SHIFT)

/* to find an entry in a page-table-directory */
#define pgd_offset(mm, address) \
((mm)->pgd + ((address) >> PGDIR_SHIFT))

/* to find an entry in a kernel page-table-directory */
#define pgd_offset_k(address) pgd_offset(&init_mm, address)

/* Find an entry in the second-level page table.. */

#if CONFIG_PGTABLE_LEVELS == 3
#define pmd_index(addr)         (((addr) >> PMD_SHIFT) & (PTRS_PER_PMD - 1))
#define pmd_offset(dir,address) \
((pmd_t *) pgd_page_vaddr(*(dir)) + pmd_index(address))
#else
#define pmd_offset(dir,addr) ((pmd_t *) dir)
#endif

/* Find an entry in the third-level page table.. */ 
#define pte_index(address) (((address) >> PAGE_SHIFT) & (PTRS_PER_PTE-1))
#define pte_offset_kernel(pmd, address) \
	((pte_t *) pmd_page_vaddr(*(pmd)) + pte_index(address))
#define pte_offset_map(pmd, address) pte_offset_kernel(pmd, address)
#define pte_unmap(pte) do { } while (0)

#define pte_unmap(pte)			do { } while (0)
#define pte_unmap_nested(pte)		do { } while (0)

extern void paging_init (void);

/* Used for deferring calls to flush_dcache_page() */

#define PG_dcache_dirty         PG_arch_1

extern void update_mmu_cache(struct vm_area_struct *, unsigned long, pte_t *);

/* Encode and de-code a swap entry */

#define __swp_type(x)                     ((x).val & 0x1f)
#define __swp_offset(x)                   ( (((x).val >> 6) &  0x7) | \
					  (((x).val >> 8) & ~0x7) )
#define __swp_entry(type, offset)         ((swp_entry_t) { (type) | \
					    ((offset &  0x7) << 6) | \
					    ((offset & ~0x7) << 8) })
#define __pte_to_swp_entry(pte)		((swp_entry_t) { pte_val(pte) })
#define __swp_entry_to_pte(x)		((pte_t) { (x).val })


static inline spinlock_t *pgd_spinlock(pgd_t *pgd)
{
	if (unlikely(pgd == swapper_pg_dir))
		return &pa_swapper_pg_lock;
	return (spinlock_t *)((char *)pgd + (PAGE_SIZE << (PGD_ALLOC_ORDER - 1)));
}


static inline int ptep_test_and_clear_young(struct vm_area_struct *vma, unsigned long addr, pte_t *ptep)
{
	pte_t pte;
	unsigned long flags;

	if (!pte_young(*ptep))
		return 0;

	spin_lock_irqsave(pgd_spinlock(vma->vm_mm->pgd), flags);
	pte = *ptep;
	if (!pte_young(pte)) {
		spin_unlock_irqrestore(pgd_spinlock(vma->vm_mm->pgd), flags);
		return 0;
	}
	purge_tlb_entries(vma->vm_mm, addr);
<<<<<<< HEAD
	set_pte(ptep, pte_mkold(pte));
	spin_unlock_irqrestore(&pa_tlb_lock, flags);
=======
	spin_unlock_irqrestore(pgd_spinlock(vma->vm_mm->pgd), flags);
>>>>>>> 407d19ab
	return 1;
}

struct mm_struct;
static inline pte_t ptep_get_and_clear(struct mm_struct *mm, unsigned long addr, pte_t *ptep)
{
	pte_t old_pte;
	unsigned long flags;

	spin_lock_irqsave(pgd_spinlock(mm->pgd), flags);
	old_pte = *ptep;
	if (pte_inserted(old_pte))
		purge_tlb_entries(mm, addr);
	set_pte(ptep, __pte(0));
<<<<<<< HEAD
	spin_unlock_irqrestore(&pa_tlb_lock, flags);
=======
	purge_tlb_entries(mm, addr);
	spin_unlock_irqrestore(pgd_spinlock(mm->pgd), flags);
>>>>>>> 407d19ab

	return old_pte;
}

static inline void ptep_set_wrprotect(struct mm_struct *mm, unsigned long addr, pte_t *ptep)
{
	unsigned long flags;
<<<<<<< HEAD
	spin_lock_irqsave(&pa_tlb_lock, flags);
	purge_tlb_entries(mm, addr);
	set_pte(ptep, pte_wrprotect(*ptep));
	spin_unlock_irqrestore(&pa_tlb_lock, flags);
=======
	spin_lock_irqsave(pgd_spinlock(mm->pgd), flags);
	set_pte(ptep, pte_wrprotect(*ptep));
	purge_tlb_entries(mm, addr);
	spin_unlock_irqrestore(pgd_spinlock(mm->pgd), flags);
>>>>>>> 407d19ab
}

#define pte_same(A,B)	(pte_val(A) == pte_val(B))

struct seq_file;
extern void arch_report_meminfo(struct seq_file *m);

#endif /* !__ASSEMBLY__ */


/* TLB page size encoding - see table 3-1 in parisc20.pdf */
#define _PAGE_SIZE_ENCODING_4K		0
#define _PAGE_SIZE_ENCODING_16K		1
#define _PAGE_SIZE_ENCODING_64K		2
#define _PAGE_SIZE_ENCODING_256K	3
#define _PAGE_SIZE_ENCODING_1M		4
#define _PAGE_SIZE_ENCODING_4M		5
#define _PAGE_SIZE_ENCODING_16M		6
#define _PAGE_SIZE_ENCODING_64M		7

#if defined(CONFIG_PARISC_PAGE_SIZE_4KB)
# define _PAGE_SIZE_ENCODING_DEFAULT _PAGE_SIZE_ENCODING_4K
#elif defined(CONFIG_PARISC_PAGE_SIZE_16KB)
# define _PAGE_SIZE_ENCODING_DEFAULT _PAGE_SIZE_ENCODING_16K
#elif defined(CONFIG_PARISC_PAGE_SIZE_64KB)
# define _PAGE_SIZE_ENCODING_DEFAULT _PAGE_SIZE_ENCODING_64K
#endif


#define pgprot_noncached(prot) __pgprot(pgprot_val(prot) | _PAGE_NO_CACHE)

/* We provide our own get_unmapped_area to provide cache coherency */

#define HAVE_ARCH_UNMAPPED_AREA
#define HAVE_ARCH_UNMAPPED_AREA_TOPDOWN

#define __HAVE_ARCH_PTEP_TEST_AND_CLEAR_YOUNG
#define __HAVE_ARCH_PTEP_GET_AND_CLEAR
#define __HAVE_ARCH_PTEP_SET_WRPROTECT
#define __HAVE_ARCH_PTE_SAME
#include <asm-generic/pgtable.h>

#endif /* _PARISC_PGTABLE_H */<|MERGE_RESOLUTION|>--- conflicted
+++ resolved
@@ -72,13 +72,8 @@
 	purge_tlb_start(flags);
 	mtsp(mm->context, 1);
 	pdtlb(addr);
-<<<<<<< HEAD
-	if (unlikely(split_tlb))
-		pitlb(addr);
-=======
 	pitlb(addr);
 	purge_tlb_end(flags);
->>>>>>> 407d19ab
 }
 
 /* Certain architectures need to do special things when PTEs
@@ -89,10 +84,6 @@
         do{                                                     \
                 *(pteptr) = (pteval);                           \
         } while(0)
-
-#define pte_inserted(x)						\
-	((pte_val(x) & (_PAGE_PRESENT|_PAGE_ACCESSED))		\
-	 == (_PAGE_PRESENT|_PAGE_ACCESSED))
 
 #define set_pte_at(mm, addr, ptep, pteval)			\
 	do {							\
@@ -100,15 +91,9 @@
 		unsigned long flags;				\
 		spin_lock_irqsave(pgd_spinlock((mm)->pgd), flags);\
 		old_pte = *ptep;				\
-		if (pte_inserted(old_pte))			\
-			purge_tlb_entries(mm, addr);		\
 		set_pte(ptep, pteval);				\
-<<<<<<< HEAD
-		spin_unlock_irqrestore(&pa_tlb_lock, flags);	\
-=======
 		purge_tlb_entries(mm, addr);			\
 		spin_unlock_irqrestore(pgd_spinlock((mm)->pgd), flags);\
->>>>>>> 407d19ab
 	} while (0)
 
 #endif /* !__ASSEMBLY__ */
@@ -241,7 +226,7 @@
 #define _PAGE_HUGE     (1 << xlate_pabit(_PAGE_HPAGE_BIT))
 #define _PAGE_USER     (1 << xlate_pabit(_PAGE_USER_BIT))
 
-#define _PAGE_TABLE	(_PAGE_PRESENT | _PAGE_READ | _PAGE_WRITE |  _PAGE_DIRTY | _PAGE_ACCESSED)
+#define _PAGE_TABLE	(_PAGE_PRESENT | _PAGE_READ | _PAGE_WRITE | _PAGE_DIRTY | _PAGE_ACCESSED)
 #define _PAGE_CHG_MASK	(PAGE_MASK | _PAGE_ACCESSED | _PAGE_DIRTY)
 #define _PAGE_KERNEL_RO	(_PAGE_PRESENT | _PAGE_READ | _PAGE_DIRTY | _PAGE_ACCESSED)
 #define _PAGE_KERNEL_EXEC	(_PAGE_KERNEL_RO | _PAGE_EXEC)
@@ -266,22 +251,22 @@
 
 #ifndef __ASSEMBLY__
 
-#define PAGE_NONE	__pgprot(_PAGE_PRESENT | _PAGE_USER | _PAGE_ACCESSED)
-#define PAGE_SHARED	__pgprot(_PAGE_PRESENT | _PAGE_USER | _PAGE_READ | _PAGE_WRITE | _PAGE_ACCESSED)
+#define PAGE_NONE	__pgprot(_PAGE_PRESENT | _PAGE_USER)
+#define PAGE_SHARED	__pgprot(_PAGE_PRESENT | _PAGE_USER | _PAGE_READ | _PAGE_WRITE)
 /* Others seem to make this executable, I don't know if that's correct
    or not.  The stack is mapped this way though so this is necessary
    in the short term - dhd@linuxcare.com, 2000-08-08 */
-#define PAGE_READONLY	__pgprot(_PAGE_PRESENT | _PAGE_USER | _PAGE_READ | _PAGE_ACCESSED)
-#define PAGE_WRITEONLY  __pgprot(_PAGE_PRESENT | _PAGE_USER | _PAGE_WRITE | _PAGE_ACCESSED)
-#define PAGE_EXECREAD   __pgprot(_PAGE_PRESENT | _PAGE_USER | _PAGE_READ | _PAGE_EXEC |_PAGE_ACCESSED)
+#define PAGE_READONLY	__pgprot(_PAGE_PRESENT | _PAGE_USER | _PAGE_READ)
+#define PAGE_WRITEONLY  __pgprot(_PAGE_PRESENT | _PAGE_USER | _PAGE_WRITE)
+#define PAGE_EXECREAD   __pgprot(_PAGE_PRESENT | _PAGE_USER | _PAGE_READ | _PAGE_EXEC)
 #define PAGE_COPY       PAGE_EXECREAD
-#define PAGE_RWX        __pgprot(_PAGE_PRESENT | _PAGE_USER | _PAGE_READ | _PAGE_WRITE | _PAGE_EXEC |_PAGE_ACCESSED)
+#define PAGE_RWX        __pgprot(_PAGE_PRESENT | _PAGE_USER | _PAGE_READ | _PAGE_WRITE | _PAGE_EXEC)
 #define PAGE_KERNEL	__pgprot(_PAGE_KERNEL)
 #define PAGE_KERNEL_EXEC	__pgprot(_PAGE_KERNEL_EXEC)
 #define PAGE_KERNEL_RWX	__pgprot(_PAGE_KERNEL_RWX)
 #define PAGE_KERNEL_RO	__pgprot(_PAGE_KERNEL_RO)
 #define PAGE_KERNEL_UNC	__pgprot(_PAGE_KERNEL | _PAGE_NO_CACHE)
-#define PAGE_GATEWAY    __pgprot(_PAGE_PRESENT | _PAGE_USER | _PAGE_ACCESSED | _PAGE_GATEWAY| _PAGE_READ)
+#define PAGE_GATEWAY    __pgprot(_PAGE_PRESENT | _PAGE_USER | _PAGE_GATEWAY| _PAGE_READ)
 
 
 /*
@@ -527,13 +512,9 @@
 		spin_unlock_irqrestore(pgd_spinlock(vma->vm_mm->pgd), flags);
 		return 0;
 	}
+	set_pte(ptep, pte_mkold(pte));
 	purge_tlb_entries(vma->vm_mm, addr);
-<<<<<<< HEAD
-	set_pte(ptep, pte_mkold(pte));
-	spin_unlock_irqrestore(&pa_tlb_lock, flags);
-=======
 	spin_unlock_irqrestore(pgd_spinlock(vma->vm_mm->pgd), flags);
->>>>>>> 407d19ab
 	return 1;
 }
 
@@ -545,15 +526,9 @@
 
 	spin_lock_irqsave(pgd_spinlock(mm->pgd), flags);
 	old_pte = *ptep;
-	if (pte_inserted(old_pte))
-		purge_tlb_entries(mm, addr);
 	set_pte(ptep, __pte(0));
-<<<<<<< HEAD
-	spin_unlock_irqrestore(&pa_tlb_lock, flags);
-=======
 	purge_tlb_entries(mm, addr);
 	spin_unlock_irqrestore(pgd_spinlock(mm->pgd), flags);
->>>>>>> 407d19ab
 
 	return old_pte;
 }
@@ -561,17 +536,10 @@
 static inline void ptep_set_wrprotect(struct mm_struct *mm, unsigned long addr, pte_t *ptep)
 {
 	unsigned long flags;
-<<<<<<< HEAD
-	spin_lock_irqsave(&pa_tlb_lock, flags);
-	purge_tlb_entries(mm, addr);
-	set_pte(ptep, pte_wrprotect(*ptep));
-	spin_unlock_irqrestore(&pa_tlb_lock, flags);
-=======
 	spin_lock_irqsave(pgd_spinlock(mm->pgd), flags);
 	set_pte(ptep, pte_wrprotect(*ptep));
 	purge_tlb_entries(mm, addr);
 	spin_unlock_irqrestore(pgd_spinlock(mm->pgd), flags);
->>>>>>> 407d19ab
 }
 
 #define pte_same(A,B)	(pte_val(A) == pte_val(B))
