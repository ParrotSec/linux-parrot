#
# parisc/Makefile
#
# This file is included by the global makefile so that you can add your own
# architecture-specific flags and dependencies. Remember to do have actions
# for "archclean" and "archdep" for cleaning up and making dependencies for
# this architecture
#
# This file is subject to the terms and conditions of the GNU General Public
# License.  See the file "COPYING" in the main directory of this archive
# for more details.
#
# Copyright (C) 1994 by Linus Torvalds
# Portions Copyright (C) 1999 The Puffin Group
#
# Modified for PA-RISC Linux by Paul Lahaie, Alex deVries, 
# Mike Shaver, Helge Deller and Martin K. Petersen
#

KBUILD_IMAGE := vmlinuz

KBUILD_DEFCONFIG := default_defconfig

NM		= sh $(srctree)/arch/parisc/nm
CHECKFLAGS	+= -D__hppa__=1
LIBGCC		= $(shell $(CC) $(KBUILD_CFLAGS) -print-libgcc-file-name)
export LIBGCC

ifdef CONFIG_64BIT
UTS_MACHINE	:= parisc64
CHECKFLAGS	+= -D__LP64__=1
CC_ARCHES	= hppa64
LD_BFD		:= elf64-hppa-linux
else # 32-bit
CC_ARCHES	= hppa hppa2.0 hppa1.1
LD_BFD		:= elf32-hppa-linux
endif

export LD_BFD

ifneq ($(SUBARCH),$(UTS_MACHINE))
	ifeq ($(CROSS_COMPILE),)
		CC_SUFFIXES = linux linux-gnu unknown-linux-gnu
		CROSS_COMPILE := $(call cc-cross-prefix, \
			$(foreach a,$(CC_ARCHES), \
			$(foreach s,$(CC_SUFFIXES),$(a)-$(s)-)))
	endif
endif

OBJCOPY_FLAGS =-O binary -R .note -R .comment -S

cflags-y	:= -pipe

# These flags should be implied by an hppa-linux configuration, but they
# are not in gcc 3.2.
cflags-y	+= -mno-space-regs

# -mfast-indirect-calls is only relevant for 32-bit kernels.
ifndef CONFIG_64BIT
cflags-y	+= -mfast-indirect-calls
endif

# Currently we save and restore fpregs on all kernel entry/interruption paths.
# If that gets optimized, we might need to disable the use of fpregs in the
# kernel.
cflags-y	+= -mdisable-fpregs

# Use long jumps instead of long branches (needed if your linker fails to
# link a too big vmlinux executable). Not enabled for building modules.
ifdef CONFIG_MLONGCALLS
KBUILD_CFLAGS_KERNEL += -mlong-calls
endif

# Without this, "ld -r" results in .text sections that are too big (> 0x40000)
# for branches to reach stubs. And multiple .text sections trigger a warning
# when creating the sysfs module information section.
ifndef CONFIG_64BIT
KBUILD_CFLAGS_MODULE += -ffunction-sections
endif

# select which processor to optimise for
cflags-$(CONFIG_PA7000)		+= -march=1.1 -mschedule=7100
cflags-$(CONFIG_PA7200)		+= -march=1.1 -mschedule=7200
cflags-$(CONFIG_PA7100LC)	+= -march=1.1 -mschedule=7100LC
cflags-$(CONFIG_PA7300LC)	+= -march=1.1 -mschedule=7300
cflags-$(CONFIG_PA8X00)		+= -march=2.0 -mschedule=8000

head-y			:= arch/parisc/kernel/head.o 

KBUILD_CFLAGS	+= $(cflags-y)

kernel-y			:= mm/ kernel/ math-emu/

core-y	+= $(addprefix arch/parisc/, $(kernel-y))
libs-y	+= arch/parisc/lib/ $(LIBGCC)

drivers-$(CONFIG_OPROFILE)		+= arch/parisc/oprofile/

boot	:= arch/parisc/boot

PALO := $(shell if (which palo 2>&1); then : ; \
	elif [ -x /sbin/palo ]; then echo /sbin/palo; \
	fi)

PALOCONF := $(shell if [ -f $(src)/palo.conf ]; then echo $(src)/palo.conf; \
	else echo $(obj)/palo.conf; \
	fi)

palo lifimage: vmlinuz
	@if test ! -x "$(PALO)"; then \
		echo 'ERROR: Please install palo first (apt-get install palo)';\
		echo 'or build it from source and install it somewhere in your $$PATH';\
		false; \
	fi
	@if test ! -f "$(PALOCONF)"; then \
		cp $(src)/arch/parisc/defpalo.conf $(obj)/palo.conf; \
		echo 'A generic palo config file ($(obj)/palo.conf) has been created for you.'; \
		echo 'You should check it and re-run "make palo".'; \
		echo 'WARNING: the "lifimage" file is now placed in this directory by default!'; \
		false; \
	fi
	$(PALO) -f $(PALOCONF)

BOOT_TARGETS    = zImage Image palo lifimage
INSTALL_TARGETS = zinstall install

PHONY += bzImage $(BOOT_TARGETS) $(INSTALL_TARGETS)

# Default kernel to build
all: bzImage

zImage: vmlinuz
Image: vmlinux

bzImage: vmlinux
	$(Q)$(MAKE) $(build)=$(boot) $(boot)/$@

ifdef CONFIG_PARISC_SELF_EXTRACT
vmlinuz: bzImage
	$(OBJCOPY) $(boot)/bzImage $@
else
vmlinuz: vmlinux
	@gzip -cf -9 $< > $@
endif

install:
	$(CONFIG_SHELL) $(src)/arch/parisc/install.sh \
			$(KERNELRELEASE) vmlinux System.map "$(INSTALL_PATH)"
zinstall:
	$(CONFIG_SHELL) $(src)/arch/parisc/install.sh \
			$(KERNELRELEASE) vmlinuz System.map "$(INSTALL_PATH)"

CLEAN_FILES	+= lifimage
MRPROPER_FILES	+= palo.conf

define archhelp
	@echo  '* vmlinux	- Uncompressed kernel image (./vmlinux)'
	@echo  '  vmlinuz	- Compressed kernel image (./vmlinuz)'
	@echo  '  palo		- Bootable image (./lifimage)'
	@echo  '  install	- Install uncompressed vmlinux kernel using'
	@echo  '		  (your) ~/bin/$(INSTALLKERNEL) or'
	@echo  '		  (distribution) /sbin/$(INSTALLKERNEL) or'
	@echo  '		  copy to $$(INSTALL_PATH)'
	@echo  '  zinstall	- Install compressed vmlinuz kernel'
endef

<<<<<<< HEAD
# we require gcc 3.3 or above to compile the kernel
archprepare: checkbin
checkbin:
	@if test "$(cc-version)" -lt "0303"; then \
		echo -n "Sorry, GCC v3.3 or above is required to build " ; \
		echo "the kernel." ; \
		false ; \
	fi
=======
archclean:
	$(Q)$(MAKE) $(clean)=$(boot)

archheaders:
	$(Q)$(MAKE) $(build)=arch/parisc/kernel/syscalls all
>>>>>>> 407d19ab
<|MERGE_RESOLUTION|>--- conflicted
+++ resolved
@@ -164,19 +164,8 @@
 	@echo  '  zinstall	- Install compressed vmlinuz kernel'
 endef
 
-<<<<<<< HEAD
-# we require gcc 3.3 or above to compile the kernel
-archprepare: checkbin
-checkbin:
-	@if test "$(cc-version)" -lt "0303"; then \
-		echo -n "Sorry, GCC v3.3 or above is required to build " ; \
-		echo "the kernel." ; \
-		false ; \
-	fi
-=======
 archclean:
 	$(Q)$(MAKE) $(clean)=$(boot)
 
 archheaders:
-	$(Q)$(MAKE) $(build)=arch/parisc/kernel/syscalls all
->>>>>>> 407d19ab
+	$(Q)$(MAKE) $(build)=arch/parisc/kernel/syscalls all