--- conflicted
+++ resolved
@@ -159,15 +159,15 @@
 
 			/* Check if enabled on SHDWC. */
 			if (wsi->shdwc_mr_bit && !(val & wsi->shdwc_mr_bit))
-				goto put_node;
+				goto put_device;
 
 			mode |= wsi->pmc_fsmr_bit;
 			if (wsi->set_polarity)
 				polarity |= wsi->pmc_fsmr_bit;
 		}
 
-put_node:
-		of_node_put(np);
+put_device:
+		put_device(&pdev->dev);
 	}
 
 	if (mode) {
@@ -632,8 +632,6 @@
 	if (!at91_is_pm_mode_active(AT91_PM_BACKUP))
 		return 0;
 
-	pm_bu = NULL;
-
 	np = of_find_compatible_node(NULL, NULL, "atmel,sama5d2-sfrbu");
 	if (!np) {
 		pr_warn("%s: failed to find sfrbu!\n", __func__);
@@ -642,17 +640,16 @@
 
 	soc_pm.data.sfrbu = of_iomap(np, 0);
 	of_node_put(np);
-	pm_bu = NULL;
 
 	np = of_find_compatible_node(NULL, NULL, "atmel,sama5d2-securam");
 	if (!np)
-		goto securam_fail;
+		goto securam_fail_no_ref_dev;
 
 	pdev = of_find_device_by_node(np);
 	of_node_put(np);
 	if (!pdev) {
 		pr_warn("%s: failed to find securam device!\n", __func__);
-		goto securam_fail;
+		goto securam_fail_no_ref_dev;
 	}
 
 	sram_pool = gen_pool_get(&pdev->dev, NULL);
@@ -675,15 +672,10 @@
 	return 0;
 
 securam_fail:
-<<<<<<< HEAD
-	iounmap(pm_data.sfrbu);
-	pm_data.sfrbu = NULL;
-=======
 	put_device(&pdev->dev);
 securam_fail_no_ref_dev:
 	iounmap(soc_pm.data.sfrbu);
 	soc_pm.data.sfrbu = NULL;
->>>>>>> 407d19ab
 	return ret;
 }
 
