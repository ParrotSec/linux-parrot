/*
 * TI DA830/OMAP L137 EVM board
 *
 * Author: Mark A. Greer <mgreer@mvista.com>
 * Derived from: arch/arm/mach-davinci/board-dm644x-evm.c
 *
 * 2007, 2009 (c) MontaVista Software, Inc. This file is licensed under
 * the terms of the GNU General Public License version 2. This program
 * is licensed "as is" without any warranty of any kind, whether express
 * or implied.
 */
#include <linux/kernel.h>
#include <linux/init.h>
#include <linux/console.h>
#include <linux/interrupt.h>
#include <linux/gpio.h>
#include <linux/gpio/machine.h>
#include <linux/platform_device.h>
#include <linux/i2c.h>
#include <linux/platform_data/pcf857x.h>
#include <linux/platform_data/at24.h>
#include <linux/mtd/mtd.h>
#include <linux/mtd/partitions.h>
#include <linux/spi/spi.h>
#include <linux/spi/flash.h>
#include <linux/platform_data/gpio-davinci.h>
#include <linux/platform_data/mtd-davinci.h>
#include <linux/platform_data/mtd-davinci-aemif.h>
#include <linux/platform_data/spi-davinci.h>
#include <linux/platform_data/usb-davinci.h>
#include <linux/platform_data/ti-aemif.h>
#include <linux/regulator/fixed.h>
#include <linux/regulator/machine.h>

#include <asm/mach-types.h>
#include <asm/mach/arch.h>

#include <mach/common.h>
#include "cp_intc.h"
#include <mach/mux.h>
#include <mach/da8xx.h>

#define DA830_EVM_PHY_ID		""
/*
 * USB1 VBUS is controlled by GPIO1[15], over-current is reported on GPIO2[4].
 */
#define ON_BD_USB_DRV	GPIO_TO_PIN(1, 15)
#define ON_BD_USB_OVC	GPIO_TO_PIN(2, 4)

static const short da830_evm_usb11_pins[] = {
	DA830_GPIO1_15, DA830_GPIO2_4,
	-1
};

<<<<<<< HEAD
static da8xx_ocic_handler_t da830_evm_usb_ocic_handler;

static int da830_evm_usb_set_power(unsigned port, int on)
{
	gpio_set_value(ON_BD_USB_DRV, on);
	return 0;
}

static int da830_evm_usb_get_power(unsigned port)
{
	return gpio_get_value(ON_BD_USB_DRV);
}

static int da830_evm_usb_get_oci(unsigned port)
{
	return !gpio_get_value(ON_BD_USB_OVC);
}

static irqreturn_t da830_evm_usb_ocic_irq(int, void *);

static int da830_evm_usb_ocic_notify(da8xx_ocic_handler_t handler)
{
	int irq 	= gpio_to_irq(ON_BD_USB_OVC);
	int error	= 0;

	if (handler != NULL) {
		da830_evm_usb_ocic_handler = handler;

		error = request_irq(irq, da830_evm_usb_ocic_irq,
				    IRQF_TRIGGER_RISING | IRQF_TRIGGER_FALLING,
				    "OHCI over-current indicator", NULL);
		if (error)
			pr_err("%s: could not request IRQ to watch over-current indicator changes\n",
			       __func__);
	} else
		free_irq(irq, NULL);

	return error;
}
=======
static struct regulator_consumer_supply da830_evm_usb_supplies[] = {
	REGULATOR_SUPPLY("vbus", NULL),
};

static struct regulator_init_data da830_evm_usb_vbus_data = {
	.consumer_supplies	= da830_evm_usb_supplies,
	.num_consumer_supplies	= ARRAY_SIZE(da830_evm_usb_supplies),
	.constraints    = {
		.valid_ops_mask = REGULATOR_CHANGE_STATUS,
	},
};

static struct fixed_voltage_config da830_evm_usb_vbus = {
	.supply_name		= "vbus",
	.microvolts		= 33000000,
	.init_data		= &da830_evm_usb_vbus_data,
};

static struct platform_device da830_evm_usb_vbus_device = {
	.name		= "reg-fixed-voltage",
	.id		= 0,
	.dev		= {
		.platform_data = &da830_evm_usb_vbus,
	},
};

static struct gpiod_lookup_table da830_evm_usb_oc_gpio_lookup = {
	.dev_id		= "ohci-da8xx",
	.table = {
		GPIO_LOOKUP("davinci_gpio", ON_BD_USB_OVC, "oc", 0),
		{ }
	},
};
>>>>>>> 407d19ab

static struct gpiod_lookup_table da830_evm_usb_vbus_gpio_lookup = {
	.dev_id		= "reg-fixed-voltage.0",
	.table = {
		GPIO_LOOKUP("davinci_gpio", ON_BD_USB_DRV, NULL, 0),
		{ }
	},
};

static struct gpiod_lookup_table *da830_evm_usb_gpio_lookups[] = {
	&da830_evm_usb_oc_gpio_lookup,
	&da830_evm_usb_vbus_gpio_lookup,
};

static struct da8xx_ohci_root_hub da830_evm_usb11_pdata = {
	.set_power	= da830_evm_usb_set_power,
	.get_power	= da830_evm_usb_get_power,
	.get_oci	= da830_evm_usb_get_oci,
	.ocic_notify	= da830_evm_usb_ocic_notify,

	/* TPS2065 switch @ 5V */
	.potpgt		= (3 + 1) / 2,	/* 3 ms max */
};

static irqreturn_t da830_evm_usb_ocic_irq(int irq, void *dev_id)
{
	da830_evm_usb_ocic_handler(&da830_evm_usb11_pdata, 1);
	return IRQ_HANDLED;
}

static __init void da830_evm_usb_init(void)
{
	int ret;

	ret = da8xx_register_usb_phy_clocks();
	if (ret)
		pr_warn("%s: USB PHY CLK registration failed: %d\n",
			__func__, ret);

	gpiod_add_lookup_tables(da830_evm_usb_gpio_lookups,
				ARRAY_SIZE(da830_evm_usb_gpio_lookups));

	ret = da8xx_register_usb_phy();
	if (ret)
		pr_warn("%s: USB PHY registration failed: %d\n",
			__func__, ret);

	ret = davinci_cfg_reg(DA830_USB0_DRVVBUS);
	if (ret)
		pr_warn("%s: USB 2.0 PinMux setup failed: %d\n", __func__, ret);
	else {
		/*
		 * TPS2065 switch @ 5V supplies 1 A (sustains 1.5 A),
		 * with the power on to power good time of 3 ms.
		 */
		ret = da8xx_register_usb20(1000, 3);
		if (ret)
			pr_warn("%s: USB 2.0 registration failed: %d\n",
				__func__, ret);
	}

	ret = davinci_cfg_reg_list(da830_evm_usb11_pins);
	if (ret) {
		pr_warn("%s: USB 1.1 PinMux setup failed: %d\n", __func__, ret);
		return;
	}

<<<<<<< HEAD
	ret = gpio_request(ON_BD_USB_DRV, "ON_BD_USB_DRV");
	if (ret) {
		pr_err("%s: failed to request GPIO for USB 1.1 port power control: %d\n",
		       __func__, ret);
		return;
	}
	gpio_direction_output(ON_BD_USB_DRV, 0);

	ret = gpio_request(ON_BD_USB_OVC, "ON_BD_USB_OVC");
	if (ret) {
		pr_err("%s: failed to request GPIO for USB 1.1 port over-current indicator: %d\n",
		       __func__, ret);
		return;
	}
	gpio_direction_input(ON_BD_USB_OVC);
=======
	ret = platform_device_register(&da830_evm_usb_vbus_device);
	if (ret) {
		pr_warn("%s: Unable to register the vbus supply\n", __func__);
		return;
	}
>>>>>>> 407d19ab

	ret = da8xx_register_usb11(&da830_evm_usb11_pdata);
	if (ret)
		pr_warn("%s: USB 1.1 registration failed: %d\n", __func__, ret);
}

static const short da830_evm_mcasp1_pins[] = {
	DA830_AHCLKX1, DA830_ACLKX1, DA830_AFSX1, DA830_AHCLKR1, DA830_AFSR1,
	DA830_AMUTE1, DA830_AXR1_0, DA830_AXR1_1, DA830_AXR1_2, DA830_AXR1_5,
	DA830_ACLKR1, DA830_AXR1_6, DA830_AXR1_7, DA830_AXR1_8, DA830_AXR1_10,
	DA830_AXR1_11,
	-1
};

static u8 da830_iis_serializer_direction[] = {
	RX_MODE,	INACTIVE_MODE,	INACTIVE_MODE,	INACTIVE_MODE,
	INACTIVE_MODE,	TX_MODE,	INACTIVE_MODE,	INACTIVE_MODE,
	INACTIVE_MODE,	INACTIVE_MODE,	INACTIVE_MODE,	INACTIVE_MODE,
};

static struct snd_platform_data da830_evm_snd_data = {
	.tx_dma_offset  = 0x2000,
	.rx_dma_offset  = 0x2000,
	.op_mode        = DAVINCI_MCASP_IIS_MODE,
	.num_serializer = ARRAY_SIZE(da830_iis_serializer_direction),
	.tdm_slots      = 2,
	.serial_dir     = da830_iis_serializer_direction,
	.asp_chan_q     = EVENTQ_0,
	.version	= MCASP_VERSION_2,
	.txnumevt	= 1,
	.rxnumevt	= 1,
};

/*
 * GPIO2[1] is used as MMC_SD_WP and GPIO2[2] as MMC_SD_INS.
 */
static const short da830_evm_mmc_sd_pins[] = {
	DA830_MMCSD_DAT_0, DA830_MMCSD_DAT_1, DA830_MMCSD_DAT_2,
	DA830_MMCSD_DAT_3, DA830_MMCSD_DAT_4, DA830_MMCSD_DAT_5,
	DA830_MMCSD_DAT_6, DA830_MMCSD_DAT_7, DA830_MMCSD_CLK,
	DA830_MMCSD_CMD,   DA830_GPIO2_1,     DA830_GPIO2_2,
	-1
};

#define DA830_MMCSD_WP_PIN		GPIO_TO_PIN(2, 1)
#define DA830_MMCSD_CD_PIN		GPIO_TO_PIN(2, 2)

static struct gpiod_lookup_table mmc_gpios_table = {
	.dev_id = "da830-mmc.0",
	.table = {
		/* gpio chip 1 contains gpio range 32-63 */
		GPIO_LOOKUP("davinci_gpio.0", DA830_MMCSD_CD_PIN, "cd",
			    GPIO_ACTIVE_LOW),
		GPIO_LOOKUP("davinci_gpio.0", DA830_MMCSD_WP_PIN, "wp",
			    GPIO_ACTIVE_LOW),
		{ }
	},
};

static struct davinci_mmc_config da830_evm_mmc_config = {
	.wires			= 8,
	.max_freq		= 50000000,
	.caps			= MMC_CAP_MMC_HIGHSPEED | MMC_CAP_SD_HIGHSPEED,
};

static inline void da830_evm_init_mmc(void)
{
	int ret;

	ret = davinci_cfg_reg_list(da830_evm_mmc_sd_pins);
	if (ret) {
		pr_warn("%s: mmc/sd mux setup failed: %d\n", __func__, ret);
		return;
	}

	gpiod_add_lookup_table(&mmc_gpios_table);

	ret = da8xx_register_mmcsd0(&da830_evm_mmc_config);
	if (ret) {
		pr_warn("%s: mmc/sd registration failed: %d\n", __func__, ret);
		gpiod_remove_lookup_table(&mmc_gpios_table);
	}
}

#define HAS_MMC		IS_ENABLED(CONFIG_MMC_DAVINCI)

#ifdef CONFIG_DA830_UI_NAND
static struct mtd_partition da830_evm_nand_partitions[] = {
	/* bootloader (U-Boot, etc) in first sector */
	[0] = {
		.name		= "bootloader",
		.offset		= 0,
		.size		= SZ_128K,
		.mask_flags	= MTD_WRITEABLE,	/* force read-only */
	},
	/* bootloader params in the next sector */
	[1] = {
		.name		= "params",
		.offset		= MTDPART_OFS_APPEND,
		.size		= SZ_128K,
		.mask_flags	= MTD_WRITEABLE,	/* force read-only */
	},
	/* kernel */
	[2] = {
		.name		= "kernel",
		.offset		= MTDPART_OFS_APPEND,
		.size		= SZ_2M,
		.mask_flags	= 0,
	},
	/* file system */
	[3] = {
		.name		= "filesystem",
		.offset		= MTDPART_OFS_APPEND,
		.size		= MTDPART_SIZ_FULL,
		.mask_flags	= 0,
	}
};

/* flash bbt decriptors */
static uint8_t da830_evm_nand_bbt_pattern[] = { 'B', 'b', 't', '0' };
static uint8_t da830_evm_nand_mirror_pattern[] = { '1', 't', 'b', 'B' };

static struct nand_bbt_descr da830_evm_nand_bbt_main_descr = {
	.options	= NAND_BBT_LASTBLOCK | NAND_BBT_CREATE |
			  NAND_BBT_WRITE | NAND_BBT_2BIT |
			  NAND_BBT_VERSION | NAND_BBT_PERCHIP,
	.offs		= 2,
	.len		= 4,
	.veroffs	= 16,
	.maxblocks	= 4,
	.pattern	= da830_evm_nand_bbt_pattern
};

static struct nand_bbt_descr da830_evm_nand_bbt_mirror_descr = {
	.options	= NAND_BBT_LASTBLOCK | NAND_BBT_CREATE |
			  NAND_BBT_WRITE | NAND_BBT_2BIT |
			  NAND_BBT_VERSION | NAND_BBT_PERCHIP,
	.offs		= 2,
	.len		= 4,
	.veroffs	= 16,
	.maxblocks	= 4,
	.pattern	= da830_evm_nand_mirror_pattern
};

static struct davinci_aemif_timing da830_evm_nandflash_timing = {
	.wsetup         = 24,
	.wstrobe        = 21,
	.whold          = 14,
	.rsetup         = 19,
	.rstrobe        = 50,
	.rhold          = 0,
	.ta             = 20,
};

static struct davinci_nand_pdata da830_evm_nand_pdata = {
	.core_chipsel	= 1,
	.parts		= da830_evm_nand_partitions,
	.nr_parts	= ARRAY_SIZE(da830_evm_nand_partitions),
	.ecc_mode	= NAND_ECC_HW,
	.ecc_bits	= 4,
	.bbt_options	= NAND_BBT_USE_FLASH,
	.bbt_td		= &da830_evm_nand_bbt_main_descr,
	.bbt_md		= &da830_evm_nand_bbt_mirror_descr,
	.timing         = &da830_evm_nandflash_timing,
};

static struct resource da830_evm_nand_resources[] = {
	[0] = {		/* First memory resource is NAND I/O window */
		.start	= DA8XX_AEMIF_CS3_BASE,
		.end	= DA8XX_AEMIF_CS3_BASE + PAGE_SIZE - 1,
		.flags	= IORESOURCE_MEM,
	},
	[1] = {		/* Second memory resource is AEMIF control registers */
		.start	= DA8XX_AEMIF_CTL_BASE,
		.end	= DA8XX_AEMIF_CTL_BASE + SZ_32K - 1,
		.flags	= IORESOURCE_MEM,
	},
};

static struct platform_device da830_evm_aemif_devices[] = {
	{
		.name		= "davinci_nand",
		.id		= 1,
		.dev		= {
			.platform_data	= &da830_evm_nand_pdata,
		},
		.num_resources	= ARRAY_SIZE(da830_evm_nand_resources),
		.resource	= da830_evm_nand_resources,
	},
};

static struct resource da830_evm_aemif_resource[] = {
	{
		.start	= DA8XX_AEMIF_CTL_BASE,
		.end	= DA8XX_AEMIF_CTL_BASE + SZ_32K - 1,
		.flags	= IORESOURCE_MEM,
	},
};

static struct aemif_abus_data da830_evm_aemif_abus_data[] = {
	{
		.cs	= 3,
	},
};

static struct aemif_platform_data da830_evm_aemif_pdata = {
	.abus_data		= da830_evm_aemif_abus_data,
	.num_abus_data		= ARRAY_SIZE(da830_evm_aemif_abus_data),
	.sub_devices		= da830_evm_aemif_devices,
	.num_sub_devices	= ARRAY_SIZE(da830_evm_aemif_devices),
	.cs_offset		= 2,
};

static struct platform_device da830_evm_aemif_device = {
	.name		= "ti-aemif",
	.id		= -1,
	.dev = {
		.platform_data = &da830_evm_aemif_pdata,
	},
	.resource	= da830_evm_aemif_resource,
	.num_resources	= ARRAY_SIZE(da830_evm_aemif_resource),
};

/*
 * UI board NAND/NOR flashes only use 8-bit data bus.
 */
static const short da830_evm_emif25_pins[] = {
	DA830_EMA_D_0, DA830_EMA_D_1, DA830_EMA_D_2, DA830_EMA_D_3,
	DA830_EMA_D_4, DA830_EMA_D_5, DA830_EMA_D_6, DA830_EMA_D_7,
	DA830_EMA_A_0, DA830_EMA_A_1, DA830_EMA_A_2, DA830_EMA_A_3,
	DA830_EMA_A_4, DA830_EMA_A_5, DA830_EMA_A_6, DA830_EMA_A_7,
	DA830_EMA_A_8, DA830_EMA_A_9, DA830_EMA_A_10, DA830_EMA_A_11,
	DA830_EMA_A_12, DA830_EMA_BA_0, DA830_EMA_BA_1, DA830_NEMA_WE,
	DA830_NEMA_CS_2, DA830_NEMA_CS_3, DA830_NEMA_OE, DA830_EMA_WAIT_0,
	-1
};

static inline void da830_evm_init_nand(int mux_mode)
{
	int ret;

	if (HAS_MMC) {
		pr_warn("WARNING: both MMC/SD and NAND are enabled, but they share AEMIF pins\n"
			"\tDisable MMC/SD for NAND support\n");
		return;
	}

	ret = davinci_cfg_reg_list(da830_evm_emif25_pins);
	if (ret)
		pr_warn("%s: emif25 mux setup failed: %d\n", __func__, ret);

	ret = platform_device_register(&da830_evm_aemif_device);
	if (ret)
		pr_warn("%s: AEMIF device not registered\n", __func__);

	gpio_direction_output(mux_mode, 1);
}
#else
static inline void da830_evm_init_nand(int mux_mode) { }
#endif

#ifdef CONFIG_DA830_UI_LCD
static inline void da830_evm_init_lcdc(int mux_mode)
{
	int ret;

	ret = davinci_cfg_reg_list(da830_lcdcntl_pins);
	if (ret)
		pr_warn("%s: lcdcntl mux setup failed: %d\n", __func__, ret);

	ret = da8xx_register_lcdc(&sharp_lcd035q3dg01_pdata);
	if (ret)
		pr_warn("%s: lcd setup failed: %d\n", __func__, ret);

	gpio_direction_output(mux_mode, 0);
}
#else
static inline void da830_evm_init_lcdc(int mux_mode) { }
#endif

static struct at24_platform_data da830_evm_i2c_eeprom_info = {
	.byte_len	= SZ_256K / 8,
	.page_size	= 64,
	.flags		= AT24_FLAG_ADDR16,
	.setup		= davinci_get_mac_addr,
	.context	= (void *)0x7f00,
};

static int __init da830_evm_ui_expander_setup(struct i2c_client *client,
		int gpio, unsigned ngpio, void *context)
{
	gpio_request(gpio + 6, "UI MUX_MODE");

	/* Drive mux mode low to match the default without UI card */
	gpio_direction_output(gpio + 6, 0);

	da830_evm_init_lcdc(gpio + 6);

	da830_evm_init_nand(gpio + 6);

	return 0;
}

static int da830_evm_ui_expander_teardown(struct i2c_client *client, int gpio,
		unsigned ngpio, void *context)
{
	gpio_free(gpio + 6);
	return 0;
}

static struct pcf857x_platform_data __initdata da830_evm_ui_expander_info = {
	.gpio_base	= DAVINCI_N_GPIO,
	.setup		= da830_evm_ui_expander_setup,
	.teardown	= da830_evm_ui_expander_teardown,
};

static struct i2c_board_info __initdata da830_evm_i2c_devices[] = {
	{
		I2C_BOARD_INFO("24c256", 0x50),
		.platform_data	= &da830_evm_i2c_eeprom_info,
	},
	{
		I2C_BOARD_INFO("tlv320aic3x", 0x18),
	},
	{
		I2C_BOARD_INFO("pcf8574", 0x3f),
		.platform_data	= &da830_evm_ui_expander_info,
	},
};

static struct davinci_i2c_platform_data da830_evm_i2c_0_pdata = {
	.bus_freq	= 100,	/* kHz */
	.bus_delay	= 0,	/* usec */
};

/*
 * The following EDMA channels/slots are not being used by drivers (for
 * example: Timer, GPIO, UART events etc) on da830/omap-l137 EVM, hence
 * they are being reserved for codecs on the DSP side.
 */
static const s16 da830_dma_rsv_chans[][2] = {
	/* (offset, number) */
	{ 8,  2},
	{12,  2},
	{24,  4},
	{30,  2},
	{-1, -1}
};

static const s16 da830_dma_rsv_slots[][2] = {
	/* (offset, number) */
	{ 8,  2},
	{12,  2},
	{24,  4},
	{30, 26},
	{-1, -1}
};

static struct edma_rsv_info da830_edma_rsv[] = {
	{
		.rsv_chans	= da830_dma_rsv_chans,
		.rsv_slots	= da830_dma_rsv_slots,
	},
};

static struct mtd_partition da830evm_spiflash_part[] = {
	[0] = {
		.name = "DSP-UBL",
		.offset = 0,
		.size = SZ_8K,
		.mask_flags = MTD_WRITEABLE,
	},
	[1] = {
		.name = "ARM-UBL",
		.offset = MTDPART_OFS_APPEND,
		.size = SZ_16K + SZ_8K,
		.mask_flags = MTD_WRITEABLE,
	},
	[2] = {
		.name = "U-Boot",
		.offset = MTDPART_OFS_APPEND,
		.size = SZ_256K - SZ_32K,
		.mask_flags = MTD_WRITEABLE,
	},
	[3] = {
		.name = "U-Boot-Environment",
		.offset = MTDPART_OFS_APPEND,
		.size = SZ_16K,
		.mask_flags = 0,
	},
	[4] = {
		.name = "Kernel",
		.offset = MTDPART_OFS_APPEND,
		.size = MTDPART_SIZ_FULL,
		.mask_flags = 0,
	},
};

static struct flash_platform_data da830evm_spiflash_data = {
	.name		= "m25p80",
	.parts		= da830evm_spiflash_part,
	.nr_parts	= ARRAY_SIZE(da830evm_spiflash_part),
	.type		= "w25x32",
};

static struct davinci_spi_config da830evm_spiflash_cfg = {
	.io_type	= SPI_IO_TYPE_DMA,
	.c2tdelay	= 8,
	.t2cdelay	= 8,
};

static struct spi_board_info da830evm_spi_info[] = {
	{
		.modalias		= "m25p80",
		.platform_data		= &da830evm_spiflash_data,
		.controller_data	= &da830evm_spiflash_cfg,
		.mode			= SPI_MODE_0,
		.max_speed_hz		= 30000000,
		.bus_num		= 0,
		.chip_select		= 0,
	},
};

static __init void da830_evm_init(void)
{
	struct davinci_soc_info *soc_info = &davinci_soc_info;
	int ret;

	da830_register_clocks();

	ret = da830_register_gpio();
	if (ret)
		pr_warn("%s: GPIO init failed: %d\n", __func__, ret);

	ret = da830_register_edma(da830_edma_rsv);
	if (ret)
		pr_warn("%s: edma registration failed: %d\n", __func__, ret);

	ret = davinci_cfg_reg_list(da830_i2c0_pins);
	if (ret)
		pr_warn("%s: i2c0 mux setup failed: %d\n", __func__, ret);

	ret = da8xx_register_i2c(0, &da830_evm_i2c_0_pdata);
	if (ret)
		pr_warn("%s: i2c0 registration failed: %d\n", __func__, ret);

	da830_evm_usb_init();

	soc_info->emac_pdata->rmii_en = 1;
	soc_info->emac_pdata->phy_id = DA830_EVM_PHY_ID;

	ret = davinci_cfg_reg_list(da830_cpgmac_pins);
	if (ret)
		pr_warn("%s: cpgmac mux setup failed: %d\n", __func__, ret);

	ret = da8xx_register_emac();
	if (ret)
		pr_warn("%s: emac registration failed: %d\n", __func__, ret);

	ret = da8xx_register_watchdog();
	if (ret)
		pr_warn("%s: watchdog registration failed: %d\n",
			__func__, ret);

	davinci_serial_init(da8xx_serial_device);
	i2c_register_board_info(1, da830_evm_i2c_devices,
			ARRAY_SIZE(da830_evm_i2c_devices));

	ret = davinci_cfg_reg_list(da830_evm_mcasp1_pins);
	if (ret)
		pr_warn("%s: mcasp1 mux setup failed: %d\n", __func__, ret);

	da8xx_register_mcasp(1, &da830_evm_snd_data);

	da830_evm_init_mmc();

	ret = da8xx_register_rtc();
	if (ret)
		pr_warn("%s: rtc setup failed: %d\n", __func__, ret);

	ret = spi_register_board_info(da830evm_spi_info,
				      ARRAY_SIZE(da830evm_spi_info));
	if (ret)
		pr_warn("%s: spi info registration failed: %d\n",
			__func__, ret);

	ret = da8xx_register_spi_bus(0, ARRAY_SIZE(da830evm_spi_info));
	if (ret)
		pr_warn("%s: spi 0 registration failed: %d\n", __func__, ret);

	regulator_has_full_constraints();
}

#ifdef CONFIG_SERIAL_8250_CONSOLE
static int __init da830_evm_console_init(void)
{
	if (!machine_is_davinci_da830_evm())
		return 0;

	return add_preferred_console("ttyS", 2, "115200");
}
console_initcall(da830_evm_console_init);
#endif

static void __init da830_evm_map_io(void)
{
	da830_init();
}

MACHINE_START(DAVINCI_DA830_EVM, "DaVinci DA830/OMAP-L137/AM17x EVM")
	.atag_offset	= 0x100,
	.map_io		= da830_evm_map_io,
	.init_irq	= cp_intc_init,
	.init_time	= da830_init_time,
	.init_machine	= da830_evm_init,
	.init_late	= davinci_init_late,
	.dma_zone_size	= SZ_128M,
MACHINE_END<|MERGE_RESOLUTION|>--- conflicted
+++ resolved
@@ -18,7 +18,7 @@
 #include <linux/platform_device.h>
 #include <linux/i2c.h>
 #include <linux/platform_data/pcf857x.h>
-#include <linux/platform_data/at24.h>
+#include <linux/property.h>
 #include <linux/mtd/mtd.h>
 #include <linux/mtd/partitions.h>
 #include <linux/spi/spi.h>
@@ -31,14 +31,16 @@
 #include <linux/platform_data/ti-aemif.h>
 #include <linux/regulator/fixed.h>
 #include <linux/regulator/machine.h>
+#include <linux/nvmem-provider.h>
 
 #include <asm/mach-types.h>
 #include <asm/mach/arch.h>
 
 #include <mach/common.h>
-#include "cp_intc.h"
 #include <mach/mux.h>
 #include <mach/da8xx.h>
+
+#include "irqs.h"
 
 #define DA830_EVM_PHY_ID		""
 /*
@@ -52,47 +54,6 @@
 	-1
 };
 
-<<<<<<< HEAD
-static da8xx_ocic_handler_t da830_evm_usb_ocic_handler;
-
-static int da830_evm_usb_set_power(unsigned port, int on)
-{
-	gpio_set_value(ON_BD_USB_DRV, on);
-	return 0;
-}
-
-static int da830_evm_usb_get_power(unsigned port)
-{
-	return gpio_get_value(ON_BD_USB_DRV);
-}
-
-static int da830_evm_usb_get_oci(unsigned port)
-{
-	return !gpio_get_value(ON_BD_USB_OVC);
-}
-
-static irqreturn_t da830_evm_usb_ocic_irq(int, void *);
-
-static int da830_evm_usb_ocic_notify(da8xx_ocic_handler_t handler)
-{
-	int irq 	= gpio_to_irq(ON_BD_USB_OVC);
-	int error	= 0;
-
-	if (handler != NULL) {
-		da830_evm_usb_ocic_handler = handler;
-
-		error = request_irq(irq, da830_evm_usb_ocic_irq,
-				    IRQF_TRIGGER_RISING | IRQF_TRIGGER_FALLING,
-				    "OHCI over-current indicator", NULL);
-		if (error)
-			pr_err("%s: could not request IRQ to watch over-current indicator changes\n",
-			       __func__);
-	} else
-		free_irq(irq, NULL);
-
-	return error;
-}
-=======
 static struct regulator_consumer_supply da830_evm_usb_supplies[] = {
 	REGULATOR_SUPPLY("vbus", NULL),
 };
@@ -126,7 +87,6 @@
 		{ }
 	},
 };
->>>>>>> 407d19ab
 
 static struct gpiod_lookup_table da830_evm_usb_vbus_gpio_lookup = {
 	.dev_id		= "reg-fixed-voltage.0",
@@ -142,20 +102,9 @@
 };
 
 static struct da8xx_ohci_root_hub da830_evm_usb11_pdata = {
-	.set_power	= da830_evm_usb_set_power,
-	.get_power	= da830_evm_usb_get_power,
-	.get_oci	= da830_evm_usb_get_oci,
-	.ocic_notify	= da830_evm_usb_ocic_notify,
-
 	/* TPS2065 switch @ 5V */
 	.potpgt		= (3 + 1) / 2,	/* 3 ms max */
 };
-
-static irqreturn_t da830_evm_usb_ocic_irq(int irq, void *dev_id)
-{
-	da830_evm_usb_ocic_handler(&da830_evm_usb11_pdata, 1);
-	return IRQ_HANDLED;
-}
 
 static __init void da830_evm_usb_init(void)
 {
@@ -194,29 +143,11 @@
 		return;
 	}
 
-<<<<<<< HEAD
-	ret = gpio_request(ON_BD_USB_DRV, "ON_BD_USB_DRV");
-	if (ret) {
-		pr_err("%s: failed to request GPIO for USB 1.1 port power control: %d\n",
-		       __func__, ret);
-		return;
-	}
-	gpio_direction_output(ON_BD_USB_DRV, 0);
-
-	ret = gpio_request(ON_BD_USB_OVC, "ON_BD_USB_OVC");
-	if (ret) {
-		pr_err("%s: failed to request GPIO for USB 1.1 port over-current indicator: %d\n",
-		       __func__, ret);
-		return;
-	}
-	gpio_direction_input(ON_BD_USB_OVC);
-=======
 	ret = platform_device_register(&da830_evm_usb_vbus_device);
 	if (ret) {
 		pr_warn("%s: Unable to register the vbus supply\n", __func__);
 		return;
 	}
->>>>>>> 407d19ab
 
 	ret = da8xx_register_usb11(&da830_evm_usb11_pdata);
 	if (ret)
@@ -268,9 +199,9 @@
 	.dev_id = "da830-mmc.0",
 	.table = {
 		/* gpio chip 1 contains gpio range 32-63 */
-		GPIO_LOOKUP("davinci_gpio.0", DA830_MMCSD_CD_PIN, "cd",
+		GPIO_LOOKUP("davinci_gpio", DA830_MMCSD_CD_PIN, "cd",
 			    GPIO_ACTIVE_LOW),
-		GPIO_LOOKUP("davinci_gpio.0", DA830_MMCSD_WP_PIN, "wp",
+		GPIO_LOOKUP("davinci_gpio", DA830_MMCSD_WP_PIN, "wp",
 			    GPIO_ACTIVE_LOW),
 		{ }
 	},
@@ -497,12 +428,30 @@
 static inline void da830_evm_init_lcdc(int mux_mode) { }
 #endif
 
-static struct at24_platform_data da830_evm_i2c_eeprom_info = {
-	.byte_len	= SZ_256K / 8,
-	.page_size	= 64,
-	.flags		= AT24_FLAG_ADDR16,
-	.setup		= davinci_get_mac_addr,
-	.context	= (void *)0x7f00,
+static struct nvmem_cell_info da830_evm_nvmem_cells[] = {
+	{
+		.name		= "macaddr",
+		.offset		= 0x7f00,
+		.bytes		= ETH_ALEN,
+	}
+};
+
+static struct nvmem_cell_table da830_evm_nvmem_cell_table = {
+	.nvmem_name	= "1-00500",
+	.cells		= da830_evm_nvmem_cells,
+	.ncells		= ARRAY_SIZE(da830_evm_nvmem_cells),
+};
+
+static struct nvmem_cell_lookup da830_evm_nvmem_cell_lookup = {
+	.nvmem_name	= "1-00500",
+	.cell_name	= "macaddr",
+	.dev_id		= "davinci_emac.1",
+	.con_id		= "mac-address",
+};
+
+static const struct property_entry da830_evm_i2c_eeprom_properties[] = {
+	PROPERTY_ENTRY_U32("pagesize", 64),
+	{ }
 };
 
 static int __init da830_evm_ui_expander_setup(struct i2c_client *client,
@@ -536,7 +485,7 @@
 static struct i2c_board_info __initdata da830_evm_i2c_devices[] = {
 	{
 		I2C_BOARD_INFO("24c256", 0x50),
-		.platform_data	= &da830_evm_i2c_eeprom_info,
+		.properties = da830_evm_i2c_eeprom_properties,
 	},
 	{
 		I2C_BOARD_INFO("tlv320aic3x", 0x18),
@@ -682,6 +631,10 @@
 			__func__, ret);
 
 	davinci_serial_init(da8xx_serial_device);
+
+	nvmem_add_cell_table(&da830_evm_nvmem_cell_table);
+	nvmem_add_cell_lookups(&da830_evm_nvmem_cell_lookup, 1);
+
 	i2c_register_board_info(1, da830_evm_i2c_devices,
 			ARRAY_SIZE(da830_evm_i2c_devices));
 
@@ -729,7 +682,7 @@
 MACHINE_START(DAVINCI_DA830_EVM, "DaVinci DA830/OMAP-L137/AM17x EVM")
 	.atag_offset	= 0x100,
 	.map_io		= da830_evm_map_io,
-	.init_irq	= cp_intc_init,
+	.init_irq	= da830_init_irq,
 	.init_time	= da830_init_time,
 	.init_machine	= da830_evm_init,
 	.init_late	= davinci_init_late,
