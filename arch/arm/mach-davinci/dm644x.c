--- conflicted
+++ resolved
@@ -14,11 +14,8 @@
 #include <linux/clkdev.h>
 #include <linux/dmaengine.h>
 #include <linux/init.h>
-<<<<<<< HEAD
-=======
 #include <linux/io.h>
 #include <linux/irqchip/irq-davinci-aintc.h>
->>>>>>> 407d19ab
 #include <linux/platform_data/edma.h>
 #include <linux/platform_data/gpio-davinci.h>
 #include <linux/platform_device.h>
@@ -28,13 +25,13 @@
 
 #include <mach/common.h>
 #include <mach/cputype.h>
-#include <mach/irqs.h>
 #include <mach/mux.h>
 #include <mach/serial.h>
 #include <mach/time.h>
 
 #include "asp.h"
 #include "davinci.h"
+#include "irqs.h"
 #include "mux.h"
 
 /*
@@ -64,8 +61,8 @@
 		.flags	= IORESOURCE_MEM,
 	},
 	{
-		.start = IRQ_EMACINT,
-		.end   = IRQ_EMACINT,
+		.start = DAVINCI_INTC_IRQ(IRQ_EMACINT),
+		.end   = DAVINCI_INTC_IRQ(IRQ_EMACINT),
 		.flags = IORESOURCE_IRQ,
 	},
 };
@@ -265,12 +262,12 @@
 	},
 	{
 		.name	= "edma3_ccint",
-		.start	= IRQ_CCINT0,
+		.start	= DAVINCI_INTC_IRQ(IRQ_CCINT0),
 		.flags	= IORESOURCE_IRQ,
 	},
 	{
 		.name	= "edma3_ccerrint",
-		.start	= IRQ_CCERRINT,
+		.start	= DAVINCI_INTC_IRQ(IRQ_CCERRINT),
 		.flags	= IORESOURCE_IRQ,
 	},
 	/* not using TC*_ERR */
@@ -335,13 +332,13 @@
 
 static struct resource dm644x_vpfe_resources[] = {
 	{
-		.start          = IRQ_VDINT0,
-		.end            = IRQ_VDINT0,
+		.start          = DAVINCI_INTC_IRQ(IRQ_VDINT0),
+		.end            = DAVINCI_INTC_IRQ(IRQ_VDINT0),
 		.flags          = IORESOURCE_IRQ,
 	},
 	{
-		.start          = IRQ_VDINT1,
-		.end            = IRQ_VDINT1,
+		.start          = DAVINCI_INTC_IRQ(IRQ_VDINT1),
+		.end            = DAVINCI_INTC_IRQ(IRQ_VDINT1),
 		.flags          = IORESOURCE_IRQ,
 	},
 };
@@ -447,8 +444,8 @@
 
 static struct resource dm644x_v4l2_disp_resources[] = {
 	{
-		.start	= IRQ_VENCINT,
-		.end	= IRQ_VENCINT,
+		.start	= DAVINCI_INTC_IRQ(IRQ_VENCINT),
+		.end	= DAVINCI_INTC_IRQ(IRQ_VENCINT),
 		.flags	= IORESOURCE_IRQ,
 	},
 };
@@ -496,13 +493,35 @@
 		.flags	= IORESOURCE_MEM,
 	},
 	{	/* interrupt */
-		.start	= IRQ_GPIOBNK0,
-		.end	= IRQ_GPIOBNK4,
+		.start	= DAVINCI_INTC_IRQ(IRQ_GPIOBNK0),
+		.end	= DAVINCI_INTC_IRQ(IRQ_GPIOBNK0),
 		.flags	= IORESOURCE_IRQ,
 	},
+	{
+		.start	= DAVINCI_INTC_IRQ(IRQ_GPIOBNK1),
+		.end	= DAVINCI_INTC_IRQ(IRQ_GPIOBNK1),
+		.flags	= IORESOURCE_IRQ,
+	},
+	{
+		.start	= DAVINCI_INTC_IRQ(IRQ_GPIOBNK2),
+		.end	= DAVINCI_INTC_IRQ(IRQ_GPIOBNK2),
+		.flags	= IORESOURCE_IRQ,
+	},
+	{
+		.start	= DAVINCI_INTC_IRQ(IRQ_GPIOBNK3),
+		.end	= DAVINCI_INTC_IRQ(IRQ_GPIOBNK3),
+		.flags	= IORESOURCE_IRQ,
+	},
+	{
+		.start	= DAVINCI_INTC_IRQ(IRQ_GPIOBNK4),
+		.end	= DAVINCI_INTC_IRQ(IRQ_GPIOBNK4),
+		.flags	= IORESOURCE_IRQ,
+	},
 };
 
 static struct davinci_gpio_platform_data dm644_gpio_platform_data = {
+	.no_auto_base	= true,
+	.base		= 0,
 	.ngpio		= 71,
 };
 
@@ -556,7 +575,7 @@
 static struct plat_serial8250_port dm644x_serial0_platform_data[] = {
 	{
 		.mapbase	= DAVINCI_UART0_BASE,
-		.irq		= IRQ_UARTINT0,
+		.irq		= DAVINCI_INTC_IRQ(IRQ_UARTINT0),
 		.flags		= UPF_BOOT_AUTOCONF | UPF_SKIP_TEST |
 				  UPF_IOREMAP,
 		.iotype		= UPIO_MEM,
@@ -569,7 +588,7 @@
 static struct plat_serial8250_port dm644x_serial1_platform_data[] = {
 	{
 		.mapbase	= DAVINCI_UART1_BASE,
-		.irq		= IRQ_UARTINT1,
+		.irq		= DAVINCI_INTC_IRQ(IRQ_UARTINT1),
 		.flags		= UPF_BOOT_AUTOCONF | UPF_SKIP_TEST |
 				  UPF_IOREMAP,
 		.iotype		= UPIO_MEM,
@@ -582,7 +601,7 @@
 static struct plat_serial8250_port dm644x_serial2_platform_data[] = {
 	{
 		.mapbase	= DAVINCI_UART2_BASE,
-		.irq		= IRQ_UARTINT2,
+		.irq		= DAVINCI_INTC_IRQ(IRQ_UARTINT2),
 		.flags		= UPF_BOOT_AUTOCONF | UPF_SKIP_TEST |
 				  UPF_IOREMAP,
 		.iotype		= UPIO_MEM,
@@ -628,10 +647,6 @@
 	.pinmux_base		= DAVINCI_SYSTEM_MODULE_BASE,
 	.pinmux_pins		= dm644x_pins,
 	.pinmux_pins_num	= ARRAY_SIZE(dm644x_pins),
-	.intc_base		= DAVINCI_ARM_INTC_BASE,
-	.intc_type		= DAVINCI_INTC_TYPE_AINTC,
-	.intc_irq_prios 	= dm644x_default_priorities,
-	.intc_irq_num		= DAVINCI_N_AINTC_IRQ,
 	.timer_info		= &dm644x_timer_info,
 	.emac_pdata		= &dm644x_emac_pdata,
 	.sram_dma		= 0x00008000,
@@ -712,6 +727,21 @@
 	return 0;
 }
 
+static const struct davinci_aintc_config dm644x_aintc_config = {
+	.reg = {
+		.start		= DAVINCI_ARM_INTC_BASE,
+		.end		= DAVINCI_ARM_INTC_BASE + SZ_4K - 1,
+		.flags		= IORESOURCE_MEM,
+	},
+	.num_irqs		= 64,
+	.prios			= dm644x_default_priorities,
+};
+
+void __init dm644x_init_irq(void)
+{
+	davinci_aintc_init(&dm644x_aintc_config);
+}
+
 void __init dm644x_init_devices(void)
 {
 	struct platform_device *edma_pdev;
