// SPDX-License-Identifier: (GPL-2.0+ OR MIT)
/*
 * Copyright (c) 2013 MundoReader S.L.
 * Author: Heiko Stuebner <heiko@sntech.de>
 */

#include <dt-bindings/gpio/gpio.h>
#include <dt-bindings/pinctrl/rockchip.h>
#include <dt-bindings/clock/rk3066a-cru.h>
#include "rk3xxx.dtsi"

/ {
	compatible = "rockchip,rk3066a";

	cpus {
		#address-cells = <1>;
		#size-cells = <0>;
		enable-method = "rockchip,rk3066-smp";

		cpu0: cpu@0 {
			device_type = "cpu";
			compatible = "arm,cortex-a9";
			next-level-cache = <&L2>;
			reg = <0x0>;
			operating-points = <
				/* kHz    uV */
				1416000 1300000
				1200000 1175000
				1008000 1125000
				816000  1125000
				600000  1100000
				504000  1100000
				312000  1075000
			>;
			clock-latency = <40000>;
			clocks = <&cru ARMCLK>;
		};
		cpu@1 {
			device_type = "cpu";
			compatible = "arm,cortex-a9";
			next-level-cache = <&L2>;
			reg = <0x1>;
		};
	};

	sram: sram@10080000 {
		compatible = "mmio-sram";
		reg = <0x10080000 0x10000>;
		#address-cells = <1>;
		#size-cells = <1>;
		ranges = <0 0x10080000 0x10000>;

		smp-sram@0 {
			compatible = "rockchip,rk3066-smp-sram";
			reg = <0x0 0x50>;
		};
	};

<<<<<<< HEAD
=======
	vop0: vop@1010c000 {
		compatible = "rockchip,rk3066-vop";
		reg = <0x1010c000 0x19c>;
		interrupts = <GIC_SPI 13 IRQ_TYPE_LEVEL_HIGH>;
		clocks = <&cru ACLK_LCDC0>,
			 <&cru DCLK_LCDC0>,
			 <&cru HCLK_LCDC0>;
		clock-names = "aclk_vop", "dclk_vop", "hclk_vop";
		power-domains = <&power RK3066_PD_VIO>;
		resets = <&cru SRST_LCDC0_AXI>,
			 <&cru SRST_LCDC0_AHB>,
			 <&cru SRST_LCDC0_DCLK>;
		reset-names = "axi", "ahb", "dclk";
		status = "disabled";

		vop0_out: port {
			#address-cells = <1>;
			#size-cells = <0>;

			vop0_out_hdmi: endpoint@0 {
				reg = <0>;
				remote-endpoint = <&hdmi_in_vop0>;
			};
		};
	};

	vop1: vop@1010e000 {
		compatible = "rockchip,rk3066-vop";
		reg = <0x1010e000 0x19c>;
		interrupts = <GIC_SPI 14 IRQ_TYPE_LEVEL_HIGH>;
		clocks = <&cru ACLK_LCDC1>,
			 <&cru DCLK_LCDC1>,
			 <&cru HCLK_LCDC1>;
		clock-names = "aclk_vop", "dclk_vop", "hclk_vop";
		power-domains = <&power RK3066_PD_VIO>;
		resets = <&cru SRST_LCDC1_AXI>,
			 <&cru SRST_LCDC1_AHB>,
			 <&cru SRST_LCDC1_DCLK>;
		reset-names = "axi", "ahb", "dclk";
		status = "disabled";

		vop1_out: port {
			#address-cells = <1>;
			#size-cells = <0>;

			vop1_out_hdmi: endpoint@0 {
				reg = <0>;
				remote-endpoint = <&hdmi_in_vop1>;
			};
		};
	};

	hdmi: hdmi@10116000 {
		compatible = "rockchip,rk3066-hdmi";
		reg = <0x10116000 0x2000>;
		interrupts = <GIC_SPI 64 IRQ_TYPE_LEVEL_HIGH>;
		clocks = <&cru HCLK_HDMI>;
		clock-names = "hclk";
		pinctrl-names = "default";
		pinctrl-0 = <&hdmii2c_xfer>, <&hdmi_hpd>;
		power-domains = <&power RK3066_PD_VIO>;
		rockchip,grf = <&grf>;
		status = "disabled";

		ports {
			#address-cells = <1>;
			#size-cells = <0>;

			hdmi_in: port@0 {
				reg = <0>;
				#address-cells = <1>;
				#size-cells = <0>;

				hdmi_in_vop0: endpoint@0 {
					reg = <0>;
					remote-endpoint = <&vop0_out_hdmi>;
				};

				hdmi_in_vop1: endpoint@1 {
					reg = <1>;
					remote-endpoint = <&vop1_out_hdmi>;
				};
			};

			hdmi_out: port@1 {
				reg = <1>;
			};
		};
	};

>>>>>>> 407d19ab
	i2s0: i2s@10118000 {
		compatible = "rockchip,rk3066-i2s";
		reg = <0x10118000 0x2000>;
		interrupts = <GIC_SPI 31 IRQ_TYPE_LEVEL_HIGH>;
		#address-cells = <1>;
		#size-cells = <0>;
		pinctrl-names = "default";
		pinctrl-0 = <&i2s0_bus>;
		dmas = <&dmac1_s 4>, <&dmac1_s 5>;
		dma-names = "tx", "rx";
		clock-names = "i2s_hclk", "i2s_clk";
		clocks = <&cru HCLK_I2S0>, <&cru SCLK_I2S0>;
		rockchip,playback-channels = <8>;
		rockchip,capture-channels = <2>;
		status = "disabled";
	};

	i2s1: i2s@1011a000 {
		compatible = "rockchip,rk3066-i2s";
		reg = <0x1011a000 0x2000>;
		interrupts = <GIC_SPI 32 IRQ_TYPE_LEVEL_HIGH>;
		#address-cells = <1>;
		#size-cells = <0>;
		pinctrl-names = "default";
		pinctrl-0 = <&i2s1_bus>;
		dmas = <&dmac1_s 6>, <&dmac1_s 7>;
		dma-names = "tx", "rx";
		clock-names = "i2s_hclk", "i2s_clk";
		clocks = <&cru HCLK_I2S1>, <&cru SCLK_I2S1>;
		rockchip,playback-channels = <2>;
		rockchip,capture-channels = <2>;
		status = "disabled";
	};

	i2s2: i2s@1011c000 {
		compatible = "rockchip,rk3066-i2s";
		reg = <0x1011c000 0x2000>;
		interrupts = <GIC_SPI 20 IRQ_TYPE_LEVEL_HIGH>;
		#address-cells = <1>;
		#size-cells = <0>;
		pinctrl-names = "default";
		pinctrl-0 = <&i2s2_bus>;
		dmas = <&dmac1_s 9>, <&dmac1_s 10>;
		dma-names = "tx", "rx";
		clock-names = "i2s_hclk", "i2s_clk";
		clocks = <&cru HCLK_I2S2>, <&cru SCLK_I2S2>;
		rockchip,playback-channels = <2>;
		rockchip,capture-channels = <2>;
		status = "disabled";
	};

	cru: clock-controller@20000000 {
		compatible = "rockchip,rk3066a-cru";
		reg = <0x20000000 0x1000>;
		rockchip,grf = <&grf>;

		#clock-cells = <1>;
		#reset-cells = <1>;
		assigned-clocks = <&cru PLL_CPLL>, <&cru PLL_GPLL>,
				  <&cru ACLK_CPU>, <&cru HCLK_CPU>,
				  <&cru PCLK_CPU>, <&cru ACLK_PERI>,
				  <&cru HCLK_PERI>, <&cru PCLK_PERI>;
		assigned-clock-rates = <400000000>, <594000000>,
				       <300000000>, <150000000>,
				       <75000000>, <300000000>,
				       <150000000>, <75000000>;
	};

	timer@2000e000 {
		compatible = "snps,dw-apb-timer-osc";
		reg = <0x2000e000 0x100>;
		interrupts = <GIC_SPI 46 IRQ_TYPE_LEVEL_HIGH>;
		clocks = <&cru SCLK_TIMER2>, <&cru PCLK_TIMER2>;
		clock-names = "timer", "pclk";
	};

	efuse: efuse@20010000 {
		compatible = "rockchip,rk3066a-efuse";
		reg = <0x20010000 0x4000>;
		#address-cells = <1>;
		#size-cells = <1>;
		clocks = <&cru PCLK_EFUSE>;
		clock-names = "pclk_efuse";

		cpu_leakage: cpu_leakage@17 {
			reg = <0x17 0x1>;
		};
	};

	timer@20038000 {
		compatible = "snps,dw-apb-timer-osc";
		reg = <0x20038000 0x100>;
		interrupts = <GIC_SPI 44 IRQ_TYPE_LEVEL_HIGH>;
		clocks = <&cru SCLK_TIMER0>, <&cru PCLK_TIMER0>;
		clock-names = "timer", "pclk";
	};

	timer@2003a000 {
		compatible = "snps,dw-apb-timer-osc";
		reg = <0x2003a000 0x100>;
		interrupts = <GIC_SPI 45 IRQ_TYPE_LEVEL_HIGH>;
		clocks = <&cru SCLK_TIMER1>, <&cru PCLK_TIMER1>;
		clock-names = "timer", "pclk";
	};

	tsadc: tsadc@20060000 {
		compatible = "rockchip,rk3066-tsadc";
		reg = <0x20060000 0x100>;
		clocks = <&cru SCLK_TSADC>, <&cru PCLK_TSADC>;
		clock-names = "saradc", "apb_pclk";
		interrupts = <GIC_SPI 21 IRQ_TYPE_LEVEL_HIGH>;
		#io-channel-cells = <1>;
		resets = <&cru SRST_TSADC>;
		reset-names = "saradc-apb";
		status = "disabled";
	};

	usbphy: phy {
		compatible = "rockchip,rk3066a-usb-phy", "rockchip,rk3288-usb-phy";
		rockchip,grf = <&grf>;
		#address-cells = <1>;
		#size-cells = <0>;
		status = "disabled";

		usbphy0: usb-phy@17c {
			#phy-cells = <0>;
			reg = <0x17c>;
			clocks = <&cru SCLK_OTGPHY0>;
			clock-names = "phyclk";
			#clock-cells = <0>;
		};

		usbphy1: usb-phy@188 {
			#phy-cells = <0>;
			reg = <0x188>;
			clocks = <&cru SCLK_OTGPHY1>;
			clock-names = "phyclk";
			#clock-cells = <0>;
		};
	};

	pinctrl: pinctrl {
		compatible = "rockchip,rk3066a-pinctrl";
		rockchip,grf = <&grf>;
		#address-cells = <1>;
		#size-cells = <1>;
		ranges;

		gpio0: gpio0@20034000 {
			compatible = "rockchip,gpio-bank";
			reg = <0x20034000 0x100>;
			interrupts = <GIC_SPI 54 IRQ_TYPE_LEVEL_HIGH>;
			clocks = <&cru PCLK_GPIO0>;

			gpio-controller;
			#gpio-cells = <2>;

			interrupt-controller;
			#interrupt-cells = <2>;
		};

		gpio1: gpio1@2003c000 {
			compatible = "rockchip,gpio-bank";
			reg = <0x2003c000 0x100>;
			interrupts = <GIC_SPI 55 IRQ_TYPE_LEVEL_HIGH>;
			clocks = <&cru PCLK_GPIO1>;

			gpio-controller;
			#gpio-cells = <2>;

			interrupt-controller;
			#interrupt-cells = <2>;
		};

		gpio2: gpio2@2003e000 {
			compatible = "rockchip,gpio-bank";
			reg = <0x2003e000 0x100>;
			interrupts = <GIC_SPI 56 IRQ_TYPE_LEVEL_HIGH>;
			clocks = <&cru PCLK_GPIO2>;

			gpio-controller;
			#gpio-cells = <2>;

			interrupt-controller;
			#interrupt-cells = <2>;
		};

		gpio3: gpio3@20080000 {
			compatible = "rockchip,gpio-bank";
			reg = <0x20080000 0x100>;
			interrupts = <GIC_SPI 57 IRQ_TYPE_LEVEL_HIGH>;
			clocks = <&cru PCLK_GPIO3>;

			gpio-controller;
			#gpio-cells = <2>;

			interrupt-controller;
			#interrupt-cells = <2>;
		};

		gpio4: gpio4@20084000 {
			compatible = "rockchip,gpio-bank";
			reg = <0x20084000 0x100>;
			interrupts = <GIC_SPI 58 IRQ_TYPE_LEVEL_HIGH>;
			clocks = <&cru PCLK_GPIO4>;

			gpio-controller;
			#gpio-cells = <2>;

			interrupt-controller;
			#interrupt-cells = <2>;
		};

		gpio6: gpio6@2000a000 {
			compatible = "rockchip,gpio-bank";
			reg = <0x2000a000 0x100>;
			interrupts = <GIC_SPI 60 IRQ_TYPE_LEVEL_HIGH>;
			clocks = <&cru PCLK_GPIO6>;

			gpio-controller;
			#gpio-cells = <2>;

			interrupt-controller;
			#interrupt-cells = <2>;
		};

		pcfg_pull_default: pcfg_pull_default {
			bias-pull-pin-default;
		};

		pcfg_pull_none: pcfg_pull_none {
			bias-disable;
		};

		emac {
			emac_xfer: emac-xfer {
				rockchip,pins = <1 RK_PC0 2 &pcfg_pull_none>, /* mac_clk */
						<1 RK_PC1 2 &pcfg_pull_none>, /* tx_en */
						<1 RK_PC2 2 &pcfg_pull_none>, /* txd1 */
						<1 RK_PC3 2 &pcfg_pull_none>, /* txd0 */
						<1 RK_PC4 2 &pcfg_pull_none>, /* rx_err */
						<1 RK_PC5 2 &pcfg_pull_none>, /* crs_dvalid */
						<1 RK_PC6 2 &pcfg_pull_none>, /* rxd1 */
						<1 RK_PC7 2 &pcfg_pull_none>; /* rxd0 */
			};

			emac_mdio: emac-mdio {
				rockchip,pins = <1 RK_PD0 2 &pcfg_pull_none>, /* mac_md */
						<1 RK_PD1 2 &pcfg_pull_none>; /* mac_mdclk */
			};
		};

		emmc {
			emmc_clk: emmc-clk {
				rockchip,pins = <3 RK_PD7 2 &pcfg_pull_default>;
			};

			emmc_cmd: emmc-cmd {
				rockchip,pins = <4 RK_PB1 2 &pcfg_pull_default>;
			};

			emmc_rst: emmc-rst {
				rockchip,pins = <4 RK_PB2 2 &pcfg_pull_default>;
			};

			/*
			 * The data pins are shared between nandc and emmc and
			 * not accessible through pinctrl. Also they should've
			 * been already set correctly by firmware, as
			 * flash/emmc is the boot-device.
			 */
		};

		hdmi {
			hdmi_hpd: hdmi-hpd {
				rockchip,pins = <0 RK_PA0 1 &pcfg_pull_default>;
			};

			hdmii2c_xfer: hdmii2c-xfer {
				rockchip,pins = <0 RK_PA1 1 &pcfg_pull_none>,
						<0 RK_PA2 1 &pcfg_pull_none>;
			};
		};

		i2c0 {
			i2c0_xfer: i2c0-xfer {
				rockchip,pins = <2 RK_PD4 1 &pcfg_pull_none>,
						<2 RK_PD5 1 &pcfg_pull_none>;
			};
		};

		i2c1 {
			i2c1_xfer: i2c1-xfer {
				rockchip,pins = <2 RK_PD6 1 &pcfg_pull_none>,
						<2 RK_PD7 1 &pcfg_pull_none>;
			};
		};

		i2c2 {
			i2c2_xfer: i2c2-xfer {
				rockchip,pins = <3 RK_PA0 1 &pcfg_pull_none>,
						<3 RK_PA1 1 &pcfg_pull_none>;
			};
		};

		i2c3 {
			i2c3_xfer: i2c3-xfer {
				rockchip,pins = <3 RK_PA2 2 &pcfg_pull_none>,
						<3 RK_PA3 2 &pcfg_pull_none>;
			};
		};

		i2c4 {
			i2c4_xfer: i2c4-xfer {
				rockchip,pins = <3 RK_PA4 1 &pcfg_pull_none>,
						<3 RK_PA5 1 &pcfg_pull_none>;
			};
		};

		pwm0 {
			pwm0_out: pwm0-out {
				rockchip,pins = <0 RK_PA3 1 &pcfg_pull_none>;
			};
		};

		pwm1 {
			pwm1_out: pwm1-out {
				rockchip,pins = <0 RK_PA4 1 &pcfg_pull_none>;
			};
		};

		pwm2 {
			pwm2_out: pwm2-out {
				rockchip,pins = <0 RK_PD6 1 &pcfg_pull_none>;
			};
		};

		pwm3 {
			pwm3_out: pwm3-out {
				rockchip,pins = <0 RK_PD7 1 &pcfg_pull_none>;
			};
		};

		spi0 {
			spi0_clk: spi0-clk {
				rockchip,pins = <1 RK_PA5 2 &pcfg_pull_default>;
			};
			spi0_cs0: spi0-cs0 {
				rockchip,pins = <1 RK_PA4 2 &pcfg_pull_default>;
			};
			spi0_tx: spi0-tx {
				rockchip,pins = <1 RK_PA7 2 &pcfg_pull_default>;
			};
			spi0_rx: spi0-rx {
				rockchip,pins = <1 RK_PA6 2 &pcfg_pull_default>;
			};
			spi0_cs1: spi0-cs1 {
				rockchip,pins = <4 RK_PB7 1 &pcfg_pull_default>;
			};
		};

		spi1 {
			spi1_clk: spi1-clk {
				rockchip,pins = <2 RK_PC3 2 &pcfg_pull_default>;
			};
			spi1_cs0: spi1-cs0 {
				rockchip,pins = <2 RK_PC4 2 &pcfg_pull_default>;
			};
			spi1_rx: spi1-rx {
				rockchip,pins = <2 RK_PC6 2 &pcfg_pull_default>;
			};
			spi1_tx: spi1-tx {
				rockchip,pins = <2 RK_PC5 2 &pcfg_pull_default>;
			};
			spi1_cs1: spi1-cs1 {
				rockchip,pins = <2 RK_PC7 2 &pcfg_pull_default>;
			};
		};

		uart0 {
			uart0_xfer: uart0-xfer {
				rockchip,pins = <1 RK_PA0 1 &pcfg_pull_default>,
						<1 RK_PA1 1 &pcfg_pull_default>;
			};

			uart0_cts: uart0-cts {
				rockchip,pins = <1 RK_PA2 1 &pcfg_pull_default>;
			};

			uart0_rts: uart0-rts {
				rockchip,pins = <1 RK_PA3 1 &pcfg_pull_default>;
			};
		};

		uart1 {
			uart1_xfer: uart1-xfer {
				rockchip,pins = <1 RK_PA4 1 &pcfg_pull_default>,
						<1 RK_PA5 1 &pcfg_pull_default>;
			};

			uart1_cts: uart1-cts {
				rockchip,pins = <1 RK_PA6 1 &pcfg_pull_default>;
			};

			uart1_rts: uart1-rts {
				rockchip,pins = <1 RK_PA7 1 &pcfg_pull_default>;
			};
		};

		uart2 {
			uart2_xfer: uart2-xfer {
				rockchip,pins = <1 RK_PB0 1 &pcfg_pull_default>,
						<1 RK_PB1 1 &pcfg_pull_default>;
			};
			/* no rts / cts for uart2 */
		};

		uart3 {
			uart3_xfer: uart3-xfer {
				rockchip,pins = <3 RK_PD3 1 &pcfg_pull_default>,
						<3 RK_PD4 1 &pcfg_pull_default>;
			};

			uart3_cts: uart3-cts {
				rockchip,pins = <3 RK_PD5 1 &pcfg_pull_default>;
			};

			uart3_rts: uart3-rts {
				rockchip,pins = <3 RK_PD6 1 &pcfg_pull_default>;
			};
		};

		sd0 {
			sd0_clk: sd0-clk {
				rockchip,pins = <3 RK_PB0 1 &pcfg_pull_default>;
			};

			sd0_cmd: sd0-cmd {
				rockchip,pins = <3 RK_PB1 1 &pcfg_pull_default>;
			};

			sd0_cd: sd0-cd {
				rockchip,pins = <3 RK_PB6 1 &pcfg_pull_default>;
			};

			sd0_wp: sd0-wp {
				rockchip,pins = <3 RK_PB7 1 &pcfg_pull_default>;
			};

			sd0_bus1: sd0-bus-width1 {
				rockchip,pins = <3 RK_PB2 1 &pcfg_pull_default>;
			};

			sd0_bus4: sd0-bus-width4 {
				rockchip,pins = <3 RK_PB2 1 &pcfg_pull_default>,
						<3 RK_PB3 1 &pcfg_pull_default>,
						<3 RK_PB4 1 &pcfg_pull_default>,
						<3 RK_PB5 1 &pcfg_pull_default>;
			};
		};

		sd1 {
			sd1_clk: sd1-clk {
				rockchip,pins = <3 RK_PC5 1 &pcfg_pull_default>;
			};

			sd1_cmd: sd1-cmd {
				rockchip,pins = <3 RK_PC0 1 &pcfg_pull_default>;
			};

			sd1_cd: sd1-cd {
				rockchip,pins = <3 RK_PC6 1 &pcfg_pull_default>;
			};

			sd1_wp: sd1-wp {
				rockchip,pins = <3 RK_PC7 1 &pcfg_pull_default>;
			};

			sd1_bus1: sd1-bus-width1 {
				rockchip,pins = <3 RK_PC1 1 &pcfg_pull_default>;
			};

			sd1_bus4: sd1-bus-width4 {
				rockchip,pins = <3 RK_PC1 1 &pcfg_pull_default>,
						<3 RK_PC2 1 &pcfg_pull_default>,
						<3 RK_PC3 1 &pcfg_pull_default>,
						<3 RK_PC4 1 &pcfg_pull_default>;
			};
		};

		i2s0 {
			i2s0_bus: i2s0-bus {
				rockchip,pins = <0 RK_PA7 1 &pcfg_pull_default>,
						<0 RK_PB0 1 &pcfg_pull_default>,
						<0 RK_PB1 1 &pcfg_pull_default>,
						<0 RK_PB2 1 &pcfg_pull_default>,
						<0 RK_PB3 1 &pcfg_pull_default>,
						<0 RK_PB4 1 &pcfg_pull_default>,
						<0 RK_PB5 1 &pcfg_pull_default>,
						<0 RK_PB6 1 &pcfg_pull_default>,
						<0 RK_PB7 1 &pcfg_pull_default>;
			};
		};

		i2s1 {
			i2s1_bus: i2s1-bus {
				rockchip,pins = <0 RK_PC0 1 &pcfg_pull_default>,
						<0 RK_PC1 1 &pcfg_pull_default>,
						<0 RK_PC2 1 &pcfg_pull_default>,
						<0 RK_PC3 1 &pcfg_pull_default>,
						<0 RK_PC4 1 &pcfg_pull_default>,
						<0 RK_PC5 1 &pcfg_pull_default>;
			};
		};

		i2s2 {
			i2s2_bus: i2s2-bus {
				rockchip,pins = <0 RK_PD0 1 &pcfg_pull_default>,
						<0 RK_PD1 1 &pcfg_pull_default>,
						<0 RK_PD2 1 &pcfg_pull_default>,
						<0 RK_PD3 1 &pcfg_pull_default>,
						<0 RK_PD4 1 &pcfg_pull_default>,
						<0 RK_PD5 1 &pcfg_pull_default>;
			};
		};
	};
};

&gpu {
	compatible = "rockchip,rk3066-mali", "arm,mali-400";
	interrupts = <GIC_SPI 5 IRQ_TYPE_LEVEL_HIGH>,
		     <GIC_SPI 6 IRQ_TYPE_LEVEL_HIGH>,
		     <GIC_SPI 7 IRQ_TYPE_LEVEL_HIGH>,
		     <GIC_SPI 6 IRQ_TYPE_LEVEL_HIGH>,
		     <GIC_SPI 7 IRQ_TYPE_LEVEL_HIGH>,
		     <GIC_SPI 6 IRQ_TYPE_LEVEL_HIGH>,
		     <GIC_SPI 7 IRQ_TYPE_LEVEL_HIGH>,
		     <GIC_SPI 6 IRQ_TYPE_LEVEL_HIGH>,
		     <GIC_SPI 7 IRQ_TYPE_LEVEL_HIGH>,
		     <GIC_SPI 6 IRQ_TYPE_LEVEL_HIGH>;
	interrupt-names = "gp",
			  "gpmmu",
			  "pp0",
			  "ppmmu0",
			  "pp1",
			  "ppmmu1",
			  "pp2",
			  "ppmmu2",
			  "pp3",
			  "ppmmu3";
};

&i2c0 {
	pinctrl-names = "default";
	pinctrl-0 = <&i2c0_xfer>;
};

&i2c1 {
	pinctrl-names = "default";
	pinctrl-0 = <&i2c1_xfer>;
};

&i2c2 {
	pinctrl-names = "default";
	pinctrl-0 = <&i2c2_xfer>;
};

&i2c3 {
	pinctrl-names = "default";
	pinctrl-0 = <&i2c3_xfer>;
};

&i2c4 {
	pinctrl-names = "default";
	pinctrl-0 = <&i2c4_xfer>;
};

&mmc0 {
	clock-frequency = <50000000>;
	dmas = <&dmac2 1>;
	dma-names = "rx-tx";
	max-frequency = <50000000>;
	pinctrl-names = "default";
	pinctrl-0 = <&sd0_clk &sd0_cmd &sd0_cd &sd0_bus4>;
};

&mmc1 {
	dmas = <&dmac2 3>;
	dma-names = "rx-tx";
	pinctrl-names = "default";
	pinctrl-0 = <&sd1_clk &sd1_cmd &sd1_cd &sd1_bus4>;
};

&emmc {
	dmas = <&dmac2 4>;
	dma-names = "rx-tx";
};

&pwm0 {
	pinctrl-names = "default";
	pinctrl-0 = <&pwm0_out>;
};

&pwm1 {
	pinctrl-names = "default";
	pinctrl-0 = <&pwm1_out>;
};

&pwm2 {
	pinctrl-names = "default";
	pinctrl-0 = <&pwm2_out>;
};

&pwm3 {
	pinctrl-names = "default";
	pinctrl-0 = <&pwm3_out>;
};

&spi0 {
	pinctrl-names = "default";
	pinctrl-0 = <&spi0_clk &spi0_tx &spi0_rx &spi0_cs0>;
};

&spi1 {
	pinctrl-names = "default";
	pinctrl-0 = <&spi1_clk &spi1_tx &spi1_rx &spi1_cs0>;
};

&uart0 {
	compatible = "rockchip,rk3066-uart", "snps,dw-apb-uart";
	dmas = <&dmac1_s 0>, <&dmac1_s 1>;
	dma-names = "tx", "rx";
	pinctrl-names = "default";
	pinctrl-0 = <&uart0_xfer>;
};

&uart1 {
	compatible = "rockchip,rk3066-uart", "snps,dw-apb-uart";
	dmas = <&dmac1_s 2>, <&dmac1_s 3>;
	dma-names = "tx", "rx";
	pinctrl-names = "default";
	pinctrl-0 = <&uart1_xfer>;
};

&uart2 {
	compatible = "rockchip,rk3066-uart", "snps,dw-apb-uart";
	dmas = <&dmac2 6>, <&dmac2 7>;
	dma-names = "tx", "rx";
	pinctrl-names = "default";
	pinctrl-0 = <&uart2_xfer>;
};

&uart3 {
	compatible = "rockchip,rk3066-uart", "snps,dw-apb-uart";
	dmas = <&dmac2 8>, <&dmac2 9>;
	dma-names = "tx", "rx";
	pinctrl-names = "default";
	pinctrl-0 = <&uart3_xfer>;
};

&wdt {
	compatible = "rockchip,rk3066-wdt", "snps,dw-wdt";
};

&emac {
	compatible = "rockchip,rk3066-emac";
};<|MERGE_RESOLUTION|>--- conflicted
+++ resolved
@@ -7,6 +7,7 @@
 #include <dt-bindings/gpio/gpio.h>
 #include <dt-bindings/pinctrl/rockchip.h>
 #include <dt-bindings/clock/rk3066a-cru.h>
+#include <dt-bindings/power/rk3066-power.h>
 #include "rk3xxx.dtsi"
 
 / {
@@ -43,6 +44,11 @@
 		};
 	};
 
+	display-subsystem {
+		compatible = "rockchip,display-subsystem";
+		ports = <&vop0_out>, <&vop1_out>;
+	};
+
 	sram: sram@10080000 {
 		compatible = "mmio-sram";
 		reg = <0x10080000 0x10000>;
@@ -56,8 +62,6 @@
 		};
 	};
 
-<<<<<<< HEAD
-=======
 	vop0: vop@1010c000 {
 		compatible = "rockchip,rk3066-vop";
 		reg = <0x1010c000 0x19c>;
@@ -148,7 +152,6 @@
 		};
 	};
 
->>>>>>> 407d19ab
 	i2s0: i2s@10118000 {
 		compatible = "rockchip,rk3066-i2s";
 		reg = <0x10118000 0x2000>;
@@ -163,6 +166,7 @@
 		clocks = <&cru HCLK_I2S0>, <&cru SCLK_I2S0>;
 		rockchip,playback-channels = <8>;
 		rockchip,capture-channels = <2>;
+		#sound-dai-cells = <0>;
 		status = "disabled";
 	};
 
@@ -180,6 +184,7 @@
 		clocks = <&cru HCLK_I2S1>, <&cru SCLK_I2S1>;
 		rockchip,playback-channels = <2>;
 		rockchip,capture-channels = <2>;
+		#sound-dai-cells = <0>;
 		status = "disabled";
 	};
 
@@ -197,6 +202,7 @@
 		clocks = <&cru HCLK_I2S2>, <&cru SCLK_I2S2>;
 		rockchip,playback-channels = <2>;
 		rockchip,capture-channels = <2>;
+		#sound-dai-cells = <0>;
 		status = "disabled";
 	};
 
@@ -699,6 +705,7 @@
 			  "ppmmu2",
 			  "pp3",
 			  "ppmmu3";
+	power-domains = <&power RK3066_PD_GPU>;
 };
 
 &i2c0 {
@@ -747,6 +754,57 @@
 	dma-names = "rx-tx";
 };
 
+&pmu {
+	power: power-controller {
+		compatible = "rockchip,rk3066-power-controller";
+		#power-domain-cells = <1>;
+		#address-cells = <1>;
+		#size-cells = <0>;
+
+		pd_vio@RK3066_PD_VIO {
+			reg = <RK3066_PD_VIO>;
+			clocks = <&cru ACLK_LCDC0>,
+				 <&cru ACLK_LCDC1>,
+				 <&cru DCLK_LCDC0>,
+				 <&cru DCLK_LCDC1>,
+				 <&cru HCLK_LCDC0>,
+				 <&cru HCLK_LCDC1>,
+				 <&cru SCLK_CIF1>,
+				 <&cru ACLK_CIF1>,
+				 <&cru HCLK_CIF1>,
+				 <&cru SCLK_CIF0>,
+				 <&cru ACLK_CIF0>,
+				 <&cru HCLK_CIF0>,
+				 <&cru HCLK_HDMI>,
+				 <&cru ACLK_IPP>,
+				 <&cru HCLK_IPP>,
+				 <&cru ACLK_RGA>,
+				 <&cru HCLK_RGA>;
+			pm_qos = <&qos_lcdc0>,
+				 <&qos_lcdc1>,
+				 <&qos_cif0>,
+				 <&qos_cif1>,
+				 <&qos_ipp>,
+				 <&qos_rga>;
+		};
+
+		pd_video@RK3066_PD_VIDEO {
+			reg = <RK3066_PD_VIDEO>;
+			clocks = <&cru ACLK_VDPU>,
+				 <&cru ACLK_VEPU>,
+				 <&cru HCLK_VDPU>,
+				 <&cru HCLK_VEPU>;
+			pm_qos = <&qos_vpu>;
+		};
+
+		pd_gpu@RK3066_PD_GPU {
+			reg = <RK3066_PD_GPU>;
+			clocks = <&cru ACLK_GPU>;
+			pm_qos = <&qos_gpu>;
+		};
+	};
+};
+
 &pwm0 {
 	pinctrl-names = "default";
 	pinctrl-0 = <&pwm0_out>;
