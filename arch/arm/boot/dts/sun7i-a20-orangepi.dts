--- conflicted
+++ resolved
@@ -63,8 +63,6 @@
 
 	leds {
 		compatible = "gpio-leds";
-		pinctrl-names = "default";
-		pinctrl-0 = <&led_pins_orangepi>;
 
 		green {
 			label = "orangepi:green:usr";
@@ -74,8 +72,6 @@
 
 	reg_gmac_3v3: gmac-3v3 {
 		compatible = "regulator-fixed";
-		pinctrl-names = "default";
-		pinctrl-0 = <&gmac_power_pin_orangepi>;
 		regulator-name = "gmac-3v3";
 		regulator-min-microvolt = <3300000>;
 		regulator-max-microvolt = <3300000>;
@@ -99,7 +95,7 @@
 
 &gmac {
 	pinctrl-names = "default";
-	pinctrl-0 = <&gmac_pins_rgmii_a>;
+	pinctrl-0 = <&gmac_rgmii_pins>;
 	phy = <&phy1>;
 	phy-mode = "rgmii";
 	phy-supply = <&reg_gmac_3v3>;
@@ -111,8 +107,6 @@
 };
 
 &i2c0 {
-	pinctrl-names = "default";
-	pinctrl-0 = <&i2c0_pins_a>;
 	status = "okay";
 
 	axp209: pmic@34 {
@@ -126,13 +120,11 @@
 
 &ir0 {
 	pinctrl-names = "default";
-	pinctrl-0 = <&ir0_rx_pins_a>;
+	pinctrl-0 = <&ir0_rx_pin>;
 	status = "okay";
 };
 
 &mmc0 {
-	pinctrl-names = "default";
-	pinctrl-0 = <&mmc0_pins_a>, <&mmc0_cd_pin_orangepi>;
 	vmmc-supply = <&reg_vcc3v3>;
 	bus-width = <4>;
 	cd-gpios = <&pio 7 10 GPIO_ACTIVE_LOW>; /* PH10 */
@@ -143,43 +135,6 @@
 	status = "okay";
 };
 
-<<<<<<< HEAD
-&pio {
-	usb0_id_detect_pin: usb0_id_detect_pin@0 {
-		pins = "PH4";
-		function = "gpio_in";
-		bias-pull-up;
-	};
-
-	mmc0_cd_pin_orangepi: mmc0_cd_pin@0 {
-		pins = "PH10";
-		function = "gpio_in";
-		bias-pull-up;
-	};
-
-	usb2_vbus_pin_bananapro: usb2_vbus_pin@0 {
-		pins = "PH22";
-		function = "gpio_out";
-	};
-
-	gmac_power_pin_orangepi: gmac_power_pin@0 {
-		pins = "PH23";
-		function = "gpio_out";
-	};
-
-	led_pins_orangepi: led_pins@0 {
-		pins = "PH24";
-		function = "gpio_out";
-	};
-
-	usb1_vbus_pin_bananapro: usb1_vbus_pin@0 {
-		pins = "PH26";
-		function = "gpio_out";
-	};
-};
-
-=======
->>>>>>> 407d19ab
 &reg_dcdc2 {
 	regulator-always-on;
 	regulator-min-microvolt = <1000000>;
@@ -210,20 +165,18 @@
 };
 
 &reg_usb1_vbus {
-	pinctrl-0 = <&usb1_vbus_pin_bananapro>;
 	gpio = <&pio 7 26 GPIO_ACTIVE_HIGH>; /* PH26 */
 	status = "okay";
 };
 
 &reg_usb2_vbus {
-	pinctrl-0 = <&usb2_vbus_pin_bananapro>;
 	gpio = <&pio 7 22 GPIO_ACTIVE_HIGH>; /* PH22 */
 	status = "okay";
 };
 
 &uart0 {
 	pinctrl-names = "default";
-	pinctrl-0 = <&uart0_pins_a>;
+	pinctrl-0 = <&uart0_pb_pins>;
 	status = "okay";
 };
 
