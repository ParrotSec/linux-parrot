--- conflicted
+++ resolved
@@ -62,6 +62,8 @@
 			reg = <0x200>;
 			enable-method = "amlogic,meson8b-smp";
 			resets = <&clkc CLKC_RESET_CPU0_SOFT_RESET>;
+			operating-points-v2 = <&cpu_opp_table>;
+			clocks = <&clkc CLKID_CPUCLK>;
 		};
 
 		cpu1: cpu@201 {
@@ -71,6 +73,8 @@
 			reg = <0x201>;
 			enable-method = "amlogic,meson8b-smp";
 			resets = <&clkc CLKC_RESET_CPU1_SOFT_RESET>;
+			operating-points-v2 = <&cpu_opp_table>;
+			clocks = <&clkc CLKID_CPUCLK>;
 		};
 
 		cpu2: cpu@202 {
@@ -80,6 +84,8 @@
 			reg = <0x202>;
 			enable-method = "amlogic,meson8b-smp";
 			resets = <&clkc CLKC_RESET_CPU2_SOFT_RESET>;
+			operating-points-v2 = <&cpu_opp_table>;
+			clocks = <&clkc CLKID_CPUCLK>;
 		};
 
 		cpu3: cpu@203 {
@@ -89,8 +95,6 @@
 			reg = <0x203>;
 			enable-method = "amlogic,meson8b-smp";
 			resets = <&clkc CLKC_RESET_CPU3_SOFT_RESET>;
-<<<<<<< HEAD
-=======
 			operating-points-v2 = <&cpu_opp_table>;
 			clocks = <&clkc CLKID_CPUCLK>;
 		};
@@ -177,7 +181,6 @@
 			opp-hz = /bits/ 64 <637500000>;
 			opp-microvolt = <1100000>;
 			turbo-mode;
->>>>>>> 407d19ab
 		};
 	};
 
@@ -202,11 +205,6 @@
 		};
 	};
 
-<<<<<<< HEAD
-	scu@c4300000 {
-		compatible = "arm,cortex-a5-scu";
-		reg = <0xc4300000 0x100>;
-=======
 	apb: bus@d0000000 {
 		compatible = "simple-bus";
 		reg = <0xd0000000 0x200000>;
@@ -232,7 +230,6 @@
 			clock-names = "bus", "core";
 			operating-points-v2 = <&gpu_opp_table>;
 		};
->>>>>>> 407d19ab
 	};
 }; /* end of / */
 
@@ -263,6 +260,7 @@
 			mux {
 				groups = "uart_tx_ao_a", "uart_rx_ao_a";
 				function = "uart_ao";
+				bias-disable;
 			};
 		};
 
@@ -270,19 +268,13 @@
 			mux {
 				groups = "remote_input";
 				function = "remote";
+				bias-disable;
 			};
 		};
 	};
 };
 
 &cbus {
-	clkc: clock-controller@4000 {
-		#clock-cells = <1>;
-		#reset-cells = <1>;
-		compatible = "amlogic,meson8b-clkc";
-		reg = <0x8000 0x4>, <0x4000 0x460>;
-	};
-
 	reset: reset-controller@4404 {
 		compatible = "amlogic,meson8b-reset";
 		reg = <0x4404 0x9c>;
@@ -342,6 +334,31 @@
 					 "eth_rxd3",
 					 "eth_rxd2";
 				function = "ethernet";
+				bias-disable;
+			};
+		};
+
+		eth_rmii_pins: eth-rmii {
+			mux {
+				groups = "eth_tx_en",
+					 "eth_txd1_0",
+					 "eth_txd0_0",
+					 "eth_rx_clk",
+					 "eth_rx_dv",
+					 "eth_rxd1",
+					 "eth_rxd0",
+					 "eth_mdio_en",
+					 "eth_mdc";
+				function = "ethernet";
+				bias-disable;
+			};
+		};
+
+		i2c_a_pins: i2c-a {
+			mux {
+				groups = "i2c_sda_a", "i2c_sck_a";
+				function = "i2c_a";
+				bias-disable;
 			};
 		};
 
@@ -350,6 +367,33 @@
 				groups = "sd_d0_b", "sd_d1_b", "sd_d2_b",
 					"sd_d3_b", "sd_clk_b", "sd_cmd_b";
 				function = "sd_b";
+				bias-disable;
+			};
+		};
+
+		pwm_c1_pins: pwm-c1 {
+			mux {
+				groups = "pwm_c1";
+				function = "pwm_c";
+				bias-disable;
+			};
+		};
+
+		uart_b0_pins: uart-b0 {
+			mux {
+				groups = "uart_tx_b0",
+				       "uart_rx_b0";
+				function = "uart_b";
+				bias-disable;
+			};
+		};
+
+		uart_b0_cts_rts_pins: uart-b0-cts-rts {
+			mux {
+				groups = "uart_cts_b0",
+				       "uart_rts_b0";
+				function = "uart_b";
+				bias-disable;
 			};
 		};
 	};
@@ -367,6 +411,11 @@
 	compatible = "amlogic,meson8b-efuse";
 	clocks = <&clkc CLKID_EFUSE>;
 	clock-names = "core";
+
+	temperature_calib: calib@1f4 {
+		/* only the upper two bytes are relevant */
+		reg = <0x1f4 0x4>;
+	};
 };
 
 &ethmac {
@@ -388,6 +437,14 @@
 	compatible = "amlogic,meson-gpio-intc",
 		     "amlogic,meson8b-gpio-intc";
 	status = "okay";
+};
+
+&hhi {
+	clkc: clock-controller {
+		compatible = "amlogic,meson8-clkc";
+		#clock-cells = <1>;
+		#reset-cells = <1>;
+	};
 };
 
 &hwrng {
@@ -417,6 +474,33 @@
 	arm,shared-override;
 };
 
+&periph {
+	scu@0 {
+		compatible = "arm,cortex-a5-scu";
+		reg = <0x0 0x100>;
+	};
+
+	timer@200 {
+		compatible = "arm,cortex-a5-global-timer";
+		reg = <0x200 0x20>;
+		interrupts = <GIC_PPI 11 (GIC_CPU_MASK_SIMPLE(4) | IRQ_TYPE_EDGE_RISING)>;
+		clocks = <&clkc CLKID_PERIPH>;
+
+		/*
+		 * the arm_global_timer driver currently does not handle clock
+		 * rate changes. Keep it disabled for now.
+		 */
+		status = "disabled";
+	};
+
+	timer@600 {
+		compatible = "arm,cortex-a5-twd-timer";
+		reg = <0x600 0x20>;
+		interrupts = <GIC_PPI 13 (GIC_CPU_MASK_SIMPLE(4) | IRQ_TYPE_EDGE_RISING)>;
+		clocks = <&clkc CLKID_PERIPH>;
+	};
+};
+
 &pwm_ab {
 	compatible = "amlogic,meson8b-pwm";
 };
@@ -435,12 +519,20 @@
 	clocks = <&clkc CLKID_XTAL>,
 		<&clkc CLKID_SAR_ADC>;
 	clock-names = "clkin", "core";
+	amlogic,hhi-sysctrl = <&hhi>;
+	nvmem-cells = <&temperature_calib>;
+	nvmem-cell-names = "temperature_calib";
 };
 
 &sdio {
 	compatible = "amlogic,meson8b-sdio", "amlogic,meson-mx-sdio";
 	clocks = <&clkc CLKID_SDIO>, <&clkc CLKID_CLK81>;
 	clock-names = "core", "clkin";
+};
+
+&timer_abcde {
+	clocks = <&clkc CLKID_XTAL>, <&clkc CLKID_CLK81>;
+	clock-names = "xtal", "pclk";
 };
 
 &uart_AO {
