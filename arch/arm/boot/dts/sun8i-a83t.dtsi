--- conflicted
+++ resolved
@@ -199,11 +199,6 @@
 		status = "disabled";
 	};
 
-	memory {
-		reg = <0x40000000 0x80000000>;
-		device_type = "memory";
-	};
-
 	cpu0_opp_table: opp_table0 {
 		compatible = "operating-points-v2";
 		opp-shared;
@@ -1070,8 +1065,6 @@
 			reg = <0x1f01c00 0x400>;
 		};
 
-<<<<<<< HEAD
-=======
 		r_cir: ir@1f02000 {
 			compatible = "allwinner,sun8i-a83t-ir",
 				"allwinner,sun5i-a13-ir";
@@ -1092,7 +1085,6 @@
 			status = "disabled";
 		};
 
->>>>>>> 407d19ab
 		r_pio: pinctrl@1f02c00 {
 			compatible = "allwinner,sun8i-a83t-r-pinctrl";
 			reg = <0x01f02c00 0x400>;
@@ -1105,6 +1097,11 @@
 			interrupt-controller;
 			#interrupt-cells = <3>;
 
+			r_cir_pin: r-cir-pin {
+				pins = "PL12";
+				function = "s_cir_rx";
+			};
+
 			r_rsb_pins: r-rsb-pins {
 				pins = "PL0", "PL1";
 				function = "s_rsb";
