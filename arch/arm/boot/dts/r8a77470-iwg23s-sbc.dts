// SPDX-License-Identifier: GPL-2.0
/*
 * Device Tree Source for the iWave-RZ/G1C single board computer
 *
 * Copyright (C) 2018 Renesas Electronics Corp.
 */

/dts-v1/;
#include "r8a77470.dtsi"
/ {
	model = "iWave iW-RainboW-G23S single board computer based on RZ/G1C";
	compatible = "iwave,g23s", "renesas,r8a77470";

	aliases {
		ethernet0 = &avb;
		serial1 = &scif1;
	};

	chosen {
		bootargs = "ignore_loglevel rw root=/dev/nfs ip=dhcp";
		stdout-path = "serial1:115200n8";
	};

	hdmi-out {
		compatible = "hdmi-connector";
		type = "a";

		port {
			hdmi_con: endpoint {
				remote-endpoint = <&bridge_out>;
			};
		};
	};

	memory@40000000 {
		device_type = "memory";
		reg = <0 0x40000000 0 0x20000000>;
	};
};

&avb {
	phy-handle = <&phy3>;
	phy-mode = "gmii";
	renesas,no-ether-link;
	status = "okay";

	phy3: ethernet-phy@3 {
		reg = <3>;
		micrel,led-mode = <1>;
	};
};

<<<<<<< HEAD
=======
&cmt0 {
	status = "okay";
};

&du {
	pinctrl-0 = <&du0_pins>;
	pinctrl-names = "default";

	status = "okay";

	ports {
		port@0 {
			endpoint {
				remote-endpoint = <&bridge_in>;
			};
		};
	};
};

&ehci1 {
	status = "okay";
};

>>>>>>> 407d19ab
&extal_clk {
	clock-frequency = <20000000>;
};

<<<<<<< HEAD
=======
&gpio2 {
	interrupt-fixup {
		gpio-hog;
		gpios = <29 GPIO_ACTIVE_HIGH>;
		line-name = "hdmi-hpd-int";
		input;
	};
};

&hsusb0 {
	status = "okay";
};

&i2c3 {
	pinctrl-0 = <&i2c3_pins>;
	pinctrl-names = "default";

	status = "okay";
	clock-frequency = <400000>;

	rtc@51 {
		compatible = "nxp,pcf85263";
		reg = <0x51>;
	};
};

&i2c4 {
	pinctrl-0 = <&i2c4_pins>;
	pinctrl-names = "default";

	status = "okay";
	clock-frequency = <100000>;

	hdmi@39 {
		compatible = "sil,sii9022";
		reg = <0x39>;
		interrupt-parent = <&gpio2>;
		interrupts = <29 IRQ_TYPE_LEVEL_LOW>;

		ports {
			#address-cells = <1>;
			#size-cells = <0>;

			port@0 {
				reg = <0>;
				bridge_in: endpoint {
					remote-endpoint = <&du_out_rgb0>;
				};
			};

			port@1 {
				reg = <1>;
				bridge_out: endpoint {
					remote-endpoint = <&hdmi_con>;
				};
			};
		};
	};
};

&ohci1 {
	status = "okay";
};

&pfc {
	avb_pins: avb {
		groups = "avb_mdio", "avb_gmii_tx_rx";
		function = "avb";
	};

	du0_pins: du0 {
		groups = "du0_rgb888", "du0_sync", "du0_disp", "du0_clk0_out";
		function = "du0";
	};

	i2c4_pins: i2c4 {
		groups = "i2c4_e";
		function = "i2c4";
	};

	i2c3_pins: i2c3 {
		groups = "i2c3_c";
		function = "i2c3";
	};

	mmc_pins_uhs: mmc_uhs {
		groups = "mmc_data8", "mmc_ctrl";
		function = "mmc";
		power-source = <1800>;
	};

	qspi0_pins: qspi0 {
		groups = "qspi0_ctrl", "qspi0_data2";
		function = "qspi0";
	};

	scif1_pins: scif1 {
		groups = "scif1_data_b";
		function = "scif1";
	};

	sdhi2_pins: sd2 {
		groups = "sdhi2_data4", "sdhi2_ctrl";
		function = "sdhi2";
		power-source = <3300>;
	};

	sdhi2_pins_uhs: sd2_uhs {
		groups = "sdhi2_data4", "sdhi2_ctrl";
		function = "sdhi2";
		power-source = <1800>;
	};

	usb0_pins: usb0 {
		groups = "usb0";
		function = "usb0";
	};

	usb1_pins: usb1 {
		groups = "usb1";
		function = "usb1";
	};
};

&qspi0 {
	pinctrl-0 = <&qspi0_pins>;
	pinctrl-names = "default";

	status = "okay";

	/* WARNING - This device contains the bootloader. Handle with care. */
	flash: flash@0 {
		#address-cells = <1>;
		#size-cells = <1>;
		compatible = "issi,is25lp016d", "jedec,spi-nor";
		reg = <0>;
		spi-max-frequency = <133000000>;
		spi-tx-bus-width = <1>;
		spi-rx-bus-width = <1>;
		m25p,fast-read;
		spi-cpol;
		spi-cpha;
	};
};

&rwdt {
	timeout-sec = <60>;
	status = "okay";
};

>>>>>>> 407d19ab
&scif1 {
	status = "okay";
};

&usb2_phy0 {
	status = "okay";
};

&usb2_phy1 {
	status = "okay";
};

&usbphy0 {
	pinctrl-0 = <&usb0_pins>;
	pinctrl-names = "default";

	status = "okay";
};

&usbphy1 {
	pinctrl-0 = <&usb1_pins>;
	pinctrl-names = "default";

	status = "okay";
};<|MERGE_RESOLUTION|>--- conflicted
+++ resolved
@@ -6,6 +6,7 @@
  */
 
 /dts-v1/;
+#include <dt-bindings/gpio/gpio.h>
 #include "r8a77470.dtsi"
 / {
 	model = "iWave iW-RainboW-G23S single board computer based on RZ/G1C";
@@ -36,9 +37,43 @@
 		device_type = "memory";
 		reg = <0 0x40000000 0 0x20000000>;
 	};
+
+	reg_1p8v: reg-1p8v {
+		compatible = "regulator-fixed";
+		regulator-name = "fixed-1.8V";
+		regulator-min-microvolt = <1800000>;
+		regulator-max-microvolt = <1800000>;
+		regulator-boot-on;
+		regulator-always-on;
+	};
+
+	reg_3p3v: reg-3p3v {
+		compatible = "regulator-fixed";
+		regulator-name = "fixed-3.3V";
+		regulator-min-microvolt = <3300000>;
+		regulator-max-microvolt = <3300000>;
+		regulator-boot-on;
+		regulator-always-on;
+	};
+
+	vccq_sdhi2: regulator-vccq-sdhi2 {
+		compatible = "regulator-gpio";
+
+		regulator-name = "SDHI2 VccQ";
+		regulator-min-microvolt = <1800000>;
+		regulator-max-microvolt = <3300000>;
+
+		gpios = <&gpio2 24 GPIO_ACTIVE_LOW>;
+		gpios-states = <1>;
+		states = <3300000 1
+			  1800000 0>;
+	};
 };
 
 &avb {
+	pinctrl-0 = <&avb_pins>;
+	pinctrl-names = "default";
+
 	phy-handle = <&phy3>;
 	phy-mode = "gmii";
 	renesas,no-ether-link;
@@ -46,12 +81,12 @@
 
 	phy3: ethernet-phy@3 {
 		reg = <3>;
+		interrupt-parent = <&gpio5>;
+		interrupts = <16 IRQ_TYPE_LEVEL_LOW>;
 		micrel,led-mode = <1>;
 	};
 };
 
-<<<<<<< HEAD
-=======
 &cmt0 {
 	status = "okay";
 };
@@ -75,13 +110,10 @@
 	status = "okay";
 };
 
->>>>>>> 407d19ab
 &extal_clk {
 	clock-frequency = <20000000>;
 };
 
-<<<<<<< HEAD
-=======
 &gpio2 {
 	interrupt-fixup {
 		gpio-hog;
@@ -232,8 +264,36 @@
 	status = "okay";
 };
 
->>>>>>> 407d19ab
 &scif1 {
+	pinctrl-0 = <&scif1_pins>;
+	pinctrl-names = "default";
+
+	status = "okay";
+};
+
+&sdhi1 {
+	pinctrl-0 = <&mmc_pins_uhs>;
+	pinctrl-names = "state_uhs";
+
+	vmmc-supply = <&reg_3p3v>;
+	vqmmc-supply = <&reg_1p8v>;
+	bus-width = <8>;
+	mmc-hs200-1_8v;
+	non-removable;
+	fixed-emmc-driver-type = <1>;
+	status = "okay";
+};
+
+&sdhi2 {
+	pinctrl-0 = <&sdhi2_pins>;
+	pinctrl-1 = <&sdhi2_pins_uhs>;
+	pinctrl-names = "default", "state_uhs";
+
+	vmmc-supply = <&reg_3p3v>;
+	vqmmc-supply = <&vccq_sdhi2>;
+	bus-width = <4>;
+	cd-gpios = <&gpio4 20 GPIO_ACTIVE_LOW>;
+	sd-uhs-sdr50;
 	status = "okay";
 };
 
