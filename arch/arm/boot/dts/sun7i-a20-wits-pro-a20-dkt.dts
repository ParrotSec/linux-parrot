--- conflicted
+++ resolved
@@ -62,8 +62,6 @@
 
 	mmc3_pwrseq: mmc3_pwrseq {
 		compatible = "mmc-pwrseq-simple";
-		pinctrl-names = "default";
-		pinctrl-0 = <&vmmc3_pin_ap6xxx_wl_regon>;
 		reset-gpios = <&pio 7 9 GPIO_ACTIVE_LOW>; /* PH9 WIFI_EN */
 	};
 };
@@ -82,7 +80,7 @@
 
 &gmac {
 	pinctrl-names = "default";
-	pinctrl-0 = <&gmac_pins_rgmii_a>;
+	pinctrl-0 = <&gmac_rgmii_pins>;
 	phy = <&phy1>;
 	phy-mode = "rgmii";
 	status = "okay";
@@ -93,8 +91,6 @@
 };
 
 &i2c0 {
-	pinctrl-names = "default";
-	pinctrl-0 = <&i2c0_pins_a>;
 	status = "okay";
 
 	axp209: pmic@34 {
@@ -105,22 +101,16 @@
 };
 
 &i2c1 {
-	pinctrl-names = "default";
-	pinctrl-0 = <&i2c1_pins_a>;
 	status = "okay";
 };
 
 &i2c2 {
-	pinctrl-names = "default";
-	pinctrl-0 = <&i2c2_pins_a>;
 	status = "okay";
 };
 
 #include "axp209.dtsi"
 
 &mmc0 {
-	pinctrl-names = "default";
-	pinctrl-0 = <&mmc0_pins_a>;
 	vmmc-supply = <&reg_vcc3v3>;
 	bus-width = <4>;
 	cd-gpios = <&pio 7 1 GPIO_ACTIVE_LOW>; /* PH1 */
@@ -128,8 +118,6 @@
 };
 
 &mmc3 {
-	pinctrl-names = "default";
-	pinctrl-0 = <&mmc3_pins_a>;
 	vmmc-supply = <&reg_vcc3v3>;
 	mmc-pwrseq = <&mmc3_pwrseq>;
 	bus-width = <4>;
@@ -157,22 +145,6 @@
 	status = "okay";
 };
 
-<<<<<<< HEAD
-&pio {
-	vmmc3_pin_ap6xxx_wl_regon: vmmc3_pin@0 {
-		pins = "PH9";
-		function = "gpio_out";
-	};
-
-	usb0_id_detect_pin: usb0_id_detect_pin@0 {
-		pins = "PH4";
-		function = "gpio_in";
-		bias-pull-up;
-	};
-};
-
-=======
->>>>>>> 407d19ab
 &reg_dcdc2 {
 	regulator-always-on;
 	regulator-min-microvolt = <1000000>;
@@ -212,7 +184,7 @@
 
 &uart0 {
 	pinctrl-names = "default";
-	pinctrl-0 = <&uart0_pins_a>;
+	pinctrl-0 = <&uart0_pb_pins>;
 	status = "okay";
 };
 
