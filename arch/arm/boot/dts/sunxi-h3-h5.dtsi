--- conflicted
+++ resolved
@@ -86,6 +86,7 @@
 			#clock-cells = <0>;
 			compatible = "fixed-clock";
 			clock-frequency = <24000000>;
+			clock-accuracy = <50000>;
 			clock-output-names = "osc24M";
 		};
 
@@ -93,15 +94,8 @@
 			#clock-cells = <0>;
 			compatible = "fixed-clock";
 			clock-frequency = <32768>;
-			clock-output-names = "osc32k";
-		};
-
-		iosc: internal-osc-clk {
-			#clock-cells = <0>;
-			compatible = "fixed-clock";
-			clock-frequency = <16000000>;
-			clock-accuracy = <300000000>;
-			clock-output-names = "iosc";
+			clock-accuracy = <50000>;
+			clock-output-names = "ext_osc32k";
 		};
 	};
 
@@ -150,12 +144,6 @@
 					};
 				};
 			};
-		};
-
-		syscon: syscon@1c00000 {
-			compatible = "allwinner,sun8i-h3-system-controller",
-				"syscon";
-			reg = <0x01c00000 0x1000>;
 		};
 
 		dma: dma-controller@1c02000 {
@@ -375,7 +363,7 @@
 		ccu: clock@1c20000 {
 			/* compatible is in per SoC .dtsi file */
 			reg = <0x01c20000 0x400>;
-			clocks = <&osc24M>, <&osc32k>;
+			clocks = <&osc24M>, <&rtc 0>;
 			clock-names = "hosc", "losc";
 			#clock-cells = <1>;
 			#reset-cells = <1>;
@@ -386,16 +374,13 @@
 			reg = <0x01c20800 0x400>;
 			interrupts = <GIC_SPI 11 IRQ_TYPE_LEVEL_HIGH>,
 				     <GIC_SPI 17 IRQ_TYPE_LEVEL_HIGH>;
-			clocks = <&ccu CLK_BUS_PIO>, <&osc24M>, <&osc32k>;
+			clocks = <&ccu CLK_BUS_PIO>, <&osc24M>, <&rtc 0>;
 			clock-names = "apb", "hosc", "losc";
 			gpio-controller;
 			#gpio-cells = <3>;
 			interrupt-controller;
 			#interrupt-cells = <3>;
 
-<<<<<<< HEAD
-			emac_rgmii_pins: emac0 {
-=======
 			csi_pins: csi-pins {
 				pins = "PE0", "PE2", "PE3", "PE4", "PE5",
 				       "PE6", "PE7", "PE8", "PE9", "PE10",
@@ -404,7 +389,6 @@
 			};
 
 			emac_rgmii_pins: emac-rgmii-pins {
->>>>>>> 407d19ab
 				pins = "PD0", "PD1", "PD2", "PD3", "PD4",
 				       "PD5", "PD7", "PD8", "PD9", "PD10",
 				       "PD12", "PD13", "PD15", "PD16", "PD17";
@@ -753,6 +737,20 @@
 			interrupt-controller;
 			#interrupt-cells = <3>;
 			interrupts = <GIC_PPI 9 (GIC_CPU_MASK_SIMPLE(4) | IRQ_TYPE_LEVEL_HIGH)>;
+		};
+
+		csi: camera@1cb0000 {
+			compatible = "allwinner,sun8i-h3-csi";
+			reg = <0x01cb0000 0x1000>;
+			interrupts = <GIC_SPI 84 IRQ_TYPE_LEVEL_HIGH>;
+			clocks = <&ccu CLK_BUS_CSI>,
+				 <&ccu CLK_CSI_SCLK>,
+				 <&ccu CLK_DRAM_CSI>;
+			clock-names = "bus", "mod", "ram";
+			resets = <&ccu RST_BUS_CSI>;
+			pinctrl-names = "default";
+			pinctrl-0 = <&csi_pins>;
+			status = "disabled";
 		};
 
 		hdmi: hdmi@1ee0000 {
@@ -800,17 +798,19 @@
 		};
 
 		rtc: rtc@1f00000 {
-			compatible = "allwinner,sun6i-a31-rtc";
-			reg = <0x01f00000 0x54>;
+			/* compatible is in per SoC .dtsi file */
+			reg = <0x01f00000 0x400>;
 			interrupts = <GIC_SPI 40 IRQ_TYPE_LEVEL_HIGH>,
 				     <GIC_SPI 41 IRQ_TYPE_LEVEL_HIGH>;
+			clock-output-names = "osc32k", "osc32k-out", "iosc";
+			clocks = <&osc32k>;
+			#clock-cells = <1>;
 		};
 
 		r_ccu: clock@1f01400 {
 			compatible = "allwinner,sun8i-h3-r-ccu";
 			reg = <0x01f01400 0x100>;
-			clocks = <&osc24M>, <&osc32k>, <&iosc>,
-				 <&ccu 9>;
+			clocks = <&osc24M>, <&rtc 0>, <&rtc 2>, <&ccu 9>;
 			clock-names = "hosc", "losc", "iosc", "pll-periph";
 			#clock-cells = <1>;
 			#reset-cells = <1>;
@@ -827,7 +827,7 @@
 			clock-names = "apb", "ir";
 			resets = <&r_ccu RST_APB0_IR>;
 			interrupts = <GIC_SPI 37 IRQ_TYPE_LEVEL_HIGH>;
-			reg = <0x01f02000 0x40>;
+			reg = <0x01f02000 0x400>;
 			status = "disabled";
 		};
 
@@ -848,7 +848,7 @@
 			compatible = "allwinner,sun8i-h3-r-pinctrl";
 			reg = <0x01f02c00 0x400>;
 			interrupts = <GIC_SPI 45 IRQ_TYPE_LEVEL_HIGH>;
-			clocks = <&r_ccu CLK_APB0_PIO>, <&osc24M>, <&osc32k>;
+			clocks = <&r_ccu CLK_APB0_PIO>, <&osc24M>, <&rtc 0>;
 			clock-names = "apb", "hosc", "losc";
 			gpio-controller;
 			#gpio-cells = <3>;
