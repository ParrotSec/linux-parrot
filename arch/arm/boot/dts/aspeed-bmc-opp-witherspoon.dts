--- conflicted
+++ resolved
@@ -61,6 +61,11 @@
 			gpios = <&gpio ASPEED_GPIO(N, 0) GPIO_ACTIVE_LOW>;
 			linux,code = <ASPEED_GPIO(N, 0)>;
 		};
+	};
+
+	iio-hwmon-battery {
+		compatible = "iio-hwmon";
+		io-channels = <&adc 12>;
 	};
 
 	gpio-keys-polled {
@@ -626,8 +631,6 @@
 
 &ibt {
 	status = "okay";
-<<<<<<< HEAD
-=======
 };
 
 &adc {
@@ -636,5 +639,4 @@
 
 &vhub {
 	status = "okay";
->>>>>>> 407d19ab
 };