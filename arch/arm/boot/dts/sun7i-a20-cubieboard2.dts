/*
 * Copyright 2013 Maxime Ripard
 *
 * Maxime Ripard <maxime.ripard@free-electrons.com>
 *
 * This file is dual-licensed: you can use it either under the terms
 * of the GPL or the X11 license, at your option. Note that this dual
 * licensing only applies to this file, and not this project as a
 * whole.
 *
 *  a) This file is free software; you can redistribute it and/or
 *     modify it under the terms of the GNU General Public License as
 *     published by the Free Software Foundation; either version 2 of the
 *     License, or (at your option) any later version.
 *
 *     This file is distributed in the hope that it will be useful,
 *     but WITHOUT ANY WARRANTY; without even the implied warranty of
 *     MERCHANTABILITY or FITNESS FOR A PARTICULAR PURPOSE.  See the
 *     GNU General Public License for more details.
 *
 * Or, alternatively,
 *
 *  b) Permission is hereby granted, free of charge, to any person
 *     obtaining a copy of this software and associated documentation
 *     files (the "Software"), to deal in the Software without
 *     restriction, including without limitation the rights to use,
 *     copy, modify, merge, publish, distribute, sublicense, and/or
 *     sell copies of the Software, and to permit persons to whom the
 *     Software is furnished to do so, subject to the following
 *     conditions:
 *
 *     The above copyright notice and this permission notice shall be
 *     included in all copies or substantial portions of the Software.
 *
 *     THE SOFTWARE IS PROVIDED "AS IS", WITHOUT WARRANTY OF ANY KIND,
 *     EXPRESS OR IMPLIED, INCLUDING BUT NOT LIMITED TO THE WARRANTIES
 *     OF MERCHANTABILITY, FITNESS FOR A PARTICULAR PURPOSE AND
 *     NONINFRINGEMENT. IN NO EVENT SHALL THE AUTHORS OR COPYRIGHT
 *     HOLDERS BE LIABLE FOR ANY CLAIM, DAMAGES OR OTHER LIABILITY,
 *     WHETHER IN AN ACTION OF CONTRACT, TORT OR OTHERWISE, ARISING
 *     FROM, OUT OF OR IN CONNECTION WITH THE SOFTWARE OR THE USE OR
 *     OTHER DEALINGS IN THE SOFTWARE.
 */

/dts-v1/;
#include "sun7i-a20.dtsi"
#include "sunxi-common-regulators.dtsi"

#include <dt-bindings/gpio/gpio.h>
#include <dt-bindings/interrupt-controller/irq.h>

/ {
	model = "Cubietech Cubieboard2";
	compatible = "cubietech,cubieboard2", "allwinner,sun7i-a20";

	aliases {
		serial0 = &uart0;
	};

	chosen {
		stdout-path = "serial0:115200n8";
	};

	hdmi-connector {
		compatible = "hdmi-connector";
		type = "a";

		port {
			hdmi_con_in: endpoint {
				remote-endpoint = <&hdmi_out_con>;
			};
		};
	};

	leds {
		compatible = "gpio-leds";
		pinctrl-names = "default";
		pinctrl-0 = <&led_pins_cubieboard2>;

		blue {
			label = "cubieboard2:blue:usr";
			gpios = <&pio 7 21 GPIO_ACTIVE_HIGH>;
		};

		green {
			label = "cubieboard2:green:usr";
			gpios = <&pio 7 20 GPIO_ACTIVE_HIGH>;
		};
	};
};

&ahci {
	target-supply = <&reg_ahci_5v>;
	status = "okay";
};

&codec {
	status = "okay";
};

&cpu0 {
	cpu-supply = <&reg_dcdc2>;
};

&de {
	status = "okay";
};

&ehci0 {
	status = "okay";
};

&ehci1 {
	status = "okay";
};

&gmac {
	pinctrl-names = "default";
	pinctrl-0 = <&gmac_pins_mii_a>;
	phy = <&phy1>;
	phy-mode = "mii";
	status = "okay";

	phy1: ethernet-phy@1 {
		reg = <1>;
	};
};

&hdmi {
	status = "okay";
};

&hdmi_out {
	hdmi_out_con: endpoint {
		remote-endpoint = <&hdmi_con_in>;
	};
};

&i2c0 {
	pinctrl-names = "default";
	pinctrl-0 = <&i2c0_pins_a>;
	status = "okay";

	axp209: pmic@34 {
		reg = <0x34>;
		interrupt-parent = <&nmi_intc>;
		interrupts = <0 IRQ_TYPE_LEVEL_LOW>;
	};
};

&i2c1 {
	pinctrl-names = "default";
	pinctrl-0 = <&i2c1_pins_a>;
	status = "okay";
};

&ir0 {
	pinctrl-names = "default";
	pinctrl-0 = <&ir0_rx_pins_a>;
	status = "okay";
};

&mmc0 {
	pinctrl-names = "default";
	pinctrl-0 = <&mmc0_pins_a>;
	vmmc-supply = <&reg_vcc3v3>;
	bus-width = <4>;
	cd-gpios = <&pio 7 1 GPIO_ACTIVE_LOW>; /* PH1 */
	status = "okay";
};

&ohci0 {
	status = "okay";
};

&ohci1 {
	status = "okay";
};

&otg_sram {
	status = "okay";
};

<<<<<<< HEAD
&pio {
	led_pins_cubieboard2: led_pins@0 {
		pins = "PH20", "PH21";
		function = "gpio_out";
	};

	usb0_id_detect_pin: usb0_id_detect_pin@0 {
		pins = "PH4";
		function = "gpio_in";
		bias-pull-up;
	};
};

=======
>>>>>>> 407d19ab
&reg_ahci_5v {
	status = "okay";
};

#include "axp209.dtsi"

&ac_power_supply {
	status = "okay";
};

&reg_dcdc2 {
	regulator-always-on;
	regulator-min-microvolt = <1000000>;
	regulator-max-microvolt = <1450000>;
	regulator-name = "vdd-cpu";
};

&reg_dcdc3 {
	regulator-always-on;
	regulator-min-microvolt = <1000000>;
	regulator-max-microvolt = <1400000>;
	regulator-name = "vdd-int-dll";
};

&reg_ldo1 {
	regulator-name = "vdd-rtc";
};

&reg_ldo2 {
	regulator-always-on;
	regulator-min-microvolt = <3000000>;
	regulator-max-microvolt = <3000000>;
	regulator-name = "avcc";
};

&reg_usb1_vbus {
	status = "okay";
};

&reg_usb2_vbus {
	status = "okay";
};

&uart0 {
	pinctrl-names = "default";
	pinctrl-0 = <&uart0_pins_a>;
	status = "okay";
};

&usb_otg {
	dr_mode = "otg";
	status = "okay";
};

&usbphy {
	usb0_id_det-gpios = <&pio 7 4 (GPIO_ACTIVE_HIGH | GPIO_PULL_UP)>; /* PH4 */
	usb1_vbus-supply = <&reg_usb1_vbus>;
	usb2_vbus-supply = <&reg_usb2_vbus>;
	status = "okay";
};<|MERGE_RESOLUTION|>--- conflicted
+++ resolved
@@ -74,8 +74,6 @@
 
 	leds {
 		compatible = "gpio-leds";
-		pinctrl-names = "default";
-		pinctrl-0 = <&led_pins_cubieboard2>;
 
 		blue {
 			label = "cubieboard2:blue:usr";
@@ -116,7 +114,7 @@
 
 &gmac {
 	pinctrl-names = "default";
-	pinctrl-0 = <&gmac_pins_mii_a>;
+	pinctrl-0 = <&gmac_mii_pins>;
 	phy = <&phy1>;
 	phy-mode = "mii";
 	status = "okay";
@@ -137,8 +135,6 @@
 };
 
 &i2c0 {
-	pinctrl-names = "default";
-	pinctrl-0 = <&i2c0_pins_a>;
 	status = "okay";
 
 	axp209: pmic@34 {
@@ -149,20 +145,16 @@
 };
 
 &i2c1 {
-	pinctrl-names = "default";
-	pinctrl-0 = <&i2c1_pins_a>;
 	status = "okay";
 };
 
 &ir0 {
 	pinctrl-names = "default";
-	pinctrl-0 = <&ir0_rx_pins_a>;
+	pinctrl-0 = <&ir0_rx_pin>;
 	status = "okay";
 };
 
 &mmc0 {
-	pinctrl-names = "default";
-	pinctrl-0 = <&mmc0_pins_a>;
 	vmmc-supply = <&reg_vcc3v3>;
 	bus-width = <4>;
 	cd-gpios = <&pio 7 1 GPIO_ACTIVE_LOW>; /* PH1 */
@@ -181,22 +173,6 @@
 	status = "okay";
 };
 
-<<<<<<< HEAD
-&pio {
-	led_pins_cubieboard2: led_pins@0 {
-		pins = "PH20", "PH21";
-		function = "gpio_out";
-	};
-
-	usb0_id_detect_pin: usb0_id_detect_pin@0 {
-		pins = "PH4";
-		function = "gpio_in";
-		bias-pull-up;
-	};
-};
-
-=======
->>>>>>> 407d19ab
 &reg_ahci_5v {
 	status = "okay";
 };
@@ -242,7 +218,7 @@
 
 &uart0 {
 	pinctrl-names = "default";
-	pinctrl-0 = <&uart0_pins_a>;
+	pinctrl-0 = <&uart0_pb_pins>;
 	status = "okay";
 };
 
