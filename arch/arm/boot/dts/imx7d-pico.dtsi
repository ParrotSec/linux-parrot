--- conflicted
+++ resolved
@@ -1,62 +1,23 @@
-/*
- * Copyright 2017 NXP
- *
- * This file is dual-licensed: you can use it either under the terms
- * of the GPL or the X11 license, at your option. Note that this dual
- * licensing only applies to this file, and not this project as a
- * whole.
- *
- *  a) This file is free software; you can redistribute it and/or
- *     modify it under the terms of the GNU General Public License as
- *     published by the Free Software Foundation; either version 2 of the
- *     License, or (at your option) any later version.
- *
- *     This file is distributed in the hope that it will be useful,
- *     but WITHOUT ANY WARRANTY; without even the implied warranty of
- *     MERCHANTABILITY or FITNESS FOR A PARTICULAR PURPOSE.  See the
- *     GNU General Public License for more details.
- *
- * Or, alternatively,
- *
- *  b) Permission is hereby granted, free of charge, to any person
- *     obtaining a copy of this software and associated documentation
- *     files (the "Software"), to deal in the Software without
- *     restriction, including without limitation the rights to use,
- *     copy, modify, merge, publish, distribute, sublicense, and/or
- *     sell copies of the Software, and to permit persons to whom the
- *     Software is furnished to do so, subject to the following
- *     conditions:
- *
- *     The above copyright notice and this permission notice shall be
- *     included in all copies or substantial portions of the Software.
- *
- *     THE SOFTWARE IS PROVIDED "AS IS", WITHOUT WARRANTY OF ANY KIND,
- *     EXPRESS OR IMPLIED, INCLUDING BUT NOT LIMITED TO THE WARRANTIES
- *     OF MERCHANTABILITY, FITNESS FOR A PARTICULAR PURPOSE AND
- *     NONINFRINGEMENT. IN NO EVENT SHALL THE AUTHORS OR COPYRIGHT
- *     HOLDERS BE LIABLE FOR ANY CLAIM, DAMAGES OR OTHER LIABILITY,
- *     WHETHER IN AN ACTION OF CONTRACT, TORT OR OTHERWISE, ARISING
- *     FROM, OUT OF OR IN CONNECTION WITH THE SOFTWARE OR THE USE OR
- *     OTHER DEALINGS IN THE SOFTWARE.
- */
+// SPDX-License-Identifier: (GPL-2.0+ OR MIT)
+//
+// Copyright 2017 NXP
 
 /dts-v1/;
 
 #include "imx7d.dtsi"
 
 / {
-	model = "Technexion Pico i.MX7D Board";
-	compatible = "technexion,imx7d-pico", "fsl,imx7d";
-
+	/* Will be filled by the bootloader */
 	memory@80000000 {
-		reg = <0x80000000 0x80000000>;
-	};
-
-	reg_ap6212: regulator-ap6212 {
+		device_type = "memory";
+		reg = <0x80000000 0>;
+	};
+
+	reg_wlreg_on: regulator-wlreg_on {
 		compatible = "regulator-fixed";
 		pinctrl-names = "default";
-		pinctrl-0 = <&pinctrl_reg_ap6212>;
-		regulator-name = "AP6212";
+		pinctrl-0 = <&pinctrl_reg_wlreg_on>;
+		regulator-name = "wlreg_on";
 		regulator-min-microvolt = <3300000>;
 		regulator-max-microvolt = <3300000>;
 		gpio = <&gpio4 16 GPIO_ACTIVE_HIGH>;
@@ -80,6 +41,8 @@
 	};
 
 	reg_usb_otg1_vbus: regulator-usb-otg1-vbus {
+		pinctrl-names = "default";
+		pinctrl-0 = <&pinctrl_usbotg1_pwr>;
 		compatible = "regulator-fixed";
 		regulator-name = "usb_otg1_vbus";
 		regulator-min-microvolt = <5000000>;
@@ -115,8 +78,6 @@
 	assigned-clock-rates = <0>, <32768>;
 };
 
-<<<<<<< HEAD
-=======
 &ecspi3 {
 	cs-gpios = <&gpio4 11 GPIO_ACTIVE_LOW>;
 	pinctrl-names = "default";
@@ -174,7 +135,6 @@
 	status = "okay";
 };
 
->>>>>>> 407d19ab
 &i2c4 {
 	pinctrl-names = "default";
 	pinctrl-0 = <&pinctrl_i2c4>;
@@ -270,6 +230,91 @@
 	};
 };
 
+&sai1 {
+	pinctrl-names = "default";
+	pinctrl-0 = <&pinctrl_sai1>;
+	assigned-clocks = <&clks IMX7D_SAI1_ROOT_SRC>,
+			  <&clks IMX7D_SAI1_ROOT_CLK>;
+	assigned-clock-parents = <&clks IMX7D_PLL_AUDIO_POST_DIV>;
+	assigned-clock-rates = <0>, <24576000>;
+	status = "okay";
+};
+
+
+&pwm1 {
+	pinctrl-names = "default";
+	pinctrl-0 = <&pinctrl_pwm1>;
+	status = "okay";
+};
+
+&pwm2 {
+	pinctrl-names = "default";
+	pinctrl-0 = <&pinctrl_pwm2>;
+	status = "okay";
+};
+
+&pwm3 {
+	pinctrl-names = "default";
+	pinctrl-0 = <&pinctrl_pwm3>;
+	status = "okay";
+};
+
+&pwm4 { /* Backlight */
+	status = "okay";
+};
+
+&uart5 {
+	pinctrl-names = "default";
+	pinctrl-0 = <&pinctrl_uart5>;
+	assigned-clocks = <&clks IMX7D_UART5_ROOT_SRC>;
+	assigned-clock-parents = <&clks IMX7D_PLL_SYS_MAIN_240M_CLK>;
+	status = "okay";
+};
+
+&uart6 {
+	pinctrl-names = "default";
+	pinctrl-0 = <&pinctrl_uart6>;
+	assigned-clocks = <&clks IMX7D_UART6_ROOT_SRC>;
+	assigned-clock-parents = <&clks IMX7D_OSC_24M_CLK>;
+	uart-has-rtscts;
+	status = "okay";
+};
+
+&uart7 { /* Bluetooth */
+	pinctrl-names = "default";
+	pinctrl-0 = <&pinctrl_uart7>;
+	assigned-clocks = <&clks IMX7D_UART7_ROOT_SRC>;
+	assigned-clock-parents = <&clks IMX7D_PLL_SYS_MAIN_240M_CLK>;
+	uart-has-rtscts;
+	status = "okay";
+};
+
+&usbotg1 {
+	vbus-supply = <&reg_usb_otg1_vbus>;
+	status = "okay";
+};
+
+&usbotg2 {
+	vbus-supply = <&reg_usb_otg2_vbus>;
+	dr_mode = "host";
+	status = "okay";
+};
+
+&usdhc1 {
+	pinctrl-names = "default", "state_100mhz", "state_200mhz";
+	pinctrl-0 = <&pinctrl_usdhc1>;
+	pinctrl-1 = <&pinctrl_usdhc1_100mhz>;
+	pinctrl-2 = <&pinctrl_usdhc1_200mhz>;
+	cd-gpios = <&gpio5 0 GPIO_ACTIVE_LOW>;
+	bus-width = <4>;
+	tuning-step = <2>;
+	vmmc-supply = <&reg_3p3v>;
+	wakeup-source;
+	no-1-8-v;
+	keep-power-in-suspend;
+	status = "okay";
+};
+
 &usdhc2 { /* Wifi SDIO */
 	pinctrl-names = "default";
 	pinctrl-0 = <&pinctrl_usdhc2 &pinctrl_wifi_clk>;
@@ -277,7 +322,7 @@
 	non-removable;
 	keep-power-in-suspend;
 	wakeup-source;
-	vmmc-supply = <&reg_ap6212>;
+	vmmc-supply = <&reg_wlreg_on>;
 	mmc-pwrseq = <&usdhc2_pwrseq>;
 	status = "okay";
 };
@@ -304,6 +349,63 @@
 };
 
 &iomuxc {
+	pinctrl_ecspi3: ecspi3grp {
+		fsl,pins = <
+			MX7D_PAD_I2C1_SCL__ECSPI3_MISO		0x2
+			MX7D_PAD_I2C1_SDA__ECSPI3_MOSI		0x2
+			MX7D_PAD_I2C2_SCL__ECSPI3_SCLK		0x2
+			MX7D_PAD_I2C2_SDA__GPIO4_IO11		0x14
+		>;
+	};
+
+	pinctrl_i2c1: i2c1grp {
+		fsl,pins = <
+			MX7D_PAD_UART1_TX_DATA__I2C1_SDA	0x4000007f
+			MX7D_PAD_UART1_RX_DATA__I2C1_SCL	0x4000007f
+		>;
+	};
+
+	pinctrl_i2c2: i2c2grp {
+		fsl,pins = <
+			MX7D_PAD_UART2_TX_DATA__I2C2_SDA	0x4000007f
+			MX7D_PAD_UART2_RX_DATA__I2C2_SCL	0x4000007f
+		>;
+	};
+
+	pinctrl_enet1: enet1grp {
+		fsl,pins = <
+			MX7D_PAD_SD2_CD_B__ENET1_MDIO			0x3
+			MX7D_PAD_SD2_WP__ENET1_MDC			0x3
+			MX7D_PAD_ENET1_RGMII_TXC__ENET1_RGMII_TXC	0x1
+			MX7D_PAD_ENET1_RGMII_TD0__ENET1_RGMII_TD0	0x1
+			MX7D_PAD_ENET1_RGMII_TD1__ENET1_RGMII_TD1	0x1
+			MX7D_PAD_ENET1_RGMII_TD2__ENET1_RGMII_TD2	0x1
+			MX7D_PAD_ENET1_RGMII_TD3__ENET1_RGMII_TD3	0x1
+			MX7D_PAD_ENET1_RGMII_TX_CTL__ENET1_RGMII_TX_CTL	0x1
+			MX7D_PAD_ENET1_RGMII_RXC__ENET1_RGMII_RXC	0x1
+			MX7D_PAD_ENET1_RGMII_RD0__ENET1_RGMII_RD0	0x1
+			MX7D_PAD_ENET1_RGMII_RD1__ENET1_RGMII_RD1	0x1
+			MX7D_PAD_ENET1_RGMII_RD2__ENET1_RGMII_RD2	0x1
+			MX7D_PAD_ENET1_RGMII_RD3__ENET1_RGMII_RD3	0x1
+			MX7D_PAD_ENET1_RGMII_RX_CTL__ENET1_RGMII_RX_CTL	0x1
+			MX7D_PAD_SD3_RESET_B__GPIO6_IO11                0x1  /* Ethernet reset */
+		>;
+	};
+
+	pinctrl_can1: can1frp {
+		fsl,pins = <
+			MX7D_PAD_SAI1_RX_DATA__FLEXCAN1_RX	0x59
+			MX7D_PAD_SAI1_TX_BCLK__FLEXCAN1_TX	0x59
+		>;
+	};
+
+	pinctrl_can2: can2frp {
+		fsl,pins = <
+			MX7D_PAD_SAI1_TX_SYNC__FLEXCAN2_RX	0x59
+			MX7D_PAD_SAI1_TX_DATA__FLEXCAN2_TX	0x59
+		>;
+	};
+
 	pinctrl_i2c4: i2c4grp {
 		fsl,pins = <
 			MX7D_PAD_SAI1_RX_BCLK__I2C4_SDA		0x4000007f
@@ -311,9 +413,103 @@
 		>;
 	};
 
-	pinctrl_reg_ap6212: regap6212grp {
+	pinctrl_pwm1: pwm1 {
+		fsl,pins = <
+			MX7D_PAD_GPIO1_IO08__PWM1_OUT   0x7f
+		>;
+	};
+
+	pinctrl_pwm2: pwm2 {
+		fsl,pins = <
+			MX7D_PAD_GPIO1_IO09__PWM2_OUT   0x7f
+		>;
+	};
+
+	pinctrl_pwm3: pwm3 {
+		fsl,pins = <
+			MX7D_PAD_GPIO1_IO10__PWM3_OUT   0x7f
+		>;
+	};
+
+	pinctrl_reg_wlreg_on: regregongrp {
 		fsl,pins = <
 			MX7D_PAD_ECSPI1_SCLK__GPIO4_IO16	0x59
+		>;
+	};
+
+	pinctrl_sai1: sai1grp {
+		fsl,pins = <
+			MX7D_PAD_ENET1_RX_CLK__SAI1_TX_BCLK	0x1f
+			MX7D_PAD_ENET1_CRS__SAI1_TX_SYNC	0x1f
+			MX7D_PAD_ENET1_COL__SAI1_TX_DATA0	0x30
+			MX7D_PAD_ENET1_TX_CLK__SAI1_RX_DATA0	0x1f
+		>;
+	};
+
+	pinctrl_uart5: uart5grp {
+		fsl,pins = <
+			MX7D_PAD_I2C4_SDA__UART5_DCE_TX		0x79
+			MX7D_PAD_I2C4_SCL__UART5_DCE_RX		0x79
+		>;
+	};
+
+	pinctrl_uart6: uart6grp {
+		fsl,pins = <
+			MX7D_PAD_EPDC_DATA08__UART6_DCE_RX	0x79
+			MX7D_PAD_EPDC_DATA09__UART6_DCE_TX	0x79
+			MX7D_PAD_EPDC_DATA10__UART6_DCE_RTS	0x79
+			MX7D_PAD_EPDC_DATA11__UART6_DCE_CTS	0x79
+		>;
+	};
+
+	pinctrl_uart7: uart7grp {
+		fsl,pins = <
+			MX7D_PAD_ECSPI2_MOSI__UART7_DCE_TX	0x79
+			MX7D_PAD_ECSPI2_SCLK__UART7_DCE_RX	0x79
+			MX7D_PAD_ECSPI2_SS0__UART7_DCE_CTS	0x79
+			MX7D_PAD_ECSPI2_MISO__UART7_DCE_RTS	0x79
+		>;
+	};
+
+	pinctrl_usbotg1_pwr: usbotg_pwr {
+		fsl,pins = <
+			MX7D_PAD_UART3_TX_DATA__GPIO4_IO5	0x14
+		>;
+	};
+
+	pinctrl_usdhc1: usdhc1grp {
+		fsl,pins = <
+			MX7D_PAD_SD1_CMD__SD1_CMD		0x59
+			MX7D_PAD_SD1_CLK__SD1_CLK		0x19
+			MX7D_PAD_SD1_DATA0__SD1_DATA0		0x59
+			MX7D_PAD_SD1_DATA1__SD1_DATA1		0x59
+			MX7D_PAD_SD1_DATA2__SD1_DATA2		0x59
+			MX7D_PAD_SD1_DATA3__SD1_DATA3		0x59
+			MX7D_PAD_SD1_CD_B__GPIO5_IO0		0x15
+		>;
+	};
+
+	pinctrl_usdhc1_100mhz: usdhc1grp_100mhz {
+		fsl,pins = <
+			MX7D_PAD_SD1_CMD__SD1_CMD		0x5a
+			MX7D_PAD_SD1_CLK__SD1_CLK		0x1a
+			MX7D_PAD_SD1_DATA0__SD1_DATA0		0x5a
+			MX7D_PAD_SD1_DATA1__SD1_DATA1		0x5a
+			MX7D_PAD_SD1_DATA2__SD1_DATA2		0x5a
+			MX7D_PAD_SD1_DATA3__SD1_DATA3		0x5a
+			MX7D_PAD_SD1_CD_B__GPIO5_IO0		0x15
+		>;
+	};
+
+	pinctrl_usdhc1_200mhz: usdhc1grp_200mhz {
+		fsl,pins = <
+			MX7D_PAD_SD1_CMD__SD1_CMD		0x5b
+			MX7D_PAD_SD1_CLK__SD1_CLK		0x1b
+			MX7D_PAD_SD1_DATA0__SD1_DATA0		0x5b
+			MX7D_PAD_SD1_DATA1__SD1_DATA1		0x5b
+			MX7D_PAD_SD1_DATA2__SD1_DATA2		0x5b
+			MX7D_PAD_SD1_DATA3__SD1_DATA3		0x5b
+			MX7D_PAD_SD1_CD_B__GPIO5_IO0		0x15
 		>;
 	};
 
