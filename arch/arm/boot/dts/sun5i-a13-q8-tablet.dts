--- conflicted
+++ resolved
@@ -49,21 +49,6 @@
 	compatible = "allwinner,q8-a13", "allwinner,sun5i-a13";
 
 	panel: panel {
-<<<<<<< HEAD
-		compatible = "urt,umsh-8596md-t", "simple-panel";
-		#address-cells = <1>;
-		#size-cells = <0>;
-
-		port@0 {
-			reg = <0>;
-			/* TODO: lcd panel uses axp gpio0 as enable pin */
-			backlight = <&backlight>;
-			#address-cells = <1>;
-			#size-cells = <0>;
-
-			panel_input: endpoint@0 {
-				reg = <0>;
-=======
 		compatible = "bananapi,s070wv20-ct16", "simple-panel";
 		power-supply = <&reg_vcc3v3>;
 		enable-gpios = <&axp_gpio 0 GPIO_ACTIVE_HIGH>; /* AXP GPIO0 */
@@ -71,7 +56,6 @@
 
 		port {
 			panel_input: endpoint {
->>>>>>> 407d19ab
 				remote-endpoint = <&tcon0_out_lcd>;
 			};
 		};
