/*
 * Copyright 2014 Chen-Yu Tsai
 *
 * Chen-Yu Tsai <wens@csie.org>
 *
 * This file is dual-licensed: you can use it either under the terms
 * of the GPL or the X11 license, at your option. Note that this dual
 * licensing only applies to this file, and not this project as a
 * whole.
 *
 *  a) This file is free software; you can redistribute it and/or
 *     modify it under the terms of the GNU General Public License as
 *     published by the Free Software Foundation; either version 2 of the
 *     License, or (at your option) any later version.
 *
 *     This file is distributed in the hope that it will be useful,
 *     but WITHOUT ANY WARRANTY; without even the implied warranty of
 *     MERCHANTABILITY or FITNESS FOR A PARTICULAR PURPOSE.  See the
 *     GNU General Public License for more details.
 *
 * Or, alternatively,
 *
 *  b) Permission is hereby granted, free of charge, to any person
 *     obtaining a copy of this software and associated documentation
 *     files (the "Software"), to deal in the Software without
 *     restriction, including without limitation the rights to use,
 *     copy, modify, merge, publish, distribute, sublicense, and/or
 *     sell copies of the Software, and to permit persons to whom the
 *     Software is furnished to do so, subject to the following
 *     conditions:
 *
 *     The above copyright notice and this permission notice shall be
 *     included in all copies or substantial portions of the Software.
 *
 *     THE SOFTWARE IS PROVIDED "AS IS", WITHOUT WARRANTY OF ANY KIND,
 *     EXPRESS OR IMPLIED, INCLUDING BUT NOT LIMITED TO THE WARRANTIES
 *     OF MERCHANTABILITY, FITNESS FOR A PARTICULAR PURPOSE AND
 *     NONINFRINGEMENT. IN NO EVENT SHALL THE AUTHORS OR COPYRIGHT
 *     HOLDERS BE LIABLE FOR ANY CLAIM, DAMAGES OR OTHER LIABILITY,
 *     WHETHER IN AN ACTION OF CONTRACT, TORT OR OTHERWISE, ARISING
 *     FROM, OUT OF OR IN CONNECTION WITH THE SOFTWARE OR THE USE OR
 *     OTHER DEALINGS IN THE SOFTWARE.
 */

#include <dt-bindings/interrupt-controller/arm-gic.h>

#include <dt-bindings/clock/sun9i-a80-ccu.h>
#include <dt-bindings/clock/sun9i-a80-de.h>
#include <dt-bindings/clock/sun9i-a80-usb.h>
#include <dt-bindings/reset/sun9i-a80-ccu.h>
#include <dt-bindings/reset/sun9i-a80-de.h>
#include <dt-bindings/reset/sun9i-a80-usb.h>

/ {
	#address-cells = <2>;
	#size-cells = <2>;
	interrupt-parent = <&gic>;

	cpus {
		#address-cells = <1>;
		#size-cells = <0>;

		cpu0: cpu@0 {
			compatible = "arm,cortex-a7";
			device_type = "cpu";
			cci-control-port = <&cci_control0>;
			clock-frequency = <12000000>;
			enable-method = "allwinner,sun9i-a80-smp";
			reg = <0x0>;
		};

		cpu1: cpu@1 {
			compatible = "arm,cortex-a7";
			device_type = "cpu";
			cci-control-port = <&cci_control0>;
			clock-frequency = <12000000>;
			enable-method = "allwinner,sun9i-a80-smp";
			reg = <0x1>;
		};

		cpu2: cpu@2 {
			compatible = "arm,cortex-a7";
			device_type = "cpu";
			cci-control-port = <&cci_control0>;
			clock-frequency = <12000000>;
			enable-method = "allwinner,sun9i-a80-smp";
			reg = <0x2>;
		};

		cpu3: cpu@3 {
			compatible = "arm,cortex-a7";
			device_type = "cpu";
			cci-control-port = <&cci_control0>;
			clock-frequency = <12000000>;
			enable-method = "allwinner,sun9i-a80-smp";
			reg = <0x3>;
		};

		cpu4: cpu@100 {
			compatible = "arm,cortex-a15";
			device_type = "cpu";
			cci-control-port = <&cci_control1>;
			clock-frequency = <18000000>;
			enable-method = "allwinner,sun9i-a80-smp";
			reg = <0x100>;
		};

		cpu5: cpu@101 {
			compatible = "arm,cortex-a15";
			device_type = "cpu";
			cci-control-port = <&cci_control1>;
			clock-frequency = <18000000>;
			enable-method = "allwinner,sun9i-a80-smp";
			reg = <0x101>;
		};

		cpu6: cpu@102 {
			compatible = "arm,cortex-a15";
			device_type = "cpu";
			cci-control-port = <&cci_control1>;
			clock-frequency = <18000000>;
			enable-method = "allwinner,sun9i-a80-smp";
			reg = <0x102>;
		};

		cpu7: cpu@103 {
			compatible = "arm,cortex-a15";
			device_type = "cpu";
			cci-control-port = <&cci_control1>;
			clock-frequency = <18000000>;
			enable-method = "allwinner,sun9i-a80-smp";
			reg = <0x103>;
		};
	};

	timer {
		compatible = "arm,armv7-timer";
		interrupts = <GIC_PPI 13 (GIC_CPU_MASK_SIMPLE(4) | IRQ_TYPE_LEVEL_LOW)>,
			     <GIC_PPI 14 (GIC_CPU_MASK_SIMPLE(4) | IRQ_TYPE_LEVEL_LOW)>,
			     <GIC_PPI 11 (GIC_CPU_MASK_SIMPLE(4) | IRQ_TYPE_LEVEL_LOW)>,
			     <GIC_PPI 10 (GIC_CPU_MASK_SIMPLE(4) | IRQ_TYPE_LEVEL_LOW)>;
		clock-frequency = <24000000>;
		arm,cpu-registers-not-fw-configured;
	};

	clocks {
		#address-cells = <1>;
		#size-cells = <1>;
		/*
		 * map 64 bit address range down to 32 bits,
		 * as the peripherals are all under 512MB.
		 */
		ranges = <0 0 0 0x20000000>;

		/*
		 * This clock is actually configurable from the PRCM address
		 * space. The external 24M oscillator can be turned off, and
		 * the clock switched to an internal 16M RC oscillator. Under
		 * normal operation there's no reason to do this, and the
		 * default is to use the external good one, so just model this
		 * as a fixed clock. Also it is not entirely clear if the
		 * osc24M mux in the PRCM affects the entire clock tree, which
		 * would also throw all the PLL clock rates off, or just the
		 * downstream clocks in the PRCM.
		 */
		osc24M: clk-24M {
			#clock-cells = <0>;
			compatible = "fixed-clock";
			clock-frequency = <24000000>;
			clock-output-names = "osc24M";
		};

		/*
		 * The 32k clock is from an external source, normally the
		 * AC100 codec/RTC chip. This serves as a placeholder for
		 * board dts files to specify the source.
		 */
		osc32k: clk-32k {
			#clock-cells = <0>;
			compatible = "fixed-factor-clock";
			clock-div = <1>;
			clock-mult = <1>;
			clock-output-names = "osc32k";
		};

		cpus_clk: clk@8001410 {
			compatible = "allwinner,sun9i-a80-cpus-clk";
			reg = <0x08001410 0x4>;
			#clock-cells = <0>;
			clocks = <&osc32k>, <&osc24M>,
				 <&ccu CLK_PLL_PERIPH0>,
				 <&ccu CLK_PLL_AUDIO>;
			clock-output-names = "cpus";
		};

		ahbs: clk-ahbs {
			compatible = "fixed-factor-clock";
			#clock-cells = <0>;
			clock-div = <1>;
			clock-mult = <1>;
			clocks = <&cpus_clk>;
			clock-output-names = "ahbs";
		};

		apbs: clk@800141c {
			compatible = "allwinner,sun8i-a23-apb0-clk";
			reg = <0x0800141c 0x4>;
			#clock-cells = <0>;
			clocks = <&ahbs>;
			clock-output-names = "apbs";
		};

		apbs_gates: clk@8001428 {
			compatible = "allwinner,sun9i-a80-apbs-gates-clk";
			reg = <0x08001428 0x4>;
			#clock-cells = <1>;
			clocks = <&apbs>;
			clock-indices = <0>, <1>,
					<2>, <3>,
					<4>, <5>,
					<6>, <7>,
					<12>, <13>,
					<16>, <17>,
					<18>, <20>;
			clock-output-names = "apbs_pio", "apbs_ir",
					"apbs_timer", "apbs_rsb",
					"apbs_uart", "apbs_1wire",
					"apbs_i2c0", "apbs_i2c1",
					"apbs_ps2_0", "apbs_ps2_1",
					"apbs_dma", "apbs_i2s0",
					"apbs_i2s1", "apbs_twd";
		};

		r_1wire_clk: clk@8001450 {
			reg = <0x08001450 0x4>;
			#clock-cells = <0>;
			compatible = "allwinner,sun4i-a10-mod0-clk";
			clocks = <&osc32k>, <&osc24M>;
			clock-output-names = "r_1wire";
		};

		r_ir_clk: clk@8001454 {
			reg = <0x08001454 0x4>;
			#clock-cells = <0>;
			compatible = "allwinner,sun4i-a10-mod0-clk";
			clocks = <&osc32k>, <&osc24M>;
			clock-output-names = "r_ir";
		};
	};

	de: display-engine {
		compatible = "allwinner,sun9i-a80-display-engine";
		allwinner,pipelines = <&fe0>, <&fe1>;
		status = "disabled";
	};

	soc@20000 {
		compatible = "simple-bus";
		#address-cells = <1>;
		#size-cells = <1>;
		/*
		 * map 64 bit address range down to 32 bits,
		 * as the peripherals are all under 512MB.
		 */
		ranges = <0 0 0 0x20000000>;

		sram_b: sram@20000 {
			/* 256 KiB secure SRAM at 0x20000 */
			compatible = "mmio-sram";
			reg = <0x00020000 0x40000>;

			#address-cells = <1>;
			#size-cells = <1>;
			ranges = <0 0x00020000 0x40000>;

			smp-sram@1000 {
				/*
				 * This is checked by BROM to determine if
				 * cpu0 should jump to SMP entry vector
				 */
				compatible = "allwinner,sun9i-a80-smp-sram";
				reg = <0x1000 0x8>;
			};
		};

		ehci0: usb@a00000 {
			compatible = "allwinner,sun9i-a80-ehci", "generic-ehci";
			reg = <0x00a00000 0x100>;
			interrupts = <GIC_SPI 72 IRQ_TYPE_LEVEL_HIGH>;
			clocks = <&usb_clocks CLK_BUS_HCI0>;
			resets = <&usb_clocks RST_USB0_HCI>;
			phys = <&usbphy1>;
			status = "disabled";
		};

		ohci0: usb@a00400 {
			compatible = "allwinner,sun9i-a80-ohci", "generic-ohci";
			reg = <0x00a00400 0x100>;
			interrupts = <GIC_SPI 73 IRQ_TYPE_LEVEL_HIGH>;
			clocks = <&usb_clocks CLK_BUS_HCI0>,
				 <&usb_clocks CLK_USB_OHCI0>;
			resets = <&usb_clocks RST_USB0_HCI>;
			phys = <&usbphy1>;
			status = "disabled";
		};

		usbphy1: phy@a00800 {
			compatible = "allwinner,sun9i-a80-usb-phy";
			reg = <0x00a00800 0x4>;
			clocks = <&usb_clocks CLK_USB0_PHY>;
			clock-names = "phy";
			resets = <&usb_clocks RST_USB0_PHY>;
			reset-names = "phy";
			status = "disabled";
			#phy-cells = <0>;
		};

		ehci1: usb@a01000 {
			compatible = "allwinner,sun9i-a80-ehci", "generic-ehci";
			reg = <0x00a01000 0x100>;
			interrupts = <GIC_SPI 74 IRQ_TYPE_LEVEL_HIGH>;
			clocks = <&usb_clocks CLK_BUS_HCI1>;
			resets = <&usb_clocks RST_USB1_HCI>;
			phys = <&usbphy2>;
			status = "disabled";
		};

		usbphy2: phy@a01800 {
			compatible = "allwinner,sun9i-a80-usb-phy";
			reg = <0x00a01800 0x4>;
			clocks = <&usb_clocks CLK_USB1_HSIC>,
				 <&usb_clocks CLK_USB_HSIC>,
				 <&usb_clocks CLK_USB1_PHY>;
			clock-names = "hsic_480M",
				      "hsic_12M",
				      "phy";
			resets = <&usb_clocks RST_USB1_HSIC>,
				 <&usb_clocks RST_USB1_PHY>;
			reset-names = "hsic",
				      "phy";
			status = "disabled";
			#phy-cells = <0>;
			/* usb1 is always used with HSIC */
			phy_type = "hsic";
		};

		ehci2: usb@a02000 {
			compatible = "allwinner,sun9i-a80-ehci", "generic-ehci";
			reg = <0x00a02000 0x100>;
			interrupts = <GIC_SPI 76 IRQ_TYPE_LEVEL_HIGH>;
			clocks = <&usb_clocks CLK_BUS_HCI2>;
			resets = <&usb_clocks RST_USB2_HCI>;
			phys = <&usbphy3>;
			status = "disabled";
		};

		ohci2: usb@a02400 {
			compatible = "allwinner,sun9i-a80-ohci", "generic-ohci";
			reg = <0x00a02400 0x100>;
			interrupts = <GIC_SPI 77 IRQ_TYPE_LEVEL_HIGH>;
			clocks = <&usb_clocks CLK_BUS_HCI2>,
				 <&usb_clocks CLK_USB_OHCI2>;
			resets = <&usb_clocks RST_USB2_HCI>;
			phys = <&usbphy3>;
			status = "disabled";
		};

		usbphy3: phy@a02800 {
			compatible = "allwinner,sun9i-a80-usb-phy";
			reg = <0x00a02800 0x4>;
			clocks = <&usb_clocks CLK_USB2_HSIC>,
				 <&usb_clocks CLK_USB_HSIC>,
				 <&usb_clocks CLK_USB2_PHY>;
			clock-names = "hsic_480M",
				      "hsic_12M",
				      "phy";
			resets = <&usb_clocks RST_USB2_HSIC>,
				 <&usb_clocks RST_USB2_PHY>;
			reset-names = "hsic",
				      "phy";
			status = "disabled";
			#phy-cells = <0>;
		};

		usb_clocks: clock@a08000 {
			compatible = "allwinner,sun9i-a80-usb-clks";
			reg = <0x00a08000 0x8>;
			clocks = <&ccu CLK_BUS_USB>, <&osc24M>;
			clock-names = "bus", "hosc";
			#clock-cells = <1>;
			#reset-cells = <1>;
		};

		cpucfg@1700000 {
			compatible = "allwinner,sun9i-a80-cpucfg";
			reg = <0x01700000 0x100>;
		};

		mmc0: mmc@1c0f000 {
			compatible = "allwinner,sun9i-a80-mmc";
			reg = <0x01c0f000 0x1000>;
			clocks = <&mmc_config_clk 0>, <&ccu CLK_MMC0>,
				 <&ccu CLK_MMC0_OUTPUT>,
				 <&ccu CLK_MMC0_SAMPLE>;
			clock-names = "ahb", "mmc", "output", "sample";
			resets = <&mmc_config_clk 0>;
			reset-names = "ahb";
			interrupts = <GIC_SPI 60 IRQ_TYPE_LEVEL_HIGH>;
			status = "disabled";
			#address-cells = <1>;
			#size-cells = <0>;
		};

		mmc1: mmc@1c10000 {
			compatible = "allwinner,sun9i-a80-mmc";
			reg = <0x01c10000 0x1000>;
			clocks = <&mmc_config_clk 1>, <&ccu CLK_MMC1>,
				 <&ccu CLK_MMC1_OUTPUT>,
				 <&ccu CLK_MMC1_SAMPLE>;
			clock-names = "ahb", "mmc", "output", "sample";
			resets = <&mmc_config_clk 1>;
			reset-names = "ahb";
			interrupts = <GIC_SPI 61 IRQ_TYPE_LEVEL_HIGH>;
			status = "disabled";
			#address-cells = <1>;
			#size-cells = <0>;
		};

		mmc2: mmc@1c11000 {
			compatible = "allwinner,sun9i-a80-mmc";
			reg = <0x01c11000 0x1000>;
			clocks = <&mmc_config_clk 2>, <&ccu CLK_MMC2>,
				 <&ccu CLK_MMC2_OUTPUT>,
				 <&ccu CLK_MMC2_SAMPLE>;
			clock-names = "ahb", "mmc", "output", "sample";
			resets = <&mmc_config_clk 2>;
			reset-names = "ahb";
			interrupts = <GIC_SPI 62 IRQ_TYPE_LEVEL_HIGH>;
			status = "disabled";
			#address-cells = <1>;
			#size-cells = <0>;
		};

		mmc3: mmc@1c12000 {
			compatible = "allwinner,sun9i-a80-mmc";
			reg = <0x01c12000 0x1000>;
			clocks = <&mmc_config_clk 3>, <&ccu CLK_MMC3>,
				 <&ccu CLK_MMC3_OUTPUT>,
				 <&ccu CLK_MMC3_SAMPLE>;
			clock-names = "ahb", "mmc", "output", "sample";
			resets = <&mmc_config_clk 3>;
			reset-names = "ahb";
			interrupts = <GIC_SPI 63 IRQ_TYPE_LEVEL_HIGH>;
			status = "disabled";
			#address-cells = <1>;
			#size-cells = <0>;
		};

		mmc_config_clk: clk@1c13000 {
			compatible = "allwinner,sun9i-a80-mmc-config-clk";
			reg = <0x01c13000 0x10>;
			clocks = <&ccu CLK_BUS_MMC>;
			clock-names = "ahb";
			resets = <&ccu RST_BUS_MMC>;
			reset-names = "ahb";
			#clock-cells = <1>;
			#reset-cells = <1>;
			clock-output-names = "mmc0_config", "mmc1_config",
					     "mmc2_config", "mmc3_config";
		};

		gic: interrupt-controller@1c41000 {
			compatible = "arm,gic-400";
			reg = <0x01c41000 0x1000>,
			      <0x01c42000 0x2000>,
			      <0x01c44000 0x2000>,
			      <0x01c46000 0x2000>;
			interrupt-controller;
			#interrupt-cells = <3>;
			interrupts = <GIC_PPI 9 (GIC_CPU_MASK_SIMPLE(4) | IRQ_TYPE_LEVEL_HIGH)>;
		};

		cci: cci@1c90000 {
			compatible = "arm,cci-400";
			#address-cells = <1>;
			#size-cells = <1>;
			reg = <0x01c90000 0x1000>;
			ranges = <0x0 0x01c90000 0x10000>;

			cci_control0: slave-if@4000 {
				compatible = "arm,cci-400-ctrl-if";
				interface-type = "ace";
				reg = <0x4000 0x1000>;
			};

			cci_control1: slave-if@5000 {
				compatible = "arm,cci-400-ctrl-if";
				interface-type = "ace";
				reg = <0x5000 0x1000>;
			};

			pmu@9000 {
				 compatible = "arm,cci-400-pmu,r1";
				 reg = <0x9000 0x5000>;
				 interrupts = <GIC_SPI 134 IRQ_TYPE_LEVEL_HIGH>,
					      <GIC_SPI 134 IRQ_TYPE_LEVEL_HIGH>,
					      <GIC_SPI 134 IRQ_TYPE_LEVEL_HIGH>,
					      <GIC_SPI 134 IRQ_TYPE_LEVEL_HIGH>,
					      <GIC_SPI 134 IRQ_TYPE_LEVEL_HIGH>;
			};
		};

		de_clocks: clock@3000000 {
			compatible = "allwinner,sun9i-a80-de-clks";
			reg = <0x03000000 0x30>;
			clocks = <&ccu CLK_DE>,
				 <&ccu CLK_SDRAM>,
				 <&ccu CLK_BUS_DE>;
			clock-names = "mod",
				      "dram",
				      "bus";
			resets = <&ccu RST_BUS_DE>;
			#clock-cells = <1>;
			#reset-cells = <1>;
		};

		fe0: display-frontend@3100000 {
			compatible = "allwinner,sun9i-a80-display-frontend";
			reg = <0x03100000 0x40000>;
			interrupts = <GIC_SPI 93 IRQ_TYPE_LEVEL_HIGH>;
			clocks = <&de_clocks CLK_BUS_FE0>, <&de_clocks CLK_FE0>,
				 <&de_clocks CLK_DRAM_FE0>;
			clock-names = "ahb", "mod",
				      "ram";
			resets = <&de_clocks RST_FE0>;

			ports {
				#address-cells = <1>;
				#size-cells = <0>;

				fe0_out: port@1 {
					reg = <1>;

					fe0_out_deu0: endpoint {
						remote-endpoint = <&deu0_in_fe0>;
					};
				};
			};
		};

		fe1: display-frontend@3140000 {
			compatible = "allwinner,sun9i-a80-display-frontend";
			reg = <0x03140000 0x40000>;
			interrupts = <GIC_SPI 94 IRQ_TYPE_LEVEL_HIGH>;
			clocks = <&de_clocks CLK_BUS_FE1>, <&de_clocks CLK_FE1>,
				 <&de_clocks CLK_DRAM_FE1>;
			clock-names = "ahb", "mod",
				      "ram";
			resets = <&de_clocks RST_FE0>;

			ports {
				#address-cells = <1>;
				#size-cells = <0>;

				fe1_out: port@1 {
					reg = <1>;

					fe1_out_deu1: endpoint {
						remote-endpoint = <&deu1_in_fe1>;
					};
				};
			};
		};

		be0: display-backend@3200000 {
			compatible = "allwinner,sun9i-a80-display-backend";
			reg = <0x03200000 0x40000>;
			interrupts = <GIC_SPI 95 IRQ_TYPE_LEVEL_HIGH>;
			clocks = <&de_clocks CLK_BUS_BE0>, <&de_clocks CLK_BE0>,
				 <&de_clocks CLK_DRAM_BE0>;
			clock-names = "ahb", "mod",
				      "ram";
			resets = <&de_clocks RST_BE0>;

			ports {
				#address-cells = <1>;
				#size-cells = <0>;

				be0_in: port@0 {
					#address-cells = <1>;
					#size-cells = <0>;
					reg = <0>;

					be0_in_deu0: endpoint@0 {
						reg = <0>;
						remote-endpoint = <&deu0_out_be0>;
					};

					be0_in_deu1: endpoint@1 {
						reg = <1>;
						remote-endpoint = <&deu1_out_be0>;
					};
				};

				be0_out: port@1 {
					reg = <1>;

					be0_out_drc0: endpoint {
						remote-endpoint = <&drc0_in_be0>;
					};
				};
			};
		};

		be1: display-backend@3240000 {
			compatible = "allwinner,sun9i-a80-display-backend";
			reg = <0x03240000 0x40000>;
			interrupts = <GIC_SPI 96 IRQ_TYPE_LEVEL_HIGH>;
			clocks = <&de_clocks CLK_BUS_BE1>, <&de_clocks CLK_BE1>,
				 <&de_clocks CLK_DRAM_BE1>;
			clock-names = "ahb", "mod",
				      "ram";
			resets = <&de_clocks RST_BE1>;

			ports {
				#address-cells = <1>;
				#size-cells = <0>;

				be1_in: port@0 {
					#address-cells = <1>;
					#size-cells = <0>;
					reg = <0>;

					be1_in_deu0: endpoint@0 {
						reg = <0>;
						remote-endpoint = <&deu0_out_be1>;
					};

					be1_in_deu1: endpoint@1 {
						reg = <1>;
						remote-endpoint = <&deu1_out_be1>;
					};
				};

				be1_out: port@1 {
					reg = <1>;

					be1_out_drc1: endpoint {
						remote-endpoint = <&drc1_in_be1>;
					};
				};
			};
		};

		deu0: deu@3300000 {
			compatible = "allwinner,sun9i-a80-deu";
			reg = <0x03300000 0x40000>;
			interrupts = <GIC_SPI 92 IRQ_TYPE_LEVEL_HIGH>;
			clocks = <&de_clocks CLK_BUS_DEU0>,
				 <&de_clocks CLK_IEP_DEU0>,
				 <&de_clocks CLK_DRAM_DEU0>;
			clock-names = "ahb",
				      "mod",
				      "ram";
			resets = <&de_clocks RST_DEU0>;

			ports {
				#address-cells = <1>;
				#size-cells = <0>;

				deu0_in: port@0 {
					reg = <0>;

					deu0_in_fe0: endpoint {
						remote-endpoint = <&fe0_out_deu0>;
					};
				};

				deu0_out: port@1 {
					#address-cells = <1>;
					#size-cells = <0>;
					reg = <1>;

					deu0_out_be0: endpoint@0 {
						reg = <0>;
						remote-endpoint = <&be0_in_deu0>;
					};

					deu0_out_be1: endpoint@1 {
						reg = <1>;
						remote-endpoint = <&be1_in_deu0>;
					};
				};
			};
		};

		deu1: deu@3340000 {
			compatible = "allwinner,sun9i-a80-deu";
			reg = <0x03340000 0x40000>;
			interrupts = <GIC_SPI 92 IRQ_TYPE_LEVEL_HIGH>;
			clocks = <&de_clocks CLK_BUS_DEU1>,
				 <&de_clocks CLK_IEP_DEU1>,
				 <&de_clocks CLK_DRAM_DEU1>;
			clock-names = "ahb",
				      "mod",
				      "ram";
			resets = <&de_clocks RST_DEU1>;

			ports {
				#address-cells = <1>;
				#size-cells = <0>;

				deu1_in: port@0 {
					reg = <0>;

					deu1_in_fe1: endpoint {
						remote-endpoint = <&fe1_out_deu1>;
					};
				};

				deu1_out: port@1 {
					#address-cells = <1>;
					#size-cells = <0>;
					reg = <1>;

					deu1_out_be0: endpoint@0 {
						reg = <0>;
						remote-endpoint = <&be0_in_deu1>;
					};

					deu1_out_be1: endpoint@1 {
						reg = <1>;
						remote-endpoint = <&be1_in_deu1>;
					};
				};
			};
		};

		drc0: drc@3400000 {
			compatible = "allwinner,sun9i-a80-drc";
			reg = <0x03400000 0x40000>;
			interrupts = <GIC_SPI 91 IRQ_TYPE_LEVEL_HIGH>;
			clocks = <&de_clocks CLK_BUS_DRC0>,
				 <&de_clocks CLK_IEP_DRC0>,
				 <&de_clocks CLK_DRAM_DRC0>;
			clock-names = "ahb",
				      "mod",
				      "ram";
			resets = <&de_clocks RST_DRC0>;

			ports {
				#address-cells = <1>;
				#size-cells = <0>;

				drc0_in: port@0 {
					reg = <0>;

					drc0_in_be0: endpoint {
						remote-endpoint = <&be0_out_drc0>;
					};
				};

				drc0_out: port@1 {
					reg = <1>;

					drc0_out_tcon0: endpoint {
						remote-endpoint = <&tcon0_in_drc0>;
					};
				};
			};
		};

		drc1: drc@3440000 {
			compatible = "allwinner,sun9i-a80-drc";
			reg = <0x03440000 0x40000>;
			interrupts = <GIC_SPI 91 IRQ_TYPE_LEVEL_HIGH>;
			clocks = <&de_clocks CLK_BUS_DRC1>,
				 <&de_clocks CLK_IEP_DRC1>,
				 <&de_clocks CLK_DRAM_DRC1>;
			clock-names = "ahb",
				      "mod",
				      "ram";
			resets = <&de_clocks RST_DRC1>;

			ports {
				#address-cells = <1>;
				#size-cells = <0>;

				drc1_in: port@0 {
					reg = <0>;

					drc1_in_be1: endpoint {
						remote-endpoint = <&be1_out_drc1>;
					};
				};

				drc1_out: port@1 {
					reg = <1>;

					drc1_out_tcon1: endpoint {
						remote-endpoint = <&tcon1_in_drc1>;
					};
				};
			};
		};

		tcon0: lcd-controller@3c00000 {
			compatible = "allwinner,sun9i-a80-tcon-lcd";
			reg = <0x03c00000 0x10000>;
			interrupts = <GIC_SPI 86 IRQ_TYPE_LEVEL_HIGH>;
			clocks = <&ccu CLK_BUS_LCD0>, <&ccu CLK_LCD0>;
			clock-names = "ahb", "tcon-ch0";
			resets = <&ccu RST_BUS_LCD0>, <&ccu RST_BUS_EDP>;
			reset-names = "lcd", "edp";
			clock-output-names = "tcon0-pixel-clock";
			#clock-cells = <0>;

			ports {
				#address-cells = <1>;
				#size-cells = <0>;

				tcon0_in: port@0 {
					reg = <0>;

					tcon0_in_drc0: endpoint {
						remote-endpoint = <&drc0_out_tcon0>;
					};
				};

				tcon0_out: port@1 {
					reg = <1>;
				};
			};
		};

		tcon1: lcd-controller@3c10000 {
			compatible = "allwinner,sun9i-a80-tcon-tv";
			reg = <0x03c10000 0x10000>;
			interrupts = <GIC_SPI 87 IRQ_TYPE_LEVEL_HIGH>;
			clocks = <&ccu CLK_BUS_LCD1>, <&ccu CLK_LCD1>;
			clock-names = "ahb", "tcon-ch1";
			resets = <&ccu RST_BUS_LCD1>, <&ccu RST_BUS_EDP>;
			reset-names = "lcd", "edp";

			ports {
				#address-cells = <1>;
				#size-cells = <0>;

				tcon1_in: port@0 {
					reg = <0>;

					tcon1_in_drc1: endpoint {
						remote-endpoint = <&drc1_out_tcon1>;
					};
				};

				tcon1_out: port@1 {
					reg = <1>;
				};
			};
		};

		ccu: clock@6000000 {
			compatible = "allwinner,sun9i-a80-ccu";
			reg = <0x06000000 0x800>;
			clocks = <&osc24M>, <&osc32k>;
			clock-names = "hosc", "losc";
			#clock-cells = <1>;
			#reset-cells = <1>;
		};

		timer@6000c00 {
			compatible = "allwinner,sun4i-a10-timer";
			reg = <0x06000c00 0xa0>;
			interrupts = <GIC_SPI 18 IRQ_TYPE_LEVEL_HIGH>,
				     <GIC_SPI 19 IRQ_TYPE_LEVEL_HIGH>,
				     <GIC_SPI 20 IRQ_TYPE_LEVEL_HIGH>,
				     <GIC_SPI 21 IRQ_TYPE_LEVEL_HIGH>,
				     <GIC_SPI 22 IRQ_TYPE_LEVEL_HIGH>,
				     <GIC_SPI 23 IRQ_TYPE_LEVEL_HIGH>;

			clocks = <&osc24M>;
		};

		wdt: watchdog@6000ca0 {
			compatible = "allwinner,sun6i-a31-wdt";
			reg = <0x06000ca0 0x20>;
			interrupts = <GIC_SPI 24 IRQ_TYPE_LEVEL_HIGH>;
		};

		pio: pinctrl@6000800 {
			compatible = "allwinner,sun9i-a80-pinctrl";
			reg = <0x06000800 0x400>;
			interrupts = <GIC_SPI 11 IRQ_TYPE_LEVEL_HIGH>,
				     <GIC_SPI 15 IRQ_TYPE_LEVEL_HIGH>,
				     <GIC_SPI 16 IRQ_TYPE_LEVEL_HIGH>,
				     <GIC_SPI 17 IRQ_TYPE_LEVEL_HIGH>,
				     <GIC_SPI 120 IRQ_TYPE_LEVEL_HIGH>;
			clocks = <&ccu CLK_BUS_PIO>, <&osc24M>, <&osc32k>;
			clock-names = "apb", "hosc", "losc";
			gpio-controller;
			interrupt-controller;
			#interrupt-cells = <3>;
			#gpio-cells = <3>;

<<<<<<< HEAD
=======
			gmac_rgmii_pins: gmac-rgmii-pins {
				pins = "PA0", "PA1", "PA2", "PA3", "PA4", "PA5",
				       "PA7", "PA8", "PA9", "PA10", "PA12",
				       "PA13", "PA15", "PA16", "PA17";
				function = "gmac";
				/*
				 * data lines in RGMII mode use DDR mode
				 * and need a higher signal drive strength
				 */
				drive-strength = <40>;
			};

>>>>>>> 407d19ab
			i2c3_pins: i2c3-pins {
				pins = "PG10", "PG11";
				function = "i2c3";
			};

			lcd0_rgb888_pins: lcd0-rgb888-pins {
				pins = "PD0", "PD1", "PD2", "PD3",
				       "PD4", "PD5", "PD6", "PD7",
				       "PD8", "PD9", "PD10", "PD11",
				       "PD12", "PD13", "PD14", "PD15",
				       "PD16", "PD17", "PD18", "PD19",
				       "PD20", "PD21", "PD22", "PD23",
				       "PD24", "PD25", "PD26", "PD27";
				function = "lcd0";
			};

			mmc0_pins: mmc0-pins {
				pins = "PF0", "PF1" ,"PF2", "PF3",
				       "PF4", "PF5";
				function = "mmc0";
				drive-strength = <30>;
				bias-pull-up;
			};

			mmc1_pins: mmc1-pins {
				pins = "PG0", "PG1" ,"PG2", "PG3",
						 "PG4", "PG5";
				function = "mmc1";
				drive-strength = <30>;
				bias-pull-up;
			};

			mmc2_8bit_pins: mmc2-8bit-pins {
				pins = "PC6", "PC7", "PC8", "PC9",
				       "PC10", "PC11", "PC12",
				       "PC13", "PC14", "PC15",
				       "PC16";
				function = "mmc2";
				drive-strength = <30>;
				bias-pull-up;
			};

			uart0_ph_pins: uart0-ph-pins {
				pins = "PH12", "PH13";
				function = "uart0";
			};

			uart4_pins: uart4-pins {
				pins = "PG12", "PG13", "PG14", "PG15";
				function = "uart4";
			};
		};

		uart0: serial@7000000 {
			compatible = "snps,dw-apb-uart";
			reg = <0x07000000 0x400>;
			interrupts = <GIC_SPI 0 IRQ_TYPE_LEVEL_HIGH>;
			reg-shift = <2>;
			reg-io-width = <4>;
			clocks = <&ccu CLK_BUS_UART0>;
			resets = <&ccu RST_BUS_UART0>;
			status = "disabled";
		};

		uart1: serial@7000400 {
			compatible = "snps,dw-apb-uart";
			reg = <0x07000400 0x400>;
			interrupts = <GIC_SPI 1 IRQ_TYPE_LEVEL_HIGH>;
			reg-shift = <2>;
			reg-io-width = <4>;
			clocks = <&ccu CLK_BUS_UART1>;
			resets = <&ccu RST_BUS_UART1>;
			status = "disabled";
		};

		uart2: serial@7000800 {
			compatible = "snps,dw-apb-uart";
			reg = <0x07000800 0x400>;
			interrupts = <GIC_SPI 2 IRQ_TYPE_LEVEL_HIGH>;
			reg-shift = <2>;
			reg-io-width = <4>;
			clocks = <&ccu CLK_BUS_UART2>;
			resets = <&ccu RST_BUS_UART2>;
			status = "disabled";
		};

		uart3: serial@7000c00 {
			compatible = "snps,dw-apb-uart";
			reg = <0x07000c00 0x400>;
			interrupts = <GIC_SPI 3 IRQ_TYPE_LEVEL_HIGH>;
			reg-shift = <2>;
			reg-io-width = <4>;
			clocks = <&ccu CLK_BUS_UART3>;
			resets = <&ccu RST_BUS_UART3>;
			status = "disabled";
		};

		uart4: serial@7001000 {
			compatible = "snps,dw-apb-uart";
			reg = <0x07001000 0x400>;
			interrupts = <GIC_SPI 4 IRQ_TYPE_LEVEL_HIGH>;
			reg-shift = <2>;
			reg-io-width = <4>;
			clocks = <&ccu CLK_BUS_UART4>;
			resets = <&ccu RST_BUS_UART4>;
			status = "disabled";
		};

		uart5: serial@7001400 {
			compatible = "snps,dw-apb-uart";
			reg = <0x07001400 0x400>;
			interrupts = <GIC_SPI 5 IRQ_TYPE_LEVEL_HIGH>;
			reg-shift = <2>;
			reg-io-width = <4>;
			clocks = <&ccu CLK_BUS_UART5>;
			resets = <&ccu RST_BUS_UART5>;
			status = "disabled";
		};

		i2c0: i2c@7002800 {
			compatible = "allwinner,sun6i-a31-i2c";
			reg = <0x07002800 0x400>;
			interrupts = <GIC_SPI 6 IRQ_TYPE_LEVEL_HIGH>;
			clocks = <&ccu CLK_BUS_I2C0>;
			resets = <&ccu RST_BUS_I2C0>;
			status = "disabled";
			#address-cells = <1>;
			#size-cells = <0>;
		};

		i2c1: i2c@7002c00 {
			compatible = "allwinner,sun6i-a31-i2c";
			reg = <0x07002c00 0x400>;
			interrupts = <GIC_SPI 7 IRQ_TYPE_LEVEL_HIGH>;
			clocks = <&ccu CLK_BUS_I2C1>;
			resets = <&ccu RST_BUS_I2C1>;
			status = "disabled";
			#address-cells = <1>;
			#size-cells = <0>;
		};

		i2c2: i2c@7003000 {
			compatible = "allwinner,sun6i-a31-i2c";
			reg = <0x07003000 0x400>;
			interrupts = <GIC_SPI 8 IRQ_TYPE_LEVEL_HIGH>;
			clocks = <&ccu CLK_BUS_I2C2>;
			resets = <&ccu RST_BUS_I2C2>;
			status = "disabled";
			#address-cells = <1>;
			#size-cells = <0>;
		};

		i2c3: i2c@7003400 {
			compatible = "allwinner,sun6i-a31-i2c";
			reg = <0x07003400 0x400>;
			interrupts = <GIC_SPI 9 IRQ_TYPE_LEVEL_HIGH>;
			clocks = <&ccu CLK_BUS_I2C3>;
			resets = <&ccu RST_BUS_I2C3>;
			status = "disabled";
			#address-cells = <1>;
			#size-cells = <0>;
		};

		i2c4: i2c@7003800 {
			compatible = "allwinner,sun6i-a31-i2c";
			reg = <0x07003800 0x400>;
			interrupts = <GIC_SPI 10 IRQ_TYPE_LEVEL_HIGH>;
			clocks = <&ccu CLK_BUS_I2C4>;
			resets = <&ccu RST_BUS_I2C4>;
			status = "disabled";
			#address-cells = <1>;
			#size-cells = <0>;
		};

		r_wdt: watchdog@8001000 {
			compatible = "allwinner,sun6i-a31-wdt";
			reg = <0x08001000 0x20>;
			interrupts = <GIC_SPI 36 IRQ_TYPE_LEVEL_HIGH>;
		};

		prcm@8001400 {
			compatible = "allwinner,sun9i-a80-prcm";
			reg = <0x08001400 0x200>;
		};

		apbs_rst: reset@80014b0 {
			reg = <0x080014b0 0x4>;
			compatible = "allwinner,sun6i-a31-clock-reset";
			#reset-cells = <1>;
		};

		nmi_intc: interrupt-controller@80015a0 {
			compatible = "allwinner,sun9i-a80-nmi";
			interrupt-controller;
			#interrupt-cells = <2>;
			reg = <0x080015a0 0xc>;
			interrupts = <GIC_SPI 32 IRQ_TYPE_LEVEL_HIGH>;
		};

		r_ir: ir@8002000 {
			compatible = "allwinner,sun5i-a13-ir";
			interrupts = <GIC_SPI 37 IRQ_TYPE_LEVEL_HIGH>;
			pinctrl-names = "default";
			pinctrl-0 = <&r_ir_pins>;
			clocks = <&apbs_gates 1>, <&r_ir_clk>;
			clock-names = "apb", "ir";
			resets = <&apbs_rst 1>;
			reg = <0x08002000 0x40>;
			status = "disabled";
		};

		r_uart: serial@8002800 {
			compatible = "snps,dw-apb-uart";
			reg = <0x08002800 0x400>;
			interrupts = <GIC_SPI 38 IRQ_TYPE_LEVEL_HIGH>;
			reg-shift = <2>;
			reg-io-width = <4>;
			clocks = <&apbs_gates 4>;
			resets = <&apbs_rst 4>;
			status = "disabled";
		};

		r_pio: pinctrl@8002c00 {
			compatible = "allwinner,sun9i-a80-r-pinctrl";
			reg = <0x08002c00 0x400>;
			interrupts = <GIC_SPI 45 IRQ_TYPE_LEVEL_HIGH>,
				     <GIC_SPI 46 IRQ_TYPE_LEVEL_HIGH>;
			clocks = <&apbs_gates 0>, <&osc24M>, <&osc32k>;
			clock-names = "apb", "hosc", "losc";
			resets = <&apbs_rst 0>;
			gpio-controller;
			interrupt-controller;
			#interrupt-cells = <3>;
			#gpio-cells = <3>;

			r_ir_pins: r-ir-pins {
				pins = "PL6";
				function = "s_cir_rx";
			};

			r_rsb_pins: r-rsb-pins {
				pins = "PN0", "PN1";
				function = "s_rsb";
				drive-strength = <20>;
				bias-pull-up;
			};
		};

		r_rsb: i2c@8003400 {
			compatible = "allwinner,sun8i-a23-rsb";
			reg = <0x08003400 0x400>;
			interrupts = <GIC_SPI 39 IRQ_TYPE_LEVEL_HIGH>;
			clocks = <&apbs_gates 3>;
			clock-frequency = <3000000>;
			resets = <&apbs_rst 3>;
			pinctrl-names = "default";
			pinctrl-0 = <&r_rsb_pins>;
			status = "disabled";
			#address-cells = <1>;
			#size-cells = <0>;
		};
	};
};<|MERGE_RESOLUTION|>--- conflicted
+++ resolved
@@ -56,6 +56,10 @@
 	#size-cells = <2>;
 	interrupt-parent = <&gic>;
 
+	aliases {
+		ethernet0 = &gmac;
+	};
+
 	cpus {
 		#address-cells = <1>;
 		#size-cells = <0>;
@@ -181,6 +185,37 @@
 			clock-div = <1>;
 			clock-mult = <1>;
 			clock-output-names = "osc32k";
+		};
+
+		/*
+		 * The following two are dummy clocks, placeholders
+		 * used in the gmac_tx clock. The gmac driver will
+		 * choose one parent depending on the PHY interface
+		 * mode, using clk_set_rate auto-reparenting.
+		 *
+		 * The actual TX clock rate is not controlled by the
+		 * gmac_tx clock.
+		 */
+		mii_phy_tx_clk: mii_phy_tx_clk {
+			#clock-cells = <0>;
+			compatible = "fixed-clock";
+			clock-frequency = <25000000>;
+			clock-output-names = "mii_phy_tx";
+		};
+
+		gmac_int_tx_clk: gmac_int_tx_clk {
+			#clock-cells = <0>;
+			compatible = "fixed-clock";
+			clock-frequency = <125000000>;
+			clock-output-names = "gmac_int_tx";
+		};
+
+		gmac_tx_clk: clk@800030 {
+			#clock-cells = <0>;
+			compatible = "allwinner,sun7i-a20-gmac-clk";
+			reg = <0x00800030 0x4>;
+			clocks = <&mii_phy_tx_clk>, <&gmac_int_tx_clk>;
+			clock-output-names = "gmac_tx";
 		};
 
 		cpus_clk: clk@8001410 {
@@ -283,6 +318,23 @@
 			};
 		};
 
+		gmac: ethernet@830000 {
+			compatible = "allwinner,sun7i-a20-gmac";
+			reg = <0x00830000 0x1054>;
+			interrupts = <GIC_SPI 82 IRQ_TYPE_LEVEL_HIGH>;
+			interrupt-names = "macirq";
+			clocks = <&ccu CLK_BUS_GMAC>, <&gmac_tx_clk>;
+			clock-names = "stmmaceth", "allwinner_gmac_tx";
+			resets = <&ccu RST_BUS_GMAC>;
+			reset-names = "stmmaceth";
+			snps,pbl = <2>;
+			snps,fixed-burst;
+			snps,force_sf_dma_mode;
+			status = "disabled";
+			#address-cells = <1>;
+			#size-cells = <0>;
+		};
+
 		ehci0: usb@a00000 {
 			compatible = "allwinner,sun9i-a80-ehci", "generic-ehci";
 			reg = <0x00a00000 0x100>;
@@ -903,8 +955,6 @@
 			#interrupt-cells = <3>;
 			#gpio-cells = <3>;
 
-<<<<<<< HEAD
-=======
 			gmac_rgmii_pins: gmac-rgmii-pins {
 				pins = "PA0", "PA1", "PA2", "PA3", "PA4", "PA5",
 				       "PA7", "PA8", "PA9", "PA10", "PA12",
@@ -917,7 +967,6 @@
 				drive-strength = <40>;
 			};
 
->>>>>>> 407d19ab
 			i2c3_pins: i2c3-pins {
 				pins = "PG10", "PG11";
 				function = "i2c3";
@@ -1166,7 +1215,7 @@
 			};
 		};
 
-		r_rsb: i2c@8003400 {
+		r_rsb: rsb@8003400 {
 			compatible = "allwinner,sun8i-a23-rsb";
 			reg = <0x08003400 0x400>;
 			interrupts = <GIC_SPI 39 IRQ_TYPE_LEVEL_HIGH>;
