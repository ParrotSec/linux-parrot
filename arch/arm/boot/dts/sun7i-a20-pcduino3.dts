--- conflicted
+++ resolved
@@ -63,8 +63,6 @@
 
 	leds {
 		compatible = "gpio-leds";
-		pinctrl-names = "default";
-		pinctrl-0 = <&led_pins_pcduino3>;
 
 		tx {
 			label = "pcduino3:green:tx";
@@ -77,23 +75,22 @@
 		};
 	};
 
-	gpio_keys {
+	gpio-keys {
 		compatible = "gpio-keys";
-		pinctrl-names = "default";
-		pinctrl-0 = <&key_pins_pcduino3>;
-		#address-cells = <1>;
-		#size-cells = <0>;
-		button@0 {
+
+		back {
 			label = "Key Back";
 			linux,code = <KEY_BACK>;
 			gpios = <&pio 7 17 GPIO_ACTIVE_LOW>;
 		};
-		button@1 {
+
+		home {
 			label = "Key Home";
 			linux,code = <KEY_HOME>;
 			gpios = <&pio 7 18 GPIO_ACTIVE_LOW>;
 		};
-		button@2 {
+
+		menu {
 			label = "Key Menu";
 			linux,code = <KEY_MENU>;
 			gpios = <&pio 7 19 GPIO_ACTIVE_LOW>;
@@ -124,7 +121,7 @@
 
 &gmac {
 	pinctrl-names = "default";
-	pinctrl-0 = <&gmac_pins_mii_a>;
+	pinctrl-0 = <&gmac_mii_pins>;
 	phy = <&phy1>;
 	phy-mode = "mii";
 	status = "okay";
@@ -135,8 +132,6 @@
 };
 
 &i2c0 {
-	pinctrl-names = "default";
-	pinctrl-0 = <&i2c0_pins_a>;
 	status = "okay";
 
 	axp209: pmic@34 {
@@ -150,13 +145,11 @@
 
 &ir0 {
 	pinctrl-names = "default";
-	pinctrl-0 = <&ir0_rx_pins_a>;
+	pinctrl-0 = <&ir0_rx_pin>;
 	status = "okay";
 };
 
 &mmc0 {
-	pinctrl-names = "default";
-	pinctrl-0 = <&mmc0_pins_a>;
 	vmmc-supply = <&reg_vcc3v3>;
 	bus-width = <4>;
 	cd-gpios = <&pio 7 1 GPIO_ACTIVE_LOW>; /* PH1 */
@@ -175,27 +168,6 @@
 	status = "okay";
 };
 
-<<<<<<< HEAD
-&pio {
-	led_pins_pcduino3: led_pins@0 {
-		pins = "PH15", "PH16";
-		function = "gpio_out";
-	};
-
-	key_pins_pcduino3: key_pins@0 {
-		pins = "PH17", "PH18", "PH19";
-		function = "gpio_in";
-	};
-
-	usb0_id_detect_pin: usb0_id_detect_pin@0 {
-		pins = "PH4";
-		function = "gpio_in";
-		bias-pull-up;
-	};
-};
-
-=======
->>>>>>> 407d19ab
 &reg_ahci_5v {
 	gpio = <&pio 7 2 GPIO_ACTIVE_HIGH>;
 	status = "okay";
@@ -236,7 +208,7 @@
 
 &uart0 {
 	pinctrl-names = "default";
-	pinctrl-0 = <&uart0_pins_a>;
+	pinctrl-0 = <&uart0_pb_pins>;
 	status = "okay";
 };
 
