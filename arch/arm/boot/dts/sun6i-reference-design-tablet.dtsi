--- conflicted
+++ resolved
@@ -66,30 +66,13 @@
 
 &mmc0 {
 	pinctrl-names = "default";
-	pinctrl-0 = <&mmc0_pins_a>, <&mmc0_cd_pin_e708_q1>;
+	pinctrl-0 = <&mmc0_pins>;
 	vmmc-supply = <&reg_dcdc1>;
 	bus-width = <4>;
 	cd-gpios = <&pio 0 8 GPIO_ACTIVE_LOW>; /* PA8 */
 	status = "okay";
 };
 
-<<<<<<< HEAD
-&pio {
-	mmc0_cd_pin_e708_q1: mmc0_cd_pin@0 {
-		pins = "PA8";
-		function = "gpio_in";
-		bias-pull-up;
-	};
-
-	usb0_id_detect_pin: usb0_id_detect_pin@0 {
-		pins = "PA15";
-		function = "gpio_in";
-		bias-pull-up;
-	};
-};
-
-=======
->>>>>>> 407d19ab
 &p2wi {
 	status = "okay";
 
