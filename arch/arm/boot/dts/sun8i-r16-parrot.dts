--- conflicted
+++ resolved
@@ -63,8 +63,6 @@
 
 	leds {
 		compatible = "gpio-leds";
-		pinctrl-names = "default";
-		pinctrl-0 = <&led_pins_parrot>;
 
 		led1 {
 			label = "parrot:led1:usr";
@@ -97,8 +95,6 @@
 };
 
 &i2c1 {
-	pinctrl-names = "default";
-	pinctrl-0 = <&i2c1_pins_a>;
 	status = "okay";
 
 	/*
@@ -111,14 +107,14 @@
 	vref-supply = <&reg_aldo3>;
 	status = "okay";
 
-	button@0 {
+	button-190 {
 		label = "V+";
 		linux,code = <KEY_VOLUMEUP>;
 		channel = <0>;
 		voltage = <190000>;
 	};
 
-	button@1 {
+	button-390 {
 		label = "V-";
 		linux,code = <KEY_VOLUMEDOWN>;
 		channel = <0>;
@@ -128,8 +124,6 @@
 };
 
 &mmc0 {
-	pinctrl-names = "default";
-	pinctrl-0 = <&mmc0_pins_a>, <&mmc0_cd_pin_parrot>;
 	vmmc-supply = <&reg_dcdc1>;
 	cd-gpios = <&pio 3 14 GPIO_ACTIVE_LOW>; /* PD14 */
 	bus-width = <4>;
@@ -138,7 +132,7 @@
 
 &mmc1 {
 	pinctrl-names = "default";
-	pinctrl-0 = <&mmc1_pins_a>, <&wifi_reset_pin_parrot>;
+	pinctrl-0 = <&mmc1_pg_pins>;
 	vmmc-supply = <&reg_aldo1>;
 	mmc-pwrseq = <&wifi_pwrseq>;
 	bus-width = <4>;
@@ -158,47 +152,12 @@
 
 &mmc2_8bit_pins {
 	drive-strength = <40>;
-	bias-pull-up;
 };
 
 &ohci0 {
 	status = "okay";
 };
 
-<<<<<<< HEAD
-&pio {
-	mmc0_cd_pin_parrot: mmc0_cd_pin@0 {
-		pins = "PD14";
-		function = "gpio_in";
-		bias-pull-up;
-	};
-
-	led_pins_parrot: led_pins@0 {
-		pins = "PE16", "PE17";
-		function = "gpio_out";
-	};
-
-	usb0_id_det: usb0_id_detect_pin@0 {
-		pins = "PD10";
-		function = "gpio_in";
-		bias-pull-up;
-	};
-
-	usb1_vbus_pin_parrot: usb1_vbus_pin@0 {
-		pins = "PD12";
-		function = "gpio_out";
-	};
-};
-
-&r_pio {
-	wifi_reset_pin_parrot: wifi_reset_pin@0 {
-		pins = "PL6";
-		function = "gpio_out";
-	};
-};
-
-=======
->>>>>>> 407d19ab
 &r_rsb {
 	status = "okay";
 
@@ -322,8 +281,6 @@
 };
 
 &reg_usb1_vbus {
-	pinctrl-names = "default";
-	pinctrl-0 = <&usb1_vbus_pin_parrot>;
 	gpio = <&pio 3 12 GPIO_ACTIVE_HIGH>; /* PD12 */
 	status = "okay";
 };
@@ -334,7 +291,7 @@
 
 &uart0 {
 	pinctrl-names = "default";
-	pinctrl-0 = <&uart0_pins_b>;
+	pinctrl-0 = <&uart0_pb_pins>;
 	status = "okay";
 };
 
