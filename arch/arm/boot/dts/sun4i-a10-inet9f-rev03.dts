/*
 * Copyright 2015 Hans de Goede <hdegoede@redhat.com>
 *
 * This file is dual-licensed: you can use it either under the terms
 * of the GPL or the X11 license, at your option. Note that this dual
 * licensing only applies to this file, and not this project as a
 * whole.
 *
 *  a) This file is free software; you can redistribute it and/or
 *     modify it under the terms of the GNU General Public License as
 *     published by the Free Software Foundation; either version 2 of the
 *     License, or (at your option) any later version.
 *
 *     This file is distributed in the hope that it will be useful,
 *     but WITHOUT ANY WARRANTY; without even the implied warranty of
 *     MERCHANTABILITY or FITNESS FOR A PARTICULAR PURPOSE.  See the
 *     GNU General Public License for more details.
 *
 * Or, alternatively,
 *
 *  b) Permission is hereby granted, free of charge, to any person
 *     obtaining a copy of this software and associated documentation
 *     files (the "Software"), to deal in the Software without
 *     restriction, including without limitation the rights to use,
 *     copy, modify, merge, publish, distribute, sublicense, and/or
 *     sell copies of the Software, and to permit persons to whom the
 *     Software is furnished to do so, subject to the following
 *     conditions:
 *
 *     The above copyright notice and this permission notice shall be
 *     included in all copies or substantial portions of the Software.
 *
 *     THE SOFTWARE IS PROVIDED "AS IS", WITHOUT WARRANTY OF ANY KIND,
 *     EXPRESS OR IMPLIED, INCLUDING BUT NOT LIMITED TO THE WARRANTIES
 *     OF MERCHANTABILITY, FITNESS FOR A PARTICULAR PURPOSE AND
 *     NONINFRINGEMENT. IN NO EVENT SHALL THE AUTHORS OR COPYRIGHT
 *     HOLDERS BE LIABLE FOR ANY CLAIM, DAMAGES OR OTHER LIABILITY,
 *     WHETHER IN AN ACTION OF CONTRACT, TORT OR OTHERWISE, ARISING
 *     FROM, OUT OF OR IN CONNECTION WITH THE SOFTWARE OR THE USE OR
 *     OTHER DEALINGS IN THE SOFTWARE.
 */

/dts-v1/;
#include "sun4i-a10.dtsi"
#include "sunxi-common-regulators.dtsi"
#include <dt-bindings/gpio/gpio.h>
#include <dt-bindings/input/input.h>
#include <dt-bindings/interrupt-controller/irq.h>

/ {
	model = "iNet-9F Rev 03";
	compatible = "inet-tek,inet9f-rev03", "allwinner,sun4i-a10";

	aliases {
		serial0 = &uart0;
	};

	chosen {
		stdout-path = "serial0:115200n8";
	};

	gpio-keys {
		compatible = "gpio-keys-polled";
<<<<<<< HEAD
		pinctrl-names = "default";
		pinctrl-0 = <&key_pins_inet9f>;
		#address-cells = <1>;
		#size-cells = <0>;
=======
>>>>>>> 407d19ab
		poll-interval = <20>;

		left-joystick-left {
			label = "Left Joystick Left";
			linux,code = <ABS_X>;
			linux,input-type = <EV_ABS>;
			linux,input-value = <0xffffffff>; /* -1 */
			gpios = <&pio 0 6 (GPIO_ACTIVE_LOW | GPIO_PULL_UP)>; /* PA6 */
		};

		left-joystick-right {
			label = "Left Joystick Right";
			linux,code = <ABS_X>;
			linux,input-type = <EV_ABS>;
			linux,input-value = <1>;
			gpios = <&pio 0 5 (GPIO_ACTIVE_LOW | GPIO_PULL_UP)>; /* PA5 */
		};

		left-joystick-up {
			label = "Left Joystick Up";
			linux,code = <ABS_Y>;
			linux,input-type = <EV_ABS>;
			linux,input-value = <0xffffffff>; /* -1 */
			gpios = <&pio 0 8 (GPIO_ACTIVE_LOW | GPIO_PULL_UP)>; /* PA8 */
		};

		left-joystick-down {
			label = "Left Joystick Down";
			linux,code = <ABS_Y>;
			linux,input-type = <EV_ABS>;
			linux,input-value = <1>;
			gpios = <&pio 0 9 (GPIO_ACTIVE_LOW | GPIO_PULL_UP)>; /* PA9 */
		};

		right-joystick-left {
			label = "Right Joystick Left";
			linux,code = <ABS_Z>;
			linux,input-type = <EV_ABS>;
			linux,input-value = <0xffffffff>; /* -1 */
			gpios = <&pio 0 1 (GPIO_ACTIVE_LOW | GPIO_PULL_UP)>; /* PA1 */
		};

		right-joystick-right {
			label = "Right Joystick Right";
			linux,code = <ABS_Z>;
			linux,input-type = <EV_ABS>;
			linux,input-value = <1>;
			gpios = <&pio 0 0 (GPIO_ACTIVE_LOW | GPIO_PULL_UP)>; /* PA0 */
		};

		right-joystick-up {
			label = "Right Joystick Up";
			linux,code = <ABS_RZ>;
			linux,input-type = <EV_ABS>;
			linux,input-value = <0xffffffff>; /* -1 */
			gpios = <&pio 0 3 (GPIO_ACTIVE_LOW | GPIO_PULL_UP)>; /* PA3 */
		};

		right-joystick-down {
			label = "Right Joystick Down";
			linux,code = <ABS_RZ>;
			linux,input-type = <EV_ABS>;
			linux,input-value = <1>;
			gpios = <&pio 0 4 (GPIO_ACTIVE_LOW | GPIO_PULL_UP)>; /* PA4 */
		};

		dpad-left {
			label = "DPad Left";
			linux,code = <ABS_HAT0X>;
			linux,input-type = <EV_ABS>;
			linux,input-value = <0xffffffff>; /* -1 */
			gpios = <&pio 7 23 (GPIO_ACTIVE_LOW | GPIO_PULL_UP)>; /* PH23 */
		};

		dpad-right {
			label = "DPad Right";
			linux,code = <ABS_HAT0X>;
			linux,input-type = <EV_ABS>;
			linux,input-value = <1>;
			gpios = <&pio 7 24 (GPIO_ACTIVE_LOW | GPIO_PULL_UP)>; /* PH24 */
		};

		dpad-up {
			label = "DPad Up";
			linux,code = <ABS_HAT0Y>;
			linux,input-type = <EV_ABS>;
			linux,input-value = <0xffffffff>; /* -1 */
			gpios = <&pio 7 25 (GPIO_ACTIVE_LOW | GPIO_PULL_UP)>; /* PH25 */
		};

		dpad-down {
			label = "DPad Down";
			linux,code = <ABS_HAT0Y>;
			linux,input-type = <EV_ABS>;
			linux,input-value = <1>;
			gpios = <&pio 7 26 (GPIO_ACTIVE_LOW | GPIO_PULL_UP)>; /* PH26 */
		};

		x {
			label = "Button X";
			linux,code = <BTN_X>;
			gpios = <&pio 0 16 (GPIO_ACTIVE_LOW | GPIO_PULL_UP)>; /* PA16 */
		};

		y {
			label = "Button Y";
			linux,code = <BTN_Y>;
			gpios = <&pio 0 14 (GPIO_ACTIVE_LOW | GPIO_PULL_UP)>; /* PA14 */
		};

		a {
			label = "Button A";
			linux,code = <BTN_A>;
			gpios = <&pio 0 17 (GPIO_ACTIVE_LOW | GPIO_PULL_UP)>; /* PA17 */
		};

		b {
			label = "Button B";
			linux,code = <BTN_B>;
			gpios = <&pio 0 15 (GPIO_ACTIVE_LOW | GPIO_PULL_UP)>; /* PA15 */
		};

		select {
			label = "Select Button";
			linux,code = <BTN_SELECT>;
			gpios = <&pio 0 11 (GPIO_ACTIVE_LOW | GPIO_PULL_UP)>; /* PA11 */
		};

		start {
			label = "Start Button";
			linux,code = <BTN_START>;
			gpios = <&pio 0 12 (GPIO_ACTIVE_LOW | GPIO_PULL_UP)>; /* PA12 */
		};

		top-left {
			label = "Top Left Button";
			linux,code = <BTN_TL>;
			gpios = <&pio 7 22 (GPIO_ACTIVE_LOW | GPIO_PULL_UP)>; /* PH22 */
		};

		top-right {
			label = "Top Right Button";
			linux,code = <BTN_TR>;
			gpios = <&pio 0 13 (GPIO_ACTIVE_LOW | GPIO_PULL_UP)>; /* PA13 */
		};
	};
};

&cpu0 {
	cpu-supply = <&reg_dcdc2>;
};

&ehci1 {
	status = "okay";
};

&i2c0 {
	status = "okay";

	axp209: pmic@34 {
		reg = <0x34>;
		interrupts = <0>;
	};
};

#include "axp209.dtsi"

&i2c1 {
	status = "okay";

	/* Accelerometer */
	bma250@18 {
		compatible = "bosch,bma250";
		reg = <0x18>;
		interrupt-parent = <&pio>;
		interrupts = <7 0 IRQ_TYPE_EDGE_RISING>; /* PH0 / EINT0 */
	};
};

&i2c2 {
	status = "okay";

	ft5406ee8: touchscreen@38 {
		compatible = "edt,edt-ft5406";
		reg = <0x38>;
		interrupt-parent = <&pio>;
		interrupts = <7 21 IRQ_TYPE_EDGE_FALLING>;
		touchscreen-size-x = <800>;
		touchscreen-size-y = <480>;
	};
};

&lradc {
	vref-supply = <&reg_ldo2>;
	status = "okay";

	button-200 {
		label = "Menu";
		linux,code = <KEY_MENU>;
		channel = <0>;
		voltage = <200000>;
	};

	button-600 {
		label = "Volume Up";
		linux,code = <KEY_VOLUMEUP>;
		channel = <0>;
		voltage = <600000>;
	};

	button-800 {
		label = "Volume Down";
		linux,code = <KEY_VOLUMEDOWN>;
		channel = <0>;
		voltage = <800000>;
	};

	button-1000 {
		label = "Home";
		linux,code = <KEY_HOMEPAGE>;
		channel = <0>;
		voltage = <1000000>;
	};

	button-1200 {
		label = "Esc";
		linux,code = <KEY_ESC>;
		channel = <0>;
		voltage = <1200000>;
	};
};

&mmc0 {
	vmmc-supply = <&reg_vcc3v3>;
	bus-width = <4>;
	cd-gpios = <&pio 7 1 GPIO_ACTIVE_LOW>; /* PH1 */
	status = "okay";
};

&otg_sram {
	status = "okay";
};

&reg_dcdc2 {
	regulator-always-on;
	regulator-min-microvolt = <1000000>;
	regulator-max-microvolt = <1400000>;
	regulator-name = "vdd-cpu";
};

&reg_dcdc3 {
	regulator-always-on;
	regulator-min-microvolt = <1250000>;
	regulator-max-microvolt = <1250000>;
	regulator-name = "vdd-int-dll";
};

&reg_ldo1 {
	regulator-name = "vdd-rtc";
};

&reg_ldo2 {
	regulator-always-on;
	regulator-min-microvolt = <3000000>;
	regulator-max-microvolt = <3000000>;
	regulator-name = "avcc";
};

&reg_usb0_vbus {
	status = "okay";
};

&reg_usb2_vbus {
	status = "okay";
};

&uart0 {
	pinctrl-names = "default";
	pinctrl-0 = <&uart0_pb_pins>;
	status = "okay";
};

&usb_otg {
	dr_mode = "otg";
	status = "okay";
};

&usbphy {
	usb0_id_det-gpios = <&pio 7 4 (GPIO_ACTIVE_HIGH | GPIO_PULL_UP)>; /* PH4 */
	usb0_vbus_det-gpios = <&pio 7 5 (GPIO_ACTIVE_HIGH | GPIO_PULL_DOWN)>; /* PH5 */
	usb0_vbus-supply = <&reg_usb0_vbus>;
	usb2_vbus-supply = <&reg_usb2_vbus>;
	status = "okay";
};<|MERGE_RESOLUTION|>--- conflicted
+++ resolved
@@ -61,13 +61,6 @@
 
 	gpio-keys {
 		compatible = "gpio-keys-polled";
-<<<<<<< HEAD
-		pinctrl-names = "default";
-		pinctrl-0 = <&key_pins_inet9f>;
-		#address-cells = <1>;
-		#size-cells = <0>;
-=======
->>>>>>> 407d19ab
 		poll-interval = <20>;
 
 		left-joystick-left {
