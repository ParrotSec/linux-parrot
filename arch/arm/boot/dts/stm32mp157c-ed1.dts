// SPDX-License-Identifier: (GPL-2.0+ OR BSD-3-Clause)
/*
 * Copyright (C) STMicroelectronics 2017 - All Rights Reserved
 * Author: Ludovic Barre <ludovic.barre@st.com> for STMicroelectronics.
 */
/dts-v1/;

#include "stm32mp157.dtsi"
#include "stm32mp15xc.dtsi"
#include "stm32mp15-pinctrl.dtsi"
#include "stm32mp15xxaa-pinctrl.dtsi"
#include <dt-bindings/gpio/gpio.h>
#include <dt-bindings/mfd/st,stpmic1.h>

/ {
	model = "STMicroelectronics STM32MP157C eval daughter";
	compatible = "st,stm32mp157c-ed1", "st,stm32mp157";

	chosen {
		stdout-path = "serial0:115200n8";
	};

	memory@c0000000 {
		device_type = "memory";
		reg = <0xC0000000 0x40000000>;
	};

	reserved-memory {
		#address-cells = <1>;
		#size-cells = <1>;
		ranges;

		mcuram2: mcuram2@10000000 {
			compatible = "shared-dma-pool";
			reg = <0x10000000 0x40000>;
			no-map;
		};

		vdev0vring0: vdev0vring0@10040000 {
			compatible = "shared-dma-pool";
			reg = <0x10040000 0x1000>;
			no-map;
		};

		vdev0vring1: vdev0vring1@10041000 {
			compatible = "shared-dma-pool";
			reg = <0x10041000 0x1000>;
			no-map;
		};

		vdev0buffer: vdev0buffer@10042000 {
			compatible = "shared-dma-pool";
			reg = <0x10042000 0x4000>;
			no-map;
		};

		mcuram: mcuram@30000000 {
			compatible = "shared-dma-pool";
			reg = <0x30000000 0x40000>;
			no-map;
		};

		retram: retram@38000000 {
			compatible = "shared-dma-pool";
			reg = <0x38000000 0x10000>;
			no-map;
		};

		gpu_reserved: gpu@e8000000 {
			reg = <0xe8000000 0x8000000>;
			no-map;
		};
	};

	aliases {
		serial0 = &uart4;
	};

	sd_switch: regulator-sd_switch {
		compatible = "regulator-gpio";
		regulator-name = "sd_switch";
		regulator-min-microvolt = <1800000>;
		regulator-max-microvolt = <2900000>;
		regulator-type = "voltage";
		regulator-always-on;

		gpios = <&gpiof 14 GPIO_ACTIVE_HIGH>;
		gpios-states = <0>;
		states = <1800000 0x1>,
			 <2900000 0x0>;
	};
};

&adc {
	/* ANA0, ANA1 are dedicated pins and don't need pinctrl: only in6. */
	pinctrl-0 = <&adc1_in6_pins_a>;
	pinctrl-names = "default";
	vdd-supply = <&vdd>;
	vdda-supply = <&vdda>;
	vref-supply = <&vdda>;
	status = "disabled";
	adc1: adc@0 {
		st,adc-channels = <0 1 6>;
		/* 16.5 ck_cycles sampling time */
		st,min-sample-time-nsecs = <400>;
		status = "okay";
	};
};

&dac {
	pinctrl-names = "default";
	pinctrl-0 = <&dac_ch1_pins_a &dac_ch2_pins_a>;
	vref-supply = <&vdda>;
	status = "disabled";
	dac1: dac@1 {
		status = "okay";
	};
	dac2: dac@2 {
		status = "okay";
	};
};

&dts {
	status = "okay";
};

&gpu {
	contiguous-area = <&gpu_reserved>;
	status = "okay";
};

&i2c4 {
	pinctrl-names = "default", "sleep";
	pinctrl-0 = <&i2c4_pins_a>;
	pinctrl-1 = <&i2c4_pins_sleep_a>;
	i2c-scl-rising-time-ns = <185>;
	i2c-scl-falling-time-ns = <20>;
	clock-frequency = <400000>;
	status = "okay";
	/* spare dmas for other usage */
	/delete-property/dmas;
	/delete-property/dma-names;

	pmic: stpmic@33 {
		compatible = "st,stpmic1";
		reg = <0x33>;
		interrupts-extended = <&gpioa 0 IRQ_TYPE_EDGE_FALLING>;
		interrupt-controller;
		#interrupt-cells = <2>;
		status = "okay";

		regulators {
			compatible = "st,stpmic1-regulators";
			ldo1-supply = <&v3v3>;
			ldo2-supply = <&v3v3>;
			ldo3-supply = <&vdd_ddr>;
			ldo5-supply = <&v3v3>;
			ldo6-supply = <&v3v3>;
			pwr_sw1-supply = <&bst_out>;
			pwr_sw2-supply = <&bst_out>;

			vddcore: buck1 {
				regulator-name = "vddcore";
				regulator-min-microvolt = <1200000>;
				regulator-max-microvolt = <1350000>;
				regulator-always-on;
				regulator-initial-mode = <0>;
				regulator-over-current-protection;
			};

			vdd_ddr: buck2 {
				regulator-name = "vdd_ddr";
				regulator-min-microvolt = <1350000>;
				regulator-max-microvolt = <1350000>;
				regulator-always-on;
				regulator-initial-mode = <0>;
				regulator-over-current-protection;
			};

			vdd: buck3 {
				regulator-name = "vdd";
				regulator-min-microvolt = <3300000>;
				regulator-max-microvolt = <3300000>;
				regulator-always-on;
				st,mask-reset;
				regulator-initial-mode = <0>;
				regulator-over-current-protection;
			};

			v3v3: buck4 {
				regulator-name = "v3v3";
				regulator-min-microvolt = <3300000>;
				regulator-max-microvolt = <3300000>;
				regulator-always-on;
				regulator-over-current-protection;
				regulator-initial-mode = <0>;
			};

			vdda: ldo1 {
				regulator-name = "vdda";
				regulator-min-microvolt = <2900000>;
				regulator-max-microvolt = <2900000>;
				interrupts = <IT_CURLIM_LDO1 0>;
			};

			v2v8: ldo2 {
				regulator-name = "v2v8";
				regulator-min-microvolt = <2800000>;
				regulator-max-microvolt = <2800000>;
				interrupts = <IT_CURLIM_LDO2 0>;
			};

			vtt_ddr: ldo3 {
				regulator-name = "vtt_ddr";
				regulator-min-microvolt = <500000>;
				regulator-max-microvolt = <750000>;
				regulator-always-on;
				regulator-over-current-protection;
			};

			vdd_usb: ldo4 {
				regulator-name = "vdd_usb";
				interrupts = <IT_CURLIM_LDO4 0>;
			};

			vdd_sd: ldo5 {
				regulator-name = "vdd_sd";
				regulator-min-microvolt = <2900000>;
				regulator-max-microvolt = <2900000>;
				interrupts = <IT_CURLIM_LDO5 0>;
				regulator-boot-on;
			};

			v1v8: ldo6 {
				regulator-name = "v1v8";
				regulator-min-microvolt = <1800000>;
				regulator-max-microvolt = <1800000>;
				interrupts = <IT_CURLIM_LDO6 0>;
			};

			vref_ddr: vref_ddr {
				regulator-name = "vref_ddr";
				regulator-always-on;
			};

			bst_out: boost {
				regulator-name = "bst_out";
				interrupts = <IT_OCP_BOOST 0>;
			};

			vbus_otg: pwr_sw1 {
				regulator-name = "vbus_otg";
				interrupts = <IT_OCP_OTG 0>;
			 };

			 vbus_sw: pwr_sw2 {
				regulator-name = "vbus_sw";
				interrupts = <IT_OCP_SWOUT 0>;
				regulator-active-discharge = <1>;
			 };
		};

		onkey {
			compatible = "st,stpmic1-onkey";
			interrupts = <IT_PONKEY_F 0>, <IT_PONKEY_R 0>;
			interrupt-names = "onkey-falling", "onkey-rising";
			power-off-time-sec = <10>;
			status = "okay";
		};

		watchdog {
			compatible = "st,stpmic1-wdt";
			status = "disabled";
		};
	};
};

&ipcc {
	status = "okay";
};

&iwdg2 {
	timeout-sec = <32>;
	status = "okay";
};

&m4_rproc {
	memory-region = <&retram>, <&mcuram>, <&mcuram2>, <&vdev0vring0>,
			<&vdev0vring1>, <&vdev0buffer>;
	mboxes = <&ipcc 0>, <&ipcc 1>, <&ipcc 2>;
	mbox-names = "vq0", "vq1", "shutdown";
	interrupt-parent = <&exti>;
	interrupts = <68 1>;
	status = "okay";
};

&pwr_regulators {
	vdd-supply = <&vdd>;
	vdd_3v3_usbfs-supply = <&vdd_usb>;
};

&rng1 {
	status = "okay";
};

&rtc {
	status = "okay";
};

&sdmmc1 {
	pinctrl-names = "default", "opendrain", "sleep";
	pinctrl-0 = <&sdmmc1_b4_pins_a &sdmmc1_dir_pins_a>;
	pinctrl-1 = <&sdmmc1_b4_od_pins_a &sdmmc1_dir_pins_a>;
	pinctrl-2 = <&sdmmc1_b4_sleep_pins_a &sdmmc1_dir_sleep_pins_a>;
	cd-gpios = <&gpiog 1 (GPIO_ACTIVE_LOW | GPIO_PULL_UP)>;
	disable-wp;
	st,sig-dir;
	st,neg-edge;
	st,use-ckin;
	bus-width = <4>;
	vmmc-supply = <&vdd_sd>;
	vqmmc-supply = <&sd_switch>;
	status = "okay";
};

&sdmmc2 {
	pinctrl-names = "default", "opendrain", "sleep";
	pinctrl-0 = <&sdmmc2_b4_pins_a &sdmmc2_d47_pins_a>;
	pinctrl-1 = <&sdmmc2_b4_od_pins_a &sdmmc2_d47_pins_a>;
	pinctrl-2 = <&sdmmc2_b4_sleep_pins_a &sdmmc2_d47_sleep_pins_a>;
	non-removable;
	no-sd;
	no-sdio;
	st,neg-edge;
	bus-width = <8>;
	vmmc-supply = <&v3v3>;
<<<<<<< HEAD
	vqmmc-supply = <&v3v3>;
=======
	vqmmc-supply = <&vdd>;
>>>>>>> 675a03b4
	mmc-ddr-3_3v;
	status = "okay";
};

&timers6 {
	status = "okay";
	/* spare dmas for other usage */
	/delete-property/dmas;
	/delete-property/dma-names;
	timer@5 {
		status = "okay";
	};
};

&uart4 {
	pinctrl-names = "default";
	pinctrl-0 = <&uart4_pins_a>;
	status = "okay";
};

&usbotg_hs {
	vbus-supply = <&vbus_otg>;
};

&usbphyc_port0 {
	phy-supply = <&vdd_usb>;
	vdda1v1-supply = <&reg11>;
	vdda1v8-supply = <&reg18>;
};

&usbphyc_port1 {
	phy-supply = <&vdd_usb>;
	vdda1v1-supply = <&reg11>;
	vdda1v8-supply = <&reg18>;
};<|MERGE_RESOLUTION|>--- conflicted
+++ resolved
@@ -334,11 +334,7 @@
 	st,neg-edge;
 	bus-width = <8>;
 	vmmc-supply = <&v3v3>;
-<<<<<<< HEAD
-	vqmmc-supply = <&v3v3>;
-=======
 	vqmmc-supply = <&vdd>;
->>>>>>> 675a03b4
 	mmc-ddr-3_3v;
 	status = "okay";
 };
