/*
 * Copyright 2015 Hans de Goede <hdegoede@redhat.com>
 *
 * This file is dual-licensed: you can use it either under the terms
 * of the GPL or the X11 license, at your option. Note that this dual
 * licensing only applies to this file, and not this project as a
 * whole.
 *
 *  a) This file is free software; you can redistribute it and/or
 *     modify it under the terms of the GNU General Public License as
 *     published by the Free Software Foundation; either version 2 of the
 *     License, or (at your option) any later version.
 *
 *     This file is distributed in the hope that it will be useful,
 *     but WITHOUT ANY WARRANTY; without even the implied warranty of
 *     MERCHANTABILITY or FITNESS FOR A PARTICULAR PURPOSE.  See the
 *     GNU General Public License for more details.
 *
 * Or, alternatively,
 *
 *  b) Permission is hereby granted, free of charge, to any person
 *     obtaining a copy of this software and associated documentation
 *     files (the "Software"), to deal in the Software without
 *     restriction, including without limitation the rights to use,
 *     copy, modify, merge, publish, distribute, sublicense, and/or
 *     sell copies of the Software, and to permit persons to whom the
 *     Software is furnished to do so, subject to the following
 *     conditions:
 *
 *     The above copyright notice and this permission notice shall be
 *     included in all copies or substantial portions of the Software.
 *
 *     THE SOFTWARE IS PROVIDED "AS IS", WITHOUT WARRANTY OF ANY KIND,
 *     EXPRESS OR IMPLIED, INCLUDING BUT NOT LIMITED TO THE WARRANTIES
 *     OF MERCHANTABILITY, FITNESS FOR A PARTICULAR PURPOSE AND
 *     NONINFRINGEMENT. IN NO EVENT SHALL THE AUTHORS OR COPYRIGHT
 *     HOLDERS BE LIABLE FOR ANY CLAIM, DAMAGES OR OTHER LIABILITY,
 *     WHETHER IN AN ACTION OF CONTRACT, TORT OR OTHERWISE, ARISING
 *     FROM, OUT OF OR IN CONNECTION WITH THE SOFTWARE OR THE USE OR
 *     OTHER DEALINGS IN THE SOFTWARE.
 */
#include "sunxi-reference-design-tablet.dtsi"
#include "sun8i-reference-design-tablet.dtsi"

/ {
	aliases {
		serial0 = &r_uart;
		/* Make u-boot set mac-address for wifi without an eeprom */
		ethernet0 = &sdio_wifi;
	};

<<<<<<< HEAD
=======
	panel: panel {
		/* Tablet dts should provide panel compatible */
		backlight = <&backlight>;
		enable-gpios = <&pio 7 7 GPIO_ACTIVE_HIGH>; /* PH7 */
		power-supply = <&reg_dc1sw>;

		port {
			panel_input: endpoint {
				remote-endpoint = <&tcon0_out_lcd>;
			};
		};
	};

>>>>>>> 407d19ab
	wifi_pwrseq: wifi_pwrseq {
		compatible = "mmc-pwrseq-simple";
		/*
		 * Q8 boards use various PL# pins as wifi-en. On other boards
		 * these may be connected to a wifi module output pin. To avoid
		 * short-circuits we configure these as inputs with pull-ups via
		 * pinctrl, instead of listing them as active-low reset-gpios.
		 */
		pinctrl-names = "default";
		pinctrl-0 = <&wifi_pwrseq_pin_q8>;
		/* The esp8089 needs 200 ms after driving wifi-en high */
		post-power-on-delay-ms = <200>;
	};
};

&ehci0 {
	status  = "okay";
};

&mmc1 {
	pinctrl-names = "default";
	pinctrl-0 = <&mmc1_pins_a>;
	vmmc-supply = <&reg_dldo1>;
	mmc-pwrseq = <&wifi_pwrseq>;
	bus-width = <4>;
	non-removable;
	status = "okay";

	sdio_wifi: sdio_wifi@1 {
		reg = <1>;
	};
};

&mmc1_pins_a {
	bias-pull-up;
};

&r_pio {
	wifi_pwrseq_pin_q8: wifi_pwrseq_pin@0 {
		pins = "PL6", "PL7", "PL11";
		function = "gpio_in";
		bias-pull-up;
	};
};

<<<<<<< HEAD
=======
&tcon0 {
	pinctrl-names = "default";
	pinctrl-0 = <&lcd_rgb666_pins>;
	status = "okay";
};

>>>>>>> 407d19ab
&usbphy {
	usb1_vbus-supply = <&reg_dldo1>;
};<|MERGE_RESOLUTION|>--- conflicted
+++ resolved
@@ -49,8 +49,6 @@
 		ethernet0 = &sdio_wifi;
 	};
 
-<<<<<<< HEAD
-=======
 	panel: panel {
 		/* Tablet dts should provide panel compatible */
 		backlight = <&backlight>;
@@ -64,7 +62,6 @@
 		};
 	};
 
->>>>>>> 407d19ab
 	wifi_pwrseq: wifi_pwrseq {
 		compatible = "mmc-pwrseq-simple";
 		/*
@@ -80,13 +77,17 @@
 	};
 };
 
+&de {
+	status = "okay";
+};
+
 &ehci0 {
 	status  = "okay";
 };
 
 &mmc1 {
 	pinctrl-names = "default";
-	pinctrl-0 = <&mmc1_pins_a>;
+	pinctrl-0 = <&mmc1_pg_pins>;
 	vmmc-supply = <&reg_dldo1>;
 	mmc-pwrseq = <&wifi_pwrseq>;
 	bus-width = <4>;
@@ -98,27 +99,20 @@
 	};
 };
 
-&mmc1_pins_a {
-	bias-pull-up;
-};
-
 &r_pio {
-	wifi_pwrseq_pin_q8: wifi_pwrseq_pin@0 {
+	wifi_pwrseq_pin_q8: wifi-pwrseq-pins {
 		pins = "PL6", "PL7", "PL11";
 		function = "gpio_in";
 		bias-pull-up;
 	};
 };
 
-<<<<<<< HEAD
-=======
 &tcon0 {
 	pinctrl-names = "default";
 	pinctrl-0 = <&lcd_rgb666_pins>;
 	status = "okay";
 };
 
->>>>>>> 407d19ab
 &usbphy {
 	usb1_vbus-supply = <&reg_dldo1>;
 };