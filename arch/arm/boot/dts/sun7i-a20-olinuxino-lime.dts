/*
 * This is based on sun4i-a10-olinuxino-lime.dts
 *
 * Copyright 2014 - Hans de Goede <hdegoede@redhat.com>
 * Copyright (c) 2014 FUKAUMI Naoki <naobsd@gmail.com>
 *
 * This file is dual-licensed: you can use it either under the terms
 * of the GPL or the X11 license, at your option. Note that this dual
 * licensing only applies to this file, and not this project as a
 * whole.
 *
 *  a) This file is free software; you can redistribute it and/or
 *     modify it under the terms of the GNU General Public License as
 *     published by the Free Software Foundation; either version 2 of the
 *     License, or (at your option) any later version.
 *
 *     This file is distributed in the hope that it will be useful,
 *     but WITHOUT ANY WARRANTY; without even the implied warranty of
 *     MERCHANTABILITY or FITNESS FOR A PARTICULAR PURPOSE.  See the
 *     GNU General Public License for more details.
 *
 * Or, alternatively,
 *
 *  b) Permission is hereby granted, free of charge, to any person
 *     obtaining a copy of this software and associated documentation
 *     files (the "Software"), to deal in the Software without
 *     restriction, including without limitation the rights to use,
 *     copy, modify, merge, publish, distribute, sublicense, and/or
 *     sell copies of the Software, and to permit persons to whom the
 *     Software is furnished to do so, subject to the following
 *     conditions:
 *
 *     The above copyright notice and this permission notice shall be
 *     included in all copies or substantial portions of the Software.
 *
 *     THE SOFTWARE IS PROVIDED "AS IS", WITHOUT WARRANTY OF ANY KIND,
 *     EXPRESS OR IMPLIED, INCLUDING BUT NOT LIMITED TO THE WARRANTIES
 *     OF MERCHANTABILITY, FITNESS FOR A PARTICULAR PURPOSE AND
 *     NONINFRINGEMENT. IN NO EVENT SHALL THE AUTHORS OR COPYRIGHT
 *     HOLDERS BE LIABLE FOR ANY CLAIM, DAMAGES OR OTHER LIABILITY,
 *     WHETHER IN AN ACTION OF CONTRACT, TORT OR OTHERWISE, ARISING
 *     FROM, OUT OF OR IN CONNECTION WITH THE SOFTWARE OR THE USE OR
 *     OTHER DEALINGS IN THE SOFTWARE.
 */

/dts-v1/;
#include "sun7i-a20.dtsi"
#include "sunxi-common-regulators.dtsi"

#include <dt-bindings/gpio/gpio.h>
#include <dt-bindings/interrupt-controller/irq.h>

/ {
	model = "Olimex A20-OLinuXino-LIME";
	compatible = "olimex,a20-olinuxino-lime", "allwinner,sun7i-a20";

	aliases {
		serial0 = &uart0;
	};

	chosen {
		stdout-path = "serial0:115200n8";
	};

	hdmi-connector {
		compatible = "hdmi-connector";
		type = "a";

		port {
			hdmi_con_in: endpoint {
				remote-endpoint = <&hdmi_out_con>;
			};
		};
	};

	leds {
		compatible = "gpio-leds";
		pinctrl-names = "default";
		pinctrl-0 = <&led_pins_olinuxinolime>;

		green {
			label = "a20-olinuxino-lime:green:usr";
			gpios = <&pio 7 2 GPIO_ACTIVE_HIGH>;
			default-state = "on";
		};
	};
};

&ahci {
	target-supply = <&reg_ahci_5v>;
	status = "okay";
};

&de {
	status = "okay";
};

&ehci0 {
	status = "okay";
};

&ehci1 {
	status = "okay";
};

&gmac {
	pinctrl-names = "default";
	pinctrl-0 = <&gmac_pins_mii_a>;
	phy = <&phy1>;
	phy-mode = "mii";
	status = "okay";

	phy1: ethernet-phy@1 {
		reg = <1>;
	};
};

&hdmi {
	status = "okay";
};

&hdmi_out {
	hdmi_out_con: endpoint {
		remote-endpoint = <&hdmi_con_in>;
	};
};

&i2c0 {
	pinctrl-names = "default";
	pinctrl-0 = <&i2c0_pins_a>;
	status = "okay";

	axp209: pmic@34 {
		compatible = "x-powers,axp209";
		reg = <0x34>;
		interrupt-parent = <&nmi_intc>;
		interrupts = <0 IRQ_TYPE_LEVEL_LOW>;

		interrupt-controller;
		#interrupt-cells = <1>;
	};
};

&i2c1 {
	pinctrl-names = "default";
	pinctrl-0 = <&i2c1_pins_a>;
	status = "okay";

	eeprom: eeprom@50 {
		compatible = "atmel,24c16";
		reg = <0x50>;
		pagesize = <16>;
	};
};

&mmc0 {
	pinctrl-names = "default";
	pinctrl-0 = <&mmc0_pins_a>;
	vmmc-supply = <&reg_vcc3v3>;
	bus-width = <4>;
	cd-gpios = <&pio 7 1 GPIO_ACTIVE_LOW>; /* PH1 */
	status = "okay";
};

&ohci0 {
	status = "okay";
};

&ohci1 {
	status = "okay";
};

&otg_sram {
	status = "okay";
};

&pio {
	ahci_pwr_pin_olinuxinolime: ahci_pwr_pin@1 {
		pins = "PC3";
		function = "gpio_out";
	};

	led_pins_olinuxinolime: led_pins@0 {
		pins = "PH2";
		function = "gpio_out";
		drive-strength = <20>;
	};
<<<<<<< HEAD

	usb0_id_detect_pin: usb0_id_detect_pin@0 {
		pins = "PH4";
		function = "gpio_in";
		bias-pull-up;
	};

	usb0_vbus_detect_pin: usb0_vbus_detect_pin@0 {
		pins = "PH5";
		function = "gpio_in";
		bias-pull-down;
	};
=======
>>>>>>> 407d19ab
};

&reg_ahci_5v {
	pinctrl-0 = <&ahci_pwr_pin_olinuxinolime>;
	gpio = <&pio 2 3 GPIO_ACTIVE_HIGH>;
	status = "okay";
};

&reg_usb0_vbus {
	status = "okay";
};

&reg_usb1_vbus {
	status = "okay";
};

&reg_usb2_vbus {
	status = "okay";
};

&uart0 {
	pinctrl-names = "default";
	pinctrl-0 = <&uart0_pins_a>;
	status = "okay";
};

&usb_otg {
	dr_mode = "otg";
	status = "okay";
};

&usbphy {
	usb0_id_det-gpios = <&pio 7 4 (GPIO_ACTIVE_HIGH | GPIO_PULL_UP)>; /* PH4 */
	usb0_vbus_det-gpios = <&pio 7 5 (GPIO_ACTIVE_HIGH | GPIO_PULL_DOWN)>; /* PH5 */
	usb0_vbus-supply = <&reg_usb0_vbus>;
	usb1_vbus-supply = <&reg_usb1_vbus>;
	usb2_vbus-supply = <&reg_usb2_vbus>;
	status = "okay";
};<|MERGE_RESOLUTION|>--- conflicted
+++ resolved
@@ -105,7 +105,7 @@
 
 &gmac {
 	pinctrl-names = "default";
-	pinctrl-0 = <&gmac_pins_mii_a>;
+	pinctrl-0 = <&gmac_mii_pins>;
 	phy = <&phy1>;
 	phy-mode = "mii";
 	status = "okay";
@@ -126,8 +126,6 @@
 };
 
 &i2c0 {
-	pinctrl-names = "default";
-	pinctrl-0 = <&i2c0_pins_a>;
 	status = "okay";
 
 	axp209: pmic@34 {
@@ -142,8 +140,6 @@
 };
 
 &i2c1 {
-	pinctrl-names = "default";
-	pinctrl-0 = <&i2c1_pins_a>;
 	status = "okay";
 
 	eeprom: eeprom@50 {
@@ -154,8 +150,6 @@
 };
 
 &mmc0 {
-	pinctrl-names = "default";
-	pinctrl-0 = <&mmc0_pins_a>;
 	vmmc-supply = <&reg_vcc3v3>;
 	bus-width = <4>;
 	cd-gpios = <&pio 7 1 GPIO_ACTIVE_LOW>; /* PH1 */
@@ -175,35 +169,14 @@
 };
 
 &pio {
-	ahci_pwr_pin_olinuxinolime: ahci_pwr_pin@1 {
-		pins = "PC3";
-		function = "gpio_out";
-	};
-
-	led_pins_olinuxinolime: led_pins@0 {
+	led_pins_olinuxinolime: led-pins {
 		pins = "PH2";
 		function = "gpio_out";
 		drive-strength = <20>;
 	};
-<<<<<<< HEAD
-
-	usb0_id_detect_pin: usb0_id_detect_pin@0 {
-		pins = "PH4";
-		function = "gpio_in";
-		bias-pull-up;
-	};
-
-	usb0_vbus_detect_pin: usb0_vbus_detect_pin@0 {
-		pins = "PH5";
-		function = "gpio_in";
-		bias-pull-down;
-	};
-=======
->>>>>>> 407d19ab
 };
 
 &reg_ahci_5v {
-	pinctrl-0 = <&ahci_pwr_pin_olinuxinolime>;
 	gpio = <&pio 2 3 GPIO_ACTIVE_HIGH>;
 	status = "okay";
 };
@@ -222,7 +195,7 @@
 
 &uart0 {
 	pinctrl-names = "default";
-	pinctrl-0 = <&uart0_pins_a>;
+	pinctrl-0 = <&uart0_pb_pins>;
 	status = "okay";
 };
 
