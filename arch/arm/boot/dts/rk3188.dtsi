// SPDX-License-Identifier: (GPL-2.0+ OR MIT)
/*
 * Copyright (c) 2013 MundoReader S.L.
 * Author: Heiko Stuebner <heiko@sntech.de>
 */

#include <dt-bindings/gpio/gpio.h>
#include <dt-bindings/pinctrl/rockchip.h>
#include <dt-bindings/clock/rk3188-cru.h>
#include "rk3xxx.dtsi"

/ {
	compatible = "rockchip,rk3188";

	cpus {
		#address-cells = <1>;
		#size-cells = <0>;
		enable-method = "rockchip,rk3066-smp";

		cpu0: cpu@0 {
			device_type = "cpu";
			compatible = "arm,cortex-a9";
			next-level-cache = <&L2>;
			reg = <0x0>;
			operating-points = <
				/* kHz    uV */
				1608000 1350000
				1416000 1250000
				1200000 1150000
				1008000 1075000
				 816000  975000
				 600000  950000
				 504000  925000
				 312000  875000
			>;
			clock-latency = <40000>;
			clocks = <&cru ARMCLK>;
		};
		cpu@1 {
			device_type = "cpu";
			compatible = "arm,cortex-a9";
			next-level-cache = <&L2>;
			reg = <0x1>;
		};
		cpu@2 {
			device_type = "cpu";
			compatible = "arm,cortex-a9";
			next-level-cache = <&L2>;
			reg = <0x2>;
		};
		cpu@3 {
			device_type = "cpu";
			compatible = "arm,cortex-a9";
			next-level-cache = <&L2>;
			reg = <0x3>;
		};
	};

	sram: sram@10080000 {
		compatible = "mmio-sram";
		reg = <0x10080000 0x8000>;
		#address-cells = <1>;
		#size-cells = <1>;
		ranges = <0 0x10080000 0x8000>;

		smp-sram@0 {
			compatible = "rockchip,rk3066-smp-sram";
			reg = <0x0 0x50>;
		};
	};

	timer3: timer@2000e000 {
		compatible = "rockchip,rk3188-timer", "rockchip,rk3288-timer";
		reg = <0x2000e000 0x20>;
		interrupts = <GIC_SPI 46 IRQ_TYPE_LEVEL_HIGH>;
		clocks = <&cru SCLK_TIMER3>, <&cru PCLK_TIMER3>;
		clock-names = "timer", "pclk";
	};

	timer6: timer@200380a0 {
		compatible = "rockchip,rk3188-timer", "rockchip,rk3288-timer";
		reg = <0x200380a0 0x20>;
		interrupts = <GIC_SPI 64 IRQ_TYPE_LEVEL_HIGH>;
		clocks = <&cru SCLK_TIMER6>, <&cru PCLK_TIMER0>;
		clock-names = "timer", "pclk";
	};

	i2s0: i2s@1011a000 {
		compatible = "rockchip,rk3188-i2s", "rockchip,rk3066-i2s";
		reg = <0x1011a000 0x2000>;
		interrupts = <GIC_SPI 32 IRQ_TYPE_LEVEL_HIGH>;
		#address-cells = <1>;
		#size-cells = <0>;
		pinctrl-names = "default";
		pinctrl-0 = <&i2s0_bus>;
		dmas = <&dmac1_s 6>, <&dmac1_s 7>;
		dma-names = "tx", "rx";
		clock-names = "i2s_hclk", "i2s_clk";
		clocks = <&cru HCLK_I2S0>, <&cru SCLK_I2S0>;
		rockchip,playback-channels = <2>;
		rockchip,capture-channels = <2>;
		status = "disabled";
	};

	spdif: sound@1011e000 {
		compatible = "rockchip,rk3188-spdif", "rockchip,rk3066-spdif";
		reg = <0x1011e000 0x2000>;
		#sound-dai-cells = <0>;
		clock-names = "hclk", "mclk";
		clocks = <&cru HCLK_SPDIF>, <&cru SCLK_SPDIF>;
		dmas = <&dmac1_s 8>;
		dma-names = "tx";
		interrupts = <GIC_SPI 32 IRQ_TYPE_LEVEL_HIGH>;
		pinctrl-names = "default";
		pinctrl-0 = <&spdif_tx>;
		status = "disabled";
	};

	cru: clock-controller@20000000 {
		compatible = "rockchip,rk3188-cru";
		reg = <0x20000000 0x1000>;
		rockchip,grf = <&grf>;

		#clock-cells = <1>;
		#reset-cells = <1>;
	};

	efuse: efuse@20010000 {
		compatible = "rockchip,rk3188-efuse";
		reg = <0x20010000 0x4000>;
		#address-cells = <1>;
		#size-cells = <1>;
		clocks = <&cru PCLK_EFUSE>;
		clock-names = "pclk_efuse";

		cpu_leakage: cpu_leakage@17 {
			reg = <0x17 0x1>;
		};
	};

	usbphy: phy {
		compatible = "rockchip,rk3188-usb-phy", "rockchip,rk3288-usb-phy";
		rockchip,grf = <&grf>;
		#address-cells = <1>;
		#size-cells = <0>;
		status = "disabled";

		usbphy0: usb-phy@10c {
			#phy-cells = <0>;
			reg = <0x10c>;
			clocks = <&cru SCLK_OTGPHY0>;
			clock-names = "phyclk";
			#clock-cells = <0>;
		};

		usbphy1: usb-phy@11c {
			#phy-cells = <0>;
			reg = <0x11c>;
			clocks = <&cru SCLK_OTGPHY1>;
			clock-names = "phyclk";
			#clock-cells = <0>;
		};
	};

	pinctrl: pinctrl {
		compatible = "rockchip,rk3188-pinctrl";
		rockchip,grf = <&grf>;
		rockchip,pmu = <&pmu>;

		#address-cells = <1>;
		#size-cells = <1>;
		ranges;

		gpio0: gpio0@2000a000 {
			compatible = "rockchip,rk3188-gpio-bank0";
			reg = <0x2000a000 0x100>;
			interrupts = <GIC_SPI 54 IRQ_TYPE_LEVEL_HIGH>;
			clocks = <&cru PCLK_GPIO0>;

			gpio-controller;
			#gpio-cells = <2>;

			interrupt-controller;
			#interrupt-cells = <2>;
		};

		gpio1: gpio1@2003c000 {
			compatible = "rockchip,gpio-bank";
			reg = <0x2003c000 0x100>;
			interrupts = <GIC_SPI 55 IRQ_TYPE_LEVEL_HIGH>;
			clocks = <&cru PCLK_GPIO1>;

			gpio-controller;
			#gpio-cells = <2>;

			interrupt-controller;
			#interrupt-cells = <2>;
		};

		gpio2: gpio2@2003e000 {
			compatible = "rockchip,gpio-bank";
			reg = <0x2003e000 0x100>;
			interrupts = <GIC_SPI 56 IRQ_TYPE_LEVEL_HIGH>;
			clocks = <&cru PCLK_GPIO2>;

			gpio-controller;
			#gpio-cells = <2>;

			interrupt-controller;
			#interrupt-cells = <2>;
		};

		gpio3: gpio3@20080000 {
			compatible = "rockchip,gpio-bank";
			reg = <0x20080000 0x100>;
			interrupts = <GIC_SPI 57 IRQ_TYPE_LEVEL_HIGH>;
			clocks = <&cru PCLK_GPIO3>;

			gpio-controller;
			#gpio-cells = <2>;

			interrupt-controller;
			#interrupt-cells = <2>;
		};

		pcfg_pull_up: pcfg_pull_up {
			bias-pull-up;
		};

		pcfg_pull_down: pcfg_pull_down {
			bias-pull-down;
		};

		pcfg_pull_none: pcfg_pull_none {
			bias-disable;
		};

		emmc {
			emmc_clk: emmc-clk {
				rockchip,pins = <0 RK_PD0 2 &pcfg_pull_none>;
			};

			emmc_cmd: emmc-cmd {
				rockchip,pins = <0 RK_PD2 2 &pcfg_pull_up>;
			};

			emmc_rst: emmc-rst {
				rockchip,pins = <0 RK_PD3 2 &pcfg_pull_none>;
			};

			/*
			 * The data pins are shared between nandc and emmc and
			 * not accessible through pinctrl. Also they should've
			 * been already set correctly by firmware, as
			 * flash/emmc is the boot-device.
			 */
		};

		emac {
			emac_xfer: emac-xfer {
				rockchip,pins = <3 RK_PC0 2 &pcfg_pull_none>, /* tx_en */
						<3 RK_PC1 2 &pcfg_pull_none>, /* txd1 */
						<3 RK_PC2 2 &pcfg_pull_none>, /* txd0 */
						<3 RK_PC3 2 &pcfg_pull_none>, /* rxd0 */
						<3 RK_PC4 2 &pcfg_pull_none>, /* rxd1 */
						<3 RK_PC5 2 &pcfg_pull_none>, /* mac_clk */
						<3 RK_PC6 2 &pcfg_pull_none>, /* rx_err */
						<3 RK_PC7 2 &pcfg_pull_none>; /* crs_dvalid */
			};

			emac_mdio: emac-mdio {
				rockchip,pins = <3 RK_PD0 2 &pcfg_pull_none>,
						<3 RK_PD1 2 &pcfg_pull_none>;
			};
		};

		i2c0 {
			i2c0_xfer: i2c0-xfer {
				rockchip,pins = <1 RK_PD0 1 &pcfg_pull_none>,
						<1 RK_PD1 1 &pcfg_pull_none>;
			};
		};

		i2c1 {
			i2c1_xfer: i2c1-xfer {
				rockchip,pins = <1 RK_PD2 1 &pcfg_pull_none>,
						<1 RK_PD3 1 &pcfg_pull_none>;
			};
		};

		i2c2 {
			i2c2_xfer: i2c2-xfer {
				rockchip,pins = <1 RK_PD4 1 &pcfg_pull_none>,
						<1 RK_PD5 1 &pcfg_pull_none>;
			};
		};

		i2c3 {
			i2c3_xfer: i2c3-xfer {
				rockchip,pins = <3 RK_PB6 2 &pcfg_pull_none>,
						<3 RK_PB7 2 &pcfg_pull_none>;
			};
		};

		i2c4 {
			i2c4_xfer: i2c4-xfer {
				rockchip,pins = <1 RK_PD6 1 &pcfg_pull_none>,
						<1 RK_PD7 1 &pcfg_pull_none>;
			};
		};

<<<<<<< HEAD
=======
		lcdc1 {
			lcdc1_dclk: lcdc1-dclk {
				rockchip,pins = <2 RK_PD0 1 &pcfg_pull_none>;
			};

			lcdc1_den: lcdc1-den {
				rockchip,pins = <2 RK_PD1 1 &pcfg_pull_none>;
			};

			lcdc1_hsync: lcdc1-hsync {
				rockchip,pins = <2 RK_PD2 1 &pcfg_pull_none>;
			};

			lcdc1_vsync: lcdc1-vsync {
				rockchip,pins = <2 RK_PD3 1 &pcfg_pull_none>;
			};

			lcdc1_rgb24: ldcd1-rgb24 {
				rockchip,pins = <2 RK_PA0 1 &pcfg_pull_none>,
						<2 RK_PA1 1 &pcfg_pull_none>,
						<2 RK_PA2 1 &pcfg_pull_none>,
						<2 RK_PA3 1 &pcfg_pull_none>,
						<2 RK_PA4 1 &pcfg_pull_none>,
						<2 RK_PA5 1 &pcfg_pull_none>,
						<2 RK_PA6 1 &pcfg_pull_none>,
						<2 RK_PA7 1 &pcfg_pull_none>,
						<2 RK_PB0 1 &pcfg_pull_none>,
						<2 RK_PB1 1 &pcfg_pull_none>,
						<2 RK_PB2 1 &pcfg_pull_none>,
						<2 RK_PB3 1 &pcfg_pull_none>,
						<2 RK_PB4 1 &pcfg_pull_none>,
						<2 RK_PB5 1 &pcfg_pull_none>,
						<2 RK_PB6 1 &pcfg_pull_none>,
						<2 RK_PB7 1 &pcfg_pull_none>,
						<2 RK_PC0 1 &pcfg_pull_none>,
						<2 RK_PC1 1 &pcfg_pull_none>,
						<2 RK_PC2 1 &pcfg_pull_none>,
						<2 RK_PC3 1 &pcfg_pull_none>,
						<2 RK_PC4 1 &pcfg_pull_none>,
						<2 RK_PC5 1 &pcfg_pull_none>,
						<2 RK_PC6 1 &pcfg_pull_none>,
						<2 RK_PC7 1 &pcfg_pull_none>;
			};
		};

>>>>>>> 407d19ab
		pwm0 {
			pwm0_out: pwm0-out {
				rockchip,pins = <3 RK_PD3 1 &pcfg_pull_none>;
			};
		};

		pwm1 {
			pwm1_out: pwm1-out {
				rockchip,pins = <3 RK_PD4 1 &pcfg_pull_none>;
			};
		};

		pwm2 {
			pwm2_out: pwm2-out {
				rockchip,pins = <3 RK_PD5 1 &pcfg_pull_none>;
			};
		};

		pwm3 {
			pwm3_out: pwm3-out {
				rockchip,pins = <3 RK_PD6 1 &pcfg_pull_none>;
			};
		};

		spi0 {
			spi0_clk: spi0-clk {
				rockchip,pins = <1 RK_PA6 2 &pcfg_pull_up>;
			};
			spi0_cs0: spi0-cs0 {
				rockchip,pins = <1 RK_PA7 2 &pcfg_pull_up>;
			};
			spi0_tx: spi0-tx {
				rockchip,pins = <1 RK_PA5 2 &pcfg_pull_up>;
			};
			spi0_rx: spi0-rx {
				rockchip,pins = <1 RK_PA4 2 &pcfg_pull_up>;
			};
			spi0_cs1: spi0-cs1 {
				rockchip,pins = <1 RK_PB7 1 &pcfg_pull_up>;
			};
		};

		spi1 {
			spi1_clk: spi1-clk {
				rockchip,pins = <0 RK_PD6 1 &pcfg_pull_up>;
			};
			spi1_cs0: spi1-cs0 {
				rockchip,pins = <0 RK_PD7 1 &pcfg_pull_up>;
			};
			spi1_rx: spi1-rx {
				rockchip,pins = <0 RK_PD4 1 &pcfg_pull_up>;
			};
			spi1_tx: spi1-tx {
				rockchip,pins = <0 RK_PD5 1 &pcfg_pull_up>;
			};
			spi1_cs1: spi1-cs1 {
				rockchip,pins = <1 RK_PB6 2 &pcfg_pull_up>;
			};
		};

		uart0 {
			uart0_xfer: uart0-xfer {
				rockchip,pins = <1 RK_PA0 1 &pcfg_pull_up>,
						<1 RK_PA1 1 &pcfg_pull_none>;
			};

			uart0_cts: uart0-cts {
				rockchip,pins = <1 RK_PA2 1 &pcfg_pull_none>;
			};

			uart0_rts: uart0-rts {
				rockchip,pins = <1 RK_PA3 1 &pcfg_pull_none>;
			};
		};

		uart1 {
			uart1_xfer: uart1-xfer {
				rockchip,pins = <1 RK_PA4 1 &pcfg_pull_up>,
						<1 RK_PA5 1 &pcfg_pull_none>;
			};

			uart1_cts: uart1-cts {
				rockchip,pins = <1 RK_PA6 1 &pcfg_pull_none>;
			};

			uart1_rts: uart1-rts {
				rockchip,pins = <1 RK_PA7 1 &pcfg_pull_none>;
			};
		};

		uart2 {
			uart2_xfer: uart2-xfer {
				rockchip,pins = <1 RK_PB0 1 &pcfg_pull_up>,
						<1 RK_PB1 1 &pcfg_pull_none>;
			};
			/* no rts / cts for uart2 */
		};

		uart3 {
			uart3_xfer: uart3-xfer {
				rockchip,pins = <1 RK_PB2 1 &pcfg_pull_up>,
						<1 RK_PB3 1 &pcfg_pull_none>;
			};

			uart3_cts: uart3-cts {
				rockchip,pins = <1 RK_PB4 1 &pcfg_pull_none>;
			};

			uart3_rts: uart3-rts {
				rockchip,pins = <1 RK_PB5 1 &pcfg_pull_none>;
			};
		};

		sd0 {
			sd0_clk: sd0-clk {
				rockchip,pins = <3 RK_PA2 1 &pcfg_pull_none>;
			};

			sd0_cmd: sd0-cmd {
				rockchip,pins = <3 RK_PA3 1 &pcfg_pull_none>;
			};

			sd0_cd: sd0-cd {
				rockchip,pins = <3 RK_PB0 1 &pcfg_pull_none>;
			};

			sd0_wp: sd0-wp {
				rockchip,pins = <3 RK_PB1 1 &pcfg_pull_none>;
			};

			sd0_pwr: sd0-pwr {
				rockchip,pins = <3 RK_PA1 1 &pcfg_pull_none>;
			};

			sd0_bus1: sd0-bus-width1 {
				rockchip,pins = <3 RK_PA4 1 &pcfg_pull_none>;
			};

			sd0_bus4: sd0-bus-width4 {
				rockchip,pins = <3 RK_PA4 1 &pcfg_pull_none>,
						<3 RK_PA5 1 &pcfg_pull_none>,
						<3 RK_PA6 1 &pcfg_pull_none>,
						<3 RK_PA7 1 &pcfg_pull_none>;
			};
		};

		sd1 {
			sd1_clk: sd1-clk {
				rockchip,pins = <3 RK_PC5 1 &pcfg_pull_none>;
			};

			sd1_cmd: sd1-cmd {
				rockchip,pins = <3 RK_PC0 1 &pcfg_pull_none>;
			};

			sd1_cd: sd1-cd {
				rockchip,pins = <3 RK_PC6 1 &pcfg_pull_none>;
			};

			sd1_wp: sd1-wp {
				rockchip,pins = <3 RK_PC7 1 &pcfg_pull_none>;
			};

			sd1_bus1: sd1-bus-width1 {
				rockchip,pins = <3 RK_PC1 1 &pcfg_pull_none>;
			};

			sd1_bus4: sd1-bus-width4 {
				rockchip,pins = <3 RK_PC1 1 &pcfg_pull_none>,
						<3 RK_PC2 1 &pcfg_pull_none>,
						<3 RK_PC3 1 &pcfg_pull_none>,
						<3 RK_PC4 1 &pcfg_pull_none>;
			};
		};

		i2s0 {
			i2s0_bus: i2s0-bus {
				rockchip,pins = <1 RK_PC0 1 &pcfg_pull_none>,
						<1 RK_PC1 1 &pcfg_pull_none>,
						<1 RK_PC2 1 &pcfg_pull_none>,
						<1 RK_PC3 1 &pcfg_pull_none>,
						<1 RK_PC4 1 &pcfg_pull_none>,
						<1 RK_PC5 1 &pcfg_pull_none>;
			};
		};

		spdif {
			spdif_tx: spdif-tx {
				rockchip,pins = <1 RK_PB6 1 &pcfg_pull_none>;
			};
		};
	};
};

&emac {
	compatible = "rockchip,rk3188-emac";
};

&global_timer {
	interrupts = <GIC_PPI 11 (GIC_CPU_MASK_SIMPLE(4) | IRQ_TYPE_EDGE_RISING)>;
	status = "disabled";
};

&local_timer {
	interrupts = <GIC_PPI 13 (GIC_CPU_MASK_SIMPLE(4) | IRQ_TYPE_EDGE_RISING)>;
};

&gpu {
	compatible = "rockchip,rk3188-mali", "arm,mali-400";
	interrupts = <GIC_SPI 12 IRQ_TYPE_LEVEL_HIGH>,
		     <GIC_SPI 8 IRQ_TYPE_LEVEL_HIGH>,
		     <GIC_SPI 7 IRQ_TYPE_LEVEL_HIGH>,
		     <GIC_SPI 8 IRQ_TYPE_LEVEL_HIGH>,
		     <GIC_SPI 7 IRQ_TYPE_LEVEL_HIGH>,
		     <GIC_SPI 8 IRQ_TYPE_LEVEL_HIGH>,
		     <GIC_SPI 7 IRQ_TYPE_LEVEL_HIGH>,
		     <GIC_SPI 8 IRQ_TYPE_LEVEL_HIGH>,
		     <GIC_SPI 7 IRQ_TYPE_LEVEL_HIGH>,
		     <GIC_SPI 8 IRQ_TYPE_LEVEL_HIGH>;
	interrupt-names = "gp",
			  "gpmmu",
			  "pp0",
			  "ppmmu0",
			  "pp1",
			  "ppmmu1",
			  "pp2",
			  "ppmmu2",
			  "pp3",
			  "ppmmu3";
};

&i2c0 {
	compatible = "rockchip,rk3188-i2c";
	pinctrl-names = "default";
	pinctrl-0 = <&i2c0_xfer>;
};

&i2c1 {
	compatible = "rockchip,rk3188-i2c";
	pinctrl-names = "default";
	pinctrl-0 = <&i2c1_xfer>;
};

&i2c2 {
	compatible = "rockchip,rk3188-i2c";
	pinctrl-names = "default";
	pinctrl-0 = <&i2c2_xfer>;
};

&i2c3 {
	compatible = "rockchip,rk3188-i2c";
	pinctrl-names = "default";
	pinctrl-0 = <&i2c3_xfer>;
};

&i2c4 {
	compatible = "rockchip,rk3188-i2c";
	pinctrl-names = "default";
	pinctrl-0 = <&i2c4_xfer>;
};

&pwm0 {
	pinctrl-names = "default";
	pinctrl-0 = <&pwm0_out>;
};

&pwm1 {
	pinctrl-names = "default";
	pinctrl-0 = <&pwm1_out>;
};

&pwm2 {
	pinctrl-names = "default";
	pinctrl-0 = <&pwm2_out>;
};

&pwm3 {
	pinctrl-names = "default";
	pinctrl-0 = <&pwm3_out>;
};

&spi0 {
	compatible = "rockchip,rk3188-spi", "rockchip,rk3066-spi";
	pinctrl-names = "default";
	pinctrl-0 = <&spi0_clk &spi0_tx &spi0_rx &spi0_cs0>;
};

&spi1 {
	compatible = "rockchip,rk3188-spi", "rockchip,rk3066-spi";
	pinctrl-names = "default";
	pinctrl-0 = <&spi1_clk &spi1_tx &spi1_rx &spi1_cs0>;
};

&uart0 {
	compatible = "rockchip,rk3188-uart", "snps,dw-apb-uart";
	pinctrl-names = "default";
	pinctrl-0 = <&uart0_xfer>;
};

&uart1 {
	compatible = "rockchip,rk3188-uart", "snps,dw-apb-uart";
	pinctrl-names = "default";
	pinctrl-0 = <&uart1_xfer>;
};

&uart2 {
	compatible = "rockchip,rk3188-uart", "snps,dw-apb-uart";
	pinctrl-names = "default";
	pinctrl-0 = <&uart2_xfer>;
};

&uart3 {
	compatible = "rockchip,rk3188-uart", "snps,dw-apb-uart";
	pinctrl-names = "default";
	pinctrl-0 = <&uart3_xfer>;
};

&wdt {
	compatible = "rockchip,rk3188-wdt", "snps,dw-wdt";
};<|MERGE_RESOLUTION|>--- conflicted
+++ resolved
@@ -7,6 +7,7 @@
 #include <dt-bindings/gpio/gpio.h>
 #include <dt-bindings/pinctrl/rockchip.h>
 #include <dt-bindings/clock/rk3188-cru.h>
+#include <dt-bindings/power/rk3188-power.h>
 #include "rk3xxx.dtsi"
 
 / {
@@ -22,38 +23,80 @@
 			compatible = "arm,cortex-a9";
 			next-level-cache = <&L2>;
 			reg = <0x0>;
-			operating-points = <
-				/* kHz    uV */
-				1608000 1350000
-				1416000 1250000
-				1200000 1150000
-				1008000 1075000
-				 816000  975000
-				 600000  950000
-				 504000  925000
-				 312000  875000
-			>;
 			clock-latency = <40000>;
 			clocks = <&cru ARMCLK>;
-		};
-		cpu@1 {
+			operating-points-v2 = <&cpu0_opp_table>;
+			resets = <&cru SRST_CORE0>;
+		};
+		cpu1: cpu@1 {
 			device_type = "cpu";
 			compatible = "arm,cortex-a9";
 			next-level-cache = <&L2>;
 			reg = <0x1>;
-		};
-		cpu@2 {
+			operating-points-v2 = <&cpu0_opp_table>;
+			resets = <&cru SRST_CORE1>;
+		};
+		cpu2: cpu@2 {
 			device_type = "cpu";
 			compatible = "arm,cortex-a9";
 			next-level-cache = <&L2>;
 			reg = <0x2>;
-		};
-		cpu@3 {
+			operating-points-v2 = <&cpu0_opp_table>;
+			resets = <&cru SRST_CORE2>;
+		};
+		cpu3: cpu@3 {
 			device_type = "cpu";
 			compatible = "arm,cortex-a9";
 			next-level-cache = <&L2>;
 			reg = <0x3>;
-		};
+			operating-points-v2 = <&cpu0_opp_table>;
+			resets = <&cru SRST_CORE3>;
+		};
+	};
+
+	cpu0_opp_table: opp_table0 {
+		compatible = "operating-points-v2";
+		opp-shared;
+
+		opp-312000000 {
+			opp-hz = /bits/ 64 <312000000>;
+			opp-microvolt = <875000>;
+			clock-latency-ns = <40000>;
+		};
+		opp-504000000 {
+			opp-hz = /bits/ 64 <504000000>;
+			opp-microvolt = <925000>;
+		};
+		opp-600000000 {
+			opp-hz = /bits/ 64 <600000000>;
+			opp-microvolt = <950000>;
+			opp-suspend;
+		};
+		opp-816000000 {
+			opp-hz = /bits/ 64 <816000000>;
+			opp-microvolt = <975000>;
+		};
+		opp-1008000000 {
+			opp-hz = /bits/ 64 <1008000000>;
+			opp-microvolt = <1075000>;
+		};
+		opp-1200000000 {
+			opp-hz = /bits/ 64 <1200000000>;
+			opp-microvolt = <1150000>;
+		};
+		opp-1416000000 {
+			opp-hz = /bits/ 64 <1416000000>;
+			opp-microvolt = <1250000>;
+		};
+		opp-1608000000 {
+			opp-hz = /bits/ 64 <1608000000>;
+			opp-microvolt = <1350000>;
+		};
+	};
+
+	display-subsystem {
+		compatible = "rockchip,display-subsystem";
+		ports = <&vop0_out>, <&vop1_out>;
 	};
 
 	sram: sram@10080000 {
@@ -66,6 +109,40 @@
 		smp-sram@0 {
 			compatible = "rockchip,rk3066-smp-sram";
 			reg = <0x0 0x50>;
+		};
+	};
+
+	vop0: vop@1010c000 {
+		compatible = "rockchip,rk3188-vop";
+		reg = <0x1010c000 0x1000>;
+		interrupts = <GIC_SPI 13 IRQ_TYPE_LEVEL_HIGH>;
+		clocks = <&cru ACLK_LCDC0>, <&cru DCLK_LCDC0>, <&cru HCLK_LCDC0>;
+		clock-names = "aclk_vop", "dclk_vop", "hclk_vop";
+		power-domains = <&power RK3188_PD_VIO>;
+		resets = <&cru SRST_LCDC0_AXI>, <&cru SRST_LCDC0_AHB>, <&cru SRST_LCDC0_DCLK>;
+		reset-names = "axi", "ahb", "dclk";
+		status = "disabled";
+
+		vop0_out: port {
+			#address-cells = <1>;
+			#size-cells = <0>;
+		};
+	};
+
+	vop1: vop@1010e000 {
+		compatible = "rockchip,rk3188-vop";
+		reg = <0x1010e000 0x1000>;
+		interrupts = <GIC_SPI 14 IRQ_TYPE_LEVEL_HIGH>;
+		clocks = <&cru ACLK_LCDC1>, <&cru DCLK_LCDC1>, <&cru HCLK_LCDC1>;
+		clock-names = "aclk_vop", "dclk_vop", "hclk_vop";
+		power-domains = <&power RK3188_PD_VIO>;
+		resets = <&cru SRST_LCDC1_AXI>, <&cru SRST_LCDC1_AHB>, <&cru SRST_LCDC1_DCLK>;
+		reset-names = "axi", "ahb", "dclk";
+		status = "disabled";
+
+		vop1_out: port {
+			#address-cells = <1>;
+			#size-cells = <0>;
 		};
 	};
 
@@ -99,6 +176,7 @@
 		clocks = <&cru HCLK_I2S0>, <&cru SCLK_I2S0>;
 		rockchip,playback-channels = <2>;
 		rockchip,capture-channels = <2>;
+		#sound-dai-cells = <0>;
 		status = "disabled";
 	};
 
@@ -309,8 +387,6 @@
 			};
 		};
 
-<<<<<<< HEAD
-=======
 		lcdc1 {
 			lcdc1_dclk: lcdc1-dclk {
 				rockchip,pins = <2 RK_PD0 1 &pcfg_pull_none>;
@@ -356,7 +432,6 @@
 			};
 		};
 
->>>>>>> 407d19ab
 		pwm0 {
 			pwm0_out: pwm0-out {
 				rockchip,pins = <3 RK_PD3 1 &pcfg_pull_none>;
@@ -586,6 +661,7 @@
 			  "ppmmu2",
 			  "pp3",
 			  "ppmmu3";
+	power-domains = <&power RK3188_PD_GPU>;
 };
 
 &i2c0 {
@@ -616,6 +692,52 @@
 	compatible = "rockchip,rk3188-i2c";
 	pinctrl-names = "default";
 	pinctrl-0 = <&i2c4_xfer>;
+};
+
+&pmu {
+	power: power-controller {
+		compatible = "rockchip,rk3188-power-controller";
+		#power-domain-cells = <1>;
+		#address-cells = <1>;
+		#size-cells = <0>;
+
+		pd_vio@RK3188_PD_VIO {
+			reg = <RK3188_PD_VIO>;
+			clocks = <&cru ACLK_LCDC0>,
+				 <&cru ACLK_LCDC1>,
+				 <&cru DCLK_LCDC0>,
+				 <&cru DCLK_LCDC1>,
+				 <&cru HCLK_LCDC0>,
+				 <&cru HCLK_LCDC1>,
+				 <&cru SCLK_CIF0>,
+				 <&cru ACLK_CIF0>,
+				 <&cru HCLK_CIF0>,
+				 <&cru ACLK_IPP>,
+				 <&cru HCLK_IPP>,
+				 <&cru ACLK_RGA>,
+				 <&cru HCLK_RGA>;
+			pm_qos = <&qos_lcdc0>,
+				 <&qos_lcdc1>,
+				 <&qos_cif0>,
+				 <&qos_ipp>,
+				 <&qos_rga>;
+		};
+
+		pd_video@RK3188_PD_VIDEO {
+			reg = <RK3188_PD_VIDEO>;
+			clocks = <&cru ACLK_VDPU>,
+				 <&cru ACLK_VEPU>,
+				 <&cru HCLK_VDPU>,
+				 <&cru HCLK_VEPU>;
+			pm_qos = <&qos_vpu>;
+		};
+
+		pd_gpu@RK3188_PD_GPU {
+			reg = <RK3188_PD_GPU>;
+			clocks = <&cru ACLK_GPU>;
+			pm_qos = <&qos_gpu>;
+		};
+	};
 };
 
 &pwm0 {
