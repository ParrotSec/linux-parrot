/*
 * Copyright 2015 Hans de Goede <hdegoede@redhat.com>
 *
 * This file is dual-licensed: you can use it either under the terms
 * of the GPL or the X11 license, at your option. Note that this dual
 * licensing only applies to this file, and not this project as a
 * whole.
 *
 *  a) This file is free software; you can redistribute it and/or
 *     modify it under the terms of the GNU General Public License as
 *     published by the Free Software Foundation; either version 2 of the
 *     License, or (at your option) any later version.
 *
 *     This file is distributed in the hope that it will be useful,
 *     but WITHOUT ANY WARRANTY; without even the implied warranty of
 *     MERCHANTABILITY or FITNESS FOR A PARTICULAR PURPOSE.  See the
 *     GNU General Public License for more details.
 *
 * Or, alternatively,
 *
 *  b) Permission is hereby granted, free of charge, to any person
 *     obtaining a copy of this software and associated documentation
 *     files (the "Software"), to deal in the Software without
 *     restriction, including without limitation the rights to use,
 *     copy, modify, merge, publish, distribute, sublicense, and/or
 *     sell copies of the Software, and to permit persons to whom the
 *     Software is furnished to do so, subject to the following
 *     conditions:
 *
 *     The above copyright notice and this permission notice shall be
 *     included in all copies or substantial portions of the Software.
 *
 *     THE SOFTWARE IS PROVIDED "AS IS", WITHOUT WARRANTY OF ANY KIND,
 *     EXPRESS OR IMPLIED, INCLUDING BUT NOT LIMITED TO THE WARRANTIES
 *     OF MERCHANTABILITY, FITNESS FOR A PARTICULAR PURPOSE AND
 *     NONINFRINGEMENT. IN NO EVENT SHALL THE AUTHORS OR COPYRIGHT
 *     HOLDERS BE LIABLE FOR ANY CLAIM, DAMAGES OR OTHER LIABILITY,
 *     WHETHER IN AN ACTION OF CONTRACT, TORT OR OTHERWISE, ARISING
 *     FROM, OUT OF OR IN CONNECTION WITH THE SOFTWARE OR THE USE OR
 *     OTHER DEALINGS IN THE SOFTWARE.
 */
#include "sunxi-reference-design-tablet.dtsi"

#include <dt-bindings/pwm/pwm.h>

/ {
	aliases {
		serial0 = &r_uart;
	};

	backlight: backlight {
		compatible = "pwm-backlight";
		pwms = <&pwm 0 50000 PWM_POLARITY_INVERTED>;
		brightness-levels = <0 10 20 30 40 50 60 70 80 90 100>;
		default-brightness-level = <8>;
		enable-gpios = <&pio 7 6 GPIO_ACTIVE_HIGH>; /* PH6 */
	};

	chosen {
		stdout-path = "serial0:115200n8";
	};
};

&i2c0 {
	/*
	 * The gsl1680 is rated at 400KHz and it will not work reliable at
	 * 100KHz, this has been confirmed on multiple different q8 tablets.
	 * The gsl1680 is the only device on this bus.
	 */
	clock-frequency = <400000>;

	touchscreen: touchscreen@0 {
		interrupt-parent = <&pio>;
		interrupts = <1 5 IRQ_TYPE_EDGE_FALLING>; /* PB5 */
		pinctrl-names = "default";
		pinctrl-0 = <&ts_power_pin>;
		power-gpios = <&pio 7 1 GPIO_ACTIVE_HIGH>; /* PH1 */
		/* Tablet dts must provide reg and compatible */
		status = "disabled";
	};
};

&mmc0 {
	pinctrl-names = "default";
	pinctrl-0 = <&mmc0_pins_a>, <&mmc0_cd_pin>;
	vmmc-supply = <&reg_dcdc1>;
	bus-width = <4>;
	cd-gpios = <&pio 1 4 GPIO_ACTIVE_LOW>; /* PB4 */
	status = "okay";
};

<<<<<<< HEAD
&pio {
	mmc0_cd_pin: mmc0_cd_pin@0 {
		pins = "PB4";
		function = "gpio_in";
		bias-pull-up;
	};

	ts_power_pin: ts_power_pin@0 {
		pins = "PH1";
		function = "gpio_out";
	};

	usb0_id_detect_pin: usb0_id_detect_pin@0 {
		pins = "PH8";
		function = "gpio_in";
		bias-pull-up;
	};
};

=======
>>>>>>> 407d19ab
&r_rsb {
	status = "okay";

	axp22x: pmic@3a3 {
		compatible = "x-powers,axp223";
		reg = <0x3a3>;
		interrupt-parent = <&nmi_intc>;
		interrupts = <0 IRQ_TYPE_LEVEL_LOW>;
		eldoin-supply = <&reg_dcdc1>;
		drivevbus-supply = <&reg_vcc5v0>;
		x-powers,drive-vbus-en;
	};
};

#include "axp223.dtsi"

&ac_power_supply {
	status = "okay";
};

&battery_power_supply {
	status = "okay";
};

&reg_aldo1 {
	regulator-always-on;
	regulator-min-microvolt = <3000000>;
	regulator-max-microvolt = <3000000>;
	regulator-name = "vcc-io";
};

&reg_aldo2 {
	regulator-always-on;
	regulator-min-microvolt = <2350000>;
	regulator-max-microvolt = <2650000>;
	regulator-name = "vdd-dll";
};

&reg_aldo3 {
	regulator-always-on;
	regulator-min-microvolt = <2700000>;
	regulator-max-microvolt = <3300000>;
	regulator-name = "vcc-pll-avcc";
};

&reg_dc1sw {
	regulator-name = "vcc-lcd";
};

&reg_dc5ldo {
	regulator-always-on;
	regulator-min-microvolt = <900000>;
	regulator-max-microvolt = <1400000>;
	regulator-name = "vdd-cpus";
};

&reg_dcdc1 {
	regulator-always-on;
	regulator-min-microvolt = <3000000>;
	regulator-max-microvolt = <3000000>;
	regulator-name = "vcc-3v0";
};

&reg_dcdc2 {
	regulator-always-on;
	regulator-min-microvolt = <900000>;
	regulator-max-microvolt = <1400000>;
	regulator-name = "vdd-sys";
};

&reg_dcdc3 {
	regulator-always-on;
	regulator-min-microvolt = <900000>;
	regulator-max-microvolt = <1400000>;
	regulator-name = "vdd-cpu";
};

&reg_dcdc5 {
	regulator-always-on;
	regulator-min-microvolt = <1500000>;
	regulator-max-microvolt = <1500000>;
	regulator-name = "vcc-dram";
};

&reg_dldo1 {
	regulator-min-microvolt = <3300000>;
	regulator-max-microvolt = <3300000>;
	regulator-name = "vcc-wifi";
};

&reg_drivevbus {
	regulator-name = "usb0-vbus";
	status = "okay";
};

&reg_ldo_io1 {
	regulator-min-microvolt = <3300000>;
	regulator-max-microvolt = <3300000>;
	regulator-name = "vcc-touchscreen";
	status = "okay";
};

&reg_rtc_ldo {
	regulator-name = "vcc-rtc";
};

&cpu0 {
	cpu-supply = <&reg_dcdc2>;
};

&r_uart {
	pinctrl-names = "default";
	pinctrl-0 = <&r_uart_pins_a>;
	status = "okay";
};

&simplefb_lcd {
	vcc-lcd-supply = <&reg_dc1sw>;
};

&usb_otg {
	dr_mode = "otg";
	status = "okay";
};

&usb_power_supply {
	status = "okay";
};

&usbphy {
	usb0_id_det-gpios = <&pio 7 8 (GPIO_ACTIVE_HIGH | GPIO_PULL_UP)>; /* PH8 */
	usb0_vbus_power-supply = <&usb_power_supply>;
	usb0_vbus-supply = <&reg_drivevbus>;
	status = "okay";
};<|MERGE_RESOLUTION|>--- conflicted
+++ resolved
@@ -69,11 +69,10 @@
 	 */
 	clock-frequency = <400000>;
 
-	touchscreen: touchscreen@0 {
+	touchscreen: touchscreen@40 {
+		reg = <0x40>;
 		interrupt-parent = <&pio>;
 		interrupts = <1 5 IRQ_TYPE_EDGE_FALLING>; /* PB5 */
-		pinctrl-names = "default";
-		pinctrl-0 = <&ts_power_pin>;
 		power-gpios = <&pio 7 1 GPIO_ACTIVE_HIGH>; /* PH1 */
 		/* Tablet dts must provide reg and compatible */
 		status = "disabled";
@@ -81,36 +80,12 @@
 };
 
 &mmc0 {
-	pinctrl-names = "default";
-	pinctrl-0 = <&mmc0_pins_a>, <&mmc0_cd_pin>;
 	vmmc-supply = <&reg_dcdc1>;
 	bus-width = <4>;
 	cd-gpios = <&pio 1 4 GPIO_ACTIVE_LOW>; /* PB4 */
 	status = "okay";
 };
 
-<<<<<<< HEAD
-&pio {
-	mmc0_cd_pin: mmc0_cd_pin@0 {
-		pins = "PB4";
-		function = "gpio_in";
-		bias-pull-up;
-	};
-
-	ts_power_pin: ts_power_pin@0 {
-		pins = "PH1";
-		function = "gpio_out";
-	};
-
-	usb0_id_detect_pin: usb0_id_detect_pin@0 {
-		pins = "PH8";
-		function = "gpio_in";
-		bias-pull-up;
-	};
-};
-
-=======
->>>>>>> 407d19ab
 &r_rsb {
 	status = "okay";
 
