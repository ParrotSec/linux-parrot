--- conflicted
+++ resolved
@@ -5,6 +5,7 @@
  * Based on "omap4.dtsi"
  */
 
+#include <dt-bindings/bus/ti-sysc.h>
 #include <dt-bindings/gpio/gpio.h>
 #include <dt-bindings/interrupt-controller/arm-gic.h>
 #include <dt-bindings/pinctrl/omap.h>
@@ -149,178 +150,13 @@
 		interrupts = <GIC_SPI 9 IRQ_TYPE_LEVEL_HIGH>,
 			     <GIC_SPI 10 IRQ_TYPE_LEVEL_HIGH>;
 
-		l4_cfg: l4@4a000000 {
-			compatible = "ti,omap5-l4-cfg", "simple-bus";
-			#address-cells = <1>;
-			#size-cells = <1>;
-			ranges = <0 0x4a000000 0x22a000>;
-
-			scm_core: scm@2000 {
-				compatible = "ti,omap5-scm-core", "simple-bus";
-				reg = <0x2000 0x1000>;
-				#address-cells = <1>;
-				#size-cells = <1>;
-				ranges = <0 0x2000 0x800>;
-
-				scm_conf: scm_conf@0 {
-					compatible = "syscon";
-					reg = <0x0 0x800>;
-					#address-cells = <1>;
-					#size-cells = <1>;
-				};
-			};
-
-			scm_padconf_core: scm@2800 {
-				compatible = "ti,omap5-scm-padconf-core",
-					     "simple-bus";
-				#address-cells = <1>;
-				#size-cells = <1>;
-				ranges = <0 0x2800 0x800>;
-
-				omap5_pmx_core: pinmux@40 {
-					compatible = "ti,omap5-padconf",
-						     "pinctrl-single";
-					reg = <0x40 0x01b6>;
-					#address-cells = <1>;
-					#size-cells = <0>;
-					#pinctrl-cells = <1>;
-					#interrupt-cells = <1>;
-					interrupt-controller;
-					pinctrl-single,register-width = <16>;
-					pinctrl-single,function-mask = <0x7fff>;
-				};
-
-				omap5_padconf_global: omap5_padconf_global@5a0 {
-					compatible = "syscon",
-						     "simple-bus";
-					reg = <0x5a0 0xec>;
-					#address-cells = <1>;
-					#size-cells = <1>;
-					ranges = <0 0x5a0 0xec>;
-
-					pbias_regulator: pbias_regulator@60 {
-						compatible = "ti,pbias-omap5", "ti,pbias-omap";
-						reg = <0x60 0x4>;
-						syscon = <&omap5_padconf_global>;
-						pbias_mmc_reg: pbias_mmc_omap5 {
-							regulator-name = "pbias_mmc_omap5";
-							regulator-min-microvolt = <1800000>;
-							regulator-max-microvolt = <3300000>;
-						};
-					};
-				};
-			};
-
-			cm_core_aon: cm_core_aon@4000 {
-				compatible = "ti,omap5-cm-core-aon",
-					     "simple-bus";
-				reg = <0x4000 0x2000>;
-				#address-cells = <1>;
-				#size-cells = <1>;
-				ranges = <0 0x4000 0x2000>;
-
-				cm_core_aon_clocks: clocks {
-					#address-cells = <1>;
-					#size-cells = <0>;
-				};
-
-				cm_core_aon_clockdomains: clockdomains {
-				};
-			};
-
-			cm_core: cm_core@8000 {
-				compatible = "ti,omap5-cm-core", "simple-bus";
-				reg = <0x8000 0x3000>;
-				#address-cells = <1>;
-				#size-cells = <1>;
-				ranges = <0 0x8000 0x3000>;
-
-				cm_core_clocks: clocks {
-					#address-cells = <1>;
-					#size-cells = <0>;
-				};
-
-				cm_core_clockdomains: clockdomains {
-				};
-			};
-		};
-
-		l4_wkup: l4@4ae00000 {
-			compatible = "ti,omap5-l4-wkup", "simple-bus";
-			#address-cells = <1>;
-			#size-cells = <1>;
-			ranges = <0 0x4ae00000 0x2b000>;
-
-			counter32k: counter@4000 {
-				compatible = "ti,omap-counter32k";
-				reg = <0x4000 0x40>;
-				ti,hwmods = "counter_32k";
-			};
-
-			prm: prm@6000 {
-				compatible = "ti,omap5-prm", "simple-bus";
-				reg = <0x6000 0x3000>;
-				interrupts = <GIC_SPI 11 IRQ_TYPE_LEVEL_HIGH>;
-				#address-cells = <1>;
-				#size-cells = <1>;
-				ranges = <0 0x6000 0x3000>;
-
-				prm_clocks: clocks {
-					#address-cells = <1>;
-					#size-cells = <0>;
-				};
-
-				prm_clockdomains: clockdomains {
-				};
-			};
-
-			scrm: scrm@a000 {
-				compatible = "ti,omap5-scrm";
-				reg = <0xa000 0x2000>;
-
-				scrm_clocks: clocks {
-					#address-cells = <1>;
-					#size-cells = <0>;
-				};
-
-				scrm_clockdomains: clockdomains {
-				};
-			};
-
-			omap5_pmx_wkup: pinmux@c840 {
-				compatible = "ti,omap5-padconf",
-					     "pinctrl-single";
-				reg = <0xc840 0x003c>;
-				#address-cells = <1>;
-				#size-cells = <0>;
-				#pinctrl-cells = <1>;
-				#interrupt-cells = <1>;
-				interrupt-controller;
-				pinctrl-single,register-width = <16>;
-				pinctrl-single,function-mask = <0x7fff>;
-			};
-
-			omap5_scm_wkup_pad_conf: omap5_scm_wkup_pad_conf@cda0 {
-				compatible = "ti,omap5-scm-wkup-pad-conf",
-					     "simple-bus";
-				reg = <0xcda0 0x60>;
-				#address-cells = <1>;
-				#size-cells = <1>;
-				ranges = <0 0xcda0 0x60>;
-
-				scm_wkup_pad_conf: scm_conf@0 {
-					compatible = "syscon", "simple-bus";
-					reg = <0x0 0x60>;
-					#address-cells = <1>;
-					#size-cells = <1>;
-					ranges = <0 0x0 0x60>;
-
-					scm_wkup_pad_conf_clocks: clocks@0 {
-						#address-cells = <1>;
-						#size-cells = <0>;
-					};
-				};
-			};
+		l4_wkup: interconnect@4ae00000 {
+		};
+
+		l4_cfg: interconnect@4a000000 {
+		};
+
+		l4_per: interconnect@48000000 {
 		};
 
 		l4_abe: interconnect@40100000 {
@@ -329,108 +165,6 @@
 		ocmcram: ocmcram@40300000 {
 			compatible = "mmio-sram";
 			reg = <0x40300000 0x20000>; /* 128k */
-		};
-
-		sdma: dma-controller@4a056000 {
-			compatible = "ti,omap4430-sdma";
-			reg = <0x4a056000 0x1000>;
-			interrupts = <GIC_SPI 12 IRQ_TYPE_LEVEL_HIGH>,
-				     <GIC_SPI 13 IRQ_TYPE_LEVEL_HIGH>,
-				     <GIC_SPI 14 IRQ_TYPE_LEVEL_HIGH>,
-				     <GIC_SPI 15 IRQ_TYPE_LEVEL_HIGH>;
-			#dma-cells = <1>;
-			dma-channels = <32>;
-			dma-requests = <127>;
-			ti,hwmods = "dma_system";
-		};
-
-		gpio1: gpio@4ae10000 {
-			compatible = "ti,omap4-gpio";
-			reg = <0x4ae10000 0x200>;
-			interrupts = <GIC_SPI 29 IRQ_TYPE_LEVEL_HIGH>;
-			ti,hwmods = "gpio1";
-			ti,gpio-always-on;
-			gpio-controller;
-			#gpio-cells = <2>;
-			interrupt-controller;
-			#interrupt-cells = <2>;
-		};
-
-		gpio2: gpio@48055000 {
-			compatible = "ti,omap4-gpio";
-			reg = <0x48055000 0x200>;
-			interrupts = <GIC_SPI 30 IRQ_TYPE_LEVEL_HIGH>;
-			ti,hwmods = "gpio2";
-			gpio-controller;
-			#gpio-cells = <2>;
-			interrupt-controller;
-			#interrupt-cells = <2>;
-		};
-
-		gpio3: gpio@48057000 {
-			compatible = "ti,omap4-gpio";
-			reg = <0x48057000 0x200>;
-			interrupts = <GIC_SPI 31 IRQ_TYPE_LEVEL_HIGH>;
-			ti,hwmods = "gpio3";
-			gpio-controller;
-			#gpio-cells = <2>;
-			interrupt-controller;
-			#interrupt-cells = <2>;
-		};
-
-		gpio4: gpio@48059000 {
-			compatible = "ti,omap4-gpio";
-			reg = <0x48059000 0x200>;
-			interrupts = <GIC_SPI 32 IRQ_TYPE_LEVEL_HIGH>;
-			ti,hwmods = "gpio4";
-			gpio-controller;
-			#gpio-cells = <2>;
-			interrupt-controller;
-			#interrupt-cells = <2>;
-		};
-
-		gpio5: gpio@4805b000 {
-			compatible = "ti,omap4-gpio";
-			reg = <0x4805b000 0x200>;
-			interrupts = <GIC_SPI 33 IRQ_TYPE_LEVEL_HIGH>;
-			ti,hwmods = "gpio5";
-			gpio-controller;
-			#gpio-cells = <2>;
-			interrupt-controller;
-			#interrupt-cells = <2>;
-		};
-
-		gpio6: gpio@4805d000 {
-			compatible = "ti,omap4-gpio";
-			reg = <0x4805d000 0x200>;
-			interrupts = <GIC_SPI 34 IRQ_TYPE_LEVEL_HIGH>;
-			ti,hwmods = "gpio6";
-			gpio-controller;
-			#gpio-cells = <2>;
-			interrupt-controller;
-			#interrupt-cells = <2>;
-		};
-
-		gpio7: gpio@48051000 {
-			compatible = "ti,omap4-gpio";
-			reg = <0x48051000 0x200>;
-			interrupts = <GIC_SPI 35 IRQ_TYPE_LEVEL_HIGH>;
-			ti,hwmods = "gpio7";
-			gpio-controller;
-			#gpio-cells = <2>;
-			interrupt-controller;
-			#interrupt-cells = <2>;
-		};
-
-		gpio8: gpio@48053000 {
-			compatible = "ti,omap4-gpio";
-			reg = <0x48053000 0x200>;
-			interrupts = <GIC_SPI 121 IRQ_TYPE_LEVEL_HIGH>;
-			ti,hwmods = "gpio8";
-			gpio-controller;
-			#gpio-cells = <2>;
-			interrupt-controller;
-			#interrupt-cells = <2>;
 		};
 
 		gpmc: gpmc@50000000 {
@@ -452,217 +186,6 @@
 			#gpio-cells = <2>;
 		};
 
-		i2c1: i2c@48070000 {
-			compatible = "ti,omap4-i2c";
-			reg = <0x48070000 0x100>;
-			interrupts = <GIC_SPI 56 IRQ_TYPE_LEVEL_HIGH>;
-			#address-cells = <1>;
-			#size-cells = <0>;
-			ti,hwmods = "i2c1";
-		};
-
-		i2c2: i2c@48072000 {
-			compatible = "ti,omap4-i2c";
-			reg = <0x48072000 0x100>;
-			interrupts = <GIC_SPI 57 IRQ_TYPE_LEVEL_HIGH>;
-			#address-cells = <1>;
-			#size-cells = <0>;
-			ti,hwmods = "i2c2";
-		};
-
-		i2c3: i2c@48060000 {
-			compatible = "ti,omap4-i2c";
-			reg = <0x48060000 0x100>;
-			interrupts = <GIC_SPI 61 IRQ_TYPE_LEVEL_HIGH>;
-			#address-cells = <1>;
-			#size-cells = <0>;
-			ti,hwmods = "i2c3";
-		};
-
-		i2c4: i2c@4807a000 {
-			compatible = "ti,omap4-i2c";
-			reg = <0x4807a000 0x100>;
-			interrupts = <GIC_SPI 62 IRQ_TYPE_LEVEL_HIGH>;
-			#address-cells = <1>;
-			#size-cells = <0>;
-			ti,hwmods = "i2c4";
-		};
-
-		i2c5: i2c@4807c000 {
-			compatible = "ti,omap4-i2c";
-			reg = <0x4807c000 0x100>;
-			interrupts = <GIC_SPI 60 IRQ_TYPE_LEVEL_HIGH>;
-			#address-cells = <1>;
-			#size-cells = <0>;
-			ti,hwmods = "i2c5";
-		};
-
-		hwspinlock: spinlock@4a0f6000 {
-			compatible = "ti,omap4-hwspinlock";
-			reg = <0x4a0f6000 0x1000>;
-			ti,hwmods = "spinlock";
-			#hwlock-cells = <1>;
-		};
-
-		mcspi1: spi@48098000 {
-			compatible = "ti,omap4-mcspi";
-			reg = <0x48098000 0x200>;
-			interrupts = <GIC_SPI 65 IRQ_TYPE_LEVEL_HIGH>;
-			#address-cells = <1>;
-			#size-cells = <0>;
-			ti,hwmods = "mcspi1";
-			ti,spi-num-cs = <4>;
-			dmas = <&sdma 35>,
-			       <&sdma 36>,
-			       <&sdma 37>,
-			       <&sdma 38>,
-			       <&sdma 39>,
-			       <&sdma 40>,
-			       <&sdma 41>,
-			       <&sdma 42>;
-			dma-names = "tx0", "rx0", "tx1", "rx1",
-				    "tx2", "rx2", "tx3", "rx3";
-		};
-
-		mcspi2: spi@4809a000 {
-			compatible = "ti,omap4-mcspi";
-			reg = <0x4809a000 0x200>;
-			interrupts = <GIC_SPI 66 IRQ_TYPE_LEVEL_HIGH>;
-			#address-cells = <1>;
-			#size-cells = <0>;
-			ti,hwmods = "mcspi2";
-			ti,spi-num-cs = <2>;
-			dmas = <&sdma 43>,
-			       <&sdma 44>,
-			       <&sdma 45>,
-			       <&sdma 46>;
-			dma-names = "tx0", "rx0", "tx1", "rx1";
-		};
-
-		mcspi3: spi@480b8000 {
-			compatible = "ti,omap4-mcspi";
-			reg = <0x480b8000 0x200>;
-			interrupts = <GIC_SPI 91 IRQ_TYPE_LEVEL_HIGH>;
-			#address-cells = <1>;
-			#size-cells = <0>;
-			ti,hwmods = "mcspi3";
-			ti,spi-num-cs = <2>;
-			dmas = <&sdma 15>, <&sdma 16>;
-			dma-names = "tx0", "rx0";
-		};
-
-		mcspi4: spi@480ba000 {
-			compatible = "ti,omap4-mcspi";
-			reg = <0x480ba000 0x200>;
-			interrupts = <GIC_SPI 48 IRQ_TYPE_LEVEL_HIGH>;
-			#address-cells = <1>;
-			#size-cells = <0>;
-			ti,hwmods = "mcspi4";
-			ti,spi-num-cs = <1>;
-			dmas = <&sdma 70>, <&sdma 71>;
-			dma-names = "tx0", "rx0";
-		};
-
-		uart1: serial@4806a000 {
-			compatible = "ti,omap4-uart";
-			reg = <0x4806a000 0x100>;
-			interrupts = <GIC_SPI 72 IRQ_TYPE_LEVEL_HIGH>;
-			ti,hwmods = "uart1";
-			clock-frequency = <48000000>;
-		};
-
-		uart2: serial@4806c000 {
-			compatible = "ti,omap4-uart";
-			reg = <0x4806c000 0x100>;
-			interrupts = <GIC_SPI 73 IRQ_TYPE_LEVEL_HIGH>;
-			ti,hwmods = "uart2";
-			clock-frequency = <48000000>;
-		};
-
-		uart3: serial@48020000 {
-			compatible = "ti,omap4-uart";
-			reg = <0x48020000 0x100>;
-			interrupts = <GIC_SPI 74 IRQ_TYPE_LEVEL_HIGH>;
-			ti,hwmods = "uart3";
-			clock-frequency = <48000000>;
-		};
-
-		uart4: serial@4806e000 {
-			compatible = "ti,omap4-uart";
-			reg = <0x4806e000 0x100>;
-			interrupts = <GIC_SPI 70 IRQ_TYPE_LEVEL_HIGH>;
-			ti,hwmods = "uart4";
-			clock-frequency = <48000000>;
-		};
-
-		uart5: serial@48066000 {
-			compatible = "ti,omap4-uart";
-			reg = <0x48066000 0x100>;
-			interrupts = <GIC_SPI 105 IRQ_TYPE_LEVEL_HIGH>;
-			ti,hwmods = "uart5";
-			clock-frequency = <48000000>;
-		};
-
-		uart6: serial@48068000 {
-			compatible = "ti,omap4-uart";
-			reg = <0x48068000 0x100>;
-			interrupts = <GIC_SPI 106 IRQ_TYPE_LEVEL_HIGH>;
-			ti,hwmods = "uart6";
-			clock-frequency = <48000000>;
-		};
-
-		mmc1: mmc@4809c000 {
-			compatible = "ti,omap4-hsmmc";
-			reg = <0x4809c000 0x400>;
-			interrupts = <GIC_SPI 83 IRQ_TYPE_LEVEL_HIGH>;
-			ti,hwmods = "mmc1";
-			ti,dual-volt;
-			ti,needs-special-reset;
-			dmas = <&sdma 61>, <&sdma 62>;
-			dma-names = "tx", "rx";
-			pbias-supply = <&pbias_mmc_reg>;
-		};
-
-		mmc2: mmc@480b4000 {
-			compatible = "ti,omap4-hsmmc";
-			reg = <0x480b4000 0x400>;
-			interrupts = <GIC_SPI 86 IRQ_TYPE_LEVEL_HIGH>;
-			ti,hwmods = "mmc2";
-			ti,needs-special-reset;
-			dmas = <&sdma 47>, <&sdma 48>;
-			dma-names = "tx", "rx";
-		};
-
-		mmc3: mmc@480ad000 {
-			compatible = "ti,omap4-hsmmc";
-			reg = <0x480ad000 0x400>;
-			interrupts = <GIC_SPI 94 IRQ_TYPE_LEVEL_HIGH>;
-			ti,hwmods = "mmc3";
-			ti,needs-special-reset;
-			dmas = <&sdma 77>, <&sdma 78>;
-			dma-names = "tx", "rx";
-		};
-
-		mmc4: mmc@480d1000 {
-			compatible = "ti,omap4-hsmmc";
-			reg = <0x480d1000 0x400>;
-			interrupts = <GIC_SPI 96 IRQ_TYPE_LEVEL_HIGH>;
-			ti,hwmods = "mmc4";
-			ti,needs-special-reset;
-			dmas = <&sdma 57>, <&sdma 58>;
-			dma-names = "tx", "rx";
-		};
-
-		mmc5: mmc@480d5000 {
-			compatible = "ti,omap4-hsmmc";
-			reg = <0x480d5000 0x400>;
-			interrupts = <GIC_SPI 59 IRQ_TYPE_LEVEL_HIGH>;
-			ti,hwmods = "mmc5";
-			ti,needs-special-reset;
-			dmas = <&sdma 59>, <&sdma 60>;
-			dma-names = "tx", "rx";
-		};
-
 		mmu_dsp: mmu@4a066000 {
 			compatible = "ti,omap4-iommu";
 			reg = <0x4a066000 0x100>;
@@ -680,204 +203,6 @@
 			ti,iommu-bus-err-back;
 		};
 
-<<<<<<< HEAD
-		keypad: keypad@4ae1c000 {
-			compatible = "ti,omap4-keypad";
-			reg = <0x4ae1c000 0x400>;
-			ti,hwmods = "kbd";
-		};
-
-		mcpdm: mcpdm@40132000 {
-			compatible = "ti,omap4-mcpdm";
-			reg = <0x40132000 0x7f>, /* MPU private access */
-			      <0x49032000 0x7f>; /* L3 Interconnect */
-			reg-names = "mpu", "dma";
-			interrupts = <GIC_SPI 112 IRQ_TYPE_LEVEL_HIGH>;
-			ti,hwmods = "mcpdm";
-			dmas = <&sdma 65>,
-			       <&sdma 66>;
-			dma-names = "up_link", "dn_link";
-			status = "disabled";
-		};
-
-		dmic: dmic@4012e000 {
-			compatible = "ti,omap4-dmic";
-			reg = <0x4012e000 0x7f>, /* MPU private access */
-			      <0x4902e000 0x7f>; /* L3 Interconnect */
-			reg-names = "mpu", "dma";
-			interrupts = <GIC_SPI 114 IRQ_TYPE_LEVEL_HIGH>;
-			ti,hwmods = "dmic";
-			dmas = <&sdma 67>;
-			dma-names = "up_link";
-			status = "disabled";
-		};
-
-		mcbsp1: mcbsp@40122000 {
-			compatible = "ti,omap4-mcbsp";
-			reg = <0x40122000 0xff>, /* MPU private access */
-			      <0x49022000 0xff>; /* L3 Interconnect */
-			reg-names = "mpu", "dma";
-			interrupts = <GIC_SPI 17 IRQ_TYPE_LEVEL_HIGH>;
-			interrupt-names = "common";
-			ti,buffer-size = <128>;
-			ti,hwmods = "mcbsp1";
-			dmas = <&sdma 33>,
-			       <&sdma 34>;
-			dma-names = "tx", "rx";
-			status = "disabled";
-		};
-
-		mcbsp2: mcbsp@40124000 {
-			compatible = "ti,omap4-mcbsp";
-			reg = <0x40124000 0xff>, /* MPU private access */
-			      <0x49024000 0xff>; /* L3 Interconnect */
-			reg-names = "mpu", "dma";
-			interrupts = <GIC_SPI 22 IRQ_TYPE_LEVEL_HIGH>;
-			interrupt-names = "common";
-			ti,buffer-size = <128>;
-			ti,hwmods = "mcbsp2";
-			dmas = <&sdma 17>,
-			       <&sdma 18>;
-			dma-names = "tx", "rx";
-			status = "disabled";
-		};
-
-		mcbsp3: mcbsp@40126000 {
-			compatible = "ti,omap4-mcbsp";
-			reg = <0x40126000 0xff>, /* MPU private access */
-			      <0x49026000 0xff>; /* L3 Interconnect */
-			reg-names = "mpu", "dma";
-			interrupts = <GIC_SPI 23 IRQ_TYPE_LEVEL_HIGH>;
-			interrupt-names = "common";
-			ti,buffer-size = <128>;
-			ti,hwmods = "mcbsp3";
-			dmas = <&sdma 19>,
-			       <&sdma 20>;
-			dma-names = "tx", "rx";
-			status = "disabled";
-		};
-
-		mailbox: mailbox@4a0f4000 {
-			compatible = "ti,omap4-mailbox";
-			reg = <0x4a0f4000 0x200>;
-			interrupts = <GIC_SPI 26 IRQ_TYPE_LEVEL_HIGH>;
-			ti,hwmods = "mailbox";
-			#mbox-cells = <1>;
-			ti,mbox-num-users = <3>;
-			ti,mbox-num-fifos = <8>;
-			mbox_ipu: mbox_ipu {
-				ti,mbox-tx = <0 0 0>;
-				ti,mbox-rx = <1 0 0>;
-			};
-			mbox_dsp: mbox_dsp {
-				ti,mbox-tx = <3 0 0>;
-				ti,mbox-rx = <2 0 0>;
-			};
-		};
-
-		timer1: timer@4ae18000 {
-			compatible = "ti,omap5430-timer";
-			reg = <0x4ae18000 0x80>;
-			interrupts = <GIC_SPI 37 IRQ_TYPE_LEVEL_HIGH>;
-			ti,hwmods = "timer1";
-			ti,timer-alwon;
-			clocks = <&wkupaon_clkctrl OMAP5_TIMER1_CLKCTRL 24>;
-			clock-names = "fck";
-		};
-
-		timer2: timer@48032000 {
-			compatible = "ti,omap5430-timer";
-			reg = <0x48032000 0x80>;
-			interrupts = <GIC_SPI 38 IRQ_TYPE_LEVEL_HIGH>;
-			ti,hwmods = "timer2";
-		};
-
-		timer3: timer@48034000 {
-			compatible = "ti,omap5430-timer";
-			reg = <0x48034000 0x80>;
-			interrupts = <GIC_SPI 39 IRQ_TYPE_LEVEL_HIGH>;
-			ti,hwmods = "timer3";
-		};
-
-		timer4: timer@48036000 {
-			compatible = "ti,omap5430-timer";
-			reg = <0x48036000 0x80>;
-			interrupts = <GIC_SPI 40 IRQ_TYPE_LEVEL_HIGH>;
-			ti,hwmods = "timer4";
-		};
-
-		timer5: timer@40138000 {
-			compatible = "ti,omap5430-timer";
-			reg = <0x40138000 0x80>,
-			      <0x49038000 0x80>;
-			interrupts = <GIC_SPI 41 IRQ_TYPE_LEVEL_HIGH>;
-			ti,hwmods = "timer5";
-			ti,timer-dsp;
-			ti,timer-pwm;
-		};
-
-		timer6: timer@4013a000 {
-			compatible = "ti,omap5430-timer";
-			reg = <0x4013a000 0x80>,
-			      <0x4903a000 0x80>;
-			interrupts = <GIC_SPI 42 IRQ_TYPE_LEVEL_HIGH>;
-			ti,hwmods = "timer6";
-			ti,timer-dsp;
-			ti,timer-pwm;
-		};
-
-		timer7: timer@4013c000 {
-			compatible = "ti,omap5430-timer";
-			reg = <0x4013c000 0x80>,
-			      <0x4903c000 0x80>;
-			interrupts = <GIC_SPI 43 IRQ_TYPE_LEVEL_HIGH>;
-			ti,hwmods = "timer7";
-			ti,timer-dsp;
-		};
-
-		timer8: timer@4013e000 {
-			compatible = "ti,omap5430-timer";
-			reg = <0x4013e000 0x80>,
-			      <0x4903e000 0x80>;
-			interrupts = <GIC_SPI 44 IRQ_TYPE_LEVEL_HIGH>;
-			ti,hwmods = "timer8";
-			ti,timer-dsp;
-			ti,timer-pwm;
-		};
-
-		timer9: timer@4803e000 {
-			compatible = "ti,omap5430-timer";
-			reg = <0x4803e000 0x80>;
-			interrupts = <GIC_SPI 45 IRQ_TYPE_LEVEL_HIGH>;
-			ti,hwmods = "timer9";
-			ti,timer-pwm;
-		};
-
-		timer10: timer@48086000 {
-			compatible = "ti,omap5430-timer";
-			reg = <0x48086000 0x80>;
-			interrupts = <GIC_SPI 46 IRQ_TYPE_LEVEL_HIGH>;
-			ti,hwmods = "timer10";
-			ti,timer-pwm;
-		};
-
-		timer11: timer@48088000 {
-			compatible = "ti,omap5430-timer";
-			reg = <0x48088000 0x80>;
-			interrupts = <GIC_SPI 47 IRQ_TYPE_LEVEL_HIGH>;
-			ti,hwmods = "timer11";
-			ti,timer-pwm;
-		};
-
-		wdt2: wdt@4ae14000 {
-			compatible = "ti,omap5-wdt", "ti,omap3-wdt";
-			reg = <0x4ae14000 0x80>;
-			interrupts = <GIC_SPI 80 IRQ_TYPE_LEVEL_HIGH>;
-			ti,hwmods = "wd_timer2";
-		};
-
-=======
->>>>>>> 407d19ab
 		dmm@4e000000 {
 			compatible = "ti,omap5-dmm";
 			reg = <0x4e000000 0x800>;
@@ -909,99 +234,6 @@
 			hw-caps-temp-alert;
 		};
 
-		usb3: omap_dwc3@4a020000 {
-			compatible = "ti,dwc3";
-			ti,hwmods = "usb_otg_ss";
-			reg = <0x4a020000 0x10000>;
-			interrupts = <GIC_SPI 93 IRQ_TYPE_LEVEL_HIGH>;
-			#address-cells = <1>;
-			#size-cells = <1>;
-			utmi-mode = <2>;
-			ranges;
-			dwc3: dwc3@4a030000 {
-				compatible = "snps,dwc3";
-				reg = <0x4a030000 0x10000>;
-				interrupts = <GIC_SPI 92 IRQ_TYPE_LEVEL_HIGH>,
-					     <GIC_SPI 92 IRQ_TYPE_LEVEL_HIGH>,
-					     <GIC_SPI 93 IRQ_TYPE_LEVEL_HIGH>;
-				interrupt-names = "peripheral",
-						  "host",
-						  "otg";
-				phys = <&usb2_phy>, <&usb3_phy>;
-				phy-names = "usb2-phy", "usb3-phy";
-				dr_mode = "peripheral";
-			};
-		};
-
-		ocp2scp@4a080000 {
-			compatible = "ti,omap-ocp2scp";
-			#address-cells = <1>;
-			#size-cells = <1>;
-			reg = <0x4a080000 0x20>;
-			ranges;
-			ti,hwmods = "ocp2scp1";
-			usb2_phy: usb2phy@4a084000 {
-				compatible = "ti,omap-usb2";
-				reg = <0x4a084000 0x7c>;
-				syscon-phy-power = <&scm_conf 0x300>;
-				clocks = <&usb_phy_cm_clk32k>,
-					 <&l3init_clkctrl OMAP5_USB_OTG_SS_CLKCTRL 8>;
-				clock-names = "wkupclk", "refclk";
-				#phy-cells = <0>;
-			};
-
-			usb3_phy: usb3phy@4a084400 {
-				compatible = "ti,omap-usb3";
-				reg = <0x4a084400 0x80>,
-				      <0x4a084800 0x64>,
-				      <0x4a084c00 0x40>;
-				reg-names = "phy_rx", "phy_tx", "pll_ctrl";
-				syscon-phy-power = <&scm_conf 0x370>;
-				clocks = <&usb_phy_cm_clk32k>,
-					 <&sys_clkin>,
-					 <&l3init_clkctrl OMAP5_USB_OTG_SS_CLKCTRL 8>;
-				clock-names =	"wkupclk",
-						"sysclk",
-						"refclk";
-				#phy-cells = <0>;
-			};
-		};
-
-		usbhstll: usbhstll@4a062000 {
-			compatible = "ti,usbhs-tll";
-			reg = <0x4a062000 0x1000>;
-			interrupts = <GIC_SPI 78 IRQ_TYPE_LEVEL_HIGH>;
-			ti,hwmods = "usb_tll_hs";
-		};
-
-		usbhshost: usbhshost@4a064000 {
-			compatible = "ti,usbhs-host";
-			reg = <0x4a064000 0x800>;
-			ti,hwmods = "usb_host_hs";
-			#address-cells = <1>;
-			#size-cells = <1>;
-			ranges;
-			clocks = <&l3init_60m_fclk>,
-				 <&xclk60mhsp1_ck>,
-				 <&xclk60mhsp2_ck>;
-			clock-names = "refclk_60m_int",
-				      "refclk_60m_ext_p1",
-				      "refclk_60m_ext_p2";
-
-			usbhsohci: ohci@4a064800 {
-				compatible = "ti,ohci-omap3";
-				reg = <0x4a064800 0x400>;
-				interrupts = <GIC_SPI 76 IRQ_TYPE_LEVEL_HIGH>;
-				remote-wakeup-connected;
-			};
-
-			usbhsehci: ehci@4a064c00 {
-				compatible = "ti,ehci-omap";
-				reg = <0x4a064c00 0x400>;
-				interrupts = <GIC_SPI 77 IRQ_TYPE_LEVEL_HIGH>;
-			};
-		};
-
 		bandgap: bandgap@4a0021e0 {
 			reg = <0x4a0021e0 0xc
 			       0x4a00232c 0xc
@@ -1014,27 +246,6 @@
 		};
 
 		/* OCP2SCP3 */
-		ocp2scp@4a090000 {
-			compatible = "ti,omap-ocp2scp";
-			#address-cells = <1>;
-			#size-cells = <1>;
-			reg = <0x4a090000 0x20>;
-			ranges;
-			ti,hwmods = "ocp2scp3";
-			sata_phy: phy@4a096000 {
-				compatible = "ti,phy-pipe3-sata";
-				reg = <0x4A096000 0x80>, /* phy_rx */
-				      <0x4A096400 0x64>, /* phy_tx */
-				      <0x4A096800 0x40>; /* pll_ctrl */
-				reg-names = "phy_rx", "phy_tx", "pll_ctrl";
-				syscon-phy-power = <&scm_conf 0x374>;
-				clocks = <&sys_clkin>,
-					 <&l3init_clkctrl OMAP5_SATA_CLKCTRL 8>;
-				clock-names = "sysclk", "refclk";
-				#phy-cells = <0>;
-			};
-		};
-
 		sata: sata@4a141100 {
 			compatible = "snps,dwc-ahci";
 			reg = <0x4a140000 0x1100>, <0x4a141100 0x7>;
@@ -1188,6 +399,7 @@
 	coefficients = <65 (-1791)>;
 };
 
+#include "omap5-l4.dtsi"
 #include "omap54xx-clocks.dtsi"
 
 &gpu_thermal {
