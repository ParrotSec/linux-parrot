/*
 * Copyright (C) 2015 Jens Kuske <jenskuske@gmail.com>
 *
 * This file is dual-licensed: you can use it either under the terms
 * of the GPL or the X11 license, at your option. Note that this dual
 * licensing only applies to this file, and not this project as a
 * whole.
 *
 *  a) This file is free software; you can redistribute it and/or
 *     modify it under the terms of the GNU General Public License as
 *     published by the Free Software Foundation; either version 2 of the
 *     License, or (at your option) any later version.
 *
 *     This file is distributed in the hope that it will be useful,
 *     but WITHOUT ANY WARRANTY; without even the implied warranty of
 *     MERCHANTABILITY or FITNESS FOR A PARTICULAR PURPOSE.  See the
 *     GNU General Public License for more details.
 *
 * Or, alternatively,
 *
 *  b) Permission is hereby granted, free of charge, to any person
 *     obtaining a copy of this software and associated documentation
 *     files (the "Software"), to deal in the Software without
 *     restriction, including without limitation the rights to use,
 *     copy, modify, merge, publish, distribute, sublicense, and/or
 *     sell copies of the Software, and to permit persons to whom the
 *     Software is furnished to do so, subject to the following
 *     conditions:
 *
 *     The above copyright notice and this permission notice shall be
 *     included in all copies or substantial portions of the Software.
 *
 *     THE SOFTWARE IS PROVIDED "AS IS", WITHOUT WARRANTY OF ANY KIND,
 *     EXPRESS OR IMPLIED, INCLUDING BUT NOT LIMITED TO THE WARRANTIES
 *     OF MERCHANTABILITY, FITNESS FOR A PARTICULAR PURPOSE AND
 *     NONINFRINGEMENT. IN NO EVENT SHALL THE AUTHORS OR COPYRIGHT
 *     HOLDERS BE LIABLE FOR ANY CLAIM, DAMAGES OR OTHER LIABILITY,
 *     WHETHER IN AN ACTION OF CONTRACT, TORT OR OTHERWISE, ARISING
 *     FROM, OUT OF OR IN CONNECTION WITH THE SOFTWARE OR THE USE OR
 *     OTHER DEALINGS IN THE SOFTWARE.
 */

#include "sunxi-h3-h5.dtsi"

/ {
	cpu0_opp_table: opp_table0 {
		compatible = "operating-points-v2";
		opp-shared;

		opp@648000000 {
			opp-hz = /bits/ 64 <648000000>;
			opp-microvolt = <1040000 1040000 1300000>;
			clock-latency-ns = <244144>; /* 8 32k periods */
		};

		opp@816000000 {
			opp-hz = /bits/ 64 <816000000>;
			opp-microvolt = <1100000 1100000 1300000>;
			clock-latency-ns = <244144>; /* 8 32k periods */
		};

		opp@1008000000 {
			opp-hz = /bits/ 64 <1008000000>;
			opp-microvolt = <1200000 1200000 1300000>;
			clock-latency-ns = <244144>; /* 8 32k periods */
		};
	};

	cpus {
		#address-cells = <1>;
		#size-cells = <0>;

		cpu0: cpu@0 {
			compatible = "arm,cortex-a7";
			device_type = "cpu";
			reg = <0>;
			clocks = <&ccu CLK_CPUX>;
			clock-names = "cpu";
			operating-points-v2 = <&cpu0_opp_table>;
			#cooling-cells = <2>;
		};

		cpu@1 {
			compatible = "arm,cortex-a7";
			device_type = "cpu";
			reg = <1>;
			clocks = <&ccu CLK_CPUX>;
			clock-names = "cpu";
			operating-points-v2 = <&cpu0_opp_table>;
			#cooling-cells = <2>;
		};

		cpu@2 {
			compatible = "arm,cortex-a7";
			device_type = "cpu";
			reg = <2>;
			clocks = <&ccu CLK_CPUX>;
			clock-names = "cpu";
			operating-points-v2 = <&cpu0_opp_table>;
			#cooling-cells = <2>;
		};

		cpu@3 {
			compatible = "arm,cortex-a7";
			device_type = "cpu";
			reg = <3>;
			clocks = <&ccu CLK_CPUX>;
			clock-names = "cpu";
			operating-points-v2 = <&cpu0_opp_table>;
			#cooling-cells = <2>;
		};
	};

	timer {
		compatible = "arm,armv7-timer";
		interrupts = <GIC_PPI 13 (GIC_CPU_MASK_SIMPLE(4) | IRQ_TYPE_LEVEL_LOW)>,
			     <GIC_PPI 14 (GIC_CPU_MASK_SIMPLE(4) | IRQ_TYPE_LEVEL_LOW)>,
			     <GIC_PPI 11 (GIC_CPU_MASK_SIMPLE(4) | IRQ_TYPE_LEVEL_LOW)>,
			     <GIC_PPI 10 (GIC_CPU_MASK_SIMPLE(4) | IRQ_TYPE_LEVEL_LOW)>;
	};

	soc {
		system-control@1c00000 {
			compatible = "allwinner,sun8i-h3-system-control";
			reg = <0x01c00000 0x30>;
			#address-cells = <1>;
			#size-cells = <1>;
			ranges;

			sram_c: sram@1d00000 {
				compatible = "mmio-sram";
				reg = <0x01d00000 0x80000>;
				#address-cells = <1>;
				#size-cells = <1>;
				ranges = <0 0x01d00000 0x80000>;

				ve_sram: sram-section@0 {
					compatible = "allwinner,sun8i-h3-sram-c1",
						     "allwinner,sun4i-a10-sram-c1";
					reg = <0x000000 0x80000>;
				};
			};
		};

		mali: gpu@1c40000 {
			compatible = "allwinner,sun8i-h3-mali", "arm,mali-400";
			reg = <0x01c40000 0x10000>;
			interrupts = <GIC_SPI 97 IRQ_TYPE_LEVEL_HIGH>,
				     <GIC_SPI 98 IRQ_TYPE_LEVEL_HIGH>,
				     <GIC_SPI 99 IRQ_TYPE_LEVEL_HIGH>,
				     <GIC_SPI 100 IRQ_TYPE_LEVEL_HIGH>,
				     <GIC_SPI 102 IRQ_TYPE_LEVEL_HIGH>,
				     <GIC_SPI 103 IRQ_TYPE_LEVEL_HIGH>,
				     <GIC_SPI 101 IRQ_TYPE_LEVEL_HIGH>;
			interrupt-names = "gp",
					  "gpmmu",
					  "pp0",
					  "ppmmu0",
					  "pp1",
					  "ppmmu1",
					  "pmu";
			clocks = <&ccu CLK_BUS_GPU>, <&ccu CLK_GPU>;
			clock-names = "bus", "core";
			resets = <&ccu RST_BUS_GPU>;

			assigned-clocks = <&ccu CLK_GPU>;
			assigned-clock-rates = <384000000>;
		};
	};
};

&ccu {
	compatible = "allwinner,sun8i-h3-ccu";
};

&display_clocks {
	compatible = "allwinner,sun8i-h3-de2-clk";
};

&mmc0 {
	compatible = "allwinner,sun7i-a20-mmc";
	clocks = <&ccu CLK_BUS_MMC0>,
		 <&ccu CLK_MMC0>,
		 <&ccu CLK_MMC0_OUTPUT>,
		 <&ccu CLK_MMC0_SAMPLE>;
	clock-names = "ahb",
		      "mmc",
		      "output",
		      "sample";
};

&mmc1 {
	compatible = "allwinner,sun7i-a20-mmc";
	clocks = <&ccu CLK_BUS_MMC1>,
		 <&ccu CLK_MMC1>,
		 <&ccu CLK_MMC1_OUTPUT>,
		 <&ccu CLK_MMC1_SAMPLE>;
	clock-names = "ahb",
		      "mmc",
		      "output",
		      "sample";
};

&mmc2 {
	compatible = "allwinner,sun7i-a20-mmc";
	clocks = <&ccu CLK_BUS_MMC2>,
		 <&ccu CLK_MMC2>,
		 <&ccu CLK_MMC2_OUTPUT>,
		 <&ccu CLK_MMC2_SAMPLE>;
	clock-names = "ahb",
		      "mmc",
		      "output",
		      "sample";
};

&pio {
	compatible = "allwinner,sun8i-h3-pinctrl";
<<<<<<< HEAD
=======
};

&rtc {
	compatible = "allwinner,sun8i-h3-rtc";
};

&sid {
	compatible = "allwinner,sun8i-h3-sid";
>>>>>>> 407d19ab
};<|MERGE_RESOLUTION|>--- conflicted
+++ resolved
@@ -47,19 +47,19 @@
 		compatible = "operating-points-v2";
 		opp-shared;
 
-		opp@648000000 {
+		opp-648000000 {
 			opp-hz = /bits/ 64 <648000000>;
 			opp-microvolt = <1040000 1040000 1300000>;
 			clock-latency-ns = <244144>; /* 8 32k periods */
 		};
 
-		opp@816000000 {
+		opp-816000000 {
 			opp-hz = /bits/ 64 <816000000>;
 			opp-microvolt = <1100000 1100000 1300000>;
 			clock-latency-ns = <244144>; /* 8 32k periods */
 		};
 
-		opp@1008000000 {
+		opp-1008000000 {
 			opp-hz = /bits/ 64 <1008000000>;
 			opp-microvolt = <1200000 1200000 1300000>;
 			clock-latency-ns = <244144>; /* 8 32k periods */
@@ -120,9 +120,9 @@
 	};
 
 	soc {
-		system-control@1c00000 {
+		syscon: system-control@1c00000 {
 			compatible = "allwinner,sun8i-h3-system-control";
-			reg = <0x01c00000 0x30>;
+			reg = <0x01c00000 0x1000>;
 			#address-cells = <1>;
 			#size-cells = <1>;
 			ranges;
@@ -140,6 +140,17 @@
 					reg = <0x000000 0x80000>;
 				};
 			};
+		};
+
+		video-codec@1c0e000 {
+			compatible = "allwinner,sun8i-h3-video-engine";
+			reg = <0x01c0e000 0x1000>;
+			clocks = <&ccu CLK_BUS_VE>, <&ccu CLK_VE>,
+				 <&ccu CLK_DRAM_VE>;
+			clock-names = "ahb", "mod", "ram";
+			resets = <&ccu RST_BUS_VE>;
+			interrupts = <GIC_SPI 58 IRQ_TYPE_LEVEL_HIGH>;
+			allwinner,sram = <&ve_sram 1>;
 		};
 
 		mali: gpu@1c40000 {
@@ -215,8 +226,6 @@
 
 &pio {
 	compatible = "allwinner,sun8i-h3-pinctrl";
-<<<<<<< HEAD
-=======
 };
 
 &rtc {
@@ -225,5 +234,4 @@
 
 &sid {
 	compatible = "allwinner,sun8i-h3-sid";
->>>>>>> 407d19ab
 };