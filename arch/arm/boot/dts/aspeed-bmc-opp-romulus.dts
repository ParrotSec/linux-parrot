// SPDX-License-Identifier: GPL-2.0+
/dts-v1/;
#include "aspeed-g5.dtsi"
#include <dt-bindings/gpio/aspeed-gpio.h>

/ {
	model = "Romulus BMC";
	compatible = "ibm,romulus-bmc", "aspeed,ast2500";

	chosen {
		stdout-path = &uart5;
		bootargs = "console=ttyS4,115200 earlyprintk";
	};

	memory@80000000 {
		reg = <0x80000000 0x20000000>;
	};

	reserved-memory {
		#address-cells = <1>;
		#size-cells = <1>;
		ranges;

		vga_memory: framebuffer@9f000000 {
			no-map;
			reg = <0x9f000000 0x01000000>; /* 16M */
		};

		flash_memory: region@98000000 {
			no-map;
			reg = <0x98000000 0x04000000>; /* 64M */
		};
<<<<<<< HEAD
=======

		coldfire_memory: codefire_memory@9ef00000 {
			reg = <0x9ef00000 0x00100000>;
			no-map;
		};

		gfx_memory: framebuffer {
			size = <0x01000000>;
			alignment = <0x01000000>;
			compatible = "shared-dma-pool";
			reusable;
		};
>>>>>>> 407d19ab
	};

	leds {
		compatible = "gpio-leds";

		fault {
			gpios = <&gpio ASPEED_GPIO(N, 2) GPIO_ACTIVE_LOW>;
		};

		identify {
			gpios = <&gpio ASPEED_GPIO(N, 4) GPIO_ACTIVE_HIGH>;
		};

		power {
			gpios = <&gpio ASPEED_GPIO(R, 5) GPIO_ACTIVE_LOW>;
		};
	};

	fsi: gpio-fsi {
		compatible = "fsi-master-gpio", "fsi-master";
		#address-cells = <2>;
		#size-cells = <0>;
		no-gpio-delays;

		clock-gpios = <&gpio ASPEED_GPIO(AA, 0) GPIO_ACTIVE_HIGH>;
		data-gpios = <&gpio ASPEED_GPIO(AA, 2) GPIO_ACTIVE_HIGH>;
		mux-gpios = <&gpio ASPEED_GPIO(A, 6) GPIO_ACTIVE_HIGH>;
		enable-gpios = <&gpio ASPEED_GPIO(D, 0) GPIO_ACTIVE_HIGH>;
		trans-gpios = <&gpio ASPEED_GPIO(R, 2) GPIO_ACTIVE_HIGH>;
	};

	gpio-keys {
		compatible = "gpio-keys";

		checkstop {
			label = "checkstop";
			gpios = <&gpio ASPEED_GPIO(J, 2) GPIO_ACTIVE_LOW>;
			linux,code = <ASPEED_GPIO(J, 2)>;
		};

		id-button {
			label = "id-button";
			gpios = <&gpio ASPEED_GPIO(Q, 7) GPIO_ACTIVE_LOW>;
			linux,code = <ASPEED_GPIO(Q, 7)>;
		};
	};
};

&fmc {
	status = "okay";
	flash@0 {
		status = "okay";
		m25p,fast-read;
		label = "bmc";
#include "openbmc-flash-layout.dtsi"
	};
};

&spi1 {
	status = "okay";
	pinctrl-names = "default";
	pinctrl-0 = <&pinctrl_spi1_default>;

	flash@0 {
		status = "okay";
		m25p,fast-read;
		label = "pnor";
	};
};

&lpc_ctrl {
	status = "okay";
	memory-region = <&flash_memory>;
	flash = <&spi1>;
};

&uart1 {
	/* Rear RS-232 connector */
	status = "okay";

	pinctrl-names = "default";
	pinctrl-0 = <&pinctrl_txd1_default
			&pinctrl_rxd1_default
			&pinctrl_nrts1_default
			&pinctrl_ndtr1_default
			&pinctrl_ndsr1_default
			&pinctrl_ncts1_default
			&pinctrl_ndcd1_default
			&pinctrl_nri1_default>;
};

&uart5 {
	status = "okay";
};

&mac0 {
	status = "okay";

	use-ncsi;

	pinctrl-names = "default";
	pinctrl-0 = <&pinctrl_rmii1_default>;
};

&i2c1 {
	status = "okay";
};

&i2c2 {
	status = "okay";
};

&i2c3 {
	status = "okay";
};

&i2c4 {
	status = "okay";
};

&i2c5 {
	status = "okay";
};

&i2c6 {
	/* PCIe slot 1 (x8) */
	status = "okay";
};

&i2c7 {
	/* PCIe slot 2 (x16) */
	status = "okay";
};

&i2c8 {
	/* PCIe slot 3 (x16) */
	status = "okay";
};

&i2c9 {
	/* PCIe slot 4 (x16) */
	status = "okay";
};

&i2c10 {
	/* PCIe slot 5 (x8) */
	status = "okay";
};

&i2c11 {
	status = "okay";

	rtc@32 {
		compatible = "epson,rx8900";
		reg = <0x32>;
	};
};

&i2c12 {
	status = "okay";

	w83773g@4c {
		compatible = "nuvoton,w83773g";
		reg = <0x4c>;
	};
};

&gpio {
	nic_func_mode0 {
		gpio-hog;
		gpios = <ASPEED_GPIO(D, 3) GPIO_ACTIVE_HIGH>;
		output-low;
		line-name = "nic_func_mode0";
	};
	nic_func_mode1 {
		gpio-hog;
		gpios = <ASPEED_GPIO(D, 4) GPIO_ACTIVE_HIGH>;
		output-low;
		line-name = "nic_func_mode1";
	};
	seq_cont {
		gpio-hog;
		gpios = <ASPEED_GPIO(S, 7) GPIO_ACTIVE_HIGH>;
		output-low;
		line-name = "seq_cont";
	};
};

&vuart {
	status = "okay";
};

&gfx {
	status = "okay";
	memory-region = <&gfx_memory>;
};

&pinctrl {
	aspeed,external-nodes = <&gfx &lhc>;
};

&pwm_tacho {
	status = "okay";
	pinctrl-names = "default";
	pinctrl-0 = <&pinctrl_pwm0_default &pinctrl_pwm1_default>;

	fan@0 {
		reg = <0x00>;
		aspeed,fan-tach-ch = /bits/ 8 <0x08>;
	};

	fan@1 {
		reg = <0x00>;
		aspeed,fan-tach-ch = /bits/ 8 <0x09>;
	};

	fan@2 {
		reg = <0x01>;
		aspeed,fan-tach-ch = /bits/ 8 <0x0a>;
	};

	fan@3 {
		reg = <0x01>;
		aspeed,fan-tach-ch = /bits/ 8 <0x0b>;
	};

	fan@4 {
		reg = <0x00>;
		aspeed,fan-tach-ch = /bits/ 8 <0x0c>;
	};

	fan@5 {
		reg = <0x00>;
		aspeed,fan-tach-ch = /bits/ 8 <0x0d>;
	};

	fan@6 {
		reg = <0x01>;
		aspeed,fan-tach-ch = /bits/ 8 <0x0e>;
	};
};

&ibt {
	status = "okay";
};<|MERGE_RESOLUTION|>--- conflicted
+++ resolved
@@ -30,8 +30,6 @@
 			no-map;
 			reg = <0x98000000 0x04000000>; /* 64M */
 		};
-<<<<<<< HEAD
-=======
 
 		coldfire_memory: codefire_memory@9ef00000 {
 			reg = <0x9ef00000 0x00100000>;
@@ -44,7 +42,6 @@
 			compatible = "shared-dma-pool";
 			reusable;
 		};
->>>>>>> 407d19ab
 	};
 
 	leds {
@@ -64,10 +61,14 @@
 	};
 
 	fsi: gpio-fsi {
-		compatible = "fsi-master-gpio", "fsi-master";
+		compatible = "aspeed,ast2500-cf-fsi-master", "fsi-master";
 		#address-cells = <2>;
 		#size-cells = <0>;
 		no-gpio-delays;
+
+		memory-region = <&coldfire_memory>;
+		aspeed,sram = <&sram>;
+		aspeed,cvic = <&cvic>;
 
 		clock-gpios = <&gpio ASPEED_GPIO(AA, 0) GPIO_ACTIVE_HIGH>;
 		data-gpios = <&gpio ASPEED_GPIO(AA, 2) GPIO_ACTIVE_HIGH>;
@@ -90,6 +91,11 @@
 			gpios = <&gpio ASPEED_GPIO(Q, 7) GPIO_ACTIVE_LOW>;
 			linux,code = <ASPEED_GPIO(Q, 7)>;
 		};
+	};
+
+	iio-hwmon-battery {
+		compatible = "iio-hwmon";
+		io-channels = <&adc 12>;
 	};
 };
 
@@ -289,4 +295,12 @@
 
 &ibt {
 	status = "okay";
+};
+
+&vhub {
+	status = "okay";
+};
+
+&adc {
+	status = "okay";
 };