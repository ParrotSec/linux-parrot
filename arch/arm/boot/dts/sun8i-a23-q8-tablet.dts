/*
 * Copyright 2015 Hans de Goede <hdegoede@redhat.com>
 *
 * This file is dual-licensed: you can use it either under the terms
 * of the GPL or the X11 license, at your option. Note that this dual
 * licensing only applies to this file, and not this project as a
 * whole.
 *
 *  a) This file is free software; you can redistribute it and/or
 *     modify it under the terms of the GNU General Public License as
 *     published by the Free Software Foundation; either version 2 of the
 *     License, or (at your option) any later version.
 *
 *     This file is distributed in the hope that it will be useful,
 *     but WITHOUT ANY WARRANTY; without even the implied warranty of
 *     MERCHANTABILITY or FITNESS FOR A PARTICULAR PURPOSE.  See the
 *     GNU General Public License for more details.
 *
 * Or, alternatively,
 *
 *  b) Permission is hereby granted, free of charge, to any person
 *     obtaining a copy of this software and associated documentation
 *     files (the "Software"), to deal in the Software without
 *     restriction, including without limitation the rights to use,
 *     copy, modify, merge, publish, distribute, sublicense, and/or
 *     sell copies of the Software, and to permit persons to whom the
 *     Software is furnished to do so, subject to the following
 *     conditions:
 *
 *     The above copyright notice and this permission notice shall be
 *     included in all copies or substantial portions of the Software.
 *
 *     THE SOFTWARE IS PROVIDED "AS IS", WITHOUT WARRANTY OF ANY KIND,
 *     EXPRESS OR IMPLIED, INCLUDING BUT NOT LIMITED TO THE WARRANTIES
 *     OF MERCHANTABILITY, FITNESS FOR A PARTICULAR PURPOSE AND
 *     NONINFRINGEMENT. IN NO EVENT SHALL THE AUTHORS OR COPYRIGHT
 *     HOLDERS BE LIABLE FOR ANY CLAIM, DAMAGES OR OTHER LIABILITY,
 *     WHETHER IN AN ACTION OF CONTRACT, TORT OR OTHERWISE, ARISING
 *     FROM, OUT OF OR IN CONNECTION WITH THE SOFTWARE OR THE USE OR
 *     OTHER DEALINGS IN THE SOFTWARE.
 */

/dts-v1/;
#include "sun8i-a23.dtsi"
#include "sun8i-q8-common.dtsi"

/ {
	model = "Q8 A23 Tablet";
	compatible = "allwinner,q8-a23", "allwinner,sun8i-a23";
};

&codec {
	allwinner,pa-gpios = <&pio 7 9 GPIO_ACTIVE_HIGH>; /* PH9 */
	allwinner,audio-routing =
		"Headphone", "HP",
		"Headphone", "HPCOM",
		"Speaker", "HP",
		"MIC1", "Mic",
		"MIC2", "Headset Mic",
		"Mic",  "MBIAS",
		"Headset Mic", "HBIAS";
	status = "okay";
<<<<<<< HEAD
=======
};

&panel {
	compatible = "bananapi,s070wv20-ct16", "simple-panel";
};

&tcon0_out {
	tcon0_out_lcd: endpoint {
		remote-endpoint = <&panel_input>;
	};
>>>>>>> 407d19ab
};<|MERGE_RESOLUTION|>--- conflicted
+++ resolved
@@ -60,8 +60,6 @@
 		"Mic",  "MBIAS",
 		"Headset Mic", "HBIAS";
 	status = "okay";
-<<<<<<< HEAD
-=======
 };
 
 &panel {
@@ -72,5 +70,4 @@
 	tcon0_out_lcd: endpoint {
 		remote-endpoint = <&panel_input>;
 	};
->>>>>>> 407d19ab
 };