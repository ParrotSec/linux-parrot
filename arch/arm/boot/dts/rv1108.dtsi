// SPDX-License-Identifier: (GPL-2.0+ OR MIT)

#include <dt-bindings/gpio/gpio.h>
#include <dt-bindings/interrupt-controller/irq.h>
#include <dt-bindings/interrupt-controller/arm-gic.h>
#include <dt-bindings/clock/rv1108-cru.h>
#include <dt-bindings/pinctrl/rockchip.h>
#include <dt-bindings/thermal/thermal.h>
/ {
	#address-cells = <1>;
	#size-cells = <1>;

	compatible = "rockchip,rv1108";

	interrupt-parent = <&gic>;

	aliases {
		i2c0 = &i2c0;
		i2c1 = &i2c1;
		i2c2 = &i2c2;
		i2c3 = &i2c3;
		serial0 = &uart0;
		serial1 = &uart1;
		serial2 = &uart2;
	};

	cpus {
		#address-cells = <1>;
		#size-cells = <0>;

		cpu0: cpu@f00 {
			device_type = "cpu";
			compatible = "arm,cortex-a7";
			reg = <0xf00>;
			clocks = <&cru ARMCLK>;
			#cooling-cells = <2>; /* min followed by max */
			dynamic-power-coefficient = <75>;
			operating-points-v2 = <&cpu_opp_table>;
		};
	};

	cpu_opp_table: opp_table {
		compatible = "operating-points-v2";

		opp-408000000 {
			opp-hz = /bits/ 64 <408000000>;
			opp-microvolt = <975000>;
			clock-latency-ns = <40000>;
		};
		opp-600000000 {
			opp-hz = /bits/ 64 <600000000>;
			opp-microvolt = <975000>;
			clock-latency-ns = <40000>;
		};
		opp-816000000 {
			opp-hz = /bits/ 64 <816000000>;
			opp-microvolt = <1025000>;
			clock-latency-ns = <40000>;
		};
		opp-1008000000 {
			opp-hz = /bits/ 64 <1008000000>;
			opp-microvolt = <1150000>;
			clock-latency-ns = <40000>;
		};
	};

	arm-pmu {
		compatible = "arm,cortex-a7-pmu";
		interrupts = <GIC_SPI 67 IRQ_TYPE_LEVEL_HIGH>;
	};

	timer {
		compatible = "arm,armv7-timer";
		interrupts = <GIC_PPI 13 (GIC_CPU_MASK_SIMPLE(1) | IRQ_TYPE_LEVEL_HIGH)>,
			     <GIC_PPI 14 (GIC_CPU_MASK_SIMPLE(1) | IRQ_TYPE_LEVEL_HIGH)>;
		clock-frequency = <24000000>;
	};

	xin24m: oscillator {
		compatible = "fixed-clock";
		clock-frequency = <24000000>;
		clock-output-names = "xin24m";
		#clock-cells = <0>;
	};

	amba {
		compatible = "simple-bus";
		#address-cells = <1>;
		#size-cells = <1>;
		ranges;

		pdma: pdma@102a0000 {
			compatible = "arm,pl330", "arm,primecell";
			reg = <0x102a0000 0x4000>;
			interrupts = <GIC_SPI 0 IRQ_TYPE_LEVEL_HIGH>;
			#dma-cells = <1>;
			arm,pl330-broken-no-flushp;
			clocks = <&cru ACLK_DMAC>;
			clock-names = "apb_pclk";
		};
	};

	bus_intmem@10080000 {
		compatible = "mmio-sram";
		reg = <0x10080000 0x2000>;
		#address-cells = <1>;
		#size-cells = <1>;
		ranges = <0 0x10080000 0x2000>;
	};

	uart2: serial@10210000 {
		compatible = "rockchip,rv1108-uart", "snps,dw-apb-uart";
		reg = <0x10210000 0x100>;
		interrupts = <GIC_SPI 46 IRQ_TYPE_LEVEL_HIGH>;
		reg-shift = <2>;
		reg-io-width = <4>;
		clock-frequency = <24000000>;
		clocks = <&cru SCLK_UART2>, <&cru PCLK_UART2>;
		clock-names = "baudclk", "apb_pclk";
		pinctrl-names = "default";
		pinctrl-0 = <&uart2m0_xfer>;
		status = "disabled";
	};

	uart1: serial@10220000 {
		compatible = "rockchip,rv1108-uart", "snps,dw-apb-uart";
		reg = <0x10220000 0x100>;
		interrupts = <GIC_SPI 45 IRQ_TYPE_LEVEL_HIGH>;
		reg-shift = <2>;
		reg-io-width = <4>;
		clock-frequency = <24000000>;
		clocks = <&cru SCLK_UART1>, <&cru PCLK_UART1>;
		clock-names = "baudclk", "apb_pclk";
		pinctrl-names = "default";
		pinctrl-0 = <&uart1_xfer>;
		status = "disabled";
	};

	uart0: serial@10230000 {
		compatible = "rockchip,rv1108-uart", "snps,dw-apb-uart";
		reg = <0x10230000 0x100>;
		interrupts = <GIC_SPI 44 IRQ_TYPE_LEVEL_HIGH>;
		reg-shift = <2>;
		reg-io-width = <4>;
		clock-frequency = <24000000>;
		clocks = <&cru SCLK_UART0>, <&cru PCLK_UART0>;
		clock-names = "baudclk", "apb_pclk";
		pinctrl-names = "default";
		pinctrl-0 = <&uart0_xfer &uart0_cts &uart0_rts>;
		status = "disabled";
	};

	i2c1: i2c@10240000 {
		compatible = "rockchip,rv1108-i2c";
		reg = <0x10240000 0x1000>;
		interrupts = <GIC_SPI 31 IRQ_TYPE_LEVEL_HIGH>;
		#address-cells = <1>;
		#size-cells = <0>;
		clocks = <&cru SCLK_I2C1>, <&cru PCLK_I2C1>;
		clock-names = "i2c", "pclk";
		pinctrl-names = "default";
		pinctrl-0 = <&i2c1_xfer>;
		rockchip,grf = <&grf>;
		status = "disabled";
	};

	i2c2: i2c@10250000 {
		compatible = "rockchip,rv1108-i2c";
		reg = <0x10250000 0x1000>;
		interrupts = <GIC_SPI 32 IRQ_TYPE_LEVEL_HIGH>;
		#address-cells = <1>;
		#size-cells = <0>;
		clocks = <&cru SCLK_I2C2>, <&cru PCLK_I2C2>;
		clock-names = "i2c", "pclk";
		pinctrl-names = "default";
		pinctrl-0 = <&i2c2m1_xfer>;
		rockchip,grf = <&grf>;
		status = "disabled";
	};

	i2c3: i2c@10260000 {
		compatible = "rockchip,rv1108-i2c";
		reg = <0x10260000 0x1000>;
		interrupts = <GIC_SPI 33 IRQ_TYPE_LEVEL_HIGH>;
		#address-cells = <1>;
		#size-cells = <0>;
		clocks = <&cru SCLK_I2C3>, <&cru PCLK_I2C3>;
		clock-names = "i2c", "pclk";
		pinctrl-names = "default";
		pinctrl-0 = <&i2c3_xfer>;
		rockchip,grf = <&grf>;
		status = "disabled";
	};

	spi: spi@10270000 {
		compatible = "rockchip,rv1108-spi";
		reg = <0x10270000 0x1000>;
		interrupts = <GIC_SPI 37 IRQ_TYPE_LEVEL_HIGH>;
		clocks = <&cru SCLK_SPI>, <&cru PCLK_SPI>;
		clock-names = "spiclk", "apb_pclk";
		dmas = <&pdma 8>, <&pdma 9>;
		#dma-cells = <2>;
		#address-cells = <1>;
		#size-cells = <0>;
		status = "disabled";
	};

	pwm4: pwm@10280000 {
		compatible = "rockchip,rv1108-pwm", "rockchip,rk3288-pwm";
		reg = <0x10280000 0x10>;
		interrupts = <GIC_SPI 38 IRQ_TYPE_LEVEL_HIGH>;
		clocks = <&cru SCLK_PWM>, <&cru PCLK_PWM>;
		clock-names = "pwm", "pclk";
		pinctrl-names = "default";
		pinctrl-0 = <&pwm4_pin>;
		#pwm-cells = <3>;
		status = "disabled";
	};

	pwm5: pwm@10280010 {
		compatible = "rockchip,rv1108-pwm", "rockchip,rk3288-pwm";
		reg = <0x10280010 0x10>;
		interrupts = <GIC_SPI 38 IRQ_TYPE_LEVEL_HIGH>;
		clocks = <&cru SCLK_PWM>, <&cru PCLK_PWM>;
		clock-names = "pwm", "pclk";
		pinctrl-names = "default";
		pinctrl-0 = <&pwm5_pin>;
		#pwm-cells = <3>;
		status = "disabled";
	};

	pwm6: pwm@10280020 {
		compatible = "rockchip,rv1108-pwm", "rockchip,rk3288-pwm";
		reg = <0x10280020 0x10>;
		interrupts = <GIC_SPI 38 IRQ_TYPE_LEVEL_HIGH>;
		clocks = <&cru SCLK_PWM>, <&cru PCLK_PWM>;
		clock-names = "pwm", "pclk";
		pinctrl-names = "default";
		pinctrl-0 = <&pwm6_pin>;
		#pwm-cells = <3>;
		status = "disabled";
	};

	pwm7: pwm@10280030 {
		compatible = "rockchip,rv1108-pwm", "rockchip,rk3288-pwm";
		reg = <0x10280030 0x10>;
		interrupts = <GIC_SPI 38 IRQ_TYPE_LEVEL_HIGH>;
		clocks = <&cru SCLK_PWM>, <&cru PCLK_PWM>;
		clock-names = "pwm", "pclk";
		pinctrl-names = "default";
		pinctrl-0 = <&pwm7_pin>;
		#pwm-cells = <3>;
		status = "disabled";
	};

	grf: syscon@10300000 {
		compatible = "rockchip,rv1108-grf", "syscon", "simple-mfd";
		reg = <0x10300000 0x1000>;
		#address-cells = <1>;
		#size-cells = <1>;

		u2phy: usb2-phy@100 {
			compatible = "rockchip,rv1108-usb2phy";
			reg = <0x100 0x0c>;
			clocks = <&cru SCLK_USBPHY>;
			clock-names = "phyclk";
			#clock-cells = <0>;
			clock-output-names = "usbphy";
			rockchip,usbgrf = <&usbgrf>;
			status = "disabled";

			u2phy_otg: otg-port {
				interrupts = <GIC_SPI 48 IRQ_TYPE_LEVEL_HIGH>;
				interrupt-names = "otg-mux";
				#phy-cells = <0>;
				status = "disabled";
			};

			u2phy_host: host-port {
				interrupts = <GIC_SPI 51 IRQ_TYPE_LEVEL_HIGH>;
				interrupt-names = "linestate";
				#phy-cells = <0>;
				status = "disabled";
			};
		};
	};

	watchdog: wdt@10360000 {
		compatible = "snps,dw-wdt";
		reg = <0x10360000 0x100>;
		interrupts = <GIC_SPI 34 IRQ_TYPE_LEVEL_HIGH>;
		clocks = <&cru PCLK_WDT>;
		clock-names = "pclk_wdt";
		status = "disabled";
	};

	thermal-zones {
		soc_thermal: soc-thermal {
			polling-delay-passive = <20>;
			polling-delay = <1000>;
			sustainable-power = <50>;
			thermal-sensors = <&tsadc 0>;

			trips {
				threshold: trip-point0 {
					temperature = <70000>;
					hysteresis = <2000>;
					type = "passive";
				};
				target: trip-point1 {
					temperature = <85000>;
					hysteresis = <2000>;
					type = "passive";
				};
				soc_crit: soc-crit {
					temperature = <95000>;
					hysteresis = <2000>;
					type = "critical";
				};
			};

			cooling-maps {
				map0 {
					trip = <&target>;
					cooling-device = <&cpu0 THERMAL_NO_LIMIT THERMAL_NO_LIMIT>;
					contribution = <4096>;
				};
			};
		};
	};

	tsadc: tsadc@10370000 {
		compatible = "rockchip,rv1108-tsadc";
		reg = <0x10370000 0x100>;
		interrupts = <GIC_SPI 47 IRQ_TYPE_LEVEL_HIGH>;
		assigned-clocks = <&cru SCLK_TSADC>;
		assigned-clock-rates = <750000>;
		clocks = <&cru SCLK_TSADC>, <&cru PCLK_TSADC>;
		clock-names = "tsadc", "apb_pclk";
		pinctrl-names = "init", "default", "sleep";
		pinctrl-0 = <&otp_gpio>;
		pinctrl-1 = <&otp_out>;
		pinctrl-2 = <&otp_gpio>;
		resets = <&cru SRST_TSADC>;
		reset-names = "tsadc-apb";
		rockchip,hw-tshut-temp = <120000>;
		#thermal-sensor-cells = <1>;
		status = "disabled";
	};

	adc: adc@1038c000 {
		compatible = "rockchip,rv1108-saradc", "rockchip,rk3399-saradc";
		reg = <0x1038c000 0x100>;
		interrupts = <GIC_SPI 4 IRQ_TYPE_LEVEL_HIGH>;
		#io-channel-cells = <1>;
		clock-frequency = <1000000>;
		clocks = <&cru SCLK_SARADC>, <&cru PCLK_SARADC>;
		clock-names = "saradc", "apb_pclk";
		status = "disabled";
	};

	i2c0: i2c@20000000 {
		compatible = "rockchip,rv1108-i2c";
		reg = <0x20000000 0x1000>;
		interrupts = <GIC_SPI 30 IRQ_TYPE_LEVEL_HIGH>;
		#address-cells = <1>;
		#size-cells = <0>;
		clocks = <&cru SCLK_I2C0_PMU>, <&cru PCLK_I2C0_PMU>;
		clock-names = "i2c", "pclk";
		pinctrl-names = "default";
		pinctrl-0 = <&i2c0_xfer>;
		rockchip,grf = <&grf>;
		status = "disabled";
	};

	pwm0: pwm@20040000 {
		compatible = "rockchip,rv1108-pwm", "rockchip,rk3288-pwm";
		reg = <0x20040000 0x10>;
		interrupts = <GIC_SPI 39 IRQ_TYPE_LEVEL_HIGH>;
		clocks = <&cru SCLK_PWM0_PMU>, <&cru PCLK_PWM0_PMU>;
		clock-names = "pwm", "pclk";
		pinctrl-names = "default";
		pinctrl-0 = <&pwm0_pin>;
		#pwm-cells = <3>;
		status = "disabled";
	};

	pwm1: pwm@20040010 {
		compatible = "rockchip,rv1108-pwm", "rockchip,rk3288-pwm";
		reg = <0x20040010 0x10>;
		interrupts = <GIC_SPI 39 IRQ_TYPE_LEVEL_HIGH>;
		clocks = <&cru SCLK_PWM0_PMU>, <&cru PCLK_PWM0_PMU>;
		clock-names = "pwm", "pclk";
		pinctrl-names = "default";
		pinctrl-0 = <&pwm1_pin>;
		#pwm-cells = <3>;
		status = "disabled";
	};

	pwm2: pwm@20040020 {
		compatible = "rockchip,rv1108-pwm", "rockchip,rk3288-pwm";
		reg = <0x20040020 0x10>;
		interrupts = <GIC_SPI 39 IRQ_TYPE_LEVEL_HIGH>;
		clocks = <&cru SCLK_PWM0_PMU>, <&cru PCLK_PWM0_PMU>;
		clock-names = "pwm", "pclk";
		pinctrl-names = "default";
		pinctrl-0 = <&pwm2_pin>;
		#pwm-cells = <3>;
		status = "disabled";
	};

	pwm3: pwm@20040030 {
		compatible = "rockchip,rv1108-pwm", "rockchip,rk3288-pwm";
		reg = <0x20040030 0x10>;
		interrupts = <GIC_SPI 39 IRQ_TYPE_LEVEL_HIGH>;
		clocks = <&cru SCLK_PWM0_PMU>, <&cru PCLK_PWM0_PMU>;
		clock-names = "pwm", "pclk";
		pinctrl-names = "default";
		pinctrl-0 = <&pwm3_pin>;
		#pwm-cells = <3>;
		status = "disabled";
	};

	pmugrf: syscon@20060000 {
		compatible = "rockchip,rv1108-pmugrf", "syscon";
		reg = <0x20060000 0x1000>;
	};

	usbgrf: syscon@202a0000 {
		compatible = "rockchip,rv1108-usbgrf", "syscon";
		reg = <0x202a0000 0x1000>;
	};

	cru: clock-controller@20200000 {
		compatible = "rockchip,rv1108-cru";
		reg = <0x20200000 0x1000>;
		rockchip,grf = <&grf>;
		#clock-cells = <1>;
		#reset-cells = <1>;
	};

	emmc: dwmmc@30110000 {
		compatible = "rockchip,rv1108-dw-mshc", "rockchip,rk3288-dw-mshc";
		reg = <0x30110000 0x4000>;
		interrupts = <GIC_SPI 13 IRQ_TYPE_LEVEL_HIGH>;
		clocks = <&cru HCLK_EMMC>, <&cru SCLK_EMMC>,
			 <&cru SCLK_EMMC_DRV>, <&cru SCLK_EMMC_SAMPLE>;
		clock-names = "biu", "ciu", "ciu-drive", "ciu-sample";
		fifo-depth = <0x100>;
		max-frequency = <150000000>;
		status = "disabled";
	};

	sdio: dwmmc@30120000 {
		compatible = "rockchip,rv1108-dw-mshc", "rockchip,rk3288-dw-mshc";
		reg = <0x30120000 0x4000>;
		interrupts = <GIC_SPI 12 IRQ_TYPE_LEVEL_HIGH>;
		clocks = <&cru HCLK_SDIO>, <&cru SCLK_SDIO>,
			 <&cru SCLK_SDIO_DRV>, <&cru SCLK_SDIO_SAMPLE>;
		clock-names = "biu", "ciu", "ciu-drive", "ciu-sample";
		fifo-depth = <0x100>;
		max-frequency = <150000000>;
		status = "disabled";
	};

	sdmmc: dwmmc@30130000 {
		compatible = "rockchip,rv1108-dw-mshc", "rockchip,rk3288-dw-mshc";
		reg = <0x30130000 0x4000>;
		interrupts = <GIC_SPI 11 IRQ_TYPE_LEVEL_HIGH>;
		clocks = <&cru HCLK_SDMMC>, <&cru SCLK_SDMMC>,
			 <&cru SCLK_SDMMC_DRV>, <&cru SCLK_SDMMC_SAMPLE>;
		clock-names = "biu", "ciu", "ciu-drive", "ciu-sample";
		fifo-depth = <0x100>;
		max-frequency = <100000000>;
		pinctrl-names = "default";
		pinctrl-0 = <&sdmmc_clk &sdmmc_cmd &sdmmc_cd &sdmmc_bus4>;
		status = "disabled";
	};

	usb_host_ehci: usb@30140000 {
		compatible = "generic-ehci";
		reg = <0x30140000 0x20000>;
		interrupts = <GIC_SPI 15 IRQ_TYPE_LEVEL_HIGH>;
		clocks = <&cru HCLK_HOST0>, <&u2phy>;
		clock-names = "usbhost", "utmi";
		phys = <&u2phy_host>;
		phy-names = "usb";
		status = "disabled";
	};

	usb_host_ohci: usb@30160000 {
		compatible = "generic-ohci";
		reg = <0x30160000 0x20000>;
		interrupts = <GIC_SPI 16 IRQ_TYPE_LEVEL_HIGH>;
		clocks = <&cru HCLK_HOST0>, <&u2phy>;
		clock-names = "usbhost", "utmi";
		phys = <&u2phy_host>;
		phy-names = "usb";
		status = "disabled";
	};

	usb_otg: usb@30180000 {
		compatible = "rockchip,rv1108-usb", "rockchip,rk3066-usb",
			     "snps,dwc2";
		reg = <0x30180000 0x40000>;
		interrupts = <GIC_SPI 18 IRQ_TYPE_LEVEL_HIGH>;
		clocks = <&cru HCLK_OTG>;
		clock-names = "otg";
		dr_mode = "otg";
		g-np-tx-fifo-size = <16>;
		g-rx-fifo-size = <280>;
		g-tx-fifo-size = <256 128 128 64 32 16>;
		g-use-dma;
		phys = <&u2phy_otg>;
		phy-names = "usb2-phy";
		status = "disabled";
	};

	gic: interrupt-controller@32010000 {
		compatible = "arm,gic-400";
		interrupt-controller;
		#interrupt-cells = <3>;
		#address-cells = <0>;

		reg = <0x32011000 0x1000>,
		      <0x32012000 0x2000>,
		      <0x32014000 0x2000>,
		      <0x32016000 0x2000>;
		interrupts = <GIC_PPI 9 (GIC_CPU_MASK_SIMPLE(1) | IRQ_TYPE_LEVEL_HIGH)>;
	};

	pinctrl: pinctrl {
		compatible = "rockchip,rv1108-pinctrl";
		rockchip,grf = <&grf>;
		rockchip,pmu = <&pmugrf>;
		#address-cells = <1>;
		#size-cells = <1>;
		ranges;

		gpio0: gpio0@20030000 {
			compatible = "rockchip,gpio-bank";
			reg = <0x20030000 0x100>;
			interrupts = <GIC_SPI 40 IRQ_TYPE_LEVEL_HIGH>;
			clocks = <&xin24m>;

			gpio-controller;
			#gpio-cells = <2>;

			interrupt-controller;
			#interrupt-cells = <2>;
		};

		gpio1: gpio1@10310000 {
			compatible = "rockchip,gpio-bank";
			reg = <0x10310000 0x100>;
			interrupts = <GIC_SPI 41 IRQ_TYPE_LEVEL_HIGH>;
			clocks = <&xin24m>;

			gpio-controller;
			#gpio-cells = <2>;

			interrupt-controller;
			#interrupt-cells = <2>;
		};

		gpio2: gpio2@10320000 {
			compatible = "rockchip,gpio-bank";
			reg = <0x10320000 0x100>;
			interrupts = <GIC_SPI 42 IRQ_TYPE_LEVEL_HIGH>;
			clocks = <&xin24m>;

			gpio-controller;
			#gpio-cells = <2>;

			interrupt-controller;
			#interrupt-cells = <2>;
		};

		gpio3: gpio3@10330000 {
			compatible = "rockchip,gpio-bank";
			reg = <0x10330000 0x100>;
			interrupts = <GIC_SPI 43 IRQ_TYPE_LEVEL_HIGH>;
			clocks = <&xin24m>;

			gpio-controller;
			#gpio-cells = <2>;

			interrupt-controller;
			#interrupt-cells = <2>;
		};

		pcfg_pull_up: pcfg-pull-up {
			bias-pull-up;
		};

		pcfg_pull_down: pcfg-pull-down {
			bias-pull-down;
		};

		pcfg_pull_none: pcfg-pull-none {
			bias-disable;
		};

		pcfg_pull_none_drv_8ma: pcfg-pull-none-drv-8ma {
			drive-strength = <8>;
		};

		pcfg_pull_none_drv_12ma: pcfg-pull-none-drv-12ma {
			drive-strength = <12>;
		};

		pcfg_pull_none_smt: pcfg-pull-none-smt {
			bias-disable;
			input-schmitt-enable;
		};

		pcfg_pull_up_drv_8ma: pcfg-pull-up-drv-8ma {
			bias-pull-up;
			drive-strength = <8>;
		};

		pcfg_pull_none_drv_4ma: pcfg-pull-none-drv-4ma {
			drive-strength = <4>;
		};

		pcfg_pull_up_drv_4ma: pcfg-pull-up-drv-4ma {
			bias-pull-up;
			drive-strength = <4>;
		};

		pcfg_output_high: pcfg-output-high {
			output-high;
		};

		pcfg_output_low: pcfg-output-low {
			output-low;
		};

		pcfg_input_high: pcfg-input-high {
			bias-pull-up;
			input-enable;
		};

<<<<<<< HEAD
=======
		emmc {
			emmc_bus8: emmc-bus8 {
				rockchip,pins = <2 RK_PA0 2 &pcfg_pull_up_drv_8ma>,
						<2 RK_PA1 2 &pcfg_pull_up_drv_8ma>,
						<2 RK_PA2 2 &pcfg_pull_up_drv_8ma>,
						<2 RK_PA3 2 &pcfg_pull_up_drv_8ma>,
						<2 RK_PA4 2 &pcfg_pull_up_drv_8ma>,
						<2 RK_PA5 2 &pcfg_pull_up_drv_8ma>,
						<2 RK_PA6 2 &pcfg_pull_up_drv_8ma>,
						<2 RK_PA7 2 &pcfg_pull_up_drv_8ma>;
			};

			emmc_clk: emmc-clk {
				rockchip,pins = <2 RK_PB6 1 &pcfg_pull_none_drv_8ma>;
			};

			emmc_cmd: emmc-cmd {
				rockchip,pins = <2 RK_PB4 2 &pcfg_pull_up_drv_8ma>;
			};
		};

		gmac {
			rmii_pins: rmii-pins {
				rockchip,pins =	<1 RK_PC5 2 &pcfg_pull_none>,
						<1 RK_PC3 2 &pcfg_pull_none>,
						<1 RK_PC4 2 &pcfg_pull_none>,
						<1 RK_PB2 3 &pcfg_pull_none_drv_12ma>,
						<1 RK_PB3 3 &pcfg_pull_none_drv_12ma>,
						<1 RK_PB4 3 &pcfg_pull_none_drv_12ma>,
						<1 RK_PB5 3 &pcfg_pull_none>,
						<1 RK_PB6 3 &pcfg_pull_none>,
						<1 RK_PB7 3 &pcfg_pull_none>,
						<1 RK_PC2 3 &pcfg_pull_none>;
			};
		};

>>>>>>> 407d19ab
		i2c0 {
			i2c0_xfer: i2c0-xfer {
				rockchip,pins = <0 RK_PB1 1 &pcfg_pull_none_smt>,
						<0 RK_PB2 1 &pcfg_pull_none_smt>;
			};
		};

		i2c1 {
			i2c1_xfer: i2c1-xfer {
				rockchip,pins = <2 RK_PD3 1 &pcfg_pull_up>,
						<2 RK_PD4 1 &pcfg_pull_up>;
			};
		};

		i2c2m1 {
			i2c2m1_xfer: i2c2m1-xfer {
				rockchip,pins = <0 RK_PC2 2 &pcfg_pull_none>,
						<0 RK_PC6 3 &pcfg_pull_none>;
			};

			i2c2m1_gpio: i2c2m1-gpio {
				rockchip,pins = <0 RK_PC2 RK_FUNC_GPIO &pcfg_pull_none>,
						<0 RK_PC6 RK_FUNC_GPIO &pcfg_pull_none>;
			};
		};

		i2c2m05v {
			i2c2m05v_xfer: i2c2m05v-xfer {
				rockchip,pins = <1 RK_PD5 2 &pcfg_pull_none>,
						<1 RK_PD4 2 &pcfg_pull_none>;
			};

			i2c2m05v_gpio: i2c2m05v-gpio {
				rockchip,pins = <1 RK_PD5 RK_FUNC_GPIO &pcfg_pull_none>,
						<1 RK_PD4 RK_FUNC_GPIO &pcfg_pull_none>;
			};
		};

		i2c3 {
			i2c3_xfer: i2c3-xfer {
				rockchip,pins = <0 RK_PB6 1 &pcfg_pull_none>,
						<0 RK_PC4 2 &pcfg_pull_none>;
			};
		};

		pwm0 {
			pwm0_pin: pwm0-pin {
				rockchip,pins = <0 RK_PC5 1 &pcfg_pull_none>;
			};
		};

		pwm1 {
			pwm1_pin: pwm1-pin {
				rockchip,pins = <0 RK_PC4 1 &pcfg_pull_none>;
			};
		};

		pwm2 {
			pwm2_pin: pwm2-pin {
				rockchip,pins = <0 RK_PC6 1 &pcfg_pull_none>;
			};
		};

		pwm3 {
			pwm3_pin: pwm3-pin {
				rockchip,pins = <0 RK_PC0 1 &pcfg_pull_none>;
			};
		};

		pwm4 {
			pwm4_pin: pwm4-pin {
				rockchip,pins = <1 RK_PC1 3 &pcfg_pull_none>;
			};
		};

		pwm5 {
			pwm5_pin: pwm5-pin {
				rockchip,pins = <1 RK_PA7 2 &pcfg_pull_none>;
			};
		};

		pwm6 {
			pwm6_pin: pwm6-pin {
				rockchip,pins = <1 RK_PB0 2 &pcfg_pull_none>;
			};
		};

		pwm7 {
			pwm7_pin: pwm7-pin {
				rockchip,pins = <1 RK_PB1 2 &pcfg_pull_none>;
			};
		};

		sdmmc {
			sdmmc_clk: sdmmc-clk {
				rockchip,pins = <3 RK_PC4 1 &pcfg_pull_none_drv_4ma>;
			};

			sdmmc_cmd: sdmmc-cmd {
				rockchip,pins = <3 RK_PC5 1 &pcfg_pull_up_drv_4ma>;
			};

			sdmmc_cd: sdmmc-cd {
				rockchip,pins = <0 RK_PA1 1 &pcfg_pull_up_drv_4ma>;
			};

			sdmmc_bus1: sdmmc-bus1 {
				rockchip,pins = <3 RK_PC3 1 &pcfg_pull_up_drv_4ma>;
			};

			sdmmc_bus4: sdmmc-bus4 {
				rockchip,pins = <3 RK_PC3 1 &pcfg_pull_up_drv_4ma>,
						<3 RK_PC2 1 &pcfg_pull_up_drv_4ma>,
						<3 RK_PC1 1 &pcfg_pull_up_drv_4ma>,
						<3 RK_PC0 1 &pcfg_pull_up_drv_4ma>;
			};
		};

<<<<<<< HEAD
=======
		spim0 {
			spim0_clk: spim0-clk {
				rockchip,pins = <1 RK_PD0 2 &pcfg_pull_up>;
			};

			spim0_cs0: spim0-cs0 {
				rockchip,pins = <1 RK_PD1 2 &pcfg_pull_up>;
			};

			spim0_tx: spim0-tx {
				rockchip,pins = <1 RK_PD3 2 &pcfg_pull_up>;
			};

			spim0_rx: spim0-rx {
				rockchip,pins = <1 RK_PD2 2 &pcfg_pull_up>;
			};
		};

		spim1 {
			spim1_clk: spim1-clk {
				rockchip,pins = <0 RK_PA3 1 &pcfg_pull_up>;
			};

			spim1_cs0: spim1-cs0 {
				rockchip,pins = <0 RK_PA4 1 &pcfg_pull_up>;
			};

			spim1_rx: spim1-rx {
				rockchip,pins = <0 RK_PB0 1 &pcfg_pull_up>;
			};

			spim1_tx: spim1-tx {
				rockchip,pins = <0 RK_PA7 1 &pcfg_pull_up>;
			};
		};

>>>>>>> 407d19ab
		tsadc {
			otp_out: otp-out {
				rockchip,pins = <0 RK_PB7 1 &pcfg_pull_none>;
			};

			otp_gpio: otp-gpio {
				rockchip,pins = <0 RK_PB7 RK_FUNC_GPIO &pcfg_pull_none>;
			};
		};

		uart0 {
			uart0_xfer: uart0-xfer {
				rockchip,pins = <3 RK_PA6 1 &pcfg_pull_up>,
						<3 RK_PA5 1 &pcfg_pull_none>;
			};

			uart0_cts: uart0-cts {
				rockchip,pins = <3 RK_PA4 1 &pcfg_pull_none>;
			};

			uart0_rts: uart0-rts {
				rockchip,pins = <3 RK_PA3 1 &pcfg_pull_none>;
			};

			uart0_rts_gpio: uart0-rts-gpio {
				rockchip,pins = <3 RK_PA3 RK_FUNC_GPIO &pcfg_pull_none>;
			};
		};

		uart1 {
			uart1_xfer: uart1-xfer {
				rockchip,pins = <1 RK_PD3 1 &pcfg_pull_up>,
						<1 RK_PD2 1 &pcfg_pull_none>;
			};

			uart1_cts: uart1-cts {
				rockchip,pins = <1 RK_PD0 1 &pcfg_pull_none>;
			};

			uart1_rts: uart1-rts {
				rockchip,pins = <1 RK_PD1 1 &pcfg_pull_none>;
			};
		};

		uart2m0 {
			uart2m0_xfer: uart2m0-xfer {
				rockchip,pins = <2 RK_PD2 1 &pcfg_pull_up>,
						<2 RK_PD1 1 &pcfg_pull_none>;
			};
		};

		uart2m1 {
			uart2m1_xfer: uart2m1-xfer {
				rockchip,pins = <3 RK_PC3 2 &pcfg_pull_up>,
						<3 RK_PC2 2 &pcfg_pull_none>;
			};
		};

		uart2_5v {
			uart2_5v_cts: uart2_5v-cts {
				rockchip,pins = <1 RK_PD4 1 &pcfg_pull_none>;
			};

			uart2_5v_rts: uart2_5v-rts {
				rockchip,pins = <1 RK_PD5 1 &pcfg_pull_none>;
			};
		};
	};
};<|MERGE_RESOLUTION|>--- conflicted
+++ resolved
@@ -32,6 +32,7 @@
 			device_type = "cpu";
 			compatible = "arm,cortex-a7";
 			reg = <0xf00>;
+			clock-latency = <40000>;
 			clocks = <&cru ARMCLK>;
 			#cooling-cells = <2>; /* min followed by max */
 			dynamic-power-coefficient = <75>;
@@ -66,13 +67,14 @@
 
 	arm-pmu {
 		compatible = "arm,cortex-a7-pmu";
-		interrupts = <GIC_SPI 67 IRQ_TYPE_LEVEL_HIGH>;
+		interrupts = <GIC_SPI 76 IRQ_TYPE_LEVEL_HIGH>;
 	};
 
 	timer {
 		compatible = "arm,armv7-timer";
 		interrupts = <GIC_PPI 13 (GIC_CPU_MASK_SIMPLE(1) | IRQ_TYPE_LEVEL_HIGH)>,
 			     <GIC_PPI 14 (GIC_CPU_MASK_SIMPLE(1) | IRQ_TYPE_LEVEL_HIGH)>;
+		arm,cpu-registers-not-fw-configured;
 		clock-frequency = <24000000>;
 	};
 
@@ -117,6 +119,8 @@
 		clock-frequency = <24000000>;
 		clocks = <&cru SCLK_UART2>, <&cru PCLK_UART2>;
 		clock-names = "baudclk", "apb_pclk";
+		dmas = <&pdma 6>, <&pdma 7>;
+		#dma-cells = <2>;
 		pinctrl-names = "default";
 		pinctrl-0 = <&uart2m0_xfer>;
 		status = "disabled";
@@ -131,6 +135,8 @@
 		clock-frequency = <24000000>;
 		clocks = <&cru SCLK_UART1>, <&cru PCLK_UART1>;
 		clock-names = "baudclk", "apb_pclk";
+		dmas = <&pdma 4>, <&pdma 5>;
+		#dma-cells = <2>;
 		pinctrl-names = "default";
 		pinctrl-0 = <&uart1_xfer>;
 		status = "disabled";
@@ -145,6 +151,8 @@
 		clock-frequency = <24000000>;
 		clocks = <&cru SCLK_UART0>, <&cru PCLK_UART0>;
 		clock-names = "baudclk", "apb_pclk";
+		dmas = <&pdma 2>, <&pdma 3>;
+		#dma-cells = <2>;
 		pinctrl-names = "default";
 		pinctrl-0 = <&uart0_xfer &uart0_cts &uart0_rts>;
 		status = "disabled";
@@ -199,6 +207,7 @@
 		clocks = <&cru SCLK_SPI>, <&cru PCLK_SPI>;
 		clock-names = "spiclk", "apb_pclk";
 		dmas = <&pdma 8>, <&pdma 9>;
+		dma-names = "tx", "rx";
 		#dma-cells = <2>;
 		#address-cells = <1>;
 		#size-cells = <0>;
@@ -283,6 +292,14 @@
 				status = "disabled";
 			};
 		};
+	};
+
+	timer: timer@10350000 {
+		compatible = "rockchip,rv1108-timer", "rockchip,rk3288-timer";
+		reg = <0x10350000 0x20>;
+		interrupts = <GIC_SPI 35 IRQ_TYPE_LEVEL_HIGH>;
+		clocks = <&xin24m>, <&cru PCLK_TIMER>;
+		clock-names = "timer", "pclk";
 	};
 
 	watchdog: wdt@10360000 {
@@ -516,6 +533,28 @@
 		status = "disabled";
 	};
 
+	gmac: eth@30200000 {
+		compatible = "rockchip,rv1108-gmac";
+		reg = <0x30200000 0x10000>;
+		interrupts = <GIC_SPI 19 IRQ_TYPE_LEVEL_HIGH>,
+			     <GIC_SPI 20 IRQ_TYPE_LEVEL_HIGH>;
+		interrupt-names = "macirq", "eth_wake_irq";
+		clocks = <&cru SCLK_MAC>,
+			<&cru SCLK_MAC_RX>, <&cru SCLK_MAC_RX>,
+			<&cru SCLK_MAC_REF>, <&cru SCLK_MAC_REFOUT>,
+			<&cru ACLK_GMAC>, <&cru PCLK_GMAC>;
+		clock-names = "stmmaceth",
+			"mac_clk_rx", "mac_clk_tx",
+			"clk_mac_ref", "clk_mac_refout",
+			"aclk_mac", "pclk_mac";
+		/* rv1108 only supports an rmii interface */
+		phy-mode = "rmii";
+		pinctrl-names = "default";
+		pinctrl-0 = <&rmii_pins>;
+		rockchip,grf = <&grf>;
+		status = "disabled";
+	};
+
 	gic: interrupt-controller@32010000 {
 		compatible = "arm,gic-400";
 		interrupt-controller;
@@ -541,7 +580,7 @@
 			compatible = "rockchip,gpio-bank";
 			reg = <0x20030000 0x100>;
 			interrupts = <GIC_SPI 40 IRQ_TYPE_LEVEL_HIGH>;
-			clocks = <&xin24m>;
+			clocks = <&cru PCLK_GPIO0_PMU>;
 
 			gpio-controller;
 			#gpio-cells = <2>;
@@ -554,7 +593,7 @@
 			compatible = "rockchip,gpio-bank";
 			reg = <0x10310000 0x100>;
 			interrupts = <GIC_SPI 41 IRQ_TYPE_LEVEL_HIGH>;
-			clocks = <&xin24m>;
+			clocks = <&cru PCLK_GPIO1>;
 
 			gpio-controller;
 			#gpio-cells = <2>;
@@ -567,7 +606,7 @@
 			compatible = "rockchip,gpio-bank";
 			reg = <0x10320000 0x100>;
 			interrupts = <GIC_SPI 42 IRQ_TYPE_LEVEL_HIGH>;
-			clocks = <&xin24m>;
+			clocks = <&cru PCLK_GPIO2>;
 
 			gpio-controller;
 			#gpio-cells = <2>;
@@ -580,7 +619,7 @@
 			compatible = "rockchip,gpio-bank";
 			reg = <0x10330000 0x100>;
 			interrupts = <GIC_SPI 43 IRQ_TYPE_LEVEL_HIGH>;
-			clocks = <&xin24m>;
+			clocks = <&cru PCLK_GPIO3>;
 
 			gpio-controller;
 			#gpio-cells = <2>;
@@ -641,8 +680,6 @@
 			input-enable;
 		};
 
-<<<<<<< HEAD
-=======
 		emmc {
 			emmc_bus8: emmc-bus8 {
 				rockchip,pins = <2 RK_PA0 2 &pcfg_pull_up_drv_8ma>,
@@ -679,7 +716,6 @@
 			};
 		};
 
->>>>>>> 407d19ab
 		i2c0 {
 			i2c0_xfer: i2c0-xfer {
 				rockchip,pins = <0 RK_PB1 1 &pcfg_pull_none_smt>,
@@ -798,8 +834,6 @@
 			};
 		};
 
-<<<<<<< HEAD
-=======
 		spim0 {
 			spim0_clk: spim0-clk {
 				rockchip,pins = <1 RK_PD0 2 &pcfg_pull_up>;
@@ -836,7 +870,6 @@
 			};
 		};
 
->>>>>>> 407d19ab
 		tsadc {
 			otp_out: otp-out {
 				rockchip,pins = <0 RK_PB7 1 &pcfg_pull_none>;
