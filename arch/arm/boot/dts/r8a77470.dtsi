--- conflicted
+++ resolved
@@ -8,14 +8,24 @@
 #include <dt-bindings/interrupt-controller/irq.h>
 #include <dt-bindings/interrupt-controller/arm-gic.h>
 #include <dt-bindings/clock/r8a77470-cpg-mssr.h>
+#include <dt-bindings/power/r8a77470-sysc.h>
 / {
 	compatible = "renesas,r8a77470";
 	#address-cells = <2>;
 	#size-cells = <2>;
 
+	aliases {
+		i2c0 = &i2c0;
+		i2c1 = &i2c1;
+		i2c2 = &i2c2;
+		i2c3 = &i2c3;
+		i2c4 = &i2c4;
+	};
+
 	cpus {
 		#address-cells = <1>;
 		#size-cells = <0>;
+		enable-method = "renesas,apmu";
 
 		cpu0: cpu@0 {
 			device_type = "cpu";
@@ -23,16 +33,25 @@
 			reg = <0>;
 			clock-frequency = <1000000000>;
 			clocks = <&cpg CPG_CORE R8A77470_CLK_Z2>;
-			power-domains = <&sysc 5>;
+			power-domains = <&sysc R8A77470_PD_CA7_CPU0>;
 			next-level-cache = <&L2_CA7>;
 		};
 
+		cpu1: cpu@1 {
+			device_type = "cpu";
+			compatible = "arm,cortex-a7";
+			reg = <1>;
+			clock-frequency = <1000000000>;
+			clocks = <&cpg CPG_CORE R8A77470_CLK_Z2>;
+			power-domains = <&sysc R8A77470_PD_CA7_CPU1>;
+			next-level-cache = <&L2_CA7>;
+		};
 
 		L2_CA7: cache-controller-0 {
 			compatible = "cache";
 			cache-unified;
 			cache-level = <2>;
-			power-domains = <&sysc 21>;
+			power-domains = <&sysc R8A77470_PD_CA7_SCU>;
 		};
 	};
 
@@ -59,6 +78,112 @@
 		#address-cells = <2>;
 		#size-cells = <2>;
 		ranges;
+
+		rwdt: watchdog@e6020000 {
+			compatible = "renesas,r8a77470-wdt",
+				     "renesas,rcar-gen2-wdt";
+			reg = <0 0xe6020000 0 0x0c>;
+			clocks = <&cpg CPG_MOD 402>;
+			power-domains = <&sysc R8A77470_PD_ALWAYS_ON>;
+			resets = <&cpg 402>;
+			status = "disabled";
+		};
+
+		gpio0: gpio@e6050000 {
+			compatible = "renesas,gpio-r8a77470",
+				     "renesas,rcar-gen2-gpio";
+			reg = <0 0xe6050000 0 0x50>;
+			interrupts = <GIC_SPI 4 IRQ_TYPE_LEVEL_HIGH>;
+			#gpio-cells = <2>;
+			gpio-controller;
+			gpio-ranges = <&pfc 0 0 23>;
+			#interrupt-cells = <2>;
+			interrupt-controller;
+			clocks = <&cpg CPG_MOD 912>;
+			power-domains = <&sysc R8A77470_PD_ALWAYS_ON>;
+			resets = <&cpg 912>;
+		};
+
+		gpio1: gpio@e6051000 {
+			compatible = "renesas,gpio-r8a77470",
+				     "renesas,rcar-gen2-gpio";
+			reg = <0 0xe6051000 0 0x50>;
+			interrupts = <GIC_SPI 5 IRQ_TYPE_LEVEL_HIGH>;
+			#gpio-cells = <2>;
+			gpio-controller;
+			gpio-ranges = <&pfc 0 32 23>;
+			#interrupt-cells = <2>;
+			interrupt-controller;
+			clocks = <&cpg CPG_MOD 911>;
+			power-domains = <&sysc R8A77470_PD_ALWAYS_ON>;
+			resets = <&cpg 911>;
+		};
+
+		gpio2: gpio@e6052000 {
+			compatible = "renesas,gpio-r8a77470",
+				     "renesas,rcar-gen2-gpio";
+			reg = <0 0xe6052000 0 0x50>;
+			interrupts = <GIC_SPI 6 IRQ_TYPE_LEVEL_HIGH>;
+			#gpio-cells = <2>;
+			gpio-controller;
+			gpio-ranges = <&pfc 0 64 32>;
+			#interrupt-cells = <2>;
+			interrupt-controller;
+			clocks = <&cpg CPG_MOD 910>;
+			power-domains = <&sysc R8A77470_PD_ALWAYS_ON>;
+			resets = <&cpg 910>;
+		};
+
+		gpio3: gpio@e6053000 {
+			compatible = "renesas,gpio-r8a77470",
+				     "renesas,rcar-gen2-gpio";
+			reg = <0 0xe6053000 0 0x50>;
+			interrupts = <GIC_SPI 7 IRQ_TYPE_LEVEL_HIGH>;
+			#gpio-cells = <2>;
+			gpio-controller;
+			gpio-ranges = <&pfc 0 96 30>;
+			gpio-reserved-ranges = <17 10>;
+			#interrupt-cells = <2>;
+			interrupt-controller;
+			clocks = <&cpg CPG_MOD 909>;
+			power-domains = <&sysc R8A77470_PD_ALWAYS_ON>;
+			resets = <&cpg 909>;
+		};
+
+		gpio4: gpio@e6054000 {
+			compatible = "renesas,gpio-r8a77470",
+				     "renesas,rcar-gen2-gpio";
+			reg = <0 0xe6054000 0 0x50>;
+			interrupts = <GIC_SPI 8 IRQ_TYPE_LEVEL_HIGH>;
+			#gpio-cells = <2>;
+			gpio-controller;
+			gpio-ranges = <&pfc 0 128 26>;
+			#interrupt-cells = <2>;
+			interrupt-controller;
+			clocks = <&cpg CPG_MOD 908>;
+			power-domains = <&sysc R8A77470_PD_ALWAYS_ON>;
+			resets = <&cpg 908>;
+		};
+
+		gpio5: gpio@e6055000 {
+			compatible = "renesas,gpio-r8a77470",
+				     "renesas,rcar-gen2-gpio";
+			reg = <0 0xe6055000 0 0x50>;
+			interrupts = <GIC_SPI 9 IRQ_TYPE_LEVEL_HIGH>;
+			#gpio-cells = <2>;
+			gpio-controller;
+			gpio-ranges = <&pfc 0 160 32>;
+			#interrupt-cells = <2>;
+			interrupt-controller;
+			clocks = <&cpg CPG_MOD 907>;
+			power-domains = <&sysc R8A77470_PD_ALWAYS_ON>;
+			resets = <&cpg 907>;
+		};
+
+		pfc: pin-controller@e6060000 {
+			compatible = "renesas,pfc-r8a77470";
+			reg = <0 0xe6060000 0 0x118>;
+		};
 
 		cpg: clock-controller@e6150000 {
 			compatible = "renesas,r8a77470-cpg-mssr";
@@ -68,6 +193,12 @@
 			#clock-cells = <2>;
 			#power-domain-cells = <0>;
 			#reset-cells = <1>;
+		};
+
+		apmu@e6151000 {
+			compatible = "renesas,r8a77470-apmu", "renesas,apmu";
+			reg = <0 0xe6151000 0 0x188>;
+			cpus = <&cpu0 &cpu1>;
 		};
 
 		rst: reset-controller@e6160000 {
@@ -97,7 +228,7 @@
 				     <GIC_SPI 16 IRQ_TYPE_LEVEL_HIGH>,
 				     <GIC_SPI 17 IRQ_TYPE_LEVEL_HIGH>;
 			clocks = <&cpg CPG_MOD 407>;
-			power-domains = <&sysc 32>;
+			power-domains = <&sysc R8A77470_PD_ALWAYS_ON>;
 			resets = <&cpg 407>;
 		};
 
@@ -124,8 +255,6 @@
 			reg = <0 0xe6300000 0 0x20000>;
 		};
 
-<<<<<<< HEAD
-=======
 		i2c0: i2c@e6508000 {
 			#address-cells = <1>;
 			#size-cells = <0>;
@@ -323,7 +452,6 @@
 			dma-channels = <2>;
 		};
 
->>>>>>> 407d19ab
 		dmac0: dma-controller@e6700000 {
 			compatible = "renesas,dmac-r8a77470",
 				     "renesas,rcar-dmac";
@@ -351,7 +479,7 @@
 					  "ch12", "ch13", "ch14";
 			clocks = <&cpg CPG_MOD 219>;
 			clock-names = "fck";
-			power-domains = <&sysc 32>;
+			power-domains = <&sysc R8A77470_PD_ALWAYS_ON>;
 			resets = <&cpg 219>;
 			#dma-cells = <1>;
 			dma-channels = <15>;
@@ -384,7 +512,7 @@
 					  "ch12", "ch13", "ch14";
 			clocks = <&cpg CPG_MOD 218>;
 			clock-names = "fck";
-			power-domains = <&sysc 32>;
+			power-domains = <&sysc R8A77470_PD_ALWAYS_ON>;
 			resets = <&cpg 218>;
 			#dma-cells = <1>;
 			dma-channels = <15>;
@@ -396,10 +524,42 @@
 			reg = <0 0xe6800000 0 0x800>, <0 0xee0e8000 0 0x4000>;
 			interrupts = <GIC_SPI 163 IRQ_TYPE_LEVEL_HIGH>;
 			clocks = <&cpg CPG_MOD 812>;
-			power-domains = <&sysc 32>;
+			power-domains = <&sysc R8A77470_PD_ALWAYS_ON>;
 			resets = <&cpg 812>;
 			#address-cells = <1>;
 			#size-cells = <0>;
+			status = "disabled";
+		};
+
+		qspi0: spi@e6b10000 {
+			compatible = "renesas,qspi-r8a77470", "renesas,qspi";
+			reg = <0 0xe6b10000 0 0x2c>;
+			interrupts = <GIC_SPI 184 IRQ_TYPE_LEVEL_HIGH>;
+			clocks = <&cpg CPG_MOD 918>;
+			dmas = <&dmac0 0x17>, <&dmac0 0x18>,
+			       <&dmac1 0x17>, <&dmac1 0x18>;
+			dma-names = "tx", "rx", "tx", "rx";
+			power-domains = <&sysc R8A77470_PD_ALWAYS_ON>;
+			num-cs = <1>;
+			#address-cells = <1>;
+			#size-cells = <0>;
+			resets = <&cpg 918>;
+			status = "disabled";
+		};
+
+		qspi1: spi@ee200000 {
+			compatible = "renesas,qspi-r8a77470", "renesas,qspi";
+			reg = <0 0xee200000 0 0x2c>;
+			interrupts = <GIC_SPI 239 IRQ_TYPE_LEVEL_HIGH>;
+			clocks = <&cpg CPG_MOD 917>;
+			dmas = <&dmac0 0xd1>, <&dmac0 0xd2>,
+			       <&dmac1 0xd1>, <&dmac1 0xd2>;
+			dma-names = "tx", "rx", "tx", "rx";
+			power-domains = <&sysc R8A77470_PD_ALWAYS_ON>;
+			num-cs = <1>;
+			#address-cells = <1>;
+			#size-cells = <0>;
+			resets = <&cpg 917>;
 			status = "disabled";
 		};
 
@@ -414,7 +574,7 @@
 			dmas = <&dmac0 0x29>, <&dmac0 0x2a>,
 			       <&dmac1 0x29>, <&dmac1 0x2a>;
 			dma-names = "tx", "rx", "tx", "rx";
-			power-domains = <&sysc 32>;
+			power-domains = <&sysc R8A77470_PD_ALWAYS_ON>;
 			resets = <&cpg 721>;
 			status = "disabled";
 		};
@@ -430,7 +590,7 @@
 			dmas = <&dmac0 0x2d>, <&dmac0 0x2e>,
 			       <&dmac1 0x2d>, <&dmac1 0x2e>;
 			dma-names = "tx", "rx", "tx", "rx";
-			power-domains = <&sysc 32>;
+			power-domains = <&sysc R8A77470_PD_ALWAYS_ON>;
 			resets = <&cpg 720>;
 			status = "disabled";
 		};
@@ -446,7 +606,7 @@
 			dmas = <&dmac0 0x2b>, <&dmac0 0x2c>,
 			       <&dmac1 0x2b>, <&dmac1 0x2c>;
 			dma-names = "tx", "rx", "tx", "rx";
-			power-domains = <&sysc 32>;
+			power-domains = <&sysc R8A77470_PD_ALWAYS_ON>;
 			resets = <&cpg 719>;
 			status = "disabled";
 		};
@@ -462,7 +622,7 @@
 			dmas = <&dmac0 0x2f>, <&dmac0 0x30>,
 			       <&dmac1 0x2f>, <&dmac1 0x30>;
 			dma-names = "tx", "rx", "tx", "rx";
-			power-domains = <&sysc 32>;
+			power-domains = <&sysc R8A77470_PD_ALWAYS_ON>;
 			resets = <&cpg 718>;
 			status = "disabled";
 		};
@@ -478,7 +638,7 @@
 			dmas = <&dmac0 0xfb>, <&dmac0 0xfc>,
 			       <&dmac1 0xfb>, <&dmac1 0xfc>;
 			dma-names = "tx", "rx", "tx", "rx";
-			power-domains = <&sysc 32>;
+			power-domains = <&sysc R8A77470_PD_ALWAYS_ON>;
 			resets = <&cpg 715>;
 			status = "disabled";
 		};
@@ -494,13 +654,11 @@
 			dmas = <&dmac0 0xfd>, <&dmac0 0xfe>,
 			       <&dmac1 0xfd>, <&dmac1 0xfe>;
 			dma-names = "tx", "rx", "tx", "rx";
-			power-domains = <&sysc 32>;
+			power-domains = <&sysc R8A77470_PD_ALWAYS_ON>;
 			resets = <&cpg 714>;
 			status = "disabled";
 		};
 
-<<<<<<< HEAD
-=======
 		hscif0: serial@e62c0000 {
 			compatible = "renesas,hscif-r8a77470",
 				     "renesas,rcar-gen2-hscif", "renesas,hscif";
@@ -752,7 +910,6 @@
 			status = "disabled";
 		};
 
->>>>>>> 407d19ab
 		gic: interrupt-controller@f1001000 {
 			compatible = "arm,gic-400";
 			#interrupt-cells = <3>;
@@ -763,7 +920,7 @@
 			interrupts = <GIC_PPI 9 (GIC_CPU_MASK_SIMPLE(2) | IRQ_TYPE_LEVEL_HIGH)>;
 			clocks = <&cpg CPG_MOD 408>;
 			clock-names = "clk";
-			power-domains = <&sysc 32>;
+			power-domains = <&sysc R8A77470_PD_ALWAYS_ON>;
 			resets = <&cpg 408>;
 		};
 
@@ -803,6 +960,38 @@
 			compatible = "renesas,prr";
 			reg = <0 0xff000044 0 4>;
 		};
+
+		cmt0: timer@ffca0000 {
+			compatible = "renesas,r8a77470-cmt0",
+				     "renesas,rcar-gen2-cmt0";
+			reg = <0 0xffca0000 0 0x1004>;
+			interrupts = <GIC_SPI 142 IRQ_TYPE_LEVEL_HIGH>,
+				     <GIC_SPI 143 IRQ_TYPE_LEVEL_HIGH>;
+			clocks = <&cpg CPG_MOD 124>;
+			clock-names = "fck";
+			power-domains = <&sysc R8A77470_PD_ALWAYS_ON>;
+			resets = <&cpg 124>;
+			status = "disabled";
+		};
+
+		cmt1: timer@e6130000 {
+			compatible = "renesas,r8a77470-cmt1",
+				     "renesas,rcar-gen2-cmt1";
+			reg = <0 0xe6130000 0 0x1004>;
+			interrupts = <GIC_SPI 120 IRQ_TYPE_LEVEL_HIGH>,
+				     <GIC_SPI 121 IRQ_TYPE_LEVEL_HIGH>,
+				     <GIC_SPI 122 IRQ_TYPE_LEVEL_HIGH>,
+				     <GIC_SPI 123 IRQ_TYPE_LEVEL_HIGH>,
+				     <GIC_SPI 124 IRQ_TYPE_LEVEL_HIGH>,
+				     <GIC_SPI 125 IRQ_TYPE_LEVEL_HIGH>,
+				     <GIC_SPI 126 IRQ_TYPE_LEVEL_HIGH>,
+				     <GIC_SPI 127 IRQ_TYPE_LEVEL_HIGH>;
+			clocks = <&cpg CPG_MOD 329>;
+			clock-names = "fck";
+			power-domains = <&sysc R8A77470_PD_ALWAYS_ON>;
+			resets = <&cpg 329>;
+			status = "disabled";
+		};
 	};
 
 	timer {
