/*
 * Copyright 2015 Free Electrons
 * Copyright 2015 NextThing Co
 *
 * Maxime Ripard <maxime.ripard@free-electrons.com>
 *
 * This file is dual-licensed: you can use it either under the terms
 * of the GPL or the X11 license, at your option. Note that this dual
 * licensing only applies to this file, and not this project as a
 * whole.
 *
 *  a) This file is free software; you can redistribute it and/or
 *     modify it under the terms of the GNU General Public License as
 *     published by the Free Software Foundation; either version 2 of the
 *     License, or (at your option) any later version.
 *
 *     This file is distributed in the hope that it will be useful,
 *     but WITHOUT ANY WARRANTY; without even the implied warranty of
 *     MERCHANTABILITY or FITNESS FOR A PARTICULAR PURPOSE.  See the
 *     GNU General Public License for more details.
 *
 * Or, alternatively,
 *
 *  b) Permission is hereby granted, free of charge, to any person
 *     obtaining a copy of this software and associated documentation
 *     files (the "Software"), to deal in the Software without
 *     restriction, including without limitation the rights to use,
 *     copy, modify, merge, publish, distribute, sublicense, and/or
 *     sell copies of the Software, and to permit persons to whom the
 *     Software is furnished to do so, subject to the following
 *     conditions:
 *
 *     The above copyright notice and this permission notice shall be
 *     included in all copies or substantial portions of the Software.
 *
 *     THE SOFTWARE IS PROVIDED "AS IS", WITHOUT WARRANTY OF ANY KIND,
 *     EXPRESS OR IMPLIED, INCLUDING BUT NOT LIMITED TO THE WARRANTIES
 *     OF MERCHANTABILITY, FITNESS FOR A PARTICULAR PURPOSE AND
 *     NONINFRINGEMENT. IN NO EVENT SHALL THE AUTHORS OR COPYRIGHT
 *     HOLDERS BE LIABLE FOR ANY CLAIM, DAMAGES OR OTHER LIABILITY,
 *     WHETHER IN AN ACTION OF CONTRACT, TORT OR OTHERWISE, ARISING
 *     FROM, OUT OF OR IN CONNECTION WITH THE SOFTWARE OR THE USE OR
 *     OTHER DEALINGS IN THE SOFTWARE.
 */

/dts-v1/;
#include "sun5i-r8.dtsi"
#include "sunxi-common-regulators.dtsi"

#include <dt-bindings/gpio/gpio.h>
#include <dt-bindings/interrupt-controller/irq.h>

/ {
	model = "NextThing C.H.I.P.";
	compatible = "nextthing,chip", "allwinner,sun5i-r8", "allwinner,sun5i-a13";

	aliases {
		i2c0 = &i2c0;
		i2c1 = &i2c1;
		i2c2 = &i2c2;
		serial0 = &uart1;
		serial1 = &uart3;
		spi0 = &spi2;
	};

	chosen {
		stdout-path = "serial0:115200n8";
	};

	leds {
		compatible = "gpio-leds";

		status {
			label = "chip:white:status";
			gpios = <&axp_gpio 2 GPIO_ACTIVE_HIGH>;
			default-state = "on";
		};
	};

	mmc0_pwrseq: mmc0_pwrseq {
		compatible = "mmc-pwrseq-simple";
		pinctrl-names = "default";
		pinctrl-0 = <&chip_wifi_reg_on_pin>;
		reset-gpios = <&pio 2 19 GPIO_ACTIVE_LOW>; /* PC19 */
	};

	onewire {
		compatible = "w1-gpio";
		gpios = <&pio 3 2 (GPIO_ACTIVE_HIGH | GPIO_PULL_UP)>; /* PD2 */
	};
};

&be0 {
	status = "okay";
};

&codec {
	status = "okay";
};

&cpu0 {
	cpu-supply = <&reg_dcdc2>;
};

&ehci0 {
	status = "okay";
};

&i2c0 {
	pinctrl-names = "default";
	pinctrl-0 = <&i2c0_pins_a>;
	status = "okay";

	axp209: pmic@34 {
		reg = <0x34>;

		/*
		 * The interrupt is routed through the "External Fast
		 * Interrupt Request" pin (ball G13 of the module)
		 * directly to the main interrupt controller, without
		 * any other controller interfering.
		 */
		interrupts = <0>;
	};
};

#include "axp209.dtsi"

&ac_power_supply {
	status = "okay";
};

&battery_power_supply {
	status = "okay";
};

&i2c1 {
	pinctrl-names = "default";
	pinctrl-0 = <&i2c1_pins_a>;
	status = "disabled";
};

&i2c2 {
	pinctrl-names = "default";
	pinctrl-0 = <&i2c2_pins_a>;
	status = "okay";

	xio: gpio@38 {
		compatible = "nxp,pcf8574a";
		reg = <0x38>;

		gpio-controller;
		#gpio-cells = <2>;

		interrupt-parent = <&pio>;
		interrupts = <6 0 IRQ_TYPE_EDGE_FALLING>;
		interrupt-controller;
		#interrupt-cells = <2>;
	};
};

&mmc0_pins_a {
	bias-pull-up;
};

&mmc0 {
	pinctrl-names = "default";
	pinctrl-0 = <&mmc0_pins_a>;
	vmmc-supply = <&reg_vcc3v3>;
	mmc-pwrseq = <&mmc0_pwrseq>;
	bus-width = <4>;
	non-removable;
	status = "okay";
};

&ohci0 {
	status = "okay";
};

&otg_sram {
	status = "okay";
};

<<<<<<< HEAD
&pio {
	chip_vbus_pin: chip_vbus_pin@0 {
		pins = "PB10";
		function = "gpio_out";
	};

	chip_wifi_reg_on_pin: chip_wifi_reg_on_pin@0 {
	        pins = "PC19";
	        function = "gpio_out";
	};

	chip_id_det_pin: chip_id_det_pin@0 {
		pins = "PG2";
		function = "gpio_in";
	};

	chip_w1_pin: chip_w1_pin@0 {
		pins = "PD2";
		function = "gpio_in";
	        bias-pull-up;
	};
};

=======
>>>>>>> 407d19ab
&reg_dcdc2 {
	regulator-min-microvolt = <1000000>;
	regulator-max-microvolt = <1400000>;
	regulator-name = "cpuvdd";
	regulator-always-on;
};

&reg_dcdc3 {
	regulator-min-microvolt = <1000000>;
	regulator-max-microvolt = <1300000>;
	regulator-name = "corevdd";
	regulator-always-on;
};

&reg_ldo1 {
	regulator-name = "rtcvdd";
};

&reg_ldo2 {
	regulator-min-microvolt = <2700000>;
	regulator-max-microvolt = <3300000>;
	regulator-name = "avcc";
	regulator-always-on;
};

/*
 * Both LDO3 and LDO4 are used in parallel to power up the WiFi/BT
 * Chip.
 *
 * If those are not enabled, the SDIO part will not enumerate, and
 * since there's no way currently to pass DT infos to an SDIO device,
 * we cannot really do better than this ugly hack for now.
 */
&reg_ldo3 {
	regulator-min-microvolt = <3300000>;
	regulator-max-microvolt = <3300000>;
	regulator-name = "vcc-wifi-1";
	regulator-always-on;
};

&reg_ldo4 {
	regulator-min-microvolt = <3300000>;
	regulator-max-microvolt = <3300000>;
	regulator-name = "vcc-wifi-2";
	regulator-always-on;
};

&reg_ldo5 {
	regulator-min-microvolt = <1800000>;
	regulator-max-microvolt = <1800000>;
	regulator-name = "vcc-1v8";
};

&reg_usb0_vbus {
	pinctrl-0 = <&chip_vbus_pin>;
	vin-supply = <&reg_vcc5v0>;
	gpio = <&pio 1 10 GPIO_ACTIVE_HIGH>; /* PB10 */
	status = "okay";
};

&spi2 {
	pinctrl-names = "default";
	pinctrl-0 = <&spi2_pins_a>;
	status = "disabled";
};

&tcon0 {
	status = "okay";
};

&tve0 {
	status = "okay";
};

&uart1 {
	pinctrl-names = "default";
	pinctrl-0 = <&uart1_pins_b>;
	status = "okay";
};

&uart3 {
	pinctrl-names = "default";
	pinctrl-0 = <&uart3_pins_a>,
		    <&uart3_cts_rts_pins_a>;
	status = "okay";
};

&usb_otg {
	dr_mode = "otg";
	status = "okay";
};

&usb_power_supply {
	status = "okay";
};

&usbphy {
	pinctrl-names = "default";
	pinctrl-0 = <&chip_id_det_pin>;
	status = "okay";

	usb0_id_det-gpios = <&pio 6 2 GPIO_ACTIVE_HIGH>; /* PG2 */
	usb0_vbus_power-supply = <&usb_power_supply>;
	usb0_vbus-supply = <&reg_usb0_vbus>;
	usb1_vbus-supply = <&reg_vcc5v0>;
};<|MERGE_RESOLUTION|>--- conflicted
+++ resolved
@@ -79,8 +79,6 @@
 
 	mmc0_pwrseq: mmc0_pwrseq {
 		compatible = "mmc-pwrseq-simple";
-		pinctrl-names = "default";
-		pinctrl-0 = <&chip_wifi_reg_on_pin>;
 		reset-gpios = <&pio 2 19 GPIO_ACTIVE_LOW>; /* PC19 */
 	};
 
@@ -107,8 +105,6 @@
 };
 
 &i2c0 {
-	pinctrl-names = "default";
-	pinctrl-0 = <&i2c0_pins_a>;
 	status = "okay";
 
 	axp209: pmic@34 {
@@ -135,14 +131,10 @@
 };
 
 &i2c1 {
-	pinctrl-names = "default";
-	pinctrl-0 = <&i2c1_pins_a>;
 	status = "disabled";
 };
 
 &i2c2 {
-	pinctrl-names = "default";
-	pinctrl-0 = <&i2c2_pins_a>;
 	status = "okay";
 
 	xio: gpio@38 {
@@ -159,13 +151,11 @@
 	};
 };
 
-&mmc0_pins_a {
+&mmc0_pins {
 	bias-pull-up;
 };
 
 &mmc0 {
-	pinctrl-names = "default";
-	pinctrl-0 = <&mmc0_pins_a>;
 	vmmc-supply = <&reg_vcc3v3>;
 	mmc-pwrseq = <&mmc0_pwrseq>;
 	bus-width = <4>;
@@ -181,32 +171,6 @@
 	status = "okay";
 };
 
-<<<<<<< HEAD
-&pio {
-	chip_vbus_pin: chip_vbus_pin@0 {
-		pins = "PB10";
-		function = "gpio_out";
-	};
-
-	chip_wifi_reg_on_pin: chip_wifi_reg_on_pin@0 {
-	        pins = "PC19";
-	        function = "gpio_out";
-	};
-
-	chip_id_det_pin: chip_id_det_pin@0 {
-		pins = "PG2";
-		function = "gpio_in";
-	};
-
-	chip_w1_pin: chip_w1_pin@0 {
-		pins = "PD2";
-		function = "gpio_in";
-	        bias-pull-up;
-	};
-};
-
-=======
->>>>>>> 407d19ab
 &reg_dcdc2 {
 	regulator-min-microvolt = <1000000>;
 	regulator-max-microvolt = <1400000>;
@@ -261,7 +225,6 @@
 };
 
 &reg_usb0_vbus {
-	pinctrl-0 = <&chip_vbus_pin>;
 	vin-supply = <&reg_vcc5v0>;
 	gpio = <&pio 1 10 GPIO_ACTIVE_HIGH>; /* PB10 */
 	status = "okay";
@@ -269,7 +232,7 @@
 
 &spi2 {
 	pinctrl-names = "default";
-	pinctrl-0 = <&spi2_pins_a>;
+	pinctrl-0 = <&spi2_pe_pins>;
 	status = "disabled";
 };
 
@@ -283,14 +246,14 @@
 
 &uart1 {
 	pinctrl-names = "default";
-	pinctrl-0 = <&uart1_pins_b>;
+	pinctrl-0 = <&uart1_pg_pins>;
 	status = "okay";
 };
 
 &uart3 {
 	pinctrl-names = "default";
-	pinctrl-0 = <&uart3_pins_a>,
-		    <&uart3_cts_rts_pins_a>;
+	pinctrl-0 = <&uart3_pg_pins>,
+		    <&uart3_cts_rts_pg_pins>;
 	status = "okay";
 };
 
@@ -304,8 +267,6 @@
 };
 
 &usbphy {
-	pinctrl-names = "default";
-	pinctrl-0 = <&chip_id_det_pin>;
 	status = "okay";
 
 	usb0_id_det-gpios = <&pio 6 2 GPIO_ACTIVE_HIGH>; /* PG2 */
