/*
 * Copyright 2015 Endless Mobile, Inc.
 * Author: Carlo Caione <carlo@endlessm.com>
 *
 * This file is dual-licensed: you can use it either under the terms
 * of the GPL or the X11 license, at your option. Note that this dual
 * licensing only applies to this file, and not this project as a
 * whole.
 *
 *  a) This library is free software; you can redistribute it and/or
 *     modify it under the terms of the GNU General Public License as
 *     published by the Free Software Foundation; either version 2 of the
 *     License, or (at your option) any later version.
 *
 *     This library is distributed in the hope that it will be useful,
 *     but WITHOUT ANY WARRANTY; without even the implied warranty of
 *     MERCHANTABILITY or FITNESS FOR A PARTICULAR PURPOSE.  See the
 *     GNU General Public License for more details.
 *
 *     You should have received a copy of the GNU General Public License
 *     along with this program. If not, see <http://www.gnu.org/licenses/>.
 *
 * Or, alternatively,
 *
 *  b) Permission is hereby granted, free of charge, to any person
 *     obtaining a copy of this software and associated documentation
 *     files (the "Software"), to deal in the Software without
 *     restriction, including without limitation the rights to use,
 *     copy, modify, merge, publish, distribute, sublicense, and/or
 *     sell copies of the Software, and to permit persons to whom the
 *     Software is furnished to do so, subject to the following
 *     conditions:
 *
 *     The above copyright notice and this permission notice shall be
 *     included in all copies or substantial portions of the Software.
 *
 *     THE SOFTWARE IS PROVIDED "AS IS", WITHOUT WARRANTY OF ANY KIND,
 *     EXPRESS OR IMPLIED, INCLUDING BUT NOT LIMITED TO THE WARRANTIES
 *     OF MERCHANTABILITY, FITNESS FOR A PARTICULAR PURPOSE AND
 *     NONINFRINGEMENT. IN NO EVENT SHALL THE AUTHORS OR COPYRIGHT
 *     HOLDERS BE LIABLE FOR ANY CLAIM, DAMAGES OR OTHER LIABILITY,
 *     WHETHER IN AN ACTION OF CONTRACT, TORT OR OTHERWISE, ARISING
 *     FROM, OUT OF OR IN CONNECTION WITH THE SOFTWARE OR THE USE OR
 *     OTHER DEALINGS IN THE SOFTWARE.
 */

/dts-v1/;
#include "meson8b.dtsi"
#include <dt-bindings/gpio/gpio.h>

/ {
	model = "Hardkernel ODROID-C1";
	compatible = "hardkernel,odroid-c1", "amlogic,meson8b";

	aliases {
		serial0 = &uart_AO;
		mmc0 = &sd_card_slot;
	};

	memory {
		reg = <0x40000000 0x40000000>;
	};

	leds {
		compatible = "gpio-leds";
		blue {
			label = "c1:blue:alive";
			gpios = <&gpio_ao GPIOAO_13 GPIO_ACTIVE_LOW>;
			linux,default-trigger = "heartbeat";
			default-state = "off";
		};
	};

	tflash_vdd: regulator-tflash_vdd {
		/*
		 * signal name from schematics: TFLASH_VDD_EN
		 */
		compatible = "regulator-fixed";

		regulator-name = "TFLASH_VDD";
		regulator-min-microvolt = <3300000>;
		regulator-max-microvolt = <3300000>;

		gpio = <&gpio GPIOY_12 GPIO_ACTIVE_HIGH>;
		enable-active-high;
	};

	tf_io: gpio-regulator-tf_io {
		compatible = "regulator-gpio";

		regulator-name = "TF_IO";
		regulator-min-microvolt = <1800000>;
		regulator-max-microvolt = <3300000>;

		/*
		 * signal name from schematics: TF_3V3N_1V8_EN
		 */
		gpios = <&gpio_ao GPIOAO_3 GPIO_ACTIVE_HIGH>;
		gpios-states = <0>;

		states = <3300000 0
			  1800000 1>;
	};
<<<<<<< HEAD
=======

	iio-hwmon {
		compatible = "iio-hwmon";
		io-channels = <&saradc 8>;
	};

	rtc32k_xtal: rtc32k-xtal-clk {
		/* X3 in the schematics */
		compatible = "fixed-clock";
		clock-frequency = <32768>;
		clock-output-names = "RTC32K";
		#clock-cells = <0>;
	};

	vcc_1v8: regulator-vcc-1v8 {
		/*
		 * RICHTEK RT9179 configured for a fixed output voltage of
		 * 1.8V. This supplies not only VCC1V8 but also IOREF_1V8 and
		 * VDD1V8 according to the schematics.
		 */
		compatible = "regulator-fixed";

		regulator-name = "VCC1V8";
		regulator-min-microvolt = <1800000>;
		regulator-max-microvolt = <1800000>;

		vin-supply = <&p5v0>;
	};

	vcc_3v3: regulator-vcc-3v3 {
		/*
		 * Monolithic Power Systems MP2161 configured for a fixed
		 * output voltage of 3.3V. This supplies not only VCC3V3 but
		 * also VDD3V3 and VDDIO_AO3V3 according to the schematics.
		 */
		compatible = "regulator-fixed";

		regulator-name = "VCC3V3";
		regulator-min-microvolt = <3300000>;
		regulator-max-microvolt = <3300000>;

		vin-supply = <&p5v0>;
	};

	vcck: regulator-vcck {
		/* Monolithic Power Systems MP2161 */
		compatible = "pwm-regulator";

		regulator-name = "VCCK";
		regulator-min-microvolt = <860000>;
		regulator-max-microvolt = <1140000>;

		vin-supply = <&p5v0>;

		pwms = <&pwm_cd 0 12218 0>;
		pwm-dutycycle-range = <91 0>;

		regulator-boot-on;
		regulator-always-on;
	};

	vddc_ddr: regulator-vddc-ddr {
		/*
		 * Monolithic Power Systems MP2161 configured for a fixed
		 * output voltage of 1.5V. This supplies not only DDR_VDDC but
		 * also DDR3_1V5 according to the schematics.
		 */
		compatible = "regulator-fixed";

		regulator-name = "DDR_VDDC";
		regulator-min-microvolt = <1500000>;
		regulator-max-microvolt = <1500000>;

		vin-supply = <&p5v0>;
	};

	vdd_rtc: regulator-vdd-rtc {
		/*
		 * Torex Semiconductor XC6215 configured for a fixed output of
		 * 0.9V.
		 */
		compatible = "regulator-fixed";

		regulator-name = "VDD_RTC";
		regulator-min-microvolt = <900000>;
		regulator-max-microvolt = <900000>;

		vin-supply = <&vcc_3v3>;
	};
};

&cpu0 {
	cpu-supply = <&vcck>;
>>>>>>> 407d19ab
};

&ethmac {
	status = "okay";

	snps,reset-gpio = <&gpio GPIOH_4 GPIO_ACTIVE_HIGH>;
	snps,reset-active-low;
	snps,reset-delays-us = <0 10000 30000>;

	pinctrl-0 = <&eth_rgmii_pins>;
	pinctrl-names = "default";

	phy-mode = "rgmii";
	phy-handle = <&eth_phy>;
	amlogic,tx-delay-ns = <4>;

	mdio {
		compatible = "snps,dwmac-mdio";
		#address-cells = <1>;
		#size-cells = <0>;

		/* Realtek RTL8211F (0x001cc916) */
		eth_phy: ethernet-phy@0 {
			reg = <0>;
			interrupt-parent = <&gpio_intc>;
			/* GPIOH_3 */
			interrupts = <17 IRQ_TYPE_LEVEL_LOW>;
		};
	};
};

&gpio {
	gpio-line-names = /* Bank GPIOX */
			  "J2 Header Pin 35", "J2 Header Pin 36",
			  "J2 Header Pin 32", "J2 Header Pin 31",
			  "J2 Header Pin 29", "J2 Header Pin 18",
			  "J2 Header Pin 22", "J2 Header Pin 16",
			  "J2 Header Pin 23", "J2 Header Pin 21",
			  "J2 Header Pin 19", "J2 Header Pin 33",
			  "J2 Header Pin 8", "J2 Header Pin 10",
			  "J2 Header Pin 15", "J2 Header Pin 13",
			  "J2 Header Pin 24", "J2 Header Pin 26",
			  /* Bank GPIOY */
			  "Revision (upper)", "Revision (lower)",
			  "J2 Header Pin 7", "", "J2 Header Pin 12",
			  "J2 Header Pin 11", "", "", "",
			  "TFLASH_VDD_EN", "", "",
			  /* Bank GPIODV */
			  "VCCK_PWM (PWM_C)", "I2CA_SDA", "I2CA_SCL",
			  "I2CB_SDA", "I2CB_SCL", "VDDEE_PWM (PWM_D)",
			  "",
			  /* Bank GPIOH */
			  "HDMI_HPD", "HDMI_I2C_SDA", "HDMI_I2C_SCL",
			  "ETH_PHY_INTR", "ETH_PHY_NRST", "ETH_TXD1",
			  "ETH_TXD0", "ETH_TXD3", "ETH_TXD2",
			  "ETH_RGMII_TX_CLK",
			  /* Bank CARD */
			  "SD_DATA1 (SDB_D1)", "SD_DATA0 (SDB_D0)",
			  "SD_CLK",  "SD_CMD", "SD_DATA3 (SDB_D3)",
			  "SD_DATA2 (SDB_D2)", "SD_CDN (SD_DET_N)",
			  /* Bank BOOT */
			  "SDC_D0 (EMMC)", "SDC_D1 (EMMC)",
			  "SDC_D2 (EMMC)", "SDC_D3 (EMMC)",
			  "SDC_D4 (EMMC)", "SDC_D5 (EMMC)",
			  "SDC_D6 (EMMC)", "SDC_D7 (EMMC)",
			  "SDC_CLK (EMMC)", "SDC_RSTn (EMMC)",
			  "SDC_CMD (EMMC)", "BOOT_SEL", "", "", "",
			  "", "", "", "",
			  /* Bank DIF */
			  "ETH_RXD1", "ETH_RXD0", "ETH_RX_DV",
			  "RGMII_RX_CLK", "ETH_RXD3", "ETH_RXD2",
			  "ETH_TXEN", "ETH_PHY_REF_CLK_25MOUT",
			  "ETH_MDC", "ETH_MDIO";
};

&gpio_ao {
	gpio-line-names = "UART TX", "UART RX", "",
			  "TF_3V3N_1V8_EN", "USB_HUB_RST_N",
			  "USB_OTG_PWREN", "J7 Header Pin 2",
			  "IR_IN", "J7 Header Pin 4",
			  "J7 Header Pin 6", "J7 Header Pin 5",
			  "J7 Header Pin 7", "HDMI_CEC",
			  "SYS_LED", "", "";

	/*
	 * WARNING: The USB Hub on the Odroid-C1/C1+ needs a reset signal
	 * to be turned high in order to be detected by the USB Controller.
	 * This signal should be handled by a USB specific power sequence
	 * in order to reset the Hub when USB bus is powered down.
	 */
	usb-hub {
		gpio-hog;
		gpios = <GPIOAO_4 GPIO_ACTIVE_HIGH>;
		output-high;
		line-name = "usb-hub-reset";
	};
};

&ir_receiver {
	status = "okay";
	pinctrl-0 = <&ir_recv_pins>;
	pinctrl-names = "default";
};

&sdio {
	status = "okay";

	pinctrl-0 = <&sd_b_pins>;
	pinctrl-names = "default";

	/* SD card */
	sd_card_slot: slot@1 {
		compatible = "mmc-slot";
		reg = <1>;
		status = "okay";

		bus-width = <4>;
		no-sdio;
		cap-mmc-highspeed;
		cap-sd-highspeed;
		disable-wp;

		cd-gpios = <&gpio CARD_6 GPIO_ACTIVE_LOW>;

		vmmc-supply = <&tflash_vdd>;
		vqmmc-supply = <&tf_io>;
	};
};

<<<<<<< HEAD
=======
&pwm_cd {
	status = "okay";
	pinctrl-0 = <&pwm_c1_pins>;
	pinctrl-names = "default";
	clocks = <&clkc CLKID_XTAL>;
	clock-names = "clkin0";
};

&rtc {
	/* needs to be enabled manually when a battery is connected */
	clocks = <&rtc32k_xtal>;
	vdd-supply = <&vdd_rtc>;
};

>>>>>>> 407d19ab
&uart_AO {
	status = "okay";
	pinctrl-0 = <&uart_ao_a_pins>;
	pinctrl-names = "default";
};

&usb1_phy {
	status = "okay";
};

&usb1 {
	status = "okay";
};<|MERGE_RESOLUTION|>--- conflicted
+++ resolved
@@ -57,7 +57,12 @@
 		mmc0 = &sd_card_slot;
 	};
 
+	chosen {
+		stdout-path = "serial0:115200n8";
+	};
+
 	memory {
+		device_type = "memory";
 		reg = <0x40000000 0x40000000>;
 	};
 
@@ -71,6 +76,14 @@
 		};
 	};
 
+	p5v0: regulator-p5v0 {
+		compatible = "regulator-fixed";
+
+		regulator-name = "P5V0";
+		regulator-min-microvolt = <5000000>;
+		regulator-max-microvolt = <5000000>;
+	};
+
 	tflash_vdd: regulator-tflash_vdd {
 		/*
 		 * signal name from schematics: TFLASH_VDD_EN
@@ -81,6 +94,8 @@
 		regulator-min-microvolt = <3300000>;
 		regulator-max-microvolt = <3300000>;
 
+		vin-supply = <&vcc_3v3>;
+
 		gpio = <&gpio GPIOY_12 GPIO_ACTIVE_HIGH>;
 		enable-active-high;
 	};
@@ -92,6 +107,8 @@
 		regulator-min-microvolt = <1800000>;
 		regulator-max-microvolt = <3300000>;
 
+		vin-supply = <&vcc_3v3>;
+
 		/*
 		 * signal name from schematics: TF_3V3N_1V8_EN
 		 */
@@ -101,8 +118,6 @@
 		states = <3300000 0
 			  1800000 1>;
 	};
-<<<<<<< HEAD
-=======
 
 	iio-hwmon {
 		compatible = "iio-hwmon";
@@ -196,7 +211,6 @@
 
 &cpu0 {
 	cpu-supply = <&vcck>;
->>>>>>> 407d19ab
 };
 
 &ethmac {
@@ -301,6 +315,11 @@
 	pinctrl-names = "default";
 };
 
+&saradc {
+	status = "okay";
+	vref-supply = <&vcc_1v8>;
+};
+
 &sdio {
 	status = "okay";
 
@@ -326,8 +345,6 @@
 	};
 };
 
-<<<<<<< HEAD
-=======
 &pwm_cd {
 	status = "okay";
 	pinctrl-0 = <&pwm_c1_pins>;
@@ -342,7 +359,6 @@
 	vdd-supply = <&vdd_rtc>;
 };
 
->>>>>>> 407d19ab
 &uart_AO {
 	status = "okay";
 	pinctrl-0 = <&uart_ao_a_pins>;
