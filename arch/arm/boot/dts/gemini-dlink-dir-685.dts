/*
 * Device Tree file for D-Link DIR-685 Xtreme N Storage Router
 */

/dts-v1/;

#include "gemini.dtsi"
#include <dt-bindings/input/input.h>

/ {
	model = "D-Link DIR-685 Xtreme N Storage Router";
	compatible = "dlink,dir-685", "cortina,gemini";
	#address-cells = <1>;
	#size-cells = <1>;

	memory@0 {
		/* 128 MB SDRAM in 2 x Hynix HY5DU121622DTP-D43 */
		device_type = "memory";
		reg = <0x00000000 0x8000000>;
	};

	chosen {
		bootargs = "console=ttyS0,19200n8 root=/dev/sda1 rw rootwait consoleblank=300";
		stdout-path = "uart0:19200n8";
	};

	gpio_keys {
		compatible = "gpio-keys";

		button-esc {
			debounce-interval = <50>;
			wakeup-source;
			linux,code = <KEY_ESC>;
			label = "reset";
			/* Collides with LPC_LAD[0], UART DCD, SSP 97RST */
			gpios = <&gpio0 8 GPIO_ACTIVE_LOW>;
		};
		button-eject {
			debounce-interval = <50>;
			wakeup-source;
			linux,code = <KEY_EJECTCD>;
			label = "unmount";
			/* Collides with LPC LFRAME, UART RTS, SSP TXD */
			gpios = <&gpio0 13 GPIO_ACTIVE_LOW>;
		};
	};

	vdisp: regulator {
		compatible = "regulator-fixed";
		regulator-name = "display-power";
		regulator-min-microvolt = <3600000>;
		regulator-max-microvolt = <3600000>;
		/* Collides with LCD E */
		gpio = <&gpio0 16 GPIO_ACTIVE_HIGH>;
		enable-active-high;
	};

	spi {
		compatible = "spi-gpio";
		#address-cells = <1>;
		#size-cells = <0>;

		/* Collides with IDE pins, that's cool (we do not use them) */
		gpio-sck = <&gpio1 5 GPIO_ACTIVE_HIGH>;
		gpio-miso = <&gpio1 8 GPIO_ACTIVE_HIGH>;
		gpio-mosi = <&gpio1 7 GPIO_ACTIVE_HIGH>;
<<<<<<< HEAD
		/* Collides with pflash CE1, not so cool */
		cs-gpios = <&gpio0 20 GPIO_ACTIVE_HIGH>;
=======
		cs-gpios = <&gpio0 20 GPIO_ACTIVE_LOW>;
>>>>>>> 407d19ab
		num-chipselects = <1>;

		panel: display@0 {
			compatible = "dlink,dir-685-panel", "ilitek,ili9322";
			reg = <0>;
			/* 50 ns min period = 20 MHz */
			spi-max-frequency = <20000000>;
			spi-cpol; /* Clock active low */
			vcc-supply = <&vdisp>;
			iovcc-supply = <&vdisp>;
			vci-supply = <&vdisp>;

			port {
				panel_in: endpoint {
					remote-endpoint = <&display_out>;
				};
			};
		};
	};

	leds {
		compatible = "gpio-leds";
		led-wps {
			label = "dir685:blue:WPS";
			/* Collides with ICE */
			gpios = <&gpio0 7 GPIO_ACTIVE_LOW>;
			default-state = "on";
			linux,default-trigger = "heartbeat";
		};
		/*
		 * These two LEDs are on the side of the device.
		 * For electrical reasons, both LEDs cannot be active
		 * at the same time so only blue or orange can be on at
		 * one time. Enabling both makes the LED go dark.
		 * The LEDs both sit inside the unmount button and the
		 * label on the case says "unmount".
		 */
		led-blue-hd {
			label = "dir685:blue:HD";
			/* Collides with LPC_SERIRQ, UART DTR, SSP FSC pins */
			gpios = <&gpio0 11 GPIO_ACTIVE_HIGH>;
			default-state = "off";
			linux,default-trigger = "disk-read";
		};
		led-orange-hd {
			label = "dir685:orange:HD";
			/* Collides with LPC_LAD[2], UART DSR, SSP ECLK pins */
			gpios = <&gpio0 12 GPIO_ACTIVE_HIGH>;
			default-state = "off";
			linux,default-trigger = "disk-write";
		};
	};

	/*
	 * This is a Sunon Maglev GM0502PFV2-8 cooling fan @10000 RPM.
	 * Since the platform has no temperature sensor, this is controlled
	 * from userspace by using the hard disks S.M.A.R.T. temperature
	 * sensor. It is turned on when the temperature exceeds 46 degrees
	 * and turned off when the temperatures goes below 41 degrees
	 * (celsius).
	 */
	gpio-fan {
		compatible = "gpio-fan";
		/* Collides with IDE */
		gpios = <&gpio1 6 GPIO_ACTIVE_HIGH>;
		gpio-fan,speed-map = <0 0>, <10000 1>;
		#cooling-cells = <2>;
	};

	/*
	 * The touchpad input is connected to a GPIO bit-banged
	 * I2C bus.
	 */
	gpio-i2c {
		compatible = "i2c-gpio";
		/* Collides with ICE */
		sda-gpios = <&gpio0 5 (GPIO_ACTIVE_HIGH|GPIO_OPEN_DRAIN)>;
		scl-gpios = <&gpio0 6 (GPIO_ACTIVE_HIGH|GPIO_OPEN_DRAIN)>;
		#address-cells = <1>;
		#size-cells = <0>;

		touchkeys@26 {
			compatible = "dlink,dir685-touchkeys";
			reg = <0x26>;
			interrupt-parent = <&gpio0>;
			/* Collides with NAND flash */
			interrupts = <17 IRQ_TYPE_EDGE_FALLING>;
		};
	};

	/* This is a RealTek RTL8366RB switch and PHY using SMI over GPIO */
	switch {
		compatible = "realtek,rtl8366rb";
		/* 22 = MDIO (has input reads), 21 = MDC (clock, output only) */
		mdc-gpios = <&gpio0 21 GPIO_ACTIVE_HIGH>;
		mdio-gpios = <&gpio0 22 GPIO_ACTIVE_HIGH>;
		reset-gpios = <&gpio0 14 GPIO_ACTIVE_LOW>;
		realtek,disable-leds;

		switch_intc: interrupt-controller {
			/* GPIO 15 provides the interrupt */
			interrupt-parent = <&gpio0>;
			interrupts = <15 IRQ_TYPE_LEVEL_LOW>;
			interrupt-controller;
			#address-cells = <0>;
			#interrupt-cells = <1>;
		};

		ports {
			#address-cells = <1>;
			#size-cells = <0>;

			port@0 {
				reg = <0>;
				label = "lan0";
				phy-handle = <&phy0>;
			};
			port@1 {
				reg = <1>;
				label = "lan1";
				phy-handle = <&phy1>;
			};
			port@2 {
				reg = <2>;
				label = "lan2";
				phy-handle = <&phy2>;
			};
			port@3 {
				reg = <3>;
				label = "lan3";
				phy-handle = <&phy3>;
			};
			port@4 {
				reg = <4>;
				label = "wan";
				phy-handle = <&phy4>;
			};
			rtl8366rb_cpu_port: port@5 {
				reg = <5>;
				label = "cpu";
				ethernet = <&gmac0>;
				phy-mode = "rgmii";
				fixed-link {
					speed = <1000>;
					full-duplex;
					pause;
				};
			};

		};

		mdio {
			compatible = "realtek,smi-mdio";
			#address-cells = <1>;
			#size-cells = <0>;

			phy0: phy@0 {
				reg = <0>;
				interrupt-parent = <&switch_intc>;
				interrupts = <0>;
			};
			phy1: phy@1 {
				reg = <1>;
				interrupt-parent = <&switch_intc>;
				interrupts = <1>;
			};
			phy2: phy@2 {
				reg = <2>;
				interrupt-parent = <&switch_intc>;
				interrupts = <2>;
			};
			phy3: phy@3 {
				reg = <3>;
				interrupt-parent = <&switch_intc>;
				interrupts = <3>;
			};
			phy4: phy@4 {
				reg = <4>;
				interrupt-parent = <&switch_intc>;
				interrupts = <12>;
			};
		};
	};

	soc {
		flash@30000000 {
			/*
			 * Flash access is by default disabled, because it
			 * collides with the Chip Enable signal for the display
			 * panel, that reuse the parallel flash Chip Select 1
			 * (CS1). Enabling flash makes graphics stop working.
			 *
			 * We might be able to hack around this by letting
			 * GPIO poke around in the flash controller registers.
			 */
			/* status = "okay"; */
			/* 32MB of flash */
			reg = <0x30000000 0x02000000>;

			partitions {
				compatible = "fixed-partitions";
				#address-cells = <1>;
				#size-cells = <1>;

				/*
				 * This "RedBoot" is the Storlink derivative.
				 */
				partition@0 {
					label = "RedBoot";
					reg = <0x00000000 0x00040000>;
					read-only;
				};
				/*
				 * This firmware image contains the kernel catenated
				 * with the squashfs root filesystem. For some reason
				 * this is called "upgrade" on the vendor system.
				 */
				partition@40000 {
					label = "upgrade";
					reg = <0x00040000 0x01f40000>;
					read-only;
				};
				/* RGDB, Residental Gateway Database? */
				partition@1f80000 {
					label = "rgdb";
					reg = <0x01f80000 0x00040000>;
					read-only;
				};
				/*
				 * This partition contains MAC addresses for WAN,
				 * WLAN and LAN, and the country code (for wireless
				 * I guess).
				 */
				partition@1fc0000 {
					label = "nvram";
					reg = <0x01fc0000 0x00020000>;
					read-only;
				};
				partition@1fe0000 {
					label = "LangPack";
					reg = <0x01fe0000 0x00020000>;
					read-only;
				};
			};
		};

		syscon: syscon@40000000 {
			pinctrl {
				/*
				 * gpio0bgrp cover line 5, 6 used by TK I2C
				 * gpio0bgrp cover line 7 used by WPS LED
				 * gpio0cgrp cover line 8, 13 used by keys
				 *           and 11, 12 used by the HD LEDs
				 *           and line 14, 15 used by RTL8366
				 *           RESET and phy ready
				 * gpio0egrp cover line 16 used by VDISP
				 * gpio0fgrp cover line 17 used by TK IRQ
				 * gpio0ggrp cover line 20 used by panel CS
				 * gpio0hgrp cover line 21,22 used by RTL8366RB MDIO
				 */
				gpio0_default_pins: pinctrl-gpio0 {
					mux {
						function = "gpio0";
						groups = "gpio0bgrp",
						"gpio0cgrp",
						"gpio0egrp",
						"gpio0fgrp",
						"gpio0ggrp",
						"gpio0hgrp";
					};
				};
				/*
				 * gpio1bgrp cover line 5,8,7 used by panel SPI
				 * also line 6 used by the fan
				 *
				 */
				gpio1_default_pins: pinctrl-gpio1 {
					mux {
						function = "gpio1";
						groups = "gpio1bgrp";
					};
				};
				pinctrl-gmii {
					mux {
						function = "gmii";
						groups = "gmii_gmac0_grp";
					};
					conf0 {
						pins = "V8 GMAC0 RXDV", "T10 GMAC1 RXDV",
						     "Y7 GMAC0 RXC", "Y11 GMAC1 RXC",
						     "T8 GMAC0 TXEN", "W11 GMAC1 TXEN",
						     "U8 GMAC0 TXC", "V11 GMAC1 TXC",
						     "W8 GMAC0 RXD0", "V9 GMAC0 RXD1",
						     "Y8 GMAC0 RXD2", "U9 GMAC0 RXD3",
						     "T7 GMAC0 TXD0", "U6 GMAC0 TXD1",
						     "V7 GMAC0 TXD2", "U7 GMAC0 TXD3",
						     "Y12 GMAC1 RXD0", "V12 GMAC1 RXD1",
						     "T11 GMAC1 RXD2", "W12 GMAC1 RXD3",
						     "U10 GMAC1 TXD0", "Y10 GMAC1 TXD1",
						     "W10 GMAC1 TXD2", "T9 GMAC1 TXD3";
						skew-delay = <7>;
					};
					/* Set up drive strength on GMAC0 to 16 mA */
					conf1 {
						groups = "gmii_gmac0_grp";
						drive-strength = <16>;
					};
				};
			};
		};

		sata: sata@46000000 {
			cortina,gemini-ata-muxmode = <0>;
			cortina,gemini-enable-sata-bridge;
			status = "okay";
		};

		gpio0: gpio@4d000000 {
			pinctrl-names = "default";
			pinctrl-0 = <&gpio0_default_pins>;
		};

		gpio1: gpio@4e000000 {
			pinctrl-names = "default";
			pinctrl-0 = <&gpio1_default_pins>;
		};

		pci@50000000 {
			status = "okay";
			interrupt-map-mask = <0xf800 0 0 7>;
			interrupt-map =
				<0x4800 0 0 1 &pci_intc 0>, /* Slot 9 */
				<0x4800 0 0 2 &pci_intc 1>,
				<0x4800 0 0 3 &pci_intc 2>,
				<0x4800 0 0 4 &pci_intc 3>,
				<0x5000 0 0 1 &pci_intc 1>, /* Slot 10 */
				<0x5000 0 0 2 &pci_intc 2>,
				<0x5000 0 0 3 &pci_intc 3>,
				<0x5000 0 0 4 &pci_intc 0>,
				<0x5800 0 0 1 &pci_intc 2>, /* Slot 11 */
				<0x5800 0 0 2 &pci_intc 3>,
				<0x5800 0 0 3 &pci_intc 0>,
				<0x5800 0 0 4 &pci_intc 1>,
				<0x6000 0 0 1 &pci_intc 3>, /* Slot 12 */
				<0x6000 0 0 2 &pci_intc 0>,
				<0x6000 0 0 3 &pci_intc 1>,
				<0x6000 0 0 4 &pci_intc 2>;
		};

		ethernet@60000000 {
			status = "okay";

			ethernet-port@0 {
				phy-mode = "rgmii";
				fixed-link {
					speed = <1000>;
					full-duplex;
					pause;
				};
			};
			ethernet-port@1 {
				/* Not used in this platform */
			};
		};

		ata@63000000 {
			status = "okay";
		};

		display-controller@6a000000 {
			status = "okay";

			port@0 {
				reg = <0>;
				display_out: endpoint {
					remote-endpoint = <&panel_in>;
				};
			};
		};
	};
};<|MERGE_RESOLUTION|>--- conflicted
+++ resolved
@@ -28,7 +28,7 @@
 		compatible = "gpio-keys";
 
 		button-esc {
-			debounce-interval = <50>;
+			debounce-interval = <100>;
 			wakeup-source;
 			linux,code = <KEY_ESC>;
 			label = "reset";
@@ -36,7 +36,7 @@
 			gpios = <&gpio0 8 GPIO_ACTIVE_LOW>;
 		};
 		button-eject {
-			debounce-interval = <50>;
+			debounce-interval = <100>;
 			wakeup-source;
 			linux,code = <KEY_EJECTCD>;
 			label = "unmount";
@@ -64,12 +64,7 @@
 		gpio-sck = <&gpio1 5 GPIO_ACTIVE_HIGH>;
 		gpio-miso = <&gpio1 8 GPIO_ACTIVE_HIGH>;
 		gpio-mosi = <&gpio1 7 GPIO_ACTIVE_HIGH>;
-<<<<<<< HEAD
-		/* Collides with pflash CE1, not so cool */
-		cs-gpios = <&gpio0 20 GPIO_ACTIVE_HIGH>;
-=======
 		cs-gpios = <&gpio0 20 GPIO_ACTIVE_LOW>;
->>>>>>> 407d19ab
 		num-chipselects = <1>;
 
 		panel: display@0 {
@@ -257,15 +252,18 @@
 	soc {
 		flash@30000000 {
 			/*
-			 * Flash access is by default disabled, because it
-			 * collides with the Chip Enable signal for the display
-			 * panel, that reuse the parallel flash Chip Select 1
-			 * (CS1). Enabling flash makes graphics stop working.
-			 *
-			 * We might be able to hack around this by letting
-			 * GPIO poke around in the flash controller registers.
+			 * Flash access collides with the Chip Enable signal for
+			 * the display panel, that reuse the parallel flash Chip
+			 * Select 1 (CS1). We switch the pin control state so we
+			 * enable these pins for flash access only when we need
+			 * then, and when disabled they can be used for GPIO which
+			 * is what the display panel needs.
 			 */
-			/* status = "okay"; */
+			status = "okay";
+			pinctrl-names = "enabled", "disabled";
+			pinctrl-0 = <&pflash_default_pins>;
+			pinctrl-1 = <&pflash_disabled_pins>;
+
 			/* 32MB of flash */
 			reg = <0x30000000 0x02000000>;
 
@@ -337,7 +335,6 @@
 						"gpio0cgrp",
 						"gpio0egrp",
 						"gpio0fgrp",
-						"gpio0ggrp",
 						"gpio0hgrp";
 					};
 				};
@@ -350,6 +347,18 @@
 					mux {
 						function = "gpio1";
 						groups = "gpio1bgrp";
+					};
+				};
+				/*
+				 * These GPIO groups will be mapped in over some
+				 * of the flash pins when the flash is not in
+				 * active use.
+				 */
+				pflash_disabled_pins: pinctrl-pflash-disabled {
+					mux {
+						function = "gpio0";
+						groups = "gpio0ggrp", "gpio0igrp", "gpio0jgrp",
+							 "gpio0kgrp";
 					};
 				};
 				pinctrl-gmii {
@@ -449,5 +458,13 @@
 				};
 			};
 		};
+
+		usb@68000000 {
+			status = "okay";
+		};
+
+		usb@69000000 {
+			status = "okay";
+		};
 	};
 };