--- conflicted
+++ resolved
@@ -5,12 +5,14 @@
 
 /dts-v1/;
 
-#include "skeleton.dtsi"
 #include <dt-bindings/clock/qcom,gcc-ipq4019.h>
 #include <dt-bindings/interrupt-controller/arm-gic.h>
 #include <dt-bindings/interrupt-controller/irq.h>
 
 / {
+	#address-cells = <1>;
+	#size-cells = <1>;
+
 	model = "Qualcomm Technologies, Inc. IPQ4019";
 	compatible = "qcom,ipq4019";
 	interrupt-parent = <&intc>;
@@ -44,78 +46,90 @@
 		cpu@0 {
 			device_type = "cpu";
 			compatible = "arm,cortex-a7";
-			enable-method = "qcom,kpss-acc-v1";
+			enable-method = "qcom,kpss-acc-v2";
+			next-level-cache = <&L2>;
 			qcom,acc = <&acc0>;
 			qcom,saw = <&saw0>;
 			reg = <0x0>;
 			clocks = <&gcc GCC_APPS_CLK_SRC>;
 			clock-frequency = <0>;
-			operating-points = <
-				/* kHz	uV (fixed) */
-				48000	1100000
-				200000	1100000
-				500000	1100000
-				716000  1100000
-			>;
 			clock-latency = <256000>;
+			operating-points-v2 = <&cpu0_opp_table>;
 		};
 
 		cpu@1 {
 			device_type = "cpu";
 			compatible = "arm,cortex-a7";
-			enable-method = "qcom,kpss-acc-v1";
+			enable-method = "qcom,kpss-acc-v2";
+			next-level-cache = <&L2>;
 			qcom,acc = <&acc1>;
 			qcom,saw = <&saw1>;
 			reg = <0x1>;
 			clocks = <&gcc GCC_APPS_CLK_SRC>;
 			clock-frequency = <0>;
-			operating-points = <
-				/* kHz	uV (fixed) */
-				48000	1100000
-				200000	1100000
-				500000	1100000
-				666000	1100000
-			>;
 			clock-latency = <256000>;
+			operating-points-v2 = <&cpu0_opp_table>;
 		};
 
 		cpu@2 {
 			device_type = "cpu";
 			compatible = "arm,cortex-a7";
-			enable-method = "qcom,kpss-acc-v1";
+			enable-method = "qcom,kpss-acc-v2";
+			next-level-cache = <&L2>;
 			qcom,acc = <&acc2>;
 			qcom,saw = <&saw2>;
 			reg = <0x2>;
 			clocks = <&gcc GCC_APPS_CLK_SRC>;
 			clock-frequency = <0>;
-			operating-points = <
-				/* kHz	uV (fixed) */
-				48000	1100000
-				200000	1100000
-				500000	1100000
-				666000	1100000
-			>;
 			clock-latency = <256000>;
+			operating-points-v2 = <&cpu0_opp_table>;
 		};
 
 		cpu@3 {
 			device_type = "cpu";
 			compatible = "arm,cortex-a7";
-			enable-method = "qcom,kpss-acc-v1";
+			enable-method = "qcom,kpss-acc-v2";
+			next-level-cache = <&L2>;
 			qcom,acc = <&acc3>;
 			qcom,saw = <&saw3>;
 			reg = <0x3>;
 			clocks = <&gcc GCC_APPS_CLK_SRC>;
 			clock-frequency = <0>;
-			operating-points = <
-				/* kHz	uV (fixed) */
-				48000	1100000
-				200000	1100000
-				500000	1100000
-				666000	1100000
-			>;
 			clock-latency = <256000>;
-		};
+			operating-points-v2 = <&cpu0_opp_table>;
+		};
+
+		L2: l2-cache {
+			compatible = "cache";
+			cache-level = <2>;
+		};
+	};
+
+	cpu0_opp_table: opp_table0 {
+		compatible = "operating-points-v2";
+		opp-shared;
+
+		opp-48000000 {
+			opp-hz = /bits/ 64 <48000000>;
+			clock-latency-ns = <256000>;
+		};
+		opp-200000000 {
+			opp-hz = /bits/ 64 <200000000>;
+			clock-latency-ns = <256000>;
+		};
+		opp-500000000 {
+			opp-hz = /bits/ 64 <500000000>;
+			clock-latency-ns = <256000>;
+		};
+		opp-716000000 {
+			opp-hz = /bits/ 64 <716000000>;
+			clock-latency-ns = <256000>;
+ 		};
+	};
+
+	memory {
+		device_type = "memory";
+		reg = <0x0 0x0>;
 	};
 
 	pmu {
@@ -283,49 +297,49 @@
 			status = "disabled";
 		};
 
-                acc0: clock-controller@b088000 {
-                        compatible = "qcom,kpss-acc-v1";
-                        reg = <0x0b088000 0x1000>, <0xb008000 0x1000>;
-                };
-
-                acc1: clock-controller@b098000 {
-                        compatible = "qcom,kpss-acc-v1";
-                        reg = <0x0b098000 0x1000>, <0xb008000 0x1000>;
-                };
-
-                acc2: clock-controller@b0a8000 {
-                        compatible = "qcom,kpss-acc-v1";
-                        reg = <0x0b0a8000 0x1000>, <0xb008000 0x1000>;
-                };
-
-                acc3: clock-controller@b0b8000 {
-                        compatible = "qcom,kpss-acc-v1";
-                        reg = <0x0b0b8000 0x1000>, <0xb008000 0x1000>;
-                };
-
-                saw0: regulator@b089000 {
-                        compatible = "qcom,saw2";
-                        reg = <0x02089000 0x1000>, <0x0b009000 0x1000>;
+		acc0: clock-controller@b088000 {
+			compatible = "qcom,kpss-acc-v2";
+			reg = <0x0b088000 0x1000>, <0xb008000 0x1000>;
+		};
+
+		acc1: clock-controller@b098000 {
+			compatible = "qcom,kpss-acc-v2";
+			reg = <0x0b098000 0x1000>, <0xb008000 0x1000>;
+		};
+
+		acc2: clock-controller@b0a8000 {
+			compatible = "qcom,kpss-acc-v2";
+			reg = <0x0b0a8000 0x1000>, <0xb008000 0x1000>;
+		};
+
+		acc3: clock-controller@b0b8000 {
+			compatible = "qcom,kpss-acc-v2";
+			reg = <0x0b0b8000 0x1000>, <0xb008000 0x1000>;
+		};
+
+		saw0: regulator@b089000 {
+			compatible = "qcom,saw2";
+			reg = <0x0b089000 0x1000>, <0x0b009000 0x1000>;
                         regulator;
-                };
-
-                saw1: regulator@b099000 {
-                        compatible = "qcom,saw2";
-                        reg = <0x0b099000 0x1000>, <0x0b009000 0x1000>;
-                        regulator;
-                };
-
-                saw2: regulator@b0a9000 {
-                        compatible = "qcom,saw2";
-                        reg = <0x0b0a9000 0x1000>, <0x0b009000 0x1000>;
-                        regulator;
-                };
-
-                saw3: regulator@b0b9000 {
-                        compatible = "qcom,saw2";
-                        reg = <0x0b0b9000 0x1000>, <0x0b009000 0x1000>;
-                        regulator;
-                };
+		};
+
+		saw1: regulator@b099000 {
+			compatible = "qcom,saw2";
+			reg = <0x0b099000 0x1000>, <0x0b009000 0x1000>;
+			regulator;
+		};
+
+		saw2: regulator@b0a9000 {
+			compatible = "qcom,saw2";
+			reg = <0x0b0a9000 0x1000>, <0x0b009000 0x1000>;
+			regulator;
+		};
+
+		saw3: regulator@b0b9000 {
+			compatible = "qcom,saw2";
+			reg = <0x0b0b9000 0x1000>, <0x0b009000 0x1000>;
+			regulator;
+		};
 
 		blsp1_uart1: serial@78af000 {
 			compatible = "qcom,msm-uartdm-v1.4", "qcom,msm-uartdm";
@@ -378,15 +392,10 @@
 			#address-cells = <3>;
 			#size-cells = <2>;
 
-<<<<<<< HEAD
-			ranges = <0x81000000 0 0x40200000 0x40200000 0 0x00100000
-				  0x82000000 0 0x48000000 0x48000000 0 0x10000000>;
-=======
 			ranges = <0x81000000 0 0x40200000 0x40200000 0 0x00100000>,
 				 <0x82000000 0 0x40300000 0x40300000 0 0x00d00000>;
->>>>>>> 407d19ab
-
-			interrupts = <GIC_SPI 141 IRQ_TYPE_EDGE_RISING>;
+
+			interrupts = <GIC_SPI 141 IRQ_TYPE_LEVEL_HIGH>;
 			interrupt-names = "msi";
 			#interrupt-cells = <1>;
 			interrupt-map-mask = <0 0 0 0x7>;
