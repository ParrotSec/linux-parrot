--- conflicted
+++ resolved
@@ -61,6 +61,7 @@
 			#clock-cells = <0>;
 			compatible = "fixed-clock";
 			clock-frequency = <24000000>;
+			clock-accuracy = <50000>;
 			clock-output-names = "osc24M";
 		};
 
@@ -68,7 +69,8 @@
 			#clock-cells = <0>;
 			compatible = "fixed-clock";
 			clock-frequency = <32768>;
-			clock-output-names = "osc32k";
+			clock-accuracy = <20000>;
+			clock-output-names = "ext-osc32k";
 		};
 	};
 
@@ -309,22 +311,37 @@
 		ccu: clock@1c20000 {
 			compatible = "allwinner,sun8i-r40-ccu";
 			reg = <0x01c20000 0x400>;
-			clocks = <&osc24M>, <&osc32k>;
+			clocks = <&osc24M>, <&rtc 0>;
 			clock-names = "hosc", "losc";
 			#clock-cells = <1>;
 			#reset-cells = <1>;
+		};
+
+		rtc: rtc@1c20400 {
+			compatible = "allwinner,sun8i-r40-rtc",
+				     "allwinner,sun8i-h3-rtc";
+			reg = <0x01c20400 0x400>;
+			interrupts = <GIC_SPI 24 IRQ_TYPE_LEVEL_HIGH>;
+			clock-output-names = "osc32k", "osc32k-out";
+			clocks = <&osc32k>;
+			#clock-cells = <1>;
 		};
 
 		pio: pinctrl@1c20800 {
 			compatible = "allwinner,sun8i-r40-pinctrl";
 			reg = <0x01c20800 0x400>;
 			interrupts = <GIC_SPI 28 IRQ_TYPE_LEVEL_HIGH>;
-			clocks = <&ccu CLK_BUS_PIO>, <&osc24M>, <&osc32k>;
+			clocks = <&ccu CLK_BUS_PIO>, <&osc24M>, <&rtc 0>;
 			clock-names = "apb", "hosc", "losc";
 			gpio-controller;
 			interrupt-controller;
 			#interrupt-cells = <3>;
 			#gpio-cells = <3>;
+
+			clk_out_a_pin: clk-out-a-pin {
+				pins = "PI12";
+				function = "clk_out_a";
+			};
 
 			gmac_rgmii_pins: gmac-rgmii-pins {
 				pins = "PA0", "PA1", "PA2", "PA3",
@@ -373,6 +390,16 @@
 				pins = "PB22", "PB23";
 				function = "uart0";
 			};
+
+			uart3_pg_pins: uart3-pg-pins {
+				pins = "PG6", "PG7";
+				function = "uart3";
+			};
+
+			uart3_rts_cts_pg_pins: uart3-rts-cts-pg-pins {
+				pins = "PG8", "PG9";
+				function = "uart3";
+			};
 		};
 
 		wdt: watchdog@1c20c90 {
@@ -525,8 +552,6 @@
 			#size-cells = <0>;
 		};
 
-<<<<<<< HEAD
-=======
 		ahci: sata@1c18000 {
 			compatible = "allwinner,sun8i-r40-ahci";
 			reg = <0x01c18000 0x1000>;
@@ -538,7 +563,6 @@
 
 		};
 
->>>>>>> 407d19ab
 		gmac: ethernet@1c50000 {
 			compatible = "allwinner,sun8i-r40-gmac";
 			syscon = <&ccu>;
