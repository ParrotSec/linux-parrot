/*
 * Copyright 2014 Chen-Yu Tsai
 *
 * Chen-Yu Tsai <wens@csie.org>
 *
 * This file is dual-licensed: you can use it either under the terms
 * of the GPL or the X11 license, at your option. Note that this dual
 * licensing only applies to this file, and not this project as a
 * whole.
 *
 *  a) This file is free software; you can redistribute it and/or
 *     modify it under the terms of the GNU General Public License as
 *     published by the Free Software Foundation; either version 2 of the
 *     License, or (at your option) any later version.
 *
 *     This file is distributed in the hope that it will be useful,
 *     but WITHOUT ANY WARRANTY; without even the implied warranty of
 *     MERCHANTABILITY or FITNESS FOR A PARTICULAR PURPOSE.  See the
 *     GNU General Public License for more details.
 *
 * Or, alternatively,
 *
 *  b) Permission is hereby granted, free of charge, to any person
 *     obtaining a copy of this software and associated documentation
 *     files (the "Software"), to deal in the Software without
 *     restriction, including without limitation the rights to use,
 *     copy, modify, merge, publish, distribute, sublicense, and/or
 *     sell copies of the Software, and to permit persons to whom the
 *     Software is furnished to do so, subject to the following
 *     conditions:
 *
 *     The above copyright notice and this permission notice shall be
 *     included in all copies or substantial portions of the Software.
 *
 *     THE SOFTWARE IS PROVIDED "AS IS", WITHOUT WARRANTY OF ANY KIND,
 *     EXPRESS OR IMPLIED, INCLUDING BUT NOT LIMITED TO THE WARRANTIES
 *     OF MERCHANTABILITY, FITNESS FOR A PARTICULAR PURPOSE AND
 *     NONINFRINGEMENT. IN NO EVENT SHALL THE AUTHORS OR COPYRIGHT
 *     HOLDERS BE LIABLE FOR ANY CLAIM, DAMAGES OR OTHER LIABILITY,
 *     WHETHER IN AN ACTION OF CONTRACT, TORT OR OTHERWISE, ARISING
 *     FROM, OUT OF OR IN CONNECTION WITH THE SOFTWARE OR THE USE OR
 *     OTHER DEALINGS IN THE SOFTWARE.
 */

#include "skeleton.dtsi"

#include <dt-bindings/interrupt-controller/arm-gic.h>

#include <dt-bindings/clock/sun8i-a23-a33-ccu.h>
#include <dt-bindings/reset/sun8i-a23-a33-ccu.h>

/ {
	interrupt-parent = <&gic>;

	chosen {
		#address-cells = <1>;
		#size-cells = <1>;
		ranges;

		simplefb_lcd: framebuffer@0 {
			compatible = "allwinner,simple-framebuffer",
				     "simple-framebuffer";
			allwinner,pipeline = "de_be0-lcd0";
			clocks = <&ccu CLK_BUS_LCD>, <&ccu CLK_BUS_DE_BE>,
				 <&ccu CLK_LCD_CH0>, <&ccu CLK_DE_BE>,
				 <&ccu CLK_DRAM_DE_BE>, <&ccu CLK_DRC>;
			status = "disabled";
		};
	};

	timer {
		compatible = "arm,armv7-timer";
		interrupts = <GIC_PPI 13 (GIC_CPU_MASK_SIMPLE(4) | IRQ_TYPE_LEVEL_LOW)>,
			     <GIC_PPI 14 (GIC_CPU_MASK_SIMPLE(4) | IRQ_TYPE_LEVEL_LOW)>,
			     <GIC_PPI 11 (GIC_CPU_MASK_SIMPLE(4) | IRQ_TYPE_LEVEL_LOW)>,
			     <GIC_PPI 10 (GIC_CPU_MASK_SIMPLE(4) | IRQ_TYPE_LEVEL_LOW)>;
		clock-frequency = <24000000>;
		arm,cpu-registers-not-fw-configured;
	};

	cpus {
		enable-method = "allwinner,sun8i-a23";
		#address-cells = <1>;
		#size-cells = <0>;

		cpu0: cpu@0 {
			compatible = "arm,cortex-a7";
			device_type = "cpu";
			reg = <0>;
		};

		cpu@1 {
			compatible = "arm,cortex-a7";
			device_type = "cpu";
			reg = <1>;
		};
	};

	clocks {
		#address-cells = <1>;
		#size-cells = <1>;
		ranges;

		osc24M: osc24M_clk {
			#clock-cells = <0>;
			compatible = "fixed-clock";
			clock-frequency = <24000000>;
			clock-accuracy = <50000>;
			clock-output-names = "osc24M";
		};

		ext_osc32k: ext_osc32k_clk {
			#clock-cells = <0>;
			compatible = "fixed-clock";
			clock-frequency = <32768>;
			clock-accuracy = <50000>;
			clock-output-names = "ext-osc32k";
		};
	};

	soc@1c00000 {
		compatible = "simple-bus";
		#address-cells = <1>;
		#size-cells = <1>;
		ranges;

		system-control@1c00000 {
			compatible = "allwinner,sun8i-a23-system-control";
			reg = <0x01c00000 0x30>;
			#address-cells = <1>;
			#size-cells = <1>;
			ranges;

			sram_c: sram@1d00000 {
				compatible = "mmio-sram";
				reg = <0x01d00000 0x80000>;
				#address-cells = <1>;
				#size-cells = <1>;
				ranges = <0 0x01d00000 0x80000>;

				ve_sram: sram-section@0 {
					compatible = "allwinner,sun8i-a23-sram-c1",
						     "allwinner,sun4i-a10-sram-c1";
					reg = <0x000000 0x80000>;
				};
			};
		};

		dma: dma-controller@1c02000 {
			compatible = "allwinner,sun8i-a23-dma";
			reg = <0x01c02000 0x1000>;
			interrupts = <GIC_SPI 50 IRQ_TYPE_LEVEL_HIGH>;
			clocks = <&ccu CLK_BUS_DMA>;
			resets = <&ccu RST_BUS_DMA>;
			#dma-cells = <1>;
		};

<<<<<<< HEAD
=======
		nfc: nand-controller@1c03000 {
			compatible = "allwinner,sun8i-a23-nand-controller";
			reg = <0x01c03000 0x1000>;
			interrupts = <GIC_SPI 70 IRQ_TYPE_LEVEL_HIGH>;
			clocks = <&ccu CLK_BUS_NAND>, <&ccu CLK_NAND>;
			clock-names = "ahb", "mod";
			resets = <&ccu RST_BUS_NAND>;
			reset-names = "ahb";
			dmas = <&dma 5>;
			dma-names = "rxtx";
			pinctrl-names = "default";
			pinctrl-0 = <&nand_pins &nand_cs0_pin &nand_rb0_pin>;
			status = "disabled";
			#address-cells = <1>;
			#size-cells = <0>;
		};

		tcon0: lcd-controller@1c0c000 {
			/* compatible gets set in SoC specific dtsi file */
			reg = <0x01c0c000 0x1000>;
			interrupts = <GIC_SPI 86 IRQ_TYPE_LEVEL_HIGH>;
			clocks = <&ccu CLK_BUS_LCD>,
				 <&ccu CLK_LCD_CH0>;
			clock-names = "ahb",
				      "tcon-ch0";
			clock-output-names = "tcon-pixel-clock";
			#clock-cells = <0>;
			resets = <&ccu RST_BUS_LCD>;
			reset-names = "lcd";
			status = "disabled";

			ports {
				#address-cells = <1>;
				#size-cells = <0>;

				tcon0_in: port@0 {
					reg = <0>;

					tcon0_in_drc0: endpoint {
						remote-endpoint = <&drc0_out_tcon0>;
					};
				};

				tcon0_out: port@1 {
					reg = <1>;
				};
			};
		};

>>>>>>> 407d19ab
		mmc0: mmc@1c0f000 {
			compatible = "allwinner,sun7i-a20-mmc";
			reg = <0x01c0f000 0x1000>;
			clocks = <&ccu CLK_BUS_MMC0>,
				 <&ccu CLK_MMC0>,
				 <&ccu CLK_MMC0_OUTPUT>,
				 <&ccu CLK_MMC0_SAMPLE>;
			clock-names = "ahb",
				      "mmc",
				      "output",
				      "sample";
			resets = <&ccu RST_BUS_MMC0>;
			reset-names = "ahb";
			interrupts = <GIC_SPI 60 IRQ_TYPE_LEVEL_HIGH>;
			status = "disabled";
			#address-cells = <1>;
			#size-cells = <0>;
		};

		mmc1: mmc@1c10000 {
			compatible = "allwinner,sun7i-a20-mmc";
			reg = <0x01c10000 0x1000>;
			clocks = <&ccu CLK_BUS_MMC1>,
				 <&ccu CLK_MMC1>,
				 <&ccu CLK_MMC1_OUTPUT>,
				 <&ccu CLK_MMC1_SAMPLE>;
			clock-names = "ahb",
				      "mmc",
				      "output",
				      "sample";
			resets = <&ccu RST_BUS_MMC1>;
			reset-names = "ahb";
			interrupts = <GIC_SPI 61 IRQ_TYPE_LEVEL_HIGH>;
			status = "disabled";
			#address-cells = <1>;
			#size-cells = <0>;
		};

		mmc2: mmc@1c11000 {
			compatible = "allwinner,sun7i-a20-mmc";
			reg = <0x01c11000 0x1000>;
			clocks = <&ccu CLK_BUS_MMC2>,
				 <&ccu CLK_MMC2>,
				 <&ccu CLK_MMC2_OUTPUT>,
				 <&ccu CLK_MMC2_SAMPLE>;
			clock-names = "ahb",
				      "mmc",
				      "output",
				      "sample";
			resets = <&ccu RST_BUS_MMC2>;
			reset-names = "ahb";
			interrupts = <GIC_SPI 62 IRQ_TYPE_LEVEL_HIGH>;
			status = "disabled";
			#address-cells = <1>;
			#size-cells = <0>;
		};

		nfc: nand@1c03000 {
			compatible = "allwinner,sun4i-a10-nand";
			reg = <0x01c03000 0x1000>;
			interrupts = <GIC_SPI 70 IRQ_TYPE_LEVEL_HIGH>;
			clocks = <&ccu CLK_BUS_NAND>, <&ccu CLK_NAND>;
			clock-names = "ahb", "mod";
			resets = <&ccu RST_BUS_NAND>;
			reset-names = "ahb";
			pinctrl-names = "default";
			pinctrl-0 = <&nand_pins &nand_pins_cs0 &nand_pins_rb0>;
			status = "disabled";
			#address-cells = <1>;
			#size-cells = <0>;
		};

		usb_otg: usb@1c19000 {
			/* compatible gets set in SoC specific dtsi file */
			reg = <0x01c19000 0x0400>;
			clocks = <&ccu CLK_BUS_OTG>;
			resets = <&ccu RST_BUS_OTG>;
			interrupts = <GIC_SPI 71 IRQ_TYPE_LEVEL_HIGH>;
			interrupt-names = "mc";
			phys = <&usbphy 0>;
			phy-names = "usb";
			extcon = <&usbphy 0>;
			dr_mode = "otg";
			status = "disabled";
		};

		usbphy: phy@1c19400 {
			/*
			 * compatible and address regions get set in
			 * SoC specific dtsi file
			 */
			clocks = <&ccu CLK_USB_PHY0>,
				 <&ccu CLK_USB_PHY1>;
			clock-names = "usb0_phy",
				      "usb1_phy";
			resets = <&ccu RST_USB_PHY0>,
				 <&ccu RST_USB_PHY1>;
			reset-names = "usb0_reset",
				      "usb1_reset";
			status = "disabled";
			#phy-cells = <1>;
		};

		ehci0: usb@1c1a000 {
			compatible = "allwinner,sun8i-a23-ehci", "generic-ehci";
			reg = <0x01c1a000 0x100>;
			interrupts = <GIC_SPI 72 IRQ_TYPE_LEVEL_HIGH>;
			clocks = <&ccu CLK_BUS_EHCI>;
			resets = <&ccu RST_BUS_EHCI>;
			phys = <&usbphy 1>;
			status = "disabled";
		};

		ohci0: usb@1c1a400 {
			compatible = "allwinner,sun8i-a23-ohci", "generic-ohci";
			reg = <0x01c1a400 0x100>;
			interrupts = <GIC_SPI 73 IRQ_TYPE_LEVEL_HIGH>;
			clocks = <&ccu CLK_BUS_OHCI>, <&ccu CLK_USB_OHCI>;
			resets = <&ccu RST_BUS_OHCI>;
			phys = <&usbphy 1>;
			status = "disabled";
		};

		ccu: clock@1c20000 {
			reg = <0x01c20000 0x400>;
			clocks = <&osc24M>, <&rtc 0>;
			clock-names = "hosc", "losc";
			#clock-cells = <1>;
			#reset-cells = <1>;
		};

		pio: pinctrl@1c20800 {
			/* compatible gets set in SoC specific dtsi file */
			reg = <0x01c20800 0x400>;
			/* interrupts get set in SoC specific dtsi file */
			clocks = <&ccu CLK_BUS_PIO>, <&osc24M>, <&rtc 0>;
			clock-names = "apb", "hosc", "losc";
			gpio-controller;
			interrupt-controller;
			#interrupt-cells = <3>;
			#gpio-cells = <3>;

			uart0_pins_a: uart0@0 {
				pins = "PF2", "PF4";
				function = "uart0";
			};

			uart1_pins_a: uart1@0 {
				pins = "PG6", "PG7";
				function = "uart1";
			};

			uart1_pins_cts_rts_a: uart1-cts-rts@0 {
				pins = "PG8", "PG9";
				function = "uart1";
			};

			mmc0_pins_a: mmc0@0 {
				pins = "PF0", "PF1", "PF2",
				       "PF3", "PF4", "PF5";
				function = "mmc0";
				drive-strength = <30>;
				bias-pull-up;
			};

			mmc1_pins_a: mmc1@0 {
				pins = "PG0", "PG1", "PG2",
				       "PG3", "PG4", "PG5";
				function = "mmc1";
				drive-strength = <30>;
				bias-pull-up;
			};

			mmc2_8bit_pins: mmc2_8bit {
				pins = "PC5", "PC6", "PC8",
				       "PC9", "PC10", "PC11",
				       "PC12", "PC13", "PC14",
				       "PC15", "PC16";
				function = "mmc2";
				drive-strength = <30>;
				bias-pull-up;
			};

			nand_pins: nand-pins {
				pins = "PC0", "PC1", "PC2", "PC5",
				       "PC8", "PC9", "PC10", "PC11",
				       "PC12", "PC13", "PC14", "PC15";
				function = "nand0";
			};

			nand_cs0_pin: nand-cs0-pin {
				pins = "PC4";
				function = "nand0";
				bias-pull-up;
			};

			nand_cs1_pin: nand-cs1-pin {
				pins = "PC3";
				function = "nand0";
				bias-pull-up;
			};

			nand_rb0_pin: nand-rb0-pin {
				pins = "PC6";
				function = "nand0";
				bias-pull-up;
			};

			nand_rb1_pin: nand-rb1-pin {
				pins = "PC7";
				function = "nand0";
				bias-pull-up;
			};

			pwm0_pins: pwm0 {
				pins = "PH0";
				function = "pwm0";
			};

			i2c0_pins_a: i2c0@0 {
				pins = "PH2", "PH3";
				function = "i2c0";
			};

			i2c1_pins_a: i2c1@0 {
				pins = "PH4", "PH5";
				function = "i2c1";
			};

			i2c2_pins_a: i2c2@0 {
				pins = "PE12", "PE13";
				function = "i2c2";
			};

			lcd_rgb666_pins: lcd-rgb666@0 {
				pins = "PD2", "PD3", "PD4", "PD5", "PD6", "PD7",
				       "PD10", "PD11", "PD12", "PD13", "PD14", "PD15",
				       "PD18", "PD19", "PD20", "PD21", "PD22", "PD23",
				       "PD24", "PD25", "PD26", "PD27";
				function = "lcd0";
			};
		};

		timer@1c20c00 {
			compatible = "allwinner,sun4i-a10-timer";
			reg = <0x01c20c00 0xa0>;
			interrupts = <GIC_SPI 18 IRQ_TYPE_LEVEL_HIGH>,
				     <GIC_SPI 19 IRQ_TYPE_LEVEL_HIGH>;
			clocks = <&osc24M>;
		};

		wdt0: watchdog@1c20ca0 {
			compatible = "allwinner,sun6i-a31-wdt";
			reg = <0x01c20ca0 0x20>;
			interrupts = <GIC_SPI 25 IRQ_TYPE_LEVEL_HIGH>;
		};

		pwm: pwm@1c21400 {
			compatible = "allwinner,sun7i-a20-pwm";
			reg = <0x01c21400 0xc>;
			clocks = <&osc24M>;
			#pwm-cells = <3>;
			status = "disabled";
		};

		lradc: lradc@1c22800 {
			compatible = "allwinner,sun4i-a10-lradc-keys";
			reg = <0x01c22800 0x100>;
			interrupts = <GIC_SPI 30 IRQ_TYPE_LEVEL_HIGH>;
			status = "disabled";
		};

		uart0: serial@1c28000 {
			compatible = "snps,dw-apb-uart";
			reg = <0x01c28000 0x400>;
			interrupts = <GIC_SPI 0 IRQ_TYPE_LEVEL_HIGH>;
			reg-shift = <2>;
			reg-io-width = <4>;
			clocks = <&ccu CLK_BUS_UART0>;
			resets = <&ccu RST_BUS_UART0>;
			dmas = <&dma 6>, <&dma 6>;
			dma-names = "rx", "tx";
			status = "disabled";
		};

		uart1: serial@1c28400 {
			compatible = "snps,dw-apb-uart";
			reg = <0x01c28400 0x400>;
			interrupts = <GIC_SPI 1 IRQ_TYPE_LEVEL_HIGH>;
			reg-shift = <2>;
			reg-io-width = <4>;
			clocks = <&ccu CLK_BUS_UART1>;
			resets = <&ccu RST_BUS_UART1>;
			dmas = <&dma 7>, <&dma 7>;
			dma-names = "rx", "tx";
			status = "disabled";
		};

		uart2: serial@1c28800 {
			compatible = "snps,dw-apb-uart";
			reg = <0x01c28800 0x400>;
			interrupts = <GIC_SPI 2 IRQ_TYPE_LEVEL_HIGH>;
			reg-shift = <2>;
			reg-io-width = <4>;
			clocks = <&ccu CLK_BUS_UART2>;
			resets = <&ccu RST_BUS_UART2>;
			dmas = <&dma 8>, <&dma 8>;
			dma-names = "rx", "tx";
			status = "disabled";
		};

		uart3: serial@1c28c00 {
			compatible = "snps,dw-apb-uart";
			reg = <0x01c28c00 0x400>;
			interrupts = <GIC_SPI 3 IRQ_TYPE_LEVEL_HIGH>;
			reg-shift = <2>;
			reg-io-width = <4>;
			clocks = <&ccu CLK_BUS_UART3>;
			resets = <&ccu RST_BUS_UART3>;
			dmas = <&dma 9>, <&dma 9>;
			dma-names = "rx", "tx";
			status = "disabled";
		};

		uart4: serial@1c29000 {
			compatible = "snps,dw-apb-uart";
			reg = <0x01c29000 0x400>;
			interrupts = <GIC_SPI 4 IRQ_TYPE_LEVEL_HIGH>;
			reg-shift = <2>;
			reg-io-width = <4>;
			clocks = <&ccu CLK_BUS_UART4>;
			resets = <&ccu RST_BUS_UART4>;
			dmas = <&dma 10>, <&dma 10>;
			dma-names = "rx", "tx";
			status = "disabled";
		};

		i2c0: i2c@1c2ac00 {
			compatible = "allwinner,sun6i-a31-i2c";
			reg = <0x01c2ac00 0x400>;
			interrupts = <GIC_SPI 6 IRQ_TYPE_LEVEL_HIGH>;
			clocks = <&ccu CLK_BUS_I2C0>;
			resets = <&ccu RST_BUS_I2C0>;
			status = "disabled";
			#address-cells = <1>;
			#size-cells = <0>;
		};

		i2c1: i2c@1c2b000 {
			compatible = "allwinner,sun6i-a31-i2c";
			reg = <0x01c2b000 0x400>;
			interrupts = <GIC_SPI 7 IRQ_TYPE_LEVEL_HIGH>;
			clocks = <&ccu CLK_BUS_I2C1>;
			resets = <&ccu RST_BUS_I2C1>;
			status = "disabled";
			#address-cells = <1>;
			#size-cells = <0>;
		};

		i2c2: i2c@1c2b400 {
			compatible = "allwinner,sun6i-a31-i2c";
			reg = <0x01c2b400 0x400>;
			interrupts = <GIC_SPI 8 IRQ_TYPE_LEVEL_HIGH>;
			clocks = <&ccu CLK_BUS_I2C2>;
			resets = <&ccu RST_BUS_I2C2>;
			status = "disabled";
			#address-cells = <1>;
			#size-cells = <0>;
		};

		mali: gpu@1c40000 {
			compatible = "allwinner,sun8i-a23-mali",
				     "allwinner,sun7i-a20-mali", "arm,mali-400";
			reg = <0x01c40000 0x10000>;
			interrupts = <GIC_SPI 97 IRQ_TYPE_LEVEL_HIGH>,
				     <GIC_SPI 98 IRQ_TYPE_LEVEL_HIGH>,
				     <GIC_SPI 99 IRQ_TYPE_LEVEL_HIGH>,
				     <GIC_SPI 100 IRQ_TYPE_LEVEL_HIGH>,
				     <GIC_SPI 102 IRQ_TYPE_LEVEL_HIGH>,
				     <GIC_SPI 103 IRQ_TYPE_LEVEL_HIGH>,
				     <GIC_SPI 101 IRQ_TYPE_LEVEL_HIGH>;
			interrupt-names = "gp",
					  "gpmmu",
					  "pp0",
					  "ppmmu0",
					  "pp1",
					  "ppmmu1",
					  "pmu";
			clocks = <&ccu CLK_BUS_GPU>, <&ccu CLK_GPU>;
			clock-names = "bus", "core";
			resets = <&ccu RST_BUS_GPU>;
			#cooling-cells = <2>;

			assigned-clocks = <&ccu CLK_GPU>;
			assigned-clock-rates = <384000000>;
		};

		gic: interrupt-controller@1c81000 {
			compatible = "arm,gic-400";
			reg = <0x01c81000 0x1000>,
			      <0x01c82000 0x2000>,
			      <0x01c84000 0x2000>,
			      <0x01c86000 0x2000>;
			interrupt-controller;
			#interrupt-cells = <3>;
			interrupts = <GIC_PPI 9 (GIC_CPU_MASK_SIMPLE(4) | IRQ_TYPE_LEVEL_HIGH)>;
		};

<<<<<<< HEAD
=======
		fe0: display-frontend@1e00000 {
			/* compatible gets set in SoC specific dtsi file */
			reg = <0x01e00000 0x20000>;
			interrupts = <GIC_SPI 93 IRQ_TYPE_LEVEL_HIGH>;
			clocks = <&ccu CLK_BUS_DE_FE>, <&ccu CLK_DE_FE>,
				 <&ccu CLK_DRAM_DE_FE>;
			clock-names = "ahb", "mod",
				      "ram";
			resets = <&ccu RST_BUS_DE_FE>;

			ports {
				#address-cells = <1>;
				#size-cells = <0>;

				fe0_out: port@1 {
					reg = <1>;

					fe0_out_be0: endpoint {
						remote-endpoint = <&be0_in_fe0>;
					};
				};
			};
		};

		be0: display-backend@1e60000 {
			/* compatible gets set in SoC specific dtsi file */
			reg = <0x01e60000 0x10000>;
			interrupts = <GIC_SPI 95 IRQ_TYPE_LEVEL_HIGH>;
			clocks = <&ccu CLK_BUS_DE_BE>, <&ccu CLK_DE_BE>,
				 <&ccu CLK_DRAM_DE_BE>;
			clock-names = "ahb", "mod",
				      "ram";
			resets = <&ccu RST_BUS_DE_BE>;

			ports {
				#address-cells = <1>;
				#size-cells = <0>;

				be0_in: port@0 {
					reg = <0>;

					be0_in_fe0: endpoint {
						remote-endpoint = <&fe0_out_be0>;
					};
				};

				be0_out: port@1 {
					reg = <1>;

					be0_out_drc0: endpoint {
						remote-endpoint = <&drc0_in_be0>;
					};
				};
			};
		};

		drc0: drc@1e70000 {
			/* compatible gets set in SoC specific dtsi file */
			reg = <0x01e70000 0x10000>;
			interrupts = <GIC_SPI 91 IRQ_TYPE_LEVEL_HIGH>;
			clocks = <&ccu CLK_BUS_DRC>, <&ccu CLK_DRC>,
				 <&ccu CLK_DRAM_DRC>;
			clock-names = "ahb", "mod", "ram";
			resets = <&ccu RST_BUS_DRC>;

			assigned-clocks = <&ccu CLK_DRC>;
			assigned-clock-rates = <300000000>;

			ports {
				#address-cells = <1>;
				#size-cells = <0>;

				drc0_in: port@0 {
					reg = <0>;

					drc0_in_be0: endpoint {
						remote-endpoint = <&be0_out_drc0>;
					};
				};

				drc0_out: port@1 {
					reg = <1>;

					drc0_out_tcon0: endpoint {
						remote-endpoint = <&tcon0_in_drc0>;
					};
				};
			};
		};

>>>>>>> 407d19ab
		rtc: rtc@1f00000 {
			compatible = "allwinner,sun6i-a31-rtc";
			reg = <0x01f00000 0x54>;
			interrupts = <GIC_SPI 40 IRQ_TYPE_LEVEL_HIGH>,
				     <GIC_SPI 41 IRQ_TYPE_LEVEL_HIGH>;
			clock-output-names = "osc32k";
			clocks = <&ext_osc32k>;
			#clock-cells = <1>;
		};

		nmi_intc: interrupt-controller@1f00c00 {
			compatible = "allwinner,sun6i-a31-r-intc";
			interrupt-controller;
			#interrupt-cells = <2>;
			reg = <0x01f00c00 0x400>;
			interrupts = <GIC_SPI 32 IRQ_TYPE_LEVEL_HIGH>;
		};

		prcm@1f01400 {
			compatible = "allwinner,sun8i-a23-prcm";
			reg = <0x01f01400 0x200>;

			ar100: ar100_clk {
				compatible = "fixed-factor-clock";
				#clock-cells = <0>;
				clock-div = <1>;
				clock-mult = <1>;
				clocks = <&osc24M>;
				clock-output-names = "ar100";
			};

			ahb0: ahb0_clk {
				compatible = "fixed-factor-clock";
				#clock-cells = <0>;
				clock-div = <1>;
				clock-mult = <1>;
				clocks = <&ar100>;
				clock-output-names = "ahb0";
			};

			apb0: apb0_clk {
				compatible = "allwinner,sun8i-a23-apb0-clk";
				#clock-cells = <0>;
				clocks = <&ahb0>;
				clock-output-names = "apb0";
			};

			apb0_gates: apb0_gates_clk {
				compatible = "allwinner,sun8i-a23-apb0-gates-clk";
				#clock-cells = <1>;
				clocks = <&apb0>;
				clock-output-names = "apb0_pio", "apb0_timer",
						"apb0_rsb", "apb0_uart",
						"apb0_i2c";
			};

			apb0_rst: apb0_rst {
				compatible = "allwinner,sun6i-a31-clock-reset";
				#reset-cells = <1>;
			};

			codec_analog: codec-analog {
				compatible = "allwinner,sun8i-a23-codec-analog";
			};
		};

		cpucfg@1f01c00 {
			compatible = "allwinner,sun8i-a23-cpuconfig";
			reg = <0x01f01c00 0x300>;
		};

		r_uart: serial@1f02800 {
			compatible = "snps,dw-apb-uart";
			reg = <0x01f02800 0x400>;
			interrupts = <GIC_SPI 38 IRQ_TYPE_LEVEL_HIGH>;
			reg-shift = <2>;
			reg-io-width = <4>;
			clocks = <&apb0_gates 4>;
			resets = <&apb0_rst 4>;
			status = "disabled";
		};

		r_i2c: i2c@1f02400 {
			compatible = "allwinner,sun8i-a23-i2c",
				     "allwinner,sun6i-a31-i2c";
			reg = <0x01f02400 0x400>;
			interrupts = <GIC_SPI 44 IRQ_TYPE_LEVEL_HIGH>;
			pinctrl-names = "default";
			pinctrl-0 = <&r_i2c_pins>;
			clocks = <&apb0_gates 6>;
			resets = <&apb0_rst 6>;
			status = "disabled";
			#address-cells = <1>;
			#size-cells = <0>;
		};

		r_pio: pinctrl@1f02c00 {
			compatible = "allwinner,sun8i-a23-r-pinctrl";
			reg = <0x01f02c00 0x400>;
			interrupts = <GIC_SPI 45 IRQ_TYPE_LEVEL_HIGH>;
			clocks = <&apb0_gates 0>, <&osc24M>, <&rtc 0>;
			clock-names = "apb", "hosc", "losc";
			resets = <&apb0_rst 0>;
			gpio-controller;
			interrupt-controller;
			#interrupt-cells = <3>;
			#address-cells = <1>;
			#size-cells = <0>;
			#gpio-cells = <3>;

<<<<<<< HEAD
			r_rsb_pins: r_rsb {
=======
			r_i2c_pins: r-i2c-pins {
				pins = "PL0", "PL1";
				function = "s_i2c";
				bias-pull-up;
			};

			r_rsb_pins: r-rsb-pins {
>>>>>>> 407d19ab
				pins = "PL0", "PL1";
				function = "s_rsb";
				drive-strength = <20>;
				bias-pull-up;
			};

			r_uart_pins_a: r_uart@0 {
				pins = "PL2", "PL3";
				function = "s_uart";
			};
		};

		r_rsb: rsb@1f03400 {
			compatible = "allwinner,sun8i-a23-rsb";
			reg = <0x01f03400 0x400>;
			interrupts = <GIC_SPI 39 IRQ_TYPE_LEVEL_HIGH>;
			clocks = <&apb0_gates 3>;
			clock-frequency = <3000000>;
			resets = <&apb0_rst 3>;
			pinctrl-names = "default";
			pinctrl-0 = <&r_rsb_pins>;
			status = "disabled";
			#address-cells = <1>;
			#size-cells = <0>;
		};
	};
};<|MERGE_RESOLUTION|>--- conflicted
+++ resolved
@@ -42,8 +42,6 @@
  *     OTHER DEALINGS IN THE SOFTWARE.
  */
 
-#include "skeleton.dtsi"
-
 #include <dt-bindings/interrupt-controller/arm-gic.h>
 
 #include <dt-bindings/clock/sun8i-a23-a33-ccu.h>
@@ -51,13 +49,15 @@
 
 / {
 	interrupt-parent = <&gic>;
+	#address-cells = <1>;
+	#size-cells = <1>;
 
 	chosen {
 		#address-cells = <1>;
 		#size-cells = <1>;
 		ranges;
 
-		simplefb_lcd: framebuffer@0 {
+		simplefb_lcd: framebuffer-lcd0 {
 			compatible = "allwinner,simple-framebuffer",
 				     "simple-framebuffer";
 			allwinner,pipeline = "de_be0-lcd0";
@@ -66,6 +66,12 @@
 				 <&ccu CLK_DRAM_DE_BE>, <&ccu CLK_DRC>;
 			status = "disabled";
 		};
+	};
+
+	de: display-engine {
+		/* compatible gets set in SoC specific dtsi file */
+		allwinner,pipelines = <&fe0>;
+		status = "disabled";
 	};
 
 	timer {
@@ -118,7 +124,7 @@
 		};
 	};
 
-	soc@1c00000 {
+	soc {
 		compatible = "simple-bus";
 		#address-cells = <1>;
 		#size-cells = <1>;
@@ -155,8 +161,6 @@
 			#dma-cells = <1>;
 		};
 
-<<<<<<< HEAD
-=======
 		nfc: nand-controller@1c03000 {
 			compatible = "allwinner,sun8i-a23-nand-controller";
 			reg = <0x01c03000 0x1000>;
@@ -206,7 +210,6 @@
 			};
 		};
 
->>>>>>> 407d19ab
 		mmc0: mmc@1c0f000 {
 			compatible = "allwinner,sun7i-a20-mmc";
 			reg = <0x01c0f000 0x1000>;
@@ -221,6 +224,8 @@
 			resets = <&ccu RST_BUS_MMC0>;
 			reset-names = "ahb";
 			interrupts = <GIC_SPI 60 IRQ_TYPE_LEVEL_HIGH>;
+			pinctrl-names = "default";
+			pinctrl-0 = <&mmc0_pins>;
 			status = "disabled";
 			#address-cells = <1>;
 			#size-cells = <0>;
@@ -264,21 +269,6 @@
 			#size-cells = <0>;
 		};
 
-		nfc: nand@1c03000 {
-			compatible = "allwinner,sun4i-a10-nand";
-			reg = <0x01c03000 0x1000>;
-			interrupts = <GIC_SPI 70 IRQ_TYPE_LEVEL_HIGH>;
-			clocks = <&ccu CLK_BUS_NAND>, <&ccu CLK_NAND>;
-			clock-names = "ahb", "mod";
-			resets = <&ccu RST_BUS_NAND>;
-			reset-names = "ahb";
-			pinctrl-names = "default";
-			pinctrl-0 = <&nand_pins &nand_pins_cs0 &nand_pins_rb0>;
-			status = "disabled";
-			#address-cells = <1>;
-			#size-cells = <0>;
-		};
-
 		usb_otg: usb@1c19000 {
 			/* compatible gets set in SoC specific dtsi file */
 			reg = <0x01c19000 0x0400>;
@@ -349,22 +339,30 @@
 			#interrupt-cells = <3>;
 			#gpio-cells = <3>;
 
-			uart0_pins_a: uart0@0 {
-				pins = "PF2", "PF4";
-				function = "uart0";
-			};
-
-			uart1_pins_a: uart1@0 {
-				pins = "PG6", "PG7";
-				function = "uart1";
-			};
-
-			uart1_pins_cts_rts_a: uart1-cts-rts@0 {
-				pins = "PG8", "PG9";
-				function = "uart1";
-			};
-
-			mmc0_pins_a: mmc0@0 {
+			i2c0_pins: i2c0-pins {
+				pins = "PH2", "PH3";
+				function = "i2c0";
+			};
+
+			i2c1_pins: i2c1-pins {
+				pins = "PH4", "PH5";
+				function = "i2c1";
+			};
+
+			i2c2_pins: i2c2-pins {
+				pins = "PE12", "PE13";
+				function = "i2c2";
+			};
+
+			lcd_rgb666_pins: lcd-rgb666-pins {
+				pins = "PD2", "PD3", "PD4", "PD5", "PD6", "PD7",
+				       "PD10", "PD11", "PD12", "PD13", "PD14", "PD15",
+				       "PD18", "PD19", "PD20", "PD21", "PD22", "PD23",
+				       "PD24", "PD25", "PD26", "PD27";
+				function = "lcd0";
+			};
+
+			mmc0_pins: mmc0-pins {
 				pins = "PF0", "PF1", "PF2",
 				       "PF3", "PF4", "PF5";
 				function = "mmc0";
@@ -372,7 +370,7 @@
 				bias-pull-up;
 			};
 
-			mmc1_pins_a: mmc1@0 {
+			mmc1_pg_pins: mmc1-pg-pins {
 				pins = "PG0", "PG1", "PG2",
 				       "PG3", "PG4", "PG5";
 				function = "mmc1";
@@ -380,7 +378,7 @@
 				bias-pull-up;
 			};
 
-			mmc2_8bit_pins: mmc2_8bit {
+			mmc2_8bit_pins: mmc2-8bit-pins {
 				pins = "PC5", "PC6", "PC8",
 				       "PC9", "PC10", "PC11",
 				       "PC12", "PC13", "PC14",
@@ -421,32 +419,24 @@
 				bias-pull-up;
 			};
 
-			pwm0_pins: pwm0 {
+			pwm0_pin: pwm0-pin {
 				pins = "PH0";
 				function = "pwm0";
 			};
 
-			i2c0_pins_a: i2c0@0 {
-				pins = "PH2", "PH3";
-				function = "i2c0";
-			};
-
-			i2c1_pins_a: i2c1@0 {
-				pins = "PH4", "PH5";
-				function = "i2c1";
-			};
-
-			i2c2_pins_a: i2c2@0 {
-				pins = "PE12", "PE13";
-				function = "i2c2";
-			};
-
-			lcd_rgb666_pins: lcd-rgb666@0 {
-				pins = "PD2", "PD3", "PD4", "PD5", "PD6", "PD7",
-				       "PD10", "PD11", "PD12", "PD13", "PD14", "PD15",
-				       "PD18", "PD19", "PD20", "PD21", "PD22", "PD23",
-				       "PD24", "PD25", "PD26", "PD27";
-				function = "lcd0";
+			uart0_pf_pins: uart0-pf-pins {
+				pins = "PF2", "PF4";
+				function = "uart0";
+			};
+
+			uart1_pg_pins: uart1-pg-pins {
+				pins = "PG6", "PG7";
+				function = "uart1";
+			};
+
+			uart1_cts_rts_pg_pins: uart1-cts-rts-pg-pins {
+				pins = "PG8", "PG9";
+				function = "uart1";
 			};
 		};
 
@@ -550,6 +540,8 @@
 			interrupts = <GIC_SPI 6 IRQ_TYPE_LEVEL_HIGH>;
 			clocks = <&ccu CLK_BUS_I2C0>;
 			resets = <&ccu RST_BUS_I2C0>;
+			pinctrl-names = "default";
+			pinctrl-0 = <&i2c0_pins>;
 			status = "disabled";
 			#address-cells = <1>;
 			#size-cells = <0>;
@@ -561,6 +553,8 @@
 			interrupts = <GIC_SPI 7 IRQ_TYPE_LEVEL_HIGH>;
 			clocks = <&ccu CLK_BUS_I2C1>;
 			resets = <&ccu RST_BUS_I2C1>;
+			pinctrl-names = "default";
+			pinctrl-0 = <&i2c1_pins>;
 			status = "disabled";
 			#address-cells = <1>;
 			#size-cells = <0>;
@@ -572,6 +566,8 @@
 			interrupts = <GIC_SPI 8 IRQ_TYPE_LEVEL_HIGH>;
 			clocks = <&ccu CLK_BUS_I2C2>;
 			resets = <&ccu RST_BUS_I2C2>;
+			pinctrl-names = "default";
+			pinctrl-0 = <&i2c2_pins>;
 			status = "disabled";
 			#address-cells = <1>;
 			#size-cells = <0>;
@@ -615,8 +611,6 @@
 			interrupts = <GIC_PPI 9 (GIC_CPU_MASK_SIMPLE(4) | IRQ_TYPE_LEVEL_HIGH)>;
 		};
 
-<<<<<<< HEAD
-=======
 		fe0: display-frontend@1e00000 {
 			/* compatible gets set in SoC specific dtsi file */
 			reg = <0x01e00000 0x20000>;
@@ -707,13 +701,12 @@
 			};
 		};
 
->>>>>>> 407d19ab
 		rtc: rtc@1f00000 {
-			compatible = "allwinner,sun6i-a31-rtc";
-			reg = <0x01f00000 0x54>;
+			compatible = "allwinner,sun8i-a23-rtc";
+			reg = <0x01f00000 0x400>;
 			interrupts = <GIC_SPI 40 IRQ_TYPE_LEVEL_HIGH>,
 				     <GIC_SPI 41 IRQ_TYPE_LEVEL_HIGH>;
-			clock-output-names = "osc32k";
+			clock-output-names = "osc32k", "osc32k-out";
 			clocks = <&ext_osc32k>;
 			#clock-cells = <1>;
 		};
@@ -814,13 +807,8 @@
 			gpio-controller;
 			interrupt-controller;
 			#interrupt-cells = <3>;
-			#address-cells = <1>;
-			#size-cells = <0>;
 			#gpio-cells = <3>;
 
-<<<<<<< HEAD
-			r_rsb_pins: r_rsb {
-=======
 			r_i2c_pins: r-i2c-pins {
 				pins = "PL0", "PL1";
 				function = "s_i2c";
@@ -828,14 +816,13 @@
 			};
 
 			r_rsb_pins: r-rsb-pins {
->>>>>>> 407d19ab
 				pins = "PL0", "PL1";
 				function = "s_rsb";
 				drive-strength = <20>;
 				bias-pull-up;
 			};
 
-			r_uart_pins_a: r_uart@0 {
+			r_uart_pins_a: r-uart-pins {
 				pins = "PL2", "PL3";
 				function = "s_uart";
 			};
