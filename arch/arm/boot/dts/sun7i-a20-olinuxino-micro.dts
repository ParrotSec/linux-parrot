/*
 * Copyright 2013 Maxime Ripard
 *
 * Maxime Ripard <maxime.ripard@free-electrons.com>
 *
 * This file is dual-licensed: you can use it either under the terms
 * of the GPL or the X11 license, at your option. Note that this dual
 * licensing only applies to this file, and not this project as a
 * whole.
 *
 *  a) This file is free software; you can redistribute it and/or
 *     modify it under the terms of the GNU General Public License as
 *     published by the Free Software Foundation; either version 2 of the
 *     License, or (at your option) any later version.
 *
 *     This file is distributed in the hope that it will be useful,
 *     but WITHOUT ANY WARRANTY; without even the implied warranty of
 *     MERCHANTABILITY or FITNESS FOR A PARTICULAR PURPOSE.  See the
 *     GNU General Public License for more details.
 *
 * Or, alternatively,
 *
 *  b) Permission is hereby granted, free of charge, to any person
 *     obtaining a copy of this software and associated documentation
 *     files (the "Software"), to deal in the Software without
 *     restriction, including without limitation the rights to use,
 *     copy, modify, merge, publish, distribute, sublicense, and/or
 *     sell copies of the Software, and to permit persons to whom the
 *     Software is furnished to do so, subject to the following
 *     conditions:
 *
 *     The above copyright notice and this permission notice shall be
 *     included in all copies or substantial portions of the Software.
 *
 *     THE SOFTWARE IS PROVIDED "AS IS", WITHOUT WARRANTY OF ANY KIND,
 *     EXPRESS OR IMPLIED, INCLUDING BUT NOT LIMITED TO THE WARRANTIES
 *     OF MERCHANTABILITY, FITNESS FOR A PARTICULAR PURPOSE AND
 *     NONINFRINGEMENT. IN NO EVENT SHALL THE AUTHORS OR COPYRIGHT
 *     HOLDERS BE LIABLE FOR ANY CLAIM, DAMAGES OR OTHER LIABILITY,
 *     WHETHER IN AN ACTION OF CONTRACT, TORT OR OTHERWISE, ARISING
 *     FROM, OUT OF OR IN CONNECTION WITH THE SOFTWARE OR THE USE OR
 *     OTHER DEALINGS IN THE SOFTWARE.
 */

/dts-v1/;
#include "sun7i-a20.dtsi"
#include "sunxi-common-regulators.dtsi"

#include <dt-bindings/gpio/gpio.h>
#include <dt-bindings/input/input.h>
#include <dt-bindings/interrupt-controller/irq.h>

/ {
	model = "Olimex A20-Olinuxino Micro";
	compatible = "olimex,a20-olinuxino-micro", "allwinner,sun7i-a20";

	aliases {
		serial0 = &uart0;
		serial1 = &uart6;
		serial2 = &uart7;
		spi0 = &spi1;
		spi1 = &spi2;
	};

	chosen {
		stdout-path = "serial0:115200n8";
	};

	hdmi-connector {
		compatible = "hdmi-connector";
		type = "a";

		port {
			hdmi_con_in: endpoint {
				remote-endpoint = <&hdmi_out_con>;
			};
		};
	};

	leds {
		compatible = "gpio-leds";
		pinctrl-names = "default";
		pinctrl-0 = <&led_pins_olinuxino>;

		green {
			label = "a20-olinuxino-micro:green:usr";
			gpios = <&pio 7 2 GPIO_ACTIVE_HIGH>;
			default-state = "on";
		};
	};
};

&ahci {
	target-supply = <&reg_ahci_5v>;
	status = "okay";
};

&codec {
	status = "okay";
};

&cpu0 {
	cpu-supply = <&reg_dcdc2>;
};

&de {
	status = "okay";
};

&ehci0 {
	status = "okay";
};

&ehci1 {
	status = "okay";
};

&gmac {
	pinctrl-names = "default";
	pinctrl-0 = <&gmac_pins_mii_a>, <&gmac_txerr>;
	phy = <&phy1>;
	phy-mode = "mii";
	status = "okay";

	phy1: ethernet-phy@1 {
		reg = <1>;
	};
};

&hdmi {
	status = "okay";
};

&hdmi_out {
	hdmi_out_con: endpoint {
		remote-endpoint = <&hdmi_con_in>;
	};
};

&i2c0 {
	pinctrl-names = "default";
	pinctrl-0 = <&i2c0_pins_a>;
	status = "okay";

	axp209: pmic@34 {
		reg = <0x34>;
		interrupt-parent = <&nmi_intc>;
		interrupts = <0 IRQ_TYPE_LEVEL_LOW>;
	};
};

&i2c1 {
	pinctrl-names = "default";
	pinctrl-0 = <&i2c1_pins_a>;
	status = "okay";

	eeprom: eeprom@50 {
		compatible = "atmel,24c16";
		reg = <0x50>;
		pagesize = <16>;
	};
};

&i2c2 {
	pinctrl-names = "default";
	pinctrl-0 = <&i2c2_pins_a>;
	status = "okay";
};

&lradc {
	vref-supply = <&reg_vcc3v0>;
	status = "okay";

	button@191 {
		label = "Volume Up";
		linux,code = <KEY_VOLUMEUP>;
		channel = <0>;
		voltage = <191274>;
	};

	button@392 {
		label = "Volume Down";
		linux,code = <KEY_VOLUMEDOWN>;
		channel = <0>;
		voltage = <392644>;
	};

	button@601 {
		label = "Menu";
		linux,code = <KEY_MENU>;
		channel = <0>;
		voltage = <601151>;
	};

	button@795 {
		label = "Search";
		linux,code = <KEY_SEARCH>;
		channel = <0>;
		voltage = <795090>;
	};

	button@987 {
		label = "Home";
		linux,code = <KEY_HOMEPAGE>;
		channel = <0>;
		voltage = <987387>;
	};

	button@1184 {
		label = "Esc";
		linux,code = <KEY_ESC>;
		channel = <0>;
		voltage = <1184678>;
	};

	button@1398 {
		label = "Enter";
		linux,code = <KEY_ENTER>;
		channel = <0>;
		voltage = <1398804>;
	};
};

&mmc0 {
	pinctrl-names = "default";
	pinctrl-0 = <&mmc0_pins_a>;
	vmmc-supply = <&reg_vcc3v3>;
	bus-width = <4>;
	cd-gpios = <&pio 7 1 GPIO_ACTIVE_LOW>; /* PH1 */
	status = "okay";
};

&mmc3 {
	pinctrl-names = "default";
	pinctrl-0 = <&mmc3_pins_a>, <&mmc3_cd_pin_olinuxinom>;
	vmmc-supply = <&reg_vcc3v3>;
	bus-width = <4>;
	cd-gpios = <&pio 7 11 GPIO_ACTIVE_LOW>; /* PH11 */
	status = "okay";
};

&ohci0 {
	status = "okay";
};

&ohci1 {
	status = "okay";
};

&otg_sram {
	status = "okay";
};

&pio {
	gmac_txerr: gmac_txerr@0 {
		pins = "PA17";
		function = "gmac";
	};

	mmc3_cd_pin_olinuxinom: mmc3_cd_pin@0 {
		pins = "PH11";
		function = "gpio_in";
		bias-pull-up;
	};

	led_pins_olinuxino: led_pins@0 {
		pins = "PH2";
		function = "gpio_out";
		drive-strength = <20>;
	};
<<<<<<< HEAD

	usb0_id_detect_pin: usb0_id_detect_pin@0 {
		pins = "PH4";
		function = "gpio_in";
		bias-pull-up;
	};

	usb0_vbus_detect_pin: usb0_vbus_detect_pin@0 {
		pins = "PH5";
		function = "gpio_in";
		bias-pull-down;
	};
=======
>>>>>>> 407d19ab
};

#include "axp209.dtsi"

&ac_power_supply {
	status = "okay";
};

&battery_power_supply {
	status = "okay";
};

&reg_dcdc2 {
	regulator-always-on;
	regulator-min-microvolt = <1000000>;
	regulator-max-microvolt = <1400000>;
	regulator-name = "vdd-cpu";
};

&reg_dcdc3 {
	regulator-always-on;
	regulator-min-microvolt = <1000000>;
	regulator-max-microvolt = <1400000>;
	regulator-name = "vdd-int-dll";
};

&reg_ldo2 {
	regulator-always-on;
	regulator-min-microvolt = <3000000>;
	regulator-max-microvolt = <3000000>;
	regulator-name = "avcc";
};

&reg_ahci_5v {
	status = "okay";
};

&reg_usb0_vbus {
	status = "okay";
};

&reg_usb1_vbus {
	status = "okay";
};

&reg_usb2_vbus {
	status = "okay";
};

&spi1 {
	pinctrl-names = "default";
	pinctrl-0 = <&spi1_pins_a>,
		    <&spi1_cs0_pins_a>;
	status = "okay";
};

&spi2 {
	pinctrl-names = "default";
	pinctrl-0 = <&spi2_pins_a>,
		    <&spi2_cs0_pins_a>;
	status = "okay";
};

&uart0 {
	pinctrl-names = "default";
	pinctrl-0 = <&uart0_pins_a>;
	status = "okay";
};

&uart6 {
	pinctrl-names = "default";
	pinctrl-0 = <&uart6_pins_a>;
	status = "okay";
};

&uart7 {
	pinctrl-names = "default";
	pinctrl-0 = <&uart7_pins_a>;
	status = "okay";
};

&usb_otg {
	dr_mode = "otg";
	status = "okay";
};

&usb_power_supply {
	status = "okay";
};

&usbphy {
	usb0_id_det-gpios = <&pio 7 4 (GPIO_ACTIVE_HIGH | GPIO_PULL_UP)>; /* PH4 */
	usb0_vbus_det-gpios = <&pio 7 5 (GPIO_ACTIVE_HIGH | GPIO_PULL_DOWN)>; /* PH5 */
	usb0_vbus-supply = <&reg_usb0_vbus>;
	usb1_vbus-supply = <&reg_usb1_vbus>;
	usb2_vbus-supply = <&reg_usb2_vbus>;
	status = "okay";
};<|MERGE_RESOLUTION|>--- conflicted
+++ resolved
@@ -117,7 +117,7 @@
 
 &gmac {
 	pinctrl-names = "default";
-	pinctrl-0 = <&gmac_pins_mii_a>, <&gmac_txerr>;
+	pinctrl-0 = <&gmac_mii_pins>, <&gmac_txerr>;
 	phy = <&phy1>;
 	phy-mode = "mii";
 	status = "okay";
@@ -138,8 +138,6 @@
 };
 
 &i2c0 {
-	pinctrl-names = "default";
-	pinctrl-0 = <&i2c0_pins_a>;
 	status = "okay";
 
 	axp209: pmic@34 {
@@ -150,8 +148,6 @@
 };
 
 &i2c1 {
-	pinctrl-names = "default";
-	pinctrl-0 = <&i2c1_pins_a>;
 	status = "okay";
 
 	eeprom: eeprom@50 {
@@ -162,8 +158,6 @@
 };
 
 &i2c2 {
-	pinctrl-names = "default";
-	pinctrl-0 = <&i2c2_pins_a>;
 	status = "okay";
 };
 
@@ -171,49 +165,49 @@
 	vref-supply = <&reg_vcc3v0>;
 	status = "okay";
 
-	button@191 {
+	button-191 {
 		label = "Volume Up";
 		linux,code = <KEY_VOLUMEUP>;
 		channel = <0>;
 		voltage = <191274>;
 	};
 
-	button@392 {
+	button-392 {
 		label = "Volume Down";
 		linux,code = <KEY_VOLUMEDOWN>;
 		channel = <0>;
 		voltage = <392644>;
 	};
 
-	button@601 {
+	button-601 {
 		label = "Menu";
 		linux,code = <KEY_MENU>;
 		channel = <0>;
 		voltage = <601151>;
 	};
 
-	button@795 {
+	button-795 {
 		label = "Search";
 		linux,code = <KEY_SEARCH>;
 		channel = <0>;
 		voltage = <795090>;
 	};
 
-	button@987 {
+	button-987 {
 		label = "Home";
 		linux,code = <KEY_HOMEPAGE>;
 		channel = <0>;
 		voltage = <987387>;
 	};
 
-	button@1184 {
+	button-1184 {
 		label = "Esc";
 		linux,code = <KEY_ESC>;
 		channel = <0>;
 		voltage = <1184678>;
 	};
 
-	button@1398 {
+	button-1398 {
 		label = "Enter";
 		linux,code = <KEY_ENTER>;
 		channel = <0>;
@@ -222,8 +216,6 @@
 };
 
 &mmc0 {
-	pinctrl-names = "default";
-	pinctrl-0 = <&mmc0_pins_a>;
 	vmmc-supply = <&reg_vcc3v3>;
 	bus-width = <4>;
 	cd-gpios = <&pio 7 1 GPIO_ACTIVE_LOW>; /* PH1 */
@@ -231,8 +223,6 @@
 };
 
 &mmc3 {
-	pinctrl-names = "default";
-	pinctrl-0 = <&mmc3_pins_a>, <&mmc3_cd_pin_olinuxinom>;
 	vmmc-supply = <&reg_vcc3v3>;
 	bus-width = <4>;
 	cd-gpios = <&pio 7 11 GPIO_ACTIVE_LOW>; /* PH11 */
@@ -252,37 +242,16 @@
 };
 
 &pio {
-	gmac_txerr: gmac_txerr@0 {
+	gmac_txerr: gmac-txerr-pin {
 		pins = "PA17";
 		function = "gmac";
 	};
 
-	mmc3_cd_pin_olinuxinom: mmc3_cd_pin@0 {
-		pins = "PH11";
-		function = "gpio_in";
-		bias-pull-up;
-	};
-
-	led_pins_olinuxino: led_pins@0 {
+	led_pins_olinuxino: led-pins {
 		pins = "PH2";
 		function = "gpio_out";
 		drive-strength = <20>;
 	};
-<<<<<<< HEAD
-
-	usb0_id_detect_pin: usb0_id_detect_pin@0 {
-		pins = "PH4";
-		function = "gpio_in";
-		bias-pull-up;
-	};
-
-	usb0_vbus_detect_pin: usb0_vbus_detect_pin@0 {
-		pins = "PH5";
-		function = "gpio_in";
-		bias-pull-down;
-	};
-=======
->>>>>>> 407d19ab
 };
 
 #include "axp209.dtsi"
@@ -334,33 +303,33 @@
 
 &spi1 {
 	pinctrl-names = "default";
-	pinctrl-0 = <&spi1_pins_a>,
-		    <&spi1_cs0_pins_a>;
+	pinctrl-0 = <&spi1_pi_pins>,
+		    <&spi1_cs0_pi_pin>;
 	status = "okay";
 };
 
 &spi2 {
 	pinctrl-names = "default";
-	pinctrl-0 = <&spi2_pins_a>,
-		    <&spi2_cs0_pins_a>;
+	pinctrl-0 = <&spi2_pc_pins>,
+		    <&spi2_cs0_pc_pin>;
 	status = "okay";
 };
 
 &uart0 {
 	pinctrl-names = "default";
-	pinctrl-0 = <&uart0_pins_a>;
+	pinctrl-0 = <&uart0_pb_pins>;
 	status = "okay";
 };
 
 &uart6 {
 	pinctrl-names = "default";
-	pinctrl-0 = <&uart6_pins_a>;
+	pinctrl-0 = <&uart6_pi_pins>;
 	status = "okay";
 };
 
 &uart7 {
 	pinctrl-names = "default";
-	pinctrl-0 = <&uart7_pins_a>;
+	pinctrl-0 = <&uart7_pi_pins>;
 	status = "okay";
 };
 
