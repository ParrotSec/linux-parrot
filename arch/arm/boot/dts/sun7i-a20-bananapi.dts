--- conflicted
+++ resolved
@@ -76,8 +76,6 @@
 
 	leds {
 		compatible = "gpio-leds";
-		pinctrl-names = "default";
-		pinctrl-0 = <&led_pins_bananapi>;
 
 		green {
 			label = "bananapi:green:usr";
@@ -87,8 +85,6 @@
 
 	reg_gmac_3v3: gmac-3v3 {
 		compatible = "regulator-fixed";
-		pinctrl-names = "default";
-		pinctrl-0 = <&gmac_power_pin_bananapi>;
 		regulator-name = "gmac-3v3";
 		regulator-min-microvolt = <3300000>;
 		regulator-max-microvolt = <3300000>;
@@ -134,7 +130,7 @@
 
 &gmac {
 	pinctrl-names = "default";
-	pinctrl-0 = <&gmac_pins_rgmii_a>;
+	pinctrl-0 = <&gmac_rgmii_pins>;
 	phy = <&phy1>;
 	phy-mode = "rgmii";
 	phy-supply = <&reg_gmac_3v3>;
@@ -156,8 +152,6 @@
 };
 
 &i2c0 {
-	pinctrl-names = "default";
-	pinctrl-0 = <&i2c0_pins_a>;
 	status = "okay";
 
 	axp209: pmic@34 {
@@ -168,20 +162,16 @@
 };
 
 &i2c2 {
-	pinctrl-names = "default";
-	pinctrl-0 = <&i2c2_pins_a>;
 	status = "okay";
 };
 
 &ir0 {
 	pinctrl-names = "default";
-	pinctrl-0 = <&ir0_rx_pins_a>;
+	pinctrl-0 = <&ir0_rx_pin>;
 	status = "okay";
 };
 
 &mmc0 {
-	pinctrl-names = "default";
-	pinctrl-0 = <&mmc0_pins_a>, <&mmc0_cd_pin_bananapi>;
 	vmmc-supply = <&reg_vcc3v3>;
 	bus-width = <4>;
 	cd-gpios = <&pio 7 10 GPIO_ACTIVE_LOW>; /* PH10 */
@@ -201,6 +191,11 @@
 };
 
 &pio {
+	vcc-pa-supply = <&reg_vcc3v3>;
+	vcc-pc-supply = <&reg_vcc3v3>;
+	vcc-pe-supply = <&reg_vcc3v3>;
+	vcc-pf-supply = <&reg_vcc3v3>;
+	vcc-pg-supply = <&reg_vcc3v3>;
 	gpio-line-names =
 		/* PA */
 		"ERXD3", "ERXD2", "ERXD1", "ERXD0", "ETXD3",
@@ -251,31 +246,6 @@
 			"SPI-MISO", "SPI-CE1", "",
 		"IO-6", "IO-3", "IO-2", "IO-0", "", "", "", "",
 		"", "", "", "", "", "", "", "";
-<<<<<<< HEAD
-
-	usb0_id_detect_pin: usb0_id_detect_pin@0 {
-		pins = "PH4";
-		function = "gpio_in";
-		bias-pull-up;
-	};
-
-	mmc0_cd_pin_bananapi: mmc0_cd_pin@0 {
-		pins = "PH10";
-		function = "gpio_in";
-		bias-pull-up;
-	};
-
-	gmac_power_pin_bananapi: gmac_power_pin@0 {
-		pins = "PH23";
-		function = "gpio_out";
-	};
-
-	led_pins_bananapi: led_pins@0 {
-		pins = "PH24";
-		function = "gpio_out";
-	};
-=======
->>>>>>> 407d19ab
 };
 
 #include "axp209.dtsi"
@@ -319,27 +289,27 @@
 
 &spi0 {
 	pinctrl-names = "default";
-	pinctrl-0 = <&spi0_pins_a>,
-		    <&spi0_cs0_pins_a>,
-		    <&spi0_cs1_pins_a>;
+	pinctrl-0 = <&spi0_pi_pins>,
+		    <&spi0_cs0_pi_pin>,
+		    <&spi0_cs1_pi_pin>;
 	status = "okay";
 };
 
 &uart0 {
 	pinctrl-names = "default";
-	pinctrl-0 = <&uart0_pins_a>;
+	pinctrl-0 = <&uart0_pb_pins>;
 	status = "okay";
 };
 
 &uart3 {
 	pinctrl-names = "default";
-	pinctrl-0 = <&uart3_pins_b>;
+	pinctrl-0 = <&uart3_ph_pins>;
 	status = "okay";
 };
 
 &uart7 {
 	pinctrl-names = "default";
-	pinctrl-0 = <&uart7_pins_a>;
+	pinctrl-0 = <&uart7_pi_pins>;
 	status = "okay";
 };
 
