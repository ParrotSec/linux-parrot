--- conflicted
+++ resolved
@@ -97,7 +97,7 @@
 
 &emac {
 	pinctrl-names = "default";
-	pinctrl-0 = <&emac_pins_b>;
+	pinctrl-0 = <&emac_pa_pins>;
 	phy = <&phy1>;
 	status = "okay";
 };
@@ -117,8 +117,6 @@
 };
 
 &i2c0 {
-	pinctrl-names = "default";
-	pinctrl-0 = <&i2c0_pins_a>;
 	status = "okay";
 
 	axp152: pmic@30 {
@@ -130,8 +128,6 @@
 #include "axp152.dtsi"
 
 &i2c1 {
-	pinctrl-names = "default";
-	pinctrl-0 = <&i2c1_pins_a>;
 	status = "okay";
 
 	at24@50 {
@@ -143,8 +139,6 @@
 };
 
 &i2c2 {
-	pinctrl-names = "default";
-	pinctrl-0 = <&i2c2_pins_a>;
 	status = "okay";
 };
 
@@ -152,35 +146,35 @@
 	vref-supply = <&reg_vcc3v0>;
 	status = "okay";
 
-	button@191 {
+	button-191 {
 		label = "Volume Up";
 		linux,code = <KEY_VOLUMEUP>;
 		channel = <0>;
 		voltage = <191274>;
 	};
 
-	button@392 {
+	button-392 {
 		label = "Volume Down";
 		linux,code = <KEY_VOLUMEDOWN>;
 		channel = <0>;
 		voltage = <392644>;
 	};
 
-	button@601 {
+	button-601 {
 		label = "Menu";
 		linux,code = <KEY_MENU>;
 		channel = <0>;
 		voltage = <601151>;
 	};
 
-	button@795 {
+	button-795 {
 		label = "Enter";
 		linux,code = <KEY_ENTER>;
 		channel = <0>;
 		voltage = <795090>;
 	};
 
-	button@987 {
+	button-987 {
 		label = "Home";
 		linux,code = <KEY_HOMEPAGE>;
 		channel = <0>;
@@ -197,8 +191,6 @@
 };
 
 &mmc0 {
-	pinctrl-names = "default";
-	pinctrl-0 = <&mmc0_pins_a>, <&mmc0_cd_pin_olinuxino_micro>;
 	vmmc-supply = <&reg_vcc3v3>;
 	bus-width = <4>;
 	cd-gpios = <&pio 6 1 GPIO_ACTIVE_LOW>; /* PG1 */
@@ -206,8 +198,6 @@
 };
 
 &mmc1 {
-	pinctrl-names = "default";
-	pinctrl-0 = <&mmc1_pins_a>, <&mmc1_cd_pin_olinuxino_micro>;
 	vmmc-supply = <&reg_vcc3v3>;
 	bus-width = <4>;
 	cd-gpios = <&pio 6 13 GPIO_ACTIVE_LOW>; /* PG13 */
@@ -223,37 +213,11 @@
 };
 
 &pio {
-	mmc0_cd_pin_olinuxino_micro: mmc0_cd_pin@0 {
-		pins = "PG1";
-		function = "gpio_in";
-		bias-pull-up;
-	};
-
-	mmc1_cd_pin_olinuxino_micro: mmc1_cd_pin@0 {
-		pins = "PG13";
-		function = "gpio_in";
-		bias-pull-up;
-	};
-
-	led_pins_olinuxino: led_pins@0 {
+	led_pins_olinuxino: led-pin {
 		pins = "PE3";
 		function = "gpio_out";
 		drive-strength = <20>;
 	};
-<<<<<<< HEAD
-
-	usb1_vbus_pin_olinuxino_m: usb1_vbus_pin@0 {
-		pins = "PB10";
-		function = "gpio_out";
-	};
-
-	usb0_id_detect_pin: usb0_id_detect_pin@0 {
-		pins = "PG12";
-		function = "gpio_in";
-		bias-pull-up;
-	};
-=======
->>>>>>> 407d19ab
 };
 
 &reg_usb0_vbus {
@@ -262,15 +226,14 @@
 };
 
 &reg_usb1_vbus {
-	pinctrl-0 = <&usb1_vbus_pin_olinuxino_m>;
 	gpio = <&pio 1 10 GPIO_ACTIVE_HIGH>;
 	status = "okay";
 };
 
 &spi2 {
 	pinctrl-names = "default";
-	pinctrl-0 = <&spi2_pins_b>,
-		    <&spi2_cs0_pins_b>;
+	pinctrl-0 = <&spi2_pb_pins>,
+		    <&spi2_cs0_pb_pin>;
 	status = "okay";
 };
 
@@ -280,19 +243,19 @@
 
 &uart0 {
 	pinctrl-names = "default";
-	pinctrl-0 = <&uart0_pins_a>;
+	pinctrl-0 = <&uart0_pb_pins>;
 	status = "okay";
 };
 
 &uart2 {
 	pinctrl-names = "default";
-	pinctrl-0 = <&uart2_pins_b>;
+	pinctrl-0 = <&uart2_pc_pins>;
 	status = "okay";
 };
 
 &uart3 {
 	pinctrl-names = "default";
-	pinctrl-0 = <&uart3_pins_a>;
+	pinctrl-0 = <&uart3_pg_pins>;
 	status = "okay";
 };
 
