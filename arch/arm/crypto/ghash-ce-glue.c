// SPDX-License-Identifier: GPL-2.0-only
/*
 * Accelerated GHASH implementation with ARMv8 vmull.p64 instructions.
 *
<<<<<<< HEAD
 * Copyright (C) 2015 Linaro Ltd. <ard.biesheuvel@linaro.org>
 *
 * This program is free software; you can redistribute it and/or modify it
 * under the terms of the GNU General Public License version 2 as published
 * by the Free Software Foundation.
=======
 * Copyright (C) 2015 - 2018 Linaro Ltd. <ard.biesheuvel@linaro.org>
>>>>>>> 407d19ab
 */

#include <asm/hwcap.h>
#include <asm/neon.h>
#include <asm/simd.h>
#include <asm/unaligned.h>
#include <crypto/cryptd.h>
#include <crypto/internal/hash.h>
#include <crypto/internal/simd.h>
#include <crypto/gf128mul.h>
#include <linux/cpufeature.h>
#include <linux/crypto.h>
#include <linux/module.h>

MODULE_DESCRIPTION("GHASH secure hash using ARMv8 Crypto Extensions");
MODULE_AUTHOR("Ard Biesheuvel <ard.biesheuvel@linaro.org>");
MODULE_LICENSE("GPL v2");
MODULE_ALIAS_CRYPTO("ghash");

#define GHASH_BLOCK_SIZE	16
#define GHASH_DIGEST_SIZE	16

struct ghash_key {
	u64	a;
	u64	b;
};

struct ghash_desc_ctx {
	u64 digest[GHASH_DIGEST_SIZE/sizeof(u64)];
	u8 buf[GHASH_BLOCK_SIZE];
	u32 count;
};

struct ghash_async_ctx {
	struct cryptd_ahash *cryptd_tfm;
};

asmlinkage void pmull_ghash_update_p64(int blocks, u64 dg[], const char *src,
				       struct ghash_key const *k,
				       const char *head);

asmlinkage void pmull_ghash_update_p8(int blocks, u64 dg[], const char *src,
				      struct ghash_key const *k,
				      const char *head);

static void (*pmull_ghash_update)(int blocks, u64 dg[], const char *src,
				  struct ghash_key const *k,
				  const char *head);

static int ghash_init(struct shash_desc *desc)
{
	struct ghash_desc_ctx *ctx = shash_desc_ctx(desc);

	*ctx = (struct ghash_desc_ctx){};
	return 0;
}

static int ghash_update(struct shash_desc *desc, const u8 *src,
			unsigned int len)
{
	struct ghash_desc_ctx *ctx = shash_desc_ctx(desc);
	unsigned int partial = ctx->count % GHASH_BLOCK_SIZE;

	ctx->count += len;

	if ((partial + len) >= GHASH_BLOCK_SIZE) {
		struct ghash_key *key = crypto_shash_ctx(desc->tfm);
		int blocks;

		if (partial) {
			int p = GHASH_BLOCK_SIZE - partial;

			memcpy(ctx->buf + partial, src, p);
			src += p;
			len -= p;
		}

		blocks = len / GHASH_BLOCK_SIZE;
		len %= GHASH_BLOCK_SIZE;

		kernel_neon_begin();
		pmull_ghash_update(blocks, ctx->digest, src, key,
				   partial ? ctx->buf : NULL);
		kernel_neon_end();
		src += blocks * GHASH_BLOCK_SIZE;
		partial = 0;
	}
	if (len)
		memcpy(ctx->buf + partial, src, len);
	return 0;
}

static int ghash_final(struct shash_desc *desc, u8 *dst)
{
	struct ghash_desc_ctx *ctx = shash_desc_ctx(desc);
	unsigned int partial = ctx->count % GHASH_BLOCK_SIZE;

	if (partial) {
		struct ghash_key *key = crypto_shash_ctx(desc->tfm);

		memset(ctx->buf + partial, 0, GHASH_BLOCK_SIZE - partial);
		kernel_neon_begin();
		pmull_ghash_update(1, ctx->digest, ctx->buf, key, NULL);
		kernel_neon_end();
	}
	put_unaligned_be64(ctx->digest[1], dst);
	put_unaligned_be64(ctx->digest[0], dst + 8);

	*ctx = (struct ghash_desc_ctx){};
	return 0;
}

static int ghash_setkey(struct crypto_shash *tfm,
			const u8 *inkey, unsigned int keylen)
{
	struct ghash_key *key = crypto_shash_ctx(tfm);
	u64 a, b;

	if (keylen != GHASH_BLOCK_SIZE) {
		crypto_shash_set_flags(tfm, CRYPTO_TFM_RES_BAD_KEY_LEN);
		return -EINVAL;
	}

	/* perform multiplication by 'x' in GF(2^128) */
	b = get_unaligned_be64(inkey);
	a = get_unaligned_be64(inkey + 8);

	key->a = (a << 1) | (b >> 63);
	key->b = (b << 1) | (a >> 63);

	if (b >> 63)
		key->b ^= 0xc200000000000000UL;

	return 0;
}

static struct shash_alg ghash_alg = {
	.digestsize		= GHASH_DIGEST_SIZE,
	.init			= ghash_init,
	.update			= ghash_update,
	.final			= ghash_final,
	.setkey			= ghash_setkey,
	.descsize		= sizeof(struct ghash_desc_ctx),
	.base			= {
		.cra_name	= "__ghash",
		.cra_driver_name = "__driver-ghash-ce",
		.cra_priority	= 0,
		.cra_flags	= CRYPTO_ALG_INTERNAL,
		.cra_blocksize	= GHASH_BLOCK_SIZE,
		.cra_ctxsize	= sizeof(struct ghash_key),
		.cra_module	= THIS_MODULE,
	},
};

static int ghash_async_init(struct ahash_request *req)
{
	struct crypto_ahash *tfm = crypto_ahash_reqtfm(req);
	struct ghash_async_ctx *ctx = crypto_ahash_ctx(tfm);
	struct ahash_request *cryptd_req = ahash_request_ctx(req);
	struct cryptd_ahash *cryptd_tfm = ctx->cryptd_tfm;
	struct shash_desc *desc = cryptd_shash_desc(cryptd_req);
	struct crypto_shash *child = cryptd_ahash_child(cryptd_tfm);

	desc->tfm = child;
	return crypto_shash_init(desc);
}

static int ghash_async_update(struct ahash_request *req)
{
	struct ahash_request *cryptd_req = ahash_request_ctx(req);
	struct crypto_ahash *tfm = crypto_ahash_reqtfm(req);
	struct ghash_async_ctx *ctx = crypto_ahash_ctx(tfm);
	struct cryptd_ahash *cryptd_tfm = ctx->cryptd_tfm;

	if (!crypto_simd_usable() ||
	    (in_atomic() && cryptd_ahash_queued(cryptd_tfm))) {
		memcpy(cryptd_req, req, sizeof(*req));
		ahash_request_set_tfm(cryptd_req, &cryptd_tfm->base);
		return crypto_ahash_update(cryptd_req);
	} else {
		struct shash_desc *desc = cryptd_shash_desc(cryptd_req);
		return shash_ahash_update(req, desc);
	}
}

static int ghash_async_final(struct ahash_request *req)
{
	struct ahash_request *cryptd_req = ahash_request_ctx(req);
	struct crypto_ahash *tfm = crypto_ahash_reqtfm(req);
	struct ghash_async_ctx *ctx = crypto_ahash_ctx(tfm);
	struct cryptd_ahash *cryptd_tfm = ctx->cryptd_tfm;

	if (!crypto_simd_usable() ||
	    (in_atomic() && cryptd_ahash_queued(cryptd_tfm))) {
		memcpy(cryptd_req, req, sizeof(*req));
		ahash_request_set_tfm(cryptd_req, &cryptd_tfm->base);
		return crypto_ahash_final(cryptd_req);
	} else {
		struct shash_desc *desc = cryptd_shash_desc(cryptd_req);
		return crypto_shash_final(desc, req->result);
	}
}

static int ghash_async_digest(struct ahash_request *req)
{
	struct crypto_ahash *tfm = crypto_ahash_reqtfm(req);
	struct ghash_async_ctx *ctx = crypto_ahash_ctx(tfm);
	struct ahash_request *cryptd_req = ahash_request_ctx(req);
	struct cryptd_ahash *cryptd_tfm = ctx->cryptd_tfm;

	if (!crypto_simd_usable() ||
	    (in_atomic() && cryptd_ahash_queued(cryptd_tfm))) {
		memcpy(cryptd_req, req, sizeof(*req));
		ahash_request_set_tfm(cryptd_req, &cryptd_tfm->base);
		return crypto_ahash_digest(cryptd_req);
	} else {
		struct shash_desc *desc = cryptd_shash_desc(cryptd_req);
		struct crypto_shash *child = cryptd_ahash_child(cryptd_tfm);

		desc->tfm = child;
		return shash_ahash_digest(req, desc);
	}
}

static int ghash_async_import(struct ahash_request *req, const void *in)
{
	struct ahash_request *cryptd_req = ahash_request_ctx(req);
	struct crypto_ahash *tfm = crypto_ahash_reqtfm(req);
	struct ghash_async_ctx *ctx = crypto_ahash_ctx(tfm);
	struct shash_desc *desc = cryptd_shash_desc(cryptd_req);

	desc->tfm = cryptd_ahash_child(ctx->cryptd_tfm);

	return crypto_shash_import(desc, in);
}

static int ghash_async_export(struct ahash_request *req, void *out)
{
	struct ahash_request *cryptd_req = ahash_request_ctx(req);
	struct shash_desc *desc = cryptd_shash_desc(cryptd_req);

	return crypto_shash_export(desc, out);
}

static int ghash_async_setkey(struct crypto_ahash *tfm, const u8 *key,
			      unsigned int keylen)
{
	struct ghash_async_ctx *ctx = crypto_ahash_ctx(tfm);
	struct crypto_ahash *child = &ctx->cryptd_tfm->base;
	int err;

	crypto_ahash_clear_flags(child, CRYPTO_TFM_REQ_MASK);
	crypto_ahash_set_flags(child, crypto_ahash_get_flags(tfm)
			       & CRYPTO_TFM_REQ_MASK);
	err = crypto_ahash_setkey(child, key, keylen);
	crypto_ahash_set_flags(tfm, crypto_ahash_get_flags(child)
			       & CRYPTO_TFM_RES_MASK);

	return err;
}

static int ghash_async_init_tfm(struct crypto_tfm *tfm)
{
	struct cryptd_ahash *cryptd_tfm;
	struct ghash_async_ctx *ctx = crypto_tfm_ctx(tfm);

	cryptd_tfm = cryptd_alloc_ahash("__driver-ghash-ce",
					CRYPTO_ALG_INTERNAL,
					CRYPTO_ALG_INTERNAL);
	if (IS_ERR(cryptd_tfm))
		return PTR_ERR(cryptd_tfm);
	ctx->cryptd_tfm = cryptd_tfm;
	crypto_ahash_set_reqsize(__crypto_ahash_cast(tfm),
				 sizeof(struct ahash_request) +
				 crypto_ahash_reqsize(&cryptd_tfm->base));

	return 0;
}

static void ghash_async_exit_tfm(struct crypto_tfm *tfm)
{
	struct ghash_async_ctx *ctx = crypto_tfm_ctx(tfm);

	cryptd_free_ahash(ctx->cryptd_tfm);
}

static struct ahash_alg ghash_async_alg = {
	.init			= ghash_async_init,
	.update			= ghash_async_update,
	.final			= ghash_async_final,
	.setkey			= ghash_async_setkey,
	.digest			= ghash_async_digest,
	.import			= ghash_async_import,
	.export			= ghash_async_export,
	.halg.digestsize	= GHASH_DIGEST_SIZE,
	.halg.statesize		= sizeof(struct ghash_desc_ctx),
	.halg.base		= {
		.cra_name	= "ghash",
		.cra_driver_name = "ghash-ce",
		.cra_priority	= 300,
		.cra_flags	= CRYPTO_ALG_ASYNC,
		.cra_blocksize	= GHASH_BLOCK_SIZE,
		.cra_ctxsize	= sizeof(struct ghash_async_ctx),
		.cra_module	= THIS_MODULE,
		.cra_init	= ghash_async_init_tfm,
		.cra_exit	= ghash_async_exit_tfm,
	},
};

static int __init ghash_ce_mod_init(void)
{
	int err;

	if (!(elf_hwcap & HWCAP_NEON))
		return -ENODEV;

	if (elf_hwcap2 & HWCAP2_PMULL)
		pmull_ghash_update = pmull_ghash_update_p64;
	else
		pmull_ghash_update = pmull_ghash_update_p8;

	err = crypto_register_shash(&ghash_alg);
	if (err)
		return err;
	err = crypto_register_ahash(&ghash_async_alg);
	if (err)
		goto err_shash;

	return 0;

err_shash:
	crypto_unregister_shash(&ghash_alg);
	return err;
}

static void __exit ghash_ce_mod_exit(void)
{
	crypto_unregister_ahash(&ghash_async_alg);
	crypto_unregister_shash(&ghash_alg);
}

module_init(ghash_ce_mod_init);
module_exit(ghash_ce_mod_exit);<|MERGE_RESOLUTION|>--- conflicted
+++ resolved
@@ -2,15 +2,7 @@
 /*
  * Accelerated GHASH implementation with ARMv8 vmull.p64 instructions.
  *
-<<<<<<< HEAD
- * Copyright (C) 2015 Linaro Ltd. <ard.biesheuvel@linaro.org>
- *
- * This program is free software; you can redistribute it and/or modify it
- * under the terms of the GNU General Public License version 2 as published
- * by the Free Software Foundation.
-=======
  * Copyright (C) 2015 - 2018 Linaro Ltd. <ard.biesheuvel@linaro.org>
->>>>>>> 407d19ab
  */
 
 #include <asm/hwcap.h>
@@ -34,8 +26,10 @@
 #define GHASH_DIGEST_SIZE	16
 
 struct ghash_key {
-	u64	a;
-	u64	b;
+	u64	h[2];
+	u64	h2[2];
+	u64	h3[2];
+	u64	h4[2];
 };
 
 struct ghash_desc_ctx {
@@ -123,26 +117,40 @@
 	return 0;
 }
 
+static void ghash_reflect(u64 h[], const be128 *k)
+{
+	u64 carry = be64_to_cpu(k->a) >> 63;
+
+	h[0] = (be64_to_cpu(k->b) << 1) | carry;
+	h[1] = (be64_to_cpu(k->a) << 1) | (be64_to_cpu(k->b) >> 63);
+
+	if (carry)
+		h[1] ^= 0xc200000000000000UL;
+}
+
 static int ghash_setkey(struct crypto_shash *tfm,
 			const u8 *inkey, unsigned int keylen)
 {
 	struct ghash_key *key = crypto_shash_ctx(tfm);
-	u64 a, b;
+	be128 h, k;
 
 	if (keylen != GHASH_BLOCK_SIZE) {
 		crypto_shash_set_flags(tfm, CRYPTO_TFM_RES_BAD_KEY_LEN);
 		return -EINVAL;
 	}
 
-	/* perform multiplication by 'x' in GF(2^128) */
-	b = get_unaligned_be64(inkey);
-	a = get_unaligned_be64(inkey + 8);
-
-	key->a = (a << 1) | (b >> 63);
-	key->b = (b << 1) | (a >> 63);
-
-	if (b >> 63)
-		key->b ^= 0xc200000000000000UL;
+	memcpy(&k, inkey, GHASH_BLOCK_SIZE);
+	ghash_reflect(key->h, &k);
+
+	h = k;
+	gf128mul_lle(&h, &k);
+	ghash_reflect(key->h2, &h);
+
+	gf128mul_lle(&h, &k);
+	ghash_reflect(key->h3, &h);
+
+	gf128mul_lle(&h, &k);
+	ghash_reflect(key->h4, &h);
 
 	return 0;
 }
