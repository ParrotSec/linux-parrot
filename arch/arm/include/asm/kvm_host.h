--- conflicted
+++ resolved
@@ -15,6 +15,7 @@
 #include <asm/kvm_asm.h>
 #include <asm/kvm_mmio.h>
 #include <asm/fpstate.h>
+#include <asm/smp_plat.h>
 #include <kvm/arm_arch_timer.h>
 
 #define __KVM_HAVE_ARCH_INTC_INITIALIZED
@@ -48,10 +49,13 @@
 int kvm_reset_vcpu(struct kvm_vcpu *vcpu);
 void kvm_reset_coprocs(struct kvm_vcpu *vcpu);
 
+struct kvm_vmid {
+	/* The VMID generation used for the virt. memory system */
+	u64    vmid_gen;
+	u32    vmid;
+};
+
 struct kvm_arch {
-	/* VTTBR value associated with below pgd and vmid */
-	u64    vttbr;
-
 	/* The last vcpu id that ran on each physical CPU */
 	int __percpu *last_vcpu_ran;
 
@@ -61,11 +65,11 @@
 	 */
 
 	/* The VMID generation used for the virt. memory system */
-	u64    vmid_gen;
-	u32    vmid;
+	struct kvm_vmid vmid;
 
 	/* Stage-2 page table */
 	pgd_t *pgd;
+	phys_addr_t pgd_phys;
 
 	/* Interrupt controller */
 	struct vgic_dist	vgic;
@@ -143,8 +147,6 @@
 
 typedef struct kvm_host_data kvm_host_data_t;
 
-<<<<<<< HEAD
-=======
 static inline void kvm_init_host_cpu_context(struct kvm_cpu_context *cpu_ctxt,
 					     int cpu)
 {
@@ -152,7 +154,6 @@
 	cpu_ctxt->cp15[c0_MPIDR] = cpu_logical_map(cpu);
 }
 
->>>>>>> 407d19ab
 struct vcpu_reset_state {
 	unsigned long	pc;
 	unsigned long	r0;
@@ -229,7 +230,35 @@
 int kvm_arm_copy_reg_indices(struct kvm_vcpu *vcpu, u64 __user *indices);
 int kvm_arm_get_reg(struct kvm_vcpu *vcpu, const struct kvm_one_reg *reg);
 int kvm_arm_set_reg(struct kvm_vcpu *vcpu, const struct kvm_one_reg *reg);
-unsigned long kvm_call_hyp(void *hypfn, ...);
+
+unsigned long __kvm_call_hyp(void *hypfn, ...);
+
+/*
+ * The has_vhe() part doesn't get emitted, but is used for type-checking.
+ */
+#define kvm_call_hyp(f, ...)						\
+	do {								\
+		if (has_vhe()) {					\
+			f(__VA_ARGS__);					\
+		} else {						\
+			__kvm_call_hyp(kvm_ksym_ref(f), ##__VA_ARGS__); \
+		}							\
+	} while(0)
+
+#define kvm_call_hyp_ret(f, ...)					\
+	({								\
+		typeof(f(__VA_ARGS__)) ret;				\
+									\
+		if (has_vhe()) {					\
+			ret = f(__VA_ARGS__);				\
+		} else {						\
+			ret = __kvm_call_hyp(kvm_ksym_ref(f),		\
+					     ##__VA_ARGS__);		\
+		}							\
+									\
+		ret;							\
+	})
+
 void force_vm_exit(const cpumask_t *mask);
 int __kvm_arm_vcpu_get_events(struct kvm_vcpu *vcpu,
 			      struct kvm_vcpu_events *events);
@@ -240,7 +269,7 @@
 #define KVM_ARCH_WANT_MMU_NOTIFIER
 int kvm_unmap_hva_range(struct kvm *kvm,
 			unsigned long start, unsigned long end);
-void kvm_set_spte_hva(struct kvm *kvm, unsigned long hva, pte_t pte);
+int kvm_set_spte_hva(struct kvm *kvm, unsigned long hva, pte_t pte);
 
 unsigned long kvm_arm_num_regs(struct kvm_vcpu *vcpu);
 int kvm_arm_copy_reg_indices(struct kvm_vcpu *vcpu, u64 __user *indices);
@@ -280,7 +309,7 @@
 	 * compliant with the PCS!).
 	 */
 
-	kvm_call_hyp((void*)hyp_stack_ptr, vector_ptr, pgd_ptr);
+	__kvm_call_hyp((void*)hyp_stack_ptr, vector_ptr, pgd_ptr);
 }
 
 static inline void __cpu_init_stage2(void)
@@ -288,7 +317,7 @@
 	kvm_call_hyp(__init_stage2_translation);
 }
 
-static inline int kvm_arch_dev_ioctl_check_extension(struct kvm *kvm, long ext)
+static inline int kvm_arch_vm_ioctl_check_extension(struct kvm *kvm, long ext)
 {
 	return 0;
 }
@@ -300,7 +329,7 @@
 
 struct kvm_vcpu *kvm_mpidr_to_vcpu(struct kvm *kvm, unsigned long mpidr);
 
-static inline bool kvm_arch_check_sve_has_vhe(void) { return true; }
+static inline bool kvm_arch_requires_vhe(void) { return false; }
 static inline void kvm_arch_hardware_unsetup(void) {}
 static inline void kvm_arch_sync_events(struct kvm *kvm) {}
 static inline void kvm_arch_vcpu_uninit(struct kvm_vcpu *vcpu) {}
@@ -311,11 +340,6 @@
 static inline void kvm_arm_setup_debug(struct kvm_vcpu *vcpu) {}
 static inline void kvm_arm_clear_debug(struct kvm_vcpu *vcpu) {}
 static inline void kvm_arm_reset_debug_ptr(struct kvm_vcpu *vcpu) {}
-static inline bool kvm_arm_handle_step_debug(struct kvm_vcpu *vcpu,
-					     struct kvm_run *run)
-{
-	return false;
-}
 
 int kvm_arm_vcpu_arch_set_attr(struct kvm_vcpu *vcpu,
 			       struct kvm_device_attr *attr);
@@ -372,8 +396,6 @@
 struct kvm *kvm_arch_alloc_vm(void);
 void kvm_arch_free_vm(struct kvm *kvm);
 
-<<<<<<< HEAD
-=======
 static inline int kvm_arm_setup_stage2(struct kvm *kvm, unsigned long type)
 {
 	/*
@@ -395,5 +417,4 @@
 	return true;
 }
 
->>>>>>> 407d19ab
 #endif /* __ARM_KVM_HOST_H__ */