--- conflicted
+++ resolved
@@ -8,23 +8,6 @@
 #ifndef __ARM_S2_PGTABLE_H_
 #define __ARM_S2_PGTABLE_H_
 
-<<<<<<< HEAD
-#define stage2_pgd_none(pgd)			pgd_none(pgd)
-#define stage2_pgd_clear(pgd)			pgd_clear(pgd)
-#define stage2_pgd_present(pgd)			pgd_present(pgd)
-#define stage2_pgd_populate(pgd, pud)		pgd_populate(NULL, pgd, pud)
-#define stage2_pud_offset(pgd, address)		pud_offset(pgd, address)
-#define stage2_pud_free(pud)			pud_free(NULL, pud)
-
-#define stage2_pud_none(pud)			pud_none(pud)
-#define stage2_pud_clear(pud)			pud_clear(pud)
-#define stage2_pud_present(pud)			pud_present(pud)
-#define stage2_pud_populate(pud, pmd)		pud_populate(NULL, pud, pmd)
-#define stage2_pmd_offset(pud, address)		pmd_offset(pud, address)
-#define stage2_pmd_free(pmd)			pmd_free(NULL, pmd)
-
-#define stage2_pud_huge(pud)			pud_huge(pud)
-=======
 /*
  * kvm_mmu_cache_min_pages() is the number of pages required
  * to install a stage-2 translation. We pre-allocate the entry
@@ -48,29 +31,45 @@
 #define stage2_pmd_free(kvm, pmd)		free_page((unsigned long)pmd)
 
 #define stage2_pud_huge(kvm, pud)		pud_huge(pud)
->>>>>>> 407d19ab
 
 /* Open coded p*d_addr_end that can deal with 64bit addresses */
-static inline phys_addr_t stage2_pgd_addr_end(phys_addr_t addr, phys_addr_t end)
+static inline phys_addr_t
+stage2_pgd_addr_end(struct kvm *kvm, phys_addr_t addr, phys_addr_t end)
 {
 	phys_addr_t boundary = (addr + PGDIR_SIZE) & PGDIR_MASK;
 
 	return (boundary - 1 < end - 1) ? boundary : end;
 }
 
-#define stage2_pud_addr_end(addr, end)		(end)
+#define stage2_pud_addr_end(kvm, addr, end)	(end)
 
-static inline phys_addr_t stage2_pmd_addr_end(phys_addr_t addr, phys_addr_t end)
+static inline phys_addr_t
+stage2_pmd_addr_end(struct kvm *kvm, phys_addr_t addr, phys_addr_t end)
 {
 	phys_addr_t boundary = (addr + PMD_SIZE) & PMD_MASK;
 
 	return (boundary - 1 < end - 1) ? boundary : end;
 }
 
-#define stage2_pgd_index(addr)				pgd_index(addr)
+#define stage2_pgd_index(kvm, addr)		pgd_index(addr)
 
-#define stage2_pte_table_empty(ptep)			kvm_page_empty(ptep)
-#define stage2_pmd_table_empty(pmdp)			kvm_page_empty(pmdp)
-#define stage2_pud_table_empty(pudp)			false
+#define stage2_pte_table_empty(kvm, ptep)	kvm_page_empty(ptep)
+#define stage2_pmd_table_empty(kvm, pmdp)	kvm_page_empty(pmdp)
+#define stage2_pud_table_empty(kvm, pudp)	false
+
+static inline bool kvm_stage2_has_pud(struct kvm *kvm)
+{
+	return false;
+}
+
+#define S2_PMD_MASK				PMD_MASK
+#define S2_PMD_SIZE				PMD_SIZE
+#define S2_PUD_MASK				PUD_MASK
+#define S2_PUD_SIZE				PUD_SIZE
+
+static inline bool kvm_stage2_has_pmd(struct kvm *kvm)
+{
+	return true;
+}
 
 #endif	/* __ARM_S2_PGTABLE_H_ */