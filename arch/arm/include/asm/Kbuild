--- conflicted
+++ resolved
@@ -17,11 +17,6 @@
 generic-y += seccomp.h
 generic-y += serial.h
 generic-y += simd.h
-<<<<<<< HEAD
-generic-y += sizes.h
-generic-y += timex.h
-=======
->>>>>>> 407d19ab
 generic-y += trace_clock.h
 
 generated-y += mach-types.h
