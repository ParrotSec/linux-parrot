// SPDX-License-Identifier: GPL-2.0
//
// Copyright (c) 2011-2014 Samsung Electronics Co., Ltd.
//		http://www.samsung.com
//
// EXYNOS - Suspend support
//
// Based on arch/arm/mach-s3c2410/pm.c
// Copyright (c) 2006 Simtec Electronics
//	Ben Dooks <ben@simtec.co.uk>

#include <linux/init.h>
#include <linux/suspend.h>
#include <linux/syscore_ops.h>
#include <linux/cpu_pm.h>
#include <linux/io.h>
#include <linux/irq.h>
#include <linux/irqchip.h>
#include <linux/irqdomain.h>
#include <linux/of_address.h>
#include <linux/err.h>
#include <linux/regulator/machine.h>
#include <linux/soc/samsung/exynos-pmu.h>
#include <linux/soc/samsung/exynos-regs-pmu.h>

#include <asm/cacheflush.h>
#include <asm/hardware/cache-l2x0.h>
#include <asm/firmware.h>
#include <asm/mcpm.h>
#include <asm/smp_scu.h>
#include <asm/suspend.h>

#include <plat/pm-common.h>

#include "common.h"
#include "smc.h"

#define REG_TABLE_END (-1U)

#define EXYNOS5420_CPU_STATE	0x28

/**
 * struct exynos_wkup_irq - PMU IRQ to mask mapping
 * @hwirq: Hardware IRQ signal of the PMU
 * @mask: Mask in PMU wake-up mask register
 */
struct exynos_wkup_irq {
	unsigned int hwirq;
	u32 mask;
};

struct exynos_pm_data {
	const struct exynos_wkup_irq *wkup_irq;
	unsigned int wake_disable_mask;

	void (*pm_prepare)(void);
	void (*pm_resume_prepare)(void);
	void (*pm_resume)(void);
	int (*pm_suspend)(void);
	int (*cpu_suspend)(unsigned long);
};

<<<<<<< HEAD
=======
/* Used only on Exynos542x/5800 */
struct exynos_pm_state {
	int cpu_state;
	unsigned int pmu_spare3;
	void __iomem *sysram_base;
	phys_addr_t sysram_phys;
	bool secure_firmware;
};

>>>>>>> 407d19ab
static const struct exynos_pm_data *pm_data __ro_after_init;

static int exynos5420_cpu_state;
static unsigned int exynos_pmu_spare3;

/*
 * GIC wake-up support
 */

static u32 exynos_irqwake_intmask = 0xffffffff;

static const struct exynos_wkup_irq exynos3250_wkup_irq[] = {
	{ 73, BIT(1) }, /* RTC alarm */
	{ 74, BIT(2) }, /* RTC tick */
	{ /* sentinel */ },
};

static const struct exynos_wkup_irq exynos4_wkup_irq[] = {
	{ 44, BIT(1) }, /* RTC alarm */
	{ 45, BIT(2) }, /* RTC tick */
	{ /* sentinel */ },
};

static const struct exynos_wkup_irq exynos5250_wkup_irq[] = {
	{ 43, BIT(1) }, /* RTC alarm */
	{ 44, BIT(2) }, /* RTC tick */
	{ /* sentinel */ },
};

static int exynos_irq_set_wake(struct irq_data *data, unsigned int state)
{
	const struct exynos_wkup_irq *wkup_irq;

	if (!pm_data->wkup_irq)
		return -ENOENT;
	wkup_irq = pm_data->wkup_irq;

	while (wkup_irq->mask) {
		if (wkup_irq->hwirq == data->hwirq) {
			if (!state)
				exynos_irqwake_intmask |= wkup_irq->mask;
			else
				exynos_irqwake_intmask &= ~wkup_irq->mask;
			return 0;
		}
		++wkup_irq;
	}

	return -ENOENT;
}

static struct irq_chip exynos_pmu_chip = {
	.name			= "PMU",
	.irq_eoi		= irq_chip_eoi_parent,
	.irq_mask		= irq_chip_mask_parent,
	.irq_unmask		= irq_chip_unmask_parent,
	.irq_retrigger		= irq_chip_retrigger_hierarchy,
	.irq_set_wake		= exynos_irq_set_wake,
#ifdef CONFIG_SMP
	.irq_set_affinity	= irq_chip_set_affinity_parent,
#endif
};

static int exynos_pmu_domain_translate(struct irq_domain *d,
				       struct irq_fwspec *fwspec,
				       unsigned long *hwirq,
				       unsigned int *type)
{
	if (is_of_node(fwspec->fwnode)) {
		if (fwspec->param_count != 3)
			return -EINVAL;

		/* No PPI should point to this domain */
		if (fwspec->param[0] != 0)
			return -EINVAL;

		*hwirq = fwspec->param[1];
		*type = fwspec->param[2];
		return 0;
	}

	return -EINVAL;
}

static int exynos_pmu_domain_alloc(struct irq_domain *domain,
				   unsigned int virq,
				   unsigned int nr_irqs, void *data)
{
	struct irq_fwspec *fwspec = data;
	struct irq_fwspec parent_fwspec;
	irq_hw_number_t hwirq;
	int i;

	if (fwspec->param_count != 3)
		return -EINVAL;	/* Not GIC compliant */
	if (fwspec->param[0] != 0)
		return -EINVAL;	/* No PPI should point to this domain */

	hwirq = fwspec->param[1];

	for (i = 0; i < nr_irqs; i++)
		irq_domain_set_hwirq_and_chip(domain, virq + i, hwirq + i,
					      &exynos_pmu_chip, NULL);

	parent_fwspec = *fwspec;
	parent_fwspec.fwnode = domain->parent->fwnode;
	return irq_domain_alloc_irqs_parent(domain, virq, nr_irqs,
					    &parent_fwspec);
}

static const struct irq_domain_ops exynos_pmu_domain_ops = {
	.translate	= exynos_pmu_domain_translate,
	.alloc		= exynos_pmu_domain_alloc,
	.free		= irq_domain_free_irqs_common,
};

static int __init exynos_pmu_irq_init(struct device_node *node,
				      struct device_node *parent)
{
	struct irq_domain *parent_domain, *domain;

	if (!parent) {
		pr_err("%pOF: no parent, giving up\n", node);
		return -ENODEV;
	}

	parent_domain = irq_find_host(parent);
	if (!parent_domain) {
		pr_err("%pOF: unable to obtain parent domain\n", node);
		return -ENXIO;
	}

	pmu_base_addr = of_iomap(node, 0);

	if (!pmu_base_addr) {
		pr_err("%pOF: failed to find exynos pmu register\n", node);
		return -ENOMEM;
	}

	domain = irq_domain_add_hierarchy(parent_domain, 0, 0,
					  node, &exynos_pmu_domain_ops,
					  NULL);
	if (!domain) {
		iounmap(pmu_base_addr);
		pmu_base_addr = NULL;
		return -ENOMEM;
	}

	/*
	 * Clear the OF_POPULATED flag set in of_irq_init so that
	 * later the Exynos PMU platform device won't be skipped.
	 */
	of_node_clear_flag(node, OF_POPULATED);

	return 0;
}

#define EXYNOS_PMU_IRQ(symbol, name)	IRQCHIP_DECLARE(symbol, name, exynos_pmu_irq_init)

EXYNOS_PMU_IRQ(exynos3250_pmu_irq, "samsung,exynos3250-pmu");
EXYNOS_PMU_IRQ(exynos4210_pmu_irq, "samsung,exynos4210-pmu");
EXYNOS_PMU_IRQ(exynos4412_pmu_irq, "samsung,exynos4412-pmu");
EXYNOS_PMU_IRQ(exynos5250_pmu_irq, "samsung,exynos5250-pmu");
EXYNOS_PMU_IRQ(exynos5420_pmu_irq, "samsung,exynos5420-pmu");

static int exynos_cpu_do_idle(void)
{
	/* issue the standby signal into the pm unit. */
	cpu_do_idle();

	pr_info("Failed to suspend the system\n");
	return 1; /* Aborting suspend */
}
static void exynos_flush_cache_all(void)
{
	flush_cache_all();
	outer_flush_all();
}

static int exynos_cpu_suspend(unsigned long arg)
{
	exynos_flush_cache_all();
	return exynos_cpu_do_idle();
}

static int exynos3250_cpu_suspend(unsigned long arg)
{
	flush_cache_all();
	return exynos_cpu_do_idle();
}

static int exynos5420_cpu_suspend(unsigned long arg)
{
	/* MCPM works with HW CPU identifiers */
	unsigned int mpidr = read_cpuid_mpidr();
	unsigned int cluster = MPIDR_AFFINITY_LEVEL(mpidr, 1);
	unsigned int cpu = MPIDR_AFFINITY_LEVEL(mpidr, 0);

<<<<<<< HEAD
	writel_relaxed(0x0, sysram_base_addr + EXYNOS5420_CPU_STATE);

	if (IS_ENABLED(CONFIG_EXYNOS5420_MCPM)) {
=======
	if (IS_ENABLED(CONFIG_EXYNOS_MCPM)) {
>>>>>>> 407d19ab
		mcpm_set_entry_vector(cpu, cluster, exynos_cpu_resume);
		mcpm_cpu_suspend();
	}

	pr_info("Failed to suspend the system\n");

	/* return value != 0 means failure */
	return 1;
}

static void exynos_pm_set_wakeup_mask(void)
{
	/* Set wake-up mask registers */
	pmu_raw_writel(exynos_get_eint_wake_mask(), EXYNOS_EINT_WAKEUP_MASK);
	pmu_raw_writel(exynos_irqwake_intmask & ~(1 << 31), S5P_WAKEUP_MASK);
}

static void exynos_pm_enter_sleep_mode(void)
{
	/* Set value of power down register for sleep mode */
	exynos_sys_powerdown_conf(SYS_SLEEP);
	pmu_raw_writel(EXYNOS_SLEEP_MAGIC, S5P_INFORM1);
}

static void exynos_pm_prepare(void)
{
	exynos_set_delayed_reset_assertion(false);

	/* Set wake-up mask registers */
	exynos_pm_set_wakeup_mask();

	exynos_pm_enter_sleep_mode();

	/* ensure at least INFORM0 has the resume address */
	pmu_raw_writel(__pa_symbol(exynos_cpu_resume), S5P_INFORM0);
}

static void exynos3250_pm_prepare(void)
{
	unsigned int tmp;

	/* Set wake-up mask registers */
	exynos_pm_set_wakeup_mask();

	tmp = pmu_raw_readl(EXYNOS3_ARM_L2_OPTION);
	tmp &= ~EXYNOS5_OPTION_USE_RETENTION;
	pmu_raw_writel(tmp, EXYNOS3_ARM_L2_OPTION);

	exynos_pm_enter_sleep_mode();

	/* ensure at least INFORM0 has the resume address */
	pmu_raw_writel(__pa_symbol(exynos_cpu_resume), S5P_INFORM0);
}

static void exynos5420_pm_prepare(void)
{
	unsigned int tmp;

	/* Set wake-up mask registers */
	exynos_pm_set_wakeup_mask();

	exynos_pmu_spare3 = pmu_raw_readl(S5P_PMU_SPARE3);
	/*
	 * The cpu state needs to be saved and restored so that the
	 * secondary CPUs will enter low power start. Though the U-Boot
	 * is setting the cpu state with low power flag, the kernel
	 * needs to restore it back in case, the primary cpu fails to
	 * suspend for any reason.
	 */
<<<<<<< HEAD
	exynos5420_cpu_state = readl_relaxed(sysram_base_addr +
					     EXYNOS5420_CPU_STATE);
=======
	pm_state.cpu_state = readl_relaxed(pm_state.sysram_base +
					   EXYNOS5420_CPU_STATE);
	writel_relaxed(0x0, pm_state.sysram_base + EXYNOS5420_CPU_STATE);
	if (pm_state.secure_firmware)
		exynos_smc(SMC_CMD_REG, SMC_REG_ID_SFR_W(pm_state.sysram_phys +
							 EXYNOS5420_CPU_STATE),
			   0, 0);
>>>>>>> 407d19ab

	exynos_pm_enter_sleep_mode();

	/* ensure at least INFORM0 has the resume address */
	if (IS_ENABLED(CONFIG_EXYNOS_MCPM))
		pmu_raw_writel(__pa_symbol(mcpm_entry_point), S5P_INFORM0);

	tmp = pmu_raw_readl(EXYNOS_L2_OPTION(0));
	tmp &= ~EXYNOS_L2_USE_RETENTION;
	pmu_raw_writel(tmp, EXYNOS_L2_OPTION(0));

	tmp = pmu_raw_readl(EXYNOS5420_SFR_AXI_CGDIS1);
	tmp |= EXYNOS5420_UFS;
	pmu_raw_writel(tmp, EXYNOS5420_SFR_AXI_CGDIS1);

	tmp = pmu_raw_readl(EXYNOS5420_ARM_COMMON_OPTION);
	tmp &= ~EXYNOS5420_L2RSTDISABLE_VALUE;
	pmu_raw_writel(tmp, EXYNOS5420_ARM_COMMON_OPTION);

	tmp = pmu_raw_readl(EXYNOS5420_FSYS2_OPTION);
	tmp |= EXYNOS5420_EMULATION;
	pmu_raw_writel(tmp, EXYNOS5420_FSYS2_OPTION);

	tmp = pmu_raw_readl(EXYNOS5420_PSGEN_OPTION);
	tmp |= EXYNOS5420_EMULATION;
	pmu_raw_writel(tmp, EXYNOS5420_PSGEN_OPTION);
}


static int exynos_pm_suspend(void)
{
	exynos_pm_central_suspend();

	/* Setting SEQ_OPTION register */
	pmu_raw_writel(S5P_USE_STANDBY_WFI0 | S5P_USE_STANDBY_WFE0,
		       S5P_CENTRAL_SEQ_OPTION);

	if (read_cpuid_part() == ARM_CPU_PART_CORTEX_A9)
		exynos_cpu_save_register();

	return 0;
}

static int exynos5420_pm_suspend(void)
{
	u32 this_cluster;

	exynos_pm_central_suspend();

	/* Setting SEQ_OPTION register */

	this_cluster = MPIDR_AFFINITY_LEVEL(read_cpuid_mpidr(), 1);
	if (!this_cluster)
		pmu_raw_writel(EXYNOS5420_ARM_USE_STANDBY_WFI0,
				S5P_CENTRAL_SEQ_OPTION);
	else
		pmu_raw_writel(EXYNOS5420_KFC_USE_STANDBY_WFI0,
				S5P_CENTRAL_SEQ_OPTION);
	return 0;
}

static void exynos_pm_resume(void)
{
	u32 cpuid = read_cpuid_part();

	if (exynos_pm_central_resume())
		goto early_wakeup;

	if (cpuid == ARM_CPU_PART_CORTEX_A9)
		exynos_scu_enable();

	if (call_firmware_op(resume) == -ENOSYS
	    && cpuid == ARM_CPU_PART_CORTEX_A9)
		exynos_cpu_restore_register();

early_wakeup:

	/* Clear SLEEP mode set in INFORM1 */
	pmu_raw_writel(0x0, S5P_INFORM1);
	exynos_set_delayed_reset_assertion(true);
}

static void exynos3250_pm_resume(void)
{
	u32 cpuid = read_cpuid_part();

	if (exynos_pm_central_resume())
		goto early_wakeup;

	pmu_raw_writel(S5P_USE_STANDBY_WFI_ALL, S5P_CENTRAL_SEQ_OPTION);

	if (call_firmware_op(resume) == -ENOSYS
	    && cpuid == ARM_CPU_PART_CORTEX_A9)
		exynos_cpu_restore_register();

early_wakeup:

	/* Clear SLEEP mode set in INFORM1 */
	pmu_raw_writel(0x0, S5P_INFORM1);
}

static void exynos5420_prepare_pm_resume(void)
{
	unsigned int mpidr, cluster;

	mpidr = read_cpuid_mpidr();
	cluster = MPIDR_AFFINITY_LEVEL(mpidr, 1);

	if (IS_ENABLED(CONFIG_EXYNOS_MCPM))
		WARN_ON(mcpm_cpu_powered_up());

	if (IS_ENABLED(CONFIG_HW_PERF_EVENTS) && cluster != 0) {
		/*
		 * When system is resumed on the LITTLE/KFC core (cluster 1),
		 * the DSCR is not properly updated until the power is turned
		 * on also for the cluster 0. Enable it for a while to
		 * propagate the SPNIDEN and SPIDEN signals from Secure JTAG
		 * block and avoid undefined instruction issue on CP14 reset.
		 */
		pmu_raw_writel(S5P_CORE_LOCAL_PWR_EN,
				EXYNOS_COMMON_CONFIGURATION(0));
		pmu_raw_writel(0,
				EXYNOS_COMMON_CONFIGURATION(0));
	}
}

static void exynos5420_pm_resume(void)
{
	unsigned long tmp;

	/* Restore the CPU0 low power state register */
	tmp = pmu_raw_readl(EXYNOS5_ARM_CORE0_SYS_PWR_REG);
	pmu_raw_writel(tmp | S5P_CORE_LOCAL_PWR_EN,
		       EXYNOS5_ARM_CORE0_SYS_PWR_REG);

	/* Restore the sysram cpu state register */
<<<<<<< HEAD
	writel_relaxed(exynos5420_cpu_state,
		       sysram_base_addr + EXYNOS5420_CPU_STATE);
=======
	writel_relaxed(pm_state.cpu_state,
		       pm_state.sysram_base + EXYNOS5420_CPU_STATE);
	if (pm_state.secure_firmware)
		exynos_smc(SMC_CMD_REG,
			   SMC_REG_ID_SFR_W(pm_state.sysram_phys +
					    EXYNOS5420_CPU_STATE),
			   EXYNOS_AFTR_MAGIC, 0);
>>>>>>> 407d19ab

	pmu_raw_writel(EXYNOS5420_USE_STANDBY_WFI_ALL,
			S5P_CENTRAL_SEQ_OPTION);

	if (exynos_pm_central_resume())
		goto early_wakeup;

	pmu_raw_writel(exynos_pmu_spare3, S5P_PMU_SPARE3);

early_wakeup:

	tmp = pmu_raw_readl(EXYNOS5420_SFR_AXI_CGDIS1);
	tmp &= ~EXYNOS5420_UFS;
	pmu_raw_writel(tmp, EXYNOS5420_SFR_AXI_CGDIS1);

	tmp = pmu_raw_readl(EXYNOS5420_FSYS2_OPTION);
	tmp &= ~EXYNOS5420_EMULATION;
	pmu_raw_writel(tmp, EXYNOS5420_FSYS2_OPTION);

	tmp = pmu_raw_readl(EXYNOS5420_PSGEN_OPTION);
	tmp &= ~EXYNOS5420_EMULATION;
	pmu_raw_writel(tmp, EXYNOS5420_PSGEN_OPTION);

	/* Clear SLEEP mode set in INFORM1 */
	pmu_raw_writel(0x0, S5P_INFORM1);
}

/*
 * Suspend Ops
 */

static int exynos_suspend_enter(suspend_state_t state)
{
	int ret;

	s3c_pm_debug_init();

	S3C_PMDBG("%s: suspending the system...\n", __func__);

	S3C_PMDBG("%s: wakeup masks: %08x,%08x\n", __func__,
			exynos_irqwake_intmask, exynos_get_eint_wake_mask());

	if (exynos_irqwake_intmask == -1U
	    && exynos_get_eint_wake_mask() == -1U) {
		pr_err("%s: No wake-up sources!\n", __func__);
		pr_err("%s: Aborting sleep\n", __func__);
		return -EINVAL;
	}

	s3c_pm_save_uarts();
	if (pm_data->pm_prepare)
		pm_data->pm_prepare();
	flush_cache_all();
	s3c_pm_check_store();

	ret = call_firmware_op(suspend);
	if (ret == -ENOSYS)
		ret = cpu_suspend(0, pm_data->cpu_suspend);
	if (ret)
		return ret;

	if (pm_data->pm_resume_prepare)
		pm_data->pm_resume_prepare();
	s3c_pm_restore_uarts();

	S3C_PMDBG("%s: wakeup stat: %08x\n", __func__,
			pmu_raw_readl(S5P_WAKEUP_STAT));

	s3c_pm_check_restore();

	S3C_PMDBG("%s: resuming the system...\n", __func__);

	return 0;
}

static int exynos_suspend_prepare(void)
{
	int ret;

	/*
	 * REVISIT: It would be better if struct platform_suspend_ops
	 * .prepare handler get the suspend_state_t as a parameter to
	 * avoid hard-coding the suspend to mem state. It's safe to do
	 * it now only because the suspend_valid_only_mem function is
	 * used as the .valid callback used to check if a given state
	 * is supported by the platform anyways.
	 */
	ret = regulator_suspend_prepare(PM_SUSPEND_MEM);
	if (ret) {
		pr_err("Failed to prepare regulators for suspend (%d)\n", ret);
		return ret;
	}

	s3c_pm_check_prepare();

	return 0;
}

static void exynos_suspend_finish(void)
{
	int ret;

	s3c_pm_check_cleanup();

	ret = regulator_suspend_finish();
	if (ret)
		pr_warn("Failed to resume regulators from suspend (%d)\n", ret);
}

static const struct platform_suspend_ops exynos_suspend_ops = {
	.enter		= exynos_suspend_enter,
	.prepare	= exynos_suspend_prepare,
	.finish		= exynos_suspend_finish,
	.valid		= suspend_valid_only_mem,
};

static const struct exynos_pm_data exynos3250_pm_data = {
	.wkup_irq	= exynos3250_wkup_irq,
	.wake_disable_mask = ((0xFF << 8) | (0x1F << 1)),
	.pm_suspend	= exynos_pm_suspend,
	.pm_resume	= exynos3250_pm_resume,
	.pm_prepare	= exynos3250_pm_prepare,
	.cpu_suspend	= exynos3250_cpu_suspend,
};

static const struct exynos_pm_data exynos4_pm_data = {
	.wkup_irq	= exynos4_wkup_irq,
	.wake_disable_mask = ((0xFF << 8) | (0x1F << 1)),
	.pm_suspend	= exynos_pm_suspend,
	.pm_resume	= exynos_pm_resume,
	.pm_prepare	= exynos_pm_prepare,
	.cpu_suspend	= exynos_cpu_suspend,
};

static const struct exynos_pm_data exynos5250_pm_data = {
	.wkup_irq	= exynos5250_wkup_irq,
	.wake_disable_mask = ((0xFF << 8) | (0x1F << 1)),
	.pm_suspend	= exynos_pm_suspend,
	.pm_resume	= exynos_pm_resume,
	.pm_prepare	= exynos_pm_prepare,
	.cpu_suspend	= exynos_cpu_suspend,
};

static const struct exynos_pm_data exynos5420_pm_data = {
	.wkup_irq	= exynos5250_wkup_irq,
	.wake_disable_mask = (0x7F << 7) | (0x1F << 1),
	.pm_resume_prepare = exynos5420_prepare_pm_resume,
	.pm_resume	= exynos5420_pm_resume,
	.pm_suspend	= exynos5420_pm_suspend,
	.pm_prepare	= exynos5420_pm_prepare,
	.cpu_suspend	= exynos5420_cpu_suspend,
};

static const struct of_device_id exynos_pmu_of_device_ids[] __initconst = {
	{
		.compatible = "samsung,exynos3250-pmu",
		.data = &exynos3250_pm_data,
	}, {
		.compatible = "samsung,exynos4210-pmu",
		.data = &exynos4_pm_data,
	}, {
		.compatible = "samsung,exynos4412-pmu",
		.data = &exynos4_pm_data,
	}, {
		.compatible = "samsung,exynos5250-pmu",
		.data = &exynos5250_pm_data,
	}, {
		.compatible = "samsung,exynos5420-pmu",
		.data = &exynos5420_pm_data,
	},
	{ /*sentinel*/ },
};

static struct syscore_ops exynos_pm_syscore_ops;

void __init exynos_pm_init(void)
{
	const struct of_device_id *match;
	struct device_node *np;
	u32 tmp;

	np = of_find_matching_node_and_match(NULL, exynos_pmu_of_device_ids, &match);
	if (!np) {
		pr_err("Failed to find PMU node\n");
		return;
	}

	if (WARN_ON(!of_find_property(np, "interrupt-controller", NULL))) {
		pr_warn("Outdated DT detected, suspend/resume will NOT work\n");
		of_node_put(np);
		return;
	}
	of_node_put(np);

	pm_data = (const struct exynos_pm_data *) match->data;

	/* All wakeup disable */
	tmp = pmu_raw_readl(S5P_WAKEUP_MASK);
	tmp |= pm_data->wake_disable_mask;
	pmu_raw_writel(tmp, S5P_WAKEUP_MASK);

	exynos_pm_syscore_ops.suspend	= pm_data->pm_suspend;
	exynos_pm_syscore_ops.resume	= pm_data->pm_resume;

	register_syscore_ops(&exynos_pm_syscore_ops);
	suspend_set_ops(&exynos_suspend_ops);
<<<<<<< HEAD
=======

	/*
	 * Applicable as of now only to Exynos542x. If booted under secure
	 * firmware, the non-secure region of sysram should be used.
	 */
	if (exynos_secure_firmware_available()) {
		pm_state.sysram_phys = sysram_base_phys;
		pm_state.sysram_base = sysram_ns_base_addr;
		pm_state.secure_firmware = true;
	} else {
		pm_state.sysram_base = sysram_base_addr;
	}
>>>>>>> 407d19ab
}<|MERGE_RESOLUTION|>--- conflicted
+++ resolved
@@ -30,8 +30,6 @@
 #include <asm/smp_scu.h>
 #include <asm/suspend.h>
 
-#include <plat/pm-common.h>
-
 #include "common.h"
 #include "smc.h"
 
@@ -60,8 +58,6 @@
 	int (*cpu_suspend)(unsigned long);
 };
 
-<<<<<<< HEAD
-=======
 /* Used only on Exynos542x/5800 */
 struct exynos_pm_state {
 	int cpu_state;
@@ -71,11 +67,8 @@
 	bool secure_firmware;
 };
 
->>>>>>> 407d19ab
 static const struct exynos_pm_data *pm_data __ro_after_init;
-
-static int exynos5420_cpu_state;
-static unsigned int exynos_pmu_spare3;
+static struct exynos_pm_state pm_state;
 
 /*
  * GIC wake-up support
@@ -100,6 +93,11 @@
 	{ 44, BIT(2) }, /* RTC tick */
 	{ /* sentinel */ },
 };
+
+static u32 exynos_read_eint_wakeup_mask(void)
+{
+	return pmu_raw_readl(EXYNOS_EINT_WAKEUP_MASK);
+}
 
 static int exynos_irq_set_wake(struct irq_data *data, unsigned int state)
 {
@@ -270,13 +268,7 @@
 	unsigned int cluster = MPIDR_AFFINITY_LEVEL(mpidr, 1);
 	unsigned int cpu = MPIDR_AFFINITY_LEVEL(mpidr, 0);
 
-<<<<<<< HEAD
-	writel_relaxed(0x0, sysram_base_addr + EXYNOS5420_CPU_STATE);
-
-	if (IS_ENABLED(CONFIG_EXYNOS5420_MCPM)) {
-=======
 	if (IS_ENABLED(CONFIG_EXYNOS_MCPM)) {
->>>>>>> 407d19ab
 		mcpm_set_entry_vector(cpu, cluster, exynos_cpu_resume);
 		mcpm_cpu_suspend();
 	}
@@ -289,8 +281,10 @@
 
 static void exynos_pm_set_wakeup_mask(void)
 {
-	/* Set wake-up mask registers */
-	pmu_raw_writel(exynos_get_eint_wake_mask(), EXYNOS_EINT_WAKEUP_MASK);
+	/*
+	 * Set wake-up mask registers
+	 * EXYNOS_EINT_WAKEUP_MASK is set by pinctrl driver in late suspend.
+	 */
 	pmu_raw_writel(exynos_irqwake_intmask & ~(1 << 31), S5P_WAKEUP_MASK);
 }
 
@@ -338,7 +332,7 @@
 	/* Set wake-up mask registers */
 	exynos_pm_set_wakeup_mask();
 
-	exynos_pmu_spare3 = pmu_raw_readl(S5P_PMU_SPARE3);
+	pm_state.pmu_spare3 = pmu_raw_readl(S5P_PMU_SPARE3);
 	/*
 	 * The cpu state needs to be saved and restored so that the
 	 * secondary CPUs will enter low power start. Though the U-Boot
@@ -346,10 +340,6 @@
 	 * needs to restore it back in case, the primary cpu fails to
 	 * suspend for any reason.
 	 */
-<<<<<<< HEAD
-	exynos5420_cpu_state = readl_relaxed(sysram_base_addr +
-					     EXYNOS5420_CPU_STATE);
-=======
 	pm_state.cpu_state = readl_relaxed(pm_state.sysram_base +
 					   EXYNOS5420_CPU_STATE);
 	writel_relaxed(0x0, pm_state.sysram_base + EXYNOS5420_CPU_STATE);
@@ -357,7 +347,6 @@
 		exynos_smc(SMC_CMD_REG, SMC_REG_ID_SFR_W(pm_state.sysram_phys +
 							 EXYNOS5420_CPU_STATE),
 			   0, 0);
->>>>>>> 407d19ab
 
 	exynos_pm_enter_sleep_mode();
 
@@ -494,10 +483,6 @@
 		       EXYNOS5_ARM_CORE0_SYS_PWR_REG);
 
 	/* Restore the sysram cpu state register */
-<<<<<<< HEAD
-	writel_relaxed(exynos5420_cpu_state,
-		       sysram_base_addr + EXYNOS5420_CPU_STATE);
-=======
 	writel_relaxed(pm_state.cpu_state,
 		       pm_state.sysram_base + EXYNOS5420_CPU_STATE);
 	if (pm_state.secure_firmware)
@@ -505,7 +490,6 @@
 			   SMC_REG_ID_SFR_W(pm_state.sysram_phys +
 					    EXYNOS5420_CPU_STATE),
 			   EXYNOS_AFTR_MAGIC, 0);
->>>>>>> 407d19ab
 
 	pmu_raw_writel(EXYNOS5420_USE_STANDBY_WFI_ALL,
 			S5P_CENTRAL_SEQ_OPTION);
@@ -513,7 +497,7 @@
 	if (exynos_pm_central_resume())
 		goto early_wakeup;
 
-	pmu_raw_writel(exynos_pmu_spare3, S5P_PMU_SPARE3);
+	pmu_raw_writel(pm_state.pmu_spare3, S5P_PMU_SPARE3);
 
 early_wakeup:
 
@@ -539,27 +523,24 @@
 
 static int exynos_suspend_enter(suspend_state_t state)
 {
+	u32 eint_wakeup_mask = exynos_read_eint_wakeup_mask();
 	int ret;
 
-	s3c_pm_debug_init();
-
-	S3C_PMDBG("%s: suspending the system...\n", __func__);
-
-	S3C_PMDBG("%s: wakeup masks: %08x,%08x\n", __func__,
-			exynos_irqwake_intmask, exynos_get_eint_wake_mask());
+	pr_debug("%s: suspending the system...\n", __func__);
+
+	pr_debug("%s: wakeup masks: %08x,%08x\n", __func__,
+		  exynos_irqwake_intmask, eint_wakeup_mask);
 
 	if (exynos_irqwake_intmask == -1U
-	    && exynos_get_eint_wake_mask() == -1U) {
+	    && eint_wakeup_mask == EXYNOS_EINT_WAKEUP_MASK_DISABLED) {
 		pr_err("%s: No wake-up sources!\n", __func__);
 		pr_err("%s: Aborting sleep\n", __func__);
 		return -EINVAL;
 	}
 
-	s3c_pm_save_uarts();
 	if (pm_data->pm_prepare)
 		pm_data->pm_prepare();
 	flush_cache_all();
-	s3c_pm_check_store();
 
 	ret = call_firmware_op(suspend);
 	if (ret == -ENOSYS)
@@ -569,14 +550,11 @@
 
 	if (pm_data->pm_resume_prepare)
 		pm_data->pm_resume_prepare();
-	s3c_pm_restore_uarts();
-
-	S3C_PMDBG("%s: wakeup stat: %08x\n", __func__,
+
+	pr_debug("%s: wakeup stat: %08x\n", __func__,
 			pmu_raw_readl(S5P_WAKEUP_STAT));
 
-	s3c_pm_check_restore();
-
-	S3C_PMDBG("%s: resuming the system...\n", __func__);
+	pr_debug("%s: resuming the system...\n", __func__);
 
 	return 0;
 }
@@ -599,16 +577,12 @@
 		return ret;
 	}
 
-	s3c_pm_check_prepare();
-
 	return 0;
 }
 
 static void exynos_suspend_finish(void)
 {
 	int ret;
-
-	s3c_pm_check_cleanup();
 
 	ret = regulator_suspend_finish();
 	if (ret)
@@ -712,8 +686,6 @@
 
 	register_syscore_ops(&exynos_pm_syscore_ops);
 	suspend_set_ops(&exynos_suspend_ops);
-<<<<<<< HEAD
-=======
 
 	/*
 	 * Applicable as of now only to Exynos542x. If booted under secure
@@ -726,5 +698,4 @@
 	} else {
 		pm_state.sysram_base = sysram_base_addr;
 	}
->>>>>>> 407d19ab
 }