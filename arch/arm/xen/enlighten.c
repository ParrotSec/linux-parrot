// SPDX-License-Identifier: GPL-2.0-only
#include <xen/xen.h>
#include <xen/events.h>
#include <xen/grant_table.h>
#include <xen/hvm.h>
#include <xen/interface/vcpu.h>
#include <xen/interface/xen.h>
#include <xen/interface/memory.h>
#include <xen/interface/hvm/params.h>
#include <xen/features.h>
#include <xen/platform_pci.h>
#include <xen/xenbus.h>
#include <xen/page.h>
#include <xen/interface/sched.h>
#include <xen/xen-ops.h>
#include <asm/xen/hypervisor.h>
#include <asm/xen/hypercall.h>
#include <asm/system_misc.h>
#include <asm/efi.h>
#include <linux/interrupt.h>
#include <linux/irqreturn.h>
#include <linux/module.h>
#include <linux/of.h>
#include <linux/of_fdt.h>
#include <linux/of_irq.h>
#include <linux/of_address.h>
#include <linux/cpuidle.h>
#include <linux/cpufreq.h>
#include <linux/cpu.h>
#include <linux/console.h>
#include <linux/pvclock_gtod.h>
#include <linux/time64.h>
#include <linux/timekeeping.h>
#include <linux/timekeeper_internal.h>
#include <linux/acpi.h>

#include <linux/mm.h>

static struct start_info _xen_start_info;
struct start_info *xen_start_info = &_xen_start_info;
EXPORT_SYMBOL(xen_start_info);

enum xen_domain_type xen_domain_type = XEN_NATIVE;
EXPORT_SYMBOL(xen_domain_type);

struct shared_info xen_dummy_shared_info;
struct shared_info *HYPERVISOR_shared_info = (void *)&xen_dummy_shared_info;

DEFINE_PER_CPU(struct vcpu_info *, xen_vcpu);
static struct vcpu_info __percpu *xen_vcpu_info;

/* Linux <-> Xen vCPU id mapping */
DEFINE_PER_CPU(uint32_t, xen_vcpu_id);
EXPORT_PER_CPU_SYMBOL(xen_vcpu_id);

/* These are unused until we support booting "pre-ballooned" */
unsigned long xen_released_pages;
struct xen_memory_region xen_extra_mem[XEN_EXTRA_MEM_MAX_REGIONS] __initdata;

static __read_mostly unsigned int xen_events_irq;

uint32_t xen_start_flags;
EXPORT_SYMBOL(xen_start_flags);

int xen_unmap_domain_gfn_range(struct vm_area_struct *vma,
			       int nr, struct page **pages)
{
	return xen_xlate_unmap_gfn_range(vma, nr, pages);
}
EXPORT_SYMBOL_GPL(xen_unmap_domain_gfn_range);

static void xen_read_wallclock(struct timespec64 *ts)
{
	u32 version;
	struct timespec64 now, ts_monotonic;
	struct shared_info *s = HYPERVISOR_shared_info;
	struct pvclock_wall_clock *wall_clock = &(s->wc);

	/* get wallclock at system boot */
	do {
		version = wall_clock->version;
		rmb();		/* fetch version before time */
		now.tv_sec  = ((uint64_t)wall_clock->sec_hi << 32) | wall_clock->sec;
		now.tv_nsec = wall_clock->nsec;
		rmb();		/* fetch time before checking version */
	} while ((wall_clock->version & 1) || (version != wall_clock->version));

	/* time since system boot */
	ktime_get_ts64(&ts_monotonic);
	*ts = timespec64_add(now, ts_monotonic);
}

static int xen_pvclock_gtod_notify(struct notifier_block *nb,
				   unsigned long was_set, void *priv)
{
	/* Protected by the calling core code serialization */
	static struct timespec64 next_sync;

	struct xen_platform_op op;
	struct timespec64 now, system_time;
	struct timekeeper *tk = priv;

	now.tv_sec = tk->xtime_sec;
	now.tv_nsec = (long)(tk->tkr_mono.xtime_nsec >> tk->tkr_mono.shift);
	system_time = timespec64_add(now, tk->wall_to_monotonic);

	/*
	 * We only take the expensive HV call when the clock was set
	 * or when the 11 minutes RTC synchronization time elapsed.
	 */
	if (!was_set && timespec64_compare(&now, &next_sync) < 0)
		return NOTIFY_OK;

	op.cmd = XENPF_settime64;
	op.u.settime64.mbz = 0;
	op.u.settime64.secs = now.tv_sec;
	op.u.settime64.nsecs = now.tv_nsec;
	op.u.settime64.system_time = timespec64_to_ns(&system_time);
	(void)HYPERVISOR_platform_op(&op);

	/*
	 * Move the next drift compensation time 11 minutes
	 * ahead. That's emulating the sync_cmos_clock() update for
	 * the hardware RTC.
	 */
	next_sync = now;
	next_sync.tv_sec += 11 * 60;

	return NOTIFY_OK;
}

static struct notifier_block xen_pvclock_gtod_notifier = {
	.notifier_call = xen_pvclock_gtod_notify,
};

static int xen_starting_cpu(unsigned int cpu)
{
	struct vcpu_register_vcpu_info info;
	struct vcpu_info *vcpup;
	int err;

	/* 
	 * VCPUOP_register_vcpu_info cannot be called twice for the same
	 * vcpu, so if vcpu_info is already registered, just get out. This
	 * can happen with cpu-hotplug.
	 */
	if (per_cpu(xen_vcpu, cpu) != NULL)
		goto after_register_vcpu_info;

	pr_info("Xen: initializing cpu%d\n", cpu);
	vcpup = per_cpu_ptr(xen_vcpu_info, cpu);

	info.mfn = percpu_to_gfn(vcpup);
	info.offset = xen_offset_in_page(vcpup);

	err = HYPERVISOR_vcpu_op(VCPUOP_register_vcpu_info, xen_vcpu_nr(cpu),
				 &info);
	BUG_ON(err);
	per_cpu(xen_vcpu, cpu) = vcpup;

	if (!xen_kernel_unmapped_at_usr())
		xen_setup_runstate_info(cpu);

after_register_vcpu_info:
	enable_percpu_irq(xen_events_irq, 0);
	return 0;
}

static int xen_dying_cpu(unsigned int cpu)
{
	disable_percpu_irq(xen_events_irq);
	return 0;
}

void xen_reboot(int reason)
{
	struct sched_shutdown r = { .reason = reason };
	int rc;

	rc = HYPERVISOR_sched_op(SCHEDOP_shutdown, &r);
	BUG_ON(rc);
}

static void xen_restart(enum reboot_mode reboot_mode, const char *cmd)
{
	xen_reboot(SHUTDOWN_reboot);
}


static void xen_power_off(void)
{
	xen_reboot(SHUTDOWN_poweroff);
}

static irqreturn_t xen_arm_callback(int irq, void *arg)
{
	xen_hvm_evtchn_do_upcall();
	return IRQ_HANDLED;
}

static __initdata struct {
	const char *compat;
	const char *prefix;
	const char *version;
	bool found;
} hyper_node = {"xen,xen", "xen,xen-", NULL, false};

static int __init fdt_find_hyper_node(unsigned long node, const char *uname,
				      int depth, void *data)
{
	const void *s = NULL;
	int len;

	if (depth != 1 || strcmp(uname, "hypervisor") != 0)
		return 0;

	if (of_flat_dt_is_compatible(node, hyper_node.compat))
		hyper_node.found = true;

	s = of_get_flat_dt_prop(node, "compatible", &len);
	if (strlen(hyper_node.prefix) + 3  < len &&
	    !strncmp(hyper_node.prefix, s, strlen(hyper_node.prefix)))
		hyper_node.version = s + strlen(hyper_node.prefix);

	/*
	 * Check if Xen supports EFI by checking whether there is the
	 * "/hypervisor/uefi" node in DT. If so, runtime services are available
	 * through proxy functions (e.g. in case of Xen dom0 EFI implementation
	 * they call special hypercall which executes relevant EFI functions)
	 * and that is why they are always enabled.
	 */
	if (IS_ENABLED(CONFIG_XEN_EFI)) {
		if ((of_get_flat_dt_subnode_by_name(node, "uefi") > 0) &&
		    !efi_runtime_disabled())
			set_bit(EFI_RUNTIME_SERVICES, &efi.flags);
	}

	return 0;
}

/*
 * see Documentation/devicetree/bindings/arm/xen.txt for the
 * documentation of the Xen Device Tree format.
 */
void __init xen_early_init(void)
{
	of_scan_flat_dt(fdt_find_hyper_node, NULL);
	if (!hyper_node.found) {
		pr_debug("No Xen support\n");
		return;
	}

	if (hyper_node.version == NULL) {
		pr_debug("Xen version not found\n");
		return;
	}

	pr_info("Xen %s support found\n", hyper_node.version);

	xen_domain_type = XEN_HVM_DOMAIN;

	xen_setup_features();

	if (xen_feature(XENFEAT_dom0))
		xen_start_flags |= SIF_INITDOMAIN|SIF_PRIVILEGED;

	if (!console_set_on_cmdline && !xen_initial_domain())
		add_preferred_console("hvc", 0, NULL);
}

static void __init xen_acpi_guest_init(void)
{
#ifdef CONFIG_ACPI
	struct xen_hvm_param a;
	int interrupt, trigger, polarity;

	a.domid = DOMID_SELF;
	a.index = HVM_PARAM_CALLBACK_IRQ;

	if (HYPERVISOR_hvm_op(HVMOP_get_param, &a)
	    || (a.value >> 56) != HVM_PARAM_CALLBACK_TYPE_PPI) {
		xen_events_irq = 0;
		return;
	}

	interrupt = a.value & 0xff;
	trigger = ((a.value >> 8) & 0x1) ? ACPI_EDGE_SENSITIVE
					 : ACPI_LEVEL_SENSITIVE;
	polarity = ((a.value >> 8) & 0x2) ? ACPI_ACTIVE_LOW
					  : ACPI_ACTIVE_HIGH;
	xen_events_irq = acpi_register_gsi(NULL, interrupt, trigger, polarity);
#endif
}

static void __init xen_dt_guest_init(void)
{
	struct device_node *xen_node;

	xen_node = of_find_compatible_node(NULL, NULL, "xen,xen");
	if (!xen_node) {
		pr_err("Xen support was detected before, but it has disappeared\n");
		return;
	}

	xen_events_irq = irq_of_parse_and_map(xen_node, 0);
}

static int __init xen_guest_init(void)
{
	struct xen_add_to_physmap xatp;
	struct shared_info *shared_info_page = NULL;
	int cpu;

	if (!xen_domain())
		return 0;

	if (!acpi_disabled)
		xen_acpi_guest_init();
	else
		xen_dt_guest_init();

	if (!xen_events_irq) {
		pr_err("Xen event channel interrupt not found\n");
		return -ENODEV;
	}

	/*
	 * The fdt parsing codes have set EFI_RUNTIME_SERVICES if Xen EFI
	 * parameters are found. Force enable runtime services.
	 */
	if (efi_enabled(EFI_RUNTIME_SERVICES))
		xen_efi_runtime_setup();

	shared_info_page = (struct shared_info *)get_zeroed_page(GFP_KERNEL);

	if (!shared_info_page) {
		pr_err("not enough memory\n");
		return -ENOMEM;
	}
	xatp.domid = DOMID_SELF;
	xatp.idx = 0;
	xatp.space = XENMAPSPACE_shared_info;
	xatp.gpfn = virt_to_gfn(shared_info_page);
	if (HYPERVISOR_memory_op(XENMEM_add_to_physmap, &xatp))
		BUG();

	HYPERVISOR_shared_info = (struct shared_info *)shared_info_page;

	/* xen_vcpu is a pointer to the vcpu_info struct in the shared_info
	 * page, we use it in the event channel upcall and in some pvclock
	 * related functions. 
	 * The shared info contains exactly 1 CPU (the boot CPU). The guest
	 * is required to use VCPUOP_register_vcpu_info to place vcpu info
	 * for secondary CPUs as they are brought up.
	 * For uniformity we use VCPUOP_register_vcpu_info even on cpu0.
	 */
	xen_vcpu_info = alloc_percpu(struct vcpu_info);
	if (xen_vcpu_info == NULL)
		return -ENOMEM;

	/* Direct vCPU id mapping for ARM guests. */
	for_each_possible_cpu(cpu)
		per_cpu(xen_vcpu_id, cpu) = cpu;

	xen_auto_xlat_grant_frames.count = gnttab_max_grant_frames();
	if (xen_xlate_map_ballooned_pages(&xen_auto_xlat_grant_frames.pfn,
					  &xen_auto_xlat_grant_frames.vaddr,
					  xen_auto_xlat_grant_frames.count)) {
		free_percpu(xen_vcpu_info);
		return -ENOMEM;
	}
	gnttab_init();
<<<<<<< HEAD
	if (!xen_initial_domain())
		xenbus_probe();
=======
>>>>>>> 4e026225

	/*
	 * Making sure board specific code will not set up ops for
	 * cpu idle and cpu freq.
	 */
	disable_cpuidle();
	disable_cpufreq();

	xen_init_IRQ();

	if (request_percpu_irq(xen_events_irq, xen_arm_callback,
			       "events", &xen_vcpu)) {
		pr_err("Error request IRQ %d\n", xen_events_irq);
		return -EINVAL;
	}

	if (!xen_kernel_unmapped_at_usr())
		xen_time_setup_guest();

	if (xen_initial_domain())
		pvclock_gtod_register_notifier(&xen_pvclock_gtod_notifier);

	return cpuhp_setup_state(CPUHP_AP_ARM_XEN_STARTING,
				 "arm/xen:starting", xen_starting_cpu,
				 xen_dying_cpu);
}
early_initcall(xen_guest_init);

static int __init xen_pm_init(void)
{
	if (!xen_domain())
		return -ENODEV;

	pm_power_off = xen_power_off;
	arm_pm_restart = xen_restart;
	if (!xen_initial_domain()) {
		struct timespec64 ts;
		xen_read_wallclock(&ts);
		do_settimeofday64(&ts);
	}

	return 0;
}
late_initcall(xen_pm_init);


/* empty stubs */
void xen_arch_pre_suspend(void) { }
void xen_arch_post_suspend(int suspend_cancelled) { }
void xen_timer_resume(void) { }
void xen_arch_resume(void) { }
void xen_arch_suspend(void) { }


/* In the hypercall.S file. */
EXPORT_SYMBOL_GPL(HYPERVISOR_event_channel_op);
EXPORT_SYMBOL_GPL(HYPERVISOR_grant_table_op);
EXPORT_SYMBOL_GPL(HYPERVISOR_xen_version);
EXPORT_SYMBOL_GPL(HYPERVISOR_console_io);
EXPORT_SYMBOL_GPL(HYPERVISOR_sched_op);
EXPORT_SYMBOL_GPL(HYPERVISOR_hvm_op);
EXPORT_SYMBOL_GPL(HYPERVISOR_memory_op);
EXPORT_SYMBOL_GPL(HYPERVISOR_physdev_op);
EXPORT_SYMBOL_GPL(HYPERVISOR_vcpu_op);
EXPORT_SYMBOL_GPL(HYPERVISOR_tmem_op);
EXPORT_SYMBOL_GPL(HYPERVISOR_platform_op_raw);
EXPORT_SYMBOL_GPL(HYPERVISOR_multicall);
EXPORT_SYMBOL_GPL(HYPERVISOR_vm_assist);
EXPORT_SYMBOL_GPL(HYPERVISOR_dm_op);
EXPORT_SYMBOL_GPL(privcmd_call);<|MERGE_RESOLUTION|>--- conflicted
+++ resolved
@@ -370,11 +370,6 @@
 		return -ENOMEM;
 	}
 	gnttab_init();
-<<<<<<< HEAD
-	if (!xen_initial_domain())
-		xenbus_probe();
-=======
->>>>>>> 4e026225
 
 	/*
 	 * Making sure board specific code will not set up ops for
