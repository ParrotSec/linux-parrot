--- conflicted
+++ resolved
@@ -1,7 +1,2 @@
-<<<<<<< HEAD
-obj-$(CONFIG_SMP)		+= platsmp.o headsmp.o
-obj-$(CONFIG_HOTPLUG_CPU) 	+= hotplug.o
-=======
 # SPDX-License-Identifier: GPL-2.0-only
-obj-$(CONFIG_SMP)		+= platsmp.o headsmp.o
->>>>>>> 407d19ab
+obj-$(CONFIG_SMP)		+= platsmp.o headsmp.o