# SPDX-License-Identifier: GPL-2.0
config ARM
	bool
	default y
	select ARCH_CLOCKSOURCE_DATA
	select ARCH_HAS_DEBUG_VIRTUAL if MMU
	select ARCH_HAS_DEVMEM_IS_ALLOWED
	select ARCH_HAS_ELF_RANDOMIZE
	select ARCH_HAS_FORTIFY_SOURCE
	select ARCH_HAS_KEEPINITRD
	select ARCH_HAS_KCOV
	select ARCH_HAS_MEMBARRIER_SYNC_CORE
	select ARCH_HAS_PTE_SPECIAL if ARM_LPAE
	select ARCH_HAS_PHYS_TO_DMA
	select ARCH_HAS_SET_MEMORY
	select ARCH_HAS_STRICT_KERNEL_RWX if MMU && !XIP_KERNEL
	select ARCH_HAS_STRICT_MODULE_RWX if MMU
	select ARCH_HAS_TICK_BROADCAST if GENERIC_CLOCKEVENTS_BROADCAST
	select ARCH_HAVE_CUSTOM_GPIO_H
	select ARCH_HAS_GCOV_PROFILE_ALL
	select ARCH_KEEP_MEMBLOCK if HAVE_ARCH_PFN_VALID || KEXEC
	select ARCH_MIGHT_HAVE_PC_PARPORT
	select ARCH_OPTIONAL_KERNEL_RWX if ARCH_HAS_STRICT_KERNEL_RWX
	select ARCH_OPTIONAL_KERNEL_RWX_DEFAULT if CPU_V7
	select ARCH_SUPPORTS_ATOMIC_RMW
	select ARCH_USE_BUILTIN_BSWAP
	select ARCH_USE_CMPXCHG_LOCKREF
	select ARCH_WANT_IPC_PARSE_VERSION
	select BUILDTIME_EXTABLE_SORT if MMU
	select CLONE_BACKWARDS
	select CPU_PM if (SUSPEND || CPU_IDLE)
	select DCACHE_WORD_ACCESS if HAVE_EFFICIENT_UNALIGNED_ACCESS
	select DMA_DIRECT_OPS if !MMU
	select EDAC_SUPPORT
	select EDAC_ATOMIC_SCRUB
	select GENERIC_ALLOCATOR
	select GENERIC_ARCH_TOPOLOGY if ARM_CPU_TOPOLOGY
	select GENERIC_ATOMIC64 if (CPU_V7M || CPU_V6 || !CPU_32v6K || !AEABI)
	select GENERIC_CLOCKEVENTS_BROADCAST if SMP
	select GENERIC_CPU_AUTOPROBE
	select GENERIC_EARLY_IOREMAP
	select GENERIC_IDLE_POLL_SETUP
	select GENERIC_IRQ_PROBE
	select GENERIC_IRQ_SHOW
	select GENERIC_IRQ_SHOW_LEVEL
	select GENERIC_PCI_IOMAP
	select GENERIC_SCHED_CLOCK
	select GENERIC_SMP_IDLE_THREAD
	select GENERIC_STRNCPY_FROM_USER
	select GENERIC_STRNLEN_USER
	select HANDLE_DOMAIN_IRQ
	select HARDIRQS_SW_RESEND
	select HAVE_ARCH_AUDITSYSCALL if (AEABI && !OABI_COMPAT)
	select HAVE_ARCH_BITREVERSE if (CPU_32v7M || CPU_32v7) && !CPU_32v6
	select HAVE_ARCH_JUMP_LABEL if !XIP_KERNEL && !CPU_ENDIAN_BE32 && MMU
	select HAVE_ARCH_KGDB if !CPU_ENDIAN_BE32 && MMU
	select HAVE_ARCH_MMAP_RND_BITS if MMU
	select HAVE_ARCH_SECCOMP_FILTER if (AEABI && !OABI_COMPAT)
	select HAVE_ARCH_THREAD_STRUCT_WHITELIST
	select HAVE_ARCH_TRACEHOOK
	select HAVE_ARM_SMCCC if CPU_V7
	select HAVE_EBPF_JIT if !CPU_ENDIAN_BE32
	select HAVE_CONTEXT_TRACKING
	select HAVE_C_RECORDMCOUNT
	select HAVE_DEBUG_KMEMLEAK
	select HAVE_DMA_CONTIGUOUS if MMU
	select HAVE_DYNAMIC_FTRACE if (!XIP_KERNEL) && !CPU_ENDIAN_BE32 && MMU
	select HAVE_DYNAMIC_FTRACE_WITH_REGS if HAVE_DYNAMIC_FTRACE
	select HAVE_EFFICIENT_UNALIGNED_ACCESS if (CPU_V6 || CPU_V6K || CPU_V7) && MMU
	select HAVE_EXIT_THREAD
	select HAVE_FTRACE_MCOUNT_RECORD if (!XIP_KERNEL)
	select HAVE_FUNCTION_GRAPH_TRACER if (!THUMB2_KERNEL)
	select HAVE_FUNCTION_TRACER if (!XIP_KERNEL)
	select HAVE_GCC_PLUGINS
	select HAVE_GENERIC_DMA_COHERENT
	select HAVE_HW_BREAKPOINT if (PERF_EVENTS && (CPU_V6 || CPU_V6K || CPU_V7))
	select HAVE_IDE if PCI || ISA || PCMCIA
	select HAVE_IRQ_TIME_ACCOUNTING
	select HAVE_KERNEL_GZIP
	select HAVE_KERNEL_LZ4
	select HAVE_KERNEL_LZMA
	select HAVE_KERNEL_LZO
	select HAVE_KERNEL_XZ
	select HAVE_KPROBES if !XIP_KERNEL && !CPU_ENDIAN_BE32 && !CPU_V7M
	select HAVE_KRETPROBES if (HAVE_KPROBES)
	select HAVE_MEMBLOCK
	select HAVE_MOD_ARCH_SPECIFIC
	select HAVE_NMI
	select HAVE_OPROFILE if (HAVE_PERF_EVENTS)
	select HAVE_OPTPROBES if !THUMB2_KERNEL
	select HAVE_PERF_EVENTS
	select HAVE_PERF_REGS
	select HAVE_PERF_USER_STACK_DUMP
	select HAVE_RCU_TABLE_FREE if (SMP && ARM_LPAE)
	select HAVE_REGS_AND_STACK_ACCESS_API
	select HAVE_RSEQ
	select HAVE_STACKPROTECTOR
	select HAVE_SYSCALL_TRACEPOINTS
	select HAVE_UID16
	select HAVE_VIRT_CPU_ACCOUNTING_GEN
	select IRQ_FORCED_THREADING
	select MODULES_USE_ELF_REL
	select NEED_DMA_MAP_STATE
	select NO_BOOTMEM
	select OF_EARLY_FLATTREE if OF
	select OF_RESERVED_MEM if OF
	select OLD_SIGACTION
	select OLD_SIGSUSPEND3
	select PERF_USE_VMALLOC
	select REFCOUNT_FULL
	select RTC_LIB
	select SYS_SUPPORTS_APM_EMULATION
	# Above selects are sorted alphabetically; please add new ones
	# according to that.  Thanks.
	help
	  The ARM series is a line of low-power-consumption RISC chip designs
	  licensed by ARM Ltd and targeted at embedded applications and
	  handhelds such as the Compaq IPAQ.  ARM-based PCs are no longer
	  manufactured, but legacy ARM-based PC hardware remains popular in
	  Europe.  There is an ARM Linux project with a web page at
	  <http://www.arm.linux.org.uk/>.

config ARM_HAS_SG_CHAIN
	select ARCH_HAS_SG_CHAIN
	bool

config ARM_DMA_USE_IOMMU
	bool
	select ARM_HAS_SG_CHAIN
	select NEED_SG_DMA_LENGTH

if ARM_DMA_USE_IOMMU

config ARM_DMA_IOMMU_ALIGNMENT
	int "Maximum PAGE_SIZE order of alignment for DMA IOMMU buffers"
	range 4 9
	default 8
	help
	  DMA mapping framework by default aligns all buffers to the smallest
	  PAGE_SIZE order which is greater than or equal to the requested buffer
	  size. This works well for buffers up to a few hundreds kilobytes, but
	  for larger buffers it just a waste of address space. Drivers which has
	  relatively small addressing window (like 64Mib) might run out of
	  virtual space with just a few allocations.

	  With this parameter you can specify the maximum PAGE_SIZE order for
	  DMA IOMMU buffers. Larger buffers will be aligned only to this
	  specified order. The order is expressed as a power of two multiplied
	  by the PAGE_SIZE.

endif

config MIGHT_HAVE_PCI
	bool

config SYS_SUPPORTS_APM_EMULATION
	bool

config HAVE_TCM
	bool
	select GENERIC_ALLOCATOR

config HAVE_PROC_CPU
	bool

config NO_IOPORT_MAP
	bool

config EISA
	bool
	---help---
	  The Extended Industry Standard Architecture (EISA) bus was
	  developed as an open alternative to the IBM MicroChannel bus.

	  The EISA bus provided some of the features of the IBM MicroChannel
	  bus while maintaining backward compatibility with cards made for
	  the older ISA bus.  The EISA bus saw limited use between 1988 and
	  1995 when it was made obsolete by the PCI bus.

	  Say Y here if you are building a kernel for an EISA-based machine.

	  Otherwise, say N.

config SBUS
	bool

config STACKTRACE_SUPPORT
	bool
	default y

config LOCKDEP_SUPPORT
	bool
	default y

config TRACE_IRQFLAGS_SUPPORT
	bool
	default !CPU_V7M

config ARCH_HAS_ILOG2_U32
	bool

config ARCH_HAS_ILOG2_U64
	bool

config ARCH_HAS_BANDGAP
	bool

config FIX_EARLYCON_MEM
	def_bool y if MMU

config GENERIC_HWEIGHT
	bool
	default y

config GENERIC_CALIBRATE_DELAY
	bool
	default y

config ARCH_MAY_HAVE_PC_FDC
	bool

config ZONE_DMA
	bool

config ARCH_SUPPORTS_UPROBES
	def_bool y

config ARCH_HAS_DMA_SET_COHERENT_MASK
	bool

config GENERIC_ISA_DMA
	bool

config FIQ
	bool

config NEED_RET_TO_USER
	bool

config ARCH_MTD_XIP
	bool

config ARM_PATCH_PHYS_VIRT
	bool "Patch physical to virtual translations at runtime" if EMBEDDED
	default y
	depends on !XIP_KERNEL && MMU
	help
	  Patch phys-to-virt and virt-to-phys translation functions at
	  boot and module load time according to the position of the
	  kernel in system memory.

	  This can only be used with non-XIP MMU kernels where the base
	  of physical memory is at a 16MB boundary.

	  Only disable this option if you know that you do not require
	  this feature (eg, building a kernel for a single machine) and
	  you need to shrink the kernel to the minimal size.

config NEED_MACH_IO_H
	bool
	help
	  Select this when mach/io.h is required to provide special
	  definitions for this platform.  The need for mach/io.h should
	  be avoided when possible.

config NEED_MACH_MEMORY_H
	bool
	help
	  Select this when mach/memory.h is required to provide special
	  definitions for this platform.  The need for mach/memory.h should
	  be avoided when possible.

config PHYS_OFFSET
	hex "Physical address of main memory" if MMU
	depends on !ARM_PATCH_PHYS_VIRT
	default DRAM_BASE if !MMU
	default 0x00000000 if ARCH_EBSA110 || \
			ARCH_FOOTBRIDGE || \
			ARCH_INTEGRATOR || \
			ARCH_IOP13XX || \
			ARCH_KS8695 || \
			ARCH_REALVIEW
	default 0x10000000 if ARCH_OMAP1 || ARCH_RPC
	default 0x20000000 if ARCH_S5PV210
	default 0xc0000000 if ARCH_SA1100
	help
	  Please provide the physical address corresponding to the
	  location of main memory in your system.

config GENERIC_BUG
	def_bool y
	depends on BUG

config PGTABLE_LEVELS
	int
	default 3 if ARM_LPAE
	default 2

menu "System Type"

config MMU
	bool "MMU-based Paged Memory Management Support"
	default y
	help
	  Select if you want MMU-based virtualised addressing space
	  support by paged memory management. If unsure, say 'Y'.

config ARCH_MMAP_RND_BITS_MIN
	default 8

config ARCH_MMAP_RND_BITS_MAX
	default 14 if PAGE_OFFSET=0x40000000
	default 15 if PAGE_OFFSET=0x80000000
	default 16

#
# The "ARM system type" choice list is ordered alphabetically by option
# text.  Please add new entries in the option alphabetic order.
#
choice
	prompt "ARM system type"
	default ARM_SINGLE_ARMV7M if !MMU
	default ARCH_MULTIPLATFORM if MMU

config ARCH_MULTIPLATFORM
	bool "Allow multiple platforms to be selected"
	depends on MMU
	select ARM_HAS_SG_CHAIN
	select ARM_PATCH_PHYS_VIRT
	select AUTO_ZRELADDR
	select TIMER_OF
	select COMMON_CLK
	select GENERIC_CLOCKEVENTS
	select GENERIC_IRQ_MULTI_HANDLER
	select MIGHT_HAVE_PCI
	select PCI_DOMAINS if PCI
	select SPARSE_IRQ
	select USE_OF

config ARM_SINGLE_ARMV7M
	bool "ARMv7-M based platforms (Cortex-M0/M3/M4)"
	depends on !MMU
	select ARM_NVIC
	select AUTO_ZRELADDR
	select TIMER_OF
	select COMMON_CLK
	select CPU_V7M
	select GENERIC_CLOCKEVENTS
	select NO_IOPORT_MAP
	select SPARSE_IRQ
	select USE_OF

config ARCH_EBSA110
	bool "EBSA-110"
	select ARCH_USES_GETTIMEOFFSET
	select CPU_SA110
	select ISA
	select NEED_MACH_IO_H
	select NEED_MACH_MEMORY_H
	select NO_IOPORT_MAP
	help
	  This is an evaluation board for the StrongARM processor available
	  from Digital. It has limited hardware on-board, including an
	  Ethernet interface, two PCMCIA sockets, two serial ports and a
	  parallel port.

config ARCH_EP93XX
	bool "EP93xx-based"
	select ARCH_SPARSEMEM_ENABLE
	select ARM_AMBA
	imply ARM_PATCH_PHYS_VIRT
	select ARM_VIC
	select AUTO_ZRELADDR
	select CLKDEV_LOOKUP
	select CLKSRC_MMIO
	select CPU_ARM920T
	select GENERIC_CLOCKEVENTS
	select GPIOLIB
	help
	  This enables support for the Cirrus EP93xx series of CPUs.

config ARCH_FOOTBRIDGE
	bool "FootBridge"
	select CPU_SA110
	select FOOTBRIDGE
	select GENERIC_CLOCKEVENTS
	select HAVE_IDE
	select NEED_MACH_IO_H if !MMU
	select NEED_MACH_MEMORY_H
	help
	  Support for systems based on the DC21285 companion chip
	  ("FootBridge"), such as the Simtec CATS and the Rebel NetWinder.

config ARCH_NETX
	bool "Hilscher NetX based"
	select ARM_VIC
	select CLKSRC_MMIO
	select CPU_ARM926T
	select GENERIC_CLOCKEVENTS
	help
	  This enables support for systems based on the Hilscher NetX Soc

config ARCH_IOP13XX
	bool "IOP13xx-based"
	depends on MMU
	select CPU_XSC3
	select NEED_MACH_MEMORY_H
	select NEED_RET_TO_USER
	select PCI
	select PLAT_IOP
	select VMSPLIT_1G
	select SPARSE_IRQ
	help
	  Support for Intel's IOP13XX (XScale) family of processors.

config ARCH_IOP32X
	bool "IOP32x-based"
	depends on MMU
	select CPU_XSCALE
	select GPIO_IOP
	select GPIOLIB
	select NEED_RET_TO_USER
	select PCI
	select PLAT_IOP
	help
	  Support for Intel's 80219 and IOP32X (XScale) family of
	  processors.

config ARCH_IOP33X
	bool "IOP33x-based"
	depends on MMU
	select CPU_XSCALE
	select GPIO_IOP
	select GPIOLIB
	select NEED_RET_TO_USER
	select PCI
	select PLAT_IOP
	help
	  Support for Intel's IOP33X (XScale) family of processors.

config ARCH_IXP4XX
	bool "IXP4xx-based"
	depends on MMU
	select ARCH_HAS_DMA_SET_COHERENT_MASK
	select ARCH_SUPPORTS_BIG_ENDIAN
	select CPU_XSCALE
	select DMABOUNCE if PCI
	select GENERIC_CLOCKEVENTS
	select GENERIC_IRQ_MULTI_HANDLER
	select GPIO_IXP4XX
	select GPIOLIB
<<<<<<< HEAD
	select MIGHT_HAVE_PCI
=======
	select HAVE_PCI
	select IXP4XX_IRQ
	select IXP4XX_TIMER
>>>>>>> 407d19ab
	select NEED_MACH_IO_H
	select USB_EHCI_BIG_ENDIAN_DESC
	select USB_EHCI_BIG_ENDIAN_MMIO
	help
	  Support for Intel's IXP4XX (XScale) family of processors.

config ARCH_DOVE
	bool "Marvell Dove"
	select CPU_PJ4
	select GENERIC_CLOCKEVENTS
	select GENERIC_IRQ_MULTI_HANDLER
	select GPIOLIB
	select MIGHT_HAVE_PCI
	select MVEBU_MBUS
	select PINCTRL
	select PINCTRL_DOVE
	select PLAT_ORION_LEGACY
	select SPARSE_IRQ
	select PM_GENERIC_DOMAINS if PM
	help
	  Support for the Marvell Dove SoC 88AP510

config ARCH_KS8695
	bool "Micrel/Kendin KS8695"
	select CLKSRC_MMIO
	select CPU_ARM922T
	select GENERIC_CLOCKEVENTS
	select GPIOLIB
	select NEED_MACH_MEMORY_H
	help
	  Support for Micrel/Kendin KS8695 "Centaur" (ARM922T) based
	  System-on-Chip devices.

config ARCH_W90X900
	bool "Nuvoton W90X900 CPU"
	select CLKDEV_LOOKUP
	select CLKSRC_MMIO
	select CPU_ARM926T
	select GENERIC_CLOCKEVENTS
	select GPIOLIB
	help
	  Support for Nuvoton (Winbond logic dept.) ARM9 processor,
	  At present, the w90x900 has been renamed nuc900, regarding
	  the ARM series product line, you can login the following
	  link address to know more.

	  <http://www.nuvoton.com/hq/enu/ProductAndSales/ProductLines/
		ConsumerElectronicsIC/ARMMicrocontroller/ARMMicrocontroller>

config ARCH_LPC32XX
	bool "NXP LPC32XX"
	select ARM_AMBA
	select CLKDEV_LOOKUP
	select CLKSRC_LPC32XX
	select COMMON_CLK
	select CPU_ARM926T
	select GENERIC_CLOCKEVENTS
	select GENERIC_IRQ_MULTI_HANDLER
	select GPIOLIB
	select SPARSE_IRQ
	select USE_OF
	help
	  Support for the NXP LPC32XX family of processors

config ARCH_PXA
	bool "PXA2xx/PXA3xx-based"
	depends on MMU
	select ARCH_MTD_XIP
	select ARM_CPU_SUSPEND if PM
	select AUTO_ZRELADDR
	select COMMON_CLK
	select CLKDEV_LOOKUP
	select CLKSRC_PXA
	select CLKSRC_MMIO
	select TIMER_OF
	select CPU_XSCALE if !CPU_XSC3
	select GENERIC_CLOCKEVENTS
	select GENERIC_IRQ_MULTI_HANDLER
	select GPIO_PXA
	select GPIOLIB
	select HAVE_IDE
	select IRQ_DOMAIN
	select PLAT_PXA
	select SPARSE_IRQ
	help
	  Support for Intel/Marvell's PXA2xx/PXA3xx processor line.

config ARCH_RPC
	bool "RiscPC"
	depends on MMU
	select ARCH_ACORN
	select ARCH_MAY_HAVE_PC_FDC
	select ARCH_SPARSEMEM_ENABLE
	select ARCH_USES_GETTIMEOFFSET
	select CPU_SA110
	select FIQ
	select HAVE_IDE
	select HAVE_PATA_PLATFORM
	select ISA_DMA_API
	select NEED_MACH_IO_H
	select NEED_MACH_MEMORY_H
	select NO_IOPORT_MAP
	help
	  On the Acorn Risc-PC, Linux can support the internal IDE disk and
	  CD-ROM interface, serial and parallel port, and the floppy drive.

config ARCH_SA1100
	bool "SA1100-based"
	select ARCH_MTD_XIP
	select ARCH_SPARSEMEM_ENABLE
	select CLKDEV_LOOKUP
	select CLKSRC_MMIO
	select CLKSRC_PXA
	select TIMER_OF if OF
	select CPU_FREQ
	select CPU_SA1100
	select GENERIC_CLOCKEVENTS
	select GENERIC_IRQ_MULTI_HANDLER
	select GPIOLIB
	select HAVE_IDE
	select IRQ_DOMAIN
	select ISA
	select NEED_MACH_MEMORY_H
	select SPARSE_IRQ
	help
	  Support for StrongARM 11x0 based boards.

config ARCH_S3C24XX
	bool "Samsung S3C24XX SoCs"
	select ATAGS
	select CLKDEV_LOOKUP
	select CLKSRC_SAMSUNG_PWM
	select GENERIC_CLOCKEVENTS
	select GPIO_SAMSUNG
	select GPIOLIB
	select GENERIC_IRQ_MULTI_HANDLER
	select HAVE_S3C2410_I2C if I2C
	select HAVE_S3C2410_WATCHDOG if WATCHDOG
	select HAVE_S3C_RTC if RTC_CLASS
	select NEED_MACH_IO_H
	select SAMSUNG_ATAGS
	select USE_OF
	help
	  Samsung S3C2410, S3C2412, S3C2413, S3C2416, S3C2440, S3C2442, S3C2443
	  and S3C2450 SoCs based systems, such as the Simtec Electronics BAST
	  (<http://www.simtec.co.uk/products/EB110ITX/>), the IPAQ 1940 or the
	  Samsung SMDK2410 development board (and derivatives).

config ARCH_DAVINCI
	bool "TI DaVinci"
	select ARCH_HAS_HOLES_MEMORYMODEL
	select COMMON_CLK
	select CPU_ARM926T
	select GENERIC_ALLOCATOR
	select GENERIC_CLOCKEVENTS
	select GENERIC_IRQ_CHIP
	select GPIOLIB
	select HAVE_IDE
	select PM_GENERIC_DOMAINS if PM
	select PM_GENERIC_DOMAINS_OF if PM && OF
	select RESET_CONTROLLER
	select USE_OF
	select ZONE_DMA
	help
	  Support for TI's DaVinci platform.

config ARCH_OMAP1
	bool "TI OMAP1"
	depends on MMU
	select ARCH_HAS_HOLES_MEMORYMODEL
	select ARCH_OMAP
	select CLKDEV_LOOKUP
	select CLKSRC_MMIO
	select GENERIC_CLOCKEVENTS
	select GENERIC_IRQ_CHIP
	select GENERIC_IRQ_MULTI_HANDLER
	select GPIOLIB
	select HAVE_IDE
	select IRQ_DOMAIN
	select NEED_MACH_IO_H if PCCARD
	select NEED_MACH_MEMORY_H
	select SPARSE_IRQ
	help
	  Support for older TI OMAP1 (omap7xx, omap15xx or omap16xx)

endchoice

menu "Multiple platform selection"
	depends on ARCH_MULTIPLATFORM

comment "CPU Core family selection"

config ARCH_MULTI_V4
	bool "ARMv4 based platforms (FA526)"
	depends on !ARCH_MULTI_V6_V7
	select ARCH_MULTI_V4_V5
	select CPU_FA526

config ARCH_MULTI_V4T
	bool "ARMv4T based platforms (ARM720T, ARM920T, ...)"
	depends on !ARCH_MULTI_V6_V7
	select ARCH_MULTI_V4_V5
	select CPU_ARM920T if !(CPU_ARM7TDMI || CPU_ARM720T || \
		CPU_ARM740T || CPU_ARM9TDMI || CPU_ARM922T || \
		CPU_ARM925T || CPU_ARM940T)

config ARCH_MULTI_V5
	bool "ARMv5 based platforms (ARM926T, XSCALE, PJ1, ...)"
	depends on !ARCH_MULTI_V6_V7
	select ARCH_MULTI_V4_V5
	select CPU_ARM926T if !(CPU_ARM946E || CPU_ARM1020 || \
		CPU_ARM1020E || CPU_ARM1022 || CPU_ARM1026 || \
		CPU_XSCALE || CPU_XSC3 || CPU_MOHAWK || CPU_FEROCEON)

config ARCH_MULTI_V4_V5
	bool

config ARCH_MULTI_V6
	bool "ARMv6 based platforms (ARM11)"
	select ARCH_MULTI_V6_V7
	select CPU_V6K

config ARCH_MULTI_V7
	bool "ARMv7 based platforms (Cortex-A, PJ4, Scorpion, Krait)"
	default y
	select ARCH_MULTI_V6_V7
	select CPU_V7
	select HAVE_SMP

config ARCH_MULTI_V6_V7
	bool
	select MIGHT_HAVE_CACHE_L2X0

config ARCH_MULTI_CPU_AUTO
	def_bool !(ARCH_MULTI_V4 || ARCH_MULTI_V4T || ARCH_MULTI_V6_V7)
	select ARCH_MULTI_V5

endmenu

config ARCH_VIRT
	bool "Dummy Virtual Machine"
	depends on ARCH_MULTI_V7
	select ARM_AMBA
	select ARM_GIC
	select ARM_GIC_V2M if PCI
	select ARM_GIC_V3
	select ARM_GIC_V3_ITS if PCI
	select ARM_PSCI
	select HAVE_ARM_ARCH_TIMER

#
# This is sorted alphabetically by mach-* pathname.  However, plat-*
# Kconfigs may be included either alphabetically (according to the
# plat- suffix) or along side the corresponding mach-* source.
#
source "arch/arm/mach-actions/Kconfig"

source "arch/arm/mach-alpine/Kconfig"

source "arch/arm/mach-artpec/Kconfig"

source "arch/arm/mach-asm9260/Kconfig"

source "arch/arm/mach-aspeed/Kconfig"

source "arch/arm/mach-at91/Kconfig"

source "arch/arm/mach-axxia/Kconfig"

source "arch/arm/mach-bcm/Kconfig"

source "arch/arm/mach-berlin/Kconfig"

source "arch/arm/mach-clps711x/Kconfig"

source "arch/arm/mach-cns3xxx/Kconfig"

source "arch/arm/mach-davinci/Kconfig"

source "arch/arm/mach-digicolor/Kconfig"

source "arch/arm/mach-dove/Kconfig"

source "arch/arm/mach-ep93xx/Kconfig"

source "arch/arm/mach-exynos/Kconfig"
source "arch/arm/plat-samsung/Kconfig"

source "arch/arm/mach-footbridge/Kconfig"

source "arch/arm/mach-gemini/Kconfig"

source "arch/arm/mach-highbank/Kconfig"

source "arch/arm/mach-hisi/Kconfig"

source "arch/arm/mach-imx/Kconfig"

source "arch/arm/mach-integrator/Kconfig"

source "arch/arm/mach-iop13xx/Kconfig"

source "arch/arm/mach-iop32x/Kconfig"

source "arch/arm/mach-iop33x/Kconfig"

source "arch/arm/mach-ixp4xx/Kconfig"

source "arch/arm/mach-keystone/Kconfig"

source "arch/arm/mach-ks8695/Kconfig"

source "arch/arm/mach-mediatek/Kconfig"

source "arch/arm/mach-meson/Kconfig"

source "arch/arm/mach-mmp/Kconfig"

source "arch/arm/mach-moxart/Kconfig"

source "arch/arm/mach-mv78xx0/Kconfig"

source "arch/arm/mach-mvebu/Kconfig"

source "arch/arm/mach-mxs/Kconfig"

source "arch/arm/mach-netx/Kconfig"

source "arch/arm/mach-nomadik/Kconfig"

source "arch/arm/mach-npcm/Kconfig"

source "arch/arm/mach-nspire/Kconfig"

source "arch/arm/plat-omap/Kconfig"

source "arch/arm/mach-omap1/Kconfig"

source "arch/arm/mach-omap2/Kconfig"

source "arch/arm/mach-orion5x/Kconfig"

source "arch/arm/mach-oxnas/Kconfig"

source "arch/arm/mach-picoxcell/Kconfig"

source "arch/arm/mach-prima2/Kconfig"

source "arch/arm/mach-pxa/Kconfig"
source "arch/arm/plat-pxa/Kconfig"

source "arch/arm/mach-qcom/Kconfig"

source "arch/arm/mach-realview/Kconfig"

source "arch/arm/mach-rockchip/Kconfig"

source "arch/arm/mach-s3c24xx/Kconfig"

source "arch/arm/mach-s3c64xx/Kconfig"

source "arch/arm/mach-s5pv210/Kconfig"

source "arch/arm/mach-sa1100/Kconfig"

source "arch/arm/mach-shmobile/Kconfig"

source "arch/arm/mach-socfpga/Kconfig"

source "arch/arm/mach-spear/Kconfig"

source "arch/arm/mach-sti/Kconfig"

source "arch/arm/mach-stm32/Kconfig"

source "arch/arm/mach-sunxi/Kconfig"

source "arch/arm/mach-tango/Kconfig"

source "arch/arm/mach-tegra/Kconfig"

source "arch/arm/mach-u300/Kconfig"

source "arch/arm/mach-uniphier/Kconfig"

source "arch/arm/mach-ux500/Kconfig"

source "arch/arm/mach-versatile/Kconfig"

source "arch/arm/mach-vexpress/Kconfig"
source "arch/arm/plat-versatile/Kconfig"

source "arch/arm/mach-vt8500/Kconfig"

source "arch/arm/mach-w90x900/Kconfig"

source "arch/arm/mach-zx/Kconfig"

source "arch/arm/mach-zynq/Kconfig"

# ARMv7-M architecture
config ARCH_EFM32
	bool "Energy Micro efm32"
	depends on ARM_SINGLE_ARMV7M
	select GPIOLIB
	help
	  Support for Energy Micro's (now Silicon Labs) efm32 Giant Gecko
	  processors.

config ARCH_LPC18XX
	bool "NXP LPC18xx/LPC43xx"
	depends on ARM_SINGLE_ARMV7M
	select ARCH_HAS_RESET_CONTROLLER
	select ARM_AMBA
	select CLKSRC_LPC32XX
	select PINCTRL
	help
	  Support for NXP's LPC18xx Cortex-M3 and LPC43xx Cortex-M4
	  high performance microcontrollers.

config ARCH_MPS2
	bool "ARM MPS2 platform"
	depends on ARM_SINGLE_ARMV7M
	select ARM_AMBA
	select CLKSRC_MPS2
	help
	  Support for Cortex-M Prototyping System (or V2M-MPS2) which comes
	  with a range of available cores like Cortex-M3/M4/M7.

	  Please, note that depends which Application Note is used memory map
	  for the platform may vary, so adjustment of RAM base might be needed.

# Definitions to make life easier
config ARCH_ACORN
	bool

config PLAT_IOP
	bool
	select GENERIC_CLOCKEVENTS

config PLAT_ORION
	bool
	select CLKSRC_MMIO
	select COMMON_CLK
	select GENERIC_IRQ_CHIP
	select IRQ_DOMAIN

config PLAT_ORION_LEGACY
	bool
	select PLAT_ORION

config PLAT_PXA
	bool

config PLAT_VERSATILE
	bool

<<<<<<< HEAD
source "arch/arm/firmware/Kconfig"

source arch/arm/mm/Kconfig
=======
source "arch/arm/mm/Kconfig"
>>>>>>> 407d19ab

config IWMMXT
	bool "Enable iWMMXt support"
	depends on CPU_XSCALE || CPU_XSC3 || CPU_MOHAWK || CPU_PJ4 || CPU_PJ4B
	default y if PXA27x || PXA3xx || ARCH_MMP || CPU_PJ4 || CPU_PJ4B
	help
	  Enable support for iWMMXt context switching at run time if
	  running on a CPU that supports it.

if !MMU
source "arch/arm/Kconfig-nommu"
endif

config PJ4B_ERRATA_4742
	bool "PJ4B Errata 4742: IDLE Wake Up Commands can Cause the CPU Core to Cease Operation"
	depends on CPU_PJ4B && MACH_ARMADA_370
	default y
	help
	  When coming out of either a Wait for Interrupt (WFI) or a Wait for
	  Event (WFE) IDLE states, a specific timing sensitivity exists between
	  the retiring WFI/WFE instructions and the newly issued subsequent
	  instructions.  This sensitivity can result in a CPU hang scenario.
	  Workaround:
	  The software must insert either a Data Synchronization Barrier (DSB)
	  or Data Memory Barrier (DMB) command immediately after the WFI/WFE
	  instruction

config ARM_ERRATA_326103
	bool "ARM errata: FSR write bit incorrect on a SWP to read-only memory"
	depends on CPU_V6
	help
	  Executing a SWP instruction to read-only memory does not set bit 11
	  of the FSR on the ARM 1136 prior to r1p0. This causes the kernel to
	  treat the access as a read, preventing a COW from occurring and
	  causing the faulting task to livelock.

config ARM_ERRATA_411920
	bool "ARM errata: Invalidation of the Instruction Cache operation can fail"
	depends on CPU_V6 || CPU_V6K
	help
	  Invalidation of the Instruction Cache operation can
	  fail. This erratum is present in 1136 (before r1p4), 1156 and 1176.
	  It does not affect the MPCore. This option enables the ARM Ltd.
	  recommended workaround.

config ARM_ERRATA_430973
	bool "ARM errata: Stale prediction on replaced interworking branch"
	depends on CPU_V7
	help
	  This option enables the workaround for the 430973 Cortex-A8
	  r1p* erratum. If a code sequence containing an ARM/Thumb
	  interworking branch is replaced with another code sequence at the
	  same virtual address, whether due to self-modifying code or virtual
	  to physical address re-mapping, Cortex-A8 does not recover from the
	  stale interworking branch prediction. This results in Cortex-A8
	  executing the new code sequence in the incorrect ARM or Thumb state.
	  The workaround enables the BTB/BTAC operations by setting ACTLR.IBE
	  and also flushes the branch target cache at every context switch.
	  Note that setting specific bits in the ACTLR register may not be
	  available in non-secure mode.

config ARM_ERRATA_458693
	bool "ARM errata: Processor deadlock when a false hazard is created"
	depends on CPU_V7
	depends on !ARCH_MULTIPLATFORM
	help
	  This option enables the workaround for the 458693 Cortex-A8 (r2p0)
	  erratum. For very specific sequences of memory operations, it is
	  possible for a hazard condition intended for a cache line to instead
	  be incorrectly associated with a different cache line. This false
	  hazard might then cause a processor deadlock. The workaround enables
	  the L1 caching of the NEON accesses and disables the PLD instruction
	  in the ACTLR register. Note that setting specific bits in the ACTLR
	  register may not be available in non-secure mode.

config ARM_ERRATA_460075
	bool "ARM errata: Data written to the L2 cache can be overwritten with stale data"
	depends on CPU_V7
	depends on !ARCH_MULTIPLATFORM
	help
	  This option enables the workaround for the 460075 Cortex-A8 (r2p0)
	  erratum. Any asynchronous access to the L2 cache may encounter a
	  situation in which recent store transactions to the L2 cache are lost
	  and overwritten with stale memory contents from external memory. The
	  workaround disables the write-allocate mode for the L2 cache via the
	  ACTLR register. Note that setting specific bits in the ACTLR register
	  may not be available in non-secure mode.

config ARM_ERRATA_742230
	bool "ARM errata: DMB operation may be faulty"
	depends on CPU_V7 && SMP
	depends on !ARCH_MULTIPLATFORM
	help
	  This option enables the workaround for the 742230 Cortex-A9
	  (r1p0..r2p2) erratum. Under rare circumstances, a DMB instruction
	  between two write operations may not ensure the correct visibility
	  ordering of the two writes. This workaround sets a specific bit in
	  the diagnostic register of the Cortex-A9 which causes the DMB
	  instruction to behave as a DSB, ensuring the correct behaviour of
	  the two writes.

config ARM_ERRATA_742231
	bool "ARM errata: Incorrect hazard handling in the SCU may lead to data corruption"
	depends on CPU_V7 && SMP
	depends on !ARCH_MULTIPLATFORM
	help
	  This option enables the workaround for the 742231 Cortex-A9
	  (r2p0..r2p2) erratum. Under certain conditions, specific to the
	  Cortex-A9 MPCore micro-architecture, two CPUs working in SMP mode,
	  accessing some data located in the same cache line, may get corrupted
	  data due to bad handling of the address hazard when the line gets
	  replaced from one of the CPUs at the same time as another CPU is
	  accessing it. This workaround sets specific bits in the diagnostic
	  register of the Cortex-A9 which reduces the linefill issuing
	  capabilities of the processor.

config ARM_ERRATA_643719
	bool "ARM errata: LoUIS bit field in CLIDR register is incorrect"
	depends on CPU_V7 && SMP
	default y
	help
	  This option enables the workaround for the 643719 Cortex-A9 (prior to
	  r1p0) erratum. On affected cores the LoUIS bit field of the CLIDR
	  register returns zero when it should return one. The workaround
	  corrects this value, ensuring cache maintenance operations which use
	  it behave as intended and avoiding data corruption.

config ARM_ERRATA_720789
	bool "ARM errata: TLBIASIDIS and TLBIMVAIS operations can broadcast a faulty ASID"
	depends on CPU_V7
	help
	  This option enables the workaround for the 720789 Cortex-A9 (prior to
	  r2p0) erratum. A faulty ASID can be sent to the other CPUs for the
	  broadcasted CP15 TLB maintenance operations TLBIASIDIS and TLBIMVAIS.
	  As a consequence of this erratum, some TLB entries which should be
	  invalidated are not, resulting in an incoherency in the system page
	  tables. The workaround changes the TLB flushing routines to invalidate
	  entries regardless of the ASID.

config ARM_ERRATA_743622
	bool "ARM errata: Faulty hazard checking in the Store Buffer may lead to data corruption"
	depends on CPU_V7
	depends on !ARCH_MULTIPLATFORM
	help
	  This option enables the workaround for the 743622 Cortex-A9
	  (r2p*) erratum. Under very rare conditions, a faulty
	  optimisation in the Cortex-A9 Store Buffer may lead to data
	  corruption. This workaround sets a specific bit in the diagnostic
	  register of the Cortex-A9 which disables the Store Buffer
	  optimisation, preventing the defect from occurring. This has no
	  visible impact on the overall performance or power consumption of the
	  processor.

config ARM_ERRATA_751472
	bool "ARM errata: Interrupted ICIALLUIS may prevent completion of broadcasted operation"
	depends on CPU_V7
	depends on !ARCH_MULTIPLATFORM
	help
	  This option enables the workaround for the 751472 Cortex-A9 (prior
	  to r3p0) erratum. An interrupted ICIALLUIS operation may prevent the
	  completion of a following broadcasted operation if the second
	  operation is received by a CPU before the ICIALLUIS has completed,
	  potentially leading to corrupted entries in the cache or TLB.

config ARM_ERRATA_754322
	bool "ARM errata: possible faulty MMU translations following an ASID switch"
	depends on CPU_V7
	help
	  This option enables the workaround for the 754322 Cortex-A9 (r2p*,
	  r3p*) erratum. A speculative memory access may cause a page table walk
	  which starts prior to an ASID switch but completes afterwards. This
	  can populate the micro-TLB with a stale entry which may be hit with
	  the new ASID. This workaround places two dsb instructions in the mm
	  switching code so that no page table walks can cross the ASID switch.

config ARM_ERRATA_754327
	bool "ARM errata: no automatic Store Buffer drain"
	depends on CPU_V7 && SMP
	help
	  This option enables the workaround for the 754327 Cortex-A9 (prior to
	  r2p0) erratum. The Store Buffer does not have any automatic draining
	  mechanism and therefore a livelock may occur if an external agent
	  continuously polls a memory location waiting to observe an update.
	  This workaround defines cpu_relax() as smp_mb(), preventing correctly
	  written polling loops from denying visibility of updates to memory.

config ARM_ERRATA_364296
	bool "ARM errata: Possible cache data corruption with hit-under-miss enabled"
	depends on CPU_V6
	help
	  This options enables the workaround for the 364296 ARM1136
	  r0p2 erratum (possible cache data corruption with
	  hit-under-miss enabled). It sets the undocumented bit 31 in
	  the auxiliary control register and the FI bit in the control
	  register, thus disabling hit-under-miss without putting the
	  processor into full low interrupt latency mode. ARM11MPCore
	  is not affected.

config ARM_ERRATA_764369
	bool "ARM errata: Data cache line maintenance operation by MVA may not succeed"
	depends on CPU_V7 && SMP
	help
	  This option enables the workaround for erratum 764369
	  affecting Cortex-A9 MPCore with two or more processors (all
	  current revisions). Under certain timing circumstances, a data
	  cache line maintenance operation by MVA targeting an Inner
	  Shareable memory region may fail to proceed up to either the
	  Point of Coherency or to the Point of Unification of the
	  system. This workaround adds a DSB instruction before the
	  relevant cache maintenance functions and sets a specific bit
	  in the diagnostic control register of the SCU.

config ARM_ERRATA_775420
       bool "ARM errata: A data cache maintenance operation which aborts, might lead to deadlock"
       depends on CPU_V7
       help
	 This option enables the workaround for the 775420 Cortex-A9 (r2p2,
	 r2p6,r2p8,r2p10,r3p0) erratum. In case a date cache maintenance
	 operation aborts with MMU exception, it might cause the processor
	 to deadlock. This workaround puts DSB before executing ISB if
	 an abort may occur on cache maintenance.

config ARM_ERRATA_798181
	bool "ARM errata: TLBI/DSB failure on Cortex-A15"
	depends on CPU_V7 && SMP
	help
	  On Cortex-A15 (r0p0..r3p2) the TLBI*IS/DSB operations are not
	  adequately shooting down all use of the old entries. This
	  option enables the Linux kernel workaround for this erratum
	  which sends an IPI to the CPUs that are running the same ASID
	  as the one being invalidated.

config ARM_ERRATA_773022
	bool "ARM errata: incorrect instructions may be executed from loop buffer"
	depends on CPU_V7
	help
	  This option enables the workaround for the 773022 Cortex-A15
	  (up to r0p4) erratum. In certain rare sequences of code, the
	  loop buffer may deliver incorrect instructions. This
	  workaround disables the loop buffer to avoid the erratum.

config ARM_ERRATA_818325_852422
	bool "ARM errata: A12: some seqs of opposed cond code instrs => deadlock or corruption"
	depends on CPU_V7
	help
	  This option enables the workaround for:
	  - Cortex-A12 818325: Execution of an UNPREDICTABLE STR or STM
	    instruction might deadlock.  Fixed in r0p1.
	  - Cortex-A12 852422: Execution of a sequence of instructions might
	    lead to either a data corruption or a CPU deadlock.  Not fixed in
	    any Cortex-A12 cores yet.
	  This workaround for all both errata involves setting bit[12] of the
	  Feature Register. This bit disables an optimisation applied to a
	  sequence of 2 instructions that use opposing condition codes.

config ARM_ERRATA_821420
	bool "ARM errata: A12: sequence of VMOV to core registers might lead to a dead lock"
	depends on CPU_V7
	help
	  This option enables the workaround for the 821420 Cortex-A12
	  (all revs) erratum. In very rare timing conditions, a sequence
	  of VMOV to Core registers instructions, for which the second
	  one is in the shadow of a branch or abort, can lead to a
	  deadlock when the VMOV instructions are issued out-of-order.

config ARM_ERRATA_825619
	bool "ARM errata: A12: DMB NSHST/ISHST mixed ... might cause deadlock"
	depends on CPU_V7
	help
	  This option enables the workaround for the 825619 Cortex-A12
	  (all revs) erratum. Within rare timing constraints, executing a
	  DMB NSHST or DMB ISHST instruction followed by a mix of Cacheable
	  and Device/Strongly-Ordered loads and stores might cause deadlock

config ARM_ERRATA_852421
	bool "ARM errata: A17: DMB ST might fail to create order between stores"
	depends on CPU_V7
	help
	  This option enables the workaround for the 852421 Cortex-A17
	  (r1p0, r1p1, r1p2) erratum. Under very rare timing conditions,
	  execution of a DMB ST instruction might fail to properly order
	  stores from GroupA and stores from GroupB.

config ARM_ERRATA_852423
	bool "ARM errata: A17: some seqs of opposed cond code instrs => deadlock or corruption"
	depends on CPU_V7
	help
	  This option enables the workaround for:
	  - Cortex-A17 852423: Execution of a sequence of instructions might
	    lead to either a data corruption or a CPU deadlock.  Not fixed in
	    any Cortex-A17 cores yet.
	  This is identical to Cortex-A12 erratum 852422.  It is a separate
	  config option from the A12 erratum due to the way errata are checked
	  for and handled.

endmenu

source "arch/arm/common/Kconfig"

menu "Bus support"

config ISA
	bool
	help
	  Find out whether you have ISA slots on your motherboard.  ISA is the
	  name of a bus system, i.e. the way the CPU talks to the other stuff
	  inside your box.  Other bus systems are PCI, EISA, MicroChannel
	  (MCA) or VESA.  ISA is an older system, now being displaced by PCI;
	  newer boards don't support it.  If you have ISA, say Y, otherwise N.

# Select ISA DMA controller support
config ISA_DMA
	bool
	select ISA_DMA_API

# Select ISA DMA interface
config ISA_DMA_API
	bool

config PCI
	bool "PCI support" if MIGHT_HAVE_PCI
	help
	  Find out whether you have a PCI motherboard. PCI is the name of a
	  bus system, i.e. the way the CPU talks to the other stuff inside
	  your box. Other bus systems are ISA, EISA, MicroChannel (MCA) or
	  VESA. If you have PCI, say Y, otherwise N.

config PCI_DOMAINS
	bool "Support for multiple PCI domains"
	depends on PCI
	help
	  Enable PCI domains kernel management. Say Y if your machine
	  has a PCI bus hierarchy that requires more than one PCI
	  domain (aka segment) to be correctly managed. Say N otherwise.

	  If you don't know what to do here, say N.

config PCI_DOMAINS_GENERIC
	def_bool PCI_DOMAINS

config PCI_NANOENGINE
	bool "BSE nanoEngine PCI support"
	depends on SA1100_NANOENGINE
	help
	  Enable PCI on the BSE nanoEngine board.

config PCI_SYSCALL
	def_bool PCI

config PCI_HOST_ITE8152
	bool
	depends on PCI && MACH_ARMCORE
	default y
	select DMABOUNCE

source "drivers/pci/Kconfig"

source "drivers/pcmcia/Kconfig"

endmenu

menu "Kernel Features"

config HAVE_SMP
	bool
	help
	  This option should be selected by machines which have an SMP-
	  capable CPU.

	  The only effect of this option is to make the SMP-related
	  options available to the user for configuration.

config SMP
	bool "Symmetric Multi-Processing"
	depends on CPU_V6K || CPU_V7
	depends on GENERIC_CLOCKEVENTS
	depends on HAVE_SMP
	depends on MMU || ARM_MPU
	select IRQ_WORK
	help
	  This enables support for systems with more than one CPU. If you have
	  a system with only one CPU, say N. If you have a system with more
	  than one CPU, say Y.

	  If you say N here, the kernel will run on uni- and multiprocessor
	  machines, but will use only one CPU of a multiprocessor machine. If
	  you say Y here, the kernel will run on many, but not all,
	  uniprocessor machines. On a uniprocessor machine, the kernel
	  will run faster if you say N here.

	  See also <file:Documentation/x86/i386/IO-APIC.txt>,
	  <file:Documentation/lockup-watchdogs.txt> and the SMP-HOWTO available at
	  <http://tldp.org/HOWTO/SMP-HOWTO.html>.

	  If you don't know what to do here, say N.

config SMP_ON_UP
	bool "Allow booting SMP kernel on uniprocessor systems"
	depends on SMP && !XIP_KERNEL && MMU
	default y
	help
	  SMP kernels contain instructions which fail on non-SMP processors.
	  Enabling this option allows the kernel to modify itself to make
	  these instructions safe.  Disabling it allows about 1K of space
	  savings.

	  If you don't know what to do here, say Y.

config ARM_CPU_TOPOLOGY
	bool "Support cpu topology definition"
	depends on SMP && CPU_V7
	default y
	help
	  Support ARM cpu topology definition. The MPIDR register defines
	  affinity between processors which is then used to describe the cpu
	  topology of an ARM System.

config SCHED_MC
	bool "Multi-core scheduler support"
	depends on ARM_CPU_TOPOLOGY
	help
	  Multi-core scheduler support improves the CPU scheduler's decision
	  making when dealing with multi-core CPU chips at a cost of slightly
	  increased overhead in some places. If unsure say N here.

config SCHED_SMT
	bool "SMT scheduler support"
	depends on ARM_CPU_TOPOLOGY
	help
	  Improves the CPU scheduler's decision making when dealing with
	  MultiThreading at a cost of slightly increased overhead in some
	  places. If unsure say N here.

config HAVE_ARM_SCU
	bool
	help
	  This option enables support for the ARM system coherency unit

config HAVE_ARM_ARCH_TIMER
	bool "Architected timer support"
	depends on CPU_V7
	select ARM_ARCH_TIMER
	select GENERIC_CLOCKEVENTS
	help
	  This option enables support for the ARM architected timer

config HAVE_ARM_TWD
	bool
	select TIMER_OF if OF
	help
	  This options enables support for the ARM timer and watchdog unit

config MCPM
	bool "Multi-Cluster Power Management"
	depends on CPU_V7 && SMP
	help
	  This option provides the common power management infrastructure
	  for (multi-)cluster based systems, such as big.LITTLE based
	  systems.

config MCPM_QUAD_CLUSTER
	bool
	depends on MCPM
	help
	  To avoid wasting resources unnecessarily, MCPM only supports up
	  to 2 clusters by default.
	  Platforms with 3 or 4 clusters that use MCPM must select this
	  option to allow the additional clusters to be managed.

config BIG_LITTLE
	bool "big.LITTLE support (Experimental)"
	depends on CPU_V7 && SMP
	select MCPM
	help
	  This option enables support selections for the big.LITTLE
	  system architecture.

config BL_SWITCHER
	bool "big.LITTLE switcher support"
	depends on BIG_LITTLE && MCPM && HOTPLUG_CPU && ARM_GIC
	select CPU_PM
	help
	  The big.LITTLE "switcher" provides the core functionality to
	  transparently handle transition between a cluster of A15's
	  and a cluster of A7's in a big.LITTLE system.

config BL_SWITCHER_DUMMY_IF
	tristate "Simple big.LITTLE switcher user interface"
	depends on BL_SWITCHER && DEBUG_KERNEL
	help
	  This is a simple and dummy char dev interface to control
	  the big.LITTLE switcher core code.  It is meant for
	  debugging purposes only.

choice
	prompt "Memory split"
	depends on MMU
	default VMSPLIT_3G
	help
	  Select the desired split between kernel and user memory.

	  If you are not absolutely sure what you are doing, leave this
	  option alone!

	config VMSPLIT_3G
		bool "3G/1G user/kernel split"
	config VMSPLIT_3G_OPT
		depends on !ARM_LPAE
		bool "3G/1G user/kernel split (for full 1G low memory)"
	config VMSPLIT_2G
		bool "2G/2G user/kernel split"
	config VMSPLIT_1G
		bool "1G/3G user/kernel split"
endchoice

config PAGE_OFFSET
	hex
	default PHYS_OFFSET if !MMU
	default 0x40000000 if VMSPLIT_1G
	default 0x80000000 if VMSPLIT_2G
	default 0xB0000000 if VMSPLIT_3G_OPT
	default 0xC0000000

config NR_CPUS
	int "Maximum number of CPUs (2-32)"
	range 2 32
	depends on SMP
	default "4"

config HOTPLUG_CPU
	bool "Support for hot-pluggable CPUs"
	depends on SMP
	select GENERIC_IRQ_MIGRATION
	help
	  Say Y here to experiment with turning CPUs off and on.  CPUs
	  can be controlled through /sys/devices/system/cpu.

config ARM_PSCI
	bool "Support for the ARM Power State Coordination Interface (PSCI)"
	depends on HAVE_ARM_SMCCC
	select ARM_PSCI_FW
	help
	  Say Y here if you want Linux to communicate with system firmware
	  implementing the PSCI specification for CPU-centric power
	  management operations described in ARM document number ARM DEN
	  0022A ("Power State Coordination Interface System Software on
	  ARM processors").

# The GPIO number here must be sorted by descending number. In case of
# a multiplatform kernel, we just want the highest value required by the
# selected platforms.
config ARCH_NR_GPIO
	int
	default 2048 if ARCH_SOCFPGA
	default 1024 if ARCH_BRCMSTB || ARCH_RENESAS || ARCH_TEGRA || \
		ARCH_ZYNQ
	default 512 if ARCH_EXYNOS || ARCH_KEYSTONE || SOC_OMAP5 || \
		SOC_DRA7XX || ARCH_S3C24XX || ARCH_S3C64XX || ARCH_S5PV210
	default 416 if ARCH_SUNXI
	default 392 if ARCH_U8500
	default 352 if ARCH_VT8500
	default 288 if ARCH_ROCKCHIP
	default 264 if MACH_H4700
	default 0
	help
	  Maximum number of GPIOs in the system.

	  If unsure, leave the default value.

config HZ_FIXED
	int
	default 200 if ARCH_EBSA110
	default 128 if SOC_AT91RM9200
	default 0

choice
	depends on HZ_FIXED = 0
	prompt "Timer frequency"

config HZ_100
	bool "100 Hz"

config HZ_200
	bool "200 Hz"

config HZ_250
	bool "250 Hz"

config HZ_300
	bool "300 Hz"

config HZ_500
	bool "500 Hz"

config HZ_1000
	bool "1000 Hz"

endchoice

config HZ
	int
	default HZ_FIXED if HZ_FIXED != 0
	default 100 if HZ_100
	default 200 if HZ_200
	default 250 if HZ_250
	default 300 if HZ_300
	default 500 if HZ_500
	default 1000

config SCHED_HRTICK
	def_bool HIGH_RES_TIMERS

config THUMB2_KERNEL
	bool "Compile the kernel in Thumb-2 mode" if !CPU_THUMBONLY
	depends on (CPU_V7 || CPU_V7M) && !CPU_V6 && !CPU_V6K
	default y if CPU_THUMBONLY
	select ARM_UNWIND
	help
	  By enabling this option, the kernel will be compiled in
	  Thumb-2 mode.

	  If unsure, say N.

config THUMB2_AVOID_R_ARM_THM_JUMP11
	bool "Work around buggy Thumb-2 short branch relocations in gas"
	depends on THUMB2_KERNEL && MODULES
	default y
	help
	  Various binutils versions can resolve Thumb-2 branches to
	  locally-defined, preemptible global symbols as short-range "b.n"
	  branch instructions.

	  This is a problem, because there's no guarantee the final
	  destination of the symbol, or any candidate locations for a
	  trampoline, are within range of the branch.  For this reason, the
	  kernel does not support fixing up the R_ARM_THM_JUMP11 (102)
	  relocation in modules at all, and it makes little sense to add
	  support.

	  The symptom is that the kernel fails with an "unsupported
	  relocation" error when loading some modules.

	  Until fixed tools are available, passing
	  -fno-optimize-sibling-calls to gcc should prevent gcc generating
	  code which hits this problem, at the cost of a bit of extra runtime
	  stack usage in some cases.

	  The problem is described in more detail at:
	      https://bugs.launchpad.net/binutils-linaro/+bug/725126

	  Only Thumb-2 kernels are affected.

	  Unless you are sure your tools don't have this problem, say Y.

config ARM_PATCH_IDIV
	bool "Runtime patch udiv/sdiv instructions into __aeabi_{u}idiv()"
	depends on CPU_32v7 && !XIP_KERNEL
	default y
	help
	  The ARM compiler inserts calls to __aeabi_idiv() and
	  __aeabi_uidiv() when it needs to perform division on signed
	  and unsigned integers. Some v7 CPUs have support for the sdiv
	  and udiv instructions that can be used to implement those
	  functions.

	  Enabling this option allows the kernel to modify itself to
	  replace the first two instructions of these library functions
	  with the sdiv or udiv plus "bx lr" instructions when the CPU
	  it is running on supports them. Typically this will be faster
	  and less power intensive than running the original library
	  code to do integer division.

config AEABI
	bool "Use the ARM EABI to compile the kernel" if !CPU_V7 && !CPU_V7M && !CPU_V6 && !CPU_V6K
	default CPU_V7 || CPU_V7M || CPU_V6 || CPU_V6K
	help
	  This option allows for the kernel to be compiled using the latest
	  ARM ABI (aka EABI).  This is only useful if you are using a user
	  space environment that is also compiled with EABI.

	  Since there are major incompatibilities between the legacy ABI and
	  EABI, especially with regard to structure member alignment, this
	  option also changes the kernel syscall calling convention to
	  disambiguate both ABIs and allow for backward compatibility support
	  (selected with CONFIG_OABI_COMPAT).

	  To use this you need GCC version 4.0.0 or later.

config OABI_COMPAT
	bool "Allow old ABI binaries to run with this kernel (EXPERIMENTAL)"
	depends on AEABI && !THUMB2_KERNEL
	help
	  This option preserves the old syscall interface along with the
	  new (ARM EABI) one. It also provides a compatibility layer to
	  intercept syscalls that have structure arguments which layout
	  in memory differs between the legacy ABI and the new ARM EABI
	  (only for non "thumb" binaries). This option adds a tiny
	  overhead to all syscalls and produces a slightly larger kernel.

	  The seccomp filter system will not be available when this is
	  selected, since there is no way yet to sensibly distinguish
	  between calling conventions during filtering.

	  If you know you'll be using only pure EABI user space then you
	  can say N here. If this option is not selected and you attempt
	  to execute a legacy ABI binary then the result will be
	  UNPREDICTABLE (in fact it can be predicted that it won't work
	  at all). If in doubt say N.

config ARCH_HAS_HOLES_MEMORYMODEL
	bool

config ARCH_SPARSEMEM_ENABLE
	bool

config ARCH_SPARSEMEM_DEFAULT
	def_bool ARCH_SPARSEMEM_ENABLE

config ARCH_SELECT_MEMORY_MODEL
	def_bool ARCH_SPARSEMEM_ENABLE

config HAVE_ARCH_PFN_VALID
	def_bool ARCH_HAS_HOLES_MEMORYMODEL || !SPARSEMEM

config HAVE_GENERIC_GUP
	def_bool y
	depends on ARM_LPAE

config HIGHMEM
	bool "High Memory Support"
	depends on MMU
	help
	  The address space of ARM processors is only 4 Gigabytes large
	  and it has to accommodate user address space, kernel address
	  space as well as some memory mapped IO. That means that, if you
	  have a large amount of physical memory and/or IO, not all of the
	  memory can be "permanently mapped" by the kernel. The physical
	  memory that is not permanently mapped is called "high memory".

	  Depending on the selected kernel/user memory split, minimum
	  vmalloc space and actual amount of RAM, you may not need this
	  option which should result in a slightly faster kernel.

	  If unsure, say n.

config HIGHPTE
	bool "Allocate 2nd-level pagetables from highmem" if EXPERT
	depends on HIGHMEM
	default y
	help
	  The VM uses one page of physical memory for each page table.
	  For systems with a lot of processes, this can use a lot of
	  precious low memory, eventually leading to low memory being
	  consumed by page tables.  Setting this option will allow
	  user-space 2nd level page tables to reside in high memory.

config CPU_SW_DOMAIN_PAN
	bool "Enable use of CPU domains to implement privileged no-access"
	depends on MMU && !ARM_LPAE
	default y
	help
	  Increase kernel security by ensuring that normal kernel accesses
	  are unable to access userspace addresses.  This can help prevent
	  use-after-free bugs becoming an exploitable privilege escalation
	  by ensuring that magic values (such as LIST_POISON) will always
	  fault when dereferenced.

	  CPUs with low-vector mappings use a best-efforts implementation.
	  Their lower 1MB needs to remain accessible for the vectors, but
	  the remainder of userspace will become appropriately inaccessible.

config HW_PERF_EVENTS
	def_bool y
	depends on ARM_PMU

config SYS_SUPPORTS_HUGETLBFS
       def_bool y
       depends on ARM_LPAE

config HAVE_ARCH_TRANSPARENT_HUGEPAGE
       def_bool y
       depends on ARM_LPAE

config ARCH_WANT_GENERAL_HUGETLB
	def_bool y

config ARM_MODULE_PLTS
	bool "Use PLTs to allow module memory to spill over into vmalloc area"
	depends on MODULES
	default y
	help
	  Allocate PLTs when loading modules so that jumps and calls whose
	  targets are too far away for their relative offsets to be encoded
	  in the instructions themselves can be bounced via veneers in the
	  module's PLT. This allows modules to be allocated in the generic
	  vmalloc area after the dedicated module memory area has been
	  exhausted. The modules will use slightly more memory, but after
	  rounding up to page size, the actual memory footprint is usually
	  the same.

	  Disabling this is usually safe for small single-platform
	  configurations. If unsure, say y.

config FORCE_MAX_ZONEORDER
	int "Maximum zone order"
	default "12" if SOC_AM33XX
	default "9" if SA1111 || ARCH_EFM32
	default "11"
	help
	  The kernel memory allocator divides physically contiguous memory
	  blocks into "zones", where each zone is a power of two number of
	  pages.  This option selects the largest power of two that the kernel
	  keeps in the memory allocator.  If you need to allocate very large
	  blocks of physically contiguous memory, then you may need to
	  increase this value.

	  This config option is actually maximum order plus one. For example,
	  a value of 11 means that the largest free memory block is 2^10 pages.

config ALIGNMENT_TRAP
	bool
	depends on CPU_CP15_MMU
	default y if !ARCH_EBSA110
	select HAVE_PROC_CPU if PROC_FS
	help
	  ARM processors cannot fetch/store information which is not
	  naturally aligned on the bus, i.e., a 4 byte fetch must start at an
	  address divisible by 4. On 32-bit ARM processors, these non-aligned
	  fetch/store instructions will be emulated in software if you say
	  here, which has a severe performance impact. This is necessary for
	  correct operation of some network protocols. With an IP-only
	  configuration it is safe to say N, otherwise say Y.

config UACCESS_WITH_MEMCPY
	bool "Use kernel mem{cpy,set}() for {copy_to,clear}_user()"
	depends on MMU
	default y if CPU_FEROCEON
	help
	  Implement faster copy_to_user and clear_user methods for CPU
	  cores where a 8-word STM instruction give significantly higher
	  memory write throughput than a sequence of individual 32bit stores.

	  A possible side effect is a slight increase in scheduling latency
	  between threads sharing the same address space if they invoke
	  such copy operations with large buffers.

	  However, if the CPU data cache is using a write-allocate mode,
	  this option is unlikely to provide any performance gain.

config SECCOMP
	bool
	prompt "Enable seccomp to safely compute untrusted bytecode"
	---help---
	  This kernel feature is useful for number crunching applications
	  that may need to compute untrusted bytecode during their
	  execution. By using pipes or other transports made available to
	  the process as file descriptors supporting the read/write
	  syscalls, it's possible to isolate those applications in
	  their own address space using seccomp. Once seccomp is
	  enabled via prctl(PR_SET_SECCOMP), it cannot be disabled
	  and the task is only allowed to execute a few safe syscalls
	  defined by each seccomp mode.

config PARAVIRT
	bool "Enable paravirtualization code"
	help
	  This changes the kernel so it can modify itself when it is run
	  under a hypervisor, potentially improving performance significantly
	  over full virtualization.

config PARAVIRT_TIME_ACCOUNTING
	bool "Paravirtual steal time accounting"
	select PARAVIRT
	default n
	help
	  Select this option to enable fine granularity task steal time
	  accounting. Time spent executing other tasks in parallel with
	  the current vCPU is discounted from the vCPU power. To account for
	  that, there can be a small performance impact.

	  If in doubt, say N here.

config XEN_DOM0
	def_bool y
	depends on XEN

config XEN
	bool "Xen guest support on ARM"
	depends on ARM && AEABI && OF
	depends on CPU_V7 && !CPU_V6
	depends on !GENERIC_ATOMIC64
	depends on MMU
	select ARCH_DMA_ADDR_T_64BIT
	select ARM_PSCI
	select SWIOTLB
	select SWIOTLB_XEN
	select PARAVIRT
	help
	  Say Y if you want to run Linux in a Virtual Machine on Xen on ARM.

endmenu

menu "Boot options"

config USE_OF
	bool "Flattened Device Tree support"
	select IRQ_DOMAIN
	select OF
	help
	  Include support for flattened device tree machine descriptions.

config ATAGS
	bool "Support for the traditional ATAGS boot data passing" if USE_OF
	default y
	help
	  This is the traditional way of passing data to the kernel at boot
	  time. If you are solely relying on the flattened device tree (or
	  the ARM_ATAG_DTB_COMPAT option) then you may unselect this option
	  to remove ATAGS support from your kernel binary.  If unsure,
	  leave this to y.

config DEPRECATED_PARAM_STRUCT
	bool "Provide old way to pass kernel parameters"
	depends on ATAGS
	help
	  This was deprecated in 2001 and announced to live on for 5 years.
	  Some old boot loaders still use this way.

# Compressed boot loader in ROM.  Yes, we really want to ask about
# TEXT and BSS so we preserve their values in the config files.
config ZBOOT_ROM_TEXT
	hex "Compressed ROM boot loader base address"
	default "0"
	help
	  The physical address at which the ROM-able zImage is to be
	  placed in the target.  Platforms which normally make use of
	  ROM-able zImage formats normally set this to a suitable
	  value in their defconfig file.

	  If ZBOOT_ROM is not enabled, this has no effect.

config ZBOOT_ROM_BSS
	hex "Compressed ROM boot loader BSS address"
	default "0"
	help
	  The base address of an area of read/write memory in the target
	  for the ROM-able zImage which must be available while the
	  decompressor is running. It must be large enough to hold the
	  entire decompressed kernel plus an additional 128 KiB.
	  Platforms which normally make use of ROM-able zImage formats
	  normally set this to a suitable value in their defconfig file.

	  If ZBOOT_ROM is not enabled, this has no effect.

config ZBOOT_ROM
	bool "Compressed boot loader in ROM/flash"
	depends on ZBOOT_ROM_TEXT != ZBOOT_ROM_BSS
	depends on !ARM_APPENDED_DTB && !XIP_KERNEL && !AUTO_ZRELADDR
	help
	  Say Y here if you intend to execute your compressed kernel image
	  (zImage) directly from ROM or flash.  If unsure, say N.

config ARM_APPENDED_DTB
	bool "Use appended device tree blob to zImage (EXPERIMENTAL)"
	depends on OF
	help
	  With this option, the boot code will look for a device tree binary
	  (DTB) appended to zImage
	  (e.g. cat zImage <filename>.dtb > zImage_w_dtb).

	  This is meant as a backward compatibility convenience for those
	  systems with a bootloader that can't be upgraded to accommodate
	  the documented boot protocol using a device tree.

	  Beware that there is very little in terms of protection against
	  this option being confused by leftover garbage in memory that might
	  look like a DTB header after a reboot if no actual DTB is appended
	  to zImage.  Do not leave this option active in a production kernel
	  if you don't intend to always append a DTB.  Proper passing of the
	  location into r2 of a bootloader provided DTB is always preferable
	  to this option.

config ARM_ATAG_DTB_COMPAT
	bool "Supplement the appended DTB with traditional ATAG information"
	depends on ARM_APPENDED_DTB
	help
	  Some old bootloaders can't be updated to a DTB capable one, yet
	  they provide ATAGs with memory configuration, the ramdisk address,
	  the kernel cmdline string, etc.  Such information is dynamically
	  provided by the bootloader and can't always be stored in a static
	  DTB.  To allow a device tree enabled kernel to be used with such
	  bootloaders, this option allows zImage to extract the information
	  from the ATAG list and store it at run time into the appended DTB.

choice
	prompt "Kernel command line type" if ARM_ATAG_DTB_COMPAT
	default ARM_ATAG_DTB_COMPAT_CMDLINE_FROM_BOOTLOADER

config ARM_ATAG_DTB_COMPAT_CMDLINE_FROM_BOOTLOADER
	bool "Use bootloader kernel arguments if available"
	help
	  Uses the command-line options passed by the boot loader instead of
	  the device tree bootargs property. If the boot loader doesn't provide
	  any, the device tree bootargs property will be used.

config ARM_ATAG_DTB_COMPAT_CMDLINE_EXTEND
	bool "Extend with bootloader kernel arguments"
	help
	  The command-line arguments provided by the boot loader will be
	  appended to the the device tree bootargs property.

endchoice

config CMDLINE
	string "Default kernel command string"
	default ""
	help
	  On some architectures (EBSA110 and CATS), there is currently no way
	  for the boot loader to pass arguments to the kernel. For these
	  architectures, you should supply some command-line options at build
	  time by entering them here. As a minimum, you should specify the
	  memory size and the root device (e.g., mem=64M root=/dev/nfs).

choice
	prompt "Kernel command line type" if CMDLINE != ""
	default CMDLINE_FROM_BOOTLOADER
	depends on ATAGS

config CMDLINE_FROM_BOOTLOADER
	bool "Use bootloader kernel arguments if available"
	help
	  Uses the command-line options passed by the boot loader. If
	  the boot loader doesn't provide any, the default kernel command
	  string provided in CMDLINE will be used.

config CMDLINE_EXTEND
	bool "Extend bootloader kernel arguments"
	help
	  The command-line arguments provided by the boot loader will be
	  appended to the default kernel command string.

config CMDLINE_FORCE
	bool "Always use the default kernel command string"
	help
	  Always use the default kernel command string, even if the boot
	  loader passes other arguments to the kernel.
	  This is useful if you cannot or don't want to change the
	  command-line options your boot loader passes to the kernel.
endchoice

config XIP_KERNEL
	bool "Kernel Execute-In-Place from ROM"
	depends on !ARM_LPAE && !ARCH_MULTIPLATFORM
	help
	  Execute-In-Place allows the kernel to run from non-volatile storage
	  directly addressable by the CPU, such as NOR flash. This saves RAM
	  space since the text section of the kernel is not loaded from flash
	  to RAM.  Read-write sections, such as the data section and stack,
	  are still copied to RAM.  The XIP kernel is not compressed since
	  it has to run directly from flash, so it will take more space to
	  store it.  The flash address used to link the kernel object files,
	  and for storing it, is configuration dependent. Therefore, if you
	  say Y here, you must know the proper physical address where to
	  store the kernel image depending on your own flash memory usage.

	  Also note that the make target becomes "make xipImage" rather than
	  "make zImage" or "make Image".  The final kernel binary to put in
	  ROM memory will be arch/arm/boot/xipImage.

	  If unsure, say N.

config XIP_PHYS_ADDR
	hex "XIP Kernel Physical Location"
	depends on XIP_KERNEL
	default "0x00080000"
	help
	  This is the physical address in your flash memory the kernel will
	  be linked for and stored to.  This address is dependent on your
	  own flash usage.

config XIP_DEFLATED_DATA
	bool "Store kernel .data section compressed in ROM"
	depends on XIP_KERNEL
	select ZLIB_INFLATE
	help
	  Before the kernel is actually executed, its .data section has to be
	  copied to RAM from ROM. This option allows for storing that data
	  in compressed form and decompressed to RAM rather than merely being
	  copied, saving some precious ROM space. A possible drawback is a
	  slightly longer boot delay.

config KEXEC
	bool "Kexec system call (EXPERIMENTAL)"
	depends on (!SMP || PM_SLEEP_SMP)
	depends on !CPU_V7M
	select KEXEC_CORE
	help
	  kexec is a system call that implements the ability to shutdown your
	  current kernel, and to start another kernel.  It is like a reboot
	  but it is independent of the system firmware.   And like a reboot
	  you can start any kernel with it, not just Linux.

	  It is an ongoing process to be certain the hardware in a machine
	  is properly shutdown, so do not be surprised if this code does not
	  initially work for you.

config ATAGS_PROC
	bool "Export atags in procfs"
	depends on ATAGS && KEXEC
	default y
	help
	  Should the atags used to boot the kernel be exported in an "atags"
	  file in procfs. Useful with kexec.

config CRASH_DUMP
	bool "Build kdump crash kernel (EXPERIMENTAL)"
	help
	  Generate crash dump after being started by kexec. This should
	  be normally only set in special crash dump kernels which are
	  loaded in the main kernel with kexec-tools into a specially
	  reserved region and then later executed after a crash by
	  kdump/kexec. The crash dump kernel must be compiled to a
	  memory address not used by the main kernel

	  For more details see Documentation/kdump/kdump.txt

config AUTO_ZRELADDR
	bool "Auto calculation of the decompressed kernel image address"
	help
	  ZRELADDR is the physical address where the decompressed kernel
	  image will be placed. If AUTO_ZRELADDR is selected, the address
	  will be determined at run-time by masking the current IP with
	  0xf8000000. This assumes the zImage being placed in the first 128MB
	  from start of memory.

config EFI_STUB
	bool

config EFI
	bool "UEFI runtime support"
	depends on OF && !CPU_BIG_ENDIAN && MMU && AUTO_ZRELADDR && !XIP_KERNEL
	select UCS2_STRING
	select EFI_PARAMS_FROM_FDT
	select EFI_STUB
	select EFI_ARMSTUB
	select EFI_RUNTIME_WRAPPERS
	---help---
	  This option provides support for runtime services provided
	  by UEFI firmware (such as non-volatile variables, realtime
	  clock, and platform reset). A UEFI stub is also provided to
	  allow the kernel to be booted as an EFI application. This
	  is only useful for kernels that may run on systems that have
	  UEFI firmware.

config DMI
	bool "Enable support for SMBIOS (DMI) tables"
	depends on EFI
	default y
	help
	  This enables SMBIOS/DMI feature for systems.

	  This option is only useful on systems that have UEFI firmware.
	  However, even with this option, the resultant kernel should
	  continue to boot on existing non-UEFI platforms.

	  NOTE: This does *NOT* enable or encourage the use of DMI quirks,
	  i.e., the the practice of identifying the platform via DMI to
	  decide whether certain workarounds for buggy hardware and/or
	  firmware need to be enabled. This would require the DMI subsystem
	  to be enabled much earlier than we do on ARM, which is non-trivial.

endmenu

menu "CPU Power Management"

source "drivers/cpufreq/Kconfig"

source "drivers/cpuidle/Kconfig"

endmenu

menu "Floating point emulation"

comment "At least one emulation must be selected"

config FPE_NWFPE
	bool "NWFPE math emulation"
	depends on (!AEABI || OABI_COMPAT) && !THUMB2_KERNEL
	---help---
	  Say Y to include the NWFPE floating point emulator in the kernel.
	  This is necessary to run most binaries. Linux does not currently
	  support floating point hardware so you need to say Y here even if
	  your machine has an FPA or floating point co-processor podule.

	  You may say N here if you are going to load the Acorn FPEmulator
	  early in the bootup.

config FPE_NWFPE_XP
	bool "Support extended precision"
	depends on FPE_NWFPE
	help
	  Say Y to include 80-bit support in the kernel floating-point
	  emulator.  Otherwise, only 32 and 64-bit support is compiled in.
	  Note that gcc does not generate 80-bit operations by default,
	  so in most cases this option only enlarges the size of the
	  floating point emulator without any good reason.

	  You almost surely want to say N here.

config FPE_FASTFPE
	bool "FastFPE math emulation (EXPERIMENTAL)"
	depends on (!AEABI || OABI_COMPAT) && !CPU_32v3
	---help---
	  Say Y here to include the FAST floating point emulator in the kernel.
	  This is an experimental much faster emulator which now also has full
	  precision for the mantissa.  It does not support any exceptions.
	  It is very simple, and approximately 3-6 times faster than NWFPE.

	  It should be sufficient for most programs.  It may be not suitable
	  for scientific calculations, but you have to check this for yourself.
	  If you do not feel you need a faster FP emulation you should better
	  choose NWFPE.

config VFP
	bool "VFP-format floating point maths"
	depends on CPU_V6 || CPU_V6K || CPU_ARM926T || CPU_V7 || CPU_FEROCEON
	help
	  Say Y to include VFP support code in the kernel. This is needed
	  if your hardware includes a VFP unit.

	  Please see <file:Documentation/arm/VFP/release-notes.txt> for
	  release notes and additional status information.

	  Say N if your target does not have VFP hardware.

config VFPv3
	bool
	depends on VFP
	default y if CPU_V7

config NEON
	bool "Advanced SIMD (NEON) Extension support"
	depends on VFPv3 && CPU_V7
	help
	  Say Y to include support code for NEON, the ARMv7 Advanced SIMD
	  Extension.

config KERNEL_MODE_NEON
	bool "Support for NEON in kernel mode"
	depends on NEON && AEABI
	help
	  Say Y to include support for NEON in kernel mode.

endmenu

menu "Power management options"

source "kernel/power/Kconfig"

config ARCH_SUSPEND_POSSIBLE
	depends on CPU_ARM920T || CPU_ARM926T || CPU_FEROCEON || CPU_SA1100 || \
		CPU_V6 || CPU_V6K || CPU_V7 || CPU_V7M || CPU_XSC3 || CPU_XSCALE || CPU_MOHAWK
	def_bool y

config ARM_CPU_SUSPEND
	def_bool PM_SLEEP || BL_SWITCHER || ARM_PSCI_FW
	depends on ARCH_SUSPEND_POSSIBLE

config ARCH_HIBERNATION_POSSIBLE
	bool
	depends on MMU
	default y if ARCH_SUSPEND_POSSIBLE

endmenu

source "drivers/firmware/Kconfig"

if CRYPTO
source "arch/arm/crypto/Kconfig"
endif

source "arch/arm/kvm/Kconfig"<|MERGE_RESOLUTION|>--- conflicted
+++ resolved
@@ -2,6 +2,7 @@
 config ARM
 	bool
 	default y
+	select ARCH_32BIT_OFF_T
 	select ARCH_CLOCKSOURCE_DATA
 	select ARCH_HAS_DEBUG_VIRTUAL if MMU
 	select ARCH_HAS_DEVMEM_IS_ALLOWED
@@ -12,14 +13,17 @@
 	select ARCH_HAS_MEMBARRIER_SYNC_CORE
 	select ARCH_HAS_PTE_SPECIAL if ARM_LPAE
 	select ARCH_HAS_PHYS_TO_DMA
+	select ARCH_HAS_SETUP_DMA_OPS
 	select ARCH_HAS_SET_MEMORY
 	select ARCH_HAS_STRICT_KERNEL_RWX if MMU && !XIP_KERNEL
 	select ARCH_HAS_STRICT_MODULE_RWX if MMU
+	select ARCH_HAS_TEARDOWN_DMA_OPS if MMU
 	select ARCH_HAS_TICK_BROADCAST if GENERIC_CLOCKEVENTS_BROADCAST
 	select ARCH_HAVE_CUSTOM_GPIO_H
 	select ARCH_HAS_GCOV_PROFILE_ALL
 	select ARCH_KEEP_MEMBLOCK if HAVE_ARCH_PFN_VALID || KEXEC
 	select ARCH_MIGHT_HAVE_PC_PARPORT
+	select ARCH_NO_SG_CHAIN if !ARM_HAS_SG_CHAIN
 	select ARCH_OPTIONAL_KERNEL_RWX if ARCH_HAS_STRICT_KERNEL_RWX
 	select ARCH_OPTIONAL_KERNEL_RWX_DEFAULT if CPU_V7
 	select ARCH_SUPPORTS_ATOMIC_RMW
@@ -28,14 +32,15 @@
 	select ARCH_WANT_IPC_PARSE_VERSION
 	select BUILDTIME_EXTABLE_SORT if MMU
 	select CLONE_BACKWARDS
-	select CPU_PM if (SUSPEND || CPU_IDLE)
+	select CPU_PM if SUSPEND || CPU_IDLE
 	select DCACHE_WORD_ACCESS if HAVE_EFFICIENT_UNALIGNED_ACCESS
-	select DMA_DIRECT_OPS if !MMU
+	select DMA_DECLARE_COHERENT
+	select DMA_REMAP if MMU
 	select EDAC_SUPPORT
 	select EDAC_ATOMIC_SCRUB
 	select GENERIC_ALLOCATOR
 	select GENERIC_ARCH_TOPOLOGY if ARM_CPU_TOPOLOGY
-	select GENERIC_ATOMIC64 if (CPU_V7M || CPU_V6 || !CPU_32v6K || !AEABI)
+	select GENERIC_ATOMIC64 if CPU_V7M || CPU_V6 || !CPU_32v6K || !AEABI
 	select GENERIC_CLOCKEVENTS_BROADCAST if SMP
 	select GENERIC_CPU_AUTOPROBE
 	select GENERIC_EARLY_IOREMAP
@@ -50,12 +55,12 @@
 	select GENERIC_STRNLEN_USER
 	select HANDLE_DOMAIN_IRQ
 	select HARDIRQS_SW_RESEND
-	select HAVE_ARCH_AUDITSYSCALL if (AEABI && !OABI_COMPAT)
+	select HAVE_ARCH_AUDITSYSCALL if AEABI && !OABI_COMPAT
 	select HAVE_ARCH_BITREVERSE if (CPU_32v7M || CPU_32v7) && !CPU_32v6
 	select HAVE_ARCH_JUMP_LABEL if !XIP_KERNEL && !CPU_ENDIAN_BE32 && MMU
 	select HAVE_ARCH_KGDB if !CPU_ENDIAN_BE32 && MMU
 	select HAVE_ARCH_MMAP_RND_BITS if MMU
-	select HAVE_ARCH_SECCOMP_FILTER if (AEABI && !OABI_COMPAT)
+	select HAVE_ARCH_SECCOMP_FILTER if AEABI && !OABI_COMPAT
 	select HAVE_ARCH_THREAD_STRUCT_WHITELIST
 	select HAVE_ARCH_TRACEHOOK
 	select HAVE_ARM_SMCCC if CPU_V7
@@ -64,16 +69,15 @@
 	select HAVE_C_RECORDMCOUNT
 	select HAVE_DEBUG_KMEMLEAK
 	select HAVE_DMA_CONTIGUOUS if MMU
-	select HAVE_DYNAMIC_FTRACE if (!XIP_KERNEL) && !CPU_ENDIAN_BE32 && MMU
+	select HAVE_DYNAMIC_FTRACE if !XIP_KERNEL && !CPU_ENDIAN_BE32 && MMU
 	select HAVE_DYNAMIC_FTRACE_WITH_REGS if HAVE_DYNAMIC_FTRACE
 	select HAVE_EFFICIENT_UNALIGNED_ACCESS if (CPU_V6 || CPU_V6K || CPU_V7) && MMU
 	select HAVE_EXIT_THREAD
-	select HAVE_FTRACE_MCOUNT_RECORD if (!XIP_KERNEL)
-	select HAVE_FUNCTION_GRAPH_TRACER if (!THUMB2_KERNEL)
-	select HAVE_FUNCTION_TRACER if (!XIP_KERNEL)
+	select HAVE_FTRACE_MCOUNT_RECORD if !XIP_KERNEL
+	select HAVE_FUNCTION_GRAPH_TRACER if !THUMB2_KERNEL && !CC_IS_CLANG
+	select HAVE_FUNCTION_TRACER if !XIP_KERNEL
 	select HAVE_GCC_PLUGINS
-	select HAVE_GENERIC_DMA_COHERENT
-	select HAVE_HW_BREAKPOINT if (PERF_EVENTS && (CPU_V6 || CPU_V6K || CPU_V7))
+	select HAVE_HW_BREAKPOINT if PERF_EVENTS && (CPU_V6 || CPU_V6K || CPU_V7)
 	select HAVE_IDE if PCI || ISA || PCMCIA
 	select HAVE_IRQ_TIME_ACCOUNTING
 	select HAVE_KERNEL_GZIP
@@ -82,16 +86,15 @@
 	select HAVE_KERNEL_LZO
 	select HAVE_KERNEL_XZ
 	select HAVE_KPROBES if !XIP_KERNEL && !CPU_ENDIAN_BE32 && !CPU_V7M
-	select HAVE_KRETPROBES if (HAVE_KPROBES)
-	select HAVE_MEMBLOCK
+	select HAVE_KRETPROBES if HAVE_KPROBES
 	select HAVE_MOD_ARCH_SPECIFIC
 	select HAVE_NMI
-	select HAVE_OPROFILE if (HAVE_PERF_EVENTS)
+	select HAVE_OPROFILE if HAVE_PERF_EVENTS
 	select HAVE_OPTPROBES if !THUMB2_KERNEL
 	select HAVE_PERF_EVENTS
 	select HAVE_PERF_REGS
 	select HAVE_PERF_USER_STACK_DUMP
-	select HAVE_RCU_TABLE_FREE if (SMP && ARM_LPAE)
+	select HAVE_RCU_TABLE_FREE if SMP && ARM_LPAE
 	select HAVE_REGS_AND_STACK_ACCESS_API
 	select HAVE_RSEQ
 	select HAVE_STACKPROTECTOR
@@ -101,11 +104,10 @@
 	select IRQ_FORCED_THREADING
 	select MODULES_USE_ELF_REL
 	select NEED_DMA_MAP_STATE
-	select NO_BOOTMEM
 	select OF_EARLY_FLATTREE if OF
-	select OF_RESERVED_MEM if OF
 	select OLD_SIGACTION
 	select OLD_SIGSUSPEND3
+	select PCI_SYSCALL if PCI
 	select PERF_USE_VMALLOC
 	select REFCOUNT_FULL
 	select RTC_LIB
@@ -121,7 +123,6 @@
 	  <http://www.arm.linux.org.uk/>.
 
 config ARM_HAS_SG_CHAIN
-	select ARCH_HAS_SG_CHAIN
 	bool
 
 config ARM_DMA_USE_IOMMU
@@ -150,9 +151,6 @@
 
 endif
 
-config MIGHT_HAVE_PCI
-	bool
-
 config SYS_SUPPORTS_APM_EMULATION
 	bool
 
@@ -165,21 +163,6 @@
 
 config NO_IOPORT_MAP
 	bool
-
-config EISA
-	bool
-	---help---
-	  The Extended Industry Standard Architecture (EISA) bus was
-	  developed as an open alternative to the IBM MicroChannel bus.
-
-	  The EISA bus provided some of the features of the IBM MicroChannel
-	  bus while maintaining backward compatibility with cards made for
-	  the older ISA bus.  The EISA bus saw limited use between 1988 and
-	  1995 when it was made obsolete by the PCI bus.
-
-	  Say Y here if you are building a kernel for an EISA-based machine.
-
-	  Otherwise, say N.
 
 config SBUS
 	bool
@@ -332,8 +315,8 @@
 	select COMMON_CLK
 	select GENERIC_CLOCKEVENTS
 	select GENERIC_IRQ_MULTI_HANDLER
-	select MIGHT_HAVE_PCI
-	select PCI_DOMAINS if PCI
+	select HAVE_PCI
+	select PCI_DOMAINS_GENERIC if PCI
 	select SPARSE_IRQ
 	select USE_OF
 
@@ -406,7 +389,7 @@
 	select CPU_XSC3
 	select NEED_MACH_MEMORY_H
 	select NEED_RET_TO_USER
-	select PCI
+	select FORCE_PCI
 	select PLAT_IOP
 	select VMSPLIT_1G
 	select SPARSE_IRQ
@@ -420,7 +403,7 @@
 	select GPIO_IOP
 	select GPIOLIB
 	select NEED_RET_TO_USER
-	select PCI
+	select FORCE_PCI
 	select PLAT_IOP
 	help
 	  Support for Intel's 80219 and IOP32X (XScale) family of
@@ -433,7 +416,7 @@
 	select GPIO_IOP
 	select GPIOLIB
 	select NEED_RET_TO_USER
-	select PCI
+	select FORCE_PCI
 	select PLAT_IOP
 	help
 	  Support for Intel's IOP33X (XScale) family of processors.
@@ -449,13 +432,9 @@
 	select GENERIC_IRQ_MULTI_HANDLER
 	select GPIO_IXP4XX
 	select GPIOLIB
-<<<<<<< HEAD
-	select MIGHT_HAVE_PCI
-=======
 	select HAVE_PCI
 	select IXP4XX_IRQ
 	select IXP4XX_TIMER
->>>>>>> 407d19ab
 	select NEED_MACH_IO_H
 	select USB_EHCI_BIG_ENDIAN_DESC
 	select USB_EHCI_BIG_ENDIAN_MMIO
@@ -468,7 +447,7 @@
 	select GENERIC_CLOCKEVENTS
 	select GENERIC_IRQ_MULTI_HANDLER
 	select GPIOLIB
-	select MIGHT_HAVE_PCI
+	select HAVE_PCI
 	select MVEBU_MBUS
 	select PINCTRL
 	select PINCTRL_DOVE
@@ -612,11 +591,14 @@
 	select GENERIC_ALLOCATOR
 	select GENERIC_CLOCKEVENTS
 	select GENERIC_IRQ_CHIP
+	select GENERIC_IRQ_MULTI_HANDLER
 	select GPIOLIB
 	select HAVE_IDE
 	select PM_GENERIC_DOMAINS if PM
 	select PM_GENERIC_DOMAINS_OF if PM && OF
+	select REGMAP_MMIO
 	select RESET_CONTROLLER
+	select SPARSE_IRQ
 	select USE_OF
 	select ZONE_DMA
 	help
@@ -705,6 +687,7 @@
 	select ARM_GIC_V3_ITS if PCI
 	select ARM_PSCI
 	select HAVE_ARM_ARCH_TIMER
+	select ARCH_SUPPORTS_BIG_ENDIAN
 
 #
 # This is sorted alphabetically by mach-* pathname.  However, plat-*
@@ -772,6 +755,8 @@
 
 source "arch/arm/mach-meson/Kconfig"
 
+source "arch/arm/mach-milbeaut/Kconfig"
+
 source "arch/arm/mach-mmp/Kconfig"
 
 source "arch/arm/mach-moxart/Kconfig"
@@ -808,6 +793,8 @@
 source "arch/arm/plat-pxa/Kconfig"
 
 source "arch/arm/mach-qcom/Kconfig"
+
+source "arch/arm/mach-rda/Kconfig"
 
 source "arch/arm/mach-realview/Kconfig"
 
@@ -913,13 +900,7 @@
 config PLAT_VERSATILE
 	bool
 
-<<<<<<< HEAD
-source "arch/arm/firmware/Kconfig"
-
-source arch/arm/mm/Kconfig
-=======
 source "arch/arm/mm/Kconfig"
->>>>>>> 407d19ab
 
 config IWMMXT
 	bool "Enable iWMMXt support"
@@ -1239,45 +1220,17 @@
 config ISA_DMA_API
 	bool
 
-config PCI
-	bool "PCI support" if MIGHT_HAVE_PCI
-	help
-	  Find out whether you have a PCI motherboard. PCI is the name of a
-	  bus system, i.e. the way the CPU talks to the other stuff inside
-	  your box. Other bus systems are ISA, EISA, MicroChannel (MCA) or
-	  VESA. If you have PCI, say Y, otherwise N.
-
-config PCI_DOMAINS
-	bool "Support for multiple PCI domains"
-	depends on PCI
-	help
-	  Enable PCI domains kernel management. Say Y if your machine
-	  has a PCI bus hierarchy that requires more than one PCI
-	  domain (aka segment) to be correctly managed. Say N otherwise.
-
-	  If you don't know what to do here, say N.
-
-config PCI_DOMAINS_GENERIC
-	def_bool PCI_DOMAINS
-
 config PCI_NANOENGINE
 	bool "BSE nanoEngine PCI support"
 	depends on SA1100_NANOENGINE
 	help
 	  Enable PCI on the BSE nanoEngine board.
 
-config PCI_SYSCALL
-	def_bool PCI
-
 config PCI_HOST_ITE8152
 	bool
 	depends on PCI && MACH_ARMCORE
 	default y
 	select DMABOUNCE
-
-source "drivers/pci/Kconfig"
-
-source "drivers/pcmcia/Kconfig"
 
 endmenu
 
@@ -1356,7 +1309,7 @@
 config HAVE_ARM_SCU
 	bool
 	help
-	  This option enables support for the ARM system coherency unit
+	  This option enables support for the ARM snoop control unit
 
 config HAVE_ARM_ARCH_TIMER
 	bool "Architected timer support"
@@ -1368,7 +1321,6 @@
 
 config HAVE_ARM_TWD
 	bool
-	select TIMER_OF if OF
 	help
 	  This options enables support for the ARM timer and watchdog unit
 
@@ -1793,7 +1745,6 @@
 config PARAVIRT_TIME_ACCOUNTING
 	bool "Paravirtual steal time accounting"
 	select PARAVIRT
-	default n
 	help
 	  Select this option to enable fine granularity task steal time
 	  accounting. Time spent executing other tasks in parallel with
@@ -1819,6 +1770,21 @@
 	select PARAVIRT
 	help
 	  Say Y if you want to run Linux in a Virtual Machine on Xen on ARM.
+
+config STACKPROTECTOR_PER_TASK
+	bool "Use a unique stack canary value for each task"
+	depends on GCC_PLUGINS && STACKPROTECTOR && SMP && !XIP_DEFLATED_DATA
+	select GCC_PLUGIN_ARM_SSP_PER_TASK
+	default y
+	help
+	  Due to the fact that GCC uses an ordinary symbol reference from
+	  which to load the value of the stack canary, this value can only
+	  change at reboot time on SMP systems, and all tasks running in the
+	  kernel's address space are forced to use the same canary value for
+	  the entire duration that the system is up.
+
+	  Enable this option to switch to a different method that uses a
+	  different canary value for each task.
 
 endmenu
 
