/*
 * Read-Copy Update mechanism for mutual exclusion (tree-based version)
 * Internal non-public definitions.
 *
 * This program is free software; you can redistribute it and/or modify
 * it under the terms of the GNU General Public License as published by
 * the Free Software Foundation; either version 2 of the License, or
 * (at your option) any later version.
 *
 * This program is distributed in the hope that it will be useful,
 * but WITHOUT ANY WARRANTY; without even the implied warranty of
 * MERCHANTABILITY or FITNESS FOR A PARTICULAR PURPOSE.  See the
 * GNU General Public License for more details.
 *
 * You should have received a copy of the GNU General Public License
 * along with this program; if not, you can access it online at
 * http://www.gnu.org/licenses/gpl-2.0.html.
 *
 * Copyright IBM Corporation, 2008
 *
 * Author: Ingo Molnar <mingo@elte.hu>
 *	   Paul E. McKenney <paulmck@linux.vnet.ibm.com>
 */

#include <linux/cache.h>
#include <linux/spinlock.h>
#include <linux/rtmutex.h>
#include <linux/threads.h>
#include <linux/cpumask.h>
#include <linux/seqlock.h>
#include <linux/swait.h>
#include <linux/stop_machine.h>
#include <linux/rcu_node_tree.h>

#include "rcu_segcblist.h"

/*
 * Dynticks per-CPU state.
 */
struct rcu_dynticks {
	long dynticks_nesting;      /* Track process nesting level. */
	long dynticks_nmi_nesting;  /* Track irq/NMI nesting level. */
	atomic_t dynticks;	    /* Even value for idle, else odd. */
	bool rcu_need_heavy_qs;     /* GP old, need heavy quiescent state. */
	unsigned long rcu_qs_ctr;   /* Light universal quiescent state ctr. */
	bool rcu_urgent_qs;	    /* GP old need light quiescent state. */
#ifdef CONFIG_RCU_FAST_NO_HZ
	bool all_lazy;		    /* Are all CPU's CBs lazy? */
	unsigned long nonlazy_posted;
				    /* # times non-lazy CBs posted to CPU. */
	unsigned long nonlazy_posted_snap;
				    /* idle-period nonlazy_posted snapshot. */
	unsigned long last_accelerate;
				    /* Last jiffy CBs were accelerated. */
	unsigned long last_advance_all;
				    /* Last jiffy CBs were all advanced. */
	int tick_nohz_enabled_snap; /* Previously seen value from sysfs. */
#endif /* #ifdef CONFIG_RCU_FAST_NO_HZ */
};

/* Communicate arguments to a workqueue handler. */
struct rcu_exp_work {
	smp_call_func_t rew_func;
	struct rcu_state *rew_rsp;
	unsigned long rew_s;
	struct work_struct rew_work;
};

/* RCU's kthread states for tracing. */
#define RCU_KTHREAD_STOPPED  0
#define RCU_KTHREAD_RUNNING  1
#define RCU_KTHREAD_WAITING  2
#define RCU_KTHREAD_OFFCPU   3
#define RCU_KTHREAD_YIELDING 4
#define RCU_KTHREAD_MAX      4

/*
 * Definition for node within the RCU grace-period-detection hierarchy.
 */
struct rcu_node {
	raw_spinlock_t __private lock;	/* Root rcu_node's lock protects */
					/*  some rcu_state fields as well as */
					/*  following. */
	unsigned long gp_seq;	/* Track rsp->rcu_gp_seq. */
	unsigned long gp_seq_needed; /* Track rsp->rcu_gp_seq_needed. */
	unsigned long completedqs; /* All QSes done for this node. */
	unsigned long qsmask;	/* CPUs or groups that need to switch in */
				/*  order for current grace period to proceed.*/
				/*  In leaf rcu_node, each bit corresponds to */
				/*  an rcu_data structure, otherwise, each */
				/*  bit corresponds to a child rcu_node */
				/*  structure. */
	unsigned long rcu_gp_init_mask;	/* Mask of offline CPUs at GP init. */
	unsigned long qsmaskinit;
				/* Per-GP initial value for qsmask. */
				/*  Initialized from ->qsmaskinitnext at the */
				/*  beginning of each grace period. */
	unsigned long qsmaskinitnext;
				/* Online CPUs for next grace period. */
	unsigned long expmask;	/* CPUs or groups that need to check in */
				/*  to allow the current expedited GP */
				/*  to complete. */
	unsigned long expmaskinit;
				/* Per-GP initial values for expmask. */
				/*  Initialized from ->expmaskinitnext at the */
				/*  beginning of each expedited GP. */
	unsigned long expmaskinitnext;
				/* Online CPUs for next expedited GP. */
				/*  Any CPU that has ever been online will */
				/*  have its bit set. */
	unsigned long ffmask;	/* Fully functional CPUs. */
	unsigned long grpmask;	/* Mask to apply to parent qsmask. */
				/*  Only one bit will be set in this mask. */
	int	grplo;		/* lowest-numbered CPU or group here. */
	int	grphi;		/* highest-numbered CPU or group here. */
	u8	grpnum;		/* CPU/group number for next level up. */
	u8	level;		/* root is at level 0. */
	bool	wait_blkd_tasks;/* Necessary to wait for blocked tasks to */
				/*  exit RCU read-side critical sections */
				/*  before propagating offline up the */
				/*  rcu_node tree? */
	struct rcu_node *parent;
	struct list_head blkd_tasks;
				/* Tasks blocked in RCU read-side critical */
				/*  section.  Tasks are placed at the head */
				/*  of this list and age towards the tail. */
	struct list_head *gp_tasks;
				/* Pointer to the first task blocking the */
				/*  current grace period, or NULL if there */
				/*  is no such task. */
	struct list_head *exp_tasks;
				/* Pointer to the first task blocking the */
				/*  current expedited grace period, or NULL */
				/*  if there is no such task.  If there */
				/*  is no current expedited grace period, */
				/*  then there can cannot be any such task. */
	struct list_head *boost_tasks;
				/* Pointer to first task that needs to be */
				/*  priority boosted, or NULL if no priority */
				/*  boosting is needed for this rcu_node */
				/*  structure.  If there are no tasks */
				/*  queued on this rcu_node structure that */
				/*  are blocking the current grace period, */
				/*  there can be no such task. */
	struct rt_mutex boost_mtx;
				/* Used only for the priority-boosting */
				/*  side effect, not as a lock. */
	unsigned long boost_time;
				/* When to start boosting (jiffies). */
	struct task_struct *boost_kthread_task;
				/* kthread that takes care of priority */
				/*  boosting for this rcu_node structure. */
	unsigned int boost_kthread_status;
				/* State of boost_kthread_task for tracing. */
#ifdef CONFIG_RCU_NOCB_CPU
	struct swait_queue_head nocb_gp_wq[2];
				/* Place for rcu_nocb_kthread() to wait GP. */
#endif /* #ifdef CONFIG_RCU_NOCB_CPU */
	raw_spinlock_t fqslock ____cacheline_internodealigned_in_smp;

	spinlock_t exp_lock ____cacheline_internodealigned_in_smp;
	unsigned long exp_seq_rq;
	wait_queue_head_t exp_wq[4];
	struct rcu_exp_work rew;
	bool exp_need_flush;	/* Need to flush workitem? */
} ____cacheline_internodealigned_in_smp;

/*
 * Bitmasks in an rcu_node cover the interval [grplo, grphi] of CPU IDs, and
 * are indexed relative to this interval rather than the global CPU ID space.
 * This generates the bit for a CPU in node-local masks.
 */
#define leaf_node_cpu_bit(rnp, cpu) (1UL << ((cpu) - (rnp)->grplo))

/*
 * Union to allow "aggregate OR" operation on the need for a quiescent
 * state by the normal and expedited grace periods.
 */
union rcu_noqs {
	struct {
		u8 norm;
		u8 exp;
	} b; /* Bits. */
	u16 s; /* Set of bits, aggregate OR here. */
};

/* Per-CPU data for read-copy update. */
struct rcu_data {
	/* 1) quiescent-state and grace-period handling : */
	unsigned long	gp_seq;		/* Track rsp->rcu_gp_seq counter. */
	unsigned long	gp_seq_needed;	/* Track rsp->rcu_gp_seq_needed ctr. */
	unsigned long	rcu_qs_ctr_snap;/* Snapshot of rcu_qs_ctr to check */
					/*  for rcu_all_qs() invocations. */
	union rcu_noqs	cpu_no_qs;	/* No QSes yet for this CPU. */
	bool		core_needs_qs;	/* Core waits for quiesc state. */
	bool		beenonline;	/* CPU online at least once. */
	bool		gpwrap;		/* Possible ->gp_seq wrap. */
	struct rcu_node *mynode;	/* This CPU's leaf of hierarchy */
	unsigned long grpmask;		/* Mask to apply to leaf qsmask. */
	unsigned long	ticks_this_gp;	/* The number of scheduling-clock */
					/*  ticks this CPU has handled */
					/*  during and after the last grace */
					/* period it is aware of. */

	/* 2) batch handling */
	struct rcu_segcblist cblist;	/* Segmented callback list, with */
					/* different callbacks waiting for */
					/* different grace periods. */
	long		qlen_last_fqs_check;
					/* qlen at last check for QS forcing */
	unsigned long	n_force_qs_snap;
					/* did other CPU force QS recently? */
	long		blimit;		/* Upper limit on a processed batch */

	/* 3) dynticks interface. */
	struct rcu_dynticks *dynticks;	/* Shared per-CPU dynticks state. */
	int dynticks_snap;		/* Per-GP tracking for dynticks. */

	/* 4) reasons this CPU needed to be kicked by force_quiescent_state */
	unsigned long dynticks_fqs;	/* Kicked due to dynticks idle. */
	unsigned long cond_resched_completed;
					/* Grace period that needs help */
					/*  from cond_resched(). */

	/* 5) _rcu_barrier(), OOM callbacks, and expediting. */
	struct rcu_head barrier_head;
#ifdef CONFIG_RCU_FAST_NO_HZ
	struct rcu_head oom_head;
#endif /* #ifdef CONFIG_RCU_FAST_NO_HZ */
	int exp_dynticks_snap;		/* Double-check need for IPI. */

	/* 6) Callback offloading. */
#ifdef CONFIG_RCU_NOCB_CPU
	struct rcu_head *nocb_head;	/* CBs waiting for kthread. */
	struct rcu_head **nocb_tail;
	atomic_long_t nocb_q_count;	/* # CBs waiting for nocb */
	atomic_long_t nocb_q_count_lazy; /*  invocation (all stages). */
	struct rcu_head *nocb_follower_head; /* CBs ready to invoke. */
	struct rcu_head **nocb_follower_tail;
	struct swait_queue_head nocb_wq; /* For nocb kthreads to sleep on. */
	struct task_struct *nocb_kthread;
	raw_spinlock_t nocb_lock;	/* Guard following pair of fields. */
	int nocb_defer_wakeup;		/* Defer wakeup of nocb_kthread. */
	struct timer_list nocb_timer;	/* Enforce finite deferral. */

	/* The following fields are used by the leader, hence own cacheline. */
	struct rcu_head *nocb_gp_head ____cacheline_internodealigned_in_smp;
					/* CBs waiting for GP. */
	struct rcu_head **nocb_gp_tail;
	bool nocb_leader_sleep;		/* Is the nocb leader thread asleep? */
	struct rcu_data *nocb_next_follower;
					/* Next follower in wakeup chain. */

	/* The following fields are used by the follower, hence new cachline. */
	struct rcu_data *nocb_leader ____cacheline_internodealigned_in_smp;
					/* Leader CPU takes GP-end wakeups. */
#endif /* #ifdef CONFIG_RCU_NOCB_CPU */

	/* 7) Diagnostic data, including RCU CPU stall warnings. */
	unsigned int softirq_snap;	/* Snapshot of softirq activity. */
	/* ->rcu_iw* fields protected by leaf rcu_node ->lock. */
	struct irq_work rcu_iw;		/* Check for non-irq activity. */
	bool rcu_iw_pending;		/* Is ->rcu_iw pending? */
	unsigned long rcu_iw_gp_seq;	/* ->gp_seq associated with ->rcu_iw. */
	unsigned long rcu_ofl_gp_seq;	/* ->gp_seq at last offline. */
	short rcu_ofl_gp_flags;		/* ->gp_flags at last offline. */
	unsigned long rcu_onl_gp_seq;	/* ->gp_seq at last online. */
	short rcu_onl_gp_flags;		/* ->gp_flags at last online. */

	int cpu;
	struct rcu_state *rsp;
};

/* Values for nocb_defer_wakeup field in struct rcu_data. */
#define RCU_NOCB_WAKE_NOT	0
#define RCU_NOCB_WAKE		1
#define RCU_NOCB_WAKE_FORCE	2

#define RCU_JIFFIES_TILL_FORCE_QS (1 + (HZ > 250) + (HZ > 500))
					/* For jiffies_till_first_fqs and */
					/*  and jiffies_till_next_fqs. */

#define RCU_JIFFIES_FQS_DIV	256	/* Very large systems need more */
					/*  delay between bouts of */
					/*  quiescent-state forcing. */

#define RCU_STALL_RAT_DELAY	2	/* Allow other CPUs time to take */
					/*  at least one scheduling clock */
					/*  irq before ratting on them. */

#define rcu_wait(cond)							\
do {									\
	for (;;) {							\
		set_current_state(TASK_INTERRUPTIBLE);			\
		if (cond)						\
			break;						\
		schedule();						\
	}								\
	__set_current_state(TASK_RUNNING);				\
} while (0)

/*
 * RCU global state, including node hierarchy.  This hierarchy is
 * represented in "heap" form in a dense array.  The root (first level)
 * of the hierarchy is in ->node[0] (referenced by ->level[0]), the second
 * level in ->node[1] through ->node[m] (->node[1] referenced by ->level[1]),
 * and the third level in ->node[m+1] and following (->node[m+1] referenced
 * by ->level[2]).  The number of levels is determined by the number of
 * CPUs and by CONFIG_RCU_FANOUT.  Small systems will have a "hierarchy"
 * consisting of a single rcu_node.
 */
struct rcu_state {
	struct rcu_node node[NUM_RCU_NODES];	/* Hierarchy. */
	struct rcu_node *level[RCU_NUM_LVLS + 1];
						/* Hierarchy levels (+1 to */
						/*  shut bogus gcc warning) */
	struct rcu_data __percpu *rda;		/* pointer of percu rcu_data. */
	call_rcu_func_t call;			/* call_rcu() flavor. */
	int ncpus;				/* # CPUs seen so far. */

	/* The following fields are guarded by the root rcu_node's lock. */

	u8	boost ____cacheline_internodealigned_in_smp;
						/* Subject to priority boost. */
	unsigned long gp_seq;			/* Grace-period sequence #. */
	struct task_struct *gp_kthread;		/* Task for grace periods. */
	struct swait_queue_head gp_wq;		/* Where GP task waits. */
	short gp_flags;				/* Commands for GP task. */
	short gp_state;				/* GP kthread sleep state. */

	/* End of fields guarded by root rcu_node's lock. */

	struct mutex barrier_mutex;		/* Guards barrier fields. */
	atomic_t barrier_cpu_count;		/* # CPUs waiting on. */
	struct completion barrier_completion;	/* Wake at barrier end. */
	unsigned long barrier_sequence;		/* ++ at start and end of */
						/*  _rcu_barrier(). */
	/* End of fields guarded by barrier_mutex. */

	struct mutex exp_mutex;			/* Serialize expedited GP. */
	struct mutex exp_wake_mutex;		/* Serialize wakeup. */
	unsigned long expedited_sequence;	/* Take a ticket. */
	atomic_t expedited_need_qs;		/* # CPUs left to check in. */
	struct swait_queue_head expedited_wq;	/* Wait for check-ins. */
	int ncpus_snap;				/* # CPUs seen last time. */

	unsigned long jiffies_force_qs;		/* Time at which to invoke */
						/*  force_quiescent_state(). */
	unsigned long jiffies_kick_kthreads;	/* Time at which to kick */
						/*  kthreads, if configured. */
	unsigned long n_force_qs;		/* Number of calls to */
						/*  force_quiescent_state(). */
	unsigned long gp_start;			/* Time at which GP started, */
						/*  but in jiffies. */
	unsigned long gp_activity;		/* Time of last GP kthread */
						/*  activity in jiffies. */
	unsigned long gp_req_activity;		/* Time of last GP request */
						/*  in jiffies. */
	unsigned long jiffies_stall;		/* Time at which to check */
						/*  for CPU stalls. */
	unsigned long jiffies_resched;		/* Time at which to resched */
						/*  a reluctant CPU. */
	unsigned long n_force_qs_gpstart;	/* Snapshot of n_force_qs at */
						/*  GP start. */
	unsigned long gp_max;			/* Maximum GP duration in */
						/*  jiffies. */
	const char *name;			/* Name of structure. */
	char abbr;				/* Abbreviated name. */
	struct list_head flavors;		/* List of RCU flavors. */

	spinlock_t ofl_lock ____cacheline_internodealigned_in_smp;
						/* Synchronize offline with */
						/*  GP pre-initialization. */
};

/* Values for rcu_state structure's gp_flags field. */
#define RCU_GP_FLAG_INIT 0x1	/* Need grace-period initialization. */
#define RCU_GP_FLAG_FQS  0x2	/* Need grace-period quiescent-state forcing. */

/* Values for rcu_state structure's gp_state field. */
#define RCU_GP_IDLE	 0	/* Initial state and no GP in progress. */
#define RCU_GP_WAIT_GPS  1	/* Wait for grace-period start. */
#define RCU_GP_DONE_GPS  2	/* Wait done for grace-period start. */
#define RCU_GP_ONOFF     3	/* Grace-period initialization hotplug. */
#define RCU_GP_INIT      4	/* Grace-period initialization. */
#define RCU_GP_WAIT_FQS  5	/* Wait for force-quiescent-state time. */
#define RCU_GP_DOING_FQS 6	/* Wait done for force-quiescent-state time. */
#define RCU_GP_CLEANUP   7	/* Grace-period cleanup started. */
#define RCU_GP_CLEANED   8	/* Grace-period cleanup complete. */

#ifndef RCU_TREE_NONCORE
static const char * const gp_state_names[] = {
	"RCU_GP_IDLE",
	"RCU_GP_WAIT_GPS",
	"RCU_GP_DONE_GPS",
	"RCU_GP_ONOFF",
	"RCU_GP_INIT",
	"RCU_GP_WAIT_FQS",
	"RCU_GP_DOING_FQS",
	"RCU_GP_CLEANUP",
	"RCU_GP_CLEANED",
};
#endif /* #ifndef RCU_TREE_NONCORE */

extern struct list_head rcu_struct_flavors;

/* Sequence through rcu_state structures for each RCU flavor. */
#define for_each_rcu_flavor(rsp) \
	list_for_each_entry((rsp), &rcu_struct_flavors, flavors)

/*
 * RCU implementation internal declarations:
 */
extern struct rcu_state rcu_sched_state;

extern struct rcu_state rcu_bh_state;

#ifdef CONFIG_PREEMPT_RCU
extern struct rcu_state rcu_preempt_state;
#endif /* #ifdef CONFIG_PREEMPT_RCU */

int rcu_dynticks_snap(struct rcu_dynticks *rdtp);

#ifdef CONFIG_RCU_BOOST
DECLARE_PER_CPU(unsigned int, rcu_cpu_kthread_status);
DECLARE_PER_CPU(int, rcu_cpu_kthread_cpu);
DECLARE_PER_CPU(unsigned int, rcu_cpu_kthread_loops);
DECLARE_PER_CPU(char, rcu_cpu_has_work);
#endif /* #ifdef CONFIG_RCU_BOOST */

#ifndef RCU_TREE_NONCORE

/* Forward declarations for tree_plugin.h */
static void rcu_bootup_announce(void);
static void rcu_preempt_note_context_switch(bool preempt);
static int rcu_preempt_blocked_readers_cgp(struct rcu_node *rnp);
#ifdef CONFIG_HOTPLUG_CPU
static bool rcu_preempt_has_tasks(struct rcu_node *rnp);
#endif /* #ifdef CONFIG_HOTPLUG_CPU */
<<<<<<< HEAD
static void rcu_print_detail_task_stall(struct rcu_state *rsp);
static int rcu_print_task_stall(struct rcu_node *rnp);
=======
>>>>>>> 407d19ab
static int rcu_print_task_exp_stall(struct rcu_node *rnp);
static void rcu_preempt_check_blocked_tasks(struct rcu_state *rsp,
					    struct rcu_node *rnp);
static void rcu_preempt_check_callbacks(void);
void call_rcu(struct rcu_head *head, rcu_callback_t func);
static void __init __rcu_init_preempt(void);
static void dump_blkd_tasks(struct rcu_state *rsp, struct rcu_node *rnp,
			    int ncheck);
static void rcu_initiate_boost(struct rcu_node *rnp, unsigned long flags);
static void rcu_preempt_boost_start_gp(struct rcu_node *rnp);
static void invoke_rcu_callbacks_kthread(void);
static bool rcu_is_callbacks_kthread(void);
#ifdef CONFIG_RCU_BOOST
static int rcu_spawn_one_boost_kthread(struct rcu_state *rsp,
						 struct rcu_node *rnp);
#endif /* #ifdef CONFIG_RCU_BOOST */
static void __init rcu_spawn_boost_kthreads(void);
static void rcu_prepare_kthreads(int cpu);
static void rcu_cleanup_after_idle(void);
static void rcu_prepare_for_idle(void);
static void rcu_idle_count_callbacks_posted(void);
static bool rcu_preempt_has_tasks(struct rcu_node *rnp);
<<<<<<< HEAD
static void print_cpu_stall_info_begin(void);
static void print_cpu_stall_info(struct rcu_state *rsp, int cpu);
static void print_cpu_stall_info_end(void);
=======
static bool rcu_preempt_need_deferred_qs(struct task_struct *t);
static void rcu_preempt_deferred_qs(struct task_struct *t);
>>>>>>> 407d19ab
static void zero_cpu_stall_ticks(struct rcu_data *rdp);
static void increment_cpu_stall_ticks(void);
static bool rcu_nocb_cpu_needs_barrier(struct rcu_state *rsp, int cpu);
static struct swait_queue_head *rcu_nocb_gp_get(struct rcu_node *rnp);
static void rcu_nocb_gp_cleanup(struct swait_queue_head *sq);
static void rcu_init_one_nocb(struct rcu_node *rnp);
static bool __call_rcu_nocb(struct rcu_data *rdp, struct rcu_head *rhp,
			    bool lazy, unsigned long flags);
static bool rcu_nocb_adopt_orphan_cbs(struct rcu_data *my_rdp,
				      struct rcu_data *rdp,
				      unsigned long flags);
static int rcu_nocb_need_deferred_wakeup(struct rcu_data *rdp);
static void do_nocb_deferred_wakeup(struct rcu_data *rdp);
static void rcu_boot_init_nocb_percpu_data(struct rcu_data *rdp);
static void rcu_spawn_all_nocb_kthreads(int cpu);
static void __init rcu_spawn_nocb_kthreads(void);
#ifdef CONFIG_RCU_NOCB_CPU
static void __init rcu_organize_nocb_kthreads(struct rcu_state *rsp);
#endif /* #ifdef CONFIG_RCU_NOCB_CPU */
static bool init_nocb_callback_list(struct rcu_data *rdp);
static void rcu_bind_gp_kthread(void);
static bool rcu_nohz_full_cpu(struct rcu_state *rsp);
static void rcu_dynticks_task_enter(void);
static void rcu_dynticks_task_exit(void);

<<<<<<< HEAD
#ifdef CONFIG_SRCU
void srcu_online_cpu(unsigned int cpu);
void srcu_offline_cpu(unsigned int cpu);
#else /* #ifdef CONFIG_SRCU */
void srcu_online_cpu(unsigned int cpu) { }
void srcu_offline_cpu(unsigned int cpu) { }
#endif /* #else #ifdef CONFIG_SRCU */

#endif /* #ifndef RCU_TREE_NONCORE */
=======
/* Forward declarations for tree_stall.h */
static void record_gp_stall_check_time(void);
static void rcu_iw_handler(struct irq_work *iwp);
static void check_cpu_stall(struct rcu_data *rdp);
static void rcu_check_gp_start_stall(struct rcu_node *rnp, struct rcu_data *rdp,
				     const unsigned long gpssdelay);
>>>>>>> 407d19ab
<|MERGE_RESOLUTION|>--- conflicted
+++ resolved
@@ -1,25 +1,12 @@
+/* SPDX-License-Identifier: GPL-2.0+ */
 /*
  * Read-Copy Update mechanism for mutual exclusion (tree-based version)
  * Internal non-public definitions.
- *
- * This program is free software; you can redistribute it and/or modify
- * it under the terms of the GNU General Public License as published by
- * the Free Software Foundation; either version 2 of the License, or
- * (at your option) any later version.
- *
- * This program is distributed in the hope that it will be useful,
- * but WITHOUT ANY WARRANTY; without even the implied warranty of
- * MERCHANTABILITY or FITNESS FOR A PARTICULAR PURPOSE.  See the
- * GNU General Public License for more details.
- *
- * You should have received a copy of the GNU General Public License
- * along with this program; if not, you can access it online at
- * http://www.gnu.org/licenses/gpl-2.0.html.
  *
  * Copyright IBM Corporation, 2008
  *
  * Author: Ingo Molnar <mingo@elte.hu>
- *	   Paul E. McKenney <paulmck@linux.vnet.ibm.com>
+ *	   Paul E. McKenney <paulmck@linux.ibm.com>
  */
 
 #include <linux/cache.h>
@@ -34,34 +21,8 @@
 
 #include "rcu_segcblist.h"
 
-/*
- * Dynticks per-CPU state.
- */
-struct rcu_dynticks {
-	long dynticks_nesting;      /* Track process nesting level. */
-	long dynticks_nmi_nesting;  /* Track irq/NMI nesting level. */
-	atomic_t dynticks;	    /* Even value for idle, else odd. */
-	bool rcu_need_heavy_qs;     /* GP old, need heavy quiescent state. */
-	unsigned long rcu_qs_ctr;   /* Light universal quiescent state ctr. */
-	bool rcu_urgent_qs;	    /* GP old need light quiescent state. */
-#ifdef CONFIG_RCU_FAST_NO_HZ
-	bool all_lazy;		    /* Are all CPU's CBs lazy? */
-	unsigned long nonlazy_posted;
-				    /* # times non-lazy CBs posted to CPU. */
-	unsigned long nonlazy_posted_snap;
-				    /* idle-period nonlazy_posted snapshot. */
-	unsigned long last_accelerate;
-				    /* Last jiffy CBs were accelerated. */
-	unsigned long last_advance_all;
-				    /* Last jiffy CBs were all advanced. */
-	int tick_nohz_enabled_snap; /* Previously seen value from sysfs. */
-#endif /* #ifdef CONFIG_RCU_FAST_NO_HZ */
-};
-
 /* Communicate arguments to a workqueue handler. */
 struct rcu_exp_work {
-	smp_call_func_t rew_func;
-	struct rcu_state *rew_rsp;
 	unsigned long rew_s;
 	struct work_struct rew_work;
 };
@@ -82,7 +43,7 @@
 					/*  some rcu_state fields as well as */
 					/*  following. */
 	unsigned long gp_seq;	/* Track rsp->rcu_gp_seq. */
-	unsigned long gp_seq_needed; /* Track rsp->rcu_gp_seq_needed. */
+	unsigned long gp_seq_needed; /* Track furthest future GP request. */
 	unsigned long completedqs; /* All QSes done for this node. */
 	unsigned long qsmask;	/* CPUs or groups that need to switch in */
 				/*  order for current grace period to proceed.*/
@@ -170,7 +131,7 @@
  * are indexed relative to this interval rather than the global CPU ID space.
  * This generates the bit for a CPU in node-local masks.
  */
-#define leaf_node_cpu_bit(rnp, cpu) (1UL << ((cpu) - (rnp)->grplo))
+#define leaf_node_cpu_bit(rnp, cpu) (BIT((cpu) - (rnp)->grplo))
 
 /*
  * Union to allow "aggregate OR" operation on the need for a quiescent
@@ -188,13 +149,12 @@
 struct rcu_data {
 	/* 1) quiescent-state and grace-period handling : */
 	unsigned long	gp_seq;		/* Track rsp->rcu_gp_seq counter. */
-	unsigned long	gp_seq_needed;	/* Track rsp->rcu_gp_seq_needed ctr. */
-	unsigned long	rcu_qs_ctr_snap;/* Snapshot of rcu_qs_ctr to check */
-					/*  for rcu_all_qs() invocations. */
+	unsigned long	gp_seq_needed;	/* Track furthest future GP request. */
 	union rcu_noqs	cpu_no_qs;	/* No QSes yet for this CPU. */
 	bool		core_needs_qs;	/* Core waits for quiesc state. */
 	bool		beenonline;	/* CPU online at least once. */
 	bool		gpwrap;		/* Possible ->gp_seq wrap. */
+	bool		deferred_qs;	/* This CPU awaiting a deferred QS? */
 	struct rcu_node *mynode;	/* This CPU's leaf of hierarchy */
 	unsigned long grpmask;		/* Mask to apply to leaf qsmask. */
 	unsigned long	ticks_this_gp;	/* The number of scheduling-clock */
@@ -213,23 +173,24 @@
 	long		blimit;		/* Upper limit on a processed batch */
 
 	/* 3) dynticks interface. */
-	struct rcu_dynticks *dynticks;	/* Shared per-CPU dynticks state. */
 	int dynticks_snap;		/* Per-GP tracking for dynticks. */
-
-	/* 4) reasons this CPU needed to be kicked by force_quiescent_state */
-	unsigned long dynticks_fqs;	/* Kicked due to dynticks idle. */
-	unsigned long cond_resched_completed;
-					/* Grace period that needs help */
-					/*  from cond_resched(). */
-
-	/* 5) _rcu_barrier(), OOM callbacks, and expediting. */
+	long dynticks_nesting;		/* Track process nesting level. */
+	long dynticks_nmi_nesting;	/* Track irq/NMI nesting level. */
+	atomic_t dynticks;		/* Even value for idle, else odd. */
+	bool rcu_need_heavy_qs;		/* GP old, so heavy quiescent state! */
+	bool rcu_urgent_qs;		/* GP old need light quiescent state. */
+#ifdef CONFIG_RCU_FAST_NO_HZ
+	bool all_lazy;			/* All CPU's CBs lazy at idle start? */
+	unsigned long last_accelerate;	/* Last jiffy CBs were accelerated. */
+	unsigned long last_advance_all;	/* Last jiffy CBs were all advanced. */
+	int tick_nohz_enabled_snap;	/* Previously seen value from sysfs. */
+#endif /* #ifdef CONFIG_RCU_FAST_NO_HZ */
+
+	/* 4) rcu_barrier(), OOM callbacks, and expediting. */
 	struct rcu_head barrier_head;
-#ifdef CONFIG_RCU_FAST_NO_HZ
-	struct rcu_head oom_head;
-#endif /* #ifdef CONFIG_RCU_FAST_NO_HZ */
 	int exp_dynticks_snap;		/* Double-check need for IPI. */
 
-	/* 6) Callback offloading. */
+	/* 5) Callback offloading. */
 #ifdef CONFIG_RCU_NOCB_CPU
 	struct rcu_head *nocb_head;	/* CBs waiting for kthread. */
 	struct rcu_head **nocb_tail;
@@ -256,6 +217,12 @@
 					/* Leader CPU takes GP-end wakeups. */
 #endif /* #ifdef CONFIG_RCU_NOCB_CPU */
 
+	/* 6) RCU priority boosting. */
+	struct task_struct *rcu_cpu_kthread_task;
+					/* rcuc per-CPU kthread or NULL. */
+	unsigned int rcu_cpu_kthread_status;
+	char rcu_cpu_has_work;
+
 	/* 7) Diagnostic data, including RCU CPU stall warnings. */
 	unsigned int softirq_snap;	/* Snapshot of softirq activity. */
 	/* ->rcu_iw* fields protected by leaf rcu_node ->lock. */
@@ -266,9 +233,9 @@
 	short rcu_ofl_gp_flags;		/* ->gp_flags at last offline. */
 	unsigned long rcu_onl_gp_seq;	/* ->gp_seq at last online. */
 	short rcu_onl_gp_flags;		/* ->gp_flags at last online. */
+	unsigned long last_fqs_resched;	/* Time of last rcu_resched(). */
 
 	int cpu;
-	struct rcu_state *rsp;
 };
 
 /* Values for nocb_defer_wakeup field in struct rcu_data. */
@@ -314,8 +281,6 @@
 	struct rcu_node *level[RCU_NUM_LVLS + 1];
 						/* Hierarchy levels (+1 to */
 						/*  shut bogus gcc warning) */
-	struct rcu_data __percpu *rda;		/* pointer of percu rcu_data. */
-	call_rcu_func_t call;			/* call_rcu() flavor. */
 	int ncpus;				/* # CPUs seen so far. */
 
 	/* The following fields are guarded by the root rcu_node's lock. */
@@ -327,6 +292,8 @@
 	struct swait_queue_head gp_wq;		/* Where GP task waits. */
 	short gp_flags;				/* Commands for GP task. */
 	short gp_state;				/* GP kthread sleep state. */
+	unsigned long gp_wake_time;		/* Last GP kthread wake. */
+	unsigned long gp_wake_seq;		/* ->gp_seq at ^^^. */
 
 	/* End of fields guarded by root rcu_node's lock. */
 
@@ -334,7 +301,7 @@
 	atomic_t barrier_cpu_count;		/* # CPUs waiting on. */
 	struct completion barrier_completion;	/* Wake at barrier end. */
 	unsigned long barrier_sequence;		/* ++ at start and end of */
-						/*  _rcu_barrier(). */
+						/*  rcu_barrier(). */
 	/* End of fields guarded by barrier_mutex. */
 
 	struct mutex exp_mutex;			/* Serialize expedited GP. */
@@ -352,6 +319,8 @@
 						/*  force_quiescent_state(). */
 	unsigned long gp_start;			/* Time at which GP started, */
 						/*  but in jiffies. */
+	unsigned long gp_end;			/* Time last GP ended, again */
+						/*  in jiffies. */
 	unsigned long gp_activity;		/* Time of last GP kthread */
 						/*  activity in jiffies. */
 	unsigned long gp_req_activity;		/* Time of last GP request */
@@ -366,9 +335,8 @@
 						/*  jiffies. */
 	const char *name;			/* Name of structure. */
 	char abbr;				/* Abbreviated name. */
-	struct list_head flavors;		/* List of RCU flavors. */
-
-	spinlock_t ofl_lock ____cacheline_internodealigned_in_smp;
+
+	raw_spinlock_t ofl_lock ____cacheline_internodealigned_in_smp;
 						/* Synchronize offline with */
 						/*  GP pre-initialization. */
 };
@@ -388,7 +356,6 @@
 #define RCU_GP_CLEANUP   7	/* Grace-period cleanup started. */
 #define RCU_GP_CLEANED   8	/* Grace-period cleanup complete. */
 
-#ifndef RCU_TREE_NONCORE
 static const char * const gp_state_names[] = {
 	"RCU_GP_IDLE",
 	"RCU_GP_WAIT_GPS",
@@ -400,81 +367,57 @@
 	"RCU_GP_CLEANUP",
 	"RCU_GP_CLEANED",
 };
-#endif /* #ifndef RCU_TREE_NONCORE */
-
-extern struct list_head rcu_struct_flavors;
-
-/* Sequence through rcu_state structures for each RCU flavor. */
-#define for_each_rcu_flavor(rsp) \
-	list_for_each_entry((rsp), &rcu_struct_flavors, flavors)
-
-/*
- * RCU implementation internal declarations:
- */
-extern struct rcu_state rcu_sched_state;
-
-extern struct rcu_state rcu_bh_state;
-
+
+/*
+ * In order to export the rcu_state name to the tracing tools, it
+ * needs to be added in the __tracepoint_string section.
+ * This requires defining a separate variable tp_<sname>_varname
+ * that points to the string being used, and this will allow
+ * the tracing userspace tools to be able to decipher the string
+ * address to the matching string.
+ */
 #ifdef CONFIG_PREEMPT_RCU
-extern struct rcu_state rcu_preempt_state;
-#endif /* #ifdef CONFIG_PREEMPT_RCU */
-
-int rcu_dynticks_snap(struct rcu_dynticks *rdtp);
-
-#ifdef CONFIG_RCU_BOOST
-DECLARE_PER_CPU(unsigned int, rcu_cpu_kthread_status);
-DECLARE_PER_CPU(int, rcu_cpu_kthread_cpu);
-DECLARE_PER_CPU(unsigned int, rcu_cpu_kthread_loops);
-DECLARE_PER_CPU(char, rcu_cpu_has_work);
-#endif /* #ifdef CONFIG_RCU_BOOST */
-
-#ifndef RCU_TREE_NONCORE
+#define RCU_ABBR 'p'
+#define RCU_NAME_RAW "rcu_preempt"
+#else /* #ifdef CONFIG_PREEMPT_RCU */
+#define RCU_ABBR 's'
+#define RCU_NAME_RAW "rcu_sched"
+#endif /* #else #ifdef CONFIG_PREEMPT_RCU */
+#ifndef CONFIG_TRACING
+#define RCU_NAME RCU_NAME_RAW
+#else /* #ifdef CONFIG_TRACING */
+static char rcu_name[] = RCU_NAME_RAW;
+static const char *tp_rcu_varname __used __tracepoint_string = rcu_name;
+#define RCU_NAME rcu_name
+#endif /* #else #ifdef CONFIG_TRACING */
+
+int rcu_dynticks_snap(struct rcu_data *rdp);
 
 /* Forward declarations for tree_plugin.h */
 static void rcu_bootup_announce(void);
-static void rcu_preempt_note_context_switch(bool preempt);
+static void rcu_qs(void);
 static int rcu_preempt_blocked_readers_cgp(struct rcu_node *rnp);
 #ifdef CONFIG_HOTPLUG_CPU
 static bool rcu_preempt_has_tasks(struct rcu_node *rnp);
 #endif /* #ifdef CONFIG_HOTPLUG_CPU */
-<<<<<<< HEAD
-static void rcu_print_detail_task_stall(struct rcu_state *rsp);
-static int rcu_print_task_stall(struct rcu_node *rnp);
-=======
->>>>>>> 407d19ab
 static int rcu_print_task_exp_stall(struct rcu_node *rnp);
-static void rcu_preempt_check_blocked_tasks(struct rcu_state *rsp,
-					    struct rcu_node *rnp);
-static void rcu_preempt_check_callbacks(void);
+static void rcu_preempt_check_blocked_tasks(struct rcu_node *rnp);
+static void rcu_flavor_sched_clock_irq(int user);
 void call_rcu(struct rcu_head *head, rcu_callback_t func);
-static void __init __rcu_init_preempt(void);
-static void dump_blkd_tasks(struct rcu_state *rsp, struct rcu_node *rnp,
-			    int ncheck);
+static void dump_blkd_tasks(struct rcu_node *rnp, int ncheck);
 static void rcu_initiate_boost(struct rcu_node *rnp, unsigned long flags);
 static void rcu_preempt_boost_start_gp(struct rcu_node *rnp);
 static void invoke_rcu_callbacks_kthread(void);
 static bool rcu_is_callbacks_kthread(void);
-#ifdef CONFIG_RCU_BOOST
-static int rcu_spawn_one_boost_kthread(struct rcu_state *rsp,
-						 struct rcu_node *rnp);
-#endif /* #ifdef CONFIG_RCU_BOOST */
 static void __init rcu_spawn_boost_kthreads(void);
 static void rcu_prepare_kthreads(int cpu);
 static void rcu_cleanup_after_idle(void);
 static void rcu_prepare_for_idle(void);
-static void rcu_idle_count_callbacks_posted(void);
 static bool rcu_preempt_has_tasks(struct rcu_node *rnp);
-<<<<<<< HEAD
-static void print_cpu_stall_info_begin(void);
-static void print_cpu_stall_info(struct rcu_state *rsp, int cpu);
-static void print_cpu_stall_info_end(void);
-=======
 static bool rcu_preempt_need_deferred_qs(struct task_struct *t);
 static void rcu_preempt_deferred_qs(struct task_struct *t);
->>>>>>> 407d19ab
 static void zero_cpu_stall_ticks(struct rcu_data *rdp);
-static void increment_cpu_stall_ticks(void);
-static bool rcu_nocb_cpu_needs_barrier(struct rcu_state *rsp, int cpu);
+static bool rcu_nocb_cpu_needs_barrier(int cpu);
 static struct swait_queue_head *rcu_nocb_gp_get(struct rcu_node *rnp);
 static void rcu_nocb_gp_cleanup(struct swait_queue_head *sq);
 static void rcu_init_one_nocb(struct rcu_node *rnp);
@@ -486,32 +429,21 @@
 static int rcu_nocb_need_deferred_wakeup(struct rcu_data *rdp);
 static void do_nocb_deferred_wakeup(struct rcu_data *rdp);
 static void rcu_boot_init_nocb_percpu_data(struct rcu_data *rdp);
-static void rcu_spawn_all_nocb_kthreads(int cpu);
+static void rcu_spawn_cpu_nocb_kthread(int cpu);
 static void __init rcu_spawn_nocb_kthreads(void);
 #ifdef CONFIG_RCU_NOCB_CPU
-static void __init rcu_organize_nocb_kthreads(struct rcu_state *rsp);
+static void __init rcu_organize_nocb_kthreads(void);
 #endif /* #ifdef CONFIG_RCU_NOCB_CPU */
 static bool init_nocb_callback_list(struct rcu_data *rdp);
+static unsigned long rcu_get_n_cbs_nocb_cpu(struct rcu_data *rdp);
 static void rcu_bind_gp_kthread(void);
-static bool rcu_nohz_full_cpu(struct rcu_state *rsp);
+static bool rcu_nohz_full_cpu(void);
 static void rcu_dynticks_task_enter(void);
 static void rcu_dynticks_task_exit(void);
 
-<<<<<<< HEAD
-#ifdef CONFIG_SRCU
-void srcu_online_cpu(unsigned int cpu);
-void srcu_offline_cpu(unsigned int cpu);
-#else /* #ifdef CONFIG_SRCU */
-void srcu_online_cpu(unsigned int cpu) { }
-void srcu_offline_cpu(unsigned int cpu) { }
-#endif /* #else #ifdef CONFIG_SRCU */
-
-#endif /* #ifndef RCU_TREE_NONCORE */
-=======
 /* Forward declarations for tree_stall.h */
 static void record_gp_stall_check_time(void);
 static void rcu_iw_handler(struct irq_work *iwp);
 static void check_cpu_stall(struct rcu_data *rdp);
 static void rcu_check_gp_start_stall(struct rcu_node *rnp, struct rcu_data *rdp,
-				     const unsigned long gpssdelay);
->>>>>>> 407d19ab
+				     const unsigned long gpssdelay);