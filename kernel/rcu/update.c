--- conflicted
+++ resolved
@@ -1,26 +1,13 @@
+// SPDX-License-Identifier: GPL-2.0+
 /*
  * Read-Copy Update mechanism for mutual exclusion
- *
- * This program is free software; you can redistribute it and/or modify
- * it under the terms of the GNU General Public License as published by
- * the Free Software Foundation; either version 2 of the License, or
- * (at your option) any later version.
- *
- * This program is distributed in the hope that it will be useful,
- * but WITHOUT ANY WARRANTY; without even the implied warranty of
- * MERCHANTABILITY or FITNESS FOR A PARTICULAR PURPOSE.  See the
- * GNU General Public License for more details.
- *
- * You should have received a copy of the GNU General Public License
- * along with this program; if not, you can access it online at
- * http://www.gnu.org/licenses/gpl-2.0.html.
  *
  * Copyright IBM Corporation, 2001
  *
  * Authors: Dipankar Sarma <dipankar@in.ibm.com>
  *	    Manfred Spraul <manfred@colorfullife.com>
  *
- * Based on the original work by Paul McKenney <paulmck@us.ibm.com>
+ * Based on the original work by Paul McKenney <paulmck@linux.ibm.com>
  * and inputs from Rusty Russell, Andrea Arcangeli and Andi Kleen.
  * Papers:
  * http://www.rdrop.com/users/paulmck/paper/rclockpdcsproof.pdf
@@ -204,11 +191,7 @@
 	if (!IS_ENABLED(CONFIG_PROVE_RCU))
 		return;
 	synchronize_rcu();
-	synchronize_rcu_bh();
-	synchronize_sched();
 	synchronize_rcu_expedited();
-	synchronize_rcu_bh_expedited();
-	synchronize_sched_expedited();
 }
 
 #if !defined(CONFIG_TINY_RCU) || defined(CONFIG_SRCU)
@@ -300,7 +283,7 @@
  *
  * Check debug_lockdep_rcu_enabled() to prevent false positives during boot.
  *
- * Note that rcu_read_lock() is disallowed if the CPU is either idle or
+ * Note that rcu_read_lock_bh() is disallowed if the CPU is either idle or
  * offline from an RCU perspective, so check for those as well.
  */
 int rcu_read_lock_bh_held(void)
@@ -338,11 +321,10 @@
 	int i;
 	int j;
 
-	/* Initialize and register callbacks for each flavor specified. */
+	/* Initialize and register callbacks for each crcu_array element. */
 	for (i = 0; i < n; i++) {
 		if (checktiny &&
-		    (crcu_array[i] == call_rcu ||
-		     crcu_array[i] == call_rcu_bh)) {
+		    (crcu_array[i] == call_rcu)) {
 			might_sleep();
 			continue;
 		}
@@ -358,8 +340,7 @@
 	/* Wait for all callbacks to be invoked. */
 	for (i = 0; i < n; i++) {
 		if (checktiny &&
-		    (crcu_array[i] == call_rcu ||
-		     crcu_array[i] == call_rcu_bh))
+		    (crcu_array[i] == call_rcu))
 			continue;
 		for (j = 0; j < i; j++)
 			if (crcu_array[j] == crcu_array[i])
@@ -448,57 +429,6 @@
 module_param(rcu_cpu_stall_suppress, int, 0644);
 int rcu_cpu_stall_timeout __read_mostly = CONFIG_RCU_CPU_STALL_TIMEOUT;
 module_param(rcu_cpu_stall_timeout, int, 0644);
-<<<<<<< HEAD
-
-int rcu_jiffies_till_stall_check(void)
-{
-	int till_stall_check = READ_ONCE(rcu_cpu_stall_timeout);
-
-	/*
-	 * Limit check must be consistent with the Kconfig limits
-	 * for CONFIG_RCU_CPU_STALL_TIMEOUT.
-	 */
-	if (till_stall_check < 3) {
-		WRITE_ONCE(rcu_cpu_stall_timeout, 3);
-		till_stall_check = 3;
-	} else if (till_stall_check > 300) {
-		WRITE_ONCE(rcu_cpu_stall_timeout, 300);
-		till_stall_check = 300;
-	}
-	return till_stall_check * HZ + RCU_STALL_DELAY_DELTA;
-}
-
-void rcu_sysrq_start(void)
-{
-	if (!rcu_cpu_stall_suppress)
-		rcu_cpu_stall_suppress = 2;
-}
-
-void rcu_sysrq_end(void)
-{
-	if (rcu_cpu_stall_suppress == 2)
-		rcu_cpu_stall_suppress = 0;
-}
-
-static int rcu_panic(struct notifier_block *this, unsigned long ev, void *ptr)
-{
-	rcu_cpu_stall_suppress = 1;
-	return NOTIFY_DONE;
-}
-
-static struct notifier_block rcu_panic_block = {
-	.notifier_call = rcu_panic,
-};
-
-static int __init check_cpu_stall_init(void)
-{
-	atomic_notifier_chain_register(&panic_notifier_list, &rcu_panic_block);
-	return 0;
-}
-early_initcall(check_cpu_stall_init);
-
-=======
->>>>>>> 407d19ab
 #endif /* #ifdef CONFIG_RCU_STALL_COMMON */
 
 #ifdef CONFIG_TASKS_RCU
@@ -698,19 +628,19 @@
 
 		/*
 		 * Wait for all pre-existing t->on_rq and t->nvcsw
-		 * transitions to complete.  Invoking synchronize_sched()
+		 * transitions to complete.  Invoking synchronize_rcu()
 		 * suffices because all these transitions occur with
-		 * interrupts disabled.  Without this synchronize_sched(),
+		 * interrupts disabled.  Without this synchronize_rcu(),
 		 * a read-side critical section that started before the
 		 * grace period might be incorrectly seen as having started
 		 * after the grace period.
 		 *
-		 * This synchronize_sched() also dispenses with the
+		 * This synchronize_rcu() also dispenses with the
 		 * need for a memory barrier on the first store to
 		 * ->rcu_tasks_holdout, as it forces the store to happen
 		 * after the beginning of the grace period.
 		 */
-		synchronize_sched();
+		synchronize_rcu();
 
 		/*
 		 * There were callbacks, so we need to wait for an
@@ -737,7 +667,7 @@
 		 * This does only part of the job, ensuring that all
 		 * tasks that were previously exiting reach the point
 		 * where they have disabled preemption, allowing the
-		 * later synchronize_sched() to finish the job.
+		 * later synchronize_rcu() to finish the job.
 		 */
 		synchronize_srcu(&tasks_rcu_exit_srcu);
 
@@ -787,20 +717,20 @@
 		 * cause their RCU-tasks read-side critical sections to
 		 * extend past the end of the grace period.  However,
 		 * because these ->nvcsw updates are carried out with
-		 * interrupts disabled, we can use synchronize_sched()
+		 * interrupts disabled, we can use synchronize_rcu()
 		 * to force the needed ordering on all such CPUs.
 		 *
-		 * This synchronize_sched() also confines all
+		 * This synchronize_rcu() also confines all
 		 * ->rcu_tasks_holdout accesses to be within the grace
 		 * period, avoiding the need for memory barriers for
 		 * ->rcu_tasks_holdout accesses.
 		 *
-		 * In addition, this synchronize_sched() waits for exiting
+		 * In addition, this synchronize_rcu() waits for exiting
 		 * tasks to complete their final preempt_disable() region
 		 * of execution, cleaning up after the synchronize_srcu()
 		 * above.
 		 */
-		synchronize_sched();
+		synchronize_rcu();
 
 		/* Invoke the callbacks. */
 		while (list) {
@@ -822,7 +752,8 @@
 	struct task_struct *t;
 
 	t = kthread_run(rcu_tasks_kthread, NULL, "rcu_tasks_kthread");
-	BUG_ON(IS_ERR(t));
+	if (WARN_ONCE(IS_ERR(t), "%s: Could not start Tasks-RCU grace-period kthread, OOM is now expected behavior\n", __func__))
+		return 0;
 	smp_mb(); /* Ensure others see full kthread. */
 	WRITE_ONCE(rcu_tasks_kthread_ptr, t);
 	return 0;
@@ -867,15 +798,10 @@
 #ifdef CONFIG_PROVE_RCU
 
 /*
- * Early boot self test parameters, one for each flavor
+ * Early boot self test parameters.
  */
 static bool rcu_self_test;
-static bool rcu_self_test_bh;
-static bool rcu_self_test_sched;
-
 module_param(rcu_self_test, bool, 0444);
-module_param(rcu_self_test_bh, bool, 0444);
-module_param(rcu_self_test_sched, bool, 0444);
 
 static int rcu_self_test_counter;
 
@@ -885,25 +811,16 @@
 	pr_info("RCU test callback executed %d\n", rcu_self_test_counter);
 }
 
+DEFINE_STATIC_SRCU(early_srcu);
+
 static void early_boot_test_call_rcu(void)
 {
 	static struct rcu_head head;
+	static struct rcu_head shead;
 
 	call_rcu(&head, test_callback);
-}
-
-static void early_boot_test_call_rcu_bh(void)
-{
-	static struct rcu_head head;
-
-	call_rcu_bh(&head, test_callback);
-}
-
-static void early_boot_test_call_rcu_sched(void)
-{
-	static struct rcu_head head;
-
-	call_rcu_sched(&head, test_callback);
+	if (IS_ENABLED(CONFIG_SRCU))
+		call_srcu(&early_srcu, &shead, test_callback);
 }
 
 void rcu_early_boot_tests(void)
@@ -912,10 +829,6 @@
 
 	if (rcu_self_test)
 		early_boot_test_call_rcu();
-	if (rcu_self_test_bh)
-		early_boot_test_call_rcu_bh();
-	if (rcu_self_test_sched)
-		early_boot_test_call_rcu_sched();
 	rcu_test_sync_prims();
 }
 
@@ -927,16 +840,11 @@
 	if (rcu_self_test) {
 		early_boot_test_counter++;
 		rcu_barrier();
+		if (IS_ENABLED(CONFIG_SRCU)) {
+			early_boot_test_counter++;
+			srcu_barrier(&early_srcu);
+		}
 	}
-	if (rcu_self_test_bh) {
-		early_boot_test_counter++;
-		rcu_barrier_bh();
-	}
-	if (rcu_self_test_sched) {
-		early_boot_test_counter++;
-		rcu_barrier_sched();
-	}
-
 	if (rcu_self_test_counter != early_boot_test_counter) {
 		WARN_ON(1);
 		ret = -1;
