--- conflicted
+++ resolved
@@ -770,56 +770,10 @@
  * CONFIG_RCU_EQS_DEBUG=y.
  */
 void noinstr rcu_irq_exit(void)
-<<<<<<< HEAD
 {
 	lockdep_assert_irqs_disabled();
 	rcu_nmi_exit();
-=======
-{
-	lockdep_assert_irqs_disabled();
-	rcu_nmi_exit();
-}
-
-/**
- * rcu_irq_exit_preempt - Inform RCU that current CPU is exiting irq
- *			  towards in kernel preemption
- *
- * Same as rcu_irq_exit() but has a sanity check that scheduling is safe
- * from RCU point of view. Invoked from return from interrupt before kernel
- * preemption.
- */
-void rcu_irq_exit_preempt(void)
-{
-	lockdep_assert_irqs_disabled();
-	rcu_nmi_exit();
-
-	RCU_LOCKDEP_WARN(__this_cpu_read(rcu_data.dynticks_nesting) <= 0,
-			 "RCU dynticks_nesting counter underflow/zero!");
-	RCU_LOCKDEP_WARN(__this_cpu_read(rcu_data.dynticks_nmi_nesting) !=
-			 DYNTICK_IRQ_NONIDLE,
-			 "Bad RCU  dynticks_nmi_nesting counter\n");
-	RCU_LOCKDEP_WARN(rcu_dynticks_curr_cpu_in_eqs(),
-			 "RCU in extended quiescent state!");
-}
-
-#ifdef CONFIG_PROVE_RCU
-/**
- * rcu_irq_exit_check_preempt - Validate that scheduling is possible
- */
-void rcu_irq_exit_check_preempt(void)
-{
-	lockdep_assert_irqs_disabled();
-
-	RCU_LOCKDEP_WARN(__this_cpu_read(rcu_data.dynticks_nesting) <= 0,
-			 "RCU dynticks_nesting counter underflow/zero!");
-	RCU_LOCKDEP_WARN(__this_cpu_read(rcu_data.dynticks_nmi_nesting) !=
-			 DYNTICK_IRQ_NONIDLE,
-			 "Bad RCU  dynticks_nmi_nesting counter\n");
-	RCU_LOCKDEP_WARN(rcu_dynticks_curr_cpu_in_eqs(),
-			 "RCU in extended quiescent state!");
->>>>>>> 4e026225
-}
-#endif /* #ifdef CONFIG_PROVE_RCU */
+}
 
 /**
  * rcu_irq_exit_preempt - Inform RCU that current CPU is exiting irq
