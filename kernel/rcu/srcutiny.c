/*
 * Sleepable Read-Copy Update mechanism for mutual exclusion,
 *	tiny version for non-preemptible single-CPU use.
 *
 * This program is free software; you can redistribute it and/or modify
 * it under the terms of the GNU General Public License as published by
 * the Free Software Foundation; either version 2 of the License, or
 * (at your option) any later version.
 *
 * This program is distributed in the hope that it will be useful,
 * but WITHOUT ANY WARRANTY; without even the implied warranty of
 * MERCHANTABILITY or FITNESS FOR A PARTICULAR PURPOSE.  See the
 * GNU General Public License for more details.
 *
 * You should have received a copy of the GNU General Public License
 * along with this program; if not, you can access it online at
 * http://www.gnu.org/licenses/gpl-2.0.html.
 *
 * Copyright (C) IBM Corporation, 2017
 *
 * Author: Paul McKenney <paulmck@us.ibm.com>
 */

#include <linux/export.h>
#include <linux/mutex.h>
#include <linux/preempt.h>
#include <linux/rcupdate_wait.h>
#include <linux/sched.h>
#include <linux/delay.h>
#include <linux/srcu.h>

#include <linux/rcu_node_tree.h>
#include "rcu_segcblist.h"
#include "rcu.h"

int rcu_scheduler_active __read_mostly;

static int init_srcu_struct_fields(struct srcu_struct *sp)
{
	sp->srcu_lock_nesting[0] = 0;
	sp->srcu_lock_nesting[1] = 0;
	init_swait_queue_head(&sp->srcu_wq);
	sp->srcu_cb_head = NULL;
	sp->srcu_cb_tail = &sp->srcu_cb_head;
	sp->srcu_gp_running = false;
	sp->srcu_gp_waiting = false;
	sp->srcu_idx = 0;
	INIT_WORK(&sp->srcu_work, srcu_drive_gp);
	return 0;
}

#ifdef CONFIG_DEBUG_LOCK_ALLOC

int __init_srcu_struct(struct srcu_struct *sp, const char *name,
		       struct lock_class_key *key)
{
	/* Don't re-initialize a lock while it is held. */
	debug_check_no_locks_freed((void *)sp, sizeof(*sp));
	lockdep_init_map(&sp->dep_map, name, key, 0);
	return init_srcu_struct_fields(sp);
}
EXPORT_SYMBOL_GPL(__init_srcu_struct);

#else /* #ifdef CONFIG_DEBUG_LOCK_ALLOC */

/*
 * init_srcu_struct - initialize a sleep-RCU structure
 * @sp: structure to initialize.
 *
 * Must invoke this on a given srcu_struct before passing that srcu_struct
 * to any other function.  Each srcu_struct represents a separate domain
 * of SRCU protection.
 */
int init_srcu_struct(struct srcu_struct *sp)
{
	return init_srcu_struct_fields(sp);
}
EXPORT_SYMBOL_GPL(init_srcu_struct);

#endif /* #else #ifdef CONFIG_DEBUG_LOCK_ALLOC */

/*
 * cleanup_srcu_struct - deconstruct a sleep-RCU structure
 * @sp: structure to clean up.
 *
 * Must invoke this after you are finished using a given srcu_struct that
 * was initialized via init_srcu_struct(), else you leak memory.
 */
<<<<<<< HEAD
void _cleanup_srcu_struct(struct srcu_struct *sp, bool quiesced)
{
	WARN_ON(sp->srcu_lock_nesting[0] || sp->srcu_lock_nesting[1]);
	if (quiesced)
		WARN_ON(work_pending(&sp->srcu_work));
	else
		flush_work(&sp->srcu_work);
	WARN_ON(sp->srcu_gp_running);
	WARN_ON(sp->srcu_gp_waiting);
	WARN_ON(sp->srcu_cb_head);
	WARN_ON(&sp->srcu_cb_head != sp->srcu_cb_tail);
=======
void cleanup_srcu_struct(struct srcu_struct *ssp)
{
	WARN_ON(ssp->srcu_lock_nesting[0] || ssp->srcu_lock_nesting[1]);
	flush_work(&ssp->srcu_work);
	WARN_ON(ssp->srcu_gp_running);
	WARN_ON(ssp->srcu_gp_waiting);
	WARN_ON(ssp->srcu_cb_head);
	WARN_ON(&ssp->srcu_cb_head != ssp->srcu_cb_tail);
>>>>>>> 407d19ab
}
EXPORT_SYMBOL_GPL(cleanup_srcu_struct);

/*
 * Removes the count for the old reader from the appropriate element of
 * the srcu_struct.
 */
void __srcu_read_unlock(struct srcu_struct *sp, int idx)
{
	int newval = sp->srcu_lock_nesting[idx] - 1;

	WRITE_ONCE(sp->srcu_lock_nesting[idx], newval);
	if (!newval && READ_ONCE(sp->srcu_gp_waiting))
		swake_up_one(&sp->srcu_wq);
}
EXPORT_SYMBOL_GPL(__srcu_read_unlock);

/*
 * Workqueue handler to drive one grace period and invoke any callbacks
 * that become ready as a result.  Single-CPU and !PREEMPT operation
 * means that we get away with murder on synchronization.  ;-)
 */
void srcu_drive_gp(struct work_struct *wp)
{
	int idx;
	struct rcu_head *lh;
	struct rcu_head *rhp;
	struct srcu_struct *sp;

	sp = container_of(wp, struct srcu_struct, srcu_work);
	if (sp->srcu_gp_running || !READ_ONCE(sp->srcu_cb_head))
		return; /* Already running or nothing to do. */

	/* Remove recently arrived callbacks and wait for readers. */
	WRITE_ONCE(sp->srcu_gp_running, true);
	local_irq_disable();
	lh = sp->srcu_cb_head;
	sp->srcu_cb_head = NULL;
	sp->srcu_cb_tail = &sp->srcu_cb_head;
	local_irq_enable();
	idx = sp->srcu_idx;
	WRITE_ONCE(sp->srcu_idx, !sp->srcu_idx);
	WRITE_ONCE(sp->srcu_gp_waiting, true);  /* srcu_read_unlock() wakes! */
	swait_event_exclusive(sp->srcu_wq, !READ_ONCE(sp->srcu_lock_nesting[idx]));
	WRITE_ONCE(sp->srcu_gp_waiting, false); /* srcu_read_unlock() cheap. */

	/* Invoke the callbacks we removed above. */
	while (lh) {
		rhp = lh;
		lh = lh->next;
		local_bh_disable();
		rhp->func(rhp);
		local_bh_enable();
	}

	/*
	 * Enable rescheduling, and if there are more callbacks,
	 * reschedule ourselves.  This can race with a call_srcu()
	 * at interrupt level, but the ->srcu_gp_running checks will
	 * straighten that out.
	 */
	WRITE_ONCE(sp->srcu_gp_running, false);
	if (READ_ONCE(sp->srcu_cb_head))
		schedule_work(&sp->srcu_work);
}
EXPORT_SYMBOL_GPL(srcu_drive_gp);

/*
 * Enqueue an SRCU callback on the specified srcu_struct structure,
 * initiating grace-period processing if it is not already running.
 */
void call_srcu(struct srcu_struct *sp, struct rcu_head *rhp,
	       rcu_callback_t func)
{
	unsigned long flags;

	rhp->func = func;
	rhp->next = NULL;
	local_irq_save(flags);
	*sp->srcu_cb_tail = rhp;
	sp->srcu_cb_tail = &rhp->next;
	local_irq_restore(flags);
	if (!READ_ONCE(sp->srcu_gp_running))
		schedule_work(&sp->srcu_work);
}
EXPORT_SYMBOL_GPL(call_srcu);

/*
 * synchronize_srcu - wait for prior SRCU read-side critical-section completion
 */
void synchronize_srcu(struct srcu_struct *sp)
{
	struct rcu_synchronize rs;

	init_rcu_head_on_stack(&rs.head);
	init_completion(&rs.completion);
	call_srcu(sp, &rs.head, wakeme_after_rcu);
	wait_for_completion(&rs.completion);
	destroy_rcu_head_on_stack(&rs.head);
}
EXPORT_SYMBOL_GPL(synchronize_srcu);

/* Lockdep diagnostics.  */
void __init rcu_scheduler_starting(void)
{
	rcu_scheduler_active = RCU_SCHEDULER_RUNNING;
}<|MERGE_RESOLUTION|>--- conflicted
+++ resolved
@@ -1,24 +1,11 @@
+// SPDX-License-Identifier: GPL-2.0+
 /*
  * Sleepable Read-Copy Update mechanism for mutual exclusion,
  *	tiny version for non-preemptible single-CPU use.
  *
- * This program is free software; you can redistribute it and/or modify
- * it under the terms of the GNU General Public License as published by
- * the Free Software Foundation; either version 2 of the License, or
- * (at your option) any later version.
- *
- * This program is distributed in the hope that it will be useful,
- * but WITHOUT ANY WARRANTY; without even the implied warranty of
- * MERCHANTABILITY or FITNESS FOR A PARTICULAR PURPOSE.  See the
- * GNU General Public License for more details.
- *
- * You should have received a copy of the GNU General Public License
- * along with this program; if not, you can access it online at
- * http://www.gnu.org/licenses/gpl-2.0.html.
- *
  * Copyright (C) IBM Corporation, 2017
  *
- * Author: Paul McKenney <paulmck@us.ibm.com>
+ * Author: Paul McKenney <paulmck@linux.ibm.com>
  */
 
 #include <linux/export.h>
@@ -34,30 +21,33 @@
 #include "rcu.h"
 
 int rcu_scheduler_active __read_mostly;
-
-static int init_srcu_struct_fields(struct srcu_struct *sp)
-{
-	sp->srcu_lock_nesting[0] = 0;
-	sp->srcu_lock_nesting[1] = 0;
-	init_swait_queue_head(&sp->srcu_wq);
-	sp->srcu_cb_head = NULL;
-	sp->srcu_cb_tail = &sp->srcu_cb_head;
-	sp->srcu_gp_running = false;
-	sp->srcu_gp_waiting = false;
-	sp->srcu_idx = 0;
-	INIT_WORK(&sp->srcu_work, srcu_drive_gp);
+static LIST_HEAD(srcu_boot_list);
+static bool srcu_init_done;
+
+static int init_srcu_struct_fields(struct srcu_struct *ssp)
+{
+	ssp->srcu_lock_nesting[0] = 0;
+	ssp->srcu_lock_nesting[1] = 0;
+	init_swait_queue_head(&ssp->srcu_wq);
+	ssp->srcu_cb_head = NULL;
+	ssp->srcu_cb_tail = &ssp->srcu_cb_head;
+	ssp->srcu_gp_running = false;
+	ssp->srcu_gp_waiting = false;
+	ssp->srcu_idx = 0;
+	INIT_WORK(&ssp->srcu_work, srcu_drive_gp);
+	INIT_LIST_HEAD(&ssp->srcu_work.entry);
 	return 0;
 }
 
 #ifdef CONFIG_DEBUG_LOCK_ALLOC
 
-int __init_srcu_struct(struct srcu_struct *sp, const char *name,
+int __init_srcu_struct(struct srcu_struct *ssp, const char *name,
 		       struct lock_class_key *key)
 {
 	/* Don't re-initialize a lock while it is held. */
-	debug_check_no_locks_freed((void *)sp, sizeof(*sp));
-	lockdep_init_map(&sp->dep_map, name, key, 0);
-	return init_srcu_struct_fields(sp);
+	debug_check_no_locks_freed((void *)ssp, sizeof(*ssp));
+	lockdep_init_map(&ssp->dep_map, name, key, 0);
+	return init_srcu_struct_fields(ssp);
 }
 EXPORT_SYMBOL_GPL(__init_srcu_struct);
 
@@ -65,15 +55,15 @@
 
 /*
  * init_srcu_struct - initialize a sleep-RCU structure
- * @sp: structure to initialize.
+ * @ssp: structure to initialize.
  *
  * Must invoke this on a given srcu_struct before passing that srcu_struct
  * to any other function.  Each srcu_struct represents a separate domain
  * of SRCU protection.
  */
-int init_srcu_struct(struct srcu_struct *sp)
-{
-	return init_srcu_struct_fields(sp);
+int init_srcu_struct(struct srcu_struct *ssp)
+{
+	return init_srcu_struct_fields(ssp);
 }
 EXPORT_SYMBOL_GPL(init_srcu_struct);
 
@@ -81,24 +71,11 @@
 
 /*
  * cleanup_srcu_struct - deconstruct a sleep-RCU structure
- * @sp: structure to clean up.
+ * @ssp: structure to clean up.
  *
  * Must invoke this after you are finished using a given srcu_struct that
  * was initialized via init_srcu_struct(), else you leak memory.
  */
-<<<<<<< HEAD
-void _cleanup_srcu_struct(struct srcu_struct *sp, bool quiesced)
-{
-	WARN_ON(sp->srcu_lock_nesting[0] || sp->srcu_lock_nesting[1]);
-	if (quiesced)
-		WARN_ON(work_pending(&sp->srcu_work));
-	else
-		flush_work(&sp->srcu_work);
-	WARN_ON(sp->srcu_gp_running);
-	WARN_ON(sp->srcu_gp_waiting);
-	WARN_ON(sp->srcu_cb_head);
-	WARN_ON(&sp->srcu_cb_head != sp->srcu_cb_tail);
-=======
 void cleanup_srcu_struct(struct srcu_struct *ssp)
 {
 	WARN_ON(ssp->srcu_lock_nesting[0] || ssp->srcu_lock_nesting[1]);
@@ -107,7 +84,6 @@
 	WARN_ON(ssp->srcu_gp_waiting);
 	WARN_ON(ssp->srcu_cb_head);
 	WARN_ON(&ssp->srcu_cb_head != ssp->srcu_cb_tail);
->>>>>>> 407d19ab
 }
 EXPORT_SYMBOL_GPL(cleanup_srcu_struct);
 
@@ -115,13 +91,13 @@
  * Removes the count for the old reader from the appropriate element of
  * the srcu_struct.
  */
-void __srcu_read_unlock(struct srcu_struct *sp, int idx)
-{
-	int newval = sp->srcu_lock_nesting[idx] - 1;
-
-	WRITE_ONCE(sp->srcu_lock_nesting[idx], newval);
-	if (!newval && READ_ONCE(sp->srcu_gp_waiting))
-		swake_up_one(&sp->srcu_wq);
+void __srcu_read_unlock(struct srcu_struct *ssp, int idx)
+{
+	int newval = ssp->srcu_lock_nesting[idx] - 1;
+
+	WRITE_ONCE(ssp->srcu_lock_nesting[idx], newval);
+	if (!newval && READ_ONCE(ssp->srcu_gp_waiting))
+		swake_up_one(&ssp->srcu_wq);
 }
 EXPORT_SYMBOL_GPL(__srcu_read_unlock);
 
@@ -135,24 +111,24 @@
 	int idx;
 	struct rcu_head *lh;
 	struct rcu_head *rhp;
-	struct srcu_struct *sp;
-
-	sp = container_of(wp, struct srcu_struct, srcu_work);
-	if (sp->srcu_gp_running || !READ_ONCE(sp->srcu_cb_head))
+	struct srcu_struct *ssp;
+
+	ssp = container_of(wp, struct srcu_struct, srcu_work);
+	if (ssp->srcu_gp_running || !READ_ONCE(ssp->srcu_cb_head))
 		return; /* Already running or nothing to do. */
 
 	/* Remove recently arrived callbacks and wait for readers. */
-	WRITE_ONCE(sp->srcu_gp_running, true);
+	WRITE_ONCE(ssp->srcu_gp_running, true);
 	local_irq_disable();
-	lh = sp->srcu_cb_head;
-	sp->srcu_cb_head = NULL;
-	sp->srcu_cb_tail = &sp->srcu_cb_head;
+	lh = ssp->srcu_cb_head;
+	ssp->srcu_cb_head = NULL;
+	ssp->srcu_cb_tail = &ssp->srcu_cb_head;
 	local_irq_enable();
-	idx = sp->srcu_idx;
-	WRITE_ONCE(sp->srcu_idx, !sp->srcu_idx);
-	WRITE_ONCE(sp->srcu_gp_waiting, true);  /* srcu_read_unlock() wakes! */
-	swait_event_exclusive(sp->srcu_wq, !READ_ONCE(sp->srcu_lock_nesting[idx]));
-	WRITE_ONCE(sp->srcu_gp_waiting, false); /* srcu_read_unlock() cheap. */
+	idx = ssp->srcu_idx;
+	WRITE_ONCE(ssp->srcu_idx, !ssp->srcu_idx);
+	WRITE_ONCE(ssp->srcu_gp_waiting, true);  /* srcu_read_unlock() wakes! */
+	swait_event_exclusive(ssp->srcu_wq, !READ_ONCE(ssp->srcu_lock_nesting[idx]));
+	WRITE_ONCE(ssp->srcu_gp_waiting, false); /* srcu_read_unlock() cheap. */
 
 	/* Invoke the callbacks we removed above. */
 	while (lh) {
@@ -169,9 +145,9 @@
 	 * at interrupt level, but the ->srcu_gp_running checks will
 	 * straighten that out.
 	 */
-	WRITE_ONCE(sp->srcu_gp_running, false);
-	if (READ_ONCE(sp->srcu_cb_head))
-		schedule_work(&sp->srcu_work);
+	WRITE_ONCE(ssp->srcu_gp_running, false);
+	if (READ_ONCE(ssp->srcu_cb_head))
+		schedule_work(&ssp->srcu_work);
 }
 EXPORT_SYMBOL_GPL(srcu_drive_gp);
 
@@ -179,7 +155,7 @@
  * Enqueue an SRCU callback on the specified srcu_struct structure,
  * initiating grace-period processing if it is not already running.
  */
-void call_srcu(struct srcu_struct *sp, struct rcu_head *rhp,
+void call_srcu(struct srcu_struct *ssp, struct rcu_head *rhp,
 	       rcu_callback_t func)
 {
 	unsigned long flags;
@@ -187,24 +163,28 @@
 	rhp->func = func;
 	rhp->next = NULL;
 	local_irq_save(flags);
-	*sp->srcu_cb_tail = rhp;
-	sp->srcu_cb_tail = &rhp->next;
+	*ssp->srcu_cb_tail = rhp;
+	ssp->srcu_cb_tail = &rhp->next;
 	local_irq_restore(flags);
-	if (!READ_ONCE(sp->srcu_gp_running))
-		schedule_work(&sp->srcu_work);
+	if (!READ_ONCE(ssp->srcu_gp_running)) {
+		if (likely(srcu_init_done))
+			schedule_work(&ssp->srcu_work);
+		else if (list_empty(&ssp->srcu_work.entry))
+			list_add(&ssp->srcu_work.entry, &srcu_boot_list);
+	}
 }
 EXPORT_SYMBOL_GPL(call_srcu);
 
 /*
  * synchronize_srcu - wait for prior SRCU read-side critical-section completion
  */
-void synchronize_srcu(struct srcu_struct *sp)
+void synchronize_srcu(struct srcu_struct *ssp)
 {
 	struct rcu_synchronize rs;
 
 	init_rcu_head_on_stack(&rs.head);
 	init_completion(&rs.completion);
-	call_srcu(sp, &rs.head, wakeme_after_rcu);
+	call_srcu(ssp, &rs.head, wakeme_after_rcu);
 	wait_for_completion(&rs.completion);
 	destroy_rcu_head_on_stack(&rs.head);
 }
@@ -214,4 +194,22 @@
 void __init rcu_scheduler_starting(void)
 {
 	rcu_scheduler_active = RCU_SCHEDULER_RUNNING;
+}
+
+/*
+ * Queue work for srcu_struct structures with early boot callbacks.
+ * The work won't actually execute until the workqueue initialization
+ * phase that takes place after the scheduler starts.
+ */
+void __init srcu_init(void)
+{
+	struct srcu_struct *ssp;
+
+	srcu_init_done = true;
+	while (!list_empty(&srcu_boot_list)) {
+		ssp = list_first_entry(&srcu_boot_list,
+				      struct srcu_struct, srcu_work.entry);
+		list_del_init(&ssp->srcu_work.entry);
+		schedule_work(&ssp->srcu_work);
+	}
 }