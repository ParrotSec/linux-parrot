--- conflicted
+++ resolved
@@ -1,23 +1,10 @@
+// SPDX-License-Identifier: GPL-2.0+
 /*
  * Read-Copy Update module-based torture test facility
- *
- * This program is free software; you can redistribute it and/or modify
- * it under the terms of the GNU General Public License as published by
- * the Free Software Foundation; either version 2 of the License, or
- * (at your option) any later version.
- *
- * This program is distributed in the hope that it will be useful,
- * but WITHOUT ANY WARRANTY; without even the implied warranty of
- * MERCHANTABILITY or FITNESS FOR A PARTICULAR PURPOSE.  See the
- * GNU General Public License for more details.
- *
- * You should have received a copy of the GNU General Public License
- * along with this program; if not, you can access it online at
- * http://www.gnu.org/licenses/gpl-2.0.html.
  *
  * Copyright (C) IBM Corporation, 2005, 2006
  *
- * Authors: Paul E. McKenney <paulmck@us.ibm.com>
+ * Authors: Paul E. McKenney <paulmck@linux.ibm.com>
  *	  Josh Triplett <josh@joshtriplett.org>
  *
  * See also:  Documentation/RCU/torture.txt
@@ -56,39 +43,43 @@
 #include <linux/vmalloc.h>
 #include <linux/sched/debug.h>
 #include <linux/sched/sysctl.h>
+#include <linux/oom.h>
 
 #include "rcu.h"
 
 MODULE_LICENSE("GPL");
-MODULE_AUTHOR("Paul E. McKenney <paulmck@us.ibm.com> and Josh Triplett <josh@joshtriplett.org>");
+MODULE_AUTHOR("Paul E. McKenney <paulmck@linux.ibm.com> and Josh Triplett <josh@joshtriplett.org>");
 
 
 /* Bits for ->extendables field, extendables param, and related definitions. */
 #define RCUTORTURE_RDR_SHIFT	 8	/* Put SRCU index in upper bits. */
 #define RCUTORTURE_RDR_MASK	 ((1 << RCUTORTURE_RDR_SHIFT) - 1)
-#define RCUTORTURE_RDR_BH	 0x1	/* Extend readers by disabling bh. */
-#define RCUTORTURE_RDR_IRQ	 0x2	/*  ... disabling interrupts. */
-#define RCUTORTURE_RDR_PREEMPT	 0x4	/*  ... disabling preemption. */
-#define RCUTORTURE_RDR_RCU	 0x8	/*  ... entering another RCU reader. */
-#define RCUTORTURE_RDR_NBITS	 4	/* Number of bits defined above. */
-#define RCUTORTURE_MAX_EXTEND	 (RCUTORTURE_RDR_BH | RCUTORTURE_RDR_IRQ | \
-				  RCUTORTURE_RDR_PREEMPT)
+#define RCUTORTURE_RDR_BH	 0x01	/* Extend readers by disabling bh. */
+#define RCUTORTURE_RDR_IRQ	 0x02	/*  ... disabling interrupts. */
+#define RCUTORTURE_RDR_PREEMPT	 0x04	/*  ... disabling preemption. */
+#define RCUTORTURE_RDR_RBH	 0x08	/*  ... rcu_read_lock_bh(). */
+#define RCUTORTURE_RDR_SCHED	 0x10	/*  ... rcu_read_lock_sched(). */
+#define RCUTORTURE_RDR_RCU	 0x20	/*  ... entering another RCU reader. */
+#define RCUTORTURE_RDR_NBITS	 6	/* Number of bits defined above. */
+#define RCUTORTURE_MAX_EXTEND	 \
+	(RCUTORTURE_RDR_BH | RCUTORTURE_RDR_IRQ | RCUTORTURE_RDR_PREEMPT | \
+	 RCUTORTURE_RDR_RBH | RCUTORTURE_RDR_SCHED)
 #define RCUTORTURE_RDR_MAX_LOOPS 0x7	/* Maximum reader extensions. */
 					/* Must be power of two minus one. */
-
-torture_param(int, cbflood_inter_holdoff, HZ,
-	      "Holdoff between floods (jiffies)");
-torture_param(int, cbflood_intra_holdoff, 1,
-	      "Holdoff between bursts (jiffies)");
-torture_param(int, cbflood_n_burst, 3, "# bursts in flood, zero to disable");
-torture_param(int, cbflood_n_per_burst, 20000,
-	      "# callbacks per burst in flood");
+#define RCUTORTURE_RDR_MAX_SEGS (RCUTORTURE_RDR_MAX_LOOPS + 3)
+
 torture_param(int, extendables, RCUTORTURE_MAX_EXTEND,
 	      "Extend readers by disabling bh (1), irqs (2), or preempt (4)");
 torture_param(int, fqs_duration, 0,
 	      "Duration of fqs bursts (us), 0 to disable");
 torture_param(int, fqs_holdoff, 0, "Holdoff time within fqs bursts (us)");
 torture_param(int, fqs_stutter, 3, "Wait time between fqs bursts (s)");
+torture_param(bool, fwd_progress, 1, "Test grace-period forward progress");
+torture_param(int, fwd_progress_div, 4, "Fraction of CPU stall to wait");
+torture_param(int, fwd_progress_holdoff, 60,
+	      "Time between forward-progress tests (s)");
+torture_param(bool, fwd_progress_need_resched, 1,
+	      "Hide cond_resched() behind need_resched()");
 torture_param(bool, gp_cond, false, "Use conditional/async GP wait primitives");
 torture_param(bool, gp_exp, false, "Use expedited GP wait primitives");
 torture_param(bool, gp_normal, false,
@@ -125,18 +116,17 @@
 
 static char *torture_type = "rcu";
 module_param(torture_type, charp, 0444);
-MODULE_PARM_DESC(torture_type, "Type of RCU to torture (rcu, rcu_bh, ...)");
+MODULE_PARM_DESC(torture_type, "Type of RCU to torture (rcu, srcu, ...)");
 
 static int nrealreaders;
-static int ncbflooders;
 static struct task_struct *writer_task;
 static struct task_struct **fakewriter_tasks;
 static struct task_struct **reader_tasks;
 static struct task_struct *stats_task;
-static struct task_struct **cbflood_task;
 static struct task_struct *fqs_task;
 static struct task_struct *boost_tasks[NR_CPUS];
 static struct task_struct *stall_task;
+static struct task_struct *fwd_prog_task;
 static struct task_struct **barrier_cbs_tasks;
 static struct task_struct *barrier_task;
 
@@ -170,7 +160,6 @@
 static atomic_long_t n_rcu_torture_timers;
 static long n_barrier_attempts;
 static long n_barrier_successes; /* did rcu_barrier test succeed? */
-static atomic_long_t n_cbfloods;
 static struct list_head rcu_torture_removed;
 
 static int rcu_torture_writer_state;
@@ -197,6 +186,18 @@
 	"RTWS_STOPPING",
 };
 
+/* Record reader segment types and duration for first failing read. */
+struct rt_read_seg {
+	int rt_readstate;
+	unsigned long rt_delay_jiffies;
+	unsigned long rt_delay_ms;
+	unsigned long rt_delay_us;
+	bool rt_preempted;
+};
+static int err_segs_recorded;
+static struct rt_read_seg err_segs[RCUTORTURE_RDR_MAX_SEGS];
+static int rt_read_nsegs;
+
 static const char *rcu_torture_writer_state_getname(void)
 {
 	unsigned int i = READ_ONCE(rcu_torture_writer_state);
@@ -236,6 +237,8 @@
 static wait_queue_head_t *barrier_cbs_wq; /* Coordinate barrier testing. */
 static DECLARE_WAIT_QUEUE_HEAD(barrier_wq);
 
+static bool rcu_fwd_cb_nodelay;		/* Short rcu_torture_delay() delays. */
+
 /*
  * Allocate an element from the rcu_tortures pool.
  */
@@ -278,7 +281,8 @@
 	void (*init)(void);
 	void (*cleanup)(void);
 	int (*readlock)(void);
-	void (*read_delay)(struct torture_random_state *rrsp);
+	void (*read_delay)(struct torture_random_state *rrsp,
+			   struct rt_read_seg *rtrsp);
 	void (*readunlock)(int idx);
 	unsigned long (*get_gp_seq)(void);
 	unsigned long (*gp_diff)(unsigned long new, unsigned long old);
@@ -291,6 +295,7 @@
 	void (*cb_barrier)(void);
 	void (*fqs)(void);
 	void (*stats)(void);
+	int (*stall_dur)(void);
 	int irq_capable;
 	int can_boost;
 	int extendables;
@@ -309,31 +314,40 @@
 	return 0;
 }
 
-static void rcu_read_delay(struct torture_random_state *rrsp)
+static void
+rcu_read_delay(struct torture_random_state *rrsp, struct rt_read_seg *rtrsp)
 {
 	unsigned long started;
 	unsigned long completed;
 	const unsigned long shortdelay_us = 200;
-	const unsigned long longdelay_ms = 50;
+	unsigned long longdelay_ms = 300;
 	unsigned long long ts;
 
 	/* We want a short delay sometimes to make a reader delay the grace
 	 * period, and we want a long delay occasionally to trigger
 	 * force_quiescent_state. */
 
-	if (!(torture_random(rrsp) % (nrealreaders * 2000 * longdelay_ms))) {
+	if (!rcu_fwd_cb_nodelay &&
+	    !(torture_random(rrsp) % (nrealreaders * 2000 * longdelay_ms))) {
 		started = cur_ops->get_gp_seq();
 		ts = rcu_trace_clock_local();
+		if (preempt_count() & (SOFTIRQ_MASK | HARDIRQ_MASK))
+			longdelay_ms = 5; /* Avoid triggering BH limits. */
 		mdelay(longdelay_ms);
+		rtrsp->rt_delay_ms = longdelay_ms;
 		completed = cur_ops->get_gp_seq();
 		do_trace_rcu_torture_read(cur_ops->name, NULL, ts,
 					  started, completed);
 	}
-	if (!(torture_random(rrsp) % (nrealreaders * 2 * shortdelay_us)))
+	if (!(torture_random(rrsp) % (nrealreaders * 2 * shortdelay_us))) {
 		udelay(shortdelay_us);
+		rtrsp->rt_delay_us = shortdelay_us;
+	}
 	if (!preempt_count() &&
-	    !(torture_random(rrsp) % (nrealreaders * 500)))
+	    !(torture_random(rrsp) % (nrealreaders * 500))) {
 		torture_preempt_schedule();  /* QS only if preemptible. */
+		rtrsp->rt_preempted = true;
+	}
 }
 
 static void rcu_torture_read_unlock(int idx) __releases(RCU)
@@ -428,50 +442,11 @@
 	.cb_barrier	= rcu_barrier,
 	.fqs		= rcu_force_quiescent_state,
 	.stats		= NULL,
+	.stall_dur	= rcu_jiffies_till_stall_check,
 	.irq_capable	= 1,
 	.can_boost	= rcu_can_boost(),
+	.extendables	= RCUTORTURE_MAX_EXTEND,
 	.name		= "rcu"
-};
-
-/*
- * Definitions for rcu_bh torture testing.
- */
-
-static int rcu_bh_torture_read_lock(void) __acquires(RCU_BH)
-{
-	rcu_read_lock_bh();
-	return 0;
-}
-
-static void rcu_bh_torture_read_unlock(int idx) __releases(RCU_BH)
-{
-	rcu_read_unlock_bh();
-}
-
-static void rcu_bh_torture_deferred_free(struct rcu_torture *p)
-{
-	call_rcu_bh(&p->rtort_rcu, rcu_torture_cb);
-}
-
-static struct rcu_torture_ops rcu_bh_ops = {
-	.ttype		= RCU_BH_FLAVOR,
-	.init		= rcu_sync_torture_init,
-	.readlock	= rcu_bh_torture_read_lock,
-	.read_delay	= rcu_read_delay,  /* just reuse rcu's version. */
-	.readunlock	= rcu_bh_torture_read_unlock,
-	.get_gp_seq	= rcu_bh_get_gp_seq,
-	.gp_diff	= rcu_seq_diff,
-	.deferred_free	= rcu_bh_torture_deferred_free,
-	.sync		= synchronize_rcu_bh,
-	.exp_sync	= synchronize_rcu_bh_expedited,
-	.call		= call_rcu_bh,
-	.cb_barrier	= rcu_barrier_bh,
-	.fqs		= rcu_bh_force_quiescent_state,
-	.stats		= NULL,
-	.irq_capable	= 1,
-	.extendables	= (RCUTORTURE_RDR_BH | RCUTORTURE_RDR_IRQ),
-	.ext_irq_conflict = RCUTORTURE_RDR_RCU,
-	.name		= "rcu_bh"
 };
 
 /*
@@ -530,7 +505,8 @@
 	return srcu_read_lock(srcu_ctlp);
 }
 
-static void srcu_read_delay(struct torture_random_state *rrsp)
+static void
+srcu_read_delay(struct torture_random_state *rrsp, struct rt_read_seg *rtrsp)
 {
 	long delay;
 	const long uspertick = 1000000 / HZ;
@@ -540,10 +516,12 @@
 
 	delay = torture_random(rrsp) %
 		(nrealreaders * 2 * longdelay * uspertick);
-	if (!delay && in_task())
+	if (!delay && in_task()) {
 		schedule_timeout_interruptible(longdelay);
-	else
-		rcu_read_delay(rrsp);
+		rtrsp->rt_delay_jiffies = longdelay;
+	} else {
+		rcu_read_delay(rrsp, rtrsp);
+	}
 }
 
 static void srcu_torture_read_unlock(int idx) __releases(srcu_ctlp)
@@ -657,48 +635,6 @@
 };
 
 /*
- * Definitions for sched torture testing.
- */
-
-static int sched_torture_read_lock(void)
-{
-	preempt_disable();
-	return 0;
-}
-
-static void sched_torture_read_unlock(int idx)
-{
-	preempt_enable();
-}
-
-static void rcu_sched_torture_deferred_free(struct rcu_torture *p)
-{
-	call_rcu_sched(&p->rtort_rcu, rcu_torture_cb);
-}
-
-static struct rcu_torture_ops sched_ops = {
-	.ttype		= RCU_SCHED_FLAVOR,
-	.init		= rcu_sync_torture_init,
-	.readlock	= sched_torture_read_lock,
-	.read_delay	= rcu_read_delay,  /* just reuse rcu's version. */
-	.readunlock	= sched_torture_read_unlock,
-	.get_gp_seq	= rcu_sched_get_gp_seq,
-	.gp_diff	= rcu_seq_diff,
-	.deferred_free	= rcu_sched_torture_deferred_free,
-	.sync		= synchronize_sched,
-	.exp_sync	= synchronize_sched_expedited,
-	.get_state	= get_state_synchronize_sched,
-	.cond_sync	= cond_synchronize_sched,
-	.call		= call_rcu_sched,
-	.cb_barrier	= rcu_barrier_sched,
-	.fqs		= rcu_sched_force_quiescent_state,
-	.stats		= NULL,
-	.irq_capable	= 1,
-	.extendables	= RCUTORTURE_MAX_EXTEND,
-	.name		= "sched"
-};
-
-/*
  * Definitions for RCU-tasks torture testing.
  */
 
@@ -906,59 +842,6 @@
 	}
 	destroy_rcu_head_on_stack(&rbi.rcu);
 	torture_kthread_stopping("rcu_torture_boost");
-	return 0;
-}
-
-static void rcu_torture_cbflood_cb(struct rcu_head *rhp)
-{
-}
-
-/*
- * RCU torture callback-flood kthread.  Repeatedly induces bursts of calls
- * to call_rcu() or analogous, increasing the probability of occurrence
- * of callback-overflow corner cases.
- */
-static int
-rcu_torture_cbflood(void *arg)
-{
-	int err = 1;
-	int i;
-	int j;
-	struct rcu_head *rhp;
-
-	if (cbflood_n_per_burst > 0 &&
-	    cbflood_inter_holdoff > 0 &&
-	    cbflood_intra_holdoff > 0 &&
-	    cur_ops->call &&
-	    cur_ops->cb_barrier) {
-		rhp = vmalloc(array3_size(cbflood_n_burst,
-					  cbflood_n_per_burst,
-					  sizeof(*rhp)));
-		err = !rhp;
-	}
-	if (err) {
-		VERBOSE_TOROUT_STRING("rcu_torture_cbflood disabled: Bad args or OOM");
-		goto wait_for_stop;
-	}
-	VERBOSE_TOROUT_STRING("rcu_torture_cbflood task started");
-	do {
-		schedule_timeout_interruptible(cbflood_inter_holdoff);
-		atomic_long_inc(&n_cbfloods);
-		WARN_ON(signal_pending(current));
-		for (i = 0; i < cbflood_n_burst; i++) {
-			for (j = 0; j < cbflood_n_per_burst; j++) {
-				cur_ops->call(&rhp[i * cbflood_n_per_burst + j],
-					      rcu_torture_cbflood_cb);
-			}
-			schedule_timeout_interruptible(cbflood_intra_holdoff);
-			WARN_ON(signal_pending(current));
-		}
-		cur_ops->cb_barrier();
-		stutter_wait("rcu_torture_cbflood");
-	} while (!torture_must_stop());
-	vfree(rhp);
-wait_for_stop:
-	torture_kthread_stopping("rcu_torture_cbflood");
 	return 0;
 }
 
@@ -1110,7 +993,8 @@
 				break;
 			}
 		}
-		rcu_torture_current_version++;
+		WRITE_ONCE(rcu_torture_current_version,
+			   rcu_torture_current_version + 1);
 		/* Cycle through nesting levels of rcu_expedite_gp() calls. */
 		if (can_expedite &&
 		    !(torture_random(&rand) & 0xff & (!!expediting - 1))) {
@@ -1126,7 +1010,10 @@
 				       !rcu_gp_is_normal();
 		}
 		rcu_torture_writer_state = RTWS_STUTTER;
-		stutter_wait("rcu_torture_writer");
+		if (stutter_wait("rcu_torture_writer"))
+			for (i = 0; i < ARRAY_SIZE(rcu_tortures); i++)
+				if (list_empty(&rcu_tortures[i].rtort_free))
+					WARN_ON_ONCE(1);
 	} while (!torture_must_stop());
 	/* Reset expediting back to unexpedited. */
 	if (expediting > 0)
@@ -1193,7 +1080,8 @@
  * change, do a ->read_delay().
  */
 static void rcutorture_one_extend(int *readstate, int newstate,
-				  struct torture_random_state *trsp)
+				  struct torture_random_state *trsp,
+				  struct rt_read_seg *rtrsp)
 {
 	int idxnew = -1;
 	int idxold = *readstate;
@@ -1202,6 +1090,7 @@
 
 	WARN_ON_ONCE(idxold < 0);
 	WARN_ON_ONCE((idxold >> RCUTORTURE_RDR_SHIFT) > 1);
+	rtrsp->rt_readstate = newstate;
 
 	/* First, put new protection in place to avoid critical-section gap. */
 	if (statesnew & RCUTORTURE_RDR_BH)
@@ -1210,6 +1099,10 @@
 		local_irq_disable();
 	if (statesnew & RCUTORTURE_RDR_PREEMPT)
 		preempt_disable();
+	if (statesnew & RCUTORTURE_RDR_RBH)
+		rcu_read_lock_bh();
+	if (statesnew & RCUTORTURE_RDR_SCHED)
+		rcu_read_lock_sched();
 	if (statesnew & RCUTORTURE_RDR_RCU)
 		idxnew = cur_ops->readlock() << RCUTORTURE_RDR_SHIFT;
 
@@ -1220,12 +1113,16 @@
 		local_bh_enable();
 	if (statesold & RCUTORTURE_RDR_PREEMPT)
 		preempt_enable();
+	if (statesold & RCUTORTURE_RDR_RBH)
+		rcu_read_unlock_bh();
+	if (statesold & RCUTORTURE_RDR_SCHED)
+		rcu_read_unlock_sched();
 	if (statesold & RCUTORTURE_RDR_RCU)
 		cur_ops->readunlock(idxold >> RCUTORTURE_RDR_SHIFT);
 
 	/* Delay if neither beginning nor end and there was a change. */
 	if ((statesnew || statesold) && *readstate && newstate)
-		cur_ops->read_delay(trsp);
+		cur_ops->read_delay(trsp, rtrsp);
 
 	/* Update the reader state. */
 	if (idxnew == -1)
@@ -1254,33 +1151,19 @@
 {
 	int mask = rcutorture_extend_mask_max();
 	unsigned long randmask1 = torture_random(trsp) >> 8;
-	unsigned long randmask2 = randmask1 >> 1;
+	unsigned long randmask2 = randmask1 >> 3;
 
 	WARN_ON_ONCE(mask >> RCUTORTURE_RDR_SHIFT);
-<<<<<<< HEAD
-	/* Half the time lots of bits, half the time only one bit. */
-	if (randmask1 & 0x1)
-=======
 	/* Mostly only one bit (need preemption!), sometimes lots of bits. */
 	if (!(randmask1 & 0x7))
->>>>>>> 407d19ab
 		mask = mask & randmask2;
 	else
 		mask = mask & (1 << (randmask2 % RCUTORTURE_RDR_NBITS));
+	/* Can't enable bh w/irq disabled. */
 	if ((mask & RCUTORTURE_RDR_IRQ) &&
-<<<<<<< HEAD
-	    !(mask & RCUTORTURE_RDR_BH) &&
-	    (oldmask & RCUTORTURE_RDR_BH))
-		mask |= RCUTORTURE_RDR_BH; /* Can't enable bh w/irq disabled. */
-	if ((mask & RCUTORTURE_RDR_IRQ) &&
-	    !(mask & cur_ops->ext_irq_conflict) &&
-	    (oldmask & cur_ops->ext_irq_conflict))
-		mask |= cur_ops->ext_irq_conflict; /* Or if readers object. */
-=======
 	    ((!(mask & RCUTORTURE_RDR_BH) && (oldmask & RCUTORTURE_RDR_BH)) ||
 	     (!(mask & RCUTORTURE_RDR_RBH) && (oldmask & RCUTORTURE_RDR_RBH))))
 		mask |= RCUTORTURE_RDR_BH | RCUTORTURE_RDR_RBH;
->>>>>>> 407d19ab
 	return mask ?: RCUTORTURE_RDR_RCU;
 }
 
@@ -1288,20 +1171,25 @@
  * Do a randomly selected number of extensions of an existing RCU read-side
  * critical section.
  */
-static void rcutorture_loop_extend(int *readstate,
-				   struct torture_random_state *trsp)
+static struct rt_read_seg *
+rcutorture_loop_extend(int *readstate, struct torture_random_state *trsp,
+		       struct rt_read_seg *rtrsp)
 {
 	int i;
+	int j;
 	int mask = rcutorture_extend_mask_max();
 
 	WARN_ON_ONCE(!*readstate); /* -Existing- RCU read-side critsect! */
 	if (!((mask - 1) & mask))
-		return;  /* Current RCU flavor not extendable. */
-	i = (torture_random(trsp) >> 3) & RCUTORTURE_RDR_MAX_LOOPS;
-	while (i--) {
+		return rtrsp;  /* Current RCU reader not extendable. */
+	/* Bias towards larger numbers of loops. */
+	i = (torture_random(trsp) >> 3);
+	i = ((i | (i >> 3)) & RCUTORTURE_RDR_MAX_LOOPS) + 1;
+	for (j = 0; j < i; j++) {
 		mask = rcutorture_extend_mask(*readstate, trsp);
-		rcutorture_one_extend(readstate, mask, trsp);
-	}
+		rcutorture_one_extend(readstate, mask, trsp, &rtrsp[j]);
+	}
+	return &rtrsp[j];
 }
 
 /*
@@ -1311,16 +1199,20 @@
  */
 static bool rcu_torture_one_read(struct torture_random_state *trsp)
 {
+	int i;
 	unsigned long started;
 	unsigned long completed;
 	int newstate;
 	struct rcu_torture *p;
 	int pipe_count;
 	int readstate = 0;
+	struct rt_read_seg rtseg[RCUTORTURE_RDR_MAX_SEGS] = { { 0 } };
+	struct rt_read_seg *rtrsp = &rtseg[0];
+	struct rt_read_seg *rtrsp1;
 	unsigned long long ts;
 
 	newstate = rcutorture_extend_mask(readstate, trsp);
-	rcutorture_one_extend(&readstate, newstate, trsp);
+	rcutorture_one_extend(&readstate, newstate, trsp, rtrsp++);
 	started = cur_ops->get_gp_seq();
 	ts = rcu_trace_clock_local();
 	p = rcu_dereference_check(rcu_torture_current,
@@ -1330,12 +1222,12 @@
 				  torturing_tasks());
 	if (p == NULL) {
 		/* Wait for rcu_torture_writer to get underway */
-		rcutorture_one_extend(&readstate, 0, trsp);
+		rcutorture_one_extend(&readstate, 0, trsp, rtrsp);
 		return false;
 	}
 	if (p->rtort_mbtest == 0)
 		atomic_inc(&n_rcu_torture_mberror);
-	rcutorture_loop_extend(&readstate, trsp);
+	rtrsp = rcutorture_loop_extend(&readstate, trsp, rtrsp);
 	preempt_disable();
 	pipe_count = p->rtort_pipe_count;
 	if (pipe_count > RCU_TORTURE_PIPE_LEN) {
@@ -1356,8 +1248,17 @@
 	}
 	__this_cpu_inc(rcu_torture_batch[completed]);
 	preempt_enable();
-	rcutorture_one_extend(&readstate, 0, trsp);
+	rcutorture_one_extend(&readstate, 0, trsp, rtrsp);
 	WARN_ON_ONCE(readstate & RCUTORTURE_RDR_MASK);
+
+	/* If error or close call, record the sequence of reader protections. */
+	if ((pipe_count > 1 || completed > 1) && !xchg(&err_segs_recorded, 1)) {
+		i = 0;
+		for (rtrsp1 = &rtseg[0]; rtrsp1 < rtrsp; rtrsp1++)
+			err_segs[i++] = *rtrsp1;
+		rt_read_nsegs = i;
+	}
+
 	return true;
 }
 
@@ -1392,6 +1293,9 @@
 static int
 rcu_torture_reader(void *arg)
 {
+	unsigned long lastsleep = jiffies;
+	long myid = (long)arg;
+	int mynumonline = myid;
 	DEFINE_TORTURE_RANDOM(rand);
 	struct timer_list t;
 
@@ -1407,6 +1311,12 @@
 		}
 		if (!rcu_torture_one_read(&rand))
 			schedule_timeout_interruptible(HZ);
+		if (time_after(jiffies, lastsleep)) {
+			schedule_timeout_interruptible(1);
+			lastsleep = jiffies + 10;
+		}
+		while (num_online_cpus() < mynumonline && !torture_must_stop())
+			schedule_timeout_interruptible(HZ / 5);
 		stutter_wait("rcu_torture_reader");
 	} while (!torture_must_stop());
 	if (irqreader && cur_ops->irq_capable) {
@@ -1465,11 +1375,10 @@
 		n_rcu_torture_boosts,
 		atomic_long_read(&n_rcu_torture_timers));
 	torture_onoff_stats();
-	pr_cont("barrier: %ld/%ld:%ld ",
+	pr_cont("barrier: %ld/%ld:%ld\n",
 		n_barrier_successes,
 		n_barrier_attempts,
 		n_rcu_torture_barrier_error);
-	pr_cont("cbflood: %ld\n", atomic_long_read(&n_cbfloods));
 
 	pr_alert("%s%s ", torture_type, TORTURE_FLAG);
 	if (atomic_read(&n_rcu_torture_mberror) != 0 ||
@@ -1660,8 +1569,6 @@
 	return torture_create_kthread(rcu_torture_stall, NULL, stall_task);
 }
 
-<<<<<<< HEAD
-=======
 /* State structure for forward-progress self-propagating RCU callback. */
 struct fwd_cb_state {
 	struct rcu_head rh;
@@ -2005,7 +1912,6 @@
 				      NULL, fwd_prog_task);
 }
 
->>>>>>> 407d19ab
 /* Callback function for RCU barrier testing. */
 static void rcu_torture_barrier_cbf(struct rcu_head *rcu)
 {
@@ -2168,6 +2074,7 @@
 static void
 rcu_torture_cleanup(void)
 {
+	int firsttime;
 	int flags = 0;
 	unsigned long gp_seq = 0;
 	int i;
@@ -2183,6 +2090,7 @@
 	}
 
 	rcu_torture_barrier_cleanup();
+	torture_stop_kthread(rcu_torture_fwd_prog, fwd_prog_task);
 	torture_stop_kthread(rcu_torture_stall, stall_task);
 	torture_stop_kthread(rcu_torture_writer, writer_task);
 
@@ -2209,13 +2117,11 @@
 		 cur_ops->name, gp_seq, flags);
 	torture_stop_kthread(rcu_torture_stats, stats_task);
 	torture_stop_kthread(rcu_torture_fqs, fqs_task);
-	for (i = 0; i < ncbflooders; i++)
-		torture_stop_kthread(rcu_torture_cbflood, cbflood_task[i]);
 	if (rcu_torture_can_boost())
 		cpuhp_remove_state(rcutor_hp);
 
 	/*
-	 * Wait for all RCU callbacks to fire, then do flavor-specific
+	 * Wait for all RCU callbacks to fire, then do torture-type-specific
 	 * cleanup operations.
 	 */
 	if (cur_ops->cb_barrier != NULL)
@@ -2225,6 +2131,33 @@
 
 	rcu_torture_stats_print();  /* -After- the stats thread is stopped! */
 
+	if (err_segs_recorded) {
+		pr_alert("Failure/close-call rcutorture reader segments:\n");
+		if (rt_read_nsegs == 0)
+			pr_alert("\t: No segments recorded!!!\n");
+		firsttime = 1;
+		for (i = 0; i < rt_read_nsegs; i++) {
+			pr_alert("\t%d: %#x ", i, err_segs[i].rt_readstate);
+			if (err_segs[i].rt_delay_jiffies != 0) {
+				pr_cont("%s%ldjiffies", firsttime ? "" : "+",
+					err_segs[i].rt_delay_jiffies);
+				firsttime = 0;
+			}
+			if (err_segs[i].rt_delay_ms != 0) {
+				pr_cont("%s%ldms", firsttime ? "" : "+",
+					err_segs[i].rt_delay_ms);
+				firsttime = 0;
+			}
+			if (err_segs[i].rt_delay_us != 0) {
+				pr_cont("%s%ldus", firsttime ? "" : "+",
+					err_segs[i].rt_delay_us);
+				firsttime = 0;
+			}
+			pr_cont("%s\n",
+				err_segs[i].rt_preempted ? "preempted" : "");
+
+		}
+	}
 	if (atomic_read(&n_rcu_torture_error) || n_rcu_torture_barrier_error)
 		rcu_torture_print_module_parms(cur_ops, "End of test: FAILURE");
 	else if (torture_onoff_failures())
@@ -2291,15 +2224,23 @@
 #endif /* #else #ifdef CONFIG_DEBUG_OBJECTS_RCU_HEAD */
 }
 
+static void rcutorture_sync(void)
+{
+	static unsigned long n;
+
+	if (cur_ops->sync && !(++n & 0xfff))
+		cur_ops->sync();
+}
+
 static int __init
 rcu_torture_init(void)
 {
-	int i;
+	long i;
 	int cpu;
 	int firsterr = 0;
 	static struct rcu_torture_ops *torture_ops[] = {
-		&rcu_ops, &rcu_bh_ops, &rcu_busted_ops, &srcu_ops, &srcud_ops,
-		&busted_srcud_ops, &sched_ops, &tasks_ops,
+		&rcu_ops, &rcu_busted_ops, &srcu_ops, &srcud_ops,
+		&busted_srcud_ops, &tasks_ops,
 	};
 
 	if (!torture_init_begin(torture_type, verbose))
@@ -2318,6 +2259,7 @@
 		for (i = 0; i < ARRAY_SIZE(torture_ops); i++)
 			pr_cont(" %s", torture_ops[i]->name);
 		pr_cont("\n");
+		WARN_ON(!IS_MODULE(CONFIG_RCU_TORTURE_TEST));
 		firsterr = -EINVAL;
 		cur_ops = NULL;
 		goto unwind;
@@ -2369,6 +2311,8 @@
 			per_cpu(rcu_torture_batch, cpu)[i] = 0;
 		}
 	}
+	err_segs_recorded = 0;
+	rt_read_nsegs = 0;
 
 	/* Start up the kthreads. */
 
@@ -2400,7 +2344,7 @@
 		goto unwind;
 	}
 	for (i = 0; i < nrealreaders; i++) {
-		firsterr = torture_create_kthread(rcu_torture_reader, NULL,
+		firsterr = torture_create_kthread(rcu_torture_reader, (void *)i,
 						  reader_tasks[i]);
 		if (firsterr)
 			goto unwind;
@@ -2450,10 +2394,14 @@
 	firsterr = torture_shutdown_init(shutdown_secs, rcu_torture_cleanup);
 	if (firsterr)
 		goto unwind;
-	firsterr = torture_onoff_init(onoff_holdoff * HZ, onoff_interval);
+	firsterr = torture_onoff_init(onoff_holdoff * HZ, onoff_interval,
+				      rcutorture_sync);
 	if (firsterr)
 		goto unwind;
 	firsterr = rcu_torture_stall_init();
+	if (firsterr)
+		goto unwind;
+	firsterr = rcu_torture_fwd_prog_init();
 	if (firsterr)
 		goto unwind;
 	firsterr = rcu_torture_barrier_init();
@@ -2461,24 +2409,6 @@
 		goto unwind;
 	if (object_debug)
 		rcu_test_debug_objects();
-	if (cbflood_n_burst > 0) {
-		/* Create the cbflood threads */
-		ncbflooders = (num_online_cpus() + 3) / 4;
-		cbflood_task = kcalloc(ncbflooders, sizeof(*cbflood_task),
-				       GFP_KERNEL);
-		if (!cbflood_task) {
-			VERBOSE_TOROUT_ERRSTRING("out of memory");
-			firsterr = -ENOMEM;
-			goto unwind;
-		}
-		for (i = 0; i < ncbflooders; i++) {
-			firsterr = torture_create_kthread(rcu_torture_cbflood,
-							  NULL,
-							  cbflood_task[i]);
-			if (firsterr)
-				goto unwind;
-		}
-	}
 	torture_init_end();
 	return 0;
 
