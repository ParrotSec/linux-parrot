/*
 * Read-Copy Update mechanism for mutual exclusion, the Bloatwatch edition.
 *
 * This program is free software; you can redistribute it and/or modify
 * it under the terms of the GNU General Public License as published by
 * the Free Software Foundation; either version 2 of the License, or
 * (at your option) any later version.
 *
 * This program is distributed in the hope that it will be useful,
 * but WITHOUT ANY WARRANTY; without even the implied warranty of
 * MERCHANTABILITY or FITNESS FOR A PARTICULAR PURPOSE.  See the
 * GNU General Public License for more details.
 *
 * You should have received a copy of the GNU General Public License
 * along with this program; if not, you can access it online at
 * http://www.gnu.org/licenses/gpl-2.0.html.
 *
 * Copyright IBM Corporation, 2008
 *
 * Author: Paul E. McKenney <paulmck@linux.vnet.ibm.com>
 *
 * For detailed explanation of Read-Copy Update mechanism see -
 *		Documentation/RCU
 */
#include <linux/completion.h>
#include <linux/interrupt.h>
#include <linux/notifier.h>
#include <linux/rcupdate_wait.h>
#include <linux/kernel.h>
#include <linux/export.h>
#include <linux/mutex.h>
#include <linux/sched.h>
#include <linux/types.h>
#include <linux/init.h>
#include <linux/time.h>
#include <linux/cpu.h>
#include <linux/prefetch.h>

#include "rcu.h"

/* Global control variables for rcupdate callback mechanism. */
struct rcu_ctrlblk {
	struct rcu_head *rcucblist;	/* List of pending callbacks (CBs). */
	struct rcu_head **donetail;	/* ->next pointer of last "done" CB. */
	struct rcu_head **curtail;	/* ->next pointer of last CB. */
};

/* Definition for rcupdate control block. */
static struct rcu_ctrlblk rcu_sched_ctrlblk = {
	.donetail	= &rcu_sched_ctrlblk.rcucblist,
	.curtail	= &rcu_sched_ctrlblk.rcucblist,
};

static struct rcu_ctrlblk rcu_bh_ctrlblk = {
	.donetail	= &rcu_bh_ctrlblk.rcucblist,
	.curtail	= &rcu_bh_ctrlblk.rcucblist,
};

void rcu_barrier_bh(void)
{
	wait_rcu_gp(call_rcu_bh);
}
EXPORT_SYMBOL(rcu_barrier_bh);

void rcu_barrier_sched(void)
{
	wait_rcu_gp(call_rcu_sched);
}
EXPORT_SYMBOL(rcu_barrier_sched);

/*
 * Helper function for rcu_sched_qs() and rcu_bh_qs().
 * Also irqs are disabled to avoid confusion due to interrupt handlers
 * invoking call_rcu().
 */
static int rcu_qsctr_help(struct rcu_ctrlblk *rcp)
{
	if (rcp->donetail != rcp->curtail) {
		rcp->donetail = rcp->curtail;
		return 1;
	}

	return 0;
}

/*
 * Record an rcu quiescent state.  And an rcu_bh quiescent state while we
 * are at it, given that any rcu quiescent state is also an rcu_bh
 * quiescent state.  Use "+" instead of "||" to defeat short circuiting.
 */
void rcu_sched_qs(void)
{
	unsigned long flags;

	local_irq_save(flags);
<<<<<<< HEAD
	if (rcu_qsctr_help(&rcu_sched_ctrlblk) +
	    rcu_qsctr_help(&rcu_bh_ctrlblk))
		raise_softirq(RCU_SOFTIRQ);
	local_irq_restore(flags);
}

/*
 * Record an rcu_bh quiescent state.
 */
void rcu_bh_qs(void)
{
	unsigned long flags;

	local_irq_save(flags);
	if (rcu_qsctr_help(&rcu_bh_ctrlblk))
		raise_softirq(RCU_SOFTIRQ);
=======
	if (rcu_ctrlblk.donetail != rcu_ctrlblk.curtail) {
		rcu_ctrlblk.donetail = rcu_ctrlblk.curtail;
		raise_softirq_irqoff(RCU_SOFTIRQ);
	}
>>>>>>> 407d19ab
	local_irq_restore(flags);
}

/*
 * Check to see if the scheduling-clock interrupt came from an extended
 * quiescent state, and, if so, tell RCU about it.  This function must
 * be called from hardirq context.  It is normally called from the
 * scheduling-clock interrupt.
 */
void rcu_check_callbacks(int user)
{
	if (user)
		rcu_sched_qs();
	if (user || !in_softirq())
		rcu_bh_qs();
}

/*
 * Invoke the RCU callbacks on the specified rcu_ctrlkblk structure
 * whose grace period has elapsed.
 */
static void __rcu_process_callbacks(struct rcu_ctrlblk *rcp)
{
	struct rcu_head *next, *list;
	unsigned long flags;

	/* Move the ready-to-invoke callbacks to a local list. */
	local_irq_save(flags);
	if (rcp->donetail == &rcp->rcucblist) {
		/* No callbacks ready, so just leave. */
		local_irq_restore(flags);
		return;
	}
	list = rcp->rcucblist;
	rcp->rcucblist = *rcp->donetail;
	*rcp->donetail = NULL;
	if (rcp->curtail == rcp->donetail)
		rcp->curtail = &rcp->rcucblist;
	rcp->donetail = &rcp->rcucblist;
	local_irq_restore(flags);

	/* Invoke the callbacks on the local list. */
	while (list) {
		next = list->next;
		prefetch(next);
		debug_rcu_head_unqueue(list);
		local_bh_disable();
		__rcu_reclaim("", list);
		local_bh_enable();
		list = next;
	}
}

static __latent_entropy void rcu_process_callbacks(struct softirq_action *unused)
{
	__rcu_process_callbacks(&rcu_sched_ctrlblk);
	__rcu_process_callbacks(&rcu_bh_ctrlblk);
}

/*
 * Wait for a grace period to elapse.  But it is illegal to invoke
 * synchronize_sched() from within an RCU read-side critical section.
 * Therefore, any legal call to synchronize_sched() is a quiescent
 * state, and so on a UP system, synchronize_sched() need do nothing.
 * Ditto for synchronize_rcu_bh().  (But Lai Jiangshan points out the
 * benefits of doing might_sleep() to reduce latency.)
 *
 * Cool, huh?  (Due to Josh Triplett.)
 */
void synchronize_sched(void)
{
	RCU_LOCKDEP_WARN(lock_is_held(&rcu_bh_lock_map) ||
			 lock_is_held(&rcu_lock_map) ||
			 lock_is_held(&rcu_sched_lock_map),
			 "Illegal synchronize_sched() in RCU read-side critical section");
}
EXPORT_SYMBOL_GPL(synchronize_sched);

/*
 * Helper function for call_rcu() and call_rcu_bh().
 */
static void __call_rcu(struct rcu_head *head,
		       rcu_callback_t func,
		       struct rcu_ctrlblk *rcp)
{
	unsigned long flags;

	debug_rcu_head_queue(head);
	head->func = func;
	head->next = NULL;

	local_irq_save(flags);
	*rcp->curtail = head;
	rcp->curtail = &head->next;
	local_irq_restore(flags);

	if (unlikely(is_idle_task(current))) {
		/* force scheduling for rcu_sched_qs() */
		resched_cpu(0);
	}
}

/*
 * Post an RCU callback to be invoked after the end of an RCU-sched grace
 * period.  But since we have but one CPU, that would be after any
 * quiescent state.
 */
void call_rcu_sched(struct rcu_head *head, rcu_callback_t func)
{
	__call_rcu(head, func, &rcu_sched_ctrlblk);
}
EXPORT_SYMBOL_GPL(call_rcu_sched);

/*
 * Post an RCU bottom-half callback to be invoked after any subsequent
 * quiescent state.
 */
void call_rcu_bh(struct rcu_head *head, rcu_callback_t func)
{
	__call_rcu(head, func, &rcu_bh_ctrlblk);
}
EXPORT_SYMBOL_GPL(call_rcu_bh);

void __init rcu_init(void)
{
	open_softirq(RCU_SOFTIRQ, rcu_process_callbacks);
	rcu_early_boot_tests();
}<|MERGE_RESOLUTION|>--- conflicted
+++ resolved
@@ -1,23 +1,10 @@
+// SPDX-License-Identifier: GPL-2.0+
 /*
  * Read-Copy Update mechanism for mutual exclusion, the Bloatwatch edition.
  *
- * This program is free software; you can redistribute it and/or modify
- * it under the terms of the GNU General Public License as published by
- * the Free Software Foundation; either version 2 of the License, or
- * (at your option) any later version.
- *
- * This program is distributed in the hope that it will be useful,
- * but WITHOUT ANY WARRANTY; without even the implied warranty of
- * MERCHANTABILITY or FITNESS FOR A PARTICULAR PURPOSE.  See the
- * GNU General Public License for more details.
- *
- * You should have received a copy of the GNU General Public License
- * along with this program; if not, you can access it online at
- * http://www.gnu.org/licenses/gpl-2.0.html.
- *
  * Copyright IBM Corporation, 2008
  *
- * Author: Paul E. McKenney <paulmck@linux.vnet.ibm.com>
+ * Author: Paul E. McKenney <paulmck@linux.ibm.com>
  *
  * For detailed explanation of Read-Copy Update mechanism see -
  *		Documentation/RCU
@@ -46,76 +33,27 @@
 };
 
 /* Definition for rcupdate control block. */
-static struct rcu_ctrlblk rcu_sched_ctrlblk = {
-	.donetail	= &rcu_sched_ctrlblk.rcucblist,
-	.curtail	= &rcu_sched_ctrlblk.rcucblist,
+static struct rcu_ctrlblk rcu_ctrlblk = {
+	.donetail	= &rcu_ctrlblk.rcucblist,
+	.curtail	= &rcu_ctrlblk.rcucblist,
 };
 
-static struct rcu_ctrlblk rcu_bh_ctrlblk = {
-	.donetail	= &rcu_bh_ctrlblk.rcucblist,
-	.curtail	= &rcu_bh_ctrlblk.rcucblist,
-};
+void rcu_barrier(void)
+{
+	wait_rcu_gp(call_rcu);
+}
+EXPORT_SYMBOL(rcu_barrier);
 
-void rcu_barrier_bh(void)
-{
-	wait_rcu_gp(call_rcu_bh);
-}
-EXPORT_SYMBOL(rcu_barrier_bh);
-
-void rcu_barrier_sched(void)
-{
-	wait_rcu_gp(call_rcu_sched);
-}
-EXPORT_SYMBOL(rcu_barrier_sched);
-
-/*
- * Helper function for rcu_sched_qs() and rcu_bh_qs().
- * Also irqs are disabled to avoid confusion due to interrupt handlers
- * invoking call_rcu().
- */
-static int rcu_qsctr_help(struct rcu_ctrlblk *rcp)
-{
-	if (rcp->donetail != rcp->curtail) {
-		rcp->donetail = rcp->curtail;
-		return 1;
-	}
-
-	return 0;
-}
-
-/*
- * Record an rcu quiescent state.  And an rcu_bh quiescent state while we
- * are at it, given that any rcu quiescent state is also an rcu_bh
- * quiescent state.  Use "+" instead of "||" to defeat short circuiting.
- */
-void rcu_sched_qs(void)
+/* Record an rcu quiescent state.  */
+void rcu_qs(void)
 {
 	unsigned long flags;
 
 	local_irq_save(flags);
-<<<<<<< HEAD
-	if (rcu_qsctr_help(&rcu_sched_ctrlblk) +
-	    rcu_qsctr_help(&rcu_bh_ctrlblk))
-		raise_softirq(RCU_SOFTIRQ);
-	local_irq_restore(flags);
-}
-
-/*
- * Record an rcu_bh quiescent state.
- */
-void rcu_bh_qs(void)
-{
-	unsigned long flags;
-
-	local_irq_save(flags);
-	if (rcu_qsctr_help(&rcu_bh_ctrlblk))
-		raise_softirq(RCU_SOFTIRQ);
-=======
 	if (rcu_ctrlblk.donetail != rcu_ctrlblk.curtail) {
 		rcu_ctrlblk.donetail = rcu_ctrlblk.curtail;
 		raise_softirq_irqoff(RCU_SOFTIRQ);
 	}
->>>>>>> 407d19ab
 	local_irq_restore(flags);
 }
 
@@ -125,36 +63,35 @@
  * be called from hardirq context.  It is normally called from the
  * scheduling-clock interrupt.
  */
-void rcu_check_callbacks(int user)
+void rcu_sched_clock_irq(int user)
 {
-	if (user)
-		rcu_sched_qs();
-	if (user || !in_softirq())
-		rcu_bh_qs();
+	if (user) {
+		rcu_qs();
+	} else if (rcu_ctrlblk.donetail != rcu_ctrlblk.curtail) {
+		set_tsk_need_resched(current);
+		set_preempt_need_resched();
+	}
 }
 
-/*
- * Invoke the RCU callbacks on the specified rcu_ctrlkblk structure
- * whose grace period has elapsed.
- */
-static void __rcu_process_callbacks(struct rcu_ctrlblk *rcp)
+/* Invoke the RCU callbacks whose grace period has elapsed.  */
+static __latent_entropy void rcu_process_callbacks(struct softirq_action *unused)
 {
 	struct rcu_head *next, *list;
 	unsigned long flags;
 
 	/* Move the ready-to-invoke callbacks to a local list. */
 	local_irq_save(flags);
-	if (rcp->donetail == &rcp->rcucblist) {
+	if (rcu_ctrlblk.donetail == &rcu_ctrlblk.rcucblist) {
 		/* No callbacks ready, so just leave. */
 		local_irq_restore(flags);
 		return;
 	}
-	list = rcp->rcucblist;
-	rcp->rcucblist = *rcp->donetail;
-	*rcp->donetail = NULL;
-	if (rcp->curtail == rcp->donetail)
-		rcp->curtail = &rcp->rcucblist;
-	rcp->donetail = &rcp->rcucblist;
+	list = rcu_ctrlblk.rcucblist;
+	rcu_ctrlblk.rcucblist = *rcu_ctrlblk.donetail;
+	*rcu_ctrlblk.donetail = NULL;
+	if (rcu_ctrlblk.curtail == rcu_ctrlblk.donetail)
+		rcu_ctrlblk.curtail = &rcu_ctrlblk.rcucblist;
+	rcu_ctrlblk.donetail = &rcu_ctrlblk.rcucblist;
 	local_irq_restore(flags);
 
 	/* Invoke the callbacks on the local list. */
@@ -169,37 +106,31 @@
 	}
 }
 
-static __latent_entropy void rcu_process_callbacks(struct softirq_action *unused)
-{
-	__rcu_process_callbacks(&rcu_sched_ctrlblk);
-	__rcu_process_callbacks(&rcu_bh_ctrlblk);
-}
-
 /*
  * Wait for a grace period to elapse.  But it is illegal to invoke
- * synchronize_sched() from within an RCU read-side critical section.
- * Therefore, any legal call to synchronize_sched() is a quiescent
- * state, and so on a UP system, synchronize_sched() need do nothing.
- * Ditto for synchronize_rcu_bh().  (But Lai Jiangshan points out the
- * benefits of doing might_sleep() to reduce latency.)
+ * synchronize_rcu() from within an RCU read-side critical section.
+ * Therefore, any legal call to synchronize_rcu() is a quiescent
+ * state, and so on a UP system, synchronize_rcu() need do nothing.
+ * (But Lai Jiangshan points out the benefits of doing might_sleep()
+ * to reduce latency.)
  *
  * Cool, huh?  (Due to Josh Triplett.)
  */
-void synchronize_sched(void)
+void synchronize_rcu(void)
 {
 	RCU_LOCKDEP_WARN(lock_is_held(&rcu_bh_lock_map) ||
 			 lock_is_held(&rcu_lock_map) ||
 			 lock_is_held(&rcu_sched_lock_map),
-			 "Illegal synchronize_sched() in RCU read-side critical section");
+			 "Illegal synchronize_rcu() in RCU read-side critical section");
 }
-EXPORT_SYMBOL_GPL(synchronize_sched);
+EXPORT_SYMBOL_GPL(synchronize_rcu);
 
 /*
- * Helper function for call_rcu() and call_rcu_bh().
+ * Post an RCU callback to be invoked after the end of an RCU grace
+ * period.  But since we have but one CPU, that would be after any
+ * quiescent state.
  */
-static void __call_rcu(struct rcu_head *head,
-		       rcu_callback_t func,
-		       struct rcu_ctrlblk *rcp)
+void call_rcu(struct rcu_head *head, rcu_callback_t func)
 {
 	unsigned long flags;
 
@@ -208,39 +139,20 @@
 	head->next = NULL;
 
 	local_irq_save(flags);
-	*rcp->curtail = head;
-	rcp->curtail = &head->next;
+	*rcu_ctrlblk.curtail = head;
+	rcu_ctrlblk.curtail = &head->next;
 	local_irq_restore(flags);
 
 	if (unlikely(is_idle_task(current))) {
-		/* force scheduling for rcu_sched_qs() */
+		/* force scheduling for rcu_qs() */
 		resched_cpu(0);
 	}
 }
-
-/*
- * Post an RCU callback to be invoked after the end of an RCU-sched grace
- * period.  But since we have but one CPU, that would be after any
- * quiescent state.
- */
-void call_rcu_sched(struct rcu_head *head, rcu_callback_t func)
-{
-	__call_rcu(head, func, &rcu_sched_ctrlblk);
-}
-EXPORT_SYMBOL_GPL(call_rcu_sched);
-
-/*
- * Post an RCU bottom-half callback to be invoked after any subsequent
- * quiescent state.
- */
-void call_rcu_bh(struct rcu_head *head, rcu_callback_t func)
-{
-	__call_rcu(head, func, &rcu_bh_ctrlblk);
-}
-EXPORT_SYMBOL_GPL(call_rcu_bh);
+EXPORT_SYMBOL_GPL(call_rcu);
 
 void __init rcu_init(void)
 {
 	open_softirq(RCU_SOFTIRQ, rcu_process_callbacks);
 	rcu_early_boot_tests();
+	srcu_init();
 }