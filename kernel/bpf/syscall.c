// SPDX-License-Identifier: GPL-2.0-only
/* Copyright (c) 2011-2014 PLUMgrid, http://plumgrid.com
 */
#include <linux/bpf.h>
#include <linux/bpf_trace.h>
#include <linux/bpf_lirc.h>
#include <linux/btf.h>
#include <linux/syscalls.h>
#include <linux/slab.h>
#include <linux/sched/signal.h>
#include <linux/vmalloc.h>
#include <linux/mmzone.h>
#include <linux/anon_inodes.h>
#include <linux/fdtable.h>
#include <linux/file.h>
#include <linux/fs.h>
#include <linux/license.h>
#include <linux/filter.h>
#include <linux/version.h>
#include <linux/kernel.h>
#include <linux/idr.h>
#include <linux/cred.h>
#include <linux/timekeeping.h>
#include <linux/ctype.h>
#include <linux/btf.h>
#include <linux/nospec.h>

#define IS_FD_ARRAY(map) ((map)->map_type == BPF_MAP_TYPE_PROG_ARRAY || \
			   (map)->map_type == BPF_MAP_TYPE_PERF_EVENT_ARRAY || \
			   (map)->map_type == BPF_MAP_TYPE_CGROUP_ARRAY || \
			   (map)->map_type == BPF_MAP_TYPE_ARRAY_OF_MAPS)
#define IS_FD_HASH(map) ((map)->map_type == BPF_MAP_TYPE_HASH_OF_MAPS)
#define IS_FD_MAP(map) (IS_FD_ARRAY(map) || IS_FD_HASH(map))

#define BPF_OBJ_FLAG_MASK   (BPF_F_RDONLY | BPF_F_WRONLY)

DEFINE_PER_CPU(int, bpf_prog_active);
static DEFINE_IDR(prog_idr);
static DEFINE_SPINLOCK(prog_idr_lock);
static DEFINE_IDR(map_idr);
static DEFINE_SPINLOCK(map_idr_lock);

int sysctl_unprivileged_bpf_disabled __read_mostly;

static const struct bpf_map_ops * const bpf_map_types[] = {
#define BPF_PROG_TYPE(_id, _ops)
#define BPF_MAP_TYPE(_id, _ops) \
	[_id] = &_ops,
#include <linux/bpf_types.h>
#undef BPF_PROG_TYPE
#undef BPF_MAP_TYPE
};

/*
 * If we're handed a bigger struct than we know of, ensure all the unknown bits
 * are 0 - i.e. new user-space does not rely on any kernel feature extensions
 * we don't know about yet.
 *
 * There is a ToCToU between this function call and the following
 * copy_from_user() call. However, this is not a concern since this function is
 * meant to be a future-proofing of bits.
 */
int bpf_check_uarg_tail_zero(void __user *uaddr,
			     size_t expected_size,
			     size_t actual_size)
{
	unsigned char __user *addr;
	unsigned char __user *end;
	unsigned char val;
	int err;

	if (unlikely(actual_size > PAGE_SIZE))	/* silly large */
		return -E2BIG;

	if (unlikely(!access_ok(VERIFY_READ, uaddr, actual_size)))
		return -EFAULT;

	if (actual_size <= expected_size)
		return 0;

	addr = uaddr + expected_size;
	end  = uaddr + actual_size;

	for (; addr < end; addr++) {
		err = get_user(val, addr);
		if (err)
			return err;
		if (val)
			return -E2BIG;
	}

	return 0;
}

const struct bpf_map_ops bpf_map_offload_ops = {
	.map_alloc = bpf_map_offload_map_alloc,
	.map_free = bpf_map_offload_map_free,
	.map_check_btf = map_check_no_btf,
};

static struct bpf_map *find_and_alloc_map(union bpf_attr *attr)
{
	const struct bpf_map_ops *ops;
	u32 type = attr->map_type;
	struct bpf_map *map;
	int err;

	if (type >= ARRAY_SIZE(bpf_map_types))
		return ERR_PTR(-EINVAL);
	type = array_index_nospec(type, ARRAY_SIZE(bpf_map_types));
	ops = bpf_map_types[type];
	if (!ops)
		return ERR_PTR(-EINVAL);

	if (ops->map_alloc_check) {
		err = ops->map_alloc_check(attr);
		if (err)
			return ERR_PTR(err);
	}
	if (attr->map_ifindex)
		ops = &bpf_map_offload_ops;
	map = ops->map_alloc(attr);
	if (IS_ERR(map))
		return map;
	map->ops = ops;
	map->map_type = type;
	return map;
}

void *bpf_map_area_alloc(size_t size, int numa_node)
{
	/* We definitely need __GFP_NORETRY, so OOM killer doesn't
	 * trigger under memory pressure as we really just want to
	 * fail instead.
	 */
	const gfp_t flags = __GFP_NOWARN | __GFP_NORETRY | __GFP_ZERO;
	void *area;

	if (size <= (PAGE_SIZE << PAGE_ALLOC_COSTLY_ORDER)) {
		area = kmalloc_node(size, GFP_USER | flags, numa_node);
		if (area != NULL)
			return area;
	}

	return __vmalloc_node_flags_caller(size, numa_node, GFP_KERNEL | flags,
					   __builtin_return_address(0));
}

void bpf_map_area_free(void *area)
{
	kvfree(area);
}

static u32 bpf_map_flags_retain_permanent(u32 flags)
{
	/* Some map creation flags are not tied to the map object but
	 * rather to the map fd instead, so they have no meaning upon
	 * map object inspection since multiple file descriptors with
	 * different (access) properties can exist here. Thus, given
	 * this has zero meaning for the map itself, lets clear these
	 * from here.
	 */
	return flags & ~(BPF_F_RDONLY | BPF_F_WRONLY);
}

void bpf_map_init_from_attr(struct bpf_map *map, union bpf_attr *attr)
{
	map->map_type = attr->map_type;
	map->key_size = attr->key_size;
	map->value_size = attr->value_size;
	map->max_entries = attr->max_entries;
	map->map_flags = bpf_map_flags_retain_permanent(attr->map_flags);
	map->numa_node = bpf_map_attr_numa_node(attr);
}

int bpf_map_precharge_memlock(u32 pages)
{
	struct user_struct *user = get_current_user();
	unsigned long memlock_limit, cur;

	memlock_limit = rlimit(RLIMIT_MEMLOCK) >> PAGE_SHIFT;
	cur = atomic_long_read(&user->locked_vm);
	free_uid(user);
	if (cur + pages > memlock_limit)
		return -EPERM;
	return 0;
}

static int bpf_charge_memlock(struct user_struct *user, u32 pages)
{
	unsigned long memlock_limit = rlimit(RLIMIT_MEMLOCK) >> PAGE_SHIFT;

	if (atomic_long_add_return(pages, &user->locked_vm) > memlock_limit) {
		atomic_long_sub(pages, &user->locked_vm);
		return -EPERM;
	}
	return 0;
}

static void bpf_uncharge_memlock(struct user_struct *user, u32 pages)
{
	atomic_long_sub(pages, &user->locked_vm);
}

static int bpf_map_init_memlock(struct bpf_map *map)
{
	struct user_struct *user = get_current_user();
	int ret;

	ret = bpf_charge_memlock(user, map->pages);
	if (ret) {
		free_uid(user);
		return ret;
	}
	map->user = user;
	return ret;
}

static void bpf_map_release_memlock(struct bpf_map *map)
{
	struct user_struct *user = map->user;
	bpf_uncharge_memlock(user, map->pages);
	free_uid(user);
}

int bpf_map_charge_memlock(struct bpf_map *map, u32 pages)
{
	int ret;

	ret = bpf_charge_memlock(map->user, pages);
	if (ret)
		return ret;
	map->pages += pages;
	return ret;
}

void bpf_map_uncharge_memlock(struct bpf_map *map, u32 pages)
{
	bpf_uncharge_memlock(map->user, pages);
	map->pages -= pages;
}

static int bpf_map_alloc_id(struct bpf_map *map)
{
	int id;

	idr_preload(GFP_KERNEL);
	spin_lock_bh(&map_idr_lock);
	id = idr_alloc_cyclic(&map_idr, map, 1, INT_MAX, GFP_ATOMIC);
	if (id > 0)
		map->id = id;
	spin_unlock_bh(&map_idr_lock);
	idr_preload_end();

	if (WARN_ON_ONCE(!id))
		return -ENOSPC;

	return id > 0 ? 0 : id;
}

void bpf_map_free_id(struct bpf_map *map, bool do_idr_lock)
{
	unsigned long flags;

	/* Offloaded maps are removed from the IDR store when their device
	 * disappears - even if someone holds an fd to them they are unusable,
	 * the memory is gone, all ops will fail; they are simply waiting for
	 * refcnt to drop to be freed.
	 */
	if (!map->id)
		return;

	if (do_idr_lock)
		spin_lock_irqsave(&map_idr_lock, flags);
	else
		__acquire(&map_idr_lock);

	idr_remove(&map_idr, map->id);
	map->id = 0;

	if (do_idr_lock)
		spin_unlock_irqrestore(&map_idr_lock, flags);
	else
		__release(&map_idr_lock);
}

/* called from workqueue */
static void bpf_map_free_deferred(struct work_struct *work)
{
	struct bpf_map *map = container_of(work, struct bpf_map, work);

	bpf_map_release_memlock(map);
	security_bpf_map_free(map);
	/* implementation dependent freeing */
	map->ops->map_free(map);
}

static void bpf_map_put_uref(struct bpf_map *map)
{
	if (atomic_dec_and_test(&map->usercnt)) {
		if (map->ops->map_release_uref)
			map->ops->map_release_uref(map);
	}
}

/* decrement map refcnt and schedule it for freeing via workqueue
 * (unrelying map implementation ops->map_free() might sleep)
 */
static void __bpf_map_put(struct bpf_map *map, bool do_idr_lock)
{
	if (atomic_dec_and_test(&map->refcnt)) {
		/* bpf_map_free_id() must be called first */
		bpf_map_free_id(map, do_idr_lock);
		btf_put(map->btf);
		INIT_WORK(&map->work, bpf_map_free_deferred);
		schedule_work(&map->work);
	}
}

void bpf_map_put(struct bpf_map *map)
{
	__bpf_map_put(map, true);
}
EXPORT_SYMBOL_GPL(bpf_map_put);

void bpf_map_put_with_uref(struct bpf_map *map)
{
	bpf_map_put_uref(map);
	bpf_map_put(map);
}

static int bpf_map_release(struct inode *inode, struct file *filp)
{
	struct bpf_map *map = filp->private_data;

	if (map->ops->map_release)
		map->ops->map_release(map, filp);

	bpf_map_put_with_uref(map);
	return 0;
}

static fmode_t map_get_sys_perms(struct bpf_map *map, struct fd f)
{
	fmode_t mode = f.file->f_mode;

	/* Our file permissions may have been overridden by global
	 * map permissions facing syscall side.
	 */
	if (READ_ONCE(map->frozen))
		mode &= ~FMODE_CAN_WRITE;
	return mode;
}

#ifdef CONFIG_PROC_FS
static void bpf_map_show_fdinfo(struct seq_file *m, struct file *filp)
{
	const struct bpf_map *map = filp->private_data;
	const struct bpf_array *array;
	u32 owner_prog_type = 0;
	u32 owner_jited = 0;

	if (map->map_type == BPF_MAP_TYPE_PROG_ARRAY) {
		array = container_of(map, struct bpf_array, map);
		owner_prog_type = array->owner_prog_type;
		owner_jited = array->owner_jited;
	}

	seq_printf(m,
		   "map_type:\t%u\n"
		   "key_size:\t%u\n"
		   "value_size:\t%u\n"
		   "max_entries:\t%u\n"
		   "map_flags:\t%#x\n"
		   "memlock:\t%llu\n"
		   "map_id:\t%u\n"
		   "frozen:\t%u\n",
		   map->map_type,
		   map->key_size,
		   map->value_size,
		   map->max_entries,
		   map->map_flags,
		   map->pages * 1ULL << PAGE_SHIFT,
		   map->id,
		   READ_ONCE(map->frozen));

	if (owner_prog_type) {
		seq_printf(m, "owner_prog_type:\t%u\n",
			   owner_prog_type);
		seq_printf(m, "owner_jited:\t%u\n",
			   owner_jited);
	}
}
#endif

static ssize_t bpf_dummy_read(struct file *filp, char __user *buf, size_t siz,
			      loff_t *ppos)
{
	/* We need this handler such that alloc_file() enables
	 * f_mode with FMODE_CAN_READ.
	 */
	return -EINVAL;
}

static ssize_t bpf_dummy_write(struct file *filp, const char __user *buf,
			       size_t siz, loff_t *ppos)
{
	/* We need this handler such that alloc_file() enables
	 * f_mode with FMODE_CAN_WRITE.
	 */
	return -EINVAL;
}

const struct file_operations bpf_map_fops = {
#ifdef CONFIG_PROC_FS
	.show_fdinfo	= bpf_map_show_fdinfo,
#endif
	.release	= bpf_map_release,
	.read		= bpf_dummy_read,
	.write		= bpf_dummy_write,
};

int bpf_map_new_fd(struct bpf_map *map, int flags)
{
	int ret;

	ret = security_bpf_map(map, OPEN_FMODE(flags));
	if (ret < 0)
		return ret;

	return anon_inode_getfd("bpf-map", &bpf_map_fops, map,
				flags | O_CLOEXEC);
}

int bpf_get_file_flag(int flags)
{
	if ((flags & BPF_F_RDONLY) && (flags & BPF_F_WRONLY))
		return -EINVAL;
	if (flags & BPF_F_RDONLY)
		return O_RDONLY;
	if (flags & BPF_F_WRONLY)
		return O_WRONLY;
	return O_RDWR;
}

/* helper macro to check that unused fields 'union bpf_attr' are zero */
#define CHECK_ATTR(CMD) \
	memchr_inv((void *) &attr->CMD##_LAST_FIELD + \
		   sizeof(attr->CMD##_LAST_FIELD), 0, \
		   sizeof(*attr) - \
		   offsetof(union bpf_attr, CMD##_LAST_FIELD) - \
		   sizeof(attr->CMD##_LAST_FIELD)) != NULL

/* dst and src must have at least BPF_OBJ_NAME_LEN number of bytes.
 * Return 0 on success and < 0 on error.
 */
static int bpf_obj_name_cpy(char *dst, const char *src)
{
	const char *end = src + BPF_OBJ_NAME_LEN;

	memset(dst, 0, BPF_OBJ_NAME_LEN);
	/* Copy all isalnum(), '_' and '.' chars. */
	while (src < end && *src) {
		if (!isalnum(*src) &&
		    *src != '_' && *src != '.')
			return -EINVAL;
		*dst++ = *src++;
	}

	/* No '\0' found in BPF_OBJ_NAME_LEN number of bytes */
	if (src == end)
		return -EINVAL;

	return 0;
}

int map_check_no_btf(const struct bpf_map *map,
		     const struct btf_type *key_type,
		     const struct btf_type *value_type)
{
	return -ENOTSUPP;
}

static int map_check_btf(const struct bpf_map *map, const struct btf *btf,
			 u32 btf_key_id, u32 btf_value_id)
{
	const struct btf_type *key_type, *value_type;
	u32 key_size, value_size;
	int ret = 0;

	/* Some maps allow key to be unspecified. */
	if (btf_key_id) {
		key_type = btf_type_id_size(btf, &btf_key_id, &key_size);
		if (!key_type || key_size != map->key_size)
			return -EINVAL;
	} else {
		key_type = btf_type_by_id(btf, 0);
		if (!map->ops->map_check_btf)
			return -EINVAL;
	}

	value_type = btf_type_id_size(btf, &btf_value_id, &value_size);
	if (!value_type || value_size != map->value_size)
		return -EINVAL;

<<<<<<< HEAD
=======
	map->spin_lock_off = btf_find_spin_lock(btf, value_type);

	if (map_value_has_spin_lock(map)) {
		if (map->map_flags & BPF_F_RDONLY_PROG)
			return -EACCES;
		if (map->map_type != BPF_MAP_TYPE_HASH &&
		    map->map_type != BPF_MAP_TYPE_ARRAY &&
		    map->map_type != BPF_MAP_TYPE_CGROUP_STORAGE &&
		    map->map_type != BPF_MAP_TYPE_SK_STORAGE)
			return -ENOTSUPP;
		if (map->spin_lock_off + sizeof(struct bpf_spin_lock) >
		    map->value_size) {
			WARN_ONCE(1,
				  "verifier bug spin_lock_off %d value_size %d\n",
				  map->spin_lock_off, map->value_size);
			return -EFAULT;
		}
	}

>>>>>>> 407d19ab
	if (map->ops->map_check_btf)
		ret = map->ops->map_check_btf(map, key_type, value_type);

	return ret;
}

#define BPF_MAP_CREATE_LAST_FIELD btf_value_type_id
/* called via syscall */
static int map_create(union bpf_attr *attr)
{
	int numa_node = bpf_map_attr_numa_node(attr);
	struct bpf_map *map;
	int f_flags;
	int err;

	err = CHECK_ATTR(BPF_MAP_CREATE);
	if (err)
		return -EINVAL;

	f_flags = bpf_get_file_flag(attr->map_flags);
	if (f_flags < 0)
		return f_flags;

	if (numa_node != NUMA_NO_NODE &&
	    ((unsigned int)numa_node >= nr_node_ids ||
	     !node_online(numa_node)))
		return -EINVAL;

	/* find map type and init map: hashtable vs rbtree vs bloom vs ... */
	map = find_and_alloc_map(attr);
	if (IS_ERR(map))
		return PTR_ERR(map);

	err = bpf_obj_name_cpy(map->name, attr->map_name);
	if (err)
		goto free_map_nouncharge;

	atomic_set(&map->refcnt, 1);
	atomic_set(&map->usercnt, 1);

	if (attr->btf_key_type_id || attr->btf_value_type_id) {
		struct btf *btf;

		if (!attr->btf_value_type_id) {
			err = -EINVAL;
			goto free_map_nouncharge;
		}

		btf = btf_get_by_fd(attr->btf_fd);
		if (IS_ERR(btf)) {
			err = PTR_ERR(btf);
			goto free_map_nouncharge;
		}

		err = map_check_btf(map, btf, attr->btf_key_type_id,
				    attr->btf_value_type_id);
		if (err) {
			btf_put(btf);
			goto free_map_nouncharge;
		}

		map->btf = btf;
		map->btf_key_type_id = attr->btf_key_type_id;
		map->btf_value_type_id = attr->btf_value_type_id;
	}

	err = security_bpf_map_alloc(map);
	if (err)
		goto free_map_nouncharge;

	err = bpf_map_init_memlock(map);
	if (err)
		goto free_map_sec;

	err = bpf_map_alloc_id(map);
	if (err)
		goto free_map;

	err = bpf_map_new_fd(map, f_flags);
	if (err < 0) {
		/* failed to allocate fd.
		 * bpf_map_put() is needed because the above
		 * bpf_map_alloc_id() has published the map
		 * to the userspace and the userspace may
		 * have refcnt-ed it through BPF_MAP_GET_FD_BY_ID.
		 */
		bpf_map_put(map);
		return err;
	}

	return err;

free_map:
	bpf_map_release_memlock(map);
free_map_sec:
	security_bpf_map_free(map);
free_map_nouncharge:
	btf_put(map->btf);
	map->ops->map_free(map);
	return err;
}

/* if error is returned, fd is released.
 * On success caller should complete fd access with matching fdput()
 */
struct bpf_map *__bpf_map_get(struct fd f)
{
	if (!f.file)
		return ERR_PTR(-EBADF);
	if (f.file->f_op != &bpf_map_fops) {
		fdput(f);
		return ERR_PTR(-EINVAL);
	}

	return f.file->private_data;
}

/* prog's and map's refcnt limit */
#define BPF_MAX_REFCNT 32768

struct bpf_map *bpf_map_inc(struct bpf_map *map, bool uref)
{
	if (atomic_inc_return(&map->refcnt) > BPF_MAX_REFCNT) {
		atomic_dec(&map->refcnt);
		return ERR_PTR(-EBUSY);
	}
	if (uref)
		atomic_inc(&map->usercnt);
	return map;
}
EXPORT_SYMBOL_GPL(bpf_map_inc);

struct bpf_map *bpf_map_get_with_uref(u32 ufd)
{
	struct fd f = fdget(ufd);
	struct bpf_map *map;

	map = __bpf_map_get(f);
	if (IS_ERR(map))
		return map;

	map = bpf_map_inc(map, true);
	fdput(f);

	return map;
}

/* map_idr_lock should have been held */
static struct bpf_map *bpf_map_inc_not_zero(struct bpf_map *map,
					    bool uref)
{
	int refold;

	refold = atomic_fetch_add_unless(&map->refcnt, 1, 0);

	if (refold >= BPF_MAX_REFCNT) {
		__bpf_map_put(map, false);
		return ERR_PTR(-EBUSY);
	}

	if (!refold)
		return ERR_PTR(-ENOENT);

	if (uref)
		atomic_inc(&map->usercnt);

	return map;
}

int __weak bpf_stackmap_copy(struct bpf_map *map, void *key, void *value)
{
	return -ENOTSUPP;
}

/* last field in 'union bpf_attr' used by this command */
#define BPF_MAP_LOOKUP_ELEM_LAST_FIELD value

static int map_lookup_elem(union bpf_attr *attr)
{
	void __user *ukey = u64_to_user_ptr(attr->key);
	void __user *uvalue = u64_to_user_ptr(attr->value);
	int ufd = attr->map_fd;
	struct bpf_map *map;
	void *key, *value, *ptr;
	u32 value_size;
	struct fd f;
	int err;

	if (CHECK_ATTR(BPF_MAP_LOOKUP_ELEM))
		return -EINVAL;

	f = fdget(ufd);
	map = __bpf_map_get(f);
	if (IS_ERR(map))
		return PTR_ERR(map);
	if (!(map_get_sys_perms(map, f) & FMODE_CAN_READ)) {
		err = -EPERM;
		goto err_put;
	}

	key = memdup_user(ukey, map->key_size);
	if (IS_ERR(key)) {
		err = PTR_ERR(key);
		goto err_put;
	}

	if (map->map_type == BPF_MAP_TYPE_PERCPU_HASH ||
	    map->map_type == BPF_MAP_TYPE_LRU_PERCPU_HASH ||
	    map->map_type == BPF_MAP_TYPE_PERCPU_ARRAY)
		value_size = round_up(map->value_size, 8) * num_possible_cpus();
	else if (IS_FD_MAP(map))
		value_size = sizeof(u32);
	else
		value_size = map->value_size;

	err = -ENOMEM;
	value = kmalloc(value_size, GFP_USER | __GFP_NOWARN);
	if (!value)
		goto free_key;

	if (bpf_map_is_dev_bound(map)) {
		err = bpf_map_offload_lookup_elem(map, key, value);
		goto done;
	}

	preempt_disable();
	this_cpu_inc(bpf_prog_active);
	if (map->map_type == BPF_MAP_TYPE_PERCPU_HASH ||
	    map->map_type == BPF_MAP_TYPE_LRU_PERCPU_HASH) {
		err = bpf_percpu_hash_copy(map, key, value);
	} else if (map->map_type == BPF_MAP_TYPE_PERCPU_ARRAY) {
		err = bpf_percpu_array_copy(map, key, value);
	} else if (map->map_type == BPF_MAP_TYPE_STACK_TRACE) {
		err = bpf_stackmap_copy(map, key, value);
	} else if (IS_FD_ARRAY(map)) {
		err = bpf_fd_array_map_lookup_elem(map, key, value);
	} else if (IS_FD_HASH(map)) {
		err = bpf_fd_htab_map_lookup_elem(map, key, value);
	} else if (map->map_type == BPF_MAP_TYPE_REUSEPORT_SOCKARRAY) {
		err = bpf_fd_reuseport_array_lookup_elem(map, key, value);
	} else {
		rcu_read_lock();
<<<<<<< HEAD
		ptr = map->ops->map_lookup_elem(map, key);
		if (ptr)
			memcpy(value, ptr, value_size);
=======
		if (map->ops->map_lookup_elem_sys_only)
			ptr = map->ops->map_lookup_elem_sys_only(map, key);
		else
			ptr = map->ops->map_lookup_elem(map, key);
		if (IS_ERR(ptr)) {
			err = PTR_ERR(ptr);
		} else if (!ptr) {
			err = -ENOENT;
		} else {
			err = 0;
			if (attr->flags & BPF_F_LOCK)
				/* lock 'ptr' and copy everything but lock */
				copy_map_value_locked(map, value, ptr, true);
			else
				copy_map_value(map, value, ptr);
			/* mask lock, since value wasn't zero inited */
			check_and_init_map_lock(map, value);
		}
>>>>>>> 407d19ab
		rcu_read_unlock();
		err = ptr ? 0 : -ENOENT;
	}
	this_cpu_dec(bpf_prog_active);
	preempt_enable();

done:
	if (err)
		goto free_value;

	err = -EFAULT;
	if (copy_to_user(uvalue, value, value_size) != 0)
		goto free_value;

	err = 0;

free_value:
	kfree(value);
free_key:
	kfree(key);
err_put:
	fdput(f);
	return err;
}

static void maybe_wait_bpf_programs(struct bpf_map *map)
{
	/* Wait for any running BPF programs to complete so that
	 * userspace, when we return to it, knows that all programs
	 * that could be running use the new map value.
	 */
	if (map->map_type == BPF_MAP_TYPE_HASH_OF_MAPS ||
	    map->map_type == BPF_MAP_TYPE_ARRAY_OF_MAPS)
		synchronize_rcu();
}

#define BPF_MAP_UPDATE_ELEM_LAST_FIELD flags

static int map_update_elem(union bpf_attr *attr)
{
	void __user *ukey = u64_to_user_ptr(attr->key);
	void __user *uvalue = u64_to_user_ptr(attr->value);
	int ufd = attr->map_fd;
	struct bpf_map *map;
	void *key, *value;
	u32 value_size;
	struct fd f;
	int err;

	if (CHECK_ATTR(BPF_MAP_UPDATE_ELEM))
		return -EINVAL;

	f = fdget(ufd);
	map = __bpf_map_get(f);
	if (IS_ERR(map))
		return PTR_ERR(map);
	if (!(map_get_sys_perms(map, f) & FMODE_CAN_WRITE)) {
		err = -EPERM;
		goto err_put;
	}

	key = memdup_user(ukey, map->key_size);
	if (IS_ERR(key)) {
		err = PTR_ERR(key);
		goto err_put;
	}

	if (map->map_type == BPF_MAP_TYPE_PERCPU_HASH ||
	    map->map_type == BPF_MAP_TYPE_LRU_PERCPU_HASH ||
	    map->map_type == BPF_MAP_TYPE_PERCPU_ARRAY)
		value_size = round_up(map->value_size, 8) * num_possible_cpus();
	else
		value_size = map->value_size;

	err = -ENOMEM;
	value = kmalloc(value_size, GFP_USER | __GFP_NOWARN);
	if (!value)
		goto free_key;

	err = -EFAULT;
	if (copy_from_user(value, uvalue, value_size) != 0)
		goto free_value;

	/* Need to create a kthread, thus must support schedule */
	if (bpf_map_is_dev_bound(map)) {
		err = bpf_map_offload_update_elem(map, key, value, attr->flags);
		goto out;
	} else if (map->map_type == BPF_MAP_TYPE_CPUMAP ||
		   map->map_type == BPF_MAP_TYPE_SOCKHASH ||
		   map->map_type == BPF_MAP_TYPE_SOCKMAP) {
		err = map->ops->map_update_elem(map, key, value, attr->flags);
		goto out;
	}

	/* must increment bpf_prog_active to avoid kprobe+bpf triggering from
	 * inside bpf map update or delete otherwise deadlocks are possible
	 */
	preempt_disable();
	__this_cpu_inc(bpf_prog_active);
	if (map->map_type == BPF_MAP_TYPE_PERCPU_HASH ||
	    map->map_type == BPF_MAP_TYPE_LRU_PERCPU_HASH) {
		err = bpf_percpu_hash_update(map, key, value, attr->flags);
	} else if (map->map_type == BPF_MAP_TYPE_PERCPU_ARRAY) {
		err = bpf_percpu_array_update(map, key, value, attr->flags);
	} else if (IS_FD_ARRAY(map)) {
		rcu_read_lock();
		err = bpf_fd_array_map_update_elem(map, f.file, key, value,
						   attr->flags);
		rcu_read_unlock();
	} else if (map->map_type == BPF_MAP_TYPE_HASH_OF_MAPS) {
		rcu_read_lock();
		err = bpf_fd_htab_map_update_elem(map, f.file, key, value,
						  attr->flags);
		rcu_read_unlock();
	} else if (map->map_type == BPF_MAP_TYPE_REUSEPORT_SOCKARRAY) {
		/* rcu_read_lock() is not needed */
		err = bpf_fd_reuseport_array_update_elem(map, key, value,
							 attr->flags);
	} else {
		rcu_read_lock();
		err = map->ops->map_update_elem(map, key, value, attr->flags);
		rcu_read_unlock();
	}
	__this_cpu_dec(bpf_prog_active);
	preempt_enable();
	maybe_wait_bpf_programs(map);
out:
free_value:
	kfree(value);
free_key:
	kfree(key);
err_put:
	fdput(f);
	return err;
}

#define BPF_MAP_DELETE_ELEM_LAST_FIELD key

static int map_delete_elem(union bpf_attr *attr)
{
	void __user *ukey = u64_to_user_ptr(attr->key);
	int ufd = attr->map_fd;
	struct bpf_map *map;
	struct fd f;
	void *key;
	int err;

	if (CHECK_ATTR(BPF_MAP_DELETE_ELEM))
		return -EINVAL;

	f = fdget(ufd);
	map = __bpf_map_get(f);
	if (IS_ERR(map))
		return PTR_ERR(map);
	if (!(map_get_sys_perms(map, f) & FMODE_CAN_WRITE)) {
		err = -EPERM;
		goto err_put;
	}

	key = memdup_user(ukey, map->key_size);
	if (IS_ERR(key)) {
		err = PTR_ERR(key);
		goto err_put;
	}

	if (bpf_map_is_dev_bound(map)) {
		err = bpf_map_offload_delete_elem(map, key);
		goto out;
	}

	preempt_disable();
	__this_cpu_inc(bpf_prog_active);
	rcu_read_lock();
	err = map->ops->map_delete_elem(map, key);
	rcu_read_unlock();
	__this_cpu_dec(bpf_prog_active);
	preempt_enable();
	maybe_wait_bpf_programs(map);
out:
	kfree(key);
err_put:
	fdput(f);
	return err;
}

/* last field in 'union bpf_attr' used by this command */
#define BPF_MAP_GET_NEXT_KEY_LAST_FIELD next_key

static int map_get_next_key(union bpf_attr *attr)
{
	void __user *ukey = u64_to_user_ptr(attr->key);
	void __user *unext_key = u64_to_user_ptr(attr->next_key);
	int ufd = attr->map_fd;
	struct bpf_map *map;
	void *key, *next_key;
	struct fd f;
	int err;

	if (CHECK_ATTR(BPF_MAP_GET_NEXT_KEY))
		return -EINVAL;

	f = fdget(ufd);
	map = __bpf_map_get(f);
	if (IS_ERR(map))
		return PTR_ERR(map);
	if (!(map_get_sys_perms(map, f) & FMODE_CAN_READ)) {
		err = -EPERM;
		goto err_put;
	}

	if (ukey) {
		key = memdup_user(ukey, map->key_size);
		if (IS_ERR(key)) {
			err = PTR_ERR(key);
			goto err_put;
		}
	} else {
		key = NULL;
	}

	err = -ENOMEM;
	next_key = kmalloc(map->key_size, GFP_USER);
	if (!next_key)
		goto free_key;

	if (bpf_map_is_dev_bound(map)) {
		err = bpf_map_offload_get_next_key(map, key, next_key);
		goto out;
	}

	rcu_read_lock();
	err = map->ops->map_get_next_key(map, key, next_key);
	rcu_read_unlock();
out:
	if (err)
		goto free_next_key;

	err = -EFAULT;
	if (copy_to_user(unext_key, next_key, map->key_size) != 0)
		goto free_next_key;

	err = 0;

free_next_key:
	kfree(next_key);
free_key:
	kfree(key);
err_put:
	fdput(f);
	return err;
}

<<<<<<< HEAD
=======
#define BPF_MAP_LOOKUP_AND_DELETE_ELEM_LAST_FIELD value

static int map_lookup_and_delete_elem(union bpf_attr *attr)
{
	void __user *ukey = u64_to_user_ptr(attr->key);
	void __user *uvalue = u64_to_user_ptr(attr->value);
	int ufd = attr->map_fd;
	struct bpf_map *map;
	void *key, *value;
	u32 value_size;
	struct fd f;
	int err;

	if (CHECK_ATTR(BPF_MAP_LOOKUP_AND_DELETE_ELEM))
		return -EINVAL;

	f = fdget(ufd);
	map = __bpf_map_get(f);
	if (IS_ERR(map))
		return PTR_ERR(map);
	if (!(map_get_sys_perms(map, f) & FMODE_CAN_WRITE)) {
		err = -EPERM;
		goto err_put;
	}

	key = __bpf_copy_key(ukey, map->key_size);
	if (IS_ERR(key)) {
		err = PTR_ERR(key);
		goto err_put;
	}

	value_size = map->value_size;

	err = -ENOMEM;
	value = kmalloc(value_size, GFP_USER | __GFP_NOWARN);
	if (!value)
		goto free_key;

	if (map->map_type == BPF_MAP_TYPE_QUEUE ||
	    map->map_type == BPF_MAP_TYPE_STACK) {
		err = map->ops->map_pop_elem(map, value);
	} else {
		err = -ENOTSUPP;
	}

	if (err)
		goto free_value;

	if (copy_to_user(uvalue, value, value_size) != 0)
		goto free_value;

	err = 0;

free_value:
	kfree(value);
free_key:
	kfree(key);
err_put:
	fdput(f);
	return err;
}

#define BPF_MAP_FREEZE_LAST_FIELD map_fd

static int map_freeze(const union bpf_attr *attr)
{
	int err = 0, ufd = attr->map_fd;
	struct bpf_map *map;
	struct fd f;

	if (CHECK_ATTR(BPF_MAP_FREEZE))
		return -EINVAL;

	f = fdget(ufd);
	map = __bpf_map_get(f);
	if (IS_ERR(map))
		return PTR_ERR(map);
	if (READ_ONCE(map->frozen)) {
		err = -EBUSY;
		goto err_put;
	}
	if (!capable(CAP_SYS_ADMIN)) {
		err = -EPERM;
		goto err_put;
	}

	WRITE_ONCE(map->frozen, true);
err_put:
	fdput(f);
	return err;
}

>>>>>>> 407d19ab
static const struct bpf_prog_ops * const bpf_prog_types[] = {
#define BPF_PROG_TYPE(_id, _name) \
	[_id] = & _name ## _prog_ops,
#define BPF_MAP_TYPE(_id, _ops)
#include <linux/bpf_types.h>
#undef BPF_PROG_TYPE
#undef BPF_MAP_TYPE
};

static int find_prog_type(enum bpf_prog_type type, struct bpf_prog *prog)
{
	const struct bpf_prog_ops *ops;

	if (type >= ARRAY_SIZE(bpf_prog_types))
		return -EINVAL;
	type = array_index_nospec(type, ARRAY_SIZE(bpf_prog_types));
	ops = bpf_prog_types[type];
	if (!ops)
		return -EINVAL;

	if (!bpf_prog_is_dev_bound(prog->aux))
		prog->aux->ops = ops;
	else
		prog->aux->ops = &bpf_offload_prog_ops;
	prog->type = type;
	return 0;
}

/* drop refcnt on maps used by eBPF program and free auxilary data */
static void free_used_maps(struct bpf_prog_aux *aux)
{
	int i;

	if (aux->cgroup_storage)
		bpf_cgroup_storage_release(aux->prog, aux->cgroup_storage);

	for (i = 0; i < aux->used_map_cnt; i++)
		bpf_map_put(aux->used_maps[i]);

	kfree(aux->used_maps);
}

int __bpf_prog_charge(struct user_struct *user, u32 pages)
{
	unsigned long memlock_limit = rlimit(RLIMIT_MEMLOCK) >> PAGE_SHIFT;
	unsigned long user_bufs;

	if (user) {
		user_bufs = atomic_long_add_return(pages, &user->locked_vm);
		if (user_bufs > memlock_limit) {
			atomic_long_sub(pages, &user->locked_vm);
			return -EPERM;
		}
	}

	return 0;
}

void __bpf_prog_uncharge(struct user_struct *user, u32 pages)
{
	if (user)
		atomic_long_sub(pages, &user->locked_vm);
}

static int bpf_prog_charge_memlock(struct bpf_prog *prog)
{
	struct user_struct *user = get_current_user();
	int ret;

	ret = __bpf_prog_charge(user, prog->pages);
	if (ret) {
		free_uid(user);
		return ret;
	}

	prog->aux->user = user;
	return 0;
}

static void bpf_prog_uncharge_memlock(struct bpf_prog *prog)
{
	struct user_struct *user = prog->aux->user;

	__bpf_prog_uncharge(user, prog->pages);
	free_uid(user);
}

static int bpf_prog_alloc_id(struct bpf_prog *prog)
{
	int id;

	idr_preload(GFP_KERNEL);
	spin_lock_bh(&prog_idr_lock);
	id = idr_alloc_cyclic(&prog_idr, prog, 1, INT_MAX, GFP_ATOMIC);
	if (id > 0)
		prog->aux->id = id;
	spin_unlock_bh(&prog_idr_lock);
	idr_preload_end();

	/* id is in [1, INT_MAX) */
	if (WARN_ON_ONCE(!id))
		return -ENOSPC;

	return id > 0 ? 0 : id;
}

void bpf_prog_free_id(struct bpf_prog *prog, bool do_idr_lock)
{
	/* cBPF to eBPF migrations are currently not in the idr store.
	 * Offloaded programs are removed from the store when their device
	 * disappears - even if someone grabs an fd to them they are unusable,
	 * simply waiting for refcnt to drop to be freed.
	 */
	if (!prog->aux->id)
		return;

	if (do_idr_lock)
		spin_lock_bh(&prog_idr_lock);
	else
		__acquire(&prog_idr_lock);

	idr_remove(&prog_idr, prog->aux->id);
	prog->aux->id = 0;

	if (do_idr_lock)
		spin_unlock_bh(&prog_idr_lock);
	else
		__release(&prog_idr_lock);
}

static void __bpf_prog_put_rcu(struct rcu_head *rcu)
{
	struct bpf_prog_aux *aux = container_of(rcu, struct bpf_prog_aux, rcu);

	free_used_maps(aux);
	bpf_prog_uncharge_memlock(aux->prog);
	security_bpf_prog_free(aux);
	bpf_prog_free(aux->prog);
}

static void __bpf_prog_put(struct bpf_prog *prog, bool do_idr_lock)
{
	if (atomic_dec_and_test(&prog->aux->refcnt)) {
		/* bpf_prog_free_id() must be called first */
		bpf_prog_free_id(prog, do_idr_lock);
		bpf_prog_kallsyms_del_all(prog);

		call_rcu(&prog->aux->rcu, __bpf_prog_put_rcu);
	}
}

void bpf_prog_put(struct bpf_prog *prog)
{
	__bpf_prog_put(prog, true);
}
EXPORT_SYMBOL_GPL(bpf_prog_put);

static int bpf_prog_release(struct inode *inode, struct file *filp)
{
	struct bpf_prog *prog = filp->private_data;

	bpf_prog_put(prog);
	return 0;
}

#ifdef CONFIG_PROC_FS
static void bpf_prog_show_fdinfo(struct seq_file *m, struct file *filp)
{
	const struct bpf_prog *prog = filp->private_data;
	char prog_tag[sizeof(prog->tag) * 2 + 1] = { };

	bin2hex(prog_tag, prog->tag, sizeof(prog->tag));
	seq_printf(m,
		   "prog_type:\t%u\n"
		   "prog_jited:\t%u\n"
		   "prog_tag:\t%s\n"
		   "memlock:\t%llu\n"
		   "prog_id:\t%u\n",
		   prog->type,
		   prog->jited,
		   prog_tag,
		   prog->pages * 1ULL << PAGE_SHIFT,
		   prog->aux->id);
}
#endif

const struct file_operations bpf_prog_fops = {
#ifdef CONFIG_PROC_FS
	.show_fdinfo	= bpf_prog_show_fdinfo,
#endif
	.release	= bpf_prog_release,
	.read		= bpf_dummy_read,
	.write		= bpf_dummy_write,
};

int bpf_prog_new_fd(struct bpf_prog *prog)
{
	int ret;

	ret = security_bpf_prog(prog);
	if (ret < 0)
		return ret;

	return anon_inode_getfd("bpf-prog", &bpf_prog_fops, prog,
				O_RDWR | O_CLOEXEC);
}

static struct bpf_prog *____bpf_prog_get(struct fd f)
{
	if (!f.file)
		return ERR_PTR(-EBADF);
	if (f.file->f_op != &bpf_prog_fops) {
		fdput(f);
		return ERR_PTR(-EINVAL);
	}

	return f.file->private_data;
}

struct bpf_prog *bpf_prog_add(struct bpf_prog *prog, int i)
{
	if (atomic_add_return(i, &prog->aux->refcnt) > BPF_MAX_REFCNT) {
		atomic_sub(i, &prog->aux->refcnt);
		return ERR_PTR(-EBUSY);
	}
	return prog;
}
EXPORT_SYMBOL_GPL(bpf_prog_add);

void bpf_prog_sub(struct bpf_prog *prog, int i)
{
	/* Only to be used for undoing previous bpf_prog_add() in some
	 * error path. We still know that another entity in our call
	 * path holds a reference to the program, thus atomic_sub() can
	 * be safely used in such cases!
	 */
	WARN_ON(atomic_sub_return(i, &prog->aux->refcnt) == 0);
}
EXPORT_SYMBOL_GPL(bpf_prog_sub);

struct bpf_prog *bpf_prog_inc(struct bpf_prog *prog)
{
	return bpf_prog_add(prog, 1);
}
EXPORT_SYMBOL_GPL(bpf_prog_inc);

/* prog_idr_lock should have been held */
struct bpf_prog *bpf_prog_inc_not_zero(struct bpf_prog *prog)
{
	int refold;

	refold = atomic_fetch_add_unless(&prog->aux->refcnt, 1, 0);

	if (refold >= BPF_MAX_REFCNT) {
		__bpf_prog_put(prog, false);
		return ERR_PTR(-EBUSY);
	}

	if (!refold)
		return ERR_PTR(-ENOENT);

	return prog;
}
EXPORT_SYMBOL_GPL(bpf_prog_inc_not_zero);

bool bpf_prog_get_ok(struct bpf_prog *prog,
			    enum bpf_prog_type *attach_type, bool attach_drv)
{
	/* not an attachment, just a refcount inc, always allow */
	if (!attach_type)
		return true;

	if (prog->type != *attach_type)
		return false;
	if (bpf_prog_is_dev_bound(prog->aux) && !attach_drv)
		return false;

	return true;
}

static struct bpf_prog *__bpf_prog_get(u32 ufd, enum bpf_prog_type *attach_type,
				       bool attach_drv)
{
	struct fd f = fdget(ufd);
	struct bpf_prog *prog;

	prog = ____bpf_prog_get(f);
	if (IS_ERR(prog))
		return prog;
	if (!bpf_prog_get_ok(prog, attach_type, attach_drv)) {
		prog = ERR_PTR(-EINVAL);
		goto out;
	}

	prog = bpf_prog_inc(prog);
out:
	fdput(f);
	return prog;
}

struct bpf_prog *bpf_prog_get(u32 ufd)
{
	return __bpf_prog_get(ufd, NULL, false);
}

struct bpf_prog *bpf_prog_get_type_dev(u32 ufd, enum bpf_prog_type type,
				       bool attach_drv)
{
	return __bpf_prog_get(ufd, &type, attach_drv);
}
EXPORT_SYMBOL_GPL(bpf_prog_get_type_dev);

/* Initially all BPF programs could be loaded w/o specifying
 * expected_attach_type. Later for some of them specifying expected_attach_type
 * at load time became required so that program could be validated properly.
 * Programs of types that are allowed to be loaded both w/ and w/o (for
 * backward compatibility) expected_attach_type, should have the default attach
 * type assigned to expected_attach_type for the latter case, so that it can be
 * validated later at attach time.
 *
 * bpf_prog_load_fixup_attach_type() sets expected_attach_type in @attr if
 * prog type requires it but has some attach types that have to be backward
 * compatible.
 */
static void bpf_prog_load_fixup_attach_type(union bpf_attr *attr)
{
	switch (attr->prog_type) {
	case BPF_PROG_TYPE_CGROUP_SOCK:
		/* Unfortunately BPF_ATTACH_TYPE_UNSPEC enumeration doesn't
		 * exist so checking for non-zero is the way to go here.
		 */
		if (!attr->expected_attach_type)
			attr->expected_attach_type =
				BPF_CGROUP_INET_SOCK_CREATE;
		break;
	}
}

static int
bpf_prog_load_check_attach_type(enum bpf_prog_type prog_type,
				enum bpf_attach_type expected_attach_type)
{
	switch (prog_type) {
	case BPF_PROG_TYPE_CGROUP_SOCK:
		switch (expected_attach_type) {
		case BPF_CGROUP_INET_SOCK_CREATE:
		case BPF_CGROUP_INET4_POST_BIND:
		case BPF_CGROUP_INET6_POST_BIND:
			return 0;
		default:
			return -EINVAL;
		}
	case BPF_PROG_TYPE_CGROUP_SOCK_ADDR:
		switch (expected_attach_type) {
		case BPF_CGROUP_INET4_BIND:
		case BPF_CGROUP_INET6_BIND:
		case BPF_CGROUP_INET4_CONNECT:
		case BPF_CGROUP_INET6_CONNECT:
		case BPF_CGROUP_UDP4_SENDMSG:
		case BPF_CGROUP_UDP6_SENDMSG:
		case BPF_CGROUP_UDP4_RECVMSG:
		case BPF_CGROUP_UDP6_RECVMSG:
			return 0;
		default:
			return -EINVAL;
		}
	default:
		return 0;
	}
}

/* last field in 'union bpf_attr' used by this command */
#define	BPF_PROG_LOAD_LAST_FIELD expected_attach_type

static int bpf_prog_load(union bpf_attr *attr)
{
	enum bpf_prog_type type = attr->prog_type;
	struct bpf_prog *prog;
	int err;
	char license[128];
	bool is_gpl;

	if (CHECK_ATTR(BPF_PROG_LOAD))
		return -EINVAL;

	if (attr->prog_flags & ~BPF_F_STRICT_ALIGNMENT)
		return -EINVAL;

	/* copy eBPF program license from user space */
	if (strncpy_from_user(license, u64_to_user_ptr(attr->license),
			      sizeof(license) - 1) < 0)
		return -EFAULT;
	license[sizeof(license) - 1] = 0;

	/* eBPF programs must be GPL compatible to use GPL-ed functions */
	is_gpl = license_is_gpl_compatible(license);

	if (attr->insn_cnt == 0 ||
	    attr->insn_cnt > (capable(CAP_SYS_ADMIN) ? BPF_COMPLEXITY_LIMIT_INSNS : BPF_MAXINSNS))
		return -E2BIG;

	if (type == BPF_PROG_TYPE_KPROBE &&
	    attr->kern_version != LINUX_VERSION_CODE)
		return -EINVAL;

	if (type != BPF_PROG_TYPE_SOCKET_FILTER &&
	    type != BPF_PROG_TYPE_CGROUP_SKB &&
	    !capable(CAP_SYS_ADMIN))
		return -EPERM;

	bpf_prog_load_fixup_attach_type(attr);
	if (bpf_prog_load_check_attach_type(type, attr->expected_attach_type))
		return -EINVAL;

	/* plain bpf_prog allocation */
	prog = bpf_prog_alloc(bpf_prog_size(attr->insn_cnt), GFP_USER);
	if (!prog)
		return -ENOMEM;

	prog->expected_attach_type = attr->expected_attach_type;

	prog->aux->offload_requested = !!attr->prog_ifindex;

	err = security_bpf_prog_alloc(prog->aux);
	if (err)
		goto free_prog_nouncharge;

	err = bpf_prog_charge_memlock(prog);
	if (err)
		goto free_prog_sec;

	prog->len = attr->insn_cnt;

	err = -EFAULT;
	if (copy_from_user(prog->insns, u64_to_user_ptr(attr->insns),
			   bpf_prog_insn_size(prog)) != 0)
		goto free_prog;

	prog->orig_prog = NULL;
	prog->jited = 0;

	atomic_set(&prog->aux->refcnt, 1);
	prog->gpl_compatible = is_gpl ? 1 : 0;

	if (bpf_prog_is_dev_bound(prog->aux)) {
		err = bpf_prog_offload_init(prog, attr);
		if (err)
			goto free_prog;
	}

	/* find program type: socket_filter vs tracing_filter */
	err = find_prog_type(type, prog);
	if (err < 0)
		goto free_prog;

	prog->aux->load_time = ktime_get_boot_ns();
	err = bpf_obj_name_cpy(prog->aux->name, attr->prog_name);
	if (err)
		goto free_prog;

	/* run eBPF verifier */
	err = bpf_check(&prog, attr);
	if (err < 0)
		goto free_used_maps;

	prog = bpf_prog_select_runtime(prog, &err);
	if (err < 0)
		goto free_used_maps;

	err = bpf_prog_alloc_id(prog);
	if (err)
		goto free_used_maps;

	err = bpf_prog_new_fd(prog);
	if (err < 0) {
		/* failed to allocate fd.
		 * bpf_prog_put() is needed because the above
		 * bpf_prog_alloc_id() has published the prog
		 * to the userspace and the userspace may
		 * have refcnt-ed it through BPF_PROG_GET_FD_BY_ID.
		 */
		bpf_prog_put(prog);
		return err;
	}

	bpf_prog_kallsyms_add(prog);
	return err;

free_used_maps:
	bpf_prog_kallsyms_del_subprogs(prog);
	free_used_maps(prog->aux);
free_prog:
	bpf_prog_uncharge_memlock(prog);
free_prog_sec:
	security_bpf_prog_free(prog->aux);
free_prog_nouncharge:
	bpf_prog_free(prog);
	return err;
}

#define BPF_OBJ_LAST_FIELD file_flags

static int bpf_obj_pin(const union bpf_attr *attr)
{
	if (CHECK_ATTR(BPF_OBJ) || attr->file_flags != 0)
		return -EINVAL;

	return bpf_obj_pin_user(attr->bpf_fd, u64_to_user_ptr(attr->pathname));
}

static int bpf_obj_get(const union bpf_attr *attr)
{
	if (CHECK_ATTR(BPF_OBJ) || attr->bpf_fd != 0 ||
	    attr->file_flags & ~BPF_OBJ_FLAG_MASK)
		return -EINVAL;

	return bpf_obj_get_user(u64_to_user_ptr(attr->pathname),
				attr->file_flags);
}

struct bpf_raw_tracepoint {
	struct bpf_raw_event_map *btp;
	struct bpf_prog *prog;
};

static int bpf_raw_tracepoint_release(struct inode *inode, struct file *filp)
{
	struct bpf_raw_tracepoint *raw_tp = filp->private_data;

	if (raw_tp->prog) {
		bpf_probe_unregister(raw_tp->btp, raw_tp->prog);
		bpf_prog_put(raw_tp->prog);
	}
	kfree(raw_tp);
	return 0;
}

static const struct file_operations bpf_raw_tp_fops = {
	.release	= bpf_raw_tracepoint_release,
	.read		= bpf_dummy_read,
	.write		= bpf_dummy_write,
};

#define BPF_RAW_TRACEPOINT_OPEN_LAST_FIELD raw_tracepoint.prog_fd

static int bpf_raw_tracepoint_open(const union bpf_attr *attr)
{
	struct bpf_raw_tracepoint *raw_tp;
	struct bpf_raw_event_map *btp;
	struct bpf_prog *prog;
	char tp_name[128];
	int tp_fd, err;

	if (strncpy_from_user(tp_name, u64_to_user_ptr(attr->raw_tracepoint.name),
			      sizeof(tp_name) - 1) < 0)
		return -EFAULT;
	tp_name[sizeof(tp_name) - 1] = 0;

	btp = bpf_find_raw_tracepoint(tp_name);
	if (!btp)
		return -ENOENT;

	raw_tp = kzalloc(sizeof(*raw_tp), GFP_USER);
	if (!raw_tp)
		return -ENOMEM;
	raw_tp->btp = btp;

	prog = bpf_prog_get(attr->raw_tracepoint.prog_fd);
	if (IS_ERR(prog)) {
		err = PTR_ERR(prog);
		goto out_free_tp;
	}
	if (prog->type != BPF_PROG_TYPE_RAW_TRACEPOINT &&
	    prog->type != BPF_PROG_TYPE_RAW_TRACEPOINT_WRITABLE) {
		err = -EINVAL;
		goto out_put_prog;
	}

	err = bpf_probe_register(raw_tp->btp, prog);
	if (err)
		goto out_put_prog;

	raw_tp->prog = prog;
	tp_fd = anon_inode_getfd("bpf-raw-tracepoint", &bpf_raw_tp_fops, raw_tp,
				 O_CLOEXEC);
	if (tp_fd < 0) {
		bpf_probe_unregister(raw_tp->btp, prog);
		err = tp_fd;
		goto out_put_prog;
	}
	return tp_fd;

out_put_prog:
	bpf_prog_put(prog);
out_free_tp:
	kfree(raw_tp);
	return err;
}

static int bpf_prog_attach_check_attach_type(const struct bpf_prog *prog,
					     enum bpf_attach_type attach_type)
{
	switch (prog->type) {
	case BPF_PROG_TYPE_CGROUP_SOCK:
	case BPF_PROG_TYPE_CGROUP_SOCK_ADDR:
		return attach_type == prog->expected_attach_type ? 0 : -EINVAL;
	default:
		return 0;
	}
}

#define BPF_PROG_ATTACH_LAST_FIELD attach_flags

#define BPF_F_ATTACH_MASK \
	(BPF_F_ALLOW_OVERRIDE | BPF_F_ALLOW_MULTI)

static int bpf_prog_attach(const union bpf_attr *attr)
{
	enum bpf_prog_type ptype;
	struct bpf_prog *prog;
	int ret;

	if (!capable(CAP_NET_ADMIN))
		return -EPERM;

	if (CHECK_ATTR(BPF_PROG_ATTACH))
		return -EINVAL;

	if (attr->attach_flags & ~BPF_F_ATTACH_MASK)
		return -EINVAL;

	switch (attr->attach_type) {
	case BPF_CGROUP_INET_INGRESS:
	case BPF_CGROUP_INET_EGRESS:
		ptype = BPF_PROG_TYPE_CGROUP_SKB;
		break;
	case BPF_CGROUP_INET_SOCK_CREATE:
	case BPF_CGROUP_INET4_POST_BIND:
	case BPF_CGROUP_INET6_POST_BIND:
		ptype = BPF_PROG_TYPE_CGROUP_SOCK;
		break;
	case BPF_CGROUP_INET4_BIND:
	case BPF_CGROUP_INET6_BIND:
	case BPF_CGROUP_INET4_CONNECT:
	case BPF_CGROUP_INET6_CONNECT:
	case BPF_CGROUP_UDP4_SENDMSG:
	case BPF_CGROUP_UDP6_SENDMSG:
	case BPF_CGROUP_UDP4_RECVMSG:
	case BPF_CGROUP_UDP6_RECVMSG:
		ptype = BPF_PROG_TYPE_CGROUP_SOCK_ADDR;
		break;
	case BPF_CGROUP_SOCK_OPS:
		ptype = BPF_PROG_TYPE_SOCK_OPS;
		break;
	case BPF_CGROUP_DEVICE:
		ptype = BPF_PROG_TYPE_CGROUP_DEVICE;
		break;
	case BPF_SK_MSG_VERDICT:
		ptype = BPF_PROG_TYPE_SK_MSG;
		break;
	case BPF_SK_SKB_STREAM_PARSER:
	case BPF_SK_SKB_STREAM_VERDICT:
		ptype = BPF_PROG_TYPE_SK_SKB;
		break;
	case BPF_LIRC_MODE2:
		ptype = BPF_PROG_TYPE_LIRC_MODE2;
		break;
<<<<<<< HEAD
=======
	case BPF_FLOW_DISSECTOR:
		ptype = BPF_PROG_TYPE_FLOW_DISSECTOR;
		break;
	case BPF_CGROUP_SYSCTL:
		ptype = BPF_PROG_TYPE_CGROUP_SYSCTL;
		break;
>>>>>>> 407d19ab
	default:
		return -EINVAL;
	}

	prog = bpf_prog_get_type(attr->attach_bpf_fd, ptype);
	if (IS_ERR(prog))
		return PTR_ERR(prog);

	if (bpf_prog_attach_check_attach_type(prog, attr->attach_type)) {
		bpf_prog_put(prog);
		return -EINVAL;
	}

	switch (ptype) {
	case BPF_PROG_TYPE_SK_SKB:
	case BPF_PROG_TYPE_SK_MSG:
		ret = sockmap_get_from_fd(attr, ptype, prog);
		break;
	case BPF_PROG_TYPE_LIRC_MODE2:
		ret = lirc_prog_attach(attr, prog);
		break;
	default:
		ret = cgroup_bpf_prog_attach(attr, ptype, prog);
	}

	if (ret)
		bpf_prog_put(prog);
	return ret;
}

#define BPF_PROG_DETACH_LAST_FIELD attach_type

static int bpf_prog_detach(const union bpf_attr *attr)
{
	enum bpf_prog_type ptype;

	if (!capable(CAP_NET_ADMIN))
		return -EPERM;

	if (CHECK_ATTR(BPF_PROG_DETACH))
		return -EINVAL;

	switch (attr->attach_type) {
	case BPF_CGROUP_INET_INGRESS:
	case BPF_CGROUP_INET_EGRESS:
		ptype = BPF_PROG_TYPE_CGROUP_SKB;
		break;
	case BPF_CGROUP_INET_SOCK_CREATE:
	case BPF_CGROUP_INET4_POST_BIND:
	case BPF_CGROUP_INET6_POST_BIND:
		ptype = BPF_PROG_TYPE_CGROUP_SOCK;
		break;
	case BPF_CGROUP_INET4_BIND:
	case BPF_CGROUP_INET6_BIND:
	case BPF_CGROUP_INET4_CONNECT:
	case BPF_CGROUP_INET6_CONNECT:
	case BPF_CGROUP_UDP4_SENDMSG:
	case BPF_CGROUP_UDP6_SENDMSG:
	case BPF_CGROUP_UDP4_RECVMSG:
	case BPF_CGROUP_UDP6_RECVMSG:
		ptype = BPF_PROG_TYPE_CGROUP_SOCK_ADDR;
		break;
	case BPF_CGROUP_SOCK_OPS:
		ptype = BPF_PROG_TYPE_SOCK_OPS;
		break;
	case BPF_CGROUP_DEVICE:
		ptype = BPF_PROG_TYPE_CGROUP_DEVICE;
		break;
	case BPF_SK_MSG_VERDICT:
		return sockmap_get_from_fd(attr, BPF_PROG_TYPE_SK_MSG, NULL);
	case BPF_SK_SKB_STREAM_PARSER:
	case BPF_SK_SKB_STREAM_VERDICT:
		return sockmap_get_from_fd(attr, BPF_PROG_TYPE_SK_SKB, NULL);
	case BPF_LIRC_MODE2:
		return lirc_prog_detach(attr);
<<<<<<< HEAD
=======
	case BPF_FLOW_DISSECTOR:
		return skb_flow_dissector_bpf_prog_detach(attr);
	case BPF_CGROUP_SYSCTL:
		ptype = BPF_PROG_TYPE_CGROUP_SYSCTL;
		break;
>>>>>>> 407d19ab
	default:
		return -EINVAL;
	}

	return cgroup_bpf_prog_detach(attr, ptype);
}

#define BPF_PROG_QUERY_LAST_FIELD query.prog_cnt

static int bpf_prog_query(const union bpf_attr *attr,
			  union bpf_attr __user *uattr)
{
	if (!capable(CAP_NET_ADMIN))
		return -EPERM;
	if (CHECK_ATTR(BPF_PROG_QUERY))
		return -EINVAL;
	if (attr->query.query_flags & ~BPF_F_QUERY_EFFECTIVE)
		return -EINVAL;

	switch (attr->query.attach_type) {
	case BPF_CGROUP_INET_INGRESS:
	case BPF_CGROUP_INET_EGRESS:
	case BPF_CGROUP_INET_SOCK_CREATE:
	case BPF_CGROUP_INET4_BIND:
	case BPF_CGROUP_INET6_BIND:
	case BPF_CGROUP_INET4_POST_BIND:
	case BPF_CGROUP_INET6_POST_BIND:
	case BPF_CGROUP_INET4_CONNECT:
	case BPF_CGROUP_INET6_CONNECT:
	case BPF_CGROUP_UDP4_SENDMSG:
	case BPF_CGROUP_UDP6_SENDMSG:
	case BPF_CGROUP_UDP4_RECVMSG:
	case BPF_CGROUP_UDP6_RECVMSG:
	case BPF_CGROUP_SOCK_OPS:
	case BPF_CGROUP_DEVICE:
	case BPF_CGROUP_SYSCTL:
		break;
	case BPF_LIRC_MODE2:
		return lirc_prog_query(attr, uattr);
	case BPF_FLOW_DISSECTOR:
		return skb_flow_dissector_prog_query(attr, uattr);
	default:
		return -EINVAL;
	}

	return cgroup_bpf_prog_query(attr, uattr);
}

#define BPF_PROG_TEST_RUN_LAST_FIELD test.ctx_out

static int bpf_prog_test_run(const union bpf_attr *attr,
			     union bpf_attr __user *uattr)
{
	struct bpf_prog *prog;
	int ret = -ENOTSUPP;

	if (!capable(CAP_SYS_ADMIN))
		return -EPERM;
	if (CHECK_ATTR(BPF_PROG_TEST_RUN))
		return -EINVAL;

	if ((attr->test.ctx_size_in && !attr->test.ctx_in) ||
	    (!attr->test.ctx_size_in && attr->test.ctx_in))
		return -EINVAL;

	if ((attr->test.ctx_size_out && !attr->test.ctx_out) ||
	    (!attr->test.ctx_size_out && attr->test.ctx_out))
		return -EINVAL;

	prog = bpf_prog_get(attr->test.prog_fd);
	if (IS_ERR(prog))
		return PTR_ERR(prog);

	if (prog->aux->ops->test_run)
		ret = prog->aux->ops->test_run(prog, attr, uattr);

	bpf_prog_put(prog);
	return ret;
}

#define BPF_OBJ_GET_NEXT_ID_LAST_FIELD next_id

static int bpf_obj_get_next_id(const union bpf_attr *attr,
			       union bpf_attr __user *uattr,
			       struct idr *idr,
			       spinlock_t *lock)
{
	u32 next_id = attr->start_id;
	int err = 0;

	if (CHECK_ATTR(BPF_OBJ_GET_NEXT_ID) || next_id >= INT_MAX)
		return -EINVAL;

	if (!capable(CAP_SYS_ADMIN))
		return -EPERM;

	next_id++;
	spin_lock_bh(lock);
	if (!idr_get_next(idr, &next_id))
		err = -ENOENT;
	spin_unlock_bh(lock);

	if (!err)
		err = put_user(next_id, &uattr->next_id);

	return err;
}

#define BPF_PROG_GET_FD_BY_ID_LAST_FIELD prog_id

static int bpf_prog_get_fd_by_id(const union bpf_attr *attr)
{
	struct bpf_prog *prog;
	u32 id = attr->prog_id;
	int fd;

	if (CHECK_ATTR(BPF_PROG_GET_FD_BY_ID))
		return -EINVAL;

	if (!capable(CAP_SYS_ADMIN))
		return -EPERM;

	spin_lock_bh(&prog_idr_lock);
	prog = idr_find(&prog_idr, id);
	if (prog)
		prog = bpf_prog_inc_not_zero(prog);
	else
		prog = ERR_PTR(-ENOENT);
	spin_unlock_bh(&prog_idr_lock);

	if (IS_ERR(prog))
		return PTR_ERR(prog);

	fd = bpf_prog_new_fd(prog);
	if (fd < 0)
		bpf_prog_put(prog);

	return fd;
}

#define BPF_MAP_GET_FD_BY_ID_LAST_FIELD open_flags

static int bpf_map_get_fd_by_id(const union bpf_attr *attr)
{
	struct bpf_map *map;
	u32 id = attr->map_id;
	int f_flags;
	int fd;

	if (CHECK_ATTR(BPF_MAP_GET_FD_BY_ID) ||
	    attr->open_flags & ~BPF_OBJ_FLAG_MASK)
		return -EINVAL;

	if (!capable(CAP_SYS_ADMIN))
		return -EPERM;

	f_flags = bpf_get_file_flag(attr->open_flags);
	if (f_flags < 0)
		return f_flags;

	spin_lock_bh(&map_idr_lock);
	map = idr_find(&map_idr, id);
	if (map)
		map = bpf_map_inc_not_zero(map, true);
	else
		map = ERR_PTR(-ENOENT);
	spin_unlock_bh(&map_idr_lock);

	if (IS_ERR(map))
		return PTR_ERR(map);

	fd = bpf_map_new_fd(map, f_flags);
	if (fd < 0)
		bpf_map_put(map);

	return fd;
}

static const struct bpf_map *bpf_map_from_imm(const struct bpf_prog *prog,
					      unsigned long addr, u32 *off,
					      u32 *type)
{
	const struct bpf_map *map;
	int i;

	for (i = 0, *off = 0; i < prog->aux->used_map_cnt; i++) {
		map = prog->aux->used_maps[i];
		if (map == (void *)addr) {
			*type = BPF_PSEUDO_MAP_FD;
			return map;
		}
		if (!map->ops->map_direct_value_meta)
			continue;
		if (!map->ops->map_direct_value_meta(map, addr, off)) {
			*type = BPF_PSEUDO_MAP_VALUE;
			return map;
		}
	}

	return NULL;
}

static struct bpf_insn *bpf_insn_prepare_dump(const struct bpf_prog *prog)
{
	const struct bpf_map *map;
	struct bpf_insn *insns;
	u32 off, type;
	u64 imm;
	int i;

	insns = kmemdup(prog->insnsi, bpf_prog_insn_size(prog),
			GFP_USER);
	if (!insns)
		return insns;

	for (i = 0; i < prog->len; i++) {
		if (insns[i].code == (BPF_JMP | BPF_TAIL_CALL)) {
			insns[i].code = BPF_JMP | BPF_CALL;
			insns[i].imm = BPF_FUNC_tail_call;
			/* fall-through */
		}
		if (insns[i].code == (BPF_JMP | BPF_CALL) ||
		    insns[i].code == (BPF_JMP | BPF_CALL_ARGS)) {
			if (insns[i].code == (BPF_JMP | BPF_CALL_ARGS))
				insns[i].code = BPF_JMP | BPF_CALL;
			if (!bpf_dump_raw_ok())
				insns[i].imm = 0;
			continue;
		}

		if (insns[i].code != (BPF_LD | BPF_IMM | BPF_DW))
			continue;

		imm = ((u64)insns[i + 1].imm << 32) | (u32)insns[i].imm;
		map = bpf_map_from_imm(prog, imm, &off, &type);
		if (map) {
			insns[i].src_reg = type;
			insns[i].imm = map->id;
			insns[i + 1].imm = off;
			continue;
		}

		if (!bpf_dump_raw_ok() &&
		    imm == (unsigned long)prog->aux) {
			insns[i].imm = 0;
			insns[i + 1].imm = 0;
			continue;
		}
	}

	return insns;
}

static int bpf_prog_get_info_by_fd(struct bpf_prog *prog,
				   const union bpf_attr *attr,
				   union bpf_attr __user *uattr)
{
	struct bpf_prog_info __user *uinfo = u64_to_user_ptr(attr->info.info);
	struct bpf_prog_info info = {};
	u32 info_len = attr->info.info_len;
	char __user *uinsns;
	u32 ulen;
	int err;

	err = bpf_check_uarg_tail_zero(uinfo, sizeof(info), info_len);
	if (err)
		return err;
	info_len = min_t(u32, sizeof(info), info_len);

	if (copy_from_user(&info, uinfo, info_len))
		return -EFAULT;

	info.type = prog->type;
	info.id = prog->aux->id;
	info.load_time = prog->aux->load_time;
	info.created_by_uid = from_kuid_munged(current_user_ns(),
					       prog->aux->user->uid);
	info.gpl_compatible = prog->gpl_compatible;

	memcpy(info.tag, prog->tag, sizeof(prog->tag));
	memcpy(info.name, prog->aux->name, sizeof(prog->aux->name));

	ulen = info.nr_map_ids;
	info.nr_map_ids = prog->aux->used_map_cnt;
	ulen = min_t(u32, info.nr_map_ids, ulen);
	if (ulen) {
		u32 __user *user_map_ids = u64_to_user_ptr(info.map_ids);
		u32 i;

		for (i = 0; i < ulen; i++)
			if (put_user(prog->aux->used_maps[i]->id,
				     &user_map_ids[i]))
				return -EFAULT;
	}

	if (!capable(CAP_SYS_ADMIN)) {
		info.jited_prog_len = 0;
		info.xlated_prog_len = 0;
		info.nr_jited_ksyms = 0;
		info.nr_jited_func_lens = 0;
		goto done;
	}

	ulen = info.xlated_prog_len;
	info.xlated_prog_len = bpf_prog_insn_size(prog);
	if (info.xlated_prog_len && ulen) {
		struct bpf_insn *insns_sanitized;
		bool fault;

		if (prog->blinded && !bpf_dump_raw_ok()) {
			info.xlated_prog_insns = 0;
			goto done;
		}
		insns_sanitized = bpf_insn_prepare_dump(prog);
		if (!insns_sanitized)
			return -ENOMEM;
		uinsns = u64_to_user_ptr(info.xlated_prog_insns);
		ulen = min_t(u32, info.xlated_prog_len, ulen);
		fault = copy_to_user(uinsns, insns_sanitized, ulen);
		kfree(insns_sanitized);
		if (fault)
			return -EFAULT;
	}

	if (bpf_prog_is_dev_bound(prog->aux)) {
		err = bpf_prog_offload_info_fill(&info, prog);
		if (err)
			return err;
		goto done;
	}

	/* NOTE: the following code is supposed to be skipped for offload.
	 * bpf_prog_offload_info_fill() is the place to fill similar fields
	 * for offload.
	 */
	ulen = info.jited_prog_len;
	if (prog->aux->func_cnt) {
		u32 i;

		info.jited_prog_len = 0;
		for (i = 0; i < prog->aux->func_cnt; i++)
			info.jited_prog_len += prog->aux->func[i]->jited_len;
	} else {
		info.jited_prog_len = prog->jited_len;
	}

	if (info.jited_prog_len && ulen) {
		if (bpf_dump_raw_ok()) {
			uinsns = u64_to_user_ptr(info.jited_prog_insns);
			ulen = min_t(u32, info.jited_prog_len, ulen);

			/* for multi-function programs, copy the JITed
			 * instructions for all the functions
			 */
			if (prog->aux->func_cnt) {
				u32 len, free, i;
				u8 *img;

				free = ulen;
				for (i = 0; i < prog->aux->func_cnt; i++) {
					len = prog->aux->func[i]->jited_len;
					len = min_t(u32, len, free);
					img = (u8 *) prog->aux->func[i]->bpf_func;
					if (copy_to_user(uinsns, img, len))
						return -EFAULT;
					uinsns += len;
					free -= len;
					if (!free)
						break;
				}
			} else {
				if (copy_to_user(uinsns, prog->bpf_func, ulen))
					return -EFAULT;
			}
		} else {
			info.jited_prog_insns = 0;
		}
	}

	ulen = info.nr_jited_ksyms;
	info.nr_jited_ksyms = prog->aux->func_cnt;
	if (info.nr_jited_ksyms && ulen) {
		if (bpf_dump_raw_ok()) {
			u64 __user *user_ksyms;
			ulong ksym_addr;
			u32 i;

			/* copy the address of the kernel symbol
			 * corresponding to each function
			 */
			ulen = min_t(u32, info.nr_jited_ksyms, ulen);
			user_ksyms = u64_to_user_ptr(info.jited_ksyms);
			for (i = 0; i < ulen; i++) {
				ksym_addr = (ulong) prog->aux->func[i]->bpf_func;
				ksym_addr &= PAGE_MASK;
				if (put_user((u64) ksym_addr, &user_ksyms[i]))
					return -EFAULT;
			}
		} else {
			info.jited_ksyms = 0;
		}
	}

	ulen = info.nr_jited_func_lens;
	info.nr_jited_func_lens = prog->aux->func_cnt;
	if (info.nr_jited_func_lens && ulen) {
		if (bpf_dump_raw_ok()) {
			u32 __user *user_lens;
			u32 func_len, i;

			/* copy the JITed image lengths for each function */
			ulen = min_t(u32, info.nr_jited_func_lens, ulen);
			user_lens = u64_to_user_ptr(info.jited_func_lens);
			for (i = 0; i < ulen; i++) {
				func_len = prog->aux->func[i]->jited_len;
				if (put_user(func_len, &user_lens[i]))
					return -EFAULT;
			}
		} else {
			info.jited_func_lens = 0;
		}
	}

done:
	if (copy_to_user(uinfo, &info, info_len) ||
	    put_user(info_len, &uattr->info.info_len))
		return -EFAULT;

	return 0;
}

static int bpf_map_get_info_by_fd(struct bpf_map *map,
				  const union bpf_attr *attr,
				  union bpf_attr __user *uattr)
{
	struct bpf_map_info __user *uinfo = u64_to_user_ptr(attr->info.info);
	struct bpf_map_info info = {};
	u32 info_len = attr->info.info_len;
	int err;

	err = bpf_check_uarg_tail_zero(uinfo, sizeof(info), info_len);
	if (err)
		return err;
	info_len = min_t(u32, sizeof(info), info_len);

	info.type = map->map_type;
	info.id = map->id;
	info.key_size = map->key_size;
	info.value_size = map->value_size;
	info.max_entries = map->max_entries;
	info.map_flags = map->map_flags;
	memcpy(info.name, map->name, sizeof(map->name));

	if (map->btf) {
		info.btf_id = btf_id(map->btf);
		info.btf_key_type_id = map->btf_key_type_id;
		info.btf_value_type_id = map->btf_value_type_id;
	}

	if (bpf_map_is_dev_bound(map)) {
		err = bpf_map_offload_info_fill(&info, map);
		if (err)
			return err;
	}

	if (copy_to_user(uinfo, &info, info_len) ||
	    put_user(info_len, &uattr->info.info_len))
		return -EFAULT;

	return 0;
}

static int bpf_btf_get_info_by_fd(struct btf *btf,
				  const union bpf_attr *attr,
				  union bpf_attr __user *uattr)
{
	struct bpf_btf_info __user *uinfo = u64_to_user_ptr(attr->info.info);
	u32 info_len = attr->info.info_len;
	int err;

	err = bpf_check_uarg_tail_zero(uinfo, sizeof(*uinfo), info_len);
	if (err)
		return err;

	return btf_get_info_by_fd(btf, attr, uattr);
}

#define BPF_OBJ_GET_INFO_BY_FD_LAST_FIELD info.info

static int bpf_obj_get_info_by_fd(const union bpf_attr *attr,
				  union bpf_attr __user *uattr)
{
	int ufd = attr->info.bpf_fd;
	struct fd f;
	int err;

	if (CHECK_ATTR(BPF_OBJ_GET_INFO_BY_FD))
		return -EINVAL;

	f = fdget(ufd);
	if (!f.file)
		return -EBADFD;

	if (f.file->f_op == &bpf_prog_fops)
		err = bpf_prog_get_info_by_fd(f.file->private_data, attr,
					      uattr);
	else if (f.file->f_op == &bpf_map_fops)
		err = bpf_map_get_info_by_fd(f.file->private_data, attr,
					     uattr);
	else if (f.file->f_op == &btf_fops)
		err = bpf_btf_get_info_by_fd(f.file->private_data, attr, uattr);
	else
		err = -EINVAL;

	fdput(f);
	return err;
}

#define BPF_BTF_LOAD_LAST_FIELD btf_log_level

static int bpf_btf_load(const union bpf_attr *attr)
{
	if (CHECK_ATTR(BPF_BTF_LOAD))
		return -EINVAL;

	if (!capable(CAP_SYS_ADMIN))
		return -EPERM;

	return btf_new_fd(attr);
}

#define BPF_BTF_GET_FD_BY_ID_LAST_FIELD btf_id

static int bpf_btf_get_fd_by_id(const union bpf_attr *attr)
{
	if (CHECK_ATTR(BPF_BTF_GET_FD_BY_ID))
		return -EINVAL;

	if (!capable(CAP_SYS_ADMIN))
		return -EPERM;

	return btf_get_fd_by_id(attr->btf_id);
}

static int bpf_task_fd_query_copy(const union bpf_attr *attr,
				    union bpf_attr __user *uattr,
				    u32 prog_id, u32 fd_type,
				    const char *buf, u64 probe_offset,
				    u64 probe_addr)
{
	char __user *ubuf = u64_to_user_ptr(attr->task_fd_query.buf);
	u32 len = buf ? strlen(buf) : 0, input_len;
	int err = 0;

	if (put_user(len, &uattr->task_fd_query.buf_len))
		return -EFAULT;
	input_len = attr->task_fd_query.buf_len;
	if (input_len && ubuf) {
		if (!len) {
			/* nothing to copy, just make ubuf NULL terminated */
			char zero = '\0';

			if (put_user(zero, ubuf))
				return -EFAULT;
		} else if (input_len >= len + 1) {
			/* ubuf can hold the string with NULL terminator */
			if (copy_to_user(ubuf, buf, len + 1))
				return -EFAULT;
		} else {
			/* ubuf cannot hold the string with NULL terminator,
			 * do a partial copy with NULL terminator.
			 */
			char zero = '\0';

			err = -ENOSPC;
			if (copy_to_user(ubuf, buf, input_len - 1))
				return -EFAULT;
			if (put_user(zero, ubuf + input_len - 1))
				return -EFAULT;
		}
	}

	if (put_user(prog_id, &uattr->task_fd_query.prog_id) ||
	    put_user(fd_type, &uattr->task_fd_query.fd_type) ||
	    put_user(probe_offset, &uattr->task_fd_query.probe_offset) ||
	    put_user(probe_addr, &uattr->task_fd_query.probe_addr))
		return -EFAULT;

	return err;
}

#define BPF_TASK_FD_QUERY_LAST_FIELD task_fd_query.probe_addr

static int bpf_task_fd_query(const union bpf_attr *attr,
			     union bpf_attr __user *uattr)
{
	pid_t pid = attr->task_fd_query.pid;
	u32 fd = attr->task_fd_query.fd;
	const struct perf_event *event;
	struct files_struct *files;
	struct task_struct *task;
	struct file *file;
	int err;

	if (CHECK_ATTR(BPF_TASK_FD_QUERY))
		return -EINVAL;

	if (!capable(CAP_SYS_ADMIN))
		return -EPERM;

	if (attr->task_fd_query.flags != 0)
		return -EINVAL;

	task = get_pid_task(find_vpid(pid), PIDTYPE_PID);
	if (!task)
		return -ENOENT;

	files = get_files_struct(task);
	put_task_struct(task);
	if (!files)
		return -ENOENT;

	err = 0;
	spin_lock(&files->file_lock);
	file = fcheck_files(files, fd);
	if (!file)
		err = -EBADF;
	else
		get_file(file);
	spin_unlock(&files->file_lock);
	put_files_struct(files);

	if (err)
		goto out;

	if (file->f_op == &bpf_raw_tp_fops) {
		struct bpf_raw_tracepoint *raw_tp = file->private_data;
		struct bpf_raw_event_map *btp = raw_tp->btp;

		err = bpf_task_fd_query_copy(attr, uattr,
					     raw_tp->prog->aux->id,
					     BPF_FD_TYPE_RAW_TRACEPOINT,
					     btp->tp->name, 0, 0);
		goto put_file;
	}

	event = perf_get_event(file);
	if (!IS_ERR(event)) {
		u64 probe_offset, probe_addr;
		u32 prog_id, fd_type;
		const char *buf;

		err = bpf_get_perf_event_info(event, &prog_id, &fd_type,
					      &buf, &probe_offset,
					      &probe_addr);
		if (!err)
			err = bpf_task_fd_query_copy(attr, uattr, prog_id,
						     fd_type, buf,
						     probe_offset,
						     probe_addr);
		goto put_file;
	}

	err = -ENOTSUPP;
put_file:
	fput(file);
out:
	return err;
}

SYSCALL_DEFINE3(bpf, int, cmd, union bpf_attr __user *, uattr, unsigned int, size)
{
	union bpf_attr attr = {};
	int err;

	if (sysctl_unprivileged_bpf_disabled && !capable(CAP_SYS_ADMIN))
		return -EPERM;

	err = bpf_check_uarg_tail_zero(uattr, sizeof(attr), size);
	if (err)
		return err;
	size = min_t(u32, size, sizeof(attr));

	/* copy attributes from user space, may be less than sizeof(bpf_attr) */
	if (copy_from_user(&attr, uattr, size) != 0)
		return -EFAULT;

	err = security_bpf(cmd, &attr, size);
	if (err < 0)
		return err;

	switch (cmd) {
	case BPF_MAP_CREATE:
		err = map_create(&attr);
		break;
	case BPF_MAP_LOOKUP_ELEM:
		err = map_lookup_elem(&attr);
		break;
	case BPF_MAP_UPDATE_ELEM:
		err = map_update_elem(&attr);
		break;
	case BPF_MAP_DELETE_ELEM:
		err = map_delete_elem(&attr);
		break;
	case BPF_MAP_GET_NEXT_KEY:
		err = map_get_next_key(&attr);
		break;
	case BPF_MAP_FREEZE:
		err = map_freeze(&attr);
		break;
	case BPF_PROG_LOAD:
		err = bpf_prog_load(&attr);
		break;
	case BPF_OBJ_PIN:
		err = bpf_obj_pin(&attr);
		break;
	case BPF_OBJ_GET:
		err = bpf_obj_get(&attr);
		break;
	case BPF_PROG_ATTACH:
		err = bpf_prog_attach(&attr);
		break;
	case BPF_PROG_DETACH:
		err = bpf_prog_detach(&attr);
		break;
	case BPF_PROG_QUERY:
		err = bpf_prog_query(&attr, uattr);
		break;
	case BPF_PROG_TEST_RUN:
		err = bpf_prog_test_run(&attr, uattr);
		break;
	case BPF_PROG_GET_NEXT_ID:
		err = bpf_obj_get_next_id(&attr, uattr,
					  &prog_idr, &prog_idr_lock);
		break;
	case BPF_MAP_GET_NEXT_ID:
		err = bpf_obj_get_next_id(&attr, uattr,
					  &map_idr, &map_idr_lock);
		break;
	case BPF_PROG_GET_FD_BY_ID:
		err = bpf_prog_get_fd_by_id(&attr);
		break;
	case BPF_MAP_GET_FD_BY_ID:
		err = bpf_map_get_fd_by_id(&attr);
		break;
	case BPF_OBJ_GET_INFO_BY_FD:
		err = bpf_obj_get_info_by_fd(&attr, uattr);
		break;
	case BPF_RAW_TRACEPOINT_OPEN:
		err = bpf_raw_tracepoint_open(&attr);
		break;
	case BPF_BTF_LOAD:
		err = bpf_btf_load(&attr);
		break;
	case BPF_BTF_GET_FD_BY_ID:
		err = bpf_btf_get_fd_by_id(&attr);
		break;
	case BPF_TASK_FD_QUERY:
		err = bpf_task_fd_query(&attr, uattr);
		break;
	default:
		err = -EINVAL;
		break;
	}

	return err;
}<|MERGE_RESOLUTION|>--- conflicted
+++ resolved
@@ -22,7 +22,6 @@
 #include <linux/cred.h>
 #include <linux/timekeeping.h>
 #include <linux/ctype.h>
-#include <linux/btf.h>
 #include <linux/nospec.h>
 
 #define IS_FD_ARRAY(map) ((map)->map_type == BPF_MAP_TYPE_PROG_ARRAY || \
@@ -72,7 +71,7 @@
 	if (unlikely(actual_size > PAGE_SIZE))	/* silly large */
 		return -E2BIG;
 
-	if (unlikely(!access_ok(VERIFY_READ, uaddr, actual_size)))
+	if (unlikely(!access_ok(uaddr, actual_size)))
 		return -EFAULT;
 
 	if (actual_size <= expected_size)
@@ -129,21 +128,29 @@
 
 void *bpf_map_area_alloc(size_t size, int numa_node)
 {
-	/* We definitely need __GFP_NORETRY, so OOM killer doesn't
-	 * trigger under memory pressure as we really just want to
-	 * fail instead.
+	/* We really just want to fail instead of triggering OOM killer
+	 * under memory pressure, therefore we set __GFP_NORETRY to kmalloc,
+	 * which is used for lower order allocation requests.
+	 *
+	 * It has been observed that higher order allocation requests done by
+	 * vmalloc with __GFP_NORETRY being set might fail due to not trying
+	 * to reclaim memory from the page cache, thus we set
+	 * __GFP_RETRY_MAYFAIL to avoid such situations.
 	 */
-	const gfp_t flags = __GFP_NOWARN | __GFP_NORETRY | __GFP_ZERO;
+
+	const gfp_t flags = __GFP_NOWARN | __GFP_ZERO;
 	void *area;
 
 	if (size <= (PAGE_SIZE << PAGE_ALLOC_COSTLY_ORDER)) {
-		area = kmalloc_node(size, GFP_USER | flags, numa_node);
+		area = kmalloc_node(size, GFP_USER | __GFP_NORETRY | flags,
+				    numa_node);
 		if (area != NULL)
 			return area;
 	}
 
-	return __vmalloc_node_flags_caller(size, numa_node, GFP_KERNEL | flags,
-					   __builtin_return_address(0));
+	return __vmalloc_node_flags_caller(size, numa_node,
+					   GFP_KERNEL | __GFP_RETRY_MAYFAIL |
+					   flags, __builtin_return_address(0));
 }
 
 void bpf_map_area_free(void *area)
@@ -475,13 +482,14 @@
 }
 
 int map_check_no_btf(const struct bpf_map *map,
+		     const struct btf *btf,
 		     const struct btf_type *key_type,
 		     const struct btf_type *value_type)
 {
 	return -ENOTSUPP;
 }
 
-static int map_check_btf(const struct bpf_map *map, const struct btf *btf,
+static int map_check_btf(struct bpf_map *map, const struct btf *btf,
 			 u32 btf_key_id, u32 btf_value_id)
 {
 	const struct btf_type *key_type, *value_type;
@@ -503,8 +511,6 @@
 	if (!value_type || value_size != map->value_size)
 		return -EINVAL;
 
-<<<<<<< HEAD
-=======
 	map->spin_lock_off = btf_find_spin_lock(btf, value_type);
 
 	if (map_value_has_spin_lock(map)) {
@@ -524,9 +530,8 @@
 		}
 	}
 
->>>>>>> 407d19ab
 	if (map->ops->map_check_btf)
-		ret = map->ops->map_check_btf(map, key_type, value_type);
+		ret = map->ops->map_check_btf(map, btf, key_type, value_type);
 
 	return ret;
 }
@@ -589,6 +594,8 @@
 		map->btf = btf;
 		map->btf_key_type_id = attr->btf_key_type_id;
 		map->btf_value_type_id = attr->btf_value_type_id;
+	} else {
+		map->spin_lock_off = -EINVAL;
 	}
 
 	err = security_bpf_map_alloc(map);
@@ -606,12 +613,12 @@
 	err = bpf_map_new_fd(map, f_flags);
 	if (err < 0) {
 		/* failed to allocate fd.
-		 * bpf_map_put() is needed because the above
+		 * bpf_map_put_with_uref() is needed because the above
 		 * bpf_map_alloc_id() has published the map
 		 * to the userspace and the userspace may
 		 * have refcnt-ed it through BPF_MAP_GET_FD_BY_ID.
 		 */
-		bpf_map_put(map);
+		bpf_map_put_with_uref(map);
 		return err;
 	}
 
@@ -699,8 +706,19 @@
 	return -ENOTSUPP;
 }
 
+static void *__bpf_copy_key(void __user *ukey, u64 key_size)
+{
+	if (key_size)
+		return memdup_user(ukey, key_size);
+
+	if (ukey)
+		return ERR_PTR(-EINVAL);
+
+	return NULL;
+}
+
 /* last field in 'union bpf_attr' used by this command */
-#define BPF_MAP_LOOKUP_ELEM_LAST_FIELD value
+#define BPF_MAP_LOOKUP_ELEM_LAST_FIELD flags
 
 static int map_lookup_elem(union bpf_attr *attr)
 {
@@ -716,6 +734,9 @@
 	if (CHECK_ATTR(BPF_MAP_LOOKUP_ELEM))
 		return -EINVAL;
 
+	if (attr->flags & ~BPF_F_LOCK)
+		return -EINVAL;
+
 	f = fdget(ufd);
 	map = __bpf_map_get(f);
 	if (IS_ERR(map))
@@ -725,7 +746,13 @@
 		goto err_put;
 	}
 
-	key = memdup_user(ukey, map->key_size);
+	if ((attr->flags & BPF_F_LOCK) &&
+	    !map_value_has_spin_lock(map)) {
+		err = -EINVAL;
+		goto err_put;
+	}
+
+	key = __bpf_copy_key(ukey, map->key_size);
 	if (IS_ERR(key)) {
 		err = PTR_ERR(key);
 		goto err_put;
@@ -733,7 +760,8 @@
 
 	if (map->map_type == BPF_MAP_TYPE_PERCPU_HASH ||
 	    map->map_type == BPF_MAP_TYPE_LRU_PERCPU_HASH ||
-	    map->map_type == BPF_MAP_TYPE_PERCPU_ARRAY)
+	    map->map_type == BPF_MAP_TYPE_PERCPU_ARRAY ||
+	    map->map_type == BPF_MAP_TYPE_PERCPU_CGROUP_STORAGE)
 		value_size = round_up(map->value_size, 8) * num_possible_cpus();
 	else if (IS_FD_MAP(map))
 		value_size = sizeof(u32);
@@ -757,6 +785,8 @@
 		err = bpf_percpu_hash_copy(map, key, value);
 	} else if (map->map_type == BPF_MAP_TYPE_PERCPU_ARRAY) {
 		err = bpf_percpu_array_copy(map, key, value);
+	} else if (map->map_type == BPF_MAP_TYPE_PERCPU_CGROUP_STORAGE) {
+		err = bpf_percpu_cgroup_storage_copy(map, key, value);
 	} else if (map->map_type == BPF_MAP_TYPE_STACK_TRACE) {
 		err = bpf_stackmap_copy(map, key, value);
 	} else if (IS_FD_ARRAY(map)) {
@@ -765,13 +795,11 @@
 		err = bpf_fd_htab_map_lookup_elem(map, key, value);
 	} else if (map->map_type == BPF_MAP_TYPE_REUSEPORT_SOCKARRAY) {
 		err = bpf_fd_reuseport_array_lookup_elem(map, key, value);
+	} else if (map->map_type == BPF_MAP_TYPE_QUEUE ||
+		   map->map_type == BPF_MAP_TYPE_STACK) {
+		err = map->ops->map_peek_elem(map, value);
 	} else {
 		rcu_read_lock();
-<<<<<<< HEAD
-		ptr = map->ops->map_lookup_elem(map, key);
-		if (ptr)
-			memcpy(value, ptr, value_size);
-=======
 		if (map->ops->map_lookup_elem_sys_only)
 			ptr = map->ops->map_lookup_elem_sys_only(map, key);
 		else
@@ -790,9 +818,7 @@
 			/* mask lock, since value wasn't zero inited */
 			check_and_init_map_lock(map, value);
 		}
->>>>>>> 407d19ab
 		rcu_read_unlock();
-		err = ptr ? 0 : -ENOENT;
 	}
 	this_cpu_dec(bpf_prog_active);
 	preempt_enable();
@@ -852,7 +878,13 @@
 		goto err_put;
 	}
 
-	key = memdup_user(ukey, map->key_size);
+	if ((attr->flags & BPF_F_LOCK) &&
+	    !map_value_has_spin_lock(map)) {
+		err = -EINVAL;
+		goto err_put;
+	}
+
+	key = __bpf_copy_key(ukey, map->key_size);
 	if (IS_ERR(key)) {
 		err = PTR_ERR(key);
 		goto err_put;
@@ -860,7 +892,8 @@
 
 	if (map->map_type == BPF_MAP_TYPE_PERCPU_HASH ||
 	    map->map_type == BPF_MAP_TYPE_LRU_PERCPU_HASH ||
-	    map->map_type == BPF_MAP_TYPE_PERCPU_ARRAY)
+	    map->map_type == BPF_MAP_TYPE_PERCPU_ARRAY ||
+	    map->map_type == BPF_MAP_TYPE_PERCPU_CGROUP_STORAGE)
 		value_size = round_up(map->value_size, 8) * num_possible_cpus();
 	else
 		value_size = map->value_size;
@@ -895,6 +928,9 @@
 		err = bpf_percpu_hash_update(map, key, value, attr->flags);
 	} else if (map->map_type == BPF_MAP_TYPE_PERCPU_ARRAY) {
 		err = bpf_percpu_array_update(map, key, value, attr->flags);
+	} else if (map->map_type == BPF_MAP_TYPE_PERCPU_CGROUP_STORAGE) {
+		err = bpf_percpu_cgroup_storage_update(map, key, value,
+						       attr->flags);
 	} else if (IS_FD_ARRAY(map)) {
 		rcu_read_lock();
 		err = bpf_fd_array_map_update_elem(map, f.file, key, value,
@@ -909,6 +945,9 @@
 		/* rcu_read_lock() is not needed */
 		err = bpf_fd_reuseport_array_update_elem(map, key, value,
 							 attr->flags);
+	} else if (map->map_type == BPF_MAP_TYPE_QUEUE ||
+		   map->map_type == BPF_MAP_TYPE_STACK) {
+		err = map->ops->map_push_elem(map, value, attr->flags);
 	} else {
 		rcu_read_lock();
 		err = map->ops->map_update_elem(map, key, value, attr->flags);
@@ -950,7 +989,7 @@
 		goto err_put;
 	}
 
-	key = memdup_user(ukey, map->key_size);
+	key = __bpf_copy_key(ukey, map->key_size);
 	if (IS_ERR(key)) {
 		err = PTR_ERR(key);
 		goto err_put;
@@ -1002,7 +1041,7 @@
 	}
 
 	if (ukey) {
-		key = memdup_user(ukey, map->key_size);
+		key = __bpf_copy_key(ukey, map->key_size);
 		if (IS_ERR(key)) {
 			err = PTR_ERR(key);
 			goto err_put;
@@ -1043,8 +1082,6 @@
 	return err;
 }
 
-<<<<<<< HEAD
-=======
 #define BPF_MAP_LOOKUP_AND_DELETE_ELEM_LAST_FIELD value
 
 static int map_lookup_and_delete_elem(union bpf_attr *attr)
@@ -1137,7 +1174,6 @@
 	return err;
 }
 
->>>>>>> 407d19ab
 static const struct bpf_prog_ops * const bpf_prog_types[] = {
 #define BPF_PROG_TYPE(_id, _name) \
 	[_id] = & _name ## _prog_ops,
@@ -1169,10 +1205,15 @@
 /* drop refcnt on maps used by eBPF program and free auxilary data */
 static void free_used_maps(struct bpf_prog_aux *aux)
 {
+	enum bpf_cgroup_storage_type stype;
 	int i;
 
-	if (aux->cgroup_storage)
-		bpf_cgroup_storage_release(aux->prog, aux->cgroup_storage);
+	for_each_cgroup_storage_type(stype) {
+		if (!aux->cgroup_storage[stype])
+			continue;
+		bpf_cgroup_storage_release(aux->prog,
+					   aux->cgroup_storage[stype]);
+	}
 
 	for (i = 0; i < aux->used_map_cnt; i++)
 		bpf_map_put(aux->used_maps[i]);
@@ -1281,9 +1322,13 @@
 static void __bpf_prog_put(struct bpf_prog *prog, bool do_idr_lock)
 {
 	if (atomic_dec_and_test(&prog->aux->refcnt)) {
+		perf_event_bpf_event(prog, PERF_BPF_EVENT_PROG_UNLOAD, 0);
 		/* bpf_prog_free_id() must be called first */
 		bpf_prog_free_id(prog, do_idr_lock);
 		bpf_prog_kallsyms_del_all(prog);
+		btf_put(prog->aux->btf);
+		kvfree(prog->aux->func_info);
+		bpf_prog_free_linfo(prog);
 
 		call_rcu(&prog->aux->rcu, __bpf_prog_put_rcu);
 	}
@@ -1303,24 +1348,54 @@
 	return 0;
 }
 
+static void bpf_prog_get_stats(const struct bpf_prog *prog,
+			       struct bpf_prog_stats *stats)
+{
+	u64 nsecs = 0, cnt = 0;
+	int cpu;
+
+	for_each_possible_cpu(cpu) {
+		const struct bpf_prog_stats *st;
+		unsigned int start;
+		u64 tnsecs, tcnt;
+
+		st = per_cpu_ptr(prog->aux->stats, cpu);
+		do {
+			start = u64_stats_fetch_begin_irq(&st->syncp);
+			tnsecs = st->nsecs;
+			tcnt = st->cnt;
+		} while (u64_stats_fetch_retry_irq(&st->syncp, start));
+		nsecs += tnsecs;
+		cnt += tcnt;
+	}
+	stats->nsecs = nsecs;
+	stats->cnt = cnt;
+}
+
 #ifdef CONFIG_PROC_FS
 static void bpf_prog_show_fdinfo(struct seq_file *m, struct file *filp)
 {
 	const struct bpf_prog *prog = filp->private_data;
 	char prog_tag[sizeof(prog->tag) * 2 + 1] = { };
-
+	struct bpf_prog_stats stats;
+
+	bpf_prog_get_stats(prog, &stats);
 	bin2hex(prog_tag, prog->tag, sizeof(prog->tag));
 	seq_printf(m,
 		   "prog_type:\t%u\n"
 		   "prog_jited:\t%u\n"
 		   "prog_tag:\t%s\n"
 		   "memlock:\t%llu\n"
-		   "prog_id:\t%u\n",
+		   "prog_id:\t%u\n"
+		   "run_time_ns:\t%llu\n"
+		   "run_cnt:\t%llu\n",
 		   prog->type,
 		   prog->jited,
 		   prog_tag,
 		   prog->pages * 1ULL << PAGE_SHIFT,
-		   prog->aux->id);
+		   prog->aux->id,
+		   stats.nsecs,
+		   stats.cnt);
 }
 #endif
 
@@ -1510,9 +1585,9 @@
 }
 
 /* last field in 'union bpf_attr' used by this command */
-#define	BPF_PROG_LOAD_LAST_FIELD expected_attach_type
-
-static int bpf_prog_load(union bpf_attr *attr)
+#define	BPF_PROG_LOAD_LAST_FIELD line_info_cnt
+
+static int bpf_prog_load(union bpf_attr *attr, union bpf_attr __user *uattr)
 {
 	enum bpf_prog_type type = attr->prog_type;
 	struct bpf_prog *prog;
@@ -1523,8 +1598,13 @@
 	if (CHECK_ATTR(BPF_PROG_LOAD))
 		return -EINVAL;
 
-	if (attr->prog_flags & ~BPF_F_STRICT_ALIGNMENT)
-		return -EINVAL;
+	if (attr->prog_flags & ~(BPF_F_STRICT_ALIGNMENT | BPF_F_ANY_ALIGNMENT))
+		return -EINVAL;
+
+	if (!IS_ENABLED(CONFIG_HAVE_EFFICIENT_UNALIGNED_ACCESS) &&
+	    (attr->prog_flags & BPF_F_ANY_ALIGNMENT) &&
+	    !capable(CAP_SYS_ADMIN))
+		return -EPERM;
 
 	/* copy eBPF program license from user space */
 	if (strncpy_from_user(license, u64_to_user_ptr(attr->license),
@@ -1538,11 +1618,6 @@
 	if (attr->insn_cnt == 0 ||
 	    attr->insn_cnt > (capable(CAP_SYS_ADMIN) ? BPF_COMPLEXITY_LIMIT_INSNS : BPF_MAXINSNS))
 		return -E2BIG;
-
-	if (type == BPF_PROG_TYPE_KPROBE &&
-	    attr->kern_version != LINUX_VERSION_CODE)
-		return -EINVAL;
-
 	if (type != BPF_PROG_TYPE_SOCKET_FILTER &&
 	    type != BPF_PROG_TYPE_CGROUP_SKB &&
 	    !capable(CAP_SYS_ADMIN))
@@ -1599,7 +1674,7 @@
 		goto free_prog;
 
 	/* run eBPF verifier */
-	err = bpf_check(&prog, attr);
+	err = bpf_check(&prog, attr, uattr);
 	if (err < 0)
 		goto free_used_maps;
 
@@ -1624,9 +1699,13 @@
 	}
 
 	bpf_prog_kallsyms_add(prog);
+	perf_event_bpf_event(prog, PERF_BPF_EVENT_PROG_LOAD, 0);
 	return err;
 
 free_used_maps:
+	bpf_prog_free_linfo(prog);
+	kvfree(prog->aux->func_info);
+	btf_put(prog->aux->btf);
 	bpf_prog_kallsyms_del_subprogs(prog);
 	free_used_maps(prog->aux);
 free_prog:
@@ -1671,6 +1750,7 @@
 		bpf_probe_unregister(raw_tp->btp, raw_tp->prog);
 		bpf_prog_put(raw_tp->prog);
 	}
+	bpf_put_raw_tracepoint(raw_tp->btp);
 	kfree(raw_tp);
 	return 0;
 }
@@ -1696,13 +1776,15 @@
 		return -EFAULT;
 	tp_name[sizeof(tp_name) - 1] = 0;
 
-	btp = bpf_find_raw_tracepoint(tp_name);
+	btp = bpf_get_raw_tracepoint(tp_name);
 	if (!btp)
 		return -ENOENT;
 
 	raw_tp = kzalloc(sizeof(*raw_tp), GFP_USER);
-	if (!raw_tp)
-		return -ENOMEM;
+	if (!raw_tp) {
+		err = -ENOMEM;
+		goto out_put_btp;
+	}
 	raw_tp->btp = btp;
 
 	prog = bpf_prog_get(attr->raw_tracepoint.prog_fd);
@@ -1734,6 +1816,8 @@
 	bpf_prog_put(prog);
 out_free_tp:
 	kfree(raw_tp);
+out_put_btp:
+	bpf_put_raw_tracepoint(btp);
 	return err;
 }
 
@@ -1805,15 +1889,12 @@
 	case BPF_LIRC_MODE2:
 		ptype = BPF_PROG_TYPE_LIRC_MODE2;
 		break;
-<<<<<<< HEAD
-=======
 	case BPF_FLOW_DISSECTOR:
 		ptype = BPF_PROG_TYPE_FLOW_DISSECTOR;
 		break;
 	case BPF_CGROUP_SYSCTL:
 		ptype = BPF_PROG_TYPE_CGROUP_SYSCTL;
 		break;
->>>>>>> 407d19ab
 	default:
 		return -EINVAL;
 	}
@@ -1830,10 +1911,13 @@
 	switch (ptype) {
 	case BPF_PROG_TYPE_SK_SKB:
 	case BPF_PROG_TYPE_SK_MSG:
-		ret = sockmap_get_from_fd(attr, ptype, prog);
+		ret = sock_map_get_from_fd(attr, prog);
 		break;
 	case BPF_PROG_TYPE_LIRC_MODE2:
 		ret = lirc_prog_attach(attr, prog);
+		break;
+	case BPF_PROG_TYPE_FLOW_DISSECTOR:
+		ret = skb_flow_dissector_bpf_prog_attach(attr, prog);
 		break;
 	default:
 		ret = cgroup_bpf_prog_attach(attr, ptype, prog);
@@ -1883,20 +1967,17 @@
 		ptype = BPF_PROG_TYPE_CGROUP_DEVICE;
 		break;
 	case BPF_SK_MSG_VERDICT:
-		return sockmap_get_from_fd(attr, BPF_PROG_TYPE_SK_MSG, NULL);
+		return sock_map_get_from_fd(attr, NULL);
 	case BPF_SK_SKB_STREAM_PARSER:
 	case BPF_SK_SKB_STREAM_VERDICT:
-		return sockmap_get_from_fd(attr, BPF_PROG_TYPE_SK_SKB, NULL);
+		return sock_map_get_from_fd(attr, NULL);
 	case BPF_LIRC_MODE2:
 		return lirc_prog_detach(attr);
-<<<<<<< HEAD
-=======
 	case BPF_FLOW_DISSECTOR:
 		return skb_flow_dissector_bpf_prog_detach(attr);
 	case BPF_CGROUP_SYSCTL:
 		ptype = BPF_PROG_TYPE_CGROUP_SYSCTL;
 		break;
->>>>>>> 407d19ab
 	default:
 		return -EINVAL;
 	}
@@ -2070,7 +2151,7 @@
 
 	fd = bpf_map_new_fd(map, f_flags);
 	if (fd < 0)
-		bpf_map_put(map);
+		bpf_map_put_with_uref(map);
 
 	return fd;
 }
@@ -2138,16 +2219,40 @@
 			insns[i + 1].imm = off;
 			continue;
 		}
-
-		if (!bpf_dump_raw_ok() &&
-		    imm == (unsigned long)prog->aux) {
-			insns[i].imm = 0;
-			insns[i + 1].imm = 0;
-			continue;
-		}
 	}
 
 	return insns;
+}
+
+static int set_info_rec_size(struct bpf_prog_info *info)
+{
+	/*
+	 * Ensure info.*_rec_size is the same as kernel expected size
+	 *
+	 * or
+	 *
+	 * Only allow zero *_rec_size if both _rec_size and _cnt are
+	 * zero.  In this case, the kernel will set the expected
+	 * _rec_size back to the info.
+	 */
+
+	if ((info->nr_func_info || info->func_info_rec_size) &&
+	    info->func_info_rec_size != sizeof(struct bpf_func_info))
+		return -EINVAL;
+
+	if ((info->nr_line_info || info->line_info_rec_size) &&
+	    info->line_info_rec_size != sizeof(struct bpf_line_info))
+		return -EINVAL;
+
+	if ((info->nr_jited_line_info || info->jited_line_info_rec_size) &&
+	    info->jited_line_info_rec_size != sizeof(__u64))
+		return -EINVAL;
+
+	info->func_info_rec_size = sizeof(struct bpf_func_info);
+	info->line_info_rec_size = sizeof(struct bpf_line_info);
+	info->jited_line_info_rec_size = sizeof(__u64);
+
+	return 0;
 }
 
 static int bpf_prog_get_info_by_fd(struct bpf_prog *prog,
@@ -2157,6 +2262,7 @@
 	struct bpf_prog_info __user *uinfo = u64_to_user_ptr(attr->info.info);
 	struct bpf_prog_info info = {};
 	u32 info_len = attr->info.info_len;
+	struct bpf_prog_stats stats;
 	char __user *uinsns;
 	u32 ulen;
 	int err;
@@ -2192,11 +2298,22 @@
 				return -EFAULT;
 	}
 
+	err = set_info_rec_size(&info);
+	if (err)
+		return err;
+
+	bpf_prog_get_stats(prog, &stats);
+	info.run_time_ns = stats.nsecs;
+	info.run_cnt = stats.cnt;
+
 	if (!capable(CAP_SYS_ADMIN)) {
 		info.jited_prog_len = 0;
 		info.xlated_prog_len = 0;
 		info.nr_jited_ksyms = 0;
 		info.nr_jited_func_lens = 0;
+		info.nr_func_info = 0;
+		info.nr_line_info = 0;
+		info.nr_jited_line_info = 0;
 		goto done;
 	}
 
@@ -2277,11 +2394,11 @@
 	}
 
 	ulen = info.nr_jited_ksyms;
-	info.nr_jited_ksyms = prog->aux->func_cnt;
-	if (info.nr_jited_ksyms && ulen) {
+	info.nr_jited_ksyms = prog->aux->func_cnt ? : 1;
+	if (ulen) {
 		if (bpf_dump_raw_ok()) {
+			unsigned long ksym_addr;
 			u64 __user *user_ksyms;
-			ulong ksym_addr;
 			u32 i;
 
 			/* copy the address of the kernel symbol
@@ -2289,10 +2406,17 @@
 			 */
 			ulen = min_t(u32, info.nr_jited_ksyms, ulen);
 			user_ksyms = u64_to_user_ptr(info.jited_ksyms);
-			for (i = 0; i < ulen; i++) {
-				ksym_addr = (ulong) prog->aux->func[i]->bpf_func;
-				ksym_addr &= PAGE_MASK;
-				if (put_user((u64) ksym_addr, &user_ksyms[i]))
+			if (prog->aux->func_cnt) {
+				for (i = 0; i < ulen; i++) {
+					ksym_addr = (unsigned long)
+						prog->aux->func[i]->bpf_func;
+					if (put_user((u64) ksym_addr,
+						     &user_ksyms[i]))
+						return -EFAULT;
+				}
+			} else {
+				ksym_addr = (unsigned long) prog->bpf_func;
+				if (put_user((u64) ksym_addr, &user_ksyms[0]))
 					return -EFAULT;
 			}
 		} else {
@@ -2301,8 +2425,8 @@
 	}
 
 	ulen = info.nr_jited_func_lens;
-	info.nr_jited_func_lens = prog->aux->func_cnt;
-	if (info.nr_jited_func_lens && ulen) {
+	info.nr_jited_func_lens = prog->aux->func_cnt ? : 1;
+	if (ulen) {
 		if (bpf_dump_raw_ok()) {
 			u32 __user *user_lens;
 			u32 func_len, i;
@@ -2310,13 +2434,91 @@
 			/* copy the JITed image lengths for each function */
 			ulen = min_t(u32, info.nr_jited_func_lens, ulen);
 			user_lens = u64_to_user_ptr(info.jited_func_lens);
-			for (i = 0; i < ulen; i++) {
-				func_len = prog->aux->func[i]->jited_len;
-				if (put_user(func_len, &user_lens[i]))
+			if (prog->aux->func_cnt) {
+				for (i = 0; i < ulen; i++) {
+					func_len =
+						prog->aux->func[i]->jited_len;
+					if (put_user(func_len, &user_lens[i]))
+						return -EFAULT;
+				}
+			} else {
+				func_len = prog->jited_len;
+				if (put_user(func_len, &user_lens[0]))
 					return -EFAULT;
 			}
 		} else {
 			info.jited_func_lens = 0;
+		}
+	}
+
+	if (prog->aux->btf)
+		info.btf_id = btf_id(prog->aux->btf);
+
+	ulen = info.nr_func_info;
+	info.nr_func_info = prog->aux->func_info_cnt;
+	if (info.nr_func_info && ulen) {
+		char __user *user_finfo;
+
+		user_finfo = u64_to_user_ptr(info.func_info);
+		ulen = min_t(u32, info.nr_func_info, ulen);
+		if (copy_to_user(user_finfo, prog->aux->func_info,
+				 info.func_info_rec_size * ulen))
+			return -EFAULT;
+	}
+
+	ulen = info.nr_line_info;
+	info.nr_line_info = prog->aux->nr_linfo;
+	if (info.nr_line_info && ulen) {
+		__u8 __user *user_linfo;
+
+		user_linfo = u64_to_user_ptr(info.line_info);
+		ulen = min_t(u32, info.nr_line_info, ulen);
+		if (copy_to_user(user_linfo, prog->aux->linfo,
+				 info.line_info_rec_size * ulen))
+			return -EFAULT;
+	}
+
+	ulen = info.nr_jited_line_info;
+	if (prog->aux->jited_linfo)
+		info.nr_jited_line_info = prog->aux->nr_linfo;
+	else
+		info.nr_jited_line_info = 0;
+	if (info.nr_jited_line_info && ulen) {
+		if (bpf_dump_raw_ok()) {
+			__u64 __user *user_linfo;
+			u32 i;
+
+			user_linfo = u64_to_user_ptr(info.jited_line_info);
+			ulen = min_t(u32, info.nr_jited_line_info, ulen);
+			for (i = 0; i < ulen; i++) {
+				if (put_user((__u64)(long)prog->aux->jited_linfo[i],
+					     &user_linfo[i]))
+					return -EFAULT;
+			}
+		} else {
+			info.jited_line_info = 0;
+		}
+	}
+
+	ulen = info.nr_prog_tags;
+	info.nr_prog_tags = prog->aux->func_cnt ? : 1;
+	if (ulen) {
+		__u8 __user (*user_prog_tags)[BPF_TAG_SIZE];
+		u32 i;
+
+		user_prog_tags = u64_to_user_ptr(info.prog_tags);
+		ulen = min_t(u32, info.nr_prog_tags, ulen);
+		if (prog->aux->func_cnt) {
+			for (i = 0; i < ulen; i++) {
+				if (copy_to_user(user_prog_tags[i],
+						 prog->aux->func[i]->tag,
+						 BPF_TAG_SIZE))
+					return -EFAULT;
+			}
+		} else {
+			if (copy_to_user(user_prog_tags[0],
+					 prog->tag, BPF_TAG_SIZE))
+				return -EFAULT;
 		}
 	}
 
@@ -2608,7 +2810,7 @@
 		err = map_freeze(&attr);
 		break;
 	case BPF_PROG_LOAD:
-		err = bpf_prog_load(&attr);
+		err = bpf_prog_load(&attr, uattr);
 		break;
 	case BPF_OBJ_PIN:
 		err = bpf_obj_pin(&attr);
@@ -2657,6 +2859,9 @@
 	case BPF_TASK_FD_QUERY:
 		err = bpf_task_fd_query(&attr, uattr);
 		break;
+	case BPF_MAP_LOOKUP_AND_DELETE_ELEM:
+		err = map_lookup_and_delete_elem(&attr);
+		break;
 	default:
 		err = -EINVAL;
 		break;
