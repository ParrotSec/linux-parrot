// SPDX-License-Identifier: GPL-2.0-only
/* bpf/cpumap.c
 *
 * Copyright (c) 2017 Jesper Dangaard Brouer, Red Hat Inc.
 */

/* The 'cpumap' is primarily used as a backend map for XDP BPF helper
 * call bpf_redirect_map() and XDP_REDIRECT action, like 'devmap'.
 *
 * Unlike devmap which redirects XDP frames out another NIC device,
 * this map type redirects raw XDP frames to another CPU.  The remote
 * CPU will do SKB-allocation and call the normal network stack.
 *
 * This is a scalability and isolation mechanism, that allow
 * separating the early driver network XDP layer, from the rest of the
 * netstack, and assigning dedicated CPUs for this stage.  This
 * basically allows for 10G wirespeed pre-filtering via bpf.
 */
#include <linux/bpf.h>
#include <linux/filter.h>
#include <linux/ptr_ring.h>
#include <net/xdp.h>

#include <linux/sched.h>
#include <linux/workqueue.h>
#include <linux/kthread.h>
#include <linux/capability.h>
#include <trace/events/xdp.h>

#include <linux/netdevice.h>   /* netif_receive_skb_core */
#include <linux/etherdevice.h> /* eth_type_trans */

/* General idea: XDP packets getting XDP redirected to another CPU,
 * will maximum be stored/queued for one driver ->poll() call.  It is
 * guaranteed that setting flush bit and flush operation happen on
 * same CPU.  Thus, cpu_map_flush operation can deduct via this_cpu_ptr()
 * which queue in bpf_cpu_map_entry contains packets.
 */

#define CPU_MAP_BULK_SIZE 8  /* 8 == one cacheline on 64-bit archs */
struct xdp_bulk_queue {
	void *q[CPU_MAP_BULK_SIZE];
	unsigned int count;
};

/* Struct for every remote "destination" CPU in map */
struct bpf_cpu_map_entry {
	u32 cpu;    /* kthread CPU and map index */
	int map_id; /* Back reference to map */
	u32 qsize;  /* Queue size placeholder for map lookup */

	/* XDP can run multiple RX-ring queues, need __percpu enqueue store */
	struct xdp_bulk_queue __percpu *bulkq;

	/* Queue with potential multi-producers, and single-consumer kthread */
	struct ptr_ring *queue;
	struct task_struct *kthread;
	struct work_struct kthread_stop_wq;

	atomic_t refcnt; /* Control when this struct can be free'ed */
	struct rcu_head rcu;
};

struct bpf_cpu_map {
	struct bpf_map map;
	/* Below members specific for map type */
	struct bpf_cpu_map_entry **cpu_map;
	unsigned long __percpu *flush_needed;
};

static int bq_flush_to_queue(struct bpf_cpu_map_entry *rcpu,
			     struct xdp_bulk_queue *bq, bool in_napi_ctx);

static u64 cpu_map_bitmap_size(const union bpf_attr *attr)
{
	return BITS_TO_LONGS(attr->max_entries) * sizeof(unsigned long);
}

static struct bpf_map *cpu_map_alloc(union bpf_attr *attr)
{
	struct bpf_cpu_map *cmap;
	int err = -ENOMEM;
	u64 cost;
	int ret;

	if (!capable(CAP_SYS_ADMIN))
		return ERR_PTR(-EPERM);

	/* check sanity of attributes */
	if (attr->max_entries == 0 || attr->key_size != 4 ||
	    attr->value_size != 4 || attr->map_flags & ~BPF_F_NUMA_NODE)
		return ERR_PTR(-EINVAL);

	cmap = kzalloc(sizeof(*cmap), GFP_USER);
	if (!cmap)
		return ERR_PTR(-ENOMEM);

	bpf_map_init_from_attr(&cmap->map, attr);

	/* Pre-limit array size based on NR_CPUS, not final CPU check */
	if (cmap->map.max_entries > NR_CPUS) {
		err = -E2BIG;
		goto free_cmap;
	}

	/* make sure page count doesn't overflow */
	cost = (u64) cmap->map.max_entries * sizeof(struct bpf_cpu_map_entry *);
	cost += cpu_map_bitmap_size(attr) * num_possible_cpus();
	if (cost >= U32_MAX - PAGE_SIZE)
		goto free_cmap;
	cmap->map.pages = round_up(cost, PAGE_SIZE) >> PAGE_SHIFT;

	/* Notice returns -EPERM on if map size is larger than memlock limit */
	ret = bpf_map_precharge_memlock(cmap->map.pages);
	if (ret) {
		err = ret;
		goto free_cmap;
	}

	/* A per cpu bitfield with a bit per possible CPU in map  */
	cmap->flush_needed = __alloc_percpu(cpu_map_bitmap_size(attr),
					    __alignof__(unsigned long));
	if (!cmap->flush_needed)
		goto free_cmap;

	/* Alloc array for possible remote "destination" CPUs */
	cmap->cpu_map = bpf_map_area_alloc(cmap->map.max_entries *
					   sizeof(struct bpf_cpu_map_entry *),
					   cmap->map.numa_node);
	if (!cmap->cpu_map)
		goto free_percpu;

	return &cmap->map;
free_percpu:
	free_percpu(cmap->flush_needed);
free_cmap:
	kfree(cmap);
	return ERR_PTR(err);
}

static void get_cpu_map_entry(struct bpf_cpu_map_entry *rcpu)
{
	atomic_inc(&rcpu->refcnt);
}

/* called from workqueue, to workaround syscall using preempt_disable */
static void cpu_map_kthread_stop(struct work_struct *work)
{
	struct bpf_cpu_map_entry *rcpu;

	rcpu = container_of(work, struct bpf_cpu_map_entry, kthread_stop_wq);

	/* Wait for flush in __cpu_map_entry_free(), via full RCU barrier,
	 * as it waits until all in-flight call_rcu() callbacks complete.
	 */
	rcu_barrier();

	/* kthread_stop will wake_up_process and wait for it to complete */
	kthread_stop(rcpu->kthread);
}

static struct sk_buff *cpu_map_build_skb(struct bpf_cpu_map_entry *rcpu,
					 struct xdp_frame *xdpf,
					 struct sk_buff *skb)
{
	unsigned int frame_size;
	void *pkt_data_start;

	/* build_skb need to place skb_shared_info after SKB end, and
	 * also want to know the memory "truesize".  Thus, need to
	 * know the memory frame size backing xdp_buff.
	 *
	 * XDP was designed to have PAGE_SIZE frames, but this
	 * assumption is not longer true with ixgbe and i40e.  It
	 * would be preferred to set frame_size to 2048 or 4096
	 * depending on the driver.
	 *   frame_size = 2048;
	 *   frame_len  = frame_size - sizeof(*xdp_frame);
	 *
	 * Instead, with info avail, skb_shared_info in placed after
	 * packet len.  This, unfortunately fakes the truesize.
	 * Another disadvantage of this approach, the skb_shared_info
	 * is not at a fixed memory location, with mixed length
	 * packets, which is bad for cache-line hotness.
	 */
	frame_size = SKB_DATA_ALIGN(xdpf->len) + xdpf->headroom +
		SKB_DATA_ALIGN(sizeof(struct skb_shared_info));

<<<<<<< HEAD
	pkt_data_start = xdpf->data - xdpf->headroom;
	skb = build_skb(pkt_data_start, frame_size);
	if (!skb)
=======
	pkt_data_start = xdpf->data - hard_start_headroom;
	skb = build_skb_around(skb, pkt_data_start, frame_size);
	if (unlikely(!skb))
>>>>>>> 407d19ab
		return NULL;

	skb_reserve(skb, xdpf->headroom);
	__skb_put(skb, xdpf->len);
	if (xdpf->metasize)
		skb_metadata_set(skb, xdpf->metasize);

	/* Essential SKB info: protocol and skb->dev */
	skb->protocol = eth_type_trans(skb, xdpf->dev_rx);

	/* Optional SKB info, currently missing:
	 * - HW checksum info		(skb->ip_summed)
	 * - HW RX hash			(skb_set_hash)
	 * - RX ring dev queue index	(skb_record_rx_queue)
	 */

	return skb;
}

static void __cpu_map_ring_cleanup(struct ptr_ring *ring)
{
	/* The tear-down procedure should have made sure that queue is
	 * empty.  See __cpu_map_entry_replace() and work-queue
	 * invoked cpu_map_kthread_stop(). Catch any broken behaviour
	 * gracefully and warn once.
	 */
	struct xdp_frame *xdpf;

	while ((xdpf = ptr_ring_consume(ring)))
		if (WARN_ON_ONCE(xdpf))
			xdp_return_frame(xdpf);
}

static void put_cpu_map_entry(struct bpf_cpu_map_entry *rcpu)
{
	if (atomic_dec_and_test(&rcpu->refcnt)) {
		/* The queue should be empty at this point */
		__cpu_map_ring_cleanup(rcpu->queue);
		ptr_ring_cleanup(rcpu->queue, NULL);
		kfree(rcpu->queue);
		kfree(rcpu);
	}
}

#define CPUMAP_BATCH 8

static int cpu_map_kthread_run(void *data)
{
	struct bpf_cpu_map_entry *rcpu = data;

	set_current_state(TASK_INTERRUPTIBLE);

	/* When kthread gives stop order, then rcpu have been disconnected
	 * from map, thus no new packets can enter. Remaining in-flight
	 * per CPU stored packets are flushed to this queue.  Wait honoring
	 * kthread_stop signal until queue is empty.
	 */
	while (!kthread_should_stop() || !__ptr_ring_empty(rcpu->queue)) {
		unsigned int drops = 0, sched = 0;
		void *frames[CPUMAP_BATCH];
		void *skbs[CPUMAP_BATCH];
		gfp_t gfp = __GFP_ZERO | GFP_ATOMIC;
		int i, n, m;

		/* Release CPU reschedule checks */
		if (__ptr_ring_empty(rcpu->queue)) {
			set_current_state(TASK_INTERRUPTIBLE);
			/* Recheck to avoid lost wake-up */
			if (__ptr_ring_empty(rcpu->queue)) {
				schedule();
				sched = 1;
			} else {
				__set_current_state(TASK_RUNNING);
			}
		} else {
			sched = cond_resched();
		}

		/*
		 * The bpf_cpu_map_entry is single consumer, with this
		 * kthread CPU pinned. Lockless access to ptr_ring
		 * consume side valid as no-resize allowed of queue.
		 */
		n = ptr_ring_consume_batched(rcpu->queue, frames, CPUMAP_BATCH);

		for (i = 0; i < n; i++) {
			void *f = frames[i];
			struct page *page = virt_to_page(f);

			/* Bring struct page memory area to curr CPU. Read by
			 * build_skb_around via page_is_pfmemalloc(), and when
			 * freed written by page_frag_free call.
			 */
			prefetchw(page);
		}

		m = kmem_cache_alloc_bulk(skbuff_head_cache, gfp, n, skbs);
		if (unlikely(m == 0)) {
			for (i = 0; i < n; i++)
				skbs[i] = NULL; /* effect: xdp_return_frame */
			drops = n;
		}

		local_bh_disable();
		for (i = 0; i < n; i++) {
			struct xdp_frame *xdpf = frames[i];
			struct sk_buff *skb = skbs[i];
			int ret;

			skb = cpu_map_build_skb(rcpu, xdpf, skb);
			if (!skb) {
				xdp_return_frame(xdpf);
				continue;
			}

			/* Inject into network stack */
			ret = netif_receive_skb_core(skb);
			if (ret == NET_RX_DROP)
				drops++;
		}
		/* Feedback loop via tracepoint */
		trace_xdp_cpumap_kthread(rcpu->map_id, n, drops, sched);

		local_bh_enable(); /* resched point, may call do_softirq() */
	}
	__set_current_state(TASK_RUNNING);

	put_cpu_map_entry(rcpu);
	return 0;
}

static struct bpf_cpu_map_entry *__cpu_map_entry_alloc(u32 qsize, u32 cpu,
						       int map_id)
{
	gfp_t gfp = GFP_KERNEL | __GFP_NOWARN;
	struct bpf_cpu_map_entry *rcpu;
	int numa, err;

	/* Have map->numa_node, but choose node of redirect target CPU */
	numa = cpu_to_node(cpu);

	rcpu = kzalloc_node(sizeof(*rcpu), gfp, numa);
	if (!rcpu)
		return NULL;

	/* Alloc percpu bulkq */
	rcpu->bulkq = __alloc_percpu_gfp(sizeof(*rcpu->bulkq),
					 sizeof(void *), gfp);
	if (!rcpu->bulkq)
		goto free_rcu;

	/* Alloc queue */
	rcpu->queue = kzalloc_node(sizeof(*rcpu->queue), gfp, numa);
	if (!rcpu->queue)
		goto free_bulkq;

	err = ptr_ring_init(rcpu->queue, qsize, gfp);
	if (err)
		goto free_queue;

	rcpu->cpu    = cpu;
	rcpu->map_id = map_id;
	rcpu->qsize  = qsize;

	/* Setup kthread */
	rcpu->kthread = kthread_create_on_node(cpu_map_kthread_run, rcpu, numa,
					       "cpumap/%d/map:%d", cpu, map_id);
	if (IS_ERR(rcpu->kthread))
		goto free_ptr_ring;

	get_cpu_map_entry(rcpu); /* 1-refcnt for being in cmap->cpu_map[] */
	get_cpu_map_entry(rcpu); /* 1-refcnt for kthread */

	/* Make sure kthread runs on a single CPU */
	kthread_bind(rcpu->kthread, cpu);
	wake_up_process(rcpu->kthread);

	return rcpu;

free_ptr_ring:
	ptr_ring_cleanup(rcpu->queue, NULL);
free_queue:
	kfree(rcpu->queue);
free_bulkq:
	free_percpu(rcpu->bulkq);
free_rcu:
	kfree(rcpu);
	return NULL;
}

static void __cpu_map_entry_free(struct rcu_head *rcu)
{
	struct bpf_cpu_map_entry *rcpu;
	int cpu;

	/* This cpu_map_entry have been disconnected from map and one
	 * RCU graze-period have elapsed.  Thus, XDP cannot queue any
	 * new packets and cannot change/set flush_needed that can
	 * find this entry.
	 */
	rcpu = container_of(rcu, struct bpf_cpu_map_entry, rcu);

	/* Flush remaining packets in percpu bulkq */
	for_each_online_cpu(cpu) {
		struct xdp_bulk_queue *bq = per_cpu_ptr(rcpu->bulkq, cpu);

		/* No concurrent bq_enqueue can run at this point */
		bq_flush_to_queue(rcpu, bq, false);
	}
	free_percpu(rcpu->bulkq);
	/* Cannot kthread_stop() here, last put free rcpu resources */
	put_cpu_map_entry(rcpu);
}

/* After xchg pointer to bpf_cpu_map_entry, use the call_rcu() to
 * ensure any driver rcu critical sections have completed, but this
 * does not guarantee a flush has happened yet. Because driver side
 * rcu_read_lock/unlock only protects the running XDP program.  The
 * atomic xchg and NULL-ptr check in __cpu_map_flush() makes sure a
 * pending flush op doesn't fail.
 *
 * The bpf_cpu_map_entry is still used by the kthread, and there can
 * still be pending packets (in queue and percpu bulkq).  A refcnt
 * makes sure to last user (kthread_stop vs. call_rcu) free memory
 * resources.
 *
 * The rcu callback __cpu_map_entry_free flush remaining packets in
 * percpu bulkq to queue.  Due to caller map_delete_elem() disable
 * preemption, cannot call kthread_stop() to make sure queue is empty.
 * Instead a work_queue is started for stopping kthread,
 * cpu_map_kthread_stop, which waits for an RCU graze period before
 * stopping kthread, emptying the queue.
 */
static void __cpu_map_entry_replace(struct bpf_cpu_map *cmap,
				    u32 key_cpu, struct bpf_cpu_map_entry *rcpu)
{
	struct bpf_cpu_map_entry *old_rcpu;

	old_rcpu = xchg(&cmap->cpu_map[key_cpu], rcpu);
	if (old_rcpu) {
		call_rcu(&old_rcpu->rcu, __cpu_map_entry_free);
		INIT_WORK(&old_rcpu->kthread_stop_wq, cpu_map_kthread_stop);
		schedule_work(&old_rcpu->kthread_stop_wq);
	}
}

static int cpu_map_delete_elem(struct bpf_map *map, void *key)
{
	struct bpf_cpu_map *cmap = container_of(map, struct bpf_cpu_map, map);
	u32 key_cpu = *(u32 *)key;

	if (key_cpu >= map->max_entries)
		return -EINVAL;

	/* notice caller map_delete_elem() use preempt_disable() */
	__cpu_map_entry_replace(cmap, key_cpu, NULL);
	return 0;
}

static int cpu_map_update_elem(struct bpf_map *map, void *key, void *value,
			       u64 map_flags)
{
	struct bpf_cpu_map *cmap = container_of(map, struct bpf_cpu_map, map);
	struct bpf_cpu_map_entry *rcpu;

	/* Array index key correspond to CPU number */
	u32 key_cpu = *(u32 *)key;
	/* Value is the queue size */
	u32 qsize = *(u32 *)value;

	if (unlikely(map_flags > BPF_EXIST))
		return -EINVAL;
	if (unlikely(key_cpu >= cmap->map.max_entries))
		return -E2BIG;
	if (unlikely(map_flags == BPF_NOEXIST))
		return -EEXIST;
	if (unlikely(qsize > 16384)) /* sanity limit on qsize */
		return -EOVERFLOW;

	/* Make sure CPU is a valid possible cpu */
	if (!cpu_possible(key_cpu))
		return -ENODEV;

	if (qsize == 0) {
		rcpu = NULL; /* Same as deleting */
	} else {
		/* Updating qsize cause re-allocation of bpf_cpu_map_entry */
		rcpu = __cpu_map_entry_alloc(qsize, key_cpu, map->id);
		if (!rcpu)
			return -ENOMEM;
	}
	rcu_read_lock();
	__cpu_map_entry_replace(cmap, key_cpu, rcpu);
	rcu_read_unlock();
	return 0;
}

static void cpu_map_free(struct bpf_map *map)
{
	struct bpf_cpu_map *cmap = container_of(map, struct bpf_cpu_map, map);
	int cpu;
	u32 i;

	/* At this point bpf_prog->aux->refcnt == 0 and this map->refcnt == 0,
	 * so the bpf programs (can be more than one that used this map) were
	 * disconnected from events. Wait for outstanding critical sections in
	 * these programs to complete. The rcu critical section only guarantees
	 * no further "XDP/bpf-side" reads against bpf_cpu_map->cpu_map.
	 * It does __not__ ensure pending flush operations (if any) are
	 * complete.
	 */

	bpf_clear_redirect_map(map);
	synchronize_rcu();

	/* To ensure all pending flush operations have completed wait for flush
	 * bitmap to indicate all flush_needed bits to be zero on _all_ cpus.
	 * Because the above synchronize_rcu() ensures the map is disconnected
	 * from the program we can assume no new bits will be set.
	 */
	for_each_online_cpu(cpu) {
		unsigned long *bitmap = per_cpu_ptr(cmap->flush_needed, cpu);

		while (!bitmap_empty(bitmap, cmap->map.max_entries))
			cond_resched();
	}

	/* For cpu_map the remote CPUs can still be using the entries
	 * (struct bpf_cpu_map_entry).
	 */
	for (i = 0; i < cmap->map.max_entries; i++) {
		struct bpf_cpu_map_entry *rcpu;

		rcpu = READ_ONCE(cmap->cpu_map[i]);
		if (!rcpu)
			continue;

		/* bq flush and cleanup happens after RCU graze-period */
		__cpu_map_entry_replace(cmap, i, NULL); /* call_rcu */
	}
	free_percpu(cmap->flush_needed);
	bpf_map_area_free(cmap->cpu_map);
	kfree(cmap);
}

struct bpf_cpu_map_entry *__cpu_map_lookup_elem(struct bpf_map *map, u32 key)
{
	struct bpf_cpu_map *cmap = container_of(map, struct bpf_cpu_map, map);
	struct bpf_cpu_map_entry *rcpu;

	if (key >= map->max_entries)
		return NULL;

	rcpu = READ_ONCE(cmap->cpu_map[key]);
	return rcpu;
}

static void *cpu_map_lookup_elem(struct bpf_map *map, void *key)
{
	struct bpf_cpu_map_entry *rcpu =
		__cpu_map_lookup_elem(map, *(u32 *)key);

	return rcpu ? &rcpu->qsize : NULL;
}

static int cpu_map_get_next_key(struct bpf_map *map, void *key, void *next_key)
{
	struct bpf_cpu_map *cmap = container_of(map, struct bpf_cpu_map, map);
	u32 index = key ? *(u32 *)key : U32_MAX;
	u32 *next = next_key;

	if (index >= cmap->map.max_entries) {
		*next = 0;
		return 0;
	}

	if (index == cmap->map.max_entries - 1)
		return -ENOENT;
	*next = index + 1;
	return 0;
}

const struct bpf_map_ops cpu_map_ops = {
	.map_alloc		= cpu_map_alloc,
	.map_free		= cpu_map_free,
	.map_delete_elem	= cpu_map_delete_elem,
	.map_update_elem	= cpu_map_update_elem,
	.map_lookup_elem	= cpu_map_lookup_elem,
	.map_get_next_key	= cpu_map_get_next_key,
	.map_check_btf		= map_check_no_btf,
};

static int bq_flush_to_queue(struct bpf_cpu_map_entry *rcpu,
			     struct xdp_bulk_queue *bq, bool in_napi_ctx)
{
	unsigned int processed = 0, drops = 0;
	const int to_cpu = rcpu->cpu;
	struct ptr_ring *q;
	int i;

	if (unlikely(!bq->count))
		return 0;

	q = rcpu->queue;
	spin_lock(&q->producer_lock);

	for (i = 0; i < bq->count; i++) {
		struct xdp_frame *xdpf = bq->q[i];
		int err;

		err = __ptr_ring_produce(q, xdpf);
		if (err) {
			drops++;
			if (likely(in_napi_ctx))
				xdp_return_frame_rx_napi(xdpf);
			else
				xdp_return_frame(xdpf);
		}
		processed++;
	}
	bq->count = 0;
	spin_unlock(&q->producer_lock);

	/* Feedback loop via tracepoints */
	trace_xdp_cpumap_enqueue(rcpu->map_id, processed, drops, to_cpu);
	return 0;
}

/* Runs under RCU-read-side, plus in softirq under NAPI protection.
 * Thus, safe percpu variable access.
 */
static int bq_enqueue(struct bpf_cpu_map_entry *rcpu, struct xdp_frame *xdpf)
{
	struct xdp_bulk_queue *bq = this_cpu_ptr(rcpu->bulkq);

	if (unlikely(bq->count == CPU_MAP_BULK_SIZE))
		bq_flush_to_queue(rcpu, bq, true);

	/* Notice, xdp_buff/page MUST be queued here, long enough for
	 * driver to code invoking us to finished, due to driver
	 * (e.g. ixgbe) recycle tricks based on page-refcnt.
	 *
	 * Thus, incoming xdp_frame is always queued here (else we race
	 * with another CPU on page-refcnt and remaining driver code).
	 * Queue time is very short, as driver will invoke flush
	 * operation, when completing napi->poll call.
	 */
	bq->q[bq->count++] = xdpf;
	return 0;
}

int cpu_map_enqueue(struct bpf_cpu_map_entry *rcpu, struct xdp_buff *xdp,
		    struct net_device *dev_rx)
{
	struct xdp_frame *xdpf;

	xdpf = convert_to_xdp_frame(xdp);
	if (unlikely(!xdpf))
		return -EOVERFLOW;

	/* Info needed when constructing SKB on remote CPU */
	xdpf->dev_rx = dev_rx;

	bq_enqueue(rcpu, xdpf);
	return 0;
}

void __cpu_map_insert_ctx(struct bpf_map *map, u32 bit)
{
	struct bpf_cpu_map *cmap = container_of(map, struct bpf_cpu_map, map);
	unsigned long *bitmap = this_cpu_ptr(cmap->flush_needed);

	__set_bit(bit, bitmap);
}

void __cpu_map_flush(struct bpf_map *map)
{
	struct bpf_cpu_map *cmap = container_of(map, struct bpf_cpu_map, map);
	unsigned long *bitmap = this_cpu_ptr(cmap->flush_needed);
	u32 bit;

	/* The napi->poll softirq makes sure __cpu_map_insert_ctx()
	 * and __cpu_map_flush() happen on same CPU. Thus, the percpu
	 * bitmap indicate which percpu bulkq have packets.
	 */
	for_each_set_bit(bit, bitmap, map->max_entries) {
		struct bpf_cpu_map_entry *rcpu = READ_ONCE(cmap->cpu_map[bit]);
		struct xdp_bulk_queue *bq;

		/* This is possible if entry is removed by user space
		 * between xdp redirect and flush op.
		 */
		if (unlikely(!rcpu))
			continue;

		__clear_bit(bit, bitmap);

		/* Flush all frames in bulkq to real queue */
		bq = this_cpu_ptr(rcpu->bulkq);
		bq_flush_to_queue(rcpu, bq, true);

		/* If already running, costs spin_lock_irqsave + smb_mb */
		wake_up_process(rcpu->kthread);
	}
}<|MERGE_RESOLUTION|>--- conflicted
+++ resolved
@@ -163,8 +163,12 @@
 					 struct xdp_frame *xdpf,
 					 struct sk_buff *skb)
 {
+	unsigned int hard_start_headroom;
 	unsigned int frame_size;
 	void *pkt_data_start;
+
+	/* Part of headroom was reserved to xdpf */
+	hard_start_headroom = sizeof(struct xdp_frame) +  xdpf->headroom;
 
 	/* build_skb need to place skb_shared_info after SKB end, and
 	 * also want to know the memory "truesize".  Thus, need to
@@ -183,21 +187,15 @@
 	 * is not at a fixed memory location, with mixed length
 	 * packets, which is bad for cache-line hotness.
 	 */
-	frame_size = SKB_DATA_ALIGN(xdpf->len) + xdpf->headroom +
+	frame_size = SKB_DATA_ALIGN(xdpf->len + hard_start_headroom) +
 		SKB_DATA_ALIGN(sizeof(struct skb_shared_info));
 
-<<<<<<< HEAD
-	pkt_data_start = xdpf->data - xdpf->headroom;
-	skb = build_skb(pkt_data_start, frame_size);
-	if (!skb)
-=======
 	pkt_data_start = xdpf->data - hard_start_headroom;
 	skb = build_skb_around(skb, pkt_data_start, frame_size);
 	if (unlikely(!skb))
->>>>>>> 407d19ab
 		return NULL;
 
-	skb_reserve(skb, xdpf->headroom);
+	skb_reserve(skb, hard_start_headroom);
 	__skb_put(skb, xdpf->len);
 	if (xdpf->metasize)
 		skb_metadata_set(skb, xdpf->metasize);
@@ -210,6 +208,9 @@
 	 * - HW RX hash			(skb_set_hash)
 	 * - RX ring dev queue index	(skb_record_rx_queue)
 	 */
+
+	/* Allow SKB to reuse area used by xdp_frame */
+	xdp_scrub_frame(xdpf);
 
 	return skb;
 }
