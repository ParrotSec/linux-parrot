// SPDX-License-Identifier: GPL-2.0-only
/* Copyright (c) 2011-2014 PLUMgrid, http://plumgrid.com
 * Copyright (c) 2016 Facebook
 * Copyright (c) 2018 Covalent IO, Inc. http://covalent.io
 */
#include <uapi/linux/btf.h>
#include <linux/kernel.h>
#include <linux/types.h>
#include <linux/slab.h>
#include <linux/bpf.h>
#include <linux/btf.h>
#include <linux/bpf_verifier.h>
#include <linux/filter.h>
#include <net/netlink.h>
#include <linux/file.h>
#include <linux/vmalloc.h>
#include <linux/stringify.h>
#include <linux/bsearch.h>
#include <linux/sort.h>
#include <linux/perf_event.h>
#include <linux/ctype.h>
#include <linux/error-injection.h>
#include <linux/bpf_lsm.h>

#include "disasm.h"

static const struct bpf_verifier_ops * const bpf_verifier_ops[] = {
#define BPF_PROG_TYPE(_id, _name, prog_ctx_type, kern_ctx_type) \
	[_id] = & _name ## _verifier_ops,
#define BPF_MAP_TYPE(_id, _ops)
#include <linux/bpf_types.h>
#undef BPF_PROG_TYPE
#undef BPF_MAP_TYPE
};

/* bpf_check() is a static code analyzer that walks eBPF program
 * instruction by instruction and updates register/stack state.
 * All paths of conditional branches are analyzed until 'bpf_exit' insn.
 *
 * The first pass is depth-first-search to check that the program is a DAG.
 * It rejects the following programs:
 * - larger than BPF_MAXINSNS insns
 * - if loop is present (detected via back-edge)
 * - unreachable insns exist (shouldn't be a forest. program = one function)
 * - out of bounds or malformed jumps
 * The second pass is all possible path descent from the 1st insn.
 * Since it's analyzing all pathes through the program, the length of the
 * analysis is limited to 64k insn, which may be hit even if total number of
 * insn is less then 4K, but there are too many branches that change stack/regs.
 * Number of 'branches to be analyzed' is limited to 1k
 *
 * On entry to each instruction, each register has a type, and the instruction
 * changes the types of the registers depending on instruction semantics.
 * If instruction is BPF_MOV64_REG(BPF_REG_1, BPF_REG_5), then type of R5 is
 * copied to R1.
 *
 * All registers are 64-bit.
 * R0 - return register
 * R1-R5 argument passing registers
 * R6-R9 callee saved registers
 * R10 - frame pointer read-only
 *
 * At the start of BPF program the register R1 contains a pointer to bpf_context
 * and has type PTR_TO_CTX.
 *
 * Verifier tracks arithmetic operations on pointers in case:
 *    BPF_MOV64_REG(BPF_REG_1, BPF_REG_10),
 *    BPF_ALU64_IMM(BPF_ADD, BPF_REG_1, -20),
 * 1st insn copies R10 (which has FRAME_PTR) type into R1
 * and 2nd arithmetic instruction is pattern matched to recognize
 * that it wants to construct a pointer to some element within stack.
 * So after 2nd insn, the register R1 has type PTR_TO_STACK
 * (and -20 constant is saved for further stack bounds checking).
 * Meaning that this reg is a pointer to stack plus known immediate constant.
 *
 * Most of the time the registers have SCALAR_VALUE type, which
 * means the register has some value, but it's not a valid pointer.
 * (like pointer plus pointer becomes SCALAR_VALUE type)
 *
 * When verifier sees load or store instructions the type of base register
 * can be: PTR_TO_MAP_VALUE, PTR_TO_CTX, PTR_TO_STACK, PTR_TO_SOCKET. These are
 * four pointer types recognized by check_mem_access() function.
 *
 * PTR_TO_MAP_VALUE means that this register is pointing to 'map element value'
 * and the range of [ptr, ptr + map's value_size) is accessible.
 *
 * registers used to pass values to function calls are checked against
 * function argument constraints.
 *
 * ARG_PTR_TO_MAP_KEY is one of such argument constraints.
 * It means that the register type passed to this function must be
 * PTR_TO_STACK and it will be used inside the function as
 * 'pointer to map element key'
 *
 * For example the argument constraints for bpf_map_lookup_elem():
 *   .ret_type = RET_PTR_TO_MAP_VALUE_OR_NULL,
 *   .arg1_type = ARG_CONST_MAP_PTR,
 *   .arg2_type = ARG_PTR_TO_MAP_KEY,
 *
 * ret_type says that this function returns 'pointer to map elem value or null'
 * function expects 1st argument to be a const pointer to 'struct bpf_map' and
 * 2nd argument should be a pointer to stack, which will be used inside
 * the helper function as a pointer to map element key.
 *
 * On the kernel side the helper function looks like:
 * u64 bpf_map_lookup_elem(u64 r1, u64 r2, u64 r3, u64 r4, u64 r5)
 * {
 *    struct bpf_map *map = (struct bpf_map *) (unsigned long) r1;
 *    void *key = (void *) (unsigned long) r2;
 *    void *value;
 *
 *    here kernel can access 'key' and 'map' pointers safely, knowing that
 *    [key, key + map->key_size) bytes are valid and were initialized on
 *    the stack of eBPF program.
 * }
 *
 * Corresponding eBPF program may look like:
 *    BPF_MOV64_REG(BPF_REG_2, BPF_REG_10),  // after this insn R2 type is FRAME_PTR
 *    BPF_ALU64_IMM(BPF_ADD, BPF_REG_2, -4), // after this insn R2 type is PTR_TO_STACK
 *    BPF_LD_MAP_FD(BPF_REG_1, map_fd),      // after this insn R1 type is CONST_PTR_TO_MAP
 *    BPF_RAW_INSN(BPF_JMP | BPF_CALL, 0, 0, 0, BPF_FUNC_map_lookup_elem),
 * here verifier looks at prototype of map_lookup_elem() and sees:
 * .arg1_type == ARG_CONST_MAP_PTR and R1->type == CONST_PTR_TO_MAP, which is ok,
 * Now verifier knows that this map has key of R1->map_ptr->key_size bytes
 *
 * Then .arg2_type == ARG_PTR_TO_MAP_KEY and R2->type == PTR_TO_STACK, ok so far,
 * Now verifier checks that [R2, R2 + map's key_size) are within stack limits
 * and were initialized prior to this call.
 * If it's ok, then verifier allows this BPF_CALL insn and looks at
 * .ret_type which is RET_PTR_TO_MAP_VALUE_OR_NULL, so it sets
 * R0->type = PTR_TO_MAP_VALUE_OR_NULL which means bpf_map_lookup_elem() function
 * returns ether pointer to map value or NULL.
 *
 * When type PTR_TO_MAP_VALUE_OR_NULL passes through 'if (reg != 0) goto +off'
 * insn, the register holding that pointer in the true branch changes state to
 * PTR_TO_MAP_VALUE and the same register changes state to CONST_IMM in the false
 * branch. See check_cond_jmp_op().
 *
 * After the call R0 is set to return type of the function and registers R1-R5
 * are set to NOT_INIT to indicate that they are no longer readable.
 *
 * The following reference types represent a potential reference to a kernel
 * resource which, after first being allocated, must be checked and freed by
 * the BPF program:
 * - PTR_TO_SOCKET_OR_NULL, PTR_TO_SOCKET
 *
 * When the verifier sees a helper call return a reference type, it allocates a
 * pointer id for the reference and stores it in the current function state.
 * Similar to the way that PTR_TO_MAP_VALUE_OR_NULL is converted into
 * PTR_TO_MAP_VALUE, PTR_TO_SOCKET_OR_NULL becomes PTR_TO_SOCKET when the type
 * passes through a NULL-check conditional. For the branch wherein the state is
 * changed to CONST_IMM, the verifier releases the reference.
 *
 * For each helper function that allocates a reference, such as
 * bpf_sk_lookup_tcp(), there is a corresponding release function, such as
 * bpf_sk_release(). When a reference type passes into the release function,
 * the verifier also releases the reference. If any unchecked or unreleased
 * reference remains at the end of the program, the verifier rejects it.
 */

/* verifier_state + insn_idx are pushed to stack when branch is encountered */
struct bpf_verifier_stack_elem {
	/* verifer state is 'st'
	 * before processing instruction 'insn_idx'
	 * and after processing instruction 'prev_insn_idx'
	 */
	struct bpf_verifier_state st;
	int insn_idx;
	int prev_insn_idx;
	struct bpf_verifier_stack_elem *next;
};

#define BPF_COMPLEXITY_LIMIT_JMP_SEQ	8192
#define BPF_COMPLEXITY_LIMIT_STATES	64

#define BPF_MAP_KEY_POISON	(1ULL << 63)
#define BPF_MAP_KEY_SEEN	(1ULL << 62)

#define BPF_MAP_PTR_UNPRIV	1UL
#define BPF_MAP_PTR_POISON	((void *)((0xeB9FUL << 1) +	\
					  POISON_POINTER_DELTA))
#define BPF_MAP_PTR(X)		((struct bpf_map *)((X) & ~BPF_MAP_PTR_UNPRIV))

static bool bpf_map_ptr_poisoned(const struct bpf_insn_aux_data *aux)
{
	return BPF_MAP_PTR(aux->map_ptr_state) == BPF_MAP_PTR_POISON;
}

static bool bpf_map_ptr_unpriv(const struct bpf_insn_aux_data *aux)
{
	return aux->map_ptr_state & BPF_MAP_PTR_UNPRIV;
}

static void bpf_map_ptr_store(struct bpf_insn_aux_data *aux,
			      const struct bpf_map *map, bool unpriv)
{
	BUILD_BUG_ON((unsigned long)BPF_MAP_PTR_POISON & BPF_MAP_PTR_UNPRIV);
	unpriv |= bpf_map_ptr_unpriv(aux);
	aux->map_ptr_state = (unsigned long)map |
			     (unpriv ? BPF_MAP_PTR_UNPRIV : 0UL);
}

static bool bpf_map_key_poisoned(const struct bpf_insn_aux_data *aux)
{
	return aux->map_key_state & BPF_MAP_KEY_POISON;
}

static bool bpf_map_key_unseen(const struct bpf_insn_aux_data *aux)
{
	return !(aux->map_key_state & BPF_MAP_KEY_SEEN);
}

static u64 bpf_map_key_immediate(const struct bpf_insn_aux_data *aux)
{
	return aux->map_key_state & ~(BPF_MAP_KEY_SEEN | BPF_MAP_KEY_POISON);
}

static void bpf_map_key_store(struct bpf_insn_aux_data *aux, u64 state)
{
	bool poisoned = bpf_map_key_poisoned(aux);

	aux->map_key_state = state | BPF_MAP_KEY_SEEN |
			     (poisoned ? BPF_MAP_KEY_POISON : 0ULL);
}

struct bpf_call_arg_meta {
	struct bpf_map *map_ptr;
	bool raw_mode;
	bool pkt_access;
	int regno;
	int access_size;
	u64 msize_max_value;
	int ref_obj_id;
	int func_id;
	u32 btf_id;
};

struct btf *btf_vmlinux;

static DEFINE_MUTEX(bpf_verifier_lock);

static const struct bpf_line_info *
find_linfo(const struct bpf_verifier_env *env, u32 insn_off)
{
	const struct bpf_line_info *linfo;
	const struct bpf_prog *prog;
	u32 i, nr_linfo;

	prog = env->prog;
	nr_linfo = prog->aux->nr_linfo;

	if (!nr_linfo || insn_off >= prog->len)
		return NULL;

	linfo = prog->aux->linfo;
	for (i = 1; i < nr_linfo; i++)
		if (insn_off < linfo[i].insn_off)
			break;

	return &linfo[i - 1];
}

void bpf_verifier_vlog(struct bpf_verifier_log *log, const char *fmt,
		       va_list args)
{
	unsigned int n;

	n = vscnprintf(log->kbuf, BPF_VERIFIER_TMP_LOG_SIZE, fmt, args);

	WARN_ONCE(n >= BPF_VERIFIER_TMP_LOG_SIZE - 1,
		  "verifier log line truncated - local buffer too short\n");

	n = min(log->len_total - log->len_used - 1, n);
	log->kbuf[n] = '\0';

	if (log->level == BPF_LOG_KERNEL) {
		pr_err("BPF:%s\n", log->kbuf);
		return;
	}
	if (!copy_to_user(log->ubuf + log->len_used, log->kbuf, n + 1))
		log->len_used += n;
	else
		log->ubuf = NULL;
}

/* log_level controls verbosity level of eBPF verifier.
 * bpf_verifier_log_write() is used to dump the verification trace to the log,
 * so the user can figure out what's wrong with the program
 */
__printf(2, 3) void bpf_verifier_log_write(struct bpf_verifier_env *env,
					   const char *fmt, ...)
{
	va_list args;

	if (!bpf_verifier_log_needed(&env->log))
		return;

	va_start(args, fmt);
	bpf_verifier_vlog(&env->log, fmt, args);
	va_end(args);
}
EXPORT_SYMBOL_GPL(bpf_verifier_log_write);

__printf(2, 3) static void verbose(void *private_data, const char *fmt, ...)
{
	struct bpf_verifier_env *env = private_data;
	va_list args;

	if (!bpf_verifier_log_needed(&env->log))
		return;

	va_start(args, fmt);
	bpf_verifier_vlog(&env->log, fmt, args);
	va_end(args);
}

__printf(2, 3) void bpf_log(struct bpf_verifier_log *log,
			    const char *fmt, ...)
{
	va_list args;

	if (!bpf_verifier_log_needed(log))
		return;

	va_start(args, fmt);
	bpf_verifier_vlog(log, fmt, args);
	va_end(args);
}

static const char *ltrim(const char *s)
{
	while (isspace(*s))
		s++;

	return s;
}

__printf(3, 4) static void verbose_linfo(struct bpf_verifier_env *env,
					 u32 insn_off,
					 const char *prefix_fmt, ...)
{
	const struct bpf_line_info *linfo;

	if (!bpf_verifier_log_needed(&env->log))
		return;

	linfo = find_linfo(env, insn_off);
	if (!linfo || linfo == env->prev_linfo)
		return;

	if (prefix_fmt) {
		va_list args;

		va_start(args, prefix_fmt);
		bpf_verifier_vlog(&env->log, prefix_fmt, args);
		va_end(args);
	}

	verbose(env, "%s\n",
		ltrim(btf_name_by_offset(env->prog->aux->btf,
					 linfo->line_off)));

	env->prev_linfo = linfo;
}

static bool type_is_pkt_pointer(enum bpf_reg_type type)
{
	return type == PTR_TO_PACKET ||
	       type == PTR_TO_PACKET_META;
}

static bool type_is_sk_pointer(enum bpf_reg_type type)
{
	return type == PTR_TO_SOCKET ||
		type == PTR_TO_SOCK_COMMON ||
		type == PTR_TO_TCP_SOCK ||
		type == PTR_TO_XDP_SOCK;
}

static bool reg_type_may_be_null(enum bpf_reg_type type)
{
	return type == PTR_TO_MAP_VALUE_OR_NULL ||
	       type == PTR_TO_SOCKET_OR_NULL ||
	       type == PTR_TO_SOCK_COMMON_OR_NULL ||
	       type == PTR_TO_TCP_SOCK_OR_NULL;
}

static bool reg_may_point_to_spin_lock(const struct bpf_reg_state *reg)
{
	return reg->type == PTR_TO_MAP_VALUE &&
		map_value_has_spin_lock(reg->map_ptr);
}

static bool reg_type_may_be_refcounted_or_null(enum bpf_reg_type type)
{
	return type == PTR_TO_SOCKET ||
		type == PTR_TO_SOCKET_OR_NULL ||
		type == PTR_TO_TCP_SOCK ||
		type == PTR_TO_TCP_SOCK_OR_NULL;
}

static bool arg_type_may_be_refcounted(enum bpf_arg_type type)
{
	return type == ARG_PTR_TO_SOCK_COMMON;
}

/* Determine whether the function releases some resources allocated by another
 * function call. The first reference type argument will be assumed to be
 * released by release_reference().
 */
static bool is_release_function(enum bpf_func_id func_id)
{
	return func_id == BPF_FUNC_sk_release;
}

static bool is_acquire_function(enum bpf_func_id func_id)
{
	return func_id == BPF_FUNC_sk_lookup_tcp ||
		func_id == BPF_FUNC_sk_lookup_udp ||
		func_id == BPF_FUNC_skc_lookup_tcp;
}

static bool is_ptr_cast_function(enum bpf_func_id func_id)
{
	return func_id == BPF_FUNC_tcp_sock ||
		func_id == BPF_FUNC_sk_fullsock;
}

/* string representation of 'enum bpf_reg_type' */
static const char * const reg_type_str[] = {
	[NOT_INIT]		= "?",
	[SCALAR_VALUE]		= "inv",
	[PTR_TO_CTX]		= "ctx",
	[CONST_PTR_TO_MAP]	= "map_ptr",
	[PTR_TO_MAP_VALUE]	= "map_value",
	[PTR_TO_MAP_VALUE_OR_NULL] = "map_value_or_null",
	[PTR_TO_STACK]		= "fp",
	[PTR_TO_PACKET]		= "pkt",
	[PTR_TO_PACKET_META]	= "pkt_meta",
	[PTR_TO_PACKET_END]	= "pkt_end",
	[PTR_TO_FLOW_KEYS]	= "flow_keys",
	[PTR_TO_SOCKET]		= "sock",
	[PTR_TO_SOCKET_OR_NULL] = "sock_or_null",
	[PTR_TO_SOCK_COMMON]	= "sock_common",
	[PTR_TO_SOCK_COMMON_OR_NULL] = "sock_common_or_null",
	[PTR_TO_TCP_SOCK]	= "tcp_sock",
	[PTR_TO_TCP_SOCK_OR_NULL] = "tcp_sock_or_null",
	[PTR_TO_TP_BUFFER]	= "tp_buffer",
	[PTR_TO_XDP_SOCK]	= "xdp_sock",
	[PTR_TO_BTF_ID]		= "ptr_",
};

static char slot_type_char[] = {
	[STACK_INVALID]	= '?',
	[STACK_SPILL]	= 'r',
	[STACK_MISC]	= 'm',
	[STACK_ZERO]	= '0',
};

static void print_liveness(struct bpf_verifier_env *env,
			   enum bpf_reg_liveness live)
{
	if (live & (REG_LIVE_READ | REG_LIVE_WRITTEN | REG_LIVE_DONE))
	    verbose(env, "_");
	if (live & REG_LIVE_READ)
		verbose(env, "r");
	if (live & REG_LIVE_WRITTEN)
		verbose(env, "w");
	if (live & REG_LIVE_DONE)
		verbose(env, "D");
}

static struct bpf_func_state *func(struct bpf_verifier_env *env,
				   const struct bpf_reg_state *reg)
{
	struct bpf_verifier_state *cur = env->cur_state;

	return cur->frame[reg->frameno];
}

const char *kernel_type_name(u32 id)
{
	return btf_name_by_offset(btf_vmlinux,
				  btf_type_by_id(btf_vmlinux, id)->name_off);
}

static void print_verifier_state(struct bpf_verifier_env *env,
				 const struct bpf_func_state *state)
{
	const struct bpf_reg_state *reg;
	enum bpf_reg_type t;
	int i;

	if (state->frameno)
		verbose(env, " frame%d:", state->frameno);
	for (i = 0; i < MAX_BPF_REG; i++) {
		reg = &state->regs[i];
		t = reg->type;
		if (t == NOT_INIT)
			continue;
		verbose(env, " R%d", i);
		print_liveness(env, reg->live);
		verbose(env, "=%s", reg_type_str[t]);
		if (t == SCALAR_VALUE && reg->precise)
			verbose(env, "P");
		if ((t == SCALAR_VALUE || t == PTR_TO_STACK) &&
		    tnum_is_const(reg->var_off)) {
			/* reg->off should be 0 for SCALAR_VALUE */
			verbose(env, "%lld", reg->var_off.value + reg->off);
		} else {
			if (t == PTR_TO_BTF_ID)
				verbose(env, "%s", kernel_type_name(reg->btf_id));
			verbose(env, "(id=%d", reg->id);
			if (reg_type_may_be_refcounted_or_null(t))
				verbose(env, ",ref_obj_id=%d", reg->ref_obj_id);
			if (t != SCALAR_VALUE)
				verbose(env, ",off=%d", reg->off);
			if (type_is_pkt_pointer(t))
				verbose(env, ",r=%d", reg->range);
			else if (t == CONST_PTR_TO_MAP ||
				 t == PTR_TO_MAP_VALUE ||
				 t == PTR_TO_MAP_VALUE_OR_NULL)
				verbose(env, ",ks=%d,vs=%d",
					reg->map_ptr->key_size,
					reg->map_ptr->value_size);
			if (tnum_is_const(reg->var_off)) {
				/* Typically an immediate SCALAR_VALUE, but
				 * could be a pointer whose offset is too big
				 * for reg->off
				 */
				verbose(env, ",imm=%llx", reg->var_off.value);
			} else {
				if (reg->smin_value != reg->umin_value &&
				    reg->smin_value != S64_MIN)
					verbose(env, ",smin_value=%lld",
						(long long)reg->smin_value);
				if (reg->smax_value != reg->umax_value &&
				    reg->smax_value != S64_MAX)
					verbose(env, ",smax_value=%lld",
						(long long)reg->smax_value);
				if (reg->umin_value != 0)
					verbose(env, ",umin_value=%llu",
						(unsigned long long)reg->umin_value);
				if (reg->umax_value != U64_MAX)
					verbose(env, ",umax_value=%llu",
						(unsigned long long)reg->umax_value);
				if (!tnum_is_unknown(reg->var_off)) {
					char tn_buf[48];

					tnum_strn(tn_buf, sizeof(tn_buf), reg->var_off);
					verbose(env, ",var_off=%s", tn_buf);
				}
				if (reg->s32_min_value != reg->smin_value &&
				    reg->s32_min_value != S32_MIN)
					verbose(env, ",s32_min_value=%d",
						(int)(reg->s32_min_value));
				if (reg->s32_max_value != reg->smax_value &&
				    reg->s32_max_value != S32_MAX)
					verbose(env, ",s32_max_value=%d",
						(int)(reg->s32_max_value));
				if (reg->u32_min_value != reg->umin_value &&
				    reg->u32_min_value != U32_MIN)
					verbose(env, ",u32_min_value=%d",
						(int)(reg->u32_min_value));
				if (reg->u32_max_value != reg->umax_value &&
				    reg->u32_max_value != U32_MAX)
					verbose(env, ",u32_max_value=%d",
						(int)(reg->u32_max_value));
			}
			verbose(env, ")");
		}
	}
	for (i = 0; i < state->allocated_stack / BPF_REG_SIZE; i++) {
		char types_buf[BPF_REG_SIZE + 1];
		bool valid = false;
		int j;

		for (j = 0; j < BPF_REG_SIZE; j++) {
			if (state->stack[i].slot_type[j] != STACK_INVALID)
				valid = true;
			types_buf[j] = slot_type_char[
					state->stack[i].slot_type[j]];
		}
		types_buf[BPF_REG_SIZE] = 0;
		if (!valid)
			continue;
		verbose(env, " fp%d", (-i - 1) * BPF_REG_SIZE);
		print_liveness(env, state->stack[i].spilled_ptr.live);
		if (state->stack[i].slot_type[0] == STACK_SPILL) {
			reg = &state->stack[i].spilled_ptr;
			t = reg->type;
			verbose(env, "=%s", reg_type_str[t]);
			if (t == SCALAR_VALUE && reg->precise)
				verbose(env, "P");
			if (t == SCALAR_VALUE && tnum_is_const(reg->var_off))
				verbose(env, "%lld", reg->var_off.value + reg->off);
		} else {
			verbose(env, "=%s", types_buf);
		}
	}
	if (state->acquired_refs && state->refs[0].id) {
		verbose(env, " refs=%d", state->refs[0].id);
		for (i = 1; i < state->acquired_refs; i++)
			if (state->refs[i].id)
				verbose(env, ",%d", state->refs[i].id);
	}
	verbose(env, "\n");
}

#define COPY_STATE_FN(NAME, COUNT, FIELD, SIZE)				\
static int copy_##NAME##_state(struct bpf_func_state *dst,		\
			       const struct bpf_func_state *src)	\
{									\
	if (!src->FIELD)						\
		return 0;						\
	if (WARN_ON_ONCE(dst->COUNT < src->COUNT)) {			\
		/* internal bug, make state invalid to reject the program */ \
		memset(dst, 0, sizeof(*dst));				\
		return -EFAULT;						\
	}								\
	memcpy(dst->FIELD, src->FIELD,					\
	       sizeof(*src->FIELD) * (src->COUNT / SIZE));		\
	return 0;							\
}
/* copy_reference_state() */
COPY_STATE_FN(reference, acquired_refs, refs, 1)
/* copy_stack_state() */
COPY_STATE_FN(stack, allocated_stack, stack, BPF_REG_SIZE)
#undef COPY_STATE_FN

#define REALLOC_STATE_FN(NAME, COUNT, FIELD, SIZE)			\
static int realloc_##NAME##_state(struct bpf_func_state *state, int size, \
				  bool copy_old)			\
{									\
	u32 old_size = state->COUNT;					\
	struct bpf_##NAME##_state *new_##FIELD;				\
	int slot = size / SIZE;						\
									\
	if (size <= old_size || !size) {				\
		if (copy_old)						\
			return 0;					\
		state->COUNT = slot * SIZE;				\
		if (!size && old_size) {				\
			kfree(state->FIELD);				\
			state->FIELD = NULL;				\
		}							\
		return 0;						\
	}								\
	new_##FIELD = kmalloc_array(slot, sizeof(struct bpf_##NAME##_state), \
				    GFP_KERNEL);			\
	if (!new_##FIELD)						\
		return -ENOMEM;						\
	if (copy_old) {							\
		if (state->FIELD)					\
			memcpy(new_##FIELD, state->FIELD,		\
			       sizeof(*new_##FIELD) * (old_size / SIZE)); \
		memset(new_##FIELD + old_size / SIZE, 0,		\
		       sizeof(*new_##FIELD) * (size - old_size) / SIZE); \
	}								\
	state->COUNT = slot * SIZE;					\
	kfree(state->FIELD);						\
	state->FIELD = new_##FIELD;					\
	return 0;							\
}
/* realloc_reference_state() */
REALLOC_STATE_FN(reference, acquired_refs, refs, 1)
/* realloc_stack_state() */
REALLOC_STATE_FN(stack, allocated_stack, stack, BPF_REG_SIZE)
#undef REALLOC_STATE_FN

/* do_check() starts with zero-sized stack in struct bpf_verifier_state to
 * make it consume minimal amount of memory. check_stack_write() access from
 * the program calls into realloc_func_state() to grow the stack size.
 * Note there is a non-zero 'parent' pointer inside bpf_verifier_state
 * which realloc_stack_state() copies over. It points to previous
 * bpf_verifier_state which is never reallocated.
 */
static int realloc_func_state(struct bpf_func_state *state, int stack_size,
			      int refs_size, bool copy_old)
{
	int err = realloc_reference_state(state, refs_size, copy_old);
	if (err)
		return err;
	return realloc_stack_state(state, stack_size, copy_old);
}

/* Acquire a pointer id from the env and update the state->refs to include
 * this new pointer reference.
 * On success, returns a valid pointer id to associate with the register
 * On failure, returns a negative errno.
 */
static int acquire_reference_state(struct bpf_verifier_env *env, int insn_idx)
{
	struct bpf_func_state *state = cur_func(env);
	int new_ofs = state->acquired_refs;
	int id, err;

	err = realloc_reference_state(state, state->acquired_refs + 1, true);
	if (err)
		return err;
	id = ++env->id_gen;
	state->refs[new_ofs].id = id;
	state->refs[new_ofs].insn_idx = insn_idx;

	return id;
}

/* release function corresponding to acquire_reference_state(). Idempotent. */
static int release_reference_state(struct bpf_func_state *state, int ptr_id)
{
	int i, last_idx;

	last_idx = state->acquired_refs - 1;
	for (i = 0; i < state->acquired_refs; i++) {
		if (state->refs[i].id == ptr_id) {
			if (last_idx && i != last_idx)
				memcpy(&state->refs[i], &state->refs[last_idx],
				       sizeof(*state->refs));
			memset(&state->refs[last_idx], 0, sizeof(*state->refs));
			state->acquired_refs--;
			return 0;
		}
	}
	return -EINVAL;
}

static int transfer_reference_state(struct bpf_func_state *dst,
				    struct bpf_func_state *src)
{
	int err = realloc_reference_state(dst, src->acquired_refs, false);
	if (err)
		return err;
	err = copy_reference_state(dst, src);
	if (err)
		return err;
	return 0;
}

static void free_func_state(struct bpf_func_state *state)
{
	if (!state)
		return;
	kfree(state->refs);
	kfree(state->stack);
	kfree(state);
}

static void clear_jmp_history(struct bpf_verifier_state *state)
{
	kfree(state->jmp_history);
	state->jmp_history = NULL;
	state->jmp_history_cnt = 0;
}

static void free_verifier_state(struct bpf_verifier_state *state,
				bool free_self)
{
	int i;

	for (i = 0; i <= state->curframe; i++) {
		free_func_state(state->frame[i]);
		state->frame[i] = NULL;
	}
	clear_jmp_history(state);
	if (free_self)
		kfree(state);
}

/* copy verifier state from src to dst growing dst stack space
 * when necessary to accommodate larger src stack
 */
static int copy_func_state(struct bpf_func_state *dst,
			   const struct bpf_func_state *src)
{
	int err;

	err = realloc_func_state(dst, src->allocated_stack, src->acquired_refs,
				 false);
	if (err)
		return err;
	memcpy(dst, src, offsetof(struct bpf_func_state, acquired_refs));
	err = copy_reference_state(dst, src);
	if (err)
		return err;
	return copy_stack_state(dst, src);
}

static int copy_verifier_state(struct bpf_verifier_state *dst_state,
			       const struct bpf_verifier_state *src)
{
	struct bpf_func_state *dst;
	u32 jmp_sz = sizeof(struct bpf_idx_pair) * src->jmp_history_cnt;
	int i, err;

	if (dst_state->jmp_history_cnt < src->jmp_history_cnt) {
		kfree(dst_state->jmp_history);
		dst_state->jmp_history = kmalloc(jmp_sz, GFP_USER);
		if (!dst_state->jmp_history)
			return -ENOMEM;
	}
	memcpy(dst_state->jmp_history, src->jmp_history, jmp_sz);
	dst_state->jmp_history_cnt = src->jmp_history_cnt;

	/* if dst has more stack frames then src frame, free them */
	for (i = src->curframe + 1; i <= dst_state->curframe; i++) {
		free_func_state(dst_state->frame[i]);
		dst_state->frame[i] = NULL;
	}
	dst_state->speculative = src->speculative;
	dst_state->curframe = src->curframe;
	dst_state->active_spin_lock = src->active_spin_lock;
	dst_state->branches = src->branches;
	dst_state->parent = src->parent;
	dst_state->first_insn_idx = src->first_insn_idx;
	dst_state->last_insn_idx = src->last_insn_idx;
	for (i = 0; i <= src->curframe; i++) {
		dst = dst_state->frame[i];
		if (!dst) {
			dst = kzalloc(sizeof(*dst), GFP_KERNEL);
			if (!dst)
				return -ENOMEM;
			dst_state->frame[i] = dst;
		}
		err = copy_func_state(dst, src->frame[i]);
		if (err)
			return err;
	}
	return 0;
}

static void update_branch_counts(struct bpf_verifier_env *env, struct bpf_verifier_state *st)
{
	while (st) {
		u32 br = --st->branches;

		/* WARN_ON(br > 1) technically makes sense here,
		 * but see comment in push_stack(), hence:
		 */
		WARN_ONCE((int)br < 0,
			  "BUG update_branch_counts:branches_to_explore=%d\n",
			  br);
		if (br)
			break;
		st = st->parent;
	}
}

static int pop_stack(struct bpf_verifier_env *env, int *prev_insn_idx,
		     int *insn_idx)
{
	struct bpf_verifier_state *cur = env->cur_state;
	struct bpf_verifier_stack_elem *elem, *head = env->head;
	int err;

	if (env->head == NULL)
		return -ENOENT;

	if (cur) {
		err = copy_verifier_state(cur, &head->st);
		if (err)
			return err;
	}
	if (insn_idx)
		*insn_idx = head->insn_idx;
	if (prev_insn_idx)
		*prev_insn_idx = head->prev_insn_idx;
	elem = head->next;
	free_verifier_state(&head->st, false);
	kfree(head);
	env->head = elem;
	env->stack_size--;
	return 0;
}

static struct bpf_verifier_state *push_stack(struct bpf_verifier_env *env,
					     int insn_idx, int prev_insn_idx,
					     bool speculative)
{
	struct bpf_verifier_state *cur = env->cur_state;
	struct bpf_verifier_stack_elem *elem;
	int err;

	elem = kzalloc(sizeof(struct bpf_verifier_stack_elem), GFP_KERNEL);
	if (!elem)
		goto err;

	elem->insn_idx = insn_idx;
	elem->prev_insn_idx = prev_insn_idx;
	elem->next = env->head;
	env->head = elem;
	env->stack_size++;
	err = copy_verifier_state(&elem->st, cur);
	if (err)
		goto err;
	elem->st.speculative |= speculative;
	if (env->stack_size > BPF_COMPLEXITY_LIMIT_JMP_SEQ) {
		verbose(env, "The sequence of %d jumps is too complex.\n",
			env->stack_size);
		goto err;
	}
	if (elem->st.parent) {
		++elem->st.parent->branches;
		/* WARN_ON(branches > 2) technically makes sense here,
		 * but
		 * 1. speculative states will bump 'branches' for non-branch
		 * instructions
		 * 2. is_state_visited() heuristics may decide not to create
		 * a new state for a sequence of branches and all such current
		 * and cloned states will be pointing to a single parent state
		 * which might have large 'branches' count.
		 */
	}
	return &elem->st;
err:
	free_verifier_state(env->cur_state, true);
	env->cur_state = NULL;
	/* pop all elements and return */
	while (!pop_stack(env, NULL, NULL));
	return NULL;
}

#define CALLER_SAVED_REGS 6
static const int caller_saved[CALLER_SAVED_REGS] = {
	BPF_REG_0, BPF_REG_1, BPF_REG_2, BPF_REG_3, BPF_REG_4, BPF_REG_5
};

static void __mark_reg_not_init(const struct bpf_verifier_env *env,
				struct bpf_reg_state *reg);

/* Mark the unknown part of a register (variable offset or scalar value) as
 * known to have the value @imm.
 */
static void __mark_reg_known(struct bpf_reg_state *reg, u64 imm)
{
	/* Clear id, off, and union(map_ptr, range) */
	memset(((u8 *)reg) + sizeof(reg->type), 0,
	       offsetof(struct bpf_reg_state, var_off) - sizeof(reg->type));
	reg->var_off = tnum_const(imm);
	reg->smin_value = (s64)imm;
	reg->smax_value = (s64)imm;
	reg->umin_value = imm;
	reg->umax_value = imm;

	reg->s32_min_value = (s32)imm;
	reg->s32_max_value = (s32)imm;
	reg->u32_min_value = (u32)imm;
	reg->u32_max_value = (u32)imm;
}

static void __mark_reg32_known(struct bpf_reg_state *reg, u64 imm)
{
	reg->var_off = tnum_const_subreg(reg->var_off, imm);
	reg->s32_min_value = (s32)imm;
	reg->s32_max_value = (s32)imm;
	reg->u32_min_value = (u32)imm;
	reg->u32_max_value = (u32)imm;
}

/* Mark the 'variable offset' part of a register as zero.  This should be
 * used only on registers holding a pointer type.
 */
static void __mark_reg_known_zero(struct bpf_reg_state *reg)
{
	__mark_reg_known(reg, 0);
}

static void __mark_reg_const_zero(struct bpf_reg_state *reg)
{
	__mark_reg_known(reg, 0);
	reg->type = SCALAR_VALUE;
}

static void mark_reg_known_zero(struct bpf_verifier_env *env,
				struct bpf_reg_state *regs, u32 regno)
{
	if (WARN_ON(regno >= MAX_BPF_REG)) {
		verbose(env, "mark_reg_known_zero(regs, %u)\n", regno);
		/* Something bad happened, let's kill all regs */
		for (regno = 0; regno < MAX_BPF_REG; regno++)
			__mark_reg_not_init(env, regs + regno);
		return;
	}
	__mark_reg_known_zero(regs + regno);
}

static bool reg_is_pkt_pointer(const struct bpf_reg_state *reg)
{
	return type_is_pkt_pointer(reg->type);
}

static bool reg_is_pkt_pointer_any(const struct bpf_reg_state *reg)
{
	return reg_is_pkt_pointer(reg) ||
	       reg->type == PTR_TO_PACKET_END;
}

/* Unmodified PTR_TO_PACKET[_META,_END] register from ctx access. */
static bool reg_is_init_pkt_pointer(const struct bpf_reg_state *reg,
				    enum bpf_reg_type which)
{
	/* The register can already have a range from prior markings.
	 * This is fine as long as it hasn't been advanced from its
	 * origin.
	 */
	return reg->type == which &&
	       reg->id == 0 &&
	       reg->off == 0 &&
	       tnum_equals_const(reg->var_off, 0);
}

/* Reset the min/max bounds of a register */
static void __mark_reg_unbounded(struct bpf_reg_state *reg)
{
	reg->smin_value = S64_MIN;
	reg->smax_value = S64_MAX;
	reg->umin_value = 0;
	reg->umax_value = U64_MAX;

	reg->s32_min_value = S32_MIN;
	reg->s32_max_value = S32_MAX;
	reg->u32_min_value = 0;
	reg->u32_max_value = U32_MAX;
}

static void __mark_reg64_unbounded(struct bpf_reg_state *reg)
{
	reg->smin_value = S64_MIN;
	reg->smax_value = S64_MAX;
	reg->umin_value = 0;
	reg->umax_value = U64_MAX;
}

static void __mark_reg32_unbounded(struct bpf_reg_state *reg)
{
	reg->s32_min_value = S32_MIN;
	reg->s32_max_value = S32_MAX;
	reg->u32_min_value = 0;
	reg->u32_max_value = U32_MAX;
}

static void __update_reg32_bounds(struct bpf_reg_state *reg)
{
	struct tnum var32_off = tnum_subreg(reg->var_off);

	/* min signed is max(sign bit) | min(other bits) */
	reg->s32_min_value = max_t(s32, reg->s32_min_value,
			var32_off.value | (var32_off.mask & S32_MIN));
	/* max signed is min(sign bit) | max(other bits) */
	reg->s32_max_value = min_t(s32, reg->s32_max_value,
			var32_off.value | (var32_off.mask & S32_MAX));
	reg->u32_min_value = max_t(u32, reg->u32_min_value, (u32)var32_off.value);
	reg->u32_max_value = min(reg->u32_max_value,
				 (u32)(var32_off.value | var32_off.mask));
}

static void __update_reg64_bounds(struct bpf_reg_state *reg)
{
	/* min signed is max(sign bit) | min(other bits) */
	reg->smin_value = max_t(s64, reg->smin_value,
				reg->var_off.value | (reg->var_off.mask & S64_MIN));
	/* max signed is min(sign bit) | max(other bits) */
	reg->smax_value = min_t(s64, reg->smax_value,
				reg->var_off.value | (reg->var_off.mask & S64_MAX));
	reg->umin_value = max(reg->umin_value, reg->var_off.value);
	reg->umax_value = min(reg->umax_value,
			      reg->var_off.value | reg->var_off.mask);
}

static void __update_reg_bounds(struct bpf_reg_state *reg)
{
	__update_reg32_bounds(reg);
	__update_reg64_bounds(reg);
}

/* Uses signed min/max values to inform unsigned, and vice-versa */
static void __reg32_deduce_bounds(struct bpf_reg_state *reg)
{
	/* Learn sign from signed bounds.
	 * If we cannot cross the sign boundary, then signed and unsigned bounds
	 * are the same, so combine.  This works even in the negative case, e.g.
	 * -3 s<= x s<= -1 implies 0xf...fd u<= x u<= 0xf...ff.
	 */
	if (reg->s32_min_value >= 0 || reg->s32_max_value < 0) {
		reg->s32_min_value = reg->u32_min_value =
			max_t(u32, reg->s32_min_value, reg->u32_min_value);
		reg->s32_max_value = reg->u32_max_value =
			min_t(u32, reg->s32_max_value, reg->u32_max_value);
		return;
	}
	/* Learn sign from unsigned bounds.  Signed bounds cross the sign
	 * boundary, so we must be careful.
	 */
	if ((s32)reg->u32_max_value >= 0) {
		/* Positive.  We can't learn anything from the smin, but smax
		 * is positive, hence safe.
		 */
		reg->s32_min_value = reg->u32_min_value;
		reg->s32_max_value = reg->u32_max_value =
			min_t(u32, reg->s32_max_value, reg->u32_max_value);
	} else if ((s32)reg->u32_min_value < 0) {
		/* Negative.  We can't learn anything from the smax, but smin
		 * is negative, hence safe.
		 */
		reg->s32_min_value = reg->u32_min_value =
			max_t(u32, reg->s32_min_value, reg->u32_min_value);
		reg->s32_max_value = reg->u32_max_value;
	}
}

static void __reg64_deduce_bounds(struct bpf_reg_state *reg)
{
	/* Learn sign from signed bounds.
	 * If we cannot cross the sign boundary, then signed and unsigned bounds
	 * are the same, so combine.  This works even in the negative case, e.g.
	 * -3 s<= x s<= -1 implies 0xf...fd u<= x u<= 0xf...ff.
	 */
	if (reg->smin_value >= 0 || reg->smax_value < 0) {
		reg->smin_value = reg->umin_value = max_t(u64, reg->smin_value,
							  reg->umin_value);
		reg->smax_value = reg->umax_value = min_t(u64, reg->smax_value,
							  reg->umax_value);
		return;
	}
	/* Learn sign from unsigned bounds.  Signed bounds cross the sign
	 * boundary, so we must be careful.
	 */
	if ((s64)reg->umax_value >= 0) {
		/* Positive.  We can't learn anything from the smin, but smax
		 * is positive, hence safe.
		 */
		reg->smin_value = reg->umin_value;
		reg->smax_value = reg->umax_value = min_t(u64, reg->smax_value,
							  reg->umax_value);
	} else if ((s64)reg->umin_value < 0) {
		/* Negative.  We can't learn anything from the smax, but smin
		 * is negative, hence safe.
		 */
		reg->smin_value = reg->umin_value = max_t(u64, reg->smin_value,
							  reg->umin_value);
		reg->smax_value = reg->umax_value;
	}
}

static void __reg_deduce_bounds(struct bpf_reg_state *reg)
{
	__reg32_deduce_bounds(reg);
	__reg64_deduce_bounds(reg);
}

/* Attempts to improve var_off based on unsigned min/max information */
static void __reg_bound_offset(struct bpf_reg_state *reg)
{
	struct tnum var64_off = tnum_intersect(reg->var_off,
					       tnum_range(reg->umin_value,
							  reg->umax_value));
	struct tnum var32_off = tnum_intersect(tnum_subreg(reg->var_off),
						tnum_range(reg->u32_min_value,
							   reg->u32_max_value));

	reg->var_off = tnum_or(tnum_clear_subreg(var64_off), var32_off);
}

static void __reg_assign_32_into_64(struct bpf_reg_state *reg)
{
	reg->umin_value = reg->u32_min_value;
	reg->umax_value = reg->u32_max_value;
	/* Attempt to pull 32-bit signed bounds into 64-bit bounds
	 * but must be positive otherwise set to worse case bounds
	 * and refine later from tnum.
	 */
	if (reg->s32_min_value >= 0 && reg->s32_max_value >= 0)
		reg->smax_value = reg->s32_max_value;
	else
		reg->smax_value = U32_MAX;
	if (reg->s32_min_value >= 0)
		reg->smin_value = reg->s32_min_value;
	else
		reg->smin_value = 0;
}

static void __reg_combine_32_into_64(struct bpf_reg_state *reg)
{
	/* special case when 64-bit register has upper 32-bit register
	 * zeroed. Typically happens after zext or <<32, >>32 sequence
	 * allowing us to use 32-bit bounds directly,
	 */
	if (tnum_equals_const(tnum_clear_subreg(reg->var_off), 0)) {
		__reg_assign_32_into_64(reg);
	} else {
		/* Otherwise the best we can do is push lower 32bit known and
		 * unknown bits into register (var_off set from jmp logic)
		 * then learn as much as possible from the 64-bit tnum
		 * known and unknown bits. The previous smin/smax bounds are
		 * invalid here because of jmp32 compare so mark them unknown
		 * so they do not impact tnum bounds calculation.
		 */
		__mark_reg64_unbounded(reg);
		__update_reg_bounds(reg);
	}

	/* Intersecting with the old var_off might have improved our bounds
	 * slightly.  e.g. if umax was 0x7f...f and var_off was (0; 0xf...fc),
	 * then new var_off is (0; 0x7f...fc) which improves our umax.
	 */
	__reg_deduce_bounds(reg);
	__reg_bound_offset(reg);
	__update_reg_bounds(reg);
}

static bool __reg64_bound_s32(s64 a)
{
	if (a > S32_MIN && a < S32_MAX)
		return true;
	return false;
}

static bool __reg64_bound_u32(u64 a)
{
	if (a > U32_MIN && a < U32_MAX)
		return true;
	return false;
}

static void __reg_combine_64_into_32(struct bpf_reg_state *reg)
{
	__mark_reg32_unbounded(reg);

	if (__reg64_bound_s32(reg->smin_value))
		reg->s32_min_value = (s32)reg->smin_value;
	if (__reg64_bound_s32(reg->smax_value))
		reg->s32_max_value = (s32)reg->smax_value;
	if (__reg64_bound_u32(reg->umin_value))
		reg->u32_min_value = (u32)reg->umin_value;
	if (__reg64_bound_u32(reg->umax_value))
		reg->u32_max_value = (u32)reg->umax_value;

	/* Intersecting with the old var_off might have improved our bounds
	 * slightly.  e.g. if umax was 0x7f...f and var_off was (0; 0xf...fc),
	 * then new var_off is (0; 0x7f...fc) which improves our umax.
	 */
	__reg_deduce_bounds(reg);
	__reg_bound_offset(reg);
	__update_reg_bounds(reg);
}

/* Mark a register as having a completely unknown (scalar) value. */
static void __mark_reg_unknown(const struct bpf_verifier_env *env,
			       struct bpf_reg_state *reg)
{
	/*
	 * Clear type, id, off, and union(map_ptr, range) and
	 * padding between 'type' and union
	 */
	memset(reg, 0, offsetof(struct bpf_reg_state, var_off));
	reg->type = SCALAR_VALUE;
	reg->var_off = tnum_unknown;
	reg->frameno = 0;
	reg->precise = env->subprog_cnt > 1 || !env->allow_ptr_leaks;
	__mark_reg_unbounded(reg);
}

static void mark_reg_unknown(struct bpf_verifier_env *env,
			     struct bpf_reg_state *regs, u32 regno)
{
	if (WARN_ON(regno >= MAX_BPF_REG)) {
		verbose(env, "mark_reg_unknown(regs, %u)\n", regno);
		/* Something bad happened, let's kill all regs except FP */
		for (regno = 0; regno < BPF_REG_FP; regno++)
			__mark_reg_not_init(env, regs + regno);
		return;
	}
	__mark_reg_unknown(env, regs + regno);
}

static void __mark_reg_not_init(const struct bpf_verifier_env *env,
				struct bpf_reg_state *reg)
{
	__mark_reg_unknown(env, reg);
	reg->type = NOT_INIT;
}

static void mark_reg_not_init(struct bpf_verifier_env *env,
			      struct bpf_reg_state *regs, u32 regno)
{
	if (WARN_ON(regno >= MAX_BPF_REG)) {
		verbose(env, "mark_reg_not_init(regs, %u)\n", regno);
		/* Something bad happened, let's kill all regs except FP */
		for (regno = 0; regno < BPF_REG_FP; regno++)
			__mark_reg_not_init(env, regs + regno);
		return;
	}
	__mark_reg_not_init(env, regs + regno);
}

#define DEF_NOT_SUBREG	(0)
static void init_reg_state(struct bpf_verifier_env *env,
			   struct bpf_func_state *state)
{
	struct bpf_reg_state *regs = state->regs;
	int i;

	for (i = 0; i < MAX_BPF_REG; i++) {
		mark_reg_not_init(env, regs, i);
		regs[i].live = REG_LIVE_NONE;
		regs[i].parent = NULL;
		regs[i].subreg_def = DEF_NOT_SUBREG;
	}

	/* frame pointer */
	regs[BPF_REG_FP].type = PTR_TO_STACK;
	mark_reg_known_zero(env, regs, BPF_REG_FP);
	regs[BPF_REG_FP].frameno = state->frameno;
}

#define BPF_MAIN_FUNC (-1)
static void init_func_state(struct bpf_verifier_env *env,
			    struct bpf_func_state *state,
			    int callsite, int frameno, int subprogno)
{
	state->callsite = callsite;
	state->frameno = frameno;
	state->subprogno = subprogno;
	init_reg_state(env, state);
}

enum reg_arg_type {
	SRC_OP,		/* register is used as source operand */
	DST_OP,		/* register is used as destination operand */
	DST_OP_NO_MARK	/* same as above, check only, don't mark */
};

static int cmp_subprogs(const void *a, const void *b)
{
	return ((struct bpf_subprog_info *)a)->start -
	       ((struct bpf_subprog_info *)b)->start;
}

static int find_subprog(struct bpf_verifier_env *env, int off)
{
	struct bpf_subprog_info *p;

	p = bsearch(&off, env->subprog_info, env->subprog_cnt,
		    sizeof(env->subprog_info[0]), cmp_subprogs);
	if (!p)
		return -ENOENT;
	return p - env->subprog_info;

}

static int add_subprog(struct bpf_verifier_env *env, int off)
{
	int insn_cnt = env->prog->len;
	int ret;

	if (off >= insn_cnt || off < 0) {
		verbose(env, "call to invalid destination\n");
		return -EINVAL;
	}
	ret = find_subprog(env, off);
	if (ret >= 0)
		return 0;
	if (env->subprog_cnt >= BPF_MAX_SUBPROGS) {
		verbose(env, "too many subprograms\n");
		return -E2BIG;
	}
	env->subprog_info[env->subprog_cnt++].start = off;
	sort(env->subprog_info, env->subprog_cnt,
	     sizeof(env->subprog_info[0]), cmp_subprogs, NULL);
	return 0;
}

static int check_subprogs(struct bpf_verifier_env *env)
{
	int i, ret, subprog_start, subprog_end, off, cur_subprog = 0;
	struct bpf_subprog_info *subprog = env->subprog_info;
	struct bpf_insn *insn = env->prog->insnsi;
	int insn_cnt = env->prog->len;

	/* Add entry function. */
	ret = add_subprog(env, 0);
	if (ret < 0)
		return ret;

	/* determine subprog starts. The end is one before the next starts */
	for (i = 0; i < insn_cnt; i++) {
		if (insn[i].code != (BPF_JMP | BPF_CALL))
			continue;
		if (insn[i].src_reg != BPF_PSEUDO_CALL)
			continue;
		if (!env->allow_ptr_leaks) {
			verbose(env, "function calls to other bpf functions are allowed for root only\n");
			return -EPERM;
		}
		ret = add_subprog(env, i + insn[i].imm + 1);
		if (ret < 0)
			return ret;
	}

	/* Add a fake 'exit' subprog which could simplify subprog iteration
	 * logic. 'subprog_cnt' should not be increased.
	 */
	subprog[env->subprog_cnt].start = insn_cnt;

	if (env->log.level & BPF_LOG_LEVEL2)
		for (i = 0; i < env->subprog_cnt; i++)
			verbose(env, "func#%d @%d\n", i, subprog[i].start);

	/* now check that all jumps are within the same subprog */
	subprog_start = subprog[cur_subprog].start;
	subprog_end = subprog[cur_subprog + 1].start;
	for (i = 0; i < insn_cnt; i++) {
		u8 code = insn[i].code;

		if (BPF_CLASS(code) != BPF_JMP && BPF_CLASS(code) != BPF_JMP32)
			goto next;
		if (BPF_OP(code) == BPF_EXIT || BPF_OP(code) == BPF_CALL)
			goto next;
		off = i + insn[i].off + 1;
		if (off < subprog_start || off >= subprog_end) {
			verbose(env, "jump out of range from insn %d to %d\n", i, off);
			return -EINVAL;
		}
next:
		if (i == subprog_end - 1) {
			/* to avoid fall-through from one subprog into another
			 * the last insn of the subprog should be either exit
			 * or unconditional jump back
			 */
			if (code != (BPF_JMP | BPF_EXIT) &&
			    code != (BPF_JMP | BPF_JA)) {
				verbose(env, "last insn is not an exit or jmp\n");
				return -EINVAL;
			}
			subprog_start = subprog_end;
			cur_subprog++;
			if (cur_subprog < env->subprog_cnt)
				subprog_end = subprog[cur_subprog + 1].start;
		}
	}
	return 0;
}

/* Parentage chain of this register (or stack slot) should take care of all
 * issues like callee-saved registers, stack slot allocation time, etc.
 */
static int mark_reg_read(struct bpf_verifier_env *env,
			 const struct bpf_reg_state *state,
			 struct bpf_reg_state *parent, u8 flag)
{
	bool writes = parent == state->parent; /* Observe write marks */
	int cnt = 0;

	while (parent) {
		/* if read wasn't screened by an earlier write ... */
		if (writes && state->live & REG_LIVE_WRITTEN)
			break;
		if (parent->live & REG_LIVE_DONE) {
			verbose(env, "verifier BUG type %s var_off %lld off %d\n",
				reg_type_str[parent->type],
				parent->var_off.value, parent->off);
			return -EFAULT;
		}
		/* The first condition is more likely to be true than the
		 * second, checked it first.
		 */
		if ((parent->live & REG_LIVE_READ) == flag ||
		    parent->live & REG_LIVE_READ64)
			/* The parentage chain never changes and
			 * this parent was already marked as LIVE_READ.
			 * There is no need to keep walking the chain again and
			 * keep re-marking all parents as LIVE_READ.
			 * This case happens when the same register is read
			 * multiple times without writes into it in-between.
			 * Also, if parent has the stronger REG_LIVE_READ64 set,
			 * then no need to set the weak REG_LIVE_READ32.
			 */
			break;
		/* ... then we depend on parent's value */
		parent->live |= flag;
		/* REG_LIVE_READ64 overrides REG_LIVE_READ32. */
		if (flag == REG_LIVE_READ64)
			parent->live &= ~REG_LIVE_READ32;
		state = parent;
		parent = state->parent;
		writes = true;
		cnt++;
	}

	if (env->longest_mark_read_walk < cnt)
		env->longest_mark_read_walk = cnt;
	return 0;
}

/* This function is supposed to be used by the following 32-bit optimization
 * code only. It returns TRUE if the source or destination register operates
 * on 64-bit, otherwise return FALSE.
 */
static bool is_reg64(struct bpf_verifier_env *env, struct bpf_insn *insn,
		     u32 regno, struct bpf_reg_state *reg, enum reg_arg_type t)
{
	u8 code, class, op;

	code = insn->code;
	class = BPF_CLASS(code);
	op = BPF_OP(code);
	if (class == BPF_JMP) {
		/* BPF_EXIT for "main" will reach here. Return TRUE
		 * conservatively.
		 */
		if (op == BPF_EXIT)
			return true;
		if (op == BPF_CALL) {
			/* BPF to BPF call will reach here because of marking
			 * caller saved clobber with DST_OP_NO_MARK for which we
			 * don't care the register def because they are anyway
			 * marked as NOT_INIT already.
			 */
			if (insn->src_reg == BPF_PSEUDO_CALL)
				return false;
			/* Helper call will reach here because of arg type
			 * check, conservatively return TRUE.
			 */
			if (t == SRC_OP)
				return true;

			return false;
		}
	}

	if (class == BPF_ALU64 || class == BPF_JMP ||
	    /* BPF_END always use BPF_ALU class. */
	    (class == BPF_ALU && op == BPF_END && insn->imm == 64))
		return true;

	if (class == BPF_ALU || class == BPF_JMP32)
		return false;

	if (class == BPF_LDX) {
		if (t != SRC_OP)
			return BPF_SIZE(code) == BPF_DW;
		/* LDX source must be ptr. */
		return true;
	}

	if (class == BPF_STX) {
		if (reg->type != SCALAR_VALUE)
			return true;
		return BPF_SIZE(code) == BPF_DW;
	}

	if (class == BPF_LD) {
		u8 mode = BPF_MODE(code);

		/* LD_IMM64 */
		if (mode == BPF_IMM)
			return true;

		/* Both LD_IND and LD_ABS return 32-bit data. */
		if (t != SRC_OP)
			return  false;

		/* Implicit ctx ptr. */
		if (regno == BPF_REG_6)
			return true;

		/* Explicit source could be any width. */
		return true;
	}

	if (class == BPF_ST)
		/* The only source register for BPF_ST is a ptr. */
		return true;

	/* Conservatively return true at default. */
	return true;
}

/* Return TRUE if INSN doesn't have explicit value define. */
static bool insn_no_def(struct bpf_insn *insn)
{
	u8 class = BPF_CLASS(insn->code);

	return (class == BPF_JMP || class == BPF_JMP32 ||
		class == BPF_STX || class == BPF_ST);
}

/* Return TRUE if INSN has defined any 32-bit value explicitly. */
static bool insn_has_def32(struct bpf_verifier_env *env, struct bpf_insn *insn)
{
	if (insn_no_def(insn))
		return false;

	return !is_reg64(env, insn, insn->dst_reg, NULL, DST_OP);
}

static void mark_insn_zext(struct bpf_verifier_env *env,
			   struct bpf_reg_state *reg)
{
	s32 def_idx = reg->subreg_def;

	if (def_idx == DEF_NOT_SUBREG)
		return;

	env->insn_aux_data[def_idx - 1].zext_dst = true;
	/* The dst will be zero extended, so won't be sub-register anymore. */
	reg->subreg_def = DEF_NOT_SUBREG;
}

static int check_reg_arg(struct bpf_verifier_env *env, u32 regno,
			 enum reg_arg_type t)
{
	struct bpf_verifier_state *vstate = env->cur_state;
	struct bpf_func_state *state = vstate->frame[vstate->curframe];
	struct bpf_insn *insn = env->prog->insnsi + env->insn_idx;
	struct bpf_reg_state *reg, *regs = state->regs;
	bool rw64;

	if (regno >= MAX_BPF_REG) {
		verbose(env, "R%d is invalid\n", regno);
		return -EINVAL;
	}

	reg = &regs[regno];
	rw64 = is_reg64(env, insn, regno, reg, t);
	if (t == SRC_OP) {
		/* check whether register used as source operand can be read */
		if (reg->type == NOT_INIT) {
			verbose(env, "R%d !read_ok\n", regno);
			return -EACCES;
		}
		/* We don't need to worry about FP liveness because it's read-only */
		if (regno == BPF_REG_FP)
			return 0;

		if (rw64)
			mark_insn_zext(env, reg);

		return mark_reg_read(env, reg, reg->parent,
				     rw64 ? REG_LIVE_READ64 : REG_LIVE_READ32);
	} else {
		/* check whether register used as dest operand can be written to */
		if (regno == BPF_REG_FP) {
			verbose(env, "frame pointer is read only\n");
			return -EACCES;
		}
		reg->live |= REG_LIVE_WRITTEN;
		reg->subreg_def = rw64 ? DEF_NOT_SUBREG : env->insn_idx + 1;
		if (t == DST_OP)
			mark_reg_unknown(env, regs, regno);
	}
	return 0;
}

/* for any branch, call, exit record the history of jmps in the given state */
static int push_jmp_history(struct bpf_verifier_env *env,
			    struct bpf_verifier_state *cur)
{
	u32 cnt = cur->jmp_history_cnt;
	struct bpf_idx_pair *p;

	cnt++;
	p = krealloc(cur->jmp_history, cnt * sizeof(*p), GFP_USER);
	if (!p)
		return -ENOMEM;
	p[cnt - 1].idx = env->insn_idx;
	p[cnt - 1].prev_idx = env->prev_insn_idx;
	cur->jmp_history = p;
	cur->jmp_history_cnt = cnt;
	return 0;
}

/* Backtrack one insn at a time. If idx is not at the top of recorded
 * history then previous instruction came from straight line execution.
 */
static int get_prev_insn_idx(struct bpf_verifier_state *st, int i,
			     u32 *history)
{
	u32 cnt = *history;

	if (cnt && st->jmp_history[cnt - 1].idx == i) {
		i = st->jmp_history[cnt - 1].prev_idx;
		(*history)--;
	} else {
		i--;
	}
	return i;
}

/* For given verifier state backtrack_insn() is called from the last insn to
 * the first insn. Its purpose is to compute a bitmask of registers and
 * stack slots that needs precision in the parent verifier state.
 */
static int backtrack_insn(struct bpf_verifier_env *env, int idx,
			  u32 *reg_mask, u64 *stack_mask)
{
	const struct bpf_insn_cbs cbs = {
		.cb_print	= verbose,
		.private_data	= env,
	};
	struct bpf_insn *insn = env->prog->insnsi + idx;
	u8 class = BPF_CLASS(insn->code);
	u8 opcode = BPF_OP(insn->code);
	u8 mode = BPF_MODE(insn->code);
	u32 dreg = 1u << insn->dst_reg;
	u32 sreg = 1u << insn->src_reg;
	u32 spi;

	if (insn->code == 0)
		return 0;
	if (env->log.level & BPF_LOG_LEVEL) {
		verbose(env, "regs=%x stack=%llx before ", *reg_mask, *stack_mask);
		verbose(env, "%d: ", idx);
		print_bpf_insn(&cbs, insn, env->allow_ptr_leaks);
	}

	if (class == BPF_ALU || class == BPF_ALU64) {
		if (!(*reg_mask & dreg))
			return 0;
		if (opcode == BPF_MOV) {
			if (BPF_SRC(insn->code) == BPF_X) {
				/* dreg = sreg
				 * dreg needs precision after this insn
				 * sreg needs precision before this insn
				 */
				*reg_mask &= ~dreg;
				*reg_mask |= sreg;
			} else {
				/* dreg = K
				 * dreg needs precision after this insn.
				 * Corresponding register is already marked
				 * as precise=true in this verifier state.
				 * No further markings in parent are necessary
				 */
				*reg_mask &= ~dreg;
			}
		} else {
			if (BPF_SRC(insn->code) == BPF_X) {
				/* dreg += sreg
				 * both dreg and sreg need precision
				 * before this insn
				 */
				*reg_mask |= sreg;
			} /* else dreg += K
			   * dreg still needs precision before this insn
			   */
		}
	} else if (class == BPF_LDX) {
		if (!(*reg_mask & dreg))
			return 0;
		*reg_mask &= ~dreg;

		/* scalars can only be spilled into stack w/o losing precision.
		 * Load from any other memory can be zero extended.
		 * The desire to keep that precision is already indicated
		 * by 'precise' mark in corresponding register of this state.
		 * No further tracking necessary.
		 */
		if (insn->src_reg != BPF_REG_FP)
			return 0;
		if (BPF_SIZE(insn->code) != BPF_DW)
			return 0;

		/* dreg = *(u64 *)[fp - off] was a fill from the stack.
		 * that [fp - off] slot contains scalar that needs to be
		 * tracked with precision
		 */
		spi = (-insn->off - 1) / BPF_REG_SIZE;
		if (spi >= 64) {
			verbose(env, "BUG spi %d\n", spi);
			WARN_ONCE(1, "verifier backtracking bug");
			return -EFAULT;
		}
		*stack_mask |= 1ull << spi;
	} else if (class == BPF_STX || class == BPF_ST) {
		if (*reg_mask & dreg)
			/* stx & st shouldn't be using _scalar_ dst_reg
			 * to access memory. It means backtracking
			 * encountered a case of pointer subtraction.
			 */
			return -ENOTSUPP;
		/* scalars can only be spilled into stack */
		if (insn->dst_reg != BPF_REG_FP)
			return 0;
		if (BPF_SIZE(insn->code) != BPF_DW)
			return 0;
		spi = (-insn->off - 1) / BPF_REG_SIZE;
		if (spi >= 64) {
			verbose(env, "BUG spi %d\n", spi);
			WARN_ONCE(1, "verifier backtracking bug");
			return -EFAULT;
		}
		if (!(*stack_mask & (1ull << spi)))
			return 0;
		*stack_mask &= ~(1ull << spi);
		if (class == BPF_STX)
			*reg_mask |= sreg;
	} else if (class == BPF_JMP || class == BPF_JMP32) {
		if (opcode == BPF_CALL) {
			if (insn->src_reg == BPF_PSEUDO_CALL)
				return -ENOTSUPP;
			/* regular helper call sets R0 */
			*reg_mask &= ~1;
			if (*reg_mask & 0x3f) {
				/* if backtracing was looking for registers R1-R5
				 * they should have been found already.
				 */
				verbose(env, "BUG regs %x\n", *reg_mask);
				WARN_ONCE(1, "verifier backtracking bug");
				return -EFAULT;
			}
		} else if (opcode == BPF_EXIT) {
			return -ENOTSUPP;
		}
	} else if (class == BPF_LD) {
		if (!(*reg_mask & dreg))
			return 0;
		*reg_mask &= ~dreg;
		/* It's ld_imm64 or ld_abs or ld_ind.
		 * For ld_imm64 no further tracking of precision
		 * into parent is necessary
		 */
		if (mode == BPF_IND || mode == BPF_ABS)
			/* to be analyzed */
			return -ENOTSUPP;
	}
	return 0;
}

/* the scalar precision tracking algorithm:
 * . at the start all registers have precise=false.
 * . scalar ranges are tracked as normal through alu and jmp insns.
 * . once precise value of the scalar register is used in:
 *   .  ptr + scalar alu
 *   . if (scalar cond K|scalar)
 *   .  helper_call(.., scalar, ...) where ARG_CONST is expected
 *   backtrack through the verifier states and mark all registers and
 *   stack slots with spilled constants that these scalar regisers
 *   should be precise.
 * . during state pruning two registers (or spilled stack slots)
 *   are equivalent if both are not precise.
 *
 * Note the verifier cannot simply walk register parentage chain,
 * since many different registers and stack slots could have been
 * used to compute single precise scalar.
 *
 * The approach of starting with precise=true for all registers and then
 * backtrack to mark a register as not precise when the verifier detects
 * that program doesn't care about specific value (e.g., when helper
 * takes register as ARG_ANYTHING parameter) is not safe.
 *
 * It's ok to walk single parentage chain of the verifier states.
 * It's possible that this backtracking will go all the way till 1st insn.
 * All other branches will be explored for needing precision later.
 *
 * The backtracking needs to deal with cases like:
 *   R8=map_value(id=0,off=0,ks=4,vs=1952,imm=0) R9_w=map_value(id=0,off=40,ks=4,vs=1952,imm=0)
 * r9 -= r8
 * r5 = r9
 * if r5 > 0x79f goto pc+7
 *    R5_w=inv(id=0,umax_value=1951,var_off=(0x0; 0x7ff))
 * r5 += 1
 * ...
 * call bpf_perf_event_output#25
 *   where .arg5_type = ARG_CONST_SIZE_OR_ZERO
 *
 * and this case:
 * r6 = 1
 * call foo // uses callee's r6 inside to compute r0
 * r0 += r6
 * if r0 == 0 goto
 *
 * to track above reg_mask/stack_mask needs to be independent for each frame.
 *
 * Also if parent's curframe > frame where backtracking started,
 * the verifier need to mark registers in both frames, otherwise callees
 * may incorrectly prune callers. This is similar to
 * commit 7640ead93924 ("bpf: verifier: make sure callees don't prune with caller differences")
 *
 * For now backtracking falls back into conservative marking.
 */
static void mark_all_scalars_precise(struct bpf_verifier_env *env,
				     struct bpf_verifier_state *st)
{
	struct bpf_func_state *func;
	struct bpf_reg_state *reg;
	int i, j;

	/* big hammer: mark all scalars precise in this path.
	 * pop_stack may still get !precise scalars.
	 */
	for (; st; st = st->parent)
		for (i = 0; i <= st->curframe; i++) {
			func = st->frame[i];
			for (j = 0; j < BPF_REG_FP; j++) {
				reg = &func->regs[j];
				if (reg->type != SCALAR_VALUE)
					continue;
				reg->precise = true;
			}
			for (j = 0; j < func->allocated_stack / BPF_REG_SIZE; j++) {
				if (func->stack[j].slot_type[0] != STACK_SPILL)
					continue;
				reg = &func->stack[j].spilled_ptr;
				if (reg->type != SCALAR_VALUE)
					continue;
				reg->precise = true;
			}
		}
}

static int __mark_chain_precision(struct bpf_verifier_env *env, int regno,
				  int spi)
{
	struct bpf_verifier_state *st = env->cur_state;
	int first_idx = st->first_insn_idx;
	int last_idx = env->insn_idx;
	struct bpf_func_state *func;
	struct bpf_reg_state *reg;
	u32 reg_mask = regno >= 0 ? 1u << regno : 0;
	u64 stack_mask = spi >= 0 ? 1ull << spi : 0;
	bool skip_first = true;
	bool new_marks = false;
	int i, err;

	if (!env->allow_ptr_leaks)
		/* backtracking is root only for now */
		return 0;

	func = st->frame[st->curframe];
	if (regno >= 0) {
		reg = &func->regs[regno];
		if (reg->type != SCALAR_VALUE) {
			WARN_ONCE(1, "backtracing misuse");
			return -EFAULT;
		}
		if (!reg->precise)
			new_marks = true;
		else
			reg_mask = 0;
		reg->precise = true;
	}

	while (spi >= 0) {
		if (func->stack[spi].slot_type[0] != STACK_SPILL) {
			stack_mask = 0;
			break;
		}
		reg = &func->stack[spi].spilled_ptr;
		if (reg->type != SCALAR_VALUE) {
			stack_mask = 0;
			break;
		}
		if (!reg->precise)
			new_marks = true;
		else
			stack_mask = 0;
		reg->precise = true;
		break;
	}

	if (!new_marks)
		return 0;
	if (!reg_mask && !stack_mask)
		return 0;
	for (;;) {
		DECLARE_BITMAP(mask, 64);
		u32 history = st->jmp_history_cnt;

		if (env->log.level & BPF_LOG_LEVEL)
			verbose(env, "last_idx %d first_idx %d\n", last_idx, first_idx);
		for (i = last_idx;;) {
			if (skip_first) {
				err = 0;
				skip_first = false;
			} else {
				err = backtrack_insn(env, i, &reg_mask, &stack_mask);
			}
			if (err == -ENOTSUPP) {
				mark_all_scalars_precise(env, st);
				return 0;
			} else if (err) {
				return err;
			}
			if (!reg_mask && !stack_mask)
				/* Found assignment(s) into tracked register in this state.
				 * Since this state is already marked, just return.
				 * Nothing to be tracked further in the parent state.
				 */
				return 0;
			if (i == first_idx)
				break;
			i = get_prev_insn_idx(st, i, &history);
			if (i >= env->prog->len) {
				/* This can happen if backtracking reached insn 0
				 * and there are still reg_mask or stack_mask
				 * to backtrack.
				 * It means the backtracking missed the spot where
				 * particular register was initialized with a constant.
				 */
				verbose(env, "BUG backtracking idx %d\n", i);
				WARN_ONCE(1, "verifier backtracking bug");
				return -EFAULT;
			}
		}
		st = st->parent;
		if (!st)
			break;

		new_marks = false;
		func = st->frame[st->curframe];
		bitmap_from_u64(mask, reg_mask);
		for_each_set_bit(i, mask, 32) {
			reg = &func->regs[i];
			if (reg->type != SCALAR_VALUE) {
				reg_mask &= ~(1u << i);
				continue;
			}
			if (!reg->precise)
				new_marks = true;
			reg->precise = true;
		}

		bitmap_from_u64(mask, stack_mask);
		for_each_set_bit(i, mask, 64) {
			if (i >= func->allocated_stack / BPF_REG_SIZE) {
				/* the sequence of instructions:
				 * 2: (bf) r3 = r10
				 * 3: (7b) *(u64 *)(r3 -8) = r0
				 * 4: (79) r4 = *(u64 *)(r10 -8)
				 * doesn't contain jmps. It's backtracked
				 * as a single block.
				 * During backtracking insn 3 is not recognized as
				 * stack access, so at the end of backtracking
				 * stack slot fp-8 is still marked in stack_mask.
				 * However the parent state may not have accessed
				 * fp-8 and it's "unallocated" stack space.
				 * In such case fallback to conservative.
				 */
				mark_all_scalars_precise(env, st);
				return 0;
			}

			if (func->stack[i].slot_type[0] != STACK_SPILL) {
				stack_mask &= ~(1ull << i);
				continue;
			}
			reg = &func->stack[i].spilled_ptr;
			if (reg->type != SCALAR_VALUE) {
				stack_mask &= ~(1ull << i);
				continue;
			}
			if (!reg->precise)
				new_marks = true;
			reg->precise = true;
		}
		if (env->log.level & BPF_LOG_LEVEL) {
			print_verifier_state(env, func);
			verbose(env, "parent %s regs=%x stack=%llx marks\n",
				new_marks ? "didn't have" : "already had",
				reg_mask, stack_mask);
		}

		if (!reg_mask && !stack_mask)
			break;
		if (!new_marks)
			break;

		last_idx = st->last_insn_idx;
		first_idx = st->first_insn_idx;
	}
	return 0;
}

static int mark_chain_precision(struct bpf_verifier_env *env, int regno)
{
	return __mark_chain_precision(env, regno, -1);
}

static int mark_chain_precision_stack(struct bpf_verifier_env *env, int spi)
{
	return __mark_chain_precision(env, -1, spi);
}

static bool is_spillable_regtype(enum bpf_reg_type type)
{
	switch (type) {
	case PTR_TO_MAP_VALUE:
	case PTR_TO_MAP_VALUE_OR_NULL:
	case PTR_TO_STACK:
	case PTR_TO_CTX:
	case PTR_TO_PACKET:
	case PTR_TO_PACKET_META:
	case PTR_TO_PACKET_END:
	case PTR_TO_FLOW_KEYS:
	case CONST_PTR_TO_MAP:
	case PTR_TO_SOCKET:
	case PTR_TO_SOCKET_OR_NULL:
	case PTR_TO_SOCK_COMMON:
	case PTR_TO_SOCK_COMMON_OR_NULL:
	case PTR_TO_TCP_SOCK:
	case PTR_TO_TCP_SOCK_OR_NULL:
	case PTR_TO_XDP_SOCK:
	case PTR_TO_BTF_ID:
		return true;
	default:
		return false;
	}
}

/* Does this register contain a constant zero? */
static bool register_is_null(struct bpf_reg_state *reg)
{
	return reg->type == SCALAR_VALUE && tnum_equals_const(reg->var_off, 0);
}

static bool register_is_const(struct bpf_reg_state *reg)
{
	return reg->type == SCALAR_VALUE && tnum_is_const(reg->var_off);
}

static bool __is_pointer_value(bool allow_ptr_leaks,
			       const struct bpf_reg_state *reg)
{
	if (allow_ptr_leaks)
		return false;

	return reg->type != SCALAR_VALUE;
}

static void save_register_state(struct bpf_func_state *state,
				int spi, struct bpf_reg_state *reg)
{
	int i;

	state->stack[spi].spilled_ptr = *reg;
	state->stack[spi].spilled_ptr.live |= REG_LIVE_WRITTEN;

	for (i = 0; i < BPF_REG_SIZE; i++)
		state->stack[spi].slot_type[i] = STACK_SPILL;
}

/* check_stack_read/write functions track spill/fill of registers,
 * stack boundary and alignment are checked in check_mem_access()
 */
static int check_stack_write(struct bpf_verifier_env *env,
			     struct bpf_func_state *state, /* func where register points to */
			     int off, int size, int value_regno, int insn_idx)
{
	struct bpf_func_state *cur; /* state of the current function */
	int i, slot = -off - 1, spi = slot / BPF_REG_SIZE, err;
	u32 dst_reg = env->prog->insnsi[insn_idx].dst_reg;
	struct bpf_reg_state *reg = NULL;

	err = realloc_func_state(state, round_up(slot + 1, BPF_REG_SIZE),
				 state->acquired_refs, true);
	if (err)
		return err;
	/* caller checked that off % size == 0 and -MAX_BPF_STACK <= off < 0,
	 * so it's aligned access and [off, off + size) are within stack limits
	 */
	if (!env->allow_ptr_leaks &&
	    state->stack[spi].slot_type[0] == STACK_SPILL &&
	    size != BPF_REG_SIZE) {
		verbose(env, "attempt to corrupt spilled pointer on stack\n");
		return -EACCES;
	}

	cur = env->cur_state->frame[env->cur_state->curframe];
	if (value_regno >= 0)
		reg = &cur->regs[value_regno];

	if (reg && size == BPF_REG_SIZE && register_is_const(reg) &&
	    !register_is_null(reg) && env->allow_ptr_leaks) {
		if (dst_reg != BPF_REG_FP) {
			/* The backtracking logic can only recognize explicit
			 * stack slot address like [fp - 8]. Other spill of
			 * scalar via different register has to be conervative.
			 * Backtrack from here and mark all registers as precise
			 * that contributed into 'reg' being a constant.
			 */
			err = mark_chain_precision(env, value_regno);
			if (err)
				return err;
		}
		save_register_state(state, spi, reg);
	} else if (reg && is_spillable_regtype(reg->type)) {
		/* register containing pointer is being spilled into stack */
		if (size != BPF_REG_SIZE) {
			verbose_linfo(env, insn_idx, "; ");
			verbose(env, "invalid size of register spill\n");
			return -EACCES;
		}

		if (state != cur && reg->type == PTR_TO_STACK) {
			verbose(env, "cannot spill pointers to stack into stack frame of the caller\n");
			return -EINVAL;
		}

		if (!env->allow_ptr_leaks) {
			bool sanitize = false;

			if (state->stack[spi].slot_type[0] == STACK_SPILL &&
			    register_is_const(&state->stack[spi].spilled_ptr))
				sanitize = true;
			for (i = 0; i < BPF_REG_SIZE; i++)
				if (state->stack[spi].slot_type[i] == STACK_MISC) {
					sanitize = true;
					break;
				}
			if (sanitize) {
				int *poff = &env->insn_aux_data[insn_idx].sanitize_stack_off;
				int soff = (-spi - 1) * BPF_REG_SIZE;

				/* detected reuse of integer stack slot with a pointer
				 * which means either llvm is reusing stack slot or
				 * an attacker is trying to exploit CVE-2018-3639
				 * (speculative store bypass)
				 * Have to sanitize that slot with preemptive
				 * store of zero.
				 */
				if (*poff && *poff != soff) {
					/* disallow programs where single insn stores
					 * into two different stack slots, since verifier
					 * cannot sanitize them
					 */
					verbose(env,
						"insn %d cannot access two stack slots fp%d and fp%d",
						insn_idx, *poff, soff);
					return -EINVAL;
				}
				*poff = soff;
			}
		}
		save_register_state(state, spi, reg);
	} else {
		u8 type = STACK_MISC;

		/* regular write of data into stack destroys any spilled ptr */
		state->stack[spi].spilled_ptr.type = NOT_INIT;
		/* Mark slots as STACK_MISC if they belonged to spilled ptr. */
		if (state->stack[spi].slot_type[0] == STACK_SPILL)
			for (i = 0; i < BPF_REG_SIZE; i++)
				state->stack[spi].slot_type[i] = STACK_MISC;

		/* only mark the slot as written if all 8 bytes were written
		 * otherwise read propagation may incorrectly stop too soon
		 * when stack slots are partially written.
		 * This heuristic means that read propagation will be
		 * conservative, since it will add reg_live_read marks
		 * to stack slots all the way to first state when programs
		 * writes+reads less than 8 bytes
		 */
		if (size == BPF_REG_SIZE)
			state->stack[spi].spilled_ptr.live |= REG_LIVE_WRITTEN;

		/* when we zero initialize stack slots mark them as such */
		if (reg && register_is_null(reg)) {
			/* backtracking doesn't work for STACK_ZERO yet. */
			err = mark_chain_precision(env, value_regno);
			if (err)
				return err;
			type = STACK_ZERO;
		}

		/* Mark slots affected by this stack write. */
		for (i = 0; i < size; i++)
			state->stack[spi].slot_type[(slot - i) % BPF_REG_SIZE] =
				type;
	}
	return 0;
}

static int check_stack_read(struct bpf_verifier_env *env,
			    struct bpf_func_state *reg_state /* func where register points to */,
			    int off, int size, int value_regno)
{
	struct bpf_verifier_state *vstate = env->cur_state;
	struct bpf_func_state *state = vstate->frame[vstate->curframe];
	int i, slot = -off - 1, spi = slot / BPF_REG_SIZE;
	struct bpf_reg_state *reg;
	u8 *stype;

	if (reg_state->allocated_stack <= slot) {
		verbose(env, "invalid read from stack off %d+0 size %d\n",
			off, size);
		return -EACCES;
	}
	stype = reg_state->stack[spi].slot_type;
	reg = &reg_state->stack[spi].spilled_ptr;

	if (stype[0] == STACK_SPILL) {
		if (size != BPF_REG_SIZE) {
			if (reg->type != SCALAR_VALUE) {
				verbose_linfo(env, env->insn_idx, "; ");
				verbose(env, "invalid size of register fill\n");
				return -EACCES;
			}
			if (value_regno >= 0) {
				mark_reg_unknown(env, state->regs, value_regno);
				state->regs[value_regno].live |= REG_LIVE_WRITTEN;
			}
			mark_reg_read(env, reg, reg->parent, REG_LIVE_READ64);
			return 0;
		}
		for (i = 1; i < BPF_REG_SIZE; i++) {
			if (stype[(slot - i) % BPF_REG_SIZE] != STACK_SPILL) {
				verbose(env, "corrupted spill memory\n");
				return -EACCES;
			}
		}

		if (value_regno >= 0) {
			/* restore register state from stack */
			state->regs[value_regno] = *reg;
			/* mark reg as written since spilled pointer state likely
			 * has its liveness marks cleared by is_state_visited()
			 * which resets stack/reg liveness for state transitions
			 */
			state->regs[value_regno].live |= REG_LIVE_WRITTEN;
		} else if (__is_pointer_value(env->allow_ptr_leaks, reg)) {
			/* If value_regno==-1, the caller is asking us whether
			 * it is acceptable to use this value as a SCALAR_VALUE
			 * (e.g. for XADD).
			 * We must not allow unprivileged callers to do that
			 * with spilled pointers.
			 */
			verbose(env, "leaking pointer from stack off %d\n",
				off);
			return -EACCES;
		}
		mark_reg_read(env, reg, reg->parent, REG_LIVE_READ64);
	} else {
		int zeros = 0;

		for (i = 0; i < size; i++) {
			if (stype[(slot - i) % BPF_REG_SIZE] == STACK_MISC)
				continue;
			if (stype[(slot - i) % BPF_REG_SIZE] == STACK_ZERO) {
				zeros++;
				continue;
			}
			verbose(env, "invalid read from stack off %d+%d size %d\n",
				off, i, size);
			return -EACCES;
		}
		mark_reg_read(env, reg, reg->parent, REG_LIVE_READ64);
		if (value_regno >= 0) {
			if (zeros == size) {
				/* any size read into register is zero extended,
				 * so the whole register == const_zero
				 */
				__mark_reg_const_zero(&state->regs[value_regno]);
				/* backtracking doesn't support STACK_ZERO yet,
				 * so mark it precise here, so that later
				 * backtracking can stop here.
				 * Backtracking may not need this if this register
				 * doesn't participate in pointer adjustment.
				 * Forward propagation of precise flag is not
				 * necessary either. This mark is only to stop
				 * backtracking. Any register that contributed
				 * to const 0 was marked precise before spill.
				 */
				state->regs[value_regno].precise = true;
			} else {
				/* have read misc data from the stack */
				mark_reg_unknown(env, state->regs, value_regno);
			}
			state->regs[value_regno].live |= REG_LIVE_WRITTEN;
		}
	}
	return 0;
}

static int check_stack_access(struct bpf_verifier_env *env,
			      const struct bpf_reg_state *reg,
			      int off, int size)
{
	/* Stack accesses must be at a fixed offset, so that we
	 * can determine what type of data were returned. See
	 * check_stack_read().
	 */
	if (!tnum_is_const(reg->var_off)) {
		char tn_buf[48];

		tnum_strn(tn_buf, sizeof(tn_buf), reg->var_off);
		verbose(env, "variable stack access var_off=%s off=%d size=%d\n",
			tn_buf, off, size);
		return -EACCES;
	}

	if (off >= 0 || off < -MAX_BPF_STACK) {
		verbose(env, "invalid stack off=%d size=%d\n", off, size);
		return -EACCES;
	}

	return 0;
}

static int check_map_access_type(struct bpf_verifier_env *env, u32 regno,
				 int off, int size, enum bpf_access_type type)
{
	struct bpf_reg_state *regs = cur_regs(env);
	struct bpf_map *map = regs[regno].map_ptr;
	u32 cap = bpf_map_flags_to_cap(map);

	if (type == BPF_WRITE && !(cap & BPF_MAP_CAN_WRITE)) {
		verbose(env, "write into map forbidden, value_size=%d off=%d size=%d\n",
			map->value_size, off, size);
		return -EACCES;
	}

	if (type == BPF_READ && !(cap & BPF_MAP_CAN_READ)) {
		verbose(env, "read from map forbidden, value_size=%d off=%d size=%d\n",
			map->value_size, off, size);
		return -EACCES;
	}

	return 0;
}

/* check read/write into map element returned by bpf_map_lookup_elem() */
static int __check_map_access(struct bpf_verifier_env *env, u32 regno, int off,
			      int size, bool zero_size_allowed)
{
	struct bpf_reg_state *regs = cur_regs(env);
	struct bpf_map *map = regs[regno].map_ptr;

	if (off < 0 || size < 0 || (size == 0 && !zero_size_allowed) ||
	    off + size > map->value_size) {
		verbose(env, "invalid access to map value, value_size=%d off=%d size=%d\n",
			map->value_size, off, size);
		return -EACCES;
	}
	return 0;
}

/* check read/write into a map element with possible variable offset */
static int check_map_access(struct bpf_verifier_env *env, u32 regno,
			    int off, int size, bool zero_size_allowed)
{
	struct bpf_verifier_state *vstate = env->cur_state;
	struct bpf_func_state *state = vstate->frame[vstate->curframe];
	struct bpf_reg_state *reg = &state->regs[regno];
	int err;

	/* We may have adjusted the register to this map value, so we
	 * need to try adding each of min_value and max_value to off
	 * to make sure our theoretical access will be safe.
	 */
	if (env->log.level & BPF_LOG_LEVEL)
		print_verifier_state(env, state);

	/* The minimum value is only important with signed
	 * comparisons where we can't assume the floor of a
	 * value is 0.  If we are using signed variables for our
	 * index'es we need to make sure that whatever we use
	 * will have a set floor within our range.
	 */
	if (reg->smin_value < 0 &&
	    (reg->smin_value == S64_MIN ||
	     (off + reg->smin_value != (s64)(s32)(off + reg->smin_value)) ||
	      reg->smin_value + off < 0)) {
		verbose(env, "R%d min value is negative, either use unsigned index or do a if (index >=0) check.\n",
			regno);
		return -EACCES;
	}
	err = __check_map_access(env, regno, reg->smin_value + off, size,
				 zero_size_allowed);
	if (err) {
		verbose(env, "R%d min value is outside of the array range\n",
			regno);
		return err;
	}

	/* If we haven't set a max value then we need to bail since we can't be
	 * sure we won't do bad things.
	 * If reg->umax_value + off could overflow, treat that as unbounded too.
	 */
	if (reg->umax_value >= BPF_MAX_VAR_OFF) {
		verbose(env, "R%d unbounded memory access, make sure to bounds check any array access into a map\n",
			regno);
		return -EACCES;
	}
	err = __check_map_access(env, regno, reg->umax_value + off, size,
				 zero_size_allowed);
	if (err)
		verbose(env, "R%d max value is outside of the array range\n",
			regno);

	if (map_value_has_spin_lock(reg->map_ptr)) {
		u32 lock = reg->map_ptr->spin_lock_off;

		/* if any part of struct bpf_spin_lock can be touched by
		 * load/store reject this program.
		 * To check that [x1, x2) overlaps with [y1, y2)
		 * it is sufficient to check x1 < y2 && y1 < x2.
		 */
		if (reg->smin_value + off < lock + sizeof(struct bpf_spin_lock) &&
		     lock < reg->umax_value + off + size) {
			verbose(env, "bpf_spin_lock cannot be accessed directly by load/store\n");
			return -EACCES;
		}
	}
	return err;
}

#define MAX_PACKET_OFF 0xffff

static bool may_access_direct_pkt_data(struct bpf_verifier_env *env,
				       const struct bpf_call_arg_meta *meta,
				       enum bpf_access_type t)
{
	switch (env->prog->type) {
	/* Program types only with direct read access go here! */
	case BPF_PROG_TYPE_LWT_IN:
	case BPF_PROG_TYPE_LWT_OUT:
	case BPF_PROG_TYPE_LWT_SEG6LOCAL:
	case BPF_PROG_TYPE_SK_REUSEPORT:
	case BPF_PROG_TYPE_FLOW_DISSECTOR:
	case BPF_PROG_TYPE_CGROUP_SKB:
		if (t == BPF_WRITE)
			return false;
		/* fallthrough */

	/* Program types with direct read + write access go here! */
	case BPF_PROG_TYPE_SCHED_CLS:
	case BPF_PROG_TYPE_SCHED_ACT:
	case BPF_PROG_TYPE_XDP:
	case BPF_PROG_TYPE_LWT_XMIT:
	case BPF_PROG_TYPE_SK_SKB:
	case BPF_PROG_TYPE_SK_MSG:
		if (meta)
			return meta->pkt_access;

		env->seen_direct_write = true;
		return true;

	case BPF_PROG_TYPE_CGROUP_SOCKOPT:
		if (t == BPF_WRITE)
			env->seen_direct_write = true;

		return true;

	default:
		return false;
	}
}

static int __check_packet_access(struct bpf_verifier_env *env, u32 regno,
				 int off, int size, bool zero_size_allowed)
{
	struct bpf_reg_state *regs = cur_regs(env);
	struct bpf_reg_state *reg = &regs[regno];

	if (off < 0 || size < 0 || (size == 0 && !zero_size_allowed) ||
	    (u64)off + size > reg->range) {
		verbose(env, "invalid access to packet, off=%d size=%d, R%d(id=%d,off=%d,r=%d)\n",
			off, size, regno, reg->id, reg->off, reg->range);
		return -EACCES;
	}
	return 0;
}

static int check_packet_access(struct bpf_verifier_env *env, u32 regno, int off,
			       int size, bool zero_size_allowed)
{
	struct bpf_reg_state *regs = cur_regs(env);
	struct bpf_reg_state *reg = &regs[regno];
	int err;

	/* We may have added a variable offset to the packet pointer; but any
	 * reg->range we have comes after that.  We are only checking the fixed
	 * offset.
	 */

	/* We don't allow negative numbers, because we aren't tracking enough
	 * detail to prove they're safe.
	 */
	if (reg->smin_value < 0) {
		verbose(env, "R%d min value is negative, either use unsigned index or do a if (index >=0) check.\n",
			regno);
		return -EACCES;
	}
	err = __check_packet_access(env, regno, off, size, zero_size_allowed);
	if (err) {
		verbose(env, "R%d offset is outside of the packet\n", regno);
		return err;
	}

	/* __check_packet_access has made sure "off + size - 1" is within u16.
	 * reg->umax_value can't be bigger than MAX_PACKET_OFF which is 0xffff,
	 * otherwise find_good_pkt_pointers would have refused to set range info
	 * that __check_packet_access would have rejected this pkt access.
	 * Therefore, "off + reg->umax_value + size - 1" won't overflow u32.
	 */
	env->prog->aux->max_pkt_offset =
		max_t(u32, env->prog->aux->max_pkt_offset,
		      off + reg->umax_value + size - 1);

	return err;
}

/* check access to 'struct bpf_context' fields.  Supports fixed offsets only */
static int check_ctx_access(struct bpf_verifier_env *env, int insn_idx, int off, int size,
			    enum bpf_access_type t, enum bpf_reg_type *reg_type,
			    u32 *btf_id)
{
	struct bpf_insn_access_aux info = {
		.reg_type = *reg_type,
		.log = &env->log,
	};

	if (env->ops->is_valid_access &&
	    env->ops->is_valid_access(off, size, t, env->prog, &info)) {
		/* A non zero info.ctx_field_size indicates that this field is a
		 * candidate for later verifier transformation to load the whole
		 * field and then apply a mask when accessed with a narrower
		 * access than actual ctx access size. A zero info.ctx_field_size
		 * will only allow for whole field access and rejects any other
		 * type of narrower access.
		 */
		*reg_type = info.reg_type;

		if (*reg_type == PTR_TO_BTF_ID)
			*btf_id = info.btf_id;
		else
			env->insn_aux_data[insn_idx].ctx_field_size = info.ctx_field_size;
		/* remember the offset of last byte accessed in ctx */
		if (env->prog->aux->max_ctx_offset < off + size)
			env->prog->aux->max_ctx_offset = off + size;
		return 0;
	}

	verbose(env, "invalid bpf_context access off=%d size=%d\n", off, size);
	return -EACCES;
}

static int check_flow_keys_access(struct bpf_verifier_env *env, int off,
				  int size)
{
	if (size < 0 || off < 0 ||
	    (u64)off + size > sizeof(struct bpf_flow_keys)) {
		verbose(env, "invalid access to flow keys off=%d size=%d\n",
			off, size);
		return -EACCES;
	}
	return 0;
}

static int check_sock_access(struct bpf_verifier_env *env, int insn_idx,
			     u32 regno, int off, int size,
			     enum bpf_access_type t)
{
	struct bpf_reg_state *regs = cur_regs(env);
	struct bpf_reg_state *reg = &regs[regno];
	struct bpf_insn_access_aux info = {};
	bool valid;

	if (reg->smin_value < 0) {
		verbose(env, "R%d min value is negative, either use unsigned index or do a if (index >=0) check.\n",
			regno);
		return -EACCES;
	}

	switch (reg->type) {
	case PTR_TO_SOCK_COMMON:
		valid = bpf_sock_common_is_valid_access(off, size, t, &info);
		break;
	case PTR_TO_SOCKET:
		valid = bpf_sock_is_valid_access(off, size, t, &info);
		break;
	case PTR_TO_TCP_SOCK:
		valid = bpf_tcp_sock_is_valid_access(off, size, t, &info);
		break;
	case PTR_TO_XDP_SOCK:
		valid = bpf_xdp_sock_is_valid_access(off, size, t, &info);
		break;
	default:
		valid = false;
	}


	if (valid) {
		env->insn_aux_data[insn_idx].ctx_field_size =
			info.ctx_field_size;
		return 0;
	}

	verbose(env, "R%d invalid %s access off=%d size=%d\n",
		regno, reg_type_str[reg->type], off, size);

	return -EACCES;
}

static struct bpf_reg_state *reg_state(struct bpf_verifier_env *env, int regno)
{
	return cur_regs(env) + regno;
}

static bool is_pointer_value(struct bpf_verifier_env *env, int regno)
{
	return __is_pointer_value(env->allow_ptr_leaks, reg_state(env, regno));
}

static bool is_ctx_reg(struct bpf_verifier_env *env, int regno)
{
	const struct bpf_reg_state *reg = reg_state(env, regno);

	return reg->type == PTR_TO_CTX;
}

static bool is_sk_reg(struct bpf_verifier_env *env, int regno)
{
	const struct bpf_reg_state *reg = reg_state(env, regno);

	return type_is_sk_pointer(reg->type);
}

static bool is_pkt_reg(struct bpf_verifier_env *env, int regno)
{
	const struct bpf_reg_state *reg = reg_state(env, regno);

	return type_is_pkt_pointer(reg->type);
}

static bool is_flow_key_reg(struct bpf_verifier_env *env, int regno)
{
	const struct bpf_reg_state *reg = reg_state(env, regno);

	/* Separate to is_ctx_reg() since we still want to allow BPF_ST here. */
	return reg->type == PTR_TO_FLOW_KEYS;
}

static int check_pkt_ptr_alignment(struct bpf_verifier_env *env,
				   const struct bpf_reg_state *reg,
				   int off, int size, bool strict)
{
	struct tnum reg_off;
	int ip_align;

	/* Byte size accesses are always allowed. */
	if (!strict || size == 1)
		return 0;

	/* For platforms that do not have a Kconfig enabling
	 * CONFIG_HAVE_EFFICIENT_UNALIGNED_ACCESS the value of
	 * NET_IP_ALIGN is universally set to '2'.  And on platforms
	 * that do set CONFIG_HAVE_EFFICIENT_UNALIGNED_ACCESS, we get
	 * to this code only in strict mode where we want to emulate
	 * the NET_IP_ALIGN==2 checking.  Therefore use an
	 * unconditional IP align value of '2'.
	 */
	ip_align = 2;

	reg_off = tnum_add(reg->var_off, tnum_const(ip_align + reg->off + off));
	if (!tnum_is_aligned(reg_off, size)) {
		char tn_buf[48];

		tnum_strn(tn_buf, sizeof(tn_buf), reg->var_off);
		verbose(env,
			"misaligned packet access off %d+%s+%d+%d size %d\n",
			ip_align, tn_buf, reg->off, off, size);
		return -EACCES;
	}

	return 0;
}

static int check_generic_ptr_alignment(struct bpf_verifier_env *env,
				       const struct bpf_reg_state *reg,
				       const char *pointer_desc,
				       int off, int size, bool strict)
{
	struct tnum reg_off;

	/* Byte size accesses are always allowed. */
	if (!strict || size == 1)
		return 0;

	reg_off = tnum_add(reg->var_off, tnum_const(reg->off + off));
	if (!tnum_is_aligned(reg_off, size)) {
		char tn_buf[48];

		tnum_strn(tn_buf, sizeof(tn_buf), reg->var_off);
		verbose(env, "misaligned %saccess off %s+%d+%d size %d\n",
			pointer_desc, tn_buf, reg->off, off, size);
		return -EACCES;
	}

	return 0;
}

static int check_ptr_alignment(struct bpf_verifier_env *env,
			       const struct bpf_reg_state *reg, int off,
			       int size, bool strict_alignment_once)
{
	bool strict = env->strict_alignment || strict_alignment_once;
	const char *pointer_desc = "";

	switch (reg->type) {
	case PTR_TO_PACKET:
	case PTR_TO_PACKET_META:
		/* Special case, because of NET_IP_ALIGN. Given metadata sits
		 * right in front, treat it the very same way.
		 */
		return check_pkt_ptr_alignment(env, reg, off, size, strict);
	case PTR_TO_FLOW_KEYS:
		pointer_desc = "flow keys ";
		break;
	case PTR_TO_MAP_VALUE:
		pointer_desc = "value ";
		break;
	case PTR_TO_CTX:
		pointer_desc = "context ";
		break;
	case PTR_TO_STACK:
		pointer_desc = "stack ";
		/* The stack spill tracking logic in check_stack_write()
		 * and check_stack_read() relies on stack accesses being
		 * aligned.
		 */
		strict = true;
		break;
	case PTR_TO_SOCKET:
		pointer_desc = "sock ";
		break;
	case PTR_TO_SOCK_COMMON:
		pointer_desc = "sock_common ";
		break;
	case PTR_TO_TCP_SOCK:
		pointer_desc = "tcp_sock ";
		break;
	case PTR_TO_XDP_SOCK:
		pointer_desc = "xdp_sock ";
		break;
	default:
		break;
	}
	return check_generic_ptr_alignment(env, reg, pointer_desc, off, size,
					   strict);
}

static int update_stack_depth(struct bpf_verifier_env *env,
			      const struct bpf_func_state *func,
			      int off)
{
	u16 stack = env->subprog_info[func->subprogno].stack_depth;

	if (stack >= -off)
		return 0;

	/* update known max for given subprogram */
	env->subprog_info[func->subprogno].stack_depth = -off;
	return 0;
}

/* starting from main bpf function walk all instructions of the function
 * and recursively walk all callees that given function can call.
 * Ignore jump and exit insns.
 * Since recursion is prevented by check_cfg() this algorithm
 * only needs a local stack of MAX_CALL_FRAMES to remember callsites
 */
static int check_max_stack_depth(struct bpf_verifier_env *env)
{
	int depth = 0, frame = 0, idx = 0, i = 0, subprog_end;
	struct bpf_subprog_info *subprog = env->subprog_info;
	struct bpf_insn *insn = env->prog->insnsi;
	int ret_insn[MAX_CALL_FRAMES];
	int ret_prog[MAX_CALL_FRAMES];

process_func:
	/* round up to 32-bytes, since this is granularity
	 * of interpreter stack size
	 */
	depth += round_up(max_t(u32, subprog[idx].stack_depth, 1), 32);
	if (depth > MAX_BPF_STACK) {
		verbose(env, "combined stack size of %d calls is %d. Too large\n",
			frame + 1, depth);
		return -EACCES;
	}
continue_func:
	subprog_end = subprog[idx + 1].start;
	for (; i < subprog_end; i++) {
		if (insn[i].code != (BPF_JMP | BPF_CALL))
			continue;
		if (insn[i].src_reg != BPF_PSEUDO_CALL)
			continue;
		/* remember insn and function to return to */
		ret_insn[frame] = i + 1;
		ret_prog[frame] = idx;

		/* find the callee */
		i = i + insn[i].imm + 1;
		idx = find_subprog(env, i);
		if (idx < 0) {
			WARN_ONCE(1, "verifier bug. No program starts at insn %d\n",
				  i);
			return -EFAULT;
		}
		frame++;
		if (frame >= MAX_CALL_FRAMES) {
			verbose(env, "the call stack of %d frames is too deep !\n",
				frame);
			return -E2BIG;
		}
		goto process_func;
	}
	/* end of for() loop means the last insn of the 'subprog'
	 * was reached. Doesn't matter whether it was JA or EXIT
	 */
	if (frame == 0)
		return 0;
	depth -= round_up(max_t(u32, subprog[idx].stack_depth, 1), 32);
	frame--;
	i = ret_insn[frame];
	idx = ret_prog[frame];
	goto continue_func;
}

#ifndef CONFIG_BPF_JIT_ALWAYS_ON
static int get_callee_stack_depth(struct bpf_verifier_env *env,
				  const struct bpf_insn *insn, int idx)
{
	int start = idx + insn->imm + 1, subprog;

	subprog = find_subprog(env, start);
	if (subprog < 0) {
		WARN_ONCE(1, "verifier bug. No program starts at insn %d\n",
			  start);
		return -EFAULT;
	}
	return env->subprog_info[subprog].stack_depth;
}
#endif

int check_ctx_reg(struct bpf_verifier_env *env,
		  const struct bpf_reg_state *reg, int regno)
{
	/* Access to ctx or passing it to a helper is only allowed in
	 * its original, unmodified form.
	 */

	if (reg->off) {
		verbose(env, "dereference of modified ctx ptr R%d off=%d disallowed\n",
			regno, reg->off);
		return -EACCES;
	}

	if (!tnum_is_const(reg->var_off) || reg->var_off.value) {
		char tn_buf[48];

		tnum_strn(tn_buf, sizeof(tn_buf), reg->var_off);
		verbose(env, "variable ctx access var_off=%s disallowed\n", tn_buf);
		return -EACCES;
	}

	return 0;
}

static int check_tp_buffer_access(struct bpf_verifier_env *env,
				  const struct bpf_reg_state *reg,
				  int regno, int off, int size)
{
	if (off < 0) {
		verbose(env,
			"R%d invalid tracepoint buffer access: off=%d, size=%d",
			regno, off, size);
		return -EACCES;
	}
	if (!tnum_is_const(reg->var_off) || reg->var_off.value) {
		char tn_buf[48];

		tnum_strn(tn_buf, sizeof(tn_buf), reg->var_off);
		verbose(env,
			"R%d invalid variable buffer offset: off=%d, var_off=%s",
			regno, off, tn_buf);
		return -EACCES;
	}
	if (off + size > env->prog->aux->max_tp_access)
		env->prog->aux->max_tp_access = off + size;

	return 0;
}

/* BPF architecture zero extends alu32 ops into 64-bit registesr */
static void zext_32_to_64(struct bpf_reg_state *reg)
{
	reg->var_off = tnum_subreg(reg->var_off);
	__reg_assign_32_into_64(reg);
}

/* truncate register to smaller size (in bytes)
 * must be called with size < BPF_REG_SIZE
 */
static void coerce_reg_to_size(struct bpf_reg_state *reg, int size)
{
	u64 mask;

	/* clear high bits in bit representation */
	reg->var_off = tnum_cast(reg->var_off, size);

	/* fix arithmetic bounds */
	mask = ((u64)1 << (size * 8)) - 1;
	if ((reg->umin_value & ~mask) == (reg->umax_value & ~mask)) {
		reg->umin_value &= mask;
		reg->umax_value &= mask;
	} else {
		reg->umin_value = 0;
		reg->umax_value = mask;
	}
	reg->smin_value = reg->umin_value;
	reg->smax_value = reg->umax_value;

	/* If size is smaller than 32bit register the 32bit register
	 * values are also truncated so we push 64-bit bounds into
	 * 32-bit bounds. Above were truncated < 32-bits already.
	 */
	if (size >= 4)
		return;
	__reg_combine_64_into_32(reg);
}

static bool bpf_map_is_rdonly(const struct bpf_map *map)
{
	return (map->map_flags & BPF_F_RDONLY_PROG) && map->frozen;
}

static int bpf_map_direct_read(struct bpf_map *map, int off, int size, u64 *val)
{
	void *ptr;
	u64 addr;
	int err;

	err = map->ops->map_direct_value_addr(map, &addr, off);
	if (err)
		return err;
	ptr = (void *)(long)addr + off;

	switch (size) {
	case sizeof(u8):
		*val = (u64)*(u8 *)ptr;
		break;
	case sizeof(u16):
		*val = (u64)*(u16 *)ptr;
		break;
	case sizeof(u32):
		*val = (u64)*(u32 *)ptr;
		break;
	case sizeof(u64):
		*val = *(u64 *)ptr;
		break;
	default:
		return -EINVAL;
	}
	return 0;
}

static int check_ptr_to_btf_access(struct bpf_verifier_env *env,
				   struct bpf_reg_state *regs,
				   int regno, int off, int size,
				   enum bpf_access_type atype,
				   int value_regno)
{
	struct bpf_reg_state *reg = regs + regno;
	const struct btf_type *t = btf_type_by_id(btf_vmlinux, reg->btf_id);
	const char *tname = btf_name_by_offset(btf_vmlinux, t->name_off);
	u32 btf_id;
	int ret;

	if (off < 0) {
		verbose(env,
			"R%d is ptr_%s invalid negative access: off=%d\n",
			regno, tname, off);
		return -EACCES;
	}
	if (!tnum_is_const(reg->var_off) || reg->var_off.value) {
		char tn_buf[48];

		tnum_strn(tn_buf, sizeof(tn_buf), reg->var_off);
		verbose(env,
			"R%d is ptr_%s invalid variable offset: off=%d, var_off=%s\n",
			regno, tname, off, tn_buf);
		return -EACCES;
	}

	if (env->ops->btf_struct_access) {
		ret = env->ops->btf_struct_access(&env->log, t, off, size,
						  atype, &btf_id);
	} else {
		if (atype != BPF_READ) {
			verbose(env, "only read is supported\n");
			return -EACCES;
		}

		ret = btf_struct_access(&env->log, t, off, size, atype,
					&btf_id);
	}

	if (ret < 0)
		return ret;

	if (atype == BPF_READ && value_regno >= 0) {
		if (ret == SCALAR_VALUE) {
			mark_reg_unknown(env, regs, value_regno);
			return 0;
		}
		mark_reg_known_zero(env, regs, value_regno);
		regs[value_regno].type = PTR_TO_BTF_ID;
		regs[value_regno].btf_id = btf_id;
	}

	return 0;
}

/* check whether memory at (regno + off) is accessible for t = (read | write)
 * if t==write, value_regno is a register which value is stored into memory
 * if t==read, value_regno is a register which will receive the value from memory
 * if t==write && value_regno==-1, some unknown value is stored into memory
 * if t==read && value_regno==-1, don't care what we read from memory
 */
static int check_mem_access(struct bpf_verifier_env *env, int insn_idx, u32 regno,
			    int off, int bpf_size, enum bpf_access_type t,
			    int value_regno, bool strict_alignment_once)
{
	struct bpf_reg_state *regs = cur_regs(env);
	struct bpf_reg_state *reg = regs + regno;
	struct bpf_func_state *state;
	int size, err = 0;

	size = bpf_size_to_bytes(bpf_size);
	if (size < 0)
		return size;

	/* alignment checks will add in reg->off themselves */
	err = check_ptr_alignment(env, reg, off, size, strict_alignment_once);
	if (err)
		return err;

	/* for access checks, reg->off is just part of off */
	off += reg->off;

	if (reg->type == PTR_TO_MAP_VALUE) {
		if (t == BPF_WRITE && value_regno >= 0 &&
		    is_pointer_value(env, value_regno)) {
			verbose(env, "R%d leaks addr into map\n", value_regno);
			return -EACCES;
		}
		err = check_map_access_type(env, regno, off, size, t);
		if (err)
			return err;
		err = check_map_access(env, regno, off, size, false);
		if (!err && t == BPF_READ && value_regno >= 0) {
			struct bpf_map *map = reg->map_ptr;

			/* if map is read-only, track its contents as scalars */
			if (tnum_is_const(reg->var_off) &&
			    bpf_map_is_rdonly(map) &&
			    map->ops->map_direct_value_addr) {
				int map_off = off + reg->var_off.value;
				u64 val = 0;

				err = bpf_map_direct_read(map, map_off, size,
							  &val);
				if (err)
					return err;

				regs[value_regno].type = SCALAR_VALUE;
				__mark_reg_known(&regs[value_regno], val);
			} else {
				mark_reg_unknown(env, regs, value_regno);
			}
		}
	} else if (reg->type == PTR_TO_CTX) {
		enum bpf_reg_type reg_type = SCALAR_VALUE;
		u32 btf_id = 0;

		if (t == BPF_WRITE && value_regno >= 0 &&
		    is_pointer_value(env, value_regno)) {
			verbose(env, "R%d leaks addr into ctx\n", value_regno);
			return -EACCES;
		}

		err = check_ctx_reg(env, reg, regno);
		if (err < 0)
			return err;

		err = check_ctx_access(env, insn_idx, off, size, t, &reg_type, &btf_id);
		if (err)
			verbose_linfo(env, insn_idx, "; ");
		if (!err && t == BPF_READ && value_regno >= 0) {
			/* ctx access returns either a scalar, or a
			 * PTR_TO_PACKET[_META,_END]. In the latter
			 * case, we know the offset is zero.
			 */
			if (reg_type == SCALAR_VALUE) {
				mark_reg_unknown(env, regs, value_regno);
			} else {
				mark_reg_known_zero(env, regs,
						    value_regno);
				if (reg_type_may_be_null(reg_type))
					regs[value_regno].id = ++env->id_gen;
				/* A load of ctx field could have different
				 * actual load size with the one encoded in the
				 * insn. When the dst is PTR, it is for sure not
				 * a sub-register.
				 */
				regs[value_regno].subreg_def = DEF_NOT_SUBREG;
				if (reg_type == PTR_TO_BTF_ID)
					regs[value_regno].btf_id = btf_id;
			}
			regs[value_regno].type = reg_type;
		}

	} else if (reg->type == PTR_TO_STACK) {
		off += reg->var_off.value;
		err = check_stack_access(env, reg, off, size);
		if (err)
			return err;

		state = func(env, reg);
		err = update_stack_depth(env, state, off);
		if (err)
			return err;

		if (t == BPF_WRITE)
			err = check_stack_write(env, state, off, size,
						value_regno, insn_idx);
		else
			err = check_stack_read(env, state, off, size,
					       value_regno);
	} else if (reg_is_pkt_pointer(reg)) {
		if (t == BPF_WRITE && !may_access_direct_pkt_data(env, NULL, t)) {
			verbose(env, "cannot write into packet\n");
			return -EACCES;
		}
		if (t == BPF_WRITE && value_regno >= 0 &&
		    is_pointer_value(env, value_regno)) {
			verbose(env, "R%d leaks addr into packet\n",
				value_regno);
			return -EACCES;
		}
		err = check_packet_access(env, regno, off, size, false);
		if (!err && t == BPF_READ && value_regno >= 0)
			mark_reg_unknown(env, regs, value_regno);
	} else if (reg->type == PTR_TO_FLOW_KEYS) {
		if (t == BPF_WRITE && value_regno >= 0 &&
		    is_pointer_value(env, value_regno)) {
			verbose(env, "R%d leaks addr into flow keys\n",
				value_regno);
			return -EACCES;
		}

		err = check_flow_keys_access(env, off, size);
		if (!err && t == BPF_READ && value_regno >= 0)
			mark_reg_unknown(env, regs, value_regno);
	} else if (type_is_sk_pointer(reg->type)) {
		if (t == BPF_WRITE) {
			verbose(env, "R%d cannot write into %s\n",
				regno, reg_type_str[reg->type]);
			return -EACCES;
		}
		err = check_sock_access(env, insn_idx, regno, off, size, t);
		if (!err && value_regno >= 0)
			mark_reg_unknown(env, regs, value_regno);
	} else if (reg->type == PTR_TO_TP_BUFFER) {
		err = check_tp_buffer_access(env, reg, regno, off, size);
		if (!err && t == BPF_READ && value_regno >= 0)
			mark_reg_unknown(env, regs, value_regno);
	} else if (reg->type == PTR_TO_BTF_ID) {
		err = check_ptr_to_btf_access(env, regs, regno, off, size, t,
					      value_regno);
	} else {
		verbose(env, "R%d invalid mem access '%s'\n", regno,
			reg_type_str[reg->type]);
		return -EACCES;
	}

	if (!err && size < BPF_REG_SIZE && value_regno >= 0 && t == BPF_READ &&
	    regs[value_regno].type == SCALAR_VALUE) {
		/* b/h/w load zero-extends, mark upper bits as known 0 */
		coerce_reg_to_size(&regs[value_regno], size);
	}
	return err;
}

static int check_xadd(struct bpf_verifier_env *env, int insn_idx, struct bpf_insn *insn)
{
	int err;

	if ((BPF_SIZE(insn->code) != BPF_W && BPF_SIZE(insn->code) != BPF_DW) ||
	    insn->imm != 0) {
		verbose(env, "BPF_XADD uses reserved fields\n");
		return -EINVAL;
	}

	/* check src1 operand */
	err = check_reg_arg(env, insn->src_reg, SRC_OP);
	if (err)
		return err;

	/* check src2 operand */
	err = check_reg_arg(env, insn->dst_reg, SRC_OP);
	if (err)
		return err;

	if (is_pointer_value(env, insn->src_reg)) {
		verbose(env, "R%d leaks addr into mem\n", insn->src_reg);
		return -EACCES;
	}

	if (is_ctx_reg(env, insn->dst_reg) ||
	    is_pkt_reg(env, insn->dst_reg) ||
	    is_flow_key_reg(env, insn->dst_reg) ||
	    is_sk_reg(env, insn->dst_reg)) {
		verbose(env, "BPF_XADD stores into R%d %s is not allowed\n",
			insn->dst_reg,
			reg_type_str[reg_state(env, insn->dst_reg)->type]);
		return -EACCES;
	}

	/* check whether atomic_add can read the memory */
	err = check_mem_access(env, insn_idx, insn->dst_reg, insn->off,
			       BPF_SIZE(insn->code), BPF_READ, -1, true);
	if (err)
		return err;

	/* check whether atomic_add can write into the same memory */
	return check_mem_access(env, insn_idx, insn->dst_reg, insn->off,
				BPF_SIZE(insn->code), BPF_WRITE, -1, true);
}

static int __check_stack_boundary(struct bpf_verifier_env *env, u32 regno,
				  int off, int access_size,
				  bool zero_size_allowed)
{
	struct bpf_reg_state *reg = reg_state(env, regno);

	if (off >= 0 || off < -MAX_BPF_STACK || off + access_size > 0 ||
	    access_size < 0 || (access_size == 0 && !zero_size_allowed)) {
		if (tnum_is_const(reg->var_off)) {
			verbose(env, "invalid stack type R%d off=%d access_size=%d\n",
				regno, off, access_size);
		} else {
			char tn_buf[48];

			tnum_strn(tn_buf, sizeof(tn_buf), reg->var_off);
			verbose(env, "invalid stack type R%d var_off=%s access_size=%d\n",
				regno, tn_buf, access_size);
		}
		return -EACCES;
	}
	return 0;
}

/* when register 'regno' is passed into function that will read 'access_size'
 * bytes from that pointer, make sure that it's within stack boundary
 * and all elements of stack are initialized.
 * Unlike most pointer bounds-checking functions, this one doesn't take an
 * 'off' argument, so it has to add in reg->off itself.
 */
static int check_stack_boundary(struct bpf_verifier_env *env, int regno,
				int access_size, bool zero_size_allowed,
				struct bpf_call_arg_meta *meta)
{
	struct bpf_reg_state *reg = reg_state(env, regno);
	struct bpf_func_state *state = func(env, reg);
	int err, min_off, max_off, i, j, slot, spi;

	if (reg->type != PTR_TO_STACK) {
		/* Allow zero-byte read from NULL, regardless of pointer type */
		if (zero_size_allowed && access_size == 0 &&
		    register_is_null(reg))
			return 0;

		verbose(env, "R%d type=%s expected=%s\n", regno,
			reg_type_str[reg->type],
			reg_type_str[PTR_TO_STACK]);
		return -EACCES;
	}

	if (tnum_is_const(reg->var_off)) {
		min_off = max_off = reg->var_off.value + reg->off;
		err = __check_stack_boundary(env, regno, min_off, access_size,
					     zero_size_allowed);
		if (err)
			return err;
	} else {
		/* Variable offset is prohibited for unprivileged mode for
		 * simplicity since it requires corresponding support in
		 * Spectre masking for stack ALU.
		 * See also retrieve_ptr_limit().
		 */
		if (!env->allow_ptr_leaks) {
			char tn_buf[48];

			tnum_strn(tn_buf, sizeof(tn_buf), reg->var_off);
			verbose(env, "R%d indirect variable offset stack access prohibited for !root, var_off=%s\n",
				regno, tn_buf);
			return -EACCES;
		}
		/* Only initialized buffer on stack is allowed to be accessed
		 * with variable offset. With uninitialized buffer it's hard to
		 * guarantee that whole memory is marked as initialized on
		 * helper return since specific bounds are unknown what may
		 * cause uninitialized stack leaking.
		 */
		if (meta && meta->raw_mode)
			meta = NULL;

		if (reg->smax_value >= BPF_MAX_VAR_OFF ||
		    reg->smax_value <= -BPF_MAX_VAR_OFF) {
			verbose(env, "R%d unbounded indirect variable offset stack access\n",
				regno);
			return -EACCES;
		}
		min_off = reg->smin_value + reg->off;
		max_off = reg->smax_value + reg->off;
		err = __check_stack_boundary(env, regno, min_off, access_size,
					     zero_size_allowed);
		if (err) {
			verbose(env, "R%d min value is outside of stack bound\n",
				regno);
			return err;
		}
		err = __check_stack_boundary(env, regno, max_off, access_size,
					     zero_size_allowed);
		if (err) {
			verbose(env, "R%d max value is outside of stack bound\n",
				regno);
			return err;
		}
	}

	if (meta && meta->raw_mode) {
		meta->access_size = access_size;
		meta->regno = regno;
		return 0;
	}

	for (i = min_off; i < max_off + access_size; i++) {
		u8 *stype;

		slot = -i - 1;
		spi = slot / BPF_REG_SIZE;
		if (state->allocated_stack <= slot)
			goto err;
		stype = &state->stack[spi].slot_type[slot % BPF_REG_SIZE];
		if (*stype == STACK_MISC)
			goto mark;
		if (*stype == STACK_ZERO) {
			/* helper can write anything into the stack */
			*stype = STACK_MISC;
			goto mark;
		}
		if (state->stack[spi].slot_type[0] == STACK_SPILL &&
		    state->stack[spi].spilled_ptr.type == SCALAR_VALUE) {
			__mark_reg_unknown(env, &state->stack[spi].spilled_ptr);
			for (j = 0; j < BPF_REG_SIZE; j++)
				state->stack[spi].slot_type[j] = STACK_MISC;
			goto mark;
		}

err:
		if (tnum_is_const(reg->var_off)) {
			verbose(env, "invalid indirect read from stack off %d+%d size %d\n",
				min_off, i - min_off, access_size);
		} else {
			char tn_buf[48];

			tnum_strn(tn_buf, sizeof(tn_buf), reg->var_off);
			verbose(env, "invalid indirect read from stack var_off %s+%d size %d\n",
				tn_buf, i - min_off, access_size);
		}
		return -EACCES;
mark:
		/* reading any byte out of 8-byte 'spill_slot' will cause
		 * the whole slot to be marked as 'read'
		 */
		mark_reg_read(env, &state->stack[spi].spilled_ptr,
			      state->stack[spi].spilled_ptr.parent,
			      REG_LIVE_READ64);
	}
	return update_stack_depth(env, state, min_off);
}

static int check_helper_mem_access(struct bpf_verifier_env *env, int regno,
				   int access_size, bool zero_size_allowed,
				   struct bpf_call_arg_meta *meta)
{
	struct bpf_reg_state *regs = cur_regs(env), *reg = &regs[regno];

	switch (reg->type) {
	case PTR_TO_PACKET:
	case PTR_TO_PACKET_META:
		return check_packet_access(env, regno, reg->off, access_size,
					   zero_size_allowed);
	case PTR_TO_MAP_VALUE:
		if (check_map_access_type(env, regno, reg->off, access_size,
					  meta && meta->raw_mode ? BPF_WRITE :
					  BPF_READ))
			return -EACCES;
		return check_map_access(env, regno, reg->off, access_size,
					zero_size_allowed);
	default: /* scalar_value|ptr_to_stack or invalid ptr */
		return check_stack_boundary(env, regno, access_size,
					    zero_size_allowed, meta);
	}
}

/* Implementation details:
 * bpf_map_lookup returns PTR_TO_MAP_VALUE_OR_NULL
 * Two bpf_map_lookups (even with the same key) will have different reg->id.
 * For traditional PTR_TO_MAP_VALUE the verifier clears reg->id after
 * value_or_null->value transition, since the verifier only cares about
 * the range of access to valid map value pointer and doesn't care about actual
 * address of the map element.
 * For maps with 'struct bpf_spin_lock' inside map value the verifier keeps
 * reg->id > 0 after value_or_null->value transition. By doing so
 * two bpf_map_lookups will be considered two different pointers that
 * point to different bpf_spin_locks.
 * The verifier allows taking only one bpf_spin_lock at a time to avoid
 * dead-locks.
 * Since only one bpf_spin_lock is allowed the checks are simpler than
 * reg_is_refcounted() logic. The verifier needs to remember only
 * one spin_lock instead of array of acquired_refs.
 * cur_state->active_spin_lock remembers which map value element got locked
 * and clears it after bpf_spin_unlock.
 */
static int process_spin_lock(struct bpf_verifier_env *env, int regno,
			     bool is_lock)
{
	struct bpf_reg_state *regs = cur_regs(env), *reg = &regs[regno];
	struct bpf_verifier_state *cur = env->cur_state;
	bool is_const = tnum_is_const(reg->var_off);
	struct bpf_map *map = reg->map_ptr;
	u64 val = reg->var_off.value;

	if (reg->type != PTR_TO_MAP_VALUE) {
		verbose(env, "R%d is not a pointer to map_value\n", regno);
		return -EINVAL;
	}
	if (!is_const) {
		verbose(env,
			"R%d doesn't have constant offset. bpf_spin_lock has to be at the constant offset\n",
			regno);
		return -EINVAL;
	}
	if (!map->btf) {
		verbose(env,
			"map '%s' has to have BTF in order to use bpf_spin_lock\n",
			map->name);
		return -EINVAL;
	}
	if (!map_value_has_spin_lock(map)) {
		if (map->spin_lock_off == -E2BIG)
			verbose(env,
				"map '%s' has more than one 'struct bpf_spin_lock'\n",
				map->name);
		else if (map->spin_lock_off == -ENOENT)
			verbose(env,
				"map '%s' doesn't have 'struct bpf_spin_lock'\n",
				map->name);
		else
			verbose(env,
				"map '%s' is not a struct type or bpf_spin_lock is mangled\n",
				map->name);
		return -EINVAL;
	}
	if (map->spin_lock_off != val + reg->off) {
		verbose(env, "off %lld doesn't point to 'struct bpf_spin_lock'\n",
			val + reg->off);
		return -EINVAL;
	}
	if (is_lock) {
		if (cur->active_spin_lock) {
			verbose(env,
				"Locking two bpf_spin_locks are not allowed\n");
			return -EINVAL;
		}
		cur->active_spin_lock = reg->id;
	} else {
		if (!cur->active_spin_lock) {
			verbose(env, "bpf_spin_unlock without taking a lock\n");
			return -EINVAL;
		}
		if (cur->active_spin_lock != reg->id) {
			verbose(env, "bpf_spin_unlock of different lock\n");
			return -EINVAL;
		}
		cur->active_spin_lock = 0;
	}
	return 0;
}

static bool arg_type_is_mem_ptr(enum bpf_arg_type type)
{
	return type == ARG_PTR_TO_MEM ||
	       type == ARG_PTR_TO_MEM_OR_NULL ||
	       type == ARG_PTR_TO_UNINIT_MEM;
}

static bool arg_type_is_mem_size(enum bpf_arg_type type)
{
	return type == ARG_CONST_SIZE ||
	       type == ARG_CONST_SIZE_OR_ZERO;
}

static bool arg_type_is_int_ptr(enum bpf_arg_type type)
{
	return type == ARG_PTR_TO_INT ||
	       type == ARG_PTR_TO_LONG;
}

static int int_ptr_type_to_size(enum bpf_arg_type type)
{
	if (type == ARG_PTR_TO_INT)
		return sizeof(u32);
	else if (type == ARG_PTR_TO_LONG)
		return sizeof(u64);

	return -EINVAL;
}

static int check_func_arg(struct bpf_verifier_env *env, u32 regno,
			  enum bpf_arg_type arg_type,
			  struct bpf_call_arg_meta *meta)
{
	struct bpf_reg_state *regs = cur_regs(env), *reg = &regs[regno];
	enum bpf_reg_type expected_type, type = reg->type;
	int err = 0;

	if (arg_type == ARG_DONTCARE)
		return 0;

	err = check_reg_arg(env, regno, SRC_OP);
	if (err)
		return err;

	if (arg_type == ARG_ANYTHING) {
		if (is_pointer_value(env, regno)) {
			verbose(env, "R%d leaks addr into helper function\n",
				regno);
			return -EACCES;
		}
		return 0;
	}

	if (type_is_pkt_pointer(type) &&
	    !may_access_direct_pkt_data(env, meta, BPF_READ)) {
		verbose(env, "helper access to the packet is not allowed\n");
		return -EACCES;
	}

	if (arg_type == ARG_PTR_TO_MAP_KEY ||
	    arg_type == ARG_PTR_TO_MAP_VALUE ||
	    arg_type == ARG_PTR_TO_UNINIT_MAP_VALUE ||
	    arg_type == ARG_PTR_TO_MAP_VALUE_OR_NULL) {
		expected_type = PTR_TO_STACK;
		if (register_is_null(reg) &&
		    arg_type == ARG_PTR_TO_MAP_VALUE_OR_NULL)
			/* final test in check_stack_boundary() */;
		else if (!type_is_pkt_pointer(type) &&
			 type != PTR_TO_MAP_VALUE &&
			 type != expected_type)
			goto err_type;
	} else if (arg_type == ARG_CONST_SIZE ||
		   arg_type == ARG_CONST_SIZE_OR_ZERO) {
		expected_type = SCALAR_VALUE;
		if (type != expected_type)
			goto err_type;
	} else if (arg_type == ARG_CONST_MAP_PTR) {
		expected_type = CONST_PTR_TO_MAP;
		if (type != expected_type)
			goto err_type;
	} else if (arg_type == ARG_PTR_TO_CTX ||
		   arg_type == ARG_PTR_TO_CTX_OR_NULL) {
		expected_type = PTR_TO_CTX;
		if (!(register_is_null(reg) &&
		      arg_type == ARG_PTR_TO_CTX_OR_NULL)) {
			if (type != expected_type)
				goto err_type;
			err = check_ctx_reg(env, reg, regno);
			if (err < 0)
				return err;
		}
	} else if (arg_type == ARG_PTR_TO_SOCK_COMMON) {
		expected_type = PTR_TO_SOCK_COMMON;
		/* Any sk pointer can be ARG_PTR_TO_SOCK_COMMON */
		if (!type_is_sk_pointer(type))
			goto err_type;
		if (reg->ref_obj_id) {
			if (meta->ref_obj_id) {
				verbose(env, "verifier internal error: more than one arg with ref_obj_id R%d %u %u\n",
					regno, reg->ref_obj_id,
					meta->ref_obj_id);
				return -EFAULT;
			}
			meta->ref_obj_id = reg->ref_obj_id;
		}
	} else if (arg_type == ARG_PTR_TO_SOCKET) {
		expected_type = PTR_TO_SOCKET;
		if (type != expected_type)
			goto err_type;
	} else if (arg_type == ARG_PTR_TO_BTF_ID) {
		expected_type = PTR_TO_BTF_ID;
		if (type != expected_type)
			goto err_type;
		if (reg->btf_id != meta->btf_id) {
			verbose(env, "Helper has type %s got %s in R%d\n",
				kernel_type_name(meta->btf_id),
				kernel_type_name(reg->btf_id), regno);

			return -EACCES;
		}
		if (!tnum_is_const(reg->var_off) || reg->var_off.value || reg->off) {
			verbose(env, "R%d is a pointer to in-kernel struct with non-zero offset\n",
				regno);
			return -EACCES;
		}
	} else if (arg_type == ARG_PTR_TO_SPIN_LOCK) {
		if (meta->func_id == BPF_FUNC_spin_lock) {
			if (process_spin_lock(env, regno, true))
				return -EACCES;
		} else if (meta->func_id == BPF_FUNC_spin_unlock) {
			if (process_spin_lock(env, regno, false))
				return -EACCES;
		} else {
			verbose(env, "verifier internal error\n");
			return -EFAULT;
		}
	} else if (arg_type_is_mem_ptr(arg_type)) {
		expected_type = PTR_TO_STACK;
		/* One exception here. In case function allows for NULL to be
		 * passed in as argument, it's a SCALAR_VALUE type. Final test
		 * happens during stack boundary checking.
		 */
		if (register_is_null(reg) &&
		    arg_type == ARG_PTR_TO_MEM_OR_NULL)
			/* final test in check_stack_boundary() */;
		else if (!type_is_pkt_pointer(type) &&
			 type != PTR_TO_MAP_VALUE &&
			 type != expected_type)
			goto err_type;
		meta->raw_mode = arg_type == ARG_PTR_TO_UNINIT_MEM;
	} else if (arg_type_is_int_ptr(arg_type)) {
		expected_type = PTR_TO_STACK;
		if (!type_is_pkt_pointer(type) &&
		    type != PTR_TO_MAP_VALUE &&
		    type != expected_type)
			goto err_type;
	} else {
		verbose(env, "unsupported arg_type %d\n", arg_type);
		return -EFAULT;
	}

	if (arg_type == ARG_CONST_MAP_PTR) {
		/* bpf_map_xxx(map_ptr) call: remember that map_ptr */
		meta->map_ptr = reg->map_ptr;
	} else if (arg_type == ARG_PTR_TO_MAP_KEY) {
		/* bpf_map_xxx(..., map_ptr, ..., key) call:
		 * check that [key, key + map->key_size) are within
		 * stack limits and initialized
		 */
		if (!meta->map_ptr) {
			/* in function declaration map_ptr must come before
			 * map_key, so that it's verified and known before
			 * we have to check map_key here. Otherwise it means
			 * that kernel subsystem misconfigured verifier
			 */
			verbose(env, "invalid map_ptr to access map->key\n");
			return -EACCES;
		}
		err = check_helper_mem_access(env, regno,
					      meta->map_ptr->key_size, false,
					      NULL);
	} else if (arg_type == ARG_PTR_TO_MAP_VALUE ||
		   (arg_type == ARG_PTR_TO_MAP_VALUE_OR_NULL &&
		    !register_is_null(reg)) ||
		   arg_type == ARG_PTR_TO_UNINIT_MAP_VALUE) {
		/* bpf_map_xxx(..., map_ptr, ..., value) call:
		 * check [value, value + map->value_size) validity
		 */
		if (!meta->map_ptr) {
			/* kernel subsystem misconfigured verifier */
			verbose(env, "invalid map_ptr to access map->value\n");
			return -EACCES;
		}
		meta->raw_mode = (arg_type == ARG_PTR_TO_UNINIT_MAP_VALUE);
		err = check_helper_mem_access(env, regno,
					      meta->map_ptr->value_size, false,
					      meta);
	} else if (arg_type_is_mem_size(arg_type)) {
		bool zero_size_allowed = (arg_type == ARG_CONST_SIZE_OR_ZERO);

		/* This is used to refine r0 return value bounds for helpers
		 * that enforce this value as an upper bound on return values.
		 * See do_refine_retval_range() for helpers that can refine
		 * the return value. C type of helper is u32 so we pull register
		 * bound from umax_value however, if negative verifier errors
		 * out. Only upper bounds can be learned because retval is an
		 * int type and negative retvals are allowed.
		 */
		meta->msize_max_value = reg->umax_value;

		/* The register is SCALAR_VALUE; the access check
		 * happens using its boundaries.
		 */
		if (!tnum_is_const(reg->var_off))
			/* For unprivileged variable accesses, disable raw
			 * mode so that the program is required to
			 * initialize all the memory that the helper could
			 * just partially fill up.
			 */
			meta = NULL;

		if (reg->smin_value < 0) {
			verbose(env, "R%d min value is negative, either use unsigned or 'var &= const'\n",
				regno);
			return -EACCES;
		}

		if (reg->umin_value == 0) {
			err = check_helper_mem_access(env, regno - 1, 0,
						      zero_size_allowed,
						      meta);
			if (err)
				return err;
		}

		if (reg->umax_value >= BPF_MAX_VAR_SIZ) {
			verbose(env, "R%d unbounded memory access, use 'var &= const' or 'if (var < const)'\n",
				regno);
			return -EACCES;
		}
		err = check_helper_mem_access(env, regno - 1,
					      reg->umax_value,
					      zero_size_allowed, meta);
		if (!err)
			err = mark_chain_precision(env, regno);
	} else if (arg_type_is_int_ptr(arg_type)) {
		int size = int_ptr_type_to_size(arg_type);

		err = check_helper_mem_access(env, regno, size, false, meta);
		if (err)
			return err;
		err = check_ptr_alignment(env, reg, 0, size, true);
	}

	return err;
err_type:
	verbose(env, "R%d type=%s expected=%s\n", regno,
		reg_type_str[type], reg_type_str[expected_type]);
	return -EACCES;
}

static int check_map_func_compatibility(struct bpf_verifier_env *env,
					struct bpf_map *map, int func_id)
{
	if (!map)
		return 0;

	/* We need a two way check, first is from map perspective ... */
	switch (map->map_type) {
	case BPF_MAP_TYPE_PROG_ARRAY:
		if (func_id != BPF_FUNC_tail_call)
			goto error;
		break;
	case BPF_MAP_TYPE_PERF_EVENT_ARRAY:
		if (func_id != BPF_FUNC_perf_event_read &&
		    func_id != BPF_FUNC_perf_event_output &&
		    func_id != BPF_FUNC_skb_output &&
		    func_id != BPF_FUNC_perf_event_read_value &&
		    func_id != BPF_FUNC_xdp_output)
			goto error;
		break;
	case BPF_MAP_TYPE_STACK_TRACE:
		if (func_id != BPF_FUNC_get_stackid)
			goto error;
		break;
	case BPF_MAP_TYPE_CGROUP_ARRAY:
		if (func_id != BPF_FUNC_skb_under_cgroup &&
		    func_id != BPF_FUNC_current_task_under_cgroup)
			goto error;
		break;
	case BPF_MAP_TYPE_CGROUP_STORAGE:
	case BPF_MAP_TYPE_PERCPU_CGROUP_STORAGE:
		if (func_id != BPF_FUNC_get_local_storage)
			goto error;
		break;
	case BPF_MAP_TYPE_DEVMAP:
	case BPF_MAP_TYPE_DEVMAP_HASH:
		if (func_id != BPF_FUNC_redirect_map &&
		    func_id != BPF_FUNC_map_lookup_elem)
			goto error;
		break;
	/* Restrict bpf side of cpumap and xskmap, open when use-cases
	 * appear.
	 */
	case BPF_MAP_TYPE_CPUMAP:
		if (func_id != BPF_FUNC_redirect_map)
			goto error;
		break;
	case BPF_MAP_TYPE_XSKMAP:
		if (func_id != BPF_FUNC_redirect_map &&
		    func_id != BPF_FUNC_map_lookup_elem)
			goto error;
		break;
	case BPF_MAP_TYPE_ARRAY_OF_MAPS:
	case BPF_MAP_TYPE_HASH_OF_MAPS:
		if (func_id != BPF_FUNC_map_lookup_elem)
			goto error;
		break;
	case BPF_MAP_TYPE_SOCKMAP:
		if (func_id != BPF_FUNC_sk_redirect_map &&
		    func_id != BPF_FUNC_sock_map_update &&
		    func_id != BPF_FUNC_map_delete_elem &&
		    func_id != BPF_FUNC_msg_redirect_map &&
		    func_id != BPF_FUNC_sk_select_reuseport)
			goto error;
		break;
	case BPF_MAP_TYPE_SOCKHASH:
		if (func_id != BPF_FUNC_sk_redirect_hash &&
		    func_id != BPF_FUNC_sock_hash_update &&
		    func_id != BPF_FUNC_map_delete_elem &&
		    func_id != BPF_FUNC_msg_redirect_hash &&
		    func_id != BPF_FUNC_sk_select_reuseport)
			goto error;
		break;
	case BPF_MAP_TYPE_REUSEPORT_SOCKARRAY:
		if (func_id != BPF_FUNC_sk_select_reuseport)
			goto error;
		break;
	case BPF_MAP_TYPE_QUEUE:
	case BPF_MAP_TYPE_STACK:
		if (func_id != BPF_FUNC_map_peek_elem &&
		    func_id != BPF_FUNC_map_pop_elem &&
		    func_id != BPF_FUNC_map_push_elem)
			goto error;
		break;
	case BPF_MAP_TYPE_SK_STORAGE:
		if (func_id != BPF_FUNC_sk_storage_get &&
		    func_id != BPF_FUNC_sk_storage_delete)
			goto error;
		break;
	default:
		break;
	}

	/* ... and second from the function itself. */
	switch (func_id) {
	case BPF_FUNC_tail_call:
		if (map->map_type != BPF_MAP_TYPE_PROG_ARRAY)
			goto error;
		if (env->subprog_cnt > 1) {
			verbose(env, "tail_calls are not allowed in programs with bpf-to-bpf calls\n");
			return -EINVAL;
		}
		break;
	case BPF_FUNC_perf_event_read:
	case BPF_FUNC_perf_event_output:
	case BPF_FUNC_perf_event_read_value:
	case BPF_FUNC_skb_output:
	case BPF_FUNC_xdp_output:
		if (map->map_type != BPF_MAP_TYPE_PERF_EVENT_ARRAY)
			goto error;
		break;
	case BPF_FUNC_get_stackid:
		if (map->map_type != BPF_MAP_TYPE_STACK_TRACE)
			goto error;
		break;
	case BPF_FUNC_current_task_under_cgroup:
	case BPF_FUNC_skb_under_cgroup:
		if (map->map_type != BPF_MAP_TYPE_CGROUP_ARRAY)
			goto error;
		break;
	case BPF_FUNC_redirect_map:
		if (map->map_type != BPF_MAP_TYPE_DEVMAP &&
		    map->map_type != BPF_MAP_TYPE_DEVMAP_HASH &&
		    map->map_type != BPF_MAP_TYPE_CPUMAP &&
		    map->map_type != BPF_MAP_TYPE_XSKMAP)
			goto error;
		break;
	case BPF_FUNC_sk_redirect_map:
	case BPF_FUNC_msg_redirect_map:
	case BPF_FUNC_sock_map_update:
		if (map->map_type != BPF_MAP_TYPE_SOCKMAP)
			goto error;
		break;
	case BPF_FUNC_sk_redirect_hash:
	case BPF_FUNC_msg_redirect_hash:
	case BPF_FUNC_sock_hash_update:
		if (map->map_type != BPF_MAP_TYPE_SOCKHASH)
			goto error;
		break;
	case BPF_FUNC_get_local_storage:
		if (map->map_type != BPF_MAP_TYPE_CGROUP_STORAGE &&
		    map->map_type != BPF_MAP_TYPE_PERCPU_CGROUP_STORAGE)
			goto error;
		break;
	case BPF_FUNC_sk_select_reuseport:
		if (map->map_type != BPF_MAP_TYPE_REUSEPORT_SOCKARRAY &&
		    map->map_type != BPF_MAP_TYPE_SOCKMAP &&
		    map->map_type != BPF_MAP_TYPE_SOCKHASH)
			goto error;
		break;
	case BPF_FUNC_map_peek_elem:
	case BPF_FUNC_map_pop_elem:
	case BPF_FUNC_map_push_elem:
		if (map->map_type != BPF_MAP_TYPE_QUEUE &&
		    map->map_type != BPF_MAP_TYPE_STACK)
			goto error;
		break;
	case BPF_FUNC_sk_storage_get:
	case BPF_FUNC_sk_storage_delete:
		if (map->map_type != BPF_MAP_TYPE_SK_STORAGE)
			goto error;
		break;
	default:
		break;
	}

	return 0;
error:
	verbose(env, "cannot pass map_type %d into func %s#%d\n",
		map->map_type, func_id_name(func_id), func_id);
	return -EINVAL;
}

static bool check_raw_mode_ok(const struct bpf_func_proto *fn)
{
	int count = 0;

	if (fn->arg1_type == ARG_PTR_TO_UNINIT_MEM)
		count++;
	if (fn->arg2_type == ARG_PTR_TO_UNINIT_MEM)
		count++;
	if (fn->arg3_type == ARG_PTR_TO_UNINIT_MEM)
		count++;
	if (fn->arg4_type == ARG_PTR_TO_UNINIT_MEM)
		count++;
	if (fn->arg5_type == ARG_PTR_TO_UNINIT_MEM)
		count++;

	/* We only support one arg being in raw mode at the moment,
	 * which is sufficient for the helper functions we have
	 * right now.
	 */
	return count <= 1;
}

static bool check_args_pair_invalid(enum bpf_arg_type arg_curr,
				    enum bpf_arg_type arg_next)
{
	return (arg_type_is_mem_ptr(arg_curr) &&
	        !arg_type_is_mem_size(arg_next)) ||
	       (!arg_type_is_mem_ptr(arg_curr) &&
		arg_type_is_mem_size(arg_next));
}

static bool check_arg_pair_ok(const struct bpf_func_proto *fn)
{
	/* bpf_xxx(..., buf, len) call will access 'len'
	 * bytes from memory 'buf'. Both arg types need
	 * to be paired, so make sure there's no buggy
	 * helper function specification.
	 */
	if (arg_type_is_mem_size(fn->arg1_type) ||
	    arg_type_is_mem_ptr(fn->arg5_type)  ||
	    check_args_pair_invalid(fn->arg1_type, fn->arg2_type) ||
	    check_args_pair_invalid(fn->arg2_type, fn->arg3_type) ||
	    check_args_pair_invalid(fn->arg3_type, fn->arg4_type) ||
	    check_args_pair_invalid(fn->arg4_type, fn->arg5_type))
		return false;

	return true;
}

static bool check_refcount_ok(const struct bpf_func_proto *fn, int func_id)
{
	int count = 0;

	if (arg_type_may_be_refcounted(fn->arg1_type))
		count++;
	if (arg_type_may_be_refcounted(fn->arg2_type))
		count++;
	if (arg_type_may_be_refcounted(fn->arg3_type))
		count++;
	if (arg_type_may_be_refcounted(fn->arg4_type))
		count++;
	if (arg_type_may_be_refcounted(fn->arg5_type))
		count++;

	/* A reference acquiring function cannot acquire
	 * another refcounted ptr.
	 */
	if (is_acquire_function(func_id) && count)
		return false;

	/* We only support one arg being unreferenced at the moment,
	 * which is sufficient for the helper functions we have right now.
	 */
	return count <= 1;
}

static int check_func_proto(const struct bpf_func_proto *fn, int func_id)
{
	return check_raw_mode_ok(fn) &&
	       check_arg_pair_ok(fn) &&
	       check_refcount_ok(fn, func_id) ? 0 : -EINVAL;
}

/* Packet data might have moved, any old PTR_TO_PACKET[_META,_END]
 * are now invalid, so turn them into unknown SCALAR_VALUE.
 */
static void __clear_all_pkt_pointers(struct bpf_verifier_env *env,
				     struct bpf_func_state *state)
{
	struct bpf_reg_state *regs = state->regs, *reg;
	int i;

	for (i = 0; i < MAX_BPF_REG; i++)
		if (reg_is_pkt_pointer_any(&regs[i]))
			mark_reg_unknown(env, regs, i);

	bpf_for_each_spilled_reg(i, state, reg) {
		if (!reg)
			continue;
		if (reg_is_pkt_pointer_any(reg))
			__mark_reg_unknown(env, reg);
	}
}

static void clear_all_pkt_pointers(struct bpf_verifier_env *env)
{
	struct bpf_verifier_state *vstate = env->cur_state;
	int i;

	for (i = 0; i <= vstate->curframe; i++)
		__clear_all_pkt_pointers(env, vstate->frame[i]);
}

static void release_reg_references(struct bpf_verifier_env *env,
				   struct bpf_func_state *state,
				   int ref_obj_id)
{
	struct bpf_reg_state *regs = state->regs, *reg;
	int i;

	for (i = 0; i < MAX_BPF_REG; i++)
		if (regs[i].ref_obj_id == ref_obj_id)
			mark_reg_unknown(env, regs, i);

	bpf_for_each_spilled_reg(i, state, reg) {
		if (!reg)
			continue;
		if (reg->ref_obj_id == ref_obj_id)
			__mark_reg_unknown(env, reg);
	}
}

/* The pointer with the specified id has released its reference to kernel
 * resources. Identify all copies of the same pointer and clear the reference.
 */
static int release_reference(struct bpf_verifier_env *env,
			     int ref_obj_id)
{
	struct bpf_verifier_state *vstate = env->cur_state;
	int err;
	int i;

	err = release_reference_state(cur_func(env), ref_obj_id);
	if (err)
		return err;

	for (i = 0; i <= vstate->curframe; i++)
		release_reg_references(env, vstate->frame[i], ref_obj_id);

	return 0;
}

static void clear_caller_saved_regs(struct bpf_verifier_env *env,
				    struct bpf_reg_state *regs)
{
	int i;

	/* after the call registers r0 - r5 were scratched */
	for (i = 0; i < CALLER_SAVED_REGS; i++) {
		mark_reg_not_init(env, regs, caller_saved[i]);
		check_reg_arg(env, caller_saved[i], DST_OP_NO_MARK);
	}
}

static int check_func_call(struct bpf_verifier_env *env, struct bpf_insn *insn,
			   int *insn_idx)
{
	struct bpf_verifier_state *state = env->cur_state;
	struct bpf_func_info_aux *func_info_aux;
	struct bpf_func_state *caller, *callee;
	int i, err, subprog, target_insn;
	bool is_global = false;

	if (state->curframe + 1 >= MAX_CALL_FRAMES) {
		verbose(env, "the call stack of %d frames is too deep\n",
			state->curframe + 2);
		return -E2BIG;
	}

	target_insn = *insn_idx + insn->imm;
	subprog = find_subprog(env, target_insn + 1);
	if (subprog < 0) {
		verbose(env, "verifier bug. No program starts at insn %d\n",
			target_insn + 1);
		return -EFAULT;
	}

	caller = state->frame[state->curframe];
	if (state->frame[state->curframe + 1]) {
		verbose(env, "verifier bug. Frame %d already allocated\n",
			state->curframe + 1);
		return -EFAULT;
	}

	func_info_aux = env->prog->aux->func_info_aux;
	if (func_info_aux)
		is_global = func_info_aux[subprog].linkage == BTF_FUNC_GLOBAL;
	err = btf_check_func_arg_match(env, subprog, caller->regs);
	if (err == -EFAULT)
		return err;
	if (is_global) {
		if (err) {
			verbose(env, "Caller passes invalid args into func#%d\n",
				subprog);
			return err;
		} else {
			if (env->log.level & BPF_LOG_LEVEL)
				verbose(env,
					"Func#%d is global and valid. Skipping.\n",
					subprog);
			clear_caller_saved_regs(env, caller->regs);

			/* All global functions return SCALAR_VALUE */
			mark_reg_unknown(env, caller->regs, BPF_REG_0);

			/* continue with next insn after call */
			return 0;
		}
	}

	callee = kzalloc(sizeof(*callee), GFP_KERNEL);
	if (!callee)
		return -ENOMEM;
	state->frame[state->curframe + 1] = callee;

	/* callee cannot access r0, r6 - r9 for reading and has to write
	 * into its own stack before reading from it.
	 * callee can read/write into caller's stack
	 */
	init_func_state(env, callee,
			/* remember the callsite, it will be used by bpf_exit */
			*insn_idx /* callsite */,
			state->curframe + 1 /* frameno within this callchain */,
			subprog /* subprog number within this prog */);

	/* Transfer references to the callee */
	err = transfer_reference_state(callee, caller);
	if (err)
		return err;

	/* copy r1 - r5 args that callee can access.  The copy includes parent
	 * pointers, which connects us up to the liveness chain
	 */
	for (i = BPF_REG_1; i <= BPF_REG_5; i++)
		callee->regs[i] = caller->regs[i];

	clear_caller_saved_regs(env, caller->regs);

	/* only increment it after check_reg_arg() finished */
	state->curframe++;

	/* and go analyze first insn of the callee */
	*insn_idx = target_insn;

	if (env->log.level & BPF_LOG_LEVEL) {
		verbose(env, "caller:\n");
		print_verifier_state(env, caller);
		verbose(env, "callee:\n");
		print_verifier_state(env, callee);
	}
	return 0;
}

static int prepare_func_exit(struct bpf_verifier_env *env, int *insn_idx)
{
	struct bpf_verifier_state *state = env->cur_state;
	struct bpf_func_state *caller, *callee;
	struct bpf_reg_state *r0;
	int err;

	callee = state->frame[state->curframe];
	r0 = &callee->regs[BPF_REG_0];
	if (r0->type == PTR_TO_STACK) {
		/* technically it's ok to return caller's stack pointer
		 * (or caller's caller's pointer) back to the caller,
		 * since these pointers are valid. Only current stack
		 * pointer will be invalid as soon as function exits,
		 * but let's be conservative
		 */
		verbose(env, "cannot return stack pointer to the caller\n");
		return -EINVAL;
	}

	state->curframe--;
	caller = state->frame[state->curframe];
	/* return to the caller whatever r0 had in the callee */
	caller->regs[BPF_REG_0] = *r0;

	/* Transfer references to the caller */
	err = transfer_reference_state(caller, callee);
	if (err)
		return err;

	*insn_idx = callee->callsite + 1;
	if (env->log.level & BPF_LOG_LEVEL) {
		verbose(env, "returning from callee:\n");
		print_verifier_state(env, callee);
		verbose(env, "to caller at %d:\n", *insn_idx);
		print_verifier_state(env, caller);
	}
	/* clear everything in the callee */
	free_func_state(callee);
	state->frame[state->curframe + 1] = NULL;
	return 0;
}

static int do_refine_retval_range(struct bpf_verifier_env *env,
				  struct bpf_reg_state *regs, int ret_type,
				  int func_id, struct bpf_call_arg_meta *meta)
{
	struct bpf_reg_state *ret_reg = &regs[BPF_REG_0];
	struct bpf_reg_state tmp_reg = *ret_reg;
	bool ret;

	if (ret_type != RET_INTEGER ||
	    (func_id != BPF_FUNC_get_stack &&
<<<<<<< HEAD
	     func_id != BPF_FUNC_probe_read_str))
		return 0;

	/* Error case where ret is in interval [S32MIN, -1]. */
	ret_reg->smin_value = S32_MIN;
	ret_reg->smax_value = -1;

	__reg_deduce_bounds(ret_reg);
	__reg_bound_offset(ret_reg);
	__update_reg_bounds(ret_reg);

	ret = push_stack(env, env->insn_idx + 1, env->insn_idx, false);
	if (!ret)
		return -EFAULT;

	*ret_reg = tmp_reg;

	/* Success case where ret is in range [0, msize_max_value]. */
	ret_reg->smin_value = 0;
	ret_reg->smax_value = meta->msize_max_value;
	ret_reg->umin_value = ret_reg->smin_value;
	ret_reg->umax_value = ret_reg->smax_value;

	__reg_deduce_bounds(ret_reg);
	__reg_bound_offset(ret_reg);
	__update_reg_bounds(ret_reg);

	return 0;
=======
	     func_id != BPF_FUNC_probe_read_str &&
	     func_id != BPF_FUNC_probe_read_kernel_str &&
	     func_id != BPF_FUNC_probe_read_user_str))
		return;

	ret_reg->smax_value = meta->msize_max_value;
	ret_reg->s32_max_value = meta->msize_max_value;
	__reg_deduce_bounds(ret_reg);
	__reg_bound_offset(ret_reg);
	__update_reg_bounds(ret_reg);
>>>>>>> 675a03b4
}

static int
record_func_map(struct bpf_verifier_env *env, struct bpf_call_arg_meta *meta,
		int func_id, int insn_idx)
{
	struct bpf_insn_aux_data *aux = &env->insn_aux_data[insn_idx];
	struct bpf_map *map = meta->map_ptr;

	if (func_id != BPF_FUNC_tail_call &&
	    func_id != BPF_FUNC_map_lookup_elem &&
	    func_id != BPF_FUNC_map_update_elem &&
	    func_id != BPF_FUNC_map_delete_elem &&
	    func_id != BPF_FUNC_map_push_elem &&
	    func_id != BPF_FUNC_map_pop_elem &&
	    func_id != BPF_FUNC_map_peek_elem)
		return 0;

	if (map == NULL) {
		verbose(env, "kernel subsystem misconfigured verifier\n");
		return -EINVAL;
	}

	/* In case of read-only, some additional restrictions
	 * need to be applied in order to prevent altering the
	 * state of the map from program side.
	 */
	if ((map->map_flags & BPF_F_RDONLY_PROG) &&
	    (func_id == BPF_FUNC_map_delete_elem ||
	     func_id == BPF_FUNC_map_update_elem ||
	     func_id == BPF_FUNC_map_push_elem ||
	     func_id == BPF_FUNC_map_pop_elem)) {
		verbose(env, "write into map forbidden\n");
		return -EACCES;
	}

	if (!BPF_MAP_PTR(aux->map_ptr_state))
		bpf_map_ptr_store(aux, meta->map_ptr,
				  meta->map_ptr->unpriv_array);
	else if (BPF_MAP_PTR(aux->map_ptr_state) != meta->map_ptr)
		bpf_map_ptr_store(aux, BPF_MAP_PTR_POISON,
				  meta->map_ptr->unpriv_array);
	return 0;
}

static int
record_func_key(struct bpf_verifier_env *env, struct bpf_call_arg_meta *meta,
		int func_id, int insn_idx)
{
	struct bpf_insn_aux_data *aux = &env->insn_aux_data[insn_idx];
	struct bpf_reg_state *regs = cur_regs(env), *reg;
	struct bpf_map *map = meta->map_ptr;
	struct tnum range;
	u64 val;
	int err;

	if (func_id != BPF_FUNC_tail_call)
		return 0;
	if (!map || map->map_type != BPF_MAP_TYPE_PROG_ARRAY) {
		verbose(env, "kernel subsystem misconfigured verifier\n");
		return -EINVAL;
	}

	range = tnum_range(0, map->max_entries - 1);
	reg = &regs[BPF_REG_3];

	if (!register_is_const(reg) || !tnum_in(range, reg->var_off)) {
		bpf_map_key_store(aux, BPF_MAP_KEY_POISON);
		return 0;
	}

	err = mark_chain_precision(env, BPF_REG_3);
	if (err)
		return err;

	val = reg->var_off.value;
	if (bpf_map_key_unseen(aux))
		bpf_map_key_store(aux, val);
	else if (!bpf_map_key_poisoned(aux) &&
		  bpf_map_key_immediate(aux) != val)
		bpf_map_key_store(aux, BPF_MAP_KEY_POISON);
	return 0;
}

static int check_reference_leak(struct bpf_verifier_env *env)
{
	struct bpf_func_state *state = cur_func(env);
	int i;

	for (i = 0; i < state->acquired_refs; i++) {
		verbose(env, "Unreleased reference id=%d alloc_insn=%d\n",
			state->refs[i].id, state->refs[i].insn_idx);
	}
	return state->acquired_refs ? -EINVAL : 0;
}

static int check_helper_call(struct bpf_verifier_env *env, int func_id, int insn_idx)
{
	const struct bpf_func_proto *fn = NULL;
	struct bpf_reg_state *regs;
	struct bpf_call_arg_meta meta;
	bool changes_data;
	int i, err;

	/* find function prototype */
	if (func_id < 0 || func_id >= __BPF_FUNC_MAX_ID) {
		verbose(env, "invalid func %s#%d\n", func_id_name(func_id),
			func_id);
		return -EINVAL;
	}

	if (env->ops->get_func_proto)
		fn = env->ops->get_func_proto(func_id, env->prog);
	if (!fn) {
		verbose(env, "unknown func %s#%d\n", func_id_name(func_id),
			func_id);
		return -EINVAL;
	}

	/* eBPF programs must be GPL compatible to use GPL-ed functions */
	if (!env->prog->gpl_compatible && fn->gpl_only) {
		verbose(env, "cannot call GPL-restricted function from non-GPL compatible program\n");
		return -EINVAL;
	}

	/* With LD_ABS/IND some JITs save/restore skb from r1. */
	changes_data = bpf_helper_changes_pkt_data(fn->func);
	if (changes_data && fn->arg1_type != ARG_PTR_TO_CTX) {
		verbose(env, "kernel subsystem misconfigured func %s#%d: r1 != ctx\n",
			func_id_name(func_id), func_id);
		return -EINVAL;
	}

	memset(&meta, 0, sizeof(meta));
	meta.pkt_access = fn->pkt_access;

	err = check_func_proto(fn, func_id);
	if (err) {
		verbose(env, "kernel subsystem misconfigured func %s#%d\n",
			func_id_name(func_id), func_id);
		return err;
	}

	meta.func_id = func_id;
	/* check args */
	for (i = 0; i < 5; i++) {
		err = btf_resolve_helper_id(&env->log, fn, i);
		if (err > 0)
			meta.btf_id = err;
		err = check_func_arg(env, BPF_REG_1 + i, fn->arg_type[i], &meta);
		if (err)
			return err;
	}

	err = record_func_map(env, &meta, func_id, insn_idx);
	if (err)
		return err;

	err = record_func_key(env, &meta, func_id, insn_idx);
	if (err)
		return err;

	/* Mark slots with STACK_MISC in case of raw mode, stack offset
	 * is inferred from register state.
	 */
	for (i = 0; i < meta.access_size; i++) {
		err = check_mem_access(env, insn_idx, meta.regno, i, BPF_B,
				       BPF_WRITE, -1, false);
		if (err)
			return err;
	}

	if (func_id == BPF_FUNC_tail_call) {
		err = check_reference_leak(env);
		if (err) {
			verbose(env, "tail_call would lead to reference leak\n");
			return err;
		}
	} else if (is_release_function(func_id)) {
		err = release_reference(env, meta.ref_obj_id);
		if (err) {
			verbose(env, "func %s#%d reference has not been acquired before\n",
				func_id_name(func_id), func_id);
			return err;
		}
	}

	regs = cur_regs(env);

	/* check that flags argument in get_local_storage(map, flags) is 0,
	 * this is required because get_local_storage() can't return an error.
	 */
	if (func_id == BPF_FUNC_get_local_storage &&
	    !register_is_null(&regs[BPF_REG_2])) {
		verbose(env, "get_local_storage() doesn't support non-zero flags\n");
		return -EINVAL;
	}

	/* reset caller saved regs */
	for (i = 0; i < CALLER_SAVED_REGS; i++) {
		mark_reg_not_init(env, regs, caller_saved[i]);
		check_reg_arg(env, caller_saved[i], DST_OP_NO_MARK);
	}

	/* helper call returns 64-bit value. */
	regs[BPF_REG_0].subreg_def = DEF_NOT_SUBREG;

	/* update return register (already marked as written above) */
	if (fn->ret_type == RET_INTEGER) {
		/* sets type to SCALAR_VALUE */
		mark_reg_unknown(env, regs, BPF_REG_0);
	} else if (fn->ret_type == RET_VOID) {
		regs[BPF_REG_0].type = NOT_INIT;
	} else if (fn->ret_type == RET_PTR_TO_MAP_VALUE_OR_NULL ||
		   fn->ret_type == RET_PTR_TO_MAP_VALUE) {
		/* There is no offset yet applied, variable or fixed */
		mark_reg_known_zero(env, regs, BPF_REG_0);
		/* remember map_ptr, so that check_map_access()
		 * can check 'value_size' boundary of memory access
		 * to map element returned from bpf_map_lookup_elem()
		 */
		if (meta.map_ptr == NULL) {
			verbose(env,
				"kernel subsystem misconfigured verifier\n");
			return -EINVAL;
		}
		regs[BPF_REG_0].map_ptr = meta.map_ptr;
		if (fn->ret_type == RET_PTR_TO_MAP_VALUE) {
			regs[BPF_REG_0].type = PTR_TO_MAP_VALUE;
			if (map_value_has_spin_lock(meta.map_ptr))
				regs[BPF_REG_0].id = ++env->id_gen;
		} else {
			regs[BPF_REG_0].type = PTR_TO_MAP_VALUE_OR_NULL;
			regs[BPF_REG_0].id = ++env->id_gen;
		}
	} else if (fn->ret_type == RET_PTR_TO_SOCKET_OR_NULL) {
		mark_reg_known_zero(env, regs, BPF_REG_0);
		regs[BPF_REG_0].type = PTR_TO_SOCKET_OR_NULL;
		regs[BPF_REG_0].id = ++env->id_gen;
	} else if (fn->ret_type == RET_PTR_TO_SOCK_COMMON_OR_NULL) {
		mark_reg_known_zero(env, regs, BPF_REG_0);
		regs[BPF_REG_0].type = PTR_TO_SOCK_COMMON_OR_NULL;
		regs[BPF_REG_0].id = ++env->id_gen;
	} else if (fn->ret_type == RET_PTR_TO_TCP_SOCK_OR_NULL) {
		mark_reg_known_zero(env, regs, BPF_REG_0);
		regs[BPF_REG_0].type = PTR_TO_TCP_SOCK_OR_NULL;
		regs[BPF_REG_0].id = ++env->id_gen;
	} else {
		verbose(env, "unknown return type %d of func %s#%d\n",
			fn->ret_type, func_id_name(func_id), func_id);
		return -EINVAL;
	}

	if (is_ptr_cast_function(func_id)) {
		/* For release_reference() */
		regs[BPF_REG_0].ref_obj_id = meta.ref_obj_id;
	} else if (is_acquire_function(func_id)) {
		int id = acquire_reference_state(env, insn_idx);

		if (id < 0)
			return id;
		/* For mark_ptr_or_null_reg() */
		regs[BPF_REG_0].id = id;
		/* For release_reference() */
		regs[BPF_REG_0].ref_obj_id = id;
	}

	err = do_refine_retval_range(env, regs, fn->ret_type, func_id, &meta);
	if (err)
		return err;

	err = check_map_func_compatibility(env, meta.map_ptr, func_id);
	if (err)
		return err;

	if (func_id == BPF_FUNC_get_stack && !env->prog->has_callchain_buf) {
		const char *err_str;

#ifdef CONFIG_PERF_EVENTS
		err = get_callchain_buffers(sysctl_perf_event_max_stack);
		err_str = "cannot get callchain buffer for func %s#%d\n";
#else
		err = -ENOTSUPP;
		err_str = "func %s#%d not supported without CONFIG_PERF_EVENTS\n";
#endif
		if (err) {
			verbose(env, err_str, func_id_name(func_id), func_id);
			return err;
		}

		env->prog->has_callchain_buf = true;
	}

	if (changes_data)
		clear_all_pkt_pointers(env);
	return 0;
}

static bool signed_add_overflows(s64 a, s64 b)
{
	/* Do the add in u64, where overflow is well-defined */
	s64 res = (s64)((u64)a + (u64)b);

	if (b < 0)
		return res > a;
	return res < a;
}

static bool signed_add32_overflows(s64 a, s64 b)
{
	/* Do the add in u32, where overflow is well-defined */
	s32 res = (s32)((u32)a + (u32)b);

	if (b < 0)
		return res > a;
	return res < a;
}

static bool signed_sub_overflows(s32 a, s32 b)
{
	/* Do the sub in u64, where overflow is well-defined */
	s64 res = (s64)((u64)a - (u64)b);

	if (b < 0)
		return res < a;
	return res > a;
}

static bool signed_sub32_overflows(s32 a, s32 b)
{
	/* Do the sub in u64, where overflow is well-defined */
	s32 res = (s32)((u32)a - (u32)b);

	if (b < 0)
		return res < a;
	return res > a;
}

static bool check_reg_sane_offset(struct bpf_verifier_env *env,
				  const struct bpf_reg_state *reg,
				  enum bpf_reg_type type)
{
	bool known = tnum_is_const(reg->var_off);
	s64 val = reg->var_off.value;
	s64 smin = reg->smin_value;

	if (known && (val >= BPF_MAX_VAR_OFF || val <= -BPF_MAX_VAR_OFF)) {
		verbose(env, "math between %s pointer and %lld is not allowed\n",
			reg_type_str[type], val);
		return false;
	}

	if (reg->off >= BPF_MAX_VAR_OFF || reg->off <= -BPF_MAX_VAR_OFF) {
		verbose(env, "%s pointer offset %d is not allowed\n",
			reg_type_str[type], reg->off);
		return false;
	}

	if (smin == S64_MIN) {
		verbose(env, "math between %s pointer and register with unbounded min value is not allowed\n",
			reg_type_str[type]);
		return false;
	}

	if (smin >= BPF_MAX_VAR_OFF || smin <= -BPF_MAX_VAR_OFF) {
		verbose(env, "value %lld makes %s pointer be out of bounds\n",
			smin, reg_type_str[type]);
		return false;
	}

	return true;
}

static struct bpf_insn_aux_data *cur_aux(struct bpf_verifier_env *env)
{
	return &env->insn_aux_data[env->insn_idx];
}

static int retrieve_ptr_limit(const struct bpf_reg_state *ptr_reg,
			      u32 *ptr_limit, u8 opcode, bool off_is_neg)
{
	bool mask_to_left = (opcode == BPF_ADD &&  off_is_neg) ||
			    (opcode == BPF_SUB && !off_is_neg);
	u32 off;

	switch (ptr_reg->type) {
	case PTR_TO_STACK:
		/* Indirect variable offset stack access is prohibited in
		 * unprivileged mode so it's not handled here.
		 */
		off = ptr_reg->off + ptr_reg->var_off.value;
		if (mask_to_left)
			*ptr_limit = MAX_BPF_STACK + off;
		else
			*ptr_limit = -off;
		return 0;
	case PTR_TO_MAP_VALUE:
		if (mask_to_left) {
			*ptr_limit = ptr_reg->umax_value + ptr_reg->off;
		} else {
			off = ptr_reg->smin_value + ptr_reg->off;
			*ptr_limit = ptr_reg->map_ptr->value_size - off;
		}
		return 0;
	default:
		return -EINVAL;
	}
}

static bool can_skip_alu_sanitation(const struct bpf_verifier_env *env,
				    const struct bpf_insn *insn)
{
	return env->allow_ptr_leaks || BPF_SRC(insn->code) == BPF_K;
}

static int update_alu_sanitation_state(struct bpf_insn_aux_data *aux,
				       u32 alu_state, u32 alu_limit)
{
	/* If we arrived here from different branches with different
	 * state or limits to sanitize, then this won't work.
	 */
	if (aux->alu_state &&
	    (aux->alu_state != alu_state ||
	     aux->alu_limit != alu_limit))
		return -EACCES;

	/* Corresponding fixup done in fixup_bpf_calls(). */
	aux->alu_state = alu_state;
	aux->alu_limit = alu_limit;
	return 0;
}

static int sanitize_val_alu(struct bpf_verifier_env *env,
			    struct bpf_insn *insn)
{
	struct bpf_insn_aux_data *aux = cur_aux(env);

	if (can_skip_alu_sanitation(env, insn))
		return 0;

	return update_alu_sanitation_state(aux, BPF_ALU_NON_POINTER, 0);
}

static int sanitize_ptr_alu(struct bpf_verifier_env *env,
			    struct bpf_insn *insn,
			    const struct bpf_reg_state *ptr_reg,
			    struct bpf_reg_state *dst_reg,
			    bool off_is_neg)
{
	struct bpf_verifier_state *vstate = env->cur_state;
	struct bpf_insn_aux_data *aux = cur_aux(env);
	bool ptr_is_dst_reg = ptr_reg == dst_reg;
	u8 opcode = BPF_OP(insn->code);
	u32 alu_state, alu_limit;
	struct bpf_reg_state tmp;
	bool ret;

	if (can_skip_alu_sanitation(env, insn))
		return 0;

	/* We already marked aux for masking from non-speculative
	 * paths, thus we got here in the first place. We only care
	 * to explore bad access from here.
	 */
	if (vstate->speculative)
		goto do_sim;

	alu_state  = off_is_neg ? BPF_ALU_NEG_VALUE : 0;
	alu_state |= ptr_is_dst_reg ?
		     BPF_ALU_SANITIZE_SRC : BPF_ALU_SANITIZE_DST;

	if (retrieve_ptr_limit(ptr_reg, &alu_limit, opcode, off_is_neg))
		return 0;
	if (update_alu_sanitation_state(aux, alu_state, alu_limit))
		return -EACCES;
do_sim:
	/* Simulate and find potential out-of-bounds access under
	 * speculative execution from truncation as a result of
	 * masking when off was not within expected range. If off
	 * sits in dst, then we temporarily need to move ptr there
	 * to simulate dst (== 0) +/-= ptr. Needed, for example,
	 * for cases where we use K-based arithmetic in one direction
	 * and truncated reg-based in the other in order to explore
	 * bad access.
	 */
	if (!ptr_is_dst_reg) {
		tmp = *dst_reg;
		*dst_reg = *ptr_reg;
	}
	ret = push_stack(env, env->insn_idx + 1, env->insn_idx, true);
	if (!ptr_is_dst_reg && ret)
		*dst_reg = tmp;
	return !ret ? -EFAULT : 0;
}

/* Handles arithmetic on a pointer and a scalar: computes new min/max and var_off.
 * Caller should also handle BPF_MOV case separately.
 * If we return -EACCES, caller may want to try again treating pointer as a
 * scalar.  So we only emit a diagnostic if !env->allow_ptr_leaks.
 */
static int adjust_ptr_min_max_vals(struct bpf_verifier_env *env,
				   struct bpf_insn *insn,
				   const struct bpf_reg_state *ptr_reg,
				   const struct bpf_reg_state *off_reg)
{
	struct bpf_verifier_state *vstate = env->cur_state;
	struct bpf_func_state *state = vstate->frame[vstate->curframe];
	struct bpf_reg_state *regs = state->regs, *dst_reg;
	bool known = tnum_is_const(off_reg->var_off);
	s64 smin_val = off_reg->smin_value, smax_val = off_reg->smax_value,
	    smin_ptr = ptr_reg->smin_value, smax_ptr = ptr_reg->smax_value;
	u64 umin_val = off_reg->umin_value, umax_val = off_reg->umax_value,
	    umin_ptr = ptr_reg->umin_value, umax_ptr = ptr_reg->umax_value;
	u32 dst = insn->dst_reg, src = insn->src_reg;
	u8 opcode = BPF_OP(insn->code);
	int ret;

	dst_reg = &regs[dst];

	if ((known && (smin_val != smax_val || umin_val != umax_val)) ||
	    smin_val > smax_val || umin_val > umax_val) {
		/* Taint dst register if offset had invalid bounds derived from
		 * e.g. dead branches.
		 */
		__mark_reg_unknown(env, dst_reg);
		return 0;
	}

	if (BPF_CLASS(insn->code) != BPF_ALU64) {
		/* 32-bit ALU ops on pointers produce (meaningless) scalars */
		verbose(env,
			"R%d 32-bit pointer arithmetic prohibited\n",
			dst);
		return -EACCES;
	}

	switch (ptr_reg->type) {
	case PTR_TO_MAP_VALUE_OR_NULL:
		verbose(env, "R%d pointer arithmetic on %s prohibited, null-check it first\n",
			dst, reg_type_str[ptr_reg->type]);
		return -EACCES;
	case CONST_PTR_TO_MAP:
	case PTR_TO_PACKET_END:
	case PTR_TO_SOCKET:
	case PTR_TO_SOCKET_OR_NULL:
	case PTR_TO_SOCK_COMMON:
	case PTR_TO_SOCK_COMMON_OR_NULL:
	case PTR_TO_TCP_SOCK:
	case PTR_TO_TCP_SOCK_OR_NULL:
	case PTR_TO_XDP_SOCK:
		verbose(env, "R%d pointer arithmetic on %s prohibited\n",
			dst, reg_type_str[ptr_reg->type]);
		return -EACCES;
	case PTR_TO_MAP_VALUE:
		if (!env->allow_ptr_leaks && !known && (smin_val < 0) != (smax_val < 0)) {
			verbose(env, "R%d has unknown scalar with mixed signed bounds, pointer arithmetic with it prohibited for !root\n",
				off_reg == dst_reg ? dst : src);
			return -EACCES;
		}
		/* fall-through */
	default:
		break;
	}

	/* In case of 'scalar += pointer', dst_reg inherits pointer type and id.
	 * The id may be overwritten later if we create a new variable offset.
	 */
	dst_reg->type = ptr_reg->type;
	dst_reg->id = ptr_reg->id;

	if (!check_reg_sane_offset(env, off_reg, ptr_reg->type) ||
	    !check_reg_sane_offset(env, ptr_reg, ptr_reg->type))
		return -EINVAL;

	/* pointer types do not carry 32-bit bounds at the moment. */
	__mark_reg32_unbounded(dst_reg);

	switch (opcode) {
	case BPF_ADD:
		ret = sanitize_ptr_alu(env, insn, ptr_reg, dst_reg, smin_val < 0);
		if (ret < 0) {
			verbose(env, "R%d tried to add from different maps or paths\n", dst);
			return ret;
		}
		/* We can take a fixed offset as long as it doesn't overflow
		 * the s32 'off' field
		 */
		if (known && (ptr_reg->off + smin_val ==
			      (s64)(s32)(ptr_reg->off + smin_val))) {
			/* pointer += K.  Accumulate it into fixed offset */
			dst_reg->smin_value = smin_ptr;
			dst_reg->smax_value = smax_ptr;
			dst_reg->umin_value = umin_ptr;
			dst_reg->umax_value = umax_ptr;
			dst_reg->var_off = ptr_reg->var_off;
			dst_reg->off = ptr_reg->off + smin_val;
			dst_reg->raw = ptr_reg->raw;
			break;
		}
		/* A new variable offset is created.  Note that off_reg->off
		 * == 0, since it's a scalar.
		 * dst_reg gets the pointer type and since some positive
		 * integer value was added to the pointer, give it a new 'id'
		 * if it's a PTR_TO_PACKET.
		 * this creates a new 'base' pointer, off_reg (variable) gets
		 * added into the variable offset, and we copy the fixed offset
		 * from ptr_reg.
		 */
		if (signed_add_overflows(smin_ptr, smin_val) ||
		    signed_add_overflows(smax_ptr, smax_val)) {
			dst_reg->smin_value = S64_MIN;
			dst_reg->smax_value = S64_MAX;
		} else {
			dst_reg->smin_value = smin_ptr + smin_val;
			dst_reg->smax_value = smax_ptr + smax_val;
		}
		if (umin_ptr + umin_val < umin_ptr ||
		    umax_ptr + umax_val < umax_ptr) {
			dst_reg->umin_value = 0;
			dst_reg->umax_value = U64_MAX;
		} else {
			dst_reg->umin_value = umin_ptr + umin_val;
			dst_reg->umax_value = umax_ptr + umax_val;
		}
		dst_reg->var_off = tnum_add(ptr_reg->var_off, off_reg->var_off);
		dst_reg->off = ptr_reg->off;
		dst_reg->raw = ptr_reg->raw;
		if (reg_is_pkt_pointer(ptr_reg)) {
			dst_reg->id = ++env->id_gen;
			/* something was added to pkt_ptr, set range to zero */
			dst_reg->raw = 0;
		}
		break;
	case BPF_SUB:
		ret = sanitize_ptr_alu(env, insn, ptr_reg, dst_reg, smin_val < 0);
		if (ret < 0) {
			verbose(env, "R%d tried to sub from different maps or paths\n", dst);
			return ret;
		}
		if (dst_reg == off_reg) {
			/* scalar -= pointer.  Creates an unknown scalar */
			verbose(env, "R%d tried to subtract pointer from scalar\n",
				dst);
			return -EACCES;
		}
		/* We don't allow subtraction from FP, because (according to
		 * test_verifier.c test "invalid fp arithmetic", JITs might not
		 * be able to deal with it.
		 */
		if (ptr_reg->type == PTR_TO_STACK) {
			verbose(env, "R%d subtraction from stack pointer prohibited\n",
				dst);
			return -EACCES;
		}
		if (known && (ptr_reg->off - smin_val ==
			      (s64)(s32)(ptr_reg->off - smin_val))) {
			/* pointer -= K.  Subtract it from fixed offset */
			dst_reg->smin_value = smin_ptr;
			dst_reg->smax_value = smax_ptr;
			dst_reg->umin_value = umin_ptr;
			dst_reg->umax_value = umax_ptr;
			dst_reg->var_off = ptr_reg->var_off;
			dst_reg->id = ptr_reg->id;
			dst_reg->off = ptr_reg->off - smin_val;
			dst_reg->raw = ptr_reg->raw;
			break;
		}
		/* A new variable offset is created.  If the subtrahend is known
		 * nonnegative, then any reg->range we had before is still good.
		 */
		if (signed_sub_overflows(smin_ptr, smax_val) ||
		    signed_sub_overflows(smax_ptr, smin_val)) {
			/* Overflow possible, we know nothing */
			dst_reg->smin_value = S64_MIN;
			dst_reg->smax_value = S64_MAX;
		} else {
			dst_reg->smin_value = smin_ptr - smax_val;
			dst_reg->smax_value = smax_ptr - smin_val;
		}
		if (umin_ptr < umax_val) {
			/* Overflow possible, we know nothing */
			dst_reg->umin_value = 0;
			dst_reg->umax_value = U64_MAX;
		} else {
			/* Cannot overflow (as long as bounds are consistent) */
			dst_reg->umin_value = umin_ptr - umax_val;
			dst_reg->umax_value = umax_ptr - umin_val;
		}
		dst_reg->var_off = tnum_sub(ptr_reg->var_off, off_reg->var_off);
		dst_reg->off = ptr_reg->off;
		dst_reg->raw = ptr_reg->raw;
		if (reg_is_pkt_pointer(ptr_reg)) {
			dst_reg->id = ++env->id_gen;
			/* something was added to pkt_ptr, set range to zero */
			if (smin_val < 0)
				dst_reg->raw = 0;
		}
		break;
	case BPF_AND:
	case BPF_OR:
	case BPF_XOR:
		/* bitwise ops on pointers are troublesome, prohibit. */
		verbose(env, "R%d bitwise operator %s on pointer prohibited\n",
			dst, bpf_alu_string[opcode >> 4]);
		return -EACCES;
	default:
		/* other operators (e.g. MUL,LSH) produce non-pointer results */
		verbose(env, "R%d pointer arithmetic with %s operator prohibited\n",
			dst, bpf_alu_string[opcode >> 4]);
		return -EACCES;
	}

	if (!check_reg_sane_offset(env, dst_reg, ptr_reg->type))
		return -EINVAL;

	__update_reg_bounds(dst_reg);
	__reg_deduce_bounds(dst_reg);
	__reg_bound_offset(dst_reg);

	/* For unprivileged we require that resulting offset must be in bounds
	 * in order to be able to sanitize access later on.
	 */
	if (!env->allow_ptr_leaks) {
		if (dst_reg->type == PTR_TO_MAP_VALUE &&
		    check_map_access(env, dst, dst_reg->off, 1, false)) {
			verbose(env, "R%d pointer arithmetic of map value goes out of range, "
				"prohibited for !root\n", dst);
			return -EACCES;
		} else if (dst_reg->type == PTR_TO_STACK &&
			   check_stack_access(env, dst_reg, dst_reg->off +
					      dst_reg->var_off.value, 1)) {
			verbose(env, "R%d stack pointer arithmetic goes out of range, "
				"prohibited for !root\n", dst);
			return -EACCES;
		}
	}

	return 0;
}

static void scalar32_min_max_add(struct bpf_reg_state *dst_reg,
				 struct bpf_reg_state *src_reg)
{
	s32 smin_val = src_reg->s32_min_value;
	s32 smax_val = src_reg->s32_max_value;
	u32 umin_val = src_reg->u32_min_value;
	u32 umax_val = src_reg->u32_max_value;

	if (signed_add32_overflows(dst_reg->s32_min_value, smin_val) ||
	    signed_add32_overflows(dst_reg->s32_max_value, smax_val)) {
		dst_reg->s32_min_value = S32_MIN;
		dst_reg->s32_max_value = S32_MAX;
	} else {
		dst_reg->s32_min_value += smin_val;
		dst_reg->s32_max_value += smax_val;
	}
	if (dst_reg->u32_min_value + umin_val < umin_val ||
	    dst_reg->u32_max_value + umax_val < umax_val) {
		dst_reg->u32_min_value = 0;
		dst_reg->u32_max_value = U32_MAX;
	} else {
		dst_reg->u32_min_value += umin_val;
		dst_reg->u32_max_value += umax_val;
	}
}

static void scalar_min_max_add(struct bpf_reg_state *dst_reg,
			       struct bpf_reg_state *src_reg)
{
	s64 smin_val = src_reg->smin_value;
	s64 smax_val = src_reg->smax_value;
	u64 umin_val = src_reg->umin_value;
	u64 umax_val = src_reg->umax_value;

	if (signed_add_overflows(dst_reg->smin_value, smin_val) ||
	    signed_add_overflows(dst_reg->smax_value, smax_val)) {
		dst_reg->smin_value = S64_MIN;
		dst_reg->smax_value = S64_MAX;
	} else {
		dst_reg->smin_value += smin_val;
		dst_reg->smax_value += smax_val;
	}
	if (dst_reg->umin_value + umin_val < umin_val ||
	    dst_reg->umax_value + umax_val < umax_val) {
		dst_reg->umin_value = 0;
		dst_reg->umax_value = U64_MAX;
	} else {
		dst_reg->umin_value += umin_val;
		dst_reg->umax_value += umax_val;
	}
}

static void scalar32_min_max_sub(struct bpf_reg_state *dst_reg,
				 struct bpf_reg_state *src_reg)
{
	s32 smin_val = src_reg->s32_min_value;
	s32 smax_val = src_reg->s32_max_value;
	u32 umin_val = src_reg->u32_min_value;
	u32 umax_val = src_reg->u32_max_value;

	if (signed_sub32_overflows(dst_reg->s32_min_value, smax_val) ||
	    signed_sub32_overflows(dst_reg->s32_max_value, smin_val)) {
		/* Overflow possible, we know nothing */
		dst_reg->s32_min_value = S32_MIN;
		dst_reg->s32_max_value = S32_MAX;
	} else {
		dst_reg->s32_min_value -= smax_val;
		dst_reg->s32_max_value -= smin_val;
	}
	if (dst_reg->u32_min_value < umax_val) {
		/* Overflow possible, we know nothing */
		dst_reg->u32_min_value = 0;
		dst_reg->u32_max_value = U32_MAX;
	} else {
		/* Cannot overflow (as long as bounds are consistent) */
		dst_reg->u32_min_value -= umax_val;
		dst_reg->u32_max_value -= umin_val;
	}
}

static void scalar_min_max_sub(struct bpf_reg_state *dst_reg,
			       struct bpf_reg_state *src_reg)
{
	s64 smin_val = src_reg->smin_value;
	s64 smax_val = src_reg->smax_value;
	u64 umin_val = src_reg->umin_value;
	u64 umax_val = src_reg->umax_value;

	if (signed_sub_overflows(dst_reg->smin_value, smax_val) ||
	    signed_sub_overflows(dst_reg->smax_value, smin_val)) {
		/* Overflow possible, we know nothing */
		dst_reg->smin_value = S64_MIN;
		dst_reg->smax_value = S64_MAX;
	} else {
		dst_reg->smin_value -= smax_val;
		dst_reg->smax_value -= smin_val;
	}
	if (dst_reg->umin_value < umax_val) {
		/* Overflow possible, we know nothing */
		dst_reg->umin_value = 0;
		dst_reg->umax_value = U64_MAX;
	} else {
		/* Cannot overflow (as long as bounds are consistent) */
		dst_reg->umin_value -= umax_val;
		dst_reg->umax_value -= umin_val;
	}
}

static void scalar32_min_max_mul(struct bpf_reg_state *dst_reg,
				 struct bpf_reg_state *src_reg)
{
	s32 smin_val = src_reg->s32_min_value;
	u32 umin_val = src_reg->u32_min_value;
	u32 umax_val = src_reg->u32_max_value;

	if (smin_val < 0 || dst_reg->s32_min_value < 0) {
		/* Ain't nobody got time to multiply that sign */
		__mark_reg32_unbounded(dst_reg);
		return;
	}
	/* Both values are positive, so we can work with unsigned and
	 * copy the result to signed (unless it exceeds S32_MAX).
	 */
	if (umax_val > U16_MAX || dst_reg->u32_max_value > U16_MAX) {
		/* Potential overflow, we know nothing */
		__mark_reg32_unbounded(dst_reg);
		return;
	}
	dst_reg->u32_min_value *= umin_val;
	dst_reg->u32_max_value *= umax_val;
	if (dst_reg->u32_max_value > S32_MAX) {
		/* Overflow possible, we know nothing */
		dst_reg->s32_min_value = S32_MIN;
		dst_reg->s32_max_value = S32_MAX;
	} else {
		dst_reg->s32_min_value = dst_reg->u32_min_value;
		dst_reg->s32_max_value = dst_reg->u32_max_value;
	}
}

static void scalar_min_max_mul(struct bpf_reg_state *dst_reg,
			       struct bpf_reg_state *src_reg)
{
	s64 smin_val = src_reg->smin_value;
	u64 umin_val = src_reg->umin_value;
	u64 umax_val = src_reg->umax_value;

	if (smin_val < 0 || dst_reg->smin_value < 0) {
		/* Ain't nobody got time to multiply that sign */
		__mark_reg64_unbounded(dst_reg);
		return;
	}
	/* Both values are positive, so we can work with unsigned and
	 * copy the result to signed (unless it exceeds S64_MAX).
	 */
	if (umax_val > U32_MAX || dst_reg->umax_value > U32_MAX) {
		/* Potential overflow, we know nothing */
		__mark_reg64_unbounded(dst_reg);
		return;
	}
	dst_reg->umin_value *= umin_val;
	dst_reg->umax_value *= umax_val;
	if (dst_reg->umax_value > S64_MAX) {
		/* Overflow possible, we know nothing */
		dst_reg->smin_value = S64_MIN;
		dst_reg->smax_value = S64_MAX;
	} else {
		dst_reg->smin_value = dst_reg->umin_value;
		dst_reg->smax_value = dst_reg->umax_value;
	}
}

static void scalar32_min_max_and(struct bpf_reg_state *dst_reg,
				 struct bpf_reg_state *src_reg)
{
	bool src_known = tnum_subreg_is_const(src_reg->var_off);
	bool dst_known = tnum_subreg_is_const(dst_reg->var_off);
	struct tnum var32_off = tnum_subreg(dst_reg->var_off);
	s32 smin_val = src_reg->s32_min_value;
	u32 umax_val = src_reg->u32_max_value;

	/* Assuming scalar64_min_max_and will be called so its safe
	 * to skip updating register for known 32-bit case.
	 */
	if (src_known && dst_known)
		return;

	/* We get our minimum from the var_off, since that's inherently
	 * bitwise.  Our maximum is the minimum of the operands' maxima.
	 */
	dst_reg->u32_min_value = var32_off.value;
	dst_reg->u32_max_value = min(dst_reg->u32_max_value, umax_val);
	if (dst_reg->s32_min_value < 0 || smin_val < 0) {
		/* Lose signed bounds when ANDing negative numbers,
		 * ain't nobody got time for that.
		 */
		dst_reg->s32_min_value = S32_MIN;
		dst_reg->s32_max_value = S32_MAX;
	} else {
		/* ANDing two positives gives a positive, so safe to
		 * cast result into s64.
		 */
		dst_reg->s32_min_value = dst_reg->u32_min_value;
		dst_reg->s32_max_value = dst_reg->u32_max_value;
	}

}

static void scalar_min_max_and(struct bpf_reg_state *dst_reg,
			       struct bpf_reg_state *src_reg)
{
	bool src_known = tnum_is_const(src_reg->var_off);
	bool dst_known = tnum_is_const(dst_reg->var_off);
	s64 smin_val = src_reg->smin_value;
	u64 umax_val = src_reg->umax_value;

	if (src_known && dst_known) {
		__mark_reg_known(dst_reg, dst_reg->var_off.value &
					  src_reg->var_off.value);
		return;
	}

	/* We get our minimum from the var_off, since that's inherently
	 * bitwise.  Our maximum is the minimum of the operands' maxima.
	 */
	dst_reg->umin_value = dst_reg->var_off.value;
	dst_reg->umax_value = min(dst_reg->umax_value, umax_val);
	if (dst_reg->smin_value < 0 || smin_val < 0) {
		/* Lose signed bounds when ANDing negative numbers,
		 * ain't nobody got time for that.
		 */
		dst_reg->smin_value = S64_MIN;
		dst_reg->smax_value = S64_MAX;
	} else {
		/* ANDing two positives gives a positive, so safe to
		 * cast result into s64.
		 */
		dst_reg->smin_value = dst_reg->umin_value;
		dst_reg->smax_value = dst_reg->umax_value;
	}
	/* We may learn something more from the var_off */
	__update_reg_bounds(dst_reg);
}

static void scalar32_min_max_or(struct bpf_reg_state *dst_reg,
				struct bpf_reg_state *src_reg)
{
	bool src_known = tnum_subreg_is_const(src_reg->var_off);
	bool dst_known = tnum_subreg_is_const(dst_reg->var_off);
	struct tnum var32_off = tnum_subreg(dst_reg->var_off);
	s32 smin_val = src_reg->smin_value;
	u32 umin_val = src_reg->umin_value;

	/* Assuming scalar64_min_max_or will be called so it is safe
	 * to skip updating register for known case.
	 */
	if (src_known && dst_known)
		return;

	/* We get our maximum from the var_off, and our minimum is the
	 * maximum of the operands' minima
	 */
	dst_reg->u32_min_value = max(dst_reg->u32_min_value, umin_val);
	dst_reg->u32_max_value = var32_off.value | var32_off.mask;
	if (dst_reg->s32_min_value < 0 || smin_val < 0) {
		/* Lose signed bounds when ORing negative numbers,
		 * ain't nobody got time for that.
		 */
		dst_reg->s32_min_value = S32_MIN;
		dst_reg->s32_max_value = S32_MAX;
	} else {
		/* ORing two positives gives a positive, so safe to
		 * cast result into s64.
		 */
		dst_reg->s32_min_value = dst_reg->umin_value;
		dst_reg->s32_max_value = dst_reg->umax_value;
	}
}

static void scalar_min_max_or(struct bpf_reg_state *dst_reg,
			      struct bpf_reg_state *src_reg)
{
	bool src_known = tnum_is_const(src_reg->var_off);
	bool dst_known = tnum_is_const(dst_reg->var_off);
	s64 smin_val = src_reg->smin_value;
	u64 umin_val = src_reg->umin_value;

	if (src_known && dst_known) {
		__mark_reg_known(dst_reg, dst_reg->var_off.value |
					  src_reg->var_off.value);
		return;
	}

	/* We get our maximum from the var_off, and our minimum is the
	 * maximum of the operands' minima
	 */
	dst_reg->umin_value = max(dst_reg->umin_value, umin_val);
	dst_reg->umax_value = dst_reg->var_off.value | dst_reg->var_off.mask;
	if (dst_reg->smin_value < 0 || smin_val < 0) {
		/* Lose signed bounds when ORing negative numbers,
		 * ain't nobody got time for that.
		 */
		dst_reg->smin_value = S64_MIN;
		dst_reg->smax_value = S64_MAX;
	} else {
		/* ORing two positives gives a positive, so safe to
		 * cast result into s64.
		 */
		dst_reg->smin_value = dst_reg->umin_value;
		dst_reg->smax_value = dst_reg->umax_value;
	}
	/* We may learn something more from the var_off */
	__update_reg_bounds(dst_reg);
}

static void __scalar32_min_max_lsh(struct bpf_reg_state *dst_reg,
				   u64 umin_val, u64 umax_val)
{
	/* We lose all sign bit information (except what we can pick
	 * up from var_off)
	 */
	dst_reg->s32_min_value = S32_MIN;
	dst_reg->s32_max_value = S32_MAX;
	/* If we might shift our top bit out, then we know nothing */
	if (umax_val > 31 || dst_reg->u32_max_value > 1ULL << (31 - umax_val)) {
		dst_reg->u32_min_value = 0;
		dst_reg->u32_max_value = U32_MAX;
	} else {
		dst_reg->u32_min_value <<= umin_val;
		dst_reg->u32_max_value <<= umax_val;
	}
}

static void scalar32_min_max_lsh(struct bpf_reg_state *dst_reg,
				 struct bpf_reg_state *src_reg)
{
	u32 umax_val = src_reg->u32_max_value;
	u32 umin_val = src_reg->u32_min_value;
	/* u32 alu operation will zext upper bits */
	struct tnum subreg = tnum_subreg(dst_reg->var_off);

	__scalar32_min_max_lsh(dst_reg, umin_val, umax_val);
	dst_reg->var_off = tnum_subreg(tnum_lshift(subreg, umin_val));
	/* Not required but being careful mark reg64 bounds as unknown so
	 * that we are forced to pick them up from tnum and zext later and
	 * if some path skips this step we are still safe.
	 */
	__mark_reg64_unbounded(dst_reg);
	__update_reg32_bounds(dst_reg);
}

static void __scalar64_min_max_lsh(struct bpf_reg_state *dst_reg,
				   u64 umin_val, u64 umax_val)
{
	/* Special case <<32 because it is a common compiler pattern to sign
	 * extend subreg by doing <<32 s>>32. In this case if 32bit bounds are
	 * positive we know this shift will also be positive so we can track
	 * bounds correctly. Otherwise we lose all sign bit information except
	 * what we can pick up from var_off. Perhaps we can generalize this
	 * later to shifts of any length.
	 */
	if (umin_val == 32 && umax_val == 32 && dst_reg->s32_max_value >= 0)
		dst_reg->smax_value = (s64)dst_reg->s32_max_value << 32;
	else
		dst_reg->smax_value = S64_MAX;

	if (umin_val == 32 && umax_val == 32 && dst_reg->s32_min_value >= 0)
		dst_reg->smin_value = (s64)dst_reg->s32_min_value << 32;
	else
		dst_reg->smin_value = S64_MIN;

	/* If we might shift our top bit out, then we know nothing */
	if (dst_reg->umax_value > 1ULL << (63 - umax_val)) {
		dst_reg->umin_value = 0;
		dst_reg->umax_value = U64_MAX;
	} else {
		dst_reg->umin_value <<= umin_val;
		dst_reg->umax_value <<= umax_val;
	}
}

static void scalar_min_max_lsh(struct bpf_reg_state *dst_reg,
			       struct bpf_reg_state *src_reg)
{
	u64 umax_val = src_reg->umax_value;
	u64 umin_val = src_reg->umin_value;

	/* scalar64 calc uses 32bit unshifted bounds so must be called first */
	__scalar64_min_max_lsh(dst_reg, umin_val, umax_val);
	__scalar32_min_max_lsh(dst_reg, umin_val, umax_val);

	dst_reg->var_off = tnum_lshift(dst_reg->var_off, umin_val);
	/* We may learn something more from the var_off */
	__update_reg_bounds(dst_reg);
}

static void scalar32_min_max_rsh(struct bpf_reg_state *dst_reg,
				 struct bpf_reg_state *src_reg)
{
	struct tnum subreg = tnum_subreg(dst_reg->var_off);
	u32 umax_val = src_reg->u32_max_value;
	u32 umin_val = src_reg->u32_min_value;

	/* BPF_RSH is an unsigned shift.  If the value in dst_reg might
	 * be negative, then either:
	 * 1) src_reg might be zero, so the sign bit of the result is
	 *    unknown, so we lose our signed bounds
	 * 2) it's known negative, thus the unsigned bounds capture the
	 *    signed bounds
	 * 3) the signed bounds cross zero, so they tell us nothing
	 *    about the result
	 * If the value in dst_reg is known nonnegative, then again the
	 * unsigned bounts capture the signed bounds.
	 * Thus, in all cases it suffices to blow away our signed bounds
	 * and rely on inferring new ones from the unsigned bounds and
	 * var_off of the result.
	 */
	dst_reg->s32_min_value = S32_MIN;
	dst_reg->s32_max_value = S32_MAX;

	dst_reg->var_off = tnum_rshift(subreg, umin_val);
	dst_reg->u32_min_value >>= umax_val;
	dst_reg->u32_max_value >>= umin_val;

	__mark_reg64_unbounded(dst_reg);
	__update_reg32_bounds(dst_reg);
}

static void scalar_min_max_rsh(struct bpf_reg_state *dst_reg,
			       struct bpf_reg_state *src_reg)
{
	u64 umax_val = src_reg->umax_value;
	u64 umin_val = src_reg->umin_value;

	/* BPF_RSH is an unsigned shift.  If the value in dst_reg might
	 * be negative, then either:
	 * 1) src_reg might be zero, so the sign bit of the result is
	 *    unknown, so we lose our signed bounds
	 * 2) it's known negative, thus the unsigned bounds capture the
	 *    signed bounds
	 * 3) the signed bounds cross zero, so they tell us nothing
	 *    about the result
	 * If the value in dst_reg is known nonnegative, then again the
	 * unsigned bounts capture the signed bounds.
	 * Thus, in all cases it suffices to blow away our signed bounds
	 * and rely on inferring new ones from the unsigned bounds and
	 * var_off of the result.
	 */
	dst_reg->smin_value = S64_MIN;
	dst_reg->smax_value = S64_MAX;
	dst_reg->var_off = tnum_rshift(dst_reg->var_off, umin_val);
	dst_reg->umin_value >>= umax_val;
	dst_reg->umax_value >>= umin_val;

	/* Its not easy to operate on alu32 bounds here because it depends
	 * on bits being shifted in. Take easy way out and mark unbounded
	 * so we can recalculate later from tnum.
	 */
	__mark_reg32_unbounded(dst_reg);
	__update_reg_bounds(dst_reg);
}

static void scalar32_min_max_arsh(struct bpf_reg_state *dst_reg,
				  struct bpf_reg_state *src_reg)
{
	u64 umin_val = src_reg->u32_min_value;

	/* Upon reaching here, src_known is true and
	 * umax_val is equal to umin_val.
	 */
	dst_reg->s32_min_value = (u32)(((s32)dst_reg->s32_min_value) >> umin_val);
	dst_reg->s32_max_value = (u32)(((s32)dst_reg->s32_max_value) >> umin_val);

	dst_reg->var_off = tnum_arshift(tnum_subreg(dst_reg->var_off), umin_val, 32);

	/* blow away the dst_reg umin_value/umax_value and rely on
	 * dst_reg var_off to refine the result.
	 */
	dst_reg->u32_min_value = 0;
	dst_reg->u32_max_value = U32_MAX;

	__mark_reg64_unbounded(dst_reg);
	__update_reg32_bounds(dst_reg);
}

static void scalar_min_max_arsh(struct bpf_reg_state *dst_reg,
				struct bpf_reg_state *src_reg)
{
	u64 umin_val = src_reg->umin_value;

	/* Upon reaching here, src_known is true and umax_val is equal
	 * to umin_val.
	 */
	dst_reg->smin_value >>= umin_val;
	dst_reg->smax_value >>= umin_val;

	dst_reg->var_off = tnum_arshift(dst_reg->var_off, umin_val, 64);

	/* blow away the dst_reg umin_value/umax_value and rely on
	 * dst_reg var_off to refine the result.
	 */
	dst_reg->umin_value = 0;
	dst_reg->umax_value = U64_MAX;

	/* Its not easy to operate on alu32 bounds here because it depends
	 * on bits being shifted in from upper 32-bits. Take easy way out
	 * and mark unbounded so we can recalculate later from tnum.
	 */
	__mark_reg32_unbounded(dst_reg);
	__update_reg_bounds(dst_reg);
}

/* WARNING: This function does calculations on 64-bit values, but the actual
 * execution may occur on 32-bit values. Therefore, things like bitshifts
 * need extra checks in the 32-bit case.
 */
static int adjust_scalar_min_max_vals(struct bpf_verifier_env *env,
				      struct bpf_insn *insn,
				      struct bpf_reg_state *dst_reg,
				      struct bpf_reg_state src_reg)
{
	struct bpf_reg_state *regs = cur_regs(env);
	u8 opcode = BPF_OP(insn->code);
	bool src_known, dst_known;
	s64 smin_val, smax_val;
	u64 umin_val, umax_val;
	s32 s32_min_val, s32_max_val;
	u32 u32_min_val, u32_max_val;
	u64 insn_bitness = (BPF_CLASS(insn->code) == BPF_ALU64) ? 64 : 32;
	u32 dst = insn->dst_reg;
	int ret;
	bool alu32 = (BPF_CLASS(insn->code) != BPF_ALU64);

	smin_val = src_reg.smin_value;
	smax_val = src_reg.smax_value;
	umin_val = src_reg.umin_value;
	umax_val = src_reg.umax_value;

	s32_min_val = src_reg.s32_min_value;
	s32_max_val = src_reg.s32_max_value;
	u32_min_val = src_reg.u32_min_value;
	u32_max_val = src_reg.u32_max_value;

	if (alu32) {
		src_known = tnum_subreg_is_const(src_reg.var_off);
		dst_known = tnum_subreg_is_const(dst_reg->var_off);
		if ((src_known &&
		     (s32_min_val != s32_max_val || u32_min_val != u32_max_val)) ||
		    s32_min_val > s32_max_val || u32_min_val > u32_max_val) {
			/* Taint dst register if offset had invalid bounds
			 * derived from e.g. dead branches.
			 */
			__mark_reg_unknown(env, dst_reg);
			return 0;
		}
	} else {
		src_known = tnum_is_const(src_reg.var_off);
		dst_known = tnum_is_const(dst_reg->var_off);
		if ((src_known &&
		     (smin_val != smax_val || umin_val != umax_val)) ||
		    smin_val > smax_val || umin_val > umax_val) {
			/* Taint dst register if offset had invalid bounds
			 * derived from e.g. dead branches.
			 */
			__mark_reg_unknown(env, dst_reg);
			return 0;
		}
	}

	if (!src_known &&
	    opcode != BPF_ADD && opcode != BPF_SUB && opcode != BPF_AND) {
		__mark_reg_unknown(env, dst_reg);
		return 0;
	}

	/* Calculate sign/unsigned bounds and tnum for alu32 and alu64 bit ops.
	 * There are two classes of instructions: The first class we track both
	 * alu32 and alu64 sign/unsigned bounds independently this provides the
	 * greatest amount of precision when alu operations are mixed with jmp32
	 * operations. These operations are BPF_ADD, BPF_SUB, BPF_MUL, BPF_ADD,
	 * and BPF_OR. This is possible because these ops have fairly easy to
	 * understand and calculate behavior in both 32-bit and 64-bit alu ops.
	 * See alu32 verifier tests for examples. The second class of
	 * operations, BPF_LSH, BPF_RSH, and BPF_ARSH, however are not so easy
	 * with regards to tracking sign/unsigned bounds because the bits may
	 * cross subreg boundaries in the alu64 case. When this happens we mark
	 * the reg unbounded in the subreg bound space and use the resulting
	 * tnum to calculate an approximation of the sign/unsigned bounds.
	 */
	switch (opcode) {
	case BPF_ADD:
		ret = sanitize_val_alu(env, insn);
		if (ret < 0) {
			verbose(env, "R%d tried to add from different pointers or scalars\n", dst);
			return ret;
		}
		scalar32_min_max_add(dst_reg, &src_reg);
		scalar_min_max_add(dst_reg, &src_reg);
		dst_reg->var_off = tnum_add(dst_reg->var_off, src_reg.var_off);
		break;
	case BPF_SUB:
		ret = sanitize_val_alu(env, insn);
		if (ret < 0) {
			verbose(env, "R%d tried to sub from different pointers or scalars\n", dst);
			return ret;
		}
		scalar32_min_max_sub(dst_reg, &src_reg);
		scalar_min_max_sub(dst_reg, &src_reg);
		dst_reg->var_off = tnum_sub(dst_reg->var_off, src_reg.var_off);
		break;
	case BPF_MUL:
		dst_reg->var_off = tnum_mul(dst_reg->var_off, src_reg.var_off);
		scalar32_min_max_mul(dst_reg, &src_reg);
		scalar_min_max_mul(dst_reg, &src_reg);
		break;
	case BPF_AND:
		dst_reg->var_off = tnum_and(dst_reg->var_off, src_reg.var_off);
		scalar32_min_max_and(dst_reg, &src_reg);
		scalar_min_max_and(dst_reg, &src_reg);
		break;
	case BPF_OR:
		dst_reg->var_off = tnum_or(dst_reg->var_off, src_reg.var_off);
		scalar32_min_max_or(dst_reg, &src_reg);
		scalar_min_max_or(dst_reg, &src_reg);
		break;
	case BPF_LSH:
		if (umax_val >= insn_bitness) {
			/* Shifts greater than 31 or 63 are undefined.
			 * This includes shifts by a negative number.
			 */
			mark_reg_unknown(env, regs, insn->dst_reg);
			break;
		}
		if (alu32)
			scalar32_min_max_lsh(dst_reg, &src_reg);
		else
			scalar_min_max_lsh(dst_reg, &src_reg);
		break;
	case BPF_RSH:
		if (umax_val >= insn_bitness) {
			/* Shifts greater than 31 or 63 are undefined.
			 * This includes shifts by a negative number.
			 */
			mark_reg_unknown(env, regs, insn->dst_reg);
			break;
		}
		if (alu32)
			scalar32_min_max_rsh(dst_reg, &src_reg);
		else
			scalar_min_max_rsh(dst_reg, &src_reg);
		break;
	case BPF_ARSH:
		if (umax_val >= insn_bitness) {
			/* Shifts greater than 31 or 63 are undefined.
			 * This includes shifts by a negative number.
			 */
			mark_reg_unknown(env, regs, insn->dst_reg);
			break;
		}
		if (alu32)
			scalar32_min_max_arsh(dst_reg, &src_reg);
		else
			scalar_min_max_arsh(dst_reg, &src_reg);
		break;
	default:
		mark_reg_unknown(env, regs, insn->dst_reg);
		break;
	}

	/* ALU32 ops are zero extended into 64bit register */
	if (alu32)
		zext_32_to_64(dst_reg);

	__update_reg_bounds(dst_reg);
	__reg_deduce_bounds(dst_reg);
	__reg_bound_offset(dst_reg);
	return 0;
}

/* Handles ALU ops other than BPF_END, BPF_NEG and BPF_MOV: computes new min/max
 * and var_off.
 */
static int adjust_reg_min_max_vals(struct bpf_verifier_env *env,
				   struct bpf_insn *insn)
{
	struct bpf_verifier_state *vstate = env->cur_state;
	struct bpf_func_state *state = vstate->frame[vstate->curframe];
	struct bpf_reg_state *regs = state->regs, *dst_reg, *src_reg;
	struct bpf_reg_state *ptr_reg = NULL, off_reg = {0};
	u8 opcode = BPF_OP(insn->code);
	int err;

	dst_reg = &regs[insn->dst_reg];
	src_reg = NULL;
	if (dst_reg->type != SCALAR_VALUE)
		ptr_reg = dst_reg;
	if (BPF_SRC(insn->code) == BPF_X) {
		src_reg = &regs[insn->src_reg];
		if (src_reg->type != SCALAR_VALUE) {
			if (dst_reg->type != SCALAR_VALUE) {
				/* Combining two pointers by any ALU op yields
				 * an arbitrary scalar. Disallow all math except
				 * pointer subtraction
				 */
				if (opcode == BPF_SUB && env->allow_ptr_leaks) {
					mark_reg_unknown(env, regs, insn->dst_reg);
					return 0;
				}
				verbose(env, "R%d pointer %s pointer prohibited\n",
					insn->dst_reg,
					bpf_alu_string[opcode >> 4]);
				return -EACCES;
			} else {
				/* scalar += pointer
				 * This is legal, but we have to reverse our
				 * src/dest handling in computing the range
				 */
				err = mark_chain_precision(env, insn->dst_reg);
				if (err)
					return err;
				return adjust_ptr_min_max_vals(env, insn,
							       src_reg, dst_reg);
			}
		} else if (ptr_reg) {
			/* pointer += scalar */
			err = mark_chain_precision(env, insn->src_reg);
			if (err)
				return err;
			return adjust_ptr_min_max_vals(env, insn,
						       dst_reg, src_reg);
		}
	} else {
		/* Pretend the src is a reg with a known value, since we only
		 * need to be able to read from this state.
		 */
		off_reg.type = SCALAR_VALUE;
		__mark_reg_known(&off_reg, insn->imm);
		src_reg = &off_reg;
		if (ptr_reg) /* pointer += K */
			return adjust_ptr_min_max_vals(env, insn,
						       ptr_reg, src_reg);
	}

	/* Got here implies adding two SCALAR_VALUEs */
	if (WARN_ON_ONCE(ptr_reg)) {
		print_verifier_state(env, state);
		verbose(env, "verifier internal error: unexpected ptr_reg\n");
		return -EINVAL;
	}
	if (WARN_ON(!src_reg)) {
		print_verifier_state(env, state);
		verbose(env, "verifier internal error: no src_reg\n");
		return -EINVAL;
	}
	return adjust_scalar_min_max_vals(env, insn, dst_reg, *src_reg);
}

/* check validity of 32-bit and 64-bit arithmetic operations */
static int check_alu_op(struct bpf_verifier_env *env, struct bpf_insn *insn)
{
	struct bpf_reg_state *regs = cur_regs(env);
	u8 opcode = BPF_OP(insn->code);
	int err;

	if (opcode == BPF_END || opcode == BPF_NEG) {
		if (opcode == BPF_NEG) {
			if (BPF_SRC(insn->code) != 0 ||
			    insn->src_reg != BPF_REG_0 ||
			    insn->off != 0 || insn->imm != 0) {
				verbose(env, "BPF_NEG uses reserved fields\n");
				return -EINVAL;
			}
		} else {
			if (insn->src_reg != BPF_REG_0 || insn->off != 0 ||
			    (insn->imm != 16 && insn->imm != 32 && insn->imm != 64) ||
			    BPF_CLASS(insn->code) == BPF_ALU64) {
				verbose(env, "BPF_END uses reserved fields\n");
				return -EINVAL;
			}
		}

		/* check src operand */
		err = check_reg_arg(env, insn->dst_reg, SRC_OP);
		if (err)
			return err;

		if (is_pointer_value(env, insn->dst_reg)) {
			verbose(env, "R%d pointer arithmetic prohibited\n",
				insn->dst_reg);
			return -EACCES;
		}

		/* check dest operand */
		err = check_reg_arg(env, insn->dst_reg, DST_OP);
		if (err)
			return err;

	} else if (opcode == BPF_MOV) {

		if (BPF_SRC(insn->code) == BPF_X) {
			if (insn->imm != 0 || insn->off != 0) {
				verbose(env, "BPF_MOV uses reserved fields\n");
				return -EINVAL;
			}

			/* check src operand */
			err = check_reg_arg(env, insn->src_reg, SRC_OP);
			if (err)
				return err;
		} else {
			if (insn->src_reg != BPF_REG_0 || insn->off != 0) {
				verbose(env, "BPF_MOV uses reserved fields\n");
				return -EINVAL;
			}
		}

		/* check dest operand, mark as required later */
		err = check_reg_arg(env, insn->dst_reg, DST_OP_NO_MARK);
		if (err)
			return err;

		if (BPF_SRC(insn->code) == BPF_X) {
			struct bpf_reg_state *src_reg = regs + insn->src_reg;
			struct bpf_reg_state *dst_reg = regs + insn->dst_reg;

			if (BPF_CLASS(insn->code) == BPF_ALU64) {
				/* case: R1 = R2
				 * copy register state to dest reg
				 */
				*dst_reg = *src_reg;
				dst_reg->live |= REG_LIVE_WRITTEN;
				dst_reg->subreg_def = DEF_NOT_SUBREG;
			} else {
				/* R1 = (u32) R2 */
				if (is_pointer_value(env, insn->src_reg)) {
					verbose(env,
						"R%d partial copy of pointer\n",
						insn->src_reg);
					return -EACCES;
				} else if (src_reg->type == SCALAR_VALUE) {
					*dst_reg = *src_reg;
					dst_reg->live |= REG_LIVE_WRITTEN;
					dst_reg->subreg_def = env->insn_idx + 1;
				} else {
					mark_reg_unknown(env, regs,
							 insn->dst_reg);
				}
				zext_32_to_64(dst_reg);
			}
		} else {
			/* case: R = imm
			 * remember the value we stored into this reg
			 */
			/* clear any state __mark_reg_known doesn't set */
			mark_reg_unknown(env, regs, insn->dst_reg);
			regs[insn->dst_reg].type = SCALAR_VALUE;
			if (BPF_CLASS(insn->code) == BPF_ALU64) {
				__mark_reg_known(regs + insn->dst_reg,
						 insn->imm);
			} else {
				__mark_reg_known(regs + insn->dst_reg,
						 (u32)insn->imm);
			}
		}

	} else if (opcode > BPF_END) {
		verbose(env, "invalid BPF_ALU opcode %x\n", opcode);
		return -EINVAL;

	} else {	/* all other ALU ops: and, sub, xor, add, ... */

		if (BPF_SRC(insn->code) == BPF_X) {
			if (insn->imm != 0 || insn->off != 0) {
				verbose(env, "BPF_ALU uses reserved fields\n");
				return -EINVAL;
			}
			/* check src1 operand */
			err = check_reg_arg(env, insn->src_reg, SRC_OP);
			if (err)
				return err;
		} else {
			if (insn->src_reg != BPF_REG_0 || insn->off != 0) {
				verbose(env, "BPF_ALU uses reserved fields\n");
				return -EINVAL;
			}
		}

		/* check src2 operand */
		err = check_reg_arg(env, insn->dst_reg, SRC_OP);
		if (err)
			return err;

		if ((opcode == BPF_MOD || opcode == BPF_DIV) &&
		    BPF_SRC(insn->code) == BPF_K && insn->imm == 0) {
			verbose(env, "div by zero\n");
			return -EINVAL;
		}

		if ((opcode == BPF_LSH || opcode == BPF_RSH ||
		     opcode == BPF_ARSH) && BPF_SRC(insn->code) == BPF_K) {
			int size = BPF_CLASS(insn->code) == BPF_ALU64 ? 64 : 32;

			if (insn->imm < 0 || insn->imm >= size) {
				verbose(env, "invalid shift %d\n", insn->imm);
				return -EINVAL;
			}
		}

		/* check dest operand */
		err = check_reg_arg(env, insn->dst_reg, DST_OP_NO_MARK);
		if (err)
			return err;

		return adjust_reg_min_max_vals(env, insn);
	}

	return 0;
}

static void __find_good_pkt_pointers(struct bpf_func_state *state,
				     struct bpf_reg_state *dst_reg,
				     enum bpf_reg_type type, u16 new_range)
{
	struct bpf_reg_state *reg;
	int i;

	for (i = 0; i < MAX_BPF_REG; i++) {
		reg = &state->regs[i];
		if (reg->type == type && reg->id == dst_reg->id)
			/* keep the maximum range already checked */
			reg->range = max(reg->range, new_range);
	}

	bpf_for_each_spilled_reg(i, state, reg) {
		if (!reg)
			continue;
		if (reg->type == type && reg->id == dst_reg->id)
			reg->range = max(reg->range, new_range);
	}
}

static void find_good_pkt_pointers(struct bpf_verifier_state *vstate,
				   struct bpf_reg_state *dst_reg,
				   enum bpf_reg_type type,
				   bool range_right_open)
{
	u16 new_range;
	int i;

	if (dst_reg->off < 0 ||
	    (dst_reg->off == 0 && range_right_open))
		/* This doesn't give us any range */
		return;

	if (dst_reg->umax_value > MAX_PACKET_OFF ||
	    dst_reg->umax_value + dst_reg->off > MAX_PACKET_OFF)
		/* Risk of overflow.  For instance, ptr + (1<<63) may be less
		 * than pkt_end, but that's because it's also less than pkt.
		 */
		return;

	new_range = dst_reg->off;
	if (range_right_open)
		new_range--;

	/* Examples for register markings:
	 *
	 * pkt_data in dst register:
	 *
	 *   r2 = r3;
	 *   r2 += 8;
	 *   if (r2 > pkt_end) goto <handle exception>
	 *   <access okay>
	 *
	 *   r2 = r3;
	 *   r2 += 8;
	 *   if (r2 < pkt_end) goto <access okay>
	 *   <handle exception>
	 *
	 *   Where:
	 *     r2 == dst_reg, pkt_end == src_reg
	 *     r2=pkt(id=n,off=8,r=0)
	 *     r3=pkt(id=n,off=0,r=0)
	 *
	 * pkt_data in src register:
	 *
	 *   r2 = r3;
	 *   r2 += 8;
	 *   if (pkt_end >= r2) goto <access okay>
	 *   <handle exception>
	 *
	 *   r2 = r3;
	 *   r2 += 8;
	 *   if (pkt_end <= r2) goto <handle exception>
	 *   <access okay>
	 *
	 *   Where:
	 *     pkt_end == dst_reg, r2 == src_reg
	 *     r2=pkt(id=n,off=8,r=0)
	 *     r3=pkt(id=n,off=0,r=0)
	 *
	 * Find register r3 and mark its range as r3=pkt(id=n,off=0,r=8)
	 * or r3=pkt(id=n,off=0,r=8-1), so that range of bytes [r3, r3 + 8)
	 * and [r3, r3 + 8-1) respectively is safe to access depending on
	 * the check.
	 */

	/* If our ids match, then we must have the same max_value.  And we
	 * don't care about the other reg's fixed offset, since if it's too big
	 * the range won't allow anything.
	 * dst_reg->off is known < MAX_PACKET_OFF, therefore it fits in a u16.
	 */
	for (i = 0; i <= vstate->curframe; i++)
		__find_good_pkt_pointers(vstate->frame[i], dst_reg, type,
					 new_range);
}

static int is_branch32_taken(struct bpf_reg_state *reg, u32 val, u8 opcode)
{
	struct tnum subreg = tnum_subreg(reg->var_off);
	s32 sval = (s32)val;

	switch (opcode) {
	case BPF_JEQ:
		if (tnum_is_const(subreg))
			return !!tnum_equals_const(subreg, val);
		break;
	case BPF_JNE:
		if (tnum_is_const(subreg))
			return !tnum_equals_const(subreg, val);
		break;
	case BPF_JSET:
		if ((~subreg.mask & subreg.value) & val)
			return 1;
		if (!((subreg.mask | subreg.value) & val))
			return 0;
		break;
	case BPF_JGT:
		if (reg->u32_min_value > val)
			return 1;
		else if (reg->u32_max_value <= val)
			return 0;
		break;
	case BPF_JSGT:
		if (reg->s32_min_value > sval)
			return 1;
		else if (reg->s32_max_value < sval)
			return 0;
		break;
	case BPF_JLT:
		if (reg->u32_max_value < val)
			return 1;
		else if (reg->u32_min_value >= val)
			return 0;
		break;
	case BPF_JSLT:
		if (reg->s32_max_value < sval)
			return 1;
		else if (reg->s32_min_value >= sval)
			return 0;
		break;
	case BPF_JGE:
		if (reg->u32_min_value >= val)
			return 1;
		else if (reg->u32_max_value < val)
			return 0;
		break;
	case BPF_JSGE:
		if (reg->s32_min_value >= sval)
			return 1;
		else if (reg->s32_max_value < sval)
			return 0;
		break;
	case BPF_JLE:
		if (reg->u32_max_value <= val)
			return 1;
		else if (reg->u32_min_value > val)
			return 0;
		break;
	case BPF_JSLE:
		if (reg->s32_max_value <= sval)
			return 1;
		else if (reg->s32_min_value > sval)
			return 0;
		break;
	}

	return -1;
}


static int is_branch64_taken(struct bpf_reg_state *reg, u64 val, u8 opcode)
{
	s64 sval = (s64)val;

	switch (opcode) {
	case BPF_JEQ:
		if (tnum_is_const(reg->var_off))
			return !!tnum_equals_const(reg->var_off, val);
		break;
	case BPF_JNE:
		if (tnum_is_const(reg->var_off))
			return !tnum_equals_const(reg->var_off, val);
		break;
	case BPF_JSET:
		if ((~reg->var_off.mask & reg->var_off.value) & val)
			return 1;
		if (!((reg->var_off.mask | reg->var_off.value) & val))
			return 0;
		break;
	case BPF_JGT:
		if (reg->umin_value > val)
			return 1;
		else if (reg->umax_value <= val)
			return 0;
		break;
	case BPF_JSGT:
		if (reg->smin_value > sval)
			return 1;
		else if (reg->smax_value < sval)
			return 0;
		break;
	case BPF_JLT:
		if (reg->umax_value < val)
			return 1;
		else if (reg->umin_value >= val)
			return 0;
		break;
	case BPF_JSLT:
		if (reg->smax_value < sval)
			return 1;
		else if (reg->smin_value >= sval)
			return 0;
		break;
	case BPF_JGE:
		if (reg->umin_value >= val)
			return 1;
		else if (reg->umax_value < val)
			return 0;
		break;
	case BPF_JSGE:
		if (reg->smin_value >= sval)
			return 1;
		else if (reg->smax_value < sval)
			return 0;
		break;
	case BPF_JLE:
		if (reg->umax_value <= val)
			return 1;
		else if (reg->umin_value > val)
			return 0;
		break;
	case BPF_JSLE:
		if (reg->smax_value <= sval)
			return 1;
		else if (reg->smin_value > sval)
			return 0;
		break;
	}

	return -1;
}

/* compute branch direction of the expression "if (reg opcode val) goto target;"
 * and return:
 *  1 - branch will be taken and "goto target" will be executed
 *  0 - branch will not be taken and fall-through to next insn
 * -1 - unknown. Example: "if (reg < 5)" is unknown when register value
 *      range [0,10]
 */
static int is_branch_taken(struct bpf_reg_state *reg, u64 val, u8 opcode,
			   bool is_jmp32)
{
	if (__is_pointer_value(false, reg))
		return -1;

	if (is_jmp32)
		return is_branch32_taken(reg, val, opcode);
	return is_branch64_taken(reg, val, opcode);
}

/* Constrain the possible values of @reg with unsigned upper bound @bound.
 * If @is_exclusive, @bound is an exclusive limit, otherwise it is inclusive.
 * If @is_jmp32, @bound is a 32-bit value that only constrains the low 32 bits
 * of @reg.
 */
static void set_upper_bound(struct bpf_reg_state *reg, u64 bound, bool is_jmp32,
			    bool is_exclusive)
{
	if (is_exclusive) {
		/* There are no values for `reg` that make `reg<0` true. */
		if (bound == 0)
			return;
		bound--;
	}
	if (is_jmp32) {
		/* Constrain the register's value in the tnum representation.
		 * For 64-bit comparisons this happens later in
		 * __reg_bound_offset(), but for 32-bit comparisons, we can be
		 * more precise than what can be derived from the updated
		 * numeric bounds.
		 */
		struct tnum t = tnum_range(0, bound);

		t.mask |= ~0xffffffffULL; /* upper half is unknown */
		reg->var_off = tnum_intersect(reg->var_off, t);

		/* Compute the 64-bit bound from the 32-bit bound. */
		bound += gen_hi_max(reg->var_off);
	}
	reg->umax_value = min(reg->umax_value, bound);
}

/* Constrain the possible values of @reg with unsigned lower bound @bound.
 * If @is_exclusive, @bound is an exclusive limit, otherwise it is inclusive.
 * If @is_jmp32, @bound is a 32-bit value that only constrains the low 32 bits
 * of @reg.
 */
static void set_lower_bound(struct bpf_reg_state *reg, u64 bound, bool is_jmp32,
			    bool is_exclusive)
{
	if (is_exclusive) {
		/* There are no values for `reg` that make `reg>MAX` true. */
		if (bound == (is_jmp32 ? U32_MAX : U64_MAX))
			return;
		bound++;
	}
	if (is_jmp32) {
		/* Constrain the register's value in the tnum representation.
		 * For 64-bit comparisons this happens later in
		 * __reg_bound_offset(), but for 32-bit comparisons, we can be
		 * more precise than what can be derived from the updated
		 * numeric bounds.
		 */
		struct tnum t = tnum_range(bound, U32_MAX);

		t.mask |= ~0xffffffffULL; /* upper half is unknown */
		reg->var_off = tnum_intersect(reg->var_off, t);

		/* Compute the 64-bit bound from the 32-bit bound. */
		bound += gen_hi_min(reg->var_off);
	}
	reg->umin_value = max(reg->umin_value, bound);
}

/* Adjusts the register min/max values in the case that the dst_reg is the
 * variable register that we are working on, and src_reg is a constant or we're
 * simply doing a BPF_K check.
 * In JEQ/JNE cases we also adjust the var_off values.
 */
static void reg_set_min_max(struct bpf_reg_state *true_reg,
			    struct bpf_reg_state *false_reg,
			    u64 val, u32 val32,
			    u8 opcode, bool is_jmp32)
{
	struct tnum false_32off = tnum_subreg(false_reg->var_off);
	struct tnum false_64off = false_reg->var_off;
	struct tnum true_32off = tnum_subreg(true_reg->var_off);
	struct tnum true_64off = true_reg->var_off;
	s64 sval = (s64)val;
	s32 sval32 = (s32)val32;

	/* If the dst_reg is a pointer, we can't learn anything about its
	 * variable offset from the compare (unless src_reg were a pointer into
	 * the same object, but we don't bother with that.
	 * Since false_reg and true_reg have the same type by construction, we
	 * only need to check one of them for pointerness.
	 */
	if (__is_pointer_value(false, false_reg))
		return;

	switch (opcode) {
	case BPF_JEQ:
	case BPF_JNE:
	{
		struct bpf_reg_state *reg =
			opcode == BPF_JEQ ? true_reg : false_reg;

		/* For BPF_JEQ, if this is false we know nothing Jon Snow, but
		 * if it is true we know the value for sure. Likewise for
		 * BPF_JNE.
		 */
		if (is_jmp32)
			__mark_reg32_known(reg, val32);
		else
			__mark_reg_known(reg, val);
		break;
	}
	case BPF_JSET:
		if (is_jmp32) {
			false_32off = tnum_and(false_32off, tnum_const(~val32));
			if (is_power_of_2(val32))
				true_32off = tnum_or(true_32off,
						     tnum_const(val32));
		} else {
			false_64off = tnum_and(false_64off, tnum_const(~val));
			if (is_power_of_2(val))
				true_64off = tnum_or(true_64off,
						     tnum_const(val));
		}
		break;
	case BPF_JGE:
	case BPF_JGT:
	{
<<<<<<< HEAD
		set_upper_bound(false_reg, val, is_jmp32, opcode == BPF_JGE);
		set_lower_bound(true_reg, val, is_jmp32, opcode == BPF_JGT);
		break;
	}
	case BPF_JSGE:
	case BPF_JSGT:
	{
		s64 false_smax = opcode == BPF_JSGT ? sval    : sval - 1;
		s64 true_smin = opcode == BPF_JSGT ? sval + 1 : sval;

		/* If the full s64 was not sign-extended from s32 then don't
		 * deduct further info.
		 */
		if (is_jmp32 && !cmp_val_with_extended_s64(sval, false_reg))
			break;
		false_reg->smax_value = min(false_reg->smax_value, false_smax);
		true_reg->smin_value = max(true_reg->smin_value, true_smin);
		break;
	}
	case BPF_JLE:
	case BPF_JLT:
	{
		set_lower_bound(false_reg, val, is_jmp32, opcode == BPF_JLE);
		set_upper_bound(true_reg, val, is_jmp32, opcode == BPF_JLT);
=======
		if (is_jmp32) {
			u32 false_umax = opcode == BPF_JGT ? val32  : val32 - 1;
			u32 true_umin = opcode == BPF_JGT ? val32 + 1 : val32;

			false_reg->u32_max_value = min(false_reg->u32_max_value,
						       false_umax);
			true_reg->u32_min_value = max(true_reg->u32_min_value,
						      true_umin);
		} else {
			u64 false_umax = opcode == BPF_JGT ? val    : val - 1;
			u64 true_umin = opcode == BPF_JGT ? val + 1 : val;

			false_reg->umax_value = min(false_reg->umax_value, false_umax);
			true_reg->umin_value = max(true_reg->umin_value, true_umin);
		}
>>>>>>> 675a03b4
		break;
	}
	case BPF_JSGE:
	case BPF_JSGT:
	{
		if (is_jmp32) {
			s32 false_smax = opcode == BPF_JSGT ? sval32    : sval32 - 1;
			s32 true_smin = opcode == BPF_JSGT ? sval32 + 1 : sval32;

			false_reg->s32_max_value = min(false_reg->s32_max_value, false_smax);
			true_reg->s32_min_value = max(true_reg->s32_min_value, true_smin);
		} else {
<<<<<<< HEAD
			__mark_reg_known(reg, val);
		}
		break;
	}
	case BPF_JSET:
		false_reg->var_off = tnum_and(false_reg->var_off,
					      tnum_const(~val));
		if (is_power_of_2(val))
			true_reg->var_off = tnum_or(true_reg->var_off,
						    tnum_const(val));
		break;
	case BPF_JGE:
	case BPF_JGT:
	{
		set_lower_bound(false_reg, val, is_jmp32, opcode == BPF_JGE);
		set_upper_bound(true_reg, val, is_jmp32, opcode == BPF_JGT);
		break;
	}
	case BPF_JSGE:
	case BPF_JSGT:
	{
		s64 false_smin = opcode == BPF_JSGT ? sval    : sval + 1;
		s64 true_smax = opcode == BPF_JSGT ? sval - 1 : sval;

		if (is_jmp32 && !cmp_val_with_extended_s64(sval, false_reg))
			break;
		false_reg->smin_value = max(false_reg->smin_value, false_smin);
		true_reg->smax_value = min(true_reg->smax_value, true_smax);
=======
			s64 false_smax = opcode == BPF_JSGT ? sval    : sval - 1;
			s64 true_smin = opcode == BPF_JSGT ? sval + 1 : sval;

			false_reg->smax_value = min(false_reg->smax_value, false_smax);
			true_reg->smin_value = max(true_reg->smin_value, true_smin);
		}
>>>>>>> 675a03b4
		break;
	}
	case BPF_JLE:
	case BPF_JLT:
	{
<<<<<<< HEAD
		set_upper_bound(false_reg, val, is_jmp32, opcode == BPF_JLE);
		set_lower_bound(true_reg, val, is_jmp32, opcode == BPF_JLT);
=======
		if (is_jmp32) {
			u32 false_umin = opcode == BPF_JLT ? val32  : val32 + 1;
			u32 true_umax = opcode == BPF_JLT ? val32 - 1 : val32;

			false_reg->u32_min_value = max(false_reg->u32_min_value,
						       false_umin);
			true_reg->u32_max_value = min(true_reg->u32_max_value,
						      true_umax);
		} else {
			u64 false_umin = opcode == BPF_JLT ? val    : val + 1;
			u64 true_umax = opcode == BPF_JLT ? val - 1 : val;

			false_reg->umin_value = max(false_reg->umin_value, false_umin);
			true_reg->umax_value = min(true_reg->umax_value, true_umax);
		}
>>>>>>> 675a03b4
		break;
	}
	case BPF_JSLE:
	case BPF_JSLT:
	{
		if (is_jmp32) {
			s32 false_smin = opcode == BPF_JSLT ? sval32    : sval32 + 1;
			s32 true_smax = opcode == BPF_JSLT ? sval32 - 1 : sval32;

			false_reg->s32_min_value = max(false_reg->s32_min_value, false_smin);
			true_reg->s32_max_value = min(true_reg->s32_max_value, true_smax);
		} else {
			s64 false_smin = opcode == BPF_JSLT ? sval    : sval + 1;
			s64 true_smax = opcode == BPF_JSLT ? sval - 1 : sval;

			false_reg->smin_value = max(false_reg->smin_value, false_smin);
			true_reg->smax_value = min(true_reg->smax_value, true_smax);
		}
		break;
	}
	default:
		return;
	}

	if (is_jmp32) {
		false_reg->var_off = tnum_or(tnum_clear_subreg(false_64off),
					     tnum_subreg(false_32off));
		true_reg->var_off = tnum_or(tnum_clear_subreg(true_64off),
					    tnum_subreg(true_32off));
		__reg_combine_32_into_64(false_reg);
		__reg_combine_32_into_64(true_reg);
	} else {
		false_reg->var_off = false_64off;
		true_reg->var_off = true_64off;
		__reg_combine_64_into_32(false_reg);
		__reg_combine_64_into_32(true_reg);
	}
}

/* Same as above, but for the case that dst_reg holds a constant and src_reg is
 * the variable reg.
 */
static void reg_set_min_max_inv(struct bpf_reg_state *true_reg,
				struct bpf_reg_state *false_reg,
				u64 val, u32 val32,
				u8 opcode, bool is_jmp32)
{
	/* How can we transform "a <op> b" into "b <op> a"? */
	static const u8 opcode_flip[16] = {
		/* these stay the same */
		[BPF_JEQ  >> 4] = BPF_JEQ,
		[BPF_JNE  >> 4] = BPF_JNE,
		[BPF_JSET >> 4] = BPF_JSET,
		/* these swap "lesser" and "greater" (L and G in the opcodes) */
		[BPF_JGE  >> 4] = BPF_JLE,
		[BPF_JGT  >> 4] = BPF_JLT,
		[BPF_JLE  >> 4] = BPF_JGE,
		[BPF_JLT  >> 4] = BPF_JGT,
		[BPF_JSGE >> 4] = BPF_JSLE,
		[BPF_JSGT >> 4] = BPF_JSLT,
		[BPF_JSLE >> 4] = BPF_JSGE,
		[BPF_JSLT >> 4] = BPF_JSGT
	};
	opcode = opcode_flip[opcode >> 4];
	/* This uses zero as "not present in table"; luckily the zero opcode,
	 * BPF_JA, can't get here.
	 */
	if (opcode)
		reg_set_min_max(true_reg, false_reg, val, val32, opcode, is_jmp32);
}

/* Regs are known to be equal, so intersect their min/max/var_off */
static void __reg_combine_min_max(struct bpf_reg_state *src_reg,
				  struct bpf_reg_state *dst_reg)
{
	src_reg->umin_value = dst_reg->umin_value = max(src_reg->umin_value,
							dst_reg->umin_value);
	src_reg->umax_value = dst_reg->umax_value = min(src_reg->umax_value,
							dst_reg->umax_value);
	src_reg->smin_value = dst_reg->smin_value = max(src_reg->smin_value,
							dst_reg->smin_value);
	src_reg->smax_value = dst_reg->smax_value = min(src_reg->smax_value,
							dst_reg->smax_value);
	src_reg->var_off = dst_reg->var_off = tnum_intersect(src_reg->var_off,
							     dst_reg->var_off);
	/* We might have learned new bounds from the var_off. */
	__update_reg_bounds(src_reg);
	__update_reg_bounds(dst_reg);
	/* We might have learned something about the sign bit. */
	__reg_deduce_bounds(src_reg);
	__reg_deduce_bounds(dst_reg);
	/* We might have learned some bits from the bounds. */
	__reg_bound_offset(src_reg);
	__reg_bound_offset(dst_reg);
	/* Intersecting with the old var_off might have improved our bounds
	 * slightly.  e.g. if umax was 0x7f...f and var_off was (0; 0xf...fc),
	 * then new var_off is (0; 0x7f...fc) which improves our umax.
	 */
	__update_reg_bounds(src_reg);
	__update_reg_bounds(dst_reg);
}

static void reg_combine_min_max(struct bpf_reg_state *true_src,
				struct bpf_reg_state *true_dst,
				struct bpf_reg_state *false_src,
				struct bpf_reg_state *false_dst,
				u8 opcode)
{
	switch (opcode) {
	case BPF_JEQ:
		__reg_combine_min_max(true_src, true_dst);
		break;
	case BPF_JNE:
		__reg_combine_min_max(false_src, false_dst);
		break;
	}
}

static void mark_ptr_or_null_reg(struct bpf_func_state *state,
				 struct bpf_reg_state *reg, u32 id,
				 bool is_null)
{
	if (reg_type_may_be_null(reg->type) && reg->id == id) {
		/* Old offset (both fixed and variable parts) should
		 * have been known-zero, because we don't allow pointer
		 * arithmetic on pointers that might be NULL.
		 */
		if (WARN_ON_ONCE(reg->smin_value || reg->smax_value ||
				 !tnum_equals_const(reg->var_off, 0) ||
				 reg->off)) {
			__mark_reg_known_zero(reg);
			reg->off = 0;
		}
		if (is_null) {
			reg->type = SCALAR_VALUE;
		} else if (reg->type == PTR_TO_MAP_VALUE_OR_NULL) {
			if (reg->map_ptr->inner_map_meta) {
				reg->type = CONST_PTR_TO_MAP;
				reg->map_ptr = reg->map_ptr->inner_map_meta;
			} else if (reg->map_ptr->map_type ==
				   BPF_MAP_TYPE_XSKMAP) {
				reg->type = PTR_TO_XDP_SOCK;
			} else {
				reg->type = PTR_TO_MAP_VALUE;
			}
		} else if (reg->type == PTR_TO_SOCKET_OR_NULL) {
			reg->type = PTR_TO_SOCKET;
		} else if (reg->type == PTR_TO_SOCK_COMMON_OR_NULL) {
			reg->type = PTR_TO_SOCK_COMMON;
		} else if (reg->type == PTR_TO_TCP_SOCK_OR_NULL) {
			reg->type = PTR_TO_TCP_SOCK;
		}
		if (is_null) {
			/* We don't need id and ref_obj_id from this point
			 * onwards anymore, thus we should better reset it,
			 * so that state pruning has chances to take effect.
			 */
			reg->id = 0;
			reg->ref_obj_id = 0;
		} else if (!reg_may_point_to_spin_lock(reg)) {
			/* For not-NULL ptr, reg->ref_obj_id will be reset
			 * in release_reg_references().
			 *
			 * reg->id is still used by spin_lock ptr. Other
			 * than spin_lock ptr type, reg->id can be reset.
			 */
			reg->id = 0;
		}
	}
}

static void __mark_ptr_or_null_regs(struct bpf_func_state *state, u32 id,
				    bool is_null)
{
	struct bpf_reg_state *reg;
	int i;

	for (i = 0; i < MAX_BPF_REG; i++)
		mark_ptr_or_null_reg(state, &state->regs[i], id, is_null);

	bpf_for_each_spilled_reg(i, state, reg) {
		if (!reg)
			continue;
		mark_ptr_or_null_reg(state, reg, id, is_null);
	}
}

/* The logic is similar to find_good_pkt_pointers(), both could eventually
 * be folded together at some point.
 */
static void mark_ptr_or_null_regs(struct bpf_verifier_state *vstate, u32 regno,
				  bool is_null)
{
	struct bpf_func_state *state = vstate->frame[vstate->curframe];
	struct bpf_reg_state *regs = state->regs;
	u32 ref_obj_id = regs[regno].ref_obj_id;
	u32 id = regs[regno].id;
	int i;

	if (ref_obj_id && ref_obj_id == id && is_null)
		/* regs[regno] is in the " == NULL" branch.
		 * No one could have freed the reference state before
		 * doing the NULL check.
		 */
		WARN_ON_ONCE(release_reference_state(state, id));

	for (i = 0; i <= vstate->curframe; i++)
		__mark_ptr_or_null_regs(vstate->frame[i], id, is_null);
}

static bool try_match_pkt_pointers(const struct bpf_insn *insn,
				   struct bpf_reg_state *dst_reg,
				   struct bpf_reg_state *src_reg,
				   struct bpf_verifier_state *this_branch,
				   struct bpf_verifier_state *other_branch)
{
	if (BPF_SRC(insn->code) != BPF_X)
		return false;

	/* Pointers are always 64-bit. */
	if (BPF_CLASS(insn->code) == BPF_JMP32)
		return false;

	switch (BPF_OP(insn->code)) {
	case BPF_JGT:
		if ((dst_reg->type == PTR_TO_PACKET &&
		     src_reg->type == PTR_TO_PACKET_END) ||
		    (dst_reg->type == PTR_TO_PACKET_META &&
		     reg_is_init_pkt_pointer(src_reg, PTR_TO_PACKET))) {
			/* pkt_data' > pkt_end, pkt_meta' > pkt_data */
			find_good_pkt_pointers(this_branch, dst_reg,
					       dst_reg->type, false);
		} else if ((dst_reg->type == PTR_TO_PACKET_END &&
			    src_reg->type == PTR_TO_PACKET) ||
			   (reg_is_init_pkt_pointer(dst_reg, PTR_TO_PACKET) &&
			    src_reg->type == PTR_TO_PACKET_META)) {
			/* pkt_end > pkt_data', pkt_data > pkt_meta' */
			find_good_pkt_pointers(other_branch, src_reg,
					       src_reg->type, true);
		} else {
			return false;
		}
		break;
	case BPF_JLT:
		if ((dst_reg->type == PTR_TO_PACKET &&
		     src_reg->type == PTR_TO_PACKET_END) ||
		    (dst_reg->type == PTR_TO_PACKET_META &&
		     reg_is_init_pkt_pointer(src_reg, PTR_TO_PACKET))) {
			/* pkt_data' < pkt_end, pkt_meta' < pkt_data */
			find_good_pkt_pointers(other_branch, dst_reg,
					       dst_reg->type, true);
		} else if ((dst_reg->type == PTR_TO_PACKET_END &&
			    src_reg->type == PTR_TO_PACKET) ||
			   (reg_is_init_pkt_pointer(dst_reg, PTR_TO_PACKET) &&
			    src_reg->type == PTR_TO_PACKET_META)) {
			/* pkt_end < pkt_data', pkt_data > pkt_meta' */
			find_good_pkt_pointers(this_branch, src_reg,
					       src_reg->type, false);
		} else {
			return false;
		}
		break;
	case BPF_JGE:
		if ((dst_reg->type == PTR_TO_PACKET &&
		     src_reg->type == PTR_TO_PACKET_END) ||
		    (dst_reg->type == PTR_TO_PACKET_META &&
		     reg_is_init_pkt_pointer(src_reg, PTR_TO_PACKET))) {
			/* pkt_data' >= pkt_end, pkt_meta' >= pkt_data */
			find_good_pkt_pointers(this_branch, dst_reg,
					       dst_reg->type, true);
		} else if ((dst_reg->type == PTR_TO_PACKET_END &&
			    src_reg->type == PTR_TO_PACKET) ||
			   (reg_is_init_pkt_pointer(dst_reg, PTR_TO_PACKET) &&
			    src_reg->type == PTR_TO_PACKET_META)) {
			/* pkt_end >= pkt_data', pkt_data >= pkt_meta' */
			find_good_pkt_pointers(other_branch, src_reg,
					       src_reg->type, false);
		} else {
			return false;
		}
		break;
	case BPF_JLE:
		if ((dst_reg->type == PTR_TO_PACKET &&
		     src_reg->type == PTR_TO_PACKET_END) ||
		    (dst_reg->type == PTR_TO_PACKET_META &&
		     reg_is_init_pkt_pointer(src_reg, PTR_TO_PACKET))) {
			/* pkt_data' <= pkt_end, pkt_meta' <= pkt_data */
			find_good_pkt_pointers(other_branch, dst_reg,
					       dst_reg->type, false);
		} else if ((dst_reg->type == PTR_TO_PACKET_END &&
			    src_reg->type == PTR_TO_PACKET) ||
			   (reg_is_init_pkt_pointer(dst_reg, PTR_TO_PACKET) &&
			    src_reg->type == PTR_TO_PACKET_META)) {
			/* pkt_end <= pkt_data', pkt_data <= pkt_meta' */
			find_good_pkt_pointers(this_branch, src_reg,
					       src_reg->type, true);
		} else {
			return false;
		}
		break;
	default:
		return false;
	}

	return true;
}

static int check_cond_jmp_op(struct bpf_verifier_env *env,
			     struct bpf_insn *insn, int *insn_idx)
{
	struct bpf_verifier_state *this_branch = env->cur_state;
	struct bpf_verifier_state *other_branch;
	struct bpf_reg_state *regs = this_branch->frame[this_branch->curframe]->regs;
	struct bpf_reg_state *dst_reg, *other_branch_regs, *src_reg = NULL;
	u8 opcode = BPF_OP(insn->code);
	bool is_jmp32;
	int pred = -1;
	int err;

	/* Only conditional jumps are expected to reach here. */
	if (opcode == BPF_JA || opcode > BPF_JSLE) {
		verbose(env, "invalid BPF_JMP/JMP32 opcode %x\n", opcode);
		return -EINVAL;
	}

	if (BPF_SRC(insn->code) == BPF_X) {
		if (insn->imm != 0) {
			verbose(env, "BPF_JMP/JMP32 uses reserved fields\n");
			return -EINVAL;
		}

		/* check src1 operand */
		err = check_reg_arg(env, insn->src_reg, SRC_OP);
		if (err)
			return err;

		if (is_pointer_value(env, insn->src_reg)) {
			verbose(env, "R%d pointer comparison prohibited\n",
				insn->src_reg);
			return -EACCES;
		}
		src_reg = &regs[insn->src_reg];
	} else {
		if (insn->src_reg != BPF_REG_0) {
			verbose(env, "BPF_JMP/JMP32 uses reserved fields\n");
			return -EINVAL;
		}
	}

	/* check src2 operand */
	err = check_reg_arg(env, insn->dst_reg, SRC_OP);
	if (err)
		return err;

	dst_reg = &regs[insn->dst_reg];
	is_jmp32 = BPF_CLASS(insn->code) == BPF_JMP32;

	if (BPF_SRC(insn->code) == BPF_K) {
		pred = is_branch_taken(dst_reg, insn->imm, opcode, is_jmp32);
	} else if (src_reg->type == SCALAR_VALUE &&
		   is_jmp32 && tnum_is_const(tnum_subreg(src_reg->var_off))) {
		pred = is_branch_taken(dst_reg,
				       tnum_subreg(src_reg->var_off).value,
				       opcode,
				       is_jmp32);
	} else if (src_reg->type == SCALAR_VALUE &&
		   !is_jmp32 && tnum_is_const(src_reg->var_off)) {
		pred = is_branch_taken(dst_reg,
				       src_reg->var_off.value,
				       opcode,
				       is_jmp32);
	}

	if (pred >= 0) {
		err = mark_chain_precision(env, insn->dst_reg);
		if (BPF_SRC(insn->code) == BPF_X && !err)
			err = mark_chain_precision(env, insn->src_reg);
		if (err)
			return err;
	}
	if (pred == 1) {
		/* only follow the goto, ignore fall-through */
		*insn_idx += insn->off;
		return 0;
	} else if (pred == 0) {
		/* only follow fall-through branch, since
		 * that's where the program will go
		 */
		return 0;
	}

	other_branch = push_stack(env, *insn_idx + insn->off + 1, *insn_idx,
				  false);
	if (!other_branch)
		return -EFAULT;
	other_branch_regs = other_branch->frame[other_branch->curframe]->regs;

	/* detect if we are comparing against a constant value so we can adjust
	 * our min/max values for our dst register.
	 * this is only legit if both are scalars (or pointers to the same
	 * object, I suppose, but we don't support that right now), because
	 * otherwise the different base pointers mean the offsets aren't
	 * comparable.
	 */
	if (BPF_SRC(insn->code) == BPF_X) {
		struct bpf_reg_state *src_reg = &regs[insn->src_reg];

		if (dst_reg->type == SCALAR_VALUE &&
		    src_reg->type == SCALAR_VALUE) {
			if (tnum_is_const(src_reg->var_off) ||
			    (is_jmp32 &&
			     tnum_is_const(tnum_subreg(src_reg->var_off))))
				reg_set_min_max(&other_branch_regs[insn->dst_reg],
						dst_reg,
						src_reg->var_off.value,
						tnum_subreg(src_reg->var_off).value,
						opcode, is_jmp32);
			else if (tnum_is_const(dst_reg->var_off) ||
				 (is_jmp32 &&
				  tnum_is_const(tnum_subreg(dst_reg->var_off))))
				reg_set_min_max_inv(&other_branch_regs[insn->src_reg],
						    src_reg,
						    dst_reg->var_off.value,
						    tnum_subreg(dst_reg->var_off).value,
						    opcode, is_jmp32);
			else if (!is_jmp32 &&
				 (opcode == BPF_JEQ || opcode == BPF_JNE))
				/* Comparing for equality, we can combine knowledge */
				reg_combine_min_max(&other_branch_regs[insn->src_reg],
						    &other_branch_regs[insn->dst_reg],
						    src_reg, dst_reg, opcode);
		}
	} else if (dst_reg->type == SCALAR_VALUE) {
		reg_set_min_max(&other_branch_regs[insn->dst_reg],
					dst_reg, insn->imm, (u32)insn->imm,
					opcode, is_jmp32);
	}

	/* detect if R == 0 where R is returned from bpf_map_lookup_elem().
	 * NOTE: these optimizations below are related with pointer comparison
	 *       which will never be JMP32.
	 */
	if (!is_jmp32 && BPF_SRC(insn->code) == BPF_K &&
	    insn->imm == 0 && (opcode == BPF_JEQ || opcode == BPF_JNE) &&
	    reg_type_may_be_null(dst_reg->type)) {
		/* Mark all identical registers in each branch as either
		 * safe or unknown depending R == 0 or R != 0 conditional.
		 */
		mark_ptr_or_null_regs(this_branch, insn->dst_reg,
				      opcode == BPF_JNE);
		mark_ptr_or_null_regs(other_branch, insn->dst_reg,
				      opcode == BPF_JEQ);
	} else if (!try_match_pkt_pointers(insn, dst_reg, &regs[insn->src_reg],
					   this_branch, other_branch) &&
		   is_pointer_value(env, insn->dst_reg)) {
		verbose(env, "R%d pointer comparison prohibited\n",
			insn->dst_reg);
		return -EACCES;
	}
	if (env->log.level & BPF_LOG_LEVEL)
		print_verifier_state(env, this_branch->frame[this_branch->curframe]);
	return 0;
}

/* verify BPF_LD_IMM64 instruction */
static int check_ld_imm(struct bpf_verifier_env *env, struct bpf_insn *insn)
{
	struct bpf_insn_aux_data *aux = cur_aux(env);
	struct bpf_reg_state *regs = cur_regs(env);
	struct bpf_map *map;
	int err;

	if (BPF_SIZE(insn->code) != BPF_DW) {
		verbose(env, "invalid BPF_LD_IMM insn\n");
		return -EINVAL;
	}
	if (insn->off != 0) {
		verbose(env, "BPF_LD_IMM64 uses reserved fields\n");
		return -EINVAL;
	}

	err = check_reg_arg(env, insn->dst_reg, DST_OP);
	if (err)
		return err;

	if (insn->src_reg == 0) {
		u64 imm = ((u64)(insn + 1)->imm << 32) | (u32)insn->imm;

		regs[insn->dst_reg].type = SCALAR_VALUE;
		__mark_reg_known(&regs[insn->dst_reg], imm);
		return 0;
	}

	map = env->used_maps[aux->map_index];
	mark_reg_known_zero(env, regs, insn->dst_reg);
	regs[insn->dst_reg].map_ptr = map;

	if (insn->src_reg == BPF_PSEUDO_MAP_VALUE) {
		regs[insn->dst_reg].type = PTR_TO_MAP_VALUE;
		regs[insn->dst_reg].off = aux->map_off;
		if (map_value_has_spin_lock(map))
			regs[insn->dst_reg].id = ++env->id_gen;
	} else if (insn->src_reg == BPF_PSEUDO_MAP_FD) {
		regs[insn->dst_reg].type = CONST_PTR_TO_MAP;
	} else {
		verbose(env, "bpf verifier is misconfigured\n");
		return -EINVAL;
	}

	return 0;
}

static bool may_access_skb(enum bpf_prog_type type)
{
	switch (type) {
	case BPF_PROG_TYPE_SOCKET_FILTER:
	case BPF_PROG_TYPE_SCHED_CLS:
	case BPF_PROG_TYPE_SCHED_ACT:
		return true;
	default:
		return false;
	}
}

/* verify safety of LD_ABS|LD_IND instructions:
 * - they can only appear in the programs where ctx == skb
 * - since they are wrappers of function calls, they scratch R1-R5 registers,
 *   preserve R6-R9, and store return value into R0
 *
 * Implicit input:
 *   ctx == skb == R6 == CTX
 *
 * Explicit input:
 *   SRC == any register
 *   IMM == 32-bit immediate
 *
 * Output:
 *   R0 - 8/16/32-bit skb data converted to cpu endianness
 */
static int check_ld_abs(struct bpf_verifier_env *env, struct bpf_insn *insn)
{
	struct bpf_reg_state *regs = cur_regs(env);
	static const int ctx_reg = BPF_REG_6;
	u8 mode = BPF_MODE(insn->code);
	int i, err;

	if (!may_access_skb(env->prog->type)) {
		verbose(env, "BPF_LD_[ABS|IND] instructions not allowed for this program type\n");
		return -EINVAL;
	}

	if (!env->ops->gen_ld_abs) {
		verbose(env, "bpf verifier is misconfigured\n");
		return -EINVAL;
	}

	if (env->subprog_cnt > 1) {
		/* when program has LD_ABS insn JITs and interpreter assume
		 * that r1 == ctx == skb which is not the case for callees
		 * that can have arbitrary arguments. It's problematic
		 * for main prog as well since JITs would need to analyze
		 * all functions in order to make proper register save/restore
		 * decisions in the main prog. Hence disallow LD_ABS with calls
		 */
		verbose(env, "BPF_LD_[ABS|IND] instructions cannot be mixed with bpf-to-bpf calls\n");
		return -EINVAL;
	}

	if (insn->dst_reg != BPF_REG_0 || insn->off != 0 ||
	    BPF_SIZE(insn->code) == BPF_DW ||
	    (mode == BPF_ABS && insn->src_reg != BPF_REG_0)) {
		verbose(env, "BPF_LD_[ABS|IND] uses reserved fields\n");
		return -EINVAL;
	}

	/* check whether implicit source operand (register R6) is readable */
	err = check_reg_arg(env, ctx_reg, SRC_OP);
	if (err)
		return err;

	/* Disallow usage of BPF_LD_[ABS|IND] with reference tracking, as
	 * gen_ld_abs() may terminate the program at runtime, leading to
	 * reference leak.
	 */
	err = check_reference_leak(env);
	if (err) {
		verbose(env, "BPF_LD_[ABS|IND] cannot be mixed with socket references\n");
		return err;
	}

	if (env->cur_state->active_spin_lock) {
		verbose(env, "BPF_LD_[ABS|IND] cannot be used inside bpf_spin_lock-ed region\n");
		return -EINVAL;
	}

	if (regs[ctx_reg].type != PTR_TO_CTX) {
		verbose(env,
			"at the time of BPF_LD_ABS|IND R6 != pointer to skb\n");
		return -EINVAL;
	}

	if (mode == BPF_IND) {
		/* check explicit source operand */
		err = check_reg_arg(env, insn->src_reg, SRC_OP);
		if (err)
			return err;
	}

	err = check_ctx_reg(env, &regs[ctx_reg], ctx_reg);
	if (err < 0)
		return err;

	/* reset caller saved regs to unreadable */
	for (i = 0; i < CALLER_SAVED_REGS; i++) {
		mark_reg_not_init(env, regs, caller_saved[i]);
		check_reg_arg(env, caller_saved[i], DST_OP_NO_MARK);
	}

	/* mark destination R0 register as readable, since it contains
	 * the value fetched from the packet.
	 * Already marked as written above.
	 */
	mark_reg_unknown(env, regs, BPF_REG_0);
	/* ld_abs load up to 32-bit skb data. */
	regs[BPF_REG_0].subreg_def = env->insn_idx + 1;
	return 0;
}

static int check_return_code(struct bpf_verifier_env *env)
{
	struct tnum enforce_attach_type_range = tnum_unknown;
	const struct bpf_prog *prog = env->prog;
	struct bpf_reg_state *reg;
	struct tnum range = tnum_range(0, 1);
	int err;

<<<<<<< HEAD
	/* The struct_ops func-ptr's return type could be "void" */
	if (env->prog->type == BPF_PROG_TYPE_STRUCT_OPS &&
=======
	/* LSM and struct_ops func-ptr's return type could be "void" */
	if ((env->prog->type == BPF_PROG_TYPE_STRUCT_OPS ||
	     env->prog->type == BPF_PROG_TYPE_LSM) &&
>>>>>>> 675a03b4
	    !prog->aux->attach_func_proto->type)
		return 0;

	/* eBPF calling convetion is such that R0 is used
	 * to return the value from eBPF program.
	 * Make sure that it's readable at this time
	 * of bpf_exit, which means that program wrote
	 * something into it earlier
	 */
	err = check_reg_arg(env, BPF_REG_0, SRC_OP);
	if (err)
		return err;

	if (is_pointer_value(env, BPF_REG_0)) {
		verbose(env, "R0 leaks addr as return value\n");
		return -EACCES;
	}

	switch (env->prog->type) {
	case BPF_PROG_TYPE_CGROUP_SOCK_ADDR:
		if (env->prog->expected_attach_type == BPF_CGROUP_UDP4_RECVMSG ||
		    env->prog->expected_attach_type == BPF_CGROUP_UDP6_RECVMSG)
			range = tnum_range(1, 1);
		break;
	case BPF_PROG_TYPE_CGROUP_SKB:
		if (env->prog->expected_attach_type == BPF_CGROUP_INET_EGRESS) {
			range = tnum_range(0, 3);
			enforce_attach_type_range = tnum_range(2, 3);
		}
		break;
	case BPF_PROG_TYPE_CGROUP_SOCK:
	case BPF_PROG_TYPE_SOCK_OPS:
	case BPF_PROG_TYPE_CGROUP_DEVICE:
	case BPF_PROG_TYPE_CGROUP_SYSCTL:
	case BPF_PROG_TYPE_CGROUP_SOCKOPT:
		break;
	case BPF_PROG_TYPE_RAW_TRACEPOINT:
		if (!env->prog->aux->attach_btf_id)
			return 0;
		range = tnum_const(0);
		break;
	case BPF_PROG_TYPE_TRACING:
		switch (env->prog->expected_attach_type) {
		case BPF_TRACE_FENTRY:
		case BPF_TRACE_FEXIT:
			range = tnum_const(0);
			break;
		case BPF_TRACE_RAW_TP:
<<<<<<< HEAD
=======
		case BPF_MODIFY_RETURN:
>>>>>>> 675a03b4
			return 0;
		default:
			return -ENOTSUPP;
		}
		break;
	case BPF_PROG_TYPE_EXT:
		/* freplace program can return anything as its return value
		 * depends on the to-be-replaced kernel func or bpf program.
		 */
	default:
		return 0;
	}

	reg = cur_regs(env) + BPF_REG_0;
	if (reg->type != SCALAR_VALUE) {
		verbose(env, "At program exit the register R0 is not a known value (%s)\n",
			reg_type_str[reg->type]);
		return -EINVAL;
	}

	if (!tnum_in(range, reg->var_off)) {
		char tn_buf[48];

		verbose(env, "At program exit the register R0 ");
		if (!tnum_is_unknown(reg->var_off)) {
			tnum_strn(tn_buf, sizeof(tn_buf), reg->var_off);
			verbose(env, "has value %s", tn_buf);
		} else {
			verbose(env, "has unknown scalar value");
		}
		tnum_strn(tn_buf, sizeof(tn_buf), range);
		verbose(env, " should have been in %s\n", tn_buf);
		return -EINVAL;
	}

	if (!tnum_is_unknown(enforce_attach_type_range) &&
	    tnum_in(enforce_attach_type_range, reg->var_off))
		env->prog->enforce_expected_attach_type = 1;
	return 0;
}

/* non-recursive DFS pseudo code
 * 1  procedure DFS-iterative(G,v):
 * 2      label v as discovered
 * 3      let S be a stack
 * 4      S.push(v)
 * 5      while S is not empty
 * 6            t <- S.pop()
 * 7            if t is what we're looking for:
 * 8                return t
 * 9            for all edges e in G.adjacentEdges(t) do
 * 10               if edge e is already labelled
 * 11                   continue with the next edge
 * 12               w <- G.adjacentVertex(t,e)
 * 13               if vertex w is not discovered and not explored
 * 14                   label e as tree-edge
 * 15                   label w as discovered
 * 16                   S.push(w)
 * 17                   continue at 5
 * 18               else if vertex w is discovered
 * 19                   label e as back-edge
 * 20               else
 * 21                   // vertex w is explored
 * 22                   label e as forward- or cross-edge
 * 23           label t as explored
 * 24           S.pop()
 *
 * convention:
 * 0x10 - discovered
 * 0x11 - discovered and fall-through edge labelled
 * 0x12 - discovered and fall-through and branch edges labelled
 * 0x20 - explored
 */

enum {
	DISCOVERED = 0x10,
	EXPLORED = 0x20,
	FALLTHROUGH = 1,
	BRANCH = 2,
};

static u32 state_htab_size(struct bpf_verifier_env *env)
{
	return env->prog->len;
}

static struct bpf_verifier_state_list **explored_state(
					struct bpf_verifier_env *env,
					int idx)
{
	struct bpf_verifier_state *cur = env->cur_state;
	struct bpf_func_state *state = cur->frame[cur->curframe];

	return &env->explored_states[(idx ^ state->callsite) % state_htab_size(env)];
}

static void init_explored_state(struct bpf_verifier_env *env, int idx)
{
	env->insn_aux_data[idx].prune_point = true;
}

/* t, w, e - match pseudo-code above:
 * t - index of current instruction
 * w - next instruction
 * e - edge
 */
static int push_insn(int t, int w, int e, struct bpf_verifier_env *env,
		     bool loop_ok)
{
	int *insn_stack = env->cfg.insn_stack;
	int *insn_state = env->cfg.insn_state;

	if (e == FALLTHROUGH && insn_state[t] >= (DISCOVERED | FALLTHROUGH))
		return 0;

	if (e == BRANCH && insn_state[t] >= (DISCOVERED | BRANCH))
		return 0;

	if (w < 0 || w >= env->prog->len) {
		verbose_linfo(env, t, "%d: ", t);
		verbose(env, "jump out of range from insn %d to %d\n", t, w);
		return -EINVAL;
	}

	if (e == BRANCH)
		/* mark branch target for state pruning */
		init_explored_state(env, w);

	if (insn_state[w] == 0) {
		/* tree-edge */
		insn_state[t] = DISCOVERED | e;
		insn_state[w] = DISCOVERED;
		if (env->cfg.cur_stack >= env->prog->len)
			return -E2BIG;
		insn_stack[env->cfg.cur_stack++] = w;
		return 1;
	} else if ((insn_state[w] & 0xF0) == DISCOVERED) {
		if (loop_ok && env->allow_ptr_leaks)
			return 0;
		verbose_linfo(env, t, "%d: ", t);
		verbose_linfo(env, w, "%d: ", w);
		verbose(env, "back-edge from insn %d to %d\n", t, w);
		return -EINVAL;
	} else if (insn_state[w] == EXPLORED) {
		/* forward- or cross-edge */
		insn_state[t] = DISCOVERED | e;
	} else {
		verbose(env, "insn state internal bug\n");
		return -EFAULT;
	}
	return 0;
}

/* non-recursive depth-first-search to detect loops in BPF program
 * loop == back-edge in directed graph
 */
static int check_cfg(struct bpf_verifier_env *env)
{
	struct bpf_insn *insns = env->prog->insnsi;
	int insn_cnt = env->prog->len;
	int *insn_stack, *insn_state;
	int ret = 0;
	int i, t;

	insn_state = env->cfg.insn_state = kvcalloc(insn_cnt, sizeof(int), GFP_KERNEL);
	if (!insn_state)
		return -ENOMEM;

	insn_stack = env->cfg.insn_stack = kvcalloc(insn_cnt, sizeof(int), GFP_KERNEL);
	if (!insn_stack) {
		kvfree(insn_state);
		return -ENOMEM;
	}

	insn_state[0] = DISCOVERED; /* mark 1st insn as discovered */
	insn_stack[0] = 0; /* 0 is the first instruction */
	env->cfg.cur_stack = 1;

peek_stack:
	if (env->cfg.cur_stack == 0)
		goto check_state;
	t = insn_stack[env->cfg.cur_stack - 1];

	if (BPF_CLASS(insns[t].code) == BPF_JMP ||
	    BPF_CLASS(insns[t].code) == BPF_JMP32) {
		u8 opcode = BPF_OP(insns[t].code);

		if (opcode == BPF_EXIT) {
			goto mark_explored;
		} else if (opcode == BPF_CALL) {
			ret = push_insn(t, t + 1, FALLTHROUGH, env, false);
			if (ret == 1)
				goto peek_stack;
			else if (ret < 0)
				goto err_free;
			if (t + 1 < insn_cnt)
				init_explored_state(env, t + 1);
			if (insns[t].src_reg == BPF_PSEUDO_CALL) {
				init_explored_state(env, t);
				ret = push_insn(t, t + insns[t].imm + 1, BRANCH,
						env, false);
				if (ret == 1)
					goto peek_stack;
				else if (ret < 0)
					goto err_free;
			}
		} else if (opcode == BPF_JA) {
			if (BPF_SRC(insns[t].code) != BPF_K) {
				ret = -EINVAL;
				goto err_free;
			}
			/* unconditional jump with single edge */
			ret = push_insn(t, t + insns[t].off + 1,
					FALLTHROUGH, env, true);
			if (ret == 1)
				goto peek_stack;
			else if (ret < 0)
				goto err_free;
			/* unconditional jmp is not a good pruning point,
			 * but it's marked, since backtracking needs
			 * to record jmp history in is_state_visited().
			 */
			init_explored_state(env, t + insns[t].off + 1);
			/* tell verifier to check for equivalent states
			 * after every call and jump
			 */
			if (t + 1 < insn_cnt)
				init_explored_state(env, t + 1);
		} else {
			/* conditional jump with two edges */
			init_explored_state(env, t);
			ret = push_insn(t, t + 1, FALLTHROUGH, env, true);
			if (ret == 1)
				goto peek_stack;
			else if (ret < 0)
				goto err_free;

			ret = push_insn(t, t + insns[t].off + 1, BRANCH, env, true);
			if (ret == 1)
				goto peek_stack;
			else if (ret < 0)
				goto err_free;
		}
	} else {
		/* all other non-branch instructions with single
		 * fall-through edge
		 */
		ret = push_insn(t, t + 1, FALLTHROUGH, env, false);
		if (ret == 1)
			goto peek_stack;
		else if (ret < 0)
			goto err_free;
	}

mark_explored:
	insn_state[t] = EXPLORED;
	if (env->cfg.cur_stack-- <= 0) {
		verbose(env, "pop stack internal bug\n");
		ret = -EFAULT;
		goto err_free;
	}
	goto peek_stack;

check_state:
	for (i = 0; i < insn_cnt; i++) {
		if (insn_state[i] != EXPLORED) {
			verbose(env, "unreachable insn %d\n", i);
			ret = -EINVAL;
			goto err_free;
		}
	}
	ret = 0; /* cfg looks good */

err_free:
	kvfree(insn_state);
	kvfree(insn_stack);
	env->cfg.insn_state = env->cfg.insn_stack = NULL;
	return ret;
}

/* The minimum supported BTF func info size */
#define MIN_BPF_FUNCINFO_SIZE	8
#define MAX_FUNCINFO_REC_SIZE	252

static int check_btf_func(struct bpf_verifier_env *env,
			  const union bpf_attr *attr,
			  union bpf_attr __user *uattr)
{
	u32 i, nfuncs, urec_size, min_size;
	u32 krec_size = sizeof(struct bpf_func_info);
	struct bpf_func_info *krecord;
	struct bpf_func_info_aux *info_aux = NULL;
	const struct btf_type *type;
	struct bpf_prog *prog;
	const struct btf *btf;
	void __user *urecord;
	u32 prev_offset = 0;
	int ret = -ENOMEM;

	nfuncs = attr->func_info_cnt;
	if (!nfuncs)
		return 0;

	if (nfuncs != env->subprog_cnt) {
		verbose(env, "number of funcs in func_info doesn't match number of subprogs\n");
		return -EINVAL;
	}

	urec_size = attr->func_info_rec_size;
	if (urec_size < MIN_BPF_FUNCINFO_SIZE ||
	    urec_size > MAX_FUNCINFO_REC_SIZE ||
	    urec_size % sizeof(u32)) {
		verbose(env, "invalid func info rec size %u\n", urec_size);
		return -EINVAL;
	}

	prog = env->prog;
	btf = prog->aux->btf;

	urecord = u64_to_user_ptr(attr->func_info);
	min_size = min_t(u32, krec_size, urec_size);

	krecord = kvcalloc(nfuncs, krec_size, GFP_KERNEL | __GFP_NOWARN);
	if (!krecord)
		return -ENOMEM;
	info_aux = kcalloc(nfuncs, sizeof(*info_aux), GFP_KERNEL | __GFP_NOWARN);
	if (!info_aux)
		goto err_free;

	for (i = 0; i < nfuncs; i++) {
		ret = bpf_check_uarg_tail_zero(urecord, krec_size, urec_size);
		if (ret) {
			if (ret == -E2BIG) {
				verbose(env, "nonzero tailing record in func info");
				/* set the size kernel expects so loader can zero
				 * out the rest of the record.
				 */
				if (put_user(min_size, &uattr->func_info_rec_size))
					ret = -EFAULT;
			}
			goto err_free;
		}

		if (copy_from_user(&krecord[i], urecord, min_size)) {
			ret = -EFAULT;
			goto err_free;
		}

		/* check insn_off */
		if (i == 0) {
			if (krecord[i].insn_off) {
				verbose(env,
					"nonzero insn_off %u for the first func info record",
					krecord[i].insn_off);
				ret = -EINVAL;
				goto err_free;
			}
		} else if (krecord[i].insn_off <= prev_offset) {
			verbose(env,
				"same or smaller insn offset (%u) than previous func info record (%u)",
				krecord[i].insn_off, prev_offset);
			ret = -EINVAL;
			goto err_free;
		}

		if (env->subprog_info[i].start != krecord[i].insn_off) {
			verbose(env, "func_info BTF section doesn't match subprog layout in BPF program\n");
			ret = -EINVAL;
			goto err_free;
		}

		/* check type_id */
		type = btf_type_by_id(btf, krecord[i].type_id);
		if (!type || !btf_type_is_func(type)) {
			verbose(env, "invalid type id %d in func info",
				krecord[i].type_id);
			ret = -EINVAL;
			goto err_free;
		}
		info_aux[i].linkage = BTF_INFO_VLEN(type->info);
		prev_offset = krecord[i].insn_off;
		urecord += urec_size;
	}

	prog->aux->func_info = krecord;
	prog->aux->func_info_cnt = nfuncs;
	prog->aux->func_info_aux = info_aux;
	return 0;

err_free:
	kvfree(krecord);
	kfree(info_aux);
	return ret;
}

static void adjust_btf_func(struct bpf_verifier_env *env)
{
	struct bpf_prog_aux *aux = env->prog->aux;
	int i;

	if (!aux->func_info)
		return;

	for (i = 0; i < env->subprog_cnt; i++)
		aux->func_info[i].insn_off = env->subprog_info[i].start;
}

#define MIN_BPF_LINEINFO_SIZE	(offsetof(struct bpf_line_info, line_col) + \
		sizeof(((struct bpf_line_info *)(0))->line_col))
#define MAX_LINEINFO_REC_SIZE	MAX_FUNCINFO_REC_SIZE

static int check_btf_line(struct bpf_verifier_env *env,
			  const union bpf_attr *attr,
			  union bpf_attr __user *uattr)
{
	u32 i, s, nr_linfo, ncopy, expected_size, rec_size, prev_offset = 0;
	struct bpf_subprog_info *sub;
	struct bpf_line_info *linfo;
	struct bpf_prog *prog;
	const struct btf *btf;
	void __user *ulinfo;
	int err;

	nr_linfo = attr->line_info_cnt;
	if (!nr_linfo)
		return 0;

	rec_size = attr->line_info_rec_size;
	if (rec_size < MIN_BPF_LINEINFO_SIZE ||
	    rec_size > MAX_LINEINFO_REC_SIZE ||
	    rec_size & (sizeof(u32) - 1))
		return -EINVAL;

	/* Need to zero it in case the userspace may
	 * pass in a smaller bpf_line_info object.
	 */
	linfo = kvcalloc(nr_linfo, sizeof(struct bpf_line_info),
			 GFP_KERNEL | __GFP_NOWARN);
	if (!linfo)
		return -ENOMEM;

	prog = env->prog;
	btf = prog->aux->btf;

	s = 0;
	sub = env->subprog_info;
	ulinfo = u64_to_user_ptr(attr->line_info);
	expected_size = sizeof(struct bpf_line_info);
	ncopy = min_t(u32, expected_size, rec_size);
	for (i = 0; i < nr_linfo; i++) {
		err = bpf_check_uarg_tail_zero(ulinfo, expected_size, rec_size);
		if (err) {
			if (err == -E2BIG) {
				verbose(env, "nonzero tailing record in line_info");
				if (put_user(expected_size,
					     &uattr->line_info_rec_size))
					err = -EFAULT;
			}
			goto err_free;
		}

		if (copy_from_user(&linfo[i], ulinfo, ncopy)) {
			err = -EFAULT;
			goto err_free;
		}

		/*
		 * Check insn_off to ensure
		 * 1) strictly increasing AND
		 * 2) bounded by prog->len
		 *
		 * The linfo[0].insn_off == 0 check logically falls into
		 * the later "missing bpf_line_info for func..." case
		 * because the first linfo[0].insn_off must be the
		 * first sub also and the first sub must have
		 * subprog_info[0].start == 0.
		 */
		if ((i && linfo[i].insn_off <= prev_offset) ||
		    linfo[i].insn_off >= prog->len) {
			verbose(env, "Invalid line_info[%u].insn_off:%u (prev_offset:%u prog->len:%u)\n",
				i, linfo[i].insn_off, prev_offset,
				prog->len);
			err = -EINVAL;
			goto err_free;
		}

		if (!prog->insnsi[linfo[i].insn_off].code) {
			verbose(env,
				"Invalid insn code at line_info[%u].insn_off\n",
				i);
			err = -EINVAL;
			goto err_free;
		}

		if (!btf_name_by_offset(btf, linfo[i].line_off) ||
		    !btf_name_by_offset(btf, linfo[i].file_name_off)) {
			verbose(env, "Invalid line_info[%u].line_off or .file_name_off\n", i);
			err = -EINVAL;
			goto err_free;
		}

		if (s != env->subprog_cnt) {
			if (linfo[i].insn_off == sub[s].start) {
				sub[s].linfo_idx = i;
				s++;
			} else if (sub[s].start < linfo[i].insn_off) {
				verbose(env, "missing bpf_line_info for func#%u\n", s);
				err = -EINVAL;
				goto err_free;
			}
		}

		prev_offset = linfo[i].insn_off;
		ulinfo += rec_size;
	}

	if (s != env->subprog_cnt) {
		verbose(env, "missing bpf_line_info for %u funcs starting from func#%u\n",
			env->subprog_cnt - s, s);
		err = -EINVAL;
		goto err_free;
	}

	prog->aux->linfo = linfo;
	prog->aux->nr_linfo = nr_linfo;

	return 0;

err_free:
	kvfree(linfo);
	return err;
}

static int check_btf_info(struct bpf_verifier_env *env,
			  const union bpf_attr *attr,
			  union bpf_attr __user *uattr)
{
	struct btf *btf;
	int err;

	if (!attr->func_info_cnt && !attr->line_info_cnt)
		return 0;

	btf = btf_get_by_fd(attr->prog_btf_fd);
	if (IS_ERR(btf))
		return PTR_ERR(btf);
	env->prog->aux->btf = btf;

	err = check_btf_func(env, attr, uattr);
	if (err)
		return err;

	err = check_btf_line(env, attr, uattr);
	if (err)
		return err;

	return 0;
}

/* check %cur's range satisfies %old's */
static bool range_within(struct bpf_reg_state *old,
			 struct bpf_reg_state *cur)
{
	return old->umin_value <= cur->umin_value &&
	       old->umax_value >= cur->umax_value &&
	       old->smin_value <= cur->smin_value &&
	       old->smax_value >= cur->smax_value;
}

/* Maximum number of register states that can exist at once */
#define ID_MAP_SIZE	(MAX_BPF_REG + MAX_BPF_STACK / BPF_REG_SIZE)
struct idpair {
	u32 old;
	u32 cur;
};

/* If in the old state two registers had the same id, then they need to have
 * the same id in the new state as well.  But that id could be different from
 * the old state, so we need to track the mapping from old to new ids.
 * Once we have seen that, say, a reg with old id 5 had new id 9, any subsequent
 * regs with old id 5 must also have new id 9 for the new state to be safe.  But
 * regs with a different old id could still have new id 9, we don't care about
 * that.
 * So we look through our idmap to see if this old id has been seen before.  If
 * so, we require the new id to match; otherwise, we add the id pair to the map.
 */
static bool check_ids(u32 old_id, u32 cur_id, struct idpair *idmap)
{
	unsigned int i;

	for (i = 0; i < ID_MAP_SIZE; i++) {
		if (!idmap[i].old) {
			/* Reached an empty slot; haven't seen this id before */
			idmap[i].old = old_id;
			idmap[i].cur = cur_id;
			return true;
		}
		if (idmap[i].old == old_id)
			return idmap[i].cur == cur_id;
	}
	/* We ran out of idmap slots, which should be impossible */
	WARN_ON_ONCE(1);
	return false;
}

static void clean_func_state(struct bpf_verifier_env *env,
			     struct bpf_func_state *st)
{
	enum bpf_reg_liveness live;
	int i, j;

	for (i = 0; i < BPF_REG_FP; i++) {
		live = st->regs[i].live;
		/* liveness must not touch this register anymore */
		st->regs[i].live |= REG_LIVE_DONE;
		if (!(live & REG_LIVE_READ))
			/* since the register is unused, clear its state
			 * to make further comparison simpler
			 */
			__mark_reg_not_init(env, &st->regs[i]);
	}

	for (i = 0; i < st->allocated_stack / BPF_REG_SIZE; i++) {
		live = st->stack[i].spilled_ptr.live;
		/* liveness must not touch this stack slot anymore */
		st->stack[i].spilled_ptr.live |= REG_LIVE_DONE;
		if (!(live & REG_LIVE_READ)) {
			__mark_reg_not_init(env, &st->stack[i].spilled_ptr);
			for (j = 0; j < BPF_REG_SIZE; j++)
				st->stack[i].slot_type[j] = STACK_INVALID;
		}
	}
}

static void clean_verifier_state(struct bpf_verifier_env *env,
				 struct bpf_verifier_state *st)
{
	int i;

	if (st->frame[0]->regs[0].live & REG_LIVE_DONE)
		/* all regs in this state in all frames were already marked */
		return;

	for (i = 0; i <= st->curframe; i++)
		clean_func_state(env, st->frame[i]);
}

/* the parentage chains form a tree.
 * the verifier states are added to state lists at given insn and
 * pushed into state stack for future exploration.
 * when the verifier reaches bpf_exit insn some of the verifer states
 * stored in the state lists have their final liveness state already,
 * but a lot of states will get revised from liveness point of view when
 * the verifier explores other branches.
 * Example:
 * 1: r0 = 1
 * 2: if r1 == 100 goto pc+1
 * 3: r0 = 2
 * 4: exit
 * when the verifier reaches exit insn the register r0 in the state list of
 * insn 2 will be seen as !REG_LIVE_READ. Then the verifier pops the other_branch
 * of insn 2 and goes exploring further. At the insn 4 it will walk the
 * parentage chain from insn 4 into insn 2 and will mark r0 as REG_LIVE_READ.
 *
 * Since the verifier pushes the branch states as it sees them while exploring
 * the program the condition of walking the branch instruction for the second
 * time means that all states below this branch were already explored and
 * their final liveness markes are already propagated.
 * Hence when the verifier completes the search of state list in is_state_visited()
 * we can call this clean_live_states() function to mark all liveness states
 * as REG_LIVE_DONE to indicate that 'parent' pointers of 'struct bpf_reg_state'
 * will not be used.
 * This function also clears the registers and stack for states that !READ
 * to simplify state merging.
 *
 * Important note here that walking the same branch instruction in the callee
 * doesn't meant that the states are DONE. The verifier has to compare
 * the callsites
 */
static void clean_live_states(struct bpf_verifier_env *env, int insn,
			      struct bpf_verifier_state *cur)
{
	struct bpf_verifier_state_list *sl;
	int i;

	sl = *explored_state(env, insn);
	while (sl) {
		if (sl->state.branches)
			goto next;
		if (sl->state.insn_idx != insn ||
		    sl->state.curframe != cur->curframe)
			goto next;
		for (i = 0; i <= cur->curframe; i++)
			if (sl->state.frame[i]->callsite != cur->frame[i]->callsite)
				goto next;
		clean_verifier_state(env, &sl->state);
next:
		sl = sl->next;
	}
}

/* Returns true if (rold safe implies rcur safe) */
static bool regsafe(struct bpf_reg_state *rold, struct bpf_reg_state *rcur,
		    struct idpair *idmap)
{
	bool equal;

	if (!(rold->live & REG_LIVE_READ))
		/* explored state didn't use this */
		return true;

	equal = memcmp(rold, rcur, offsetof(struct bpf_reg_state, parent)) == 0;

	if (rold->type == PTR_TO_STACK)
		/* two stack pointers are equal only if they're pointing to
		 * the same stack frame, since fp-8 in foo != fp-8 in bar
		 */
		return equal && rold->frameno == rcur->frameno;

	if (equal)
		return true;

	if (rold->type == NOT_INIT)
		/* explored state can't have used this */
		return true;
	if (rcur->type == NOT_INIT)
		return false;
	switch (rold->type) {
	case SCALAR_VALUE:
		if (rcur->type == SCALAR_VALUE) {
			if (!rold->precise && !rcur->precise)
				return true;
			/* new val must satisfy old val knowledge */
			return range_within(rold, rcur) &&
			       tnum_in(rold->var_off, rcur->var_off);
		} else {
			/* We're trying to use a pointer in place of a scalar.
			 * Even if the scalar was unbounded, this could lead to
			 * pointer leaks because scalars are allowed to leak
			 * while pointers are not. We could make this safe in
			 * special cases if root is calling us, but it's
			 * probably not worth the hassle.
			 */
			return false;
		}
	case PTR_TO_MAP_VALUE:
		/* If the new min/max/var_off satisfy the old ones and
		 * everything else matches, we are OK.
		 * 'id' is not compared, since it's only used for maps with
		 * bpf_spin_lock inside map element and in such cases if
		 * the rest of the prog is valid for one map element then
		 * it's valid for all map elements regardless of the key
		 * used in bpf_map_lookup()
		 */
		return memcmp(rold, rcur, offsetof(struct bpf_reg_state, id)) == 0 &&
		       range_within(rold, rcur) &&
		       tnum_in(rold->var_off, rcur->var_off);
	case PTR_TO_MAP_VALUE_OR_NULL:
		/* a PTR_TO_MAP_VALUE could be safe to use as a
		 * PTR_TO_MAP_VALUE_OR_NULL into the same map.
		 * However, if the old PTR_TO_MAP_VALUE_OR_NULL then got NULL-
		 * checked, doing so could have affected others with the same
		 * id, and we can't check for that because we lost the id when
		 * we converted to a PTR_TO_MAP_VALUE.
		 */
		if (rcur->type != PTR_TO_MAP_VALUE_OR_NULL)
			return false;
		if (memcmp(rold, rcur, offsetof(struct bpf_reg_state, id)))
			return false;
		/* Check our ids match any regs they're supposed to */
		return check_ids(rold->id, rcur->id, idmap);
	case PTR_TO_PACKET_META:
	case PTR_TO_PACKET:
		if (rcur->type != rold->type)
			return false;
		/* We must have at least as much range as the old ptr
		 * did, so that any accesses which were safe before are
		 * still safe.  This is true even if old range < old off,
		 * since someone could have accessed through (ptr - k), or
		 * even done ptr -= k in a register, to get a safe access.
		 */
		if (rold->range > rcur->range)
			return false;
		/* If the offsets don't match, we can't trust our alignment;
		 * nor can we be sure that we won't fall out of range.
		 */
		if (rold->off != rcur->off)
			return false;
		/* id relations must be preserved */
		if (rold->id && !check_ids(rold->id, rcur->id, idmap))
			return false;
		/* new val must satisfy old val knowledge */
		return range_within(rold, rcur) &&
		       tnum_in(rold->var_off, rcur->var_off);
	case PTR_TO_CTX:
	case CONST_PTR_TO_MAP:
	case PTR_TO_PACKET_END:
	case PTR_TO_FLOW_KEYS:
	case PTR_TO_SOCKET:
	case PTR_TO_SOCKET_OR_NULL:
	case PTR_TO_SOCK_COMMON:
	case PTR_TO_SOCK_COMMON_OR_NULL:
	case PTR_TO_TCP_SOCK:
	case PTR_TO_TCP_SOCK_OR_NULL:
	case PTR_TO_XDP_SOCK:
		/* Only valid matches are exact, which memcmp() above
		 * would have accepted
		 */
	default:
		/* Don't know what's going on, just say it's not safe */
		return false;
	}

	/* Shouldn't get here; if we do, say it's not safe */
	WARN_ON_ONCE(1);
	return false;
}

static bool stacksafe(struct bpf_func_state *old,
		      struct bpf_func_state *cur,
		      struct idpair *idmap)
{
	int i, spi;

	/* walk slots of the explored stack and ignore any additional
	 * slots in the current stack, since explored(safe) state
	 * didn't use them
	 */
	for (i = 0; i < old->allocated_stack; i++) {
		spi = i / BPF_REG_SIZE;

		if (!(old->stack[spi].spilled_ptr.live & REG_LIVE_READ)) {
			i += BPF_REG_SIZE - 1;
			/* explored state didn't use this */
			continue;
		}

		if (old->stack[spi].slot_type[i % BPF_REG_SIZE] == STACK_INVALID)
			continue;

		/* explored stack has more populated slots than current stack
		 * and these slots were used
		 */
		if (i >= cur->allocated_stack)
			return false;

		/* if old state was safe with misc data in the stack
		 * it will be safe with zero-initialized stack.
		 * The opposite is not true
		 */
		if (old->stack[spi].slot_type[i % BPF_REG_SIZE] == STACK_MISC &&
		    cur->stack[spi].slot_type[i % BPF_REG_SIZE] == STACK_ZERO)
			continue;
		if (old->stack[spi].slot_type[i % BPF_REG_SIZE] !=
		    cur->stack[spi].slot_type[i % BPF_REG_SIZE])
			/* Ex: old explored (safe) state has STACK_SPILL in
			 * this stack slot, but current has has STACK_MISC ->
			 * this verifier states are not equivalent,
			 * return false to continue verification of this path
			 */
			return false;
		if (i % BPF_REG_SIZE)
			continue;
		if (old->stack[spi].slot_type[0] != STACK_SPILL)
			continue;
		if (!regsafe(&old->stack[spi].spilled_ptr,
			     &cur->stack[spi].spilled_ptr,
			     idmap))
			/* when explored and current stack slot are both storing
			 * spilled registers, check that stored pointers types
			 * are the same as well.
			 * Ex: explored safe path could have stored
			 * (bpf_reg_state) {.type = PTR_TO_STACK, .off = -8}
			 * but current path has stored:
			 * (bpf_reg_state) {.type = PTR_TO_STACK, .off = -16}
			 * such verifier states are not equivalent.
			 * return false to continue verification of this path
			 */
			return false;
	}
	return true;
}

static bool refsafe(struct bpf_func_state *old, struct bpf_func_state *cur)
{
	if (old->acquired_refs != cur->acquired_refs)
		return false;
	return !memcmp(old->refs, cur->refs,
		       sizeof(*old->refs) * old->acquired_refs);
}

/* compare two verifier states
 *
 * all states stored in state_list are known to be valid, since
 * verifier reached 'bpf_exit' instruction through them
 *
 * this function is called when verifier exploring different branches of
 * execution popped from the state stack. If it sees an old state that has
 * more strict register state and more strict stack state then this execution
 * branch doesn't need to be explored further, since verifier already
 * concluded that more strict state leads to valid finish.
 *
 * Therefore two states are equivalent if register state is more conservative
 * and explored stack state is more conservative than the current one.
 * Example:
 *       explored                   current
 * (slot1=INV slot2=MISC) == (slot1=MISC slot2=MISC)
 * (slot1=MISC slot2=MISC) != (slot1=INV slot2=MISC)
 *
 * In other words if current stack state (one being explored) has more
 * valid slots than old one that already passed validation, it means
 * the verifier can stop exploring and conclude that current state is valid too
 *
 * Similarly with registers. If explored state has register type as invalid
 * whereas register type in current state is meaningful, it means that
 * the current state will reach 'bpf_exit' instruction safely
 */
static bool func_states_equal(struct bpf_func_state *old,
			      struct bpf_func_state *cur)
{
	struct idpair *idmap;
	bool ret = false;
	int i;

	idmap = kcalloc(ID_MAP_SIZE, sizeof(struct idpair), GFP_KERNEL);
	/* If we failed to allocate the idmap, just say it's not safe */
	if (!idmap)
		return false;

	for (i = 0; i < MAX_BPF_REG; i++) {
		if (!regsafe(&old->regs[i], &cur->regs[i], idmap))
			goto out_free;
	}

	if (!stacksafe(old, cur, idmap))
		goto out_free;

	if (!refsafe(old, cur))
		goto out_free;
	ret = true;
out_free:
	kfree(idmap);
	return ret;
}

static bool states_equal(struct bpf_verifier_env *env,
			 struct bpf_verifier_state *old,
			 struct bpf_verifier_state *cur)
{
	int i;

	if (old->curframe != cur->curframe)
		return false;

	/* Verification state from speculative execution simulation
	 * must never prune a non-speculative execution one.
	 */
	if (old->speculative && !cur->speculative)
		return false;

	if (old->active_spin_lock != cur->active_spin_lock)
		return false;

	/* for states to be equal callsites have to be the same
	 * and all frame states need to be equivalent
	 */
	for (i = 0; i <= old->curframe; i++) {
		if (old->frame[i]->callsite != cur->frame[i]->callsite)
			return false;
		if (!func_states_equal(old->frame[i], cur->frame[i]))
			return false;
	}
	return true;
}

/* Return 0 if no propagation happened. Return negative error code if error
 * happened. Otherwise, return the propagated bit.
 */
static int propagate_liveness_reg(struct bpf_verifier_env *env,
				  struct bpf_reg_state *reg,
				  struct bpf_reg_state *parent_reg)
{
	u8 parent_flag = parent_reg->live & REG_LIVE_READ;
	u8 flag = reg->live & REG_LIVE_READ;
	int err;

	/* When comes here, read flags of PARENT_REG or REG could be any of
	 * REG_LIVE_READ64, REG_LIVE_READ32, REG_LIVE_NONE. There is no need
	 * of propagation if PARENT_REG has strongest REG_LIVE_READ64.
	 */
	if (parent_flag == REG_LIVE_READ64 ||
	    /* Or if there is no read flag from REG. */
	    !flag ||
	    /* Or if the read flag from REG is the same as PARENT_REG. */
	    parent_flag == flag)
		return 0;

	err = mark_reg_read(env, reg, parent_reg, flag);
	if (err)
		return err;

	return flag;
}

/* A write screens off any subsequent reads; but write marks come from the
 * straight-line code between a state and its parent.  When we arrive at an
 * equivalent state (jump target or such) we didn't arrive by the straight-line
 * code, so read marks in the state must propagate to the parent regardless
 * of the state's write marks. That's what 'parent == state->parent' comparison
 * in mark_reg_read() is for.
 */
static int propagate_liveness(struct bpf_verifier_env *env,
			      const struct bpf_verifier_state *vstate,
			      struct bpf_verifier_state *vparent)
{
	struct bpf_reg_state *state_reg, *parent_reg;
	struct bpf_func_state *state, *parent;
	int i, frame, err = 0;

	if (vparent->curframe != vstate->curframe) {
		WARN(1, "propagate_live: parent frame %d current frame %d\n",
		     vparent->curframe, vstate->curframe);
		return -EFAULT;
	}
	/* Propagate read liveness of registers... */
	BUILD_BUG_ON(BPF_REG_FP + 1 != MAX_BPF_REG);
	for (frame = 0; frame <= vstate->curframe; frame++) {
		parent = vparent->frame[frame];
		state = vstate->frame[frame];
		parent_reg = parent->regs;
		state_reg = state->regs;
		/* We don't need to worry about FP liveness, it's read-only */
		for (i = frame < vstate->curframe ? BPF_REG_6 : 0; i < BPF_REG_FP; i++) {
			err = propagate_liveness_reg(env, &state_reg[i],
						     &parent_reg[i]);
			if (err < 0)
				return err;
			if (err == REG_LIVE_READ64)
				mark_insn_zext(env, &parent_reg[i]);
		}

		/* Propagate stack slots. */
		for (i = 0; i < state->allocated_stack / BPF_REG_SIZE &&
			    i < parent->allocated_stack / BPF_REG_SIZE; i++) {
			parent_reg = &parent->stack[i].spilled_ptr;
			state_reg = &state->stack[i].spilled_ptr;
			err = propagate_liveness_reg(env, state_reg,
						     parent_reg);
			if (err < 0)
				return err;
		}
	}
	return 0;
}

/* find precise scalars in the previous equivalent state and
 * propagate them into the current state
 */
static int propagate_precision(struct bpf_verifier_env *env,
			       const struct bpf_verifier_state *old)
{
	struct bpf_reg_state *state_reg;
	struct bpf_func_state *state;
	int i, err = 0;

	state = old->frame[old->curframe];
	state_reg = state->regs;
	for (i = 0; i < BPF_REG_FP; i++, state_reg++) {
		if (state_reg->type != SCALAR_VALUE ||
		    !state_reg->precise)
			continue;
		if (env->log.level & BPF_LOG_LEVEL2)
			verbose(env, "propagating r%d\n", i);
		err = mark_chain_precision(env, i);
		if (err < 0)
			return err;
	}

	for (i = 0; i < state->allocated_stack / BPF_REG_SIZE; i++) {
		if (state->stack[i].slot_type[0] != STACK_SPILL)
			continue;
		state_reg = &state->stack[i].spilled_ptr;
		if (state_reg->type != SCALAR_VALUE ||
		    !state_reg->precise)
			continue;
		if (env->log.level & BPF_LOG_LEVEL2)
			verbose(env, "propagating fp%d\n",
				(-i - 1) * BPF_REG_SIZE);
		err = mark_chain_precision_stack(env, i);
		if (err < 0)
			return err;
	}
	return 0;
}

static bool states_maybe_looping(struct bpf_verifier_state *old,
				 struct bpf_verifier_state *cur)
{
	struct bpf_func_state *fold, *fcur;
	int i, fr = cur->curframe;

	if (old->curframe != fr)
		return false;

	fold = old->frame[fr];
	fcur = cur->frame[fr];
	for (i = 0; i < MAX_BPF_REG; i++)
		if (memcmp(&fold->regs[i], &fcur->regs[i],
			   offsetof(struct bpf_reg_state, parent)))
			return false;
	return true;
}


static int is_state_visited(struct bpf_verifier_env *env, int insn_idx)
{
	struct bpf_verifier_state_list *new_sl;
	struct bpf_verifier_state_list *sl, **pprev;
	struct bpf_verifier_state *cur = env->cur_state, *new;
	int i, j, err, states_cnt = 0;
	bool add_new_state = env->test_state_freq ? true : false;

	cur->last_insn_idx = env->prev_insn_idx;
	if (!env->insn_aux_data[insn_idx].prune_point)
		/* this 'insn_idx' instruction wasn't marked, so we will not
		 * be doing state search here
		 */
		return 0;

	/* bpf progs typically have pruning point every 4 instructions
	 * http://vger.kernel.org/bpfconf2019.html#session-1
	 * Do not add new state for future pruning if the verifier hasn't seen
	 * at least 2 jumps and at least 8 instructions.
	 * This heuristics helps decrease 'total_states' and 'peak_states' metric.
	 * In tests that amounts to up to 50% reduction into total verifier
	 * memory consumption and 20% verifier time speedup.
	 */
	if (env->jmps_processed - env->prev_jmps_processed >= 2 &&
	    env->insn_processed - env->prev_insn_processed >= 8)
		add_new_state = true;

	pprev = explored_state(env, insn_idx);
	sl = *pprev;

	clean_live_states(env, insn_idx, cur);

	while (sl) {
		states_cnt++;
		if (sl->state.insn_idx != insn_idx)
			goto next;
		if (sl->state.branches) {
			if (states_maybe_looping(&sl->state, cur) &&
			    states_equal(env, &sl->state, cur)) {
				verbose_linfo(env, insn_idx, "; ");
				verbose(env, "infinite loop detected at insn %d\n", insn_idx);
				return -EINVAL;
			}
			/* if the verifier is processing a loop, avoid adding new state
			 * too often, since different loop iterations have distinct
			 * states and may not help future pruning.
			 * This threshold shouldn't be too low to make sure that
			 * a loop with large bound will be rejected quickly.
			 * The most abusive loop will be:
			 * r1 += 1
			 * if r1 < 1000000 goto pc-2
			 * 1M insn_procssed limit / 100 == 10k peak states.
			 * This threshold shouldn't be too high either, since states
			 * at the end of the loop are likely to be useful in pruning.
			 */
			if (env->jmps_processed - env->prev_jmps_processed < 20 &&
			    env->insn_processed - env->prev_insn_processed < 100)
				add_new_state = false;
			goto miss;
		}
		if (states_equal(env, &sl->state, cur)) {
			sl->hit_cnt++;
			/* reached equivalent register/stack state,
			 * prune the search.
			 * Registers read by the continuation are read by us.
			 * If we have any write marks in env->cur_state, they
			 * will prevent corresponding reads in the continuation
			 * from reaching our parent (an explored_state).  Our
			 * own state will get the read marks recorded, but
			 * they'll be immediately forgotten as we're pruning
			 * this state and will pop a new one.
			 */
			err = propagate_liveness(env, &sl->state, cur);

			/* if previous state reached the exit with precision and
			 * current state is equivalent to it (except precsion marks)
			 * the precision needs to be propagated back in
			 * the current state.
			 */
			err = err ? : push_jmp_history(env, cur);
			err = err ? : propagate_precision(env, &sl->state);
			if (err)
				return err;
			return 1;
		}
miss:
		/* when new state is not going to be added do not increase miss count.
		 * Otherwise several loop iterations will remove the state
		 * recorded earlier. The goal of these heuristics is to have
		 * states from some iterations of the loop (some in the beginning
		 * and some at the end) to help pruning.
		 */
		if (add_new_state)
			sl->miss_cnt++;
		/* heuristic to determine whether this state is beneficial
		 * to keep checking from state equivalence point of view.
		 * Higher numbers increase max_states_per_insn and verification time,
		 * but do not meaningfully decrease insn_processed.
		 */
		if (sl->miss_cnt > sl->hit_cnt * 3 + 3) {
			/* the state is unlikely to be useful. Remove it to
			 * speed up verification
			 */
			*pprev = sl->next;
			if (sl->state.frame[0]->regs[0].live & REG_LIVE_DONE) {
				u32 br = sl->state.branches;

				WARN_ONCE(br,
					  "BUG live_done but branches_to_explore %d\n",
					  br);
				free_verifier_state(&sl->state, false);
				kfree(sl);
				env->peak_states--;
			} else {
				/* cannot free this state, since parentage chain may
				 * walk it later. Add it for free_list instead to
				 * be freed at the end of verification
				 */
				sl->next = env->free_list;
				env->free_list = sl;
			}
			sl = *pprev;
			continue;
		}
next:
		pprev = &sl->next;
		sl = *pprev;
	}

	if (env->max_states_per_insn < states_cnt)
		env->max_states_per_insn = states_cnt;

	if (!env->allow_ptr_leaks && states_cnt > BPF_COMPLEXITY_LIMIT_STATES)
		return push_jmp_history(env, cur);

	if (!add_new_state)
		return push_jmp_history(env, cur);

	/* There were no equivalent states, remember the current one.
	 * Technically the current state is not proven to be safe yet,
	 * but it will either reach outer most bpf_exit (which means it's safe)
	 * or it will be rejected. When there are no loops the verifier won't be
	 * seeing this tuple (frame[0].callsite, frame[1].callsite, .. insn_idx)
	 * again on the way to bpf_exit.
	 * When looping the sl->state.branches will be > 0 and this state
	 * will not be considered for equivalence until branches == 0.
	 */
	new_sl = kzalloc(sizeof(struct bpf_verifier_state_list), GFP_KERNEL);
	if (!new_sl)
		return -ENOMEM;
	env->total_states++;
	env->peak_states++;
	env->prev_jmps_processed = env->jmps_processed;
	env->prev_insn_processed = env->insn_processed;

	/* add new state to the head of linked list */
	new = &new_sl->state;
	err = copy_verifier_state(new, cur);
	if (err) {
		free_verifier_state(new, false);
		kfree(new_sl);
		return err;
	}
	new->insn_idx = insn_idx;
	WARN_ONCE(new->branches != 1,
		  "BUG is_state_visited:branches_to_explore=%d insn %d\n", new->branches, insn_idx);

	cur->parent = new;
	cur->first_insn_idx = insn_idx;
	clear_jmp_history(cur);
	new_sl->next = *explored_state(env, insn_idx);
	*explored_state(env, insn_idx) = new_sl;
	/* connect new state to parentage chain. Current frame needs all
	 * registers connected. Only r6 - r9 of the callers are alive (pushed
	 * to the stack implicitly by JITs) so in callers' frames connect just
	 * r6 - r9 as an optimization. Callers will have r1 - r5 connected to
	 * the state of the call instruction (with WRITTEN set), and r0 comes
	 * from callee with its full parentage chain, anyway.
	 */
	/* clear write marks in current state: the writes we did are not writes
	 * our child did, so they don't screen off its reads from us.
	 * (There are no read marks in current state, because reads always mark
	 * their parent and current state never has children yet.  Only
	 * explored_states can get read marks.)
	 */
	for (j = 0; j <= cur->curframe; j++) {
		for (i = j < cur->curframe ? BPF_REG_6 : 0; i < BPF_REG_FP; i++)
			cur->frame[j]->regs[i].parent = &new->frame[j]->regs[i];
		for (i = 0; i < BPF_REG_FP; i++)
			cur->frame[j]->regs[i].live = REG_LIVE_NONE;
	}

	/* all stack frames are accessible from callee, clear them all */
	for (j = 0; j <= cur->curframe; j++) {
		struct bpf_func_state *frame = cur->frame[j];
		struct bpf_func_state *newframe = new->frame[j];

		for (i = 0; i < frame->allocated_stack / BPF_REG_SIZE; i++) {
			frame->stack[i].spilled_ptr.live = REG_LIVE_NONE;
			frame->stack[i].spilled_ptr.parent =
						&newframe->stack[i].spilled_ptr;
		}
	}
	return 0;
}

/* Return true if it's OK to have the same insn return a different type. */
static bool reg_type_mismatch_ok(enum bpf_reg_type type)
{
	switch (type) {
	case PTR_TO_CTX:
	case PTR_TO_SOCKET:
	case PTR_TO_SOCKET_OR_NULL:
	case PTR_TO_SOCK_COMMON:
	case PTR_TO_SOCK_COMMON_OR_NULL:
	case PTR_TO_TCP_SOCK:
	case PTR_TO_TCP_SOCK_OR_NULL:
	case PTR_TO_XDP_SOCK:
	case PTR_TO_BTF_ID:
		return false;
	default:
		return true;
	}
}

/* If an instruction was previously used with particular pointer types, then we
 * need to be careful to avoid cases such as the below, where it may be ok
 * for one branch accessing the pointer, but not ok for the other branch:
 *
 * R1 = sock_ptr
 * goto X;
 * ...
 * R1 = some_other_valid_ptr;
 * goto X;
 * ...
 * R2 = *(u32 *)(R1 + 0);
 */
static bool reg_type_mismatch(enum bpf_reg_type src, enum bpf_reg_type prev)
{
	return src != prev && (!reg_type_mismatch_ok(src) ||
			       !reg_type_mismatch_ok(prev));
}

static int do_check(struct bpf_verifier_env *env)
{
	struct bpf_verifier_state *state = env->cur_state;
	struct bpf_insn *insns = env->prog->insnsi;
	struct bpf_reg_state *regs;
	int insn_cnt = env->prog->len;
	bool do_print_state = false;
	int prev_insn_idx = -1;

	for (;;) {
		struct bpf_insn *insn;
		u8 class;
		int err;

		env->prev_insn_idx = prev_insn_idx;
		if (env->insn_idx >= insn_cnt) {
			verbose(env, "invalid insn idx %d insn_cnt %d\n",
				env->insn_idx, insn_cnt);
			return -EFAULT;
		}

		insn = &insns[env->insn_idx];
		class = BPF_CLASS(insn->code);

		if (++env->insn_processed > BPF_COMPLEXITY_LIMIT_INSNS) {
			verbose(env,
				"BPF program is too large. Processed %d insn\n",
				env->insn_processed);
			return -E2BIG;
		}

		err = is_state_visited(env, env->insn_idx);
		if (err < 0)
			return err;
		if (err == 1) {
			/* found equivalent state, can prune the search */
			if (env->log.level & BPF_LOG_LEVEL) {
				if (do_print_state)
					verbose(env, "\nfrom %d to %d%s: safe\n",
						env->prev_insn_idx, env->insn_idx,
						env->cur_state->speculative ?
						" (speculative execution)" : "");
				else
					verbose(env, "%d: safe\n", env->insn_idx);
			}
			goto process_bpf_exit;
		}

		if (signal_pending(current))
			return -EAGAIN;

		if (need_resched())
			cond_resched();

		if (env->log.level & BPF_LOG_LEVEL2 ||
		    (env->log.level & BPF_LOG_LEVEL && do_print_state)) {
			if (env->log.level & BPF_LOG_LEVEL2)
				verbose(env, "%d:", env->insn_idx);
			else
				verbose(env, "\nfrom %d to %d%s:",
					env->prev_insn_idx, env->insn_idx,
					env->cur_state->speculative ?
					" (speculative execution)" : "");
			print_verifier_state(env, state->frame[state->curframe]);
			do_print_state = false;
		}

		if (env->log.level & BPF_LOG_LEVEL) {
			const struct bpf_insn_cbs cbs = {
				.cb_print	= verbose,
				.private_data	= env,
			};

			verbose_linfo(env, env->insn_idx, "; ");
			verbose(env, "%d: ", env->insn_idx);
			print_bpf_insn(&cbs, insn, env->allow_ptr_leaks);
		}

		if (bpf_prog_is_dev_bound(env->prog->aux)) {
			err = bpf_prog_offload_verify_insn(env, env->insn_idx,
							   env->prev_insn_idx);
			if (err)
				return err;
		}

		regs = cur_regs(env);
		env->insn_aux_data[env->insn_idx].seen = env->pass_cnt;
		prev_insn_idx = env->insn_idx;

		if (class == BPF_ALU || class == BPF_ALU64) {
			err = check_alu_op(env, insn);
			if (err)
				return err;

		} else if (class == BPF_LDX) {
			enum bpf_reg_type *prev_src_type, src_reg_type;

			/* check for reserved fields is already done */

			/* check src operand */
			err = check_reg_arg(env, insn->src_reg, SRC_OP);
			if (err)
				return err;

			err = check_reg_arg(env, insn->dst_reg, DST_OP_NO_MARK);
			if (err)
				return err;

			src_reg_type = regs[insn->src_reg].type;

			/* check that memory (src_reg + off) is readable,
			 * the state of dst_reg will be updated by this func
			 */
			err = check_mem_access(env, env->insn_idx, insn->src_reg,
					       insn->off, BPF_SIZE(insn->code),
					       BPF_READ, insn->dst_reg, false);
			if (err)
				return err;

			prev_src_type = &env->insn_aux_data[env->insn_idx].ptr_type;

			if (*prev_src_type == NOT_INIT) {
				/* saw a valid insn
				 * dst_reg = *(u32 *)(src_reg + off)
				 * save type to validate intersecting paths
				 */
				*prev_src_type = src_reg_type;

			} else if (reg_type_mismatch(src_reg_type, *prev_src_type)) {
				/* ABuser program is trying to use the same insn
				 * dst_reg = *(u32*) (src_reg + off)
				 * with different pointer types:
				 * src_reg == ctx in one branch and
				 * src_reg == stack|map in some other branch.
				 * Reject it.
				 */
				verbose(env, "same insn cannot be used with different pointers\n");
				return -EINVAL;
			}

		} else if (class == BPF_STX) {
			enum bpf_reg_type *prev_dst_type, dst_reg_type;

			if (BPF_MODE(insn->code) == BPF_XADD) {
				err = check_xadd(env, env->insn_idx, insn);
				if (err)
					return err;
				env->insn_idx++;
				continue;
			}

			/* check src1 operand */
			err = check_reg_arg(env, insn->src_reg, SRC_OP);
			if (err)
				return err;
			/* check src2 operand */
			err = check_reg_arg(env, insn->dst_reg, SRC_OP);
			if (err)
				return err;

			dst_reg_type = regs[insn->dst_reg].type;

			/* check that memory (dst_reg + off) is writeable */
			err = check_mem_access(env, env->insn_idx, insn->dst_reg,
					       insn->off, BPF_SIZE(insn->code),
					       BPF_WRITE, insn->src_reg, false);
			if (err)
				return err;

			prev_dst_type = &env->insn_aux_data[env->insn_idx].ptr_type;

			if (*prev_dst_type == NOT_INIT) {
				*prev_dst_type = dst_reg_type;
			} else if (reg_type_mismatch(dst_reg_type, *prev_dst_type)) {
				verbose(env, "same insn cannot be used with different pointers\n");
				return -EINVAL;
			}

		} else if (class == BPF_ST) {
			if (BPF_MODE(insn->code) != BPF_MEM ||
			    insn->src_reg != BPF_REG_0) {
				verbose(env, "BPF_ST uses reserved fields\n");
				return -EINVAL;
			}
			/* check src operand */
			err = check_reg_arg(env, insn->dst_reg, SRC_OP);
			if (err)
				return err;

			if (is_ctx_reg(env, insn->dst_reg)) {
				verbose(env, "BPF_ST stores into R%d %s is not allowed\n",
					insn->dst_reg,
					reg_type_str[reg_state(env, insn->dst_reg)->type]);
				return -EACCES;
			}

			/* check that memory (dst_reg + off) is writeable */
			err = check_mem_access(env, env->insn_idx, insn->dst_reg,
					       insn->off, BPF_SIZE(insn->code),
					       BPF_WRITE, -1, false);
			if (err)
				return err;

		} else if (class == BPF_JMP || class == BPF_JMP32) {
			u8 opcode = BPF_OP(insn->code);

			env->jmps_processed++;
			if (opcode == BPF_CALL) {
				if (BPF_SRC(insn->code) != BPF_K ||
				    insn->off != 0 ||
				    (insn->src_reg != BPF_REG_0 &&
				     insn->src_reg != BPF_PSEUDO_CALL) ||
				    insn->dst_reg != BPF_REG_0 ||
				    class == BPF_JMP32) {
					verbose(env, "BPF_CALL uses reserved fields\n");
					return -EINVAL;
				}

				if (env->cur_state->active_spin_lock &&
				    (insn->src_reg == BPF_PSEUDO_CALL ||
				     insn->imm != BPF_FUNC_spin_unlock)) {
					verbose(env, "function calls are not allowed while holding a lock\n");
					return -EINVAL;
				}
				if (insn->src_reg == BPF_PSEUDO_CALL)
					err = check_func_call(env, insn, &env->insn_idx);
				else
					err = check_helper_call(env, insn->imm, env->insn_idx);
				if (err)
					return err;

			} else if (opcode == BPF_JA) {
				if (BPF_SRC(insn->code) != BPF_K ||
				    insn->imm != 0 ||
				    insn->src_reg != BPF_REG_0 ||
				    insn->dst_reg != BPF_REG_0 ||
				    class == BPF_JMP32) {
					verbose(env, "BPF_JA uses reserved fields\n");
					return -EINVAL;
				}

				env->insn_idx += insn->off + 1;
				continue;

			} else if (opcode == BPF_EXIT) {
				if (BPF_SRC(insn->code) != BPF_K ||
				    insn->imm != 0 ||
				    insn->src_reg != BPF_REG_0 ||
				    insn->dst_reg != BPF_REG_0 ||
				    class == BPF_JMP32) {
					verbose(env, "BPF_EXIT uses reserved fields\n");
					return -EINVAL;
				}

				if (env->cur_state->active_spin_lock) {
					verbose(env, "bpf_spin_unlock is missing\n");
					return -EINVAL;
				}

				if (state->curframe) {
					/* exit from nested function */
					err = prepare_func_exit(env, &env->insn_idx);
					if (err)
						return err;
					do_print_state = true;
					continue;
				}

				err = check_reference_leak(env);
				if (err)
					return err;

				err = check_return_code(env);
				if (err)
					return err;
process_bpf_exit:
				update_branch_counts(env, env->cur_state);
				err = pop_stack(env, &prev_insn_idx,
						&env->insn_idx);
				if (err < 0) {
					if (err != -ENOENT)
						return err;
					break;
				} else {
					do_print_state = true;
					continue;
				}
			} else {
				err = check_cond_jmp_op(env, insn, &env->insn_idx);
				if (err)
					return err;
			}
		} else if (class == BPF_LD) {
			u8 mode = BPF_MODE(insn->code);

			if (mode == BPF_ABS || mode == BPF_IND) {
				err = check_ld_abs(env, insn);
				if (err)
					return err;

			} else if (mode == BPF_IMM) {
				err = check_ld_imm(env, insn);
				if (err)
					return err;

				env->insn_idx++;
				env->insn_aux_data[env->insn_idx].seen = env->pass_cnt;
			} else {
				verbose(env, "invalid BPF_LD mode\n");
				return -EINVAL;
			}
		} else {
			verbose(env, "unknown insn class %d\n", class);
			return -EINVAL;
		}

		env->insn_idx++;
	}

	return 0;
}

static int check_map_prealloc(struct bpf_map *map)
{
	return (map->map_type != BPF_MAP_TYPE_HASH &&
		map->map_type != BPF_MAP_TYPE_PERCPU_HASH &&
		map->map_type != BPF_MAP_TYPE_HASH_OF_MAPS) ||
		!(map->map_flags & BPF_F_NO_PREALLOC);
}

static bool is_tracing_prog_type(enum bpf_prog_type type)
{
	switch (type) {
	case BPF_PROG_TYPE_KPROBE:
	case BPF_PROG_TYPE_TRACEPOINT:
	case BPF_PROG_TYPE_PERF_EVENT:
	case BPF_PROG_TYPE_RAW_TRACEPOINT:
		return true;
	default:
		return false;
	}
}

static bool is_preallocated_map(struct bpf_map *map)
{
	if (!check_map_prealloc(map))
		return false;
	if (map->inner_map_meta && !check_map_prealloc(map->inner_map_meta))
		return false;
	return true;
}

static int check_map_prog_compatibility(struct bpf_verifier_env *env,
					struct bpf_map *map,
					struct bpf_prog *prog)

{
	/*
	 * Validate that trace type programs use preallocated hash maps.
	 *
	 * For programs attached to PERF events this is mandatory as the
	 * perf NMI can hit any arbitrary code sequence.
	 *
	 * All other trace types using preallocated hash maps are unsafe as
	 * well because tracepoint or kprobes can be inside locked regions
	 * of the memory allocator or at a place where a recursion into the
	 * memory allocator would see inconsistent state.
	 *
	 * On RT enabled kernels run-time allocation of all trace type
	 * programs is strictly prohibited due to lock type constraints. On
	 * !RT kernels it is allowed for backwards compatibility reasons for
	 * now, but warnings are emitted so developers are made aware of
	 * the unsafety and can fix their programs before this is enforced.
	 */
	if (is_tracing_prog_type(prog->type) && !is_preallocated_map(map)) {
		if (prog->type == BPF_PROG_TYPE_PERF_EVENT) {
			verbose(env, "perf_event programs can only use preallocated hash map\n");
			return -EINVAL;
		}
		if (IS_ENABLED(CONFIG_PREEMPT_RT)) {
			verbose(env, "trace type programs can only use preallocated hash map\n");
			return -EINVAL;
		}
		WARN_ONCE(1, "trace type BPF program uses run-time allocation\n");
		verbose(env, "trace type programs with run-time allocated hash maps are unsafe. Switch to preallocated hash maps.\n");
	}

	if ((is_tracing_prog_type(prog->type) ||
	     prog->type == BPF_PROG_TYPE_SOCKET_FILTER) &&
	    map_value_has_spin_lock(map)) {
		verbose(env, "tracing progs cannot use bpf_spin_lock yet\n");
		return -EINVAL;
	}

	if ((bpf_prog_is_dev_bound(prog->aux) || bpf_map_is_dev_bound(map)) &&
	    !bpf_offload_prog_map_match(prog, map)) {
		verbose(env, "offload device mismatch between prog and map\n");
		return -EINVAL;
	}

	if (map->map_type == BPF_MAP_TYPE_STRUCT_OPS) {
		verbose(env, "bpf_struct_ops map cannot be used in prog\n");
		return -EINVAL;
	}

	return 0;
}

static bool bpf_map_is_cgroup_storage(struct bpf_map *map)
{
	return (map->map_type == BPF_MAP_TYPE_CGROUP_STORAGE ||
		map->map_type == BPF_MAP_TYPE_PERCPU_CGROUP_STORAGE);
}

/* look for pseudo eBPF instructions that access map FDs and
 * replace them with actual map pointers
 */
static int replace_map_fd_with_map_ptr(struct bpf_verifier_env *env)
{
	struct bpf_insn *insn = env->prog->insnsi;
	int insn_cnt = env->prog->len;
	int i, j, err;

	err = bpf_prog_calc_tag(env->prog);
	if (err)
		return err;

	for (i = 0; i < insn_cnt; i++, insn++) {
		if (BPF_CLASS(insn->code) == BPF_LDX &&
		    (BPF_MODE(insn->code) != BPF_MEM || insn->imm != 0)) {
			verbose(env, "BPF_LDX uses reserved fields\n");
			return -EINVAL;
		}

		if (BPF_CLASS(insn->code) == BPF_STX &&
		    ((BPF_MODE(insn->code) != BPF_MEM &&
		      BPF_MODE(insn->code) != BPF_XADD) || insn->imm != 0)) {
			verbose(env, "BPF_STX uses reserved fields\n");
			return -EINVAL;
		}

		if (insn[0].code == (BPF_LD | BPF_IMM | BPF_DW)) {
			struct bpf_insn_aux_data *aux;
			struct bpf_map *map;
			struct fd f;
			u64 addr;

			if (i == insn_cnt - 1 || insn[1].code != 0 ||
			    insn[1].dst_reg != 0 || insn[1].src_reg != 0 ||
			    insn[1].off != 0) {
				verbose(env, "invalid bpf_ld_imm64 insn\n");
				return -EINVAL;
			}

			if (insn[0].src_reg == 0)
				/* valid generic load 64-bit imm */
				goto next_insn;

			/* In final convert_pseudo_ld_imm64() step, this is
			 * converted into regular 64-bit imm load insn.
			 */
			if ((insn[0].src_reg != BPF_PSEUDO_MAP_FD &&
			     insn[0].src_reg != BPF_PSEUDO_MAP_VALUE) ||
			    (insn[0].src_reg == BPF_PSEUDO_MAP_FD &&
			     insn[1].imm != 0)) {
				verbose(env,
					"unrecognized bpf_ld_imm64 insn\n");
				return -EINVAL;
			}

			f = fdget(insn[0].imm);
			map = __bpf_map_get(f);
			if (IS_ERR(map)) {
				verbose(env, "fd %d is not pointing to valid bpf_map\n",
					insn[0].imm);
				return PTR_ERR(map);
			}

			err = check_map_prog_compatibility(env, map, env->prog);
			if (err) {
				fdput(f);
				return err;
			}

			aux = &env->insn_aux_data[i];
			if (insn->src_reg == BPF_PSEUDO_MAP_FD) {
				addr = (unsigned long)map;
			} else {
				u32 off = insn[1].imm;

				if (off >= BPF_MAX_VAR_OFF) {
					verbose(env, "direct value offset of %u is not allowed\n", off);
					fdput(f);
					return -EINVAL;
				}

				if (!map->ops->map_direct_value_addr) {
					verbose(env, "no direct value access support for this map type\n");
					fdput(f);
					return -EINVAL;
				}

				err = map->ops->map_direct_value_addr(map, &addr, off);
				if (err) {
					verbose(env, "invalid access to map value pointer, value_size=%u off=%u\n",
						map->value_size, off);
					fdput(f);
					return err;
				}

				aux->map_off = off;
				addr += off;
			}

			insn[0].imm = (u32)addr;
			insn[1].imm = addr >> 32;

			/* check whether we recorded this map already */
			for (j = 0; j < env->used_map_cnt; j++) {
				if (env->used_maps[j] == map) {
					aux->map_index = j;
					fdput(f);
					goto next_insn;
				}
			}

			if (env->used_map_cnt >= MAX_USED_MAPS) {
				fdput(f);
				return -E2BIG;
			}

			/* hold the map. If the program is rejected by verifier,
			 * the map will be released by release_maps() or it
			 * will be used by the valid program until it's unloaded
			 * and all maps are released in free_used_maps()
			 */
			bpf_map_inc(map);

			aux->map_index = env->used_map_cnt;
			env->used_maps[env->used_map_cnt++] = map;

			if (bpf_map_is_cgroup_storage(map) &&
			    bpf_cgroup_storage_assign(env->prog->aux, map)) {
				verbose(env, "only one cgroup storage of each type is allowed\n");
				fdput(f);
				return -EBUSY;
			}

			fdput(f);
next_insn:
			insn++;
			i++;
			continue;
		}

		/* Basic sanity check before we invest more work here. */
		if (!bpf_opcode_in_insntable(insn->code)) {
			verbose(env, "unknown opcode %02x\n", insn->code);
			return -EINVAL;
		}
	}

	/* now all pseudo BPF_LD_IMM64 instructions load valid
	 * 'struct bpf_map *' into a register instead of user map_fd.
	 * These pointers will be used later by verifier to validate map access.
	 */
	return 0;
}

/* drop refcnt of maps used by the rejected program */
static void release_maps(struct bpf_verifier_env *env)
{
	__bpf_free_used_maps(env->prog->aux, env->used_maps,
			     env->used_map_cnt);
}

/* convert pseudo BPF_LD_IMM64 into generic BPF_LD_IMM64 */
static void convert_pseudo_ld_imm64(struct bpf_verifier_env *env)
{
	struct bpf_insn *insn = env->prog->insnsi;
	int insn_cnt = env->prog->len;
	int i;

	for (i = 0; i < insn_cnt; i++, insn++)
		if (insn->code == (BPF_LD | BPF_IMM | BPF_DW))
			insn->src_reg = 0;
}

/* single env->prog->insni[off] instruction was replaced with the range
 * insni[off, off + cnt).  Adjust corresponding insn_aux_data by copying
 * [0, off) and [off, end) to new locations, so the patched range stays zero
 */
static int adjust_insn_aux_data(struct bpf_verifier_env *env,
				struct bpf_prog *new_prog, u32 off, u32 cnt)
{
	struct bpf_insn_aux_data *new_data, *old_data = env->insn_aux_data;
	struct bpf_insn *insn = new_prog->insnsi;
	u32 prog_len;
	int i;

	/* aux info at OFF always needs adjustment, no matter fast path
	 * (cnt == 1) is taken or not. There is no guarantee INSN at OFF is the
	 * original insn at old prog.
	 */
	old_data[off].zext_dst = insn_has_def32(env, insn + off + cnt - 1);

	if (cnt == 1)
		return 0;
	prog_len = new_prog->len;
	new_data = vzalloc(array_size(prog_len,
				      sizeof(struct bpf_insn_aux_data)));
	if (!new_data)
		return -ENOMEM;
	memcpy(new_data, old_data, sizeof(struct bpf_insn_aux_data) * off);
	memcpy(new_data + off + cnt - 1, old_data + off,
	       sizeof(struct bpf_insn_aux_data) * (prog_len - off - cnt + 1));
	for (i = off; i < off + cnt - 1; i++) {
		new_data[i].seen = env->pass_cnt;
		new_data[i].zext_dst = insn_has_def32(env, insn + i);
	}
	env->insn_aux_data = new_data;
	vfree(old_data);
	return 0;
}

static void adjust_subprog_starts(struct bpf_verifier_env *env, u32 off, u32 len)
{
	int i;

	if (len == 1)
		return;
	/* NOTE: fake 'exit' subprog should be updated as well. */
	for (i = 0; i <= env->subprog_cnt; i++) {
		if (env->subprog_info[i].start <= off)
			continue;
		env->subprog_info[i].start += len - 1;
	}
}

static struct bpf_prog *bpf_patch_insn_data(struct bpf_verifier_env *env, u32 off,
					    const struct bpf_insn *patch, u32 len)
{
	struct bpf_prog *new_prog;

	new_prog = bpf_patch_insn_single(env->prog, off, patch, len);
	if (IS_ERR(new_prog)) {
		if (PTR_ERR(new_prog) == -ERANGE)
			verbose(env,
				"insn %d cannot be patched due to 16-bit range\n",
				env->insn_aux_data[off].orig_idx);
		return NULL;
	}
	if (adjust_insn_aux_data(env, new_prog, off, len))
		return NULL;
	adjust_subprog_starts(env, off, len);
	return new_prog;
}

static int adjust_subprog_starts_after_remove(struct bpf_verifier_env *env,
					      u32 off, u32 cnt)
{
	int i, j;

	/* find first prog starting at or after off (first to remove) */
	for (i = 0; i < env->subprog_cnt; i++)
		if (env->subprog_info[i].start >= off)
			break;
	/* find first prog starting at or after off + cnt (first to stay) */
	for (j = i; j < env->subprog_cnt; j++)
		if (env->subprog_info[j].start >= off + cnt)
			break;
	/* if j doesn't start exactly at off + cnt, we are just removing
	 * the front of previous prog
	 */
	if (env->subprog_info[j].start != off + cnt)
		j--;

	if (j > i) {
		struct bpf_prog_aux *aux = env->prog->aux;
		int move;

		/* move fake 'exit' subprog as well */
		move = env->subprog_cnt + 1 - j;

		memmove(env->subprog_info + i,
			env->subprog_info + j,
			sizeof(*env->subprog_info) * move);
		env->subprog_cnt -= j - i;

		/* remove func_info */
		if (aux->func_info) {
			move = aux->func_info_cnt - j;

			memmove(aux->func_info + i,
				aux->func_info + j,
				sizeof(*aux->func_info) * move);
			aux->func_info_cnt -= j - i;
			/* func_info->insn_off is set after all code rewrites,
			 * in adjust_btf_func() - no need to adjust
			 */
		}
	} else {
		/* convert i from "first prog to remove" to "first to adjust" */
		if (env->subprog_info[i].start == off)
			i++;
	}

	/* update fake 'exit' subprog as well */
	for (; i <= env->subprog_cnt; i++)
		env->subprog_info[i].start -= cnt;

	return 0;
}

static int bpf_adj_linfo_after_remove(struct bpf_verifier_env *env, u32 off,
				      u32 cnt)
{
	struct bpf_prog *prog = env->prog;
	u32 i, l_off, l_cnt, nr_linfo;
	struct bpf_line_info *linfo;

	nr_linfo = prog->aux->nr_linfo;
	if (!nr_linfo)
		return 0;

	linfo = prog->aux->linfo;

	/* find first line info to remove, count lines to be removed */
	for (i = 0; i < nr_linfo; i++)
		if (linfo[i].insn_off >= off)
			break;

	l_off = i;
	l_cnt = 0;
	for (; i < nr_linfo; i++)
		if (linfo[i].insn_off < off + cnt)
			l_cnt++;
		else
			break;

	/* First live insn doesn't match first live linfo, it needs to "inherit"
	 * last removed linfo.  prog is already modified, so prog->len == off
	 * means no live instructions after (tail of the program was removed).
	 */
	if (prog->len != off && l_cnt &&
	    (i == nr_linfo || linfo[i].insn_off != off + cnt)) {
		l_cnt--;
		linfo[--i].insn_off = off + cnt;
	}

	/* remove the line info which refer to the removed instructions */
	if (l_cnt) {
		memmove(linfo + l_off, linfo + i,
			sizeof(*linfo) * (nr_linfo - i));

		prog->aux->nr_linfo -= l_cnt;
		nr_linfo = prog->aux->nr_linfo;
	}

	/* pull all linfo[i].insn_off >= off + cnt in by cnt */
	for (i = l_off; i < nr_linfo; i++)
		linfo[i].insn_off -= cnt;

	/* fix up all subprogs (incl. 'exit') which start >= off */
	for (i = 0; i <= env->subprog_cnt; i++)
		if (env->subprog_info[i].linfo_idx > l_off) {
			/* program may have started in the removed region but
			 * may not be fully removed
			 */
			if (env->subprog_info[i].linfo_idx >= l_off + l_cnt)
				env->subprog_info[i].linfo_idx -= l_cnt;
			else
				env->subprog_info[i].linfo_idx = l_off;
		}

	return 0;
}

static int verifier_remove_insns(struct bpf_verifier_env *env, u32 off, u32 cnt)
{
	struct bpf_insn_aux_data *aux_data = env->insn_aux_data;
	unsigned int orig_prog_len = env->prog->len;
	int err;

	if (bpf_prog_is_dev_bound(env->prog->aux))
		bpf_prog_offload_remove_insns(env, off, cnt);

	err = bpf_remove_insns(env->prog, off, cnt);
	if (err)
		return err;

	err = adjust_subprog_starts_after_remove(env, off, cnt);
	if (err)
		return err;

	err = bpf_adj_linfo_after_remove(env, off, cnt);
	if (err)
		return err;

	memmove(aux_data + off,	aux_data + off + cnt,
		sizeof(*aux_data) * (orig_prog_len - off - cnt));

	return 0;
}

/* The verifier does more data flow analysis than llvm and will not
 * explore branches that are dead at run time. Malicious programs can
 * have dead code too. Therefore replace all dead at-run-time code
 * with 'ja -1'.
 *
 * Just nops are not optimal, e.g. if they would sit at the end of the
 * program and through another bug we would manage to jump there, then
 * we'd execute beyond program memory otherwise. Returning exception
 * code also wouldn't work since we can have subprogs where the dead
 * code could be located.
 */
static void sanitize_dead_code(struct bpf_verifier_env *env)
{
	struct bpf_insn_aux_data *aux_data = env->insn_aux_data;
	struct bpf_insn trap = BPF_JMP_IMM(BPF_JA, 0, 0, -1);
	struct bpf_insn *insn = env->prog->insnsi;
	const int insn_cnt = env->prog->len;
	int i;

	for (i = 0; i < insn_cnt; i++) {
		if (aux_data[i].seen)
			continue;
		memcpy(insn + i, &trap, sizeof(trap));
	}
}

static bool insn_is_cond_jump(u8 code)
{
	u8 op;

	if (BPF_CLASS(code) == BPF_JMP32)
		return true;

	if (BPF_CLASS(code) != BPF_JMP)
		return false;

	op = BPF_OP(code);
	return op != BPF_JA && op != BPF_EXIT && op != BPF_CALL;
}

static void opt_hard_wire_dead_code_branches(struct bpf_verifier_env *env)
{
	struct bpf_insn_aux_data *aux_data = env->insn_aux_data;
	struct bpf_insn ja = BPF_JMP_IMM(BPF_JA, 0, 0, 0);
	struct bpf_insn *insn = env->prog->insnsi;
	const int insn_cnt = env->prog->len;
	int i;

	for (i = 0; i < insn_cnt; i++, insn++) {
		if (!insn_is_cond_jump(insn->code))
			continue;

		if (!aux_data[i + 1].seen)
			ja.off = insn->off;
		else if (!aux_data[i + 1 + insn->off].seen)
			ja.off = 0;
		else
			continue;

		if (bpf_prog_is_dev_bound(env->prog->aux))
			bpf_prog_offload_replace_insn(env, i, &ja);

		memcpy(insn, &ja, sizeof(ja));
	}
}

static int opt_remove_dead_code(struct bpf_verifier_env *env)
{
	struct bpf_insn_aux_data *aux_data = env->insn_aux_data;
	int insn_cnt = env->prog->len;
	int i, err;

	for (i = 0; i < insn_cnt; i++) {
		int j;

		j = 0;
		while (i + j < insn_cnt && !aux_data[i + j].seen)
			j++;
		if (!j)
			continue;

		err = verifier_remove_insns(env, i, j);
		if (err)
			return err;
		insn_cnt = env->prog->len;
	}

	return 0;
}

static int opt_remove_nops(struct bpf_verifier_env *env)
{
	const struct bpf_insn ja = BPF_JMP_IMM(BPF_JA, 0, 0, 0);
	struct bpf_insn *insn = env->prog->insnsi;
	int insn_cnt = env->prog->len;
	int i, err;

	for (i = 0; i < insn_cnt; i++) {
		if (memcmp(&insn[i], &ja, sizeof(ja)))
			continue;

		err = verifier_remove_insns(env, i, 1);
		if (err)
			return err;
		insn_cnt--;
		i--;
	}

	return 0;
}

static int opt_subreg_zext_lo32_rnd_hi32(struct bpf_verifier_env *env,
					 const union bpf_attr *attr)
{
	struct bpf_insn *patch, zext_patch[2], rnd_hi32_patch[4];
	struct bpf_insn_aux_data *aux = env->insn_aux_data;
	int i, patch_len, delta = 0, len = env->prog->len;
	struct bpf_insn *insns = env->prog->insnsi;
	struct bpf_prog *new_prog;
	bool rnd_hi32;

	rnd_hi32 = attr->prog_flags & BPF_F_TEST_RND_HI32;
	zext_patch[1] = BPF_ZEXT_REG(0);
	rnd_hi32_patch[1] = BPF_ALU64_IMM(BPF_MOV, BPF_REG_AX, 0);
	rnd_hi32_patch[2] = BPF_ALU64_IMM(BPF_LSH, BPF_REG_AX, 32);
	rnd_hi32_patch[3] = BPF_ALU64_REG(BPF_OR, 0, BPF_REG_AX);
	for (i = 0; i < len; i++) {
		int adj_idx = i + delta;
		struct bpf_insn insn;

		insn = insns[adj_idx];
		if (!aux[adj_idx].zext_dst) {
			u8 code, class;
			u32 imm_rnd;

			if (!rnd_hi32)
				continue;

			code = insn.code;
			class = BPF_CLASS(code);
			if (insn_no_def(&insn))
				continue;

			/* NOTE: arg "reg" (the fourth one) is only used for
			 *       BPF_STX which has been ruled out in above
			 *       check, it is safe to pass NULL here.
			 */
			if (is_reg64(env, &insn, insn.dst_reg, NULL, DST_OP)) {
				if (class == BPF_LD &&
				    BPF_MODE(code) == BPF_IMM)
					i++;
				continue;
			}

			/* ctx load could be transformed into wider load. */
			if (class == BPF_LDX &&
			    aux[adj_idx].ptr_type == PTR_TO_CTX)
				continue;

			imm_rnd = get_random_int();
			rnd_hi32_patch[0] = insn;
			rnd_hi32_patch[1].imm = imm_rnd;
			rnd_hi32_patch[3].dst_reg = insn.dst_reg;
			patch = rnd_hi32_patch;
			patch_len = 4;
			goto apply_patch_buffer;
		}

		if (!bpf_jit_needs_zext())
			continue;

		zext_patch[0] = insn;
		zext_patch[1].dst_reg = insn.dst_reg;
		zext_patch[1].src_reg = insn.dst_reg;
		patch = zext_patch;
		patch_len = 2;
apply_patch_buffer:
		new_prog = bpf_patch_insn_data(env, adj_idx, patch, patch_len);
		if (!new_prog)
			return -ENOMEM;
		env->prog = new_prog;
		insns = new_prog->insnsi;
		aux = env->insn_aux_data;
		delta += patch_len - 1;
	}

	return 0;
}

/* convert load instructions that access fields of a context type into a
 * sequence of instructions that access fields of the underlying structure:
 *     struct __sk_buff    -> struct sk_buff
 *     struct bpf_sock_ops -> struct sock
 */
static int convert_ctx_accesses(struct bpf_verifier_env *env)
{
	const struct bpf_verifier_ops *ops = env->ops;
	int i, cnt, size, ctx_field_size, delta = 0;
	const int insn_cnt = env->prog->len;
	struct bpf_insn insn_buf[16], *insn;
	u32 target_size, size_default, off;
	struct bpf_prog *new_prog;
	enum bpf_access_type type;
	bool is_narrower_load;

	if (ops->gen_prologue || env->seen_direct_write) {
		if (!ops->gen_prologue) {
			verbose(env, "bpf verifier is misconfigured\n");
			return -EINVAL;
		}
		cnt = ops->gen_prologue(insn_buf, env->seen_direct_write,
					env->prog);
		if (cnt >= ARRAY_SIZE(insn_buf)) {
			verbose(env, "bpf verifier is misconfigured\n");
			return -EINVAL;
		} else if (cnt) {
			new_prog = bpf_patch_insn_data(env, 0, insn_buf, cnt);
			if (!new_prog)
				return -ENOMEM;

			env->prog = new_prog;
			delta += cnt - 1;
		}
	}

	if (bpf_prog_is_dev_bound(env->prog->aux))
		return 0;

	insn = env->prog->insnsi + delta;

	for (i = 0; i < insn_cnt; i++, insn++) {
		bpf_convert_ctx_access_t convert_ctx_access;

		if (insn->code == (BPF_LDX | BPF_MEM | BPF_B) ||
		    insn->code == (BPF_LDX | BPF_MEM | BPF_H) ||
		    insn->code == (BPF_LDX | BPF_MEM | BPF_W) ||
		    insn->code == (BPF_LDX | BPF_MEM | BPF_DW))
			type = BPF_READ;
		else if (insn->code == (BPF_STX | BPF_MEM | BPF_B) ||
			 insn->code == (BPF_STX | BPF_MEM | BPF_H) ||
			 insn->code == (BPF_STX | BPF_MEM | BPF_W) ||
			 insn->code == (BPF_STX | BPF_MEM | BPF_DW))
			type = BPF_WRITE;
		else
			continue;

		if (type == BPF_WRITE &&
		    env->insn_aux_data[i + delta].sanitize_stack_off) {
			struct bpf_insn patch[] = {
				/* Sanitize suspicious stack slot with zero.
				 * There are no memory dependencies for this store,
				 * since it's only using frame pointer and immediate
				 * constant of zero
				 */
				BPF_ST_MEM(BPF_DW, BPF_REG_FP,
					   env->insn_aux_data[i + delta].sanitize_stack_off,
					   0),
				/* the original STX instruction will immediately
				 * overwrite the same stack slot with appropriate value
				 */
				*insn,
			};

			cnt = ARRAY_SIZE(patch);
			new_prog = bpf_patch_insn_data(env, i + delta, patch, cnt);
			if (!new_prog)
				return -ENOMEM;

			delta    += cnt - 1;
			env->prog = new_prog;
			insn      = new_prog->insnsi + i + delta;
			continue;
		}

		switch (env->insn_aux_data[i + delta].ptr_type) {
		case PTR_TO_CTX:
			if (!ops->convert_ctx_access)
				continue;
			convert_ctx_access = ops->convert_ctx_access;
			break;
		case PTR_TO_SOCKET:
		case PTR_TO_SOCK_COMMON:
			convert_ctx_access = bpf_sock_convert_ctx_access;
			break;
		case PTR_TO_TCP_SOCK:
			convert_ctx_access = bpf_tcp_sock_convert_ctx_access;
			break;
		case PTR_TO_XDP_SOCK:
			convert_ctx_access = bpf_xdp_sock_convert_ctx_access;
			break;
		case PTR_TO_BTF_ID:
			if (type == BPF_READ) {
				insn->code = BPF_LDX | BPF_PROBE_MEM |
					BPF_SIZE((insn)->code);
				env->prog->aux->num_exentries++;
			} else if (env->prog->type != BPF_PROG_TYPE_STRUCT_OPS) {
				verbose(env, "Writes through BTF pointers are not allowed\n");
				return -EINVAL;
			}
			continue;
		default:
			continue;
		}

		ctx_field_size = env->insn_aux_data[i + delta].ctx_field_size;
		size = BPF_LDST_BYTES(insn);

		/* If the read access is a narrower load of the field,
		 * convert to a 4/8-byte load, to minimum program type specific
		 * convert_ctx_access changes. If conversion is successful,
		 * we will apply proper mask to the result.
		 */
		is_narrower_load = size < ctx_field_size;
		size_default = bpf_ctx_off_adjust_machine(ctx_field_size);
		off = insn->off;
		if (is_narrower_load) {
			u8 size_code;

			if (type == BPF_WRITE) {
				verbose(env, "bpf verifier narrow ctx access misconfigured\n");
				return -EINVAL;
			}

			size_code = BPF_H;
			if (ctx_field_size == 4)
				size_code = BPF_W;
			else if (ctx_field_size == 8)
				size_code = BPF_DW;

			insn->off = off & ~(size_default - 1);
			insn->code = BPF_LDX | BPF_MEM | size_code;
		}

		target_size = 0;
		cnt = convert_ctx_access(type, insn, insn_buf, env->prog,
					 &target_size);
		if (cnt == 0 || cnt >= ARRAY_SIZE(insn_buf) ||
		    (ctx_field_size && !target_size)) {
			verbose(env, "bpf verifier is misconfigured\n");
			return -EINVAL;
		}

		if (is_narrower_load && size < target_size) {
			u8 shift = bpf_ctx_narrow_access_offset(
				off, size, size_default) * 8;
			if (ctx_field_size <= 4) {
				if (shift)
					insn_buf[cnt++] = BPF_ALU32_IMM(BPF_RSH,
									insn->dst_reg,
									shift);
				insn_buf[cnt++] = BPF_ALU32_IMM(BPF_AND, insn->dst_reg,
								(1 << size * 8) - 1);
			} else {
				if (shift)
					insn_buf[cnt++] = BPF_ALU64_IMM(BPF_RSH,
									insn->dst_reg,
									shift);
				insn_buf[cnt++] = BPF_ALU64_IMM(BPF_AND, insn->dst_reg,
								(1ULL << size * 8) - 1);
			}
		}

		new_prog = bpf_patch_insn_data(env, i + delta, insn_buf, cnt);
		if (!new_prog)
			return -ENOMEM;

		delta += cnt - 1;

		/* keep walking new program and skip insns we just inserted */
		env->prog = new_prog;
		insn      = new_prog->insnsi + i + delta;
	}

	return 0;
}

static int jit_subprogs(struct bpf_verifier_env *env)
{
	struct bpf_prog *prog = env->prog, **func, *tmp;
	int i, j, subprog_start, subprog_end = 0, len, subprog;
	struct bpf_insn *insn;
	void *old_bpf_func;
	int err;

	if (env->subprog_cnt <= 1)
		return 0;

	for (i = 0, insn = prog->insnsi; i < prog->len; i++, insn++) {
		if (insn->code != (BPF_JMP | BPF_CALL) ||
		    insn->src_reg != BPF_PSEUDO_CALL)
			continue;
		/* Upon error here we cannot fall back to interpreter but
		 * need a hard reject of the program. Thus -EFAULT is
		 * propagated in any case.
		 */
		subprog = find_subprog(env, i + insn->imm + 1);
		if (subprog < 0) {
			WARN_ONCE(1, "verifier bug. No program starts at insn %d\n",
				  i + insn->imm + 1);
			return -EFAULT;
		}
		/* temporarily remember subprog id inside insn instead of
		 * aux_data, since next loop will split up all insns into funcs
		 */
		insn->off = subprog;
		/* remember original imm in case JIT fails and fallback
		 * to interpreter will be needed
		 */
		env->insn_aux_data[i].call_imm = insn->imm;
		/* point imm to __bpf_call_base+1 from JITs point of view */
		insn->imm = 1;
	}

	err = bpf_prog_alloc_jited_linfo(prog);
	if (err)
		goto out_undo_insn;

	err = -ENOMEM;
	func = kcalloc(env->subprog_cnt, sizeof(prog), GFP_KERNEL);
	if (!func)
		goto out_undo_insn;

	for (i = 0; i < env->subprog_cnt; i++) {
		subprog_start = subprog_end;
		subprog_end = env->subprog_info[i + 1].start;

		len = subprog_end - subprog_start;
		/* BPF_PROG_RUN doesn't call subprogs directly,
		 * hence main prog stats include the runtime of subprogs.
		 * subprogs don't have IDs and not reachable via prog_get_next_id
		 * func[i]->aux->stats will never be accessed and stays NULL
		 */
		func[i] = bpf_prog_alloc_no_stats(bpf_prog_size(len), GFP_USER);
		if (!func[i])
			goto out_free;
		memcpy(func[i]->insnsi, &prog->insnsi[subprog_start],
		       len * sizeof(struct bpf_insn));
		func[i]->type = prog->type;
		func[i]->len = len;
		if (bpf_prog_calc_tag(func[i]))
			goto out_free;
		func[i]->is_func = 1;
		func[i]->aux->func_idx = i;
		/* the btf and func_info will be freed only at prog->aux */
		func[i]->aux->btf = prog->aux->btf;
		func[i]->aux->func_info = prog->aux->func_info;

		/* Use bpf_prog_F_tag to indicate functions in stack traces.
		 * Long term would need debug info to populate names
		 */
		func[i]->aux->name[0] = 'F';
		func[i]->aux->stack_depth = env->subprog_info[i].stack_depth;
		func[i]->jit_requested = 1;
		func[i]->aux->linfo = prog->aux->linfo;
		func[i]->aux->nr_linfo = prog->aux->nr_linfo;
		func[i]->aux->jited_linfo = prog->aux->jited_linfo;
		func[i]->aux->linfo_idx = env->subprog_info[i].linfo_idx;
		func[i] = bpf_int_jit_compile(func[i]);
		if (!func[i]->jited) {
			err = -ENOTSUPP;
			goto out_free;
		}
		cond_resched();
	}
	/* at this point all bpf functions were successfully JITed
	 * now populate all bpf_calls with correct addresses and
	 * run last pass of JIT
	 */
	for (i = 0; i < env->subprog_cnt; i++) {
		insn = func[i]->insnsi;
		for (j = 0; j < func[i]->len; j++, insn++) {
			if (insn->code != (BPF_JMP | BPF_CALL) ||
			    insn->src_reg != BPF_PSEUDO_CALL)
				continue;
			subprog = insn->off;
			insn->imm = BPF_CAST_CALL(func[subprog]->bpf_func) -
				    __bpf_call_base;
		}

		/* we use the aux data to keep a list of the start addresses
		 * of the JITed images for each function in the program
		 *
		 * for some architectures, such as powerpc64, the imm field
		 * might not be large enough to hold the offset of the start
		 * address of the callee's JITed image from __bpf_call_base
		 *
		 * in such cases, we can lookup the start address of a callee
		 * by using its subprog id, available from the off field of
		 * the call instruction, as an index for this list
		 */
		func[i]->aux->func = func;
		func[i]->aux->func_cnt = env->subprog_cnt;
	}
	for (i = 0; i < env->subprog_cnt; i++) {
		old_bpf_func = func[i]->bpf_func;
		tmp = bpf_int_jit_compile(func[i]);
		if (tmp != func[i] || func[i]->bpf_func != old_bpf_func) {
			verbose(env, "JIT doesn't support bpf-to-bpf calls\n");
			err = -ENOTSUPP;
			goto out_free;
		}
		cond_resched();
	}

	/* finally lock prog and jit images for all functions and
	 * populate kallsysm
	 */
	for (i = 0; i < env->subprog_cnt; i++) {
		bpf_prog_lock_ro(func[i]);
		bpf_prog_kallsyms_add(func[i]);
	}

	/* Last step: make now unused interpreter insns from main
	 * prog consistent for later dump requests, so they can
	 * later look the same as if they were interpreted only.
	 */
	for (i = 0, insn = prog->insnsi; i < prog->len; i++, insn++) {
		if (insn->code != (BPF_JMP | BPF_CALL) ||
		    insn->src_reg != BPF_PSEUDO_CALL)
			continue;
		insn->off = env->insn_aux_data[i].call_imm;
		subprog = find_subprog(env, i + insn->off + 1);
		insn->imm = subprog;
	}

	prog->jited = 1;
	prog->bpf_func = func[0]->bpf_func;
	prog->aux->func = func;
	prog->aux->func_cnt = env->subprog_cnt;
	bpf_prog_free_unused_jited_linfo(prog);
	return 0;
out_free:
	for (i = 0; i < env->subprog_cnt; i++)
		if (func[i])
			bpf_jit_free(func[i]);
	kfree(func);
out_undo_insn:
	/* cleanup main prog to be interpreted */
	prog->jit_requested = 0;
	for (i = 0, insn = prog->insnsi; i < prog->len; i++, insn++) {
		if (insn->code != (BPF_JMP | BPF_CALL) ||
		    insn->src_reg != BPF_PSEUDO_CALL)
			continue;
		insn->off = 0;
		insn->imm = env->insn_aux_data[i].call_imm;
	}
	bpf_prog_free_jited_linfo(prog);
	return err;
}

static int fixup_call_args(struct bpf_verifier_env *env)
{
#ifndef CONFIG_BPF_JIT_ALWAYS_ON
	struct bpf_prog *prog = env->prog;
	struct bpf_insn *insn = prog->insnsi;
	int i, depth;
#endif
	int err = 0;

	if (env->prog->jit_requested &&
	    !bpf_prog_is_dev_bound(env->prog->aux)) {
		err = jit_subprogs(env);
		if (err == 0)
			return 0;
		if (err == -EFAULT)
			return err;
	}
#ifndef CONFIG_BPF_JIT_ALWAYS_ON
	for (i = 0; i < prog->len; i++, insn++) {
		if (insn->code != (BPF_JMP | BPF_CALL) ||
		    insn->src_reg != BPF_PSEUDO_CALL)
			continue;
		depth = get_callee_stack_depth(env, insn, i);
		if (depth < 0)
			return depth;
		bpf_patch_call_args(insn, depth);
	}
	err = 0;
#endif
	return err;
}

/* fixup insn->imm field of bpf_call instructions
 * and inline eligible helpers as explicit sequence of BPF instructions
 *
 * this function is called after eBPF program passed verification
 */
static int fixup_bpf_calls(struct bpf_verifier_env *env)
{
	struct bpf_prog *prog = env->prog;
	bool expect_blinding = bpf_jit_blinding_enabled(prog);
	struct bpf_insn *insn = prog->insnsi;
	const struct bpf_func_proto *fn;
	const int insn_cnt = prog->len;
	const struct bpf_map_ops *ops;
	struct bpf_insn_aux_data *aux;
	struct bpf_insn insn_buf[16];
	struct bpf_prog *new_prog;
	struct bpf_map *map_ptr;
	int i, ret, cnt, delta = 0;

	for (i = 0; i < insn_cnt; i++, insn++) {
		if (insn->code == (BPF_ALU64 | BPF_MOD | BPF_X) ||
		    insn->code == (BPF_ALU64 | BPF_DIV | BPF_X) ||
		    insn->code == (BPF_ALU | BPF_MOD | BPF_X) ||
		    insn->code == (BPF_ALU | BPF_DIV | BPF_X)) {
			bool is64 = BPF_CLASS(insn->code) == BPF_ALU64;
			struct bpf_insn mask_and_div[] = {
				BPF_MOV32_REG(insn->src_reg, insn->src_reg),
				/* Rx div 0 -> 0 */
				BPF_JMP_IMM(BPF_JNE, insn->src_reg, 0, 2),
				BPF_ALU32_REG(BPF_XOR, insn->dst_reg, insn->dst_reg),
				BPF_JMP_IMM(BPF_JA, 0, 0, 1),
				*insn,
			};
			struct bpf_insn mask_and_mod[] = {
				BPF_MOV32_REG(insn->src_reg, insn->src_reg),
				/* Rx mod 0 -> Rx */
				BPF_JMP_IMM(BPF_JEQ, insn->src_reg, 0, 1),
				*insn,
			};
			struct bpf_insn *patchlet;

			if (insn->code == (BPF_ALU64 | BPF_DIV | BPF_X) ||
			    insn->code == (BPF_ALU | BPF_DIV | BPF_X)) {
				patchlet = mask_and_div + (is64 ? 1 : 0);
				cnt = ARRAY_SIZE(mask_and_div) - (is64 ? 1 : 0);
			} else {
				patchlet = mask_and_mod + (is64 ? 1 : 0);
				cnt = ARRAY_SIZE(mask_and_mod) - (is64 ? 1 : 0);
			}

			new_prog = bpf_patch_insn_data(env, i + delta, patchlet, cnt);
			if (!new_prog)
				return -ENOMEM;

			delta    += cnt - 1;
			env->prog = prog = new_prog;
			insn      = new_prog->insnsi + i + delta;
			continue;
		}

		if (BPF_CLASS(insn->code) == BPF_LD &&
		    (BPF_MODE(insn->code) == BPF_ABS ||
		     BPF_MODE(insn->code) == BPF_IND)) {
			cnt = env->ops->gen_ld_abs(insn, insn_buf);
			if (cnt == 0 || cnt >= ARRAY_SIZE(insn_buf)) {
				verbose(env, "bpf verifier is misconfigured\n");
				return -EINVAL;
			}

			new_prog = bpf_patch_insn_data(env, i + delta, insn_buf, cnt);
			if (!new_prog)
				return -ENOMEM;

			delta    += cnt - 1;
			env->prog = prog = new_prog;
			insn      = new_prog->insnsi + i + delta;
			continue;
		}

		if (insn->code == (BPF_ALU64 | BPF_ADD | BPF_X) ||
		    insn->code == (BPF_ALU64 | BPF_SUB | BPF_X)) {
			const u8 code_add = BPF_ALU64 | BPF_ADD | BPF_X;
			const u8 code_sub = BPF_ALU64 | BPF_SUB | BPF_X;
			struct bpf_insn insn_buf[16];
			struct bpf_insn *patch = &insn_buf[0];
			bool issrc, isneg;
			u32 off_reg;

			aux = &env->insn_aux_data[i + delta];
			if (!aux->alu_state ||
			    aux->alu_state == BPF_ALU_NON_POINTER)
				continue;

			isneg = aux->alu_state & BPF_ALU_NEG_VALUE;
			issrc = (aux->alu_state & BPF_ALU_SANITIZE) ==
				BPF_ALU_SANITIZE_SRC;

			off_reg = issrc ? insn->src_reg : insn->dst_reg;
			if (isneg)
				*patch++ = BPF_ALU64_IMM(BPF_MUL, off_reg, -1);
			*patch++ = BPF_MOV32_IMM(BPF_REG_AX, aux->alu_limit - 1);
			*patch++ = BPF_ALU64_REG(BPF_SUB, BPF_REG_AX, off_reg);
			*patch++ = BPF_ALU64_REG(BPF_OR, BPF_REG_AX, off_reg);
			*patch++ = BPF_ALU64_IMM(BPF_NEG, BPF_REG_AX, 0);
			*patch++ = BPF_ALU64_IMM(BPF_ARSH, BPF_REG_AX, 63);
			if (issrc) {
				*patch++ = BPF_ALU64_REG(BPF_AND, BPF_REG_AX,
							 off_reg);
				insn->src_reg = BPF_REG_AX;
			} else {
				*patch++ = BPF_ALU64_REG(BPF_AND, off_reg,
							 BPF_REG_AX);
			}
			if (isneg)
				insn->code = insn->code == code_add ?
					     code_sub : code_add;
			*patch++ = *insn;
			if (issrc && isneg)
				*patch++ = BPF_ALU64_IMM(BPF_MUL, off_reg, -1);
			cnt = patch - insn_buf;

			new_prog = bpf_patch_insn_data(env, i + delta, insn_buf, cnt);
			if (!new_prog)
				return -ENOMEM;

			delta    += cnt - 1;
			env->prog = prog = new_prog;
			insn      = new_prog->insnsi + i + delta;
			continue;
		}

		if (insn->code != (BPF_JMP | BPF_CALL))
			continue;
		if (insn->src_reg == BPF_PSEUDO_CALL)
			continue;

		if (insn->imm == BPF_FUNC_get_route_realm)
			prog->dst_needed = 1;
		if (insn->imm == BPF_FUNC_get_prandom_u32)
			bpf_user_rnd_init_once();
		if (insn->imm == BPF_FUNC_override_return)
			prog->kprobe_override = 1;
		if (insn->imm == BPF_FUNC_tail_call) {
			/* If we tail call into other programs, we
			 * cannot make any assumptions since they can
			 * be replaced dynamically during runtime in
			 * the program array.
			 */
			prog->cb_access = 1;
			env->prog->aux->stack_depth = MAX_BPF_STACK;
			env->prog->aux->max_pkt_offset = MAX_PACKET_OFF;

			/* mark bpf_tail_call as different opcode to avoid
			 * conditional branch in the interpeter for every normal
			 * call and to prevent accidental JITing by JIT compiler
			 * that doesn't support bpf_tail_call yet
			 */
			insn->imm = 0;
			insn->code = BPF_JMP | BPF_TAIL_CALL;

			aux = &env->insn_aux_data[i + delta];
			if (env->allow_ptr_leaks && !expect_blinding &&
			    prog->jit_requested &&
			    !bpf_map_key_poisoned(aux) &&
			    !bpf_map_ptr_poisoned(aux) &&
			    !bpf_map_ptr_unpriv(aux)) {
				struct bpf_jit_poke_descriptor desc = {
					.reason = BPF_POKE_REASON_TAIL_CALL,
					.tail_call.map = BPF_MAP_PTR(aux->map_ptr_state),
					.tail_call.key = bpf_map_key_immediate(aux),
				};

				ret = bpf_jit_add_poke_descriptor(prog, &desc);
				if (ret < 0) {
					verbose(env, "adding tail call poke descriptor failed\n");
					return ret;
				}

				insn->imm = ret + 1;
				continue;
			}

			if (!bpf_map_ptr_unpriv(aux))
				continue;

			/* instead of changing every JIT dealing with tail_call
			 * emit two extra insns:
			 * if (index >= max_entries) goto out;
			 * index &= array->index_mask;
			 * to avoid out-of-bounds cpu speculation
			 */
			if (bpf_map_ptr_poisoned(aux)) {
				verbose(env, "tail_call abusing map_ptr\n");
				return -EINVAL;
			}

			map_ptr = BPF_MAP_PTR(aux->map_ptr_state);
			insn_buf[0] = BPF_JMP_IMM(BPF_JGE, BPF_REG_3,
						  map_ptr->max_entries, 2);
			insn_buf[1] = BPF_ALU32_IMM(BPF_AND, BPF_REG_3,
						    container_of(map_ptr,
								 struct bpf_array,
								 map)->index_mask);
			insn_buf[2] = *insn;
			cnt = 3;
			new_prog = bpf_patch_insn_data(env, i + delta, insn_buf, cnt);
			if (!new_prog)
				return -ENOMEM;

			delta    += cnt - 1;
			env->prog = prog = new_prog;
			insn      = new_prog->insnsi + i + delta;
			continue;
		}

		/* BPF_EMIT_CALL() assumptions in some of the map_gen_lookup
		 * and other inlining handlers are currently limited to 64 bit
		 * only.
		 */
		if (prog->jit_requested && BITS_PER_LONG == 64 &&
		    (insn->imm == BPF_FUNC_map_lookup_elem ||
		     insn->imm == BPF_FUNC_map_update_elem ||
		     insn->imm == BPF_FUNC_map_delete_elem ||
		     insn->imm == BPF_FUNC_map_push_elem   ||
		     insn->imm == BPF_FUNC_map_pop_elem    ||
		     insn->imm == BPF_FUNC_map_peek_elem)) {
			aux = &env->insn_aux_data[i + delta];
			if (bpf_map_ptr_poisoned(aux))
				goto patch_call_imm;

			map_ptr = BPF_MAP_PTR(aux->map_ptr_state);
			ops = map_ptr->ops;
			if (insn->imm == BPF_FUNC_map_lookup_elem &&
			    ops->map_gen_lookup) {
				cnt = ops->map_gen_lookup(map_ptr, insn_buf);
				if (cnt == 0 || cnt >= ARRAY_SIZE(insn_buf)) {
					verbose(env, "bpf verifier is misconfigured\n");
					return -EINVAL;
				}

				new_prog = bpf_patch_insn_data(env, i + delta,
							       insn_buf, cnt);
				if (!new_prog)
					return -ENOMEM;

				delta    += cnt - 1;
				env->prog = prog = new_prog;
				insn      = new_prog->insnsi + i + delta;
				continue;
			}

			BUILD_BUG_ON(!__same_type(ops->map_lookup_elem,
				     (void *(*)(struct bpf_map *map, void *key))NULL));
			BUILD_BUG_ON(!__same_type(ops->map_delete_elem,
				     (int (*)(struct bpf_map *map, void *key))NULL));
			BUILD_BUG_ON(!__same_type(ops->map_update_elem,
				     (int (*)(struct bpf_map *map, void *key, void *value,
					      u64 flags))NULL));
			BUILD_BUG_ON(!__same_type(ops->map_push_elem,
				     (int (*)(struct bpf_map *map, void *value,
					      u64 flags))NULL));
			BUILD_BUG_ON(!__same_type(ops->map_pop_elem,
				     (int (*)(struct bpf_map *map, void *value))NULL));
			BUILD_BUG_ON(!__same_type(ops->map_peek_elem,
				     (int (*)(struct bpf_map *map, void *value))NULL));

			switch (insn->imm) {
			case BPF_FUNC_map_lookup_elem:
				insn->imm = BPF_CAST_CALL(ops->map_lookup_elem) -
					    __bpf_call_base;
				continue;
			case BPF_FUNC_map_update_elem:
				insn->imm = BPF_CAST_CALL(ops->map_update_elem) -
					    __bpf_call_base;
				continue;
			case BPF_FUNC_map_delete_elem:
				insn->imm = BPF_CAST_CALL(ops->map_delete_elem) -
					    __bpf_call_base;
				continue;
			case BPF_FUNC_map_push_elem:
				insn->imm = BPF_CAST_CALL(ops->map_push_elem) -
					    __bpf_call_base;
				continue;
			case BPF_FUNC_map_pop_elem:
				insn->imm = BPF_CAST_CALL(ops->map_pop_elem) -
					    __bpf_call_base;
				continue;
			case BPF_FUNC_map_peek_elem:
				insn->imm = BPF_CAST_CALL(ops->map_peek_elem) -
					    __bpf_call_base;
				continue;
			}

			goto patch_call_imm;
		}

		if (prog->jit_requested && BITS_PER_LONG == 64 &&
		    insn->imm == BPF_FUNC_jiffies64) {
			struct bpf_insn ld_jiffies_addr[2] = {
				BPF_LD_IMM64(BPF_REG_0,
					     (unsigned long)&jiffies),
			};

			insn_buf[0] = ld_jiffies_addr[0];
			insn_buf[1] = ld_jiffies_addr[1];
			insn_buf[2] = BPF_LDX_MEM(BPF_DW, BPF_REG_0,
						  BPF_REG_0, 0);
			cnt = 3;

			new_prog = bpf_patch_insn_data(env, i + delta, insn_buf,
						       cnt);
			if (!new_prog)
				return -ENOMEM;

			delta    += cnt - 1;
			env->prog = prog = new_prog;
			insn      = new_prog->insnsi + i + delta;
			continue;
		}

patch_call_imm:
		fn = env->ops->get_func_proto(insn->imm, env->prog);
		/* all functions that have prototype and verifier allowed
		 * programs to call them, must be real in-kernel functions
		 */
		if (!fn->func) {
			verbose(env,
				"kernel subsystem misconfigured func %s#%d\n",
				func_id_name(insn->imm), insn->imm);
			return -EFAULT;
		}
		insn->imm = fn->func - __bpf_call_base;
	}

	/* Since poke tab is now finalized, publish aux to tracker. */
	for (i = 0; i < prog->aux->size_poke_tab; i++) {
		map_ptr = prog->aux->poke_tab[i].tail_call.map;
		if (!map_ptr->ops->map_poke_track ||
		    !map_ptr->ops->map_poke_untrack ||
		    !map_ptr->ops->map_poke_run) {
			verbose(env, "bpf verifier is misconfigured\n");
			return -EINVAL;
		}

		ret = map_ptr->ops->map_poke_track(map_ptr, prog->aux);
		if (ret < 0) {
			verbose(env, "tracking tail call prog failed\n");
			return ret;
		}
	}

	return 0;
}

static void free_states(struct bpf_verifier_env *env)
{
	struct bpf_verifier_state_list *sl, *sln;
	int i;

	sl = env->free_list;
	while (sl) {
		sln = sl->next;
		free_verifier_state(&sl->state, false);
		kfree(sl);
		sl = sln;
	}
	env->free_list = NULL;

	if (!env->explored_states)
		return;

	for (i = 0; i < state_htab_size(env); i++) {
		sl = env->explored_states[i];

		while (sl) {
			sln = sl->next;
			free_verifier_state(&sl->state, false);
			kfree(sl);
			sl = sln;
		}
		env->explored_states[i] = NULL;
	}
}

/* The verifier is using insn_aux_data[] to store temporary data during
 * verification and to store information for passes that run after the
 * verification like dead code sanitization. do_check_common() for subprogram N
 * may analyze many other subprograms. sanitize_insn_aux_data() clears all
 * temporary data after do_check_common() finds that subprogram N cannot be
 * verified independently. pass_cnt counts the number of times
 * do_check_common() was run and insn->aux->seen tells the pass number
 * insn_aux_data was touched. These variables are compared to clear temporary
 * data from failed pass. For testing and experiments do_check_common() can be
 * run multiple times even when prior attempt to verify is unsuccessful.
 */
static void sanitize_insn_aux_data(struct bpf_verifier_env *env)
{
	struct bpf_insn *insn = env->prog->insnsi;
	struct bpf_insn_aux_data *aux;
	int i, class;

	for (i = 0; i < env->prog->len; i++) {
		class = BPF_CLASS(insn[i].code);
		if (class != BPF_LDX && class != BPF_STX)
			continue;
		aux = &env->insn_aux_data[i];
		if (aux->seen != env->pass_cnt)
			continue;
		memset(aux, 0, offsetof(typeof(*aux), orig_idx));
	}
<<<<<<< HEAD
}

static int do_check_common(struct bpf_verifier_env *env, int subprog)
{
	struct bpf_verifier_state *state;
	struct bpf_reg_state *regs;
	int ret, i;

	env->prev_linfo = NULL;
	env->pass_cnt++;

	state = kzalloc(sizeof(struct bpf_verifier_state), GFP_KERNEL);
	if (!state)
		return -ENOMEM;
	state->curframe = 0;
	state->speculative = false;
	state->branches = 1;
	state->frame[0] = kzalloc(sizeof(struct bpf_func_state), GFP_KERNEL);
	if (!state->frame[0]) {
		kfree(state);
		return -ENOMEM;
	}
	env->cur_state = state;
	init_func_state(env, state->frame[0],
			BPF_MAIN_FUNC /* callsite */,
			0 /* frameno */,
			subprog);

	regs = state->frame[state->curframe]->regs;
	if (subprog || env->prog->type == BPF_PROG_TYPE_EXT) {
		ret = btf_prepare_func_args(env, subprog, regs);
		if (ret)
			goto out;
		for (i = BPF_REG_1; i <= BPF_REG_5; i++) {
			if (regs[i].type == PTR_TO_CTX)
				mark_reg_known_zero(env, regs, i);
			else if (regs[i].type == SCALAR_VALUE)
				mark_reg_unknown(env, regs, i);
		}
	} else {
		/* 1st arg to a function */
		regs[BPF_REG_1].type = PTR_TO_CTX;
		mark_reg_known_zero(env, regs, BPF_REG_1);
		ret = btf_check_func_arg_match(env, subprog, regs);
		if (ret == -EFAULT)
			/* unlikely verifier bug. abort.
			 * ret == 0 and ret < 0 are sadly acceptable for
			 * main() function due to backward compatibility.
			 * Like socket filter program may be written as:
			 * int bpf_prog(struct pt_regs *ctx)
			 * and never dereference that ctx in the program.
			 * 'struct pt_regs' is a type mismatch for socket
			 * filter that should be using 'struct __sk_buff'.
			 */
			goto out;
	}

	ret = do_check(env);
out:
	/* check for NULL is necessary, since cur_state can be freed inside
	 * do_check() under memory pressure.
	 */
	if (env->cur_state) {
		free_verifier_state(env->cur_state, true);
		env->cur_state = NULL;
	}
	while (!pop_stack(env, NULL, NULL));
	free_states(env);
	if (ret)
		/* clean aux data in case subprog was rejected */
		sanitize_insn_aux_data(env);
	return ret;
}

/* Verify all global functions in a BPF program one by one based on their BTF.
 * All global functions must pass verification. Otherwise the whole program is rejected.
 * Consider:
 * int bar(int);
 * int foo(int f)
 * {
 *    return bar(f);
 * }
 * int bar(int b)
 * {
 *    ...
 * }
 * foo() will be verified first for R1=any_scalar_value. During verification it
 * will be assumed that bar() already verified successfully and call to bar()
 * from foo() will be checked for type match only. Later bar() will be verified
 * independently to check that it's safe for R1=any_scalar_value.
 */
static int do_check_subprogs(struct bpf_verifier_env *env)
{
	struct bpf_prog_aux *aux = env->prog->aux;
	int i, ret;

	if (!aux->func_info)
		return 0;

	for (i = 1; i < env->subprog_cnt; i++) {
		if (aux->func_info_aux[i].linkage != BTF_FUNC_GLOBAL)
			continue;
		env->insn_idx = env->subprog_info[i].start;
		WARN_ON_ONCE(env->insn_idx == 0);
		ret = do_check_common(env, i);
		if (ret) {
			return ret;
		} else if (env->log.level & BPF_LOG_LEVEL) {
			verbose(env,
				"Func#%d is safe for any args that match its prototype\n",
				i);
		}
	}
	return 0;
}

static int do_check_main(struct bpf_verifier_env *env)
{
	int ret;

	env->insn_idx = 0;
	ret = do_check_common(env, 0);
	if (!ret)
		env->prog->aux->stack_depth = env->subprog_info[0].stack_depth;
	return ret;
}

=======
}

static int do_check_common(struct bpf_verifier_env *env, int subprog)
{
	struct bpf_verifier_state *state;
	struct bpf_reg_state *regs;
	int ret, i;

	env->prev_linfo = NULL;
	env->pass_cnt++;

	state = kzalloc(sizeof(struct bpf_verifier_state), GFP_KERNEL);
	if (!state)
		return -ENOMEM;
	state->curframe = 0;
	state->speculative = false;
	state->branches = 1;
	state->frame[0] = kzalloc(sizeof(struct bpf_func_state), GFP_KERNEL);
	if (!state->frame[0]) {
		kfree(state);
		return -ENOMEM;
	}
	env->cur_state = state;
	init_func_state(env, state->frame[0],
			BPF_MAIN_FUNC /* callsite */,
			0 /* frameno */,
			subprog);

	regs = state->frame[state->curframe]->regs;
	if (subprog || env->prog->type == BPF_PROG_TYPE_EXT) {
		ret = btf_prepare_func_args(env, subprog, regs);
		if (ret)
			goto out;
		for (i = BPF_REG_1; i <= BPF_REG_5; i++) {
			if (regs[i].type == PTR_TO_CTX)
				mark_reg_known_zero(env, regs, i);
			else if (regs[i].type == SCALAR_VALUE)
				mark_reg_unknown(env, regs, i);
		}
	} else {
		/* 1st arg to a function */
		regs[BPF_REG_1].type = PTR_TO_CTX;
		mark_reg_known_zero(env, regs, BPF_REG_1);
		ret = btf_check_func_arg_match(env, subprog, regs);
		if (ret == -EFAULT)
			/* unlikely verifier bug. abort.
			 * ret == 0 and ret < 0 are sadly acceptable for
			 * main() function due to backward compatibility.
			 * Like socket filter program may be written as:
			 * int bpf_prog(struct pt_regs *ctx)
			 * and never dereference that ctx in the program.
			 * 'struct pt_regs' is a type mismatch for socket
			 * filter that should be using 'struct __sk_buff'.
			 */
			goto out;
	}

	ret = do_check(env);
out:
	/* check for NULL is necessary, since cur_state can be freed inside
	 * do_check() under memory pressure.
	 */
	if (env->cur_state) {
		free_verifier_state(env->cur_state, true);
		env->cur_state = NULL;
	}
	while (!pop_stack(env, NULL, NULL));
	free_states(env);
	if (ret)
		/* clean aux data in case subprog was rejected */
		sanitize_insn_aux_data(env);
	return ret;
}

/* Verify all global functions in a BPF program one by one based on their BTF.
 * All global functions must pass verification. Otherwise the whole program is rejected.
 * Consider:
 * int bar(int);
 * int foo(int f)
 * {
 *    return bar(f);
 * }
 * int bar(int b)
 * {
 *    ...
 * }
 * foo() will be verified first for R1=any_scalar_value. During verification it
 * will be assumed that bar() already verified successfully and call to bar()
 * from foo() will be checked for type match only. Later bar() will be verified
 * independently to check that it's safe for R1=any_scalar_value.
 */
static int do_check_subprogs(struct bpf_verifier_env *env)
{
	struct bpf_prog_aux *aux = env->prog->aux;
	int i, ret;

	if (!aux->func_info)
		return 0;

	for (i = 1; i < env->subprog_cnt; i++) {
		if (aux->func_info_aux[i].linkage != BTF_FUNC_GLOBAL)
			continue;
		env->insn_idx = env->subprog_info[i].start;
		WARN_ON_ONCE(env->insn_idx == 0);
		ret = do_check_common(env, i);
		if (ret) {
			return ret;
		} else if (env->log.level & BPF_LOG_LEVEL) {
			verbose(env,
				"Func#%d is safe for any args that match its prototype\n",
				i);
		}
	}
	return 0;
}

static int do_check_main(struct bpf_verifier_env *env)
{
	int ret;

	env->insn_idx = 0;
	ret = do_check_common(env, 0);
	if (!ret)
		env->prog->aux->stack_depth = env->subprog_info[0].stack_depth;
	return ret;
}

>>>>>>> 675a03b4

static void print_verification_stats(struct bpf_verifier_env *env)
{
	int i;

	if (env->log.level & BPF_LOG_STATS) {
		verbose(env, "verification time %lld usec\n",
			div_u64(env->verification_time, 1000));
		verbose(env, "stack depth ");
		for (i = 0; i < env->subprog_cnt; i++) {
			u32 depth = env->subprog_info[i].stack_depth;

			verbose(env, "%d", depth);
			if (i + 1 < env->subprog_cnt)
				verbose(env, "+");
		}
		verbose(env, "\n");
	}
	verbose(env, "processed %d insns (limit %d) max_states_per_insn %d "
		"total_states %d peak_states %d mark_read %d\n",
		env->insn_processed, BPF_COMPLEXITY_LIMIT_INSNS,
		env->max_states_per_insn, env->total_states,
		env->peak_states, env->longest_mark_read_walk);
}

static int check_struct_ops_btf_id(struct bpf_verifier_env *env)
{
	const struct btf_type *t, *func_proto;
	const struct bpf_struct_ops *st_ops;
	const struct btf_member *member;
	struct bpf_prog *prog = env->prog;
	u32 btf_id, member_idx;
	const char *mname;

	btf_id = prog->aux->attach_btf_id;
	st_ops = bpf_struct_ops_find(btf_id);
	if (!st_ops) {
		verbose(env, "attach_btf_id %u is not a supported struct\n",
			btf_id);
		return -ENOTSUPP;
	}

	t = st_ops->type;
	member_idx = prog->expected_attach_type;
	if (member_idx >= btf_type_vlen(t)) {
		verbose(env, "attach to invalid member idx %u of struct %s\n",
			member_idx, st_ops->name);
		return -EINVAL;
	}

	member = &btf_type_member(t)[member_idx];
	mname = btf_name_by_offset(btf_vmlinux, member->name_off);
	func_proto = btf_type_resolve_func_ptr(btf_vmlinux, member->type,
					       NULL);
	if (!func_proto) {
		verbose(env, "attach to invalid member %s(@idx %u) of struct %s\n",
			mname, member_idx, st_ops->name);
		return -EINVAL;
	}

	if (st_ops->check_member) {
		int err = st_ops->check_member(t, member);

		if (err) {
			verbose(env, "attach to unsupported member %s of struct %s\n",
				mname, st_ops->name);
			return err;
		}
	}

	prog->aux->attach_func_proto = func_proto;
	prog->aux->attach_func_name = mname;
	env->ops = st_ops->verifier_ops;

	return 0;
}
<<<<<<< HEAD
=======
#define SECURITY_PREFIX "security_"

static int check_attach_modify_return(struct bpf_prog *prog, unsigned long addr)
{
	if (within_error_injection_list(addr) ||
	    !strncmp(SECURITY_PREFIX, prog->aux->attach_func_name,
		     sizeof(SECURITY_PREFIX) - 1))
		return 0;

	return -EINVAL;
}
>>>>>>> 675a03b4

static int check_attach_btf_id(struct bpf_verifier_env *env)
{
	struct bpf_prog *prog = env->prog;
	bool prog_extension = prog->type == BPF_PROG_TYPE_EXT;
	struct bpf_prog *tgt_prog = prog->aux->linked_prog;
	u32 btf_id = prog->aux->attach_btf_id;
	const char prefix[] = "btf_trace_";
	int ret = 0, subprog = -1, i;
	struct bpf_trampoline *tr;
	const struct btf_type *t;
	bool conservative = true;
	const char *tname;
	struct btf *btf;
	long addr;
	u64 key;

	if (prog->type == BPF_PROG_TYPE_STRUCT_OPS)
		return check_struct_ops_btf_id(env);

<<<<<<< HEAD
	if (prog->type != BPF_PROG_TYPE_TRACING && !prog_extension)
=======
	if (prog->type != BPF_PROG_TYPE_TRACING &&
	    prog->type != BPF_PROG_TYPE_LSM &&
	    !prog_extension)
>>>>>>> 675a03b4
		return 0;

	if (!btf_id) {
		verbose(env, "Tracing programs must provide btf_id\n");
		return -EINVAL;
	}
	btf = bpf_prog_get_target_btf(prog);
	if (!btf) {
		verbose(env,
			"FENTRY/FEXIT program can only be attached to another program annotated with BTF\n");
		return -EINVAL;
	}
	t = btf_type_by_id(btf, btf_id);
	if (!t) {
		verbose(env, "attach_btf_id %u is invalid\n", btf_id);
		return -EINVAL;
	}
	tname = btf_name_by_offset(btf, t->name_off);
	if (!tname) {
		verbose(env, "attach_btf_id %u doesn't have a name\n", btf_id);
		return -EINVAL;
	}
	if (tgt_prog) {
		struct bpf_prog_aux *aux = tgt_prog->aux;

		for (i = 0; i < aux->func_info_cnt; i++)
			if (aux->func_info[i].type_id == btf_id) {
				subprog = i;
				break;
			}
		if (subprog == -1) {
			verbose(env, "Subprog %s doesn't exist\n", tname);
			return -EINVAL;
		}
		conservative = aux->func_info_aux[subprog].unreliable;
		if (prog_extension) {
			if (conservative) {
				verbose(env,
					"Cannot replace static functions\n");
				return -EINVAL;
			}
			if (!prog->jit_requested) {
				verbose(env,
					"Extension programs should be JITed\n");
				return -EINVAL;
			}
			env->ops = bpf_verifier_ops[tgt_prog->type];
			prog->expected_attach_type = tgt_prog->expected_attach_type;
		}
		if (!tgt_prog->jited) {
			verbose(env, "Can attach to only JITed progs\n");
			return -EINVAL;
		}
		if (tgt_prog->type == prog->type) {
			/* Cannot fentry/fexit another fentry/fexit program.
			 * Cannot attach program extension to another extension.
			 * It's ok to attach fentry/fexit to extension program.
			 */
			verbose(env, "Cannot recursively attach\n");
			return -EINVAL;
		}
		if (tgt_prog->type == BPF_PROG_TYPE_TRACING &&
		    prog_extension &&
		    (tgt_prog->expected_attach_type == BPF_TRACE_FENTRY ||
		     tgt_prog->expected_attach_type == BPF_TRACE_FEXIT)) {
			/* Program extensions can extend all program types
			 * except fentry/fexit. The reason is the following.
			 * The fentry/fexit programs are used for performance
			 * analysis, stats and can be attached to any program
			 * type except themselves. When extension program is
			 * replacing XDP function it is necessary to allow
			 * performance analysis of all functions. Both original
			 * XDP program and its program extension. Hence
			 * attaching fentry/fexit to BPF_PROG_TYPE_EXT is
			 * allowed. If extending of fentry/fexit was allowed it
			 * would be possible to create long call chain
			 * fentry->extension->fentry->extension beyond
			 * reasonable stack size. Hence extending fentry is not
			 * allowed.
			 */
			verbose(env, "Cannot extend fentry/fexit\n");
			return -EINVAL;
		}
		key = ((u64)aux->id) << 32 | btf_id;
	} else {
		if (prog_extension) {
			verbose(env, "Cannot replace kernel functions\n");
			return -EINVAL;
		}
		key = btf_id;
	}

	switch (prog->expected_attach_type) {
	case BPF_TRACE_RAW_TP:
		if (tgt_prog) {
			verbose(env,
				"Only FENTRY/FEXIT progs are attachable to another BPF prog\n");
			return -EINVAL;
		}
		if (!btf_type_is_typedef(t)) {
			verbose(env, "attach_btf_id %u is not a typedef\n",
				btf_id);
			return -EINVAL;
		}
		if (strncmp(prefix, tname, sizeof(prefix) - 1)) {
			verbose(env, "attach_btf_id %u points to wrong type name %s\n",
				btf_id, tname);
			return -EINVAL;
		}
		tname += sizeof(prefix) - 1;
		t = btf_type_by_id(btf, t->type);
		if (!btf_type_is_ptr(t))
			/* should never happen in valid vmlinux build */
			return -EINVAL;
		t = btf_type_by_id(btf, t->type);
		if (!btf_type_is_func_proto(t))
			/* should never happen in valid vmlinux build */
			return -EINVAL;

		/* remember two read only pointers that are valid for
		 * the life time of the kernel
		 */
		prog->aux->attach_func_name = tname;
		prog->aux->attach_func_proto = t;
		prog->aux->attach_btf_trace = true;
		return 0;
	default:
		if (!prog_extension)
			return -EINVAL;
		/* fallthrough */
<<<<<<< HEAD
=======
	case BPF_MODIFY_RETURN:
	case BPF_LSM_MAC:
>>>>>>> 675a03b4
	case BPF_TRACE_FENTRY:
	case BPF_TRACE_FEXIT:
		prog->aux->attach_func_name = tname;
		if (prog->type == BPF_PROG_TYPE_LSM) {
			ret = bpf_lsm_verify_prog(&env->log, prog);
			if (ret < 0)
				return ret;
		}

		if (!btf_type_is_func(t)) {
			verbose(env, "attach_btf_id %u is not a function\n",
				btf_id);
			return -EINVAL;
		}
		if (prog_extension &&
		    btf_check_type_match(env, prog, btf, t))
			return -EINVAL;
		t = btf_type_by_id(btf, t->type);
		if (!btf_type_is_func_proto(t))
			return -EINVAL;
		tr = bpf_trampoline_lookup(key);
		if (!tr)
			return -ENOMEM;
		/* t is either vmlinux type or another program's type */
		prog->aux->attach_func_proto = t;
		mutex_lock(&tr->mutex);
		if (tr->func.addr) {
			prog->aux->trampoline = tr;
			goto out;
		}
		if (tgt_prog && conservative) {
			prog->aux->attach_func_proto = NULL;
			t = NULL;
		}
		ret = btf_distill_func_proto(&env->log, btf, t,
					     tname, &tr->func.model);
		if (ret < 0)
			goto out;
		if (tgt_prog) {
			if (subprog == 0)
				addr = (long) tgt_prog->bpf_func;
			else
				addr = (long) tgt_prog->aux->func[subprog]->bpf_func;
		} else {
			addr = kallsyms_lookup_name(tname);
			if (!addr) {
				verbose(env,
					"The address of function %s cannot be found\n",
					tname);
				ret = -ENOENT;
				goto out;
			}
		}

		if (prog->expected_attach_type == BPF_MODIFY_RETURN) {
			ret = check_attach_modify_return(prog, addr);
			if (ret)
				verbose(env, "%s() is not modifiable\n",
					prog->aux->attach_func_name);
		}

		if (ret)
			goto out;
		tr->func.addr = (void *)addr;
		prog->aux->trampoline = tr;
out:
		mutex_unlock(&tr->mutex);
		if (ret)
			bpf_trampoline_put(tr);
		return ret;
	}
}

int bpf_check(struct bpf_prog **prog, union bpf_attr *attr,
	      union bpf_attr __user *uattr)
{
	u64 start_time = ktime_get_ns();
	struct bpf_verifier_env *env;
	struct bpf_verifier_log *log;
	int i, len, ret = -EINVAL;
	bool is_priv;

	/* no program is valid */
	if (ARRAY_SIZE(bpf_verifier_ops) == 0)
		return -EINVAL;

	/* 'struct bpf_verifier_env' can be global, but since it's not small,
	 * allocate/free it every time bpf_check() is called
	 */
	env = kzalloc(sizeof(struct bpf_verifier_env), GFP_KERNEL);
	if (!env)
		return -ENOMEM;
	log = &env->log;

	len = (*prog)->len;
	env->insn_aux_data =
		vzalloc(array_size(sizeof(struct bpf_insn_aux_data), len));
	ret = -ENOMEM;
	if (!env->insn_aux_data)
		goto err_free_env;
	for (i = 0; i < len; i++)
		env->insn_aux_data[i].orig_idx = i;
	env->prog = *prog;
	env->ops = bpf_verifier_ops[env->prog->type];
	is_priv = capable(CAP_SYS_ADMIN);

	if (!btf_vmlinux && IS_ENABLED(CONFIG_DEBUG_INFO_BTF)) {
		mutex_lock(&bpf_verifier_lock);
		if (!btf_vmlinux)
			btf_vmlinux = btf_parse_vmlinux();
		mutex_unlock(&bpf_verifier_lock);
	}

	/* grab the mutex to protect few globals used by verifier */
	if (!is_priv)
		mutex_lock(&bpf_verifier_lock);

	if (attr->log_level || attr->log_buf || attr->log_size) {
		/* user requested verbose verifier output
		 * and supplied buffer to store the verification trace
		 */
		log->level = attr->log_level;
		log->ubuf = (char __user *) (unsigned long) attr->log_buf;
		log->len_total = attr->log_size;

		ret = -EINVAL;
		/* log attributes have to be sane */
		if (log->len_total < 128 || log->len_total > UINT_MAX >> 2 ||
		    !log->level || !log->ubuf || log->level & ~BPF_LOG_MASK)
			goto err_unlock;
	}

	if (IS_ERR(btf_vmlinux)) {
		/* Either gcc or pahole or kernel are broken. */
		verbose(env, "in-kernel BTF is malformed\n");
		ret = PTR_ERR(btf_vmlinux);
		goto skip_full_check;
	}

	env->strict_alignment = !!(attr->prog_flags & BPF_F_STRICT_ALIGNMENT);
	if (!IS_ENABLED(CONFIG_HAVE_EFFICIENT_UNALIGNED_ACCESS))
		env->strict_alignment = true;
	if (attr->prog_flags & BPF_F_ANY_ALIGNMENT)
		env->strict_alignment = false;

	env->allow_ptr_leaks = is_priv;

	if (is_priv)
		env->test_state_freq = attr->prog_flags & BPF_F_TEST_STATE_FREQ;

	ret = replace_map_fd_with_map_ptr(env);
	if (ret < 0)
		goto skip_full_check;

	if (bpf_prog_is_dev_bound(env->prog->aux)) {
		ret = bpf_prog_offload_verifier_prep(env->prog);
		if (ret)
			goto skip_full_check;
	}

	env->explored_states = kvcalloc(state_htab_size(env),
				       sizeof(struct bpf_verifier_state_list *),
				       GFP_USER);
	ret = -ENOMEM;
	if (!env->explored_states)
		goto skip_full_check;

	ret = check_subprogs(env);
	if (ret < 0)
		goto skip_full_check;

	ret = check_btf_info(env, attr, uattr);
	if (ret < 0)
		goto skip_full_check;

	ret = check_attach_btf_id(env);
	if (ret)
		goto skip_full_check;

	ret = check_cfg(env);
	if (ret < 0)
		goto skip_full_check;

	ret = do_check_subprogs(env);
	ret = ret ?: do_check_main(env);

	if (ret == 0 && bpf_prog_is_dev_bound(env->prog->aux))
		ret = bpf_prog_offload_finalize(env);

skip_full_check:
	kvfree(env->explored_states);

	if (ret == 0)
		ret = check_max_stack_depth(env);

	/* instruction rewrites happen after this point */
	if (is_priv) {
		if (ret == 0)
			opt_hard_wire_dead_code_branches(env);
		if (ret == 0)
			ret = opt_remove_dead_code(env);
		if (ret == 0)
			ret = opt_remove_nops(env);
	} else {
		if (ret == 0)
			sanitize_dead_code(env);
	}

	if (ret == 0)
		/* program is valid, convert *(u32*)(ctx + off) accesses */
		ret = convert_ctx_accesses(env);

	if (ret == 0)
		ret = fixup_bpf_calls(env);

	/* do 32-bit optimization after insn patching has done so those patched
	 * insns could be handled correctly.
	 */
	if (ret == 0 && !bpf_prog_is_dev_bound(env->prog->aux)) {
		ret = opt_subreg_zext_lo32_rnd_hi32(env, attr);
		env->prog->aux->verifier_zext = bpf_jit_needs_zext() ? !ret
								     : false;
	}

	if (ret == 0)
		ret = fixup_call_args(env);

	env->verification_time = ktime_get_ns() - start_time;
	print_verification_stats(env);

	if (log->level && bpf_verifier_log_full(log))
		ret = -ENOSPC;
	if (log->level && !log->ubuf) {
		ret = -EFAULT;
		goto err_release_maps;
	}

	if (ret == 0 && env->used_map_cnt) {
		/* if program passed verifier, update used_maps in bpf_prog_info */
		env->prog->aux->used_maps = kmalloc_array(env->used_map_cnt,
							  sizeof(env->used_maps[0]),
							  GFP_KERNEL);

		if (!env->prog->aux->used_maps) {
			ret = -ENOMEM;
			goto err_release_maps;
		}

		memcpy(env->prog->aux->used_maps, env->used_maps,
		       sizeof(env->used_maps[0]) * env->used_map_cnt);
		env->prog->aux->used_map_cnt = env->used_map_cnt;

		/* program is valid. Convert pseudo bpf_ld_imm64 into generic
		 * bpf_ld_imm64 instructions
		 */
		convert_pseudo_ld_imm64(env);
	}

	if (ret == 0)
		adjust_btf_func(env);

err_release_maps:
	if (!env->prog->aux->used_maps)
		/* if we didn't copy map pointers into bpf_prog_info, release
		 * them now. Otherwise free_used_maps() will release them.
		 */
		release_maps(env);

	/* extension progs temporarily inherit the attach_type of their targets
	   for verification purposes, so set it back to zero before returning
	 */
	if (env->prog->type == BPF_PROG_TYPE_EXT)
		env->prog->expected_attach_type = 0;

	*prog = env->prog;
err_unlock:
	if (!is_priv)
		mutex_unlock(&bpf_verifier_lock);
	vfree(env->insn_aux_data);
err_free_env:
	kfree(env);
	return ret;
}<|MERGE_RESOLUTION|>--- conflicted
+++ resolved
@@ -4332,46 +4332,14 @@
 	return 0;
 }
 
-static int do_refine_retval_range(struct bpf_verifier_env *env,
-				  struct bpf_reg_state *regs, int ret_type,
-				  int func_id, struct bpf_call_arg_meta *meta)
+static void do_refine_retval_range(struct bpf_reg_state *regs, int ret_type,
+				   int func_id,
+				   struct bpf_call_arg_meta *meta)
 {
 	struct bpf_reg_state *ret_reg = &regs[BPF_REG_0];
-	struct bpf_reg_state tmp_reg = *ret_reg;
-	bool ret;
 
 	if (ret_type != RET_INTEGER ||
 	    (func_id != BPF_FUNC_get_stack &&
-<<<<<<< HEAD
-	     func_id != BPF_FUNC_probe_read_str))
-		return 0;
-
-	/* Error case where ret is in interval [S32MIN, -1]. */
-	ret_reg->smin_value = S32_MIN;
-	ret_reg->smax_value = -1;
-
-	__reg_deduce_bounds(ret_reg);
-	__reg_bound_offset(ret_reg);
-	__update_reg_bounds(ret_reg);
-
-	ret = push_stack(env, env->insn_idx + 1, env->insn_idx, false);
-	if (!ret)
-		return -EFAULT;
-
-	*ret_reg = tmp_reg;
-
-	/* Success case where ret is in range [0, msize_max_value]. */
-	ret_reg->smin_value = 0;
-	ret_reg->smax_value = meta->msize_max_value;
-	ret_reg->umin_value = ret_reg->smin_value;
-	ret_reg->umax_value = ret_reg->smax_value;
-
-	__reg_deduce_bounds(ret_reg);
-	__reg_bound_offset(ret_reg);
-	__update_reg_bounds(ret_reg);
-
-	return 0;
-=======
 	     func_id != BPF_FUNC_probe_read_str &&
 	     func_id != BPF_FUNC_probe_read_kernel_str &&
 	     func_id != BPF_FUNC_probe_read_user_str))
@@ -4382,7 +4350,6 @@
 	__reg_deduce_bounds(ret_reg);
 	__reg_bound_offset(ret_reg);
 	__update_reg_bounds(ret_reg);
->>>>>>> 675a03b4
 }
 
 static int
@@ -4650,9 +4617,7 @@
 		regs[BPF_REG_0].ref_obj_id = id;
 	}
 
-	err = do_refine_retval_range(env, regs, fn->ret_type, func_id, &meta);
-	if (err)
-		return err;
+	do_refine_retval_range(regs, fn->ret_type, func_id, &meta);
 
 	err = check_map_func_compatibility(env, meta.map_ptr, func_id);
 	if (err)
@@ -6304,70 +6269,6 @@
 	return is_branch64_taken(reg, val, opcode);
 }
 
-/* Constrain the possible values of @reg with unsigned upper bound @bound.
- * If @is_exclusive, @bound is an exclusive limit, otherwise it is inclusive.
- * If @is_jmp32, @bound is a 32-bit value that only constrains the low 32 bits
- * of @reg.
- */
-static void set_upper_bound(struct bpf_reg_state *reg, u64 bound, bool is_jmp32,
-			    bool is_exclusive)
-{
-	if (is_exclusive) {
-		/* There are no values for `reg` that make `reg<0` true. */
-		if (bound == 0)
-			return;
-		bound--;
-	}
-	if (is_jmp32) {
-		/* Constrain the register's value in the tnum representation.
-		 * For 64-bit comparisons this happens later in
-		 * __reg_bound_offset(), but for 32-bit comparisons, we can be
-		 * more precise than what can be derived from the updated
-		 * numeric bounds.
-		 */
-		struct tnum t = tnum_range(0, bound);
-
-		t.mask |= ~0xffffffffULL; /* upper half is unknown */
-		reg->var_off = tnum_intersect(reg->var_off, t);
-
-		/* Compute the 64-bit bound from the 32-bit bound. */
-		bound += gen_hi_max(reg->var_off);
-	}
-	reg->umax_value = min(reg->umax_value, bound);
-}
-
-/* Constrain the possible values of @reg with unsigned lower bound @bound.
- * If @is_exclusive, @bound is an exclusive limit, otherwise it is inclusive.
- * If @is_jmp32, @bound is a 32-bit value that only constrains the low 32 bits
- * of @reg.
- */
-static void set_lower_bound(struct bpf_reg_state *reg, u64 bound, bool is_jmp32,
-			    bool is_exclusive)
-{
-	if (is_exclusive) {
-		/* There are no values for `reg` that make `reg>MAX` true. */
-		if (bound == (is_jmp32 ? U32_MAX : U64_MAX))
-			return;
-		bound++;
-	}
-	if (is_jmp32) {
-		/* Constrain the register's value in the tnum representation.
-		 * For 64-bit comparisons this happens later in
-		 * __reg_bound_offset(), but for 32-bit comparisons, we can be
-		 * more precise than what can be derived from the updated
-		 * numeric bounds.
-		 */
-		struct tnum t = tnum_range(bound, U32_MAX);
-
-		t.mask |= ~0xffffffffULL; /* upper half is unknown */
-		reg->var_off = tnum_intersect(reg->var_off, t);
-
-		/* Compute the 64-bit bound from the 32-bit bound. */
-		bound += gen_hi_min(reg->var_off);
-	}
-	reg->umin_value = max(reg->umin_value, bound);
-}
-
 /* Adjusts the register min/max values in the case that the dst_reg is the
  * variable register that we are working on, and src_reg is a constant or we're
  * simply doing a BPF_K check.
@@ -6427,32 +6328,6 @@
 	case BPF_JGE:
 	case BPF_JGT:
 	{
-<<<<<<< HEAD
-		set_upper_bound(false_reg, val, is_jmp32, opcode == BPF_JGE);
-		set_lower_bound(true_reg, val, is_jmp32, opcode == BPF_JGT);
-		break;
-	}
-	case BPF_JSGE:
-	case BPF_JSGT:
-	{
-		s64 false_smax = opcode == BPF_JSGT ? sval    : sval - 1;
-		s64 true_smin = opcode == BPF_JSGT ? sval + 1 : sval;
-
-		/* If the full s64 was not sign-extended from s32 then don't
-		 * deduct further info.
-		 */
-		if (is_jmp32 && !cmp_val_with_extended_s64(sval, false_reg))
-			break;
-		false_reg->smax_value = min(false_reg->smax_value, false_smax);
-		true_reg->smin_value = max(true_reg->smin_value, true_smin);
-		break;
-	}
-	case BPF_JLE:
-	case BPF_JLT:
-	{
-		set_lower_bound(false_reg, val, is_jmp32, opcode == BPF_JLE);
-		set_upper_bound(true_reg, val, is_jmp32, opcode == BPF_JLT);
-=======
 		if (is_jmp32) {
 			u32 false_umax = opcode == BPF_JGT ? val32  : val32 - 1;
 			u32 true_umin = opcode == BPF_JGT ? val32 + 1 : val32;
@@ -6468,7 +6343,6 @@
 			false_reg->umax_value = min(false_reg->umax_value, false_umax);
 			true_reg->umin_value = max(true_reg->umin_value, true_umin);
 		}
->>>>>>> 675a03b4
 		break;
 	}
 	case BPF_JSGE:
@@ -6481,52 +6355,17 @@
 			false_reg->s32_max_value = min(false_reg->s32_max_value, false_smax);
 			true_reg->s32_min_value = max(true_reg->s32_min_value, true_smin);
 		} else {
-<<<<<<< HEAD
-			__mark_reg_known(reg, val);
-		}
-		break;
-	}
-	case BPF_JSET:
-		false_reg->var_off = tnum_and(false_reg->var_off,
-					      tnum_const(~val));
-		if (is_power_of_2(val))
-			true_reg->var_off = tnum_or(true_reg->var_off,
-						    tnum_const(val));
-		break;
-	case BPF_JGE:
-	case BPF_JGT:
-	{
-		set_lower_bound(false_reg, val, is_jmp32, opcode == BPF_JGE);
-		set_upper_bound(true_reg, val, is_jmp32, opcode == BPF_JGT);
-		break;
-	}
-	case BPF_JSGE:
-	case BPF_JSGT:
-	{
-		s64 false_smin = opcode == BPF_JSGT ? sval    : sval + 1;
-		s64 true_smax = opcode == BPF_JSGT ? sval - 1 : sval;
-
-		if (is_jmp32 && !cmp_val_with_extended_s64(sval, false_reg))
-			break;
-		false_reg->smin_value = max(false_reg->smin_value, false_smin);
-		true_reg->smax_value = min(true_reg->smax_value, true_smax);
-=======
 			s64 false_smax = opcode == BPF_JSGT ? sval    : sval - 1;
 			s64 true_smin = opcode == BPF_JSGT ? sval + 1 : sval;
 
 			false_reg->smax_value = min(false_reg->smax_value, false_smax);
 			true_reg->smin_value = max(true_reg->smin_value, true_smin);
 		}
->>>>>>> 675a03b4
 		break;
 	}
 	case BPF_JLE:
 	case BPF_JLT:
 	{
-<<<<<<< HEAD
-		set_upper_bound(false_reg, val, is_jmp32, opcode == BPF_JLE);
-		set_lower_bound(true_reg, val, is_jmp32, opcode == BPF_JLT);
-=======
 		if (is_jmp32) {
 			u32 false_umin = opcode == BPF_JLT ? val32  : val32 + 1;
 			u32 true_umax = opcode == BPF_JLT ? val32 - 1 : val32;
@@ -6542,7 +6381,6 @@
 			false_reg->umin_value = max(false_reg->umin_value, false_umin);
 			true_reg->umax_value = min(true_reg->umax_value, true_umax);
 		}
->>>>>>> 675a03b4
 		break;
 	}
 	case BPF_JSLE:
@@ -7179,14 +7017,9 @@
 	struct tnum range = tnum_range(0, 1);
 	int err;
 
-<<<<<<< HEAD
-	/* The struct_ops func-ptr's return type could be "void" */
-	if (env->prog->type == BPF_PROG_TYPE_STRUCT_OPS &&
-=======
 	/* LSM and struct_ops func-ptr's return type could be "void" */
 	if ((env->prog->type == BPF_PROG_TYPE_STRUCT_OPS ||
 	     env->prog->type == BPF_PROG_TYPE_LSM) &&
->>>>>>> 675a03b4
 	    !prog->aux->attach_func_proto->type)
 		return 0;
 
@@ -7235,10 +7068,7 @@
 			range = tnum_const(0);
 			break;
 		case BPF_TRACE_RAW_TP:
-<<<<<<< HEAD
-=======
 		case BPF_MODIFY_RETURN:
->>>>>>> 675a03b4
 			return 0;
 		default:
 			return -ENOTSUPP;
@@ -10393,7 +10223,6 @@
 			continue;
 		memset(aux, 0, offsetof(typeof(*aux), orig_idx));
 	}
-<<<<<<< HEAD
 }
 
 static int do_check_common(struct bpf_verifier_env *env, int subprog)
@@ -10521,135 +10350,6 @@
 	return ret;
 }
 
-=======
-}
-
-static int do_check_common(struct bpf_verifier_env *env, int subprog)
-{
-	struct bpf_verifier_state *state;
-	struct bpf_reg_state *regs;
-	int ret, i;
-
-	env->prev_linfo = NULL;
-	env->pass_cnt++;
-
-	state = kzalloc(sizeof(struct bpf_verifier_state), GFP_KERNEL);
-	if (!state)
-		return -ENOMEM;
-	state->curframe = 0;
-	state->speculative = false;
-	state->branches = 1;
-	state->frame[0] = kzalloc(sizeof(struct bpf_func_state), GFP_KERNEL);
-	if (!state->frame[0]) {
-		kfree(state);
-		return -ENOMEM;
-	}
-	env->cur_state = state;
-	init_func_state(env, state->frame[0],
-			BPF_MAIN_FUNC /* callsite */,
-			0 /* frameno */,
-			subprog);
-
-	regs = state->frame[state->curframe]->regs;
-	if (subprog || env->prog->type == BPF_PROG_TYPE_EXT) {
-		ret = btf_prepare_func_args(env, subprog, regs);
-		if (ret)
-			goto out;
-		for (i = BPF_REG_1; i <= BPF_REG_5; i++) {
-			if (regs[i].type == PTR_TO_CTX)
-				mark_reg_known_zero(env, regs, i);
-			else if (regs[i].type == SCALAR_VALUE)
-				mark_reg_unknown(env, regs, i);
-		}
-	} else {
-		/* 1st arg to a function */
-		regs[BPF_REG_1].type = PTR_TO_CTX;
-		mark_reg_known_zero(env, regs, BPF_REG_1);
-		ret = btf_check_func_arg_match(env, subprog, regs);
-		if (ret == -EFAULT)
-			/* unlikely verifier bug. abort.
-			 * ret == 0 and ret < 0 are sadly acceptable for
-			 * main() function due to backward compatibility.
-			 * Like socket filter program may be written as:
-			 * int bpf_prog(struct pt_regs *ctx)
-			 * and never dereference that ctx in the program.
-			 * 'struct pt_regs' is a type mismatch for socket
-			 * filter that should be using 'struct __sk_buff'.
-			 */
-			goto out;
-	}
-
-	ret = do_check(env);
-out:
-	/* check for NULL is necessary, since cur_state can be freed inside
-	 * do_check() under memory pressure.
-	 */
-	if (env->cur_state) {
-		free_verifier_state(env->cur_state, true);
-		env->cur_state = NULL;
-	}
-	while (!pop_stack(env, NULL, NULL));
-	free_states(env);
-	if (ret)
-		/* clean aux data in case subprog was rejected */
-		sanitize_insn_aux_data(env);
-	return ret;
-}
-
-/* Verify all global functions in a BPF program one by one based on their BTF.
- * All global functions must pass verification. Otherwise the whole program is rejected.
- * Consider:
- * int bar(int);
- * int foo(int f)
- * {
- *    return bar(f);
- * }
- * int bar(int b)
- * {
- *    ...
- * }
- * foo() will be verified first for R1=any_scalar_value. During verification it
- * will be assumed that bar() already verified successfully and call to bar()
- * from foo() will be checked for type match only. Later bar() will be verified
- * independently to check that it's safe for R1=any_scalar_value.
- */
-static int do_check_subprogs(struct bpf_verifier_env *env)
-{
-	struct bpf_prog_aux *aux = env->prog->aux;
-	int i, ret;
-
-	if (!aux->func_info)
-		return 0;
-
-	for (i = 1; i < env->subprog_cnt; i++) {
-		if (aux->func_info_aux[i].linkage != BTF_FUNC_GLOBAL)
-			continue;
-		env->insn_idx = env->subprog_info[i].start;
-		WARN_ON_ONCE(env->insn_idx == 0);
-		ret = do_check_common(env, i);
-		if (ret) {
-			return ret;
-		} else if (env->log.level & BPF_LOG_LEVEL) {
-			verbose(env,
-				"Func#%d is safe for any args that match its prototype\n",
-				i);
-		}
-	}
-	return 0;
-}
-
-static int do_check_main(struct bpf_verifier_env *env)
-{
-	int ret;
-
-	env->insn_idx = 0;
-	ret = do_check_common(env, 0);
-	if (!ret)
-		env->prog->aux->stack_depth = env->subprog_info[0].stack_depth;
-	return ret;
-}
-
->>>>>>> 675a03b4
 
 static void print_verification_stats(struct bpf_verifier_env *env)
 {
@@ -10726,8 +10426,6 @@
 
 	return 0;
 }
-<<<<<<< HEAD
-=======
 #define SECURITY_PREFIX "security_"
 
 static int check_attach_modify_return(struct bpf_prog *prog, unsigned long addr)
@@ -10739,7 +10437,6 @@
 
 	return -EINVAL;
 }
->>>>>>> 675a03b4
 
 static int check_attach_btf_id(struct bpf_verifier_env *env)
 {
@@ -10760,13 +10457,9 @@
 	if (prog->type == BPF_PROG_TYPE_STRUCT_OPS)
 		return check_struct_ops_btf_id(env);
 
-<<<<<<< HEAD
-	if (prog->type != BPF_PROG_TYPE_TRACING && !prog_extension)
-=======
 	if (prog->type != BPF_PROG_TYPE_TRACING &&
 	    prog->type != BPF_PROG_TYPE_LSM &&
 	    !prog_extension)
->>>>>>> 675a03b4
 		return 0;
 
 	if (!btf_id) {
@@ -10897,11 +10590,8 @@
 		if (!prog_extension)
 			return -EINVAL;
 		/* fallthrough */
-<<<<<<< HEAD
-=======
 	case BPF_MODIFY_RETURN:
 	case BPF_LSM_MAC:
->>>>>>> 675a03b4
 	case BPF_TRACE_FENTRY:
 	case BPF_TRACE_FEXIT:
 		prog->aux->attach_func_name = tname;
