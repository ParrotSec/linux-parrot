// SPDX-License-Identifier: GPL-2.0-only
/* Copyright (c) 2011-2014 PLUMgrid, http://plumgrid.com
 * Copyright (c) 2016 Facebook
 */
#include <linux/bpf.h>
#include <linux/btf.h>
#include <linux/jhash.h>
#include <linux/filter.h>
#include <linux/rculist_nulls.h>
#include <linux/random.h>
#include <uapi/linux/btf.h>
#include "percpu_freelist.h"
#include "bpf_lru_list.h"
#include "map_in_map.h"

#define HTAB_CREATE_FLAG_MASK						\
	(BPF_F_NO_PREALLOC | BPF_F_NO_COMMON_LRU | BPF_F_NUMA_NODE |	\
<<<<<<< HEAD
	 BPF_F_RDONLY | BPF_F_WRONLY)
=======
	 BPF_F_ACCESS_MASK | BPF_F_ZERO_SEED)
>>>>>>> 407d19ab

struct bucket {
	struct hlist_nulls_head head;
	raw_spinlock_t lock;
};

struct bpf_htab {
	struct bpf_map map;
	struct bucket *buckets;
	void *elems;
	union {
		struct pcpu_freelist freelist;
		struct bpf_lru lru;
	};
	struct htab_elem *__percpu *extra_elems;
	atomic_t count;	/* number of elements in this hashtable */
	u32 n_buckets;	/* number of hash buckets */
	u32 elem_size;	/* size of each element in bytes */
	u32 hashrnd;
};

/* each htab element is struct htab_elem + key + value */
struct htab_elem {
	union {
		struct hlist_nulls_node hash_node;
		struct {
			void *padding;
			union {
				struct bpf_htab *htab;
				struct pcpu_freelist_node fnode;
			};
		};
	};
	union {
		struct rcu_head rcu;
		struct bpf_lru_node lru_node;
	};
	u32 hash;
	char key[0] __aligned(8);
};

static bool htab_lru_map_delete_node(void *arg, struct bpf_lru_node *node);

static bool htab_is_lru(const struct bpf_htab *htab)
{
	return htab->map.map_type == BPF_MAP_TYPE_LRU_HASH ||
		htab->map.map_type == BPF_MAP_TYPE_LRU_PERCPU_HASH;
}

static bool htab_is_percpu(const struct bpf_htab *htab)
{
	return htab->map.map_type == BPF_MAP_TYPE_PERCPU_HASH ||
		htab->map.map_type == BPF_MAP_TYPE_LRU_PERCPU_HASH;
}

static bool htab_is_prealloc(const struct bpf_htab *htab)
{
	return !(htab->map.map_flags & BPF_F_NO_PREALLOC);
}

static inline void htab_elem_set_ptr(struct htab_elem *l, u32 key_size,
				     void __percpu *pptr)
{
	*(void __percpu **)(l->key + key_size) = pptr;
}

static inline void __percpu *htab_elem_get_ptr(struct htab_elem *l, u32 key_size)
{
	return *(void __percpu **)(l->key + key_size);
}

static void *fd_htab_map_get_ptr(const struct bpf_map *map, struct htab_elem *l)
{
	return *(void **)(l->key + roundup(map->key_size, 8));
}

static struct htab_elem *get_htab_elem(struct bpf_htab *htab, int i)
{
	return (struct htab_elem *) (htab->elems + i * htab->elem_size);
}

static void htab_free_elems(struct bpf_htab *htab)
{
	int i;

	if (!htab_is_percpu(htab))
		goto free_elems;

	for (i = 0; i < htab->map.max_entries; i++) {
		void __percpu *pptr;

		pptr = htab_elem_get_ptr(get_htab_elem(htab, i),
					 htab->map.key_size);
		free_percpu(pptr);
		cond_resched();
	}
free_elems:
	bpf_map_area_free(htab->elems);
}

static struct htab_elem *prealloc_lru_pop(struct bpf_htab *htab, void *key,
					  u32 hash)
{
	struct bpf_lru_node *node = bpf_lru_pop_free(&htab->lru, hash);
	struct htab_elem *l;

	if (node) {
		l = container_of(node, struct htab_elem, lru_node);
		memcpy(l->key, key, htab->map.key_size);
		return l;
	}

	return NULL;
}

static int prealloc_init(struct bpf_htab *htab)
{
	u32 num_entries = htab->map.max_entries;
	int err = -ENOMEM, i;

	if (!htab_is_percpu(htab) && !htab_is_lru(htab))
		num_entries += num_possible_cpus();

	htab->elems = bpf_map_area_alloc(htab->elem_size * num_entries,
					 htab->map.numa_node);
	if (!htab->elems)
		return -ENOMEM;

	if (!htab_is_percpu(htab))
		goto skip_percpu_elems;

	for (i = 0; i < num_entries; i++) {
		u32 size = round_up(htab->map.value_size, 8);
		void __percpu *pptr;

		pptr = __alloc_percpu_gfp(size, 8, GFP_USER | __GFP_NOWARN);
		if (!pptr)
			goto free_elems;
		htab_elem_set_ptr(get_htab_elem(htab, i), htab->map.key_size,
				  pptr);
		cond_resched();
	}

skip_percpu_elems:
	if (htab_is_lru(htab))
		err = bpf_lru_init(&htab->lru,
				   htab->map.map_flags & BPF_F_NO_COMMON_LRU,
				   offsetof(struct htab_elem, hash) -
				   offsetof(struct htab_elem, lru_node),
				   htab_lru_map_delete_node,
				   htab);
	else
		err = pcpu_freelist_init(&htab->freelist);

	if (err)
		goto free_elems;

	if (htab_is_lru(htab))
		bpf_lru_populate(&htab->lru, htab->elems,
				 offsetof(struct htab_elem, lru_node),
				 htab->elem_size, num_entries);
	else
		pcpu_freelist_populate(&htab->freelist,
				       htab->elems + offsetof(struct htab_elem, fnode),
				       htab->elem_size, num_entries);

	return 0;

free_elems:
	htab_free_elems(htab);
	return err;
}

static void prealloc_destroy(struct bpf_htab *htab)
{
	htab_free_elems(htab);

	if (htab_is_lru(htab))
		bpf_lru_destroy(&htab->lru);
	else
		pcpu_freelist_destroy(&htab->freelist);
}

static int alloc_extra_elems(struct bpf_htab *htab)
{
	struct htab_elem *__percpu *pptr, *l_new;
	struct pcpu_freelist_node *l;
	int cpu;

	pptr = __alloc_percpu_gfp(sizeof(struct htab_elem *), 8,
				  GFP_USER | __GFP_NOWARN);
	if (!pptr)
		return -ENOMEM;

	for_each_possible_cpu(cpu) {
		l = pcpu_freelist_pop(&htab->freelist);
		/* pop will succeed, since prealloc_init()
		 * preallocated extra num_possible_cpus elements
		 */
		l_new = container_of(l, struct htab_elem, fnode);
		*per_cpu_ptr(pptr, cpu) = l_new;
	}
	htab->extra_elems = pptr;
	return 0;
}

/* Called from syscall */
static int htab_map_alloc_check(union bpf_attr *attr)
{
	bool percpu = (attr->map_type == BPF_MAP_TYPE_PERCPU_HASH ||
		       attr->map_type == BPF_MAP_TYPE_LRU_PERCPU_HASH);
	bool lru = (attr->map_type == BPF_MAP_TYPE_LRU_HASH ||
		    attr->map_type == BPF_MAP_TYPE_LRU_PERCPU_HASH);
	/* percpu_lru means each cpu has its own LRU list.
	 * it is different from BPF_MAP_TYPE_PERCPU_HASH where
	 * the map's value itself is percpu.  percpu_lru has
	 * nothing to do with the map's value.
	 */
	bool percpu_lru = (attr->map_flags & BPF_F_NO_COMMON_LRU);
	bool prealloc = !(attr->map_flags & BPF_F_NO_PREALLOC);
	int numa_node = bpf_map_attr_numa_node(attr);

	BUILD_BUG_ON(offsetof(struct htab_elem, htab) !=
		     offsetof(struct htab_elem, hash_node.pprev));
	BUILD_BUG_ON(offsetof(struct htab_elem, fnode.next) !=
		     offsetof(struct htab_elem, hash_node.pprev));

	if (lru && !capable(CAP_SYS_ADMIN))
		/* LRU implementation is much complicated than other
		 * maps.  Hence, limit to CAP_SYS_ADMIN for now.
		 */
		return -EPERM;

<<<<<<< HEAD
	if (attr->map_flags & ~HTAB_CREATE_FLAG_MASK)
		/* reserved bits should not be used */
=======
	if (zero_seed && !capable(CAP_SYS_ADMIN))
		/* Guard against local DoS, and discourage production use. */
		return -EPERM;

	if (attr->map_flags & ~HTAB_CREATE_FLAG_MASK ||
	    !bpf_map_flags_access_ok(attr->map_flags))
>>>>>>> 407d19ab
		return -EINVAL;

	if (!lru && percpu_lru)
		return -EINVAL;

	if (lru && !prealloc)
		return -ENOTSUPP;

	if (numa_node != NUMA_NO_NODE && (percpu || percpu_lru))
		return -EINVAL;

	/* check sanity of attributes.
	 * value_size == 0 may be allowed in the future to use map as a set
	 */
	if (attr->max_entries == 0 || attr->key_size == 0 ||
	    attr->value_size == 0)
		return -EINVAL;

	if (attr->key_size > MAX_BPF_STACK)
		/* eBPF programs initialize keys on stack, so they cannot be
		 * larger than max stack size
		 */
		return -E2BIG;

	if (attr->value_size >= KMALLOC_MAX_SIZE -
	    MAX_BPF_STACK - sizeof(struct htab_elem))
		/* if value_size is bigger, the user space won't be able to
		 * access the elements via bpf syscall. This check also makes
		 * sure that the elem_size doesn't overflow and it's
		 * kmalloc-able later in htab_map_update_elem()
		 */
		return -E2BIG;

	return 0;
}

static struct bpf_map *htab_map_alloc(union bpf_attr *attr)
{
	bool percpu = (attr->map_type == BPF_MAP_TYPE_PERCPU_HASH ||
		       attr->map_type == BPF_MAP_TYPE_LRU_PERCPU_HASH);
	bool lru = (attr->map_type == BPF_MAP_TYPE_LRU_HASH ||
		    attr->map_type == BPF_MAP_TYPE_LRU_PERCPU_HASH);
	/* percpu_lru means each cpu has its own LRU list.
	 * it is different from BPF_MAP_TYPE_PERCPU_HASH where
	 * the map's value itself is percpu.  percpu_lru has
	 * nothing to do with the map's value.
	 */
	bool percpu_lru = (attr->map_flags & BPF_F_NO_COMMON_LRU);
	bool prealloc = !(attr->map_flags & BPF_F_NO_PREALLOC);
	struct bpf_htab *htab;
	int err, i;
	u64 cost;

	htab = kzalloc(sizeof(*htab), GFP_USER);
	if (!htab)
		return ERR_PTR(-ENOMEM);

	bpf_map_init_from_attr(&htab->map, attr);

	if (percpu_lru) {
		/* ensure each CPU's lru list has >=1 elements.
		 * since we are at it, make each lru list has the same
		 * number of elements.
		 */
		htab->map.max_entries = roundup(attr->max_entries,
						num_possible_cpus());
		if (htab->map.max_entries < attr->max_entries)
			htab->map.max_entries = rounddown(attr->max_entries,
							  num_possible_cpus());
	}

	/* hash table size must be power of 2 */
	htab->n_buckets = roundup_pow_of_two(htab->map.max_entries);

	htab->elem_size = sizeof(struct htab_elem) +
			  round_up(htab->map.key_size, 8);
	if (percpu)
		htab->elem_size += sizeof(void *);
	else
		htab->elem_size += round_up(htab->map.value_size, 8);

	err = -E2BIG;
	/* prevent zero size kmalloc and check for u32 overflow */
	if (htab->n_buckets == 0 ||
	    htab->n_buckets > U32_MAX / sizeof(struct bucket))
		goto free_htab;

	cost = (u64) htab->n_buckets * sizeof(struct bucket) +
	       (u64) htab->elem_size * htab->map.max_entries;

	if (percpu)
		cost += (u64) round_up(htab->map.value_size, 8) *
			num_possible_cpus() * htab->map.max_entries;
	else
	       cost += (u64) htab->elem_size * num_possible_cpus();

	if (cost >= U32_MAX - PAGE_SIZE)
		/* make sure page count doesn't overflow */
		goto free_htab;

	htab->map.pages = round_up(cost, PAGE_SIZE) >> PAGE_SHIFT;

	/* if map size is larger than memlock limit, reject it early */
	err = bpf_map_precharge_memlock(htab->map.pages);
	if (err)
		goto free_htab;

	err = -ENOMEM;
	htab->buckets = bpf_map_area_alloc(htab->n_buckets *
					   sizeof(struct bucket),
					   htab->map.numa_node);
	if (!htab->buckets)
		goto free_htab;

	htab->hashrnd = get_random_int();
	for (i = 0; i < htab->n_buckets; i++) {
		INIT_HLIST_NULLS_HEAD(&htab->buckets[i].head, i);
		raw_spin_lock_init(&htab->buckets[i].lock);
	}

	if (prealloc) {
		err = prealloc_init(htab);
		if (err)
			goto free_buckets;

		if (!percpu && !lru) {
			/* lru itself can remove the least used element, so
			 * there is no need for an extra elem during map_update.
			 */
			err = alloc_extra_elems(htab);
			if (err)
				goto free_prealloc;
		}
	}

	return &htab->map;

free_prealloc:
	prealloc_destroy(htab);
free_buckets:
	bpf_map_area_free(htab->buckets);
free_htab:
	kfree(htab);
	return ERR_PTR(err);
}

static inline u32 htab_map_hash(const void *key, u32 key_len, u32 hashrnd)
{
	return jhash(key, key_len, hashrnd);
}

static inline struct bucket *__select_bucket(struct bpf_htab *htab, u32 hash)
{
	return &htab->buckets[hash & (htab->n_buckets - 1)];
}

static inline struct hlist_nulls_head *select_bucket(struct bpf_htab *htab, u32 hash)
{
	return &__select_bucket(htab, hash)->head;
}

/* this lookup function can only be called with bucket lock taken */
static struct htab_elem *lookup_elem_raw(struct hlist_nulls_head *head, u32 hash,
					 void *key, u32 key_size)
{
	struct hlist_nulls_node *n;
	struct htab_elem *l;

	hlist_nulls_for_each_entry_rcu(l, n, head, hash_node)
		if (l->hash == hash && !memcmp(&l->key, key, key_size))
			return l;

	return NULL;
}

/* can be called without bucket lock. it will repeat the loop in
 * the unlikely event when elements moved from one bucket into another
 * while link list is being walked
 */
static struct htab_elem *lookup_nulls_elem_raw(struct hlist_nulls_head *head,
					       u32 hash, void *key,
					       u32 key_size, u32 n_buckets)
{
	struct hlist_nulls_node *n;
	struct htab_elem *l;

again:
	hlist_nulls_for_each_entry_rcu(l, n, head, hash_node)
		if (l->hash == hash && !memcmp(&l->key, key, key_size))
			return l;

	if (unlikely(get_nulls_value(n) != (hash & (n_buckets - 1))))
		goto again;

	return NULL;
}

/* Called from syscall or from eBPF program directly, so
 * arguments have to match bpf_map_lookup_elem() exactly.
 * The return value is adjusted by BPF instructions
 * in htab_map_gen_lookup().
 */
static void *__htab_map_lookup_elem(struct bpf_map *map, void *key)
{
	struct bpf_htab *htab = container_of(map, struct bpf_htab, map);
	struct hlist_nulls_head *head;
	struct htab_elem *l;
	u32 hash, key_size;

	/* Must be called with rcu_read_lock. */
	WARN_ON_ONCE(!rcu_read_lock_held());

	key_size = map->key_size;

	hash = htab_map_hash(key, key_size, htab->hashrnd);

	head = select_bucket(htab, hash);

	l = lookup_nulls_elem_raw(head, hash, key, key_size, htab->n_buckets);

	return l;
}

static void *htab_map_lookup_elem(struct bpf_map *map, void *key)
{
	struct htab_elem *l = __htab_map_lookup_elem(map, key);

	if (l)
		return l->key + round_up(map->key_size, 8);

	return NULL;
}

/* inline bpf_map_lookup_elem() call.
 * Instead of:
 * bpf_prog
 *   bpf_map_lookup_elem
 *     map->ops->map_lookup_elem
 *       htab_map_lookup_elem
 *         __htab_map_lookup_elem
 * do:
 * bpf_prog
 *   __htab_map_lookup_elem
 */
static u32 htab_map_gen_lookup(struct bpf_map *map, struct bpf_insn *insn_buf)
{
	struct bpf_insn *insn = insn_buf;
	const int ret = BPF_REG_0;

	BUILD_BUG_ON(!__same_type(&__htab_map_lookup_elem,
		     (void *(*)(struct bpf_map *map, void *key))NULL));
	*insn++ = BPF_EMIT_CALL(BPF_CAST_CALL(__htab_map_lookup_elem));
	*insn++ = BPF_JMP_IMM(BPF_JEQ, ret, 0, 1);
	*insn++ = BPF_ALU64_IMM(BPF_ADD, ret,
				offsetof(struct htab_elem, key) +
				round_up(map->key_size, 8));
	return insn - insn_buf;
}

static __always_inline void *__htab_lru_map_lookup_elem(struct bpf_map *map,
							void *key, const bool mark)
{
	struct htab_elem *l = __htab_map_lookup_elem(map, key);

	if (l) {
		if (mark)
			bpf_lru_node_set_ref(&l->lru_node);
		return l->key + round_up(map->key_size, 8);
	}

	return NULL;
}

static void *htab_lru_map_lookup_elem(struct bpf_map *map, void *key)
{
	return __htab_lru_map_lookup_elem(map, key, true);
}

static void *htab_lru_map_lookup_elem_sys(struct bpf_map *map, void *key)
{
	return __htab_lru_map_lookup_elem(map, key, false);
}

static u32 htab_lru_map_gen_lookup(struct bpf_map *map,
				   struct bpf_insn *insn_buf)
{
	struct bpf_insn *insn = insn_buf;
	const int ret = BPF_REG_0;
	const int ref_reg = BPF_REG_1;

	BUILD_BUG_ON(!__same_type(&__htab_map_lookup_elem,
		     (void *(*)(struct bpf_map *map, void *key))NULL));
	*insn++ = BPF_EMIT_CALL(BPF_CAST_CALL(__htab_map_lookup_elem));
	*insn++ = BPF_JMP_IMM(BPF_JEQ, ret, 0, 4);
	*insn++ = BPF_LDX_MEM(BPF_B, ref_reg, ret,
			      offsetof(struct htab_elem, lru_node) +
			      offsetof(struct bpf_lru_node, ref));
	*insn++ = BPF_JMP_IMM(BPF_JNE, ref_reg, 0, 1);
	*insn++ = BPF_ST_MEM(BPF_B, ret,
			     offsetof(struct htab_elem, lru_node) +
			     offsetof(struct bpf_lru_node, ref),
			     1);
	*insn++ = BPF_ALU64_IMM(BPF_ADD, ret,
				offsetof(struct htab_elem, key) +
				round_up(map->key_size, 8));
	return insn - insn_buf;
}

/* It is called from the bpf_lru_list when the LRU needs to delete
 * older elements from the htab.
 */
static bool htab_lru_map_delete_node(void *arg, struct bpf_lru_node *node)
{
	struct bpf_htab *htab = (struct bpf_htab *)arg;
	struct htab_elem *l = NULL, *tgt_l;
	struct hlist_nulls_head *head;
	struct hlist_nulls_node *n;
	unsigned long flags;
	struct bucket *b;

	tgt_l = container_of(node, struct htab_elem, lru_node);
	b = __select_bucket(htab, tgt_l->hash);
	head = &b->head;

	raw_spin_lock_irqsave(&b->lock, flags);

	hlist_nulls_for_each_entry_rcu(l, n, head, hash_node)
		if (l == tgt_l) {
			hlist_nulls_del_rcu(&l->hash_node);
			break;
		}

	raw_spin_unlock_irqrestore(&b->lock, flags);

	return l == tgt_l;
}

/* Called from syscall */
static int htab_map_get_next_key(struct bpf_map *map, void *key, void *next_key)
{
	struct bpf_htab *htab = container_of(map, struct bpf_htab, map);
	struct hlist_nulls_head *head;
	struct htab_elem *l, *next_l;
	u32 hash, key_size;
	int i = 0;

	WARN_ON_ONCE(!rcu_read_lock_held());

	key_size = map->key_size;

	if (!key)
		goto find_first_elem;

	hash = htab_map_hash(key, key_size, htab->hashrnd);

	head = select_bucket(htab, hash);

	/* lookup the key */
	l = lookup_nulls_elem_raw(head, hash, key, key_size, htab->n_buckets);

	if (!l)
		goto find_first_elem;

	/* key was found, get next key in the same bucket */
	next_l = hlist_nulls_entry_safe(rcu_dereference_raw(hlist_nulls_next_rcu(&l->hash_node)),
				  struct htab_elem, hash_node);

	if (next_l) {
		/* if next elem in this hash list is non-zero, just return it */
		memcpy(next_key, next_l->key, key_size);
		return 0;
	}

	/* no more elements in this hash list, go to the next bucket */
	i = hash & (htab->n_buckets - 1);
	i++;

find_first_elem:
	/* iterate over buckets */
	for (; i < htab->n_buckets; i++) {
		head = select_bucket(htab, i);

		/* pick first element in the bucket */
		next_l = hlist_nulls_entry_safe(rcu_dereference_raw(hlist_nulls_first_rcu(head)),
					  struct htab_elem, hash_node);
		if (next_l) {
			/* if it's not empty, just return it */
			memcpy(next_key, next_l->key, key_size);
			return 0;
		}
	}

	/* iterated over all buckets and all elements */
	return -ENOENT;
}

static void htab_elem_free(struct bpf_htab *htab, struct htab_elem *l)
{
	if (htab->map.map_type == BPF_MAP_TYPE_PERCPU_HASH)
		free_percpu(htab_elem_get_ptr(l, htab->map.key_size));
	kfree(l);
}

static void htab_elem_free_rcu(struct rcu_head *head)
{
	struct htab_elem *l = container_of(head, struct htab_elem, rcu);
	struct bpf_htab *htab = l->htab;

	/* must increment bpf_prog_active to avoid kprobe+bpf triggering while
	 * we're calling kfree, otherwise deadlock is possible if kprobes
	 * are placed somewhere inside of slub
	 */
	preempt_disable();
	__this_cpu_inc(bpf_prog_active);
	htab_elem_free(htab, l);
	__this_cpu_dec(bpf_prog_active);
	preempt_enable();
}

static void free_htab_elem(struct bpf_htab *htab, struct htab_elem *l)
{
	struct bpf_map *map = &htab->map;

	if (map->ops->map_fd_put_ptr) {
		void *ptr = fd_htab_map_get_ptr(map, l);

		map->ops->map_fd_put_ptr(ptr);
	}

	if (htab_is_prealloc(htab)) {
		__pcpu_freelist_push(&htab->freelist, &l->fnode);
	} else {
		atomic_dec(&htab->count);
		l->htab = htab;
		call_rcu(&l->rcu, htab_elem_free_rcu);
	}
}

static void pcpu_copy_value(struct bpf_htab *htab, void __percpu *pptr,
			    void *value, bool onallcpus)
{
	if (!onallcpus) {
		/* copy true value_size bytes */
		memcpy(this_cpu_ptr(pptr), value, htab->map.value_size);
	} else {
		u32 size = round_up(htab->map.value_size, 8);
		int off = 0, cpu;

		for_each_possible_cpu(cpu) {
			bpf_long_memcpy(per_cpu_ptr(pptr, cpu),
					value + off, size);
			off += size;
		}
	}
}

static bool fd_htab_map_needs_adjust(const struct bpf_htab *htab)
{
	return htab->map.map_type == BPF_MAP_TYPE_HASH_OF_MAPS &&
	       BITS_PER_LONG == 64;
}

static u32 htab_size_value(const struct bpf_htab *htab, bool percpu)
{
	u32 size = htab->map.value_size;

	if (percpu || fd_htab_map_needs_adjust(htab))
		size = round_up(size, 8);
	return size;
}

static struct htab_elem *alloc_htab_elem(struct bpf_htab *htab, void *key,
					 void *value, u32 key_size, u32 hash,
					 bool percpu, bool onallcpus,
					 struct htab_elem *old_elem)
{
	u32 size = htab_size_value(htab, percpu);
	bool prealloc = htab_is_prealloc(htab);
	struct htab_elem *l_new, **pl_new;
	void __percpu *pptr;

	if (prealloc) {
		if (old_elem) {
			/* if we're updating the existing element,
			 * use per-cpu extra elems to avoid freelist_pop/push
			 */
			pl_new = this_cpu_ptr(htab->extra_elems);
			l_new = *pl_new;
			*pl_new = old_elem;
		} else {
			struct pcpu_freelist_node *l;

			l = __pcpu_freelist_pop(&htab->freelist);
			if (!l)
				return ERR_PTR(-E2BIG);
			l_new = container_of(l, struct htab_elem, fnode);
		}
	} else {
		if (atomic_inc_return(&htab->count) > htab->map.max_entries)
			if (!old_elem) {
				/* when map is full and update() is replacing
				 * old element, it's ok to allocate, since
				 * old element will be freed immediately.
				 * Otherwise return an error
				 */
				l_new = ERR_PTR(-E2BIG);
				goto dec_count;
			}
		l_new = kmalloc_node(htab->elem_size, GFP_ATOMIC | __GFP_NOWARN,
				     htab->map.numa_node);
		if (!l_new) {
			l_new = ERR_PTR(-ENOMEM);
			goto dec_count;
		}
	}

	memcpy(l_new->key, key, key_size);
	if (percpu) {
		if (prealloc) {
			pptr = htab_elem_get_ptr(l_new, key_size);
		} else {
			/* alloc_percpu zero-fills */
			pptr = __alloc_percpu_gfp(size, 8,
						  GFP_ATOMIC | __GFP_NOWARN);
			if (!pptr) {
				kfree(l_new);
				l_new = ERR_PTR(-ENOMEM);
				goto dec_count;
			}
		}

		pcpu_copy_value(htab, pptr, value, onallcpus);

		if (!prealloc)
			htab_elem_set_ptr(l_new, key_size, pptr);
	} else {
		memcpy(l_new->key + round_up(key_size, 8), value, size);
	}

	l_new->hash = hash;
	return l_new;
dec_count:
	atomic_dec(&htab->count);
	return l_new;
}

static int check_flags(struct bpf_htab *htab, struct htab_elem *l_old,
		       u64 map_flags)
{
	if (l_old && map_flags == BPF_NOEXIST)
		/* elem already exists */
		return -EEXIST;

	if (!l_old && map_flags == BPF_EXIST)
		/* elem doesn't exist, cannot update it */
		return -ENOENT;

	return 0;
}

/* Called from syscall or from eBPF program */
static int htab_map_update_elem(struct bpf_map *map, void *key, void *value,
				u64 map_flags)
{
	struct bpf_htab *htab = container_of(map, struct bpf_htab, map);
	struct htab_elem *l_new = NULL, *l_old;
	struct hlist_nulls_head *head;
	unsigned long flags;
	struct bucket *b;
	u32 key_size, hash;
	int ret;

	if (unlikely(map_flags > BPF_EXIST))
		/* unknown flags */
		return -EINVAL;

	WARN_ON_ONCE(!rcu_read_lock_held());

	key_size = map->key_size;

	hash = htab_map_hash(key, key_size, htab->hashrnd);

	b = __select_bucket(htab, hash);
	head = &b->head;

	/* bpf_map_update_elem() can be called in_irq() */
	raw_spin_lock_irqsave(&b->lock, flags);

	l_old = lookup_elem_raw(head, hash, key, key_size);

	ret = check_flags(htab, l_old, map_flags);
	if (ret)
		goto err;

	l_new = alloc_htab_elem(htab, key, value, key_size, hash, false, false,
				l_old);
	if (IS_ERR(l_new)) {
		/* all pre-allocated elements are in use or memory exhausted */
		ret = PTR_ERR(l_new);
		goto err;
	}

	/* add new element to the head of the list, so that
	 * concurrent search will find it before old elem
	 */
	hlist_nulls_add_head_rcu(&l_new->hash_node, head);
	if (l_old) {
		hlist_nulls_del_rcu(&l_old->hash_node);
		if (!htab_is_prealloc(htab))
			free_htab_elem(htab, l_old);
	}
	ret = 0;
err:
	raw_spin_unlock_irqrestore(&b->lock, flags);
	return ret;
}

static int htab_lru_map_update_elem(struct bpf_map *map, void *key, void *value,
				    u64 map_flags)
{
	struct bpf_htab *htab = container_of(map, struct bpf_htab, map);
	struct htab_elem *l_new, *l_old = NULL;
	struct hlist_nulls_head *head;
	unsigned long flags;
	struct bucket *b;
	u32 key_size, hash;
	int ret;

	if (unlikely(map_flags > BPF_EXIST))
		/* unknown flags */
		return -EINVAL;

	WARN_ON_ONCE(!rcu_read_lock_held());

	key_size = map->key_size;

	hash = htab_map_hash(key, key_size, htab->hashrnd);

	b = __select_bucket(htab, hash);
	head = &b->head;

	/* For LRU, we need to alloc before taking bucket's
	 * spinlock because getting free nodes from LRU may need
	 * to remove older elements from htab and this removal
	 * operation will need a bucket lock.
	 */
	l_new = prealloc_lru_pop(htab, key, hash);
	if (!l_new)
		return -ENOMEM;
	memcpy(l_new->key + round_up(map->key_size, 8), value, map->value_size);

	/* bpf_map_update_elem() can be called in_irq() */
	raw_spin_lock_irqsave(&b->lock, flags);

	l_old = lookup_elem_raw(head, hash, key, key_size);

	ret = check_flags(htab, l_old, map_flags);
	if (ret)
		goto err;

	/* add new element to the head of the list, so that
	 * concurrent search will find it before old elem
	 */
	hlist_nulls_add_head_rcu(&l_new->hash_node, head);
	if (l_old) {
		bpf_lru_node_set_ref(&l_new->lru_node);
		hlist_nulls_del_rcu(&l_old->hash_node);
	}
	ret = 0;

err:
	raw_spin_unlock_irqrestore(&b->lock, flags);

	if (ret)
		bpf_lru_push_free(&htab->lru, &l_new->lru_node);
	else if (l_old)
		bpf_lru_push_free(&htab->lru, &l_old->lru_node);

	return ret;
}

static int __htab_percpu_map_update_elem(struct bpf_map *map, void *key,
					 void *value, u64 map_flags,
					 bool onallcpus)
{
	struct bpf_htab *htab = container_of(map, struct bpf_htab, map);
	struct htab_elem *l_new = NULL, *l_old;
	struct hlist_nulls_head *head;
	unsigned long flags;
	struct bucket *b;
	u32 key_size, hash;
	int ret;

	if (unlikely(map_flags > BPF_EXIST))
		/* unknown flags */
		return -EINVAL;

	WARN_ON_ONCE(!rcu_read_lock_held());

	key_size = map->key_size;

	hash = htab_map_hash(key, key_size, htab->hashrnd);

	b = __select_bucket(htab, hash);
	head = &b->head;

	/* bpf_map_update_elem() can be called in_irq() */
	raw_spin_lock_irqsave(&b->lock, flags);

	l_old = lookup_elem_raw(head, hash, key, key_size);

	ret = check_flags(htab, l_old, map_flags);
	if (ret)
		goto err;

	if (l_old) {
		/* per-cpu hash map can update value in-place */
		pcpu_copy_value(htab, htab_elem_get_ptr(l_old, key_size),
				value, onallcpus);
	} else {
		l_new = alloc_htab_elem(htab, key, value, key_size,
					hash, true, onallcpus, NULL);
		if (IS_ERR(l_new)) {
			ret = PTR_ERR(l_new);
			goto err;
		}
		hlist_nulls_add_head_rcu(&l_new->hash_node, head);
	}
	ret = 0;
err:
	raw_spin_unlock_irqrestore(&b->lock, flags);
	return ret;
}

static int __htab_lru_percpu_map_update_elem(struct bpf_map *map, void *key,
					     void *value, u64 map_flags,
					     bool onallcpus)
{
	struct bpf_htab *htab = container_of(map, struct bpf_htab, map);
	struct htab_elem *l_new = NULL, *l_old;
	struct hlist_nulls_head *head;
	unsigned long flags;
	struct bucket *b;
	u32 key_size, hash;
	int ret;

	if (unlikely(map_flags > BPF_EXIST))
		/* unknown flags */
		return -EINVAL;

	WARN_ON_ONCE(!rcu_read_lock_held());

	key_size = map->key_size;

	hash = htab_map_hash(key, key_size, htab->hashrnd);

	b = __select_bucket(htab, hash);
	head = &b->head;

	/* For LRU, we need to alloc before taking bucket's
	 * spinlock because LRU's elem alloc may need
	 * to remove older elem from htab and this removal
	 * operation will need a bucket lock.
	 */
	if (map_flags != BPF_EXIST) {
		l_new = prealloc_lru_pop(htab, key, hash);
		if (!l_new)
			return -ENOMEM;
	}

	/* bpf_map_update_elem() can be called in_irq() */
	raw_spin_lock_irqsave(&b->lock, flags);

	l_old = lookup_elem_raw(head, hash, key, key_size);

	ret = check_flags(htab, l_old, map_flags);
	if (ret)
		goto err;

	if (l_old) {
		bpf_lru_node_set_ref(&l_old->lru_node);

		/* per-cpu hash map can update value in-place */
		pcpu_copy_value(htab, htab_elem_get_ptr(l_old, key_size),
				value, onallcpus);
	} else {
		pcpu_copy_value(htab, htab_elem_get_ptr(l_new, key_size),
				value, onallcpus);
		hlist_nulls_add_head_rcu(&l_new->hash_node, head);
		l_new = NULL;
	}
	ret = 0;
err:
	raw_spin_unlock_irqrestore(&b->lock, flags);
	if (l_new)
		bpf_lru_push_free(&htab->lru, &l_new->lru_node);
	return ret;
}

static int htab_percpu_map_update_elem(struct bpf_map *map, void *key,
				       void *value, u64 map_flags)
{
	return __htab_percpu_map_update_elem(map, key, value, map_flags, false);
}

static int htab_lru_percpu_map_update_elem(struct bpf_map *map, void *key,
					   void *value, u64 map_flags)
{
	return __htab_lru_percpu_map_update_elem(map, key, value, map_flags,
						 false);
}

/* Called from syscall or from eBPF program */
static int htab_map_delete_elem(struct bpf_map *map, void *key)
{
	struct bpf_htab *htab = container_of(map, struct bpf_htab, map);
	struct hlist_nulls_head *head;
	struct bucket *b;
	struct htab_elem *l;
	unsigned long flags;
	u32 hash, key_size;
	int ret = -ENOENT;

	WARN_ON_ONCE(!rcu_read_lock_held());

	key_size = map->key_size;

	hash = htab_map_hash(key, key_size, htab->hashrnd);
	b = __select_bucket(htab, hash);
	head = &b->head;

	raw_spin_lock_irqsave(&b->lock, flags);

	l = lookup_elem_raw(head, hash, key, key_size);

	if (l) {
		hlist_nulls_del_rcu(&l->hash_node);
		free_htab_elem(htab, l);
		ret = 0;
	}

	raw_spin_unlock_irqrestore(&b->lock, flags);
	return ret;
}

static int htab_lru_map_delete_elem(struct bpf_map *map, void *key)
{
	struct bpf_htab *htab = container_of(map, struct bpf_htab, map);
	struct hlist_nulls_head *head;
	struct bucket *b;
	struct htab_elem *l;
	unsigned long flags;
	u32 hash, key_size;
	int ret = -ENOENT;

	WARN_ON_ONCE(!rcu_read_lock_held());

	key_size = map->key_size;

	hash = htab_map_hash(key, key_size, htab->hashrnd);
	b = __select_bucket(htab, hash);
	head = &b->head;

	raw_spin_lock_irqsave(&b->lock, flags);

	l = lookup_elem_raw(head, hash, key, key_size);

	if (l) {
		hlist_nulls_del_rcu(&l->hash_node);
		ret = 0;
	}

	raw_spin_unlock_irqrestore(&b->lock, flags);
	if (l)
		bpf_lru_push_free(&htab->lru, &l->lru_node);
	return ret;
}

static void delete_all_elements(struct bpf_htab *htab)
{
	int i;

	for (i = 0; i < htab->n_buckets; i++) {
		struct hlist_nulls_head *head = select_bucket(htab, i);
		struct hlist_nulls_node *n;
		struct htab_elem *l;

		hlist_nulls_for_each_entry_safe(l, n, head, hash_node) {
			hlist_nulls_del_rcu(&l->hash_node);
			htab_elem_free(htab, l);
		}
	}
}

/* Called when map->refcnt goes to zero, either from workqueue or from syscall */
static void htab_map_free(struct bpf_map *map)
{
	struct bpf_htab *htab = container_of(map, struct bpf_htab, map);

	/* at this point bpf_prog->aux->refcnt == 0 and this map->refcnt == 0,
	 * so the programs (can be more than one that used this map) were
	 * disconnected from events. Wait for outstanding critical sections in
	 * these programs to complete
	 */
	synchronize_rcu();

	/* some of free_htab_elem() callbacks for elements of this map may
	 * not have executed. Wait for them.
	 */
	rcu_barrier();
	if (!htab_is_prealloc(htab))
		delete_all_elements(htab);
	else
		prealloc_destroy(htab);

	free_percpu(htab->extra_elems);
	bpf_map_area_free(htab->buckets);
	kfree(htab);
}

static void htab_map_seq_show_elem(struct bpf_map *map, void *key,
				   struct seq_file *m)
{
	void *value;

	rcu_read_lock();

	value = htab_map_lookup_elem(map, key);
	if (!value) {
		rcu_read_unlock();
		return;
	}

	btf_type_seq_show(map->btf, map->btf_key_type_id, key, m);
	seq_puts(m, ": ");
	btf_type_seq_show(map->btf, map->btf_value_type_id, value, m);
	seq_puts(m, "\n");

	rcu_read_unlock();
}

const struct bpf_map_ops htab_map_ops = {
	.map_alloc_check = htab_map_alloc_check,
	.map_alloc = htab_map_alloc,
	.map_free = htab_map_free,
	.map_get_next_key = htab_map_get_next_key,
	.map_lookup_elem = htab_map_lookup_elem,
	.map_update_elem = htab_map_update_elem,
	.map_delete_elem = htab_map_delete_elem,
	.map_gen_lookup = htab_map_gen_lookup,
	.map_seq_show_elem = htab_map_seq_show_elem,
};

const struct bpf_map_ops htab_lru_map_ops = {
	.map_alloc_check = htab_map_alloc_check,
	.map_alloc = htab_map_alloc,
	.map_free = htab_map_free,
	.map_get_next_key = htab_map_get_next_key,
	.map_lookup_elem = htab_lru_map_lookup_elem,
	.map_lookup_elem_sys_only = htab_lru_map_lookup_elem_sys,
	.map_update_elem = htab_lru_map_update_elem,
	.map_delete_elem = htab_lru_map_delete_elem,
	.map_gen_lookup = htab_lru_map_gen_lookup,
	.map_seq_show_elem = htab_map_seq_show_elem,
};

/* Called from eBPF program */
static void *htab_percpu_map_lookup_elem(struct bpf_map *map, void *key)
{
	struct htab_elem *l = __htab_map_lookup_elem(map, key);

	if (l)
		return this_cpu_ptr(htab_elem_get_ptr(l, map->key_size));
	else
		return NULL;
}

static void *htab_lru_percpu_map_lookup_elem(struct bpf_map *map, void *key)
{
	struct htab_elem *l = __htab_map_lookup_elem(map, key);

	if (l) {
		bpf_lru_node_set_ref(&l->lru_node);
		return this_cpu_ptr(htab_elem_get_ptr(l, map->key_size));
	}

	return NULL;
}

int bpf_percpu_hash_copy(struct bpf_map *map, void *key, void *value)
{
	struct htab_elem *l;
	void __percpu *pptr;
	int ret = -ENOENT;
	int cpu, off = 0;
	u32 size;

	/* per_cpu areas are zero-filled and bpf programs can only
	 * access 'value_size' of them, so copying rounded areas
	 * will not leak any kernel data
	 */
	size = round_up(map->value_size, 8);
	rcu_read_lock();
	l = __htab_map_lookup_elem(map, key);
	if (!l)
		goto out;
	/* We do not mark LRU map element here in order to not mess up
	 * eviction heuristics when user space does a map walk.
	 */
	pptr = htab_elem_get_ptr(l, map->key_size);
	for_each_possible_cpu(cpu) {
		bpf_long_memcpy(value + off,
				per_cpu_ptr(pptr, cpu), size);
		off += size;
	}
	ret = 0;
out:
	rcu_read_unlock();
	return ret;
}

int bpf_percpu_hash_update(struct bpf_map *map, void *key, void *value,
			   u64 map_flags)
{
	struct bpf_htab *htab = container_of(map, struct bpf_htab, map);
	int ret;

	rcu_read_lock();
	if (htab_is_lru(htab))
		ret = __htab_lru_percpu_map_update_elem(map, key, value,
							map_flags, true);
	else
		ret = __htab_percpu_map_update_elem(map, key, value, map_flags,
						    true);
	rcu_read_unlock();

	return ret;
}

const struct bpf_map_ops htab_percpu_map_ops = {
	.map_alloc_check = htab_map_alloc_check,
	.map_alloc = htab_map_alloc,
	.map_free = htab_map_free,
	.map_get_next_key = htab_map_get_next_key,
	.map_lookup_elem = htab_percpu_map_lookup_elem,
	.map_update_elem = htab_percpu_map_update_elem,
	.map_delete_elem = htab_map_delete_elem,
};

const struct bpf_map_ops htab_lru_percpu_map_ops = {
	.map_alloc_check = htab_map_alloc_check,
	.map_alloc = htab_map_alloc,
	.map_free = htab_map_free,
	.map_get_next_key = htab_map_get_next_key,
	.map_lookup_elem = htab_lru_percpu_map_lookup_elem,
	.map_update_elem = htab_lru_percpu_map_update_elem,
	.map_delete_elem = htab_lru_map_delete_elem,
};

static int fd_htab_map_alloc_check(union bpf_attr *attr)
{
	if (attr->value_size != sizeof(u32))
		return -EINVAL;
	return htab_map_alloc_check(attr);
}

static void fd_htab_map_free(struct bpf_map *map)
{
	struct bpf_htab *htab = container_of(map, struct bpf_htab, map);
	struct hlist_nulls_node *n;
	struct hlist_nulls_head *head;
	struct htab_elem *l;
	int i;

	for (i = 0; i < htab->n_buckets; i++) {
		head = select_bucket(htab, i);

		hlist_nulls_for_each_entry_safe(l, n, head, hash_node) {
			void *ptr = fd_htab_map_get_ptr(map, l);

			map->ops->map_fd_put_ptr(ptr);
		}
	}

	htab_map_free(map);
}

/* only called from syscall */
int bpf_fd_htab_map_lookup_elem(struct bpf_map *map, void *key, u32 *value)
{
	void **ptr;
	int ret = 0;

	if (!map->ops->map_fd_sys_lookup_elem)
		return -ENOTSUPP;

	rcu_read_lock();
	ptr = htab_map_lookup_elem(map, key);
	if (ptr)
		*value = map->ops->map_fd_sys_lookup_elem(READ_ONCE(*ptr));
	else
		ret = -ENOENT;
	rcu_read_unlock();

	return ret;
}

/* only called from syscall */
int bpf_fd_htab_map_update_elem(struct bpf_map *map, struct file *map_file,
				void *key, void *value, u64 map_flags)
{
	void *ptr;
	int ret;
	u32 ufd = *(u32 *)value;

	ptr = map->ops->map_fd_get_ptr(map, map_file, ufd);
	if (IS_ERR(ptr))
		return PTR_ERR(ptr);

	ret = htab_map_update_elem(map, key, &ptr, map_flags);
	if (ret)
		map->ops->map_fd_put_ptr(ptr);

	return ret;
}

static struct bpf_map *htab_of_map_alloc(union bpf_attr *attr)
{
	struct bpf_map *map, *inner_map_meta;

	inner_map_meta = bpf_map_meta_alloc(attr->inner_map_fd);
	if (IS_ERR(inner_map_meta))
		return inner_map_meta;

	map = htab_map_alloc(attr);
	if (IS_ERR(map)) {
		bpf_map_meta_free(inner_map_meta);
		return map;
	}

	map->inner_map_meta = inner_map_meta;

	return map;
}

static void *htab_of_map_lookup_elem(struct bpf_map *map, void *key)
{
	struct bpf_map **inner_map  = htab_map_lookup_elem(map, key);

	if (!inner_map)
		return NULL;

	return READ_ONCE(*inner_map);
}

static u32 htab_of_map_gen_lookup(struct bpf_map *map,
				  struct bpf_insn *insn_buf)
{
	struct bpf_insn *insn = insn_buf;
	const int ret = BPF_REG_0;

	BUILD_BUG_ON(!__same_type(&__htab_map_lookup_elem,
		     (void *(*)(struct bpf_map *map, void *key))NULL));
	*insn++ = BPF_EMIT_CALL(BPF_CAST_CALL(__htab_map_lookup_elem));
	*insn++ = BPF_JMP_IMM(BPF_JEQ, ret, 0, 2);
	*insn++ = BPF_ALU64_IMM(BPF_ADD, ret,
				offsetof(struct htab_elem, key) +
				round_up(map->key_size, 8));
	*insn++ = BPF_LDX_MEM(BPF_DW, ret, ret, 0);

	return insn - insn_buf;
}

static void htab_of_map_free(struct bpf_map *map)
{
	bpf_map_meta_free(map->inner_map_meta);
	fd_htab_map_free(map);
}

const struct bpf_map_ops htab_of_maps_map_ops = {
	.map_alloc_check = fd_htab_map_alloc_check,
	.map_alloc = htab_of_map_alloc,
	.map_free = htab_of_map_free,
	.map_get_next_key = htab_map_get_next_key,
	.map_lookup_elem = htab_of_map_lookup_elem,
	.map_delete_elem = htab_map_delete_elem,
	.map_fd_get_ptr = bpf_map_fd_get_ptr,
	.map_fd_put_ptr = bpf_map_fd_put_ptr,
	.map_fd_sys_lookup_elem = bpf_map_fd_sys_lookup_elem,
	.map_gen_lookup = htab_of_map_gen_lookup,
	.map_check_btf = map_check_no_btf,
};<|MERGE_RESOLUTION|>--- conflicted
+++ resolved
@@ -15,11 +15,7 @@
 
 #define HTAB_CREATE_FLAG_MASK						\
 	(BPF_F_NO_PREALLOC | BPF_F_NO_COMMON_LRU | BPF_F_NUMA_NODE |	\
-<<<<<<< HEAD
-	 BPF_F_RDONLY | BPF_F_WRONLY)
-=======
 	 BPF_F_ACCESS_MASK | BPF_F_ZERO_SEED)
->>>>>>> 407d19ab
 
 struct bucket {
 	struct hlist_nulls_head head;
@@ -240,6 +236,7 @@
 	 */
 	bool percpu_lru = (attr->map_flags & BPF_F_NO_COMMON_LRU);
 	bool prealloc = !(attr->map_flags & BPF_F_NO_PREALLOC);
+	bool zero_seed = (attr->map_flags & BPF_F_ZERO_SEED);
 	int numa_node = bpf_map_attr_numa_node(attr);
 
 	BUILD_BUG_ON(offsetof(struct htab_elem, htab) !=
@@ -253,17 +250,12 @@
 		 */
 		return -EPERM;
 
-<<<<<<< HEAD
-	if (attr->map_flags & ~HTAB_CREATE_FLAG_MASK)
-		/* reserved bits should not be used */
-=======
 	if (zero_seed && !capable(CAP_SYS_ADMIN))
 		/* Guard against local DoS, and discourage production use. */
 		return -EPERM;
 
 	if (attr->map_flags & ~HTAB_CREATE_FLAG_MASK ||
 	    !bpf_map_flags_access_ok(attr->map_flags))
->>>>>>> 407d19ab
 		return -EINVAL;
 
 	if (!lru && percpu_lru)
@@ -378,7 +370,11 @@
 	if (!htab->buckets)
 		goto free_htab;
 
-	htab->hashrnd = get_random_int();
+	if (htab->map.map_flags & BPF_F_ZERO_SEED)
+		htab->hashrnd = 0;
+	else
+		htab->hashrnd = get_random_int();
+
 	for (i = 0; i < htab->n_buckets; i++) {
 		INIT_HLIST_NULLS_HEAD(&htab->buckets[i].head, i);
 		raw_spin_lock_init(&htab->buckets[i].lock);
@@ -726,21 +722,12 @@
 	       BITS_PER_LONG == 64;
 }
 
-static u32 htab_size_value(const struct bpf_htab *htab, bool percpu)
-{
-	u32 size = htab->map.value_size;
-
-	if (percpu || fd_htab_map_needs_adjust(htab))
-		size = round_up(size, 8);
-	return size;
-}
-
 static struct htab_elem *alloc_htab_elem(struct bpf_htab *htab, void *key,
 					 void *value, u32 key_size, u32 hash,
 					 bool percpu, bool onallcpus,
 					 struct htab_elem *old_elem)
 {
-	u32 size = htab_size_value(htab, percpu);
+	u32 size = htab->map.value_size;
 	bool prealloc = htab_is_prealloc(htab);
 	struct htab_elem *l_new, **pl_new;
 	void __percpu *pptr;
@@ -778,10 +765,13 @@
 			l_new = ERR_PTR(-ENOMEM);
 			goto dec_count;
 		}
+		check_and_init_map_lock(&htab->map,
+					l_new->key + round_up(key_size, 8));
 	}
 
 	memcpy(l_new->key, key, key_size);
 	if (percpu) {
+		size = round_up(size, 8);
 		if (prealloc) {
 			pptr = htab_elem_get_ptr(l_new, key_size);
 		} else {
@@ -799,8 +789,13 @@
 
 		if (!prealloc)
 			htab_elem_set_ptr(l_new, key_size, pptr);
+	} else if (fd_htab_map_needs_adjust(htab)) {
+		size = round_up(size, 8);
+		memcpy(l_new->key + round_up(key_size, 8), value, size);
 	} else {
-		memcpy(l_new->key + round_up(key_size, 8), value, size);
+		copy_map_value(&htab->map,
+			       l_new->key + round_up(key_size, 8),
+			       value);
 	}
 
 	l_new->hash = hash;
@@ -813,11 +808,11 @@
 static int check_flags(struct bpf_htab *htab, struct htab_elem *l_old,
 		       u64 map_flags)
 {
-	if (l_old && map_flags == BPF_NOEXIST)
+	if (l_old && (map_flags & ~BPF_F_LOCK) == BPF_NOEXIST)
 		/* elem already exists */
 		return -EEXIST;
 
-	if (!l_old && map_flags == BPF_EXIST)
+	if (!l_old && (map_flags & ~BPF_F_LOCK) == BPF_EXIST)
 		/* elem doesn't exist, cannot update it */
 		return -ENOENT;
 
@@ -836,7 +831,7 @@
 	u32 key_size, hash;
 	int ret;
 
-	if (unlikely(map_flags > BPF_EXIST))
+	if (unlikely((map_flags & ~BPF_F_LOCK) > BPF_EXIST))
 		/* unknown flags */
 		return -EINVAL;
 
@@ -848,6 +843,28 @@
 
 	b = __select_bucket(htab, hash);
 	head = &b->head;
+
+	if (unlikely(map_flags & BPF_F_LOCK)) {
+		if (unlikely(!map_value_has_spin_lock(map)))
+			return -EINVAL;
+		/* find an element without taking the bucket lock */
+		l_old = lookup_nulls_elem_raw(head, hash, key, key_size,
+					      htab->n_buckets);
+		ret = check_flags(htab, l_old, map_flags);
+		if (ret)
+			return ret;
+		if (l_old) {
+			/* grab the element lock and update value in place */
+			copy_map_value_locked(map,
+					      l_old->key + round_up(key_size, 8),
+					      value, false);
+			return 0;
+		}
+		/* fall through, grab the bucket lock and lookup again.
+		 * 99.9% chance that the element won't be found,
+		 * but second lookup under lock has to be done.
+		 */
+	}
 
 	/* bpf_map_update_elem() can be called in_irq() */
 	raw_spin_lock_irqsave(&b->lock, flags);
@@ -857,6 +874,20 @@
 	ret = check_flags(htab, l_old, map_flags);
 	if (ret)
 		goto err;
+
+	if (unlikely(l_old && (map_flags & BPF_F_LOCK))) {
+		/* first lookup without the bucket lock didn't find the element,
+		 * but second lookup with the bucket lock found it.
+		 * This case is highly unlikely, but has to be dealt with:
+		 * grab the element lock in addition to the bucket lock
+		 * and update element in place
+		 */
+		copy_map_value_locked(map,
+				      l_old->key + round_up(key_size, 8),
+				      value, false);
+		ret = 0;
+		goto err;
+	}
 
 	l_new = alloc_htab_elem(htab, key, value, key_size, hash, false, false,
 				l_old);
@@ -1303,6 +1334,35 @@
 	return ret;
 }
 
+static void htab_percpu_map_seq_show_elem(struct bpf_map *map, void *key,
+					  struct seq_file *m)
+{
+	struct htab_elem *l;
+	void __percpu *pptr;
+	int cpu;
+
+	rcu_read_lock();
+
+	l = __htab_map_lookup_elem(map, key);
+	if (!l) {
+		rcu_read_unlock();
+		return;
+	}
+
+	btf_type_seq_show(map->btf, map->btf_key_type_id, key, m);
+	seq_puts(m, ": {\n");
+	pptr = htab_elem_get_ptr(l, map->key_size);
+	for_each_possible_cpu(cpu) {
+		seq_printf(m, "\tcpu%d: ", cpu);
+		btf_type_seq_show(map->btf, map->btf_value_type_id,
+				  per_cpu_ptr(pptr, cpu), m);
+		seq_puts(m, "\n");
+	}
+	seq_puts(m, "}\n");
+
+	rcu_read_unlock();
+}
+
 const struct bpf_map_ops htab_percpu_map_ops = {
 	.map_alloc_check = htab_map_alloc_check,
 	.map_alloc = htab_map_alloc,
@@ -1311,6 +1371,7 @@
 	.map_lookup_elem = htab_percpu_map_lookup_elem,
 	.map_update_elem = htab_percpu_map_update_elem,
 	.map_delete_elem = htab_map_delete_elem,
+	.map_seq_show_elem = htab_percpu_map_seq_show_elem,
 };
 
 const struct bpf_map_ops htab_lru_percpu_map_ops = {
@@ -1321,6 +1382,7 @@
 	.map_lookup_elem = htab_lru_percpu_map_lookup_elem,
 	.map_update_elem = htab_lru_percpu_map_update_elem,
 	.map_delete_elem = htab_lru_map_delete_elem,
+	.map_seq_show_elem = htab_percpu_map_seq_show_elem,
 };
 
 static int fd_htab_map_alloc_check(union bpf_attr *attr)
