// SPDX-License-Identifier: GPL-2.0-only
/* Copyright (c) 2011-2014 PLUMgrid, http://plumgrid.com
 */
#include <linux/bpf.h>
#include <linux/rcupdate.h>
#include <linux/random.h>
#include <linux/smp.h>
#include <linux/topology.h>
#include <linux/ktime.h>
#include <linux/sched.h>
#include <linux/uidgid.h>
#include <linux/filter.h>
#include <linux/ctype.h>

#include "../../lib/kstrtox.h"

/* If kernel subsystem is allowing eBPF programs to call this function,
 * inside its own verifier_ops->get_func_proto() callback it should return
 * bpf_map_lookup_elem_proto, so that verifier can properly check the arguments
 *
 * Different map implementations will rely on rcu in map methods
 * lookup/update/delete, therefore eBPF programs must run under rcu lock
 * if program is allowed to access maps, so check rcu_read_lock_held in
 * all three functions.
 */
BPF_CALL_2(bpf_map_lookup_elem, struct bpf_map *, map, void *, key)
{
	WARN_ON_ONCE(!rcu_read_lock_held());
	return (unsigned long) map->ops->map_lookup_elem(map, key);
}

const struct bpf_func_proto bpf_map_lookup_elem_proto = {
	.func		= bpf_map_lookup_elem,
	.gpl_only	= false,
	.pkt_access	= true,
	.ret_type	= RET_PTR_TO_MAP_VALUE_OR_NULL,
	.arg1_type	= ARG_CONST_MAP_PTR,
	.arg2_type	= ARG_PTR_TO_MAP_KEY,
};

BPF_CALL_4(bpf_map_update_elem, struct bpf_map *, map, void *, key,
	   void *, value, u64, flags)
{
	WARN_ON_ONCE(!rcu_read_lock_held());
	return map->ops->map_update_elem(map, key, value, flags);
}

const struct bpf_func_proto bpf_map_update_elem_proto = {
	.func		= bpf_map_update_elem,
	.gpl_only	= false,
	.pkt_access	= true,
	.ret_type	= RET_INTEGER,
	.arg1_type	= ARG_CONST_MAP_PTR,
	.arg2_type	= ARG_PTR_TO_MAP_KEY,
	.arg3_type	= ARG_PTR_TO_MAP_VALUE,
	.arg4_type	= ARG_ANYTHING,
};

BPF_CALL_2(bpf_map_delete_elem, struct bpf_map *, map, void *, key)
{
	WARN_ON_ONCE(!rcu_read_lock_held());
	return map->ops->map_delete_elem(map, key);
}

const struct bpf_func_proto bpf_map_delete_elem_proto = {
	.func		= bpf_map_delete_elem,
	.gpl_only	= false,
	.pkt_access	= true,
	.ret_type	= RET_INTEGER,
	.arg1_type	= ARG_CONST_MAP_PTR,
	.arg2_type	= ARG_PTR_TO_MAP_KEY,
};

const struct bpf_func_proto bpf_get_prandom_u32_proto = {
	.func		= bpf_user_rnd_u32,
	.gpl_only	= false,
	.ret_type	= RET_INTEGER,
};

BPF_CALL_0(bpf_get_smp_processor_id)
{
	return smp_processor_id();
}

const struct bpf_func_proto bpf_get_smp_processor_id_proto = {
	.func		= bpf_get_smp_processor_id,
	.gpl_only	= false,
	.ret_type	= RET_INTEGER,
};

BPF_CALL_0(bpf_get_numa_node_id)
{
	return numa_node_id();
}

const struct bpf_func_proto bpf_get_numa_node_id_proto = {
	.func		= bpf_get_numa_node_id,
	.gpl_only	= false,
	.ret_type	= RET_INTEGER,
};

BPF_CALL_0(bpf_ktime_get_ns)
{
	/* NMI safe access to clock monotonic */
	return ktime_get_mono_fast_ns();
}

const struct bpf_func_proto bpf_ktime_get_ns_proto = {
	.func		= bpf_ktime_get_ns,
	.gpl_only	= true,
	.ret_type	= RET_INTEGER,
};

BPF_CALL_0(bpf_get_current_pid_tgid)
{
	struct task_struct *task = current;

	if (unlikely(!task))
		return -EINVAL;

	return (u64) task->tgid << 32 | task->pid;
}

const struct bpf_func_proto bpf_get_current_pid_tgid_proto = {
	.func		= bpf_get_current_pid_tgid,
	.gpl_only	= false,
	.ret_type	= RET_INTEGER,
};

BPF_CALL_0(bpf_get_current_uid_gid)
{
	struct task_struct *task = current;
	kuid_t uid;
	kgid_t gid;

	if (unlikely(!task))
		return -EINVAL;

	current_uid_gid(&uid, &gid);
	return (u64) from_kgid(&init_user_ns, gid) << 32 |
		     from_kuid(&init_user_ns, uid);
}

const struct bpf_func_proto bpf_get_current_uid_gid_proto = {
	.func		= bpf_get_current_uid_gid,
	.gpl_only	= false,
	.ret_type	= RET_INTEGER,
};

BPF_CALL_2(bpf_get_current_comm, char *, buf, u32, size)
{
	struct task_struct *task = current;

	if (unlikely(!task))
		goto err_clear;

	strncpy(buf, task->comm, size);

	/* Verifier guarantees that size > 0. For task->comm exceeding
	 * size, guarantee that buf is %NUL-terminated. Unconditionally
	 * done here to save the size test.
	 */
	buf[size - 1] = 0;
	return 0;
err_clear:
	memset(buf, 0, size);
	return -EINVAL;
}

const struct bpf_func_proto bpf_get_current_comm_proto = {
	.func		= bpf_get_current_comm,
	.gpl_only	= false,
	.ret_type	= RET_INTEGER,
	.arg1_type	= ARG_PTR_TO_UNINIT_MEM,
	.arg2_type	= ARG_CONST_SIZE,
};

#ifdef CONFIG_CGROUPS
BPF_CALL_0(bpf_get_current_cgroup_id)
{
	struct cgroup *cgrp = task_dfl_cgroup(current);

	return cgrp->kn->id.id;
}

const struct bpf_func_proto bpf_get_current_cgroup_id_proto = {
	.func		= bpf_get_current_cgroup_id,
	.gpl_only	= false,
	.ret_type	= RET_INTEGER,
};

DECLARE_PER_CPU(void*, bpf_cgroup_storage);

BPF_CALL_2(bpf_get_local_storage, struct bpf_map *, map, u64, flags)
{
	/* map and flags arguments are not used now,
	 * but provide an ability to extend the API
	 * for other types of local storages.
	 * verifier checks that their values are correct.
	 */
	return (unsigned long) this_cpu_read(bpf_cgroup_storage);
}

const struct bpf_func_proto bpf_get_local_storage_proto = {
	.func		= bpf_get_local_storage,
	.gpl_only	= false,
	.ret_type	= RET_PTR_TO_MAP_VALUE,
	.arg1_type	= ARG_CONST_MAP_PTR,
	.arg2_type	= ARG_ANYTHING,
};
<<<<<<< HEAD
=======
#endif

#define BPF_STRTOX_BASE_MASK 0x1F

static int __bpf_strtoull(const char *buf, size_t buf_len, u64 flags,
			  unsigned long long *res, bool *is_negative)
{
	unsigned int base = flags & BPF_STRTOX_BASE_MASK;
	const char *cur_buf = buf;
	size_t cur_len = buf_len;
	unsigned int consumed;
	size_t val_len;
	char str[64];

	if (!buf || !buf_len || !res || !is_negative)
		return -EINVAL;

	if (base != 0 && base != 8 && base != 10 && base != 16)
		return -EINVAL;

	if (flags & ~BPF_STRTOX_BASE_MASK)
		return -EINVAL;

	while (cur_buf < buf + buf_len && isspace(*cur_buf))
		++cur_buf;

	*is_negative = (cur_buf < buf + buf_len && *cur_buf == '-');
	if (*is_negative)
		++cur_buf;

	consumed = cur_buf - buf;
	cur_len -= consumed;
	if (!cur_len)
		return -EINVAL;

	cur_len = min(cur_len, sizeof(str) - 1);
	memcpy(str, cur_buf, cur_len);
	str[cur_len] = '\0';
	cur_buf = str;

	cur_buf = _parse_integer_fixup_radix(cur_buf, &base);
	val_len = _parse_integer(cur_buf, base, res);

	if (val_len & KSTRTOX_OVERFLOW)
		return -ERANGE;

	if (val_len == 0)
		return -EINVAL;

	cur_buf += val_len;
	consumed += cur_buf - str;

	return consumed;
}

static int __bpf_strtoll(const char *buf, size_t buf_len, u64 flags,
			 long long *res)
{
	unsigned long long _res;
	bool is_negative;
	int err;

	err = __bpf_strtoull(buf, buf_len, flags, &_res, &is_negative);
	if (err < 0)
		return err;
	if (is_negative) {
		if ((long long)-_res > 0)
			return -ERANGE;
		*res = -_res;
	} else {
		if ((long long)_res < 0)
			return -ERANGE;
		*res = _res;
	}
	return err;
}

BPF_CALL_4(bpf_strtol, const char *, buf, size_t, buf_len, u64, flags,
	   long *, res)
{
	long long _res;
	int err;

	err = __bpf_strtoll(buf, buf_len, flags, &_res);
	if (err < 0)
		return err;
	if (_res != (long)_res)
		return -ERANGE;
	*res = _res;
	return err;
}

const struct bpf_func_proto bpf_strtol_proto = {
	.func		= bpf_strtol,
	.gpl_only	= false,
	.ret_type	= RET_INTEGER,
	.arg1_type	= ARG_PTR_TO_MEM,
	.arg2_type	= ARG_CONST_SIZE,
	.arg3_type	= ARG_ANYTHING,
	.arg4_type	= ARG_PTR_TO_LONG,
};

BPF_CALL_4(bpf_strtoul, const char *, buf, size_t, buf_len, u64, flags,
	   unsigned long *, res)
{
	unsigned long long _res;
	bool is_negative;
	int err;

	err = __bpf_strtoull(buf, buf_len, flags, &_res, &is_negative);
	if (err < 0)
		return err;
	if (is_negative)
		return -EINVAL;
	if (_res != (unsigned long)_res)
		return -ERANGE;
	*res = _res;
	return err;
}

const struct bpf_func_proto bpf_strtoul_proto = {
	.func		= bpf_strtoul,
	.gpl_only	= false,
	.ret_type	= RET_INTEGER,
	.arg1_type	= ARG_PTR_TO_MEM,
	.arg2_type	= ARG_CONST_SIZE,
	.arg3_type	= ARG_ANYTHING,
	.arg4_type	= ARG_PTR_TO_LONG,
};
>>>>>>> 407d19ab
#endif<|MERGE_RESOLUTION|>--- conflicted
+++ resolved
@@ -71,6 +71,47 @@
 	.arg2_type	= ARG_PTR_TO_MAP_KEY,
 };
 
+BPF_CALL_3(bpf_map_push_elem, struct bpf_map *, map, void *, value, u64, flags)
+{
+	return map->ops->map_push_elem(map, value, flags);
+}
+
+const struct bpf_func_proto bpf_map_push_elem_proto = {
+	.func		= bpf_map_push_elem,
+	.gpl_only	= false,
+	.pkt_access	= true,
+	.ret_type	= RET_INTEGER,
+	.arg1_type	= ARG_CONST_MAP_PTR,
+	.arg2_type	= ARG_PTR_TO_MAP_VALUE,
+	.arg3_type	= ARG_ANYTHING,
+};
+
+BPF_CALL_2(bpf_map_pop_elem, struct bpf_map *, map, void *, value)
+{
+	return map->ops->map_pop_elem(map, value);
+}
+
+const struct bpf_func_proto bpf_map_pop_elem_proto = {
+	.func		= bpf_map_pop_elem,
+	.gpl_only	= false,
+	.ret_type	= RET_INTEGER,
+	.arg1_type	= ARG_CONST_MAP_PTR,
+	.arg2_type	= ARG_PTR_TO_UNINIT_MAP_VALUE,
+};
+
+BPF_CALL_2(bpf_map_peek_elem, struct bpf_map *, map, void *, value)
+{
+	return map->ops->map_peek_elem(map, value);
+}
+
+const struct bpf_func_proto bpf_map_peek_elem_proto = {
+	.func		= bpf_map_pop_elem,
+	.gpl_only	= false,
+	.ret_type	= RET_INTEGER,
+	.arg1_type	= ARG_CONST_MAP_PTR,
+	.arg2_type	= ARG_PTR_TO_UNINIT_MAP_VALUE,
+};
+
 const struct bpf_func_proto bpf_get_prandom_u32_proto = {
 	.func		= bpf_user_rnd_u32,
 	.gpl_only	= false,
@@ -175,6 +216,102 @@
 	.arg2_type	= ARG_CONST_SIZE,
 };
 
+#if defined(CONFIG_QUEUED_SPINLOCKS) || defined(CONFIG_BPF_ARCH_SPINLOCK)
+
+static inline void __bpf_spin_lock(struct bpf_spin_lock *lock)
+{
+	arch_spinlock_t *l = (void *)lock;
+	union {
+		__u32 val;
+		arch_spinlock_t lock;
+	} u = { .lock = __ARCH_SPIN_LOCK_UNLOCKED };
+
+	compiletime_assert(u.val == 0, "__ARCH_SPIN_LOCK_UNLOCKED not 0");
+	BUILD_BUG_ON(sizeof(*l) != sizeof(__u32));
+	BUILD_BUG_ON(sizeof(*lock) != sizeof(__u32));
+	arch_spin_lock(l);
+}
+
+static inline void __bpf_spin_unlock(struct bpf_spin_lock *lock)
+{
+	arch_spinlock_t *l = (void *)lock;
+
+	arch_spin_unlock(l);
+}
+
+#else
+
+static inline void __bpf_spin_lock(struct bpf_spin_lock *lock)
+{
+	atomic_t *l = (void *)lock;
+
+	BUILD_BUG_ON(sizeof(*l) != sizeof(*lock));
+	do {
+		atomic_cond_read_relaxed(l, !VAL);
+	} while (atomic_xchg(l, 1));
+}
+
+static inline void __bpf_spin_unlock(struct bpf_spin_lock *lock)
+{
+	atomic_t *l = (void *)lock;
+
+	atomic_set_release(l, 0);
+}
+
+#endif
+
+static DEFINE_PER_CPU(unsigned long, irqsave_flags);
+
+notrace BPF_CALL_1(bpf_spin_lock, struct bpf_spin_lock *, lock)
+{
+	unsigned long flags;
+
+	local_irq_save(flags);
+	__bpf_spin_lock(lock);
+	__this_cpu_write(irqsave_flags, flags);
+	return 0;
+}
+
+const struct bpf_func_proto bpf_spin_lock_proto = {
+	.func		= bpf_spin_lock,
+	.gpl_only	= false,
+	.ret_type	= RET_VOID,
+	.arg1_type	= ARG_PTR_TO_SPIN_LOCK,
+};
+
+notrace BPF_CALL_1(bpf_spin_unlock, struct bpf_spin_lock *, lock)
+{
+	unsigned long flags;
+
+	flags = __this_cpu_read(irqsave_flags);
+	__bpf_spin_unlock(lock);
+	local_irq_restore(flags);
+	return 0;
+}
+
+const struct bpf_func_proto bpf_spin_unlock_proto = {
+	.func		= bpf_spin_unlock,
+	.gpl_only	= false,
+	.ret_type	= RET_VOID,
+	.arg1_type	= ARG_PTR_TO_SPIN_LOCK,
+};
+
+void copy_map_value_locked(struct bpf_map *map, void *dst, void *src,
+			   bool lock_src)
+{
+	struct bpf_spin_lock *lock;
+
+	if (lock_src)
+		lock = src + map->spin_lock_off;
+	else
+		lock = dst + map->spin_lock_off;
+	preempt_disable();
+	____bpf_spin_lock(lock);
+	copy_map_value(map, dst, src);
+	____bpf_spin_unlock(lock);
+	preempt_enable();
+}
+
 #ifdef CONFIG_CGROUPS
 BPF_CALL_0(bpf_get_current_cgroup_id)
 {
@@ -189,16 +326,28 @@
 	.ret_type	= RET_INTEGER,
 };
 
-DECLARE_PER_CPU(void*, bpf_cgroup_storage);
+#ifdef CONFIG_CGROUP_BPF
+DECLARE_PER_CPU(struct bpf_cgroup_storage*,
+		bpf_cgroup_storage[MAX_BPF_CGROUP_STORAGE_TYPE]);
 
 BPF_CALL_2(bpf_get_local_storage, struct bpf_map *, map, u64, flags)
 {
-	/* map and flags arguments are not used now,
-	 * but provide an ability to extend the API
-	 * for other types of local storages.
-	 * verifier checks that their values are correct.
+	/* flags argument is not used now,
+	 * but provides an ability to extend the API.
+	 * verifier checks that its value is correct.
 	 */
-	return (unsigned long) this_cpu_read(bpf_cgroup_storage);
+	enum bpf_cgroup_storage_type stype = cgroup_storage_type(map);
+	struct bpf_cgroup_storage *storage;
+	void *ptr;
+
+	storage = this_cpu_read(bpf_cgroup_storage[stype]);
+
+	if (stype == BPF_CGROUP_STORAGE_SHARED)
+		ptr = &READ_ONCE(storage->buf)->data[0];
+	else
+		ptr = this_cpu_ptr(storage->percpu_buf);
+
+	return (unsigned long)ptr;
 }
 
 const struct bpf_func_proto bpf_get_local_storage_proto = {
@@ -208,8 +357,6 @@
 	.arg1_type	= ARG_CONST_MAP_PTR,
 	.arg2_type	= ARG_ANYTHING,
 };
-<<<<<<< HEAD
-=======
 #endif
 
 #define BPF_STRTOX_BASE_MASK 0x1F
@@ -339,5 +486,4 @@
 	.arg3_type	= ARG_ANYTHING,
 	.arg4_type	= ARG_PTR_TO_LONG,
 };
->>>>>>> 407d19ab
 #endif