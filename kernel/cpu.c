--- conflicted
+++ resolved
@@ -326,6 +326,16 @@
 	percpu_rwsem_assert_held(&cpu_hotplug_lock);
 }
 
+static void lockdep_acquire_cpus_lock(void)
+{
+	rwsem_acquire(&cpu_hotplug_lock.rw_sem.dep_map, 0, 0, _THIS_IP_);
+}
+
+static void lockdep_release_cpus_lock(void)
+{
+	rwsem_release(&cpu_hotplug_lock.rw_sem.dep_map, 1, _THIS_IP_);
+}
+
 /*
  * Wait for currently running CPU hotplug operations to complete (if any) and
  * disable future CPU hotplug (from sysfs). The 'cpu_add_remove_lock' protects
@@ -355,6 +365,17 @@
 	cpu_maps_update_done();
 }
 EXPORT_SYMBOL_GPL(cpu_hotplug_enable);
+
+#else
+
+static void lockdep_acquire_cpus_lock(void)
+{
+}
+
+static void lockdep_release_cpus_lock(void)
+{
+}
+
 #endif	/* CONFIG_HOTPLUG_CPU */
 
 /*
@@ -376,6 +397,7 @@
 		pr_info("SMT: Force disabled\n");
 		cpu_smt_control = CPU_SMT_FORCE_DISABLED;
 	} else {
+		pr_info("SMT: disabled\n");
 		cpu_smt_control = CPU_SMT_DISABLED;
 	}
 }
@@ -624,6 +646,12 @@
 	 */
 	smp_mb();
 
+	/*
+	 * The BP holds the hotplug lock, but we're now running on the AP,
+	 * ensure that anybody asserting the lock is held, will actually find
+	 * it so.
+	 */
+	lockdep_acquire_cpus_lock();
 	cpuhp_lock_acquire(bringup);
 
 	if (st->single) {
@@ -669,6 +697,7 @@
 	}
 
 	cpuhp_lock_release(bringup);
+	lockdep_release_cpus_lock();
 
 	if (!st->should_run)
 		complete_ap_thread(st, bringup);
@@ -2061,10 +2090,8 @@
 		 */
 		cpuhp_offline_cpu_device(cpu);
 	}
-	if (!ret) {
+	if (!ret)
 		cpu_smt_control = ctrlval;
-		arch_smt_update();
-	}
 	cpu_maps_update_done();
 	return ret;
 }
@@ -2075,7 +2102,6 @@
 
 	cpu_maps_update_begin();
 	cpu_smt_control = CPU_SMT_ENABLED;
-	arch_smt_update();
 	for_each_present_cpu(cpu) {
 		/* Skip online CPUs and CPUs on offline nodes */
 		if (cpu_online(cpu) || !node_online(cpu_to_node(cpu)))
@@ -2304,9 +2330,6 @@
 	this_cpu_write(cpuhp_state.booted_once, true);
 #endif
 	this_cpu_write(cpuhp_state.state, CPUHP_ONLINE);
-<<<<<<< HEAD
-}
-=======
 }
 
 enum cpu_mitigations cpu_mitigations __ro_after_init = CPU_MITIGATIONS_AUTO;
@@ -2325,5 +2348,4 @@
 
 	return 0;
 }
-early_param("mitigations", mitigations_parse_cmdline);
->>>>>>> 407d19ab
+early_param("mitigations", mitigations_parse_cmdline);