/* auditsc.c -- System-call auditing support
 * Handles all system-call specific auditing features.
 *
 * Copyright 2003-2004 Red Hat Inc., Durham, North Carolina.
 * Copyright 2005 Hewlett-Packard Development Company, L.P.
 * Copyright (C) 2005, 2006 IBM Corporation
 * All Rights Reserved.
 *
 * This program is free software; you can redistribute it and/or modify
 * it under the terms of the GNU General Public License as published by
 * the Free Software Foundation; either version 2 of the License, or
 * (at your option) any later version.
 *
 * This program is distributed in the hope that it will be useful,
 * but WITHOUT ANY WARRANTY; without even the implied warranty of
 * MERCHANTABILITY or FITNESS FOR A PARTICULAR PURPOSE.  See the
 * GNU General Public License for more details.
 *
 * You should have received a copy of the GNU General Public License
 * along with this program; if not, write to the Free Software
 * Foundation, Inc., 59 Temple Place, Suite 330, Boston, MA  02111-1307  USA
 *
 * Written by Rickard E. (Rik) Faith <faith@redhat.com>
 *
 * Many of the ideas implemented here are from Stephen C. Tweedie,
 * especially the idea of avoiding a copy by using getname.
 *
 * The method for actual interception of syscall entry and exit (not in
 * this file -- see entry.S) is based on a GPL'd patch written by
 * okir@suse.de and Copyright 2003 SuSE Linux AG.
 *
 * POSIX message queue support added by George Wilson <ltcgcw@us.ibm.com>,
 * 2006.
 *
 * The support of additional filter rules compares (>, <, >=, <=) was
 * added by Dustin Kirkland <dustin.kirkland@us.ibm.com>, 2005.
 *
 * Modified by Amy Griffis <amy.griffis@hp.com> to collect additional
 * filesystem information.
 *
 * Subject and object context labeling support added by <danjones@us.ibm.com>
 * and <dustin.kirkland@us.ibm.com> for LSPP certification compliance.
 */

#define pr_fmt(fmt) KBUILD_MODNAME ": " fmt

#include <linux/init.h>
#include <asm/types.h>
#include <linux/atomic.h>
#include <linux/fs.h>
#include <linux/namei.h>
#include <linux/mm.h>
#include <linux/export.h>
#include <linux/slab.h>
#include <linux/mount.h>
#include <linux/socket.h>
#include <linux/mqueue.h>
#include <linux/audit.h>
#include <linux/personality.h>
#include <linux/time.h>
#include <linux/netlink.h>
#include <linux/compiler.h>
#include <asm/unistd.h>
#include <linux/security.h>
#include <linux/list.h>
#include <linux/binfmts.h>
#include <linux/highmem.h>
#include <linux/syscalls.h>
#include <asm/syscall.h>
#include <linux/capability.h>
#include <linux/fs_struct.h>
#include <linux/compat.h>
#include <linux/ctype.h>
#include <linux/string.h>
#include <linux/uaccess.h>
#include <linux/fsnotify_backend.h>
#include <uapi/linux/limits.h>

#include "audit.h"

/* flags stating the success for a syscall */
#define AUDITSC_INVALID 0
#define AUDITSC_SUCCESS 1
#define AUDITSC_FAILURE 2

/* no execve audit message should be longer than this (userspace limits),
 * see the note near the top of audit_log_execve_info() about this value */
#define MAX_EXECVE_AUDIT_LEN 7500

/* max length to print of cmdline/proctitle value during audit */
#define MAX_PROCTITLE_AUDIT_LEN 128

/* number of audit rules */
int audit_n_rules;

/* determines whether we collect data for signals sent */
int audit_signals;

struct audit_aux_data {
	struct audit_aux_data	*next;
	int			type;
};

#define AUDIT_AUX_IPCPERM	0

/* Number of target pids per aux struct. */
#define AUDIT_AUX_PIDS	16

struct audit_aux_data_pids {
	struct audit_aux_data	d;
	pid_t			target_pid[AUDIT_AUX_PIDS];
	kuid_t			target_auid[AUDIT_AUX_PIDS];
	kuid_t			target_uid[AUDIT_AUX_PIDS];
	unsigned int		target_sessionid[AUDIT_AUX_PIDS];
	u32			target_sid[AUDIT_AUX_PIDS];
	char 			target_comm[AUDIT_AUX_PIDS][TASK_COMM_LEN];
	int			pid_count;
};

struct audit_aux_data_bprm_fcaps {
	struct audit_aux_data	d;
	struct audit_cap_data	fcap;
	unsigned int		fcap_ver;
	struct audit_cap_data	old_pcap;
	struct audit_cap_data	new_pcap;
};

struct audit_tree_refs {
	struct audit_tree_refs *next;
	struct audit_chunk *c[31];
};

static int audit_match_perm(struct audit_context *ctx, int mask)
{
	unsigned n;
	if (unlikely(!ctx))
		return 0;
	n = ctx->major;

	switch (audit_classify_syscall(ctx->arch, n)) {
	case 0:	/* native */
		if ((mask & AUDIT_PERM_WRITE) &&
		     audit_match_class(AUDIT_CLASS_WRITE, n))
			return 1;
		if ((mask & AUDIT_PERM_READ) &&
		     audit_match_class(AUDIT_CLASS_READ, n))
			return 1;
		if ((mask & AUDIT_PERM_ATTR) &&
		     audit_match_class(AUDIT_CLASS_CHATTR, n))
			return 1;
		return 0;
	case 1: /* 32bit on biarch */
		if ((mask & AUDIT_PERM_WRITE) &&
		     audit_match_class(AUDIT_CLASS_WRITE_32, n))
			return 1;
		if ((mask & AUDIT_PERM_READ) &&
		     audit_match_class(AUDIT_CLASS_READ_32, n))
			return 1;
		if ((mask & AUDIT_PERM_ATTR) &&
		     audit_match_class(AUDIT_CLASS_CHATTR_32, n))
			return 1;
		return 0;
	case 2: /* open */
		return mask & ACC_MODE(ctx->argv[1]);
	case 3: /* openat */
		return mask & ACC_MODE(ctx->argv[2]);
	case 4: /* socketcall */
		return ((mask & AUDIT_PERM_WRITE) && ctx->argv[0] == SYS_BIND);
	case 5: /* execve */
		return mask & AUDIT_PERM_EXEC;
	default:
		return 0;
	}
}

static int audit_match_filetype(struct audit_context *ctx, int val)
{
	struct audit_names *n;
	umode_t mode = (umode_t)val;

	if (unlikely(!ctx))
		return 0;

	list_for_each_entry(n, &ctx->names_list, list) {
		if ((n->ino != AUDIT_INO_UNSET) &&
		    ((n->mode & S_IFMT) == mode))
			return 1;
	}

	return 0;
}

/*
 * We keep a linked list of fixed-sized (31 pointer) arrays of audit_chunk *;
 * ->first_trees points to its beginning, ->trees - to the current end of data.
 * ->tree_count is the number of free entries in array pointed to by ->trees.
 * Original condition is (NULL, NULL, 0); as soon as it grows we never revert to NULL,
 * "empty" becomes (p, p, 31) afterwards.  We don't shrink the list (and seriously,
 * it's going to remain 1-element for almost any setup) until we free context itself.
 * References in it _are_ dropped - at the same time we free/drop aux stuff.
 */

#ifdef CONFIG_AUDIT_TREE
static void audit_set_auditable(struct audit_context *ctx)
{
	if (!ctx->prio) {
		ctx->prio = 1;
		ctx->current_state = AUDIT_RECORD_CONTEXT;
	}
}

static int put_tree_ref(struct audit_context *ctx, struct audit_chunk *chunk)
{
	struct audit_tree_refs *p = ctx->trees;
	int left = ctx->tree_count;
	if (likely(left)) {
		p->c[--left] = chunk;
		ctx->tree_count = left;
		return 1;
	}
	if (!p)
		return 0;
	p = p->next;
	if (p) {
		p->c[30] = chunk;
		ctx->trees = p;
		ctx->tree_count = 30;
		return 1;
	}
	return 0;
}

static int grow_tree_refs(struct audit_context *ctx)
{
	struct audit_tree_refs *p = ctx->trees;
	ctx->trees = kzalloc(sizeof(struct audit_tree_refs), GFP_KERNEL);
	if (!ctx->trees) {
		ctx->trees = p;
		return 0;
	}
	if (p)
		p->next = ctx->trees;
	else
		ctx->first_trees = ctx->trees;
	ctx->tree_count = 31;
	return 1;
}
#endif

static void unroll_tree_refs(struct audit_context *ctx,
		      struct audit_tree_refs *p, int count)
{
#ifdef CONFIG_AUDIT_TREE
	struct audit_tree_refs *q;
	int n;
	if (!p) {
		/* we started with empty chain */
		p = ctx->first_trees;
		count = 31;
		/* if the very first allocation has failed, nothing to do */
		if (!p)
			return;
	}
	n = count;
	for (q = p; q != ctx->trees; q = q->next, n = 31) {
		while (n--) {
			audit_put_chunk(q->c[n]);
			q->c[n] = NULL;
		}
	}
	while (n-- > ctx->tree_count) {
		audit_put_chunk(q->c[n]);
		q->c[n] = NULL;
	}
	ctx->trees = p;
	ctx->tree_count = count;
#endif
}

static void free_tree_refs(struct audit_context *ctx)
{
	struct audit_tree_refs *p, *q;
	for (p = ctx->first_trees; p; p = q) {
		q = p->next;
		kfree(p);
	}
}

static int match_tree_refs(struct audit_context *ctx, struct audit_tree *tree)
{
#ifdef CONFIG_AUDIT_TREE
	struct audit_tree_refs *p;
	int n;
	if (!tree)
		return 0;
	/* full ones */
	for (p = ctx->first_trees; p != ctx->trees; p = p->next) {
		for (n = 0; n < 31; n++)
			if (audit_tree_match(p->c[n], tree))
				return 1;
	}
	/* partial */
	if (p) {
		for (n = ctx->tree_count; n < 31; n++)
			if (audit_tree_match(p->c[n], tree))
				return 1;
	}
#endif
	return 0;
}

static int audit_compare_uid(kuid_t uid,
			     struct audit_names *name,
			     struct audit_field *f,
			     struct audit_context *ctx)
{
	struct audit_names *n;
	int rc;
 
	if (name) {
		rc = audit_uid_comparator(uid, f->op, name->uid);
		if (rc)
			return rc;
	}
 
	if (ctx) {
		list_for_each_entry(n, &ctx->names_list, list) {
			rc = audit_uid_comparator(uid, f->op, n->uid);
			if (rc)
				return rc;
		}
	}
	return 0;
}

static int audit_compare_gid(kgid_t gid,
			     struct audit_names *name,
			     struct audit_field *f,
			     struct audit_context *ctx)
{
	struct audit_names *n;
	int rc;
 
	if (name) {
		rc = audit_gid_comparator(gid, f->op, name->gid);
		if (rc)
			return rc;
	}
 
	if (ctx) {
		list_for_each_entry(n, &ctx->names_list, list) {
			rc = audit_gid_comparator(gid, f->op, n->gid);
			if (rc)
				return rc;
		}
	}
	return 0;
}

static int audit_field_compare(struct task_struct *tsk,
			       const struct cred *cred,
			       struct audit_field *f,
			       struct audit_context *ctx,
			       struct audit_names *name)
{
	switch (f->val) {
	/* process to file object comparisons */
	case AUDIT_COMPARE_UID_TO_OBJ_UID:
		return audit_compare_uid(cred->uid, name, f, ctx);
	case AUDIT_COMPARE_GID_TO_OBJ_GID:
		return audit_compare_gid(cred->gid, name, f, ctx);
	case AUDIT_COMPARE_EUID_TO_OBJ_UID:
		return audit_compare_uid(cred->euid, name, f, ctx);
	case AUDIT_COMPARE_EGID_TO_OBJ_GID:
		return audit_compare_gid(cred->egid, name, f, ctx);
	case AUDIT_COMPARE_AUID_TO_OBJ_UID:
		return audit_compare_uid(audit_get_loginuid(tsk), name, f, ctx);
	case AUDIT_COMPARE_SUID_TO_OBJ_UID:
		return audit_compare_uid(cred->suid, name, f, ctx);
	case AUDIT_COMPARE_SGID_TO_OBJ_GID:
		return audit_compare_gid(cred->sgid, name, f, ctx);
	case AUDIT_COMPARE_FSUID_TO_OBJ_UID:
		return audit_compare_uid(cred->fsuid, name, f, ctx);
	case AUDIT_COMPARE_FSGID_TO_OBJ_GID:
		return audit_compare_gid(cred->fsgid, name, f, ctx);
	/* uid comparisons */
	case AUDIT_COMPARE_UID_TO_AUID:
		return audit_uid_comparator(cred->uid, f->op,
					    audit_get_loginuid(tsk));
	case AUDIT_COMPARE_UID_TO_EUID:
		return audit_uid_comparator(cred->uid, f->op, cred->euid);
	case AUDIT_COMPARE_UID_TO_SUID:
		return audit_uid_comparator(cred->uid, f->op, cred->suid);
	case AUDIT_COMPARE_UID_TO_FSUID:
		return audit_uid_comparator(cred->uid, f->op, cred->fsuid);
	/* auid comparisons */
	case AUDIT_COMPARE_AUID_TO_EUID:
		return audit_uid_comparator(audit_get_loginuid(tsk), f->op,
					    cred->euid);
	case AUDIT_COMPARE_AUID_TO_SUID:
		return audit_uid_comparator(audit_get_loginuid(tsk), f->op,
					    cred->suid);
	case AUDIT_COMPARE_AUID_TO_FSUID:
		return audit_uid_comparator(audit_get_loginuid(tsk), f->op,
					    cred->fsuid);
	/* euid comparisons */
	case AUDIT_COMPARE_EUID_TO_SUID:
		return audit_uid_comparator(cred->euid, f->op, cred->suid);
	case AUDIT_COMPARE_EUID_TO_FSUID:
		return audit_uid_comparator(cred->euid, f->op, cred->fsuid);
	/* suid comparisons */
	case AUDIT_COMPARE_SUID_TO_FSUID:
		return audit_uid_comparator(cred->suid, f->op, cred->fsuid);
	/* gid comparisons */
	case AUDIT_COMPARE_GID_TO_EGID:
		return audit_gid_comparator(cred->gid, f->op, cred->egid);
	case AUDIT_COMPARE_GID_TO_SGID:
		return audit_gid_comparator(cred->gid, f->op, cred->sgid);
	case AUDIT_COMPARE_GID_TO_FSGID:
		return audit_gid_comparator(cred->gid, f->op, cred->fsgid);
	/* egid comparisons */
	case AUDIT_COMPARE_EGID_TO_SGID:
		return audit_gid_comparator(cred->egid, f->op, cred->sgid);
	case AUDIT_COMPARE_EGID_TO_FSGID:
		return audit_gid_comparator(cred->egid, f->op, cred->fsgid);
	/* sgid comparison */
	case AUDIT_COMPARE_SGID_TO_FSGID:
		return audit_gid_comparator(cred->sgid, f->op, cred->fsgid);
	default:
		WARN(1, "Missing AUDIT_COMPARE define.  Report as a bug\n");
		return 0;
	}
	return 0;
}

/* Determine if any context name data matches a rule's watch data */
/* Compare a task_struct with an audit_rule.  Return 1 on match, 0
 * otherwise.
 *
 * If task_creation is true, this is an explicit indication that we are
 * filtering a task rule at task creation time.  This and tsk == current are
 * the only situations where tsk->cred may be accessed without an rcu read lock.
 */
static int audit_filter_rules(struct task_struct *tsk,
			      struct audit_krule *rule,
			      struct audit_context *ctx,
			      struct audit_names *name,
			      enum audit_state *state,
			      bool task_creation)
{
	const struct cred *cred;
	int i, need_sid = 1;
	u32 sid;
	unsigned int sessionid;

	cred = rcu_dereference_check(tsk->cred, tsk == current || task_creation);

	for (i = 0; i < rule->field_count; i++) {
		struct audit_field *f = &rule->fields[i];
		struct audit_names *n;
		int result = 0;
		pid_t pid;

		switch (f->type) {
		case AUDIT_PID:
			pid = task_tgid_nr(tsk);
			result = audit_comparator(pid, f->op, f->val);
			break;
		case AUDIT_PPID:
			if (ctx) {
				if (!ctx->ppid)
					ctx->ppid = task_ppid_nr(tsk);
				result = audit_comparator(ctx->ppid, f->op, f->val);
			}
			break;
		case AUDIT_EXE:
			result = audit_exe_compare(tsk, rule->exe);
			if (f->op == Audit_not_equal)
				result = !result;
			break;
		case AUDIT_UID:
			result = audit_uid_comparator(cred->uid, f->op, f->uid);
			break;
		case AUDIT_EUID:
			result = audit_uid_comparator(cred->euid, f->op, f->uid);
			break;
		case AUDIT_SUID:
			result = audit_uid_comparator(cred->suid, f->op, f->uid);
			break;
		case AUDIT_FSUID:
			result = audit_uid_comparator(cred->fsuid, f->op, f->uid);
			break;
		case AUDIT_GID:
			result = audit_gid_comparator(cred->gid, f->op, f->gid);
			if (f->op == Audit_equal) {
				if (!result)
					result = groups_search(cred->group_info, f->gid);
			} else if (f->op == Audit_not_equal) {
				if (result)
					result = !groups_search(cred->group_info, f->gid);
			}
			break;
		case AUDIT_EGID:
			result = audit_gid_comparator(cred->egid, f->op, f->gid);
			if (f->op == Audit_equal) {
				if (!result)
					result = groups_search(cred->group_info, f->gid);
			} else if (f->op == Audit_not_equal) {
				if (result)
					result = !groups_search(cred->group_info, f->gid);
			}
			break;
		case AUDIT_SGID:
			result = audit_gid_comparator(cred->sgid, f->op, f->gid);
			break;
		case AUDIT_FSGID:
			result = audit_gid_comparator(cred->fsgid, f->op, f->gid);
			break;
		case AUDIT_SESSIONID:
			sessionid = audit_get_sessionid(tsk);
			result = audit_comparator(sessionid, f->op, f->val);
			break;
		case AUDIT_PERS:
			result = audit_comparator(tsk->personality, f->op, f->val);
			break;
		case AUDIT_ARCH:
			if (ctx)
				result = audit_comparator(ctx->arch, f->op, f->val);
			break;

		case AUDIT_EXIT:
			if (ctx && ctx->return_valid)
				result = audit_comparator(ctx->return_code, f->op, f->val);
			break;
		case AUDIT_SUCCESS:
			if (ctx && ctx->return_valid) {
				if (f->val)
					result = audit_comparator(ctx->return_valid, f->op, AUDITSC_SUCCESS);
				else
					result = audit_comparator(ctx->return_valid, f->op, AUDITSC_FAILURE);
			}
			break;
		case AUDIT_DEVMAJOR:
			if (name) {
				if (audit_comparator(MAJOR(name->dev), f->op, f->val) ||
				    audit_comparator(MAJOR(name->rdev), f->op, f->val))
					++result;
			} else if (ctx) {
				list_for_each_entry(n, &ctx->names_list, list) {
					if (audit_comparator(MAJOR(n->dev), f->op, f->val) ||
					    audit_comparator(MAJOR(n->rdev), f->op, f->val)) {
						++result;
						break;
					}
				}
			}
			break;
		case AUDIT_DEVMINOR:
			if (name) {
				if (audit_comparator(MINOR(name->dev), f->op, f->val) ||
				    audit_comparator(MINOR(name->rdev), f->op, f->val))
					++result;
			} else if (ctx) {
				list_for_each_entry(n, &ctx->names_list, list) {
					if (audit_comparator(MINOR(n->dev), f->op, f->val) ||
					    audit_comparator(MINOR(n->rdev), f->op, f->val)) {
						++result;
						break;
					}
				}
			}
			break;
		case AUDIT_INODE:
			if (name)
				result = audit_comparator(name->ino, f->op, f->val);
			else if (ctx) {
				list_for_each_entry(n, &ctx->names_list, list) {
					if (audit_comparator(n->ino, f->op, f->val)) {
						++result;
						break;
					}
				}
			}
			break;
		case AUDIT_OBJ_UID:
			if (name) {
				result = audit_uid_comparator(name->uid, f->op, f->uid);
			} else if (ctx) {
				list_for_each_entry(n, &ctx->names_list, list) {
					if (audit_uid_comparator(n->uid, f->op, f->uid)) {
						++result;
						break;
					}
				}
			}
			break;
		case AUDIT_OBJ_GID:
			if (name) {
				result = audit_gid_comparator(name->gid, f->op, f->gid);
			} else if (ctx) {
				list_for_each_entry(n, &ctx->names_list, list) {
					if (audit_gid_comparator(n->gid, f->op, f->gid)) {
						++result;
						break;
					}
				}
			}
			break;
		case AUDIT_WATCH:
			if (name)
				result = audit_watch_compare(rule->watch, name->ino, name->dev);
			break;
		case AUDIT_DIR:
			if (ctx)
				result = match_tree_refs(ctx, rule->tree);
			break;
		case AUDIT_LOGINUID:
			result = audit_uid_comparator(audit_get_loginuid(tsk),
						      f->op, f->uid);
			break;
		case AUDIT_LOGINUID_SET:
			result = audit_comparator(audit_loginuid_set(tsk), f->op, f->val);
			break;
		case AUDIT_SUBJ_USER:
		case AUDIT_SUBJ_ROLE:
		case AUDIT_SUBJ_TYPE:
		case AUDIT_SUBJ_SEN:
		case AUDIT_SUBJ_CLR:
			/* NOTE: this may return negative values indicating
			   a temporary error.  We simply treat this as a
			   match for now to avoid losing information that
			   may be wanted.   An error message will also be
			   logged upon error */
			if (f->lsm_rule) {
				if (need_sid) {
					security_task_getsecid(tsk, &sid);
					need_sid = 0;
				}
				result = security_audit_rule_match(sid, f->type,
				                                  f->op,
				                                  f->lsm_rule,
				                                  ctx);
			}
			break;
		case AUDIT_OBJ_USER:
		case AUDIT_OBJ_ROLE:
		case AUDIT_OBJ_TYPE:
		case AUDIT_OBJ_LEV_LOW:
		case AUDIT_OBJ_LEV_HIGH:
			/* The above note for AUDIT_SUBJ_USER...AUDIT_SUBJ_CLR
			   also applies here */
			if (f->lsm_rule) {
				/* Find files that match */
				if (name) {
					result = security_audit_rule_match(
					           name->osid, f->type, f->op,
					           f->lsm_rule, ctx);
				} else if (ctx) {
					list_for_each_entry(n, &ctx->names_list, list) {
						if (security_audit_rule_match(n->osid, f->type,
									      f->op, f->lsm_rule,
									      ctx)) {
							++result;
							break;
						}
					}
				}
				/* Find ipc objects that match */
				if (!ctx || ctx->type != AUDIT_IPC)
					break;
				if (security_audit_rule_match(ctx->ipc.osid,
							      f->type, f->op,
							      f->lsm_rule, ctx))
					++result;
			}
			break;
		case AUDIT_ARG0:
		case AUDIT_ARG1:
		case AUDIT_ARG2:
		case AUDIT_ARG3:
			if (ctx)
				result = audit_comparator(ctx->argv[f->type-AUDIT_ARG0], f->op, f->val);
			break;
		case AUDIT_FILTERKEY:
			/* ignore this field for filtering */
			result = 1;
			break;
		case AUDIT_PERM:
			result = audit_match_perm(ctx, f->val);
			break;
		case AUDIT_FILETYPE:
			result = audit_match_filetype(ctx, f->val);
			break;
		case AUDIT_FIELD_COMPARE:
			result = audit_field_compare(tsk, cred, f, ctx, name);
			break;
		}
		if (!result)
			return 0;
	}

	if (ctx) {
		if (rule->prio <= ctx->prio)
			return 0;
		if (rule->filterkey) {
			kfree(ctx->filterkey);
			ctx->filterkey = kstrdup(rule->filterkey, GFP_ATOMIC);
		}
		ctx->prio = rule->prio;
	}
	switch (rule->action) {
	case AUDIT_NEVER:
		*state = AUDIT_DISABLED;
		break;
	case AUDIT_ALWAYS:
		*state = AUDIT_RECORD_CONTEXT;
		break;
	}
	return 1;
}

/* At process creation time, we can determine if system-call auditing is
 * completely disabled for this task.  Since we only have the task
 * structure at this point, we can only check uid and gid.
 */
static enum audit_state audit_filter_task(struct task_struct *tsk, char **key)
{
	struct audit_entry *e;
	enum audit_state   state;

	rcu_read_lock();
	list_for_each_entry_rcu(e, &audit_filter_list[AUDIT_FILTER_TASK], list) {
		if (audit_filter_rules(tsk, &e->rule, NULL, NULL,
				       &state, true)) {
			if (state == AUDIT_RECORD_CONTEXT)
				*key = kstrdup(e->rule.filterkey, GFP_ATOMIC);
			rcu_read_unlock();
			return state;
		}
	}
	rcu_read_unlock();
	return AUDIT_BUILD_CONTEXT;
}

static int audit_in_mask(const struct audit_krule *rule, unsigned long val)
{
	int word, bit;

	if (val > 0xffffffff)
		return false;

	word = AUDIT_WORD(val);
	if (word >= AUDIT_BITMASK_SIZE)
		return false;

	bit = AUDIT_BIT(val);

	return rule->mask[word] & bit;
}

/* At syscall entry and exit time, this filter is called if the
 * audit_state is not low enough that auditing cannot take place, but is
 * also not high enough that we already know we have to write an audit
 * record (i.e., the state is AUDIT_SETUP_CONTEXT or AUDIT_BUILD_CONTEXT).
 */
static enum audit_state audit_filter_syscall(struct task_struct *tsk,
					     struct audit_context *ctx,
					     struct list_head *list)
{
	struct audit_entry *e;
	enum audit_state state;

	if (auditd_test_task(tsk))
		return AUDIT_DISABLED;

	rcu_read_lock();
	list_for_each_entry_rcu(e, list, list) {
		if (audit_in_mask(&e->rule, ctx->major) &&
		    audit_filter_rules(tsk, &e->rule, ctx, NULL,
				       &state, false)) {
			rcu_read_unlock();
			ctx->current_state = state;
			return state;
		}
	}
	rcu_read_unlock();
	return AUDIT_BUILD_CONTEXT;
}

/*
 * Given an audit_name check the inode hash table to see if they match.
 * Called holding the rcu read lock to protect the use of audit_inode_hash
 */
static int audit_filter_inode_name(struct task_struct *tsk,
				   struct audit_names *n,
				   struct audit_context *ctx) {
	int h = audit_hash_ino((u32)n->ino);
	struct list_head *list = &audit_inode_hash[h];
	struct audit_entry *e;
	enum audit_state state;

	list_for_each_entry_rcu(e, list, list) {
		if (audit_in_mask(&e->rule, ctx->major) &&
		    audit_filter_rules(tsk, &e->rule, ctx, n, &state, false)) {
			ctx->current_state = state;
			return 1;
		}
	}
	return 0;
}

/* At syscall exit time, this filter is called if any audit_names have been
 * collected during syscall processing.  We only check rules in sublists at hash
 * buckets applicable to the inode numbers in audit_names.
 * Regarding audit_state, same rules apply as for audit_filter_syscall().
 */
void audit_filter_inodes(struct task_struct *tsk, struct audit_context *ctx)
{
	struct audit_names *n;

	if (auditd_test_task(tsk))
		return;

	rcu_read_lock();

	list_for_each_entry(n, &ctx->names_list, list) {
		if (audit_filter_inode_name(tsk, n, ctx))
			break;
	}
	rcu_read_unlock();
}

/* Transfer the audit context pointer to the caller, clearing it in the tsk's struct */
static inline struct audit_context *audit_take_context(struct task_struct *tsk,
						      int return_valid,
						      long return_code)
{
	struct audit_context *context = tsk->audit_context;

	if (!context)
		return NULL;
	context->return_valid = return_valid;

	/*
	 * we need to fix up the return code in the audit logs if the actual
	 * return codes are later going to be fixed up by the arch specific
	 * signal handlers
	 *
	 * This is actually a test for:
	 * (rc == ERESTARTSYS ) || (rc == ERESTARTNOINTR) ||
	 * (rc == ERESTARTNOHAND) || (rc == ERESTART_RESTARTBLOCK)
	 *
	 * but is faster than a bunch of ||
	 */
	if (unlikely(return_code <= -ERESTARTSYS) &&
	    (return_code >= -ERESTART_RESTARTBLOCK) &&
	    (return_code != -ENOIOCTLCMD))
		context->return_code = -EINTR;
	else
		context->return_code  = return_code;

	if (context->in_syscall && !context->dummy) {
		audit_filter_syscall(tsk, context, &audit_filter_list[AUDIT_FILTER_EXIT]);
		audit_filter_inodes(tsk, context);
	}

	audit_set_context(tsk, NULL);
	return context;
}

static inline void audit_proctitle_free(struct audit_context *context)
{
	kfree(context->proctitle.value);
	context->proctitle.value = NULL;
	context->proctitle.len = 0;
}

static inline void audit_free_module(struct audit_context *context)
{
	if (context->type == AUDIT_KERN_MODULE) {
		kfree(context->module.name);
		context->module.name = NULL;
	}
}
static inline void audit_free_names(struct audit_context *context)
{
	struct audit_names *n, *next;

	list_for_each_entry_safe(n, next, &context->names_list, list) {
		list_del(&n->list);
		if (n->name)
			putname(n->name);
		if (n->should_free)
			kfree(n);
	}
	context->name_count = 0;
	path_put(&context->pwd);
	context->pwd.dentry = NULL;
	context->pwd.mnt = NULL;
}

static inline void audit_free_aux(struct audit_context *context)
{
	struct audit_aux_data *aux;

	while ((aux = context->aux)) {
		context->aux = aux->next;
		kfree(aux);
	}
	while ((aux = context->aux_pids)) {
		context->aux_pids = aux->next;
		kfree(aux);
	}
}

static inline struct audit_context *audit_alloc_context(enum audit_state state)
{
	struct audit_context *context;

	context = kzalloc(sizeof(*context), GFP_KERNEL);
	if (!context)
		return NULL;
	context->state = state;
	context->prio = state == AUDIT_RECORD_CONTEXT ? ~0ULL : 0;
	INIT_LIST_HEAD(&context->killed_trees);
	INIT_LIST_HEAD(&context->names_list);
	return context;
}

/**
 * audit_alloc - allocate an audit context block for a task
 * @tsk: task
 *
 * Filter on the task information and allocate a per-task audit context
 * if necessary.  Doing so turns on system call auditing for the
 * specified task.  This is called from copy_process, so no lock is
 * needed.
 */
int audit_alloc(struct task_struct *tsk)
{
	struct audit_context *context;
	enum audit_state     state;
	char *key = NULL;

	if (likely(!audit_ever_enabled))
		return 0; /* Return if not auditing. */

	state = audit_filter_task(tsk, &key);
	if (state == AUDIT_DISABLED) {
		clear_tsk_thread_flag(tsk, TIF_SYSCALL_AUDIT);
		return 0;
	}

	if (!(context = audit_alloc_context(state))) {
		kfree(key);
		audit_log_lost("out of memory in audit_alloc");
		return -ENOMEM;
	}
	context->filterkey = key;

	audit_set_context(tsk, context);
	set_tsk_thread_flag(tsk, TIF_SYSCALL_AUDIT);
	return 0;
}

static inline void audit_free_context(struct audit_context *context)
{
	audit_free_module(context);
	audit_free_names(context);
	unroll_tree_refs(context, NULL, 0);
	free_tree_refs(context);
	audit_free_aux(context);
	kfree(context->filterkey);
	kfree(context->sockaddr);
	audit_proctitle_free(context);
	kfree(context);
}

static int audit_log_pid_context(struct audit_context *context, pid_t pid,
				 kuid_t auid, kuid_t uid, unsigned int sessionid,
				 u32 sid, char *comm)
{
	struct audit_buffer *ab;
	char *ctx = NULL;
	u32 len;
	int rc = 0;

	ab = audit_log_start(context, GFP_KERNEL, AUDIT_OBJ_PID);
	if (!ab)
		return rc;

	audit_log_format(ab, "opid=%d oauid=%d ouid=%d oses=%d", pid,
			 from_kuid(&init_user_ns, auid),
			 from_kuid(&init_user_ns, uid), sessionid);
	if (sid) {
		if (security_secid_to_secctx(sid, &ctx, &len)) {
			audit_log_format(ab, " obj=(none)");
			rc = 1;
		} else {
			audit_log_format(ab, " obj=%s", ctx);
			security_release_secctx(ctx, len);
		}
	}
	audit_log_format(ab, " ocomm=");
	audit_log_untrustedstring(ab, comm);
	audit_log_end(ab);

	return rc;
}

static void audit_log_execve_info(struct audit_context *context,
				  struct audit_buffer **ab)
{
	long len_max;
	long len_rem;
	long len_full;
	long len_buf;
	long len_abuf = 0;
	long len_tmp;
	bool require_data;
	bool encode;
	unsigned int iter;
	unsigned int arg;
	char *buf_head;
	char *buf;
	const char __user *p = (const char __user *)current->mm->arg_start;

	/* NOTE: this buffer needs to be large enough to hold all the non-arg
	 *       data we put in the audit record for this argument (see the
	 *       code below) ... at this point in time 96 is plenty */
	char abuf[96];

	/* NOTE: we set MAX_EXECVE_AUDIT_LEN to a rather arbitrary limit, the
	 *       current value of 7500 is not as important as the fact that it
	 *       is less than 8k, a setting of 7500 gives us plenty of wiggle
	 *       room if we go over a little bit in the logging below */
	WARN_ON_ONCE(MAX_EXECVE_AUDIT_LEN > 7500);
	len_max = MAX_EXECVE_AUDIT_LEN;

	/* scratch buffer to hold the userspace args */
	buf_head = kmalloc(MAX_EXECVE_AUDIT_LEN + 1, GFP_KERNEL);
	if (!buf_head) {
		audit_panic("out of memory for argv string");
		return;
	}
	buf = buf_head;

	audit_log_format(*ab, "argc=%d", context->execve.argc);

	len_rem = len_max;
	len_buf = 0;
	len_full = 0;
	require_data = true;
	encode = false;
	iter = 0;
	arg = 0;
	do {
		/* NOTE: we don't ever want to trust this value for anything
		 *       serious, but the audit record format insists we
		 *       provide an argument length for really long arguments,
		 *       e.g. > MAX_EXECVE_AUDIT_LEN, so we have no choice but
		 *       to use strncpy_from_user() to obtain this value for
		 *       recording in the log, although we don't use it
		 *       anywhere here to avoid a double-fetch problem */
		if (len_full == 0)
			len_full = strnlen_user(p, MAX_ARG_STRLEN) - 1;

		/* read more data from userspace */
		if (require_data) {
			/* can we make more room in the buffer? */
			if (buf != buf_head) {
				memmove(buf_head, buf, len_buf);
				buf = buf_head;
			}

			/* fetch as much as we can of the argument */
			len_tmp = strncpy_from_user(&buf_head[len_buf], p,
						    len_max - len_buf);
			if (len_tmp == -EFAULT) {
				/* unable to copy from userspace */
				send_sig(SIGKILL, current, 0);
				goto out;
			} else if (len_tmp == (len_max - len_buf)) {
				/* buffer is not large enough */
				require_data = true;
				/* NOTE: if we are going to span multiple
				 *       buffers force the encoding so we stand
				 *       a chance at a sane len_full value and
				 *       consistent record encoding */
				encode = true;
				len_full = len_full * 2;
				p += len_tmp;
			} else {
				require_data = false;
				if (!encode)
					encode = audit_string_contains_control(
								buf, len_tmp);
				/* try to use a trusted value for len_full */
				if (len_full < len_max)
					len_full = (encode ?
						    len_tmp * 2 : len_tmp);
				p += len_tmp + 1;
			}
			len_buf += len_tmp;
			buf_head[len_buf] = '\0';

			/* length of the buffer in the audit record? */
			len_abuf = (encode ? len_buf * 2 : len_buf + 2);
		}

		/* write as much as we can to the audit log */
		if (len_buf > 0) {
			/* NOTE: some magic numbers here - basically if we
			 *       can't fit a reasonable amount of data into the
			 *       existing audit buffer, flush it and start with
			 *       a new buffer */
			if ((sizeof(abuf) + 8) > len_rem) {
				len_rem = len_max;
				audit_log_end(*ab);
				*ab = audit_log_start(context,
						      GFP_KERNEL, AUDIT_EXECVE);
				if (!*ab)
					goto out;
			}

			/* create the non-arg portion of the arg record */
			len_tmp = 0;
			if (require_data || (iter > 0) ||
			    ((len_abuf + sizeof(abuf)) > len_rem)) {
				if (iter == 0) {
					len_tmp += snprintf(&abuf[len_tmp],
							sizeof(abuf) - len_tmp,
							" a%d_len=%lu",
							arg, len_full);
				}
				len_tmp += snprintf(&abuf[len_tmp],
						    sizeof(abuf) - len_tmp,
						    " a%d[%d]=", arg, iter++);
			} else
				len_tmp += snprintf(&abuf[len_tmp],
						    sizeof(abuf) - len_tmp,
						    " a%d=", arg);
			WARN_ON(len_tmp >= sizeof(abuf));
			abuf[sizeof(abuf) - 1] = '\0';

			/* log the arg in the audit record */
			audit_log_format(*ab, "%s", abuf);
			len_rem -= len_tmp;
			len_tmp = len_buf;
			if (encode) {
				if (len_abuf > len_rem)
					len_tmp = len_rem / 2; /* encoding */
				audit_log_n_hex(*ab, buf, len_tmp);
				len_rem -= len_tmp * 2;
				len_abuf -= len_tmp * 2;
			} else {
				if (len_abuf > len_rem)
					len_tmp = len_rem - 2; /* quotes */
				audit_log_n_string(*ab, buf, len_tmp);
				len_rem -= len_tmp + 2;
				/* don't subtract the "2" because we still need
				 * to add quotes to the remaining string */
				len_abuf -= len_tmp;
			}
			len_buf -= len_tmp;
			buf += len_tmp;
		}

		/* ready to move to the next argument? */
		if ((len_buf == 0) && !require_data) {
			arg++;
			iter = 0;
			len_full = 0;
			require_data = true;
			encode = false;
		}
	} while (arg < context->execve.argc);

	/* NOTE: the caller handles the final audit_log_end() call */

out:
	kfree(buf_head);
}

<<<<<<< HEAD
=======
static void audit_log_cap(struct audit_buffer *ab, char *prefix,
			  kernel_cap_t *cap)
{
	int i;

	if (cap_isclear(*cap)) {
		audit_log_format(ab, " %s=0", prefix);
		return;
	}
	audit_log_format(ab, " %s=", prefix);
	CAP_FOR_EACH_U32(i)
		audit_log_format(ab, "%08x", cap->cap[CAP_LAST_U32 - i]);
}

static void audit_log_fcaps(struct audit_buffer *ab, struct audit_names *name)
{
	if (name->fcap_ver == -1) {
		audit_log_format(ab, " cap_fe=? cap_fver=? cap_fp=? cap_fi=?");
		return;
	}
	audit_log_cap(ab, "cap_fp", &name->fcap.permitted);
	audit_log_cap(ab, "cap_fi", &name->fcap.inheritable);
	audit_log_format(ab, " cap_fe=%d cap_fver=%x cap_frootid=%d",
			 name->fcap.fE, name->fcap_ver,
			 from_kuid(&init_user_ns, name->fcap.rootid));
}

>>>>>>> 407d19ab
static void show_special(struct audit_context *context, int *call_panic)
{
	struct audit_buffer *ab;
	int i;

	ab = audit_log_start(context, GFP_KERNEL, context->type);
	if (!ab)
		return;

	switch (context->type) {
	case AUDIT_SOCKETCALL: {
		int nargs = context->socketcall.nargs;
		audit_log_format(ab, "nargs=%d", nargs);
		for (i = 0; i < nargs; i++)
			audit_log_format(ab, " a%d=%lx", i,
				context->socketcall.args[i]);
		break; }
	case AUDIT_IPC: {
		u32 osid = context->ipc.osid;

		audit_log_format(ab, "ouid=%u ogid=%u mode=%#ho",
				 from_kuid(&init_user_ns, context->ipc.uid),
				 from_kgid(&init_user_ns, context->ipc.gid),
				 context->ipc.mode);
		if (osid) {
			char *ctx = NULL;
			u32 len;
			if (security_secid_to_secctx(osid, &ctx, &len)) {
				audit_log_format(ab, " osid=%u", osid);
				*call_panic = 1;
			} else {
				audit_log_format(ab, " obj=%s", ctx);
				security_release_secctx(ctx, len);
			}
		}
		if (context->ipc.has_perm) {
			audit_log_end(ab);
			ab = audit_log_start(context, GFP_KERNEL,
					     AUDIT_IPC_SET_PERM);
			if (unlikely(!ab))
				return;
			audit_log_format(ab,
				"qbytes=%lx ouid=%u ogid=%u mode=%#ho",
				context->ipc.qbytes,
				context->ipc.perm_uid,
				context->ipc.perm_gid,
				context->ipc.perm_mode);
		}
		break; }
	case AUDIT_MQ_OPEN:
		audit_log_format(ab,
			"oflag=0x%x mode=%#ho mq_flags=0x%lx mq_maxmsg=%ld "
			"mq_msgsize=%ld mq_curmsgs=%ld",
			context->mq_open.oflag, context->mq_open.mode,
			context->mq_open.attr.mq_flags,
			context->mq_open.attr.mq_maxmsg,
			context->mq_open.attr.mq_msgsize,
			context->mq_open.attr.mq_curmsgs);
		break;
	case AUDIT_MQ_SENDRECV:
		audit_log_format(ab,
			"mqdes=%d msg_len=%zd msg_prio=%u "
			"abs_timeout_sec=%lld abs_timeout_nsec=%ld",
			context->mq_sendrecv.mqdes,
			context->mq_sendrecv.msg_len,
			context->mq_sendrecv.msg_prio,
			(long long) context->mq_sendrecv.abs_timeout.tv_sec,
			context->mq_sendrecv.abs_timeout.tv_nsec);
		break;
	case AUDIT_MQ_NOTIFY:
		audit_log_format(ab, "mqdes=%d sigev_signo=%d",
				context->mq_notify.mqdes,
				context->mq_notify.sigev_signo);
		break;
	case AUDIT_MQ_GETSETATTR: {
		struct mq_attr *attr = &context->mq_getsetattr.mqstat;
		audit_log_format(ab,
			"mqdes=%d mq_flags=0x%lx mq_maxmsg=%ld mq_msgsize=%ld "
			"mq_curmsgs=%ld ",
			context->mq_getsetattr.mqdes,
			attr->mq_flags, attr->mq_maxmsg,
			attr->mq_msgsize, attr->mq_curmsgs);
		break; }
	case AUDIT_CAPSET:
		audit_log_format(ab, "pid=%d", context->capset.pid);
		audit_log_cap(ab, "cap_pi", &context->capset.cap.inheritable);
		audit_log_cap(ab, "cap_pp", &context->capset.cap.permitted);
		audit_log_cap(ab, "cap_pe", &context->capset.cap.effective);
		audit_log_cap(ab, "cap_pa", &context->capset.cap.ambient);
		break;
	case AUDIT_MMAP:
		audit_log_format(ab, "fd=%d flags=0x%x", context->mmap.fd,
				 context->mmap.flags);
		break;
	case AUDIT_EXECVE:
		audit_log_execve_info(context, &ab);
		break;
	case AUDIT_KERN_MODULE:
		audit_log_format(ab, "name=");
		if (context->module.name) {
			audit_log_untrustedstring(ab, context->module.name);
		} else
			audit_log_format(ab, "(null)");

		break;
	}
	audit_log_end(ab);
}

static inline int audit_proctitle_rtrim(char *proctitle, int len)
{
	char *end = proctitle + len - 1;
	while (end > proctitle && !isprint(*end))
		end--;

	/* catch the case where proctitle is only 1 non-print character */
	len = end - proctitle + 1;
	len -= isprint(proctitle[len-1]) == 0;
	return len;
}

static void audit_log_proctitle(struct task_struct *tsk,
			 struct audit_context *context)
{
	int res;
	char *buf;
	char *msg = "(null)";
	int len = strlen(msg);
	struct audit_buffer *ab;

	ab = audit_log_start(context, GFP_KERNEL, AUDIT_PROCTITLE);
	if (!ab)
		return;	/* audit_panic or being filtered */

	audit_log_format(ab, "proctitle=");

	/* Not  cached */
	if (!context->proctitle.value) {
		buf = kmalloc(MAX_PROCTITLE_AUDIT_LEN, GFP_KERNEL);
		if (!buf)
			goto out;
		/* Historically called this from procfs naming */
		res = get_cmdline(tsk, buf, MAX_PROCTITLE_AUDIT_LEN);
		if (res == 0) {
			kfree(buf);
			goto out;
		}
		res = audit_proctitle_rtrim(buf, res);
		if (res == 0) {
			kfree(buf);
			goto out;
		}
		context->proctitle.value = buf;
		context->proctitle.len = res;
	}
	msg = context->proctitle.value;
	len = context->proctitle.len;
out:
	audit_log_n_untrustedstring(ab, msg, len);
	audit_log_end(ab);
}

static void audit_log_exit(struct audit_context *context, struct task_struct *tsk)
{
	int i, call_panic = 0;
	struct audit_buffer *ab;
	struct audit_aux_data *aux;
	struct audit_names *n;

	/* tsk == current */
	context->personality = tsk->personality;

	ab = audit_log_start(context, GFP_KERNEL, AUDIT_SYSCALL);
	if (!ab)
		return;		/* audit_panic has been called */
	audit_log_format(ab, "arch=%x syscall=%d",
			 context->arch, context->major);
	if (context->personality != PER_LINUX)
		audit_log_format(ab, " per=%lx", context->personality);
	if (context->return_valid)
		audit_log_format(ab, " success=%s exit=%ld",
				 (context->return_valid==AUDITSC_SUCCESS)?"yes":"no",
				 context->return_code);

	audit_log_format(ab,
			 " a0=%lx a1=%lx a2=%lx a3=%lx items=%d",
			 context->argv[0],
			 context->argv[1],
			 context->argv[2],
			 context->argv[3],
			 context->name_count);

	audit_log_task_info(ab, tsk);
	audit_log_key(ab, context->filterkey);
	audit_log_end(ab);

	for (aux = context->aux; aux; aux = aux->next) {

		ab = audit_log_start(context, GFP_KERNEL, aux->type);
		if (!ab)
			continue; /* audit_panic has been called */

		switch (aux->type) {

		case AUDIT_BPRM_FCAPS: {
			struct audit_aux_data_bprm_fcaps *axs = (void *)aux;
			audit_log_format(ab, "fver=%x", axs->fcap_ver);
			audit_log_cap(ab, "fp", &axs->fcap.permitted);
			audit_log_cap(ab, "fi", &axs->fcap.inheritable);
			audit_log_format(ab, " fe=%d", axs->fcap.fE);
			audit_log_cap(ab, "old_pp", &axs->old_pcap.permitted);
			audit_log_cap(ab, "old_pi", &axs->old_pcap.inheritable);
			audit_log_cap(ab, "old_pe", &axs->old_pcap.effective);
			audit_log_cap(ab, "old_pa", &axs->old_pcap.ambient);
			audit_log_cap(ab, "pp", &axs->new_pcap.permitted);
			audit_log_cap(ab, "pi", &axs->new_pcap.inheritable);
			audit_log_cap(ab, "pe", &axs->new_pcap.effective);
			audit_log_cap(ab, "pa", &axs->new_pcap.ambient);
			break; }

		}
		audit_log_end(ab);
	}

	if (context->type)
		show_special(context, &call_panic);

	if (context->fds[0] >= 0) {
		ab = audit_log_start(context, GFP_KERNEL, AUDIT_FD_PAIR);
		if (ab) {
			audit_log_format(ab, "fd0=%d fd1=%d",
					context->fds[0], context->fds[1]);
			audit_log_end(ab);
		}
	}

	if (context->sockaddr_len) {
		ab = audit_log_start(context, GFP_KERNEL, AUDIT_SOCKADDR);
		if (ab) {
			audit_log_format(ab, "saddr=");
			audit_log_n_hex(ab, (void *)context->sockaddr,
					context->sockaddr_len);
			audit_log_end(ab);
		}
	}

	for (aux = context->aux_pids; aux; aux = aux->next) {
		struct audit_aux_data_pids *axs = (void *)aux;

		for (i = 0; i < axs->pid_count; i++)
			if (audit_log_pid_context(context, axs->target_pid[i],
						  axs->target_auid[i],
						  axs->target_uid[i],
						  axs->target_sessionid[i],
						  axs->target_sid[i],
						  axs->target_comm[i]))
				call_panic = 1;
	}

	if (context->target_pid &&
	    audit_log_pid_context(context, context->target_pid,
				  context->target_auid, context->target_uid,
				  context->target_sessionid,
				  context->target_sid, context->target_comm))
			call_panic = 1;

	if (context->pwd.dentry && context->pwd.mnt) {
		ab = audit_log_start(context, GFP_KERNEL, AUDIT_CWD);
		if (ab) {
			audit_log_d_path(ab, "cwd=", &context->pwd);
			audit_log_end(ab);
		}
	}

	i = 0;
	list_for_each_entry(n, &context->names_list, list) {
		if (n->hidden)
			continue;
		audit_log_name(context, n, NULL, i++, &call_panic);
	}

	audit_log_proctitle(tsk, context);

	/* Send end of event record to help user space know we are finished */
	ab = audit_log_start(context, GFP_KERNEL, AUDIT_EOE);
	if (ab)
		audit_log_end(ab);
	if (call_panic)
		audit_panic("error converting sid to string");
}

/**
 * __audit_free - free a per-task audit context
 * @tsk: task whose audit context block to free
 *
 * Called from copy_process and do_exit
 */
void __audit_free(struct task_struct *tsk)
{
	struct audit_context *context;

	context = audit_take_context(tsk, 0, 0);
	if (!context)
		return;

	/* Check for system calls that do not go through the exit
	 * function (e.g., exit_group), then free context block.
	 * We use GFP_ATOMIC here because we might be doing this
	 * in the context of the idle thread */
	/* that can happen only if we are called from do_exit() */
	if (context->in_syscall && context->current_state == AUDIT_RECORD_CONTEXT)
		audit_log_exit(context, tsk);
	if (!list_empty(&context->killed_trees))
		audit_kill_trees(&context->killed_trees);

	audit_free_context(context);
}

/**
 * __audit_syscall_entry - fill in an audit record at syscall entry
 * @major: major syscall type (function)
 * @a1: additional syscall register 1
 * @a2: additional syscall register 2
 * @a3: additional syscall register 3
 * @a4: additional syscall register 4
 *
 * Fill in audit context at syscall entry.  This only happens if the
 * audit context was created when the task was created and the state or
 * filters demand the audit context be built.  If the state from the
 * per-task filter or from the per-syscall filter is AUDIT_RECORD_CONTEXT,
 * then the record will be written at syscall exit time (otherwise, it
 * will only be written if another part of the kernel requests that it
 * be written).
 */
void __audit_syscall_entry(int major, unsigned long a1, unsigned long a2,
			   unsigned long a3, unsigned long a4)
{
	struct audit_context *context = audit_context();
	enum audit_state     state;

	if (!audit_enabled || !context)
		return;

	BUG_ON(context->in_syscall || context->name_count);

	state = context->state;
	if (state == AUDIT_DISABLED)
		return;

	context->dummy = !audit_n_rules;
	if (!context->dummy && state == AUDIT_BUILD_CONTEXT) {
		context->prio = 0;
		if (auditd_test_task(current))
			return;
	}

	context->arch	    = syscall_get_arch(current);
	context->major      = major;
	context->argv[0]    = a1;
	context->argv[1]    = a2;
	context->argv[2]    = a3;
	context->argv[3]    = a4;
	context->serial     = 0;
	context->in_syscall = 1;
	context->current_state  = state;
	context->ppid       = 0;
	ktime_get_coarse_real_ts64(&context->ctime);
}

/**
 * __audit_syscall_exit - deallocate audit context after a system call
 * @success: success value of the syscall
 * @return_code: return value of the syscall
 *
 * Tear down after system call.  If the audit context has been marked as
 * auditable (either because of the AUDIT_RECORD_CONTEXT state from
 * filtering, or because some other part of the kernel wrote an audit
 * message), then write out the syscall information.  In call cases,
 * free the names stored from getname().
 */
void __audit_syscall_exit(int success, long return_code)
{
	struct audit_context *context;

	if (success)
		success = AUDITSC_SUCCESS;
	else
		success = AUDITSC_FAILURE;

	context = audit_take_context(current, success, return_code);
	if (!context)
		return;

	if (context->in_syscall && context->current_state == AUDIT_RECORD_CONTEXT)
		audit_log_exit(context, current);

	context->in_syscall = 0;
	context->prio = context->state == AUDIT_RECORD_CONTEXT ? ~0ULL : 0;

<<<<<<< HEAD
	if (!list_empty(&context->killed_trees))
		audit_kill_trees(&context->killed_trees);

=======
	audit_free_module(context);
>>>>>>> 407d19ab
	audit_free_names(context);
	unroll_tree_refs(context, NULL, 0);
	audit_free_aux(context);
	context->aux = NULL;
	context->aux_pids = NULL;
	context->target_pid = 0;
	context->target_sid = 0;
	context->sockaddr_len = 0;
	context->type = 0;
	context->fds[0] = -1;
	if (context->state != AUDIT_RECORD_CONTEXT) {
		kfree(context->filterkey);
		context->filterkey = NULL;
	}
	audit_set_context(current, context);
}

static inline void handle_one(const struct inode *inode)
{
#ifdef CONFIG_AUDIT_TREE
	struct audit_context *context;
	struct audit_tree_refs *p;
	struct audit_chunk *chunk;
	int count;
	if (likely(!inode->i_fsnotify_marks))
		return;
	context = audit_context();
	p = context->trees;
	count = context->tree_count;
	rcu_read_lock();
	chunk = audit_tree_lookup(inode);
	rcu_read_unlock();
	if (!chunk)
		return;
	if (likely(put_tree_ref(context, chunk)))
		return;
	if (unlikely(!grow_tree_refs(context))) {
		pr_warn("out of memory, audit has lost a tree reference\n");
		audit_set_auditable(context);
		audit_put_chunk(chunk);
		unroll_tree_refs(context, p, count);
		return;
	}
	put_tree_ref(context, chunk);
#endif
}

static void handle_path(const struct dentry *dentry)
{
#ifdef CONFIG_AUDIT_TREE
	struct audit_context *context;
	struct audit_tree_refs *p;
	const struct dentry *d, *parent;
	struct audit_chunk *drop;
	unsigned long seq;
	int count;

	context = audit_context();
	p = context->trees;
	count = context->tree_count;
retry:
	drop = NULL;
	d = dentry;
	rcu_read_lock();
	seq = read_seqbegin(&rename_lock);
	for(;;) {
		struct inode *inode = d_backing_inode(d);
		if (inode && unlikely(inode->i_fsnotify_marks)) {
			struct audit_chunk *chunk;
			chunk = audit_tree_lookup(inode);
			if (chunk) {
				if (unlikely(!put_tree_ref(context, chunk))) {
					drop = chunk;
					break;
				}
			}
		}
		parent = d->d_parent;
		if (parent == d)
			break;
		d = parent;
	}
	if (unlikely(read_seqretry(&rename_lock, seq) || drop)) {  /* in this order */
		rcu_read_unlock();
		if (!drop) {
			/* just a race with rename */
			unroll_tree_refs(context, p, count);
			goto retry;
		}
		audit_put_chunk(drop);
		if (grow_tree_refs(context)) {
			/* OK, got more space */
			unroll_tree_refs(context, p, count);
			goto retry;
		}
		/* too bad */
		pr_warn("out of memory, audit has lost a tree reference\n");
		unroll_tree_refs(context, p, count);
		audit_set_auditable(context);
		return;
	}
	rcu_read_unlock();
#endif
}

static struct audit_names *audit_alloc_name(struct audit_context *context,
						unsigned char type)
{
	struct audit_names *aname;

	if (context->name_count < AUDIT_NAMES) {
		aname = &context->preallocated_names[context->name_count];
		memset(aname, 0, sizeof(*aname));
	} else {
		aname = kzalloc(sizeof(*aname), GFP_NOFS);
		if (!aname)
			return NULL;
		aname->should_free = true;
	}

	aname->ino = AUDIT_INO_UNSET;
	aname->type = type;
	list_add_tail(&aname->list, &context->names_list);

	context->name_count++;
	return aname;
}

/**
 * __audit_reusename - fill out filename with info from existing entry
 * @uptr: userland ptr to pathname
 *
 * Search the audit_names list for the current audit context. If there is an
 * existing entry with a matching "uptr" then return the filename
 * associated with that audit_name. If not, return NULL.
 */
struct filename *
__audit_reusename(const __user char *uptr)
{
	struct audit_context *context = audit_context();
	struct audit_names *n;

	list_for_each_entry(n, &context->names_list, list) {
		if (!n->name)
			continue;
		if (n->name->uptr == uptr) {
			n->name->refcnt++;
			return n->name;
		}
	}
	return NULL;
}

/**
 * __audit_getname - add a name to the list
 * @name: name to add
 *
 * Add a name to the list of audit names for this context.
 * Called from fs/namei.c:getname().
 */
void __audit_getname(struct filename *name)
{
	struct audit_context *context = audit_context();
	struct audit_names *n;

	if (!context->in_syscall)
		return;

	n = audit_alloc_name(context, AUDIT_TYPE_UNKNOWN);
	if (!n)
		return;

	n->name = name;
	n->name_len = AUDIT_NAME_FULL;
	name->aname = n;
	name->refcnt++;

	if (!context->pwd.dentry)
		get_fs_pwd(current->fs, &context->pwd);
}

<<<<<<< HEAD
=======
static inline int audit_copy_fcaps(struct audit_names *name,
				   const struct dentry *dentry)
{
	struct cpu_vfs_cap_data caps;
	int rc;

	if (!dentry)
		return 0;

	rc = get_vfs_caps_from_disk(dentry, &caps);
	if (rc)
		return rc;

	name->fcap.permitted = caps.permitted;
	name->fcap.inheritable = caps.inheritable;
	name->fcap.fE = !!(caps.magic_etc & VFS_CAP_FLAGS_EFFECTIVE);
	name->fcap.rootid = caps.rootid;
	name->fcap_ver = (caps.magic_etc & VFS_CAP_REVISION_MASK) >>
				VFS_CAP_REVISION_SHIFT;

	return 0;
}

/* Copy inode data into an audit_names. */
static void audit_copy_inode(struct audit_names *name,
			     const struct dentry *dentry,
			     struct inode *inode, unsigned int flags)
{
	name->ino   = inode->i_ino;
	name->dev   = inode->i_sb->s_dev;
	name->mode  = inode->i_mode;
	name->uid   = inode->i_uid;
	name->gid   = inode->i_gid;
	name->rdev  = inode->i_rdev;
	security_inode_getsecid(inode, &name->osid);
	if (flags & AUDIT_INODE_NOEVAL) {
		name->fcap_ver = -1;
		return;
	}
	audit_copy_fcaps(name, dentry);
}

>>>>>>> 407d19ab
/**
 * __audit_inode - store the inode and device from a lookup
 * @name: name being audited
 * @dentry: dentry being audited
 * @flags: attributes for this particular entry
 */
void __audit_inode(struct filename *name, const struct dentry *dentry,
		   unsigned int flags)
{
	struct audit_context *context = audit_context();
	struct inode *inode = d_backing_inode(dentry);
	struct audit_names *n;
	bool parent = flags & AUDIT_INODE_PARENT;

	if (!context->in_syscall)
		return;

<<<<<<< HEAD
=======
	rcu_read_lock();
	list_for_each_entry_rcu(e, list, list) {
		for (i = 0; i < e->rule.field_count; i++) {
			struct audit_field *f = &e->rule.fields[i];

			if (f->type == AUDIT_FSTYPE
			    && audit_comparator(inode->i_sb->s_magic,
						f->op, f->val)
			    && e->rule.action == AUDIT_NEVER) {
				rcu_read_unlock();
				return;
			}
		}
	}
	rcu_read_unlock();

>>>>>>> 407d19ab
	if (!name)
		goto out_alloc;

	/*
	 * If we have a pointer to an audit_names entry already, then we can
	 * just use it directly if the type is correct.
	 */
	n = name->aname;
	if (n) {
		if (parent) {
			if (n->type == AUDIT_TYPE_PARENT ||
			    n->type == AUDIT_TYPE_UNKNOWN)
				goto out;
		} else {
			if (n->type != AUDIT_TYPE_PARENT)
				goto out;
		}
	}

	list_for_each_entry_reverse(n, &context->names_list, list) {
		if (n->ino) {
			/* valid inode number, use that for the comparison */
			if (n->ino != inode->i_ino ||
			    n->dev != inode->i_sb->s_dev)
				continue;
		} else if (n->name) {
			/* inode number has not been set, check the name */
			if (strcmp(n->name->name, name->name))
				continue;
		} else
			/* no inode and no name (?!) ... this is odd ... */
			continue;

		/* match the correct record type */
		if (parent) {
			if (n->type == AUDIT_TYPE_PARENT ||
			    n->type == AUDIT_TYPE_UNKNOWN)
				goto out;
		} else {
			if (n->type != AUDIT_TYPE_PARENT)
				goto out;
		}
	}

out_alloc:
	/* unable to find an entry with both a matching name and type */
	n = audit_alloc_name(context, AUDIT_TYPE_UNKNOWN);
	if (!n)
		return;
	if (name) {
		n->name = name;
		name->refcnt++;
	}

out:
	if (parent) {
		n->name_len = n->name ? parent_len(n->name->name) : AUDIT_NAME_FULL;
		n->type = AUDIT_TYPE_PARENT;
		if (flags & AUDIT_INODE_HIDDEN)
			n->hidden = true;
	} else {
		n->name_len = AUDIT_NAME_FULL;
		n->type = AUDIT_TYPE_NORMAL;
	}
	handle_path(dentry);
	audit_copy_inode(n, dentry, inode);
}

void __audit_file(const struct file *file)
{
	__audit_inode(NULL, file->f_path.dentry, 0);
}

/**
 * __audit_inode_child - collect inode info for created/removed objects
 * @parent: inode of dentry parent
 * @dentry: dentry being audited
 * @type:   AUDIT_TYPE_* value that we're looking for
 *
 * For syscalls that create or remove filesystem objects, audit_inode
 * can only collect information for the filesystem object's parent.
 * This call updates the audit context with the child's information.
 * Syscalls that create a new filesystem object must be hooked after
 * the object is created.  Syscalls that remove a filesystem object
 * must be hooked prior, in order to capture the target inode during
 * unsuccessful attempts.
 */
void __audit_inode_child(struct inode *parent,
			 const struct dentry *dentry,
			 const unsigned char type)
{
	struct audit_context *context = audit_context();
	struct inode *inode = d_backing_inode(dentry);
	const struct qstr *dname = &dentry->d_name;
	struct audit_names *n, *found_parent = NULL, *found_child = NULL;
	struct audit_entry *e;
	struct list_head *list = &audit_filter_list[AUDIT_FILTER_FS];
	int i;

	if (!context->in_syscall)
		return;

	rcu_read_lock();
<<<<<<< HEAD
	if (!list_empty(list)) {
		list_for_each_entry_rcu(e, list, list) {
			for (i = 0; i < e->rule.field_count; i++) {
				struct audit_field *f = &e->rule.fields[i];

				if (f->type == AUDIT_FSTYPE) {
					if (audit_comparator(parent->i_sb->s_magic,
					    f->op, f->val)) {
						if (e->rule.action == AUDIT_NEVER) {
							rcu_read_unlock();
							return;
						}
					}
				}
=======
	list_for_each_entry_rcu(e, list, list) {
		for (i = 0; i < e->rule.field_count; i++) {
			struct audit_field *f = &e->rule.fields[i];

			if (f->type == AUDIT_FSTYPE
			    && audit_comparator(parent->i_sb->s_magic,
						f->op, f->val)
			    && e->rule.action == AUDIT_NEVER) {
				rcu_read_unlock();
				return;
>>>>>>> 407d19ab
			}
		}
	}
	rcu_read_unlock();

	if (inode)
		handle_one(inode);

	/* look for a parent entry first */
	list_for_each_entry(n, &context->names_list, list) {
		if (!n->name ||
		    (n->type != AUDIT_TYPE_PARENT &&
		     n->type != AUDIT_TYPE_UNKNOWN))
			continue;

		if (n->ino == parent->i_ino && n->dev == parent->i_sb->s_dev &&
		    !audit_compare_dname_path(dname,
					      n->name->name, n->name_len)) {
			if (n->type == AUDIT_TYPE_UNKNOWN)
				n->type = AUDIT_TYPE_PARENT;
			found_parent = n;
			break;
		}
	}

	/* is there a matching child entry? */
	list_for_each_entry(n, &context->names_list, list) {
		/* can only match entries that have a name */
		if (!n->name ||
		    (n->type != type && n->type != AUDIT_TYPE_UNKNOWN))
			continue;

		if (!strcmp(dname->name, n->name->name) ||
		    !audit_compare_dname_path(dname, n->name->name,
						found_parent ?
						found_parent->name_len :
						AUDIT_NAME_FULL)) {
			if (n->type == AUDIT_TYPE_UNKNOWN)
				n->type = type;
			found_child = n;
			break;
		}
	}

	if (!found_parent) {
		/* create a new, "anonymous" parent record */
		n = audit_alloc_name(context, AUDIT_TYPE_PARENT);
		if (!n)
			return;
		audit_copy_inode(n, NULL, parent);
	}

	if (!found_child) {
		found_child = audit_alloc_name(context, type);
		if (!found_child)
			return;

		/* Re-use the name belonging to the slot for a matching parent
		 * directory. All names for this context are relinquished in
		 * audit_free_names() */
		if (found_parent) {
			found_child->name = found_parent->name;
			found_child->name_len = AUDIT_NAME_FULL;
			found_child->name->refcnt++;
		}
	}

	if (inode)
		audit_copy_inode(found_child, dentry, inode);
	else
		found_child->ino = AUDIT_INO_UNSET;
}
EXPORT_SYMBOL_GPL(__audit_inode_child);

/**
 * auditsc_get_stamp - get local copies of audit_context values
 * @ctx: audit_context for the task
 * @t: timespec64 to store time recorded in the audit_context
 * @serial: serial value that is recorded in the audit_context
 *
 * Also sets the context as auditable.
 */
int auditsc_get_stamp(struct audit_context *ctx,
		       struct timespec64 *t, unsigned int *serial)
{
	if (!ctx->in_syscall)
		return 0;
	if (!ctx->serial)
		ctx->serial = audit_serial();
	t->tv_sec  = ctx->ctime.tv_sec;
	t->tv_nsec = ctx->ctime.tv_nsec;
	*serial    = ctx->serial;
	if (!ctx->prio) {
		ctx->prio = 1;
		ctx->current_state = AUDIT_RECORD_CONTEXT;
	}
	return 1;
}

/* global counter which is incremented every time something logs in */
static atomic_t session_id = ATOMIC_INIT(0);

static int audit_set_loginuid_perm(kuid_t loginuid)
{
	/* if we are unset, we don't need privs */
	if (!audit_loginuid_set(current))
		return 0;
	/* if AUDIT_FEATURE_LOGINUID_IMMUTABLE means never ever allow a change*/
	if (is_audit_feature_set(AUDIT_FEATURE_LOGINUID_IMMUTABLE))
		return -EPERM;
	/* it is set, you need permission */
	if (!capable(CAP_AUDIT_CONTROL))
		return -EPERM;
	/* reject if this is not an unset and we don't allow that */
	if (is_audit_feature_set(AUDIT_FEATURE_ONLY_UNSET_LOGINUID) && uid_valid(loginuid))
		return -EPERM;
	return 0;
}

static void audit_log_set_loginuid(kuid_t koldloginuid, kuid_t kloginuid,
				   unsigned int oldsessionid, unsigned int sessionid,
				   int rc)
{
	struct audit_buffer *ab;
	uid_t uid, oldloginuid, loginuid;
	struct tty_struct *tty;

	if (!audit_enabled)
		return;

	ab = audit_log_start(NULL, GFP_KERNEL, AUDIT_LOGIN);
	if (!ab)
		return;

	uid = from_kuid(&init_user_ns, task_uid(current));
	oldloginuid = from_kuid(&init_user_ns, koldloginuid);
	loginuid = from_kuid(&init_user_ns, kloginuid),
	tty = audit_get_tty(current);

	audit_log_format(ab, "pid=%d uid=%u", task_tgid_nr(current), uid);
	audit_log_task_context(ab);
	audit_log_format(ab, " old-auid=%u auid=%u tty=%s old-ses=%u ses=%u res=%d",
			 oldloginuid, loginuid, tty ? tty_name(tty) : "(none)",
			 oldsessionid, sessionid, !rc);
	audit_put_tty(tty);
	audit_log_end(ab);
}

/**
 * audit_set_loginuid - set current task's audit_context loginuid
 * @loginuid: loginuid value
 *
 * Returns 0.
 *
 * Called (set) from fs/proc/base.c::proc_loginuid_write().
 */
int audit_set_loginuid(kuid_t loginuid)
{
	struct task_struct *task = current;
	unsigned int oldsessionid, sessionid = AUDIT_SID_UNSET;
	kuid_t oldloginuid;
	int rc;

	oldloginuid = audit_get_loginuid(current);
	oldsessionid = audit_get_sessionid(current);

	rc = audit_set_loginuid_perm(loginuid);
	if (rc)
		goto out;

	/* are we setting or clearing? */
	if (uid_valid(loginuid)) {
		sessionid = (unsigned int)atomic_inc_return(&session_id);
		if (unlikely(sessionid == AUDIT_SID_UNSET))
			sessionid = (unsigned int)atomic_inc_return(&session_id);
	}

	task->sessionid = sessionid;
	task->loginuid = loginuid;
out:
	audit_log_set_loginuid(oldloginuid, loginuid, oldsessionid, sessionid, rc);
	return rc;
}

/**
 * __audit_mq_open - record audit data for a POSIX MQ open
 * @oflag: open flag
 * @mode: mode bits
 * @attr: queue attributes
 *
 */
void __audit_mq_open(int oflag, umode_t mode, struct mq_attr *attr)
{
	struct audit_context *context = audit_context();

	if (attr)
		memcpy(&context->mq_open.attr, attr, sizeof(struct mq_attr));
	else
		memset(&context->mq_open.attr, 0, sizeof(struct mq_attr));

	context->mq_open.oflag = oflag;
	context->mq_open.mode = mode;

	context->type = AUDIT_MQ_OPEN;
}

/**
 * __audit_mq_sendrecv - record audit data for a POSIX MQ timed send/receive
 * @mqdes: MQ descriptor
 * @msg_len: Message length
 * @msg_prio: Message priority
 * @abs_timeout: Message timeout in absolute time
 *
 */
void __audit_mq_sendrecv(mqd_t mqdes, size_t msg_len, unsigned int msg_prio,
			const struct timespec64 *abs_timeout)
{
	struct audit_context *context = audit_context();
	struct timespec64 *p = &context->mq_sendrecv.abs_timeout;

	if (abs_timeout)
		memcpy(p, abs_timeout, sizeof(*p));
	else
		memset(p, 0, sizeof(*p));

	context->mq_sendrecv.mqdes = mqdes;
	context->mq_sendrecv.msg_len = msg_len;
	context->mq_sendrecv.msg_prio = msg_prio;

	context->type = AUDIT_MQ_SENDRECV;
}

/**
 * __audit_mq_notify - record audit data for a POSIX MQ notify
 * @mqdes: MQ descriptor
 * @notification: Notification event
 *
 */

void __audit_mq_notify(mqd_t mqdes, const struct sigevent *notification)
{
	struct audit_context *context = audit_context();

	if (notification)
		context->mq_notify.sigev_signo = notification->sigev_signo;
	else
		context->mq_notify.sigev_signo = 0;

	context->mq_notify.mqdes = mqdes;
	context->type = AUDIT_MQ_NOTIFY;
}

/**
 * __audit_mq_getsetattr - record audit data for a POSIX MQ get/set attribute
 * @mqdes: MQ descriptor
 * @mqstat: MQ flags
 *
 */
void __audit_mq_getsetattr(mqd_t mqdes, struct mq_attr *mqstat)
{
	struct audit_context *context = audit_context();
	context->mq_getsetattr.mqdes = mqdes;
	context->mq_getsetattr.mqstat = *mqstat;
	context->type = AUDIT_MQ_GETSETATTR;
}

/**
 * __audit_ipc_obj - record audit data for ipc object
 * @ipcp: ipc permissions
 *
 */
void __audit_ipc_obj(struct kern_ipc_perm *ipcp)
{
	struct audit_context *context = audit_context();
	context->ipc.uid = ipcp->uid;
	context->ipc.gid = ipcp->gid;
	context->ipc.mode = ipcp->mode;
	context->ipc.has_perm = 0;
	security_ipc_getsecid(ipcp, &context->ipc.osid);
	context->type = AUDIT_IPC;
}

/**
 * __audit_ipc_set_perm - record audit data for new ipc permissions
 * @qbytes: msgq bytes
 * @uid: msgq user id
 * @gid: msgq group id
 * @mode: msgq mode (permissions)
 *
 * Called only after audit_ipc_obj().
 */
void __audit_ipc_set_perm(unsigned long qbytes, uid_t uid, gid_t gid, umode_t mode)
{
	struct audit_context *context = audit_context();

	context->ipc.qbytes = qbytes;
	context->ipc.perm_uid = uid;
	context->ipc.perm_gid = gid;
	context->ipc.perm_mode = mode;
	context->ipc.has_perm = 1;
}

void __audit_bprm(struct linux_binprm *bprm)
{
	struct audit_context *context = audit_context();

	context->type = AUDIT_EXECVE;
	context->execve.argc = bprm->argc;
}


/**
 * __audit_socketcall - record audit data for sys_socketcall
 * @nargs: number of args, which should not be more than AUDITSC_ARGS.
 * @args: args array
 *
 */
int __audit_socketcall(int nargs, unsigned long *args)
{
	struct audit_context *context = audit_context();

	if (nargs <= 0 || nargs > AUDITSC_ARGS || !args)
		return -EINVAL;
	context->type = AUDIT_SOCKETCALL;
	context->socketcall.nargs = nargs;
	memcpy(context->socketcall.args, args, nargs * sizeof(unsigned long));
	return 0;
}

/**
 * __audit_fd_pair - record audit data for pipe and socketpair
 * @fd1: the first file descriptor
 * @fd2: the second file descriptor
 *
 */
void __audit_fd_pair(int fd1, int fd2)
{
	struct audit_context *context = audit_context();
	context->fds[0] = fd1;
	context->fds[1] = fd2;
}

/**
 * __audit_sockaddr - record audit data for sys_bind, sys_connect, sys_sendto
 * @len: data length in user space
 * @a: data address in kernel space
 *
 * Returns 0 for success or NULL context or < 0 on error.
 */
int __audit_sockaddr(int len, void *a)
{
	struct audit_context *context = audit_context();

	if (!context->sockaddr) {
		void *p = kmalloc(sizeof(struct sockaddr_storage), GFP_KERNEL);
		if (!p)
			return -ENOMEM;
		context->sockaddr = p;
	}

	context->sockaddr_len = len;
	memcpy(context->sockaddr, a, len);
	return 0;
}

void __audit_ptrace(struct task_struct *t)
{
	struct audit_context *context = audit_context();

	context->target_pid = task_tgid_nr(t);
	context->target_auid = audit_get_loginuid(t);
	context->target_uid = task_uid(t);
	context->target_sessionid = audit_get_sessionid(t);
	security_task_getsecid(t, &context->target_sid);
	memcpy(context->target_comm, t->comm, TASK_COMM_LEN);
}

/**
 * audit_signal_info - record signal info for shutting down audit subsystem
 * @sig: signal value
 * @t: task being signaled
 *
 * If the audit subsystem is being terminated, record the task (pid)
 * and uid that is doing that.
 */
int audit_signal_info(int sig, struct task_struct *t)
{
	struct audit_aux_data_pids *axp;
	struct audit_context *ctx = audit_context();
	kuid_t uid = current_uid(), auid, t_uid = task_uid(t);

	if (auditd_test_task(t) &&
	    (sig == SIGTERM || sig == SIGHUP ||
	     sig == SIGUSR1 || sig == SIGUSR2)) {
		audit_sig_pid = task_tgid_nr(current);
		auid = audit_get_loginuid(current);
		if (uid_valid(auid))
			audit_sig_uid = auid;
		else
			audit_sig_uid = uid;
		security_task_getsecid(current, &audit_sig_sid);
	}

	if (!audit_signals || audit_dummy_context())
		return 0;

	/* optimize the common case by putting first signal recipient directly
	 * in audit_context */
	if (!ctx->target_pid) {
		ctx->target_pid = task_tgid_nr(t);
		ctx->target_auid = audit_get_loginuid(t);
		ctx->target_uid = t_uid;
		ctx->target_sessionid = audit_get_sessionid(t);
		security_task_getsecid(t, &ctx->target_sid);
		memcpy(ctx->target_comm, t->comm, TASK_COMM_LEN);
		return 0;
	}

	axp = (void *)ctx->aux_pids;
	if (!axp || axp->pid_count == AUDIT_AUX_PIDS) {
		axp = kzalloc(sizeof(*axp), GFP_ATOMIC);
		if (!axp)
			return -ENOMEM;

		axp->d.type = AUDIT_OBJ_PID;
		axp->d.next = ctx->aux_pids;
		ctx->aux_pids = (void *)axp;
	}
	BUG_ON(axp->pid_count >= AUDIT_AUX_PIDS);

	axp->target_pid[axp->pid_count] = task_tgid_nr(t);
	axp->target_auid[axp->pid_count] = audit_get_loginuid(t);
	axp->target_uid[axp->pid_count] = t_uid;
	axp->target_sessionid[axp->pid_count] = audit_get_sessionid(t);
	security_task_getsecid(t, &axp->target_sid[axp->pid_count]);
	memcpy(axp->target_comm[axp->pid_count], t->comm, TASK_COMM_LEN);
	axp->pid_count++;

	return 0;
}

/**
 * __audit_log_bprm_fcaps - store information about a loading bprm and relevant fcaps
 * @bprm: pointer to the bprm being processed
 * @new: the proposed new credentials
 * @old: the old credentials
 *
 * Simply check if the proc already has the caps given by the file and if not
 * store the priv escalation info for later auditing at the end of the syscall
 *
 * -Eric
 */
int __audit_log_bprm_fcaps(struct linux_binprm *bprm,
			   const struct cred *new, const struct cred *old)
{
	struct audit_aux_data_bprm_fcaps *ax;
	struct audit_context *context = audit_context();
	struct cpu_vfs_cap_data vcaps;

	ax = kmalloc(sizeof(*ax), GFP_KERNEL);
	if (!ax)
		return -ENOMEM;

	ax->d.type = AUDIT_BPRM_FCAPS;
	ax->d.next = context->aux;
	context->aux = (void *)ax;

	get_vfs_caps_from_disk(bprm->file->f_path.dentry, &vcaps);

	ax->fcap.permitted = vcaps.permitted;
	ax->fcap.inheritable = vcaps.inheritable;
	ax->fcap.fE = !!(vcaps.magic_etc & VFS_CAP_FLAGS_EFFECTIVE);
	ax->fcap_ver = (vcaps.magic_etc & VFS_CAP_REVISION_MASK) >> VFS_CAP_REVISION_SHIFT;

	ax->old_pcap.permitted   = old->cap_permitted;
	ax->old_pcap.inheritable = old->cap_inheritable;
	ax->old_pcap.effective   = old->cap_effective;
	ax->old_pcap.ambient     = old->cap_ambient;

	ax->new_pcap.permitted   = new->cap_permitted;
	ax->new_pcap.inheritable = new->cap_inheritable;
	ax->new_pcap.effective   = new->cap_effective;
	ax->new_pcap.ambient     = new->cap_ambient;
	return 0;
}

/**
 * __audit_log_capset - store information about the arguments to the capset syscall
 * @new: the new credentials
 * @old: the old (current) credentials
 *
 * Record the arguments userspace sent to sys_capset for later printing by the
 * audit system if applicable
 */
void __audit_log_capset(const struct cred *new, const struct cred *old)
{
	struct audit_context *context = audit_context();
	context->capset.pid = task_tgid_nr(current);
	context->capset.cap.effective   = new->cap_effective;
	context->capset.cap.inheritable = new->cap_effective;
	context->capset.cap.permitted   = new->cap_permitted;
	context->capset.cap.ambient     = new->cap_ambient;
	context->type = AUDIT_CAPSET;
}

void __audit_mmap_fd(int fd, int flags)
{
	struct audit_context *context = audit_context();
	context->mmap.fd = fd;
	context->mmap.flags = flags;
	context->type = AUDIT_MMAP;
}

void __audit_log_kern_module(char *name)
{
	struct audit_context *context = audit_context();

	context->module.name = kstrdup(name, GFP_KERNEL);
	if (!context->module.name)
		audit_log_lost("out of memory in __audit_log_kern_module");
	context->type = AUDIT_KERN_MODULE;
}

void __audit_fanotify(unsigned int response)
{
	audit_log(audit_context(), GFP_KERNEL,
		AUDIT_FANOTIFY,	"resp=%u", response);
}

void __audit_tk_injoffset(struct timespec64 offset)
{
	audit_log(audit_context(), GFP_KERNEL, AUDIT_TIME_INJOFFSET,
		  "sec=%lli nsec=%li",
		  (long long)offset.tv_sec, offset.tv_nsec);
}

static void audit_log_ntp_val(const struct audit_ntp_data *ad,
			      const char *op, enum audit_ntp_type type)
{
	const struct audit_ntp_val *val = &ad->vals[type];

	if (val->newval == val->oldval)
		return;

	audit_log(audit_context(), GFP_KERNEL, AUDIT_TIME_ADJNTPVAL,
		  "op=%s old=%lli new=%lli", op, val->oldval, val->newval);
}

void __audit_ntp_log(const struct audit_ntp_data *ad)
{
	audit_log_ntp_val(ad, "offset",	AUDIT_NTP_OFFSET);
	audit_log_ntp_val(ad, "freq",	AUDIT_NTP_FREQ);
	audit_log_ntp_val(ad, "status",	AUDIT_NTP_STATUS);
	audit_log_ntp_val(ad, "tai",	AUDIT_NTP_TAI);
	audit_log_ntp_val(ad, "tick",	AUDIT_NTP_TICK);
	audit_log_ntp_val(ad, "adjust",	AUDIT_NTP_ADJUST);
}

static void audit_log_task(struct audit_buffer *ab)
{
	kuid_t auid, uid;
	kgid_t gid;
	unsigned int sessionid;
	char comm[sizeof(current->comm)];

	auid = audit_get_loginuid(current);
	sessionid = audit_get_sessionid(current);
	current_uid_gid(&uid, &gid);

	audit_log_format(ab, "auid=%u uid=%u gid=%u ses=%u",
			 from_kuid(&init_user_ns, auid),
			 from_kuid(&init_user_ns, uid),
			 from_kgid(&init_user_ns, gid),
			 sessionid);
	audit_log_task_context(ab);
	audit_log_format(ab, " pid=%d comm=", task_tgid_nr(current));
	audit_log_untrustedstring(ab, get_task_comm(comm, current));
	audit_log_d_path_exe(ab, current->mm);
}

/**
 * audit_core_dumps - record information about processes that end abnormally
 * @signr: signal value
 *
 * If a process ends with a core dump, something fishy is going on and we
 * should record the event for investigation.
 */
void audit_core_dumps(long signr)
{
	struct audit_buffer *ab;

	if (!audit_enabled)
		return;

	if (signr == SIGQUIT)	/* don't care for those */
		return;

	ab = audit_log_start(audit_context(), GFP_KERNEL, AUDIT_ANOM_ABEND);
	if (unlikely(!ab))
		return;
	audit_log_task(ab);
	audit_log_format(ab, " sig=%ld res=1", signr);
	audit_log_end(ab);
}

/**
 * audit_seccomp - record information about a seccomp action
 * @syscall: syscall number
 * @signr: signal value
 * @code: the seccomp action
 *
 * Record the information associated with a seccomp action. Event filtering for
 * seccomp actions that are not to be logged is done in seccomp_log().
 * Therefore, this function forces auditing independent of the audit_enabled
 * and dummy context state because seccomp actions should be logged even when
 * audit is not in use.
 */
void audit_seccomp(unsigned long syscall, long signr, int code)
{
	struct audit_buffer *ab;

	ab = audit_log_start(audit_context(), GFP_KERNEL, AUDIT_SECCOMP);
	if (unlikely(!ab))
		return;
	audit_log_task(ab);
	audit_log_format(ab, " sig=%ld arch=%x syscall=%ld compat=%d ip=0x%lx code=0x%x",
			 signr, syscall_get_arch(current), syscall,
			 in_compat_syscall(), KSTK_EIP(current), code);
	audit_log_end(ab);
}

void audit_seccomp_actions_logged(const char *names, const char *old_names,
				  int res)
{
	struct audit_buffer *ab;

	if (!audit_enabled)
		return;

	ab = audit_log_start(audit_context(), GFP_KERNEL,
			     AUDIT_CONFIG_CHANGE);
	if (unlikely(!ab))
		return;

	audit_log_format(ab, "op=seccomp-logging");
	audit_log_format(ab, " actions=%s", names);
	audit_log_format(ab, " old-actions=%s", old_names);
	audit_log_format(ab, " res=%d", res);
	audit_log_end(ab);
}

struct list_head *audit_killed_trees(void)
{
	struct audit_context *ctx = audit_context();
	if (likely(!ctx || !ctx->in_syscall))
		return NULL;
	return &ctx->killed_trees;
}<|MERGE_RESOLUTION|>--- conflicted
+++ resolved
@@ -200,7 +200,6 @@
  * References in it _are_ dropped - at the same time we free/drop aux stuff.
  */
 
-#ifdef CONFIG_AUDIT_TREE
 static void audit_set_auditable(struct audit_context *ctx)
 {
 	if (!ctx->prio) {
@@ -245,12 +244,10 @@
 	ctx->tree_count = 31;
 	return 1;
 }
-#endif
 
 static void unroll_tree_refs(struct audit_context *ctx,
 		      struct audit_tree_refs *p, int count)
 {
-#ifdef CONFIG_AUDIT_TREE
 	struct audit_tree_refs *q;
 	int n;
 	if (!p) {
@@ -274,7 +271,6 @@
 	}
 	ctx->trees = p;
 	ctx->tree_count = count;
-#endif
 }
 
 static void free_tree_refs(struct audit_context *ctx)
@@ -288,7 +284,6 @@
 
 static int match_tree_refs(struct audit_context *ctx, struct audit_tree *tree)
 {
-#ifdef CONFIG_AUDIT_TREE
 	struct audit_tree_refs *p;
 	int n;
 	if (!tree)
@@ -305,7 +300,6 @@
 			if (audit_tree_match(p->c[n], tree))
 				return 1;
 	}
-#endif
 	return 0;
 }
 
@@ -637,9 +631,8 @@
 					need_sid = 0;
 				}
 				result = security_audit_rule_match(sid, f->type,
-				                                  f->op,
-				                                  f->lsm_rule,
-				                                  ctx);
+								   f->op,
+								   f->lsm_rule);
 			}
 			break;
 		case AUDIT_OBJ_USER:
@@ -653,13 +646,17 @@
 				/* Find files that match */
 				if (name) {
 					result = security_audit_rule_match(
-					           name->osid, f->type, f->op,
-					           f->lsm_rule, ctx);
+								name->osid,
+								f->type,
+								f->op,
+								f->lsm_rule);
 				} else if (ctx) {
 					list_for_each_entry(n, &ctx->names_list, list) {
-						if (security_audit_rule_match(n->osid, f->type,
-									      f->op, f->lsm_rule,
-									      ctx)) {
+						if (security_audit_rule_match(
+								n->osid,
+								f->type,
+								f->op,
+								f->lsm_rule)) {
 							++result;
 							break;
 						}
@@ -670,7 +667,7 @@
 					break;
 				if (security_audit_rule_match(ctx->ipc.osid,
 							      f->type, f->op,
-							      f->lsm_rule, ctx))
+							      f->lsm_rule))
 					++result;
 			}
 			break;
@@ -828,44 +825,6 @@
 			break;
 	}
 	rcu_read_unlock();
-}
-
-/* Transfer the audit context pointer to the caller, clearing it in the tsk's struct */
-static inline struct audit_context *audit_take_context(struct task_struct *tsk,
-						      int return_valid,
-						      long return_code)
-{
-	struct audit_context *context = tsk->audit_context;
-
-	if (!context)
-		return NULL;
-	context->return_valid = return_valid;
-
-	/*
-	 * we need to fix up the return code in the audit logs if the actual
-	 * return codes are later going to be fixed up by the arch specific
-	 * signal handlers
-	 *
-	 * This is actually a test for:
-	 * (rc == ERESTARTSYS ) || (rc == ERESTARTNOINTR) ||
-	 * (rc == ERESTARTNOHAND) || (rc == ERESTART_RESTARTBLOCK)
-	 *
-	 * but is faster than a bunch of ||
-	 */
-	if (unlikely(return_code <= -ERESTARTSYS) &&
-	    (return_code >= -ERESTART_RESTARTBLOCK) &&
-	    (return_code != -ENOIOCTLCMD))
-		context->return_code = -EINTR;
-	else
-		context->return_code  = return_code;
-
-	if (context->in_syscall && !context->dummy) {
-		audit_filter_syscall(tsk, context, &audit_filter_list[AUDIT_FILTER_EXIT]);
-		audit_filter_inodes(tsk, context);
-	}
-
-	audit_set_context(tsk, NULL);
-	return context;
 }
 
 static inline void audit_proctitle_free(struct audit_context *context)
@@ -1109,7 +1068,7 @@
 		}
 
 		/* write as much as we can to the audit log */
-		if (len_buf > 0) {
+		if (len_buf >= 0) {
 			/* NOTE: some magic numbers here - basically if we
 			 *       can't fit a reasonable amount of data into the
 			 *       existing audit buffer, flush it and start with
@@ -1182,8 +1141,6 @@
 	kfree(buf_head);
 }
 
-<<<<<<< HEAD
-=======
 static void audit_log_cap(struct audit_buffer *ab, char *prefix,
 			  kernel_cap_t *cap)
 {
@@ -1211,7 +1168,6 @@
 			 from_kuid(&init_user_ns, name->fcap.rootid));
 }
 
->>>>>>> 407d19ab
 static void show_special(struct audit_context *context, int *call_panic)
 {
 	struct audit_buffer *ab;
@@ -1333,14 +1289,108 @@
 	return len;
 }
 
-static void audit_log_proctitle(struct task_struct *tsk,
-			 struct audit_context *context)
+/*
+ * audit_log_name - produce AUDIT_PATH record from struct audit_names
+ * @context: audit_context for the task
+ * @n: audit_names structure with reportable details
+ * @path: optional path to report instead of audit_names->name
+ * @record_num: record number to report when handling a list of names
+ * @call_panic: optional pointer to int that will be updated if secid fails
+ */
+static void audit_log_name(struct audit_context *context, struct audit_names *n,
+		    const struct path *path, int record_num, int *call_panic)
+{
+	struct audit_buffer *ab;
+
+	ab = audit_log_start(context, GFP_KERNEL, AUDIT_PATH);
+	if (!ab)
+		return;
+
+	audit_log_format(ab, "item=%d", record_num);
+
+	if (path)
+		audit_log_d_path(ab, " name=", path);
+	else if (n->name) {
+		switch (n->name_len) {
+		case AUDIT_NAME_FULL:
+			/* log the full path */
+			audit_log_format(ab, " name=");
+			audit_log_untrustedstring(ab, n->name->name);
+			break;
+		case 0:
+			/* name was specified as a relative path and the
+			 * directory component is the cwd
+			 */
+			audit_log_d_path(ab, " name=", &context->pwd);
+			break;
+		default:
+			/* log the name's directory component */
+			audit_log_format(ab, " name=");
+			audit_log_n_untrustedstring(ab, n->name->name,
+						    n->name_len);
+		}
+	} else
+		audit_log_format(ab, " name=(null)");
+
+	if (n->ino != AUDIT_INO_UNSET)
+		audit_log_format(ab, " inode=%lu dev=%02x:%02x mode=%#ho ouid=%u ogid=%u rdev=%02x:%02x",
+				 n->ino,
+				 MAJOR(n->dev),
+				 MINOR(n->dev),
+				 n->mode,
+				 from_kuid(&init_user_ns, n->uid),
+				 from_kgid(&init_user_ns, n->gid),
+				 MAJOR(n->rdev),
+				 MINOR(n->rdev));
+	if (n->osid != 0) {
+		char *ctx = NULL;
+		u32 len;
+
+		if (security_secid_to_secctx(
+			n->osid, &ctx, &len)) {
+			audit_log_format(ab, " osid=%u", n->osid);
+			if (call_panic)
+				*call_panic = 2;
+		} else {
+			audit_log_format(ab, " obj=%s", ctx);
+			security_release_secctx(ctx, len);
+		}
+	}
+
+	/* log the audit_names record type */
+	switch (n->type) {
+	case AUDIT_TYPE_NORMAL:
+		audit_log_format(ab, " nametype=NORMAL");
+		break;
+	case AUDIT_TYPE_PARENT:
+		audit_log_format(ab, " nametype=PARENT");
+		break;
+	case AUDIT_TYPE_CHILD_DELETE:
+		audit_log_format(ab, " nametype=DELETE");
+		break;
+	case AUDIT_TYPE_CHILD_CREATE:
+		audit_log_format(ab, " nametype=CREATE");
+		break;
+	default:
+		audit_log_format(ab, " nametype=UNKNOWN");
+		break;
+	}
+
+	audit_log_fcaps(ab, n);
+	audit_log_end(ab);
+}
+
+static void audit_log_proctitle(void)
 {
 	int res;
 	char *buf;
 	char *msg = "(null)";
 	int len = strlen(msg);
+	struct audit_context *context = audit_context();
 	struct audit_buffer *ab;
+
+	if (!context || context->dummy)
+		return;
 
 	ab = audit_log_start(context, GFP_KERNEL, AUDIT_PROCTITLE);
 	if (!ab)
@@ -1354,7 +1404,7 @@
 		if (!buf)
 			goto out;
 		/* Historically called this from procfs naming */
-		res = get_cmdline(tsk, buf, MAX_PROCTITLE_AUDIT_LEN);
+		res = get_cmdline(current, buf, MAX_PROCTITLE_AUDIT_LEN);
 		if (res == 0) {
 			kfree(buf);
 			goto out;
@@ -1374,15 +1424,15 @@
 	audit_log_end(ab);
 }
 
-static void audit_log_exit(struct audit_context *context, struct task_struct *tsk)
+static void audit_log_exit(void)
 {
 	int i, call_panic = 0;
+	struct audit_context *context = audit_context();
 	struct audit_buffer *ab;
 	struct audit_aux_data *aux;
 	struct audit_names *n;
 
-	/* tsk == current */
-	context->personality = tsk->personality;
+	context->personality = current->personality;
 
 	ab = audit_log_start(context, GFP_KERNEL, AUDIT_SYSCALL);
 	if (!ab)
@@ -1404,7 +1454,7 @@
 			 context->argv[3],
 			 context->name_count);
 
-	audit_log_task_info(ab, tsk);
+	audit_log_task_info(ab);
 	audit_log_key(ab, context->filterkey);
 	audit_log_end(ab);
 
@@ -1430,6 +1480,9 @@
 			audit_log_cap(ab, "pi", &axs->new_pcap.inheritable);
 			audit_log_cap(ab, "pe", &axs->new_pcap.effective);
 			audit_log_cap(ab, "pa", &axs->new_pcap.ambient);
+			audit_log_format(ab, " frootid=%d",
+					 from_kuid(&init_user_ns,
+						   axs->fcap.rootid));
 			break; }
 
 		}
@@ -1493,7 +1546,7 @@
 		audit_log_name(context, n, NULL, i++, &call_panic);
 	}
 
-	audit_log_proctitle(tsk, context);
+	audit_log_proctitle();
 
 	/* Send end of event record to help user space know we are finished */
 	ab = audit_log_start(context, GFP_KERNEL, AUDIT_EOE);
@@ -1511,22 +1564,31 @@
  */
 void __audit_free(struct task_struct *tsk)
 {
-	struct audit_context *context;
-
-	context = audit_take_context(tsk, 0, 0);
+	struct audit_context *context = tsk->audit_context;
+
 	if (!context)
 		return;
 
-	/* Check for system calls that do not go through the exit
-	 * function (e.g., exit_group), then free context block.
-	 * We use GFP_ATOMIC here because we might be doing this
-	 * in the context of the idle thread */
-	/* that can happen only if we are called from do_exit() */
-	if (context->in_syscall && context->current_state == AUDIT_RECORD_CONTEXT)
-		audit_log_exit(context, tsk);
 	if (!list_empty(&context->killed_trees))
-		audit_kill_trees(&context->killed_trees);
-
+		audit_kill_trees(context);
+
+	/* We are called either by do_exit() or the fork() error handling code;
+	 * in the former case tsk == current and in the latter tsk is a
+	 * random task_struct that doesn't doesn't have any meaningful data we
+	 * need to log via audit_log_exit().
+	 */
+	if (tsk == current && !context->dummy && context->in_syscall) {
+		context->return_valid = 0;
+		context->return_code = 0;
+
+		audit_filter_syscall(tsk, context,
+				     &audit_filter_list[AUDIT_FILTER_EXIT]);
+		audit_filter_inodes(tsk, context);
+		if (context->current_state == AUDIT_RECORD_CONTEXT)
+			audit_log_exit();
+	}
+
+	audit_set_context(tsk, NULL);
 	audit_free_context(context);
 }
 
@@ -1596,28 +1658,48 @@
 {
 	struct audit_context *context;
 
-	if (success)
-		success = AUDITSC_SUCCESS;
-	else
-		success = AUDITSC_FAILURE;
-
-	context = audit_take_context(current, success, return_code);
+	context = audit_context();
 	if (!context)
 		return;
 
-	if (context->in_syscall && context->current_state == AUDIT_RECORD_CONTEXT)
-		audit_log_exit(context, current);
+	if (!list_empty(&context->killed_trees))
+		audit_kill_trees(context);
+
+	if (!context->dummy && context->in_syscall) {
+		if (success)
+			context->return_valid = AUDITSC_SUCCESS;
+		else
+			context->return_valid = AUDITSC_FAILURE;
+
+		/*
+		 * we need to fix up the return code in the audit logs if the
+		 * actual return codes are later going to be fixed up by the
+		 * arch specific signal handlers
+		 *
+		 * This is actually a test for:
+		 * (rc == ERESTARTSYS ) || (rc == ERESTARTNOINTR) ||
+		 * (rc == ERESTARTNOHAND) || (rc == ERESTART_RESTARTBLOCK)
+		 *
+		 * but is faster than a bunch of ||
+		 */
+		if (unlikely(return_code <= -ERESTARTSYS) &&
+		    (return_code >= -ERESTART_RESTARTBLOCK) &&
+		    (return_code != -ENOIOCTLCMD))
+			context->return_code = -EINTR;
+		else
+			context->return_code  = return_code;
+
+		audit_filter_syscall(current, context,
+				     &audit_filter_list[AUDIT_FILTER_EXIT]);
+		audit_filter_inodes(current, context);
+		if (context->current_state == AUDIT_RECORD_CONTEXT)
+			audit_log_exit();
+	}
 
 	context->in_syscall = 0;
 	context->prio = context->state == AUDIT_RECORD_CONTEXT ? ~0ULL : 0;
 
-<<<<<<< HEAD
-	if (!list_empty(&context->killed_trees))
-		audit_kill_trees(&context->killed_trees);
-
-=======
 	audit_free_module(context);
->>>>>>> 407d19ab
 	audit_free_names(context);
 	unroll_tree_refs(context, NULL, 0);
 	audit_free_aux(context);
@@ -1632,12 +1714,10 @@
 		kfree(context->filterkey);
 		context->filterkey = NULL;
 	}
-	audit_set_context(current, context);
 }
 
 static inline void handle_one(const struct inode *inode)
 {
-#ifdef CONFIG_AUDIT_TREE
 	struct audit_context *context;
 	struct audit_tree_refs *p;
 	struct audit_chunk *chunk;
@@ -1662,12 +1742,10 @@
 		return;
 	}
 	put_tree_ref(context, chunk);
-#endif
 }
 
 static void handle_path(const struct dentry *dentry)
 {
-#ifdef CONFIG_AUDIT_TREE
 	struct audit_context *context;
 	struct audit_tree_refs *p;
 	const struct dentry *d, *parent;
@@ -1720,7 +1798,6 @@
 		return;
 	}
 	rcu_read_unlock();
-#endif
 }
 
 static struct audit_names *audit_alloc_name(struct audit_context *context,
@@ -1799,8 +1876,6 @@
 		get_fs_pwd(current->fs, &context->pwd);
 }
 
-<<<<<<< HEAD
-=======
 static inline int audit_copy_fcaps(struct audit_names *name,
 				   const struct dentry *dentry)
 {
@@ -1843,7 +1918,6 @@
 	audit_copy_fcaps(name, dentry);
 }
 
->>>>>>> 407d19ab
 /**
  * __audit_inode - store the inode and device from a lookup
  * @name: name being audited
@@ -1857,12 +1931,13 @@
 	struct inode *inode = d_backing_inode(dentry);
 	struct audit_names *n;
 	bool parent = flags & AUDIT_INODE_PARENT;
+	struct audit_entry *e;
+	struct list_head *list = &audit_filter_list[AUDIT_FILTER_FS];
+	int i;
 
 	if (!context->in_syscall)
 		return;
 
-<<<<<<< HEAD
-=======
 	rcu_read_lock();
 	list_for_each_entry_rcu(e, list, list) {
 		for (i = 0; i < e->rule.field_count; i++) {
@@ -1879,7 +1954,6 @@
 	}
 	rcu_read_unlock();
 
->>>>>>> 407d19ab
 	if (!name)
 		goto out_alloc;
 
@@ -1945,7 +2019,7 @@
 		n->type = AUDIT_TYPE_NORMAL;
 	}
 	handle_path(dentry);
-	audit_copy_inode(n, dentry, inode);
+	audit_copy_inode(n, dentry, inode, flags & AUDIT_INODE_NOEVAL);
 }
 
 void __audit_file(const struct file *file)
@@ -1983,22 +2057,6 @@
 		return;
 
 	rcu_read_lock();
-<<<<<<< HEAD
-	if (!list_empty(list)) {
-		list_for_each_entry_rcu(e, list, list) {
-			for (i = 0; i < e->rule.field_count; i++) {
-				struct audit_field *f = &e->rule.fields[i];
-
-				if (f->type == AUDIT_FSTYPE) {
-					if (audit_comparator(parent->i_sb->s_magic,
-					    f->op, f->val)) {
-						if (e->rule.action == AUDIT_NEVER) {
-							rcu_read_unlock();
-							return;
-						}
-					}
-				}
-=======
 	list_for_each_entry_rcu(e, list, list) {
 		for (i = 0; i < e->rule.field_count; i++) {
 			struct audit_field *f = &e->rule.fields[i];
@@ -2009,7 +2067,6 @@
 			    && e->rule.action == AUDIT_NEVER) {
 				rcu_read_unlock();
 				return;
->>>>>>> 407d19ab
 			}
 		}
 	}
@@ -2059,7 +2116,7 @@
 		n = audit_alloc_name(context, AUDIT_TYPE_PARENT);
 		if (!n)
 			return;
-		audit_copy_inode(n, NULL, parent);
+		audit_copy_inode(n, NULL, parent, 0);
 	}
 
 	if (!found_child) {
@@ -2078,7 +2135,7 @@
 	}
 
 	if (inode)
-		audit_copy_inode(found_child, dentry, inode);
+		audit_copy_inode(found_child, dentry, inode, 0);
 	else
 		found_child->ino = AUDIT_INO_UNSET;
 }
@@ -2109,91 +2166,6 @@
 	return 1;
 }
 
-/* global counter which is incremented every time something logs in */
-static atomic_t session_id = ATOMIC_INIT(0);
-
-static int audit_set_loginuid_perm(kuid_t loginuid)
-{
-	/* if we are unset, we don't need privs */
-	if (!audit_loginuid_set(current))
-		return 0;
-	/* if AUDIT_FEATURE_LOGINUID_IMMUTABLE means never ever allow a change*/
-	if (is_audit_feature_set(AUDIT_FEATURE_LOGINUID_IMMUTABLE))
-		return -EPERM;
-	/* it is set, you need permission */
-	if (!capable(CAP_AUDIT_CONTROL))
-		return -EPERM;
-	/* reject if this is not an unset and we don't allow that */
-	if (is_audit_feature_set(AUDIT_FEATURE_ONLY_UNSET_LOGINUID) && uid_valid(loginuid))
-		return -EPERM;
-	return 0;
-}
-
-static void audit_log_set_loginuid(kuid_t koldloginuid, kuid_t kloginuid,
-				   unsigned int oldsessionid, unsigned int sessionid,
-				   int rc)
-{
-	struct audit_buffer *ab;
-	uid_t uid, oldloginuid, loginuid;
-	struct tty_struct *tty;
-
-	if (!audit_enabled)
-		return;
-
-	ab = audit_log_start(NULL, GFP_KERNEL, AUDIT_LOGIN);
-	if (!ab)
-		return;
-
-	uid = from_kuid(&init_user_ns, task_uid(current));
-	oldloginuid = from_kuid(&init_user_ns, koldloginuid);
-	loginuid = from_kuid(&init_user_ns, kloginuid),
-	tty = audit_get_tty(current);
-
-	audit_log_format(ab, "pid=%d uid=%u", task_tgid_nr(current), uid);
-	audit_log_task_context(ab);
-	audit_log_format(ab, " old-auid=%u auid=%u tty=%s old-ses=%u ses=%u res=%d",
-			 oldloginuid, loginuid, tty ? tty_name(tty) : "(none)",
-			 oldsessionid, sessionid, !rc);
-	audit_put_tty(tty);
-	audit_log_end(ab);
-}
-
-/**
- * audit_set_loginuid - set current task's audit_context loginuid
- * @loginuid: loginuid value
- *
- * Returns 0.
- *
- * Called (set) from fs/proc/base.c::proc_loginuid_write().
- */
-int audit_set_loginuid(kuid_t loginuid)
-{
-	struct task_struct *task = current;
-	unsigned int oldsessionid, sessionid = AUDIT_SID_UNSET;
-	kuid_t oldloginuid;
-	int rc;
-
-	oldloginuid = audit_get_loginuid(current);
-	oldsessionid = audit_get_sessionid(current);
-
-	rc = audit_set_loginuid_perm(loginuid);
-	if (rc)
-		goto out;
-
-	/* are we setting or clearing? */
-	if (uid_valid(loginuid)) {
-		sessionid = (unsigned int)atomic_inc_return(&session_id);
-		if (unlikely(sessionid == AUDIT_SID_UNSET))
-			sessionid = (unsigned int)atomic_inc_return(&session_id);
-	}
-
-	task->sessionid = sessionid;
-	task->loginuid = loginuid;
-out:
-	audit_log_set_loginuid(oldloginuid, loginuid, oldsessionid, sessionid, rc);
-	return rc;
-}
-
 /**
  * __audit_mq_open - record audit data for a POSIX MQ open
  * @oflag: open flag
@@ -2482,6 +2454,7 @@
 	ax->fcap.permitted = vcaps.permitted;
 	ax->fcap.inheritable = vcaps.inheritable;
 	ax->fcap.fE = !!(vcaps.magic_etc & VFS_CAP_FLAGS_EFFECTIVE);
+	ax->fcap.rootid = vcaps.rootid;
 	ax->fcap_ver = (vcaps.magic_etc & VFS_CAP_REVISION_MASK) >> VFS_CAP_REVISION_SHIFT;
 
 	ax->old_pcap.permitted   = old->cap_permitted;
@@ -2654,10 +2627,9 @@
 	if (unlikely(!ab))
 		return;
 
-	audit_log_format(ab, "op=seccomp-logging");
-	audit_log_format(ab, " actions=%s", names);
-	audit_log_format(ab, " old-actions=%s", old_names);
-	audit_log_format(ab, " res=%d", res);
+	audit_log_format(ab,
+			 "op=seccomp-logging actions=%s old-actions=%s res=%d",
+			 names, old_names, res);
 	audit_log_end(ab);
 }
 
