--- conflicted
+++ resolved
@@ -18,6 +18,43 @@
 
 #include "trace_probe.h"
 #include "trace.h"
+
+#ifdef CONFIG_MODULES
+struct bpf_trace_module {
+	struct module *module;
+	struct list_head list;
+};
+
+static LIST_HEAD(bpf_trace_modules);
+static DEFINE_MUTEX(bpf_module_mutex);
+
+static struct bpf_raw_event_map *bpf_get_raw_tracepoint_module(const char *name)
+{
+	struct bpf_raw_event_map *btp, *ret = NULL;
+	struct bpf_trace_module *btm;
+	unsigned int i;
+
+	mutex_lock(&bpf_module_mutex);
+	list_for_each_entry(btm, &bpf_trace_modules, list) {
+		for (i = 0; i < btm->module->num_bpf_raw_events; ++i) {
+			btp = &btm->module->bpf_raw_events[i];
+			if (!strcmp(btp->tp->name, name)) {
+				if (try_module_get(btm->module))
+					ret = btp;
+				goto out;
+			}
+		}
+	}
+out:
+	mutex_unlock(&bpf_module_mutex);
+	return ret;
+}
+#else
+static struct bpf_raw_event_map *bpf_get_raw_tracepoint_module(const char *name)
+{
+	return NULL;
+}
+#endif /* CONFIG_MODULES */
 
 u64 bpf_get_stackid(u64 r1, u64 r2, u64 r3, u64 r4, u64 r5);
 u64 bpf_get_stack(u64 r1, u64 r2, u64 r3, u64 r4, u64 r5);
@@ -139,13 +176,9 @@
 		return -EPERM;
 	if (unlikely(uaccess_kernel()))
 		return -EPERM;
-<<<<<<< HEAD
-	if (!access_ok(VERIFY_WRITE, unsafe_ptr, size))
-=======
 	if (unlikely(!nmi_uaccess_okay()))
 		return -EPERM;
 	if (!access_ok(unsafe_ptr, size))
->>>>>>> 407d19ab
 		return -EPERM;
 
 	return probe_kernel_write(unsafe_ptr, src, size);
@@ -404,8 +437,7 @@
 	if (unlikely(event->oncpu != cpu))
 		return -EOPNOTSUPP;
 
-	perf_event_output(event, sd, regs);
-	return 0;
+	return perf_event_output(event, sd, regs);
 }
 
 /*
@@ -1183,7 +1215,7 @@
 extern struct bpf_raw_event_map __start__bpf_raw_tp[];
 extern struct bpf_raw_event_map __stop__bpf_raw_tp[];
 
-struct bpf_raw_event_map *bpf_find_raw_tracepoint(const char *name)
+struct bpf_raw_event_map *bpf_get_raw_tracepoint(const char *name)
 {
 	struct bpf_raw_event_map *btp = __start__bpf_raw_tp;
 
@@ -1191,7 +1223,16 @@
 		if (!strcmp(btp->tp->name, name))
 			return btp;
 	}
-	return NULL;
+
+	return bpf_get_raw_tracepoint_module(name);
+}
+
+void bpf_put_raw_tracepoint(struct bpf_raw_event_map *btp)
+{
+	struct module *mod = __module_address((unsigned long)btp);
+
+	if (mod)
+		module_put(mod);
 }
 
 static __always_inline
@@ -1321,9 +1362,6 @@
 	}
 
 	return err;
-<<<<<<< HEAD
-}
-=======
 }
 
 #ifdef CONFIG_MODULES
@@ -1374,5 +1412,4 @@
 }
 
 fs_initcall(bpf_event_init);
-#endif /* CONFIG_MODULES */
->>>>>>> 407d19ab
+#endif /* CONFIG_MODULES */