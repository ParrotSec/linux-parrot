// SPDX-License-Identifier: GPL-2.0
/*
 * trace_export.c - export basic ftrace utilities to user space
 *
 * Copyright (C) 2009 Steven Rostedt <srostedt@redhat.com>
 */
#include <linux/stringify.h>
#include <linux/kallsyms.h>
#include <linux/seq_file.h>
#include <linux/uaccess.h>
#include <linux/ftrace.h>
#include <linux/module.h>
#include <linux/init.h>

#include "trace_output.h"

/* Stub function for events with triggers */
static int ftrace_event_register(struct trace_event_call *call,
				 enum trace_reg type, void *data)
{
	return 0;
}

#undef TRACE_SYSTEM
#define TRACE_SYSTEM	ftrace

/*
 * The FTRACE_ENTRY_REG macro allows ftrace entry to define register
 * function and thus become accesible via perf.
 */
#undef FTRACE_ENTRY_REG
#define FTRACE_ENTRY_REG(name, struct_name, id, tstruct, print, regfn) \
	FTRACE_ENTRY(name, struct_name, id, PARAMS(tstruct), PARAMS(print))

/* not needed for this file */
#undef __field_struct
#define __field_struct(type, item)

#undef __field
#define __field(type, item)				type item;

#undef __field_fn
#define __field_fn(type, item)				type item;

#undef __field_desc
#define __field_desc(type, container, item)		type item;

#undef __field_packed
#define __field_packed(type, container, item)		type item;

#undef __array
#define __array(type, item, size)			type item[size];

#undef __array_desc
#define __array_desc(type, container, item, size)	type item[size];

#undef __dynamic_array
#define __dynamic_array(type, item)			type item[];

#undef F_STRUCT
#define F_STRUCT(args...)				args

#undef F_printk
#define F_printk(fmt, args...) fmt, args

#undef FTRACE_ENTRY
#define FTRACE_ENTRY(name, struct_name, id, tstruct, print)		\
struct ____ftrace_##name {						\
	tstruct								\
};									\
static void __always_unused ____ftrace_check_##name(void)		\
{									\
	struct ____ftrace_##name *__entry = NULL;			\
									\
	/* force compile-time check on F_printk() */			\
	printk(print);							\
}

#undef FTRACE_ENTRY_DUP
#define FTRACE_ENTRY_DUP(name, struct_name, id, tstruct, print)		\
	FTRACE_ENTRY(name, struct_name, id, PARAMS(tstruct), PARAMS(print))

#include "trace_entries.h"

#undef __field_ext
#define __field_ext(_type, _item, _filter_type) {			\
	.type = #_type, .name = #_item,					\
	.size = sizeof(_type), .align = __alignof__(_type),		\
	is_signed_type(_type), .filter_type = _filter_type },

<<<<<<< HEAD
=======

#undef __field_ext_packed
#define __field_ext_packed(_type, _item, _filter_type) {	\
	.type = #_type, .name = #_item,				\
	.size = sizeof(_type), .align = 1,			\
	is_signed_type(_type), .filter_type = _filter_type },

>>>>>>> 675a03b4
#undef __field
#define __field(_type, _item) __field_ext(_type, _item, FILTER_OTHER)

#undef __field_fn
#define __field_fn(_type, _item) __field_ext(_type, _item, FILTER_TRACE_FN)

#undef __field_desc
#define __field_desc(_type, _container, _item) __field_ext(_type, _item, FILTER_OTHER)
<<<<<<< HEAD
=======

#undef __field_packed
#define __field_packed(_type, _container, _item) __field_ext_packed(_type, _item, FILTER_OTHER)
>>>>>>> 675a03b4

#undef __array
#define __array(_type, _item, _len) {					\
	.type = #_type"["__stringify(_len)"]", .name = #_item,		\
	.size = sizeof(_type[_len]), .align = __alignof__(_type),	\
	is_signed_type(_type), .filter_type = FILTER_OTHER },

#undef __array_desc
#define __array_desc(_type, _container, _item, _len) __array(_type, _item, _len)

#undef __dynamic_array
#define __dynamic_array(_type, _item) {					\
	.type = #_type "[]", .name = #_item,				\
	.size = 0, .align = __alignof__(_type),				\
	is_signed_type(_type), .filter_type = FILTER_OTHER },

#undef FTRACE_ENTRY
#define FTRACE_ENTRY(name, struct_name, id, tstruct, print)		\
static struct trace_event_fields ftrace_event_fields_##name[] = {	\
	tstruct								\
	{} };

#include "trace_entries.h"

#undef __entry
#define __entry REC

#undef __field
#define __field(type, item)

#undef __field_fn
#define __field_fn(type, item)

#undef __field_desc
#define __field_desc(type, container, item)

#undef __field_packed
#define __field_packed(type, container, item)

#undef __array
#define __array(type, item, len)

#undef __array_desc
#define __array_desc(type, container, item, len)

#undef __dynamic_array
#define __dynamic_array(type, item)

#undef F_printk
#define F_printk(fmt, args...) __stringify(fmt) ", "  __stringify(args)

#undef FTRACE_ENTRY_REG
#define FTRACE_ENTRY_REG(call, struct_name, etype, tstruct, print, regfn) \
static struct trace_event_class __refdata event_class_ftrace_##call = {	\
	.system			= __stringify(TRACE_SYSTEM),		\
	.fields_array		= ftrace_event_fields_##call,		\
	.fields			= LIST_HEAD_INIT(event_class_ftrace_##call.fields),\
	.reg			= regfn,				\
};									\
									\
struct trace_event_call __used event_##call = {				\
	.class			= &event_class_ftrace_##call,		\
	{								\
		.name			= #call,			\
	},								\
	.event.type		= etype,				\
	.print_fmt		= print,				\
	.flags			= TRACE_EVENT_FL_IGNORE_ENABLE,		\
};									\
static struct trace_event_call __used						\
__attribute__((section("_ftrace_events"))) *__event_##call = &event_##call;

#undef FTRACE_ENTRY
#define FTRACE_ENTRY(call, struct_name, etype, tstruct, print)		\
	FTRACE_ENTRY_REG(call, struct_name, etype,			\
			 PARAMS(tstruct), PARAMS(print), NULL)

bool ftrace_event_is_function(struct trace_event_call *call)
{
	return call == &event_function;
}

#include "trace_entries.h"<|MERGE_RESOLUTION|>--- conflicted
+++ resolved
@@ -88,8 +88,6 @@
 	.size = sizeof(_type), .align = __alignof__(_type),		\
 	is_signed_type(_type), .filter_type = _filter_type },
 
-<<<<<<< HEAD
-=======
 
 #undef __field_ext_packed
 #define __field_ext_packed(_type, _item, _filter_type) {	\
@@ -97,7 +95,6 @@
 	.size = sizeof(_type), .align = 1,			\
 	is_signed_type(_type), .filter_type = _filter_type },
 
->>>>>>> 675a03b4
 #undef __field
 #define __field(_type, _item) __field_ext(_type, _item, FILTER_OTHER)
 
@@ -106,12 +103,9 @@
 
 #undef __field_desc
 #define __field_desc(_type, _container, _item) __field_ext(_type, _item, FILTER_OTHER)
-<<<<<<< HEAD
-=======
 
 #undef __field_packed
 #define __field_packed(_type, _container, _item) __field_ext_packed(_type, _item, FILTER_OTHER)
->>>>>>> 675a03b4
 
 #undef __array
 #define __array(_type, _item, _len) {					\
