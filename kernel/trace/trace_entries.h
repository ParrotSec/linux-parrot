// SPDX-License-Identifier: GPL-2.0
/*
 * This file defines the trace event structures that go into the ring
 * buffer directly. They are created via macros so that changes for them
 * appear in the format file. Using macros will automate this process.
 *
 * The macro used to create a ftrace data structure is:
 *
 * FTRACE_ENTRY( name, struct_name, id, structure, print )
 *
 * @name: the name used the event name, as well as the name of
 *   the directory that holds the format file.
 *
 * @struct_name: the name of the structure that is created.
 *
 * @id: The event identifier that is used to detect what event
 *    this is from the ring buffer.
 *
 * @structure: the structure layout
 *
 *  - __field(	type,	item	)
 *	  This is equivalent to declaring
 *		type	item;
 *	  in the structure.
 *  - __array(	type,	item,	size	)
 *	  This is equivalent to declaring
 *		type	item[size];
 *	  in the structure.
 *
 *   * for structures within structures, the format of the internal
 *	structure is laid out. This allows the internal structure
 *	to be deciphered for the format file. Although these macros
 *	may become out of sync with the internal structure, they
 *	will create a compile error if it happens. Since the
 *	internel structures are just tracing helpers, this is not
 *	an issue.
 *
 *	When an internal structure is used, it should use:
 *
 *	__field_struct(	type,	item	)
 *
 *	instead of __field. This will prevent it from being shown in
 *	the output file. The fields in the structure should use.
 *
 *	__field_desc(	type,	container,	item		)
 *	__array_desc(	type,	container,	item,	len	)
 *
 *	type, item and len are the same as __field and __array, but
 *	container is added. This is the name of the item in
 *	__field_struct that this is describing.
 *
 *
 * @print: the print format shown to users in the format file.
 */

/*
 * Function trace entry - function address and parent function address:
 */
FTRACE_ENTRY_REG(function, ftrace_entry,

	TRACE_FN,

	F_STRUCT(
		__field_fn(	unsigned long,	ip		)
		__field_fn(	unsigned long,	parent_ip	)
	),

	F_printk(" %ps <-- %ps",
		 (void *)__entry->ip, (void *)__entry->parent_ip),

	perf_ftrace_event_register
);

/* Function call entry */
FTRACE_ENTRY_PACKED(funcgraph_entry, ftrace_graph_ent_entry,

	TRACE_GRAPH_ENT,

	F_STRUCT(
		__field_struct(	struct ftrace_graph_ent,	graph_ent	)
		__field_packed(	unsigned long,	graph_ent,	func		)
		__field_packed(	int,		graph_ent,	depth		)
	),

	F_printk("--> %ps (%d)", (void *)__entry->func, __entry->depth)
);

/* Function return entry */
FTRACE_ENTRY_PACKED(funcgraph_exit, ftrace_graph_ret_entry,

	TRACE_GRAPH_RET,

	F_STRUCT(
		__field_struct(	struct ftrace_graph_ret,	ret	)
<<<<<<< HEAD
		__field_desc(	unsigned long,	ret,		func	)
		__field_desc(	unsigned long,	ret,		overrun	)
		__field_desc(	unsigned long long, ret,	calltime)
		__field_desc(	unsigned long long, ret,	rettime	)
		__field_desc(	int,		ret,		depth	)
=======
		__field_packed(	unsigned long,	ret,		func	)
		__field_packed(	unsigned long,	ret,		overrun	)
		__field_packed(	unsigned long long, ret,	calltime)
		__field_packed(	unsigned long long, ret,	rettime	)
		__field_packed(	int,		ret,		depth	)
>>>>>>> 675a03b4
	),

	F_printk("<-- %ps (%d) (start: %llx  end: %llx) over: %d",
		 (void *)__entry->func, __entry->depth,
		 __entry->calltime, __entry->rettime,
		 __entry->depth)
);

/*
 * Context switch trace entry - which task (and prio) we switched from/to:
 *
 * This is used for both wakeup and context switches. We only want
 * to create one structure, but we need two outputs for it.
 */
#define FTRACE_CTX_FIELDS					\
	__field(	unsigned int,	prev_pid	)	\
	__field(	unsigned int,	next_pid	)	\
	__field(	unsigned int,	next_cpu	)       \
	__field(	unsigned char,	prev_prio	)	\
	__field(	unsigned char,	prev_state	)	\
	__field(	unsigned char,	next_prio	)	\
	__field(	unsigned char,	next_state	)

FTRACE_ENTRY(context_switch, ctx_switch_entry,

	TRACE_CTX,

	F_STRUCT(
		FTRACE_CTX_FIELDS
	),

	F_printk("%u:%u:%u  ==> %u:%u:%u [%03u]",
		 __entry->prev_pid, __entry->prev_prio, __entry->prev_state,
		 __entry->next_pid, __entry->next_prio, __entry->next_state,
		 __entry->next_cpu)
);

/*
 * FTRACE_ENTRY_DUP only creates the format file, it will not
 *  create another structure.
 */
FTRACE_ENTRY_DUP(wakeup, ctx_switch_entry,

	TRACE_WAKE,

	F_STRUCT(
		FTRACE_CTX_FIELDS
	),

	F_printk("%u:%u:%u  ==+ %u:%u:%u [%03u]",
		 __entry->prev_pid, __entry->prev_prio, __entry->prev_state,
		 __entry->next_pid, __entry->next_prio, __entry->next_state,
		 __entry->next_cpu)
);

/*
 * Stack-trace entry:
 */

#define FTRACE_STACK_ENTRIES	8

FTRACE_ENTRY(kernel_stack, stack_entry,

	TRACE_STACK,

	F_STRUCT(
		__field(	int,		size	)
		__array(	unsigned long,	caller,	FTRACE_STACK_ENTRIES	)
	),

	F_printk("\t=> %ps\n\t=> %ps\n\t=> %ps\n"
		 "\t=> %ps\n\t=> %ps\n\t=> %ps\n"
		 "\t=> %ps\n\t=> %ps\n",
		 (void *)__entry->caller[0], (void *)__entry->caller[1],
		 (void *)__entry->caller[2], (void *)__entry->caller[3],
		 (void *)__entry->caller[4], (void *)__entry->caller[5],
		 (void *)__entry->caller[6], (void *)__entry->caller[7])
);

FTRACE_ENTRY(user_stack, userstack_entry,

	TRACE_USER_STACK,

	F_STRUCT(
		__field(	unsigned int,	tgid	)
		__array(	unsigned long,	caller, FTRACE_STACK_ENTRIES	)
	),

	F_printk("\t=> %ps\n\t=> %ps\n\t=> %ps\n"
		 "\t=> %ps\n\t=> %ps\n\t=> %ps\n"
		 "\t=> %ps\n\t=> %ps\n",
		 (void *)__entry->caller[0], (void *)__entry->caller[1],
		 (void *)__entry->caller[2], (void *)__entry->caller[3],
		 (void *)__entry->caller[4], (void *)__entry->caller[5],
		 (void *)__entry->caller[6], (void *)__entry->caller[7])
);

/*
 * trace_printk entry:
 */
FTRACE_ENTRY(bprint, bprint_entry,

	TRACE_BPRINT,

	F_STRUCT(
		__field(	unsigned long,	ip	)
		__field(	const char *,	fmt	)
		__dynamic_array(	u32,	buf	)
	),

	F_printk("%ps: %s",
		 (void *)__entry->ip, __entry->fmt)
);

FTRACE_ENTRY_REG(print, print_entry,

	TRACE_PRINT,

	F_STRUCT(
		__field(	unsigned long,	ip	)
		__dynamic_array(	char,	buf	)
	),

	F_printk("%ps: %s",
		 (void *)__entry->ip, __entry->buf),

	ftrace_event_register
);

FTRACE_ENTRY(raw_data, raw_data_entry,

	TRACE_RAW_DATA,

	F_STRUCT(
		__field(	unsigned int,	id	)
		__dynamic_array(	char,	buf	)
	),

	F_printk("id:%04x %08x",
		 __entry->id, (int)__entry->buf[0])
);

FTRACE_ENTRY(bputs, bputs_entry,

	TRACE_BPUTS,

	F_STRUCT(
		__field(	unsigned long,	ip	)
		__field(	const char *,	str	)
	),

	F_printk("%ps: %s",
		 (void *)__entry->ip, __entry->str)
);

FTRACE_ENTRY(mmiotrace_rw, trace_mmiotrace_rw,

	TRACE_MMIO_RW,

	F_STRUCT(
		__field_struct(	struct mmiotrace_rw,	rw	)
		__field_desc(	resource_size_t, rw,	phys	)
		__field_desc(	unsigned long,	rw,	value	)
		__field_desc(	unsigned long,	rw,	pc	)
		__field_desc(	int,		rw,	map_id	)
		__field_desc(	unsigned char,	rw,	opcode	)
		__field_desc(	unsigned char,	rw,	width	)
	),

	F_printk("%lx %lx %lx %d %x %x",
		 (unsigned long)__entry->phys, __entry->value, __entry->pc,
		 __entry->map_id, __entry->opcode, __entry->width)
);

FTRACE_ENTRY(mmiotrace_map, trace_mmiotrace_map,

	TRACE_MMIO_MAP,

	F_STRUCT(
		__field_struct(	struct mmiotrace_map,	map	)
		__field_desc(	resource_size_t, map,	phys	)
		__field_desc(	unsigned long,	map,	virt	)
		__field_desc(	unsigned long,	map,	len	)
		__field_desc(	int,		map,	map_id	)
		__field_desc(	unsigned char,	map,	opcode	)
	),

	F_printk("%lx %lx %lx %d %x",
		 (unsigned long)__entry->phys, __entry->virt, __entry->len,
		 __entry->map_id, __entry->opcode)
);


#define TRACE_FUNC_SIZE 30
#define TRACE_FILE_SIZE 20

FTRACE_ENTRY(branch, trace_branch,

	TRACE_BRANCH,

	F_STRUCT(
		__field(	unsigned int,	line				)
		__array(	char,		func,	TRACE_FUNC_SIZE+1	)
		__array(	char,		file,	TRACE_FILE_SIZE+1	)
		__field(	char,		correct				)
		__field(	char,		constant			)
	),

	F_printk("%u:%s:%s (%u)%s",
		 __entry->line,
		 __entry->func, __entry->file, __entry->correct,
		 __entry->constant ? " CONSTANT" : "")
);


FTRACE_ENTRY(hwlat, hwlat_entry,

	TRACE_HWLAT,

	F_STRUCT(
		__field(	u64,			duration	)
		__field(	u64,			outer_duration	)
		__field(	u64,			nmi_total_ts	)
		__field_struct( struct timespec64,	timestamp	)
		__field_desc(	s64,	timestamp,	tv_sec		)
		__field_desc(	long,	timestamp,	tv_nsec		)
		__field(	unsigned int,		nmi_count	)
		__field(	unsigned int,		seqnum		)
		__field(	unsigned int,		count		)
	),

	F_printk("cnt:%u\tts:%010llu.%010lu\tinner:%llu\touter:%llu\tcount:%d\tnmi-ts:%llu\tnmi-count:%u\n",
		 __entry->seqnum,
		 __entry->tv_sec,
		 __entry->tv_nsec,
		 __entry->duration,
		 __entry->outer_duration,
		 __entry->count,
		 __entry->nmi_total_ts,
		 __entry->nmi_count)
);<|MERGE_RESOLUTION|>--- conflicted
+++ resolved
@@ -92,19 +92,11 @@
 
 	F_STRUCT(
 		__field_struct(	struct ftrace_graph_ret,	ret	)
-<<<<<<< HEAD
-		__field_desc(	unsigned long,	ret,		func	)
-		__field_desc(	unsigned long,	ret,		overrun	)
-		__field_desc(	unsigned long long, ret,	calltime)
-		__field_desc(	unsigned long long, ret,	rettime	)
-		__field_desc(	int,		ret,		depth	)
-=======
 		__field_packed(	unsigned long,	ret,		func	)
 		__field_packed(	unsigned long,	ret,		overrun	)
 		__field_packed(	unsigned long long, ret,	calltime)
 		__field_packed(	unsigned long long, ret,	rettime	)
 		__field_packed(	int,		ret,		depth	)
->>>>>>> 675a03b4
 	),
 
 	F_printk("<-- %ps (%d) (start: %llx  end: %llx) over: %d",
