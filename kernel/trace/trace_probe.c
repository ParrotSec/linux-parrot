--- conflicted
+++ resolved
@@ -13,16 +13,12 @@
 
 #include "trace_probe.h"
 
-<<<<<<< HEAD
-const char *reserved_field_names[] = {
-=======
 #undef C
 #define C(a, b)		b
 
 static const char *trace_probe_err_text[] = { ERRORS };
 
 static const char *reserved_field_names[] = {
->>>>>>> 407d19ab
 	"common_type",
 	"common_flags",
 	"common_preempt_count",
@@ -35,14 +31,12 @@
 
 /* Printing  in basic type function template */
 #define DEFINE_BASIC_PRINT_TYPE_FUNC(tname, type, fmt)			\
-int PRINT_TYPE_FUNC_NAME(tname)(struct trace_seq *s, const char *name,	\
-				void *data, void *ent)			\
+int PRINT_TYPE_FUNC_NAME(tname)(struct trace_seq *s, void *data, void *ent)\
 {									\
-	trace_seq_printf(s, " %s=" fmt, name, *(type *)data);		\
+	trace_seq_printf(s, fmt, *(type *)data);			\
 	return !trace_seq_has_overflowed(s);				\
 }									\
-const char PRINT_TYPE_FMT_NAME(tname)[] = fmt;				\
-NOKPROBE_SYMBOL(PRINT_TYPE_FUNC_NAME(tname));
+const char PRINT_TYPE_FMT_NAME(tname)[] = fmt;
 
 DEFINE_BASIC_PRINT_TYPE_FUNC(u8,  u8,  "%u")
 DEFINE_BASIC_PRINT_TYPE_FUNC(u16, u16, "%u")
@@ -57,193 +51,52 @@
 DEFINE_BASIC_PRINT_TYPE_FUNC(x32, u32, "0x%x")
 DEFINE_BASIC_PRINT_TYPE_FUNC(x64, u64, "0x%Lx")
 
+int PRINT_TYPE_FUNC_NAME(symbol)(struct trace_seq *s, void *data, void *ent)
+{
+	trace_seq_printf(s, "%pS", (void *)*(unsigned long *)data);
+	return !trace_seq_has_overflowed(s);
+}
+const char PRINT_TYPE_FMT_NAME(symbol)[] = "%pS";
+
 /* Print type function for string type */
-int PRINT_TYPE_FUNC_NAME(string)(struct trace_seq *s, const char *name,
-				 void *data, void *ent)
+int PRINT_TYPE_FUNC_NAME(string)(struct trace_seq *s, void *data, void *ent)
 {
 	int len = *(u32 *)data >> 16;
 
 	if (!len)
-		trace_seq_printf(s, " %s=(fault)", name);
+		trace_seq_puts(s, "(fault)");
 	else
-		trace_seq_printf(s, " %s=\"%s\"", name,
+		trace_seq_printf(s, "\"%s\"",
 				 (const char *)get_loc_data(data, ent));
 	return !trace_seq_has_overflowed(s);
 }
-NOKPROBE_SYMBOL(PRINT_TYPE_FUNC_NAME(string));
 
 const char PRINT_TYPE_FMT_NAME(string)[] = "\\\"%s\\\"";
 
-#define CHECK_FETCH_FUNCS(method, fn)			\
-	(((FETCH_FUNC_NAME(method, u8) == fn) ||	\
-	  (FETCH_FUNC_NAME(method, u16) == fn) ||	\
-	  (FETCH_FUNC_NAME(method, u32) == fn) ||	\
-	  (FETCH_FUNC_NAME(method, u64) == fn) ||	\
-	  (FETCH_FUNC_NAME(method, string) == fn) ||	\
-	  (FETCH_FUNC_NAME(method, string_size) == fn)) \
-	 && (fn != NULL))
-
-/* Data fetch function templates */
-#define DEFINE_FETCH_reg(type)						\
-void FETCH_FUNC_NAME(reg, type)(struct pt_regs *regs, void *offset, void *dest)	\
-{									\
-	*(type *)dest = (type)regs_get_register(regs,			\
-				(unsigned int)((unsigned long)offset));	\
-}									\
-NOKPROBE_SYMBOL(FETCH_FUNC_NAME(reg, type));
-DEFINE_BASIC_FETCH_FUNCS(reg)
-/* No string on the register */
-#define fetch_reg_string	NULL
-#define fetch_reg_string_size	NULL
-
-#define DEFINE_FETCH_retval(type)					\
-void FETCH_FUNC_NAME(retval, type)(struct pt_regs *regs,		\
-				   void *dummy, void *dest)		\
-{									\
-	*(type *)dest = (type)regs_return_value(regs);			\
-}									\
-NOKPROBE_SYMBOL(FETCH_FUNC_NAME(retval, type));
-DEFINE_BASIC_FETCH_FUNCS(retval)
-/* No string on the retval */
-#define fetch_retval_string		NULL
-#define fetch_retval_string_size	NULL
-
-/* Dereference memory access function */
-struct deref_fetch_param {
-	struct fetch_param	orig;
-	long			offset;
-	fetch_func_t		fetch;
-	fetch_func_t		fetch_size;
+/* Fetch type information table */
+static const struct fetch_type probe_fetch_types[] = {
+	/* Special types */
+	__ASSIGN_FETCH_TYPE("string", string, string, sizeof(u32), 1,
+			    "__data_loc char[]"),
+	/* Basic types */
+	ASSIGN_FETCH_TYPE(u8,  u8,  0),
+	ASSIGN_FETCH_TYPE(u16, u16, 0),
+	ASSIGN_FETCH_TYPE(u32, u32, 0),
+	ASSIGN_FETCH_TYPE(u64, u64, 0),
+	ASSIGN_FETCH_TYPE(s8,  u8,  1),
+	ASSIGN_FETCH_TYPE(s16, u16, 1),
+	ASSIGN_FETCH_TYPE(s32, u32, 1),
+	ASSIGN_FETCH_TYPE(s64, u64, 1),
+	ASSIGN_FETCH_TYPE_ALIAS(x8,  u8,  u8,  0),
+	ASSIGN_FETCH_TYPE_ALIAS(x16, u16, u16, 0),
+	ASSIGN_FETCH_TYPE_ALIAS(x32, u32, u32, 0),
+	ASSIGN_FETCH_TYPE_ALIAS(x64, u64, u64, 0),
+	ASSIGN_FETCH_TYPE_ALIAS(symbol, ADDR_FETCH_TYPE, ADDR_FETCH_TYPE, 0),
+
+	ASSIGN_FETCH_TYPE_END
 };
 
-#define DEFINE_FETCH_deref(type)					\
-void FETCH_FUNC_NAME(deref, type)(struct pt_regs *regs,			\
-				  void *data, void *dest)		\
-{									\
-	struct deref_fetch_param *dprm = data;				\
-	unsigned long addr;						\
-	call_fetch(&dprm->orig, regs, &addr);				\
-	if (addr) {							\
-		addr += dprm->offset;					\
-		dprm->fetch(regs, (void *)addr, dest);			\
-	} else								\
-		*(type *)dest = 0;					\
-}									\
-NOKPROBE_SYMBOL(FETCH_FUNC_NAME(deref, type));
-DEFINE_BASIC_FETCH_FUNCS(deref)
-DEFINE_FETCH_deref(string)
-
-void FETCH_FUNC_NAME(deref, string_size)(struct pt_regs *regs,
-					 void *data, void *dest)
-{
-	struct deref_fetch_param *dprm = data;
-	unsigned long addr;
-
-	call_fetch(&dprm->orig, regs, &addr);
-	if (addr && dprm->fetch_size) {
-		addr += dprm->offset;
-		dprm->fetch_size(regs, (void *)addr, dest);
-	} else
-		*(string_size *)dest = 0;
-}
-NOKPROBE_SYMBOL(FETCH_FUNC_NAME(deref, string_size));
-
-static void update_deref_fetch_param(struct deref_fetch_param *data)
-{
-	if (CHECK_FETCH_FUNCS(deref, data->orig.fn))
-		update_deref_fetch_param(data->orig.data);
-	else if (CHECK_FETCH_FUNCS(symbol, data->orig.fn))
-		update_symbol_cache(data->orig.data);
-}
-NOKPROBE_SYMBOL(update_deref_fetch_param);
-
-static void free_deref_fetch_param(struct deref_fetch_param *data)
-{
-	if (CHECK_FETCH_FUNCS(deref, data->orig.fn))
-		free_deref_fetch_param(data->orig.data);
-	else if (CHECK_FETCH_FUNCS(symbol, data->orig.fn))
-		free_symbol_cache(data->orig.data);
-	kfree(data);
-}
-NOKPROBE_SYMBOL(free_deref_fetch_param);
-
-/* Bitfield fetch function */
-struct bitfield_fetch_param {
-	struct fetch_param	orig;
-	unsigned char		hi_shift;
-	unsigned char		low_shift;
-};
-
-#define DEFINE_FETCH_bitfield(type)					\
-void FETCH_FUNC_NAME(bitfield, type)(struct pt_regs *regs,		\
-				     void *data, void *dest)		\
-{									\
-	struct bitfield_fetch_param *bprm = data;			\
-	type buf = 0;							\
-	call_fetch(&bprm->orig, regs, &buf);				\
-	if (buf) {							\
-		buf <<= bprm->hi_shift;					\
-		buf >>= bprm->low_shift;				\
-	}								\
-	*(type *)dest = buf;						\
-}									\
-NOKPROBE_SYMBOL(FETCH_FUNC_NAME(bitfield, type));
-DEFINE_BASIC_FETCH_FUNCS(bitfield)
-#define fetch_bitfield_string		NULL
-#define fetch_bitfield_string_size	NULL
-
-static void
-update_bitfield_fetch_param(struct bitfield_fetch_param *data)
-{
-	/*
-	 * Don't check the bitfield itself, because this must be the
-	 * last fetch function.
-	 */
-	if (CHECK_FETCH_FUNCS(deref, data->orig.fn))
-		update_deref_fetch_param(data->orig.data);
-	else if (CHECK_FETCH_FUNCS(symbol, data->orig.fn))
-		update_symbol_cache(data->orig.data);
-}
-
-static void
-free_bitfield_fetch_param(struct bitfield_fetch_param *data)
-{
-	/*
-	 * Don't check the bitfield itself, because this must be the
-	 * last fetch function.
-	 */
-	if (CHECK_FETCH_FUNCS(deref, data->orig.fn))
-		free_deref_fetch_param(data->orig.data);
-	else if (CHECK_FETCH_FUNCS(symbol, data->orig.fn))
-		free_symbol_cache(data->orig.data);
-
-	kfree(data);
-}
-
-void FETCH_FUNC_NAME(comm, string)(struct pt_regs *regs,
-					  void *data, void *dest)
-{
-	int maxlen = get_rloc_len(*(u32 *)dest);
-	u8 *dst = get_rloc_data(dest);
-	long ret;
-
-	if (!maxlen)
-		return;
-
-	ret = strlcpy(dst, current->comm, maxlen);
-	*(u32 *)dest = make_data_rloc(ret, get_rloc_offs(*(u32 *)dest));
-}
-NOKPROBE_SYMBOL(FETCH_FUNC_NAME(comm, string));
-
-void FETCH_FUNC_NAME(comm, string_size)(struct pt_regs *regs,
-					       void *data, void *dest)
-{
-	*(u32 *)dest = strlen(current->comm) + 1;
-}
-NOKPROBE_SYMBOL(FETCH_FUNC_NAME(comm, string_size));
-
-static const struct fetch_type *find_fetch_type(const char *type,
-						const struct fetch_type *ftbl)
+static const struct fetch_type *find_fetch_type(const char *type)
 {
 	int i;
 
@@ -264,58 +117,27 @@
 
 		switch (bs) {
 		case 8:
-			return find_fetch_type("u8", ftbl);
+			return find_fetch_type("u8");
 		case 16:
-			return find_fetch_type("u16", ftbl);
+			return find_fetch_type("u16");
 		case 32:
-			return find_fetch_type("u32", ftbl);
+			return find_fetch_type("u32");
 		case 64:
-			return find_fetch_type("u64", ftbl);
+			return find_fetch_type("u64");
 		default:
 			goto fail;
 		}
 	}
 
-	for (i = 0; ftbl[i].name; i++) {
-		if (strcmp(type, ftbl[i].name) == 0)
-			return &ftbl[i];
+	for (i = 0; probe_fetch_types[i].name; i++) {
+		if (strcmp(type, probe_fetch_types[i].name) == 0)
+			return &probe_fetch_types[i];
 	}
 
 fail:
 	return NULL;
 }
 
-<<<<<<< HEAD
-/* Special function : only accept unsigned long */
-static void fetch_kernel_stack_address(struct pt_regs *regs, void *dummy, void *dest)
-{
-	*(unsigned long *)dest = kernel_stack_pointer(regs);
-}
-NOKPROBE_SYMBOL(fetch_kernel_stack_address);
-
-static void fetch_user_stack_address(struct pt_regs *regs, void *dummy, void *dest)
-{
-	*(unsigned long *)dest = user_stack_pointer(regs);
-}
-NOKPROBE_SYMBOL(fetch_user_stack_address);
-
-static fetch_func_t get_fetch_size_function(const struct fetch_type *type,
-					    fetch_func_t orig_fn,
-					    const struct fetch_type *ftbl)
-{
-	int i;
-
-	if (type != &ftbl[FETCH_TYPE_STRING])
-		return NULL;	/* Only string type needs size function */
-
-	for (i = 0; i < FETCH_MTD_END; i++)
-		if (type->fetch[i] == orig_fn)
-			return ftbl[FETCH_TYPE_STRSIZE].fetch[i];
-
-	WARN_ON(1);	/* This should not happen */
-
-	return NULL;
-=======
 static struct trace_probe_log trace_probe_log;
 
 void trace_probe_log_init(const char *subsystem, int argc, const char **argv)
@@ -368,7 +190,6 @@
 			trace_probe_err_text, err_type, pos + offset);
 
 	kfree(command);
->>>>>>> 407d19ab
 }
 
 /* Split symbol and offset. */
@@ -392,13 +213,6 @@
 	return 0;
 }
 
-<<<<<<< HEAD
-#define PARAM_MAX_STACK (THREAD_SIZE / sizeof(unsigned long))
-
-static int parse_probe_vars(char *arg, const struct fetch_type *t,
-			    struct fetch_param *f, bool is_return,
-			    bool is_kprobe)
-=======
 /* @buf must has MAX_EVENT_NAME_LEN size */
 int traceprobe_parse_event_name(const char **pevent, const char **pgroup,
 				char *buf, int offset)
@@ -445,34 +259,12 @@
 
 static int parse_probe_vars(char *arg, const struct fetch_type *t,
 			struct fetch_insn *code, unsigned int flags, int offs)
->>>>>>> 407d19ab
-{
+{
+	unsigned long param;
 	int ret = 0;
-	unsigned long param;
+	int len;
 
 	if (strcmp(arg, "retval") == 0) {
-<<<<<<< HEAD
-		if (is_return)
-			f->fn = t->fetch[FETCH_MTD_retval];
-		else
-			ret = -EINVAL;
-	} else if (strncmp(arg, "stack", 5) == 0) {
-		if (arg[5] == '\0') {
-			if (strcmp(t->name, DEFAULT_FETCH_TYPE_STR))
-				return -EINVAL;
-
-			if (is_kprobe)
-				f->fn = fetch_kernel_stack_address;
-			else
-				f->fn = fetch_user_stack_address;
-		} else if (isdigit(arg[5])) {
-			ret = kstrtoul(arg + 5, 10, &param);
-			if (ret || (is_kprobe && param > PARAM_MAX_STACK))
-				ret = -EINVAL;
-			else {
-				f->fn = t->fetch[FETCH_MTD_stack];
-				f->data = (void *)param;
-=======
 		if (flags & TPARG_FL_RETURN) {
 			code->op = FETCH_OP_RETVAL;
 		} else {
@@ -493,17 +285,10 @@
 			} else {
 				code->op = FETCH_OP_STACK;
 				code->param = (unsigned int)param;
->>>>>>> 407d19ab
 			}
 		} else
 			goto inval_var;
 	} else if (strcmp(arg, "comm") == 0) {
-<<<<<<< HEAD
-		if (strcmp(t->name, "string") != 0 &&
-		    strcmp(t->name, "string_size") != 0)
-			return -EINVAL;
-		f->fn = t->fetch[FETCH_MTD_comm];
-=======
 		code->op = FETCH_OP_COMM;
 #ifdef CONFIG_HAVE_FUNCTION_ARG_ACCESS_API
 	} else if (((flags & TPARG_FL_MASK) ==
@@ -519,7 +304,6 @@
 		code->op = FETCH_OP_ARG;
 		code->param = (unsigned int)param - 1;
 #endif
->>>>>>> 407d19ab
 	} else
 		goto inval_var;
 
@@ -531,36 +315,27 @@
 }
 
 /* Recursive argument parser */
-<<<<<<< HEAD
-static int parse_probe_arg(char *arg, const struct fetch_type *t,
-		     struct fetch_param *f, bool is_return, bool is_kprobe,
-		     const struct fetch_type *ftbl)
-=======
 static int
 parse_probe_arg(char *arg, const struct fetch_type *type,
 		struct fetch_insn **pcode, struct fetch_insn *end,
 		unsigned int flags, int offs)
->>>>>>> 407d19ab
-{
+{
+	struct fetch_insn *code = *pcode;
 	unsigned long param;
-	long offset;
+	long offset = 0;
 	char *tmp;
 	int ret = 0;
 
 	switch (arg[0]) {
 	case '$':
-<<<<<<< HEAD
-		ret = parse_probe_vars(arg + 1, t, f, is_return, is_kprobe);
-=======
 		ret = parse_probe_vars(arg + 1, type, code, flags, offs);
->>>>>>> 407d19ab
 		break;
 
 	case '%':	/* named register */
 		ret = regs_query_register_offset(arg + 1);
 		if (ret >= 0) {
-			f->fn = t->fetch[FETCH_MTD_reg];
-			f->data = (void *)(unsigned long)ret;
+			code->op = FETCH_OP_REG;
+			code->param = (unsigned int)ret;
 			ret = 0;
 		} else
 			trace_probe_log_err(offs, BAD_REG_NAME);
@@ -572,14 +347,6 @@
 			if (ret) {
 				trace_probe_log_err(offs, BAD_MEM_ADDR);
 				break;
-<<<<<<< HEAD
-
-			f->fn = t->fetch[FETCH_MTD_memory];
-			f->data = (void *)param;
-		} else if (arg[1] == '+') {
-			/* kprobes don't support file offsets */
-			if (is_kprobe)
-=======
 			}
 			/* load address */
 			code->op = FETCH_OP_IMM;
@@ -588,7 +355,6 @@
 			/* kprobes don't support file offsets */
 			if (flags & TPARG_FL_KERNEL) {
 				trace_probe_log_err(offs, FILE_ON_KPROBE);
->>>>>>> 407d19ab
 				return -EINVAL;
 			}
 			ret = kstrtol(arg + 2, 0, &offset);
@@ -597,23 +363,10 @@
 				break;
 			}
 
-			f->fn = t->fetch[FETCH_MTD_file_offset];
-			f->data = (void *)offset;
+			code->op = FETCH_OP_FOFFS;
+			code->immediate = (unsigned long)offset;  // imm64?
 		} else {
 			/* uprobes don't support symbols */
-<<<<<<< HEAD
-			if (!is_kprobe)
-				return -EINVAL;
-
-			ret = traceprobe_split_symbol_offset(arg + 1, &offset);
-			if (ret)
-				break;
-
-			f->data = alloc_symbol_cache(arg + 1, offset);
-			if (f->data)
-				f->fn = t->fetch[FETCH_MTD_symbol];
-		}
-=======
 			if (!(flags & TPARG_FL_KERNEL)) {
 				trace_probe_log_err(offs, SYM_ON_UPROBE);
 				return -EINVAL;
@@ -638,22 +391,13 @@
 		*pcode = code;
 		code->op = FETCH_OP_DEREF;
 		code->offset = offset;
->>>>>>> 407d19ab
 		break;
 
 	case '+':	/* deref memory */
 		arg++;	/* Skip '+', because kstrtol() rejects it. */
+		/* fall through */
 	case '-':
 		tmp = strchr(arg, '(');
-<<<<<<< HEAD
-		if (!tmp)
-			break;
-
-		*tmp = '\0';
-		ret = kstrtol(arg, 0, &offset);
-
-		if (ret)
-=======
 		if (!tmp) {
 			trace_probe_log_err(offs, DEREF_NEED_BRACE);
 			return -EINVAL;
@@ -662,31 +406,19 @@
 		ret = kstrtol(arg, 0, &offset);
 		if (ret) {
 			trace_probe_log_err(offs, BAD_DEREF_OFFS);
->>>>>>> 407d19ab
 			break;
 		}
 		offs += (tmp + 1 - arg) + (arg[0] != '-' ? 1 : 0);
 		arg = tmp + 1;
 		tmp = strrchr(arg, ')');
-<<<<<<< HEAD
-
-		if (tmp) {
-			struct deref_fetch_param	*dprm;
-			const struct fetch_type		*t2;
-=======
 		if (!tmp) {
 			trace_probe_log_err(offs + strlen(arg),
 					    DEREF_OPEN_BRACE);
 			return -EINVAL;
 		} else {
 			const struct fetch_type *t2 = find_fetch_type(NULL);
->>>>>>> 407d19ab
-
-			t2 = find_fetch_type(NULL, ftbl);
+
 			*tmp = '\0';
-<<<<<<< HEAD
-			dprm = kzalloc(sizeof(struct deref_fetch_param), GFP_KERNEL);
-=======
 			ret = parse_probe_arg(arg, t2, &code, end, flags, offs);
 			if (ret)
 				break;
@@ -699,37 +431,17 @@
 				return -EINVAL;
 			}
 			*pcode = code;
->>>>>>> 407d19ab
-
-			if (!dprm)
-				return -ENOMEM;
-
-			dprm->offset = offset;
-			dprm->fetch = t->fetch[FETCH_MTD_memory];
-			dprm->fetch_size = get_fetch_size_function(t,
-							dprm->fetch, ftbl);
-			ret = parse_probe_arg(arg, t2, &dprm->orig, is_return,
-							is_kprobe, ftbl);
-			if (ret)
-				kfree(dprm);
-			else {
-				f->fn = t->fetch[FETCH_MTD_deref];
-				f->data = (void *)dprm;
-			}
+
+			code->op = FETCH_OP_DEREF;
+			code->offset = offset;
 		}
 		break;
 	}
-<<<<<<< HEAD
-	if (!ret && !f->fn) {	/* Parsed, but do not find fetch method */
-		pr_info("%s type has no corresponding fetch method.\n", t->name);
-=======
 	if (!ret && code->op == FETCH_OP_NOP) {
 		/* Parsed, but do not find fetch method */
 		trace_probe_log_err(offs, BAD_FETCH_ARG);
->>>>>>> 407d19ab
 		ret = -EINVAL;
 	}
-
 	return ret;
 }
 
@@ -738,22 +450,15 @@
 /* Bitfield type needs to be parsed into a fetch function */
 static int __parse_bitfield_probe_arg(const char *bf,
 				      const struct fetch_type *t,
-				      struct fetch_param *f)
-{
-	struct bitfield_fetch_param *bprm;
+				      struct fetch_insn **pcode)
+{
+	struct fetch_insn *code = *pcode;
 	unsigned long bw, bo;
 	char *tail;
 
 	if (*bf != 'b')
 		return 0;
 
-	bprm = kzalloc(sizeof(*bprm), GFP_KERNEL);
-	if (!bprm)
-		return -ENOMEM;
-
-	bprm->orig = *f;
-	f->fn = t->fetch[FETCH_MTD_bitfield];
-	f->data = (void *)bprm;
 	bw = simple_strtoul(bf + 1, &tail, 0);	/* Use simple one */
 
 	if (bw == 0 || *tail != '@')
@@ -764,36 +469,26 @@
 
 	if (tail == bf || *tail != '/')
 		return -EINVAL;
-<<<<<<< HEAD
-=======
 	code++;
 	if (code->op != FETCH_OP_NOP)
 		return -EINVAL;
 	*pcode = code;
->>>>>>> 407d19ab
-
-	bprm->hi_shift = BYTES_TO_BITS(t->size) - (bw + bo);
-	bprm->low_shift = bprm->hi_shift + bo;
+
+	code->op = FETCH_OP_MOD_BF;
+	code->lshift = BYTES_TO_BITS(t->size) - (bw + bo);
+	code->rshift = BYTES_TO_BITS(t->size) - bw;
+	code->basesize = t->size;
 
 	return (BYTES_TO_BITS(t->size) < (bw + bo)) ? -EINVAL : 0;
 }
 
 /* String length checking wrapper */
-<<<<<<< HEAD
-int traceprobe_parse_probe_arg(char *arg, ssize_t *size,
-		struct probe_arg *parg, bool is_return, bool is_kprobe,
-		const struct fetch_type *ftbl)
-{
-	const char *t;
-	int ret;
-=======
 static int traceprobe_parse_probe_arg_body(char *arg, ssize_t *size,
 		struct probe_arg *parg, unsigned int flags, int offset)
 {
 	struct fetch_insn *code, *scode, *tmp = NULL;
 	char *t, *t2, *t3;
 	int ret, len;
->>>>>>> 407d19ab
 
 	len = strlen(arg);
 	if (len > MAX_ARGSTR_LEN) {
@@ -807,21 +502,6 @@
 	parg->comm = kstrdup(arg, GFP_KERNEL);
 	if (!parg->comm)
 		return -ENOMEM;
-<<<<<<< HEAD
-	}
-	t = strchr(parg->comm, ':');
-	if (t) {
-		arg[t - parg->comm] = '\0';
-		t++;
-	}
-	/*
-	 * The default type of $comm should be "string", and it can't be
-	 * dereferenced.
-	 */
-	if (!t && strcmp(arg, "$comm") == 0)
-		t = "string";
-	parg->type = find_fetch_type(t, ftbl);
-=======
 
 	t = strchr(arg, ':');
 	if (t) {
@@ -862,27 +542,11 @@
 		parg->type = find_fetch_type("string");
 	} else
 		parg->type = find_fetch_type(t);
->>>>>>> 407d19ab
 	if (!parg->type) {
 		trace_probe_log_err(offset + (t ? (t - arg) : 0), BAD_TYPE);
 		return -EINVAL;
 	}
 	parg->offset = *size;
-<<<<<<< HEAD
-	*size += parg->type->size;
-	ret = parse_probe_arg(arg, parg->type, &parg->fetch, is_return,
-			      is_kprobe, ftbl);
-
-	if (ret >= 0 && t != NULL)
-		ret = __parse_bitfield_probe_arg(t, parg->type, &parg->fetch);
-
-	if (ret >= 0) {
-		parg->fetch_size.fn = get_fetch_size_function(parg->type,
-							      parg->fetch.fn,
-							      ftbl);
-		parg->fetch_size.data = parg->fetch.data;
-	}
-=======
 	*size += parg->type->size * (parg->count ?: 1);
 
 	if (parg->count) {
@@ -986,14 +650,13 @@
 				kfree(code->data);
 	}
 	kfree(tmp);
->>>>>>> 407d19ab
 
 	return ret;
 }
 
 /* Return 1 if name is reserved or already used by another argument */
-int traceprobe_conflict_field_name(const char *name,
-			       struct probe_arg *args, int narg)
+static int traceprobe_conflict_field_name(const char *name,
+					  struct probe_arg *args, int narg)
 {
 	int i;
 
@@ -1008,16 +671,9 @@
 	return 0;
 }
 
-void traceprobe_update_arg(struct probe_arg *arg)
-{
-<<<<<<< HEAD
-	if (CHECK_FETCH_FUNCS(bitfield, arg->fetch.fn))
-		update_bitfield_fetch_param(arg->fetch.data);
-	else if (CHECK_FETCH_FUNCS(deref, arg->fetch.fn))
-		update_deref_fetch_param(arg->fetch.data);
-	else if (CHECK_FETCH_FUNCS(symbol, arg->fetch.fn))
-		update_symbol_cache(arg->fetch.data);
-=======
+int traceprobe_parse_probe_arg(struct trace_probe *tp, int i, char *arg,
+				unsigned int flags)
+{
 	struct probe_arg *parg = &tp->args[i];
 	char *body;
 
@@ -1054,28 +710,65 @@
 	/* Parse fetch argument */
 	return traceprobe_parse_probe_arg_body(body, &tp->size, parg, flags,
 					       body - arg);
->>>>>>> 407d19ab
 }
 
 void traceprobe_free_probe_arg(struct probe_arg *arg)
 {
-	if (CHECK_FETCH_FUNCS(bitfield, arg->fetch.fn))
-		free_bitfield_fetch_param(arg->fetch.data);
-	else if (CHECK_FETCH_FUNCS(deref, arg->fetch.fn))
-		free_deref_fetch_param(arg->fetch.data);
-	else if (CHECK_FETCH_FUNCS(symbol, arg->fetch.fn))
-		free_symbol_cache(arg->fetch.data);
-
+	struct fetch_insn *code = arg->code;
+
+	while (code && code->op != FETCH_OP_END) {
+		if (code->op == FETCH_NOP_SYMBOL)
+			kfree(code->data);
+		code++;
+	}
+	kfree(arg->code);
 	kfree(arg->name);
 	kfree(arg->comm);
-}
-
+	kfree(arg->fmt);
+}
+
+int traceprobe_update_arg(struct probe_arg *arg)
+{
+	struct fetch_insn *code = arg->code;
+	long offset;
+	char *tmp;
+	char c;
+	int ret = 0;
+
+	while (code && code->op != FETCH_OP_END) {
+		if (code->op == FETCH_NOP_SYMBOL) {
+			if (code[1].op != FETCH_OP_IMM)
+				return -EINVAL;
+
+			tmp = strpbrk(code->data, "+-");
+			if (tmp)
+				c = *tmp;
+			ret = traceprobe_split_symbol_offset(code->data,
+							     &offset);
+			if (ret)
+				return ret;
+
+			code[1].immediate =
+				(unsigned long)kallsyms_lookup_name(code->data);
+			if (tmp)
+				*tmp = c;
+			if (!code[1].immediate)
+				return -ENOENT;
+			code[1].immediate += offset;
+		}
+		code++;
+	}
+	return 0;
+}
+
+/* When len=0, we just calculate the needed length */
+#define LEN_OR_ZERO (len ? len - pos : 0)
 static int __set_print_fmt(struct trace_probe *tp, char *buf, int len,
 			   bool is_return)
 {
-	int i;
+	struct probe_arg *parg;
+	int i, j;
 	int pos = 0;
-
 	const char *fmt, *arg;
 
 	if (!is_return) {
@@ -1086,35 +779,51 @@
 		arg = "REC->" FIELD_STRING_FUNC ", REC->" FIELD_STRING_RETIP;
 	}
 
-	/* When len=0, we just calculate the needed length */
-#define LEN_OR_ZERO (len ? len - pos : 0)
-
 	pos += snprintf(buf + pos, LEN_OR_ZERO, "\"%s", fmt);
 
 	for (i = 0; i < tp->nr_args; i++) {
-		pos += snprintf(buf + pos, LEN_OR_ZERO, " %s=%s",
-				tp->args[i].name, tp->args[i].type->fmt);
+		parg = tp->args + i;
+		pos += snprintf(buf + pos, LEN_OR_ZERO, " %s=", parg->name);
+		if (parg->count) {
+			pos += snprintf(buf + pos, LEN_OR_ZERO, "{%s",
+					parg->type->fmt);
+			for (j = 1; j < parg->count; j++)
+				pos += snprintf(buf + pos, LEN_OR_ZERO, ",%s",
+						parg->type->fmt);
+			pos += snprintf(buf + pos, LEN_OR_ZERO, "}");
+		} else
+			pos += snprintf(buf + pos, LEN_OR_ZERO, "%s",
+					parg->type->fmt);
 	}
 
 	pos += snprintf(buf + pos, LEN_OR_ZERO, "\", %s", arg);
 
 	for (i = 0; i < tp->nr_args; i++) {
-		if (strcmp(tp->args[i].type->name, "string") == 0)
+		parg = tp->args + i;
+		if (parg->count) {
+			if (strcmp(parg->type->name, "string") == 0)
+				fmt = ", __get_str(%s[%d])";
+			else
+				fmt = ", REC->%s[%d]";
+			for (j = 0; j < parg->count; j++)
+				pos += snprintf(buf + pos, LEN_OR_ZERO,
+						fmt, parg->name, j);
+		} else {
+			if (strcmp(parg->type->name, "string") == 0)
+				fmt = ", __get_str(%s)";
+			else
+				fmt = ", REC->%s";
 			pos += snprintf(buf + pos, LEN_OR_ZERO,
-					", __get_str(%s)",
-					tp->args[i].name);
-		else
-			pos += snprintf(buf + pos, LEN_OR_ZERO, ", REC->%s",
-					tp->args[i].name);
-	}
-
-#undef LEN_OR_ZERO
+					fmt, parg->name);
+		}
+	}
 
 	/* return the length of print_fmt */
 	return pos;
 }
-
-int set_print_fmt(struct trace_probe *tp, bool is_return)
+#undef LEN_OR_ZERO
+
+int traceprobe_set_print_fmt(struct trace_probe *tp, bool is_return)
 {
 	int len;
 	char *print_fmt;
@@ -1130,4 +839,29 @@
 	tp->call.print_fmt = print_fmt;
 
 	return 0;
+}
+
+int traceprobe_define_arg_fields(struct trace_event_call *event_call,
+				 size_t offset, struct trace_probe *tp)
+{
+	int ret, i;
+
+	/* Set argument names as fields */
+	for (i = 0; i < tp->nr_args; i++) {
+		struct probe_arg *parg = &tp->args[i];
+		const char *fmt = parg->type->fmttype;
+		int size = parg->type->size;
+
+		if (parg->fmt)
+			fmt = parg->fmt;
+		if (parg->count)
+			size *= parg->count;
+		ret = trace_define_field(event_call, fmt, parg->name,
+					 offset + parg->offset, size,
+					 parg->type->is_signed,
+					 FILTER_OTHER);
+		if (ret)
+			return ret;
+	}
+	return 0;
 }