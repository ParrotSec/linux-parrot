/*
 * User-space Probes (UProbes)
 *
 * This program is free software; you can redistribute it and/or modify
 * it under the terms of the GNU General Public License as published by
 * the Free Software Foundation; either version 2 of the License, or
 * (at your option) any later version.
 *
 * This program is distributed in the hope that it will be useful,
 * but WITHOUT ANY WARRANTY; without even the implied warranty of
 * MERCHANTABILITY or FITNESS FOR A PARTICULAR PURPOSE.  See the
 * GNU General Public License for more details.
 *
 * You should have received a copy of the GNU General Public License
 * along with this program; if not, write to the Free Software
 * Foundation, Inc., 59 Temple Place - Suite 330, Boston, MA 02111-1307, USA.
 *
 * Copyright (C) IBM Corporation, 2008-2012
 * Authors:
 *	Srikar Dronamraju
 *	Jim Keniston
 * Copyright (C) 2011-2012 Red Hat, Inc., Peter Zijlstra
 */

#include <linux/kernel.h>
#include <linux/highmem.h>
#include <linux/pagemap.h>	/* read_mapping_page */
#include <linux/slab.h>
#include <linux/sched.h>
#include <linux/sched/mm.h>
#include <linux/sched/coredump.h>
#include <linux/export.h>
#include <linux/rmap.h>		/* anon_vma_prepare */
#include <linux/mmu_notifier.h>	/* set_pte_at_notify */
#include <linux/swap.h>		/* try_to_free_swap */
#include <linux/ptrace.h>	/* user_enable_single_step */
#include <linux/kdebug.h>	/* notifier mechanism */
#include "../../mm/internal.h"	/* munlock_vma_page */
#include <linux/percpu-rwsem.h>
#include <linux/task_work.h>
#include <linux/shmem_fs.h>

#include <linux/uprobes.h>

#define UINSNS_PER_PAGE			(PAGE_SIZE/UPROBE_XOL_SLOT_BYTES)
#define MAX_UPROBE_XOL_SLOTS		UINSNS_PER_PAGE

static struct rb_root uprobes_tree = RB_ROOT;
/*
 * allows us to skip the uprobe_mmap if there are no uprobe events active
 * at this time.  Probably a fine grained per inode count is better?
 */
#define no_uprobe_events()	RB_EMPTY_ROOT(&uprobes_tree)

static DEFINE_SPINLOCK(uprobes_treelock);	/* serialize rbtree access */

#define UPROBES_HASH_SZ	13
/* serialize uprobe->pending_list */
static struct mutex uprobes_mmap_mutex[UPROBES_HASH_SZ];
#define uprobes_mmap_hash(v)	(&uprobes_mmap_mutex[((unsigned long)(v)) % UPROBES_HASH_SZ])

static struct percpu_rw_semaphore dup_mmap_sem;

/* Have a copy of original instruction */
#define UPROBE_COPY_INSN	0

struct uprobe {
	struct rb_node		rb_node;	/* node in the rb tree */
	atomic_t		ref;
	struct rw_semaphore	register_rwsem;
	struct rw_semaphore	consumer_rwsem;
	struct list_head	pending_list;
	struct uprobe_consumer	*consumers;
	struct inode		*inode;		/* Also hold a ref to inode */
	loff_t			offset;
	unsigned long		flags;

	/*
	 * The generic code assumes that it has two members of unknown type
	 * owned by the arch-specific code:
	 *
	 * 	insn -	copy_insn() saves the original instruction here for
	 *		arch_uprobe_analyze_insn().
	 *
	 *	ixol -	potentially modified instruction to execute out of
	 *		line, copied to xol_area by xol_get_insn_slot().
	 */
	struct arch_uprobe	arch;
};

/*
 * Execute out of line area: anonymous executable mapping installed
 * by the probed task to execute the copy of the original instruction
 * mangled by set_swbp().
 *
 * On a breakpoint hit, thread contests for a slot.  It frees the
 * slot after singlestep. Currently a fixed number of slots are
 * allocated.
 */
struct xol_area {
	wait_queue_head_t 		wq;		/* if all slots are busy */
	atomic_t 			slot_count;	/* number of in-use slots */
	unsigned long 			*bitmap;	/* 0 = free slot */

	struct vm_special_mapping	xol_mapping;
	struct page 			*pages[2];
	/*
	 * We keep the vma's vm_start rather than a pointer to the vma
	 * itself.  The probed process or a naughty kernel module could make
	 * the vma go away, and we must handle that reasonably gracefully.
	 */
	unsigned long 			vaddr;		/* Page(s) of instruction slots */
};

/*
 * valid_vma: Verify if the specified vma is an executable vma
 * Relax restrictions while unregistering: vm_flags might have
 * changed after breakpoint was inserted.
 *	- is_register: indicates if we are in register context.
 *	- Return 1 if the specified virtual address is in an
 *	  executable vma.
 */
static bool valid_vma(struct vm_area_struct *vma, bool is_register)
{
	vm_flags_t flags = VM_HUGETLB | VM_MAYEXEC | VM_MAYSHARE;

	if (is_register)
		flags |= VM_WRITE;

	return vma->vm_file && (vma->vm_flags & flags) == VM_MAYEXEC;
}

static unsigned long offset_to_vaddr(struct vm_area_struct *vma, loff_t offset)
{
	return vma->vm_start + offset - ((loff_t)vma->vm_pgoff << PAGE_SHIFT);
}

static loff_t vaddr_to_offset(struct vm_area_struct *vma, unsigned long vaddr)
{
	return ((loff_t)vma->vm_pgoff << PAGE_SHIFT) + (vaddr - vma->vm_start);
}

/**
 * __replace_page - replace page in vma by new page.
 * based on replace_page in mm/ksm.c
 *
 * @vma:      vma that holds the pte pointing to page
 * @addr:     address the old @page is mapped at
 * @page:     the cowed page we are replacing by kpage
 * @kpage:    the modified page we replace page by
 *
 * Returns 0 on success, -EFAULT on failure.
 */
static int __replace_page(struct vm_area_struct *vma, unsigned long addr,
				struct page *old_page, struct page *new_page)
{
	struct mm_struct *mm = vma->vm_mm;
	struct page_vma_mapped_walk pvmw = {
		.page = old_page,
		.vma = vma,
		.address = addr,
	};
	int err;
	/* For mmu_notifiers */
	const unsigned long mmun_start = addr;
	const unsigned long mmun_end   = addr + PAGE_SIZE;
	struct mem_cgroup *memcg;

<<<<<<< HEAD
=======
	mmu_notifier_range_init(&range, MMU_NOTIFY_CLEAR, 0, vma, mm, addr,
				addr + PAGE_SIZE);

>>>>>>> 407d19ab
	VM_BUG_ON_PAGE(PageTransHuge(old_page), old_page);

	err = mem_cgroup_try_charge(new_page, vma->vm_mm, GFP_KERNEL, &memcg,
			false);
	if (err)
		return err;

	/* For try_to_free_swap() and munlock_vma_page() below */
	lock_page(old_page);

	mmu_notifier_invalidate_range_start(mm, mmun_start, mmun_end);
	err = -EAGAIN;
	if (!page_vma_mapped_walk(&pvmw)) {
		mem_cgroup_cancel_charge(new_page, memcg, false);
		goto unlock;
	}
	VM_BUG_ON_PAGE(addr != pvmw.address, old_page);

	get_page(new_page);
	page_add_new_anon_rmap(new_page, vma, addr, false);
	mem_cgroup_commit_charge(new_page, memcg, false, false);
	lru_cache_add_active_or_unevictable(new_page, vma);

	if (!PageAnon(old_page)) {
		dec_mm_counter(mm, mm_counter_file(old_page));
		inc_mm_counter(mm, MM_ANONPAGES);
	}

	flush_cache_page(vma, addr, pte_pfn(*pvmw.pte));
	ptep_clear_flush_notify(vma, addr, pvmw.pte);
	set_pte_at_notify(mm, addr, pvmw.pte,
			mk_pte(new_page, vma->vm_page_prot));

	page_remove_rmap(old_page, false);
	if (!page_mapped(old_page))
		try_to_free_swap(old_page);
	page_vma_mapped_walk_done(&pvmw);

	if (vma->vm_flags & VM_LOCKED)
		munlock_vma_page(old_page);
	put_page(old_page);

	err = 0;
 unlock:
	mmu_notifier_invalidate_range_end(mm, mmun_start, mmun_end);
	unlock_page(old_page);
	return err;
}

/**
 * is_swbp_insn - check if instruction is breakpoint instruction.
 * @insn: instruction to be checked.
 * Default implementation of is_swbp_insn
 * Returns true if @insn is a breakpoint instruction.
 */
bool __weak is_swbp_insn(uprobe_opcode_t *insn)
{
	return *insn == UPROBE_SWBP_INSN;
}

/**
 * is_trap_insn - check if instruction is breakpoint instruction.
 * @insn: instruction to be checked.
 * Default implementation of is_trap_insn
 * Returns true if @insn is a breakpoint instruction.
 *
 * This function is needed for the case where an architecture has multiple
 * trap instructions (like powerpc).
 */
bool __weak is_trap_insn(uprobe_opcode_t *insn)
{
	return is_swbp_insn(insn);
}

static void copy_from_page(struct page *page, unsigned long vaddr, void *dst, int len)
{
	void *kaddr = kmap_atomic(page);
	memcpy(dst, kaddr + (vaddr & ~PAGE_MASK), len);
	kunmap_atomic(kaddr);
}

static void copy_to_page(struct page *page, unsigned long vaddr, const void *src, int len)
{
	void *kaddr = kmap_atomic(page);
	memcpy(kaddr + (vaddr & ~PAGE_MASK), src, len);
	kunmap_atomic(kaddr);
}

static int verify_opcode(struct page *page, unsigned long vaddr, uprobe_opcode_t *new_opcode)
{
	uprobe_opcode_t old_opcode;
	bool is_swbp;

	/*
	 * Note: We only check if the old_opcode is UPROBE_SWBP_INSN here.
	 * We do not check if it is any other 'trap variant' which could
	 * be conditional trap instruction such as the one powerpc supports.
	 *
	 * The logic is that we do not care if the underlying instruction
	 * is a trap variant; uprobes always wins over any other (gdb)
	 * breakpoint.
	 */
	copy_from_page(page, vaddr, &old_opcode, UPROBE_SWBP_INSN_SIZE);
	is_swbp = is_swbp_insn(&old_opcode);

	if (is_swbp_insn(new_opcode)) {
		if (is_swbp)		/* register: already installed? */
			return 0;
	} else {
		if (!is_swbp)		/* unregister: was it changed by us? */
			return 0;
	}

	return 1;
}

/*
 * NOTE:
 * Expect the breakpoint instruction to be the smallest size instruction for
 * the architecture. If an arch has variable length instruction and the
 * breakpoint instruction is not of the smallest length instruction
 * supported by that architecture then we need to modify is_trap_at_addr and
 * uprobe_write_opcode accordingly. This would never be a problem for archs
 * that have fixed length instructions.
 *
 * uprobe_write_opcode - write the opcode at a given virtual address.
 * @mm: the probed process address space.
 * @vaddr: the virtual address to store the opcode.
 * @opcode: opcode to be written at @vaddr.
 *
 * Called with mm->mmap_sem held for write.
 * Return 0 (success) or a negative errno.
 */
int uprobe_write_opcode(struct arch_uprobe *auprobe, struct mm_struct *mm,
			unsigned long vaddr, uprobe_opcode_t opcode)
{
	struct page *old_page, *new_page;
	struct vm_area_struct *vma;
	int ret;

retry:
	/* Read the page with vaddr into memory */
	ret = get_user_pages_remote(NULL, mm, vaddr, 1,
			FOLL_FORCE | FOLL_SPLIT, &old_page, &vma, NULL);
	if (ret <= 0)
		return ret;

	ret = verify_opcode(old_page, vaddr, &opcode);
	if (ret <= 0)
		goto put_old;

	ret = anon_vma_prepare(vma);
	if (ret)
		goto put_old;

	ret = -ENOMEM;
	new_page = alloc_page_vma(GFP_HIGHUSER_MOVABLE, vma, vaddr);
	if (!new_page)
		goto put_old;

	__SetPageUptodate(new_page);
	copy_highpage(new_page, old_page);
	copy_to_page(new_page, vaddr, &opcode, UPROBE_SWBP_INSN_SIZE);

	ret = __replace_page(vma, vaddr, old_page, new_page);
	put_page(new_page);
put_old:
	put_page(old_page);

	if (unlikely(ret == -EAGAIN))
		goto retry;
	return ret;
}

/**
 * set_swbp - store breakpoint at a given address.
 * @auprobe: arch specific probepoint information.
 * @mm: the probed process address space.
 * @vaddr: the virtual address to insert the opcode.
 *
 * For mm @mm, store the breakpoint instruction at @vaddr.
 * Return 0 (success) or a negative errno.
 */
int __weak set_swbp(struct arch_uprobe *auprobe, struct mm_struct *mm, unsigned long vaddr)
{
	return uprobe_write_opcode(auprobe, mm, vaddr, UPROBE_SWBP_INSN);
}

/**
 * set_orig_insn - Restore the original instruction.
 * @mm: the probed process address space.
 * @auprobe: arch specific probepoint information.
 * @vaddr: the virtual address to insert the opcode.
 *
 * For mm @mm, restore the original opcode (opcode) at @vaddr.
 * Return 0 (success) or a negative errno.
 */
int __weak
set_orig_insn(struct arch_uprobe *auprobe, struct mm_struct *mm, unsigned long vaddr)
{
	return uprobe_write_opcode(auprobe, mm, vaddr,
			*(uprobe_opcode_t *)&auprobe->insn);
}

static struct uprobe *get_uprobe(struct uprobe *uprobe)
{
	atomic_inc(&uprobe->ref);
	return uprobe;
}

static void put_uprobe(struct uprobe *uprobe)
{
	if (atomic_dec_and_test(&uprobe->ref))
		kfree(uprobe);
}

static int match_uprobe(struct uprobe *l, struct uprobe *r)
{
	if (l->inode < r->inode)
		return -1;

	if (l->inode > r->inode)
		return 1;

	if (l->offset < r->offset)
		return -1;

	if (l->offset > r->offset)
		return 1;

	return 0;
}

static struct uprobe *__find_uprobe(struct inode *inode, loff_t offset)
{
	struct uprobe u = { .inode = inode, .offset = offset };
	struct rb_node *n = uprobes_tree.rb_node;
	struct uprobe *uprobe;
	int match;

	while (n) {
		uprobe = rb_entry(n, struct uprobe, rb_node);
		match = match_uprobe(&u, uprobe);
		if (!match)
			return get_uprobe(uprobe);

		if (match < 0)
			n = n->rb_left;
		else
			n = n->rb_right;
	}
	return NULL;
}

/*
 * Find a uprobe corresponding to a given inode:offset
 * Acquires uprobes_treelock
 */
static struct uprobe *find_uprobe(struct inode *inode, loff_t offset)
{
	struct uprobe *uprobe;

	spin_lock(&uprobes_treelock);
	uprobe = __find_uprobe(inode, offset);
	spin_unlock(&uprobes_treelock);

	return uprobe;
}

static struct uprobe *__insert_uprobe(struct uprobe *uprobe)
{
	struct rb_node **p = &uprobes_tree.rb_node;
	struct rb_node *parent = NULL;
	struct uprobe *u;
	int match;

	while (*p) {
		parent = *p;
		u = rb_entry(parent, struct uprobe, rb_node);
		match = match_uprobe(uprobe, u);
		if (!match)
			return get_uprobe(u);

		if (match < 0)
			p = &parent->rb_left;
		else
			p = &parent->rb_right;

	}

	u = NULL;
	rb_link_node(&uprobe->rb_node, parent, p);
	rb_insert_color(&uprobe->rb_node, &uprobes_tree);
	/* get access + creation ref */
	atomic_set(&uprobe->ref, 2);

	return u;
}

/*
 * Acquire uprobes_treelock.
 * Matching uprobe already exists in rbtree;
 *	increment (access refcount) and return the matching uprobe.
 *
 * No matching uprobe; insert the uprobe in rb_tree;
 *	get a double refcount (access + creation) and return NULL.
 */
static struct uprobe *insert_uprobe(struct uprobe *uprobe)
{
	struct uprobe *u;

	spin_lock(&uprobes_treelock);
	u = __insert_uprobe(uprobe);
	spin_unlock(&uprobes_treelock);

	return u;
}

static struct uprobe *alloc_uprobe(struct inode *inode, loff_t offset)
{
	struct uprobe *uprobe, *cur_uprobe;

	uprobe = kzalloc(sizeof(struct uprobe), GFP_KERNEL);
	if (!uprobe)
		return NULL;

	uprobe->inode = inode;
	uprobe->offset = offset;
	init_rwsem(&uprobe->register_rwsem);
	init_rwsem(&uprobe->consumer_rwsem);

	/* add to uprobes_tree, sorted on inode:offset */
	cur_uprobe = insert_uprobe(uprobe);
	/* a uprobe exists for this inode:offset combination */
	if (cur_uprobe) {
		kfree(uprobe);
		uprobe = cur_uprobe;
	}

	return uprobe;
}

static void consumer_add(struct uprobe *uprobe, struct uprobe_consumer *uc)
{
	down_write(&uprobe->consumer_rwsem);
	uc->next = uprobe->consumers;
	uprobe->consumers = uc;
	up_write(&uprobe->consumer_rwsem);
}

/*
 * For uprobe @uprobe, delete the consumer @uc.
 * Return true if the @uc is deleted successfully
 * or return false.
 */
static bool consumer_del(struct uprobe *uprobe, struct uprobe_consumer *uc)
{
	struct uprobe_consumer **con;
	bool ret = false;

	down_write(&uprobe->consumer_rwsem);
	for (con = &uprobe->consumers; *con; con = &(*con)->next) {
		if (*con == uc) {
			*con = uc->next;
			ret = true;
			break;
		}
	}
	up_write(&uprobe->consumer_rwsem);

	return ret;
}

static int __copy_insn(struct address_space *mapping, struct file *filp,
			void *insn, int nbytes, loff_t offset)
{
	struct page *page;
	/*
	 * Ensure that the page that has the original instruction is populated
	 * and in page-cache. If ->readpage == NULL it must be shmem_mapping(),
	 * see uprobe_register().
	 */
	if (mapping->a_ops->readpage)
		page = read_mapping_page(mapping, offset >> PAGE_SHIFT, filp);
	else
		page = shmem_read_mapping_page(mapping, offset >> PAGE_SHIFT);
	if (IS_ERR(page))
		return PTR_ERR(page);

	copy_from_page(page, offset, insn, nbytes);
	put_page(page);

	return 0;
}

static int copy_insn(struct uprobe *uprobe, struct file *filp)
{
	struct address_space *mapping = uprobe->inode->i_mapping;
	loff_t offs = uprobe->offset;
	void *insn = &uprobe->arch.insn;
	int size = sizeof(uprobe->arch.insn);
	int len, err = -EIO;

	/* Copy only available bytes, -EIO if nothing was read */
	do {
		if (offs >= i_size_read(uprobe->inode))
			break;

		len = min_t(int, size, PAGE_SIZE - (offs & ~PAGE_MASK));
		err = __copy_insn(mapping, filp, insn, len, offs);
		if (err)
			break;

		insn += len;
		offs += len;
		size -= len;
	} while (size);

	return err;
}

static int prepare_uprobe(struct uprobe *uprobe, struct file *file,
				struct mm_struct *mm, unsigned long vaddr)
{
	int ret = 0;

	if (test_bit(UPROBE_COPY_INSN, &uprobe->flags))
		return ret;

	/* TODO: move this into _register, until then we abuse this sem. */
	down_write(&uprobe->consumer_rwsem);
	if (test_bit(UPROBE_COPY_INSN, &uprobe->flags))
		goto out;

	ret = copy_insn(uprobe, file);
	if (ret)
		goto out;

	ret = -ENOTSUPP;
	if (is_trap_insn((uprobe_opcode_t *)&uprobe->arch.insn))
		goto out;

	ret = arch_uprobe_analyze_insn(&uprobe->arch, mm, vaddr);
	if (ret)
		goto out;

	/* uprobe_write_opcode() assumes we don't cross page boundary */
	BUG_ON((uprobe->offset & ~PAGE_MASK) +
			UPROBE_SWBP_INSN_SIZE > PAGE_SIZE);

	smp_wmb(); /* pairs with the smp_rmb() in handle_swbp() */
	set_bit(UPROBE_COPY_INSN, &uprobe->flags);

 out:
	up_write(&uprobe->consumer_rwsem);

	return ret;
}

static inline bool consumer_filter(struct uprobe_consumer *uc,
				   enum uprobe_filter_ctx ctx, struct mm_struct *mm)
{
	return !uc->filter || uc->filter(uc, ctx, mm);
}

static bool filter_chain(struct uprobe *uprobe,
			 enum uprobe_filter_ctx ctx, struct mm_struct *mm)
{
	struct uprobe_consumer *uc;
	bool ret = false;

	down_read(&uprobe->consumer_rwsem);
	for (uc = uprobe->consumers; uc; uc = uc->next) {
		ret = consumer_filter(uc, ctx, mm);
		if (ret)
			break;
	}
	up_read(&uprobe->consumer_rwsem);

	return ret;
}

static int
install_breakpoint(struct uprobe *uprobe, struct mm_struct *mm,
			struct vm_area_struct *vma, unsigned long vaddr)
{
	bool first_uprobe;
	int ret;

	ret = prepare_uprobe(uprobe, vma->vm_file, mm, vaddr);
	if (ret)
		return ret;

	/*
	 * set MMF_HAS_UPROBES in advance for uprobe_pre_sstep_notifier(),
	 * the task can hit this breakpoint right after __replace_page().
	 */
	first_uprobe = !test_bit(MMF_HAS_UPROBES, &mm->flags);
	if (first_uprobe)
		set_bit(MMF_HAS_UPROBES, &mm->flags);

	ret = set_swbp(&uprobe->arch, mm, vaddr);
	if (!ret)
		clear_bit(MMF_RECALC_UPROBES, &mm->flags);
	else if (first_uprobe)
		clear_bit(MMF_HAS_UPROBES, &mm->flags);

	return ret;
}

static int
remove_breakpoint(struct uprobe *uprobe, struct mm_struct *mm, unsigned long vaddr)
{
	set_bit(MMF_RECALC_UPROBES, &mm->flags);
	return set_orig_insn(&uprobe->arch, mm, vaddr);
}

static inline bool uprobe_is_active(struct uprobe *uprobe)
{
	return !RB_EMPTY_NODE(&uprobe->rb_node);
}
/*
 * There could be threads that have already hit the breakpoint. They
 * will recheck the current insn and restart if find_uprobe() fails.
 * See find_active_uprobe().
 */
static void delete_uprobe(struct uprobe *uprobe)
{
	if (WARN_ON(!uprobe_is_active(uprobe)))
		return;

	spin_lock(&uprobes_treelock);
	rb_erase(&uprobe->rb_node, &uprobes_tree);
	spin_unlock(&uprobes_treelock);
	RB_CLEAR_NODE(&uprobe->rb_node); /* for uprobe_is_active() */
	put_uprobe(uprobe);
}

struct map_info {
	struct map_info *next;
	struct mm_struct *mm;
	unsigned long vaddr;
};

static inline struct map_info *free_map_info(struct map_info *info)
{
	struct map_info *next = info->next;
	kfree(info);
	return next;
}

static struct map_info *
build_map_info(struct address_space *mapping, loff_t offset, bool is_register)
{
	unsigned long pgoff = offset >> PAGE_SHIFT;
	struct vm_area_struct *vma;
	struct map_info *curr = NULL;
	struct map_info *prev = NULL;
	struct map_info *info;
	int more = 0;

 again:
	i_mmap_lock_read(mapping);
	vma_interval_tree_foreach(vma, &mapping->i_mmap, pgoff, pgoff) {
		if (!valid_vma(vma, is_register))
			continue;

		if (!prev && !more) {
			/*
			 * Needs GFP_NOWAIT to avoid i_mmap_rwsem recursion through
			 * reclaim. This is optimistic, no harm done if it fails.
			 */
			prev = kmalloc(sizeof(struct map_info),
					GFP_NOWAIT | __GFP_NOMEMALLOC | __GFP_NOWARN);
			if (prev)
				prev->next = NULL;
		}
		if (!prev) {
			more++;
			continue;
		}

		if (!mmget_not_zero(vma->vm_mm))
			continue;

		info = prev;
		prev = prev->next;
		info->next = curr;
		curr = info;

		info->mm = vma->vm_mm;
		info->vaddr = offset_to_vaddr(vma, offset);
	}
	i_mmap_unlock_read(mapping);

	if (!more)
		goto out;

	prev = curr;
	while (curr) {
		mmput(curr->mm);
		curr = curr->next;
	}

	do {
		info = kmalloc(sizeof(struct map_info), GFP_KERNEL);
		if (!info) {
			curr = ERR_PTR(-ENOMEM);
			goto out;
		}
		info->next = prev;
		prev = info;
	} while (--more);

	goto again;
 out:
	while (prev)
		prev = free_map_info(prev);
	return curr;
}

static int
register_for_each_vma(struct uprobe *uprobe, struct uprobe_consumer *new)
{
	bool is_register = !!new;
	struct map_info *info;
	int err = 0;

	percpu_down_write(&dup_mmap_sem);
	info = build_map_info(uprobe->inode->i_mapping,
					uprobe->offset, is_register);
	if (IS_ERR(info)) {
		err = PTR_ERR(info);
		goto out;
	}

	while (info) {
		struct mm_struct *mm = info->mm;
		struct vm_area_struct *vma;

		if (err && is_register)
			goto free;

		down_write(&mm->mmap_sem);
		vma = find_vma(mm, info->vaddr);
		if (!vma || !valid_vma(vma, is_register) ||
		    file_inode(vma->vm_file) != uprobe->inode)
			goto unlock;

		if (vma->vm_start > info->vaddr ||
		    vaddr_to_offset(vma, info->vaddr) != uprobe->offset)
			goto unlock;

		if (is_register) {
			/* consult only the "caller", new consumer. */
			if (consumer_filter(new,
					UPROBE_FILTER_REGISTER, mm))
				err = install_breakpoint(uprobe, mm, vma, info->vaddr);
		} else if (test_bit(MMF_HAS_UPROBES, &mm->flags)) {
			if (!filter_chain(uprobe,
					UPROBE_FILTER_UNREGISTER, mm))
				err |= remove_breakpoint(uprobe, mm, info->vaddr);
		}

 unlock:
		up_write(&mm->mmap_sem);
 free:
		mmput(mm);
		info = free_map_info(info);
	}
 out:
	percpu_up_write(&dup_mmap_sem);
	return err;
}

static void
__uprobe_unregister(struct uprobe *uprobe, struct uprobe_consumer *uc)
{
	int err;

	if (WARN_ON(!consumer_del(uprobe, uc)))
		return;

	err = register_for_each_vma(uprobe, NULL);
	/* TODO : cant unregister? schedule a worker thread */
	if (!uprobe->consumers && !err)
		delete_uprobe(uprobe);
}

/*
 * uprobe_unregister - unregister an already registered probe.
 * @inode: the file in which the probe has to be removed.
 * @offset: offset from the start of the file.
 * @uc: identify which probe if multiple probes are colocated.
 */
void uprobe_unregister(struct inode *inode, loff_t offset, struct uprobe_consumer *uc)
{
	struct uprobe *uprobe;

	uprobe = find_uprobe(inode, offset);
	if (WARN_ON(!uprobe))
		return;

	down_write(&uprobe->register_rwsem);
	__uprobe_unregister(uprobe, uc);
	up_write(&uprobe->register_rwsem);
	put_uprobe(uprobe);
}
EXPORT_SYMBOL_GPL(uprobe_unregister);

/*
 * __uprobe_register - register a probe
 * @inode: the file in which the probe has to be placed.
 * @offset: offset from the start of the file.
 * @uc: information on howto handle the probe..
 *
 * Apart from the access refcount, __uprobe_register() takes a creation
 * refcount (thro alloc_uprobe) if and only if this @uprobe is getting
 * inserted into the rbtree (i.e first consumer for a @inode:@offset
 * tuple).  Creation refcount stops uprobe_unregister from freeing the
 * @uprobe even before the register operation is complete. Creation
 * refcount is released when the last @uc for the @uprobe
 * unregisters. Caller of __uprobe_register() is required to keep @inode
 * (and the containing mount) referenced.
 *
 * Return errno if it cannot successully install probes
 * else return 0 (success)
 */
static int __uprobe_register(struct inode *inode, loff_t offset,
			     struct uprobe_consumer *uc)
{
	struct uprobe *uprobe;
	int ret;

	/* Uprobe must have at least one set consumer */
	if (!uc->handler && !uc->ret_handler)
		return -EINVAL;

	/* copy_insn() uses read_mapping_page() or shmem_read_mapping_page() */
	if (!inode->i_mapping->a_ops->readpage && !shmem_mapping(inode->i_mapping))
		return -EIO;
	/* Racy, just to catch the obvious mistakes */
	if (offset > i_size_read(inode))
		return -EINVAL;

 retry:
	uprobe = alloc_uprobe(inode, offset);
	if (!uprobe)
		return -ENOMEM;
	/*
	 * We can race with uprobe_unregister()->delete_uprobe().
	 * Check uprobe_is_active() and retry if it is false.
	 */
	down_write(&uprobe->register_rwsem);
	ret = -EAGAIN;
	if (likely(uprobe_is_active(uprobe))) {
		consumer_add(uprobe, uc);
		ret = register_for_each_vma(uprobe, uc);
		if (ret)
			__uprobe_unregister(uprobe, uc);
	}
	up_write(&uprobe->register_rwsem);
	put_uprobe(uprobe);

	if (unlikely(ret == -EAGAIN))
		goto retry;
	return ret;
}

int uprobe_register(struct inode *inode, loff_t offset,
		    struct uprobe_consumer *uc)
{
	return __uprobe_register(inode, offset, uc);
}
EXPORT_SYMBOL_GPL(uprobe_register);

/*
 * uprobe_apply - unregister an already registered probe.
 * @inode: the file in which the probe has to be removed.
 * @offset: offset from the start of the file.
 * @uc: consumer which wants to add more or remove some breakpoints
 * @add: add or remove the breakpoints
 */
int uprobe_apply(struct inode *inode, loff_t offset,
			struct uprobe_consumer *uc, bool add)
{
	struct uprobe *uprobe;
	struct uprobe_consumer *con;
	int ret = -ENOENT;

	uprobe = find_uprobe(inode, offset);
	if (WARN_ON(!uprobe))
		return ret;

	down_write(&uprobe->register_rwsem);
	for (con = uprobe->consumers; con && con != uc ; con = con->next)
		;
	if (con)
		ret = register_for_each_vma(uprobe, add ? uc : NULL);
	up_write(&uprobe->register_rwsem);
	put_uprobe(uprobe);

	return ret;
}

static int unapply_uprobe(struct uprobe *uprobe, struct mm_struct *mm)
{
	struct vm_area_struct *vma;
	int err = 0;

	down_read(&mm->mmap_sem);
	for (vma = mm->mmap; vma; vma = vma->vm_next) {
		unsigned long vaddr;
		loff_t offset;

		if (!valid_vma(vma, false) ||
		    file_inode(vma->vm_file) != uprobe->inode)
			continue;

		offset = (loff_t)vma->vm_pgoff << PAGE_SHIFT;
		if (uprobe->offset <  offset ||
		    uprobe->offset >= offset + vma->vm_end - vma->vm_start)
			continue;

		vaddr = offset_to_vaddr(vma, uprobe->offset);
		err |= remove_breakpoint(uprobe, mm, vaddr);
	}
	up_read(&mm->mmap_sem);

	return err;
}

static struct rb_node *
find_node_in_range(struct inode *inode, loff_t min, loff_t max)
{
	struct rb_node *n = uprobes_tree.rb_node;

	while (n) {
		struct uprobe *u = rb_entry(n, struct uprobe, rb_node);

		if (inode < u->inode) {
			n = n->rb_left;
		} else if (inode > u->inode) {
			n = n->rb_right;
		} else {
			if (max < u->offset)
				n = n->rb_left;
			else if (min > u->offset)
				n = n->rb_right;
			else
				break;
		}
	}

	return n;
}

/*
 * For a given range in vma, build a list of probes that need to be inserted.
 */
static void build_probe_list(struct inode *inode,
				struct vm_area_struct *vma,
				unsigned long start, unsigned long end,
				struct list_head *head)
{
	loff_t min, max;
	struct rb_node *n, *t;
	struct uprobe *u;

	INIT_LIST_HEAD(head);
	min = vaddr_to_offset(vma, start);
	max = min + (end - start) - 1;

	spin_lock(&uprobes_treelock);
	n = find_node_in_range(inode, min, max);
	if (n) {
		for (t = n; t; t = rb_prev(t)) {
			u = rb_entry(t, struct uprobe, rb_node);
			if (u->inode != inode || u->offset < min)
				break;
			list_add(&u->pending_list, head);
			get_uprobe(u);
		}
		for (t = n; (t = rb_next(t)); ) {
			u = rb_entry(t, struct uprobe, rb_node);
			if (u->inode != inode || u->offset > max)
				break;
			list_add(&u->pending_list, head);
			get_uprobe(u);
		}
	}
	spin_unlock(&uprobes_treelock);
}

/*
 * Called from mmap_region/vma_adjust with mm->mmap_sem acquired.
 *
 * Currently we ignore all errors and always return 0, the callers
 * can't handle the failure anyway.
 */
int uprobe_mmap(struct vm_area_struct *vma)
{
	struct list_head tmp_list;
	struct uprobe *uprobe, *u;
	struct inode *inode;

	if (no_uprobe_events() || !valid_vma(vma, true))
		return 0;

	inode = file_inode(vma->vm_file);
	if (!inode)
		return 0;

	mutex_lock(uprobes_mmap_hash(inode));
	build_probe_list(inode, vma, vma->vm_start, vma->vm_end, &tmp_list);
	/*
	 * We can race with uprobe_unregister(), this uprobe can be already
	 * removed. But in this case filter_chain() must return false, all
	 * consumers have gone away.
	 */
	list_for_each_entry_safe(uprobe, u, &tmp_list, pending_list) {
		if (!fatal_signal_pending(current) &&
		    filter_chain(uprobe, UPROBE_FILTER_MMAP, vma->vm_mm)) {
			unsigned long vaddr = offset_to_vaddr(vma, uprobe->offset);
			install_breakpoint(uprobe, vma->vm_mm, vma, vaddr);
		}
		put_uprobe(uprobe);
	}
	mutex_unlock(uprobes_mmap_hash(inode));

	return 0;
}

static bool
vma_has_uprobes(struct vm_area_struct *vma, unsigned long start, unsigned long end)
{
	loff_t min, max;
	struct inode *inode;
	struct rb_node *n;

	inode = file_inode(vma->vm_file);

	min = vaddr_to_offset(vma, start);
	max = min + (end - start) - 1;

	spin_lock(&uprobes_treelock);
	n = find_node_in_range(inode, min, max);
	spin_unlock(&uprobes_treelock);

	return !!n;
}

/*
 * Called in context of a munmap of a vma.
 */
void uprobe_munmap(struct vm_area_struct *vma, unsigned long start, unsigned long end)
{
	if (no_uprobe_events() || !valid_vma(vma, false))
		return;

	if (!atomic_read(&vma->vm_mm->mm_users)) /* called by mmput() ? */
		return;

	if (!test_bit(MMF_HAS_UPROBES, &vma->vm_mm->flags) ||
	     test_bit(MMF_RECALC_UPROBES, &vma->vm_mm->flags))
		return;

	if (vma_has_uprobes(vma, start, end))
		set_bit(MMF_RECALC_UPROBES, &vma->vm_mm->flags);
}

/* Slot allocation for XOL */
static int xol_add_vma(struct mm_struct *mm, struct xol_area *area)
{
	struct vm_area_struct *vma;
	int ret;

	if (down_write_killable(&mm->mmap_sem))
		return -EINTR;

	if (mm->uprobes_state.xol_area) {
		ret = -EALREADY;
		goto fail;
	}

	if (!area->vaddr) {
		/* Try to map as high as possible, this is only a hint. */
		area->vaddr = get_unmapped_area(NULL, TASK_SIZE - PAGE_SIZE,
						PAGE_SIZE, 0, 0);
		if (area->vaddr & ~PAGE_MASK) {
			ret = area->vaddr;
			goto fail;
		}
	}

	vma = _install_special_mapping(mm, area->vaddr, PAGE_SIZE,
				VM_EXEC|VM_MAYEXEC|VM_DONTCOPY|VM_IO,
				&area->xol_mapping);
	if (IS_ERR(vma)) {
		ret = PTR_ERR(vma);
		goto fail;
	}

	ret = 0;
	/* pairs with get_xol_area() */
	smp_store_release(&mm->uprobes_state.xol_area, area); /* ^^^ */
 fail:
	up_write(&mm->mmap_sem);

	return ret;
}

static struct xol_area *__create_xol_area(unsigned long vaddr)
{
	struct mm_struct *mm = current->mm;
	uprobe_opcode_t insn = UPROBE_SWBP_INSN;
	struct xol_area *area;

	area = kmalloc(sizeof(*area), GFP_KERNEL);
	if (unlikely(!area))
		goto out;

	area->bitmap = kcalloc(BITS_TO_LONGS(UINSNS_PER_PAGE), sizeof(long),
			       GFP_KERNEL);
	if (!area->bitmap)
		goto free_area;

	area->xol_mapping.name = "[uprobes]";
	area->xol_mapping.fault = NULL;
	area->xol_mapping.pages = area->pages;
	area->pages[0] = alloc_page(GFP_HIGHUSER);
	if (!area->pages[0])
		goto free_bitmap;
	area->pages[1] = NULL;

	area->vaddr = vaddr;
	init_waitqueue_head(&area->wq);
	/* Reserve the 1st slot for get_trampoline_vaddr() */
	set_bit(0, area->bitmap);
	atomic_set(&area->slot_count, 1);
	arch_uprobe_copy_ixol(area->pages[0], 0, &insn, UPROBE_SWBP_INSN_SIZE);

	if (!xol_add_vma(mm, area))
		return area;

	__free_page(area->pages[0]);
 free_bitmap:
	kfree(area->bitmap);
 free_area:
	kfree(area);
 out:
	return NULL;
}

/*
 * get_xol_area - Allocate process's xol_area if necessary.
 * This area will be used for storing instructions for execution out of line.
 *
 * Returns the allocated area or NULL.
 */
static struct xol_area *get_xol_area(void)
{
	struct mm_struct *mm = current->mm;
	struct xol_area *area;

	if (!mm->uprobes_state.xol_area)
		__create_xol_area(0);

	/* Pairs with xol_add_vma() smp_store_release() */
	area = READ_ONCE(mm->uprobes_state.xol_area); /* ^^^ */
	return area;
}

/*
 * uprobe_clear_state - Free the area allocated for slots.
 */
void uprobe_clear_state(struct mm_struct *mm)
{
	struct xol_area *area = mm->uprobes_state.xol_area;

	if (!area)
		return;

	put_page(area->pages[0]);
	kfree(area->bitmap);
	kfree(area);
}

void uprobe_start_dup_mmap(void)
{
	percpu_down_read(&dup_mmap_sem);
}

void uprobe_end_dup_mmap(void)
{
	percpu_up_read(&dup_mmap_sem);
}

void uprobe_dup_mmap(struct mm_struct *oldmm, struct mm_struct *newmm)
{
	if (test_bit(MMF_HAS_UPROBES, &oldmm->flags)) {
		set_bit(MMF_HAS_UPROBES, &newmm->flags);
		/* unconditionally, dup_mmap() skips VM_DONTCOPY vmas */
		set_bit(MMF_RECALC_UPROBES, &newmm->flags);
	}
}

/*
 *  - search for a free slot.
 */
static unsigned long xol_take_insn_slot(struct xol_area *area)
{
	unsigned long slot_addr;
	int slot_nr;

	do {
		slot_nr = find_first_zero_bit(area->bitmap, UINSNS_PER_PAGE);
		if (slot_nr < UINSNS_PER_PAGE) {
			if (!test_and_set_bit(slot_nr, area->bitmap))
				break;

			slot_nr = UINSNS_PER_PAGE;
			continue;
		}
		wait_event(area->wq, (atomic_read(&area->slot_count) < UINSNS_PER_PAGE));
	} while (slot_nr >= UINSNS_PER_PAGE);

	slot_addr = area->vaddr + (slot_nr * UPROBE_XOL_SLOT_BYTES);
	atomic_inc(&area->slot_count);

	return slot_addr;
}

/*
 * xol_get_insn_slot - allocate a slot for xol.
 * Returns the allocated slot address or 0.
 */
static unsigned long xol_get_insn_slot(struct uprobe *uprobe)
{
	struct xol_area *area;
	unsigned long xol_vaddr;

	area = get_xol_area();
	if (!area)
		return 0;

	xol_vaddr = xol_take_insn_slot(area);
	if (unlikely(!xol_vaddr))
		return 0;

	arch_uprobe_copy_ixol(area->pages[0], xol_vaddr,
			      &uprobe->arch.ixol, sizeof(uprobe->arch.ixol));

	return xol_vaddr;
}

/*
 * xol_free_insn_slot - If slot was earlier allocated by
 * @xol_get_insn_slot(), make the slot available for
 * subsequent requests.
 */
static void xol_free_insn_slot(struct task_struct *tsk)
{
	struct xol_area *area;
	unsigned long vma_end;
	unsigned long slot_addr;

	if (!tsk->mm || !tsk->mm->uprobes_state.xol_area || !tsk->utask)
		return;

	slot_addr = tsk->utask->xol_vaddr;
	if (unlikely(!slot_addr))
		return;

	area = tsk->mm->uprobes_state.xol_area;
	vma_end = area->vaddr + PAGE_SIZE;
	if (area->vaddr <= slot_addr && slot_addr < vma_end) {
		unsigned long offset;
		int slot_nr;

		offset = slot_addr - area->vaddr;
		slot_nr = offset / UPROBE_XOL_SLOT_BYTES;
		if (slot_nr >= UINSNS_PER_PAGE)
			return;

		clear_bit(slot_nr, area->bitmap);
		atomic_dec(&area->slot_count);
		smp_mb__after_atomic(); /* pairs with prepare_to_wait() */
		if (waitqueue_active(&area->wq))
			wake_up(&area->wq);

		tsk->utask->xol_vaddr = 0;
	}
}

void __weak arch_uprobe_copy_ixol(struct page *page, unsigned long vaddr,
				  void *src, unsigned long len)
{
	/* Initialize the slot */
	copy_to_page(page, vaddr, src, len);

	/*
	 * We probably need flush_icache_user_range() but it needs vma.
	 * This should work on most of architectures by default. If
	 * architecture needs to do something different it can define
	 * its own version of the function.
	 */
	flush_dcache_page(page);
}

/**
 * uprobe_get_swbp_addr - compute address of swbp given post-swbp regs
 * @regs: Reflects the saved state of the task after it has hit a breakpoint
 * instruction.
 * Return the address of the breakpoint instruction.
 */
unsigned long __weak uprobe_get_swbp_addr(struct pt_regs *regs)
{
	return instruction_pointer(regs) - UPROBE_SWBP_INSN_SIZE;
}

unsigned long uprobe_get_trap_addr(struct pt_regs *regs)
{
	struct uprobe_task *utask = current->utask;

	if (unlikely(utask && utask->active_uprobe))
		return utask->vaddr;

	return instruction_pointer(regs);
}

static struct return_instance *free_ret_instance(struct return_instance *ri)
{
	struct return_instance *next = ri->next;
	put_uprobe(ri->uprobe);
	kfree(ri);
	return next;
}

/*
 * Called with no locks held.
 * Called in context of an exiting or an exec-ing thread.
 */
void uprobe_free_utask(struct task_struct *t)
{
	struct uprobe_task *utask = t->utask;
	struct return_instance *ri;

	if (!utask)
		return;

	if (utask->active_uprobe)
		put_uprobe(utask->active_uprobe);

	ri = utask->return_instances;
	while (ri)
		ri = free_ret_instance(ri);

	xol_free_insn_slot(t);
	kfree(utask);
	t->utask = NULL;
}

/*
 * Allocate a uprobe_task object for the task if if necessary.
 * Called when the thread hits a breakpoint.
 *
 * Returns:
 * - pointer to new uprobe_task on success
 * - NULL otherwise
 */
static struct uprobe_task *get_utask(void)
{
	if (!current->utask)
		current->utask = kzalloc(sizeof(struct uprobe_task), GFP_KERNEL);
	return current->utask;
}

static int dup_utask(struct task_struct *t, struct uprobe_task *o_utask)
{
	struct uprobe_task *n_utask;
	struct return_instance **p, *o, *n;

	n_utask = kzalloc(sizeof(struct uprobe_task), GFP_KERNEL);
	if (!n_utask)
		return -ENOMEM;
	t->utask = n_utask;

	p = &n_utask->return_instances;
	for (o = o_utask->return_instances; o; o = o->next) {
		n = kmalloc(sizeof(struct return_instance), GFP_KERNEL);
		if (!n)
			return -ENOMEM;

		*n = *o;
		get_uprobe(n->uprobe);
		n->next = NULL;

		*p = n;
		p = &n->next;
		n_utask->depth++;
	}

	return 0;
}

static void uprobe_warn(struct task_struct *t, const char *msg)
{
	pr_warn("uprobe: %s:%d failed to %s\n",
			current->comm, current->pid, msg);
}

static void dup_xol_work(struct callback_head *work)
{
	if (current->flags & PF_EXITING)
		return;

	if (!__create_xol_area(current->utask->dup_xol_addr) &&
			!fatal_signal_pending(current))
		uprobe_warn(current, "dup xol area");
}

/*
 * Called in context of a new clone/fork from copy_process.
 */
void uprobe_copy_process(struct task_struct *t, unsigned long flags)
{
	struct uprobe_task *utask = current->utask;
	struct mm_struct *mm = current->mm;
	struct xol_area *area;

	t->utask = NULL;

	if (!utask || !utask->return_instances)
		return;

	if (mm == t->mm && !(flags & CLONE_VFORK))
		return;

	if (dup_utask(t, utask))
		return uprobe_warn(t, "dup ret instances");

	/* The task can fork() after dup_xol_work() fails */
	area = mm->uprobes_state.xol_area;
	if (!area)
		return uprobe_warn(t, "dup xol area");

	if (mm == t->mm)
		return;

	t->utask->dup_xol_addr = area->vaddr;
	init_task_work(&t->utask->dup_xol_work, dup_xol_work);
	task_work_add(t, &t->utask->dup_xol_work, true);
}

/*
 * Current area->vaddr notion assume the trampoline address is always
 * equal area->vaddr.
 *
 * Returns -1 in case the xol_area is not allocated.
 */
static unsigned long get_trampoline_vaddr(void)
{
	struct xol_area *area;
	unsigned long trampoline_vaddr = -1;

	/* Pairs with xol_add_vma() smp_store_release() */
	area = READ_ONCE(current->mm->uprobes_state.xol_area); /* ^^^ */
	if (area)
		trampoline_vaddr = area->vaddr;

	return trampoline_vaddr;
}

static void cleanup_return_instances(struct uprobe_task *utask, bool chained,
					struct pt_regs *regs)
{
	struct return_instance *ri = utask->return_instances;
	enum rp_check ctx = chained ? RP_CHECK_CHAIN_CALL : RP_CHECK_CALL;

	while (ri && !arch_uretprobe_is_alive(ri, ctx, regs)) {
		ri = free_ret_instance(ri);
		utask->depth--;
	}
	utask->return_instances = ri;
}

static void prepare_uretprobe(struct uprobe *uprobe, struct pt_regs *regs)
{
	struct return_instance *ri;
	struct uprobe_task *utask;
	unsigned long orig_ret_vaddr, trampoline_vaddr;
	bool chained;

	if (!get_xol_area())
		return;

	utask = get_utask();
	if (!utask)
		return;

	if (utask->depth >= MAX_URETPROBE_DEPTH) {
		printk_ratelimited(KERN_INFO "uprobe: omit uretprobe due to"
				" nestedness limit pid/tgid=%d/%d\n",
				current->pid, current->tgid);
		return;
	}

	ri = kmalloc(sizeof(struct return_instance), GFP_KERNEL);
	if (!ri)
		return;

	trampoline_vaddr = get_trampoline_vaddr();
	orig_ret_vaddr = arch_uretprobe_hijack_return_addr(trampoline_vaddr, regs);
	if (orig_ret_vaddr == -1)
		goto fail;

	/* drop the entries invalidated by longjmp() */
	chained = (orig_ret_vaddr == trampoline_vaddr);
	cleanup_return_instances(utask, chained, regs);

	/*
	 * We don't want to keep trampoline address in stack, rather keep the
	 * original return address of first caller thru all the consequent
	 * instances. This also makes breakpoint unwrapping easier.
	 */
	if (chained) {
		if (!utask->return_instances) {
			/*
			 * This situation is not possible. Likely we have an
			 * attack from user-space.
			 */
			uprobe_warn(current, "handle tail call");
			goto fail;
		}
		orig_ret_vaddr = utask->return_instances->orig_ret_vaddr;
	}

	ri->uprobe = get_uprobe(uprobe);
	ri->func = instruction_pointer(regs);
	ri->stack = user_stack_pointer(regs);
	ri->orig_ret_vaddr = orig_ret_vaddr;
	ri->chained = chained;

	utask->depth++;
	ri->next = utask->return_instances;
	utask->return_instances = ri;

	return;
 fail:
	kfree(ri);
}

/* Prepare to single-step probed instruction out of line. */
static int
pre_ssout(struct uprobe *uprobe, struct pt_regs *regs, unsigned long bp_vaddr)
{
	struct uprobe_task *utask;
	unsigned long xol_vaddr;
	int err;

	utask = get_utask();
	if (!utask)
		return -ENOMEM;

	xol_vaddr = xol_get_insn_slot(uprobe);
	if (!xol_vaddr)
		return -ENOMEM;

	utask->xol_vaddr = xol_vaddr;
	utask->vaddr = bp_vaddr;

	err = arch_uprobe_pre_xol(&uprobe->arch, regs);
	if (unlikely(err)) {
		xol_free_insn_slot(current);
		return err;
	}

	utask->active_uprobe = uprobe;
	utask->state = UTASK_SSTEP;
	return 0;
}

/*
 * If we are singlestepping, then ensure this thread is not connected to
 * non-fatal signals until completion of singlestep.  When xol insn itself
 * triggers the signal,  restart the original insn even if the task is
 * already SIGKILL'ed (since coredump should report the correct ip).  This
 * is even more important if the task has a handler for SIGSEGV/etc, The
 * _same_ instruction should be repeated again after return from the signal
 * handler, and SSTEP can never finish in this case.
 */
bool uprobe_deny_signal(void)
{
	struct task_struct *t = current;
	struct uprobe_task *utask = t->utask;

	if (likely(!utask || !utask->active_uprobe))
		return false;

	WARN_ON_ONCE(utask->state != UTASK_SSTEP);

	if (signal_pending(t)) {
		spin_lock_irq(&t->sighand->siglock);
		clear_tsk_thread_flag(t, TIF_SIGPENDING);
		spin_unlock_irq(&t->sighand->siglock);

		if (__fatal_signal_pending(t) || arch_uprobe_xol_was_trapped(t)) {
			utask->state = UTASK_SSTEP_TRAPPED;
			set_tsk_thread_flag(t, TIF_UPROBE);
		}
	}

	return true;
}

static void mmf_recalc_uprobes(struct mm_struct *mm)
{
	struct vm_area_struct *vma;

	for (vma = mm->mmap; vma; vma = vma->vm_next) {
		if (!valid_vma(vma, false))
			continue;
		/*
		 * This is not strictly accurate, we can race with
		 * uprobe_unregister() and see the already removed
		 * uprobe if delete_uprobe() was not yet called.
		 * Or this uprobe can be filtered out.
		 */
		if (vma_has_uprobes(vma, vma->vm_start, vma->vm_end))
			return;
	}

	clear_bit(MMF_HAS_UPROBES, &mm->flags);
}

static int is_trap_at_addr(struct mm_struct *mm, unsigned long vaddr)
{
	struct page *page;
	uprobe_opcode_t opcode;
	int result;

	pagefault_disable();
	result = __get_user(opcode, (uprobe_opcode_t __user *)vaddr);
	pagefault_enable();

	if (likely(result == 0))
		goto out;

	/*
	 * The NULL 'tsk' here ensures that any faults that occur here
	 * will not be accounted to the task.  'mm' *is* current->mm,
	 * but we treat this as a 'remote' access since it is
	 * essentially a kernel access to the memory.
	 */
	result = get_user_pages_remote(NULL, mm, vaddr, 1, FOLL_FORCE, &page,
			NULL, NULL);
	if (result < 0)
		return result;

	copy_from_page(page, vaddr, &opcode, UPROBE_SWBP_INSN_SIZE);
	put_page(page);
 out:
	/* This needs to return true for any variant of the trap insn */
	return is_trap_insn(&opcode);
}

static struct uprobe *find_active_uprobe(unsigned long bp_vaddr, int *is_swbp)
{
	struct mm_struct *mm = current->mm;
	struct uprobe *uprobe = NULL;
	struct vm_area_struct *vma;

	down_read(&mm->mmap_sem);
	vma = find_vma(mm, bp_vaddr);
	if (vma && vma->vm_start <= bp_vaddr) {
		if (valid_vma(vma, false)) {
			struct inode *inode = file_inode(vma->vm_file);
			loff_t offset = vaddr_to_offset(vma, bp_vaddr);

			uprobe = find_uprobe(inode, offset);
		}

		if (!uprobe)
			*is_swbp = is_trap_at_addr(mm, bp_vaddr);
	} else {
		*is_swbp = -EFAULT;
	}

	if (!uprobe && test_and_clear_bit(MMF_RECALC_UPROBES, &mm->flags))
		mmf_recalc_uprobes(mm);
	up_read(&mm->mmap_sem);

	return uprobe;
}

static void handler_chain(struct uprobe *uprobe, struct pt_regs *regs)
{
	struct uprobe_consumer *uc;
	int remove = UPROBE_HANDLER_REMOVE;
	bool need_prep = false; /* prepare return uprobe, when needed */

	down_read(&uprobe->register_rwsem);
	for (uc = uprobe->consumers; uc; uc = uc->next) {
		int rc = 0;

		if (uc->handler) {
			rc = uc->handler(uc, regs);
			WARN(rc & ~UPROBE_HANDLER_MASK,
				"bad rc=0x%x from %ps()\n", rc, uc->handler);
		}

		if (uc->ret_handler)
			need_prep = true;

		remove &= rc;
	}

	if (need_prep && !remove)
		prepare_uretprobe(uprobe, regs); /* put bp at return */

	if (remove && uprobe->consumers) {
		WARN_ON(!uprobe_is_active(uprobe));
		unapply_uprobe(uprobe, current->mm);
	}
	up_read(&uprobe->register_rwsem);
}

static void
handle_uretprobe_chain(struct return_instance *ri, struct pt_regs *regs)
{
	struct uprobe *uprobe = ri->uprobe;
	struct uprobe_consumer *uc;

	down_read(&uprobe->register_rwsem);
	for (uc = uprobe->consumers; uc; uc = uc->next) {
		if (uc->ret_handler)
			uc->ret_handler(uc, ri->func, regs);
	}
	up_read(&uprobe->register_rwsem);
}

static struct return_instance *find_next_ret_chain(struct return_instance *ri)
{
	bool chained;

	do {
		chained = ri->chained;
		ri = ri->next;	/* can't be NULL if chained */
	} while (chained);

	return ri;
}

static void handle_trampoline(struct pt_regs *regs)
{
	struct uprobe_task *utask;
	struct return_instance *ri, *next;
	bool valid;

	utask = current->utask;
	if (!utask)
		goto sigill;

	ri = utask->return_instances;
	if (!ri)
		goto sigill;

	do {
		/*
		 * We should throw out the frames invalidated by longjmp().
		 * If this chain is valid, then the next one should be alive
		 * or NULL; the latter case means that nobody but ri->func
		 * could hit this trampoline on return. TODO: sigaltstack().
		 */
		next = find_next_ret_chain(ri);
		valid = !next || arch_uretprobe_is_alive(next, RP_CHECK_RET, regs);

		instruction_pointer_set(regs, ri->orig_ret_vaddr);
		do {
			if (valid)
				handle_uretprobe_chain(ri, regs);
			ri = free_ret_instance(ri);
			utask->depth--;
		} while (ri != next);
	} while (!valid);

	utask->return_instances = ri;
	return;

 sigill:
	uprobe_warn(current, "handle uretprobe, sending SIGILL.");
	force_sig_info(SIGILL, SEND_SIG_FORCED, current);

}

bool __weak arch_uprobe_ignore(struct arch_uprobe *aup, struct pt_regs *regs)
{
	return false;
}

bool __weak arch_uretprobe_is_alive(struct return_instance *ret, enum rp_check ctx,
					struct pt_regs *regs)
{
	return true;
}

/*
 * Run handler and ask thread to singlestep.
 * Ensure all non-fatal signals cannot interrupt thread while it singlesteps.
 */
static void handle_swbp(struct pt_regs *regs)
{
	struct uprobe *uprobe;
	unsigned long bp_vaddr;
	int uninitialized_var(is_swbp);

	bp_vaddr = uprobe_get_swbp_addr(regs);
	if (bp_vaddr == get_trampoline_vaddr())
		return handle_trampoline(regs);

	uprobe = find_active_uprobe(bp_vaddr, &is_swbp);
	if (!uprobe) {
		if (is_swbp > 0) {
			/* No matching uprobe; signal SIGTRAP. */
			send_sig(SIGTRAP, current, 0);
		} else {
			/*
			 * Either we raced with uprobe_unregister() or we can't
			 * access this memory. The latter is only possible if
			 * another thread plays with our ->mm. In both cases
			 * we can simply restart. If this vma was unmapped we
			 * can pretend this insn was not executed yet and get
			 * the (correct) SIGSEGV after restart.
			 */
			instruction_pointer_set(regs, bp_vaddr);
		}
		return;
	}

	/* change it in advance for ->handler() and restart */
	instruction_pointer_set(regs, bp_vaddr);

	/*
	 * TODO: move copy_insn/etc into _register and remove this hack.
	 * After we hit the bp, _unregister + _register can install the
	 * new and not-yet-analyzed uprobe at the same address, restart.
	 */
	if (unlikely(!test_bit(UPROBE_COPY_INSN, &uprobe->flags)))
		goto out;

	/*
	 * Pairs with the smp_wmb() in prepare_uprobe().
	 *
	 * Guarantees that if we see the UPROBE_COPY_INSN bit set, then
	 * we must also see the stores to &uprobe->arch performed by the
	 * prepare_uprobe() call.
	 */
	smp_rmb();

	/* Tracing handlers use ->utask to communicate with fetch methods */
	if (!get_utask())
		goto out;

	if (arch_uprobe_ignore(&uprobe->arch, regs))
		goto out;

	handler_chain(uprobe, regs);

	if (arch_uprobe_skip_sstep(&uprobe->arch, regs))
		goto out;

	if (!pre_ssout(uprobe, regs, bp_vaddr))
		return;

	/* arch_uprobe_skip_sstep() succeeded, or restart if can't singlestep */
out:
	put_uprobe(uprobe);
}

/*
 * Perform required fix-ups and disable singlestep.
 * Allow pending signals to take effect.
 */
static void handle_singlestep(struct uprobe_task *utask, struct pt_regs *regs)
{
	struct uprobe *uprobe;
	int err = 0;

	uprobe = utask->active_uprobe;
	if (utask->state == UTASK_SSTEP_ACK)
		err = arch_uprobe_post_xol(&uprobe->arch, regs);
	else if (utask->state == UTASK_SSTEP_TRAPPED)
		arch_uprobe_abort_xol(&uprobe->arch, regs);
	else
		WARN_ON_ONCE(1);

	put_uprobe(uprobe);
	utask->active_uprobe = NULL;
	utask->state = UTASK_RUNNING;
	xol_free_insn_slot(current);

	spin_lock_irq(&current->sighand->siglock);
	recalc_sigpending(); /* see uprobe_deny_signal() */
	spin_unlock_irq(&current->sighand->siglock);

	if (unlikely(err)) {
		uprobe_warn(current, "execute the probed insn, sending SIGILL.");
		force_sig_info(SIGILL, SEND_SIG_FORCED, current);
	}
}

/*
 * On breakpoint hit, breakpoint notifier sets the TIF_UPROBE flag and
 * allows the thread to return from interrupt. After that handle_swbp()
 * sets utask->active_uprobe.
 *
 * On singlestep exception, singlestep notifier sets the TIF_UPROBE flag
 * and allows the thread to return from interrupt.
 *
 * While returning to userspace, thread notices the TIF_UPROBE flag and calls
 * uprobe_notify_resume().
 */
void uprobe_notify_resume(struct pt_regs *regs)
{
	struct uprobe_task *utask;

	clear_thread_flag(TIF_UPROBE);

	utask = current->utask;
	if (utask && utask->active_uprobe)
		handle_singlestep(utask, regs);
	else
		handle_swbp(regs);
}

/*
 * uprobe_pre_sstep_notifier gets called from interrupt context as part of
 * notifier mechanism. Set TIF_UPROBE flag and indicate breakpoint hit.
 */
int uprobe_pre_sstep_notifier(struct pt_regs *regs)
{
	if (!current->mm)
		return 0;

	if (!test_bit(MMF_HAS_UPROBES, &current->mm->flags) &&
	    (!current->utask || !current->utask->return_instances))
		return 0;

	set_thread_flag(TIF_UPROBE);
	return 1;
}

/*
 * uprobe_post_sstep_notifier gets called in interrupt context as part of notifier
 * mechanism. Set TIF_UPROBE flag and indicate completion of singlestep.
 */
int uprobe_post_sstep_notifier(struct pt_regs *regs)
{
	struct uprobe_task *utask = current->utask;

	if (!current->mm || !utask || !utask->active_uprobe)
		/* task is currently not uprobed */
		return 0;

	utask->state = UTASK_SSTEP_ACK;
	set_thread_flag(TIF_UPROBE);
	return 1;
}

static struct notifier_block uprobe_exception_nb = {
	.notifier_call		= arch_uprobe_exception_notify,
	.priority		= INT_MAX-1,	/* notified after kprobes, kgdb */
};

void __init uprobes_init(void)
{
	int i;

	for (i = 0; i < UPROBES_HASH_SZ; i++)
		mutex_init(&uprobes_mmap_mutex[i]);

	BUG_ON(percpu_init_rwsem(&dup_mmap_sem));

	BUG_ON(register_die_notifier(&uprobe_exception_nb));
}<|MERGE_RESOLUTION|>--- conflicted
+++ resolved
@@ -1,19 +1,6 @@
+// SPDX-License-Identifier: GPL-2.0+
 /*
  * User-space Probes (UProbes)
- *
- * This program is free software; you can redistribute it and/or modify
- * it under the terms of the GNU General Public License as published by
- * the Free Software Foundation; either version 2 of the License, or
- * (at your option) any later version.
- *
- * This program is distributed in the hope that it will be useful,
- * but WITHOUT ANY WARRANTY; without even the implied warranty of
- * MERCHANTABILITY or FITNESS FOR A PARTICULAR PURPOSE.  See the
- * GNU General Public License for more details.
- *
- * You should have received a copy of the GNU General Public License
- * along with this program; if not, write to the Free Software
- * Foundation, Inc., 59 Temple Place - Suite 330, Boston, MA 02111-1307, USA.
  *
  * Copyright (C) IBM Corporation, 2008-2012
  * Authors:
@@ -66,13 +53,14 @@
 
 struct uprobe {
 	struct rb_node		rb_node;	/* node in the rb tree */
-	atomic_t		ref;
+	refcount_t		ref;
 	struct rw_semaphore	register_rwsem;
 	struct rw_semaphore	consumer_rwsem;
 	struct list_head	pending_list;
 	struct uprobe_consumer	*consumers;
 	struct inode		*inode;		/* Also hold a ref to inode */
 	loff_t			offset;
+	loff_t			ref_ctr_offset;
 	unsigned long		flags;
 
 	/*
@@ -88,6 +76,15 @@
 	struct arch_uprobe	arch;
 };
 
+struct delayed_uprobe {
+	struct list_head list;
+	struct uprobe *uprobe;
+	struct mm_struct *mm;
+};
+
+static DEFINE_MUTEX(delayed_uprobe_lock);
+static LIST_HEAD(delayed_uprobe_list);
+
 /*
  * Execute out of line area: anonymous executable mapping installed
  * by the probed task to execute the copy of the original instruction
@@ -161,17 +158,12 @@
 		.address = addr,
 	};
 	int err;
-	/* For mmu_notifiers */
-	const unsigned long mmun_start = addr;
-	const unsigned long mmun_end   = addr + PAGE_SIZE;
+	struct mmu_notifier_range range;
 	struct mem_cgroup *memcg;
 
-<<<<<<< HEAD
-=======
 	mmu_notifier_range_init(&range, MMU_NOTIFY_CLEAR, 0, vma, mm, addr,
 				addr + PAGE_SIZE);
 
->>>>>>> 407d19ab
 	VM_BUG_ON_PAGE(PageTransHuge(old_page), old_page);
 
 	err = mem_cgroup_try_charge(new_page, vma->vm_mm, GFP_KERNEL, &memcg,
@@ -182,7 +174,7 @@
 	/* For try_to_free_swap() and munlock_vma_page() below */
 	lock_page(old_page);
 
-	mmu_notifier_invalidate_range_start(mm, mmun_start, mmun_end);
+	mmu_notifier_invalidate_range_start(&range);
 	err = -EAGAIN;
 	if (!page_vma_mapped_walk(&pvmw)) {
 		mem_cgroup_cancel_charge(new_page, memcg, false);
@@ -216,7 +208,7 @@
 
 	err = 0;
  unlock:
-	mmu_notifier_invalidate_range_end(mm, mmun_start, mmun_end);
+	mmu_notifier_invalidate_range_end(&range);
 	unlock_page(old_page);
 	return err;
 }
@@ -286,6 +278,166 @@
 	}
 
 	return 1;
+}
+
+static struct delayed_uprobe *
+delayed_uprobe_check(struct uprobe *uprobe, struct mm_struct *mm)
+{
+	struct delayed_uprobe *du;
+
+	list_for_each_entry(du, &delayed_uprobe_list, list)
+		if (du->uprobe == uprobe && du->mm == mm)
+			return du;
+	return NULL;
+}
+
+static int delayed_uprobe_add(struct uprobe *uprobe, struct mm_struct *mm)
+{
+	struct delayed_uprobe *du;
+
+	if (delayed_uprobe_check(uprobe, mm))
+		return 0;
+
+	du  = kzalloc(sizeof(*du), GFP_KERNEL);
+	if (!du)
+		return -ENOMEM;
+
+	du->uprobe = uprobe;
+	du->mm = mm;
+	list_add(&du->list, &delayed_uprobe_list);
+	return 0;
+}
+
+static void delayed_uprobe_delete(struct delayed_uprobe *du)
+{
+	if (WARN_ON(!du))
+		return;
+	list_del(&du->list);
+	kfree(du);
+}
+
+static void delayed_uprobe_remove(struct uprobe *uprobe, struct mm_struct *mm)
+{
+	struct list_head *pos, *q;
+	struct delayed_uprobe *du;
+
+	if (!uprobe && !mm)
+		return;
+
+	list_for_each_safe(pos, q, &delayed_uprobe_list) {
+		du = list_entry(pos, struct delayed_uprobe, list);
+
+		if (uprobe && du->uprobe != uprobe)
+			continue;
+		if (mm && du->mm != mm)
+			continue;
+
+		delayed_uprobe_delete(du);
+	}
+}
+
+static bool valid_ref_ctr_vma(struct uprobe *uprobe,
+			      struct vm_area_struct *vma)
+{
+	unsigned long vaddr = offset_to_vaddr(vma, uprobe->ref_ctr_offset);
+
+	return uprobe->ref_ctr_offset &&
+		vma->vm_file &&
+		file_inode(vma->vm_file) == uprobe->inode &&
+		(vma->vm_flags & (VM_WRITE|VM_SHARED)) == VM_WRITE &&
+		vma->vm_start <= vaddr &&
+		vma->vm_end > vaddr;
+}
+
+static struct vm_area_struct *
+find_ref_ctr_vma(struct uprobe *uprobe, struct mm_struct *mm)
+{
+	struct vm_area_struct *tmp;
+
+	for (tmp = mm->mmap; tmp; tmp = tmp->vm_next)
+		if (valid_ref_ctr_vma(uprobe, tmp))
+			return tmp;
+
+	return NULL;
+}
+
+static int
+__update_ref_ctr(struct mm_struct *mm, unsigned long vaddr, short d)
+{
+	void *kaddr;
+	struct page *page;
+	struct vm_area_struct *vma;
+	int ret;
+	short *ptr;
+
+	if (!vaddr || !d)
+		return -EINVAL;
+
+	ret = get_user_pages_remote(NULL, mm, vaddr, 1,
+			FOLL_WRITE, &page, &vma, NULL);
+	if (unlikely(ret <= 0)) {
+		/*
+		 * We are asking for 1 page. If get_user_pages_remote() fails,
+		 * it may return 0, in that case we have to return error.
+		 */
+		return ret == 0 ? -EBUSY : ret;
+	}
+
+	kaddr = kmap_atomic(page);
+	ptr = kaddr + (vaddr & ~PAGE_MASK);
+
+	if (unlikely(*ptr + d < 0)) {
+		pr_warn("ref_ctr going negative. vaddr: 0x%lx, "
+			"curr val: %d, delta: %d\n", vaddr, *ptr, d);
+		ret = -EINVAL;
+		goto out;
+	}
+
+	*ptr += d;
+	ret = 0;
+out:
+	kunmap_atomic(kaddr);
+	put_page(page);
+	return ret;
+}
+
+static void update_ref_ctr_warn(struct uprobe *uprobe,
+				struct mm_struct *mm, short d)
+{
+	pr_warn("ref_ctr %s failed for inode: 0x%lx offset: "
+		"0x%llx ref_ctr_offset: 0x%llx of mm: 0x%pK\n",
+		d > 0 ? "increment" : "decrement", uprobe->inode->i_ino,
+		(unsigned long long) uprobe->offset,
+		(unsigned long long) uprobe->ref_ctr_offset, mm);
+}
+
+static int update_ref_ctr(struct uprobe *uprobe, struct mm_struct *mm,
+			  short d)
+{
+	struct vm_area_struct *rc_vma;
+	unsigned long rc_vaddr;
+	int ret = 0;
+
+	rc_vma = find_ref_ctr_vma(uprobe, mm);
+
+	if (rc_vma) {
+		rc_vaddr = offset_to_vaddr(rc_vma, uprobe->ref_ctr_offset);
+		ret = __update_ref_ctr(mm, rc_vaddr, d);
+		if (ret)
+			update_ref_ctr_warn(uprobe, mm, d);
+
+		if (d > 0)
+			return ret;
+	}
+
+	mutex_lock(&delayed_uprobe_lock);
+	if (d > 0)
+		ret = delayed_uprobe_add(uprobe, mm);
+	else
+		delayed_uprobe_remove(uprobe, mm);
+	mutex_unlock(&delayed_uprobe_lock);
+
+	return ret;
 }
 
 /*
@@ -308,9 +460,13 @@
 int uprobe_write_opcode(struct arch_uprobe *auprobe, struct mm_struct *mm,
 			unsigned long vaddr, uprobe_opcode_t opcode)
 {
+	struct uprobe *uprobe;
 	struct page *old_page, *new_page;
 	struct vm_area_struct *vma;
-	int ret;
+	int ret, is_register, ref_ctr_updated = 0;
+
+	is_register = is_swbp_insn(&opcode);
+	uprobe = container_of(auprobe, struct uprobe, arch);
 
 retry:
 	/* Read the page with vaddr into memory */
@@ -323,6 +479,15 @@
 	if (ret <= 0)
 		goto put_old;
 
+	/* We are going to replace instruction, update ref_ctr. */
+	if (!ref_ctr_updated && uprobe->ref_ctr_offset) {
+		ret = update_ref_ctr(uprobe, mm, is_register ? 1 : -1);
+		if (ret)
+			goto put_old;
+
+		ref_ctr_updated = 1;
+	}
+
 	ret = anon_vma_prepare(vma);
 	if (ret)
 		goto put_old;
@@ -343,6 +508,11 @@
 
 	if (unlikely(ret == -EAGAIN))
 		goto retry;
+
+	/* Revert back reference counter if instruction update failed. */
+	if (ret && is_register && ref_ctr_updated)
+		update_ref_ctr(uprobe, mm, -1);
+
 	return ret;
 }
 
@@ -378,14 +548,23 @@
 
 static struct uprobe *get_uprobe(struct uprobe *uprobe)
 {
-	atomic_inc(&uprobe->ref);
+	refcount_inc(&uprobe->ref);
 	return uprobe;
 }
 
 static void put_uprobe(struct uprobe *uprobe)
 {
-	if (atomic_dec_and_test(&uprobe->ref))
+	if (refcount_dec_and_test(&uprobe->ref)) {
+		/*
+		 * If application munmap(exec_vma) before uprobe_unregister()
+		 * gets called, we don't get a chance to remove uprobe from
+		 * delayed_uprobe_list from remove_breakpoint(). Do it here.
+		 */
+		mutex_lock(&delayed_uprobe_lock);
+		delayed_uprobe_remove(uprobe, NULL);
+		mutex_unlock(&delayed_uprobe_lock);
 		kfree(uprobe);
+	}
 }
 
 static int match_uprobe(struct uprobe *l, struct uprobe *r)
@@ -466,7 +645,7 @@
 	rb_link_node(&uprobe->rb_node, parent, p);
 	rb_insert_color(&uprobe->rb_node, &uprobes_tree);
 	/* get access + creation ref */
-	atomic_set(&uprobe->ref, 2);
+	refcount_set(&uprobe->ref, 2);
 
 	return u;
 }
@@ -490,7 +669,18 @@
 	return u;
 }
 
-static struct uprobe *alloc_uprobe(struct inode *inode, loff_t offset)
+static void
+ref_ctr_mismatch_warn(struct uprobe *cur_uprobe, struct uprobe *uprobe)
+{
+	pr_warn("ref_ctr_offset mismatch. inode: 0x%lx offset: 0x%llx "
+		"ref_ctr_offset(old): 0x%llx ref_ctr_offset(new): 0x%llx\n",
+		uprobe->inode->i_ino, (unsigned long long) uprobe->offset,
+		(unsigned long long) cur_uprobe->ref_ctr_offset,
+		(unsigned long long) uprobe->ref_ctr_offset);
+}
+
+static struct uprobe *alloc_uprobe(struct inode *inode, loff_t offset,
+				   loff_t ref_ctr_offset)
 {
 	struct uprobe *uprobe, *cur_uprobe;
 
@@ -500,6 +690,7 @@
 
 	uprobe->inode = inode;
 	uprobe->offset = offset;
+	uprobe->ref_ctr_offset = ref_ctr_offset;
 	init_rwsem(&uprobe->register_rwsem);
 	init_rwsem(&uprobe->consumer_rwsem);
 
@@ -507,6 +698,12 @@
 	cur_uprobe = insert_uprobe(uprobe);
 	/* a uprobe exists for this inode:offset combination */
 	if (cur_uprobe) {
+		if (cur_uprobe->ref_ctr_offset != uprobe->ref_ctr_offset) {
+			ref_ctr_mismatch_warn(cur_uprobe, uprobe);
+			put_uprobe(cur_uprobe);
+			kfree(uprobe);
+			return ERR_PTR(-EINVAL);
+		}
 		kfree(uprobe);
 		uprobe = cur_uprobe;
 	}
@@ -901,7 +1098,7 @@
  * else return 0 (success)
  */
 static int __uprobe_register(struct inode *inode, loff_t offset,
-			     struct uprobe_consumer *uc)
+			     loff_t ref_ctr_offset, struct uprobe_consumer *uc)
 {
 	struct uprobe *uprobe;
 	int ret;
@@ -918,9 +1115,12 @@
 		return -EINVAL;
 
  retry:
-	uprobe = alloc_uprobe(inode, offset);
+	uprobe = alloc_uprobe(inode, offset, ref_ctr_offset);
 	if (!uprobe)
 		return -ENOMEM;
+	if (IS_ERR(uprobe))
+		return PTR_ERR(uprobe);
+
 	/*
 	 * We can race with uprobe_unregister()->delete_uprobe().
 	 * Check uprobe_is_active() and retry if it is false.
@@ -944,9 +1144,16 @@
 int uprobe_register(struct inode *inode, loff_t offset,
 		    struct uprobe_consumer *uc)
 {
-	return __uprobe_register(inode, offset, uc);
+	return __uprobe_register(inode, offset, 0, uc);
 }
 EXPORT_SYMBOL_GPL(uprobe_register);
+
+int uprobe_register_refctr(struct inode *inode, loff_t offset,
+			   loff_t ref_ctr_offset, struct uprobe_consumer *uc)
+{
+	return __uprobe_register(inode, offset, ref_ctr_offset, uc);
+}
+EXPORT_SYMBOL_GPL(uprobe_register_refctr);
 
 /*
  * uprobe_apply - unregister an already registered probe.
@@ -1066,6 +1273,35 @@
 	spin_unlock(&uprobes_treelock);
 }
 
+/* @vma contains reference counter, not the probed instruction. */
+static int delayed_ref_ctr_inc(struct vm_area_struct *vma)
+{
+	struct list_head *pos, *q;
+	struct delayed_uprobe *du;
+	unsigned long vaddr;
+	int ret = 0, err = 0;
+
+	mutex_lock(&delayed_uprobe_lock);
+	list_for_each_safe(pos, q, &delayed_uprobe_list) {
+		du = list_entry(pos, struct delayed_uprobe, list);
+
+		if (du->mm != vma->vm_mm ||
+		    !valid_ref_ctr_vma(du->uprobe, vma))
+			continue;
+
+		vaddr = offset_to_vaddr(vma, du->uprobe->ref_ctr_offset);
+		ret = __update_ref_ctr(vma->vm_mm, vaddr, 1);
+		if (ret) {
+			update_ref_ctr_warn(du->uprobe, vma->vm_mm, 1);
+			if (!err)
+				err = ret;
+		}
+		delayed_uprobe_delete(du);
+	}
+	mutex_unlock(&delayed_uprobe_lock);
+	return err;
+}
+
 /*
  * Called from mmap_region/vma_adjust with mm->mmap_sem acquired.
  *
@@ -1078,7 +1314,15 @@
 	struct uprobe *uprobe, *u;
 	struct inode *inode;
 
-	if (no_uprobe_events() || !valid_vma(vma, true))
+	if (no_uprobe_events())
+		return 0;
+
+	if (vma->vm_file &&
+	    (vma->vm_flags & (VM_WRITE|VM_SHARED)) == VM_WRITE &&
+	    test_bit(MMF_HAS_UPROBES, &vma->vm_mm->flags))
+		delayed_ref_ctr_inc(vma);
+
+	if (!valid_vma(vma, true))
 		return 0;
 
 	inode = file_inode(vma->vm_file);
@@ -1251,6 +1495,10 @@
 void uprobe_clear_state(struct mm_struct *mm)
 {
 	struct xol_area *area = mm->uprobes_state.xol_area;
+
+	mutex_lock(&delayed_uprobe_lock);
+	delayed_uprobe_remove(NULL, mm);
+	mutex_unlock(&delayed_uprobe_lock);
 
 	if (!area)
 		return;
@@ -1864,7 +2112,7 @@
 
  sigill:
 	uprobe_warn(current, "handle uretprobe, sending SIGILL.");
-	force_sig_info(SIGILL, SEND_SIG_FORCED, current);
+	force_sig(SIGILL, current);
 
 }
 
@@ -1980,7 +2228,7 @@
 
 	if (unlikely(err)) {
 		uprobe_warn(current, "execute the probed insn, sending SIGILL.");
-		force_sig_info(SIGILL, SEND_SIG_FORCED, current);
+		force_sig(SIGILL, current);
 	}
 }
 
