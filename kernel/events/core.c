--- conflicted
+++ resolved
@@ -383,6 +383,7 @@
 static atomic_t perf_sched_count;
 
 static DEFINE_PER_CPU(atomic_t, perf_cgroup_events);
+static DEFINE_PER_CPU(int, perf_sched_cb_usages);
 static DEFINE_PER_CPU(struct pmu_event_list, pmu_sb_events);
 
 static atomic_t nr_mmap_events __read_mostly;
@@ -3466,11 +3467,16 @@
 	}
 }
 
+static DEFINE_PER_CPU(struct list_head, sched_cb_list);
+
 void perf_sched_cb_dec(struct pmu *pmu)
 {
 	struct perf_cpu_context *cpuctx = this_cpu_ptr(pmu->pmu_cpu_context);
 
-	--cpuctx->sched_cb_usage;
+	this_cpu_dec(perf_sched_cb_usages);
+
+	if (!--cpuctx->sched_cb_usage)
+		list_del(&cpuctx->sched_cb_entry);
 }
 
 
@@ -3478,7 +3484,10 @@
 {
 	struct perf_cpu_context *cpuctx = this_cpu_ptr(pmu->pmu_cpu_context);
 
-	cpuctx->sched_cb_usage++;
+	if (!cpuctx->sched_cb_usage++)
+		list_add(&cpuctx->sched_cb_entry, this_cpu_ptr(&sched_cb_list));
+
+	this_cpu_inc(perf_sched_cb_usages);
 }
 
 /*
@@ -3490,10 +3499,6 @@
  * all queued PEBS records before we context switch to a new task.
  */
 static void __perf_pmu_sched_task(struct perf_cpu_context *cpuctx, bool sched_in)
-<<<<<<< HEAD
-{
-	struct pmu *pmu;
-=======
 {
 	struct pmu *pmu;
 
@@ -3516,22 +3521,10 @@
 				bool sched_in)
 {
 	struct perf_cpu_context *cpuctx;
->>>>>>> 4e026225
-
-	pmu = cpuctx->ctx.pmu; /* software PMUs will not have sched_task */
-
-<<<<<<< HEAD
-	if (WARN_ON_ONCE(!pmu->sched_task))
+
+	if (prev == next)
 		return;
 
-	perf_ctx_lock(cpuctx, cpuctx->task_ctx);
-	perf_pmu_disable(pmu);
-
-	pmu->sched_task(cpuctx->task_ctx, sched_in);
-
-	perf_pmu_enable(pmu);
-	perf_ctx_unlock(cpuctx, cpuctx->task_ctx);
-=======
 	list_for_each_entry(cpuctx, this_cpu_ptr(&sched_cb_list), sched_cb_entry) {
 		/* will be handled in perf_event_context_sched_in/out */
 		if (cpuctx->task_ctx)
@@ -3539,7 +3532,6 @@
 
 		__perf_pmu_sched_task(cpuctx, sched_in);
 	}
->>>>>>> 4e026225
 }
 
 static void perf_event_switch(struct task_struct *task,
@@ -3564,6 +3556,9 @@
 {
 	int ctxn;
 
+	if (__this_cpu_read(perf_sched_cb_usages))
+		perf_pmu_sched_task(task, next, false);
+
 	if (atomic_read(&nr_switch_events))
 		perf_event_switch(task, next, false);
 
@@ -3872,6 +3867,9 @@
 
 	if (atomic_read(&nr_switch_events))
 		perf_event_switch(task, prev, true);
+
+	if (__this_cpu_read(perf_sched_cb_usages))
+		perf_pmu_sched_task(prev, task, true);
 }
 
 static u64 perf_calculate_period(struct perf_event *event, u64 nsec, u64 count)
@@ -12883,6 +12881,7 @@
 #ifdef CONFIG_CGROUP_PERF
 		INIT_LIST_HEAD(&per_cpu(cgrp_cpuctx_list, cpu));
 #endif
+		INIT_LIST_HEAD(&per_cpu(sched_cb_list, cpu));
 	}
 }
 
