--- conflicted
+++ resolved
@@ -14,6 +14,7 @@
 #include <linux/file.h>
 #include <linux/slab.h>
 #include <linux/kexec.h>
+#include <linux/memblock.h>
 #include <linux/mutex.h>
 #include <linux/list.h>
 #include <linux/fs.h>
@@ -23,8 +24,6 @@
 #include <linux/elf.h>
 #include <linux/elfcore.h>
 #include <linux/kernel.h>
-#include <linux/kexec.h>
-#include <linux/slab.h>
 #include <linux/syscalls.h>
 #include <linux/vmalloc.h>
 #include "kexec_internal.h"
@@ -76,7 +75,7 @@
 	return kexec_image_load_default(image);
 }
 
-static int kexec_image_post_load_cleanup_default(struct kimage *image)
+int kexec_image_post_load_cleanup_default(struct kimage *image)
 {
 	if (!image->fops || !image->fops->cleanup)
 		return 0;
@@ -499,8 +498,6 @@
 	return locate_mem_hole_bottom_up(start, end, kbuf);
 }
 
-<<<<<<< HEAD
-=======
 #ifdef CONFIG_ARCH_KEEP_MEMBLOCK
 static int kexec_walk_memblock(struct kexec_buf *kbuf,
 			       int (*func)(struct resource *, void *))
@@ -553,9 +550,8 @@
 }
 #endif
 
->>>>>>> 407d19ab
 /**
- * arch_kexec_walk_mem - call func(data) on free memory regions
+ * kexec_walk_resources - call func(data) on free memory regions
  * @kbuf:	Context info for the search. Also passed to @func.
  * @func:	Function to call for each memory region.
  *
@@ -563,8 +559,8 @@
  * and that value will be returned. If all free regions are visited without
  * func returning non-zero, then zero will be returned.
  */
-int __weak arch_kexec_walk_mem(struct kexec_buf *kbuf,
-			       int (*func)(struct resource *, void *))
+static int kexec_walk_resources(struct kexec_buf *kbuf,
+				int (*func)(struct resource *, void *))
 {
 	if (kbuf->image->type == KEXEC_TYPE_CRASH)
 		return walk_iomem_res_desc(crashk_res.desc,
@@ -587,9 +583,6 @@
 {
 	int ret;
 
-<<<<<<< HEAD
-	ret = arch_kexec_walk_mem(kbuf, locate_mem_hole_callback);
-=======
 	/* Arch knows where to place */
 	if (kbuf->mem != KEXEC_BUF_MEM_UNKNOWN)
 		return 0;
@@ -598,7 +591,6 @@
 		ret = kexec_walk_resources(kbuf, locate_mem_hole_callback);
 	else
 		ret = kexec_walk_memblock(kbuf, locate_mem_hole_callback);
->>>>>>> 407d19ab
 
 	return ret == 1 ? 0 : -EADDRNOTAVAIL;
 }
