// SPDX-License-Identifier: GPL-2.0
/*
 * linux/kernel/seccomp.c
 *
 * Copyright 2004-2005  Andrea Arcangeli <andrea@cpushare.com>
 *
 * Copyright (C) 2012 Google, Inc.
 * Will Drewry <wad@chromium.org>
 *
 * This defines a simple but solid secure-computing facility.
 *
 * Mode 1 uses a fixed list of allowed system calls.
 * Mode 2 allows user-defined system call filters in the form
 *        of Berkeley Packet Filters/Linux Socket Filters.
 */

#include <linux/refcount.h>
#include <linux/audit.h>
#include <linux/compat.h>
#include <linux/coredump.h>
#include <linux/kmemleak.h>
#include <linux/nospec.h>
#include <linux/prctl.h>
#include <linux/sched.h>
#include <linux/sched/task_stack.h>
#include <linux/seccomp.h>
#include <linux/slab.h>
#include <linux/syscalls.h>
#include <linux/sysctl.h>

#ifdef CONFIG_HAVE_ARCH_SECCOMP_FILTER
#include <asm/syscall.h>
#endif

#ifdef CONFIG_SECCOMP_FILTER
#include <linux/filter.h>
#include <linux/pid.h>
#include <linux/ptrace.h>
#include <linux/security.h>
#include <linux/tracehook.h>
#include <linux/uaccess.h>

/**
 * struct seccomp_filter - container for seccomp BPF programs
 *
 * @usage: reference count to manage the object lifetime.
 *         get/put helpers should be used when accessing an instance
 *         outside of a lifetime-guarded section.  In general, this
 *         is only needed for handling filters shared across tasks.
 * @log: true if all actions except for SECCOMP_RET_ALLOW should be logged
 * @prev: points to a previously installed, or inherited, filter
 * @prog: the BPF program to evaluate
 *
 * seccomp_filter objects are organized in a tree linked via the @prev
 * pointer.  For any task, it appears to be a singly-linked list starting
 * with current->seccomp.filter, the most recently attached or inherited filter.
 * However, multiple filters may share a @prev node, by way of fork(), which
 * results in a unidirectional tree existing in memory.  This is similar to
 * how namespaces work.
 *
 * seccomp_filter objects should never be modified after being attached
 * to a task_struct (other than @usage).
 */
struct seccomp_filter {
	refcount_t usage;
	bool log;
	struct seccomp_filter *prev;
	struct bpf_prog *prog;
};

/* Limit any path through the tree to 256KB worth of instructions. */
#define MAX_INSNS_PER_PATH ((1 << 18) / sizeof(struct sock_filter))

/*
 * Endianness is explicitly ignored and left for BPF program authors to manage
 * as per the specific architecture.
 */
static void populate_seccomp_data(struct seccomp_data *sd)
{
	struct task_struct *task = current;
	struct pt_regs *regs = task_pt_regs(task);
	unsigned long args[6];

	sd->nr = syscall_get_nr(task, regs);
<<<<<<< HEAD
	sd->arch = syscall_get_arch();
	syscall_get_arguments(task, regs, 0, 6, args);
=======
	sd->arch = syscall_get_arch(task);
	syscall_get_arguments(task, regs, args);
>>>>>>> 407d19ab
	sd->args[0] = args[0];
	sd->args[1] = args[1];
	sd->args[2] = args[2];
	sd->args[3] = args[3];
	sd->args[4] = args[4];
	sd->args[5] = args[5];
	sd->instruction_pointer = KSTK_EIP(task);
}

/**
 *	seccomp_check_filter - verify seccomp filter code
 *	@filter: filter to verify
 *	@flen: length of filter
 *
 * Takes a previously checked filter (by bpf_check_classic) and
 * redirects all filter code that loads struct sk_buff data
 * and related data through seccomp_bpf_load.  It also
 * enforces length and alignment checking of those loads.
 *
 * Returns 0 if the rule set is legal or -EINVAL if not.
 */
static int seccomp_check_filter(struct sock_filter *filter, unsigned int flen)
{
	int pc;
	for (pc = 0; pc < flen; pc++) {
		struct sock_filter *ftest = &filter[pc];
		u16 code = ftest->code;
		u32 k = ftest->k;

		switch (code) {
		case BPF_LD | BPF_W | BPF_ABS:
			ftest->code = BPF_LDX | BPF_W | BPF_ABS;
			/* 32-bit aligned and not out of bounds. */
			if (k >= sizeof(struct seccomp_data) || k & 3)
				return -EINVAL;
			continue;
		case BPF_LD | BPF_W | BPF_LEN:
			ftest->code = BPF_LD | BPF_IMM;
			ftest->k = sizeof(struct seccomp_data);
			continue;
		case BPF_LDX | BPF_W | BPF_LEN:
			ftest->code = BPF_LDX | BPF_IMM;
			ftest->k = sizeof(struct seccomp_data);
			continue;
		/* Explicitly include allowed calls. */
		case BPF_RET | BPF_K:
		case BPF_RET | BPF_A:
		case BPF_ALU | BPF_ADD | BPF_K:
		case BPF_ALU | BPF_ADD | BPF_X:
		case BPF_ALU | BPF_SUB | BPF_K:
		case BPF_ALU | BPF_SUB | BPF_X:
		case BPF_ALU | BPF_MUL | BPF_K:
		case BPF_ALU | BPF_MUL | BPF_X:
		case BPF_ALU | BPF_DIV | BPF_K:
		case BPF_ALU | BPF_DIV | BPF_X:
		case BPF_ALU | BPF_AND | BPF_K:
		case BPF_ALU | BPF_AND | BPF_X:
		case BPF_ALU | BPF_OR | BPF_K:
		case BPF_ALU | BPF_OR | BPF_X:
		case BPF_ALU | BPF_XOR | BPF_K:
		case BPF_ALU | BPF_XOR | BPF_X:
		case BPF_ALU | BPF_LSH | BPF_K:
		case BPF_ALU | BPF_LSH | BPF_X:
		case BPF_ALU | BPF_RSH | BPF_K:
		case BPF_ALU | BPF_RSH | BPF_X:
		case BPF_ALU | BPF_NEG:
		case BPF_LD | BPF_IMM:
		case BPF_LDX | BPF_IMM:
		case BPF_MISC | BPF_TAX:
		case BPF_MISC | BPF_TXA:
		case BPF_LD | BPF_MEM:
		case BPF_LDX | BPF_MEM:
		case BPF_ST:
		case BPF_STX:
		case BPF_JMP | BPF_JA:
		case BPF_JMP | BPF_JEQ | BPF_K:
		case BPF_JMP | BPF_JEQ | BPF_X:
		case BPF_JMP | BPF_JGE | BPF_K:
		case BPF_JMP | BPF_JGE | BPF_X:
		case BPF_JMP | BPF_JGT | BPF_K:
		case BPF_JMP | BPF_JGT | BPF_X:
		case BPF_JMP | BPF_JSET | BPF_K:
		case BPF_JMP | BPF_JSET | BPF_X:
			continue;
		default:
			return -EINVAL;
		}
	}
	return 0;
}

/**
 * seccomp_run_filters - evaluates all seccomp filters against @sd
 * @sd: optional seccomp data to be passed to filters
 * @match: stores struct seccomp_filter that resulted in the return value,
 *         unless filter returned SECCOMP_RET_ALLOW, in which case it will
 *         be unchanged.
 *
 * Returns valid seccomp BPF response codes.
 */
#define ACTION_ONLY(ret) ((s32)((ret) & (SECCOMP_RET_ACTION_FULL)))
static u32 seccomp_run_filters(const struct seccomp_data *sd,
			       struct seccomp_filter **match)
{
	struct seccomp_data sd_local;
	u32 ret = SECCOMP_RET_ALLOW;
	/* Make sure cross-thread synced filter points somewhere sane. */
	struct seccomp_filter *f =
			READ_ONCE(current->seccomp.filter);

	/* Ensure unexpected behavior doesn't result in failing open. */
	if (unlikely(WARN_ON(f == NULL)))
		return SECCOMP_RET_KILL_PROCESS;

	if (!sd) {
		populate_seccomp_data(&sd_local);
		sd = &sd_local;
	}

	/*
	 * All filters in the list are evaluated and the lowest BPF return
	 * value always takes priority (ignoring the DATA).
	 */
	for (; f; f = f->prev) {
		u32 cur_ret = BPF_PROG_RUN(f->prog, sd);

		if (ACTION_ONLY(cur_ret) < ACTION_ONLY(ret)) {
			ret = cur_ret;
			*match = f;
		}
	}
	return ret;
}
#endif /* CONFIG_SECCOMP_FILTER */

static inline bool seccomp_may_assign_mode(unsigned long seccomp_mode)
{
	assert_spin_locked(&current->sighand->siglock);

	if (current->seccomp.mode && current->seccomp.mode != seccomp_mode)
		return false;

	return true;
}

void __weak arch_seccomp_spec_mitigate(struct task_struct *task) { }

static inline void seccomp_assign_mode(struct task_struct *task,
				       unsigned long seccomp_mode,
				       unsigned long flags)
{
	assert_spin_locked(&task->sighand->siglock);

	task->seccomp.mode = seccomp_mode;
	/*
	 * Make sure TIF_SECCOMP cannot be set before the mode (and
	 * filter) is set.
	 */
	smp_mb__before_atomic();
	/* Assume default seccomp processes want spec flaw mitigation. */
	if ((flags & SECCOMP_FILTER_FLAG_SPEC_ALLOW) == 0)
		arch_seccomp_spec_mitigate(task);
	set_tsk_thread_flag(task, TIF_SECCOMP);
}

#ifdef CONFIG_SECCOMP_FILTER
/* Returns 1 if the parent is an ancestor of the child. */
static int is_ancestor(struct seccomp_filter *parent,
		       struct seccomp_filter *child)
{
	/* NULL is the root ancestor. */
	if (parent == NULL)
		return 1;
	for (; child; child = child->prev)
		if (child == parent)
			return 1;
	return 0;
}

/**
 * seccomp_can_sync_threads: checks if all threads can be synchronized
 *
 * Expects sighand and cred_guard_mutex locks to be held.
 *
 * Returns 0 on success, -ve on error, or the pid of a thread which was
 * either not in the correct seccomp mode or did not have an ancestral
 * seccomp filter.
 */
static inline pid_t seccomp_can_sync_threads(void)
{
	struct task_struct *thread, *caller;

	BUG_ON(!mutex_is_locked(&current->signal->cred_guard_mutex));
	assert_spin_locked(&current->sighand->siglock);

	/* Validate all threads being eligible for synchronization. */
	caller = current;
	for_each_thread(caller, thread) {
		pid_t failed;

		/* Skip current, since it is initiating the sync. */
		if (thread == caller)
			continue;

		if (thread->seccomp.mode == SECCOMP_MODE_DISABLED ||
		    (thread->seccomp.mode == SECCOMP_MODE_FILTER &&
		     is_ancestor(thread->seccomp.filter,
				 caller->seccomp.filter)))
			continue;

		/* Return the first thread that cannot be synchronized. */
		failed = task_pid_vnr(thread);
		/* If the pid cannot be resolved, then return -ESRCH */
		if (unlikely(WARN_ON(failed == 0)))
			failed = -ESRCH;
		return failed;
	}

	return 0;
}

/**
 * seccomp_sync_threads: sets all threads to use current's filter
 *
 * Expects sighand and cred_guard_mutex locks to be held, and for
 * seccomp_can_sync_threads() to have returned success already
 * without dropping the locks.
 *
 */
static inline void seccomp_sync_threads(unsigned long flags)
{
	struct task_struct *thread, *caller;

	BUG_ON(!mutex_is_locked(&current->signal->cred_guard_mutex));
	assert_spin_locked(&current->sighand->siglock);

	/* Synchronize all threads. */
	caller = current;
	for_each_thread(caller, thread) {
		/* Skip current, since it needs no changes. */
		if (thread == caller)
			continue;

		/* Get a task reference for the new leaf node. */
		get_seccomp_filter(caller);
		/*
		 * Drop the task reference to the shared ancestor since
		 * current's path will hold a reference.  (This also
		 * allows a put before the assignment.)
		 */
		put_seccomp_filter(thread);
		smp_store_release(&thread->seccomp.filter,
				  caller->seccomp.filter);

		/*
		 * Don't let an unprivileged task work around
		 * the no_new_privs restriction by creating
		 * a thread that sets it up, enters seccomp,
		 * then dies.
		 */
		if (task_no_new_privs(caller))
			task_set_no_new_privs(thread);

		/*
		 * Opt the other thread into seccomp if needed.
		 * As threads are considered to be trust-realm
		 * equivalent (see ptrace_may_access), it is safe to
		 * allow one thread to transition the other.
		 */
		if (thread->seccomp.mode == SECCOMP_MODE_DISABLED)
			seccomp_assign_mode(thread, SECCOMP_MODE_FILTER,
					    flags);
	}
}

/**
 * seccomp_prepare_filter: Prepares a seccomp filter for use.
 * @fprog: BPF program to install
 *
 * Returns filter on success or an ERR_PTR on failure.
 */
static struct seccomp_filter *seccomp_prepare_filter(struct sock_fprog *fprog)
{
	struct seccomp_filter *sfilter;
	int ret;
	const bool save_orig = IS_ENABLED(CONFIG_CHECKPOINT_RESTORE);

	if (fprog->len == 0 || fprog->len > BPF_MAXINSNS)
		return ERR_PTR(-EINVAL);

	BUG_ON(INT_MAX / fprog->len < sizeof(struct sock_filter));

	/*
	 * Installing a seccomp filter requires that the task has
	 * CAP_SYS_ADMIN in its namespace or be running with no_new_privs.
	 * This avoids scenarios where unprivileged tasks can affect the
	 * behavior of privileged children.
	 */
	if (!task_no_new_privs(current) &&
	    security_capable_noaudit(current_cred(), current_user_ns(),
				     CAP_SYS_ADMIN) != 0)
		return ERR_PTR(-EACCES);

	/* Allocate a new seccomp_filter */
	sfilter = kzalloc(sizeof(*sfilter), GFP_KERNEL | __GFP_NOWARN);
	if (!sfilter)
		return ERR_PTR(-ENOMEM);

	ret = bpf_prog_create_from_user(&sfilter->prog, fprog,
					seccomp_check_filter, save_orig);
	if (ret < 0) {
		kfree(sfilter);
		return ERR_PTR(ret);
	}

	refcount_set(&sfilter->usage, 1);

	return sfilter;
}

/**
 * seccomp_prepare_user_filter - prepares a user-supplied sock_fprog
 * @user_filter: pointer to the user data containing a sock_fprog.
 *
 * Returns 0 on success and non-zero otherwise.
 */
static struct seccomp_filter *
seccomp_prepare_user_filter(const char __user *user_filter)
{
	struct sock_fprog fprog;
	struct seccomp_filter *filter = ERR_PTR(-EFAULT);

#ifdef CONFIG_COMPAT
	if (in_compat_syscall()) {
		struct compat_sock_fprog fprog32;
		if (copy_from_user(&fprog32, user_filter, sizeof(fprog32)))
			goto out;
		fprog.len = fprog32.len;
		fprog.filter = compat_ptr(fprog32.filter);
	} else /* falls through to the if below. */
#endif
	if (copy_from_user(&fprog, user_filter, sizeof(fprog)))
		goto out;
	filter = seccomp_prepare_filter(&fprog);
out:
	return filter;
}

/**
 * seccomp_attach_filter: validate and attach filter
 * @flags:  flags to change filter behavior
 * @filter: seccomp filter to add to the current process
 *
 * Caller must be holding current->sighand->siglock lock.
 *
 * Returns 0 on success, -ve on error.
 */
static long seccomp_attach_filter(unsigned int flags,
				  struct seccomp_filter *filter)
{
	unsigned long total_insns;
	struct seccomp_filter *walker;

	assert_spin_locked(&current->sighand->siglock);

	/* Validate resulting filter length. */
	total_insns = filter->prog->len;
	for (walker = current->seccomp.filter; walker; walker = walker->prev)
		total_insns += walker->prog->len + 4;  /* 4 instr penalty */
	if (total_insns > MAX_INSNS_PER_PATH)
		return -ENOMEM;

	/* If thread sync has been requested, check that it is possible. */
	if (flags & SECCOMP_FILTER_FLAG_TSYNC) {
		int ret;

		ret = seccomp_can_sync_threads();
		if (ret)
			return ret;
	}

	/* Set log flag, if present. */
	if (flags & SECCOMP_FILTER_FLAG_LOG)
		filter->log = true;

	/*
	 * If there is an existing filter, make it the prev and don't drop its
	 * task reference.
	 */
	filter->prev = current->seccomp.filter;
	current->seccomp.filter = filter;

	/* Now that the new filter is in place, synchronize to all threads. */
	if (flags & SECCOMP_FILTER_FLAG_TSYNC)
		seccomp_sync_threads(flags);

	return 0;
}

static void __get_seccomp_filter(struct seccomp_filter *filter)
{
	/* Reference count is bounded by the number of total processes. */
	refcount_inc(&filter->usage);
}

/* get_seccomp_filter - increments the reference count of the filter on @tsk */
void get_seccomp_filter(struct task_struct *tsk)
{
	struct seccomp_filter *orig = tsk->seccomp.filter;
	if (!orig)
		return;
	__get_seccomp_filter(orig);
}

static inline void seccomp_filter_free(struct seccomp_filter *filter)
{
	if (filter) {
		bpf_prog_destroy(filter->prog);
		kfree(filter);
	}
}

static void __put_seccomp_filter(struct seccomp_filter *orig)
{
	/* Clean up single-reference branches iteratively. */
	while (orig && refcount_dec_and_test(&orig->usage)) {
		struct seccomp_filter *freeme = orig;
		orig = orig->prev;
		seccomp_filter_free(freeme);
	}
}

/* put_seccomp_filter - decrements the ref count of tsk->seccomp.filter */
void put_seccomp_filter(struct task_struct *tsk)
{
	__put_seccomp_filter(tsk->seccomp.filter);
}

static void seccomp_init_siginfo(siginfo_t *info, int syscall, int reason)
{
	clear_siginfo(info);
	info->si_signo = SIGSYS;
	info->si_code = SYS_SECCOMP;
	info->si_call_addr = (void __user *)KSTK_EIP(current);
	info->si_errno = reason;
	info->si_arch = syscall_get_arch(current);
	info->si_syscall = syscall;
}

/**
 * seccomp_send_sigsys - signals the task to allow in-process syscall emulation
 * @syscall: syscall number to send to userland
 * @reason: filter-supplied reason code to send to userland (via si_errno)
 *
 * Forces a SIGSYS with a code of SYS_SECCOMP and related sigsys info.
 */
static void seccomp_send_sigsys(int syscall, int reason)
{
	struct siginfo info;
	seccomp_init_siginfo(&info, syscall, reason);
	force_sig_info(SIGSYS, &info, current);
}
#endif	/* CONFIG_SECCOMP_FILTER */

/* For use with seccomp_actions_logged */
#define SECCOMP_LOG_KILL_PROCESS	(1 << 0)
#define SECCOMP_LOG_KILL_THREAD		(1 << 1)
#define SECCOMP_LOG_TRAP		(1 << 2)
#define SECCOMP_LOG_ERRNO		(1 << 3)
#define SECCOMP_LOG_TRACE		(1 << 4)
#define SECCOMP_LOG_LOG			(1 << 5)
#define SECCOMP_LOG_ALLOW		(1 << 6)

static u32 seccomp_actions_logged = SECCOMP_LOG_KILL_PROCESS |
				    SECCOMP_LOG_KILL_THREAD  |
				    SECCOMP_LOG_TRAP  |
				    SECCOMP_LOG_ERRNO |
				    SECCOMP_LOG_TRACE |
				    SECCOMP_LOG_LOG;

static inline void seccomp_log(unsigned long syscall, long signr, u32 action,
			       bool requested)
{
	bool log = false;

	switch (action) {
	case SECCOMP_RET_ALLOW:
		break;
	case SECCOMP_RET_TRAP:
		log = requested && seccomp_actions_logged & SECCOMP_LOG_TRAP;
		break;
	case SECCOMP_RET_ERRNO:
		log = requested && seccomp_actions_logged & SECCOMP_LOG_ERRNO;
		break;
	case SECCOMP_RET_TRACE:
		log = requested && seccomp_actions_logged & SECCOMP_LOG_TRACE;
		break;
	case SECCOMP_RET_LOG:
		log = seccomp_actions_logged & SECCOMP_LOG_LOG;
		break;
	case SECCOMP_RET_KILL_THREAD:
		log = seccomp_actions_logged & SECCOMP_LOG_KILL_THREAD;
		break;
	case SECCOMP_RET_KILL_PROCESS:
	default:
		log = seccomp_actions_logged & SECCOMP_LOG_KILL_PROCESS;
	}

	/*
	 * Emit an audit message when the action is RET_KILL_*, RET_LOG, or the
	 * FILTER_FLAG_LOG bit was set. The admin has the ability to silence
	 * any action from being logged by removing the action name from the
	 * seccomp_actions_logged sysctl.
	 */
	if (!log)
		return;

	audit_seccomp(syscall, signr, action);
}

/*
 * Secure computing mode 1 allows only read/write/exit/sigreturn.
 * To be fully secure this must be combined with rlimit
 * to limit the stack allocations too.
 */
static const int mode1_syscalls[] = {
	__NR_seccomp_read, __NR_seccomp_write, __NR_seccomp_exit, __NR_seccomp_sigreturn,
	0, /* null terminated */
};

static void __secure_computing_strict(int this_syscall)
{
	const int *syscall_whitelist = mode1_syscalls;
#ifdef CONFIG_COMPAT
	if (in_compat_syscall())
		syscall_whitelist = get_compat_mode1_syscalls();
#endif
	do {
		if (*syscall_whitelist == this_syscall)
			return;
	} while (*++syscall_whitelist);

#ifdef SECCOMP_DEBUG
	dump_stack();
#endif
	seccomp_log(this_syscall, SIGKILL, SECCOMP_RET_KILL_THREAD, true);
	do_exit(SIGKILL);
}

#ifndef CONFIG_HAVE_ARCH_SECCOMP_FILTER
void secure_computing_strict(int this_syscall)
{
	int mode = current->seccomp.mode;

	if (IS_ENABLED(CONFIG_CHECKPOINT_RESTORE) &&
	    unlikely(current->ptrace & PT_SUSPEND_SECCOMP))
		return;

	if (mode == SECCOMP_MODE_DISABLED)
		return;
	else if (mode == SECCOMP_MODE_STRICT)
		__secure_computing_strict(this_syscall);
	else
		BUG();
}
#else

#ifdef CONFIG_SECCOMP_FILTER
static int __seccomp_filter(int this_syscall, const struct seccomp_data *sd,
			    const bool recheck_after_trace)
{
	u32 filter_ret, action;
	struct seccomp_filter *match = NULL;
	int data;

	/*
	 * Make sure that any changes to mode from another thread have
	 * been seen after TIF_SECCOMP was seen.
	 */
	rmb();

	filter_ret = seccomp_run_filters(sd, &match);
	data = filter_ret & SECCOMP_RET_DATA;
	action = filter_ret & SECCOMP_RET_ACTION_FULL;

	switch (action) {
	case SECCOMP_RET_ERRNO:
		/* Set low-order bits as an errno, capped at MAX_ERRNO. */
		if (data > MAX_ERRNO)
			data = MAX_ERRNO;
		syscall_set_return_value(current, task_pt_regs(current),
					 -data, 0);
		goto skip;

	case SECCOMP_RET_TRAP:
		/* Show the handler the original registers. */
		syscall_rollback(current, task_pt_regs(current));
		/* Let the filter pass back 16 bits of data. */
		seccomp_send_sigsys(this_syscall, data);
		goto skip;

	case SECCOMP_RET_TRACE:
		/* We've been put in this state by the ptracer already. */
		if (recheck_after_trace)
			return 0;

		/* ENOSYS these calls if there is no tracer attached. */
		if (!ptrace_event_enabled(current, PTRACE_EVENT_SECCOMP)) {
			syscall_set_return_value(current,
						 task_pt_regs(current),
						 -ENOSYS, 0);
			goto skip;
		}

		/* Allow the BPF to provide the event message */
		ptrace_event(PTRACE_EVENT_SECCOMP, data);
		/*
		 * The delivery of a fatal signal during event
		 * notification may silently skip tracer notification,
		 * which could leave us with a potentially unmodified
		 * syscall that the tracer would have liked to have
		 * changed. Since the process is about to die, we just
		 * force the syscall to be skipped and let the signal
		 * kill the process and correctly handle any tracer exit
		 * notifications.
		 */
		if (fatal_signal_pending(current))
			goto skip;
		/* Check if the tracer forced the syscall to be skipped. */
		this_syscall = syscall_get_nr(current, task_pt_regs(current));
		if (this_syscall < 0)
			goto skip;

		/*
		 * Recheck the syscall, since it may have changed. This
		 * intentionally uses a NULL struct seccomp_data to force
		 * a reload of all registers. This does not goto skip since
		 * a skip would have already been reported.
		 */
		if (__seccomp_filter(this_syscall, NULL, true))
			return -1;

		return 0;

	case SECCOMP_RET_LOG:
		seccomp_log(this_syscall, 0, action, true);
		return 0;

	case SECCOMP_RET_ALLOW:
		/*
		 * Note that the "match" filter will always be NULL for
		 * this action since SECCOMP_RET_ALLOW is the starting
		 * state in seccomp_run_filters().
		 */
		return 0;

	case SECCOMP_RET_KILL_THREAD:
	case SECCOMP_RET_KILL_PROCESS:
	default:
		seccomp_log(this_syscall, SIGSYS, action, true);
		/* Dump core only if this is the last remaining thread. */
		if (action == SECCOMP_RET_KILL_PROCESS ||
		    get_nr_threads(current) == 1) {
			siginfo_t info;

			/* Show the original registers in the dump. */
			syscall_rollback(current, task_pt_regs(current));
			/* Trigger a manual coredump since do_exit skips it. */
			seccomp_init_siginfo(&info, this_syscall, data);
			do_coredump(&info);
		}
		if (action == SECCOMP_RET_KILL_PROCESS)
			do_group_exit(SIGSYS);
		else
			do_exit(SIGSYS);
	}

	unreachable();

skip:
	seccomp_log(this_syscall, 0, action, match ? match->log : false);
	return -1;
}
#else
static int __seccomp_filter(int this_syscall, const struct seccomp_data *sd,
			    const bool recheck_after_trace)
{
	BUG();
}
#endif

int __secure_computing(const struct seccomp_data *sd)
{
	int mode = current->seccomp.mode;
	int this_syscall;

	if (IS_ENABLED(CONFIG_CHECKPOINT_RESTORE) &&
	    unlikely(current->ptrace & PT_SUSPEND_SECCOMP))
		return 0;

	this_syscall = sd ? sd->nr :
		syscall_get_nr(current, task_pt_regs(current));

	switch (mode) {
	case SECCOMP_MODE_STRICT:
		__secure_computing_strict(this_syscall);  /* may call do_exit */
		return 0;
	case SECCOMP_MODE_FILTER:
		return __seccomp_filter(this_syscall, sd, false);
	default:
		BUG();
	}
}
#endif /* CONFIG_HAVE_ARCH_SECCOMP_FILTER */

long prctl_get_seccomp(void)
{
	return current->seccomp.mode;
}

/**
 * seccomp_set_mode_strict: internal function for setting strict seccomp
 *
 * Once current->seccomp.mode is non-zero, it may not be changed.
 *
 * Returns 0 on success or -EINVAL on failure.
 */
static long seccomp_set_mode_strict(void)
{
	const unsigned long seccomp_mode = SECCOMP_MODE_STRICT;
	long ret = -EINVAL;

	spin_lock_irq(&current->sighand->siglock);

	if (!seccomp_may_assign_mode(seccomp_mode))
		goto out;

#ifdef TIF_NOTSC
	disable_TSC();
#endif
	seccomp_assign_mode(current, seccomp_mode, 0);
	ret = 0;

out:
	spin_unlock_irq(&current->sighand->siglock);

	return ret;
}

#ifdef CONFIG_SECCOMP_FILTER
/**
 * seccomp_set_mode_filter: internal function for setting seccomp filter
 * @flags:  flags to change filter behavior
 * @filter: struct sock_fprog containing filter
 *
 * This function may be called repeatedly to install additional filters.
 * Every filter successfully installed will be evaluated (in reverse order)
 * for each system call the task makes.
 *
 * Once current->seccomp.mode is non-zero, it may not be changed.
 *
 * Returns 0 on success or -EINVAL on failure.
 */
static long seccomp_set_mode_filter(unsigned int flags,
				    const char __user *filter)
{
	const unsigned long seccomp_mode = SECCOMP_MODE_FILTER;
	struct seccomp_filter *prepared = NULL;
	long ret = -EINVAL;

	/* Validate flags. */
	if (flags & ~SECCOMP_FILTER_FLAG_MASK)
		return -EINVAL;

	/* Prepare the new filter before holding any locks. */
	prepared = seccomp_prepare_user_filter(filter);
	if (IS_ERR(prepared))
		return PTR_ERR(prepared);

	/*
	 * Make sure we cannot change seccomp or nnp state via TSYNC
	 * while another thread is in the middle of calling exec.
	 */
	if (flags & SECCOMP_FILTER_FLAG_TSYNC &&
	    mutex_lock_killable(&current->signal->cred_guard_mutex))
		goto out_free;

	spin_lock_irq(&current->sighand->siglock);

	if (!seccomp_may_assign_mode(seccomp_mode))
		goto out;

	ret = seccomp_attach_filter(flags, prepared);
	if (ret)
		goto out;
	/* Do not free the successfully attached filter. */
	prepared = NULL;

	seccomp_assign_mode(current, seccomp_mode, flags);
out:
	spin_unlock_irq(&current->sighand->siglock);
	if (flags & SECCOMP_FILTER_FLAG_TSYNC)
		mutex_unlock(&current->signal->cred_guard_mutex);
out_free:
	seccomp_filter_free(prepared);
	return ret;
}
#else
static inline long seccomp_set_mode_filter(unsigned int flags,
					   const char __user *filter)
{
	return -EINVAL;
}
#endif

static long seccomp_get_action_avail(const char __user *uaction)
{
	u32 action;

	if (copy_from_user(&action, uaction, sizeof(action)))
		return -EFAULT;

	switch (action) {
	case SECCOMP_RET_KILL_PROCESS:
	case SECCOMP_RET_KILL_THREAD:
	case SECCOMP_RET_TRAP:
	case SECCOMP_RET_ERRNO:
	case SECCOMP_RET_TRACE:
	case SECCOMP_RET_LOG:
	case SECCOMP_RET_ALLOW:
		break;
	default:
		return -EOPNOTSUPP;
	}

	return 0;
}

/* Common entry point for both prctl and syscall. */
static long do_seccomp(unsigned int op, unsigned int flags,
		       const char __user *uargs)
{
	switch (op) {
	case SECCOMP_SET_MODE_STRICT:
		if (flags != 0 || uargs != NULL)
			return -EINVAL;
		return seccomp_set_mode_strict();
	case SECCOMP_SET_MODE_FILTER:
		return seccomp_set_mode_filter(flags, uargs);
	case SECCOMP_GET_ACTION_AVAIL:
		if (flags != 0)
			return -EINVAL;

		return seccomp_get_action_avail(uargs);
	default:
		return -EINVAL;
	}
}

SYSCALL_DEFINE3(seccomp, unsigned int, op, unsigned int, flags,
			 const char __user *, uargs)
{
	return do_seccomp(op, flags, uargs);
}

/**
 * prctl_set_seccomp: configures current->seccomp.mode
 * @seccomp_mode: requested mode to use
 * @filter: optional struct sock_fprog for use with SECCOMP_MODE_FILTER
 *
 * Returns 0 on success or -EINVAL on failure.
 */
long prctl_set_seccomp(unsigned long seccomp_mode, char __user *filter)
{
	unsigned int op;
	char __user *uargs;

	switch (seccomp_mode) {
	case SECCOMP_MODE_STRICT:
		op = SECCOMP_SET_MODE_STRICT;
		/*
		 * Setting strict mode through prctl always ignored filter,
		 * so make sure it is always NULL here to pass the internal
		 * check in do_seccomp().
		 */
		uargs = NULL;
		break;
	case SECCOMP_MODE_FILTER:
		op = SECCOMP_SET_MODE_FILTER;
		uargs = filter;
		break;
	default:
		return -EINVAL;
	}

	/* prctl interface doesn't have flags, so they are always zero. */
	return do_seccomp(op, 0, uargs);
}

#if defined(CONFIG_SECCOMP_FILTER) && defined(CONFIG_CHECKPOINT_RESTORE)
static struct seccomp_filter *get_nth_filter(struct task_struct *task,
					     unsigned long filter_off)
{
	struct seccomp_filter *orig, *filter;
	unsigned long count;

	/*
	 * Note: this is only correct because the caller should be the (ptrace)
	 * tracer of the task, otherwise lock_task_sighand is needed.
	 */
	spin_lock_irq(&task->sighand->siglock);

	if (task->seccomp.mode != SECCOMP_MODE_FILTER) {
		spin_unlock_irq(&task->sighand->siglock);
		return ERR_PTR(-EINVAL);
	}

	orig = task->seccomp.filter;
	__get_seccomp_filter(orig);
	spin_unlock_irq(&task->sighand->siglock);

	count = 0;
	for (filter = orig; filter; filter = filter->prev)
		count++;

	if (filter_off >= count) {
		filter = ERR_PTR(-ENOENT);
		goto out;
	}

	count -= filter_off;
	for (filter = orig; filter && count > 1; filter = filter->prev)
		count--;

	if (WARN_ON(count != 1 || !filter)) {
		filter = ERR_PTR(-ENOENT);
		goto out;
	}

	__get_seccomp_filter(filter);

out:
	__put_seccomp_filter(orig);
	return filter;
}

long seccomp_get_filter(struct task_struct *task, unsigned long filter_off,
			void __user *data)
{
	struct seccomp_filter *filter;
	struct sock_fprog_kern *fprog;
	long ret;

	if (!capable(CAP_SYS_ADMIN) ||
	    current->seccomp.mode != SECCOMP_MODE_DISABLED) {
		return -EACCES;
	}

	filter = get_nth_filter(task, filter_off);
	if (IS_ERR(filter))
		return PTR_ERR(filter);

	fprog = filter->prog->orig_prog;
	if (!fprog) {
		/* This must be a new non-cBPF filter, since we save
		 * every cBPF filter's orig_prog above when
		 * CONFIG_CHECKPOINT_RESTORE is enabled.
		 */
		ret = -EMEDIUMTYPE;
		goto out;
	}

	ret = fprog->len;
	if (!data)
		goto out;

	if (copy_to_user(data, fprog->filter, bpf_classic_proglen(fprog)))
		ret = -EFAULT;

out:
	__put_seccomp_filter(filter);
	return ret;
}

long seccomp_get_metadata(struct task_struct *task,
			  unsigned long size, void __user *data)
{
	long ret;
	struct seccomp_filter *filter;
	struct seccomp_metadata kmd = {};

	if (!capable(CAP_SYS_ADMIN) ||
	    current->seccomp.mode != SECCOMP_MODE_DISABLED) {
		return -EACCES;
	}

	size = min_t(unsigned long, size, sizeof(kmd));

	if (size < sizeof(kmd.filter_off))
		return -EINVAL;

	if (copy_from_user(&kmd.filter_off, data, sizeof(kmd.filter_off)))
		return -EFAULT;

	filter = get_nth_filter(task, kmd.filter_off);
	if (IS_ERR(filter))
		return PTR_ERR(filter);

	if (filter->log)
		kmd.flags |= SECCOMP_FILTER_FLAG_LOG;

	ret = size;
	if (copy_to_user(data, &kmd, size))
		ret = -EFAULT;

	__put_seccomp_filter(filter);
	return ret;
}
#endif

#ifdef CONFIG_SYSCTL

/* Human readable action names for friendly sysctl interaction */
#define SECCOMP_RET_KILL_PROCESS_NAME	"kill_process"
#define SECCOMP_RET_KILL_THREAD_NAME	"kill_thread"
#define SECCOMP_RET_TRAP_NAME		"trap"
#define SECCOMP_RET_ERRNO_NAME		"errno"
#define SECCOMP_RET_TRACE_NAME		"trace"
#define SECCOMP_RET_LOG_NAME		"log"
#define SECCOMP_RET_ALLOW_NAME		"allow"

static const char seccomp_actions_avail[] =
				SECCOMP_RET_KILL_PROCESS_NAME	" "
				SECCOMP_RET_KILL_THREAD_NAME	" "
				SECCOMP_RET_TRAP_NAME		" "
				SECCOMP_RET_ERRNO_NAME		" "
				SECCOMP_RET_TRACE_NAME		" "
				SECCOMP_RET_LOG_NAME		" "
				SECCOMP_RET_ALLOW_NAME;

struct seccomp_log_name {
	u32		log;
	const char	*name;
};

static const struct seccomp_log_name seccomp_log_names[] = {
	{ SECCOMP_LOG_KILL_PROCESS, SECCOMP_RET_KILL_PROCESS_NAME },
	{ SECCOMP_LOG_KILL_THREAD, SECCOMP_RET_KILL_THREAD_NAME },
	{ SECCOMP_LOG_TRAP, SECCOMP_RET_TRAP_NAME },
	{ SECCOMP_LOG_ERRNO, SECCOMP_RET_ERRNO_NAME },
	{ SECCOMP_LOG_TRACE, SECCOMP_RET_TRACE_NAME },
	{ SECCOMP_LOG_LOG, SECCOMP_RET_LOG_NAME },
	{ SECCOMP_LOG_ALLOW, SECCOMP_RET_ALLOW_NAME },
	{ }
};

static bool seccomp_names_from_actions_logged(char *names, size_t size,
					      u32 actions_logged,
					      const char *sep)
{
	const struct seccomp_log_name *cur;
	bool append_sep = false;

	for (cur = seccomp_log_names; cur->name && size; cur++) {
		ssize_t ret;

		if (!(actions_logged & cur->log))
			continue;

		if (append_sep) {
			ret = strscpy(names, sep, size);
			if (ret < 0)
				return false;

			names += ret;
			size -= ret;
		} else
			append_sep = true;

		ret = strscpy(names, cur->name, size);
		if (ret < 0)
			return false;

		names += ret;
		size -= ret;
	}

	return true;
}

static bool seccomp_action_logged_from_name(u32 *action_logged,
					    const char *name)
{
	const struct seccomp_log_name *cur;

	for (cur = seccomp_log_names; cur->name; cur++) {
		if (!strcmp(cur->name, name)) {
			*action_logged = cur->log;
			return true;
		}
	}

	return false;
}

static bool seccomp_actions_logged_from_names(u32 *actions_logged, char *names)
{
	char *name;

	*actions_logged = 0;
	while ((name = strsep(&names, " ")) && *name) {
		u32 action_logged = 0;

		if (!seccomp_action_logged_from_name(&action_logged, name))
			return false;

		*actions_logged |= action_logged;
	}

	return true;
}

static int read_actions_logged(struct ctl_table *ro_table, void __user *buffer,
			       size_t *lenp, loff_t *ppos)
{
	char names[sizeof(seccomp_actions_avail)];
	struct ctl_table table;

	memset(names, 0, sizeof(names));

	if (!seccomp_names_from_actions_logged(names, sizeof(names),
					       seccomp_actions_logged, " "))
		return -EINVAL;

	table = *ro_table;
	table.data = names;
	table.maxlen = sizeof(names);
	return proc_dostring(&table, 0, buffer, lenp, ppos);
}

static int write_actions_logged(struct ctl_table *ro_table, void __user *buffer,
				size_t *lenp, loff_t *ppos, u32 *actions_logged)
{
	char names[sizeof(seccomp_actions_avail)];
	struct ctl_table table;
	int ret;

	if (!capable(CAP_SYS_ADMIN))
		return -EPERM;

	memset(names, 0, sizeof(names));

	table = *ro_table;
	table.data = names;
	table.maxlen = sizeof(names);
	ret = proc_dostring(&table, 1, buffer, lenp, ppos);
	if (ret)
		return ret;

	if (!seccomp_actions_logged_from_names(actions_logged, table.data))
		return -EINVAL;

	if (*actions_logged & SECCOMP_LOG_ALLOW)
		return -EINVAL;

	seccomp_actions_logged = *actions_logged;
	return 0;
}

static void audit_actions_logged(u32 actions_logged, u32 old_actions_logged,
				 int ret)
{
	char names[sizeof(seccomp_actions_avail)];
	char old_names[sizeof(seccomp_actions_avail)];
	const char *new = names;
	const char *old = old_names;

	if (!audit_enabled)
		return;

	memset(names, 0, sizeof(names));
	memset(old_names, 0, sizeof(old_names));

	if (ret)
		new = "?";
	else if (!actions_logged)
		new = "(none)";
	else if (!seccomp_names_from_actions_logged(names, sizeof(names),
						    actions_logged, ","))
		new = "?";

	if (!old_actions_logged)
		old = "(none)";
	else if (!seccomp_names_from_actions_logged(old_names,
						    sizeof(old_names),
						    old_actions_logged, ","))
		old = "?";

	return audit_seccomp_actions_logged(new, old, !ret);
}

static int seccomp_actions_logged_handler(struct ctl_table *ro_table, int write,
					  void __user *buffer, size_t *lenp,
					  loff_t *ppos)
{
	int ret;

	if (write) {
		u32 actions_logged = 0;
		u32 old_actions_logged = seccomp_actions_logged;

		ret = write_actions_logged(ro_table, buffer, lenp, ppos,
					   &actions_logged);
		audit_actions_logged(actions_logged, old_actions_logged, ret);
	} else
		ret = read_actions_logged(ro_table, buffer, lenp, ppos);

	return ret;
}

static struct ctl_path seccomp_sysctl_path[] = {
	{ .procname = "kernel", },
	{ .procname = "seccomp", },
	{ }
};

static struct ctl_table seccomp_sysctl_table[] = {
	{
		.procname	= "actions_avail",
		.data		= (void *) &seccomp_actions_avail,
		.maxlen		= sizeof(seccomp_actions_avail),
		.mode		= 0444,
		.proc_handler	= proc_dostring,
	},
	{
		.procname	= "actions_logged",
		.mode		= 0644,
		.proc_handler	= seccomp_actions_logged_handler,
	},
	{ }
};

static int __init seccomp_sysctl_init(void)
{
	struct ctl_table_header *hdr;

	hdr = register_sysctl_paths(seccomp_sysctl_path, seccomp_sysctl_table);
	if (!hdr)
		pr_warn("seccomp: sysctl registration failed\n");
	else
		kmemleak_not_leak(hdr);

	return 0;
}

device_initcall(seccomp_sysctl_init)

#endif /* CONFIG_SYSCTL */<|MERGE_RESOLUTION|>--- conflicted
+++ resolved
@@ -33,12 +33,74 @@
 #endif
 
 #ifdef CONFIG_SECCOMP_FILTER
+#include <linux/file.h>
 #include <linux/filter.h>
 #include <linux/pid.h>
 #include <linux/ptrace.h>
 #include <linux/security.h>
 #include <linux/tracehook.h>
 #include <linux/uaccess.h>
+#include <linux/anon_inodes.h>
+
+enum notify_state {
+	SECCOMP_NOTIFY_INIT,
+	SECCOMP_NOTIFY_SENT,
+	SECCOMP_NOTIFY_REPLIED,
+};
+
+struct seccomp_knotif {
+	/* The struct pid of the task whose filter triggered the notification */
+	struct task_struct *task;
+
+	/* The "cookie" for this request; this is unique for this filter. */
+	u64 id;
+
+	/*
+	 * The seccomp data. This pointer is valid the entire time this
+	 * notification is active, since it comes from __seccomp_filter which
+	 * eclipses the entire lifecycle here.
+	 */
+	const struct seccomp_data *data;
+
+	/*
+	 * Notification states. When SECCOMP_RET_USER_NOTIF is returned, a
+	 * struct seccomp_knotif is created and starts out in INIT. Once the
+	 * handler reads the notification off of an FD, it transitions to SENT.
+	 * If a signal is received the state transitions back to INIT and
+	 * another message is sent. When the userspace handler replies, state
+	 * transitions to REPLIED.
+	 */
+	enum notify_state state;
+
+	/* The return values, only valid when in SECCOMP_NOTIFY_REPLIED */
+	int error;
+	long val;
+
+	/* Signals when this has entered SECCOMP_NOTIFY_REPLIED */
+	struct completion ready;
+
+	struct list_head list;
+};
+
+/**
+ * struct notification - container for seccomp userspace notifications. Since
+ * most seccomp filters will not have notification listeners attached and this
+ * structure is fairly large, we store the notification-specific stuff in a
+ * separate structure.
+ *
+ * @request: A semaphore that users of this notification can wait on for
+ *           changes. Actual reads and writes are still controlled with
+ *           filter->notify_lock.
+ * @next_id: The id of the next request.
+ * @notifications: A list of struct seccomp_knotif elements.
+ * @wqh: A wait queue for poll.
+ */
+struct notification {
+	struct semaphore request;
+	u64 next_id;
+	struct list_head notifications;
+	wait_queue_head_t wqh;
+};
 
 /**
  * struct seccomp_filter - container for seccomp BPF programs
@@ -50,6 +112,8 @@
  * @log: true if all actions except for SECCOMP_RET_ALLOW should be logged
  * @prev: points to a previously installed, or inherited, filter
  * @prog: the BPF program to evaluate
+ * @notif: the struct that holds all notification related information
+ * @notify_lock: A lock for all notification-related accesses.
  *
  * seccomp_filter objects are organized in a tree linked via the @prev
  * pointer.  For any task, it appears to be a singly-linked list starting
@@ -66,6 +130,8 @@
 	bool log;
 	struct seccomp_filter *prev;
 	struct bpf_prog *prog;
+	struct notification *notif;
+	struct mutex notify_lock;
 };
 
 /* Limit any path through the tree to 256KB worth of instructions. */
@@ -82,13 +148,8 @@
 	unsigned long args[6];
 
 	sd->nr = syscall_get_nr(task, regs);
-<<<<<<< HEAD
-	sd->arch = syscall_get_arch();
-	syscall_get_arguments(task, regs, 0, 6, args);
-=======
 	sd->arch = syscall_get_arch(task);
 	syscall_get_arguments(task, regs, args);
->>>>>>> 407d19ab
 	sd->args[0] = args[0];
 	sd->args[1] = args[1];
 	sd->args[2] = args[2];
@@ -193,25 +254,20 @@
 static u32 seccomp_run_filters(const struct seccomp_data *sd,
 			       struct seccomp_filter **match)
 {
-	struct seccomp_data sd_local;
 	u32 ret = SECCOMP_RET_ALLOW;
 	/* Make sure cross-thread synced filter points somewhere sane. */
 	struct seccomp_filter *f =
 			READ_ONCE(current->seccomp.filter);
 
 	/* Ensure unexpected behavior doesn't result in failing open. */
-	if (unlikely(WARN_ON(f == NULL)))
+	if (WARN_ON(f == NULL))
 		return SECCOMP_RET_KILL_PROCESS;
-
-	if (!sd) {
-		populate_seccomp_data(&sd_local);
-		sd = &sd_local;
-	}
 
 	/*
 	 * All filters in the list are evaluated and the lowest BPF return
 	 * value always takes priority (ignoring the DATA).
 	 */
+	preempt_disable();
 	for (; f; f = f->prev) {
 		u32 cur_ret = BPF_PROG_RUN(f->prog, sd);
 
@@ -220,6 +276,7 @@
 			*match = f;
 		}
 	}
+	preempt_enable();
 	return ret;
 }
 #endif /* CONFIG_SECCOMP_FILTER */
@@ -302,7 +359,7 @@
 		/* Return the first thread that cannot be synchronized. */
 		failed = task_pid_vnr(thread);
 		/* If the pid cannot be resolved, then return -ESRCH */
-		if (unlikely(WARN_ON(failed == 0)))
+		if (WARN_ON(failed == 0))
 			failed = -ESRCH;
 		return failed;
 	}
@@ -388,8 +445,8 @@
 	 * behavior of privileged children.
 	 */
 	if (!task_no_new_privs(current) &&
-	    security_capable_noaudit(current_cred(), current_user_ns(),
-				     CAP_SYS_ADMIN) != 0)
+	    security_capable(current_cred(), current_user_ns(),
+				     CAP_SYS_ADMIN, CAP_OPT_NOAUDIT) != 0)
 		return ERR_PTR(-EACCES);
 
 	/* Allocate a new seccomp_filter */
@@ -397,6 +454,7 @@
 	if (!sfilter)
 		return ERR_PTR(-ENOMEM);
 
+	mutex_init(&sfilter->notify_lock);
 	ret = bpf_prog_create_from_user(&sfilter->prog, fprog,
 					seccomp_check_filter, save_orig);
 	if (ret < 0) {
@@ -444,7 +502,10 @@
  *
  * Caller must be holding current->sighand->siglock lock.
  *
- * Returns 0 on success, -ve on error.
+ * Returns 0 on success, -ve on error, or
+ *   - in TSYNC mode: the pid of a thread which was either not in the correct
+ *     seccomp mode or did not have an ancestral seccomp filter
+ *   - in NEW_LISTENER mode: the fd of the new listener
  */
 static long seccomp_attach_filter(unsigned int flags,
 				  struct seccomp_filter *filter)
@@ -490,7 +551,6 @@
 
 static void __get_seccomp_filter(struct seccomp_filter *filter)
 {
-	/* Reference count is bounded by the number of total processes. */
 	refcount_inc(&filter->usage);
 }
 
@@ -527,7 +587,7 @@
 	__put_seccomp_filter(tsk->seccomp.filter);
 }
 
-static void seccomp_init_siginfo(siginfo_t *info, int syscall, int reason)
+static void seccomp_init_siginfo(kernel_siginfo_t *info, int syscall, int reason)
 {
 	clear_siginfo(info);
 	info->si_signo = SIGSYS;
@@ -547,7 +607,7 @@
  */
 static void seccomp_send_sigsys(int syscall, int reason)
 {
-	struct siginfo info;
+	struct kernel_siginfo info;
 	seccomp_init_siginfo(&info, syscall, reason);
 	force_sig_info(SIGSYS, &info, current);
 }
@@ -561,11 +621,13 @@
 #define SECCOMP_LOG_TRACE		(1 << 4)
 #define SECCOMP_LOG_LOG			(1 << 5)
 #define SECCOMP_LOG_ALLOW		(1 << 6)
+#define SECCOMP_LOG_USER_NOTIF		(1 << 7)
 
 static u32 seccomp_actions_logged = SECCOMP_LOG_KILL_PROCESS |
 				    SECCOMP_LOG_KILL_THREAD  |
 				    SECCOMP_LOG_TRAP  |
 				    SECCOMP_LOG_ERRNO |
+				    SECCOMP_LOG_USER_NOTIF |
 				    SECCOMP_LOG_TRACE |
 				    SECCOMP_LOG_LOG;
 
@@ -586,6 +648,9 @@
 	case SECCOMP_RET_TRACE:
 		log = requested && seccomp_actions_logged & SECCOMP_LOG_TRACE;
 		break;
+	case SECCOMP_RET_USER_NOTIF:
+		log = requested && seccomp_actions_logged & SECCOMP_LOG_USER_NOTIF;
+		break;
 	case SECCOMP_RET_LOG:
 		log = seccomp_actions_logged & SECCOMP_LOG_LOG;
 		break;
@@ -657,18 +722,86 @@
 #else
 
 #ifdef CONFIG_SECCOMP_FILTER
+static u64 seccomp_next_notify_id(struct seccomp_filter *filter)
+{
+	/*
+	 * Note: overflow is ok here, the id just needs to be unique per
+	 * filter.
+	 */
+	lockdep_assert_held(&filter->notify_lock);
+	return filter->notif->next_id++;
+}
+
+static void seccomp_do_user_notification(int this_syscall,
+					 struct seccomp_filter *match,
+					 const struct seccomp_data *sd)
+{
+	int err;
+	long ret = 0;
+	struct seccomp_knotif n = {};
+
+	mutex_lock(&match->notify_lock);
+	err = -ENOSYS;
+	if (!match->notif)
+		goto out;
+
+	n.task = current;
+	n.state = SECCOMP_NOTIFY_INIT;
+	n.data = sd;
+	n.id = seccomp_next_notify_id(match);
+	init_completion(&n.ready);
+	list_add(&n.list, &match->notif->notifications);
+
+	up(&match->notif->request);
+	wake_up_poll(&match->notif->wqh, EPOLLIN | EPOLLRDNORM);
+	mutex_unlock(&match->notify_lock);
+
+	/*
+	 * This is where we wait for a reply from userspace.
+	 */
+	err = wait_for_completion_interruptible(&n.ready);
+	mutex_lock(&match->notify_lock);
+	if (err == 0) {
+		ret = n.val;
+		err = n.error;
+	}
+
+	/*
+	 * Note that it's possible the listener died in between the time when
+	 * we were notified of a respons (or a signal) and when we were able to
+	 * re-acquire the lock, so only delete from the list if the
+	 * notification actually exists.
+	 *
+	 * Also note that this test is only valid because there's no way to
+	 * *reattach* to a notifier right now. If one is added, we'll need to
+	 * keep track of the notif itself and make sure they match here.
+	 */
+	if (match->notif)
+		list_del(&n.list);
+out:
+	mutex_unlock(&match->notify_lock);
+	syscall_set_return_value(current, task_pt_regs(current),
+				 err, ret);
+}
+
 static int __seccomp_filter(int this_syscall, const struct seccomp_data *sd,
 			    const bool recheck_after_trace)
 {
 	u32 filter_ret, action;
 	struct seccomp_filter *match = NULL;
 	int data;
+	struct seccomp_data sd_local;
 
 	/*
 	 * Make sure that any changes to mode from another thread have
 	 * been seen after TIF_SECCOMP was seen.
 	 */
 	rmb();
+
+	if (!sd) {
+		populate_seccomp_data(&sd_local);
+		sd = &sd_local;
+	}
 
 	filter_ret = seccomp_run_filters(sd, &match);
 	data = filter_ret & SECCOMP_RET_DATA;
@@ -733,6 +866,10 @@
 
 		return 0;
 
+	case SECCOMP_RET_USER_NOTIF:
+		seccomp_do_user_notification(this_syscall, match, sd);
+		goto skip;
+
 	case SECCOMP_RET_LOG:
 		seccomp_log(this_syscall, 0, action, true);
 		return 0;
@@ -752,7 +889,7 @@
 		/* Dump core only if this is the last remaining thread. */
 		if (action == SECCOMP_RET_KILL_PROCESS ||
 		    get_nr_threads(current) == 1) {
-			siginfo_t info;
+			kernel_siginfo_t info;
 
 			/* Show the original registers in the dump. */
 			syscall_rollback(current, task_pt_regs(current));
@@ -839,6 +976,265 @@
 }
 
 #ifdef CONFIG_SECCOMP_FILTER
+static int seccomp_notify_release(struct inode *inode, struct file *file)
+{
+	struct seccomp_filter *filter = file->private_data;
+	struct seccomp_knotif *knotif;
+
+	if (!filter)
+		return 0;
+
+	mutex_lock(&filter->notify_lock);
+
+	/*
+	 * If this file is being closed because e.g. the task who owned it
+	 * died, let's wake everyone up who was waiting on us.
+	 */
+	list_for_each_entry(knotif, &filter->notif->notifications, list) {
+		if (knotif->state == SECCOMP_NOTIFY_REPLIED)
+			continue;
+
+		knotif->state = SECCOMP_NOTIFY_REPLIED;
+		knotif->error = -ENOSYS;
+		knotif->val = 0;
+
+		complete(&knotif->ready);
+	}
+
+	kfree(filter->notif);
+	filter->notif = NULL;
+	mutex_unlock(&filter->notify_lock);
+	__put_seccomp_filter(filter);
+	return 0;
+}
+
+static long seccomp_notify_recv(struct seccomp_filter *filter,
+				void __user *buf)
+{
+	struct seccomp_knotif *knotif = NULL, *cur;
+	struct seccomp_notif unotif;
+	ssize_t ret;
+
+	memset(&unotif, 0, sizeof(unotif));
+
+	ret = down_interruptible(&filter->notif->request);
+	if (ret < 0)
+		return ret;
+
+	mutex_lock(&filter->notify_lock);
+	list_for_each_entry(cur, &filter->notif->notifications, list) {
+		if (cur->state == SECCOMP_NOTIFY_INIT) {
+			knotif = cur;
+			break;
+		}
+	}
+
+	/*
+	 * If we didn't find a notification, it could be that the task was
+	 * interrupted by a fatal signal between the time we were woken and
+	 * when we were able to acquire the rw lock.
+	 */
+	if (!knotif) {
+		ret = -ENOENT;
+		goto out;
+	}
+
+	unotif.id = knotif->id;
+	unotif.pid = task_pid_vnr(knotif->task);
+	unotif.data = *(knotif->data);
+
+	knotif->state = SECCOMP_NOTIFY_SENT;
+	wake_up_poll(&filter->notif->wqh, EPOLLOUT | EPOLLWRNORM);
+	ret = 0;
+out:
+	mutex_unlock(&filter->notify_lock);
+
+	if (ret == 0 && copy_to_user(buf, &unotif, sizeof(unotif))) {
+		ret = -EFAULT;
+
+		/*
+		 * Userspace screwed up. To make sure that we keep this
+		 * notification alive, let's reset it back to INIT. It
+		 * may have died when we released the lock, so we need to make
+		 * sure it's still around.
+		 */
+		knotif = NULL;
+		mutex_lock(&filter->notify_lock);
+		list_for_each_entry(cur, &filter->notif->notifications, list) {
+			if (cur->id == unotif.id) {
+				knotif = cur;
+				break;
+			}
+		}
+
+		if (knotif) {
+			knotif->state = SECCOMP_NOTIFY_INIT;
+			up(&filter->notif->request);
+		}
+		mutex_unlock(&filter->notify_lock);
+	}
+
+	return ret;
+}
+
+static long seccomp_notify_send(struct seccomp_filter *filter,
+				void __user *buf)
+{
+	struct seccomp_notif_resp resp = {};
+	struct seccomp_knotif *knotif = NULL, *cur;
+	long ret;
+
+	if (copy_from_user(&resp, buf, sizeof(resp)))
+		return -EFAULT;
+
+	if (resp.flags)
+		return -EINVAL;
+
+	ret = mutex_lock_interruptible(&filter->notify_lock);
+	if (ret < 0)
+		return ret;
+
+	list_for_each_entry(cur, &filter->notif->notifications, list) {
+		if (cur->id == resp.id) {
+			knotif = cur;
+			break;
+		}
+	}
+
+	if (!knotif) {
+		ret = -ENOENT;
+		goto out;
+	}
+
+	/* Allow exactly one reply. */
+	if (knotif->state != SECCOMP_NOTIFY_SENT) {
+		ret = -EINPROGRESS;
+		goto out;
+	}
+
+	ret = 0;
+	knotif->state = SECCOMP_NOTIFY_REPLIED;
+	knotif->error = resp.error;
+	knotif->val = resp.val;
+	complete(&knotif->ready);
+out:
+	mutex_unlock(&filter->notify_lock);
+	return ret;
+}
+
+static long seccomp_notify_id_valid(struct seccomp_filter *filter,
+				    void __user *buf)
+{
+	struct seccomp_knotif *knotif = NULL;
+	u64 id;
+	long ret;
+
+	if (copy_from_user(&id, buf, sizeof(id)))
+		return -EFAULT;
+
+	ret = mutex_lock_interruptible(&filter->notify_lock);
+	if (ret < 0)
+		return ret;
+
+	ret = -ENOENT;
+	list_for_each_entry(knotif, &filter->notif->notifications, list) {
+		if (knotif->id == id) {
+			if (knotif->state == SECCOMP_NOTIFY_SENT)
+				ret = 0;
+			goto out;
+		}
+	}
+
+out:
+	mutex_unlock(&filter->notify_lock);
+	return ret;
+}
+
+static long seccomp_notify_ioctl(struct file *file, unsigned int cmd,
+				 unsigned long arg)
+{
+	struct seccomp_filter *filter = file->private_data;
+	void __user *buf = (void __user *)arg;
+
+	switch (cmd) {
+	case SECCOMP_IOCTL_NOTIF_RECV:
+		return seccomp_notify_recv(filter, buf);
+	case SECCOMP_IOCTL_NOTIF_SEND:
+		return seccomp_notify_send(filter, buf);
+	case SECCOMP_IOCTL_NOTIF_ID_VALID:
+		return seccomp_notify_id_valid(filter, buf);
+	default:
+		return -EINVAL;
+	}
+}
+
+static __poll_t seccomp_notify_poll(struct file *file,
+				    struct poll_table_struct *poll_tab)
+{
+	struct seccomp_filter *filter = file->private_data;
+	__poll_t ret = 0;
+	struct seccomp_knotif *cur;
+
+	poll_wait(file, &filter->notif->wqh, poll_tab);
+
+	if (mutex_lock_interruptible(&filter->notify_lock) < 0)
+		return EPOLLERR;
+
+	list_for_each_entry(cur, &filter->notif->notifications, list) {
+		if (cur->state == SECCOMP_NOTIFY_INIT)
+			ret |= EPOLLIN | EPOLLRDNORM;
+		if (cur->state == SECCOMP_NOTIFY_SENT)
+			ret |= EPOLLOUT | EPOLLWRNORM;
+		if ((ret & EPOLLIN) && (ret & EPOLLOUT))
+			break;
+	}
+
+	mutex_unlock(&filter->notify_lock);
+
+	return ret;
+}
+
+static const struct file_operations seccomp_notify_ops = {
+	.poll = seccomp_notify_poll,
+	.release = seccomp_notify_release,
+	.unlocked_ioctl = seccomp_notify_ioctl,
+};
+
+static struct file *init_listener(struct seccomp_filter *filter)
+{
+	struct file *ret = ERR_PTR(-EBUSY);
+	struct seccomp_filter *cur;
+
+	for (cur = current->seccomp.filter; cur; cur = cur->prev) {
+		if (cur->notif)
+			goto out;
+	}
+
+	ret = ERR_PTR(-ENOMEM);
+	filter->notif = kzalloc(sizeof(*(filter->notif)), GFP_KERNEL);
+	if (!filter->notif)
+		goto out;
+
+	sema_init(&filter->notif->request, 0);
+	filter->notif->next_id = get_random_u64();
+	INIT_LIST_HEAD(&filter->notif->notifications);
+	init_waitqueue_head(&filter->notif->wqh);
+
+	ret = anon_inode_getfile("seccomp notify", &seccomp_notify_ops,
+				 filter, O_RDWR);
+	if (IS_ERR(ret))
+		goto out_notif;
+
+	/* The file has a reference to it now */
+	__get_seccomp_filter(filter);
+
+out_notif:
+	if (IS_ERR(ret))
+		kfree(filter->notif);
+out:
+	return ret;
+}
+
 /**
  * seccomp_set_mode_filter: internal function for setting seccomp filter
  * @flags:  flags to change filter behavior
@@ -858,15 +1254,42 @@
 	const unsigned long seccomp_mode = SECCOMP_MODE_FILTER;
 	struct seccomp_filter *prepared = NULL;
 	long ret = -EINVAL;
+	int listener = -1;
+	struct file *listener_f = NULL;
 
 	/* Validate flags. */
 	if (flags & ~SECCOMP_FILTER_FLAG_MASK)
+		return -EINVAL;
+
+	/*
+	 * In the successful case, NEW_LISTENER returns the new listener fd.
+	 * But in the failure case, TSYNC returns the thread that died. If you
+	 * combine these two flags, there's no way to tell whether something
+	 * succeeded or failed. So, let's disallow this combination.
+	 */
+	if ((flags & SECCOMP_FILTER_FLAG_TSYNC) &&
+	    (flags & SECCOMP_FILTER_FLAG_NEW_LISTENER))
 		return -EINVAL;
 
 	/* Prepare the new filter before holding any locks. */
 	prepared = seccomp_prepare_user_filter(filter);
 	if (IS_ERR(prepared))
 		return PTR_ERR(prepared);
+
+	if (flags & SECCOMP_FILTER_FLAG_NEW_LISTENER) {
+		listener = get_unused_fd_flags(O_CLOEXEC);
+		if (listener < 0) {
+			ret = listener;
+			goto out_free;
+		}
+
+		listener_f = init_listener(prepared);
+		if (IS_ERR(listener_f)) {
+			put_unused_fd(listener);
+			ret = PTR_ERR(listener_f);
+			goto out_free;
+		}
+	}
 
 	/*
 	 * Make sure we cannot change seccomp or nnp state via TSYNC
@@ -874,7 +1297,7 @@
 	 */
 	if (flags & SECCOMP_FILTER_FLAG_TSYNC &&
 	    mutex_lock_killable(&current->signal->cred_guard_mutex))
-		goto out_free;
+		goto out_put_fd;
 
 	spin_lock_irq(&current->sighand->siglock);
 
@@ -892,6 +1315,17 @@
 	spin_unlock_irq(&current->sighand->siglock);
 	if (flags & SECCOMP_FILTER_FLAG_TSYNC)
 		mutex_unlock(&current->signal->cred_guard_mutex);
+out_put_fd:
+	if (flags & SECCOMP_FILTER_FLAG_NEW_LISTENER) {
+		if (ret) {
+			listener_f->private_data = NULL;
+			fput(listener_f);
+			put_unused_fd(listener);
+		} else {
+			fd_install(listener, listener_f);
+			ret = listener;
+		}
+	}
 out_free:
 	seccomp_filter_free(prepared);
 	return ret;
@@ -916,6 +1350,7 @@
 	case SECCOMP_RET_KILL_THREAD:
 	case SECCOMP_RET_TRAP:
 	case SECCOMP_RET_ERRNO:
+	case SECCOMP_RET_USER_NOTIF:
 	case SECCOMP_RET_TRACE:
 	case SECCOMP_RET_LOG:
 	case SECCOMP_RET_ALLOW:
@@ -927,9 +1362,23 @@
 	return 0;
 }
 
+static long seccomp_get_notif_sizes(void __user *usizes)
+{
+	struct seccomp_notif_sizes sizes = {
+		.seccomp_notif = sizeof(struct seccomp_notif),
+		.seccomp_notif_resp = sizeof(struct seccomp_notif_resp),
+		.seccomp_data = sizeof(struct seccomp_data),
+	};
+
+	if (copy_to_user(usizes, &sizes, sizeof(sizes)))
+		return -EFAULT;
+
+	return 0;
+}
+
 /* Common entry point for both prctl and syscall. */
 static long do_seccomp(unsigned int op, unsigned int flags,
-		       const char __user *uargs)
+		       void __user *uargs)
 {
 	switch (op) {
 	case SECCOMP_SET_MODE_STRICT:
@@ -943,13 +1392,18 @@
 			return -EINVAL;
 
 		return seccomp_get_action_avail(uargs);
+	case SECCOMP_GET_NOTIF_SIZES:
+		if (flags != 0)
+			return -EINVAL;
+
+		return seccomp_get_notif_sizes(uargs);
 	default:
 		return -EINVAL;
 	}
 }
 
 SYSCALL_DEFINE3(seccomp, unsigned int, op, unsigned int, flags,
-			 const char __user *, uargs)
+			 void __user *, uargs)
 {
 	return do_seccomp(op, flags, uargs);
 }
@@ -961,10 +1415,10 @@
  *
  * Returns 0 on success or -EINVAL on failure.
  */
-long prctl_set_seccomp(unsigned long seccomp_mode, char __user *filter)
+long prctl_set_seccomp(unsigned long seccomp_mode, void __user *filter)
 {
 	unsigned int op;
-	char __user *uargs;
+	void __user *uargs;
 
 	switch (seccomp_mode) {
 	case SECCOMP_MODE_STRICT:
@@ -1116,6 +1570,7 @@
 #define SECCOMP_RET_KILL_THREAD_NAME	"kill_thread"
 #define SECCOMP_RET_TRAP_NAME		"trap"
 #define SECCOMP_RET_ERRNO_NAME		"errno"
+#define SECCOMP_RET_USER_NOTIF_NAME	"user_notif"
 #define SECCOMP_RET_TRACE_NAME		"trace"
 #define SECCOMP_RET_LOG_NAME		"log"
 #define SECCOMP_RET_ALLOW_NAME		"allow"
@@ -1125,6 +1580,7 @@
 				SECCOMP_RET_KILL_THREAD_NAME	" "
 				SECCOMP_RET_TRAP_NAME		" "
 				SECCOMP_RET_ERRNO_NAME		" "
+				SECCOMP_RET_USER_NOTIF_NAME     " "
 				SECCOMP_RET_TRACE_NAME		" "
 				SECCOMP_RET_LOG_NAME		" "
 				SECCOMP_RET_ALLOW_NAME;
@@ -1139,6 +1595,7 @@
 	{ SECCOMP_LOG_KILL_THREAD, SECCOMP_RET_KILL_THREAD_NAME },
 	{ SECCOMP_LOG_TRAP, SECCOMP_RET_TRAP_NAME },
 	{ SECCOMP_LOG_ERRNO, SECCOMP_RET_ERRNO_NAME },
+	{ SECCOMP_LOG_USER_NOTIF, SECCOMP_RET_USER_NOTIF_NAME },
 	{ SECCOMP_LOG_TRACE, SECCOMP_RET_TRACE_NAME },
 	{ SECCOMP_LOG_LOG, SECCOMP_RET_LOG_NAME },
 	{ SECCOMP_LOG_ALLOW, SECCOMP_RET_ALLOW_NAME },
