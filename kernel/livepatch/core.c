// SPDX-License-Identifier: GPL-2.0-or-later
/*
 * core.c - Kernel Live Patching Core
 *
 * Copyright (C) 2014 Seth Jennings <sjenning@redhat.com>
 * Copyright (C) 2014 SUSE
 */

#define pr_fmt(fmt) KBUILD_MODNAME ": " fmt

#include <linux/module.h>
#include <linux/kernel.h>
#include <linux/mutex.h>
#include <linux/slab.h>
#include <linux/list.h>
#include <linux/kallsyms.h>
#include <linux/livepatch.h>
#include <linux/elf.h>
#include <linux/moduleloader.h>
#include <linux/completion.h>
#include <linux/memory.h>
#include <asm/cacheflush.h>
#include "core.h"
#include "patch.h"
#include "transition.h"

/*
 * klp_mutex is a coarse lock which serializes access to klp data.  All
 * accesses to klp-related variables and structures must have mutex protection,
 * except within the following functions which carefully avoid the need for it:
 *
 * - klp_ftrace_handler()
 * - klp_update_patch_state()
 */
DEFINE_MUTEX(klp_mutex);

static LIST_HEAD(klp_patches);

static struct kobject *klp_root_kobj;

static bool klp_is_module(struct klp_object *obj)
{
	return obj->name;
}

/* sets obj->mod if object is not vmlinux and module is found */
static void klp_find_object_module(struct klp_object *obj)
{
	struct module *mod;

	if (!klp_is_module(obj))
		return;

	mutex_lock(&module_mutex);
	/*
	 * We do not want to block removal of patched modules and therefore
	 * we do not take a reference here. The patches are removed by
	 * klp_module_going() instead.
	 */
	mod = find_module(obj->name);
	/*
	 * Do not mess work of klp_module_coming() and klp_module_going().
	 * Note that the patch might still be needed before klp_module_going()
	 * is called. Module functions can be called even in the GOING state
	 * until mod->exit() finishes. This is especially important for
	 * patches that modify semantic of the functions.
	 */
	if (mod && mod->klp_alive)
		obj->mod = mod;

	mutex_unlock(&module_mutex);
}

static bool klp_is_patch_registered(struct klp_patch *patch)
{
	struct klp_patch *mypatch;

	list_for_each_entry(mypatch, &klp_patches, list)
		if (mypatch == patch)
			return true;

	return false;
}

static bool klp_initialized(void)
{
	return !!klp_root_kobj;
}

struct klp_find_arg {
	const char *objname;
	const char *name;
	unsigned long addr;
	unsigned long count;
	unsigned long pos;
};

static int klp_find_callback(void *data, const char *name,
			     struct module *mod, unsigned long addr)
{
	struct klp_find_arg *args = data;

	if ((mod && !args->objname) || (!mod && args->objname))
		return 0;

	if (strcmp(args->name, name))
		return 0;

	if (args->objname && strcmp(args->objname, mod->name))
		return 0;

	args->addr = addr;
	args->count++;

	/*
	 * Finish the search when the symbol is found for the desired position
	 * or the position is not defined for a non-unique symbol.
	 */
	if ((args->pos && (args->count == args->pos)) ||
	    (!args->pos && (args->count > 1)))
		return 1;

	return 0;
}

static int klp_find_object_symbol(const char *objname, const char *name,
				  unsigned long sympos, unsigned long *addr)
{
	struct klp_find_arg args = {
		.objname = objname,
		.name = name,
		.addr = 0,
		.count = 0,
		.pos = sympos,
	};

	mutex_lock(&module_mutex);
	if (objname)
		module_kallsyms_on_each_symbol(klp_find_callback, &args);
	else
		kallsyms_on_each_symbol(klp_find_callback, &args);
	mutex_unlock(&module_mutex);

	/*
	 * Ensure an address was found. If sympos is 0, ensure symbol is unique;
	 * otherwise ensure the symbol position count matches sympos.
	 */
	if (args.addr == 0)
		pr_err("symbol '%s' not found in symbol table\n", name);
	else if (args.count > 1 && sympos == 0) {
		pr_err("unresolvable ambiguity for symbol '%s' in object '%s'\n",
		       name, objname);
	} else if (sympos != args.count && sympos > 0) {
		pr_err("symbol position %lu for symbol '%s' in object '%s' not found\n",
		       sympos, name, objname ? objname : "vmlinux");
	} else {
		*addr = args.addr;
		return 0;
	}

	*addr = 0;
	return -EINVAL;
}

static int klp_resolve_symbols(Elf_Shdr *relasec, struct module *pmod)
{
	int i, cnt, vmlinux, ret;
	char objname[MODULE_NAME_LEN];
	char symname[KSYM_NAME_LEN];
	char *strtab = pmod->core_kallsyms.strtab;
	Elf_Rela *relas;
	Elf_Sym *sym;
	unsigned long sympos, addr;

	/*
	 * Since the field widths for objname and symname in the sscanf()
	 * call are hard-coded and correspond to MODULE_NAME_LEN and
	 * KSYM_NAME_LEN respectively, we must make sure that MODULE_NAME_LEN
	 * and KSYM_NAME_LEN have the values we expect them to have.
	 *
	 * Because the value of MODULE_NAME_LEN can differ among architectures,
	 * we use the smallest/strictest upper bound possible (56, based on
	 * the current definition of MODULE_NAME_LEN) to prevent overflows.
	 */
	BUILD_BUG_ON(MODULE_NAME_LEN < 56 || KSYM_NAME_LEN != 128);

	relas = (Elf_Rela *) relasec->sh_addr;
	/* For each rela in this klp relocation section */
	for (i = 0; i < relasec->sh_size / sizeof(Elf_Rela); i++) {
		sym = pmod->core_kallsyms.symtab + ELF_R_SYM(relas[i].r_info);
		if (sym->st_shndx != SHN_LIVEPATCH) {
			pr_err("symbol %s is not marked as a livepatch symbol\n",
			       strtab + sym->st_name);
			return -EINVAL;
		}

		/* Format: .klp.sym.objname.symname,sympos */
		cnt = sscanf(strtab + sym->st_name,
			     ".klp.sym.%55[^.].%127[^,],%lu",
			     objname, symname, &sympos);
		if (cnt != 3) {
			pr_err("symbol %s has an incorrectly formatted name\n",
			       strtab + sym->st_name);
			return -EINVAL;
		}

		/* klp_find_object_symbol() treats a NULL objname as vmlinux */
		vmlinux = !strcmp(objname, "vmlinux");
		ret = klp_find_object_symbol(vmlinux ? NULL : objname,
					     symname, sympos, &addr);
		if (ret)
			return ret;

		sym->st_value = addr;
	}

	return 0;
}

static int klp_write_object_relocations(struct module *pmod,
					struct klp_object *obj)
{
	int i, cnt, ret = 0;
	const char *objname, *secname;
	char sec_objname[MODULE_NAME_LEN];
	Elf_Shdr *sec;

	if (WARN_ON(!klp_is_object_loaded(obj)))
		return -EINVAL;

	objname = klp_is_module(obj) ? obj->name : "vmlinux";

	/* For each klp relocation section */
	for (i = 1; i < pmod->klp_info->hdr.e_shnum; i++) {
		sec = pmod->klp_info->sechdrs + i;
		secname = pmod->klp_info->secstrings + sec->sh_name;
		if (!(sec->sh_flags & SHF_RELA_LIVEPATCH))
			continue;

		/*
		 * Format: .klp.rela.sec_objname.section_name
		 * See comment in klp_resolve_symbols() for an explanation
		 * of the selected field width value.
		 */
		cnt = sscanf(secname, ".klp.rela.%55[^.]", sec_objname);
		if (cnt != 1) {
			pr_err("section %s has an incorrectly formatted name\n",
			       secname);
			ret = -EINVAL;
			break;
		}

		if (strcmp(objname, sec_objname))
			continue;

		ret = klp_resolve_symbols(sec, pmod);
		if (ret)
			break;

		ret = apply_relocate_add(pmod->klp_info->sechdrs,
					 pmod->core_kallsyms.strtab,
					 pmod->klp_info->symndx, i, pmod);
		if (ret)
			break;
	}

	return ret;
}

static int __klp_disable_patch(struct klp_patch *patch)
{
	struct klp_object *obj;

	if (WARN_ON(!patch->enabled))
		return -EINVAL;

	if (klp_transition_patch)
		return -EBUSY;

	/* enforce stacking: only the last enabled patch can be disabled */
	if (!list_is_last(&patch->list, &klp_patches) &&
	    list_next_entry(patch, list)->enabled)
		return -EBUSY;

	klp_init_transition(patch, KLP_UNPATCHED);

	klp_for_each_object(patch, obj)
		if (obj->patched)
			klp_pre_unpatch_callback(obj);

	/*
	 * Enforce the order of the func->transition writes in
	 * klp_init_transition() and the TIF_PATCH_PENDING writes in
	 * klp_start_transition().  In the rare case where klp_ftrace_handler()
	 * is called shortly after klp_update_patch_state() switches the task,
	 * this ensures the handler sees that func->transition is set.
	 */
	smp_wmb();

	klp_start_transition();
	klp_try_complete_transition();
	patch->enabled = false;

	return 0;
}

/**
 * klp_disable_patch() - disables a registered patch
 * @patch:	The registered, enabled patch to be disabled
 *
 * Unregisters the patched functions from ftrace.
 *
 * Return: 0 on success, otherwise error
 */
int klp_disable_patch(struct klp_patch *patch)
{
	int ret;

	mutex_lock(&klp_mutex);

	if (!klp_is_patch_registered(patch)) {
		ret = -EINVAL;
		goto err;
	}

	if (!patch->enabled) {
		ret = -EINVAL;
		goto err;
	}

	ret = __klp_disable_patch(patch);

err:
	mutex_unlock(&klp_mutex);
	return ret;
}
EXPORT_SYMBOL_GPL(klp_disable_patch);

static int __klp_enable_patch(struct klp_patch *patch)
{
	struct klp_object *obj;
	int ret;

	if (klp_transition_patch)
		return -EBUSY;

	if (WARN_ON(patch->enabled))
		return -EINVAL;

	/* enforce stacking: only the first disabled patch can be enabled */
	if (patch->list.prev != &klp_patches &&
	    !list_prev_entry(patch, list)->enabled)
		return -EBUSY;

	/*
	 * A reference is taken on the patch module to prevent it from being
	 * unloaded.
	 */
	if (!try_module_get(patch->mod))
		return -ENODEV;

	pr_notice("enabling patch '%s'\n", patch->mod->name);

	klp_init_transition(patch, KLP_PATCHED);

	/*
	 * Enforce the order of the func->transition writes in
	 * klp_init_transition() and the ops->func_stack writes in
	 * klp_patch_object(), so that klp_ftrace_handler() will see the
	 * func->transition updates before the handler is registered and the
	 * new funcs become visible to the handler.
	 */
	smp_wmb();

	klp_for_each_object(patch, obj) {
		if (!klp_is_object_loaded(obj))
			continue;

		ret = klp_pre_patch_callback(obj);
		if (ret) {
			pr_warn("pre-patch callback failed for object '%s'\n",
				klp_is_module(obj) ? obj->name : "vmlinux");
			goto err;
		}

		ret = klp_patch_object(obj);
		if (ret) {
			pr_warn("failed to patch object '%s'\n",
				klp_is_module(obj) ? obj->name : "vmlinux");
			goto err;
		}
	}

	klp_start_transition();
	klp_try_complete_transition();
	patch->enabled = true;

	return 0;
err:
	pr_warn("failed to enable patch '%s'\n", patch->mod->name);

	klp_cancel_transition();
	return ret;
}

/**
 * klp_enable_patch() - enables a registered patch
 * @patch:	The registered, disabled patch to be enabled
 *
 * Performs the needed symbol lookups and code relocations,
 * then registers the patched functions with ftrace.
 *
 * Return: 0 on success, otherwise error
 */
int klp_enable_patch(struct klp_patch *patch)
{
	int ret;

	mutex_lock(&klp_mutex);

	if (!klp_is_patch_registered(patch)) {
		ret = -EINVAL;
		goto err;
	}

	ret = __klp_enable_patch(patch);

err:
	mutex_unlock(&klp_mutex);
	return ret;
}
EXPORT_SYMBOL_GPL(klp_enable_patch);

/*
 * Sysfs Interface
 *
 * /sys/kernel/livepatch
 * /sys/kernel/livepatch/<patch>
 * /sys/kernel/livepatch/<patch>/enabled
 * /sys/kernel/livepatch/<patch>/transition
 * /sys/kernel/livepatch/<patch>/signal
 * /sys/kernel/livepatch/<patch>/force
 * /sys/kernel/livepatch/<patch>/<object>
 * /sys/kernel/livepatch/<patch>/<object>/<function,sympos>
 */

static ssize_t enabled_store(struct kobject *kobj, struct kobj_attribute *attr,
			     const char *buf, size_t count)
{
	struct klp_patch *patch;
	int ret;
	bool enabled;

	ret = kstrtobool(buf, &enabled);
	if (ret)
		return ret;

	patch = container_of(kobj, struct klp_patch, kobj);

	mutex_lock(&klp_mutex);

	if (!klp_is_patch_registered(patch)) {
		/*
		 * Module with the patch could either disappear meanwhile or is
		 * not properly initialized yet.
		 */
		ret = -EINVAL;
		goto err;
	}

	if (patch->enabled == enabled) {
		/* already in requested state */
		ret = -EINVAL;
		goto err;
	}

	if (patch == klp_transition_patch) {
		klp_reverse_transition();
	} else if (enabled) {
		ret = __klp_enable_patch(patch);
		if (ret)
			goto err;
	} else {
		ret = __klp_disable_patch(patch);
		if (ret)
			goto err;
	}

	mutex_unlock(&klp_mutex);

	return count;

err:
	mutex_unlock(&klp_mutex);
	return ret;
}

static ssize_t enabled_show(struct kobject *kobj,
			    struct kobj_attribute *attr, char *buf)
{
	struct klp_patch *patch;

	patch = container_of(kobj, struct klp_patch, kobj);
	return snprintf(buf, PAGE_SIZE-1, "%d\n", patch->enabled);
}

static ssize_t transition_show(struct kobject *kobj,
			       struct kobj_attribute *attr, char *buf)
{
	struct klp_patch *patch;

	patch = container_of(kobj, struct klp_patch, kobj);
	return snprintf(buf, PAGE_SIZE-1, "%d\n",
			patch == klp_transition_patch);
}

static ssize_t signal_store(struct kobject *kobj, struct kobj_attribute *attr,
			    const char *buf, size_t count)
{
	struct klp_patch *patch;
	int ret;
	bool val;

	ret = kstrtobool(buf, &val);
	if (ret)
		return ret;

	if (!val)
		return count;

	mutex_lock(&klp_mutex);

	patch = container_of(kobj, struct klp_patch, kobj);
	if (patch != klp_transition_patch) {
		mutex_unlock(&klp_mutex);
		return -EINVAL;
	}

	klp_send_signals();

	mutex_unlock(&klp_mutex);

	return count;
}

static ssize_t force_store(struct kobject *kobj, struct kobj_attribute *attr,
			   const char *buf, size_t count)
{
	struct klp_patch *patch;
	int ret;
	bool val;

	ret = kstrtobool(buf, &val);
	if (ret)
		return ret;

	if (!val)
		return count;

	mutex_lock(&klp_mutex);

	patch = container_of(kobj, struct klp_patch, kobj);
	if (patch != klp_transition_patch) {
		mutex_unlock(&klp_mutex);
		return -EINVAL;
	}

	klp_force_transition();

	mutex_unlock(&klp_mutex);

	return count;
}

static struct kobj_attribute enabled_kobj_attr = __ATTR_RW(enabled);
static struct kobj_attribute transition_kobj_attr = __ATTR_RO(transition);
static struct kobj_attribute signal_kobj_attr = __ATTR_WO(signal);
static struct kobj_attribute force_kobj_attr = __ATTR_WO(force);
static struct attribute *klp_patch_attrs[] = {
	&enabled_kobj_attr.attr,
	&transition_kobj_attr.attr,
	&signal_kobj_attr.attr,
	&force_kobj_attr.attr,
	NULL
};
ATTRIBUTE_GROUPS(klp_patch);

<<<<<<< HEAD
=======
static void klp_free_object_dynamic(struct klp_object *obj)
{
	kfree(obj->name);
	kfree(obj);
}

static void klp_init_func_early(struct klp_object *obj,
				struct klp_func *func);
static void klp_init_object_early(struct klp_patch *patch,
				  struct klp_object *obj);

static struct klp_object *klp_alloc_object_dynamic(const char *name,
						   struct klp_patch *patch)
{
	struct klp_object *obj;

	obj = kzalloc(sizeof(*obj), GFP_KERNEL);
	if (!obj)
		return NULL;

	if (name) {
		obj->name = kstrdup(name, GFP_KERNEL);
		if (!obj->name) {
			kfree(obj);
			return NULL;
		}
	}

	klp_init_object_early(patch, obj);
	obj->dynamic = true;

	return obj;
}

static void klp_free_func_nop(struct klp_func *func)
{
	kfree(func->old_name);
	kfree(func);
}

static struct klp_func *klp_alloc_func_nop(struct klp_func *old_func,
					   struct klp_object *obj)
{
	struct klp_func *func;

	func = kzalloc(sizeof(*func), GFP_KERNEL);
	if (!func)
		return NULL;

	if (old_func->old_name) {
		func->old_name = kstrdup(old_func->old_name, GFP_KERNEL);
		if (!func->old_name) {
			kfree(func);
			return NULL;
		}
	}

	klp_init_func_early(obj, func);
	/*
	 * func->new_func is same as func->old_func. These addresses are
	 * set when the object is loaded, see klp_init_object_loaded().
	 */
	func->old_sympos = old_func->old_sympos;
	func->nop = true;

	return func;
}

static int klp_add_object_nops(struct klp_patch *patch,
			       struct klp_object *old_obj)
{
	struct klp_object *obj;
	struct klp_func *func, *old_func;

	obj = klp_find_object(patch, old_obj);

	if (!obj) {
		obj = klp_alloc_object_dynamic(old_obj->name, patch);
		if (!obj)
			return -ENOMEM;
	}

	klp_for_each_func(old_obj, old_func) {
		func = klp_find_func(obj, old_func);
		if (func)
			continue;

		func = klp_alloc_func_nop(old_func, obj);
		if (!func)
			return -ENOMEM;
	}

	return 0;
}

/*
 * Add 'nop' functions which simply return to the caller to run
 * the original function. The 'nop' functions are added to a
 * patch to facilitate a 'replace' mode.
 */
static int klp_add_nops(struct klp_patch *patch)
{
	struct klp_patch *old_patch;
	struct klp_object *old_obj;

	klp_for_each_patch(old_patch) {
		klp_for_each_object(old_patch, old_obj) {
			int err;

			err = klp_add_object_nops(patch, old_obj);
			if (err)
				return err;
		}
	}

	return 0;
}

>>>>>>> 407d19ab
static void klp_kobj_release_patch(struct kobject *kobj)
{
	struct klp_patch *patch;

	patch = container_of(kobj, struct klp_patch, kobj);
	complete(&patch->finish);
}

static struct kobj_type klp_ktype_patch = {
	.release = klp_kobj_release_patch,
	.sysfs_ops = &kobj_sysfs_ops,
	.default_groups = klp_patch_groups,
};

static void klp_kobj_release_object(struct kobject *kobj)
{
}

static struct kobj_type klp_ktype_object = {
	.release = klp_kobj_release_object,
	.sysfs_ops = &kobj_sysfs_ops,
};

static void klp_kobj_release_func(struct kobject *kobj)
{
}

static struct kobj_type klp_ktype_func = {
	.release = klp_kobj_release_func,
	.sysfs_ops = &kobj_sysfs_ops,
};

/*
 * Free all functions' kobjects in the array up to some limit. When limit is
 * NULL, all kobjects are freed.
 */
static void klp_free_funcs_limited(struct klp_object *obj,
				   struct klp_func *limit)
{
<<<<<<< HEAD
	struct klp_func *func;

	for (func = obj->funcs; func->old_name && func != limit; func++)
		kobject_put(&func->kobj);
=======
	struct klp_func *func, *tmp_func;

	klp_for_each_func_safe(obj, func, tmp_func) {
		if (nops_only && !func->nop)
			continue;

		list_del(&func->node);
		kobject_put(&func->kobj);
	}
>>>>>>> 407d19ab
}

/* Clean up when a patched object is unloaded */
static void klp_free_object_loaded(struct klp_object *obj)
{
	struct klp_func *func;

	obj->mod = NULL;

<<<<<<< HEAD
	klp_for_each_func(obj, func)
		func->old_addr = 0;
=======
	klp_for_each_func(obj, func) {
		func->old_func = NULL;

		if (func->nop)
			func->new_func = NULL;
	}
}

static void __klp_free_objects(struct klp_patch *patch, bool nops_only)
{
	struct klp_object *obj, *tmp_obj;

	klp_for_each_object_safe(patch, obj, tmp_obj) {
		__klp_free_funcs(obj, nops_only);

		if (nops_only && !obj->dynamic)
			continue;

		list_del(&obj->node);
		kobject_put(&obj->kobj);
	}
}

static void klp_free_objects(struct klp_patch *patch)
{
	__klp_free_objects(patch, false);
}

static void klp_free_objects_dynamic(struct klp_patch *patch)
{
	__klp_free_objects(patch, true);
>>>>>>> 407d19ab
}

/*
 * Free all objects' kobjects in the array up to some limit. When limit is
 * NULL, all kobjects are freed.
 */
static void klp_free_objects_limited(struct klp_patch *patch,
				     struct klp_object *limit)
{
	struct klp_object *obj;

<<<<<<< HEAD
	for (obj = patch->objs; obj->funcs && obj != limit; obj++) {
		klp_free_funcs_limited(obj, NULL);
		kobject_put(&obj->kobj);
	}
=======
/*
 * This function implements the free part that must be called outside
 * klp_mutex.
 *
 * It must be called after klp_free_patch_start(). And it has to be
 * the last function accessing the livepatch structures when the patch
 * gets disabled.
 */
static void klp_free_patch_finish(struct klp_patch *patch)
{
	/*
	 * Avoid deadlock with enabled_store() sysfs callback by
	 * calling this outside klp_mutex. It is safe because
	 * this is called when the patch gets disabled and it
	 * cannot get enabled again.
	 */
	kobject_put(&patch->kobj);
	wait_for_completion(&patch->finish);

	/* Put the module after the last access to struct klp_patch. */
	if (!patch->forced)
		module_put(patch->mod);
>>>>>>> 407d19ab
}

static void klp_free_patch(struct klp_patch *patch)
{
	klp_free_objects_limited(patch, NULL);
	if (!list_empty(&patch->list))
		list_del(&patch->list);
}

static int klp_init_func(struct klp_object *obj, struct klp_func *func)
{
<<<<<<< HEAD
	if (!func->old_name || !func->new_func)
=======
	if (!func->old_name)
		return -EINVAL;

	/*
	 * NOPs get the address later. The patched module must be loaded,
	 * see klp_init_object_loaded().
	 */
	if (!func->new_func && !func->nop)
>>>>>>> 407d19ab
		return -EINVAL;

	if (strlen(func->old_name) >= KSYM_NAME_LEN)
		return -EINVAL;

	INIT_LIST_HEAD(&func->stack_node);
	func->patched = false;
	func->transition = false;

	/* The format for the sysfs directory is <function,sympos> where sympos
	 * is the nth occurrence of this symbol in kallsyms for the patched
	 * object. If the user selects 0 for old_sympos, then 1 will be used
	 * since a unique symbol will be the first occurrence.
	 */
<<<<<<< HEAD
	return kobject_init_and_add(&func->kobj, &klp_ktype_func,
				    &obj->kobj, "%s,%lu", func->old_name,
				    func->old_sympos ? func->old_sympos : 1);
=======
	return kobject_add(&func->kobj, &obj->kobj, "%s,%lu",
			   func->old_name,
			   func->old_sympos ? func->old_sympos : 1);
>>>>>>> 407d19ab
}

/* Arches may override this to finish any remaining arch-specific tasks */
void __weak arch_klp_init_object_loaded(struct klp_patch *patch,
					struct klp_object *obj)
{
}

/* parts of the initialization that is done only when the object is loaded */
static int klp_init_object_loaded(struct klp_patch *patch,
				  struct klp_object *obj)
{
	struct klp_func *func;
	int ret;

	mutex_lock(&text_mutex);

	module_disable_ro(patch->mod);
	ret = klp_write_object_relocations(patch->mod, obj);
	if (ret) {
		module_enable_ro(patch->mod, true);
		mutex_unlock(&text_mutex);
		return ret;
	}

	arch_klp_init_object_loaded(patch, obj);
	module_enable_ro(patch->mod, true);

	mutex_unlock(&text_mutex);

	klp_for_each_func(obj, func) {
		ret = klp_find_object_symbol(obj->name, func->old_name,
					     func->old_sympos,
					     &func->old_addr);
		if (ret)
			return ret;

		ret = kallsyms_lookup_size_offset(func->old_addr,
						  &func->old_size, NULL);
		if (!ret) {
			pr_err("kallsyms size lookup failed for '%s'\n",
			       func->old_name);
			return -ENOENT;
		}

		ret = kallsyms_lookup_size_offset((unsigned long)func->new_func,
						  &func->new_size, NULL);
		if (!ret) {
			pr_err("kallsyms size lookup failed for '%s' replacement\n",
			       func->old_name);
			return -ENOENT;
		}
	}

	return 0;
}

static int klp_init_object(struct klp_patch *patch, struct klp_object *obj)
{
	struct klp_func *func;
	int ret;
	const char *name;

	if (!obj->funcs)
		return -EINVAL;

	if (klp_is_module(obj) && strlen(obj->name) >= MODULE_NAME_LEN)
		return -EINVAL;

	obj->patched = false;
	obj->mod = NULL;

	klp_find_object_module(obj);

	name = klp_is_module(obj) ? obj->name : "vmlinux";
	ret = kobject_add(&obj->kobj, &patch->kobj, "%s", name);
	if (ret)
		return ret;

	klp_for_each_func(obj, func) {
		ret = klp_init_func(obj, func);
		if (ret)
			goto free;
	}

	if (klp_is_object_loaded(obj)) {
		ret = klp_init_object_loaded(patch, obj);
		if (ret)
			goto free;
	}

	return 0;

free:
	klp_free_funcs_limited(obj, func);
	kobject_put(&obj->kobj);
	return ret;
}

<<<<<<< HEAD
static int klp_init_patch(struct klp_patch *patch)
=======
static void klp_init_func_early(struct klp_object *obj,
				struct klp_func *func)
{
	kobject_init(&func->kobj, &klp_ktype_func);
	list_add_tail(&func->node, &obj->func_list);
}

static void klp_init_object_early(struct klp_patch *patch,
				  struct klp_object *obj)
{
	INIT_LIST_HEAD(&obj->func_list);
	kobject_init(&obj->kobj, &klp_ktype_object);
	list_add_tail(&obj->node, &patch->obj_list);
}

static int klp_init_patch_early(struct klp_patch *patch)
>>>>>>> 407d19ab
{
	struct klp_object *obj;
	int ret;

	if (!patch->objs)
		return -EINVAL;

<<<<<<< HEAD
	mutex_lock(&klp_mutex);

=======
	INIT_LIST_HEAD(&patch->list);
	INIT_LIST_HEAD(&patch->obj_list);
	kobject_init(&patch->kobj, &klp_ktype_patch);
>>>>>>> 407d19ab
	patch->enabled = false;
	init_completion(&patch->finish);

<<<<<<< HEAD
	ret = kobject_init_and_add(&patch->kobj, &klp_ktype_patch,
				   klp_root_kobj, "%s", patch->mod->name);
	if (ret) {
		mutex_unlock(&klp_mutex);
		return ret;
=======
	klp_for_each_object_static(patch, obj) {
		if (!obj->funcs)
			return -EINVAL;

		klp_init_object_early(patch, obj);

		klp_for_each_func_static(obj, func) {
			klp_init_func_early(obj, func);
		}
	}

	if (!try_module_get(patch->mod))
		return -ENODEV;

	return 0;
}

static int klp_init_patch(struct klp_patch *patch)
{
	struct klp_object *obj;
	int ret;

	ret = kobject_add(&patch->kobj, klp_root_kobj, "%s", patch->mod->name);
	if (ret)
		return ret;

	if (patch->replace) {
		ret = klp_add_nops(patch);
		if (ret)
			return ret;
>>>>>>> 407d19ab
	}

	klp_for_each_object(patch, obj) {
		ret = klp_init_object(patch, obj);
		if (ret)
			goto free;
	}

	list_add_tail(&patch->list, &klp_patches);

	mutex_unlock(&klp_mutex);

	return 0;

free:
	klp_free_objects_limited(patch, obj);

	mutex_unlock(&klp_mutex);

	kobject_put(&patch->kobj);
	wait_for_completion(&patch->finish);

	return ret;
}

/**
 * klp_unregister_patch() - unregisters a patch
 * @patch:	Disabled patch to be unregistered
 *
 * Frees the data structures and removes the sysfs interface.
 *
 * Return: 0 on success, otherwise error
 */
int klp_unregister_patch(struct klp_patch *patch)
{
	int ret;

<<<<<<< HEAD
	mutex_lock(&klp_mutex);
=======
	if (klp_transition_patch)
		return -EBUSY;

	if (WARN_ON(patch->enabled))
		return -EINVAL;

	pr_notice("enabling patch '%s'\n", patch->mod->name);

	klp_init_transition(patch, KLP_PATCHED);
>>>>>>> 407d19ab

	if (!klp_is_patch_registered(patch)) {
		ret = -EINVAL;
		goto err;
	}

	if (patch->enabled) {
		ret = -EBUSY;
		goto err;
	}

	klp_free_patch(patch);

	mutex_unlock(&klp_mutex);

	kobject_put(&patch->kobj);
	wait_for_completion(&patch->finish);

	return 0;
err:
	mutex_unlock(&klp_mutex);
	return ret;
}
EXPORT_SYMBOL_GPL(klp_unregister_patch);

/**
 * klp_register_patch() - registers a patch
 * @patch:	Patch to be registered
 *
 * Initializes the data structure associated with the patch and
 * creates the sysfs interface.
 *
 * There is no need to take the reference on the patch module here. It is done
 * later when the patch is enabled.
 *
 * Return: 0 on success, otherwise error
 */
int klp_register_patch(struct klp_patch *patch)
{
	if (!patch || !patch->mod)
		return -EINVAL;

	if (!is_livepatch_module(patch->mod)) {
		pr_err("module %s is not marked as a livepatch module\n",
		       patch->mod->name);
		return -EINVAL;
	}

	if (!klp_initialized())
		return -ENODEV;

	if (!klp_have_reliable_stack()) {
<<<<<<< HEAD
		pr_err("This architecture doesn't have support for the livepatch consistency model.\n");
		return -ENOSYS;
=======
		pr_warn("This architecture doesn't have support for the livepatch consistency model.\n");
		pr_warn("The livepatch transition may never complete.\n");
	}

	mutex_lock(&klp_mutex);

	ret = klp_init_patch_early(patch);
	if (ret) {
		mutex_unlock(&klp_mutex);
		return ret;
>>>>>>> 407d19ab
	}

	return klp_init_patch(patch);
}
EXPORT_SYMBOL_GPL(klp_register_patch);

/*
 * Remove parts of patches that touch a given kernel module. The list of
 * patches processed might be limited. When limit is NULL, all patches
 * will be handled.
 */
static void klp_cleanup_module_patches_limited(struct module *mod,
					       struct klp_patch *limit)
{
	struct klp_patch *patch;
	struct klp_object *obj;

	list_for_each_entry(patch, &klp_patches, list) {
		if (patch == limit)
			break;

		klp_for_each_object(patch, obj) {
			if (!klp_is_module(obj) || strcmp(obj->name, mod->name))
				continue;

			/*
			 * Only unpatch the module if the patch is enabled or
			 * is in transition.
			 */
			if (patch->enabled || patch == klp_transition_patch) {

				if (patch != klp_transition_patch)
					klp_pre_unpatch_callback(obj);

				pr_notice("reverting patch '%s' on unloading module '%s'\n",
					  patch->mod->name, obj->mod->name);
				klp_unpatch_object(obj);

				klp_post_unpatch_callback(obj);
			}

			klp_free_object_loaded(obj);
			break;
		}
	}
}

int klp_module_coming(struct module *mod)
{
	int ret;
	struct klp_patch *patch;
	struct klp_object *obj;

	if (WARN_ON(mod->state != MODULE_STATE_COMING))
		return -EINVAL;

	mutex_lock(&klp_mutex);
	/*
	 * Each module has to know that klp_module_coming()
	 * has been called. We never know what module will
	 * get patched by a new patch.
	 */
	mod->klp_alive = true;

	list_for_each_entry(patch, &klp_patches, list) {
		klp_for_each_object(patch, obj) {
			if (!klp_is_module(obj) || strcmp(obj->name, mod->name))
				continue;

			obj->mod = mod;

			ret = klp_init_object_loaded(patch, obj);
			if (ret) {
				pr_warn("failed to initialize patch '%s' for module '%s' (%d)\n",
					patch->mod->name, obj->mod->name, ret);
				goto err;
			}

			/*
			 * Only patch the module if the patch is enabled or is
			 * in transition.
			 */
			if (!patch->enabled && patch != klp_transition_patch)
				break;

			pr_notice("applying patch '%s' to loading module '%s'\n",
				  patch->mod->name, obj->mod->name);

			ret = klp_pre_patch_callback(obj);
			if (ret) {
				pr_warn("pre-patch callback failed for object '%s'\n",
					obj->name);
				goto err;
			}

			ret = klp_patch_object(obj);
			if (ret) {
				pr_warn("failed to apply patch '%s' to module '%s' (%d)\n",
					patch->mod->name, obj->mod->name, ret);

				klp_post_unpatch_callback(obj);
				goto err;
			}

			if (patch != klp_transition_patch)
				klp_post_patch_callback(obj);

			break;
		}
	}

	mutex_unlock(&klp_mutex);

	return 0;

err:
	/*
	 * If a patch is unsuccessfully applied, return
	 * error to the module loader.
	 */
	pr_warn("patch '%s' failed for module '%s', refusing to load module '%s'\n",
		patch->mod->name, obj->mod->name, obj->mod->name);
	mod->klp_alive = false;
	klp_cleanup_module_patches_limited(mod, patch);
	mutex_unlock(&klp_mutex);

	return ret;
}

void klp_module_going(struct module *mod)
{
	if (WARN_ON(mod->state != MODULE_STATE_GOING &&
		    mod->state != MODULE_STATE_COMING))
		return;

	mutex_lock(&klp_mutex);
	/*
	 * Each module has to know that klp_module_going()
	 * has been called. We never know what module will
	 * get patched by a new patch.
	 */
	mod->klp_alive = false;

	klp_cleanup_module_patches_limited(mod, NULL);

	mutex_unlock(&klp_mutex);
}

static int __init klp_init(void)
{
	klp_root_kobj = kobject_create_and_add("livepatch", kernel_kobj);
	if (!klp_root_kobj)
		return -ENOMEM;

	return 0;
}

module_init(klp_init);<|MERGE_RESOLUTION|>--- conflicted
+++ resolved
@@ -34,7 +34,12 @@
  */
 DEFINE_MUTEX(klp_mutex);
 
-static LIST_HEAD(klp_patches);
+/*
+ * Actively used patches: enabled or in transition. Note that replaced
+ * or disabled patches are not listed even though the related kernel
+ * module still can be loaded.
+ */
+LIST_HEAD(klp_patches);
 
 static struct kobject *klp_root_kobj;
 
@@ -71,20 +76,43 @@
 	mutex_unlock(&module_mutex);
 }
 
-static bool klp_is_patch_registered(struct klp_patch *patch)
-{
-	struct klp_patch *mypatch;
-
-	list_for_each_entry(mypatch, &klp_patches, list)
-		if (mypatch == patch)
-			return true;
-
-	return false;
-}
-
 static bool klp_initialized(void)
 {
 	return !!klp_root_kobj;
+}
+
+static struct klp_func *klp_find_func(struct klp_object *obj,
+				      struct klp_func *old_func)
+{
+	struct klp_func *func;
+
+	klp_for_each_func(obj, func) {
+		if ((strcmp(old_func->old_name, func->old_name) == 0) &&
+		    (old_func->old_sympos == func->old_sympos)) {
+			return func;
+		}
+	}
+
+	return NULL;
+}
+
+static struct klp_object *klp_find_object(struct klp_patch *patch,
+					  struct klp_object *old_obj)
+{
+	struct klp_object *obj;
+
+	klp_for_each_object(patch, obj) {
+		if (klp_is_module(old_obj)) {
+			if (klp_is_module(obj) &&
+			    strcmp(old_obj->name, obj->name) == 0) {
+				return obj;
+			}
+		} else if (!klp_is_module(obj)) {
+			return obj;
+		}
+	}
+
+	return NULL;
 }
 
 struct klp_find_arg {
@@ -267,170 +295,6 @@
 	return ret;
 }
 
-static int __klp_disable_patch(struct klp_patch *patch)
-{
-	struct klp_object *obj;
-
-	if (WARN_ON(!patch->enabled))
-		return -EINVAL;
-
-	if (klp_transition_patch)
-		return -EBUSY;
-
-	/* enforce stacking: only the last enabled patch can be disabled */
-	if (!list_is_last(&patch->list, &klp_patches) &&
-	    list_next_entry(patch, list)->enabled)
-		return -EBUSY;
-
-	klp_init_transition(patch, KLP_UNPATCHED);
-
-	klp_for_each_object(patch, obj)
-		if (obj->patched)
-			klp_pre_unpatch_callback(obj);
-
-	/*
-	 * Enforce the order of the func->transition writes in
-	 * klp_init_transition() and the TIF_PATCH_PENDING writes in
-	 * klp_start_transition().  In the rare case where klp_ftrace_handler()
-	 * is called shortly after klp_update_patch_state() switches the task,
-	 * this ensures the handler sees that func->transition is set.
-	 */
-	smp_wmb();
-
-	klp_start_transition();
-	klp_try_complete_transition();
-	patch->enabled = false;
-
-	return 0;
-}
-
-/**
- * klp_disable_patch() - disables a registered patch
- * @patch:	The registered, enabled patch to be disabled
- *
- * Unregisters the patched functions from ftrace.
- *
- * Return: 0 on success, otherwise error
- */
-int klp_disable_patch(struct klp_patch *patch)
-{
-	int ret;
-
-	mutex_lock(&klp_mutex);
-
-	if (!klp_is_patch_registered(patch)) {
-		ret = -EINVAL;
-		goto err;
-	}
-
-	if (!patch->enabled) {
-		ret = -EINVAL;
-		goto err;
-	}
-
-	ret = __klp_disable_patch(patch);
-
-err:
-	mutex_unlock(&klp_mutex);
-	return ret;
-}
-EXPORT_SYMBOL_GPL(klp_disable_patch);
-
-static int __klp_enable_patch(struct klp_patch *patch)
-{
-	struct klp_object *obj;
-	int ret;
-
-	if (klp_transition_patch)
-		return -EBUSY;
-
-	if (WARN_ON(patch->enabled))
-		return -EINVAL;
-
-	/* enforce stacking: only the first disabled patch can be enabled */
-	if (patch->list.prev != &klp_patches &&
-	    !list_prev_entry(patch, list)->enabled)
-		return -EBUSY;
-
-	/*
-	 * A reference is taken on the patch module to prevent it from being
-	 * unloaded.
-	 */
-	if (!try_module_get(patch->mod))
-		return -ENODEV;
-
-	pr_notice("enabling patch '%s'\n", patch->mod->name);
-
-	klp_init_transition(patch, KLP_PATCHED);
-
-	/*
-	 * Enforce the order of the func->transition writes in
-	 * klp_init_transition() and the ops->func_stack writes in
-	 * klp_patch_object(), so that klp_ftrace_handler() will see the
-	 * func->transition updates before the handler is registered and the
-	 * new funcs become visible to the handler.
-	 */
-	smp_wmb();
-
-	klp_for_each_object(patch, obj) {
-		if (!klp_is_object_loaded(obj))
-			continue;
-
-		ret = klp_pre_patch_callback(obj);
-		if (ret) {
-			pr_warn("pre-patch callback failed for object '%s'\n",
-				klp_is_module(obj) ? obj->name : "vmlinux");
-			goto err;
-		}
-
-		ret = klp_patch_object(obj);
-		if (ret) {
-			pr_warn("failed to patch object '%s'\n",
-				klp_is_module(obj) ? obj->name : "vmlinux");
-			goto err;
-		}
-	}
-
-	klp_start_transition();
-	klp_try_complete_transition();
-	patch->enabled = true;
-
-	return 0;
-err:
-	pr_warn("failed to enable patch '%s'\n", patch->mod->name);
-
-	klp_cancel_transition();
-	return ret;
-}
-
-/**
- * klp_enable_patch() - enables a registered patch
- * @patch:	The registered, disabled patch to be enabled
- *
- * Performs the needed symbol lookups and code relocations,
- * then registers the patched functions with ftrace.
- *
- * Return: 0 on success, otherwise error
- */
-int klp_enable_patch(struct klp_patch *patch)
-{
-	int ret;
-
-	mutex_lock(&klp_mutex);
-
-	if (!klp_is_patch_registered(patch)) {
-		ret = -EINVAL;
-		goto err;
-	}
-
-	ret = __klp_enable_patch(patch);
-
-err:
-	mutex_unlock(&klp_mutex);
-	return ret;
-}
-EXPORT_SYMBOL_GPL(klp_enable_patch);
-
 /*
  * Sysfs Interface
  *
@@ -438,11 +302,11 @@
  * /sys/kernel/livepatch/<patch>
  * /sys/kernel/livepatch/<patch>/enabled
  * /sys/kernel/livepatch/<patch>/transition
- * /sys/kernel/livepatch/<patch>/signal
  * /sys/kernel/livepatch/<patch>/force
  * /sys/kernel/livepatch/<patch>/<object>
  * /sys/kernel/livepatch/<patch>/<object>/<function,sympos>
  */
+static int __klp_disable_patch(struct klp_patch *patch);
 
 static ssize_t enabled_store(struct kobject *kobj, struct kobj_attribute *attr,
 			     const char *buf, size_t count)
@@ -459,40 +323,32 @@
 
 	mutex_lock(&klp_mutex);
 
-	if (!klp_is_patch_registered(patch)) {
-		/*
-		 * Module with the patch could either disappear meanwhile or is
-		 * not properly initialized yet.
-		 */
-		ret = -EINVAL;
-		goto err;
-	}
-
 	if (patch->enabled == enabled) {
 		/* already in requested state */
 		ret = -EINVAL;
-		goto err;
-	}
-
-	if (patch == klp_transition_patch) {
+		goto out;
+	}
+
+	/*
+	 * Allow to reverse a pending transition in both ways. It might be
+	 * necessary to complete the transition without forcing and breaking
+	 * the system integrity.
+	 *
+	 * Do not allow to re-enable a disabled patch.
+	 */
+	if (patch == klp_transition_patch)
 		klp_reverse_transition();
-	} else if (enabled) {
-		ret = __klp_enable_patch(patch);
-		if (ret)
-			goto err;
-	} else {
+	else if (!enabled)
 		ret = __klp_disable_patch(patch);
-		if (ret)
-			goto err;
-	}
-
+	else
+		ret = -EINVAL;
+
+out:
 	mutex_unlock(&klp_mutex);
 
+	if (ret)
+		return ret;
 	return count;
-
-err:
-	mutex_unlock(&klp_mutex);
-	return ret;
 }
 
 static ssize_t enabled_show(struct kobject *kobj,
@@ -514,8 +370,8 @@
 			patch == klp_transition_patch);
 }
 
-static ssize_t signal_store(struct kobject *kobj, struct kobj_attribute *attr,
-			    const char *buf, size_t count)
+static ssize_t force_store(struct kobject *kobj, struct kobj_attribute *attr,
+			   const char *buf, size_t count)
 {
 	struct klp_patch *patch;
 	int ret;
@@ -536,35 +392,6 @@
 		return -EINVAL;
 	}
 
-	klp_send_signals();
-
-	mutex_unlock(&klp_mutex);
-
-	return count;
-}
-
-static ssize_t force_store(struct kobject *kobj, struct kobj_attribute *attr,
-			   const char *buf, size_t count)
-{
-	struct klp_patch *patch;
-	int ret;
-	bool val;
-
-	ret = kstrtobool(buf, &val);
-	if (ret)
-		return ret;
-
-	if (!val)
-		return count;
-
-	mutex_lock(&klp_mutex);
-
-	patch = container_of(kobj, struct klp_patch, kobj);
-	if (patch != klp_transition_patch) {
-		mutex_unlock(&klp_mutex);
-		return -EINVAL;
-	}
-
 	klp_force_transition();
 
 	mutex_unlock(&klp_mutex);
@@ -574,19 +401,15 @@
 
 static struct kobj_attribute enabled_kobj_attr = __ATTR_RW(enabled);
 static struct kobj_attribute transition_kobj_attr = __ATTR_RO(transition);
-static struct kobj_attribute signal_kobj_attr = __ATTR_WO(signal);
 static struct kobj_attribute force_kobj_attr = __ATTR_WO(force);
 static struct attribute *klp_patch_attrs[] = {
 	&enabled_kobj_attr.attr,
 	&transition_kobj_attr.attr,
-	&signal_kobj_attr.attr,
 	&force_kobj_attr.attr,
 	NULL
 };
 ATTRIBUTE_GROUPS(klp_patch);
 
-<<<<<<< HEAD
-=======
 static void klp_free_object_dynamic(struct klp_object *obj)
 {
 	kfree(obj->name);
@@ -705,7 +528,6 @@
 	return 0;
 }
 
->>>>>>> 407d19ab
 static void klp_kobj_release_patch(struct kobject *kobj)
 {
 	struct klp_patch *patch;
@@ -722,6 +544,12 @@
 
 static void klp_kobj_release_object(struct kobject *kobj)
 {
+	struct klp_object *obj;
+
+	obj = container_of(kobj, struct klp_object, kobj);
+
+	if (obj->dynamic)
+		klp_free_object_dynamic(obj);
 }
 
 static struct kobj_type klp_ktype_object = {
@@ -731,6 +559,12 @@
 
 static void klp_kobj_release_func(struct kobject *kobj)
 {
+	struct klp_func *func;
+
+	func = container_of(kobj, struct klp_func, kobj);
+
+	if (func->nop)
+		klp_free_func_nop(func);
 }
 
 static struct kobj_type klp_ktype_func = {
@@ -738,19 +572,8 @@
 	.sysfs_ops = &kobj_sysfs_ops,
 };
 
-/*
- * Free all functions' kobjects in the array up to some limit. When limit is
- * NULL, all kobjects are freed.
- */
-static void klp_free_funcs_limited(struct klp_object *obj,
-				   struct klp_func *limit)
-{
-<<<<<<< HEAD
-	struct klp_func *func;
-
-	for (func = obj->funcs; func->old_name && func != limit; func++)
-		kobject_put(&func->kobj);
-=======
+static void __klp_free_funcs(struct klp_object *obj, bool nops_only)
+{
 	struct klp_func *func, *tmp_func;
 
 	klp_for_each_func_safe(obj, func, tmp_func) {
@@ -760,7 +583,6 @@
 		list_del(&func->node);
 		kobject_put(&func->kobj);
 	}
->>>>>>> 407d19ab
 }
 
 /* Clean up when a patched object is unloaded */
@@ -770,10 +592,6 @@
 
 	obj->mod = NULL;
 
-<<<<<<< HEAD
-	klp_for_each_func(obj, func)
-		func->old_addr = 0;
-=======
 	klp_for_each_func(obj, func) {
 		func->old_func = NULL;
 
@@ -805,24 +623,23 @@
 static void klp_free_objects_dynamic(struct klp_patch *patch)
 {
 	__klp_free_objects(patch, true);
->>>>>>> 407d19ab
 }
 
 /*
- * Free all objects' kobjects in the array up to some limit. When limit is
- * NULL, all kobjects are freed.
+ * This function implements the free operations that can be called safely
+ * under klp_mutex.
+ *
+ * The operation must be completed by calling klp_free_patch_finish()
+ * outside klp_mutex.
  */
-static void klp_free_objects_limited(struct klp_patch *patch,
-				     struct klp_object *limit)
-{
-	struct klp_object *obj;
-
-<<<<<<< HEAD
-	for (obj = patch->objs; obj->funcs && obj != limit; obj++) {
-		klp_free_funcs_limited(obj, NULL);
-		kobject_put(&obj->kobj);
-	}
-=======
+void klp_free_patch_start(struct klp_patch *patch)
+{
+	if (!list_empty(&patch->list))
+		list_del(&patch->list);
+
+	klp_free_objects(patch);
+}
+
 /*
  * This function implements the free part that must be called outside
  * klp_mutex.
@@ -845,21 +662,23 @@
 	/* Put the module after the last access to struct klp_patch. */
 	if (!patch->forced)
 		module_put(patch->mod);
->>>>>>> 407d19ab
-}
-
-static void klp_free_patch(struct klp_patch *patch)
-{
-	klp_free_objects_limited(patch, NULL);
-	if (!list_empty(&patch->list))
-		list_del(&patch->list);
+}
+
+/*
+ * The livepatch might be freed from sysfs interface created by the patch.
+ * This work allows to wait until the interface is destroyed in a separate
+ * context.
+ */
+static void klp_free_patch_work_fn(struct work_struct *work)
+{
+	struct klp_patch *patch =
+		container_of(work, struct klp_patch, free_work);
+
+	klp_free_patch_finish(patch);
 }
 
 static int klp_init_func(struct klp_object *obj, struct klp_func *func)
 {
-<<<<<<< HEAD
-	if (!func->old_name || !func->new_func)
-=======
 	if (!func->old_name)
 		return -EINVAL;
 
@@ -868,7 +687,6 @@
 	 * see klp_init_object_loaded().
 	 */
 	if (!func->new_func && !func->nop)
->>>>>>> 407d19ab
 		return -EINVAL;
 
 	if (strlen(func->old_name) >= KSYM_NAME_LEN)
@@ -883,15 +701,9 @@
 	 * object. If the user selects 0 for old_sympos, then 1 will be used
 	 * since a unique symbol will be the first occurrence.
 	 */
-<<<<<<< HEAD
-	return kobject_init_and_add(&func->kobj, &klp_ktype_func,
-				    &obj->kobj, "%s,%lu", func->old_name,
-				    func->old_sympos ? func->old_sympos : 1);
-=======
 	return kobject_add(&func->kobj, &obj->kobj, "%s,%lu",
 			   func->old_name,
 			   func->old_sympos ? func->old_sympos : 1);
->>>>>>> 407d19ab
 }
 
 /* Arches may override this to finish any remaining arch-specific tasks */
@@ -925,17 +737,20 @@
 	klp_for_each_func(obj, func) {
 		ret = klp_find_object_symbol(obj->name, func->old_name,
 					     func->old_sympos,
-					     &func->old_addr);
+					     (unsigned long *)&func->old_func);
 		if (ret)
 			return ret;
 
-		ret = kallsyms_lookup_size_offset(func->old_addr,
+		ret = kallsyms_lookup_size_offset((unsigned long)func->old_func,
 						  &func->old_size, NULL);
 		if (!ret) {
 			pr_err("kallsyms size lookup failed for '%s'\n",
 			       func->old_name);
 			return -ENOENT;
 		}
+
+		if (func->nop)
+			func->new_func = func->old_func;
 
 		ret = kallsyms_lookup_size_offset((unsigned long)func->new_func,
 						  &func->new_size, NULL);
@@ -955,9 +770,6 @@
 	int ret;
 	const char *name;
 
-	if (!obj->funcs)
-		return -EINVAL;
-
 	if (klp_is_module(obj) && strlen(obj->name) >= MODULE_NAME_LEN)
 		return -EINVAL;
 
@@ -974,26 +786,15 @@
 	klp_for_each_func(obj, func) {
 		ret = klp_init_func(obj, func);
 		if (ret)
-			goto free;
-	}
-
-	if (klp_is_object_loaded(obj)) {
+			return ret;
+	}
+
+	if (klp_is_object_loaded(obj))
 		ret = klp_init_object_loaded(patch, obj);
-		if (ret)
-			goto free;
-	}
-
-	return 0;
-
-free:
-	klp_free_funcs_limited(obj, func);
-	kobject_put(&obj->kobj);
+
 	return ret;
 }
 
-<<<<<<< HEAD
-static int klp_init_patch(struct klp_patch *patch)
-=======
 static void klp_init_func_early(struct klp_object *obj,
 				struct klp_func *func)
 {
@@ -1010,32 +811,21 @@
 }
 
 static int klp_init_patch_early(struct klp_patch *patch)
->>>>>>> 407d19ab
 {
 	struct klp_object *obj;
-	int ret;
+	struct klp_func *func;
 
 	if (!patch->objs)
 		return -EINVAL;
 
-<<<<<<< HEAD
-	mutex_lock(&klp_mutex);
-
-=======
 	INIT_LIST_HEAD(&patch->list);
 	INIT_LIST_HEAD(&patch->obj_list);
 	kobject_init(&patch->kobj, &klp_ktype_patch);
->>>>>>> 407d19ab
 	patch->enabled = false;
+	patch->forced = false;
+	INIT_WORK(&patch->free_work, klp_free_patch_work_fn);
 	init_completion(&patch->finish);
 
-<<<<<<< HEAD
-	ret = kobject_init_and_add(&patch->kobj, &klp_ktype_patch,
-				   klp_root_kobj, "%s", patch->mod->name);
-	if (ret) {
-		mutex_unlock(&klp_mutex);
-		return ret;
-=======
 	klp_for_each_object_static(patch, obj) {
 		if (!obj->funcs)
 			return -EINVAL;
@@ -1066,96 +856,123 @@
 		ret = klp_add_nops(patch);
 		if (ret)
 			return ret;
->>>>>>> 407d19ab
 	}
 
 	klp_for_each_object(patch, obj) {
 		ret = klp_init_object(patch, obj);
 		if (ret)
-			goto free;
+			return ret;
 	}
 
 	list_add_tail(&patch->list, &klp_patches);
 
-	mutex_unlock(&klp_mutex);
-
 	return 0;
-
-free:
-	klp_free_objects_limited(patch, obj);
-
-	mutex_unlock(&klp_mutex);
-
-	kobject_put(&patch->kobj);
-	wait_for_completion(&patch->finish);
-
+}
+
+static int __klp_disable_patch(struct klp_patch *patch)
+{
+	struct klp_object *obj;
+
+	if (WARN_ON(!patch->enabled))
+		return -EINVAL;
+
+	if (klp_transition_patch)
+		return -EBUSY;
+
+	klp_init_transition(patch, KLP_UNPATCHED);
+
+	klp_for_each_object(patch, obj)
+		if (obj->patched)
+			klp_pre_unpatch_callback(obj);
+
+	/*
+	 * Enforce the order of the func->transition writes in
+	 * klp_init_transition() and the TIF_PATCH_PENDING writes in
+	 * klp_start_transition().  In the rare case where klp_ftrace_handler()
+	 * is called shortly after klp_update_patch_state() switches the task,
+	 * this ensures the handler sees that func->transition is set.
+	 */
+	smp_wmb();
+
+	klp_start_transition();
+	patch->enabled = false;
+	klp_try_complete_transition();
+
+	return 0;
+}
+
+static int __klp_enable_patch(struct klp_patch *patch)
+{
+	struct klp_object *obj;
+	int ret;
+
+	if (klp_transition_patch)
+		return -EBUSY;
+
+	if (WARN_ON(patch->enabled))
+		return -EINVAL;
+
+	pr_notice("enabling patch '%s'\n", patch->mod->name);
+
+	klp_init_transition(patch, KLP_PATCHED);
+
+	/*
+	 * Enforce the order of the func->transition writes in
+	 * klp_init_transition() and the ops->func_stack writes in
+	 * klp_patch_object(), so that klp_ftrace_handler() will see the
+	 * func->transition updates before the handler is registered and the
+	 * new funcs become visible to the handler.
+	 */
+	smp_wmb();
+
+	klp_for_each_object(patch, obj) {
+		if (!klp_is_object_loaded(obj))
+			continue;
+
+		ret = klp_pre_patch_callback(obj);
+		if (ret) {
+			pr_warn("pre-patch callback failed for object '%s'\n",
+				klp_is_module(obj) ? obj->name : "vmlinux");
+			goto err;
+		}
+
+		ret = klp_patch_object(obj);
+		if (ret) {
+			pr_warn("failed to patch object '%s'\n",
+				klp_is_module(obj) ? obj->name : "vmlinux");
+			goto err;
+		}
+	}
+
+	klp_start_transition();
+	patch->enabled = true;
+	klp_try_complete_transition();
+
+	return 0;
+err:
+	pr_warn("failed to enable patch '%s'\n", patch->mod->name);
+
+	klp_cancel_transition();
 	return ret;
 }
 
 /**
- * klp_unregister_patch() - unregisters a patch
- * @patch:	Disabled patch to be unregistered
- *
- * Frees the data structures and removes the sysfs interface.
+ * klp_enable_patch() - enable the livepatch
+ * @patch:	patch to be enabled
+ *
+ * Initializes the data structure associated with the patch, creates the sysfs
+ * interface, performs the needed symbol lookups and code relocations,
+ * registers the patched functions with ftrace.
+ *
+ * This function is supposed to be called from the livepatch module_init()
+ * callback.
  *
  * Return: 0 on success, otherwise error
  */
-int klp_unregister_patch(struct klp_patch *patch)
+int klp_enable_patch(struct klp_patch *patch)
 {
 	int ret;
 
-<<<<<<< HEAD
-	mutex_lock(&klp_mutex);
-=======
-	if (klp_transition_patch)
-		return -EBUSY;
-
-	if (WARN_ON(patch->enabled))
-		return -EINVAL;
-
-	pr_notice("enabling patch '%s'\n", patch->mod->name);
-
-	klp_init_transition(patch, KLP_PATCHED);
->>>>>>> 407d19ab
-
-	if (!klp_is_patch_registered(patch)) {
-		ret = -EINVAL;
-		goto err;
-	}
-
-	if (patch->enabled) {
-		ret = -EBUSY;
-		goto err;
-	}
-
-	klp_free_patch(patch);
-
-	mutex_unlock(&klp_mutex);
-
-	kobject_put(&patch->kobj);
-	wait_for_completion(&patch->finish);
-
-	return 0;
-err:
-	mutex_unlock(&klp_mutex);
-	return ret;
-}
-EXPORT_SYMBOL_GPL(klp_unregister_patch);
-
-/**
- * klp_register_patch() - registers a patch
- * @patch:	Patch to be registered
- *
- * Initializes the data structure associated with the patch and
- * creates the sysfs interface.
- *
- * There is no need to take the reference on the patch module here. It is done
- * later when the patch is enabled.
- *
- * Return: 0 on success, otherwise error
- */
-int klp_register_patch(struct klp_patch *patch)
-{
 	if (!patch || !patch->mod)
 		return -EINVAL;
 
@@ -1169,10 +986,6 @@
 		return -ENODEV;
 
 	if (!klp_have_reliable_stack()) {
-<<<<<<< HEAD
-		pr_err("This architecture doesn't have support for the livepatch consistency model.\n");
-		return -ENOSYS;
-=======
 		pr_warn("This architecture doesn't have support for the livepatch consistency model.\n");
 		pr_warn("The livepatch transition may never complete.\n");
 	}
@@ -1183,12 +996,81 @@
 	if (ret) {
 		mutex_unlock(&klp_mutex);
 		return ret;
->>>>>>> 407d19ab
-	}
-
-	return klp_init_patch(patch);
-}
-EXPORT_SYMBOL_GPL(klp_register_patch);
+	}
+
+	ret = klp_init_patch(patch);
+	if (ret)
+		goto err;
+
+	ret = __klp_enable_patch(patch);
+	if (ret)
+		goto err;
+
+	mutex_unlock(&klp_mutex);
+
+	return 0;
+
+err:
+	klp_free_patch_start(patch);
+
+	mutex_unlock(&klp_mutex);
+
+	klp_free_patch_finish(patch);
+
+	return ret;
+}
+EXPORT_SYMBOL_GPL(klp_enable_patch);
+
+/*
+ * This function removes replaced patches.
+ *
+ * We could be pretty aggressive here. It is called in the situation where
+ * these structures are no longer accessible. All functions are redirected
+ * by the klp_transition_patch. They use either a new code or they are in
+ * the original code because of the special nop function patches.
+ *
+ * The only exception is when the transition was forced. In this case,
+ * klp_ftrace_handler() might still see the replaced patch on the stack.
+ * Fortunately, it is carefully designed to work with removed functions
+ * thanks to RCU. We only have to keep the patches on the system. Also
+ * this is handled transparently by patch->module_put.
+ */
+void klp_discard_replaced_patches(struct klp_patch *new_patch)
+{
+	struct klp_patch *old_patch, *tmp_patch;
+
+	klp_for_each_patch_safe(old_patch, tmp_patch) {
+		if (old_patch == new_patch)
+			return;
+
+		old_patch->enabled = false;
+		klp_unpatch_objects(old_patch);
+		klp_free_patch_start(old_patch);
+		schedule_work(&old_patch->free_work);
+	}
+}
+
+/*
+ * This function removes the dynamically allocated 'nop' functions.
+ *
+ * We could be pretty aggressive. NOPs do not change the existing
+ * behavior except for adding unnecessary delay by the ftrace handler.
+ *
+ * It is safe even when the transition was forced. The ftrace handler
+ * will see a valid ops->func_stack entry thanks to RCU.
+ *
+ * We could even free the NOPs structures. They must be the last entry
+ * in ops->func_stack. Therefore unregister_ftrace_function() is called.
+ * It does the same as klp_synchronize_transition() to make sure that
+ * nobody is inside the ftrace handler once the operation finishes.
+ *
+ * IMPORTANT: It must be called right after removing the replaced patches!
+ */
+void klp_discard_nops(struct klp_patch *new_patch)
+{
+	klp_unpatch_objects_dynamic(klp_transition_patch);
+	klp_free_objects_dynamic(klp_transition_patch);
+}
 
 /*
  * Remove parts of patches that touch a given kernel module. The list of
@@ -1201,7 +1083,7 @@
 	struct klp_patch *patch;
 	struct klp_object *obj;
 
-	list_for_each_entry(patch, &klp_patches, list) {
+	klp_for_each_patch(patch) {
 		if (patch == limit)
 			break;
 
@@ -1209,21 +1091,14 @@
 			if (!klp_is_module(obj) || strcmp(obj->name, mod->name))
 				continue;
 
-			/*
-			 * Only unpatch the module if the patch is enabled or
-			 * is in transition.
-			 */
-			if (patch->enabled || patch == klp_transition_patch) {
-
-				if (patch != klp_transition_patch)
-					klp_pre_unpatch_callback(obj);
-
-				pr_notice("reverting patch '%s' on unloading module '%s'\n",
-					  patch->mod->name, obj->mod->name);
-				klp_unpatch_object(obj);
-
-				klp_post_unpatch_callback(obj);
-			}
+			if (patch != klp_transition_patch)
+				klp_pre_unpatch_callback(obj);
+
+			pr_notice("reverting patch '%s' on unloading module '%s'\n",
+				  patch->mod->name, obj->mod->name);
+			klp_unpatch_object(obj);
+
+			klp_post_unpatch_callback(obj);
 
 			klp_free_object_loaded(obj);
 			break;
@@ -1248,7 +1123,7 @@
 	 */
 	mod->klp_alive = true;
 
-	list_for_each_entry(patch, &klp_patches, list) {
+	klp_for_each_patch(patch) {
 		klp_for_each_object(patch, obj) {
 			if (!klp_is_module(obj) || strcmp(obj->name, mod->name))
 				continue;
@@ -1262,13 +1137,6 @@
 				goto err;
 			}
 
-			/*
-			 * Only patch the module if the patch is enabled or is
-			 * in transition.
-			 */
-			if (!patch->enabled && patch != klp_transition_patch)
-				break;
-
 			pr_notice("applying patch '%s' to loading module '%s'\n",
 				  patch->mod->name, obj->mod->name);
 
