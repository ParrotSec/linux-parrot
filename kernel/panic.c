// SPDX-License-Identifier: GPL-2.0-only
/*
 *  linux/kernel/panic.c
 *
 *  Copyright (C) 1991, 1992  Linus Torvalds
 */

/*
 * This function is used through-out the kernel (including mm and fs)
 * to indicate a major problem.
 */
#include <linux/debug_locks.h>
#include <linux/sched/debug.h>
#include <linux/interrupt.h>
#include <linux/kmsg_dump.h>
#include <linux/kallsyms.h>
#include <linux/notifier.h>
#include <linux/vt_kern.h>
#include <linux/module.h>
#include <linux/random.h>
#include <linux/ftrace.h>
#include <linux/reboot.h>
#include <linux/delay.h>
#include <linux/kexec.h>
#include <linux/sched.h>
#include <linux/sysrq.h>
#include <linux/init.h>
#include <linux/nmi.h>
#include <linux/console.h>
#include <linux/bug.h>
#include <linux/ratelimit.h>
#include <linux/debugfs.h>
#include <asm/sections.h>

#define PANIC_TIMER_STEP 100
#define PANIC_BLINK_SPD 18

int panic_on_oops = CONFIG_PANIC_ON_OOPS_VALUE;
static unsigned long tainted_mask =
	IS_ENABLED(CONFIG_GCC_PLUGIN_RANDSTRUCT) ? (1 << TAINT_RANDSTRUCT) : 0;
static int pause_on_oops;
static int pause_on_oops_flag;
static DEFINE_SPINLOCK(pause_on_oops_lock);
bool crash_kexec_post_notifiers;
int panic_on_warn __read_mostly;

int panic_timeout = CONFIG_PANIC_TIMEOUT;
EXPORT_SYMBOL_GPL(panic_timeout);

<<<<<<< HEAD
=======
#define PANIC_PRINT_TASK_INFO		0x00000001
#define PANIC_PRINT_MEM_INFO		0x00000002
#define PANIC_PRINT_TIMER_INFO		0x00000004
#define PANIC_PRINT_LOCK_INFO		0x00000008
#define PANIC_PRINT_FTRACE_INFO		0x00000010
#define PANIC_PRINT_ALL_PRINTK_MSG	0x00000020
unsigned long panic_print;

>>>>>>> 407d19ab
ATOMIC_NOTIFIER_HEAD(panic_notifier_list);

EXPORT_SYMBOL(panic_notifier_list);

static long no_blink(int state)
{
	return 0;
}

/* Returns how long it waited in ms */
long (*panic_blink)(int state);
EXPORT_SYMBOL(panic_blink);

/*
 * Stop ourself in panic -- architecture code may override this
 */
void __weak panic_smp_self_stop(void)
{
	while (1)
		cpu_relax();
}

/*
 * Stop ourselves in NMI context if another CPU has already panicked. Arch code
 * may override this to prepare for crash dumping, e.g. save regs info.
 */
void __weak nmi_panic_self_stop(struct pt_regs *regs)
{
	panic_smp_self_stop();
}

/*
 * Stop other CPUs in panic.  Architecture dependent code may override this
 * with more suitable version.  For example, if the architecture supports
 * crash dump, it should save registers of each stopped CPU and disable
 * per-CPU features such as virtualization extensions.
 */
void __weak crash_smp_send_stop(void)
{
	static int cpus_stopped;

	/*
	 * This function can be called twice in panic path, but obviously
	 * we execute this only once.
	 */
	if (cpus_stopped)
		return;

	/*
	 * Note smp_send_stop is the usual smp shutdown function, which
	 * unfortunately means it may not be hardened to work in a panic
	 * situation.
	 */
	smp_send_stop();
	cpus_stopped = 1;
}

atomic_t panic_cpu = ATOMIC_INIT(PANIC_CPU_INVALID);

/*
 * A variant of panic() called from NMI context. We return if we've already
 * panicked on this CPU. If another CPU already panicked, loop in
 * nmi_panic_self_stop() which can provide architecture dependent code such
 * as saving register state for crash dump.
 */
void nmi_panic(struct pt_regs *regs, const char *msg)
{
	int old_cpu, cpu;

	cpu = raw_smp_processor_id();
	old_cpu = atomic_cmpxchg(&panic_cpu, PANIC_CPU_INVALID, cpu);

	if (old_cpu == PANIC_CPU_INVALID)
		panic("%s", msg);
	else if (old_cpu != cpu)
		nmi_panic_self_stop(regs);
}
EXPORT_SYMBOL(nmi_panic);

<<<<<<< HEAD
=======
static void panic_print_sys_info(void)
{
	if (panic_print & PANIC_PRINT_ALL_PRINTK_MSG)
		console_flush_on_panic(CONSOLE_REPLAY_ALL);

	if (panic_print & PANIC_PRINT_TASK_INFO)
		show_state();

	if (panic_print & PANIC_PRINT_MEM_INFO)
		show_mem(0, NULL);

	if (panic_print & PANIC_PRINT_TIMER_INFO)
		sysrq_timer_list_show();

	if (panic_print & PANIC_PRINT_LOCK_INFO)
		debug_show_all_locks();

	if (panic_print & PANIC_PRINT_FTRACE_INFO)
		ftrace_dump(DUMP_ALL);
}

>>>>>>> 407d19ab
/**
 *	panic - halt the system
 *	@fmt: The text string to print
 *
 *	Display a message, then perform cleanups.
 *
 *	This function never returns.
 */
void panic(const char *fmt, ...)
{
	static char buf[1024];
	va_list args;
	long i, i_next = 0;
	int state = 0;
	int old_cpu, this_cpu;
	bool _crash_kexec_post_notifiers = crash_kexec_post_notifiers;

	/*
	 * Disable local interrupts. This will prevent panic_smp_self_stop
	 * from deadlocking the first cpu that invokes the panic, since
	 * there is nothing to prevent an interrupt handler (that runs
	 * after setting panic_cpu) from invoking panic() again.
	 */
	local_irq_disable();

	/*
	 * It's possible to come here directly from a panic-assertion and
	 * not have preempt disabled. Some functions called from here want
	 * preempt to be disabled. No point enabling it later though...
	 *
	 * Only one CPU is allowed to execute the panic code from here. For
	 * multiple parallel invocations of panic, all other CPUs either
	 * stop themself or will wait until they are stopped by the 1st CPU
	 * with smp_send_stop().
	 *
	 * `old_cpu == PANIC_CPU_INVALID' means this is the 1st CPU which
	 * comes here, so go ahead.
	 * `old_cpu == this_cpu' means we came from nmi_panic() which sets
	 * panic_cpu to this CPU.  In this case, this is also the 1st CPU.
	 */
	this_cpu = raw_smp_processor_id();
	old_cpu  = atomic_cmpxchg(&panic_cpu, PANIC_CPU_INVALID, this_cpu);

	if (old_cpu != PANIC_CPU_INVALID && old_cpu != this_cpu)
		panic_smp_self_stop();

	console_verbose();
	bust_spinlocks(1);
	va_start(args, fmt);
	vsnprintf(buf, sizeof(buf), fmt, args);
	va_end(args);
	pr_emerg("Kernel panic - not syncing: %s\n", buf);
#ifdef CONFIG_DEBUG_BUGVERBOSE
	/*
	 * Avoid nested stack-dumping if a panic occurs during oops processing
	 */
	if (!test_taint(TAINT_DIE) && oops_in_progress <= 1)
		dump_stack();
#endif

	/*
	 * If we have crashed and we have a crash kernel loaded let it handle
	 * everything else.
	 * If we want to run this after calling panic_notifiers, pass
	 * the "crash_kexec_post_notifiers" option to the kernel.
	 *
	 * Bypass the panic_cpu check and call __crash_kexec directly.
	 */
	if (!_crash_kexec_post_notifiers) {
		printk_safe_flush_on_panic();
		__crash_kexec(NULL);

		/*
		 * Note smp_send_stop is the usual smp shutdown function, which
		 * unfortunately means it may not be hardened to work in a
		 * panic situation.
		 */
		smp_send_stop();
	} else {
		/*
		 * If we want to do crash dump after notifier calls and
		 * kmsg_dump, we will need architecture dependent extra
		 * works in addition to stopping other CPUs.
		 */
		crash_smp_send_stop();
	}

	/*
	 * Run any panic handlers, including those that might need to
	 * add information to the kmsg dump output.
	 */
	atomic_notifier_call_chain(&panic_notifier_list, 0, buf);

	/* Call flush even twice. It tries harder with a single online CPU */
	printk_safe_flush_on_panic();
	kmsg_dump(KMSG_DUMP_PANIC);

	/*
	 * If you doubt kdump always works fine in any situation,
	 * "crash_kexec_post_notifiers" offers you a chance to run
	 * panic_notifiers and dumping kmsg before kdump.
	 * Note: since some panic_notifiers can make crashed kernel
	 * more unstable, it can increase risks of the kdump failure too.
	 *
	 * Bypass the panic_cpu check and call __crash_kexec directly.
	 */
	if (_crash_kexec_post_notifiers)
		__crash_kexec(NULL);

#ifdef CONFIG_VT
	unblank_screen();
#endif
	console_unblank();

	/*
	 * We may have ended up stopping the CPU holding the lock (in
	 * smp_send_stop()) while still having some valuable data in the console
	 * buffer.  Try to acquire the lock then release it regardless of the
	 * result.  The release will also print the buffers out.  Locks debug
	 * should be disabled to avoid reporting bad unlock balance when
	 * panic() is not being callled from OOPS.
	 */
	debug_locks_off();
	console_flush_on_panic(CONSOLE_FLUSH_PENDING);

	if (!panic_blink)
		panic_blink = no_blink;

	if (panic_timeout > 0) {
		/*
		 * Delay timeout seconds before rebooting the machine.
		 * We can't use the "normal" timers since we just panicked.
		 */
		pr_emerg("Rebooting in %d seconds..\n", panic_timeout);

		for (i = 0; i < panic_timeout * 1000; i += PANIC_TIMER_STEP) {
			touch_nmi_watchdog();
			if (i >= i_next) {
				i += panic_blink(state ^= 1);
				i_next = i + 3600 / PANIC_BLINK_SPD;
			}
			mdelay(PANIC_TIMER_STEP);
		}
	}
	if (panic_timeout != 0) {
		/*
		 * This will not be a clean reboot, with everything
		 * shutting down.  But if there is a chance of
		 * rebooting the system it will be rebooted.
		 */
		if (panic_reboot_mode != REBOOT_UNDEFINED)
			reboot_mode = panic_reboot_mode;
		emergency_restart();
	}
#ifdef __sparc__
	{
		extern int stop_a_enabled;
		/* Make sure the user can actually press Stop-A (L1-A) */
		stop_a_enabled = 1;
		pr_emerg("Press Stop-A (L1-A) from sun keyboard or send break\n"
			 "twice on console to return to the boot prom\n");
	}
#endif
#if defined(CONFIG_S390)
	disabled_wait();
#endif
	pr_emerg("---[ end Kernel panic - not syncing: %s ]---\n", buf);

	/* Do not scroll important messages printed above */
	suppress_printk = 1;
	local_irq_enable();
	for (i = 0; ; i += PANIC_TIMER_STEP) {
		touch_softlockup_watchdog();
		if (i >= i_next) {
			i += panic_blink(state ^= 1);
			i_next = i + 3600 / PANIC_BLINK_SPD;
		}
		mdelay(PANIC_TIMER_STEP);
	}
}

EXPORT_SYMBOL(panic);

/*
 * TAINT_FORCED_RMMOD could be a per-module flag but the module
 * is being removed anyway.
 */
const struct taint_flag taint_flags[TAINT_FLAGS_COUNT] = {
	[ TAINT_PROPRIETARY_MODULE ]	= { 'P', 'G', true },
	[ TAINT_FORCED_MODULE ]		= { 'F', ' ', true },
	[ TAINT_CPU_OUT_OF_SPEC ]	= { 'S', ' ', false },
	[ TAINT_FORCED_RMMOD ]		= { 'R', ' ', false },
	[ TAINT_MACHINE_CHECK ]		= { 'M', ' ', false },
	[ TAINT_BAD_PAGE ]		= { 'B', ' ', false },
	[ TAINT_USER ]			= { 'U', ' ', false },
	[ TAINT_DIE ]			= { 'D', ' ', false },
	[ TAINT_OVERRIDDEN_ACPI_TABLE ]	= { 'A', ' ', false },
	[ TAINT_WARN ]			= { 'W', ' ', false },
	[ TAINT_CRAP ]			= { 'C', ' ', true },
	[ TAINT_FIRMWARE_WORKAROUND ]	= { 'I', ' ', false },
	[ TAINT_OOT_MODULE ]		= { 'O', ' ', true },
	[ TAINT_UNSIGNED_MODULE ]	= { 'E', ' ', true },
	[ TAINT_SOFTLOCKUP ]		= { 'L', ' ', false },
	[ TAINT_LIVEPATCH ]		= { 'K', ' ', true },
	[ TAINT_AUX ]			= { 'X', ' ', true },
	[ TAINT_RANDSTRUCT ]		= { 'T', ' ', true },
};

/**
 * print_tainted - return a string to represent the kernel taint state.
 *
 * For individual taint flag meanings, see Documentation/sysctl/kernel.txt
 *
 * The string is overwritten by the next call to print_tainted(),
 * but is always NULL terminated.
 */
const char *print_tainted(void)
{
	static char buf[TAINT_FLAGS_COUNT + sizeof("Tainted: ")];

	BUILD_BUG_ON(ARRAY_SIZE(taint_flags) != TAINT_FLAGS_COUNT);

	if (tainted_mask) {
		char *s;
		int i;

		s = buf + sprintf(buf, "Tainted: ");
		for (i = 0; i < TAINT_FLAGS_COUNT; i++) {
			const struct taint_flag *t = &taint_flags[i];
			*s++ = test_bit(i, &tainted_mask) ?
					t->c_true : t->c_false;
		}
		*s = 0;
	} else
		snprintf(buf, sizeof(buf), "Not tainted");

	return buf;
}

int test_taint(unsigned flag)
{
	return test_bit(flag, &tainted_mask);
}
EXPORT_SYMBOL(test_taint);

unsigned long get_taint(void)
{
	return tainted_mask;
}

/**
 * add_taint: add a taint flag if not already set.
 * @flag: one of the TAINT_* constants.
 * @lockdep_ok: whether lock debugging is still OK.
 *
 * If something bad has gone wrong, you'll want @lockdebug_ok = false, but for
 * some notewortht-but-not-corrupting cases, it can be set to true.
 */
void add_taint(unsigned flag, enum lockdep_ok lockdep_ok)
{
	if (lockdep_ok == LOCKDEP_NOW_UNRELIABLE && __debug_locks_off())
		pr_warn("Disabling lock debugging due to kernel taint\n");

	set_bit(flag, &tainted_mask);
}
EXPORT_SYMBOL(add_taint);

static void spin_msec(int msecs)
{
	int i;

	for (i = 0; i < msecs; i++) {
		touch_nmi_watchdog();
		mdelay(1);
	}
}

/*
 * It just happens that oops_enter() and oops_exit() are identically
 * implemented...
 */
static void do_oops_enter_exit(void)
{
	unsigned long flags;
	static int spin_counter;

	if (!pause_on_oops)
		return;

	spin_lock_irqsave(&pause_on_oops_lock, flags);
	if (pause_on_oops_flag == 0) {
		/* This CPU may now print the oops message */
		pause_on_oops_flag = 1;
	} else {
		/* We need to stall this CPU */
		if (!spin_counter) {
			/* This CPU gets to do the counting */
			spin_counter = pause_on_oops;
			do {
				spin_unlock(&pause_on_oops_lock);
				spin_msec(MSEC_PER_SEC);
				spin_lock(&pause_on_oops_lock);
			} while (--spin_counter);
			pause_on_oops_flag = 0;
		} else {
			/* This CPU waits for a different one */
			while (spin_counter) {
				spin_unlock(&pause_on_oops_lock);
				spin_msec(1);
				spin_lock(&pause_on_oops_lock);
			}
		}
	}
	spin_unlock_irqrestore(&pause_on_oops_lock, flags);
}

/*
 * Return true if the calling CPU is allowed to print oops-related info.
 * This is a bit racy..
 */
int oops_may_print(void)
{
	return pause_on_oops_flag == 0;
}

/*
 * Called when the architecture enters its oops handler, before it prints
 * anything.  If this is the first CPU to oops, and it's oopsing the first
 * time then let it proceed.
 *
 * This is all enabled by the pause_on_oops kernel boot option.  We do all
 * this to ensure that oopses don't scroll off the screen.  It has the
 * side-effect of preventing later-oopsing CPUs from mucking up the display,
 * too.
 *
 * It turns out that the CPU which is allowed to print ends up pausing for
 * the right duration, whereas all the other CPUs pause for twice as long:
 * once in oops_enter(), once in oops_exit().
 */
void oops_enter(void)
{
	tracing_off();
	/* can't trust the integrity of the kernel anymore: */
	debug_locks_off();
	do_oops_enter_exit();
}

/*
 * 64-bit random ID for oopses:
 */
static u64 oops_id;

static int init_oops_id(void)
{
	if (!oops_id)
		get_random_bytes(&oops_id, sizeof(oops_id));
	else
		oops_id++;

	return 0;
}
late_initcall(init_oops_id);

void print_oops_end_marker(void)
{
	init_oops_id();
	pr_warn("---[ end trace %016llx ]---\n", (unsigned long long)oops_id);
}

/*
 * Called when the architecture exits its oops handler, after printing
 * everything.
 */
void oops_exit(void)
{
	do_oops_enter_exit();
	print_oops_end_marker();
	kmsg_dump(KMSG_DUMP_OOPS);
}

struct warn_args {
	const char *fmt;
	va_list args;
};

void __warn(const char *file, int line, void *caller, unsigned taint,
	    struct pt_regs *regs, struct warn_args *args)
{
	disable_trace_on_warning();

	if (args)
		pr_warn(CUT_HERE);

	if (file)
		pr_warn("WARNING: CPU: %d PID: %d at %s:%d %pS\n",
			raw_smp_processor_id(), current->pid, file, line,
			caller);
	else
		pr_warn("WARNING: CPU: %d PID: %d at %pS\n",
			raw_smp_processor_id(), current->pid, caller);

	if (args)
		vprintk(args->fmt, args->args);

	if (panic_on_warn) {
		/*
		 * This thread may hit another WARN() in the panic path.
		 * Resetting this prevents additional WARN() from panicking the
		 * system on this thread.  Other threads are blocked by the
		 * panic_mutex in panic().
		 */
		panic_on_warn = 0;
		panic("panic_on_warn set ...\n");
	}

	print_modules();

	if (regs)
		show_regs(regs);
	else
		dump_stack();

	print_irqtrace_events(current);

	print_oops_end_marker();

	/* Just a warning, don't kill lockdep. */
	add_taint(taint, LOCKDEP_STILL_OK);
}

#ifdef WANT_WARN_ON_SLOWPATH
void warn_slowpath_fmt(const char *file, int line, const char *fmt, ...)
{
	struct warn_args args;

	args.fmt = fmt;
	va_start(args.args, fmt);
	__warn(file, line, __builtin_return_address(0), TAINT_WARN, NULL,
	       &args);
	va_end(args.args);
}
EXPORT_SYMBOL(warn_slowpath_fmt);

void warn_slowpath_fmt_taint(const char *file, int line,
			     unsigned taint, const char *fmt, ...)
{
	struct warn_args args;

	args.fmt = fmt;
	va_start(args.args, fmt);
	__warn(file, line, __builtin_return_address(0), taint, NULL, &args);
	va_end(args.args);
}
EXPORT_SYMBOL(warn_slowpath_fmt_taint);

void warn_slowpath_null(const char *file, int line)
{
	pr_warn(CUT_HERE);
	__warn(file, line, __builtin_return_address(0), TAINT_WARN, NULL, NULL);
}
EXPORT_SYMBOL(warn_slowpath_null);
#else
void __warn_printk(const char *fmt, ...)
{
	va_list args;

	pr_warn(CUT_HERE);

	va_start(args, fmt);
	vprintk(fmt, args);
	va_end(args);
}
EXPORT_SYMBOL(__warn_printk);
#endif

#ifdef CONFIG_BUG

/* Support resetting WARN*_ONCE state */

static int clear_warn_once_set(void *data, u64 val)
{
	generic_bug_clear_once();
	memset(__start_once, 0, __end_once - __start_once);
	return 0;
}

DEFINE_SIMPLE_ATTRIBUTE(clear_warn_once_fops,
			NULL,
			clear_warn_once_set,
			"%lld\n");

static __init int register_warn_debugfs(void)
{
	/* Don't care about failure */
	debugfs_create_file("clear_warn_once", 0200, NULL,
			    NULL, &clear_warn_once_fops);
	return 0;
}

device_initcall(register_warn_debugfs);
#endif

#ifdef CONFIG_STACKPROTECTOR

/*
 * Called when gcc's -fstack-protector feature is used, and
 * gcc detects corruption of the on-stack canary value
 */
__visible void __stack_chk_fail(void)
{
	panic("stack-protector: Kernel stack is corrupted in: %pB\n",
		__builtin_return_address(0));
}
EXPORT_SYMBOL(__stack_chk_fail);

#endif

#ifdef CONFIG_ARCH_HAS_REFCOUNT
void refcount_error_report(struct pt_regs *regs, const char *err)
{
	WARN_RATELIMIT(1, "refcount_t %s at %pB in %s[%d], uid/euid: %u/%u\n",
		err, (void *)instruction_pointer(regs),
		current->comm, task_pid_nr(current),
		from_kuid_munged(&init_user_ns, current_uid()),
		from_kuid_munged(&init_user_ns, current_euid()));
}
#endif

core_param(panic, panic_timeout, int, 0644);
core_param(pause_on_oops, pause_on_oops, int, 0644);
core_param(panic_on_warn, panic_on_warn, int, 0644);
core_param(crash_kexec_post_notifiers, crash_kexec_post_notifiers, bool, 0644);

static int __init oops_setup(char *s)
{
	if (!s)
		return -EINVAL;
	if (!strcmp(s, "panic"))
		panic_on_oops = 1;
	return 0;
}
early_param("oops", oops_setup);<|MERGE_RESOLUTION|>--- conflicted
+++ resolved
@@ -47,8 +47,6 @@
 int panic_timeout = CONFIG_PANIC_TIMEOUT;
 EXPORT_SYMBOL_GPL(panic_timeout);
 
-<<<<<<< HEAD
-=======
 #define PANIC_PRINT_TASK_INFO		0x00000001
 #define PANIC_PRINT_MEM_INFO		0x00000002
 #define PANIC_PRINT_TIMER_INFO		0x00000004
@@ -57,7 +55,6 @@
 #define PANIC_PRINT_ALL_PRINTK_MSG	0x00000020
 unsigned long panic_print;
 
->>>>>>> 407d19ab
 ATOMIC_NOTIFIER_HEAD(panic_notifier_list);
 
 EXPORT_SYMBOL(panic_notifier_list);
@@ -137,8 +134,6 @@
 }
 EXPORT_SYMBOL(nmi_panic);
 
-<<<<<<< HEAD
-=======
 static void panic_print_sys_info(void)
 {
 	if (panic_print & PANIC_PRINT_ALL_PRINTK_MSG)
@@ -160,7 +155,6 @@
 		ftrace_dump(DUMP_ALL);
 }
 
->>>>>>> 407d19ab
 /**
  *	panic - halt the system
  *	@fmt: The text string to print
@@ -173,7 +167,7 @@
 {
 	static char buf[1024];
 	va_list args;
-	long i, i_next = 0;
+	long i, i_next = 0, len;
 	int state = 0;
 	int old_cpu, this_cpu;
 	bool _crash_kexec_post_notifiers = crash_kexec_post_notifiers;
@@ -210,8 +204,12 @@
 	console_verbose();
 	bust_spinlocks(1);
 	va_start(args, fmt);
-	vsnprintf(buf, sizeof(buf), fmt, args);
+	len = vscnprintf(buf, sizeof(buf), fmt, args);
 	va_end(args);
+
+	if (len && buf[len - 1] == '\n')
+		buf[len - 1] = '\0';
+
 	pr_emerg("Kernel panic - not syncing: %s\n", buf);
 #ifdef CONFIG_DEBUG_BUGVERBOSE
 	/*
@@ -285,6 +283,8 @@
 	 */
 	debug_locks_off();
 	console_flush_on_panic(CONSOLE_FLUSH_PENDING);
+
+	panic_print_sys_info();
 
 	if (!panic_blink)
 		panic_blink = no_blink;
@@ -647,16 +647,14 @@
 	return 0;
 }
 
-DEFINE_SIMPLE_ATTRIBUTE(clear_warn_once_fops,
-			NULL,
-			clear_warn_once_set,
-			"%lld\n");
+DEFINE_DEBUGFS_ATTRIBUTE(clear_warn_once_fops, NULL, clear_warn_once_set,
+			 "%lld\n");
 
 static __init int register_warn_debugfs(void)
 {
 	/* Don't care about failure */
-	debugfs_create_file("clear_warn_once", 0200, NULL,
-			    NULL, &clear_warn_once_fops);
+	debugfs_create_file_unsafe("clear_warn_once", 0200, NULL, NULL,
+				   &clear_warn_once_fops);
 	return 0;
 }
 
@@ -671,7 +669,7 @@
  */
 __visible void __stack_chk_fail(void)
 {
-	panic("stack-protector: Kernel stack is corrupted in: %pB\n",
+	panic("stack-protector: Kernel stack is corrupted in: %pB",
 		__builtin_return_address(0));
 }
 EXPORT_SYMBOL(__stack_chk_fail);
@@ -690,6 +688,7 @@
 #endif
 
 core_param(panic, panic_timeout, int, 0644);
+core_param(panic_print, panic_print, ulong, 0644);
 core_param(pause_on_oops, pause_on_oops, int, 0644);
 core_param(panic_on_warn, panic_on_warn, int, 0644);
 core_param(crash_kexec_post_notifiers, crash_kexec_post_notifiers, bool, 0644);
