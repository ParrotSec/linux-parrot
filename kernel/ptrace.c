// SPDX-License-Identifier: GPL-2.0-only
/*
 * linux/kernel/ptrace.c
 *
 * (C) Copyright 1999 Linus Torvalds
 *
 * Common interfaces for "ptrace()" which we do not want
 * to continually duplicate across every architecture.
 */

#include <linux/capability.h>
#include <linux/export.h>
#include <linux/sched.h>
#include <linux/sched/mm.h>
#include <linux/sched/coredump.h>
#include <linux/sched/task.h>
#include <linux/errno.h>
#include <linux/mm.h>
#include <linux/highmem.h>
#include <linux/pagemap.h>
#include <linux/ptrace.h>
#include <linux/security.h>
#include <linux/signal.h>
#include <linux/uio.h>
#include <linux/audit.h>
#include <linux/pid_namespace.h>
#include <linux/syscalls.h>
#include <linux/uaccess.h>
#include <linux/regset.h>
#include <linux/hw_breakpoint.h>
#include <linux/cn_proc.h>
#include <linux/compat.h>

/*
 * Access another process' address space via ptrace.
 * Source/target buffer must be kernel space,
 * Do not walk the page table directly, use get_user_pages
 */
int ptrace_access_vm(struct task_struct *tsk, unsigned long addr,
		     void *buf, int len, unsigned int gup_flags)
{
	struct mm_struct *mm;
	int ret;

	mm = get_task_mm(tsk);
	if (!mm)
		return 0;

	if (!tsk->ptrace ||
	    (current != tsk->parent) ||
	    ((get_dumpable(mm) != SUID_DUMP_USER) &&
	     !ptracer_capable(tsk, mm->user_ns))) {
		mmput(mm);
		return 0;
	}

	ret = __access_remote_vm(tsk, mm, addr, buf, len, gup_flags);
	mmput(mm);

	return ret;
}


void __ptrace_link(struct task_struct *child, struct task_struct *new_parent,
		   const struct cred *ptracer_cred)
{
	BUG_ON(!list_empty(&child->ptrace_entry));
	list_add(&child->ptrace_entry, &new_parent->ptraced);
	child->parent = new_parent;
	child->ptracer_cred = get_cred(ptracer_cred);
}

/*
 * ptrace a task: make the debugger its new parent and
 * move it to the ptrace list.
 *
 * Must be called with the tasklist lock write-held.
 */
static void ptrace_link(struct task_struct *child, struct task_struct *new_parent)
{
	__ptrace_link(child, new_parent, current_cred());
}

/**
 * __ptrace_unlink - unlink ptracee and restore its execution state
 * @child: ptracee to be unlinked
 *
 * Remove @child from the ptrace list, move it back to the original parent,
 * and restore the execution state so that it conforms to the group stop
 * state.
 *
 * Unlinking can happen via two paths - explicit PTRACE_DETACH or ptracer
 * exiting.  For PTRACE_DETACH, unless the ptracee has been killed between
 * ptrace_check_attach() and here, it's guaranteed to be in TASK_TRACED.
 * If the ptracer is exiting, the ptracee can be in any state.
 *
 * After detach, the ptracee should be in a state which conforms to the
 * group stop.  If the group is stopped or in the process of stopping, the
 * ptracee should be put into TASK_STOPPED; otherwise, it should be woken
 * up from TASK_TRACED.
 *
 * If the ptracee is in TASK_TRACED and needs to be moved to TASK_STOPPED,
 * it goes through TRACED -> RUNNING -> STOPPED transition which is similar
 * to but in the opposite direction of what happens while attaching to a
 * stopped task.  However, in this direction, the intermediate RUNNING
 * state is not hidden even from the current ptracer and if it immediately
 * re-attaches and performs a WNOHANG wait(2), it may fail.
 *
 * CONTEXT:
 * write_lock_irq(tasklist_lock)
 */
void __ptrace_unlink(struct task_struct *child)
{
	const struct cred *old_cred;
	BUG_ON(!child->ptrace);

	clear_tsk_thread_flag(child, TIF_SYSCALL_TRACE);

	child->parent = child->real_parent;
	list_del_init(&child->ptrace_entry);
	old_cred = child->ptracer_cred;
	child->ptracer_cred = NULL;
	put_cred(old_cred);

	spin_lock(&child->sighand->siglock);
	child->ptrace = 0;
	/*
	 * Clear all pending traps and TRAPPING.  TRAPPING should be
	 * cleared regardless of JOBCTL_STOP_PENDING.  Do it explicitly.
	 */
	task_clear_jobctl_pending(child, JOBCTL_TRAP_MASK);
	task_clear_jobctl_trapping(child);

	/*
	 * Reinstate JOBCTL_STOP_PENDING if group stop is in effect and
	 * @child isn't dead.
	 */
	if (!(child->flags & PF_EXITING) &&
	    (child->signal->flags & SIGNAL_STOP_STOPPED ||
	     child->signal->group_stop_count)) {
		child->jobctl |= JOBCTL_STOP_PENDING;

		/*
		 * This is only possible if this thread was cloned by the
		 * traced task running in the stopped group, set the signal
		 * for the future reports.
		 * FIXME: we should change ptrace_init_task() to handle this
		 * case.
		 */
		if (!(child->jobctl & JOBCTL_STOP_SIGMASK))
			child->jobctl |= SIGSTOP;
	}

	/*
	 * If transition to TASK_STOPPED is pending or in TASK_TRACED, kick
	 * @child in the butt.  Note that @resume should be used iff @child
	 * is in TASK_TRACED; otherwise, we might unduly disrupt
	 * TASK_KILLABLE sleeps.
	 */
	if (child->jobctl & JOBCTL_STOP_PENDING || task_is_traced(child))
		ptrace_signal_wake_up(child, true);

	spin_unlock(&child->sighand->siglock);
}

/* Ensure that nothing can wake it up, even SIGKILL */
static bool ptrace_freeze_traced(struct task_struct *task)
{
	bool ret = false;

	/* Lockless, nobody but us can set this flag */
	if (task->jobctl & JOBCTL_LISTENING)
		return ret;

	spin_lock_irq(&task->sighand->siglock);
	if (task_is_traced(task) && !__fatal_signal_pending(task)) {
		task->state = __TASK_TRACED;
		ret = true;
	}
	spin_unlock_irq(&task->sighand->siglock);

	return ret;
}

static void ptrace_unfreeze_traced(struct task_struct *task)
{
	if (task->state != __TASK_TRACED)
		return;

	WARN_ON(!task->ptrace || task->parent != current);

	/*
	 * PTRACE_LISTEN can allow ptrace_trap_notify to wake us up remotely.
	 * Recheck state under the lock to close this race.
	 */
	spin_lock_irq(&task->sighand->siglock);
	if (task->state == __TASK_TRACED) {
		if (__fatal_signal_pending(task))
			wake_up_state(task, __TASK_TRACED);
		else
			task->state = TASK_TRACED;
	}
	spin_unlock_irq(&task->sighand->siglock);
}

/**
 * ptrace_check_attach - check whether ptracee is ready for ptrace operation
 * @child: ptracee to check for
 * @ignore_state: don't check whether @child is currently %TASK_TRACED
 *
 * Check whether @child is being ptraced by %current and ready for further
 * ptrace operations.  If @ignore_state is %false, @child also should be in
 * %TASK_TRACED state and on return the child is guaranteed to be traced
 * and not executing.  If @ignore_state is %true, @child can be in any
 * state.
 *
 * CONTEXT:
 * Grabs and releases tasklist_lock and @child->sighand->siglock.
 *
 * RETURNS:
 * 0 on success, -ESRCH if %child is not ready.
 */
static int ptrace_check_attach(struct task_struct *child, bool ignore_state)
{
	int ret = -ESRCH;

	/*
	 * We take the read lock around doing both checks to close a
	 * possible race where someone else was tracing our child and
	 * detached between these two checks.  After this locked check,
	 * we are sure that this is our traced child and that can only
	 * be changed by us so it's not changing right after this.
	 */
	read_lock(&tasklist_lock);
	if (child->ptrace && child->parent == current) {
		WARN_ON(child->state == __TASK_TRACED);
		/*
		 * child->sighand can't be NULL, release_task()
		 * does ptrace_unlink() before __exit_signal().
		 */
		if (ignore_state || ptrace_freeze_traced(child))
			ret = 0;
	}
	read_unlock(&tasklist_lock);

	if (!ret && !ignore_state) {
		if (!wait_task_inactive(child, __TASK_TRACED)) {
			/*
			 * This can only happen if may_ptrace_stop() fails and
			 * ptrace_stop() changes ->state back to TASK_RUNNING,
			 * so we should not worry about leaking __TASK_TRACED.
			 */
			WARN_ON(child->state == __TASK_TRACED);
			ret = -ESRCH;
		}
	}

	return ret;
}

static int ptrace_has_cap(struct user_namespace *ns, unsigned int mode)
{
	if (mode & PTRACE_MODE_NOAUDIT)
		return has_ns_capability_noaudit(current, ns, CAP_SYS_PTRACE);
	else
		return has_ns_capability(current, ns, CAP_SYS_PTRACE);
}

/* Returns 0 on success, -errno on denial. */
static int __ptrace_may_access(struct task_struct *task, unsigned int mode)
{
	const struct cred *cred = current_cred(), *tcred;
	struct mm_struct *mm;
	kuid_t caller_uid;
	kgid_t caller_gid;

	if (!(mode & PTRACE_MODE_FSCREDS) == !(mode & PTRACE_MODE_REALCREDS)) {
		WARN(1, "denying ptrace access check without PTRACE_MODE_*CREDS\n");
		return -EPERM;
	}

	/* May we inspect the given task?
	 * This check is used both for attaching with ptrace
	 * and for allowing access to sensitive information in /proc.
	 *
	 * ptrace_attach denies several cases that /proc allows
	 * because setting up the necessary parent/child relationship
	 * or halting the specified task is impossible.
	 */

	/* Don't let security modules deny introspection */
	if (same_thread_group(task, current))
		return 0;
	rcu_read_lock();
	if (mode & PTRACE_MODE_FSCREDS) {
		caller_uid = cred->fsuid;
		caller_gid = cred->fsgid;
	} else {
		/*
		 * Using the euid would make more sense here, but something
		 * in userland might rely on the old behavior, and this
		 * shouldn't be a security problem since
		 * PTRACE_MODE_REALCREDS implies that the caller explicitly
		 * used a syscall that requests access to another process
		 * (and not a filesystem syscall to procfs).
		 */
		caller_uid = cred->uid;
		caller_gid = cred->gid;
	}
	tcred = __task_cred(task);
	if (uid_eq(caller_uid, tcred->euid) &&
	    uid_eq(caller_uid, tcred->suid) &&
	    uid_eq(caller_uid, tcred->uid)  &&
	    gid_eq(caller_gid, tcred->egid) &&
	    gid_eq(caller_gid, tcred->sgid) &&
	    gid_eq(caller_gid, tcred->gid))
		goto ok;
	if (ptrace_has_cap(tcred->user_ns, mode))
		goto ok;
	rcu_read_unlock();
	return -EPERM;
ok:
	rcu_read_unlock();
	/*
	 * If a task drops privileges and becomes nondumpable (through a syscall
	 * like setresuid()) while we are trying to access it, we must ensure
	 * that the dumpability is read after the credentials; otherwise,
	 * we may be able to attach to a task that we shouldn't be able to
	 * attach to (as if the task had dropped privileges without becoming
	 * nondumpable).
	 * Pairs with a write barrier in commit_creds().
	 */
	smp_rmb();
	mm = task->mm;
	if (mm &&
	    ((get_dumpable(mm) != SUID_DUMP_USER) &&
	     !ptrace_has_cap(mm->user_ns, mode)))
	    return -EPERM;

	return security_ptrace_access_check(task, mode);
}

bool ptrace_may_access(struct task_struct *task, unsigned int mode)
{
	int err;
	task_lock(task);
	err = __ptrace_may_access(task, mode);
	task_unlock(task);
	return !err;
}

static int ptrace_attach(struct task_struct *task, long request,
			 unsigned long addr,
			 unsigned long flags)
{
	bool seize = (request == PTRACE_SEIZE);
	int retval;

	retval = -EIO;
	if (seize) {
		if (addr != 0)
			goto out;
		if (flags & ~(unsigned long)PTRACE_O_MASK)
			goto out;
		flags = PT_PTRACED | PT_SEIZED | (flags << PT_OPT_FLAG_SHIFT);
	} else {
		flags = PT_PTRACED;
	}

	audit_ptrace(task);

	retval = -EPERM;
	if (unlikely(task->flags & PF_KTHREAD))
		goto out;
	if (same_thread_group(task, current))
		goto out;

	/*
	 * Protect exec's credential calculations against our interference;
	 * SUID, SGID and LSM creds get determined differently
	 * under ptrace.
	 */
	retval = -ERESTARTNOINTR;
	if (mutex_lock_interruptible(&task->signal->cred_guard_mutex))
		goto out;

	task_lock(task);
	retval = __ptrace_may_access(task, PTRACE_MODE_ATTACH_REALCREDS);
	task_unlock(task);
	if (retval)
		goto unlock_creds;

	write_lock_irq(&tasklist_lock);
	retval = -EPERM;
	if (unlikely(task->exit_state))
		goto unlock_tasklist;
	if (task->ptrace)
		goto unlock_tasklist;

	if (seize)
		flags |= PT_SEIZED;
	task->ptrace = flags;

	ptrace_link(task, current);

	/* SEIZE doesn't trap tracee on attach */
	if (!seize)
		send_sig_info(SIGSTOP, SEND_SIG_FORCED, task);

	spin_lock(&task->sighand->siglock);

	/*
	 * If the task is already STOPPED, set JOBCTL_TRAP_STOP and
	 * TRAPPING, and kick it so that it transits to TRACED.  TRAPPING
	 * will be cleared if the child completes the transition or any
	 * event which clears the group stop states happens.  We'll wait
	 * for the transition to complete before returning from this
	 * function.
	 *
	 * This hides STOPPED -> RUNNING -> TRACED transition from the
	 * attaching thread but a different thread in the same group can
	 * still observe the transient RUNNING state.  IOW, if another
	 * thread's WNOHANG wait(2) on the stopped tracee races against
	 * ATTACH, the wait(2) may fail due to the transient RUNNING.
	 *
	 * The following task_is_stopped() test is safe as both transitions
	 * in and out of STOPPED are protected by siglock.
	 */
	if (task_is_stopped(task) &&
	    task_set_jobctl_pending(task, JOBCTL_TRAP_STOP | JOBCTL_TRAPPING))
		signal_wake_up_state(task, __TASK_STOPPED);

	spin_unlock(&task->sighand->siglock);

	retval = 0;
unlock_tasklist:
	write_unlock_irq(&tasklist_lock);
unlock_creds:
	mutex_unlock(&task->signal->cred_guard_mutex);
out:
	if (!retval) {
		/*
		 * We do not bother to change retval or clear JOBCTL_TRAPPING
		 * if wait_on_bit() was interrupted by SIGKILL. The tracer will
		 * not return to user-mode, it will exit and clear this bit in
		 * __ptrace_unlink() if it wasn't already cleared by the tracee;
		 * and until then nobody can ptrace this task.
		 */
		wait_on_bit(&task->jobctl, JOBCTL_TRAPPING_BIT, TASK_KILLABLE);
		proc_ptrace_connector(task, PTRACE_ATTACH);
	}

	return retval;
}

/**
 * ptrace_traceme  --  helper for PTRACE_TRACEME
 *
 * Performs checks and sets PT_PTRACED.
 * Should be used by all ptrace implementations for PTRACE_TRACEME.
 */
static int ptrace_traceme(void)
{
	int ret = -EPERM;

	write_lock_irq(&tasklist_lock);
	/* Are we already being traced? */
	if (!current->ptrace) {
		ret = security_ptrace_traceme(current->parent);
		/*
		 * Check PF_EXITING to ensure ->real_parent has not passed
		 * exit_ptrace(). Otherwise we don't report the error but
		 * pretend ->real_parent untraces us right after return.
		 */
		if (!ret && !(current->real_parent->flags & PF_EXITING)) {
			current->ptrace = PT_PTRACED;
			ptrace_link(current, current->real_parent);
		}
	}
	write_unlock_irq(&tasklist_lock);

	return ret;
}

/*
 * Called with irqs disabled, returns true if childs should reap themselves.
 */
static int ignoring_children(struct sighand_struct *sigh)
{
	int ret;
	spin_lock(&sigh->siglock);
	ret = (sigh->action[SIGCHLD-1].sa.sa_handler == SIG_IGN) ||
	      (sigh->action[SIGCHLD-1].sa.sa_flags & SA_NOCLDWAIT);
	spin_unlock(&sigh->siglock);
	return ret;
}

/*
 * Called with tasklist_lock held for writing.
 * Unlink a traced task, and clean it up if it was a traced zombie.
 * Return true if it needs to be reaped with release_task().
 * (We can't call release_task() here because we already hold tasklist_lock.)
 *
 * If it's a zombie, our attachedness prevented normal parent notification
 * or self-reaping.  Do notification now if it would have happened earlier.
 * If it should reap itself, return true.
 *
 * If it's our own child, there is no notification to do. But if our normal
 * children self-reap, then this child was prevented by ptrace and we must
 * reap it now, in that case we must also wake up sub-threads sleeping in
 * do_wait().
 */
static bool __ptrace_detach(struct task_struct *tracer, struct task_struct *p)
{
	bool dead;

	__ptrace_unlink(p);

	if (p->exit_state != EXIT_ZOMBIE)
		return false;

	dead = !thread_group_leader(p);

	if (!dead && thread_group_empty(p)) {
		if (!same_thread_group(p->real_parent, tracer))
			dead = do_notify_parent(p, p->exit_signal);
		else if (ignoring_children(tracer->sighand)) {
			__wake_up_parent(p, tracer);
			dead = true;
		}
	}
	/* Mark it as in the process of being reaped. */
	if (dead)
		p->exit_state = EXIT_DEAD;
	return dead;
}

static int ptrace_detach(struct task_struct *child, unsigned int data)
{
	if (!valid_signal(data))
		return -EIO;

	/* Architecture-specific hardware disable .. */
	ptrace_disable(child);

	write_lock_irq(&tasklist_lock);
	/*
	 * We rely on ptrace_freeze_traced(). It can't be killed and
	 * untraced by another thread, it can't be a zombie.
	 */
	WARN_ON(!child->ptrace || child->exit_state);
	/*
	 * tasklist_lock avoids the race with wait_task_stopped(), see
	 * the comment in ptrace_resume().
	 */
	child->exit_code = data;
	__ptrace_detach(current, child);
	write_unlock_irq(&tasklist_lock);

	proc_ptrace_connector(child, PTRACE_DETACH);

	return 0;
}

/*
 * Detach all tasks we were using ptrace on. Called with tasklist held
 * for writing.
 */
void exit_ptrace(struct task_struct *tracer, struct list_head *dead)
{
	struct task_struct *p, *n;

	list_for_each_entry_safe(p, n, &tracer->ptraced, ptrace_entry) {
		if (unlikely(p->ptrace & PT_EXITKILL))
			send_sig_info(SIGKILL, SEND_SIG_FORCED, p);

		if (__ptrace_detach(tracer, p))
			list_add(&p->ptrace_entry, dead);
	}
}

int ptrace_readdata(struct task_struct *tsk, unsigned long src, char __user *dst, int len)
{
	int copied = 0;

	while (len > 0) {
		char buf[128];
		int this_len, retval;

		this_len = (len > sizeof(buf)) ? sizeof(buf) : len;
		retval = ptrace_access_vm(tsk, src, buf, this_len, FOLL_FORCE);

		if (!retval) {
			if (copied)
				break;
			return -EIO;
		}
		if (copy_to_user(dst, buf, retval))
			return -EFAULT;
		copied += retval;
		src += retval;
		dst += retval;
		len -= retval;
	}
	return copied;
}

int ptrace_writedata(struct task_struct *tsk, char __user *src, unsigned long dst, int len)
{
	int copied = 0;

	while (len > 0) {
		char buf[128];
		int this_len, retval;

		this_len = (len > sizeof(buf)) ? sizeof(buf) : len;
		if (copy_from_user(buf, src, this_len))
			return -EFAULT;
		retval = ptrace_access_vm(tsk, dst, buf, this_len,
				FOLL_FORCE | FOLL_WRITE);
		if (!retval) {
			if (copied)
				break;
			return -EIO;
		}
		copied += retval;
		src += retval;
		dst += retval;
		len -= retval;
	}
	return copied;
}

static int ptrace_setoptions(struct task_struct *child, unsigned long data)
{
	unsigned flags;

	if (data & ~(unsigned long)PTRACE_O_MASK)
		return -EINVAL;

	if (unlikely(data & PTRACE_O_SUSPEND_SECCOMP)) {
		if (!IS_ENABLED(CONFIG_CHECKPOINT_RESTORE) ||
		    !IS_ENABLED(CONFIG_SECCOMP))
			return -EINVAL;

		if (!capable(CAP_SYS_ADMIN))
			return -EPERM;

		if (seccomp_mode(&current->seccomp) != SECCOMP_MODE_DISABLED ||
		    current->ptrace & PT_SUSPEND_SECCOMP)
			return -EPERM;
	}

	/* Avoid intermediate state when all opts are cleared */
	flags = child->ptrace;
	flags &= ~(PTRACE_O_MASK << PT_OPT_FLAG_SHIFT);
	flags |= (data << PT_OPT_FLAG_SHIFT);
	child->ptrace = flags;

	return 0;
}

static int ptrace_getsiginfo(struct task_struct *child, siginfo_t *info)
{
	unsigned long flags;
	int error = -ESRCH;

	if (lock_task_sighand(child, &flags)) {
		error = -EINVAL;
		if (likely(child->last_siginfo != NULL)) {
			copy_siginfo(info, child->last_siginfo);
			error = 0;
		}
		unlock_task_sighand(child, &flags);
	}
	return error;
}

static int ptrace_setsiginfo(struct task_struct *child, const siginfo_t *info)
{
	unsigned long flags;
	int error = -ESRCH;

	if (lock_task_sighand(child, &flags)) {
		error = -EINVAL;
		if (likely(child->last_siginfo != NULL)) {
			copy_siginfo(child->last_siginfo, info);
			error = 0;
		}
		unlock_task_sighand(child, &flags);
	}
	return error;
}

static int ptrace_peek_siginfo(struct task_struct *child,
				unsigned long addr,
				unsigned long data)
{
	struct ptrace_peeksiginfo_args arg;
	struct sigpending *pending;
	struct sigqueue *q;
	int ret, i;

	ret = copy_from_user(&arg, (void __user *) addr,
				sizeof(struct ptrace_peeksiginfo_args));
	if (ret)
		return -EFAULT;

	if (arg.flags & ~PTRACE_PEEKSIGINFO_SHARED)
		return -EINVAL; /* unknown flags */

	if (arg.nr < 0)
		return -EINVAL;

	/* Ensure arg.off fits in an unsigned long */
	if (arg.off > ULONG_MAX)
		return 0;

	if (arg.flags & PTRACE_PEEKSIGINFO_SHARED)
		pending = &child->signal->shared_pending;
	else
		pending = &child->pending;

	for (i = 0; i < arg.nr; ) {
<<<<<<< HEAD
		siginfo_t info;
		s32 off = arg.off + i;
=======
		kernel_siginfo_t info;
		unsigned long off = arg.off + i;
		bool found = false;
>>>>>>> 407d19ab

		spin_lock_irq(&child->sighand->siglock);
		list_for_each_entry(q, &pending->list, list) {
			if (!off--) {
				found = true;
				copy_siginfo(&info, &q->info);
				break;
			}
		}
		spin_unlock_irq(&child->sighand->siglock);

		if (!found) /* beyond the end of the list */
			break;

#ifdef CONFIG_COMPAT
		if (unlikely(in_compat_syscall())) {
			compat_siginfo_t __user *uinfo = compat_ptr(data);

			if (copy_siginfo_to_user32(uinfo, &info)) {
				ret = -EFAULT;
				break;
			}

		} else
#endif
		{
			siginfo_t __user *uinfo = (siginfo_t __user *) data;

			if (copy_siginfo_to_user(uinfo, &info)) {
				ret = -EFAULT;
				break;
			}
		}

		data += sizeof(siginfo_t);
		i++;

		if (signal_pending(current))
			break;

		cond_resched();
	}

	if (i > 0)
		return i;

	return ret;
}

#ifdef PTRACE_SINGLESTEP
#define is_singlestep(request)		((request) == PTRACE_SINGLESTEP)
#else
#define is_singlestep(request)		0
#endif

#ifdef PTRACE_SINGLEBLOCK
#define is_singleblock(request)		((request) == PTRACE_SINGLEBLOCK)
#else
#define is_singleblock(request)		0
#endif

#ifdef PTRACE_SYSEMU
#define is_sysemu_singlestep(request)	((request) == PTRACE_SYSEMU_SINGLESTEP)
#else
#define is_sysemu_singlestep(request)	0
#endif

static int ptrace_resume(struct task_struct *child, long request,
			 unsigned long data)
{
	bool need_siglock;

	if (!valid_signal(data))
		return -EIO;

	if (request == PTRACE_SYSCALL)
		set_tsk_thread_flag(child, TIF_SYSCALL_TRACE);
	else
		clear_tsk_thread_flag(child, TIF_SYSCALL_TRACE);

#ifdef TIF_SYSCALL_EMU
	if (request == PTRACE_SYSEMU || request == PTRACE_SYSEMU_SINGLESTEP)
		set_tsk_thread_flag(child, TIF_SYSCALL_EMU);
	else
		clear_tsk_thread_flag(child, TIF_SYSCALL_EMU);
#endif

	if (is_singleblock(request)) {
		if (unlikely(!arch_has_block_step()))
			return -EIO;
		user_enable_block_step(child);
	} else if (is_singlestep(request) || is_sysemu_singlestep(request)) {
		if (unlikely(!arch_has_single_step()))
			return -EIO;
		user_enable_single_step(child);
	} else {
		user_disable_single_step(child);
	}

	/*
	 * Change ->exit_code and ->state under siglock to avoid the race
	 * with wait_task_stopped() in between; a non-zero ->exit_code will
	 * wrongly look like another report from tracee.
	 *
	 * Note that we need siglock even if ->exit_code == data and/or this
	 * status was not reported yet, the new status must not be cleared by
	 * wait_task_stopped() after resume.
	 *
	 * If data == 0 we do not care if wait_task_stopped() reports the old
	 * status and clears the code too; this can't race with the tracee, it
	 * takes siglock after resume.
	 */
	need_siglock = data && !thread_group_empty(current);
	if (need_siglock)
		spin_lock_irq(&child->sighand->siglock);
	child->exit_code = data;
	wake_up_state(child, __TASK_TRACED);
	if (need_siglock)
		spin_unlock_irq(&child->sighand->siglock);

	return 0;
}

#ifdef CONFIG_HAVE_ARCH_TRACEHOOK

static const struct user_regset *
find_regset(const struct user_regset_view *view, unsigned int type)
{
	const struct user_regset *regset;
	int n;

	for (n = 0; n < view->n; ++n) {
		regset = view->regsets + n;
		if (regset->core_note_type == type)
			return regset;
	}

	return NULL;
}

static int ptrace_regset(struct task_struct *task, int req, unsigned int type,
			 struct iovec *kiov)
{
	const struct user_regset_view *view = task_user_regset_view(task);
	const struct user_regset *regset = find_regset(view, type);
	int regset_no;

	if (!regset || (kiov->iov_len % regset->size) != 0)
		return -EINVAL;

	regset_no = regset - view->regsets;
	kiov->iov_len = min(kiov->iov_len,
			    (__kernel_size_t) (regset->n * regset->size));

	if (req == PTRACE_GETREGSET)
		return copy_regset_to_user(task, view, regset_no, 0,
					   kiov->iov_len, kiov->iov_base);
	else
		return copy_regset_from_user(task, view, regset_no, 0,
					     kiov->iov_len, kiov->iov_base);
}

/*
 * This is declared in linux/regset.h and defined in machine-dependent
 * code.  We put the export here, near the primary machine-neutral use,
 * to ensure no machine forgets it.
 */
EXPORT_SYMBOL_GPL(task_user_regset_view);
#endif

int ptrace_request(struct task_struct *child, long request,
		   unsigned long addr, unsigned long data)
{
	bool seized = child->ptrace & PT_SEIZED;
	int ret = -EIO;
	siginfo_t siginfo, *si;
	void __user *datavp = (void __user *) data;
	unsigned long __user *datalp = datavp;
	unsigned long flags;

	switch (request) {
	case PTRACE_PEEKTEXT:
	case PTRACE_PEEKDATA:
		return generic_ptrace_peekdata(child, addr, data);
	case PTRACE_POKETEXT:
	case PTRACE_POKEDATA:
		return generic_ptrace_pokedata(child, addr, data);

#ifdef PTRACE_OLDSETOPTIONS
	case PTRACE_OLDSETOPTIONS:
#endif
	case PTRACE_SETOPTIONS:
		ret = ptrace_setoptions(child, data);
		break;
	case PTRACE_GETEVENTMSG:
		ret = put_user(child->ptrace_message, datalp);
		break;

	case PTRACE_PEEKSIGINFO:
		ret = ptrace_peek_siginfo(child, addr, data);
		break;

	case PTRACE_GETSIGINFO:
		ret = ptrace_getsiginfo(child, &siginfo);
		if (!ret)
			ret = copy_siginfo_to_user(datavp, &siginfo);
		break;

	case PTRACE_SETSIGINFO:
		if (copy_from_user(&siginfo, datavp, sizeof siginfo))
			ret = -EFAULT;
		else
			ret = ptrace_setsiginfo(child, &siginfo);
		break;

	case PTRACE_GETSIGMASK:
		if (addr != sizeof(sigset_t)) {
			ret = -EINVAL;
			break;
		}

		if (copy_to_user(datavp, &child->blocked, sizeof(sigset_t)))
			ret = -EFAULT;
		else
			ret = 0;

		break;

	case PTRACE_SETSIGMASK: {
		sigset_t new_set;

		if (addr != sizeof(sigset_t)) {
			ret = -EINVAL;
			break;
		}

		if (copy_from_user(&new_set, datavp, sizeof(sigset_t))) {
			ret = -EFAULT;
			break;
		}

		sigdelsetmask(&new_set, sigmask(SIGKILL)|sigmask(SIGSTOP));

		/*
		 * Every thread does recalc_sigpending() after resume, so
		 * retarget_shared_pending() and recalc_sigpending() are not
		 * called here.
		 */
		spin_lock_irq(&child->sighand->siglock);
		child->blocked = new_set;
		spin_unlock_irq(&child->sighand->siglock);

		ret = 0;
		break;
	}

	case PTRACE_INTERRUPT:
		/*
		 * Stop tracee without any side-effect on signal or job
		 * control.  At least one trap is guaranteed to happen
		 * after this request.  If @child is already trapped, the
		 * current trap is not disturbed and another trap will
		 * happen after the current trap is ended with PTRACE_CONT.
		 *
		 * The actual trap might not be PTRACE_EVENT_STOP trap but
		 * the pending condition is cleared regardless.
		 */
		if (unlikely(!seized || !lock_task_sighand(child, &flags)))
			break;

		/*
		 * INTERRUPT doesn't disturb existing trap sans one
		 * exception.  If ptracer issued LISTEN for the current
		 * STOP, this INTERRUPT should clear LISTEN and re-trap
		 * tracee into STOP.
		 */
		if (likely(task_set_jobctl_pending(child, JOBCTL_TRAP_STOP)))
			ptrace_signal_wake_up(child, child->jobctl & JOBCTL_LISTENING);

		unlock_task_sighand(child, &flags);
		ret = 0;
		break;

	case PTRACE_LISTEN:
		/*
		 * Listen for events.  Tracee must be in STOP.  It's not
		 * resumed per-se but is not considered to be in TRACED by
		 * wait(2) or ptrace(2).  If an async event (e.g. group
		 * stop state change) happens, tracee will enter STOP trap
		 * again.  Alternatively, ptracer can issue INTERRUPT to
		 * finish listening and re-trap tracee into STOP.
		 */
		if (unlikely(!seized || !lock_task_sighand(child, &flags)))
			break;

		si = child->last_siginfo;
		if (likely(si && (si->si_code >> 8) == PTRACE_EVENT_STOP)) {
			child->jobctl |= JOBCTL_LISTENING;
			/*
			 * If NOTIFY is set, it means event happened between
			 * start of this trap and now.  Trigger re-trap.
			 */
			if (child->jobctl & JOBCTL_TRAP_NOTIFY)
				ptrace_signal_wake_up(child, true);
			ret = 0;
		}
		unlock_task_sighand(child, &flags);
		break;

	case PTRACE_DETACH:	 /* detach a process that was attached. */
		ret = ptrace_detach(child, data);
		break;

#ifdef CONFIG_BINFMT_ELF_FDPIC
	case PTRACE_GETFDPIC: {
		struct mm_struct *mm = get_task_mm(child);
		unsigned long tmp = 0;

		ret = -ESRCH;
		if (!mm)
			break;

		switch (addr) {
		case PTRACE_GETFDPIC_EXEC:
			tmp = mm->context.exec_fdpic_loadmap;
			break;
		case PTRACE_GETFDPIC_INTERP:
			tmp = mm->context.interp_fdpic_loadmap;
			break;
		default:
			break;
		}
		mmput(mm);

		ret = put_user(tmp, datalp);
		break;
	}
#endif

#ifdef PTRACE_SINGLESTEP
	case PTRACE_SINGLESTEP:
#endif
#ifdef PTRACE_SINGLEBLOCK
	case PTRACE_SINGLEBLOCK:
#endif
#ifdef PTRACE_SYSEMU
	case PTRACE_SYSEMU:
	case PTRACE_SYSEMU_SINGLESTEP:
#endif
	case PTRACE_SYSCALL:
	case PTRACE_CONT:
		return ptrace_resume(child, request, data);

	case PTRACE_KILL:
		if (child->exit_state)	/* already dead */
			return 0;
		return ptrace_resume(child, request, SIGKILL);

#ifdef CONFIG_HAVE_ARCH_TRACEHOOK
	case PTRACE_GETREGSET:
	case PTRACE_SETREGSET: {
		struct iovec kiov;
		struct iovec __user *uiov = datavp;

		if (!access_ok(VERIFY_WRITE, uiov, sizeof(*uiov)))
			return -EFAULT;

		if (__get_user(kiov.iov_base, &uiov->iov_base) ||
		    __get_user(kiov.iov_len, &uiov->iov_len))
			return -EFAULT;

		ret = ptrace_regset(child, request, addr, &kiov);
		if (!ret)
			ret = __put_user(kiov.iov_len, &uiov->iov_len);
		break;
	}
#endif

	case PTRACE_SECCOMP_GET_FILTER:
		ret = seccomp_get_filter(child, addr, datavp);
		break;

	case PTRACE_SECCOMP_GET_METADATA:
		ret = seccomp_get_metadata(child, addr, datavp);
		break;

	default:
		break;
	}

	return ret;
}

#ifndef arch_ptrace_attach
#define arch_ptrace_attach(child)	do { } while (0)
#endif

SYSCALL_DEFINE4(ptrace, long, request, long, pid, unsigned long, addr,
		unsigned long, data)
{
	struct task_struct *child;
	long ret;

	if (request == PTRACE_TRACEME) {
		ret = ptrace_traceme();
		if (!ret)
			arch_ptrace_attach(current);
		goto out;
	}

	child = find_get_task_by_vpid(pid);
	if (!child) {
		ret = -ESRCH;
		goto out;
	}

	if (request == PTRACE_ATTACH || request == PTRACE_SEIZE) {
		ret = ptrace_attach(child, request, addr, data);
		/*
		 * Some architectures need to do book-keeping after
		 * a ptrace attach.
		 */
		if (!ret)
			arch_ptrace_attach(child);
		goto out_put_task_struct;
	}

	ret = ptrace_check_attach(child, request == PTRACE_KILL ||
				  request == PTRACE_INTERRUPT);
	if (ret < 0)
		goto out_put_task_struct;

	ret = arch_ptrace(child, request, addr, data);
	if (ret || request != PTRACE_DETACH)
		ptrace_unfreeze_traced(child);

 out_put_task_struct:
	put_task_struct(child);
 out:
	return ret;
}

int generic_ptrace_peekdata(struct task_struct *tsk, unsigned long addr,
			    unsigned long data)
{
	unsigned long tmp;
	int copied;

	copied = ptrace_access_vm(tsk, addr, &tmp, sizeof(tmp), FOLL_FORCE);
	if (copied != sizeof(tmp))
		return -EIO;
	return put_user(tmp, (unsigned long __user *)data);
}

int generic_ptrace_pokedata(struct task_struct *tsk, unsigned long addr,
			    unsigned long data)
{
	int copied;

	copied = ptrace_access_vm(tsk, addr, &data, sizeof(data),
			FOLL_FORCE | FOLL_WRITE);
	return (copied == sizeof(data)) ? 0 : -EIO;
}

#if defined CONFIG_COMPAT

int compat_ptrace_request(struct task_struct *child, compat_long_t request,
			  compat_ulong_t addr, compat_ulong_t data)
{
	compat_ulong_t __user *datap = compat_ptr(data);
	compat_ulong_t word;
	siginfo_t siginfo;
	int ret;

	switch (request) {
	case PTRACE_PEEKTEXT:
	case PTRACE_PEEKDATA:
		ret = ptrace_access_vm(child, addr, &word, sizeof(word),
				FOLL_FORCE);
		if (ret != sizeof(word))
			ret = -EIO;
		else
			ret = put_user(word, datap);
		break;

	case PTRACE_POKETEXT:
	case PTRACE_POKEDATA:
		ret = ptrace_access_vm(child, addr, &data, sizeof(data),
				FOLL_FORCE | FOLL_WRITE);
		ret = (ret != sizeof(data) ? -EIO : 0);
		break;

	case PTRACE_GETEVENTMSG:
		ret = put_user((compat_ulong_t) child->ptrace_message, datap);
		break;

	case PTRACE_GETSIGINFO:
		ret = ptrace_getsiginfo(child, &siginfo);
		if (!ret)
			ret = copy_siginfo_to_user32(
				(struct compat_siginfo __user *) datap,
				&siginfo);
		break;

	case PTRACE_SETSIGINFO:
		if (copy_siginfo_from_user32(
			    &siginfo, (struct compat_siginfo __user *) datap))
			ret = -EFAULT;
		else
			ret = ptrace_setsiginfo(child, &siginfo);
		break;
#ifdef CONFIG_HAVE_ARCH_TRACEHOOK
	case PTRACE_GETREGSET:
	case PTRACE_SETREGSET:
	{
		struct iovec kiov;
		struct compat_iovec __user *uiov =
			(struct compat_iovec __user *) datap;
		compat_uptr_t ptr;
		compat_size_t len;

		if (!access_ok(VERIFY_WRITE, uiov, sizeof(*uiov)))
			return -EFAULT;

		if (__get_user(ptr, &uiov->iov_base) ||
		    __get_user(len, &uiov->iov_len))
			return -EFAULT;

		kiov.iov_base = compat_ptr(ptr);
		kiov.iov_len = len;

		ret = ptrace_regset(child, request, addr, &kiov);
		if (!ret)
			ret = __put_user(kiov.iov_len, &uiov->iov_len);
		break;
	}
#endif

	default:
		ret = ptrace_request(child, request, addr, data);
	}

	return ret;
}

COMPAT_SYSCALL_DEFINE4(ptrace, compat_long_t, request, compat_long_t, pid,
		       compat_long_t, addr, compat_long_t, data)
{
	struct task_struct *child;
	long ret;

	if (request == PTRACE_TRACEME) {
		ret = ptrace_traceme();
		goto out;
	}

	child = find_get_task_by_vpid(pid);
	if (!child) {
		ret = -ESRCH;
		goto out;
	}

	if (request == PTRACE_ATTACH || request == PTRACE_SEIZE) {
		ret = ptrace_attach(child, request, addr, data);
		/*
		 * Some architectures need to do book-keeping after
		 * a ptrace attach.
		 */
		if (!ret)
			arch_ptrace_attach(child);
		goto out_put_task_struct;
	}

	ret = ptrace_check_attach(child, request == PTRACE_KILL ||
				  request == PTRACE_INTERRUPT);
	if (!ret) {
		ret = compat_arch_ptrace(child, request, addr, data);
		if (ret || request != PTRACE_DETACH)
			ptrace_unfreeze_traced(child);
	}

 out_put_task_struct:
	put_task_struct(child);
 out:
	return ret;
}
#endif	/* CONFIG_COMPAT */<|MERGE_RESOLUTION|>--- conflicted
+++ resolved
@@ -30,6 +30,7 @@
 #include <linux/hw_breakpoint.h>
 #include <linux/cn_proc.h>
 #include <linux/compat.h>
+#include <linux/sched/signal.h>
 
 /*
  * Access another process' address space via ptrace.
@@ -405,7 +406,7 @@
 
 	/* SEIZE doesn't trap tracee on attach */
 	if (!seize)
-		send_sig_info(SIGSTOP, SEND_SIG_FORCED, task);
+		send_sig_info(SIGSTOP, SEND_SIG_PRIV, task);
 
 	spin_lock(&task->sighand->siglock);
 
@@ -572,7 +573,7 @@
 
 	list_for_each_entry_safe(p, n, &tracer->ptraced, ptrace_entry) {
 		if (unlikely(p->ptrace & PT_EXITKILL))
-			send_sig_info(SIGKILL, SEND_SIG_FORCED, p);
+			send_sig_info(SIGKILL, SEND_SIG_PRIV, p);
 
 		if (__ptrace_detach(tracer, p))
 			list_add(&p->ptrace_entry, dead);
@@ -660,7 +661,7 @@
 	return 0;
 }
 
-static int ptrace_getsiginfo(struct task_struct *child, siginfo_t *info)
+static int ptrace_getsiginfo(struct task_struct *child, kernel_siginfo_t *info)
 {
 	unsigned long flags;
 	int error = -ESRCH;
@@ -676,7 +677,7 @@
 	return error;
 }
 
-static int ptrace_setsiginfo(struct task_struct *child, const siginfo_t *info)
+static int ptrace_setsiginfo(struct task_struct *child, const kernel_siginfo_t *info)
 {
 	unsigned long flags;
 	int error = -ESRCH;
@@ -722,14 +723,9 @@
 		pending = &child->pending;
 
 	for (i = 0; i < arg.nr; ) {
-<<<<<<< HEAD
-		siginfo_t info;
-		s32 off = arg.off + i;
-=======
 		kernel_siginfo_t info;
 		unsigned long off = arg.off + i;
 		bool found = false;
->>>>>>> 407d19ab
 
 		spin_lock_irq(&child->sighand->siglock);
 		list_for_each_entry(q, &pending->list, list) {
@@ -905,7 +901,7 @@
 {
 	bool seized = child->ptrace & PT_SEIZED;
 	int ret = -EIO;
-	siginfo_t siginfo, *si;
+	kernel_siginfo_t siginfo, *si;
 	void __user *datavp = (void __user *) data;
 	unsigned long __user *datalp = datavp;
 	unsigned long flags;
@@ -939,24 +935,31 @@
 		break;
 
 	case PTRACE_SETSIGINFO:
-		if (copy_from_user(&siginfo, datavp, sizeof siginfo))
-			ret = -EFAULT;
-		else
+		ret = copy_siginfo_from_user(&siginfo, datavp);
+		if (!ret)
 			ret = ptrace_setsiginfo(child, &siginfo);
 		break;
 
-	case PTRACE_GETSIGMASK:
+	case PTRACE_GETSIGMASK: {
+		sigset_t *mask;
+
 		if (addr != sizeof(sigset_t)) {
 			ret = -EINVAL;
 			break;
 		}
 
-		if (copy_to_user(datavp, &child->blocked, sizeof(sigset_t)))
+		if (test_tsk_restore_sigmask(child))
+			mask = &child->saved_sigmask;
+		else
+			mask = &child->blocked;
+
+		if (copy_to_user(datavp, mask, sizeof(sigset_t)))
 			ret = -EFAULT;
 		else
 			ret = 0;
 
 		break;
+	}
 
 	case PTRACE_SETSIGMASK: {
 		sigset_t new_set;
@@ -981,6 +984,8 @@
 		spin_lock_irq(&child->sighand->siglock);
 		child->blocked = new_set;
 		spin_unlock_irq(&child->sighand->siglock);
+
+		clear_tsk_restore_sigmask(child);
 
 		ret = 0;
 		break;
@@ -1094,7 +1099,7 @@
 		struct iovec kiov;
 		struct iovec __user *uiov = datavp;
 
-		if (!access_ok(VERIFY_WRITE, uiov, sizeof(*uiov)))
+		if (!access_ok(uiov, sizeof(*uiov)))
 			return -EFAULT;
 
 		if (__get_user(kiov.iov_base, &uiov->iov_base) ||
@@ -1201,7 +1206,7 @@
 {
 	compat_ulong_t __user *datap = compat_ptr(data);
 	compat_ulong_t word;
-	siginfo_t siginfo;
+	kernel_siginfo_t siginfo;
 	int ret;
 
 	switch (request) {
@@ -1235,10 +1240,9 @@
 		break;
 
 	case PTRACE_SETSIGINFO:
-		if (copy_siginfo_from_user32(
-			    &siginfo, (struct compat_siginfo __user *) datap))
-			ret = -EFAULT;
-		else
+		ret = copy_siginfo_from_user32(
+			&siginfo, (struct compat_siginfo __user *) datap);
+		if (!ret)
 			ret = ptrace_setsiginfo(child, &siginfo);
 		break;
 #ifdef CONFIG_HAVE_ARCH_TRACEHOOK
@@ -1251,7 +1255,7 @@
 		compat_uptr_t ptr;
 		compat_size_t len;
 
-		if (!access_ok(VERIFY_WRITE, uiov, sizeof(*uiov)))
+		if (!access_ok(uiov, sizeof(*uiov)))
 			return -EFAULT;
 
 		if (__get_user(ptr, &uiov->iov_base) ||
