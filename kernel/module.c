// SPDX-License-Identifier: GPL-2.0-or-later
/*
   Copyright (C) 2002 Richard Henderson
   Copyright (C) 2001 Rusty Russell, 2002, 2010 Rusty Russell IBM.

*/
#include <linux/export.h>
#include <linux/extable.h>
#include <linux/moduleloader.h>
#include <linux/trace_events.h>
#include <linux/init.h>
#include <linux/kallsyms.h>
#include <linux/file.h>
#include <linux/fs.h>
#include <linux/sysfs.h>
#include <linux/kernel.h>
#include <linux/slab.h>
#include <linux/vmalloc.h>
#include <linux/elf.h>
#include <linux/proc_fs.h>
#include <linux/security.h>
#include <linux/seq_file.h>
#include <linux/syscalls.h>
#include <linux/fcntl.h>
#include <linux/rcupdate.h>
#include <linux/capability.h>
#include <linux/cpu.h>
#include <linux/moduleparam.h>
#include <linux/errno.h>
#include <linux/err.h>
#include <linux/vermagic.h>
#include <linux/notifier.h>
#include <linux/sched.h>
#include <linux/device.h>
#include <linux/string.h>
#include <linux/mutex.h>
#include <linux/rculist.h>
#include <linux/uaccess.h>
#include <asm/cacheflush.h>
#include <linux/set_memory.h>
#include <asm/mmu_context.h>
#include <linux/license.h>
#include <asm/sections.h>
#include <linux/tracepoint.h>
#include <linux/ftrace.h>
#include <linux/livepatch.h>
#include <linux/async.h>
#include <linux/percpu.h>
#include <linux/kmemleak.h>
#include <linux/jump_label.h>
#include <linux/pfn.h>
#include <linux/bsearch.h>
#include <linux/dynamic_debug.h>
#include <linux/audit.h>
#include <uapi/linux/module.h>
#include "module-internal.h"

#define CREATE_TRACE_POINTS
#include <trace/events/module.h>

#ifndef ARCH_SHF_SMALL
#define ARCH_SHF_SMALL 0
#endif

/*
 * Modules' sections will be aligned on page boundaries
 * to ensure complete separation of code and data, but
 * only when CONFIG_STRICT_MODULE_RWX=y
 */
#ifdef CONFIG_STRICT_MODULE_RWX
# define debug_align(X) ALIGN(X, PAGE_SIZE)
#else
# define debug_align(X) (X)
#endif

/* If this is set, the section belongs in the init part of the module */
#define INIT_OFFSET_MASK (1UL << (BITS_PER_LONG-1))

/*
 * Mutex protects:
 * 1) List of modules (also safely readable with preempt_disable),
 * 2) module_use links,
 * 3) module_addr_min/module_addr_max.
 * (delete and add uses RCU list operations). */
DEFINE_MUTEX(module_mutex);
EXPORT_SYMBOL_GPL(module_mutex);
static LIST_HEAD(modules);

/* Work queue for freeing init sections in success case */
static struct work_struct init_free_wq;
static struct llist_head init_free_list;

#ifdef CONFIG_MODULES_TREE_LOOKUP

/*
 * Use a latched RB-tree for __module_address(); this allows us to use
 * RCU-sched lookups of the address from any context.
 *
 * This is conditional on PERF_EVENTS || TRACING because those can really hit
 * __module_address() hard by doing a lot of stack unwinding; potentially from
 * NMI context.
 */

static __always_inline unsigned long __mod_tree_val(struct latch_tree_node *n)
{
	struct module_layout *layout = container_of(n, struct module_layout, mtn.node);

	return (unsigned long)layout->base;
}

static __always_inline unsigned long __mod_tree_size(struct latch_tree_node *n)
{
	struct module_layout *layout = container_of(n, struct module_layout, mtn.node);

	return (unsigned long)layout->size;
}

static __always_inline bool
mod_tree_less(struct latch_tree_node *a, struct latch_tree_node *b)
{
	return __mod_tree_val(a) < __mod_tree_val(b);
}

static __always_inline int
mod_tree_comp(void *key, struct latch_tree_node *n)
{
	unsigned long val = (unsigned long)key;
	unsigned long start, end;

	start = __mod_tree_val(n);
	if (val < start)
		return -1;

	end = start + __mod_tree_size(n);
	if (val >= end)
		return 1;

	return 0;
}

static const struct latch_tree_ops mod_tree_ops = {
	.less = mod_tree_less,
	.comp = mod_tree_comp,
};

static struct mod_tree_root {
	struct latch_tree_root root;
	unsigned long addr_min;
	unsigned long addr_max;
} mod_tree __cacheline_aligned = {
	.addr_min = -1UL,
};

#define module_addr_min mod_tree.addr_min
#define module_addr_max mod_tree.addr_max

static noinline void __mod_tree_insert(struct mod_tree_node *node)
{
	latch_tree_insert(&node->node, &mod_tree.root, &mod_tree_ops);
}

static void __mod_tree_remove(struct mod_tree_node *node)
{
	latch_tree_erase(&node->node, &mod_tree.root, &mod_tree_ops);
}

/*
 * These modifications: insert, remove_init and remove; are serialized by the
 * module_mutex.
 */
static void mod_tree_insert(struct module *mod)
{
	mod->core_layout.mtn.mod = mod;
	mod->init_layout.mtn.mod = mod;

	__mod_tree_insert(&mod->core_layout.mtn);
	if (mod->init_layout.size)
		__mod_tree_insert(&mod->init_layout.mtn);
}

static void mod_tree_remove_init(struct module *mod)
{
	if (mod->init_layout.size)
		__mod_tree_remove(&mod->init_layout.mtn);
}

static void mod_tree_remove(struct module *mod)
{
	__mod_tree_remove(&mod->core_layout.mtn);
	mod_tree_remove_init(mod);
}

static struct module *mod_find(unsigned long addr)
{
	struct latch_tree_node *ltn;

	ltn = latch_tree_find((void *)addr, &mod_tree.root, &mod_tree_ops);
	if (!ltn)
		return NULL;

	return container_of(ltn, struct mod_tree_node, node)->mod;
}

#else /* MODULES_TREE_LOOKUP */

static unsigned long module_addr_min = -1UL, module_addr_max = 0;

static void mod_tree_insert(struct module *mod) { }
static void mod_tree_remove_init(struct module *mod) { }
static void mod_tree_remove(struct module *mod) { }

static struct module *mod_find(unsigned long addr)
{
	struct module *mod;

	list_for_each_entry_rcu(mod, &modules, list) {
		if (within_module(addr, mod))
			return mod;
	}

	return NULL;
}

#endif /* MODULES_TREE_LOOKUP */

/*
 * Bounds of module text, for speeding up __module_address.
 * Protected by module_mutex.
 */
static void __mod_update_bounds(void *base, unsigned int size)
{
	unsigned long min = (unsigned long)base;
	unsigned long max = min + size;

	if (min < module_addr_min)
		module_addr_min = min;
	if (max > module_addr_max)
		module_addr_max = max;
}

static void mod_update_bounds(struct module *mod)
{
	__mod_update_bounds(mod->core_layout.base, mod->core_layout.size);
	if (mod->init_layout.size)
		__mod_update_bounds(mod->init_layout.base, mod->init_layout.size);
}

#ifdef CONFIG_KGDB_KDB
struct list_head *kdb_modules = &modules; /* kdb needs the list of modules */
#endif /* CONFIG_KGDB_KDB */

static void module_assert_mutex(void)
{
	lockdep_assert_held(&module_mutex);
}

static void module_assert_mutex_or_preempt(void)
{
#ifdef CONFIG_LOCKDEP
	if (unlikely(!debug_locks))
		return;

	WARN_ON_ONCE(!rcu_read_lock_sched_held() &&
		!lockdep_is_held(&module_mutex));
#endif
}

static bool sig_enforce = IS_ENABLED(CONFIG_MODULE_SIG_FORCE);
module_param(sig_enforce, bool_enable_only, 0644);

/*
 * Export sig_enforce kernel cmdline parameter to allow other subsystems rely
 * on that instead of directly to CONFIG_MODULE_SIG_FORCE config.
 */
bool is_module_sig_enforced(void)
{
	return sig_enforce;
}
EXPORT_SYMBOL(is_module_sig_enforced);

void set_module_sig_enforced(void)
{
	sig_enforce = true;
}

/* Block module loading/unloading? */
int modules_disabled = 0;
core_param(nomodule, modules_disabled, bint, 0);

/* Waiting for a module to finish initializing? */
static DECLARE_WAIT_QUEUE_HEAD(module_wq);

static BLOCKING_NOTIFIER_HEAD(module_notify_list);

int register_module_notifier(struct notifier_block *nb)
{
	return blocking_notifier_chain_register(&module_notify_list, nb);
}
EXPORT_SYMBOL(register_module_notifier);

int unregister_module_notifier(struct notifier_block *nb)
{
	return blocking_notifier_chain_unregister(&module_notify_list, nb);
}
EXPORT_SYMBOL(unregister_module_notifier);

/*
 * We require a truly strong try_module_get(): 0 means success.
 * Otherwise an error is returned due to ongoing or failed
 * initialization etc.
 */
static inline int strong_try_module_get(struct module *mod)
{
	BUG_ON(mod && mod->state == MODULE_STATE_UNFORMED);
	if (mod && mod->state == MODULE_STATE_COMING)
		return -EBUSY;
	if (try_module_get(mod))
		return 0;
	else
		return -ENOENT;
}

static inline void add_taint_module(struct module *mod, unsigned flag,
				    enum lockdep_ok lockdep_ok)
{
	add_taint(flag, lockdep_ok);
	set_bit(flag, &mod->taints);
}

/*
 * A thread that wants to hold a reference to a module only while it
 * is running can call this to safely exit.  nfsd and lockd use this.
 */
void __noreturn __module_put_and_exit(struct module *mod, long code)
{
	module_put(mod);
	do_exit(code);
}
EXPORT_SYMBOL(__module_put_and_exit);

/* Find a module section: 0 means not found. */
static unsigned int find_sec(const struct load_info *info, const char *name)
{
	unsigned int i;

	for (i = 1; i < info->hdr->e_shnum; i++) {
		Elf_Shdr *shdr = &info->sechdrs[i];
		/* Alloc bit cleared means "ignore it." */
		if ((shdr->sh_flags & SHF_ALLOC)
		    && strcmp(info->secstrings + shdr->sh_name, name) == 0)
			return i;
	}
	return 0;
}

/* Find a module section, or NULL. */
static void *section_addr(const struct load_info *info, const char *name)
{
	/* Section 0 has sh_addr 0. */
	return (void *)info->sechdrs[find_sec(info, name)].sh_addr;
}

/* Find a module section, or NULL.  Fill in number of "objects" in section. */
static void *section_objs(const struct load_info *info,
			  const char *name,
			  size_t object_size,
			  unsigned int *num)
{
	unsigned int sec = find_sec(info, name);

	/* Section 0 has sh_addr 0 and sh_size 0. */
	*num = info->sechdrs[sec].sh_size / object_size;
	return (void *)info->sechdrs[sec].sh_addr;
}

/* Provided by the linker */
extern const struct kernel_symbol __start___ksymtab[];
extern const struct kernel_symbol __stop___ksymtab[];
extern const struct kernel_symbol __start___ksymtab_gpl[];
extern const struct kernel_symbol __stop___ksymtab_gpl[];
extern const struct kernel_symbol __start___ksymtab_gpl_future[];
extern const struct kernel_symbol __stop___ksymtab_gpl_future[];
extern const s32 __start___kcrctab[];
extern const s32 __start___kcrctab_gpl[];
extern const s32 __start___kcrctab_gpl_future[];
#ifdef CONFIG_UNUSED_SYMBOLS
extern const struct kernel_symbol __start___ksymtab_unused[];
extern const struct kernel_symbol __stop___ksymtab_unused[];
extern const struct kernel_symbol __start___ksymtab_unused_gpl[];
extern const struct kernel_symbol __stop___ksymtab_unused_gpl[];
extern const s32 __start___kcrctab_unused[];
extern const s32 __start___kcrctab_unused_gpl[];
#endif

#ifndef CONFIG_MODVERSIONS
#define symversion(base, idx) NULL
#else
#define symversion(base, idx) ((base != NULL) ? ((base) + (idx)) : NULL)
#endif

static bool each_symbol_in_section(const struct symsearch *arr,
				   unsigned int arrsize,
				   struct module *owner,
				   bool (*fn)(const struct symsearch *syms,
					      struct module *owner,
					      void *data),
				   void *data)
{
	unsigned int j;

	for (j = 0; j < arrsize; j++) {
		if (fn(&arr[j], owner, data))
			return true;
	}

	return false;
}

/* Returns true as soon as fn returns true, otherwise false. */
bool each_symbol_section(bool (*fn)(const struct symsearch *arr,
				    struct module *owner,
				    void *data),
			 void *data)
{
	struct module *mod;
	static const struct symsearch arr[] = {
		{ __start___ksymtab, __stop___ksymtab, __start___kcrctab,
		  NOT_GPL_ONLY, false },
		{ __start___ksymtab_gpl, __stop___ksymtab_gpl,
		  __start___kcrctab_gpl,
		  GPL_ONLY, false },
		{ __start___ksymtab_gpl_future, __stop___ksymtab_gpl_future,
		  __start___kcrctab_gpl_future,
		  WILL_BE_GPL_ONLY, false },
#ifdef CONFIG_UNUSED_SYMBOLS
		{ __start___ksymtab_unused, __stop___ksymtab_unused,
		  __start___kcrctab_unused,
		  NOT_GPL_ONLY, true },
		{ __start___ksymtab_unused_gpl, __stop___ksymtab_unused_gpl,
		  __start___kcrctab_unused_gpl,
		  GPL_ONLY, true },
#endif
	};

	module_assert_mutex_or_preempt();

	if (each_symbol_in_section(arr, ARRAY_SIZE(arr), NULL, fn, data))
		return true;

	list_for_each_entry_rcu(mod, &modules, list) {
		struct symsearch arr[] = {
			{ mod->syms, mod->syms + mod->num_syms, mod->crcs,
			  NOT_GPL_ONLY, false },
			{ mod->gpl_syms, mod->gpl_syms + mod->num_gpl_syms,
			  mod->gpl_crcs,
			  GPL_ONLY, false },
			{ mod->gpl_future_syms,
			  mod->gpl_future_syms + mod->num_gpl_future_syms,
			  mod->gpl_future_crcs,
			  WILL_BE_GPL_ONLY, false },
#ifdef CONFIG_UNUSED_SYMBOLS
			{ mod->unused_syms,
			  mod->unused_syms + mod->num_unused_syms,
			  mod->unused_crcs,
			  NOT_GPL_ONLY, true },
			{ mod->unused_gpl_syms,
			  mod->unused_gpl_syms + mod->num_unused_gpl_syms,
			  mod->unused_gpl_crcs,
			  GPL_ONLY, true },
#endif
		};

		if (mod->state == MODULE_STATE_UNFORMED)
			continue;

		if (each_symbol_in_section(arr, ARRAY_SIZE(arr), mod, fn, data))
			return true;
	}
	return false;
}
EXPORT_SYMBOL_GPL(each_symbol_section);

struct find_symbol_arg {
	/* Input */
	const char *name;
	bool gplok;
	bool warn;

	/* Output */
	struct module *owner;
	const s32 *crc;
	const struct kernel_symbol *sym;
};

static bool check_symbol(const struct symsearch *syms,
				 struct module *owner,
				 unsigned int symnum, void *data)
{
	struct find_symbol_arg *fsa = data;

	if (!fsa->gplok) {
		if (syms->licence == GPL_ONLY)
			return false;
		if (syms->licence == WILL_BE_GPL_ONLY && fsa->warn) {
			pr_warn("Symbol %s is being used by a non-GPL module, "
				"which will not be allowed in the future\n",
				fsa->name);
		}
	}

#ifdef CONFIG_UNUSED_SYMBOLS
	if (syms->unused && fsa->warn) {
		pr_warn("Symbol %s is marked as UNUSED, however this module is "
			"using it.\n", fsa->name);
		pr_warn("This symbol will go away in the future.\n");
		pr_warn("Please evaluate if this is the right api to use and "
			"if it really is, submit a report to the linux kernel "
			"mailing list together with submitting your code for "
			"inclusion.\n");
	}
#endif

	fsa->owner = owner;
	fsa->crc = symversion(syms->crcs, symnum);
	fsa->sym = &syms->start[symnum];
	return true;
}

static unsigned long kernel_symbol_value(const struct kernel_symbol *sym)
{
#ifdef CONFIG_HAVE_ARCH_PREL32_RELOCATIONS
	return (unsigned long)offset_to_ptr(&sym->value_offset);
#else
	return sym->value;
#endif
}

static const char *kernel_symbol_name(const struct kernel_symbol *sym)
{
#ifdef CONFIG_HAVE_ARCH_PREL32_RELOCATIONS
	return offset_to_ptr(&sym->name_offset);
#else
	return sym->name;
#endif
}

static int cmp_name(const void *va, const void *vb)
{
	const char *a;
	const struct kernel_symbol *b;
	a = va; b = vb;
	return strcmp(a, kernel_symbol_name(b));
}

static bool find_symbol_in_section(const struct symsearch *syms,
				   struct module *owner,
				   void *data)
{
	struct find_symbol_arg *fsa = data;
	struct kernel_symbol *sym;

	sym = bsearch(fsa->name, syms->start, syms->stop - syms->start,
			sizeof(struct kernel_symbol), cmp_name);

	if (sym != NULL && check_symbol(syms, owner, sym - syms->start, data))
		return true;

	return false;
}

/* Find a symbol and return it, along with, (optional) crc and
 * (optional) module which owns it.  Needs preempt disabled or module_mutex. */
const struct kernel_symbol *find_symbol(const char *name,
					struct module **owner,
					const s32 **crc,
					bool gplok,
					bool warn)
{
	struct find_symbol_arg fsa;

	fsa.name = name;
	fsa.gplok = gplok;
	fsa.warn = warn;

	if (each_symbol_section(find_symbol_in_section, &fsa)) {
		if (owner)
			*owner = fsa.owner;
		if (crc)
			*crc = fsa.crc;
		return fsa.sym;
	}

	pr_debug("Failed to find symbol %s\n", name);
	return NULL;
}
EXPORT_SYMBOL_GPL(find_symbol);

/*
 * Search for module by name: must hold module_mutex (or preempt disabled
 * for read-only access).
 */
static struct module *find_module_all(const char *name, size_t len,
				      bool even_unformed)
{
	struct module *mod;

	module_assert_mutex_or_preempt();

	list_for_each_entry_rcu(mod, &modules, list) {
		if (!even_unformed && mod->state == MODULE_STATE_UNFORMED)
			continue;
		if (strlen(mod->name) == len && !memcmp(mod->name, name, len))
			return mod;
	}
	return NULL;
}

struct module *find_module(const char *name)
{
	module_assert_mutex();
	return find_module_all(name, strlen(name), false);
}
EXPORT_SYMBOL_GPL(find_module);

#ifdef CONFIG_SMP

static inline void __percpu *mod_percpu(struct module *mod)
{
	return mod->percpu;
}

static int percpu_modalloc(struct module *mod, struct load_info *info)
{
	Elf_Shdr *pcpusec = &info->sechdrs[info->index.pcpu];
	unsigned long align = pcpusec->sh_addralign;

	if (!pcpusec->sh_size)
		return 0;

	if (align > PAGE_SIZE) {
		pr_warn("%s: per-cpu alignment %li > %li\n",
			mod->name, align, PAGE_SIZE);
		align = PAGE_SIZE;
	}

	mod->percpu = __alloc_reserved_percpu(pcpusec->sh_size, align);
	if (!mod->percpu) {
		pr_warn("%s: Could not allocate %lu bytes percpu data\n",
			mod->name, (unsigned long)pcpusec->sh_size);
		return -ENOMEM;
	}
	mod->percpu_size = pcpusec->sh_size;
	return 0;
}

static void percpu_modfree(struct module *mod)
{
	free_percpu(mod->percpu);
}

static unsigned int find_pcpusec(struct load_info *info)
{
	return find_sec(info, ".data..percpu");
}

static void percpu_modcopy(struct module *mod,
			   const void *from, unsigned long size)
{
	int cpu;

	for_each_possible_cpu(cpu)
		memcpy(per_cpu_ptr(mod->percpu, cpu), from, size);
}

bool __is_module_percpu_address(unsigned long addr, unsigned long *can_addr)
{
	struct module *mod;
	unsigned int cpu;

	preempt_disable();

	list_for_each_entry_rcu(mod, &modules, list) {
		if (mod->state == MODULE_STATE_UNFORMED)
			continue;
		if (!mod->percpu_size)
			continue;
		for_each_possible_cpu(cpu) {
			void *start = per_cpu_ptr(mod->percpu, cpu);
			void *va = (void *)addr;

			if (va >= start && va < start + mod->percpu_size) {
				if (can_addr) {
					*can_addr = (unsigned long) (va - start);
					*can_addr += (unsigned long)
						per_cpu_ptr(mod->percpu,
							    get_boot_cpu_id());
				}
				preempt_enable();
				return true;
			}
		}
	}

	preempt_enable();
	return false;
}

/**
 * is_module_percpu_address - test whether address is from module static percpu
 * @addr: address to test
 *
 * Test whether @addr belongs to module static percpu area.
 *
 * RETURNS:
 * %true if @addr is from module static percpu area
 */
bool is_module_percpu_address(unsigned long addr)
{
	return __is_module_percpu_address(addr, NULL);
}

#else /* ... !CONFIG_SMP */

static inline void __percpu *mod_percpu(struct module *mod)
{
	return NULL;
}
static int percpu_modalloc(struct module *mod, struct load_info *info)
{
	/* UP modules shouldn't have this section: ENOMEM isn't quite right */
	if (info->sechdrs[info->index.pcpu].sh_size != 0)
		return -ENOMEM;
	return 0;
}
static inline void percpu_modfree(struct module *mod)
{
}
static unsigned int find_pcpusec(struct load_info *info)
{
	return 0;
}
static inline void percpu_modcopy(struct module *mod,
				  const void *from, unsigned long size)
{
	/* pcpusec should be 0, and size of that section should be 0. */
	BUG_ON(size != 0);
}
bool is_module_percpu_address(unsigned long addr)
{
	return false;
}

bool __is_module_percpu_address(unsigned long addr, unsigned long *can_addr)
{
	return false;
}

#endif /* CONFIG_SMP */

#define MODINFO_ATTR(field)	\
static void setup_modinfo_##field(struct module *mod, const char *s)  \
{                                                                     \
	mod->field = kstrdup(s, GFP_KERNEL);                          \
}                                                                     \
static ssize_t show_modinfo_##field(struct module_attribute *mattr,   \
			struct module_kobject *mk, char *buffer)      \
{                                                                     \
	return scnprintf(buffer, PAGE_SIZE, "%s\n", mk->mod->field);  \
}                                                                     \
static int modinfo_##field##_exists(struct module *mod)               \
{                                                                     \
	return mod->field != NULL;                                    \
}                                                                     \
static void free_modinfo_##field(struct module *mod)                  \
{                                                                     \
	kfree(mod->field);                                            \
	mod->field = NULL;                                            \
}                                                                     \
static struct module_attribute modinfo_##field = {                    \
	.attr = { .name = __stringify(field), .mode = 0444 },         \
	.show = show_modinfo_##field,                                 \
	.setup = setup_modinfo_##field,                               \
	.test = modinfo_##field##_exists,                             \
	.free = free_modinfo_##field,                                 \
};

MODINFO_ATTR(version);
MODINFO_ATTR(srcversion);

static char last_unloaded_module[MODULE_NAME_LEN+1];

#ifdef CONFIG_MODULE_UNLOAD

EXPORT_TRACEPOINT_SYMBOL(module_get);

/* MODULE_REF_BASE is the base reference count by kmodule loader. */
#define MODULE_REF_BASE	1

/* Init the unload section of the module. */
static int module_unload_init(struct module *mod)
{
	/*
	 * Initialize reference counter to MODULE_REF_BASE.
	 * refcnt == 0 means module is going.
	 */
	atomic_set(&mod->refcnt, MODULE_REF_BASE);

	INIT_LIST_HEAD(&mod->source_list);
	INIT_LIST_HEAD(&mod->target_list);

	/* Hold reference count during initialization. */
	atomic_inc(&mod->refcnt);

	return 0;
}

/* Does a already use b? */
static int already_uses(struct module *a, struct module *b)
{
	struct module_use *use;

	list_for_each_entry(use, &b->source_list, source_list) {
		if (use->source == a) {
			pr_debug("%s uses %s!\n", a->name, b->name);
			return 1;
		}
	}
	pr_debug("%s does not use %s!\n", a->name, b->name);
	return 0;
}

/*
 * Module a uses b
 *  - we add 'a' as a "source", 'b' as a "target" of module use
 *  - the module_use is added to the list of 'b' sources (so
 *    'b' can walk the list to see who sourced them), and of 'a'
 *    targets (so 'a' can see what modules it targets).
 */
static int add_module_usage(struct module *a, struct module *b)
{
	struct module_use *use;

	pr_debug("Allocating new usage for %s.\n", a->name);
	use = kmalloc(sizeof(*use), GFP_ATOMIC);
	if (!use)
		return -ENOMEM;

	use->source = a;
	use->target = b;
	list_add(&use->source_list, &b->source_list);
	list_add(&use->target_list, &a->target_list);
	return 0;
}

/* Module a uses b: caller needs module_mutex() */
int ref_module(struct module *a, struct module *b)
{
	int err;

	if (b == NULL || already_uses(a, b))
		return 0;

	/* If module isn't available, we fail. */
	err = strong_try_module_get(b);
	if (err)
		return err;

	err = add_module_usage(a, b);
	if (err) {
		module_put(b);
		return err;
	}
	return 0;
}
EXPORT_SYMBOL_GPL(ref_module);

/* Clear the unload stuff of the module. */
static void module_unload_free(struct module *mod)
{
	struct module_use *use, *tmp;

	mutex_lock(&module_mutex);
	list_for_each_entry_safe(use, tmp, &mod->target_list, target_list) {
		struct module *i = use->target;
		pr_debug("%s unusing %s\n", mod->name, i->name);
		module_put(i);
		list_del(&use->source_list);
		list_del(&use->target_list);
		kfree(use);
	}
	mutex_unlock(&module_mutex);
}

#ifdef CONFIG_MODULE_FORCE_UNLOAD
static inline int try_force_unload(unsigned int flags)
{
	int ret = (flags & O_TRUNC);
	if (ret)
		add_taint(TAINT_FORCED_RMMOD, LOCKDEP_NOW_UNRELIABLE);
	return ret;
}
#else
static inline int try_force_unload(unsigned int flags)
{
	return 0;
}
#endif /* CONFIG_MODULE_FORCE_UNLOAD */

/* Try to release refcount of module, 0 means success. */
static int try_release_module_ref(struct module *mod)
{
	int ret;

	/* Try to decrement refcnt which we set at loading */
	ret = atomic_sub_return(MODULE_REF_BASE, &mod->refcnt);
	BUG_ON(ret < 0);
	if (ret)
		/* Someone can put this right now, recover with checking */
		ret = atomic_add_unless(&mod->refcnt, MODULE_REF_BASE, 0);

	return ret;
}

static int try_stop_module(struct module *mod, int flags, int *forced)
{
	/* If it's not unused, quit unless we're forcing. */
	if (try_release_module_ref(mod) != 0) {
		*forced = try_force_unload(flags);
		if (!(*forced))
			return -EWOULDBLOCK;
	}

	/* Mark it as dying. */
	mod->state = MODULE_STATE_GOING;

	return 0;
}

/**
 * module_refcount - return the refcount or -1 if unloading
 *
 * @mod:	the module we're checking
 *
 * Returns:
 *	-1 if the module is in the process of unloading
 *	otherwise the number of references in the kernel to the module
 */
int module_refcount(struct module *mod)
{
	return atomic_read(&mod->refcnt) - MODULE_REF_BASE;
}
EXPORT_SYMBOL(module_refcount);

/* This exists whether we can unload or not */
static void free_module(struct module *mod);

SYSCALL_DEFINE2(delete_module, const char __user *, name_user,
		unsigned int, flags)
{
	struct module *mod;
	char name[MODULE_NAME_LEN];
	int ret, forced = 0;

	if (!capable(CAP_SYS_MODULE) || modules_disabled)
		return -EPERM;

	if (strncpy_from_user(name, name_user, MODULE_NAME_LEN-1) < 0)
		return -EFAULT;
	name[MODULE_NAME_LEN-1] = '\0';

	audit_log_kern_module(name);

	if (mutex_lock_interruptible(&module_mutex) != 0)
		return -EINTR;

	mod = find_module(name);
	if (!mod) {
		ret = -ENOENT;
		goto out;
	}

	if (!list_empty(&mod->source_list)) {
		/* Other modules depend on us: get rid of them first. */
		ret = -EWOULDBLOCK;
		goto out;
	}

	/* Doing init or already dying? */
	if (mod->state != MODULE_STATE_LIVE) {
		/* FIXME: if (force), slam module count damn the torpedoes */
		pr_debug("%s already dying\n", mod->name);
		ret = -EBUSY;
		goto out;
	}

	/* If it has an init func, it must have an exit func to unload */
	if (mod->init && !mod->exit) {
		forced = try_force_unload(flags);
		if (!forced) {
			/* This module can't be removed */
			ret = -EBUSY;
			goto out;
		}
	}

	/* Stop the machine so refcounts can't move and disable module. */
	ret = try_stop_module(mod, flags, &forced);
	if (ret != 0)
		goto out;

	mutex_unlock(&module_mutex);
	/* Final destruction now no one is using it. */
	if (mod->exit != NULL)
		mod->exit();
	blocking_notifier_call_chain(&module_notify_list,
				     MODULE_STATE_GOING, mod);
	klp_module_going(mod);
	ftrace_release_mod(mod);

	async_synchronize_full();

	/* Store the name of the last unloaded module for diagnostic purposes */
	strlcpy(last_unloaded_module, mod->name, sizeof(last_unloaded_module));

	free_module(mod);
	return 0;
out:
	mutex_unlock(&module_mutex);
	return ret;
}

static inline void print_unload_info(struct seq_file *m, struct module *mod)
{
	struct module_use *use;
	int printed_something = 0;

	seq_printf(m, " %i ", module_refcount(mod));

	/*
	 * Always include a trailing , so userspace can differentiate
	 * between this and the old multi-field proc format.
	 */
	list_for_each_entry(use, &mod->source_list, source_list) {
		printed_something = 1;
		seq_printf(m, "%s,", use->source->name);
	}

	if (mod->init != NULL && mod->exit == NULL) {
		printed_something = 1;
		seq_puts(m, "[permanent],");
	}

	if (!printed_something)
		seq_puts(m, "-");
}

void __symbol_put(const char *symbol)
{
	struct module *owner;

	preempt_disable();
	if (!find_symbol(symbol, &owner, NULL, true, false))
		BUG();
	module_put(owner);
	preempt_enable();
}
EXPORT_SYMBOL(__symbol_put);

/* Note this assumes addr is a function, which it currently always is. */
void symbol_put_addr(void *addr)
{
	struct module *modaddr;
	unsigned long a = (unsigned long)dereference_function_descriptor(addr);

	if (core_kernel_text(a))
		return;

	/*
	 * Even though we hold a reference on the module; we still need to
	 * disable preemption in order to safely traverse the data structure.
	 */
	preempt_disable();
	modaddr = __module_text_address(a);
	BUG_ON(!modaddr);
	module_put(modaddr);
	preempt_enable();
}
EXPORT_SYMBOL_GPL(symbol_put_addr);

static ssize_t show_refcnt(struct module_attribute *mattr,
			   struct module_kobject *mk, char *buffer)
{
	return sprintf(buffer, "%i\n", module_refcount(mk->mod));
}

static struct module_attribute modinfo_refcnt =
	__ATTR(refcnt, 0444, show_refcnt, NULL);

void __module_get(struct module *module)
{
	if (module) {
		preempt_disable();
		atomic_inc(&module->refcnt);
		trace_module_get(module, _RET_IP_);
		preempt_enable();
	}
}
EXPORT_SYMBOL(__module_get);

bool try_module_get(struct module *module)
{
	bool ret = true;

	if (module) {
		preempt_disable();
		/* Note: here, we can fail to get a reference */
		if (likely(module_is_live(module) &&
			   atomic_inc_not_zero(&module->refcnt) != 0))
			trace_module_get(module, _RET_IP_);
		else
			ret = false;

		preempt_enable();
	}
	return ret;
}
EXPORT_SYMBOL(try_module_get);

void module_put(struct module *module)
{
	int ret;

	if (module) {
		preempt_disable();
		ret = atomic_dec_if_positive(&module->refcnt);
		WARN_ON(ret < 0);	/* Failed to put refcount */
		trace_module_put(module, _RET_IP_);
		preempt_enable();
	}
}
EXPORT_SYMBOL(module_put);

#else /* !CONFIG_MODULE_UNLOAD */
static inline void print_unload_info(struct seq_file *m, struct module *mod)
{
	/* We don't know the usage count, or what modules are using. */
	seq_puts(m, " - -");
}

static inline void module_unload_free(struct module *mod)
{
}

int ref_module(struct module *a, struct module *b)
{
	return strong_try_module_get(b);
}
EXPORT_SYMBOL_GPL(ref_module);

static inline int module_unload_init(struct module *mod)
{
	return 0;
}
#endif /* CONFIG_MODULE_UNLOAD */

static size_t module_flags_taint(struct module *mod, char *buf)
{
	size_t l = 0;
	int i;

	for (i = 0; i < TAINT_FLAGS_COUNT; i++) {
		if (taint_flags[i].module && test_bit(i, &mod->taints))
			buf[l++] = taint_flags[i].c_true;
	}

	return l;
}

static ssize_t show_initstate(struct module_attribute *mattr,
			      struct module_kobject *mk, char *buffer)
{
	const char *state = "unknown";

	switch (mk->mod->state) {
	case MODULE_STATE_LIVE:
		state = "live";
		break;
	case MODULE_STATE_COMING:
		state = "coming";
		break;
	case MODULE_STATE_GOING:
		state = "going";
		break;
	default:
		BUG();
	}
	return sprintf(buffer, "%s\n", state);
}

static struct module_attribute modinfo_initstate =
	__ATTR(initstate, 0444, show_initstate, NULL);

static ssize_t store_uevent(struct module_attribute *mattr,
			    struct module_kobject *mk,
			    const char *buffer, size_t count)
{
	int rc;

	rc = kobject_synth_uevent(&mk->kobj, buffer, count);
	return rc ? rc : count;
}

struct module_attribute module_uevent =
	__ATTR(uevent, 0200, NULL, store_uevent);

static ssize_t show_coresize(struct module_attribute *mattr,
			     struct module_kobject *mk, char *buffer)
{
	return sprintf(buffer, "%u\n", mk->mod->core_layout.size);
}

static struct module_attribute modinfo_coresize =
	__ATTR(coresize, 0444, show_coresize, NULL);

static ssize_t show_initsize(struct module_attribute *mattr,
			     struct module_kobject *mk, char *buffer)
{
	return sprintf(buffer, "%u\n", mk->mod->init_layout.size);
}

static struct module_attribute modinfo_initsize =
	__ATTR(initsize, 0444, show_initsize, NULL);

static ssize_t show_taint(struct module_attribute *mattr,
			  struct module_kobject *mk, char *buffer)
{
	size_t l;

	l = module_flags_taint(mk->mod, buffer);
	buffer[l++] = '\n';
	return l;
}

static struct module_attribute modinfo_taint =
	__ATTR(taint, 0444, show_taint, NULL);

static struct module_attribute *modinfo_attrs[] = {
	&module_uevent,
	&modinfo_version,
	&modinfo_srcversion,
	&modinfo_initstate,
	&modinfo_coresize,
	&modinfo_initsize,
	&modinfo_taint,
#ifdef CONFIG_MODULE_UNLOAD
	&modinfo_refcnt,
#endif
	NULL,
};

static const char vermagic[] = VERMAGIC_STRING;

static int try_to_force_load(struct module *mod, const char *reason)
{
#ifdef CONFIG_MODULE_FORCE_LOAD
	if (!test_taint(TAINT_FORCED_MODULE))
		pr_warn("%s: %s: kernel tainted.\n", mod->name, reason);
	add_taint_module(mod, TAINT_FORCED_MODULE, LOCKDEP_NOW_UNRELIABLE);
	return 0;
#else
	return -ENOEXEC;
#endif
}

#ifdef CONFIG_MODVERSIONS

static u32 resolve_rel_crc(const s32 *crc)
{
	return *(u32 *)((void *)crc + *crc);
}

static int check_version(const struct load_info *info,
			 const char *symname,
			 struct module *mod,
			 const s32 *crc)
{
	Elf_Shdr *sechdrs = info->sechdrs;
	unsigned int versindex = info->index.vers;
	unsigned int i, num_versions;
	struct modversion_info *versions;

	/* Exporting module didn't supply crcs?  OK, we're already tainted. */
	if (!crc)
		return 1;

	/* No versions at all?  modprobe --force does this. */
	if (versindex == 0)
		return try_to_force_load(mod, symname) == 0;

	versions = (void *) sechdrs[versindex].sh_addr;
	num_versions = sechdrs[versindex].sh_size
		/ sizeof(struct modversion_info);

	for (i = 0; i < num_versions; i++) {
		u32 crcval;

		if (strcmp(versions[i].name, symname) != 0)
			continue;

		if (IS_ENABLED(CONFIG_MODULE_REL_CRCS))
			crcval = resolve_rel_crc(crc);
		else
			crcval = *crc;
		if (versions[i].crc == crcval)
			return 1;
		pr_debug("Found checksum %X vs module %lX\n",
			 crcval, versions[i].crc);
		goto bad_version;
	}

	/* Broken toolchain. Warn once, then let it go.. */
	pr_warn_once("%s: no symbol version for %s\n", info->name, symname);
	return 1;

bad_version:
	pr_warn("%s: disagrees about version of symbol %s\n",
	       info->name, symname);
	return 0;
}

static inline int check_modstruct_version(const struct load_info *info,
					  struct module *mod)
{
	const s32 *crc;

	/*
	 * Since this should be found in kernel (which can't be removed), no
	 * locking is necessary -- use preempt_disable() to placate lockdep.
	 */
	preempt_disable();
	if (!find_symbol("module_layout", NULL, &crc, true, false)) {
		preempt_enable();
		BUG();
	}
	preempt_enable();
	return check_version(info, "module_layout", mod, crc);
}

/* First part is kernel version, which we ignore if module has crcs. */
static inline int same_magic(const char *amagic, const char *bmagic,
			     bool has_crcs)
{
	if (has_crcs) {
		amagic += strcspn(amagic, " ");
		bmagic += strcspn(bmagic, " ");
	}
	return strcmp(amagic, bmagic) == 0;
}
#else
static inline int check_version(const struct load_info *info,
				const char *symname,
				struct module *mod,
				const s32 *crc)
{
	return 1;
}

static inline int check_modstruct_version(const struct load_info *info,
					  struct module *mod)
{
	return 1;
}

static inline int same_magic(const char *amagic, const char *bmagic,
			     bool has_crcs)
{
	return strcmp(amagic, bmagic) == 0;
}
#endif /* CONFIG_MODVERSIONS */

/* Resolve a symbol for this module.  I.e. if we find one, record usage. */
static const struct kernel_symbol *resolve_symbol(struct module *mod,
						  const struct load_info *info,
						  const char *name,
						  char ownername[])
{
	struct module *owner;
	const struct kernel_symbol *sym;
	const s32 *crc;
	int err;

	/*
	 * The module_mutex should not be a heavily contended lock;
	 * if we get the occasional sleep here, we'll go an extra iteration
	 * in the wait_event_interruptible(), which is harmless.
	 */
	sched_annotate_sleep();
	mutex_lock(&module_mutex);
	sym = find_symbol(name, &owner, &crc,
			  !(mod->taints & (1 << TAINT_PROPRIETARY_MODULE)), true);
	if (!sym)
		goto unlock;

	if (!check_version(info, name, mod, crc)) {
		sym = ERR_PTR(-EINVAL);
		goto getname;
	}

	err = ref_module(mod, owner);
	if (err) {
		sym = ERR_PTR(err);
		goto getname;
	}

getname:
	/* We must make copy under the lock if we failed to get ref. */
	strncpy(ownername, module_name(owner), MODULE_NAME_LEN);
unlock:
	mutex_unlock(&module_mutex);
	return sym;
}

static const struct kernel_symbol *
resolve_symbol_wait(struct module *mod,
		    const struct load_info *info,
		    const char *name)
{
	const struct kernel_symbol *ksym;
	char owner[MODULE_NAME_LEN];

	if (wait_event_interruptible_timeout(module_wq,
			!IS_ERR(ksym = resolve_symbol(mod, info, name, owner))
			|| PTR_ERR(ksym) != -EBUSY,
					     30 * HZ) <= 0) {
		pr_warn("%s: gave up waiting for init of module %s.\n",
			mod->name, owner);
	}
	return ksym;
}

/*
 * /sys/module/foo/sections stuff
 * J. Corbet <corbet@lwn.net>
 */
#ifdef CONFIG_SYSFS

#ifdef CONFIG_KALLSYMS
static inline bool sect_empty(const Elf_Shdr *sect)
{
	return !(sect->sh_flags & SHF_ALLOC) || sect->sh_size == 0;
}

struct module_sect_attr {
	struct module_attribute mattr;
	char *name;
	unsigned long address;
};

struct module_sect_attrs {
	struct attribute_group grp;
	unsigned int nsections;
	struct module_sect_attr attrs[0];
};

static ssize_t module_sect_show(struct module_attribute *mattr,
				struct module_kobject *mk, char *buf)
{
	struct module_sect_attr *sattr =
		container_of(mattr, struct module_sect_attr, mattr);
	return sprintf(buf, "0x%px\n", kptr_restrict < 2 ?
		       (void *)sattr->address : NULL);
}

static void free_sect_attrs(struct module_sect_attrs *sect_attrs)
{
	unsigned int section;

	for (section = 0; section < sect_attrs->nsections; section++)
		kfree(sect_attrs->attrs[section].name);
	kfree(sect_attrs);
}

static void add_sect_attrs(struct module *mod, const struct load_info *info)
{
	unsigned int nloaded = 0, i, size[2];
	struct module_sect_attrs *sect_attrs;
	struct module_sect_attr *sattr;
	struct attribute **gattr;

	/* Count loaded sections and allocate structures */
	for (i = 0; i < info->hdr->e_shnum; i++)
		if (!sect_empty(&info->sechdrs[i]))
			nloaded++;
	size[0] = ALIGN(sizeof(*sect_attrs)
			+ nloaded * sizeof(sect_attrs->attrs[0]),
			sizeof(sect_attrs->grp.attrs[0]));
	size[1] = (nloaded + 1) * sizeof(sect_attrs->grp.attrs[0]);
	sect_attrs = kzalloc(size[0] + size[1], GFP_KERNEL);
	if (sect_attrs == NULL)
		return;

	/* Setup section attributes. */
	sect_attrs->grp.name = "sections";
	sect_attrs->grp.attrs = (void *)sect_attrs + size[0];

	sect_attrs->nsections = 0;
	sattr = &sect_attrs->attrs[0];
	gattr = &sect_attrs->grp.attrs[0];
	for (i = 0; i < info->hdr->e_shnum; i++) {
		Elf_Shdr *sec = &info->sechdrs[i];
		if (sect_empty(sec))
			continue;
		sattr->address = sec->sh_addr;
		sattr->name = kstrdup(info->secstrings + sec->sh_name,
					GFP_KERNEL);
		if (sattr->name == NULL)
			goto out;
		sect_attrs->nsections++;
		sysfs_attr_init(&sattr->mattr.attr);
		sattr->mattr.show = module_sect_show;
		sattr->mattr.store = NULL;
		sattr->mattr.attr.name = sattr->name;
		sattr->mattr.attr.mode = S_IRUSR;
		*(gattr++) = &(sattr++)->mattr.attr;
	}
	*gattr = NULL;

	if (sysfs_create_group(&mod->mkobj.kobj, &sect_attrs->grp))
		goto out;

	mod->sect_attrs = sect_attrs;
	return;
  out:
	free_sect_attrs(sect_attrs);
}

static void remove_sect_attrs(struct module *mod)
{
	if (mod->sect_attrs) {
		sysfs_remove_group(&mod->mkobj.kobj,
				   &mod->sect_attrs->grp);
		/* We are positive that no one is using any sect attrs
		 * at this point.  Deallocate immediately. */
		free_sect_attrs(mod->sect_attrs);
		mod->sect_attrs = NULL;
	}
}

/*
 * /sys/module/foo/notes/.section.name gives contents of SHT_NOTE sections.
 */

struct module_notes_attrs {
	struct kobject *dir;
	unsigned int notes;
	struct bin_attribute attrs[0];
};

static ssize_t module_notes_read(struct file *filp, struct kobject *kobj,
				 struct bin_attribute *bin_attr,
				 char *buf, loff_t pos, size_t count)
{
	/*
	 * The caller checked the pos and count against our size.
	 */
	memcpy(buf, bin_attr->private + pos, count);
	return count;
}

static void free_notes_attrs(struct module_notes_attrs *notes_attrs,
			     unsigned int i)
{
	if (notes_attrs->dir) {
		while (i-- > 0)
			sysfs_remove_bin_file(notes_attrs->dir,
					      &notes_attrs->attrs[i]);
		kobject_put(notes_attrs->dir);
	}
	kfree(notes_attrs);
}

static void add_notes_attrs(struct module *mod, const struct load_info *info)
{
	unsigned int notes, loaded, i;
	struct module_notes_attrs *notes_attrs;
	struct bin_attribute *nattr;

	/* failed to create section attributes, so can't create notes */
	if (!mod->sect_attrs)
		return;

	/* Count notes sections and allocate structures.  */
	notes = 0;
	for (i = 0; i < info->hdr->e_shnum; i++)
		if (!sect_empty(&info->sechdrs[i]) &&
		    (info->sechdrs[i].sh_type == SHT_NOTE))
			++notes;

	if (notes == 0)
		return;

	notes_attrs = kzalloc(struct_size(notes_attrs, attrs, notes),
			      GFP_KERNEL);
	if (notes_attrs == NULL)
		return;

	notes_attrs->notes = notes;
	nattr = &notes_attrs->attrs[0];
	for (loaded = i = 0; i < info->hdr->e_shnum; ++i) {
		if (sect_empty(&info->sechdrs[i]))
			continue;
		if (info->sechdrs[i].sh_type == SHT_NOTE) {
			sysfs_bin_attr_init(nattr);
			nattr->attr.name = mod->sect_attrs->attrs[loaded].name;
			nattr->attr.mode = S_IRUGO;
			nattr->size = info->sechdrs[i].sh_size;
			nattr->private = (void *) info->sechdrs[i].sh_addr;
			nattr->read = module_notes_read;
			++nattr;
		}
		++loaded;
	}

	notes_attrs->dir = kobject_create_and_add("notes", &mod->mkobj.kobj);
	if (!notes_attrs->dir)
		goto out;

	for (i = 0; i < notes; ++i)
		if (sysfs_create_bin_file(notes_attrs->dir,
					  &notes_attrs->attrs[i]))
			goto out;

	mod->notes_attrs = notes_attrs;
	return;

  out:
	free_notes_attrs(notes_attrs, i);
}

static void remove_notes_attrs(struct module *mod)
{
	if (mod->notes_attrs)
		free_notes_attrs(mod->notes_attrs, mod->notes_attrs->notes);
}

#else

static inline void add_sect_attrs(struct module *mod,
				  const struct load_info *info)
{
}

static inline void remove_sect_attrs(struct module *mod)
{
}

static inline void add_notes_attrs(struct module *mod,
				   const struct load_info *info)
{
}

static inline void remove_notes_attrs(struct module *mod)
{
}
#endif /* CONFIG_KALLSYMS */

static void del_usage_links(struct module *mod)
{
#ifdef CONFIG_MODULE_UNLOAD
	struct module_use *use;

	mutex_lock(&module_mutex);
	list_for_each_entry(use, &mod->target_list, target_list)
		sysfs_remove_link(use->target->holders_dir, mod->name);
	mutex_unlock(&module_mutex);
#endif
}

static int add_usage_links(struct module *mod)
{
	int ret = 0;
#ifdef CONFIG_MODULE_UNLOAD
	struct module_use *use;

	mutex_lock(&module_mutex);
	list_for_each_entry(use, &mod->target_list, target_list) {
		ret = sysfs_create_link(use->target->holders_dir,
					&mod->mkobj.kobj, mod->name);
		if (ret)
			break;
	}
	mutex_unlock(&module_mutex);
	if (ret)
		del_usage_links(mod);
#endif
	return ret;
}

static int module_add_modinfo_attrs(struct module *mod)
{
	struct module_attribute *attr;
	struct module_attribute *temp_attr;
	int error = 0;
	int i;

	mod->modinfo_attrs = kzalloc((sizeof(struct module_attribute) *
					(ARRAY_SIZE(modinfo_attrs) + 1)),
					GFP_KERNEL);
	if (!mod->modinfo_attrs)
		return -ENOMEM;

	temp_attr = mod->modinfo_attrs;
	for (i = 0; (attr = modinfo_attrs[i]) && !error; i++) {
		if (!attr->test || attr->test(mod)) {
			memcpy(temp_attr, attr, sizeof(*temp_attr));
			sysfs_attr_init(&temp_attr->attr);
			error = sysfs_create_file(&mod->mkobj.kobj,
					&temp_attr->attr);
			++temp_attr;
		}
	}
	return error;
}

static void module_remove_modinfo_attrs(struct module *mod)
{
	struct module_attribute *attr;
	int i;

	for (i = 0; (attr = &mod->modinfo_attrs[i]); i++) {
		/* pick a field to test for end of list */
		if (!attr->attr.name)
			break;
		sysfs_remove_file(&mod->mkobj.kobj, &attr->attr);
		if (attr->free)
			attr->free(mod);
	}
	kfree(mod->modinfo_attrs);
}

static void mod_kobject_put(struct module *mod)
{
	DECLARE_COMPLETION_ONSTACK(c);
	mod->mkobj.kobj_completion = &c;
	kobject_put(&mod->mkobj.kobj);
	wait_for_completion(&c);
}

static int mod_sysfs_init(struct module *mod)
{
	int err;
	struct kobject *kobj;

	if (!module_sysfs_initialized) {
		pr_err("%s: module sysfs not initialized\n", mod->name);
		err = -EINVAL;
		goto out;
	}

	kobj = kset_find_obj(module_kset, mod->name);
	if (kobj) {
		pr_err("%s: module is already loaded\n", mod->name);
		kobject_put(kobj);
		err = -EINVAL;
		goto out;
	}

	mod->mkobj.mod = mod;

	memset(&mod->mkobj.kobj, 0, sizeof(mod->mkobj.kobj));
	mod->mkobj.kobj.kset = module_kset;
	err = kobject_init_and_add(&mod->mkobj.kobj, &module_ktype, NULL,
				   "%s", mod->name);
	if (err)
		mod_kobject_put(mod);

	/* delay uevent until full sysfs population */
out:
	return err;
}

static int mod_sysfs_setup(struct module *mod,
			   const struct load_info *info,
			   struct kernel_param *kparam,
			   unsigned int num_params)
{
	int err;

	err = mod_sysfs_init(mod);
	if (err)
		goto out;

	mod->holders_dir = kobject_create_and_add("holders", &mod->mkobj.kobj);
	if (!mod->holders_dir) {
		err = -ENOMEM;
		goto out_unreg;
	}

	err = module_param_sysfs_setup(mod, kparam, num_params);
	if (err)
		goto out_unreg_holders;

	err = module_add_modinfo_attrs(mod);
	if (err)
		goto out_unreg_param;

	err = add_usage_links(mod);
	if (err)
		goto out_unreg_modinfo_attrs;

	add_sect_attrs(mod, info);
	add_notes_attrs(mod, info);

	kobject_uevent(&mod->mkobj.kobj, KOBJ_ADD);
	return 0;

out_unreg_modinfo_attrs:
	module_remove_modinfo_attrs(mod);
out_unreg_param:
	module_param_sysfs_remove(mod);
out_unreg_holders:
	kobject_put(mod->holders_dir);
out_unreg:
	mod_kobject_put(mod);
out:
	return err;
}

static void mod_sysfs_fini(struct module *mod)
{
	remove_notes_attrs(mod);
	remove_sect_attrs(mod);
	mod_kobject_put(mod);
}

static void init_param_lock(struct module *mod)
{
	mutex_init(&mod->param_lock);
}
#else /* !CONFIG_SYSFS */

static int mod_sysfs_setup(struct module *mod,
			   const struct load_info *info,
			   struct kernel_param *kparam,
			   unsigned int num_params)
{
	return 0;
}

static void mod_sysfs_fini(struct module *mod)
{
}

static void module_remove_modinfo_attrs(struct module *mod)
{
}

static void del_usage_links(struct module *mod)
{
}

static void init_param_lock(struct module *mod)
{
}
#endif /* CONFIG_SYSFS */

static void mod_sysfs_teardown(struct module *mod)
{
	del_usage_links(mod);
	module_remove_modinfo_attrs(mod);
	module_param_sysfs_remove(mod);
	kobject_put(mod->mkobj.drivers_dir);
	kobject_put(mod->holders_dir);
	mod_sysfs_fini(mod);
}

#ifdef CONFIG_STRICT_MODULE_RWX
/*
 * LKM RO/NX protection: protect module's text/ro-data
 * from modification and any data from execution.
 *
 * General layout of module is:
 *          [text] [read-only-data] [ro-after-init] [writable data]
 * text_size -----^                ^               ^               ^
 * ro_size ------------------------|               |               |
 * ro_after_init_size -----------------------------|               |
 * size -----------------------------------------------------------|
 *
 * These values are always page-aligned (as is base)
 */
static void frob_text(const struct module_layout *layout,
		      int (*set_memory)(unsigned long start, int num_pages))
{
	BUG_ON((unsigned long)layout->base & (PAGE_SIZE-1));
	BUG_ON((unsigned long)layout->text_size & (PAGE_SIZE-1));
	set_memory((unsigned long)layout->base,
		   layout->text_size >> PAGE_SHIFT);
}

static void frob_rodata(const struct module_layout *layout,
			int (*set_memory)(unsigned long start, int num_pages))
{
	BUG_ON((unsigned long)layout->base & (PAGE_SIZE-1));
	BUG_ON((unsigned long)layout->text_size & (PAGE_SIZE-1));
	BUG_ON((unsigned long)layout->ro_size & (PAGE_SIZE-1));
	set_memory((unsigned long)layout->base + layout->text_size,
		   (layout->ro_size - layout->text_size) >> PAGE_SHIFT);
}

static void frob_ro_after_init(const struct module_layout *layout,
				int (*set_memory)(unsigned long start, int num_pages))
{
	BUG_ON((unsigned long)layout->base & (PAGE_SIZE-1));
	BUG_ON((unsigned long)layout->ro_size & (PAGE_SIZE-1));
	BUG_ON((unsigned long)layout->ro_after_init_size & (PAGE_SIZE-1));
	set_memory((unsigned long)layout->base + layout->ro_size,
		   (layout->ro_after_init_size - layout->ro_size) >> PAGE_SHIFT);
}

static void frob_writable_data(const struct module_layout *layout,
			       int (*set_memory)(unsigned long start, int num_pages))
{
	BUG_ON((unsigned long)layout->base & (PAGE_SIZE-1));
	BUG_ON((unsigned long)layout->ro_after_init_size & (PAGE_SIZE-1));
	BUG_ON((unsigned long)layout->size & (PAGE_SIZE-1));
	set_memory((unsigned long)layout->base + layout->ro_after_init_size,
		   (layout->size - layout->ro_after_init_size) >> PAGE_SHIFT);
}

/* livepatching wants to disable read-only so it can frob module. */
void module_disable_ro(const struct module *mod)
{
	if (!rodata_enabled)
		return;

	frob_text(&mod->core_layout, set_memory_rw);
	frob_rodata(&mod->core_layout, set_memory_rw);
	frob_ro_after_init(&mod->core_layout, set_memory_rw);
	frob_text(&mod->init_layout, set_memory_rw);
	frob_rodata(&mod->init_layout, set_memory_rw);
}

void module_enable_ro(const struct module *mod, bool after_init)
{
	if (!rodata_enabled)
		return;

	set_vm_flush_reset_perms(mod->core_layout.base);
	set_vm_flush_reset_perms(mod->init_layout.base);
	frob_text(&mod->core_layout, set_memory_ro);
	frob_text(&mod->core_layout, set_memory_x);

	frob_rodata(&mod->core_layout, set_memory_ro);

	frob_text(&mod->init_layout, set_memory_ro);
	frob_text(&mod->init_layout, set_memory_x);

	frob_rodata(&mod->init_layout, set_memory_ro);

	if (after_init)
		frob_ro_after_init(&mod->core_layout, set_memory_ro);
}

static void module_enable_nx(const struct module *mod)
{
	frob_rodata(&mod->core_layout, set_memory_nx);
	frob_ro_after_init(&mod->core_layout, set_memory_nx);
	frob_writable_data(&mod->core_layout, set_memory_nx);
	frob_rodata(&mod->init_layout, set_memory_nx);
	frob_writable_data(&mod->init_layout, set_memory_nx);
}

/* Iterate through all modules and set each module's text as RW */
void set_all_modules_text_rw(void)
{
	struct module *mod;

	if (!rodata_enabled)
		return;

	mutex_lock(&module_mutex);
	list_for_each_entry_rcu(mod, &modules, list) {
		if (mod->state == MODULE_STATE_UNFORMED)
			continue;

		frob_text(&mod->core_layout, set_memory_rw);
		frob_text(&mod->init_layout, set_memory_rw);
	}
	mutex_unlock(&module_mutex);
}

/* Iterate through all modules and set each module's text as RO */
void set_all_modules_text_ro(void)
{
	struct module *mod;

	if (!rodata_enabled)
		return;

	mutex_lock(&module_mutex);
	list_for_each_entry_rcu(mod, &modules, list) {
		/*
		 * Ignore going modules since it's possible that ro
		 * protection has already been disabled, otherwise we'll
		 * run into protection faults at module deallocation.
		 */
		if (mod->state == MODULE_STATE_UNFORMED ||
			mod->state == MODULE_STATE_GOING)
			continue;

		frob_text(&mod->core_layout, set_memory_ro);
		frob_text(&mod->init_layout, set_memory_ro);
	}
	mutex_unlock(&module_mutex);
}
#else
static void module_enable_nx(const struct module *mod) { }
#endif

#ifdef CONFIG_LIVEPATCH
/*
 * Persist Elf information about a module. Copy the Elf header,
 * section header table, section string table, and symtab section
 * index from info to mod->klp_info.
 */
static int copy_module_elf(struct module *mod, struct load_info *info)
{
	unsigned int size, symndx;
	int ret;

	size = sizeof(*mod->klp_info);
	mod->klp_info = kmalloc(size, GFP_KERNEL);
	if (mod->klp_info == NULL)
		return -ENOMEM;

	/* Elf header */
	size = sizeof(mod->klp_info->hdr);
	memcpy(&mod->klp_info->hdr, info->hdr, size);

	/* Elf section header table */
	size = sizeof(*info->sechdrs) * info->hdr->e_shnum;
	mod->klp_info->sechdrs = kmemdup(info->sechdrs, size, GFP_KERNEL);
	if (mod->klp_info->sechdrs == NULL) {
		ret = -ENOMEM;
		goto free_info;
	}

	/* Elf section name string table */
	size = info->sechdrs[info->hdr->e_shstrndx].sh_size;
	mod->klp_info->secstrings = kmemdup(info->secstrings, size, GFP_KERNEL);
	if (mod->klp_info->secstrings == NULL) {
		ret = -ENOMEM;
		goto free_sechdrs;
	}

	/* Elf symbol section index */
	symndx = info->index.sym;
	mod->klp_info->symndx = symndx;

	/*
	 * For livepatch modules, core_kallsyms.symtab is a complete
	 * copy of the original symbol table. Adjust sh_addr to point
	 * to core_kallsyms.symtab since the copy of the symtab in module
	 * init memory is freed at the end of do_init_module().
	 */
	mod->klp_info->sechdrs[symndx].sh_addr = \
		(unsigned long) mod->core_kallsyms.symtab;

	return 0;

free_sechdrs:
	kfree(mod->klp_info->sechdrs);
free_info:
	kfree(mod->klp_info);
	return ret;
}

static void free_module_elf(struct module *mod)
{
	kfree(mod->klp_info->sechdrs);
	kfree(mod->klp_info->secstrings);
	kfree(mod->klp_info);
}
#else /* !CONFIG_LIVEPATCH */
static int copy_module_elf(struct module *mod, struct load_info *info)
{
	return 0;
}

static void free_module_elf(struct module *mod)
{
}
#endif /* CONFIG_LIVEPATCH */

void __weak module_memfree(void *module_region)
{
	/*
	 * This memory may be RO, and freeing RO memory in an interrupt is not
	 * supported by vmalloc.
	 */
	WARN_ON(in_interrupt());
	vfree(module_region);
}

void __weak module_arch_cleanup(struct module *mod)
{
}

void __weak module_arch_freeing_init(struct module *mod)
{
}

/* Free a module, remove from lists, etc. */
static void free_module(struct module *mod)
{
	trace_module_free(mod);

	mod_sysfs_teardown(mod);

	/* We leave it in list to prevent duplicate loads, but make sure
	 * that noone uses it while it's being deconstructed. */
	mutex_lock(&module_mutex);
	mod->state = MODULE_STATE_UNFORMED;
	mutex_unlock(&module_mutex);

	/* Remove dynamic debug info */
	ddebug_remove_module(mod->name);

	/* Arch-specific cleanup. */
	module_arch_cleanup(mod);

	/* Module unload stuff */
	module_unload_free(mod);

	/* Free any allocated parameters. */
	destroy_params(mod->kp, mod->num_kp);

	if (is_livepatch_module(mod))
		free_module_elf(mod);

	/* Now we can delete it from the lists */
	mutex_lock(&module_mutex);
	/* Unlink carefully: kallsyms could be walking list. */
	list_del_rcu(&mod->list);
	mod_tree_remove(mod);
	/* Remove this module from bug list, this uses list_del_rcu */
	module_bug_cleanup(mod);
	/* Wait for RCU-sched synchronizing before releasing mod->list and buglist. */
	synchronize_sched();
	mutex_unlock(&module_mutex);

	/* This may be empty, but that's OK */
	module_arch_freeing_init(mod);
	module_memfree(mod->init_layout.base);
	kfree(mod->args);
	percpu_modfree(mod);

	/* Free lock-classes; relies on the preceding sync_rcu(). */
	lockdep_free_key_range(mod->core_layout.base, mod->core_layout.size);

	/* Finally, free the core (containing the module structure) */
	module_memfree(mod->core_layout.base);
}

void *__symbol_get(const char *symbol)
{
	struct module *owner;
	const struct kernel_symbol *sym;

	preempt_disable();
	sym = find_symbol(symbol, &owner, NULL, true, true);
	if (sym && strong_try_module_get(owner))
		sym = NULL;
	preempt_enable();

	return sym ? (void *)kernel_symbol_value(sym) : NULL;
}
EXPORT_SYMBOL_GPL(__symbol_get);

/*
 * Ensure that an exported symbol [global namespace] does not already exist
 * in the kernel or in some other module's exported symbol table.
 *
 * You must hold the module_mutex.
 */
static int verify_export_symbols(struct module *mod)
{
	unsigned int i;
	struct module *owner;
	const struct kernel_symbol *s;
	struct {
		const struct kernel_symbol *sym;
		unsigned int num;
	} arr[] = {
		{ mod->syms, mod->num_syms },
		{ mod->gpl_syms, mod->num_gpl_syms },
		{ mod->gpl_future_syms, mod->num_gpl_future_syms },
#ifdef CONFIG_UNUSED_SYMBOLS
		{ mod->unused_syms, mod->num_unused_syms },
		{ mod->unused_gpl_syms, mod->num_unused_gpl_syms },
#endif
	};

	for (i = 0; i < ARRAY_SIZE(arr); i++) {
		for (s = arr[i].sym; s < arr[i].sym + arr[i].num; s++) {
			if (find_symbol(kernel_symbol_name(s), &owner, NULL,
					true, false)) {
				pr_err("%s: exports duplicate symbol %s"
				       " (owned by %s)\n",
				       mod->name, kernel_symbol_name(s),
				       module_name(owner));
				return -ENOEXEC;
			}
		}
	}
	return 0;
}

/* Change all symbols so that st_value encodes the pointer directly. */
static int simplify_symbols(struct module *mod, const struct load_info *info)
{
	Elf_Shdr *symsec = &info->sechdrs[info->index.sym];
	Elf_Sym *sym = (void *)symsec->sh_addr;
	unsigned long secbase;
	unsigned int i;
	int ret = 0;
	const struct kernel_symbol *ksym;

	for (i = 1; i < symsec->sh_size / sizeof(Elf_Sym); i++) {
		const char *name = info->strtab + sym[i].st_name;

		switch (sym[i].st_shndx) {
		case SHN_COMMON:
			/* Ignore common symbols */
			if (!strncmp(name, "__gnu_lto", 9))
				break;

			/* We compiled with -fno-common.  These are not
			   supposed to happen.  */
			pr_debug("Common symbol: %s\n", name);
			pr_warn("%s: please compile with -fno-common\n",
			       mod->name);
			ret = -ENOEXEC;
			break;

		case SHN_ABS:
			/* Don't need to do anything */
			pr_debug("Absolute symbol: 0x%08lx\n",
			       (long)sym[i].st_value);
			break;

		case SHN_LIVEPATCH:
			/* Livepatch symbols are resolved by livepatch */
			break;

		case SHN_UNDEF:
			ksym = resolve_symbol_wait(mod, info, name);
			/* Ok if resolved.  */
			if (ksym && !IS_ERR(ksym)) {
				sym[i].st_value = kernel_symbol_value(ksym);
				break;
			}

			/* Ok if weak.  */
			if (!ksym && ELF_ST_BIND(sym[i].st_info) == STB_WEAK)
				break;

			ret = PTR_ERR(ksym) ?: -ENOENT;
			pr_warn("%s: Unknown symbol %s (err %d)\n",
				mod->name, name, ret);
			break;

		default:
			/* Divert to percpu allocation if a percpu var. */
			if (sym[i].st_shndx == info->index.pcpu)
				secbase = (unsigned long)mod_percpu(mod);
			else
				secbase = info->sechdrs[sym[i].st_shndx].sh_addr;
			sym[i].st_value += secbase;
			break;
		}
	}

	return ret;
}

static int apply_relocations(struct module *mod, const struct load_info *info)
{
	unsigned int i;
	int err = 0;

	/* Now do relocations. */
	for (i = 1; i < info->hdr->e_shnum; i++) {
		unsigned int infosec = info->sechdrs[i].sh_info;

		/* Not a valid relocation section? */
		if (infosec >= info->hdr->e_shnum)
			continue;

		/* Don't bother with non-allocated sections */
		if (!(info->sechdrs[infosec].sh_flags & SHF_ALLOC))
			continue;

		/* Livepatch relocation sections are applied by livepatch */
		if (info->sechdrs[i].sh_flags & SHF_RELA_LIVEPATCH)
			continue;

		if (info->sechdrs[i].sh_type == SHT_REL)
			err = apply_relocate(info->sechdrs, info->strtab,
					     info->index.sym, i, mod);
		else if (info->sechdrs[i].sh_type == SHT_RELA)
			err = apply_relocate_add(info->sechdrs, info->strtab,
						 info->index.sym, i, mod);
		if (err < 0)
			break;
	}
	return err;
}

/* Additional bytes needed by arch in front of individual sections */
unsigned int __weak arch_mod_section_prepend(struct module *mod,
					     unsigned int section)
{
	/* default implementation just returns zero */
	return 0;
}

/* Update size with this section: return offset. */
static long get_offset(struct module *mod, unsigned int *size,
		       Elf_Shdr *sechdr, unsigned int section)
{
	long ret;

	*size += arch_mod_section_prepend(mod, section);
	ret = ALIGN(*size, sechdr->sh_addralign ?: 1);
	*size = ret + sechdr->sh_size;
	return ret;
}

/* Lay out the SHF_ALLOC sections in a way not dissimilar to how ld
   might -- code, read-only data, read-write data, small data.  Tally
   sizes, and place the offsets into sh_entsize fields: high bit means it
   belongs in init. */
static void layout_sections(struct module *mod, struct load_info *info)
{
	static unsigned long const masks[][2] = {
		/* NOTE: all executable code must be the first section
		 * in this array; otherwise modify the text_size
		 * finder in the two loops below */
		{ SHF_EXECINSTR | SHF_ALLOC, ARCH_SHF_SMALL },
		{ SHF_ALLOC, SHF_WRITE | ARCH_SHF_SMALL },
		{ SHF_RO_AFTER_INIT | SHF_ALLOC, ARCH_SHF_SMALL },
		{ SHF_WRITE | SHF_ALLOC, ARCH_SHF_SMALL },
		{ ARCH_SHF_SMALL | SHF_ALLOC, 0 }
	};
	unsigned int m, i;

	for (i = 0; i < info->hdr->e_shnum; i++)
		info->sechdrs[i].sh_entsize = ~0UL;

	pr_debug("Core section allocation order:\n");
	for (m = 0; m < ARRAY_SIZE(masks); ++m) {
		for (i = 0; i < info->hdr->e_shnum; ++i) {
			Elf_Shdr *s = &info->sechdrs[i];
			const char *sname = info->secstrings + s->sh_name;

			if ((s->sh_flags & masks[m][0]) != masks[m][0]
			    || (s->sh_flags & masks[m][1])
			    || s->sh_entsize != ~0UL
			    || strstarts(sname, ".init"))
				continue;
			s->sh_entsize = get_offset(mod, &mod->core_layout.size, s, i);
			pr_debug("\t%s\n", sname);
		}
		switch (m) {
		case 0: /* executable */
			mod->core_layout.size = debug_align(mod->core_layout.size);
			mod->core_layout.text_size = mod->core_layout.size;
			break;
		case 1: /* RO: text and ro-data */
			mod->core_layout.size = debug_align(mod->core_layout.size);
			mod->core_layout.ro_size = mod->core_layout.size;
			break;
		case 2: /* RO after init */
			mod->core_layout.size = debug_align(mod->core_layout.size);
			mod->core_layout.ro_after_init_size = mod->core_layout.size;
			break;
		case 4: /* whole core */
			mod->core_layout.size = debug_align(mod->core_layout.size);
			break;
		}
	}

	pr_debug("Init section allocation order:\n");
	for (m = 0; m < ARRAY_SIZE(masks); ++m) {
		for (i = 0; i < info->hdr->e_shnum; ++i) {
			Elf_Shdr *s = &info->sechdrs[i];
			const char *sname = info->secstrings + s->sh_name;

			if ((s->sh_flags & masks[m][0]) != masks[m][0]
			    || (s->sh_flags & masks[m][1])
			    || s->sh_entsize != ~0UL
			    || !strstarts(sname, ".init"))
				continue;
			s->sh_entsize = (get_offset(mod, &mod->init_layout.size, s, i)
					 | INIT_OFFSET_MASK);
			pr_debug("\t%s\n", sname);
		}
		switch (m) {
		case 0: /* executable */
			mod->init_layout.size = debug_align(mod->init_layout.size);
			mod->init_layout.text_size = mod->init_layout.size;
			break;
		case 1: /* RO: text and ro-data */
			mod->init_layout.size = debug_align(mod->init_layout.size);
			mod->init_layout.ro_size = mod->init_layout.size;
			break;
		case 2:
			/*
			 * RO after init doesn't apply to init_layout (only
			 * core_layout), so it just takes the value of ro_size.
			 */
			mod->init_layout.ro_after_init_size = mod->init_layout.ro_size;
			break;
		case 4: /* whole init */
			mod->init_layout.size = debug_align(mod->init_layout.size);
			break;
		}
	}
}

static void set_license(struct module *mod, const char *license)
{
	if (!license)
		license = "unspecified";

	if (!license_is_gpl_compatible(license)) {
		if (!test_taint(TAINT_PROPRIETARY_MODULE))
			pr_warn("%s: module license '%s' taints kernel.\n",
				mod->name, license);
		add_taint_module(mod, TAINT_PROPRIETARY_MODULE,
				 LOCKDEP_NOW_UNRELIABLE);
	}
}

/* Parse tag=value strings from .modinfo section */
static char *next_string(char *string, unsigned long *secsize)
{
	/* Skip non-zero chars */
	while (string[0]) {
		string++;
		if ((*secsize)-- <= 1)
			return NULL;
	}

	/* Skip any zero padding. */
	while (!string[0]) {
		string++;
		if ((*secsize)-- <= 1)
			return NULL;
	}
	return string;
}

static char *get_modinfo(struct load_info *info, const char *tag)
{
	char *p;
	unsigned int taglen = strlen(tag);
	Elf_Shdr *infosec = &info->sechdrs[info->index.info];
	unsigned long size = infosec->sh_size;

	/*
	 * get_modinfo() calls made before rewrite_section_headers()
	 * must use sh_offset, as sh_addr isn't set!
	 */
	for (p = (char *)info->hdr + infosec->sh_offset; p; p = next_string(p, &size)) {
		if (strncmp(p, tag, taglen) == 0 && p[taglen] == '=')
			return p + taglen + 1;
	}
	return NULL;
}

static void setup_modinfo(struct module *mod, struct load_info *info)
{
	struct module_attribute *attr;
	int i;

	for (i = 0; (attr = modinfo_attrs[i]); i++) {
		if (attr->setup)
			attr->setup(mod, get_modinfo(info, attr->attr.name));
	}
}

static void free_modinfo(struct module *mod)
{
	struct module_attribute *attr;
	int i;

	for (i = 0; (attr = modinfo_attrs[i]); i++) {
		if (attr->free)
			attr->free(mod);
	}
}

#ifdef CONFIG_KALLSYMS

/* lookup symbol in given range of kernel_symbols */
static const struct kernel_symbol *lookup_symbol(const char *name,
	const struct kernel_symbol *start,
	const struct kernel_symbol *stop)
{
	return bsearch(name, start, stop - start,
			sizeof(struct kernel_symbol), cmp_name);
}

static int is_exported(const char *name, unsigned long value,
		       const struct module *mod)
{
	const struct kernel_symbol *ks;
	if (!mod)
		ks = lookup_symbol(name, __start___ksymtab, __stop___ksymtab);
	else
		ks = lookup_symbol(name, mod->syms, mod->syms + mod->num_syms);
	return ks != NULL && kernel_symbol_value(ks) == value;
}

/* As per nm */
static char elf_type(const Elf_Sym *sym, const struct load_info *info)
{
	const Elf_Shdr *sechdrs = info->sechdrs;

	if (ELF_ST_BIND(sym->st_info) == STB_WEAK) {
		if (ELF_ST_TYPE(sym->st_info) == STT_OBJECT)
			return 'v';
		else
			return 'w';
	}
	if (sym->st_shndx == SHN_UNDEF)
		return 'U';
	if (sym->st_shndx == SHN_ABS || sym->st_shndx == info->index.pcpu)
		return 'a';
	if (sym->st_shndx >= SHN_LORESERVE)
		return '?';
	if (sechdrs[sym->st_shndx].sh_flags & SHF_EXECINSTR)
		return 't';
	if (sechdrs[sym->st_shndx].sh_flags & SHF_ALLOC
	    && sechdrs[sym->st_shndx].sh_type != SHT_NOBITS) {
		if (!(sechdrs[sym->st_shndx].sh_flags & SHF_WRITE))
			return 'r';
		else if (sechdrs[sym->st_shndx].sh_flags & ARCH_SHF_SMALL)
			return 'g';
		else
			return 'd';
	}
	if (sechdrs[sym->st_shndx].sh_type == SHT_NOBITS) {
		if (sechdrs[sym->st_shndx].sh_flags & ARCH_SHF_SMALL)
			return 's';
		else
			return 'b';
	}
	if (strstarts(info->secstrings + sechdrs[sym->st_shndx].sh_name,
		      ".debug")) {
		return 'n';
	}
	return '?';
}

static bool is_core_symbol(const Elf_Sym *src, const Elf_Shdr *sechdrs,
			unsigned int shnum, unsigned int pcpundx)
{
	const Elf_Shdr *sec;

	if (src->st_shndx == SHN_UNDEF
	    || src->st_shndx >= shnum
	    || !src->st_name)
		return false;

#ifdef CONFIG_KALLSYMS_ALL
	if (src->st_shndx == pcpundx)
		return true;
#endif

	sec = sechdrs + src->st_shndx;
	if (!(sec->sh_flags & SHF_ALLOC)
#ifndef CONFIG_KALLSYMS_ALL
	    || !(sec->sh_flags & SHF_EXECINSTR)
#endif
	    || (sec->sh_entsize & INIT_OFFSET_MASK))
		return false;

	return true;
}

/*
 * We only allocate and copy the strings needed by the parts of symtab
 * we keep.  This is simple, but has the effect of making multiple
 * copies of duplicates.  We could be more sophisticated, see
 * linux-kernel thread starting with
 * <73defb5e4bca04a6431392cc341112b1@localhost>.
 */
static void layout_symtab(struct module *mod, struct load_info *info)
{
	Elf_Shdr *symsect = info->sechdrs + info->index.sym;
	Elf_Shdr *strsect = info->sechdrs + info->index.str;
	const Elf_Sym *src;
	unsigned int i, nsrc, ndst, strtab_size = 0;

	/* Put symbol section at end of init part of module. */
	symsect->sh_flags |= SHF_ALLOC;
	symsect->sh_entsize = get_offset(mod, &mod->init_layout.size, symsect,
					 info->index.sym) | INIT_OFFSET_MASK;
	pr_debug("\t%s\n", info->secstrings + symsect->sh_name);

	src = (void *)info->hdr + symsect->sh_offset;
	nsrc = symsect->sh_size / sizeof(*src);

	/* Compute total space required for the core symbols' strtab. */
	for (ndst = i = 0; i < nsrc; i++) {
		if (i == 0 || is_livepatch_module(mod) ||
		    is_core_symbol(src+i, info->sechdrs, info->hdr->e_shnum,
				   info->index.pcpu)) {
			strtab_size += strlen(&info->strtab[src[i].st_name])+1;
			ndst++;
		}
	}

	/* Append room for core symbols at end of core part. */
	info->symoffs = ALIGN(mod->core_layout.size, symsect->sh_addralign ?: 1);
	info->stroffs = mod->core_layout.size = info->symoffs + ndst * sizeof(Elf_Sym);
	mod->core_layout.size += strtab_size;
	info->core_typeoffs = mod->core_layout.size;
	mod->core_layout.size += ndst * sizeof(char);
	mod->core_layout.size = debug_align(mod->core_layout.size);

	/* Put string table section at end of init part of module. */
	strsect->sh_flags |= SHF_ALLOC;
	strsect->sh_entsize = get_offset(mod, &mod->init_layout.size, strsect,
					 info->index.str) | INIT_OFFSET_MASK;
	pr_debug("\t%s\n", info->secstrings + strsect->sh_name);

	/* We'll tack temporary mod_kallsyms on the end. */
	mod->init_layout.size = ALIGN(mod->init_layout.size,
				      __alignof__(struct mod_kallsyms));
	info->mod_kallsyms_init_off = mod->init_layout.size;
	mod->init_layout.size += sizeof(struct mod_kallsyms);
	info->init_typeoffs = mod->init_layout.size;
	mod->init_layout.size += nsrc * sizeof(char);
	mod->init_layout.size = debug_align(mod->init_layout.size);
}

/*
 * We use the full symtab and strtab which layout_symtab arranged to
 * be appended to the init section.  Later we switch to the cut-down
 * core-only ones.
 */
static void add_kallsyms(struct module *mod, const struct load_info *info)
{
	unsigned int i, ndst;
	const Elf_Sym *src;
	Elf_Sym *dst;
	char *s;
	Elf_Shdr *symsec = &info->sechdrs[info->index.sym];

	/* Set up to point into init section. */
	mod->kallsyms = mod->init_layout.base + info->mod_kallsyms_init_off;

	mod->kallsyms->symtab = (void *)symsec->sh_addr;
	mod->kallsyms->num_symtab = symsec->sh_size / sizeof(Elf_Sym);
	/* Make sure we get permanent strtab: don't use info->strtab. */
	mod->kallsyms->strtab = (void *)info->sechdrs[info->index.str].sh_addr;
	mod->kallsyms->typetab = mod->init_layout.base + info->init_typeoffs;

<<<<<<< HEAD
	/* Set types up while we still have access to sections. */
	for (i = 0; i < mod->kallsyms->num_symtab; i++)
		mod->kallsyms->symtab[i].st_info
			= elf_type(&mod->kallsyms->symtab[i], info);

	/* Now populate the cut down core kallsyms for after init. */
=======
	/*
	 * Now populate the cut down core kallsyms for after init
	 * and set types up while we still have access to sections.
	 */
>>>>>>> 407d19ab
	mod->core_kallsyms.symtab = dst = mod->core_layout.base + info->symoffs;
	mod->core_kallsyms.strtab = s = mod->core_layout.base + info->stroffs;
	mod->core_kallsyms.typetab = mod->core_layout.base + info->core_typeoffs;
	src = mod->kallsyms->symtab;
	for (ndst = i = 0; i < mod->kallsyms->num_symtab; i++) {
		mod->kallsyms->typetab[i] = elf_type(src + i, info);
		if (i == 0 || is_livepatch_module(mod) ||
		    is_core_symbol(src+i, info->sechdrs, info->hdr->e_shnum,
				   info->index.pcpu)) {
			mod->core_kallsyms.typetab[ndst] =
			    mod->kallsyms->typetab[i];
			dst[ndst] = src[i];
			dst[ndst++].st_name = s - mod->core_kallsyms.strtab;
			s += strlcpy(s, &mod->kallsyms->strtab[src[i].st_name],
				     KSYM_NAME_LEN) + 1;
		}
	}
	mod->core_kallsyms.num_symtab = ndst;
}
#else
static inline void layout_symtab(struct module *mod, struct load_info *info)
{
}

static void add_kallsyms(struct module *mod, const struct load_info *info)
{
}
#endif /* CONFIG_KALLSYMS */

static void dynamic_debug_setup(struct module *mod, struct _ddebug *debug, unsigned int num)
{
	if (!debug)
		return;
#ifdef CONFIG_DYNAMIC_DEBUG
	if (ddebug_add_module(debug, num, mod->name))
		pr_err("dynamic debug error adding module: %s\n",
			debug->modname);
#endif
}

static void dynamic_debug_remove(struct module *mod, struct _ddebug *debug)
{
	if (debug)
		ddebug_remove_module(mod->name);
}

void * __weak module_alloc(unsigned long size)
{
	return vmalloc_exec(size);
}

#ifdef CONFIG_DEBUG_KMEMLEAK
static void kmemleak_load_module(const struct module *mod,
				 const struct load_info *info)
{
	unsigned int i;

	/* only scan the sections containing data */
	kmemleak_scan_area(mod, sizeof(struct module), GFP_KERNEL);

	for (i = 1; i < info->hdr->e_shnum; i++) {
		/* Scan all writable sections that's not executable */
		if (!(info->sechdrs[i].sh_flags & SHF_ALLOC) ||
		    !(info->sechdrs[i].sh_flags & SHF_WRITE) ||
		    (info->sechdrs[i].sh_flags & SHF_EXECINSTR))
			continue;

		kmemleak_scan_area((void *)info->sechdrs[i].sh_addr,
				   info->sechdrs[i].sh_size, GFP_KERNEL);
	}
}
#else
static inline void kmemleak_load_module(const struct module *mod,
					const struct load_info *info)
{
}
#endif

#ifdef CONFIG_MODULE_SIG
static int module_sig_check(struct load_info *info, int flags)
{
	int err = -ENOKEY;
	const unsigned long markerlen = sizeof(MODULE_SIG_STRING) - 1;
	const void *mod = info->hdr;

	/*
	 * Require flags == 0, as a module with version information
	 * removed is no longer the module that was signed
	 */
	if (flags == 0 &&
	    info->len > markerlen &&
	    memcmp(mod + info->len - markerlen, MODULE_SIG_STRING, markerlen) == 0) {
		/* We truncate the module to discard the signature */
		info->len -= markerlen;
		err = mod_verify_sig(mod, info);
	}

	if (!err) {
		info->sig_ok = true;
		return 0;
	}

	/* Not having a signature is only an error if we're strict. */
	if (err == -ENOKEY && !is_module_sig_enforced())
		err = 0;

	return err;
}
#else /* !CONFIG_MODULE_SIG */
static int module_sig_check(struct load_info *info, int flags)
{
	return 0;
}
#endif /* !CONFIG_MODULE_SIG */

/* Sanity checks against invalid binaries, wrong arch, weird elf version. */
static int elf_header_check(struct load_info *info)
{
	if (info->len < sizeof(*(info->hdr)))
		return -ENOEXEC;

	if (memcmp(info->hdr->e_ident, ELFMAG, SELFMAG) != 0
	    || info->hdr->e_type != ET_REL
	    || !elf_check_arch(info->hdr)
	    || info->hdr->e_shentsize != sizeof(Elf_Shdr))
		return -ENOEXEC;

	if (info->hdr->e_shoff >= info->len
	    || (info->hdr->e_shnum * sizeof(Elf_Shdr) >
		info->len - info->hdr->e_shoff))
		return -ENOEXEC;

	return 0;
}

#define COPY_CHUNK_SIZE (16*PAGE_SIZE)

static int copy_chunked_from_user(void *dst, const void __user *usrc, unsigned long len)
{
	do {
		unsigned long n = min(len, COPY_CHUNK_SIZE);

		if (copy_from_user(dst, usrc, n) != 0)
			return -EFAULT;
		cond_resched();
		dst += n;
		usrc += n;
		len -= n;
	} while (len);
	return 0;
}

#ifdef CONFIG_LIVEPATCH
static int check_modinfo_livepatch(struct module *mod, struct load_info *info)
{
	if (get_modinfo(info, "livepatch")) {
		mod->klp = true;
		add_taint_module(mod, TAINT_LIVEPATCH, LOCKDEP_STILL_OK);
		pr_notice_once("%s: tainting kernel with TAINT_LIVEPATCH\n",
			       mod->name);
	}

	return 0;
}
#else /* !CONFIG_LIVEPATCH */
static int check_modinfo_livepatch(struct module *mod, struct load_info *info)
{
	if (get_modinfo(info, "livepatch")) {
		pr_err("%s: module is marked as livepatch module, but livepatch support is disabled",
		       mod->name);
		return -ENOEXEC;
	}

	return 0;
}
#endif /* CONFIG_LIVEPATCH */

static void check_modinfo_retpoline(struct module *mod, struct load_info *info)
{
	if (retpoline_module_ok(get_modinfo(info, "retpoline")))
		return;

	pr_warn("%s: loading module not compiled with retpoline compiler.\n",
		mod->name);
}

/* Sets info->hdr and info->len. */
static int copy_module_from_user(const void __user *umod, unsigned long len,
				  struct load_info *info)
{
	int err;

	info->len = len;
	if (info->len < sizeof(*(info->hdr)))
		return -ENOEXEC;

	err = security_kernel_load_data(LOADING_MODULE);
	if (err)
		return err;

	/* Suck in entire file: we'll want most of it. */
	info->hdr = __vmalloc(info->len,
			GFP_KERNEL | __GFP_NOWARN, PAGE_KERNEL);
	if (!info->hdr)
		return -ENOMEM;

	if (copy_chunked_from_user(info->hdr, umod, info->len) != 0) {
		vfree(info->hdr);
		return -EFAULT;
	}

	return 0;
}

static void free_copy(struct load_info *info)
{
	vfree(info->hdr);
}

static int rewrite_section_headers(struct load_info *info, int flags)
{
	unsigned int i;

	/* This should always be true, but let's be sure. */
	info->sechdrs[0].sh_addr = 0;

	for (i = 1; i < info->hdr->e_shnum; i++) {
		Elf_Shdr *shdr = &info->sechdrs[i];
		if (shdr->sh_type != SHT_NOBITS
		    && info->len < shdr->sh_offset + shdr->sh_size) {
			pr_err("Module len %lu truncated\n", info->len);
			return -ENOEXEC;
		}

		/* Mark all sections sh_addr with their address in the
		   temporary image. */
		shdr->sh_addr = (size_t)info->hdr + shdr->sh_offset;

#ifndef CONFIG_MODULE_UNLOAD
		/* Don't load .exit sections */
		if (strstarts(info->secstrings+shdr->sh_name, ".exit"))
			shdr->sh_flags &= ~(unsigned long)SHF_ALLOC;
#endif
	}

	/* Track but don't keep modinfo and version sections. */
	info->sechdrs[info->index.vers].sh_flags &= ~(unsigned long)SHF_ALLOC;
	info->sechdrs[info->index.info].sh_flags &= ~(unsigned long)SHF_ALLOC;

	return 0;
}

/*
 * Set up our basic convenience variables (pointers to section headers,
 * search for module section index etc), and do some basic section
 * verification.
 *
 * Set info->mod to the temporary copy of the module in info->hdr. The final one
 * will be allocated in move_module().
 */
static int setup_load_info(struct load_info *info, int flags)
{
	unsigned int i;

	/* Set up the convenience variables */
	info->sechdrs = (void *)info->hdr + info->hdr->e_shoff;
	info->secstrings = (void *)info->hdr
		+ info->sechdrs[info->hdr->e_shstrndx].sh_offset;

	/* Try to find a name early so we can log errors with a module name */
	info->index.info = find_sec(info, ".modinfo");
	if (!info->index.info)
		info->name = "(missing .modinfo section)";
	else
		info->name = get_modinfo(info, "name");

	/* Find internal symbols and strings. */
	for (i = 1; i < info->hdr->e_shnum; i++) {
		if (info->sechdrs[i].sh_type == SHT_SYMTAB) {
			info->index.sym = i;
			info->index.str = info->sechdrs[i].sh_link;
			info->strtab = (char *)info->hdr
				+ info->sechdrs[info->index.str].sh_offset;
			break;
		}
	}

	if (info->index.sym == 0) {
		pr_warn("%s: module has no symbols (stripped?)\n", info->name);
		return -ENOEXEC;
	}

	info->index.mod = find_sec(info, ".gnu.linkonce.this_module");
	if (!info->index.mod) {
		pr_warn("%s: No module found in object\n",
			info->name ?: "(missing .modinfo name field)");
		return -ENOEXEC;
	}
	/* This is temporary: point mod into copy of data. */
	info->mod = (void *)info->hdr + info->sechdrs[info->index.mod].sh_offset;

	/*
	 * If we didn't load the .modinfo 'name' field earlier, fall back to
	 * on-disk struct mod 'name' field.
	 */
	if (!info->name)
		info->name = info->mod->name;

	if (flags & MODULE_INIT_IGNORE_MODVERSIONS)
		info->index.vers = 0; /* Pretend no __versions section! */
	else
		info->index.vers = find_sec(info, "__versions");

	info->index.pcpu = find_pcpusec(info);

	return 0;
}

static int check_modinfo(struct module *mod, struct load_info *info, int flags)
{
	const char *modmagic = get_modinfo(info, "vermagic");
	int err;

	if (flags & MODULE_INIT_IGNORE_VERMAGIC)
		modmagic = NULL;

	/* This is allowed: modprobe --force will invalidate it. */
	if (!modmagic) {
		err = try_to_force_load(mod, "bad vermagic");
		if (err)
			return err;
	} else if (!same_magic(modmagic, vermagic, info->index.vers)) {
		pr_err("%s: version magic '%s' should be '%s'\n",
		       info->name, modmagic, vermagic);
		return -ENOEXEC;
	}

	if (!get_modinfo(info, "intree")) {
		if (!test_taint(TAINT_OOT_MODULE))
			pr_warn("%s: loading out-of-tree module taints kernel.\n",
				mod->name);
		add_taint_module(mod, TAINT_OOT_MODULE, LOCKDEP_STILL_OK);
	}

	check_modinfo_retpoline(mod, info);

	if (get_modinfo(info, "staging")) {
		add_taint_module(mod, TAINT_CRAP, LOCKDEP_STILL_OK);
		pr_warn("%s: module is from the staging directory, the quality "
			"is unknown, you have been warned.\n", mod->name);
	}

	err = check_modinfo_livepatch(mod, info);
	if (err)
		return err;

	/* Set up license info based on the info section */
	set_license(mod, get_modinfo(info, "license"));

	return 0;
}

static int find_module_sections(struct module *mod, struct load_info *info)
{
	mod->kp = section_objs(info, "__param",
			       sizeof(*mod->kp), &mod->num_kp);
	mod->syms = section_objs(info, "__ksymtab",
				 sizeof(*mod->syms), &mod->num_syms);
	mod->crcs = section_addr(info, "__kcrctab");
	mod->gpl_syms = section_objs(info, "__ksymtab_gpl",
				     sizeof(*mod->gpl_syms),
				     &mod->num_gpl_syms);
	mod->gpl_crcs = section_addr(info, "__kcrctab_gpl");
	mod->gpl_future_syms = section_objs(info,
					    "__ksymtab_gpl_future",
					    sizeof(*mod->gpl_future_syms),
					    &mod->num_gpl_future_syms);
	mod->gpl_future_crcs = section_addr(info, "__kcrctab_gpl_future");

#ifdef CONFIG_UNUSED_SYMBOLS
	mod->unused_syms = section_objs(info, "__ksymtab_unused",
					sizeof(*mod->unused_syms),
					&mod->num_unused_syms);
	mod->unused_crcs = section_addr(info, "__kcrctab_unused");
	mod->unused_gpl_syms = section_objs(info, "__ksymtab_unused_gpl",
					    sizeof(*mod->unused_gpl_syms),
					    &mod->num_unused_gpl_syms);
	mod->unused_gpl_crcs = section_addr(info, "__kcrctab_unused_gpl");
#endif
#ifdef CONFIG_CONSTRUCTORS
	mod->ctors = section_objs(info, ".ctors",
				  sizeof(*mod->ctors), &mod->num_ctors);
	if (!mod->ctors)
		mod->ctors = section_objs(info, ".init_array",
				sizeof(*mod->ctors), &mod->num_ctors);
	else if (find_sec(info, ".init_array")) {
		/*
		 * This shouldn't happen with same compiler and binutils
		 * building all parts of the module.
		 */
		pr_warn("%s: has both .ctors and .init_array.\n",
		       mod->name);
		return -EINVAL;
	}
#endif

#ifdef CONFIG_TRACEPOINTS
	mod->tracepoints_ptrs = section_objs(info, "__tracepoints_ptrs",
					     sizeof(*mod->tracepoints_ptrs),
					     &mod->num_tracepoints);
#endif
#ifdef HAVE_JUMP_LABEL
	mod->jump_entries = section_objs(info, "__jump_table",
					sizeof(*mod->jump_entries),
					&mod->num_jump_entries);
#endif
#ifdef CONFIG_EVENT_TRACING
	mod->trace_events = section_objs(info, "_ftrace_events",
					 sizeof(*mod->trace_events),
					 &mod->num_trace_events);
	mod->trace_evals = section_objs(info, "_ftrace_eval_map",
					sizeof(*mod->trace_evals),
					&mod->num_trace_evals);
#endif
#ifdef CONFIG_TRACING
	mod->trace_bprintk_fmt_start = section_objs(info, "__trace_printk_fmt",
					 sizeof(*mod->trace_bprintk_fmt_start),
					 &mod->num_trace_bprintk_fmt);
#endif
#ifdef CONFIG_FTRACE_MCOUNT_RECORD
	/* sechdrs[0].sh_size is always zero */
	mod->ftrace_callsites = section_objs(info, "__mcount_loc",
					     sizeof(*mod->ftrace_callsites),
					     &mod->num_ftrace_callsites);
#endif
#ifdef CONFIG_FUNCTION_ERROR_INJECTION
	mod->ei_funcs = section_objs(info, "_error_injection_whitelist",
					    sizeof(*mod->ei_funcs),
					    &mod->num_ei_funcs);
#endif
	mod->extable = section_objs(info, "__ex_table",
				    sizeof(*mod->extable), &mod->num_exentries);

	if (section_addr(info, "__obsparm"))
		pr_warn("%s: Ignoring obsolete parameters\n", mod->name);

	info->debug = section_objs(info, "__verbose",
				   sizeof(*info->debug), &info->num_debug);

	return 0;
}

static int move_module(struct module *mod, struct load_info *info)
{
	int i;
	void *ptr;

	/* Do the allocs. */
	ptr = module_alloc(mod->core_layout.size);
	/*
	 * The pointer to this block is stored in the module structure
	 * which is inside the block. Just mark it as not being a
	 * leak.
	 */
	kmemleak_not_leak(ptr);
	if (!ptr)
		return -ENOMEM;

	memset(ptr, 0, mod->core_layout.size);
	mod->core_layout.base = ptr;

	if (mod->init_layout.size) {
		ptr = module_alloc(mod->init_layout.size);
		/*
		 * The pointer to this block is stored in the module structure
		 * which is inside the block. This block doesn't need to be
		 * scanned as it contains data and code that will be freed
		 * after the module is initialized.
		 */
		kmemleak_ignore(ptr);
		if (!ptr) {
			module_memfree(mod->core_layout.base);
			return -ENOMEM;
		}
		memset(ptr, 0, mod->init_layout.size);
		mod->init_layout.base = ptr;
	} else
		mod->init_layout.base = NULL;

	/* Transfer each section which specifies SHF_ALLOC */
	pr_debug("final section addresses:\n");
	for (i = 0; i < info->hdr->e_shnum; i++) {
		void *dest;
		Elf_Shdr *shdr = &info->sechdrs[i];

		if (!(shdr->sh_flags & SHF_ALLOC))
			continue;

		if (shdr->sh_entsize & INIT_OFFSET_MASK)
			dest = mod->init_layout.base
				+ (shdr->sh_entsize & ~INIT_OFFSET_MASK);
		else
			dest = mod->core_layout.base + shdr->sh_entsize;

		if (shdr->sh_type != SHT_NOBITS)
			memcpy(dest, (void *)shdr->sh_addr, shdr->sh_size);
		/* Update sh_addr to point to copy in image. */
		shdr->sh_addr = (unsigned long)dest;
		pr_debug("\t0x%lx %s\n",
			 (long)shdr->sh_addr, info->secstrings + shdr->sh_name);
	}

	return 0;
}

static int check_module_license_and_versions(struct module *mod)
{
	int prev_taint = test_taint(TAINT_PROPRIETARY_MODULE);

	/*
	 * ndiswrapper is under GPL by itself, but loads proprietary modules.
	 * Don't use add_taint_module(), as it would prevent ndiswrapper from
	 * using GPL-only symbols it needs.
	 */
	if (strcmp(mod->name, "ndiswrapper") == 0)
		add_taint(TAINT_PROPRIETARY_MODULE, LOCKDEP_NOW_UNRELIABLE);

	/* driverloader was caught wrongly pretending to be under GPL */
	if (strcmp(mod->name, "driverloader") == 0)
		add_taint_module(mod, TAINT_PROPRIETARY_MODULE,
				 LOCKDEP_NOW_UNRELIABLE);

	/* lve claims to be GPL but upstream won't provide source */
	if (strcmp(mod->name, "lve") == 0)
		add_taint_module(mod, TAINT_PROPRIETARY_MODULE,
				 LOCKDEP_NOW_UNRELIABLE);

	if (!prev_taint && test_taint(TAINT_PROPRIETARY_MODULE))
		pr_warn("%s: module license taints kernel.\n", mod->name);

#ifdef CONFIG_MODVERSIONS
	if ((mod->num_syms && !mod->crcs)
	    || (mod->num_gpl_syms && !mod->gpl_crcs)
	    || (mod->num_gpl_future_syms && !mod->gpl_future_crcs)
#ifdef CONFIG_UNUSED_SYMBOLS
	    || (mod->num_unused_syms && !mod->unused_crcs)
	    || (mod->num_unused_gpl_syms && !mod->unused_gpl_crcs)
#endif
		) {
		return try_to_force_load(mod,
					 "no versions for exported symbols");
	}
#endif
	return 0;
}

static void flush_module_icache(const struct module *mod)
{
	mm_segment_t old_fs;

	/* flush the icache in correct context */
	old_fs = get_fs();
	set_fs(KERNEL_DS);

	/*
	 * Flush the instruction cache, since we've played with text.
	 * Do it before processing of module parameters, so the module
	 * can provide parameter accessor functions of its own.
	 */
	if (mod->init_layout.base)
		flush_icache_range((unsigned long)mod->init_layout.base,
				   (unsigned long)mod->init_layout.base
				   + mod->init_layout.size);
	flush_icache_range((unsigned long)mod->core_layout.base,
			   (unsigned long)mod->core_layout.base + mod->core_layout.size);

	set_fs(old_fs);
}

int __weak module_frob_arch_sections(Elf_Ehdr *hdr,
				     Elf_Shdr *sechdrs,
				     char *secstrings,
				     struct module *mod)
{
	return 0;
}

/* module_blacklist is a comma-separated list of module names */
static char *module_blacklist;
static bool blacklisted(const char *module_name)
{
	const char *p;
	size_t len;

	if (!module_blacklist)
		return false;

	for (p = module_blacklist; *p; p += len) {
		len = strcspn(p, ",");
		if (strlen(module_name) == len && !memcmp(module_name, p, len))
			return true;
		if (p[len] == ',')
			len++;
	}
	return false;
}
core_param(module_blacklist, module_blacklist, charp, 0400);

static struct module *layout_and_allocate(struct load_info *info, int flags)
{
	struct module *mod;
	unsigned int ndx;
	int err;

	err = check_modinfo(info->mod, info, flags);
	if (err)
		return ERR_PTR(err);

	/* Allow arches to frob section contents and sizes.  */
	err = module_frob_arch_sections(info->hdr, info->sechdrs,
					info->secstrings, info->mod);
	if (err < 0)
		return ERR_PTR(err);

	/* We will do a special allocation for per-cpu sections later. */
	info->sechdrs[info->index.pcpu].sh_flags &= ~(unsigned long)SHF_ALLOC;

	/*
	 * Mark ro_after_init section with SHF_RO_AFTER_INIT so that
	 * layout_sections() can put it in the right place.
	 * Note: ro_after_init sections also have SHF_{WRITE,ALLOC} set.
	 */
	ndx = find_sec(info, ".data..ro_after_init");
	if (ndx)
		info->sechdrs[ndx].sh_flags |= SHF_RO_AFTER_INIT;

	/* Determine total sizes, and put offsets in sh_entsize.  For now
	   this is done generically; there doesn't appear to be any
	   special cases for the architectures. */
	layout_sections(info->mod, info);
	layout_symtab(info->mod, info);

	/* Allocate and move to the final place */
	err = move_module(info->mod, info);
	if (err)
		return ERR_PTR(err);

	/* Module has been copied to its final place now: return it. */
	mod = (void *)info->sechdrs[info->index.mod].sh_addr;
	kmemleak_load_module(mod, info);
	return mod;
}

/* mod is no longer valid after this! */
static void module_deallocate(struct module *mod, struct load_info *info)
{
	percpu_modfree(mod);
	module_arch_freeing_init(mod);
	module_memfree(mod->init_layout.base);
	module_memfree(mod->core_layout.base);
}

int __weak module_finalize(const Elf_Ehdr *hdr,
			   const Elf_Shdr *sechdrs,
			   struct module *me)
{
	return 0;
}

static int post_relocation(struct module *mod, const struct load_info *info)
{
	/* Sort exception table now relocations are done. */
	sort_extable(mod->extable, mod->extable + mod->num_exentries);

	/* Copy relocated percpu area over. */
	percpu_modcopy(mod, (void *)info->sechdrs[info->index.pcpu].sh_addr,
		       info->sechdrs[info->index.pcpu].sh_size);

	/* Setup kallsyms-specific fields. */
	add_kallsyms(mod, info);

	/* Arch-specific module finalizing. */
	return module_finalize(info->hdr, info->sechdrs, mod);
}

/* Is this module of this name done loading?  No locks held. */
static bool finished_loading(const char *name)
{
	struct module *mod;
	bool ret;

	/*
	 * The module_mutex should not be a heavily contended lock;
	 * if we get the occasional sleep here, we'll go an extra iteration
	 * in the wait_event_interruptible(), which is harmless.
	 */
	sched_annotate_sleep();
	mutex_lock(&module_mutex);
	mod = find_module_all(name, strlen(name), true);
	ret = !mod || mod->state == MODULE_STATE_LIVE;
	mutex_unlock(&module_mutex);

	return ret;
}

/* Call module constructors. */
static void do_mod_ctors(struct module *mod)
{
#ifdef CONFIG_CONSTRUCTORS
	unsigned long i;

	for (i = 0; i < mod->num_ctors; i++)
		mod->ctors[i]();
#endif
}

/* For freeing module_init on success, in case kallsyms traversing */
struct mod_initfree {
	struct llist_node node;
	void *module_init;
};

static void do_free_init(struct work_struct *w)
{
	struct llist_node *pos, *n, *list;
	struct mod_initfree *initfree;

	list = llist_del_all(&init_free_list);

	synchronize_rcu();

	llist_for_each_safe(pos, n, list) {
		initfree = container_of(pos, struct mod_initfree, node);
		module_memfree(initfree->module_init);
		kfree(initfree);
	}
}

static int __init modules_wq_init(void)
{
	INIT_WORK(&init_free_wq, do_free_init);
	init_llist_head(&init_free_list);
	return 0;
}
module_init(modules_wq_init);

/*
 * This is where the real work happens.
 *
 * Keep it uninlined to provide a reliable breakpoint target, e.g. for the gdb
 * helper command 'lx-symbols'.
 */
static noinline int do_init_module(struct module *mod)
{
	int ret = 0;
	struct mod_initfree *freeinit;

	freeinit = kmalloc(sizeof(*freeinit), GFP_KERNEL);
	if (!freeinit) {
		ret = -ENOMEM;
		goto fail;
	}
	freeinit->module_init = mod->init_layout.base;

	/*
	 * We want to find out whether @mod uses async during init.  Clear
	 * PF_USED_ASYNC.  async_schedule*() will set it.
	 */
	current->flags &= ~PF_USED_ASYNC;

	do_mod_ctors(mod);
	/* Start the module */
	if (mod->init != NULL)
		ret = do_one_initcall(mod->init);
	if (ret < 0) {
		goto fail_free_freeinit;
	}
	if (ret > 0) {
		pr_warn("%s: '%s'->init suspiciously returned %d, it should "
			"follow 0/-E convention\n"
			"%s: loading module anyway...\n",
			__func__, mod->name, ret, __func__);
		dump_stack();
	}

	/* Now it's a first class citizen! */
	mod->state = MODULE_STATE_LIVE;
	blocking_notifier_call_chain(&module_notify_list,
				     MODULE_STATE_LIVE, mod);

	/*
	 * We need to finish all async code before the module init sequence
	 * is done.  This has potential to deadlock.  For example, a newly
	 * detected block device can trigger request_module() of the
	 * default iosched from async probing task.  Once userland helper
	 * reaches here, async_synchronize_full() will wait on the async
	 * task waiting on request_module() and deadlock.
	 *
	 * This deadlock is avoided by perfomring async_synchronize_full()
	 * iff module init queued any async jobs.  This isn't a full
	 * solution as it will deadlock the same if module loading from
	 * async jobs nests more than once; however, due to the various
	 * constraints, this hack seems to be the best option for now.
	 * Please refer to the following thread for details.
	 *
	 * http://thread.gmane.org/gmane.linux.kernel/1420814
	 */
	if (!mod->async_probe_requested && (current->flags & PF_USED_ASYNC))
		async_synchronize_full();

	ftrace_free_mem(mod, mod->init_layout.base, mod->init_layout.base +
			mod->init_layout.size);
	mutex_lock(&module_mutex);
	/* Drop initial reference. */
	module_put(mod);
	trim_init_extable(mod);
#ifdef CONFIG_KALLSYMS
	/* Switch to core kallsyms now init is done: kallsyms may be walking! */
	rcu_assign_pointer(mod->kallsyms, &mod->core_kallsyms);
#endif
	module_enable_ro(mod, true);
	mod_tree_remove_init(mod);
	module_arch_freeing_init(mod);
	mod->init_layout.base = NULL;
	mod->init_layout.size = 0;
	mod->init_layout.ro_size = 0;
	mod->init_layout.ro_after_init_size = 0;
	mod->init_layout.text_size = 0;
	/*
	 * We want to free module_init, but be aware that kallsyms may be
	 * walking this with preempt disabled.  In all the failure paths, we
<<<<<<< HEAD
	 * call synchronize_sched(), but we don't want to slow down the success
	 * path, so use actual RCU here.
=======
	 * call synchronize_rcu(), but we don't want to slow down the success
	 * path. module_memfree() cannot be called in an interrupt, so do the
	 * work and call synchronize_rcu() in a work queue.
	 *
>>>>>>> 407d19ab
	 * Note that module_alloc() on most architectures creates W+X page
	 * mappings which won't be cleaned up until do_free_init() runs.  Any
	 * code such as mark_rodata_ro() which depends on those mappings to
	 * be cleaned up needs to sync with the queued work - ie
	 * rcu_barrier_sched()
	 */
<<<<<<< HEAD
	call_rcu_sched(&freeinit->rcu, do_free_init);
=======
	if (llist_add(&freeinit->node, &init_free_list))
		schedule_work(&init_free_wq);

>>>>>>> 407d19ab
	mutex_unlock(&module_mutex);
	wake_up_all(&module_wq);

	return 0;

fail_free_freeinit:
	kfree(freeinit);
fail:
	/* Try to protect us from buggy refcounters. */
	mod->state = MODULE_STATE_GOING;
	synchronize_sched();
	module_put(mod);
	blocking_notifier_call_chain(&module_notify_list,
				     MODULE_STATE_GOING, mod);
	klp_module_going(mod);
	ftrace_release_mod(mod);
	free_module(mod);
	wake_up_all(&module_wq);
	return ret;
}

static int may_init_module(void)
{
	if (!capable(CAP_SYS_MODULE) || modules_disabled)
		return -EPERM;

	return 0;
}

/*
 * We try to place it in the list now to make sure it's unique before
 * we dedicate too many resources.  In particular, temporary percpu
 * memory exhaustion.
 */
static int add_unformed_module(struct module *mod)
{
	int err;
	struct module *old;

	mod->state = MODULE_STATE_UNFORMED;

again:
	mutex_lock(&module_mutex);
	old = find_module_all(mod->name, strlen(mod->name), true);
	if (old != NULL) {
		if (old->state != MODULE_STATE_LIVE) {
			/* Wait in case it fails to load. */
			mutex_unlock(&module_mutex);
			err = wait_event_interruptible(module_wq,
					       finished_loading(mod->name));
			if (err)
				goto out_unlocked;
			goto again;
		}
		err = -EEXIST;
		goto out;
	}
	mod_update_bounds(mod);
	list_add_rcu(&mod->list, &modules);
	mod_tree_insert(mod);
	err = 0;

out:
	mutex_unlock(&module_mutex);
out_unlocked:
	return err;
}

static int complete_formation(struct module *mod, struct load_info *info)
{
	int err;

	mutex_lock(&module_mutex);

	/* Find duplicate symbols (must be called under lock). */
	err = verify_export_symbols(mod);
	if (err < 0)
		goto out;

	/* This relies on module_mutex for list integrity. */
	module_bug_finalize(info->hdr, info->sechdrs, mod);

	module_enable_ro(mod, false);
	module_enable_nx(mod);

	/* Mark state as coming so strong_try_module_get() ignores us,
	 * but kallsyms etc. can see us. */
	mod->state = MODULE_STATE_COMING;
	mutex_unlock(&module_mutex);

	return 0;

out:
	mutex_unlock(&module_mutex);
	return err;
}

static int prepare_coming_module(struct module *mod)
{
	int err;

	ftrace_module_enable(mod);
	err = klp_module_coming(mod);
	if (err)
		return err;

	blocking_notifier_call_chain(&module_notify_list,
				     MODULE_STATE_COMING, mod);
	return 0;
}

static int unknown_module_param_cb(char *param, char *val, const char *modname,
				   void *arg)
{
	struct module *mod = arg;
	int ret;

	if (strcmp(param, "async_probe") == 0) {
		mod->async_probe_requested = true;
		return 0;
	}

	/* Check for magic 'dyndbg' arg */
	ret = ddebug_dyndbg_module_param_cb(param, val, modname);
	if (ret != 0)
		pr_warn("%s: unknown parameter '%s' ignored\n", modname, param);
	return 0;
}

/* Allocate and load the module: note that size of section 0 is always
   zero, and we rely on this for optional sections. */
static int load_module(struct load_info *info, const char __user *uargs,
		       int flags)
{
	struct module *mod;
	long err = 0;
	char *after_dashes;

	err = elf_header_check(info);
	if (err)
		goto free_copy;

	err = setup_load_info(info, flags);
	if (err)
		goto free_copy;

	if (blacklisted(info->name)) {
		err = -EPERM;
		goto free_copy;
	}

	err = module_sig_check(info, flags);
	if (err)
		goto free_copy;

	err = rewrite_section_headers(info, flags);
	if (err)
		goto free_copy;

	/* Check module struct version now, before we try to use module. */
	if (!check_modstruct_version(info, info->mod)) {
		err = -ENOEXEC;
		goto free_copy;
	}

	/* Figure out module layout, and allocate all the memory. */
	mod = layout_and_allocate(info, flags);
	if (IS_ERR(mod)) {
		err = PTR_ERR(mod);
		goto free_copy;
	}

	audit_log_kern_module(mod->name);

	/* Reserve our place in the list. */
	err = add_unformed_module(mod);
	if (err)
		goto free_module;

#ifdef CONFIG_MODULE_SIG
	mod->sig_ok = info->sig_ok;
	if (!mod->sig_ok) {
		pr_notice_once("%s: module verification failed: signature "
			       "and/or required key missing - tainting "
			       "kernel\n", mod->name);
		add_taint_module(mod, TAINT_UNSIGNED_MODULE, LOCKDEP_STILL_OK);
	}
#endif

	/* To avoid stressing percpu allocator, do this once we're unique. */
	err = percpu_modalloc(mod, info);
	if (err)
		goto unlink_mod;

	/* Now module is in final location, initialize linked lists, etc. */
	err = module_unload_init(mod);
	if (err)
		goto unlink_mod;

	init_param_lock(mod);

	/* Now we've got everything in the final locations, we can
	 * find optional sections. */
	err = find_module_sections(mod, info);
	if (err)
		goto free_unload;

	err = check_module_license_and_versions(mod);
	if (err)
		goto free_unload;

	/* Set up MODINFO_ATTR fields */
	setup_modinfo(mod, info);

	/* Fix up syms, so that st_value is a pointer to location. */
	err = simplify_symbols(mod, info);
	if (err < 0)
		goto free_modinfo;

	err = apply_relocations(mod, info);
	if (err < 0)
		goto free_modinfo;

	err = post_relocation(mod, info);
	if (err < 0)
		goto free_modinfo;

	flush_module_icache(mod);

	/* Now copy in args */
	mod->args = strndup_user(uargs, ~0UL >> 1);
	if (IS_ERR(mod->args)) {
		err = PTR_ERR(mod->args);
		goto free_arch_cleanup;
	}

	dynamic_debug_setup(mod, info->debug, info->num_debug);

	/* Ftrace init must be called in the MODULE_STATE_UNFORMED state */
	ftrace_module_init(mod);

	/* Finally it's fully formed, ready to start executing. */
	err = complete_formation(mod, info);
	if (err)
		goto ddebug_cleanup;

	err = prepare_coming_module(mod);
	if (err)
		goto bug_cleanup;

	/* Module is ready to execute: parsing args may do that. */
	after_dashes = parse_args(mod->name, mod->args, mod->kp, mod->num_kp,
				  -32768, 32767, mod,
				  unknown_module_param_cb);
	if (IS_ERR(after_dashes)) {
		err = PTR_ERR(after_dashes);
		goto coming_cleanup;
	} else if (after_dashes) {
		pr_warn("%s: parameters '%s' after `--' ignored\n",
		       mod->name, after_dashes);
	}

	/* Link in to sysfs. */
	err = mod_sysfs_setup(mod, info, mod->kp, mod->num_kp);
	if (err < 0)
		goto coming_cleanup;

	if (is_livepatch_module(mod)) {
		err = copy_module_elf(mod, info);
		if (err < 0)
			goto sysfs_cleanup;
	}

	/* Get rid of temporary copy. */
	free_copy(info);

	/* Done! */
	trace_module_load(mod);

	return do_init_module(mod);

 sysfs_cleanup:
	mod_sysfs_teardown(mod);
 coming_cleanup:
	mod->state = MODULE_STATE_GOING;
	destroy_params(mod->kp, mod->num_kp);
	blocking_notifier_call_chain(&module_notify_list,
				     MODULE_STATE_GOING, mod);
	klp_module_going(mod);
 bug_cleanup:
	/* module_bug_cleanup needs module_mutex protection */
	mutex_lock(&module_mutex);
	module_bug_cleanup(mod);
	mutex_unlock(&module_mutex);

 ddebug_cleanup:
	ftrace_release_mod(mod);
	dynamic_debug_remove(mod, info->debug);
	synchronize_sched();
	kfree(mod->args);
 free_arch_cleanup:
	module_arch_cleanup(mod);
 free_modinfo:
	free_modinfo(mod);
 free_unload:
	module_unload_free(mod);
 unlink_mod:
	mutex_lock(&module_mutex);
	/* Unlink carefully: kallsyms could be walking list. */
	list_del_rcu(&mod->list);
	mod_tree_remove(mod);
	wake_up_all(&module_wq);
	/* Wait for RCU-sched synchronizing before releasing mod->list. */
	synchronize_sched();
	mutex_unlock(&module_mutex);
 free_module:
	/* Free lock-classes; relies on the preceding sync_rcu() */
	lockdep_free_key_range(mod->core_layout.base, mod->core_layout.size);

	module_deallocate(mod, info);
 free_copy:
	free_copy(info);
	return err;
}

SYSCALL_DEFINE3(init_module, void __user *, umod,
		unsigned long, len, const char __user *, uargs)
{
	int err;
	struct load_info info = { };

	err = may_init_module();
	if (err)
		return err;

	pr_debug("init_module: umod=%p, len=%lu, uargs=%p\n",
	       umod, len, uargs);

	err = copy_module_from_user(umod, len, &info);
	if (err)
		return err;

	return load_module(&info, uargs, 0);
}

SYSCALL_DEFINE3(finit_module, int, fd, const char __user *, uargs, int, flags)
{
	struct load_info info = { };
	loff_t size;
	void *hdr;
	int err;

	err = may_init_module();
	if (err)
		return err;

	pr_debug("finit_module: fd=%d, uargs=%p, flags=%i\n", fd, uargs, flags);

	if (flags & ~(MODULE_INIT_IGNORE_MODVERSIONS
		      |MODULE_INIT_IGNORE_VERMAGIC))
		return -EINVAL;

	err = kernel_read_file_from_fd(fd, &hdr, &size, INT_MAX,
				       READING_MODULE);
	if (err)
		return err;
	info.hdr = hdr;
	info.len = size;

	return load_module(&info, uargs, flags);
}

static inline int within(unsigned long addr, void *start, unsigned long size)
{
	return ((void *)addr >= start && (void *)addr < start + size);
}

#ifdef CONFIG_KALLSYMS
/*
 * This ignores the intensely annoying "mapping symbols" found
 * in ARM ELF files: $a, $t and $d.
 */
static inline int is_arm_mapping_symbol(const char *str)
{
	if (str[0] == '.' && str[1] == 'L')
		return true;
	return str[0] == '$' && strchr("axtd", str[1])
	       && (str[2] == '\0' || str[2] == '.');
}

static const char *symname(struct mod_kallsyms *kallsyms, unsigned int symnum)
{
	return kallsyms->strtab + kallsyms->symtab[symnum].st_name;
}

static const char *get_ksymbol(struct module *mod,
			       unsigned long addr,
			       unsigned long *size,
			       unsigned long *offset)
{
	unsigned int i, best = 0;
	unsigned long nextval;
	struct mod_kallsyms *kallsyms = rcu_dereference_sched(mod->kallsyms);

	/* At worse, next value is at end of module */
	if (within_module_init(addr, mod))
		nextval = (unsigned long)mod->init_layout.base+mod->init_layout.text_size;
	else
		nextval = (unsigned long)mod->core_layout.base+mod->core_layout.text_size;

	/* Scan for closest preceding symbol, and next symbol. (ELF
	   starts real symbols at 1). */
	for (i = 1; i < kallsyms->num_symtab; i++) {
		if (kallsyms->symtab[i].st_shndx == SHN_UNDEF)
			continue;

		/* We ignore unnamed symbols: they're uninformative
		 * and inserted at a whim. */
		if (*symname(kallsyms, i) == '\0'
		    || is_arm_mapping_symbol(symname(kallsyms, i)))
			continue;

		if (kallsyms->symtab[i].st_value <= addr
		    && kallsyms->symtab[i].st_value > kallsyms->symtab[best].st_value)
			best = i;
		if (kallsyms->symtab[i].st_value > addr
		    && kallsyms->symtab[i].st_value < nextval)
			nextval = kallsyms->symtab[i].st_value;
	}

	if (!best)
		return NULL;

	if (size)
		*size = nextval - kallsyms->symtab[best].st_value;
	if (offset)
		*offset = addr - kallsyms->symtab[best].st_value;
	return symname(kallsyms, best);
}

void * __weak dereference_module_function_descriptor(struct module *mod,
						     void *ptr)
{
	return ptr;
}

/* For kallsyms to ask for address resolution.  NULL means not found.  Careful
 * not to lock to avoid deadlock on oopses, simply disable preemption. */
const char *module_address_lookup(unsigned long addr,
			    unsigned long *size,
			    unsigned long *offset,
			    char **modname,
			    char *namebuf)
{
	const char *ret = NULL;
	struct module *mod;

	preempt_disable();
	mod = __module_address(addr);
	if (mod) {
		if (modname)
			*modname = mod->name;
		ret = get_ksymbol(mod, addr, size, offset);
	}
	/* Make a copy in here where it's safe */
	if (ret) {
		strncpy(namebuf, ret, KSYM_NAME_LEN - 1);
		ret = namebuf;
	}
	preempt_enable();

	return ret;
}

int lookup_module_symbol_name(unsigned long addr, char *symname)
{
	struct module *mod;

	preempt_disable();
	list_for_each_entry_rcu(mod, &modules, list) {
		if (mod->state == MODULE_STATE_UNFORMED)
			continue;
		if (within_module(addr, mod)) {
			const char *sym;

			sym = get_ksymbol(mod, addr, NULL, NULL);
			if (!sym)
				goto out;
			strlcpy(symname, sym, KSYM_NAME_LEN);
			preempt_enable();
			return 0;
		}
	}
out:
	preempt_enable();
	return -ERANGE;
}

int lookup_module_symbol_attrs(unsigned long addr, unsigned long *size,
			unsigned long *offset, char *modname, char *name)
{
	struct module *mod;

	preempt_disable();
	list_for_each_entry_rcu(mod, &modules, list) {
		if (mod->state == MODULE_STATE_UNFORMED)
			continue;
		if (within_module(addr, mod)) {
			const char *sym;

			sym = get_ksymbol(mod, addr, size, offset);
			if (!sym)
				goto out;
			if (modname)
				strlcpy(modname, mod->name, MODULE_NAME_LEN);
			if (name)
				strlcpy(name, sym, KSYM_NAME_LEN);
			preempt_enable();
			return 0;
		}
	}
out:
	preempt_enable();
	return -ERANGE;
}

int module_get_kallsym(unsigned int symnum, unsigned long *value, char *type,
			char *name, char *module_name, int *exported)
{
	struct module *mod;

	preempt_disable();
	list_for_each_entry_rcu(mod, &modules, list) {
		struct mod_kallsyms *kallsyms;

		if (mod->state == MODULE_STATE_UNFORMED)
			continue;
		kallsyms = rcu_dereference_sched(mod->kallsyms);
		if (symnum < kallsyms->num_symtab) {
<<<<<<< HEAD
			*value = kallsyms->symtab[symnum].st_value;
			*type = kallsyms->symtab[symnum].st_info;
			strlcpy(name, symname(kallsyms, symnum), KSYM_NAME_LEN);
=======
			const Elf_Sym *sym = &kallsyms->symtab[symnum];

			*value = kallsyms_symbol_value(sym);
			*type = kallsyms->typetab[symnum];
			strlcpy(name, kallsyms_symbol_name(kallsyms, symnum), KSYM_NAME_LEN);
>>>>>>> 407d19ab
			strlcpy(module_name, mod->name, MODULE_NAME_LEN);
			*exported = is_exported(name, *value, mod);
			preempt_enable();
			return 0;
		}
		symnum -= kallsyms->num_symtab;
	}
	preempt_enable();
	return -ERANGE;
}

static unsigned long mod_find_symname(struct module *mod, const char *name)
{
	unsigned int i;
	struct mod_kallsyms *kallsyms = rcu_dereference_sched(mod->kallsyms);

	for (i = 0; i < kallsyms->num_symtab; i++)
		if (strcmp(name, symname(kallsyms, i)) == 0 &&
		    kallsyms->symtab[i].st_shndx != SHN_UNDEF)
			return kallsyms->symtab[i].st_value;
	return 0;
}

/* Look for this name: can be of form module:name. */
unsigned long module_kallsyms_lookup_name(const char *name)
{
	struct module *mod;
	char *colon;
	unsigned long ret = 0;

	/* Don't lock: we're in enough trouble already. */
	preempt_disable();
	if ((colon = strnchr(name, MODULE_NAME_LEN, ':')) != NULL) {
		if ((mod = find_module_all(name, colon - name, false)) != NULL)
			ret = mod_find_symname(mod, colon+1);
	} else {
		list_for_each_entry_rcu(mod, &modules, list) {
			if (mod->state == MODULE_STATE_UNFORMED)
				continue;
			if ((ret = mod_find_symname(mod, name)) != 0)
				break;
		}
	}
	preempt_enable();
	return ret;
}

int module_kallsyms_on_each_symbol(int (*fn)(void *, const char *,
					     struct module *, unsigned long),
				   void *data)
{
	struct module *mod;
	unsigned int i;
	int ret;

	module_assert_mutex();

	list_for_each_entry(mod, &modules, list) {
		/* We hold module_mutex: no need for rcu_dereference_sched */
		struct mod_kallsyms *kallsyms = mod->kallsyms;

		if (mod->state == MODULE_STATE_UNFORMED)
			continue;
		for (i = 0; i < kallsyms->num_symtab; i++) {

			if (kallsyms->symtab[i].st_shndx == SHN_UNDEF)
				continue;

			ret = fn(data, symname(kallsyms, i),
				 mod, kallsyms->symtab[i].st_value);
			if (ret != 0)
				return ret;
		}
	}
	return 0;
}
#endif /* CONFIG_KALLSYMS */

/* Maximum number of characters written by module_flags() */
#define MODULE_FLAGS_BUF_SIZE (TAINT_FLAGS_COUNT + 4)

/* Keep in sync with MODULE_FLAGS_BUF_SIZE !!! */
static char *module_flags(struct module *mod, char *buf)
{
	int bx = 0;

	BUG_ON(mod->state == MODULE_STATE_UNFORMED);
	if (mod->taints ||
	    mod->state == MODULE_STATE_GOING ||
	    mod->state == MODULE_STATE_COMING) {
		buf[bx++] = '(';
		bx += module_flags_taint(mod, buf + bx);
		/* Show a - for module-is-being-unloaded */
		if (mod->state == MODULE_STATE_GOING)
			buf[bx++] = '-';
		/* Show a + for module-is-being-loaded */
		if (mod->state == MODULE_STATE_COMING)
			buf[bx++] = '+';
		buf[bx++] = ')';
	}
	buf[bx] = '\0';

	return buf;
}

#ifdef CONFIG_PROC_FS
/* Called by the /proc file system to return a list of modules. */
static void *m_start(struct seq_file *m, loff_t *pos)
{
	mutex_lock(&module_mutex);
	return seq_list_start(&modules, *pos);
}

static void *m_next(struct seq_file *m, void *p, loff_t *pos)
{
	return seq_list_next(p, &modules, pos);
}

static void m_stop(struct seq_file *m, void *p)
{
	mutex_unlock(&module_mutex);
}

static int m_show(struct seq_file *m, void *p)
{
	struct module *mod = list_entry(p, struct module, list);
	char buf[MODULE_FLAGS_BUF_SIZE];
	void *value;

	/* We always ignore unformed modules. */
	if (mod->state == MODULE_STATE_UNFORMED)
		return 0;

	seq_printf(m, "%s %u",
		   mod->name, mod->init_layout.size + mod->core_layout.size);
	print_unload_info(m, mod);

	/* Informative for users. */
	seq_printf(m, " %s",
		   mod->state == MODULE_STATE_GOING ? "Unloading" :
		   mod->state == MODULE_STATE_COMING ? "Loading" :
		   "Live");
	/* Used by oprofile and other similar tools. */
	value = m->private ? NULL : mod->core_layout.base;
	seq_printf(m, " 0x%px", value);

	/* Taints info */
	if (mod->taints)
		seq_printf(m, " %s", module_flags(mod, buf));

	seq_puts(m, "\n");
	return 0;
}

/* Format: modulename size refcount deps address

   Where refcount is a number or -, and deps is a comma-separated list
   of depends or -.
*/
static const struct seq_operations modules_op = {
	.start	= m_start,
	.next	= m_next,
	.stop	= m_stop,
	.show	= m_show
};

/*
 * This also sets the "private" pointer to non-NULL if the
 * kernel pointers should be hidden (so you can just test
 * "m->private" to see if you should keep the values private).
 *
 * We use the same logic as for /proc/kallsyms.
 */
static int modules_open(struct inode *inode, struct file *file)
{
	int err = seq_open(file, &modules_op);

	if (!err) {
		struct seq_file *m = file->private_data;
		m->private = kallsyms_show_value() ? NULL : (void *)8ul;
	}

	return err;
}

static const struct file_operations proc_modules_operations = {
	.open		= modules_open,
	.read		= seq_read,
	.llseek		= seq_lseek,
	.release	= seq_release,
};

static int __init proc_modules_init(void)
{
	proc_create("modules", 0, NULL, &proc_modules_operations);
	return 0;
}
module_init(proc_modules_init);
#endif

/* Given an address, look for it in the module exception tables. */
const struct exception_table_entry *search_module_extables(unsigned long addr)
{
	const struct exception_table_entry *e = NULL;
	struct module *mod;

	preempt_disable();
	mod = __module_address(addr);
	if (!mod)
		goto out;

	if (!mod->num_exentries)
		goto out;

	e = search_extable(mod->extable,
			   mod->num_exentries,
			   addr);
out:
	preempt_enable();

	/*
	 * Now, if we found one, we are running inside it now, hence
	 * we cannot unload the module, hence no refcnt needed.
	 */
	return e;
}

/*
 * is_module_address - is this address inside a module?
 * @addr: the address to check.
 *
 * See is_module_text_address() if you simply want to see if the address
 * is code (not data).
 */
bool is_module_address(unsigned long addr)
{
	bool ret;

	preempt_disable();
	ret = __module_address(addr) != NULL;
	preempt_enable();

	return ret;
}

/*
 * __module_address - get the module which contains an address.
 * @addr: the address.
 *
 * Must be called with preempt disabled or module mutex held so that
 * module doesn't get freed during this.
 */
struct module *__module_address(unsigned long addr)
{
	struct module *mod;

	if (addr < module_addr_min || addr > module_addr_max)
		return NULL;

	module_assert_mutex_or_preempt();

	mod = mod_find(addr);
	if (mod) {
		BUG_ON(!within_module(addr, mod));
		if (mod->state == MODULE_STATE_UNFORMED)
			mod = NULL;
	}
	return mod;
}
EXPORT_SYMBOL_GPL(__module_address);

/*
 * is_module_text_address - is this address inside module code?
 * @addr: the address to check.
 *
 * See is_module_address() if you simply want to see if the address is
 * anywhere in a module.  See kernel_text_address() for testing if an
 * address corresponds to kernel or module code.
 */
bool is_module_text_address(unsigned long addr)
{
	bool ret;

	preempt_disable();
	ret = __module_text_address(addr) != NULL;
	preempt_enable();

	return ret;
}

/*
 * __module_text_address - get the module whose code contains an address.
 * @addr: the address.
 *
 * Must be called with preempt disabled or module mutex held so that
 * module doesn't get freed during this.
 */
struct module *__module_text_address(unsigned long addr)
{
	struct module *mod = __module_address(addr);
	if (mod) {
		/* Make sure it's within the text section. */
		if (!within(addr, mod->init_layout.base, mod->init_layout.text_size)
		    && !within(addr, mod->core_layout.base, mod->core_layout.text_size))
			mod = NULL;
	}
	return mod;
}
EXPORT_SYMBOL_GPL(__module_text_address);

/* Don't grab lock, we're oopsing. */
void print_modules(void)
{
	struct module *mod;
	char buf[MODULE_FLAGS_BUF_SIZE];

	printk(KERN_DEFAULT "Modules linked in:");
	/* Most callers should already have preempt disabled, but make sure */
	preempt_disable();
	list_for_each_entry_rcu(mod, &modules, list) {
		if (mod->state == MODULE_STATE_UNFORMED)
			continue;
		pr_cont(" %s%s", mod->name, module_flags(mod, buf));
	}
	preempt_enable();
	if (last_unloaded_module[0])
		pr_cont(" [last unloaded: %s]", last_unloaded_module);
	pr_cont("\n");
}

#ifdef CONFIG_MODVERSIONS
/* Generate the signature for all relevant module structures here.
 * If these change, we don't want to try to parse the module. */
void module_layout(struct module *mod,
		   struct modversion_info *ver,
		   struct kernel_param *kp,
		   struct kernel_symbol *ks,
		   struct tracepoint * const *tp)
{
}
EXPORT_SYMBOL(module_layout);
#endif<|MERGE_RESOLUTION|>--- conflicted
+++ resolved
@@ -492,9 +492,9 @@
 	const struct kernel_symbol *sym;
 };
 
-static bool check_symbol(const struct symsearch *syms,
-				 struct module *owner,
-				 unsigned int symnum, void *data)
+static bool check_exported_symbol(const struct symsearch *syms,
+				  struct module *owner,
+				  unsigned int symnum, void *data)
 {
 	struct find_symbol_arg *fsa = data;
 
@@ -552,9 +552,9 @@
 	return strcmp(a, kernel_symbol_name(b));
 }
 
-static bool find_symbol_in_section(const struct symsearch *syms,
-				   struct module *owner,
-				   void *data)
+static bool find_exported_symbol_in_section(const struct symsearch *syms,
+					    struct module *owner,
+					    void *data)
 {
 	struct find_symbol_arg *fsa = data;
 	struct kernel_symbol *sym;
@@ -562,13 +562,14 @@
 	sym = bsearch(fsa->name, syms->start, syms->stop - syms->start,
 			sizeof(struct kernel_symbol), cmp_name);
 
-	if (sym != NULL && check_symbol(syms, owner, sym - syms->start, data))
+	if (sym != NULL && check_exported_symbol(syms, owner,
+						 sym - syms->start, data))
 		return true;
 
 	return false;
 }
 
-/* Find a symbol and return it, along with, (optional) crc and
+/* Find an exported symbol and return it, along with, (optional) crc and
  * (optional) module which owns it.  Needs preempt disabled or module_mutex. */
 const struct kernel_symbol *find_symbol(const char *name,
 					struct module **owner,
@@ -582,7 +583,7 @@
 	fsa.gplok = gplok;
 	fsa.warn = warn;
 
-	if (each_symbol_section(find_symbol_in_section, &fsa)) {
+	if (each_symbol_section(find_exported_symbol_in_section, &fsa)) {
 		if (owner)
 			*owner = fsa.owner;
 		if (crc)
@@ -2146,7 +2147,7 @@
 	/* Remove this module from bug list, this uses list_del_rcu */
 	module_bug_cleanup(mod);
 	/* Wait for RCU-sched synchronizing before releasing mod->list and buglist. */
-	synchronize_sched();
+	synchronize_rcu();
 	mutex_unlock(&module_mutex);
 
 	/* This may be empty, but that's OK */
@@ -2183,7 +2184,7 @@
  *
  * You must hold the module_mutex.
  */
-static int verify_export_symbols(struct module *mod)
+static int verify_exported_symbols(struct module *mod)
 {
 	unsigned int i;
 	struct module *owner;
@@ -2504,10 +2505,10 @@
 
 #ifdef CONFIG_KALLSYMS
 
-/* lookup symbol in given range of kernel_symbols */
-static const struct kernel_symbol *lookup_symbol(const char *name,
-	const struct kernel_symbol *start,
-	const struct kernel_symbol *stop)
+/* Lookup exported symbol in given range of kernel_symbols */
+static const struct kernel_symbol *lookup_exported_symbol(const char *name,
+							  const struct kernel_symbol *start,
+							  const struct kernel_symbol *stop)
 {
 	return bsearch(name, start, stop - start,
 			sizeof(struct kernel_symbol), cmp_name);
@@ -2518,9 +2519,10 @@
 {
 	const struct kernel_symbol *ks;
 	if (!mod)
-		ks = lookup_symbol(name, __start___ksymtab, __stop___ksymtab);
+		ks = lookup_exported_symbol(name, __start___ksymtab, __stop___ksymtab);
 	else
-		ks = lookup_symbol(name, mod->syms, mod->syms + mod->num_syms);
+		ks = lookup_exported_symbol(name, mod->syms, mod->syms + mod->num_syms);
+
 	return ks != NULL && kernel_symbol_value(ks) == value;
 }
 
@@ -2670,19 +2672,10 @@
 	mod->kallsyms->strtab = (void *)info->sechdrs[info->index.str].sh_addr;
 	mod->kallsyms->typetab = mod->init_layout.base + info->init_typeoffs;
 
-<<<<<<< HEAD
-	/* Set types up while we still have access to sections. */
-	for (i = 0; i < mod->kallsyms->num_symtab; i++)
-		mod->kallsyms->symtab[i].st_info
-			= elf_type(&mod->kallsyms->symtab[i], info);
-
-	/* Now populate the cut down core kallsyms for after init. */
-=======
 	/*
 	 * Now populate the cut down core kallsyms for after init
 	 * and set types up while we still have access to sections.
 	 */
->>>>>>> 407d19ab
 	mod->core_kallsyms.symtab = dst = mod->core_layout.base + info->symoffs;
 	mod->core_kallsyms.strtab = s = mod->core_layout.base + info->stroffs;
 	mod->core_kallsyms.typetab = mod->core_layout.base + info->core_typeoffs;
@@ -2716,11 +2709,7 @@
 {
 	if (!debug)
 		return;
-#ifdef CONFIG_DYNAMIC_DEBUG
-	if (ddebug_add_module(debug, num, mod->name))
-		pr_err("dynamic debug error adding module: %s\n",
-			debug->modname);
-#endif
+	ddebug_add_module(debug, num, mod->name);
 }
 
 static void dynamic_debug_remove(struct module *mod, struct _ddebug *debug)
@@ -3094,7 +3083,12 @@
 					     sizeof(*mod->tracepoints_ptrs),
 					     &mod->num_tracepoints);
 #endif
-#ifdef HAVE_JUMP_LABEL
+#ifdef CONFIG_BPF_EVENTS
+	mod->bpf_raw_events = section_objs(info, "__bpf_raw_tp_map",
+					   sizeof(*mod->bpf_raw_events),
+					   &mod->num_bpf_raw_events);
+#endif
+#ifdef CONFIG_JUMP_LABEL
 	mod->jump_entries = section_objs(info, "__jump_table",
 					sizeof(*mod->jump_entries),
 					&mod->num_jump_entries);
@@ -3318,6 +3312,15 @@
 	ndx = find_sec(info, ".data..ro_after_init");
 	if (ndx)
 		info->sechdrs[ndx].sh_flags |= SHF_RO_AFTER_INIT;
+	/*
+	 * Mark the __jump_table section as ro_after_init as well: these data
+	 * structures are never modified, with the exception of entries that
+	 * refer to code in the __init section, which are annotated as such
+	 * at module load time.
+	 */
+	ndx = find_sec(info, "__jump_table");
+	if (ndx)
+		info->sechdrs[ndx].sh_flags |= SHF_RO_AFTER_INIT;
 
 	/* Determine total sizes, and put offsets in sh_entsize.  For now
 	   this is done generically; there doesn't appear to be any
@@ -3514,28 +3517,19 @@
 	/*
 	 * We want to free module_init, but be aware that kallsyms may be
 	 * walking this with preempt disabled.  In all the failure paths, we
-<<<<<<< HEAD
-	 * call synchronize_sched(), but we don't want to slow down the success
-	 * path, so use actual RCU here.
-=======
 	 * call synchronize_rcu(), but we don't want to slow down the success
 	 * path. module_memfree() cannot be called in an interrupt, so do the
 	 * work and call synchronize_rcu() in a work queue.
 	 *
->>>>>>> 407d19ab
 	 * Note that module_alloc() on most architectures creates W+X page
 	 * mappings which won't be cleaned up until do_free_init() runs.  Any
 	 * code such as mark_rodata_ro() which depends on those mappings to
 	 * be cleaned up needs to sync with the queued work - ie
-	 * rcu_barrier_sched()
+	 * rcu_barrier()
 	 */
-<<<<<<< HEAD
-	call_rcu_sched(&freeinit->rcu, do_free_init);
-=======
 	if (llist_add(&freeinit->node, &init_free_list))
 		schedule_work(&init_free_wq);
 
->>>>>>> 407d19ab
 	mutex_unlock(&module_mutex);
 	wake_up_all(&module_wq);
 
@@ -3546,7 +3540,7 @@
 fail:
 	/* Try to protect us from buggy refcounters. */
 	mod->state = MODULE_STATE_GOING;
-	synchronize_sched();
+	synchronize_rcu();
 	module_put(mod);
 	blocking_notifier_call_chain(&module_notify_list,
 				     MODULE_STATE_GOING, mod);
@@ -3611,7 +3605,7 @@
 	mutex_lock(&module_mutex);
 
 	/* Find duplicate symbols (must be called under lock). */
-	err = verify_export_symbols(mod);
+	err = verify_exported_symbols(mod);
 	if (err < 0)
 		goto out;
 
@@ -3834,7 +3828,7 @@
  ddebug_cleanup:
 	ftrace_release_mod(mod);
 	dynamic_debug_remove(mod, info->debug);
-	synchronize_sched();
+	synchronize_rcu();
 	kfree(mod->args);
  free_arch_cleanup:
 	module_arch_cleanup(mod);
@@ -3849,7 +3843,7 @@
 	mod_tree_remove(mod);
 	wake_up_all(&module_wq);
 	/* Wait for RCU-sched synchronizing before releasing mod->list. */
-	synchronize_sched();
+	synchronize_rcu();
 	mutex_unlock(&module_mutex);
  free_module:
 	/* Free lock-classes; relies on the preceding sync_rcu() */
@@ -3926,18 +3920,22 @@
 	       && (str[2] == '\0' || str[2] == '.');
 }
 
-static const char *symname(struct mod_kallsyms *kallsyms, unsigned int symnum)
+static const char *kallsyms_symbol_name(struct mod_kallsyms *kallsyms, unsigned int symnum)
 {
 	return kallsyms->strtab + kallsyms->symtab[symnum].st_name;
 }
 
-static const char *get_ksymbol(struct module *mod,
-			       unsigned long addr,
-			       unsigned long *size,
-			       unsigned long *offset)
+/*
+ * Given a module and address, find the corresponding symbol and return its name
+ * while providing its size and offset if needed.
+ */
+static const char *find_kallsyms_symbol(struct module *mod,
+					unsigned long addr,
+					unsigned long *size,
+					unsigned long *offset)
 {
 	unsigned int i, best = 0;
-	unsigned long nextval;
+	unsigned long nextval, bestval;
 	struct mod_kallsyms *kallsyms = rcu_dereference_sched(mod->kallsyms);
 
 	/* At worse, next value is at end of module */
@@ -3946,34 +3944,40 @@
 	else
 		nextval = (unsigned long)mod->core_layout.base+mod->core_layout.text_size;
 
+	bestval = kallsyms_symbol_value(&kallsyms->symtab[best]);
+
 	/* Scan for closest preceding symbol, and next symbol. (ELF
 	   starts real symbols at 1). */
 	for (i = 1; i < kallsyms->num_symtab; i++) {
-		if (kallsyms->symtab[i].st_shndx == SHN_UNDEF)
+		const Elf_Sym *sym = &kallsyms->symtab[i];
+		unsigned long thisval = kallsyms_symbol_value(sym);
+
+		if (sym->st_shndx == SHN_UNDEF)
 			continue;
 
 		/* We ignore unnamed symbols: they're uninformative
 		 * and inserted at a whim. */
-		if (*symname(kallsyms, i) == '\0'
-		    || is_arm_mapping_symbol(symname(kallsyms, i)))
+		if (*kallsyms_symbol_name(kallsyms, i) == '\0'
+		    || is_arm_mapping_symbol(kallsyms_symbol_name(kallsyms, i)))
 			continue;
 
-		if (kallsyms->symtab[i].st_value <= addr
-		    && kallsyms->symtab[i].st_value > kallsyms->symtab[best].st_value)
+		if (thisval <= addr && thisval > bestval) {
 			best = i;
-		if (kallsyms->symtab[i].st_value > addr
-		    && kallsyms->symtab[i].st_value < nextval)
-			nextval = kallsyms->symtab[i].st_value;
+			bestval = thisval;
+		}
+		if (thisval > addr && thisval < nextval)
+			nextval = thisval;
 	}
 
 	if (!best)
 		return NULL;
 
 	if (size)
-		*size = nextval - kallsyms->symtab[best].st_value;
+		*size = nextval - bestval;
 	if (offset)
-		*offset = addr - kallsyms->symtab[best].st_value;
-	return symname(kallsyms, best);
+		*offset = addr - bestval;
+
+	return kallsyms_symbol_name(kallsyms, best);
 }
 
 void * __weak dereference_module_function_descriptor(struct module *mod,
@@ -3998,7 +4002,8 @@
 	if (mod) {
 		if (modname)
 			*modname = mod->name;
-		ret = get_ksymbol(mod, addr, size, offset);
+
+		ret = find_kallsyms_symbol(mod, addr, size, offset);
 	}
 	/* Make a copy in here where it's safe */
 	if (ret) {
@@ -4021,9 +4026,10 @@
 		if (within_module(addr, mod)) {
 			const char *sym;
 
-			sym = get_ksymbol(mod, addr, NULL, NULL);
+			sym = find_kallsyms_symbol(mod, addr, NULL, NULL);
 			if (!sym)
 				goto out;
+
 			strlcpy(symname, sym, KSYM_NAME_LEN);
 			preempt_enable();
 			return 0;
@@ -4046,7 +4052,7 @@
 		if (within_module(addr, mod)) {
 			const char *sym;
 
-			sym = get_ksymbol(mod, addr, size, offset);
+			sym = find_kallsyms_symbol(mod, addr, size, offset);
 			if (!sym)
 				goto out;
 			if (modname)
@@ -4075,17 +4081,11 @@
 			continue;
 		kallsyms = rcu_dereference_sched(mod->kallsyms);
 		if (symnum < kallsyms->num_symtab) {
-<<<<<<< HEAD
-			*value = kallsyms->symtab[symnum].st_value;
-			*type = kallsyms->symtab[symnum].st_info;
-			strlcpy(name, symname(kallsyms, symnum), KSYM_NAME_LEN);
-=======
 			const Elf_Sym *sym = &kallsyms->symtab[symnum];
 
 			*value = kallsyms_symbol_value(sym);
 			*type = kallsyms->typetab[symnum];
 			strlcpy(name, kallsyms_symbol_name(kallsyms, symnum), KSYM_NAME_LEN);
->>>>>>> 407d19ab
 			strlcpy(module_name, mod->name, MODULE_NAME_LEN);
 			*exported = is_exported(name, *value, mod);
 			preempt_enable();
@@ -4097,15 +4097,19 @@
 	return -ERANGE;
 }
 
-static unsigned long mod_find_symname(struct module *mod, const char *name)
+/* Given a module and name of symbol, find and return the symbol's value */
+static unsigned long find_kallsyms_symbol_value(struct module *mod, const char *name)
 {
 	unsigned int i;
 	struct mod_kallsyms *kallsyms = rcu_dereference_sched(mod->kallsyms);
 
-	for (i = 0; i < kallsyms->num_symtab; i++)
-		if (strcmp(name, symname(kallsyms, i)) == 0 &&
-		    kallsyms->symtab[i].st_shndx != SHN_UNDEF)
-			return kallsyms->symtab[i].st_value;
+	for (i = 0; i < kallsyms->num_symtab; i++) {
+		const Elf_Sym *sym = &kallsyms->symtab[i];
+
+		if (strcmp(name, kallsyms_symbol_name(kallsyms, i)) == 0 &&
+		    sym->st_shndx != SHN_UNDEF)
+			return kallsyms_symbol_value(sym);
+	}
 	return 0;
 }
 
@@ -4120,12 +4124,12 @@
 	preempt_disable();
 	if ((colon = strnchr(name, MODULE_NAME_LEN, ':')) != NULL) {
 		if ((mod = find_module_all(name, colon - name, false)) != NULL)
-			ret = mod_find_symname(mod, colon+1);
+			ret = find_kallsyms_symbol_value(mod, colon+1);
 	} else {
 		list_for_each_entry_rcu(mod, &modules, list) {
 			if (mod->state == MODULE_STATE_UNFORMED)
 				continue;
-			if ((ret = mod_find_symname(mod, name)) != 0)
+			if ((ret = find_kallsyms_symbol_value(mod, name)) != 0)
 				break;
 		}
 	}
@@ -4150,12 +4154,13 @@
 		if (mod->state == MODULE_STATE_UNFORMED)
 			continue;
 		for (i = 0; i < kallsyms->num_symtab; i++) {
-
-			if (kallsyms->symtab[i].st_shndx == SHN_UNDEF)
+			const Elf_Sym *sym = &kallsyms->symtab[i];
+
+			if (sym->st_shndx == SHN_UNDEF)
 				continue;
 
-			ret = fn(data, symname(kallsyms, i),
-				 mod, kallsyms->symtab[i].st_value);
+			ret = fn(data, kallsyms_symbol_name(kallsyms, i),
+				 mod, kallsyms_symbol_value(sym));
 			if (ret != 0)
 				return ret;
 		}
