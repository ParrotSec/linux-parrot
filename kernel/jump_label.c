--- conflicted
+++ resolved
@@ -19,8 +19,6 @@
 #include <linux/cpu.h>
 #include <asm/sections.h>
 
-#ifdef HAVE_JUMP_LABEL
-
 /* mutex to protect coming/going of the the jump_label table */
 static DEFINE_MUTEX(jump_label_mutex);
 
@@ -39,35 +37,55 @@
 	const struct jump_entry *jea = a;
 	const struct jump_entry *jeb = b;
 
-	if (jea->key < jeb->key)
+	if (jump_entry_key(jea) < jump_entry_key(jeb))
 		return -1;
 
-	if (jea->key > jeb->key)
+	if (jump_entry_key(jea) > jump_entry_key(jeb))
 		return 1;
 
 	return 0;
+}
+
+static void jump_label_swap(void *a, void *b, int size)
+{
+	long delta = (unsigned long)a - (unsigned long)b;
+	struct jump_entry *jea = a;
+	struct jump_entry *jeb = b;
+	struct jump_entry tmp = *jea;
+
+	jea->code	= jeb->code - delta;
+	jea->target	= jeb->target - delta;
+	jea->key	= jeb->key - delta;
+
+	jeb->code	= tmp.code + delta;
+	jeb->target	= tmp.target + delta;
+	jeb->key	= tmp.key + delta;
 }
 
 static void
 jump_label_sort_entries(struct jump_entry *start, struct jump_entry *stop)
 {
 	unsigned long size;
+	void *swapfn = NULL;
+
+	if (IS_ENABLED(CONFIG_HAVE_ARCH_JUMP_LABEL_RELATIVE))
+		swapfn = jump_label_swap;
 
 	size = (((unsigned long)stop - (unsigned long)start)
 					/ sizeof(struct jump_entry));
-	sort(start, size, sizeof(struct jump_entry), jump_label_cmp, NULL);
+	sort(start, size, sizeof(struct jump_entry), jump_label_cmp, swapfn);
 }
 
 static void jump_label_update(struct static_key *key);
 
 /*
- * There are similar definitions for the !HAVE_JUMP_LABEL case in jump_label.h.
+ * There are similar definitions for the !CONFIG_JUMP_LABEL case in jump_label.h.
  * The use of 'atomic_read()' requires atomic.h and its problematic for some
  * kernel headers such as kernel.h and others. Since static_key_count() is not
- * used in the branch statements as it is for the !HAVE_JUMP_LABEL case its ok
+ * used in the branch statements as it is for the !CONFIG_JUMP_LABEL case its ok
  * to have it be a function here. Similarly, for 'static_key_enable()' and
  * 'static_key_disable()', which require bug.h. This should allow jump_label.h
- * to be included from most/all places for HAVE_JUMP_LABEL.
+ * to be included from most/all places for CONFIG_JUMP_LABEL.
  */
 int static_key_count(struct static_key *key)
 {
@@ -86,6 +104,7 @@
 	int v, v1;
 
 	STATIC_KEY_CHECK_USE(key);
+	lockdep_assert_cpus_held();
 
 	/*
 	 * Careful if we get concurrent static_key_slow_inc() calls;
@@ -131,6 +150,7 @@
 void static_key_enable_cpuslocked(struct static_key *key)
 {
 	STATIC_KEY_CHECK_USE(key);
+	lockdep_assert_cpus_held();
 
 	if (atomic_read(&key->enabled) > 0) {
 		WARN_ON_ONCE(atomic_read(&key->enabled) != 1);
@@ -161,6 +181,7 @@
 void static_key_disable_cpuslocked(struct static_key *key)
 {
 	STATIC_KEY_CHECK_USE(key);
+	lockdep_assert_cpus_held();
 
 	if (atomic_read(&key->enabled) != 1) {
 		WARN_ON_ONCE(atomic_read(&key->enabled) != 0);
@@ -184,15 +205,12 @@
 
 static bool static_key_slow_try_dec(struct static_key *key)
 {
-<<<<<<< HEAD
-=======
 	int val;
 
 	val = atomic_fetch_add_unless(&key->enabled, -1, 1);
 	if (val == 1)
 		return false;
 
->>>>>>> 407d19ab
 	/*
 	 * The negative count check is valid even when a negative
 	 * key->enabled is in use by static_key_slow_inc(); a
@@ -276,8 +294,8 @@
 
 static int addr_conflict(struct jump_entry *entry, void *start, void *end)
 {
-	if (entry->code <= (unsigned long)end &&
-		entry->code + JUMP_LABEL_NOP_SIZE > (unsigned long)start)
+	if (jump_entry_code(entry) <= (unsigned long)end &&
+	    jump_entry_code(entry) + JUMP_LABEL_NOP_SIZE > (unsigned long)start)
 		return 1;
 
 	return 0;
@@ -334,16 +352,6 @@
 static inline void static_key_set_linked(struct static_key *key)
 {
 	key->type |= JUMP_TYPE_LINKED;
-}
-
-static inline struct static_key *jump_entry_key(struct jump_entry *entry)
-{
-	return (struct static_key *)((unsigned long)entry->key & ~1UL);
-}
-
-static bool jump_entry_branch(struct jump_entry *entry)
-{
-	return (unsigned long)entry->key & 1UL;
 }
 
 /***
@@ -370,7 +378,7 @@
 {
 	struct static_key *key = jump_entry_key(entry);
 	bool enabled = static_key_enabled(key);
-	bool branch = jump_entry_branch(entry);
+	bool branch = jump_entry_is_branch(entry);
 
 	/* See the comment in linux/jump_label.h */
 	return enabled ^ branch;
@@ -378,19 +386,20 @@
 
 static void __jump_label_update(struct static_key *key,
 				struct jump_entry *entry,
-				struct jump_entry *stop)
+				struct jump_entry *stop,
+				bool init)
 {
 	for (; (entry < stop) && (jump_entry_key(entry) == key); entry++) {
 		/*
 		 * An entry->code of 0 indicates an entry which has been
 		 * disabled because it was in an init text area.
 		 */
-		if (entry->code) {
-			if (kernel_text_address(entry->code))
+		if (init || !jump_entry_is_init(entry)) {
+			if (kernel_text_address(jump_entry_code(entry)))
 				arch_jump_label_transform(entry, jump_label_type(entry));
 			else
 				WARN_ONCE(1, "can't patch jump_label at %pS",
-					  (void *)(unsigned long)entry->code);
+					  (void *)jump_entry_code(entry));
 		}
 	}
 }
@@ -425,6 +434,9 @@
 		if (jump_label_type(iter) == JUMP_LABEL_NOP)
 			arch_jump_label_transform_static(iter, JUMP_LABEL_NOP);
 
+		if (init_section_contains((void *)jump_entry_code(iter), 1))
+			jump_entry_set_init(iter);
+
 		iterk = jump_entry_key(iter);
 		if (iterk == key)
 			continue;
@@ -437,26 +449,13 @@
 	cpus_read_unlock();
 }
 
-/* Disable any jump label entries in __init/__exit code */
-void __init jump_label_invalidate_initmem(void)
-{
-	struct jump_entry *iter_start = __start___jump_table;
-	struct jump_entry *iter_stop = __stop___jump_table;
-	struct jump_entry *iter;
-
-	for (iter = iter_start; iter < iter_stop; iter++) {
-		if (init_section_contains((void *)(unsigned long)iter->code, 1))
-			iter->code = 0;
-	}
-}
-
 #ifdef CONFIG_MODULES
 
 static enum jump_label_type jump_label_init_type(struct jump_entry *entry)
 {
 	struct static_key *key = jump_entry_key(entry);
 	bool type = static_key_type(key);
-	bool branch = jump_entry_branch(entry);
+	bool branch = jump_entry_is_branch(entry);
 
 	/* See the comment in linux/jump_label.h */
 	return type ^ branch;
@@ -470,7 +469,7 @@
 
 static inline struct static_key_mod *static_key_mod(struct static_key *key)
 {
-	WARN_ON_ONCE(!(key->type & JUMP_TYPE_LINKED));
+	WARN_ON_ONCE(!static_key_linked(key));
 	return (struct static_key_mod *)(key->type & ~JUMP_TYPE_MASK);
 }
 
@@ -529,7 +528,8 @@
 			stop = __stop___jump_table;
 		else
 			stop = m->jump_entries + m->num_jump_entries;
-		__jump_label_update(key, mod->entries, stop);
+		__jump_label_update(key, mod->entries, stop,
+				    m && m->state == MODULE_STATE_COMING);
 	}
 }
 
@@ -575,12 +575,15 @@
 	for (iter = iter_start; iter < iter_stop; iter++) {
 		struct static_key *iterk;
 
+		if (within_module_init(jump_entry_code(iter), mod))
+			jump_entry_set_init(iter);
+
 		iterk = jump_entry_key(iter);
 		if (iterk == key)
 			continue;
 
 		key = iterk;
-		if (within_module(iter->key, mod)) {
+		if (within_module((unsigned long)key, mod)) {
 			static_key_set_entries(key, iter);
 			continue;
 		}
@@ -610,7 +613,7 @@
 
 		/* Only update if we've changed from our initial state */
 		if (jump_label_type(iter) != jump_label_init_type(iter))
-			__jump_label_update(key, iter, iter_stop);
+			__jump_label_update(key, iter, iter_stop, true);
 	}
 
 	return 0;
@@ -630,7 +633,7 @@
 
 		key = jump_entry_key(iter);
 
-		if (within_module(iter->key, mod))
+		if (within_module((unsigned long)key, mod))
 			continue;
 
 		/* No memory during module load */
@@ -663,19 +666,6 @@
 			static_key_clear_linked(key);
 			kfree(jlm);
 		}
-	}
-}
-
-/* Disable any jump label entries in module init code */
-static void jump_label_invalidate_module_init(struct module *mod)
-{
-	struct jump_entry *iter_start = mod->jump_entries;
-	struct jump_entry *iter_stop = iter_start + mod->num_jump_entries;
-	struct jump_entry *iter;
-
-	for (iter = iter_start; iter < iter_stop; iter++) {
-		if (within_module_init(iter->code, mod))
-			iter->code = 0;
 	}
 }
 
@@ -699,9 +689,6 @@
 		break;
 	case MODULE_STATE_GOING:
 		jump_label_del_module(mod);
-		break;
-	case MODULE_STATE_LIVE:
-		jump_label_invalidate_module_init(mod);
 		break;
 	}
 
@@ -772,7 +759,8 @@
 	entry = static_key_entries(key);
 	/* if there are no users, entry can be NULL */
 	if (entry)
-		__jump_label_update(key, entry, stop);
+		__jump_label_update(key, entry, stop,
+				    system_state < SYSTEM_RUNNING);
 }
 
 #ifdef CONFIG_STATIC_KEYS_SELFTEST
@@ -810,6 +798,4 @@
 	return 0;
 }
 early_initcall(jump_label_test);
-#endif /* STATIC_KEYS_SELFTEST */
-
-#endif /* HAVE_JUMP_LABEL */+#endif /* STATIC_KEYS_SELFTEST */