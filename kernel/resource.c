--- conflicted
+++ resolved
@@ -319,14 +319,6 @@
 
 EXPORT_SYMBOL(release_resource);
 
-<<<<<<< HEAD
-/*
- * Finds the lowest iomem resource existing within [res->start.res->end).
- * The caller must specify res->start, res->end, res->flags, and optionally
- * desc.  If found, returns 0, res is overwritten, if not found, returns -1.
- * This function walks the whole tree and not just first level children until
- * and unless first_level_children_only is true.
-=======
 /**
  * Finds the lowest iomem resource that covers part of [@start..@end].  The
  * caller must specify @start, @end, @flags, and @desc (which may be
@@ -345,28 +337,23 @@
  * @desc:	descriptor the resource must have
  * @first_lvl:	walk only the first level children, if set
  * @res:	return ptr, if resource found
->>>>>>> 407d19ab
- */
-static int find_next_iomem_res(struct resource *res, unsigned long desc,
-			       bool first_level_children_only)
-{
-	resource_size_t start, end;
+ */
+static int find_next_iomem_res(resource_size_t start, resource_size_t end,
+			       unsigned long flags, unsigned long desc,
+			       bool first_lvl, struct resource *res)
+{
 	struct resource *p;
-	bool sibling_only = false;
-
-	BUG_ON(!res);
-
-	start = res->start;
-	end = res->end;
-	BUG_ON(start >= end);
-
-	if (first_level_children_only)
-		sibling_only = true;
+
+	if (!res)
+		return -EINVAL;
+
+	if (start >= end)
+		return -EINVAL;
 
 	read_lock(&resource_lock);
 
-	for (p = iomem_resource.child; p; p = next_resource(p, sibling_only)) {
-		if ((p->flags & res->flags) != res->flags)
+	for (p = iomem_resource.child; p; p = next_resource(p, first_lvl)) {
+		if ((p->flags & flags) != flags)
 			continue;
 		if ((desc != IORES_DESC_NONE) && (desc != p->desc))
 			continue;
@@ -374,7 +361,7 @@
 			p = NULL;
 			break;
 		}
-		if ((p->end >= start) && (p->start < end))
+		if ((p->end >= start) && (p->start <= end))
 			break;
 	}
 
@@ -387,44 +374,30 @@
 	}
 
 	read_unlock(&resource_lock);
-<<<<<<< HEAD
-	if (!p)
-		return -1;
-	/* copy data */
-	if (res->start < p->start)
-		res->start = p->start;
-	if (res->end > p->end)
-		res->end = p->end;
-	res->flags = p->flags;
-	res->desc = p->desc;
-	return 0;
-=======
 	return p ? 0 : -ENODEV;
->>>>>>> 407d19ab
-}
-
-static int __walk_iomem_res_desc(struct resource *res, unsigned long desc,
-				 bool first_level_children_only,
-				 void *arg,
+}
+
+static int __walk_iomem_res_desc(resource_size_t start, resource_size_t end,
+				 unsigned long flags, unsigned long desc,
+				 bool first_lvl, void *arg,
 				 int (*func)(struct resource *, void *))
 {
-	u64 orig_end = res->end;
-	int ret = -1;
-
-	while ((res->start < res->end) &&
-	       !find_next_iomem_res(res, desc, first_level_children_only)) {
-		ret = (*func)(res, arg);
+	struct resource res;
+	int ret = -EINVAL;
+
+	while (start < end &&
+	       !find_next_iomem_res(start, end, flags, desc, first_lvl, &res)) {
+		ret = (*func)(&res, arg);
 		if (ret)
 			break;
 
-		res->start = res->end + 1;
-		res->end = orig_end;
+		start = res.end + 1;
 	}
 
 	return ret;
 }
 
-/*
+/**
  * Walks through iomem resources and calls func() with matching resource
  * ranges. This walks through whole tree and not just first level children.
  * All the memory ranges which overlap start,end and also match flags and
@@ -434,6 +407,8 @@
  * @flags: I/O resource flags
  * @start: start addr
  * @end: end addr
+ * @arg: function argument for the callback @func
+ * @func: callback function that is called for each qualifying resource area
  *
  * NOTE: For a new descriptor search, define a new IORES_DESC in
  * <linux/ioport.h> and set it in 'desc' of a target resource entry.
@@ -441,13 +416,7 @@
 int walk_iomem_res_desc(unsigned long desc, unsigned long flags, u64 start,
 		u64 end, void *arg, int (*func)(struct resource *, void *))
 {
-	struct resource res;
-
-	res.start = start;
-	res.end = end;
-	res.flags = flags;
-
-	return __walk_iomem_res_desc(&res, desc, false, arg, func);
+	return __walk_iomem_res_desc(start, end, flags, desc, false, arg, func);
 }
 EXPORT_SYMBOL_GPL(walk_iomem_res_desc);
 
@@ -459,15 +428,11 @@
  * ranges.
  */
 int walk_system_ram_res(u64 start, u64 end, void *arg,
-				int (*func)(struct resource *, void *))
-{
-	struct resource res;
-
-	res.start = start;
-	res.end = end;
-	res.flags = IORESOURCE_SYSTEM_RAM | IORESOURCE_BUSY;
-
-	return __walk_iomem_res_desc(&res, IORES_DESC_NONE, true,
+			int (*func)(struct resource *, void *))
+{
+	unsigned long flags = IORESOURCE_SYSTEM_RAM | IORESOURCE_BUSY;
+
+	return __walk_iomem_res_desc(start, end, flags, IORES_DESC_NONE, true,
 				     arg, func);
 }
 
@@ -478,50 +443,45 @@
 int walk_mem_res(u64 start, u64 end, void *arg,
 		 int (*func)(struct resource *, void *))
 {
-	struct resource res;
-
-	res.start = start;
-	res.end = end;
-	res.flags = IORESOURCE_MEM | IORESOURCE_BUSY;
-
-	return __walk_iomem_res_desc(&res, IORES_DESC_NONE, true,
+	unsigned long flags = IORESOURCE_MEM | IORESOURCE_BUSY;
+
+	return __walk_iomem_res_desc(start, end, flags, IORES_DESC_NONE, true,
 				     arg, func);
 }
-
-#if !defined(CONFIG_ARCH_HAS_WALK_MEMORY)
 
 /*
  * This function calls the @func callback against all memory ranges of type
  * System RAM which are marked as IORESOURCE_SYSTEM_RAM and IORESOUCE_BUSY.
  * It is to be used only for System RAM.
+ *
+ * This will find System RAM ranges that are children of top-level resources
+ * in addition to top-level System RAM resources.
  */
 int walk_system_ram_range(unsigned long start_pfn, unsigned long nr_pages,
-		void *arg, int (*func)(unsigned long, unsigned long, void *))
-{
+			  void *arg, int (*func)(unsigned long, unsigned long, void *))
+{
+	resource_size_t start, end;
+	unsigned long flags;
 	struct resource res;
 	unsigned long pfn, end_pfn;
-	u64 orig_end;
-	int ret = -1;
-
-	res.start = (u64) start_pfn << PAGE_SHIFT;
-	res.end = ((u64)(start_pfn + nr_pages) << PAGE_SHIFT) - 1;
-	res.flags = IORESOURCE_SYSTEM_RAM | IORESOURCE_BUSY;
-	orig_end = res.end;
-	while ((res.start < res.end) &&
-		(find_next_iomem_res(&res, IORES_DESC_NONE, true) >= 0)) {
+	int ret = -EINVAL;
+
+	start = (u64) start_pfn << PAGE_SHIFT;
+	end = ((u64)(start_pfn + nr_pages) << PAGE_SHIFT) - 1;
+	flags = IORESOURCE_SYSTEM_RAM | IORESOURCE_BUSY;
+	while (start < end &&
+	       !find_next_iomem_res(start, end, flags, IORES_DESC_NONE,
+				    false, &res)) {
 		pfn = (res.start + PAGE_SIZE - 1) >> PAGE_SHIFT;
 		end_pfn = (res.end + 1) >> PAGE_SHIFT;
 		if (end_pfn > pfn)
 			ret = (*func)(pfn, end_pfn - pfn, arg);
 		if (ret)
 			break;
-		res.start = res.end + 1;
-		res.end = orig_end;
+		start = res.end + 1;
 	}
 	return ret;
 }
-
-#endif
 
 static int __is_ram(unsigned long pfn, unsigned long nr_pages, void *arg)
 {
@@ -691,8 +651,8 @@
  * @constraint: the size and alignment constraints to be met.
  */
 static int reallocate_resource(struct resource *root, struct resource *old,
-			resource_size_t newsize,
-			struct resource_constraint  *constraint)
+			       resource_size_t newsize,
+			       struct resource_constraint *constraint)
 {
 	int err=0;
 	struct resource new = *old;
@@ -1005,7 +965,7 @@
  * Existing children of the resource are assumed to be immutable.
  */
 int adjust_resource(struct resource *res, resource_size_t start,
-			resource_size_t size)
+		    resource_size_t size)
 {
 	int result;
 
@@ -1016,9 +976,9 @@
 }
 EXPORT_SYMBOL(adjust_resource);
 
-static void __init __reserve_region_with_split(struct resource *root,
-		resource_size_t start, resource_size_t end,
-		const char *name)
+static void __init
+__reserve_region_with_split(struct resource *root, resource_size_t start,
+			    resource_size_t end, const char *name)
 {
 	struct resource *parent = root;
 	struct resource *conflict;
@@ -1077,9 +1037,9 @@
 
 }
 
-void __init reserve_region_with_split(struct resource *root,
-		resource_size_t start, resource_size_t end,
-		const char *name)
+void __init
+reserve_region_with_split(struct resource *root, resource_size_t start,
+			  resource_size_t end, const char *name)
 {
 	int abort = 0;
 
@@ -1171,6 +1131,15 @@
 		conflict = __request_resource(parent, res);
 		if (!conflict)
 			break;
+		/*
+		 * mm/hmm.c reserves physical addresses which then
+		 * become unavailable to other users.  Conflicts are
+		 * not expected.  Warn to aid debugging if encountered.
+		 */
+		if (conflict->desc == IORES_DESC_DEVICE_PRIVATE_MEMORY) {
+			pr_warn("Unaddressable device %s %pR conflicts with %pR",
+				conflict->name, conflict, res);
+		}
 		if (conflict != parent) {
 			if (!(conflict->flags & IORESOURCE_BUSY)) {
 				parent = conflict;
@@ -1205,7 +1174,7 @@
  * The described resource region must match a currently busy region.
  */
 void __release_region(struct resource *parent, resource_size_t start,
-			resource_size_t n)
+		      resource_size_t n)
 {
 	struct resource **p;
 	resource_size_t end;
@@ -1267,7 +1236,7 @@
  *   simplicity.  Enhance this logic when necessary.
  */
 int release_mem_region_adjustable(struct resource *parent,
-			resource_size_t start, resource_size_t size)
+				  resource_size_t start, resource_size_t size)
 {
 	struct resource **p;
 	struct resource *res;
@@ -1293,6 +1262,21 @@
 		if (res->start > start || res->end < end) {
 			p = &res->sibling;
 			continue;
+		}
+
+		/*
+		 * All memory regions added from memory-hotplug path have the
+		 * flag IORESOURCE_SYSTEM_RAM. If the resource does not have
+		 * this flag, we know that we are dealing with a resource coming
+		 * from HMM/devm. HMM/devm use another mechanism to add/release
+		 * a resource. This goes via devm_request_mem_region and
+		 * devm_release_mem_region.
+		 * HMM/devm take care to release their resources when they want,
+		 * so if we are dealing with them, let us just back off here.
+		 */
+		if (!(res->flags & IORESOURCE_SYSRAM)) {
+			ret = 0;
+			break;
 		}
 
 		if (!(res->flags & IORESOURCE_MEM))
@@ -1443,9 +1427,9 @@
 		this->start == match->start && this->n == match->n;
 }
 
-struct resource * __devm_request_region(struct device *dev,
-				struct resource *parent, resource_size_t start,
-				resource_size_t n, const char *name)
+struct resource *
+__devm_request_region(struct device *dev, struct resource *parent,
+		      resource_size_t start, resource_size_t n, const char *name)
 {
 	struct region_devres *dr = NULL;
 	struct resource *res;
