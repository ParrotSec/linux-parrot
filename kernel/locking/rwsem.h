--- conflicted
+++ resolved
@@ -1,31 +1,32 @@
 /* SPDX-License-Identifier: GPL-2.0 */
 /*
- * The owner field of the rw_semaphore structure will be set to
- * RWSEM_READER_OWNED when a reader grabs the lock. A writer will clear
- * the owner field when it unlocks. A reader, on the other hand, will
- * not touch the owner field when it unlocks.
+ * The least significant 2 bits of the owner value has the following
+ * meanings when set.
+ *  - RWSEM_READER_OWNED (bit 0): The rwsem is owned by readers
+ *  - RWSEM_ANONYMOUSLY_OWNED (bit 1): The rwsem is anonymously owned,
+ *    i.e. the owner(s) cannot be readily determined. It can be reader
+ *    owned or the owning writer is indeterminate.
  *
- * In essence, the owner field now has the following 4 states:
- *  1) 0
- *     - lock is free or the owner hasn't set the field yet
- *  2) RWSEM_READER_OWNED
- *     - lock is currently or previously owned by readers (lock is free
- *       or not set by owner yet)
- *  3) RWSEM_ANONYMOUSLY_OWNED bit set with some other bits set as well
- *     - lock is owned by an anonymous writer, so spinning on the lock
- *       owner should be disabled.
- *  4) Other non-zero value
- *     - a writer owns the lock and other writers can spin on the lock owner.
- */
-<<<<<<< HEAD
-#define RWSEM_ANONYMOUSLY_OWNED	(1UL << 0)
-#define RWSEM_READER_OWNED	((struct task_struct *)RWSEM_ANONYMOUSLY_OWNED)
-=======
+ * When a writer acquires a rwsem, it puts its task_struct pointer
+ * into the owner field. It is cleared after an unlock.
+ *
+ * When a reader acquires a rwsem, it will also puts its task_struct
+ * pointer into the owner field with both the RWSEM_READER_OWNED and
+ * RWSEM_ANONYMOUSLY_OWNED bits set. On unlock, the owner field will
+ * largely be left untouched. So for a free or reader-owned rwsem,
+ * the owner value may contain information about the last reader that
+ * acquires the rwsem. The anonymous bit is set because that particular
+ * reader may or may not still own the lock.
+ *
+ * That information may be helpful in debugging cases where the system
+ * seems to hang on a reader owned rwsem especially if only one reader
+ * is involved. Ideally we would like to track all the readers that own
+ * a rwsem, but the overhead is simply too big.
+ */
 #include "lock_events.h"
 
 #define RWSEM_READER_OWNED	(1UL << 0)
 #define RWSEM_ANONYMOUSLY_OWNED	(1UL << 1)
->>>>>>> 407d19ab
 
 #ifdef CONFIG_DEBUG_RWSEMS
 # define DEBUG_RWSEMS_WARN_ON(c, sem)	do {			\
@@ -78,15 +79,26 @@
 	WRITE_ONCE(sem->owner, NULL);
 }
 
+/*
+ * The task_struct pointer of the last owning reader will be left in
+ * the owner field.
+ *
+ * Note that the owner value just indicates the task has owned the rwsem
+ * previously, it may not be the real owner or one of the real owners
+ * anymore when that field is examined, so take it with a grain of salt.
+ */
+static inline void __rwsem_set_reader_owned(struct rw_semaphore *sem,
+					    struct task_struct *owner)
+{
+	unsigned long val = (unsigned long)owner | RWSEM_READER_OWNED
+						 | RWSEM_ANONYMOUSLY_OWNED;
+
+	WRITE_ONCE(sem->owner, (struct task_struct *)val);
+}
+
 static inline void rwsem_set_reader_owned(struct rw_semaphore *sem)
 {
-	/*
-	 * We check the owner value first to make sure that we will only
-	 * do a write to the rwsem cacheline when it is really necessary
-	 * to minimize cacheline contention.
-	 */
-	if (READ_ONCE(sem->owner) != RWSEM_READER_OWNED)
-		WRITE_ONCE(sem->owner, RWSEM_READER_OWNED);
+	__rwsem_set_reader_owned(sem, current);
 }
 
 /*
@@ -106,6 +118,25 @@
 {
 	return (unsigned long)owner & RWSEM_ANONYMOUSLY_OWNED;
 }
+
+#ifdef CONFIG_DEBUG_RWSEMS
+/*
+ * With CONFIG_DEBUG_RWSEMS configured, it will make sure that if there
+ * is a task pointer in owner of a reader-owned rwsem, it will be the
+ * real owner or one of the real owners. The only exception is when the
+ * unlock is done by up_read_non_owner().
+ */
+#define rwsem_clear_reader_owned rwsem_clear_reader_owned
+static inline void rwsem_clear_reader_owned(struct rw_semaphore *sem)
+{
+	unsigned long val = (unsigned long)current | RWSEM_READER_OWNED
+						   | RWSEM_ANONYMOUSLY_OWNED;
+	if (READ_ONCE(sem->owner) == (struct task_struct *)val)
+		cmpxchg_relaxed((unsigned long *)&sem->owner, val,
+				RWSEM_READER_OWNED | RWSEM_ANONYMOUSLY_OWNED);
+}
+#endif
+
 #else
 static inline void rwsem_set_owner(struct rw_semaphore *sem)
 {
@@ -115,12 +146,14 @@
 {
 }
 
+static inline void __rwsem_set_reader_owned(struct rw_semaphore *sem,
+					   struct task_struct *owner)
+{
+}
+
 static inline void rwsem_set_reader_owned(struct rw_semaphore *sem)
 {
 }
-<<<<<<< HEAD
-#endif
-=======
 #endif
 
 #ifndef rwsem_clear_reader_owned
@@ -268,5 +301,4 @@
 	rwsem_set_reader_owned(sem);
 	if (tmp < 0)
 		rwsem_downgrade_wake(sem);
-}
->>>>>>> 407d19ab
+}