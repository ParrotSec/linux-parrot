--- conflicted
+++ resolved
@@ -2951,11 +2951,7 @@
 		.data		= &block_dump,
 		.maxlen		= sizeof(block_dump),
 		.mode		= 0644,
-<<<<<<< HEAD
-		.proc_handler	= proc_dointvec,
-=======
-		.proc_handler	= proc_dointvec_minmax,
->>>>>>> 4e026225
+		.proc_handler	= proc_dointvec_minmax,
 		.extra1		= SYSCTL_ZERO,
 	},
 	{
@@ -2963,11 +2959,7 @@
 		.data		= &sysctl_vfs_cache_pressure,
 		.maxlen		= sizeof(sysctl_vfs_cache_pressure),
 		.mode		= 0644,
-<<<<<<< HEAD
-		.proc_handler	= proc_dointvec,
-=======
-		.proc_handler	= proc_dointvec_minmax,
->>>>>>> 4e026225
+		.proc_handler	= proc_dointvec_minmax,
 		.extra1		= SYSCTL_ZERO,
 	},
 #if defined(HAVE_ARCH_PICK_MMAP_LAYOUT) || \
@@ -2977,11 +2969,7 @@
 		.data		= &sysctl_legacy_va_layout,
 		.maxlen		= sizeof(sysctl_legacy_va_layout),
 		.mode		= 0644,
-<<<<<<< HEAD
-		.proc_handler	= proc_dointvec,
-=======
-		.proc_handler	= proc_dointvec_minmax,
->>>>>>> 4e026225
+		.proc_handler	= proc_dointvec_minmax,
 		.extra1		= SYSCTL_ZERO,
 	},
 #endif
@@ -2991,11 +2979,7 @@
 		.data		= &node_reclaim_mode,
 		.maxlen		= sizeof(node_reclaim_mode),
 		.mode		= 0644,
-<<<<<<< HEAD
-		.proc_handler	= proc_dointvec,
-=======
-		.proc_handler	= proc_dointvec_minmax,
->>>>>>> 4e026225
+		.proc_handler	= proc_dointvec_minmax,
 		.extra1		= SYSCTL_ZERO,
 	},
 	{
