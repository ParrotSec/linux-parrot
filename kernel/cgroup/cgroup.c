/*
 *  Generic process-grouping system.
 *
 *  Based originally on the cpuset system, extracted by Paul Menage
 *  Copyright (C) 2006 Google, Inc
 *
 *  Notifications support
 *  Copyright (C) 2009 Nokia Corporation
 *  Author: Kirill A. Shutemov
 *
 *  Copyright notices from the original cpuset code:
 *  --------------------------------------------------
 *  Copyright (C) 2003 BULL SA.
 *  Copyright (C) 2004-2006 Silicon Graphics, Inc.
 *
 *  Portions derived from Patrick Mochel's sysfs code.
 *  sysfs is Copyright (c) 2001-3 Patrick Mochel
 *
 *  2003-10-10 Written by Simon Derr.
 *  2003-10-22 Updates by Stephen Hemminger.
 *  2004 May-July Rework by Paul Jackson.
 *  ---------------------------------------------------
 *
 *  This file is subject to the terms and conditions of the GNU General Public
 *  License.  See the file COPYING in the main directory of the Linux
 *  distribution for more details.
 */

#define pr_fmt(fmt) KBUILD_MODNAME ": " fmt

#include "cgroup-internal.h"

#include <linux/cred.h>
#include <linux/errno.h>
#include <linux/init_task.h>
#include <linux/kernel.h>
#include <linux/magic.h>
#include <linux/mutex.h>
#include <linux/mount.h>
#include <linux/pagemap.h>
#include <linux/proc_fs.h>
#include <linux/rcupdate.h>
#include <linux/sched.h>
#include <linux/sched/task.h>
#include <linux/slab.h>
#include <linux/spinlock.h>
#include <linux/percpu-rwsem.h>
#include <linux/string.h>
#include <linux/hashtable.h>
#include <linux/idr.h>
#include <linux/kthread.h>
#include <linux/atomic.h>
#include <linux/cpuset.h>
#include <linux/proc_ns.h>
#include <linux/nsproxy.h>
#include <linux/file.h>
#include <linux/sched/cputime.h>
#include <net/sock.h>

#define CREATE_TRACE_POINTS
#include <trace/events/cgroup.h>

#define CGROUP_FILE_NAME_MAX		(MAX_CGROUP_TYPE_NAMELEN +	\
					 MAX_CFTYPE_NAME + 2)
/* let's not notify more than 100 times per second */
#define CGROUP_FILE_NOTIFY_MIN_INTV	DIV_ROUND_UP(HZ, 100)

/*
 * cgroup_mutex is the master lock.  Any modification to cgroup or its
 * hierarchy must be performed while holding it.
 *
 * css_set_lock protects task->cgroups pointer, the list of css_set
 * objects, and the chain of tasks off each css_set.
 *
 * These locks are exported if CONFIG_PROVE_RCU so that accessors in
 * cgroup.h can use them for lockdep annotations.
 */
DEFINE_MUTEX(cgroup_mutex);
DEFINE_SPINLOCK(css_set_lock);

#ifdef CONFIG_PROVE_RCU
EXPORT_SYMBOL_GPL(cgroup_mutex);
EXPORT_SYMBOL_GPL(css_set_lock);
#endif

DEFINE_SPINLOCK(trace_cgroup_path_lock);
char trace_cgroup_path[TRACE_CGROUP_PATH_LEN];

/*
 * Protects cgroup_idr and css_idr so that IDs can be released without
 * grabbing cgroup_mutex.
 */
static DEFINE_SPINLOCK(cgroup_idr_lock);

/*
 * Protects cgroup_file->kn for !self csses.  It synchronizes notifications
 * against file removal/re-creation across css hiding.
 */
static DEFINE_SPINLOCK(cgroup_file_kn_lock);

struct percpu_rw_semaphore cgroup_threadgroup_rwsem;

#define cgroup_assert_mutex_or_rcu_locked()				\
	RCU_LOCKDEP_WARN(!rcu_read_lock_held() &&			\
			   !lockdep_is_held(&cgroup_mutex),		\
			   "cgroup_mutex or RCU read lock required");

/*
 * cgroup destruction makes heavy use of work items and there can be a lot
 * of concurrent destructions.  Use a separate workqueue so that cgroup
 * destruction work items don't end up filling up max_active of system_wq
 * which may lead to deadlock.
 */
static struct workqueue_struct *cgroup_destroy_wq;

/* generate an array of cgroup subsystem pointers */
#define SUBSYS(_x) [_x ## _cgrp_id] = &_x ## _cgrp_subsys,
struct cgroup_subsys *cgroup_subsys[] = {
#include <linux/cgroup_subsys.h>
};
#undef SUBSYS

/* array of cgroup subsystem names */
#define SUBSYS(_x) [_x ## _cgrp_id] = #_x,
static const char *cgroup_subsys_name[] = {
#include <linux/cgroup_subsys.h>
};
#undef SUBSYS

/* array of static_keys for cgroup_subsys_enabled() and cgroup_subsys_on_dfl() */
#define SUBSYS(_x)								\
	DEFINE_STATIC_KEY_TRUE(_x ## _cgrp_subsys_enabled_key);			\
	DEFINE_STATIC_KEY_TRUE(_x ## _cgrp_subsys_on_dfl_key);			\
	EXPORT_SYMBOL_GPL(_x ## _cgrp_subsys_enabled_key);			\
	EXPORT_SYMBOL_GPL(_x ## _cgrp_subsys_on_dfl_key);
#include <linux/cgroup_subsys.h>
#undef SUBSYS

#define SUBSYS(_x) [_x ## _cgrp_id] = &_x ## _cgrp_subsys_enabled_key,
static struct static_key_true *cgroup_subsys_enabled_key[] = {
#include <linux/cgroup_subsys.h>
};
#undef SUBSYS

#define SUBSYS(_x) [_x ## _cgrp_id] = &_x ## _cgrp_subsys_on_dfl_key,
static struct static_key_true *cgroup_subsys_on_dfl_key[] = {
#include <linux/cgroup_subsys.h>
};
#undef SUBSYS

static DEFINE_PER_CPU(struct cgroup_rstat_cpu, cgrp_dfl_root_rstat_cpu);

/*
 * The default hierarchy, reserved for the subsystems that are otherwise
 * unattached - it never has more than a single cgroup, and all tasks are
 * part of that cgroup.
 */
struct cgroup_root cgrp_dfl_root = { .cgrp.rstat_cpu = &cgrp_dfl_root_rstat_cpu };
EXPORT_SYMBOL_GPL(cgrp_dfl_root);

/*
 * The default hierarchy always exists but is hidden until mounted for the
 * first time.  This is for backward compatibility.
 */
static bool cgrp_dfl_visible;

/* some controllers are not supported in the default hierarchy */
static u16 cgrp_dfl_inhibit_ss_mask;

/* some controllers are implicitly enabled on the default hierarchy */
static u16 cgrp_dfl_implicit_ss_mask;

/* some controllers can be threaded on the default hierarchy */
static u16 cgrp_dfl_threaded_ss_mask;

/* The list of hierarchy roots */
LIST_HEAD(cgroup_roots);
static int cgroup_root_count;

/* hierarchy ID allocation and mapping, protected by cgroup_mutex */
static DEFINE_IDR(cgroup_hierarchy_idr);

/*
 * Assign a monotonically increasing serial number to csses.  It guarantees
 * cgroups with bigger numbers are newer than those with smaller numbers.
 * Also, as csses are always appended to the parent's ->children list, it
 * guarantees that sibling csses are always sorted in the ascending serial
 * number order on the list.  Protected by cgroup_mutex.
 */
static u64 css_serial_nr_next = 1;

/*
 * These bitmasks identify subsystems with specific features to avoid
 * having to do iterative checks repeatedly.
 */
static u16 have_fork_callback __read_mostly;
static u16 have_exit_callback __read_mostly;
static u16 have_release_callback __read_mostly;
static u16 have_canfork_callback __read_mostly;

/* cgroup namespace for init task */
struct cgroup_namespace init_cgroup_ns = {
	.count		= REFCOUNT_INIT(2),
	.user_ns	= &init_user_ns,
	.ns.ops		= &cgroupns_operations,
	.ns.inum	= PROC_CGROUP_INIT_INO,
	.root_cset	= &init_css_set,
};

static struct file_system_type cgroup2_fs_type;
static struct cftype cgroup_base_files[];

static int cgroup_apply_control(struct cgroup *cgrp);
static void cgroup_finalize_control(struct cgroup *cgrp, int ret);
static void css_task_iter_skip(struct css_task_iter *it,
			       struct task_struct *task);
static int cgroup_destroy_locked(struct cgroup *cgrp);
static struct cgroup_subsys_state *css_create(struct cgroup *cgrp,
					      struct cgroup_subsys *ss);
static void css_release(struct percpu_ref *ref);
static void kill_css(struct cgroup_subsys_state *css);
static int cgroup_addrm_files(struct cgroup_subsys_state *css,
			      struct cgroup *cgrp, struct cftype cfts[],
			      bool is_add);

/**
 * cgroup_ssid_enabled - cgroup subsys enabled test by subsys ID
 * @ssid: subsys ID of interest
 *
 * cgroup_subsys_enabled() can only be used with literal subsys names which
 * is fine for individual subsystems but unsuitable for cgroup core.  This
 * is slower static_key_enabled() based test indexed by @ssid.
 */
bool cgroup_ssid_enabled(int ssid)
{
	if (CGROUP_SUBSYS_COUNT == 0)
		return false;

	return static_key_enabled(cgroup_subsys_enabled_key[ssid]);
}

/**
 * cgroup_on_dfl - test whether a cgroup is on the default hierarchy
 * @cgrp: the cgroup of interest
 *
 * The default hierarchy is the v2 interface of cgroup and this function
 * can be used to test whether a cgroup is on the default hierarchy for
 * cases where a subsystem should behave differnetly depending on the
 * interface version.
 *
 * The set of behaviors which change on the default hierarchy are still
 * being determined and the mount option is prefixed with __DEVEL__.
 *
 * List of changed behaviors:
 *
 * - Mount options "noprefix", "xattr", "clone_children", "release_agent"
 *   and "name" are disallowed.
 *
 * - When mounting an existing superblock, mount options should match.
 *
 * - Remount is disallowed.
 *
 * - rename(2) is disallowed.
 *
 * - "tasks" is removed.  Everything should be at process granularity.  Use
 *   "cgroup.procs" instead.
 *
 * - "cgroup.procs" is not sorted.  pids will be unique unless they got
 *   recycled inbetween reads.
 *
 * - "release_agent" and "notify_on_release" are removed.  Replacement
 *   notification mechanism will be implemented.
 *
 * - "cgroup.clone_children" is removed.
 *
 * - "cgroup.subtree_populated" is available.  Its value is 0 if the cgroup
 *   and its descendants contain no task; otherwise, 1.  The file also
 *   generates kernfs notification which can be monitored through poll and
 *   [di]notify when the value of the file changes.
 *
 * - cpuset: tasks will be kept in empty cpusets when hotplug happens and
 *   take masks of ancestors with non-empty cpus/mems, instead of being
 *   moved to an ancestor.
 *
 * - cpuset: a task can be moved into an empty cpuset, and again it takes
 *   masks of ancestors.
 *
 * - memcg: use_hierarchy is on by default and the cgroup file for the flag
 *   is not created.
 *
 * - blkcg: blk-throttle becomes properly hierarchical.
 *
 * - debug: disallowed on the default hierarchy.
 */
bool cgroup_on_dfl(const struct cgroup *cgrp)
{
	return cgrp->root == &cgrp_dfl_root;
}

/* IDR wrappers which synchronize using cgroup_idr_lock */
static int cgroup_idr_alloc(struct idr *idr, void *ptr, int start, int end,
			    gfp_t gfp_mask)
{
	int ret;

	idr_preload(gfp_mask);
	spin_lock_bh(&cgroup_idr_lock);
	ret = idr_alloc(idr, ptr, start, end, gfp_mask & ~__GFP_DIRECT_RECLAIM);
	spin_unlock_bh(&cgroup_idr_lock);
	idr_preload_end();
	return ret;
}

static void *cgroup_idr_replace(struct idr *idr, void *ptr, int id)
{
	void *ret;

	spin_lock_bh(&cgroup_idr_lock);
	ret = idr_replace(idr, ptr, id);
	spin_unlock_bh(&cgroup_idr_lock);
	return ret;
}

static void cgroup_idr_remove(struct idr *idr, int id)
{
	spin_lock_bh(&cgroup_idr_lock);
	idr_remove(idr, id);
	spin_unlock_bh(&cgroup_idr_lock);
}

static bool cgroup_has_tasks(struct cgroup *cgrp)
{
	return cgrp->nr_populated_csets;
}

bool cgroup_is_threaded(struct cgroup *cgrp)
{
	return cgrp->dom_cgrp != cgrp;
}

/* can @cgrp host both domain and threaded children? */
static bool cgroup_is_mixable(struct cgroup *cgrp)
{
	/*
	 * Root isn't under domain level resource control exempting it from
	 * the no-internal-process constraint, so it can serve as a thread
	 * root and a parent of resource domains at the same time.
	 */
	return !cgroup_parent(cgrp);
}

/* can @cgrp become a thread root? should always be true for a thread root */
static bool cgroup_can_be_thread_root(struct cgroup *cgrp)
{
	/* mixables don't care */
	if (cgroup_is_mixable(cgrp))
		return true;

	/* domain roots can't be nested under threaded */
	if (cgroup_is_threaded(cgrp))
		return false;

	/* can only have either domain or threaded children */
	if (cgrp->nr_populated_domain_children)
		return false;

	/* and no domain controllers can be enabled */
	if (cgrp->subtree_control & ~cgrp_dfl_threaded_ss_mask)
		return false;

	return true;
}

/* is @cgrp root of a threaded subtree? */
bool cgroup_is_thread_root(struct cgroup *cgrp)
{
	/* thread root should be a domain */
	if (cgroup_is_threaded(cgrp))
		return false;

	/* a domain w/ threaded children is a thread root */
	if (cgrp->nr_threaded_children)
		return true;

	/*
	 * A domain which has tasks and explicit threaded controllers
	 * enabled is a thread root.
	 */
	if (cgroup_has_tasks(cgrp) &&
	    (cgrp->subtree_control & cgrp_dfl_threaded_ss_mask))
		return true;

	return false;
}

/* a domain which isn't connected to the root w/o brekage can't be used */
static bool cgroup_is_valid_domain(struct cgroup *cgrp)
{
	/* the cgroup itself can be a thread root */
	if (cgroup_is_threaded(cgrp))
		return false;

	/* but the ancestors can't be unless mixable */
	while ((cgrp = cgroup_parent(cgrp))) {
		if (!cgroup_is_mixable(cgrp) && cgroup_is_thread_root(cgrp))
			return false;
		if (cgroup_is_threaded(cgrp))
			return false;
	}

	return true;
}

/* subsystems visibly enabled on a cgroup */
static u16 cgroup_control(struct cgroup *cgrp)
{
	struct cgroup *parent = cgroup_parent(cgrp);
	u16 root_ss_mask = cgrp->root->subsys_mask;

	if (parent) {
		u16 ss_mask = parent->subtree_control;

		/* threaded cgroups can only have threaded controllers */
		if (cgroup_is_threaded(cgrp))
			ss_mask &= cgrp_dfl_threaded_ss_mask;
		return ss_mask;
	}

	if (cgroup_on_dfl(cgrp))
		root_ss_mask &= ~(cgrp_dfl_inhibit_ss_mask |
				  cgrp_dfl_implicit_ss_mask);
	return root_ss_mask;
}

/* subsystems enabled on a cgroup */
static u16 cgroup_ss_mask(struct cgroup *cgrp)
{
	struct cgroup *parent = cgroup_parent(cgrp);

	if (parent) {
		u16 ss_mask = parent->subtree_ss_mask;

		/* threaded cgroups can only have threaded controllers */
		if (cgroup_is_threaded(cgrp))
			ss_mask &= cgrp_dfl_threaded_ss_mask;
		return ss_mask;
	}

	return cgrp->root->subsys_mask;
}

/**
 * cgroup_css - obtain a cgroup's css for the specified subsystem
 * @cgrp: the cgroup of interest
 * @ss: the subsystem of interest (%NULL returns @cgrp->self)
 *
 * Return @cgrp's css (cgroup_subsys_state) associated with @ss.  This
 * function must be called either under cgroup_mutex or rcu_read_lock() and
 * the caller is responsible for pinning the returned css if it wants to
 * keep accessing it outside the said locks.  This function may return
 * %NULL if @cgrp doesn't have @subsys_id enabled.
 */
static struct cgroup_subsys_state *cgroup_css(struct cgroup *cgrp,
					      struct cgroup_subsys *ss)
{
	if (ss)
		return rcu_dereference_check(cgrp->subsys[ss->id],
					lockdep_is_held(&cgroup_mutex));
	else
		return &cgrp->self;
}

/**
 * cgroup_tryget_css - try to get a cgroup's css for the specified subsystem
 * @cgrp: the cgroup of interest
 * @ss: the subsystem of interest
 *
 * Find and get @cgrp's css assocaited with @ss.  If the css doesn't exist
 * or is offline, %NULL is returned.
 */
static struct cgroup_subsys_state *cgroup_tryget_css(struct cgroup *cgrp,
						     struct cgroup_subsys *ss)
{
	struct cgroup_subsys_state *css;

	rcu_read_lock();
	css = cgroup_css(cgrp, ss);
	if (!css || !css_tryget_online(css))
		css = NULL;
	rcu_read_unlock();

	return css;
}

/**
 * cgroup_e_css - obtain a cgroup's effective css for the specified subsystem
 * @cgrp: the cgroup of interest
 * @ss: the subsystem of interest (%NULL returns @cgrp->self)
 *
 * Similar to cgroup_css() but returns the effective css, which is defined
 * as the matching css of the nearest ancestor including self which has @ss
 * enabled.  If @ss is associated with the hierarchy @cgrp is on, this
 * function is guaranteed to return non-NULL css.
 */
static struct cgroup_subsys_state *cgroup_e_css(struct cgroup *cgrp,
						struct cgroup_subsys *ss)
{
	lockdep_assert_held(&cgroup_mutex);

	if (!ss)
		return &cgrp->self;

	/*
	 * This function is used while updating css associations and thus
	 * can't test the csses directly.  Test ss_mask.
	 */
	while (!(cgroup_ss_mask(cgrp) & (1 << ss->id))) {
		cgrp = cgroup_parent(cgrp);
		if (!cgrp)
			return NULL;
	}

	return cgroup_css(cgrp, ss);
}

/**
 * cgroup_get_e_css - get a cgroup's effective css for the specified subsystem
 * @cgrp: the cgroup of interest
 * @ss: the subsystem of interest
 *
 * Find and get the effective css of @cgrp for @ss.  The effective css is
 * defined as the matching css of the nearest ancestor including self which
 * has @ss enabled.  If @ss is not mounted on the hierarchy @cgrp is on,
 * the root css is returned, so this function always returns a valid css.
 * The returned css must be put using css_put().
 */
struct cgroup_subsys_state *cgroup_get_e_css(struct cgroup *cgrp,
					     struct cgroup_subsys *ss)
{
	struct cgroup_subsys_state *css;

	rcu_read_lock();

	do {
		css = cgroup_css(cgrp, ss);

		if (css && css_tryget_online(css))
			goto out_unlock;
		cgrp = cgroup_parent(cgrp);
	} while (cgrp);

	css = init_css_set.subsys[ss->id];
	css_get(css);
out_unlock:
	rcu_read_unlock();
	return css;
}

static void cgroup_get_live(struct cgroup *cgrp)
{
	WARN_ON_ONCE(cgroup_is_dead(cgrp));
	css_get(&cgrp->self);
}

/**
 * __cgroup_task_count - count the number of tasks in a cgroup. The caller
 * is responsible for taking the css_set_lock.
 * @cgrp: the cgroup in question
 */
int __cgroup_task_count(const struct cgroup *cgrp)
{
	int count = 0;
	struct cgrp_cset_link *link;

	lockdep_assert_held(&css_set_lock);

	list_for_each_entry(link, &cgrp->cset_links, cset_link)
		count += link->cset->nr_tasks;

	return count;
}

/**
 * cgroup_task_count - count the number of tasks in a cgroup.
 * @cgrp: the cgroup in question
 */
int cgroup_task_count(const struct cgroup *cgrp)
{
	int count;

	spin_lock_irq(&css_set_lock);
	count = __cgroup_task_count(cgrp);
	spin_unlock_irq(&css_set_lock);

	return count;
}

struct cgroup_subsys_state *of_css(struct kernfs_open_file *of)
{
	struct cgroup *cgrp = of->kn->parent->priv;
	struct cftype *cft = of_cft(of);

	/*
	 * This is open and unprotected implementation of cgroup_css().
	 * seq_css() is only called from a kernfs file operation which has
	 * an active reference on the file.  Because all the subsystem
	 * files are drained before a css is disassociated with a cgroup,
	 * the matching css from the cgroup's subsys table is guaranteed to
	 * be and stay valid until the enclosing operation is complete.
	 */
	if (cft->ss)
		return rcu_dereference_raw(cgrp->subsys[cft->ss->id]);
	else
		return &cgrp->self;
}
EXPORT_SYMBOL_GPL(of_css);

/**
 * for_each_css - iterate all css's of a cgroup
 * @css: the iteration cursor
 * @ssid: the index of the subsystem, CGROUP_SUBSYS_COUNT after reaching the end
 * @cgrp: the target cgroup to iterate css's of
 *
 * Should be called under cgroup_[tree_]mutex.
 */
#define for_each_css(css, ssid, cgrp)					\
	for ((ssid) = 0; (ssid) < CGROUP_SUBSYS_COUNT; (ssid)++)	\
		if (!((css) = rcu_dereference_check(			\
				(cgrp)->subsys[(ssid)],			\
				lockdep_is_held(&cgroup_mutex)))) { }	\
		else

/**
 * for_each_e_css - iterate all effective css's of a cgroup
 * @css: the iteration cursor
 * @ssid: the index of the subsystem, CGROUP_SUBSYS_COUNT after reaching the end
 * @cgrp: the target cgroup to iterate css's of
 *
 * Should be called under cgroup_[tree_]mutex.
 */
#define for_each_e_css(css, ssid, cgrp)					\
	for ((ssid) = 0; (ssid) < CGROUP_SUBSYS_COUNT; (ssid)++)	\
		if (!((css) = cgroup_e_css(cgrp, cgroup_subsys[(ssid)]))) \
			;						\
		else

/**
 * do_each_subsys_mask - filter for_each_subsys with a bitmask
 * @ss: the iteration cursor
 * @ssid: the index of @ss, CGROUP_SUBSYS_COUNT after reaching the end
 * @ss_mask: the bitmask
 *
 * The block will only run for cases where the ssid-th bit (1 << ssid) of
 * @ss_mask is set.
 */
#define do_each_subsys_mask(ss, ssid, ss_mask) do {			\
	unsigned long __ss_mask = (ss_mask);				\
	if (!CGROUP_SUBSYS_COUNT) { /* to avoid spurious gcc warning */	\
		(ssid) = 0;						\
		break;							\
	}								\
	for_each_set_bit(ssid, &__ss_mask, CGROUP_SUBSYS_COUNT) {	\
		(ss) = cgroup_subsys[ssid];				\
		{

#define while_each_subsys_mask()					\
		}							\
	}								\
} while (false)

/* iterate over child cgrps, lock should be held throughout iteration */
#define cgroup_for_each_live_child(child, cgrp)				\
	list_for_each_entry((child), &(cgrp)->self.children, self.sibling) \
		if (({ lockdep_assert_held(&cgroup_mutex);		\
		       cgroup_is_dead(child); }))			\
			;						\
		else

/* walk live descendants in preorder */
#define cgroup_for_each_live_descendant_pre(dsct, d_css, cgrp)		\
	css_for_each_descendant_pre((d_css), cgroup_css((cgrp), NULL))	\
		if (({ lockdep_assert_held(&cgroup_mutex);		\
		       (dsct) = (d_css)->cgroup;			\
		       cgroup_is_dead(dsct); }))			\
			;						\
		else

/* walk live descendants in postorder */
#define cgroup_for_each_live_descendant_post(dsct, d_css, cgrp)		\
	css_for_each_descendant_post((d_css), cgroup_css((cgrp), NULL))	\
		if (({ lockdep_assert_held(&cgroup_mutex);		\
		       (dsct) = (d_css)->cgroup;			\
		       cgroup_is_dead(dsct); }))			\
			;						\
		else

/*
 * The default css_set - used by init and its children prior to any
 * hierarchies being mounted. It contains a pointer to the root state
 * for each subsystem. Also used to anchor the list of css_sets. Not
 * reference-counted, to improve performance when child cgroups
 * haven't been created.
 */
struct css_set init_css_set = {
	.refcount		= REFCOUNT_INIT(1),
	.dom_cset		= &init_css_set,
	.tasks			= LIST_HEAD_INIT(init_css_set.tasks),
	.mg_tasks		= LIST_HEAD_INIT(init_css_set.mg_tasks),
	.dying_tasks		= LIST_HEAD_INIT(init_css_set.dying_tasks),
	.task_iters		= LIST_HEAD_INIT(init_css_set.task_iters),
	.threaded_csets		= LIST_HEAD_INIT(init_css_set.threaded_csets),
	.cgrp_links		= LIST_HEAD_INIT(init_css_set.cgrp_links),
	.mg_preload_node	= LIST_HEAD_INIT(init_css_set.mg_preload_node),
	.mg_node		= LIST_HEAD_INIT(init_css_set.mg_node),

	/*
	 * The following field is re-initialized when this cset gets linked
	 * in cgroup_init().  However, let's initialize the field
	 * statically too so that the default cgroup can be accessed safely
	 * early during boot.
	 */
	.dfl_cgrp		= &cgrp_dfl_root.cgrp,
};

static int css_set_count	= 1;	/* 1 for init_css_set */

static bool css_set_threaded(struct css_set *cset)
{
	return cset->dom_cset != cset;
}

/**
 * css_set_populated - does a css_set contain any tasks?
 * @cset: target css_set
 *
 * css_set_populated() should be the same as !!cset->nr_tasks at steady
 * state. However, css_set_populated() can be called while a task is being
 * added to or removed from the linked list before the nr_tasks is
 * properly updated. Hence, we can't just look at ->nr_tasks here.
 */
static bool css_set_populated(struct css_set *cset)
{
	lockdep_assert_held(&css_set_lock);

	return !list_empty(&cset->tasks) || !list_empty(&cset->mg_tasks);
}

/**
 * cgroup_update_populated - update the populated count of a cgroup
 * @cgrp: the target cgroup
 * @populated: inc or dec populated count
 *
 * One of the css_sets associated with @cgrp is either getting its first
 * task or losing the last.  Update @cgrp->nr_populated_* accordingly.  The
 * count is propagated towards root so that a given cgroup's
 * nr_populated_children is zero iff none of its descendants contain any
 * tasks.
 *
 * @cgrp's interface file "cgroup.populated" is zero if both
 * @cgrp->nr_populated_csets and @cgrp->nr_populated_children are zero and
 * 1 otherwise.  When the sum changes from or to zero, userland is notified
 * that the content of the interface file has changed.  This can be used to
 * detect when @cgrp and its descendants become populated or empty.
 */
static void cgroup_update_populated(struct cgroup *cgrp, bool populated)
{
	struct cgroup *child = NULL;
	int adj = populated ? 1 : -1;

	lockdep_assert_held(&css_set_lock);

	do {
		bool was_populated = cgroup_is_populated(cgrp);

		if (!child) {
			cgrp->nr_populated_csets += adj;
		} else {
			if (cgroup_is_threaded(child))
				cgrp->nr_populated_threaded_children += adj;
			else
				cgrp->nr_populated_domain_children += adj;
		}

		if (was_populated == cgroup_is_populated(cgrp))
			break;

		cgroup1_check_for_release(cgrp);
		TRACE_CGROUP_PATH(notify_populated, cgrp,
				  cgroup_is_populated(cgrp));
		cgroup_file_notify(&cgrp->events_file);

		child = cgrp;
		cgrp = cgroup_parent(cgrp);
	} while (cgrp);
}

/**
 * css_set_update_populated - update populated state of a css_set
 * @cset: target css_set
 * @populated: whether @cset is populated or depopulated
 *
 * @cset is either getting the first task or losing the last.  Update the
 * populated counters of all associated cgroups accordingly.
 */
static void css_set_update_populated(struct css_set *cset, bool populated)
{
	struct cgrp_cset_link *link;

	lockdep_assert_held(&css_set_lock);

	list_for_each_entry(link, &cset->cgrp_links, cgrp_link)
		cgroup_update_populated(link->cgrp, populated);
}

/*
 * @task is leaving, advance task iterators which are pointing to it so
 * that they can resume at the next position.  Advancing an iterator might
 * remove it from the list, use safe walk.  See css_task_iter_skip() for
 * details.
 */
static void css_set_skip_task_iters(struct css_set *cset,
				    struct task_struct *task)
{
	struct css_task_iter *it, *pos;

	list_for_each_entry_safe(it, pos, &cset->task_iters, iters_node)
		css_task_iter_skip(it, task);
}

/**
 * css_set_move_task - move a task from one css_set to another
 * @task: task being moved
 * @from_cset: css_set @task currently belongs to (may be NULL)
 * @to_cset: new css_set @task is being moved to (may be NULL)
 * @use_mg_tasks: move to @to_cset->mg_tasks instead of ->tasks
 *
 * Move @task from @from_cset to @to_cset.  If @task didn't belong to any
 * css_set, @from_cset can be NULL.  If @task is being disassociated
 * instead of moved, @to_cset can be NULL.
 *
 * This function automatically handles populated counter updates and
 * css_task_iter adjustments but the caller is responsible for managing
 * @from_cset and @to_cset's reference counts.
 */
static void css_set_move_task(struct task_struct *task,
			      struct css_set *from_cset, struct css_set *to_cset,
			      bool use_mg_tasks)
{
	lockdep_assert_held(&css_set_lock);

	if (to_cset && !css_set_populated(to_cset))
		css_set_update_populated(to_cset, true);

	if (from_cset) {
		WARN_ON_ONCE(list_empty(&task->cg_list));

		css_set_skip_task_iters(from_cset, task);
		list_del_init(&task->cg_list);
		if (!css_set_populated(from_cset))
			css_set_update_populated(from_cset, false);
	} else {
		WARN_ON_ONCE(!list_empty(&task->cg_list));
	}

	if (to_cset) {
		/*
		 * We are synchronized through cgroup_threadgroup_rwsem
		 * against PF_EXITING setting such that we can't race
		 * against cgroup_exit() changing the css_set to
		 * init_css_set and dropping the old one.
		 */
		WARN_ON_ONCE(task->flags & PF_EXITING);

		rcu_assign_pointer(task->cgroups, to_cset);
		list_add_tail(&task->cg_list, use_mg_tasks ? &to_cset->mg_tasks :
							     &to_cset->tasks);
	}
}

/*
 * hash table for cgroup groups. This improves the performance to find
 * an existing css_set. This hash doesn't (currently) take into
 * account cgroups in empty hierarchies.
 */
#define CSS_SET_HASH_BITS	7
static DEFINE_HASHTABLE(css_set_table, CSS_SET_HASH_BITS);

static unsigned long css_set_hash(struct cgroup_subsys_state *css[])
{
	unsigned long key = 0UL;
	struct cgroup_subsys *ss;
	int i;

	for_each_subsys(ss, i)
		key += (unsigned long)css[i];
	key = (key >> 16) ^ key;

	return key;
}

void put_css_set_locked(struct css_set *cset)
{
	struct cgrp_cset_link *link, *tmp_link;
	struct cgroup_subsys *ss;
	int ssid;

	lockdep_assert_held(&css_set_lock);

	if (!refcount_dec_and_test(&cset->refcount))
		return;

	WARN_ON_ONCE(!list_empty(&cset->threaded_csets));

	/* This css_set is dead. unlink it and release cgroup and css refs */
	for_each_subsys(ss, ssid) {
		list_del(&cset->e_cset_node[ssid]);
		css_put(cset->subsys[ssid]);
	}
	hash_del(&cset->hlist);
	css_set_count--;

	list_for_each_entry_safe(link, tmp_link, &cset->cgrp_links, cgrp_link) {
		list_del(&link->cset_link);
		list_del(&link->cgrp_link);
		if (cgroup_parent(link->cgrp))
			cgroup_put(link->cgrp);
		kfree(link);
	}

	if (css_set_threaded(cset)) {
		list_del(&cset->threaded_csets_node);
		put_css_set_locked(cset->dom_cset);
	}

	kfree_rcu(cset, rcu_head);
}

/**
 * compare_css_sets - helper function for find_existing_css_set().
 * @cset: candidate css_set being tested
 * @old_cset: existing css_set for a task
 * @new_cgrp: cgroup that's being entered by the task
 * @template: desired set of css pointers in css_set (pre-calculated)
 *
 * Returns true if "cset" matches "old_cset" except for the hierarchy
 * which "new_cgrp" belongs to, for which it should match "new_cgrp".
 */
static bool compare_css_sets(struct css_set *cset,
			     struct css_set *old_cset,
			     struct cgroup *new_cgrp,
			     struct cgroup_subsys_state *template[])
{
	struct cgroup *new_dfl_cgrp;
	struct list_head *l1, *l2;

	/*
	 * On the default hierarchy, there can be csets which are
	 * associated with the same set of cgroups but different csses.
	 * Let's first ensure that csses match.
	 */
	if (memcmp(template, cset->subsys, sizeof(cset->subsys)))
		return false;


	/* @cset's domain should match the default cgroup's */
	if (cgroup_on_dfl(new_cgrp))
		new_dfl_cgrp = new_cgrp;
	else
		new_dfl_cgrp = old_cset->dfl_cgrp;

	if (new_dfl_cgrp->dom_cgrp != cset->dom_cset->dfl_cgrp)
		return false;

	/*
	 * Compare cgroup pointers in order to distinguish between
	 * different cgroups in hierarchies.  As different cgroups may
	 * share the same effective css, this comparison is always
	 * necessary.
	 */
	l1 = &cset->cgrp_links;
	l2 = &old_cset->cgrp_links;
	while (1) {
		struct cgrp_cset_link *link1, *link2;
		struct cgroup *cgrp1, *cgrp2;

		l1 = l1->next;
		l2 = l2->next;
		/* See if we reached the end - both lists are equal length. */
		if (l1 == &cset->cgrp_links) {
			BUG_ON(l2 != &old_cset->cgrp_links);
			break;
		} else {
			BUG_ON(l2 == &old_cset->cgrp_links);
		}
		/* Locate the cgroups associated with these links. */
		link1 = list_entry(l1, struct cgrp_cset_link, cgrp_link);
		link2 = list_entry(l2, struct cgrp_cset_link, cgrp_link);
		cgrp1 = link1->cgrp;
		cgrp2 = link2->cgrp;
		/* Hierarchies should be linked in the same order. */
		BUG_ON(cgrp1->root != cgrp2->root);

		/*
		 * If this hierarchy is the hierarchy of the cgroup
		 * that's changing, then we need to check that this
		 * css_set points to the new cgroup; if it's any other
		 * hierarchy, then this css_set should point to the
		 * same cgroup as the old css_set.
		 */
		if (cgrp1->root == new_cgrp->root) {
			if (cgrp1 != new_cgrp)
				return false;
		} else {
			if (cgrp1 != cgrp2)
				return false;
		}
	}
	return true;
}

/**
 * find_existing_css_set - init css array and find the matching css_set
 * @old_cset: the css_set that we're using before the cgroup transition
 * @cgrp: the cgroup that we're moving into
 * @template: out param for the new set of csses, should be clear on entry
 */
static struct css_set *find_existing_css_set(struct css_set *old_cset,
					struct cgroup *cgrp,
					struct cgroup_subsys_state *template[])
{
	struct cgroup_root *root = cgrp->root;
	struct cgroup_subsys *ss;
	struct css_set *cset;
	unsigned long key;
	int i;

	/*
	 * Build the set of subsystem state objects that we want to see in the
	 * new css_set. while subsystems can change globally, the entries here
	 * won't change, so no need for locking.
	 */
	for_each_subsys(ss, i) {
		if (root->subsys_mask & (1UL << i)) {
			/*
			 * @ss is in this hierarchy, so we want the
			 * effective css from @cgrp.
			 */
			template[i] = cgroup_e_css(cgrp, ss);
		} else {
			/*
			 * @ss is not in this hierarchy, so we don't want
			 * to change the css.
			 */
			template[i] = old_cset->subsys[i];
		}
	}

	key = css_set_hash(template);
	hash_for_each_possible(css_set_table, cset, hlist, key) {
		if (!compare_css_sets(cset, old_cset, cgrp, template))
			continue;

		/* This css_set matches what we need */
		return cset;
	}

	/* No existing cgroup group matched */
	return NULL;
}

static void free_cgrp_cset_links(struct list_head *links_to_free)
{
	struct cgrp_cset_link *link, *tmp_link;

	list_for_each_entry_safe(link, tmp_link, links_to_free, cset_link) {
		list_del(&link->cset_link);
		kfree(link);
	}
}

/**
 * allocate_cgrp_cset_links - allocate cgrp_cset_links
 * @count: the number of links to allocate
 * @tmp_links: list_head the allocated links are put on
 *
 * Allocate @count cgrp_cset_link structures and chain them on @tmp_links
 * through ->cset_link.  Returns 0 on success or -errno.
 */
static int allocate_cgrp_cset_links(int count, struct list_head *tmp_links)
{
	struct cgrp_cset_link *link;
	int i;

	INIT_LIST_HEAD(tmp_links);

	for (i = 0; i < count; i++) {
		link = kzalloc(sizeof(*link), GFP_KERNEL);
		if (!link) {
			free_cgrp_cset_links(tmp_links);
			return -ENOMEM;
		}
		list_add(&link->cset_link, tmp_links);
	}
	return 0;
}

/**
 * link_css_set - a helper function to link a css_set to a cgroup
 * @tmp_links: cgrp_cset_link objects allocated by allocate_cgrp_cset_links()
 * @cset: the css_set to be linked
 * @cgrp: the destination cgroup
 */
static void link_css_set(struct list_head *tmp_links, struct css_set *cset,
			 struct cgroup *cgrp)
{
	struct cgrp_cset_link *link;

	BUG_ON(list_empty(tmp_links));

	if (cgroup_on_dfl(cgrp))
		cset->dfl_cgrp = cgrp;

	link = list_first_entry(tmp_links, struct cgrp_cset_link, cset_link);
	link->cset = cset;
	link->cgrp = cgrp;

	/*
	 * Always add links to the tail of the lists so that the lists are
	 * in choronological order.
	 */
	list_move_tail(&link->cset_link, &cgrp->cset_links);
	list_add_tail(&link->cgrp_link, &cset->cgrp_links);

	if (cgroup_parent(cgrp))
		cgroup_get_live(cgrp);
}

/**
 * find_css_set - return a new css_set with one cgroup updated
 * @old_cset: the baseline css_set
 * @cgrp: the cgroup to be updated
 *
 * Return a new css_set that's equivalent to @old_cset, but with @cgrp
 * substituted into the appropriate hierarchy.
 */
static struct css_set *find_css_set(struct css_set *old_cset,
				    struct cgroup *cgrp)
{
	struct cgroup_subsys_state *template[CGROUP_SUBSYS_COUNT] = { };
	struct css_set *cset;
	struct list_head tmp_links;
	struct cgrp_cset_link *link;
	struct cgroup_subsys *ss;
	unsigned long key;
	int ssid;

	lockdep_assert_held(&cgroup_mutex);

	/* First see if we already have a cgroup group that matches
	 * the desired set */
	spin_lock_irq(&css_set_lock);
	cset = find_existing_css_set(old_cset, cgrp, template);
	if (cset)
		get_css_set(cset);
	spin_unlock_irq(&css_set_lock);

	if (cset)
		return cset;

	cset = kzalloc(sizeof(*cset), GFP_KERNEL);
	if (!cset)
		return NULL;

	/* Allocate all the cgrp_cset_link objects that we'll need */
	if (allocate_cgrp_cset_links(cgroup_root_count, &tmp_links) < 0) {
		kfree(cset);
		return NULL;
	}

	refcount_set(&cset->refcount, 1);
	cset->dom_cset = cset;
	INIT_LIST_HEAD(&cset->tasks);
	INIT_LIST_HEAD(&cset->mg_tasks);
	INIT_LIST_HEAD(&cset->dying_tasks);
	INIT_LIST_HEAD(&cset->task_iters);
	INIT_LIST_HEAD(&cset->threaded_csets);
	INIT_HLIST_NODE(&cset->hlist);
	INIT_LIST_HEAD(&cset->cgrp_links);
	INIT_LIST_HEAD(&cset->mg_preload_node);
	INIT_LIST_HEAD(&cset->mg_node);

	/* Copy the set of subsystem state objects generated in
	 * find_existing_css_set() */
	memcpy(cset->subsys, template, sizeof(cset->subsys));

	spin_lock_irq(&css_set_lock);
	/* Add reference counts and links from the new css_set. */
	list_for_each_entry(link, &old_cset->cgrp_links, cgrp_link) {
		struct cgroup *c = link->cgrp;

		if (c->root == cgrp->root)
			c = cgrp;
		link_css_set(&tmp_links, cset, c);
	}

	BUG_ON(!list_empty(&tmp_links));

	css_set_count++;

	/* Add @cset to the hash table */
	key = css_set_hash(cset->subsys);
	hash_add(css_set_table, &cset->hlist, key);

	for_each_subsys(ss, ssid) {
		struct cgroup_subsys_state *css = cset->subsys[ssid];

		list_add_tail(&cset->e_cset_node[ssid],
			      &css->cgroup->e_csets[ssid]);
		css_get(css);
	}

	spin_unlock_irq(&css_set_lock);

	/*
	 * If @cset should be threaded, look up the matching dom_cset and
	 * link them up.  We first fully initialize @cset then look for the
	 * dom_cset.  It's simpler this way and safe as @cset is guaranteed
	 * to stay empty until we return.
	 */
	if (cgroup_is_threaded(cset->dfl_cgrp)) {
		struct css_set *dcset;

		dcset = find_css_set(cset, cset->dfl_cgrp->dom_cgrp);
		if (!dcset) {
			put_css_set(cset);
			return NULL;
		}

		spin_lock_irq(&css_set_lock);
		cset->dom_cset = dcset;
		list_add_tail(&cset->threaded_csets_node,
			      &dcset->threaded_csets);
		spin_unlock_irq(&css_set_lock);
	}

	return cset;
}

struct cgroup_root *cgroup_root_from_kf(struct kernfs_root *kf_root)
{
	struct cgroup *root_cgrp = kf_root->kn->priv;

	return root_cgrp->root;
}

static int cgroup_init_root_id(struct cgroup_root *root)
{
	int id;

	lockdep_assert_held(&cgroup_mutex);

	id = idr_alloc_cyclic(&cgroup_hierarchy_idr, root, 0, 0, GFP_KERNEL);
	if (id < 0)
		return id;

	root->hierarchy_id = id;
	return 0;
}

static void cgroup_exit_root_id(struct cgroup_root *root)
{
	lockdep_assert_held(&cgroup_mutex);

	idr_remove(&cgroup_hierarchy_idr, root->hierarchy_id);
}

void cgroup_free_root(struct cgroup_root *root)
{
	if (root) {
		idr_destroy(&root->cgroup_idr);
		kfree(root);
	}
}

static void cgroup_destroy_root(struct cgroup_root *root)
{
	struct cgroup *cgrp = &root->cgrp;
	struct cgrp_cset_link *link, *tmp_link;

	trace_cgroup_destroy_root(root);

	cgroup_lock_and_drain_offline(&cgrp_dfl_root.cgrp);

	BUG_ON(atomic_read(&root->nr_cgrps));
	BUG_ON(!list_empty(&cgrp->self.children));

	/* Rebind all subsystems back to the default hierarchy */
	WARN_ON(rebind_subsystems(&cgrp_dfl_root, root->subsys_mask));

	/*
	 * Release all the links from cset_links to this hierarchy's
	 * root cgroup
	 */
	spin_lock_irq(&css_set_lock);

	list_for_each_entry_safe(link, tmp_link, &cgrp->cset_links, cset_link) {
		list_del(&link->cset_link);
		list_del(&link->cgrp_link);
		kfree(link);
	}

	spin_unlock_irq(&css_set_lock);

	if (!list_empty(&root->root_list)) {
		list_del(&root->root_list);
		cgroup_root_count--;
	}

	cgroup_exit_root_id(root);

	mutex_unlock(&cgroup_mutex);

	kernfs_destroy_root(root->kf_root);
	cgroup_free_root(root);
}

/*
 * look up cgroup associated with current task's cgroup namespace on the
 * specified hierarchy
 */
static struct cgroup *
current_cgns_cgroup_from_root(struct cgroup_root *root)
{
	struct cgroup *res = NULL;
	struct css_set *cset;

	lockdep_assert_held(&css_set_lock);

	rcu_read_lock();

	cset = current->nsproxy->cgroup_ns->root_cset;
	if (cset == &init_css_set) {
		res = &root->cgrp;
	} else {
		struct cgrp_cset_link *link;

		list_for_each_entry(link, &cset->cgrp_links, cgrp_link) {
			struct cgroup *c = link->cgrp;

			if (c->root == root) {
				res = c;
				break;
			}
		}
	}
	rcu_read_unlock();

	BUG_ON(!res);
	return res;
}

/* look up cgroup associated with given css_set on the specified hierarchy */
static struct cgroup *cset_cgroup_from_root(struct css_set *cset,
					    struct cgroup_root *root)
{
	struct cgroup *res = NULL;

	lockdep_assert_held(&cgroup_mutex);
	lockdep_assert_held(&css_set_lock);

	if (cset == &init_css_set) {
		res = &root->cgrp;
	} else if (root == &cgrp_dfl_root) {
		res = cset->dfl_cgrp;
	} else {
		struct cgrp_cset_link *link;

		list_for_each_entry(link, &cset->cgrp_links, cgrp_link) {
			struct cgroup *c = link->cgrp;

			if (c->root == root) {
				res = c;
				break;
			}
		}
	}

	BUG_ON(!res);
	return res;
}

/*
 * Return the cgroup for "task" from the given hierarchy. Must be
 * called with cgroup_mutex and css_set_lock held.
 */
struct cgroup *task_cgroup_from_root(struct task_struct *task,
				     struct cgroup_root *root)
{
	/*
	 * No need to lock the task - since we hold cgroup_mutex the
	 * task can't change groups, so the only thing that can happen
	 * is that it exits and its css is set back to init_css_set.
	 */
	return cset_cgroup_from_root(task_css_set(task), root);
}

/*
 * A task must hold cgroup_mutex to modify cgroups.
 *
 * Any task can increment and decrement the count field without lock.
 * So in general, code holding cgroup_mutex can't rely on the count
 * field not changing.  However, if the count goes to zero, then only
 * cgroup_attach_task() can increment it again.  Because a count of zero
 * means that no tasks are currently attached, therefore there is no
 * way a task attached to that cgroup can fork (the other way to
 * increment the count).  So code holding cgroup_mutex can safely
 * assume that if the count is zero, it will stay zero. Similarly, if
 * a task holds cgroup_mutex on a cgroup with zero count, it
 * knows that the cgroup won't be removed, as cgroup_rmdir()
 * needs that mutex.
 *
 * A cgroup can only be deleted if both its 'count' of using tasks
 * is zero, and its list of 'children' cgroups is empty.  Since all
 * tasks in the system use _some_ cgroup, and since there is always at
 * least one task in the system (init, pid == 1), therefore, root cgroup
 * always has either children cgroups and/or using tasks.  So we don't
 * need a special hack to ensure that root cgroup cannot be deleted.
 *
 * P.S.  One more locking exception.  RCU is used to guard the
 * update of a tasks cgroup pointer by cgroup_attach_task()
 */

static struct kernfs_syscall_ops cgroup_kf_syscall_ops;

static char *cgroup_file_name(struct cgroup *cgrp, const struct cftype *cft,
			      char *buf)
{
	struct cgroup_subsys *ss = cft->ss;

	if (cft->ss && !(cft->flags & CFTYPE_NO_PREFIX) &&
	    !(cgrp->root->flags & CGRP_ROOT_NOPREFIX))
		snprintf(buf, CGROUP_FILE_NAME_MAX, "%s.%s",
			 cgroup_on_dfl(cgrp) ? ss->name : ss->legacy_name,
			 cft->name);
	else
		strscpy(buf, cft->name, CGROUP_FILE_NAME_MAX);
	return buf;
}

/**
 * cgroup_file_mode - deduce file mode of a control file
 * @cft: the control file in question
 *
 * S_IRUGO for read, S_IWUSR for write.
 */
static umode_t cgroup_file_mode(const struct cftype *cft)
{
	umode_t mode = 0;

	if (cft->read_u64 || cft->read_s64 || cft->seq_show)
		mode |= S_IRUGO;

	if (cft->write_u64 || cft->write_s64 || cft->write) {
		if (cft->flags & CFTYPE_WORLD_WRITABLE)
			mode |= S_IWUGO;
		else
			mode |= S_IWUSR;
	}

	return mode;
}

/**
 * cgroup_calc_subtree_ss_mask - calculate subtree_ss_mask
 * @subtree_control: the new subtree_control mask to consider
 * @this_ss_mask: available subsystems
 *
 * On the default hierarchy, a subsystem may request other subsystems to be
 * enabled together through its ->depends_on mask.  In such cases, more
 * subsystems than specified in "cgroup.subtree_control" may be enabled.
 *
 * This function calculates which subsystems need to be enabled if
 * @subtree_control is to be applied while restricted to @this_ss_mask.
 */
static u16 cgroup_calc_subtree_ss_mask(u16 subtree_control, u16 this_ss_mask)
{
	u16 cur_ss_mask = subtree_control;
	struct cgroup_subsys *ss;
	int ssid;

	lockdep_assert_held(&cgroup_mutex);

	cur_ss_mask |= cgrp_dfl_implicit_ss_mask;

	while (true) {
		u16 new_ss_mask = cur_ss_mask;

		do_each_subsys_mask(ss, ssid, cur_ss_mask) {
			new_ss_mask |= ss->depends_on;
		} while_each_subsys_mask();

		/*
		 * Mask out subsystems which aren't available.  This can
		 * happen only if some depended-upon subsystems were bound
		 * to non-default hierarchies.
		 */
		new_ss_mask &= this_ss_mask;

		if (new_ss_mask == cur_ss_mask)
			break;
		cur_ss_mask = new_ss_mask;
	}

	return cur_ss_mask;
}

/**
 * cgroup_kn_unlock - unlocking helper for cgroup kernfs methods
 * @kn: the kernfs_node being serviced
 *
 * This helper undoes cgroup_kn_lock_live() and should be invoked before
 * the method finishes if locking succeeded.  Note that once this function
 * returns the cgroup returned by cgroup_kn_lock_live() may become
 * inaccessible any time.  If the caller intends to continue to access the
 * cgroup, it should pin it before invoking this function.
 */
void cgroup_kn_unlock(struct kernfs_node *kn)
{
	struct cgroup *cgrp;

	if (kernfs_type(kn) == KERNFS_DIR)
		cgrp = kn->priv;
	else
		cgrp = kn->parent->priv;

	mutex_unlock(&cgroup_mutex);

	kernfs_unbreak_active_protection(kn);
	cgroup_put(cgrp);
}

/**
 * cgroup_kn_lock_live - locking helper for cgroup kernfs methods
 * @kn: the kernfs_node being serviced
 * @drain_offline: perform offline draining on the cgroup
 *
 * This helper is to be used by a cgroup kernfs method currently servicing
 * @kn.  It breaks the active protection, performs cgroup locking and
 * verifies that the associated cgroup is alive.  Returns the cgroup if
 * alive; otherwise, %NULL.  A successful return should be undone by a
 * matching cgroup_kn_unlock() invocation.  If @drain_offline is %true, the
 * cgroup is drained of offlining csses before return.
 *
 * Any cgroup kernfs method implementation which requires locking the
 * associated cgroup should use this helper.  It avoids nesting cgroup
 * locking under kernfs active protection and allows all kernfs operations
 * including self-removal.
 */
struct cgroup *cgroup_kn_lock_live(struct kernfs_node *kn, bool drain_offline)
{
	struct cgroup *cgrp;

	if (kernfs_type(kn) == KERNFS_DIR)
		cgrp = kn->priv;
	else
		cgrp = kn->parent->priv;

	/*
	 * We're gonna grab cgroup_mutex which nests outside kernfs
	 * active_ref.  cgroup liveliness check alone provides enough
	 * protection against removal.  Ensure @cgrp stays accessible and
	 * break the active_ref protection.
	 */
	if (!cgroup_tryget(cgrp))
		return NULL;
	kernfs_break_active_protection(kn);

	if (drain_offline)
		cgroup_lock_and_drain_offline(cgrp);
	else
		mutex_lock(&cgroup_mutex);

	if (!cgroup_is_dead(cgrp))
		return cgrp;

	cgroup_kn_unlock(kn);
	return NULL;
}

static void cgroup_rm_file(struct cgroup *cgrp, const struct cftype *cft)
{
	char name[CGROUP_FILE_NAME_MAX];

	lockdep_assert_held(&cgroup_mutex);

	if (cft->file_offset) {
		struct cgroup_subsys_state *css = cgroup_css(cgrp, cft->ss);
		struct cgroup_file *cfile = (void *)css + cft->file_offset;

		spin_lock_irq(&cgroup_file_kn_lock);
		cfile->kn = NULL;
		spin_unlock_irq(&cgroup_file_kn_lock);

		del_timer_sync(&cfile->notify_timer);
	}

	kernfs_remove_by_name(cgrp->kn, cgroup_file_name(cgrp, cft, name));
}

/**
 * css_clear_dir - remove subsys files in a cgroup directory
 * @css: taget css
 */
static void css_clear_dir(struct cgroup_subsys_state *css)
{
	struct cgroup *cgrp = css->cgroup;
	struct cftype *cfts;

	if (!(css->flags & CSS_VISIBLE))
		return;

	css->flags &= ~CSS_VISIBLE;

	if (!css->ss) {
		if (cgroup_on_dfl(cgrp))
			cfts = cgroup_base_files;
		else
			cfts = cgroup1_base_files;

		cgroup_addrm_files(css, cgrp, cfts, false);
	} else {
		list_for_each_entry(cfts, &css->ss->cfts, node)
			cgroup_addrm_files(css, cgrp, cfts, false);
	}
}

/**
 * css_populate_dir - create subsys files in a cgroup directory
 * @css: target css
 *
 * On failure, no file is added.
 */
static int css_populate_dir(struct cgroup_subsys_state *css)
{
	struct cgroup *cgrp = css->cgroup;
	struct cftype *cfts, *failed_cfts;
	int ret;

	if ((css->flags & CSS_VISIBLE) || !cgrp->kn)
		return 0;

	if (!css->ss) {
		if (cgroup_on_dfl(cgrp))
			cfts = cgroup_base_files;
		else
			cfts = cgroup1_base_files;

		ret = cgroup_addrm_files(&cgrp->self, cgrp, cfts, true);
		if (ret < 0)
			return ret;
	} else {
		list_for_each_entry(cfts, &css->ss->cfts, node) {
			ret = cgroup_addrm_files(css, cgrp, cfts, true);
			if (ret < 0) {
				failed_cfts = cfts;
				goto err;
			}
		}
	}

	css->flags |= CSS_VISIBLE;

	return 0;
err:
	list_for_each_entry(cfts, &css->ss->cfts, node) {
		if (cfts == failed_cfts)
			break;
		cgroup_addrm_files(css, cgrp, cfts, false);
	}
	return ret;
}

int rebind_subsystems(struct cgroup_root *dst_root, u16 ss_mask)
{
	struct cgroup *dcgrp = &dst_root->cgrp;
	struct cgroup_subsys *ss;
	int ssid, i, ret;

	lockdep_assert_held(&cgroup_mutex);

	do_each_subsys_mask(ss, ssid, ss_mask) {
		/*
		 * If @ss has non-root csses attached to it, can't move.
		 * If @ss is an implicit controller, it is exempt from this
		 * rule and can be stolen.
		 */
		if (css_next_child(NULL, cgroup_css(&ss->root->cgrp, ss)) &&
		    !ss->implicit_on_dfl)
			return -EBUSY;

		/* can't move between two non-dummy roots either */
		if (ss->root != &cgrp_dfl_root && dst_root != &cgrp_dfl_root)
			return -EBUSY;
	} while_each_subsys_mask();

	do_each_subsys_mask(ss, ssid, ss_mask) {
		struct cgroup_root *src_root = ss->root;
		struct cgroup *scgrp = &src_root->cgrp;
		struct cgroup_subsys_state *css = cgroup_css(scgrp, ss);
		struct css_set *cset;

		WARN_ON(!css || cgroup_css(dcgrp, ss));

		/* disable from the source */
		src_root->subsys_mask &= ~(1 << ssid);
		WARN_ON(cgroup_apply_control(scgrp));
		cgroup_finalize_control(scgrp, 0);

		/* rebind */
		RCU_INIT_POINTER(scgrp->subsys[ssid], NULL);
		rcu_assign_pointer(dcgrp->subsys[ssid], css);
		ss->root = dst_root;
		css->cgroup = dcgrp;

		spin_lock_irq(&css_set_lock);
		hash_for_each(css_set_table, i, cset, hlist)
			list_move_tail(&cset->e_cset_node[ss->id],
				       &dcgrp->e_csets[ss->id]);
		spin_unlock_irq(&css_set_lock);

		/* default hierarchy doesn't enable controllers by default */
		dst_root->subsys_mask |= 1 << ssid;
		if (dst_root == &cgrp_dfl_root) {
			static_branch_enable(cgroup_subsys_on_dfl_key[ssid]);
		} else {
			dcgrp->subtree_control |= 1 << ssid;
			static_branch_disable(cgroup_subsys_on_dfl_key[ssid]);
		}

		ret = cgroup_apply_control(dcgrp);
		if (ret)
			pr_warn("partial failure to rebind %s controller (err=%d)\n",
				ss->name, ret);

		if (ss->bind)
			ss->bind(css);
	} while_each_subsys_mask();

	kernfs_activate(dcgrp->kn);
	return 0;
}

int cgroup_show_path(struct seq_file *sf, struct kernfs_node *kf_node,
		     struct kernfs_root *kf_root)
{
	int len = 0;
	char *buf = NULL;
	struct cgroup_root *kf_cgroot = cgroup_root_from_kf(kf_root);
	struct cgroup *ns_cgroup;

	buf = kmalloc(PATH_MAX, GFP_KERNEL);
	if (!buf)
		return -ENOMEM;

	spin_lock_irq(&css_set_lock);
	ns_cgroup = current_cgns_cgroup_from_root(kf_cgroot);
	len = kernfs_path_from_node(kf_node, ns_cgroup->kn, buf, PATH_MAX);
	spin_unlock_irq(&css_set_lock);

	if (len >= PATH_MAX)
		len = -ERANGE;
	else if (len > 0) {
		seq_escape(sf, buf, " \t\n\\");
		len = 0;
	}
	kfree(buf);
	return len;
}

<<<<<<< HEAD
static int parse_cgroup_root_flags(char *data, unsigned int *root_flags)
=======
enum cgroup2_param {
	Opt_nsdelegate,
	Opt_memory_localevents,
	nr__cgroup2_params
};

static const struct fs_parameter_spec cgroup2_param_specs[] = {
	fsparam_flag("nsdelegate",		Opt_nsdelegate),
	fsparam_flag("memory_localevents",	Opt_memory_localevents),
	{}
};

static const struct fs_parameter_description cgroup2_fs_parameters = {
	.name		= "cgroup2",
	.specs		= cgroup2_param_specs,
};

static int cgroup2_parse_param(struct fs_context *fc, struct fs_parameter *param)
>>>>>>> 407d19ab
{
	char *token;

	*root_flags = 0;

	if (!data || *data == '\0')
		return 0;
<<<<<<< HEAD

	while ((token = strsep(&data, ",")) != NULL) {
		if (!strcmp(token, "nsdelegate")) {
			*root_flags |= CGRP_ROOT_NS_DELEGATE;
			continue;
		}

		pr_err("cgroup2: unknown option \"%s\"\n", token);
		return -EINVAL;
=======
	case Opt_memory_localevents:
		ctx->flags |= CGRP_ROOT_MEMORY_LOCAL_EVENTS;
		return 0;
>>>>>>> 407d19ab
	}

	return 0;
}

static void apply_cgroup_root_flags(unsigned int root_flags)
{
	if (current->nsproxy->cgroup_ns == &init_cgroup_ns) {
		if (root_flags & CGRP_ROOT_NS_DELEGATE)
			cgrp_dfl_root.flags |= CGRP_ROOT_NS_DELEGATE;
		else
			cgrp_dfl_root.flags &= ~CGRP_ROOT_NS_DELEGATE;

		if (root_flags & CGRP_ROOT_MEMORY_LOCAL_EVENTS)
			cgrp_dfl_root.flags |= CGRP_ROOT_MEMORY_LOCAL_EVENTS;
		else
			cgrp_dfl_root.flags &= ~CGRP_ROOT_MEMORY_LOCAL_EVENTS;
	}
}

static int cgroup_show_options(struct seq_file *seq, struct kernfs_root *kf_root)
{
	if (cgrp_dfl_root.flags & CGRP_ROOT_NS_DELEGATE)
		seq_puts(seq, ",nsdelegate");
	if (cgrp_dfl_root.flags & CGRP_ROOT_MEMORY_LOCAL_EVENTS)
		seq_puts(seq, ",memory_localevents");
	return 0;
}

static int cgroup_remount(struct kernfs_root *kf_root, int *flags, char *data)
{
	unsigned int root_flags;
	int ret;

	ret = parse_cgroup_root_flags(data, &root_flags);
	if (ret)
		return ret;

	apply_cgroup_root_flags(root_flags);
	return 0;
}

/*
 * To reduce the fork() overhead for systems that are not actually using
 * their cgroups capability, we don't maintain the lists running through
 * each css_set to its tasks until we see the list actually used - in other
 * words after the first mount.
 */
static bool use_task_css_set_links __read_mostly;

static void cgroup_enable_task_cg_lists(void)
{
	struct task_struct *p, *g;

	/*
	 * We need tasklist_lock because RCU is not safe against
	 * while_each_thread(). Besides, a forking task that has passed
	 * cgroup_post_fork() without seeing use_task_css_set_links = 1
	 * is not guaranteed to have its child immediately visible in the
	 * tasklist if we walk through it with RCU.
	 */
	read_lock(&tasklist_lock);
	spin_lock_irq(&css_set_lock);

	if (use_task_css_set_links)
		goto out_unlock;

	use_task_css_set_links = true;

	do_each_thread(g, p) {
		WARN_ON_ONCE(!list_empty(&p->cg_list) ||
			     task_css_set(p) != &init_css_set);

		/*
		 * We should check if the process is exiting, otherwise
		 * it will race with cgroup_exit() in that the list
		 * entry won't be deleted though the process has exited.
		 * Do it while holding siglock so that we don't end up
		 * racing against cgroup_exit().
		 *
		 * Interrupts were already disabled while acquiring
		 * the css_set_lock, so we do not need to disable it
		 * again when acquiring the sighand->siglock here.
		 */
		spin_lock(&p->sighand->siglock);
		if (!(p->flags & PF_EXITING)) {
			struct css_set *cset = task_css_set(p);

			if (!css_set_populated(cset))
				css_set_update_populated(cset, true);
			list_add_tail(&p->cg_list, &cset->tasks);
			get_css_set(cset);
			cset->nr_tasks++;
		}
		spin_unlock(&p->sighand->siglock);
	} while_each_thread(g, p);
out_unlock:
	spin_unlock_irq(&css_set_lock);
	read_unlock(&tasklist_lock);
}

static void init_cgroup_housekeeping(struct cgroup *cgrp)
{
	struct cgroup_subsys *ss;
	int ssid;

	INIT_LIST_HEAD(&cgrp->self.sibling);
	INIT_LIST_HEAD(&cgrp->self.children);
	INIT_LIST_HEAD(&cgrp->cset_links);
	INIT_LIST_HEAD(&cgrp->pidlists);
	mutex_init(&cgrp->pidlist_mutex);
	cgrp->self.cgroup = cgrp;
	cgrp->self.flags |= CSS_ONLINE;
	cgrp->dom_cgrp = cgrp;
	cgrp->max_descendants = INT_MAX;
	cgrp->max_depth = INT_MAX;
	INIT_LIST_HEAD(&cgrp->rstat_css_list);
	prev_cputime_init(&cgrp->prev_cputime);

	for_each_subsys(ss, ssid)
		INIT_LIST_HEAD(&cgrp->e_csets[ssid]);

	init_waitqueue_head(&cgrp->offline_waitq);
	INIT_WORK(&cgrp->release_agent_work, cgroup1_release_agent);
}

void init_cgroup_root(struct cgroup_root *root, struct cgroup_sb_opts *opts)
{
	struct cgroup *cgrp = &root->cgrp;

	INIT_LIST_HEAD(&root->root_list);
	atomic_set(&root->nr_cgrps, 1);
	cgrp->root = root;
	init_cgroup_housekeeping(cgrp);
	idr_init(&root->cgroup_idr);

	root->flags = opts->flags;
	if (opts->release_agent)
		strscpy(root->release_agent_path, opts->release_agent, PATH_MAX);
	if (opts->name)
		strscpy(root->name, opts->name, MAX_CGROUP_ROOT_NAMELEN);
	if (opts->cpuset_clone_children)
		set_bit(CGRP_CPUSET_CLONE_CHILDREN, &root->cgrp.flags);
}

int cgroup_setup_root(struct cgroup_root *root, u16 ss_mask, int ref_flags)
{
	LIST_HEAD(tmp_links);
	struct cgroup *root_cgrp = &root->cgrp;
	struct kernfs_syscall_ops *kf_sops;
	struct css_set *cset;
	int i, ret;

	lockdep_assert_held(&cgroup_mutex);

	ret = cgroup_idr_alloc(&root->cgroup_idr, root_cgrp, 1, 2, GFP_KERNEL);
	if (ret < 0)
		goto out;
	root_cgrp->id = ret;
	root_cgrp->ancestor_ids[0] = ret;

	ret = percpu_ref_init(&root_cgrp->self.refcnt, css_release,
			      ref_flags, GFP_KERNEL);
	if (ret)
		goto out;

	/*
	 * We're accessing css_set_count without locking css_set_lock here,
	 * but that's OK - it can only be increased by someone holding
	 * cgroup_lock, and that's us.  Later rebinding may disable
	 * controllers on the default hierarchy and thus create new csets,
	 * which can't be more than the existing ones.  Allocate 2x.
	 */
	ret = allocate_cgrp_cset_links(2 * css_set_count, &tmp_links);
	if (ret)
		goto cancel_ref;

	ret = cgroup_init_root_id(root);
	if (ret)
		goto cancel_ref;

	kf_sops = root == &cgrp_dfl_root ?
		&cgroup_kf_syscall_ops : &cgroup1_kf_syscall_ops;

	root->kf_root = kernfs_create_root(kf_sops,
					   KERNFS_ROOT_CREATE_DEACTIVATED |
					   KERNFS_ROOT_SUPPORT_EXPORTOP,
					   root_cgrp);
	if (IS_ERR(root->kf_root)) {
		ret = PTR_ERR(root->kf_root);
		goto exit_root_id;
	}
	root_cgrp->kn = root->kf_root->kn;

	ret = css_populate_dir(&root_cgrp->self);
	if (ret)
		goto destroy_root;

	ret = rebind_subsystems(root, ss_mask);
	if (ret)
		goto destroy_root;

	ret = cgroup_bpf_inherit(root_cgrp);
	WARN_ON_ONCE(ret);

	trace_cgroup_setup_root(root);

	/*
	 * There must be no failure case after here, since rebinding takes
	 * care of subsystems' refcounts, which are explicitly dropped in
	 * the failure exit path.
	 */
	list_add(&root->root_list, &cgroup_roots);
	cgroup_root_count++;

	/*
	 * Link the root cgroup in this hierarchy into all the css_set
	 * objects.
	 */
	spin_lock_irq(&css_set_lock);
	hash_for_each(css_set_table, i, cset, hlist) {
		link_css_set(&tmp_links, cset, root_cgrp);
		if (css_set_populated(cset))
			cgroup_update_populated(root_cgrp, true);
	}
	spin_unlock_irq(&css_set_lock);

	BUG_ON(!list_empty(&root_cgrp->self.children));
	BUG_ON(atomic_read(&root->nr_cgrps) != 1);

	kernfs_activate(root_cgrp->kn);
	ret = 0;
	goto out;

destroy_root:
	kernfs_destroy_root(root->kf_root);
	root->kf_root = NULL;
exit_root_id:
	cgroup_exit_root_id(root);
cancel_ref:
	percpu_ref_exit(&root_cgrp->self.refcnt);
out:
	free_cgrp_cset_links(&tmp_links);
	return ret;
}

struct dentry *cgroup_do_mount(struct file_system_type *fs_type, int flags,
			       struct cgroup_root *root, unsigned long magic,
			       struct cgroup_namespace *ns)
{
	struct dentry *dentry;
	bool new_sb = false;

	dentry = kernfs_mount(fs_type, flags, root->kf_root, magic, &new_sb);

	/*
	 * In non-init cgroup namespace, instead of root cgroup's dentry,
	 * we return the dentry corresponding to the cgroupns->root_cgrp.
	 */
	if (!IS_ERR(dentry) && ns != &init_cgroup_ns) {
		struct dentry *nsdentry;
		struct super_block *sb = dentry->d_sb;
		struct cgroup *cgrp;

		mutex_lock(&cgroup_mutex);
		spin_lock_irq(&css_set_lock);

		cgrp = cset_cgroup_from_root(ns->root_cset, root);

		spin_unlock_irq(&css_set_lock);
		mutex_unlock(&cgroup_mutex);

		nsdentry = kernfs_node_dentry(cgrp->kn, sb);
		dput(dentry);
		if (IS_ERR(nsdentry))
			deactivate_locked_super(sb);
		dentry = nsdentry;
	}

	if (!new_sb)
		cgroup_put(&root->cgrp);

	return dentry;
}

static struct dentry *cgroup_mount(struct file_system_type *fs_type,
			 int flags, const char *unused_dev_name,
			 void *data)
{
	struct cgroup_namespace *ns = current->nsproxy->cgroup_ns;
	struct dentry *dentry;
	int ret;

	get_cgroup_ns(ns);

	/* Check if the caller has permission to mount. */
	if (!ns_capable(ns->user_ns, CAP_SYS_ADMIN)) {
		put_cgroup_ns(ns);
		return ERR_PTR(-EPERM);
	}

	/*
	 * The first time anyone tries to mount a cgroup, enable the list
	 * linking each css_set to its tasks and fix up all existing tasks.
	 */
	if (!use_task_css_set_links)
		cgroup_enable_task_cg_lists();

	if (fs_type == &cgroup2_fs_type) {
		unsigned int root_flags;

		ret = parse_cgroup_root_flags(data, &root_flags);
		if (ret) {
			put_cgroup_ns(ns);
			return ERR_PTR(ret);
		}

		cgrp_dfl_visible = true;
		cgroup_get_live(&cgrp_dfl_root.cgrp);

		dentry = cgroup_do_mount(&cgroup2_fs_type, flags, &cgrp_dfl_root,
					 CGROUP2_SUPER_MAGIC, ns);
		if (!IS_ERR(dentry))
			apply_cgroup_root_flags(root_flags);
	} else {
		dentry = cgroup1_mount(&cgroup_fs_type, flags, data,
				       CGROUP_SUPER_MAGIC, ns);
	}

	put_cgroup_ns(ns);
	return dentry;
}

static void cgroup_kill_sb(struct super_block *sb)
{
	struct kernfs_root *kf_root = kernfs_root_from_sb(sb);
	struct cgroup_root *root = cgroup_root_from_kf(kf_root);

	/*
	 * If @root doesn't have any mounts or children, start killing it.
	 * This prevents new mounts by disabling percpu_ref_tryget_live().
	 * cgroup_mount() may wait for @root's release.
	 *
	 * And don't kill the default root.
	 */
	if (!list_empty(&root->cgrp.self.children) ||
	    root == &cgrp_dfl_root)
		cgroup_put(&root->cgrp);
	else
		percpu_ref_kill(&root->cgrp.self.refcnt);

	kernfs_kill_sb(sb);
}

struct file_system_type cgroup_fs_type = {
	.name = "cgroup",
	.mount = cgroup_mount,
	.kill_sb = cgroup_kill_sb,
	.fs_flags = FS_USERNS_MOUNT,
};

static struct file_system_type cgroup2_fs_type = {
	.name = "cgroup2",
	.mount = cgroup_mount,
	.kill_sb = cgroup_kill_sb,
	.fs_flags = FS_USERNS_MOUNT,
};

int cgroup_path_ns_locked(struct cgroup *cgrp, char *buf, size_t buflen,
			  struct cgroup_namespace *ns)
{
	struct cgroup *root = cset_cgroup_from_root(ns->root_cset, cgrp->root);

	return kernfs_path_from_node(cgrp->kn, root->kn, buf, buflen);
}

int cgroup_path_ns(struct cgroup *cgrp, char *buf, size_t buflen,
		   struct cgroup_namespace *ns)
{
	int ret;

	mutex_lock(&cgroup_mutex);
	spin_lock_irq(&css_set_lock);

	ret = cgroup_path_ns_locked(cgrp, buf, buflen, ns);

	spin_unlock_irq(&css_set_lock);
	mutex_unlock(&cgroup_mutex);

	return ret;
}
EXPORT_SYMBOL_GPL(cgroup_path_ns);

/**
 * task_cgroup_path - cgroup path of a task in the first cgroup hierarchy
 * @task: target task
 * @buf: the buffer to write the path into
 * @buflen: the length of the buffer
 *
 * Determine @task's cgroup on the first (the one with the lowest non-zero
 * hierarchy_id) cgroup hierarchy and copy its path into @buf.  This
 * function grabs cgroup_mutex and shouldn't be used inside locks used by
 * cgroup controller callbacks.
 *
 * Return value is the same as kernfs_path().
 */
int task_cgroup_path(struct task_struct *task, char *buf, size_t buflen)
{
	struct cgroup_root *root;
	struct cgroup *cgrp;
	int hierarchy_id = 1;
	int ret;

	mutex_lock(&cgroup_mutex);
	spin_lock_irq(&css_set_lock);

	root = idr_get_next(&cgroup_hierarchy_idr, &hierarchy_id);

	if (root) {
		cgrp = task_cgroup_from_root(task, root);
		ret = cgroup_path_ns_locked(cgrp, buf, buflen, &init_cgroup_ns);
	} else {
		/* if no hierarchy exists, everyone is in "/" */
		ret = strlcpy(buf, "/", buflen);
	}

	spin_unlock_irq(&css_set_lock);
	mutex_unlock(&cgroup_mutex);
	return ret;
}
EXPORT_SYMBOL_GPL(task_cgroup_path);

/**
 * cgroup_migrate_add_task - add a migration target task to a migration context
 * @task: target task
 * @mgctx: target migration context
 *
 * Add @task, which is a migration target, to @mgctx->tset.  This function
 * becomes noop if @task doesn't need to be migrated.  @task's css_set
 * should have been added as a migration source and @task->cg_list will be
 * moved from the css_set's tasks list to mg_tasks one.
 */
static void cgroup_migrate_add_task(struct task_struct *task,
				    struct cgroup_mgctx *mgctx)
{
	struct css_set *cset;

	lockdep_assert_held(&css_set_lock);

	/* @task either already exited or can't exit until the end */
	if (task->flags & PF_EXITING)
		return;

	/* leave @task alone if post_fork() hasn't linked it yet */
	if (list_empty(&task->cg_list))
		return;

	cset = task_css_set(task);
	if (!cset->mg_src_cgrp)
		return;

	mgctx->tset.nr_tasks++;

	list_move_tail(&task->cg_list, &cset->mg_tasks);
	if (list_empty(&cset->mg_node))
		list_add_tail(&cset->mg_node,
			      &mgctx->tset.src_csets);
	if (list_empty(&cset->mg_dst_cset->mg_node))
		list_add_tail(&cset->mg_dst_cset->mg_node,
			      &mgctx->tset.dst_csets);
}

/**
 * cgroup_taskset_first - reset taskset and return the first task
 * @tset: taskset of interest
 * @dst_cssp: output variable for the destination css
 *
 * @tset iteration is initialized and the first task is returned.
 */
struct task_struct *cgroup_taskset_first(struct cgroup_taskset *tset,
					 struct cgroup_subsys_state **dst_cssp)
{
	tset->cur_cset = list_first_entry(tset->csets, struct css_set, mg_node);
	tset->cur_task = NULL;

	return cgroup_taskset_next(tset, dst_cssp);
}

/**
 * cgroup_taskset_next - iterate to the next task in taskset
 * @tset: taskset of interest
 * @dst_cssp: output variable for the destination css
 *
 * Return the next task in @tset.  Iteration must have been initialized
 * with cgroup_taskset_first().
 */
struct task_struct *cgroup_taskset_next(struct cgroup_taskset *tset,
					struct cgroup_subsys_state **dst_cssp)
{
	struct css_set *cset = tset->cur_cset;
	struct task_struct *task = tset->cur_task;

	while (&cset->mg_node != tset->csets) {
		if (!task)
			task = list_first_entry(&cset->mg_tasks,
						struct task_struct, cg_list);
		else
			task = list_next_entry(task, cg_list);

		if (&task->cg_list != &cset->mg_tasks) {
			tset->cur_cset = cset;
			tset->cur_task = task;

			/*
			 * This function may be called both before and
			 * after cgroup_taskset_migrate().  The two cases
			 * can be distinguished by looking at whether @cset
			 * has its ->mg_dst_cset set.
			 */
			if (cset->mg_dst_cset)
				*dst_cssp = cset->mg_dst_cset->subsys[tset->ssid];
			else
				*dst_cssp = cset->subsys[tset->ssid];

			return task;
		}

		cset = list_next_entry(cset, mg_node);
		task = NULL;
	}

	return NULL;
}

/**
 * cgroup_taskset_migrate - migrate a taskset
 * @mgctx: migration context
 *
 * Migrate tasks in @mgctx as setup by migration preparation functions.
 * This function fails iff one of the ->can_attach callbacks fails and
 * guarantees that either all or none of the tasks in @mgctx are migrated.
 * @mgctx is consumed regardless of success.
 */
static int cgroup_migrate_execute(struct cgroup_mgctx *mgctx)
{
	struct cgroup_taskset *tset = &mgctx->tset;
	struct cgroup_subsys *ss;
	struct task_struct *task, *tmp_task;
	struct css_set *cset, *tmp_cset;
	int ssid, failed_ssid, ret;

	/* check that we can legitimately attach to the cgroup */
	if (tset->nr_tasks) {
		do_each_subsys_mask(ss, ssid, mgctx->ss_mask) {
			if (ss->can_attach) {
				tset->ssid = ssid;
				ret = ss->can_attach(tset);
				if (ret) {
					failed_ssid = ssid;
					goto out_cancel_attach;
				}
			}
		} while_each_subsys_mask();
	}

	/*
	 * Now that we're guaranteed success, proceed to move all tasks to
	 * the new cgroup.  There are no failure cases after here, so this
	 * is the commit point.
	 */
	spin_lock_irq(&css_set_lock);
	list_for_each_entry(cset, &tset->src_csets, mg_node) {
		list_for_each_entry_safe(task, tmp_task, &cset->mg_tasks, cg_list) {
			struct css_set *from_cset = task_css_set(task);
			struct css_set *to_cset = cset->mg_dst_cset;

			get_css_set(to_cset);
			to_cset->nr_tasks++;
			css_set_move_task(task, from_cset, to_cset, true);
			from_cset->nr_tasks--;
			/*
			 * If the source or destination cgroup is frozen,
			 * the task might require to change its state.
			 */
			cgroup_freezer_migrate_task(task, from_cset->dfl_cgrp,
						    to_cset->dfl_cgrp);
			put_css_set_locked(from_cset);

		}
	}
	spin_unlock_irq(&css_set_lock);

	/*
	 * Migration is committed, all target tasks are now on dst_csets.
	 * Nothing is sensitive to fork() after this point.  Notify
	 * controllers that migration is complete.
	 */
	tset->csets = &tset->dst_csets;

	if (tset->nr_tasks) {
		do_each_subsys_mask(ss, ssid, mgctx->ss_mask) {
			if (ss->attach) {
				tset->ssid = ssid;
				ss->attach(tset);
			}
		} while_each_subsys_mask();
	}

	ret = 0;
	goto out_release_tset;

out_cancel_attach:
	if (tset->nr_tasks) {
		do_each_subsys_mask(ss, ssid, mgctx->ss_mask) {
			if (ssid == failed_ssid)
				break;
			if (ss->cancel_attach) {
				tset->ssid = ssid;
				ss->cancel_attach(tset);
			}
		} while_each_subsys_mask();
	}
out_release_tset:
	spin_lock_irq(&css_set_lock);
	list_splice_init(&tset->dst_csets, &tset->src_csets);
	list_for_each_entry_safe(cset, tmp_cset, &tset->src_csets, mg_node) {
		list_splice_tail_init(&cset->mg_tasks, &cset->tasks);
		list_del_init(&cset->mg_node);
	}
	spin_unlock_irq(&css_set_lock);

	/*
	 * Re-initialize the cgroup_taskset structure in case it is reused
	 * again in another cgroup_migrate_add_task()/cgroup_migrate_execute()
	 * iteration.
	 */
	tset->nr_tasks = 0;
	tset->csets    = &tset->src_csets;
	return ret;
}

/**
 * cgroup_migrate_vet_dst - verify whether a cgroup can be migration destination
 * @dst_cgrp: destination cgroup to test
 *
 * On the default hierarchy, except for the mixable, (possible) thread root
 * and threaded cgroups, subtree_control must be zero for migration
 * destination cgroups with tasks so that child cgroups don't compete
 * against tasks.
 */
int cgroup_migrate_vet_dst(struct cgroup *dst_cgrp)
{
	/* v1 doesn't have any restriction */
	if (!cgroup_on_dfl(dst_cgrp))
		return 0;

	/* verify @dst_cgrp can host resources */
	if (!cgroup_is_valid_domain(dst_cgrp->dom_cgrp))
		return -EOPNOTSUPP;

	/* mixables don't care */
	if (cgroup_is_mixable(dst_cgrp))
		return 0;

	/*
	 * If @dst_cgrp is already or can become a thread root or is
	 * threaded, it doesn't matter.
	 */
	if (cgroup_can_be_thread_root(dst_cgrp) || cgroup_is_threaded(dst_cgrp))
		return 0;

	/* apply no-internal-process constraint */
	if (dst_cgrp->subtree_control)
		return -EBUSY;

	return 0;
}

/**
 * cgroup_migrate_finish - cleanup after attach
 * @mgctx: migration context
 *
 * Undo cgroup_migrate_add_src() and cgroup_migrate_prepare_dst().  See
 * those functions for details.
 */
void cgroup_migrate_finish(struct cgroup_mgctx *mgctx)
{
	LIST_HEAD(preloaded);
	struct css_set *cset, *tmp_cset;

	lockdep_assert_held(&cgroup_mutex);

	spin_lock_irq(&css_set_lock);

	list_splice_tail_init(&mgctx->preloaded_src_csets, &preloaded);
	list_splice_tail_init(&mgctx->preloaded_dst_csets, &preloaded);

	list_for_each_entry_safe(cset, tmp_cset, &preloaded, mg_preload_node) {
		cset->mg_src_cgrp = NULL;
		cset->mg_dst_cgrp = NULL;
		cset->mg_dst_cset = NULL;
		list_del_init(&cset->mg_preload_node);
		put_css_set_locked(cset);
	}

	spin_unlock_irq(&css_set_lock);
}

/**
 * cgroup_migrate_add_src - add a migration source css_set
 * @src_cset: the source css_set to add
 * @dst_cgrp: the destination cgroup
 * @mgctx: migration context
 *
 * Tasks belonging to @src_cset are about to be migrated to @dst_cgrp.  Pin
 * @src_cset and add it to @mgctx->src_csets, which should later be cleaned
 * up by cgroup_migrate_finish().
 *
 * This function may be called without holding cgroup_threadgroup_rwsem
 * even if the target is a process.  Threads may be created and destroyed
 * but as long as cgroup_mutex is not dropped, no new css_set can be put
 * into play and the preloaded css_sets are guaranteed to cover all
 * migrations.
 */
void cgroup_migrate_add_src(struct css_set *src_cset,
			    struct cgroup *dst_cgrp,
			    struct cgroup_mgctx *mgctx)
{
	struct cgroup *src_cgrp;

	lockdep_assert_held(&cgroup_mutex);
	lockdep_assert_held(&css_set_lock);

	/*
	 * If ->dead, @src_set is associated with one or more dead cgroups
	 * and doesn't contain any migratable tasks.  Ignore it early so
	 * that the rest of migration path doesn't get confused by it.
	 */
	if (src_cset->dead)
		return;

	src_cgrp = cset_cgroup_from_root(src_cset, dst_cgrp->root);

	if (!list_empty(&src_cset->mg_preload_node))
		return;

	WARN_ON(src_cset->mg_src_cgrp);
	WARN_ON(src_cset->mg_dst_cgrp);
	WARN_ON(!list_empty(&src_cset->mg_tasks));
	WARN_ON(!list_empty(&src_cset->mg_node));

	src_cset->mg_src_cgrp = src_cgrp;
	src_cset->mg_dst_cgrp = dst_cgrp;
	get_css_set(src_cset);
	list_add_tail(&src_cset->mg_preload_node, &mgctx->preloaded_src_csets);
}

/**
 * cgroup_migrate_prepare_dst - prepare destination css_sets for migration
 * @mgctx: migration context
 *
 * Tasks are about to be moved and all the source css_sets have been
 * preloaded to @mgctx->preloaded_src_csets.  This function looks up and
 * pins all destination css_sets, links each to its source, and append them
 * to @mgctx->preloaded_dst_csets.
 *
 * This function must be called after cgroup_migrate_add_src() has been
 * called on each migration source css_set.  After migration is performed
 * using cgroup_migrate(), cgroup_migrate_finish() must be called on
 * @mgctx.
 */
int cgroup_migrate_prepare_dst(struct cgroup_mgctx *mgctx)
{
	struct css_set *src_cset, *tmp_cset;

	lockdep_assert_held(&cgroup_mutex);

	/* look up the dst cset for each src cset and link it to src */
	list_for_each_entry_safe(src_cset, tmp_cset, &mgctx->preloaded_src_csets,
				 mg_preload_node) {
		struct css_set *dst_cset;
		struct cgroup_subsys *ss;
		int ssid;

		dst_cset = find_css_set(src_cset, src_cset->mg_dst_cgrp);
		if (!dst_cset)
			return -ENOMEM;

		WARN_ON_ONCE(src_cset->mg_dst_cset || dst_cset->mg_dst_cset);

		/*
		 * If src cset equals dst, it's noop.  Drop the src.
		 * cgroup_migrate() will skip the cset too.  Note that we
		 * can't handle src == dst as some nodes are used by both.
		 */
		if (src_cset == dst_cset) {
			src_cset->mg_src_cgrp = NULL;
			src_cset->mg_dst_cgrp = NULL;
			list_del_init(&src_cset->mg_preload_node);
			put_css_set(src_cset);
			put_css_set(dst_cset);
			continue;
		}

		src_cset->mg_dst_cset = dst_cset;

		if (list_empty(&dst_cset->mg_preload_node))
			list_add_tail(&dst_cset->mg_preload_node,
				      &mgctx->preloaded_dst_csets);
		else
			put_css_set(dst_cset);

		for_each_subsys(ss, ssid)
			if (src_cset->subsys[ssid] != dst_cset->subsys[ssid])
				mgctx->ss_mask |= 1 << ssid;
	}

	return 0;
}

/**
 * cgroup_migrate - migrate a process or task to a cgroup
 * @leader: the leader of the process or the task to migrate
 * @threadgroup: whether @leader points to the whole process or a single task
 * @mgctx: migration context
 *
 * Migrate a process or task denoted by @leader.  If migrating a process,
 * the caller must be holding cgroup_threadgroup_rwsem.  The caller is also
 * responsible for invoking cgroup_migrate_add_src() and
 * cgroup_migrate_prepare_dst() on the targets before invoking this
 * function and following up with cgroup_migrate_finish().
 *
 * As long as a controller's ->can_attach() doesn't fail, this function is
 * guaranteed to succeed.  This means that, excluding ->can_attach()
 * failure, when migrating multiple targets, the success or failure can be
 * decided for all targets by invoking group_migrate_prepare_dst() before
 * actually starting migrating.
 */
int cgroup_migrate(struct task_struct *leader, bool threadgroup,
		   struct cgroup_mgctx *mgctx)
{
	struct task_struct *task;

	/*
	 * Prevent freeing of tasks while we take a snapshot. Tasks that are
	 * already PF_EXITING could be freed from underneath us unless we
	 * take an rcu_read_lock.
	 */
	spin_lock_irq(&css_set_lock);
	rcu_read_lock();
	task = leader;
	do {
		cgroup_migrate_add_task(task, mgctx);
		if (!threadgroup)
			break;
	} while_each_thread(leader, task);
	rcu_read_unlock();
	spin_unlock_irq(&css_set_lock);

	return cgroup_migrate_execute(mgctx);
}

/**
 * cgroup_attach_task - attach a task or a whole threadgroup to a cgroup
 * @dst_cgrp: the cgroup to attach to
 * @leader: the task or the leader of the threadgroup to be attached
 * @threadgroup: attach the whole threadgroup?
 *
 * Call holding cgroup_mutex and cgroup_threadgroup_rwsem.
 */
int cgroup_attach_task(struct cgroup *dst_cgrp, struct task_struct *leader,
		       bool threadgroup)
{
	DEFINE_CGROUP_MGCTX(mgctx);
	struct task_struct *task;
	int ret;

	ret = cgroup_migrate_vet_dst(dst_cgrp);
	if (ret)
		return ret;

	/* look up all src csets */
	spin_lock_irq(&css_set_lock);
	rcu_read_lock();
	task = leader;
	do {
		cgroup_migrate_add_src(task_css_set(task), dst_cgrp, &mgctx);
		if (!threadgroup)
			break;
	} while_each_thread(leader, task);
	rcu_read_unlock();
	spin_unlock_irq(&css_set_lock);

	/* prepare dst csets and commit */
	ret = cgroup_migrate_prepare_dst(&mgctx);
	if (!ret)
		ret = cgroup_migrate(leader, threadgroup, &mgctx);

	cgroup_migrate_finish(&mgctx);

	if (!ret)
		TRACE_CGROUP_PATH(attach_task, dst_cgrp, leader, threadgroup);

	return ret;
}

struct task_struct *cgroup_procs_write_start(char *buf, bool threadgroup)
	__acquires(&cgroup_threadgroup_rwsem)
{
	struct task_struct *tsk;
	pid_t pid;

	if (kstrtoint(strstrip(buf), 0, &pid) || pid < 0)
		return ERR_PTR(-EINVAL);

	percpu_down_write(&cgroup_threadgroup_rwsem);

	rcu_read_lock();
	if (pid) {
		tsk = find_task_by_vpid(pid);
		if (!tsk) {
			tsk = ERR_PTR(-ESRCH);
			goto out_unlock_threadgroup;
		}
	} else {
		tsk = current;
	}

	if (threadgroup)
		tsk = tsk->group_leader;

	/*
	 * kthreads may acquire PF_NO_SETAFFINITY during initialization.
	 * If userland migrates such a kthread to a non-root cgroup, it can
	 * become trapped in a cpuset, or RT kthread may be born in a
	 * cgroup with no rt_runtime allocated.  Just say no.
	 */
	if (tsk->no_cgroup_migration || (tsk->flags & PF_NO_SETAFFINITY)) {
		tsk = ERR_PTR(-EINVAL);
		goto out_unlock_threadgroup;
	}

	get_task_struct(tsk);
	goto out_unlock_rcu;

out_unlock_threadgroup:
	percpu_up_write(&cgroup_threadgroup_rwsem);
out_unlock_rcu:
	rcu_read_unlock();
	return tsk;
}

void cgroup_procs_write_finish(struct task_struct *task)
	__releases(&cgroup_threadgroup_rwsem)
{
	struct cgroup_subsys *ss;
	int ssid;

	/* release reference from cgroup_procs_write_start() */
	put_task_struct(task);

	percpu_up_write(&cgroup_threadgroup_rwsem);
	for_each_subsys(ss, ssid)
		if (ss->post_attach)
			ss->post_attach();
}

static void cgroup_print_ss_mask(struct seq_file *seq, u16 ss_mask)
{
	struct cgroup_subsys *ss;
	bool printed = false;
	int ssid;

	do_each_subsys_mask(ss, ssid, ss_mask) {
		if (printed)
			seq_putc(seq, ' ');
		seq_printf(seq, "%s", ss->name);
		printed = true;
	} while_each_subsys_mask();
	if (printed)
		seq_putc(seq, '\n');
}

/* show controllers which are enabled from the parent */
static int cgroup_controllers_show(struct seq_file *seq, void *v)
{
	struct cgroup *cgrp = seq_css(seq)->cgroup;

	cgroup_print_ss_mask(seq, cgroup_control(cgrp));
	return 0;
}

/* show controllers which are enabled for a given cgroup's children */
static int cgroup_subtree_control_show(struct seq_file *seq, void *v)
{
	struct cgroup *cgrp = seq_css(seq)->cgroup;

	cgroup_print_ss_mask(seq, cgrp->subtree_control);
	return 0;
}

/**
 * cgroup_update_dfl_csses - update css assoc of a subtree in default hierarchy
 * @cgrp: root of the subtree to update csses for
 *
 * @cgrp's control masks have changed and its subtree's css associations
 * need to be updated accordingly.  This function looks up all css_sets
 * which are attached to the subtree, creates the matching updated css_sets
 * and migrates the tasks to the new ones.
 */
static int cgroup_update_dfl_csses(struct cgroup *cgrp)
{
	DEFINE_CGROUP_MGCTX(mgctx);
	struct cgroup_subsys_state *d_css;
	struct cgroup *dsct;
	struct css_set *src_cset;
	int ret;

	lockdep_assert_held(&cgroup_mutex);

	percpu_down_write(&cgroup_threadgroup_rwsem);

	/* look up all csses currently attached to @cgrp's subtree */
	spin_lock_irq(&css_set_lock);
	cgroup_for_each_live_descendant_pre(dsct, d_css, cgrp) {
		struct cgrp_cset_link *link;

		list_for_each_entry(link, &dsct->cset_links, cset_link)
			cgroup_migrate_add_src(link->cset, dsct, &mgctx);
	}
	spin_unlock_irq(&css_set_lock);

	/* NULL dst indicates self on default hierarchy */
	ret = cgroup_migrate_prepare_dst(&mgctx);
	if (ret)
		goto out_finish;

	spin_lock_irq(&css_set_lock);
	list_for_each_entry(src_cset, &mgctx.preloaded_src_csets, mg_preload_node) {
		struct task_struct *task, *ntask;

		/* all tasks in src_csets need to be migrated */
		list_for_each_entry_safe(task, ntask, &src_cset->tasks, cg_list)
			cgroup_migrate_add_task(task, &mgctx);
	}
	spin_unlock_irq(&css_set_lock);

	ret = cgroup_migrate_execute(&mgctx);
out_finish:
	cgroup_migrate_finish(&mgctx);
	percpu_up_write(&cgroup_threadgroup_rwsem);
	return ret;
}

/**
 * cgroup_lock_and_drain_offline - lock cgroup_mutex and drain offlined csses
 * @cgrp: root of the target subtree
 *
 * Because css offlining is asynchronous, userland may try to re-enable a
 * controller while the previous css is still around.  This function grabs
 * cgroup_mutex and drains the previous css instances of @cgrp's subtree.
 */
void cgroup_lock_and_drain_offline(struct cgroup *cgrp)
	__acquires(&cgroup_mutex)
{
	struct cgroup *dsct;
	struct cgroup_subsys_state *d_css;
	struct cgroup_subsys *ss;
	int ssid;

restart:
	mutex_lock(&cgroup_mutex);

	cgroup_for_each_live_descendant_post(dsct, d_css, cgrp) {
		for_each_subsys(ss, ssid) {
			struct cgroup_subsys_state *css = cgroup_css(dsct, ss);
			DEFINE_WAIT(wait);

			if (!css || !percpu_ref_is_dying(&css->refcnt))
				continue;

			cgroup_get_live(dsct);
			prepare_to_wait(&dsct->offline_waitq, &wait,
					TASK_UNINTERRUPTIBLE);

			mutex_unlock(&cgroup_mutex);
			schedule();
			finish_wait(&dsct->offline_waitq, &wait);

			cgroup_put(dsct);
			goto restart;
		}
	}
}

/**
 * cgroup_save_control - save control masks and dom_cgrp of a subtree
 * @cgrp: root of the target subtree
 *
 * Save ->subtree_control, ->subtree_ss_mask and ->dom_cgrp to the
 * respective old_ prefixed fields for @cgrp's subtree including @cgrp
 * itself.
 */
static void cgroup_save_control(struct cgroup *cgrp)
{
	struct cgroup *dsct;
	struct cgroup_subsys_state *d_css;

	cgroup_for_each_live_descendant_pre(dsct, d_css, cgrp) {
		dsct->old_subtree_control = dsct->subtree_control;
		dsct->old_subtree_ss_mask = dsct->subtree_ss_mask;
		dsct->old_dom_cgrp = dsct->dom_cgrp;
	}
}

/**
 * cgroup_propagate_control - refresh control masks of a subtree
 * @cgrp: root of the target subtree
 *
 * For @cgrp and its subtree, ensure ->subtree_ss_mask matches
 * ->subtree_control and propagate controller availability through the
 * subtree so that descendants don't have unavailable controllers enabled.
 */
static void cgroup_propagate_control(struct cgroup *cgrp)
{
	struct cgroup *dsct;
	struct cgroup_subsys_state *d_css;

	cgroup_for_each_live_descendant_pre(dsct, d_css, cgrp) {
		dsct->subtree_control &= cgroup_control(dsct);
		dsct->subtree_ss_mask =
			cgroup_calc_subtree_ss_mask(dsct->subtree_control,
						    cgroup_ss_mask(dsct));
	}
}

/**
 * cgroup_restore_control - restore control masks and dom_cgrp of a subtree
 * @cgrp: root of the target subtree
 *
 * Restore ->subtree_control, ->subtree_ss_mask and ->dom_cgrp from the
 * respective old_ prefixed fields for @cgrp's subtree including @cgrp
 * itself.
 */
static void cgroup_restore_control(struct cgroup *cgrp)
{
	struct cgroup *dsct;
	struct cgroup_subsys_state *d_css;

	cgroup_for_each_live_descendant_post(dsct, d_css, cgrp) {
		dsct->subtree_control = dsct->old_subtree_control;
		dsct->subtree_ss_mask = dsct->old_subtree_ss_mask;
		dsct->dom_cgrp = dsct->old_dom_cgrp;
	}
}

static bool css_visible(struct cgroup_subsys_state *css)
{
	struct cgroup_subsys *ss = css->ss;
	struct cgroup *cgrp = css->cgroup;

	if (cgroup_control(cgrp) & (1 << ss->id))
		return true;
	if (!(cgroup_ss_mask(cgrp) & (1 << ss->id)))
		return false;
	return cgroup_on_dfl(cgrp) && ss->implicit_on_dfl;
}

/**
 * cgroup_apply_control_enable - enable or show csses according to control
 * @cgrp: root of the target subtree
 *
 * Walk @cgrp's subtree and create new csses or make the existing ones
 * visible.  A css is created invisible if it's being implicitly enabled
 * through dependency.  An invisible css is made visible when the userland
 * explicitly enables it.
 *
 * Returns 0 on success, -errno on failure.  On failure, csses which have
 * been processed already aren't cleaned up.  The caller is responsible for
 * cleaning up with cgroup_apply_control_disable().
 */
static int cgroup_apply_control_enable(struct cgroup *cgrp)
{
	struct cgroup *dsct;
	struct cgroup_subsys_state *d_css;
	struct cgroup_subsys *ss;
	int ssid, ret;

	cgroup_for_each_live_descendant_pre(dsct, d_css, cgrp) {
		for_each_subsys(ss, ssid) {
			struct cgroup_subsys_state *css = cgroup_css(dsct, ss);

			WARN_ON_ONCE(css && percpu_ref_is_dying(&css->refcnt));

			if (!(cgroup_ss_mask(dsct) & (1 << ss->id)))
				continue;

			if (!css) {
				css = css_create(dsct, ss);
				if (IS_ERR(css))
					return PTR_ERR(css);
			}

			if (css_visible(css)) {
				ret = css_populate_dir(css);
				if (ret)
					return ret;
			}
		}
	}

	return 0;
}

/**
 * cgroup_apply_control_disable - kill or hide csses according to control
 * @cgrp: root of the target subtree
 *
 * Walk @cgrp's subtree and kill and hide csses so that they match
 * cgroup_ss_mask() and cgroup_visible_mask().
 *
 * A css is hidden when the userland requests it to be disabled while other
 * subsystems are still depending on it.  The css must not actively control
 * resources and be in the vanilla state if it's made visible again later.
 * Controllers which may be depended upon should provide ->css_reset() for
 * this purpose.
 */
static void cgroup_apply_control_disable(struct cgroup *cgrp)
{
	struct cgroup *dsct;
	struct cgroup_subsys_state *d_css;
	struct cgroup_subsys *ss;
	int ssid;

	cgroup_for_each_live_descendant_post(dsct, d_css, cgrp) {
		for_each_subsys(ss, ssid) {
			struct cgroup_subsys_state *css = cgroup_css(dsct, ss);

			WARN_ON_ONCE(css && percpu_ref_is_dying(&css->refcnt));

			if (!css)
				continue;

			if (css->parent &&
			    !(cgroup_ss_mask(dsct) & (1 << ss->id))) {
				kill_css(css);
			} else if (!css_visible(css)) {
				css_clear_dir(css);
				if (ss->css_reset)
					ss->css_reset(css);
			}
		}
	}
}

/**
 * cgroup_apply_control - apply control mask updates to the subtree
 * @cgrp: root of the target subtree
 *
 * subsystems can be enabled and disabled in a subtree using the following
 * steps.
 *
 * 1. Call cgroup_save_control() to stash the current state.
 * 2. Update ->subtree_control masks in the subtree as desired.
 * 3. Call cgroup_apply_control() to apply the changes.
 * 4. Optionally perform other related operations.
 * 5. Call cgroup_finalize_control() to finish up.
 *
 * This function implements step 3 and propagates the mask changes
 * throughout @cgrp's subtree, updates csses accordingly and perform
 * process migrations.
 */
static int cgroup_apply_control(struct cgroup *cgrp)
{
	int ret;

	cgroup_propagate_control(cgrp);

	ret = cgroup_apply_control_enable(cgrp);
	if (ret)
		return ret;

	/*
	 * At this point, cgroup_e_css() results reflect the new csses
	 * making the following cgroup_update_dfl_csses() properly update
	 * css associations of all tasks in the subtree.
	 */
	ret = cgroup_update_dfl_csses(cgrp);
	if (ret)
		return ret;

	return 0;
}

/**
 * cgroup_finalize_control - finalize control mask update
 * @cgrp: root of the target subtree
 * @ret: the result of the update
 *
 * Finalize control mask update.  See cgroup_apply_control() for more info.
 */
static void cgroup_finalize_control(struct cgroup *cgrp, int ret)
{
	if (ret) {
		cgroup_restore_control(cgrp);
		cgroup_propagate_control(cgrp);
	}

	cgroup_apply_control_disable(cgrp);
}

static int cgroup_vet_subtree_control_enable(struct cgroup *cgrp, u16 enable)
{
	u16 domain_enable = enable & ~cgrp_dfl_threaded_ss_mask;

	/* if nothing is getting enabled, nothing to worry about */
	if (!enable)
		return 0;

	/* can @cgrp host any resources? */
	if (!cgroup_is_valid_domain(cgrp->dom_cgrp))
		return -EOPNOTSUPP;

	/* mixables don't care */
	if (cgroup_is_mixable(cgrp))
		return 0;

	if (domain_enable) {
		/* can't enable domain controllers inside a thread subtree */
		if (cgroup_is_thread_root(cgrp) || cgroup_is_threaded(cgrp))
			return -EOPNOTSUPP;
	} else {
		/*
		 * Threaded controllers can handle internal competitions
		 * and are always allowed inside a (prospective) thread
		 * subtree.
		 */
		if (cgroup_can_be_thread_root(cgrp) || cgroup_is_threaded(cgrp))
			return 0;
	}

	/*
	 * Controllers can't be enabled for a cgroup with tasks to avoid
	 * child cgroups competing against tasks.
	 */
	if (cgroup_has_tasks(cgrp))
		return -EBUSY;

	return 0;
}

/* change the enabled child controllers for a cgroup in the default hierarchy */
static ssize_t cgroup_subtree_control_write(struct kernfs_open_file *of,
					    char *buf, size_t nbytes,
					    loff_t off)
{
	u16 enable = 0, disable = 0;
	struct cgroup *cgrp, *child;
	struct cgroup_subsys *ss;
	char *tok;
	int ssid, ret;

	/*
	 * Parse input - space separated list of subsystem names prefixed
	 * with either + or -.
	 */
	buf = strstrip(buf);
	while ((tok = strsep(&buf, " "))) {
		if (tok[0] == '\0')
			continue;
		do_each_subsys_mask(ss, ssid, ~cgrp_dfl_inhibit_ss_mask) {
			if (!cgroup_ssid_enabled(ssid) ||
			    strcmp(tok + 1, ss->name))
				continue;

			if (*tok == '+') {
				enable |= 1 << ssid;
				disable &= ~(1 << ssid);
			} else if (*tok == '-') {
				disable |= 1 << ssid;
				enable &= ~(1 << ssid);
			} else {
				return -EINVAL;
			}
			break;
		} while_each_subsys_mask();
		if (ssid == CGROUP_SUBSYS_COUNT)
			return -EINVAL;
	}

	cgrp = cgroup_kn_lock_live(of->kn, true);
	if (!cgrp)
		return -ENODEV;

	for_each_subsys(ss, ssid) {
		if (enable & (1 << ssid)) {
			if (cgrp->subtree_control & (1 << ssid)) {
				enable &= ~(1 << ssid);
				continue;
			}

			if (!(cgroup_control(cgrp) & (1 << ssid))) {
				ret = -ENOENT;
				goto out_unlock;
			}
		} else if (disable & (1 << ssid)) {
			if (!(cgrp->subtree_control & (1 << ssid))) {
				disable &= ~(1 << ssid);
				continue;
			}

			/* a child has it enabled? */
			cgroup_for_each_live_child(child, cgrp) {
				if (child->subtree_control & (1 << ssid)) {
					ret = -EBUSY;
					goto out_unlock;
				}
			}
		}
	}

	if (!enable && !disable) {
		ret = 0;
		goto out_unlock;
	}

	ret = cgroup_vet_subtree_control_enable(cgrp, enable);
	if (ret)
		goto out_unlock;

	/* save and update control masks and prepare csses */
	cgroup_save_control(cgrp);

	cgrp->subtree_control |= enable;
	cgrp->subtree_control &= ~disable;

	ret = cgroup_apply_control(cgrp);
	cgroup_finalize_control(cgrp, ret);
	if (ret)
		goto out_unlock;

	kernfs_activate(cgrp->kn);
out_unlock:
	cgroup_kn_unlock(of->kn);
	return ret ?: nbytes;
}

/**
 * cgroup_enable_threaded - make @cgrp threaded
 * @cgrp: the target cgroup
 *
 * Called when "threaded" is written to the cgroup.type interface file and
 * tries to make @cgrp threaded and join the parent's resource domain.
 * This function is never called on the root cgroup as cgroup.type doesn't
 * exist on it.
 */
static int cgroup_enable_threaded(struct cgroup *cgrp)
{
	struct cgroup *parent = cgroup_parent(cgrp);
	struct cgroup *dom_cgrp = parent->dom_cgrp;
	struct cgroup *dsct;
	struct cgroup_subsys_state *d_css;
	int ret;

	lockdep_assert_held(&cgroup_mutex);

	/* noop if already threaded */
	if (cgroup_is_threaded(cgrp))
		return 0;

	/*
	 * If @cgroup is populated or has domain controllers enabled, it
	 * can't be switched.  While the below cgroup_can_be_thread_root()
	 * test can catch the same conditions, that's only when @parent is
	 * not mixable, so let's check it explicitly.
	 */
	if (cgroup_is_populated(cgrp) ||
	    cgrp->subtree_control & ~cgrp_dfl_threaded_ss_mask)
		return -EOPNOTSUPP;

	/* we're joining the parent's domain, ensure its validity */
	if (!cgroup_is_valid_domain(dom_cgrp) ||
	    !cgroup_can_be_thread_root(dom_cgrp))
		return -EOPNOTSUPP;

	/*
	 * The following shouldn't cause actual migrations and should
	 * always succeed.
	 */
	cgroup_save_control(cgrp);

	cgroup_for_each_live_descendant_pre(dsct, d_css, cgrp)
		if (dsct == cgrp || cgroup_is_threaded(dsct))
			dsct->dom_cgrp = dom_cgrp;

	ret = cgroup_apply_control(cgrp);
	if (!ret)
		parent->nr_threaded_children++;

	cgroup_finalize_control(cgrp, ret);
	return ret;
}

static int cgroup_type_show(struct seq_file *seq, void *v)
{
	struct cgroup *cgrp = seq_css(seq)->cgroup;

	if (cgroup_is_threaded(cgrp))
		seq_puts(seq, "threaded\n");
	else if (!cgroup_is_valid_domain(cgrp))
		seq_puts(seq, "domain invalid\n");
	else if (cgroup_is_thread_root(cgrp))
		seq_puts(seq, "domain threaded\n");
	else
		seq_puts(seq, "domain\n");

	return 0;
}

static ssize_t cgroup_type_write(struct kernfs_open_file *of, char *buf,
				 size_t nbytes, loff_t off)
{
	struct cgroup *cgrp;
	int ret;

	/* only switching to threaded mode is supported */
	if (strcmp(strstrip(buf), "threaded"))
		return -EINVAL;

	cgrp = cgroup_kn_lock_live(of->kn, false);
	if (!cgrp)
		return -ENOENT;

	/* threaded can only be enabled */
	ret = cgroup_enable_threaded(cgrp);

	cgroup_kn_unlock(of->kn);
	return ret ?: nbytes;
}

static int cgroup_max_descendants_show(struct seq_file *seq, void *v)
{
	struct cgroup *cgrp = seq_css(seq)->cgroup;
	int descendants = READ_ONCE(cgrp->max_descendants);

	if (descendants == INT_MAX)
		seq_puts(seq, "max\n");
	else
		seq_printf(seq, "%d\n", descendants);

	return 0;
}

static ssize_t cgroup_max_descendants_write(struct kernfs_open_file *of,
					   char *buf, size_t nbytes, loff_t off)
{
	struct cgroup *cgrp;
	int descendants;
	ssize_t ret;

	buf = strstrip(buf);
	if (!strcmp(buf, "max")) {
		descendants = INT_MAX;
	} else {
		ret = kstrtoint(buf, 0, &descendants);
		if (ret)
			return ret;
	}

	if (descendants < 0)
		return -ERANGE;

	cgrp = cgroup_kn_lock_live(of->kn, false);
	if (!cgrp)
		return -ENOENT;

	cgrp->max_descendants = descendants;

	cgroup_kn_unlock(of->kn);

	return nbytes;
}

static int cgroup_max_depth_show(struct seq_file *seq, void *v)
{
	struct cgroup *cgrp = seq_css(seq)->cgroup;
	int depth = READ_ONCE(cgrp->max_depth);

	if (depth == INT_MAX)
		seq_puts(seq, "max\n");
	else
		seq_printf(seq, "%d\n", depth);

	return 0;
}

static ssize_t cgroup_max_depth_write(struct kernfs_open_file *of,
				      char *buf, size_t nbytes, loff_t off)
{
	struct cgroup *cgrp;
	ssize_t ret;
	int depth;

	buf = strstrip(buf);
	if (!strcmp(buf, "max")) {
		depth = INT_MAX;
	} else {
		ret = kstrtoint(buf, 0, &depth);
		if (ret)
			return ret;
	}

	if (depth < 0)
		return -ERANGE;

	cgrp = cgroup_kn_lock_live(of->kn, false);
	if (!cgrp)
		return -ENOENT;

	cgrp->max_depth = depth;

	cgroup_kn_unlock(of->kn);

	return nbytes;
}

static int cgroup_events_show(struct seq_file *seq, void *v)
{
	struct cgroup *cgrp = seq_css(seq)->cgroup;

	seq_printf(seq, "populated %d\n", cgroup_is_populated(cgrp));
	seq_printf(seq, "frozen %d\n", test_bit(CGRP_FROZEN, &cgrp->flags));

	return 0;
}

static int cgroup_stat_show(struct seq_file *seq, void *v)
{
	struct cgroup *cgroup = seq_css(seq)->cgroup;

	seq_printf(seq, "nr_descendants %d\n",
		   cgroup->nr_descendants);
	seq_printf(seq, "nr_dying_descendants %d\n",
		   cgroup->nr_dying_descendants);

	return 0;
}

static int __maybe_unused cgroup_extra_stat_show(struct seq_file *seq,
						 struct cgroup *cgrp, int ssid)
{
	struct cgroup_subsys *ss = cgroup_subsys[ssid];
	struct cgroup_subsys_state *css;
	int ret;

	if (!ss->css_extra_stat_show)
		return 0;

	css = cgroup_tryget_css(cgrp, ss);
	if (!css)
		return 0;

	ret = ss->css_extra_stat_show(seq, css);
	css_put(css);
	return ret;
}

static int cpu_stat_show(struct seq_file *seq, void *v)
{
	struct cgroup __maybe_unused *cgrp = seq_css(seq)->cgroup;
	int ret = 0;

	cgroup_base_stat_cputime_show(seq);
#ifdef CONFIG_CGROUP_SCHED
	ret = cgroup_extra_stat_show(seq, cgrp, cpu_cgrp_id);
#endif
	return ret;
}

<<<<<<< HEAD
=======
#ifdef CONFIG_PSI
static int cgroup_io_pressure_show(struct seq_file *seq, void *v)
{
	struct cgroup *cgroup = seq_css(seq)->cgroup;
	struct psi_group *psi = cgroup->id == 1 ? &psi_system : &cgroup->psi;

	return psi_show(seq, psi, PSI_IO);
}
static int cgroup_memory_pressure_show(struct seq_file *seq, void *v)
{
	struct cgroup *cgroup = seq_css(seq)->cgroup;
	struct psi_group *psi = cgroup->id == 1 ? &psi_system : &cgroup->psi;

	return psi_show(seq, psi, PSI_MEM);
}
static int cgroup_cpu_pressure_show(struct seq_file *seq, void *v)
{
	struct cgroup *cgroup = seq_css(seq)->cgroup;
	struct psi_group *psi = cgroup->id == 1 ? &psi_system : &cgroup->psi;

	return psi_show(seq, psi, PSI_CPU);
}

static ssize_t cgroup_pressure_write(struct kernfs_open_file *of, char *buf,
					  size_t nbytes, enum psi_res res)
{
	struct psi_trigger *new;
	struct cgroup *cgrp;

	cgrp = cgroup_kn_lock_live(of->kn, false);
	if (!cgrp)
		return -ENODEV;

	cgroup_get(cgrp);
	cgroup_kn_unlock(of->kn);

	new = psi_trigger_create(&cgrp->psi, buf, nbytes, res);
	if (IS_ERR(new)) {
		cgroup_put(cgrp);
		return PTR_ERR(new);
	}

	psi_trigger_replace(&of->priv, new);

	cgroup_put(cgrp);

	return nbytes;
}

static ssize_t cgroup_io_pressure_write(struct kernfs_open_file *of,
					  char *buf, size_t nbytes,
					  loff_t off)
{
	return cgroup_pressure_write(of, buf, nbytes, PSI_IO);
}

static ssize_t cgroup_memory_pressure_write(struct kernfs_open_file *of,
					  char *buf, size_t nbytes,
					  loff_t off)
{
	return cgroup_pressure_write(of, buf, nbytes, PSI_MEM);
}

static ssize_t cgroup_cpu_pressure_write(struct kernfs_open_file *of,
					  char *buf, size_t nbytes,
					  loff_t off)
{
	return cgroup_pressure_write(of, buf, nbytes, PSI_CPU);
}

static __poll_t cgroup_pressure_poll(struct kernfs_open_file *of,
					  poll_table *pt)
{
	return psi_trigger_poll(&of->priv, of->file, pt);
}

static void cgroup_pressure_release(struct kernfs_open_file *of)
{
	psi_trigger_replace(&of->priv, NULL);
}
#endif /* CONFIG_PSI */

static int cgroup_freeze_show(struct seq_file *seq, void *v)
{
	struct cgroup *cgrp = seq_css(seq)->cgroup;

	seq_printf(seq, "%d\n", cgrp->freezer.freeze);

	return 0;
}

static ssize_t cgroup_freeze_write(struct kernfs_open_file *of,
				   char *buf, size_t nbytes, loff_t off)
{
	struct cgroup *cgrp;
	ssize_t ret;
	int freeze;

	ret = kstrtoint(strstrip(buf), 0, &freeze);
	if (ret)
		return ret;

	if (freeze < 0 || freeze > 1)
		return -ERANGE;

	cgrp = cgroup_kn_lock_live(of->kn, false);
	if (!cgrp)
		return -ENOENT;

	cgroup_freeze(cgrp, freeze);

	cgroup_kn_unlock(of->kn);

	return nbytes;
}

>>>>>>> 407d19ab
static int cgroup_file_open(struct kernfs_open_file *of)
{
	struct cftype *cft = of->kn->priv;

	if (cft->open)
		return cft->open(of);
	return 0;
}

static void cgroup_file_release(struct kernfs_open_file *of)
{
	struct cftype *cft = of->kn->priv;

	if (cft->release)
		cft->release(of);
}

static ssize_t cgroup_file_write(struct kernfs_open_file *of, char *buf,
				 size_t nbytes, loff_t off)
{
	struct cgroup_namespace *ns = current->nsproxy->cgroup_ns;
	struct cgroup *cgrp = of->kn->parent->priv;
	struct cftype *cft = of->kn->priv;
	struct cgroup_subsys_state *css;
	int ret;

	/*
	 * If namespaces are delegation boundaries, disallow writes to
	 * files in an non-init namespace root from inside the namespace
	 * except for the files explicitly marked delegatable -
	 * cgroup.procs and cgroup.subtree_control.
	 */
	if ((cgrp->root->flags & CGRP_ROOT_NS_DELEGATE) &&
	    !(cft->flags & CFTYPE_NS_DELEGATABLE) &&
	    ns != &init_cgroup_ns && ns->root_cset->dfl_cgrp == cgrp)
		return -EPERM;

	if (cft->write)
		return cft->write(of, buf, nbytes, off);

	/*
	 * kernfs guarantees that a file isn't deleted with operations in
	 * flight, which means that the matching css is and stays alive and
	 * doesn't need to be pinned.  The RCU locking is not necessary
	 * either.  It's just for the convenience of using cgroup_css().
	 */
	rcu_read_lock();
	css = cgroup_css(cgrp, cft->ss);
	rcu_read_unlock();

	if (cft->write_u64) {
		unsigned long long v;
		ret = kstrtoull(buf, 0, &v);
		if (!ret)
			ret = cft->write_u64(css, cft, v);
	} else if (cft->write_s64) {
		long long v;
		ret = kstrtoll(buf, 0, &v);
		if (!ret)
			ret = cft->write_s64(css, cft, v);
	} else {
		ret = -EINVAL;
	}

	return ret ?: nbytes;
}

static void *cgroup_seqfile_start(struct seq_file *seq, loff_t *ppos)
{
	return seq_cft(seq)->seq_start(seq, ppos);
}

static void *cgroup_seqfile_next(struct seq_file *seq, void *v, loff_t *ppos)
{
	return seq_cft(seq)->seq_next(seq, v, ppos);
}

static void cgroup_seqfile_stop(struct seq_file *seq, void *v)
{
	if (seq_cft(seq)->seq_stop)
		seq_cft(seq)->seq_stop(seq, v);
}

static int cgroup_seqfile_show(struct seq_file *m, void *arg)
{
	struct cftype *cft = seq_cft(m);
	struct cgroup_subsys_state *css = seq_css(m);

	if (cft->seq_show)
		return cft->seq_show(m, arg);

	if (cft->read_u64)
		seq_printf(m, "%llu\n", cft->read_u64(css, cft));
	else if (cft->read_s64)
		seq_printf(m, "%lld\n", cft->read_s64(css, cft));
	else
		return -EINVAL;
	return 0;
}

static struct kernfs_ops cgroup_kf_single_ops = {
	.atomic_write_len	= PAGE_SIZE,
	.open			= cgroup_file_open,
	.release		= cgroup_file_release,
	.write			= cgroup_file_write,
	.seq_show		= cgroup_seqfile_show,
};

static struct kernfs_ops cgroup_kf_ops = {
	.atomic_write_len	= PAGE_SIZE,
	.open			= cgroup_file_open,
	.release		= cgroup_file_release,
	.write			= cgroup_file_write,
	.seq_start		= cgroup_seqfile_start,
	.seq_next		= cgroup_seqfile_next,
	.seq_stop		= cgroup_seqfile_stop,
	.seq_show		= cgroup_seqfile_show,
};

/* set uid and gid of cgroup dirs and files to that of the creator */
static int cgroup_kn_set_ugid(struct kernfs_node *kn)
{
	struct iattr iattr = { .ia_valid = ATTR_UID | ATTR_GID,
			       .ia_uid = current_fsuid(),
			       .ia_gid = current_fsgid(), };

	if (uid_eq(iattr.ia_uid, GLOBAL_ROOT_UID) &&
	    gid_eq(iattr.ia_gid, GLOBAL_ROOT_GID))
		return 0;

	return kernfs_setattr(kn, &iattr);
}

static void cgroup_file_notify_timer(struct timer_list *timer)
{
	cgroup_file_notify(container_of(timer, struct cgroup_file,
					notify_timer));
}

static int cgroup_add_file(struct cgroup_subsys_state *css, struct cgroup *cgrp,
			   struct cftype *cft)
{
	char name[CGROUP_FILE_NAME_MAX];
	struct kernfs_node *kn;
	struct lock_class_key *key = NULL;
	int ret;

#ifdef CONFIG_DEBUG_LOCK_ALLOC
	key = &cft->lockdep_key;
#endif
	kn = __kernfs_create_file(cgrp->kn, cgroup_file_name(cgrp, cft, name),
				  cgroup_file_mode(cft),
				  GLOBAL_ROOT_UID, GLOBAL_ROOT_GID,
				  0, cft->kf_ops, cft,
				  NULL, key);
	if (IS_ERR(kn))
		return PTR_ERR(kn);

	ret = cgroup_kn_set_ugid(kn);
	if (ret) {
		kernfs_remove(kn);
		return ret;
	}

	if (cft->file_offset) {
		struct cgroup_file *cfile = (void *)css + cft->file_offset;

		timer_setup(&cfile->notify_timer, cgroup_file_notify_timer, 0);

		spin_lock_irq(&cgroup_file_kn_lock);
		cfile->kn = kn;
		spin_unlock_irq(&cgroup_file_kn_lock);
	}

	return 0;
}

/**
 * cgroup_addrm_files - add or remove files to a cgroup directory
 * @css: the target css
 * @cgrp: the target cgroup (usually css->cgroup)
 * @cfts: array of cftypes to be added
 * @is_add: whether to add or remove
 *
 * Depending on @is_add, add or remove files defined by @cfts on @cgrp.
 * For removals, this function never fails.
 */
static int cgroup_addrm_files(struct cgroup_subsys_state *css,
			      struct cgroup *cgrp, struct cftype cfts[],
			      bool is_add)
{
	struct cftype *cft, *cft_end = NULL;
	int ret = 0;

	lockdep_assert_held(&cgroup_mutex);

restart:
	for (cft = cfts; cft != cft_end && cft->name[0] != '\0'; cft++) {
		/* does cft->flags tell us to skip this file on @cgrp? */
		if ((cft->flags & __CFTYPE_ONLY_ON_DFL) && !cgroup_on_dfl(cgrp))
			continue;
		if ((cft->flags & __CFTYPE_NOT_ON_DFL) && cgroup_on_dfl(cgrp))
			continue;
		if ((cft->flags & CFTYPE_NOT_ON_ROOT) && !cgroup_parent(cgrp))
			continue;
		if ((cft->flags & CFTYPE_ONLY_ON_ROOT) && cgroup_parent(cgrp))
			continue;

		if (is_add) {
			ret = cgroup_add_file(css, cgrp, cft);
			if (ret) {
				pr_warn("%s: failed to add %s, err=%d\n",
					__func__, cft->name, ret);
				cft_end = cft;
				is_add = false;
				goto restart;
			}
		} else {
			cgroup_rm_file(cgrp, cft);
		}
	}
	return ret;
}

static int cgroup_apply_cftypes(struct cftype *cfts, bool is_add)
{
	struct cgroup_subsys *ss = cfts[0].ss;
	struct cgroup *root = &ss->root->cgrp;
	struct cgroup_subsys_state *css;
	int ret = 0;

	lockdep_assert_held(&cgroup_mutex);

	/* add/rm files for all cgroups created before */
	css_for_each_descendant_pre(css, cgroup_css(root, ss)) {
		struct cgroup *cgrp = css->cgroup;

		if (!(css->flags & CSS_VISIBLE))
			continue;

		ret = cgroup_addrm_files(css, cgrp, cfts, is_add);
		if (ret)
			break;
	}

	if (is_add && !ret)
		kernfs_activate(root->kn);
	return ret;
}

static void cgroup_exit_cftypes(struct cftype *cfts)
{
	struct cftype *cft;

	for (cft = cfts; cft->name[0] != '\0'; cft++) {
		/* free copy for custom atomic_write_len, see init_cftypes() */
		if (cft->max_write_len && cft->max_write_len != PAGE_SIZE)
			kfree(cft->kf_ops);
		cft->kf_ops = NULL;
		cft->ss = NULL;

		/* revert flags set by cgroup core while adding @cfts */
		cft->flags &= ~(__CFTYPE_ONLY_ON_DFL | __CFTYPE_NOT_ON_DFL);
	}
}

static int cgroup_init_cftypes(struct cgroup_subsys *ss, struct cftype *cfts)
{
	struct cftype *cft;

	for (cft = cfts; cft->name[0] != '\0'; cft++) {
		struct kernfs_ops *kf_ops;

		WARN_ON(cft->ss || cft->kf_ops);

		if (cft->seq_start)
			kf_ops = &cgroup_kf_ops;
		else
			kf_ops = &cgroup_kf_single_ops;

		/*
		 * Ugh... if @cft wants a custom max_write_len, we need to
		 * make a copy of kf_ops to set its atomic_write_len.
		 */
		if (cft->max_write_len && cft->max_write_len != PAGE_SIZE) {
			kf_ops = kmemdup(kf_ops, sizeof(*kf_ops), GFP_KERNEL);
			if (!kf_ops) {
				cgroup_exit_cftypes(cfts);
				return -ENOMEM;
			}
			kf_ops->atomic_write_len = cft->max_write_len;
		}

		cft->kf_ops = kf_ops;
		cft->ss = ss;
	}

	return 0;
}

static int cgroup_rm_cftypes_locked(struct cftype *cfts)
{
	lockdep_assert_held(&cgroup_mutex);

	if (!cfts || !cfts[0].ss)
		return -ENOENT;

	list_del(&cfts->node);
	cgroup_apply_cftypes(cfts, false);
	cgroup_exit_cftypes(cfts);
	return 0;
}

/**
 * cgroup_rm_cftypes - remove an array of cftypes from a subsystem
 * @cfts: zero-length name terminated array of cftypes
 *
 * Unregister @cfts.  Files described by @cfts are removed from all
 * existing cgroups and all future cgroups won't have them either.  This
 * function can be called anytime whether @cfts' subsys is attached or not.
 *
 * Returns 0 on successful unregistration, -ENOENT if @cfts is not
 * registered.
 */
int cgroup_rm_cftypes(struct cftype *cfts)
{
	int ret;

	mutex_lock(&cgroup_mutex);
	ret = cgroup_rm_cftypes_locked(cfts);
	mutex_unlock(&cgroup_mutex);
	return ret;
}

/**
 * cgroup_add_cftypes - add an array of cftypes to a subsystem
 * @ss: target cgroup subsystem
 * @cfts: zero-length name terminated array of cftypes
 *
 * Register @cfts to @ss.  Files described by @cfts are created for all
 * existing cgroups to which @ss is attached and all future cgroups will
 * have them too.  This function can be called anytime whether @ss is
 * attached or not.
 *
 * Returns 0 on successful registration, -errno on failure.  Note that this
 * function currently returns 0 as long as @cfts registration is successful
 * even if some file creation attempts on existing cgroups fail.
 */
static int cgroup_add_cftypes(struct cgroup_subsys *ss, struct cftype *cfts)
{
	int ret;

	if (!cgroup_ssid_enabled(ss->id))
		return 0;

	if (!cfts || cfts[0].name[0] == '\0')
		return 0;

	ret = cgroup_init_cftypes(ss, cfts);
	if (ret)
		return ret;

	mutex_lock(&cgroup_mutex);

	list_add_tail(&cfts->node, &ss->cfts);
	ret = cgroup_apply_cftypes(cfts, true);
	if (ret)
		cgroup_rm_cftypes_locked(cfts);

	mutex_unlock(&cgroup_mutex);
	return ret;
}

/**
 * cgroup_add_dfl_cftypes - add an array of cftypes for default hierarchy
 * @ss: target cgroup subsystem
 * @cfts: zero-length name terminated array of cftypes
 *
 * Similar to cgroup_add_cftypes() but the added files are only used for
 * the default hierarchy.
 */
int cgroup_add_dfl_cftypes(struct cgroup_subsys *ss, struct cftype *cfts)
{
	struct cftype *cft;

	for (cft = cfts; cft && cft->name[0] != '\0'; cft++)
		cft->flags |= __CFTYPE_ONLY_ON_DFL;
	return cgroup_add_cftypes(ss, cfts);
}

/**
 * cgroup_add_legacy_cftypes - add an array of cftypes for legacy hierarchies
 * @ss: target cgroup subsystem
 * @cfts: zero-length name terminated array of cftypes
 *
 * Similar to cgroup_add_cftypes() but the added files are only used for
 * the legacy hierarchies.
 */
int cgroup_add_legacy_cftypes(struct cgroup_subsys *ss, struct cftype *cfts)
{
	struct cftype *cft;

	for (cft = cfts; cft && cft->name[0] != '\0'; cft++)
		cft->flags |= __CFTYPE_NOT_ON_DFL;
	return cgroup_add_cftypes(ss, cfts);
}

/**
 * cgroup_file_notify - generate a file modified event for a cgroup_file
 * @cfile: target cgroup_file
 *
 * @cfile must have been obtained by setting cftype->file_offset.
 */
void cgroup_file_notify(struct cgroup_file *cfile)
{
	unsigned long flags;

	spin_lock_irqsave(&cgroup_file_kn_lock, flags);
	if (cfile->kn) {
		unsigned long last = cfile->notified_at;
		unsigned long next = last + CGROUP_FILE_NOTIFY_MIN_INTV;

		if (time_in_range(jiffies, last, next)) {
			timer_reduce(&cfile->notify_timer, next);
		} else {
			kernfs_notify(cfile->kn);
			cfile->notified_at = jiffies;
		}
	}
	spin_unlock_irqrestore(&cgroup_file_kn_lock, flags);
}

/**
 * css_next_child - find the next child of a given css
 * @pos: the current position (%NULL to initiate traversal)
 * @parent: css whose children to walk
 *
 * This function returns the next child of @parent and should be called
 * under either cgroup_mutex or RCU read lock.  The only requirement is
 * that @parent and @pos are accessible.  The next sibling is guaranteed to
 * be returned regardless of their states.
 *
 * If a subsystem synchronizes ->css_online() and the start of iteration, a
 * css which finished ->css_online() is guaranteed to be visible in the
 * future iterations and will stay visible until the last reference is put.
 * A css which hasn't finished ->css_online() or already finished
 * ->css_offline() may show up during traversal.  It's each subsystem's
 * responsibility to synchronize against on/offlining.
 */
struct cgroup_subsys_state *css_next_child(struct cgroup_subsys_state *pos,
					   struct cgroup_subsys_state *parent)
{
	struct cgroup_subsys_state *next;

	cgroup_assert_mutex_or_rcu_locked();

	/*
	 * @pos could already have been unlinked from the sibling list.
	 * Once a cgroup is removed, its ->sibling.next is no longer
	 * updated when its next sibling changes.  CSS_RELEASED is set when
	 * @pos is taken off list, at which time its next pointer is valid,
	 * and, as releases are serialized, the one pointed to by the next
	 * pointer is guaranteed to not have started release yet.  This
	 * implies that if we observe !CSS_RELEASED on @pos in this RCU
	 * critical section, the one pointed to by its next pointer is
	 * guaranteed to not have finished its RCU grace period even if we
	 * have dropped rcu_read_lock() inbetween iterations.
	 *
	 * If @pos has CSS_RELEASED set, its next pointer can't be
	 * dereferenced; however, as each css is given a monotonically
	 * increasing unique serial number and always appended to the
	 * sibling list, the next one can be found by walking the parent's
	 * children until the first css with higher serial number than
	 * @pos's.  While this path can be slower, it happens iff iteration
	 * races against release and the race window is very small.
	 */
	if (!pos) {
		next = list_entry_rcu(parent->children.next, struct cgroup_subsys_state, sibling);
	} else if (likely(!(pos->flags & CSS_RELEASED))) {
		next = list_entry_rcu(pos->sibling.next, struct cgroup_subsys_state, sibling);
	} else {
		list_for_each_entry_rcu(next, &parent->children, sibling)
			if (next->serial_nr > pos->serial_nr)
				break;
	}

	/*
	 * @next, if not pointing to the head, can be dereferenced and is
	 * the next sibling.
	 */
	if (&next->sibling != &parent->children)
		return next;
	return NULL;
}

/**
 * css_next_descendant_pre - find the next descendant for pre-order walk
 * @pos: the current position (%NULL to initiate traversal)
 * @root: css whose descendants to walk
 *
 * To be used by css_for_each_descendant_pre().  Find the next descendant
 * to visit for pre-order traversal of @root's descendants.  @root is
 * included in the iteration and the first node to be visited.
 *
 * While this function requires cgroup_mutex or RCU read locking, it
 * doesn't require the whole traversal to be contained in a single critical
 * section.  This function will return the correct next descendant as long
 * as both @pos and @root are accessible and @pos is a descendant of @root.
 *
 * If a subsystem synchronizes ->css_online() and the start of iteration, a
 * css which finished ->css_online() is guaranteed to be visible in the
 * future iterations and will stay visible until the last reference is put.
 * A css which hasn't finished ->css_online() or already finished
 * ->css_offline() may show up during traversal.  It's each subsystem's
 * responsibility to synchronize against on/offlining.
 */
struct cgroup_subsys_state *
css_next_descendant_pre(struct cgroup_subsys_state *pos,
			struct cgroup_subsys_state *root)
{
	struct cgroup_subsys_state *next;

	cgroup_assert_mutex_or_rcu_locked();

	/* if first iteration, visit @root */
	if (!pos)
		return root;

	/* visit the first child if exists */
	next = css_next_child(NULL, pos);
	if (next)
		return next;

	/* no child, visit my or the closest ancestor's next sibling */
	while (pos != root) {
		next = css_next_child(pos, pos->parent);
		if (next)
			return next;
		pos = pos->parent;
	}

	return NULL;
}

/**
 * css_rightmost_descendant - return the rightmost descendant of a css
 * @pos: css of interest
 *
 * Return the rightmost descendant of @pos.  If there's no descendant, @pos
 * is returned.  This can be used during pre-order traversal to skip
 * subtree of @pos.
 *
 * While this function requires cgroup_mutex or RCU read locking, it
 * doesn't require the whole traversal to be contained in a single critical
 * section.  This function will return the correct rightmost descendant as
 * long as @pos is accessible.
 */
struct cgroup_subsys_state *
css_rightmost_descendant(struct cgroup_subsys_state *pos)
{
	struct cgroup_subsys_state *last, *tmp;

	cgroup_assert_mutex_or_rcu_locked();

	do {
		last = pos;
		/* ->prev isn't RCU safe, walk ->next till the end */
		pos = NULL;
		css_for_each_child(tmp, last)
			pos = tmp;
	} while (pos);

	return last;
}

static struct cgroup_subsys_state *
css_leftmost_descendant(struct cgroup_subsys_state *pos)
{
	struct cgroup_subsys_state *last;

	do {
		last = pos;
		pos = css_next_child(NULL, pos);
	} while (pos);

	return last;
}

/**
 * css_next_descendant_post - find the next descendant for post-order walk
 * @pos: the current position (%NULL to initiate traversal)
 * @root: css whose descendants to walk
 *
 * To be used by css_for_each_descendant_post().  Find the next descendant
 * to visit for post-order traversal of @root's descendants.  @root is
 * included in the iteration and the last node to be visited.
 *
 * While this function requires cgroup_mutex or RCU read locking, it
 * doesn't require the whole traversal to be contained in a single critical
 * section.  This function will return the correct next descendant as long
 * as both @pos and @cgroup are accessible and @pos is a descendant of
 * @cgroup.
 *
 * If a subsystem synchronizes ->css_online() and the start of iteration, a
 * css which finished ->css_online() is guaranteed to be visible in the
 * future iterations and will stay visible until the last reference is put.
 * A css which hasn't finished ->css_online() or already finished
 * ->css_offline() may show up during traversal.  It's each subsystem's
 * responsibility to synchronize against on/offlining.
 */
struct cgroup_subsys_state *
css_next_descendant_post(struct cgroup_subsys_state *pos,
			 struct cgroup_subsys_state *root)
{
	struct cgroup_subsys_state *next;

	cgroup_assert_mutex_or_rcu_locked();

	/* if first iteration, visit leftmost descendant which may be @root */
	if (!pos)
		return css_leftmost_descendant(root);

	/* if we visited @root, we're done */
	if (pos == root)
		return NULL;

	/* if there's an unvisited sibling, visit its leftmost descendant */
	next = css_next_child(pos, pos->parent);
	if (next)
		return css_leftmost_descendant(next);

	/* no sibling left, visit parent */
	return pos->parent;
}

/**
 * css_has_online_children - does a css have online children
 * @css: the target css
 *
 * Returns %true if @css has any online children; otherwise, %false.  This
 * function can be called from any context but the caller is responsible
 * for synchronizing against on/offlining as necessary.
 */
bool css_has_online_children(struct cgroup_subsys_state *css)
{
	struct cgroup_subsys_state *child;
	bool ret = false;

	rcu_read_lock();
	css_for_each_child(child, css) {
		if (child->flags & CSS_ONLINE) {
			ret = true;
			break;
		}
	}
	rcu_read_unlock();
	return ret;
}

static struct css_set *css_task_iter_next_css_set(struct css_task_iter *it)
{
	struct list_head *l;
	struct cgrp_cset_link *link;
	struct css_set *cset;

	lockdep_assert_held(&css_set_lock);

	/* find the next threaded cset */
	if (it->tcset_pos) {
		l = it->tcset_pos->next;

		if (l != it->tcset_head) {
			it->tcset_pos = l;
			return container_of(l, struct css_set,
					    threaded_csets_node);
		}

		it->tcset_pos = NULL;
	}

	/* find the next cset */
	l = it->cset_pos;
	l = l->next;
	if (l == it->cset_head) {
		it->cset_pos = NULL;
		return NULL;
	}

	if (it->ss) {
		cset = container_of(l, struct css_set, e_cset_node[it->ss->id]);
	} else {
		link = list_entry(l, struct cgrp_cset_link, cset_link);
		cset = link->cset;
	}

	it->cset_pos = l;

	/* initialize threaded css_set walking */
	if (it->flags & CSS_TASK_ITER_THREADED) {
		if (it->cur_dcset)
			put_css_set_locked(it->cur_dcset);
		it->cur_dcset = cset;
		get_css_set(cset);

		it->tcset_head = &cset->threaded_csets;
		it->tcset_pos = &cset->threaded_csets;
	}

	return cset;
}

/**
 * css_task_iter_advance_css_set - advance a task itererator to the next css_set
 * @it: the iterator to advance
 *
 * Advance @it to the next css_set to walk.
 */
static void css_task_iter_advance_css_set(struct css_task_iter *it)
{
	struct css_set *cset;

	lockdep_assert_held(&css_set_lock);

	/* Advance to the next non-empty css_set */
	do {
		cset = css_task_iter_next_css_set(it);
		if (!cset) {
			it->task_pos = NULL;
			return;
		}
	} while (!css_set_populated(cset) && list_empty(&cset->dying_tasks));

	if (!list_empty(&cset->tasks))
		it->task_pos = cset->tasks.next;
	else if (!list_empty(&cset->mg_tasks))
		it->task_pos = cset->mg_tasks.next;
	else
		it->task_pos = cset->dying_tasks.next;

	it->tasks_head = &cset->tasks;
	it->mg_tasks_head = &cset->mg_tasks;
	it->dying_tasks_head = &cset->dying_tasks;

	/*
	 * We don't keep css_sets locked across iteration steps and thus
	 * need to take steps to ensure that iteration can be resumed after
	 * the lock is re-acquired.  Iteration is performed at two levels -
	 * css_sets and tasks in them.
	 *
	 * Once created, a css_set never leaves its cgroup lists, so a
	 * pinned css_set is guaranteed to stay put and we can resume
	 * iteration afterwards.
	 *
	 * Tasks may leave @cset across iteration steps.  This is resolved
	 * by registering each iterator with the css_set currently being
	 * walked and making css_set_move_task() advance iterators whose
	 * next task is leaving.
	 */
	if (it->cur_cset) {
		list_del(&it->iters_node);
		put_css_set_locked(it->cur_cset);
	}
	get_css_set(cset);
	it->cur_cset = cset;
	list_add(&it->iters_node, &cset->task_iters);
}

static void css_task_iter_skip(struct css_task_iter *it,
			       struct task_struct *task)
{
	lockdep_assert_held(&css_set_lock);

	if (it->task_pos == &task->cg_list) {
		it->task_pos = it->task_pos->next;
		it->flags |= CSS_TASK_ITER_SKIPPED;
	}
}

static void css_task_iter_advance(struct css_task_iter *it)
{
	struct task_struct *task;

	lockdep_assert_held(&css_set_lock);
repeat:
	if (it->task_pos) {
		/*
		 * Advance iterator to find next entry.  cset->tasks is
		 * consumed first and then ->mg_tasks.  After ->mg_tasks,
		 * we move onto the next cset.
		 */
		if (it->flags & CSS_TASK_ITER_SKIPPED)
			it->flags &= ~CSS_TASK_ITER_SKIPPED;
		else
			it->task_pos = it->task_pos->next;

		if (it->task_pos == it->tasks_head)
			it->task_pos = it->mg_tasks_head->next;
		if (it->task_pos == it->mg_tasks_head)
			it->task_pos = it->dying_tasks_head->next;
		if (it->task_pos == it->dying_tasks_head)
			css_task_iter_advance_css_set(it);
	} else {
		/* called from start, proceed to the first cset */
		css_task_iter_advance_css_set(it);
	}

	if (!it->task_pos)
		return;

	task = list_entry(it->task_pos, struct task_struct, cg_list);

	if (it->flags & CSS_TASK_ITER_PROCS) {
		/* if PROCS, skip over tasks which aren't group leaders */
		if (!thread_group_leader(task))
			goto repeat;

		/* and dying leaders w/o live member threads */
		if (!atomic_read(&task->signal->live))
			goto repeat;
	} else {
		/* skip all dying ones */
		if (task->flags & PF_EXITING)
			goto repeat;
	}
}

/**
 * css_task_iter_start - initiate task iteration
 * @css: the css to walk tasks of
 * @flags: CSS_TASK_ITER_* flags
 * @it: the task iterator to use
 *
 * Initiate iteration through the tasks of @css.  The caller can call
 * css_task_iter_next() to walk through the tasks until the function
 * returns NULL.  On completion of iteration, css_task_iter_end() must be
 * called.
 */
void css_task_iter_start(struct cgroup_subsys_state *css, unsigned int flags,
			 struct css_task_iter *it)
{
	/* no one should try to iterate before mounting cgroups */
	WARN_ON_ONCE(!use_task_css_set_links);

	memset(it, 0, sizeof(*it));

	spin_lock_irq(&css_set_lock);

	it->ss = css->ss;
	it->flags = flags;

	if (it->ss)
		it->cset_pos = &css->cgroup->e_csets[css->ss->id];
	else
		it->cset_pos = &css->cgroup->cset_links;

	it->cset_head = it->cset_pos;

	css_task_iter_advance(it);

	spin_unlock_irq(&css_set_lock);
}

/**
 * css_task_iter_next - return the next task for the iterator
 * @it: the task iterator being iterated
 *
 * The "next" function for task iteration.  @it should have been
 * initialized via css_task_iter_start().  Returns NULL when the iteration
 * reaches the end.
 */
struct task_struct *css_task_iter_next(struct css_task_iter *it)
{
	if (it->cur_task) {
		put_task_struct(it->cur_task);
		it->cur_task = NULL;
	}

	spin_lock_irq(&css_set_lock);

	/* @it may be half-advanced by skips, finish advancing */
	if (it->flags & CSS_TASK_ITER_SKIPPED)
		css_task_iter_advance(it);

	if (it->task_pos) {
		it->cur_task = list_entry(it->task_pos, struct task_struct,
					  cg_list);
		get_task_struct(it->cur_task);
		css_task_iter_advance(it);
	}

	spin_unlock_irq(&css_set_lock);

	return it->cur_task;
}

/**
 * css_task_iter_end - finish task iteration
 * @it: the task iterator to finish
 *
 * Finish task iteration started by css_task_iter_start().
 */
void css_task_iter_end(struct css_task_iter *it)
{
	if (it->cur_cset) {
		spin_lock_irq(&css_set_lock);
		list_del(&it->iters_node);
		put_css_set_locked(it->cur_cset);
		spin_unlock_irq(&css_set_lock);
	}

	if (it->cur_dcset)
		put_css_set(it->cur_dcset);

	if (it->cur_task)
		put_task_struct(it->cur_task);
}

static void cgroup_procs_release(struct kernfs_open_file *of)
{
	if (of->priv) {
		css_task_iter_end(of->priv);
		kfree(of->priv);
	}
}

static void *cgroup_procs_next(struct seq_file *s, void *v, loff_t *pos)
{
	struct kernfs_open_file *of = s->private;
	struct css_task_iter *it = of->priv;

	return css_task_iter_next(it);
}

static void *__cgroup_procs_start(struct seq_file *s, loff_t *pos,
				  unsigned int iter_flags)
{
	struct kernfs_open_file *of = s->private;
	struct cgroup *cgrp = seq_css(s)->cgroup;
	struct css_task_iter *it = of->priv;

	/*
	 * When a seq_file is seeked, it's always traversed sequentially
	 * from position 0, so we can simply keep iterating on !0 *pos.
	 */
	if (!it) {
		if (WARN_ON_ONCE((*pos)++))
			return ERR_PTR(-EINVAL);

		it = kzalloc(sizeof(*it), GFP_KERNEL);
		if (!it)
			return ERR_PTR(-ENOMEM);
		of->priv = it;
		css_task_iter_start(&cgrp->self, iter_flags, it);
	} else if (!(*pos)++) {
		css_task_iter_end(it);
		css_task_iter_start(&cgrp->self, iter_flags, it);
	}

	return cgroup_procs_next(s, NULL, NULL);
}

static void *cgroup_procs_start(struct seq_file *s, loff_t *pos)
{
	struct cgroup *cgrp = seq_css(s)->cgroup;

	/*
	 * All processes of a threaded subtree belong to the domain cgroup
	 * of the subtree.  Only threads can be distributed across the
	 * subtree.  Reject reads on cgroup.procs in the subtree proper.
	 * They're always empty anyway.
	 */
	if (cgroup_is_threaded(cgrp))
		return ERR_PTR(-EOPNOTSUPP);

	return __cgroup_procs_start(s, pos, CSS_TASK_ITER_PROCS |
					    CSS_TASK_ITER_THREADED);
}

static int cgroup_procs_show(struct seq_file *s, void *v)
{
	seq_printf(s, "%d\n", task_pid_vnr(v));
	return 0;
}

static int cgroup_procs_write_permission(struct cgroup *src_cgrp,
					 struct cgroup *dst_cgrp,
					 struct super_block *sb)
{
	struct cgroup_namespace *ns = current->nsproxy->cgroup_ns;
	struct cgroup *com_cgrp = src_cgrp;
	struct inode *inode;
	int ret;

	lockdep_assert_held(&cgroup_mutex);

	/* find the common ancestor */
	while (!cgroup_is_descendant(dst_cgrp, com_cgrp))
		com_cgrp = cgroup_parent(com_cgrp);

	/* %current should be authorized to migrate to the common ancestor */
	inode = kernfs_get_inode(sb, com_cgrp->procs_file.kn);
	if (!inode)
		return -ENOMEM;

	ret = inode_permission(inode, MAY_WRITE);
	iput(inode);
	if (ret)
		return ret;

	/*
	 * If namespaces are delegation boundaries, %current must be able
	 * to see both source and destination cgroups from its namespace.
	 */
	if ((cgrp_dfl_root.flags & CGRP_ROOT_NS_DELEGATE) &&
	    (!cgroup_is_descendant(src_cgrp, ns->root_cset->dfl_cgrp) ||
	     !cgroup_is_descendant(dst_cgrp, ns->root_cset->dfl_cgrp)))
		return -ENOENT;

	return 0;
}

static ssize_t cgroup_procs_write(struct kernfs_open_file *of,
				  char *buf, size_t nbytes, loff_t off)
{
	struct cgroup *src_cgrp, *dst_cgrp;
	struct task_struct *task;
	ssize_t ret;

	dst_cgrp = cgroup_kn_lock_live(of->kn, false);
	if (!dst_cgrp)
		return -ENODEV;

	task = cgroup_procs_write_start(buf, true);
	ret = PTR_ERR_OR_ZERO(task);
	if (ret)
		goto out_unlock;

	/* find the source cgroup */
	spin_lock_irq(&css_set_lock);
	src_cgrp = task_cgroup_from_root(task, &cgrp_dfl_root);
	spin_unlock_irq(&css_set_lock);

	ret = cgroup_procs_write_permission(src_cgrp, dst_cgrp,
					    of->file->f_path.dentry->d_sb);
	if (ret)
		goto out_finish;

	ret = cgroup_attach_task(dst_cgrp, task, true);

out_finish:
	cgroup_procs_write_finish(task);
out_unlock:
	cgroup_kn_unlock(of->kn);

	return ret ?: nbytes;
}

static void *cgroup_threads_start(struct seq_file *s, loff_t *pos)
{
	return __cgroup_procs_start(s, pos, 0);
}

static ssize_t cgroup_threads_write(struct kernfs_open_file *of,
				    char *buf, size_t nbytes, loff_t off)
{
	struct cgroup *src_cgrp, *dst_cgrp;
	struct task_struct *task;
	ssize_t ret;

	buf = strstrip(buf);

	dst_cgrp = cgroup_kn_lock_live(of->kn, false);
	if (!dst_cgrp)
		return -ENODEV;

	task = cgroup_procs_write_start(buf, false);
	ret = PTR_ERR_OR_ZERO(task);
	if (ret)
		goto out_unlock;

	/* find the source cgroup */
	spin_lock_irq(&css_set_lock);
	src_cgrp = task_cgroup_from_root(task, &cgrp_dfl_root);
	spin_unlock_irq(&css_set_lock);

	/* thread migrations follow the cgroup.procs delegation rule */
	ret = cgroup_procs_write_permission(src_cgrp, dst_cgrp,
					    of->file->f_path.dentry->d_sb);
	if (ret)
		goto out_finish;

	/* and must be contained in the same domain */
	ret = -EOPNOTSUPP;
	if (src_cgrp->dom_cgrp != dst_cgrp->dom_cgrp)
		goto out_finish;

	ret = cgroup_attach_task(dst_cgrp, task, false);

out_finish:
	cgroup_procs_write_finish(task);
out_unlock:
	cgroup_kn_unlock(of->kn);

	return ret ?: nbytes;
}

/* cgroup core interface files for the default hierarchy */
static struct cftype cgroup_base_files[] = {
	{
		.name = "cgroup.type",
		.flags = CFTYPE_NOT_ON_ROOT,
		.seq_show = cgroup_type_show,
		.write = cgroup_type_write,
	},
	{
		.name = "cgroup.procs",
		.flags = CFTYPE_NS_DELEGATABLE,
		.file_offset = offsetof(struct cgroup, procs_file),
		.release = cgroup_procs_release,
		.seq_start = cgroup_procs_start,
		.seq_next = cgroup_procs_next,
		.seq_show = cgroup_procs_show,
		.write = cgroup_procs_write,
	},
	{
		.name = "cgroup.threads",
		.flags = CFTYPE_NS_DELEGATABLE,
		.release = cgroup_procs_release,
		.seq_start = cgroup_threads_start,
		.seq_next = cgroup_procs_next,
		.seq_show = cgroup_procs_show,
		.write = cgroup_threads_write,
	},
	{
		.name = "cgroup.controllers",
		.seq_show = cgroup_controllers_show,
	},
	{
		.name = "cgroup.subtree_control",
		.flags = CFTYPE_NS_DELEGATABLE,
		.seq_show = cgroup_subtree_control_show,
		.write = cgroup_subtree_control_write,
	},
	{
		.name = "cgroup.events",
		.flags = CFTYPE_NOT_ON_ROOT,
		.file_offset = offsetof(struct cgroup, events_file),
		.seq_show = cgroup_events_show,
	},
	{
		.name = "cgroup.max.descendants",
		.seq_show = cgroup_max_descendants_show,
		.write = cgroup_max_descendants_write,
	},
	{
		.name = "cgroup.max.depth",
		.seq_show = cgroup_max_depth_show,
		.write = cgroup_max_depth_write,
	},
	{
		.name = "cgroup.stat",
		.seq_show = cgroup_stat_show,
	},
	{
		.name = "cgroup.freeze",
		.flags = CFTYPE_NOT_ON_ROOT,
		.seq_show = cgroup_freeze_show,
		.write = cgroup_freeze_write,
	},
	{
		.name = "cpu.stat",
		.flags = CFTYPE_NOT_ON_ROOT,
		.seq_show = cpu_stat_show,
	},
<<<<<<< HEAD
=======
#ifdef CONFIG_PSI
	{
		.name = "io.pressure",
		.seq_show = cgroup_io_pressure_show,
		.write = cgroup_io_pressure_write,
		.poll = cgroup_pressure_poll,
		.release = cgroup_pressure_release,
	},
	{
		.name = "memory.pressure",
		.seq_show = cgroup_memory_pressure_show,
		.write = cgroup_memory_pressure_write,
		.poll = cgroup_pressure_poll,
		.release = cgroup_pressure_release,
	},
	{
		.name = "cpu.pressure",
		.seq_show = cgroup_cpu_pressure_show,
		.write = cgroup_cpu_pressure_write,
		.poll = cgroup_pressure_poll,
		.release = cgroup_pressure_release,
	},
#endif /* CONFIG_PSI */
>>>>>>> 407d19ab
	{ }	/* terminate */
};

/*
 * css destruction is four-stage process.
 *
 * 1. Destruction starts.  Killing of the percpu_ref is initiated.
 *    Implemented in kill_css().
 *
 * 2. When the percpu_ref is confirmed to be visible as killed on all CPUs
 *    and thus css_tryget_online() is guaranteed to fail, the css can be
 *    offlined by invoking offline_css().  After offlining, the base ref is
 *    put.  Implemented in css_killed_work_fn().
 *
 * 3. When the percpu_ref reaches zero, the only possible remaining
 *    accessors are inside RCU read sections.  css_release() schedules the
 *    RCU callback.
 *
 * 4. After the grace period, the css can be freed.  Implemented in
 *    css_free_work_fn().
 *
 * It is actually hairier because both step 2 and 4 require process context
 * and thus involve punting to css->destroy_work adding two additional
 * steps to the already complex sequence.
 */
static void css_free_rwork_fn(struct work_struct *work)
{
	struct cgroup_subsys_state *css = container_of(to_rcu_work(work),
				struct cgroup_subsys_state, destroy_rwork);
	struct cgroup_subsys *ss = css->ss;
	struct cgroup *cgrp = css->cgroup;

	percpu_ref_exit(&css->refcnt);

	if (ss) {
		/* css free path */
		struct cgroup_subsys_state *parent = css->parent;
		int id = css->id;

		ss->css_free(css);
		cgroup_idr_remove(&ss->css_idr, id);
		cgroup_put(cgrp);

		if (parent)
			css_put(parent);
	} else {
		/* cgroup free path */
		atomic_dec(&cgrp->root->nr_cgrps);
		cgroup1_pidlist_destroy_all(cgrp);
		cancel_work_sync(&cgrp->release_agent_work);

		if (cgroup_parent(cgrp)) {
			/*
			 * We get a ref to the parent, and put the ref when
			 * this cgroup is being freed, so it's guaranteed
			 * that the parent won't be destroyed before its
			 * children.
			 */
			cgroup_put(cgroup_parent(cgrp));
			kernfs_put(cgrp->kn);
			if (cgroup_on_dfl(cgrp))
				cgroup_rstat_exit(cgrp);
			kfree(cgrp);
		} else {
			/*
			 * This is root cgroup's refcnt reaching zero,
			 * which indicates that the root should be
			 * released.
			 */
			cgroup_destroy_root(cgrp->root);
		}
	}
}

static void css_release_work_fn(struct work_struct *work)
{
	struct cgroup_subsys_state *css =
		container_of(work, struct cgroup_subsys_state, destroy_work);
	struct cgroup_subsys *ss = css->ss;
	struct cgroup *cgrp = css->cgroup;

	mutex_lock(&cgroup_mutex);

	css->flags |= CSS_RELEASED;
	list_del_rcu(&css->sibling);

	if (ss) {
		/* css release path */
		if (!list_empty(&css->rstat_css_node)) {
			cgroup_rstat_flush(cgrp);
			list_del_rcu(&css->rstat_css_node);
		}

		cgroup_idr_replace(&ss->css_idr, NULL, css->id);
		if (ss->css_released)
			ss->css_released(css);
	} else {
		struct cgroup *tcgrp;

		/* cgroup release path */
		TRACE_CGROUP_PATH(release, cgrp);

		if (cgroup_on_dfl(cgrp))
			cgroup_rstat_flush(cgrp);

		spin_lock_irq(&css_set_lock);
		for (tcgrp = cgroup_parent(cgrp); tcgrp;
		     tcgrp = cgroup_parent(tcgrp))
			tcgrp->nr_dying_descendants--;
		spin_unlock_irq(&css_set_lock);

		cgroup_idr_remove(&cgrp->root->cgroup_idr, cgrp->id);
		cgrp->id = -1;

		/*
		 * There are two control paths which try to determine
		 * cgroup from dentry without going through kernfs -
		 * cgroupstats_build() and css_tryget_online_from_dir().
		 * Those are supported by RCU protecting clearing of
		 * cgrp->kn->priv backpointer.
		 */
		if (cgrp->kn)
			RCU_INIT_POINTER(*(void __rcu __force **)&cgrp->kn->priv,
					 NULL);

		cgroup_bpf_put(cgrp);
	}

	mutex_unlock(&cgroup_mutex);

	INIT_RCU_WORK(&css->destroy_rwork, css_free_rwork_fn);
	queue_rcu_work(cgroup_destroy_wq, &css->destroy_rwork);
}

static void css_release(struct percpu_ref *ref)
{
	struct cgroup_subsys_state *css =
		container_of(ref, struct cgroup_subsys_state, refcnt);

	INIT_WORK(&css->destroy_work, css_release_work_fn);
	queue_work(cgroup_destroy_wq, &css->destroy_work);
}

static void init_and_link_css(struct cgroup_subsys_state *css,
			      struct cgroup_subsys *ss, struct cgroup *cgrp)
{
	lockdep_assert_held(&cgroup_mutex);

	cgroup_get_live(cgrp);

	memset(css, 0, sizeof(*css));
	css->cgroup = cgrp;
	css->ss = ss;
	css->id = -1;
	INIT_LIST_HEAD(&css->sibling);
	INIT_LIST_HEAD(&css->children);
	INIT_LIST_HEAD(&css->rstat_css_node);
	css->serial_nr = css_serial_nr_next++;
	atomic_set(&css->online_cnt, 0);

	if (cgroup_parent(cgrp)) {
		css->parent = cgroup_css(cgroup_parent(cgrp), ss);
		css_get(css->parent);
	}

	if (cgroup_on_dfl(cgrp) && ss->css_rstat_flush)
		list_add_rcu(&css->rstat_css_node, &cgrp->rstat_css_list);

	BUG_ON(cgroup_css(cgrp, ss));
}

/* invoke ->css_online() on a new CSS and mark it online if successful */
static int online_css(struct cgroup_subsys_state *css)
{
	struct cgroup_subsys *ss = css->ss;
	int ret = 0;

	lockdep_assert_held(&cgroup_mutex);

	if (ss->css_online)
		ret = ss->css_online(css);
	if (!ret) {
		css->flags |= CSS_ONLINE;
		rcu_assign_pointer(css->cgroup->subsys[ss->id], css);

		atomic_inc(&css->online_cnt);
		if (css->parent)
			atomic_inc(&css->parent->online_cnt);
	}
	return ret;
}

/* if the CSS is online, invoke ->css_offline() on it and mark it offline */
static void offline_css(struct cgroup_subsys_state *css)
{
	struct cgroup_subsys *ss = css->ss;

	lockdep_assert_held(&cgroup_mutex);

	if (!(css->flags & CSS_ONLINE))
		return;

	if (ss->css_offline)
		ss->css_offline(css);

	css->flags &= ~CSS_ONLINE;
	RCU_INIT_POINTER(css->cgroup->subsys[ss->id], NULL);

	wake_up_all(&css->cgroup->offline_waitq);
}

/**
 * css_create - create a cgroup_subsys_state
 * @cgrp: the cgroup new css will be associated with
 * @ss: the subsys of new css
 *
 * Create a new css associated with @cgrp - @ss pair.  On success, the new
 * css is online and installed in @cgrp.  This function doesn't create the
 * interface files.  Returns 0 on success, -errno on failure.
 */
static struct cgroup_subsys_state *css_create(struct cgroup *cgrp,
					      struct cgroup_subsys *ss)
{
	struct cgroup *parent = cgroup_parent(cgrp);
	struct cgroup_subsys_state *parent_css = cgroup_css(parent, ss);
	struct cgroup_subsys_state *css;
	int err;

	lockdep_assert_held(&cgroup_mutex);

	css = ss->css_alloc(parent_css);
	if (!css)
		css = ERR_PTR(-ENOMEM);
	if (IS_ERR(css))
		return css;

	init_and_link_css(css, ss, cgrp);

	err = percpu_ref_init(&css->refcnt, css_release, 0, GFP_KERNEL);
	if (err)
		goto err_free_css;

	err = cgroup_idr_alloc(&ss->css_idr, NULL, 2, 0, GFP_KERNEL);
	if (err < 0)
		goto err_free_css;
	css->id = err;

	/* @css is ready to be brought online now, make it visible */
	list_add_tail_rcu(&css->sibling, &parent_css->children);
	cgroup_idr_replace(&ss->css_idr, css, css->id);

	err = online_css(css);
	if (err)
		goto err_list_del;

	if (ss->broken_hierarchy && !ss->warned_broken_hierarchy &&
	    cgroup_parent(parent)) {
		pr_warn("%s (%d) created nested cgroup for controller \"%s\" which has incomplete hierarchy support. Nested cgroups may change behavior in the future.\n",
			current->comm, current->pid, ss->name);
		if (!strcmp(ss->name, "memory"))
			pr_warn("\"memory\" requires setting use_hierarchy to 1 on the root\n");
		ss->warned_broken_hierarchy = true;
	}

	return css;

err_list_del:
	list_del_rcu(&css->sibling);
err_free_css:
	list_del_rcu(&css->rstat_css_node);
	INIT_RCU_WORK(&css->destroy_rwork, css_free_rwork_fn);
	queue_rcu_work(cgroup_destroy_wq, &css->destroy_rwork);
	return ERR_PTR(err);
}

/*
 * The returned cgroup is fully initialized including its control mask, but
 * it isn't associated with its kernfs_node and doesn't have the control
 * mask applied.
 */
static struct cgroup *cgroup_create(struct cgroup *parent)
{
	struct cgroup_root *root = parent->root;
	struct cgroup *cgrp, *tcgrp;
	int level = parent->level + 1;
	int ret;

	/* allocate the cgroup and its ID, 0 is reserved for the root */
	cgrp = kzalloc(struct_size(cgrp, ancestor_ids, (level + 1)),
		       GFP_KERNEL);
	if (!cgrp)
		return ERR_PTR(-ENOMEM);

	ret = percpu_ref_init(&cgrp->self.refcnt, css_release, 0, GFP_KERNEL);
	if (ret)
		goto out_free_cgrp;

	if (cgroup_on_dfl(parent)) {
		ret = cgroup_rstat_init(cgrp);
		if (ret)
			goto out_cancel_ref;
	}

	/*
	 * Temporarily set the pointer to NULL, so idr_find() won't return
	 * a half-baked cgroup.
	 */
	cgrp->id = cgroup_idr_alloc(&root->cgroup_idr, NULL, 2, 0, GFP_KERNEL);
	if (cgrp->id < 0) {
		ret = -ENOMEM;
		goto out_stat_exit;
	}

	init_cgroup_housekeeping(cgrp);

	cgrp->self.parent = &parent->self;
	cgrp->root = root;
	cgrp->level = level;
	ret = cgroup_bpf_inherit(cgrp);
	if (ret)
		goto out_idr_free;

	/*
	 * New cgroup inherits effective freeze counter, and
	 * if the parent has to be frozen, the child has too.
	 */
	cgrp->freezer.e_freeze = parent->freezer.e_freeze;
	if (cgrp->freezer.e_freeze)
		set_bit(CGRP_FROZEN, &cgrp->flags);

	spin_lock_irq(&css_set_lock);
	for (tcgrp = cgrp; tcgrp; tcgrp = cgroup_parent(tcgrp)) {
		cgrp->ancestor_ids[tcgrp->level] = tcgrp->id;

		if (tcgrp != cgrp) {
			tcgrp->nr_descendants++;

			/*
			 * If the new cgroup is frozen, all ancestor cgroups
			 * get a new frozen descendant, but their state can't
			 * change because of this.
			 */
			if (cgrp->freezer.e_freeze)
				tcgrp->freezer.nr_frozen_descendants++;
		}
	}
	spin_unlock_irq(&css_set_lock);

	if (notify_on_release(parent))
		set_bit(CGRP_NOTIFY_ON_RELEASE, &cgrp->flags);

	if (test_bit(CGRP_CPUSET_CLONE_CHILDREN, &parent->flags))
		set_bit(CGRP_CPUSET_CLONE_CHILDREN, &cgrp->flags);

	cgrp->self.serial_nr = css_serial_nr_next++;

	/* allocation complete, commit to creation */
	list_add_tail_rcu(&cgrp->self.sibling, &cgroup_parent(cgrp)->self.children);
	atomic_inc(&root->nr_cgrps);
	cgroup_get_live(parent);

	/*
	 * @cgrp is now fully operational.  If something fails after this
	 * point, it'll be released via the normal destruction path.
	 */
	cgroup_idr_replace(&root->cgroup_idr, cgrp, cgrp->id);

	/*
	 * On the default hierarchy, a child doesn't automatically inherit
	 * subtree_control from the parent.  Each is configured manually.
	 */
	if (!cgroup_on_dfl(cgrp))
		cgrp->subtree_control = cgroup_control(cgrp);

	cgroup_propagate_control(cgrp);

	return cgrp;

out_idr_free:
	cgroup_idr_remove(&root->cgroup_idr, cgrp->id);
out_stat_exit:
	if (cgroup_on_dfl(parent))
		cgroup_rstat_exit(cgrp);
out_cancel_ref:
	percpu_ref_exit(&cgrp->self.refcnt);
out_free_cgrp:
	kfree(cgrp);
	return ERR_PTR(ret);
}

static bool cgroup_check_hierarchy_limits(struct cgroup *parent)
{
	struct cgroup *cgroup;
	int ret = false;
	int level = 1;

	lockdep_assert_held(&cgroup_mutex);

	for (cgroup = parent; cgroup; cgroup = cgroup_parent(cgroup)) {
		if (cgroup->nr_descendants >= cgroup->max_descendants)
			goto fail;

		if (level > cgroup->max_depth)
			goto fail;

		level++;
	}

	ret = true;
fail:
	return ret;
}

int cgroup_mkdir(struct kernfs_node *parent_kn, const char *name, umode_t mode)
{
	struct cgroup *parent, *cgrp;
	struct kernfs_node *kn;
	int ret;

	/* do not accept '\n' to prevent making /proc/<pid>/cgroup unparsable */
	if (strchr(name, '\n'))
		return -EINVAL;

	parent = cgroup_kn_lock_live(parent_kn, false);
	if (!parent)
		return -ENODEV;

	if (!cgroup_check_hierarchy_limits(parent)) {
		ret = -EAGAIN;
		goto out_unlock;
	}

	cgrp = cgroup_create(parent);
	if (IS_ERR(cgrp)) {
		ret = PTR_ERR(cgrp);
		goto out_unlock;
	}

	/* create the directory */
	kn = kernfs_create_dir(parent->kn, name, mode, cgrp);
	if (IS_ERR(kn)) {
		ret = PTR_ERR(kn);
		goto out_destroy;
	}
	cgrp->kn = kn;

	/*
	 * This extra ref will be put in cgroup_free_fn() and guarantees
	 * that @cgrp->kn is always accessible.
	 */
	kernfs_get(kn);

	ret = cgroup_kn_set_ugid(kn);
	if (ret)
		goto out_destroy;

	ret = css_populate_dir(&cgrp->self);
	if (ret)
		goto out_destroy;

	ret = cgroup_apply_control_enable(cgrp);
	if (ret)
		goto out_destroy;

	TRACE_CGROUP_PATH(mkdir, cgrp);

	/* let's create and online css's */
	kernfs_activate(kn);

	ret = 0;
	goto out_unlock;

out_destroy:
	cgroup_destroy_locked(cgrp);
out_unlock:
	cgroup_kn_unlock(parent_kn);
	return ret;
}

/*
 * This is called when the refcnt of a css is confirmed to be killed.
 * css_tryget_online() is now guaranteed to fail.  Tell the subsystem to
 * initate destruction and put the css ref from kill_css().
 */
static void css_killed_work_fn(struct work_struct *work)
{
	struct cgroup_subsys_state *css =
		container_of(work, struct cgroup_subsys_state, destroy_work);

	mutex_lock(&cgroup_mutex);

	do {
		offline_css(css);
		css_put(css);
		/* @css can't go away while we're holding cgroup_mutex */
		css = css->parent;
	} while (css && atomic_dec_and_test(&css->online_cnt));

	mutex_unlock(&cgroup_mutex);
}

/* css kill confirmation processing requires process context, bounce */
static void css_killed_ref_fn(struct percpu_ref *ref)
{
	struct cgroup_subsys_state *css =
		container_of(ref, struct cgroup_subsys_state, refcnt);

	if (atomic_dec_and_test(&css->online_cnt)) {
		INIT_WORK(&css->destroy_work, css_killed_work_fn);
		queue_work(cgroup_destroy_wq, &css->destroy_work);
	}
}

/**
 * kill_css - destroy a css
 * @css: css to destroy
 *
 * This function initiates destruction of @css by removing cgroup interface
 * files and putting its base reference.  ->css_offline() will be invoked
 * asynchronously once css_tryget_online() is guaranteed to fail and when
 * the reference count reaches zero, @css will be released.
 */
static void kill_css(struct cgroup_subsys_state *css)
{
	lockdep_assert_held(&cgroup_mutex);

	if (css->flags & CSS_DYING)
		return;

	css->flags |= CSS_DYING;

	/*
	 * This must happen before css is disassociated with its cgroup.
	 * See seq_css() for details.
	 */
	css_clear_dir(css);

	/*
	 * Killing would put the base ref, but we need to keep it alive
	 * until after ->css_offline().
	 */
	css_get(css);

	/*
	 * cgroup core guarantees that, by the time ->css_offline() is
	 * invoked, no new css reference will be given out via
	 * css_tryget_online().  We can't simply call percpu_ref_kill() and
	 * proceed to offlining css's because percpu_ref_kill() doesn't
	 * guarantee that the ref is seen as killed on all CPUs on return.
	 *
	 * Use percpu_ref_kill_and_confirm() to get notifications as each
	 * css is confirmed to be seen as killed on all CPUs.
	 */
	percpu_ref_kill_and_confirm(&css->refcnt, css_killed_ref_fn);
}

/**
 * cgroup_destroy_locked - the first stage of cgroup destruction
 * @cgrp: cgroup to be destroyed
 *
 * css's make use of percpu refcnts whose killing latency shouldn't be
 * exposed to userland and are RCU protected.  Also, cgroup core needs to
 * guarantee that css_tryget_online() won't succeed by the time
 * ->css_offline() is invoked.  To satisfy all the requirements,
 * destruction is implemented in the following two steps.
 *
 * s1. Verify @cgrp can be destroyed and mark it dying.  Remove all
 *     userland visible parts and start killing the percpu refcnts of
 *     css's.  Set up so that the next stage will be kicked off once all
 *     the percpu refcnts are confirmed to be killed.
 *
 * s2. Invoke ->css_offline(), mark the cgroup dead and proceed with the
 *     rest of destruction.  Once all cgroup references are gone, the
 *     cgroup is RCU-freed.
 *
 * This function implements s1.  After this step, @cgrp is gone as far as
 * the userland is concerned and a new cgroup with the same name may be
 * created.  As cgroup doesn't care about the names internally, this
 * doesn't cause any problem.
 */
static int cgroup_destroy_locked(struct cgroup *cgrp)
	__releases(&cgroup_mutex) __acquires(&cgroup_mutex)
{
	struct cgroup *tcgrp, *parent = cgroup_parent(cgrp);
	struct cgroup_subsys_state *css;
	struct cgrp_cset_link *link;
	int ssid;

	lockdep_assert_held(&cgroup_mutex);

	/*
	 * Only migration can raise populated from zero and we're already
	 * holding cgroup_mutex.
	 */
	if (cgroup_is_populated(cgrp))
		return -EBUSY;

	/*
	 * Make sure there's no live children.  We can't test emptiness of
	 * ->self.children as dead children linger on it while being
	 * drained; otherwise, "rmdir parent/child parent" may fail.
	 */
	if (css_has_online_children(&cgrp->self))
		return -EBUSY;

	/*
	 * Mark @cgrp and the associated csets dead.  The former prevents
	 * further task migration and child creation by disabling
	 * cgroup_lock_live_group().  The latter makes the csets ignored by
	 * the migration path.
	 */
	cgrp->self.flags &= ~CSS_ONLINE;

	spin_lock_irq(&css_set_lock);
	list_for_each_entry(link, &cgrp->cset_links, cset_link)
		link->cset->dead = true;
	spin_unlock_irq(&css_set_lock);

	/* initiate massacre of all css's */
	for_each_css(css, ssid, cgrp)
		kill_css(css);

	/* clear and remove @cgrp dir, @cgrp has an extra ref on its kn */
	css_clear_dir(&cgrp->self);
	kernfs_remove(cgrp->kn);

	if (parent && cgroup_is_threaded(cgrp))
		parent->nr_threaded_children--;

	spin_lock_irq(&css_set_lock);
	for (tcgrp = cgroup_parent(cgrp); tcgrp; tcgrp = cgroup_parent(tcgrp)) {
		tcgrp->nr_descendants--;
		tcgrp->nr_dying_descendants++;
		/*
		 * If the dying cgroup is frozen, decrease frozen descendants
		 * counters of ancestor cgroups.
		 */
		if (test_bit(CGRP_FROZEN, &cgrp->flags))
			tcgrp->freezer.nr_frozen_descendants--;
	}
	spin_unlock_irq(&css_set_lock);

	cgroup1_check_for_release(parent);

	/* put the base reference */
	percpu_ref_kill(&cgrp->self.refcnt);

	return 0;
};

int cgroup_rmdir(struct kernfs_node *kn)
{
	struct cgroup *cgrp;
	int ret = 0;

	cgrp = cgroup_kn_lock_live(kn, false);
	if (!cgrp)
		return 0;

	ret = cgroup_destroy_locked(cgrp);
	if (!ret)
		TRACE_CGROUP_PATH(rmdir, cgrp);

	cgroup_kn_unlock(kn);
	return ret;
}

static struct kernfs_syscall_ops cgroup_kf_syscall_ops = {
	.show_options		= cgroup_show_options,
	.remount_fs		= cgroup_remount,
	.mkdir			= cgroup_mkdir,
	.rmdir			= cgroup_rmdir,
	.show_path		= cgroup_show_path,
};

static void __init cgroup_init_subsys(struct cgroup_subsys *ss, bool early)
{
	struct cgroup_subsys_state *css;

	pr_debug("Initializing cgroup subsys %s\n", ss->name);

	mutex_lock(&cgroup_mutex);

	idr_init(&ss->css_idr);
	INIT_LIST_HEAD(&ss->cfts);

	/* Create the root cgroup state for this subsystem */
	ss->root = &cgrp_dfl_root;
	css = ss->css_alloc(cgroup_css(&cgrp_dfl_root.cgrp, ss));
	/* We don't handle early failures gracefully */
	BUG_ON(IS_ERR(css));
	init_and_link_css(css, ss, &cgrp_dfl_root.cgrp);

	/*
	 * Root csses are never destroyed and we can't initialize
	 * percpu_ref during early init.  Disable refcnting.
	 */
	css->flags |= CSS_NO_REF;

	if (early) {
		/* allocation can't be done safely during early init */
		css->id = 1;
	} else {
		css->id = cgroup_idr_alloc(&ss->css_idr, css, 1, 2, GFP_KERNEL);
		BUG_ON(css->id < 0);
	}

	/* Update the init_css_set to contain a subsys
	 * pointer to this state - since the subsystem is
	 * newly registered, all tasks and hence the
	 * init_css_set is in the subsystem's root cgroup. */
	init_css_set.subsys[ss->id] = css;

	have_fork_callback |= (bool)ss->fork << ss->id;
	have_exit_callback |= (bool)ss->exit << ss->id;
	have_release_callback |= (bool)ss->release << ss->id;
	have_canfork_callback |= (bool)ss->can_fork << ss->id;

	/* At system boot, before all subsystems have been
	 * registered, no tasks have been forked, so we don't
	 * need to invoke fork callbacks here. */
	BUG_ON(!list_empty(&init_task.tasks));

	BUG_ON(online_css(css));

	mutex_unlock(&cgroup_mutex);
}

/**
 * cgroup_init_early - cgroup initialization at system boot
 *
 * Initialize cgroups at system boot, and initialize any
 * subsystems that request early init.
 */
int __init cgroup_init_early(void)
{
	static struct cgroup_sb_opts __initdata opts;
	struct cgroup_subsys *ss;
	int i;

	init_cgroup_root(&cgrp_dfl_root, &opts);
	cgrp_dfl_root.cgrp.self.flags |= CSS_NO_REF;

	RCU_INIT_POINTER(init_task.cgroups, &init_css_set);

	for_each_subsys(ss, i) {
		WARN(!ss->css_alloc || !ss->css_free || ss->name || ss->id,
		     "invalid cgroup_subsys %d:%s css_alloc=%p css_free=%p id:name=%d:%s\n",
		     i, cgroup_subsys_name[i], ss->css_alloc, ss->css_free,
		     ss->id, ss->name);
		WARN(strlen(cgroup_subsys_name[i]) > MAX_CGROUP_TYPE_NAMELEN,
		     "cgroup_subsys_name %s too long\n", cgroup_subsys_name[i]);

		ss->id = i;
		ss->name = cgroup_subsys_name[i];
		if (!ss->legacy_name)
			ss->legacy_name = cgroup_subsys_name[i];

		if (ss->early_init)
			cgroup_init_subsys(ss, true);
	}
	return 0;
}

static u16 cgroup_disable_mask __initdata;

/**
 * cgroup_init - cgroup initialization
 *
 * Register cgroup filesystem and /proc file, and initialize
 * any subsystems that didn't request early init.
 */
int __init cgroup_init(void)
{
	struct cgroup_subsys *ss;
	int ssid;

	BUILD_BUG_ON(CGROUP_SUBSYS_COUNT > 16);
	BUG_ON(percpu_init_rwsem(&cgroup_threadgroup_rwsem));
	BUG_ON(cgroup_init_cftypes(NULL, cgroup_base_files));
	BUG_ON(cgroup_init_cftypes(NULL, cgroup1_base_files));

	cgroup_rstat_boot();

	/*
	 * The latency of the synchronize_sched() is too high for cgroups,
	 * avoid it at the cost of forcing all readers into the slow path.
	 */
	rcu_sync_enter_start(&cgroup_threadgroup_rwsem.rss);

	get_user_ns(init_cgroup_ns.user_ns);

	mutex_lock(&cgroup_mutex);

	/*
	 * Add init_css_set to the hash table so that dfl_root can link to
	 * it during init.
	 */
	hash_add(css_set_table, &init_css_set.hlist,
		 css_set_hash(init_css_set.subsys));

	BUG_ON(cgroup_setup_root(&cgrp_dfl_root, 0, 0));

	mutex_unlock(&cgroup_mutex);

	for_each_subsys(ss, ssid) {
		if (ss->early_init) {
			struct cgroup_subsys_state *css =
				init_css_set.subsys[ss->id];

			css->id = cgroup_idr_alloc(&ss->css_idr, css, 1, 2,
						   GFP_KERNEL);
			BUG_ON(css->id < 0);
		} else {
			cgroup_init_subsys(ss, false);
		}

		list_add_tail(&init_css_set.e_cset_node[ssid],
			      &cgrp_dfl_root.cgrp.e_csets[ssid]);

		/*
		 * Setting dfl_root subsys_mask needs to consider the
		 * disabled flag and cftype registration needs kmalloc,
		 * both of which aren't available during early_init.
		 */
		if (cgroup_disable_mask & (1 << ssid)) {
			static_branch_disable(cgroup_subsys_enabled_key[ssid]);
			printk(KERN_INFO "Disabling %s control group subsystem\n",
			       ss->name);
			continue;
		}

		if (cgroup1_ssid_disabled(ssid))
			printk(KERN_INFO "Disabling %s control group subsystem in v1 mounts\n",
			       ss->name);

		cgrp_dfl_root.subsys_mask |= 1 << ss->id;

		/* implicit controllers must be threaded too */
		WARN_ON(ss->implicit_on_dfl && !ss->threaded);

		if (ss->implicit_on_dfl)
			cgrp_dfl_implicit_ss_mask |= 1 << ss->id;
		else if (!ss->dfl_cftypes)
			cgrp_dfl_inhibit_ss_mask |= 1 << ss->id;

		if (ss->threaded)
			cgrp_dfl_threaded_ss_mask |= 1 << ss->id;

		if (ss->dfl_cftypes == ss->legacy_cftypes) {
			WARN_ON(cgroup_add_cftypes(ss, ss->dfl_cftypes));
		} else {
			WARN_ON(cgroup_add_dfl_cftypes(ss, ss->dfl_cftypes));
			WARN_ON(cgroup_add_legacy_cftypes(ss, ss->legacy_cftypes));
		}

		if (ss->bind)
			ss->bind(init_css_set.subsys[ssid]);

		mutex_lock(&cgroup_mutex);
		css_populate_dir(init_css_set.subsys[ssid]);
		mutex_unlock(&cgroup_mutex);
	}

	/* init_css_set.subsys[] has been updated, re-hash */
	hash_del(&init_css_set.hlist);
	hash_add(css_set_table, &init_css_set.hlist,
		 css_set_hash(init_css_set.subsys));

	WARN_ON(sysfs_create_mount_point(fs_kobj, "cgroup"));
	WARN_ON(register_filesystem(&cgroup_fs_type));
	WARN_ON(register_filesystem(&cgroup2_fs_type));
	WARN_ON(!proc_create_single("cgroups", 0, NULL, proc_cgroupstats_show));

	return 0;
}

static int __init cgroup_wq_init(void)
{
	/*
	 * There isn't much point in executing destruction path in
	 * parallel.  Good chunk is serialized with cgroup_mutex anyway.
	 * Use 1 for @max_active.
	 *
	 * We would prefer to do this in cgroup_init() above, but that
	 * is called before init_workqueues(): so leave this until after.
	 */
	cgroup_destroy_wq = alloc_workqueue("cgroup_destroy", 0, 1);
	BUG_ON(!cgroup_destroy_wq);
	return 0;
}
core_initcall(cgroup_wq_init);

void cgroup_path_from_kernfs_id(const union kernfs_node_id *id,
					char *buf, size_t buflen)
{
	struct kernfs_node *kn;

	kn = kernfs_get_node_by_id(cgrp_dfl_root.kf_root, id);
	if (!kn)
		return;
	kernfs_path(kn, buf, buflen);
	kernfs_put(kn);
}

/*
 * proc_cgroup_show()
 *  - Print task's cgroup paths into seq_file, one line for each hierarchy
 *  - Used for /proc/<pid>/cgroup.
 */
int proc_cgroup_show(struct seq_file *m, struct pid_namespace *ns,
		     struct pid *pid, struct task_struct *tsk)
{
	char *buf;
	int retval;
	struct cgroup_root *root;

	retval = -ENOMEM;
	buf = kmalloc(PATH_MAX, GFP_KERNEL);
	if (!buf)
		goto out;

	mutex_lock(&cgroup_mutex);
	spin_lock_irq(&css_set_lock);

	for_each_root(root) {
		struct cgroup_subsys *ss;
		struct cgroup *cgrp;
		int ssid, count = 0;

		if (root == &cgrp_dfl_root && !cgrp_dfl_visible)
			continue;

		seq_printf(m, "%d:", root->hierarchy_id);
		if (root != &cgrp_dfl_root)
			for_each_subsys(ss, ssid)
				if (root->subsys_mask & (1 << ssid))
					seq_printf(m, "%s%s", count++ ? "," : "",
						   ss->legacy_name);
		if (strlen(root->name))
			seq_printf(m, "%sname=%s", count ? "," : "",
				   root->name);
		seq_putc(m, ':');

		cgrp = task_cgroup_from_root(tsk, root);

		/*
		 * On traditional hierarchies, all zombie tasks show up as
		 * belonging to the root cgroup.  On the default hierarchy,
		 * while a zombie doesn't show up in "cgroup.procs" and
		 * thus can't be migrated, its /proc/PID/cgroup keeps
		 * reporting the cgroup it belonged to before exiting.  If
		 * the cgroup is removed before the zombie is reaped,
		 * " (deleted)" is appended to the cgroup path.
		 */
		if (cgroup_on_dfl(cgrp) || !(tsk->flags & PF_EXITING)) {
			retval = cgroup_path_ns_locked(cgrp, buf, PATH_MAX,
						current->nsproxy->cgroup_ns);
			if (retval >= PATH_MAX)
				retval = -ENAMETOOLONG;
			if (retval < 0)
				goto out_unlock;

			seq_puts(m, buf);
		} else {
			seq_puts(m, "/");
		}

		if (cgroup_on_dfl(cgrp) && cgroup_is_dead(cgrp))
			seq_puts(m, " (deleted)\n");
		else
			seq_putc(m, '\n');
	}

	retval = 0;
out_unlock:
	spin_unlock_irq(&css_set_lock);
	mutex_unlock(&cgroup_mutex);
	kfree(buf);
out:
	return retval;
}

/**
 * cgroup_fork - initialize cgroup related fields during copy_process()
 * @child: pointer to task_struct of forking parent process.
 *
 * A task is associated with the init_css_set until cgroup_post_fork()
 * attaches it to the parent's css_set.  Empty cg_list indicates that
 * @child isn't holding reference to its css_set.
 */
void cgroup_fork(struct task_struct *child)
{
	RCU_INIT_POINTER(child->cgroups, &init_css_set);
	INIT_LIST_HEAD(&child->cg_list);
}

/**
 * cgroup_can_fork - called on a new task before the process is exposed
 * @child: the task in question.
 *
 * This calls the subsystem can_fork() callbacks. If the can_fork() callback
 * returns an error, the fork aborts with that error code. This allows for
 * a cgroup subsystem to conditionally allow or deny new forks.
 */
int cgroup_can_fork(struct task_struct *child)
{
	struct cgroup_subsys *ss;
	int i, j, ret;

	do_each_subsys_mask(ss, i, have_canfork_callback) {
		ret = ss->can_fork(child);
		if (ret)
			goto out_revert;
	} while_each_subsys_mask();

	return 0;

out_revert:
	for_each_subsys(ss, j) {
		if (j >= i)
			break;
		if (ss->cancel_fork)
			ss->cancel_fork(child);
	}

	return ret;
}

/**
 * cgroup_cancel_fork - called if a fork failed after cgroup_can_fork()
 * @child: the task in question
 *
 * This calls the cancel_fork() callbacks if a fork failed *after*
 * cgroup_can_fork() succeded.
 */
void cgroup_cancel_fork(struct task_struct *child)
{
	struct cgroup_subsys *ss;
	int i;

	for_each_subsys(ss, i)
		if (ss->cancel_fork)
			ss->cancel_fork(child);
}

/**
 * cgroup_post_fork - called on a new task after adding it to the task list
 * @child: the task in question
 *
 * Adds the task to the list running through its css_set if necessary and
 * call the subsystem fork() callbacks.  Has to be after the task is
 * visible on the task list in case we race with the first call to
 * cgroup_task_iter_start() - to guarantee that the new task ends up on its
 * list.
 */
void cgroup_post_fork(struct task_struct *child)
{
	struct cgroup_subsys *ss;
	int i;

	/*
	 * This may race against cgroup_enable_task_cg_lists().  As that
	 * function sets use_task_css_set_links before grabbing
	 * tasklist_lock and we just went through tasklist_lock to add
	 * @child, it's guaranteed that either we see the set
	 * use_task_css_set_links or cgroup_enable_task_cg_lists() sees
	 * @child during its iteration.
	 *
	 * If we won the race, @child is associated with %current's
	 * css_set.  Grabbing css_set_lock guarantees both that the
	 * association is stable, and, on completion of the parent's
	 * migration, @child is visible in the source of migration or
	 * already in the destination cgroup.  This guarantee is necessary
	 * when implementing operations which need to migrate all tasks of
	 * a cgroup to another.
	 *
	 * Note that if we lose to cgroup_enable_task_cg_lists(), @child
	 * will remain in init_css_set.  This is safe because all tasks are
	 * in the init_css_set before cg_links is enabled and there's no
	 * operation which transfers all tasks out of init_css_set.
	 */
	if (use_task_css_set_links) {
		struct css_set *cset;

		spin_lock_irq(&css_set_lock);
		cset = task_css_set(current);
		if (list_empty(&child->cg_list)) {
			get_css_set(cset);
			cset->nr_tasks++;
			css_set_move_task(child, NULL, cset, false);
		}

		/*
		 * If the cgroup has to be frozen, the new task has too.
		 * Let's set the JOBCTL_TRAP_FREEZE jobctl bit to get
		 * the task into the frozen state.
		 */
		if (unlikely(cgroup_task_freeze(child))) {
			spin_lock(&child->sighand->siglock);
			WARN_ON_ONCE(child->frozen);
			child->jobctl |= JOBCTL_TRAP_FREEZE;
			spin_unlock(&child->sighand->siglock);

			/*
			 * Calling cgroup_update_frozen() isn't required here,
			 * because it will be called anyway a bit later
			 * from do_freezer_trap(). So we avoid cgroup's
			 * transient switch from the frozen state and back.
			 */
		}

		spin_unlock_irq(&css_set_lock);
	}

	/*
	 * Call ss->fork().  This must happen after @child is linked on
	 * css_set; otherwise, @child might change state between ->fork()
	 * and addition to css_set.
	 */
	do_each_subsys_mask(ss, i, have_fork_callback) {
		ss->fork(child);
	} while_each_subsys_mask();
}

/**
 * cgroup_exit - detach cgroup from exiting task
 * @tsk: pointer to task_struct of exiting process
 *
 * Description: Detach cgroup from @tsk and release it.
 *
 * Note that cgroups marked notify_on_release force every task in
 * them to take the global cgroup_mutex mutex when exiting.
 * This could impact scaling on very large systems.  Be reluctant to
 * use notify_on_release cgroups where very high task exit scaling
 * is required on large systems.
 *
 * We set the exiting tasks cgroup to the root cgroup (top_cgroup).  We
 * call cgroup_exit() while the task is still competent to handle
 * notify_on_release(), then leave the task attached to the root cgroup in
 * each hierarchy for the remainder of its exit.  No need to bother with
 * init_css_set refcnting.  init_css_set never goes away and we can't race
 * with migration path - PF_EXITING is visible to migration path.
 */
void cgroup_exit(struct task_struct *tsk)
{
	struct cgroup_subsys *ss;
	struct css_set *cset;
	int i;

	/*
	 * Unlink from @tsk from its css_set.  As migration path can't race
	 * with us, we can check css_set and cg_list without synchronization.
	 */
	cset = task_css_set(tsk);

	if (!list_empty(&tsk->cg_list)) {
		spin_lock_irq(&css_set_lock);
		css_set_move_task(tsk, cset, NULL, false);
		list_add_tail(&tsk->cg_list, &cset->dying_tasks);
		cset->nr_tasks--;

		WARN_ON_ONCE(cgroup_task_frozen(tsk));
		if (unlikely(cgroup_task_freeze(tsk)))
			cgroup_update_frozen(task_dfl_cgroup(tsk));

		spin_unlock_irq(&css_set_lock);
	} else {
		get_css_set(cset);
	}

	/* see cgroup_post_fork() for details */
	do_each_subsys_mask(ss, i, have_exit_callback) {
		ss->exit(tsk);
	} while_each_subsys_mask();
}

void cgroup_release(struct task_struct *task)
{
	struct cgroup_subsys *ss;
	int ssid;

	do_each_subsys_mask(ss, ssid, have_release_callback) {
		ss->release(task);
	} while_each_subsys_mask();

	if (use_task_css_set_links) {
		spin_lock_irq(&css_set_lock);
		css_set_skip_task_iters(task_css_set(task), task);
		list_del_init(&task->cg_list);
		spin_unlock_irq(&css_set_lock);
	}
}

void cgroup_free(struct task_struct *task)
{
	struct css_set *cset = task_css_set(task);
	put_css_set(cset);
}

static int __init cgroup_disable(char *str)
{
	struct cgroup_subsys *ss;
	char *token;
	int i;

	while ((token = strsep(&str, ",")) != NULL) {
		if (!*token)
			continue;

		for_each_subsys(ss, i) {
			if (strcmp(token, ss->name) &&
			    strcmp(token, ss->legacy_name))
				continue;
			cgroup_disable_mask |= 1 << i;
		}
	}
	return 1;
}
__setup("cgroup_disable=", cgroup_disable);

/**
 * css_tryget_online_from_dir - get corresponding css from a cgroup dentry
 * @dentry: directory dentry of interest
 * @ss: subsystem of interest
 *
 * If @dentry is a directory for a cgroup which has @ss enabled on it, try
 * to get the corresponding css and return it.  If such css doesn't exist
 * or can't be pinned, an ERR_PTR value is returned.
 */
struct cgroup_subsys_state *css_tryget_online_from_dir(struct dentry *dentry,
						       struct cgroup_subsys *ss)
{
	struct kernfs_node *kn = kernfs_node_from_dentry(dentry);
	struct file_system_type *s_type = dentry->d_sb->s_type;
	struct cgroup_subsys_state *css = NULL;
	struct cgroup *cgrp;

	/* is @dentry a cgroup dir? */
	if ((s_type != &cgroup_fs_type && s_type != &cgroup2_fs_type) ||
	    !kn || kernfs_type(kn) != KERNFS_DIR)
		return ERR_PTR(-EBADF);

	rcu_read_lock();

	/*
	 * This path doesn't originate from kernfs and @kn could already
	 * have been or be removed at any point.  @kn->priv is RCU
	 * protected for this access.  See css_release_work_fn() for details.
	 */
	cgrp = rcu_dereference(*(void __rcu __force **)&kn->priv);
	if (cgrp)
		css = cgroup_css(cgrp, ss);

	if (!css || !css_tryget_online(css))
		css = ERR_PTR(-ENOENT);

	rcu_read_unlock();
	return css;
}

/**
 * css_from_id - lookup css by id
 * @id: the cgroup id
 * @ss: cgroup subsys to be looked into
 *
 * Returns the css if there's valid one with @id, otherwise returns NULL.
 * Should be called under rcu_read_lock().
 */
struct cgroup_subsys_state *css_from_id(int id, struct cgroup_subsys *ss)
{
	WARN_ON_ONCE(!rcu_read_lock_held());
	return idr_find(&ss->css_idr, id);
}

/**
 * cgroup_get_from_path - lookup and get a cgroup from its default hierarchy path
 * @path: path on the default hierarchy
 *
 * Find the cgroup at @path on the default hierarchy, increment its
 * reference count and return it.  Returns pointer to the found cgroup on
 * success, ERR_PTR(-ENOENT) if @path doens't exist and ERR_PTR(-ENOTDIR)
 * if @path points to a non-directory.
 */
struct cgroup *cgroup_get_from_path(const char *path)
{
	struct kernfs_node *kn;
	struct cgroup *cgrp;

	mutex_lock(&cgroup_mutex);

	kn = kernfs_walk_and_get(cgrp_dfl_root.cgrp.kn, path);
	if (kn) {
		if (kernfs_type(kn) == KERNFS_DIR) {
			cgrp = kn->priv;
			cgroup_get_live(cgrp);
		} else {
			cgrp = ERR_PTR(-ENOTDIR);
		}
		kernfs_put(kn);
	} else {
		cgrp = ERR_PTR(-ENOENT);
	}

	mutex_unlock(&cgroup_mutex);
	return cgrp;
}
EXPORT_SYMBOL_GPL(cgroup_get_from_path);

/**
 * cgroup_get_from_fd - get a cgroup pointer from a fd
 * @fd: fd obtained by open(cgroup2_dir)
 *
 * Find the cgroup from a fd which should be obtained
 * by opening a cgroup directory.  Returns a pointer to the
 * cgroup on success. ERR_PTR is returned if the cgroup
 * cannot be found.
 */
struct cgroup *cgroup_get_from_fd(int fd)
{
	struct cgroup_subsys_state *css;
	struct cgroup *cgrp;
	struct file *f;

	f = fget_raw(fd);
	if (!f)
		return ERR_PTR(-EBADF);

	css = css_tryget_online_from_dir(f->f_path.dentry, NULL);
	fput(f);
	if (IS_ERR(css))
		return ERR_CAST(css);

	cgrp = css->cgroup;
	if (!cgroup_on_dfl(cgrp)) {
		cgroup_put(cgrp);
		return ERR_PTR(-EBADF);
	}

	return cgrp;
}
EXPORT_SYMBOL_GPL(cgroup_get_from_fd);

/*
 * sock->sk_cgrp_data handling.  For more info, see sock_cgroup_data
 * definition in cgroup-defs.h.
 */
#ifdef CONFIG_SOCK_CGROUP_DATA

#if defined(CONFIG_CGROUP_NET_PRIO) || defined(CONFIG_CGROUP_NET_CLASSID)

DEFINE_SPINLOCK(cgroup_sk_update_lock);
static bool cgroup_sk_alloc_disabled __read_mostly;

void cgroup_sk_alloc_disable(void)
{
	if (cgroup_sk_alloc_disabled)
		return;
	pr_info("cgroup: disabling cgroup2 socket matching due to net_prio or net_cls activation\n");
	cgroup_sk_alloc_disabled = true;
}

#else

#define cgroup_sk_alloc_disabled	false

#endif

void cgroup_sk_alloc(struct sock_cgroup_data *skcd)
{
	if (cgroup_sk_alloc_disabled)
		return;

	/* Socket clone path */
	if (skcd->val) {
		/*
		 * We might be cloning a socket which is left in an empty
		 * cgroup and the cgroup might have already been rmdir'd.
		 * Don't use cgroup_get_live().
		 */
		cgroup_get(sock_cgroup_ptr(skcd));
		return;
	}

	rcu_read_lock();

	while (true) {
		struct css_set *cset;

		cset = task_css_set(current);
		if (likely(cgroup_tryget(cset->dfl_cgrp))) {
			skcd->val = (unsigned long)cset->dfl_cgrp;
			break;
		}
		cpu_relax();
	}

	rcu_read_unlock();
}

void cgroup_sk_free(struct sock_cgroup_data *skcd)
{
	cgroup_put(sock_cgroup_ptr(skcd));
}

#endif	/* CONFIG_SOCK_CGROUP_DATA */

#ifdef CONFIG_CGROUP_BPF
int cgroup_bpf_attach(struct cgroup *cgrp, struct bpf_prog *prog,
		      enum bpf_attach_type type, u32 flags)
{
	int ret;

	mutex_lock(&cgroup_mutex);
	ret = __cgroup_bpf_attach(cgrp, prog, type, flags);
	mutex_unlock(&cgroup_mutex);
	return ret;
}
int cgroup_bpf_detach(struct cgroup *cgrp, struct bpf_prog *prog,
		      enum bpf_attach_type type, u32 flags)
{
	int ret;

	mutex_lock(&cgroup_mutex);
	ret = __cgroup_bpf_detach(cgrp, prog, type, flags);
	mutex_unlock(&cgroup_mutex);
	return ret;
}
int cgroup_bpf_query(struct cgroup *cgrp, const union bpf_attr *attr,
		     union bpf_attr __user *uattr)
{
	int ret;

	mutex_lock(&cgroup_mutex);
	ret = __cgroup_bpf_query(cgrp, attr, uattr);
	mutex_unlock(&cgroup_mutex);
	return ret;
}
#endif /* CONFIG_CGROUP_BPF */

#ifdef CONFIG_SYSFS
static ssize_t show_delegatable_files(struct cftype *files, char *buf,
				      ssize_t size, const char *prefix)
{
	struct cftype *cft;
	ssize_t ret = 0;

	for (cft = files; cft && cft->name[0] != '\0'; cft++) {
		if (!(cft->flags & CFTYPE_NS_DELEGATABLE))
			continue;

		if (prefix)
			ret += snprintf(buf + ret, size - ret, "%s.", prefix);

		ret += snprintf(buf + ret, size - ret, "%s\n", cft->name);

		if (unlikely(ret >= size)) {
			WARN_ON(1);
			break;
		}
	}

	return ret;
}

static ssize_t delegate_show(struct kobject *kobj, struct kobj_attribute *attr,
			      char *buf)
{
	struct cgroup_subsys *ss;
	int ssid;
	ssize_t ret = 0;

	ret = show_delegatable_files(cgroup_base_files, buf, PAGE_SIZE - ret,
				     NULL);

	for_each_subsys(ss, ssid)
		ret += show_delegatable_files(ss->dfl_cftypes, buf + ret,
					      PAGE_SIZE - ret,
					      cgroup_subsys_name[ssid]);

	return ret;
}
static struct kobj_attribute cgroup_delegate_attr = __ATTR_RO(delegate);

static ssize_t features_show(struct kobject *kobj, struct kobj_attribute *attr,
			     char *buf)
{
	return snprintf(buf, PAGE_SIZE, "nsdelegate\nmemory_localevents\n");
}
static struct kobj_attribute cgroup_features_attr = __ATTR_RO(features);

static struct attribute *cgroup_sysfs_attrs[] = {
	&cgroup_delegate_attr.attr,
	&cgroup_features_attr.attr,
	NULL,
};

static const struct attribute_group cgroup_sysfs_attr_group = {
	.attrs = cgroup_sysfs_attrs,
	.name = "cgroup",
};

static int __init cgroup_sysfs_init(void)
{
	return sysfs_create_group(kernel_kobj, &cgroup_sysfs_attr_group);
}
subsys_initcall(cgroup_sysfs_init);
#endif /* CONFIG_SYSFS */<|MERGE_RESOLUTION|>--- conflicted
+++ resolved
@@ -54,7 +54,9 @@
 #include <linux/proc_ns.h>
 #include <linux/nsproxy.h>
 #include <linux/file.h>
+#include <linux/fs_parser.h>
 #include <linux/sched/cputime.h>
+#include <linux/psi.h>
 #include <net/sock.h>
 
 #define CREATE_TRACE_POINTS
@@ -85,6 +87,7 @@
 
 DEFINE_SPINLOCK(trace_cgroup_path_lock);
 char trace_cgroup_path[TRACE_CGROUP_PATH_LEN];
+bool cgroup_debug __read_mostly;
 
 /*
  * Protects cgroup_idr and css_idr so that IDs can be released without
@@ -493,7 +496,7 @@
 }
 
 /**
- * cgroup_e_css - obtain a cgroup's effective css for the specified subsystem
+ * cgroup_e_css_by_mask - obtain a cgroup's effective css for the specified ss
  * @cgrp: the cgroup of interest
  * @ss: the subsystem of interest (%NULL returns @cgrp->self)
  *
@@ -502,8 +505,8 @@
  * enabled.  If @ss is associated with the hierarchy @cgrp is on, this
  * function is guaranteed to return non-NULL css.
  */
-static struct cgroup_subsys_state *cgroup_e_css(struct cgroup *cgrp,
-						struct cgroup_subsys *ss)
+static struct cgroup_subsys_state *cgroup_e_css_by_mask(struct cgroup *cgrp,
+							struct cgroup_subsys *ss)
 {
 	lockdep_assert_held(&cgroup_mutex);
 
@@ -521,6 +524,35 @@
 	}
 
 	return cgroup_css(cgrp, ss);
+}
+
+/**
+ * cgroup_e_css - obtain a cgroup's effective css for the specified subsystem
+ * @cgrp: the cgroup of interest
+ * @ss: the subsystem of interest
+ *
+ * Find and get the effective css of @cgrp for @ss.  The effective css is
+ * defined as the matching css of the nearest ancestor including self which
+ * has @ss enabled.  If @ss is not mounted on the hierarchy @cgrp is on,
+ * the root css is returned, so this function always returns a valid css.
+ *
+ * The returned css is not guaranteed to be online, and therefore it is the
+ * callers responsiblity to tryget a reference for it.
+ */
+struct cgroup_subsys_state *cgroup_e_css(struct cgroup *cgrp,
+					 struct cgroup_subsys *ss)
+{
+	struct cgroup_subsys_state *css;
+
+	do {
+		css = cgroup_css(cgrp, ss);
+
+		if (css)
+			return css;
+		cgrp = cgroup_parent(cgrp);
+	} while (cgrp);
+
+	return init_css_set.subsys[ss->id];
 }
 
 /**
@@ -638,10 +670,11 @@
  *
  * Should be called under cgroup_[tree_]mutex.
  */
-#define for_each_e_css(css, ssid, cgrp)					\
-	for ((ssid) = 0; (ssid) < CGROUP_SUBSYS_COUNT; (ssid)++)	\
-		if (!((css) = cgroup_e_css(cgrp, cgroup_subsys[(ssid)]))) \
-			;						\
+#define for_each_e_css(css, ssid, cgrp)					    \
+	for ((ssid) = 0; (ssid) < CGROUP_SUBSYS_COUNT; (ssid)++)	    \
+		if (!((css) = cgroup_e_css_by_mask(cgrp,		    \
+						   cgroup_subsys[(ssid)]))) \
+			;						    \
 		else
 
 /**
@@ -871,7 +904,7 @@
 		 */
 		WARN_ON_ONCE(task->flags & PF_EXITING);
 
-		rcu_assign_pointer(task->cgroups, to_cset);
+		cgroup_move_task(task, to_cset);
 		list_add_tail(&task->cg_list, use_mg_tasks ? &to_cset->mg_tasks :
 							     &to_cset->tasks);
 	}
@@ -1045,7 +1078,7 @@
 			 * @ss is in this hierarchy, so we want the
 			 * effective css from @cgrp.
 			 */
-			template[i] = cgroup_e_css(cgrp, ss);
+			template[i] = cgroup_e_css_by_mask(cgrp, ss);
 		} else {
 			/*
 			 * @ss is not in this hierarchy, so we don't want
@@ -1438,12 +1471,15 @@
 	struct cgroup_subsys *ss = cft->ss;
 
 	if (cft->ss && !(cft->flags & CFTYPE_NO_PREFIX) &&
-	    !(cgrp->root->flags & CGRP_ROOT_NOPREFIX))
-		snprintf(buf, CGROUP_FILE_NAME_MAX, "%s.%s",
-			 cgroup_on_dfl(cgrp) ? ss->name : ss->legacy_name,
+	    !(cgrp->root->flags & CGRP_ROOT_NOPREFIX)) {
+		const char *dbg = (cft->flags & CFTYPE_DEBUG) ? ".__DEBUG__." : "";
+
+		snprintf(buf, CGROUP_FILE_NAME_MAX, "%s%s.%s",
+			 dbg, cgroup_on_dfl(cgrp) ? ss->name : ss->legacy_name,
 			 cft->name);
-	else
+	} else {
 		strscpy(buf, cft->name, CGROUP_FILE_NAME_MAX);
+	}
 	return buf;
 }
 
@@ -1777,9 +1813,6 @@
 	return len;
 }
 
-<<<<<<< HEAD
-static int parse_cgroup_root_flags(char *data, unsigned int *root_flags)
-=======
 enum cgroup2_param {
 	Opt_nsdelegate,
 	Opt_memory_localevents,
@@ -1798,32 +1831,24 @@
 };
 
 static int cgroup2_parse_param(struct fs_context *fc, struct fs_parameter *param)
->>>>>>> 407d19ab
-{
-	char *token;
-
-	*root_flags = 0;
-
-	if (!data || *data == '\0')
+{
+	struct cgroup_fs_context *ctx = cgroup_fc2context(fc);
+	struct fs_parse_result result;
+	int opt;
+
+	opt = fs_parse(fc, &cgroup2_fs_parameters, param, &result);
+	if (opt < 0)
+		return opt;
+
+	switch (opt) {
+	case Opt_nsdelegate:
+		ctx->flags |= CGRP_ROOT_NS_DELEGATE;
 		return 0;
-<<<<<<< HEAD
-
-	while ((token = strsep(&data, ",")) != NULL) {
-		if (!strcmp(token, "nsdelegate")) {
-			*root_flags |= CGRP_ROOT_NS_DELEGATE;
-			continue;
-		}
-
-		pr_err("cgroup2: unknown option \"%s\"\n", token);
-		return -EINVAL;
-=======
 	case Opt_memory_localevents:
 		ctx->flags |= CGRP_ROOT_MEMORY_LOCAL_EVENTS;
 		return 0;
->>>>>>> 407d19ab
-	}
-
-	return 0;
+	}
+	return -EINVAL;
 }
 
 static void apply_cgroup_root_flags(unsigned int root_flags)
@@ -1850,16 +1875,11 @@
 	return 0;
 }
 
-static int cgroup_remount(struct kernfs_root *kf_root, int *flags, char *data)
-{
-	unsigned int root_flags;
-	int ret;
-
-	ret = parse_cgroup_root_flags(data, &root_flags);
-	if (ret)
-		return ret;
-
-	apply_cgroup_root_flags(root_flags);
+static int cgroup_reconfigure(struct fs_context *fc)
+{
+	struct cgroup_fs_context *ctx = cgroup_fc2context(fc);
+
+	apply_cgroup_root_flags(ctx->flags);
 	return 0;
 }
 
@@ -1947,8 +1967,9 @@
 	INIT_WORK(&cgrp->release_agent_work, cgroup1_release_agent);
 }
 
-void init_cgroup_root(struct cgroup_root *root, struct cgroup_sb_opts *opts)
-{
+void init_cgroup_root(struct cgroup_fs_context *ctx)
+{
+	struct cgroup_root *root = ctx->root;
 	struct cgroup *cgrp = &root->cgrp;
 
 	INIT_LIST_HEAD(&root->root_list);
@@ -1957,16 +1978,16 @@
 	init_cgroup_housekeeping(cgrp);
 	idr_init(&root->cgroup_idr);
 
-	root->flags = opts->flags;
-	if (opts->release_agent)
-		strscpy(root->release_agent_path, opts->release_agent, PATH_MAX);
-	if (opts->name)
-		strscpy(root->name, opts->name, MAX_CGROUP_ROOT_NAMELEN);
-	if (opts->cpuset_clone_children)
+	root->flags = ctx->flags;
+	if (ctx->release_agent)
+		strscpy(root->release_agent_path, ctx->release_agent, PATH_MAX);
+	if (ctx->name)
+		strscpy(root->name, ctx->name, MAX_CGROUP_ROOT_NAMELEN);
+	if (ctx->cpuset_clone_children)
 		set_bit(CGRP_CPUSET_CLONE_CHILDREN, &root->cgrp.flags);
 }
 
-int cgroup_setup_root(struct cgroup_root *root, u16 ss_mask, int ref_flags)
+int cgroup_setup_root(struct cgroup_root *root, u16 ss_mask)
 {
 	LIST_HEAD(tmp_links);
 	struct cgroup *root_cgrp = &root->cgrp;
@@ -1983,7 +2004,7 @@
 	root_cgrp->ancestor_ids[0] = ret;
 
 	ret = percpu_ref_init(&root_cgrp->self.refcnt, css_release,
-			      ref_flags, GFP_KERNEL);
+			      0, GFP_KERNEL);
 	if (ret)
 		goto out;
 
@@ -2067,60 +2088,104 @@
 	return ret;
 }
 
-struct dentry *cgroup_do_mount(struct file_system_type *fs_type, int flags,
-			       struct cgroup_root *root, unsigned long magic,
-			       struct cgroup_namespace *ns)
-{
-	struct dentry *dentry;
-	bool new_sb = false;
-
-	dentry = kernfs_mount(fs_type, flags, root->kf_root, magic, &new_sb);
+int cgroup_do_get_tree(struct fs_context *fc)
+{
+	struct cgroup_fs_context *ctx = cgroup_fc2context(fc);
+	int ret;
+
+	ctx->kfc.root = ctx->root->kf_root;
+	if (fc->fs_type == &cgroup2_fs_type)
+		ctx->kfc.magic = CGROUP2_SUPER_MAGIC;
+	else
+		ctx->kfc.magic = CGROUP_SUPER_MAGIC;
+	ret = kernfs_get_tree(fc);
 
 	/*
 	 * In non-init cgroup namespace, instead of root cgroup's dentry,
 	 * we return the dentry corresponding to the cgroupns->root_cgrp.
 	 */
-	if (!IS_ERR(dentry) && ns != &init_cgroup_ns) {
+	if (!ret && ctx->ns != &init_cgroup_ns) {
 		struct dentry *nsdentry;
-		struct super_block *sb = dentry->d_sb;
+		struct super_block *sb = fc->root->d_sb;
 		struct cgroup *cgrp;
 
 		mutex_lock(&cgroup_mutex);
 		spin_lock_irq(&css_set_lock);
 
-		cgrp = cset_cgroup_from_root(ns->root_cset, root);
+		cgrp = cset_cgroup_from_root(ctx->ns->root_cset, ctx->root);
 
 		spin_unlock_irq(&css_set_lock);
 		mutex_unlock(&cgroup_mutex);
 
 		nsdentry = kernfs_node_dentry(cgrp->kn, sb);
-		dput(dentry);
-		if (IS_ERR(nsdentry))
+		dput(fc->root);
+		fc->root = nsdentry;
+		if (IS_ERR(nsdentry)) {
+			ret = PTR_ERR(nsdentry);
 			deactivate_locked_super(sb);
-		dentry = nsdentry;
-	}
-
-	if (!new_sb)
-		cgroup_put(&root->cgrp);
-
-	return dentry;
-}
-
-static struct dentry *cgroup_mount(struct file_system_type *fs_type,
-			 int flags, const char *unused_dev_name,
-			 void *data)
-{
-	struct cgroup_namespace *ns = current->nsproxy->cgroup_ns;
-	struct dentry *dentry;
+		}
+	}
+
+	if (!ctx->kfc.new_sb_created)
+		cgroup_put(&ctx->root->cgrp);
+
+	return ret;
+}
+
+/*
+ * Destroy a cgroup filesystem context.
+ */
+static void cgroup_fs_context_free(struct fs_context *fc)
+{
+	struct cgroup_fs_context *ctx = cgroup_fc2context(fc);
+
+	kfree(ctx->name);
+	kfree(ctx->release_agent);
+	put_cgroup_ns(ctx->ns);
+	kernfs_free_fs_context(fc);
+	kfree(ctx);
+}
+
+static int cgroup_get_tree(struct fs_context *fc)
+{
+	struct cgroup_fs_context *ctx = cgroup_fc2context(fc);
 	int ret;
 
-	get_cgroup_ns(ns);
-
-	/* Check if the caller has permission to mount. */
-	if (!ns_capable(ns->user_ns, CAP_SYS_ADMIN)) {
-		put_cgroup_ns(ns);
-		return ERR_PTR(-EPERM);
-	}
+	cgrp_dfl_visible = true;
+	cgroup_get_live(&cgrp_dfl_root.cgrp);
+	ctx->root = &cgrp_dfl_root;
+
+	ret = cgroup_do_get_tree(fc);
+	if (!ret)
+		apply_cgroup_root_flags(ctx->flags);
+	return ret;
+}
+
+static const struct fs_context_operations cgroup_fs_context_ops = {
+	.free		= cgroup_fs_context_free,
+	.parse_param	= cgroup2_parse_param,
+	.get_tree	= cgroup_get_tree,
+	.reconfigure	= cgroup_reconfigure,
+};
+
+static const struct fs_context_operations cgroup1_fs_context_ops = {
+	.free		= cgroup_fs_context_free,
+	.parse_param	= cgroup1_parse_param,
+	.get_tree	= cgroup1_get_tree,
+	.reconfigure	= cgroup1_reconfigure,
+};
+
+/*
+ * Initialise the cgroup filesystem creation/reconfiguration context.  Notably,
+ * we select the namespace we're going to use.
+ */
+static int cgroup_init_fs_context(struct fs_context *fc)
+{
+	struct cgroup_fs_context *ctx;
+
+	ctx = kzalloc(sizeof(struct cgroup_fs_context), GFP_KERNEL);
+	if (!ctx)
+		return -ENOMEM;
 
 	/*
 	 * The first time anyone tries to mount a cgroup, enable the list
@@ -2129,29 +2194,18 @@
 	if (!use_task_css_set_links)
 		cgroup_enable_task_cg_lists();
 
-	if (fs_type == &cgroup2_fs_type) {
-		unsigned int root_flags;
-
-		ret = parse_cgroup_root_flags(data, &root_flags);
-		if (ret) {
-			put_cgroup_ns(ns);
-			return ERR_PTR(ret);
-		}
-
-		cgrp_dfl_visible = true;
-		cgroup_get_live(&cgrp_dfl_root.cgrp);
-
-		dentry = cgroup_do_mount(&cgroup2_fs_type, flags, &cgrp_dfl_root,
-					 CGROUP2_SUPER_MAGIC, ns);
-		if (!IS_ERR(dentry))
-			apply_cgroup_root_flags(root_flags);
-	} else {
-		dentry = cgroup1_mount(&cgroup_fs_type, flags, data,
-				       CGROUP_SUPER_MAGIC, ns);
-	}
-
-	put_cgroup_ns(ns);
-	return dentry;
+	ctx->ns = current->nsproxy->cgroup_ns;
+	get_cgroup_ns(ctx->ns);
+	fc->fs_private = &ctx->kfc;
+	if (fc->fs_type == &cgroup2_fs_type)
+		fc->ops = &cgroup_fs_context_ops;
+	else
+		fc->ops = &cgroup1_fs_context_ops;
+	if (fc->user_ns)
+		put_user_ns(fc->user_ns);
+	fc->user_ns = get_user_ns(ctx->ns->user_ns);
+	fc->global = true;
+	return 0;
 }
 
 static void cgroup_kill_sb(struct super_block *sb)
@@ -2160,33 +2214,33 @@
 	struct cgroup_root *root = cgroup_root_from_kf(kf_root);
 
 	/*
-	 * If @root doesn't have any mounts or children, start killing it.
+	 * If @root doesn't have any children, start killing it.
 	 * This prevents new mounts by disabling percpu_ref_tryget_live().
 	 * cgroup_mount() may wait for @root's release.
 	 *
 	 * And don't kill the default root.
 	 */
-	if (!list_empty(&root->cgrp.self.children) ||
-	    root == &cgrp_dfl_root)
-		cgroup_put(&root->cgrp);
-	else
+	if (list_empty(&root->cgrp.self.children) && root != &cgrp_dfl_root &&
+	    !percpu_ref_is_dying(&root->cgrp.self.refcnt))
 		percpu_ref_kill(&root->cgrp.self.refcnt);
-
+	cgroup_put(&root->cgrp);
 	kernfs_kill_sb(sb);
 }
 
 struct file_system_type cgroup_fs_type = {
-	.name = "cgroup",
-	.mount = cgroup_mount,
-	.kill_sb = cgroup_kill_sb,
-	.fs_flags = FS_USERNS_MOUNT,
+	.name			= "cgroup",
+	.init_fs_context	= cgroup_init_fs_context,
+	.parameters		= &cgroup1_fs_parameters,
+	.kill_sb		= cgroup_kill_sb,
+	.fs_flags		= FS_USERNS_MOUNT,
 };
 
 static struct file_system_type cgroup2_fs_type = {
-	.name = "cgroup2",
-	.mount = cgroup_mount,
-	.kill_sb = cgroup_kill_sb,
-	.fs_flags = FS_USERNS_MOUNT,
+	.name			= "cgroup2",
+	.init_fs_context	= cgroup_init_fs_context,
+	.parameters		= &cgroup2_fs_parameters,
+	.kill_sb		= cgroup_kill_sb,
+	.fs_flags		= FS_USERNS_MOUNT,
 };
 
 int cgroup_path_ns_locked(struct cgroup *cgrp, char *buf, size_t buflen,
@@ -3104,7 +3158,7 @@
 		return ret;
 
 	/*
-	 * At this point, cgroup_e_css() results reflect the new csses
+	 * At this point, cgroup_e_css_by_mask() results reflect the new csses
 	 * making the following cgroup_update_dfl_csses() properly update
 	 * css associations of all tasks in the subtree.
 	 */
@@ -3500,8 +3554,6 @@
 	return ret;
 }
 
-<<<<<<< HEAD
-=======
 #ifdef CONFIG_PSI
 static int cgroup_io_pressure_show(struct seq_file *seq, void *v)
 {
@@ -3618,7 +3670,6 @@
 	return nbytes;
 }
 
->>>>>>> 407d19ab
 static int cgroup_file_open(struct kernfs_open_file *of)
 {
 	struct cftype *cft = of->kn->priv;
@@ -3686,6 +3737,16 @@
 	return ret ?: nbytes;
 }
 
+static __poll_t cgroup_file_poll(struct kernfs_open_file *of, poll_table *pt)
+{
+	struct cftype *cft = of->kn->priv;
+
+	if (cft->poll)
+		return cft->poll(of, pt);
+
+	return kernfs_generic_poll(of, pt);
+}
+
 static void *cgroup_seqfile_start(struct seq_file *seq, loff_t *ppos)
 {
 	return seq_cft(seq)->seq_start(seq, ppos);
@@ -3724,6 +3785,7 @@
 	.open			= cgroup_file_open,
 	.release		= cgroup_file_release,
 	.write			= cgroup_file_write,
+	.poll			= cgroup_file_poll,
 	.seq_show		= cgroup_seqfile_show,
 };
 
@@ -3732,6 +3794,7 @@
 	.open			= cgroup_file_open,
 	.release		= cgroup_file_release,
 	.write			= cgroup_file_write,
+	.poll			= cgroup_file_poll,
 	.seq_start		= cgroup_seqfile_start,
 	.seq_next		= cgroup_seqfile_next,
 	.seq_stop		= cgroup_seqfile_stop,
@@ -3826,7 +3889,8 @@
 			continue;
 		if ((cft->flags & CFTYPE_ONLY_ON_ROOT) && cgroup_parent(cgrp))
 			continue;
-
+		if ((cft->flags & CFTYPE_DEBUG) && !cgroup_debug)
+			continue;
 		if (is_add) {
 			ret = cgroup_add_file(css, cgrp, cft);
 			if (ret) {
@@ -4793,8 +4857,6 @@
 		.flags = CFTYPE_NOT_ON_ROOT,
 		.seq_show = cpu_stat_show,
 	},
-<<<<<<< HEAD
-=======
 #ifdef CONFIG_PSI
 	{
 		.name = "io.pressure",
@@ -4818,7 +4880,6 @@
 		.release = cgroup_pressure_release,
 	},
 #endif /* CONFIG_PSI */
->>>>>>> 407d19ab
 	{ }	/* terminate */
 };
 
@@ -4879,6 +4940,7 @@
 			 */
 			cgroup_put(cgroup_parent(cgrp));
 			kernfs_put(cgrp->kn);
+			psi_cgroup_free(cgrp);
 			if (cgroup_on_dfl(cgrp))
 				cgroup_rstat_exit(cgrp);
 			kfree(cgrp);
@@ -5137,9 +5199,14 @@
 	cgrp->self.parent = &parent->self;
 	cgrp->root = root;
 	cgrp->level = level;
+
+	ret = psi_cgroup_alloc(cgrp);
+	if (ret)
+		goto out_idr_free;
+
 	ret = cgroup_bpf_inherit(cgrp);
 	if (ret)
-		goto out_idr_free;
+		goto out_psi_free;
 
 	/*
 	 * New cgroup inherits effective freeze counter, and
@@ -5197,6 +5264,8 @@
 
 	return cgrp;
 
+out_psi_free:
+	psi_cgroup_free(cgrp);
 out_idr_free:
 	cgroup_idr_remove(&root->cgroup_idr, cgrp->id);
 out_stat_exit:
@@ -5488,7 +5557,6 @@
 
 static struct kernfs_syscall_ops cgroup_kf_syscall_ops = {
 	.show_options		= cgroup_show_options,
-	.remount_fs		= cgroup_remount,
 	.mkdir			= cgroup_mkdir,
 	.rmdir			= cgroup_rmdir,
 	.show_path		= cgroup_show_path,
@@ -5555,11 +5623,12 @@
  */
 int __init cgroup_init_early(void)
 {
-	static struct cgroup_sb_opts __initdata opts;
+	static struct cgroup_fs_context __initdata ctx;
 	struct cgroup_subsys *ss;
 	int i;
 
-	init_cgroup_root(&cgrp_dfl_root, &opts);
+	ctx.root = &cgrp_dfl_root;
+	init_cgroup_root(&ctx);
 	cgrp_dfl_root.cgrp.self.flags |= CSS_NO_REF;
 
 	RCU_INIT_POINTER(init_task.cgroups, &init_css_set);
@@ -5604,7 +5673,7 @@
 	cgroup_rstat_boot();
 
 	/*
-	 * The latency of the synchronize_sched() is too high for cgroups,
+	 * The latency of the synchronize_rcu() is too high for cgroups,
 	 * avoid it at the cost of forcing all readers into the slow path.
 	 */
 	rcu_sync_enter_start(&cgroup_threadgroup_rwsem.rss);
@@ -5620,7 +5689,7 @@
 	hash_add(css_set_table, &init_css_set.hlist,
 		 css_set_hash(init_css_set.subsys));
 
-	BUG_ON(cgroup_setup_root(&cgrp_dfl_root, 0, 0));
+	BUG_ON(cgroup_setup_root(&cgrp_dfl_root, 0));
 
 	mutex_unlock(&cgroup_mutex);
 
@@ -6040,6 +6109,16 @@
 }
 __setup("cgroup_disable=", cgroup_disable);
 
+void __init __weak enable_debug_cgroup(void) { }
+
+static int __init enable_cgroup_debug(char *str)
+{
+	cgroup_debug = true;
+	enable_debug_cgroup();
+	return 1;
+}
+__setup("cgroup_debug", enable_cgroup_debug);
+
 /**
  * css_tryget_online_from_dir - get corresponding css from a cgroup dentry
  * @dentry: directory dentry of interest
@@ -6243,7 +6322,7 @@
 	int ret;
 
 	mutex_lock(&cgroup_mutex);
-	ret = __cgroup_bpf_detach(cgrp, prog, type, flags);
+	ret = __cgroup_bpf_detach(cgrp, prog, type);
 	mutex_unlock(&cgroup_mutex);
 	return ret;
 }
@@ -6275,10 +6354,8 @@
 
 		ret += snprintf(buf + ret, size - ret, "%s\n", cft->name);
 
-		if (unlikely(ret >= size)) {
-			WARN_ON(1);
+		if (WARN_ON(ret >= size))
 			break;
-		}
 	}
 
 	return ret;
