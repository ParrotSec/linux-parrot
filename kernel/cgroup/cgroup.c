--- conflicted
+++ resolved
@@ -6494,25 +6494,16 @@
 #endif	/* CONFIG_SOCK_CGROUP_DATA */
 
 #ifdef CONFIG_CGROUP_BPF
-<<<<<<< HEAD
-int cgroup_bpf_attach(struct cgroup *cgrp, struct bpf_prog *prog,
-		      struct bpf_prog *replace_prog, enum bpf_attach_type type,
-=======
 int cgroup_bpf_attach(struct cgroup *cgrp,
 		      struct bpf_prog *prog, struct bpf_prog *replace_prog,
 		      struct bpf_cgroup_link *link,
 		      enum bpf_attach_type type,
->>>>>>> 675a03b4
 		      u32 flags)
 {
 	int ret;
 
 	mutex_lock(&cgroup_mutex);
-<<<<<<< HEAD
-	ret = __cgroup_bpf_attach(cgrp, prog, replace_prog, type, flags);
-=======
 	ret = __cgroup_bpf_attach(cgrp, prog, replace_prog, link, type, flags);
->>>>>>> 675a03b4
 	mutex_unlock(&cgroup_mutex);
 	return ret;
 }
