/* SPDX-License-Identifier: GPL-2.0 */
/*
 * Scheduler internal types and methods:
 */
#include <linux/sched.h>

#include <linux/sched/autogroup.h>
#include <linux/sched/clock.h>
#include <linux/sched/coredump.h>
#include <linux/sched/cpufreq.h>
#include <linux/sched/cputime.h>
#include <linux/sched/deadline.h>
#include <linux/sched/debug.h>
#include <linux/sched/hotplug.h>
#include <linux/sched/idle.h>
#include <linux/sched/init.h>
#include <linux/sched/isolation.h>
#include <linux/sched/jobctl.h>
#include <linux/sched/loadavg.h>
#include <linux/sched/mm.h>
#include <linux/sched/nohz.h>
#include <linux/sched/numa_balancing.h>
#include <linux/sched/prio.h>
#include <linux/sched/rt.h>
#include <linux/sched/signal.h>
#include <linux/sched/smt.h>
#include <linux/sched/stat.h>
#include <linux/sched/sysctl.h>
#include <linux/sched/task.h>
#include <linux/sched/task_stack.h>
#include <linux/sched/topology.h>
#include <linux/sched/user.h>
#include <linux/sched/wake_q.h>
#include <linux/sched/xacct.h>

#include <uapi/linux/sched/types.h>

#include <linux/binfmts.h>
#include <linux/blkdev.h>
#include <linux/compat.h>
#include <linux/context_tracking.h>
#include <linux/cpufreq.h>
#include <linux/cpuidle.h>
#include <linux/cpuset.h>
#include <linux/ctype.h>
#include <linux/debugfs.h>
#include <linux/delayacct.h>
#include <linux/init_task.h>
#include <linux/kprobes.h>
#include <linux/kthread.h>
#include <linux/membarrier.h>
#include <linux/migrate.h>
#include <linux/mmu_context.h>
#include <linux/nmi.h>
#include <linux/proc_fs.h>
#include <linux/prefetch.h>
#include <linux/profile.h>
#include <linux/rcupdate_wait.h>
#include <linux/security.h>
#include <linux/stackprotector.h>
#include <linux/stop_machine.h>
#include <linux/suspend.h>
#include <linux/swait.h>
#include <linux/syscalls.h>
#include <linux/task_work.h>
#include <linux/tsacct_kern.h>

#include <asm/tlb.h>

#ifdef CONFIG_PARAVIRT
# include <asm/paravirt.h>
#endif

#include "cpupri.h"
#include "cpudeadline.h"

#ifdef CONFIG_SCHED_DEBUG
# define SCHED_WARN_ON(x)	WARN_ONCE(x, #x)
#else
# define SCHED_WARN_ON(x)	({ (void)(x), 0; })
#endif

struct rq;
struct cpuidle_state;

/* task_struct::on_rq states: */
#define TASK_ON_RQ_QUEUED	1
#define TASK_ON_RQ_MIGRATING	2

extern __read_mostly int scheduler_running;

extern unsigned long calc_load_update;
extern atomic_long_t calc_load_tasks;

extern void calc_global_load_tick(struct rq *this_rq);
extern long calc_load_fold_active(struct rq *this_rq, long adjust);

#ifdef CONFIG_SMP
extern void cpu_load_update_active(struct rq *this_rq);
#else
static inline void cpu_load_update_active(struct rq *this_rq) { }
#endif

/*
 * Helpers for converting nanosecond timing to jiffy resolution
 */
#define NS_TO_JIFFIES(TIME)	((unsigned long)(TIME) / (NSEC_PER_SEC / HZ))

/*
 * Increase resolution of nice-level calculations for 64-bit architectures.
 * The extra resolution improves shares distribution and load balancing of
 * low-weight task groups (eg. nice +19 on an autogroup), deeper taskgroup
 * hierarchies, especially on larger systems. This is not a user-visible change
 * and does not change the user-interface for setting shares/weights.
 *
 * We increase resolution only if we have enough bits to allow this increased
 * resolution (i.e. 64-bit). The costs for increasing resolution when 32-bit
 * are pretty high and the returns do not justify the increased costs.
 *
 * Really only required when CONFIG_FAIR_GROUP_SCHED=y is also set, but to
 * increase coverage and consistency always enable it on 64-bit platforms.
 */
#ifdef CONFIG_64BIT
# define NICE_0_LOAD_SHIFT	(SCHED_FIXEDPOINT_SHIFT + SCHED_FIXEDPOINT_SHIFT)
# define scale_load(w)		((w) << SCHED_FIXEDPOINT_SHIFT)
# define scale_load_down(w)	((w) >> SCHED_FIXEDPOINT_SHIFT)
#else
# define NICE_0_LOAD_SHIFT	(SCHED_FIXEDPOINT_SHIFT)
# define scale_load(w)		(w)
# define scale_load_down(w)	(w)
#endif

/*
 * Task weight (visible to users) and its load (invisible to users) have
 * independent resolution, but they should be well calibrated. We use
 * scale_load() and scale_load_down(w) to convert between them. The
 * following must be true:
 *
 *  scale_load(sched_prio_to_weight[USER_PRIO(NICE_TO_PRIO(0))]) == NICE_0_LOAD
 *
 */
#define NICE_0_LOAD		(1L << NICE_0_LOAD_SHIFT)

/*
 * Single value that decides SCHED_DEADLINE internal math precision.
 * 10 -> just above 1us
 * 9  -> just above 0.5us
 */
#define DL_SCALE		10

/*
 * Single value that denotes runtime == period, ie unlimited time.
 */
#define RUNTIME_INF		((u64)~0ULL)

static inline int idle_policy(int policy)
{
	return policy == SCHED_IDLE;
}
static inline int fair_policy(int policy)
{
	return policy == SCHED_NORMAL || policy == SCHED_BATCH;
}

static inline int rt_policy(int policy)
{
	return policy == SCHED_FIFO || policy == SCHED_RR;
}

static inline int dl_policy(int policy)
{
	return policy == SCHED_DEADLINE;
}
static inline bool valid_policy(int policy)
{
	return idle_policy(policy) || fair_policy(policy) ||
		rt_policy(policy) || dl_policy(policy);
}

static inline int task_has_rt_policy(struct task_struct *p)
{
	return rt_policy(p->policy);
}

static inline int task_has_dl_policy(struct task_struct *p)
{
	return dl_policy(p->policy);
}

#define cap_scale(v, s) ((v)*(s) >> SCHED_CAPACITY_SHIFT)

/*
 * !! For sched_setattr_nocheck() (kernel) only !!
 *
 * This is actually gross. :(
 *
 * It is used to make schedutil kworker(s) higher priority than SCHED_DEADLINE
 * tasks, but still be able to sleep. We need this on platforms that cannot
 * atomically change clock frequency. Remove once fast switching will be
 * available on such platforms.
 *
 * SUGOV stands for SchedUtil GOVernor.
 */
#define SCHED_FLAG_SUGOV	0x10000000

static inline bool dl_entity_is_special(struct sched_dl_entity *dl_se)
{
#ifdef CONFIG_CPU_FREQ_GOV_SCHEDUTIL
	return unlikely(dl_se->flags & SCHED_FLAG_SUGOV);
#else
	return false;
#endif
}

/*
 * Tells if entity @a should preempt entity @b.
 */
static inline bool
dl_entity_preempt(struct sched_dl_entity *a, struct sched_dl_entity *b)
{
	return dl_entity_is_special(a) ||
	       dl_time_before(a->deadline, b->deadline);
}

/*
 * This is the priority-queue data structure of the RT scheduling class:
 */
struct rt_prio_array {
	DECLARE_BITMAP(bitmap, MAX_RT_PRIO+1); /* include 1 bit for delimiter */
	struct list_head queue[MAX_RT_PRIO];
};

struct rt_bandwidth {
	/* nests inside the rq lock: */
	raw_spinlock_t		rt_runtime_lock;
	ktime_t			rt_period;
	u64			rt_runtime;
	struct hrtimer		rt_period_timer;
	unsigned int		rt_period_active;
};

void __dl_clear_params(struct task_struct *p);

/*
 * To keep the bandwidth of -deadline tasks and groups under control
 * we need some place where:
 *  - store the maximum -deadline bandwidth of the system (the group);
 *  - cache the fraction of that bandwidth that is currently allocated.
 *
 * This is all done in the data structure below. It is similar to the
 * one used for RT-throttling (rt_bandwidth), with the main difference
 * that, since here we are only interested in admission control, we
 * do not decrease any runtime while the group "executes", neither we
 * need a timer to replenish it.
 *
 * With respect to SMP, the bandwidth is given on a per-CPU basis,
 * meaning that:
 *  - dl_bw (< 100%) is the bandwidth of the system (group) on each CPU;
 *  - dl_total_bw array contains, in the i-eth element, the currently
 *    allocated bandwidth on the i-eth CPU.
 * Moreover, groups consume bandwidth on each CPU, while tasks only
 * consume bandwidth on the CPU they're running on.
 * Finally, dl_total_bw_cpu is used to cache the index of dl_total_bw
 * that will be shown the next time the proc or cgroup controls will
 * be red. It on its turn can be changed by writing on its own
 * control.
 */
struct dl_bandwidth {
	raw_spinlock_t		dl_runtime_lock;
	u64			dl_runtime;
	u64			dl_period;
};

static inline int dl_bandwidth_enabled(void)
{
	return sysctl_sched_rt_runtime >= 0;
}

struct dl_bw {
	raw_spinlock_t		lock;
	u64			bw;
	u64			total_bw;
};

static inline void __dl_update(struct dl_bw *dl_b, s64 bw);

static inline
void __dl_sub(struct dl_bw *dl_b, u64 tsk_bw, int cpus)
{
	dl_b->total_bw -= tsk_bw;
	__dl_update(dl_b, (s32)tsk_bw / cpus);
}

static inline
void __dl_add(struct dl_bw *dl_b, u64 tsk_bw, int cpus)
{
	dl_b->total_bw += tsk_bw;
	__dl_update(dl_b, -((s32)tsk_bw / cpus));
}

static inline
bool __dl_overflow(struct dl_bw *dl_b, int cpus, u64 old_bw, u64 new_bw)
{
	return dl_b->bw != -1 &&
	       dl_b->bw * cpus < dl_b->total_bw - old_bw + new_bw;
}

extern void dl_change_utilization(struct task_struct *p, u64 new_bw);
extern void init_dl_bw(struct dl_bw *dl_b);
extern int  sched_dl_global_validate(void);
extern void sched_dl_do_global(void);
extern int  sched_dl_overflow(struct task_struct *p, int policy, const struct sched_attr *attr);
extern void __setparam_dl(struct task_struct *p, const struct sched_attr *attr);
extern void __getparam_dl(struct task_struct *p, struct sched_attr *attr);
extern bool __checkparam_dl(const struct sched_attr *attr);
extern bool dl_param_changed(struct task_struct *p, const struct sched_attr *attr);
extern int  dl_task_can_attach(struct task_struct *p, const struct cpumask *cs_cpus_allowed);
extern int  dl_cpuset_cpumask_can_shrink(const struct cpumask *cur, const struct cpumask *trial);
extern bool dl_cpu_busy(unsigned int cpu);

#ifdef CONFIG_CGROUP_SCHED

#include <linux/cgroup.h>

struct cfs_rq;
struct rt_rq;

extern struct list_head task_groups;

struct cfs_bandwidth {
#ifdef CONFIG_CFS_BANDWIDTH
	raw_spinlock_t		lock;
	ktime_t			period;
	u64			quota;
	u64			runtime;
	s64			hierarchical_quota;
	u64			runtime_expires;
	int			expires_seq;

	short			idle;
	short			period_active;
	struct hrtimer		period_timer;
	struct hrtimer		slack_timer;
	struct list_head	throttled_cfs_rq;

	/* Statistics: */
	int			nr_periods;
	int			nr_throttled;
	u64			throttled_time;

	bool                    distribute_running;
#endif
};

/* Task group related information */
struct task_group {
	struct cgroup_subsys_state css;

#ifdef CONFIG_FAIR_GROUP_SCHED
	/* schedulable entities of this group on each CPU */
	struct sched_entity	**se;
	/* runqueue "owned" by this group on each CPU */
	struct cfs_rq		**cfs_rq;
	unsigned long		shares;

#ifdef	CONFIG_SMP
	/*
	 * load_avg can be heavily contended at clock tick time, so put
	 * it in its own cacheline separated from the fields above which
	 * will also be accessed at each tick.
	 */
	atomic_long_t		load_avg ____cacheline_aligned;
#endif
#endif

#ifdef CONFIG_RT_GROUP_SCHED
	struct sched_rt_entity	**rt_se;
	struct rt_rq		**rt_rq;

	struct rt_bandwidth	rt_bandwidth;
#endif

	struct rcu_head		rcu;
	struct list_head	list;

	struct task_group	*parent;
	struct list_head	siblings;
	struct list_head	children;

#ifdef CONFIG_SCHED_AUTOGROUP
	struct autogroup	*autogroup;
#endif

	struct cfs_bandwidth	cfs_bandwidth;
};

#ifdef CONFIG_FAIR_GROUP_SCHED
#define ROOT_TASK_GROUP_LOAD	NICE_0_LOAD

/*
 * A weight of 0 or 1 can cause arithmetics problems.
 * A weight of a cfs_rq is the sum of weights of which entities
 * are queued on this cfs_rq, so a weight of a entity should not be
 * too large, so as the shares value of a task group.
 * (The default weight is 1024 - so there's no practical
 *  limitation from this.)
 */
#define MIN_SHARES		(1UL <<  1)
#define MAX_SHARES		(1UL << 18)
#endif

typedef int (*tg_visitor)(struct task_group *, void *);

extern int walk_tg_tree_from(struct task_group *from,
			     tg_visitor down, tg_visitor up, void *data);

/*
 * Iterate the full tree, calling @down when first entering a node and @up when
 * leaving it for the final time.
 *
 * Caller must hold rcu_lock or sufficient equivalent.
 */
static inline int walk_tg_tree(tg_visitor down, tg_visitor up, void *data)
{
	return walk_tg_tree_from(&root_task_group, down, up, data);
}

extern int tg_nop(struct task_group *tg, void *data);

extern void free_fair_sched_group(struct task_group *tg);
extern int alloc_fair_sched_group(struct task_group *tg, struct task_group *parent);
extern void online_fair_sched_group(struct task_group *tg);
extern void unregister_fair_sched_group(struct task_group *tg);
extern void init_tg_cfs_entry(struct task_group *tg, struct cfs_rq *cfs_rq,
			struct sched_entity *se, int cpu,
			struct sched_entity *parent);
extern void init_cfs_bandwidth(struct cfs_bandwidth *cfs_b);

extern void __refill_cfs_bandwidth_runtime(struct cfs_bandwidth *cfs_b);
extern void start_cfs_bandwidth(struct cfs_bandwidth *cfs_b);
extern void unthrottle_cfs_rq(struct cfs_rq *cfs_rq);

extern void free_rt_sched_group(struct task_group *tg);
extern int alloc_rt_sched_group(struct task_group *tg, struct task_group *parent);
extern void init_tg_rt_entry(struct task_group *tg, struct rt_rq *rt_rq,
		struct sched_rt_entity *rt_se, int cpu,
		struct sched_rt_entity *parent);
extern int sched_group_set_rt_runtime(struct task_group *tg, long rt_runtime_us);
extern int sched_group_set_rt_period(struct task_group *tg, u64 rt_period_us);
extern long sched_group_rt_runtime(struct task_group *tg);
extern long sched_group_rt_period(struct task_group *tg);
extern int sched_rt_can_attach(struct task_group *tg, struct task_struct *tsk);

extern struct task_group *sched_create_group(struct task_group *parent);
extern void sched_online_group(struct task_group *tg,
			       struct task_group *parent);
extern void sched_destroy_group(struct task_group *tg);
extern void sched_offline_group(struct task_group *tg);

extern void sched_move_task(struct task_struct *tsk);

#ifdef CONFIG_FAIR_GROUP_SCHED
extern int sched_group_set_shares(struct task_group *tg, unsigned long shares);

#ifdef CONFIG_SMP
extern void set_task_rq_fair(struct sched_entity *se,
			     struct cfs_rq *prev, struct cfs_rq *next);
#else /* !CONFIG_SMP */
static inline void set_task_rq_fair(struct sched_entity *se,
			     struct cfs_rq *prev, struct cfs_rq *next) { }
#endif /* CONFIG_SMP */
#endif /* CONFIG_FAIR_GROUP_SCHED */

#else /* CONFIG_CGROUP_SCHED */

struct cfs_bandwidth { };

#endif	/* CONFIG_CGROUP_SCHED */

/* CFS-related fields in a runqueue */
struct cfs_rq {
	struct load_weight	load;
	unsigned long		runnable_weight;
	unsigned int		nr_running;
	unsigned int		h_nr_running;

	u64			exec_clock;
	u64			min_vruntime;
#ifndef CONFIG_64BIT
	u64			min_vruntime_copy;
#endif

	struct rb_root_cached	tasks_timeline;

	/*
	 * 'curr' points to currently running entity on this cfs_rq.
	 * It is set to NULL otherwise (i.e when none are currently running).
	 */
	struct sched_entity	*curr;
	struct sched_entity	*next;
	struct sched_entity	*last;
	struct sched_entity	*skip;

#ifdef	CONFIG_SCHED_DEBUG
	unsigned int		nr_spread_over;
#endif

#ifdef CONFIG_SMP
	/*
	 * CFS load tracking
	 */
	struct sched_avg	avg;
#ifndef CONFIG_64BIT
	u64			load_last_update_time_copy;
#endif
	struct {
		raw_spinlock_t	lock ____cacheline_aligned;
		int		nr;
		unsigned long	load_avg;
		unsigned long	util_avg;
		unsigned long	runnable_sum;
	} removed;

#ifdef CONFIG_FAIR_GROUP_SCHED
	unsigned long		tg_load_avg_contrib;
	long			propagate;
	long			prop_runnable_sum;

	/*
	 *   h_load = weight * f(tg)
	 *
	 * Where f(tg) is the recursive weight fraction assigned to
	 * this group.
	 */
	unsigned long		h_load;
	u64			last_h_load_update;
	struct sched_entity	*h_load_next;
#endif /* CONFIG_FAIR_GROUP_SCHED */
#endif /* CONFIG_SMP */

#ifdef CONFIG_FAIR_GROUP_SCHED
	struct rq		*rq;	/* CPU runqueue to which this cfs_rq is attached */

	/*
	 * leaf cfs_rqs are those that hold tasks (lowest schedulable entity in
	 * a hierarchy). Non-leaf lrqs hold other higher schedulable entities
	 * (like users, containers etc.)
	 *
	 * leaf_cfs_rq_list ties together list of leaf cfs_rq's in a CPU.
	 * This list is used during load balance.
	 */
	int			on_list;
	struct list_head	leaf_cfs_rq_list;
	struct task_group	*tg;	/* group that "owns" this runqueue */

#ifdef CONFIG_CFS_BANDWIDTH
	int			runtime_enabled;
	int			expires_seq;
	u64			runtime_expires;
	s64			runtime_remaining;

	u64			throttled_clock;
	u64			throttled_clock_task;
	u64			throttled_clock_task_time;
	int			throttled;
	int			throttle_count;
	struct list_head	throttled_list;
#endif /* CONFIG_CFS_BANDWIDTH */
#endif /* CONFIG_FAIR_GROUP_SCHED */
};

static inline int rt_bandwidth_enabled(void)
{
	return sysctl_sched_rt_runtime >= 0;
}

/* RT IPI pull logic requires IRQ_WORK */
#if defined(CONFIG_IRQ_WORK) && defined(CONFIG_SMP)
# define HAVE_RT_PUSH_IPI
#endif

/* Real-Time classes' related field in a runqueue: */
struct rt_rq {
	struct rt_prio_array	active;
	unsigned int		rt_nr_running;
	unsigned int		rr_nr_running;
#if defined CONFIG_SMP || defined CONFIG_RT_GROUP_SCHED
	struct {
		int		curr; /* highest queued rt task prio */
#ifdef CONFIG_SMP
		int		next; /* next highest */
#endif
	} highest_prio;
#endif
#ifdef CONFIG_SMP
	unsigned long		rt_nr_migratory;
	unsigned long		rt_nr_total;
	int			overloaded;
	struct plist_head	pushable_tasks;

#endif /* CONFIG_SMP */
	int			rt_queued;

	int			rt_throttled;
	u64			rt_time;
	u64			rt_runtime;
	/* Nests inside the rq lock: */
	raw_spinlock_t		rt_runtime_lock;

#ifdef CONFIG_RT_GROUP_SCHED
	unsigned long		rt_nr_boosted;

	struct rq		*rq;
	struct task_group	*tg;
#endif
};

static inline bool rt_rq_is_runnable(struct rt_rq *rt_rq)
{
	return rt_rq->rt_queued && rt_rq->rt_nr_running;
}

/* Deadline class' related fields in a runqueue */
struct dl_rq {
	/* runqueue is an rbtree, ordered by deadline */
	struct rb_root_cached	root;

	unsigned long		dl_nr_running;

#ifdef CONFIG_SMP
	/*
	 * Deadline values of the currently executing and the
	 * earliest ready task on this rq. Caching these facilitates
	 * the decision wether or not a ready but not running task
	 * should migrate somewhere else.
	 */
	struct {
		u64		curr;
		u64		next;
	} earliest_dl;

	unsigned long		dl_nr_migratory;
	int			overloaded;

	/*
	 * Tasks on this rq that can be pushed away. They are kept in
	 * an rb-tree, ordered by tasks' deadlines, with caching
	 * of the leftmost (earliest deadline) element.
	 */
	struct rb_root_cached	pushable_dl_tasks_root;
#else
	struct dl_bw		dl_bw;
#endif
	/*
	 * "Active utilization" for this runqueue: increased when a
	 * task wakes up (becomes TASK_RUNNING) and decreased when a
	 * task blocks
	 */
	u64			running_bw;

	/*
	 * Utilization of the tasks "assigned" to this runqueue (including
	 * the tasks that are in runqueue and the tasks that executed on this
	 * CPU and blocked). Increased when a task moves to this runqueue, and
	 * decreased when the task moves away (migrates, changes scheduling
	 * policy, or terminates).
	 * This is needed to compute the "inactive utilization" for the
	 * runqueue (inactive utilization = this_bw - running_bw).
	 */
	u64			this_bw;
	u64			extra_bw;

	/*
	 * Inverse of the fraction of CPU utilization that can be reclaimed
	 * by the GRUB algorithm.
	 */
	u64			bw_ratio;
};

#ifdef CONFIG_FAIR_GROUP_SCHED
/* An entity is a task if it doesn't "own" a runqueue */
#define entity_is_task(se)	(!se->my_q)
#else
#define entity_is_task(se)	1
#endif

#ifdef CONFIG_SMP
/*
 * XXX we want to get rid of these helpers and use the full load resolution.
 */
static inline long se_weight(struct sched_entity *se)
{
	return scale_load_down(se->load.weight);
}

static inline long se_runnable(struct sched_entity *se)
{
	return scale_load_down(se->runnable_weight);
}

static inline bool sched_asym_prefer(int a, int b)
{
	return arch_asym_cpu_priority(a) > arch_asym_cpu_priority(b);
}

/*
 * We add the notion of a root-domain which will be used to define per-domain
 * variables. Each exclusive cpuset essentially defines an island domain by
 * fully partitioning the member CPUs from any other cpuset. Whenever a new
 * exclusive cpuset is created, we also create and attach a new root-domain
 * object.
 *
 */
struct root_domain {
	atomic_t		refcount;
	atomic_t		rto_count;
	struct rcu_head		rcu;
	cpumask_var_t		span;
	cpumask_var_t		online;

	/* Indicate more than one runnable task for any CPU */
	bool			overload;

	/*
	 * The bit corresponding to a CPU gets set here if such CPU has more
	 * than one runnable -deadline task (as it is below for RT tasks).
	 */
	cpumask_var_t		dlo_mask;
	atomic_t		dlo_count;
	struct dl_bw		dl_bw;
	struct cpudl		cpudl;

#ifdef HAVE_RT_PUSH_IPI
	/*
	 * For IPI pull requests, loop across the rto_mask.
	 */
	struct irq_work		rto_push_work;
	raw_spinlock_t		rto_lock;
	/* These are only updated and read within rto_lock */
	int			rto_loop;
	int			rto_cpu;
	/* These atomics are updated outside of a lock */
	atomic_t		rto_loop_next;
	atomic_t		rto_loop_start;
#endif
	/*
	 * The "RT overload" flag: it gets set if a CPU has more than
	 * one runnable RT task.
	 */
	cpumask_var_t		rto_mask;
	struct cpupri		cpupri;

	unsigned long		max_cpu_capacity;
<<<<<<< HEAD
=======

	/*
	 * NULL-terminated list of performance domains intersecting with the
	 * CPUs of the rd. Protected by RCU.
	 */
	struct perf_domain __rcu *pd;
>>>>>>> 407d19ab
};

extern struct root_domain def_root_domain;
extern struct mutex sched_domains_mutex;

extern void init_defrootdomain(void);
extern int sched_init_domains(const struct cpumask *cpu_map);
extern void rq_attach_root(struct rq *rq, struct root_domain *rd);
extern void sched_get_rd(struct root_domain *rd);
extern void sched_put_rd(struct root_domain *rd);

#ifdef HAVE_RT_PUSH_IPI
extern void rto_push_irq_work_func(struct irq_work *work);
#endif
#endif /* CONFIG_SMP */

/*
 * This is the main, per-CPU runqueue data structure.
 *
 * Locking rule: those places that want to lock multiple runqueues
 * (such as the load balancing or the thread migration code), lock
 * acquire operations must be ordered by ascending &runqueue.
 */
struct rq {
	/* runqueue lock: */
	raw_spinlock_t		lock;

	/*
	 * nr_running and cpu_load should be in the same cacheline because
	 * remote CPUs use both these fields when doing load calculation.
	 */
	unsigned int		nr_running;
#ifdef CONFIG_NUMA_BALANCING
	unsigned int		nr_numa_running;
	unsigned int		nr_preferred_running;
	unsigned int		numa_migrate_on;
#endif
	#define CPU_LOAD_IDX_MAX 5
	unsigned long		cpu_load[CPU_LOAD_IDX_MAX];
#ifdef CONFIG_NO_HZ_COMMON
#ifdef CONFIG_SMP
	unsigned long		last_load_update_tick;
	unsigned long		last_blocked_load_update_tick;
	unsigned int		has_blocked_load;
#endif /* CONFIG_SMP */
	unsigned int		nohz_tick_stopped;
	atomic_t nohz_flags;
#endif /* CONFIG_NO_HZ_COMMON */

	/* capture load from *all* tasks on this CPU: */
	struct load_weight	load;
	unsigned long		nr_load_updates;
	u64			nr_switches;

	struct cfs_rq		cfs;
	struct rt_rq		rt;
	struct dl_rq		dl;

#ifdef CONFIG_FAIR_GROUP_SCHED
	/* list of leaf cfs_rq on this CPU: */
	struct list_head	leaf_cfs_rq_list;
	struct list_head	*tmp_alone_branch;
#endif /* CONFIG_FAIR_GROUP_SCHED */

	/*
	 * This is part of a global counter where only the total sum
	 * over all CPUs matters. A task can increase this counter on
	 * one CPU and if it got migrated afterwards it may decrease
	 * it on another CPU. Always updated under the runqueue lock:
	 */
	unsigned long		nr_uninterruptible;

	struct task_struct	*curr;
	struct task_struct	*idle;
	struct task_struct	*stop;
	unsigned long		next_balance;
	struct mm_struct	*prev_mm;

	unsigned int		clock_update_flags;
	u64			clock;
	u64			clock_task;

	atomic_t		nr_iowait;

#ifdef CONFIG_SMP
	struct root_domain		*rd;
	struct sched_domain __rcu	*sd;

	unsigned long		cpu_capacity;
	unsigned long		cpu_capacity_orig;

	struct callback_head	*balance_callback;

	unsigned char		idle_balance;

	/* For active balancing */
	int			active_balance;
	int			push_cpu;
	struct cpu_stop_work	active_balance_work;

	/* CPU of this runqueue: */
	int			cpu;
	int			online;

	struct list_head cfs_tasks;

	struct sched_avg	avg_rt;
	struct sched_avg	avg_dl;
#ifdef CONFIG_HAVE_SCHED_AVG_IRQ
	struct sched_avg	avg_irq;
#endif
	u64			idle_stamp;
	u64			avg_idle;

	/* This is used to determine avg_idle's max value */
	u64			max_idle_balance_cost;
#endif

#ifdef CONFIG_IRQ_TIME_ACCOUNTING
	u64			prev_irq_time;
#endif
#ifdef CONFIG_PARAVIRT
	u64			prev_steal_time;
#endif
#ifdef CONFIG_PARAVIRT_TIME_ACCOUNTING
	u64			prev_steal_time_rq;
#endif

	/* calc_load related fields */
	unsigned long		calc_load_update;
	long			calc_load_active;

#ifdef CONFIG_SCHED_HRTICK
#ifdef CONFIG_SMP
	int			hrtick_csd_pending;
	call_single_data_t	hrtick_csd;
#endif
	struct hrtimer		hrtick_timer;
#endif

#ifdef CONFIG_SCHEDSTATS
	/* latency stats */
	struct sched_info	rq_sched_info;
	unsigned long long	rq_cpu_time;
	/* could above be rq->cfs_rq.exec_clock + rq->rt_rq.rt_runtime ? */

	/* sys_sched_yield() stats */
	unsigned int		yld_count;

	/* schedule() stats */
	unsigned int		sched_count;
	unsigned int		sched_goidle;

	/* try_to_wake_up() stats */
	unsigned int		ttwu_count;
	unsigned int		ttwu_local;
#endif

#ifdef CONFIG_SMP
	struct llist_head	wake_list;
#endif

#ifdef CONFIG_CPU_IDLE
	/* Must be inspected within a rcu lock section */
	struct cpuidle_state	*idle_state;
#endif
};

static inline int cpu_of(struct rq *rq)
{
#ifdef CONFIG_SMP
	return rq->cpu;
#else
	return 0;
#endif
}


#ifdef CONFIG_SCHED_SMT
extern void __update_idle_core(struct rq *rq);

static inline void update_idle_core(struct rq *rq)
{
	if (static_branch_unlikely(&sched_smt_present))
		__update_idle_core(rq);
}

#else
static inline void update_idle_core(struct rq *rq) { }
#endif

DECLARE_PER_CPU_SHARED_ALIGNED(struct rq, runqueues);

#define cpu_rq(cpu)		(&per_cpu(runqueues, (cpu)))
#define this_rq()		this_cpu_ptr(&runqueues)
#define task_rq(p)		cpu_rq(task_cpu(p))
#define cpu_curr(cpu)		(cpu_rq(cpu)->curr)
#define raw_rq()		raw_cpu_ptr(&runqueues)

static inline u64 __rq_clock_broken(struct rq *rq)
{
	return READ_ONCE(rq->clock);
}

/*
 * rq::clock_update_flags bits
 *
 * %RQCF_REQ_SKIP - will request skipping of clock update on the next
 *  call to __schedule(). This is an optimisation to avoid
 *  neighbouring rq clock updates.
 *
 * %RQCF_ACT_SKIP - is set from inside of __schedule() when skipping is
 *  in effect and calls to update_rq_clock() are being ignored.
 *
 * %RQCF_UPDATED - is a debug flag that indicates whether a call has been
 *  made to update_rq_clock() since the last time rq::lock was pinned.
 *
 * If inside of __schedule(), clock_update_flags will have been
 * shifted left (a left shift is a cheap operation for the fast path
 * to promote %RQCF_REQ_SKIP to %RQCF_ACT_SKIP), so you must use,
 *
 *	if (rq-clock_update_flags >= RQCF_UPDATED)
 *
 * to check if %RQCF_UPADTED is set. It'll never be shifted more than
 * one position though, because the next rq_unpin_lock() will shift it
 * back.
 */
#define RQCF_REQ_SKIP		0x01
#define RQCF_ACT_SKIP		0x02
#define RQCF_UPDATED		0x04

static inline void assert_clock_updated(struct rq *rq)
{
	/*
	 * The only reason for not seeing a clock update since the
	 * last rq_pin_lock() is if we're currently skipping updates.
	 */
	SCHED_WARN_ON(rq->clock_update_flags < RQCF_ACT_SKIP);
}

static inline u64 rq_clock(struct rq *rq)
{
	lockdep_assert_held(&rq->lock);
	assert_clock_updated(rq);

	return rq->clock;
}

static inline u64 rq_clock_task(struct rq *rq)
{
	lockdep_assert_held(&rq->lock);
	assert_clock_updated(rq);

	return rq->clock_task;
}

static inline void rq_clock_skip_update(struct rq *rq)
{
	lockdep_assert_held(&rq->lock);
	rq->clock_update_flags |= RQCF_REQ_SKIP;
}

/*
 * See rt task throttling, which is the only time a skip
 * request is cancelled.
 */
static inline void rq_clock_cancel_skipupdate(struct rq *rq)
{
	lockdep_assert_held(&rq->lock);
	rq->clock_update_flags &= ~RQCF_REQ_SKIP;
}

struct rq_flags {
	unsigned long flags;
	struct pin_cookie cookie;
#ifdef CONFIG_SCHED_DEBUG
	/*
	 * A copy of (rq::clock_update_flags & RQCF_UPDATED) for the
	 * current pin context is stashed here in case it needs to be
	 * restored in rq_repin_lock().
	 */
	unsigned int clock_update_flags;
#endif
};

static inline void rq_pin_lock(struct rq *rq, struct rq_flags *rf)
{
	rf->cookie = lockdep_pin_lock(&rq->lock);

#ifdef CONFIG_SCHED_DEBUG
	rq->clock_update_flags &= (RQCF_REQ_SKIP|RQCF_ACT_SKIP);
	rf->clock_update_flags = 0;
#endif
}

static inline void rq_unpin_lock(struct rq *rq, struct rq_flags *rf)
{
#ifdef CONFIG_SCHED_DEBUG
	if (rq->clock_update_flags > RQCF_ACT_SKIP)
		rf->clock_update_flags = RQCF_UPDATED;
#endif

	lockdep_unpin_lock(&rq->lock, rf->cookie);
}

static inline void rq_repin_lock(struct rq *rq, struct rq_flags *rf)
{
	lockdep_repin_lock(&rq->lock, rf->cookie);

#ifdef CONFIG_SCHED_DEBUG
	/*
	 * Restore the value we stashed in @rf for this pin context.
	 */
	rq->clock_update_flags |= rf->clock_update_flags;
#endif
}

#ifdef CONFIG_NUMA
enum numa_topology_type {
	NUMA_DIRECT,
	NUMA_GLUELESS_MESH,
	NUMA_BACKPLANE,
};
extern enum numa_topology_type sched_numa_topology_type;
extern int sched_max_numa_distance;
extern bool find_numa_distance(int distance);
#endif

#ifdef CONFIG_NUMA
extern void sched_init_numa(void);
extern void sched_domains_numa_masks_set(unsigned int cpu);
extern void sched_domains_numa_masks_clear(unsigned int cpu);
#else
static inline void sched_init_numa(void) { }
static inline void sched_domains_numa_masks_set(unsigned int cpu) { }
static inline void sched_domains_numa_masks_clear(unsigned int cpu) { }
#endif

#ifdef CONFIG_NUMA_BALANCING
/* The regions in numa_faults array from task_struct */
enum numa_faults_stats {
	NUMA_MEM = 0,
	NUMA_CPU,
	NUMA_MEMBUF,
	NUMA_CPUBUF
};
extern void sched_setnuma(struct task_struct *p, int node);
extern int migrate_task_to(struct task_struct *p, int cpu);
extern int migrate_swap(struct task_struct *p, struct task_struct *t,
			int cpu, int scpu);
extern void init_numa_balancing(unsigned long clone_flags, struct task_struct *p);
#else
static inline void
init_numa_balancing(unsigned long clone_flags, struct task_struct *p)
{
}
#endif /* CONFIG_NUMA_BALANCING */

#ifdef CONFIG_SMP

static inline void
queue_balance_callback(struct rq *rq,
		       struct callback_head *head,
		       void (*func)(struct rq *rq))
{
	lockdep_assert_held(&rq->lock);

	if (unlikely(head->next))
		return;

	head->func = (void (*)(struct callback_head *))func;
	head->next = rq->balance_callback;
	rq->balance_callback = head;
}

extern void sched_ttwu_pending(void);

#define rcu_dereference_check_sched_domain(p) \
	rcu_dereference_check((p), \
			      lockdep_is_held(&sched_domains_mutex))

/*
 * The domain tree (rq->sd) is protected by RCU's quiescent state transition.
 * See detach_destroy_domains: synchronize_sched for details.
 *
 * The domain tree of any CPU may only be accessed from within
 * preempt-disabled sections.
 */
#define for_each_domain(cpu, __sd) \
	for (__sd = rcu_dereference_check_sched_domain(cpu_rq(cpu)->sd); \
			__sd; __sd = __sd->parent)

#define for_each_lower_domain(sd) for (; sd; sd = sd->child)

/**
 * highest_flag_domain - Return highest sched_domain containing flag.
 * @cpu:	The CPU whose highest level of sched domain is to
 *		be returned.
 * @flag:	The flag to check for the highest sched_domain
 *		for the given CPU.
 *
 * Returns the highest sched_domain of a CPU which contains the given flag.
 */
static inline struct sched_domain *highest_flag_domain(int cpu, int flag)
{
	struct sched_domain *sd, *hsd = NULL;

	for_each_domain(cpu, sd) {
		if (!(sd->flags & flag))
			break;
		hsd = sd;
	}

	return hsd;
}

static inline struct sched_domain *lowest_flag_domain(int cpu, int flag)
{
	struct sched_domain *sd;

	for_each_domain(cpu, sd) {
		if (sd->flags & flag)
			break;
	}

	return sd;
}

DECLARE_PER_CPU(struct sched_domain __rcu *, sd_llc);
DECLARE_PER_CPU(int, sd_llc_size);
DECLARE_PER_CPU(int, sd_llc_id);
<<<<<<< HEAD
DECLARE_PER_CPU(struct sched_domain_shared *, sd_llc_shared);
DECLARE_PER_CPU(struct sched_domain *, sd_numa);
DECLARE_PER_CPU(struct sched_domain *, sd_asym);
=======
DECLARE_PER_CPU(struct sched_domain_shared __rcu *, sd_llc_shared);
DECLARE_PER_CPU(struct sched_domain __rcu *, sd_numa);
DECLARE_PER_CPU(struct sched_domain __rcu *, sd_asym_packing);
DECLARE_PER_CPU(struct sched_domain __rcu *, sd_asym_cpucapacity);
extern struct static_key_false sched_asym_cpucapacity;
>>>>>>> 407d19ab

struct sched_group_capacity {
	atomic_t		ref;
	/*
	 * CPU capacity of this group, SCHED_CAPACITY_SCALE being max capacity
	 * for a single CPU.
	 */
	unsigned long		capacity;
	unsigned long		min_capacity;		/* Min per-CPU capacity in group */
	unsigned long		next_update;
	int			imbalance;		/* XXX unrelated to capacity but shared group state */

#ifdef CONFIG_SCHED_DEBUG
	int			id;
#endif

	unsigned long		cpumask[0];		/* Balance mask */
};

struct sched_group {
	struct sched_group	*next;			/* Must be a circular list */
	atomic_t		ref;

	unsigned int		group_weight;
	struct sched_group_capacity *sgc;
	int			asym_prefer_cpu;	/* CPU of highest priority in group */

	/*
	 * The CPUs this group covers.
	 *
	 * NOTE: this field is variable length. (Allocated dynamically
	 * by attaching extra space to the end of the structure,
	 * depending on how many CPUs the kernel has booted up with)
	 */
	unsigned long		cpumask[0];
};

static inline struct cpumask *sched_group_span(struct sched_group *sg)
{
	return to_cpumask(sg->cpumask);
}

/*
 * See build_balance_mask().
 */
static inline struct cpumask *group_balance_mask(struct sched_group *sg)
{
	return to_cpumask(sg->sgc->cpumask);
}

/**
 * group_first_cpu - Returns the first CPU in the cpumask of a sched_group.
 * @group: The group whose first CPU is to be returned.
 */
static inline unsigned int group_first_cpu(struct sched_group *group)
{
	return cpumask_first(sched_group_span(group));
}

extern int group_balance_cpu(struct sched_group *sg);

#if defined(CONFIG_SCHED_DEBUG) && defined(CONFIG_SYSCTL)
void register_sched_domain_sysctl(void);
void dirty_sched_domain_sysctl(int cpu);
void unregister_sched_domain_sysctl(void);
#else
static inline void register_sched_domain_sysctl(void)
{
}
static inline void dirty_sched_domain_sysctl(int cpu)
{
}
static inline void unregister_sched_domain_sysctl(void)
{
}
#endif

#else

static inline void sched_ttwu_pending(void) { }

#endif /* CONFIG_SMP */

#include "stats.h"
#include "autogroup.h"

#ifdef CONFIG_CGROUP_SCHED

/*
 * Return the group to which this tasks belongs.
 *
 * We cannot use task_css() and friends because the cgroup subsystem
 * changes that value before the cgroup_subsys::attach() method is called,
 * therefore we cannot pin it and might observe the wrong value.
 *
 * The same is true for autogroup's p->signal->autogroup->tg, the autogroup
 * core changes this before calling sched_move_task().
 *
 * Instead we use a 'copy' which is updated from sched_move_task() while
 * holding both task_struct::pi_lock and rq::lock.
 */
static inline struct task_group *task_group(struct task_struct *p)
{
	return p->sched_task_group;
}

/* Change a task's cfs_rq and parent entity if it moves across CPUs/groups */
static inline void set_task_rq(struct task_struct *p, unsigned int cpu)
{
#if defined(CONFIG_FAIR_GROUP_SCHED) || defined(CONFIG_RT_GROUP_SCHED)
	struct task_group *tg = task_group(p);
#endif

#ifdef CONFIG_FAIR_GROUP_SCHED
	set_task_rq_fair(&p->se, p->se.cfs_rq, tg->cfs_rq[cpu]);
	p->se.cfs_rq = tg->cfs_rq[cpu];
	p->se.parent = tg->se[cpu];
#endif

#ifdef CONFIG_RT_GROUP_SCHED
	p->rt.rt_rq  = tg->rt_rq[cpu];
	p->rt.parent = tg->rt_se[cpu];
#endif
}

#else /* CONFIG_CGROUP_SCHED */

static inline void set_task_rq(struct task_struct *p, unsigned int cpu) { }
static inline struct task_group *task_group(struct task_struct *p)
{
	return NULL;
}

#endif /* CONFIG_CGROUP_SCHED */

static inline void __set_task_cpu(struct task_struct *p, unsigned int cpu)
{
	set_task_rq(p, cpu);
#ifdef CONFIG_SMP
	/*
	 * After ->cpu is set up to a new value, task_rq_lock(p, ...) can be
	 * successfuly executed on another CPU. We must ensure that updates of
	 * per-task data have been completed by this moment.
	 */
	smp_wmb();
#ifdef CONFIG_THREAD_INFO_IN_TASK
	WRITE_ONCE(p->cpu, cpu);
#else
	WRITE_ONCE(task_thread_info(p)->cpu, cpu);
#endif
	p->wake_cpu = cpu;
#endif
}

/*
 * Tunables that become constants when CONFIG_SCHED_DEBUG is off:
 */
#ifdef CONFIG_SCHED_DEBUG
# include <linux/static_key.h>
# define const_debug __read_mostly
#else
# define const_debug const
#endif

#define SCHED_FEAT(name, enabled)	\
	__SCHED_FEAT_##name ,

enum {
#include "features.h"
	__SCHED_FEAT_NR,
};

#undef SCHED_FEAT

#if defined(CONFIG_SCHED_DEBUG) && defined(HAVE_JUMP_LABEL)

/*
 * To support run-time toggling of sched features, all the translation units
 * (but core.c) reference the sysctl_sched_features defined in core.c.
 */
extern const_debug unsigned int sysctl_sched_features;

#define SCHED_FEAT(name, enabled)					\
static __always_inline bool static_branch_##name(struct static_key *key) \
{									\
	return static_key_##enabled(key);				\
}

#include "features.h"
#undef SCHED_FEAT

extern struct static_key sched_feat_keys[__SCHED_FEAT_NR];
#define sched_feat(x) (static_branch_##x(&sched_feat_keys[__SCHED_FEAT_##x]))

#else /* !(SCHED_DEBUG && HAVE_JUMP_LABEL) */

/*
 * Each translation unit has its own copy of sysctl_sched_features to allow
 * constants propagation at compile time and compiler optimization based on
 * features default.
 */
#define SCHED_FEAT(name, enabled)	\
	(1UL << __SCHED_FEAT_##name) * enabled |
static const_debug __maybe_unused unsigned int sysctl_sched_features =
#include "features.h"
	0;
#undef SCHED_FEAT

#define sched_feat(x) (sysctl_sched_features & (1UL << __SCHED_FEAT_##x))

#endif /* SCHED_DEBUG && HAVE_JUMP_LABEL */

extern struct static_key_false sched_numa_balancing;
extern struct static_key_false sched_schedstats;

static inline u64 global_rt_period(void)
{
	return (u64)sysctl_sched_rt_period * NSEC_PER_USEC;
}

static inline u64 global_rt_runtime(void)
{
	if (sysctl_sched_rt_runtime < 0)
		return RUNTIME_INF;

	return (u64)sysctl_sched_rt_runtime * NSEC_PER_USEC;
}

static inline int task_current(struct rq *rq, struct task_struct *p)
{
	return rq->curr == p;
}

static inline int task_running(struct rq *rq, struct task_struct *p)
{
#ifdef CONFIG_SMP
	return p->on_cpu;
#else
	return task_current(rq, p);
#endif
}

static inline int task_on_rq_queued(struct task_struct *p)
{
	return p->on_rq == TASK_ON_RQ_QUEUED;
}

static inline int task_on_rq_migrating(struct task_struct *p)
{
	return READ_ONCE(p->on_rq) == TASK_ON_RQ_MIGRATING;
}

/*
 * wake flags
 */
#define WF_SYNC			0x01		/* Waker goes to sleep after wakeup */
#define WF_FORK			0x02		/* Child wakeup after fork */
#define WF_MIGRATED		0x4		/* Internal use, task got migrated */

/*
 * To aid in avoiding the subversion of "niceness" due to uneven distribution
 * of tasks with abnormal "nice" values across CPUs the contribution that
 * each task makes to its run queue's load is weighted according to its
 * scheduling class and "nice" value. For SCHED_NORMAL tasks this is just a
 * scaled version of the new time slice allocation that they receive on time
 * slice expiry etc.
 */

#define WEIGHT_IDLEPRIO		3
#define WMULT_IDLEPRIO		1431655765

extern const int		sched_prio_to_weight[40];
extern const u32		sched_prio_to_wmult[40];

/*
 * {de,en}queue flags:
 *
 * DEQUEUE_SLEEP  - task is no longer runnable
 * ENQUEUE_WAKEUP - task just became runnable
 *
 * SAVE/RESTORE - an otherwise spurious dequeue/enqueue, done to ensure tasks
 *                are in a known state which allows modification. Such pairs
 *                should preserve as much state as possible.
 *
 * MOVE - paired with SAVE/RESTORE, explicitly does not preserve the location
 *        in the runqueue.
 *
 * ENQUEUE_HEAD      - place at front of runqueue (tail if not specified)
 * ENQUEUE_REPLENISH - CBS (replenish runtime and postpone deadline)
 * ENQUEUE_MIGRATED  - the task was migrated during wakeup
 *
 */

#define DEQUEUE_SLEEP		0x01
#define DEQUEUE_SAVE		0x02 /* Matches ENQUEUE_RESTORE */
#define DEQUEUE_MOVE		0x04 /* Matches ENQUEUE_MOVE */
#define DEQUEUE_NOCLOCK		0x08 /* Matches ENQUEUE_NOCLOCK */

#define ENQUEUE_WAKEUP		0x01
#define ENQUEUE_RESTORE		0x02
#define ENQUEUE_MOVE		0x04
#define ENQUEUE_NOCLOCK		0x08

#define ENQUEUE_HEAD		0x10
#define ENQUEUE_REPLENISH	0x20
#ifdef CONFIG_SMP
#define ENQUEUE_MIGRATED	0x40
#else
#define ENQUEUE_MIGRATED	0x00
#endif

#define RETRY_TASK		((void *)-1UL)

struct sched_class {
	const struct sched_class *next;

	void (*enqueue_task) (struct rq *rq, struct task_struct *p, int flags);
	void (*dequeue_task) (struct rq *rq, struct task_struct *p, int flags);
	void (*yield_task)   (struct rq *rq);
	bool (*yield_to_task)(struct rq *rq, struct task_struct *p, bool preempt);

	void (*check_preempt_curr)(struct rq *rq, struct task_struct *p, int flags);

	/*
	 * It is the responsibility of the pick_next_task() method that will
	 * return the next task to call put_prev_task() on the @prev task or
	 * something equivalent.
	 *
	 * May return RETRY_TASK when it finds a higher prio class has runnable
	 * tasks.
	 */
	struct task_struct * (*pick_next_task)(struct rq *rq,
					       struct task_struct *prev,
					       struct rq_flags *rf);
	void (*put_prev_task)(struct rq *rq, struct task_struct *p);

#ifdef CONFIG_SMP
	int  (*select_task_rq)(struct task_struct *p, int task_cpu, int sd_flag, int flags);
	void (*migrate_task_rq)(struct task_struct *p, int new_cpu);

	void (*task_woken)(struct rq *this_rq, struct task_struct *task);

	void (*set_cpus_allowed)(struct task_struct *p,
				 const struct cpumask *newmask);

	void (*rq_online)(struct rq *rq);
	void (*rq_offline)(struct rq *rq);
#endif

	void (*set_curr_task)(struct rq *rq);
	void (*task_tick)(struct rq *rq, struct task_struct *p, int queued);
	void (*task_fork)(struct task_struct *p);
	void (*task_dead)(struct task_struct *p);

	/*
	 * The switched_from() call is allowed to drop rq->lock, therefore we
	 * cannot assume the switched_from/switched_to pair is serliazed by
	 * rq->lock. They are however serialized by p->pi_lock.
	 */
	void (*switched_from)(struct rq *this_rq, struct task_struct *task);
	void (*switched_to)  (struct rq *this_rq, struct task_struct *task);
	void (*prio_changed) (struct rq *this_rq, struct task_struct *task,
			      int oldprio);

	unsigned int (*get_rr_interval)(struct rq *rq,
					struct task_struct *task);

	void (*update_curr)(struct rq *rq);

#define TASK_SET_GROUP		0
#define TASK_MOVE_GROUP		1

#ifdef CONFIG_FAIR_GROUP_SCHED
	void (*task_change_group)(struct task_struct *p, int type);
#endif
};

static inline void put_prev_task(struct rq *rq, struct task_struct *prev)
{
	prev->sched_class->put_prev_task(rq, prev);
}

static inline void set_curr_task(struct rq *rq, struct task_struct *curr)
{
	curr->sched_class->set_curr_task(rq);
}

#ifdef CONFIG_SMP
#define sched_class_highest (&stop_sched_class)
#else
#define sched_class_highest (&dl_sched_class)
#endif
#define for_each_class(class) \
   for (class = sched_class_highest; class; class = class->next)

extern const struct sched_class stop_sched_class;
extern const struct sched_class dl_sched_class;
extern const struct sched_class rt_sched_class;
extern const struct sched_class fair_sched_class;
extern const struct sched_class idle_sched_class;


#ifdef CONFIG_SMP

extern void update_group_capacity(struct sched_domain *sd, int cpu);

extern void trigger_load_balance(struct rq *rq);

extern void set_cpus_allowed_common(struct task_struct *p, const struct cpumask *new_mask);

#endif

#ifdef CONFIG_CPU_IDLE
static inline void idle_set_state(struct rq *rq,
				  struct cpuidle_state *idle_state)
{
	rq->idle_state = idle_state;
}

static inline struct cpuidle_state *idle_get_state(struct rq *rq)
{
	SCHED_WARN_ON(!rcu_read_lock_held());

	return rq->idle_state;
}
#else
static inline void idle_set_state(struct rq *rq,
				  struct cpuidle_state *idle_state)
{
}

static inline struct cpuidle_state *idle_get_state(struct rq *rq)
{
	return NULL;
}
#endif

extern void schedule_idle(void);

extern void sysrq_sched_debug_show(void);
extern void sched_init_granularity(void);
extern void update_max_interval(void);

extern void init_sched_dl_class(void);
extern void init_sched_rt_class(void);
extern void init_sched_fair_class(void);

extern void reweight_task(struct task_struct *p, int prio);

extern void resched_curr(struct rq *rq);
extern void resched_cpu(int cpu);

extern struct rt_bandwidth def_rt_bandwidth;
extern void init_rt_bandwidth(struct rt_bandwidth *rt_b, u64 period, u64 runtime);

extern struct dl_bandwidth def_dl_bandwidth;
extern void init_dl_bandwidth(struct dl_bandwidth *dl_b, u64 period, u64 runtime);
extern void init_dl_task_timer(struct sched_dl_entity *dl_se);
extern void init_dl_inactive_task_timer(struct sched_dl_entity *dl_se);
extern void init_dl_rq_bw_ratio(struct dl_rq *dl_rq);

#define BW_SHIFT		20
#define BW_UNIT			(1 << BW_SHIFT)
#define RATIO_SHIFT		8
unsigned long to_ratio(u64 period, u64 runtime);

extern void init_entity_runnable_average(struct sched_entity *se);
extern void post_init_entity_util_avg(struct sched_entity *se);

#ifdef CONFIG_NO_HZ_FULL
extern bool sched_can_stop_tick(struct rq *rq);
extern int __init sched_tick_offload_init(void);

/*
 * Tick may be needed by tasks in the runqueue depending on their policy and
 * requirements. If tick is needed, lets send the target an IPI to kick it out of
 * nohz mode if necessary.
 */
static inline void sched_update_tick_dependency(struct rq *rq)
{
	int cpu;

	if (!tick_nohz_full_enabled())
		return;

	cpu = cpu_of(rq);

	if (!tick_nohz_full_cpu(cpu))
		return;

	if (sched_can_stop_tick(rq))
		tick_nohz_dep_clear_cpu(cpu, TICK_DEP_BIT_SCHED);
	else
		tick_nohz_dep_set_cpu(cpu, TICK_DEP_BIT_SCHED);
}
#else
static inline int sched_tick_offload_init(void) { return 0; }
static inline void sched_update_tick_dependency(struct rq *rq) { }
#endif

static inline void add_nr_running(struct rq *rq, unsigned count)
{
	unsigned prev_nr = rq->nr_running;

	rq->nr_running = prev_nr + count;

	if (prev_nr < 2 && rq->nr_running >= 2) {
#ifdef CONFIG_SMP
		if (!rq->rd->overload)
			rq->rd->overload = true;
#endif
	}

	sched_update_tick_dependency(rq);
}

static inline void sub_nr_running(struct rq *rq, unsigned count)
{
	rq->nr_running -= count;
	/* Check if we still need preemption */
	sched_update_tick_dependency(rq);
}

extern void update_rq_clock(struct rq *rq);

extern void activate_task(struct rq *rq, struct task_struct *p, int flags);
extern void deactivate_task(struct rq *rq, struct task_struct *p, int flags);

extern void check_preempt_curr(struct rq *rq, struct task_struct *p, int flags);

extern const_debug unsigned int sysctl_sched_nr_migrate;
extern const_debug unsigned int sysctl_sched_migration_cost;

#ifdef CONFIG_SCHED_HRTICK

/*
 * Use hrtick when:
 *  - enabled by features
 *  - hrtimer is actually high res
 */
static inline int hrtick_enabled(struct rq *rq)
{
	if (!sched_feat(HRTICK))
		return 0;
	if (!cpu_active(cpu_of(rq)))
		return 0;
	return hrtimer_is_hres_active(&rq->hrtick_timer);
}

void hrtick_start(struct rq *rq, u64 delay);

#else

static inline int hrtick_enabled(struct rq *rq)
{
	return 0;
}

#endif /* CONFIG_SCHED_HRTICK */

#ifndef arch_scale_freq_capacity
static __always_inline
unsigned long arch_scale_freq_capacity(int cpu)
{
	return SCHED_CAPACITY_SCALE;
}
#endif

#ifdef CONFIG_SMP
#ifndef arch_scale_cpu_capacity
static __always_inline
unsigned long arch_scale_cpu_capacity(struct sched_domain *sd, int cpu)
{
	if (sd && (sd->flags & SD_SHARE_CPUCAPACITY) && (sd->span_weight > 1))
		return sd->smt_gain / sd->span_weight;

	return SCHED_CAPACITY_SCALE;
}
#endif
#else
#ifndef arch_scale_cpu_capacity
static __always_inline
unsigned long arch_scale_cpu_capacity(void __always_unused *sd, int cpu)
{
	return SCHED_CAPACITY_SCALE;
}
#endif
#endif

struct rq *__task_rq_lock(struct task_struct *p, struct rq_flags *rf)
	__acquires(rq->lock);

struct rq *task_rq_lock(struct task_struct *p, struct rq_flags *rf)
	__acquires(p->pi_lock)
	__acquires(rq->lock);

static inline void __task_rq_unlock(struct rq *rq, struct rq_flags *rf)
	__releases(rq->lock)
{
	rq_unpin_lock(rq, rf);
	raw_spin_unlock(&rq->lock);
}

static inline void
task_rq_unlock(struct rq *rq, struct task_struct *p, struct rq_flags *rf)
	__releases(rq->lock)
	__releases(p->pi_lock)
{
	rq_unpin_lock(rq, rf);
	raw_spin_unlock(&rq->lock);
	raw_spin_unlock_irqrestore(&p->pi_lock, rf->flags);
}

static inline void
rq_lock_irqsave(struct rq *rq, struct rq_flags *rf)
	__acquires(rq->lock)
{
	raw_spin_lock_irqsave(&rq->lock, rf->flags);
	rq_pin_lock(rq, rf);
}

static inline void
rq_lock_irq(struct rq *rq, struct rq_flags *rf)
	__acquires(rq->lock)
{
	raw_spin_lock_irq(&rq->lock);
	rq_pin_lock(rq, rf);
}

static inline void
rq_lock(struct rq *rq, struct rq_flags *rf)
	__acquires(rq->lock)
{
	raw_spin_lock(&rq->lock);
	rq_pin_lock(rq, rf);
}

static inline void
rq_relock(struct rq *rq, struct rq_flags *rf)
	__acquires(rq->lock)
{
	raw_spin_lock(&rq->lock);
	rq_repin_lock(rq, rf);
}

static inline void
rq_unlock_irqrestore(struct rq *rq, struct rq_flags *rf)
	__releases(rq->lock)
{
	rq_unpin_lock(rq, rf);
	raw_spin_unlock_irqrestore(&rq->lock, rf->flags);
}

static inline void
rq_unlock_irq(struct rq *rq, struct rq_flags *rf)
	__releases(rq->lock)
{
	rq_unpin_lock(rq, rf);
	raw_spin_unlock_irq(&rq->lock);
}

static inline void
rq_unlock(struct rq *rq, struct rq_flags *rf)
	__releases(rq->lock)
{
	rq_unpin_lock(rq, rf);
	raw_spin_unlock(&rq->lock);
}

#ifdef CONFIG_SMP
#ifdef CONFIG_PREEMPT

static inline void double_rq_lock(struct rq *rq1, struct rq *rq2);

/*
 * fair double_lock_balance: Safely acquires both rq->locks in a fair
 * way at the expense of forcing extra atomic operations in all
 * invocations.  This assures that the double_lock is acquired using the
 * same underlying policy as the spinlock_t on this architecture, which
 * reduces latency compared to the unfair variant below.  However, it
 * also adds more overhead and therefore may reduce throughput.
 */
static inline int _double_lock_balance(struct rq *this_rq, struct rq *busiest)
	__releases(this_rq->lock)
	__acquires(busiest->lock)
	__acquires(this_rq->lock)
{
	raw_spin_unlock(&this_rq->lock);
	double_rq_lock(this_rq, busiest);

	return 1;
}

#else
/*
 * Unfair double_lock_balance: Optimizes throughput at the expense of
 * latency by eliminating extra atomic operations when the locks are
 * already in proper order on entry.  This favors lower CPU-ids and will
 * grant the double lock to lower CPUs over higher ids under contention,
 * regardless of entry order into the function.
 */
static inline int _double_lock_balance(struct rq *this_rq, struct rq *busiest)
	__releases(this_rq->lock)
	__acquires(busiest->lock)
	__acquires(this_rq->lock)
{
	int ret = 0;

	if (unlikely(!raw_spin_trylock(&busiest->lock))) {
		if (busiest < this_rq) {
			raw_spin_unlock(&this_rq->lock);
			raw_spin_lock(&busiest->lock);
			raw_spin_lock_nested(&this_rq->lock,
					      SINGLE_DEPTH_NESTING);
			ret = 1;
		} else
			raw_spin_lock_nested(&busiest->lock,
					      SINGLE_DEPTH_NESTING);
	}
	return ret;
}

#endif /* CONFIG_PREEMPT */

/*
 * double_lock_balance - lock the busiest runqueue, this_rq is locked already.
 */
static inline int double_lock_balance(struct rq *this_rq, struct rq *busiest)
{
	if (unlikely(!irqs_disabled())) {
		/* printk() doesn't work well under rq->lock */
		raw_spin_unlock(&this_rq->lock);
		BUG_ON(1);
	}

	return _double_lock_balance(this_rq, busiest);
}

static inline void double_unlock_balance(struct rq *this_rq, struct rq *busiest)
	__releases(busiest->lock)
{
	raw_spin_unlock(&busiest->lock);
	lock_set_subclass(&this_rq->lock.dep_map, 0, _RET_IP_);
}

static inline void double_lock(spinlock_t *l1, spinlock_t *l2)
{
	if (l1 > l2)
		swap(l1, l2);

	spin_lock(l1);
	spin_lock_nested(l2, SINGLE_DEPTH_NESTING);
}

static inline void double_lock_irq(spinlock_t *l1, spinlock_t *l2)
{
	if (l1 > l2)
		swap(l1, l2);

	spin_lock_irq(l1);
	spin_lock_nested(l2, SINGLE_DEPTH_NESTING);
}

static inline void double_raw_lock(raw_spinlock_t *l1, raw_spinlock_t *l2)
{
	if (l1 > l2)
		swap(l1, l2);

	raw_spin_lock(l1);
	raw_spin_lock_nested(l2, SINGLE_DEPTH_NESTING);
}

/*
 * double_rq_lock - safely lock two runqueues
 *
 * Note this does not disable interrupts like task_rq_lock,
 * you need to do so manually before calling.
 */
static inline void double_rq_lock(struct rq *rq1, struct rq *rq2)
	__acquires(rq1->lock)
	__acquires(rq2->lock)
{
	BUG_ON(!irqs_disabled());
	if (rq1 == rq2) {
		raw_spin_lock(&rq1->lock);
		__acquire(rq2->lock);	/* Fake it out ;) */
	} else {
		if (rq1 < rq2) {
			raw_spin_lock(&rq1->lock);
			raw_spin_lock_nested(&rq2->lock, SINGLE_DEPTH_NESTING);
		} else {
			raw_spin_lock(&rq2->lock);
			raw_spin_lock_nested(&rq1->lock, SINGLE_DEPTH_NESTING);
		}
	}
}

/*
 * double_rq_unlock - safely unlock two runqueues
 *
 * Note this does not restore interrupts like task_rq_unlock,
 * you need to do so manually after calling.
 */
static inline void double_rq_unlock(struct rq *rq1, struct rq *rq2)
	__releases(rq1->lock)
	__releases(rq2->lock)
{
	raw_spin_unlock(&rq1->lock);
	if (rq1 != rq2)
		raw_spin_unlock(&rq2->lock);
	else
		__release(rq2->lock);
}

extern void set_rq_online (struct rq *rq);
extern void set_rq_offline(struct rq *rq);
extern bool sched_smp_initialized;

#else /* CONFIG_SMP */

/*
 * double_rq_lock - safely lock two runqueues
 *
 * Note this does not disable interrupts like task_rq_lock,
 * you need to do so manually before calling.
 */
static inline void double_rq_lock(struct rq *rq1, struct rq *rq2)
	__acquires(rq1->lock)
	__acquires(rq2->lock)
{
	BUG_ON(!irqs_disabled());
	BUG_ON(rq1 != rq2);
	raw_spin_lock(&rq1->lock);
	__acquire(rq2->lock);	/* Fake it out ;) */
}

/*
 * double_rq_unlock - safely unlock two runqueues
 *
 * Note this does not restore interrupts like task_rq_unlock,
 * you need to do so manually after calling.
 */
static inline void double_rq_unlock(struct rq *rq1, struct rq *rq2)
	__releases(rq1->lock)
	__releases(rq2->lock)
{
	BUG_ON(rq1 != rq2);
	raw_spin_unlock(&rq1->lock);
	__release(rq2->lock);
}

#endif

extern struct sched_entity *__pick_first_entity(struct cfs_rq *cfs_rq);
extern struct sched_entity *__pick_last_entity(struct cfs_rq *cfs_rq);

#ifdef	CONFIG_SCHED_DEBUG
extern bool sched_debug_enabled;

extern void print_cfs_stats(struct seq_file *m, int cpu);
extern void print_rt_stats(struct seq_file *m, int cpu);
extern void print_dl_stats(struct seq_file *m, int cpu);
extern void print_cfs_rq(struct seq_file *m, int cpu, struct cfs_rq *cfs_rq);
extern void print_rt_rq(struct seq_file *m, int cpu, struct rt_rq *rt_rq);
extern void print_dl_rq(struct seq_file *m, int cpu, struct dl_rq *dl_rq);
#ifdef CONFIG_NUMA_BALANCING
extern void
show_numa_stats(struct task_struct *p, struct seq_file *m);
extern void
print_numa_stats(struct seq_file *m, int node, unsigned long tsf,
	unsigned long tpf, unsigned long gsf, unsigned long gpf);
#endif /* CONFIG_NUMA_BALANCING */
#endif /* CONFIG_SCHED_DEBUG */

extern void init_cfs_rq(struct cfs_rq *cfs_rq);
extern void init_rt_rq(struct rt_rq *rt_rq);
extern void init_dl_rq(struct dl_rq *dl_rq);

extern void cfs_bandwidth_usage_inc(void);
extern void cfs_bandwidth_usage_dec(void);

#ifdef CONFIG_NO_HZ_COMMON
#define NOHZ_BALANCE_KICK_BIT	0
#define NOHZ_STATS_KICK_BIT	1

#define NOHZ_BALANCE_KICK	BIT(NOHZ_BALANCE_KICK_BIT)
#define NOHZ_STATS_KICK		BIT(NOHZ_STATS_KICK_BIT)

#define NOHZ_KICK_MASK	(NOHZ_BALANCE_KICK | NOHZ_STATS_KICK)

#define nohz_flags(cpu)	(&cpu_rq(cpu)->nohz_flags)

extern void nohz_balance_exit_idle(struct rq *rq);
#else
static inline void nohz_balance_exit_idle(struct rq *rq) { }
#endif


#ifdef CONFIG_SMP
static inline
void __dl_update(struct dl_bw *dl_b, s64 bw)
{
	struct root_domain *rd = container_of(dl_b, struct root_domain, dl_bw);
	int i;

	RCU_LOCKDEP_WARN(!rcu_read_lock_sched_held(),
			 "sched RCU must be held");
	for_each_cpu_and(i, rd->span, cpu_active_mask) {
		struct rq *rq = cpu_rq(i);

		rq->dl.extra_bw += bw;
	}
}
#else
static inline
void __dl_update(struct dl_bw *dl_b, s64 bw)
{
	struct dl_rq *dl = container_of(dl_b, struct dl_rq, dl_bw);

	dl->extra_bw += bw;
}
#endif


#ifdef CONFIG_IRQ_TIME_ACCOUNTING
struct irqtime {
	u64			total;
	u64			tick_delta;
	u64			irq_start_time;
	struct u64_stats_sync	sync;
};

DECLARE_PER_CPU(struct irqtime, cpu_irqtime);

/*
 * Returns the irqtime minus the softirq time computed by ksoftirqd.
 * Otherwise ksoftirqd's sum_exec_runtime is substracted its own runtime
 * and never move forward.
 */
static inline u64 irq_time_read(int cpu)
{
	struct irqtime *irqtime = &per_cpu(cpu_irqtime, cpu);
	unsigned int seq;
	u64 total;

	do {
		seq = __u64_stats_fetch_begin(&irqtime->sync);
		total = irqtime->total;
	} while (__u64_stats_fetch_retry(&irqtime->sync, seq));

	return total;
}
#endif /* CONFIG_IRQ_TIME_ACCOUNTING */

#ifdef CONFIG_CPU_FREQ
DECLARE_PER_CPU(struct update_util_data __rcu *, cpufreq_update_util_data);

/**
 * cpufreq_update_util - Take a note about CPU utilization changes.
 * @rq: Runqueue to carry out the update for.
 * @flags: Update reason flags.
 *
 * This function is called by the scheduler on the CPU whose utilization is
 * being updated.
 *
 * It can only be called from RCU-sched read-side critical sections.
 *
 * The way cpufreq is currently arranged requires it to evaluate the CPU
 * performance state (frequency/voltage) on a regular basis to prevent it from
 * being stuck in a completely inadequate performance level for too long.
 * That is not guaranteed to happen if the updates are only triggered from CFS
 * and DL, though, because they may not be coming in if only RT tasks are
 * active all the time (or there are RT tasks only).
 *
 * As a workaround for that issue, this function is called periodically by the
 * RT sched class to trigger extra cpufreq updates to prevent it from stalling,
 * but that really is a band-aid.  Going forward it should be replaced with
 * solutions targeted more specifically at RT tasks.
 */
static inline void cpufreq_update_util(struct rq *rq, unsigned int flags)
{
	struct update_util_data *data;

	data = rcu_dereference_sched(*per_cpu_ptr(&cpufreq_update_util_data,
						  cpu_of(rq)));
	if (data)
		data->func(data, rq_clock(rq), flags);
}
#else
static inline void cpufreq_update_util(struct rq *rq, unsigned int flags) {}
#endif /* CONFIG_CPU_FREQ */

#ifdef arch_scale_freq_capacity
# ifndef arch_scale_freq_invariant
#  define arch_scale_freq_invariant()	true
# endif
#else
# define arch_scale_freq_invariant()	false
#endif

#ifdef CONFIG_CPU_FREQ_GOV_SCHEDUTIL
static inline unsigned long cpu_bw_dl(struct rq *rq)
{
	return (rq->dl.running_bw * SCHED_CAPACITY_SCALE) >> BW_SHIFT;
}

static inline unsigned long cpu_util_dl(struct rq *rq)
{
	return READ_ONCE(rq->avg_dl.util_avg);
}

static inline unsigned long cpu_util_cfs(struct rq *rq)
{
	unsigned long util = READ_ONCE(rq->cfs.avg.util_avg);

	if (sched_feat(UTIL_EST)) {
		util = max_t(unsigned long, util,
			     READ_ONCE(rq->cfs.avg.util_est.enqueued));
	}

	return util;
}

static inline unsigned long cpu_util_rt(struct rq *rq)
{
	return READ_ONCE(rq->avg_rt.util_avg);
}
#endif

#ifdef CONFIG_HAVE_SCHED_AVG_IRQ
static inline unsigned long cpu_util_irq(struct rq *rq)
{
	return rq->avg_irq.util_avg;
}

static inline
unsigned long scale_irq_capacity(unsigned long util, unsigned long irq, unsigned long max)
{
	util *= (max - irq);
	util /= max;

	return util;

}
#else
static inline unsigned long cpu_util_irq(struct rq *rq)
{
	return 0;
}

static inline
unsigned long scale_irq_capacity(unsigned long util, unsigned long irq, unsigned long max)
{
	return util;
}
#endif<|MERGE_RESOLUTION|>--- conflicted
+++ resolved
@@ -45,6 +45,7 @@
 #include <linux/ctype.h>
 #include <linux/debugfs.h>
 #include <linux/delayacct.h>
+#include <linux/energy_model.h>
 #include <linux/init_task.h>
 #include <linux/kprobes.h>
 #include <linux/kthread.h>
@@ -55,9 +56,9 @@
 #include <linux/proc_fs.h>
 #include <linux/prefetch.h>
 #include <linux/profile.h>
+#include <linux/psi.h>
 #include <linux/rcupdate_wait.h>
 #include <linux/security.h>
-#include <linux/stackprotector.h>
 #include <linux/stop_machine.h>
 #include <linux/suspend.h>
 #include <linux/swait.h>
@@ -175,6 +176,11 @@
 {
 	return idle_policy(policy) || fair_policy(policy) ||
 		rt_policy(policy) || dl_policy(policy);
+}
+
+static inline int task_has_idle_policy(struct task_struct *p)
+{
+	return idle_policy(p->policy);
 }
 
 static inline int task_has_rt_policy(struct task_struct *p)
@@ -321,6 +327,7 @@
 #ifdef CONFIG_CGROUP_SCHED
 
 #include <linux/cgroup.h>
+#include <linux/psi.h>
 
 struct cfs_rq;
 struct rt_rq;
@@ -631,7 +638,7 @@
 	/*
 	 * Deadline values of the currently executing and the
 	 * earliest ready task on this rq. Caching these facilitates
-	 * the decision wether or not a ready but not running task
+	 * the decision whether or not a ready but not running task
 	 * should migrate somewhere else.
 	 */
 	struct {
@@ -703,6 +710,16 @@
 	return arch_asym_cpu_priority(a) > arch_asym_cpu_priority(b);
 }
 
+struct perf_domain {
+	struct em_perf_domain *em_pd;
+	struct perf_domain *next;
+	struct rcu_head rcu;
+};
+
+/* Scheduling group status flags */
+#define SG_OVERLOAD		0x1 /* More than one runnable task on a CPU. */
+#define SG_OVERUTILIZED		0x2 /* One or more CPUs are over-utilized. */
+
 /*
  * We add the notion of a root-domain which will be used to define per-domain
  * variables. Each exclusive cpuset essentially defines an island domain by
@@ -718,8 +735,15 @@
 	cpumask_var_t		span;
 	cpumask_var_t		online;
 
-	/* Indicate more than one runnable task for any CPU */
-	bool			overload;
+	/*
+	 * Indicate pullable load on at least one CPU, e.g:
+	 * - More than one runnable task
+	 * - Running task is misfit
+	 */
+	int			overload;
+
+	/* Indicate one or more cpus over-utilized (tipping point) */
+	int			overutilized;
 
 	/*
 	 * The bit corresponding to a CPU gets set here if such CPU has more
@@ -751,15 +775,12 @@
 	struct cpupri		cpupri;
 
 	unsigned long		max_cpu_capacity;
-<<<<<<< HEAD
-=======
 
 	/*
 	 * NULL-terminated list of performance domains intersecting with the
 	 * CPUs of the rd. Protected by RCU.
 	 */
 	struct perf_domain __rcu *pd;
->>>>>>> 407d19ab
 };
 
 extern struct root_domain def_root_domain;
@@ -840,7 +861,10 @@
 
 	unsigned int		clock_update_flags;
 	u64			clock;
-	u64			clock_task;
+	/* Ensure that all clocks are in the same cache line */
+	u64			clock_task ____cacheline_aligned;
+	u64			clock_pelt;
+	unsigned long		lost_idle_time;
 
 	atomic_t		nr_iowait;
 
@@ -854,6 +878,8 @@
 	struct callback_head	*balance_callback;
 
 	unsigned char		idle_balance;
+
+	unsigned long		misfit_task_load;
 
 	/* For active balancing */
 	int			active_balance;
@@ -928,6 +954,22 @@
 #endif
 };
 
+#ifdef CONFIG_FAIR_GROUP_SCHED
+
+/* CPU runqueue to which this cfs_rq is attached */
+static inline struct rq *rq_of(struct cfs_rq *cfs_rq)
+{
+	return cfs_rq->rq;
+}
+
+#else
+
+static inline struct rq *rq_of(struct cfs_rq *cfs_rq)
+{
+	return container_of(cfs_rq, struct rq, cfs);
+}
+#endif
+
 static inline int cpu_of(struct rq *rq)
 {
 #ifdef CONFIG_SMP
@@ -959,6 +1001,8 @@
 #define cpu_curr(cpu)		(cpu_rq(cpu)->curr)
 #define raw_rq()		raw_cpu_ptr(&runqueues)
 
+extern void update_rq_clock(struct rq *rq);
+
 static inline u64 __rq_clock_broken(struct rq *rq)
 {
 	return READ_ONCE(rq->clock);
@@ -1075,6 +1119,98 @@
 	 */
 	rq->clock_update_flags |= rf->clock_update_flags;
 #endif
+}
+
+struct rq *__task_rq_lock(struct task_struct *p, struct rq_flags *rf)
+	__acquires(rq->lock);
+
+struct rq *task_rq_lock(struct task_struct *p, struct rq_flags *rf)
+	__acquires(p->pi_lock)
+	__acquires(rq->lock);
+
+static inline void __task_rq_unlock(struct rq *rq, struct rq_flags *rf)
+	__releases(rq->lock)
+{
+	rq_unpin_lock(rq, rf);
+	raw_spin_unlock(&rq->lock);
+}
+
+static inline void
+task_rq_unlock(struct rq *rq, struct task_struct *p, struct rq_flags *rf)
+	__releases(rq->lock)
+	__releases(p->pi_lock)
+{
+	rq_unpin_lock(rq, rf);
+	raw_spin_unlock(&rq->lock);
+	raw_spin_unlock_irqrestore(&p->pi_lock, rf->flags);
+}
+
+static inline void
+rq_lock_irqsave(struct rq *rq, struct rq_flags *rf)
+	__acquires(rq->lock)
+{
+	raw_spin_lock_irqsave(&rq->lock, rf->flags);
+	rq_pin_lock(rq, rf);
+}
+
+static inline void
+rq_lock_irq(struct rq *rq, struct rq_flags *rf)
+	__acquires(rq->lock)
+{
+	raw_spin_lock_irq(&rq->lock);
+	rq_pin_lock(rq, rf);
+}
+
+static inline void
+rq_lock(struct rq *rq, struct rq_flags *rf)
+	__acquires(rq->lock)
+{
+	raw_spin_lock(&rq->lock);
+	rq_pin_lock(rq, rf);
+}
+
+static inline void
+rq_relock(struct rq *rq, struct rq_flags *rf)
+	__acquires(rq->lock)
+{
+	raw_spin_lock(&rq->lock);
+	rq_repin_lock(rq, rf);
+}
+
+static inline void
+rq_unlock_irqrestore(struct rq *rq, struct rq_flags *rf)
+	__releases(rq->lock)
+{
+	rq_unpin_lock(rq, rf);
+	raw_spin_unlock_irqrestore(&rq->lock, rf->flags);
+}
+
+static inline void
+rq_unlock_irq(struct rq *rq, struct rq_flags *rf)
+	__releases(rq->lock)
+{
+	rq_unpin_lock(rq, rf);
+	raw_spin_unlock_irq(&rq->lock);
+}
+
+static inline void
+rq_unlock(struct rq *rq, struct rq_flags *rf)
+	__releases(rq->lock)
+{
+	rq_unpin_lock(rq, rf);
+	raw_spin_unlock(&rq->lock);
+}
+
+static inline struct rq *
+this_rq_lock_irq(struct rq_flags *rf)
+	__acquires(rq->lock)
+{
+	struct rq *rq;
+
+	local_irq_disable();
+	rq = this_rq();
+	rq_lock(rq, rf);
+	return rq;
 }
 
 #ifdef CONFIG_NUMA
@@ -1143,7 +1279,7 @@
 
 /*
  * The domain tree (rq->sd) is protected by RCU's quiescent state transition.
- * See detach_destroy_domains: synchronize_sched for details.
+ * See destroy_sched_domains: call_rcu for details.
  *
  * The domain tree of any CPU may only be accessed from within
  * preempt-disabled sections.
@@ -1191,17 +1327,11 @@
 DECLARE_PER_CPU(struct sched_domain __rcu *, sd_llc);
 DECLARE_PER_CPU(int, sd_llc_size);
 DECLARE_PER_CPU(int, sd_llc_id);
-<<<<<<< HEAD
-DECLARE_PER_CPU(struct sched_domain_shared *, sd_llc_shared);
-DECLARE_PER_CPU(struct sched_domain *, sd_numa);
-DECLARE_PER_CPU(struct sched_domain *, sd_asym);
-=======
 DECLARE_PER_CPU(struct sched_domain_shared __rcu *, sd_llc_shared);
 DECLARE_PER_CPU(struct sched_domain __rcu *, sd_numa);
 DECLARE_PER_CPU(struct sched_domain __rcu *, sd_asym_packing);
 DECLARE_PER_CPU(struct sched_domain __rcu *, sd_asym_cpucapacity);
 extern struct static_key_false sched_asym_cpucapacity;
->>>>>>> 407d19ab
 
 struct sched_group_capacity {
 	atomic_t		ref;
@@ -1211,6 +1341,7 @@
 	 */
 	unsigned long		capacity;
 	unsigned long		min_capacity;		/* Min per-CPU capacity in group */
+	unsigned long		max_capacity;		/* Max per-CPU capacity in group */
 	unsigned long		next_update;
 	int			imbalance;		/* XXX unrelated to capacity but shared group state */
 
@@ -1343,7 +1474,7 @@
 #ifdef CONFIG_SMP
 	/*
 	 * After ->cpu is set up to a new value, task_rq_lock(p, ...) can be
-	 * successfuly executed on another CPU. We must ensure that updates of
+	 * successfully executed on another CPU. We must ensure that updates of
 	 * per-task data have been completed by this moment.
 	 */
 	smp_wmb();
@@ -1376,7 +1507,7 @@
 
 #undef SCHED_FEAT
 
-#if defined(CONFIG_SCHED_DEBUG) && defined(HAVE_JUMP_LABEL)
+#if defined(CONFIG_SCHED_DEBUG) && defined(CONFIG_JUMP_LABEL)
 
 /*
  * To support run-time toggling of sched features, all the translation units
@@ -1396,7 +1527,7 @@
 extern struct static_key sched_feat_keys[__SCHED_FEAT_NR];
 #define sched_feat(x) (static_branch_##x(&sched_feat_keys[__SCHED_FEAT_##x]))
 
-#else /* !(SCHED_DEBUG && HAVE_JUMP_LABEL) */
+#else /* !(SCHED_DEBUG && CONFIG_JUMP_LABEL) */
 
 /*
  * Each translation unit has its own copy of sysctl_sched_features to allow
@@ -1410,9 +1541,9 @@
 	0;
 #undef SCHED_FEAT
 
-#define sched_feat(x) (sysctl_sched_features & (1UL << __SCHED_FEAT_##x))
-
-#endif /* SCHED_DEBUG && HAVE_JUMP_LABEL */
+#define sched_feat(x) !!(sysctl_sched_features & (1UL << __SCHED_FEAT_##x))
+
+#endif /* SCHED_DEBUG && CONFIG_JUMP_LABEL */
 
 extern struct static_key_false sched_numa_balancing;
 extern struct static_key_false sched_schedstats;
@@ -1669,7 +1800,7 @@
 unsigned long to_ratio(u64 period, u64 runtime);
 
 extern void init_entity_runnable_average(struct sched_entity *se);
-extern void post_init_entity_util_avg(struct sched_entity *se);
+extern void post_init_entity_util_avg(struct task_struct *p);
 
 #ifdef CONFIG_NO_HZ_FULL
 extern bool sched_can_stop_tick(struct rq *rq);
@@ -1708,12 +1839,12 @@
 
 	rq->nr_running = prev_nr + count;
 
+#ifdef CONFIG_SMP
 	if (prev_nr < 2 && rq->nr_running >= 2) {
-#ifdef CONFIG_SMP
-		if (!rq->rd->overload)
-			rq->rd->overload = true;
-#endif
+		if (!READ_ONCE(rq->rd->overload))
+			WRITE_ONCE(rq->rd->overload, 1);
 	}
+#endif
 
 	sched_update_tick_dependency(rq);
 }
@@ -1724,8 +1855,6 @@
 	/* Check if we still need preemption */
 	sched_update_tick_dependency(rq);
 }
-
-extern void update_rq_clock(struct rq *rq);
 
 extern void activate_task(struct rq *rq, struct task_struct *p, int flags);
 extern void deactivate_task(struct rq *rq, struct task_struct *p, int flags);
@@ -1769,107 +1898,6 @@
 	return SCHED_CAPACITY_SCALE;
 }
 #endif
-
-#ifdef CONFIG_SMP
-#ifndef arch_scale_cpu_capacity
-static __always_inline
-unsigned long arch_scale_cpu_capacity(struct sched_domain *sd, int cpu)
-{
-	if (sd && (sd->flags & SD_SHARE_CPUCAPACITY) && (sd->span_weight > 1))
-		return sd->smt_gain / sd->span_weight;
-
-	return SCHED_CAPACITY_SCALE;
-}
-#endif
-#else
-#ifndef arch_scale_cpu_capacity
-static __always_inline
-unsigned long arch_scale_cpu_capacity(void __always_unused *sd, int cpu)
-{
-	return SCHED_CAPACITY_SCALE;
-}
-#endif
-#endif
-
-struct rq *__task_rq_lock(struct task_struct *p, struct rq_flags *rf)
-	__acquires(rq->lock);
-
-struct rq *task_rq_lock(struct task_struct *p, struct rq_flags *rf)
-	__acquires(p->pi_lock)
-	__acquires(rq->lock);
-
-static inline void __task_rq_unlock(struct rq *rq, struct rq_flags *rf)
-	__releases(rq->lock)
-{
-	rq_unpin_lock(rq, rf);
-	raw_spin_unlock(&rq->lock);
-}
-
-static inline void
-task_rq_unlock(struct rq *rq, struct task_struct *p, struct rq_flags *rf)
-	__releases(rq->lock)
-	__releases(p->pi_lock)
-{
-	rq_unpin_lock(rq, rf);
-	raw_spin_unlock(&rq->lock);
-	raw_spin_unlock_irqrestore(&p->pi_lock, rf->flags);
-}
-
-static inline void
-rq_lock_irqsave(struct rq *rq, struct rq_flags *rf)
-	__acquires(rq->lock)
-{
-	raw_spin_lock_irqsave(&rq->lock, rf->flags);
-	rq_pin_lock(rq, rf);
-}
-
-static inline void
-rq_lock_irq(struct rq *rq, struct rq_flags *rf)
-	__acquires(rq->lock)
-{
-	raw_spin_lock_irq(&rq->lock);
-	rq_pin_lock(rq, rf);
-}
-
-static inline void
-rq_lock(struct rq *rq, struct rq_flags *rf)
-	__acquires(rq->lock)
-{
-	raw_spin_lock(&rq->lock);
-	rq_pin_lock(rq, rf);
-}
-
-static inline void
-rq_relock(struct rq *rq, struct rq_flags *rf)
-	__acquires(rq->lock)
-{
-	raw_spin_lock(&rq->lock);
-	rq_repin_lock(rq, rf);
-}
-
-static inline void
-rq_unlock_irqrestore(struct rq *rq, struct rq_flags *rf)
-	__releases(rq->lock)
-{
-	rq_unpin_lock(rq, rf);
-	raw_spin_unlock_irqrestore(&rq->lock, rf->flags);
-}
-
-static inline void
-rq_unlock_irq(struct rq *rq, struct rq_flags *rf)
-	__releases(rq->lock)
-{
-	rq_unpin_lock(rq, rf);
-	raw_spin_unlock_irq(&rq->lock);
-}
-
-static inline void
-rq_unlock(struct rq *rq, struct rq_flags *rf)
-	__releases(rq->lock)
-{
-	rq_unpin_lock(rq, rf);
-	raw_spin_unlock(&rq->lock);
-}
 
 #ifdef CONFIG_SMP
 #ifdef CONFIG_PREEMPT
@@ -2202,7 +2230,39 @@
 # define arch_scale_freq_invariant()	false
 #endif
 
+#ifdef CONFIG_SMP
+static inline unsigned long capacity_orig_of(int cpu)
+{
+	return cpu_rq(cpu)->cpu_capacity_orig;
+}
+#endif
+
 #ifdef CONFIG_CPU_FREQ_GOV_SCHEDUTIL
+/**
+ * enum schedutil_type - CPU utilization type
+ * @FREQUENCY_UTIL:	Utilization used to select frequency
+ * @ENERGY_UTIL:	Utilization used during energy calculation
+ *
+ * The utilization signals of all scheduling classes (CFS/RT/DL) and IRQ time
+ * need to be aggregated differently depending on the usage made of them. This
+ * enum is used within schedutil_freq_util() to differentiate the types of
+ * utilization expected by the callers, and adjust the aggregation accordingly.
+ */
+enum schedutil_type {
+	FREQUENCY_UTIL,
+	ENERGY_UTIL,
+};
+
+unsigned long schedutil_freq_util(int cpu, unsigned long util_cfs,
+				  unsigned long max, enum schedutil_type type);
+
+static inline unsigned long schedutil_energy_util(int cpu, unsigned long cfs)
+{
+	unsigned long max = arch_scale_cpu_capacity(NULL, cpu);
+
+	return schedutil_freq_util(cpu, cfs, max, ENERGY_UTIL);
+}
+
 static inline unsigned long cpu_bw_dl(struct rq *rq)
 {
 	return (rq->dl.running_bw * SCHED_CAPACITY_SCALE) >> BW_SHIFT;
@@ -2229,6 +2289,11 @@
 {
 	return READ_ONCE(rq->avg_rt.util_avg);
 }
+#else /* CONFIG_CPU_FREQ_GOV_SCHEDUTIL */
+static inline unsigned long schedutil_energy_util(int cpu, unsigned long cfs)
+{
+	return cfs;
+}
 #endif
 
 #ifdef CONFIG_HAVE_SCHED_AVG_IRQ
@@ -2257,4 +2322,22 @@
 {
 	return util;
 }
-#endif+#endif
+
+#if defined(CONFIG_ENERGY_MODEL) && defined(CONFIG_CPU_FREQ_GOV_SCHEDUTIL)
+
+#define perf_domain_span(pd) (to_cpumask(((pd)->em_pd->cpus)))
+
+DECLARE_STATIC_KEY_FALSE(sched_energy_present);
+
+static inline bool sched_energy_enabled(void)
+{
+	return static_branch_unlikely(&sched_energy_present);
+}
+
+#else /* ! (CONFIG_ENERGY_MODEL && CONFIG_CPU_FREQ_GOV_SCHEDUTIL) */
+
+#define perf_domain_span(pd) NULL
+static inline bool sched_energy_enabled(void) { return false; }
+
+#endif /* CONFIG_ENERGY_MODEL && CONFIG_CPU_FREQ_GOV_SCHEDUTIL */