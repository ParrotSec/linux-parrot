--- conflicted
+++ resolved
@@ -3930,8 +3930,6 @@
 	WRITE_ONCE(cfs_rq->avg.util_est.enqueued, enqueued);
 
 	trace_sched_util_est_cfs_tp(cfs_rq);
-<<<<<<< HEAD
-=======
 }
 
 static inline void util_est_dequeue(struct cfs_rq *cfs_rq,
@@ -3948,7 +3946,6 @@
 	WRITE_ONCE(cfs_rq->avg.util_est.enqueued, enqueued);
 
 	trace_sched_util_est_cfs_tp(cfs_rq);
->>>>>>> 4e026225
 }
 
 /*
@@ -3974,16 +3971,6 @@
 	if (!sched_feat(UTIL_EST))
 		return;
 
-<<<<<<< HEAD
-	/* Update root cfs_rq's estimated utilization */
-	ue.enqueued  = cfs_rq->avg.util_est.enqueued;
-	ue.enqueued -= min_t(unsigned int, ue.enqueued, _task_util_est(p));
-	WRITE_ONCE(cfs_rq->avg.util_est.enqueued, ue.enqueued);
-
-	trace_sched_util_est_cfs_tp(cfs_rq);
-
-=======
->>>>>>> 4e026225
 	/*
 	 * Skip update of task's estimated utilization when the task has not
 	 * yet completed an activation, e.g. being migrated.
@@ -5665,11 +5652,7 @@
 		rq->next_balance = jiffies;
 
 dequeue_throttle:
-<<<<<<< HEAD
-	util_est_dequeue(&rq->cfs, p, task_sleep);
-=======
 	util_est_update(&rq->cfs, p, task_sleep);
->>>>>>> 4e026225
 	hrtick_update(rq);
 }
 
