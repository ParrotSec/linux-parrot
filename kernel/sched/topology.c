// SPDX-License-Identifier: GPL-2.0
/*
 * Scheduler topology setup/handling methods
 */
#include "sched.h"

DEFINE_MUTEX(sched_domains_mutex);

/* Protected by sched_domains_mutex: */
cpumask_var_t sched_domains_tmpmask;
cpumask_var_t sched_domains_tmpmask2;

#ifdef CONFIG_SCHED_DEBUG

static int __init sched_debug_setup(char *str)
{
	sched_debug_enabled = true;

	return 0;
}
early_param("sched_debug", sched_debug_setup);

static inline bool sched_debug(void)
{
	return sched_debug_enabled;
}

static int sched_domain_debug_one(struct sched_domain *sd, int cpu, int level,
				  struct cpumask *groupmask)
{
	struct sched_group *group = sd->groups;

	cpumask_clear(groupmask);

	printk(KERN_DEBUG "%*s domain-%d: ", level, "", level);

	if (!(sd->flags & SD_LOAD_BALANCE)) {
		printk("does not load-balance\n");
		if (sd->parent)
			printk(KERN_ERR "ERROR: !SD_LOAD_BALANCE domain has parent");
		return -1;
	}

	printk(KERN_CONT "span=%*pbl level=%s\n",
	       cpumask_pr_args(sched_domain_span(sd)), sd->name);

	if (!cpumask_test_cpu(cpu, sched_domain_span(sd))) {
		printk(KERN_ERR "ERROR: domain->span does not contain CPU%d\n", cpu);
	}
	if (group && !cpumask_test_cpu(cpu, sched_group_span(group))) {
		printk(KERN_ERR "ERROR: domain->groups does not contain CPU%d\n", cpu);
	}

	printk(KERN_DEBUG "%*s groups:", level + 1, "");
	do {
		if (!group) {
			printk("\n");
			printk(KERN_ERR "ERROR: group is NULL\n");
			break;
		}

		if (!cpumask_weight(sched_group_span(group))) {
			printk(KERN_CONT "\n");
			printk(KERN_ERR "ERROR: empty group\n");
			break;
		}

		if (!(sd->flags & SD_OVERLAP) &&
		    cpumask_intersects(groupmask, sched_group_span(group))) {
			printk(KERN_CONT "\n");
			printk(KERN_ERR "ERROR: repeated CPUs\n");
			break;
		}

		cpumask_or(groupmask, groupmask, sched_group_span(group));

		printk(KERN_CONT " %d:{ span=%*pbl",
				group->sgc->id,
				cpumask_pr_args(sched_group_span(group)));

		if ((sd->flags & SD_OVERLAP) &&
		    !cpumask_equal(group_balance_mask(group), sched_group_span(group))) {
			printk(KERN_CONT " mask=%*pbl",
				cpumask_pr_args(group_balance_mask(group)));
		}

		if (group->sgc->capacity != SCHED_CAPACITY_SCALE)
			printk(KERN_CONT " cap=%lu", group->sgc->capacity);

		if (group == sd->groups && sd->child &&
		    !cpumask_equal(sched_domain_span(sd->child),
				   sched_group_span(group))) {
			printk(KERN_ERR "ERROR: domain->groups does not match domain->child\n");
		}

		printk(KERN_CONT " }");

		group = group->next;

		if (group != sd->groups)
			printk(KERN_CONT ",");

	} while (group != sd->groups);
	printk(KERN_CONT "\n");

	if (!cpumask_equal(sched_domain_span(sd), groupmask))
		printk(KERN_ERR "ERROR: groups don't span domain->span\n");

	if (sd->parent &&
	    !cpumask_subset(groupmask, sched_domain_span(sd->parent)))
		printk(KERN_ERR "ERROR: parent span is not a superset of domain->span\n");
	return 0;
}

static void sched_domain_debug(struct sched_domain *sd, int cpu)
{
	int level = 0;

	if (!sched_debug_enabled)
		return;

	if (!sd) {
		printk(KERN_DEBUG "CPU%d attaching NULL sched-domain.\n", cpu);
		return;
	}

	printk(KERN_DEBUG "CPU%d attaching sched-domain(s):\n", cpu);

	for (;;) {
		if (sched_domain_debug_one(sd, cpu, level, sched_domains_tmpmask))
			break;
		level++;
		sd = sd->parent;
		if (!sd)
			break;
	}
}
#else /* !CONFIG_SCHED_DEBUG */

# define sched_debug_enabled 0
# define sched_domain_debug(sd, cpu) do { } while (0)
static inline bool sched_debug(void)
{
	return false;
}
#endif /* CONFIG_SCHED_DEBUG */

static int sd_degenerate(struct sched_domain *sd)
{
	if (cpumask_weight(sched_domain_span(sd)) == 1)
		return 1;

	/* Following flags need at least 2 groups */
	if (sd->flags & (SD_LOAD_BALANCE |
			 SD_BALANCE_NEWIDLE |
			 SD_BALANCE_FORK |
			 SD_BALANCE_EXEC |
			 SD_SHARE_CPUCAPACITY |
			 SD_ASYM_CPUCAPACITY |
			 SD_SHARE_PKG_RESOURCES |
			 SD_SHARE_POWERDOMAIN)) {
		if (sd->groups != sd->groups->next)
			return 0;
	}

	/* Following flags don't use groups */
	if (sd->flags & (SD_WAKE_AFFINE))
		return 0;

	return 1;
}

static int
sd_parent_degenerate(struct sched_domain *sd, struct sched_domain *parent)
{
	unsigned long cflags = sd->flags, pflags = parent->flags;

	if (sd_degenerate(parent))
		return 1;

	if (!cpumask_equal(sched_domain_span(sd), sched_domain_span(parent)))
		return 0;

	/* Flags needing groups don't count if only 1 group in parent */
	if (parent->groups == parent->groups->next) {
		pflags &= ~(SD_LOAD_BALANCE |
				SD_BALANCE_NEWIDLE |
				SD_BALANCE_FORK |
				SD_BALANCE_EXEC |
				SD_ASYM_CPUCAPACITY |
				SD_SHARE_CPUCAPACITY |
				SD_SHARE_PKG_RESOURCES |
				SD_PREFER_SIBLING |
				SD_SHARE_POWERDOMAIN);
		if (nr_node_ids == 1)
			pflags &= ~SD_SERIALIZE;
	}
	if (~cflags & pflags)
		return 0;

	return 1;
}

static void free_rootdomain(struct rcu_head *rcu)
{
	struct root_domain *rd = container_of(rcu, struct root_domain, rcu);

	cpupri_cleanup(&rd->cpupri);
	cpudl_cleanup(&rd->cpudl);
	free_cpumask_var(rd->dlo_mask);
	free_cpumask_var(rd->rto_mask);
	free_cpumask_var(rd->online);
	free_cpumask_var(rd->span);
	kfree(rd);
}

void rq_attach_root(struct rq *rq, struct root_domain *rd)
{
	struct root_domain *old_rd = NULL;
	unsigned long flags;

	raw_spin_lock_irqsave(&rq->lock, flags);

	if (rq->rd) {
		old_rd = rq->rd;

		if (cpumask_test_cpu(rq->cpu, old_rd->online))
			set_rq_offline(rq);

		cpumask_clear_cpu(rq->cpu, old_rd->span);

		/*
		 * If we dont want to free the old_rd yet then
		 * set old_rd to NULL to skip the freeing later
		 * in this function:
		 */
		if (!atomic_dec_and_test(&old_rd->refcount))
			old_rd = NULL;
	}

	atomic_inc(&rd->refcount);
	rq->rd = rd;

	cpumask_set_cpu(rq->cpu, rd->span);
	if (cpumask_test_cpu(rq->cpu, cpu_active_mask))
		set_rq_online(rq);

	raw_spin_unlock_irqrestore(&rq->lock, flags);

	if (old_rd)
		call_rcu_sched(&old_rd->rcu, free_rootdomain);
}

void sched_get_rd(struct root_domain *rd)
{
	atomic_inc(&rd->refcount);
}

void sched_put_rd(struct root_domain *rd)
{
	if (!atomic_dec_and_test(&rd->refcount))
		return;

	call_rcu_sched(&rd->rcu, free_rootdomain);
}

static int init_rootdomain(struct root_domain *rd)
{
	if (!zalloc_cpumask_var(&rd->span, GFP_KERNEL))
		goto out;
	if (!zalloc_cpumask_var(&rd->online, GFP_KERNEL))
		goto free_span;
	if (!zalloc_cpumask_var(&rd->dlo_mask, GFP_KERNEL))
		goto free_online;
	if (!zalloc_cpumask_var(&rd->rto_mask, GFP_KERNEL))
		goto free_dlo_mask;

#ifdef HAVE_RT_PUSH_IPI
	rd->rto_cpu = -1;
	raw_spin_lock_init(&rd->rto_lock);
	init_irq_work(&rd->rto_push_work, rto_push_irq_work_func);
#endif

	init_dl_bw(&rd->dl_bw);
	if (cpudl_init(&rd->cpudl) != 0)
		goto free_rto_mask;

	if (cpupri_init(&rd->cpupri) != 0)
		goto free_cpudl;
	return 0;

free_cpudl:
	cpudl_cleanup(&rd->cpudl);
free_rto_mask:
	free_cpumask_var(rd->rto_mask);
free_dlo_mask:
	free_cpumask_var(rd->dlo_mask);
free_online:
	free_cpumask_var(rd->online);
free_span:
	free_cpumask_var(rd->span);
out:
	return -ENOMEM;
}

/*
 * By default the system creates a single root-domain with all CPUs as
 * members (mimicking the global state we have today).
 */
struct root_domain def_root_domain;

void init_defrootdomain(void)
{
	init_rootdomain(&def_root_domain);

	atomic_set(&def_root_domain.refcount, 1);
}

static struct root_domain *alloc_rootdomain(void)
{
	struct root_domain *rd;

	rd = kzalloc(sizeof(*rd), GFP_KERNEL);
	if (!rd)
		return NULL;

	if (init_rootdomain(rd) != 0) {
		kfree(rd);
		return NULL;
	}

	return rd;
}

static void free_sched_groups(struct sched_group *sg, int free_sgc)
{
	struct sched_group *tmp, *first;

	if (!sg)
		return;

	first = sg;
	do {
		tmp = sg->next;

		if (free_sgc && atomic_dec_and_test(&sg->sgc->ref))
			kfree(sg->sgc);

		if (atomic_dec_and_test(&sg->ref))
			kfree(sg);
		sg = tmp;
	} while (sg != first);
}

static void destroy_sched_domain(struct sched_domain *sd)
{
	/*
	 * A normal sched domain may have multiple group references, an
	 * overlapping domain, having private groups, only one.  Iterate,
	 * dropping group/capacity references, freeing where none remain.
	 */
	free_sched_groups(sd->groups, 1);

	if (sd->shared && atomic_dec_and_test(&sd->shared->ref))
		kfree(sd->shared);
	kfree(sd);
}

static void destroy_sched_domains_rcu(struct rcu_head *rcu)
{
	struct sched_domain *sd = container_of(rcu, struct sched_domain, rcu);

	while (sd) {
		struct sched_domain *parent = sd->parent;
		destroy_sched_domain(sd);
		sd = parent;
	}
}

static void destroy_sched_domains(struct sched_domain *sd)
{
	if (sd)
		call_rcu(&sd->rcu, destroy_sched_domains_rcu);
}

/*
 * Keep a special pointer to the highest sched_domain that has
 * SD_SHARE_PKG_RESOURCE set (Last Level Cache Domain) for this
 * allows us to avoid some pointer chasing select_idle_sibling().
 *
 * Also keep a unique ID per domain (we use the first CPU number in
 * the cpumask of the domain), this allows us to quickly tell if
 * two CPUs are in the same cache domain, see cpus_share_cache().
 */
DEFINE_PER_CPU(struct sched_domain __rcu *, sd_llc);
DEFINE_PER_CPU(int, sd_llc_size);
DEFINE_PER_CPU(int, sd_llc_id);
<<<<<<< HEAD
DEFINE_PER_CPU(struct sched_domain_shared *, sd_llc_shared);
DEFINE_PER_CPU(struct sched_domain *, sd_numa);
DEFINE_PER_CPU(struct sched_domain *, sd_asym);
=======
DEFINE_PER_CPU(struct sched_domain_shared __rcu *, sd_llc_shared);
DEFINE_PER_CPU(struct sched_domain __rcu *, sd_numa);
DEFINE_PER_CPU(struct sched_domain __rcu *, sd_asym_packing);
DEFINE_PER_CPU(struct sched_domain __rcu *, sd_asym_cpucapacity);
DEFINE_STATIC_KEY_FALSE(sched_asym_cpucapacity);
>>>>>>> 407d19ab

static void update_top_cache_domain(int cpu)
{
	struct sched_domain_shared *sds = NULL;
	struct sched_domain *sd;
	int id = cpu;
	int size = 1;

	sd = highest_flag_domain(cpu, SD_SHARE_PKG_RESOURCES);
	if (sd) {
		id = cpumask_first(sched_domain_span(sd));
		size = cpumask_weight(sched_domain_span(sd));
		sds = sd->shared;
	}

	rcu_assign_pointer(per_cpu(sd_llc, cpu), sd);
	per_cpu(sd_llc_size, cpu) = size;
	per_cpu(sd_llc_id, cpu) = id;
	rcu_assign_pointer(per_cpu(sd_llc_shared, cpu), sds);

	sd = lowest_flag_domain(cpu, SD_NUMA);
	rcu_assign_pointer(per_cpu(sd_numa, cpu), sd);

	sd = highest_flag_domain(cpu, SD_ASYM_PACKING);
	rcu_assign_pointer(per_cpu(sd_asym, cpu), sd);
}

/*
 * Attach the domain 'sd' to 'cpu' as its base domain. Callers must
 * hold the hotplug lock.
 */
static void
cpu_attach_domain(struct sched_domain *sd, struct root_domain *rd, int cpu)
{
	struct rq *rq = cpu_rq(cpu);
	struct sched_domain *tmp;

	/* Remove the sched domains which do not contribute to scheduling. */
	for (tmp = sd; tmp; ) {
		struct sched_domain *parent = tmp->parent;
		if (!parent)
			break;

		if (sd_parent_degenerate(tmp, parent)) {
			tmp->parent = parent->parent;
			if (parent->parent)
				parent->parent->child = tmp;
			/*
			 * Transfer SD_PREFER_SIBLING down in case of a
			 * degenerate parent; the spans match for this
			 * so the property transfers.
			 */
			if (parent->flags & SD_PREFER_SIBLING)
				tmp->flags |= SD_PREFER_SIBLING;
			destroy_sched_domain(parent);
		} else
			tmp = tmp->parent;
	}

	if (sd && sd_degenerate(sd)) {
		tmp = sd;
		sd = sd->parent;
		destroy_sched_domain(tmp);
		if (sd)
			sd->child = NULL;
	}

	sched_domain_debug(sd, cpu);

	rq_attach_root(rq, rd);
	tmp = rq->sd;
	rcu_assign_pointer(rq->sd, sd);
	dirty_sched_domain_sysctl(cpu);
	destroy_sched_domains(tmp);

	update_top_cache_domain(cpu);
}

struct s_data {
	struct sched_domain * __percpu *sd;
	struct root_domain	*rd;
};

enum s_alloc {
	sa_rootdomain,
	sa_sd,
	sa_sd_storage,
	sa_none,
};

/*
 * Return the canonical balance CPU for this group, this is the first CPU
 * of this group that's also in the balance mask.
 *
 * The balance mask are all those CPUs that could actually end up at this
 * group. See build_balance_mask().
 *
 * Also see should_we_balance().
 */
int group_balance_cpu(struct sched_group *sg)
{
	return cpumask_first(group_balance_mask(sg));
}


/*
 * NUMA topology (first read the regular topology blurb below)
 *
 * Given a node-distance table, for example:
 *
 *   node   0   1   2   3
 *     0:  10  20  30  20
 *     1:  20  10  20  30
 *     2:  30  20  10  20
 *     3:  20  30  20  10
 *
 * which represents a 4 node ring topology like:
 *
 *   0 ----- 1
 *   |       |
 *   |       |
 *   |       |
 *   3 ----- 2
 *
 * We want to construct domains and groups to represent this. The way we go
 * about doing this is to build the domains on 'hops'. For each NUMA level we
 * construct the mask of all nodes reachable in @level hops.
 *
 * For the above NUMA topology that gives 3 levels:
 *
 * NUMA-2	0-3		0-3		0-3		0-3
 *  groups:	{0-1,3},{1-3}	{0-2},{0,2-3}	{1-3},{0-1,3}	{0,2-3},{0-2}
 *
 * NUMA-1	0-1,3		0-2		1-3		0,2-3
 *  groups:	{0},{1},{3}	{0},{1},{2}	{1},{2},{3}	{0},{2},{3}
 *
 * NUMA-0	0		1		2		3
 *
 *
 * As can be seen; things don't nicely line up as with the regular topology.
 * When we iterate a domain in child domain chunks some nodes can be
 * represented multiple times -- hence the "overlap" naming for this part of
 * the topology.
 *
 * In order to minimize this overlap, we only build enough groups to cover the
 * domain. For instance Node-0 NUMA-2 would only get groups: 0-1,3 and 1-3.
 *
 * Because:
 *
 *  - the first group of each domain is its child domain; this
 *    gets us the first 0-1,3
 *  - the only uncovered node is 2, who's child domain is 1-3.
 *
 * However, because of the overlap, computing a unique CPU for each group is
 * more complicated. Consider for instance the groups of NODE-1 NUMA-2, both
 * groups include the CPUs of Node-0, while those CPUs would not in fact ever
 * end up at those groups (they would end up in group: 0-1,3).
 *
 * To correct this we have to introduce the group balance mask. This mask
 * will contain those CPUs in the group that can reach this group given the
 * (child) domain tree.
 *
 * With this we can once again compute balance_cpu and sched_group_capacity
 * relations.
 *
 * XXX include words on how balance_cpu is unique and therefore can be
 * used for sched_group_capacity links.
 *
 *
 * Another 'interesting' topology is:
 *
 *   node   0   1   2   3
 *     0:  10  20  20  30
 *     1:  20  10  20  20
 *     2:  20  20  10  20
 *     3:  30  20  20  10
 *
 * Which looks a little like:
 *
 *   0 ----- 1
 *   |     / |
 *   |   /   |
 *   | /     |
 *   2 ----- 3
 *
 * This topology is asymmetric, nodes 1,2 are fully connected, but nodes 0,3
 * are not.
 *
 * This leads to a few particularly weird cases where the sched_domain's are
 * not of the same number for each CPU. Consider:
 *
 * NUMA-2	0-3						0-3
 *  groups:	{0-2},{1-3}					{1-3},{0-2}
 *
 * NUMA-1	0-2		0-3		0-3		1-3
 *
 * NUMA-0	0		1		2		3
 *
 */


/*
 * Build the balance mask; it contains only those CPUs that can arrive at this
 * group and should be considered to continue balancing.
 *
 * We do this during the group creation pass, therefore the group information
 * isn't complete yet, however since each group represents a (child) domain we
 * can fully construct this using the sched_domain bits (which are already
 * complete).
 */
static void
build_balance_mask(struct sched_domain *sd, struct sched_group *sg, struct cpumask *mask)
{
	const struct cpumask *sg_span = sched_group_span(sg);
	struct sd_data *sdd = sd->private;
	struct sched_domain *sibling;
	int i;

	cpumask_clear(mask);

	for_each_cpu(i, sg_span) {
		sibling = *per_cpu_ptr(sdd->sd, i);

		/*
		 * Can happen in the asymmetric case, where these siblings are
		 * unused. The mask will not be empty because those CPUs that
		 * do have the top domain _should_ span the domain.
		 */
		if (!sibling->child)
			continue;

		/* If we would not end up here, we can't continue from here */
		if (!cpumask_equal(sg_span, sched_domain_span(sibling->child)))
			continue;

		cpumask_set_cpu(i, mask);
	}

	/* We must not have empty masks here */
	WARN_ON_ONCE(cpumask_empty(mask));
}

/*
 * XXX: This creates per-node group entries; since the load-balancer will
 * immediately access remote memory to construct this group's load-balance
 * statistics having the groups node local is of dubious benefit.
 */
static struct sched_group *
build_group_from_child_sched_domain(struct sched_domain *sd, int cpu)
{
	struct sched_group *sg;
	struct cpumask *sg_span;

	sg = kzalloc_node(sizeof(struct sched_group) + cpumask_size(),
			GFP_KERNEL, cpu_to_node(cpu));

	if (!sg)
		return NULL;

	sg_span = sched_group_span(sg);
	if (sd->child)
		cpumask_copy(sg_span, sched_domain_span(sd->child));
	else
		cpumask_copy(sg_span, sched_domain_span(sd));

	atomic_inc(&sg->ref);
	return sg;
}

static void init_overlap_sched_group(struct sched_domain *sd,
				     struct sched_group *sg)
{
	struct cpumask *mask = sched_domains_tmpmask2;
	struct sd_data *sdd = sd->private;
	struct cpumask *sg_span;
	int cpu;

	build_balance_mask(sd, sg, mask);
	cpu = cpumask_first_and(sched_group_span(sg), mask);

	sg->sgc = *per_cpu_ptr(sdd->sgc, cpu);
	if (atomic_inc_return(&sg->sgc->ref) == 1)
		cpumask_copy(group_balance_mask(sg), mask);
	else
		WARN_ON_ONCE(!cpumask_equal(group_balance_mask(sg), mask));

	/*
	 * Initialize sgc->capacity such that even if we mess up the
	 * domains and no possible iteration will get us here, we won't
	 * die on a /0 trap.
	 */
	sg_span = sched_group_span(sg);
	sg->sgc->capacity = SCHED_CAPACITY_SCALE * cpumask_weight(sg_span);
	sg->sgc->min_capacity = SCHED_CAPACITY_SCALE;
}

static int
build_overlap_sched_groups(struct sched_domain *sd, int cpu)
{
	struct sched_group *first = NULL, *last = NULL, *sg;
	const struct cpumask *span = sched_domain_span(sd);
	struct cpumask *covered = sched_domains_tmpmask;
	struct sd_data *sdd = sd->private;
	struct sched_domain *sibling;
	int i;

	cpumask_clear(covered);

	for_each_cpu_wrap(i, span, cpu) {
		struct cpumask *sg_span;

		if (cpumask_test_cpu(i, covered))
			continue;

		sibling = *per_cpu_ptr(sdd->sd, i);

		/*
		 * Asymmetric node setups can result in situations where the
		 * domain tree is of unequal depth, make sure to skip domains
		 * that already cover the entire range.
		 *
		 * In that case build_sched_domains() will have terminated the
		 * iteration early and our sibling sd spans will be empty.
		 * Domains should always include the CPU they're built on, so
		 * check that.
		 */
		if (!cpumask_test_cpu(i, sched_domain_span(sibling)))
			continue;

		sg = build_group_from_child_sched_domain(sibling, cpu);
		if (!sg)
			goto fail;

		sg_span = sched_group_span(sg);
		cpumask_or(covered, covered, sg_span);

		init_overlap_sched_group(sd, sg);

		if (!first)
			first = sg;
		if (last)
			last->next = sg;
		last = sg;
		last->next = first;
	}
	sd->groups = first;

	return 0;

fail:
	free_sched_groups(first, 0);

	return -ENOMEM;
}


/*
 * Package topology (also see the load-balance blurb in fair.c)
 *
 * The scheduler builds a tree structure to represent a number of important
 * topology features. By default (default_topology[]) these include:
 *
 *  - Simultaneous multithreading (SMT)
 *  - Multi-Core Cache (MC)
 *  - Package (DIE)
 *
 * Where the last one more or less denotes everything up to a NUMA node.
 *
 * The tree consists of 3 primary data structures:
 *
 *	sched_domain -> sched_group -> sched_group_capacity
 *	    ^ ^             ^ ^
 *          `-'             `-'
 *
 * The sched_domains are per-CPU and have a two way link (parent & child) and
 * denote the ever growing mask of CPUs belonging to that level of topology.
 *
 * Each sched_domain has a circular (double) linked list of sched_group's, each
 * denoting the domains of the level below (or individual CPUs in case of the
 * first domain level). The sched_group linked by a sched_domain includes the
 * CPU of that sched_domain [*].
 *
 * Take for instance a 2 threaded, 2 core, 2 cache cluster part:
 *
 * CPU   0   1   2   3   4   5   6   7
 *
 * DIE  [                             ]
 * MC   [             ] [             ]
 * SMT  [     ] [     ] [     ] [     ]
 *
 *  - or -
 *
 * DIE  0-7 0-7 0-7 0-7 0-7 0-7 0-7 0-7
 * MC	0-3 0-3 0-3 0-3 4-7 4-7 4-7 4-7
 * SMT  0-1 0-1 2-3 2-3 4-5 4-5 6-7 6-7
 *
 * CPU   0   1   2   3   4   5   6   7
 *
 * One way to think about it is: sched_domain moves you up and down among these
 * topology levels, while sched_group moves you sideways through it, at child
 * domain granularity.
 *
 * sched_group_capacity ensures each unique sched_group has shared storage.
 *
 * There are two related construction problems, both require a CPU that
 * uniquely identify each group (for a given domain):
 *
 *  - The first is the balance_cpu (see should_we_balance() and the
 *    load-balance blub in fair.c); for each group we only want 1 CPU to
 *    continue balancing at a higher domain.
 *
 *  - The second is the sched_group_capacity; we want all identical groups
 *    to share a single sched_group_capacity.
 *
 * Since these topologies are exclusive by construction. That is, its
 * impossible for an SMT thread to belong to multiple cores, and cores to
 * be part of multiple caches. There is a very clear and unique location
 * for each CPU in the hierarchy.
 *
 * Therefore computing a unique CPU for each group is trivial (the iteration
 * mask is redundant and set all 1s; all CPUs in a group will end up at _that_
 * group), we can simply pick the first CPU in each group.
 *
 *
 * [*] in other words, the first group of each domain is its child domain.
 */

static struct sched_group *get_group(int cpu, struct sd_data *sdd)
{
	struct sched_domain *sd = *per_cpu_ptr(sdd->sd, cpu);
	struct sched_domain *child = sd->child;
	struct sched_group *sg;
	bool already_visited;

	if (child)
		cpu = cpumask_first(sched_domain_span(child));

	sg = *per_cpu_ptr(sdd->sg, cpu);
	sg->sgc = *per_cpu_ptr(sdd->sgc, cpu);

	/* Increase refcounts for claim_allocations: */
	already_visited = atomic_inc_return(&sg->ref) > 1;
	/* sgc visits should follow a similar trend as sg */
	WARN_ON(already_visited != (atomic_inc_return(&sg->sgc->ref) > 1));

	/* If we have already visited that group, it's already initialized. */
	if (already_visited)
		return sg;

	if (child) {
		cpumask_copy(sched_group_span(sg), sched_domain_span(child));
		cpumask_copy(group_balance_mask(sg), sched_group_span(sg));
	} else {
		cpumask_set_cpu(cpu, sched_group_span(sg));
		cpumask_set_cpu(cpu, group_balance_mask(sg));
	}

	sg->sgc->capacity = SCHED_CAPACITY_SCALE * cpumask_weight(sched_group_span(sg));
	sg->sgc->min_capacity = SCHED_CAPACITY_SCALE;

	return sg;
}

/*
 * build_sched_groups will build a circular linked list of the groups
 * covered by the given span, will set each group's ->cpumask correctly,
 * and will initialize their ->sgc.
 *
 * Assumes the sched_domain tree is fully constructed
 */
static int
build_sched_groups(struct sched_domain *sd, int cpu)
{
	struct sched_group *first = NULL, *last = NULL;
	struct sd_data *sdd = sd->private;
	const struct cpumask *span = sched_domain_span(sd);
	struct cpumask *covered;
	int i;

	lockdep_assert_held(&sched_domains_mutex);
	covered = sched_domains_tmpmask;

	cpumask_clear(covered);

	for_each_cpu_wrap(i, span, cpu) {
		struct sched_group *sg;

		if (cpumask_test_cpu(i, covered))
			continue;

		sg = get_group(i, sdd);

		cpumask_or(covered, covered, sched_group_span(sg));

		if (!first)
			first = sg;
		if (last)
			last->next = sg;
		last = sg;
	}
	last->next = first;
	sd->groups = first;

	return 0;
}

/*
 * Initialize sched groups cpu_capacity.
 *
 * cpu_capacity indicates the capacity of sched group, which is used while
 * distributing the load between different sched groups in a sched domain.
 * Typically cpu_capacity for all the groups in a sched domain will be same
 * unless there are asymmetries in the topology. If there are asymmetries,
 * group having more cpu_capacity will pickup more load compared to the
 * group having less cpu_capacity.
 */
static void init_sched_groups_capacity(int cpu, struct sched_domain *sd)
{
	struct sched_group *sg = sd->groups;

	WARN_ON(!sg);

	do {
		int cpu, max_cpu = -1;

		sg->group_weight = cpumask_weight(sched_group_span(sg));

		if (!(sd->flags & SD_ASYM_PACKING))
			goto next;

		for_each_cpu(cpu, sched_group_span(sg)) {
			if (max_cpu < 0)
				max_cpu = cpu;
			else if (sched_asym_prefer(cpu, max_cpu))
				max_cpu = cpu;
		}
		sg->asym_prefer_cpu = max_cpu;

next:
		sg = sg->next;
	} while (sg != sd->groups);

	if (cpu != group_balance_cpu(sg))
		return;

	update_group_capacity(sd, cpu);
}

/*
 * Initializers for schedule domains
 * Non-inlined to reduce accumulated stack pressure in build_sched_domains()
 */

static int default_relax_domain_level = -1;
int sched_domain_level_max;

static int __init setup_relax_domain_level(char *str)
{
	if (kstrtoint(str, 0, &default_relax_domain_level))
		pr_warn("Unable to set relax_domain_level\n");

	return 1;
}
__setup("relax_domain_level=", setup_relax_domain_level);

static void set_domain_attribute(struct sched_domain *sd,
				 struct sched_domain_attr *attr)
{
	int request;

	if (!attr || attr->relax_domain_level < 0) {
		if (default_relax_domain_level < 0)
			return;
		else
			request = default_relax_domain_level;
	} else
		request = attr->relax_domain_level;
	if (request < sd->level) {
		/* Turn off idle balance on this domain: */
		sd->flags &= ~(SD_BALANCE_WAKE|SD_BALANCE_NEWIDLE);
	} else {
		/* Turn on idle balance on this domain: */
		sd->flags |= (SD_BALANCE_WAKE|SD_BALANCE_NEWIDLE);
	}
}

static void __sdt_free(const struct cpumask *cpu_map);
static int __sdt_alloc(const struct cpumask *cpu_map);

static void __free_domain_allocs(struct s_data *d, enum s_alloc what,
				 const struct cpumask *cpu_map)
{
	switch (what) {
	case sa_rootdomain:
		if (!atomic_read(&d->rd->refcount))
			free_rootdomain(&d->rd->rcu);
		/* Fall through */
	case sa_sd:
		free_percpu(d->sd);
		/* Fall through */
	case sa_sd_storage:
		__sdt_free(cpu_map);
		/* Fall through */
	case sa_none:
		break;
	}
}

static enum s_alloc
__visit_domain_allocation_hell(struct s_data *d, const struct cpumask *cpu_map)
{
	memset(d, 0, sizeof(*d));

	if (__sdt_alloc(cpu_map))
		return sa_sd_storage;
	d->sd = alloc_percpu(struct sched_domain *);
	if (!d->sd)
		return sa_sd_storage;
	d->rd = alloc_rootdomain();
	if (!d->rd)
		return sa_sd;

	return sa_rootdomain;
}

/*
 * NULL the sd_data elements we've used to build the sched_domain and
 * sched_group structure so that the subsequent __free_domain_allocs()
 * will not free the data we're using.
 */
static void claim_allocations(int cpu, struct sched_domain *sd)
{
	struct sd_data *sdd = sd->private;

	WARN_ON_ONCE(*per_cpu_ptr(sdd->sd, cpu) != sd);
	*per_cpu_ptr(sdd->sd, cpu) = NULL;

	if (atomic_read(&(*per_cpu_ptr(sdd->sds, cpu))->ref))
		*per_cpu_ptr(sdd->sds, cpu) = NULL;

	if (atomic_read(&(*per_cpu_ptr(sdd->sg, cpu))->ref))
		*per_cpu_ptr(sdd->sg, cpu) = NULL;

	if (atomic_read(&(*per_cpu_ptr(sdd->sgc, cpu))->ref))
		*per_cpu_ptr(sdd->sgc, cpu) = NULL;
}

#ifdef CONFIG_NUMA
enum numa_topology_type sched_numa_topology_type;

static int			sched_domains_numa_levels;
static int			sched_domains_curr_level;

int				sched_max_numa_distance;
static int			*sched_domains_numa_distance;
static struct cpumask		***sched_domains_numa_masks;
#endif

/*
 * SD_flags allowed in topology descriptions.
 *
 * These flags are purely descriptive of the topology and do not prescribe
 * behaviour. Behaviour is artificial and mapped in the below sd_init()
 * function:
 *
 *   SD_SHARE_CPUCAPACITY   - describes SMT topologies
 *   SD_SHARE_PKG_RESOURCES - describes shared caches
 *   SD_NUMA                - describes NUMA topologies
 *   SD_SHARE_POWERDOMAIN   - describes shared power domain
 *   SD_ASYM_CPUCAPACITY    - describes mixed capacity topologies
 *
 * Odd one out, which beside describing the topology has a quirk also
 * prescribes the desired behaviour that goes along with it:
 *
 *   SD_ASYM_PACKING        - describes SMT quirks
 */
#define TOPOLOGY_SD_FLAGS		\
	(SD_SHARE_CPUCAPACITY	|	\
	 SD_SHARE_PKG_RESOURCES |	\
	 SD_NUMA		|	\
	 SD_ASYM_PACKING	|	\
	 SD_ASYM_CPUCAPACITY	|	\
	 SD_SHARE_POWERDOMAIN)

static struct sched_domain *
sd_init(struct sched_domain_topology_level *tl,
	const struct cpumask *cpu_map,
	struct sched_domain *child, int cpu)
{
	struct sd_data *sdd = &tl->data;
	struct sched_domain *sd = *per_cpu_ptr(sdd->sd, cpu);
	int sd_id, sd_weight, sd_flags = 0;

#ifdef CONFIG_NUMA
	/*
	 * Ugly hack to pass state to sd_numa_mask()...
	 */
	sched_domains_curr_level = tl->numa_level;
#endif

	sd_weight = cpumask_weight(tl->mask(cpu));

	if (tl->sd_flags)
		sd_flags = (*tl->sd_flags)();
	if (WARN_ONCE(sd_flags & ~TOPOLOGY_SD_FLAGS,
			"wrong sd_flags in topology description\n"))
		sd_flags &= ~TOPOLOGY_SD_FLAGS;

	*sd = (struct sched_domain){
		.min_interval		= sd_weight,
		.max_interval		= 2*sd_weight,
		.busy_factor		= 32,
		.imbalance_pct		= 125,

		.cache_nice_tries	= 0,
		.busy_idx		= 0,
		.idle_idx		= 0,
		.newidle_idx		= 0,
		.wake_idx		= 0,
		.forkexec_idx		= 0,

		.flags			= 1*SD_LOAD_BALANCE
					| 1*SD_BALANCE_NEWIDLE
					| 1*SD_BALANCE_EXEC
					| 1*SD_BALANCE_FORK
					| 0*SD_BALANCE_WAKE
					| 1*SD_WAKE_AFFINE
					| 0*SD_SHARE_CPUCAPACITY
					| 0*SD_SHARE_PKG_RESOURCES
					| 0*SD_SERIALIZE
					| 0*SD_PREFER_SIBLING
					| 0*SD_NUMA
					| sd_flags
					,

		.last_balance		= jiffies,
		.balance_interval	= sd_weight,
		.smt_gain		= 0,
		.max_newidle_lb_cost	= 0,
		.next_decay_max_lb_cost	= jiffies,
		.child			= child,
#ifdef CONFIG_SCHED_DEBUG
		.name			= tl->name,
#endif
	};

	cpumask_and(sched_domain_span(sd), cpu_map, tl->mask(cpu));
	sd_id = cpumask_first(sched_domain_span(sd));

	/*
	 * Convert topological properties into behaviour.
	 */

	if (sd->flags & SD_ASYM_CPUCAPACITY) {
		struct sched_domain *t = sd;

		for_each_lower_domain(t)
			t->flags |= SD_BALANCE_WAKE;
	}

	if (sd->flags & SD_SHARE_CPUCAPACITY) {
		sd->flags |= SD_PREFER_SIBLING;
		sd->imbalance_pct = 110;
		sd->smt_gain = 1178; /* ~15% */

	} else if (sd->flags & SD_SHARE_PKG_RESOURCES) {
		sd->flags |= SD_PREFER_SIBLING;
		sd->imbalance_pct = 117;
		sd->cache_nice_tries = 1;
		sd->busy_idx = 2;

#ifdef CONFIG_NUMA
	} else if (sd->flags & SD_NUMA) {
		sd->cache_nice_tries = 2;
		sd->busy_idx = 3;
		sd->idle_idx = 2;

		sd->flags |= SD_SERIALIZE;
		if (sched_domains_numa_distance[tl->numa_level] > RECLAIM_DISTANCE) {
			sd->flags &= ~(SD_BALANCE_EXEC |
				       SD_BALANCE_FORK |
				       SD_WAKE_AFFINE);
		}

#endif
	} else {
		sd->flags |= SD_PREFER_SIBLING;
		sd->cache_nice_tries = 1;
		sd->busy_idx = 2;
		sd->idle_idx = 1;
	}

	/*
	 * For all levels sharing cache; connect a sched_domain_shared
	 * instance.
	 */
	if (sd->flags & SD_SHARE_PKG_RESOURCES) {
		sd->shared = *per_cpu_ptr(sdd->sds, sd_id);
		atomic_inc(&sd->shared->ref);
		atomic_set(&sd->shared->nr_busy_cpus, sd_weight);
	}

	sd->private = sdd;

	return sd;
}

/*
 * Topology list, bottom-up.
 */
static struct sched_domain_topology_level default_topology[] = {
#ifdef CONFIG_SCHED_SMT
	{ cpu_smt_mask, cpu_smt_flags, SD_INIT_NAME(SMT) },
#endif
#ifdef CONFIG_SCHED_MC
	{ cpu_coregroup_mask, cpu_core_flags, SD_INIT_NAME(MC) },
#endif
	{ cpu_cpu_mask, SD_INIT_NAME(DIE) },
	{ NULL, },
};

static struct sched_domain_topology_level *sched_domain_topology =
	default_topology;

#define for_each_sd_topology(tl)			\
	for (tl = sched_domain_topology; tl->mask; tl++)

void set_sched_topology(struct sched_domain_topology_level *tl)
{
	if (WARN_ON_ONCE(sched_smp_initialized))
		return;

	sched_domain_topology = tl;
}

#ifdef CONFIG_NUMA

static const struct cpumask *sd_numa_mask(int cpu)
{
	return sched_domains_numa_masks[sched_domains_curr_level][cpu_to_node(cpu)];
}

static void sched_numa_warn(const char *str)
{
	static int done = false;
	int i,j;

	if (done)
		return;

	done = true;

	printk(KERN_WARNING "ERROR: %s\n\n", str);

	for (i = 0; i < nr_node_ids; i++) {
		printk(KERN_WARNING "  ");
		for (j = 0; j < nr_node_ids; j++)
			printk(KERN_CONT "%02d ", node_distance(i,j));
		printk(KERN_CONT "\n");
	}
	printk(KERN_WARNING "\n");
}

bool find_numa_distance(int distance)
{
	int i;

	if (distance == node_distance(0, 0))
		return true;

	for (i = 0; i < sched_domains_numa_levels; i++) {
		if (sched_domains_numa_distance[i] == distance)
			return true;
	}

	return false;
}

/*
 * A system can have three types of NUMA topology:
 * NUMA_DIRECT: all nodes are directly connected, or not a NUMA system
 * NUMA_GLUELESS_MESH: some nodes reachable through intermediary nodes
 * NUMA_BACKPLANE: nodes can reach other nodes through a backplane
 *
 * The difference between a glueless mesh topology and a backplane
 * topology lies in whether communication between not directly
 * connected nodes goes through intermediary nodes (where programs
 * could run), or through backplane controllers. This affects
 * placement of programs.
 *
 * The type of topology can be discerned with the following tests:
 * - If the maximum distance between any nodes is 1 hop, the system
 *   is directly connected.
 * - If for two nodes A and B, located N > 1 hops away from each other,
 *   there is an intermediary node C, which is < N hops away from both
 *   nodes A and B, the system is a glueless mesh.
 */
static void init_numa_topology_type(void)
{
	int a, b, c, n;

	n = sched_max_numa_distance;

	if (sched_domains_numa_levels <= 2) {
		sched_numa_topology_type = NUMA_DIRECT;
		return;
	}

	for_each_online_node(a) {
		for_each_online_node(b) {
			/* Find two nodes furthest removed from each other. */
			if (node_distance(a, b) < n)
				continue;

			/* Is there an intermediary node between a and b? */
			for_each_online_node(c) {
				if (node_distance(a, c) < n &&
				    node_distance(b, c) < n) {
					sched_numa_topology_type =
							NUMA_GLUELESS_MESH;
					return;
				}
			}

			sched_numa_topology_type = NUMA_BACKPLANE;
			return;
		}
	}
}

void sched_init_numa(void)
{
	int next_distance, curr_distance = node_distance(0, 0);
	struct sched_domain_topology_level *tl;
	int level = 0;
	int i, j, k;

	sched_domains_numa_distance = kzalloc(sizeof(int) * nr_node_ids, GFP_KERNEL);
	if (!sched_domains_numa_distance)
		return;

	/* Includes NUMA identity node at level 0. */
	sched_domains_numa_distance[level++] = curr_distance;
	sched_domains_numa_levels = level;

	/*
	 * O(nr_nodes^2) deduplicating selection sort -- in order to find the
	 * unique distances in the node_distance() table.
	 *
	 * Assumes node_distance(0,j) includes all distances in
	 * node_distance(i,j) in order to avoid cubic time.
	 */
	next_distance = curr_distance;
	for (i = 0; i < nr_node_ids; i++) {
		for (j = 0; j < nr_node_ids; j++) {
			for (k = 0; k < nr_node_ids; k++) {
				int distance = node_distance(i, k);

				if (distance > curr_distance &&
				    (distance < next_distance ||
				     next_distance == curr_distance))
					next_distance = distance;

				/*
				 * While not a strong assumption it would be nice to know
				 * about cases where if node A is connected to B, B is not
				 * equally connected to A.
				 */
				if (sched_debug() && node_distance(k, i) != distance)
					sched_numa_warn("Node-distance not symmetric");

				if (sched_debug() && i && !find_numa_distance(distance))
					sched_numa_warn("Node-0 not representative");
			}
			if (next_distance != curr_distance) {
				sched_domains_numa_distance[level++] = next_distance;
				sched_domains_numa_levels = level;
				curr_distance = next_distance;
			} else break;
		}

		/*
		 * In case of sched_debug() we verify the above assumption.
		 */
		if (!sched_debug())
			break;
	}

	/*
	 * 'level' contains the number of unique distances
	 *
	 * The sched_domains_numa_distance[] array includes the actual distance
	 * numbers.
	 */

	/*
	 * Here, we should temporarily reset sched_domains_numa_levels to 0.
	 * If it fails to allocate memory for array sched_domains_numa_masks[][],
	 * the array will contain less then 'level' members. This could be
	 * dangerous when we use it to iterate array sched_domains_numa_masks[][]
	 * in other functions.
	 *
	 * We reset it to 'level' at the end of this function.
	 */
	sched_domains_numa_levels = 0;

	sched_domains_numa_masks = kzalloc(sizeof(void *) * level, GFP_KERNEL);
	if (!sched_domains_numa_masks)
		return;

	/*
	 * Now for each level, construct a mask per node which contains all
	 * CPUs of nodes that are that many hops away from us.
	 */
	for (i = 0; i < level; i++) {
		sched_domains_numa_masks[i] =
			kzalloc(nr_node_ids * sizeof(void *), GFP_KERNEL);
		if (!sched_domains_numa_masks[i])
			return;

		for (j = 0; j < nr_node_ids; j++) {
			struct cpumask *mask = kzalloc(cpumask_size(), GFP_KERNEL);
			if (!mask)
				return;

			sched_domains_numa_masks[i][j] = mask;

			for_each_node(k) {
				if (node_distance(j, k) > sched_domains_numa_distance[i])
					continue;

				cpumask_or(mask, mask, cpumask_of_node(k));
			}
		}
	}

	/* Compute default topology size */
	for (i = 0; sched_domain_topology[i].mask; i++);

	tl = kzalloc((i + level + 1) *
			sizeof(struct sched_domain_topology_level), GFP_KERNEL);
	if (!tl)
		return;

	/*
	 * Copy the default topology bits..
	 */
	for (i = 0; sched_domain_topology[i].mask; i++)
		tl[i] = sched_domain_topology[i];

	/*
	 * Add the NUMA identity distance, aka single NODE.
	 */
	tl[i++] = (struct sched_domain_topology_level){
		.mask = sd_numa_mask,
		.numa_level = 0,
		SD_INIT_NAME(NODE)
	};

	/*
	 * .. and append 'j' levels of NUMA goodness.
	 */
	for (j = 1; j < level; i++, j++) {
		tl[i] = (struct sched_domain_topology_level){
			.mask = sd_numa_mask,
			.sd_flags = cpu_numa_flags,
			.flags = SDTL_OVERLAP,
			.numa_level = j,
			SD_INIT_NAME(NUMA)
		};
	}

	sched_domain_topology = tl;

	sched_domains_numa_levels = level;
	sched_max_numa_distance = sched_domains_numa_distance[level - 1];

	init_numa_topology_type();
}

void sched_domains_numa_masks_set(unsigned int cpu)
{
	int node = cpu_to_node(cpu);
	int i, j;

	for (i = 0; i < sched_domains_numa_levels; i++) {
		for (j = 0; j < nr_node_ids; j++) {
			if (node_distance(j, node) <= sched_domains_numa_distance[i])
				cpumask_set_cpu(cpu, sched_domains_numa_masks[i][j]);
		}
	}
}

void sched_domains_numa_masks_clear(unsigned int cpu)
{
	int i, j;

	for (i = 0; i < sched_domains_numa_levels; i++) {
		for (j = 0; j < nr_node_ids; j++)
			cpumask_clear_cpu(cpu, sched_domains_numa_masks[i][j]);
	}
}

#endif /* CONFIG_NUMA */

static int __sdt_alloc(const struct cpumask *cpu_map)
{
	struct sched_domain_topology_level *tl;
	int j;

	for_each_sd_topology(tl) {
		struct sd_data *sdd = &tl->data;

		sdd->sd = alloc_percpu(struct sched_domain *);
		if (!sdd->sd)
			return -ENOMEM;

		sdd->sds = alloc_percpu(struct sched_domain_shared *);
		if (!sdd->sds)
			return -ENOMEM;

		sdd->sg = alloc_percpu(struct sched_group *);
		if (!sdd->sg)
			return -ENOMEM;

		sdd->sgc = alloc_percpu(struct sched_group_capacity *);
		if (!sdd->sgc)
			return -ENOMEM;

		for_each_cpu(j, cpu_map) {
			struct sched_domain *sd;
			struct sched_domain_shared *sds;
			struct sched_group *sg;
			struct sched_group_capacity *sgc;

			sd = kzalloc_node(sizeof(struct sched_domain) + cpumask_size(),
					GFP_KERNEL, cpu_to_node(j));
			if (!sd)
				return -ENOMEM;

			*per_cpu_ptr(sdd->sd, j) = sd;

			sds = kzalloc_node(sizeof(struct sched_domain_shared),
					GFP_KERNEL, cpu_to_node(j));
			if (!sds)
				return -ENOMEM;

			*per_cpu_ptr(sdd->sds, j) = sds;

			sg = kzalloc_node(sizeof(struct sched_group) + cpumask_size(),
					GFP_KERNEL, cpu_to_node(j));
			if (!sg)
				return -ENOMEM;

			sg->next = sg;

			*per_cpu_ptr(sdd->sg, j) = sg;

			sgc = kzalloc_node(sizeof(struct sched_group_capacity) + cpumask_size(),
					GFP_KERNEL, cpu_to_node(j));
			if (!sgc)
				return -ENOMEM;

#ifdef CONFIG_SCHED_DEBUG
			sgc->id = j;
#endif

			*per_cpu_ptr(sdd->sgc, j) = sgc;
		}
	}

	return 0;
}

static void __sdt_free(const struct cpumask *cpu_map)
{
	struct sched_domain_topology_level *tl;
	int j;

	for_each_sd_topology(tl) {
		struct sd_data *sdd = &tl->data;

		for_each_cpu(j, cpu_map) {
			struct sched_domain *sd;

			if (sdd->sd) {
				sd = *per_cpu_ptr(sdd->sd, j);
				if (sd && (sd->flags & SD_OVERLAP))
					free_sched_groups(sd->groups, 0);
				kfree(*per_cpu_ptr(sdd->sd, j));
			}

			if (sdd->sds)
				kfree(*per_cpu_ptr(sdd->sds, j));
			if (sdd->sg)
				kfree(*per_cpu_ptr(sdd->sg, j));
			if (sdd->sgc)
				kfree(*per_cpu_ptr(sdd->sgc, j));
		}
		free_percpu(sdd->sd);
		sdd->sd = NULL;
		free_percpu(sdd->sds);
		sdd->sds = NULL;
		free_percpu(sdd->sg);
		sdd->sg = NULL;
		free_percpu(sdd->sgc);
		sdd->sgc = NULL;
	}
}

static struct sched_domain *build_sched_domain(struct sched_domain_topology_level *tl,
		const struct cpumask *cpu_map, struct sched_domain_attr *attr,
		struct sched_domain *child, int cpu)
{
	struct sched_domain *sd = sd_init(tl, cpu_map, child, cpu);

	if (child) {
		sd->level = child->level + 1;
		sched_domain_level_max = max(sched_domain_level_max, sd->level);
		child->parent = sd;

		if (!cpumask_subset(sched_domain_span(child),
				    sched_domain_span(sd))) {
			pr_err("BUG: arch topology borken\n");
#ifdef CONFIG_SCHED_DEBUG
			pr_err("     the %s domain not a subset of the %s domain\n",
					child->name, sd->name);
#endif
			/* Fixup, ensure @sd has at least @child CPUs. */
			cpumask_or(sched_domain_span(sd),
				   sched_domain_span(sd),
				   sched_domain_span(child));
		}

	}
	set_domain_attribute(sd, attr);

	return sd;
}

/*
 * Build sched domains for a given set of CPUs and attach the sched domains
 * to the individual CPUs
 */
static int
build_sched_domains(const struct cpumask *cpu_map, struct sched_domain_attr *attr)
{
	enum s_alloc alloc_state;
	struct sched_domain *sd;
	struct s_data d;
	struct rq *rq = NULL;
	int i, ret = -ENOMEM;

	alloc_state = __visit_domain_allocation_hell(&d, cpu_map);
	if (alloc_state != sa_rootdomain)
		goto error;

	/* Set up domains for CPUs specified by the cpu_map: */
	for_each_cpu(i, cpu_map) {
		struct sched_domain_topology_level *tl;

		sd = NULL;
		for_each_sd_topology(tl) {
			sd = build_sched_domain(tl, cpu_map, attr, sd, i);
			if (tl == sched_domain_topology)
				*per_cpu_ptr(d.sd, i) = sd;
			if (tl->flags & SDTL_OVERLAP)
				sd->flags |= SD_OVERLAP;
			if (cpumask_equal(cpu_map, sched_domain_span(sd)))
				break;
		}
	}

	/* Build the groups for the domains */
	for_each_cpu(i, cpu_map) {
		for (sd = *per_cpu_ptr(d.sd, i); sd; sd = sd->parent) {
			sd->span_weight = cpumask_weight(sched_domain_span(sd));
			if (sd->flags & SD_OVERLAP) {
				if (build_overlap_sched_groups(sd, i))
					goto error;
			} else {
				if (build_sched_groups(sd, i))
					goto error;
			}
		}
	}

	/* Calculate CPU capacity for physical packages and nodes */
	for (i = nr_cpumask_bits-1; i >= 0; i--) {
		if (!cpumask_test_cpu(i, cpu_map))
			continue;

		for (sd = *per_cpu_ptr(d.sd, i); sd; sd = sd->parent) {
			claim_allocations(i, sd);
			init_sched_groups_capacity(i, sd);
		}
	}

	/* Attach the domains */
	rcu_read_lock();
	for_each_cpu(i, cpu_map) {
		rq = cpu_rq(i);
		sd = *per_cpu_ptr(d.sd, i);

		/* Use READ_ONCE()/WRITE_ONCE() to avoid load/store tearing: */
		if (rq->cpu_capacity_orig > READ_ONCE(d.rd->max_cpu_capacity))
			WRITE_ONCE(d.rd->max_cpu_capacity, rq->cpu_capacity_orig);

		cpu_attach_domain(sd, d.rd, i);
	}
	rcu_read_unlock();

	if (rq && sched_debug_enabled) {
		pr_info("root domain span: %*pbl (max cpu_capacity = %lu)\n",
			cpumask_pr_args(cpu_map), rq->rd->max_cpu_capacity);
	}

	ret = 0;
error:
	__free_domain_allocs(&d, alloc_state, cpu_map);

	return ret;
}

/* Current sched domains: */
static cpumask_var_t			*doms_cur;

/* Number of sched domains in 'doms_cur': */
static int				ndoms_cur;

/* Attribues of custom domains in 'doms_cur' */
static struct sched_domain_attr		*dattr_cur;

/*
 * Special case: If a kmalloc() of a doms_cur partition (array of
 * cpumask) fails, then fallback to a single sched domain,
 * as determined by the single cpumask fallback_doms.
 */
static cpumask_var_t			fallback_doms;

/*
 * arch_update_cpu_topology lets virtualized architectures update the
 * CPU core maps. It is supposed to return 1 if the topology changed
 * or 0 if it stayed the same.
 */
int __weak arch_update_cpu_topology(void)
{
	return 0;
}

cpumask_var_t *alloc_sched_domains(unsigned int ndoms)
{
	int i;
	cpumask_var_t *doms;

	doms = kmalloc_array(ndoms, sizeof(*doms), GFP_KERNEL);
	if (!doms)
		return NULL;
	for (i = 0; i < ndoms; i++) {
		if (!alloc_cpumask_var(&doms[i], GFP_KERNEL)) {
			free_sched_domains(doms, i);
			return NULL;
		}
	}
	return doms;
}

void free_sched_domains(cpumask_var_t doms[], unsigned int ndoms)
{
	unsigned int i;
	for (i = 0; i < ndoms; i++)
		free_cpumask_var(doms[i]);
	kfree(doms);
}

/*
 * Set up scheduler domains and groups.  For now this just excludes isolated
 * CPUs, but could be used to exclude other special cases in the future.
 */
int sched_init_domains(const struct cpumask *cpu_map)
{
	int err;

	zalloc_cpumask_var(&sched_domains_tmpmask, GFP_KERNEL);
	zalloc_cpumask_var(&sched_domains_tmpmask2, GFP_KERNEL);
	zalloc_cpumask_var(&fallback_doms, GFP_KERNEL);

	arch_update_cpu_topology();
	ndoms_cur = 1;
	doms_cur = alloc_sched_domains(ndoms_cur);
	if (!doms_cur)
		doms_cur = &fallback_doms;
	cpumask_and(doms_cur[0], cpu_map, housekeeping_cpumask(HK_FLAG_DOMAIN));
	err = build_sched_domains(doms_cur[0], NULL);
	register_sched_domain_sysctl();

	return err;
}

/*
 * Detach sched domains from a group of CPUs specified in cpu_map
 * These CPUs will now be attached to the NULL domain
 */
static void detach_destroy_domains(const struct cpumask *cpu_map)
{
	int i;

	rcu_read_lock();
	for_each_cpu(i, cpu_map)
		cpu_attach_domain(NULL, &def_root_domain, i);
	rcu_read_unlock();
}

/* handle null as "default" */
static int dattrs_equal(struct sched_domain_attr *cur, int idx_cur,
			struct sched_domain_attr *new, int idx_new)
{
	struct sched_domain_attr tmp;

	/* Fast path: */
	if (!new && !cur)
		return 1;

	tmp = SD_ATTR_INIT;

	return !memcmp(cur ? (cur + idx_cur) : &tmp,
			new ? (new + idx_new) : &tmp,
			sizeof(struct sched_domain_attr));
}

/*
 * Partition sched domains as specified by the 'ndoms_new'
 * cpumasks in the array doms_new[] of cpumasks. This compares
 * doms_new[] to the current sched domain partitioning, doms_cur[].
 * It destroys each deleted domain and builds each new domain.
 *
 * 'doms_new' is an array of cpumask_var_t's of length 'ndoms_new'.
 * The masks don't intersect (don't overlap.) We should setup one
 * sched domain for each mask. CPUs not in any of the cpumasks will
 * not be load balanced. If the same cpumask appears both in the
 * current 'doms_cur' domains and in the new 'doms_new', we can leave
 * it as it is.
 *
 * The passed in 'doms_new' should be allocated using
 * alloc_sched_domains.  This routine takes ownership of it and will
 * free_sched_domains it when done with it. If the caller failed the
 * alloc call, then it can pass in doms_new == NULL && ndoms_new == 1,
 * and partition_sched_domains() will fallback to the single partition
 * 'fallback_doms', it also forces the domains to be rebuilt.
 *
 * If doms_new == NULL it will be replaced with cpu_online_mask.
 * ndoms_new == 0 is a special case for destroying existing domains,
 * and it will not create the default domain.
 *
 * Call with hotplug lock held
 */
void partition_sched_domains(int ndoms_new, cpumask_var_t doms_new[],
			     struct sched_domain_attr *dattr_new)
{
	int i, j, n;
	int new_topology;

	mutex_lock(&sched_domains_mutex);

	/* Always unregister in case we don't destroy any domains: */
	unregister_sched_domain_sysctl();

	/* Let the architecture update CPU core mappings: */
	new_topology = arch_update_cpu_topology();

	if (!doms_new) {
		WARN_ON_ONCE(dattr_new);
		n = 0;
		doms_new = alloc_sched_domains(1);
		if (doms_new) {
			n = 1;
			cpumask_and(doms_new[0], cpu_active_mask,
				    housekeeping_cpumask(HK_FLAG_DOMAIN));
		}
	} else {
		n = ndoms_new;
	}

	/* Destroy deleted domains: */
	for (i = 0; i < ndoms_cur; i++) {
		for (j = 0; j < n && !new_topology; j++) {
			if (cpumask_equal(doms_cur[i], doms_new[j])
			    && dattrs_equal(dattr_cur, i, dattr_new, j))
				goto match1;
		}
		/* No match - a current sched domain not in new doms_new[] */
		detach_destroy_domains(doms_cur[i]);
match1:
		;
	}

	n = ndoms_cur;
	if (!doms_new) {
		n = 0;
		doms_new = &fallback_doms;
		cpumask_and(doms_new[0], cpu_active_mask,
			    housekeeping_cpumask(HK_FLAG_DOMAIN));
	}

	/* Build new domains: */
	for (i = 0; i < ndoms_new; i++) {
		for (j = 0; j < n && !new_topology; j++) {
			if (cpumask_equal(doms_new[i], doms_cur[j])
			    && dattrs_equal(dattr_new, i, dattr_cur, j))
				goto match2;
		}
		/* No match - add a new doms_new */
		build_sched_domains(doms_new[i], dattr_new ? dattr_new + i : NULL);
match2:
		;
	}

	/* Remember the new sched domains: */
	if (doms_cur != &fallback_doms)
		free_sched_domains(doms_cur, ndoms_cur);

	kfree(dattr_cur);
	doms_cur = doms_new;
	dattr_cur = dattr_new;
	ndoms_cur = ndoms_new;

	register_sched_domain_sysctl();

	mutex_unlock(&sched_domains_mutex);
}<|MERGE_RESOLUTION|>--- conflicted
+++ resolved
@@ -7,8 +7,8 @@
 DEFINE_MUTEX(sched_domains_mutex);
 
 /* Protected by sched_domains_mutex: */
-cpumask_var_t sched_domains_tmpmask;
-cpumask_var_t sched_domains_tmpmask2;
+static cpumask_var_t sched_domains_tmpmask;
+static cpumask_var_t sched_domains_tmpmask2;
 
 #ifdef CONFIG_SCHED_DEBUG
 
@@ -201,6 +201,228 @@
 	return 1;
 }
 
+#if defined(CONFIG_ENERGY_MODEL) && defined(CONFIG_CPU_FREQ_GOV_SCHEDUTIL)
+DEFINE_STATIC_KEY_FALSE(sched_energy_present);
+unsigned int sysctl_sched_energy_aware = 1;
+DEFINE_MUTEX(sched_energy_mutex);
+bool sched_energy_update;
+
+#ifdef CONFIG_PROC_SYSCTL
+int sched_energy_aware_handler(struct ctl_table *table, int write,
+			 void __user *buffer, size_t *lenp, loff_t *ppos)
+{
+	int ret, state;
+
+	if (write && !capable(CAP_SYS_ADMIN))
+		return -EPERM;
+
+	ret = proc_dointvec_minmax(table, write, buffer, lenp, ppos);
+	if (!ret && write) {
+		state = static_branch_unlikely(&sched_energy_present);
+		if (state != sysctl_sched_energy_aware) {
+			mutex_lock(&sched_energy_mutex);
+			sched_energy_update = 1;
+			rebuild_sched_domains();
+			sched_energy_update = 0;
+			mutex_unlock(&sched_energy_mutex);
+		}
+	}
+
+	return ret;
+}
+#endif
+
+static void free_pd(struct perf_domain *pd)
+{
+	struct perf_domain *tmp;
+
+	while (pd) {
+		tmp = pd->next;
+		kfree(pd);
+		pd = tmp;
+	}
+}
+
+static struct perf_domain *find_pd(struct perf_domain *pd, int cpu)
+{
+	while (pd) {
+		if (cpumask_test_cpu(cpu, perf_domain_span(pd)))
+			return pd;
+		pd = pd->next;
+	}
+
+	return NULL;
+}
+
+static struct perf_domain *pd_init(int cpu)
+{
+	struct em_perf_domain *obj = em_cpu_get(cpu);
+	struct perf_domain *pd;
+
+	if (!obj) {
+		if (sched_debug())
+			pr_info("%s: no EM found for CPU%d\n", __func__, cpu);
+		return NULL;
+	}
+
+	pd = kzalloc(sizeof(*pd), GFP_KERNEL);
+	if (!pd)
+		return NULL;
+	pd->em_pd = obj;
+
+	return pd;
+}
+
+static void perf_domain_debug(const struct cpumask *cpu_map,
+						struct perf_domain *pd)
+{
+	if (!sched_debug() || !pd)
+		return;
+
+	printk(KERN_DEBUG "root_domain %*pbl:", cpumask_pr_args(cpu_map));
+
+	while (pd) {
+		printk(KERN_CONT " pd%d:{ cpus=%*pbl nr_cstate=%d }",
+				cpumask_first(perf_domain_span(pd)),
+				cpumask_pr_args(perf_domain_span(pd)),
+				em_pd_nr_cap_states(pd->em_pd));
+		pd = pd->next;
+	}
+
+	printk(KERN_CONT "\n");
+}
+
+static void destroy_perf_domain_rcu(struct rcu_head *rp)
+{
+	struct perf_domain *pd;
+
+	pd = container_of(rp, struct perf_domain, rcu);
+	free_pd(pd);
+}
+
+static void sched_energy_set(bool has_eas)
+{
+	if (!has_eas && static_branch_unlikely(&sched_energy_present)) {
+		if (sched_debug())
+			pr_info("%s: stopping EAS\n", __func__);
+		static_branch_disable_cpuslocked(&sched_energy_present);
+	} else if (has_eas && !static_branch_unlikely(&sched_energy_present)) {
+		if (sched_debug())
+			pr_info("%s: starting EAS\n", __func__);
+		static_branch_enable_cpuslocked(&sched_energy_present);
+	}
+}
+
+/*
+ * EAS can be used on a root domain if it meets all the following conditions:
+ *    1. an Energy Model (EM) is available;
+ *    2. the SD_ASYM_CPUCAPACITY flag is set in the sched_domain hierarchy.
+ *    3. the EM complexity is low enough to keep scheduling overheads low;
+ *    4. schedutil is driving the frequency of all CPUs of the rd;
+ *
+ * The complexity of the Energy Model is defined as:
+ *
+ *              C = nr_pd * (nr_cpus + nr_cs)
+ *
+ * with parameters defined as:
+ *  - nr_pd:    the number of performance domains
+ *  - nr_cpus:  the number of CPUs
+ *  - nr_cs:    the sum of the number of capacity states of all performance
+ *              domains (for example, on a system with 2 performance domains,
+ *              with 10 capacity states each, nr_cs = 2 * 10 = 20).
+ *
+ * It is generally not a good idea to use such a model in the wake-up path on
+ * very complex platforms because of the associated scheduling overheads. The
+ * arbitrary constraint below prevents that. It makes EAS usable up to 16 CPUs
+ * with per-CPU DVFS and less than 8 capacity states each, for example.
+ */
+#define EM_MAX_COMPLEXITY 2048
+
+extern struct cpufreq_governor schedutil_gov;
+static bool build_perf_domains(const struct cpumask *cpu_map)
+{
+	int i, nr_pd = 0, nr_cs = 0, nr_cpus = cpumask_weight(cpu_map);
+	struct perf_domain *pd = NULL, *tmp;
+	int cpu = cpumask_first(cpu_map);
+	struct root_domain *rd = cpu_rq(cpu)->rd;
+	struct cpufreq_policy *policy;
+	struct cpufreq_governor *gov;
+
+	if (!sysctl_sched_energy_aware)
+		goto free;
+
+	/* EAS is enabled for asymmetric CPU capacity topologies. */
+	if (!per_cpu(sd_asym_cpucapacity, cpu)) {
+		if (sched_debug()) {
+			pr_info("rd %*pbl: CPUs do not have asymmetric capacities\n",
+					cpumask_pr_args(cpu_map));
+		}
+		goto free;
+	}
+
+	for_each_cpu(i, cpu_map) {
+		/* Skip already covered CPUs. */
+		if (find_pd(pd, i))
+			continue;
+
+		/* Do not attempt EAS if schedutil is not being used. */
+		policy = cpufreq_cpu_get(i);
+		if (!policy)
+			goto free;
+		gov = policy->governor;
+		cpufreq_cpu_put(policy);
+		if (gov != &schedutil_gov) {
+			if (rd->pd)
+				pr_warn("rd %*pbl: Disabling EAS, schedutil is mandatory\n",
+						cpumask_pr_args(cpu_map));
+			goto free;
+		}
+
+		/* Create the new pd and add it to the local list. */
+		tmp = pd_init(i);
+		if (!tmp)
+			goto free;
+		tmp->next = pd;
+		pd = tmp;
+
+		/*
+		 * Count performance domains and capacity states for the
+		 * complexity check.
+		 */
+		nr_pd++;
+		nr_cs += em_pd_nr_cap_states(pd->em_pd);
+	}
+
+	/* Bail out if the Energy Model complexity is too high. */
+	if (nr_pd * (nr_cs + nr_cpus) > EM_MAX_COMPLEXITY) {
+		WARN(1, "rd %*pbl: Failed to start EAS, EM complexity is too high\n",
+						cpumask_pr_args(cpu_map));
+		goto free;
+	}
+
+	perf_domain_debug(cpu_map, pd);
+
+	/* Attach the new list of performance domains to the root domain. */
+	tmp = rd->pd;
+	rcu_assign_pointer(rd->pd, pd);
+	if (tmp)
+		call_rcu(&tmp->rcu, destroy_perf_domain_rcu);
+
+	return !!pd;
+
+free:
+	free_pd(pd);
+	tmp = rd->pd;
+	rcu_assign_pointer(rd->pd, NULL);
+	if (tmp)
+		call_rcu(&tmp->rcu, destroy_perf_domain_rcu);
+
+	return false;
+}
+#else
+static void free_pd(struct perf_domain *pd) { }
+#endif /* CONFIG_ENERGY_MODEL && CONFIG_CPU_FREQ_GOV_SCHEDUTIL*/
+
 static void free_rootdomain(struct rcu_head *rcu)
 {
 	struct root_domain *rd = container_of(rcu, struct root_domain, rcu);
@@ -211,6 +433,7 @@
 	free_cpumask_var(rd->rto_mask);
 	free_cpumask_var(rd->online);
 	free_cpumask_var(rd->span);
+	free_pd(rd->pd);
 	kfree(rd);
 }
 
@@ -248,7 +471,7 @@
 	raw_spin_unlock_irqrestore(&rq->lock, flags);
 
 	if (old_rd)
-		call_rcu_sched(&old_rd->rcu, free_rootdomain);
+		call_rcu(&old_rd->rcu, free_rootdomain);
 }
 
 void sched_get_rd(struct root_domain *rd)
@@ -261,7 +484,7 @@
 	if (!atomic_dec_and_test(&rd->refcount))
 		return;
 
-	call_rcu_sched(&rd->rcu, free_rootdomain);
+	call_rcu(&rd->rcu, free_rootdomain);
 }
 
 static int init_rootdomain(struct root_domain *rd)
@@ -395,17 +618,11 @@
 DEFINE_PER_CPU(struct sched_domain __rcu *, sd_llc);
 DEFINE_PER_CPU(int, sd_llc_size);
 DEFINE_PER_CPU(int, sd_llc_id);
-<<<<<<< HEAD
-DEFINE_PER_CPU(struct sched_domain_shared *, sd_llc_shared);
-DEFINE_PER_CPU(struct sched_domain *, sd_numa);
-DEFINE_PER_CPU(struct sched_domain *, sd_asym);
-=======
 DEFINE_PER_CPU(struct sched_domain_shared __rcu *, sd_llc_shared);
 DEFINE_PER_CPU(struct sched_domain __rcu *, sd_numa);
 DEFINE_PER_CPU(struct sched_domain __rcu *, sd_asym_packing);
 DEFINE_PER_CPU(struct sched_domain __rcu *, sd_asym_cpucapacity);
 DEFINE_STATIC_KEY_FALSE(sched_asym_cpucapacity);
->>>>>>> 407d19ab
 
 static void update_top_cache_domain(int cpu)
 {
@@ -430,7 +647,10 @@
 	rcu_assign_pointer(per_cpu(sd_numa, cpu), sd);
 
 	sd = highest_flag_domain(cpu, SD_ASYM_PACKING);
-	rcu_assign_pointer(per_cpu(sd_asym, cpu), sd);
+	rcu_assign_pointer(per_cpu(sd_asym_packing, cpu), sd);
+
+	sd = lowest_flag_domain(cpu, SD_ASYM_CPUCAPACITY);
+	rcu_assign_pointer(per_cpu(sd_asym_cpucapacity, cpu), sd);
 }
 
 /*
@@ -700,6 +920,7 @@
 	sg_span = sched_group_span(sg);
 	sg->sgc->capacity = SCHED_CAPACITY_SCALE * cpumask_weight(sg_span);
 	sg->sgc->min_capacity = SCHED_CAPACITY_SCALE;
+	sg->sgc->max_capacity = SCHED_CAPACITY_SCALE;
 }
 
 static int
@@ -865,6 +1086,7 @@
 
 	sg->sgc->capacity = SCHED_CAPACITY_SCALE * cpumask_weight(sched_group_span(sg));
 	sg->sgc->min_capacity = SCHED_CAPACITY_SCALE;
+	sg->sgc->max_capacity = SCHED_CAPACITY_SCALE;
 
 	return sg;
 }
@@ -1075,7 +1297,6 @@
  *   SD_SHARE_PKG_RESOURCES - describes shared caches
  *   SD_NUMA                - describes NUMA topologies
  *   SD_SHARE_POWERDOMAIN   - describes shared power domain
- *   SD_ASYM_CPUCAPACITY    - describes mixed capacity topologies
  *
  * Odd one out, which beside describing the topology has a quirk also
  * prescribes the desired behaviour that goes along with it:
@@ -1087,13 +1308,12 @@
 	 SD_SHARE_PKG_RESOURCES |	\
 	 SD_NUMA		|	\
 	 SD_ASYM_PACKING	|	\
-	 SD_ASYM_CPUCAPACITY	|	\
 	 SD_SHARE_POWERDOMAIN)
 
 static struct sched_domain *
 sd_init(struct sched_domain_topology_level *tl,
 	const struct cpumask *cpu_map,
-	struct sched_domain *child, int cpu)
+	struct sched_domain *child, int dflags, int cpu)
 {
 	struct sd_data *sdd = &tl->data;
 	struct sched_domain *sd = *per_cpu_ptr(sdd->sd, cpu);
@@ -1113,6 +1333,9 @@
 	if (WARN_ONCE(sd_flags & ~TOPOLOGY_SD_FLAGS,
 			"wrong sd_flags in topology description\n"))
 		sd_flags &= ~TOPOLOGY_SD_FLAGS;
+
+	/* Apply detected topology flags */
+	sd_flags |= dflags;
 
 	*sd = (struct sched_domain){
 		.min_interval		= sd_weight,
@@ -1136,14 +1359,13 @@
 					| 0*SD_SHARE_CPUCAPACITY
 					| 0*SD_SHARE_PKG_RESOURCES
 					| 0*SD_SERIALIZE
-					| 0*SD_PREFER_SIBLING
+					| 1*SD_PREFER_SIBLING
 					| 0*SD_NUMA
 					| sd_flags
 					,
 
 		.last_balance		= jiffies,
 		.balance_interval	= sd_weight,
-		.smt_gain		= 0,
 		.max_newidle_lb_cost	= 0,
 		.next_decay_max_lb_cost	= jiffies,
 		.child			= child,
@@ -1162,17 +1384,20 @@
 	if (sd->flags & SD_ASYM_CPUCAPACITY) {
 		struct sched_domain *t = sd;
 
+		/*
+		 * Don't attempt to spread across CPUs of different capacities.
+		 */
+		if (sd->child)
+			sd->child->flags &= ~SD_PREFER_SIBLING;
+
 		for_each_lower_domain(t)
 			t->flags |= SD_BALANCE_WAKE;
 	}
 
 	if (sd->flags & SD_SHARE_CPUCAPACITY) {
-		sd->flags |= SD_PREFER_SIBLING;
 		sd->imbalance_pct = 110;
-		sd->smt_gain = 1178; /* ~15% */
 
 	} else if (sd->flags & SD_SHARE_PKG_RESOURCES) {
-		sd->flags |= SD_PREFER_SIBLING;
 		sd->imbalance_pct = 117;
 		sd->cache_nice_tries = 1;
 		sd->busy_idx = 2;
@@ -1183,6 +1408,7 @@
 		sd->busy_idx = 3;
 		sd->idle_idx = 2;
 
+		sd->flags &= ~SD_PREFER_SIBLING;
 		sd->flags |= SD_SERIALIZE;
 		if (sched_domains_numa_distance[tl->numa_level] > RECLAIM_DISTANCE) {
 			sd->flags &= ~(SD_BALANCE_EXEC |
@@ -1192,7 +1418,6 @@
 
 #endif
 	} else {
-		sd->flags |= SD_PREFER_SIBLING;
 		sd->cache_nice_tries = 1;
 		sd->busy_idx = 2;
 		sd->idle_idx = 1;
@@ -1343,7 +1568,7 @@
 	int level = 0;
 	int i, j, k;
 
-	sched_domains_numa_distance = kzalloc(sizeof(int) * nr_node_ids, GFP_KERNEL);
+	sched_domains_numa_distance = kzalloc(sizeof(int) * (nr_node_ids + 1), GFP_KERNEL);
 	if (!sched_domains_numa_distance)
 		return;
 
@@ -1618,9 +1843,9 @@
 
 static struct sched_domain *build_sched_domain(struct sched_domain_topology_level *tl,
 		const struct cpumask *cpu_map, struct sched_domain_attr *attr,
-		struct sched_domain *child, int cpu)
-{
-	struct sched_domain *sd = sd_init(tl, cpu_map, child, cpu);
+		struct sched_domain *child, int dflags, int cpu)
+{
+	struct sched_domain *sd = sd_init(tl, cpu_map, child, dflags, cpu);
 
 	if (child) {
 		sd->level = child->level + 1;
@@ -1647,6 +1872,65 @@
 }
 
 /*
+ * Find the sched_domain_topology_level where all CPU capacities are visible
+ * for all CPUs.
+ */
+static struct sched_domain_topology_level
+*asym_cpu_capacity_level(const struct cpumask *cpu_map)
+{
+	int i, j, asym_level = 0;
+	bool asym = false;
+	struct sched_domain_topology_level *tl, *asym_tl = NULL;
+	unsigned long cap;
+
+	/* Is there any asymmetry? */
+	cap = arch_scale_cpu_capacity(NULL, cpumask_first(cpu_map));
+
+	for_each_cpu(i, cpu_map) {
+		if (arch_scale_cpu_capacity(NULL, i) != cap) {
+			asym = true;
+			break;
+		}
+	}
+
+	if (!asym)
+		return NULL;
+
+	/*
+	 * Examine topology from all CPU's point of views to detect the lowest
+	 * sched_domain_topology_level where a highest capacity CPU is visible
+	 * to everyone.
+	 */
+	for_each_cpu(i, cpu_map) {
+		unsigned long max_capacity = arch_scale_cpu_capacity(NULL, i);
+		int tl_id = 0;
+
+		for_each_sd_topology(tl) {
+			if (tl_id < asym_level)
+				goto next_level;
+
+			for_each_cpu_and(j, tl->mask(i), cpu_map) {
+				unsigned long capacity;
+
+				capacity = arch_scale_cpu_capacity(NULL, j);
+
+				if (capacity <= max_capacity)
+					continue;
+
+				max_capacity = capacity;
+				asym_level = tl_id;
+				asym_tl = tl;
+			}
+next_level:
+			tl_id++;
+		}
+	}
+
+	return asym_tl;
+}
+
+
+/*
  * Build sched domains for a given set of CPUs and attach the sched domains
  * to the individual CPUs
  */
@@ -1658,18 +1942,30 @@
 	struct s_data d;
 	struct rq *rq = NULL;
 	int i, ret = -ENOMEM;
+	struct sched_domain_topology_level *tl_asym;
+	bool has_asym = false;
 
 	alloc_state = __visit_domain_allocation_hell(&d, cpu_map);
 	if (alloc_state != sa_rootdomain)
 		goto error;
 
+	tl_asym = asym_cpu_capacity_level(cpu_map);
+
 	/* Set up domains for CPUs specified by the cpu_map: */
 	for_each_cpu(i, cpu_map) {
 		struct sched_domain_topology_level *tl;
 
 		sd = NULL;
 		for_each_sd_topology(tl) {
-			sd = build_sched_domain(tl, cpu_map, attr, sd, i);
+			int dflags = 0;
+
+			if (tl == tl_asym) {
+				dflags |= SD_ASYM_CPUCAPACITY;
+				has_asym = true;
+			}
+
+			sd = build_sched_domain(tl, cpu_map, attr, sd, dflags, i);
+
 			if (tl == sched_domain_topology)
 				*per_cpu_ptr(d.sd, i) = sd;
 			if (tl->flags & SDTL_OVERLAP)
@@ -1718,6 +2014,9 @@
 	}
 	rcu_read_unlock();
 
+	if (has_asym)
+		static_branch_enable_cpuslocked(&sched_asym_cpucapacity);
+
 	if (rq && sched_debug_enabled) {
 		pr_info("root domain span: %*pbl (max cpu_capacity = %lu)\n",
 			cpumask_pr_args(cpu_map), rq->rd->max_cpu_capacity);
@@ -1865,6 +2164,7 @@
 void partition_sched_domains(int ndoms_new, cpumask_var_t doms_new[],
 			     struct sched_domain_attr *dattr_new)
 {
+	bool __maybe_unused has_eas = false;
 	int i, j, n;
 	int new_topology;
 
@@ -1892,8 +2192,8 @@
 	/* Destroy deleted domains: */
 	for (i = 0; i < ndoms_cur; i++) {
 		for (j = 0; j < n && !new_topology; j++) {
-			if (cpumask_equal(doms_cur[i], doms_new[j])
-			    && dattrs_equal(dattr_cur, i, dattr_new, j))
+			if (cpumask_equal(doms_cur[i], doms_new[j]) &&
+			    dattrs_equal(dattr_cur, i, dattr_new, j))
 				goto match1;
 		}
 		/* No match - a current sched domain not in new doms_new[] */
@@ -1913,8 +2213,8 @@
 	/* Build new domains: */
 	for (i = 0; i < ndoms_new; i++) {
 		for (j = 0; j < n && !new_topology; j++) {
-			if (cpumask_equal(doms_new[i], doms_cur[j])
-			    && dattrs_equal(dattr_new, i, dattr_cur, j))
+			if (cpumask_equal(doms_new[i], doms_cur[j]) &&
+			    dattrs_equal(dattr_new, i, dattr_cur, j))
 				goto match2;
 		}
 		/* No match - add a new doms_new */
@@ -1923,6 +2223,24 @@
 		;
 	}
 
+#if defined(CONFIG_ENERGY_MODEL) && defined(CONFIG_CPU_FREQ_GOV_SCHEDUTIL)
+	/* Build perf. domains: */
+	for (i = 0; i < ndoms_new; i++) {
+		for (j = 0; j < n && !sched_energy_update; j++) {
+			if (cpumask_equal(doms_new[i], doms_cur[j]) &&
+			    cpu_rq(cpumask_first(doms_cur[j]))->rd->pd) {
+				has_eas = true;
+				goto match3;
+			}
+		}
+		/* No match - add perf. domains for a new rd */
+		has_eas |= build_perf_domains(doms_new[i]);
+match3:
+		;
+	}
+	sched_energy_set(has_eas);
+#endif
+
 	/* Remember the new sched domains: */
 	if (doms_cur != &fallback_doms)
 		free_sched_domains(doms_cur, ndoms_cur);
