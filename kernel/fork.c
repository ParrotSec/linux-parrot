--- conflicted
+++ resolved
@@ -88,11 +88,6 @@
 
 #define CREATE_TRACE_POINTS
 #include <trace/events/task.h>
-#ifdef CONFIG_USER_NS
-extern int unprivileged_userns_clone;
-#else
-#define unprivileged_userns_clone 0
-#endif
 
 /*
  * Minimum number of threads to boot the kernel
@@ -222,17 +217,10 @@
 {
 	/* All stack pages are in the same zone and belong to the same memcg. */
 	struct page *first_page = virt_to_page(stack);
-<<<<<<< HEAD
 
 	mod_zone_page_state(page_zone(first_page), NR_KERNEL_STACK_KB,
 			    THREAD_SIZE / 1024 * account);
 
-=======
-
-	mod_zone_page_state(page_zone(first_page), NR_KERNEL_STACK_KB,
-			    THREAD_SIZE / 1024 * account);
-
->>>>>>> 3de281fb
 	memcg_kmem_update_page_stat(
 		first_page, MEMCG_KERNEL_STACK_KB,
 		account * (THREAD_SIZE / 1024));
@@ -489,7 +477,7 @@
 			struct inode *inode = file_inode(file);
 			struct address_space *mapping = file->f_mapping;
 
-			vma_get_file(tmp);
+			get_file(file);
 			if (tmp->vm_flags & VM_DENYWRITE)
 				atomic_dec(&inode->i_writecount);
 			i_mmap_lock_write(mapping);
@@ -1325,10 +1313,6 @@
 
 	if ((clone_flags & (CLONE_NEWUSER|CLONE_FS)) == (CLONE_NEWUSER|CLONE_FS))
 		return ERR_PTR(-EINVAL);
-
-	if ((clone_flags & CLONE_NEWUSER) && !unprivileged_userns_clone)
-		if (!capable(CAP_SYS_ADMIN))
-			return ERR_PTR(-EPERM);
 
 	/*
 	 * Thread groups must share signals as well, and detached threads
@@ -2063,12 +2047,6 @@
 	if (unshare_flags & CLONE_NEWNS)
 		unshare_flags |= CLONE_FS;
 
-	if ((unshare_flags & CLONE_NEWUSER) && !unprivileged_userns_clone) {
-		err = -EPERM;
-		if (!capable(CAP_SYS_ADMIN))
-			goto bad_unshare_out;
-	}
-
 	err = check_unshare_flags(unshare_flags);
 	if (err)
 		goto bad_unshare_out;
