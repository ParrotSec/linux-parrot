// SPDX-License-Identifier: GPL-2.0-only
/*
 * Line 6 Linux USB driver
 *
 * Copyright (C) 2004-2010 Markus Grabner (grabner@icg.tugraz.at)
 *                         Emil Myhrman (emil.myhrman@gmail.com)
 */

#include <linux/wait.h>
#include <linux/usb.h>
#include <linux/slab.h>
#include <linux/module.h>
#include <linux/leds.h>
#include <sound/core.h>
#include <sound/control.h>

#include "capture.h"
#include "driver.h"
#include "playback.h"

enum line6_device_type {
	LINE6_GUITARPORT,
	LINE6_PODSTUDIO_GX,
	LINE6_PODSTUDIO_UX1,
	LINE6_PODSTUDIO_UX2,
	LINE6_TONEPORT_GX,
	LINE6_TONEPORT_UX1,
	LINE6_TONEPORT_UX2,
};

struct usb_line6_toneport;

struct toneport_led {
	struct led_classdev dev;
	char name[64];
	struct usb_line6_toneport *toneport;
	bool registered;
};

struct usb_line6_toneport {
	/* Generic Line 6 USB data */
	struct usb_line6 line6;

	/* Source selector */
	int source;

	/* Serial number of device */
	u32 serial_number;

	/* Firmware version (x 100) */
	u8 firmware_version;

	/* Device type */
	enum line6_device_type type;

	/* LED instances */
	struct toneport_led leds[2];
};

static int toneport_send_cmd(struct usb_device *usbdev, int cmd1, int cmd2);

#define TONEPORT_PCM_DELAY 1

static struct snd_ratden toneport_ratden = {
	.num_min = 44100,
	.num_max = 44100,
	.num_step = 1,
	.den = 1
};

static struct line6_pcm_properties toneport_pcm_properties = {
	.playback_hw = {
				  .info = (SNDRV_PCM_INFO_MMAP |
					   SNDRV_PCM_INFO_INTERLEAVED |
					   SNDRV_PCM_INFO_BLOCK_TRANSFER |
					   SNDRV_PCM_INFO_MMAP_VALID |
					   SNDRV_PCM_INFO_PAUSE |
					   SNDRV_PCM_INFO_SYNC_START),
				  .formats = SNDRV_PCM_FMTBIT_S16_LE,
				  .rates = SNDRV_PCM_RATE_KNOT,
				  .rate_min = 44100,
				  .rate_max = 44100,
				  .channels_min = 2,
				  .channels_max = 2,
				  .buffer_bytes_max = 60000,
				  .period_bytes_min = 64,
				  .period_bytes_max = 8192,
				  .periods_min = 1,
				  .periods_max = 1024},
	.capture_hw = {
				 .info = (SNDRV_PCM_INFO_MMAP |
					  SNDRV_PCM_INFO_INTERLEAVED |
					  SNDRV_PCM_INFO_BLOCK_TRANSFER |
					  SNDRV_PCM_INFO_MMAP_VALID |
					  SNDRV_PCM_INFO_SYNC_START),
				 .formats = SNDRV_PCM_FMTBIT_S16_LE,
				 .rates = SNDRV_PCM_RATE_KNOT,
				 .rate_min = 44100,
				 .rate_max = 44100,
				 .channels_min = 2,
				 .channels_max = 2,
				 .buffer_bytes_max = 60000,
				 .period_bytes_min = 64,
				 .period_bytes_max = 8192,
				 .periods_min = 1,
				 .periods_max = 1024},
	.rates = {
			    .nrats = 1,
			    .rats = &toneport_ratden},
	.bytes_per_channel = 2
};

static const struct {
	const char *name;
	int code;
} toneport_source_info[] = {
	{"Microphone", 0x0a01},
	{"Line", 0x0801},
	{"Instrument", 0x0b01},
	{"Inst & Mic", 0x0901}
};

static int toneport_send_cmd(struct usb_device *usbdev, int cmd1, int cmd2)
{
	int ret;

	ret = usb_control_msg(usbdev, usb_sndctrlpipe(usbdev, 0), 0x67,
			      USB_TYPE_VENDOR | USB_RECIP_DEVICE | USB_DIR_OUT,
			      cmd1, cmd2, NULL, 0, LINE6_TIMEOUT * HZ);

	if (ret < 0) {
		dev_err(&usbdev->dev, "send failed (error %d)\n", ret);
		return ret;
	}

	return 0;
}

/* monitor info callback */
static int snd_toneport_monitor_info(struct snd_kcontrol *kcontrol,
				     struct snd_ctl_elem_info *uinfo)
{
	uinfo->type = SNDRV_CTL_ELEM_TYPE_INTEGER;
	uinfo->count = 1;
	uinfo->value.integer.min = 0;
	uinfo->value.integer.max = 256;
	return 0;
}

/* monitor get callback */
static int snd_toneport_monitor_get(struct snd_kcontrol *kcontrol,
				    struct snd_ctl_elem_value *ucontrol)
{
	struct snd_line6_pcm *line6pcm = snd_kcontrol_chip(kcontrol);

	ucontrol->value.integer.value[0] = line6pcm->volume_monitor;
	return 0;
}

/* monitor put callback */
static int snd_toneport_monitor_put(struct snd_kcontrol *kcontrol,
				    struct snd_ctl_elem_value *ucontrol)
{
	struct snd_line6_pcm *line6pcm = snd_kcontrol_chip(kcontrol);
	int err;

	if (ucontrol->value.integer.value[0] == line6pcm->volume_monitor)
		return 0;

	line6pcm->volume_monitor = ucontrol->value.integer.value[0];

	if (line6pcm->volume_monitor > 0) {
		err = line6_pcm_acquire(line6pcm, LINE6_STREAM_MONITOR, true);
		if (err < 0) {
			line6pcm->volume_monitor = 0;
			line6_pcm_release(line6pcm, LINE6_STREAM_MONITOR);
			return err;
		}
	} else {
		line6_pcm_release(line6pcm, LINE6_STREAM_MONITOR);
	}

	return 1;
}

/* source info callback */
static int snd_toneport_source_info(struct snd_kcontrol *kcontrol,
				    struct snd_ctl_elem_info *uinfo)
{
	const int size = ARRAY_SIZE(toneport_source_info);

	uinfo->type = SNDRV_CTL_ELEM_TYPE_ENUMERATED;
	uinfo->count = 1;
	uinfo->value.enumerated.items = size;

	if (uinfo->value.enumerated.item >= size)
		uinfo->value.enumerated.item = size - 1;

	strcpy(uinfo->value.enumerated.name,
	       toneport_source_info[uinfo->value.enumerated.item].name);

	return 0;
}

/* source get callback */
static int snd_toneport_source_get(struct snd_kcontrol *kcontrol,
				   struct snd_ctl_elem_value *ucontrol)
{
	struct snd_line6_pcm *line6pcm = snd_kcontrol_chip(kcontrol);
	struct usb_line6_toneport *toneport =
	    (struct usb_line6_toneport *)line6pcm->line6;
	ucontrol->value.enumerated.item[0] = toneport->source;
	return 0;
}

/* source put callback */
static int snd_toneport_source_put(struct snd_kcontrol *kcontrol,
				   struct snd_ctl_elem_value *ucontrol)
{
	struct snd_line6_pcm *line6pcm = snd_kcontrol_chip(kcontrol);
	struct usb_line6_toneport *toneport =
	    (struct usb_line6_toneport *)line6pcm->line6;
	unsigned int source;

	source = ucontrol->value.enumerated.item[0];
	if (source >= ARRAY_SIZE(toneport_source_info))
		return -EINVAL;
	if (source == toneport->source)
		return 0;

	toneport->source = source;
	toneport_send_cmd(toneport->line6.usbdev,
			  toneport_source_info[source].code, 0x0000);
	return 1;
}

static void toneport_startup(struct usb_line6 *line6)
{
	line6_pcm_acquire(line6->line6pcm, LINE6_STREAM_MONITOR, true);
}

/* control definition */
static const struct snd_kcontrol_new toneport_control_monitor = {
	.iface = SNDRV_CTL_ELEM_IFACE_MIXER,
	.name = "Monitor Playback Volume",
	.index = 0,
	.access = SNDRV_CTL_ELEM_ACCESS_READWRITE,
	.info = snd_toneport_monitor_info,
	.get = snd_toneport_monitor_get,
	.put = snd_toneport_monitor_put
};

/* source selector definition */
static const struct snd_kcontrol_new toneport_control_source = {
	.iface = SNDRV_CTL_ELEM_IFACE_MIXER,
	.name = "PCM Capture Source",
	.index = 0,
	.access = SNDRV_CTL_ELEM_ACCESS_READWRITE,
	.info = snd_toneport_source_info,
	.get = snd_toneport_source_get,
	.put = snd_toneport_source_put
};

/*
	For the led on Guitarport.
	Brightness goes from 0x00 to 0x26. Set a value above this to have led
	blink.
	(void cmd_0x02(byte red, byte green)
*/

static bool toneport_has_led(struct usb_line6_toneport *toneport)
{
	switch (toneport->type) {
	case LINE6_GUITARPORT:
	case LINE6_TONEPORT_GX:
	/* add your device here if you are missing support for the LEDs */
		return true;

	default:
		return false;
	}
}

static const char * const toneport_led_colors[2] = { "red", "green" };
static const int toneport_led_init_vals[2] = { 0x00, 0x26 };

static void toneport_update_led(struct usb_line6_toneport *toneport)
{
	toneport_send_cmd(toneport->line6.usbdev,
			  (toneport->leds[0].dev.brightness << 8) | 0x0002,
			  toneport->leds[1].dev.brightness);
}

static void toneport_led_brightness_set(struct led_classdev *led_cdev,
					enum led_brightness brightness)
{
	struct toneport_led *leds =
		container_of(led_cdev, struct toneport_led, dev);
	toneport_update_led(leds->toneport);
}

static int toneport_init_leds(struct usb_line6_toneport *toneport)
{
	struct device *dev = &toneport->line6.usbdev->dev;
	int i, err;

	for (i = 0; i < 2; i++) {
		struct toneport_led *led = &toneport->leds[i];
		struct led_classdev *leddev = &led->dev;

		led->toneport = toneport;
		snprintf(led->name, sizeof(led->name), "%s::%s",
			 dev_name(dev), toneport_led_colors[i]);
		leddev->name = led->name;
		leddev->brightness = toneport_led_init_vals[i];
		leddev->max_brightness = 0x26;
		leddev->brightness_set = toneport_led_brightness_set;
		err = led_classdev_register(dev, leddev);
		if (err)
			return err;
		led->registered = true;
	}

	return 0;
}

static void toneport_remove_leds(struct usb_line6_toneport *toneport)
{
	struct toneport_led *led;
	int i;

	for (i = 0; i < 2; i++) {
		led = &toneport->leds[i];
		if (!led->registered)
			break;
		led_classdev_unregister(&led->dev);
		led->registered = false;
	}
}

static bool toneport_has_source_select(struct usb_line6_toneport *toneport)
{
	switch (toneport->type) {
	case LINE6_TONEPORT_UX1:
	case LINE6_TONEPORT_UX2:
	case LINE6_PODSTUDIO_UX1:
	case LINE6_PODSTUDIO_UX2:
		return true;

	default:
		return false;
	}
}

/*
	Setup Toneport device.
*/
static void toneport_setup(struct usb_line6_toneport *toneport)
{
	u32 ticks;
	struct usb_line6 *line6 = &toneport->line6;
	struct usb_device *usbdev = line6->usbdev;

	/* sync time on device with host: */
	/* note: 32-bit timestamps overflow in year 2106 */
	ticks = (u32)ktime_get_real_seconds();
	line6_write_data(line6, 0x80c6, &ticks, 4);

	/* enable device: */
	toneport_send_cmd(usbdev, 0x0301, 0x0000);

	/* initialize source select: */
	if (toneport_has_source_select(toneport))
		toneport_send_cmd(usbdev,
				  toneport_source_info[toneport->source].code,
				  0x0000);

	if (toneport_has_led(toneport))
		toneport_update_led(toneport);

<<<<<<< HEAD
	mod_timer(&toneport->timer, jiffies + TONEPORT_PCM_DELAY * HZ);
=======
	schedule_delayed_work(&toneport->line6.startup_work,
			      msecs_to_jiffies(TONEPORT_PCM_DELAY * 1000));
	return 0;
>>>>>>> 407d19ab
}

/*
	Toneport device disconnected.
*/
static void line6_toneport_disconnect(struct usb_line6 *line6)
{
	struct usb_line6_toneport *toneport =
		(struct usb_line6_toneport *)line6;

	if (toneport_has_led(toneport))
		toneport_remove_leds(toneport);
}


/*
	 Try to init Toneport device.
*/
static int toneport_init(struct usb_line6 *line6,
			 const struct usb_device_id *id)
{
	int err;
	struct usb_line6_toneport *toneport =  (struct usb_line6_toneport *) line6;

	toneport->type = id->driver_info;

	line6->disconnect = line6_toneport_disconnect;
	line6->startup = toneport_startup;

	/* initialize PCM subsystem: */
	err = line6_init_pcm(line6, &toneport_pcm_properties);
	if (err < 0)
		return err;

	/* register monitor control: */
	err = snd_ctl_add(line6->card,
			  snd_ctl_new1(&toneport_control_monitor,
				       line6->line6pcm));
	if (err < 0)
		return err;

	/* register source select control: */
	if (toneport_has_source_select(toneport)) {
		err =
		    snd_ctl_add(line6->card,
				snd_ctl_new1(&toneport_control_source,
					     line6->line6pcm));
		if (err < 0)
			return err;
	}

	line6_read_serial_number(line6, &toneport->serial_number);
	line6_read_data(line6, 0x80c2, &toneport->firmware_version, 1);

	if (toneport_has_led(toneport)) {
		err = toneport_init_leds(toneport);
		if (err < 0)
			return err;
	}

	toneport_setup(toneport);

	/* register audio system: */
	return snd_card_register(line6->card);
}

#ifdef CONFIG_PM
/*
	Resume Toneport device after reset.
*/
static int toneport_reset_resume(struct usb_interface *interface)
{
	toneport_setup(usb_get_intfdata(interface));
	return line6_resume(interface);
}
#endif

#define LINE6_DEVICE(prod) USB_DEVICE(0x0e41, prod)
#define LINE6_IF_NUM(prod, n) USB_DEVICE_INTERFACE_NUMBER(0x0e41, prod, n)

/* table of devices that work with this driver */
static const struct usb_device_id toneport_id_table[] = {
	{ LINE6_DEVICE(0x4750),    .driver_info = LINE6_GUITARPORT },
	{ LINE6_DEVICE(0x4153),    .driver_info = LINE6_PODSTUDIO_GX },
	{ LINE6_DEVICE(0x4150),    .driver_info = LINE6_PODSTUDIO_UX1 },
	{ LINE6_IF_NUM(0x4151, 0), .driver_info = LINE6_PODSTUDIO_UX2 },
	{ LINE6_DEVICE(0x4147),    .driver_info = LINE6_TONEPORT_GX },
	{ LINE6_DEVICE(0x4141),    .driver_info = LINE6_TONEPORT_UX1 },
	{ LINE6_IF_NUM(0x4142, 0), .driver_info = LINE6_TONEPORT_UX2 },
	{}
};

MODULE_DEVICE_TABLE(usb, toneport_id_table);

static const struct line6_properties toneport_properties_table[] = {
	[LINE6_GUITARPORT] = {
		.id = "GuitarPort",
		.name = "GuitarPort",
		.capabilities	= LINE6_CAP_PCM,
		.altsetting = 2,  /* 1..4 seem to be ok */
		/* no control channel */
		.ep_audio_r = 0x82,
		.ep_audio_w = 0x01,
	},
	[LINE6_PODSTUDIO_GX] = {
		.id = "PODStudioGX",
		.name = "POD Studio GX",
		.capabilities	= LINE6_CAP_PCM,
		.altsetting = 2,  /* 1..4 seem to be ok */
		/* no control channel */
		.ep_audio_r = 0x82,
		.ep_audio_w = 0x01,
	},
	[LINE6_PODSTUDIO_UX1] = {
		.id = "PODStudioUX1",
		.name = "POD Studio UX1",
		.capabilities	= LINE6_CAP_PCM,
		.altsetting = 2,  /* 1..4 seem to be ok */
		/* no control channel */
		.ep_audio_r = 0x82,
		.ep_audio_w = 0x01,
	},
	[LINE6_PODSTUDIO_UX2] = {
		.id = "PODStudioUX2",
		.name = "POD Studio UX2",
		.capabilities	= LINE6_CAP_PCM,
		.altsetting = 2,  /* defaults to 44.1kHz, 16-bit */
		/* no control channel */
		.ep_audio_r = 0x82,
		.ep_audio_w = 0x01,
	},
	[LINE6_TONEPORT_GX] = {
		.id = "TonePortGX",
		.name = "TonePort GX",
		.capabilities	= LINE6_CAP_PCM,
		.altsetting = 2,  /* 1..4 seem to be ok */
		/* no control channel */
		.ep_audio_r = 0x82,
		.ep_audio_w = 0x01,
	},
	[LINE6_TONEPORT_UX1] = {
		.id = "TonePortUX1",
		.name = "TonePort UX1",
		.capabilities	= LINE6_CAP_PCM,
		.altsetting = 2,  /* 1..4 seem to be ok */
		/* no control channel */
		.ep_audio_r = 0x82,
		.ep_audio_w = 0x01,
	},
	[LINE6_TONEPORT_UX2] = {
		.id = "TonePortUX2",
		.name = "TonePort UX2",
		.capabilities	= LINE6_CAP_PCM,
		.altsetting = 2,  /* defaults to 44.1kHz, 16-bit */
		/* no control channel */
		.ep_audio_r = 0x82,
		.ep_audio_w = 0x01,
	},
};

/*
	Probe USB device.
*/
static int toneport_probe(struct usb_interface *interface,
			  const struct usb_device_id *id)
{
	return line6_probe(interface, id, "Line6-TonePort",
			   &toneport_properties_table[id->driver_info],
			   toneport_init, sizeof(struct usb_line6_toneport));
}

static struct usb_driver toneport_driver = {
	.name = KBUILD_MODNAME,
	.probe = toneport_probe,
	.disconnect = line6_disconnect,
#ifdef CONFIG_PM
	.suspend = line6_suspend,
	.resume = line6_resume,
	.reset_resume = toneport_reset_resume,
#endif
	.id_table = toneport_id_table,
};

module_usb_driver(toneport_driver);

MODULE_DESCRIPTION("TonePort USB driver");
MODULE_LICENSE("GPL");<|MERGE_RESOLUTION|>--- conflicted
+++ resolved
@@ -355,16 +355,21 @@
 /*
 	Setup Toneport device.
 */
-static void toneport_setup(struct usb_line6_toneport *toneport)
-{
-	u32 ticks;
+static int toneport_setup(struct usb_line6_toneport *toneport)
+{
+	u32 *ticks;
 	struct usb_line6 *line6 = &toneport->line6;
 	struct usb_device *usbdev = line6->usbdev;
 
+	ticks = kmalloc(sizeof(*ticks), GFP_KERNEL);
+	if (!ticks)
+		return -ENOMEM;
+
 	/* sync time on device with host: */
 	/* note: 32-bit timestamps overflow in year 2106 */
-	ticks = (u32)ktime_get_real_seconds();
-	line6_write_data(line6, 0x80c6, &ticks, 4);
+	*ticks = (u32)ktime_get_real_seconds();
+	line6_write_data(line6, 0x80c6, ticks, 4);
+	kfree(ticks);
 
 	/* enable device: */
 	toneport_send_cmd(usbdev, 0x0301, 0x0000);
@@ -378,13 +383,9 @@
 	if (toneport_has_led(toneport))
 		toneport_update_led(toneport);
 
-<<<<<<< HEAD
-	mod_timer(&toneport->timer, jiffies + TONEPORT_PCM_DELAY * HZ);
-=======
 	schedule_delayed_work(&toneport->line6.startup_work,
 			      msecs_to_jiffies(TONEPORT_PCM_DELAY * 1000));
 	return 0;
->>>>>>> 407d19ab
 }
 
 /*
@@ -445,7 +446,9 @@
 			return err;
 	}
 
-	toneport_setup(toneport);
+	err = toneport_setup(toneport);
+	if (err)
+		return err;
 
 	/* register audio system: */
 	return snd_card_register(line6->card);
@@ -457,7 +460,11 @@
 */
 static int toneport_reset_resume(struct usb_interface *interface)
 {
-	toneport_setup(usb_get_intfdata(interface));
+	int err;
+
+	err = toneport_setup(usb_get_intfdata(interface));
+	if (err)
+		return err;
 	return line6_resume(interface);
 }
 #endif
