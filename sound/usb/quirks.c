// SPDX-License-Identifier: GPL-2.0-or-later
/*
 */

#include <linux/init.h>
#include <linux/slab.h>
#include <linux/usb.h>
#include <linux/usb/audio.h>
#include <linux/usb/midi.h>
#include <linux/bits.h>

#include <sound/control.h>
#include <sound/core.h>
#include <sound/info.h>
#include <sound/pcm.h>

#include "usbaudio.h"
#include "card.h"
#include "mixer.h"
#include "mixer_quirks.h"
#include "midi.h"
#include "quirks.h"
#include "helper.h"
#include "endpoint.h"
#include "pcm.h"
#include "clock.h"
#include "stream.h"

/*
 * handle the quirks for the contained interfaces
 */
static int create_composite_quirk(struct snd_usb_audio *chip,
				  struct usb_interface *iface,
				  struct usb_driver *driver,
				  const struct snd_usb_audio_quirk *quirk_comp)
{
	int probed_ifnum = get_iface_desc(iface->altsetting)->bInterfaceNumber;
	const struct snd_usb_audio_quirk *quirk;
	int err;

	for (quirk = quirk_comp->data; quirk->ifnum >= 0; ++quirk) {
		iface = usb_ifnum_to_if(chip->dev, quirk->ifnum);
		if (!iface)
			continue;
		if (quirk->ifnum != probed_ifnum &&
		    usb_interface_claimed(iface))
			continue;
		err = snd_usb_create_quirk(chip, iface, driver, quirk);
		if (err < 0)
			return err;
	}

	for (quirk = quirk_comp->data; quirk->ifnum >= 0; ++quirk) {
		iface = usb_ifnum_to_if(chip->dev, quirk->ifnum);
		if (!iface)
			continue;
		if (quirk->ifnum != probed_ifnum &&
		    !usb_interface_claimed(iface))
			usb_driver_claim_interface(driver, iface, (void *)-1L);
	}

	return 0;
}

static int ignore_interface_quirk(struct snd_usb_audio *chip,
				  struct usb_interface *iface,
				  struct usb_driver *driver,
				  const struct snd_usb_audio_quirk *quirk)
{
	return 0;
}


/*
 * Allow alignment on audio sub-slot (channel samples) rather than
 * on audio slots (audio frames)
 */
static int create_align_transfer_quirk(struct snd_usb_audio *chip,
				       struct usb_interface *iface,
				       struct usb_driver *driver,
				       const struct snd_usb_audio_quirk *quirk)
{
	chip->txfr_quirk = 1;
	return 1;	/* Continue with creating streams and mixer */
}

static int create_any_midi_quirk(struct snd_usb_audio *chip,
				 struct usb_interface *intf,
				 struct usb_driver *driver,
				 const struct snd_usb_audio_quirk *quirk)
{
	return snd_usbmidi_create(chip->card, intf, &chip->midi_list, quirk);
}

/*
 * create a stream for an interface with proper descriptors
 */
static int create_standard_audio_quirk(struct snd_usb_audio *chip,
				       struct usb_interface *iface,
				       struct usb_driver *driver,
				       const struct snd_usb_audio_quirk *quirk)
{
	struct usb_host_interface *alts;
	struct usb_interface_descriptor *altsd;
	int err;

	if (chip->usb_id == USB_ID(0x1686, 0x00dd)) /* Zoom R16/24 */
		chip->tx_length_quirk = 1;

	alts = &iface->altsetting[0];
	altsd = get_iface_desc(alts);
	err = snd_usb_parse_audio_interface(chip, altsd->bInterfaceNumber);
	if (err < 0) {
		usb_audio_err(chip, "cannot setup if %d: error %d\n",
			   altsd->bInterfaceNumber, err);
		return err;
	}
	/* reset the current interface */
	usb_set_interface(chip->dev, altsd->bInterfaceNumber, 0);
	return 0;
}

/*
 * create a stream for an endpoint/altsetting without proper descriptors
 */
static int create_fixed_stream_quirk(struct snd_usb_audio *chip,
				     struct usb_interface *iface,
				     struct usb_driver *driver,
				     const struct snd_usb_audio_quirk *quirk)
{
	struct audioformat *fp;
	struct usb_host_interface *alts;
	struct usb_interface_descriptor *altsd;
	int stream, err;
	unsigned *rate_table = NULL;

	fp = kmemdup(quirk->data, sizeof(*fp), GFP_KERNEL);
	if (!fp)
		return -ENOMEM;

	INIT_LIST_HEAD(&fp->list);
	if (fp->nr_rates > MAX_NR_RATES) {
		kfree(fp);
		return -EINVAL;
	}
	if (fp->nr_rates > 0) {
		rate_table = kmemdup(fp->rate_table,
				     sizeof(int) * fp->nr_rates, GFP_KERNEL);
		if (!rate_table) {
			kfree(fp);
			return -ENOMEM;
		}
		fp->rate_table = rate_table;
	}

	stream = (fp->endpoint & USB_DIR_IN)
		? SNDRV_PCM_STREAM_CAPTURE : SNDRV_PCM_STREAM_PLAYBACK;
	err = snd_usb_add_audio_stream(chip, stream, fp);
	if (err < 0)
		goto error;
	if (fp->iface != get_iface_desc(&iface->altsetting[0])->bInterfaceNumber ||
	    fp->altset_idx >= iface->num_altsetting) {
		err = -EINVAL;
		goto error;
	}
	alts = &iface->altsetting[fp->altset_idx];
	altsd = get_iface_desc(alts);
	if (altsd->bNumEndpoints < 1) {
		err = -EINVAL;
		goto error;
	}

	fp->protocol = altsd->bInterfaceProtocol;

	if (fp->datainterval == 0)
		fp->datainterval = snd_usb_parse_datainterval(chip, alts);
	if (fp->maxpacksize == 0)
		fp->maxpacksize = le16_to_cpu(get_endpoint(alts, 0)->wMaxPacketSize);
	usb_set_interface(chip->dev, fp->iface, 0);
	snd_usb_init_pitch(chip, fp->iface, alts, fp);
	snd_usb_init_sample_rate(chip, fp->iface, alts, fp, fp->rate_max);
	return 0;

 error:
	list_del(&fp->list); /* unlink for avoiding double-free */
	kfree(fp);
	kfree(rate_table);
	return err;
}

static int create_auto_pcm_quirk(struct snd_usb_audio *chip,
				 struct usb_interface *iface,
				 struct usb_driver *driver)
{
	struct usb_host_interface *alts;
	struct usb_interface_descriptor *altsd;
	struct usb_endpoint_descriptor *epd;
	struct uac1_as_header_descriptor *ashd;
	struct uac_format_type_i_discrete_descriptor *fmtd;

	/*
	 * Most Roland/Yamaha audio streaming interfaces have more or less
	 * standard descriptors, but older devices might lack descriptors, and
	 * future ones might change, so ensure that we fail silently if the
	 * interface doesn't look exactly right.
	 */

	/* must have a non-zero altsetting for streaming */
	if (iface->num_altsetting < 2)
		return -ENODEV;
	alts = &iface->altsetting[1];
	altsd = get_iface_desc(alts);

	/* must have an isochronous endpoint for streaming */
	if (altsd->bNumEndpoints < 1)
		return -ENODEV;
	epd = get_endpoint(alts, 0);
	if (!usb_endpoint_xfer_isoc(epd))
		return -ENODEV;

	/* must have format descriptors */
	ashd = snd_usb_find_csint_desc(alts->extra, alts->extralen, NULL,
				       UAC_AS_GENERAL);
	fmtd = snd_usb_find_csint_desc(alts->extra, alts->extralen, NULL,
				       UAC_FORMAT_TYPE);
	if (!ashd || ashd->bLength < 7 ||
	    !fmtd || fmtd->bLength < 8)
		return -ENODEV;

	return create_standard_audio_quirk(chip, iface, driver, NULL);
}

static int create_yamaha_midi_quirk(struct snd_usb_audio *chip,
				    struct usb_interface *iface,
				    struct usb_driver *driver,
				    struct usb_host_interface *alts)
{
	static const struct snd_usb_audio_quirk yamaha_midi_quirk = {
		.type = QUIRK_MIDI_YAMAHA
	};
	struct usb_midi_in_jack_descriptor *injd;
	struct usb_midi_out_jack_descriptor *outjd;

	/* must have some valid jack descriptors */
	injd = snd_usb_find_csint_desc(alts->extra, alts->extralen,
				       NULL, USB_MS_MIDI_IN_JACK);
	outjd = snd_usb_find_csint_desc(alts->extra, alts->extralen,
					NULL, USB_MS_MIDI_OUT_JACK);
	if (!injd && !outjd)
		return -ENODEV;
	if ((injd && !snd_usb_validate_midi_desc(injd)) ||
	    (outjd && !snd_usb_validate_midi_desc(outjd)))
		return -ENODEV;
	if (injd && (injd->bLength < 5 ||
		     (injd->bJackType != USB_MS_EMBEDDED &&
		      injd->bJackType != USB_MS_EXTERNAL)))
		return -ENODEV;
	if (outjd && (outjd->bLength < 6 ||
		      (outjd->bJackType != USB_MS_EMBEDDED &&
		       outjd->bJackType != USB_MS_EXTERNAL)))
		return -ENODEV;
	return create_any_midi_quirk(chip, iface, driver, &yamaha_midi_quirk);
}

static int create_roland_midi_quirk(struct snd_usb_audio *chip,
				    struct usb_interface *iface,
				    struct usb_driver *driver,
				    struct usb_host_interface *alts)
{
	static const struct snd_usb_audio_quirk roland_midi_quirk = {
		.type = QUIRK_MIDI_ROLAND
	};
	u8 *roland_desc = NULL;

	/* might have a vendor-specific descriptor <06 24 F1 02 ...> */
	for (;;) {
		roland_desc = snd_usb_find_csint_desc(alts->extra,
						      alts->extralen,
						      roland_desc, 0xf1);
		if (!roland_desc)
			return -ENODEV;
		if (roland_desc[0] < 6 || roland_desc[3] != 2)
			continue;
		return create_any_midi_quirk(chip, iface, driver,
					     &roland_midi_quirk);
	}
}

static int create_std_midi_quirk(struct snd_usb_audio *chip,
				 struct usb_interface *iface,
				 struct usb_driver *driver,
				 struct usb_host_interface *alts)
{
	struct usb_ms_header_descriptor *mshd;
	struct usb_ms_endpoint_descriptor *msepd;

	/* must have the MIDIStreaming interface header descriptor*/
	mshd = (struct usb_ms_header_descriptor *)alts->extra;
	if (alts->extralen < 7 ||
	    mshd->bLength < 7 ||
	    mshd->bDescriptorType != USB_DT_CS_INTERFACE ||
	    mshd->bDescriptorSubtype != USB_MS_HEADER)
		return -ENODEV;
	/* must have the MIDIStreaming endpoint descriptor*/
	msepd = (struct usb_ms_endpoint_descriptor *)alts->endpoint[0].extra;
	if (alts->endpoint[0].extralen < 4 ||
	    msepd->bLength < 4 ||
	    msepd->bDescriptorType != USB_DT_CS_ENDPOINT ||
	    msepd->bDescriptorSubtype != UAC_MS_GENERAL ||
	    msepd->bNumEmbMIDIJack < 1 ||
	    msepd->bNumEmbMIDIJack > 16)
		return -ENODEV;

	return create_any_midi_quirk(chip, iface, driver, NULL);
}

static int create_auto_midi_quirk(struct snd_usb_audio *chip,
				  struct usb_interface *iface,
				  struct usb_driver *driver)
{
	struct usb_host_interface *alts;
	struct usb_interface_descriptor *altsd;
	struct usb_endpoint_descriptor *epd;
	int err;

	alts = &iface->altsetting[0];
	altsd = get_iface_desc(alts);

	/* must have at least one bulk/interrupt endpoint for streaming */
	if (altsd->bNumEndpoints < 1)
		return -ENODEV;
	epd = get_endpoint(alts, 0);
	if (!usb_endpoint_xfer_bulk(epd) &&
	    !usb_endpoint_xfer_int(epd))
		return -ENODEV;

	switch (USB_ID_VENDOR(chip->usb_id)) {
	case 0x0499: /* Yamaha */
		err = create_yamaha_midi_quirk(chip, iface, driver, alts);
		if (err != -ENODEV)
			return err;
		break;
	case 0x0582: /* Roland */
		err = create_roland_midi_quirk(chip, iface, driver, alts);
		if (err != -ENODEV)
			return err;
		break;
	}

	return create_std_midi_quirk(chip, iface, driver, alts);
}

static int create_autodetect_quirk(struct snd_usb_audio *chip,
				   struct usb_interface *iface,
				   struct usb_driver *driver)
{
	int err;

	err = create_auto_pcm_quirk(chip, iface, driver);
	if (err == -ENODEV)
		err = create_auto_midi_quirk(chip, iface, driver);
	return err;
}

static int create_autodetect_quirks(struct snd_usb_audio *chip,
				    struct usb_interface *iface,
				    struct usb_driver *driver,
				    const struct snd_usb_audio_quirk *quirk)
{
	int probed_ifnum = get_iface_desc(iface->altsetting)->bInterfaceNumber;
	int ifcount, ifnum, err;

	err = create_autodetect_quirk(chip, iface, driver);
	if (err < 0)
		return err;

	/*
	 * ALSA PCM playback/capture devices cannot be registered in two steps,
	 * so we have to claim the other corresponding interface here.
	 */
	ifcount = chip->dev->actconfig->desc.bNumInterfaces;
	for (ifnum = 0; ifnum < ifcount; ifnum++) {
		if (ifnum == probed_ifnum || quirk->ifnum >= 0)
			continue;
		iface = usb_ifnum_to_if(chip->dev, ifnum);
		if (!iface ||
		    usb_interface_claimed(iface) ||
		    get_iface_desc(iface->altsetting)->bInterfaceClass !=
							USB_CLASS_VENDOR_SPEC)
			continue;

		err = create_autodetect_quirk(chip, iface, driver);
		if (err >= 0)
			usb_driver_claim_interface(driver, iface, (void *)-1L);
	}

	return 0;
}

/*
 * Create a stream for an Edirol UA-700/UA-25/UA-4FX interface.  
 * The only way to detect the sample rate is by looking at wMaxPacketSize.
 */
static int create_uaxx_quirk(struct snd_usb_audio *chip,
			     struct usb_interface *iface,
			     struct usb_driver *driver,
			     const struct snd_usb_audio_quirk *quirk)
{
	static const struct audioformat ua_format = {
		.formats = SNDRV_PCM_FMTBIT_S24_3LE,
		.channels = 2,
		.fmt_type = UAC_FORMAT_TYPE_I,
		.altsetting = 1,
		.altset_idx = 1,
		.rates = SNDRV_PCM_RATE_CONTINUOUS,
	};
	struct usb_host_interface *alts;
	struct usb_interface_descriptor *altsd;
	struct audioformat *fp;
	int stream, err;

	/* both PCM and MIDI interfaces have 2 or more altsettings */
	if (iface->num_altsetting < 2)
		return -ENXIO;
	alts = &iface->altsetting[1];
	altsd = get_iface_desc(alts);

	if (altsd->bNumEndpoints == 2) {
		static const struct snd_usb_midi_endpoint_info ua700_ep = {
			.out_cables = 0x0003,
			.in_cables  = 0x0003
		};
		static const struct snd_usb_audio_quirk ua700_quirk = {
			.type = QUIRK_MIDI_FIXED_ENDPOINT,
			.data = &ua700_ep
		};
		static const struct snd_usb_midi_endpoint_info uaxx_ep = {
			.out_cables = 0x0001,
			.in_cables  = 0x0001
		};
		static const struct snd_usb_audio_quirk uaxx_quirk = {
			.type = QUIRK_MIDI_FIXED_ENDPOINT,
			.data = &uaxx_ep
		};
		const struct snd_usb_audio_quirk *quirk =
			chip->usb_id == USB_ID(0x0582, 0x002b)
			? &ua700_quirk : &uaxx_quirk;
		return __snd_usbmidi_create(chip->card, iface,
					  &chip->midi_list, quirk,
					  chip->usb_id);
	}

	if (altsd->bNumEndpoints != 1)
		return -ENXIO;

	fp = kmemdup(&ua_format, sizeof(*fp), GFP_KERNEL);
	if (!fp)
		return -ENOMEM;

	fp->iface = altsd->bInterfaceNumber;
	fp->endpoint = get_endpoint(alts, 0)->bEndpointAddress;
	fp->ep_attr = get_endpoint(alts, 0)->bmAttributes;
	fp->datainterval = 0;
	fp->maxpacksize = le16_to_cpu(get_endpoint(alts, 0)->wMaxPacketSize);
	INIT_LIST_HEAD(&fp->list);

	switch (fp->maxpacksize) {
	case 0x120:
		fp->rate_max = fp->rate_min = 44100;
		break;
	case 0x138:
	case 0x140:
		fp->rate_max = fp->rate_min = 48000;
		break;
	case 0x258:
	case 0x260:
		fp->rate_max = fp->rate_min = 96000;
		break;
	default:
		usb_audio_err(chip, "unknown sample rate\n");
		kfree(fp);
		return -ENXIO;
	}

	stream = (fp->endpoint & USB_DIR_IN)
		? SNDRV_PCM_STREAM_CAPTURE : SNDRV_PCM_STREAM_PLAYBACK;
	err = snd_usb_add_audio_stream(chip, stream, fp);
	if (err < 0) {
		list_del(&fp->list); /* unlink for avoiding double-free */
		kfree(fp);
		return err;
	}
	usb_set_interface(chip->dev, fp->iface, 0);
	return 0;
}

/*
 * Create a standard mixer for the specified interface.
 */
static int create_standard_mixer_quirk(struct snd_usb_audio *chip,
				       struct usb_interface *iface,
				       struct usb_driver *driver,
				       const struct snd_usb_audio_quirk *quirk)
{
	if (quirk->ifnum < 0)
		return 0;

	return snd_usb_create_mixer(chip, quirk->ifnum, 0);
}


static int setup_fmt_after_resume_quirk(struct snd_usb_audio *chip,
				       struct usb_interface *iface,
				       struct usb_driver *driver,
				       const struct snd_usb_audio_quirk *quirk)
{
	chip->setup_fmt_after_resume_quirk = 1;
	return 1;	/* Continue with creating streams and mixer */
}

static int setup_disable_autosuspend(struct snd_usb_audio *chip,
				       struct usb_interface *iface,
				       struct usb_driver *driver,
				       const struct snd_usb_audio_quirk *quirk)
{
<<<<<<< HEAD
	driver->supports_autosuspend = 0;
=======
	usb_disable_autosuspend(interface_to_usbdev(iface));
>>>>>>> 4e026225
	return 1;	/* Continue with creating streams and mixer */
}

/*
 * audio-interface quirks
 *
 * returns zero if no standard audio/MIDI parsing is needed.
 * returns a positive value if standard audio/midi interfaces are parsed
 * after this.
 * returns a negative value at error.
 */
int snd_usb_create_quirk(struct snd_usb_audio *chip,
			 struct usb_interface *iface,
			 struct usb_driver *driver,
			 const struct snd_usb_audio_quirk *quirk)
{
	typedef int (*quirk_func_t)(struct snd_usb_audio *,
				    struct usb_interface *,
				    struct usb_driver *,
				    const struct snd_usb_audio_quirk *);
	static const quirk_func_t quirk_funcs[] = {
		[QUIRK_IGNORE_INTERFACE] = ignore_interface_quirk,
		[QUIRK_COMPOSITE] = create_composite_quirk,
		[QUIRK_AUTODETECT] = create_autodetect_quirks,
		[QUIRK_MIDI_STANDARD_INTERFACE] = create_any_midi_quirk,
		[QUIRK_MIDI_FIXED_ENDPOINT] = create_any_midi_quirk,
		[QUIRK_MIDI_YAMAHA] = create_any_midi_quirk,
		[QUIRK_MIDI_ROLAND] = create_any_midi_quirk,
		[QUIRK_MIDI_MIDIMAN] = create_any_midi_quirk,
		[QUIRK_MIDI_NOVATION] = create_any_midi_quirk,
		[QUIRK_MIDI_RAW_BYTES] = create_any_midi_quirk,
		[QUIRK_MIDI_EMAGIC] = create_any_midi_quirk,
		[QUIRK_MIDI_CME] = create_any_midi_quirk,
		[QUIRK_MIDI_AKAI] = create_any_midi_quirk,
		[QUIRK_MIDI_FTDI] = create_any_midi_quirk,
		[QUIRK_MIDI_CH345] = create_any_midi_quirk,
		[QUIRK_AUDIO_STANDARD_INTERFACE] = create_standard_audio_quirk,
		[QUIRK_AUDIO_FIXED_ENDPOINT] = create_fixed_stream_quirk,
		[QUIRK_AUDIO_EDIROL_UAXX] = create_uaxx_quirk,
		[QUIRK_AUDIO_ALIGN_TRANSFER] = create_align_transfer_quirk,
		[QUIRK_AUDIO_STANDARD_MIXER] = create_standard_mixer_quirk,
		[QUIRK_SETUP_FMT_AFTER_RESUME] = setup_fmt_after_resume_quirk,
		[QUIRK_SETUP_DISABLE_AUTOSUSPEND] = setup_disable_autosuspend,
	};

	if (quirk->type < QUIRK_TYPE_COUNT) {
		return quirk_funcs[quirk->type](chip, iface, driver, quirk);
	} else {
		usb_audio_err(chip, "invalid quirk type %d\n", quirk->type);
		return -ENXIO;
	}
}

/*
 * boot quirks
 */

#define EXTIGY_FIRMWARE_SIZE_OLD 794
#define EXTIGY_FIRMWARE_SIZE_NEW 483

static int snd_usb_extigy_boot_quirk(struct usb_device *dev, struct usb_interface *intf)
{
	struct usb_host_config *config = dev->actconfig;
	int err;

	if (le16_to_cpu(get_cfg_desc(config)->wTotalLength) == EXTIGY_FIRMWARE_SIZE_OLD ||
	    le16_to_cpu(get_cfg_desc(config)->wTotalLength) == EXTIGY_FIRMWARE_SIZE_NEW) {
		dev_dbg(&dev->dev, "sending Extigy boot sequence...\n");
		/* Send message to force it to reconnect with full interface. */
		err = snd_usb_ctl_msg(dev, usb_sndctrlpipe(dev,0),
				      0x10, 0x43, 0x0001, 0x000a, NULL, 0);
		if (err < 0)
			dev_dbg(&dev->dev, "error sending boot message: %d\n", err);
		err = usb_get_descriptor(dev, USB_DT_DEVICE, 0,
				&dev->descriptor, sizeof(dev->descriptor));
		config = dev->actconfig;
		if (err < 0)
			dev_dbg(&dev->dev, "error usb_get_descriptor: %d\n", err);
		err = usb_reset_configuration(dev);
		if (err < 0)
			dev_dbg(&dev->dev, "error usb_reset_configuration: %d\n", err);
		dev_dbg(&dev->dev, "extigy_boot: new boot length = %d\n",
			    le16_to_cpu(get_cfg_desc(config)->wTotalLength));
		return -ENODEV; /* quit this anyway */
	}
	return 0;
}

static int snd_usb_audigy2nx_boot_quirk(struct usb_device *dev)
{
	u8 buf = 1;

	snd_usb_ctl_msg(dev, usb_rcvctrlpipe(dev, 0), 0x2a,
			USB_DIR_IN | USB_TYPE_VENDOR | USB_RECIP_OTHER,
			0, 0, &buf, 1);
	if (buf == 0) {
		snd_usb_ctl_msg(dev, usb_sndctrlpipe(dev, 0), 0x29,
				USB_DIR_OUT | USB_TYPE_VENDOR | USB_RECIP_OTHER,
				1, 2000, NULL, 0);
		return -ENODEV;
	}
	return 0;
}

static int snd_usb_fasttrackpro_boot_quirk(struct usb_device *dev)
{
	int err;

	if (dev->actconfig->desc.bConfigurationValue == 1) {
		dev_info(&dev->dev,
			   "Fast Track Pro switching to config #2\n");
		/* This function has to be available by the usb core module.
		 * if it is not avialable the boot quirk has to be left out
		 * and the configuration has to be set by udev or hotplug
		 * rules
		 */
		err = usb_driver_set_configuration(dev, 2);
		if (err < 0)
			dev_dbg(&dev->dev,
				"error usb_driver_set_configuration: %d\n",
				err);
		/* Always return an error, so that we stop creating a device
		   that will just be destroyed and recreated with a new
		   configuration */
		return -ENODEV;
	} else
		dev_info(&dev->dev, "Fast Track Pro config OK\n");

	return 0;
}

/*
 * C-Media CM106/CM106+ have four 16-bit internal registers that are nicely
 * documented in the device's data sheet.
 */
static int snd_usb_cm106_write_int_reg(struct usb_device *dev, int reg, u16 value)
{
	u8 buf[4];
	buf[0] = 0x20;
	buf[1] = value & 0xff;
	buf[2] = (value >> 8) & 0xff;
	buf[3] = reg;
	return snd_usb_ctl_msg(dev, usb_sndctrlpipe(dev, 0), USB_REQ_SET_CONFIGURATION,
			       USB_DIR_OUT | USB_TYPE_CLASS | USB_RECIP_ENDPOINT,
			       0, 0, &buf, 4);
}

static int snd_usb_cm106_boot_quirk(struct usb_device *dev)
{
	/*
	 * Enable line-out driver mode, set headphone source to front
	 * channels, enable stereo mic.
	 */
	return snd_usb_cm106_write_int_reg(dev, 2, 0x8004);
}

/*
 * CM6206 registers from the CM6206 datasheet rev 2.1
 */
#define CM6206_REG0_DMA_MASTER BIT(15)
#define CM6206_REG0_SPDIFO_RATE_48K (2 << 12)
#define CM6206_REG0_SPDIFO_RATE_96K (7 << 12)
/* Bit 4 thru 11 is the S/PDIF category code */
#define CM6206_REG0_SPDIFO_CAT_CODE_GENERAL (0 << 4)
#define CM6206_REG0_SPDIFO_EMPHASIS_CD BIT(3)
#define CM6206_REG0_SPDIFO_COPYRIGHT_NA BIT(2)
#define CM6206_REG0_SPDIFO_NON_AUDIO BIT(1)
#define CM6206_REG0_SPDIFO_PRO_FORMAT BIT(0)

#define CM6206_REG1_TEST_SEL_CLK BIT(14)
#define CM6206_REG1_PLLBIN_EN BIT(13)
#define CM6206_REG1_SOFT_MUTE_EN BIT(12)
#define CM6206_REG1_GPIO4_OUT BIT(11)
#define CM6206_REG1_GPIO4_OE BIT(10)
#define CM6206_REG1_GPIO3_OUT BIT(9)
#define CM6206_REG1_GPIO3_OE BIT(8)
#define CM6206_REG1_GPIO2_OUT BIT(7)
#define CM6206_REG1_GPIO2_OE BIT(6)
#define CM6206_REG1_GPIO1_OUT BIT(5)
#define CM6206_REG1_GPIO1_OE BIT(4)
#define CM6206_REG1_SPDIFO_INVALID BIT(3)
#define CM6206_REG1_SPDIF_LOOP_EN BIT(2)
#define CM6206_REG1_SPDIFO_DIS BIT(1)
#define CM6206_REG1_SPDIFI_MIX BIT(0)

#define CM6206_REG2_DRIVER_ON BIT(15)
#define CM6206_REG2_HEADP_SEL_SIDE_CHANNELS (0 << 13)
#define CM6206_REG2_HEADP_SEL_SURROUND_CHANNELS (1 << 13)
#define CM6206_REG2_HEADP_SEL_CENTER_SUBW (2 << 13)
#define CM6206_REG2_HEADP_SEL_FRONT_CHANNELS (3 << 13)
#define CM6206_REG2_MUTE_HEADPHONE_RIGHT BIT(12)
#define CM6206_REG2_MUTE_HEADPHONE_LEFT BIT(11)
#define CM6206_REG2_MUTE_REAR_SURROUND_RIGHT BIT(10)
#define CM6206_REG2_MUTE_REAR_SURROUND_LEFT BIT(9)
#define CM6206_REG2_MUTE_SIDE_SURROUND_RIGHT BIT(8)
#define CM6206_REG2_MUTE_SIDE_SURROUND_LEFT BIT(7)
#define CM6206_REG2_MUTE_SUBWOOFER BIT(6)
#define CM6206_REG2_MUTE_CENTER BIT(5)
#define CM6206_REG2_MUTE_RIGHT_FRONT BIT(3)
#define CM6206_REG2_MUTE_LEFT_FRONT BIT(3)
#define CM6206_REG2_EN_BTL BIT(2)
#define CM6206_REG2_MCUCLKSEL_1_5_MHZ (0)
#define CM6206_REG2_MCUCLKSEL_3_MHZ (1)
#define CM6206_REG2_MCUCLKSEL_6_MHZ (2)
#define CM6206_REG2_MCUCLKSEL_12_MHZ (3)

/* Bit 11..13 sets the sensitivity to FLY tuner volume control VP/VD signal */
#define CM6206_REG3_FLYSPEED_DEFAULT (2 << 11)
#define CM6206_REG3_VRAP25EN BIT(10)
#define CM6206_REG3_MSEL1 BIT(9)
#define CM6206_REG3_SPDIFI_RATE_44_1K BIT(0 << 7)
#define CM6206_REG3_SPDIFI_RATE_48K BIT(2 << 7)
#define CM6206_REG3_SPDIFI_RATE_32K BIT(3 << 7)
#define CM6206_REG3_PINSEL BIT(6)
#define CM6206_REG3_FOE BIT(5)
#define CM6206_REG3_ROE BIT(4)
#define CM6206_REG3_CBOE BIT(3)
#define CM6206_REG3_LOSE BIT(2)
#define CM6206_REG3_HPOE BIT(1)
#define CM6206_REG3_SPDIFI_CANREC BIT(0)

#define CM6206_REG5_DA_RSTN BIT(13)
#define CM6206_REG5_AD_RSTN BIT(12)
#define CM6206_REG5_SPDIFO_AD2SPDO BIT(12)
#define CM6206_REG5_SPDIFO_SEL_FRONT (0 << 9)
#define CM6206_REG5_SPDIFO_SEL_SIDE_SUR (1 << 9)
#define CM6206_REG5_SPDIFO_SEL_CEN_LFE (2 << 9)
#define CM6206_REG5_SPDIFO_SEL_REAR_SUR (3 << 9)
#define CM6206_REG5_CODECM BIT(8)
#define CM6206_REG5_EN_HPF BIT(7)
#define CM6206_REG5_T_SEL_DSDA4 BIT(6)
#define CM6206_REG5_T_SEL_DSDA3 BIT(5)
#define CM6206_REG5_T_SEL_DSDA2 BIT(4)
#define CM6206_REG5_T_SEL_DSDA1 BIT(3)
#define CM6206_REG5_T_SEL_DSDAD_NORMAL 0
#define CM6206_REG5_T_SEL_DSDAD_FRONT 4
#define CM6206_REG5_T_SEL_DSDAD_S_SURROUND 5
#define CM6206_REG5_T_SEL_DSDAD_CEN_LFE 6
#define CM6206_REG5_T_SEL_DSDAD_R_SURROUND 7

static int snd_usb_cm6206_boot_quirk(struct usb_device *dev)
{
	int err  = 0, reg;
	int val[] = {
		/*
		 * Values here are chosen based on sniffing USB traffic
		 * under Windows.
		 *
		 * REG0: DAC is master, sample rate 48kHz, no copyright
		 */
		CM6206_REG0_SPDIFO_RATE_48K |
		CM6206_REG0_SPDIFO_COPYRIGHT_NA,
		/*
		 * REG1: PLL binary search enable, soft mute enable.
		 */
		CM6206_REG1_PLLBIN_EN |
		CM6206_REG1_SOFT_MUTE_EN,
		/*
		 * REG2: enable output drivers,
		 * select front channels to the headphone output,
		 * then mute the headphone channels, run the MCU
		 * at 1.5 MHz.
		 */
		CM6206_REG2_DRIVER_ON |
		CM6206_REG2_HEADP_SEL_FRONT_CHANNELS |
		CM6206_REG2_MUTE_HEADPHONE_RIGHT |
		CM6206_REG2_MUTE_HEADPHONE_LEFT,
		/*
		 * REG3: default flyspeed, set 2.5V mic bias
		 * enable all line out ports and enable SPDIF
		 */
		CM6206_REG3_FLYSPEED_DEFAULT |
		CM6206_REG3_VRAP25EN |
		CM6206_REG3_FOE |
		CM6206_REG3_ROE |
		CM6206_REG3_CBOE |
		CM6206_REG3_LOSE |
		CM6206_REG3_HPOE |
		CM6206_REG3_SPDIFI_CANREC,
		/* REG4 is just a bunch of GPIO lines */
		0x0000,
		/* REG5: de-assert AD/DA reset signals */
		CM6206_REG5_DA_RSTN |
		CM6206_REG5_AD_RSTN };

	for (reg = 0; reg < ARRAY_SIZE(val); reg++) {
		err = snd_usb_cm106_write_int_reg(dev, reg, val[reg]);
		if (err < 0)
			return err;
	}

	return err;
}

/* quirk for Plantronics GameCom 780 with CM6302 chip */
static int snd_usb_gamecon780_boot_quirk(struct usb_device *dev)
{
	/* set the initial volume and don't change; other values are either
	 * too loud or silent due to firmware bug (bko#65251)
	 */
	u8 buf[2] = { 0x74, 0xe3 };
	return snd_usb_ctl_msg(dev, usb_sndctrlpipe(dev, 0), UAC_SET_CUR,
			USB_RECIP_INTERFACE | USB_TYPE_CLASS | USB_DIR_OUT,
			UAC_FU_VOLUME << 8, 9 << 8, buf, 2);
}

/*
 * Novation Twitch DJ controller
 * Focusrite Novation Saffire 6 USB audio card
 */
static int snd_usb_novation_boot_quirk(struct usb_device *dev)
{
	/* preemptively set up the device because otherwise the
	 * raw MIDI endpoints are not active */
	usb_set_interface(dev, 0, 1);
	return 0;
}

/*
 * This call will put the synth in "USB send" mode, i.e it will send MIDI
 * messages through USB (this is disabled at startup). The synth will
 * acknowledge by sending a sysex on endpoint 0x85 and by displaying a USB
 * sign on its LCD. Values here are chosen based on sniffing USB traffic
 * under Windows.
 */
static int snd_usb_accessmusic_boot_quirk(struct usb_device *dev)
{
	int err, actual_length;
	/* "midi send" enable */
	static const u8 seq[] = { 0x4e, 0x73, 0x52, 0x01 };
	void *buf;

	if (usb_pipe_type_check(dev, usb_sndintpipe(dev, 0x05)))
		return -EINVAL;
	buf = kmemdup(seq, ARRAY_SIZE(seq), GFP_KERNEL);
	if (!buf)
		return -ENOMEM;
	err = usb_interrupt_msg(dev, usb_sndintpipe(dev, 0x05), buf,
			ARRAY_SIZE(seq), &actual_length, 1000);
	kfree(buf);
	if (err < 0)
		return err;

	return 0;
}

/*
 * Some sound cards from Native Instruments are in fact compliant to the USB
 * audio standard of version 2 and other approved USB standards, even though
 * they come up as vendor-specific device when first connected.
 *
 * However, they can be told to come up with a new set of descriptors
 * upon their next enumeration, and the interfaces announced by the new
 * descriptors will then be handled by the kernel's class drivers. As the
 * product ID will also change, no further checks are required.
 */

static int snd_usb_nativeinstruments_boot_quirk(struct usb_device *dev)
{
	int ret;

	ret = usb_control_msg(dev, usb_sndctrlpipe(dev, 0),
				  0xaf, USB_TYPE_VENDOR | USB_RECIP_DEVICE,
				  1, 0, NULL, 0, 1000);

	if (ret < 0)
		return ret;

	usb_reset_device(dev);

	/* return -EAGAIN, so the creation of an audio interface for this
	 * temporary device is aborted. The device will reconnect with a
	 * new product ID */
	return -EAGAIN;
}

static void mbox2_setup_48_24_magic(struct usb_device *dev)
{
	u8 srate[3];
	u8 temp[12];

	/* Choose 48000Hz permanently */
	srate[0] = 0x80;
	srate[1] = 0xbb;
	srate[2] = 0x00;

	/* Send the magic! */
	snd_usb_ctl_msg(dev, usb_rcvctrlpipe(dev, 0),
		0x01, 0x22, 0x0100, 0x0085, &temp, 0x0003);
	snd_usb_ctl_msg(dev, usb_sndctrlpipe(dev, 0),
		0x81, 0xa2, 0x0100, 0x0085, &srate, 0x0003);
	snd_usb_ctl_msg(dev, usb_sndctrlpipe(dev, 0),
		0x81, 0xa2, 0x0100, 0x0086, &srate, 0x0003);
	snd_usb_ctl_msg(dev, usb_sndctrlpipe(dev, 0),
		0x81, 0xa2, 0x0100, 0x0003, &srate, 0x0003);
	return;
}

/* Digidesign Mbox 2 needs to load firmware onboard
 * and driver must wait a few seconds for initialisation.
 */

#define MBOX2_FIRMWARE_SIZE    646
#define MBOX2_BOOT_LOADING     0x01 /* Hard coded into the device */
#define MBOX2_BOOT_READY       0x02 /* Hard coded into the device */

static int snd_usb_mbox2_boot_quirk(struct usb_device *dev)
{
	struct usb_host_config *config = dev->actconfig;
	int err;
	u8 bootresponse[0x12];
	int fwsize;
	int count;

	fwsize = le16_to_cpu(get_cfg_desc(config)->wTotalLength);

	if (fwsize != MBOX2_FIRMWARE_SIZE) {
		dev_err(&dev->dev, "Invalid firmware size=%d.\n", fwsize);
		return -ENODEV;
	}

	dev_dbg(&dev->dev, "Sending Digidesign Mbox 2 boot sequence...\n");

	count = 0;
	bootresponse[0] = MBOX2_BOOT_LOADING;
	while ((bootresponse[0] == MBOX2_BOOT_LOADING) && (count < 10)) {
		msleep(500); /* 0.5 second delay */
		snd_usb_ctl_msg(dev, usb_rcvctrlpipe(dev, 0),
			/* Control magic - load onboard firmware */
			0x85, 0xc0, 0x0001, 0x0000, &bootresponse, 0x0012);
		if (bootresponse[0] == MBOX2_BOOT_READY)
			break;
		dev_dbg(&dev->dev, "device not ready, resending boot sequence...\n");
		count++;
	}

	if (bootresponse[0] != MBOX2_BOOT_READY) {
		dev_err(&dev->dev, "Unknown bootresponse=%d, or timed out, ignoring device.\n", bootresponse[0]);
		return -ENODEV;
	}

	dev_dbg(&dev->dev, "device initialised!\n");

	err = usb_get_descriptor(dev, USB_DT_DEVICE, 0,
		&dev->descriptor, sizeof(dev->descriptor));
	config = dev->actconfig;
	if (err < 0)
		dev_dbg(&dev->dev, "error usb_get_descriptor: %d\n", err);

	err = usb_reset_configuration(dev);
	if (err < 0)
		dev_dbg(&dev->dev, "error usb_reset_configuration: %d\n", err);
	dev_dbg(&dev->dev, "mbox2_boot: new boot length = %d\n",
		le16_to_cpu(get_cfg_desc(config)->wTotalLength));

	mbox2_setup_48_24_magic(dev);

	dev_info(&dev->dev, "Digidesign Mbox 2: 24bit 48kHz");

	return 0; /* Successful boot */
}

static int snd_usb_axefx3_boot_quirk(struct usb_device *dev)
{
	int err;

	dev_dbg(&dev->dev, "Waiting for Axe-Fx III to boot up...\n");

	/* If the Axe-Fx III has not fully booted, it will timeout when trying
	 * to enable the audio streaming interface. A more generous timeout is
	 * used here to detect when the Axe-Fx III has finished booting as the
	 * set interface message will be acked once it has
	 */
	err = usb_control_msg(dev, usb_sndctrlpipe(dev, 0),
				USB_REQ_SET_INTERFACE, USB_RECIP_INTERFACE,
				1, 1, NULL, 0, 120000);
	if (err < 0) {
		dev_err(&dev->dev,
			"failed waiting for Axe-Fx III to boot: %d\n", err);
		return err;
	}

	dev_dbg(&dev->dev, "Axe-Fx III is now ready\n");

	err = usb_set_interface(dev, 1, 0);
	if (err < 0)
		dev_dbg(&dev->dev,
			"error stopping Axe-Fx III interface: %d\n", err);

	return 0;
}


#define MICROBOOK_BUF_SIZE 128

static int snd_usb_motu_microbookii_communicate(struct usb_device *dev, u8 *buf,
						int buf_size, int *length)
{
	int err, actual_length;

	if (usb_pipe_type_check(dev, usb_sndintpipe(dev, 0x01)))
		return -EINVAL;
	err = usb_interrupt_msg(dev, usb_sndintpipe(dev, 0x01), buf, *length,
				&actual_length, 1000);
	if (err < 0)
		return err;

	print_hex_dump(KERN_DEBUG, "MicroBookII snd: ", DUMP_PREFIX_NONE, 16, 1,
		       buf, actual_length, false);

	memset(buf, 0, buf_size);

	if (usb_pipe_type_check(dev, usb_rcvintpipe(dev, 0x82)))
		return -EINVAL;
	err = usb_interrupt_msg(dev, usb_rcvintpipe(dev, 0x82), buf, buf_size,
				&actual_length, 1000);
	if (err < 0)
		return err;

	print_hex_dump(KERN_DEBUG, "MicroBookII rcv: ", DUMP_PREFIX_NONE, 16, 1,
		       buf, actual_length, false);

	*length = actual_length;
	return 0;
}

static int snd_usb_motu_microbookii_boot_quirk(struct usb_device *dev)
{
	int err, actual_length, poll_attempts = 0;
	static const u8 set_samplerate_seq[] = { 0x00, 0x00, 0x00, 0x00,
						 0x00, 0x00, 0x0b, 0x14,
						 0x00, 0x00, 0x00, 0x01 };
	static const u8 poll_ready_seq[] = { 0x00, 0x04, 0x00, 0x00,
					     0x00, 0x00, 0x0b, 0x18 };
	u8 *buf = kzalloc(MICROBOOK_BUF_SIZE, GFP_KERNEL);

	if (!buf)
		return -ENOMEM;

	dev_info(&dev->dev, "Waiting for MOTU Microbook II to boot up...\n");

	/* First we tell the device which sample rate to use. */
	memcpy(buf, set_samplerate_seq, sizeof(set_samplerate_seq));
	actual_length = sizeof(set_samplerate_seq);
	err = snd_usb_motu_microbookii_communicate(dev, buf, MICROBOOK_BUF_SIZE,
						   &actual_length);

	if (err < 0) {
		dev_err(&dev->dev,
			"failed setting the sample rate for Motu MicroBook II: %d\n",
			err);
		goto free_buf;
	}

	/* Then we poll every 100 ms until the device informs of its readiness. */
	while (true) {
		if (++poll_attempts > 100) {
			dev_err(&dev->dev,
				"failed booting Motu MicroBook II: timeout\n");
			err = -ENODEV;
			goto free_buf;
		}

		memset(buf, 0, MICROBOOK_BUF_SIZE);
		memcpy(buf, poll_ready_seq, sizeof(poll_ready_seq));

		actual_length = sizeof(poll_ready_seq);
		err = snd_usb_motu_microbookii_communicate(
			dev, buf, MICROBOOK_BUF_SIZE, &actual_length);
		if (err < 0) {
			dev_err(&dev->dev,
				"failed booting Motu MicroBook II: communication error %d\n",
				err);
			goto free_buf;
		}

		/* the device signals its readiness through a message of the
		 * form
		 *           XX 06 00 00 00 00 0b 18  00 00 00 01
		 * If the device is not yet ready to accept audio data, the
		 * last byte of that sequence is 00.
		 */
		if (actual_length == 12 && buf[actual_length - 1] == 1)
			break;

		msleep(100);
	}

	dev_info(&dev->dev, "MOTU MicroBook II ready\n");

free_buf:
	kfree(buf);
	return err;
}

static int snd_usb_motu_m_series_boot_quirk(struct usb_device *dev)
{
	int ret;

	ret = usb_control_msg(dev, usb_sndctrlpipe(dev, 0),
			      1, USB_TYPE_VENDOR | USB_RECIP_DEVICE,
			      0x0, 0, NULL, 0, 1000);

	if (ret < 0)
		return ret;

	msleep(2000);

	ret = usb_control_msg(dev, usb_sndctrlpipe(dev, 0),
			      1, USB_TYPE_VENDOR | USB_RECIP_DEVICE,
			      0x20, 0, NULL, 0, 1000);

	if (ret < 0)
		return ret;

	return 0;
}

/*
 * Setup quirks
 */
#define MAUDIO_SET		0x01 /* parse device_setup */
#define MAUDIO_SET_COMPATIBLE	0x80 /* use only "win-compatible" interfaces */
#define MAUDIO_SET_DTS		0x02 /* enable DTS Digital Output */
#define MAUDIO_SET_96K		0x04 /* 48-96kHz rate if set, 8-48kHz otherwise */
#define MAUDIO_SET_24B		0x08 /* 24bits sample if set, 16bits otherwise */
#define MAUDIO_SET_DI		0x10 /* enable Digital Input */
#define MAUDIO_SET_MASK		0x1f /* bit mask for setup value */
#define MAUDIO_SET_24B_48K_DI	 0x19 /* 24bits+48kHz+Digital Input */
#define MAUDIO_SET_24B_48K_NOTDI 0x09 /* 24bits+48kHz+No Digital Input */
#define MAUDIO_SET_16B_48K_DI	 0x11 /* 16bits+48kHz+Digital Input */
#define MAUDIO_SET_16B_48K_NOTDI 0x01 /* 16bits+48kHz+No Digital Input */

static int quattro_skip_setting_quirk(struct snd_usb_audio *chip,
				      int iface, int altno)
{
	/* Reset ALL ifaces to 0 altsetting.
	 * Call it for every possible altsetting of every interface.
	 */
	usb_set_interface(chip->dev, iface, 0);
	if (chip->setup & MAUDIO_SET) {
		if (chip->setup & MAUDIO_SET_COMPATIBLE) {
			if (iface != 1 && iface != 2)
				return 1; /* skip all interfaces but 1 and 2 */
		} else {
			unsigned int mask;
			if (iface == 1 || iface == 2)
				return 1; /* skip interfaces 1 and 2 */
			if ((chip->setup & MAUDIO_SET_96K) && altno != 1)
				return 1; /* skip this altsetting */
			mask = chip->setup & MAUDIO_SET_MASK;
			if (mask == MAUDIO_SET_24B_48K_DI && altno != 2)
				return 1; /* skip this altsetting */
			if (mask == MAUDIO_SET_24B_48K_NOTDI && altno != 3)
				return 1; /* skip this altsetting */
			if (mask == MAUDIO_SET_16B_48K_NOTDI && altno != 4)
				return 1; /* skip this altsetting */
		}
	}
	usb_audio_dbg(chip,
		    "using altsetting %d for interface %d config %d\n",
		    altno, iface, chip->setup);
	return 0; /* keep this altsetting */
}

static int audiophile_skip_setting_quirk(struct snd_usb_audio *chip,
					 int iface,
					 int altno)
{
	/* Reset ALL ifaces to 0 altsetting.
	 * Call it for every possible altsetting of every interface.
	 */
	usb_set_interface(chip->dev, iface, 0);

	if (chip->setup & MAUDIO_SET) {
		unsigned int mask;
		if ((chip->setup & MAUDIO_SET_DTS) && altno != 6)
			return 1; /* skip this altsetting */
		if ((chip->setup & MAUDIO_SET_96K) && altno != 1)
			return 1; /* skip this altsetting */
		mask = chip->setup & MAUDIO_SET_MASK;
		if (mask == MAUDIO_SET_24B_48K_DI && altno != 2)
			return 1; /* skip this altsetting */
		if (mask == MAUDIO_SET_24B_48K_NOTDI && altno != 3)
			return 1; /* skip this altsetting */
		if (mask == MAUDIO_SET_16B_48K_DI && altno != 4)
			return 1; /* skip this altsetting */
		if (mask == MAUDIO_SET_16B_48K_NOTDI && altno != 5)
			return 1; /* skip this altsetting */
	}

	return 0; /* keep this altsetting */
}

static int fasttrackpro_skip_setting_quirk(struct snd_usb_audio *chip,
					   int iface, int altno)
{
	/* Reset ALL ifaces to 0 altsetting.
	 * Call it for every possible altsetting of every interface.
	 */
	usb_set_interface(chip->dev, iface, 0);

	/* possible configuration where both inputs and only one output is
	 *used is not supported by the current setup
	 */
	if (chip->setup & (MAUDIO_SET | MAUDIO_SET_24B)) {
		if (chip->setup & MAUDIO_SET_96K) {
			if (altno != 3 && altno != 6)
				return 1;
		} else if (chip->setup & MAUDIO_SET_DI) {
			if (iface == 4)
				return 1; /* no analog input */
			if (altno != 2 && altno != 5)
				return 1; /* enable only altsets 2 and 5 */
		} else {
			if (iface == 5)
				return 1; /* disable digialt input */
			if (altno != 2 && altno != 5)
				return 1; /* enalbe only altsets 2 and 5 */
		}
	} else {
		/* keep only 16-Bit mode */
		if (altno != 1)
			return 1;
	}

	usb_audio_dbg(chip,
		    "using altsetting %d for interface %d config %d\n",
		    altno, iface, chip->setup);
	return 0; /* keep this altsetting */
}

static int s1810c_skip_setting_quirk(struct snd_usb_audio *chip,
					   int iface, int altno)
{
	/*
	 * Altno settings:
	 *
	 * Playback (Interface 1):
	 * 1: 6 Analog + 2 S/PDIF
	 * 2: 6 Analog + 2 S/PDIF
	 * 3: 6 Analog
	 *
	 * Capture (Interface 2):
	 * 1: 8 Analog + 2 S/PDIF + 8 ADAT
	 * 2: 8 Analog + 2 S/PDIF + 4 ADAT
	 * 3: 8 Analog
	 */

	/*
	 * I'll leave 2 as the default one and
	 * use device_setup to switch to the
	 * other two.
	 */
	if ((chip->setup == 0 || chip->setup > 2) && altno != 2)
		return 1;
	else if (chip->setup == 1 && altno != 1)
		return 1;
	else if (chip->setup == 2 && altno != 3)
		return 1;

	return 0;
}

int snd_usb_apply_interface_quirk(struct snd_usb_audio *chip,
				  int iface,
				  int altno)
{
	/* audiophile usb: skip altsets incompatible with device_setup */
	if (chip->usb_id == USB_ID(0x0763, 0x2003))
		return audiophile_skip_setting_quirk(chip, iface, altno);
	/* quattro usb: skip altsets incompatible with device_setup */
	if (chip->usb_id == USB_ID(0x0763, 0x2001))
		return quattro_skip_setting_quirk(chip, iface, altno);
	/* fasttrackpro usb: skip altsets incompatible with device_setup */
	if (chip->usb_id == USB_ID(0x0763, 0x2012))
		return fasttrackpro_skip_setting_quirk(chip, iface, altno);
	/* presonus studio 1810c: skip altsets incompatible with device_setup */
	if (chip->usb_id == USB_ID(0x0194f, 0x010c))
		return s1810c_skip_setting_quirk(chip, iface, altno);


	return 0;
}

int snd_usb_apply_boot_quirk(struct usb_device *dev,
			     struct usb_interface *intf,
			     const struct snd_usb_audio_quirk *quirk,
			     unsigned int id)
{
	switch (id) {
	case USB_ID(0x041e, 0x3000):
		/* SB Extigy needs special boot-up sequence */
		/* if more models come, this will go to the quirk list. */
		return snd_usb_extigy_boot_quirk(dev, intf);

	case USB_ID(0x041e, 0x3020):
		/* SB Audigy 2 NX needs its own boot-up magic, too */
		return snd_usb_audigy2nx_boot_quirk(dev);

	case USB_ID(0x10f5, 0x0200):
		/* C-Media CM106 / Turtle Beach Audio Advantage Roadie */
		return snd_usb_cm106_boot_quirk(dev);

	case USB_ID(0x0d8c, 0x0102):
		/* C-Media CM6206 / CM106-Like Sound Device */
	case USB_ID(0x0ccd, 0x00b1): /* Terratec Aureon 7.1 USB */
		return snd_usb_cm6206_boot_quirk(dev);

	case USB_ID(0x0dba, 0x3000):
		/* Digidesign Mbox 2 */
		return snd_usb_mbox2_boot_quirk(dev);

	case USB_ID(0x1235, 0x0010): /* Focusrite Novation Saffire 6 USB */
	case USB_ID(0x1235, 0x0018): /* Focusrite Novation Twitch */
		return snd_usb_novation_boot_quirk(dev);

	case USB_ID(0x133e, 0x0815):
		/* Access Music VirusTI Desktop */
		return snd_usb_accessmusic_boot_quirk(dev);

	case USB_ID(0x17cc, 0x1000): /* Komplete Audio 6 */
	case USB_ID(0x17cc, 0x1010): /* Traktor Audio 6 */
	case USB_ID(0x17cc, 0x1020): /* Traktor Audio 10 */
		return snd_usb_nativeinstruments_boot_quirk(dev);
	case USB_ID(0x0763, 0x2012):  /* M-Audio Fast Track Pro USB */
		return snd_usb_fasttrackpro_boot_quirk(dev);
	case USB_ID(0x047f, 0xc010): /* Plantronics Gamecom 780 */
		return snd_usb_gamecon780_boot_quirk(dev);
	case USB_ID(0x2466, 0x8010): /* Fractal Audio Axe-Fx 3 */
		return snd_usb_axefx3_boot_quirk(dev);
	case USB_ID(0x07fd, 0x0004): /* MOTU MicroBook II */
		/*
		 * For some reason interface 3 with vendor-spec class is
		 * detected on MicroBook IIc.
		 */
		if (get_iface_desc(intf->altsetting)->bInterfaceClass ==
		    USB_CLASS_VENDOR_SPEC &&
		    get_iface_desc(intf->altsetting)->bInterfaceNumber < 3)
			return snd_usb_motu_microbookii_boot_quirk(dev);
		break;
	}

	return 0;
}

int snd_usb_apply_boot_quirk_once(struct usb_device *dev,
				  struct usb_interface *intf,
				  const struct snd_usb_audio_quirk *quirk,
				  unsigned int id)
{
	switch (id) {
	case USB_ID(0x07fd, 0x0008): /* MOTU M Series */
		return snd_usb_motu_m_series_boot_quirk(dev);
	}

	return 0;
}

/*
 * check if the device uses big-endian samples
 */
int snd_usb_is_big_endian_format(struct snd_usb_audio *chip, struct audioformat *fp)
{
	/* it depends on altsetting whether the device is big-endian or not */
	switch (chip->usb_id) {
	case USB_ID(0x0763, 0x2001): /* M-Audio Quattro: captured data only */
		if (fp->altsetting == 2 || fp->altsetting == 3 ||
			fp->altsetting == 5 || fp->altsetting == 6)
			return 1;
		break;
	case USB_ID(0x0763, 0x2003): /* M-Audio Audiophile USB */
		if (chip->setup == 0x00 ||
			fp->altsetting == 1 || fp->altsetting == 2 ||
			fp->altsetting == 3)
			return 1;
		break;
	case USB_ID(0x0763, 0x2012): /* M-Audio Fast Track Pro */
		if (fp->altsetting == 2 || fp->altsetting == 3 ||
			fp->altsetting == 5 || fp->altsetting == 6)
			return 1;
		break;
	}
	return 0;
}

/*
 * For E-Mu 0404USB/0202USB/TrackerPre/0204 sample rate should be set for device,
 * not for interface.
 */

enum {
	EMU_QUIRK_SR_44100HZ = 0,
	EMU_QUIRK_SR_48000HZ,
	EMU_QUIRK_SR_88200HZ,
	EMU_QUIRK_SR_96000HZ,
	EMU_QUIRK_SR_176400HZ,
	EMU_QUIRK_SR_192000HZ
};

static void set_format_emu_quirk(struct snd_usb_substream *subs,
				 struct audioformat *fmt)
{
	unsigned char emu_samplerate_id = 0;

	/* When capture is active
	 * sample rate shouldn't be changed
	 * by playback substream
	 */
	if (subs->direction == SNDRV_PCM_STREAM_PLAYBACK) {
		if (subs->stream->substream[SNDRV_PCM_STREAM_CAPTURE].interface != -1)
			return;
	}

	switch (fmt->rate_min) {
	case 48000:
		emu_samplerate_id = EMU_QUIRK_SR_48000HZ;
		break;
	case 88200:
		emu_samplerate_id = EMU_QUIRK_SR_88200HZ;
		break;
	case 96000:
		emu_samplerate_id = EMU_QUIRK_SR_96000HZ;
		break;
	case 176400:
		emu_samplerate_id = EMU_QUIRK_SR_176400HZ;
		break;
	case 192000:
		emu_samplerate_id = EMU_QUIRK_SR_192000HZ;
		break;
	default:
		emu_samplerate_id = EMU_QUIRK_SR_44100HZ;
		break;
	}
	snd_emuusb_set_samplerate(subs->stream->chip, emu_samplerate_id);
	subs->pkt_offset_adj = (emu_samplerate_id >= EMU_QUIRK_SR_176400HZ) ? 4 : 0;
}


/*
 * Pioneer DJ DJM-900NXS2
 * Device needs to know the sample rate each time substream is started
 */
static int pioneer_djm_set_format_quirk(struct snd_usb_substream *subs)
{

	/* Convert sample rate value to little endian */
	u8 sr[3];

	sr[0] = subs->cur_rate & 0xff;
	sr[1] = (subs->cur_rate >> 8) & 0xff;
	sr[2] = (subs->cur_rate >> 16) & 0xff;

	/* Configure device */
	usb_set_interface(subs->dev, 0, 1);
	snd_usb_ctl_msg(subs->stream->chip->dev,
		usb_rcvctrlpipe(subs->stream->chip->dev, 0),
		0x01, 0x22, 0x0100, 0x0082, &sr, 0x0003);

	return 0;
}

void snd_usb_set_format_quirk(struct snd_usb_substream *subs,
			      struct audioformat *fmt)
{
	switch (subs->stream->chip->usb_id) {
	case USB_ID(0x041e, 0x3f02): /* E-Mu 0202 USB */
	case USB_ID(0x041e, 0x3f04): /* E-Mu 0404 USB */
	case USB_ID(0x041e, 0x3f0a): /* E-Mu Tracker Pre */
	case USB_ID(0x041e, 0x3f19): /* E-Mu 0204 USB */
		set_format_emu_quirk(subs, fmt);
		break;
	case USB_ID(0x2b73, 0x000a): /* Pioneer DJ DJM-900NXS2 */
	case USB_ID(0x2b73, 0x0017): /* Pioneer DJ DJM-250MK2 */
		pioneer_djm_set_format_quirk(subs);
		break;
	case USB_ID(0x534d, 0x2109): /* MacroSilicon MS2109 */
		subs->stream_offset_adj = 2;
		break;
	}
}

bool snd_usb_get_sample_rate_quirk(struct snd_usb_audio *chip)
{
	/* devices which do not support reading the sample rate. */
	switch (chip->usb_id) {
	case USB_ID(0x041e, 0x4080): /* Creative Live Cam VF0610 */
	case USB_ID(0x04d8, 0xfeea): /* Benchmark DAC1 Pre */
	case USB_ID(0x0556, 0x0014): /* Phoenix Audio TMX320VC */
	case USB_ID(0x05a3, 0x9420): /* ELP HD USB Camera */
	case USB_ID(0x05a7, 0x1020): /* Bose Companion 5 */
	case USB_ID(0x074d, 0x3553): /* Outlaw RR2150 (Micronas UAC3553B) */
	case USB_ID(0x1395, 0x740a): /* Sennheiser DECT */
	case USB_ID(0x1901, 0x0191): /* GE B850V3 CP2114 audio interface */
	case USB_ID(0x21b4, 0x0081): /* AudioQuest DragonFly */
	case USB_ID(0x2912, 0x30c8): /* Audioengine D1 */
	case USB_ID(0x413c, 0xa506): /* Dell AE515 sound bar */
		return true;
	}

	/* devices of these vendors don't support reading rate, either */
	switch (USB_ID_VENDOR(chip->usb_id)) {
	case 0x045e: /* MS Lifecam */
	case 0x047f: /* Plantronics */
	case 0x1de7: /* Phoenix Audio */
		return true;
	}

	return false;
}

/* ITF-USB DSD based DACs need a vendor cmd to switch
 * between PCM and native DSD mode
 */
static bool is_itf_usb_dsd_dac(unsigned int id)
{
	switch (id) {
	case USB_ID(0x154e, 0x1002): /* Denon DCD-1500RE */
	case USB_ID(0x154e, 0x1003): /* Denon DA-300USB */
	case USB_ID(0x154e, 0x3005): /* Marantz HD-DAC1 */
	case USB_ID(0x154e, 0x3006): /* Marantz SA-14S1 */
	case USB_ID(0x1852, 0x5065): /* Luxman DA-06 */
	case USB_ID(0x0644, 0x8043): /* TEAC UD-501/UD-501V2/UD-503/NT-503 */
	case USB_ID(0x0644, 0x8044): /* Esoteric D-05X */
	case USB_ID(0x0644, 0x804a): /* TEAC UD-301 */
		return true;
	}
	return false;
}

int snd_usb_select_mode_quirk(struct snd_usb_substream *subs,
			      struct audioformat *fmt)
{
	struct usb_device *dev = subs->dev;
	int err;

	if (is_itf_usb_dsd_dac(subs->stream->chip->usb_id)) {
		/* First switch to alt set 0, otherwise the mode switch cmd
		 * will not be accepted by the DAC
		 */
		err = usb_set_interface(dev, fmt->iface, 0);
		if (err < 0)
			return err;

		msleep(20); /* Delay needed after setting the interface */

		/* Vendor mode switch cmd is required. */
		if (fmt->formats & SNDRV_PCM_FMTBIT_DSD_U32_BE) {
			/* DSD mode (DSD_U32) requested */
			err = snd_usb_ctl_msg(dev, usb_sndctrlpipe(dev, 0), 0,
					      USB_DIR_OUT|USB_TYPE_VENDOR|USB_RECIP_INTERFACE,
					      1, 1, NULL, 0);
			if (err < 0)
				return err;

		} else {
			/* PCM or DOP mode (S32) requested */
			/* PCM mode (S16) requested */
			err = snd_usb_ctl_msg(dev, usb_sndctrlpipe(dev, 0), 0,
					      USB_DIR_OUT|USB_TYPE_VENDOR|USB_RECIP_INTERFACE,
					      0, 1, NULL, 0);
			if (err < 0)
				return err;

		}
		msleep(20);
	}
	return 0;
}

void snd_usb_endpoint_start_quirk(struct snd_usb_endpoint *ep)
{
	/*
	 * "Playback Design" products send bogus feedback data at the start
	 * of the stream. Ignore them.
	 */
	if (USB_ID_VENDOR(ep->chip->usb_id) == 0x23ba &&
	    ep->type == SND_USB_ENDPOINT_TYPE_SYNC)
		ep->skip_packets = 4;

	/*
	 * M-Audio Fast Track C400/C600 - when packets are not skipped, real
	 * world latency varies by approx. +/- 50 frames (at 96kHz) each time
	 * the stream is (re)started. When skipping packets 16 at endpoint
	 * start up, the real world latency is stable within +/- 1 frame (also
	 * across power cycles).
	 */
	if ((ep->chip->usb_id == USB_ID(0x0763, 0x2030) ||
	     ep->chip->usb_id == USB_ID(0x0763, 0x2031)) &&
	    ep->type == SND_USB_ENDPOINT_TYPE_DATA)
		ep->skip_packets = 16;

	/* Work around devices that report unreasonable feedback data */
	if ((ep->chip->usb_id == USB_ID(0x0644, 0x8038) ||  /* TEAC UD-H01 */
	     ep->chip->usb_id == USB_ID(0x1852, 0x5034)) && /* T+A Dac8 */
	    ep->syncmaxsize == 4)
		ep->tenor_fb_quirk = 1;
}

void snd_usb_set_interface_quirk(struct usb_device *dev)
{
	struct snd_usb_audio *chip = dev_get_drvdata(&dev->dev);

	if (!chip)
		return;
	/*
	 * "Playback Design" products need a 50ms delay after setting the
	 * USB interface.
	 */
	switch (USB_ID_VENDOR(chip->usb_id)) {
	case 0x23ba: /* Playback Design */
	case 0x0644: /* TEAC Corp. */
		msleep(50);
		break;
	}
}

/* quirk applied after snd_usb_ctl_msg(); not applied during boot quirks */
void snd_usb_ctl_msg_quirk(struct usb_device *dev, unsigned int pipe,
			   __u8 request, __u8 requesttype, __u16 value,
			   __u16 index, void *data, __u16 size)
{
	struct snd_usb_audio *chip = dev_get_drvdata(&dev->dev);

	if (!chip)
		return;
	/*
	 * "Playback Design" products need a 20ms delay after each
	 * class compliant request
	 */
	if (USB_ID_VENDOR(chip->usb_id) == 0x23ba &&
	    (requesttype & USB_TYPE_MASK) == USB_TYPE_CLASS)
		msleep(20);

	/*
	 * "TEAC Corp." products need a 20ms delay after each
	 * class compliant request
	 */
	if (USB_ID_VENDOR(chip->usb_id) == 0x0644 &&
	    (requesttype & USB_TYPE_MASK) == USB_TYPE_CLASS)
		msleep(20);

	/* ITF-USB DSD based DACs functionality need a delay
	 * after each class compliant request
	 */
	if (is_itf_usb_dsd_dac(chip->usb_id)
	    && (requesttype & USB_TYPE_MASK) == USB_TYPE_CLASS)
		msleep(20);

<<<<<<< HEAD
=======
	/*
	 * Plantronics headsets (C320, C320-M, etc) need a delay to avoid
	 * random microhpone failures.
	 */
	if (USB_ID_VENDOR(chip->usb_id) == 0x047f &&
	    (requesttype & USB_TYPE_MASK) == USB_TYPE_CLASS)
		msleep(20);

>>>>>>> 4e026225
	/* Zoom R16/24, many Logitech(at least H650e/H570e/BCC950),
	 * Jabra 550a, Kingston HyperX needs a tiny delay here,
	 * otherwise requests like get/set frequency return
	 * as failed despite actually succeeding.
	 */
	if ((chip->usb_id == USB_ID(0x1686, 0x00dd) ||
	     USB_ID_VENDOR(chip->usb_id) == 0x046d  || /* Logitech */
	     chip->usb_id == USB_ID(0x0b0e, 0x0349) ||
	     chip->usb_id == USB_ID(0x0951, 0x16ad)) &&
	    (requesttype & USB_TYPE_MASK) == USB_TYPE_CLASS)
		usleep_range(1000, 2000);

	/*
	 * Samsung USBC Headset (AKG) need a tiny delay after each
	 * class compliant request. (Model number: AAM625R or AAM627R)
	 */
	if (chip->usb_id == USB_ID(0x04e8, 0xa051) &&
	    (requesttype & USB_TYPE_MASK) == USB_TYPE_CLASS)
		usleep_range(5000, 6000);
}

/*
 * snd_usb_interface_dsd_format_quirks() is called from format.c to
 * augment the PCM format bit-field for DSD types. The UAC standards
 * don't have a designated bit field to denote DSD-capable interfaces,
 * hence all hardware that is known to support this format has to be
 * listed here.
 */
u64 snd_usb_interface_dsd_format_quirks(struct snd_usb_audio *chip,
					struct audioformat *fp,
					unsigned int sample_bytes)
{
	struct usb_interface *iface;

	/* Playback Designs */
	if (USB_ID_VENDOR(chip->usb_id) == 0x23ba &&
	    USB_ID_PRODUCT(chip->usb_id) < 0x0110) {
		switch (fp->altsetting) {
		case 1:
			fp->dsd_dop = true;
			return SNDRV_PCM_FMTBIT_DSD_U16_LE;
		case 2:
			fp->dsd_bitrev = true;
			return SNDRV_PCM_FMTBIT_DSD_U8;
		case 3:
			fp->dsd_bitrev = true;
			return SNDRV_PCM_FMTBIT_DSD_U16_LE;
		}
	}

	/* XMOS based USB DACs */
	switch (chip->usb_id) {
	case USB_ID(0x1511, 0x0037): /* AURALiC VEGA */
	case USB_ID(0x2522, 0x0012): /* LH Labs VI DAC Infinity */
	case USB_ID(0x2772, 0x0230): /* Pro-Ject Pre Box S2 Digital */
		if (fp->altsetting == 2)
			return SNDRV_PCM_FMTBIT_DSD_U32_BE;
		break;

	case USB_ID(0x0d8c, 0x0316): /* Hegel HD12 DSD */
	case USB_ID(0x10cb, 0x0103): /* The Bit Opus #3; with fp->dsd_raw */
	case USB_ID(0x16d0, 0x06b2): /* NuPrime DAC-10 */
	case USB_ID(0x16d0, 0x09dd): /* Encore mDSD */
	case USB_ID(0x16d0, 0x0733): /* Furutech ADL Stratos */
	case USB_ID(0x16d0, 0x09db): /* NuPrime Audio DAC-9 */
	case USB_ID(0x1db5, 0x0003): /* Bryston BDA3 */
	case USB_ID(0x22e1, 0xca01): /* HDTA Serenade DSD */
	case USB_ID(0x249c, 0x9326): /* M2Tech Young MkIII */
	case USB_ID(0x2616, 0x0106): /* PS Audio NuWave DAC */
	case USB_ID(0x2622, 0x0041): /* Audiolab M-DAC+ */
	case USB_ID(0x27f7, 0x3002): /* W4S DAC-2v2SE */
	case USB_ID(0x29a2, 0x0086): /* Mutec MC3+ USB */
	case USB_ID(0x6b42, 0x0042): /* MSB Technology */
		if (fp->altsetting == 3)
			return SNDRV_PCM_FMTBIT_DSD_U32_BE;
		break;

	/* Amanero Combo384 USB based DACs with native DSD support */
	case USB_ID(0x16d0, 0x071a):  /* Amanero - Combo384 */
	case USB_ID(0x2ab6, 0x0004):  /* T+A DAC8DSD-V2.0, MP1000E-V2.0, MP2000R-V2.0, MP2500R-V2.0, MP3100HV-V2.0 */
	case USB_ID(0x2ab6, 0x0005):  /* T+A USB HD Audio 1 */
	case USB_ID(0x2ab6, 0x0006):  /* T+A USB HD Audio 2 */
		if (fp->altsetting == 2) {
			switch (le16_to_cpu(chip->dev->descriptor.bcdDevice)) {
			case 0x199:
				return SNDRV_PCM_FMTBIT_DSD_U32_LE;
			case 0x19b:
			case 0x203:
				return SNDRV_PCM_FMTBIT_DSD_U32_BE;
			default:
				break;
			}
		}
		break;
	case USB_ID(0x16d0, 0x0a23):
		if (fp->altsetting == 2)
			return SNDRV_PCM_FMTBIT_DSD_U32_BE;
		break;

	default:
		break;
	}

	/* ITF-USB DSD based DACs */
	if (is_itf_usb_dsd_dac(chip->usb_id)) {
		iface = usb_ifnum_to_if(chip->dev, fp->iface);

		/* Altsetting 2 support native DSD if the num of altsets is
		 * three (0-2),
		 * Altsetting 3 support native DSD if the num of altsets is
		 * four (0-3).
		 */
		if (fp->altsetting == iface->num_altsetting - 1)
			return SNDRV_PCM_FMTBIT_DSD_U32_BE;
	}

	/* Mostly generic method to detect many DSD-capable implementations -
	 * from XMOS/Thesycon
	 */
	switch (USB_ID_VENDOR(chip->usb_id)) {
	case 0x152a:  /* Thesycon devices */
	case 0x20b1:  /* XMOS based devices */
	case 0x22d9:  /* Oppo */
	case 0x23ba:  /* Playback Designs */
	case 0x25ce:  /* Mytek devices */
	case 0x278b:  /* Rotel? */
	case 0x292b:  /* Gustard/Ess based devices */
	case 0x2972:  /* FiiO devices */
	case 0x2ab6:  /* T+A devices */
	case 0x3353:  /* Khadas devices */
	case 0x3842:  /* EVGA */
	case 0xc502:  /* HiBy devices */
		if (fp->dsd_raw)
			return SNDRV_PCM_FMTBIT_DSD_U32_BE;
		break;
	default:
		break;

	}

	return 0;
}

void snd_usb_audioformat_attributes_quirk(struct snd_usb_audio *chip,
					  struct audioformat *fp,
					  int stream)
{
	switch (chip->usb_id) {
	case USB_ID(0x0a92, 0x0053): /* AudioTrak Optoplay */
		/* Optoplay sets the sample rate attribute although
		 * it seems not supporting it in fact.
		 */
		fp->attributes &= ~UAC_EP_CS_ATTR_SAMPLE_RATE;
		break;
	case USB_ID(0x041e, 0x3020): /* Creative SB Audigy 2 NX */
	case USB_ID(0x0763, 0x2003): /* M-Audio Audiophile USB */
		/* doesn't set the sample rate attribute, but supports it */
		fp->attributes |= UAC_EP_CS_ATTR_SAMPLE_RATE;
		break;
	case USB_ID(0x0763, 0x2001):  /* M-Audio Quattro USB */
	case USB_ID(0x0763, 0x2012):  /* M-Audio Fast Track Pro USB */
	case USB_ID(0x047f, 0x0ca1): /* plantronics headset */
	case USB_ID(0x077d, 0x07af): /* Griffin iMic (note that there is
					an older model 77d:223) */
	/*
	 * plantronics headset and Griffin iMic have set adaptive-in
	 * although it's really not...
	 */
		fp->ep_attr &= ~USB_ENDPOINT_SYNCTYPE;
		if (stream == SNDRV_PCM_STREAM_PLAYBACK)
			fp->ep_attr |= USB_ENDPOINT_SYNC_ADAPTIVE;
		else
			fp->ep_attr |= USB_ENDPOINT_SYNC_SYNC;
		break;
	case USB_ID(0x07fd, 0x0004):  /* MOTU MicroBook IIc */
		/*
		 * MaxPacketsOnly attribute is erroneously set in endpoint
		 * descriptors. As a result this card produces noise with
		 * all sample rates other than 96 kHz.
		 */
		fp->attributes &= ~UAC_EP_CS_ATTR_FILL_MAX;
		break;
	}
}

/*
 * registration quirk:
 * the registration is skipped if a device matches with the given ID,
 * unless the interface reaches to the defined one.  This is for delaying
 * the registration until the last known interface, so that the card and
 * devices appear at the same time.
 */

struct registration_quirk {
	unsigned int usb_id;	/* composed via USB_ID() */
	unsigned int interface;	/* the interface to trigger register */
};

#define REG_QUIRK_ENTRY(vendor, product, iface) \
	{ .usb_id = USB_ID(vendor, product), .interface = (iface) }

static const struct registration_quirk registration_quirks[] = {
	REG_QUIRK_ENTRY(0x0951, 0x16d8, 2),	/* Kingston HyperX AMP */
	REG_QUIRK_ENTRY(0x0951, 0x16ed, 2),	/* Kingston HyperX Cloud Alpha S */
	REG_QUIRK_ENTRY(0x0951, 0x16ea, 2),	/* Kingston HyperX Cloud Flight S */
	{ 0 }					/* terminator */
};

/* return true if skipping registration */
bool snd_usb_registration_quirk(struct snd_usb_audio *chip, int iface)
{
	const struct registration_quirk *q;

	for (q = registration_quirks; q->usb_id; q++)
		if (chip->usb_id == q->usb_id)
			return iface != q->interface;

	/* Register as normal */
	return false;
}<|MERGE_RESOLUTION|>--- conflicted
+++ resolved
@@ -523,11 +523,7 @@
 				       struct usb_driver *driver,
 				       const struct snd_usb_audio_quirk *quirk)
 {
-<<<<<<< HEAD
-	driver->supports_autosuspend = 0;
-=======
 	usb_disable_autosuspend(interface_to_usbdev(iface));
->>>>>>> 4e026225
 	return 1;	/* Continue with creating streams and mixer */
 }
 
@@ -1677,8 +1673,6 @@
 	    && (requesttype & USB_TYPE_MASK) == USB_TYPE_CLASS)
 		msleep(20);
 
-<<<<<<< HEAD
-=======
 	/*
 	 * Plantronics headsets (C320, C320-M, etc) need a delay to avoid
 	 * random microhpone failures.
@@ -1687,7 +1681,6 @@
 	    (requesttype & USB_TYPE_MASK) == USB_TYPE_CLASS)
 		msleep(20);
 
->>>>>>> 4e026225
 	/* Zoom R16/24, many Logitech(at least H650e/H570e/BCC950),
 	 * Jabra 550a, Kingston HyperX needs a tiny delay here,
 	 * otherwise requests like get/set frequency return
