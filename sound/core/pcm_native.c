--- conflicted
+++ resolved
@@ -70,78 +70,30 @@
  *
  */
 
-static DEFINE_RWLOCK(snd_pcm_link_rwlock);
 static DECLARE_RWSEM(snd_pcm_link_rwsem);
 
-/* Writer in rwsem may block readers even during its waiting in queue,
- * and this may lead to a deadlock when the code path takes read sem
- * twice (e.g. one in snd_pcm_action_nonatomic() and another in
- * snd_pcm_stream_lock()).  As a (suboptimal) workaround, let writer to
- * sleep until all the readers are completed without blocking by writer.
- */
-static inline void down_write_nonfifo(struct rw_semaphore *lock)
-{
-<<<<<<< HEAD
-	while (!down_write_trylock(lock))
-		msleep(1);
-=======
+void snd_pcm_group_init(struct snd_pcm_group *group)
+{
 	spin_lock_init(&group->lock);
 	mutex_init(&group->mutex);
 	INIT_LIST_HEAD(&group->substreams);
 	refcount_set(&group->refs, 1);
->>>>>>> 407d19ab
-}
-
-#define PCM_LOCK_DEFAULT	0
-#define PCM_LOCK_IRQ	1
-#define PCM_LOCK_IRQSAVE	2
-
-static unsigned long __snd_pcm_stream_lock_mode(struct snd_pcm_substream *substream,
-						unsigned int mode)
-{
-	unsigned long flags = 0;
-	if (substream->pcm->nonatomic) {
-		down_read_nested(&snd_pcm_link_rwsem, SINGLE_DEPTH_NESTING);
-		mutex_lock(&substream->self_group.mutex);
-	} else {
-		switch (mode) {
-		case PCM_LOCK_DEFAULT:
-			read_lock(&snd_pcm_link_rwlock);
-			break;
-		case PCM_LOCK_IRQ:
-			read_lock_irq(&snd_pcm_link_rwlock);
-			break;
-		case PCM_LOCK_IRQSAVE:
-			read_lock_irqsave(&snd_pcm_link_rwlock, flags);
-			break;
-		}
-		spin_lock(&substream->self_group.lock);
-	}
-	return flags;
-}
-
-static void __snd_pcm_stream_unlock_mode(struct snd_pcm_substream *substream,
-					 unsigned int mode, unsigned long flags)
-{
-	if (substream->pcm->nonatomic) {
-		mutex_unlock(&substream->self_group.mutex);
-		up_read(&snd_pcm_link_rwsem);
-	} else {
-		spin_unlock(&substream->self_group.lock);
-
-		switch (mode) {
-		case PCM_LOCK_DEFAULT:
-			read_unlock(&snd_pcm_link_rwlock);
-			break;
-		case PCM_LOCK_IRQ:
-			read_unlock_irq(&snd_pcm_link_rwlock);
-			break;
-		case PCM_LOCK_IRQSAVE:
-			read_unlock_irqrestore(&snd_pcm_link_rwlock, flags);
-			break;
-		}
-	}
-}
+}
+
+/* define group lock helpers */
+#define DEFINE_PCM_GROUP_LOCK(action, mutex_action) \
+static void snd_pcm_group_ ## action(struct snd_pcm_group *group, bool nonatomic) \
+{ \
+	if (nonatomic) \
+		mutex_ ## mutex_action(&group->mutex); \
+	else \
+		spin_ ## action(&group->lock); \
+}
+
+DEFINE_PCM_GROUP_LOCK(lock, lock);
+DEFINE_PCM_GROUP_LOCK(unlock, unlock);
+DEFINE_PCM_GROUP_LOCK(lock_irq, lock);
+DEFINE_PCM_GROUP_LOCK(unlock_irq, unlock);
 
 /**
  * snd_pcm_stream_lock - Lock the PCM stream
@@ -153,7 +105,7 @@
  */
 void snd_pcm_stream_lock(struct snd_pcm_substream *substream)
 {
-	__snd_pcm_stream_lock_mode(substream, PCM_LOCK_DEFAULT);
+	snd_pcm_group_lock(&substream->self_group, substream->pcm->nonatomic);
 }
 EXPORT_SYMBOL_GPL(snd_pcm_stream_lock);
 
@@ -165,7 +117,7 @@
  */
 void snd_pcm_stream_unlock(struct snd_pcm_substream *substream)
 {
-	__snd_pcm_stream_unlock_mode(substream, PCM_LOCK_DEFAULT, 0);
+	snd_pcm_group_unlock(&substream->self_group, substream->pcm->nonatomic);
 }
 EXPORT_SYMBOL_GPL(snd_pcm_stream_unlock);
 
@@ -179,7 +131,8 @@
  */
 void snd_pcm_stream_lock_irq(struct snd_pcm_substream *substream)
 {
-	__snd_pcm_stream_lock_mode(substream, PCM_LOCK_IRQ);
+	snd_pcm_group_lock_irq(&substream->self_group,
+			       substream->pcm->nonatomic);
 }
 EXPORT_SYMBOL_GPL(snd_pcm_stream_lock_irq);
 
@@ -191,13 +144,19 @@
  */
 void snd_pcm_stream_unlock_irq(struct snd_pcm_substream *substream)
 {
-	__snd_pcm_stream_unlock_mode(substream, PCM_LOCK_IRQ, 0);
+	snd_pcm_group_unlock_irq(&substream->self_group,
+				 substream->pcm->nonatomic);
 }
 EXPORT_SYMBOL_GPL(snd_pcm_stream_unlock_irq);
 
 unsigned long _snd_pcm_stream_lock_irqsave(struct snd_pcm_substream *substream)
 {
-	return __snd_pcm_stream_lock_mode(substream, PCM_LOCK_IRQSAVE);
+	unsigned long flags = 0;
+	if (substream->pcm->nonatomic)
+		mutex_lock(&substream->self_group.mutex);
+	else
+		spin_lock_irqsave(&substream->self_group.lock, flags);
+	return flags;
 }
 EXPORT_SYMBOL_GPL(_snd_pcm_stream_lock_irqsave);
 
@@ -211,7 +170,10 @@
 void snd_pcm_stream_unlock_irqrestore(struct snd_pcm_substream *substream,
 				      unsigned long flags)
 {
-	__snd_pcm_stream_unlock_mode(substream, PCM_LOCK_IRQSAVE, flags);
+	if (substream->pcm->nonatomic)
+		mutex_unlock(&substream->self_group.mutex);
+	else
+		spin_unlock_irqrestore(&substream->self_group.lock, flags);
 }
 EXPORT_SYMBOL_GPL(snd_pcm_stream_unlock_irqrestore);
 
@@ -1116,8 +1078,6 @@
 	return res;
 }
 
-<<<<<<< HEAD
-=======
 static void snd_pcm_group_assign(struct snd_pcm_substream *substream,
 				 struct snd_pcm_group *new_group)
 {
@@ -1179,7 +1139,6 @@
 	return group;
 }
 
->>>>>>> 407d19ab
 /*
  *  Note: call with stream lock
  */
@@ -1187,28 +1146,15 @@
 			  struct snd_pcm_substream *substream,
 			  int state)
 {
+	struct snd_pcm_group *group;
 	int res;
 
-	if (!snd_pcm_stream_linked(substream))
-		return snd_pcm_action_single(ops, substream, state);
-
-	if (substream->pcm->nonatomic) {
-		if (!mutex_trylock(&substream->group->mutex)) {
-			mutex_unlock(&substream->self_group.mutex);
-			mutex_lock(&substream->group->mutex);
-			mutex_lock(&substream->self_group.mutex);
-		}
+	group = snd_pcm_stream_group_ref(substream);
+	if (group)
 		res = snd_pcm_action_group(ops, substream, state, 1);
-		mutex_unlock(&substream->group->mutex);
-	} else {
-		if (!spin_trylock(&substream->group->lock)) {
-			spin_unlock(&substream->self_group.lock);
-			spin_lock(&substream->group->lock);
-			spin_lock(&substream->self_group.lock);
-		}
-		res = snd_pcm_action_group(ops, substream, state, 1);
-		spin_unlock(&substream->group->lock);
-	}
+	else
+		res = snd_pcm_action_single(ops, substream, state);
+	snd_pcm_group_unref(group, substream);
 	return res;
 }
 
@@ -1235,6 +1181,7 @@
 {
 	int res;
 
+	/* Guarantee the group members won't change during non-atomic action */
 	down_read(&snd_pcm_link_rwsem);
 	if (snd_pcm_stream_linked(substream))
 		res = snd_pcm_action_group(ops, substream, state, 0);
@@ -1523,29 +1470,24 @@
 	.post_action = snd_pcm_post_suspend
 };
 
-/**
+/*
  * snd_pcm_suspend - trigger SUSPEND to all linked streams
  * @substream: the PCM substream
  *
  * After this call, all streams are changed to SUSPENDED state.
  *
- * Return: Zero if successful (or @substream is %NULL), or a negative error
- * code.
- */
-int snd_pcm_suspend(struct snd_pcm_substream *substream)
+ * Return: Zero if successful, or a negative error code.
+ */
+static int snd_pcm_suspend(struct snd_pcm_substream *substream)
 {
 	int err;
 	unsigned long flags;
-
-	if (! substream)
-		return 0;
 
 	snd_pcm_stream_lock_irqsave(substream, flags);
 	err = snd_pcm_action(&snd_pcm_action_suspend, substream, 0);
 	snd_pcm_stream_unlock_irqrestore(substream, flags);
 	return err;
 }
-EXPORT_SYMBOL(snd_pcm_suspend);
 
 /**
  * snd_pcm_suspend_all - trigger SUSPEND to all substreams in the given pcm
@@ -1863,8 +1805,6 @@
 	.post_action = snd_pcm_post_drain_init
 };
 
-static int snd_pcm_drop(struct snd_pcm_substream *substream);
-
 /*
  * Drain the stream(s).
  * When the substream is linked, sync until the draining of all playback streams
@@ -1878,6 +1818,7 @@
 	struct snd_card *card;
 	struct snd_pcm_runtime *runtime;
 	struct snd_pcm_substream *s;
+	struct snd_pcm_group *group;
 	wait_queue_entry_t wait;
 	int result = 0;
 	int nonblock = 0;
@@ -1894,7 +1835,6 @@
 	} else if (substream->f_flags & O_NONBLOCK)
 		nonblock = 1;
 
-	down_read(&snd_pcm_link_rwsem);
 	snd_pcm_stream_lock_irq(substream);
 	/* resume pause */
 	if (runtime->status->state == SNDRV_PCM_STATE_PAUSED)
@@ -1919,6 +1859,7 @@
 		}
 		/* find a substream to drain */
 		to_check = NULL;
+		group = snd_pcm_stream_group_ref(substream);
 		snd_pcm_group_for_each_entry(s, substream) {
 			if (s->stream != SNDRV_PCM_STREAM_PLAYBACK)
 				continue;
@@ -1928,12 +1869,12 @@
 				break;
 			}
 		}
+		snd_pcm_group_unref(group, substream);
 		if (!to_check)
 			break; /* all drained */
 		init_waitqueue_entry(&wait, current);
 		add_wait_queue(&to_check->sleep, &wait);
 		snd_pcm_stream_unlock_irq(substream);
-		up_read(&snd_pcm_link_rwsem);
 		if (runtime->no_period_wakeup)
 			tout = MAX_SCHEDULE_TIMEOUT;
 		else {
@@ -1945,9 +1886,17 @@
 			tout = msecs_to_jiffies(tout * 1000);
 		}
 		tout = schedule_timeout_interruptible(tout);
-		down_read(&snd_pcm_link_rwsem);
+
 		snd_pcm_stream_lock_irq(substream);
-		remove_wait_queue(&to_check->sleep, &wait);
+		group = snd_pcm_stream_group_ref(substream);
+		snd_pcm_group_for_each_entry(s, substream) {
+			if (s->runtime == to_check) {
+				remove_wait_queue(&to_check->sleep, &wait);
+				break;
+			}
+		}
+		snd_pcm_group_unref(group, substream);
+
 		if (card->shutdown) {
 			result = -ENODEV;
 			break;
@@ -1967,7 +1916,6 @@
 
  unlock:
 	snd_pcm_stream_unlock_irq(substream);
-	up_read(&snd_pcm_link_rwsem);
 
 	return result;
 }
@@ -2006,13 +1954,19 @@
 static bool is_pcm_file(struct file *file)
 {
 	struct inode *inode = file_inode(file);
+	struct snd_pcm *pcm;
 	unsigned int minor;
 
 	if (!S_ISCHR(inode->i_mode) || imajor(inode) != snd_major)
 		return false;
 	minor = iminor(inode);
-	return snd_lookup_minor_data(minor, SNDRV_DEVICE_TYPE_PCM_PLAYBACK) ||
-		snd_lookup_minor_data(minor, SNDRV_DEVICE_TYPE_PCM_CAPTURE);
+	pcm = snd_lookup_minor_data(minor, SNDRV_DEVICE_TYPE_PCM_PLAYBACK);
+	if (!pcm)
+		pcm = snd_lookup_minor_data(minor, SNDRV_DEVICE_TYPE_PCM_CAPTURE);
+	if (!pcm)
+		return false;
+	snd_card_unref(pcm->card);
+	return true;
 }
 
 /*
@@ -2023,7 +1977,8 @@
 	int res = 0;
 	struct snd_pcm_file *pcm_file;
 	struct snd_pcm_substream *substream1;
-	struct snd_pcm_group *group;
+	struct snd_pcm_group *group, *target_group;
+	bool nonatomic = substream->pcm->nonatomic;
 	struct fd f = fdget(fd);
 
 	if (!f.file)
@@ -2034,13 +1989,14 @@
 	}
 	pcm_file = f.file->private_data;
 	substream1 = pcm_file->substream;
-	group = kmalloc(sizeof(*group), GFP_KERNEL);
+	group = kzalloc(sizeof(*group), GFP_KERNEL);
 	if (!group) {
 		res = -ENOMEM;
 		goto _nolock;
 	}
-	down_write_nonfifo(&snd_pcm_link_rwsem);
-	write_lock_irq(&snd_pcm_link_rwlock);
+	snd_pcm_group_init(group);
+
+	down_write(&snd_pcm_link_rwsem);
 	if (substream->runtime->status->state == SNDRV_PCM_STATE_OPEN ||
 	    substream->runtime->status->state != substream1->runtime->status->state ||
 	    substream->pcm->nonatomic != substream1->pcm->nonatomic) {
@@ -2051,20 +2007,9 @@
 		res = -EALREADY;
 		goto _end;
 	}
+
+	snd_pcm_stream_lock_irq(substream);
 	if (!snd_pcm_stream_linked(substream)) {
-<<<<<<< HEAD
-		substream->group = group;
-		group = NULL;
-		spin_lock_init(&substream->group->lock);
-		mutex_init(&substream->group->mutex);
-		INIT_LIST_HEAD(&substream->group->substreams);
-		list_add_tail(&substream->link_list, &substream->group->substreams);
-		substream->group->count = 1;
-	}
-	list_add_tail(&substream1->link_list, &substream->group->substreams);
-	substream->group->count++;
-	substream1->group = substream->group;
-=======
 		snd_pcm_group_assign(substream, group);
 		group = NULL; /* assigned, don't free this one below */
 	}
@@ -2077,12 +2022,9 @@
 	refcount_inc(&target_group->refs);
 	snd_pcm_stream_unlock(substream1);
 	snd_pcm_group_unlock_irq(target_group, nonatomic);
->>>>>>> 407d19ab
  _end:
-	write_unlock_irq(&snd_pcm_link_rwlock);
 	up_write(&snd_pcm_link_rwsem);
  _nolock:
-	snd_card_unref(substream1->pcm->card);
 	kfree(group);
  _badf:
 	fdput(f);
@@ -2091,32 +2033,24 @@
 
 static void relink_to_local(struct snd_pcm_substream *substream)
 {
-	substream->group = &substream->self_group;
-	INIT_LIST_HEAD(&substream->self_group.substreams);
-	list_add_tail(&substream->link_list, &substream->self_group.substreams);
+	snd_pcm_stream_lock(substream);
+	snd_pcm_group_assign(substream, &substream->self_group);
+	snd_pcm_stream_unlock(substream);
 }
 
 static int snd_pcm_unlink(struct snd_pcm_substream *substream)
 {
-	struct snd_pcm_substream *s;
+	struct snd_pcm_group *group;
+	bool nonatomic = substream->pcm->nonatomic;
+	bool do_free = false;
 	int res = 0;
 
-	down_write_nonfifo(&snd_pcm_link_rwsem);
-	write_lock_irq(&snd_pcm_link_rwlock);
+	down_write(&snd_pcm_link_rwsem);
+
 	if (!snd_pcm_stream_linked(substream)) {
 		res = -EALREADY;
 		goto _end;
 	}
-<<<<<<< HEAD
-	list_del(&substream->link_list);
-	substream->group->count--;
-	if (substream->group->count == 1) {	/* detach the last stream, too */
-		snd_pcm_group_for_each_entry(s, substream) {
-			relink_to_local(s);
-			break;
-		}
-		kfree(substream->group);
-=======
 
 	group = substream->group;
 	snd_pcm_group_lock_irq(group, nonatomic);
@@ -2130,11 +2064,13 @@
 						 struct snd_pcm_substream,
 						 link_list));
 		do_free = refcount_dec_and_test(&group->refs);
->>>>>>> 407d19ab
-	}
-	relink_to_local(substream);
+	}
+
+	snd_pcm_group_unlock_irq(group, nonatomic);
+	if (do_free)
+		kfree(group);
+
        _end:
-	write_unlock_irq(&snd_pcm_link_rwlock);
 	up_write(&snd_pcm_link_rwsem);
 	return res;
 }
@@ -2559,10 +2495,8 @@
 		return -ENOMEM;
 	}
 	pcm_file->substream = substream;
-	if (substream->ref_count == 1) {
-		substream->file = pcm_file;
+	if (substream->ref_count == 1)
 		substream->pcm_release = pcm_release_private;
-	}
 	file->private_data = pcm_file;
 
 	return 0;
