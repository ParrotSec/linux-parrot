--- conflicted
+++ resolved
@@ -11,8 +11,6 @@
 #include "ops.h"
 #include "sof-priv.h"
 #include "sof-audio.h"
-<<<<<<< HEAD
-=======
 
 /*
  * Helper function to determine the target DSP state during
@@ -49,7 +47,6 @@
 
 	return target_dsp_state;
 }
->>>>>>> 675a03b4
 
 static int sof_send_pm_ctx_ipc(struct snd_sof_dev *sdev, int cmd)
 {
