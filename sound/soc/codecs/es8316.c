--- conflicted
+++ resolved
@@ -12,12 +12,14 @@
 #include <linux/delay.h>
 #include <linux/i2c.h>
 #include <linux/mod_devicetable.h>
+#include <linux/mutex.h>
 #include <linux/regmap.h>
 #include <sound/pcm.h>
 #include <sound/pcm_params.h>
 #include <sound/soc.h>
 #include <sound/soc-dapm.h>
 #include <sound/tlv.h>
+#include <sound/jack.h>
 #include "es8316.h"
 
 /* In slave mode at single speed, the codec is documented as accepting 5
@@ -30,6 +32,11 @@
 };
 
 struct es8316_priv {
+	struct mutex lock;
+	struct regmap *regmap;
+	struct snd_soc_component *component;
+	struct snd_soc_jack *jack;
+	int irq;
 	unsigned int sysclk;
 	unsigned int allowed_rates[NR_SUPPORTED_MCLK_LRCK_RATIOS];
 	struct snd_pcm_hw_constraint_list sysclk_constraints;
@@ -92,6 +99,7 @@
 	SOC_SINGLE("DAC Notch Filter Switch", ES8316_DAC_SET2, 6, 1, 0),
 	SOC_SINGLE("DAC Double Fs Switch", ES8316_DAC_SET2, 7, 1, 0),
 	SOC_SINGLE("DAC Stereo Enhancement", ES8316_DAC_SET3, 0, 7, 0),
+	SOC_SINGLE("DAC Mono Mix Switch", ES8316_DAC_SET3, 3, 1, 0),
 
 	SOC_ENUM("Capture Polarity", adcpol),
 	SOC_SINGLE("Mic Boost Switch", ES8316_ADC_D2SEPGA, 0, 1, 0),
@@ -157,8 +165,6 @@
 	"lin-rin with Boost and PGA"
 };
 
-static const unsigned int es8316_hpmux_values[] = { 0, 1, 2, 3 };
-
 static SOC_ENUM_SINGLE_DECL(es8316_left_hpmux_enum, ES8316_HPMIX_SEL,
 	4, es8316_hpmux_texts);
 
@@ -188,8 +194,6 @@
 	"RDATA TO LDAC, RDATA TO RDAC",
 	"RDATA TO LDAC, LDATA TO RDAC",
 };
-
-static const unsigned int es8316_dacsrc_values[] = { 0, 1, 2, 3 };
 
 static SOC_ENUM_SINGLE_DECL(es8316_dacsrc_mux_enum, ES8316_DAC_SET1,
 	6, es8316_dacsrc_texts);
@@ -527,8 +531,6 @@
 	.symmetric_rates = 1,
 };
 
-<<<<<<< HEAD
-=======
 static void es8316_enable_micbias_for_mic_gnd_short_detect(
 	struct snd_soc_component *component)
 {
@@ -692,9 +694,12 @@
 	return 0;
 }
 
->>>>>>> 407d19ab
 static int es8316_probe(struct snd_soc_component *component)
 {
+	struct es8316_priv *es8316 = snd_soc_component_get_drvdata(component);
+
+	es8316->component = component;
+
 	/* Reset codec and enable current state machine */
 	snd_soc_component_write(component, ES8316_RESET, 0x3f);
 	usleep_range(5000, 5500);
@@ -719,6 +724,7 @@
 
 static const struct snd_soc_component_driver soc_component_dev_es8316 = {
 	.probe			= es8316_probe,
+	.set_jack		= es8316_set_jack,
 	.controls		= es8316_snd_controls,
 	.num_controls		= ARRAY_SIZE(es8316_snd_controls),
 	.dapm_widgets		= es8316_dapm_widgets,
@@ -730,18 +736,29 @@
 	.non_legacy_dai_naming	= 1,
 };
 
+static const struct regmap_range es8316_volatile_ranges[] = {
+	regmap_reg_range(ES8316_GPIO_FLAG, ES8316_GPIO_FLAG),
+};
+
+static const struct regmap_access_table es8316_volatile_table = {
+	.yes_ranges	= es8316_volatile_ranges,
+	.n_yes_ranges	= ARRAY_SIZE(es8316_volatile_ranges),
+};
+
 static const struct regmap_config es8316_regmap = {
 	.reg_bits = 8,
 	.val_bits = 8,
 	.max_register = 0x53,
+	.volatile_table	= &es8316_volatile_table,
 	.cache_type = REGCACHE_RBTREE,
 };
 
 static int es8316_i2c_probe(struct i2c_client *i2c_client,
 			    const struct i2c_device_id *id)
 {
+	struct device *dev = &i2c_client->dev;
 	struct es8316_priv *es8316;
-	struct regmap *regmap;
+	int ret;
 
 	es8316 = devm_kzalloc(&i2c_client->dev, sizeof(struct es8316_priv),
 			      GFP_KERNEL);
@@ -750,9 +767,23 @@
 
 	i2c_set_clientdata(i2c_client, es8316);
 
-	regmap = devm_regmap_init_i2c(i2c_client, &es8316_regmap);
-	if (IS_ERR(regmap))
-		return PTR_ERR(regmap);
+	es8316->regmap = devm_regmap_init_i2c(i2c_client, &es8316_regmap);
+	if (IS_ERR(es8316->regmap))
+		return PTR_ERR(es8316->regmap);
+
+	es8316->irq = i2c_client->irq;
+	mutex_init(&es8316->lock);
+
+	ret = devm_request_threaded_irq(dev, es8316->irq, NULL, es8316_irq,
+					IRQF_TRIGGER_HIGH | IRQF_ONESHOT,
+					"es8316", es8316);
+	if (ret == 0) {
+		/* Gets re-enabled by es8316_set_jack() */
+		disable_irq(es8316->irq);
+	} else {
+		dev_warn(dev, "Failed to get IRQ %d: %d\n", es8316->irq, ret);
+		es8316->irq = -ENXIO;
+	}
 
 	return devm_snd_soc_register_component(&i2c_client->dev,
 				      &soc_component_dev_es8316,
