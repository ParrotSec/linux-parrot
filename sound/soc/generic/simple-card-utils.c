--- conflicted
+++ resolved
@@ -32,17 +32,11 @@
 }
 EXPORT_SYMBOL_GPL(asoc_simple_convert_fixup);
 
-<<<<<<< HEAD
-void asoc_simple_card_parse_convert(struct device *dev, char *prefix,
-				    struct asoc_simple_card_data *data)
-=======
 void asoc_simple_parse_convert(struct device *dev,
 			       struct device_node *np,
 			       char *prefix,
 			       struct asoc_simple_data *data)
->>>>>>> 407d19ab
-{
-	struct device_node *np = dev->of_node;
+{
 	char prop[128];
 
 	if (!prefix)
@@ -149,34 +143,19 @@
 }
 EXPORT_SYMBOL_GPL(asoc_simple_parse_card_name);
 
-<<<<<<< HEAD
-static void asoc_simple_card_clk_register(struct asoc_simple_dai *dai,
-					  struct clk *clk)
-=======
 static int asoc_simple_clk_enable(struct asoc_simple_dai *dai)
->>>>>>> 407d19ab
-{
-	dai->clk = clk;
-}
-
-int asoc_simple_card_clk_enable(struct asoc_simple_dai *dai)
-{
-	return clk_prepare_enable(dai->clk);
+{
+	if (dai)
+		return clk_prepare_enable(dai->clk);
+
+	return 0;
 }
 
 static void asoc_simple_clk_disable(struct asoc_simple_dai *dai)
 {
-	clk_disable_unprepare(dai->clk);
-}
-<<<<<<< HEAD
-EXPORT_SYMBOL_GPL(asoc_simple_card_clk_disable);
-
-int asoc_simple_card_parse_clk(struct device *dev,
-			       struct device_node *node,
-			       struct device_node *dai_of_node,
-			       struct asoc_simple_dai *simple_dai,
-			       const char *name)
-=======
+	if (dai)
+		clk_disable_unprepare(dai->clk);
+}
 
 int asoc_simple_parse_clk(struct device *dev,
 			  struct device_node *node,
@@ -184,14 +163,11 @@
 			  struct asoc_simple_dai *simple_dai,
 			  const char *dai_name,
 			  struct snd_soc_dai_link_component *dlc)
->>>>>>> 407d19ab
 {
 	struct clk *clk;
 	u32 val;
 
 	/*
-<<<<<<< HEAD
-=======
 	 * Use snd_soc_dai_link_component instead of legacy style.
 	 * It is only for codec, but cpu will be supported in the future.
 	 * see
@@ -201,7 +177,6 @@
 		dai_of_node	= dlc->of_node;
 
 	/*
->>>>>>> 407d19ab
 	 * Parse dai->sysclk come from "clocks = <&xxx>"
 	 * (if system has common clock)
 	 *  or "system-clock-frequency = <xxx>"
@@ -211,7 +186,7 @@
 	if (!IS_ERR(clk)) {
 		simple_dai->sysclk = clk_get_rate(clk);
 
-		asoc_simple_card_clk_register(simple_dai, clk);
+		simple_dai->clk = clk;
 	} else if (!of_property_read_u32(node, "system-clock-frequency", &val)) {
 		simple_dai->sysclk = val;
 	} else {
@@ -223,45 +198,18 @@
 	if (of_property_read_bool(node, "system-clock-direction-out"))
 		simple_dai->clk_direction = SND_SOC_CLOCK_OUT;
 
-<<<<<<< HEAD
-	dev_dbg(dev, "%s : sysclk = %d, direction %d\n", name,
-		simple_dai->sysclk, simple_dai->clk_direction);
-
-	return 0;
-}
-EXPORT_SYMBOL_GPL(asoc_simple_card_parse_clk);
-
-int asoc_simple_card_parse_dai(struct device_node *node,
-				    struct device_node **dai_of_node,
-				    const char **dai_name,
-				    const char *list_name,
-				    const char *cells_name,
-				    int *is_single_link)
-=======
 	return 0;
 }
 EXPORT_SYMBOL_GPL(asoc_simple_parse_clk);
 
 int asoc_simple_startup(struct snd_pcm_substream *substream)
->>>>>>> 407d19ab
 {
 	struct snd_soc_pcm_runtime *rtd = substream->private_data;
 	struct asoc_simple_priv *priv = snd_soc_card_get_drvdata(rtd->card);
 	struct simple_dai_props *dai_props = simple_priv_to_props(priv, rtd->num);
 	int ret;
 
-<<<<<<< HEAD
-	if (!node)
-		return 0;
-
-	/*
-	 * Get node via "sound-dai = <&phandle port>"
-	 * it will be used as xxx_of_node on soc_bind_dai_link()
-	 */
-	ret = of_parse_phandle_with_args(node, list_name, cells_name, 0, &args);
-=======
 	ret = asoc_simple_clk_enable(dai_props->cpu_dai);
->>>>>>> 407d19ab
 	if (ret)
 		return ret;
 
@@ -275,18 +223,6 @@
 
 void asoc_simple_shutdown(struct snd_pcm_substream *substream)
 {
-<<<<<<< HEAD
-	struct device_node *node;
-	struct device_node *endpoint;
-	int i, id;
-	int ret;
-
-	ret = snd_soc_get_dai_id(ep);
-	if (ret != -ENOTSUPP)
-		return ret;
-
-	node = of_graph_get_port_parent(ep);
-=======
 	struct snd_soc_pcm_runtime *rtd = substream->private_data;
 	struct asoc_simple_priv *priv = snd_soc_card_get_drvdata(rtd->card);
 	struct simple_dai_props *dai_props =
@@ -297,7 +233,6 @@
 	asoc_simple_clk_disable(dai_props->codec_dai);
 }
 EXPORT_SYMBOL_GPL(asoc_simple_shutdown);
->>>>>>> 407d19ab
 
 static int asoc_simple_set_clk_rate(struct asoc_simple_dai *simple_dai,
 				    unsigned long rate)
@@ -314,20 +249,6 @@
 	return clk_set_rate(simple_dai->clk, rate);
 }
 
-<<<<<<< HEAD
-int asoc_simple_card_parse_graph_dai(struct device_node *ep,
-				     struct device_node **dai_of_node,
-				     const char **dai_name)
-{
-	struct device_node *node;
-	struct of_phandle_args args;
-	int ret;
-
-	if (!ep)
-		return 0;
-	if (!dai_name)
-		return 0;
-=======
 int asoc_simple_hw_params(struct snd_pcm_substream *substream,
 			  struct snd_pcm_hw_params *params)
 {
@@ -353,7 +274,6 @@
 		ret = asoc_simple_set_clk_rate(dai_props->cpu_dai, mclk);
 		if (ret < 0)
 			return ret;
->>>>>>> 407d19ab
 
 		ret = snd_soc_dai_set_sysclk(codec_dai, 0, mclk,
 					     SND_SOC_CLOCK_IN);
@@ -387,6 +307,9 @@
 				     struct asoc_simple_dai *simple_dai)
 {
 	int ret;
+
+	if (!simple_dai)
+		return 0;
 
 	if (simple_dai->sysclk) {
 		ret = snd_soc_dai_set_sysclk(dai, 0, simple_dai->sysclk,
@@ -412,9 +335,6 @@
 	return 0;
 }
 
-<<<<<<< HEAD
-int asoc_simple_card_canonicalize_dailink(struct snd_soc_dai_link *dai_link)
-=======
 int asoc_simple_dai_init(struct snd_soc_pcm_runtime *rtd)
 {
 	struct asoc_simple_priv *priv = snd_soc_card_get_drvdata(rtd->card);
@@ -436,19 +356,12 @@
 EXPORT_SYMBOL_GPL(asoc_simple_dai_init);
 
 void asoc_simple_canonicalize_platform(struct snd_soc_dai_link *dai_link)
->>>>>>> 407d19ab
 {
 	/* Assumes platform == cpu */
-	if (!dai_link->platform_of_node)
-		dai_link->platform_of_node = dai_link->cpu_of_node;
-
-	return 0;
-}
-<<<<<<< HEAD
-EXPORT_SYMBOL_GPL(asoc_simple_card_canonicalize_dailink);
-=======
+	if (!dai_link->platforms->of_node)
+		dai_link->platforms->of_node = dai_link->cpu_of_node;
+}
 EXPORT_SYMBOL_GPL(asoc_simple_canonicalize_platform);
->>>>>>> 407d19ab
 
 void asoc_simple_canonicalize_cpu(struct snd_soc_dai_link *dai_link,
 				  int is_single_links)
@@ -470,26 +383,18 @@
 int asoc_simple_clean_reference(struct snd_soc_card *card)
 {
 	struct snd_soc_dai_link *dai_link;
-	int num_links;
-
-	for (num_links = 0, dai_link = card->dai_link;
-	     num_links < card->num_links;
-	     num_links++, dai_link++) {
+	int i;
+
+	for_each_card_prelinks(card, i, dai_link) {
 		of_node_put(dai_link->cpu_of_node);
-		of_node_put(dai_link->codec_of_node);
+		of_node_put(dai_link->codecs->of_node);
 	}
 	return 0;
 }
 EXPORT_SYMBOL_GPL(asoc_simple_clean_reference);
 
-<<<<<<< HEAD
-int asoc_simple_card_of_parse_routing(struct snd_soc_card *card,
-				      char *prefix,
-				      int optional)
-=======
 int asoc_simple_parse_routing(struct snd_soc_card *card,
 			      char *prefix)
->>>>>>> 407d19ab
 {
 	struct device_node *node = card->dev->of_node;
 	char prop[128];
@@ -499,11 +404,8 @@
 
 	snprintf(prop, sizeof(prop), "%s%s", prefix, "routing");
 
-	if (!of_property_read_bool(node, prop)) {
-		if (optional)
-			return 0;
-		return -EINVAL;
-	}
+	if (!of_property_read_bool(node, prop))
+		return 0;
 
 	return snd_soc_of_parse_audio_routing(card, prop);
 }
