--- conflicted
+++ resolved
@@ -9,76 +9,19 @@
 #include <linux/device.h>
 #include <linux/module.h>
 #include <linux/of.h>
+#include <linux/of_device.h>
 #include <linux/platform_device.h>
 #include <linux/string.h>
 #include <sound/simple_card.h>
 #include <sound/soc-dai.h>
 #include <sound/soc.h>
 
-<<<<<<< HEAD
-struct simple_card_data {
-	struct snd_soc_card snd_card;
-	struct simple_dai_props {
-		struct asoc_simple_dai cpu_dai;
-		struct asoc_simple_dai codec_dai;
-		unsigned int mclk_fs;
-	} *dai_props;
-	unsigned int mclk_fs;
-	struct asoc_simple_jack hp_jack;
-	struct asoc_simple_jack mic_jack;
-	struct snd_soc_dai_link *dai_link;
-};
-
-#define simple_priv_to_card(priv) (&(priv)->snd_card)
-#define simple_priv_to_props(priv, i) ((priv)->dai_props + (i))
-#define simple_priv_to_dev(priv) (simple_priv_to_card(priv)->dev)
-#define simple_priv_to_link(priv, i) (simple_priv_to_card(priv)->dai_link + (i))
-=======
 #define DPCM_SELECTABLE 1
->>>>>>> 407d19ab
 
 #define DAI	"sound-dai"
 #define CELL	"#sound-dai-cells"
 #define PREFIX	"simple-audio-card,"
 
-<<<<<<< HEAD
-static int asoc_simple_card_startup(struct snd_pcm_substream *substream)
-{
-	struct snd_soc_pcm_runtime *rtd = substream->private_data;
-	struct simple_card_data *priv =	snd_soc_card_get_drvdata(rtd->card);
-	struct simple_dai_props *dai_props =
-		simple_priv_to_props(priv, rtd->num);
-	int ret;
-
-	ret = asoc_simple_card_clk_enable(&dai_props->cpu_dai);
-	if (ret)
-		return ret;
-
-	ret = asoc_simple_card_clk_enable(&dai_props->codec_dai);
-	if (ret)
-		asoc_simple_card_clk_disable(&dai_props->cpu_dai);
-
-	return ret;
-}
-
-static void asoc_simple_card_shutdown(struct snd_pcm_substream *substream)
-{
-	struct snd_soc_pcm_runtime *rtd = substream->private_data;
-	struct simple_card_data *priv =	snd_soc_card_get_drvdata(rtd->card);
-	struct simple_dai_props *dai_props =
-		simple_priv_to_props(priv, rtd->num);
-
-	asoc_simple_card_clk_disable(&dai_props->cpu_dai);
-
-	asoc_simple_card_clk_disable(&dai_props->codec_dai);
-}
-
-static int asoc_simple_set_clk_rate(struct asoc_simple_dai *simple_dai,
-				    unsigned long rate)
-{
-	if (!simple_dai->clk)
-		return 0;
-=======
 static const struct snd_soc_ops simple_ops = {
 	.startup	= asoc_simple_startup,
 	.shutdown	= asoc_simple_shutdown,
@@ -93,41 +36,10 @@
 {
 	struct of_phandle_args args;
 	int ret;
->>>>>>> 407d19ab
 
 	if (!node)
 		return 0;
 
-<<<<<<< HEAD
-	return clk_set_rate(simple_dai->clk, rate);
-}
-
-static int asoc_simple_card_hw_params(struct snd_pcm_substream *substream,
-				      struct snd_pcm_hw_params *params)
-{
-	struct snd_soc_pcm_runtime *rtd = substream->private_data;
-	struct snd_soc_dai *codec_dai = rtd->codec_dai;
-	struct snd_soc_dai *cpu_dai = rtd->cpu_dai;
-	struct simple_card_data *priv = snd_soc_card_get_drvdata(rtd->card);
-	struct simple_dai_props *dai_props =
-		simple_priv_to_props(priv, rtd->num);
-	unsigned int mclk, mclk_fs = 0;
-	int ret = 0;
-
-	if (priv->mclk_fs)
-		mclk_fs = priv->mclk_fs;
-	else if (dai_props->mclk_fs)
-		mclk_fs = dai_props->mclk_fs;
-
-	if (mclk_fs) {
-		mclk = params_rate(params) * mclk_fs;
-
-		ret = asoc_simple_set_clk_rate(&dai_props->codec_dai, mclk);
-		if (ret < 0)
-			return ret;
-
-		ret = asoc_simple_set_clk_rate(&dai_props->cpu_dai, mclk);
-=======
 	/*
 	 * Use snd_soc_dai_link_component instead of legacy style.
 	 * It is only for codec, but cpu will be supported in the future.
@@ -150,61 +62,18 @@
 	/* Get dai->name */
 	if (dai_name) {
 		ret = snd_soc_of_get_dai_name(node, dai_name);
->>>>>>> 407d19ab
 		if (ret < 0)
 			return ret;
 	}
-<<<<<<< HEAD
-	return 0;
-err:
-	return ret;
-}
-
-static const struct snd_soc_ops asoc_simple_card_ops = {
-	.startup = asoc_simple_card_startup,
-	.shutdown = asoc_simple_card_shutdown,
-	.hw_params = asoc_simple_card_hw_params,
-};
-
-static int asoc_simple_card_dai_init(struct snd_soc_pcm_runtime *rtd)
-{
-	struct simple_card_data *priv =	snd_soc_card_get_drvdata(rtd->card);
-	struct snd_soc_dai *codec = rtd->codec_dai;
-	struct snd_soc_dai *cpu = rtd->cpu_dai;
-	struct simple_dai_props *dai_props =
-		simple_priv_to_props(priv, rtd->num);
-	int ret;
-
-	ret = asoc_simple_card_init_dai(codec, &dai_props->codec_dai);
-	if (ret < 0)
-		return ret;
-
-	ret = asoc_simple_card_init_dai(cpu, &dai_props->cpu_dai);
-	if (ret < 0)
-		return ret;
-=======
 
 	*dai_of_node = args.np;
 
 	if (is_single_link)
 		*is_single_link = !args.args_count;
->>>>>>> 407d19ab
 
 	return 0;
 }
 
-<<<<<<< HEAD
-static int asoc_simple_card_dai_link_of(struct device_node *node,
-					struct simple_card_data *priv,
-					int idx,
-					bool is_top_level_node)
-{
-	struct device *dev = simple_priv_to_dev(priv);
-	struct snd_soc_dai_link *dai_link = simple_priv_to_link(priv, idx);
-	struct simple_dai_props *dai_props = simple_priv_to_props(priv, idx);
-	struct asoc_simple_dai *cpu_dai = &dai_props->cpu_dai;
-	struct asoc_simple_dai *codec_dai = &dai_props->codec_dai;
-=======
 static void simple_parse_convert(struct device *dev,
 				 struct device_node *np,
 				 struct asoc_simple_data *adata)
@@ -380,49 +249,46 @@
 	struct asoc_simple_dai *cpu_dai;
 	struct asoc_simple_dai *codec_dai;
 	struct device_node *top = dev->of_node;
->>>>>>> 407d19ab
 	struct device_node *cpu = NULL;
+	struct device_node *node = NULL;
 	struct device_node *plat = NULL;
-	struct device_node *codec = NULL;
 	char prop[128];
 	char *prefix = "";
 	int ret, single_cpu;
 
+	/*
+	 *	 |CPU   |Codec   : turn
+	 * CPU	 |Pass  |return
+	 * Codec |return|return
+	 * np
+	 */
+	if (!li->cpu || np == codec)
+		return 0;
+
+	cpu  = np;
+	node = of_get_parent(np);
+	li->link++;
+
+	dev_dbg(dev, "link_of (%pOF)\n", node);
+
 	/* For single DAI link & old style of DT node */
-	if (is_top_level_node)
+	if (is_top)
 		prefix = PREFIX;
-
-	snprintf(prop, sizeof(prop), "%scpu", prefix);
-	cpu = of_get_child_by_name(node, prop);
-
-	if (!cpu) {
-		ret = -EINVAL;
-		dev_err(dev, "%s: Can't find %s DT node\n", __func__, prop);
-		goto dai_link_of_err;
-	}
 
 	snprintf(prop, sizeof(prop), "%splat", prefix);
 	plat = of_get_child_by_name(node, prop);
 
-	snprintf(prop, sizeof(prop), "%scodec", prefix);
-	codec = of_get_child_by_name(node, prop);
-
-	if (!codec) {
-		ret = -EINVAL;
-		dev_err(dev, "%s: Can't find %s DT node\n", __func__, prop);
-		goto dai_link_of_err;
-	}
+	cpu_dai			=
+	dai_props->cpu_dai	= &priv->dais[li->dais++];
+	codec_dai		=
+	dai_props->codec_dai	= &priv->dais[li->dais++];
 
 	ret = asoc_simple_parse_daifmt(dev, node, codec,
 				       prefix, &dai_link->dai_fmt);
 	if (ret < 0)
 		goto dai_link_of_err;
 
-<<<<<<< HEAD
-	of_property_read_u32(node, "mclk-fs", &dai_props->mclk_fs);
-=======
 	simple_parse_mclk_fs(top, cpu, codec, dai_props, prefix);
->>>>>>> 407d19ab
 
 	ret = asoc_simple_parse_cpu(cpu, dai_link, &single_cpu);
 	if (ret < 0)
@@ -452,23 +318,6 @@
 	if (ret < 0)
 		goto dai_link_of_err;
 
-<<<<<<< HEAD
-	ret = asoc_simple_card_canonicalize_dailink(dai_link);
-	if (ret < 0)
-		goto dai_link_of_err;
-
-	ret = asoc_simple_card_set_dailink_name(dev, dai_link,
-						"%s-%s",
-						dai_link->cpu_dai_name,
-						dai_link->codec_dai_name);
-	if (ret < 0)
-		goto dai_link_of_err;
-
-	dai_link->ops = &asoc_simple_card_ops;
-	dai_link->init = asoc_simple_card_dai_init;
-
-	asoc_simple_card_canonicalize_cpu(dai_link, single_cpu);
-=======
 	ret = asoc_simple_set_dailink_name(dev, dai_link,
 					   "%s-%s",
 					   dai_link->cpu_dai_name,
@@ -481,19 +330,14 @@
 
 	asoc_simple_canonicalize_cpu(dai_link, single_cpu);
 	asoc_simple_canonicalize_platform(dai_link);
->>>>>>> 407d19ab
 
 dai_link_of_err:
-	of_node_put(cpu);
-	of_node_put(codec);
+	of_node_put(plat);
+	of_node_put(node);
 
 	return ret;
 }
 
-<<<<<<< HEAD
-static int asoc_simple_card_parse_aux_devs(struct device_node *node,
-					   struct simple_card_data *priv)
-=======
 static int simple_for_each_link(struct asoc_simple_priv *priv,
 			struct link_info *li,
 			int (*func_noml)(struct asoc_simple_priv *priv,
@@ -572,7 +416,6 @@
 
 static int simple_parse_aux_devs(struct device_node *node,
 				 struct asoc_simple_priv *priv)
->>>>>>> 407d19ab
 {
 	struct device *dev = simple_priv_to_dev(priv);
 	struct device_node *aux_node;
@@ -602,75 +445,60 @@
 	return 0;
 }
 
-<<<<<<< HEAD
-static int asoc_simple_card_parse_of(struct simple_card_data *priv)
-=======
 static int simple_parse_of(struct asoc_simple_priv *priv)
->>>>>>> 407d19ab
 {
 	struct device *dev = simple_priv_to_dev(priv);
+	struct device_node *top = dev->of_node;
 	struct snd_soc_card *card = simple_priv_to_card(priv);
-	struct device_node *dai_link;
-	struct device_node *node = dev->of_node;
+	struct link_info li;
 	int ret;
 
-	if (!node)
+	if (!top)
 		return -EINVAL;
 
-<<<<<<< HEAD
-	dai_link = of_get_child_by_name(node, PREFIX "dai-link");
-
-	ret = asoc_simple_card_of_parse_widgets(card, PREFIX);
-=======
 	ret = asoc_simple_parse_widgets(card, PREFIX);
->>>>>>> 407d19ab
-	if (ret < 0)
-		goto card_parse_end;
-
-<<<<<<< HEAD
-	ret = asoc_simple_card_of_parse_routing(card, PREFIX, 1);
-=======
+	if (ret < 0)
+		return ret;
+
 	ret = asoc_simple_parse_routing(card, PREFIX);
 	if (ret < 0)
 		return ret;
 
 	ret = asoc_simple_parse_pin_switches(card, PREFIX);
->>>>>>> 407d19ab
-	if (ret < 0)
-		goto card_parse_end;
-
-	/* Factor to mclk, used in hw_params() */
-	of_property_read_u32(node, PREFIX "mclk-fs", &priv->mclk_fs);
+	if (ret < 0)
+		return ret;
 
 	/* Single/Muti DAI link(s) & New style of DT node */
-	if (dai_link) {
-		struct device_node *np = NULL;
-		int i = 0;
-
-		for_each_child_of_node(node, np) {
-			dev_dbg(dev, "\tlink %d:\n", i);
-			ret = asoc_simple_card_dai_link_of(np, priv,
-							   i, false);
-			if (ret < 0) {
-				of_node_put(np);
-				goto card_parse_end;
-			}
-			i++;
-		}
-	} else {
-		/* For single DAI link & old style of DT node */
-		ret = asoc_simple_card_dai_link_of(node, priv, 0, true);
+	memset(&li, 0, sizeof(li));
+	for (li.cpu = 1; li.cpu >= 0; li.cpu--) {
+		/*
+		 * Detect all CPU first, and Detect all Codec 2nd.
+		 *
+		 * In Normal sound case, all DAIs are detected
+		 * as "CPU-Codec".
+		 *
+		 * In DPCM sound case,
+		 * all CPUs   are detected as "CPU-dummy", and
+		 * all Codecs are detected as "dummy-Codec".
+		 * To avoid random sub-device numbering,
+		 * detect "dummy-Codec" in last;
+		 */
+		ret = simple_for_each_link(priv, &li,
+					   simple_dai_link_of,
+					   simple_dai_link_of_dpcm);
 		if (ret < 0)
-			goto card_parse_end;
+			return ret;
 	}
 
 	ret = asoc_simple_parse_card_name(card, PREFIX);
 	if (ret < 0)
-		goto card_parse_end;
-
-<<<<<<< HEAD
-	ret = asoc_simple_card_parse_aux_devs(node, priv);
-=======
+		return ret;
+
+	ret = simple_parse_aux_devs(top, priv);
+
+	return ret;
+}
+
 static int simple_count_noml(struct asoc_simple_priv *priv,
 			     struct device_node *np,
 			     struct device_node *codec,
@@ -692,14 +520,10 @@
 	li->link++; /* CPU-dummy or dummy-Codec */
 	if (np == codec)
 		li->conf++;
->>>>>>> 407d19ab
-
-card_parse_end:
-	of_node_put(dai_link);
-
-<<<<<<< HEAD
-	return ret;
-=======
+
+	return 0;
+}
+
 static void simple_get_dais_count(struct asoc_simple_priv *priv,
 				  struct link_info *li)
 {
@@ -765,16 +589,11 @@
 
 	dev_dbg(dev, "link %d, dais %d, ccnf %d\n",
 		li->link, li->dais, li->conf);
->>>>>>> 407d19ab
-}
-
-static int asoc_simple_soc_card_probe(struct snd_soc_card *card)
-{
-<<<<<<< HEAD
-	struct simple_card_data *priv = snd_soc_card_get_drvdata(card);
-=======
+}
+
+static int simple_soc_probe(struct snd_soc_card *card)
+{
 	struct asoc_simple_priv *priv = snd_soc_card_get_drvdata(card);
->>>>>>> 407d19ab
 	int ret;
 
 	ret = asoc_simple_init_hp(card, &priv->hp_jack, PREFIX);
@@ -788,53 +607,20 @@
 	return 0;
 }
 
-static int asoc_simple_card_probe(struct platform_device *pdev)
-{
-<<<<<<< HEAD
-	struct simple_card_data *priv;
-	struct snd_soc_dai_link *dai_link;
-	struct simple_dai_props *dai_props;
-	struct device *dev = &pdev->dev;
-	struct device_node *np = dev->of_node;
-	struct snd_soc_card *card;
-	int num, ret;
-
-	/* Get the number of DAI links */
-	if (np && of_get_child_by_name(np, PREFIX "dai-link"))
-		num = of_get_child_count(np);
-	else
-		num = 1;
-=======
+static int simple_probe(struct platform_device *pdev)
+{
 	struct asoc_simple_priv *priv;
 	struct device *dev = &pdev->dev;
 	struct device_node *np = dev->of_node;
 	struct snd_soc_card *card;
 	struct link_info li;
 	int ret;
->>>>>>> 407d19ab
 
 	/* Allocate the private data and the DAI link array */
 	priv = devm_kzalloc(dev, sizeof(*priv), GFP_KERNEL);
 	if (!priv)
 		return -ENOMEM;
 
-<<<<<<< HEAD
-	dai_props = devm_kcalloc(dev, num, sizeof(*dai_props), GFP_KERNEL);
-	dai_link  = devm_kcalloc(dev, num, sizeof(*dai_link), GFP_KERNEL);
-	if (!dai_props || !dai_link)
-		return -ENOMEM;
-
-	priv->dai_props			= dai_props;
-	priv->dai_link			= dai_link;
-
-	/* Init snd_soc_card */
-	card = simple_priv_to_card(priv);
-	card->owner		= THIS_MODULE;
-	card->dev		= dev;
-	card->dai_link		= priv->dai_link;
-	card->num_links		= num;
-	card->probe		= asoc_simple_soc_card_probe;
-=======
 	card = simple_priv_to_card(priv);
 	card->owner		= THIS_MODULE;
 	card->dev		= dev;
@@ -848,11 +634,10 @@
 	ret = asoc_simple_init_priv(priv, &li);
 	if (ret < 0)
 		return ret;
->>>>>>> 407d19ab
 
 	if (np && of_device_is_available(np)) {
 
-		ret = asoc_simple_card_parse_of(priv);
+		ret = simple_parse_of(priv);
 		if (ret < 0) {
 			if (ret != -EPROBE_DEFER)
 				dev_err(dev, "parse error %d\n", ret);
@@ -861,15 +646,12 @@
 
 	} else {
 		struct asoc_simple_card_info *cinfo;
-<<<<<<< HEAD
-=======
 		struct snd_soc_dai_link_component *codecs;
 		struct snd_soc_dai_link_component *platform;
 		struct snd_soc_dai_link *dai_link = priv->dai_link;
 		struct simple_dai_props *dai_props = priv->dai_props;
 
 		int dai_idx = 0;
->>>>>>> 407d19ab
 
 		cinfo = dev->platform_data;
 		if (!cinfo) {
@@ -886,27 +668,26 @@
 			return -EINVAL;
 		}
 
+		dai_props->cpu_dai	= &priv->dais[dai_idx++];
+		dai_props->codec_dai	= &priv->dais[dai_idx++];
+
+		codecs			= dai_link->codecs;
+		codecs->name		= cinfo->codec;
+		codecs->dai_name	= cinfo->codec_dai.name;
+
+		platform		= dai_link->platforms;
+		platform->name		= cinfo->platform;
+
 		card->name		= (cinfo->card) ? cinfo->card : cinfo->name;
 		dai_link->name		= cinfo->name;
 		dai_link->stream_name	= cinfo->name;
-		dai_link->platform_name	= cinfo->platform;
-		dai_link->codec_name	= cinfo->codec;
 		dai_link->cpu_dai_name	= cinfo->cpu_dai.name;
-		dai_link->codec_dai_name = cinfo->codec_dai.name;
 		dai_link->dai_fmt	= cinfo->daifmt;
-<<<<<<< HEAD
-		dai_link->init		= asoc_simple_card_dai_init;
-		memcpy(&priv->dai_props->cpu_dai, &cinfo->cpu_dai,
-					sizeof(priv->dai_props->cpu_dai));
-		memcpy(&priv->dai_props->codec_dai, &cinfo->codec_dai,
-					sizeof(priv->dai_props->codec_dai));
-=======
 		dai_link->init		= asoc_simple_dai_init;
 		memcpy(dai_props->cpu_dai, &cinfo->cpu_dai,
 					sizeof(*dai_props->cpu_dai));
 		memcpy(dai_props->codec_dai, &cinfo->codec_dai,
 					sizeof(*dai_props->codec_dai));
->>>>>>> 407d19ab
 	}
 
 	snd_soc_card_set_drvdata(card, priv);
@@ -924,27 +705,29 @@
 	return ret;
 }
 
-static int asoc_simple_card_remove(struct platform_device *pdev)
+static int simple_remove(struct platform_device *pdev)
 {
 	struct snd_soc_card *card = platform_get_drvdata(pdev);
 
 	return asoc_simple_clean_reference(card);
 }
 
-static const struct of_device_id asoc_simple_of_match[] = {
+static const struct of_device_id simple_of_match[] = {
 	{ .compatible = "simple-audio-card", },
+	{ .compatible = "simple-scu-audio-card",
+	  .data = (void *)DPCM_SELECTABLE },
 	{},
 };
-MODULE_DEVICE_TABLE(of, asoc_simple_of_match);
+MODULE_DEVICE_TABLE(of, simple_of_match);
 
 static struct platform_driver asoc_simple_card = {
 	.driver = {
 		.name = "asoc-simple-card",
 		.pm = &snd_soc_pm_ops,
-		.of_match_table = asoc_simple_of_match,
+		.of_match_table = simple_of_match,
 	},
-	.probe = asoc_simple_card_probe,
-	.remove = asoc_simple_card_remove,
+	.probe = simple_probe,
+	.remove = simple_remove,
 };
 
 module_platform_driver(asoc_simple_card);
