// SPDX-License-Identifier: GPL-2.0
//
// ASoC audio graph sound card support
//
// Copyright (C) 2016 Renesas Solutions Corp.
// Kuninori Morimoto <kuninori.morimoto.gx@renesas.com>
//
// based on ${LINUX}/sound/soc/generic/simple-card.c

#include <linux/clk.h>
#include <linux/device.h>
#include <linux/gpio.h>
#include <linux/gpio/consumer.h>
#include <linux/module.h>
#include <linux/of.h>
#include <linux/of_device.h>
#include <linux/of_gpio.h>
#include <linux/of_graph.h>
#include <linux/platform_device.h>
#include <linux/string.h>
#include <sound/simple_card_utils.h>

<<<<<<< HEAD
struct graph_card_data {
	struct snd_soc_card snd_card;
	struct graph_dai_props {
		struct asoc_simple_dai cpu_dai;
		struct asoc_simple_dai codec_dai;
		unsigned int mclk_fs;
	} *dai_props;
	unsigned int mclk_fs;
	struct asoc_simple_jack hp_jack;
	struct asoc_simple_jack mic_jack;
	struct snd_soc_dai_link *dai_link;
	struct gpio_desc *pa_gpio;
};

static int asoc_graph_card_outdrv_event(struct snd_soc_dapm_widget *w,
					struct snd_kcontrol *kcontrol,
					int event)
{
	struct snd_soc_dapm_context *dapm = w->dapm;
	struct graph_card_data *priv = snd_soc_card_get_drvdata(dapm->card);
=======
#define DPCM_SELECTABLE 1

#define PREFIX	"audio-graph-card,"

static int graph_outdrv_event(struct snd_soc_dapm_widget *w,
			      struct snd_kcontrol *kcontrol,
			      int event)
{
	struct snd_soc_dapm_context *dapm = w->dapm;
	struct asoc_simple_priv *priv = snd_soc_card_get_drvdata(dapm->card);
>>>>>>> 407d19ab

	switch (event) {
	case SND_SOC_DAPM_POST_PMU:
		gpiod_set_value_cansleep(priv->pa_gpio, 1);
		break;
	case SND_SOC_DAPM_PRE_PMD:
		gpiod_set_value_cansleep(priv->pa_gpio, 0);
		break;
	default:
		return -EINVAL;
	}

	return 0;
}

static const struct snd_soc_dapm_widget asoc_graph_card_dapm_widgets[] = {
	SND_SOC_DAPM_OUT_DRV_E("Amplifier", SND_SOC_NOPM,
			       0, 0, NULL, 0, asoc_graph_card_outdrv_event,
			       SND_SOC_DAPM_POST_PMU | SND_SOC_DAPM_PRE_PMD),
};

<<<<<<< HEAD
#define graph_priv_to_card(priv) (&(priv)->snd_card)
#define graph_priv_to_props(priv, i) ((priv)->dai_props + (i))
#define graph_priv_to_dev(priv) (graph_priv_to_card(priv)->dev)
#define graph_priv_to_link(priv, i) (graph_priv_to_card(priv)->dai_link + (i))

static int asoc_graph_card_startup(struct snd_pcm_substream *substream)
{
	struct snd_soc_pcm_runtime *rtd = substream->private_data;
	struct graph_card_data *priv = snd_soc_card_get_drvdata(rtd->card);
	struct graph_dai_props *dai_props = graph_priv_to_props(priv, rtd->num);
	int ret;

	ret = asoc_simple_card_clk_enable(&dai_props->cpu_dai);
	if (ret)
		return ret;

	ret = asoc_simple_card_clk_enable(&dai_props->codec_dai);
	if (ret)
		asoc_simple_card_clk_disable(&dai_props->cpu_dai);
=======
static const struct snd_soc_ops graph_ops = {
	.startup	= asoc_simple_startup,
	.shutdown	= asoc_simple_shutdown,
	.hw_params	= asoc_simple_hw_params,
};

static int graph_get_dai_id(struct device_node *ep)
{
	struct device_node *node;
	struct device_node *endpoint;
	struct of_endpoint info;
	int i, id;
	int ret;

	/* use driver specified DAI ID if exist */
	ret = snd_soc_get_dai_id(ep);
	if (ret != -ENOTSUPP)
		return ret;

	/* use endpoint/port reg if exist */
	ret = of_graph_parse_endpoint(ep, &info);
	if (ret == 0) {
		/*
		 * Because it will count port/endpoint if it doesn't have "reg".
		 * But, we can't judge whether it has "no reg", or "reg = <0>"
		 * only of_graph_parse_endpoint().
		 * We need to check "reg" property
		 */
		if (of_get_property(ep,   "reg", NULL))
			return info.id;
>>>>>>> 407d19ab

		node = of_get_parent(ep);
		of_node_put(node);
		if (of_get_property(node, "reg", NULL))
			return info.port;
	}
	node = of_graph_get_port_parent(ep);

<<<<<<< HEAD
static void asoc_graph_card_shutdown(struct snd_pcm_substream *substream)
{
	struct snd_soc_pcm_runtime *rtd = substream->private_data;
	struct graph_card_data *priv = snd_soc_card_get_drvdata(rtd->card);
	struct graph_dai_props *dai_props = graph_priv_to_props(priv, rtd->num);

	asoc_simple_card_clk_disable(&dai_props->cpu_dai);

	asoc_simple_card_clk_disable(&dai_props->codec_dai);
}

static int asoc_graph_card_hw_params(struct snd_pcm_substream *substream,
				     struct snd_pcm_hw_params *params)
{
	struct snd_soc_pcm_runtime *rtd = substream->private_data;
	struct snd_soc_dai *codec_dai = rtd->codec_dai;
	struct snd_soc_dai *cpu_dai = rtd->cpu_dai;
	struct graph_card_data *priv = snd_soc_card_get_drvdata(rtd->card);
	struct graph_dai_props *dai_props = graph_priv_to_props(priv, rtd->num);
	unsigned int mclk, mclk_fs = 0;
	int ret = 0;

	if (priv->mclk_fs)
		mclk_fs = priv->mclk_fs;
	else if (dai_props->mclk_fs)
		mclk_fs = dai_props->mclk_fs;

	if (mclk_fs) {
		mclk = params_rate(params) * mclk_fs;
		ret = snd_soc_dai_set_sysclk(codec_dai, 0, mclk,
					     SND_SOC_CLOCK_IN);
		if (ret && ret != -ENOTSUPP)
			goto err;

		ret = snd_soc_dai_set_sysclk(cpu_dai, 0, mclk,
					     SND_SOC_CLOCK_OUT);
		if (ret && ret != -ENOTSUPP)
			goto err;
=======
	/*
	 * Non HDMI sound case, counting port/endpoint on its DT
	 * is enough. Let's count it.
	 */
	i = 0;
	id = -1;
	for_each_endpoint_of_node(node, endpoint) {
		if (endpoint == ep)
			id = i;
		i++;
	}

	of_node_put(node);

	if (id < 0)
		return -ENODEV;

	return id;
}

static int asoc_simple_parse_dai(struct device_node *ep,
				 struct snd_soc_dai_link_component *dlc,
				 struct device_node **dai_of_node,
				 const char **dai_name,
				 int *is_single_link)
{
	struct device_node *node;
	struct of_phandle_args args;
	int ret;

	/*
	 * Use snd_soc_dai_link_component instead of legacy style.
	 * It is only for codec, but cpu will be supported in the future.
	 * see
	 *	soc-core.c :: snd_soc_init_multicodec()
	 */
	if (dlc) {
		dai_name	= &dlc->dai_name;
		dai_of_node	= &dlc->of_node;
>>>>>>> 407d19ab
	}

<<<<<<< HEAD
static const struct snd_soc_ops asoc_graph_card_ops = {
	.startup = asoc_graph_card_startup,
	.shutdown = asoc_graph_card_shutdown,
	.hw_params = asoc_graph_card_hw_params,
};

static int asoc_graph_card_dai_init(struct snd_soc_pcm_runtime *rtd)
{
	struct graph_card_data *priv =	snd_soc_card_get_drvdata(rtd->card);
	struct snd_soc_dai *codec = rtd->codec_dai;
	struct snd_soc_dai *cpu = rtd->cpu_dai;
	struct graph_dai_props *dai_props =
		graph_priv_to_props(priv, rtd->num);
	int ret;

	ret = asoc_simple_card_init_dai(codec, &dai_props->codec_dai);
	if (ret < 0)
		return ret;

	ret = asoc_simple_card_init_dai(cpu, &dai_props->cpu_dai);
=======
	if (!ep)
		return 0;
	if (!dai_name)
		return 0;

	node = of_graph_get_port_parent(ep);

	/* Get dai->name */
	args.np		= node;
	args.args[0]	= graph_get_dai_id(ep);
	args.args_count	= (of_graph_get_endpoint_count(node) > 1);

	ret = snd_soc_get_dai_name(&args, dai_name);
>>>>>>> 407d19ab
	if (ret < 0)
		return ret;

	*dai_of_node = node;

<<<<<<< HEAD
static int asoc_graph_card_dai_link_of(struct device_node *cpu_port,
					struct graph_card_data *priv,
					int idx)
{
	struct device *dev = graph_priv_to_dev(priv);
	struct snd_soc_dai_link *dai_link = graph_priv_to_link(priv, idx);
	struct graph_dai_props *dai_props = graph_priv_to_props(priv, idx);
	struct asoc_simple_dai *cpu_dai = &dai_props->cpu_dai;
	struct asoc_simple_dai *codec_dai = &dai_props->codec_dai;
	struct device_node *cpu_ep    = of_get_next_child(cpu_port, NULL);
	struct device_node *codec_ep = of_graph_get_remote_endpoint(cpu_ep);
	struct device_node *rcpu_ep = of_graph_get_remote_endpoint(codec_ep);
	int ret;

	if (rcpu_ep != cpu_ep) {
		dev_err(dev, "remote-endpoint mismatch (%s/%s/%s)\n",
			cpu_ep->name, codec_ep->name, rcpu_ep->name);
		ret = -EINVAL;
		goto dai_link_of_err;
	}

	ret = asoc_simple_card_parse_daifmt(dev, cpu_ep, codec_ep,
					    NULL, &dai_link->dai_fmt);
=======
	if (is_single_link)
		*is_single_link = of_graph_get_endpoint_count(node) == 1;

	return 0;
}

static void graph_parse_convert(struct device *dev,
				struct device_node *ep,
				struct asoc_simple_data *adata)
{
	struct device_node *top = dev->of_node;
	struct device_node *port = of_get_parent(ep);
	struct device_node *ports = of_get_parent(port);
	struct device_node *node = of_graph_get_port_parent(ep);

	asoc_simple_parse_convert(dev, top,   NULL,   adata);
	asoc_simple_parse_convert(dev, node,  PREFIX, adata);
	asoc_simple_parse_convert(dev, ports, NULL,   adata);
	asoc_simple_parse_convert(dev, port,  NULL,   adata);
	asoc_simple_parse_convert(dev, ep,    NULL,   adata);

	of_node_put(port);
	of_node_put(ports);
	of_node_put(node);
}

static void graph_parse_mclk_fs(struct device_node *top,
				struct device_node *ep,
				struct simple_dai_props *props)
{
	struct device_node *port	= of_get_parent(ep);
	struct device_node *ports	= of_get_parent(port);
	struct device_node *node	= of_graph_get_port_parent(ep);

	of_property_read_u32(top,	"mclk-fs", &props->mclk_fs);
	of_property_read_u32(ports,	"mclk-fs", &props->mclk_fs);
	of_property_read_u32(port,	"mclk-fs", &props->mclk_fs);
	of_property_read_u32(ep,	"mclk-fs", &props->mclk_fs);

	of_node_put(port);
	of_node_put(ports);
	of_node_put(node);
}

static int graph_dai_link_of_dpcm(struct asoc_simple_priv *priv,
				  struct device_node *cpu_ep,
				  struct device_node *codec_ep,
				  struct link_info *li,
				  int dup_codec)
{
	struct device *dev = simple_priv_to_dev(priv);
	struct snd_soc_dai_link *dai_link = simple_priv_to_link(priv, li->link);
	struct simple_dai_props *dai_props = simple_priv_to_props(priv, li->link);
	struct device_node *top = dev->of_node;
	struct device_node *ep = li->cpu ? cpu_ep : codec_ep;
	struct device_node *port;
	struct device_node *ports;
	struct device_node *node;
	struct asoc_simple_dai *dai;
	struct snd_soc_dai_link_component *codecs = dai_link->codecs;
	int ret;

	/* Do it all CPU endpoint, and 1st Codec endpoint */
	if (!li->cpu && dup_codec)
		return 0;

	port	= of_get_parent(ep);
	ports	= of_get_parent(port);
	node	= of_graph_get_port_parent(ep);

	li->link++;

	dev_dbg(dev, "link_of DPCM (%pOF)\n", ep);

	of_node_put(ports);
	of_node_put(port);
	of_node_put(node);

	if (li->cpu) {
		int is_single_links = 0;

		/* BE is dummy */
		codecs->of_node		= NULL;
		codecs->dai_name	= "snd-soc-dummy-dai";
		codecs->name		= "snd-soc-dummy";

		/* FE settings */
		dai_link->dynamic		= 1;
		dai_link->dpcm_merged_format	= 1;

		dai =
		dai_props->cpu_dai	= &priv->dais[li->dais++];

		ret = asoc_simple_parse_cpu(ep, dai_link, &is_single_links);
		if (ret)
			return ret;

		ret = asoc_simple_parse_clk_cpu(dev, ep, dai_link, dai);
		if (ret < 0)
			return ret;

		ret = asoc_simple_set_dailink_name(dev, dai_link,
						   "fe.%s",
						   dai_link->cpu_dai_name);
		if (ret < 0)
			return ret;

		/* card->num_links includes Codec */
		asoc_simple_canonicalize_cpu(dai_link, is_single_links);
	} else {
		struct snd_soc_codec_conf *cconf;

		/* FE is dummy */
		dai_link->cpu_of_node		= NULL;
		dai_link->cpu_dai_name		= "snd-soc-dummy-dai";
		dai_link->cpu_name		= "snd-soc-dummy";

		/* BE settings */
		dai_link->no_pcm		= 1;
		dai_link->be_hw_params_fixup	= asoc_simple_be_hw_params_fixup;

		dai =
		dai_props->codec_dai	= &priv->dais[li->dais++];

		cconf =
		dai_props->codec_conf	= &priv->codec_conf[li->conf++];

		ret = asoc_simple_parse_codec(ep, dai_link);
		if (ret < 0)
			return ret;

		ret = asoc_simple_parse_clk_codec(dev, ep, dai_link, dai);
		if (ret < 0)
			return ret;

		ret = asoc_simple_set_dailink_name(dev, dai_link,
						   "be.%s",
						   codecs->dai_name);
		if (ret < 0)
			return ret;

		/* check "prefix" from top node */
		snd_soc_of_parse_node_prefix(top, cconf, codecs->of_node,
					      "prefix");
		snd_soc_of_parse_node_prefix(node, cconf, codecs->of_node,
					     PREFIX "prefix");
		snd_soc_of_parse_node_prefix(ports, cconf, codecs->of_node,
					     "prefix");
		snd_soc_of_parse_node_prefix(port, cconf, codecs->of_node,
					     "prefix");
	}

	graph_parse_convert(dev, ep, &dai_props->adata);
	graph_parse_mclk_fs(top, ep, dai_props);

	asoc_simple_canonicalize_platform(dai_link);

	ret = asoc_simple_parse_tdm(ep, dai);
	if (ret)
		return ret;

	ret = asoc_simple_parse_daifmt(dev, cpu_ep, codec_ep,
				       NULL, &dai_link->dai_fmt);
>>>>>>> 407d19ab
	if (ret < 0)
		goto dai_link_of_err;

<<<<<<< HEAD
	of_property_read_u32(rcpu_ep, "mclk-fs", &dai_props->mclk_fs);
=======
	dai_link->dpcm_playback		= 1;
	dai_link->dpcm_capture		= 1;
	dai_link->ops			= &graph_ops;
	dai_link->init			= asoc_simple_dai_init;

	return 0;
}

static int graph_dai_link_of(struct asoc_simple_priv *priv,
			     struct device_node *cpu_ep,
			     struct device_node *codec_ep,
			     struct link_info *li)
{
	struct device *dev = simple_priv_to_dev(priv);
	struct snd_soc_dai_link *dai_link = simple_priv_to_link(priv, li->link);
	struct simple_dai_props *dai_props = simple_priv_to_props(priv, li->link);
	struct device_node *top = dev->of_node;
	struct asoc_simple_dai *cpu_dai;
	struct asoc_simple_dai *codec_dai;
	int ret, single_cpu;

	/* Do it only CPU turn */
	if (!li->cpu)
		return 0;

	dev_dbg(dev, "link_of (%pOF)\n", cpu_ep);

	li->link++;

	cpu_dai			=
	dai_props->cpu_dai	= &priv->dais[li->dais++];
	codec_dai		=
	dai_props->codec_dai	= &priv->dais[li->dais++];

	/* Factor to mclk, used in hw_params() */
	graph_parse_mclk_fs(top, cpu_ep,   dai_props);
	graph_parse_mclk_fs(top, codec_ep, dai_props);

	ret = asoc_simple_parse_daifmt(dev, cpu_ep, codec_ep,
				       NULL, &dai_link->dai_fmt);
	if (ret < 0)
		return ret;
>>>>>>> 407d19ab

	ret = asoc_simple_parse_cpu(cpu_ep, dai_link, &single_cpu);
	if (ret < 0)
		goto dai_link_of_err;

	ret = asoc_simple_parse_codec(codec_ep, dai_link);
	if (ret < 0)
		goto dai_link_of_err;

	ret = asoc_simple_parse_tdm(cpu_ep, cpu_dai);
	if (ret < 0)
		goto dai_link_of_err;

	ret = asoc_simple_parse_tdm(codec_ep, codec_dai);
	if (ret < 0)
		goto dai_link_of_err;

	ret = asoc_simple_parse_clk_cpu(dev, cpu_ep, dai_link, cpu_dai);
	if (ret < 0)
		goto dai_link_of_err;

	ret = asoc_simple_parse_clk_codec(dev, codec_ep, dai_link, codec_dai);
	if (ret < 0)
		goto dai_link_of_err;

	ret = asoc_simple_card_canonicalize_dailink(dai_link);
	if (ret < 0)
		goto dai_link_of_err;

<<<<<<< HEAD
	ret = asoc_simple_card_set_dailink_name(dev, dai_link,
						"%s-%s",
						dai_link->cpu_dai_name,
						dai_link->codec_dai_name);
=======
	ret = asoc_simple_set_dailink_name(dev, dai_link,
					   "%s-%s",
					   dai_link->cpu_dai_name,
					   dai_link->codecs->dai_name);
>>>>>>> 407d19ab
	if (ret < 0)
		goto dai_link_of_err;

<<<<<<< HEAD
	dai_link->ops = &asoc_graph_card_ops;
	dai_link->init = asoc_graph_card_dai_init;

	asoc_simple_card_canonicalize_cpu(dai_link,
		of_graph_get_endpoint_count(dai_link->cpu_of_node) == 1);
=======
	dai_link->ops = &graph_ops;
	dai_link->init = asoc_simple_dai_init;

	asoc_simple_canonicalize_cpu(dai_link, single_cpu);
	asoc_simple_canonicalize_platform(dai_link);
>>>>>>> 407d19ab

dai_link_of_err:
	of_node_put(cpu_ep);
	of_node_put(rcpu_ep);
	of_node_put(codec_ep);

	return ret;
}

<<<<<<< HEAD
static int asoc_graph_card_parse_of(struct graph_card_data *priv)
{
	struct of_phandle_iterator it;
	struct device *dev = graph_priv_to_dev(priv);
	struct snd_soc_card *card = graph_priv_to_card(priv);
	struct device_node *node = dev->of_node;
	int rc, idx = 0;
=======
static int graph_for_each_link(struct asoc_simple_priv *priv,
			struct link_info *li,
			int (*func_noml)(struct asoc_simple_priv *priv,
					 struct device_node *cpu_ep,
					 struct device_node *codec_ep,
					 struct link_info *li),
			int (*func_dpcm)(struct asoc_simple_priv *priv,
					 struct device_node *cpu_ep,
					 struct device_node *codec_ep,
					 struct link_info *li, int dup_codec))
{
	struct of_phandle_iterator it;
	struct device *dev = simple_priv_to_dev(priv);
	struct device_node *node = dev->of_node;
	struct device_node *cpu_port;
	struct device_node *cpu_ep;
	struct device_node *codec_ep;
	struct device_node *codec_port;
	struct device_node *codec_port_old = NULL;
	struct asoc_simple_data adata;
	uintptr_t dpcm_selectable = (uintptr_t)of_device_get_match_data(dev);
	int rc, ret;

	/* loop for all listed CPU port */
	of_for_each_phandle(&it, rc, node, "dais", NULL, 0) {
		cpu_port = it.node;
		cpu_ep	 = NULL;

		/* loop for all CPU endpoint */
		while (1) {
			cpu_ep = of_get_next_child(cpu_port, cpu_ep);
			if (!cpu_ep)
				break;

			/* get codec */
			codec_ep = of_graph_get_remote_endpoint(cpu_ep);
			codec_port = of_get_parent(codec_ep);

			/* get convert-xxx property */
			memset(&adata, 0, sizeof(adata));
			graph_parse_convert(dev, codec_ep, &adata);
			graph_parse_convert(dev, cpu_ep,   &adata);

			/*
			 * It is DPCM
			 * if Codec port has many endpoints,
			 * or has convert-xxx property
			 */
			if (dpcm_selectable &&
			    ((of_get_child_count(codec_port) > 1) ||
			     adata.convert_rate || adata.convert_channels))
				ret = func_dpcm(priv, cpu_ep, codec_ep, li,
						(codec_port_old == codec_port));
			/* else normal sound */
			else
				ret = func_noml(priv, cpu_ep, codec_ep, li);

			of_node_put(codec_ep);
			of_node_put(codec_port);

			if (ret < 0)
				return ret;

			codec_port_old = codec_port;
		}
	}

	return 0;
}

static int graph_parse_of(struct asoc_simple_priv *priv)
{
	struct snd_soc_card *card = simple_priv_to_card(priv);
	struct link_info li;
>>>>>>> 407d19ab
	int ret;

	ret = asoc_simple_parse_widgets(card, NULL);
	if (ret < 0)
		return ret;

<<<<<<< HEAD
	ret = asoc_simple_card_of_parse_routing(card, NULL, 1);
=======
	ret = asoc_simple_parse_routing(card, NULL);
>>>>>>> 407d19ab
	if (ret < 0)
		return ret;

	/* Factor to mclk, used in hw_params() */
	of_property_read_u32(node, "mclk-fs", &priv->mclk_fs);

	of_for_each_phandle(&it, rc, node, "dais", NULL, 0) {
		ret = asoc_graph_card_dai_link_of(it.node, priv, idx++);
		if (ret < 0) {
			of_node_put(it.node);

			return ret;
		}
	}

	return asoc_simple_parse_card_name(card, NULL);
}

<<<<<<< HEAD
static int asoc_graph_get_dais_count(struct device *dev)
{
	struct of_phandle_iterator it;
	struct device_node *node = dev->of_node;
	int count = 0;
	int rc;

	of_for_each_phandle(&it, rc, node, "dais", NULL, 0)
		count++;
=======
static int graph_count_noml(struct asoc_simple_priv *priv,
			    struct device_node *cpu_ep,
			    struct device_node *codec_ep,
			    struct link_info *li)
{
	struct device *dev = simple_priv_to_dev(priv);

	li->link += 1; /* 1xCPU-Codec */
	li->dais += 2; /* 1xCPU + 1xCodec */

	dev_dbg(dev, "Count As Normal\n");

	return 0;
}

static int graph_count_dpcm(struct asoc_simple_priv *priv,
			    struct device_node *cpu_ep,
			    struct device_node *codec_ep,
			    struct link_info *li,
			    int dup_codec)
{
	struct device *dev = simple_priv_to_dev(priv);

	li->link++; /* 1xCPU-dummy */
	li->dais++; /* 1xCPU */

	if (!dup_codec) {
		li->link++; /* 1xdummy-Codec */
		li->conf++; /* 1xdummy-Codec */
		li->dais++; /* 1xCodec */
	}

	dev_dbg(dev, "Count As DPCM\n");

	return 0;
}

static void graph_get_dais_count(struct asoc_simple_priv *priv,
				 struct link_info *li)
{
	struct device *dev = simple_priv_to_dev(priv);
>>>>>>> 407d19ab

	return count;
}

static int asoc_graph_soc_card_probe(struct snd_soc_card *card)
{
<<<<<<< HEAD
	struct graph_card_data *priv = snd_soc_card_get_drvdata(card);
=======
	struct asoc_simple_priv *priv = snd_soc_card_get_drvdata(card);
>>>>>>> 407d19ab
	int ret;

	ret = asoc_simple_init_hp(card, &priv->hp_jack, NULL);
	if (ret < 0)
		return ret;

	ret = asoc_simple_init_mic(card, &priv->mic_jack, NULL);
	if (ret < 0)
		return ret;

	return 0;
}

static int asoc_graph_card_probe(struct platform_device *pdev)
{
<<<<<<< HEAD
	struct graph_card_data *priv;
	struct snd_soc_dai_link *dai_link;
	struct graph_dai_props *dai_props;
	struct device *dev = &pdev->dev;
	struct snd_soc_card *card;
	int num, ret;
=======
	struct asoc_simple_priv *priv;
	struct device *dev = &pdev->dev;
	struct snd_soc_card *card;
	struct link_info li;
	int ret;
>>>>>>> 407d19ab

	/* Allocate the private data and the DAI link array */
	priv = devm_kzalloc(dev, sizeof(*priv), GFP_KERNEL);
	if (!priv)
		return -ENOMEM;

<<<<<<< HEAD
	num = asoc_graph_get_dais_count(dev);
	if (num == 0)
		return -EINVAL;

	dai_props = devm_kcalloc(dev, num, sizeof(*dai_props), GFP_KERNEL);
	dai_link  = devm_kcalloc(dev, num, sizeof(*dai_link), GFP_KERNEL);
	if (!dai_props || !dai_link)
		return -ENOMEM;
=======
	card = simple_priv_to_card(priv);
	card->owner		= THIS_MODULE;
	card->dev		= dev;
	card->dapm_widgets	= graph_dapm_widgets;
	card->num_dapm_widgets	= ARRAY_SIZE(graph_dapm_widgets);
	card->probe		= graph_card_probe;

	memset(&li, 0, sizeof(li));
	graph_get_dais_count(priv, &li);
	if (!li.link || !li.dais)
		return -EINVAL;

	ret = asoc_simple_init_priv(priv, &li);
	if (ret < 0)
		return ret;
>>>>>>> 407d19ab

	priv->pa_gpio = devm_gpiod_get_optional(dev, "pa", GPIOD_OUT_LOW);
	if (IS_ERR(priv->pa_gpio)) {
		ret = PTR_ERR(priv->pa_gpio);
		dev_err(dev, "failed to get amplifier gpio: %d\n", ret);
		return ret;
	}

<<<<<<< HEAD
	priv->dai_props			= dai_props;
	priv->dai_link			= dai_link;

	/* Init snd_soc_card */
	card = graph_priv_to_card(priv);
	card->owner	= THIS_MODULE;
	card->dev	= dev;
	card->dai_link	= dai_link;
	card->num_links	= num;
	card->dapm_widgets = asoc_graph_card_dapm_widgets;
	card->num_dapm_widgets = ARRAY_SIZE(asoc_graph_card_dapm_widgets);
	card->probe	= asoc_graph_soc_card_probe;

	ret = asoc_graph_card_parse_of(priv);
=======
	ret = graph_parse_of(priv);
>>>>>>> 407d19ab
	if (ret < 0) {
		if (ret != -EPROBE_DEFER)
			dev_err(dev, "parse error %d\n", ret);
		goto err;
	}

	snd_soc_card_set_drvdata(card, priv);

	asoc_simple_debug_info(priv);

	ret = devm_snd_soc_register_card(dev, card);
	if (ret < 0)
		goto err;

	return 0;
err:
	asoc_simple_clean_reference(card);

	return ret;
}

static int asoc_graph_card_remove(struct platform_device *pdev)
{
	struct snd_soc_card *card = platform_get_drvdata(pdev);

	return asoc_simple_clean_reference(card);
}

static const struct of_device_id asoc_graph_of_match[] = {
	{ .compatible = "audio-graph-card", },
	{},
};
MODULE_DEVICE_TABLE(of, asoc_graph_of_match);

static struct platform_driver asoc_graph_card = {
	.driver = {
		.name = "asoc-audio-graph-card",
		.pm = &snd_soc_pm_ops,
		.of_match_table = asoc_graph_of_match,
	},
	.probe = asoc_graph_card_probe,
	.remove = asoc_graph_card_remove,
};
module_platform_driver(asoc_graph_card);

MODULE_ALIAS("platform:asoc-audio-graph-card");
MODULE_LICENSE("GPL v2");
MODULE_DESCRIPTION("ASoC Audio Graph Sound Card");
MODULE_AUTHOR("Kuninori Morimoto <kuninori.morimoto.gx@renesas.com>");<|MERGE_RESOLUTION|>--- conflicted
+++ resolved
@@ -20,28 +20,6 @@
 #include <linux/string.h>
 #include <sound/simple_card_utils.h>
 
-<<<<<<< HEAD
-struct graph_card_data {
-	struct snd_soc_card snd_card;
-	struct graph_dai_props {
-		struct asoc_simple_dai cpu_dai;
-		struct asoc_simple_dai codec_dai;
-		unsigned int mclk_fs;
-	} *dai_props;
-	unsigned int mclk_fs;
-	struct asoc_simple_jack hp_jack;
-	struct asoc_simple_jack mic_jack;
-	struct snd_soc_dai_link *dai_link;
-	struct gpio_desc *pa_gpio;
-};
-
-static int asoc_graph_card_outdrv_event(struct snd_soc_dapm_widget *w,
-					struct snd_kcontrol *kcontrol,
-					int event)
-{
-	struct snd_soc_dapm_context *dapm = w->dapm;
-	struct graph_card_data *priv = snd_soc_card_get_drvdata(dapm->card);
-=======
 #define DPCM_SELECTABLE 1
 
 #define PREFIX	"audio-graph-card,"
@@ -52,7 +30,6 @@
 {
 	struct snd_soc_dapm_context *dapm = w->dapm;
 	struct asoc_simple_priv *priv = snd_soc_card_get_drvdata(dapm->card);
->>>>>>> 407d19ab
 
 	switch (event) {
 	case SND_SOC_DAPM_POST_PMU:
@@ -68,33 +45,12 @@
 	return 0;
 }
 
-static const struct snd_soc_dapm_widget asoc_graph_card_dapm_widgets[] = {
+static const struct snd_soc_dapm_widget graph_dapm_widgets[] = {
 	SND_SOC_DAPM_OUT_DRV_E("Amplifier", SND_SOC_NOPM,
-			       0, 0, NULL, 0, asoc_graph_card_outdrv_event,
+			       0, 0, NULL, 0, graph_outdrv_event,
 			       SND_SOC_DAPM_POST_PMU | SND_SOC_DAPM_PRE_PMD),
 };
 
-<<<<<<< HEAD
-#define graph_priv_to_card(priv) (&(priv)->snd_card)
-#define graph_priv_to_props(priv, i) ((priv)->dai_props + (i))
-#define graph_priv_to_dev(priv) (graph_priv_to_card(priv)->dev)
-#define graph_priv_to_link(priv, i) (graph_priv_to_card(priv)->dai_link + (i))
-
-static int asoc_graph_card_startup(struct snd_pcm_substream *substream)
-{
-	struct snd_soc_pcm_runtime *rtd = substream->private_data;
-	struct graph_card_data *priv = snd_soc_card_get_drvdata(rtd->card);
-	struct graph_dai_props *dai_props = graph_priv_to_props(priv, rtd->num);
-	int ret;
-
-	ret = asoc_simple_card_clk_enable(&dai_props->cpu_dai);
-	if (ret)
-		return ret;
-
-	ret = asoc_simple_card_clk_enable(&dai_props->codec_dai);
-	if (ret)
-		asoc_simple_card_clk_disable(&dai_props->cpu_dai);
-=======
 static const struct snd_soc_ops graph_ops = {
 	.startup	= asoc_simple_startup,
 	.shutdown	= asoc_simple_shutdown,
@@ -125,7 +81,6 @@
 		 */
 		if (of_get_property(ep,   "reg", NULL))
 			return info.id;
->>>>>>> 407d19ab
 
 		node = of_get_parent(ep);
 		of_node_put(node);
@@ -134,46 +89,6 @@
 	}
 	node = of_graph_get_port_parent(ep);
 
-<<<<<<< HEAD
-static void asoc_graph_card_shutdown(struct snd_pcm_substream *substream)
-{
-	struct snd_soc_pcm_runtime *rtd = substream->private_data;
-	struct graph_card_data *priv = snd_soc_card_get_drvdata(rtd->card);
-	struct graph_dai_props *dai_props = graph_priv_to_props(priv, rtd->num);
-
-	asoc_simple_card_clk_disable(&dai_props->cpu_dai);
-
-	asoc_simple_card_clk_disable(&dai_props->codec_dai);
-}
-
-static int asoc_graph_card_hw_params(struct snd_pcm_substream *substream,
-				     struct snd_pcm_hw_params *params)
-{
-	struct snd_soc_pcm_runtime *rtd = substream->private_data;
-	struct snd_soc_dai *codec_dai = rtd->codec_dai;
-	struct snd_soc_dai *cpu_dai = rtd->cpu_dai;
-	struct graph_card_data *priv = snd_soc_card_get_drvdata(rtd->card);
-	struct graph_dai_props *dai_props = graph_priv_to_props(priv, rtd->num);
-	unsigned int mclk, mclk_fs = 0;
-	int ret = 0;
-
-	if (priv->mclk_fs)
-		mclk_fs = priv->mclk_fs;
-	else if (dai_props->mclk_fs)
-		mclk_fs = dai_props->mclk_fs;
-
-	if (mclk_fs) {
-		mclk = params_rate(params) * mclk_fs;
-		ret = snd_soc_dai_set_sysclk(codec_dai, 0, mclk,
-					     SND_SOC_CLOCK_IN);
-		if (ret && ret != -ENOTSUPP)
-			goto err;
-
-		ret = snd_soc_dai_set_sysclk(cpu_dai, 0, mclk,
-					     SND_SOC_CLOCK_OUT);
-		if (ret && ret != -ENOTSUPP)
-			goto err;
-=======
 	/*
 	 * Non HDMI sound case, counting port/endpoint on its DT
 	 * is enough. Let's count it.
@@ -213,31 +128,8 @@
 	if (dlc) {
 		dai_name	= &dlc->dai_name;
 		dai_of_node	= &dlc->of_node;
->>>>>>> 407d19ab
-	}
-
-<<<<<<< HEAD
-static const struct snd_soc_ops asoc_graph_card_ops = {
-	.startup = asoc_graph_card_startup,
-	.shutdown = asoc_graph_card_shutdown,
-	.hw_params = asoc_graph_card_hw_params,
-};
-
-static int asoc_graph_card_dai_init(struct snd_soc_pcm_runtime *rtd)
-{
-	struct graph_card_data *priv =	snd_soc_card_get_drvdata(rtd->card);
-	struct snd_soc_dai *codec = rtd->codec_dai;
-	struct snd_soc_dai *cpu = rtd->cpu_dai;
-	struct graph_dai_props *dai_props =
-		graph_priv_to_props(priv, rtd->num);
-	int ret;
-
-	ret = asoc_simple_card_init_dai(codec, &dai_props->codec_dai);
-	if (ret < 0)
-		return ret;
-
-	ret = asoc_simple_card_init_dai(cpu, &dai_props->cpu_dai);
-=======
+	}
+
 	if (!ep)
 		return 0;
 	if (!dai_name)
@@ -251,37 +143,11 @@
 	args.args_count	= (of_graph_get_endpoint_count(node) > 1);
 
 	ret = snd_soc_get_dai_name(&args, dai_name);
->>>>>>> 407d19ab
 	if (ret < 0)
 		return ret;
 
 	*dai_of_node = node;
 
-<<<<<<< HEAD
-static int asoc_graph_card_dai_link_of(struct device_node *cpu_port,
-					struct graph_card_data *priv,
-					int idx)
-{
-	struct device *dev = graph_priv_to_dev(priv);
-	struct snd_soc_dai_link *dai_link = graph_priv_to_link(priv, idx);
-	struct graph_dai_props *dai_props = graph_priv_to_props(priv, idx);
-	struct asoc_simple_dai *cpu_dai = &dai_props->cpu_dai;
-	struct asoc_simple_dai *codec_dai = &dai_props->codec_dai;
-	struct device_node *cpu_ep    = of_get_next_child(cpu_port, NULL);
-	struct device_node *codec_ep = of_graph_get_remote_endpoint(cpu_ep);
-	struct device_node *rcpu_ep = of_graph_get_remote_endpoint(codec_ep);
-	int ret;
-
-	if (rcpu_ep != cpu_ep) {
-		dev_err(dev, "remote-endpoint mismatch (%s/%s/%s)\n",
-			cpu_ep->name, codec_ep->name, rcpu_ep->name);
-		ret = -EINVAL;
-		goto dai_link_of_err;
-	}
-
-	ret = asoc_simple_card_parse_daifmt(dev, cpu_ep, codec_ep,
-					    NULL, &dai_link->dai_fmt);
-=======
 	if (is_single_link)
 		*is_single_link = of_graph_get_endpoint_count(node) == 1;
 
@@ -445,13 +311,9 @@
 
 	ret = asoc_simple_parse_daifmt(dev, cpu_ep, codec_ep,
 				       NULL, &dai_link->dai_fmt);
->>>>>>> 407d19ab
-	if (ret < 0)
-		goto dai_link_of_err;
-
-<<<<<<< HEAD
-	of_property_read_u32(rcpu_ep, "mclk-fs", &dai_props->mclk_fs);
-=======
+	if (ret < 0)
+		return ret;
+
 	dai_link->dpcm_playback		= 1;
 	dai_link->dpcm_capture		= 1;
 	dai_link->ops			= &graph_ops;
@@ -494,81 +356,47 @@
 				       NULL, &dai_link->dai_fmt);
 	if (ret < 0)
 		return ret;
->>>>>>> 407d19ab
 
 	ret = asoc_simple_parse_cpu(cpu_ep, dai_link, &single_cpu);
 	if (ret < 0)
-		goto dai_link_of_err;
+		return ret;
 
 	ret = asoc_simple_parse_codec(codec_ep, dai_link);
 	if (ret < 0)
-		goto dai_link_of_err;
+		return ret;
 
 	ret = asoc_simple_parse_tdm(cpu_ep, cpu_dai);
 	if (ret < 0)
-		goto dai_link_of_err;
+		return ret;
 
 	ret = asoc_simple_parse_tdm(codec_ep, codec_dai);
 	if (ret < 0)
-		goto dai_link_of_err;
+		return ret;
 
 	ret = asoc_simple_parse_clk_cpu(dev, cpu_ep, dai_link, cpu_dai);
 	if (ret < 0)
-		goto dai_link_of_err;
+		return ret;
 
 	ret = asoc_simple_parse_clk_codec(dev, codec_ep, dai_link, codec_dai);
 	if (ret < 0)
-		goto dai_link_of_err;
-
-	ret = asoc_simple_card_canonicalize_dailink(dai_link);
-	if (ret < 0)
-		goto dai_link_of_err;
-
-<<<<<<< HEAD
-	ret = asoc_simple_card_set_dailink_name(dev, dai_link,
-						"%s-%s",
-						dai_link->cpu_dai_name,
-						dai_link->codec_dai_name);
-=======
+		return ret;
+
 	ret = asoc_simple_set_dailink_name(dev, dai_link,
 					   "%s-%s",
 					   dai_link->cpu_dai_name,
 					   dai_link->codecs->dai_name);
->>>>>>> 407d19ab
-	if (ret < 0)
-		goto dai_link_of_err;
-
-<<<<<<< HEAD
-	dai_link->ops = &asoc_graph_card_ops;
-	dai_link->init = asoc_graph_card_dai_init;
-
-	asoc_simple_card_canonicalize_cpu(dai_link,
-		of_graph_get_endpoint_count(dai_link->cpu_of_node) == 1);
-=======
+	if (ret < 0)
+		return ret;
+
 	dai_link->ops = &graph_ops;
 	dai_link->init = asoc_simple_dai_init;
 
 	asoc_simple_canonicalize_cpu(dai_link, single_cpu);
 	asoc_simple_canonicalize_platform(dai_link);
->>>>>>> 407d19ab
-
-dai_link_of_err:
-	of_node_put(cpu_ep);
-	of_node_put(rcpu_ep);
-	of_node_put(codec_ep);
-
-	return ret;
-}
-
-<<<<<<< HEAD
-static int asoc_graph_card_parse_of(struct graph_card_data *priv)
-{
-	struct of_phandle_iterator it;
-	struct device *dev = graph_priv_to_dev(priv);
-	struct snd_soc_card *card = graph_priv_to_card(priv);
-	struct device_node *node = dev->of_node;
-	int rc, idx = 0;
-=======
+
+	return 0;
+}
+
 static int graph_for_each_link(struct asoc_simple_priv *priv,
 			struct link_info *li,
 			int (*func_noml)(struct asoc_simple_priv *priv,
@@ -643,47 +471,40 @@
 {
 	struct snd_soc_card *card = simple_priv_to_card(priv);
 	struct link_info li;
->>>>>>> 407d19ab
 	int ret;
 
 	ret = asoc_simple_parse_widgets(card, NULL);
 	if (ret < 0)
 		return ret;
 
-<<<<<<< HEAD
-	ret = asoc_simple_card_of_parse_routing(card, NULL, 1);
-=======
 	ret = asoc_simple_parse_routing(card, NULL);
->>>>>>> 407d19ab
-	if (ret < 0)
-		return ret;
-
-	/* Factor to mclk, used in hw_params() */
-	of_property_read_u32(node, "mclk-fs", &priv->mclk_fs);
-
-	of_for_each_phandle(&it, rc, node, "dais", NULL, 0) {
-		ret = asoc_graph_card_dai_link_of(it.node, priv, idx++);
-		if (ret < 0) {
-			of_node_put(it.node);
-
+	if (ret < 0)
+		return ret;
+
+	memset(&li, 0, sizeof(li));
+	for (li.cpu = 1; li.cpu >= 0; li.cpu--) {
+		/*
+		 * Detect all CPU first, and Detect all Codec 2nd.
+		 *
+		 * In Normal sound case, all DAIs are detected
+		 * as "CPU-Codec".
+		 *
+		 * In DPCM sound case,
+		 * all CPUs   are detected as "CPU-dummy", and
+		 * all Codecs are detected as "dummy-Codec".
+		 * To avoid random sub-device numbering,
+		 * detect "dummy-Codec" in last;
+		 */
+		ret = graph_for_each_link(priv, &li,
+					  graph_dai_link_of,
+					  graph_dai_link_of_dpcm);
+		if (ret < 0)
 			return ret;
-		}
 	}
 
 	return asoc_simple_parse_card_name(card, NULL);
 }
 
-<<<<<<< HEAD
-static int asoc_graph_get_dais_count(struct device *dev)
-{
-	struct of_phandle_iterator it;
-	struct device_node *node = dev->of_node;
-	int count = 0;
-	int rc;
-
-	of_for_each_phandle(&it, rc, node, "dais", NULL, 0)
-		count++;
-=======
 static int graph_count_noml(struct asoc_simple_priv *priv,
 			    struct device_node *cpu_ep,
 			    struct device_node *codec_ep,
@@ -725,18 +546,63 @@
 				 struct link_info *li)
 {
 	struct device *dev = simple_priv_to_dev(priv);
->>>>>>> 407d19ab
-
-	return count;
-}
-
-static int asoc_graph_soc_card_probe(struct snd_soc_card *card)
-{
-<<<<<<< HEAD
-	struct graph_card_data *priv = snd_soc_card_get_drvdata(card);
-=======
+
+	/*
+	 * link_num :	number of links.
+	 *		CPU-Codec / CPU-dummy / dummy-Codec
+	 * dais_num :	number of DAIs
+	 * ccnf_num :	number of codec_conf
+	 *		same number for "dummy-Codec"
+	 *
+	 * ex1)
+	 * CPU0 --- Codec0	link : 5
+	 * CPU1 --- Codec1	dais : 7
+	 * CPU2 -/		ccnf : 1
+	 * CPU3 --- Codec2
+	 *
+	 *	=> 5 links = 2xCPU-Codec + 2xCPU-dummy + 1xdummy-Codec
+	 *	=> 7 DAIs  = 4xCPU + 3xCodec
+	 *	=> 1 ccnf  = 1xdummy-Codec
+	 *
+	 * ex2)
+	 * CPU0 --- Codec0	link : 5
+	 * CPU1 --- Codec1	dais : 6
+	 * CPU2 -/		ccnf : 1
+	 * CPU3 -/
+	 *
+	 *	=> 5 links = 1xCPU-Codec + 3xCPU-dummy + 1xdummy-Codec
+	 *	=> 6 DAIs  = 4xCPU + 2xCodec
+	 *	=> 1 ccnf  = 1xdummy-Codec
+	 *
+	 * ex3)
+	 * CPU0 --- Codec0	link : 6
+	 * CPU1 -/		dais : 6
+	 * CPU2 --- Codec1	ccnf : 2
+	 * CPU3 -/
+	 *
+	 *	=> 6 links = 0xCPU-Codec + 4xCPU-dummy + 2xdummy-Codec
+	 *	=> 6 DAIs  = 4xCPU + 2xCodec
+	 *	=> 2 ccnf  = 2xdummy-Codec
+	 *
+	 * ex4)
+	 * CPU0 --- Codec0 (convert-rate)	link : 3
+	 * CPU1 --- Codec1			dais : 4
+	 *					ccnf : 1
+	 *
+	 *	=> 3 links = 1xCPU-Codec + 1xCPU-dummy + 1xdummy-Codec
+	 *	=> 4 DAIs  = 2xCPU + 2xCodec
+	 *	=> 1 ccnf  = 1xdummy-Codec
+	 */
+	graph_for_each_link(priv, li,
+			    graph_count_noml,
+			    graph_count_dpcm);
+	dev_dbg(dev, "link %d, dais %d, ccnf %d\n",
+		li->link, li->dais, li->conf);
+}
+
+static int graph_card_probe(struct snd_soc_card *card)
+{
 	struct asoc_simple_priv *priv = snd_soc_card_get_drvdata(card);
->>>>>>> 407d19ab
 	int ret;
 
 	ret = asoc_simple_init_hp(card, &priv->hp_jack, NULL);
@@ -750,38 +616,19 @@
 	return 0;
 }
 
-static int asoc_graph_card_probe(struct platform_device *pdev)
-{
-<<<<<<< HEAD
-	struct graph_card_data *priv;
-	struct snd_soc_dai_link *dai_link;
-	struct graph_dai_props *dai_props;
-	struct device *dev = &pdev->dev;
-	struct snd_soc_card *card;
-	int num, ret;
-=======
+static int graph_probe(struct platform_device *pdev)
+{
 	struct asoc_simple_priv *priv;
 	struct device *dev = &pdev->dev;
 	struct snd_soc_card *card;
 	struct link_info li;
 	int ret;
->>>>>>> 407d19ab
 
 	/* Allocate the private data and the DAI link array */
 	priv = devm_kzalloc(dev, sizeof(*priv), GFP_KERNEL);
 	if (!priv)
 		return -ENOMEM;
 
-<<<<<<< HEAD
-	num = asoc_graph_get_dais_count(dev);
-	if (num == 0)
-		return -EINVAL;
-
-	dai_props = devm_kcalloc(dev, num, sizeof(*dai_props), GFP_KERNEL);
-	dai_link  = devm_kcalloc(dev, num, sizeof(*dai_link), GFP_KERNEL);
-	if (!dai_props || !dai_link)
-		return -ENOMEM;
-=======
 	card = simple_priv_to_card(priv);
 	card->owner		= THIS_MODULE;
 	card->dev		= dev;
@@ -797,7 +644,6 @@
 	ret = asoc_simple_init_priv(priv, &li);
 	if (ret < 0)
 		return ret;
->>>>>>> 407d19ab
 
 	priv->pa_gpio = devm_gpiod_get_optional(dev, "pa", GPIOD_OUT_LOW);
 	if (IS_ERR(priv->pa_gpio)) {
@@ -806,24 +652,7 @@
 		return ret;
 	}
 
-<<<<<<< HEAD
-	priv->dai_props			= dai_props;
-	priv->dai_link			= dai_link;
-
-	/* Init snd_soc_card */
-	card = graph_priv_to_card(priv);
-	card->owner	= THIS_MODULE;
-	card->dev	= dev;
-	card->dai_link	= dai_link;
-	card->num_links	= num;
-	card->dapm_widgets = asoc_graph_card_dapm_widgets;
-	card->num_dapm_widgets = ARRAY_SIZE(asoc_graph_card_dapm_widgets);
-	card->probe	= asoc_graph_soc_card_probe;
-
-	ret = asoc_graph_card_parse_of(priv);
-=======
 	ret = graph_parse_of(priv);
->>>>>>> 407d19ab
 	if (ret < 0) {
 		if (ret != -EPROBE_DEFER)
 			dev_err(dev, "parse error %d\n", ret);
@@ -845,29 +674,31 @@
 	return ret;
 }
 
-static int asoc_graph_card_remove(struct platform_device *pdev)
+static int graph_remove(struct platform_device *pdev)
 {
 	struct snd_soc_card *card = platform_get_drvdata(pdev);
 
 	return asoc_simple_clean_reference(card);
 }
 
-static const struct of_device_id asoc_graph_of_match[] = {
+static const struct of_device_id graph_of_match[] = {
 	{ .compatible = "audio-graph-card", },
+	{ .compatible = "audio-graph-scu-card",
+	  .data = (void *)DPCM_SELECTABLE },
 	{},
 };
-MODULE_DEVICE_TABLE(of, asoc_graph_of_match);
-
-static struct platform_driver asoc_graph_card = {
+MODULE_DEVICE_TABLE(of, graph_of_match);
+
+static struct platform_driver graph_card = {
 	.driver = {
 		.name = "asoc-audio-graph-card",
 		.pm = &snd_soc_pm_ops,
-		.of_match_table = asoc_graph_of_match,
+		.of_match_table = graph_of_match,
 	},
-	.probe = asoc_graph_card_probe,
-	.remove = asoc_graph_card_remove,
+	.probe = graph_probe,
+	.remove = graph_remove,
 };
-module_platform_driver(asoc_graph_card);
+module_platform_driver(graph_card);
 
 MODULE_ALIAS("platform:asoc-audio-graph-card");
 MODULE_LICENSE("GPL v2");
