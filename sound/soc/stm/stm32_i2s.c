--- conflicted
+++ resolved
@@ -175,8 +175,9 @@
 #define STM32_I2S_IS_SLAVE(x)		((x)->ms_flg == I2S_MS_SLAVE)
 
 /**
+ * struct stm32_i2s_data - private data of I2S
  * @regmap_conf: I2S register map configuration pointer
- * @egmap: I2S register map pointer
+ * @regmap: I2S register map pointer
  * @pdev: device data pointer
  * @dai_drv: DAI driver pointer
  * @dma_data_tx: dma configuration data for tx channel
@@ -189,11 +190,7 @@
  * @base:  mmio register base virtual address
  * @phys_addr: I2S registers physical base address
  * @lock_fd: lock to manage race conditions in full duplex mode
-<<<<<<< HEAD
- * @dais_name: DAI name
-=======
  * @irq_lock: prevent race condition with IRQ
->>>>>>> 407d19ab
  * @mclk_rate: master clock frequency (Hz)
  * @fmt: DAI protocol
  * @refcount: keep count of opened streams on I2S
@@ -214,11 +211,7 @@
 	void __iomem *base;
 	dma_addr_t phys_addr;
 	spinlock_t lock_fd; /* Manage race conditions for full duplex */
-<<<<<<< HEAD
-	char dais_name[STM32_I2S_DAI_NAME_SIZE];
-=======
 	spinlock_t irq_lock; /* used to prevent race condition with IRQ */
->>>>>>> 407d19ab
 	unsigned int mclk_rate;
 	unsigned int fmt;
 	int refcount;
@@ -243,8 +236,8 @@
 		return IRQ_NONE;
 	}
 
-	regmap_update_bits(i2s->regmap, STM32_I2S_IFCR_REG,
-			   I2S_IFCR_MASK, flags);
+	regmap_write_bits(i2s->regmap, STM32_I2S_IFCR_REG,
+			  I2S_IFCR_MASK, flags);
 
 	if (flags & I2S_SR_OVR) {
 		dev_dbg(&pdev->dev, "Overrun\n");
@@ -259,8 +252,10 @@
 	if (flags & I2S_SR_TIFRE)
 		dev_dbg(&pdev->dev, "Frame error\n");
 
-	if (err)
+	spin_lock(&i2s->irq_lock);
+	if (err && i2s->substream)
 		snd_pcm_stop_xrun(i2s->substream);
+	spin_unlock(&i2s->irq_lock);
 
 	return IRQ_HANDLED;
 }
@@ -273,8 +268,6 @@
 	case STM32_I2S_CFG2_REG:
 	case STM32_I2S_IER_REG:
 	case STM32_I2S_SR_REG:
-	case STM32_I2S_IFCR_REG:
-	case STM32_I2S_TXDR_REG:
 	case STM32_I2S_RXDR_REG:
 	case STM32_I2S_CGFR_REG:
 		return true;
@@ -286,7 +279,7 @@
 static bool stm32_i2s_volatile_reg(struct device *dev, unsigned int reg)
 {
 	switch (reg) {
-	case STM32_I2S_TXDR_REG:
+	case STM32_I2S_SR_REG:
 	case STM32_I2S_RXDR_REG:
 		return true;
 	default:
@@ -485,14 +478,14 @@
 {
 	struct stm32_i2s_data *i2s = snd_soc_dai_get_drvdata(cpu_dai);
 	int format = params_width(params);
-	u32 cfgr, cfgr_mask, cfg1, cfg1_mask;
+	u32 cfgr, cfgr_mask, cfg1;
 	unsigned int fthlv;
 	int ret;
 
 	switch (format) {
 	case 16:
 		cfgr = I2S_CGFR_DATLEN_SET(I2S_I2SMOD_DATLEN_16);
-		cfgr_mask = I2S_CGFR_DATLEN_MASK;
+		cfgr_mask = I2S_CGFR_DATLEN_MASK | I2S_CGFR_CHLEN;
 		break;
 	case 32:
 		cfgr = I2S_CGFR_DATLEN_SET(I2S_I2SMOD_DATLEN_32) |
@@ -520,29 +513,24 @@
 	if (ret < 0)
 		return ret;
 
-	cfg1 = I2S_CFG1_RXDMAEN | I2S_CFG1_TXDMAEN;
-	cfg1_mask = cfg1;
-
 	fthlv = STM32_I2S_FIFO_SIZE * I2S_FIFO_TH_ONE_QUARTER / 4;
-	cfg1 |= I2S_CFG1_FTHVL_SET(fthlv - 1);
-	cfg1_mask |= I2S_CFG1_FTHVL_MASK;
+	cfg1 = I2S_CFG1_FTHVL_SET(fthlv - 1);
 
 	return regmap_update_bits(i2s->regmap, STM32_I2S_CFG1_REG,
-				  cfg1_mask, cfg1);
+				  I2S_CFG1_FTHVL_MASK, cfg1);
 }
 
 static int stm32_i2s_startup(struct snd_pcm_substream *substream,
 			     struct snd_soc_dai *cpu_dai)
 {
 	struct stm32_i2s_data *i2s = snd_soc_dai_get_drvdata(cpu_dai);
-
+	unsigned long flags;
+	int ret;
+
+	spin_lock_irqsave(&i2s->irq_lock, flags);
 	i2s->substream = substream;
-
-<<<<<<< HEAD
-	spin_lock(&i2s->lock_fd);
-	i2s->refcount++;
-	spin_unlock(&i2s->lock_fd);
-=======
+	spin_unlock_irqrestore(&i2s->irq_lock, flags);
+
 	if ((i2s->fmt & SND_SOC_DAIFMT_FORMAT_MASK) != SND_SOC_DAIFMT_DSP_A)
 		snd_pcm_hw_constraint_single(substream->runtime,
 					     SNDRV_PCM_HW_PARAM_CHANNELS, 2);
@@ -552,10 +540,9 @@
 		dev_err(cpu_dai->dev, "Failed to enable clock: %d\n", ret);
 		return ret;
 	}
->>>>>>> 407d19ab
-
-	return regmap_update_bits(i2s->regmap, STM32_I2S_IFCR_REG,
-				  I2S_IFCR_MASK, I2S_IFCR_MASK);
+
+	return regmap_write_bits(i2s->regmap, STM32_I2S_IFCR_REG,
+				 I2S_IFCR_MASK, I2S_IFCR_MASK);
 }
 
 static int stm32_i2s_hw_params(struct snd_pcm_substream *substream,
@@ -593,6 +580,10 @@
 		dev_dbg(cpu_dai->dev, "start I2S %s\n",
 			playback_flg ? "playback" : "capture");
 
+		cfg1_mask = I2S_CFG1_RXDMAEN | I2S_CFG1_TXDMAEN;
+		regmap_update_bits(i2s->regmap, STM32_I2S_CFG1_REG,
+				   cfg1_mask, cfg1_mask);
+
 		ret = regmap_update_bits(i2s->regmap, STM32_I2S_CR1_REG,
 					 I2S_CR1_SPE, I2S_CR1_SPE);
 		if (ret < 0) {
@@ -600,28 +591,29 @@
 			return ret;
 		}
 
-		ret = regmap_update_bits(i2s->regmap, STM32_I2S_CR1_REG,
-					 I2S_CR1_CSTART, I2S_CR1_CSTART);
+		ret = regmap_write_bits(i2s->regmap, STM32_I2S_CR1_REG,
+					I2S_CR1_CSTART, I2S_CR1_CSTART);
 		if (ret < 0) {
 			dev_err(cpu_dai->dev, "Error %d starting I2S\n", ret);
 			return ret;
 		}
 
-		regmap_update_bits(i2s->regmap, STM32_I2S_IFCR_REG,
-				   I2S_IFCR_MASK, I2S_IFCR_MASK);
-
+		regmap_write_bits(i2s->regmap, STM32_I2S_IFCR_REG,
+				  I2S_IFCR_MASK, I2S_IFCR_MASK);
+
+		spin_lock(&i2s->lock_fd);
+		i2s->refcount++;
 		if (playback_flg) {
 			ier = I2S_IER_UDRIE;
 		} else {
 			ier = I2S_IER_OVRIE;
 
-			spin_lock(&i2s->lock_fd);
-			if (i2s->refcount == 1)
-				/* dummy write to trigger capture */
+			if (STM32_I2S_IS_MASTER(i2s) && i2s->refcount == 1)
+				/* dummy write to gate bus clocks */
 				regmap_write(i2s->regmap,
 					     STM32_I2S_TXDR_REG, 0);
-			spin_unlock(&i2s->lock_fd);
 		}
+		spin_unlock(&i2s->lock_fd);
 
 		if (STM32_I2S_IS_SLAVE(i2s))
 			ier |= I2S_IER_TIFREIE;
@@ -649,14 +641,15 @@
 			spin_unlock(&i2s->lock_fd);
 			break;
 		}
-		spin_unlock(&i2s->lock_fd);
 
 		ret = regmap_update_bits(i2s->regmap, STM32_I2S_CR1_REG,
 					 I2S_CR1_SPE, 0);
 		if (ret < 0) {
 			dev_err(cpu_dai->dev, "Error %d disabling I2S\n", ret);
+			spin_unlock(&i2s->lock_fd);
 			return ret;
 		}
+		spin_unlock(&i2s->lock_fd);
 
 		cfg1_mask = I2S_CFG1_RXDMAEN | I2S_CFG1_TXDMAEN;
 		regmap_update_bits(i2s->regmap, STM32_I2S_CFG1_REG,
@@ -673,11 +666,16 @@
 			       struct snd_soc_dai *cpu_dai)
 {
 	struct stm32_i2s_data *i2s = snd_soc_dai_get_drvdata(cpu_dai);
-
-	i2s->substream = NULL;
+	unsigned long flags;
 
 	regmap_update_bits(i2s->regmap, STM32_I2S_CGFR_REG,
 			   I2S_CGFR_MCKOE, (unsigned int)~I2S_CGFR_MCKOE);
+
+	clk_disable_unprepare(i2s->i2sclk);
+
+	spin_lock_irqsave(&i2s->irq_lock, flags);
+	i2s->substream = NULL;
+	spin_unlock_irqrestore(&i2s->irq_lock, flags);
 }
 
 static int stm32_i2s_dai_probe(struct snd_soc_dai *cpu_dai)
@@ -708,6 +706,7 @@
 	.volatile_reg = stm32_i2s_volatile_reg,
 	.writeable_reg = stm32_i2s_writeable_reg,
 	.fast_io = true,
+	.cache_type = REGCACHE_FLAT,
 };
 
 static const struct snd_soc_dai_ops stm32_i2s_pcm_dai_ops = {
@@ -869,76 +868,68 @@
 	i2s->pdev = pdev;
 	i2s->ms_flg = I2S_MS_NOT_SET;
 	spin_lock_init(&i2s->lock_fd);
+	spin_lock_init(&i2s->irq_lock);
 	platform_set_drvdata(pdev, i2s);
 
 	ret = stm32_i2s_dais_init(pdev, i2s);
 	if (ret)
 		return ret;
 
-	i2s->regmap = devm_regmap_init_mmio(&pdev->dev, i2s->base,
-					    i2s->regmap_conf);
+	i2s->regmap = devm_regmap_init_mmio_clk(&pdev->dev, "pclk",
+						i2s->base, i2s->regmap_conf);
 	if (IS_ERR(i2s->regmap)) {
 		dev_err(&pdev->dev, "regmap init failed\n");
 		return PTR_ERR(i2s->regmap);
 	}
 
-	ret = clk_prepare_enable(i2s->pclk);
-	if (ret) {
-		dev_err(&pdev->dev, "Enable pclk failed: %d\n", ret);
-		return ret;
-	}
-
-	ret = clk_prepare_enable(i2s->i2sclk);
-	if (ret) {
-		dev_err(&pdev->dev, "Enable i2sclk failed: %d\n", ret);
-		goto err_pclk_disable;
-	}
-
 	ret = devm_snd_soc_register_component(&pdev->dev, &stm32_i2s_component,
 					      i2s->dai_drv, 1);
 	if (ret)
-		goto err_clocks_disable;
+		return ret;
 
 	ret = devm_snd_dmaengine_pcm_register(&pdev->dev,
 					      &stm32_i2s_pcm_config, 0);
 	if (ret)
-		goto err_clocks_disable;
+		return ret;
 
 	/* Set SPI/I2S in i2s mode */
-	ret = regmap_update_bits(i2s->regmap, STM32_I2S_CGFR_REG,
-				 I2S_CGFR_I2SMOD, I2S_CGFR_I2SMOD);
-	if (ret)
-		goto err_clocks_disable;
-
-	return ret;
-
-err_clocks_disable:
-	clk_disable_unprepare(i2s->i2sclk);
-err_pclk_disable:
-	clk_disable_unprepare(i2s->pclk);
-
-	return ret;
-}
-
-static int stm32_i2s_remove(struct platform_device *pdev)
-{
-	struct stm32_i2s_data *i2s = platform_get_drvdata(pdev);
-
-	clk_disable_unprepare(i2s->i2sclk);
-	clk_disable_unprepare(i2s->pclk);
+	return regmap_update_bits(i2s->regmap, STM32_I2S_CGFR_REG,
+				  I2S_CGFR_I2SMOD, I2S_CGFR_I2SMOD);
+}
+
+MODULE_DEVICE_TABLE(of, stm32_i2s_ids);
+
+#ifdef CONFIG_PM_SLEEP
+static int stm32_i2s_suspend(struct device *dev)
+{
+	struct stm32_i2s_data *i2s = dev_get_drvdata(dev);
+
+	regcache_cache_only(i2s->regmap, true);
+	regcache_mark_dirty(i2s->regmap);
 
 	return 0;
 }
 
-MODULE_DEVICE_TABLE(of, stm32_i2s_ids);
+static int stm32_i2s_resume(struct device *dev)
+{
+	struct stm32_i2s_data *i2s = dev_get_drvdata(dev);
+
+	regcache_cache_only(i2s->regmap, false);
+	return regcache_sync(i2s->regmap);
+}
+#endif /* CONFIG_PM_SLEEP */
+
+static const struct dev_pm_ops stm32_i2s_pm_ops = {
+	SET_SYSTEM_SLEEP_PM_OPS(stm32_i2s_suspend, stm32_i2s_resume)
+};
 
 static struct platform_driver stm32_i2s_driver = {
 	.driver = {
 		.name = "st,stm32-i2s",
 		.of_match_table = stm32_i2s_ids,
+		.pm = &stm32_i2s_pm_ops,
 	},
 	.probe = stm32_i2s_probe,
-	.remove = stm32_i2s_remove,
 };
 
 module_platform_driver(stm32_i2s_driver);
