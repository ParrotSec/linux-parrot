--- conflicted
+++ resolved
@@ -105,8 +105,6 @@
 	  This adds ASoC driver for Mediatek MT8173 boards
 	  with the RT5650 and RT5676 codecs.
 	  Select Y if you have such device.
-<<<<<<< HEAD
-=======
 	  If unsure select "N".
 
 config SND_SOC_MT8183
@@ -153,5 +151,4 @@
 	  the function for transferring/receiving
 	  BT encoded data to/from BT firmware.
 	  Select Y if you have such device.
->>>>>>> 407d19ab
 	  If unsure select "N".