// SPDX-License-Identifier: GPL-2.0
// Copyright (c) 2011-2017, The Linux Foundation. All rights reserved.
// Copyright (c) 2018, Linaro Limited

#include <linux/init.h>
#include <linux/err.h>
#include <linux/module.h>
#include <linux/platform_device.h>
#include <linux/slab.h>
#include <sound/soc.h>
#include <sound/soc-dapm.h>
#include <sound/pcm.h>
#include <linux/spinlock.h>
#include <sound/compress_driver.h>
#include <asm/dma.h>
#include <linux/dma-mapping.h>
#include <linux/of_device.h>
#include <sound/pcm_params.h>
#include "q6asm.h"
#include "q6routing.h"
#include "q6dsp-errno.h"

#define DRV_NAME	"q6asm-fe-dai"

#define PLAYBACK_MIN_NUM_PERIODS    2
#define PLAYBACK_MAX_NUM_PERIODS   8
#define PLAYBACK_MAX_PERIOD_SIZE    65536
#define PLAYBACK_MIN_PERIOD_SIZE    128
#define CAPTURE_MIN_NUM_PERIODS     2
#define CAPTURE_MAX_NUM_PERIODS     8
#define CAPTURE_MAX_PERIOD_SIZE     4096
#define CAPTURE_MIN_PERIOD_SIZE     320
#define SID_MASK_DEFAULT	0xF

/* Default values used if user space does not set */
#define COMPR_PLAYBACK_MIN_FRAGMENT_SIZE (8 * 1024)
#define COMPR_PLAYBACK_MAX_FRAGMENT_SIZE (128 * 1024)
#define COMPR_PLAYBACK_MIN_NUM_FRAGMENTS (4)
#define COMPR_PLAYBACK_MAX_NUM_FRAGMENTS (16 * 4)

#define ALAC_CH_LAYOUT_MONO   ((101 << 16) | 1)
#define ALAC_CH_LAYOUT_STEREO ((101 << 16) | 2)

enum stream_state {
	Q6ASM_STREAM_IDLE = 0,
	Q6ASM_STREAM_STOPPED,
	Q6ASM_STREAM_RUNNING,
};

struct q6asm_dai_rtd {
	struct snd_pcm_substream *substream;
	struct snd_compr_stream *cstream;
	struct snd_codec codec;
	struct snd_dma_buffer dma_buffer;
	spinlock_t lock;
	phys_addr_t phys;
	unsigned int pcm_size;
	unsigned int pcm_count;
	unsigned int pcm_irq_pos;       /* IRQ position */
	unsigned int periods;
	unsigned int bytes_sent;
	unsigned int bytes_received;
	unsigned int copied_total;
	uint16_t bits_per_sample;
	uint16_t source; /* Encoding source bit mask */
	struct audio_client *audio_client;
	uint32_t next_track_stream_id;
	bool next_track;
	uint32_t stream_id;
	uint16_t session_id;
	enum stream_state state;
	uint32_t initial_samples_drop;
	uint32_t trailing_samples_drop;
	bool notify_on_drain;
};

struct q6asm_dai_data {
	struct snd_soc_dai_driver *dais;
	int num_dais;
	long long int sid;
};

static const struct snd_pcm_hardware q6asm_dai_hardware_capture = {
	.info =                 (SNDRV_PCM_INFO_MMAP | SNDRV_PCM_INFO_BATCH |
				SNDRV_PCM_INFO_BLOCK_TRANSFER |
				SNDRV_PCM_INFO_MMAP_VALID |
				SNDRV_PCM_INFO_INTERLEAVED |
				SNDRV_PCM_INFO_PAUSE | SNDRV_PCM_INFO_RESUME),
	.formats =              (SNDRV_PCM_FMTBIT_S16_LE |
				SNDRV_PCM_FMTBIT_S24_LE),
	.rates =                SNDRV_PCM_RATE_8000_48000,
	.rate_min =             8000,
	.rate_max =             48000,
	.channels_min =         1,
	.channels_max =         4,
	.buffer_bytes_max =     CAPTURE_MAX_NUM_PERIODS *
				CAPTURE_MAX_PERIOD_SIZE,
	.period_bytes_min =	CAPTURE_MIN_PERIOD_SIZE,
	.period_bytes_max =     CAPTURE_MAX_PERIOD_SIZE,
	.periods_min =          CAPTURE_MIN_NUM_PERIODS,
	.periods_max =          CAPTURE_MAX_NUM_PERIODS,
	.fifo_size =            0,
};

static struct snd_pcm_hardware q6asm_dai_hardware_playback = {
	.info =                 (SNDRV_PCM_INFO_MMAP | SNDRV_PCM_INFO_BATCH |
				SNDRV_PCM_INFO_BLOCK_TRANSFER |
				SNDRV_PCM_INFO_MMAP_VALID |
				SNDRV_PCM_INFO_INTERLEAVED |
				SNDRV_PCM_INFO_PAUSE | SNDRV_PCM_INFO_RESUME),
	.formats =              (SNDRV_PCM_FMTBIT_S16_LE |
				SNDRV_PCM_FMTBIT_S24_LE),
	.rates =                SNDRV_PCM_RATE_8000_192000,
	.rate_min =             8000,
	.rate_max =             192000,
	.channels_min =         1,
	.channels_max =         8,
	.buffer_bytes_max =     (PLAYBACK_MAX_NUM_PERIODS *
				PLAYBACK_MAX_PERIOD_SIZE),
	.period_bytes_min =	PLAYBACK_MIN_PERIOD_SIZE,
	.period_bytes_max =     PLAYBACK_MAX_PERIOD_SIZE,
	.periods_min =          PLAYBACK_MIN_NUM_PERIODS,
	.periods_max =          PLAYBACK_MAX_NUM_PERIODS,
	.fifo_size =            0,
};

#define Q6ASM_FEDAI_DRIVER(num) { \
		.playback = {						\
			.stream_name = "MultiMedia"#num" Playback",	\
			.rates = (SNDRV_PCM_RATE_8000_192000|		\
					SNDRV_PCM_RATE_KNOT),		\
			.formats = (SNDRV_PCM_FMTBIT_S16_LE |		\
					SNDRV_PCM_FMTBIT_S24_LE),	\
			.channels_min = 1,				\
			.channels_max = 8,				\
			.rate_min =     8000,				\
			.rate_max =	192000,				\
		},							\
		.capture = {						\
			.stream_name = "MultiMedia"#num" Capture",	\
			.rates = (SNDRV_PCM_RATE_8000_48000|		\
					SNDRV_PCM_RATE_KNOT),		\
			.formats = (SNDRV_PCM_FMTBIT_S16_LE |		\
				    SNDRV_PCM_FMTBIT_S24_LE),		\
			.channels_min = 1,				\
			.channels_max = 4,				\
			.rate_min =     8000,				\
			.rate_max =	48000,				\
		},							\
		.name = "MultiMedia"#num,				\
		.id = MSM_FRONTEND_DAI_MULTIMEDIA##num,			\
	}

/* Conventional and unconventional sample rate supported */
static unsigned int supported_sample_rates[] = {
	8000, 11025, 12000, 16000, 22050, 24000, 32000, 44100, 48000,
	88200, 96000, 176400, 192000
};

static struct snd_pcm_hw_constraint_list constraints_sample_rates = {
	.count = ARRAY_SIZE(supported_sample_rates),
	.list = supported_sample_rates,
	.mask = 0,
};

static const struct snd_compr_codec_caps q6asm_compr_caps = {
	.num_descriptors = 1,
	.descriptor[0].max_ch = 2,
	.descriptor[0].sample_rates = {	8000, 11025, 12000, 16000, 22050,
					24000, 32000, 44100, 48000, 88200,
					96000, 176400, 192000 },
	.descriptor[0].num_sample_rates = 13,
	.descriptor[0].bit_rate[0] = 320,
	.descriptor[0].bit_rate[1] = 128,
	.descriptor[0].num_bitrates = 2,
	.descriptor[0].profiles = 0,
	.descriptor[0].modes = SND_AUDIOCHANMODE_MP3_STEREO,
	.descriptor[0].formats = 0,
};

static void event_handler(uint32_t opcode, uint32_t token,
			  void *payload, void *priv)
{
	struct q6asm_dai_rtd *prtd = priv;
	struct snd_pcm_substream *substream = prtd->substream;

	switch (opcode) {
	case ASM_CLIENT_EVENT_CMD_RUN_DONE:
		if (substream->stream == SNDRV_PCM_STREAM_PLAYBACK)
			q6asm_write_async(prtd->audio_client, prtd->stream_id,
				   prtd->pcm_count, 0, 0, 0);
		break;
	case ASM_CLIENT_EVENT_CMD_EOS_DONE:
		prtd->state = Q6ASM_STREAM_STOPPED;
		break;
	case ASM_CLIENT_EVENT_DATA_WRITE_DONE: {
		prtd->pcm_irq_pos += prtd->pcm_count;
		snd_pcm_period_elapsed(substream);
		if (prtd->state == Q6ASM_STREAM_RUNNING)
			q6asm_write_async(prtd->audio_client, prtd->stream_id,
					   prtd->pcm_count, 0, 0, 0);

		break;
		}
	case ASM_CLIENT_EVENT_DATA_READ_DONE:
		prtd->pcm_irq_pos += prtd->pcm_count;
		snd_pcm_period_elapsed(substream);
		if (prtd->state == Q6ASM_STREAM_RUNNING)
			q6asm_read(prtd->audio_client, prtd->stream_id);

		break;
	default:
		break;
	}
}

static int q6asm_dai_prepare(struct snd_soc_component *component,
			     struct snd_pcm_substream *substream)
{
	struct snd_pcm_runtime *runtime = substream->runtime;
	struct snd_soc_pcm_runtime *soc_prtd = asoc_substream_to_rtd(substream);
	struct q6asm_dai_rtd *prtd = runtime->private_data;
	struct q6asm_dai_data *pdata;
	struct device *dev = component->dev;
	int ret, i;

	pdata = snd_soc_component_get_drvdata(component);
	if (!pdata)
		return -EINVAL;

	if (!prtd || !prtd->audio_client) {
		dev_err(dev, "%s: private data null or audio client freed\n",
			__func__);
		return -EINVAL;
	}

	prtd->pcm_count = snd_pcm_lib_period_bytes(substream);
	prtd->pcm_irq_pos = 0;
	/* rate and channels are sent to audio driver */
	if (prtd->state) {
		/* clear the previous setup if any  */
		q6asm_cmd(prtd->audio_client, prtd->stream_id, CMD_CLOSE);
		q6asm_unmap_memory_regions(substream->stream,
					   prtd->audio_client);
		q6routing_stream_close(soc_prtd->dai_link->id,
					 substream->stream);
	}

	ret = q6asm_map_memory_regions(substream->stream, prtd->audio_client,
				       prtd->phys,
				       (prtd->pcm_size / prtd->periods),
				       prtd->periods);

	if (ret < 0) {
		dev_err(dev, "Audio Start: Buffer Allocation failed rc = %d\n",
							ret);
		return -ENOMEM;
	}

	if (substream->stream == SNDRV_PCM_STREAM_PLAYBACK) {
		ret = q6asm_open_write(prtd->audio_client, prtd->stream_id,
				       FORMAT_LINEAR_PCM,
				       0, prtd->bits_per_sample, false);
	} else if (substream->stream == SNDRV_PCM_STREAM_CAPTURE) {
		ret = q6asm_open_read(prtd->audio_client, prtd->stream_id,
				      FORMAT_LINEAR_PCM,
				      prtd->bits_per_sample);
	}

	if (ret < 0) {
		dev_err(dev, "%s: q6asm_open_write failed\n", __func__);
		q6asm_audio_client_free(prtd->audio_client);
		prtd->audio_client = NULL;
		return -ENOMEM;
	}

	prtd->session_id = q6asm_get_session_id(prtd->audio_client);
	ret = q6routing_stream_open(soc_prtd->dai_link->id, LEGACY_PCM_MODE,
			      prtd->session_id, substream->stream);
	if (ret) {
		dev_err(dev, "%s: stream reg failed ret:%d\n", __func__, ret);
		return ret;
	}

	if (substream->stream == SNDRV_PCM_STREAM_PLAYBACK) {
		ret = q6asm_media_format_block_multi_ch_pcm(
				prtd->audio_client, prtd->stream_id,
				runtime->rate, runtime->channels, NULL,
				prtd->bits_per_sample);
	} else if (substream->stream == SNDRV_PCM_STREAM_CAPTURE) {
		ret = q6asm_enc_cfg_blk_pcm_format_support(prtd->audio_client,
							   prtd->stream_id,
							   runtime->rate,
							   runtime->channels,
							   prtd->bits_per_sample);

		/* Queue the buffers */
		for (i = 0; i < runtime->periods; i++)
			q6asm_read(prtd->audio_client, prtd->stream_id);

	}
	if (ret < 0)
		dev_info(dev, "%s: CMD Format block failed\n", __func__);

	prtd->state = Q6ASM_STREAM_RUNNING;

	return 0;
}

static int q6asm_dai_trigger(struct snd_soc_component *component,
			     struct snd_pcm_substream *substream, int cmd)
{
	int ret = 0;
	struct snd_pcm_runtime *runtime = substream->runtime;
	struct q6asm_dai_rtd *prtd = runtime->private_data;

	switch (cmd) {
	case SNDRV_PCM_TRIGGER_START:
	case SNDRV_PCM_TRIGGER_RESUME:
	case SNDRV_PCM_TRIGGER_PAUSE_RELEASE:
		ret = q6asm_run_nowait(prtd->audio_client, prtd->stream_id,
				       0, 0, 0);
		break;
	case SNDRV_PCM_TRIGGER_STOP:
		prtd->state = Q6ASM_STREAM_STOPPED;
		ret = q6asm_cmd_nowait(prtd->audio_client, prtd->stream_id,
				       CMD_EOS);
		break;
	case SNDRV_PCM_TRIGGER_SUSPEND:
	case SNDRV_PCM_TRIGGER_PAUSE_PUSH:
		ret = q6asm_cmd_nowait(prtd->audio_client, prtd->stream_id,
				       CMD_PAUSE);
		break;
	default:
		ret = -EINVAL;
		break;
	}

	return ret;
}

static int q6asm_dai_open(struct snd_soc_component *component,
			  struct snd_pcm_substream *substream)
{
	struct snd_pcm_runtime *runtime = substream->runtime;
	struct snd_soc_pcm_runtime *soc_prtd = asoc_substream_to_rtd(substream);
	struct snd_soc_dai *cpu_dai = asoc_rtd_to_cpu(soc_prtd, 0);
	struct q6asm_dai_rtd *prtd;
	struct q6asm_dai_data *pdata;
	struct device *dev = component->dev;
	int ret = 0;
	int stream_id;

	stream_id = cpu_dai->driver->id;

	pdata = snd_soc_component_get_drvdata(component);
	if (!pdata) {
		dev_err(dev, "Drv data not found ..\n");
		return -EINVAL;
	}

	prtd = kzalloc(sizeof(struct q6asm_dai_rtd), GFP_KERNEL);
	if (prtd == NULL)
		return -ENOMEM;

	prtd->substream = substream;
	prtd->audio_client = q6asm_audio_client_alloc(dev,
				(q6asm_cb)event_handler, prtd, stream_id,
				LEGACY_PCM_MODE);
	if (IS_ERR(prtd->audio_client)) {
		dev_info(dev, "%s: Could not allocate memory\n", __func__);
		ret = PTR_ERR(prtd->audio_client);
		kfree(prtd);
		return ret;
	}

	/* DSP expects stream id from 1 */
	prtd->stream_id = 1;

	if (substream->stream == SNDRV_PCM_STREAM_PLAYBACK)
		runtime->hw = q6asm_dai_hardware_playback;
	else if (substream->stream == SNDRV_PCM_STREAM_CAPTURE)
		runtime->hw = q6asm_dai_hardware_capture;

	ret = snd_pcm_hw_constraint_list(runtime, 0,
				SNDRV_PCM_HW_PARAM_RATE,
				&constraints_sample_rates);
	if (ret < 0)
		dev_info(dev, "snd_pcm_hw_constraint_list failed\n");
	/* Ensure that buffer size is a multiple of period size */
	ret = snd_pcm_hw_constraint_integer(runtime,
					    SNDRV_PCM_HW_PARAM_PERIODS);
	if (ret < 0)
		dev_info(dev, "snd_pcm_hw_constraint_integer failed\n");

	if (substream->stream == SNDRV_PCM_STREAM_PLAYBACK) {
		ret = snd_pcm_hw_constraint_minmax(runtime,
			SNDRV_PCM_HW_PARAM_BUFFER_BYTES,
			PLAYBACK_MIN_NUM_PERIODS * PLAYBACK_MIN_PERIOD_SIZE,
			PLAYBACK_MAX_NUM_PERIODS * PLAYBACK_MAX_PERIOD_SIZE);
		if (ret < 0) {
			dev_err(dev, "constraint for buffer bytes min max ret = %d\n",
				ret);
		}
	}

	ret = snd_pcm_hw_constraint_step(runtime, 0,
		SNDRV_PCM_HW_PARAM_PERIOD_BYTES, 32);
	if (ret < 0) {
		dev_err(dev, "constraint for period bytes step ret = %d\n",
								ret);
	}
	ret = snd_pcm_hw_constraint_step(runtime, 0,
		SNDRV_PCM_HW_PARAM_BUFFER_BYTES, 32);
	if (ret < 0) {
		dev_err(dev, "constraint for buffer bytes step ret = %d\n",
								ret);
	}

	runtime->private_data = prtd;

	snd_soc_set_runtime_hwparams(substream, &q6asm_dai_hardware_playback);

	runtime->dma_bytes = q6asm_dai_hardware_playback.buffer_bytes_max;


	if (pdata->sid < 0)
		prtd->phys = substream->dma_buffer.addr;
	else
		prtd->phys = substream->dma_buffer.addr | (pdata->sid << 32);

	snd_pcm_set_runtime_buffer(substream, &substream->dma_buffer);

	return 0;
}

static int q6asm_dai_close(struct snd_soc_component *component,
			   struct snd_pcm_substream *substream)
{
	struct snd_pcm_runtime *runtime = substream->runtime;
	struct snd_soc_pcm_runtime *soc_prtd = asoc_substream_to_rtd(substream);
	struct q6asm_dai_rtd *prtd = runtime->private_data;

	if (prtd->audio_client) {
		if (prtd->state)
			q6asm_cmd(prtd->audio_client, prtd->stream_id,
				  CMD_CLOSE);

		q6asm_unmap_memory_regions(substream->stream,
					   prtd->audio_client);
		q6asm_audio_client_free(prtd->audio_client);
		prtd->audio_client = NULL;
	}
	q6routing_stream_close(soc_prtd->dai_link->id,
						substream->stream);
	kfree(prtd);
	return 0;
}

static snd_pcm_uframes_t q6asm_dai_pointer(struct snd_soc_component *component,
					   struct snd_pcm_substream *substream)
{

	struct snd_pcm_runtime *runtime = substream->runtime;
	struct q6asm_dai_rtd *prtd = runtime->private_data;

	if (prtd->pcm_irq_pos >= prtd->pcm_size)
		prtd->pcm_irq_pos = 0;

	return bytes_to_frames(runtime, (prtd->pcm_irq_pos));
}

static int q6asm_dai_mmap(struct snd_soc_component *component,
			  struct snd_pcm_substream *substream,
			  struct vm_area_struct *vma)
{
	struct snd_pcm_runtime *runtime = substream->runtime;
	struct device *dev = component->dev;

	return dma_mmap_coherent(dev, vma,
			runtime->dma_area, runtime->dma_addr,
			runtime->dma_bytes);
}

static int q6asm_dai_hw_params(struct snd_soc_component *component,
			       struct snd_pcm_substream *substream,
			       struct snd_pcm_hw_params *params)
{
	struct snd_pcm_runtime *runtime = substream->runtime;
	struct q6asm_dai_rtd *prtd = runtime->private_data;

	prtd->pcm_size = params_buffer_bytes(params);
	prtd->periods = params_periods(params);

	switch (params_format(params)) {
	case SNDRV_PCM_FORMAT_S16_LE:
		prtd->bits_per_sample = 16;
		break;
	case SNDRV_PCM_FORMAT_S24_LE:
		prtd->bits_per_sample = 24;
		break;
	}

	return 0;
}

static void compress_event_handler(uint32_t opcode, uint32_t token,
				   void *payload, void *priv)
{
	struct q6asm_dai_rtd *prtd = priv;
	struct snd_compr_stream *substream = prtd->cstream;
	unsigned long flags;
	u32 wflags = 0;
	uint64_t avail;
	uint32_t bytes_written, bytes_to_write;
	bool is_last_buffer = false;

	switch (opcode) {
	case ASM_CLIENT_EVENT_CMD_RUN_DONE:
		spin_lock_irqsave(&prtd->lock, flags);
		if (!prtd->bytes_sent) {
			q6asm_stream_remove_initial_silence(prtd->audio_client,
						    prtd->stream_id,
						    prtd->initial_samples_drop);

			q6asm_write_async(prtd->audio_client, prtd->stream_id,
					  prtd->pcm_count, 0, 0, 0);
			prtd->bytes_sent += prtd->pcm_count;
		}

		spin_unlock_irqrestore(&prtd->lock, flags);
		break;

	case ASM_CLIENT_EVENT_CMD_EOS_DONE:
		spin_lock_irqsave(&prtd->lock, flags);
		if (prtd->notify_on_drain) {
			if (substream->partial_drain) {
				/*
				 * Close old stream and make it stale, switch
				 * the active stream now!
				 */
				q6asm_cmd_nowait(prtd->audio_client,
						 prtd->stream_id,
						 CMD_CLOSE);
				/*
				 * vaild stream ids start from 1, So we are
				 * toggling this between 1 and 2.
				 */
				prtd->stream_id = (prtd->stream_id == 1 ? 2 : 1);
			}

			snd_compr_drain_notify(prtd->cstream);
			prtd->notify_on_drain = false;

		} else {
			prtd->state = Q6ASM_STREAM_STOPPED;
		}
		spin_unlock_irqrestore(&prtd->lock, flags);
		break;

	case ASM_CLIENT_EVENT_DATA_WRITE_DONE:
		spin_lock_irqsave(&prtd->lock, flags);

		bytes_written = token >> ASM_WRITE_TOKEN_LEN_SHIFT;
		prtd->copied_total += bytes_written;
		snd_compr_fragment_elapsed(substream);

		if (prtd->state != Q6ASM_STREAM_RUNNING) {
			spin_unlock_irqrestore(&prtd->lock, flags);
			break;
		}

		avail = prtd->bytes_received - prtd->bytes_sent;
		if (avail > prtd->pcm_count) {
			bytes_to_write = prtd->pcm_count;
		} else {
			if (substream->partial_drain || prtd->notify_on_drain)
				is_last_buffer = true;
			bytes_to_write = avail;
		}

		if (bytes_to_write) {
			if (substream->partial_drain && is_last_buffer) {
				wflags |= ASM_LAST_BUFFER_FLAG;
				q6asm_stream_remove_trailing_silence(prtd->audio_client,
						     prtd->stream_id,
						     prtd->trailing_samples_drop);
			}

			q6asm_write_async(prtd->audio_client, prtd->stream_id,
					  bytes_to_write, 0, 0, wflags);

			prtd->bytes_sent += bytes_to_write;
		}

		if (prtd->notify_on_drain && is_last_buffer)
			q6asm_cmd_nowait(prtd->audio_client,
					 prtd->stream_id, CMD_EOS);

		spin_unlock_irqrestore(&prtd->lock, flags);
		break;

	default:
		break;
	}
}

static int q6asm_dai_compr_open(struct snd_soc_component *component,
				struct snd_compr_stream *stream)
{
	struct snd_soc_pcm_runtime *rtd = stream->private_data;
	struct snd_compr_runtime *runtime = stream->runtime;
	struct snd_soc_dai *cpu_dai = asoc_rtd_to_cpu(rtd, 0);
	struct q6asm_dai_data *pdata;
	struct device *dev = component->dev;
	struct q6asm_dai_rtd *prtd;
	int stream_id, size, ret;

	stream_id = cpu_dai->driver->id;
	pdata = snd_soc_component_get_drvdata(component);
	if (!pdata) {
		dev_err(dev, "Drv data not found ..\n");
		return -EINVAL;
	}

	prtd = kzalloc(sizeof(*prtd), GFP_KERNEL);
	if (!prtd)
		return -ENOMEM;

	/* DSP expects stream id from 1 */
	prtd->stream_id = 1;

	prtd->cstream = stream;
	prtd->audio_client = q6asm_audio_client_alloc(dev,
					(q6asm_cb)compress_event_handler,
					prtd, stream_id, LEGACY_PCM_MODE);
	if (IS_ERR(prtd->audio_client)) {
		dev_err(dev, "Could not allocate memory\n");
		ret = PTR_ERR(prtd->audio_client);
		goto free_prtd;
	}

	size = COMPR_PLAYBACK_MAX_FRAGMENT_SIZE *
			COMPR_PLAYBACK_MAX_NUM_FRAGMENTS;
	ret = snd_dma_alloc_pages(SNDRV_DMA_TYPE_DEV, dev, size,
				  &prtd->dma_buffer);
	if (ret) {
		dev_err(dev, "Cannot allocate buffer(s)\n");
		goto free_client;
	}

	if (pdata->sid < 0)
		prtd->phys = prtd->dma_buffer.addr;
	else
		prtd->phys = prtd->dma_buffer.addr | (pdata->sid << 32);

	snd_compr_set_runtime_buffer(stream, &prtd->dma_buffer);
	spin_lock_init(&prtd->lock);
	runtime->private_data = prtd;

	return 0;

free_client:
	q6asm_audio_client_free(prtd->audio_client);
free_prtd:
	kfree(prtd);

	return ret;
}

static int q6asm_dai_compr_free(struct snd_soc_component *component,
				struct snd_compr_stream *stream)
{
	struct snd_compr_runtime *runtime = stream->runtime;
	struct q6asm_dai_rtd *prtd = runtime->private_data;
	struct snd_soc_pcm_runtime *rtd = stream->private_data;

	if (prtd->audio_client) {
		if (prtd->state) {
			q6asm_cmd(prtd->audio_client, prtd->stream_id,
				  CMD_CLOSE);
			if (prtd->next_track_stream_id) {
				q6asm_cmd(prtd->audio_client,
					  prtd->next_track_stream_id,
					  CMD_CLOSE);
			}
		}

		snd_dma_free_pages(&prtd->dma_buffer);
		q6asm_unmap_memory_regions(stream->direction,
					   prtd->audio_client);
		q6asm_audio_client_free(prtd->audio_client);
		prtd->audio_client = NULL;
	}
	q6routing_stream_close(rtd->dai_link->id, stream->direction);
	kfree(prtd);

	return 0;
}

static int __q6asm_dai_compr_set_codec_params(struct snd_soc_component *component,
					      struct snd_compr_stream *stream,
					      struct snd_codec *codec,
					      int stream_id)
{
	struct snd_compr_runtime *runtime = stream->runtime;
	struct q6asm_dai_rtd *prtd = runtime->private_data;
	struct q6asm_flac_cfg flac_cfg;
	struct q6asm_wma_cfg wma_cfg;
	struct q6asm_alac_cfg alac_cfg;
	struct q6asm_ape_cfg ape_cfg;
	unsigned int wma_v9 = 0;
	struct device *dev = component->dev;
	int ret;
	union snd_codec_options *codec_options;
	struct snd_dec_flac *flac;
	struct snd_dec_wma *wma;
	struct snd_dec_alac *alac;
	struct snd_dec_ape *ape;

	codec_options = &(prtd->codec.options);

	memcpy(&prtd->codec, codec, sizeof(*codec));

	switch (codec->id) {
	case SND_AUDIOCODEC_FLAC:

		memset(&flac_cfg, 0x0, sizeof(struct q6asm_flac_cfg));
		flac = &codec_options->flac_d;

		flac_cfg.ch_cfg = codec->ch_in;
		flac_cfg.sample_rate = codec->sample_rate;
		flac_cfg.stream_info_present = 1;
		flac_cfg.sample_size = flac->sample_size;
		flac_cfg.min_blk_size = flac->min_blk_size;
		flac_cfg.max_blk_size = flac->max_blk_size;
		flac_cfg.max_frame_size = flac->max_frame_size;
		flac_cfg.min_frame_size = flac->min_frame_size;

		ret = q6asm_stream_media_format_block_flac(prtd->audio_client,
							   stream_id,
							   &flac_cfg);
		if (ret < 0) {
			dev_err(dev, "FLAC CMD Format block failed:%d\n", ret);
			return -EIO;
		}
		break;

	case SND_AUDIOCODEC_WMA:
		wma = &codec_options->wma_d;

		memset(&wma_cfg, 0x0, sizeof(struct q6asm_wma_cfg));

		wma_cfg.sample_rate =  codec->sample_rate;
		wma_cfg.num_channels = codec->ch_in;
		wma_cfg.bytes_per_sec = codec->bit_rate / 8;
		wma_cfg.block_align = codec->align;
		wma_cfg.bits_per_sample = prtd->bits_per_sample;
		wma_cfg.enc_options = wma->encoder_option;
		wma_cfg.adv_enc_options = wma->adv_encoder_option;
		wma_cfg.adv_enc_options2 = wma->adv_encoder_option2;

		if (wma_cfg.num_channels == 1)
			wma_cfg.channel_mask = 4; /* Mono Center */
		else if (wma_cfg.num_channels == 2)
			wma_cfg.channel_mask = 3; /* Stereo FL/FR */
		else
			return -EINVAL;

		/* check the codec profile */
		switch (codec->profile) {
		case SND_AUDIOPROFILE_WMA9:
			wma_cfg.fmtag = 0x161;
			wma_v9 = 1;
			break;

		case SND_AUDIOPROFILE_WMA10:
			wma_cfg.fmtag = 0x166;
			break;

		case SND_AUDIOPROFILE_WMA9_PRO:
			wma_cfg.fmtag = 0x162;
			break;

		case SND_AUDIOPROFILE_WMA9_LOSSLESS:
			wma_cfg.fmtag = 0x163;
			break;

		case SND_AUDIOPROFILE_WMA10_LOSSLESS:
			wma_cfg.fmtag = 0x167;
			break;

		default:
			dev_err(dev, "Unknown WMA profile:%x\n",
				codec->profile);
			return -EIO;
		}

		if (wma_v9)
			ret = q6asm_stream_media_format_block_wma_v9(
					prtd->audio_client, stream_id,
					&wma_cfg);
		else
			ret = q6asm_stream_media_format_block_wma_v10(
					prtd->audio_client, stream_id,
					&wma_cfg);
		if (ret < 0) {
			dev_err(dev, "WMA9 CMD failed:%d\n", ret);
			return -EIO;
		}
		break;

	case SND_AUDIOCODEC_ALAC:
		memset(&alac_cfg, 0x0, sizeof(alac_cfg));
		alac = &codec_options->alac_d;

		alac_cfg.sample_rate = codec->sample_rate;
		alac_cfg.avg_bit_rate = codec->bit_rate;
		alac_cfg.bit_depth = prtd->bits_per_sample;
		alac_cfg.num_channels = codec->ch_in;

		alac_cfg.frame_length = alac->frame_length;
		alac_cfg.pb = alac->pb;
		alac_cfg.mb = alac->mb;
		alac_cfg.kb = alac->kb;
		alac_cfg.max_run = alac->max_run;
		alac_cfg.compatible_version = alac->compatible_version;
		alac_cfg.max_frame_bytes = alac->max_frame_bytes;

		switch (codec->ch_in) {
		case 1:
			alac_cfg.channel_layout_tag = ALAC_CH_LAYOUT_MONO;
			break;
		case 2:
			alac_cfg.channel_layout_tag = ALAC_CH_LAYOUT_STEREO;
			break;
		}
		ret = q6asm_stream_media_format_block_alac(prtd->audio_client,
							   stream_id,
							   &alac_cfg);
		if (ret < 0) {
			dev_err(dev, "ALAC CMD Format block failed:%d\n", ret);
			return -EIO;
		}
		break;

	case SND_AUDIOCODEC_APE:
		memset(&ape_cfg, 0x0, sizeof(ape_cfg));
		ape = &codec_options->ape_d;

		ape_cfg.sample_rate = codec->sample_rate;
		ape_cfg.num_channels = codec->ch_in;
		ape_cfg.bits_per_sample = prtd->bits_per_sample;

		ape_cfg.compatible_version = ape->compatible_version;
		ape_cfg.compression_level = ape->compression_level;
		ape_cfg.format_flags = ape->format_flags;
		ape_cfg.blocks_per_frame = ape->blocks_per_frame;
		ape_cfg.final_frame_blocks = ape->final_frame_blocks;
		ape_cfg.total_frames = ape->total_frames;
		ape_cfg.seek_table_present = ape->seek_table_present;

		ret = q6asm_stream_media_format_block_ape(prtd->audio_client,
							  stream_id,
							  &ape_cfg);
		if (ret < 0) {
			dev_err(dev, "APE CMD Format block failed:%d\n", ret);
			return -EIO;
		}
		break;

	default:
		break;
	}

	return 0;
}

static int q6asm_dai_compr_set_params(struct snd_soc_component *component,
				      struct snd_compr_stream *stream,
				      struct snd_compr_params *params)
{
	struct snd_compr_runtime *runtime = stream->runtime;
	struct q6asm_dai_rtd *prtd = runtime->private_data;
	struct snd_soc_pcm_runtime *rtd = stream->private_data;
	int dir = stream->direction;
	struct q6asm_dai_data *pdata;
	struct device *dev = component->dev;
	int ret;

	pdata = snd_soc_component_get_drvdata(component);
	if (!pdata)
		return -EINVAL;

	if (!prtd || !prtd->audio_client) {
		dev_err(dev, "private data null or audio client freed\n");
		return -EINVAL;
	}

	prtd->periods = runtime->fragments;
	prtd->pcm_count = runtime->fragment_size;
	prtd->pcm_size = runtime->fragments * runtime->fragment_size;
	prtd->bits_per_sample = 16;

	if (dir == SND_COMPRESS_PLAYBACK) {
		ret = q6asm_open_write(prtd->audio_client, prtd->stream_id, params->codec.id,
				params->codec.profile, prtd->bits_per_sample,
				true);

		if (ret < 0) {
			dev_err(dev, "q6asm_open_write failed\n");
			q6asm_audio_client_free(prtd->audio_client);
			prtd->audio_client = NULL;
			return ret;
		}
	}

	prtd->session_id = q6asm_get_session_id(prtd->audio_client);
	ret = q6routing_stream_open(rtd->dai_link->id, LEGACY_PCM_MODE,
			      prtd->session_id, dir);
	if (ret) {
		dev_err(dev, "Stream reg failed ret:%d\n", ret);
		return ret;
	}

	ret = __q6asm_dai_compr_set_codec_params(component, stream,
						 &params->codec,
						 prtd->stream_id);
	if (ret) {
		dev_err(dev, "codec param setup failed ret:%d\n", ret);
		return ret;
	}

	ret = q6asm_map_memory_regions(dir, prtd->audio_client, prtd->phys,
				       (prtd->pcm_size / prtd->periods),
				       prtd->periods);

	if (ret < 0) {
		dev_err(dev, "Buffer Mapping failed ret:%d\n", ret);
		return -ENOMEM;
	}

	prtd->state = Q6ASM_STREAM_RUNNING;

	return 0;
}

static int q6asm_dai_compr_set_metadata(struct snd_soc_component *component,
					struct snd_compr_stream *stream,
					struct snd_compr_metadata *metadata)
{
	struct snd_compr_runtime *runtime = stream->runtime;
	struct q6asm_dai_rtd *prtd = runtime->private_data;
	int ret = 0;

	switch (metadata->key) {
	case SNDRV_COMPRESS_ENCODER_PADDING:
		prtd->trailing_samples_drop = metadata->value[0];
		break;
	case SNDRV_COMPRESS_ENCODER_DELAY:
		prtd->initial_samples_drop = metadata->value[0];
		if (prtd->next_track_stream_id) {
			ret = q6asm_open_write(prtd->audio_client,
					       prtd->next_track_stream_id,
					       prtd->codec.id,
					       prtd->codec.profile,
					       prtd->bits_per_sample,
				       true);
			if (ret < 0) {
				dev_err(component->dev, "q6asm_open_write failed\n");
				return ret;
			}
			ret = __q6asm_dai_compr_set_codec_params(component, stream,
								 &prtd->codec,
								 prtd->next_track_stream_id);
			if (ret < 0) {
				dev_err(component->dev, "q6asm_open_write failed\n");
				return ret;
			}

			ret = q6asm_stream_remove_initial_silence(prtd->audio_client,
						    prtd->next_track_stream_id,
						    prtd->initial_samples_drop);
			prtd->next_track_stream_id = 0;

		}

		break;
	default:
		ret = -EINVAL;
		break;
	}

	return ret;
}

static int q6asm_dai_compr_trigger(struct snd_soc_component *component,
				   struct snd_compr_stream *stream, int cmd)
{
	struct snd_compr_runtime *runtime = stream->runtime;
	struct q6asm_dai_rtd *prtd = runtime->private_data;
	int ret = 0;

	switch (cmd) {
	case SNDRV_PCM_TRIGGER_START:
	case SNDRV_PCM_TRIGGER_RESUME:
	case SNDRV_PCM_TRIGGER_PAUSE_RELEASE:
		ret = q6asm_run_nowait(prtd->audio_client, prtd->stream_id,
				       0, 0, 0);
		break;
	case SNDRV_PCM_TRIGGER_STOP:
		prtd->state = Q6ASM_STREAM_STOPPED;
		ret = q6asm_cmd_nowait(prtd->audio_client, prtd->stream_id,
				       CMD_EOS);
		break;
	case SNDRV_PCM_TRIGGER_SUSPEND:
	case SNDRV_PCM_TRIGGER_PAUSE_PUSH:
		ret = q6asm_cmd_nowait(prtd->audio_client, prtd->stream_id,
				       CMD_PAUSE);
		break;
	case SND_COMPR_TRIGGER_NEXT_TRACK:
		prtd->next_track = true;
		prtd->next_track_stream_id = (prtd->stream_id == 1 ? 2 : 1);
		break;
	case SND_COMPR_TRIGGER_DRAIN:
	case SND_COMPR_TRIGGER_PARTIAL_DRAIN:
		prtd->notify_on_drain = true;
		break;
	default:
		ret = -EINVAL;
		break;
	}

	return ret;
}

static int q6asm_dai_compr_pointer(struct snd_soc_component *component,
				   struct snd_compr_stream *stream,
				   struct snd_compr_tstamp *tstamp)
{
	struct snd_compr_runtime *runtime = stream->runtime;
	struct q6asm_dai_rtd *prtd = runtime->private_data;
	unsigned long flags;

	spin_lock_irqsave(&prtd->lock, flags);

	tstamp->copied_total = prtd->copied_total;
	tstamp->byte_offset = prtd->copied_total % prtd->pcm_size;

	spin_unlock_irqrestore(&prtd->lock, flags);

	return 0;
}

static int q6asm_compr_copy(struct snd_soc_component *component,
			    struct snd_compr_stream *stream, char __user *buf,
			    size_t count)
{
	struct snd_compr_runtime *runtime = stream->runtime;
	struct q6asm_dai_rtd *prtd = runtime->private_data;
	unsigned long flags;
	u32 wflags = 0;
	int avail, bytes_in_flight = 0;
	void *dstn;
	size_t copy;
	u32 app_pointer;
	u32 bytes_received;

	bytes_received = prtd->bytes_received;

	/**
	 * Make sure that next track data pointer is aligned at 32 bit boundary
	 * This is a Mandatory requirement from DSP data buffers alignment
	 */
	if (prtd->next_track)
		bytes_received = ALIGN(prtd->bytes_received, prtd->pcm_count);

	app_pointer = bytes_received/prtd->pcm_size;
	app_pointer = bytes_received -  (app_pointer * prtd->pcm_size);
	dstn = prtd->dma_buffer.area + app_pointer;

	if (count < prtd->pcm_size - app_pointer) {
		if (copy_from_user(dstn, buf, count))
			return -EFAULT;
	} else {
		copy = prtd->pcm_size - app_pointer;
		if (copy_from_user(dstn, buf, copy))
			return -EFAULT;
		if (copy_from_user(prtd->dma_buffer.area, buf + copy,
				   count - copy))
			return -EFAULT;
	}

	spin_lock_irqsave(&prtd->lock, flags);

	bytes_in_flight = prtd->bytes_received - prtd->copied_total;

	if (prtd->next_track) {
		prtd->next_track = false;
		prtd->copied_total = ALIGN(prtd->copied_total, prtd->pcm_count);
		prtd->bytes_sent = ALIGN(prtd->bytes_sent, prtd->pcm_count);
	}

	prtd->bytes_received = bytes_received + count;

	/* Kick off the data to dsp if its starving!! */
	if (prtd->state == Q6ASM_STREAM_RUNNING && (bytes_in_flight == 0)) {
		uint32_t bytes_to_write = prtd->pcm_count;

		avail = prtd->bytes_received - prtd->bytes_sent;

		if (avail < prtd->pcm_count)
			bytes_to_write = avail;

		q6asm_write_async(prtd->audio_client, prtd->stream_id,
				  bytes_to_write, 0, 0, wflags);
		prtd->bytes_sent += bytes_to_write;
	}

	spin_unlock_irqrestore(&prtd->lock, flags);

	return count;
}

static int q6asm_dai_compr_mmap(struct snd_soc_component *component,
				struct snd_compr_stream *stream,
				struct vm_area_struct *vma)
{
	struct snd_compr_runtime *runtime = stream->runtime;
	struct q6asm_dai_rtd *prtd = runtime->private_data;
	struct device *dev = component->dev;

	return dma_mmap_coherent(dev, vma,
			prtd->dma_buffer.area, prtd->dma_buffer.addr,
			prtd->dma_buffer.bytes);
}

static int q6asm_dai_compr_get_caps(struct snd_soc_component *component,
				    struct snd_compr_stream *stream,
				    struct snd_compr_caps *caps)
{
	caps->direction = SND_COMPRESS_PLAYBACK;
	caps->min_fragment_size = COMPR_PLAYBACK_MIN_FRAGMENT_SIZE;
	caps->max_fragment_size = COMPR_PLAYBACK_MAX_FRAGMENT_SIZE;
	caps->min_fragments = COMPR_PLAYBACK_MIN_NUM_FRAGMENTS;
	caps->max_fragments = COMPR_PLAYBACK_MAX_NUM_FRAGMENTS;
	caps->num_codecs = 5;
	caps->codecs[0] = SND_AUDIOCODEC_MP3;
	caps->codecs[1] = SND_AUDIOCODEC_FLAC;
	caps->codecs[2] = SND_AUDIOCODEC_WMA;
	caps->codecs[3] = SND_AUDIOCODEC_ALAC;
	caps->codecs[4] = SND_AUDIOCODEC_APE;

	return 0;
}

static int q6asm_dai_compr_get_codec_caps(struct snd_soc_component *component,
					  struct snd_compr_stream *stream,
					  struct snd_compr_codec_caps *codec)
{
	switch (codec->codec) {
	case SND_AUDIOCODEC_MP3:
		*codec = q6asm_compr_caps;
		break;
	default:
		break;
	}

	return 0;
}

static struct snd_compress_ops q6asm_dai_compress_ops = {
	.open		= q6asm_dai_compr_open,
	.free		= q6asm_dai_compr_free,
	.set_params	= q6asm_dai_compr_set_params,
	.set_metadata	= q6asm_dai_compr_set_metadata,
	.pointer	= q6asm_dai_compr_pointer,
	.trigger	= q6asm_dai_compr_trigger,
	.get_caps	= q6asm_dai_compr_get_caps,
	.get_codec_caps	= q6asm_dai_compr_get_codec_caps,
	.mmap		= q6asm_dai_compr_mmap,
	.copy		= q6asm_compr_copy,
};

static int q6asm_dai_pcm_new(struct snd_soc_component *component,
			     struct snd_soc_pcm_runtime *rtd)
{
	struct snd_pcm_substream *psubstream, *csubstream;
	struct snd_pcm *pcm = rtd->pcm;
	struct device *dev;
	int size, ret;

	dev = component->dev;
	size = q6asm_dai_hardware_playback.buffer_bytes_max;
	psubstream = pcm->streams[SNDRV_PCM_STREAM_PLAYBACK].substream;
	if (psubstream) {
		ret = snd_dma_alloc_pages(SNDRV_DMA_TYPE_DEV, dev, size,
					  &psubstream->dma_buffer);
		if (ret) {
			dev_err(dev, "Cannot allocate buffer(s)\n");
			return ret;
		}
	}

	csubstream = pcm->streams[SNDRV_PCM_STREAM_CAPTURE].substream;
	if (csubstream) {
		ret = snd_dma_alloc_pages(SNDRV_DMA_TYPE_DEV, dev, size,
					  &csubstream->dma_buffer);
		if (ret) {
			dev_err(dev, "Cannot allocate buffer(s)\n");
			if (psubstream)
				snd_dma_free_pages(&psubstream->dma_buffer);
			return ret;
		}
	}

	return 0;
}

static void q6asm_dai_pcm_free(struct snd_soc_component *component,
			       struct snd_pcm *pcm)
{
	struct snd_pcm_substream *substream;
	int i;

	for (i = 0; i < ARRAY_SIZE(pcm->streams); i++) {
		substream = pcm->streams[i].substream;
		if (substream) {
			snd_dma_free_pages(&substream->dma_buffer);
			substream->dma_buffer.area = NULL;
			substream->dma_buffer.addr = 0;
		}
	}
}

static const struct snd_soc_dapm_widget q6asm_dapm_widgets[] = {
	SND_SOC_DAPM_AIF_IN("MM_DL1", "MultiMedia1 Playback", 0, SND_SOC_NOPM, 0, 0),
	SND_SOC_DAPM_AIF_IN("MM_DL2", "MultiMedia2 Playback", 0, SND_SOC_NOPM, 0, 0),
	SND_SOC_DAPM_AIF_IN("MM_DL3", "MultiMedia3 Playback", 0, SND_SOC_NOPM, 0, 0),
	SND_SOC_DAPM_AIF_IN("MM_DL4", "MultiMedia4 Playback", 0, SND_SOC_NOPM, 0, 0),
	SND_SOC_DAPM_AIF_IN("MM_DL5", "MultiMedia5 Playback", 0, SND_SOC_NOPM, 0, 0),
	SND_SOC_DAPM_AIF_IN("MM_DL6", "MultiMedia6 Playback", 0, SND_SOC_NOPM, 0, 0),
	SND_SOC_DAPM_AIF_IN("MM_DL7", "MultiMedia7 Playback", 0, SND_SOC_NOPM, 0, 0),
	SND_SOC_DAPM_AIF_IN("MM_DL8", "MultiMedia8 Playback", 0, SND_SOC_NOPM, 0, 0),
	SND_SOC_DAPM_AIF_OUT("MM_UL1", "MultiMedia1 Capture", 0, SND_SOC_NOPM, 0, 0),
	SND_SOC_DAPM_AIF_OUT("MM_UL2", "MultiMedia2 Capture", 0, SND_SOC_NOPM, 0, 0),
	SND_SOC_DAPM_AIF_OUT("MM_UL3", "MultiMedia3 Capture", 0, SND_SOC_NOPM, 0, 0),
	SND_SOC_DAPM_AIF_OUT("MM_UL4", "MultiMedia4 Capture", 0, SND_SOC_NOPM, 0, 0),
	SND_SOC_DAPM_AIF_OUT("MM_UL5", "MultiMedia5 Capture", 0, SND_SOC_NOPM, 0, 0),
	SND_SOC_DAPM_AIF_OUT("MM_UL6", "MultiMedia6 Capture", 0, SND_SOC_NOPM, 0, 0),
	SND_SOC_DAPM_AIF_OUT("MM_UL7", "MultiMedia7 Capture", 0, SND_SOC_NOPM, 0, 0),
	SND_SOC_DAPM_AIF_OUT("MM_UL8", "MultiMedia8 Capture", 0, SND_SOC_NOPM, 0, 0),
};

static const struct snd_soc_component_driver q6asm_fe_dai_component = {
	.name		= DRV_NAME,
	.open		= q6asm_dai_open,
	.hw_params	= q6asm_dai_hw_params,
	.close		= q6asm_dai_close,
	.prepare	= q6asm_dai_prepare,
	.trigger	= q6asm_dai_trigger,
	.pointer	= q6asm_dai_pointer,
	.mmap		= q6asm_dai_mmap,
	.pcm_construct	= q6asm_dai_pcm_new,
	.pcm_destruct	= q6asm_dai_pcm_free,
	.compress_ops	= &q6asm_dai_compress_ops,
<<<<<<< HEAD
=======
	.dapm_widgets	= q6asm_dapm_widgets,
	.num_dapm_widgets = ARRAY_SIZE(q6asm_dapm_widgets),
>>>>>>> 4e026225
};

static struct snd_soc_dai_driver q6asm_fe_dais_template[] = {
	Q6ASM_FEDAI_DRIVER(1),
	Q6ASM_FEDAI_DRIVER(2),
	Q6ASM_FEDAI_DRIVER(3),
	Q6ASM_FEDAI_DRIVER(4),
	Q6ASM_FEDAI_DRIVER(5),
	Q6ASM_FEDAI_DRIVER(6),
	Q6ASM_FEDAI_DRIVER(7),
	Q6ASM_FEDAI_DRIVER(8),
};

static int of_q6asm_parse_dai_data(struct device *dev,
				    struct q6asm_dai_data *pdata)
{
	struct snd_soc_dai_driver *dai_drv;
	struct snd_soc_pcm_stream empty_stream;
	struct device_node *node;
	int ret, id, dir, idx = 0;


	pdata->num_dais = of_get_child_count(dev->of_node);
	if (!pdata->num_dais) {
		dev_err(dev, "No dais found in DT\n");
		return -EINVAL;
	}

	pdata->dais = devm_kcalloc(dev, pdata->num_dais, sizeof(*dai_drv),
				   GFP_KERNEL);
	if (!pdata->dais)
		return -ENOMEM;

	memset(&empty_stream, 0, sizeof(empty_stream));

	for_each_child_of_node(dev->of_node, node) {
		ret = of_property_read_u32(node, "reg", &id);
		if (ret || id >= MAX_SESSIONS || id < 0) {
			dev_err(dev, "valid dai id not found:%d\n", ret);
			continue;
		}

		dai_drv = &pdata->dais[idx++];
		*dai_drv = q6asm_fe_dais_template[id];

		ret = of_property_read_u32(node, "direction", &dir);
		if (ret)
			continue;

		if (dir == Q6ASM_DAI_RX)
			dai_drv->capture = empty_stream;
		else if (dir == Q6ASM_DAI_TX)
			dai_drv->playback = empty_stream;

		if (of_property_read_bool(node, "is-compress-dai"))
			dai_drv->compress_new = snd_soc_new_compress;
	}

	return 0;
}

static int q6asm_dai_probe(struct platform_device *pdev)
{
	struct device *dev = &pdev->dev;
	struct device_node *node = dev->of_node;
	struct of_phandle_args args;
	struct q6asm_dai_data *pdata;
	int rc;

	pdata = devm_kzalloc(dev, sizeof(*pdata), GFP_KERNEL);
	if (!pdata)
		return -ENOMEM;

	rc = of_parse_phandle_with_fixed_args(node, "iommus", 1, 0, &args);
	if (rc < 0)
		pdata->sid = -1;
	else
		pdata->sid = args.args[0] & SID_MASK_DEFAULT;

	dev_set_drvdata(dev, pdata);

	rc = of_q6asm_parse_dai_data(dev, pdata);
	if (rc)
		return rc;

	return devm_snd_soc_register_component(dev, &q6asm_fe_dai_component,
					       pdata->dais, pdata->num_dais);
}

#ifdef CONFIG_OF
static const struct of_device_id q6asm_dai_device_id[] = {
	{ .compatible = "qcom,q6asm-dais" },
	{},
};
MODULE_DEVICE_TABLE(of, q6asm_dai_device_id);
#endif

static struct platform_driver q6asm_dai_platform_driver = {
	.driver = {
		.name = "q6asm-dai",
		.of_match_table = of_match_ptr(q6asm_dai_device_id),
	},
	.probe = q6asm_dai_probe,
};
module_platform_driver(q6asm_dai_platform_driver);

MODULE_DESCRIPTION("Q6ASM dai driver");
MODULE_LICENSE("GPL v2");<|MERGE_RESOLUTION|>--- conflicted
+++ resolved
@@ -1264,11 +1264,8 @@
 	.pcm_construct	= q6asm_dai_pcm_new,
 	.pcm_destruct	= q6asm_dai_pcm_free,
 	.compress_ops	= &q6asm_dai_compress_ops,
-<<<<<<< HEAD
-=======
 	.dapm_widgets	= q6asm_dapm_widgets,
 	.num_dapm_widgets = ARRAY_SIZE(q6asm_dapm_widgets),
->>>>>>> 4e026225
 };
 
 static struct snd_soc_dai_driver q6asm_fe_dais_template[] = {
