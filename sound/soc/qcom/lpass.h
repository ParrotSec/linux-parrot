--- conflicted
+++ resolved
@@ -68,10 +68,6 @@
 	unsigned int mi2s_playback_sd_mode[LPASS_MAX_MI2S_PORTS];
 	unsigned int mi2s_capture_sd_mode[LPASS_MAX_MI2S_PORTS];
 	int hdmi_port_enable;
-<<<<<<< HEAD
-	int bit_clk_state[LPASS_MAX_MI2S_PORTS];
-=======
->>>>>>> 4e026225
 
 	/* low-power audio interface (LPAIF) registers */
 	void __iomem *lpaif;
