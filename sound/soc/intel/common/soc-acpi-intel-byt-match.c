--- conflicted
+++ resolved
@@ -12,11 +12,8 @@
 static unsigned long byt_machine_id;
 
 #define BYT_THINKPAD_10  1
-<<<<<<< HEAD
-=======
 #define BYT_POV_P1006W   2
 #define BYT_AEGEX_10     3
->>>>>>> 407d19ab
 
 static int byt_thinkpad10_quirk_cb(const struct dmi_system_id *id)
 {
@@ -24,6 +21,11 @@
 	return 1;
 }
 
+static int byt_pov_p1006w_quirk_cb(const struct dmi_system_id *id)
+{
+	byt_machine_id = BYT_POV_P1006W;
+	return 1;
+}
 
 static int byt_aegex10_quirk_cb(const struct dmi_system_id *id)
 {
@@ -36,6 +38,13 @@
 		.callback = byt_thinkpad10_quirk_cb,
 		.matches = {
 			DMI_MATCH(DMI_SYS_VENDOR, "LENOVO"),
+			DMI_MATCH(DMI_PRODUCT_VERSION, "ThinkPad 8"),
+		},
+	},
+	{
+		.callback = byt_thinkpad10_quirk_cb,
+		.matches = {
+			DMI_MATCH(DMI_SYS_VENDOR, "LENOVO"),
 			DMI_MATCH(DMI_PRODUCT_VERSION, "ThinkPad 10"),
 		},
 	},
@@ -53,8 +62,6 @@
 			DMI_MATCH(DMI_PRODUCT_VERSION, "Lenovo Miix 2 10"),
 		},
 	},
-<<<<<<< HEAD
-=======
 	{
 		/* Point of View mobii wintab p1006w (v1.0) */
 		.callback = byt_pov_p1006w_quirk_cb,
@@ -74,7 +81,6 @@
 			DMI_MATCH(DMI_PRODUCT_VERSION, "RU2"),
 		},
 	},
->>>>>>> 407d19ab
 	{ }
 };
 
@@ -84,9 +90,17 @@
 	.drv_name = "cht-bsw-rt5672",
 	.fw_filename = "intel/fw_sst_0f28.bin",
 	.board = "cht-bsw",
-	.sof_fw_filename = "intel/sof-byt.ri",
-	.sof_tplg_filename = "intel/sof-byt-rt5670.tplg",
-	.asoc_plat_name = "sst-mfld-platform",
+	.sof_fw_filename = "sof-byt.ri",
+	.sof_tplg_filename = "sof-byt-rt5670.tplg",
+};
+
+static struct snd_soc_acpi_mach byt_pov_p1006w = {
+	.id = "10EC5640",
+	.drv_name = "bytcr_rt5651",
+	.fw_filename = "intel/fw_sst_0f28.bin",
+	.board = "bytcr_rt5651",
+	.sof_fw_filename = "sof-byt.ri",
+	.sof_tplg_filename = "sof-byt-rt5651.tplg",
 };
 
 static struct snd_soc_acpi_mach *byt_quirk(void *arg)
@@ -95,16 +109,15 @@
 
 	dmi_check_system(byt_table);
 
-<<<<<<< HEAD
-	if (byt_machine_id == BYT_THINKPAD_10)
-=======
 	switch (byt_machine_id) {
 	case BYT_THINKPAD_10:
 	case BYT_AEGEX_10:
->>>>>>> 407d19ab
 		return &byt_thinkpad_10;
-	else
+	case BYT_POV_P1006W:
+		return &byt_pov_p1006w;
+	default:
 		return mach;
+	}
 }
 
 struct snd_soc_acpi_mach snd_soc_acpi_intel_baytrail_legacy_machines[] = {
@@ -129,54 +142,56 @@
 		.fw_filename = "intel/fw_sst_0f28.bin",
 		.board = "bytcr_rt5640",
 		.machine_quirk = byt_quirk,
-		.sof_fw_filename = "intel/sof-byt.ri",
-		.sof_tplg_filename = "intel/sof-byt-rt5640.tplg",
-		.asoc_plat_name = "sst-mfld-platform",
+		.sof_fw_filename = "sof-byt.ri",
+		.sof_tplg_filename = "sof-byt-rt5640.tplg",
 	},
 	{
 		.id = "10EC5642",
 		.drv_name = "bytcr_rt5640",
 		.fw_filename = "intel/fw_sst_0f28.bin",
 		.board = "bytcr_rt5640",
-		.sof_fw_filename = "intel/sof-byt.ri",
-		.sof_tplg_filename = "intel/sof-byt-rt5640.tplg",
-		.asoc_plat_name = "sst-mfld-platform",
+		.sof_fw_filename = "sof-byt.ri",
+		.sof_tplg_filename = "sof-byt-rt5640.tplg",
 	},
 	{
 		.id = "INTCCFFD",
 		.drv_name = "bytcr_rt5640",
 		.fw_filename = "intel/fw_sst_0f28.bin",
 		.board = "bytcr_rt5640",
-		.sof_fw_filename = "intel/sof-byt.ri",
-		.sof_tplg_filename = "intel/sof-byt-rt5640.tplg",
-		.asoc_plat_name = "sst-mfld-platform",
+		.sof_fw_filename = "sof-byt.ri",
+		.sof_tplg_filename = "sof-byt-rt5640.tplg",
 	},
 	{
 		.id = "10EC5651",
 		.drv_name = "bytcr_rt5651",
 		.fw_filename = "intel/fw_sst_0f28.bin",
 		.board = "bytcr_rt5651",
-		.sof_fw_filename = "intel/sof-byt.ri",
-		.sof_tplg_filename = "intel/sof-byt-rt5651.tplg",
-		.asoc_plat_name = "sst-mfld-platform",
+		.sof_fw_filename = "sof-byt.ri",
+		.sof_tplg_filename = "sof-byt-rt5651.tplg",
 	},
 	{
 		.id = "DLGS7212",
 		.drv_name = "bytcht_da7213",
 		.fw_filename = "intel/fw_sst_0f28.bin",
 		.board = "bytcht_da7213",
-		.sof_fw_filename = "intel/sof-byt.ri",
-		.sof_tplg_filename = "intel/sof-byt-da7213.tplg",
-		.asoc_plat_name = "sst-mfld-platform",
+		.sof_fw_filename = "sof-byt.ri",
+		.sof_tplg_filename = "sof-byt-da7213.tplg",
 	},
 	{
 		.id = "DLGS7213",
 		.drv_name = "bytcht_da7213",
 		.fw_filename = "intel/fw_sst_0f28.bin",
 		.board = "bytcht_da7213",
-		.sof_fw_filename = "intel/sof-byt.ri",
-		.sof_tplg_filename = "intel/sof-byt-da7213.tplg",
-		.asoc_plat_name = "sst-mfld-platform",
+		.sof_fw_filename = "sof-byt.ri",
+		.sof_tplg_filename = "sof-byt-da7213.tplg",
+	},
+	{
+		.id = "ESSX8316",
+		.drv_name = "bytcht_es8316",
+		.fw_filename = "intel/fw_sst_0f28.bin",
+		.board = "bytcht_es8316",
+		.sof_fw_filename = "sof-byt.ri",
+		.sof_tplg_filename = "sof-byt-es8316.tplg",
 	},
 	{
 		.id = "10EC5682",
@@ -190,18 +205,16 @@
 		.drv_name = "cht-bsw-rt5645",
 		.fw_filename = "intel/fw_sst_0f28.bin",
 		.board = "cht-bsw",
-		.sof_fw_filename = "intel/sof-byt.ri",
-		.sof_tplg_filename = "intel/sof-byt-rt5645.tplg",
-		.asoc_plat_name = "sst-mfld-platform",
+		.sof_fw_filename = "sof-byt.ri",
+		.sof_tplg_filename = "sof-byt-rt5645.tplg",
 	},
 	{
 		.id = "10EC5648",
 		.drv_name = "cht-bsw-rt5645",
 		.fw_filename = "intel/fw_sst_0f28.bin",
 		.board = "cht-bsw",
-		.sof_fw_filename = "intel/sof-byt.ri",
-		.sof_tplg_filename = "intel/sof-byt-rt5645.tplg",
-		.asoc_plat_name = "sst-mfld-platform",
+		.sof_fw_filename = "sof-byt.ri",
+		.sof_tplg_filename = "sof-byt-rt5645.tplg",
 	},
 	/* use CHT driver to Baytrail Chromebooks */
 	{
@@ -209,9 +222,8 @@
 		.drv_name = "cht-bsw-max98090",
 		.fw_filename = "intel/fw_sst_0f28.bin",
 		.board = "cht-bsw",
-		.sof_fw_filename = "intel/sof-byt.ri",
-		.sof_tplg_filename = "intel/sof-byt-max98090.tplg",
-		.asoc_plat_name = "sst-mfld-platform",
+		.sof_fw_filename = "sof-byt.ri",
+		.sof_tplg_filename = "sof-byt-max98090.tplg",
 	},
 #if IS_ENABLED(CONFIG_SND_SOC_INTEL_BYT_CHT_NOCODEC_MACH)
 	/*
