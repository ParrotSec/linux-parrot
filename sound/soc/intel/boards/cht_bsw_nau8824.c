--- conflicted
+++ resolved
@@ -17,6 +17,7 @@
 #include <sound/pcm.h>
 #include <sound/pcm_params.h>
 #include <sound/soc.h>
+#include <sound/soc-acpi.h>
 #include <sound/jack.h>
 #include <linux/input.h>
 #include "../atom/sst-atom-controls.h"
@@ -238,6 +239,8 @@
 static int snd_cht_mc_probe(struct platform_device *pdev)
 {
 	struct cht_mc_private *drv;
+	struct snd_soc_acpi_mach *mach;
+	const char *platform_name;
 	int ret_val;
 
 	drv = devm_kzalloc(&pdev->dev, sizeof(*drv), GFP_KERNEL);
@@ -245,8 +248,6 @@
 		return -ENOMEM;
 	snd_soc_card_set_drvdata(&snd_soc_card_cht, drv);
 
-<<<<<<< HEAD
-=======
 	/* override plaform name, if required */
 	snd_soc_card_cht.dev = &pdev->dev;
 	mach = (&pdev->dev)->platform_data;
@@ -257,7 +258,6 @@
 	if (ret_val)
 		return ret_val;
 
->>>>>>> 407d19ab
 	/* register the soc card */
 	ret_val = devm_snd_soc_register_card(&pdev->dev, &snd_soc_card_cht);
 	if (ret_val) {
