--- conflicted
+++ resolved
@@ -21,7 +21,6 @@
 #include <linux/input.h>
 #include <linux/slab.h>
 #include <asm/cpu_device_id.h>
-#include <asm/platform_sst_audio.h>
 #include <sound/pcm.h>
 #include <sound/pcm_params.h>
 #include <sound/soc.h>
@@ -424,6 +423,18 @@
 	{
 		.matches = {
 			DMI_EXACT_MATCH(DMI_SYS_VENDOR, "ASUSTeK COMPUTER INC."),
+			DMI_EXACT_MATCH(DMI_PRODUCT_NAME, "ME176C"),
+		},
+		.driver_data = (void *)(BYT_RT5640_IN1_MAP |
+					BYT_RT5640_JD_SRC_JD2_IN4N |
+					BYT_RT5640_OVCD_TH_2000UA |
+					BYT_RT5640_OVCD_SF_0P75 |
+					BYT_RT5640_SSP0_AIF1 |
+					BYT_RT5640_MCLK_EN),
+	},
+	{
+		.matches = {
+			DMI_EXACT_MATCH(DMI_SYS_VENDOR, "ASUSTeK COMPUTER INC."),
 			DMI_EXACT_MATCH(DMI_PRODUCT_NAME, "T100TA"),
 		},
 		.driver_data = (void *)(BYT_RT5640_IN1_MAP |
@@ -664,6 +675,33 @@
 					BYT_RT5640_MONO_SPEAKER |
 					BYT_RT5640_DIFF_MIC |
 					BYT_RT5640_SSP0_AIF2 |
+					BYT_RT5640_MCLK_EN),
+	},
+	{	/* Point of View Mobii TAB-P1005W-232 (V2.0) */
+		.matches = {
+			DMI_EXACT_MATCH(DMI_BOARD_VENDOR, "POV"),
+			DMI_EXACT_MATCH(DMI_BOARD_NAME, "I102A"),
+		},
+		.driver_data = (void *)(BYT_RT5640_IN1_MAP |
+					BYT_RT5640_JD_SRC_JD2_IN4N |
+					BYT_RT5640_OVCD_TH_2000UA |
+					BYT_RT5640_OVCD_SF_0P75 |
+					BYT_RT5640_DIFF_MIC |
+					BYT_RT5640_SSP0_AIF1 |
+					BYT_RT5640_MCLK_EN),
+	},
+	{
+		/* Prowise PT301 */
+		.matches = {
+			DMI_MATCH(DMI_SYS_VENDOR, "Prowise"),
+			DMI_MATCH(DMI_PRODUCT_NAME, "PT301"),
+		},
+		.driver_data = (void *)(BYT_RT5640_IN1_MAP |
+					BYT_RT5640_JD_SRC_JD2_IN4N |
+					BYT_RT5640_OVCD_TH_2000UA |
+					BYT_RT5640_OVCD_SF_0P75 |
+					BYT_RT5640_DIFF_MIC |
+					BYT_RT5640_SSP0_AIF1 |
 					BYT_RT5640_MCLK_EN),
 	},
 	{
@@ -1040,7 +1078,7 @@
 	if (!BYT_RT5640_JDSRC(byt_rt5640_quirk))
 		return 0;
 
-	list_for_each_entry(component, &card->component_dev_list, card_list) {
+	for_each_card_components(card, component) {
 		if (!strcmp(component->name, byt_rt5640_codec_name)) {
 			dev_dbg(component->dev, "disabling jack detect before suspend\n");
 			snd_soc_component_set_jack(component, NULL, NULL);
@@ -1059,7 +1097,7 @@
 	if (!BYT_RT5640_JDSRC(byt_rt5640_quirk))
 		return 0;
 
-	list_for_each_entry(component, &card->component_dev_list, card_list) {
+	for_each_card_components(card, component) {
 		if (!strcmp(component->name, byt_rt5640_codec_name)) {
 			dev_dbg(component->dev, "re-enabling jack detect after resume\n");
 			snd_soc_component_set_jack(component, &priv->jack, NULL);
@@ -1103,16 +1141,12 @@
 
 static int snd_byt_rt5640_mc_probe(struct platform_device *pdev)
 {
-	const char * const map_name[] = { "dmic1", "dmic2", "in1", "in3" };
+	static const char * const map_name[] = { "dmic1", "dmic2", "in1", "in3" };
 	const struct dmi_system_id *dmi_id;
 	struct byt_rt5640_private *priv;
 	struct snd_soc_acpi_mach *mach;
-<<<<<<< HEAD
-	const char *i2c_name = NULL;
-=======
 	const char *platform_name;
 	struct acpi_device *adev;
->>>>>>> 407d19ab
 	int ret_val = 0;
 	int dai_index = 0;
 	int i;
@@ -1149,10 +1183,7 @@
 	 * (will be overridden if DMI quirk is detected)
 	 */
 	if (is_valleyview()) {
-		struct sst_platform_info *p_info = mach->pdata;
-		const struct sst_res_info *res_info = p_info->res_info;
-
-		if (res_info->acpi_ipc_irq_index == 0)
+		if (mach->mach_params.acpi_ipc_irq_index == 0)
 			is_bytcr = true;
 	}
 
@@ -1279,6 +1310,14 @@
 		 map_name[BYT_RT5640_MAP(byt_rt5640_quirk)]);
 	byt_rt5640_card.long_name = byt_rt5640_long_name;
 
+	/* override plaform name, if required */
+	platform_name = mach->mach_params.platform;
+
+	ret_val = snd_soc_fixup_dai_links_platform_name(&byt_rt5640_card,
+							platform_name);
+	if (ret_val)
+		return ret_val;
+
 	ret_val = devm_snd_soc_register_card(&pdev->dev, &byt_rt5640_card);
 
 	if (ret_val) {
