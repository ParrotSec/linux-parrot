--- conflicted
+++ resolved
@@ -24,7 +24,6 @@
 #include <linux/slab.h>
 #include <asm/cpu_device_id.h>
 #include <asm/intel-family.h>
-#include <asm/platform_sst_audio.h>
 #include <sound/pcm.h>
 #include <sound/pcm_params.h>
 #include <sound/soc.h>
@@ -85,20 +84,20 @@
 struct byt_rt5651_private {
 	struct clk *mclk;
 	struct gpio_desc *ext_amp_gpio;
+	struct gpio_desc *hp_detect;
 	struct snd_soc_jack jack;
 };
+
+static const struct acpi_gpio_mapping *byt_rt5651_gpios;
 
 /* Default: jack-detect on JD1_1, internal mic on in2, headsetmic on in3 */
 static unsigned long byt_rt5651_quirk = BYT_RT5651_DEFAULT_QUIRKS |
 					BYT_RT5651_IN2_MAP;
 
-<<<<<<< HEAD
-=======
 static int quirk_override = -1;
 module_param_named(quirk, quirk_override, int, 0444);
 MODULE_PARM_DESC(quirk, "Board-specific quirk override");
 
->>>>>>> 407d19ab
 static void log_quirks(struct device *dev)
 {
 	if (BYT_RT5651_MAP(byt_rt5651_quirk) == BYT_RT5651_DMIC_MAP)
@@ -269,7 +268,7 @@
 static const struct snd_soc_dapm_route byt_rt5651_intmic_dmic_map[] = {
 	{"DMIC L1", NULL, "Internal Mic"},
 	{"DMIC R1", NULL, "Internal Mic"},
-	{"IN3P", NULL, "Headset Mic"},
+	{"IN2P", NULL, "Headset Mic"},
 };
 
 static const struct snd_soc_dapm_route byt_rt5651_intmic_in1_map[] = {
@@ -361,6 +360,22 @@
 		bclk_ratio = 50;
 
 	return byt_rt5651_prepare_and_enable_pll1(codec_dai, rate, bclk_ratio);
+}
+
+static const struct acpi_gpio_params pov_p1006w_hp_detect = { 1, 0, false };
+static const struct acpi_gpio_params pov_p1006w_ext_amp_en = { 2, 0, true };
+
+static const struct acpi_gpio_mapping byt_rt5651_pov_p1006w_gpios[] = {
+	{ "hp-detect-gpios", &pov_p1006w_hp_detect, 1, },
+	{ "ext-amp-enable-gpios", &pov_p1006w_ext_amp_en, 1, },
+	{ },
+};
+
+static int byt_rt5651_pov_p1006w_quirk_cb(const struct dmi_system_id *id)
+{
+	byt_rt5651_quirk = (unsigned long)id->driver_data;
+	byt_rt5651_gpios = byt_rt5651_pov_p1006w_gpios;
+	return 1;
 }
 
 static int byt_rt5651_quirk_cb(const struct dmi_system_id *id)
@@ -451,6 +466,23 @@
 					BYT_RT5651_IN1_MAP),
 	},
 	{
+		/* Point of View mobii wintab p1006w (v1.0) */
+		.callback = byt_rt5651_pov_p1006w_quirk_cb,
+		.matches = {
+			DMI_EXACT_MATCH(DMI_SYS_VENDOR, "Insyde"),
+			DMI_EXACT_MATCH(DMI_PRODUCT_NAME, "BayTrail"),
+			/* Note 105b is Foxcon's USB/PCI vendor id */
+			DMI_EXACT_MATCH(DMI_BOARD_VENDOR, "105B"),
+			DMI_EXACT_MATCH(DMI_BOARD_NAME, "0E57"),
+		},
+		.driver_data = (void *)(BYT_RT5651_DMIC_MAP |
+					BYT_RT5651_OVCD_TH_2000UA |
+					BYT_RT5651_OVCD_SF_0P75 |
+					BYT_RT5651_DMIC_EN |
+					BYT_RT5651_MCLK_EN |
+					BYT_RT5651_SSP0_AIF1),
+	},
+	{
 		/* VIOS LTH17 */
 		.callback = byt_rt5651_quirk_cb,
 		.matches = {
@@ -513,6 +545,7 @@
 	struct byt_rt5651_private *priv = snd_soc_card_get_drvdata(card);
 	const struct snd_soc_dapm_route *custom_map;
 	int num_routes;
+	int report;
 	int ret;
 
 	card->dapm.idle_bias_off = true;
@@ -596,20 +629,27 @@
 			dev_err(card->dev, "unable to set MCLK rate\n");
 	}
 
-	if (BYT_RT5651_JDSRC(byt_rt5651_quirk)) {
+	report = 0;
+	if (BYT_RT5651_JDSRC(byt_rt5651_quirk))
+		report = SND_JACK_HEADSET | SND_JACK_BTN_0;
+	else if (priv->hp_detect)
+		report = SND_JACK_HEADSET;
+
+	if (report) {
 		ret = snd_soc_card_jack_new(runtime->card, "Headset",
-				    SND_JACK_HEADSET | SND_JACK_BTN_0,
-				    &priv->jack, bytcr_jack_pins,
+				    report, &priv->jack, bytcr_jack_pins,
 				    ARRAY_SIZE(bytcr_jack_pins));
 		if (ret) {
 			dev_err(runtime->dev, "jack creation failed %d\n", ret);
 			return ret;
 		}
 
-		snd_jack_set_key(priv->jack.jack, SND_JACK_BTN_0,
-				 KEY_PLAYPAUSE);
-
-		ret = snd_soc_component_set_jack(codec, &priv->jack, NULL);
+		if (report & SND_JACK_BTN_0)
+			snd_jack_set_key(priv->jack.jack, SND_JACK_BTN_0,
+					 KEY_PLAYPAUSE);
+
+		ret = snd_soc_component_set_jack(codec, &priv->jack,
+						 priv->hp_detect);
 		if (ret)
 			return ret;
 	}
@@ -759,7 +799,7 @@
 	if (!BYT_RT5651_JDSRC(byt_rt5651_quirk))
 		return 0;
 
-	list_for_each_entry(component, &card->component_dev_list, card_list) {
+	for_each_card_components(card, component) {
 		if (!strcmp(component->name, byt_rt5651_codec_name)) {
 			dev_dbg(component->dev, "disabling jack detect before suspend\n");
 			snd_soc_component_set_jack(component, NULL, NULL);
@@ -778,10 +818,11 @@
 	if (!BYT_RT5651_JDSRC(byt_rt5651_quirk))
 		return 0;
 
-	list_for_each_entry(component, &card->component_dev_list, card_list) {
+	for_each_card_components(card, component) {
 		if (!strcmp(component->name, byt_rt5651_codec_name)) {
 			dev_dbg(component->dev, "re-enabling jack detect after resume\n");
-			snd_soc_component_set_jack(component, &priv->jack, NULL);
+			snd_soc_component_set_jack(component, &priv->jack,
+						   priv->hp_detect);
 			break;
 		}
 	}
@@ -804,7 +845,7 @@
 };
 
 static const struct x86_cpu_id baytrail_cpu_ids[] = {
-	{ X86_VENDOR_INTEL, 6, INTEL_FAM6_ATOM_SILVERMONT1 }, /* Valleyview */
+	{ X86_VENDOR_INTEL, 6, INTEL_FAM6_ATOM_SILVERMONT }, /* Valleyview */
 	{}
 };
 
@@ -813,73 +854,17 @@
 	{}
 };
 
-static const struct acpi_gpio_params first_gpio = { 0, 0, false };
-static const struct acpi_gpio_params second_gpio = { 1, 0, false };
-
-static const struct acpi_gpio_mapping byt_rt5651_amp_en_first[] = {
-	{ "ext-amp-enable-gpios", &first_gpio, 1 },
+static const struct acpi_gpio_params ext_amp_enable_gpios = { 0, 0, false };
+
+static const struct acpi_gpio_mapping cht_rt5651_gpios[] = {
+	/*
+	 * Some boards have I2cSerialBusV2, GpioIo, GpioInt as ACPI resources,
+	 * other boards may  have I2cSerialBusV2, GpioInt, GpioIo instead.
+	 * We want the GpioIo one for the ext-amp-enable-gpio.
+	 */
+	{ "ext-amp-enable-gpios", &ext_amp_enable_gpios, 1, ACPI_GPIO_QUIRK_ONLY_GPIOIO },
 	{ },
 };
-
-static const struct acpi_gpio_mapping byt_rt5651_amp_en_second[] = {
-	{ "ext-amp-enable-gpios", &second_gpio, 1 },
-	{ },
-};
-
-/*
- * Some boards have I2cSerialBusV2, GpioIo, GpioInt as ACPI resources, other
- * boards may  have I2cSerialBusV2, GpioInt, GpioIo instead. We want the
- * GpioIo one for the ext-amp-enable-gpio and both count for the index in
- * acpi_gpio_params index.  So we have 2 different mappings and the code
- * below figures out which one to use.
- */
-struct byt_rt5651_acpi_resource_data {
-	int gpio_count;
-	int gpio_int_idx;
-};
-
-static int snd_byt_rt5651_acpi_resource(struct acpi_resource *ares, void *arg)
-{
-	struct byt_rt5651_acpi_resource_data *data = arg;
-
-	if (ares->type != ACPI_RESOURCE_TYPE_GPIO)
-		return 0;
-
-	if (ares->data.gpio.connection_type == ACPI_RESOURCE_GPIO_TYPE_INT)
-		data->gpio_int_idx = data->gpio_count;
-
-	data->gpio_count++;
-	return 0;
-}
-
-static void snd_byt_rt5651_mc_add_amp_en_gpio_mapping(struct device *codec)
-{
-	struct byt_rt5651_acpi_resource_data data = { 0, -1 };
-	LIST_HEAD(resources);
-	int ret;
-
-	ret = acpi_dev_get_resources(ACPI_COMPANION(codec), &resources,
-				     snd_byt_rt5651_acpi_resource, &data);
-	if (ret < 0) {
-		dev_warn(codec, "Failed to get ACPI resources, not adding external amplifier GPIO mapping\n");
-		return;
-	}
-
-	/* All info we need is gathered during the walk */
-	acpi_dev_free_resource_list(&resources);
-
-	switch (data.gpio_int_idx) {
-	case 0:
-		devm_acpi_dev_add_driver_gpios(codec, byt_rt5651_amp_en_second);
-		break;
-	case 1:
-		devm_acpi_dev_add_driver_gpios(codec, byt_rt5651_amp_en_first);
-		break;
-	default:
-		dev_warn(codec, "Unknown GpioInt index %d, not adding external amplifier GPIO mapping\n",
-			 data.gpio_int_idx);
-	}
-}
 
 struct acpi_chan_package {   /* ACPICA seems to require 64 bit integers */
 	u64 aif_value;       /* 1: AIF1, 2: AIF2 */
@@ -888,14 +873,11 @@
 
 static int snd_byt_rt5651_mc_probe(struct platform_device *pdev)
 {
-	const char * const mic_name[] = { "dmic", "in1", "in2", "in12" };
+	static const char * const mic_name[] = { "dmic", "in1", "in2", "in12" };
 	struct byt_rt5651_private *priv;
 	struct snd_soc_acpi_mach *mach;
-<<<<<<< HEAD
-=======
 	const char *platform_name;
 	struct acpi_device *adev;
->>>>>>> 407d19ab
 	struct device *codec_dev;
 	const char *hp_swapped;
 	bool is_bytcr = false;
@@ -943,10 +925,7 @@
 	 * (will be overridden if DMI quirk is detected)
 	 */
 	if (x86_match_cpu(baytrail_cpu_ids)) {
-		struct sst_platform_info *p_info = mach->pdata;
-		const struct sst_res_info *res_info = p_info->res_info;
-
-		if (res_info->acpi_ipc_irq_index == 0)
+		if (mach->mach_params.acpi_ipc_irq_index == 0)
 			is_bytcr = true;
 	}
 
@@ -1000,15 +979,12 @@
 	/* check quirks before creating card */
 	dmi_check_system(byt_rt5651_quirk_table);
 
-<<<<<<< HEAD
-=======
 	if (quirk_override != -1) {
 		dev_info(&pdev->dev, "Overriding quirk 0x%x => 0x%x\n",
 			 (unsigned int)byt_rt5651_quirk, quirk_override);
 		byt_rt5651_quirk = quirk_override;
 	}
 
->>>>>>> 407d19ab
 	/* Must be called before register_card, also see declaration comment. */
 	ret_val = byt_rt5651_add_codec_device_props(codec_dev);
 	if (ret_val) {
@@ -1017,8 +993,11 @@
 	}
 
 	/* Cherry Trail devices use an external amplifier enable gpio */
-	if (x86_match_cpu(cherrytrail_cpu_ids)) {
-		snd_byt_rt5651_mc_add_amp_en_gpio_mapping(codec_dev);
+	if (x86_match_cpu(cherrytrail_cpu_ids) && !byt_rt5651_gpios)
+		byt_rt5651_gpios = cht_rt5651_gpios;
+
+	if (byt_rt5651_gpios) {
+		devm_acpi_dev_add_driver_gpios(codec_dev, byt_rt5651_gpios);
 		priv->ext_amp_gpio = devm_fwnode_get_index_gpiod_from_child(
 						&pdev->dev, "ext-amp-enable", 0,
 						codec_dev->fwnode,
@@ -1038,6 +1017,25 @@
 				return ret_val;
 			}
 		}
+		priv->hp_detect = devm_fwnode_get_index_gpiod_from_child(
+						&pdev->dev, "hp-detect", 0,
+						codec_dev->fwnode,
+						GPIOD_IN, "hp-detect");
+		if (IS_ERR(priv->hp_detect)) {
+			ret_val = PTR_ERR(priv->hp_detect);
+			switch (ret_val) {
+			case -ENOENT:
+				priv->hp_detect = NULL;
+				break;
+			default:
+				dev_err(&pdev->dev, "Failed to get hp-detect GPIO: %d\n",
+					ret_val);
+				/* fall through */
+			case -EPROBE_DEFER:
+				put_device(codec_dev);
+				return ret_val;
+			}
+		}
 	}
 
 	put_device(codec_dev);
@@ -1096,6 +1094,14 @@
 		 mic_name[BYT_RT5651_MAP(byt_rt5651_quirk)], hp_swapped);
 	byt_rt5651_card.long_name = byt_rt5651_long_name;
 
+	/* override plaform name, if required */
+	platform_name = mach->mach_params.platform;
+
+	ret_val = snd_soc_fixup_dai_links_platform_name(&byt_rt5651_card,
+							platform_name);
+	if (ret_val)
+		return ret_val;
+
 	ret_val = devm_snd_soc_register_card(&pdev->dev, &byt_rt5651_card);
 
 	if (ret_val) {
