// SPDX-License-Identifier: GPL-2.0-only
/*
 *  cht-bsw-max98090.c - ASoc Machine driver for Intel Cherryview-based
 *  platforms Cherrytrail and Braswell, with max98090 & TI codec.
 *
 *  Copyright (C) 2015 Intel Corp
 *  Author: Fang, Yang A <yang.a.fang@intel.com>
 *  This file is modified from cht_bsw_rt5645.c
 *  ~~~~~~~~~~~~~~~~~~~~~~~~~~~~~~~~~~~~~~~~~~~~~~~~~~~~~~~~~~~~~~~~~~~~~~~~~~
 *
 * ~~~~~~~~~~~~~~~~~~~~~~~~~~~~~~~~~~~~~~~~~~~~~~~~~~~~~~~~~~~~~~~~~~~~~~~~~~
 */

#include <linux/dmi.h>
#include <linux/module.h>
#include <linux/platform_device.h>
#include <linux/slab.h>
#include <linux/acpi.h>
#include <linux/clk.h>
#include <sound/pcm.h>
#include <sound/pcm_params.h>
#include <sound/soc.h>
#include <sound/jack.h>
#include "../../codecs/max98090.h"
#include "../atom/sst-atom-controls.h"
#include "../../codecs/ts3a227e.h"

#define CHT_PLAT_CLK_3_HZ	19200000
#define CHT_CODEC_DAI	"HiFi"

#define QUIRK_PMC_PLT_CLK_0				0x01

struct cht_mc_private {
	struct clk *mclk;
	struct snd_soc_jack jack;
	bool ts3a227e_present;
};

static int platform_clock_control(struct snd_soc_dapm_widget *w,
					  struct snd_kcontrol *k, int  event)
{
	struct snd_soc_dapm_context *dapm = w->dapm;
	struct snd_soc_card *card = dapm->card;
	struct snd_soc_dai *codec_dai;
	struct cht_mc_private *ctx = snd_soc_card_get_drvdata(card);
	int ret;

	codec_dai = snd_soc_card_get_codec_dai(card, CHT_CODEC_DAI);
	if (!codec_dai) {
		dev_err(card->dev, "Codec dai not found; Unable to set platform clock\n");
		return -EIO;
	}

	if (SND_SOC_DAPM_EVENT_ON(event)) {
		ret = clk_prepare_enable(ctx->mclk);
		if (ret < 0) {
			dev_err(card->dev,
				"could not configure MCLK state");
			return ret;
		}
	} else {
		clk_disable_unprepare(ctx->mclk);
	}

	return 0;
}

static const struct snd_soc_dapm_widget cht_dapm_widgets[] = {
	SND_SOC_DAPM_HP("Headphone", NULL),
	SND_SOC_DAPM_MIC("Headset Mic", NULL),
	SND_SOC_DAPM_MIC("Int Mic", NULL),
	SND_SOC_DAPM_SPK("Ext Spk", NULL),
	SND_SOC_DAPM_SUPPLY("Platform Clock", SND_SOC_NOPM, 0, 0,
			    platform_clock_control, SND_SOC_DAPM_PRE_PMU |
			    SND_SOC_DAPM_POST_PMD),
};

static const struct snd_soc_dapm_route cht_audio_map[] = {
	{"IN34", NULL, "Headset Mic"},
	{"Headset Mic", NULL, "MICBIAS"},
	{"DMICL", NULL, "Int Mic"},
	{"Headphone", NULL, "HPL"},
	{"Headphone", NULL, "HPR"},
	{"Ext Spk", NULL, "SPKL"},
	{"Ext Spk", NULL, "SPKR"},
	{"HiFi Playback", NULL, "ssp2 Tx"},
	{"ssp2 Tx", NULL, "codec_out0"},
	{"ssp2 Tx", NULL, "codec_out1"},
	{"codec_in0", NULL, "ssp2 Rx" },
	{"codec_in1", NULL, "ssp2 Rx" },
	{"ssp2 Rx", NULL, "HiFi Capture"},
	{"Headphone", NULL, "Platform Clock"},
	{"Headset Mic", NULL, "Platform Clock"},
	{"Int Mic", NULL, "Platform Clock"},
	{"Ext Spk", NULL, "Platform Clock"},
};

static const struct snd_kcontrol_new cht_mc_controls[] = {
	SOC_DAPM_PIN_SWITCH("Headphone"),
	SOC_DAPM_PIN_SWITCH("Headset Mic"),
	SOC_DAPM_PIN_SWITCH("Int Mic"),
	SOC_DAPM_PIN_SWITCH("Ext Spk"),
};

static int cht_aif1_hw_params(struct snd_pcm_substream *substream,
			     struct snd_pcm_hw_params *params)
{
	struct snd_soc_pcm_runtime *rtd = substream->private_data;
	struct snd_soc_dai *codec_dai = rtd->codec_dai;
	int ret;

	ret = snd_soc_dai_set_sysclk(codec_dai, M98090_REG_SYSTEM_CLOCK,
				     CHT_PLAT_CLK_3_HZ, SND_SOC_CLOCK_IN);
	if (ret < 0) {
		dev_err(rtd->dev, "can't set codec sysclk: %d\n", ret);
		return ret;
	}

	return 0;
}

static int cht_ti_jack_event(struct notifier_block *nb,
		unsigned long event, void *data)
{
	struct snd_soc_jack *jack = (struct snd_soc_jack *)data;
	struct snd_soc_dapm_context *dapm = &jack->card->dapm;

	if (event & SND_JACK_MICROPHONE) {
		snd_soc_dapm_force_enable_pin(dapm, "SHDN");
		snd_soc_dapm_force_enable_pin(dapm, "MICBIAS");
		snd_soc_dapm_sync(dapm);
	} else {
		snd_soc_dapm_disable_pin(dapm, "MICBIAS");
		snd_soc_dapm_disable_pin(dapm, "SHDN");
		snd_soc_dapm_sync(dapm);
	}

	return 0;
}

static struct notifier_block cht_jack_nb = {
	.notifier_call = cht_ti_jack_event,
};

static struct snd_soc_jack_pin hs_jack_pins[] = {
	{
		.pin	= "Headphone",
		.mask	= SND_JACK_HEADPHONE,
	},
	{
		.pin	= "Headset Mic",
		.mask	= SND_JACK_MICROPHONE,
	},
};

static struct snd_soc_jack_gpio hs_jack_gpios[] = {
	{
		.name		= "hp",
		.report		= SND_JACK_HEADPHONE | SND_JACK_LINEOUT,
		.debounce_time	= 200,
	},
	{
		.name		= "mic",
		.invert		= 1,
		.report		= SND_JACK_MICROPHONE,
		.debounce_time	= 200,
	},
};

static const struct acpi_gpio_params hp_gpios = { 0, 0, false };
static const struct acpi_gpio_params mic_gpios = { 1, 0, false };

static const struct acpi_gpio_mapping acpi_max98090_gpios[] = {
	{ "hp-gpios", &hp_gpios, 1 },
	{ "mic-gpios", &mic_gpios, 1 },
	{},
};

static int cht_codec_init(struct snd_soc_pcm_runtime *runtime)
{
	int ret;
	int jack_type;
	struct cht_mc_private *ctx = snd_soc_card_get_drvdata(runtime->card);
	struct snd_soc_jack *jack = &ctx->jack;

	if (ctx->ts3a227e_present) {
		/*
		 * The jack has already been created in the
		 * cht_max98090_headset_init() function.
		 */
		snd_soc_jack_notifier_register(jack, &cht_jack_nb);
		return 0;
	}

	jack_type = SND_JACK_HEADPHONE | SND_JACK_MICROPHONE;

	ret = snd_soc_card_jack_new(runtime->card, "Headset Jack",
				    jack_type, jack,
				    hs_jack_pins, ARRAY_SIZE(hs_jack_pins));
	if (ret) {
		dev_err(runtime->dev, "Headset Jack creation failed %d\n", ret);
		return ret;
	}

	ret = snd_soc_jack_add_gpiods(runtime->card->dev->parent, jack,
				      ARRAY_SIZE(hs_jack_gpios),
				      hs_jack_gpios);
	if (ret) {
		/*
		 * flag error but don't bail if jack detect is broken
		 * due to platform issues or bad BIOS/configuration
		 */
		dev_err(runtime->dev,
			"jack detection gpios not added, error %d\n", ret);
	}

	/*
	 * The firmware might enable the clock at
	 * boot (this information may or may not
	 * be reflected in the enable clock register).
	 * To change the rate we must disable the clock
	 * first to cover these cases. Due to common
	 * clock framework restrictions that do not allow
	 * to disable a clock that has not been enabled,
	 * we need to enable the clock first.
	 */
	ret = clk_prepare_enable(ctx->mclk);
	if (!ret)
		clk_disable_unprepare(ctx->mclk);

	ret = clk_set_rate(ctx->mclk, CHT_PLAT_CLK_3_HZ);

	if (ret)
		dev_err(runtime->dev, "unable to set MCLK rate\n");

	return ret;
}

static int cht_codec_fixup(struct snd_soc_pcm_runtime *rtd,
			    struct snd_pcm_hw_params *params)
{
	struct snd_interval *rate = hw_param_interval(params,
			SNDRV_PCM_HW_PARAM_RATE);
	struct snd_interval *channels = hw_param_interval(params,
						SNDRV_PCM_HW_PARAM_CHANNELS);
	int ret = 0;
	unsigned int fmt = 0;

	ret = snd_soc_dai_set_tdm_slot(rtd->cpu_dai, 0x3, 0x3, 2, 16);
	if (ret < 0) {
		dev_err(rtd->dev, "can't set cpu_dai slot fmt: %d\n", ret);
		return ret;
	}

	fmt = SND_SOC_DAIFMT_I2S | SND_SOC_DAIFMT_NB_NF
				| SND_SOC_DAIFMT_CBS_CFS;

	ret = snd_soc_dai_set_fmt(rtd->cpu_dai, fmt);
	if (ret < 0) {
		dev_err(rtd->dev, "can't set cpu_dai set fmt: %d\n", ret);
		return ret;
	}

	/* The DSP will covert the FE rate to 48k, stereo, 24bits */
	rate->min = rate->max = 48000;
	channels->min = channels->max = 2;

	/* set SSP2 to 16-bit */
	params_set_format(params, SNDRV_PCM_FORMAT_S16_LE);
	return 0;
}

static int cht_aif1_startup(struct snd_pcm_substream *substream)
{
	return snd_pcm_hw_constraint_single(substream->runtime,
			SNDRV_PCM_HW_PARAM_RATE, 48000);
}

static int cht_max98090_headset_init(struct snd_soc_component *component)
{
	struct snd_soc_card *card = component->card;
	struct cht_mc_private *ctx = snd_soc_card_get_drvdata(card);
	struct snd_soc_jack *jack = &ctx->jack;
	int jack_type;
	int ret;

	/*
	 * TI supports 4 butons headset detection
	 * KEY_MEDIA
	 * KEY_VOICECOMMAND
	 * KEY_VOLUMEUP
	 * KEY_VOLUMEDOWN
	 */
	jack_type = SND_JACK_HEADPHONE | SND_JACK_MICROPHONE |
		    SND_JACK_BTN_0 | SND_JACK_BTN_1 |
		    SND_JACK_BTN_2 | SND_JACK_BTN_3;

	ret = snd_soc_card_jack_new(card, "Headset Jack", jack_type,
				    jack, NULL, 0);
	if (ret) {
		dev_err(card->dev, "Headset Jack creation failed %d\n", ret);
		return ret;
	}

	return ts3a227e_enable_jack_detect(component, jack);
}

static const struct snd_soc_ops cht_aif1_ops = {
	.startup = cht_aif1_startup,
};

static const struct snd_soc_ops cht_be_ssp2_ops = {
	.hw_params = cht_aif1_hw_params,
};

static struct snd_soc_aux_dev cht_max98090_headset_dev = {
	.name = "Headset Chip",
	.init = cht_max98090_headset_init,
	.codec_name = "i2c-104C227E:00",
};

static struct snd_soc_dai_link cht_dailink[] = {
	[MERR_DPCM_AUDIO] = {
		.name = "Audio Port",
		.stream_name = "Audio",
		.cpu_dai_name = "media-cpu-dai",
		.codec_dai_name = "snd-soc-dummy-dai",
		.codec_name = "snd-soc-dummy",
		.platform_name = "sst-mfld-platform",
		.nonatomic = true,
		.dynamic = 1,
		.dpcm_playback = 1,
		.dpcm_capture = 1,
		.ops = &cht_aif1_ops,
	},
	[MERR_DPCM_DEEP_BUFFER] = {
		.name = "Deep-Buffer Audio Port",
		.stream_name = "Deep-Buffer Audio",
		.cpu_dai_name = "deepbuffer-cpu-dai",
		.codec_dai_name = "snd-soc-dummy-dai",
		.codec_name = "snd-soc-dummy",
		.platform_name = "sst-mfld-platform",
		.nonatomic = true,
		.dynamic = 1,
		.dpcm_playback = 1,
		.ops = &cht_aif1_ops,
	},
	/* back ends */
	{
		.name = "SSP2-Codec",
		.id = 0,
		.cpu_dai_name = "ssp2-port",
		.platform_name = "sst-mfld-platform",
		.no_pcm = 1,
		.codec_dai_name = "HiFi",
		.codec_name = "i2c-193C9890:00",
		.dai_fmt = SND_SOC_DAIFMT_I2S | SND_SOC_DAIFMT_NB_NF
					| SND_SOC_DAIFMT_CBS_CFS,
		.init = cht_codec_init,
		.be_hw_params_fixup = cht_codec_fixup,
		.dpcm_playback = 1,
		.dpcm_capture = 1,
		.ops = &cht_be_ssp2_ops,
	},
};

/* SoC card */
static struct snd_soc_card snd_soc_card_cht = {
	.name = "chtmax98090",
	.owner = THIS_MODULE,
	.dai_link = cht_dailink,
	.num_links = ARRAY_SIZE(cht_dailink),
	.aux_dev = &cht_max98090_headset_dev,
	.num_aux_devs = 1,
	.dapm_widgets = cht_dapm_widgets,
	.num_dapm_widgets = ARRAY_SIZE(cht_dapm_widgets),
	.dapm_routes = cht_audio_map,
	.num_dapm_routes = ARRAY_SIZE(cht_audio_map),
	.controls = cht_mc_controls,
	.num_controls = ARRAY_SIZE(cht_mc_controls),
};

static const struct dmi_system_id cht_max98090_quirk_table[] = {
	{
		/* Clapper model Chromebook */
		.matches = {
			DMI_MATCH(DMI_PRODUCT_NAME, "Clapper"),
		},
		.driver_data = (void *)QUIRK_PMC_PLT_CLK_0,
	},
	{
		/* Gnawty model Chromebook (Acer Chromebook CB3-111) */
		.matches = {
			DMI_MATCH(DMI_PRODUCT_NAME, "Gnawty"),
		},
		.driver_data = (void *)QUIRK_PMC_PLT_CLK_0,
	},
	{
		/* Swanky model Chromebook (Toshiba Chromebook 2) */
		.matches = {
			DMI_MATCH(DMI_PRODUCT_NAME, "Swanky"),
		},
		.driver_data = (void *)QUIRK_PMC_PLT_CLK_0,
	},
	{}
};

static int snd_cht_mc_probe(struct platform_device *pdev)
{
	const struct dmi_system_id *dmi_id;
	struct device *dev = &pdev->dev;
	int ret_val = 0;
	struct cht_mc_private *drv;
	const char *mclk_name;
	int quirks = 0;

	dmi_id = dmi_first_match(cht_max98090_quirk_table);
	if (dmi_id)
		quirks = (unsigned long)dmi_id->driver_data;

	drv = devm_kzalloc(&pdev->dev, sizeof(*drv), GFP_KERNEL);
	if (!drv)
		return -ENOMEM;

	drv->ts3a227e_present = acpi_dev_found("104C227E");
	if (!drv->ts3a227e_present) {
		/* no need probe TI jack detection chip */
		snd_soc_card_cht.aux_dev = NULL;
		snd_soc_card_cht.num_aux_devs = 0;

		ret_val = devm_acpi_dev_add_driver_gpios(dev->parent,
							 acpi_max98090_gpios);
		if (ret_val)
			dev_dbg(dev, "Unable to add GPIO mapping table\n");
	}

<<<<<<< HEAD
=======
	/* override plaform name, if required */
	snd_soc_card_cht.dev = &pdev->dev;
	mach = (&pdev->dev)->platform_data;
	platform_name = mach->mach_params.platform;

	ret_val = snd_soc_fixup_dai_links_platform_name(&snd_soc_card_cht,
							platform_name);
	if (ret_val)
		return ret_val;

>>>>>>> 407d19ab
	/* register the soc card */
	snd_soc_card_set_drvdata(&snd_soc_card_cht, drv);

	if (quirks & QUIRK_PMC_PLT_CLK_0)
		mclk_name = "pmc_plt_clk_0";
	else
		mclk_name = "pmc_plt_clk_3";

	drv->mclk = devm_clk_get(&pdev->dev, mclk_name);
	if (IS_ERR(drv->mclk)) {
		dev_err(&pdev->dev,
			"Failed to get MCLK from %s: %ld\n",
			mclk_name, PTR_ERR(drv->mclk));
		return PTR_ERR(drv->mclk);
	}

	ret_val = devm_snd_soc_register_card(&pdev->dev, &snd_soc_card_cht);
	if (ret_val) {
		dev_err(&pdev->dev,
			"snd_soc_register_card failed %d\n", ret_val);
		return ret_val;
	}
	platform_set_drvdata(pdev, &snd_soc_card_cht);
	return ret_val;
}

static struct platform_driver snd_cht_mc_driver = {
	.driver = {
		.name = "cht-bsw-max98090",
	},
	.probe = snd_cht_mc_probe,
};

module_platform_driver(snd_cht_mc_driver)

MODULE_DESCRIPTION("ASoC Intel(R) Braswell Machine driver");
MODULE_AUTHOR("Fang, Yang A <yang.a.fang@intel.com>");
MODULE_LICENSE("GPL v2");
MODULE_ALIAS("platform:cht-bsw-max98090");<|MERGE_RESOLUTION|>--- conflicted
+++ resolved
@@ -20,6 +20,7 @@
 #include <sound/pcm.h>
 #include <sound/pcm_params.h>
 #include <sound/soc.h>
+#include <sound/soc-acpi.h>
 #include <sound/jack.h>
 #include "../../codecs/max98090.h"
 #include "../atom/sst-atom-controls.h"
@@ -34,6 +35,7 @@
 	struct clk *mclk;
 	struct snd_soc_jack jack;
 	bool ts3a227e_present;
+	int quirks;
 };
 
 static int platform_clock_control(struct snd_soc_dapm_widget *w,
@@ -44,6 +46,10 @@
 	struct snd_soc_dai *codec_dai;
 	struct cht_mc_private *ctx = snd_soc_card_get_drvdata(card);
 	int ret;
+
+	/* See the comment in snd_cht_mc_probe() */
+	if (ctx->quirks & QUIRK_PMC_PLT_CLK_0)
+		return 0;
 
 	codec_dai = snd_soc_card_get_codec_dai(card, CHT_CODEC_DAI);
 	if (!codec_dai) {
@@ -214,6 +220,10 @@
 			"jack detection gpios not added, error %d\n", ret);
 	}
 
+	/* See the comment in snd_cht_mc_probe() */
+	if (ctx->quirks & QUIRK_PMC_PLT_CLK_0)
+		return 0;
+
 	/*
 	 * The firmware might enable the clock at
 	 * boot (this information may or may not
@@ -412,15 +422,16 @@
 	int ret_val = 0;
 	struct cht_mc_private *drv;
 	const char *mclk_name;
-	int quirks = 0;
-
-	dmi_id = dmi_first_match(cht_max98090_quirk_table);
-	if (dmi_id)
-		quirks = (unsigned long)dmi_id->driver_data;
+	struct snd_soc_acpi_mach *mach;
+	const char *platform_name;
 
 	drv = devm_kzalloc(&pdev->dev, sizeof(*drv), GFP_KERNEL);
 	if (!drv)
 		return -ENOMEM;
+
+	dmi_id = dmi_first_match(cht_max98090_quirk_table);
+	if (dmi_id)
+		drv->quirks = (unsigned long)dmi_id->driver_data;
 
 	drv->ts3a227e_present = acpi_dev_found("104C227E");
 	if (!drv->ts3a227e_present) {
@@ -434,8 +445,6 @@
 			dev_dbg(dev, "Unable to add GPIO mapping table\n");
 	}
 
-<<<<<<< HEAD
-=======
 	/* override plaform name, if required */
 	snd_soc_card_cht.dev = &pdev->dev;
 	mach = (&pdev->dev)->platform_data;
@@ -446,11 +455,10 @@
 	if (ret_val)
 		return ret_val;
 
->>>>>>> 407d19ab
 	/* register the soc card */
 	snd_soc_card_set_drvdata(&snd_soc_card_cht, drv);
 
-	if (quirks & QUIRK_PMC_PLT_CLK_0)
+	if (drv->quirks & QUIRK_PMC_PLT_CLK_0)
 		mclk_name = "pmc_plt_clk_0";
 	else
 		mclk_name = "pmc_plt_clk_3";
@@ -463,6 +471,21 @@
 		return PTR_ERR(drv->mclk);
 	}
 
+	/*
+	 * Boards which have the MAX98090's clk connected to clk_0 do not seem
+	 * to like it if we muck with the clock. If we disable the clock when
+	 * it is unused we get "max98090 i2c-193C9890:00: PLL unlocked" errors
+	 * and the PLL never seems to lock again.
+	 * So for these boards we enable it here once and leave it at that.
+	 */
+	if (drv->quirks & QUIRK_PMC_PLT_CLK_0) {
+		ret_val = clk_prepare_enable(drv->mclk);
+		if (ret_val < 0) {
+			dev_err(&pdev->dev, "MCLK enable error: %d\n", ret_val);
+			return ret_val;
+		}
+	}
+
 	ret_val = devm_snd_soc_register_card(&pdev->dev, &snd_soc_card_cht);
 	if (ret_val) {
 		dev_err(&pdev->dev,
@@ -473,11 +496,23 @@
 	return ret_val;
 }
 
+static int snd_cht_mc_remove(struct platform_device *pdev)
+{
+	struct snd_soc_card *card = platform_get_drvdata(pdev);
+	struct cht_mc_private *ctx = snd_soc_card_get_drvdata(card);
+
+	if (ctx->quirks & QUIRK_PMC_PLT_CLK_0)
+		clk_disable_unprepare(ctx->mclk);
+
+	return 0;
+}
+
 static struct platform_driver snd_cht_mc_driver = {
 	.driver = {
 		.name = "cht-bsw-max98090",
 	},
 	.probe = snd_cht_mc_probe,
+	.remove = snd_cht_mc_remove,
 };
 
 module_platform_driver(snd_cht_mc_driver)
