# SPDX-License-Identifier: GPL-2.0-only
config SND_SOC_INTEL_SST_TOPLEVEL
	bool "Intel ASoC SST drivers"
	default y
	depends on X86 || COMPILE_TEST
	select SND_SOC_INTEL_MACH
	help
	  Intel ASoC SST Platform Drivers. If you have a Intel machine that
	  has an audio controller with a DSP and I2S or DMIC port, then
	  enable this option by saying Y

	  Note that the answer to this question doesn't directly affect the
	  kernel: saying N will just cause the configurator to skip all
	  the questions about Intel SST drivers.

if SND_SOC_INTEL_SST_TOPLEVEL

config SND_SST_IPC
	tristate
	# This option controls the IPC core for HiFi2 platforms

config SND_SST_IPC_PCI
	tristate
	select SND_SST_IPC
	# This option controls the PCI-based IPC for HiFi2 platforms
	#  (Medfield, Merrifield).

config SND_SST_IPC_ACPI
	tristate
	select SND_SST_IPC
	# This option controls the ACPI-based IPC for HiFi2 platforms
	# (Baytrail, Cherrytrail)

config SND_SOC_INTEL_SST_ACPI
	tristate
	# This option controls ACPI-based probing on
	# Haswell/Broadwell/Baytrail legacy and will be set
	# when these platforms are enabled

config SND_SOC_INTEL_SST
	tristate

config SND_SOC_INTEL_SST_FIRMWARE
	tristate
	select DW_DMAC_CORE
	# This option controls firmware download on
	# Haswell/Broadwell/Baytrail legacy and will be set
	# when these platforms are enabled

config SND_SOC_INTEL_HASWELL
	tristate "Haswell/Broadwell Platforms"
	depends on SND_DMA_SGBUF
	depends on DMADEVICES && ACPI
	select SND_SOC_INTEL_SST
	select SND_SOC_INTEL_SST_ACPI
	select SND_SOC_INTEL_SST_FIRMWARE
	select SND_SOC_ACPI_INTEL_MATCH
	help
	  If you have a Intel Haswell or Broadwell platform connected to
	  an I2S codec, then enable this option by saying Y or m. This is
	  typically used for Chromebooks. This is a recommended option.

config SND_SOC_INTEL_BAYTRAIL
	tristate "Baytrail (legacy) Platforms"
	depends on DMADEVICES && ACPI && SND_SST_ATOM_HIFI2_PLATFORM=n
	select SND_SOC_INTEL_SST
	select SND_SOC_INTEL_SST_ACPI
	select SND_SOC_INTEL_SST_FIRMWARE
	select SND_SOC_ACPI_INTEL_MATCH
	help
	  If you have a Intel Baytrail platform connected to an I2S codec,
	  then enable this option by saying Y or m. This was typically used
	  for Baytrail Chromebooks but this option is now deprecated and is
	  not recommended, use SND_SST_ATOM_HIFI2_PLATFORM instead.

config SND_SST_ATOM_HIFI2_PLATFORM
	tristate
	select SND_SOC_COMPRESS

config SND_SST_ATOM_HIFI2_PLATFORM_PCI
	tristate "PCI HiFi2 (Merrifield) Platforms"
	depends on X86 && PCI
	select SND_SST_IPC_PCI
	select SND_SST_ATOM_HIFI2_PLATFORM
	help
	  If you have a Intel Merrifield/Edison platform, then
	  enable this option by saying Y or m. Distros will typically not
	  enable this option: while Merrifield/Edison can run a mainline
	  kernel with limited functionality it will require a firmware file
	  which is not in the standard firmware tree

config SND_SST_ATOM_HIFI2_PLATFORM_ACPI
	tristate "ACPI HiFi2 (Baytrail, Cherrytrail) Platforms"
	default ACPI
	depends on X86 && ACPI
	select SND_SST_IPC_ACPI
	select SND_SST_ATOM_HIFI2_PLATFORM
	select SND_SOC_ACPI_INTEL_MATCH
	select IOSF_MBI
	help
	  If you have a Intel Baytrail or Cherrytrail platform with an I2S
	  codec, then enable this option by saying Y or m. This is a
	  recommended option

config SND_SOC_INTEL_SKYLAKE_SSP_CLK
	tristate

config SND_SOC_INTEL_SKYLAKE
	tristate "SKL/BXT/KBL/GLK/CNL... Platforms"
	depends on PCI && ACPI
	select SND_HDA_EXT_CORE
	select SND_HDA_DSP_LOADER
	select SND_SOC_TOPOLOGY
	select SND_SOC_INTEL_SST
	select SND_SOC_ACPI_INTEL_MATCH
	help
	  If you have a Intel Skylake/Broxton/ApolloLake/KabyLake/
	  GeminiLake or CannonLake platform with the DSP enabled in the BIOS
	  then enable this option by saying Y or m.

<<<<<<< HEAD
=======
endif ## SND_SOC_INTEL_SKYLAKE_FAMILY

endif ## SND_SOC_INTEL_SST_TOPLEVEL

if SND_SOC_INTEL_SST_TOPLEVEL || SND_SOC_SOF_INTEL_TOPLEVEL

>>>>>>> 407d19ab
config SND_SOC_ACPI_INTEL_MATCH
	tristate
	select SND_SOC_ACPI if ACPI
	# this option controls the compilation of ACPI matching tables and
	# helpers and is not meant to be selected by the user.

endif ## SND_SOC_INTEL_SST_TOPLEVEL || SND_SOC_SOF_INTEL_TOPLEVEL


# ASoC codec drivers
source "sound/soc/intel/boards/Kconfig"<|MERGE_RESOLUTION|>--- conflicted
+++ resolved
@@ -92,7 +92,7 @@
 config SND_SST_ATOM_HIFI2_PLATFORM_ACPI
 	tristate "ACPI HiFi2 (Baytrail, Cherrytrail) Platforms"
 	default ACPI
-	depends on X86 && ACPI
+	depends on X86 && ACPI && PCI
 	select SND_SST_IPC_ACPI
 	select SND_SST_ATOM_HIFI2_PLATFORM
 	select SND_SOC_ACPI_INTEL_MATCH
@@ -102,31 +102,105 @@
 	  codec, then enable this option by saying Y or m. This is a
 	  recommended option
 
+config SND_SOC_INTEL_SKYLAKE
+	tristate "All Skylake/SST Platforms"
+	depends on PCI && ACPI
+	select SND_SOC_INTEL_SKL
+	select SND_SOC_INTEL_APL
+	select SND_SOC_INTEL_KBL
+	select SND_SOC_INTEL_GLK
+	select SND_SOC_INTEL_CNL
+	select SND_SOC_INTEL_CFL
+	help
+          This is a backwards-compatible option to select all devices
+	  supported by the Intel SST/Skylake driver. This option is no
+	  longer recommended and will be deprecated when the SOF
+	  driver is introduced.  Distributions should explicitly
+	  select which platform uses this driver.
+
+config SND_SOC_INTEL_SKL
+	tristate "Skylake Platforms"
+	depends on PCI && ACPI
+	select SND_SOC_INTEL_SKYLAKE_FAMILY
+	help
+	  If you have a Intel Skylake platform with the DSP enabled
+	  in the BIOS then enable this option by saying Y or m.
+
+config SND_SOC_INTEL_APL
+	tristate "Broxton/ApolloLake Platforms"
+	depends on PCI && ACPI
+	select SND_SOC_INTEL_SKYLAKE_FAMILY
+	help
+	  If you have a Intel Broxton/ApolloLake platform with the DSP
+	  enabled in the BIOS then enable this option by saying Y or m.
+
+config SND_SOC_INTEL_KBL
+	tristate "Kabylake Platforms"
+	depends on PCI && ACPI
+	select SND_SOC_INTEL_SKYLAKE_FAMILY
+	help
+	  If you have a Intel Kabylake platform with the DSP
+	  enabled in the BIOS then enable this option by saying Y or m.
+
+config SND_SOC_INTEL_GLK
+	tristate "GeminiLake Platforms"
+	depends on PCI && ACPI
+	select SND_SOC_INTEL_SKYLAKE_FAMILY
+	help
+	  If you have a Intel GeminiLake platform with the DSP
+	  enabled in the BIOS then enable this option by saying Y or m.
+
+config SND_SOC_INTEL_CNL
+	tristate "CannonLake/WhiskyLake Platforms"
+	depends on PCI && ACPI
+	select SND_SOC_INTEL_SKYLAKE_FAMILY
+	help
+	  If you have a Intel CNL/WHL platform with the DSP
+	  enabled in the BIOS then enable this option by saying Y or m.
+
+config SND_SOC_INTEL_CFL
+	tristate "CoffeeLake Platforms"
+	depends on PCI && ACPI
+	select SND_SOC_INTEL_SKYLAKE_FAMILY
+	help
+	  If you have a Intel CoffeeLake platform with the DSP
+	  enabled in the BIOS then enable this option by saying Y or m.
+
+config SND_SOC_INTEL_SKYLAKE_FAMILY
+	tristate
+	select SND_SOC_INTEL_SKYLAKE_COMMON
+
+if SND_SOC_INTEL_SKYLAKE_FAMILY
+
 config SND_SOC_INTEL_SKYLAKE_SSP_CLK
 	tristate
 
-config SND_SOC_INTEL_SKYLAKE
-	tristate "SKL/BXT/KBL/GLK/CNL... Platforms"
-	depends on PCI && ACPI
+config SND_SOC_INTEL_SKYLAKE_HDAUDIO_CODEC
+	bool "HDAudio codec support"
+	help
+	  If you have a Intel Skylake/Broxton/ApolloLake/KabyLake/
+	  GeminiLake or CannonLake platform with an HDaudio codec
+	  then enable this option by saying Y
+
+config SND_SOC_INTEL_SKYLAKE_COMMON
+	tristate
 	select SND_HDA_EXT_CORE
 	select SND_HDA_DSP_LOADER
 	select SND_SOC_TOPOLOGY
 	select SND_SOC_INTEL_SST
+	select SND_SOC_HDAC_HDA if SND_SOC_INTEL_SKYLAKE_HDAUDIO_CODEC
 	select SND_SOC_ACPI_INTEL_MATCH
 	help
 	  If you have a Intel Skylake/Broxton/ApolloLake/KabyLake/
 	  GeminiLake or CannonLake platform with the DSP enabled in the BIOS
 	  then enable this option by saying Y or m.
 
-<<<<<<< HEAD
-=======
 endif ## SND_SOC_INTEL_SKYLAKE_FAMILY
 
 endif ## SND_SOC_INTEL_SST_TOPLEVEL
 
 if SND_SOC_INTEL_SST_TOPLEVEL || SND_SOC_SOF_INTEL_TOPLEVEL
 
->>>>>>> 407d19ab
 config SND_SOC_ACPI_INTEL_MATCH
 	tristate
 	select SND_SOC_ACPI if ACPI
