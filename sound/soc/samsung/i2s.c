/* sound/soc/samsung/i2s.c
 *
 * ALSA SoC Audio Layer - Samsung I2S Controller driver
 *
 * Copyright (c) 2010 Samsung Electronics Co. Ltd.
 *	Jaswinder Singh <jassisinghbrar@gmail.com>
 *
 * This program is free software; you can redistribute it and/or modify
 * it under the terms of the GNU General Public License version 2 as
 * published by the Free Software Foundation.
 */

#include <dt-bindings/sound/samsung-i2s.h>
#include <linux/delay.h>
#include <linux/slab.h>
#include <linux/clk.h>
#include <linux/clk-provider.h>
#include <linux/io.h>
#include <linux/module.h>
#include <linux/of.h>
#include <linux/of_device.h>
#include <linux/of_gpio.h>
#include <linux/pm_runtime.h>

#include <sound/soc.h>
#include <sound/pcm_params.h>

#include <linux/platform_data/asoc-s3c.h>

#include "dma.h"
#include "idma.h"
#include "i2s.h"
#include "i2s-regs.h"

#define msecs_to_loops(t) (loops_per_jiffy / 1000 * HZ * t)

struct samsung_i2s_variant_regs {
	unsigned int	bfs_off;
	unsigned int	rfs_off;
	unsigned int	sdf_off;
	unsigned int	txr_off;
	unsigned int	rclksrc_off;
	unsigned int	mss_off;
	unsigned int	cdclkcon_off;
	unsigned int	lrp_off;
	unsigned int	bfs_mask;
	unsigned int	rfs_mask;
	unsigned int	ftx0cnt_off;
};

struct samsung_i2s_dai_data {
	u32 quirks;
	unsigned int pcm_rates;
	const struct samsung_i2s_variant_regs *i2s_variant_regs;
};

struct i2s_dai {
	/* Platform device for this DAI */
	struct platform_device *pdev;
	/* Memory mapped SFR region */
	void __iomem	*addr;
	/* Rate of RCLK source clock */
	unsigned long rclk_srcrate;
	/* Frame Clock */
	unsigned frmclk;
	/*
	 * Specifically requested RCLK,BCLK by MACHINE Driver.
	 * 0 indicates CPU driver is free to choose any value.
	 */
	unsigned rfs, bfs;
	/* I2S Controller's core clock */
	struct clk *clk;
	/* Clock for generating I2S signals */
	struct clk *op_clk;
	/* Pointer to the Primary_Fifo if this is Sec_Fifo, NULL otherwise */
	struct i2s_dai *pri_dai;
	/* Pointer to the Secondary_Fifo if it has one, NULL otherwise */
	struct i2s_dai *sec_dai;
#define DAI_OPENED	(1 << 0) /* Dai is opened */
#define DAI_MANAGER	(1 << 1) /* Dai is the manager */
	unsigned mode;
	/* Driver for this DAI */
	struct snd_soc_dai_driver i2s_dai_drv;
	/* DMA parameters */
	struct snd_dmaengine_dai_dma_data dma_playback;
	struct snd_dmaengine_dai_dma_data dma_capture;
	struct snd_dmaengine_dai_dma_data idma_playback;
	dma_filter_fn filter;
<<<<<<< HEAD
	u32	quirks;
	u32	suspend_i2smod;
	u32	suspend_i2scon;
	u32	suspend_i2spsr;
	const struct samsung_i2s_variant_regs *variant_regs;

	/* Spinlock protecting access to the device's registers */
	spinlock_t spinlock;
	spinlock_t *lock;
=======

	struct samsung_i2s_priv *priv;
};

struct samsung_i2s_priv {
	struct platform_device *pdev;
	struct platform_device *pdev_sec;

	/* Lock for cross interface checks */
	spinlock_t pcm_lock;

	/* CPU DAIs and their corresponding drivers */
	struct i2s_dai *dai;
	struct snd_soc_dai_driver *dai_drv;
	int num_dais;

	/* The I2S controller's core clock */
	struct clk *clk;

	/* Clock for generating I2S signals */
	struct clk *op_clk;

	/* Rate of RCLK source clock */
	unsigned long rclk_srcrate;

	/* Cache of selected I2S registers for system suspend */
	u32 suspend_i2smod;
	u32 suspend_i2scon;
	u32 suspend_i2spsr;

	const struct samsung_i2s_variant_regs *variant_regs;
	u32 quirks;
>>>>>>> 407d19ab

	/* Below fields are only valid if this is the primary FIFO */
	struct clk *clk_table[3];
	struct clk_onecell_data clk_data;

	/* Spinlock protecting member fields below */
	spinlock_t lock;

	/* Memory mapped SFR region */
	void __iomem *addr;

	/* A flag indicating the I2S slave mode operation */
	bool slave_mode;
};

/* Lock for cross i/f checks */
static DEFINE_SPINLOCK(lock);

/* If this is the 'overlay' stereo DAI */
static inline bool is_secondary(struct i2s_dai *i2s)
{
	return i2s->pri_dai ? true : false;
}

<<<<<<< HEAD
/* If operating in SoC-Slave mode */
static inline bool is_slave(struct i2s_dai *i2s)
{
	u32 mod = readl(i2s->addr + I2SMOD);
	return (mod & (1 << i2s->variant_regs->mss_off)) ? true : false;
}

=======
>>>>>>> 407d19ab
/* If this interface of the controller is transmitting data */
static inline bool tx_active(struct i2s_dai *i2s)
{
	u32 active;

	if (!i2s)
		return false;

	active = readl(i2s->addr + I2SCON);

	if (is_secondary(i2s))
		active &= CON_TXSDMA_ACTIVE;
	else
		active &= CON_TXDMA_ACTIVE;

	return active ? true : false;
}

/* Return pointer to the other DAI */
static inline struct i2s_dai *get_other_dai(struct i2s_dai *i2s)
{
	return i2s->pri_dai ? : i2s->sec_dai;
}

/* If the other interface of the controller is transmitting data */
static inline bool other_tx_active(struct i2s_dai *i2s)
{
	struct i2s_dai *other = get_other_dai(i2s);

	return tx_active(other);
}

/* If any interface of the controller is transmitting data */
static inline bool any_tx_active(struct i2s_dai *i2s)
{
	return tx_active(i2s) || other_tx_active(i2s);
}

/* If this interface of the controller is receiving data */
static inline bool rx_active(struct i2s_dai *i2s)
{
	u32 active;

	if (!i2s)
		return false;

	active = readl(i2s->addr + I2SCON) & CON_RXDMA_ACTIVE;

	return active ? true : false;
}

/* If the other interface of the controller is receiving data */
static inline bool other_rx_active(struct i2s_dai *i2s)
{
	struct i2s_dai *other = get_other_dai(i2s);

	return rx_active(other);
}

/* If any interface of the controller is receiving data */
static inline bool any_rx_active(struct i2s_dai *i2s)
{
	return rx_active(i2s) || other_rx_active(i2s);
}

/* If the other DAI is transmitting or receiving data */
static inline bool other_active(struct i2s_dai *i2s)
{
	return other_rx_active(i2s) || other_tx_active(i2s);
}

/* If this DAI is transmitting or receiving data */
static inline bool this_active(struct i2s_dai *i2s)
{
	return tx_active(i2s) || rx_active(i2s);
}

/* If the controller is active anyway */
static inline bool any_active(struct i2s_dai *i2s)
{
	return this_active(i2s) || other_active(i2s);
}

static inline struct i2s_dai *to_info(struct snd_soc_dai *dai)
{
	return snd_soc_dai_get_drvdata(dai);
}

static inline bool is_opened(struct i2s_dai *i2s)
{
	if (i2s && (i2s->mode & DAI_OPENED))
		return true;
	else
		return false;
}

static inline bool is_manager(struct i2s_dai *i2s)
{
	if (is_opened(i2s) && (i2s->mode & DAI_MANAGER))
		return true;
	else
		return false;
}

/* Read RCLK of I2S (in multiples of LRCLK) */
static inline unsigned get_rfs(struct i2s_dai *i2s)
{
	u32 rfs;
	rfs = readl(i2s->addr + I2SMOD) >> i2s->variant_regs->rfs_off;
	rfs &= i2s->variant_regs->rfs_mask;

	switch (rfs) {
	case 7: return 192;
	case 6: return 96;
	case 5: return 128;
	case 4: return 64;
	case 3:	return 768;
	case 2: return 384;
	case 1:	return 512;
	default: return 256;
	}
}

/* Write RCLK of I2S (in multiples of LRCLK) */
static inline void set_rfs(struct i2s_dai *i2s, unsigned rfs)
{
	u32 mod = readl(i2s->addr + I2SMOD);
	int rfs_shift = i2s->variant_regs->rfs_off;

	mod &= ~(i2s->variant_regs->rfs_mask << rfs_shift);

	switch (rfs) {
	case 192:
		mod |= (EXYNOS7_MOD_RCLK_192FS << rfs_shift);
		break;
	case 96:
		mod |= (EXYNOS7_MOD_RCLK_96FS << rfs_shift);
		break;
	case 128:
		mod |= (EXYNOS7_MOD_RCLK_128FS << rfs_shift);
		break;
	case 64:
		mod |= (EXYNOS7_MOD_RCLK_64FS << rfs_shift);
		break;
	case 768:
		mod |= (MOD_RCLK_768FS << rfs_shift);
		break;
	case 512:
		mod |= (MOD_RCLK_512FS << rfs_shift);
		break;
	case 384:
		mod |= (MOD_RCLK_384FS << rfs_shift);
		break;
	default:
		mod |= (MOD_RCLK_256FS << rfs_shift);
		break;
	}

	writel(mod, i2s->addr + I2SMOD);
}

/* Read Bit-Clock of I2S (in multiples of LRCLK) */
static inline unsigned get_bfs(struct i2s_dai *i2s)
{
	u32 bfs;
	bfs = readl(i2s->addr + I2SMOD) >> i2s->variant_regs->bfs_off;
	bfs &= i2s->variant_regs->bfs_mask;

	switch (bfs) {
	case 8: return 256;
	case 7: return 192;
	case 6: return 128;
	case 5: return 96;
	case 4: return 64;
	case 3: return 24;
	case 2: return 16;
	case 1:	return 48;
	default: return 32;
	}
}

/* Write Bit-Clock of I2S (in multiples of LRCLK) */
static inline void set_bfs(struct i2s_dai *i2s, unsigned bfs)
{
	u32 mod = readl(i2s->addr + I2SMOD);
	int tdm = i2s->quirks & QUIRK_SUPPORTS_TDM;
	int bfs_shift = i2s->variant_regs->bfs_off;

	/* Non-TDM I2S controllers do not support BCLK > 48 * FS */
	if (!tdm && bfs > 48) {
		dev_err(&i2s->pdev->dev, "Unsupported BCLK divider\n");
		return;
	}

	mod &= ~(i2s->variant_regs->bfs_mask << bfs_shift);

	switch (bfs) {
	case 48:
		mod |= (MOD_BCLK_48FS << bfs_shift);
		break;
	case 32:
		mod |= (MOD_BCLK_32FS << bfs_shift);
		break;
	case 24:
		mod |= (MOD_BCLK_24FS << bfs_shift);
		break;
	case 16:
		mod |= (MOD_BCLK_16FS << bfs_shift);
		break;
	case 64:
		mod |= (EXYNOS5420_MOD_BCLK_64FS << bfs_shift);
		break;
	case 96:
		mod |= (EXYNOS5420_MOD_BCLK_96FS << bfs_shift);
		break;
	case 128:
		mod |= (EXYNOS5420_MOD_BCLK_128FS << bfs_shift);
		break;
	case 192:
		mod |= (EXYNOS5420_MOD_BCLK_192FS << bfs_shift);
		break;
	case 256:
		mod |= (EXYNOS5420_MOD_BCLK_256FS << bfs_shift);
		break;
	default:
		dev_err(&i2s->pdev->dev, "Wrong BCLK Divider!\n");
		return;
	}

	writel(mod, i2s->addr + I2SMOD);
}

/* Sample-Size */
static inline int get_blc(struct i2s_dai *i2s)
{
	int blc = readl(i2s->addr + I2SMOD);

	blc = (blc >> 13) & 0x3;

	switch (blc) {
	case 2: return 24;
	case 1:	return 8;
	default: return 16;
	}
}

/* TX Channel Control */
static void i2s_txctrl(struct i2s_dai *i2s, int on)
{
	void __iomem *addr = i2s->addr;
	int txr_off = i2s->variant_regs->txr_off;
	u32 con = readl(addr + I2SCON);
	u32 mod = readl(addr + I2SMOD) & ~(3 << txr_off);

	if (on) {
		con |= CON_ACTIVE;
		con &= ~CON_TXCH_PAUSE;

		if (is_secondary(i2s)) {
			con |= CON_TXSDMA_ACTIVE;
			con &= ~CON_TXSDMA_PAUSE;
		} else {
			con |= CON_TXDMA_ACTIVE;
			con &= ~CON_TXDMA_PAUSE;
		}

		if (any_rx_active(i2s))
			mod |= 2 << txr_off;
		else
			mod |= 0 << txr_off;
	} else {
		if (is_secondary(i2s)) {
			con |=  CON_TXSDMA_PAUSE;
			con &= ~CON_TXSDMA_ACTIVE;
		} else {
			con |=  CON_TXDMA_PAUSE;
			con &= ~CON_TXDMA_ACTIVE;
		}

		if (other_tx_active(i2s)) {
			writel(con, addr + I2SCON);
			return;
		}

		con |=  CON_TXCH_PAUSE;

		if (any_rx_active(i2s))
			mod |= 1 << txr_off;
		else
			con &= ~CON_ACTIVE;
	}

	writel(mod, addr + I2SMOD);
	writel(con, addr + I2SCON);
}

/* RX Channel Control */
static void i2s_rxctrl(struct i2s_dai *i2s, int on)
{
	void __iomem *addr = i2s->addr;
	int txr_off = i2s->variant_regs->txr_off;
	u32 con = readl(addr + I2SCON);
	u32 mod = readl(addr + I2SMOD) & ~(3 << txr_off);

	if (on) {
		con |= CON_RXDMA_ACTIVE | CON_ACTIVE;
		con &= ~(CON_RXDMA_PAUSE | CON_RXCH_PAUSE);

		if (any_tx_active(i2s))
			mod |= 2 << txr_off;
		else
			mod |= 1 << txr_off;
	} else {
		con |=  CON_RXDMA_PAUSE | CON_RXCH_PAUSE;
		con &= ~CON_RXDMA_ACTIVE;

		if (any_tx_active(i2s))
			mod |= 0 << txr_off;
		else
			con &= ~CON_ACTIVE;
	}

	writel(mod, addr + I2SMOD);
	writel(con, addr + I2SCON);
}

/* Flush FIFO of an interface */
static inline void i2s_fifo(struct i2s_dai *i2s, u32 flush)
{
	void __iomem *fic;
	u32 val;

	if (!i2s)
		return;

	if (is_secondary(i2s))
		fic = i2s->addr + I2SFICS;
	else
		fic = i2s->addr + I2SFIC;

	/* Flush the FIFO */
	writel(readl(fic) | flush, fic);

	/* Be patient */
	val = msecs_to_loops(1) / 1000; /* 1 usec */
	while (--val)
		cpu_relax();

	writel(readl(fic) & ~flush, fic);
}

static int i2s_set_sysclk(struct snd_soc_dai *dai,
	  int clk_id, unsigned int rfs, int dir)
{
	struct i2s_dai *i2s = to_info(dai);
	struct i2s_dai *other = get_other_dai(i2s);
	const struct samsung_i2s_variant_regs *i2s_regs = i2s->variant_regs;
	unsigned int cdcon_mask = 1 << i2s_regs->cdclkcon_off;
	unsigned int rsrc_mask = 1 << i2s_regs->rclksrc_off;
	u32 mod, mask, val = 0;
	unsigned long flags;
	int ret = 0;

	pm_runtime_get_sync(dai->dev);

	spin_lock_irqsave(i2s->lock, flags);
	mod = readl(i2s->addr + I2SMOD);
	spin_unlock_irqrestore(i2s->lock, flags);

	switch (clk_id) {
	case SAMSUNG_I2S_OPCLK:
		mask = MOD_OPCLK_MASK;
		val = (dir << MOD_OPCLK_SHIFT) & MOD_OPCLK_MASK;
		break;
	case SAMSUNG_I2S_CDCLK:
		mask = 1 << i2s_regs->cdclkcon_off;
		/* Shouldn't matter in GATING(CLOCK_IN) mode */
		if (dir == SND_SOC_CLOCK_IN)
			rfs = 0;

		if ((rfs && other && other->rfs && (other->rfs != rfs)) ||
				(any_active(i2s) &&
				(((dir == SND_SOC_CLOCK_IN)
					&& !(mod & cdcon_mask)) ||
				((dir == SND_SOC_CLOCK_OUT)
					&& (mod & cdcon_mask))))) {
			dev_err(&i2s->pdev->dev,
				"%s:%d Other DAI busy\n", __func__, __LINE__);
			ret = -EAGAIN;
			goto err;
		}

		if (dir == SND_SOC_CLOCK_IN)
			val = 1 << i2s_regs->cdclkcon_off;

		i2s->rfs = rfs;
		break;

	case SAMSUNG_I2S_RCLKSRC_0: /* clock corrsponding to IISMOD[10] := 0 */
	case SAMSUNG_I2S_RCLKSRC_1: /* clock corrsponding to IISMOD[10] := 1 */
		mask = 1 << i2s_regs->rclksrc_off;

		if ((i2s->quirks & QUIRK_NO_MUXPSR)
				|| (clk_id == SAMSUNG_I2S_RCLKSRC_0))
			clk_id = 0;
		else
			clk_id = 1;

		if (!any_active(i2s)) {
			if (i2s->op_clk && !IS_ERR(i2s->op_clk)) {
				if ((clk_id && !(mod & rsrc_mask)) ||
					(!clk_id && (mod & rsrc_mask))) {
					clk_disable_unprepare(i2s->op_clk);
					clk_put(i2s->op_clk);
				} else {
					i2s->rclk_srcrate =
						clk_get_rate(i2s->op_clk);
					goto done;
				}
			}

			if (clk_id)
				i2s->op_clk = clk_get(&i2s->pdev->dev,
						"i2s_opclk1");
			else
				i2s->op_clk = clk_get(&i2s->pdev->dev,
						"i2s_opclk0");

			if (WARN_ON(IS_ERR(i2s->op_clk))) {
				ret = PTR_ERR(i2s->op_clk);
				i2s->op_clk = NULL;
				goto err;
			}

			ret = clk_prepare_enable(i2s->op_clk);
			if (ret) {
				clk_put(i2s->op_clk);
				i2s->op_clk = NULL;
				goto err;
			}
			i2s->rclk_srcrate = clk_get_rate(i2s->op_clk);

			/* Over-ride the other's */
			if (other) {
				other->op_clk = i2s->op_clk;
				other->rclk_srcrate = i2s->rclk_srcrate;
			}
		} else if ((!clk_id && (mod & rsrc_mask))
				|| (clk_id && !(mod & rsrc_mask))) {
			dev_err(&i2s->pdev->dev,
				"%s:%d Other DAI busy\n", __func__, __LINE__);
			ret = -EAGAIN;
			goto err;
		} else {
			/* Call can't be on the active DAI */
			i2s->op_clk = other->op_clk;
			i2s->rclk_srcrate = other->rclk_srcrate;
			goto done;
		}

		if (clk_id == 1)
			val = 1 << i2s_regs->rclksrc_off;
		break;
	default:
		dev_err(&i2s->pdev->dev, "We don't serve that!\n");
		ret = -EINVAL;
		goto err;
	}

	spin_lock_irqsave(i2s->lock, flags);
	mod = readl(i2s->addr + I2SMOD);
	mod = (mod & ~mask) | val;
	writel(mod, i2s->addr + I2SMOD);
	spin_unlock_irqrestore(i2s->lock, flags);
done:
	pm_runtime_put(dai->dev);

	return 0;
err:
	pm_runtime_put(dai->dev);
	return ret;
}

static int i2s_set_fmt(struct snd_soc_dai *dai,
	unsigned int fmt)
{
	struct i2s_dai *i2s = to_info(dai);
	int lrp_shift, sdf_shift, sdf_mask, lrp_rlow, mod_slave;
	u32 mod, tmp = 0;
	unsigned long flags;

	lrp_shift = i2s->variant_regs->lrp_off;
	sdf_shift = i2s->variant_regs->sdf_off;
	mod_slave = 1 << i2s->variant_regs->mss_off;

	sdf_mask = MOD_SDF_MASK << sdf_shift;
	lrp_rlow = MOD_LR_RLOW << lrp_shift;

	/* Format is priority */
	switch (fmt & SND_SOC_DAIFMT_FORMAT_MASK) {
	case SND_SOC_DAIFMT_RIGHT_J:
		tmp |= lrp_rlow;
		tmp |= (MOD_SDF_MSB << sdf_shift);
		break;
	case SND_SOC_DAIFMT_LEFT_J:
		tmp |= lrp_rlow;
		tmp |= (MOD_SDF_LSB << sdf_shift);
		break;
	case SND_SOC_DAIFMT_I2S:
		tmp |= (MOD_SDF_IIS << sdf_shift);
		break;
	default:
		dev_err(&i2s->pdev->dev, "Format not supported\n");
		return -EINVAL;
	}

	/*
	 * INV flag is relative to the FORMAT flag - if set it simply
	 * flips the polarity specified by the Standard
	 */
	switch (fmt & SND_SOC_DAIFMT_INV_MASK) {
	case SND_SOC_DAIFMT_NB_NF:
		break;
	case SND_SOC_DAIFMT_NB_IF:
		if (tmp & lrp_rlow)
			tmp &= ~lrp_rlow;
		else
			tmp |= lrp_rlow;
		break;
	default:
		dev_err(&i2s->pdev->dev, "Polarity not supported\n");
		return -EINVAL;
	}

	switch (fmt & SND_SOC_DAIFMT_MASTER_MASK) {
	case SND_SOC_DAIFMT_CBM_CFM:
		tmp |= mod_slave;
		break;
	case SND_SOC_DAIFMT_CBS_CFS:
		/*
		 * Set default source clock in Master mode, only when the
		 * CLK_I2S_RCLK_SRC clock is not exposed so we ensure any
		 * clock configuration assigned in DT is not overwritten.
		 */
		if (i2s->rclk_srcrate == 0 && i2s->clk_data.clks == NULL)
			i2s_set_sysclk(dai, SAMSUNG_I2S_RCLKSRC_0,
							0, SND_SOC_CLOCK_IN);
		break;
	default:
		dev_err(&i2s->pdev->dev, "master/slave format not supported\n");
		return -EINVAL;
	}

	pm_runtime_get_sync(dai->dev);
	spin_lock_irqsave(i2s->lock, flags);
	mod = readl(i2s->addr + I2SMOD);
	/*
	 * Don't change the I2S mode if any controller is active on this
	 * channel.
	 */
	if (any_active(i2s) &&
		((mod & (sdf_mask | lrp_rlow | mod_slave)) != tmp)) {
		spin_unlock_irqrestore(i2s->lock, flags);
		pm_runtime_put(dai->dev);
		dev_err(&i2s->pdev->dev,
				"%s:%d Other DAI busy\n", __func__, __LINE__);
		return -EAGAIN;
	}

	mod &= ~(sdf_mask | lrp_rlow | mod_slave);
	mod |= tmp;
<<<<<<< HEAD
	writel(mod, i2s->addr + I2SMOD);
	spin_unlock_irqrestore(i2s->lock, flags);
=======
	writel(mod, priv->addr + I2SMOD);
	priv->slave_mode = (mod & mod_slave);
	spin_unlock_irqrestore(&priv->lock, flags);
>>>>>>> 407d19ab
	pm_runtime_put(dai->dev);

	return 0;
}

static int i2s_hw_params(struct snd_pcm_substream *substream,
	struct snd_pcm_hw_params *params, struct snd_soc_dai *dai)
{
	struct i2s_dai *i2s = to_info(dai);
	u32 mod, mask = 0, val = 0;
	struct clk *rclksrc;
	unsigned long flags;

	WARN_ON(!pm_runtime_active(dai->dev));

	if (!is_secondary(i2s))
		mask |= (MOD_DC2_EN | MOD_DC1_EN);

	switch (params_channels(params)) {
	case 6:
		val |= MOD_DC2_EN;
		/* fall through */
	case 4:
		val |= MOD_DC1_EN;
		break;
	case 2:
		if (substream->stream == SNDRV_PCM_STREAM_PLAYBACK)
			i2s->dma_playback.addr_width = 4;
		else
			i2s->dma_capture.addr_width = 4;
		break;
	case 1:
		if (substream->stream == SNDRV_PCM_STREAM_PLAYBACK)
			i2s->dma_playback.addr_width = 2;
		else
			i2s->dma_capture.addr_width = 2;

		break;
	default:
		dev_err(&i2s->pdev->dev, "%d channels not supported\n",
				params_channels(params));
		return -EINVAL;
	}

	if (is_secondary(i2s))
		mask |= MOD_BLCS_MASK;
	else
		mask |= MOD_BLCP_MASK;

	if (is_manager(i2s))
		mask |= MOD_BLC_MASK;

	switch (params_width(params)) {
	case 8:
		if (is_secondary(i2s))
			val |= MOD_BLCS_8BIT;
		else
			val |= MOD_BLCP_8BIT;
		if (is_manager(i2s))
			val |= MOD_BLC_8BIT;
		break;
	case 16:
		if (is_secondary(i2s))
			val |= MOD_BLCS_16BIT;
		else
			val |= MOD_BLCP_16BIT;
		if (is_manager(i2s))
			val |= MOD_BLC_16BIT;
		break;
	case 24:
		if (is_secondary(i2s))
			val |= MOD_BLCS_24BIT;
		else
			val |= MOD_BLCP_24BIT;
		if (is_manager(i2s))
			val |= MOD_BLC_24BIT;
		break;
	default:
		dev_err(&i2s->pdev->dev, "Format(%d) not supported\n",
				params_format(params));
		return -EINVAL;
	}

	spin_lock_irqsave(i2s->lock, flags);
	mod = readl(i2s->addr + I2SMOD);
	mod = (mod & ~mask) | val;
	writel(mod, i2s->addr + I2SMOD);
	spin_unlock_irqrestore(i2s->lock, flags);

	snd_soc_dai_init_dma_data(dai, &i2s->dma_playback, &i2s->dma_capture);

	i2s->frmclk = params_rate(params);

	rclksrc = i2s->clk_table[CLK_I2S_RCLK_SRC];
	if (rclksrc && !IS_ERR(rclksrc))
		i2s->rclk_srcrate = clk_get_rate(rclksrc);

	return 0;
}

/* We set constraints on the substream acc to the version of I2S */
static int i2s_startup(struct snd_pcm_substream *substream,
	  struct snd_soc_dai *dai)
{
	struct i2s_dai *i2s = to_info(dai);
	struct i2s_dai *other = get_other_dai(i2s);
	unsigned long flags;

	pm_runtime_get_sync(dai->dev);

	spin_lock_irqsave(&lock, flags);

	i2s->mode |= DAI_OPENED;

	if (is_manager(other))
		i2s->mode &= ~DAI_MANAGER;
	else
		i2s->mode |= DAI_MANAGER;

	if (!any_active(i2s) && (i2s->quirks & QUIRK_NEED_RSTCLR))
		writel(CON_RSTCLR, i2s->addr + I2SCON);

	spin_unlock_irqrestore(&lock, flags);

	return 0;
}

static void i2s_shutdown(struct snd_pcm_substream *substream,
	struct snd_soc_dai *dai)
{
	struct i2s_dai *i2s = to_info(dai);
	struct i2s_dai *other = get_other_dai(i2s);
	unsigned long flags;

	spin_lock_irqsave(&lock, flags);

	i2s->mode &= ~DAI_OPENED;
	i2s->mode &= ~DAI_MANAGER;

	if (is_opened(other))
		other->mode |= DAI_MANAGER;

	/* Reset any constraint on RFS and BFS */
	i2s->rfs = 0;
	i2s->bfs = 0;

	spin_unlock_irqrestore(&lock, flags);

	pm_runtime_put(dai->dev);
}

static int config_setup(struct i2s_dai *i2s)
{
	struct i2s_dai *other = get_other_dai(i2s);
	unsigned rfs, bfs, blc;
	u32 psr;

	blc = get_blc(i2s);

	bfs = i2s->bfs;

	if (!bfs && other)
		bfs = other->bfs;

	/* Select least possible multiple(2) if no constraint set */
	if (!bfs)
		bfs = blc * 2;

	rfs = i2s->rfs;

	if (!rfs && other)
		rfs = other->rfs;

	if ((rfs == 256 || rfs == 512) && (blc == 24)) {
		dev_err(&i2s->pdev->dev,
			"%d-RFS not supported for 24-blc\n", rfs);
		return -EINVAL;
	}

	if (!rfs) {
		if (bfs == 16 || bfs == 32)
			rfs = 256;
		else
			rfs = 384;
	}

	/* If already setup and running */
	if (any_active(i2s) && (get_rfs(i2s) != rfs || get_bfs(i2s) != bfs)) {
		dev_err(&i2s->pdev->dev,
				"%s:%d Other DAI busy\n", __func__, __LINE__);
		return -EAGAIN;
	}

	set_bfs(i2s, bfs);
	set_rfs(i2s, rfs);

	/* Don't bother with PSR in Slave mode */
	if (priv->slave_mode)
		return 0;

	if (!(i2s->quirks & QUIRK_NO_MUXPSR)) {
		psr = i2s->rclk_srcrate / i2s->frmclk / rfs;
		writel(((psr - 1) << 8) | PSR_PSREN, i2s->addr + I2SPSR);
		dev_dbg(&i2s->pdev->dev,
			"RCLK_SRC=%luHz PSR=%u, RCLK=%dfs, BCLK=%dfs\n",
				i2s->rclk_srcrate, psr, rfs, bfs);
	}

	return 0;
}

static int i2s_trigger(struct snd_pcm_substream *substream,
	int cmd, struct snd_soc_dai *dai)
{
	int capture = (substream->stream == SNDRV_PCM_STREAM_CAPTURE);
	struct snd_soc_pcm_runtime *rtd = substream->private_data;
	struct i2s_dai *i2s = to_info(rtd->cpu_dai);
	unsigned long flags;

	switch (cmd) {
	case SNDRV_PCM_TRIGGER_START:
	case SNDRV_PCM_TRIGGER_RESUME:
	case SNDRV_PCM_TRIGGER_PAUSE_RELEASE:
		pm_runtime_get_sync(dai->dev);
		spin_lock_irqsave(i2s->lock, flags);

		if (config_setup(i2s)) {
			spin_unlock_irqrestore(i2s->lock, flags);
			return -EINVAL;
		}

		if (capture)
			i2s_rxctrl(i2s, 1);
		else
			i2s_txctrl(i2s, 1);

		spin_unlock_irqrestore(i2s->lock, flags);
		break;
	case SNDRV_PCM_TRIGGER_STOP:
	case SNDRV_PCM_TRIGGER_SUSPEND:
	case SNDRV_PCM_TRIGGER_PAUSE_PUSH:
		spin_lock_irqsave(i2s->lock, flags);

		if (capture) {
			i2s_rxctrl(i2s, 0);
			i2s_fifo(i2s, FIC_RXFLUSH);
		} else {
			i2s_txctrl(i2s, 0);
			i2s_fifo(i2s, FIC_TXFLUSH);
		}

		spin_unlock_irqrestore(i2s->lock, flags);
		pm_runtime_put(dai->dev);
		break;
	}

	return 0;
}

static int i2s_set_clkdiv(struct snd_soc_dai *dai,
	int div_id, int div)
{
	struct i2s_dai *i2s = to_info(dai);
	struct i2s_dai *other = get_other_dai(i2s);

	switch (div_id) {
	case SAMSUNG_I2S_DIV_BCLK:
		pm_runtime_get_sync(dai->dev);
		if ((any_active(i2s) && div && (get_bfs(i2s) != div))
			|| (other && other->bfs && (other->bfs != div))) {
			pm_runtime_put(dai->dev);
			dev_err(&i2s->pdev->dev,
				"%s:%d Other DAI busy\n", __func__, __LINE__);
			return -EAGAIN;
		}
		i2s->bfs = div;
		pm_runtime_put(dai->dev);
		break;
	default:
		dev_err(&i2s->pdev->dev,
			"Invalid clock divider(%d)\n", div_id);
		return -EINVAL;
	}

	return 0;
}

static snd_pcm_sframes_t
i2s_delay(struct snd_pcm_substream *substream, struct snd_soc_dai *dai)
{
	struct i2s_dai *i2s = to_info(dai);
	u32 reg = readl(i2s->addr + I2SFIC);
	snd_pcm_sframes_t delay;
	const struct samsung_i2s_variant_regs *i2s_regs = i2s->variant_regs;

	WARN_ON(!pm_runtime_active(dai->dev));

	if (substream->stream == SNDRV_PCM_STREAM_CAPTURE)
		delay = FIC_RXCOUNT(reg);
	else if (is_secondary(i2s))
		delay = FICS_TXCOUNT(readl(i2s->addr + I2SFICS));
	else
		delay = (reg >> i2s_regs->ftx0cnt_off) & 0x7f;

	return delay;
}

#ifdef CONFIG_PM
static int i2s_suspend(struct snd_soc_dai *dai)
{
	return pm_runtime_force_suspend(dai->dev);
}

static int i2s_resume(struct snd_soc_dai *dai)
{
	return pm_runtime_force_resume(dai->dev);
}
#else
#define i2s_suspend NULL
#define i2s_resume  NULL
#endif

static int samsung_i2s_dai_probe(struct snd_soc_dai *dai)
{
	struct i2s_dai *i2s = to_info(dai);
	struct i2s_dai *other = get_other_dai(i2s);
	unsigned long flags;

	pm_runtime_get_sync(dai->dev);

	if (is_secondary(i2s)) { /* If this is probe on the secondary DAI */
		snd_soc_dai_init_dma_data(dai, &other->sec_dai->dma_playback,
					   NULL);
	} else {
		snd_soc_dai_init_dma_data(dai, &i2s->dma_playback,
					   &i2s->dma_capture);

		if (i2s->quirks & QUIRK_NEED_RSTCLR)
			writel(CON_RSTCLR, i2s->addr + I2SCON);

		if (i2s->quirks & QUIRK_SUPPORTS_IDMA)
			idma_reg_addr_init(i2s->addr,
					i2s->sec_dai->idma_playback.addr);
	}

	/* Reset any constraint on RFS and BFS */
	i2s->rfs = 0;
	i2s->bfs = 0;
	i2s->rclk_srcrate = 0;

	spin_lock_irqsave(i2s->lock, flags);
	i2s_txctrl(i2s, 0);
	i2s_rxctrl(i2s, 0);
	i2s_fifo(i2s, FIC_TXFLUSH);
	i2s_fifo(other, FIC_TXFLUSH);
	i2s_fifo(i2s, FIC_RXFLUSH);
	spin_unlock_irqrestore(i2s->lock, flags);

	/* Gate CDCLK by default */
	if (!is_opened(other))
		i2s_set_sysclk(dai, SAMSUNG_I2S_CDCLK,
				0, SND_SOC_CLOCK_IN);
	pm_runtime_put(dai->dev);

	return 0;
}

static int samsung_i2s_dai_remove(struct snd_soc_dai *dai)
{
	struct i2s_dai *i2s = snd_soc_dai_get_drvdata(dai);
	unsigned long flags;

	pm_runtime_get_sync(dai->dev);

	if (!is_secondary(i2s)) {
		if (i2s->quirks & QUIRK_NEED_RSTCLR) {
			spin_lock_irqsave(i2s->lock, flags);
			writel(0, i2s->addr + I2SCON);
			spin_unlock_irqrestore(i2s->lock, flags);
		}
	}

	pm_runtime_put(dai->dev);

	return 0;
}

static const struct snd_soc_dai_ops samsung_i2s_dai_ops = {
	.trigger = i2s_trigger,
	.hw_params = i2s_hw_params,
	.set_fmt = i2s_set_fmt,
	.set_clkdiv = i2s_set_clkdiv,
	.set_sysclk = i2s_set_sysclk,
	.startup = i2s_startup,
	.shutdown = i2s_shutdown,
	.delay = i2s_delay,
};

static const struct snd_soc_component_driver samsung_i2s_component = {
	.name		= "samsung-i2s",
};

#define SAMSUNG_I2S_FMTS	(SNDRV_PCM_FMTBIT_S8 | \
					SNDRV_PCM_FMTBIT_S16_LE | \
					SNDRV_PCM_FMTBIT_S24_LE)

static struct i2s_dai *i2s_alloc_dai(struct platform_device *pdev,
				const struct samsung_i2s_dai_data *i2s_dai_data,
				bool sec)
{
	struct i2s_dai *i2s;

	i2s = devm_kzalloc(&pdev->dev, sizeof(struct i2s_dai), GFP_KERNEL);
	if (i2s == NULL)
		return NULL;

	i2s->pdev = pdev;
	i2s->pri_dai = NULL;
	i2s->sec_dai = NULL;
	i2s->i2s_dai_drv.id = 1;
	i2s->i2s_dai_drv.symmetric_rates = 1;
	i2s->i2s_dai_drv.probe = samsung_i2s_dai_probe;
	i2s->i2s_dai_drv.remove = samsung_i2s_dai_remove;
	i2s->i2s_dai_drv.ops = &samsung_i2s_dai_ops;
	i2s->i2s_dai_drv.suspend = i2s_suspend;
	i2s->i2s_dai_drv.resume = i2s_resume;
	i2s->i2s_dai_drv.playback.channels_min = 1;
	i2s->i2s_dai_drv.playback.channels_max = 2;
	i2s->i2s_dai_drv.playback.rates = i2s_dai_data->pcm_rates;
	i2s->i2s_dai_drv.playback.formats = SAMSUNG_I2S_FMTS;

	if (!sec) {
		i2s->i2s_dai_drv.name = SAMSUNG_I2S_DAI;
		i2s->i2s_dai_drv.capture.channels_min = 1;
		i2s->i2s_dai_drv.capture.channels_max = 2;
		i2s->i2s_dai_drv.capture.rates = i2s_dai_data->pcm_rates;
		i2s->i2s_dai_drv.capture.formats = SAMSUNG_I2S_FMTS;
	} else {
		i2s->i2s_dai_drv.name = SAMSUNG_I2S_DAI_SEC;
	}
	return i2s;
}

#ifdef CONFIG_PM
static int i2s_runtime_suspend(struct device *dev)
{
	struct i2s_dai *i2s = dev_get_drvdata(dev);

	i2s->suspend_i2smod = readl(i2s->addr + I2SMOD);
	i2s->suspend_i2scon = readl(i2s->addr + I2SCON);
	i2s->suspend_i2spsr = readl(i2s->addr + I2SPSR);

	if (i2s->op_clk)
		clk_disable_unprepare(i2s->op_clk);
	clk_disable_unprepare(i2s->clk);

	return 0;
}

static int i2s_runtime_resume(struct device *dev)
{
	struct i2s_dai *i2s = dev_get_drvdata(dev);
	int ret;

	ret = clk_prepare_enable(i2s->clk);
	if (ret)
		return ret;

	if (i2s->op_clk) {
		ret = clk_prepare_enable(i2s->op_clk);
		if (ret) {
			clk_disable_unprepare(i2s->clk);
			return ret;
		}
	}

	writel(i2s->suspend_i2scon, i2s->addr + I2SCON);
	writel(i2s->suspend_i2smod, i2s->addr + I2SMOD);
	writel(i2s->suspend_i2spsr, i2s->addr + I2SPSR);

	return 0;
}
#endif /* CONFIG_PM */

static void i2s_unregister_clocks(struct i2s_dai *i2s)
{
	int i;

	for (i = 0; i < i2s->clk_data.clk_num; i++) {
		if (!IS_ERR(i2s->clk_table[i]))
			clk_unregister(i2s->clk_table[i]);
	}
}

static void i2s_unregister_clock_provider(struct platform_device *pdev)
{
	struct i2s_dai *i2s = dev_get_drvdata(&pdev->dev);

	of_clk_del_provider(pdev->dev.of_node);
	i2s_unregister_clocks(i2s);
}

static int i2s_register_clock_provider(struct platform_device *pdev)
{
	const char * const i2s_clk_desc[] = { "cdclk", "rclk_src", "prescaler" };
	const char *clk_name[2] = { "i2s_opclk0", "i2s_opclk1" };
	const char *p_names[2] = { NULL };
	struct device *dev = &pdev->dev;
	struct i2s_dai *i2s = dev_get_drvdata(dev);
	const struct samsung_i2s_variant_regs *reg_info = i2s->variant_regs;
	const char *i2s_clk_name[ARRAY_SIZE(i2s_clk_desc)];
	struct clk *rclksrc;
	int ret, i;

	/* Register the clock provider only if it's expected in the DTB */
	if (!of_find_property(dev->of_node, "#clock-cells", NULL))
		return 0;

	/* Get the RCLKSRC mux clock parent clock names */
	for (i = 0; i < ARRAY_SIZE(p_names); i++) {
		rclksrc = clk_get(dev, clk_name[i]);
		if (IS_ERR(rclksrc))
			continue;
		p_names[i] = __clk_get_name(rclksrc);
		clk_put(rclksrc);
	}

	for (i = 0; i < ARRAY_SIZE(i2s_clk_desc); i++) {
		i2s_clk_name[i] = devm_kasprintf(dev, GFP_KERNEL, "%s_%s",
						dev_name(dev), i2s_clk_desc[i]);
		if (!i2s_clk_name[i])
			return -ENOMEM;
	}

	if (!(i2s->quirks & QUIRK_NO_MUXPSR)) {
		/* Activate the prescaler */
		u32 val = readl(i2s->addr + I2SPSR);
		writel(val | PSR_PSREN, i2s->addr + I2SPSR);

		i2s->clk_table[CLK_I2S_RCLK_SRC] = clk_register_mux(dev,
				i2s_clk_name[CLK_I2S_RCLK_SRC], p_names,
				ARRAY_SIZE(p_names),
				CLK_SET_RATE_NO_REPARENT | CLK_SET_RATE_PARENT,
				i2s->addr + I2SMOD, reg_info->rclksrc_off,
				1, 0, i2s->lock);

		i2s->clk_table[CLK_I2S_RCLK_PSR] = clk_register_divider(dev,
				i2s_clk_name[CLK_I2S_RCLK_PSR],
				i2s_clk_name[CLK_I2S_RCLK_SRC],
				CLK_SET_RATE_PARENT,
				i2s->addr + I2SPSR, 8, 6, 0, i2s->lock);

		p_names[0] = i2s_clk_name[CLK_I2S_RCLK_PSR];
		i2s->clk_data.clk_num = 2;
	}

	i2s->clk_table[CLK_I2S_CDCLK] = clk_register_gate(dev,
				i2s_clk_name[CLK_I2S_CDCLK], p_names[0],
				CLK_SET_RATE_PARENT,
				i2s->addr + I2SMOD, reg_info->cdclkcon_off,
				CLK_GATE_SET_TO_DISABLE, i2s->lock);

	i2s->clk_data.clk_num += 1;
	i2s->clk_data.clks = i2s->clk_table;

	ret = of_clk_add_provider(dev->of_node, of_clk_src_onecell_get,
				  &i2s->clk_data);
	if (ret < 0) {
		dev_err(dev, "failed to add clock provider: %d\n", ret);
		i2s_unregister_clocks(i2s);
	}

	return ret;
}

static int samsung_i2s_probe(struct platform_device *pdev)
{
	struct i2s_dai *pri_dai, *sec_dai = NULL;
	struct s3c_audio_pdata *i2s_pdata = pdev->dev.platform_data;
	struct resource *res;
	u32 regs_base, quirks = 0, idma_addr = 0;
	struct device_node *np = pdev->dev.of_node;
	const struct samsung_i2s_dai_data *i2s_dai_data;
	int ret;

	if (IS_ENABLED(CONFIG_OF) && pdev->dev.of_node)
		i2s_dai_data = of_device_get_match_data(&pdev->dev);
	else
		i2s_dai_data = (struct samsung_i2s_dai_data *)
				platform_get_device_id(pdev)->driver_data;

	pri_dai = i2s_alloc_dai(pdev, i2s_dai_data, false);
	if (!pri_dai) {
		dev_err(&pdev->dev, "Unable to alloc I2S_pri\n");
		return -ENOMEM;
	}

	spin_lock_init(&pri_dai->spinlock);
	pri_dai->lock = &pri_dai->spinlock;

	if (!np) {
		if (i2s_pdata == NULL) {
			dev_err(&pdev->dev, "Can't work without s3c_audio_pdata\n");
			return -EINVAL;
		}

		pri_dai->dma_playback.filter_data = i2s_pdata->dma_playback;
		pri_dai->dma_capture.filter_data = i2s_pdata->dma_capture;
		pri_dai->filter = i2s_pdata->dma_filter;

		quirks = i2s_pdata->type.quirks;
		idma_addr = i2s_pdata->type.idma_addr;
	} else {
		quirks = i2s_dai_data->quirks;
		if (of_property_read_u32(np, "samsung,idma-addr",
					 &idma_addr)) {
			if (quirks & QUIRK_SUPPORTS_IDMA) {
				dev_info(&pdev->dev, "idma address is not"\
						"specified");
			}
		}
	}
	quirks &= ~(QUIRK_SEC_DAI | QUIRK_SUPPORTS_IDMA);

	res = platform_get_resource(pdev, IORESOURCE_MEM, 0);
	pri_dai->addr = devm_ioremap_resource(&pdev->dev, res);
	if (IS_ERR(pri_dai->addr))
		return PTR_ERR(pri_dai->addr);

	regs_base = res->start;

	pri_dai->clk = devm_clk_get(&pdev->dev, "iis");
	if (IS_ERR(pri_dai->clk)) {
		dev_err(&pdev->dev, "Failed to get iis clock\n");
		return PTR_ERR(pri_dai->clk);
	}

	ret = clk_prepare_enable(pri_dai->clk);
	if (ret != 0) {
		dev_err(&pdev->dev, "failed to enable clock: %d\n", ret);
		return ret;
	}
	pri_dai->dma_playback.addr = regs_base + I2STXD;
	pri_dai->dma_capture.addr = regs_base + I2SRXD;
	pri_dai->dma_playback.chan_name = "tx";
	pri_dai->dma_capture.chan_name = "rx";
	pri_dai->dma_playback.addr_width = 4;
	pri_dai->dma_capture.addr_width = 4;
	pri_dai->quirks = quirks;
	pri_dai->variant_regs = i2s_dai_data->i2s_variant_regs;

	if (quirks & QUIRK_PRI_6CHAN)
		pri_dai->i2s_dai_drv.playback.channels_max = 6;

	ret = samsung_asoc_dma_platform_register(&pdev->dev, pri_dai->filter,
						 NULL, NULL);
	if (ret < 0)
		goto err_disable_clk;

	ret = devm_snd_soc_register_component(&pdev->dev,
					&samsung_i2s_component,
					&pri_dai->i2s_dai_drv, 1);
	if (ret < 0)
		goto err_disable_clk;

	if (quirks & QUIRK_SEC_DAI) {
		sec_dai = i2s_alloc_dai(pdev, i2s_dai_data, true);
		if (!sec_dai) {
			dev_err(&pdev->dev, "Unable to alloc I2S_sec\n");
			ret = -ENOMEM;
			goto err_disable_clk;
		}

		sec_dai->lock = &pri_dai->spinlock;
		sec_dai->variant_regs = pri_dai->variant_regs;
		sec_dai->dma_playback.addr = regs_base + I2STXDS;
		sec_dai->dma_playback.chan_name = "tx-sec";

		if (!np) {
			sec_dai->dma_playback.filter_data = i2s_pdata->dma_play_sec;
			sec_dai->filter = i2s_pdata->dma_filter;
		}

		sec_dai->dma_playback.addr_width = 4;
		sec_dai->addr = pri_dai->addr;
		sec_dai->clk = pri_dai->clk;
		sec_dai->quirks = quirks;
		sec_dai->idma_playback.addr = idma_addr;
		sec_dai->pri_dai = pri_dai;
		pri_dai->sec_dai = sec_dai;

		ret = samsung_asoc_dma_platform_register(&pdev->dev,
					sec_dai->filter, "tx-sec", NULL);
		if (ret < 0)
			goto err_disable_clk;

		ret = devm_snd_soc_register_component(&pdev->dev,
						&samsung_i2s_component,
						&sec_dai->i2s_dai_drv, 1);
		if (ret < 0)
			goto err_disable_clk;
	}

	if (i2s_pdata && i2s_pdata->cfg_gpio && i2s_pdata->cfg_gpio(pdev)) {
		dev_err(&pdev->dev, "Unable to configure gpio\n");
		ret = -EINVAL;
		goto err_disable_clk;
	}

	dev_set_drvdata(&pdev->dev, pri_dai);

	pm_runtime_set_active(&pdev->dev);
	pm_runtime_enable(&pdev->dev);

	ret = i2s_register_clock_provider(pdev);
	if (ret < 0)
		goto err_disable_pm;

	pri_dai->op_clk = clk_get_parent(pri_dai->clk_table[CLK_I2S_RCLK_SRC]);

	return 0;

err_disable_pm:
	pm_runtime_disable(&pdev->dev);
err_disable_clk:
	clk_disable_unprepare(pri_dai->clk);
	return ret;
}

static int samsung_i2s_remove(struct platform_device *pdev)
{
	struct i2s_dai *pri_dai;

	pri_dai = dev_get_drvdata(&pdev->dev);

	pm_runtime_get_sync(&pdev->dev);
	pm_runtime_disable(&pdev->dev);

	i2s_unregister_clock_provider(pdev);
	clk_disable_unprepare(pri_dai->clk);
	pm_runtime_put_noidle(&pdev->dev);

	return 0;
}

static const struct samsung_i2s_variant_regs i2sv3_regs = {
	.bfs_off = 1,
	.rfs_off = 3,
	.sdf_off = 5,
	.txr_off = 8,
	.rclksrc_off = 10,
	.mss_off = 11,
	.cdclkcon_off = 12,
	.lrp_off = 7,
	.bfs_mask = 0x3,
	.rfs_mask = 0x3,
	.ftx0cnt_off = 8,
};

static const struct samsung_i2s_variant_regs i2sv6_regs = {
	.bfs_off = 0,
	.rfs_off = 4,
	.sdf_off = 6,
	.txr_off = 8,
	.rclksrc_off = 10,
	.mss_off = 11,
	.cdclkcon_off = 12,
	.lrp_off = 15,
	.bfs_mask = 0xf,
	.rfs_mask = 0x3,
	.ftx0cnt_off = 8,
};

static const struct samsung_i2s_variant_regs i2sv7_regs = {
	.bfs_off = 0,
	.rfs_off = 4,
	.sdf_off = 7,
	.txr_off = 9,
	.rclksrc_off = 11,
	.mss_off = 12,
	.cdclkcon_off = 22,
	.lrp_off = 15,
	.bfs_mask = 0xf,
	.rfs_mask = 0x7,
	.ftx0cnt_off = 0,
};

static const struct samsung_i2s_variant_regs i2sv5_i2s1_regs = {
	.bfs_off = 0,
	.rfs_off = 3,
	.sdf_off = 6,
	.txr_off = 8,
	.rclksrc_off = 10,
	.mss_off = 11,
	.cdclkcon_off = 12,
	.lrp_off = 15,
	.bfs_mask = 0x7,
	.rfs_mask = 0x7,
	.ftx0cnt_off = 8,
};

static const struct samsung_i2s_dai_data i2sv3_dai_type = {
	.quirks = QUIRK_NO_MUXPSR,
	.pcm_rates = SNDRV_PCM_RATE_8000_96000,
	.i2s_variant_regs = &i2sv3_regs,
};

static const struct samsung_i2s_dai_data i2sv5_dai_type = {
	.quirks = QUIRK_PRI_6CHAN | QUIRK_SEC_DAI | QUIRK_NEED_RSTCLR |
			QUIRK_SUPPORTS_IDMA,
	.pcm_rates = SNDRV_PCM_RATE_8000_96000,
	.i2s_variant_regs = &i2sv3_regs,
};

static const struct samsung_i2s_dai_data i2sv6_dai_type = {
	.quirks = QUIRK_PRI_6CHAN | QUIRK_SEC_DAI | QUIRK_NEED_RSTCLR |
			QUIRK_SUPPORTS_TDM | QUIRK_SUPPORTS_IDMA,
	.pcm_rates = SNDRV_PCM_RATE_8000_96000,
	.i2s_variant_regs = &i2sv6_regs,
};

static const struct samsung_i2s_dai_data i2sv7_dai_type = {
	.quirks = QUIRK_PRI_6CHAN | QUIRK_SEC_DAI | QUIRK_NEED_RSTCLR |
			QUIRK_SUPPORTS_TDM,
	.pcm_rates = SNDRV_PCM_RATE_8000_192000,
	.i2s_variant_regs = &i2sv7_regs,
};

static const struct samsung_i2s_dai_data i2sv5_dai_type_i2s1 = {
	.quirks = QUIRK_PRI_6CHAN | QUIRK_NEED_RSTCLR,
	.pcm_rates = SNDRV_PCM_RATE_8000_96000,
	.i2s_variant_regs = &i2sv5_i2s1_regs,
};

static const struct platform_device_id samsung_i2s_driver_ids[] = {
	{
		.name           = "samsung-i2s",
		.driver_data	= (kernel_ulong_t)&i2sv3_dai_type,
	},
	{},
};
MODULE_DEVICE_TABLE(platform, samsung_i2s_driver_ids);

#ifdef CONFIG_OF
static const struct of_device_id exynos_i2s_match[] = {
	{
		.compatible = "samsung,s3c6410-i2s",
		.data = &i2sv3_dai_type,
	}, {
		.compatible = "samsung,s5pv210-i2s",
		.data = &i2sv5_dai_type,
	}, {
		.compatible = "samsung,exynos5420-i2s",
		.data = &i2sv6_dai_type,
	}, {
		.compatible = "samsung,exynos7-i2s",
		.data = &i2sv7_dai_type,
	}, {
		.compatible = "samsung,exynos7-i2s1",
		.data = &i2sv5_dai_type_i2s1,
	},
	{},
};
MODULE_DEVICE_TABLE(of, exynos_i2s_match);
#endif

static const struct dev_pm_ops samsung_i2s_pm = {
	SET_RUNTIME_PM_OPS(i2s_runtime_suspend,
				i2s_runtime_resume, NULL)
	SET_SYSTEM_SLEEP_PM_OPS(pm_runtime_force_suspend,
				     pm_runtime_force_resume)
};

static struct platform_driver samsung_i2s_driver = {
	.probe  = samsung_i2s_probe,
	.remove = samsung_i2s_remove,
	.id_table = samsung_i2s_driver_ids,
	.driver = {
		.name = "samsung-i2s",
		.of_match_table = of_match_ptr(exynos_i2s_match),
		.pm = &samsung_i2s_pm,
	},
};

module_platform_driver(samsung_i2s_driver);

/* Module information */
MODULE_AUTHOR("Jaswinder Singh, <jassisinghbrar@gmail.com>");
MODULE_DESCRIPTION("Samsung I2S Interface");
MODULE_ALIAS("platform:samsung-i2s");
MODULE_LICENSE("GPL");<|MERGE_RESOLUTION|>--- conflicted
+++ resolved
@@ -1,14 +1,9 @@
-/* sound/soc/samsung/i2s.c
- *
- * ALSA SoC Audio Layer - Samsung I2S Controller driver
- *
- * Copyright (c) 2010 Samsung Electronics Co. Ltd.
- *	Jaswinder Singh <jassisinghbrar@gmail.com>
- *
- * This program is free software; you can redistribute it and/or modify
- * it under the terms of the GNU General Public License version 2 as
- * published by the Free Software Foundation.
- */
+// SPDX-License-Identifier: GPL-2.0
+//
+// ALSA SoC Audio Layer - Samsung I2S Controller driver
+//
+// Copyright (c) 2010 Samsung Electronics Co. Ltd.
+//	Jaswinder Singh <jassisinghbrar@gmail.com>
 
 #include <dt-bindings/sound/samsung-i2s.h>
 #include <linux/delay.h>
@@ -33,6 +28,9 @@
 #include "i2s-regs.h"
 
 #define msecs_to_loops(t) (loops_per_jiffy / 1000 * HZ * t)
+
+#define SAMSUNG_I2S_ID_PRIMARY		1
+#define SAMSUNG_I2S_ID_SECONDARY	2
 
 struct samsung_i2s_variant_regs {
 	unsigned int	bfs_off;
@@ -57,46 +55,31 @@
 struct i2s_dai {
 	/* Platform device for this DAI */
 	struct platform_device *pdev;
-	/* Memory mapped SFR region */
-	void __iomem	*addr;
-	/* Rate of RCLK source clock */
-	unsigned long rclk_srcrate;
-	/* Frame Clock */
+
+	/* Frame clock */
 	unsigned frmclk;
 	/*
-	 * Specifically requested RCLK,BCLK by MACHINE Driver.
+	 * Specifically requested RCLK, BCLK by machine driver.
 	 * 0 indicates CPU driver is free to choose any value.
 	 */
 	unsigned rfs, bfs;
-	/* I2S Controller's core clock */
-	struct clk *clk;
-	/* Clock for generating I2S signals */
-	struct clk *op_clk;
 	/* Pointer to the Primary_Fifo if this is Sec_Fifo, NULL otherwise */
 	struct i2s_dai *pri_dai;
 	/* Pointer to the Secondary_Fifo if it has one, NULL otherwise */
 	struct i2s_dai *sec_dai;
-#define DAI_OPENED	(1 << 0) /* Dai is opened */
-#define DAI_MANAGER	(1 << 1) /* Dai is the manager */
+
+#define DAI_OPENED	(1 << 0) /* DAI is opened */
+#define DAI_MANAGER	(1 << 1) /* DAI is the manager */
 	unsigned mode;
+
 	/* Driver for this DAI */
-	struct snd_soc_dai_driver i2s_dai_drv;
+	struct snd_soc_dai_driver *drv;
+
 	/* DMA parameters */
 	struct snd_dmaengine_dai_dma_data dma_playback;
 	struct snd_dmaengine_dai_dma_data dma_capture;
 	struct snd_dmaengine_dai_dma_data idma_playback;
 	dma_filter_fn filter;
-<<<<<<< HEAD
-	u32	quirks;
-	u32	suspend_i2smod;
-	u32	suspend_i2scon;
-	u32	suspend_i2spsr;
-	const struct samsung_i2s_variant_regs *variant_regs;
-
-	/* Spinlock protecting access to the device's registers */
-	spinlock_t spinlock;
-	spinlock_t *lock;
-=======
 
 	struct samsung_i2s_priv *priv;
 };
@@ -129,9 +112,8 @@
 
 	const struct samsung_i2s_variant_regs *variant_regs;
 	u32 quirks;
->>>>>>> 407d19ab
-
-	/* Below fields are only valid if this is the primary FIFO */
+
+	/* The clock provider's data */
 	struct clk *clk_table[3];
 	struct clk_onecell_data clk_data;
 
@@ -145,25 +127,12 @@
 	bool slave_mode;
 };
 
-/* Lock for cross i/f checks */
-static DEFINE_SPINLOCK(lock);
-
-/* If this is the 'overlay' stereo DAI */
+/* Returns true if this is the 'overlay' stereo DAI */
 static inline bool is_secondary(struct i2s_dai *i2s)
 {
-	return i2s->pri_dai ? true : false;
-}
-
-<<<<<<< HEAD
-/* If operating in SoC-Slave mode */
-static inline bool is_slave(struct i2s_dai *i2s)
-{
-	u32 mod = readl(i2s->addr + I2SMOD);
-	return (mod & (1 << i2s->variant_regs->mss_off)) ? true : false;
-}
-
-=======
->>>>>>> 407d19ab
+	return i2s->drv->id == SAMSUNG_I2S_ID_SECONDARY;
+}
+
 /* If this interface of the controller is transmitting data */
 static inline bool tx_active(struct i2s_dai *i2s)
 {
@@ -172,7 +141,7 @@
 	if (!i2s)
 		return false;
 
-	active = readl(i2s->addr + I2SCON);
+	active = readl(i2s->priv->addr + I2SCON);
 
 	if (is_secondary(i2s))
 		active &= CON_TXSDMA_ACTIVE;
@@ -210,7 +179,7 @@
 	if (!i2s)
 		return false;
 
-	active = readl(i2s->addr + I2SCON) & CON_RXDMA_ACTIVE;
+	active = readl(i2s->priv->addr + I2SCON) & CON_RXDMA_ACTIVE;
 
 	return active ? true : false;
 }
@@ -249,7 +218,9 @@
 
 static inline struct i2s_dai *to_info(struct snd_soc_dai *dai)
 {
-	return snd_soc_dai_get_drvdata(dai);
+	struct samsung_i2s_priv *priv = snd_soc_dai_get_drvdata(dai);
+
+	return &priv->dai[dai->id - 1];
 }
 
 static inline bool is_opened(struct i2s_dai *i2s)
@@ -271,9 +242,11 @@
 /* Read RCLK of I2S (in multiples of LRCLK) */
 static inline unsigned get_rfs(struct i2s_dai *i2s)
 {
+	struct samsung_i2s_priv *priv = i2s->priv;
 	u32 rfs;
-	rfs = readl(i2s->addr + I2SMOD) >> i2s->variant_regs->rfs_off;
-	rfs &= i2s->variant_regs->rfs_mask;
+
+	rfs = readl(priv->addr + I2SMOD) >> priv->variant_regs->rfs_off;
+	rfs &= priv->variant_regs->rfs_mask;
 
 	switch (rfs) {
 	case 7: return 192;
@@ -290,10 +263,11 @@
 /* Write RCLK of I2S (in multiples of LRCLK) */
 static inline void set_rfs(struct i2s_dai *i2s, unsigned rfs)
 {
-	u32 mod = readl(i2s->addr + I2SMOD);
-	int rfs_shift = i2s->variant_regs->rfs_off;
-
-	mod &= ~(i2s->variant_regs->rfs_mask << rfs_shift);
+	struct samsung_i2s_priv *priv = i2s->priv;
+	u32 mod = readl(priv->addr + I2SMOD);
+	int rfs_shift = priv->variant_regs->rfs_off;
+
+	mod &= ~(priv->variant_regs->rfs_mask << rfs_shift);
 
 	switch (rfs) {
 	case 192:
@@ -322,15 +296,17 @@
 		break;
 	}
 
-	writel(mod, i2s->addr + I2SMOD);
-}
-
-/* Read Bit-Clock of I2S (in multiples of LRCLK) */
+	writel(mod, priv->addr + I2SMOD);
+}
+
+/* Read bit-clock of I2S (in multiples of LRCLK) */
 static inline unsigned get_bfs(struct i2s_dai *i2s)
 {
+	struct samsung_i2s_priv *priv = i2s->priv;
 	u32 bfs;
-	bfs = readl(i2s->addr + I2SMOD) >> i2s->variant_regs->bfs_off;
-	bfs &= i2s->variant_regs->bfs_mask;
+
+	bfs = readl(priv->addr + I2SMOD) >> priv->variant_regs->bfs_off;
+	bfs &= priv->variant_regs->bfs_mask;
 
 	switch (bfs) {
 	case 8: return 256;
@@ -345,12 +321,13 @@
 	}
 }
 
-/* Write Bit-Clock of I2S (in multiples of LRCLK) */
+/* Write bit-clock of I2S (in multiples of LRCLK) */
 static inline void set_bfs(struct i2s_dai *i2s, unsigned bfs)
 {
-	u32 mod = readl(i2s->addr + I2SMOD);
-	int tdm = i2s->quirks & QUIRK_SUPPORTS_TDM;
-	int bfs_shift = i2s->variant_regs->bfs_off;
+	struct samsung_i2s_priv *priv = i2s->priv;
+	u32 mod = readl(priv->addr + I2SMOD);
+	int tdm = priv->quirks & QUIRK_SUPPORTS_TDM;
+	int bfs_shift = priv->variant_regs->bfs_off;
 
 	/* Non-TDM I2S controllers do not support BCLK > 48 * FS */
 	if (!tdm && bfs > 48) {
@@ -358,7 +335,7 @@
 		return;
 	}
 
-	mod &= ~(i2s->variant_regs->bfs_mask << bfs_shift);
+	mod &= ~(priv->variant_regs->bfs_mask << bfs_shift);
 
 	switch (bfs) {
 	case 48:
@@ -393,13 +370,13 @@
 		return;
 	}
 
-	writel(mod, i2s->addr + I2SMOD);
-}
-
-/* Sample-Size */
+	writel(mod, priv->addr + I2SMOD);
+}
+
+/* Sample size */
 static inline int get_blc(struct i2s_dai *i2s)
 {
-	int blc = readl(i2s->addr + I2SMOD);
+	int blc = readl(i2s->priv->addr + I2SMOD);
 
 	blc = (blc >> 13) & 0x3;
 
@@ -410,11 +387,12 @@
 	}
 }
 
-/* TX Channel Control */
+/* TX channel control */
 static void i2s_txctrl(struct i2s_dai *i2s, int on)
 {
-	void __iomem *addr = i2s->addr;
-	int txr_off = i2s->variant_regs->txr_off;
+	struct samsung_i2s_priv *priv = i2s->priv;
+	void __iomem *addr = priv->addr;
+	int txr_off = priv->variant_regs->txr_off;
 	u32 con = readl(addr + I2SCON);
 	u32 mod = readl(addr + I2SMOD) & ~(3 << txr_off);
 
@@ -463,8 +441,9 @@
 /* RX Channel Control */
 static void i2s_rxctrl(struct i2s_dai *i2s, int on)
 {
-	void __iomem *addr = i2s->addr;
-	int txr_off = i2s->variant_regs->txr_off;
+	struct samsung_i2s_priv *priv = i2s->priv;
+	void __iomem *addr = priv->addr;
+	int txr_off = priv->variant_regs->txr_off;
 	u32 con = readl(addr + I2SCON);
 	u32 mod = readl(addr + I2SMOD) & ~(3 << txr_off);
 
@@ -500,9 +479,9 @@
 		return;
 
 	if (is_secondary(i2s))
-		fic = i2s->addr + I2SFICS;
+		fic = i2s->priv->addr + I2SFICS;
 	else
-		fic = i2s->addr + I2SFIC;
+		fic = i2s->priv->addr + I2SFIC;
 
 	/* Flush the FIFO */
 	writel(readl(fic) | flush, fic);
@@ -515,12 +494,13 @@
 	writel(readl(fic) & ~flush, fic);
 }
 
-static int i2s_set_sysclk(struct snd_soc_dai *dai,
-	  int clk_id, unsigned int rfs, int dir)
-{
+static int i2s_set_sysclk(struct snd_soc_dai *dai, int clk_id, unsigned int rfs,
+			  int dir)
+{
+	struct samsung_i2s_priv *priv = snd_soc_dai_get_drvdata(dai);
 	struct i2s_dai *i2s = to_info(dai);
 	struct i2s_dai *other = get_other_dai(i2s);
-	const struct samsung_i2s_variant_regs *i2s_regs = i2s->variant_regs;
+	const struct samsung_i2s_variant_regs *i2s_regs = priv->variant_regs;
 	unsigned int cdcon_mask = 1 << i2s_regs->cdclkcon_off;
 	unsigned int rsrc_mask = 1 << i2s_regs->rclksrc_off;
 	u32 mod, mask, val = 0;
@@ -529,9 +509,9 @@
 
 	pm_runtime_get_sync(dai->dev);
 
-	spin_lock_irqsave(i2s->lock, flags);
-	mod = readl(i2s->addr + I2SMOD);
-	spin_unlock_irqrestore(i2s->lock, flags);
+	spin_lock_irqsave(&priv->lock, flags);
+	mod = readl(priv->addr + I2SMOD);
+	spin_unlock_irqrestore(&priv->lock, flags);
 
 	switch (clk_id) {
 	case SAMSUNG_I2S_OPCLK:
@@ -566,51 +546,46 @@
 	case SAMSUNG_I2S_RCLKSRC_1: /* clock corrsponding to IISMOD[10] := 1 */
 		mask = 1 << i2s_regs->rclksrc_off;
 
-		if ((i2s->quirks & QUIRK_NO_MUXPSR)
+		if ((priv->quirks & QUIRK_NO_MUXPSR)
 				|| (clk_id == SAMSUNG_I2S_RCLKSRC_0))
 			clk_id = 0;
 		else
 			clk_id = 1;
 
 		if (!any_active(i2s)) {
-			if (i2s->op_clk && !IS_ERR(i2s->op_clk)) {
+			if (priv->op_clk && !IS_ERR(priv->op_clk)) {
 				if ((clk_id && !(mod & rsrc_mask)) ||
 					(!clk_id && (mod & rsrc_mask))) {
-					clk_disable_unprepare(i2s->op_clk);
-					clk_put(i2s->op_clk);
+					clk_disable_unprepare(priv->op_clk);
+					clk_put(priv->op_clk);
 				} else {
-					i2s->rclk_srcrate =
-						clk_get_rate(i2s->op_clk);
+					priv->rclk_srcrate =
+						clk_get_rate(priv->op_clk);
 					goto done;
 				}
 			}
 
 			if (clk_id)
-				i2s->op_clk = clk_get(&i2s->pdev->dev,
+				priv->op_clk = clk_get(&i2s->pdev->dev,
 						"i2s_opclk1");
 			else
-				i2s->op_clk = clk_get(&i2s->pdev->dev,
+				priv->op_clk = clk_get(&i2s->pdev->dev,
 						"i2s_opclk0");
 
-			if (WARN_ON(IS_ERR(i2s->op_clk))) {
-				ret = PTR_ERR(i2s->op_clk);
-				i2s->op_clk = NULL;
+			if (WARN_ON(IS_ERR(priv->op_clk))) {
+				ret = PTR_ERR(priv->op_clk);
+				priv->op_clk = NULL;
 				goto err;
 			}
 
-			ret = clk_prepare_enable(i2s->op_clk);
+			ret = clk_prepare_enable(priv->op_clk);
 			if (ret) {
-				clk_put(i2s->op_clk);
-				i2s->op_clk = NULL;
+				clk_put(priv->op_clk);
+				priv->op_clk = NULL;
 				goto err;
 			}
-			i2s->rclk_srcrate = clk_get_rate(i2s->op_clk);
-
-			/* Over-ride the other's */
-			if (other) {
-				other->op_clk = i2s->op_clk;
-				other->rclk_srcrate = i2s->rclk_srcrate;
-			}
+			priv->rclk_srcrate = clk_get_rate(priv->op_clk);
+
 		} else if ((!clk_id && (mod & rsrc_mask))
 				|| (clk_id && !(mod & rsrc_mask))) {
 			dev_err(&i2s->pdev->dev,
@@ -619,8 +594,6 @@
 			goto err;
 		} else {
 			/* Call can't be on the active DAI */
-			i2s->op_clk = other->op_clk;
-			i2s->rclk_srcrate = other->rclk_srcrate;
 			goto done;
 		}
 
@@ -633,11 +606,11 @@
 		goto err;
 	}
 
-	spin_lock_irqsave(i2s->lock, flags);
-	mod = readl(i2s->addr + I2SMOD);
+	spin_lock_irqsave(&priv->lock, flags);
+	mod = readl(priv->addr + I2SMOD);
 	mod = (mod & ~mask) | val;
-	writel(mod, i2s->addr + I2SMOD);
-	spin_unlock_irqrestore(i2s->lock, flags);
+	writel(mod, priv->addr + I2SMOD);
+	spin_unlock_irqrestore(&priv->lock, flags);
 done:
 	pm_runtime_put(dai->dev);
 
@@ -647,17 +620,17 @@
 	return ret;
 }
 
-static int i2s_set_fmt(struct snd_soc_dai *dai,
-	unsigned int fmt)
-{
+static int i2s_set_fmt(struct snd_soc_dai *dai, unsigned int fmt)
+{
+	struct samsung_i2s_priv *priv = snd_soc_dai_get_drvdata(dai);
 	struct i2s_dai *i2s = to_info(dai);
 	int lrp_shift, sdf_shift, sdf_mask, lrp_rlow, mod_slave;
 	u32 mod, tmp = 0;
 	unsigned long flags;
 
-	lrp_shift = i2s->variant_regs->lrp_off;
-	sdf_shift = i2s->variant_regs->sdf_off;
-	mod_slave = 1 << i2s->variant_regs->mss_off;
+	lrp_shift = priv->variant_regs->lrp_off;
+	sdf_shift = priv->variant_regs->sdf_off;
+	mod_slave = 1 << priv->variant_regs->mss_off;
 
 	sdf_mask = MOD_SDF_MASK << sdf_shift;
 	lrp_rlow = MOD_LR_RLOW << lrp_shift;
@@ -708,7 +681,7 @@
 		 * CLK_I2S_RCLK_SRC clock is not exposed so we ensure any
 		 * clock configuration assigned in DT is not overwritten.
 		 */
-		if (i2s->rclk_srcrate == 0 && i2s->clk_data.clks == NULL)
+		if (priv->rclk_srcrate == 0 && priv->clk_data.clks == NULL)
 			i2s_set_sysclk(dai, SAMSUNG_I2S_RCLKSRC_0,
 							0, SND_SOC_CLOCK_IN);
 		break;
@@ -718,15 +691,15 @@
 	}
 
 	pm_runtime_get_sync(dai->dev);
-	spin_lock_irqsave(i2s->lock, flags);
-	mod = readl(i2s->addr + I2SMOD);
+	spin_lock_irqsave(&priv->lock, flags);
+	mod = readl(priv->addr + I2SMOD);
 	/*
 	 * Don't change the I2S mode if any controller is active on this
 	 * channel.
 	 */
 	if (any_active(i2s) &&
 		((mod & (sdf_mask | lrp_rlow | mod_slave)) != tmp)) {
-		spin_unlock_irqrestore(i2s->lock, flags);
+		spin_unlock_irqrestore(&priv->lock, flags);
 		pm_runtime_put(dai->dev);
 		dev_err(&i2s->pdev->dev,
 				"%s:%d Other DAI busy\n", __func__, __LINE__);
@@ -735,14 +708,9 @@
 
 	mod &= ~(sdf_mask | lrp_rlow | mod_slave);
 	mod |= tmp;
-<<<<<<< HEAD
-	writel(mod, i2s->addr + I2SMOD);
-	spin_unlock_irqrestore(i2s->lock, flags);
-=======
 	writel(mod, priv->addr + I2SMOD);
 	priv->slave_mode = (mod & mod_slave);
 	spin_unlock_irqrestore(&priv->lock, flags);
->>>>>>> 407d19ab
 	pm_runtime_put(dai->dev);
 
 	return 0;
@@ -751,6 +719,7 @@
 static int i2s_hw_params(struct snd_pcm_substream *substream,
 	struct snd_pcm_hw_params *params, struct snd_soc_dai *dai)
 {
+	struct samsung_i2s_priv *priv = snd_soc_dai_get_drvdata(dai);
 	struct i2s_dai *i2s = to_info(dai);
 	u32 mod, mask = 0, val = 0;
 	struct clk *rclksrc;
@@ -764,7 +733,7 @@
 	switch (params_channels(params)) {
 	case 6:
 		val |= MOD_DC2_EN;
-		/* fall through */
+		/* Fall through */
 	case 4:
 		val |= MOD_DC1_EN;
 		break;
@@ -826,34 +795,35 @@
 		return -EINVAL;
 	}
 
-	spin_lock_irqsave(i2s->lock, flags);
-	mod = readl(i2s->addr + I2SMOD);
+	spin_lock_irqsave(&priv->lock, flags);
+	mod = readl(priv->addr + I2SMOD);
 	mod = (mod & ~mask) | val;
-	writel(mod, i2s->addr + I2SMOD);
-	spin_unlock_irqrestore(i2s->lock, flags);
+	writel(mod, priv->addr + I2SMOD);
+	spin_unlock_irqrestore(&priv->lock, flags);
 
 	snd_soc_dai_init_dma_data(dai, &i2s->dma_playback, &i2s->dma_capture);
 
 	i2s->frmclk = params_rate(params);
 
-	rclksrc = i2s->clk_table[CLK_I2S_RCLK_SRC];
+	rclksrc = priv->clk_table[CLK_I2S_RCLK_SRC];
 	if (rclksrc && !IS_ERR(rclksrc))
-		i2s->rclk_srcrate = clk_get_rate(rclksrc);
+		priv->rclk_srcrate = clk_get_rate(rclksrc);
 
 	return 0;
 }
 
-/* We set constraints on the substream acc to the version of I2S */
+/* We set constraints on the substream according to the version of I2S */
 static int i2s_startup(struct snd_pcm_substream *substream,
 	  struct snd_soc_dai *dai)
 {
+	struct samsung_i2s_priv *priv = snd_soc_dai_get_drvdata(dai);
 	struct i2s_dai *i2s = to_info(dai);
 	struct i2s_dai *other = get_other_dai(i2s);
 	unsigned long flags;
 
 	pm_runtime_get_sync(dai->dev);
 
-	spin_lock_irqsave(&lock, flags);
+	spin_lock_irqsave(&priv->pcm_lock, flags);
 
 	i2s->mode |= DAI_OPENED;
 
@@ -862,10 +832,10 @@
 	else
 		i2s->mode |= DAI_MANAGER;
 
-	if (!any_active(i2s) && (i2s->quirks & QUIRK_NEED_RSTCLR))
-		writel(CON_RSTCLR, i2s->addr + I2SCON);
-
-	spin_unlock_irqrestore(&lock, flags);
+	if (!any_active(i2s) && (priv->quirks & QUIRK_NEED_RSTCLR))
+		writel(CON_RSTCLR, i2s->priv->addr + I2SCON);
+
+	spin_unlock_irqrestore(&priv->pcm_lock, flags);
 
 	return 0;
 }
@@ -873,11 +843,12 @@
 static void i2s_shutdown(struct snd_pcm_substream *substream,
 	struct snd_soc_dai *dai)
 {
+	struct samsung_i2s_priv *priv = snd_soc_dai_get_drvdata(dai);
 	struct i2s_dai *i2s = to_info(dai);
 	struct i2s_dai *other = get_other_dai(i2s);
 	unsigned long flags;
 
-	spin_lock_irqsave(&lock, flags);
+	spin_lock_irqsave(&priv->pcm_lock, flags);
 
 	i2s->mode &= ~DAI_OPENED;
 	i2s->mode &= ~DAI_MANAGER;
@@ -889,13 +860,14 @@
 	i2s->rfs = 0;
 	i2s->bfs = 0;
 
-	spin_unlock_irqrestore(&lock, flags);
+	spin_unlock_irqrestore(&priv->pcm_lock, flags);
 
 	pm_runtime_put(dai->dev);
 }
 
 static int config_setup(struct i2s_dai *i2s)
 {
+	struct samsung_i2s_priv *priv = i2s->priv;
 	struct i2s_dai *other = get_other_dai(i2s);
 	unsigned rfs, bfs, blc;
 	u32 psr;
@@ -943,12 +915,12 @@
 	if (priv->slave_mode)
 		return 0;
 
-	if (!(i2s->quirks & QUIRK_NO_MUXPSR)) {
-		psr = i2s->rclk_srcrate / i2s->frmclk / rfs;
-		writel(((psr - 1) << 8) | PSR_PSREN, i2s->addr + I2SPSR);
+	if (!(priv->quirks & QUIRK_NO_MUXPSR)) {
+		psr = priv->rclk_srcrate / i2s->frmclk / rfs;
+		writel(((psr - 1) << 8) | PSR_PSREN, priv->addr + I2SPSR);
 		dev_dbg(&i2s->pdev->dev,
 			"RCLK_SRC=%luHz PSR=%u, RCLK=%dfs, BCLK=%dfs\n",
-				i2s->rclk_srcrate, psr, rfs, bfs);
+				priv->rclk_srcrate, psr, rfs, bfs);
 	}
 
 	return 0;
@@ -957,6 +929,7 @@
 static int i2s_trigger(struct snd_pcm_substream *substream,
 	int cmd, struct snd_soc_dai *dai)
 {
+	struct samsung_i2s_priv *priv = snd_soc_dai_get_drvdata(dai);
 	int capture = (substream->stream == SNDRV_PCM_STREAM_CAPTURE);
 	struct snd_soc_pcm_runtime *rtd = substream->private_data;
 	struct i2s_dai *i2s = to_info(rtd->cpu_dai);
@@ -967,10 +940,10 @@
 	case SNDRV_PCM_TRIGGER_RESUME:
 	case SNDRV_PCM_TRIGGER_PAUSE_RELEASE:
 		pm_runtime_get_sync(dai->dev);
-		spin_lock_irqsave(i2s->lock, flags);
+		spin_lock_irqsave(&priv->lock, flags);
 
 		if (config_setup(i2s)) {
-			spin_unlock_irqrestore(i2s->lock, flags);
+			spin_unlock_irqrestore(&priv->lock, flags);
 			return -EINVAL;
 		}
 
@@ -979,12 +952,12 @@
 		else
 			i2s_txctrl(i2s, 1);
 
-		spin_unlock_irqrestore(i2s->lock, flags);
+		spin_unlock_irqrestore(&priv->lock, flags);
 		break;
 	case SNDRV_PCM_TRIGGER_STOP:
 	case SNDRV_PCM_TRIGGER_SUSPEND:
 	case SNDRV_PCM_TRIGGER_PAUSE_PUSH:
-		spin_lock_irqsave(i2s->lock, flags);
+		spin_lock_irqsave(&priv->lock, flags);
 
 		if (capture) {
 			i2s_rxctrl(i2s, 0);
@@ -994,7 +967,7 @@
 			i2s_fifo(i2s, FIC_TXFLUSH);
 		}
 
-		spin_unlock_irqrestore(i2s->lock, flags);
+		spin_unlock_irqrestore(&priv->lock, flags);
 		pm_runtime_put(dai->dev);
 		break;
 	}
@@ -1033,19 +1006,19 @@
 static snd_pcm_sframes_t
 i2s_delay(struct snd_pcm_substream *substream, struct snd_soc_dai *dai)
 {
+	struct samsung_i2s_priv *priv = snd_soc_dai_get_drvdata(dai);
 	struct i2s_dai *i2s = to_info(dai);
-	u32 reg = readl(i2s->addr + I2SFIC);
+	u32 reg = readl(priv->addr + I2SFIC);
 	snd_pcm_sframes_t delay;
-	const struct samsung_i2s_variant_regs *i2s_regs = i2s->variant_regs;
 
 	WARN_ON(!pm_runtime_active(dai->dev));
 
 	if (substream->stream == SNDRV_PCM_STREAM_CAPTURE)
 		delay = FIC_RXCOUNT(reg);
 	else if (is_secondary(i2s))
-		delay = FICS_TXCOUNT(readl(i2s->addr + I2SFICS));
+		delay = FICS_TXCOUNT(readl(priv->addr + I2SFICS));
 	else
-		delay = (reg >> i2s_regs->ftx0cnt_off) & 0x7f;
+		delay = (reg >> priv->variant_regs->ftx0cnt_off) & 0x7f;
 
 	return delay;
 }
@@ -1067,39 +1040,39 @@
 
 static int samsung_i2s_dai_probe(struct snd_soc_dai *dai)
 {
+	struct samsung_i2s_priv *priv = snd_soc_dai_get_drvdata(dai);
 	struct i2s_dai *i2s = to_info(dai);
 	struct i2s_dai *other = get_other_dai(i2s);
 	unsigned long flags;
 
 	pm_runtime_get_sync(dai->dev);
 
-	if (is_secondary(i2s)) { /* If this is probe on the secondary DAI */
-		snd_soc_dai_init_dma_data(dai, &other->sec_dai->dma_playback,
-					   NULL);
+	if (is_secondary(i2s)) {
+		/* If this is probe on the secondary DAI */
+		snd_soc_dai_init_dma_data(dai, &i2s->dma_playback, NULL);
 	} else {
 		snd_soc_dai_init_dma_data(dai, &i2s->dma_playback,
-					   &i2s->dma_capture);
-
-		if (i2s->quirks & QUIRK_NEED_RSTCLR)
-			writel(CON_RSTCLR, i2s->addr + I2SCON);
-
-		if (i2s->quirks & QUIRK_SUPPORTS_IDMA)
-			idma_reg_addr_init(i2s->addr,
-					i2s->sec_dai->idma_playback.addr);
+					  &i2s->dma_capture);
+
+		if (priv->quirks & QUIRK_NEED_RSTCLR)
+			writel(CON_RSTCLR, priv->addr + I2SCON);
+
+		if (priv->quirks & QUIRK_SUPPORTS_IDMA)
+			idma_reg_addr_init(priv->addr,
+					   other->idma_playback.addr);
 	}
 
 	/* Reset any constraint on RFS and BFS */
 	i2s->rfs = 0;
 	i2s->bfs = 0;
-	i2s->rclk_srcrate = 0;
-
-	spin_lock_irqsave(i2s->lock, flags);
+
+	spin_lock_irqsave(&priv->lock, flags);
 	i2s_txctrl(i2s, 0);
 	i2s_rxctrl(i2s, 0);
 	i2s_fifo(i2s, FIC_TXFLUSH);
 	i2s_fifo(other, FIC_TXFLUSH);
 	i2s_fifo(i2s, FIC_RXFLUSH);
-	spin_unlock_irqrestore(i2s->lock, flags);
+	spin_unlock_irqrestore(&priv->lock, flags);
 
 	/* Gate CDCLK by default */
 	if (!is_opened(other))
@@ -1112,16 +1085,17 @@
 
 static int samsung_i2s_dai_remove(struct snd_soc_dai *dai)
 {
-	struct i2s_dai *i2s = snd_soc_dai_get_drvdata(dai);
+	struct samsung_i2s_priv *priv = snd_soc_dai_get_drvdata(dai);
+	struct i2s_dai *i2s = to_info(dai);
 	unsigned long flags;
 
 	pm_runtime_get_sync(dai->dev);
 
 	if (!is_secondary(i2s)) {
-		if (i2s->quirks & QUIRK_NEED_RSTCLR) {
-			spin_lock_irqsave(i2s->lock, flags);
-			writel(0, i2s->addr + I2SCON);
-			spin_unlock_irqrestore(i2s->lock, flags);
+		if (priv->quirks & QUIRK_NEED_RSTCLR) {
+			spin_lock_irqsave(&priv->lock, flags);
+			writel(0, priv->addr + I2SCON);
+			spin_unlock_irqrestore(&priv->lock, flags);
 		}
 	}
 
@@ -1141,118 +1115,159 @@
 	.delay = i2s_delay,
 };
 
+static const struct snd_soc_dapm_widget samsung_i2s_widgets[] = {
+	/* Backend DAI  */
+	SND_SOC_DAPM_AIF_OUT("Mixer DAI TX", NULL, 0, SND_SOC_NOPM, 0, 0),
+	SND_SOC_DAPM_AIF_IN("Mixer DAI RX", NULL, 0, SND_SOC_NOPM, 0, 0),
+
+	/* Playback Mixer */
+	SND_SOC_DAPM_MIXER("Playback Mixer", SND_SOC_NOPM, 0, 0, NULL, 0),
+};
+
+static const struct snd_soc_dapm_route samsung_i2s_dapm_routes[] = {
+	{ "Playback Mixer", NULL, "Primary Playback" },
+	{ "Playback Mixer", NULL, "Secondary Playback" },
+
+	{ "Mixer DAI TX", NULL, "Playback Mixer" },
+	{ "Primary Capture", NULL, "Mixer DAI RX" },
+};
+
 static const struct snd_soc_component_driver samsung_i2s_component = {
-	.name		= "samsung-i2s",
-};
-
-#define SAMSUNG_I2S_FMTS	(SNDRV_PCM_FMTBIT_S8 | \
-					SNDRV_PCM_FMTBIT_S16_LE | \
-					SNDRV_PCM_FMTBIT_S24_LE)
-
-static struct i2s_dai *i2s_alloc_dai(struct platform_device *pdev,
-				const struct samsung_i2s_dai_data *i2s_dai_data,
-				bool sec)
-{
-	struct i2s_dai *i2s;
-
-	i2s = devm_kzalloc(&pdev->dev, sizeof(struct i2s_dai), GFP_KERNEL);
-	if (i2s == NULL)
-		return NULL;
-
-	i2s->pdev = pdev;
-	i2s->pri_dai = NULL;
-	i2s->sec_dai = NULL;
-	i2s->i2s_dai_drv.id = 1;
-	i2s->i2s_dai_drv.symmetric_rates = 1;
-	i2s->i2s_dai_drv.probe = samsung_i2s_dai_probe;
-	i2s->i2s_dai_drv.remove = samsung_i2s_dai_remove;
-	i2s->i2s_dai_drv.ops = &samsung_i2s_dai_ops;
-	i2s->i2s_dai_drv.suspend = i2s_suspend;
-	i2s->i2s_dai_drv.resume = i2s_resume;
-	i2s->i2s_dai_drv.playback.channels_min = 1;
-	i2s->i2s_dai_drv.playback.channels_max = 2;
-	i2s->i2s_dai_drv.playback.rates = i2s_dai_data->pcm_rates;
-	i2s->i2s_dai_drv.playback.formats = SAMSUNG_I2S_FMTS;
-
-	if (!sec) {
-		i2s->i2s_dai_drv.name = SAMSUNG_I2S_DAI;
-		i2s->i2s_dai_drv.capture.channels_min = 1;
-		i2s->i2s_dai_drv.capture.channels_max = 2;
-		i2s->i2s_dai_drv.capture.rates = i2s_dai_data->pcm_rates;
-		i2s->i2s_dai_drv.capture.formats = SAMSUNG_I2S_FMTS;
-	} else {
-		i2s->i2s_dai_drv.name = SAMSUNG_I2S_DAI_SEC;
-	}
-	return i2s;
+	.name = "samsung-i2s",
+
+	.dapm_widgets = samsung_i2s_widgets,
+	.num_dapm_widgets = ARRAY_SIZE(samsung_i2s_widgets),
+
+	.dapm_routes = samsung_i2s_dapm_routes,
+	.num_dapm_routes = ARRAY_SIZE(samsung_i2s_dapm_routes),
+};
+
+#define SAMSUNG_I2S_FMTS (SNDRV_PCM_FMTBIT_S8 | SNDRV_PCM_FMTBIT_S16_LE | \
+			  SNDRV_PCM_FMTBIT_S24_LE)
+
+static int i2s_alloc_dais(struct samsung_i2s_priv *priv,
+			  const struct samsung_i2s_dai_data *i2s_dai_data,
+			  int num_dais)
+{
+	static const char *dai_names[] = { "samsung-i2s", "samsung-i2s-sec" };
+	static const char *stream_names[] = { "Primary Playback",
+					      "Secondary Playback" };
+	struct snd_soc_dai_driver *dai_drv;
+	struct i2s_dai *dai;
+	int i;
+
+	priv->dai = devm_kcalloc(&priv->pdev->dev, num_dais,
+				     sizeof(*dai), GFP_KERNEL);
+	if (!priv->dai)
+		return -ENOMEM;
+
+	priv->dai_drv = devm_kcalloc(&priv->pdev->dev, num_dais,
+				     sizeof(*dai_drv), GFP_KERNEL);
+	if (!priv->dai_drv)
+		return -ENOMEM;
+
+	for (i = 0; i < num_dais; i++) {
+		dai_drv = &priv->dai_drv[i];
+
+		dai_drv->probe = samsung_i2s_dai_probe;
+		dai_drv->remove = samsung_i2s_dai_remove;
+		dai_drv->suspend = i2s_suspend;
+		dai_drv->resume = i2s_resume;
+
+		dai_drv->symmetric_rates = 1;
+		dai_drv->ops = &samsung_i2s_dai_ops;
+
+		dai_drv->playback.channels_min = 1;
+		dai_drv->playback.channels_max = 2;
+		dai_drv->playback.rates = i2s_dai_data->pcm_rates;
+		dai_drv->playback.formats = SAMSUNG_I2S_FMTS;
+		dai_drv->playback.stream_name = stream_names[i];
+
+		dai_drv->id = i + 1;
+		dai_drv->name = dai_names[i];
+
+		priv->dai[i].drv = &priv->dai_drv[i];
+		priv->dai[i].pdev = priv->pdev;
+	}
+
+	/* Initialize capture only for the primary DAI */
+	dai_drv = &priv->dai_drv[SAMSUNG_I2S_ID_PRIMARY - 1];
+
+	dai_drv->capture.channels_min = 1;
+	dai_drv->capture.channels_max = 2;
+	dai_drv->capture.rates = i2s_dai_data->pcm_rates;
+	dai_drv->capture.formats = SAMSUNG_I2S_FMTS;
+	dai_drv->capture.stream_name = "Primary Capture";
+
+	return 0;
 }
 
 #ifdef CONFIG_PM
 static int i2s_runtime_suspend(struct device *dev)
 {
-	struct i2s_dai *i2s = dev_get_drvdata(dev);
-
-	i2s->suspend_i2smod = readl(i2s->addr + I2SMOD);
-	i2s->suspend_i2scon = readl(i2s->addr + I2SCON);
-	i2s->suspend_i2spsr = readl(i2s->addr + I2SPSR);
-
-	if (i2s->op_clk)
-		clk_disable_unprepare(i2s->op_clk);
-	clk_disable_unprepare(i2s->clk);
+	struct samsung_i2s_priv *priv = dev_get_drvdata(dev);
+
+	priv->suspend_i2smod = readl(priv->addr + I2SMOD);
+	priv->suspend_i2scon = readl(priv->addr + I2SCON);
+	priv->suspend_i2spsr = readl(priv->addr + I2SPSR);
+
+	if (priv->op_clk)
+		clk_disable_unprepare(priv->op_clk);
+	clk_disable_unprepare(priv->clk);
 
 	return 0;
 }
 
 static int i2s_runtime_resume(struct device *dev)
 {
-	struct i2s_dai *i2s = dev_get_drvdata(dev);
+	struct samsung_i2s_priv *priv = dev_get_drvdata(dev);
 	int ret;
 
-	ret = clk_prepare_enable(i2s->clk);
+	ret = clk_prepare_enable(priv->clk);
 	if (ret)
 		return ret;
 
-	if (i2s->op_clk) {
-		ret = clk_prepare_enable(i2s->op_clk);
+	if (priv->op_clk) {
+		ret = clk_prepare_enable(priv->op_clk);
 		if (ret) {
-			clk_disable_unprepare(i2s->clk);
+			clk_disable_unprepare(priv->clk);
 			return ret;
 		}
 	}
 
-	writel(i2s->suspend_i2scon, i2s->addr + I2SCON);
-	writel(i2s->suspend_i2smod, i2s->addr + I2SMOD);
-	writel(i2s->suspend_i2spsr, i2s->addr + I2SPSR);
+	writel(priv->suspend_i2scon, priv->addr + I2SCON);
+	writel(priv->suspend_i2smod, priv->addr + I2SMOD);
+	writel(priv->suspend_i2spsr, priv->addr + I2SPSR);
 
 	return 0;
 }
 #endif /* CONFIG_PM */
 
-static void i2s_unregister_clocks(struct i2s_dai *i2s)
+static void i2s_unregister_clocks(struct samsung_i2s_priv *priv)
 {
 	int i;
 
-	for (i = 0; i < i2s->clk_data.clk_num; i++) {
-		if (!IS_ERR(i2s->clk_table[i]))
-			clk_unregister(i2s->clk_table[i]);
-	}
-}
-
-static void i2s_unregister_clock_provider(struct platform_device *pdev)
-{
-	struct i2s_dai *i2s = dev_get_drvdata(&pdev->dev);
-
-	of_clk_del_provider(pdev->dev.of_node);
-	i2s_unregister_clocks(i2s);
-}
-
-static int i2s_register_clock_provider(struct platform_device *pdev)
-{
+	for (i = 0; i < priv->clk_data.clk_num; i++) {
+		if (!IS_ERR(priv->clk_table[i]))
+			clk_unregister(priv->clk_table[i]);
+	}
+}
+
+static void i2s_unregister_clock_provider(struct samsung_i2s_priv *priv)
+{
+	of_clk_del_provider(priv->pdev->dev.of_node);
+	i2s_unregister_clocks(priv);
+}
+
+
+static int i2s_register_clock_provider(struct samsung_i2s_priv *priv)
+{
+
 	const char * const i2s_clk_desc[] = { "cdclk", "rclk_src", "prescaler" };
 	const char *clk_name[2] = { "i2s_opclk0", "i2s_opclk1" };
 	const char *p_names[2] = { NULL };
-	struct device *dev = &pdev->dev;
-	struct i2s_dai *i2s = dev_get_drvdata(dev);
-	const struct samsung_i2s_variant_regs *reg_info = i2s->variant_regs;
+	struct device *dev = &priv->pdev->dev;
+	const struct samsung_i2s_variant_regs *reg_info = priv->variant_regs;
 	const char *i2s_clk_name[ARRAY_SIZE(i2s_clk_desc)];
 	struct clk *rclksrc;
 	int ret, i;
@@ -1277,110 +1292,170 @@
 			return -ENOMEM;
 	}
 
-	if (!(i2s->quirks & QUIRK_NO_MUXPSR)) {
+	if (!(priv->quirks & QUIRK_NO_MUXPSR)) {
 		/* Activate the prescaler */
-		u32 val = readl(i2s->addr + I2SPSR);
-		writel(val | PSR_PSREN, i2s->addr + I2SPSR);
-
-		i2s->clk_table[CLK_I2S_RCLK_SRC] = clk_register_mux(dev,
+		u32 val = readl(priv->addr + I2SPSR);
+		writel(val | PSR_PSREN, priv->addr + I2SPSR);
+
+		priv->clk_table[CLK_I2S_RCLK_SRC] = clk_register_mux(dev,
 				i2s_clk_name[CLK_I2S_RCLK_SRC], p_names,
 				ARRAY_SIZE(p_names),
 				CLK_SET_RATE_NO_REPARENT | CLK_SET_RATE_PARENT,
-				i2s->addr + I2SMOD, reg_info->rclksrc_off,
-				1, 0, i2s->lock);
-
-		i2s->clk_table[CLK_I2S_RCLK_PSR] = clk_register_divider(dev,
+				priv->addr + I2SMOD, reg_info->rclksrc_off,
+				1, 0, &priv->lock);
+
+		priv->clk_table[CLK_I2S_RCLK_PSR] = clk_register_divider(dev,
 				i2s_clk_name[CLK_I2S_RCLK_PSR],
 				i2s_clk_name[CLK_I2S_RCLK_SRC],
 				CLK_SET_RATE_PARENT,
-				i2s->addr + I2SPSR, 8, 6, 0, i2s->lock);
+				priv->addr + I2SPSR, 8, 6, 0, &priv->lock);
 
 		p_names[0] = i2s_clk_name[CLK_I2S_RCLK_PSR];
-		i2s->clk_data.clk_num = 2;
-	}
-
-	i2s->clk_table[CLK_I2S_CDCLK] = clk_register_gate(dev,
+		priv->clk_data.clk_num = 2;
+	}
+
+	priv->clk_table[CLK_I2S_CDCLK] = clk_register_gate(dev,
 				i2s_clk_name[CLK_I2S_CDCLK], p_names[0],
 				CLK_SET_RATE_PARENT,
-				i2s->addr + I2SMOD, reg_info->cdclkcon_off,
-				CLK_GATE_SET_TO_DISABLE, i2s->lock);
-
-	i2s->clk_data.clk_num += 1;
-	i2s->clk_data.clks = i2s->clk_table;
+				priv->addr + I2SMOD, reg_info->cdclkcon_off,
+				CLK_GATE_SET_TO_DISABLE, &priv->lock);
+
+	priv->clk_data.clk_num += 1;
+	priv->clk_data.clks = priv->clk_table;
 
 	ret = of_clk_add_provider(dev->of_node, of_clk_src_onecell_get,
-				  &i2s->clk_data);
+				  &priv->clk_data);
 	if (ret < 0) {
 		dev_err(dev, "failed to add clock provider: %d\n", ret);
-		i2s_unregister_clocks(i2s);
+		i2s_unregister_clocks(priv);
 	}
 
 	return ret;
+}
+
+/* Create platform device for the secondary PCM */
+static int i2s_create_secondary_device(struct samsung_i2s_priv *priv)
+{
+	struct platform_device *pdev_sec;
+	const char *devname;
+	int ret;
+
+	devname = devm_kasprintf(&priv->pdev->dev, GFP_KERNEL, "%s-sec",
+				 dev_name(&priv->pdev->dev));
+	if (!devname)
+		return -ENOMEM;
+
+	pdev_sec = platform_device_alloc(devname, -1);
+	if (!pdev_sec)
+		return -ENOMEM;
+
+	pdev_sec->driver_override = kstrdup("samsung-i2s", GFP_KERNEL);
+
+	ret = platform_device_add(pdev_sec);
+	if (ret < 0) {
+		platform_device_put(pdev_sec);
+		return ret;
+	}
+
+	ret = device_attach(&pdev_sec->dev);
+	if (ret <= 0) {
+		platform_device_unregister(priv->pdev_sec);
+		dev_info(&pdev_sec->dev, "device_attach() failed\n");
+		return ret;
+	}
+
+	priv->pdev_sec = pdev_sec;
+
+	return 0;
+}
+
+static void i2s_delete_secondary_device(struct samsung_i2s_priv *priv)
+{
+	platform_device_unregister(priv->pdev_sec);
+	priv->pdev_sec = NULL;
 }
 
 static int samsung_i2s_probe(struct platform_device *pdev)
 {
 	struct i2s_dai *pri_dai, *sec_dai = NULL;
 	struct s3c_audio_pdata *i2s_pdata = pdev->dev.platform_data;
-	struct resource *res;
-	u32 regs_base, quirks = 0, idma_addr = 0;
+	u32 regs_base, idma_addr = 0;
 	struct device_node *np = pdev->dev.of_node;
 	const struct samsung_i2s_dai_data *i2s_dai_data;
-	int ret;
-
-	if (IS_ENABLED(CONFIG_OF) && pdev->dev.of_node)
+	const struct platform_device_id *id;
+	struct samsung_i2s_priv *priv;
+	struct resource *res;
+	int num_dais, ret;
+
+	if (IS_ENABLED(CONFIG_OF) && pdev->dev.of_node) {
 		i2s_dai_data = of_device_get_match_data(&pdev->dev);
-	else
-		i2s_dai_data = (struct samsung_i2s_dai_data *)
-				platform_get_device_id(pdev)->driver_data;
-
-	pri_dai = i2s_alloc_dai(pdev, i2s_dai_data, false);
-	if (!pri_dai) {
-		dev_err(&pdev->dev, "Unable to alloc I2S_pri\n");
+	} else {
+		id = platform_get_device_id(pdev);
+
+		/* Nothing to do if it is the secondary device probe */
+		if (!id)
+			return 0;
+
+		i2s_dai_data = (struct samsung_i2s_dai_data *)id->driver_data;
+	}
+
+	priv = devm_kzalloc(&pdev->dev, sizeof(*priv), GFP_KERNEL);
+	if (!priv)
 		return -ENOMEM;
-	}
-
-	spin_lock_init(&pri_dai->spinlock);
-	pri_dai->lock = &pri_dai->spinlock;
-
-	if (!np) {
-		if (i2s_pdata == NULL) {
-			dev_err(&pdev->dev, "Can't work without s3c_audio_pdata\n");
+
+	if (np) {
+		priv->quirks = i2s_dai_data->quirks;
+	} else {
+		if (!i2s_pdata) {
+			dev_err(&pdev->dev, "Missing platform data\n");
 			return -EINVAL;
 		}
-
+		priv->quirks = i2s_pdata->type.quirks;
+	}
+
+	num_dais = (priv->quirks & QUIRK_SEC_DAI) ? 2 : 1;
+	priv->pdev = pdev;
+	priv->variant_regs = i2s_dai_data->i2s_variant_regs;
+
+	ret = i2s_alloc_dais(priv, i2s_dai_data, num_dais);
+	if (ret < 0)
+		return ret;
+
+	pri_dai = &priv->dai[SAMSUNG_I2S_ID_PRIMARY - 1];
+
+	spin_lock_init(&priv->lock);
+	spin_lock_init(&priv->pcm_lock);
+
+	if (!np) {
 		pri_dai->dma_playback.filter_data = i2s_pdata->dma_playback;
 		pri_dai->dma_capture.filter_data = i2s_pdata->dma_capture;
 		pri_dai->filter = i2s_pdata->dma_filter;
 
-		quirks = i2s_pdata->type.quirks;
 		idma_addr = i2s_pdata->type.idma_addr;
 	} else {
-		quirks = i2s_dai_data->quirks;
 		if (of_property_read_u32(np, "samsung,idma-addr",
 					 &idma_addr)) {
-			if (quirks & QUIRK_SUPPORTS_IDMA) {
+			if (priv->quirks & QUIRK_SUPPORTS_IDMA) {
 				dev_info(&pdev->dev, "idma address is not"\
 						"specified");
 			}
 		}
 	}
-	quirks &= ~(QUIRK_SEC_DAI | QUIRK_SUPPORTS_IDMA);
 
 	res = platform_get_resource(pdev, IORESOURCE_MEM, 0);
-	pri_dai->addr = devm_ioremap_resource(&pdev->dev, res);
-	if (IS_ERR(pri_dai->addr))
-		return PTR_ERR(pri_dai->addr);
+	priv->addr = devm_ioremap_resource(&pdev->dev, res);
+	if (IS_ERR(priv->addr))
+		return PTR_ERR(priv->addr);
 
 	regs_base = res->start;
 
-	pri_dai->clk = devm_clk_get(&pdev->dev, "iis");
-	if (IS_ERR(pri_dai->clk)) {
+	priv->clk = devm_clk_get(&pdev->dev, "iis");
+	if (IS_ERR(priv->clk)) {
 		dev_err(&pdev->dev, "Failed to get iis clock\n");
-		return PTR_ERR(pri_dai->clk);
-	}
-
-	ret = clk_prepare_enable(pri_dai->clk);
+		return PTR_ERR(priv->clk);
+	}
+
+	ret = clk_prepare_enable(priv->clk);
 	if (ret != 0) {
 		dev_err(&pdev->dev, "failed to enable clock: %d\n", ret);
 		return ret;
@@ -1391,33 +1466,19 @@
 	pri_dai->dma_capture.chan_name = "rx";
 	pri_dai->dma_playback.addr_width = 4;
 	pri_dai->dma_capture.addr_width = 4;
-	pri_dai->quirks = quirks;
-	pri_dai->variant_regs = i2s_dai_data->i2s_variant_regs;
-
-	if (quirks & QUIRK_PRI_6CHAN)
-		pri_dai->i2s_dai_drv.playback.channels_max = 6;
+	pri_dai->priv = priv;
+
+	if (priv->quirks & QUIRK_PRI_6CHAN)
+		pri_dai->drv->playback.channels_max = 6;
 
 	ret = samsung_asoc_dma_platform_register(&pdev->dev, pri_dai->filter,
-						 NULL, NULL);
+						 "tx", "rx", NULL);
 	if (ret < 0)
 		goto err_disable_clk;
 
-	ret = devm_snd_soc_register_component(&pdev->dev,
-					&samsung_i2s_component,
-					&pri_dai->i2s_dai_drv, 1);
-	if (ret < 0)
-		goto err_disable_clk;
-
-	if (quirks & QUIRK_SEC_DAI) {
-		sec_dai = i2s_alloc_dai(pdev, i2s_dai_data, true);
-		if (!sec_dai) {
-			dev_err(&pdev->dev, "Unable to alloc I2S_sec\n");
-			ret = -ENOMEM;
-			goto err_disable_clk;
-		}
-
-		sec_dai->lock = &pri_dai->spinlock;
-		sec_dai->variant_regs = pri_dai->variant_regs;
+	if (priv->quirks & QUIRK_SEC_DAI) {
+		sec_dai = &priv->dai[SAMSUNG_I2S_ID_SECONDARY - 1];
+
 		sec_dai->dma_playback.addr = regs_base + I2STXDS;
 		sec_dai->dma_playback.chan_name = "tx-sec";
 
@@ -1427,62 +1488,72 @@
 		}
 
 		sec_dai->dma_playback.addr_width = 4;
-		sec_dai->addr = pri_dai->addr;
-		sec_dai->clk = pri_dai->clk;
-		sec_dai->quirks = quirks;
 		sec_dai->idma_playback.addr = idma_addr;
 		sec_dai->pri_dai = pri_dai;
+		sec_dai->priv = priv;
 		pri_dai->sec_dai = sec_dai;
 
-		ret = samsung_asoc_dma_platform_register(&pdev->dev,
-					sec_dai->filter, "tx-sec", NULL);
+		ret = i2s_create_secondary_device(priv);
 		if (ret < 0)
 			goto err_disable_clk;
 
-		ret = devm_snd_soc_register_component(&pdev->dev,
-						&samsung_i2s_component,
-						&sec_dai->i2s_dai_drv, 1);
+		ret = samsung_asoc_dma_platform_register(&priv->pdev_sec->dev,
+						sec_dai->filter, "tx-sec", NULL,
+						&pdev->dev);
 		if (ret < 0)
-			goto err_disable_clk;
+			goto err_del_sec;
+
 	}
 
 	if (i2s_pdata && i2s_pdata->cfg_gpio && i2s_pdata->cfg_gpio(pdev)) {
 		dev_err(&pdev->dev, "Unable to configure gpio\n");
 		ret = -EINVAL;
-		goto err_disable_clk;
-	}
-
-	dev_set_drvdata(&pdev->dev, pri_dai);
+		goto err_del_sec;
+	}
+
+	dev_set_drvdata(&pdev->dev, priv);
+
+	ret = devm_snd_soc_register_component(&pdev->dev,
+					&samsung_i2s_component,
+					priv->dai_drv, num_dais);
+	if (ret < 0)
+		goto err_del_sec;
 
 	pm_runtime_set_active(&pdev->dev);
 	pm_runtime_enable(&pdev->dev);
 
-	ret = i2s_register_clock_provider(pdev);
+	ret = i2s_register_clock_provider(priv);
 	if (ret < 0)
 		goto err_disable_pm;
 
-	pri_dai->op_clk = clk_get_parent(pri_dai->clk_table[CLK_I2S_RCLK_SRC]);
+	priv->op_clk = clk_get_parent(priv->clk_table[CLK_I2S_RCLK_SRC]);
 
 	return 0;
 
 err_disable_pm:
 	pm_runtime_disable(&pdev->dev);
+err_del_sec:
+	i2s_delete_secondary_device(priv);
 err_disable_clk:
-	clk_disable_unprepare(pri_dai->clk);
+	clk_disable_unprepare(priv->clk);
 	return ret;
 }
 
 static int samsung_i2s_remove(struct platform_device *pdev)
 {
-	struct i2s_dai *pri_dai;
-
-	pri_dai = dev_get_drvdata(&pdev->dev);
+	struct samsung_i2s_priv *priv = dev_get_drvdata(&pdev->dev);
+
+	/* The secondary device has no driver data assigned */
+	if (!priv)
+		return 0;
 
 	pm_runtime_get_sync(&pdev->dev);
 	pm_runtime_disable(&pdev->dev);
 
-	i2s_unregister_clock_provider(pdev);
-	clk_disable_unprepare(pri_dai->clk);
+	i2s_unregister_clock_provider(priv);
+	i2s_delete_secondary_device(priv);
+	clk_disable_unprepare(priv->clk);
+
 	pm_runtime_put_noidle(&pdev->dev);
 
 	return 0;
