--- conflicted
+++ resolved
@@ -18,9 +18,6 @@
 
 #include "rockchip_pdm.h"
 
-<<<<<<< HEAD
-#define PDM_DMA_BURST_SIZE	(16) /* size * width: 16*4 = 64 bytes */
-=======
 #define PDM_DMA_BURST_SIZE	(8) /* size * width: 8*4 = 32 bytes */
 #define PDM_SIGNOFF_CLK_RATE	(100000000)
 
@@ -28,7 +25,6 @@
 	RK_PDM_RK3229,
 	RK_PDM_RK3308,
 };
->>>>>>> 407d19ab
 
 struct rk_pdm_dev {
 	struct device *dev;
@@ -277,7 +273,9 @@
 		return -EINVAL;
 	}
 
+	pm_runtime_get_sync(cpu_dai->dev);
 	regmap_update_bits(pdm->regmap, PDM_CLK_CTRL, mask, val);
+	pm_runtime_put(cpu_dai->dev);
 
 	return 0;
 }
