--- conflicted
+++ resolved
@@ -42,7 +42,13 @@
 #define	DWL_24		(5 << 19)	/* Data Word Length */
 #define	DWL_32		(6 << 19)	/* Data Word Length */
 
+/*
+ * System word length
+ */
+#define	SWL_16		(1 << 16)	/* R/W System Word Length */
+#define	SWL_24		(2 << 16)	/* R/W System Word Length */
 #define	SWL_32		(3 << 16)	/* R/W System Word Length */
+
 #define	SCKD		(1 << 15)	/* Serial Bit Clock Direction */
 #define	SWSD		(1 << 14)	/* Serial WS Direction */
 #define	SCKP		(1 << 13)	/* Serial Bit Clock Polarity */
@@ -72,7 +78,6 @@
 
 struct rsnd_ssi {
 	struct rsnd_mod mod;
-	struct rsnd_mod *dma;
 
 	u32 flags;
 	u32 cr_own;
@@ -94,9 +99,7 @@
 /* flags */
 #define RSND_SSI_CLK_PIN_SHARE		(1 << 0)
 #define RSND_SSI_NO_BUSIF		(1 << 1) /* SSI+DMA without BUSIF */
-#define RSND_SSI_HDMI0			(1 << 2) /* for HDMI0 */
-#define RSND_SSI_HDMI1			(1 << 3) /* for HDMI1 */
-#define RSND_SSI_PROBED			(1 << 4)
+#define RSND_SSI_PROBED			(1 << 2)
 
 #define for_each_rsnd_ssi(pos, priv, i)					\
 	for (i = 0;							\
@@ -114,19 +117,7 @@
 	(rsnd_ssi_run_mods(io) & (1 << rsnd_mod_id(mod)))
 #define rsnd_ssi_can_output_clk(mod) (!__rsnd_ssi_is_pin_sharing(mod))
 
-int rsnd_ssi_hdmi_port(struct rsnd_dai_stream *io)
-{
-	struct rsnd_mod *mod = rsnd_io_to_mod_ssi(io);
-	struct rsnd_ssi *ssi = rsnd_mod_to_ssi(mod);
-
-	if (rsnd_flags_has(ssi, RSND_SSI_HDMI0))
-		return RSND_SSI_HDMI_PORT0;
-
-	if (rsnd_flags_has(ssi, RSND_SSI_HDMI1))
-		return RSND_SSI_HDMI_PORT1;
-
-	return 0;
-}
+static int rsnd_ssi_is_dma_mode(struct rsnd_mod *mod);
 
 int rsnd_ssi_use_busif(struct rsnd_dai_stream *io)
 {
@@ -171,8 +162,7 @@
 		udelay(5);
 	}
 
-	dev_warn(dev, "%s[%d] status check failed\n",
-		 rsnd_mod_name(mod), rsnd_mod_id(mod));
+	dev_warn(dev, "%s status check failed\n", rsnd_mod_name(mod));
 }
 
 static u32 rsnd_ssi_multi_slaves(struct rsnd_dai_stream *io)
@@ -214,20 +204,38 @@
 
 u32 rsnd_ssi_multi_slaves_runtime(struct rsnd_dai_stream *io)
 {
-	if (rsnd_runtime_is_ssi_multi(io))
+	if (rsnd_runtime_is_multi_ssi(io))
 		return rsnd_ssi_multi_slaves(io);
 
 	return 0;
 }
 
-unsigned int rsnd_ssi_clk_query(struct rsnd_priv *priv,
+static u32 rsnd_rdai_width_to_swl(struct rsnd_dai *rdai)
+{
+	struct rsnd_priv *priv = rsnd_rdai_to_priv(rdai);
+	struct device *dev = rsnd_priv_to_dev(priv);
+	int width = rsnd_rdai_width_get(rdai);
+
+	switch (width) {
+	case 32: return SWL_32;
+	case 24: return SWL_24;
+	case 16: return SWL_16;
+	}
+
+	dev_err(dev, "unsupported slot width value: %d\n", width);
+	return 0;
+}
+
+unsigned int rsnd_ssi_clk_query(struct rsnd_dai *rdai,
 		       int param1, int param2, int *idx)
 {
+	struct rsnd_priv *priv = rsnd_rdai_to_priv(rdai);
 	int ssi_clk_mul_table[] = {
 		1, 2, 4, 8, 16, 6, 12,
 	};
 	int j, ret;
 	unsigned int main_rate;
+	int width = rsnd_rdai_width_get(rdai);
 
 	for (j = 0; j < ARRAY_SIZE(ssi_clk_mul_table); j++) {
 
@@ -240,12 +248,7 @@
 		if (j == 0)
 			continue;
 
-		/*
-		 * this driver is assuming that
-		 * system word is 32bit x chan
-		 * see rsnd_ssi_init()
-		 */
-		main_rate = 32 * param1 * param2 * ssi_clk_mul_table[j];
+		main_rate = width * param1 * param2 * ssi_clk_mul_table[j];
 
 		ret = rsnd_adg_clk_query(priv, main_rate);
 		if (ret < 0)
@@ -289,19 +292,20 @@
 			return -EINVAL;
 		}
 
-		return 0;
-	}
-
-<<<<<<< HEAD
-	main_rate = rsnd_ssi_clk_query(priv, rate, chan, &idx);
-=======
+		if (ssi->chan != chan) {
+			dev_err(dev, "SSI parent/child should use same chan\n");
+			return -EINVAL;
+		}
+
+		return 0;
+	}
+
 	if (rsnd_runtime_is_tdm_split(io))
 		chan = rsnd_io_converted_chan(io);
 
 	chan = rsnd_channel_normalization(chan);
 
 	main_rate = rsnd_ssi_clk_query(rdai, rate, chan, &idx);
->>>>>>> 407d19ab
 	if (!main_rate) {
 		dev_err(dev, "unsupported clock rate\n");
 		return -EIO;
@@ -321,13 +325,14 @@
 	 * SSICR  : FORCE, SCKD, SWSD
 	 * SSIWSR : CONT
 	 */
-	ssi->cr_clk = FORCE | SWL_32 | SCKD | SWSD | CKDV(idx);
+	ssi->cr_clk = FORCE | rsnd_rdai_width_to_swl(rdai) |
+			SCKD | SWSD | CKDV(idx);
 	ssi->wsr = CONT;
 	ssi->rate = rate;
-
-	dev_dbg(dev, "%s[%d] outputs %u Hz\n",
-		rsnd_mod_name(mod),
-		rsnd_mod_id(mod), rate);
+	ssi->chan = chan;
+
+	dev_dbg(dev, "%s outputs %d chan %u Hz\n",
+		rsnd_mod_name(mod), chan, rate);
 
 	return 0;
 }
@@ -349,6 +354,7 @@
 
 	ssi->cr_clk	= 0;
 	ssi->rate	= 0;
+	ssi->chan	= 0;
 
 	rsnd_adg_ssi_clk_stop(mod);
 }
@@ -357,24 +363,29 @@
 				struct rsnd_dai_stream *io)
 {
 	struct rsnd_dai *rdai = rsnd_io_to_rdai(io);
+	struct rsnd_priv *priv = rsnd_rdai_to_priv(rdai);
+	struct device *dev = rsnd_priv_to_dev(priv);
 	struct snd_pcm_runtime *runtime = rsnd_io_to_runtime(io);
 	struct rsnd_ssi *ssi = rsnd_mod_to_ssi(mod);
 	u32 cr_own	= ssi->cr_own;
 	u32 cr_mode	= ssi->cr_mode;
 	u32 wsr		= ssi->wsr;
-	int is_tdm;
-
-	is_tdm = rsnd_runtime_is_ssi_tdm(io);
-
-	/*
-	 * always use 32bit system word.
-	 * see also rsnd_ssi_master_clk_enable()
-	 */
-	cr_own |= FORCE | SWL_32;
+	int width;
+	int is_tdm, is_tdm_split;
+
+	is_tdm		= rsnd_runtime_is_tdm(io);
+	is_tdm_split	= rsnd_runtime_is_tdm_split(io);
+
+	if (is_tdm)
+		dev_dbg(dev, "TDM mode\n");
+	if (is_tdm_split)
+		dev_dbg(dev, "TDM Split mode\n");
+
+	cr_own |= FORCE | rsnd_rdai_width_to_swl(rdai);
 
 	if (rdai->bit_clk_inv)
 		cr_own |= SCKP;
-	if (rdai->frm_clk_inv ^ is_tdm)
+	if (rdai->frm_clk_inv && !is_tdm)
 		cr_own |= SWSP;
 	if (rdai->data_alignment)
 		cr_own |= SDTA;
@@ -382,6 +393,17 @@
 		cr_own |= DEL;
 
 	/*
+	 * TDM Mode
+	 * see
+	 *	rsnd_ssiu_init_gen2()
+	 */
+	wsr = ssi->wsr;
+	if (is_tdm || is_tdm_split) {
+		wsr	|= WS_MODE;
+		cr_own	|= CHNL_8;
+	}
+
+	/*
 	 * We shouldn't exchange SWSP after running.
 	 * This means, parent needs to care it.
 	 */
@@ -392,13 +414,30 @@
 		cr_own |= TRMD;
 
 	cr_own &= ~DWL_MASK;
-	switch (snd_pcm_format_width(runtime->format)) {
+	width = snd_pcm_format_width(runtime->format);
+	if (is_tdm_split) {
+		/*
+		 * The SWL and DWL bits in SSICR should be fixed at 32-bit
+		 * setting when TDM split mode.
+		 * see datasheet
+		 *	Operation :: TDM Format Split Function (TDM Split Mode)
+		 */
+		width = 32;
+	}
+
+	switch (width) {
+	case 8:
+		cr_own |= DWL_8;
+		break;
 	case 16:
 		cr_own |= DWL_16;
 		break;
 	case 24:
 		cr_own |= DWL_24;
 		break;
+	case 32:
+		cr_own |= DWL_32;
+		break;
 	}
 
 	if (rsnd_ssi_is_dma_mode(mod)) {
@@ -408,16 +447,6 @@
 		cr_mode = DIEN;		/* PIO : enable Data interrupt */
 	}
 
-	/*
-	 * TDM Extend Mode
-	 * see
-	 *	rsnd_ssiu_init_gen2()
-	 */
-	wsr = ssi->wsr;
-	if (is_tdm) {
-		wsr	|= WS_MODE;
-		cr_own	|= CHNL_8;
-	}
 init_end:
 	ssi->cr_own	= cr_own;
 	ssi->cr_mode	= cr_mode;
@@ -472,8 +501,7 @@
 		return 0;
 
 	if (!ssi->usrcnt) {
-		dev_err(dev, "%s[%d] usrcnt error\n",
-			rsnd_mod_name(mod), rsnd_mod_id(mod));
+		dev_err(dev, "%s usrcnt error\n", rsnd_mod_name(mod));
 		return -EIO;
 	}
 
@@ -497,26 +525,16 @@
 			      struct snd_pcm_substream *substream,
 			      struct snd_pcm_hw_params *params)
 {
-	struct rsnd_ssi *ssi = rsnd_mod_to_ssi(mod);
-	int chan = params_channels(params);
-
-	/*
-	 * snd_pcm_ops::hw_params will be called *before*
-	 * snd_soc_dai_ops::trigger. Thus, ssi->usrcnt is 0
-	 * in 1st call.
-	 */
-	if (ssi->usrcnt) {
-		/*
-		 * Already working.
-		 * It will happen if SSI has parent/child connection.
-		 * it is error if child <-> parent SSI uses
-		 * different channels.
-		 */
-		if (ssi->chan != chan)
-			return -EIO;
-	}
-
-	ssi->chan = chan;
+	struct rsnd_dai *rdai = rsnd_io_to_rdai(io);
+	unsigned int fmt_width = snd_pcm_format_width(params_format(params));
+
+	if (fmt_width > rdai->chan_width) {
+		struct rsnd_priv *priv = rsnd_io_to_priv(io);
+		struct device *dev = rsnd_priv_to_dev(priv);
+
+		dev_err(dev, "invalid combination of slot-width and format-data-width\n");
+		return -EINVAL;
+	}
 
 	return 0;
 }
@@ -642,8 +660,8 @@
 
 	/* DMA only */
 	if (is_dma && (status & (UIRQ | OIRQ))) {
-		rsnd_dbg_irq_status(dev, "%s[%d] err status : 0x%08x\n",
-			rsnd_mod_name(mod), rsnd_mod_id(mod), status);
+		rsnd_dbg_irq_status(dev, "%s err status : 0x%08x\n",
+			rsnd_mod_name(mod), status);
 
 		stop = true;
 	}
@@ -669,419 +687,8 @@
 	return IRQ_HANDLED;
 }
 
-/*
- *		SSI PIO
- */
-static void rsnd_ssi_parent_attach(struct rsnd_mod *mod,
-				   struct rsnd_dai_stream *io)
-{
-	struct rsnd_dai *rdai = rsnd_io_to_rdai(io);
-	struct rsnd_priv *priv = rsnd_mod_to_priv(mod);
-
-	if (!__rsnd_ssi_is_pin_sharing(mod))
-		return;
-
-	if (!rsnd_rdai_is_clk_master(rdai))
-		return;
-
-	switch (rsnd_mod_id(mod)) {
-	case 1:
-	case 2:
-		rsnd_dai_connect(rsnd_ssi_mod_get(priv, 0), io, RSND_MOD_SSIP);
-		break;
-	case 4:
-		rsnd_dai_connect(rsnd_ssi_mod_get(priv, 3), io, RSND_MOD_SSIP);
-		break;
-	case 8:
-		rsnd_dai_connect(rsnd_ssi_mod_get(priv, 7), io, RSND_MOD_SSIP);
-		break;
-	}
-}
-
-static int rsnd_ssi_pcm_new(struct rsnd_mod *mod,
-			    struct rsnd_dai_stream *io,
-			    struct snd_soc_pcm_runtime *rtd)
-{
-	/*
-	 * rsnd_rdai_is_clk_master() will be enabled after set_fmt,
-	 * and, pcm_new will be called after it.
-	 * This function reuse pcm_new at this point.
-	 */
-	rsnd_ssi_parent_attach(mod, io);
-
-	return 0;
-}
-
-static int rsnd_ssi_common_probe(struct rsnd_mod *mod,
-				 struct rsnd_dai_stream *io,
-				 struct rsnd_priv *priv)
-{
-	struct device *dev = rsnd_priv_to_dev(priv);
-	struct rsnd_ssi *ssi = rsnd_mod_to_ssi(mod);
-	int ret;
-
-	/*
-	 * SSIP/SSIU/IRQ are not needed on
-	 * SSI Multi slaves
-	 */
-	if (rsnd_ssi_is_multi_slave(mod, io))
-		return 0;
-
-	/*
-	 * It can't judge ssi parent at this point
-	 * see rsnd_ssi_pcm_new()
-	 */
-
-	ret = rsnd_ssiu_attach(io, mod);
-	if (ret < 0)
-		return ret;
-
-	/*
-	 * SSI might be called again as PIO fallback
-	 * It is easy to manual handling for IRQ request/free
-	 *
-	 * OTOH, this function might be called many times if platform is
-	 * using MIX. It needs xxx_attach() many times on xxx_probe().
-	 * Because of it, we can't control .probe/.remove calling count by
-	 * mod->status.
-	 * But it don't need to call request_irq() many times.
-	 * Let's control it by RSND_SSI_PROBED flag.
-	 */
-	if (!rsnd_flags_has(ssi, RSND_SSI_PROBED)) {
-		ret = request_irq(ssi->irq,
-				  rsnd_ssi_interrupt,
-				  IRQF_SHARED,
-				  dev_name(dev), mod);
-
-		rsnd_flags_set(ssi, RSND_SSI_PROBED);
-	}
-
-	return ret;
-}
-
-static int rsnd_ssi_common_remove(struct rsnd_mod *mod,
-				  struct rsnd_dai_stream *io,
-				  struct rsnd_priv *priv)
-{
-	struct rsnd_ssi *ssi = rsnd_mod_to_ssi(mod);
-	struct rsnd_mod *pure_ssi_mod = rsnd_io_to_mod_ssi(io);
-
-	/* Do nothing if non SSI (= SSI parent, multi SSI) mod */
-	if (pure_ssi_mod != mod)
-		return 0;
-
-	/* PIO will request IRQ again */
-	if (rsnd_flags_has(ssi, RSND_SSI_PROBED)) {
-		free_irq(ssi->irq, mod);
-
-		rsnd_flags_del(ssi, RSND_SSI_PROBED);
-	}
-
-	return 0;
-}
-
-/*
- *	SSI PIO functions
- */
-static bool rsnd_ssi_pio_interrupt(struct rsnd_mod *mod,
-				   struct rsnd_dai_stream *io)
-{
-	struct snd_pcm_runtime *runtime = rsnd_io_to_runtime(io);
-	struct rsnd_ssi *ssi = rsnd_mod_to_ssi(mod);
-	u32 *buf = (u32 *)(runtime->dma_area + ssi->byte_pos);
-	int shift = 0;
-	int byte_pos;
-	bool elapsed = false;
-
-	if (snd_pcm_format_width(runtime->format) == 24)
-		shift = 8;
-
-	/*
-	 * 8/16/32 data can be assesse to TDR/RDR register
-	 * directly as 32bit data
-	 * see rsnd_ssi_init()
-	 */
-	if (rsnd_io_is_play(io))
-		rsnd_mod_write(mod, SSITDR, (*buf) << shift);
-	else
-		*buf = (rsnd_mod_read(mod, SSIRDR) >> shift);
-
-	byte_pos = ssi->byte_pos + sizeof(*buf);
-
-	if (byte_pos >= ssi->next_period_byte) {
-		int period_pos = byte_pos / ssi->byte_per_period;
-
-		if (period_pos >= runtime->periods) {
-			byte_pos = 0;
-			period_pos = 0;
-		}
-
-		ssi->next_period_byte = (period_pos + 1) * ssi->byte_per_period;
-
-		elapsed = true;
-	}
-
-	WRITE_ONCE(ssi->byte_pos, byte_pos);
-
-	return elapsed;
-}
-
-static int rsnd_ssi_pio_init(struct rsnd_mod *mod,
-			     struct rsnd_dai_stream *io,
-			     struct rsnd_priv *priv)
-{
-	struct snd_pcm_runtime *runtime = rsnd_io_to_runtime(io);
-	struct rsnd_ssi *ssi = rsnd_mod_to_ssi(mod);
-
-	if (!rsnd_ssi_is_parent(mod, io)) {
-		ssi->byte_pos		= 0;
-		ssi->byte_per_period	= runtime->period_size *
-					  runtime->channels *
-					  samples_to_bytes(runtime, 1);
-		ssi->next_period_byte	= ssi->byte_per_period;
-	}
-
-	return rsnd_ssi_init(mod, io, priv);
-}
-
-static int rsnd_ssi_pio_pointer(struct rsnd_mod *mod,
-			    struct rsnd_dai_stream *io,
-			    snd_pcm_uframes_t *pointer)
-{
-	struct rsnd_ssi *ssi = rsnd_mod_to_ssi(mod);
-	struct snd_pcm_runtime *runtime = rsnd_io_to_runtime(io);
-
-	*pointer = bytes_to_frames(runtime, READ_ONCE(ssi->byte_pos));
-
-	return 0;
-}
-
-static int rsnd_ssi_prepare(struct rsnd_mod *mod,
-			    struct rsnd_dai_stream *io,
-			    struct rsnd_priv *priv)
-{
-	return rsnd_ssi_master_clk_start(mod, io);
-}
-
-static struct rsnd_mod_ops rsnd_ssi_pio_ops = {
-	.name	= SSI_NAME,
-	.probe	= rsnd_ssi_common_probe,
-	.remove	= rsnd_ssi_common_remove,
-	.init	= rsnd_ssi_pio_init,
-	.quit	= rsnd_ssi_quit,
-	.start	= rsnd_ssi_start,
-	.stop	= rsnd_ssi_stop,
-	.irq	= rsnd_ssi_irq,
-	.pointer = rsnd_ssi_pio_pointer,
-	.pcm_new = rsnd_ssi_pcm_new,
-	.hw_params = rsnd_ssi_hw_params,
-	.prepare = rsnd_ssi_prepare,
-};
-
-static int rsnd_ssi_dma_probe(struct rsnd_mod *mod,
-			      struct rsnd_dai_stream *io,
-			      struct rsnd_priv *priv)
-{
-	struct rsnd_ssi *ssi = rsnd_mod_to_ssi(mod);
-	int ret;
-
-	/*
-	 * SSIP/SSIU/IRQ/DMA are not needed on
-	 * SSI Multi slaves
-	 */
-	if (rsnd_ssi_is_multi_slave(mod, io))
-		return 0;
-
-	ret = rsnd_ssi_common_probe(mod, io, priv);
-	if (ret)
-		return ret;
-
-	/* SSI probe might be called many times in MUX multi path */
-	ret = rsnd_dma_attach(io, mod, &ssi->dma);
-
-	return ret;
-}
-
-static int rsnd_ssi_fallback(struct rsnd_mod *mod,
-			     struct rsnd_dai_stream *io,
-			     struct rsnd_priv *priv)
-{
-	struct device *dev = rsnd_priv_to_dev(priv);
-
-	/*
-	 * fallback to PIO
-	 *
-	 * SSI .probe might be called again.
-	 * see
-	 *	rsnd_rdai_continuance_probe()
-	 */
-	mod->ops = &rsnd_ssi_pio_ops;
-
-	dev_info(dev, "%s[%d] fallback to PIO mode\n",
-		 rsnd_mod_name(mod), rsnd_mod_id(mod));
-
-	return 0;
-}
-
-static struct dma_chan *rsnd_ssi_dma_req(struct rsnd_dai_stream *io,
-					 struct rsnd_mod *mod)
-{
-	struct rsnd_priv *priv = rsnd_mod_to_priv(mod);
-	int is_play = rsnd_io_is_play(io);
-	char *name;
-
-	if (rsnd_ssi_use_busif(io))
-		name = is_play ? "rxu" : "txu";
-	else
-		name = is_play ? "rx" : "tx";
-
-	return rsnd_dma_request_channel(rsnd_ssi_of_node(priv),
-					mod, name);
-}
-
-static struct rsnd_mod_ops rsnd_ssi_dma_ops = {
-	.name	= SSI_NAME,
-	.dma_req = rsnd_ssi_dma_req,
-	.probe	= rsnd_ssi_dma_probe,
-	.remove	= rsnd_ssi_common_remove,
-	.init	= rsnd_ssi_init,
-	.quit	= rsnd_ssi_quit,
-	.start	= rsnd_ssi_start,
-	.stop	= rsnd_ssi_stop,
-	.irq	= rsnd_ssi_irq,
-	.pcm_new = rsnd_ssi_pcm_new,
-	.fallback = rsnd_ssi_fallback,
-	.hw_params = rsnd_ssi_hw_params,
-	.prepare = rsnd_ssi_prepare,
-};
-
-int rsnd_ssi_is_dma_mode(struct rsnd_mod *mod)
-{
-	return mod->ops == &rsnd_ssi_dma_ops;
-}
-
-
-/*
- *		ssi mod function
- */
-static void rsnd_ssi_connect(struct rsnd_mod *mod,
-			     struct rsnd_dai_stream *io)
-{
-	struct rsnd_dai *rdai = rsnd_io_to_rdai(io);
-	enum rsnd_mod_type types[] = {
-		RSND_MOD_SSI,
-		RSND_MOD_SSIM1,
-		RSND_MOD_SSIM2,
-		RSND_MOD_SSIM3,
-	};
-	enum rsnd_mod_type type;
-	int i;
-
-	/* try SSI -> SSIM1 -> SSIM2 -> SSIM3 */
-	for (i = 0; i < ARRAY_SIZE(types); i++) {
-		type = types[i];
-		if (!rsnd_io_to_mod(io, type)) {
-			rsnd_dai_connect(mod, io, type);
-			rsnd_rdai_channels_set(rdai, (i + 1) * 2);
-			rsnd_rdai_ssi_lane_set(rdai, (i + 1));
-			return;
-		}
-	}
-}
-
-void rsnd_parse_connect_ssi(struct rsnd_dai *rdai,
-			    struct device_node *playback,
-			    struct device_node *capture)
-{
-	struct rsnd_priv *priv = rsnd_rdai_to_priv(rdai);
-	struct device_node *node;
-	struct device_node *np;
-	struct rsnd_mod *mod;
-	int i;
-
-	node = rsnd_ssi_of_node(priv);
-	if (!node)
-		return;
-
-	i = 0;
-	for_each_child_of_node(node, np) {
-		mod = rsnd_ssi_mod_get(priv, i);
-		if (np == playback)
-			rsnd_ssi_connect(mod, &rdai->playback);
-		if (np == capture)
-			rsnd_ssi_connect(mod, &rdai->capture);
-		i++;
-	}
-
-	of_node_put(node);
-}
-
-static void __rsnd_ssi_parse_hdmi_connection(struct rsnd_priv *priv,
-					     struct rsnd_dai_stream *io,
-					     struct device_node *remote_ep)
-{
-	struct device *dev = rsnd_priv_to_dev(priv);
-	struct rsnd_mod *mod = rsnd_io_to_mod_ssi(io);
-	struct rsnd_ssi *ssi;
-	struct device_node *remote_node = of_graph_get_port_parent(remote_ep);
-
-	/* support Gen3 only */
-	if (!rsnd_is_gen3(priv))
-		return;
-
-	if (!mod)
-		return;
-
-	ssi  = rsnd_mod_to_ssi(mod);
-
-	/* HDMI0 */
-	if (strstr(remote_node->full_name, "hdmi@fead0000")) {
-		rsnd_flags_set(ssi, RSND_SSI_HDMI0);
-		dev_dbg(dev, "%s[%d] connected to HDMI0\n",
-			 rsnd_mod_name(mod), rsnd_mod_id(mod));
-	}
-
-	/* HDMI1 */
-	if (strstr(remote_node->full_name, "hdmi@feae0000")) {
-		rsnd_flags_set(ssi, RSND_SSI_HDMI1);
-		dev_dbg(dev, "%s[%d] connected to HDMI1\n",
-			rsnd_mod_name(mod), rsnd_mod_id(mod));
-	}
-}
-
-void rsnd_ssi_parse_hdmi_connection(struct rsnd_priv *priv,
-				    struct device_node *endpoint,
-				    int dai_i)
-{
-	struct rsnd_dai *rdai = rsnd_rdai_get(priv, dai_i);
-	struct device_node *remote_ep;
-
-	remote_ep = of_graph_get_remote_endpoint(endpoint);
-	if (!remote_ep)
-		return;
-
-	__rsnd_ssi_parse_hdmi_connection(priv, &rdai->playback, remote_ep);
-	__rsnd_ssi_parse_hdmi_connection(priv, &rdai->capture,  remote_ep);
-}
-
-struct rsnd_mod *rsnd_ssi_mod_get(struct rsnd_priv *priv, int id)
-{
-	if (WARN_ON(id < 0 || id >= rsnd_ssi_nr(priv)))
-		id = 0;
-
-	return rsnd_mod_get(rsnd_ssi_get(priv, id));
-}
-
-int __rsnd_ssi_is_pin_sharing(struct rsnd_mod *mod)
-{
-	if (!mod)
-		return 0;
-
-	return !!(rsnd_flags_has(rsnd_mod_to_ssi(mod), RSND_SSI_CLK_PIN_SHARE));
-}
-
-static u32 *rsnd_ssi_get_status(struct rsnd_dai_stream *io,
-				struct rsnd_mod *mod,
+static u32 *rsnd_ssi_get_status(struct rsnd_mod *mod,
+				struct rsnd_dai_stream *io,
 				enum rsnd_mod_type type)
 {
 	/*
@@ -1112,7 +719,376 @@
 	if (type == RSND_MOD_SSIP)
 		return &io->parent_ssi_status;
 
-	return rsnd_mod_get_status(io, mod, type);
+	return rsnd_mod_get_status(mod, io, type);
+}
+
+/*
+ *		SSI PIO
+ */
+static void rsnd_ssi_parent_attach(struct rsnd_mod *mod,
+				   struct rsnd_dai_stream *io)
+{
+	struct rsnd_dai *rdai = rsnd_io_to_rdai(io);
+	struct rsnd_priv *priv = rsnd_mod_to_priv(mod);
+
+	if (!__rsnd_ssi_is_pin_sharing(mod))
+		return;
+
+	if (!rsnd_rdai_is_clk_master(rdai))
+		return;
+
+	switch (rsnd_mod_id(mod)) {
+	case 1:
+	case 2:
+		rsnd_dai_connect(rsnd_ssi_mod_get(priv, 0), io, RSND_MOD_SSIP);
+		break;
+	case 4:
+		rsnd_dai_connect(rsnd_ssi_mod_get(priv, 3), io, RSND_MOD_SSIP);
+		break;
+	case 8:
+		rsnd_dai_connect(rsnd_ssi_mod_get(priv, 7), io, RSND_MOD_SSIP);
+		break;
+	}
+}
+
+static int rsnd_ssi_pcm_new(struct rsnd_mod *mod,
+			    struct rsnd_dai_stream *io,
+			    struct snd_soc_pcm_runtime *rtd)
+{
+	/*
+	 * rsnd_rdai_is_clk_master() will be enabled after set_fmt,
+	 * and, pcm_new will be called after it.
+	 * This function reuse pcm_new at this point.
+	 */
+	rsnd_ssi_parent_attach(mod, io);
+
+	return 0;
+}
+
+static int rsnd_ssi_common_probe(struct rsnd_mod *mod,
+				 struct rsnd_dai_stream *io,
+				 struct rsnd_priv *priv)
+{
+	struct device *dev = rsnd_priv_to_dev(priv);
+	struct rsnd_ssi *ssi = rsnd_mod_to_ssi(mod);
+	int ret = 0;
+
+	/*
+	 * SSIP/SSIU/IRQ are not needed on
+	 * SSI Multi slaves
+	 */
+	if (rsnd_ssi_is_multi_slave(mod, io))
+		return 0;
+
+	/*
+	 * It can't judge ssi parent at this point
+	 * see rsnd_ssi_pcm_new()
+	 */
+
+	/*
+	 * SSI might be called again as PIO fallback
+	 * It is easy to manual handling for IRQ request/free
+	 *
+	 * OTOH, this function might be called many times if platform is
+	 * using MIX. It needs xxx_attach() many times on xxx_probe().
+	 * Because of it, we can't control .probe/.remove calling count by
+	 * mod->status.
+	 * But it don't need to call request_irq() many times.
+	 * Let's control it by RSND_SSI_PROBED flag.
+	 */
+	if (!rsnd_flags_has(ssi, RSND_SSI_PROBED)) {
+		ret = request_irq(ssi->irq,
+				  rsnd_ssi_interrupt,
+				  IRQF_SHARED,
+				  dev_name(dev), mod);
+
+		rsnd_flags_set(ssi, RSND_SSI_PROBED);
+	}
+
+	return ret;
+}
+
+static int rsnd_ssi_common_remove(struct rsnd_mod *mod,
+				  struct rsnd_dai_stream *io,
+				  struct rsnd_priv *priv)
+{
+	struct rsnd_ssi *ssi = rsnd_mod_to_ssi(mod);
+	struct rsnd_mod *pure_ssi_mod = rsnd_io_to_mod_ssi(io);
+
+	/* Do nothing if non SSI (= SSI parent, multi SSI) mod */
+	if (pure_ssi_mod != mod)
+		return 0;
+
+	/* PIO will request IRQ again */
+	if (rsnd_flags_has(ssi, RSND_SSI_PROBED)) {
+		free_irq(ssi->irq, mod);
+
+		rsnd_flags_del(ssi, RSND_SSI_PROBED);
+	}
+
+	return 0;
+}
+
+/*
+ *	SSI PIO functions
+ */
+static bool rsnd_ssi_pio_interrupt(struct rsnd_mod *mod,
+				   struct rsnd_dai_stream *io)
+{
+	struct snd_pcm_runtime *runtime = rsnd_io_to_runtime(io);
+	struct rsnd_ssi *ssi = rsnd_mod_to_ssi(mod);
+	u32 *buf = (u32 *)(runtime->dma_area + ssi->byte_pos);
+	int shift = 0;
+	int byte_pos;
+	bool elapsed = false;
+
+	if (snd_pcm_format_width(runtime->format) == 24)
+		shift = 8;
+
+	/*
+	 * 8/16/32 data can be assesse to TDR/RDR register
+	 * directly as 32bit data
+	 * see rsnd_ssi_init()
+	 */
+	if (rsnd_io_is_play(io))
+		rsnd_mod_write(mod, SSITDR, (*buf) << shift);
+	else
+		*buf = (rsnd_mod_read(mod, SSIRDR) >> shift);
+
+	byte_pos = ssi->byte_pos + sizeof(*buf);
+
+	if (byte_pos >= ssi->next_period_byte) {
+		int period_pos = byte_pos / ssi->byte_per_period;
+
+		if (period_pos >= runtime->periods) {
+			byte_pos = 0;
+			period_pos = 0;
+		}
+
+		ssi->next_period_byte = (period_pos + 1) * ssi->byte_per_period;
+
+		elapsed = true;
+	}
+
+	WRITE_ONCE(ssi->byte_pos, byte_pos);
+
+	return elapsed;
+}
+
+static int rsnd_ssi_pio_init(struct rsnd_mod *mod,
+			     struct rsnd_dai_stream *io,
+			     struct rsnd_priv *priv)
+{
+	struct snd_pcm_runtime *runtime = rsnd_io_to_runtime(io);
+	struct rsnd_ssi *ssi = rsnd_mod_to_ssi(mod);
+
+	if (!rsnd_ssi_is_parent(mod, io)) {
+		ssi->byte_pos		= 0;
+		ssi->byte_per_period	= runtime->period_size *
+					  runtime->channels *
+					  samples_to_bytes(runtime, 1);
+		ssi->next_period_byte	= ssi->byte_per_period;
+	}
+
+	return rsnd_ssi_init(mod, io, priv);
+}
+
+static int rsnd_ssi_pio_pointer(struct rsnd_mod *mod,
+			    struct rsnd_dai_stream *io,
+			    snd_pcm_uframes_t *pointer)
+{
+	struct rsnd_ssi *ssi = rsnd_mod_to_ssi(mod);
+	struct snd_pcm_runtime *runtime = rsnd_io_to_runtime(io);
+
+	*pointer = bytes_to_frames(runtime, READ_ONCE(ssi->byte_pos));
+
+	return 0;
+}
+
+static int rsnd_ssi_prepare(struct rsnd_mod *mod,
+			    struct rsnd_dai_stream *io,
+			    struct rsnd_priv *priv)
+{
+	return rsnd_ssi_master_clk_start(mod, io);
+}
+
+static struct rsnd_mod_ops rsnd_ssi_pio_ops = {
+	.name		= SSI_NAME,
+	.probe		= rsnd_ssi_common_probe,
+	.remove		= rsnd_ssi_common_remove,
+	.init		= rsnd_ssi_pio_init,
+	.quit		= rsnd_ssi_quit,
+	.start		= rsnd_ssi_start,
+	.stop		= rsnd_ssi_stop,
+	.irq		= rsnd_ssi_irq,
+	.pointer	= rsnd_ssi_pio_pointer,
+	.pcm_new	= rsnd_ssi_pcm_new,
+	.hw_params	= rsnd_ssi_hw_params,
+	.prepare	= rsnd_ssi_prepare,
+	.get_status	= rsnd_ssi_get_status,
+};
+
+static int rsnd_ssi_dma_probe(struct rsnd_mod *mod,
+			      struct rsnd_dai_stream *io,
+			      struct rsnd_priv *priv)
+{
+	int ret;
+
+	/*
+	 * SSIP/SSIU/IRQ/DMA are not needed on
+	 * SSI Multi slaves
+	 */
+	if (rsnd_ssi_is_multi_slave(mod, io))
+		return 0;
+
+	ret = rsnd_ssi_common_probe(mod, io, priv);
+	if (ret)
+		return ret;
+
+	/* SSI probe might be called many times in MUX multi path */
+	ret = rsnd_dma_attach(io, mod, &io->dma);
+
+	return ret;
+}
+
+static int rsnd_ssi_fallback(struct rsnd_mod *mod,
+			     struct rsnd_dai_stream *io,
+			     struct rsnd_priv *priv)
+{
+	struct device *dev = rsnd_priv_to_dev(priv);
+
+	/*
+	 * fallback to PIO
+	 *
+	 * SSI .probe might be called again.
+	 * see
+	 *	rsnd_rdai_continuance_probe()
+	 */
+	mod->ops = &rsnd_ssi_pio_ops;
+
+	dev_info(dev, "%s fallback to PIO mode\n", rsnd_mod_name(mod));
+
+	return 0;
+}
+
+static struct dma_chan *rsnd_ssi_dma_req(struct rsnd_dai_stream *io,
+					 struct rsnd_mod *mod)
+{
+	struct rsnd_priv *priv = rsnd_mod_to_priv(mod);
+	int is_play = rsnd_io_is_play(io);
+	char *name;
+
+	/*
+	 * It should use "rcar_sound,ssiu" on DT.
+	 * But, we need to keep compatibility for old version.
+	 *
+	 * If it has "rcar_sound.ssiu", it will be used.
+	 * If not, "rcar_sound.ssi" will be used.
+	 * see
+	 *	rsnd_ssiu_dma_req()
+	 *	rsnd_dma_of_path()
+	 */
+
+	if (rsnd_ssi_use_busif(io))
+		name = is_play ? "rxu" : "txu";
+	else
+		name = is_play ? "rx" : "tx";
+
+	return rsnd_dma_request_channel(rsnd_ssi_of_node(priv),
+					mod, name);
+}
+
+static struct rsnd_mod_ops rsnd_ssi_dma_ops = {
+	.name		= SSI_NAME,
+	.dma_req	= rsnd_ssi_dma_req,
+	.probe		= rsnd_ssi_dma_probe,
+	.remove		= rsnd_ssi_common_remove,
+	.init		= rsnd_ssi_init,
+	.quit		= rsnd_ssi_quit,
+	.start		= rsnd_ssi_start,
+	.stop		= rsnd_ssi_stop,
+	.irq		= rsnd_ssi_irq,
+	.pcm_new	= rsnd_ssi_pcm_new,
+	.fallback	= rsnd_ssi_fallback,
+	.hw_params	= rsnd_ssi_hw_params,
+	.prepare	= rsnd_ssi_prepare,
+	.get_status	= rsnd_ssi_get_status,
+};
+
+static int rsnd_ssi_is_dma_mode(struct rsnd_mod *mod)
+{
+	return mod->ops == &rsnd_ssi_dma_ops;
+}
+
+/*
+ *		ssi mod function
+ */
+static void rsnd_ssi_connect(struct rsnd_mod *mod,
+			     struct rsnd_dai_stream *io)
+{
+	struct rsnd_dai *rdai = rsnd_io_to_rdai(io);
+	enum rsnd_mod_type types[] = {
+		RSND_MOD_SSI,
+		RSND_MOD_SSIM1,
+		RSND_MOD_SSIM2,
+		RSND_MOD_SSIM3,
+	};
+	enum rsnd_mod_type type;
+	int i;
+
+	/* try SSI -> SSIM1 -> SSIM2 -> SSIM3 */
+	for (i = 0; i < ARRAY_SIZE(types); i++) {
+		type = types[i];
+		if (!rsnd_io_to_mod(io, type)) {
+			rsnd_dai_connect(mod, io, type);
+			rsnd_rdai_channels_set(rdai, (i + 1) * 2);
+			rsnd_rdai_ssi_lane_set(rdai, (i + 1));
+			return;
+		}
+	}
+}
+
+void rsnd_parse_connect_ssi(struct rsnd_dai *rdai,
+			    struct device_node *playback,
+			    struct device_node *capture)
+{
+	struct rsnd_priv *priv = rsnd_rdai_to_priv(rdai);
+	struct device_node *node;
+	struct device_node *np;
+	struct rsnd_mod *mod;
+	int i;
+
+	node = rsnd_ssi_of_node(priv);
+	if (!node)
+		return;
+
+	i = 0;
+	for_each_child_of_node(node, np) {
+		mod = rsnd_ssi_mod_get(priv, i);
+		if (np == playback)
+			rsnd_ssi_connect(mod, &rdai->playback);
+		if (np == capture)
+			rsnd_ssi_connect(mod, &rdai->capture);
+		i++;
+	}
+
+	of_node_put(node);
+}
+
+struct rsnd_mod *rsnd_ssi_mod_get(struct rsnd_priv *priv, int id)
+{
+	if (WARN_ON(id < 0 || id >= rsnd_ssi_nr(priv)))
+		id = 0;
+
+	return rsnd_mod_get(rsnd_ssi_get(priv, id));
+}
+
+int __rsnd_ssi_is_pin_sharing(struct rsnd_mod *mod)
+{
+	if (!mod)
+		return 0;
+
+	return !!(rsnd_flags_has(rsnd_mod_to_ssi(mod), RSND_SSI_CLK_PIN_SHARE));
 }
 
 int rsnd_ssi_probe(struct rsnd_priv *priv)
@@ -1181,7 +1157,7 @@
 			ops = &rsnd_ssi_dma_ops;
 
 		ret = rsnd_mod_init(priv, rsnd_mod_get(ssi), ops, clk,
-				    rsnd_ssi_get_status, RSND_MOD_SSI, i);
+				    RSND_MOD_SSI, i);
 		if (ret) {
 			of_node_put(np);
 			goto rsnd_ssi_probe_done;
