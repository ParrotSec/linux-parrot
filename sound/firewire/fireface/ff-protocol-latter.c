// SPDX-License-Identifier: GPL-2.0
// ff-protocol-latter - a part of driver for RME Fireface series
//
// Copyright (c) 2019 Takashi Sakamoto
//
// Licensed under the terms of the GNU General Public License, version 2.

#include <linux/delay.h>

#include "ff.h"

#define LATTER_STF		0xffff00000004ULL
#define LATTER_ISOC_CHANNELS	0xffff00000008ULL
#define LATTER_ISOC_START	0xffff0000000cULL
#define LATTER_FETCH_MODE	0xffff00000010ULL
#define LATTER_SYNC_STATUS	0x0000801c0000ULL

// The content of sync status register differs between models.
//
// Fireface UCX:
//  0xf0000000: (unidentified)
//  0x0f000000: effective rate of sampling clock
//  0x00f00000: detected rate of word clock on BNC interface
//  0x000f0000: detected rate of ADAT or S/PDIF on optical interface
//  0x0000f000: detected rate of S/PDIF on coaxial interface
//  0x00000e00: effective source of sampling clock
//    0x00000e00: Internal
//    0x00000800: (unidentified)
//    0x00000600: Word clock on BNC interface
//    0x00000400: ADAT on optical interface
//    0x00000200: S/PDIF on coaxial or optical interface
//  0x00000100: Optical interface is used for ADAT signal
//  0x00000080: (unidentified)
//  0x00000040: Synchronized to word clock on BNC interface
//  0x00000020: Synchronized to ADAT or S/PDIF on optical interface
//  0x00000010: Synchronized to S/PDIF on coaxial interface
//  0x00000008: (unidentified)
//  0x00000004: Lock word clock on BNC interface
//  0x00000002: Lock ADAT or S/PDIF on optical interface
//  0x00000001: Lock S/PDIF on coaxial interface
//
// Fireface 802 (and perhaps UFX):
//   0xf0000000: effective rate of sampling clock
//   0x0f000000: detected rate of ADAT-B on 2nd optical interface
//   0x00f00000: detected rate of ADAT-A on 1st optical interface
//   0x000f0000: detected rate of AES/EBU on XLR or coaxial interface
//   0x0000f000: detected rate of word clock on BNC interface
//   0x00000e00: effective source of sampling clock
//     0x00000e00: internal
//     0x00000800: ADAT-B
//     0x00000600: ADAT-A
//     0x00000400: AES/EBU
//     0x00000200: Word clock
//   0x00000080: Synchronized to ADAT-B on 2nd optical interface
//   0x00000040: Synchronized to ADAT-A on 1st optical interface
//   0x00000020: Synchronized to AES/EBU on XLR or 2nd optical interface
//   0x00000010: Synchronized to word clock on BNC interface
//   0x00000008: Lock ADAT-B on 2nd optical interface
//   0x00000004: Lock ADAT-A on 1st optical interface
//   0x00000002: Lock AES/EBU on XLR or 2nd optical interface
//   0x00000001: Lock word clock on BNC interface
//
// The pattern for rate bits:
//   0x00: 32.0 kHz
//   0x01: 44.1 kHz
//   0x02: 48.0 kHz
//   0x04: 64.0 kHz
//   0x05: 88.2 kHz
//   0x06: 96.0 kHz
//   0x08: 128.0 kHz
//   0x09: 176.4 kHz
//   0x0a: 192.0 kHz
static int parse_clock_bits(u32 data, unsigned int *rate,
			    enum snd_ff_clock_src *src,
			    enum snd_ff_unit_version unit_version)
{
	static const struct {
		unsigned int rate;
		u32 flag;
	} *rate_entry, rate_entries[] = {
		{ 32000,	0x00, },
		{ 44100,	0x01, },
		{ 48000,	0x02, },
		{ 64000,	0x04, },
		{ 88200,	0x05, },
		{ 96000,	0x06, },
		{ 128000,	0x08, },
		{ 176400,	0x09, },
		{ 192000,	0x0a, },
	};
	static const struct {
		enum snd_ff_clock_src src;
		u32 flag;
	} *clk_entry, *clk_entries, ucx_clk_entries[] = {
		{ SND_FF_CLOCK_SRC_SPDIF,	0x00000200, },
		{ SND_FF_CLOCK_SRC_ADAT1,	0x00000400, },
		{ SND_FF_CLOCK_SRC_WORD,	0x00000600, },
		{ SND_FF_CLOCK_SRC_INTERNAL,	0x00000e00, },
	}, ufx_ff802_clk_entries[] = {
		{ SND_FF_CLOCK_SRC_WORD,	0x00000200, },
		{ SND_FF_CLOCK_SRC_SPDIF,	0x00000400, },
		{ SND_FF_CLOCK_SRC_ADAT1,	0x00000600, },
		{ SND_FF_CLOCK_SRC_ADAT2,	0x00000800, },
		{ SND_FF_CLOCK_SRC_INTERNAL,	0x00000e00, },
	};
	u32 rate_bits;
	unsigned int clk_entry_count;
	int i;

<<<<<<< HEAD
	if (unit_version != SND_FF_UNIT_VERSION_UCX) {
		// e.g. 0x00fe0f20 but expected 0x00eff002.
		data = ((data & 0xf0f0f0f0) >> 4) | ((data & 0x0f0f0f0f) << 4);
=======
	if (unit_version == SND_FF_UNIT_VERSION_UCX) {
		rate_bits = (data & 0x0f000000) >> 24;
		clk_entries = ucx_clk_entries;
		clk_entry_count = ARRAY_SIZE(ucx_clk_entries);
	} else {
		rate_bits = (data & 0xf0000000) >> 28;
		clk_entries = ufx_ff802_clk_entries;
		clk_entry_count = ARRAY_SIZE(ufx_ff802_clk_entries);
>>>>>>> 4e026225
	}

	for (i = 0; i < ARRAY_SIZE(rate_entries); ++i) {
		rate_entry = rate_entries + i;
		if (rate_bits == rate_entry->flag) {
			*rate = rate_entry->rate;
			break;
		}
	}
	if (i == ARRAY_SIZE(rate_entries))
		return -EIO;

	for (i = 0; i < clk_entry_count; ++i) {
		clk_entry = clk_entries + i;
		if ((data & 0x000e00) == clk_entry->flag) {
			*src = clk_entry->src;
			break;
		}
	}
	if (i == clk_entry_count)
		return -EIO;

	return 0;
}

static int latter_get_clock(struct snd_ff *ff, unsigned int *rate,
			   enum snd_ff_clock_src *src)
{
	__le32 reg;
	u32 data;
	int err;

	err = snd_fw_transaction(ff->unit, TCODE_READ_QUADLET_REQUEST,
				 LATTER_SYNC_STATUS, &reg, sizeof(reg), 0);
	if (err < 0)
		return err;
	data = le32_to_cpu(reg);

	return parse_clock_bits(data, rate, src, ff->unit_version);
}

static int latter_switch_fetching_mode(struct snd_ff *ff, bool enable)
{
	u32 data;
	__le32 reg;

	if (enable)
		data = 0x00000000;
	else
		data = 0xffffffff;
	reg = cpu_to_le32(data);

	return snd_fw_transaction(ff->unit, TCODE_WRITE_QUADLET_REQUEST,
				  LATTER_FETCH_MODE, &reg, sizeof(reg), 0);
}

static int latter_allocate_resources(struct snd_ff *ff, unsigned int rate)
{
	enum snd_ff_stream_mode mode;
	unsigned int code;
	__le32 reg;
	unsigned int count;
	int i;
	int err;

	// Set the number of data blocks transferred in a second.
	if (rate % 48000 == 0)
		code = 0x04;
	else if (rate % 44100 == 0)
		code = 0x02;
	else if (rate % 32000 == 0)
		code = 0x00;
	else
		return -EINVAL;

	if (rate >= 64000 && rate < 128000)
		code |= 0x08;
	else if (rate >= 128000)
		code |= 0x10;

	reg = cpu_to_le32(code);
	err = snd_fw_transaction(ff->unit, TCODE_WRITE_QUADLET_REQUEST,
				 LATTER_STF, &reg, sizeof(reg), 0);
	if (err < 0)
		return err;

	// Confirm to shift transmission clock.
	count = 0;
	while (count++ < 10) {
		unsigned int curr_rate;
		enum snd_ff_clock_src src;

		err = latter_get_clock(ff, &curr_rate, &src);
		if (err < 0)
			return err;

		if (curr_rate == rate)
			break;
	}
	if (count > 10)
		return -ETIMEDOUT;

	for (i = 0; i < ARRAY_SIZE(amdtp_rate_table); ++i) {
		if (rate == amdtp_rate_table[i])
			break;
	}
	if (i == ARRAY_SIZE(amdtp_rate_table))
		return -EINVAL;

	err = snd_ff_stream_get_multiplier_mode(i, &mode);
	if (err < 0)
		return err;

	// Keep resources for in-stream.
	ff->tx_resources.channels_mask = 0x00000000000000ffuLL;
	err = fw_iso_resources_allocate(&ff->tx_resources,
			amdtp_stream_get_max_payload(&ff->tx_stream),
			fw_parent_device(ff->unit)->max_speed);
	if (err < 0)
		return err;

	// Keep resources for out-stream.
	ff->rx_resources.channels_mask = 0x00000000000000ffuLL;
	err = fw_iso_resources_allocate(&ff->rx_resources,
			amdtp_stream_get_max_payload(&ff->rx_stream),
			fw_parent_device(ff->unit)->max_speed);
	if (err < 0)
		fw_iso_resources_free(&ff->tx_resources);

	return err;
}

static int latter_begin_session(struct snd_ff *ff, unsigned int rate)
{
	unsigned int generation = ff->rx_resources.generation;
	unsigned int flag;
	u32 data;
	__le32 reg;
	int err;

	if (ff->unit_version == SND_FF_UNIT_VERSION_UCX) {
		// For Fireface UCX. Always use the maximum number of data
		// channels in data block of packet.
		if (rate >= 32000 && rate <= 48000)
			flag = 0x92;
		else if (rate >= 64000 && rate <= 96000)
			flag = 0x8e;
		else if (rate >= 128000 && rate <= 192000)
			flag = 0x8c;
		else
			return -EINVAL;
	} else {
		// For Fireface UFX and 802. Due to bandwidth limitation on
		// IEEE 1394a (400 Mbps), Analog 1-12 and AES are available
		// without any ADAT at quadruple speed.
		if (rate >= 32000 && rate <= 48000)
			flag = 0x9e;
		else if (rate >= 64000 && rate <= 96000)
			flag = 0x96;
		else if (rate >= 128000 && rate <= 192000)
			flag = 0x8e;
		else
			return -EINVAL;
	}

	if (generation != fw_parent_device(ff->unit)->card->generation) {
		err = fw_iso_resources_update(&ff->tx_resources);
		if (err < 0)
			return err;

		err = fw_iso_resources_update(&ff->rx_resources);
		if (err < 0)
			return err;
	}

	data = (ff->tx_resources.channel << 8) | ff->rx_resources.channel;
	reg = cpu_to_le32(data);
	err = snd_fw_transaction(ff->unit, TCODE_WRITE_QUADLET_REQUEST,
				 LATTER_ISOC_CHANNELS, &reg, sizeof(reg), 0);
	if (err < 0)
		return err;

	reg = cpu_to_le32(flag);
	return snd_fw_transaction(ff->unit, TCODE_WRITE_QUADLET_REQUEST,
				  LATTER_ISOC_START, &reg, sizeof(reg), 0);
}

static void latter_finish_session(struct snd_ff *ff)
{
	__le32 reg;

	reg = cpu_to_le32(0x00000000);
	snd_fw_transaction(ff->unit, TCODE_WRITE_QUADLET_REQUEST,
			   LATTER_ISOC_START, &reg, sizeof(reg), 0);
}

static void latter_dump_status(struct snd_ff *ff, struct snd_info_buffer *buffer)
{
	static const struct {
		char *const label;
		u32 locked_mask;
		u32 synced_mask;
	} *clk_entry, *clk_entries, ucx_clk_entries[] = {
		{ "S/PDIF",	0x00000001, 0x00000010, },
		{ "ADAT",	0x00000002, 0x00000020, },
		{ "WDClk",	0x00000004, 0x00000040, },
	}, ufx_ff802_clk_entries[] = {
		{ "WDClk",	0x00000001, 0x00000010, },
		{ "AES/EBU",	0x00000002, 0x00000020, },
		{ "ADAT-A",	0x00000004, 0x00000040, },
		{ "ADAT-B",	0x00000008, 0x00000080, },
	};
	__le32 reg;
	u32 data;
	unsigned int rate;
	enum snd_ff_clock_src src;
	const char *label;
	unsigned int clk_entry_count;
	int i;
	int err;

	err = snd_fw_transaction(ff->unit, TCODE_READ_QUADLET_REQUEST,
				 LATTER_SYNC_STATUS, &reg, sizeof(reg), 0);
	if (err < 0)
		return;
	data = le32_to_cpu(reg);

	snd_iprintf(buffer, "External source detection:\n");

	if (ff->unit_version == SND_FF_UNIT_VERSION_UCX) {
		clk_entries = ucx_clk_entries;
		clk_entry_count = ARRAY_SIZE(ucx_clk_entries);
	} else {
		clk_entries = ufx_ff802_clk_entries;
		clk_entry_count = ARRAY_SIZE(ufx_ff802_clk_entries);
	}

	for (i = 0; i < clk_entry_count; ++i) {
		clk_entry = clk_entries + i;
		snd_iprintf(buffer, "%s: ", clk_entry->label);
		if (data & clk_entry->locked_mask) {
			if (data & clk_entry->synced_mask)
				snd_iprintf(buffer, "sync\n");
			else
				snd_iprintf(buffer, "lock\n");
		} else {
			snd_iprintf(buffer, "none\n");
		}
	}

	err = parse_clock_bits(data, &rate, &src, ff->unit_version);
	if (err < 0)
		return;
	label = snd_ff_proc_get_clk_label(src);
	if (!label)
		return;

	snd_iprintf(buffer, "Referred clock: %s %d\n", label, rate);
}

// NOTE: transactions are transferred within 0x00-0x7f in allocated range of
// address. This seems to be for check of discontinuity in receiver side.
//
// Like Fireface 400, drivers can select one of 4 options for lower 4 bytes of
// destination address by bit flags in quadlet register (little endian) at
// 0x'ffff'0000'0014:
//
// bit flags: offset of destination address
// - 0x00002000: 0x'....'....'0000'0000
// - 0x00004000: 0x'....'....'0000'0080
// - 0x00008000: 0x'....'....'0000'0100
// - 0x00010000: 0x'....'....'0000'0180
//
// Drivers can suppress the device to transfer asynchronous transactions by
// clear these bit flags.
//
// Actually, the register is write-only and includes the other settings such as
// input attenuation. This driver allocates for the first option
// (0x'....'....'0000'0000) and expects userspace application to configure the
// register for it.
static void latter_handle_midi_msg(struct snd_ff *ff, unsigned int offset,
				   __le32 *buf, size_t length)
{
	u32 data = le32_to_cpu(*buf);
	unsigned int index = (data & 0x000000f0) >> 4;
	u8 byte[3];
	struct snd_rawmidi_substream *substream;
	unsigned int len;

	if (index >= ff->spec->midi_in_ports)
		return;

	switch (data & 0x0000000f) {
	case 0x00000008:
	case 0x00000009:
	case 0x0000000a:
	case 0x0000000b:
	case 0x0000000e:
		len = 3;
		break;
	case 0x0000000c:
	case 0x0000000d:
		len = 2;
		break;
	default:
		len = data & 0x00000003;
		if (len == 0)
			len = 3;
		break;
	}

	byte[0] = (data & 0x0000ff00) >> 8;
	byte[1] = (data & 0x00ff0000) >> 16;
	byte[2] = (data & 0xff000000) >> 24;

	substream = READ_ONCE(ff->tx_midi_substreams[index]);
	if (substream)
		snd_rawmidi_receive(substream, byte, len);
}

/*
 * When return minus value, given argument is not MIDI status.
 * When return 0, given argument is a beginning of system exclusive.
 * When return the others, given argument is MIDI data.
 */
static inline int calculate_message_bytes(u8 status)
{
	switch (status) {
	case 0xf6:	/* Tune request. */
	case 0xf8:	/* Timing clock. */
	case 0xfa:	/* Start. */
	case 0xfb:	/* Continue. */
	case 0xfc:	/* Stop. */
	case 0xfe:	/* Active sensing. */
	case 0xff:	/* System reset. */
		return 1;
	case 0xf1:	/* MIDI time code quarter frame. */
	case 0xf3:	/* Song select. */
		return 2;
	case 0xf2:	/* Song position pointer. */
		return 3;
	case 0xf0:	/* Exclusive. */
		return 0;
	case 0xf7:	/* End of exclusive. */
		break;
	case 0xf4:	/* Undefined. */
	case 0xf5:	/* Undefined. */
	case 0xf9:	/* Undefined. */
	case 0xfd:	/* Undefined. */
		break;
	default:
		switch (status & 0xf0) {
		case 0x80:	/* Note on. */
		case 0x90:	/* Note off. */
		case 0xa0:	/* Polyphonic key pressure. */
		case 0xb0:	/* Control change and Mode change. */
		case 0xe0:	/* Pitch bend change. */
			return 3;
		case 0xc0:	/* Program change. */
		case 0xd0:	/* Channel pressure. */
			return 2;
		default:
		break;
		}
	break;
	}

	return -EINVAL;
}

static int latter_fill_midi_msg(struct snd_ff *ff,
				struct snd_rawmidi_substream *substream,
				unsigned int port)
{
	u32 data = {0};
	u8 *buf = (u8 *)&data;
	int consumed;

	buf[0] = port << 4;
	consumed = snd_rawmidi_transmit_peek(substream, buf + 1, 3);
	if (consumed <= 0)
		return consumed;

	if (!ff->on_sysex[port]) {
		if (buf[1] != 0xf0) {
			if (consumed < calculate_message_bytes(buf[1]))
				return 0;
		} else {
			// The beginning of exclusives.
			ff->on_sysex[port] = true;
		}

		buf[0] |= consumed;
	} else {
		if (buf[1] != 0xf7) {
			if (buf[2] == 0xf7 || buf[3] == 0xf7) {
				// Transfer end code at next time.
				consumed -= 1;
			}

			buf[0] |= consumed;
		} else {
			// The end of exclusives.
			ff->on_sysex[port] = false;
			consumed = 1;
			buf[0] |= 0x0f;
		}
	}

	ff->msg_buf[port][0] = cpu_to_le32(data);
	ff->rx_bytes[port] = consumed;

	return 1;
}

const struct snd_ff_protocol snd_ff_protocol_latter = {
	.handle_midi_msg	= latter_handle_midi_msg,
	.fill_midi_msg		= latter_fill_midi_msg,
	.get_clock		= latter_get_clock,
	.switch_fetching_mode	= latter_switch_fetching_mode,
	.allocate_resources	= latter_allocate_resources,
	.begin_session		= latter_begin_session,
	.finish_session		= latter_finish_session,
	.dump_status		= latter_dump_status,
};<|MERGE_RESOLUTION|>--- conflicted
+++ resolved
@@ -107,11 +107,6 @@
 	unsigned int clk_entry_count;
 	int i;
 
-<<<<<<< HEAD
-	if (unit_version != SND_FF_UNIT_VERSION_UCX) {
-		// e.g. 0x00fe0f20 but expected 0x00eff002.
-		data = ((data & 0xf0f0f0f0) >> 4) | ((data & 0x0f0f0f0f) << 4);
-=======
 	if (unit_version == SND_FF_UNIT_VERSION_UCX) {
 		rate_bits = (data & 0x0f000000) >> 24;
 		clk_entries = ucx_clk_entries;
@@ -120,7 +115,6 @@
 		rate_bits = (data & 0xf0000000) >> 28;
 		clk_entries = ufx_ff802_clk_entries;
 		clk_entry_count = ARRAY_SIZE(ufx_ff802_clk_entries);
->>>>>>> 4e026225
 	}
 
 	for (i = 0; i < ARRAY_SIZE(rate_entries); ++i) {
