// SPDX-License-Identifier: GPL-2.0-only
/*
 * HD-audio controller helpers
 */

#include <linux/kernel.h>
#include <linux/delay.h>
#include <linux/export.h>
#include <sound/core.h>
#include <sound/hdaudio.h>
#include <sound/hda_register.h>

/* clear CORB read pointer properly */
static void azx_clear_corbrp(struct hdac_bus *bus)
{
	int timeout;

	for (timeout = 1000; timeout > 0; timeout--) {
		if (snd_hdac_chip_readw(bus, CORBRP) & AZX_CORBRP_RST)
			break;
		udelay(1);
	}
	if (timeout <= 0)
		dev_err(bus->dev, "CORB reset timeout#1, CORBRP = %d\n",
			snd_hdac_chip_readw(bus, CORBRP));

	snd_hdac_chip_writew(bus, CORBRP, 0);
	for (timeout = 1000; timeout > 0; timeout--) {
		if (snd_hdac_chip_readw(bus, CORBRP) == 0)
			break;
		udelay(1);
	}
	if (timeout <= 0)
		dev_err(bus->dev, "CORB reset timeout#2, CORBRP = %d\n",
			snd_hdac_chip_readw(bus, CORBRP));
}

/**
 * snd_hdac_bus_init_cmd_io - set up CORB/RIRB buffers
 * @bus: HD-audio core bus
 */
void snd_hdac_bus_init_cmd_io(struct hdac_bus *bus)
{
	WARN_ON_ONCE(!bus->rb.area);

	spin_lock_irq(&bus->reg_lock);
	/* CORB set up */
	bus->corb.addr = bus->rb.addr;
	bus->corb.buf = (__le32 *)bus->rb.area;
	snd_hdac_chip_writel(bus, CORBLBASE, (u32)bus->corb.addr);
	snd_hdac_chip_writel(bus, CORBUBASE, upper_32_bits(bus->corb.addr));

	/* set the corb size to 256 entries (ULI requires explicitly) */
	snd_hdac_chip_writeb(bus, CORBSIZE, 0x02);
	/* set the corb write pointer to 0 */
	snd_hdac_chip_writew(bus, CORBWP, 0);

	/* reset the corb hw read pointer */
	snd_hdac_chip_writew(bus, CORBRP, AZX_CORBRP_RST);
	if (!bus->corbrp_self_clear)
		azx_clear_corbrp(bus);

	/* enable corb dma */
	snd_hdac_chip_writeb(bus, CORBCTL, AZX_CORBCTL_RUN);

	/* RIRB set up */
	bus->rirb.addr = bus->rb.addr + 2048;
	bus->rirb.buf = (__le32 *)(bus->rb.area + 2048);
	bus->rirb.wp = bus->rirb.rp = 0;
	memset(bus->rirb.cmds, 0, sizeof(bus->rirb.cmds));
	snd_hdac_chip_writel(bus, RIRBLBASE, (u32)bus->rirb.addr);
	snd_hdac_chip_writel(bus, RIRBUBASE, upper_32_bits(bus->rirb.addr));

	/* set the rirb size to 256 entries (ULI requires explicitly) */
	snd_hdac_chip_writeb(bus, RIRBSIZE, 0x02);
	/* reset the rirb hw write pointer */
	snd_hdac_chip_writew(bus, RIRBWP, AZX_RIRBWP_RST);
	/* set N=1, get RIRB response interrupt for new entry */
	snd_hdac_chip_writew(bus, RINTCNT, 1);
	/* enable rirb dma and response irq */
	snd_hdac_chip_writeb(bus, RIRBCTL, AZX_RBCTL_DMA_EN | AZX_RBCTL_IRQ_EN);
	/* Accept unsolicited responses */
	snd_hdac_chip_updatel(bus, GCTL, AZX_GCTL_UNSOL, AZX_GCTL_UNSOL);
	spin_unlock_irq(&bus->reg_lock);
}
EXPORT_SYMBOL_GPL(snd_hdac_bus_init_cmd_io);

/* wait for cmd dmas till they are stopped */
static void hdac_wait_for_cmd_dmas(struct hdac_bus *bus)
{
	unsigned long timeout;

	timeout = jiffies + msecs_to_jiffies(100);
	while ((snd_hdac_chip_readb(bus, RIRBCTL) & AZX_RBCTL_DMA_EN)
		&& time_before(jiffies, timeout))
		udelay(10);

	timeout = jiffies + msecs_to_jiffies(100);
	while ((snd_hdac_chip_readb(bus, CORBCTL) & AZX_CORBCTL_RUN)
		&& time_before(jiffies, timeout))
		udelay(10);
}

/**
 * snd_hdac_bus_stop_cmd_io - clean up CORB/RIRB buffers
 * @bus: HD-audio core bus
 */
void snd_hdac_bus_stop_cmd_io(struct hdac_bus *bus)
{
	spin_lock_irq(&bus->reg_lock);
	/* disable ringbuffer DMAs */
	snd_hdac_chip_writeb(bus, RIRBCTL, 0);
	snd_hdac_chip_writeb(bus, CORBCTL, 0);
	spin_unlock_irq(&bus->reg_lock);

	hdac_wait_for_cmd_dmas(bus);

	spin_lock_irq(&bus->reg_lock);
	/* disable unsolicited responses */
	snd_hdac_chip_updatel(bus, GCTL, AZX_GCTL_UNSOL, 0);
	spin_unlock_irq(&bus->reg_lock);
}
EXPORT_SYMBOL_GPL(snd_hdac_bus_stop_cmd_io);

static unsigned int azx_command_addr(u32 cmd)
{
	unsigned int addr = cmd >> 28;

	if (snd_BUG_ON(addr >= HDA_MAX_CODECS))
		addr = 0;
	return addr;
}

/**
 * snd_hdac_bus_send_cmd - send a command verb via CORB
 * @bus: HD-audio core bus
 * @val: encoded verb value to send
 *
 * Returns zero for success or a negative error code.
 */
int snd_hdac_bus_send_cmd(struct hdac_bus *bus, unsigned int val)
{
	unsigned int addr = azx_command_addr(val);
	unsigned int wp, rp;

	spin_lock_irq(&bus->reg_lock);

	bus->last_cmd[azx_command_addr(val)] = val;

	/* add command to corb */
	wp = snd_hdac_chip_readw(bus, CORBWP);
	if (wp == 0xffff) {
		/* something wrong, controller likely turned to D3 */
		spin_unlock_irq(&bus->reg_lock);
		return -EIO;
	}
	wp++;
	wp %= AZX_MAX_CORB_ENTRIES;

	rp = snd_hdac_chip_readw(bus, CORBRP);
	if (wp == rp) {
		/* oops, it's full */
		spin_unlock_irq(&bus->reg_lock);
		return -EAGAIN;
	}

	bus->rirb.cmds[addr]++;
	bus->corb.buf[wp] = cpu_to_le32(val);
	snd_hdac_chip_writew(bus, CORBWP, wp);

	spin_unlock_irq(&bus->reg_lock);

	return 0;
}
EXPORT_SYMBOL_GPL(snd_hdac_bus_send_cmd);

#define AZX_RIRB_EX_UNSOL_EV	(1<<4)

/**
 * snd_hdac_bus_update_rirb - retrieve RIRB entries
 * @bus: HD-audio core bus
 *
 * Usually called from interrupt handler.
 */
void snd_hdac_bus_update_rirb(struct hdac_bus *bus)
{
	unsigned int rp, wp;
	unsigned int addr;
	u32 res, res_ex;

	wp = snd_hdac_chip_readw(bus, RIRBWP);
	if (wp == 0xffff) {
		/* something wrong, controller likely turned to D3 */
		return;
	}

	if (wp == bus->rirb.wp)
		return;
	bus->rirb.wp = wp;

	while (bus->rirb.rp != wp) {
		bus->rirb.rp++;
		bus->rirb.rp %= AZX_MAX_RIRB_ENTRIES;

		rp = bus->rirb.rp << 1; /* an RIRB entry is 8-bytes */
		res_ex = le32_to_cpu(bus->rirb.buf[rp + 1]);
		res = le32_to_cpu(bus->rirb.buf[rp]);
		addr = res_ex & 0xf;
		if (addr >= HDA_MAX_CODECS) {
			dev_err(bus->dev,
				"spurious response %#x:%#x, rp = %d, wp = %d",
				res, res_ex, bus->rirb.rp, wp);
			snd_BUG();
		} else if (res_ex & AZX_RIRB_EX_UNSOL_EV)
			snd_hdac_bus_queue_event(bus, res, res_ex);
		else if (bus->rirb.cmds[addr]) {
			bus->rirb.res[addr] = res;
			bus->rirb.cmds[addr]--;
		} else {
			dev_err_ratelimited(bus->dev,
				"spurious response %#x:%#x, last cmd=%#08x\n",
				res, res_ex, bus->last_cmd[addr]);
		}
	}
}
EXPORT_SYMBOL_GPL(snd_hdac_bus_update_rirb);

/**
 * snd_hdac_bus_get_response - receive a response via RIRB
 * @bus: HD-audio core bus
 * @addr: codec address
 * @res: pointer to store the value, NULL when not needed
 *
 * Returns zero if a value is read, or a negative error code.
 */
int snd_hdac_bus_get_response(struct hdac_bus *bus, unsigned int addr,
			      unsigned int *res)
{
	unsigned long timeout;
	unsigned long loopcounter;

	timeout = jiffies + msecs_to_jiffies(1000);

	for (loopcounter = 0;; loopcounter++) {
		spin_lock_irq(&bus->reg_lock);
		if (!bus->rirb.cmds[addr]) {
			if (res)
				*res = bus->rirb.res[addr]; /* the last value */
			spin_unlock_irq(&bus->reg_lock);
			return 0;
		}
		spin_unlock_irq(&bus->reg_lock);
		if (time_after(jiffies, timeout))
			break;
		if (loopcounter > 3000)
			msleep(2); /* temporary workaround */
		else {
			udelay(10);
			cond_resched();
		}
	}

	return -EIO;
}
EXPORT_SYMBOL_GPL(snd_hdac_bus_get_response);

#define HDAC_MAX_CAPS 10
/**
 * snd_hdac_bus_parse_capabilities - parse capability structure
 * @bus: the pointer to bus object
 *
 * Returns 0 if successful, or a negative error code.
 */
int snd_hdac_bus_parse_capabilities(struct hdac_bus *bus)
{
	unsigned int cur_cap;
	unsigned int offset;
	unsigned int counter = 0;

	offset = snd_hdac_chip_readw(bus, LLCH);

	/* Lets walk the linked capabilities list */
	do {
		cur_cap = _snd_hdac_chip_readl(bus, offset);

		dev_dbg(bus->dev, "Capability version: 0x%x\n",
			(cur_cap & AZX_CAP_HDR_VER_MASK) >> AZX_CAP_HDR_VER_OFF);

		dev_dbg(bus->dev, "HDA capability ID: 0x%x\n",
			(cur_cap & AZX_CAP_HDR_ID_MASK) >> AZX_CAP_HDR_ID_OFF);

		if (cur_cap == -1) {
			dev_dbg(bus->dev, "Invalid capability reg read\n");
			break;
		}

		switch ((cur_cap & AZX_CAP_HDR_ID_MASK) >> AZX_CAP_HDR_ID_OFF) {
		case AZX_ML_CAP_ID:
			dev_dbg(bus->dev, "Found ML capability\n");
			bus->mlcap = bus->remap_addr + offset;
			break;

		case AZX_GTS_CAP_ID:
			dev_dbg(bus->dev, "Found GTS capability offset=%x\n", offset);
			bus->gtscap = bus->remap_addr + offset;
			break;

		case AZX_PP_CAP_ID:
			/* PP capability found, the Audio DSP is present */
			dev_dbg(bus->dev, "Found PP capability offset=%x\n", offset);
			bus->ppcap = bus->remap_addr + offset;
			break;

		case AZX_SPB_CAP_ID:
			/* SPIB capability found, handler function */
			dev_dbg(bus->dev, "Found SPB capability\n");
			bus->spbcap = bus->remap_addr + offset;
			break;

		case AZX_DRSM_CAP_ID:
			/* DMA resume  capability found, handler function */
			dev_dbg(bus->dev, "Found DRSM capability\n");
			bus->drsmcap = bus->remap_addr + offset;
			break;

		default:
			dev_err(bus->dev, "Unknown capability %d\n", cur_cap);
			cur_cap = 0;
			break;
		}

		counter++;

		if (counter > HDAC_MAX_CAPS) {
			dev_err(bus->dev, "We exceeded HDAC capabilities!!!\n");
			break;
		}

		/* read the offset of next capability */
		offset = cur_cap & AZX_CAP_HDR_NXT_PTR_MASK;

	} while (offset);

	return 0;
}
EXPORT_SYMBOL_GPL(snd_hdac_bus_parse_capabilities);

/*
 * Lowlevel interface
 */

/**
 * snd_hdac_bus_enter_link_reset - enter link reset
 * @bus: HD-audio core bus
 *
 * Enter to the link reset state.
 */
void snd_hdac_bus_enter_link_reset(struct hdac_bus *bus)
{
	unsigned long timeout;

	/* reset controller */
	snd_hdac_chip_updatel(bus, GCTL, AZX_GCTL_RESET, 0);

	timeout = jiffies + msecs_to_jiffies(100);
	while ((snd_hdac_chip_readb(bus, GCTL) & AZX_GCTL_RESET) &&
	       time_before(jiffies, timeout))
		usleep_range(500, 1000);
}
EXPORT_SYMBOL_GPL(snd_hdac_bus_enter_link_reset);

/**
 * snd_hdac_bus_exit_link_reset - exit link reset
 * @bus: HD-audio core bus
 *
 * Exit from the link reset state.
 */
void snd_hdac_bus_exit_link_reset(struct hdac_bus *bus)
{
	unsigned long timeout;

	snd_hdac_chip_updateb(bus, GCTL, 0, AZX_GCTL_RESET);

	timeout = jiffies + msecs_to_jiffies(100);
	while (!snd_hdac_chip_readb(bus, GCTL) && time_before(jiffies, timeout))
		usleep_range(500, 1000);
}
EXPORT_SYMBOL_GPL(snd_hdac_bus_exit_link_reset);

/* reset codec link */
int snd_hdac_bus_reset_link(struct hdac_bus *bus, bool full_reset)
{
	if (!full_reset)
		goto skip_reset;

	/* clear STATESTS */
	snd_hdac_chip_writew(bus, STATESTS, STATESTS_INT_MASK);

	/* reset controller */
	snd_hdac_bus_enter_link_reset(bus);

	/* delay for >= 100us for codec PLL to settle per spec
	 * Rev 0.9 section 5.5.1
	 */
	usleep_range(500, 1000);

	/* Bring controller out of reset */
	snd_hdac_bus_exit_link_reset(bus);

	/* Brent Chartrand said to wait >= 540us for codecs to initialize */
	usleep_range(1000, 1200);

 skip_reset:
	/* check to see if controller is ready */
	if (!snd_hdac_chip_readb(bus, GCTL)) {
		dev_dbg(bus->dev, "controller not ready!\n");
		return -EBUSY;
	}

<<<<<<< HEAD
	/* Accept unsolicited responses */
	snd_hdac_chip_updatel(bus, GCTL, 0, AZX_GCTL_UNSOL);

=======
>>>>>>> 407d19ab
	/* detect codecs */
	if (!bus->codec_mask) {
		bus->codec_mask = snd_hdac_chip_readw(bus, STATESTS);
		dev_dbg(bus->dev, "codec_mask = 0x%lx\n", bus->codec_mask);
	}

	return 0;
}
EXPORT_SYMBOL_GPL(snd_hdac_bus_reset_link);

/* enable interrupts */
static void azx_int_enable(struct hdac_bus *bus)
{
	/* enable controller CIE and GIE */
	snd_hdac_chip_updatel(bus, INTCTL, 0, AZX_INT_CTRL_EN | AZX_INT_GLOBAL_EN);
}

/* disable interrupts */
static void azx_int_disable(struct hdac_bus *bus)
{
	struct hdac_stream *azx_dev;

	/* disable interrupts in stream descriptor */
	list_for_each_entry(azx_dev, &bus->stream_list, list)
		snd_hdac_stream_updateb(azx_dev, SD_CTL, SD_INT_MASK, 0);

	/* disable SIE for all streams */
	snd_hdac_chip_writeb(bus, INTCTL, 0);

	/* disable controller CIE and GIE */
	snd_hdac_chip_updatel(bus, INTCTL, AZX_INT_CTRL_EN | AZX_INT_GLOBAL_EN, 0);
}

/* clear interrupts */
static void azx_int_clear(struct hdac_bus *bus)
{
	struct hdac_stream *azx_dev;

	/* clear stream status */
	list_for_each_entry(azx_dev, &bus->stream_list, list)
		snd_hdac_stream_writeb(azx_dev, SD_STS, SD_INT_MASK);

	/* clear STATESTS */
	snd_hdac_chip_writew(bus, STATESTS, STATESTS_INT_MASK);

	/* clear rirb status */
	snd_hdac_chip_writeb(bus, RIRBSTS, RIRB_INT_MASK);

	/* clear int status */
	snd_hdac_chip_writel(bus, INTSTS, AZX_INT_CTRL_EN | AZX_INT_ALL_STREAM);
}

/**
 * snd_hdac_bus_init_chip - reset and start the controller registers
 * @bus: HD-audio core bus
 * @full_reset: Do full reset
 */
bool snd_hdac_bus_init_chip(struct hdac_bus *bus, bool full_reset)
{
	if (bus->chip_init)
		return false;

	/* reset controller */
	snd_hdac_bus_reset_link(bus, full_reset);

	/* clear interrupts */
	azx_int_clear(bus);

	/* initialize the codec command I/O */
	snd_hdac_bus_init_cmd_io(bus);

	/* enable interrupts after CORB/RIRB buffers are initialized above */
	azx_int_enable(bus);

	/* program the position buffer */
	if (bus->use_posbuf && bus->posbuf.addr) {
		snd_hdac_chip_writel(bus, DPLBASE, (u32)bus->posbuf.addr);
		snd_hdac_chip_writel(bus, DPUBASE, upper_32_bits(bus->posbuf.addr));
	}

	bus->chip_init = true;
	return true;
}
EXPORT_SYMBOL_GPL(snd_hdac_bus_init_chip);

/**
 * snd_hdac_bus_stop_chip - disable the whole IRQ and I/Os
 * @bus: HD-audio core bus
 */
void snd_hdac_bus_stop_chip(struct hdac_bus *bus)
{
	if (!bus->chip_init)
		return;

	/* disable interrupts */
	azx_int_disable(bus);
	azx_int_clear(bus);

	/* disable CORB/RIRB */
	snd_hdac_bus_stop_cmd_io(bus);

	/* disable position buffer */
	if (bus->posbuf.addr) {
		snd_hdac_chip_writel(bus, DPLBASE, 0);
		snd_hdac_chip_writel(bus, DPUBASE, 0);
	}

	bus->chip_init = false;
}
EXPORT_SYMBOL_GPL(snd_hdac_bus_stop_chip);

/**
 * snd_hdac_bus_handle_stream_irq - interrupt handler for streams
 * @bus: HD-audio core bus
 * @status: INTSTS register value
 * @ask: callback to be called for woken streams
 *
 * Returns the bits of handled streams, or zero if no stream is handled.
 */
int snd_hdac_bus_handle_stream_irq(struct hdac_bus *bus, unsigned int status,
				    void (*ack)(struct hdac_bus *,
						struct hdac_stream *))
{
	struct hdac_stream *azx_dev;
	u8 sd_status;
	int handled = 0;

	list_for_each_entry(azx_dev, &bus->stream_list, list) {
		if (status & azx_dev->sd_int_sta_mask) {
			sd_status = snd_hdac_stream_readb(azx_dev, SD_STS);
			snd_hdac_stream_writeb(azx_dev, SD_STS, SD_INT_MASK);
			handled |= 1 << azx_dev->index;
			if (!azx_dev->substream || !azx_dev->running ||
			    !(sd_status & SD_INT_COMPLETE))
				continue;
			if (ack)
				ack(bus, azx_dev);
		}
	}
	return handled;
}
EXPORT_SYMBOL_GPL(snd_hdac_bus_handle_stream_irq);

/**
 * snd_hdac_bus_alloc_stream_pages - allocate BDL and other buffers
 * @bus: HD-audio core bus
 *
 * Call this after assigning the all streams.
 * Returns zero for success, or a negative error code.
 */
int snd_hdac_bus_alloc_stream_pages(struct hdac_bus *bus)
{
	struct hdac_stream *s;
	int num_streams = 0;
	int err;

	list_for_each_entry(s, &bus->stream_list, list) {
		/* allocate memory for the BDL for each stream */
		err = bus->io_ops->dma_alloc_pages(bus, SNDRV_DMA_TYPE_DEV,
						   BDL_SIZE, &s->bdl);
		num_streams++;
		if (err < 0)
			return -ENOMEM;
	}

	if (WARN_ON(!num_streams))
		return -EINVAL;
	/* allocate memory for the position buffer */
	err = bus->io_ops->dma_alloc_pages(bus, SNDRV_DMA_TYPE_DEV,
					   num_streams * 8, &bus->posbuf);
	if (err < 0)
		return -ENOMEM;
	list_for_each_entry(s, &bus->stream_list, list)
		s->posbuf = (__le32 *)(bus->posbuf.area + s->index * 8);

	/* single page (at least 4096 bytes) must suffice for both ringbuffes */
	return bus->io_ops->dma_alloc_pages(bus, SNDRV_DMA_TYPE_DEV,
					    PAGE_SIZE, &bus->rb);
}
EXPORT_SYMBOL_GPL(snd_hdac_bus_alloc_stream_pages);

/**
 * snd_hdac_bus_free_stream_pages - release BDL and other buffers
 * @bus: HD-audio core bus
 */
void snd_hdac_bus_free_stream_pages(struct hdac_bus *bus)
{
	struct hdac_stream *s;

	list_for_each_entry(s, &bus->stream_list, list) {
		if (s->bdl.area)
			bus->io_ops->dma_free_pages(bus, &s->bdl);
	}

	if (bus->rb.area)
		bus->io_ops->dma_free_pages(bus, &bus->rb);
	if (bus->posbuf.area)
		bus->io_ops->dma_free_pages(bus, &bus->posbuf);
}
EXPORT_SYMBOL_GPL(snd_hdac_bus_free_stream_pages);<|MERGE_RESOLUTION|>--- conflicted
+++ resolved
@@ -379,7 +379,7 @@
 {
 	unsigned long timeout;
 
-	snd_hdac_chip_updateb(bus, GCTL, 0, AZX_GCTL_RESET);
+	snd_hdac_chip_updateb(bus, GCTL, AZX_GCTL_RESET, AZX_GCTL_RESET);
 
 	timeout = jiffies + msecs_to_jiffies(100);
 	while (!snd_hdac_chip_readb(bus, GCTL) && time_before(jiffies, timeout))
@@ -417,12 +417,6 @@
 		return -EBUSY;
 	}
 
-<<<<<<< HEAD
-	/* Accept unsolicited responses */
-	snd_hdac_chip_updatel(bus, GCTL, 0, AZX_GCTL_UNSOL);
-
-=======
->>>>>>> 407d19ab
 	/* detect codecs */
 	if (!bus->codec_mask) {
 		bus->codec_mask = snd_hdac_chip_readw(bus, STATESTS);
@@ -437,7 +431,9 @@
 static void azx_int_enable(struct hdac_bus *bus)
 {
 	/* enable controller CIE and GIE */
-	snd_hdac_chip_updatel(bus, INTCTL, 0, AZX_INT_CTRL_EN | AZX_INT_GLOBAL_EN);
+	snd_hdac_chip_updatel(bus, INTCTL,
+			      AZX_INT_CTRL_EN | AZX_INT_GLOBAL_EN,
+			      AZX_INT_CTRL_EN | AZX_INT_GLOBAL_EN);
 }
 
 /* disable interrupts */
