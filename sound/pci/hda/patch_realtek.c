--- conflicted
+++ resolved
@@ -19,7 +19,7 @@
 #include <linux/input.h>
 #include <sound/core.h>
 #include <sound/jack.h>
-#include "hda_codec.h"
+#include <sound/hda_codec.h>
 #include "hda_local.h"
 #include "hda_auto_parser.h"
 #include "hda_jack.h"
@@ -3497,7 +3497,9 @@
 {
 	struct alc_spec *spec = codec->spec;
 
-	if (!spec->done_hp_init) {
+	/* required only at boot or S4 resume time */
+	if (!spec->done_hp_init ||
+	    codec->core.dev.power.power_state.event == PM_EVENT_RESTORE) {
 		alc294_hp_init(codec);
 		spec->done_hp_init = true;
 	}
@@ -5545,6 +5547,8 @@
 		return;
 
 	spec->gen.preferred_dacs = preferred_pairs;
+	spec->gen.auto_mute_via_amp = 1;
+	codec->power_save_node = 0;
 }
 
 /* The DAC of NID 0x3 will introduce click/pop noise on headphones, so invalidate it */
@@ -5557,8 +5561,6 @@
 	snd_hda_override_wcaps(codec, 0x03, 0);
 }
 
-<<<<<<< HEAD
-=======
 static const struct hda_jack_keymap alc_headset_btn_keymap[] = {
 	{ SND_JACK_BTN_0, KEY_PLAYPAUSE },
 	{ SND_JACK_BTN_1, KEY_VOICECOMMAND },
@@ -5643,7 +5645,6 @@
 	}
 }
 
->>>>>>> 407d19ab
 static void alc_fixup_disable_mic_vref(struct hda_codec *codec,
 				  const struct hda_fixup *fix, int action)
 {
@@ -5660,9 +5661,6 @@
 	alc_fixup_no_shutup(codec, fix, action); /* reduce click noise */
 	hda_fixup_thinkpad_acpi(codec, fix, action);
 }
-
-/* for dell wmi mic mute led */
-#include "dell_wmi_helper.c"
 
 /* for alc295_fixup_hp_top_speakers */
 #include "hp_x360_helper.c"
@@ -5741,7 +5739,7 @@
 	ALC292_FIXUP_TPT440_DOCK,
 	ALC292_FIXUP_TPT440,
 	ALC283_FIXUP_HEADSET_MIC,
-	ALC255_FIXUP_DELL_WMI_MIC_MUTE_LED,
+	ALC255_FIXUP_MIC_MUTE_LED,
 	ALC282_FIXUP_ASPIRE_V5_PINS,
 	ALC280_FIXUP_HP_GPIO4,
 	ALC286_FIXUP_HP_GPIO_LED,
@@ -5800,6 +5798,8 @@
 	ALC293_FIXUP_SYSTEM76_MIC_NO_PRESENCE,
 	ALC285_FIXUP_LENOVO_PC_BEEP_IN_NOISE,
 	ALC255_FIXUP_ACER_HEADSET_MIC,
+	ALC295_FIXUP_CHROME_BOOK,
+	ALC225_FIXUP_HEADSET_JACK,
 	ALC225_FIXUP_DELL_WYSE_AIO_MIC_NO_PRESENCE,
 	ALC225_FIXUP_WYSE_AUTO_MUTE,
 	ALC225_FIXUP_WYSE_DISABLE_MIC_VREF,
@@ -6053,7 +6053,7 @@
 		.type = HDA_FIXUP_FUNC,
 		.v.func = alc_fixup_headset_mode,
 		.chained = true,
-		.chain_id = ALC255_FIXUP_DELL_WMI_MIC_MUTE_LED
+		.chain_id = ALC255_FIXUP_MIC_MUTE_LED
 	},
 	[ALC269_FIXUP_HEADSET_MODE_NO_HP_MIC] = {
 		.type = HDA_FIXUP_FUNC,
@@ -6092,6 +6092,8 @@
 			{0x21, 0x04211020},
 			{ }
 		},
+		.chained = true,
+		.chain_id = ALC255_FIXUP_MIC_MUTE_LED
 	},
 	[ALC269_FIXUP_ASUS_X101_FUNC] = {
 		.type = HDA_FIXUP_FUNC,
@@ -6295,7 +6297,7 @@
 		.type = HDA_FIXUP_FUNC,
 		.v.func = alc_fixup_headset_mode_alc255,
 		.chained = true,
-		.chain_id = ALC255_FIXUP_DELL_WMI_MIC_MUTE_LED
+		.chain_id = ALC255_FIXUP_MIC_MUTE_LED
 	},
 	[ALC255_FIXUP_HEADSET_MODE_NO_HP_MIC] = {
 		.type = HDA_FIXUP_FUNC,
@@ -6330,9 +6332,9 @@
 			{ },
 		},
 	},
-	[ALC255_FIXUP_DELL_WMI_MIC_MUTE_LED] = {
-		.type = HDA_FIXUP_FUNC,
-		.v.func = alc_fixup_dell_wmi,
+	[ALC255_FIXUP_MIC_MUTE_LED] = {
+		.type = HDA_FIXUP_FUNC,
+		.v.func = snd_hda_gen_fixup_micmute_led,
 	},
 	[ALC282_FIXUP_ASPIRE_V5_PINS] = {
 		.type = HDA_FIXUP_PINS,
@@ -6391,7 +6393,7 @@
 		.type = HDA_FIXUP_FUNC,
 		.v.func = alc_fixup_headset_mode_dell_alc288,
 		.chained = true,
-		.chain_id = ALC255_FIXUP_DELL_WMI_MIC_MUTE_LED
+		.chain_id = ALC255_FIXUP_MIC_MUTE_LED
 	},
 	[ALC288_FIXUP_DELL1_MIC_NO_PRESENCE] = {
 		.type = HDA_FIXUP_PINS,
@@ -6755,6 +6757,16 @@
 		},
 		.chained = true,
 		.chain_id = ALC294_FIXUP_ASUS_HEADSET_MIC
+	},
+	[ALC295_FIXUP_CHROME_BOOK] = {
+		.type = HDA_FIXUP_FUNC,
+		.v.func = alc295_fixup_chromebook,
+		.chained = true,
+		.chain_id = ALC225_FIXUP_HEADSET_JACK
+	},
+	[ALC225_FIXUP_HEADSET_JACK] = {
+		.type = HDA_FIXUP_FUNC,
+		.v.func = alc_fixup_headset_jack,
 	},
 	[ALC293_FIXUP_SYSTEM76_MIC_NO_PRESENCE] = {
 		.type = HDA_FIXUP_PINS,
@@ -7091,11 +7103,7 @@
 	SND_PCI_QUIRK(0x17aa, 0x511f, "Thinkpad", ALC298_FIXUP_TPT470_DOCK),
 	SND_PCI_QUIRK(0x17aa, 0x3bf8, "Quanta FL1", ALC269_FIXUP_PCM_44K),
 	SND_PCI_QUIRK(0x17aa, 0x9e54, "LENOVO NB", ALC269_FIXUP_LENOVO_EAPD),
-<<<<<<< HEAD
-	SND_PCI_QUIRK(0x19e5, 0x3204, "Huawei MBXP", ALC256_FIXUP_HUAWEI_MBXP_PINS),
-=======
 	SND_PCI_QUIRK(0x19e5, 0x3204, "Huawei MACH-WX9", ALC256_FIXUP_HUAWEI_MACH_WX9_PINS),
->>>>>>> 407d19ab
 	SND_PCI_QUIRK(0x1b7d, 0xa831, "Ordissimo EVE2 ", ALC269VB_FIXUP_ORDISSIMO_EVE2), /* Also known as Malata PC-B1303 */
 
 #if 0
@@ -7222,7 +7230,7 @@
 	{.id = ALC255_FIXUP_DELL2_MIC_NO_PRESENCE, .name = "alc255-dell2"},
 	{.id = ALC293_FIXUP_DELL1_MIC_NO_PRESENCE, .name = "alc293-dell1"},
 	{.id = ALC283_FIXUP_HEADSET_MIC, .name = "alc283-headset"},
-	{.id = ALC255_FIXUP_DELL_WMI_MIC_MUTE_LED, .name = "alc255-dell-mute"},
+	{.id = ALC255_FIXUP_MIC_MUTE_LED, .name = "alc255-dell-mute"},
 	{.id = ALC282_FIXUP_ASPIRE_V5_PINS, .name = "aspire-v5"},
 	{.id = ALC280_FIXUP_HP_GPIO4, .name = "hp-gpio4"},
 	{.id = ALC286_FIXUP_HP_GPIO_LED, .name = "hp-gpio-led"},
@@ -7261,6 +7269,8 @@
 	{.id = ALC255_FIXUP_DUMMY_LINEOUT_VERB, .name = "alc255-dummy-lineout"},
 	{.id = ALC255_FIXUP_DELL_HEADSET_MIC, .name = "alc255-dell-headset"},
 	{.id = ALC295_FIXUP_HP_X360, .name = "alc295-hp-x360"},
+	{.id = ALC225_FIXUP_HEADSET_JACK, .name = "alc-headset-jack"},
+	{.id = ALC295_FIXUP_CHROME_BOOK, .name = "alc-chrome-book"},
 	{.id = ALC299_FIXUP_PREDATOR_SPK, .name = "predator-spk"},
 	{}
 };
@@ -7365,6 +7375,10 @@
 		{0x14, 0x90170150},
 		{0x21, 0x02211020}),
 	SND_HDA_PIN_QUIRK(0x10ec0236, 0x1028, "Dell", ALC255_FIXUP_DELL1_MIC_NO_PRESENCE,
+		{0x21, 0x02211020}),
+	SND_HDA_PIN_QUIRK(0x10ec0236, 0x1028, "Dell", ALC255_FIXUP_DELL1_MIC_NO_PRESENCE,
+		{0x12, 0x40000000},
+		{0x14, 0x90170110},
 		{0x21, 0x02211020}),
 	SND_HDA_PIN_QUIRK(0x10ec0255, 0x1028, "Dell", ALC255_FIXUP_DELL2_MIC_NO_PRESENCE,
 		{0x14, 0x90170110},
@@ -7639,8 +7653,6 @@
 		{0x12, 0x90a60130},
 		{0x17, 0x90170110},
 		{0x21, 0x04211020}),
-<<<<<<< HEAD
-=======
 	SND_HDA_PIN_QUIRK(0x10ec0295, 0x1043, "ASUS", ALC294_FIXUP_ASUS_SPK,
 		{0x12, 0x90a60130},
 		{0x17, 0x90170110},
@@ -7651,7 +7663,6 @@
 	SND_HDA_PIN_QUIRK(0x10ec0295, 0x1028, "Dell", ALC269_FIXUP_DELL4_MIC_NO_PRESENCE,
 		{0x14, 0x90170110},
 		{0x21, 0x04211030}),
->>>>>>> 407d19ab
 	SND_HDA_PIN_QUIRK(0x10ec0295, 0x1028, "Dell", ALC269_FIXUP_DELL1_MIC_NO_PRESENCE,
 		ALC295_STANDARD_PINS,
 		{0x17, 0x21014020},
@@ -8776,6 +8787,7 @@
 	{.id = ALC668_FIXUP_DELL_XPS13, .name = "dell-xps13"},
 	{.id = ALC662_FIXUP_ASUS_Nx50, .name = "asus-nx50"},
 	{.id = ALC668_FIXUP_ASUS_Nx51, .name = "asus-nx51"},
+	{.id = ALC668_FIXUP_ASUS_G751, .name = "asus-g751"},
 	{.id = ALC891_FIXUP_HEADSET_MODE, .name = "alc891-headset"},
 	{.id = ALC891_FIXUP_DELL_MIC_NO_PRESENCE, .name = "alc891-headset-multi"},
 	{.id = ALC662_FIXUP_ACER_VERITON, .name = "acer-veriton"},
