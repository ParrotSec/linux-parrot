// SPDX-License-Identifier: GPL-2.0-or-later
/*
 *
 *  patch_hdmi.c - routines for HDMI/DisplayPort codecs
 *
 *  Copyright(c) 2008-2010 Intel Corporation. All rights reserved.
 *  Copyright (c) 2006 ATI Technologies Inc.
 *  Copyright (c) 2008 NVIDIA Corp.  All rights reserved.
 *  Copyright (c) 2008 Wei Ni <wni@nvidia.com>
 *  Copyright (c) 2013 Anssi Hannula <anssi.hannula@iki.fi>
 *
 *  Authors:
 *			Wu Fengguang <wfg@linux.intel.com>
 *
 *  Maintained by:
 *			Wu Fengguang <wfg@linux.intel.com>
 */

#include <linux/init.h>
#include <linux/delay.h>
#include <linux/slab.h>
#include <linux/module.h>
#include <linux/pm_runtime.h>
#include <sound/core.h>
#include <sound/jack.h>
#include <sound/asoundef.h>
#include <sound/tlv.h>
#include <sound/hdaudio.h>
#include <sound/hda_i915.h>
#include <sound/hda_chmap.h>
#include "hda_codec.h"
#include "hda_local.h"
#include "hda_jack.h"

static bool static_hdmi_pcm;
module_param(static_hdmi_pcm, bool, 0644);
MODULE_PARM_DESC(static_hdmi_pcm, "Don't restrict PCM parameters per ELD info");

#define is_haswell(codec)  ((codec)->core.vendor_id == 0x80862807)
#define is_broadwell(codec)    ((codec)->core.vendor_id == 0x80862808)
#define is_skylake(codec) ((codec)->core.vendor_id == 0x80862809)
#define is_broxton(codec) ((codec)->core.vendor_id == 0x8086280a)
#define is_kabylake(codec) ((codec)->core.vendor_id == 0x8086280b)
#define is_geminilake(codec) (((codec)->core.vendor_id == 0x8086280d) || \
				((codec)->core.vendor_id == 0x80862800))
#define is_cannonlake(codec) ((codec)->core.vendor_id == 0x8086280c)
#define is_haswell_plus(codec) (is_haswell(codec) || is_broadwell(codec) \
				|| is_skylake(codec) || is_broxton(codec) \
				|| is_kabylake(codec)) || is_geminilake(codec) \
				|| is_cannonlake(codec)
#define is_valleyview(codec) ((codec)->core.vendor_id == 0x80862882)
#define is_cherryview(codec) ((codec)->core.vendor_id == 0x80862883)
#define is_valleyview_plus(codec) (is_valleyview(codec) || is_cherryview(codec))

struct hdmi_spec_per_cvt {
	hda_nid_t cvt_nid;
	int assigned;
	unsigned int channels_min;
	unsigned int channels_max;
	u32 rates;
	u64 formats;
	unsigned int maxbps;
};

/* max. connections to a widget */
#define HDA_MAX_CONNECTIONS	32

struct hdmi_spec_per_pin {
	hda_nid_t pin_nid;
	int dev_id;
	/* pin idx, different device entries on the same pin use the same idx */
	int pin_nid_idx;
	int num_mux_nids;
	hda_nid_t mux_nids[HDA_MAX_CONNECTIONS];
	int mux_idx;
	hda_nid_t cvt_nid;

	struct hda_codec *codec;
	struct hdmi_eld sink_eld;
	struct mutex lock;
	struct delayed_work work;
	struct hdmi_pcm *pcm; /* pointer to spec->pcm_rec[n] dynamically*/
	int pcm_idx; /* which pcm is attached. -1 means no pcm is attached */
	int repoll_count;
	bool setup; /* the stream has been set up by prepare callback */
	int channels; /* current number of channels */
	bool non_pcm;
	bool chmap_set;		/* channel-map override by ALSA API? */
	unsigned char chmap[8]; /* ALSA API channel-map */
#ifdef CONFIG_SND_PROC_FS
	struct snd_info_entry *proc_entry;
#endif
};

/* operations used by generic code that can be overridden by patches */
struct hdmi_ops {
	int (*pin_get_eld)(struct hda_codec *codec, hda_nid_t pin_nid,
			   unsigned char *buf, int *eld_size);

	void (*pin_setup_infoframe)(struct hda_codec *codec, hda_nid_t pin_nid,
				    int ca, int active_channels, int conn_type);

	/* enable/disable HBR (HD passthrough) */
	int (*pin_hbr_setup)(struct hda_codec *codec, hda_nid_t pin_nid, bool hbr);

	int (*setup_stream)(struct hda_codec *codec, hda_nid_t cvt_nid,
			    hda_nid_t pin_nid, u32 stream_tag, int format);

	void (*pin_cvt_fixup)(struct hda_codec *codec,
			      struct hdmi_spec_per_pin *per_pin,
			      hda_nid_t cvt_nid);
};

struct hdmi_pcm {
	struct hda_pcm *pcm;
	struct snd_jack *jack;
	struct snd_kcontrol *eld_ctl;
};

struct hdmi_spec {
	int num_cvts;
	struct snd_array cvts; /* struct hdmi_spec_per_cvt */
	hda_nid_t cvt_nids[4]; /* only for haswell fix */

	/*
	 * num_pins is the number of virtual pins
	 * for example, there are 3 pins, and each pin
	 * has 4 device entries, then the num_pins is 12
	 */
	int num_pins;
	/*
	 * num_nids is the number of real pins
	 * In the above example, num_nids is 3
	 */
	int num_nids;
	/*
	 * dev_num is the number of device entries
	 * on each pin.
	 * In the above example, dev_num is 4
	 */
	int dev_num;
	struct snd_array pins; /* struct hdmi_spec_per_pin */
	struct hdmi_pcm pcm_rec[16];
	struct mutex pcm_lock;
	/* pcm_bitmap means which pcms have been assigned to pins*/
	unsigned long pcm_bitmap;
	int pcm_used;	/* counter of pcm_rec[] */
	/* bitmap shows whether the pcm is opened in user space
	 * bit 0 means the first playback PCM (PCM3);
	 * bit 1 means the second playback PCM, and so on.
	 */
	unsigned long pcm_in_use;

	struct hdmi_eld temp_eld;
	struct hdmi_ops ops;

	bool dyn_pin_out;
	bool dyn_pcm_assign;
	/*
	 * Non-generic VIA/NVIDIA specific
	 */
	struct hda_multi_out multiout;
	struct hda_pcm_stream pcm_playback;

	/* i915/powerwell (Haswell+/Valleyview+) specific */
	bool use_acomp_notifier; /* use i915 eld_notify callback for hotplug */
	struct drm_audio_component_audio_ops drm_audio_ops;

	struct hdac_chmap chmap;
	hda_nid_t vendor_nid;
};

#ifdef CONFIG_SND_HDA_COMPONENT
static inline bool codec_has_acomp(struct hda_codec *codec)
{
	struct hdmi_spec *spec = codec->spec;
	return spec->use_acomp_notifier;
}
#else
#define codec_has_acomp(codec)	false
#endif

struct hdmi_audio_infoframe {
	u8 type; /* 0x84 */
	u8 ver;  /* 0x01 */
	u8 len;  /* 0x0a */

	u8 checksum;

	u8 CC02_CT47;	/* CC in bits 0:2, CT in 4:7 */
	u8 SS01_SF24;
	u8 CXT04;
	u8 CA;
	u8 LFEPBL01_LSV36_DM_INH7;
};

struct dp_audio_infoframe {
	u8 type; /* 0x84 */
	u8 len;  /* 0x1b */
	u8 ver;  /* 0x11 << 2 */

	u8 CC02_CT47;	/* match with HDMI infoframe from this on */
	u8 SS01_SF24;
	u8 CXT04;
	u8 CA;
	u8 LFEPBL01_LSV36_DM_INH7;
};

union audio_infoframe {
	struct hdmi_audio_infoframe hdmi;
	struct dp_audio_infoframe dp;
	u8 bytes[0];
};

/*
 * HDMI routines
 */

#define get_pin(spec, idx) \
	((struct hdmi_spec_per_pin *)snd_array_elem(&spec->pins, idx))
#define get_cvt(spec, idx) \
	((struct hdmi_spec_per_cvt  *)snd_array_elem(&spec->cvts, idx))
/* obtain hdmi_pcm object assigned to idx */
#define get_hdmi_pcm(spec, idx)	(&(spec)->pcm_rec[idx])
/* obtain hda_pcm object assigned to idx */
#define get_pcm_rec(spec, idx)	(get_hdmi_pcm(spec, idx)->pcm)

static int pin_id_to_pin_index(struct hda_codec *codec,
			       hda_nid_t pin_nid, int dev_id)
{
	struct hdmi_spec *spec = codec->spec;
	int pin_idx;
	struct hdmi_spec_per_pin *per_pin;

	/*
	 * (dev_id == -1) means it is NON-MST pin
	 * return the first virtual pin on this port
	 */
	if (dev_id == -1)
		dev_id = 0;

	for (pin_idx = 0; pin_idx < spec->num_pins; pin_idx++) {
		per_pin = get_pin(spec, pin_idx);
		if ((per_pin->pin_nid == pin_nid) &&
			(per_pin->dev_id == dev_id))
			return pin_idx;
	}

	codec_warn(codec, "HDMI: pin nid %d not registered\n", pin_nid);
	return -EINVAL;
}

static int hinfo_to_pcm_index(struct hda_codec *codec,
			struct hda_pcm_stream *hinfo)
{
	struct hdmi_spec *spec = codec->spec;
	int pcm_idx;

	for (pcm_idx = 0; pcm_idx < spec->pcm_used; pcm_idx++)
		if (get_pcm_rec(spec, pcm_idx)->stream == hinfo)
			return pcm_idx;

	codec_warn(codec, "HDMI: hinfo %p not registered\n", hinfo);
	return -EINVAL;
}

static int hinfo_to_pin_index(struct hda_codec *codec,
			      struct hda_pcm_stream *hinfo)
{
	struct hdmi_spec *spec = codec->spec;
	struct hdmi_spec_per_pin *per_pin;
	int pin_idx;

	for (pin_idx = 0; pin_idx < spec->num_pins; pin_idx++) {
		per_pin = get_pin(spec, pin_idx);
		if (per_pin->pcm &&
			per_pin->pcm->pcm->stream == hinfo)
			return pin_idx;
	}

	codec_dbg(codec, "HDMI: hinfo %p not registered\n", hinfo);
	return -EINVAL;
}

static struct hdmi_spec_per_pin *pcm_idx_to_pin(struct hdmi_spec *spec,
						int pcm_idx)
{
	int i;
	struct hdmi_spec_per_pin *per_pin;

	for (i = 0; i < spec->num_pins; i++) {
		per_pin = get_pin(spec, i);
		if (per_pin->pcm_idx == pcm_idx)
			return per_pin;
	}
	return NULL;
}

static int cvt_nid_to_cvt_index(struct hda_codec *codec, hda_nid_t cvt_nid)
{
	struct hdmi_spec *spec = codec->spec;
	int cvt_idx;

	for (cvt_idx = 0; cvt_idx < spec->num_cvts; cvt_idx++)
		if (get_cvt(spec, cvt_idx)->cvt_nid == cvt_nid)
			return cvt_idx;

	codec_warn(codec, "HDMI: cvt nid %d not registered\n", cvt_nid);
	return -EINVAL;
}

static int hdmi_eld_ctl_info(struct snd_kcontrol *kcontrol,
			struct snd_ctl_elem_info *uinfo)
{
	struct hda_codec *codec = snd_kcontrol_chip(kcontrol);
	struct hdmi_spec *spec = codec->spec;
	struct hdmi_spec_per_pin *per_pin;
	struct hdmi_eld *eld;
	int pcm_idx;

	uinfo->type = SNDRV_CTL_ELEM_TYPE_BYTES;

	pcm_idx = kcontrol->private_value;
	mutex_lock(&spec->pcm_lock);
	per_pin = pcm_idx_to_pin(spec, pcm_idx);
	if (!per_pin) {
		/* no pin is bound to the pcm */
		uinfo->count = 0;
		goto unlock;
	}
	eld = &per_pin->sink_eld;
	uinfo->count = eld->eld_valid ? eld->eld_size : 0;

 unlock:
	mutex_unlock(&spec->pcm_lock);
	return 0;
}

static int hdmi_eld_ctl_get(struct snd_kcontrol *kcontrol,
			struct snd_ctl_elem_value *ucontrol)
{
	struct hda_codec *codec = snd_kcontrol_chip(kcontrol);
	struct hdmi_spec *spec = codec->spec;
	struct hdmi_spec_per_pin *per_pin;
	struct hdmi_eld *eld;
	int pcm_idx;
	int err = 0;

	pcm_idx = kcontrol->private_value;
	mutex_lock(&spec->pcm_lock);
	per_pin = pcm_idx_to_pin(spec, pcm_idx);
	if (!per_pin) {
		/* no pin is bound to the pcm */
		memset(ucontrol->value.bytes.data, 0,
		       ARRAY_SIZE(ucontrol->value.bytes.data));
		goto unlock;
	}

	eld = &per_pin->sink_eld;
	if (eld->eld_size > ARRAY_SIZE(ucontrol->value.bytes.data) ||
	    eld->eld_size > ELD_MAX_SIZE) {
		snd_BUG();
		err = -EINVAL;
		goto unlock;
	}

	memset(ucontrol->value.bytes.data, 0,
	       ARRAY_SIZE(ucontrol->value.bytes.data));
	if (eld->eld_valid)
		memcpy(ucontrol->value.bytes.data, eld->eld_buffer,
		       eld->eld_size);

 unlock:
	mutex_unlock(&spec->pcm_lock);
	return err;
}

static const struct snd_kcontrol_new eld_bytes_ctl = {
	.access = SNDRV_CTL_ELEM_ACCESS_READ | SNDRV_CTL_ELEM_ACCESS_VOLATILE,
	.iface = SNDRV_CTL_ELEM_IFACE_PCM,
	.name = "ELD",
	.info = hdmi_eld_ctl_info,
	.get = hdmi_eld_ctl_get,
};

static int hdmi_create_eld_ctl(struct hda_codec *codec, int pcm_idx,
			int device)
{
	struct snd_kcontrol *kctl;
	struct hdmi_spec *spec = codec->spec;
	int err;

	kctl = snd_ctl_new1(&eld_bytes_ctl, codec);
	if (!kctl)
		return -ENOMEM;
	kctl->private_value = pcm_idx;
	kctl->id.device = device;

	/* no pin nid is associated with the kctl now
	 * tbd: associate pin nid to eld ctl later
	 */
	err = snd_hda_ctl_add(codec, 0, kctl);
	if (err < 0)
		return err;

	get_hdmi_pcm(spec, pcm_idx)->eld_ctl = kctl;
	return 0;
}

#ifdef BE_PARANOID
static void hdmi_get_dip_index(struct hda_codec *codec, hda_nid_t pin_nid,
				int *packet_index, int *byte_index)
{
	int val;

	val = snd_hda_codec_read(codec, pin_nid, 0,
				 AC_VERB_GET_HDMI_DIP_INDEX, 0);

	*packet_index = val >> 5;
	*byte_index = val & 0x1f;
}
#endif

static void hdmi_set_dip_index(struct hda_codec *codec, hda_nid_t pin_nid,
				int packet_index, int byte_index)
{
	int val;

	val = (packet_index << 5) | (byte_index & 0x1f);

	snd_hda_codec_write(codec, pin_nid, 0, AC_VERB_SET_HDMI_DIP_INDEX, val);
}

static void hdmi_write_dip_byte(struct hda_codec *codec, hda_nid_t pin_nid,
				unsigned char val)
{
	snd_hda_codec_write(codec, pin_nid, 0, AC_VERB_SET_HDMI_DIP_DATA, val);
}

static void hdmi_init_pin(struct hda_codec *codec, hda_nid_t pin_nid)
{
	struct hdmi_spec *spec = codec->spec;
	int pin_out;

	/* Unmute */
	if (get_wcaps(codec, pin_nid) & AC_WCAP_OUT_AMP)
		snd_hda_codec_write(codec, pin_nid, 0,
				AC_VERB_SET_AMP_GAIN_MUTE, AMP_OUT_UNMUTE);

	if (spec->dyn_pin_out)
		/* Disable pin out until stream is active */
		pin_out = 0;
	else
		/* Enable pin out: some machines with GM965 gets broken output
		 * when the pin is disabled or changed while using with HDMI
		 */
		pin_out = PIN_OUT;

	snd_hda_codec_write(codec, pin_nid, 0,
			    AC_VERB_SET_PIN_WIDGET_CONTROL, pin_out);
}

/*
 * ELD proc files
 */

#ifdef CONFIG_SND_PROC_FS
static void print_eld_info(struct snd_info_entry *entry,
			   struct snd_info_buffer *buffer)
{
	struct hdmi_spec_per_pin *per_pin = entry->private_data;

	mutex_lock(&per_pin->lock);
	snd_hdmi_print_eld_info(&per_pin->sink_eld, buffer);
	mutex_unlock(&per_pin->lock);
}

static void write_eld_info(struct snd_info_entry *entry,
			   struct snd_info_buffer *buffer)
{
	struct hdmi_spec_per_pin *per_pin = entry->private_data;

	mutex_lock(&per_pin->lock);
	snd_hdmi_write_eld_info(&per_pin->sink_eld, buffer);
	mutex_unlock(&per_pin->lock);
}

static int eld_proc_new(struct hdmi_spec_per_pin *per_pin, int index)
{
	char name[32];
	struct hda_codec *codec = per_pin->codec;
	struct snd_info_entry *entry;
	int err;

	snprintf(name, sizeof(name), "eld#%d.%d", codec->addr, index);
	err = snd_card_proc_new(codec->card, name, &entry);
	if (err < 0)
		return err;

	snd_info_set_text_ops(entry, per_pin, print_eld_info);
	entry->c.text.write = write_eld_info;
	entry->mode |= 0200;
	per_pin->proc_entry = entry;

	return 0;
}

static void eld_proc_free(struct hdmi_spec_per_pin *per_pin)
{
	if (!per_pin->codec->bus->shutdown) {
		snd_info_free_entry(per_pin->proc_entry);
		per_pin->proc_entry = NULL;
	}
}
#else
static inline int eld_proc_new(struct hdmi_spec_per_pin *per_pin,
			       int index)
{
	return 0;
}
static inline void eld_proc_free(struct hdmi_spec_per_pin *per_pin)
{
}
#endif

/*
 * Audio InfoFrame routines
 */

/*
 * Enable Audio InfoFrame Transmission
 */
static void hdmi_start_infoframe_trans(struct hda_codec *codec,
				       hda_nid_t pin_nid)
{
	hdmi_set_dip_index(codec, pin_nid, 0x0, 0x0);
	snd_hda_codec_write(codec, pin_nid, 0, AC_VERB_SET_HDMI_DIP_XMIT,
						AC_DIPXMIT_BEST);
}

/*
 * Disable Audio InfoFrame Transmission
 */
static void hdmi_stop_infoframe_trans(struct hda_codec *codec,
				      hda_nid_t pin_nid)
{
	hdmi_set_dip_index(codec, pin_nid, 0x0, 0x0);
	snd_hda_codec_write(codec, pin_nid, 0, AC_VERB_SET_HDMI_DIP_XMIT,
						AC_DIPXMIT_DISABLE);
}

static void hdmi_debug_dip_size(struct hda_codec *codec, hda_nid_t pin_nid)
{
#ifdef CONFIG_SND_DEBUG_VERBOSE
	int i;
	int size;

	size = snd_hdmi_get_eld_size(codec, pin_nid);
	codec_dbg(codec, "HDMI: ELD buf size is %d\n", size);

	for (i = 0; i < 8; i++) {
		size = snd_hda_codec_read(codec, pin_nid, 0,
						AC_VERB_GET_HDMI_DIP_SIZE, i);
		codec_dbg(codec, "HDMI: DIP GP[%d] buf size is %d\n", i, size);
	}
#endif
}

static void hdmi_clear_dip_buffers(struct hda_codec *codec, hda_nid_t pin_nid)
{
#ifdef BE_PARANOID
	int i, j;
	int size;
	int pi, bi;
	for (i = 0; i < 8; i++) {
		size = snd_hda_codec_read(codec, pin_nid, 0,
						AC_VERB_GET_HDMI_DIP_SIZE, i);
		if (size == 0)
			continue;

		hdmi_set_dip_index(codec, pin_nid, i, 0x0);
		for (j = 1; j < 1000; j++) {
			hdmi_write_dip_byte(codec, pin_nid, 0x0);
			hdmi_get_dip_index(codec, pin_nid, &pi, &bi);
			if (pi != i)
				codec_dbg(codec, "dip index %d: %d != %d\n",
						bi, pi, i);
			if (bi == 0) /* byte index wrapped around */
				break;
		}
		codec_dbg(codec,
			"HDMI: DIP GP[%d] buf reported size=%d, written=%d\n",
			i, size, j);
	}
#endif
}

static void hdmi_checksum_audio_infoframe(struct hdmi_audio_infoframe *hdmi_ai)
{
	u8 *bytes = (u8 *)hdmi_ai;
	u8 sum = 0;
	int i;

	hdmi_ai->checksum = 0;

	for (i = 0; i < sizeof(*hdmi_ai); i++)
		sum += bytes[i];

	hdmi_ai->checksum = -sum;
}

static void hdmi_fill_audio_infoframe(struct hda_codec *codec,
				      hda_nid_t pin_nid,
				      u8 *dip, int size)
{
	int i;

	hdmi_debug_dip_size(codec, pin_nid);
	hdmi_clear_dip_buffers(codec, pin_nid); /* be paranoid */

	hdmi_set_dip_index(codec, pin_nid, 0x0, 0x0);
	for (i = 0; i < size; i++)
		hdmi_write_dip_byte(codec, pin_nid, dip[i]);
}

static bool hdmi_infoframe_uptodate(struct hda_codec *codec, hda_nid_t pin_nid,
				    u8 *dip, int size)
{
	u8 val;
	int i;

	if (snd_hda_codec_read(codec, pin_nid, 0, AC_VERB_GET_HDMI_DIP_XMIT, 0)
							    != AC_DIPXMIT_BEST)
		return false;

	hdmi_set_dip_index(codec, pin_nid, 0x0, 0x0);
	for (i = 0; i < size; i++) {
		val = snd_hda_codec_read(codec, pin_nid, 0,
					 AC_VERB_GET_HDMI_DIP_DATA, 0);
		if (val != dip[i])
			return false;
	}

	return true;
}

static void hdmi_pin_setup_infoframe(struct hda_codec *codec,
				     hda_nid_t pin_nid,
				     int ca, int active_channels,
				     int conn_type)
{
	union audio_infoframe ai;

	memset(&ai, 0, sizeof(ai));
	if (conn_type == 0) { /* HDMI */
		struct hdmi_audio_infoframe *hdmi_ai = &ai.hdmi;

		hdmi_ai->type		= 0x84;
		hdmi_ai->ver		= 0x01;
		hdmi_ai->len		= 0x0a;
		hdmi_ai->CC02_CT47	= active_channels - 1;
		hdmi_ai->CA		= ca;
		hdmi_checksum_audio_infoframe(hdmi_ai);
	} else if (conn_type == 1) { /* DisplayPort */
		struct dp_audio_infoframe *dp_ai = &ai.dp;

		dp_ai->type		= 0x84;
		dp_ai->len		= 0x1b;
		dp_ai->ver		= 0x11 << 2;
		dp_ai->CC02_CT47	= active_channels - 1;
		dp_ai->CA		= ca;
	} else {
		codec_dbg(codec, "HDMI: unknown connection type at pin %d\n",
			    pin_nid);
		return;
	}

	/*
	 * sizeof(ai) is used instead of sizeof(*hdmi_ai) or
	 * sizeof(*dp_ai) to avoid partial match/update problems when
	 * the user switches between HDMI/DP monitors.
	 */
	if (!hdmi_infoframe_uptodate(codec, pin_nid, ai.bytes,
					sizeof(ai))) {
		codec_dbg(codec,
			  "hdmi_pin_setup_infoframe: pin=%d channels=%d ca=0x%02x\n",
			    pin_nid,
			    active_channels, ca);
		hdmi_stop_infoframe_trans(codec, pin_nid);
		hdmi_fill_audio_infoframe(codec, pin_nid,
					    ai.bytes, sizeof(ai));
		hdmi_start_infoframe_trans(codec, pin_nid);
	}
}

static void hdmi_setup_audio_infoframe(struct hda_codec *codec,
				       struct hdmi_spec_per_pin *per_pin,
				       bool non_pcm)
{
	struct hdmi_spec *spec = codec->spec;
	struct hdac_chmap *chmap = &spec->chmap;
	hda_nid_t pin_nid = per_pin->pin_nid;
	int channels = per_pin->channels;
	int active_channels;
	struct hdmi_eld *eld;
	int ca;

	if (!channels)
		return;

	/* some HW (e.g. HSW+) needs reprogramming the amp at each time */
	if (get_wcaps(codec, pin_nid) & AC_WCAP_OUT_AMP)
		snd_hda_codec_write(codec, pin_nid, 0,
					    AC_VERB_SET_AMP_GAIN_MUTE,
					    AMP_OUT_UNMUTE);

	eld = &per_pin->sink_eld;

	ca = snd_hdac_channel_allocation(&codec->core,
			eld->info.spk_alloc, channels,
			per_pin->chmap_set, non_pcm, per_pin->chmap);

	active_channels = snd_hdac_get_active_channels(ca);

	chmap->ops.set_channel_count(&codec->core, per_pin->cvt_nid,
						active_channels);

	/*
	 * always configure channel mapping, it may have been changed by the
	 * user in the meantime
	 */
	snd_hdac_setup_channel_mapping(&spec->chmap,
				pin_nid, non_pcm, ca, channels,
				per_pin->chmap, per_pin->chmap_set);

	spec->ops.pin_setup_infoframe(codec, pin_nid, ca, active_channels,
				      eld->info.conn_type);

	per_pin->non_pcm = non_pcm;
}

/*
 * Unsolicited events
 */

static bool hdmi_present_sense(struct hdmi_spec_per_pin *per_pin, int repoll);

static void check_presence_and_report(struct hda_codec *codec, hda_nid_t nid,
				      int dev_id)
{
	struct hdmi_spec *spec = codec->spec;
	int pin_idx = pin_id_to_pin_index(codec, nid, dev_id);

	if (pin_idx < 0)
		return;
	mutex_lock(&spec->pcm_lock);
	if (hdmi_present_sense(get_pin(spec, pin_idx), 1))
		snd_hda_jack_report_sync(codec);
	mutex_unlock(&spec->pcm_lock);
}

static void jack_callback(struct hda_codec *codec,
			  struct hda_jack_callback *jack)
{
	/* hda_jack don't support DP MST */
	check_presence_and_report(codec, jack->nid, 0);
}

static void hdmi_intrinsic_event(struct hda_codec *codec, unsigned int res)
{
	int tag = res >> AC_UNSOL_RES_TAG_SHIFT;
	struct hda_jack_tbl *jack;
	int dev_entry = (res & AC_UNSOL_RES_DE) >> AC_UNSOL_RES_DE_SHIFT;

	/*
	 * assume DP MST uses dyn_pcm_assign and acomp and
	 * never comes here
	 * if DP MST supports unsol event, below code need
	 * consider dev_entry
	 */
	jack = snd_hda_jack_tbl_get_from_tag(codec, tag);
	if (!jack)
		return;
	jack->jack_dirty = 1;

	codec_dbg(codec,
		"HDMI hot plug event: Codec=%d Pin=%d Device=%d Inactive=%d Presence_Detect=%d ELD_Valid=%d\n",
		codec->addr, jack->nid, dev_entry, !!(res & AC_UNSOL_RES_IA),
		!!(res & AC_UNSOL_RES_PD), !!(res & AC_UNSOL_RES_ELDV));

	/* hda_jack don't support DP MST */
	check_presence_and_report(codec, jack->nid, 0);
}

static void hdmi_non_intrinsic_event(struct hda_codec *codec, unsigned int res)
{
	int tag = res >> AC_UNSOL_RES_TAG_SHIFT;
	int subtag = (res & AC_UNSOL_RES_SUBTAG) >> AC_UNSOL_RES_SUBTAG_SHIFT;
	int cp_state = !!(res & AC_UNSOL_RES_CP_STATE);
	int cp_ready = !!(res & AC_UNSOL_RES_CP_READY);

	codec_info(codec,
		"HDMI CP event: CODEC=%d TAG=%d SUBTAG=0x%x CP_STATE=%d CP_READY=%d\n",
		codec->addr,
		tag,
		subtag,
		cp_state,
		cp_ready);

	/* TODO */
	if (cp_state)
		;
	if (cp_ready)
		;
}


static void hdmi_unsol_event(struct hda_codec *codec, unsigned int res)
{
	int tag = res >> AC_UNSOL_RES_TAG_SHIFT;
	int subtag = (res & AC_UNSOL_RES_SUBTAG) >> AC_UNSOL_RES_SUBTAG_SHIFT;

	if (!snd_hda_jack_tbl_get_from_tag(codec, tag)) {
		codec_dbg(codec, "Unexpected HDMI event tag 0x%x\n", tag);
		return;
	}

	if (subtag == 0)
		hdmi_intrinsic_event(codec, res);
	else
		hdmi_non_intrinsic_event(codec, res);
}

static void haswell_verify_D0(struct hda_codec *codec,
		hda_nid_t cvt_nid, hda_nid_t nid)
{
	int pwr;

	/* For Haswell, the converter 1/2 may keep in D3 state after bootup,
	 * thus pins could only choose converter 0 for use. Make sure the
	 * converters are in correct power state */
	if (!snd_hda_check_power_state(codec, cvt_nid, AC_PWRST_D0))
		snd_hda_codec_write(codec, cvt_nid, 0, AC_VERB_SET_POWER_STATE, AC_PWRST_D0);

	if (!snd_hda_check_power_state(codec, nid, AC_PWRST_D0)) {
		snd_hda_codec_write(codec, nid, 0, AC_VERB_SET_POWER_STATE,
				    AC_PWRST_D0);
		msleep(40);
		pwr = snd_hda_codec_read(codec, nid, 0, AC_VERB_GET_POWER_STATE, 0);
		pwr = (pwr & AC_PWRST_ACTUAL) >> AC_PWRST_ACTUAL_SHIFT;
		codec_dbg(codec, "Haswell HDMI audio: Power for pin 0x%x is now D%d\n", nid, pwr);
	}
}

/*
 * Callbacks
 */

/* HBR should be Non-PCM, 8 channels */
#define is_hbr_format(format) \
	((format & AC_FMT_TYPE_NON_PCM) && (format & AC_FMT_CHAN_MASK) == 7)

static int hdmi_pin_hbr_setup(struct hda_codec *codec, hda_nid_t pin_nid,
			      bool hbr)
{
	int pinctl, new_pinctl;

	if (snd_hda_query_pin_caps(codec, pin_nid) & AC_PINCAP_HBR) {
		pinctl = snd_hda_codec_read(codec, pin_nid, 0,
					    AC_VERB_GET_PIN_WIDGET_CONTROL, 0);

		if (pinctl < 0)
			return hbr ? -EINVAL : 0;

		new_pinctl = pinctl & ~AC_PINCTL_EPT;
		if (hbr)
			new_pinctl |= AC_PINCTL_EPT_HBR;
		else
			new_pinctl |= AC_PINCTL_EPT_NATIVE;

		codec_dbg(codec,
			  "hdmi_pin_hbr_setup: NID=0x%x, %spinctl=0x%x\n",
			    pin_nid,
			    pinctl == new_pinctl ? "" : "new-",
			    new_pinctl);

		if (pinctl != new_pinctl)
			snd_hda_codec_write(codec, pin_nid, 0,
					    AC_VERB_SET_PIN_WIDGET_CONTROL,
					    new_pinctl);
	} else if (hbr)
		return -EINVAL;

	return 0;
}

static int hdmi_setup_stream(struct hda_codec *codec, hda_nid_t cvt_nid,
			      hda_nid_t pin_nid, u32 stream_tag, int format)
{
	struct hdmi_spec *spec = codec->spec;
	unsigned int param;
	int err;

	err = spec->ops.pin_hbr_setup(codec, pin_nid, is_hbr_format(format));

	if (err) {
		codec_dbg(codec, "hdmi_setup_stream: HBR is not supported\n");
		return err;
	}

	if (is_haswell_plus(codec)) {

		/*
		 * on recent platforms IEC Coding Type is required for HBR
		 * support, read current Digital Converter settings and set
		 * ICT bitfield if needed.
		 */
		param = snd_hda_codec_read(codec, cvt_nid, 0,
					   AC_VERB_GET_DIGI_CONVERT_1, 0);

		param = (param >> 16) & ~(AC_DIG3_ICT);

		/* on recent platforms ICT mode is required for HBR support */
		if (is_hbr_format(format))
			param |= 0x1;

		snd_hda_codec_write(codec, cvt_nid, 0,
				    AC_VERB_SET_DIGI_CONVERT_3, param);
	}

	snd_hda_codec_setup_stream(codec, cvt_nid, stream_tag, 0, format);
	return 0;
}

/* Try to find an available converter
 * If pin_idx is less then zero, just try to find an available converter.
 * Otherwise, try to find an available converter and get the cvt mux index
 * of the pin.
 */
static int hdmi_choose_cvt(struct hda_codec *codec,
			   int pin_idx, int *cvt_id)
{
	struct hdmi_spec *spec = codec->spec;
	struct hdmi_spec_per_pin *per_pin;
	struct hdmi_spec_per_cvt *per_cvt = NULL;
	int cvt_idx, mux_idx = 0;

	/* pin_idx < 0 means no pin will be bound to the converter */
	if (pin_idx < 0)
		per_pin = NULL;
	else
		per_pin = get_pin(spec, pin_idx);

	/* Dynamically assign converter to stream */
	for (cvt_idx = 0; cvt_idx < spec->num_cvts; cvt_idx++) {
		per_cvt = get_cvt(spec, cvt_idx);

		/* Must not already be assigned */
		if (per_cvt->assigned)
			continue;
		if (per_pin == NULL)
			break;
		/* Must be in pin's mux's list of converters */
		for (mux_idx = 0; mux_idx < per_pin->num_mux_nids; mux_idx++)
			if (per_pin->mux_nids[mux_idx] == per_cvt->cvt_nid)
				break;
		/* Not in mux list */
		if (mux_idx == per_pin->num_mux_nids)
			continue;
		break;
	}

	/* No free converters */
	if (cvt_idx == spec->num_cvts)
		return -EBUSY;

	if (per_pin != NULL)
		per_pin->mux_idx = mux_idx;

	if (cvt_id)
		*cvt_id = cvt_idx;

	return 0;
}

/* Assure the pin select the right convetor */
static void intel_verify_pin_cvt_connect(struct hda_codec *codec,
			struct hdmi_spec_per_pin *per_pin)
{
	hda_nid_t pin_nid = per_pin->pin_nid;
	int mux_idx, curr;

	mux_idx = per_pin->mux_idx;
	curr = snd_hda_codec_read(codec, pin_nid, 0,
					  AC_VERB_GET_CONNECT_SEL, 0);
	if (curr != mux_idx)
		snd_hda_codec_write_cache(codec, pin_nid, 0,
					    AC_VERB_SET_CONNECT_SEL,
					    mux_idx);
}

/* get the mux index for the converter of the pins
 * converter's mux index is the same for all pins on Intel platform
 */
static int intel_cvt_id_to_mux_idx(struct hdmi_spec *spec,
			hda_nid_t cvt_nid)
{
	int i;

	for (i = 0; i < spec->num_cvts; i++)
		if (spec->cvt_nids[i] == cvt_nid)
			return i;
	return -EINVAL;
}

/* Intel HDMI workaround to fix audio routing issue:
 * For some Intel display codecs, pins share the same connection list.
 * So a conveter can be selected by multiple pins and playback on any of these
 * pins will generate sound on the external display, because audio flows from
 * the same converter to the display pipeline. Also muting one pin may make
 * other pins have no sound output.
 * So this function assures that an assigned converter for a pin is not selected
 * by any other pins.
 */
static void intel_not_share_assigned_cvt(struct hda_codec *codec,
					 hda_nid_t pin_nid,
					 int dev_id, int mux_idx)
{
	struct hdmi_spec *spec = codec->spec;
	hda_nid_t nid;
	int cvt_idx, curr;
	struct hdmi_spec_per_cvt *per_cvt;
	struct hdmi_spec_per_pin *per_pin;
	int pin_idx;

	/* configure the pins connections */
	for (pin_idx = 0; pin_idx < spec->num_pins; pin_idx++) {
		int dev_id_saved;
		int dev_num;

		per_pin = get_pin(spec, pin_idx);
		/*
		 * pin not connected to monitor
		 * no need to operate on it
		 */
		if (!per_pin->pcm)
			continue;

		if ((per_pin->pin_nid == pin_nid) &&
			(per_pin->dev_id == dev_id))
			continue;

		/*
		 * if per_pin->dev_id >= dev_num,
		 * snd_hda_get_dev_select() will fail,
		 * and the following operation is unpredictable.
		 * So skip this situation.
		 */
		dev_num = snd_hda_get_num_devices(codec, per_pin->pin_nid) + 1;
		if (per_pin->dev_id >= dev_num)
			continue;

		nid = per_pin->pin_nid;

		/*
		 * Calling this function should not impact
		 * on the device entry selection
		 * So let's save the dev id for each pin,
		 * and restore it when return
		 */
		dev_id_saved = snd_hda_get_dev_select(codec, nid);
		snd_hda_set_dev_select(codec, nid, per_pin->dev_id);
		curr = snd_hda_codec_read(codec, nid, 0,
					  AC_VERB_GET_CONNECT_SEL, 0);
		if (curr != mux_idx) {
			snd_hda_set_dev_select(codec, nid, dev_id_saved);
			continue;
		}


		/* choose an unassigned converter. The conveters in the
		 * connection list are in the same order as in the codec.
		 */
		for (cvt_idx = 0; cvt_idx < spec->num_cvts; cvt_idx++) {
			per_cvt = get_cvt(spec, cvt_idx);
			if (!per_cvt->assigned) {
				codec_dbg(codec,
					  "choose cvt %d for pin nid %d\n",
					cvt_idx, nid);
				snd_hda_codec_write_cache(codec, nid, 0,
					    AC_VERB_SET_CONNECT_SEL,
					    cvt_idx);
				break;
			}
		}
		snd_hda_set_dev_select(codec, nid, dev_id_saved);
	}
}

/* A wrapper of intel_not_share_asigned_cvt() */
static void intel_not_share_assigned_cvt_nid(struct hda_codec *codec,
			hda_nid_t pin_nid, int dev_id, hda_nid_t cvt_nid)
{
	int mux_idx;
	struct hdmi_spec *spec = codec->spec;

	/* On Intel platform, the mapping of converter nid to
	 * mux index of the pins are always the same.
	 * The pin nid may be 0, this means all pins will not
	 * share the converter.
	 */
	mux_idx = intel_cvt_id_to_mux_idx(spec, cvt_nid);
	if (mux_idx >= 0)
		intel_not_share_assigned_cvt(codec, pin_nid, dev_id, mux_idx);
}

/* skeleton caller of pin_cvt_fixup ops */
static void pin_cvt_fixup(struct hda_codec *codec,
			  struct hdmi_spec_per_pin *per_pin,
			  hda_nid_t cvt_nid)
{
	struct hdmi_spec *spec = codec->spec;

	if (spec->ops.pin_cvt_fixup)
		spec->ops.pin_cvt_fixup(codec, per_pin, cvt_nid);
}

/* called in hdmi_pcm_open when no pin is assigned to the PCM
 * in dyn_pcm_assign mode.
 */
static int hdmi_pcm_open_no_pin(struct hda_pcm_stream *hinfo,
			 struct hda_codec *codec,
			 struct snd_pcm_substream *substream)
{
	struct hdmi_spec *spec = codec->spec;
	struct snd_pcm_runtime *runtime = substream->runtime;
	int cvt_idx, pcm_idx;
	struct hdmi_spec_per_cvt *per_cvt = NULL;
	int err;

	pcm_idx = hinfo_to_pcm_index(codec, hinfo);
	if (pcm_idx < 0)
		return -EINVAL;

	err = hdmi_choose_cvt(codec, -1, &cvt_idx);
	if (err)
		return err;

	per_cvt = get_cvt(spec, cvt_idx);
	per_cvt->assigned = 1;
	hinfo->nid = per_cvt->cvt_nid;

	pin_cvt_fixup(codec, NULL, per_cvt->cvt_nid);

	set_bit(pcm_idx, &spec->pcm_in_use);
	/* todo: setup spdif ctls assign */

	/* Initially set the converter's capabilities */
	hinfo->channels_min = per_cvt->channels_min;
	hinfo->channels_max = per_cvt->channels_max;
	hinfo->rates = per_cvt->rates;
	hinfo->formats = per_cvt->formats;
	hinfo->maxbps = per_cvt->maxbps;

	/* Store the updated parameters */
	runtime->hw.channels_min = hinfo->channels_min;
	runtime->hw.channels_max = hinfo->channels_max;
	runtime->hw.formats = hinfo->formats;
	runtime->hw.rates = hinfo->rates;

	snd_pcm_hw_constraint_step(substream->runtime, 0,
				   SNDRV_PCM_HW_PARAM_CHANNELS, 2);
	return 0;
}

/*
 * HDA PCM callbacks
 */
static int hdmi_pcm_open(struct hda_pcm_stream *hinfo,
			 struct hda_codec *codec,
			 struct snd_pcm_substream *substream)
{
	struct hdmi_spec *spec = codec->spec;
	struct snd_pcm_runtime *runtime = substream->runtime;
	int pin_idx, cvt_idx, pcm_idx;
	struct hdmi_spec_per_pin *per_pin;
	struct hdmi_eld *eld;
	struct hdmi_spec_per_cvt *per_cvt = NULL;
	int err;

	/* Validate hinfo */
	pcm_idx = hinfo_to_pcm_index(codec, hinfo);
	if (pcm_idx < 0)
		return -EINVAL;

	mutex_lock(&spec->pcm_lock);
	pin_idx = hinfo_to_pin_index(codec, hinfo);
	if (!spec->dyn_pcm_assign) {
		if (snd_BUG_ON(pin_idx < 0)) {
			err = -EINVAL;
			goto unlock;
		}
	} else {
		/* no pin is assigned to the PCM
		 * PA need pcm open successfully when probe
		 */
		if (pin_idx < 0) {
			err = hdmi_pcm_open_no_pin(hinfo, codec, substream);
			goto unlock;
		}
	}

	err = hdmi_choose_cvt(codec, pin_idx, &cvt_idx);
	if (err < 0)
		goto unlock;

	per_cvt = get_cvt(spec, cvt_idx);
	/* Claim converter */
	per_cvt->assigned = 1;

	set_bit(pcm_idx, &spec->pcm_in_use);
	per_pin = get_pin(spec, pin_idx);
	per_pin->cvt_nid = per_cvt->cvt_nid;
	hinfo->nid = per_cvt->cvt_nid;

	snd_hda_set_dev_select(codec, per_pin->pin_nid, per_pin->dev_id);
	snd_hda_codec_write_cache(codec, per_pin->pin_nid, 0,
			    AC_VERB_SET_CONNECT_SEL,
			    per_pin->mux_idx);

	/* configure unused pins to choose other converters */
	pin_cvt_fixup(codec, per_pin, 0);

	snd_hda_spdif_ctls_assign(codec, pcm_idx, per_cvt->cvt_nid);

	/* Initially set the converter's capabilities */
	hinfo->channels_min = per_cvt->channels_min;
	hinfo->channels_max = per_cvt->channels_max;
	hinfo->rates = per_cvt->rates;
	hinfo->formats = per_cvt->formats;
	hinfo->maxbps = per_cvt->maxbps;

	eld = &per_pin->sink_eld;
	/* Restrict capabilities by ELD if this isn't disabled */
	if (!static_hdmi_pcm && eld->eld_valid) {
		snd_hdmi_eld_update_pcm_info(&eld->info, hinfo);
		if (hinfo->channels_min > hinfo->channels_max ||
		    !hinfo->rates || !hinfo->formats) {
			per_cvt->assigned = 0;
			hinfo->nid = 0;
			snd_hda_spdif_ctls_unassign(codec, pcm_idx);
			err = -ENODEV;
			goto unlock;
		}
	}

	/* Store the updated parameters */
	runtime->hw.channels_min = hinfo->channels_min;
	runtime->hw.channels_max = hinfo->channels_max;
	runtime->hw.formats = hinfo->formats;
	runtime->hw.rates = hinfo->rates;

	snd_pcm_hw_constraint_step(substream->runtime, 0,
				   SNDRV_PCM_HW_PARAM_CHANNELS, 2);
 unlock:
	mutex_unlock(&spec->pcm_lock);
	return err;
}

/*
 * HDA/HDMI auto parsing
 */
static int hdmi_read_pin_conn(struct hda_codec *codec, int pin_idx)
{
	struct hdmi_spec *spec = codec->spec;
	struct hdmi_spec_per_pin *per_pin = get_pin(spec, pin_idx);
	hda_nid_t pin_nid = per_pin->pin_nid;

	if (!(get_wcaps(codec, pin_nid) & AC_WCAP_CONN_LIST)) {
		codec_warn(codec,
			   "HDMI: pin %d wcaps %#x does not support connection list\n",
			   pin_nid, get_wcaps(codec, pin_nid));
		return -EINVAL;
	}

	/* all the device entries on the same pin have the same conn list */
	per_pin->num_mux_nids = snd_hda_get_connections(codec, pin_nid,
							per_pin->mux_nids,
							HDA_MAX_CONNECTIONS);

	return 0;
}

static int hdmi_find_pcm_slot(struct hdmi_spec *spec,
				struct hdmi_spec_per_pin *per_pin)
{
	int i;

	/* try the prefer PCM */
	if (!test_bit(per_pin->pin_nid_idx, &spec->pcm_bitmap))
		return per_pin->pin_nid_idx;

	/* have a second try; check the "reserved area" over num_pins */
	for (i = spec->num_nids; i < spec->pcm_used; i++) {
		if (!test_bit(i, &spec->pcm_bitmap))
			return i;
	}

	/* the last try; check the empty slots in pins */
	for (i = 0; i < spec->num_nids; i++) {
		if (!test_bit(i, &spec->pcm_bitmap))
			return i;
	}
	return -EBUSY;
}

static void hdmi_attach_hda_pcm(struct hdmi_spec *spec,
				struct hdmi_spec_per_pin *per_pin)
{
	int idx;

	/* pcm already be attached to the pin */
	if (per_pin->pcm)
		return;
	idx = hdmi_find_pcm_slot(spec, per_pin);
	if (idx == -EBUSY)
		return;
	per_pin->pcm_idx = idx;
	per_pin->pcm = get_hdmi_pcm(spec, idx);
	set_bit(idx, &spec->pcm_bitmap);
}

static void hdmi_detach_hda_pcm(struct hdmi_spec *spec,
				struct hdmi_spec_per_pin *per_pin)
{
	int idx;

	/* pcm already be detached from the pin */
	if (!per_pin->pcm)
		return;
	idx = per_pin->pcm_idx;
	per_pin->pcm_idx = -1;
	per_pin->pcm = NULL;
	if (idx >= 0 && idx < spec->pcm_used)
		clear_bit(idx, &spec->pcm_bitmap);
}

static int hdmi_get_pin_cvt_mux(struct hdmi_spec *spec,
		struct hdmi_spec_per_pin *per_pin, hda_nid_t cvt_nid)
{
	int mux_idx;

	for (mux_idx = 0; mux_idx < per_pin->num_mux_nids; mux_idx++)
		if (per_pin->mux_nids[mux_idx] == cvt_nid)
			break;
	return mux_idx;
}

static bool check_non_pcm_per_cvt(struct hda_codec *codec, hda_nid_t cvt_nid);

static void hdmi_pcm_setup_pin(struct hdmi_spec *spec,
			   struct hdmi_spec_per_pin *per_pin)
{
	struct hda_codec *codec = per_pin->codec;
	struct hda_pcm *pcm;
	struct hda_pcm_stream *hinfo;
	struct snd_pcm_substream *substream;
	int mux_idx;
	bool non_pcm;

	if (per_pin->pcm_idx >= 0 && per_pin->pcm_idx < spec->pcm_used)
		pcm = get_pcm_rec(spec, per_pin->pcm_idx);
	else
		return;
	if (!pcm->pcm)
		return;
	if (!test_bit(per_pin->pcm_idx, &spec->pcm_in_use))
		return;

	/* hdmi audio only uses playback and one substream */
	hinfo = pcm->stream;
	substream = pcm->pcm->streams[0].substream;

	per_pin->cvt_nid = hinfo->nid;

	mux_idx = hdmi_get_pin_cvt_mux(spec, per_pin, hinfo->nid);
	if (mux_idx < per_pin->num_mux_nids) {
		snd_hda_set_dev_select(codec, per_pin->pin_nid,
				   per_pin->dev_id);
		snd_hda_codec_write_cache(codec, per_pin->pin_nid, 0,
				AC_VERB_SET_CONNECT_SEL,
				mux_idx);
	}
	snd_hda_spdif_ctls_assign(codec, per_pin->pcm_idx, hinfo->nid);

	non_pcm = check_non_pcm_per_cvt(codec, hinfo->nid);
	if (substream->runtime)
		per_pin->channels = substream->runtime->channels;
	per_pin->setup = true;
	per_pin->mux_idx = mux_idx;

	hdmi_setup_audio_infoframe(codec, per_pin, non_pcm);
}

static void hdmi_pcm_reset_pin(struct hdmi_spec *spec,
			   struct hdmi_spec_per_pin *per_pin)
{
	if (per_pin->pcm_idx >= 0 && per_pin->pcm_idx < spec->pcm_used)
		snd_hda_spdif_ctls_unassign(per_pin->codec, per_pin->pcm_idx);

	per_pin->chmap_set = false;
	memset(per_pin->chmap, 0, sizeof(per_pin->chmap));

	per_pin->setup = false;
	per_pin->channels = 0;
}

/* update per_pin ELD from the given new ELD;
 * setup info frame and notification accordingly
 */
static void update_eld(struct hda_codec *codec,
		       struct hdmi_spec_per_pin *per_pin,
		       struct hdmi_eld *eld)
{
	struct hdmi_eld *pin_eld = &per_pin->sink_eld;
	struct hdmi_spec *spec = codec->spec;
	bool old_eld_valid = pin_eld->eld_valid;
	bool eld_changed;
	int pcm_idx = -1;

	/* for monitor disconnection, save pcm_idx firstly */
	pcm_idx = per_pin->pcm_idx;
	if (spec->dyn_pcm_assign) {
		if (eld->eld_valid) {
			hdmi_attach_hda_pcm(spec, per_pin);
			hdmi_pcm_setup_pin(spec, per_pin);
		} else {
			hdmi_pcm_reset_pin(spec, per_pin);
			hdmi_detach_hda_pcm(spec, per_pin);
		}
	}
	/* if pcm_idx == -1, it means this is in monitor connection event
	 * we can get the correct pcm_idx now.
	 */
	if (pcm_idx == -1)
		pcm_idx = per_pin->pcm_idx;

	if (eld->eld_valid)
		snd_hdmi_show_eld(codec, &eld->info);

	eld_changed = (pin_eld->eld_valid != eld->eld_valid);
	if (eld->eld_valid && pin_eld->eld_valid)
		if (pin_eld->eld_size != eld->eld_size ||
		    memcmp(pin_eld->eld_buffer, eld->eld_buffer,
			   eld->eld_size) != 0)
			eld_changed = true;

	pin_eld->monitor_present = eld->monitor_present;
	pin_eld->eld_valid = eld->eld_valid;
	pin_eld->eld_size = eld->eld_size;
	if (eld->eld_valid)
		memcpy(pin_eld->eld_buffer, eld->eld_buffer, eld->eld_size);
	pin_eld->info = eld->info;

	/*
	 * Re-setup pin and infoframe. This is needed e.g. when
	 * - sink is first plugged-in
	 * - transcoder can change during stream playback on Haswell
	 *   and this can make HW reset converter selection on a pin.
	 */
	if (eld->eld_valid && !old_eld_valid && per_pin->setup) {
		pin_cvt_fixup(codec, per_pin, 0);
		hdmi_setup_audio_infoframe(codec, per_pin, per_pin->non_pcm);
	}

	if (eld_changed && pcm_idx >= 0)
		snd_ctl_notify(codec->card,
			       SNDRV_CTL_EVENT_MASK_VALUE |
			       SNDRV_CTL_EVENT_MASK_INFO,
			       &get_hdmi_pcm(spec, pcm_idx)->eld_ctl->id);
}

/* update ELD and jack state via HD-audio verbs */
static bool hdmi_present_sense_via_verbs(struct hdmi_spec_per_pin *per_pin,
					 int repoll)
{
	struct hda_jack_tbl *jack;
	struct hda_codec *codec = per_pin->codec;
	struct hdmi_spec *spec = codec->spec;
	struct hdmi_eld *eld = &spec->temp_eld;
	hda_nid_t pin_nid = per_pin->pin_nid;
	/*
	 * Always execute a GetPinSense verb here, even when called from
	 * hdmi_intrinsic_event; for some NVIDIA HW, the unsolicited
	 * response's PD bit is not the real PD value, but indicates that
	 * the real PD value changed. An older version of the HD-audio
	 * specification worked this way. Hence, we just ignore the data in
	 * the unsolicited response to avoid custom WARs.
	 */
	int present;
	bool ret;
	bool do_repoll = false;

	present = snd_hda_pin_sense(codec, pin_nid);

	mutex_lock(&per_pin->lock);
	eld->monitor_present = !!(present & AC_PINSENSE_PRESENCE);
	if (eld->monitor_present)
		eld->eld_valid  = !!(present & AC_PINSENSE_ELDV);
	else
		eld->eld_valid = false;

	codec_dbg(codec,
		"HDMI status: Codec=%d Pin=%d Presence_Detect=%d ELD_Valid=%d\n",
		codec->addr, pin_nid, eld->monitor_present, eld->eld_valid);

	if (eld->eld_valid) {
		if (spec->ops.pin_get_eld(codec, pin_nid, eld->eld_buffer,
						     &eld->eld_size) < 0)
			eld->eld_valid = false;
		else {
			if (snd_hdmi_parse_eld(codec, &eld->info, eld->eld_buffer,
						    eld->eld_size) < 0)
				eld->eld_valid = false;
		}
		if (!eld->eld_valid && repoll)
			do_repoll = true;
	}

	if (do_repoll)
		schedule_delayed_work(&per_pin->work, msecs_to_jiffies(300));
	else
		update_eld(codec, per_pin, eld);

	ret = !repoll || !eld->monitor_present || eld->eld_valid;

	jack = snd_hda_jack_tbl_get(codec, pin_nid);
	if (jack) {
		jack->block_report = !ret;
		jack->pin_sense = (eld->monitor_present && eld->eld_valid) ?
			AC_PINSENSE_PRESENCE : 0;
	}
	mutex_unlock(&per_pin->lock);
	return ret;
}

static struct snd_jack *pin_idx_to_jack(struct hda_codec *codec,
				 struct hdmi_spec_per_pin *per_pin)
{
	struct hdmi_spec *spec = codec->spec;
	struct snd_jack *jack = NULL;
	struct hda_jack_tbl *jack_tbl;

	/* if !dyn_pcm_assign, get jack from hda_jack_tbl
	 * in !dyn_pcm_assign case, spec->pcm_rec[].jack is not
	 * NULL even after snd_hda_jack_tbl_clear() is called to
	 * free snd_jack. This may cause access invalid memory
	 * when calling snd_jack_report
	 */
	if (per_pin->pcm_idx >= 0 && spec->dyn_pcm_assign)
		jack = spec->pcm_rec[per_pin->pcm_idx].jack;
	else if (!spec->dyn_pcm_assign) {
		/*
		 * jack tbl doesn't support DP MST
		 * DP MST will use dyn_pcm_assign,
		 * so DP MST will never come here
		 */
		jack_tbl = snd_hda_jack_tbl_get(codec, per_pin->pin_nid);
		if (jack_tbl)
			jack = jack_tbl->jack;
	}
	return jack;
}

/* update ELD and jack state via audio component */
static void sync_eld_via_acomp(struct hda_codec *codec,
			       struct hdmi_spec_per_pin *per_pin)
{
	struct hdmi_spec *spec = codec->spec;
	struct hdmi_eld *eld = &spec->temp_eld;
	struct snd_jack *jack = NULL;
	int size;

	mutex_lock(&per_pin->lock);
	eld->monitor_present = false;
	size = snd_hdac_acomp_get_eld(&codec->core, per_pin->pin_nid,
				      per_pin->dev_id, &eld->monitor_present,
				      eld->eld_buffer, ELD_MAX_SIZE);
	if (size > 0) {
		size = min(size, ELD_MAX_SIZE);
		if (snd_hdmi_parse_eld(codec, &eld->info,
				       eld->eld_buffer, size) < 0)
			size = -EINVAL;
	}

	if (size > 0) {
		eld->eld_valid = true;
		eld->eld_size = size;
	} else {
		eld->eld_valid = false;
		eld->eld_size = 0;
	}

	/* pcm_idx >=0 before update_eld() means it is in monitor
	 * disconnected event. Jack must be fetched before update_eld()
	 */
	jack = pin_idx_to_jack(codec, per_pin);
	update_eld(codec, per_pin, eld);
	if (jack == NULL)
		jack = pin_idx_to_jack(codec, per_pin);
	if (jack == NULL)
		goto unlock;
	snd_jack_report(jack,
			eld->monitor_present ? SND_JACK_AVOUT : 0);
 unlock:
	mutex_unlock(&per_pin->lock);
}

static bool hdmi_present_sense(struct hdmi_spec_per_pin *per_pin, int repoll)
{
	struct hda_codec *codec = per_pin->codec;
	int ret;

	/* no temporary power up/down needed for component notifier */
	if (!codec_has_acomp(codec)) {
		ret = snd_hda_power_up_pm(codec);
		if (ret < 0 && pm_runtime_suspended(hda_codec_dev(codec))) {
			snd_hda_power_down_pm(codec);
			return false;
		}
	}

	if (codec_has_acomp(codec)) {
		sync_eld_via_acomp(codec, per_pin);
		ret = false; /* don't call snd_hda_jack_report_sync() */
	} else {
		ret = hdmi_present_sense_via_verbs(per_pin, repoll);
	}

	if (!codec_has_acomp(codec))
		snd_hda_power_down_pm(codec);

	return ret;
}

static void hdmi_repoll_eld(struct work_struct *work)
{
	struct hdmi_spec_per_pin *per_pin =
	container_of(to_delayed_work(work), struct hdmi_spec_per_pin, work);
	struct hda_codec *codec = per_pin->codec;
	struct hdmi_spec *spec = codec->spec;
	struct hda_jack_tbl *jack;

	jack = snd_hda_jack_tbl_get(codec, per_pin->pin_nid);
	if (jack)
		jack->jack_dirty = 1;

	if (per_pin->repoll_count++ > 6)
		per_pin->repoll_count = 0;

	mutex_lock(&spec->pcm_lock);
	if (hdmi_present_sense(per_pin, per_pin->repoll_count))
		snd_hda_jack_report_sync(per_pin->codec);
	mutex_unlock(&spec->pcm_lock);
}

static void intel_haswell_fixup_connect_list(struct hda_codec *codec,
					     hda_nid_t nid);

static int hdmi_add_pin(struct hda_codec *codec, hda_nid_t pin_nid)
{
	struct hdmi_spec *spec = codec->spec;
	unsigned int caps, config;
	int pin_idx;
	struct hdmi_spec_per_pin *per_pin;
	int err;
	int dev_num, i;

	caps = snd_hda_query_pin_caps(codec, pin_nid);
	if (!(caps & (AC_PINCAP_HDMI | AC_PINCAP_DP)))
		return 0;

	/*
	 * For DP MST audio, Configuration Default is the same for
	 * all device entries on the same pin
	 */
	config = snd_hda_codec_get_pincfg(codec, pin_nid);
	if (get_defcfg_connect(config) == AC_JACK_PORT_NONE)
		return 0;

	/*
	 * To simplify the implementation, malloc all
	 * the virtual pins in the initialization statically
	 */
	if (is_haswell_plus(codec)) {
		/*
		 * On Intel platforms, device entries number is
		 * changed dynamically. If there is a DP MST
		 * hub connected, the device entries number is 3.
		 * Otherwise, it is 1.
		 * Here we manually set dev_num to 3, so that
		 * we can initialize all the device entries when
		 * bootup statically.
		 */
		dev_num = 3;
		spec->dev_num = 3;
	} else if (spec->dyn_pcm_assign && codec->dp_mst) {
		dev_num = snd_hda_get_num_devices(codec, pin_nid) + 1;
		/*
		 * spec->dev_num is the maxinum number of device entries
		 * among all the pins
		 */
		spec->dev_num = (spec->dev_num > dev_num) ?
			spec->dev_num : dev_num;
	} else {
		/*
		 * If the platform doesn't support DP MST,
		 * manually set dev_num to 1. This means
		 * the pin has only one device entry.
		 */
		dev_num = 1;
		spec->dev_num = 1;
	}

	for (i = 0; i < dev_num; i++) {
		pin_idx = spec->num_pins;
		per_pin = snd_array_new(&spec->pins);

		if (!per_pin)
			return -ENOMEM;

		if (spec->dyn_pcm_assign) {
			per_pin->pcm = NULL;
			per_pin->pcm_idx = -1;
		} else {
			per_pin->pcm = get_hdmi_pcm(spec, pin_idx);
			per_pin->pcm_idx = pin_idx;
		}
		per_pin->pin_nid = pin_nid;
		per_pin->pin_nid_idx = spec->num_nids;
		per_pin->dev_id = i;
		per_pin->non_pcm = false;
		snd_hda_set_dev_select(codec, pin_nid, i);
		if (is_haswell_plus(codec))
			intel_haswell_fixup_connect_list(codec, pin_nid);
		err = hdmi_read_pin_conn(codec, pin_idx);
		if (err < 0)
			return err;
		spec->num_pins++;
	}
	spec->num_nids++;

	return 0;
}

static int hdmi_add_cvt(struct hda_codec *codec, hda_nid_t cvt_nid)
{
	struct hdmi_spec *spec = codec->spec;
	struct hdmi_spec_per_cvt *per_cvt;
	unsigned int chans;
	int err;

	chans = get_wcaps(codec, cvt_nid);
	chans = get_wcaps_channels(chans);

	per_cvt = snd_array_new(&spec->cvts);
	if (!per_cvt)
		return -ENOMEM;

	per_cvt->cvt_nid = cvt_nid;
	per_cvt->channels_min = 2;
	if (chans <= 16) {
		per_cvt->channels_max = chans;
		if (chans > spec->chmap.channels_max)
			spec->chmap.channels_max = chans;
	}

	err = snd_hda_query_supported_pcm(codec, cvt_nid,
					  &per_cvt->rates,
					  &per_cvt->formats,
					  &per_cvt->maxbps);
	if (err < 0)
		return err;

	if (spec->num_cvts < ARRAY_SIZE(spec->cvt_nids))
		spec->cvt_nids[spec->num_cvts] = cvt_nid;
	spec->num_cvts++;

	return 0;
}

static int hdmi_parse_codec(struct hda_codec *codec)
{
	hda_nid_t nid;
	int i, nodes;

	nodes = snd_hda_get_sub_nodes(codec, codec->core.afg, &nid);
	if (!nid || nodes < 0) {
		codec_warn(codec, "HDMI: failed to get afg sub nodes\n");
		return -EINVAL;
	}

	for (i = 0; i < nodes; i++, nid++) {
		unsigned int caps;
		unsigned int type;

		caps = get_wcaps(codec, nid);
		type = get_wcaps_type(caps);

		if (!(caps & AC_WCAP_DIGITAL))
			continue;

		switch (type) {
		case AC_WID_AUD_OUT:
			hdmi_add_cvt(codec, nid);
			break;
		case AC_WID_PIN:
			hdmi_add_pin(codec, nid);
			break;
		}
	}

	return 0;
}

/*
 */
static bool check_non_pcm_per_cvt(struct hda_codec *codec, hda_nid_t cvt_nid)
{
	struct hda_spdif_out *spdif;
	bool non_pcm;

	mutex_lock(&codec->spdif_mutex);
	spdif = snd_hda_spdif_out_of_nid(codec, cvt_nid);
	/* Add sanity check to pass klockwork check.
	 * This should never happen.
	 */
	if (WARN_ON(spdif == NULL))
		return true;
	non_pcm = !!(spdif->status & IEC958_AES0_NONAUDIO);
	mutex_unlock(&codec->spdif_mutex);
	return non_pcm;
}

/*
 * HDMI callbacks
 */

static int generic_hdmi_playback_pcm_prepare(struct hda_pcm_stream *hinfo,
					   struct hda_codec *codec,
					   unsigned int stream_tag,
					   unsigned int format,
					   struct snd_pcm_substream *substream)
{
	hda_nid_t cvt_nid = hinfo->nid;
	struct hdmi_spec *spec = codec->spec;
	int pin_idx;
	struct hdmi_spec_per_pin *per_pin;
	hda_nid_t pin_nid;
	struct snd_pcm_runtime *runtime = substream->runtime;
	bool non_pcm;
	int pinctl;
	int err = 0;

	mutex_lock(&spec->pcm_lock);
	pin_idx = hinfo_to_pin_index(codec, hinfo);
	if (spec->dyn_pcm_assign && pin_idx < 0) {
		/* when dyn_pcm_assign and pcm is not bound to a pin
		 * skip pin setup and return 0 to make audio playback
		 * be ongoing
		 */
		pin_cvt_fixup(codec, NULL, cvt_nid);
		snd_hda_codec_setup_stream(codec, cvt_nid,
					stream_tag, 0, format);
		goto unlock;
	}

	if (snd_BUG_ON(pin_idx < 0)) {
		err = -EINVAL;
		goto unlock;
	}
	per_pin = get_pin(spec, pin_idx);
	pin_nid = per_pin->pin_nid;

	/* Verify pin:cvt selections to avoid silent audio after S3.
	 * After S3, the audio driver restores pin:cvt selections
	 * but this can happen before gfx is ready and such selection
	 * is overlooked by HW. Thus multiple pins can share a same
	 * default convertor and mute control will affect each other,
	 * which can cause a resumed audio playback become silent
	 * after S3.
	 */
	pin_cvt_fixup(codec, per_pin, 0);

	/* Call sync_audio_rate to set the N/CTS/M manually if necessary */
	/* Todo: add DP1.2 MST audio support later */
	if (codec_has_acomp(codec))
		snd_hdac_sync_audio_rate(&codec->core, pin_nid, per_pin->dev_id,
					 runtime->rate);

	non_pcm = check_non_pcm_per_cvt(codec, cvt_nid);
	mutex_lock(&per_pin->lock);
	per_pin->channels = substream->runtime->channels;
	per_pin->setup = true;

	hdmi_setup_audio_infoframe(codec, per_pin, non_pcm);
	mutex_unlock(&per_pin->lock);
	if (spec->dyn_pin_out) {
		pinctl = snd_hda_codec_read(codec, pin_nid, 0,
					    AC_VERB_GET_PIN_WIDGET_CONTROL, 0);
		snd_hda_codec_write(codec, pin_nid, 0,
				    AC_VERB_SET_PIN_WIDGET_CONTROL,
				    pinctl | PIN_OUT);
	}

	/* snd_hda_set_dev_select() has been called before */
	err = spec->ops.setup_stream(codec, cvt_nid, pin_nid,
				 stream_tag, format);
 unlock:
	mutex_unlock(&spec->pcm_lock);
	return err;
}

static int generic_hdmi_playback_pcm_cleanup(struct hda_pcm_stream *hinfo,
					     struct hda_codec *codec,
					     struct snd_pcm_substream *substream)
{
	snd_hda_codec_cleanup_stream(codec, hinfo->nid);
	return 0;
}

static int hdmi_pcm_close(struct hda_pcm_stream *hinfo,
			  struct hda_codec *codec,
			  struct snd_pcm_substream *substream)
{
	struct hdmi_spec *spec = codec->spec;
	int cvt_idx, pin_idx, pcm_idx;
	struct hdmi_spec_per_cvt *per_cvt;
	struct hdmi_spec_per_pin *per_pin;
	int pinctl;
	int err = 0;

	if (hinfo->nid) {
		pcm_idx = hinfo_to_pcm_index(codec, hinfo);
		if (snd_BUG_ON(pcm_idx < 0))
			return -EINVAL;
		cvt_idx = cvt_nid_to_cvt_index(codec, hinfo->nid);
		if (snd_BUG_ON(cvt_idx < 0))
			return -EINVAL;
		per_cvt = get_cvt(spec, cvt_idx);

		snd_BUG_ON(!per_cvt->assigned);
		per_cvt->assigned = 0;
		hinfo->nid = 0;

		mutex_lock(&spec->pcm_lock);
		snd_hda_spdif_ctls_unassign(codec, pcm_idx);
		clear_bit(pcm_idx, &spec->pcm_in_use);
		pin_idx = hinfo_to_pin_index(codec, hinfo);
		if (spec->dyn_pcm_assign && pin_idx < 0)
			goto unlock;

		if (snd_BUG_ON(pin_idx < 0)) {
			err = -EINVAL;
			goto unlock;
		}
		per_pin = get_pin(spec, pin_idx);

		if (spec->dyn_pin_out) {
			pinctl = snd_hda_codec_read(codec, per_pin->pin_nid, 0,
					AC_VERB_GET_PIN_WIDGET_CONTROL, 0);
			snd_hda_codec_write(codec, per_pin->pin_nid, 0,
					    AC_VERB_SET_PIN_WIDGET_CONTROL,
					    pinctl & ~PIN_OUT);
		}

		mutex_lock(&per_pin->lock);
		per_pin->chmap_set = false;
		memset(per_pin->chmap, 0, sizeof(per_pin->chmap));

		per_pin->setup = false;
		per_pin->channels = 0;
		mutex_unlock(&per_pin->lock);
	unlock:
		mutex_unlock(&spec->pcm_lock);
	}

	return err;
}

static const struct hda_pcm_ops generic_ops = {
	.open = hdmi_pcm_open,
	.close = hdmi_pcm_close,
	.prepare = generic_hdmi_playback_pcm_prepare,
	.cleanup = generic_hdmi_playback_pcm_cleanup,
};

static int hdmi_get_spk_alloc(struct hdac_device *hdac, int pcm_idx)
{
	struct hda_codec *codec = container_of(hdac, struct hda_codec, core);
	struct hdmi_spec *spec = codec->spec;
	struct hdmi_spec_per_pin *per_pin = pcm_idx_to_pin(spec, pcm_idx);

	if (!per_pin)
		return 0;

	return per_pin->sink_eld.info.spk_alloc;
}

static void hdmi_get_chmap(struct hdac_device *hdac, int pcm_idx,
					unsigned char *chmap)
{
	struct hda_codec *codec = container_of(hdac, struct hda_codec, core);
	struct hdmi_spec *spec = codec->spec;
	struct hdmi_spec_per_pin *per_pin = pcm_idx_to_pin(spec, pcm_idx);

	/* chmap is already set to 0 in caller */
	if (!per_pin)
		return;

	memcpy(chmap, per_pin->chmap, ARRAY_SIZE(per_pin->chmap));
}

static void hdmi_set_chmap(struct hdac_device *hdac, int pcm_idx,
				unsigned char *chmap, int prepared)
{
	struct hda_codec *codec = container_of(hdac, struct hda_codec, core);
	struct hdmi_spec *spec = codec->spec;
	struct hdmi_spec_per_pin *per_pin = pcm_idx_to_pin(spec, pcm_idx);

	if (!per_pin)
		return;
	mutex_lock(&per_pin->lock);
	per_pin->chmap_set = true;
	memcpy(per_pin->chmap, chmap, ARRAY_SIZE(per_pin->chmap));
	if (prepared)
		hdmi_setup_audio_infoframe(codec, per_pin, per_pin->non_pcm);
	mutex_unlock(&per_pin->lock);
}

static bool is_hdmi_pcm_attached(struct hdac_device *hdac, int pcm_idx)
{
	struct hda_codec *codec = container_of(hdac, struct hda_codec, core);
	struct hdmi_spec *spec = codec->spec;
	struct hdmi_spec_per_pin *per_pin = pcm_idx_to_pin(spec, pcm_idx);

	return per_pin ? true:false;
}

static int generic_hdmi_build_pcms(struct hda_codec *codec)
{
	struct hdmi_spec *spec = codec->spec;
	int idx;

	/*
	 * for non-mst mode, pcm number is the same as before
	 * for DP MST mode, pcm number is (nid number + dev_num - 1)
	 *  dev_num is the device entry number in a pin
	 *
	 */
	for (idx = 0; idx < spec->num_nids + spec->dev_num - 1; idx++) {
		struct hda_pcm *info;
		struct hda_pcm_stream *pstr;

		info = snd_hda_codec_pcm_new(codec, "HDMI %d", idx);
		if (!info)
			return -ENOMEM;

		spec->pcm_rec[idx].pcm = info;
		spec->pcm_used++;
		info->pcm_type = HDA_PCM_TYPE_HDMI;
		info->own_chmap = true;

		pstr = &info->stream[SNDRV_PCM_STREAM_PLAYBACK];
		pstr->substreams = 1;
		pstr->ops = generic_ops;
		/* pcm number is less than 16 */
		if (spec->pcm_used >= 16)
			break;
		/* other pstr fields are set in open */
	}

	return 0;
}

static void free_hdmi_jack_priv(struct snd_jack *jack)
{
	struct hdmi_pcm *pcm = jack->private_data;

	pcm->jack = NULL;
}

static int add_hdmi_jack_kctl(struct hda_codec *codec,
			       struct hdmi_spec *spec,
			       int pcm_idx,
			       const char *name)
{
	struct snd_jack *jack;
	int err;

	err = snd_jack_new(codec->card, name, SND_JACK_AVOUT, &jack,
			   true, false);
	if (err < 0)
		return err;

	spec->pcm_rec[pcm_idx].jack = jack;
	jack->private_data = &spec->pcm_rec[pcm_idx];
	jack->private_free = free_hdmi_jack_priv;
	return 0;
}

static int generic_hdmi_build_jack(struct hda_codec *codec, int pcm_idx)
{
	char hdmi_str[32] = "HDMI/DP";
	struct hdmi_spec *spec = codec->spec;
	struct hdmi_spec_per_pin *per_pin;
	struct hda_jack_tbl *jack;
	int pcmdev = get_pcm_rec(spec, pcm_idx)->device;
	bool phantom_jack;
	int ret;

	if (pcmdev > 0)
		sprintf(hdmi_str + strlen(hdmi_str), ",pcm=%d", pcmdev);

	if (spec->dyn_pcm_assign)
		return add_hdmi_jack_kctl(codec, spec, pcm_idx, hdmi_str);

	/* for !dyn_pcm_assign, we still use hda_jack for compatibility */
	/* if !dyn_pcm_assign, it must be non-MST mode.
	 * This means pcms and pins are statically mapped.
	 * And pcm_idx is pin_idx.
	 */
	per_pin = get_pin(spec, pcm_idx);
	phantom_jack = !is_jack_detectable(codec, per_pin->pin_nid);
	if (phantom_jack)
		strncat(hdmi_str, " Phantom",
			sizeof(hdmi_str) - strlen(hdmi_str) - 1);
	ret = snd_hda_jack_add_kctl(codec, per_pin->pin_nid, hdmi_str,
				    phantom_jack);
	if (ret < 0)
		return ret;
	jack = snd_hda_jack_tbl_get(codec, per_pin->pin_nid);
	if (jack == NULL)
		return 0;
	/* assign jack->jack to pcm_rec[].jack to
	 * align with dyn_pcm_assign mode
	 */
	spec->pcm_rec[pcm_idx].jack = jack->jack;
	return 0;
}

static int generic_hdmi_build_controls(struct hda_codec *codec)
{
	struct hdmi_spec *spec = codec->spec;
	int dev, err;
	int pin_idx, pcm_idx;

	for (pcm_idx = 0; pcm_idx < spec->pcm_used; pcm_idx++) {
		if (!get_pcm_rec(spec, pcm_idx)->pcm) {
			/* no PCM: mark this for skipping permanently */
			set_bit(pcm_idx, &spec->pcm_bitmap);
			continue;
		}

		err = generic_hdmi_build_jack(codec, pcm_idx);
		if (err < 0)
			return err;

		/* create the spdif for each pcm
		 * pin will be bound when monitor is connected
		 */
		if (spec->dyn_pcm_assign)
			err = snd_hda_create_dig_out_ctls(codec,
					  0, spec->cvt_nids[0],
					  HDA_PCM_TYPE_HDMI);
		else {
			struct hdmi_spec_per_pin *per_pin =
				get_pin(spec, pcm_idx);
			err = snd_hda_create_dig_out_ctls(codec,
						  per_pin->pin_nid,
						  per_pin->mux_nids[0],
						  HDA_PCM_TYPE_HDMI);
		}
		if (err < 0)
			return err;
		snd_hda_spdif_ctls_unassign(codec, pcm_idx);

		dev = get_pcm_rec(spec, pcm_idx)->device;
		if (dev != SNDRV_PCM_INVALID_DEVICE) {
			/* add control for ELD Bytes */
			err = hdmi_create_eld_ctl(codec, pcm_idx, dev);
			if (err < 0)
				return err;
		}
	}

	for (pin_idx = 0; pin_idx < spec->num_pins; pin_idx++) {
		struct hdmi_spec_per_pin *per_pin = get_pin(spec, pin_idx);

		hdmi_present_sense(per_pin, 0);
	}

	/* add channel maps */
	for (pcm_idx = 0; pcm_idx < spec->pcm_used; pcm_idx++) {
		struct hda_pcm *pcm;

		pcm = get_pcm_rec(spec, pcm_idx);
		if (!pcm || !pcm->pcm)
			break;
		err = snd_hdac_add_chmap_ctls(pcm->pcm, pcm_idx, &spec->chmap);
		if (err < 0)
			return err;
	}

	return 0;
}

static int generic_hdmi_init_per_pins(struct hda_codec *codec)
{
	struct hdmi_spec *spec = codec->spec;
	int pin_idx;

	for (pin_idx = 0; pin_idx < spec->num_pins; pin_idx++) {
		struct hdmi_spec_per_pin *per_pin = get_pin(spec, pin_idx);

		per_pin->codec = codec;
		mutex_init(&per_pin->lock);
		INIT_DELAYED_WORK(&per_pin->work, hdmi_repoll_eld);
		eld_proc_new(per_pin, pin_idx);
	}
	return 0;
}

static int generic_hdmi_init(struct hda_codec *codec)
{
	struct hdmi_spec *spec = codec->spec;
	int pin_idx;

	for (pin_idx = 0; pin_idx < spec->num_pins; pin_idx++) {
		struct hdmi_spec_per_pin *per_pin = get_pin(spec, pin_idx);
		hda_nid_t pin_nid = per_pin->pin_nid;
		int dev_id = per_pin->dev_id;

		snd_hda_set_dev_select(codec, pin_nid, dev_id);
		hdmi_init_pin(codec, pin_nid);
		if (!codec_has_acomp(codec))
			snd_hda_jack_detect_enable_callback(codec, pin_nid,
				codec->jackpoll_interval > 0 ?
				jack_callback : NULL);
	}
	return 0;
}

static void hdmi_array_init(struct hdmi_spec *spec, int nums)
{
	snd_array_init(&spec->pins, sizeof(struct hdmi_spec_per_pin), nums);
	snd_array_init(&spec->cvts, sizeof(struct hdmi_spec_per_cvt), nums);
}

static void hdmi_array_free(struct hdmi_spec *spec)
{
	snd_array_free(&spec->pins);
	snd_array_free(&spec->cvts);
}

static void generic_spec_free(struct hda_codec *codec)
{
	struct hdmi_spec *spec = codec->spec;

	if (spec) {
		hdmi_array_free(spec);
		kfree(spec);
		codec->spec = NULL;
	}
	codec->dp_mst = false;
}

static void generic_hdmi_free(struct hda_codec *codec)
{
	struct hdmi_spec *spec = codec->spec;
	int pin_idx, pcm_idx;

	if (codec_has_acomp(codec)) {
		snd_hdac_acomp_register_notifier(&codec->bus->core, NULL);
		codec->relaxed_resume = 0;
	}

	for (pin_idx = 0; pin_idx < spec->num_pins; pin_idx++) {
		struct hdmi_spec_per_pin *per_pin = get_pin(spec, pin_idx);
		cancel_delayed_work_sync(&per_pin->work);
		eld_proc_free(per_pin);
	}

	for (pcm_idx = 0; pcm_idx < spec->pcm_used; pcm_idx++) {
		if (spec->pcm_rec[pcm_idx].jack == NULL)
			continue;
		if (spec->dyn_pcm_assign)
			snd_device_free(codec->card,
					spec->pcm_rec[pcm_idx].jack);
		else
			spec->pcm_rec[pcm_idx].jack = NULL;
	}

	generic_spec_free(codec);
}

#ifdef CONFIG_PM
static int generic_hdmi_resume(struct hda_codec *codec)
{
	struct hdmi_spec *spec = codec->spec;
	int pin_idx;

	codec->patch_ops.init(codec);
	regcache_sync(codec->core.regmap);

	for (pin_idx = 0; pin_idx < spec->num_pins; pin_idx++) {
		struct hdmi_spec_per_pin *per_pin = get_pin(spec, pin_idx);
		hdmi_present_sense(per_pin, 1);
	}
	return 0;
}
#endif

static const struct hda_codec_ops generic_hdmi_patch_ops = {
	.init			= generic_hdmi_init,
	.free			= generic_hdmi_free,
	.build_pcms		= generic_hdmi_build_pcms,
	.build_controls		= generic_hdmi_build_controls,
	.unsol_event		= hdmi_unsol_event,
#ifdef CONFIG_PM
	.resume			= generic_hdmi_resume,
#endif
};

static const struct hdmi_ops generic_standard_hdmi_ops = {
	.pin_get_eld				= snd_hdmi_get_eld,
	.pin_setup_infoframe			= hdmi_pin_setup_infoframe,
	.pin_hbr_setup				= hdmi_pin_hbr_setup,
	.setup_stream				= hdmi_setup_stream,
};

/* allocate codec->spec and assign/initialize generic parser ops */
static int alloc_generic_hdmi(struct hda_codec *codec)
{
	struct hdmi_spec *spec;

	spec = kzalloc(sizeof(*spec), GFP_KERNEL);
	if (!spec)
		return -ENOMEM;

	spec->ops = generic_standard_hdmi_ops;
	spec->dev_num = 1;	/* initialize to 1 */
	mutex_init(&spec->pcm_lock);
	snd_hdac_register_chmap_ops(&codec->core, &spec->chmap);

	spec->chmap.ops.get_chmap = hdmi_get_chmap;
	spec->chmap.ops.set_chmap = hdmi_set_chmap;
	spec->chmap.ops.is_pcm_attached = is_hdmi_pcm_attached;
	spec->chmap.ops.get_spk_alloc = hdmi_get_spk_alloc,

	codec->spec = spec;
	hdmi_array_init(spec, 4);

	codec->patch_ops = generic_hdmi_patch_ops;

	return 0;
}

/* generic HDMI parser */
static int patch_generic_hdmi(struct hda_codec *codec)
{
	int err;

	err = alloc_generic_hdmi(codec);
	if (err < 0)
		return err;

	err = hdmi_parse_codec(codec);
	if (err < 0) {
		generic_spec_free(codec);
		return err;
	}

	generic_hdmi_init_per_pins(codec);
	return 0;
}

/*
 * Intel codec parsers and helpers
 */

static void intel_haswell_fixup_connect_list(struct hda_codec *codec,
					     hda_nid_t nid)
{
	struct hdmi_spec *spec = codec->spec;
	hda_nid_t conns[4];
	int nconns;

	nconns = snd_hda_get_connections(codec, nid, conns, ARRAY_SIZE(conns));
	if (nconns == spec->num_cvts &&
	    !memcmp(conns, spec->cvt_nids, spec->num_cvts * sizeof(hda_nid_t)))
		return;

	/* override pins connection list */
	codec_dbg(codec, "hdmi: haswell: override pin connection 0x%x\n", nid);
	snd_hda_override_conn_list(codec, nid, spec->num_cvts, spec->cvt_nids);
}

<<<<<<< HEAD
#define INTEL_VENDOR_NID 0x08
#define INTEL_GLK_VENDOR_NID 0x0B
#define INTEL_GET_VENDOR_VERB 0xf81
#define INTEL_SET_VENDOR_VERB 0x781
#define INTEL_EN_DP12			0x02 /* enable DP 1.2 features */
#define INTEL_EN_ALL_PIN_CVTS	0x01 /* enable 2nd & 3rd pins and convertors */
=======
#define INTEL_GET_VENDOR_VERB	0xf81
#define INTEL_SET_VENDOR_VERB	0x781
#define INTEL_EN_DP12		0x02	/* enable DP 1.2 features */
#define INTEL_EN_ALL_PIN_CVTS	0x01	/* enable 2nd & 3rd pins and convertors */
>>>>>>> 407d19ab

static void intel_haswell_enable_all_pins(struct hda_codec *codec,
					  bool update_tree)
{
	unsigned int vendor_param;
	struct hdmi_spec *spec = codec->spec;

	vendor_param = snd_hda_codec_read(codec, spec->vendor_nid, 0,
				INTEL_GET_VENDOR_VERB, 0);
	if (vendor_param == -1 || vendor_param & INTEL_EN_ALL_PIN_CVTS)
		return;

	vendor_param |= INTEL_EN_ALL_PIN_CVTS;
	vendor_param = snd_hda_codec_read(codec, spec->vendor_nid, 0,
				INTEL_SET_VENDOR_VERB, vendor_param);
	if (vendor_param == -1)
		return;

	if (update_tree)
		snd_hda_codec_update_widgets(codec);
}

static void intel_haswell_fixup_enable_dp12(struct hda_codec *codec)
{
	unsigned int vendor_param;
	struct hdmi_spec *spec = codec->spec;

	vendor_param = snd_hda_codec_read(codec, spec->vendor_nid, 0,
				INTEL_GET_VENDOR_VERB, 0);
	if (vendor_param == -1 || vendor_param & INTEL_EN_DP12)
		return;

	/* enable DP1.2 mode */
	vendor_param |= INTEL_EN_DP12;
	snd_hdac_regmap_add_vendor_verb(&codec->core, INTEL_SET_VENDOR_VERB);
	snd_hda_codec_write_cache(codec, spec->vendor_nid, 0,
				INTEL_SET_VENDOR_VERB, vendor_param);
}

/* Haswell needs to re-issue the vendor-specific verbs before turning to D0.
 * Otherwise you may get severe h/w communication errors.
 */
static void haswell_set_power_state(struct hda_codec *codec, hda_nid_t fg,
				unsigned int power_state)
{
	if (power_state == AC_PWRST_D0) {
		intel_haswell_enable_all_pins(codec, false);
		intel_haswell_fixup_enable_dp12(codec);
	}

	snd_hda_codec_read(codec, fg, 0, AC_VERB_SET_POWER_STATE, power_state);
	snd_hda_codec_set_power_to_all(codec, fg, power_state);
}

/* There is a fixed mapping between audio pin node and display port.
 * on SNB, IVY, HSW, BSW, SKL, BXT, KBL:
 * Pin Widget 5 - PORT B (port = 1 in i915 driver)
 * Pin Widget 6 - PORT C (port = 2 in i915 driver)
 * Pin Widget 7 - PORT D (port = 3 in i915 driver)
 *
 * on VLV, ILK:
 * Pin Widget 4 - PORT B (port = 1 in i915 driver)
 * Pin Widget 5 - PORT C (port = 2 in i915 driver)
 * Pin Widget 6 - PORT D (port = 3 in i915 driver)
 */
static int intel_base_nid(struct hda_codec *codec)
{
	switch (codec->core.vendor_id) {
	case 0x80860054: /* ILK */
	case 0x80862804: /* ILK */
	case 0x80862882: /* VLV */
		return 4;
	default:
		return 5;
	}
}

static int intel_pin2port(void *audio_ptr, int pin_nid)
{
	int base_nid = intel_base_nid(audio_ptr);

	if (WARN_ON(pin_nid < base_nid || pin_nid >= base_nid + 3))
		return -1;
	return pin_nid - base_nid + 1; /* intel port is 1-based */
}

static int intel_port2pin(struct hda_codec *codec, int port)
{
	struct hdmi_spec *spec = codec->spec;

	if (!spec->port_num) {
		/* we assume only from port-B to port-D */
		if (port < 1 || port > 3)
			return 0;
		/* intel port is 1-based */
		return port + intel_base_nid(codec) - 1;
	}

	if (port < 1 || port > spec->port_num)
		return 0;
	return spec->port_map[port - 1];
}

static void intel_pin_eld_notify(void *audio_ptr, int port, int pipe)
{
	struct hda_codec *codec = audio_ptr;
	int pin_nid;
	int dev_id = pipe;

	pin_nid = intel_port2pin(codec, port);
	if (!pin_nid)
		return;
	/* skip notification during system suspend (but not in runtime PM);
	 * the state will be updated at resume
	 */
	if (snd_power_get_state(codec->card) != SNDRV_CTL_POWER_D0)
		return;
	/* ditto during suspend/resume process itself */
	if (snd_hdac_is_in_pm(&codec->core))
		return;

	snd_hdac_i915_set_bclk(&codec->bus->core);
	check_presence_and_report(codec, pin_nid, dev_id);
}

/* register i915 component pin_eld_notify callback */
static void register_i915_notifier(struct hda_codec *codec)
{
	struct hdmi_spec *spec = codec->spec;

	spec->use_acomp_notifier = true;
	spec->drm_audio_ops.audio_ptr = codec;
	/* intel_audio_codec_enable() or intel_audio_codec_disable()
	 * will call pin_eld_notify with using audio_ptr pointer
	 * We need make sure audio_ptr is really setup
	 */
	wmb();
	spec->drm_audio_ops.pin2port = intel_pin2port;
	spec->drm_audio_ops.pin_eld_notify = intel_pin_eld_notify;
	snd_hdac_acomp_register_notifier(&codec->bus->core,
					&spec->drm_audio_ops);
	/* no need for forcible resume for jack check thanks to notifier */
	codec->relaxed_resume = 1;
}

/* setup_stream ops override for HSW+ */
static int i915_hsw_setup_stream(struct hda_codec *codec, hda_nid_t cvt_nid,
				 hda_nid_t pin_nid, u32 stream_tag, int format)
{
	haswell_verify_D0(codec, cvt_nid, pin_nid);
	return hdmi_setup_stream(codec, cvt_nid, pin_nid, stream_tag, format);
}

/* pin_cvt_fixup ops override for HSW+ and VLV+ */
static void i915_pin_cvt_fixup(struct hda_codec *codec,
			       struct hdmi_spec_per_pin *per_pin,
			       hda_nid_t cvt_nid)
{
	if (per_pin) {
		snd_hda_set_dev_select(codec, per_pin->pin_nid,
			       per_pin->dev_id);
		intel_verify_pin_cvt_connect(codec, per_pin);
		intel_not_share_assigned_cvt(codec, per_pin->pin_nid,
				     per_pin->dev_id, per_pin->mux_idx);
	} else {
		intel_not_share_assigned_cvt_nid(codec, 0, 0, cvt_nid);
	}
}

/* precondition and allocation for Intel codecs */
static int alloc_intel_hdmi(struct hda_codec *codec)
{
	/* requires i915 binding */
	if (!codec->bus->core.audio_component) {
		codec_info(codec, "No i915 binding for Intel HDMI/DP codec\n");
		/* set probe_id here to prevent generic fallback binding */
		codec->probe_id = HDA_CODEC_ID_SKIP_PROBE;
		return -ENODEV;
	}

	return alloc_generic_hdmi(codec);
}

/* parse and post-process for Intel codecs */
static int parse_intel_hdmi(struct hda_codec *codec)
{
	int err;

	err = hdmi_parse_codec(codec);
	if (err < 0) {
		generic_spec_free(codec);
		return err;
	}

	generic_hdmi_init_per_pins(codec);
	register_i915_notifier(codec);
	return 0;
}

/* Intel Haswell and onwards; audio component with eld notifier */
static int intel_hsw_common_init(struct hda_codec *codec, hda_nid_t vendor_nid)
{
	struct hdmi_spec *spec;
	int err;

	err = alloc_intel_hdmi(codec);
	if (err < 0)
		return err;
	spec = codec->spec;
	codec->dp_mst = true;
	spec->dyn_pcm_assign = true;
	spec->vendor_nid = vendor_nid;

	intel_haswell_enable_all_pins(codec, true);
	intel_haswell_fixup_enable_dp12(codec);

	/* For Haswell/Broadwell, the controller is also in the power well and
	 * can cover the codec power request, and so need not set this flag.
	 */
	if (!is_haswell(codec) && !is_broadwell(codec))
		codec->core.link_power_control = 1;

	codec->patch_ops.set_power_state = haswell_set_power_state;
	codec->depop_delay = 0;
	codec->auto_runtime_pm = 1;

	spec->ops.setup_stream = i915_hsw_setup_stream;
	spec->ops.pin_cvt_fixup = i915_pin_cvt_fixup;

	return parse_intel_hdmi(codec);
}

static int patch_i915_hsw_hdmi(struct hda_codec *codec)
{
	return intel_hsw_common_init(codec, INTEL_VENDOR_NID);
}

static int patch_i915_glk_hdmi(struct hda_codec *codec)
{
	return intel_hsw_common_init(codec, INTEL_GLK_VENDOR_NID);
}

/* Intel Baytrail and Braswell; with eld notifier */
static int patch_i915_byt_hdmi(struct hda_codec *codec)
{
	struct hdmi_spec *spec;
	int err;

	err = alloc_intel_hdmi(codec);
	if (err < 0)
		return err;
	spec = codec->spec;

	/* For Valleyview/Cherryview, only the display codec is in the display
	 * power well and can use link_power ops to request/release the power.
	 */
	codec->core.link_power_control = 1;

	codec->depop_delay = 0;
	codec->auto_runtime_pm = 1;

	spec->ops.pin_cvt_fixup = i915_pin_cvt_fixup;

	return parse_intel_hdmi(codec);
}

/* Intel IronLake, SandyBridge and IvyBridge; with eld notifier */
static int patch_i915_cpt_hdmi(struct hda_codec *codec)
{
	int err;

	err = alloc_intel_hdmi(codec);
	if (err < 0)
		return err;
	return parse_intel_hdmi(codec);
}

/*
 * Shared non-generic implementations
 */

static int simple_playback_build_pcms(struct hda_codec *codec)
{
	struct hdmi_spec *spec = codec->spec;
	struct hda_pcm *info;
	unsigned int chans;
	struct hda_pcm_stream *pstr;
	struct hdmi_spec_per_cvt *per_cvt;

	per_cvt = get_cvt(spec, 0);
	chans = get_wcaps(codec, per_cvt->cvt_nid);
	chans = get_wcaps_channels(chans);

	info = snd_hda_codec_pcm_new(codec, "HDMI 0");
	if (!info)
		return -ENOMEM;
	spec->pcm_rec[0].pcm = info;
	info->pcm_type = HDA_PCM_TYPE_HDMI;
	pstr = &info->stream[SNDRV_PCM_STREAM_PLAYBACK];
	*pstr = spec->pcm_playback;
	pstr->nid = per_cvt->cvt_nid;
	if (pstr->channels_max <= 2 && chans && chans <= 16)
		pstr->channels_max = chans;

	return 0;
}

/* unsolicited event for jack sensing */
static void simple_hdmi_unsol_event(struct hda_codec *codec,
				    unsigned int res)
{
	snd_hda_jack_set_dirty_all(codec);
	snd_hda_jack_report_sync(codec);
}

/* generic_hdmi_build_jack can be used for simple_hdmi, too,
 * as long as spec->pins[] is set correctly
 */
#define simple_hdmi_build_jack	generic_hdmi_build_jack

static int simple_playback_build_controls(struct hda_codec *codec)
{
	struct hdmi_spec *spec = codec->spec;
	struct hdmi_spec_per_cvt *per_cvt;
	int err;

	per_cvt = get_cvt(spec, 0);
	err = snd_hda_create_dig_out_ctls(codec, per_cvt->cvt_nid,
					  per_cvt->cvt_nid,
					  HDA_PCM_TYPE_HDMI);
	if (err < 0)
		return err;
	return simple_hdmi_build_jack(codec, 0);
}

static int simple_playback_init(struct hda_codec *codec)
{
	struct hdmi_spec *spec = codec->spec;
	struct hdmi_spec_per_pin *per_pin = get_pin(spec, 0);
	hda_nid_t pin = per_pin->pin_nid;

	snd_hda_codec_write(codec, pin, 0,
			    AC_VERB_SET_PIN_WIDGET_CONTROL, PIN_OUT);
	/* some codecs require to unmute the pin */
	if (get_wcaps(codec, pin) & AC_WCAP_OUT_AMP)
		snd_hda_codec_write(codec, pin, 0, AC_VERB_SET_AMP_GAIN_MUTE,
				    AMP_OUT_UNMUTE);
	snd_hda_jack_detect_enable(codec, pin);
	return 0;
}

static void simple_playback_free(struct hda_codec *codec)
{
	struct hdmi_spec *spec = codec->spec;

	hdmi_array_free(spec);
	kfree(spec);
}

/*
 * Nvidia specific implementations
 */

#define Nv_VERB_SET_Channel_Allocation          0xF79
#define Nv_VERB_SET_Info_Frame_Checksum         0xF7A
#define Nv_VERB_SET_Audio_Protection_On         0xF98
#define Nv_VERB_SET_Audio_Protection_Off        0xF99

#define nvhdmi_master_con_nid_7x	0x04
#define nvhdmi_master_pin_nid_7x	0x05

static const hda_nid_t nvhdmi_con_nids_7x[4] = {
	/*front, rear, clfe, rear_surr */
	0x6, 0x8, 0xa, 0xc,
};

static const struct hda_verb nvhdmi_basic_init_7x_2ch[] = {
	/* set audio protect on */
	{ 0x1, Nv_VERB_SET_Audio_Protection_On, 0x1},
	/* enable digital output on pin widget */
	{ 0x5, AC_VERB_SET_PIN_WIDGET_CONTROL, PIN_OUT | 0x5 },
	{} /* terminator */
};

static const struct hda_verb nvhdmi_basic_init_7x_8ch[] = {
	/* set audio protect on */
	{ 0x1, Nv_VERB_SET_Audio_Protection_On, 0x1},
	/* enable digital output on pin widget */
	{ 0x5, AC_VERB_SET_PIN_WIDGET_CONTROL, PIN_OUT | 0x5 },
	{ 0x7, AC_VERB_SET_PIN_WIDGET_CONTROL, PIN_OUT | 0x5 },
	{ 0x9, AC_VERB_SET_PIN_WIDGET_CONTROL, PIN_OUT | 0x5 },
	{ 0xb, AC_VERB_SET_PIN_WIDGET_CONTROL, PIN_OUT | 0x5 },
	{ 0xd, AC_VERB_SET_PIN_WIDGET_CONTROL, PIN_OUT | 0x5 },
	{} /* terminator */
};

#ifdef LIMITED_RATE_FMT_SUPPORT
/* support only the safe format and rate */
#define SUPPORTED_RATES		SNDRV_PCM_RATE_48000
#define SUPPORTED_MAXBPS	16
#define SUPPORTED_FORMATS	SNDRV_PCM_FMTBIT_S16_LE
#else
/* support all rates and formats */
#define SUPPORTED_RATES \
	(SNDRV_PCM_RATE_32000 | SNDRV_PCM_RATE_44100 | SNDRV_PCM_RATE_48000 |\
	SNDRV_PCM_RATE_88200 | SNDRV_PCM_RATE_96000 | SNDRV_PCM_RATE_176400 |\
	 SNDRV_PCM_RATE_192000)
#define SUPPORTED_MAXBPS	24
#define SUPPORTED_FORMATS \
	(SNDRV_PCM_FMTBIT_S16_LE | SNDRV_PCM_FMTBIT_S32_LE)
#endif

static int nvhdmi_7x_init_2ch(struct hda_codec *codec)
{
	snd_hda_sequence_write(codec, nvhdmi_basic_init_7x_2ch);
	return 0;
}

static int nvhdmi_7x_init_8ch(struct hda_codec *codec)
{
	snd_hda_sequence_write(codec, nvhdmi_basic_init_7x_8ch);
	return 0;
}

static const unsigned int channels_2_6_8[] = {
	2, 6, 8
};

static const unsigned int channels_2_8[] = {
	2, 8
};

static const struct snd_pcm_hw_constraint_list hw_constraints_2_6_8_channels = {
	.count = ARRAY_SIZE(channels_2_6_8),
	.list = channels_2_6_8,
	.mask = 0,
};

static const struct snd_pcm_hw_constraint_list hw_constraints_2_8_channels = {
	.count = ARRAY_SIZE(channels_2_8),
	.list = channels_2_8,
	.mask = 0,
};

static int simple_playback_pcm_open(struct hda_pcm_stream *hinfo,
				    struct hda_codec *codec,
				    struct snd_pcm_substream *substream)
{
	struct hdmi_spec *spec = codec->spec;
	const struct snd_pcm_hw_constraint_list *hw_constraints_channels = NULL;

	switch (codec->preset->vendor_id) {
	case 0x10de0002:
	case 0x10de0003:
	case 0x10de0005:
	case 0x10de0006:
		hw_constraints_channels = &hw_constraints_2_8_channels;
		break;
	case 0x10de0007:
		hw_constraints_channels = &hw_constraints_2_6_8_channels;
		break;
	default:
		break;
	}

	if (hw_constraints_channels != NULL) {
		snd_pcm_hw_constraint_list(substream->runtime, 0,
				SNDRV_PCM_HW_PARAM_CHANNELS,
				hw_constraints_channels);
	} else {
		snd_pcm_hw_constraint_step(substream->runtime, 0,
					   SNDRV_PCM_HW_PARAM_CHANNELS, 2);
	}

	return snd_hda_multi_out_dig_open(codec, &spec->multiout);
}

static int simple_playback_pcm_close(struct hda_pcm_stream *hinfo,
				     struct hda_codec *codec,
				     struct snd_pcm_substream *substream)
{
	struct hdmi_spec *spec = codec->spec;
	return snd_hda_multi_out_dig_close(codec, &spec->multiout);
}

static int simple_playback_pcm_prepare(struct hda_pcm_stream *hinfo,
				       struct hda_codec *codec,
				       unsigned int stream_tag,
				       unsigned int format,
				       struct snd_pcm_substream *substream)
{
	struct hdmi_spec *spec = codec->spec;
	return snd_hda_multi_out_dig_prepare(codec, &spec->multiout,
					     stream_tag, format, substream);
}

static const struct hda_pcm_stream simple_pcm_playback = {
	.substreams = 1,
	.channels_min = 2,
	.channels_max = 2,
	.ops = {
		.open = simple_playback_pcm_open,
		.close = simple_playback_pcm_close,
		.prepare = simple_playback_pcm_prepare
	},
};

static const struct hda_codec_ops simple_hdmi_patch_ops = {
	.build_controls = simple_playback_build_controls,
	.build_pcms = simple_playback_build_pcms,
	.init = simple_playback_init,
	.free = simple_playback_free,
	.unsol_event = simple_hdmi_unsol_event,
};

static int patch_simple_hdmi(struct hda_codec *codec,
			     hda_nid_t cvt_nid, hda_nid_t pin_nid)
{
	struct hdmi_spec *spec;
	struct hdmi_spec_per_cvt *per_cvt;
	struct hdmi_spec_per_pin *per_pin;

	spec = kzalloc(sizeof(*spec), GFP_KERNEL);
	if (!spec)
		return -ENOMEM;

	codec->spec = spec;
	hdmi_array_init(spec, 1);

	spec->multiout.num_dacs = 0;  /* no analog */
	spec->multiout.max_channels = 2;
	spec->multiout.dig_out_nid = cvt_nid;
	spec->num_cvts = 1;
	spec->num_pins = 1;
	per_pin = snd_array_new(&spec->pins);
	per_cvt = snd_array_new(&spec->cvts);
	if (!per_pin || !per_cvt) {
		simple_playback_free(codec);
		return -ENOMEM;
	}
	per_cvt->cvt_nid = cvt_nid;
	per_pin->pin_nid = pin_nid;
	spec->pcm_playback = simple_pcm_playback;

	codec->patch_ops = simple_hdmi_patch_ops;

	return 0;
}

static void nvhdmi_8ch_7x_set_info_frame_parameters(struct hda_codec *codec,
						    int channels)
{
	unsigned int chanmask;
	int chan = channels ? (channels - 1) : 1;

	switch (channels) {
	default:
	case 0:
	case 2:
		chanmask = 0x00;
		break;
	case 4:
		chanmask = 0x08;
		break;
	case 6:
		chanmask = 0x0b;
		break;
	case 8:
		chanmask = 0x13;
		break;
	}

	/* Set the audio infoframe channel allocation and checksum fields.  The
	 * channel count is computed implicitly by the hardware. */
	snd_hda_codec_write(codec, 0x1, 0,
			Nv_VERB_SET_Channel_Allocation, chanmask);

	snd_hda_codec_write(codec, 0x1, 0,
			Nv_VERB_SET_Info_Frame_Checksum,
			(0x71 - chan - chanmask));
}

static int nvhdmi_8ch_7x_pcm_close(struct hda_pcm_stream *hinfo,
				   struct hda_codec *codec,
				   struct snd_pcm_substream *substream)
{
	struct hdmi_spec *spec = codec->spec;
	int i;

	snd_hda_codec_write(codec, nvhdmi_master_con_nid_7x,
			0, AC_VERB_SET_CHANNEL_STREAMID, 0);
	for (i = 0; i < 4; i++) {
		/* set the stream id */
		snd_hda_codec_write(codec, nvhdmi_con_nids_7x[i], 0,
				AC_VERB_SET_CHANNEL_STREAMID, 0);
		/* set the stream format */
		snd_hda_codec_write(codec, nvhdmi_con_nids_7x[i], 0,
				AC_VERB_SET_STREAM_FORMAT, 0);
	}

	/* The audio hardware sends a channel count of 0x7 (8ch) when all the
	 * streams are disabled. */
	nvhdmi_8ch_7x_set_info_frame_parameters(codec, 8);

	return snd_hda_multi_out_dig_close(codec, &spec->multiout);
}

static int nvhdmi_8ch_7x_pcm_prepare(struct hda_pcm_stream *hinfo,
				     struct hda_codec *codec,
				     unsigned int stream_tag,
				     unsigned int format,
				     struct snd_pcm_substream *substream)
{
	int chs;
	unsigned int dataDCC2, channel_id;
	int i;
	struct hdmi_spec *spec = codec->spec;
	struct hda_spdif_out *spdif;
	struct hdmi_spec_per_cvt *per_cvt;

	mutex_lock(&codec->spdif_mutex);
	per_cvt = get_cvt(spec, 0);
	spdif = snd_hda_spdif_out_of_nid(codec, per_cvt->cvt_nid);

	chs = substream->runtime->channels;

	dataDCC2 = 0x2;

	/* turn off SPDIF once; otherwise the IEC958 bits won't be updated */
	if (codec->spdif_status_reset && (spdif->ctls & AC_DIG1_ENABLE))
		snd_hda_codec_write(codec,
				nvhdmi_master_con_nid_7x,
				0,
				AC_VERB_SET_DIGI_CONVERT_1,
				spdif->ctls & ~AC_DIG1_ENABLE & 0xff);

	/* set the stream id */
	snd_hda_codec_write(codec, nvhdmi_master_con_nid_7x, 0,
			AC_VERB_SET_CHANNEL_STREAMID, (stream_tag << 4) | 0x0);

	/* set the stream format */
	snd_hda_codec_write(codec, nvhdmi_master_con_nid_7x, 0,
			AC_VERB_SET_STREAM_FORMAT, format);

	/* turn on again (if needed) */
	/* enable and set the channel status audio/data flag */
	if (codec->spdif_status_reset && (spdif->ctls & AC_DIG1_ENABLE)) {
		snd_hda_codec_write(codec,
				nvhdmi_master_con_nid_7x,
				0,
				AC_VERB_SET_DIGI_CONVERT_1,
				spdif->ctls & 0xff);
		snd_hda_codec_write(codec,
				nvhdmi_master_con_nid_7x,
				0,
				AC_VERB_SET_DIGI_CONVERT_2, dataDCC2);
	}

	for (i = 0; i < 4; i++) {
		if (chs == 2)
			channel_id = 0;
		else
			channel_id = i * 2;

		/* turn off SPDIF once;
		 *otherwise the IEC958 bits won't be updated
		 */
		if (codec->spdif_status_reset &&
		(spdif->ctls & AC_DIG1_ENABLE))
			snd_hda_codec_write(codec,
				nvhdmi_con_nids_7x[i],
				0,
				AC_VERB_SET_DIGI_CONVERT_1,
				spdif->ctls & ~AC_DIG1_ENABLE & 0xff);
		/* set the stream id */
		snd_hda_codec_write(codec,
				nvhdmi_con_nids_7x[i],
				0,
				AC_VERB_SET_CHANNEL_STREAMID,
				(stream_tag << 4) | channel_id);
		/* set the stream format */
		snd_hda_codec_write(codec,
				nvhdmi_con_nids_7x[i],
				0,
				AC_VERB_SET_STREAM_FORMAT,
				format);
		/* turn on again (if needed) */
		/* enable and set the channel status audio/data flag */
		if (codec->spdif_status_reset &&
		(spdif->ctls & AC_DIG1_ENABLE)) {
			snd_hda_codec_write(codec,
					nvhdmi_con_nids_7x[i],
					0,
					AC_VERB_SET_DIGI_CONVERT_1,
					spdif->ctls & 0xff);
			snd_hda_codec_write(codec,
					nvhdmi_con_nids_7x[i],
					0,
					AC_VERB_SET_DIGI_CONVERT_2, dataDCC2);
		}
	}

	nvhdmi_8ch_7x_set_info_frame_parameters(codec, chs);

	mutex_unlock(&codec->spdif_mutex);
	return 0;
}

static const struct hda_pcm_stream nvhdmi_pcm_playback_8ch_7x = {
	.substreams = 1,
	.channels_min = 2,
	.channels_max = 8,
	.nid = nvhdmi_master_con_nid_7x,
	.rates = SUPPORTED_RATES,
	.maxbps = SUPPORTED_MAXBPS,
	.formats = SUPPORTED_FORMATS,
	.ops = {
		.open = simple_playback_pcm_open,
		.close = nvhdmi_8ch_7x_pcm_close,
		.prepare = nvhdmi_8ch_7x_pcm_prepare
	},
};

static int patch_nvhdmi_2ch(struct hda_codec *codec)
{
	struct hdmi_spec *spec;
	int err = patch_simple_hdmi(codec, nvhdmi_master_con_nid_7x,
				    nvhdmi_master_pin_nid_7x);
	if (err < 0)
		return err;

	codec->patch_ops.init = nvhdmi_7x_init_2ch;
	/* override the PCM rates, etc, as the codec doesn't give full list */
	spec = codec->spec;
	spec->pcm_playback.rates = SUPPORTED_RATES;
	spec->pcm_playback.maxbps = SUPPORTED_MAXBPS;
	spec->pcm_playback.formats = SUPPORTED_FORMATS;
	return 0;
}

static int nvhdmi_7x_8ch_build_pcms(struct hda_codec *codec)
{
	struct hdmi_spec *spec = codec->spec;
	int err = simple_playback_build_pcms(codec);
	if (!err) {
		struct hda_pcm *info = get_pcm_rec(spec, 0);
		info->own_chmap = true;
	}
	return err;
}

static int nvhdmi_7x_8ch_build_controls(struct hda_codec *codec)
{
	struct hdmi_spec *spec = codec->spec;
	struct hda_pcm *info;
	struct snd_pcm_chmap *chmap;
	int err;

	err = simple_playback_build_controls(codec);
	if (err < 0)
		return err;

	/* add channel maps */
	info = get_pcm_rec(spec, 0);
	err = snd_pcm_add_chmap_ctls(info->pcm,
				     SNDRV_PCM_STREAM_PLAYBACK,
				     snd_pcm_alt_chmaps, 8, 0, &chmap);
	if (err < 0)
		return err;
	switch (codec->preset->vendor_id) {
	case 0x10de0002:
	case 0x10de0003:
	case 0x10de0005:
	case 0x10de0006:
		chmap->channel_mask = (1U << 2) | (1U << 8);
		break;
	case 0x10de0007:
		chmap->channel_mask = (1U << 2) | (1U << 6) | (1U << 8);
	}
	return 0;
}

static int patch_nvhdmi_8ch_7x(struct hda_codec *codec)
{
	struct hdmi_spec *spec;
	int err = patch_nvhdmi_2ch(codec);
	if (err < 0)
		return err;
	spec = codec->spec;
	spec->multiout.max_channels = 8;
	spec->pcm_playback = nvhdmi_pcm_playback_8ch_7x;
	codec->patch_ops.init = nvhdmi_7x_init_8ch;
	codec->patch_ops.build_pcms = nvhdmi_7x_8ch_build_pcms;
	codec->patch_ops.build_controls = nvhdmi_7x_8ch_build_controls;

	/* Initialize the audio infoframe channel mask and checksum to something
	 * valid */
	nvhdmi_8ch_7x_set_info_frame_parameters(codec, 8);

	return 0;
}

/*
 * NVIDIA codecs ignore ASP mapping for 2ch - confirmed on:
 * - 0x10de0015
 * - 0x10de0040
 */
static int nvhdmi_chmap_cea_alloc_validate_get_type(struct hdac_chmap *chmap,
		struct hdac_cea_channel_speaker_allocation *cap, int channels)
{
	if (cap->ca_index == 0x00 && channels == 2)
		return SNDRV_CTL_TLVT_CHMAP_FIXED;

	/* If the speaker allocation matches the channel count, it is OK. */
	if (cap->channels != channels)
		return -1;

	/* all channels are remappable freely */
	return SNDRV_CTL_TLVT_CHMAP_VAR;
}

static int nvhdmi_chmap_validate(struct hdac_chmap *chmap,
		int ca, int chs, unsigned char *map)
{
	if (ca == 0x00 && (map[0] != SNDRV_CHMAP_FL || map[1] != SNDRV_CHMAP_FR))
		return -EINVAL;

	return 0;
}

static int patch_nvhdmi(struct hda_codec *codec)
{
	struct hdmi_spec *spec;
	int err;

	err = patch_generic_hdmi(codec);
	if (err)
		return err;

	spec = codec->spec;
	spec->dyn_pin_out = true;

	spec->chmap.ops.chmap_cea_alloc_validate_get_type =
		nvhdmi_chmap_cea_alloc_validate_get_type;
	spec->chmap.ops.chmap_validate = nvhdmi_chmap_validate;

	return 0;
}

/*
 * The HDA codec on NVIDIA Tegra contains two scratch registers that are
 * accessed using vendor-defined verbs. These registers can be used for
 * interoperability between the HDA and HDMI drivers.
 */

/* Audio Function Group node */
#define NVIDIA_AFG_NID 0x01

/*
 * The SCRATCH0 register is used to notify the HDMI codec of changes in audio
 * format. On Tegra, bit 31 is used as a trigger that causes an interrupt to
 * be raised in the HDMI codec. The remainder of the bits is arbitrary. This
 * implementation stores the HDA format (see AC_FMT_*) in bits [15:0] and an
 * additional bit (at position 30) to signal the validity of the format.
 *
 * | 31      | 30    | 29  16 | 15   0 |
 * +---------+-------+--------+--------+
 * | TRIGGER | VALID | UNUSED | FORMAT |
 * +-----------------------------------|
 *
 * Note that for the trigger bit to take effect it needs to change value
 * (i.e. it needs to be toggled).
 */
#define NVIDIA_GET_SCRATCH0		0xfa6
#define NVIDIA_SET_SCRATCH0_BYTE0	0xfa7
#define NVIDIA_SET_SCRATCH0_BYTE1	0xfa8
#define NVIDIA_SET_SCRATCH0_BYTE2	0xfa9
#define NVIDIA_SET_SCRATCH0_BYTE3	0xfaa
#define NVIDIA_SCRATCH_TRIGGER (1 << 7)
#define NVIDIA_SCRATCH_VALID   (1 << 6)

#define NVIDIA_GET_SCRATCH1		0xfab
#define NVIDIA_SET_SCRATCH1_BYTE0	0xfac
#define NVIDIA_SET_SCRATCH1_BYTE1	0xfad
#define NVIDIA_SET_SCRATCH1_BYTE2	0xfae
#define NVIDIA_SET_SCRATCH1_BYTE3	0xfaf

/*
 * The format parameter is the HDA audio format (see AC_FMT_*). If set to 0,
 * the format is invalidated so that the HDMI codec can be disabled.
 */
static void tegra_hdmi_set_format(struct hda_codec *codec, unsigned int format)
{
	unsigned int value;

	/* bits [31:30] contain the trigger and valid bits */
	value = snd_hda_codec_read(codec, NVIDIA_AFG_NID, 0,
				   NVIDIA_GET_SCRATCH0, 0);
	value = (value >> 24) & 0xff;

	/* bits [15:0] are used to store the HDA format */
	snd_hda_codec_write(codec, NVIDIA_AFG_NID, 0,
			    NVIDIA_SET_SCRATCH0_BYTE0,
			    (format >> 0) & 0xff);
	snd_hda_codec_write(codec, NVIDIA_AFG_NID, 0,
			    NVIDIA_SET_SCRATCH0_BYTE1,
			    (format >> 8) & 0xff);

	/* bits [16:24] are unused */
	snd_hda_codec_write(codec, NVIDIA_AFG_NID, 0,
			    NVIDIA_SET_SCRATCH0_BYTE2, 0);

	/*
	 * Bit 30 signals that the data is valid and hence that HDMI audio can
	 * be enabled.
	 */
	if (format == 0)
		value &= ~NVIDIA_SCRATCH_VALID;
	else
		value |= NVIDIA_SCRATCH_VALID;

	/*
	 * Whenever the trigger bit is toggled, an interrupt is raised in the
	 * HDMI codec. The HDMI driver will use that as trigger to update its
	 * configuration.
	 */
	value ^= NVIDIA_SCRATCH_TRIGGER;

	snd_hda_codec_write(codec, NVIDIA_AFG_NID, 0,
			    NVIDIA_SET_SCRATCH0_BYTE3, value);
}

static int tegra_hdmi_pcm_prepare(struct hda_pcm_stream *hinfo,
				  struct hda_codec *codec,
				  unsigned int stream_tag,
				  unsigned int format,
				  struct snd_pcm_substream *substream)
{
	int err;

	err = generic_hdmi_playback_pcm_prepare(hinfo, codec, stream_tag,
						format, substream);
	if (err < 0)
		return err;

	/* notify the HDMI codec of the format change */
	tegra_hdmi_set_format(codec, format);

	return 0;
}

static int tegra_hdmi_pcm_cleanup(struct hda_pcm_stream *hinfo,
				  struct hda_codec *codec,
				  struct snd_pcm_substream *substream)
{
	/* invalidate the format in the HDMI codec */
	tegra_hdmi_set_format(codec, 0);

	return generic_hdmi_playback_pcm_cleanup(hinfo, codec, substream);
}

static struct hda_pcm *hda_find_pcm_by_type(struct hda_codec *codec, int type)
{
	struct hdmi_spec *spec = codec->spec;
	unsigned int i;

	for (i = 0; i < spec->num_pins; i++) {
		struct hda_pcm *pcm = get_pcm_rec(spec, i);

		if (pcm->pcm_type == type)
			return pcm;
	}

	return NULL;
}

static int tegra_hdmi_build_pcms(struct hda_codec *codec)
{
	struct hda_pcm_stream *stream;
	struct hda_pcm *pcm;
	int err;

	err = generic_hdmi_build_pcms(codec);
	if (err < 0)
		return err;

	pcm = hda_find_pcm_by_type(codec, HDA_PCM_TYPE_HDMI);
	if (!pcm)
		return -ENODEV;

	/*
	 * Override ->prepare() and ->cleanup() operations to notify the HDMI
	 * codec about format changes.
	 */
	stream = &pcm->stream[SNDRV_PCM_STREAM_PLAYBACK];
	stream->ops.prepare = tegra_hdmi_pcm_prepare;
	stream->ops.cleanup = tegra_hdmi_pcm_cleanup;

	return 0;
}

static int patch_tegra_hdmi(struct hda_codec *codec)
{
	int err;

	err = patch_generic_hdmi(codec);
	if (err)
		return err;

	codec->patch_ops.build_pcms = tegra_hdmi_build_pcms;

	return 0;
}

/*
 * ATI/AMD-specific implementations
 */

#define is_amdhdmi_rev3_or_later(codec) \
	((codec)->core.vendor_id == 0x1002aa01 && \
	 ((codec)->core.revision_id & 0xff00) >= 0x0300)
#define has_amd_full_remap_support(codec) is_amdhdmi_rev3_or_later(codec)

/* ATI/AMD specific HDA pin verbs, see the AMD HDA Verbs specification */
#define ATI_VERB_SET_CHANNEL_ALLOCATION	0x771
#define ATI_VERB_SET_DOWNMIX_INFO	0x772
#define ATI_VERB_SET_MULTICHANNEL_01	0x777
#define ATI_VERB_SET_MULTICHANNEL_23	0x778
#define ATI_VERB_SET_MULTICHANNEL_45	0x779
#define ATI_VERB_SET_MULTICHANNEL_67	0x77a
#define ATI_VERB_SET_HBR_CONTROL	0x77c
#define ATI_VERB_SET_MULTICHANNEL_1	0x785
#define ATI_VERB_SET_MULTICHANNEL_3	0x786
#define ATI_VERB_SET_MULTICHANNEL_5	0x787
#define ATI_VERB_SET_MULTICHANNEL_7	0x788
#define ATI_VERB_SET_MULTICHANNEL_MODE	0x789
#define ATI_VERB_GET_CHANNEL_ALLOCATION	0xf71
#define ATI_VERB_GET_DOWNMIX_INFO	0xf72
#define ATI_VERB_GET_MULTICHANNEL_01	0xf77
#define ATI_VERB_GET_MULTICHANNEL_23	0xf78
#define ATI_VERB_GET_MULTICHANNEL_45	0xf79
#define ATI_VERB_GET_MULTICHANNEL_67	0xf7a
#define ATI_VERB_GET_HBR_CONTROL	0xf7c
#define ATI_VERB_GET_MULTICHANNEL_1	0xf85
#define ATI_VERB_GET_MULTICHANNEL_3	0xf86
#define ATI_VERB_GET_MULTICHANNEL_5	0xf87
#define ATI_VERB_GET_MULTICHANNEL_7	0xf88
#define ATI_VERB_GET_MULTICHANNEL_MODE	0xf89

/* AMD specific HDA cvt verbs */
#define ATI_VERB_SET_RAMP_RATE		0x770
#define ATI_VERB_GET_RAMP_RATE		0xf70

#define ATI_OUT_ENABLE 0x1

#define ATI_MULTICHANNEL_MODE_PAIRED	0
#define ATI_MULTICHANNEL_MODE_SINGLE	1

#define ATI_HBR_CAPABLE 0x01
#define ATI_HBR_ENABLE 0x10

static int atihdmi_pin_get_eld(struct hda_codec *codec, hda_nid_t nid,
			   unsigned char *buf, int *eld_size)
{
	/* call hda_eld.c ATI/AMD-specific function */
	return snd_hdmi_get_eld_ati(codec, nid, buf, eld_size,
				    is_amdhdmi_rev3_or_later(codec));
}

static void atihdmi_pin_setup_infoframe(struct hda_codec *codec, hda_nid_t pin_nid, int ca,
					int active_channels, int conn_type)
{
	snd_hda_codec_write(codec, pin_nid, 0, ATI_VERB_SET_CHANNEL_ALLOCATION, ca);
}

static int atihdmi_paired_swap_fc_lfe(int pos)
{
	/*
	 * ATI/AMD have automatic FC/LFE swap built-in
	 * when in pairwise mapping mode.
	 */

	switch (pos) {
		/* see channel_allocations[].speakers[] */
		case 2: return 3;
		case 3: return 2;
		default: break;
	}

	return pos;
}

static int atihdmi_paired_chmap_validate(struct hdac_chmap *chmap,
			int ca, int chs, unsigned char *map)
{
	struct hdac_cea_channel_speaker_allocation *cap;
	int i, j;

	/* check that only channel pairs need to be remapped on old pre-rev3 ATI/AMD */

	cap = snd_hdac_get_ch_alloc_from_ca(ca);
	for (i = 0; i < chs; ++i) {
		int mask = snd_hdac_chmap_to_spk_mask(map[i]);
		bool ok = false;
		bool companion_ok = false;

		if (!mask)
			continue;

		for (j = 0 + i % 2; j < 8; j += 2) {
			int chan_idx = 7 - atihdmi_paired_swap_fc_lfe(j);
			if (cap->speakers[chan_idx] == mask) {
				/* channel is in a supported position */
				ok = true;

				if (i % 2 == 0 && i + 1 < chs) {
					/* even channel, check the odd companion */
					int comp_chan_idx = 7 - atihdmi_paired_swap_fc_lfe(j + 1);
					int comp_mask_req = snd_hdac_chmap_to_spk_mask(map[i+1]);
					int comp_mask_act = cap->speakers[comp_chan_idx];

					if (comp_mask_req == comp_mask_act)
						companion_ok = true;
					else
						return -EINVAL;
				}
				break;
			}
		}

		if (!ok)
			return -EINVAL;

		if (companion_ok)
			i++; /* companion channel already checked */
	}

	return 0;
}

static int atihdmi_pin_set_slot_channel(struct hdac_device *hdac,
		hda_nid_t pin_nid, int hdmi_slot, int stream_channel)
{
	struct hda_codec *codec = container_of(hdac, struct hda_codec, core);
	int verb;
	int ati_channel_setup = 0;

	if (hdmi_slot > 7)
		return -EINVAL;

	if (!has_amd_full_remap_support(codec)) {
		hdmi_slot = atihdmi_paired_swap_fc_lfe(hdmi_slot);

		/* In case this is an odd slot but without stream channel, do not
		 * disable the slot since the corresponding even slot could have a
		 * channel. In case neither have a channel, the slot pair will be
		 * disabled when this function is called for the even slot. */
		if (hdmi_slot % 2 != 0 && stream_channel == 0xf)
			return 0;

		hdmi_slot -= hdmi_slot % 2;

		if (stream_channel != 0xf)
			stream_channel -= stream_channel % 2;
	}

	verb = ATI_VERB_SET_MULTICHANNEL_01 + hdmi_slot/2 + (hdmi_slot % 2) * 0x00e;

	/* ati_channel_setup format: [7..4] = stream_channel_id, [1] = mute, [0] = enable */

	if (stream_channel != 0xf)
		ati_channel_setup = (stream_channel << 4) | ATI_OUT_ENABLE;

	return snd_hda_codec_write(codec, pin_nid, 0, verb, ati_channel_setup);
}

static int atihdmi_pin_get_slot_channel(struct hdac_device *hdac,
				hda_nid_t pin_nid, int asp_slot)
{
	struct hda_codec *codec = container_of(hdac, struct hda_codec, core);
	bool was_odd = false;
	int ati_asp_slot = asp_slot;
	int verb;
	int ati_channel_setup;

	if (asp_slot > 7)
		return -EINVAL;

	if (!has_amd_full_remap_support(codec)) {
		ati_asp_slot = atihdmi_paired_swap_fc_lfe(asp_slot);
		if (ati_asp_slot % 2 != 0) {
			ati_asp_slot -= 1;
			was_odd = true;
		}
	}

	verb = ATI_VERB_GET_MULTICHANNEL_01 + ati_asp_slot/2 + (ati_asp_slot % 2) * 0x00e;

	ati_channel_setup = snd_hda_codec_read(codec, pin_nid, 0, verb, 0);

	if (!(ati_channel_setup & ATI_OUT_ENABLE))
		return 0xf;

	return ((ati_channel_setup & 0xf0) >> 4) + !!was_odd;
}

static int atihdmi_paired_chmap_cea_alloc_validate_get_type(
		struct hdac_chmap *chmap,
		struct hdac_cea_channel_speaker_allocation *cap,
		int channels)
{
	int c;

	/*
	 * Pre-rev3 ATI/AMD codecs operate in a paired channel mode, so
	 * we need to take that into account (a single channel may take 2
	 * channel slots if we need to carry a silent channel next to it).
	 * On Rev3+ AMD codecs this function is not used.
	 */
	int chanpairs = 0;

	/* We only produce even-numbered channel count TLVs */
	if ((channels % 2) != 0)
		return -1;

	for (c = 0; c < 7; c += 2) {
		if (cap->speakers[c] || cap->speakers[c+1])
			chanpairs++;
	}

	if (chanpairs * 2 != channels)
		return -1;

	return SNDRV_CTL_TLVT_CHMAP_PAIRED;
}

static void atihdmi_paired_cea_alloc_to_tlv_chmap(struct hdac_chmap *hchmap,
		struct hdac_cea_channel_speaker_allocation *cap,
		unsigned int *chmap, int channels)
{
	/* produce paired maps for pre-rev3 ATI/AMD codecs */
	int count = 0;
	int c;

	for (c = 7; c >= 0; c--) {
		int chan = 7 - atihdmi_paired_swap_fc_lfe(7 - c);
		int spk = cap->speakers[chan];
		if (!spk) {
			/* add N/A channel if the companion channel is occupied */
			if (cap->speakers[chan + (chan % 2 ? -1 : 1)])
				chmap[count++] = SNDRV_CHMAP_NA;

			continue;
		}

		chmap[count++] = snd_hdac_spk_to_chmap(spk);
	}

	WARN_ON(count != channels);
}

static int atihdmi_pin_hbr_setup(struct hda_codec *codec, hda_nid_t pin_nid,
				 bool hbr)
{
	int hbr_ctl, hbr_ctl_new;

	hbr_ctl = snd_hda_codec_read(codec, pin_nid, 0, ATI_VERB_GET_HBR_CONTROL, 0);
	if (hbr_ctl >= 0 && (hbr_ctl & ATI_HBR_CAPABLE)) {
		if (hbr)
			hbr_ctl_new = hbr_ctl | ATI_HBR_ENABLE;
		else
			hbr_ctl_new = hbr_ctl & ~ATI_HBR_ENABLE;

		codec_dbg(codec,
			  "atihdmi_pin_hbr_setup: NID=0x%x, %shbr-ctl=0x%x\n",
				pin_nid,
				hbr_ctl == hbr_ctl_new ? "" : "new-",
				hbr_ctl_new);

		if (hbr_ctl != hbr_ctl_new)
			snd_hda_codec_write(codec, pin_nid, 0,
						ATI_VERB_SET_HBR_CONTROL,
						hbr_ctl_new);

	} else if (hbr)
		return -EINVAL;

	return 0;
}

static int atihdmi_setup_stream(struct hda_codec *codec, hda_nid_t cvt_nid,
				hda_nid_t pin_nid, u32 stream_tag, int format)
{

	if (is_amdhdmi_rev3_or_later(codec)) {
		int ramp_rate = 180; /* default as per AMD spec */
		/* disable ramp-up/down for non-pcm as per AMD spec */
		if (format & AC_FMT_TYPE_NON_PCM)
			ramp_rate = 0;

		snd_hda_codec_write(codec, cvt_nid, 0, ATI_VERB_SET_RAMP_RATE, ramp_rate);
	}

	return hdmi_setup_stream(codec, cvt_nid, pin_nid, stream_tag, format);
}


static int atihdmi_init(struct hda_codec *codec)
{
	struct hdmi_spec *spec = codec->spec;
	int pin_idx, err;

	err = generic_hdmi_init(codec);

	if (err)
		return err;

	for (pin_idx = 0; pin_idx < spec->num_pins; pin_idx++) {
		struct hdmi_spec_per_pin *per_pin = get_pin(spec, pin_idx);

		/* make sure downmix information in infoframe is zero */
		snd_hda_codec_write(codec, per_pin->pin_nid, 0, ATI_VERB_SET_DOWNMIX_INFO, 0);

		/* enable channel-wise remap mode if supported */
		if (has_amd_full_remap_support(codec))
			snd_hda_codec_write(codec, per_pin->pin_nid, 0,
					    ATI_VERB_SET_MULTICHANNEL_MODE,
					    ATI_MULTICHANNEL_MODE_SINGLE);
	}

	return 0;
}

static int patch_atihdmi(struct hda_codec *codec)
{
	struct hdmi_spec *spec;
	struct hdmi_spec_per_cvt *per_cvt;
	int err, cvt_idx;

	err = patch_generic_hdmi(codec);

	if (err)
		return err;

	codec->patch_ops.init = atihdmi_init;

	spec = codec->spec;

	spec->ops.pin_get_eld = atihdmi_pin_get_eld;
	spec->ops.pin_setup_infoframe = atihdmi_pin_setup_infoframe;
	spec->ops.pin_hbr_setup = atihdmi_pin_hbr_setup;
	spec->ops.setup_stream = atihdmi_setup_stream;

	spec->chmap.ops.pin_get_slot_channel = atihdmi_pin_get_slot_channel;
	spec->chmap.ops.pin_set_slot_channel = atihdmi_pin_set_slot_channel;

	if (!has_amd_full_remap_support(codec)) {
		/* override to ATI/AMD-specific versions with pairwise mapping */
		spec->chmap.ops.chmap_cea_alloc_validate_get_type =
			atihdmi_paired_chmap_cea_alloc_validate_get_type;
		spec->chmap.ops.cea_alloc_to_tlv_chmap =
				atihdmi_paired_cea_alloc_to_tlv_chmap;
		spec->chmap.ops.chmap_validate = atihdmi_paired_chmap_validate;
	}

	/* ATI/AMD converters do not advertise all of their capabilities */
	for (cvt_idx = 0; cvt_idx < spec->num_cvts; cvt_idx++) {
		per_cvt = get_cvt(spec, cvt_idx);
		per_cvt->channels_max = max(per_cvt->channels_max, 8u);
		per_cvt->rates |= SUPPORTED_RATES;
		per_cvt->formats |= SUPPORTED_FORMATS;
		per_cvt->maxbps = max(per_cvt->maxbps, 24u);
	}

	spec->chmap.channels_max = max(spec->chmap.channels_max, 8u);

	/* AMD GPUs have neither EPSS nor CLKSTOP bits, hence preventing
	 * the link-down as is.  Tell the core to allow it.
	 */
	codec->link_down_at_suspend = 1;

	return 0;
}

/* VIA HDMI Implementation */
#define VIAHDMI_CVT_NID	0x02	/* audio converter1 */
#define VIAHDMI_PIN_NID	0x03	/* HDMI output pin1 */

static int patch_via_hdmi(struct hda_codec *codec)
{
	return patch_simple_hdmi(codec, VIAHDMI_CVT_NID, VIAHDMI_PIN_NID);
}

/*
 * patch entries
 */
static const struct hda_device_id snd_hda_id_hdmi[] = {
HDA_CODEC_ENTRY(0x1002793c, "RS600 HDMI",	patch_atihdmi),
HDA_CODEC_ENTRY(0x10027919, "RS600 HDMI",	patch_atihdmi),
HDA_CODEC_ENTRY(0x1002791a, "RS690/780 HDMI",	patch_atihdmi),
HDA_CODEC_ENTRY(0x1002aa01, "R6xx HDMI",	patch_atihdmi),
HDA_CODEC_ENTRY(0x10951390, "SiI1390 HDMI",	patch_generic_hdmi),
HDA_CODEC_ENTRY(0x10951392, "SiI1392 HDMI",	patch_generic_hdmi),
HDA_CODEC_ENTRY(0x17e80047, "Chrontel HDMI",	patch_generic_hdmi),
HDA_CODEC_ENTRY(0x10de0001, "MCP73 HDMI",	patch_nvhdmi_2ch),
HDA_CODEC_ENTRY(0x10de0002, "MCP77/78 HDMI",	patch_nvhdmi_8ch_7x),
HDA_CODEC_ENTRY(0x10de0003, "MCP77/78 HDMI",	patch_nvhdmi_8ch_7x),
HDA_CODEC_ENTRY(0x10de0004, "GPU 04 HDMI",	patch_nvhdmi_8ch_7x),
HDA_CODEC_ENTRY(0x10de0005, "MCP77/78 HDMI",	patch_nvhdmi_8ch_7x),
HDA_CODEC_ENTRY(0x10de0006, "MCP77/78 HDMI",	patch_nvhdmi_8ch_7x),
HDA_CODEC_ENTRY(0x10de0007, "MCP79/7A HDMI",	patch_nvhdmi_8ch_7x),
HDA_CODEC_ENTRY(0x10de0008, "GPU 08 HDMI/DP",	patch_nvhdmi),
HDA_CODEC_ENTRY(0x10de0009, "GPU 09 HDMI/DP",	patch_nvhdmi),
HDA_CODEC_ENTRY(0x10de000a, "GPU 0a HDMI/DP",	patch_nvhdmi),
HDA_CODEC_ENTRY(0x10de000b, "GPU 0b HDMI/DP",	patch_nvhdmi),
HDA_CODEC_ENTRY(0x10de000c, "MCP89 HDMI",	patch_nvhdmi),
HDA_CODEC_ENTRY(0x10de000d, "GPU 0d HDMI/DP",	patch_nvhdmi),
HDA_CODEC_ENTRY(0x10de0010, "GPU 10 HDMI/DP",	patch_nvhdmi),
HDA_CODEC_ENTRY(0x10de0011, "GPU 11 HDMI/DP",	patch_nvhdmi),
HDA_CODEC_ENTRY(0x10de0012, "GPU 12 HDMI/DP",	patch_nvhdmi),
HDA_CODEC_ENTRY(0x10de0013, "GPU 13 HDMI/DP",	patch_nvhdmi),
HDA_CODEC_ENTRY(0x10de0014, "GPU 14 HDMI/DP",	patch_nvhdmi),
HDA_CODEC_ENTRY(0x10de0015, "GPU 15 HDMI/DP",	patch_nvhdmi),
HDA_CODEC_ENTRY(0x10de0016, "GPU 16 HDMI/DP",	patch_nvhdmi),
/* 17 is known to be absent */
HDA_CODEC_ENTRY(0x10de0018, "GPU 18 HDMI/DP",	patch_nvhdmi),
HDA_CODEC_ENTRY(0x10de0019, "GPU 19 HDMI/DP",	patch_nvhdmi),
HDA_CODEC_ENTRY(0x10de001a, "GPU 1a HDMI/DP",	patch_nvhdmi),
HDA_CODEC_ENTRY(0x10de001b, "GPU 1b HDMI/DP",	patch_nvhdmi),
HDA_CODEC_ENTRY(0x10de001c, "GPU 1c HDMI/DP",	patch_nvhdmi),
HDA_CODEC_ENTRY(0x10de0020, "Tegra30 HDMI",	patch_tegra_hdmi),
HDA_CODEC_ENTRY(0x10de0022, "Tegra114 HDMI",	patch_tegra_hdmi),
HDA_CODEC_ENTRY(0x10de0028, "Tegra124 HDMI",	patch_tegra_hdmi),
HDA_CODEC_ENTRY(0x10de0029, "Tegra210 HDMI/DP",	patch_tegra_hdmi),
HDA_CODEC_ENTRY(0x10de0040, "GPU 40 HDMI/DP",	patch_nvhdmi),
HDA_CODEC_ENTRY(0x10de0041, "GPU 41 HDMI/DP",	patch_nvhdmi),
HDA_CODEC_ENTRY(0x10de0042, "GPU 42 HDMI/DP",	patch_nvhdmi),
HDA_CODEC_ENTRY(0x10de0043, "GPU 43 HDMI/DP",	patch_nvhdmi),
HDA_CODEC_ENTRY(0x10de0044, "GPU 44 HDMI/DP",	patch_nvhdmi),
HDA_CODEC_ENTRY(0x10de0045, "GPU 45 HDMI/DP",	patch_nvhdmi),
HDA_CODEC_ENTRY(0x10de0050, "GPU 50 HDMI/DP",	patch_nvhdmi),
HDA_CODEC_ENTRY(0x10de0051, "GPU 51 HDMI/DP",	patch_nvhdmi),
HDA_CODEC_ENTRY(0x10de0052, "GPU 52 HDMI/DP",	patch_nvhdmi),
HDA_CODEC_ENTRY(0x10de0060, "GPU 60 HDMI/DP",	patch_nvhdmi),
HDA_CODEC_ENTRY(0x10de0061, "GPU 61 HDMI/DP",	patch_nvhdmi),
HDA_CODEC_ENTRY(0x10de0062, "GPU 62 HDMI/DP",	patch_nvhdmi),
HDA_CODEC_ENTRY(0x10de0067, "MCP67 HDMI",	patch_nvhdmi_2ch),
HDA_CODEC_ENTRY(0x10de0070, "GPU 70 HDMI/DP",	patch_nvhdmi),
HDA_CODEC_ENTRY(0x10de0071, "GPU 71 HDMI/DP",	patch_nvhdmi),
HDA_CODEC_ENTRY(0x10de0072, "GPU 72 HDMI/DP",	patch_nvhdmi),
HDA_CODEC_ENTRY(0x10de0073, "GPU 73 HDMI/DP",	patch_nvhdmi),
HDA_CODEC_ENTRY(0x10de0074, "GPU 74 HDMI/DP",	patch_nvhdmi),
HDA_CODEC_ENTRY(0x10de0076, "GPU 76 HDMI/DP",	patch_nvhdmi),
HDA_CODEC_ENTRY(0x10de007b, "GPU 7b HDMI/DP",	patch_nvhdmi),
HDA_CODEC_ENTRY(0x10de007c, "GPU 7c HDMI/DP",	patch_nvhdmi),
HDA_CODEC_ENTRY(0x10de007d, "GPU 7d HDMI/DP",	patch_nvhdmi),
HDA_CODEC_ENTRY(0x10de007e, "GPU 7e HDMI/DP",	patch_nvhdmi),
HDA_CODEC_ENTRY(0x10de0080, "GPU 80 HDMI/DP",	patch_nvhdmi),
HDA_CODEC_ENTRY(0x10de0081, "GPU 81 HDMI/DP",	patch_nvhdmi),
HDA_CODEC_ENTRY(0x10de0082, "GPU 82 HDMI/DP",	patch_nvhdmi),
HDA_CODEC_ENTRY(0x10de0083, "GPU 83 HDMI/DP",	patch_nvhdmi),
HDA_CODEC_ENTRY(0x10de0084, "GPU 84 HDMI/DP",	patch_nvhdmi),
HDA_CODEC_ENTRY(0x10de0090, "GPU 90 HDMI/DP",	patch_nvhdmi),
HDA_CODEC_ENTRY(0x10de0091, "GPU 91 HDMI/DP",	patch_nvhdmi),
HDA_CODEC_ENTRY(0x10de0092, "GPU 92 HDMI/DP",	patch_nvhdmi),
HDA_CODEC_ENTRY(0x10de0093, "GPU 93 HDMI/DP",	patch_nvhdmi),
HDA_CODEC_ENTRY(0x10de0094, "GPU 94 HDMI/DP",	patch_nvhdmi),
HDA_CODEC_ENTRY(0x10de0095, "GPU 95 HDMI/DP",	patch_nvhdmi),
HDA_CODEC_ENTRY(0x10de0097, "GPU 97 HDMI/DP",	patch_nvhdmi),
HDA_CODEC_ENTRY(0x10de0098, "GPU 98 HDMI/DP",	patch_nvhdmi),
HDA_CODEC_ENTRY(0x10de0099, "GPU 99 HDMI/DP",	patch_nvhdmi),
HDA_CODEC_ENTRY(0x10de8001, "MCP73 HDMI",	patch_nvhdmi_2ch),
HDA_CODEC_ENTRY(0x10de8067, "MCP67/68 HDMI",	patch_nvhdmi_2ch),
HDA_CODEC_ENTRY(0x11069f80, "VX900 HDMI/DP",	patch_via_hdmi),
HDA_CODEC_ENTRY(0x11069f81, "VX900 HDMI/DP",	patch_via_hdmi),
HDA_CODEC_ENTRY(0x11069f84, "VX11 HDMI/DP",	patch_generic_hdmi),
HDA_CODEC_ENTRY(0x11069f85, "VX11 HDMI/DP",	patch_generic_hdmi),
HDA_CODEC_ENTRY(0x80860054, "IbexPeak HDMI",	patch_i915_cpt_hdmi),
HDA_CODEC_ENTRY(0x80862801, "Bearlake HDMI",	patch_generic_hdmi),
HDA_CODEC_ENTRY(0x80862802, "Cantiga HDMI",	patch_generic_hdmi),
HDA_CODEC_ENTRY(0x80862803, "Eaglelake HDMI",	patch_generic_hdmi),
HDA_CODEC_ENTRY(0x80862804, "IbexPeak HDMI",	patch_i915_cpt_hdmi),
HDA_CODEC_ENTRY(0x80862805, "CougarPoint HDMI",	patch_i915_cpt_hdmi),
HDA_CODEC_ENTRY(0x80862806, "PantherPoint HDMI", patch_i915_cpt_hdmi),
HDA_CODEC_ENTRY(0x80862807, "Haswell HDMI",	patch_i915_hsw_hdmi),
HDA_CODEC_ENTRY(0x80862808, "Broadwell HDMI",	patch_i915_hsw_hdmi),
HDA_CODEC_ENTRY(0x80862809, "Skylake HDMI",	patch_i915_hsw_hdmi),
HDA_CODEC_ENTRY(0x8086280a, "Broxton HDMI",	patch_i915_hsw_hdmi),
HDA_CODEC_ENTRY(0x8086280b, "Kabylake HDMI",	patch_i915_hsw_hdmi),
HDA_CODEC_ENTRY(0x8086280c, "Cannonlake HDMI",	patch_i915_glk_hdmi),
HDA_CODEC_ENTRY(0x8086280d, "Geminilake HDMI",	patch_i915_glk_hdmi),
HDA_CODEC_ENTRY(0x80862800, "Geminilake HDMI",	patch_i915_glk_hdmi),
HDA_CODEC_ENTRY(0x80862880, "CedarTrail HDMI",	patch_generic_hdmi),
HDA_CODEC_ENTRY(0x80862882, "Valleyview2 HDMI",	patch_i915_byt_hdmi),
HDA_CODEC_ENTRY(0x80862883, "Braswell HDMI",	patch_i915_byt_hdmi),
HDA_CODEC_ENTRY(0x808629fb, "Crestline HDMI",	patch_generic_hdmi),
/* special ID for generic HDMI */
HDA_CODEC_ENTRY(HDA_CODEC_ID_GENERIC_HDMI, "Generic HDMI", patch_generic_hdmi),
{} /* terminator */
};
MODULE_DEVICE_TABLE(hdaudio, snd_hda_id_hdmi);

MODULE_LICENSE("GPL");
MODULE_DESCRIPTION("HDMI HD-audio codec");
MODULE_ALIAS("snd-hda-codec-intelhdmi");
MODULE_ALIAS("snd-hda-codec-nvhdmi");
MODULE_ALIAS("snd-hda-codec-atihdmi");

static struct hda_codec_driver hdmi_driver = {
	.id = snd_hda_id_hdmi,
};

module_hda_codec_driver(hdmi_driver);<|MERGE_RESOLUTION|>--- conflicted
+++ resolved
@@ -28,7 +28,7 @@
 #include <sound/hdaudio.h>
 #include <sound/hda_i915.h>
 #include <sound/hda_chmap.h>
-#include "hda_codec.h"
+#include <sound/hda_codec.h>
 #include "hda_local.h"
 #include "hda_jack.h"
 
@@ -44,10 +44,11 @@
 #define is_geminilake(codec) (((codec)->core.vendor_id == 0x8086280d) || \
 				((codec)->core.vendor_id == 0x80862800))
 #define is_cannonlake(codec) ((codec)->core.vendor_id == 0x8086280c)
+#define is_icelake(codec) ((codec)->core.vendor_id == 0x8086280f)
 #define is_haswell_plus(codec) (is_haswell(codec) || is_broadwell(codec) \
 				|| is_skylake(codec) || is_broxton(codec) \
-				|| is_kabylake(codec)) || is_geminilake(codec) \
-				|| is_cannonlake(codec)
+				|| is_kabylake(codec) || is_geminilake(codec) \
+				|| is_cannonlake(codec) || is_icelake(codec))
 #define is_valleyview(codec) ((codec)->core.vendor_id == 0x80862882)
 #define is_cherryview(codec) ((codec)->core.vendor_id == 0x80862883)
 #define is_valleyview_plus(codec) (is_valleyview(codec) || is_cherryview(codec))
@@ -168,6 +169,8 @@
 
 	struct hdac_chmap chmap;
 	hda_nid_t vendor_nid;
+	const int *port_map;
+	int port_num;
 };
 
 #ifdef CONFIG_SND_HDA_COMPONENT
@@ -1859,7 +1862,7 @@
 	hda_nid_t pin_nid;
 	struct snd_pcm_runtime *runtime = substream->runtime;
 	bool non_pcm;
-	int pinctl;
+	int pinctl, stripe;
 	int err = 0;
 
 	mutex_lock(&spec->pcm_lock);
@@ -1903,6 +1906,14 @@
 	per_pin->channels = substream->runtime->channels;
 	per_pin->setup = true;
 
+	if (get_wcaps(codec, cvt_nid) & AC_WCAP_STRIPE) {
+		stripe = snd_hdac_get_stream_stripe_ctl(&codec->bus->core,
+							substream);
+		snd_hda_codec_write(codec, cvt_nid, 0,
+				    AC_VERB_SET_STRIPE_CONTROL,
+				    stripe);
+	}
+
 	hdmi_setup_audio_infoframe(codec, per_pin, non_pcm);
 	mutex_unlock(&per_pin->lock);
 	if (spec->dyn_pin_out) {
@@ -2136,7 +2147,7 @@
 		strncat(hdmi_str, " Phantom",
 			sizeof(hdmi_str) - strlen(hdmi_str) - 1);
 	ret = snd_hda_jack_add_kctl(codec, per_pin->pin_nid, hdmi_str,
-				    phantom_jack);
+				    phantom_jack, 0, NULL);
 	if (ret < 0)
 		return ret;
 	jack = snd_hda_jack_tbl_get(codec, per_pin->pin_nid);
@@ -2406,19 +2417,10 @@
 	snd_hda_override_conn_list(codec, nid, spec->num_cvts, spec->cvt_nids);
 }
 
-<<<<<<< HEAD
-#define INTEL_VENDOR_NID 0x08
-#define INTEL_GLK_VENDOR_NID 0x0B
-#define INTEL_GET_VENDOR_VERB 0xf81
-#define INTEL_SET_VENDOR_VERB 0x781
-#define INTEL_EN_DP12			0x02 /* enable DP 1.2 features */
-#define INTEL_EN_ALL_PIN_CVTS	0x01 /* enable 2nd & 3rd pins and convertors */
-=======
 #define INTEL_GET_VENDOR_VERB	0xf81
 #define INTEL_SET_VENDOR_VERB	0x781
 #define INTEL_EN_DP12		0x02	/* enable DP 1.2 features */
 #define INTEL_EN_ALL_PIN_CVTS	0x01	/* enable 2nd & 3rd pins and convertors */
->>>>>>> 407d19ab
 
 static void intel_haswell_enable_all_pins(struct hda_codec *codec,
 					  bool update_tree)
@@ -2498,11 +2500,29 @@
 
 static int intel_pin2port(void *audio_ptr, int pin_nid)
 {
-	int base_nid = intel_base_nid(audio_ptr);
-
-	if (WARN_ON(pin_nid < base_nid || pin_nid >= base_nid + 3))
-		return -1;
-	return pin_nid - base_nid + 1; /* intel port is 1-based */
+	struct hda_codec *codec = audio_ptr;
+	struct hdmi_spec *spec = codec->spec;
+	int base_nid, i;
+
+	if (!spec->port_num) {
+		base_nid = intel_base_nid(codec);
+		if (WARN_ON(pin_nid < base_nid || pin_nid >= base_nid + 3))
+			return -1;
+		return pin_nid - base_nid + 1; /* intel port is 1-based */
+	}
+
+	/*
+	 * looking for the pin number in the mapping table and return
+	 * the index which indicate the port number
+	 */
+	for (i = 0; i < spec->port_num; i++) {
+		if (pin_nid == spec->port_map[i])
+			return i + 1;
+	}
+
+	/* return -1 if pin number exceeds our expectation */
+	codec_info(codec, "Can't find the HDMI/DP port for pin %d\n", pin_nid);
+	return -1;
 }
 
 static int intel_port2pin(struct hda_codec *codec, int port)
@@ -2619,7 +2639,8 @@
 }
 
 /* Intel Haswell and onwards; audio component with eld notifier */
-static int intel_hsw_common_init(struct hda_codec *codec, hda_nid_t vendor_nid)
+static int intel_hsw_common_init(struct hda_codec *codec, hda_nid_t vendor_nid,
+				 const int *port_map, int port_num)
 {
 	struct hdmi_spec *spec;
 	int err;
@@ -2631,15 +2652,13 @@
 	codec->dp_mst = true;
 	spec->dyn_pcm_assign = true;
 	spec->vendor_nid = vendor_nid;
+	spec->port_map = port_map;
+	spec->port_num = port_num;
 
 	intel_haswell_enable_all_pins(codec, true);
 	intel_haswell_fixup_enable_dp12(codec);
 
-	/* For Haswell/Broadwell, the controller is also in the power well and
-	 * can cover the codec power request, and so need not set this flag.
-	 */
-	if (!is_haswell(codec) && !is_broadwell(codec))
-		codec->core.link_power_control = 1;
+	codec->display_power_control = 1;
 
 	codec->patch_ops.set_power_state = haswell_set_power_state;
 	codec->depop_delay = 0;
@@ -2653,12 +2672,23 @@
 
 static int patch_i915_hsw_hdmi(struct hda_codec *codec)
 {
-	return intel_hsw_common_init(codec, INTEL_VENDOR_NID);
+	return intel_hsw_common_init(codec, 0x08, NULL, 0);
 }
 
 static int patch_i915_glk_hdmi(struct hda_codec *codec)
 {
-	return intel_hsw_common_init(codec, INTEL_GLK_VENDOR_NID);
+	return intel_hsw_common_init(codec, 0x0b, NULL, 0);
+}
+
+static int patch_i915_icl_hdmi(struct hda_codec *codec)
+{
+	/*
+	 * pin to port mapping table where the value indicate the pin number and
+	 * the index indicate the port number with 1 base.
+	 */
+	static const int map[] = {0x4, 0x6, 0x8, 0xa, 0xb};
+
+	return intel_hsw_common_init(codec, 0x02, map, ARRAY_SIZE(map));
 }
 
 /* Intel Baytrail and Braswell; with eld notifier */
@@ -2675,7 +2705,7 @@
 	/* For Valleyview/Cherryview, only the display codec is in the display
 	 * power well and can use link_power ops to request/release the power.
 	 */
-	codec->core.link_power_control = 1;
+	codec->display_power_control = 1;
 
 	codec->depop_delay = 0;
 	codec->auto_runtime_pm = 1;
@@ -3853,6 +3883,10 @@
 HDA_CODEC_ENTRY(0x10de0022, "Tegra114 HDMI",	patch_tegra_hdmi),
 HDA_CODEC_ENTRY(0x10de0028, "Tegra124 HDMI",	patch_tegra_hdmi),
 HDA_CODEC_ENTRY(0x10de0029, "Tegra210 HDMI/DP",	patch_tegra_hdmi),
+HDA_CODEC_ENTRY(0x10de002d, "Tegra186 HDMI/DP0", patch_tegra_hdmi),
+HDA_CODEC_ENTRY(0x10de002e, "Tegra186 HDMI/DP1", patch_tegra_hdmi),
+HDA_CODEC_ENTRY(0x10de002f, "Tegra194 HDMI/DP2", patch_tegra_hdmi),
+HDA_CODEC_ENTRY(0x10de0030, "Tegra194 HDMI/DP3", patch_tegra_hdmi),
 HDA_CODEC_ENTRY(0x10de0040, "GPU 40 HDMI/DP",	patch_nvhdmi),
 HDA_CODEC_ENTRY(0x10de0041, "GPU 41 HDMI/DP",	patch_nvhdmi),
 HDA_CODEC_ENTRY(0x10de0042, "GPU 42 HDMI/DP",	patch_nvhdmi),
@@ -3897,6 +3931,7 @@
 HDA_CODEC_ENTRY(0x11069f84, "VX11 HDMI/DP",	patch_generic_hdmi),
 HDA_CODEC_ENTRY(0x11069f85, "VX11 HDMI/DP",	patch_generic_hdmi),
 HDA_CODEC_ENTRY(0x80860054, "IbexPeak HDMI",	patch_i915_cpt_hdmi),
+HDA_CODEC_ENTRY(0x80862800, "Geminilake HDMI",	patch_i915_glk_hdmi),
 HDA_CODEC_ENTRY(0x80862801, "Bearlake HDMI",	patch_generic_hdmi),
 HDA_CODEC_ENTRY(0x80862802, "Cantiga HDMI",	patch_generic_hdmi),
 HDA_CODEC_ENTRY(0x80862803, "Eaglelake HDMI",	patch_generic_hdmi),
@@ -3910,7 +3945,7 @@
 HDA_CODEC_ENTRY(0x8086280b, "Kabylake HDMI",	patch_i915_hsw_hdmi),
 HDA_CODEC_ENTRY(0x8086280c, "Cannonlake HDMI",	patch_i915_glk_hdmi),
 HDA_CODEC_ENTRY(0x8086280d, "Geminilake HDMI",	patch_i915_glk_hdmi),
-HDA_CODEC_ENTRY(0x80862800, "Geminilake HDMI",	patch_i915_glk_hdmi),
+HDA_CODEC_ENTRY(0x8086280f, "Icelake HDMI",	patch_i915_icl_hdmi),
 HDA_CODEC_ENTRY(0x80862880, "CedarTrail HDMI",	patch_generic_hdmi),
 HDA_CODEC_ENTRY(0x80862882, "Valleyview2 HDMI",	patch_i915_byt_hdmi),
 HDA_CODEC_ENTRY(0x80862883, "Braswell HDMI",	patch_i915_byt_hdmi),
