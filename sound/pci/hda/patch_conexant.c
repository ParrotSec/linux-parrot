// SPDX-License-Identifier: GPL-2.0-or-later
/*
 * HD audio interface patch for Conexant HDA audio codec
 *
 * Copyright (c) 2006 Pototskiy Akex <alex.pototskiy@gmail.com>
 * 		      Takashi Iwai <tiwai@suse.de>
 * 		      Tobin Davis  <tdavis@dsl-only.net>
 */

#include <linux/init.h>
#include <linux/delay.h>
#include <linux/slab.h>
#include <linux/module.h>
#include <sound/core.h>
#include <sound/jack.h>

#include <sound/hda_codec.h>
#include "hda_local.h"
#include "hda_auto_parser.h"
#include "hda_beep.h"
#include "hda_jack.h"
#include "hda_generic.h"

struct conexant_spec {
	struct hda_gen_spec gen;

	/* extra EAPD pins */
	unsigned int num_eapds;
	hda_nid_t eapds[4];
	bool dynamic_eapd;
	hda_nid_t mute_led_eapd;

	unsigned int parse_flags; /* flag for snd_hda_parse_pin_defcfg() */

	/* OPLC XO specific */
	bool recording;
	bool dc_enable;
	unsigned int dc_input_bias; /* offset into olpc_xo_dc_bias */
	struct nid_path *dc_mode_path;

	int mute_led_polarity;
	unsigned int gpio_led;
	unsigned int gpio_mute_led_mask;
	unsigned int gpio_mic_led_mask;

};


#ifdef CONFIG_SND_HDA_INPUT_BEEP
/* additional beep mixers; private_value will be overwritten */
static const struct snd_kcontrol_new cxt_beep_mixer[] = {
	HDA_CODEC_VOLUME_MONO("Beep Playback Volume", 0, 1, 0, HDA_OUTPUT),
	HDA_CODEC_MUTE_BEEP_MONO("Beep Playback Switch", 0, 1, 0, HDA_OUTPUT),
};

static int set_beep_amp(struct conexant_spec *spec, hda_nid_t nid,
			int idx, int dir)
{
	struct snd_kcontrol_new *knew;
	unsigned int beep_amp = HDA_COMPOSE_AMP_VAL(nid, 1, idx, dir);
	int i;

	spec->gen.beep_nid = nid;
	for (i = 0; i < ARRAY_SIZE(cxt_beep_mixer); i++) {
		knew = snd_hda_gen_add_kctl(&spec->gen, NULL,
					    &cxt_beep_mixer[i]);
		if (!knew)
			return -ENOMEM;
		knew->private_value = beep_amp;
	}
	return 0;
}

static int cx_auto_parse_beep(struct hda_codec *codec)
{
	struct conexant_spec *spec = codec->spec;
	hda_nid_t nid;

	for_each_hda_codec_node(nid, codec)
		if (get_wcaps_type(get_wcaps(codec, nid)) == AC_WID_BEEP)
			return set_beep_amp(spec, nid, 0, HDA_OUTPUT);
	return 0;
}
#else
#define cx_auto_parse_beep(codec)	0
#endif

/*
 * Automatic parser for CX20641 & co
 */

/* parse EAPDs */
static void cx_auto_parse_eapd(struct hda_codec *codec)
{
	struct conexant_spec *spec = codec->spec;
	hda_nid_t nid;

	for_each_hda_codec_node(nid, codec) {
		if (get_wcaps_type(get_wcaps(codec, nid)) != AC_WID_PIN)
			continue;
		if (!(snd_hda_query_pin_caps(codec, nid) & AC_PINCAP_EAPD))
			continue;
		spec->eapds[spec->num_eapds++] = nid;
		if (spec->num_eapds >= ARRAY_SIZE(spec->eapds))
			break;
	}

	/* NOTE: below is a wild guess; if we have more than two EAPDs,
	 * it's a new chip, where EAPDs are supposed to be associated to
	 * pins, and we can control EAPD per pin.
	 * OTOH, if only one or two EAPDs are found, it's an old chip,
	 * thus it might control over all pins.
	 */
	if (spec->num_eapds > 2)
		spec->dynamic_eapd = 1;
}

static void cx_auto_turn_eapd(struct hda_codec *codec, int num_pins,
			      const hda_nid_t *pins, bool on)
{
	int i;
	for (i = 0; i < num_pins; i++) {
		if (snd_hda_query_pin_caps(codec, pins[i]) & AC_PINCAP_EAPD)
			snd_hda_codec_write(codec, pins[i], 0,
					    AC_VERB_SET_EAPD_BTLENABLE,
					    on ? 0x02 : 0);
	}
}

/* turn on/off EAPD according to Master switch */
static void cx_auto_vmaster_hook(void *private_data, int enabled)
{
	struct hda_codec *codec = private_data;
	struct conexant_spec *spec = codec->spec;

	cx_auto_turn_eapd(codec, spec->num_eapds, spec->eapds, enabled);
}

/* turn on/off EAPD according to Master switch (inversely!) for mute LED */
static int cx_auto_vmaster_mute_led(struct led_classdev *led_cdev,
				    enum led_brightness brightness)
{
	struct hda_codec *codec = dev_to_hda_codec(led_cdev->dev->parent);
	struct conexant_spec *spec = codec->spec;

	snd_hda_codec_write(codec, spec->mute_led_eapd, 0,
			    AC_VERB_SET_EAPD_BTLENABLE,
			    brightness ? 0x02 : 0x00);
	return 0;
<<<<<<< HEAD
=======
}

static void cxt_init_gpio_led(struct hda_codec *codec)
{
	struct conexant_spec *spec = codec->spec;
	unsigned int mask = spec->gpio_mute_led_mask | spec->gpio_mic_led_mask;

	if (mask) {
		snd_hda_codec_write(codec, 0x01, 0, AC_VERB_SET_GPIO_MASK,
				    mask);
		snd_hda_codec_write(codec, 0x01, 0, AC_VERB_SET_GPIO_DIRECTION,
				    mask);
		snd_hda_codec_write(codec, 0x01, 0, AC_VERB_SET_GPIO_DATA,
				    spec->gpio_led);
	}
>>>>>>> 4e026225
}

static int cx_auto_init(struct hda_codec *codec)
{
	struct conexant_spec *spec = codec->spec;
	snd_hda_gen_init(codec);
	if (!spec->dynamic_eapd)
		cx_auto_turn_eapd(codec, spec->num_eapds, spec->eapds, true);

	cxt_init_gpio_led(codec);
	snd_hda_apply_fixup(codec, HDA_FIXUP_ACT_INIT);

	return 0;
}

static void cx_auto_reboot_notify(struct hda_codec *codec)
{
	struct conexant_spec *spec = codec->spec;

	/* Turn the problematic codec into D3 to avoid spurious noises
	   from the internal speaker during (and after) reboot */
	cx_auto_turn_eapd(codec, spec->num_eapds, spec->eapds, false);
	snd_hda_gen_reboot_notify(codec);
}

static void cx_auto_free(struct hda_codec *codec)
{
	cx_auto_reboot_notify(codec);
	snd_hda_gen_free(codec);
}

static const struct hda_codec_ops cx_auto_patch_ops = {
	.build_controls = snd_hda_gen_build_controls,
	.build_pcms = snd_hda_gen_build_pcms,
	.init = cx_auto_init,
	.reboot_notify = cx_auto_reboot_notify,
	.free = cx_auto_free,
	.unsol_event = snd_hda_jack_unsol_event,
#ifdef CONFIG_PM
	.check_power_status = snd_hda_gen_check_power_status,
#endif
};

/*
 * pin fix-up
 */
enum {
	CXT_PINCFG_LENOVO_X200,
	CXT_PINCFG_LENOVO_TP410,
	CXT_PINCFG_LEMOTE_A1004,
	CXT_PINCFG_LEMOTE_A1205,
	CXT_PINCFG_COMPAQ_CQ60,
	CXT_FIXUP_STEREO_DMIC,
	CXT_FIXUP_INC_MIC_BOOST,
	CXT_FIXUP_HEADPHONE_MIC_PIN,
	CXT_FIXUP_HEADPHONE_MIC,
	CXT_FIXUP_GPIO1,
	CXT_FIXUP_ASPIRE_DMIC,
	CXT_FIXUP_THINKPAD_ACPI,
	CXT_FIXUP_OLPC_XO,
	CXT_FIXUP_CAP_MIX_AMP,
	CXT_FIXUP_TOSHIBA_P105,
	CXT_FIXUP_HP_530,
	CXT_FIXUP_CAP_MIX_AMP_5047,
	CXT_FIXUP_MUTE_LED_EAPD,
	CXT_FIXUP_HP_DOCK,
	CXT_FIXUP_HP_SPECTRE,
	CXT_FIXUP_HP_GATE_MIC,
	CXT_FIXUP_MUTE_LED_GPIO,
	CXT_FIXUP_HP_ZBOOK_MUTE_LED,
	CXT_FIXUP_HEADSET_MIC,
	CXT_FIXUP_HP_MIC_NO_PRESENCE,
};

/* for hda_fixup_thinkpad_acpi() */
#include "thinkpad_helper.c"

static void cxt_fixup_stereo_dmic(struct hda_codec *codec,
				  const struct hda_fixup *fix, int action)
{
	struct conexant_spec *spec = codec->spec;
	spec->gen.inv_dmic_split = 1;
}

static void cxt5066_increase_mic_boost(struct hda_codec *codec,
				   const struct hda_fixup *fix, int action)
{
	if (action != HDA_FIXUP_ACT_PRE_PROBE)
		return;

	snd_hda_override_amp_caps(codec, 0x17, HDA_OUTPUT,
				  (0x3 << AC_AMPCAP_OFFSET_SHIFT) |
				  (0x4 << AC_AMPCAP_NUM_STEPS_SHIFT) |
				  (0x27 << AC_AMPCAP_STEP_SIZE_SHIFT) |
				  (0 << AC_AMPCAP_MUTE_SHIFT));
}

static void cxt_update_headset_mode(struct hda_codec *codec)
{
	/* The verbs used in this function were tested on a Conexant CX20751/2 codec. */
	int i;
	bool mic_mode = false;
	struct conexant_spec *spec = codec->spec;
	struct auto_pin_cfg *cfg = &spec->gen.autocfg;

	hda_nid_t mux_pin = spec->gen.imux_pins[spec->gen.cur_mux[0]];

	for (i = 0; i < cfg->num_inputs; i++)
		if (cfg->inputs[i].pin == mux_pin) {
			mic_mode = !!cfg->inputs[i].is_headphone_mic;
			break;
		}

	if (mic_mode) {
		snd_hda_codec_write_cache(codec, 0x1c, 0, 0x410, 0x7c); /* enable merged mode for analog int-mic */
		spec->gen.hp_jack_present = false;
	} else {
		snd_hda_codec_write_cache(codec, 0x1c, 0, 0x410, 0x54); /* disable merged mode for analog int-mic */
		spec->gen.hp_jack_present = snd_hda_jack_detect(codec, spec->gen.autocfg.hp_pins[0]);
	}

	snd_hda_gen_update_outputs(codec);
}

static void cxt_update_headset_mode_hook(struct hda_codec *codec,
					 struct snd_kcontrol *kcontrol,
					 struct snd_ctl_elem_value *ucontrol)
{
	cxt_update_headset_mode(codec);
}

static void cxt_fixup_headphone_mic(struct hda_codec *codec,
				    const struct hda_fixup *fix, int action)
{
	struct conexant_spec *spec = codec->spec;

	switch (action) {
	case HDA_FIXUP_ACT_PRE_PROBE:
		spec->parse_flags |= HDA_PINCFG_HEADPHONE_MIC;
		snd_hdac_regmap_add_vendor_verb(&codec->core, 0x410);
		break;
	case HDA_FIXUP_ACT_PROBE:
		WARN_ON(spec->gen.cap_sync_hook);
		spec->gen.cap_sync_hook = cxt_update_headset_mode_hook;
		spec->gen.automute_hook = cxt_update_headset_mode;
		break;
	case HDA_FIXUP_ACT_INIT:
		cxt_update_headset_mode(codec);
		break;
	}
}

static void cxt_fixup_headset_mic(struct hda_codec *codec,
				    const struct hda_fixup *fix, int action)
{
	struct conexant_spec *spec = codec->spec;

	switch (action) {
	case HDA_FIXUP_ACT_PRE_PROBE:
		spec->parse_flags |= HDA_PINCFG_HEADSET_MIC;
		break;
	}
}

/* OPLC XO 1.5 fixup */

/* OLPC XO-1.5 supports DC input mode (e.g. for use with analog sensors)
 * through the microphone jack.
 * When the user enables this through a mixer switch, both internal and
 * external microphones are disabled. Gain is fixed at 0dB. In this mode,
 * we also allow the bias to be configured through a separate mixer
 * control. */

#define update_mic_pin(codec, nid, val)					\
	snd_hda_codec_write_cache(codec, nid, 0,			\
				   AC_VERB_SET_PIN_WIDGET_CONTROL, val)

static const struct hda_input_mux olpc_xo_dc_bias = {
	.num_items = 3,
	.items = {
		{ "Off", PIN_IN },
		{ "50%", PIN_VREF50 },
		{ "80%", PIN_VREF80 },
	},
};

static void olpc_xo_update_mic_boost(struct hda_codec *codec)
{
	struct conexant_spec *spec = codec->spec;
	int ch, val;

	for (ch = 0; ch < 2; ch++) {
		val = AC_AMP_SET_OUTPUT |
			(ch ? AC_AMP_SET_RIGHT : AC_AMP_SET_LEFT);
		if (!spec->dc_enable)
			val |= snd_hda_codec_amp_read(codec, 0x17, ch, HDA_OUTPUT, 0);
		snd_hda_codec_write(codec, 0x17, 0,
				    AC_VERB_SET_AMP_GAIN_MUTE, val);
	}
}

static void olpc_xo_update_mic_pins(struct hda_codec *codec)
{
	struct conexant_spec *spec = codec->spec;
	int cur_input, val;
	struct nid_path *path;

	cur_input = spec->gen.input_paths[0][spec->gen.cur_mux[0]];

	/* Set up mic pins for port-B, C and F dynamically as the recording
	 * LED is turned on/off by these pin controls
	 */
	if (!spec->dc_enable) {
		/* disable DC bias path and pin for port F */
		update_mic_pin(codec, 0x1e, 0);
		snd_hda_activate_path(codec, spec->dc_mode_path, false, false);

		/* update port B (ext mic) and C (int mic) */
		/* OLPC defers mic widget control until when capture is
		 * started because the microphone LED comes on as soon as
		 * these settings are put in place. if we did this before
		 * recording, it would give the false indication that
		 * recording is happening when it is not.
		 */
		update_mic_pin(codec, 0x1a, spec->recording ?
			       snd_hda_codec_get_pin_target(codec, 0x1a) : 0);
		update_mic_pin(codec, 0x1b, spec->recording ?
			       snd_hda_codec_get_pin_target(codec, 0x1b) : 0);
		/* enable normal mic path */
		path = snd_hda_get_path_from_idx(codec, cur_input);
		if (path)
			snd_hda_activate_path(codec, path, true, false);
	} else {
		/* disable normal mic path */
		path = snd_hda_get_path_from_idx(codec, cur_input);
		if (path)
			snd_hda_activate_path(codec, path, false, false);

		/* Even though port F is the DC input, the bias is controlled
		 * on port B.  We also leave that port as an active input (but
		 * unselected) in DC mode just in case that is necessary to
		 * make the bias setting take effect.
		 */
		if (spec->recording)
			val = olpc_xo_dc_bias.items[spec->dc_input_bias].index;
		else
			val = 0;
		update_mic_pin(codec, 0x1a, val);
		update_mic_pin(codec, 0x1b, 0);
		/* enable DC bias path and pin */
		update_mic_pin(codec, 0x1e, spec->recording ? PIN_IN : 0);
		snd_hda_activate_path(codec, spec->dc_mode_path, true, false);
	}
}

/* mic_autoswitch hook */
static void olpc_xo_automic(struct hda_codec *codec,
			    struct hda_jack_callback *jack)
{
	struct conexant_spec *spec = codec->spec;

	/* in DC mode, we don't handle automic */
	if (!spec->dc_enable)
		snd_hda_gen_mic_autoswitch(codec, jack);
	olpc_xo_update_mic_pins(codec);
	if (spec->dc_enable)
		olpc_xo_update_mic_boost(codec);
}

/* pcm_capture hook */
static void olpc_xo_capture_hook(struct hda_pcm_stream *hinfo,
				 struct hda_codec *codec,
				 struct snd_pcm_substream *substream,
				 int action)
{
	struct conexant_spec *spec = codec->spec;

	/* toggle spec->recording flag and update mic pins accordingly
	 * for turning on/off LED
	 */
	switch (action) {
	case HDA_GEN_PCM_ACT_PREPARE:
		spec->recording = 1;
		olpc_xo_update_mic_pins(codec);
		break;
	case HDA_GEN_PCM_ACT_CLEANUP:
		spec->recording = 0;
		olpc_xo_update_mic_pins(codec);
		break;
	}
}

static int olpc_xo_dc_mode_get(struct snd_kcontrol *kcontrol,
			       struct snd_ctl_elem_value *ucontrol)
{
	struct hda_codec *codec = snd_kcontrol_chip(kcontrol);
	struct conexant_spec *spec = codec->spec;
	ucontrol->value.integer.value[0] = spec->dc_enable;
	return 0;
}

static int olpc_xo_dc_mode_put(struct snd_kcontrol *kcontrol,
			       struct snd_ctl_elem_value *ucontrol)
{
	struct hda_codec *codec = snd_kcontrol_chip(kcontrol);
	struct conexant_spec *spec = codec->spec;
	int dc_enable = !!ucontrol->value.integer.value[0];

	if (dc_enable == spec->dc_enable)
		return 0;

	spec->dc_enable = dc_enable;
	olpc_xo_update_mic_pins(codec);
	olpc_xo_update_mic_boost(codec);
	return 1;
}

static int olpc_xo_dc_bias_enum_get(struct snd_kcontrol *kcontrol,
				    struct snd_ctl_elem_value *ucontrol)
{
	struct hda_codec *codec = snd_kcontrol_chip(kcontrol);
	struct conexant_spec *spec = codec->spec;
	ucontrol->value.enumerated.item[0] = spec->dc_input_bias;
	return 0;
}

static int olpc_xo_dc_bias_enum_info(struct snd_kcontrol *kcontrol,
				     struct snd_ctl_elem_info *uinfo)
{
	return snd_hda_input_mux_info(&olpc_xo_dc_bias, uinfo);
}

static int olpc_xo_dc_bias_enum_put(struct snd_kcontrol *kcontrol,
				    struct snd_ctl_elem_value *ucontrol)
{
	struct hda_codec *codec = snd_kcontrol_chip(kcontrol);
	struct conexant_spec *spec = codec->spec;
	const struct hda_input_mux *imux = &olpc_xo_dc_bias;
	unsigned int idx;

	idx = ucontrol->value.enumerated.item[0];
	if (idx >= imux->num_items)
		idx = imux->num_items - 1;
	if (spec->dc_input_bias == idx)
		return 0;

	spec->dc_input_bias = idx;
	if (spec->dc_enable)
		olpc_xo_update_mic_pins(codec);
	return 1;
}

static const struct snd_kcontrol_new olpc_xo_mixers[] = {
	{
		.iface = SNDRV_CTL_ELEM_IFACE_MIXER,
		.name = "DC Mode Enable Switch",
		.info = snd_ctl_boolean_mono_info,
		.get = olpc_xo_dc_mode_get,
		.put = olpc_xo_dc_mode_put,
	},
	{
		.iface = SNDRV_CTL_ELEM_IFACE_MIXER,
		.name = "DC Input Bias Enum",
		.info = olpc_xo_dc_bias_enum_info,
		.get = olpc_xo_dc_bias_enum_get,
		.put = olpc_xo_dc_bias_enum_put,
	},
	{}
};

/* overriding mic boost put callback; update mic boost volume only when
 * DC mode is disabled
 */
static int olpc_xo_mic_boost_put(struct snd_kcontrol *kcontrol,
				 struct snd_ctl_elem_value *ucontrol)
{
	struct hda_codec *codec = snd_kcontrol_chip(kcontrol);
	struct conexant_spec *spec = codec->spec;
	int ret = snd_hda_mixer_amp_volume_put(kcontrol, ucontrol);
	if (ret > 0 && spec->dc_enable)
		olpc_xo_update_mic_boost(codec);
	return ret;
}

static void cxt_fixup_olpc_xo(struct hda_codec *codec,
				    const struct hda_fixup *fix, int action)
{
	struct conexant_spec *spec = codec->spec;
	struct snd_kcontrol_new *kctl;
	int i;

	if (action != HDA_FIXUP_ACT_PROBE)
		return;

	spec->gen.mic_autoswitch_hook = olpc_xo_automic;
	spec->gen.pcm_capture_hook = olpc_xo_capture_hook;
	spec->dc_mode_path = snd_hda_add_new_path(codec, 0x1e, 0x14, 0);

	snd_hda_add_new_ctls(codec, olpc_xo_mixers);

	/* OLPC's microphone port is DC coupled for use with external sensors,
	 * therefore we use a 50% mic bias in order to center the input signal
	 * with the DC input range of the codec.
	 */
	snd_hda_codec_set_pin_target(codec, 0x1a, PIN_VREF50);

	/* override mic boost control */
	snd_array_for_each(&spec->gen.kctls, i, kctl) {
		if (!strcmp(kctl->name, "Mic Boost Volume")) {
			kctl->put = olpc_xo_mic_boost_put;
			break;
		}
	}
}

static void cxt_fixup_mute_led_eapd(struct hda_codec *codec,
				    const struct hda_fixup *fix, int action)
{
	struct conexant_spec *spec = codec->spec;

	if (action == HDA_FIXUP_ACT_PRE_PROBE) {
		spec->mute_led_eapd = 0x1b;
		spec->dynamic_eapd = 1;
		snd_hda_gen_add_mute_led_cdev(codec, cx_auto_vmaster_mute_led);
	}
}

/*
 * Fix max input level on mixer widget to 0dB
 * (originally it has 0x2b steps with 0dB offset 0x14)
 */
static void cxt_fixup_cap_mix_amp(struct hda_codec *codec,
				  const struct hda_fixup *fix, int action)
{
	snd_hda_override_amp_caps(codec, 0x17, HDA_INPUT,
				  (0x14 << AC_AMPCAP_OFFSET_SHIFT) |
				  (0x14 << AC_AMPCAP_NUM_STEPS_SHIFT) |
				  (0x05 << AC_AMPCAP_STEP_SIZE_SHIFT) |
				  (1 << AC_AMPCAP_MUTE_SHIFT));
}

/*
 * Fix max input level on mixer widget to 0dB
 * (originally it has 0x1e steps with 0 dB offset 0x17)
 */
static void cxt_fixup_cap_mix_amp_5047(struct hda_codec *codec,
				  const struct hda_fixup *fix, int action)
{
	snd_hda_override_amp_caps(codec, 0x10, HDA_INPUT,
				  (0x17 << AC_AMPCAP_OFFSET_SHIFT) |
				  (0x17 << AC_AMPCAP_NUM_STEPS_SHIFT) |
				  (0x05 << AC_AMPCAP_STEP_SIZE_SHIFT) |
				  (1 << AC_AMPCAP_MUTE_SHIFT));
}

static void cxt_fixup_hp_gate_mic_jack(struct hda_codec *codec,
				       const struct hda_fixup *fix,
				       int action)
{
	/* the mic pin (0x19) doesn't give an unsolicited event;
	 * probe the mic pin together with the headphone pin (0x16)
	 */
	if (action == HDA_FIXUP_ACT_PROBE)
		snd_hda_jack_set_gating_jack(codec, 0x19, 0x16);
}

/* update LED status via GPIO */
static void cxt_update_gpio_led(struct hda_codec *codec, unsigned int mask,
				bool led_on)
{
	struct conexant_spec *spec = codec->spec;
	unsigned int oldval = spec->gpio_led;

	if (spec->mute_led_polarity)
		led_on = !led_on;

	if (led_on)
		spec->gpio_led |= mask;
	else
		spec->gpio_led &= ~mask;
	codec_dbg(codec, "mask:%d enabled:%d gpio_led:%d\n",
			mask, led_on, spec->gpio_led);
	if (spec->gpio_led != oldval)
		snd_hda_codec_write(codec, 0x01, 0, AC_VERB_SET_GPIO_DATA,
				    spec->gpio_led);
}

/* turn on/off mute LED via GPIO per vmaster hook */
static int cxt_gpio_mute_update(struct led_classdev *led_cdev,
				enum led_brightness brightness)
{
	struct hda_codec *codec = dev_to_hda_codec(led_cdev->dev->parent);
	struct conexant_spec *spec = codec->spec;

	cxt_update_gpio_led(codec, spec->gpio_mute_led_mask, brightness);
	return 0;
}

/* turn on/off mic-mute LED via GPIO per capture hook */
static int cxt_gpio_micmute_update(struct led_classdev *led_cdev,
				   enum led_brightness brightness)
{
	struct hda_codec *codec = dev_to_hda_codec(led_cdev->dev->parent);
	struct conexant_spec *spec = codec->spec;

	cxt_update_gpio_led(codec, spec->gpio_mic_led_mask, brightness);
	return 0;
}

static void cxt_setup_mute_led(struct hda_codec *codec,
			       unsigned int mute, unsigned int mic_mute)
{
	struct conexant_spec *spec = codec->spec;

<<<<<<< HEAD
	if (action == HDA_FIXUP_ACT_PRE_PROBE) {
		snd_hda_gen_add_mute_led_cdev(codec, cxt_gpio_mute_update);
		spec->gpio_led = 0;
		spec->mute_led_polarity = 0;
		spec->gpio_mute_led_mask = 0x01;
		spec->gpio_mic_led_mask = 0x02;
		snd_hda_gen_add_micmute_led_cdev(codec, cxt_gpio_micmute_update);
=======
	spec->gpio_led = 0;
	spec->mute_led_polarity = 0;
	if (mute) {
		snd_hda_gen_add_mute_led_cdev(codec, cxt_gpio_mute_update);
		spec->gpio_mute_led_mask = mute;
>>>>>>> 4e026225
	}
	if (mic_mute) {
		snd_hda_gen_add_micmute_led_cdev(codec, cxt_gpio_micmute_update);
		spec->gpio_mic_led_mask = mic_mute;
	}
}

static void cxt_fixup_mute_led_gpio(struct hda_codec *codec,
				const struct hda_fixup *fix, int action)
{
	if (action == HDA_FIXUP_ACT_PRE_PROBE)
		cxt_setup_mute_led(codec, 0x01, 0x02);
}

static void cxt_fixup_hp_zbook_mute_led(struct hda_codec *codec,
					const struct hda_fixup *fix, int action)
{
	if (action == HDA_FIXUP_ACT_PRE_PROBE)
		cxt_setup_mute_led(codec, 0x10, 0x20);
}

/* ThinkPad X200 & co with cxt5051 */
static const struct hda_pintbl cxt_pincfg_lenovo_x200[] = {
	{ 0x16, 0x042140ff }, /* HP (seq# overridden) */
	{ 0x17, 0x21a11000 }, /* dock-mic */
	{ 0x19, 0x2121103f }, /* dock-HP */
	{ 0x1c, 0x21440100 }, /* dock SPDIF out */
	{}
};

/* ThinkPad 410/420/510/520, X201 & co with cxt5066 */
static const struct hda_pintbl cxt_pincfg_lenovo_tp410[] = {
	{ 0x19, 0x042110ff }, /* HP (seq# overridden) */
	{ 0x1a, 0x21a190f0 }, /* dock-mic */
	{ 0x1c, 0x212140ff }, /* dock-HP */
	{}
};

/* Lemote A1004/A1205 with cxt5066 */
static const struct hda_pintbl cxt_pincfg_lemote[] = {
	{ 0x1a, 0x90a10020 }, /* Internal mic */
	{ 0x1b, 0x03a11020 }, /* External mic */
	{ 0x1d, 0x400101f0 }, /* Not used */
	{ 0x1e, 0x40a701f0 }, /* Not used */
	{ 0x20, 0x404501f0 }, /* Not used */
	{ 0x22, 0x404401f0 }, /* Not used */
	{ 0x23, 0x40a701f0 }, /* Not used */
	{}
};

static const struct hda_fixup cxt_fixups[] = {
	[CXT_PINCFG_LENOVO_X200] = {
		.type = HDA_FIXUP_PINS,
		.v.pins = cxt_pincfg_lenovo_x200,
	},
	[CXT_PINCFG_LENOVO_TP410] = {
		.type = HDA_FIXUP_PINS,
		.v.pins = cxt_pincfg_lenovo_tp410,
		.chained = true,
		.chain_id = CXT_FIXUP_THINKPAD_ACPI,
	},
	[CXT_PINCFG_LEMOTE_A1004] = {
		.type = HDA_FIXUP_PINS,
		.chained = true,
		.chain_id = CXT_FIXUP_INC_MIC_BOOST,
		.v.pins = cxt_pincfg_lemote,
	},
	[CXT_PINCFG_LEMOTE_A1205] = {
		.type = HDA_FIXUP_PINS,
		.v.pins = cxt_pincfg_lemote,
	},
	[CXT_PINCFG_COMPAQ_CQ60] = {
		.type = HDA_FIXUP_PINS,
		.v.pins = (const struct hda_pintbl[]) {
			/* 0x17 was falsely set up as a mic, it should 0x1d */
			{ 0x17, 0x400001f0 },
			{ 0x1d, 0x97a70120 },
			{ }
		}
	},
	[CXT_FIXUP_STEREO_DMIC] = {
		.type = HDA_FIXUP_FUNC,
		.v.func = cxt_fixup_stereo_dmic,
	},
	[CXT_FIXUP_INC_MIC_BOOST] = {
		.type = HDA_FIXUP_FUNC,
		.v.func = cxt5066_increase_mic_boost,
	},
	[CXT_FIXUP_HEADPHONE_MIC_PIN] = {
		.type = HDA_FIXUP_PINS,
		.chained = true,
		.chain_id = CXT_FIXUP_HEADPHONE_MIC,
		.v.pins = (const struct hda_pintbl[]) {
			{ 0x18, 0x03a1913d }, /* use as headphone mic, without its own jack detect */
			{ }
		}
	},
	[CXT_FIXUP_HEADPHONE_MIC] = {
		.type = HDA_FIXUP_FUNC,
		.v.func = cxt_fixup_headphone_mic,
	},
	[CXT_FIXUP_GPIO1] = {
		.type = HDA_FIXUP_VERBS,
		.v.verbs = (const struct hda_verb[]) {
			{ 0x01, AC_VERB_SET_GPIO_MASK, 0x01 },
			{ 0x01, AC_VERB_SET_GPIO_DIRECTION, 0x01 },
			{ 0x01, AC_VERB_SET_GPIO_DATA, 0x01 },
			{ }
		},
	},
	[CXT_FIXUP_ASPIRE_DMIC] = {
		.type = HDA_FIXUP_FUNC,
		.v.func = cxt_fixup_stereo_dmic,
		.chained = true,
		.chain_id = CXT_FIXUP_GPIO1,
	},
	[CXT_FIXUP_THINKPAD_ACPI] = {
		.type = HDA_FIXUP_FUNC,
		.v.func = hda_fixup_thinkpad_acpi,
	},
	[CXT_FIXUP_OLPC_XO] = {
		.type = HDA_FIXUP_FUNC,
		.v.func = cxt_fixup_olpc_xo,
	},
	[CXT_FIXUP_CAP_MIX_AMP] = {
		.type = HDA_FIXUP_FUNC,
		.v.func = cxt_fixup_cap_mix_amp,
	},
	[CXT_FIXUP_TOSHIBA_P105] = {
		.type = HDA_FIXUP_PINS,
		.v.pins = (const struct hda_pintbl[]) {
			{ 0x10, 0x961701f0 }, /* speaker/hp */
			{ 0x12, 0x02a1901e }, /* ext mic */
			{ 0x14, 0x95a70110 }, /* int mic */
			{}
		},
	},
	[CXT_FIXUP_HP_530] = {
		.type = HDA_FIXUP_PINS,
		.v.pins = (const struct hda_pintbl[]) {
			{ 0x12, 0x90a60160 }, /* int mic */
			{}
		},
		.chained = true,
		.chain_id = CXT_FIXUP_CAP_MIX_AMP,
	},
	[CXT_FIXUP_CAP_MIX_AMP_5047] = {
		.type = HDA_FIXUP_FUNC,
		.v.func = cxt_fixup_cap_mix_amp_5047,
	},
	[CXT_FIXUP_MUTE_LED_EAPD] = {
		.type = HDA_FIXUP_FUNC,
		.v.func = cxt_fixup_mute_led_eapd,
	},
	[CXT_FIXUP_HP_DOCK] = {
		.type = HDA_FIXUP_PINS,
		.v.pins = (const struct hda_pintbl[]) {
			{ 0x16, 0x21011020 }, /* line-out */
			{ 0x18, 0x2181103f }, /* line-in */
			{ }
		},
		.chained = true,
		.chain_id = CXT_FIXUP_MUTE_LED_GPIO,
	},
	[CXT_FIXUP_HP_SPECTRE] = {
		.type = HDA_FIXUP_PINS,
		.v.pins = (const struct hda_pintbl[]) {
			/* enable NID 0x1d for the speaker on top */
			{ 0x1d, 0x91170111 },
			{ }
		}
	},
	[CXT_FIXUP_HP_GATE_MIC] = {
		.type = HDA_FIXUP_FUNC,
		.v.func = cxt_fixup_hp_gate_mic_jack,
	},
	[CXT_FIXUP_MUTE_LED_GPIO] = {
		.type = HDA_FIXUP_FUNC,
		.v.func = cxt_fixup_mute_led_gpio,
	},
	[CXT_FIXUP_HP_ZBOOK_MUTE_LED] = {
		.type = HDA_FIXUP_FUNC,
		.v.func = cxt_fixup_hp_zbook_mute_led,
	},
	[CXT_FIXUP_HEADSET_MIC] = {
		.type = HDA_FIXUP_FUNC,
		.v.func = cxt_fixup_headset_mic,
	},
	[CXT_FIXUP_HP_MIC_NO_PRESENCE] = {
		.type = HDA_FIXUP_PINS,
		.v.pins = (const struct hda_pintbl[]) {
			{ 0x1a, 0x02a1113c },
			{ }
		},
		.chained = true,
		.chain_id = CXT_FIXUP_HEADSET_MIC,
	},
};

static const struct snd_pci_quirk cxt5045_fixups[] = {
	SND_PCI_QUIRK(0x103c, 0x30d5, "HP 530", CXT_FIXUP_HP_530),
	SND_PCI_QUIRK(0x1179, 0xff31, "Toshiba P105", CXT_FIXUP_TOSHIBA_P105),
	/* HP, Packard Bell, Fujitsu-Siemens & Lenovo laptops have
	 * really bad sound over 0dB on NID 0x17.
	 */
	SND_PCI_QUIRK_VENDOR(0x103c, "HP", CXT_FIXUP_CAP_MIX_AMP),
	SND_PCI_QUIRK_VENDOR(0x1631, "Packard Bell", CXT_FIXUP_CAP_MIX_AMP),
	SND_PCI_QUIRK_VENDOR(0x1734, "Fujitsu", CXT_FIXUP_CAP_MIX_AMP),
	SND_PCI_QUIRK_VENDOR(0x17aa, "Lenovo", CXT_FIXUP_CAP_MIX_AMP),
	{}
};

static const struct hda_model_fixup cxt5045_fixup_models[] = {
	{ .id = CXT_FIXUP_CAP_MIX_AMP, .name = "cap-mix-amp" },
	{ .id = CXT_FIXUP_TOSHIBA_P105, .name = "toshiba-p105" },
	{ .id = CXT_FIXUP_HP_530, .name = "hp-530" },
	{}
};

static const struct snd_pci_quirk cxt5047_fixups[] = {
	/* HP laptops have really bad sound over 0 dB on NID 0x10.
	 */
	SND_PCI_QUIRK_VENDOR(0x103c, "HP", CXT_FIXUP_CAP_MIX_AMP_5047),
	{}
};

static const struct hda_model_fixup cxt5047_fixup_models[] = {
	{ .id = CXT_FIXUP_CAP_MIX_AMP_5047, .name = "cap-mix-amp" },
	{}
};

static const struct snd_pci_quirk cxt5051_fixups[] = {
	SND_PCI_QUIRK(0x103c, 0x360b, "Compaq CQ60", CXT_PINCFG_COMPAQ_CQ60),
	SND_PCI_QUIRK(0x17aa, 0x20f2, "Lenovo X200", CXT_PINCFG_LENOVO_X200),
	{}
};

static const struct hda_model_fixup cxt5051_fixup_models[] = {
	{ .id = CXT_PINCFG_LENOVO_X200, .name = "lenovo-x200" },
	{}
};

static const struct snd_pci_quirk cxt5066_fixups[] = {
	SND_PCI_QUIRK(0x1025, 0x0543, "Acer Aspire One 522", CXT_FIXUP_STEREO_DMIC),
	SND_PCI_QUIRK(0x1025, 0x054c, "Acer Aspire 3830TG", CXT_FIXUP_ASPIRE_DMIC),
	SND_PCI_QUIRK(0x1025, 0x054f, "Acer Aspire 4830T", CXT_FIXUP_ASPIRE_DMIC),
	SND_PCI_QUIRK(0x103c, 0x8079, "HP EliteBook 840 G3", CXT_FIXUP_HP_DOCK),
	SND_PCI_QUIRK(0x103c, 0x807C, "HP EliteBook 820 G3", CXT_FIXUP_HP_DOCK),
	SND_PCI_QUIRK(0x103c, 0x80FD, "HP ProBook 640 G2", CXT_FIXUP_HP_DOCK),
	SND_PCI_QUIRK(0x103c, 0x828c, "HP EliteBook 840 G4", CXT_FIXUP_HP_DOCK),
	SND_PCI_QUIRK(0x103c, 0x83b2, "HP EliteBook 840 G5", CXT_FIXUP_HP_DOCK),
	SND_PCI_QUIRK(0x103c, 0x83b3, "HP EliteBook 830 G5", CXT_FIXUP_HP_DOCK),
	SND_PCI_QUIRK(0x103c, 0x83d3, "HP ProBook 640 G4", CXT_FIXUP_HP_DOCK),
	SND_PCI_QUIRK(0x103c, 0x8174, "HP Spectre x360", CXT_FIXUP_HP_SPECTRE),
	SND_PCI_QUIRK(0x103c, 0x8115, "HP Z1 Gen3", CXT_FIXUP_HP_GATE_MIC),
	SND_PCI_QUIRK(0x103c, 0x814f, "HP ZBook 15u G3", CXT_FIXUP_MUTE_LED_GPIO),
	SND_PCI_QUIRK(0x103c, 0x822e, "HP ProBook 440 G4", CXT_FIXUP_MUTE_LED_GPIO),
	SND_PCI_QUIRK(0x103c, 0x836e, "HP ProBook 455 G5", CXT_FIXUP_MUTE_LED_GPIO),
	SND_PCI_QUIRK(0x103c, 0x837f, "HP ProBook 470 G5", CXT_FIXUP_MUTE_LED_GPIO),
	SND_PCI_QUIRK(0x103c, 0x8299, "HP 800 G3 SFF", CXT_FIXUP_HP_MIC_NO_PRESENCE),
	SND_PCI_QUIRK(0x103c, 0x829a, "HP 800 G3 DM", CXT_FIXUP_HP_MIC_NO_PRESENCE),
	SND_PCI_QUIRK(0x103c, 0x8402, "HP ProBook 645 G4", CXT_FIXUP_MUTE_LED_GPIO),
	SND_PCI_QUIRK(0x103c, 0x8427, "HP ZBook Studio G5", CXT_FIXUP_HP_ZBOOK_MUTE_LED),
	SND_PCI_QUIRK(0x103c, 0x8455, "HP Z2 G4", CXT_FIXUP_HP_MIC_NO_PRESENCE),
	SND_PCI_QUIRK(0x103c, 0x8456, "HP Z2 G4 SFF", CXT_FIXUP_HP_MIC_NO_PRESENCE),
	SND_PCI_QUIRK(0x103c, 0x8457, "HP Z2 G4 mini", CXT_FIXUP_HP_MIC_NO_PRESENCE),
	SND_PCI_QUIRK(0x103c, 0x8458, "HP Z2 G4 mini premium", CXT_FIXUP_HP_MIC_NO_PRESENCE),
	SND_PCI_QUIRK(0x1043, 0x138d, "Asus", CXT_FIXUP_HEADPHONE_MIC_PIN),
	SND_PCI_QUIRK(0x152d, 0x0833, "OLPC XO-1.5", CXT_FIXUP_OLPC_XO),
	SND_PCI_QUIRK(0x17aa, 0x20f2, "Lenovo T400", CXT_PINCFG_LENOVO_TP410),
	SND_PCI_QUIRK(0x17aa, 0x215e, "Lenovo T410", CXT_PINCFG_LENOVO_TP410),
	SND_PCI_QUIRK(0x17aa, 0x215f, "Lenovo T510", CXT_PINCFG_LENOVO_TP410),
	SND_PCI_QUIRK(0x17aa, 0x21ce, "Lenovo T420", CXT_PINCFG_LENOVO_TP410),
	SND_PCI_QUIRK(0x17aa, 0x21cf, "Lenovo T520", CXT_PINCFG_LENOVO_TP410),
	SND_PCI_QUIRK(0x17aa, 0x21d2, "Lenovo T420s", CXT_PINCFG_LENOVO_TP410),
	SND_PCI_QUIRK(0x17aa, 0x21da, "Lenovo X220", CXT_PINCFG_LENOVO_TP410),
	SND_PCI_QUIRK(0x17aa, 0x21db, "Lenovo X220-tablet", CXT_PINCFG_LENOVO_TP410),
	SND_PCI_QUIRK(0x17aa, 0x38af, "Lenovo IdeaPad Z560", CXT_FIXUP_MUTE_LED_EAPD),
	SND_PCI_QUIRK(0x17aa, 0x3905, "Lenovo G50-30", CXT_FIXUP_STEREO_DMIC),
	SND_PCI_QUIRK(0x17aa, 0x390b, "Lenovo G50-80", CXT_FIXUP_STEREO_DMIC),
	SND_PCI_QUIRK(0x17aa, 0x3975, "Lenovo U300s", CXT_FIXUP_STEREO_DMIC),
	SND_PCI_QUIRK(0x17aa, 0x3977, "Lenovo IdeaPad U310", CXT_FIXUP_STEREO_DMIC),
	SND_PCI_QUIRK(0x17aa, 0x3978, "Lenovo G50-70", CXT_FIXUP_STEREO_DMIC),
	SND_PCI_QUIRK(0x17aa, 0x397b, "Lenovo S205", CXT_FIXUP_STEREO_DMIC),
	SND_PCI_QUIRK_VENDOR(0x17aa, "Thinkpad", CXT_FIXUP_THINKPAD_ACPI),
	SND_PCI_QUIRK(0x1c06, 0x2011, "Lemote A1004", CXT_PINCFG_LEMOTE_A1004),
	SND_PCI_QUIRK(0x1c06, 0x2012, "Lemote A1205", CXT_PINCFG_LEMOTE_A1205),
	{}
};

static const struct hda_model_fixup cxt5066_fixup_models[] = {
	{ .id = CXT_FIXUP_STEREO_DMIC, .name = "stereo-dmic" },
	{ .id = CXT_FIXUP_GPIO1, .name = "gpio1" },
	{ .id = CXT_FIXUP_HEADPHONE_MIC_PIN, .name = "headphone-mic-pin" },
	{ .id = CXT_PINCFG_LENOVO_TP410, .name = "tp410" },
	{ .id = CXT_FIXUP_THINKPAD_ACPI, .name = "thinkpad" },
	{ .id = CXT_PINCFG_LEMOTE_A1004, .name = "lemote-a1004" },
	{ .id = CXT_PINCFG_LEMOTE_A1205, .name = "lemote-a1205" },
	{ .id = CXT_FIXUP_OLPC_XO, .name = "olpc-xo" },
	{ .id = CXT_FIXUP_MUTE_LED_EAPD, .name = "mute-led-eapd" },
	{ .id = CXT_FIXUP_HP_DOCK, .name = "hp-dock" },
	{ .id = CXT_FIXUP_MUTE_LED_GPIO, .name = "mute-led-gpio" },
	{ .id = CXT_FIXUP_HP_ZBOOK_MUTE_LED, .name = "hp-zbook-mute-led" },
	{ .id = CXT_FIXUP_HP_MIC_NO_PRESENCE, .name = "hp-mic-fix" },
	{}
};

/* add "fake" mute amp-caps to DACs on cx5051 so that mixer mute switches
 * can be created (bko#42825)
 */
static void add_cx5051_fake_mutes(struct hda_codec *codec)
{
	struct conexant_spec *spec = codec->spec;
	static const hda_nid_t out_nids[] = {
		0x10, 0x11, 0
	};
	const hda_nid_t *p;

	for (p = out_nids; *p; p++)
		snd_hda_override_amp_caps(codec, *p, HDA_OUTPUT,
					  AC_AMPCAP_MIN_MUTE |
					  query_amp_caps(codec, *p, HDA_OUTPUT));
	spec->gen.dac_min_mute = true;
}

static int patch_conexant_auto(struct hda_codec *codec)
{
	struct conexant_spec *spec;
	int err;

	codec_info(codec, "%s: BIOS auto-probing.\n", codec->core.chip_name);

	spec = kzalloc(sizeof(*spec), GFP_KERNEL);
	if (!spec)
		return -ENOMEM;
	snd_hda_gen_spec_init(&spec->gen);
	codec->spec = spec;
	codec->patch_ops = cx_auto_patch_ops;

	cx_auto_parse_eapd(codec);
	spec->gen.own_eapd_ctl = 1;

	switch (codec->core.vendor_id) {
	case 0x14f15045:
		codec->single_adc_amp = 1;
		spec->gen.mixer_nid = 0x17;
		spec->gen.add_stereo_mix_input = HDA_HINT_STEREO_MIX_AUTO;
		snd_hda_pick_fixup(codec, cxt5045_fixup_models,
				   cxt5045_fixups, cxt_fixups);
		break;
	case 0x14f15047:
		codec->pin_amp_workaround = 1;
		spec->gen.mixer_nid = 0x19;
		spec->gen.add_stereo_mix_input = HDA_HINT_STEREO_MIX_AUTO;
		snd_hda_pick_fixup(codec, cxt5047_fixup_models,
				   cxt5047_fixups, cxt_fixups);
		break;
	case 0x14f15051:
		add_cx5051_fake_mutes(codec);
		codec->pin_amp_workaround = 1;
		snd_hda_pick_fixup(codec, cxt5051_fixup_models,
				   cxt5051_fixups, cxt_fixups);
		break;
	case 0x14f150f2:
		codec->power_save_node = 1;
		fallthrough;
	default:
		codec->pin_amp_workaround = 1;
		snd_hda_pick_fixup(codec, cxt5066_fixup_models,
				   cxt5066_fixups, cxt_fixups);
		break;
	}

	if (!spec->gen.vmaster_mute.hook && spec->dynamic_eapd)
		spec->gen.vmaster_mute.hook = cx_auto_vmaster_hook;

	snd_hda_apply_fixup(codec, HDA_FIXUP_ACT_PRE_PROBE);

	err = snd_hda_parse_pin_defcfg(codec, &spec->gen.autocfg, NULL,
				       spec->parse_flags);
	if (err < 0)
		goto error;

	err = snd_hda_gen_parse_auto_config(codec, &spec->gen.autocfg);
	if (err < 0)
		goto error;

	err = cx_auto_parse_beep(codec);
	if (err < 0)
		goto error;

	/* Some laptops with Conexant chips show stalls in S3 resume,
	 * which falls into the single-cmd mode.
	 * Better to make reset, then.
	 */
	if (!codec->bus->core.sync_write) {
		codec_info(codec,
			   "Enable sync_write for stable communication\n");
		codec->bus->core.sync_write = 1;
		codec->bus->allow_bus_reset = 1;
	}

	snd_hda_apply_fixup(codec, HDA_FIXUP_ACT_PROBE);

	return 0;

 error:
	cx_auto_free(codec);
	return err;
}

/*
 */

static const struct hda_device_id snd_hda_id_conexant[] = {
	HDA_CODEC_ENTRY(0x14f11f86, "CX8070", patch_conexant_auto),
	HDA_CODEC_ENTRY(0x14f12008, "CX8200", patch_conexant_auto),
	HDA_CODEC_ENTRY(0x14f120d0, "CX11970", patch_conexant_auto),
	HDA_CODEC_ENTRY(0x14f15045, "CX20549 (Venice)", patch_conexant_auto),
	HDA_CODEC_ENTRY(0x14f15047, "CX20551 (Waikiki)", patch_conexant_auto),
	HDA_CODEC_ENTRY(0x14f15051, "CX20561 (Hermosa)", patch_conexant_auto),
	HDA_CODEC_ENTRY(0x14f15066, "CX20582 (Pebble)", patch_conexant_auto),
	HDA_CODEC_ENTRY(0x14f15067, "CX20583 (Pebble HSF)", patch_conexant_auto),
	HDA_CODEC_ENTRY(0x14f15068, "CX20584", patch_conexant_auto),
	HDA_CODEC_ENTRY(0x14f15069, "CX20585", patch_conexant_auto),
	HDA_CODEC_ENTRY(0x14f1506c, "CX20588", patch_conexant_auto),
	HDA_CODEC_ENTRY(0x14f1506e, "CX20590", patch_conexant_auto),
	HDA_CODEC_ENTRY(0x14f15097, "CX20631", patch_conexant_auto),
	HDA_CODEC_ENTRY(0x14f15098, "CX20632", patch_conexant_auto),
	HDA_CODEC_ENTRY(0x14f150a1, "CX20641", patch_conexant_auto),
	HDA_CODEC_ENTRY(0x14f150a2, "CX20642", patch_conexant_auto),
	HDA_CODEC_ENTRY(0x14f150ab, "CX20651", patch_conexant_auto),
	HDA_CODEC_ENTRY(0x14f150ac, "CX20652", patch_conexant_auto),
	HDA_CODEC_ENTRY(0x14f150b8, "CX20664", patch_conexant_auto),
	HDA_CODEC_ENTRY(0x14f150b9, "CX20665", patch_conexant_auto),
	HDA_CODEC_ENTRY(0x14f150f1, "CX21722", patch_conexant_auto),
	HDA_CODEC_ENTRY(0x14f150f2, "CX20722", patch_conexant_auto),
	HDA_CODEC_ENTRY(0x14f150f3, "CX21724", patch_conexant_auto),
	HDA_CODEC_ENTRY(0x14f150f4, "CX20724", patch_conexant_auto),
	HDA_CODEC_ENTRY(0x14f1510f, "CX20751/2", patch_conexant_auto),
	HDA_CODEC_ENTRY(0x14f15110, "CX20751/2", patch_conexant_auto),
	HDA_CODEC_ENTRY(0x14f15111, "CX20753/4", patch_conexant_auto),
	HDA_CODEC_ENTRY(0x14f15113, "CX20755", patch_conexant_auto),
	HDA_CODEC_ENTRY(0x14f15114, "CX20756", patch_conexant_auto),
	HDA_CODEC_ENTRY(0x14f15115, "CX20757", patch_conexant_auto),
	HDA_CODEC_ENTRY(0x14f151d7, "CX20952", patch_conexant_auto),
	{} /* terminator */
};
MODULE_DEVICE_TABLE(hdaudio, snd_hda_id_conexant);

MODULE_LICENSE("GPL");
MODULE_DESCRIPTION("Conexant HD-audio codec");

static struct hda_codec_driver conexant_driver = {
	.id = snd_hda_id_conexant,
};

module_hda_codec_driver(conexant_driver);<|MERGE_RESOLUTION|>--- conflicted
+++ resolved
@@ -147,8 +147,6 @@
 			    AC_VERB_SET_EAPD_BTLENABLE,
 			    brightness ? 0x02 : 0x00);
 	return 0;
-<<<<<<< HEAD
-=======
 }
 
 static void cxt_init_gpio_led(struct hda_codec *codec)
@@ -164,7 +162,6 @@
 		snd_hda_codec_write(codec, 0x01, 0, AC_VERB_SET_GPIO_DATA,
 				    spec->gpio_led);
 	}
->>>>>>> 4e026225
 }
 
 static int cx_auto_init(struct hda_codec *codec)
@@ -679,21 +676,11 @@
 {
 	struct conexant_spec *spec = codec->spec;
 
-<<<<<<< HEAD
-	if (action == HDA_FIXUP_ACT_PRE_PROBE) {
-		snd_hda_gen_add_mute_led_cdev(codec, cxt_gpio_mute_update);
-		spec->gpio_led = 0;
-		spec->mute_led_polarity = 0;
-		spec->gpio_mute_led_mask = 0x01;
-		spec->gpio_mic_led_mask = 0x02;
-		snd_hda_gen_add_micmute_led_cdev(codec, cxt_gpio_micmute_update);
-=======
 	spec->gpio_led = 0;
 	spec->mute_led_polarity = 0;
 	if (mute) {
 		snd_hda_gen_add_mute_led_cdev(codec, cxt_gpio_mute_update);
 		spec->gpio_mute_led_mask = mute;
->>>>>>> 4e026225
 	}
 	if (mic_mute) {
 		snd_hda_gen_add_micmute_led_cdev(codec, cxt_gpio_micmute_update);
