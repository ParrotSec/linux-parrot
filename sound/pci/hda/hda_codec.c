// SPDX-License-Identifier: GPL-2.0-or-later
/*
 * Universal Interface for Intel High Definition Audio Codec
 *
 * Copyright (c) 2004 Takashi Iwai <tiwai@suse.de>
 */

#include <linux/init.h>
#include <linux/delay.h>
#include <linux/slab.h>
#include <linux/mutex.h>
#include <linux/module.h>
#include <linux/pm.h>
#include <linux/pm_runtime.h>
#include <sound/core.h>
#include "hda_codec.h"
#include <sound/asoundef.h>
#include <sound/tlv.h>
#include <sound/initval.h>
#include <sound/jack.h>
#include "hda_local.h"
#include "hda_beep.h"
#include "hda_jack.h"
#include <sound/hda_hwdep.h>

#define codec_in_pm(codec)		snd_hdac_is_in_pm(&codec->core)
#define hda_codec_is_power_on(codec)	snd_hdac_is_power_on(&codec->core)
#define codec_has_epss(codec) \
	((codec)->core.power_caps & AC_PWRST_EPSS)
#define codec_has_clkstop(codec) \
	((codec)->core.power_caps & AC_PWRST_CLKSTOP)

/*
 * Send and receive a verb - passed to exec_verb override for hdac_device
 */
static int codec_exec_verb(struct hdac_device *dev, unsigned int cmd,
			   unsigned int flags, unsigned int *res)
{
	struct hda_codec *codec = container_of(dev, struct hda_codec, core);
	struct hda_bus *bus = codec->bus;
	int err;

	if (cmd == ~0)
		return -1;

 again:
	snd_hda_power_up_pm(codec);
	mutex_lock(&bus->core.cmd_mutex);
	if (flags & HDA_RW_NO_RESPONSE_FALLBACK)
		bus->no_response_fallback = 1;
	err = snd_hdac_bus_exec_verb_unlocked(&bus->core, codec->core.addr,
					      cmd, res);
	bus->no_response_fallback = 0;
	mutex_unlock(&bus->core.cmd_mutex);
	snd_hda_power_down_pm(codec);
	if (!codec_in_pm(codec) && res && err == -EAGAIN) {
		if (bus->response_reset) {
			codec_dbg(codec,
				  "resetting BUS due to fatal communication error\n");
			snd_hda_bus_reset(bus);
		}
		goto again;
	}
	/* clear reset-flag when the communication gets recovered */
	if (!err || codec_in_pm(codec))
		bus->response_reset = 0;
	return err;
}

/**
 * snd_hda_sequence_write - sequence writes
 * @codec: the HDA codec
 * @seq: VERB array to send
 *
 * Send the commands sequentially from the given array.
 * The array must be terminated with NID=0.
 */
void snd_hda_sequence_write(struct hda_codec *codec, const struct hda_verb *seq)
{
	for (; seq->nid; seq++)
		snd_hda_codec_write(codec, seq->nid, 0, seq->verb, seq->param);
}
EXPORT_SYMBOL_GPL(snd_hda_sequence_write);

/* connection list element */
struct hda_conn_list {
	struct list_head list;
	int len;
	hda_nid_t nid;
	hda_nid_t conns[0];
};

/* look up the cached results */
static struct hda_conn_list *
lookup_conn_list(struct hda_codec *codec, hda_nid_t nid)
{
	struct hda_conn_list *p;
	list_for_each_entry(p, &codec->conn_list, list) {
		if (p->nid == nid)
			return p;
	}
	return NULL;
}

static int add_conn_list(struct hda_codec *codec, hda_nid_t nid, int len,
			 const hda_nid_t *list)
{
	struct hda_conn_list *p;

	p = kmalloc(sizeof(*p) + len * sizeof(hda_nid_t), GFP_KERNEL);
	if (!p)
		return -ENOMEM;
	p->len = len;
	p->nid = nid;
	memcpy(p->conns, list, len * sizeof(hda_nid_t));
	list_add(&p->list, &codec->conn_list);
	return 0;
}

static void remove_conn_list(struct hda_codec *codec)
{
	while (!list_empty(&codec->conn_list)) {
		struct hda_conn_list *p;
		p = list_first_entry(&codec->conn_list, typeof(*p), list);
		list_del(&p->list);
		kfree(p);
	}
}

/* read the connection and add to the cache */
static int read_and_add_raw_conns(struct hda_codec *codec, hda_nid_t nid)
{
	hda_nid_t list[32];
	hda_nid_t *result = list;
	int len;

	len = snd_hda_get_raw_connections(codec, nid, list, ARRAY_SIZE(list));
	if (len == -ENOSPC) {
		len = snd_hda_get_num_raw_conns(codec, nid);
		result = kmalloc_array(len, sizeof(hda_nid_t), GFP_KERNEL);
		if (!result)
			return -ENOMEM;
		len = snd_hda_get_raw_connections(codec, nid, result, len);
	}
	if (len >= 0)
		len = snd_hda_override_conn_list(codec, nid, len, result);
	if (result != list)
		kfree(result);
	return len;
}

/**
 * snd_hda_get_conn_list - get connection list
 * @codec: the HDA codec
 * @nid: NID to parse
 * @listp: the pointer to store NID list
 *
 * Parses the connection list of the given widget and stores the pointer
 * to the list of NIDs.
 *
 * Returns the number of connections, or a negative error code.
 *
 * Note that the returned pointer isn't protected against the list
 * modification.  If snd_hda_override_conn_list() might be called
 * concurrently, protect with a mutex appropriately.
 */
int snd_hda_get_conn_list(struct hda_codec *codec, hda_nid_t nid,
			  const hda_nid_t **listp)
{
	bool added = false;

	for (;;) {
		int err;
		const struct hda_conn_list *p;

		/* if the connection-list is already cached, read it */
		p = lookup_conn_list(codec, nid);
		if (p) {
			if (listp)
				*listp = p->conns;
			return p->len;
		}
		if (snd_BUG_ON(added))
			return -EINVAL;

		err = read_and_add_raw_conns(codec, nid);
		if (err < 0)
			return err;
		added = true;
	}
}
EXPORT_SYMBOL_GPL(snd_hda_get_conn_list);

/**
 * snd_hda_get_connections - copy connection list
 * @codec: the HDA codec
 * @nid: NID to parse
 * @conn_list: connection list array; when NULL, checks only the size
 * @max_conns: max. number of connections to store
 *
 * Parses the connection list of the given widget and stores the list
 * of NIDs.
 *
 * Returns the number of connections, or a negative error code.
 */
int snd_hda_get_connections(struct hda_codec *codec, hda_nid_t nid,
			    hda_nid_t *conn_list, int max_conns)
{
	const hda_nid_t *list;
	int len = snd_hda_get_conn_list(codec, nid, &list);

	if (len > 0 && conn_list) {
		if (len > max_conns) {
			codec_err(codec, "Too many connections %d for NID 0x%x\n",
				   len, nid);
			return -EINVAL;
		}
		memcpy(conn_list, list, len * sizeof(hda_nid_t));
	}

	return len;
}
EXPORT_SYMBOL_GPL(snd_hda_get_connections);

/**
 * snd_hda_override_conn_list - add/modify the connection-list to cache
 * @codec: the HDA codec
 * @nid: NID to parse
 * @len: number of connection list entries
 * @list: the list of connection entries
 *
 * Add or modify the given connection-list to the cache.  If the corresponding
 * cache already exists, invalidate it and append a new one.
 *
 * Returns zero or a negative error code.
 */
int snd_hda_override_conn_list(struct hda_codec *codec, hda_nid_t nid, int len,
			       const hda_nid_t *list)
{
	struct hda_conn_list *p;

	p = lookup_conn_list(codec, nid);
	if (p) {
		list_del(&p->list);
		kfree(p);
	}

	return add_conn_list(codec, nid, len, list);
}
EXPORT_SYMBOL_GPL(snd_hda_override_conn_list);

/**
 * snd_hda_get_conn_index - get the connection index of the given NID
 * @codec: the HDA codec
 * @mux: NID containing the list
 * @nid: NID to select
 * @recursive: 1 when searching NID recursively, otherwise 0
 *
 * Parses the connection list of the widget @mux and checks whether the
 * widget @nid is present.  If it is, return the connection index.
 * Otherwise it returns -1.
 */
int snd_hda_get_conn_index(struct hda_codec *codec, hda_nid_t mux,
			   hda_nid_t nid, int recursive)
{
	const hda_nid_t *conn;
	int i, nums;

	nums = snd_hda_get_conn_list(codec, mux, &conn);
	for (i = 0; i < nums; i++)
		if (conn[i] == nid)
			return i;
	if (!recursive)
		return -1;
	if (recursive > 10) {
		codec_dbg(codec, "too deep connection for 0x%x\n", nid);
		return -1;
	}
	recursive++;
	for (i = 0; i < nums; i++) {
		unsigned int type = get_wcaps_type(get_wcaps(codec, conn[i]));
		if (type == AC_WID_PIN || type == AC_WID_AUD_OUT)
			continue;
		if (snd_hda_get_conn_index(codec, conn[i], nid, recursive) >= 0)
			return i;
	}
	return -1;
}
EXPORT_SYMBOL_GPL(snd_hda_get_conn_index);

/**
 * snd_hda_get_num_devices - get DEVLIST_LEN parameter of the given widget
 *  @codec: the HDA codec
 *  @nid: NID of the pin to parse
 *
 * Get the device entry number on the given widget. This is a feature of
 * DP MST audio. Each pin can have several device entries in it.
 */
unsigned int snd_hda_get_num_devices(struct hda_codec *codec, hda_nid_t nid)
{
	unsigned int wcaps = get_wcaps(codec, nid);
	unsigned int parm;

	if (!codec->dp_mst || !(wcaps & AC_WCAP_DIGITAL) ||
	    get_wcaps_type(wcaps) != AC_WID_PIN)
		return 0;

	parm = snd_hdac_read_parm_uncached(&codec->core, nid, AC_PAR_DEVLIST_LEN);
	if (parm == -1)
		parm = 0;
	return parm & AC_DEV_LIST_LEN_MASK;
}
EXPORT_SYMBOL_GPL(snd_hda_get_num_devices);

/**
 * snd_hda_get_devices - copy device list without cache
 * @codec: the HDA codec
 * @nid: NID of the pin to parse
 * @dev_list: device list array
 * @max_devices: max. number of devices to store
 *
 * Copy the device list. This info is dynamic and so not cached.
 * Currently called only from hda_proc.c, so not exported.
 */
int snd_hda_get_devices(struct hda_codec *codec, hda_nid_t nid,
			u8 *dev_list, int max_devices)
{
	unsigned int parm;
	int i, dev_len, devices;

	parm = snd_hda_get_num_devices(codec, nid);
	if (!parm)	/* not multi-stream capable */
		return 0;

	dev_len = parm + 1;
	dev_len = dev_len < max_devices ? dev_len : max_devices;

	devices = 0;
	while (devices < dev_len) {
		if (snd_hdac_read(&codec->core, nid,
				  AC_VERB_GET_DEVICE_LIST, devices, &parm))
			break; /* error */

		for (i = 0; i < 8; i++) {
			dev_list[devices] = (u8)parm;
			parm >>= 4;
			devices++;
			if (devices >= dev_len)
				break;
		}
	}
	return devices;
}

/**
 * snd_hda_get_dev_select - get device entry select on the pin
 * @codec: the HDA codec
 * @nid: NID of the pin to get device entry select
 *
 * Get the devcie entry select on the pin. Return the device entry
 * id selected on the pin. Return 0 means the first device entry
 * is selected or MST is not supported.
 */
int snd_hda_get_dev_select(struct hda_codec *codec, hda_nid_t nid)
{
	/* not support dp_mst will always return 0, using first dev_entry */
	if (!codec->dp_mst)
		return 0;

	return snd_hda_codec_read(codec, nid, 0, AC_VERB_GET_DEVICE_SEL, 0);
}
EXPORT_SYMBOL_GPL(snd_hda_get_dev_select);

/**
 * snd_hda_set_dev_select - set device entry select on the pin
 * @codec: the HDA codec
 * @nid: NID of the pin to set device entry select
 * @dev_id: device entry id to be set
 *
 * Set the device entry select on the pin nid.
 */
int snd_hda_set_dev_select(struct hda_codec *codec, hda_nid_t nid, int dev_id)
{
	int ret, num_devices;

	/* not support dp_mst will always return 0, using first dev_entry */
	if (!codec->dp_mst)
		return 0;

	/* AC_PAR_DEVLIST_LEN is 0 based. */
	num_devices = snd_hda_get_num_devices(codec, nid) + 1;
	/* If Device List Length is 0 (num_device = 1),
	 * the pin is not multi stream capable.
	 * Do nothing in this case.
	 */
	if (num_devices == 1)
		return 0;

	/* Behavior of setting index being equal to or greater than
	 * Device List Length is not predictable
	 */
	if (num_devices <= dev_id)
		return -EINVAL;

	ret = snd_hda_codec_write(codec, nid, 0,
			AC_VERB_SET_DEVICE_SEL, dev_id);

	return ret;
}
EXPORT_SYMBOL_GPL(snd_hda_set_dev_select);

/*
 * read widget caps for each widget and store in cache
 */
static int read_widget_caps(struct hda_codec *codec, hda_nid_t fg_node)
{
	int i;
	hda_nid_t nid;

	codec->wcaps = kmalloc_array(codec->core.num_nodes, 4, GFP_KERNEL);
	if (!codec->wcaps)
		return -ENOMEM;
	nid = codec->core.start_nid;
	for (i = 0; i < codec->core.num_nodes; i++, nid++)
		codec->wcaps[i] = snd_hdac_read_parm_uncached(&codec->core,
					nid, AC_PAR_AUDIO_WIDGET_CAP);
	return 0;
}

/* read all pin default configurations and save codec->init_pins */
static int read_pin_defaults(struct hda_codec *codec)
{
	hda_nid_t nid;

	for_each_hda_codec_node(nid, codec) {
		struct hda_pincfg *pin;
		unsigned int wcaps = get_wcaps(codec, nid);
		unsigned int wid_type = get_wcaps_type(wcaps);
		if (wid_type != AC_WID_PIN)
			continue;
		pin = snd_array_new(&codec->init_pins);
		if (!pin)
			return -ENOMEM;
		pin->nid = nid;
		pin->cfg = snd_hda_codec_read(codec, nid, 0,
					      AC_VERB_GET_CONFIG_DEFAULT, 0);
		/*
		 * all device entries are the same widget control so far
		 * fixme: if any codec is different, need fix here
		 */
		pin->ctrl = snd_hda_codec_read(codec, nid, 0,
					       AC_VERB_GET_PIN_WIDGET_CONTROL,
					       0);
	}
	return 0;
}

/* look up the given pin config list and return the item matching with NID */
static struct hda_pincfg *look_up_pincfg(struct hda_codec *codec,
					 struct snd_array *array,
					 hda_nid_t nid)
{
	struct hda_pincfg *pin;
	int i;

	snd_array_for_each(array, i, pin) {
		if (pin->nid == nid)
			return pin;
	}
	return NULL;
}

/* set the current pin config value for the given NID.
 * the value is cached, and read via snd_hda_codec_get_pincfg()
 */
int snd_hda_add_pincfg(struct hda_codec *codec, struct snd_array *list,
		       hda_nid_t nid, unsigned int cfg)
{
	struct hda_pincfg *pin;

	/* the check below may be invalid when pins are added by a fixup
	 * dynamically (e.g. via snd_hda_codec_update_widgets()), so disabled
	 * for now
	 */
	/*
	if (get_wcaps_type(get_wcaps(codec, nid)) != AC_WID_PIN)
		return -EINVAL;
	*/

	pin = look_up_pincfg(codec, list, nid);
	if (!pin) {
		pin = snd_array_new(list);
		if (!pin)
			return -ENOMEM;
		pin->nid = nid;
	}
	pin->cfg = cfg;
	return 0;
}

/**
 * snd_hda_codec_set_pincfg - Override a pin default configuration
 * @codec: the HDA codec
 * @nid: NID to set the pin config
 * @cfg: the pin default config value
 *
 * Override a pin default configuration value in the cache.
 * This value can be read by snd_hda_codec_get_pincfg() in a higher
 * priority than the real hardware value.
 */
int snd_hda_codec_set_pincfg(struct hda_codec *codec,
			     hda_nid_t nid, unsigned int cfg)
{
	return snd_hda_add_pincfg(codec, &codec->driver_pins, nid, cfg);
}
EXPORT_SYMBOL_GPL(snd_hda_codec_set_pincfg);

/**
 * snd_hda_codec_get_pincfg - Obtain a pin-default configuration
 * @codec: the HDA codec
 * @nid: NID to get the pin config
 *
 * Get the current pin config value of the given pin NID.
 * If the pincfg value is cached or overridden via sysfs or driver,
 * returns the cached value.
 */
unsigned int snd_hda_codec_get_pincfg(struct hda_codec *codec, hda_nid_t nid)
{
	struct hda_pincfg *pin;

#ifdef CONFIG_SND_HDA_RECONFIG
	{
		unsigned int cfg = 0;
		mutex_lock(&codec->user_mutex);
		pin = look_up_pincfg(codec, &codec->user_pins, nid);
		if (pin)
			cfg = pin->cfg;
		mutex_unlock(&codec->user_mutex);
		if (cfg)
			return cfg;
	}
#endif
	pin = look_up_pincfg(codec, &codec->driver_pins, nid);
	if (pin)
		return pin->cfg;
	pin = look_up_pincfg(codec, &codec->init_pins, nid);
	if (pin)
		return pin->cfg;
	return 0;
}
EXPORT_SYMBOL_GPL(snd_hda_codec_get_pincfg);

/**
 * snd_hda_codec_set_pin_target - remember the current pinctl target value
 * @codec: the HDA codec
 * @nid: pin NID
 * @val: assigned pinctl value
 *
 * This function stores the given value to a pinctl target value in the
 * pincfg table.  This isn't always as same as the actually written value
 * but can be referred at any time via snd_hda_codec_get_pin_target().
 */
int snd_hda_codec_set_pin_target(struct hda_codec *codec, hda_nid_t nid,
				 unsigned int val)
{
	struct hda_pincfg *pin;

	pin = look_up_pincfg(codec, &codec->init_pins, nid);
	if (!pin)
		return -EINVAL;
	pin->target = val;
	return 0;
}
EXPORT_SYMBOL_GPL(snd_hda_codec_set_pin_target);

/**
 * snd_hda_codec_get_pin_target - return the current pinctl target value
 * @codec: the HDA codec
 * @nid: pin NID
 */
int snd_hda_codec_get_pin_target(struct hda_codec *codec, hda_nid_t nid)
{
	struct hda_pincfg *pin;

	pin = look_up_pincfg(codec, &codec->init_pins, nid);
	if (!pin)
		return 0;
	return pin->target;
}
EXPORT_SYMBOL_GPL(snd_hda_codec_get_pin_target);

/**
 * snd_hda_shutup_pins - Shut up all pins
 * @codec: the HDA codec
 *
 * Clear all pin controls to shup up before suspend for avoiding click noise.
 * The controls aren't cached so that they can be resumed properly.
 */
void snd_hda_shutup_pins(struct hda_codec *codec)
{
	const struct hda_pincfg *pin;
	int i;

	/* don't shut up pins when unloading the driver; otherwise it breaks
	 * the default pin setup at the next load of the driver
	 */
	if (codec->bus->shutdown)
		return;
	snd_array_for_each(&codec->init_pins, i, pin) {
		/* use read here for syncing after issuing each verb */
		snd_hda_codec_read(codec, pin->nid, 0,
				   AC_VERB_SET_PIN_WIDGET_CONTROL, 0);
	}
	codec->pins_shutup = 1;
}
EXPORT_SYMBOL_GPL(snd_hda_shutup_pins);

#ifdef CONFIG_PM
/* Restore the pin controls cleared previously via snd_hda_shutup_pins() */
static void restore_shutup_pins(struct hda_codec *codec)
{
	const struct hda_pincfg *pin;
	int i;

	if (!codec->pins_shutup)
		return;
	if (codec->bus->shutdown)
		return;
	snd_array_for_each(&codec->init_pins, i, pin) {
		snd_hda_codec_write(codec, pin->nid, 0,
				    AC_VERB_SET_PIN_WIDGET_CONTROL,
				    pin->ctrl);
	}
	codec->pins_shutup = 0;
}
#endif

static void hda_jackpoll_work(struct work_struct *work)
{
	struct hda_codec *codec =
		container_of(work, struct hda_codec, jackpoll_work.work);

	snd_hda_jack_set_dirty_all(codec);
	snd_hda_jack_poll_all(codec);

	if (!codec->jackpoll_interval)
		return;

	schedule_delayed_work(&codec->jackpoll_work,
			      codec->jackpoll_interval);
}

/* release all pincfg lists */
static void free_init_pincfgs(struct hda_codec *codec)
{
	snd_array_free(&codec->driver_pins);
#ifdef CONFIG_SND_HDA_RECONFIG
	snd_array_free(&codec->user_pins);
#endif
	snd_array_free(&codec->init_pins);
}

/*
 * audio-converter setup caches
 */
struct hda_cvt_setup {
	hda_nid_t nid;
	u8 stream_tag;
	u8 channel_id;
	u16 format_id;
	unsigned char active;	/* cvt is currently used */
	unsigned char dirty;	/* setups should be cleared */
};

/* get or create a cache entry for the given audio converter NID */
static struct hda_cvt_setup *
get_hda_cvt_setup(struct hda_codec *codec, hda_nid_t nid)
{
	struct hda_cvt_setup *p;
	int i;

	snd_array_for_each(&codec->cvt_setups, i, p) {
		if (p->nid == nid)
			return p;
	}
	p = snd_array_new(&codec->cvt_setups);
	if (p)
		p->nid = nid;
	return p;
}

/*
 * PCM device
 */
static void release_pcm(struct kref *kref)
{
	struct hda_pcm *pcm = container_of(kref, struct hda_pcm, kref);

	if (pcm->pcm)
		snd_device_free(pcm->codec->card, pcm->pcm);
	clear_bit(pcm->device, pcm->codec->bus->pcm_dev_bits);
	kfree(pcm->name);
	kfree(pcm);
}

void snd_hda_codec_pcm_put(struct hda_pcm *pcm)
{
	kref_put(&pcm->kref, release_pcm);
}
EXPORT_SYMBOL_GPL(snd_hda_codec_pcm_put);

struct hda_pcm *snd_hda_codec_pcm_new(struct hda_codec *codec,
				      const char *fmt, ...)
{
	struct hda_pcm *pcm;
	va_list args;

	pcm = kzalloc(sizeof(*pcm), GFP_KERNEL);
	if (!pcm)
		return NULL;

	pcm->codec = codec;
	kref_init(&pcm->kref);
	va_start(args, fmt);
	pcm->name = kvasprintf(GFP_KERNEL, fmt, args);
	va_end(args);
	if (!pcm->name) {
		kfree(pcm);
		return NULL;
	}

	list_add_tail(&pcm->list, &codec->pcm_list_head);
	return pcm;
}
EXPORT_SYMBOL_GPL(snd_hda_codec_pcm_new);

/*
 * codec destructor
 */
static void codec_release_pcms(struct hda_codec *codec)
{
	struct hda_pcm *pcm, *n;

	list_for_each_entry_safe(pcm, n, &codec->pcm_list_head, list) {
		list_del_init(&pcm->list);
		if (pcm->pcm)
			snd_device_disconnect(codec->card, pcm->pcm);
		snd_hda_codec_pcm_put(pcm);
	}
}

void snd_hda_codec_cleanup_for_unbind(struct hda_codec *codec)
{
	if (codec->registered) {
		/* pm_runtime_put() is called in snd_hdac_device_exit() */
		pm_runtime_get_noresume(hda_codec_dev(codec));
		pm_runtime_disable(hda_codec_dev(codec));
		codec->registered = 0;
	}

	cancel_delayed_work_sync(&codec->jackpoll_work);
	if (!codec->in_freeing)
		snd_hda_ctls_clear(codec);
	codec_release_pcms(codec);
	snd_hda_detach_beep_device(codec);
	memset(&codec->patch_ops, 0, sizeof(codec->patch_ops));
	snd_hda_jack_tbl_clear(codec);
	codec->proc_widget_hook = NULL;
	codec->spec = NULL;

	/* free only driver_pins so that init_pins + user_pins are restored */
	snd_array_free(&codec->driver_pins);
	snd_array_free(&codec->cvt_setups);
	snd_array_free(&codec->spdif_out);
	snd_array_free(&codec->verbs);
	codec->preset = NULL;
	codec->slave_dig_outs = NULL;
	codec->spdif_status_reset = 0;
	snd_array_free(&codec->mixers);
	snd_array_free(&codec->nids);
	remove_conn_list(codec);
	snd_hdac_regmap_exit(&codec->core);
}

static unsigned int hda_set_power_state(struct hda_codec *codec,
				unsigned int power_state);

/* also called from hda_bind.c */
void snd_hda_codec_register(struct hda_codec *codec)
{
	if (codec->registered)
		return;
	if (device_is_registered(hda_codec_dev(codec))) {
		snd_hda_register_beep_device(codec);
		snd_hdac_link_power(&codec->core, true);
		pm_runtime_enable(hda_codec_dev(codec));
		/* it was powered up in snd_hda_codec_new(), now all done */
		snd_hda_power_down(codec);
		codec->registered = 1;
	}
}

static int snd_hda_codec_dev_register(struct snd_device *device)
{
	snd_hda_codec_register(device->device_data);
	return 0;
}

static int snd_hda_codec_dev_disconnect(struct snd_device *device)
{
	struct hda_codec *codec = device->device_data;

	snd_hda_detach_beep_device(codec);
	return 0;
}

static int snd_hda_codec_dev_free(struct snd_device *device)
{
	struct hda_codec *codec = device->device_data;

	codec->in_freeing = 1;
<<<<<<< HEAD
	snd_hdac_device_unregister(&codec->core);
	snd_hdac_link_power(&codec->core, false);
	put_device(hda_codec_dev(codec));
=======
	/*
	 * snd_hda_codec_device_new() is used by legacy HDA and ASoC driver.
	 * We can't unregister ASoC device since it will be unregistered in
	 * snd_hdac_ext_bus_device_remove().
	 */
	if (codec->core.type == HDA_DEV_LEGACY)
		snd_hdac_device_unregister(&codec->core);
	codec_display_power(codec, false);

	/*
	 * In the case of ASoC HD-audio bus, the device refcount is released in
	 * snd_hdac_ext_bus_device_remove() explicitly.
	 */
	if (codec->core.type == HDA_DEV_LEGACY)
		put_device(hda_codec_dev(codec));

>>>>>>> 407d19ab
	return 0;
}

static void snd_hda_codec_dev_release(struct device *dev)
{
	struct hda_codec *codec = dev_to_hda_codec(dev);

	free_init_pincfgs(codec);
	snd_hdac_device_exit(&codec->core);
	snd_hda_sysfs_clear(codec);
	kfree(codec->modelname);
	kfree(codec->wcaps);
	kfree(codec);
}

#define DEV_NAME_LEN 31

static int snd_hda_codec_device_init(struct hda_bus *bus, struct snd_card *card,
			unsigned int codec_addr, struct hda_codec **codecp)
{
	char name[DEV_NAME_LEN];
	struct hda_codec *codec;
	int err;

	dev_dbg(card->dev, "%s: entry\n", __func__);

	if (snd_BUG_ON(!bus))
		return -EINVAL;
	if (snd_BUG_ON(codec_addr > HDA_MAX_CODEC_ADDRESS))
		return -EINVAL;

	codec = kzalloc(sizeof(*codec), GFP_KERNEL);
	if (!codec)
		return -ENOMEM;

	sprintf(name, "hdaudioC%dD%d", card->number, codec_addr);
	err = snd_hdac_device_init(&codec->core, &bus->core, name, codec_addr);
	if (err < 0) {
		kfree(codec);
		return err;
	}

	codec->core.type = HDA_DEV_LEGACY;
	*codecp = codec;

	return err;
}

/**
 * snd_hda_codec_new - create a HDA codec
 * @bus: the bus to assign
 * @codec_addr: the codec address
 * @codecp: the pointer to store the generated codec
 *
 * Returns 0 if successful, or a negative error code.
 */
int snd_hda_codec_new(struct hda_bus *bus, struct snd_card *card,
		      unsigned int codec_addr, struct hda_codec **codecp)
{
	int ret;

	ret = snd_hda_codec_device_init(bus, card, codec_addr, codecp);
	if (ret < 0)
		return ret;

	return snd_hda_codec_device_new(bus, card, codec_addr, *codecp);
}
EXPORT_SYMBOL_GPL(snd_hda_codec_new);

int snd_hda_codec_device_new(struct hda_bus *bus, struct snd_card *card,
			unsigned int codec_addr, struct hda_codec *codec)
{
	char component[31];
	hda_nid_t fg;
	int err;
	static struct snd_device_ops dev_ops = {
		.dev_register = snd_hda_codec_dev_register,
		.dev_disconnect = snd_hda_codec_dev_disconnect,
		.dev_free = snd_hda_codec_dev_free,
	};

	dev_dbg(card->dev, "%s: entry\n", __func__);

	if (snd_BUG_ON(!bus))
		return -EINVAL;
	if (snd_BUG_ON(codec_addr > HDA_MAX_CODEC_ADDRESS))
		return -EINVAL;

	codec->core.dev.release = snd_hda_codec_dev_release;
	codec->core.exec_verb = codec_exec_verb;

	codec->bus = bus;
	codec->card = card;
	codec->addr = codec_addr;
	mutex_init(&codec->spdif_mutex);
	mutex_init(&codec->control_mutex);
	snd_array_init(&codec->mixers, sizeof(struct hda_nid_item), 32);
	snd_array_init(&codec->nids, sizeof(struct hda_nid_item), 32);
	snd_array_init(&codec->init_pins, sizeof(struct hda_pincfg), 16);
	snd_array_init(&codec->driver_pins, sizeof(struct hda_pincfg), 16);
	snd_array_init(&codec->cvt_setups, sizeof(struct hda_cvt_setup), 8);
	snd_array_init(&codec->spdif_out, sizeof(struct hda_spdif_out), 16);
	snd_array_init(&codec->jacktbl, sizeof(struct hda_jack_tbl), 16);
	snd_array_init(&codec->verbs, sizeof(struct hda_verb *), 8);
	INIT_LIST_HEAD(&codec->conn_list);
	INIT_LIST_HEAD(&codec->pcm_list_head);

	INIT_DELAYED_WORK(&codec->jackpoll_work, hda_jackpoll_work);
	codec->depop_delay = -1;
	codec->fixup_id = HDA_FIXUP_ID_NOT_SET;

#ifdef CONFIG_PM
	codec->power_jiffies = jiffies;
#endif

	snd_hda_sysfs_init(codec);

	if (codec->bus->modelname) {
		codec->modelname = kstrdup(codec->bus->modelname, GFP_KERNEL);
		if (!codec->modelname) {
			err = -ENOMEM;
			goto error;
		}
	}

	fg = codec->core.afg ? codec->core.afg : codec->core.mfg;
	err = read_widget_caps(codec, fg);
	if (err < 0)
		goto error;
	err = read_pin_defaults(codec);
	if (err < 0)
		goto error;

	/* power-up all before initialization */
	hda_set_power_state(codec, AC_PWRST_D0);

	snd_hda_codec_proc_new(codec);

	snd_hda_create_hwdep(codec);

	sprintf(component, "HDA:%08x,%08x,%08x", codec->core.vendor_id,
		codec->core.subsystem_id, codec->core.revision_id);
	snd_component_add(card, component);

	err = snd_device_new(card, SNDRV_DEV_CODEC, codec, &dev_ops);
	if (err < 0)
		goto error;

	return 0;

 error:
	put_device(hda_codec_dev(codec));
	return err;
}
EXPORT_SYMBOL_GPL(snd_hda_codec_device_new);

/**
 * snd_hda_codec_update_widgets - Refresh widget caps and pin defaults
 * @codec: the HDA codec
 *
 * Forcibly refresh the all widget caps and the init pin configurations of
 * the given codec.
 */
int snd_hda_codec_update_widgets(struct hda_codec *codec)
{
	hda_nid_t fg;
	int err;

	err = snd_hdac_refresh_widgets(&codec->core, true);
	if (err < 0)
		return err;

	/* Assume the function group node does not change,
	 * only the widget nodes may change.
	 */
	kfree(codec->wcaps);
	fg = codec->core.afg ? codec->core.afg : codec->core.mfg;
	err = read_widget_caps(codec, fg);
	if (err < 0)
		return err;

	snd_array_free(&codec->init_pins);
	err = read_pin_defaults(codec);

	return err;
}
EXPORT_SYMBOL_GPL(snd_hda_codec_update_widgets);

/* update the stream-id if changed */
static void update_pcm_stream_id(struct hda_codec *codec,
				 struct hda_cvt_setup *p, hda_nid_t nid,
				 u32 stream_tag, int channel_id)
{
	unsigned int oldval, newval;

	if (p->stream_tag != stream_tag || p->channel_id != channel_id) {
		oldval = snd_hda_codec_read(codec, nid, 0, AC_VERB_GET_CONV, 0);
		newval = (stream_tag << 4) | channel_id;
		if (oldval != newval)
			snd_hda_codec_write(codec, nid, 0,
					    AC_VERB_SET_CHANNEL_STREAMID,
					    newval);
		p->stream_tag = stream_tag;
		p->channel_id = channel_id;
	}
}

/* update the format-id if changed */
static void update_pcm_format(struct hda_codec *codec, struct hda_cvt_setup *p,
			      hda_nid_t nid, int format)
{
	unsigned int oldval;

	if (p->format_id != format) {
		oldval = snd_hda_codec_read(codec, nid, 0,
					    AC_VERB_GET_STREAM_FORMAT, 0);
		if (oldval != format) {
			msleep(1);
			snd_hda_codec_write(codec, nid, 0,
					    AC_VERB_SET_STREAM_FORMAT,
					    format);
		}
		p->format_id = format;
	}
}

/**
 * snd_hda_codec_setup_stream - set up the codec for streaming
 * @codec: the CODEC to set up
 * @nid: the NID to set up
 * @stream_tag: stream tag to pass, it's between 0x1 and 0xf.
 * @channel_id: channel id to pass, zero based.
 * @format: stream format.
 */
void snd_hda_codec_setup_stream(struct hda_codec *codec, hda_nid_t nid,
				u32 stream_tag,
				int channel_id, int format)
{
	struct hda_codec *c;
	struct hda_cvt_setup *p;
	int type;
	int i;

	if (!nid)
		return;

	codec_dbg(codec,
		  "hda_codec_setup_stream: NID=0x%x, stream=0x%x, channel=%d, format=0x%x\n",
		  nid, stream_tag, channel_id, format);
	p = get_hda_cvt_setup(codec, nid);
	if (!p)
		return;

	if (codec->patch_ops.stream_pm)
		codec->patch_ops.stream_pm(codec, nid, true);
	if (codec->pcm_format_first)
		update_pcm_format(codec, p, nid, format);
	update_pcm_stream_id(codec, p, nid, stream_tag, channel_id);
	if (!codec->pcm_format_first)
		update_pcm_format(codec, p, nid, format);

	p->active = 1;
	p->dirty = 0;

	/* make other inactive cvts with the same stream-tag dirty */
	type = get_wcaps_type(get_wcaps(codec, nid));
	list_for_each_codec(c, codec->bus) {
		snd_array_for_each(&c->cvt_setups, i, p) {
			if (!p->active && p->stream_tag == stream_tag &&
			    get_wcaps_type(get_wcaps(c, p->nid)) == type)
				p->dirty = 1;
		}
	}
}
EXPORT_SYMBOL_GPL(snd_hda_codec_setup_stream);

static void really_cleanup_stream(struct hda_codec *codec,
				  struct hda_cvt_setup *q);

/**
 * __snd_hda_codec_cleanup_stream - clean up the codec for closing
 * @codec: the CODEC to clean up
 * @nid: the NID to clean up
 * @do_now: really clean up the stream instead of clearing the active flag
 */
void __snd_hda_codec_cleanup_stream(struct hda_codec *codec, hda_nid_t nid,
				    int do_now)
{
	struct hda_cvt_setup *p;

	if (!nid)
		return;

	if (codec->no_sticky_stream)
		do_now = 1;

	codec_dbg(codec, "hda_codec_cleanup_stream: NID=0x%x\n", nid);
	p = get_hda_cvt_setup(codec, nid);
	if (p) {
		/* here we just clear the active flag when do_now isn't set;
		 * actual clean-ups will be done later in
		 * purify_inactive_streams() called from snd_hda_codec_prpapre()
		 */
		if (do_now)
			really_cleanup_stream(codec, p);
		else
			p->active = 0;
	}
}
EXPORT_SYMBOL_GPL(__snd_hda_codec_cleanup_stream);

static void really_cleanup_stream(struct hda_codec *codec,
				  struct hda_cvt_setup *q)
{
	hda_nid_t nid = q->nid;
	if (q->stream_tag || q->channel_id)
		snd_hda_codec_write(codec, nid, 0, AC_VERB_SET_CHANNEL_STREAMID, 0);
	if (q->format_id)
		snd_hda_codec_write(codec, nid, 0, AC_VERB_SET_STREAM_FORMAT, 0
);
	memset(q, 0, sizeof(*q));
	q->nid = nid;
	if (codec->patch_ops.stream_pm)
		codec->patch_ops.stream_pm(codec, nid, false);
}

/* clean up the all conflicting obsolete streams */
static void purify_inactive_streams(struct hda_codec *codec)
{
	struct hda_codec *c;
	struct hda_cvt_setup *p;
	int i;

	list_for_each_codec(c, codec->bus) {
		snd_array_for_each(&c->cvt_setups, i, p) {
			if (p->dirty)
				really_cleanup_stream(c, p);
		}
	}
}

#ifdef CONFIG_PM
/* clean up all streams; called from suspend */
static void hda_cleanup_all_streams(struct hda_codec *codec)
{
	struct hda_cvt_setup *p;
	int i;

	snd_array_for_each(&codec->cvt_setups, i, p) {
		if (p->stream_tag)
			really_cleanup_stream(codec, p);
	}
}
#endif

/*
 * amp access functions
 */

/**
 * query_amp_caps - query AMP capabilities
 * @codec: the HD-auio codec
 * @nid: the NID to query
 * @direction: either #HDA_INPUT or #HDA_OUTPUT
 *
 * Query AMP capabilities for the given widget and direction.
 * Returns the obtained capability bits.
 *
 * When cap bits have been already read, this doesn't read again but
 * returns the cached value.
 */
u32 query_amp_caps(struct hda_codec *codec, hda_nid_t nid, int direction)
{
	if (!(get_wcaps(codec, nid) & AC_WCAP_AMP_OVRD))
		nid = codec->core.afg;
	return snd_hda_param_read(codec, nid,
				  direction == HDA_OUTPUT ?
				  AC_PAR_AMP_OUT_CAP : AC_PAR_AMP_IN_CAP);
}
EXPORT_SYMBOL_GPL(query_amp_caps);

/**
 * snd_hda_check_amp_caps - query AMP capabilities
 * @codec: the HD-audio codec
 * @nid: the NID to query
 * @dir: either #HDA_INPUT or #HDA_OUTPUT
 * @bits: bit mask to check the result
 *
 * Check whether the widget has the given amp capability for the direction.
 */
bool snd_hda_check_amp_caps(struct hda_codec *codec, hda_nid_t nid,
			   int dir, unsigned int bits)
{
	if (!nid)
		return false;
	if (get_wcaps(codec, nid) & (1 << (dir + 1)))
		if (query_amp_caps(codec, nid, dir) & bits)
			return true;
	return false;
}
EXPORT_SYMBOL_GPL(snd_hda_check_amp_caps);

/**
 * snd_hda_override_amp_caps - Override the AMP capabilities
 * @codec: the CODEC to clean up
 * @nid: the NID to clean up
 * @dir: either #HDA_INPUT or #HDA_OUTPUT
 * @caps: the capability bits to set
 *
 * Override the cached AMP caps bits value by the given one.
 * This function is useful if the driver needs to adjust the AMP ranges,
 * e.g. limit to 0dB, etc.
 *
 * Returns zero if successful or a negative error code.
 */
int snd_hda_override_amp_caps(struct hda_codec *codec, hda_nid_t nid, int dir,
			      unsigned int caps)
{
	unsigned int parm;

	snd_hda_override_wcaps(codec, nid,
			       get_wcaps(codec, nid) | AC_WCAP_AMP_OVRD);
	parm = dir == HDA_OUTPUT ? AC_PAR_AMP_OUT_CAP : AC_PAR_AMP_IN_CAP;
	return snd_hdac_override_parm(&codec->core, nid, parm, caps);
}
EXPORT_SYMBOL_GPL(snd_hda_override_amp_caps);

/**
 * snd_hda_codec_amp_update - update the AMP mono value
 * @codec: HD-audio codec
 * @nid: NID to read the AMP value
 * @ch: channel to update (0 or 1)
 * @dir: #HDA_INPUT or #HDA_OUTPUT
 * @idx: the index value (only for input direction)
 * @mask: bit mask to set
 * @val: the bits value to set
 *
 * Update the AMP values for the given channel, direction and index.
 */
int snd_hda_codec_amp_update(struct hda_codec *codec, hda_nid_t nid,
			     int ch, int dir, int idx, int mask, int val)
{
	unsigned int cmd = snd_hdac_regmap_encode_amp(nid, ch, dir, idx);

	/* enable fake mute if no h/w mute but min=mute */
	if ((query_amp_caps(codec, nid, dir) &
	     (AC_AMPCAP_MUTE | AC_AMPCAP_MIN_MUTE)) == AC_AMPCAP_MIN_MUTE)
		cmd |= AC_AMP_FAKE_MUTE;
	return snd_hdac_regmap_update_raw(&codec->core, cmd, mask, val);
}
EXPORT_SYMBOL_GPL(snd_hda_codec_amp_update);

/**
 * snd_hda_codec_amp_stereo - update the AMP stereo values
 * @codec: HD-audio codec
 * @nid: NID to read the AMP value
 * @direction: #HDA_INPUT or #HDA_OUTPUT
 * @idx: the index value (only for input direction)
 * @mask: bit mask to set
 * @val: the bits value to set
 *
 * Update the AMP values like snd_hda_codec_amp_update(), but for a
 * stereo widget with the same mask and value.
 */
int snd_hda_codec_amp_stereo(struct hda_codec *codec, hda_nid_t nid,
			     int direction, int idx, int mask, int val)
{
	int ch, ret = 0;

	if (snd_BUG_ON(mask & ~0xff))
		mask &= 0xff;
	for (ch = 0; ch < 2; ch++)
		ret |= snd_hda_codec_amp_update(codec, nid, ch, direction,
						idx, mask, val);
	return ret;
}
EXPORT_SYMBOL_GPL(snd_hda_codec_amp_stereo);

/**
 * snd_hda_codec_amp_init - initialize the AMP value
 * @codec: the HDA codec
 * @nid: NID to read the AMP value
 * @ch: channel (left=0 or right=1)
 * @dir: #HDA_INPUT or #HDA_OUTPUT
 * @idx: the index value (only for input direction)
 * @mask: bit mask to set
 * @val: the bits value to set
 *
 * Works like snd_hda_codec_amp_update() but it writes the value only at
 * the first access.  If the amp was already initialized / updated beforehand,
 * this does nothing.
 */
int snd_hda_codec_amp_init(struct hda_codec *codec, hda_nid_t nid, int ch,
			   int dir, int idx, int mask, int val)
{
	int orig;

	if (!codec->core.regmap)
		return -EINVAL;
	regcache_cache_only(codec->core.regmap, true);
	orig = snd_hda_codec_amp_read(codec, nid, ch, dir, idx);
	regcache_cache_only(codec->core.regmap, false);
	if (orig >= 0)
		return 0;
	return snd_hda_codec_amp_update(codec, nid, ch, dir, idx, mask, val);
}
EXPORT_SYMBOL_GPL(snd_hda_codec_amp_init);

/**
 * snd_hda_codec_amp_init_stereo - initialize the stereo AMP value
 * @codec: the HDA codec
 * @nid: NID to read the AMP value
 * @dir: #HDA_INPUT or #HDA_OUTPUT
 * @idx: the index value (only for input direction)
 * @mask: bit mask to set
 * @val: the bits value to set
 *
 * Call snd_hda_codec_amp_init() for both stereo channels.
 */
int snd_hda_codec_amp_init_stereo(struct hda_codec *codec, hda_nid_t nid,
				  int dir, int idx, int mask, int val)
{
	int ch, ret = 0;

	if (snd_BUG_ON(mask & ~0xff))
		mask &= 0xff;
	for (ch = 0; ch < 2; ch++)
		ret |= snd_hda_codec_amp_init(codec, nid, ch, dir,
					      idx, mask, val);
	return ret;
}
EXPORT_SYMBOL_GPL(snd_hda_codec_amp_init_stereo);

static u32 get_amp_max_value(struct hda_codec *codec, hda_nid_t nid, int dir,
			     unsigned int ofs)
{
	u32 caps = query_amp_caps(codec, nid, dir);
	/* get num steps */
	caps = (caps & AC_AMPCAP_NUM_STEPS) >> AC_AMPCAP_NUM_STEPS_SHIFT;
	if (ofs < caps)
		caps -= ofs;
	return caps;
}

/**
 * snd_hda_mixer_amp_volume_info - Info callback for a standard AMP mixer
 * @kcontrol: referred ctl element
 * @uinfo: pointer to get/store the data
 *
 * The control element is supposed to have the private_value field
 * set up via HDA_COMPOSE_AMP_VAL*() or related macros.
 */
int snd_hda_mixer_amp_volume_info(struct snd_kcontrol *kcontrol,
				  struct snd_ctl_elem_info *uinfo)
{
	struct hda_codec *codec = snd_kcontrol_chip(kcontrol);
	u16 nid = get_amp_nid(kcontrol);
	u8 chs = get_amp_channels(kcontrol);
	int dir = get_amp_direction(kcontrol);
	unsigned int ofs = get_amp_offset(kcontrol);

	uinfo->type = SNDRV_CTL_ELEM_TYPE_INTEGER;
	uinfo->count = chs == 3 ? 2 : 1;
	uinfo->value.integer.min = 0;
	uinfo->value.integer.max = get_amp_max_value(codec, nid, dir, ofs);
	if (!uinfo->value.integer.max) {
		codec_warn(codec,
			   "num_steps = 0 for NID=0x%x (ctl = %s)\n",
			   nid, kcontrol->id.name);
		return -EINVAL;
	}
	return 0;
}
EXPORT_SYMBOL_GPL(snd_hda_mixer_amp_volume_info);


static inline unsigned int
read_amp_value(struct hda_codec *codec, hda_nid_t nid,
	       int ch, int dir, int idx, unsigned int ofs)
{
	unsigned int val;
	val = snd_hda_codec_amp_read(codec, nid, ch, dir, idx);
	val &= HDA_AMP_VOLMASK;
	if (val >= ofs)
		val -= ofs;
	else
		val = 0;
	return val;
}

static inline int
update_amp_value(struct hda_codec *codec, hda_nid_t nid,
		 int ch, int dir, int idx, unsigned int ofs,
		 unsigned int val)
{
	unsigned int maxval;

	if (val > 0)
		val += ofs;
	/* ofs = 0: raw max value */
	maxval = get_amp_max_value(codec, nid, dir, 0);
	if (val > maxval)
		val = maxval;
	return snd_hda_codec_amp_update(codec, nid, ch, dir, idx,
					HDA_AMP_VOLMASK, val);
}

/**
 * snd_hda_mixer_amp_volume_get - Get callback for a standard AMP mixer volume
 * @kcontrol: ctl element
 * @ucontrol: pointer to get/store the data
 *
 * The control element is supposed to have the private_value field
 * set up via HDA_COMPOSE_AMP_VAL*() or related macros.
 */
int snd_hda_mixer_amp_volume_get(struct snd_kcontrol *kcontrol,
				 struct snd_ctl_elem_value *ucontrol)
{
	struct hda_codec *codec = snd_kcontrol_chip(kcontrol);
	hda_nid_t nid = get_amp_nid(kcontrol);
	int chs = get_amp_channels(kcontrol);
	int dir = get_amp_direction(kcontrol);
	int idx = get_amp_index(kcontrol);
	unsigned int ofs = get_amp_offset(kcontrol);
	long *valp = ucontrol->value.integer.value;

	if (chs & 1)
		*valp++ = read_amp_value(codec, nid, 0, dir, idx, ofs);
	if (chs & 2)
		*valp = read_amp_value(codec, nid, 1, dir, idx, ofs);
	return 0;
}
EXPORT_SYMBOL_GPL(snd_hda_mixer_amp_volume_get);

/**
 * snd_hda_mixer_amp_volume_put - Put callback for a standard AMP mixer volume
 * @kcontrol: ctl element
 * @ucontrol: pointer to get/store the data
 *
 * The control element is supposed to have the private_value field
 * set up via HDA_COMPOSE_AMP_VAL*() or related macros.
 */
int snd_hda_mixer_amp_volume_put(struct snd_kcontrol *kcontrol,
				 struct snd_ctl_elem_value *ucontrol)
{
	struct hda_codec *codec = snd_kcontrol_chip(kcontrol);
	hda_nid_t nid = get_amp_nid(kcontrol);
	int chs = get_amp_channels(kcontrol);
	int dir = get_amp_direction(kcontrol);
	int idx = get_amp_index(kcontrol);
	unsigned int ofs = get_amp_offset(kcontrol);
	long *valp = ucontrol->value.integer.value;
	int change = 0;

	if (chs & 1) {
		change = update_amp_value(codec, nid, 0, dir, idx, ofs, *valp);
		valp++;
	}
	if (chs & 2)
		change |= update_amp_value(codec, nid, 1, dir, idx, ofs, *valp);
	return change;
}
EXPORT_SYMBOL_GPL(snd_hda_mixer_amp_volume_put);

/* inquiry the amp caps and convert to TLV */
static void get_ctl_amp_tlv(struct snd_kcontrol *kcontrol, unsigned int *tlv)
{
	struct hda_codec *codec = snd_kcontrol_chip(kcontrol);
	hda_nid_t nid = get_amp_nid(kcontrol);
	int dir = get_amp_direction(kcontrol);
	unsigned int ofs = get_amp_offset(kcontrol);
	bool min_mute = get_amp_min_mute(kcontrol);
	u32 caps, val1, val2;

	caps = query_amp_caps(codec, nid, dir);
	val2 = (caps & AC_AMPCAP_STEP_SIZE) >> AC_AMPCAP_STEP_SIZE_SHIFT;
	val2 = (val2 + 1) * 25;
	val1 = -((caps & AC_AMPCAP_OFFSET) >> AC_AMPCAP_OFFSET_SHIFT);
	val1 += ofs;
	val1 = ((int)val1) * ((int)val2);
	if (min_mute || (caps & AC_AMPCAP_MIN_MUTE))
		val2 |= TLV_DB_SCALE_MUTE;
	tlv[SNDRV_CTL_TLVO_TYPE] = SNDRV_CTL_TLVT_DB_SCALE;
	tlv[SNDRV_CTL_TLVO_LEN] = 2 * sizeof(unsigned int);
	tlv[SNDRV_CTL_TLVO_DB_SCALE_MIN] = val1;
	tlv[SNDRV_CTL_TLVO_DB_SCALE_MUTE_AND_STEP] = val2;
}

/**
 * snd_hda_mixer_amp_tlv - TLV callback for a standard AMP mixer volume
 * @kcontrol: ctl element
 * @op_flag: operation flag
 * @size: byte size of input TLV
 * @_tlv: TLV data
 *
 * The control element is supposed to have the private_value field
 * set up via HDA_COMPOSE_AMP_VAL*() or related macros.
 */
int snd_hda_mixer_amp_tlv(struct snd_kcontrol *kcontrol, int op_flag,
			  unsigned int size, unsigned int __user *_tlv)
{
	unsigned int tlv[4];

	if (size < 4 * sizeof(unsigned int))
		return -ENOMEM;
	get_ctl_amp_tlv(kcontrol, tlv);
	if (copy_to_user(_tlv, tlv, sizeof(tlv)))
		return -EFAULT;
	return 0;
}
EXPORT_SYMBOL_GPL(snd_hda_mixer_amp_tlv);

/**
 * snd_hda_set_vmaster_tlv - Set TLV for a virtual master control
 * @codec: HD-audio codec
 * @nid: NID of a reference widget
 * @dir: #HDA_INPUT or #HDA_OUTPUT
 * @tlv: TLV data to be stored, at least 4 elements
 *
 * Set (static) TLV data for a virtual master volume using the AMP caps
 * obtained from the reference NID.
 * The volume range is recalculated as if the max volume is 0dB.
 */
void snd_hda_set_vmaster_tlv(struct hda_codec *codec, hda_nid_t nid, int dir,
			     unsigned int *tlv)
{
	u32 caps;
	int nums, step;

	caps = query_amp_caps(codec, nid, dir);
	nums = (caps & AC_AMPCAP_NUM_STEPS) >> AC_AMPCAP_NUM_STEPS_SHIFT;
	step = (caps & AC_AMPCAP_STEP_SIZE) >> AC_AMPCAP_STEP_SIZE_SHIFT;
	step = (step + 1) * 25;
	tlv[SNDRV_CTL_TLVO_TYPE] = SNDRV_CTL_TLVT_DB_SCALE;
	tlv[SNDRV_CTL_TLVO_LEN] = 2 * sizeof(unsigned int);
	tlv[SNDRV_CTL_TLVO_DB_SCALE_MIN] = -nums * step;
	tlv[SNDRV_CTL_TLVO_DB_SCALE_MUTE_AND_STEP] = step;
}
EXPORT_SYMBOL_GPL(snd_hda_set_vmaster_tlv);

/* find a mixer control element with the given name */
static struct snd_kcontrol *
find_mixer_ctl(struct hda_codec *codec, const char *name, int dev, int idx)
{
	struct snd_ctl_elem_id id;
	memset(&id, 0, sizeof(id));
	id.iface = SNDRV_CTL_ELEM_IFACE_MIXER;
	id.device = dev;
	id.index = idx;
	if (snd_BUG_ON(strlen(name) >= sizeof(id.name)))
		return NULL;
	strcpy(id.name, name);
	return snd_ctl_find_id(codec->card, &id);
}

/**
 * snd_hda_find_mixer_ctl - Find a mixer control element with the given name
 * @codec: HD-audio codec
 * @name: ctl id name string
 *
 * Get the control element with the given id string and IFACE_MIXER.
 */
struct snd_kcontrol *snd_hda_find_mixer_ctl(struct hda_codec *codec,
					    const char *name)
{
	return find_mixer_ctl(codec, name, 0, 0);
}
EXPORT_SYMBOL_GPL(snd_hda_find_mixer_ctl);

static int find_empty_mixer_ctl_idx(struct hda_codec *codec, const char *name,
				    int start_idx)
{
	int i, idx;
	/* 16 ctlrs should be large enough */
	for (i = 0, idx = start_idx; i < 16; i++, idx++) {
		if (!find_mixer_ctl(codec, name, 0, idx))
			return idx;
	}
	return -EBUSY;
}

/**
 * snd_hda_ctl_add - Add a control element and assign to the codec
 * @codec: HD-audio codec
 * @nid: corresponding NID (optional)
 * @kctl: the control element to assign
 *
 * Add the given control element to an array inside the codec instance.
 * All control elements belonging to a codec are supposed to be added
 * by this function so that a proper clean-up works at the free or
 * reconfiguration time.
 *
 * If non-zero @nid is passed, the NID is assigned to the control element.
 * The assignment is shown in the codec proc file.
 *
 * snd_hda_ctl_add() checks the control subdev id field whether
 * #HDA_SUBDEV_NID_FLAG bit is set.  If set (and @nid is zero), the lower
 * bits value is taken as the NID to assign. The #HDA_NID_ITEM_AMP bit
 * specifies if kctl->private_value is a HDA amplifier value.
 */
int snd_hda_ctl_add(struct hda_codec *codec, hda_nid_t nid,
		    struct snd_kcontrol *kctl)
{
	int err;
	unsigned short flags = 0;
	struct hda_nid_item *item;

	if (kctl->id.subdevice & HDA_SUBDEV_AMP_FLAG) {
		flags |= HDA_NID_ITEM_AMP;
		if (nid == 0)
			nid = get_amp_nid_(kctl->private_value);
	}
	if ((kctl->id.subdevice & HDA_SUBDEV_NID_FLAG) != 0 && nid == 0)
		nid = kctl->id.subdevice & 0xffff;
	if (kctl->id.subdevice & (HDA_SUBDEV_NID_FLAG|HDA_SUBDEV_AMP_FLAG))
		kctl->id.subdevice = 0;
	err = snd_ctl_add(codec->card, kctl);
	if (err < 0)
		return err;
	item = snd_array_new(&codec->mixers);
	if (!item)
		return -ENOMEM;
	item->kctl = kctl;
	item->nid = nid;
	item->flags = flags;
	return 0;
}
EXPORT_SYMBOL_GPL(snd_hda_ctl_add);

/**
 * snd_hda_add_nid - Assign a NID to a control element
 * @codec: HD-audio codec
 * @nid: corresponding NID (optional)
 * @kctl: the control element to assign
 * @index: index to kctl
 *
 * Add the given control element to an array inside the codec instance.
 * This function is used when #snd_hda_ctl_add cannot be used for 1:1
 * NID:KCTL mapping - for example "Capture Source" selector.
 */
int snd_hda_add_nid(struct hda_codec *codec, struct snd_kcontrol *kctl,
		    unsigned int index, hda_nid_t nid)
{
	struct hda_nid_item *item;

	if (nid > 0) {
		item = snd_array_new(&codec->nids);
		if (!item)
			return -ENOMEM;
		item->kctl = kctl;
		item->index = index;
		item->nid = nid;
		return 0;
	}
	codec_err(codec, "no NID for mapping control %s:%d:%d\n",
		  kctl->id.name, kctl->id.index, index);
	return -EINVAL;
}
EXPORT_SYMBOL_GPL(snd_hda_add_nid);

/**
 * snd_hda_ctls_clear - Clear all controls assigned to the given codec
 * @codec: HD-audio codec
 */
void snd_hda_ctls_clear(struct hda_codec *codec)
{
	int i;
	struct hda_nid_item *items = codec->mixers.list;
	for (i = 0; i < codec->mixers.used; i++)
		snd_ctl_remove(codec->card, items[i].kctl);
	snd_array_free(&codec->mixers);
	snd_array_free(&codec->nids);
}

/**
 * snd_hda_lock_devices - pseudo device locking
 * @bus: the BUS
 *
 * toggle card->shutdown to allow/disallow the device access (as a hack)
 */
int snd_hda_lock_devices(struct hda_bus *bus)
{
	struct snd_card *card = bus->card;
	struct hda_codec *codec;

	spin_lock(&card->files_lock);
	if (card->shutdown)
		goto err_unlock;
	card->shutdown = 1;
	if (!list_empty(&card->ctl_files))
		goto err_clear;

	list_for_each_codec(codec, bus) {
		struct hda_pcm *cpcm;
		list_for_each_entry(cpcm, &codec->pcm_list_head, list) {
			if (!cpcm->pcm)
				continue;
			if (cpcm->pcm->streams[0].substream_opened ||
			    cpcm->pcm->streams[1].substream_opened)
				goto err_clear;
		}
	}
	spin_unlock(&card->files_lock);
	return 0;

 err_clear:
	card->shutdown = 0;
 err_unlock:
	spin_unlock(&card->files_lock);
	return -EINVAL;
}
EXPORT_SYMBOL_GPL(snd_hda_lock_devices);

/**
 * snd_hda_unlock_devices - pseudo device unlocking
 * @bus: the BUS
 */
void snd_hda_unlock_devices(struct hda_bus *bus)
{
	struct snd_card *card = bus->card;

	spin_lock(&card->files_lock);
	card->shutdown = 0;
	spin_unlock(&card->files_lock);
}
EXPORT_SYMBOL_GPL(snd_hda_unlock_devices);

/**
 * snd_hda_codec_reset - Clear all objects assigned to the codec
 * @codec: HD-audio codec
 *
 * This frees the all PCM and control elements assigned to the codec, and
 * clears the caches and restores the pin default configurations.
 *
 * When a device is being used, it returns -EBSY.  If successfully freed,
 * returns zero.
 */
int snd_hda_codec_reset(struct hda_codec *codec)
{
	struct hda_bus *bus = codec->bus;

	if (snd_hda_lock_devices(bus) < 0)
		return -EBUSY;

	/* OK, let it free */
	snd_hdac_device_unregister(&codec->core);

	/* allow device access again */
	snd_hda_unlock_devices(bus);
	return 0;
}

typedef int (*map_slave_func_t)(struct hda_codec *, void *, struct snd_kcontrol *);

/* apply the function to all matching slave ctls in the mixer list */
static int map_slaves(struct hda_codec *codec, const char * const *slaves,
		      const char *suffix, map_slave_func_t func, void *data) 
{
	struct hda_nid_item *items;
	const char * const *s;
	int i, err;

	items = codec->mixers.list;
	for (i = 0; i < codec->mixers.used; i++) {
		struct snd_kcontrol *sctl = items[i].kctl;
		if (!sctl || sctl->id.iface != SNDRV_CTL_ELEM_IFACE_MIXER)
			continue;
		for (s = slaves; *s; s++) {
			char tmpname[sizeof(sctl->id.name)];
			const char *name = *s;
			if (suffix) {
				snprintf(tmpname, sizeof(tmpname), "%s %s",
					 name, suffix);
				name = tmpname;
			}
			if (!strcmp(sctl->id.name, name)) {
				err = func(codec, data, sctl);
				if (err)
					return err;
				break;
			}
		}
	}
	return 0;
}

static int check_slave_present(struct hda_codec *codec,
			       void *data, struct snd_kcontrol *sctl)
{
	return 1;
}

/* call kctl->put with the given value(s) */
static int put_kctl_with_value(struct snd_kcontrol *kctl, int val)
{
	struct snd_ctl_elem_value *ucontrol;
	ucontrol = kzalloc(sizeof(*ucontrol), GFP_KERNEL);
	if (!ucontrol)
		return -ENOMEM;
	ucontrol->value.integer.value[0] = val;
	ucontrol->value.integer.value[1] = val;
	kctl->put(kctl, ucontrol);
	kfree(ucontrol);
	return 0;
}

struct slave_init_arg {
	struct hda_codec *codec;
	int step;
};

/* initialize the slave volume with 0dB via snd_ctl_apply_vmaster_slaves() */
static int init_slave_0dB(struct snd_kcontrol *slave,
			  struct snd_kcontrol *kctl,
			  void *_arg)
{
	struct slave_init_arg *arg = _arg;
	int _tlv[4];
	const int *tlv = NULL;
	int step;
	int val;

	if (kctl->vd[0].access & SNDRV_CTL_ELEM_ACCESS_TLV_CALLBACK) {
		if (kctl->tlv.c != snd_hda_mixer_amp_tlv) {
			codec_err(arg->codec,
				  "Unexpected TLV callback for slave %s:%d\n",
				  kctl->id.name, kctl->id.index);
			return 0; /* ignore */
		}
		get_ctl_amp_tlv(kctl, _tlv);
		tlv = _tlv;
	} else if (kctl->vd[0].access & SNDRV_CTL_ELEM_ACCESS_TLV_READ)
		tlv = kctl->tlv.p;

	if (!tlv || tlv[SNDRV_CTL_TLVO_TYPE] != SNDRV_CTL_TLVT_DB_SCALE)
		return 0;

	step = tlv[SNDRV_CTL_TLVO_DB_SCALE_MUTE_AND_STEP];
	step &= ~TLV_DB_SCALE_MUTE;
	if (!step)
		return 0;
	if (arg->step && arg->step != step) {
		codec_err(arg->codec,
			  "Mismatching dB step for vmaster slave (%d!=%d)\n",
			  arg->step, step);
		return 0;
	}

	arg->step = step;
	val = -tlv[SNDRV_CTL_TLVO_DB_SCALE_MIN] / step;
	if (val > 0) {
		put_kctl_with_value(slave, val);
		return val;
	}

	return 0;
}

/* unmute the slave via snd_ctl_apply_vmaster_slaves() */
static int init_slave_unmute(struct snd_kcontrol *slave,
			     struct snd_kcontrol *kctl,
			     void *_arg)
{
	return put_kctl_with_value(slave, 1);
}

static int add_slave(struct hda_codec *codec,
		     void *data, struct snd_kcontrol *slave)
{
	return snd_ctl_add_slave(data, slave);
}

/**
 * __snd_hda_add_vmaster - create a virtual master control and add slaves
 * @codec: HD-audio codec
 * @name: vmaster control name
 * @tlv: TLV data (optional)
 * @slaves: slave control names (optional)
 * @suffix: suffix string to each slave name (optional)
 * @init_slave_vol: initialize slaves to unmute/0dB
 * @ctl_ret: store the vmaster kcontrol in return
 *
 * Create a virtual master control with the given name.  The TLV data
 * must be either NULL or a valid data.
 *
 * @slaves is a NULL-terminated array of strings, each of which is a
 * slave control name.  All controls with these names are assigned to
 * the new virtual master control.
 *
 * This function returns zero if successful or a negative error code.
 */
int __snd_hda_add_vmaster(struct hda_codec *codec, char *name,
			unsigned int *tlv, const char * const *slaves,
			  const char *suffix, bool init_slave_vol,
			  struct snd_kcontrol **ctl_ret)
{
	struct snd_kcontrol *kctl;
	int err;

	if (ctl_ret)
		*ctl_ret = NULL;

	err = map_slaves(codec, slaves, suffix, check_slave_present, NULL);
	if (err != 1) {
		codec_dbg(codec, "No slave found for %s\n", name);
		return 0;
	}
	kctl = snd_ctl_make_virtual_master(name, tlv);
	if (!kctl)
		return -ENOMEM;
	err = snd_hda_ctl_add(codec, 0, kctl);
	if (err < 0)
		return err;

	err = map_slaves(codec, slaves, suffix, add_slave, kctl);
	if (err < 0)
		return err;

	/* init with master mute & zero volume */
	put_kctl_with_value(kctl, 0);
	if (init_slave_vol) {
		struct slave_init_arg arg = {
			.codec = codec,
			.step = 0,
		};
		snd_ctl_apply_vmaster_slaves(kctl,
					     tlv ? init_slave_0dB : init_slave_unmute,
					     &arg);
	}

	if (ctl_ret)
		*ctl_ret = kctl;
	return 0;
}
EXPORT_SYMBOL_GPL(__snd_hda_add_vmaster);

/*
 * mute-LED control using vmaster
 */
static int vmaster_mute_mode_info(struct snd_kcontrol *kcontrol,
				  struct snd_ctl_elem_info *uinfo)
{
	static const char * const texts[] = {
		"On", "Off", "Follow Master"
	};

	return snd_ctl_enum_info(uinfo, 1, 3, texts);
}

static int vmaster_mute_mode_get(struct snd_kcontrol *kcontrol,
				 struct snd_ctl_elem_value *ucontrol)
{
	struct hda_vmaster_mute_hook *hook = snd_kcontrol_chip(kcontrol);
	ucontrol->value.enumerated.item[0] = hook->mute_mode;
	return 0;
}

static int vmaster_mute_mode_put(struct snd_kcontrol *kcontrol,
				 struct snd_ctl_elem_value *ucontrol)
{
	struct hda_vmaster_mute_hook *hook = snd_kcontrol_chip(kcontrol);
	unsigned int old_mode = hook->mute_mode;

	hook->mute_mode = ucontrol->value.enumerated.item[0];
	if (hook->mute_mode > HDA_VMUTE_FOLLOW_MASTER)
		hook->mute_mode = HDA_VMUTE_FOLLOW_MASTER;
	if (old_mode == hook->mute_mode)
		return 0;
	snd_hda_sync_vmaster_hook(hook);
	return 1;
}

static const struct snd_kcontrol_new vmaster_mute_mode = {
	.iface = SNDRV_CTL_ELEM_IFACE_MIXER,
	.name = "Mute-LED Mode",
	.info = vmaster_mute_mode_info,
	.get = vmaster_mute_mode_get,
	.put = vmaster_mute_mode_put,
};

/* meta hook to call each driver's vmaster hook */
static void vmaster_hook(void *private_data, int enabled)
{
	struct hda_vmaster_mute_hook *hook = private_data;

	if (hook->mute_mode != HDA_VMUTE_FOLLOW_MASTER)
		enabled = hook->mute_mode;
	hook->hook(hook->codec, enabled);
}

/**
 * snd_hda_add_vmaster_hook - Add a vmaster hook for mute-LED
 * @codec: the HDA codec
 * @hook: the vmaster hook object
 * @expose_enum_ctl: flag to create an enum ctl
 *
 * Add a mute-LED hook with the given vmaster switch kctl.
 * When @expose_enum_ctl is set, "Mute-LED Mode" control is automatically
 * created and associated with the given hook.
 */
int snd_hda_add_vmaster_hook(struct hda_codec *codec,
			     struct hda_vmaster_mute_hook *hook,
			     bool expose_enum_ctl)
{
	struct snd_kcontrol *kctl;

	if (!hook->hook || !hook->sw_kctl)
		return 0;
	hook->codec = codec;
	hook->mute_mode = HDA_VMUTE_FOLLOW_MASTER;
	snd_ctl_add_vmaster_hook(hook->sw_kctl, vmaster_hook, hook);
	if (!expose_enum_ctl)
		return 0;
	kctl = snd_ctl_new1(&vmaster_mute_mode, hook);
	if (!kctl)
		return -ENOMEM;
	return snd_hda_ctl_add(codec, 0, kctl);
}
EXPORT_SYMBOL_GPL(snd_hda_add_vmaster_hook);

/**
 * snd_hda_sync_vmaster_hook - Sync vmaster hook
 * @hook: the vmaster hook
 *
 * Call the hook with the current value for synchronization.
 * Should be called in init callback.
 */
void snd_hda_sync_vmaster_hook(struct hda_vmaster_mute_hook *hook)
{
	if (!hook->hook || !hook->codec)
		return;
	/* don't call vmaster hook in the destructor since it might have
	 * been already destroyed
	 */
	if (hook->codec->bus->shutdown)
		return;
	snd_ctl_sync_vmaster_hook(hook->sw_kctl);
}
EXPORT_SYMBOL_GPL(snd_hda_sync_vmaster_hook);


/**
 * snd_hda_mixer_amp_switch_info - Info callback for a standard AMP mixer switch
 * @kcontrol: referred ctl element
 * @uinfo: pointer to get/store the data
 *
 * The control element is supposed to have the private_value field
 * set up via HDA_COMPOSE_AMP_VAL*() or related macros.
 */
int snd_hda_mixer_amp_switch_info(struct snd_kcontrol *kcontrol,
				  struct snd_ctl_elem_info *uinfo)
{
	int chs = get_amp_channels(kcontrol);

	uinfo->type = SNDRV_CTL_ELEM_TYPE_BOOLEAN;
	uinfo->count = chs == 3 ? 2 : 1;
	uinfo->value.integer.min = 0;
	uinfo->value.integer.max = 1;
	return 0;
}
EXPORT_SYMBOL_GPL(snd_hda_mixer_amp_switch_info);

/**
 * snd_hda_mixer_amp_switch_get - Get callback for a standard AMP mixer switch
 * @kcontrol: ctl element
 * @ucontrol: pointer to get/store the data
 *
 * The control element is supposed to have the private_value field
 * set up via HDA_COMPOSE_AMP_VAL*() or related macros.
 */
int snd_hda_mixer_amp_switch_get(struct snd_kcontrol *kcontrol,
				 struct snd_ctl_elem_value *ucontrol)
{
	struct hda_codec *codec = snd_kcontrol_chip(kcontrol);
	hda_nid_t nid = get_amp_nid(kcontrol);
	int chs = get_amp_channels(kcontrol);
	int dir = get_amp_direction(kcontrol);
	int idx = get_amp_index(kcontrol);
	long *valp = ucontrol->value.integer.value;

	if (chs & 1)
		*valp++ = (snd_hda_codec_amp_read(codec, nid, 0, dir, idx) &
			   HDA_AMP_MUTE) ? 0 : 1;
	if (chs & 2)
		*valp = (snd_hda_codec_amp_read(codec, nid, 1, dir, idx) &
			 HDA_AMP_MUTE) ? 0 : 1;
	return 0;
}
EXPORT_SYMBOL_GPL(snd_hda_mixer_amp_switch_get);

/**
 * snd_hda_mixer_amp_switch_put - Put callback for a standard AMP mixer switch
 * @kcontrol: ctl element
 * @ucontrol: pointer to get/store the data
 *
 * The control element is supposed to have the private_value field
 * set up via HDA_COMPOSE_AMP_VAL*() or related macros.
 */
int snd_hda_mixer_amp_switch_put(struct snd_kcontrol *kcontrol,
				 struct snd_ctl_elem_value *ucontrol)
{
	struct hda_codec *codec = snd_kcontrol_chip(kcontrol);
	hda_nid_t nid = get_amp_nid(kcontrol);
	int chs = get_amp_channels(kcontrol);
	int dir = get_amp_direction(kcontrol);
	int idx = get_amp_index(kcontrol);
	long *valp = ucontrol->value.integer.value;
	int change = 0;

	if (chs & 1) {
		change = snd_hda_codec_amp_update(codec, nid, 0, dir, idx,
						  HDA_AMP_MUTE,
						  *valp ? 0 : HDA_AMP_MUTE);
		valp++;
	}
	if (chs & 2)
		change |= snd_hda_codec_amp_update(codec, nid, 1, dir, idx,
						   HDA_AMP_MUTE,
						   *valp ? 0 : HDA_AMP_MUTE);
	hda_call_check_power_status(codec, nid);
	return change;
}
EXPORT_SYMBOL_GPL(snd_hda_mixer_amp_switch_put);

/*
 * SPDIF out controls
 */

static int snd_hda_spdif_mask_info(struct snd_kcontrol *kcontrol,
				   struct snd_ctl_elem_info *uinfo)
{
	uinfo->type = SNDRV_CTL_ELEM_TYPE_IEC958;
	uinfo->count = 1;
	return 0;
}

static int snd_hda_spdif_cmask_get(struct snd_kcontrol *kcontrol,
				   struct snd_ctl_elem_value *ucontrol)
{
	ucontrol->value.iec958.status[0] = IEC958_AES0_PROFESSIONAL |
					   IEC958_AES0_NONAUDIO |
					   IEC958_AES0_CON_EMPHASIS_5015 |
					   IEC958_AES0_CON_NOT_COPYRIGHT;
	ucontrol->value.iec958.status[1] = IEC958_AES1_CON_CATEGORY |
					   IEC958_AES1_CON_ORIGINAL;
	return 0;
}

static int snd_hda_spdif_pmask_get(struct snd_kcontrol *kcontrol,
				   struct snd_ctl_elem_value *ucontrol)
{
	ucontrol->value.iec958.status[0] = IEC958_AES0_PROFESSIONAL |
					   IEC958_AES0_NONAUDIO |
					   IEC958_AES0_PRO_EMPHASIS_5015;
	return 0;
}

static int snd_hda_spdif_default_get(struct snd_kcontrol *kcontrol,
				     struct snd_ctl_elem_value *ucontrol)
{
	struct hda_codec *codec = snd_kcontrol_chip(kcontrol);
	int idx = kcontrol->private_value;
	struct hda_spdif_out *spdif;

	if (WARN_ON(codec->spdif_out.used <= idx))
		return -EINVAL;
	mutex_lock(&codec->spdif_mutex);
	spdif = snd_array_elem(&codec->spdif_out, idx);
	ucontrol->value.iec958.status[0] = spdif->status & 0xff;
	ucontrol->value.iec958.status[1] = (spdif->status >> 8) & 0xff;
	ucontrol->value.iec958.status[2] = (spdif->status >> 16) & 0xff;
	ucontrol->value.iec958.status[3] = (spdif->status >> 24) & 0xff;
	mutex_unlock(&codec->spdif_mutex);

	return 0;
}

/* convert from SPDIF status bits to HDA SPDIF bits
 * bit 0 (DigEn) is always set zero (to be filled later)
 */
static unsigned short convert_from_spdif_status(unsigned int sbits)
{
	unsigned short val = 0;

	if (sbits & IEC958_AES0_PROFESSIONAL)
		val |= AC_DIG1_PROFESSIONAL;
	if (sbits & IEC958_AES0_NONAUDIO)
		val |= AC_DIG1_NONAUDIO;
	if (sbits & IEC958_AES0_PROFESSIONAL) {
		if ((sbits & IEC958_AES0_PRO_EMPHASIS) ==
		    IEC958_AES0_PRO_EMPHASIS_5015)
			val |= AC_DIG1_EMPHASIS;
	} else {
		if ((sbits & IEC958_AES0_CON_EMPHASIS) ==
		    IEC958_AES0_CON_EMPHASIS_5015)
			val |= AC_DIG1_EMPHASIS;
		if (!(sbits & IEC958_AES0_CON_NOT_COPYRIGHT))
			val |= AC_DIG1_COPYRIGHT;
		if (sbits & (IEC958_AES1_CON_ORIGINAL << 8))
			val |= AC_DIG1_LEVEL;
		val |= sbits & (IEC958_AES1_CON_CATEGORY << 8);
	}
	return val;
}

/* convert to SPDIF status bits from HDA SPDIF bits
 */
static unsigned int convert_to_spdif_status(unsigned short val)
{
	unsigned int sbits = 0;

	if (val & AC_DIG1_NONAUDIO)
		sbits |= IEC958_AES0_NONAUDIO;
	if (val & AC_DIG1_PROFESSIONAL)
		sbits |= IEC958_AES0_PROFESSIONAL;
	if (sbits & IEC958_AES0_PROFESSIONAL) {
		if (val & AC_DIG1_EMPHASIS)
			sbits |= IEC958_AES0_PRO_EMPHASIS_5015;
	} else {
		if (val & AC_DIG1_EMPHASIS)
			sbits |= IEC958_AES0_CON_EMPHASIS_5015;
		if (!(val & AC_DIG1_COPYRIGHT))
			sbits |= IEC958_AES0_CON_NOT_COPYRIGHT;
		if (val & AC_DIG1_LEVEL)
			sbits |= (IEC958_AES1_CON_ORIGINAL << 8);
		sbits |= val & (0x7f << 8);
	}
	return sbits;
}

/* set digital convert verbs both for the given NID and its slaves */
static void set_dig_out(struct hda_codec *codec, hda_nid_t nid,
			int mask, int val)
{
	const hda_nid_t *d;

	snd_hdac_regmap_update(&codec->core, nid, AC_VERB_SET_DIGI_CONVERT_1,
			       mask, val);
	d = codec->slave_dig_outs;
	if (!d)
		return;
	for (; *d; d++)
		snd_hdac_regmap_update(&codec->core, *d,
				       AC_VERB_SET_DIGI_CONVERT_1, mask, val);
}

static inline void set_dig_out_convert(struct hda_codec *codec, hda_nid_t nid,
				       int dig1, int dig2)
{
	unsigned int mask = 0;
	unsigned int val = 0;

	if (dig1 != -1) {
		mask |= 0xff;
		val = dig1;
	}
	if (dig2 != -1) {
		mask |= 0xff00;
		val |= dig2 << 8;
	}
	set_dig_out(codec, nid, mask, val);
}

static int snd_hda_spdif_default_put(struct snd_kcontrol *kcontrol,
				     struct snd_ctl_elem_value *ucontrol)
{
	struct hda_codec *codec = snd_kcontrol_chip(kcontrol);
	int idx = kcontrol->private_value;
	struct hda_spdif_out *spdif;
	hda_nid_t nid;
	unsigned short val;
	int change;

	if (WARN_ON(codec->spdif_out.used <= idx))
		return -EINVAL;
	mutex_lock(&codec->spdif_mutex);
	spdif = snd_array_elem(&codec->spdif_out, idx);
	nid = spdif->nid;
	spdif->status = ucontrol->value.iec958.status[0] |
		((unsigned int)ucontrol->value.iec958.status[1] << 8) |
		((unsigned int)ucontrol->value.iec958.status[2] << 16) |
		((unsigned int)ucontrol->value.iec958.status[3] << 24);
	val = convert_from_spdif_status(spdif->status);
	val |= spdif->ctls & 1;
	change = spdif->ctls != val;
	spdif->ctls = val;
	if (change && nid != (u16)-1)
		set_dig_out_convert(codec, nid, val & 0xff, (val >> 8) & 0xff);
	mutex_unlock(&codec->spdif_mutex);
	return change;
}

#define snd_hda_spdif_out_switch_info	snd_ctl_boolean_mono_info

static int snd_hda_spdif_out_switch_get(struct snd_kcontrol *kcontrol,
					struct snd_ctl_elem_value *ucontrol)
{
	struct hda_codec *codec = snd_kcontrol_chip(kcontrol);
	int idx = kcontrol->private_value;
	struct hda_spdif_out *spdif;

	if (WARN_ON(codec->spdif_out.used <= idx))
		return -EINVAL;
	mutex_lock(&codec->spdif_mutex);
	spdif = snd_array_elem(&codec->spdif_out, idx);
	ucontrol->value.integer.value[0] = spdif->ctls & AC_DIG1_ENABLE;
	mutex_unlock(&codec->spdif_mutex);
	return 0;
}

static inline void set_spdif_ctls(struct hda_codec *codec, hda_nid_t nid,
				  int dig1, int dig2)
{
	set_dig_out_convert(codec, nid, dig1, dig2);
	/* unmute amp switch (if any) */
	if ((get_wcaps(codec, nid) & AC_WCAP_OUT_AMP) &&
	    (dig1 & AC_DIG1_ENABLE))
		snd_hda_codec_amp_stereo(codec, nid, HDA_OUTPUT, 0,
					    HDA_AMP_MUTE, 0);
}

static int snd_hda_spdif_out_switch_put(struct snd_kcontrol *kcontrol,
					struct snd_ctl_elem_value *ucontrol)
{
	struct hda_codec *codec = snd_kcontrol_chip(kcontrol);
	int idx = kcontrol->private_value;
	struct hda_spdif_out *spdif;
	hda_nid_t nid;
	unsigned short val;
	int change;

	if (WARN_ON(codec->spdif_out.used <= idx))
		return -EINVAL;
	mutex_lock(&codec->spdif_mutex);
	spdif = snd_array_elem(&codec->spdif_out, idx);
	nid = spdif->nid;
	val = spdif->ctls & ~AC_DIG1_ENABLE;
	if (ucontrol->value.integer.value[0])
		val |= AC_DIG1_ENABLE;
	change = spdif->ctls != val;
	spdif->ctls = val;
	if (change && nid != (u16)-1)
		set_spdif_ctls(codec, nid, val & 0xff, -1);
	mutex_unlock(&codec->spdif_mutex);
	return change;
}

static struct snd_kcontrol_new dig_mixes[] = {
	{
		.access = SNDRV_CTL_ELEM_ACCESS_READ,
		.iface = SNDRV_CTL_ELEM_IFACE_MIXER,
		.name = SNDRV_CTL_NAME_IEC958("", PLAYBACK, CON_MASK),
		.info = snd_hda_spdif_mask_info,
		.get = snd_hda_spdif_cmask_get,
	},
	{
		.access = SNDRV_CTL_ELEM_ACCESS_READ,
		.iface = SNDRV_CTL_ELEM_IFACE_MIXER,
		.name = SNDRV_CTL_NAME_IEC958("", PLAYBACK, PRO_MASK),
		.info = snd_hda_spdif_mask_info,
		.get = snd_hda_spdif_pmask_get,
	},
	{
		.iface = SNDRV_CTL_ELEM_IFACE_MIXER,
		.name = SNDRV_CTL_NAME_IEC958("", PLAYBACK, DEFAULT),
		.info = snd_hda_spdif_mask_info,
		.get = snd_hda_spdif_default_get,
		.put = snd_hda_spdif_default_put,
	},
	{
		.iface = SNDRV_CTL_ELEM_IFACE_MIXER,
		.name = SNDRV_CTL_NAME_IEC958("", PLAYBACK, SWITCH),
		.info = snd_hda_spdif_out_switch_info,
		.get = snd_hda_spdif_out_switch_get,
		.put = snd_hda_spdif_out_switch_put,
	},
	{ } /* end */
};

/**
 * snd_hda_create_dig_out_ctls - create Output SPDIF-related controls
 * @codec: the HDA codec
 * @associated_nid: NID that new ctls associated with
 * @cvt_nid: converter NID
 * @type: HDA_PCM_TYPE_*
 * Creates controls related with the digital output.
 * Called from each patch supporting the digital out.
 *
 * Returns 0 if successful, or a negative error code.
 */
int snd_hda_create_dig_out_ctls(struct hda_codec *codec,
				hda_nid_t associated_nid,
				hda_nid_t cvt_nid,
				int type)
{
	int err;
	struct snd_kcontrol *kctl;
	struct snd_kcontrol_new *dig_mix;
	int idx = 0;
	int val = 0;
	const int spdif_index = 16;
	struct hda_spdif_out *spdif;
	struct hda_bus *bus = codec->bus;

	if (bus->primary_dig_out_type == HDA_PCM_TYPE_HDMI &&
	    type == HDA_PCM_TYPE_SPDIF) {
		idx = spdif_index;
	} else if (bus->primary_dig_out_type == HDA_PCM_TYPE_SPDIF &&
		   type == HDA_PCM_TYPE_HDMI) {
		/* suppose a single SPDIF device */
		for (dig_mix = dig_mixes; dig_mix->name; dig_mix++) {
			kctl = find_mixer_ctl(codec, dig_mix->name, 0, 0);
			if (!kctl)
				break;
			kctl->id.index = spdif_index;
		}
		bus->primary_dig_out_type = HDA_PCM_TYPE_HDMI;
	}
	if (!bus->primary_dig_out_type)
		bus->primary_dig_out_type = type;

	idx = find_empty_mixer_ctl_idx(codec, "IEC958 Playback Switch", idx);
	if (idx < 0) {
		codec_err(codec, "too many IEC958 outputs\n");
		return -EBUSY;
	}
	spdif = snd_array_new(&codec->spdif_out);
	if (!spdif)
		return -ENOMEM;
	for (dig_mix = dig_mixes; dig_mix->name; dig_mix++) {
		kctl = snd_ctl_new1(dig_mix, codec);
		if (!kctl)
			return -ENOMEM;
		kctl->id.index = idx;
		kctl->private_value = codec->spdif_out.used - 1;
		err = snd_hda_ctl_add(codec, associated_nid, kctl);
		if (err < 0)
			return err;
	}
	spdif->nid = cvt_nid;
	snd_hdac_regmap_read(&codec->core, cvt_nid,
			     AC_VERB_GET_DIGI_CONVERT_1, &val);
	spdif->ctls = val;
	spdif->status = convert_to_spdif_status(spdif->ctls);
	return 0;
}
EXPORT_SYMBOL_GPL(snd_hda_create_dig_out_ctls);

/**
 * snd_hda_spdif_out_of_nid - get the hda_spdif_out entry from the given NID
 * @codec: the HDA codec
 * @nid: widget NID
 *
 * call within spdif_mutex lock
 */
struct hda_spdif_out *snd_hda_spdif_out_of_nid(struct hda_codec *codec,
					       hda_nid_t nid)
{
	struct hda_spdif_out *spdif;
	int i;

	snd_array_for_each(&codec->spdif_out, i, spdif) {
		if (spdif->nid == nid)
			return spdif;
	}
	return NULL;
}
EXPORT_SYMBOL_GPL(snd_hda_spdif_out_of_nid);

/**
 * snd_hda_spdif_ctls_unassign - Unassign the given SPDIF ctl
 * @codec: the HDA codec
 * @idx: the SPDIF ctl index
 *
 * Unassign the widget from the given SPDIF control.
 */
void snd_hda_spdif_ctls_unassign(struct hda_codec *codec, int idx)
{
	struct hda_spdif_out *spdif;

	if (WARN_ON(codec->spdif_out.used <= idx))
		return;
	mutex_lock(&codec->spdif_mutex);
	spdif = snd_array_elem(&codec->spdif_out, idx);
	spdif->nid = (u16)-1;
	mutex_unlock(&codec->spdif_mutex);
}
EXPORT_SYMBOL_GPL(snd_hda_spdif_ctls_unassign);

/**
 * snd_hda_spdif_ctls_assign - Assign the SPDIF controls to the given NID
 * @codec: the HDA codec
 * @idx: the SPDIF ctl idx
 * @nid: widget NID
 *
 * Assign the widget to the SPDIF control with the given index.
 */
void snd_hda_spdif_ctls_assign(struct hda_codec *codec, int idx, hda_nid_t nid)
{
	struct hda_spdif_out *spdif;
	unsigned short val;

	if (WARN_ON(codec->spdif_out.used <= idx))
		return;
	mutex_lock(&codec->spdif_mutex);
	spdif = snd_array_elem(&codec->spdif_out, idx);
	if (spdif->nid != nid) {
		spdif->nid = nid;
		val = spdif->ctls;
		set_spdif_ctls(codec, nid, val & 0xff, (val >> 8) & 0xff);
	}
	mutex_unlock(&codec->spdif_mutex);
}
EXPORT_SYMBOL_GPL(snd_hda_spdif_ctls_assign);

/*
 * SPDIF sharing with analog output
 */
static int spdif_share_sw_get(struct snd_kcontrol *kcontrol,
			      struct snd_ctl_elem_value *ucontrol)
{
	struct hda_multi_out *mout = snd_kcontrol_chip(kcontrol);
	ucontrol->value.integer.value[0] = mout->share_spdif;
	return 0;
}

static int spdif_share_sw_put(struct snd_kcontrol *kcontrol,
			      struct snd_ctl_elem_value *ucontrol)
{
	struct hda_multi_out *mout = snd_kcontrol_chip(kcontrol);
	mout->share_spdif = !!ucontrol->value.integer.value[0];
	return 0;
}

static const struct snd_kcontrol_new spdif_share_sw = {
	.iface = SNDRV_CTL_ELEM_IFACE_MIXER,
	.name = "IEC958 Default PCM Playback Switch",
	.info = snd_ctl_boolean_mono_info,
	.get = spdif_share_sw_get,
	.put = spdif_share_sw_put,
};

/**
 * snd_hda_create_spdif_share_sw - create Default PCM switch
 * @codec: the HDA codec
 * @mout: multi-out instance
 */
int snd_hda_create_spdif_share_sw(struct hda_codec *codec,
				  struct hda_multi_out *mout)
{
	struct snd_kcontrol *kctl;

	if (!mout->dig_out_nid)
		return 0;

	kctl = snd_ctl_new1(&spdif_share_sw, mout);
	if (!kctl)
		return -ENOMEM;
	/* ATTENTION: here mout is passed as private_data, instead of codec */
	return snd_hda_ctl_add(codec, mout->dig_out_nid, kctl);
}
EXPORT_SYMBOL_GPL(snd_hda_create_spdif_share_sw);

/*
 * SPDIF input
 */

#define snd_hda_spdif_in_switch_info	snd_hda_spdif_out_switch_info

static int snd_hda_spdif_in_switch_get(struct snd_kcontrol *kcontrol,
				       struct snd_ctl_elem_value *ucontrol)
{
	struct hda_codec *codec = snd_kcontrol_chip(kcontrol);

	ucontrol->value.integer.value[0] = codec->spdif_in_enable;
	return 0;
}

static int snd_hda_spdif_in_switch_put(struct snd_kcontrol *kcontrol,
				       struct snd_ctl_elem_value *ucontrol)
{
	struct hda_codec *codec = snd_kcontrol_chip(kcontrol);
	hda_nid_t nid = kcontrol->private_value;
	unsigned int val = !!ucontrol->value.integer.value[0];
	int change;

	mutex_lock(&codec->spdif_mutex);
	change = codec->spdif_in_enable != val;
	if (change) {
		codec->spdif_in_enable = val;
		snd_hdac_regmap_write(&codec->core, nid,
				      AC_VERB_SET_DIGI_CONVERT_1, val);
	}
	mutex_unlock(&codec->spdif_mutex);
	return change;
}

static int snd_hda_spdif_in_status_get(struct snd_kcontrol *kcontrol,
				       struct snd_ctl_elem_value *ucontrol)
{
	struct hda_codec *codec = snd_kcontrol_chip(kcontrol);
	hda_nid_t nid = kcontrol->private_value;
	unsigned int val;
	unsigned int sbits;

	snd_hdac_regmap_read(&codec->core, nid,
			     AC_VERB_GET_DIGI_CONVERT_1, &val);
	sbits = convert_to_spdif_status(val);
	ucontrol->value.iec958.status[0] = sbits;
	ucontrol->value.iec958.status[1] = sbits >> 8;
	ucontrol->value.iec958.status[2] = sbits >> 16;
	ucontrol->value.iec958.status[3] = sbits >> 24;
	return 0;
}

static struct snd_kcontrol_new dig_in_ctls[] = {
	{
		.iface = SNDRV_CTL_ELEM_IFACE_MIXER,
		.name = SNDRV_CTL_NAME_IEC958("", CAPTURE, SWITCH),
		.info = snd_hda_spdif_in_switch_info,
		.get = snd_hda_spdif_in_switch_get,
		.put = snd_hda_spdif_in_switch_put,
	},
	{
		.access = SNDRV_CTL_ELEM_ACCESS_READ,
		.iface = SNDRV_CTL_ELEM_IFACE_MIXER,
		.name = SNDRV_CTL_NAME_IEC958("", CAPTURE, DEFAULT),
		.info = snd_hda_spdif_mask_info,
		.get = snd_hda_spdif_in_status_get,
	},
	{ } /* end */
};

/**
 * snd_hda_create_spdif_in_ctls - create Input SPDIF-related controls
 * @codec: the HDA codec
 * @nid: audio in widget NID
 *
 * Creates controls related with the SPDIF input.
 * Called from each patch supporting the SPDIF in.
 *
 * Returns 0 if successful, or a negative error code.
 */
int snd_hda_create_spdif_in_ctls(struct hda_codec *codec, hda_nid_t nid)
{
	int err;
	struct snd_kcontrol *kctl;
	struct snd_kcontrol_new *dig_mix;
	int idx;

	idx = find_empty_mixer_ctl_idx(codec, "IEC958 Capture Switch", 0);
	if (idx < 0) {
		codec_err(codec, "too many IEC958 inputs\n");
		return -EBUSY;
	}
	for (dig_mix = dig_in_ctls; dig_mix->name; dig_mix++) {
		kctl = snd_ctl_new1(dig_mix, codec);
		if (!kctl)
			return -ENOMEM;
		kctl->private_value = nid;
		err = snd_hda_ctl_add(codec, nid, kctl);
		if (err < 0)
			return err;
	}
	codec->spdif_in_enable =
		snd_hda_codec_read(codec, nid, 0,
				   AC_VERB_GET_DIGI_CONVERT_1, 0) &
		AC_DIG1_ENABLE;
	return 0;
}
EXPORT_SYMBOL_GPL(snd_hda_create_spdif_in_ctls);

/**
 * snd_hda_codec_set_power_to_all - Set the power state to all widgets
 * @codec: the HDA codec
 * @fg: function group (not used now)
 * @power_state: the power state to set (AC_PWRST_*)
 *
 * Set the given power state to all widgets that have the power control.
 * If the codec has power_filter set, it evaluates the power state and
 * filter out if it's unchanged as D3.
 */
void snd_hda_codec_set_power_to_all(struct hda_codec *codec, hda_nid_t fg,
				    unsigned int power_state)
{
	hda_nid_t nid;

	for_each_hda_codec_node(nid, codec) {
		unsigned int wcaps = get_wcaps(codec, nid);
		unsigned int state = power_state;
		if (!(wcaps & AC_WCAP_POWER))
			continue;
		if (codec->power_filter) {
			state = codec->power_filter(codec, nid, power_state);
			if (state != power_state && power_state == AC_PWRST_D3)
				continue;
		}
		snd_hda_codec_write(codec, nid, 0, AC_VERB_SET_POWER_STATE,
				    state);
	}
}
EXPORT_SYMBOL_GPL(snd_hda_codec_set_power_to_all);

/**
 * snd_hda_codec_eapd_power_filter - A power filter callback for EAPD
 * @codec: the HDA codec
 * @nid: widget NID
 * @power_state: power state to evalue
 *
 * Don't power down the widget if it controls eapd and EAPD_BTLENABLE is set.
 * This can be used a codec power_filter callback.
 */
unsigned int snd_hda_codec_eapd_power_filter(struct hda_codec *codec,
					     hda_nid_t nid,
					     unsigned int power_state)
{
	if (nid == codec->core.afg || nid == codec->core.mfg)
		return power_state;
	if (power_state == AC_PWRST_D3 &&
	    get_wcaps_type(get_wcaps(codec, nid)) == AC_WID_PIN &&
	    (snd_hda_query_pin_caps(codec, nid) & AC_PINCAP_EAPD)) {
		int eapd = snd_hda_codec_read(codec, nid, 0,
					      AC_VERB_GET_EAPD_BTLENABLE, 0);
		if (eapd & 0x02)
			return AC_PWRST_D0;
	}
	return power_state;
}
EXPORT_SYMBOL_GPL(snd_hda_codec_eapd_power_filter);

/*
 * set power state of the codec, and return the power state
 */
static unsigned int hda_set_power_state(struct hda_codec *codec,
					unsigned int power_state)
{
	hda_nid_t fg = codec->core.afg ? codec->core.afg : codec->core.mfg;
	int count;
	unsigned int state;
	int flags = 0;

	/* this delay seems necessary to avoid click noise at power-down */
	if (power_state == AC_PWRST_D3) {
		if (codec->depop_delay < 0)
			msleep(codec_has_epss(codec) ? 10 : 100);
		else if (codec->depop_delay > 0)
			msleep(codec->depop_delay);
		flags = HDA_RW_NO_RESPONSE_FALLBACK;
	}

	/* repeat power states setting at most 10 times*/
	for (count = 0; count < 10; count++) {
		if (codec->patch_ops.set_power_state)
			codec->patch_ops.set_power_state(codec, fg,
							 power_state);
		else {
			state = power_state;
			if (codec->power_filter)
				state = codec->power_filter(codec, fg, state);
			if (state == power_state || power_state != AC_PWRST_D3)
				snd_hda_codec_read(codec, fg, flags,
						   AC_VERB_SET_POWER_STATE,
						   state);
			snd_hda_codec_set_power_to_all(codec, fg, power_state);
		}
		state = snd_hda_sync_power_state(codec, fg, power_state);
		if (!(state & AC_PWRST_ERROR))
			break;
	}

	return state;
}

/* sync power states of all widgets;
 * this is called at the end of codec parsing
 */
static void sync_power_up_states(struct hda_codec *codec)
{
	hda_nid_t nid;

	/* don't care if no filter is used */
	if (!codec->power_filter)
		return;

	for_each_hda_codec_node(nid, codec) {
		unsigned int wcaps = get_wcaps(codec, nid);
		unsigned int target;
		if (!(wcaps & AC_WCAP_POWER))
			continue;
		target = codec->power_filter(codec, nid, AC_PWRST_D0);
		if (target == AC_PWRST_D0)
			continue;
		if (!snd_hda_check_power_state(codec, nid, target))
			snd_hda_codec_write(codec, nid, 0,
					    AC_VERB_SET_POWER_STATE, target);
	}
}

#ifdef CONFIG_SND_HDA_RECONFIG
/* execute additional init verbs */
static void hda_exec_init_verbs(struct hda_codec *codec)
{
	if (codec->init_verbs.list)
		snd_hda_sequence_write(codec, codec->init_verbs.list);
}
#else
static inline void hda_exec_init_verbs(struct hda_codec *codec) {}
#endif

#ifdef CONFIG_PM
/* update the power on/off account with the current jiffies */
static void update_power_acct(struct hda_codec *codec, bool on)
{
	unsigned long delta = jiffies - codec->power_jiffies;

	if (on)
		codec->power_on_acct += delta;
	else
		codec->power_off_acct += delta;
	codec->power_jiffies += delta;
}

void snd_hda_update_power_acct(struct hda_codec *codec)
{
	update_power_acct(codec, hda_codec_is_power_on(codec));
}

/*
 * call suspend and power-down; used both from PM and power-save
 * this function returns the power state in the end
 */
static unsigned int hda_call_codec_suspend(struct hda_codec *codec)
{
	unsigned int state;

	snd_hdac_enter_pm(&codec->core);
	if (codec->patch_ops.suspend)
		codec->patch_ops.suspend(codec);
	hda_cleanup_all_streams(codec);
	state = hda_set_power_state(codec, AC_PWRST_D3);
	update_power_acct(codec, true);
	snd_hdac_leave_pm(&codec->core);
	return state;
}

/*
 * kick up codec; used both from PM and power-save
 */
static void hda_call_codec_resume(struct hda_codec *codec)
{
	snd_hdac_enter_pm(&codec->core);
	if (codec->core.regmap)
		regcache_mark_dirty(codec->core.regmap);

	codec->power_jiffies = jiffies;

	hda_set_power_state(codec, AC_PWRST_D0);
	restore_shutup_pins(codec);
	hda_exec_init_verbs(codec);
	snd_hda_jack_set_dirty_all(codec);
	if (codec->patch_ops.resume)
		codec->patch_ops.resume(codec);
	else {
		if (codec->patch_ops.init)
			codec->patch_ops.init(codec);
		if (codec->core.regmap)
			regcache_sync(codec->core.regmap);
	}

	if (codec->jackpoll_interval)
		hda_jackpoll_work(&codec->jackpoll_work.work);
	else
		snd_hda_jack_report_sync(codec);
	codec->core.dev.power.power_state = PMSG_ON;
	snd_hdac_leave_pm(&codec->core);
}

static int hda_codec_runtime_suspend(struct device *dev)
{
	struct hda_codec *codec = dev_to_hda_codec(dev);
	struct hda_pcm *pcm;
	unsigned int state;

	cancel_delayed_work_sync(&codec->jackpoll_work);
	list_for_each_entry(pcm, &codec->pcm_list_head, list)
		snd_pcm_suspend_all(pcm->pcm);
	state = hda_call_codec_suspend(codec);
	if (codec->link_down_at_suspend ||
	    (codec_has_clkstop(codec) && codec_has_epss(codec) &&
	     (state & AC_PWRST_CLK_STOP_OK)))
		snd_hdac_codec_link_down(&codec->core);
	snd_hdac_link_power(&codec->core, false);
	return 0;
}

static int hda_codec_runtime_resume(struct device *dev)
{
	struct hda_codec *codec = dev_to_hda_codec(dev);

	snd_hdac_link_power(&codec->core, true);
	snd_hdac_codec_link_up(&codec->core);
	hda_call_codec_resume(codec);
	pm_runtime_mark_last_busy(dev);
	return 0;
}
#endif /* CONFIG_PM */

#ifdef CONFIG_PM_SLEEP
static int hda_codec_force_resume(struct device *dev)
{
	struct hda_codec *codec = dev_to_hda_codec(dev);
	bool forced_resume = !codec->relaxed_resume;
	int ret;

	/* The get/put pair below enforces the runtime resume even if the
	 * device hasn't been used at suspend time.  This trick is needed to
	 * update the jack state change during the sleep.
	 */
	if (forced_resume)
		pm_runtime_get_noresume(dev);
	ret = pm_runtime_force_resume(dev);
	if (forced_resume)
		pm_runtime_put(dev);
	return ret;
}

static int hda_codec_pm_suspend(struct device *dev)
{
	dev->power.power_state = PMSG_SUSPEND;
	return pm_runtime_force_suspend(dev);
}

static int hda_codec_pm_resume(struct device *dev)
{
	dev->power.power_state = PMSG_RESUME;
	return hda_codec_force_resume(dev);
}

static int hda_codec_pm_freeze(struct device *dev)
{
	dev->power.power_state = PMSG_FREEZE;
	return pm_runtime_force_suspend(dev);
}

static int hda_codec_pm_thaw(struct device *dev)
{
	dev->power.power_state = PMSG_THAW;
	return hda_codec_force_resume(dev);
}

static int hda_codec_pm_restore(struct device *dev)
{
	dev->power.power_state = PMSG_RESTORE;
	return hda_codec_force_resume(dev);
}
#endif /* CONFIG_PM_SLEEP */

/* referred in hda_bind.c */
const struct dev_pm_ops hda_codec_driver_pm = {
#ifdef CONFIG_PM_SLEEP
	.suspend = hda_codec_pm_suspend,
	.resume = hda_codec_pm_resume,
	.freeze = hda_codec_pm_freeze,
	.thaw = hda_codec_pm_thaw,
	.poweroff = hda_codec_pm_suspend,
	.restore = hda_codec_pm_restore,
#endif /* CONFIG_PM_SLEEP */
	SET_RUNTIME_PM_OPS(hda_codec_runtime_suspend, hda_codec_runtime_resume,
			   NULL)
};

/*
 * add standard channel maps if not specified
 */
static int add_std_chmaps(struct hda_codec *codec)
{
	struct hda_pcm *pcm;
	int str, err;

	list_for_each_entry(pcm, &codec->pcm_list_head, list) {
		for (str = 0; str < 2; str++) {
			struct hda_pcm_stream *hinfo = &pcm->stream[str];
			struct snd_pcm_chmap *chmap;
			const struct snd_pcm_chmap_elem *elem;

			if (!pcm->pcm || pcm->own_chmap || !hinfo->substreams)
				continue;
			elem = hinfo->chmap ? hinfo->chmap : snd_pcm_std_chmaps;
			err = snd_pcm_add_chmap_ctls(pcm->pcm, str, elem,
						     hinfo->channels_max,
						     0, &chmap);
			if (err < 0)
				return err;
			chmap->channel_mask = SND_PCM_CHMAP_MASK_2468;
		}
	}
	return 0;
}

/* default channel maps for 2.1 speakers;
 * since HD-audio supports only stereo, odd number channels are omitted
 */
const struct snd_pcm_chmap_elem snd_pcm_2_1_chmaps[] = {
	{ .channels = 2,
	  .map = { SNDRV_CHMAP_FL, SNDRV_CHMAP_FR } },
	{ .channels = 4,
	  .map = { SNDRV_CHMAP_FL, SNDRV_CHMAP_FR,
		   SNDRV_CHMAP_LFE, SNDRV_CHMAP_LFE } },
	{ }
};
EXPORT_SYMBOL_GPL(snd_pcm_2_1_chmaps);

int snd_hda_codec_build_controls(struct hda_codec *codec)
{
	int err = 0;
	hda_exec_init_verbs(codec);
	/* continue to initialize... */
	if (codec->patch_ops.init)
		err = codec->patch_ops.init(codec);
	if (!err && codec->patch_ops.build_controls)
		err = codec->patch_ops.build_controls(codec);
	if (err < 0)
		return err;

	/* we create chmaps here instead of build_pcms */
	err = add_std_chmaps(codec);
	if (err < 0)
		return err;

	if (codec->jackpoll_interval)
		hda_jackpoll_work(&codec->jackpoll_work.work);
	else
		snd_hda_jack_report_sync(codec); /* call at the last init point */
	sync_power_up_states(codec);
	return 0;
}
EXPORT_SYMBOL_GPL(snd_hda_codec_build_controls);

/*
 * PCM stuff
 */
static int hda_pcm_default_open_close(struct hda_pcm_stream *hinfo,
				      struct hda_codec *codec,
				      struct snd_pcm_substream *substream)
{
	return 0;
}

static int hda_pcm_default_prepare(struct hda_pcm_stream *hinfo,
				   struct hda_codec *codec,
				   unsigned int stream_tag,
				   unsigned int format,
				   struct snd_pcm_substream *substream)
{
	snd_hda_codec_setup_stream(codec, hinfo->nid, stream_tag, 0, format);
	return 0;
}

static int hda_pcm_default_cleanup(struct hda_pcm_stream *hinfo,
				   struct hda_codec *codec,
				   struct snd_pcm_substream *substream)
{
	snd_hda_codec_cleanup_stream(codec, hinfo->nid);
	return 0;
}

static int set_pcm_default_values(struct hda_codec *codec,
				  struct hda_pcm_stream *info)
{
	int err;

	/* query support PCM information from the given NID */
	if (info->nid && (!info->rates || !info->formats)) {
		err = snd_hda_query_supported_pcm(codec, info->nid,
				info->rates ? NULL : &info->rates,
				info->formats ? NULL : &info->formats,
				info->maxbps ? NULL : &info->maxbps);
		if (err < 0)
			return err;
	}
	if (info->ops.open == NULL)
		info->ops.open = hda_pcm_default_open_close;
	if (info->ops.close == NULL)
		info->ops.close = hda_pcm_default_open_close;
	if (info->ops.prepare == NULL) {
		if (snd_BUG_ON(!info->nid))
			return -EINVAL;
		info->ops.prepare = hda_pcm_default_prepare;
	}
	if (info->ops.cleanup == NULL) {
		if (snd_BUG_ON(!info->nid))
			return -EINVAL;
		info->ops.cleanup = hda_pcm_default_cleanup;
	}
	return 0;
}

/*
 * codec prepare/cleanup entries
 */
/**
 * snd_hda_codec_prepare - Prepare a stream
 * @codec: the HDA codec
 * @hinfo: PCM information
 * @stream: stream tag to assign
 * @format: format id to assign
 * @substream: PCM substream to assign
 *
 * Calls the prepare callback set by the codec with the given arguments.
 * Clean up the inactive streams when successful.
 */
int snd_hda_codec_prepare(struct hda_codec *codec,
			  struct hda_pcm_stream *hinfo,
			  unsigned int stream,
			  unsigned int format,
			  struct snd_pcm_substream *substream)
{
	int ret;
	mutex_lock(&codec->bus->prepare_mutex);
	if (hinfo->ops.prepare)
		ret = hinfo->ops.prepare(hinfo, codec, stream, format,
					 substream);
	else
		ret = -ENODEV;
	if (ret >= 0)
		purify_inactive_streams(codec);
	mutex_unlock(&codec->bus->prepare_mutex);
	return ret;
}
EXPORT_SYMBOL_GPL(snd_hda_codec_prepare);

/**
 * snd_hda_codec_cleanup - Prepare a stream
 * @codec: the HDA codec
 * @hinfo: PCM information
 * @substream: PCM substream
 *
 * Calls the cleanup callback set by the codec with the given arguments.
 */
void snd_hda_codec_cleanup(struct hda_codec *codec,
			   struct hda_pcm_stream *hinfo,
			   struct snd_pcm_substream *substream)
{
	mutex_lock(&codec->bus->prepare_mutex);
	if (hinfo->ops.cleanup)
		hinfo->ops.cleanup(hinfo, codec, substream);
	mutex_unlock(&codec->bus->prepare_mutex);
}
EXPORT_SYMBOL_GPL(snd_hda_codec_cleanup);

/* global */
const char *snd_hda_pcm_type_name[HDA_PCM_NTYPES] = {
	"Audio", "SPDIF", "HDMI", "Modem"
};

/*
 * get the empty PCM device number to assign
 */
static int get_empty_pcm_device(struct hda_bus *bus, unsigned int type)
{
	/* audio device indices; not linear to keep compatibility */
	/* assigned to static slots up to dev#10; if more needed, assign
	 * the later slot dynamically (when CONFIG_SND_DYNAMIC_MINORS=y)
	 */
	static int audio_idx[HDA_PCM_NTYPES][5] = {
		[HDA_PCM_TYPE_AUDIO] = { 0, 2, 4, 5, -1 },
		[HDA_PCM_TYPE_SPDIF] = { 1, -1 },
		[HDA_PCM_TYPE_HDMI]  = { 3, 7, 8, 9, -1 },
		[HDA_PCM_TYPE_MODEM] = { 6, -1 },
	};
	int i;

	if (type >= HDA_PCM_NTYPES) {
		dev_err(bus->card->dev, "Invalid PCM type %d\n", type);
		return -EINVAL;
	}

	for (i = 0; audio_idx[type][i] >= 0; i++) {
#ifndef CONFIG_SND_DYNAMIC_MINORS
		if (audio_idx[type][i] >= 8)
			break;
#endif
		if (!test_and_set_bit(audio_idx[type][i], bus->pcm_dev_bits))
			return audio_idx[type][i];
	}

#ifdef CONFIG_SND_DYNAMIC_MINORS
	/* non-fixed slots starting from 10 */
	for (i = 10; i < 32; i++) {
		if (!test_and_set_bit(i, bus->pcm_dev_bits))
			return i;
	}
#endif

	dev_warn(bus->card->dev, "Too many %s devices\n",
		snd_hda_pcm_type_name[type]);
#ifndef CONFIG_SND_DYNAMIC_MINORS
	dev_warn(bus->card->dev,
		 "Consider building the kernel with CONFIG_SND_DYNAMIC_MINORS=y\n");
#endif
	return -EAGAIN;
}

/* call build_pcms ops of the given codec and set up the default parameters */
int snd_hda_codec_parse_pcms(struct hda_codec *codec)
{
	struct hda_pcm *cpcm;
	int err;

	if (!list_empty(&codec->pcm_list_head))
		return 0; /* already parsed */

	if (!codec->patch_ops.build_pcms)
		return 0;

	err = codec->patch_ops.build_pcms(codec);
	if (err < 0) {
		codec_err(codec, "cannot build PCMs for #%d (error %d)\n",
			  codec->core.addr, err);
		return err;
	}

	list_for_each_entry(cpcm, &codec->pcm_list_head, list) {
		int stream;

		for (stream = 0; stream < 2; stream++) {
			struct hda_pcm_stream *info = &cpcm->stream[stream];

			if (!info->substreams)
				continue;
			err = set_pcm_default_values(codec, info);
			if (err < 0) {
				codec_warn(codec,
					   "fail to setup default for PCM %s\n",
					   cpcm->name);
				return err;
			}
		}
	}

	return 0;
}
EXPORT_SYMBOL_GPL(snd_hda_codec_parse_pcms);

/* assign all PCMs of the given codec */
int snd_hda_codec_build_pcms(struct hda_codec *codec)
{
	struct hda_bus *bus = codec->bus;
	struct hda_pcm *cpcm;
	int dev, err;

	err = snd_hda_codec_parse_pcms(codec);
	if (err < 0)
		return err;

	/* attach a new PCM streams */
	list_for_each_entry(cpcm, &codec->pcm_list_head, list) {
		if (cpcm->pcm)
			continue; /* already attached */
		if (!cpcm->stream[0].substreams && !cpcm->stream[1].substreams)
			continue; /* no substreams assigned */

		dev = get_empty_pcm_device(bus, cpcm->pcm_type);
		if (dev < 0) {
			cpcm->device = SNDRV_PCM_INVALID_DEVICE;
			continue; /* no fatal error */
		}
		cpcm->device = dev;
		err =  snd_hda_attach_pcm_stream(bus, codec, cpcm);
		if (err < 0) {
			codec_err(codec,
				  "cannot attach PCM stream %d for codec #%d\n",
				  dev, codec->core.addr);
			continue; /* no fatal error */
		}
	}

	return 0;
}

/**
 * snd_hda_add_new_ctls - create controls from the array
 * @codec: the HDA codec
 * @knew: the array of struct snd_kcontrol_new
 *
 * This helper function creates and add new controls in the given array.
 * The array must be terminated with an empty entry as terminator.
 *
 * Returns 0 if successful, or a negative error code.
 */
int snd_hda_add_new_ctls(struct hda_codec *codec,
			 const struct snd_kcontrol_new *knew)
{
	int err;

	for (; knew->name; knew++) {
		struct snd_kcontrol *kctl;
		int addr = 0, idx = 0;
		if (knew->iface == (__force snd_ctl_elem_iface_t)-1)
			continue; /* skip this codec private value */
		for (;;) {
			kctl = snd_ctl_new1(knew, codec);
			if (!kctl)
				return -ENOMEM;
			if (addr > 0)
				kctl->id.device = addr;
			if (idx > 0)
				kctl->id.index = idx;
			err = snd_hda_ctl_add(codec, 0, kctl);
			if (!err)
				break;
			/* try first with another device index corresponding to
			 * the codec addr; if it still fails (or it's the
			 * primary codec), then try another control index
			 */
			if (!addr && codec->core.addr)
				addr = codec->core.addr;
			else if (!idx && !knew->index) {
				idx = find_empty_mixer_ctl_idx(codec,
							       knew->name, 0);
				if (idx <= 0)
					return err;
			} else
				return err;
		}
	}
	return 0;
}
EXPORT_SYMBOL_GPL(snd_hda_add_new_ctls);

#ifdef CONFIG_PM
static void codec_set_power_save(struct hda_codec *codec, int delay)
{
	struct device *dev = hda_codec_dev(codec);

	if (delay == 0 && codec->auto_runtime_pm)
		delay = 3000;

	if (delay > 0) {
		pm_runtime_set_autosuspend_delay(dev, delay);
		pm_runtime_use_autosuspend(dev);
		pm_runtime_allow(dev);
		if (!pm_runtime_suspended(dev))
			pm_runtime_mark_last_busy(dev);
	} else {
		pm_runtime_dont_use_autosuspend(dev);
		pm_runtime_forbid(dev);
	}
}

/**
 * snd_hda_set_power_save - reprogram autosuspend for the given delay
 * @bus: HD-audio bus
 * @delay: autosuspend delay in msec, 0 = off
 *
 * Synchronize the runtime PM autosuspend state from the power_save option.
 */
void snd_hda_set_power_save(struct hda_bus *bus, int delay)
{
	struct hda_codec *c;

	list_for_each_codec(c, bus)
		codec_set_power_save(c, delay);
}
EXPORT_SYMBOL_GPL(snd_hda_set_power_save);

/**
 * snd_hda_check_amp_list_power - Check the amp list and update the power
 * @codec: HD-audio codec
 * @check: the object containing an AMP list and the status
 * @nid: NID to check / update
 *
 * Check whether the given NID is in the amp list.  If it's in the list,
 * check the current AMP status, and update the the power-status according
 * to the mute status.
 *
 * This function is supposed to be set or called from the check_power_status
 * patch ops.
 */
int snd_hda_check_amp_list_power(struct hda_codec *codec,
				 struct hda_loopback_check *check,
				 hda_nid_t nid)
{
	const struct hda_amp_list *p;
	int ch, v;

	if (!check->amplist)
		return 0;
	for (p = check->amplist; p->nid; p++) {
		if (p->nid == nid)
			break;
	}
	if (!p->nid)
		return 0; /* nothing changed */

	for (p = check->amplist; p->nid; p++) {
		for (ch = 0; ch < 2; ch++) {
			v = snd_hda_codec_amp_read(codec, p->nid, ch, p->dir,
						   p->idx);
			if (!(v & HDA_AMP_MUTE) && v > 0) {
				if (!check->power_on) {
					check->power_on = 1;
					snd_hda_power_up_pm(codec);
				}
				return 1;
			}
		}
	}
	if (check->power_on) {
		check->power_on = 0;
		snd_hda_power_down_pm(codec);
	}
	return 0;
}
EXPORT_SYMBOL_GPL(snd_hda_check_amp_list_power);
#endif

/*
 * input MUX helper
 */

/**
 * snd_hda_input_mux_info_info - Info callback helper for the input-mux enum
 * @imux: imux helper object
 * @uinfo: pointer to get/store the data
 */
int snd_hda_input_mux_info(const struct hda_input_mux *imux,
			   struct snd_ctl_elem_info *uinfo)
{
	unsigned int index;

	uinfo->type = SNDRV_CTL_ELEM_TYPE_ENUMERATED;
	uinfo->count = 1;
	uinfo->value.enumerated.items = imux->num_items;
	if (!imux->num_items)
		return 0;
	index = uinfo->value.enumerated.item;
	if (index >= imux->num_items)
		index = imux->num_items - 1;
	strcpy(uinfo->value.enumerated.name, imux->items[index].label);
	return 0;
}
EXPORT_SYMBOL_GPL(snd_hda_input_mux_info);

/**
 * snd_hda_input_mux_info_put - Put callback helper for the input-mux enum
 * @codec: the HDA codec
 * @imux: imux helper object
 * @ucontrol: pointer to get/store the data
 * @nid: input mux NID
 * @cur_val: pointer to get/store the current imux value
 */
int snd_hda_input_mux_put(struct hda_codec *codec,
			  const struct hda_input_mux *imux,
			  struct snd_ctl_elem_value *ucontrol,
			  hda_nid_t nid,
			  unsigned int *cur_val)
{
	unsigned int idx;

	if (!imux->num_items)
		return 0;
	idx = ucontrol->value.enumerated.item[0];
	if (idx >= imux->num_items)
		idx = imux->num_items - 1;
	if (*cur_val == idx)
		return 0;
	snd_hda_codec_write_cache(codec, nid, 0, AC_VERB_SET_CONNECT_SEL,
				  imux->items[idx].index);
	*cur_val = idx;
	return 1;
}
EXPORT_SYMBOL_GPL(snd_hda_input_mux_put);


/**
 * snd_hda_enum_helper_info - Helper for simple enum ctls
 * @kcontrol: ctl element
 * @uinfo: pointer to get/store the data
 * @num_items: number of enum items
 * @texts: enum item string array
 *
 * process kcontrol info callback of a simple string enum array
 * when @num_items is 0 or @texts is NULL, assume a boolean enum array
 */
int snd_hda_enum_helper_info(struct snd_kcontrol *kcontrol,
			     struct snd_ctl_elem_info *uinfo,
			     int num_items, const char * const *texts)
{
	static const char * const texts_default[] = {
		"Disabled", "Enabled"
	};

	if (!texts || !num_items) {
		num_items = 2;
		texts = texts_default;
	}

	return snd_ctl_enum_info(uinfo, 1, num_items, texts);
}
EXPORT_SYMBOL_GPL(snd_hda_enum_helper_info);

/*
 * Multi-channel / digital-out PCM helper functions
 */

/* setup SPDIF output stream */
static void setup_dig_out_stream(struct hda_codec *codec, hda_nid_t nid,
				 unsigned int stream_tag, unsigned int format)
{
	struct hda_spdif_out *spdif;
	unsigned int curr_fmt;
	bool reset;

	spdif = snd_hda_spdif_out_of_nid(codec, nid);
	/* Add sanity check to pass klockwork check.
	 * This should never happen.
	 */
	if (WARN_ON(spdif == NULL))
		return;

	curr_fmt = snd_hda_codec_read(codec, nid, 0,
				      AC_VERB_GET_STREAM_FORMAT, 0);
	reset = codec->spdif_status_reset &&
		(spdif->ctls & AC_DIG1_ENABLE) &&
		curr_fmt != format;

	/* turn off SPDIF if needed; otherwise the IEC958 bits won't be
	   updated */
	if (reset)
		set_dig_out_convert(codec, nid,
				    spdif->ctls & ~AC_DIG1_ENABLE & 0xff,
				    -1);
	snd_hda_codec_setup_stream(codec, nid, stream_tag, 0, format);
	if (codec->slave_dig_outs) {
		const hda_nid_t *d;
		for (d = codec->slave_dig_outs; *d; d++)
			snd_hda_codec_setup_stream(codec, *d, stream_tag, 0,
						   format);
	}
	/* turn on again (if needed) */
	if (reset)
		set_dig_out_convert(codec, nid,
				    spdif->ctls & 0xff, -1);
}

static void cleanup_dig_out_stream(struct hda_codec *codec, hda_nid_t nid)
{
	snd_hda_codec_cleanup_stream(codec, nid);
	if (codec->slave_dig_outs) {
		const hda_nid_t *d;
		for (d = codec->slave_dig_outs; *d; d++)
			snd_hda_codec_cleanup_stream(codec, *d);
	}
}

/**
 * snd_hda_multi_out_dig_open - open the digital out in the exclusive mode
 * @codec: the HDA codec
 * @mout: hda_multi_out object
 */
int snd_hda_multi_out_dig_open(struct hda_codec *codec,
			       struct hda_multi_out *mout)
{
	mutex_lock(&codec->spdif_mutex);
	if (mout->dig_out_used == HDA_DIG_ANALOG_DUP)
		/* already opened as analog dup; reset it once */
		cleanup_dig_out_stream(codec, mout->dig_out_nid);
	mout->dig_out_used = HDA_DIG_EXCLUSIVE;
	mutex_unlock(&codec->spdif_mutex);
	return 0;
}
EXPORT_SYMBOL_GPL(snd_hda_multi_out_dig_open);

/**
 * snd_hda_multi_out_dig_prepare - prepare the digital out stream
 * @codec: the HDA codec
 * @mout: hda_multi_out object
 * @stream_tag: stream tag to assign
 * @format: format id to assign
 * @substream: PCM substream to assign
 */
int snd_hda_multi_out_dig_prepare(struct hda_codec *codec,
				  struct hda_multi_out *mout,
				  unsigned int stream_tag,
				  unsigned int format,
				  struct snd_pcm_substream *substream)
{
	mutex_lock(&codec->spdif_mutex);
	setup_dig_out_stream(codec, mout->dig_out_nid, stream_tag, format);
	mutex_unlock(&codec->spdif_mutex);
	return 0;
}
EXPORT_SYMBOL_GPL(snd_hda_multi_out_dig_prepare);

/**
 * snd_hda_multi_out_dig_cleanup - clean-up the digital out stream
 * @codec: the HDA codec
 * @mout: hda_multi_out object
 */
int snd_hda_multi_out_dig_cleanup(struct hda_codec *codec,
				  struct hda_multi_out *mout)
{
	mutex_lock(&codec->spdif_mutex);
	cleanup_dig_out_stream(codec, mout->dig_out_nid);
	mutex_unlock(&codec->spdif_mutex);
	return 0;
}
EXPORT_SYMBOL_GPL(snd_hda_multi_out_dig_cleanup);

/**
 * snd_hda_multi_out_dig_close - release the digital out stream
 * @codec: the HDA codec
 * @mout: hda_multi_out object
 */
int snd_hda_multi_out_dig_close(struct hda_codec *codec,
				struct hda_multi_out *mout)
{
	mutex_lock(&codec->spdif_mutex);
	mout->dig_out_used = 0;
	mutex_unlock(&codec->spdif_mutex);
	return 0;
}
EXPORT_SYMBOL_GPL(snd_hda_multi_out_dig_close);

/**
 * snd_hda_multi_out_analog_open - open analog outputs
 * @codec: the HDA codec
 * @mout: hda_multi_out object
 * @substream: PCM substream to assign
 * @hinfo: PCM information to assign
 *
 * Open analog outputs and set up the hw-constraints.
 * If the digital outputs can be opened as slave, open the digital
 * outputs, too.
 */
int snd_hda_multi_out_analog_open(struct hda_codec *codec,
				  struct hda_multi_out *mout,
				  struct snd_pcm_substream *substream,
				  struct hda_pcm_stream *hinfo)
{
	struct snd_pcm_runtime *runtime = substream->runtime;
	runtime->hw.channels_max = mout->max_channels;
	if (mout->dig_out_nid) {
		if (!mout->analog_rates) {
			mout->analog_rates = hinfo->rates;
			mout->analog_formats = hinfo->formats;
			mout->analog_maxbps = hinfo->maxbps;
		} else {
			runtime->hw.rates = mout->analog_rates;
			runtime->hw.formats = mout->analog_formats;
			hinfo->maxbps = mout->analog_maxbps;
		}
		if (!mout->spdif_rates) {
			snd_hda_query_supported_pcm(codec, mout->dig_out_nid,
						    &mout->spdif_rates,
						    &mout->spdif_formats,
						    &mout->spdif_maxbps);
		}
		mutex_lock(&codec->spdif_mutex);
		if (mout->share_spdif) {
			if ((runtime->hw.rates & mout->spdif_rates) &&
			    (runtime->hw.formats & mout->spdif_formats)) {
				runtime->hw.rates &= mout->spdif_rates;
				runtime->hw.formats &= mout->spdif_formats;
				if (mout->spdif_maxbps < hinfo->maxbps)
					hinfo->maxbps = mout->spdif_maxbps;
			} else {
				mout->share_spdif = 0;
				/* FIXME: need notify? */
			}
		}
		mutex_unlock(&codec->spdif_mutex);
	}
	return snd_pcm_hw_constraint_step(substream->runtime, 0,
					  SNDRV_PCM_HW_PARAM_CHANNELS, 2);
}
EXPORT_SYMBOL_GPL(snd_hda_multi_out_analog_open);

/**
 * snd_hda_multi_out_analog_prepare - Preapre the analog outputs.
 * @codec: the HDA codec
 * @mout: hda_multi_out object
 * @stream_tag: stream tag to assign
 * @format: format id to assign
 * @substream: PCM substream to assign
 *
 * Set up the i/o for analog out.
 * When the digital out is available, copy the front out to digital out, too.
 */
int snd_hda_multi_out_analog_prepare(struct hda_codec *codec,
				     struct hda_multi_out *mout,
				     unsigned int stream_tag,
				     unsigned int format,
				     struct snd_pcm_substream *substream)
{
	const hda_nid_t *nids = mout->dac_nids;
	int chs = substream->runtime->channels;
	struct hda_spdif_out *spdif;
	int i;

	mutex_lock(&codec->spdif_mutex);
	spdif = snd_hda_spdif_out_of_nid(codec, mout->dig_out_nid);
	if (mout->dig_out_nid && mout->share_spdif &&
	    mout->dig_out_used != HDA_DIG_EXCLUSIVE) {
		if (chs == 2 && spdif != NULL &&
		    snd_hda_is_supported_format(codec, mout->dig_out_nid,
						format) &&
		    !(spdif->status & IEC958_AES0_NONAUDIO)) {
			mout->dig_out_used = HDA_DIG_ANALOG_DUP;
			setup_dig_out_stream(codec, mout->dig_out_nid,
					     stream_tag, format);
		} else {
			mout->dig_out_used = 0;
			cleanup_dig_out_stream(codec, mout->dig_out_nid);
		}
	}
	mutex_unlock(&codec->spdif_mutex);

	/* front */
	snd_hda_codec_setup_stream(codec, nids[HDA_FRONT], stream_tag,
				   0, format);
	if (!mout->no_share_stream &&
	    mout->hp_nid && mout->hp_nid != nids[HDA_FRONT])
		/* headphone out will just decode front left/right (stereo) */
		snd_hda_codec_setup_stream(codec, mout->hp_nid, stream_tag,
					   0, format);
	/* extra outputs copied from front */
	for (i = 0; i < ARRAY_SIZE(mout->hp_out_nid); i++)
		if (!mout->no_share_stream && mout->hp_out_nid[i])
			snd_hda_codec_setup_stream(codec,
						   mout->hp_out_nid[i],
						   stream_tag, 0, format);

	/* surrounds */
	for (i = 1; i < mout->num_dacs; i++) {
		if (chs >= (i + 1) * 2) /* independent out */
			snd_hda_codec_setup_stream(codec, nids[i], stream_tag,
						   i * 2, format);
		else if (!mout->no_share_stream) /* copy front */
			snd_hda_codec_setup_stream(codec, nids[i], stream_tag,
						   0, format);
	}

	/* extra surrounds */
	for (i = 0; i < ARRAY_SIZE(mout->extra_out_nid); i++) {
		int ch = 0;
		if (!mout->extra_out_nid[i])
			break;
		if (chs >= (i + 1) * 2)
			ch = i * 2;
		else if (!mout->no_share_stream)
			break;
		snd_hda_codec_setup_stream(codec, mout->extra_out_nid[i],
					   stream_tag, ch, format);
	}

	return 0;
}
EXPORT_SYMBOL_GPL(snd_hda_multi_out_analog_prepare);

/**
 * snd_hda_multi_out_analog_cleanup - clean up the setting for analog out
 * @codec: the HDA codec
 * @mout: hda_multi_out object
 */
int snd_hda_multi_out_analog_cleanup(struct hda_codec *codec,
				     struct hda_multi_out *mout)
{
	const hda_nid_t *nids = mout->dac_nids;
	int i;

	for (i = 0; i < mout->num_dacs; i++)
		snd_hda_codec_cleanup_stream(codec, nids[i]);
	if (mout->hp_nid)
		snd_hda_codec_cleanup_stream(codec, mout->hp_nid);
	for (i = 0; i < ARRAY_SIZE(mout->hp_out_nid); i++)
		if (mout->hp_out_nid[i])
			snd_hda_codec_cleanup_stream(codec,
						     mout->hp_out_nid[i]);
	for (i = 0; i < ARRAY_SIZE(mout->extra_out_nid); i++)
		if (mout->extra_out_nid[i])
			snd_hda_codec_cleanup_stream(codec,
						     mout->extra_out_nid[i]);
	mutex_lock(&codec->spdif_mutex);
	if (mout->dig_out_nid && mout->dig_out_used == HDA_DIG_ANALOG_DUP) {
		cleanup_dig_out_stream(codec, mout->dig_out_nid);
		mout->dig_out_used = 0;
	}
	mutex_unlock(&codec->spdif_mutex);
	return 0;
}
EXPORT_SYMBOL_GPL(snd_hda_multi_out_analog_cleanup);

/**
 * snd_hda_get_default_vref - Get the default (mic) VREF pin bits
 * @codec: the HDA codec
 * @pin: referred pin NID
 *
 * Guess the suitable VREF pin bits to be set as the pin-control value.
 * Note: the function doesn't set the AC_PINCTL_IN_EN bit.
 */
unsigned int snd_hda_get_default_vref(struct hda_codec *codec, hda_nid_t pin)
{
	unsigned int pincap;
	unsigned int oldval;
	oldval = snd_hda_codec_read(codec, pin, 0,
				    AC_VERB_GET_PIN_WIDGET_CONTROL, 0);
	pincap = snd_hda_query_pin_caps(codec, pin);
	pincap = (pincap & AC_PINCAP_VREF) >> AC_PINCAP_VREF_SHIFT;
	/* Exception: if the default pin setup is vref50, we give it priority */
	if ((pincap & AC_PINCAP_VREF_80) && oldval != PIN_VREF50)
		return AC_PINCTL_VREF_80;
	else if (pincap & AC_PINCAP_VREF_50)
		return AC_PINCTL_VREF_50;
	else if (pincap & AC_PINCAP_VREF_100)
		return AC_PINCTL_VREF_100;
	else if (pincap & AC_PINCAP_VREF_GRD)
		return AC_PINCTL_VREF_GRD;
	return AC_PINCTL_VREF_HIZ;
}
EXPORT_SYMBOL_GPL(snd_hda_get_default_vref);

/**
 * snd_hda_correct_pin_ctl - correct the pin ctl value for matching with the pin cap
 * @codec: the HDA codec
 * @pin: referred pin NID
 * @val: pin ctl value to audit
 */
unsigned int snd_hda_correct_pin_ctl(struct hda_codec *codec,
				     hda_nid_t pin, unsigned int val)
{
	static unsigned int cap_lists[][2] = {
		{ AC_PINCTL_VREF_100, AC_PINCAP_VREF_100 },
		{ AC_PINCTL_VREF_80, AC_PINCAP_VREF_80 },
		{ AC_PINCTL_VREF_50, AC_PINCAP_VREF_50 },
		{ AC_PINCTL_VREF_GRD, AC_PINCAP_VREF_GRD },
	};
	unsigned int cap;

	if (!val)
		return 0;
	cap = snd_hda_query_pin_caps(codec, pin);
	if (!cap)
		return val; /* don't know what to do... */

	if (val & AC_PINCTL_OUT_EN) {
		if (!(cap & AC_PINCAP_OUT))
			val &= ~(AC_PINCTL_OUT_EN | AC_PINCTL_HP_EN);
		else if ((val & AC_PINCTL_HP_EN) && !(cap & AC_PINCAP_HP_DRV))
			val &= ~AC_PINCTL_HP_EN;
	}

	if (val & AC_PINCTL_IN_EN) {
		if (!(cap & AC_PINCAP_IN))
			val &= ~(AC_PINCTL_IN_EN | AC_PINCTL_VREFEN);
		else {
			unsigned int vcap, vref;
			int i;
			vcap = (cap & AC_PINCAP_VREF) >> AC_PINCAP_VREF_SHIFT;
			vref = val & AC_PINCTL_VREFEN;
			for (i = 0; i < ARRAY_SIZE(cap_lists); i++) {
				if (vref == cap_lists[i][0] &&
				    !(vcap & cap_lists[i][1])) {
					if (i == ARRAY_SIZE(cap_lists) - 1)
						vref = AC_PINCTL_VREF_HIZ;
					else
						vref = cap_lists[i + 1][0];
				}
			}
			val &= ~AC_PINCTL_VREFEN;
			val |= vref;
		}
	}

	return val;
}
EXPORT_SYMBOL_GPL(snd_hda_correct_pin_ctl);

/**
 * _snd_hda_pin_ctl - Helper to set pin ctl value
 * @codec: the HDA codec
 * @pin: referred pin NID
 * @val: pin control value to set
 * @cached: access over codec pinctl cache or direct write
 *
 * This function is a helper to set a pin ctl value more safely.
 * It corrects the pin ctl value via snd_hda_correct_pin_ctl(), stores the
 * value in pin target array via snd_hda_codec_set_pin_target(), then
 * actually writes the value via either snd_hda_codec_write_cache() or
 * snd_hda_codec_write() depending on @cached flag.
 */
int _snd_hda_set_pin_ctl(struct hda_codec *codec, hda_nid_t pin,
			 unsigned int val, bool cached)
{
	val = snd_hda_correct_pin_ctl(codec, pin, val);
	snd_hda_codec_set_pin_target(codec, pin, val);
	if (cached)
		return snd_hda_codec_write_cache(codec, pin, 0,
				AC_VERB_SET_PIN_WIDGET_CONTROL, val);
	else
		return snd_hda_codec_write(codec, pin, 0,
					   AC_VERB_SET_PIN_WIDGET_CONTROL, val);
}
EXPORT_SYMBOL_GPL(_snd_hda_set_pin_ctl);

/**
 * snd_hda_add_imux_item - Add an item to input_mux
 * @codec: the HDA codec
 * @imux: imux helper object
 * @label: the name of imux item to assign
 * @index: index number of imux item to assign
 * @type_idx: pointer to store the resultant label index
 *
 * When the same label is used already in the existing items, the number
 * suffix is appended to the label.  This label index number is stored
 * to type_idx when non-NULL pointer is given.
 */
int snd_hda_add_imux_item(struct hda_codec *codec,
			  struct hda_input_mux *imux, const char *label,
			  int index, int *type_idx)
{
	int i, label_idx = 0;
	if (imux->num_items >= HDA_MAX_NUM_INPUTS) {
		codec_err(codec, "hda_codec: Too many imux items!\n");
		return -EINVAL;
	}
	for (i = 0; i < imux->num_items; i++) {
		if (!strncmp(label, imux->items[i].label, strlen(label)))
			label_idx++;
	}
	if (type_idx)
		*type_idx = label_idx;
	if (label_idx > 0)
		snprintf(imux->items[imux->num_items].label,
			 sizeof(imux->items[imux->num_items].label),
			 "%s %d", label, label_idx);
	else
		strlcpy(imux->items[imux->num_items].label, label,
			sizeof(imux->items[imux->num_items].label));
	imux->items[imux->num_items].index = index;
	imux->num_items++;
	return 0;
}
EXPORT_SYMBOL_GPL(snd_hda_add_imux_item);

/**
 * snd_hda_bus_reset_codecs - Reset the bus
 * @bus: HD-audio bus
 */
void snd_hda_bus_reset_codecs(struct hda_bus *bus)
{
	struct hda_codec *codec;

	list_for_each_codec(codec, bus) {
		/* FIXME: maybe a better way needed for forced reset */
		if (current_work() != &codec->jackpoll_work.work)
			cancel_delayed_work_sync(&codec->jackpoll_work);
#ifdef CONFIG_PM
		if (hda_codec_is_power_on(codec)) {
			hda_call_codec_suspend(codec);
			hda_call_codec_resume(codec);
		}
#endif
	}
}

/**
 * snd_print_pcm_bits - Print the supported PCM fmt bits to the string buffer
 * @pcm: PCM caps bits
 * @buf: the string buffer to write
 * @buflen: the max buffer length
 *
 * used by hda_proc.c and hda_eld.c
 */
void snd_print_pcm_bits(int pcm, char *buf, int buflen)
{
	static unsigned int bits[] = { 8, 16, 20, 24, 32 };
	int i, j;

	for (i = 0, j = 0; i < ARRAY_SIZE(bits); i++)
		if (pcm & (AC_SUPPCM_BITS_8 << i))
			j += snprintf(buf + j, buflen - j,  " %d", bits[i]);

	buf[j] = '\0'; /* necessary when j == 0 */
}
EXPORT_SYMBOL_GPL(snd_print_pcm_bits);

MODULE_DESCRIPTION("HDA codec core");
MODULE_LICENSE("GPL");<|MERGE_RESOLUTION|>--- conflicted
+++ resolved
@@ -13,7 +13,7 @@
 #include <linux/pm.h>
 #include <linux/pm_runtime.h>
 #include <sound/core.h>
-#include "hda_codec.h"
+#include <sound/hda_codec.h>
 #include <sound/asoundef.h>
 #include <sound/tlv.h>
 #include <sound/initval.h>
@@ -22,6 +22,7 @@
 #include "hda_beep.h"
 #include "hda_jack.h"
 #include <sound/hda_hwdep.h>
+#include <sound/hda_component.h>
 
 #define codec_in_pm(codec)		snd_hdac_is_in_pm(&codec->core)
 #define hda_codec_is_power_on(codec)	snd_hdac_is_power_on(&codec->core)
@@ -785,14 +786,20 @@
 static unsigned int hda_set_power_state(struct hda_codec *codec,
 				unsigned int power_state);
 
+/* enable/disable display power per codec */
+static void codec_display_power(struct hda_codec *codec, bool enable)
+{
+	if (codec->display_power_control)
+		snd_hdac_display_power(&codec->bus->core, codec->addr, enable);
+}
+
 /* also called from hda_bind.c */
 void snd_hda_codec_register(struct hda_codec *codec)
 {
 	if (codec->registered)
 		return;
 	if (device_is_registered(hda_codec_dev(codec))) {
-		snd_hda_register_beep_device(codec);
-		snd_hdac_link_power(&codec->core, true);
+		codec_display_power(codec, true);
 		pm_runtime_enable(hda_codec_dev(codec));
 		/* it was powered up in snd_hda_codec_new(), now all done */
 		snd_hda_power_down(codec);
@@ -806,24 +813,11 @@
 	return 0;
 }
 
-static int snd_hda_codec_dev_disconnect(struct snd_device *device)
+static int snd_hda_codec_dev_free(struct snd_device *device)
 {
 	struct hda_codec *codec = device->device_data;
 
-	snd_hda_detach_beep_device(codec);
-	return 0;
-}
-
-static int snd_hda_codec_dev_free(struct snd_device *device)
-{
-	struct hda_codec *codec = device->device_data;
-
 	codec->in_freeing = 1;
-<<<<<<< HEAD
-	snd_hdac_device_unregister(&codec->core);
-	snd_hdac_link_power(&codec->core, false);
-	put_device(hda_codec_dev(codec));
-=======
 	/*
 	 * snd_hda_codec_device_new() is used by legacy HDA and ASoC driver.
 	 * We can't unregister ASoC device since it will be unregistered in
@@ -840,7 +834,6 @@
 	if (codec->core.type == HDA_DEV_LEGACY)
 		put_device(hda_codec_dev(codec));
 
->>>>>>> 407d19ab
 	return 0;
 }
 
@@ -918,7 +911,6 @@
 	int err;
 	static struct snd_device_ops dev_ops = {
 		.dev_register = snd_hda_codec_dev_register,
-		.dev_disconnect = snd_hda_codec_dev_disconnect,
 		.dev_free = snd_hda_codec_dev_free,
 	};
 
@@ -976,6 +968,7 @@
 
 	/* power-up all before initialization */
 	hda_set_power_state(codec, AC_PWRST_D0);
+	codec->core.dev.power.power_state = PMSG_ON;
 
 	snd_hda_codec_proc_new(codec);
 
@@ -2921,18 +2914,15 @@
 static int hda_codec_runtime_suspend(struct device *dev)
 {
 	struct hda_codec *codec = dev_to_hda_codec(dev);
-	struct hda_pcm *pcm;
 	unsigned int state;
 
 	cancel_delayed_work_sync(&codec->jackpoll_work);
-	list_for_each_entry(pcm, &codec->pcm_list_head, list)
-		snd_pcm_suspend_all(pcm->pcm);
 	state = hda_call_codec_suspend(codec);
 	if (codec->link_down_at_suspend ||
 	    (codec_has_clkstop(codec) && codec_has_epss(codec) &&
 	     (state & AC_PWRST_CLK_STOP_OK)))
 		snd_hdac_codec_link_down(&codec->core);
-	snd_hdac_link_power(&codec->core, false);
+	codec_display_power(codec, false);
 	return 0;
 }
 
@@ -2940,7 +2930,7 @@
 {
 	struct hda_codec *codec = dev_to_hda_codec(dev);
 
-	snd_hdac_link_power(&codec->core, true);
+	codec_display_power(codec, true);
 	snd_hdac_codec_link_up(&codec->core);
 	hda_call_codec_resume(codec);
 	pm_runtime_mark_last_busy(dev);
