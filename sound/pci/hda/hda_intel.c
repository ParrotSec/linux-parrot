// SPDX-License-Identifier: GPL-2.0-or-later
/*
 *
 *  hda_intel.c - Implementation of primary alsa driver code base
 *                for Intel HD Audio.
 *
 *  Copyright(c) 2004 Intel Corporation. All rights reserved.
 *
 *  Copyright (c) 2004 Takashi Iwai <tiwai@suse.de>
 *                     PeiSen Hou <pshou@realtek.com.tw>
 *
 *  CONTACTS:
 *
 *  Matt Jared		matt.jared@intel.com
 *  Andy Kopp		andy.kopp@intel.com
 *  Dan Kogan		dan.d.kogan@intel.com
 *
 *  CHANGES:
 *
 *  2004.12.01	Major rewrite by tiwai, merged the work of pshou
 */

#include <linux/delay.h>
#include <linux/interrupt.h>
#include <linux/kernel.h>
#include <linux/module.h>
#include <linux/dma-mapping.h>
#include <linux/moduleparam.h>
#include <linux/init.h>
#include <linux/slab.h>
#include <linux/pci.h>
#include <linux/mutex.h>
#include <linux/io.h>
#include <linux/pm_runtime.h>
#include <linux/clocksource.h>
#include <linux/time.h>
#include <linux/completion.h>
#include <linux/acpi.h>
#include <linux/pgtable.h>

#ifdef CONFIG_X86
/* for snoop control */
#include <asm/set_memory.h>
#include <asm/cpufeature.h>
#endif
#include <sound/core.h>
#include <sound/initval.h>
#include <sound/hdaudio.h>
#include <sound/hda_i915.h>
#include <sound/intel-dsp-config.h>
#include <linux/vgaarb.h>
#include <linux/vga_switcheroo.h>
#include <linux/firmware.h>
#include <sound/hda_codec.h>
#include "hda_controller.h"
#include "hda_intel.h"

#define CREATE_TRACE_POINTS
#include "hda_intel_trace.h"

/* position fix mode */
enum {
	POS_FIX_AUTO,
	POS_FIX_LPIB,
	POS_FIX_POSBUF,
	POS_FIX_VIACOMBO,
	POS_FIX_COMBO,
	POS_FIX_SKL,
	POS_FIX_FIFO,
};

/* Defines for ATI HD Audio support in SB450 south bridge */
#define ATI_SB450_HDAUDIO_MISC_CNTR2_ADDR   0x42
#define ATI_SB450_HDAUDIO_ENABLE_SNOOP      0x02

/* Defines for Nvidia HDA support */
#define NVIDIA_HDA_TRANSREG_ADDR      0x4e
#define NVIDIA_HDA_ENABLE_COHBITS     0x0f
#define NVIDIA_HDA_ISTRM_COH          0x4d
#define NVIDIA_HDA_OSTRM_COH          0x4c
#define NVIDIA_HDA_ENABLE_COHBIT      0x01

/* Defines for Intel SCH HDA snoop control */
#define INTEL_HDA_CGCTL	 0x48
#define INTEL_HDA_CGCTL_MISCBDCGE        (0x1 << 6)
#define INTEL_SCH_HDA_DEVC      0x78
#define INTEL_SCH_HDA_DEVC_NOSNOOP       (0x1<<11)

/* Define VIA HD Audio Device ID*/
#define VIA_HDAC_DEVICE_ID		0x3288

/* max number of SDs */
/* ICH, ATI and VIA have 4 playback and 4 capture */
#define ICH6_NUM_CAPTURE	4
#define ICH6_NUM_PLAYBACK	4

/* ULI has 6 playback and 5 capture */
#define ULI_NUM_CAPTURE		5
#define ULI_NUM_PLAYBACK	6

/* ATI HDMI may have up to 8 playbacks and 0 capture */
#define ATIHDMI_NUM_CAPTURE	0
#define ATIHDMI_NUM_PLAYBACK	8

/* TERA has 4 playback and 3 capture */
#define TERA_NUM_CAPTURE	3
#define TERA_NUM_PLAYBACK	4


static int index[SNDRV_CARDS] = SNDRV_DEFAULT_IDX;
static char *id[SNDRV_CARDS] = SNDRV_DEFAULT_STR;
static bool enable[SNDRV_CARDS] = SNDRV_DEFAULT_ENABLE_PNP;
static char *model[SNDRV_CARDS];
static int position_fix[SNDRV_CARDS] = {[0 ... (SNDRV_CARDS-1)] = -1};
static int bdl_pos_adj[SNDRV_CARDS] = {[0 ... (SNDRV_CARDS-1)] = -1};
static int probe_mask[SNDRV_CARDS] = {[0 ... (SNDRV_CARDS-1)] = -1};
static int probe_only[SNDRV_CARDS];
static int jackpoll_ms[SNDRV_CARDS];
static int single_cmd = -1;
static int enable_msi = -1;
#ifdef CONFIG_SND_HDA_PATCH_LOADER
static char *patch[SNDRV_CARDS];
#endif
#ifdef CONFIG_SND_HDA_INPUT_BEEP
static bool beep_mode[SNDRV_CARDS] = {[0 ... (SNDRV_CARDS-1)] =
					CONFIG_SND_HDA_INPUT_BEEP_MODE};
#endif
static bool dmic_detect = 1;

module_param_array(index, int, NULL, 0444);
MODULE_PARM_DESC(index, "Index value for Intel HD audio interface.");
module_param_array(id, charp, NULL, 0444);
MODULE_PARM_DESC(id, "ID string for Intel HD audio interface.");
module_param_array(enable, bool, NULL, 0444);
MODULE_PARM_DESC(enable, "Enable Intel HD audio interface.");
module_param_array(model, charp, NULL, 0444);
MODULE_PARM_DESC(model, "Use the given board model.");
module_param_array(position_fix, int, NULL, 0444);
MODULE_PARM_DESC(position_fix, "DMA pointer read method."
		 "(-1 = system default, 0 = auto, 1 = LPIB, 2 = POSBUF, 3 = VIACOMBO, 4 = COMBO, 5 = SKL+, 6 = FIFO).");
module_param_array(bdl_pos_adj, int, NULL, 0644);
MODULE_PARM_DESC(bdl_pos_adj, "BDL position adjustment offset.");
module_param_array(probe_mask, int, NULL, 0444);
MODULE_PARM_DESC(probe_mask, "Bitmask to probe codecs (default = -1).");
module_param_array(probe_only, int, NULL, 0444);
MODULE_PARM_DESC(probe_only, "Only probing and no codec initialization.");
module_param_array(jackpoll_ms, int, NULL, 0444);
MODULE_PARM_DESC(jackpoll_ms, "Ms between polling for jack events (default = 0, using unsol events only)");
module_param(single_cmd, bint, 0444);
MODULE_PARM_DESC(single_cmd, "Use single command to communicate with codecs "
		 "(for debugging only).");
module_param(enable_msi, bint, 0444);
MODULE_PARM_DESC(enable_msi, "Enable Message Signaled Interrupt (MSI)");
#ifdef CONFIG_SND_HDA_PATCH_LOADER
module_param_array(patch, charp, NULL, 0444);
MODULE_PARM_DESC(patch, "Patch file for Intel HD audio interface.");
#endif
#ifdef CONFIG_SND_HDA_INPUT_BEEP
module_param_array(beep_mode, bool, NULL, 0444);
MODULE_PARM_DESC(beep_mode, "Select HDA Beep registration mode "
			    "(0=off, 1=on) (default=1).");
#endif
module_param(dmic_detect, bool, 0444);
MODULE_PARM_DESC(dmic_detect, "Allow DSP driver selection (bypass this driver) "
			     "(0=off, 1=on) (default=1); "
		 "deprecated, use snd-intel-dspcfg.dsp_driver option instead");

#ifdef CONFIG_PM
static int param_set_xint(const char *val, const struct kernel_param *kp);
static const struct kernel_param_ops param_ops_xint = {
	.set = param_set_xint,
	.get = param_get_int,
};
#define param_check_xint param_check_int

static int power_save = CONFIG_SND_HDA_POWER_SAVE_DEFAULT;
module_param(power_save, xint, 0644);
MODULE_PARM_DESC(power_save, "Automatic power-saving timeout "
		 "(in second, 0 = disable).");

static bool pm_blacklist = true;
module_param(pm_blacklist, bool, 0644);
MODULE_PARM_DESC(pm_blacklist, "Enable power-management denylist");

/* reset the HD-audio controller in power save mode.
 * this may give more power-saving, but will take longer time to
 * wake up.
 */
static bool power_save_controller = 1;
module_param(power_save_controller, bool, 0644);
MODULE_PARM_DESC(power_save_controller, "Reset controller in power save mode.");
#else
#define power_save	0
#endif /* CONFIG_PM */

static int align_buffer_size = -1;
module_param(align_buffer_size, bint, 0644);
MODULE_PARM_DESC(align_buffer_size,
		"Force buffer and period sizes to be multiple of 128 bytes.");

#ifdef CONFIG_X86
static int hda_snoop = -1;
module_param_named(snoop, hda_snoop, bint, 0444);
MODULE_PARM_DESC(snoop, "Enable/disable snooping");
#else
#define hda_snoop		true
#endif


MODULE_LICENSE("GPL");
MODULE_SUPPORTED_DEVICE("{{Intel, ICH6},"
			 "{Intel, ICH6M},"
			 "{Intel, ICH7},"
			 "{Intel, ESB2},"
			 "{Intel, ICH8},"
			 "{Intel, ICH9},"
			 "{Intel, ICH10},"
			 "{Intel, PCH},"
			 "{Intel, CPT},"
			 "{Intel, PPT},"
			 "{Intel, LPT},"
			 "{Intel, LPT_LP},"
			 "{Intel, WPT_LP},"
			 "{Intel, SPT},"
			 "{Intel, SPT_LP},"
			 "{Intel, HPT},"
			 "{Intel, PBG},"
			 "{Intel, SCH},"
			 "{ATI, SB450},"
			 "{ATI, SB600},"
			 "{ATI, RS600},"
			 "{ATI, RS690},"
			 "{ATI, RS780},"
			 "{ATI, R600},"
			 "{ATI, RV630},"
			 "{ATI, RV610},"
			 "{ATI, RV670},"
			 "{ATI, RV635},"
			 "{ATI, RV620},"
			 "{ATI, RV770},"
			 "{VIA, VT8251},"
			 "{VIA, VT8237A},"
			 "{SiS, SIS966},"
			 "{ULI, M5461}}");
MODULE_DESCRIPTION("Intel HDA driver");

#if defined(CONFIG_PM) && defined(CONFIG_VGA_SWITCHEROO)
#if IS_ENABLED(CONFIG_SND_HDA_CODEC_HDMI)
#define SUPPORT_VGA_SWITCHEROO
#endif
#endif


/*
 */

/* driver types */
enum {
	AZX_DRIVER_ICH,
	AZX_DRIVER_PCH,
	AZX_DRIVER_SCH,
	AZX_DRIVER_SKL,
	AZX_DRIVER_HDMI,
	AZX_DRIVER_ATI,
	AZX_DRIVER_ATIHDMI,
	AZX_DRIVER_ATIHDMI_NS,
	AZX_DRIVER_VIA,
	AZX_DRIVER_SIS,
	AZX_DRIVER_ULI,
	AZX_DRIVER_NVIDIA,
	AZX_DRIVER_TERA,
	AZX_DRIVER_CTX,
	AZX_DRIVER_CTHDA,
	AZX_DRIVER_CMEDIA,
	AZX_DRIVER_ZHAOXIN,
	AZX_DRIVER_GENERIC,
	AZX_NUM_DRIVERS, /* keep this as last entry */
};

#define azx_get_snoop_type(chip) \
	(((chip)->driver_caps & AZX_DCAPS_SNOOP_MASK) >> 10)
#define AZX_DCAPS_SNOOP_TYPE(type) ((AZX_SNOOP_TYPE_ ## type) << 10)

/* quirks for old Intel chipsets */
#define AZX_DCAPS_INTEL_ICH \
	(AZX_DCAPS_OLD_SSYNC | AZX_DCAPS_NO_ALIGN_BUFSIZE)

/* quirks for Intel PCH */
#define AZX_DCAPS_INTEL_PCH_BASE \
	(AZX_DCAPS_NO_ALIGN_BUFSIZE | AZX_DCAPS_COUNT_LPIB_DELAY |\
	 AZX_DCAPS_SNOOP_TYPE(SCH))

/* PCH up to IVB; no runtime PM; bind with i915 gfx */
#define AZX_DCAPS_INTEL_PCH_NOPM \
	(AZX_DCAPS_INTEL_PCH_BASE | AZX_DCAPS_I915_COMPONENT)

/* PCH for HSW/BDW; with runtime PM */
/* no i915 binding for this as HSW/BDW has another controller for HDMI */
#define AZX_DCAPS_INTEL_PCH \
	(AZX_DCAPS_INTEL_PCH_BASE | AZX_DCAPS_PM_RUNTIME)

/* HSW HDMI */
#define AZX_DCAPS_INTEL_HASWELL \
	(/*AZX_DCAPS_ALIGN_BUFSIZE |*/ AZX_DCAPS_COUNT_LPIB_DELAY |\
	 AZX_DCAPS_PM_RUNTIME | AZX_DCAPS_I915_COMPONENT |\
	 AZX_DCAPS_SNOOP_TYPE(SCH))

/* Broadwell HDMI can't use position buffer reliably, force to use LPIB */
#define AZX_DCAPS_INTEL_BROADWELL \
	(/*AZX_DCAPS_ALIGN_BUFSIZE |*/ AZX_DCAPS_POSFIX_LPIB |\
	 AZX_DCAPS_PM_RUNTIME | AZX_DCAPS_I915_COMPONENT |\
	 AZX_DCAPS_SNOOP_TYPE(SCH))

#define AZX_DCAPS_INTEL_BAYTRAIL \
	(AZX_DCAPS_INTEL_PCH_BASE | AZX_DCAPS_I915_COMPONENT)

#define AZX_DCAPS_INTEL_BRASWELL \
	(AZX_DCAPS_INTEL_PCH_BASE | AZX_DCAPS_PM_RUNTIME |\
	 AZX_DCAPS_I915_COMPONENT)

#define AZX_DCAPS_INTEL_SKYLAKE \
	(AZX_DCAPS_INTEL_PCH_BASE | AZX_DCAPS_PM_RUNTIME |\
	 AZX_DCAPS_SEPARATE_STREAM_TAG | AZX_DCAPS_I915_COMPONENT)

#define AZX_DCAPS_INTEL_BROXTON		AZX_DCAPS_INTEL_SKYLAKE

/* quirks for ATI SB / AMD Hudson */
#define AZX_DCAPS_PRESET_ATI_SB \
	(AZX_DCAPS_NO_TCSEL | AZX_DCAPS_POSFIX_LPIB |\
	 AZX_DCAPS_SNOOP_TYPE(ATI))

/* quirks for ATI/AMD HDMI */
#define AZX_DCAPS_PRESET_ATI_HDMI \
	(AZX_DCAPS_NO_TCSEL | AZX_DCAPS_POSFIX_LPIB|\
	 AZX_DCAPS_NO_MSI64)

/* quirks for ATI HDMI with snoop off */
#define AZX_DCAPS_PRESET_ATI_HDMI_NS \
	(AZX_DCAPS_PRESET_ATI_HDMI | AZX_DCAPS_SNOOP_OFF)

/* quirks for AMD SB */
#define AZX_DCAPS_PRESET_AMD_SB \
	(AZX_DCAPS_NO_TCSEL | AZX_DCAPS_AMD_WORKAROUND |\
	 AZX_DCAPS_SNOOP_TYPE(ATI) | AZX_DCAPS_PM_RUNTIME)

/* quirks for Nvidia */
#define AZX_DCAPS_PRESET_NVIDIA \
	(AZX_DCAPS_NO_MSI | AZX_DCAPS_CORBRP_SELF_CLEAR |\
	 AZX_DCAPS_SNOOP_TYPE(NVIDIA))

#define AZX_DCAPS_PRESET_CTHDA \
	(AZX_DCAPS_NO_MSI | AZX_DCAPS_POSFIX_LPIB |\
	 AZX_DCAPS_NO_64BIT |\
	 AZX_DCAPS_4K_BDLE_BOUNDARY | AZX_DCAPS_SNOOP_OFF)

/*
 * vga_switcheroo support
 */
#ifdef SUPPORT_VGA_SWITCHEROO
#define use_vga_switcheroo(chip)	((chip)->use_vga_switcheroo)
#define needs_eld_notify_link(chip)	((chip)->bus.keep_power)
#else
#define use_vga_switcheroo(chip)	0
#define needs_eld_notify_link(chip)	false
#endif

#define CONTROLLER_IN_GPU(pci) (((pci)->device == 0x0a0c) || \
					((pci)->device == 0x0c0c) || \
					((pci)->device == 0x0d0c) || \
					((pci)->device == 0x160c) || \
					((pci)->device == 0x490d))

#define IS_BXT(pci) ((pci)->vendor == 0x8086 && (pci)->device == 0x5a98)

static const char * const driver_short_names[] = {
	[AZX_DRIVER_ICH] = "HDA Intel",
	[AZX_DRIVER_PCH] = "HDA Intel PCH",
	[AZX_DRIVER_SCH] = "HDA Intel MID",
	[AZX_DRIVER_SKL] = "HDA Intel PCH", /* kept old name for compatibility */
	[AZX_DRIVER_HDMI] = "HDA Intel HDMI",
	[AZX_DRIVER_ATI] = "HDA ATI SB",
	[AZX_DRIVER_ATIHDMI] = "HDA ATI HDMI",
	[AZX_DRIVER_ATIHDMI_NS] = "HDA ATI HDMI",
	[AZX_DRIVER_VIA] = "HDA VIA VT82xx",
	[AZX_DRIVER_SIS] = "HDA SIS966",
	[AZX_DRIVER_ULI] = "HDA ULI M5461",
	[AZX_DRIVER_NVIDIA] = "HDA NVidia",
	[AZX_DRIVER_TERA] = "HDA Teradici", 
	[AZX_DRIVER_CTX] = "HDA Creative", 
	[AZX_DRIVER_CTHDA] = "HDA Creative",
	[AZX_DRIVER_CMEDIA] = "HDA C-Media",
	[AZX_DRIVER_ZHAOXIN] = "HDA Zhaoxin",
	[AZX_DRIVER_GENERIC] = "HD-Audio Generic",
};

static int azx_acquire_irq(struct azx *chip, int do_disconnect);
static void set_default_power_save(struct azx *chip);

/*
 * initialize the PCI registers
 */
/* update bits in a PCI register byte */
static void update_pci_byte(struct pci_dev *pci, unsigned int reg,
			    unsigned char mask, unsigned char val)
{
	unsigned char data;

	pci_read_config_byte(pci, reg, &data);
	data &= ~mask;
	data |= (val & mask);
	pci_write_config_byte(pci, reg, data);
}

static void azx_init_pci(struct azx *chip)
{
	int snoop_type = azx_get_snoop_type(chip);

	/* Clear bits 0-2 of PCI register TCSEL (at offset 0x44)
	 * TCSEL == Traffic Class Select Register, which sets PCI express QOS
	 * Ensuring these bits are 0 clears playback static on some HD Audio
	 * codecs.
	 * The PCI register TCSEL is defined in the Intel manuals.
	 */
	if (!(chip->driver_caps & AZX_DCAPS_NO_TCSEL)) {
		dev_dbg(chip->card->dev, "Clearing TCSEL\n");
		update_pci_byte(chip->pci, AZX_PCIREG_TCSEL, 0x07, 0);
	}

	/* For ATI SB450/600/700/800/900 and AMD Hudson azalia HD audio,
	 * we need to enable snoop.
	 */
	if (snoop_type == AZX_SNOOP_TYPE_ATI) {
		dev_dbg(chip->card->dev, "Setting ATI snoop: %d\n",
			azx_snoop(chip));
		update_pci_byte(chip->pci,
				ATI_SB450_HDAUDIO_MISC_CNTR2_ADDR, 0x07,
				azx_snoop(chip) ? ATI_SB450_HDAUDIO_ENABLE_SNOOP : 0);
	}

	/* For NVIDIA HDA, enable snoop */
	if (snoop_type == AZX_SNOOP_TYPE_NVIDIA) {
		dev_dbg(chip->card->dev, "Setting Nvidia snoop: %d\n",
			azx_snoop(chip));
		update_pci_byte(chip->pci,
				NVIDIA_HDA_TRANSREG_ADDR,
				0x0f, NVIDIA_HDA_ENABLE_COHBITS);
		update_pci_byte(chip->pci,
				NVIDIA_HDA_ISTRM_COH,
				0x01, NVIDIA_HDA_ENABLE_COHBIT);
		update_pci_byte(chip->pci,
				NVIDIA_HDA_OSTRM_COH,
				0x01, NVIDIA_HDA_ENABLE_COHBIT);
	}

	/* Enable SCH/PCH snoop if needed */
	if (snoop_type == AZX_SNOOP_TYPE_SCH) {
		unsigned short snoop;
		pci_read_config_word(chip->pci, INTEL_SCH_HDA_DEVC, &snoop);
		if ((!azx_snoop(chip) && !(snoop & INTEL_SCH_HDA_DEVC_NOSNOOP)) ||
		    (azx_snoop(chip) && (snoop & INTEL_SCH_HDA_DEVC_NOSNOOP))) {
			snoop &= ~INTEL_SCH_HDA_DEVC_NOSNOOP;
			if (!azx_snoop(chip))
				snoop |= INTEL_SCH_HDA_DEVC_NOSNOOP;
			pci_write_config_word(chip->pci, INTEL_SCH_HDA_DEVC, snoop);
			pci_read_config_word(chip->pci,
				INTEL_SCH_HDA_DEVC, &snoop);
		}
		dev_dbg(chip->card->dev, "SCH snoop: %s\n",
			(snoop & INTEL_SCH_HDA_DEVC_NOSNOOP) ?
			"Disabled" : "Enabled");
        }
}

/*
 * In BXT-P A0, HD-Audio DMA requests is later than expected,
 * and makes an audio stream sensitive to system latencies when
 * 24/32 bits are playing.
 * Adjusting threshold of DMA fifo to force the DMA request
 * sooner to improve latency tolerance at the expense of power.
 */
static void bxt_reduce_dma_latency(struct azx *chip)
{
	u32 val;

	val = azx_readl(chip, VS_EM4L);
	val &= (0x3 << 20);
	azx_writel(chip, VS_EM4L, val);
}

/*
 * ML_LCAP bits:
 *  bit 0: 6 MHz Supported
 *  bit 1: 12 MHz Supported
 *  bit 2: 24 MHz Supported
 *  bit 3: 48 MHz Supported
 *  bit 4: 96 MHz Supported
 *  bit 5: 192 MHz Supported
 */
static int intel_get_lctl_scf(struct azx *chip)
{
	struct hdac_bus *bus = azx_bus(chip);
	static const int preferred_bits[] = { 2, 3, 1, 4, 5 };
	u32 val, t;
	int i;

	val = readl(bus->mlcap + AZX_ML_BASE + AZX_REG_ML_LCAP);

	for (i = 0; i < ARRAY_SIZE(preferred_bits); i++) {
		t = preferred_bits[i];
		if (val & (1 << t))
			return t;
	}

	dev_warn(chip->card->dev, "set audio clock frequency to 6MHz");
	return 0;
}

static int intel_ml_lctl_set_power(struct azx *chip, int state)
{
	struct hdac_bus *bus = azx_bus(chip);
	u32 val;
	int timeout;

	/*
	 * the codecs are sharing the first link setting by default
	 * If other links are enabled for stream, they need similar fix
	 */
	val = readl(bus->mlcap + AZX_ML_BASE + AZX_REG_ML_LCTL);
	val &= ~AZX_MLCTL_SPA;
	val |= state << AZX_MLCTL_SPA_SHIFT;
	writel(val, bus->mlcap + AZX_ML_BASE + AZX_REG_ML_LCTL);
	/* wait for CPA */
	timeout = 50;
	while (timeout) {
		if (((readl(bus->mlcap + AZX_ML_BASE + AZX_REG_ML_LCTL)) &
		    AZX_MLCTL_CPA) == (state << AZX_MLCTL_CPA_SHIFT))
			return 0;
		timeout--;
		udelay(10);
	}

	return -1;
}

static void intel_init_lctl(struct azx *chip)
{
	struct hdac_bus *bus = azx_bus(chip);
	u32 val;
	int ret;

	/* 0. check lctl register value is correct or not */
	val = readl(bus->mlcap + AZX_ML_BASE + AZX_REG_ML_LCTL);
	/* if SCF is already set, let's use it */
	if ((val & ML_LCTL_SCF_MASK) != 0)
		return;

	/*
	 * Before operating on SPA, CPA must match SPA.
	 * Any deviation may result in undefined behavior.
	 */
	if (((val & AZX_MLCTL_SPA) >> AZX_MLCTL_SPA_SHIFT) !=
		((val & AZX_MLCTL_CPA) >> AZX_MLCTL_CPA_SHIFT))
		return;

	/* 1. turn link down: set SPA to 0 and wait CPA to 0 */
	ret = intel_ml_lctl_set_power(chip, 0);
	udelay(100);
	if (ret)
		goto set_spa;

	/* 2. update SCF to select a properly audio clock*/
	val &= ~ML_LCTL_SCF_MASK;
	val |= intel_get_lctl_scf(chip);
	writel(val, bus->mlcap + AZX_ML_BASE + AZX_REG_ML_LCTL);

set_spa:
	/* 4. turn link up: set SPA to 1 and wait CPA to 1 */
	intel_ml_lctl_set_power(chip, 1);
	udelay(100);
}

static void hda_intel_init_chip(struct azx *chip, bool full_reset)
{
	struct hdac_bus *bus = azx_bus(chip);
	struct pci_dev *pci = chip->pci;
	u32 val;

	snd_hdac_set_codec_wakeup(bus, true);
	if (chip->driver_type == AZX_DRIVER_SKL) {
		pci_read_config_dword(pci, INTEL_HDA_CGCTL, &val);
		val = val & ~INTEL_HDA_CGCTL_MISCBDCGE;
		pci_write_config_dword(pci, INTEL_HDA_CGCTL, val);
	}
	azx_init_chip(chip, full_reset);
	if (chip->driver_type == AZX_DRIVER_SKL) {
		pci_read_config_dword(pci, INTEL_HDA_CGCTL, &val);
		val = val | INTEL_HDA_CGCTL_MISCBDCGE;
		pci_write_config_dword(pci, INTEL_HDA_CGCTL, val);
	}

	snd_hdac_set_codec_wakeup(bus, false);

	/* reduce dma latency to avoid noise */
	if (IS_BXT(pci))
		bxt_reduce_dma_latency(chip);

	if (bus->mlcap != NULL)
		intel_init_lctl(chip);
}

/* calculate runtime delay from LPIB */
static int azx_get_delay_from_lpib(struct azx *chip, struct azx_dev *azx_dev,
				   unsigned int pos)
{
	struct snd_pcm_substream *substream = azx_dev->core.substream;
	int stream = substream->stream;
	unsigned int lpib_pos = azx_get_pos_lpib(chip, azx_dev);
	int delay;

	if (stream == SNDRV_PCM_STREAM_PLAYBACK)
		delay = pos - lpib_pos;
	else
		delay = lpib_pos - pos;
	if (delay < 0) {
		if (delay >= azx_dev->core.delay_negative_threshold)
			delay = 0;
		else
			delay += azx_dev->core.bufsize;
	}

	if (delay >= azx_dev->core.period_bytes) {
		dev_info(chip->card->dev,
			 "Unstable LPIB (%d >= %d); disabling LPIB delay counting\n",
			 delay, azx_dev->core.period_bytes);
		delay = 0;
		chip->driver_caps &= ~AZX_DCAPS_COUNT_LPIB_DELAY;
		chip->get_delay[stream] = NULL;
	}

	return bytes_to_frames(substream->runtime, delay);
}

static int azx_position_ok(struct azx *chip, struct azx_dev *azx_dev);

/* called from IRQ */
static int azx_position_check(struct azx *chip, struct azx_dev *azx_dev)
{
	struct hda_intel *hda = container_of(chip, struct hda_intel, chip);
	int ok;

	ok = azx_position_ok(chip, azx_dev);
	if (ok == 1) {
		azx_dev->irq_pending = 0;
		return ok;
	} else if (ok == 0) {
		/* bogus IRQ, process it later */
		azx_dev->irq_pending = 1;
		schedule_work(&hda->irq_pending_work);
	}
	return 0;
}

#define display_power(chip, enable) \
	snd_hdac_display_power(azx_bus(chip), HDA_CODEC_IDX_CONTROLLER, enable)

/*
 * Check whether the current DMA position is acceptable for updating
 * periods.  Returns non-zero if it's OK.
 *
 * Many HD-audio controllers appear pretty inaccurate about
 * the update-IRQ timing.  The IRQ is issued before actually the
 * data is processed.  So, we need to process it afterwords in a
 * workqueue.
 */
static int azx_position_ok(struct azx *chip, struct azx_dev *azx_dev)
{
	struct snd_pcm_substream *substream = azx_dev->core.substream;
	int stream = substream->stream;
	u32 wallclk;
	unsigned int pos;

	wallclk = azx_readl(chip, WALLCLK) - azx_dev->core.start_wallclk;
	if (wallclk < (azx_dev->core.period_wallclk * 2) / 3)
		return -1;	/* bogus (too early) interrupt */

	if (chip->get_position[stream])
		pos = chip->get_position[stream](chip, azx_dev);
	else { /* use the position buffer as default */
		pos = azx_get_pos_posbuf(chip, azx_dev);
		if (!pos || pos == (u32)-1) {
			dev_info(chip->card->dev,
				 "Invalid position buffer, using LPIB read method instead.\n");
			chip->get_position[stream] = azx_get_pos_lpib;
			if (chip->get_position[0] == azx_get_pos_lpib &&
			    chip->get_position[1] == azx_get_pos_lpib)
				azx_bus(chip)->use_posbuf = false;
			pos = azx_get_pos_lpib(chip, azx_dev);
			chip->get_delay[stream] = NULL;
		} else {
			chip->get_position[stream] = azx_get_pos_posbuf;
			if (chip->driver_caps & AZX_DCAPS_COUNT_LPIB_DELAY)
				chip->get_delay[stream] = azx_get_delay_from_lpib;
		}
	}

	if (pos >= azx_dev->core.bufsize)
		pos = 0;

	if (WARN_ONCE(!azx_dev->core.period_bytes,
		      "hda-intel: zero azx_dev->period_bytes"))
		return -1; /* this shouldn't happen! */
	if (wallclk < (azx_dev->core.period_wallclk * 5) / 4 &&
	    pos % azx_dev->core.period_bytes > azx_dev->core.period_bytes / 2)
		/* NG - it's below the first next period boundary */
		return chip->bdl_pos_adj ? 0 : -1;
	azx_dev->core.start_wallclk += wallclk;
	return 1; /* OK, it's fine */
}

/*
 * The work for pending PCM period updates.
 */
static void azx_irq_pending_work(struct work_struct *work)
{
	struct hda_intel *hda = container_of(work, struct hda_intel, irq_pending_work);
	struct azx *chip = &hda->chip;
	struct hdac_bus *bus = azx_bus(chip);
	struct hdac_stream *s;
	int pending, ok;

	if (!hda->irq_pending_warned) {
		dev_info(chip->card->dev,
			 "IRQ timing workaround is activated for card #%d. Suggest a bigger bdl_pos_adj.\n",
			 chip->card->number);
		hda->irq_pending_warned = 1;
	}

	for (;;) {
		pending = 0;
		spin_lock_irq(&bus->reg_lock);
		list_for_each_entry(s, &bus->stream_list, list) {
			struct azx_dev *azx_dev = stream_to_azx_dev(s);
			if (!azx_dev->irq_pending ||
			    !s->substream ||
			    !s->running)
				continue;
			ok = azx_position_ok(chip, azx_dev);
			if (ok > 0) {
				azx_dev->irq_pending = 0;
				spin_unlock(&bus->reg_lock);
				snd_pcm_period_elapsed(s->substream);
				spin_lock(&bus->reg_lock);
			} else if (ok < 0) {
				pending = 0;	/* too early */
			} else
				pending++;
		}
		spin_unlock_irq(&bus->reg_lock);
		if (!pending)
			return;
		msleep(1);
	}
}

/* clear irq_pending flags and assure no on-going workq */
static void azx_clear_irq_pending(struct azx *chip)
{
	struct hdac_bus *bus = azx_bus(chip);
	struct hdac_stream *s;

	spin_lock_irq(&bus->reg_lock);
	list_for_each_entry(s, &bus->stream_list, list) {
		struct azx_dev *azx_dev = stream_to_azx_dev(s);
		azx_dev->irq_pending = 0;
	}
	spin_unlock_irq(&bus->reg_lock);
}

static int azx_acquire_irq(struct azx *chip, int do_disconnect)
{
	struct hdac_bus *bus = azx_bus(chip);

	if (request_irq(chip->pci->irq, azx_interrupt,
			chip->msi ? 0 : IRQF_SHARED,
			chip->card->irq_descr, chip)) {
		dev_err(chip->card->dev,
			"unable to grab IRQ %d, disabling device\n",
			chip->pci->irq);
		if (do_disconnect)
			snd_card_disconnect(chip->card);
		return -1;
	}
	bus->irq = chip->pci->irq;
	chip->card->sync_irq = bus->irq;
	pci_intx(chip->pci, !chip->msi);
	return 0;
}

/* get the current DMA position with correction on VIA chips */
static unsigned int azx_via_get_position(struct azx *chip,
					 struct azx_dev *azx_dev)
{
	unsigned int link_pos, mini_pos, bound_pos;
	unsigned int mod_link_pos, mod_dma_pos, mod_mini_pos;
	unsigned int fifo_size;

	link_pos = snd_hdac_stream_get_pos_lpib(azx_stream(azx_dev));
	if (azx_dev->core.substream->stream == SNDRV_PCM_STREAM_PLAYBACK) {
		/* Playback, no problem using link position */
		return link_pos;
	}

	/* Capture */
	/* For new chipset,
	 * use mod to get the DMA position just like old chipset
	 */
	mod_dma_pos = le32_to_cpu(*azx_dev->core.posbuf);
	mod_dma_pos %= azx_dev->core.period_bytes;

	fifo_size = azx_stream(azx_dev)->fifo_size - 1;

	if (azx_dev->insufficient) {
		/* Link position never gather than FIFO size */
		if (link_pos <= fifo_size)
			return 0;

		azx_dev->insufficient = 0;
	}

	if (link_pos <= fifo_size)
		mini_pos = azx_dev->core.bufsize + link_pos - fifo_size;
	else
		mini_pos = link_pos - fifo_size;

	/* Find nearest previous boudary */
	mod_mini_pos = mini_pos % azx_dev->core.period_bytes;
	mod_link_pos = link_pos % azx_dev->core.period_bytes;
	if (mod_link_pos >= fifo_size)
		bound_pos = link_pos - mod_link_pos;
	else if (mod_dma_pos >= mod_mini_pos)
		bound_pos = mini_pos - mod_mini_pos;
	else {
		bound_pos = mini_pos - mod_mini_pos + azx_dev->core.period_bytes;
		if (bound_pos >= azx_dev->core.bufsize)
			bound_pos = 0;
	}

	/* Calculate real DMA position we want */
	return bound_pos + mod_dma_pos;
}

#define AMD_FIFO_SIZE	32

/* get the current DMA position with FIFO size correction */
static unsigned int azx_get_pos_fifo(struct azx *chip, struct azx_dev *azx_dev)
{
	struct snd_pcm_substream *substream = azx_dev->core.substream;
	struct snd_pcm_runtime *runtime = substream->runtime;
	unsigned int pos, delay;

	pos = snd_hdac_stream_get_pos_lpib(azx_stream(azx_dev));
	if (!runtime)
		return pos;

	runtime->delay = AMD_FIFO_SIZE;
	delay = frames_to_bytes(runtime, AMD_FIFO_SIZE);
	if (azx_dev->insufficient) {
		if (pos < delay) {
			delay = pos;
			runtime->delay = bytes_to_frames(runtime, pos);
		} else {
			azx_dev->insufficient = 0;
		}
	}

	/* correct the DMA position for capture stream */
	if (substream->stream == SNDRV_PCM_STREAM_CAPTURE) {
		if (pos < delay)
			pos += azx_dev->core.bufsize;
		pos -= delay;
	}

	return pos;
}

static int azx_get_delay_from_fifo(struct azx *chip, struct azx_dev *azx_dev,
				   unsigned int pos)
{
	struct snd_pcm_substream *substream = azx_dev->core.substream;

	/* just read back the calculated value in the above */
	return substream->runtime->delay;
}

static unsigned int azx_skl_get_dpib_pos(struct azx *chip,
					 struct azx_dev *azx_dev)
{
	return _snd_hdac_chip_readl(azx_bus(chip),
				    AZX_REG_VS_SDXDPIB_XBASE +
				    (AZX_REG_VS_SDXDPIB_XINTERVAL *
				     azx_dev->core.index));
}

/* get the current DMA position with correction on SKL+ chips */
static unsigned int azx_get_pos_skl(struct azx *chip, struct azx_dev *azx_dev)
{
	/* DPIB register gives a more accurate position for playback */
	if (azx_dev->core.substream->stream == SNDRV_PCM_STREAM_PLAYBACK)
		return azx_skl_get_dpib_pos(chip, azx_dev);

	/* For capture, we need to read posbuf, but it requires a delay
	 * for the possible boundary overlap; the read of DPIB fetches the
	 * actual posbuf
	 */
	udelay(20);
	azx_skl_get_dpib_pos(chip, azx_dev);
	return azx_get_pos_posbuf(chip, azx_dev);
}

#ifdef CONFIG_PM
static DEFINE_MUTEX(card_list_lock);
static LIST_HEAD(card_list);

static void azx_add_card_list(struct azx *chip)
{
	struct hda_intel *hda = container_of(chip, struct hda_intel, chip);
	mutex_lock(&card_list_lock);
	list_add(&hda->list, &card_list);
	mutex_unlock(&card_list_lock);
}

static void azx_del_card_list(struct azx *chip)
{
	struct hda_intel *hda = container_of(chip, struct hda_intel, chip);
	mutex_lock(&card_list_lock);
	list_del_init(&hda->list);
	mutex_unlock(&card_list_lock);
}

/* trigger power-save check at writing parameter */
static int param_set_xint(const char *val, const struct kernel_param *kp)
{
	struct hda_intel *hda;
	struct azx *chip;
	int prev = power_save;
	int ret = param_set_int(val, kp);

	if (ret || prev == power_save)
		return ret;

	mutex_lock(&card_list_lock);
	list_for_each_entry(hda, &card_list, list) {
		chip = &hda->chip;
		if (!hda->probe_continued || chip->disabled)
			continue;
		snd_hda_set_power_save(&chip->bus, power_save * 1000);
	}
	mutex_unlock(&card_list_lock);
	return 0;
}

/*
 * power management
 */
static bool azx_is_pm_ready(struct snd_card *card)
{
	struct azx *chip;
	struct hda_intel *hda;

	if (!card)
		return false;
	chip = card->private_data;
	hda = container_of(chip, struct hda_intel, chip);
	if (chip->disabled || hda->init_failed || !chip->running)
		return false;
	return true;
}

static void __azx_runtime_suspend(struct azx *chip)
{
	azx_stop_chip(chip);
	azx_enter_link_reset(chip);
	azx_clear_irq_pending(chip);
	display_power(chip, false);
}

static void __azx_runtime_resume(struct azx *chip)
{
	struct hda_intel *hda = container_of(chip, struct hda_intel, chip);
	struct hdac_bus *bus = azx_bus(chip);
	struct hda_codec *codec;
	int status;

	display_power(chip, true);
	if (hda->need_i915_power)
		snd_hdac_i915_set_bclk(bus);

	/* Read STATESTS before controller reset */
	status = azx_readw(chip, STATESTS);

	azx_init_pci(chip);
	hda_intel_init_chip(chip, true);

	/* Avoid codec resume if runtime resume is for system suspend */
	if (!chip->pm_prepared) {
		list_for_each_codec(codec, &chip->bus) {
			if (codec->relaxed_resume)
				continue;

			if (codec->forced_resume || (status & (1 << codec->addr)))
				pm_request_resume(hda_codec_dev(codec));
		}
	}

	/* power down again for link-controlled chips */
	if (!hda->need_i915_power)
		display_power(chip, false);
}

#ifdef CONFIG_PM_SLEEP
static int azx_prepare(struct device *dev)
{
	struct snd_card *card = dev_get_drvdata(dev);
	struct azx *chip;

	chip = card->private_data;
	chip->pm_prepared = 1;

<<<<<<< HEAD
=======
	flush_work(&azx_bus(chip)->unsol_work);

>>>>>>> 4e026225
	/* HDA controller always requires different WAKEEN for runtime suspend
	 * and system suspend, so don't use direct-complete here.
	 */
	return 0;
}

static void azx_complete(struct device *dev)
{
	struct snd_card *card = dev_get_drvdata(dev);
	struct azx *chip;

	chip = card->private_data;
	chip->pm_prepared = 0;
}

static int azx_suspend(struct device *dev)
{
	struct snd_card *card = dev_get_drvdata(dev);
	struct azx *chip;
	struct hdac_bus *bus;

	if (!azx_is_pm_ready(card))
		return 0;

	chip = card->private_data;
	bus = azx_bus(chip);
	__azx_runtime_suspend(chip);
	if (bus->irq >= 0) {
		free_irq(bus->irq, chip);
		bus->irq = -1;
		chip->card->sync_irq = -1;
	}

	if (chip->msi)
		pci_disable_msi(chip->pci);

	trace_azx_suspend(chip);
	return 0;
}

static int azx_resume(struct device *dev)
{
	struct snd_card *card = dev_get_drvdata(dev);
	struct azx *chip;

	if (!azx_is_pm_ready(card))
		return 0;

	chip = card->private_data;
	if (chip->msi)
		if (pci_enable_msi(chip->pci) < 0)
			chip->msi = 0;
	if (azx_acquire_irq(chip, 1) < 0)
		return -EIO;

	__azx_runtime_resume(chip);

	trace_azx_resume(chip);
	return 0;
}

/* put codec down to D3 at hibernation for Intel SKL+;
 * otherwise BIOS may still access the codec and screw up the driver
 */
static int azx_freeze_noirq(struct device *dev)
{
	struct snd_card *card = dev_get_drvdata(dev);
	struct azx *chip = card->private_data;
	struct pci_dev *pci = to_pci_dev(dev);

	if (!azx_is_pm_ready(card))
		return 0;
	if (chip->driver_type == AZX_DRIVER_SKL)
		pci_set_power_state(pci, PCI_D3hot);

	return 0;
}

static int azx_thaw_noirq(struct device *dev)
{
	struct snd_card *card = dev_get_drvdata(dev);
	struct azx *chip = card->private_data;
	struct pci_dev *pci = to_pci_dev(dev);

	if (!azx_is_pm_ready(card))
		return 0;
	if (chip->driver_type == AZX_DRIVER_SKL)
		pci_set_power_state(pci, PCI_D0);

	return 0;
}
#endif /* CONFIG_PM_SLEEP */

static int azx_runtime_suspend(struct device *dev)
{
	struct snd_card *card = dev_get_drvdata(dev);
	struct azx *chip;

	if (!azx_is_pm_ready(card))
		return 0;
	chip = card->private_data;

	/* enable controller wake up event */
	azx_writew(chip, WAKEEN, azx_readw(chip, WAKEEN) | STATESTS_INT_MASK);

	__azx_runtime_suspend(chip);
	trace_azx_runtime_suspend(chip);
	return 0;
}

static int azx_runtime_resume(struct device *dev)
{
	struct snd_card *card = dev_get_drvdata(dev);
	struct azx *chip;

	if (!azx_is_pm_ready(card))
		return 0;
	chip = card->private_data;
	__azx_runtime_resume(chip);

	/* disable controller Wake Up event*/
	azx_writew(chip, WAKEEN, azx_readw(chip, WAKEEN) & ~STATESTS_INT_MASK);

	trace_azx_runtime_resume(chip);
	return 0;
}

static int azx_runtime_idle(struct device *dev)
{
	struct snd_card *card = dev_get_drvdata(dev);
	struct azx *chip;
	struct hda_intel *hda;

	if (!card)
		return 0;

	chip = card->private_data;
	hda = container_of(chip, struct hda_intel, chip);
	if (chip->disabled || hda->init_failed)
		return 0;

	if (!power_save_controller || !azx_has_pm_runtime(chip) ||
	    azx_bus(chip)->codec_powered || !chip->running)
		return -EBUSY;

	/* ELD notification gets broken when HD-audio bus is off */
	if (needs_eld_notify_link(chip))
		return -EBUSY;

	return 0;
}

static const struct dev_pm_ops azx_pm = {
	SET_SYSTEM_SLEEP_PM_OPS(azx_suspend, azx_resume)
#ifdef CONFIG_PM_SLEEP
	.prepare = azx_prepare,
	.complete = azx_complete,
	.freeze_noirq = azx_freeze_noirq,
	.thaw_noirq = azx_thaw_noirq,
#endif
	SET_RUNTIME_PM_OPS(azx_runtime_suspend, azx_runtime_resume, azx_runtime_idle)
};

#define AZX_PM_OPS	&azx_pm
#else
#define azx_add_card_list(chip) /* NOP */
#define azx_del_card_list(chip) /* NOP */
#define AZX_PM_OPS	NULL
#endif /* CONFIG_PM */


static int azx_probe_continue(struct azx *chip);

#ifdef SUPPORT_VGA_SWITCHEROO
static struct pci_dev *get_bound_vga(struct pci_dev *pci);

static void azx_vs_set_state(struct pci_dev *pci,
			     enum vga_switcheroo_state state)
{
	struct snd_card *card = pci_get_drvdata(pci);
	struct azx *chip = card->private_data;
	struct hda_intel *hda = container_of(chip, struct hda_intel, chip);
	struct hda_codec *codec;
	bool disabled;

	wait_for_completion(&hda->probe_wait);
	if (hda->init_failed)
		return;

	disabled = (state == VGA_SWITCHEROO_OFF);
	if (chip->disabled == disabled)
		return;

	if (!hda->probe_continued) {
		chip->disabled = disabled;
		if (!disabled) {
			dev_info(chip->card->dev,
				 "Start delayed initialization\n");
			if (azx_probe_continue(chip) < 0)
				dev_err(chip->card->dev, "initialization error\n");
		}
	} else {
		dev_info(chip->card->dev, "%s via vga_switcheroo\n",
			 disabled ? "Disabling" : "Enabling");
		if (disabled) {
			list_for_each_codec(codec, &chip->bus) {
				pm_runtime_suspend(hda_codec_dev(codec));
				pm_runtime_disable(hda_codec_dev(codec));
			}
			pm_runtime_suspend(card->dev);
			pm_runtime_disable(card->dev);
			/* when we get suspended by vga_switcheroo we end up in D3cold,
			 * however we have no ACPI handle, so pci/acpi can't put us there,
			 * put ourselves there */
			pci->current_state = PCI_D3cold;
			chip->disabled = true;
			if (snd_hda_lock_devices(&chip->bus))
				dev_warn(chip->card->dev,
					 "Cannot lock devices!\n");
		} else {
			snd_hda_unlock_devices(&chip->bus);
			chip->disabled = false;
			pm_runtime_enable(card->dev);
			list_for_each_codec(codec, &chip->bus) {
				pm_runtime_enable(hda_codec_dev(codec));
				pm_runtime_resume(hda_codec_dev(codec));
			}
		}
	}
}

static bool azx_vs_can_switch(struct pci_dev *pci)
{
	struct snd_card *card = pci_get_drvdata(pci);
	struct azx *chip = card->private_data;
	struct hda_intel *hda = container_of(chip, struct hda_intel, chip);

	wait_for_completion(&hda->probe_wait);
	if (hda->init_failed)
		return false;
	if (chip->disabled || !hda->probe_continued)
		return true;
	if (snd_hda_lock_devices(&chip->bus))
		return false;
	snd_hda_unlock_devices(&chip->bus);
	return true;
}

/*
 * The discrete GPU cannot power down unless the HDA controller runtime
 * suspends, so activate runtime PM on codecs even if power_save == 0.
 */
static void setup_vga_switcheroo_runtime_pm(struct azx *chip)
{
	struct hda_intel *hda = container_of(chip, struct hda_intel, chip);
	struct hda_codec *codec;

	if (hda->use_vga_switcheroo && !needs_eld_notify_link(chip)) {
		list_for_each_codec(codec, &chip->bus)
			codec->auto_runtime_pm = 1;
		/* reset the power save setup */
		if (chip->running)
			set_default_power_save(chip);
	}
}

static void azx_vs_gpu_bound(struct pci_dev *pci,
			     enum vga_switcheroo_client_id client_id)
{
	struct snd_card *card = pci_get_drvdata(pci);
	struct azx *chip = card->private_data;

	if (client_id == VGA_SWITCHEROO_DIS)
		chip->bus.keep_power = 0;
	setup_vga_switcheroo_runtime_pm(chip);
}

static void init_vga_switcheroo(struct azx *chip)
{
	struct hda_intel *hda = container_of(chip, struct hda_intel, chip);
	struct pci_dev *p = get_bound_vga(chip->pci);
	struct pci_dev *parent;
	if (p) {
		dev_info(chip->card->dev,
			 "Handle vga_switcheroo audio client\n");
		hda->use_vga_switcheroo = 1;

		/* cleared in either gpu_bound op or codec probe, or when its
		 * upstream port has _PR3 (i.e. dGPU).
		 */
		parent = pci_upstream_bridge(p);
		chip->bus.keep_power = parent ? !pci_pr3_present(parent) : 1;
		chip->driver_caps |= AZX_DCAPS_PM_RUNTIME;
		pci_dev_put(p);
	}
}

static const struct vga_switcheroo_client_ops azx_vs_ops = {
	.set_gpu_state = azx_vs_set_state,
	.can_switch = azx_vs_can_switch,
	.gpu_bound = azx_vs_gpu_bound,
};

static int register_vga_switcheroo(struct azx *chip)
{
	struct hda_intel *hda = container_of(chip, struct hda_intel, chip);
	struct pci_dev *p;
	int err;

	if (!hda->use_vga_switcheroo)
		return 0;

	p = get_bound_vga(chip->pci);
	err = vga_switcheroo_register_audio_client(chip->pci, &azx_vs_ops, p);
	pci_dev_put(p);

	if (err < 0)
		return err;
	hda->vga_switcheroo_registered = 1;

	return 0;
}
#else
#define init_vga_switcheroo(chip)		/* NOP */
#define register_vga_switcheroo(chip)		0
#define check_hdmi_disabled(pci)	false
#define setup_vga_switcheroo_runtime_pm(chip)	/* NOP */
#endif /* SUPPORT_VGA_SWITCHER */

/*
 * destructor
 */
static void azx_free(struct azx *chip)
{
	struct pci_dev *pci = chip->pci;
	struct hda_intel *hda = container_of(chip, struct hda_intel, chip);
	struct hdac_bus *bus = azx_bus(chip);

	if (hda->freed)
		return;

	if (azx_has_pm_runtime(chip) && chip->running)
		pm_runtime_get_noresume(&pci->dev);
	chip->running = 0;

	azx_del_card_list(chip);

	hda->init_failed = 1; /* to be sure */
	complete_all(&hda->probe_wait);

	if (use_vga_switcheroo(hda)) {
		if (chip->disabled && hda->probe_continued)
			snd_hda_unlock_devices(&chip->bus);
		if (hda->vga_switcheroo_registered)
			vga_switcheroo_unregister_client(chip->pci);
	}

	if (bus->chip_init) {
		azx_clear_irq_pending(chip);
		azx_stop_all_streams(chip);
		azx_stop_chip(chip);
	}

	if (bus->irq >= 0)
		free_irq(bus->irq, (void*)chip);
	if (chip->msi)
		pci_disable_msi(chip->pci);
	iounmap(bus->remap_addr);

	azx_free_stream_pages(chip);
	azx_free_streams(chip);
	snd_hdac_bus_exit(bus);

	if (chip->region_requested)
		pci_release_regions(chip->pci);

	pci_disable_device(chip->pci);
#ifdef CONFIG_SND_HDA_PATCH_LOADER
	release_firmware(chip->fw);
#endif
	display_power(chip, false);

	if (chip->driver_caps & AZX_DCAPS_I915_COMPONENT)
		snd_hdac_i915_exit(bus);

	hda->freed = 1;
}

static int azx_dev_disconnect(struct snd_device *device)
{
	struct azx *chip = device->device_data;
	struct hdac_bus *bus = azx_bus(chip);

	chip->bus.shutdown = 1;
	cancel_work_sync(&bus->unsol_work);

	return 0;
}

static int azx_dev_free(struct snd_device *device)
{
	azx_free(device->device_data);
	return 0;
}

#ifdef SUPPORT_VGA_SWITCHEROO
#ifdef CONFIG_ACPI
/* ATPX is in the integrated GPU's namespace */
static bool atpx_present(void)
{
	struct pci_dev *pdev = NULL;
	acpi_handle dhandle, atpx_handle;
	acpi_status status;

	while ((pdev = pci_get_class(PCI_CLASS_DISPLAY_VGA << 8, pdev)) != NULL) {
		dhandle = ACPI_HANDLE(&pdev->dev);
		if (dhandle) {
			status = acpi_get_handle(dhandle, "ATPX", &atpx_handle);
			if (!ACPI_FAILURE(status)) {
				pci_dev_put(pdev);
				return true;
			}
		}
	}
	while ((pdev = pci_get_class(PCI_CLASS_DISPLAY_OTHER << 8, pdev)) != NULL) {
		dhandle = ACPI_HANDLE(&pdev->dev);
		if (dhandle) {
			status = acpi_get_handle(dhandle, "ATPX", &atpx_handle);
			if (!ACPI_FAILURE(status)) {
				pci_dev_put(pdev);
				return true;
			}
		}
	}
	return false;
}
#else
static bool atpx_present(void)
{
	return false;
}
#endif

/*
 * Check of disabled HDMI controller by vga_switcheroo
 */
static struct pci_dev *get_bound_vga(struct pci_dev *pci)
{
	struct pci_dev *p;

	/* check only discrete GPU */
	switch (pci->vendor) {
	case PCI_VENDOR_ID_ATI:
	case PCI_VENDOR_ID_AMD:
		if (pci->devfn == 1) {
			p = pci_get_domain_bus_and_slot(pci_domain_nr(pci->bus),
							pci->bus->number, 0);
			if (p) {
				/* ATPX is in the integrated GPU's ACPI namespace
				 * rather than the dGPU's namespace. However,
				 * the dGPU is the one who is involved in
				 * vgaswitcheroo.
				 */
				if (((p->class >> 16) == PCI_BASE_CLASS_DISPLAY) &&
				    atpx_present())
					return p;
				pci_dev_put(p);
			}
		}
		break;
	case PCI_VENDOR_ID_NVIDIA:
		if (pci->devfn == 1) {
			p = pci_get_domain_bus_and_slot(pci_domain_nr(pci->bus),
							pci->bus->number, 0);
			if (p) {
				if ((p->class >> 16) == PCI_BASE_CLASS_DISPLAY)
					return p;
				pci_dev_put(p);
			}
		}
		break;
	}
	return NULL;
}

static bool check_hdmi_disabled(struct pci_dev *pci)
{
	bool vga_inactive = false;
	struct pci_dev *p = get_bound_vga(pci);

	if (p) {
		if (vga_switcheroo_get_client_state(p) == VGA_SWITCHEROO_OFF)
			vga_inactive = true;
		pci_dev_put(p);
	}
	return vga_inactive;
}
#endif /* SUPPORT_VGA_SWITCHEROO */

/*
 * allow/deny-listing for position_fix
 */
static const struct snd_pci_quirk position_fix_list[] = {
	SND_PCI_QUIRK(0x1028, 0x01cc, "Dell D820", POS_FIX_LPIB),
	SND_PCI_QUIRK(0x1028, 0x01de, "Dell Precision 390", POS_FIX_LPIB),
	SND_PCI_QUIRK(0x103c, 0x306d, "HP dv3", POS_FIX_LPIB),
	SND_PCI_QUIRK(0x1043, 0x813d, "ASUS P5AD2", POS_FIX_LPIB),
	SND_PCI_QUIRK(0x1043, 0x81b3, "ASUS", POS_FIX_LPIB),
	SND_PCI_QUIRK(0x1043, 0x81e7, "ASUS M2V", POS_FIX_LPIB),
	SND_PCI_QUIRK(0x104d, 0x9069, "Sony VPCS11V9E", POS_FIX_LPIB),
	SND_PCI_QUIRK(0x10de, 0xcb89, "Macbook Pro 7,1", POS_FIX_LPIB),
	SND_PCI_QUIRK(0x1297, 0x3166, "Shuttle", POS_FIX_LPIB),
	SND_PCI_QUIRK(0x1458, 0xa022, "ga-ma770-ud3", POS_FIX_LPIB),
	SND_PCI_QUIRK(0x1462, 0x1002, "MSI Wind U115", POS_FIX_LPIB),
	SND_PCI_QUIRK(0x1565, 0x8218, "Biostar Microtech", POS_FIX_LPIB),
	SND_PCI_QUIRK(0x1849, 0x0888, "775Dual-VSTA", POS_FIX_LPIB),
	SND_PCI_QUIRK(0x8086, 0x2503, "DG965OT AAD63733-203", POS_FIX_LPIB),
	{}
};

static int check_position_fix(struct azx *chip, int fix)
{
	const struct snd_pci_quirk *q;

	switch (fix) {
	case POS_FIX_AUTO:
	case POS_FIX_LPIB:
	case POS_FIX_POSBUF:
	case POS_FIX_VIACOMBO:
	case POS_FIX_COMBO:
	case POS_FIX_SKL:
	case POS_FIX_FIFO:
		return fix;
	}

	q = snd_pci_quirk_lookup(chip->pci, position_fix_list);
	if (q) {
		dev_info(chip->card->dev,
			 "position_fix set to %d for device %04x:%04x\n",
			 q->value, q->subvendor, q->subdevice);
		return q->value;
	}

	/* Check VIA/ATI HD Audio Controller exist */
	if (chip->driver_type == AZX_DRIVER_VIA) {
		dev_dbg(chip->card->dev, "Using VIACOMBO position fix\n");
		return POS_FIX_VIACOMBO;
	}
	if (chip->driver_caps & AZX_DCAPS_AMD_WORKAROUND) {
		dev_dbg(chip->card->dev, "Using FIFO position fix\n");
		return POS_FIX_FIFO;
	}
	if (chip->driver_caps & AZX_DCAPS_POSFIX_LPIB) {
		dev_dbg(chip->card->dev, "Using LPIB position fix\n");
		return POS_FIX_LPIB;
	}
	if (chip->driver_type == AZX_DRIVER_SKL) {
		dev_dbg(chip->card->dev, "Using SKL position fix\n");
		return POS_FIX_SKL;
	}
	return POS_FIX_AUTO;
}

static void assign_position_fix(struct azx *chip, int fix)
{
	static const azx_get_pos_callback_t callbacks[] = {
		[POS_FIX_AUTO] = NULL,
		[POS_FIX_LPIB] = azx_get_pos_lpib,
		[POS_FIX_POSBUF] = azx_get_pos_posbuf,
		[POS_FIX_VIACOMBO] = azx_via_get_position,
		[POS_FIX_COMBO] = azx_get_pos_lpib,
		[POS_FIX_SKL] = azx_get_pos_skl,
		[POS_FIX_FIFO] = azx_get_pos_fifo,
	};

	chip->get_position[0] = chip->get_position[1] = callbacks[fix];

	/* combo mode uses LPIB only for playback */
	if (fix == POS_FIX_COMBO)
		chip->get_position[1] = NULL;

	if ((fix == POS_FIX_POSBUF || fix == POS_FIX_SKL) &&
	    (chip->driver_caps & AZX_DCAPS_COUNT_LPIB_DELAY)) {
		chip->get_delay[0] = chip->get_delay[1] =
			azx_get_delay_from_lpib;
	}

	if (fix == POS_FIX_FIFO)
		chip->get_delay[0] = chip->get_delay[1] =
			azx_get_delay_from_fifo;
}

/*
 * deny-lists for probe_mask
 */
static const struct snd_pci_quirk probe_mask_list[] = {
	/* Thinkpad often breaks the controller communication when accessing
	 * to the non-working (or non-existing) modem codec slot.
	 */
	SND_PCI_QUIRK(0x1014, 0x05b7, "Thinkpad Z60", 0x01),
	SND_PCI_QUIRK(0x17aa, 0x2010, "Thinkpad X/T/R60", 0x01),
	SND_PCI_QUIRK(0x17aa, 0x20ac, "Thinkpad X/T/R61", 0x01),
	/* broken BIOS */
	SND_PCI_QUIRK(0x1028, 0x20ac, "Dell Studio Desktop", 0x01),
	/* including bogus ALC268 in slot#2 that conflicts with ALC888 */
	SND_PCI_QUIRK(0x17c0, 0x4085, "Medion MD96630", 0x01),
	/* forced codec slots */
	SND_PCI_QUIRK(0x1043, 0x1262, "ASUS W5Fm", 0x103),
	SND_PCI_QUIRK(0x1046, 0x1262, "ASUS W5F", 0x103),
	/* WinFast VP200 H (Teradici) user reported broken communication */
	SND_PCI_QUIRK(0x3a21, 0x040d, "WinFast VP200 H", 0x101),
	{}
};

#define AZX_FORCE_CODEC_MASK	0x100

static void check_probe_mask(struct azx *chip, int dev)
{
	const struct snd_pci_quirk *q;

	chip->codec_probe_mask = probe_mask[dev];
	if (chip->codec_probe_mask == -1) {
		q = snd_pci_quirk_lookup(chip->pci, probe_mask_list);
		if (q) {
			dev_info(chip->card->dev,
				 "probe_mask set to 0x%x for device %04x:%04x\n",
				 q->value, q->subvendor, q->subdevice);
			chip->codec_probe_mask = q->value;
		}
	}

	/* check forced option */
	if (chip->codec_probe_mask != -1 &&
	    (chip->codec_probe_mask & AZX_FORCE_CODEC_MASK)) {
		azx_bus(chip)->codec_mask = chip->codec_probe_mask & 0xff;
		dev_info(chip->card->dev, "codec_mask forced to 0x%x\n",
			 (int)azx_bus(chip)->codec_mask);
	}
}

/*
 * allow/deny-list for enable_msi
 */
static const struct snd_pci_quirk msi_deny_list[] = {
	SND_PCI_QUIRK(0x103c, 0x2191, "HP", 0), /* AMD Hudson */
	SND_PCI_QUIRK(0x103c, 0x2192, "HP", 0), /* AMD Hudson */
	SND_PCI_QUIRK(0x103c, 0x21f7, "HP", 0), /* AMD Hudson */
	SND_PCI_QUIRK(0x103c, 0x21fa, "HP", 0), /* AMD Hudson */
	SND_PCI_QUIRK(0x1043, 0x81f2, "ASUS", 0), /* Athlon64 X2 + nvidia */
	SND_PCI_QUIRK(0x1043, 0x81f6, "ASUS", 0), /* nvidia */
	SND_PCI_QUIRK(0x1043, 0x822d, "ASUS", 0), /* Athlon64 X2 + nvidia MCP55 */
	SND_PCI_QUIRK(0x1179, 0xfb44, "Toshiba Satellite C870", 0), /* AMD Hudson */
	SND_PCI_QUIRK(0x1849, 0x0888, "ASRock", 0), /* Athlon64 X2 + nvidia */
	SND_PCI_QUIRK(0xa0a0, 0x0575, "Aopen MZ915-M", 0), /* ICH6 */
	{}
};

static void check_msi(struct azx *chip)
{
	const struct snd_pci_quirk *q;

	if (enable_msi >= 0) {
		chip->msi = !!enable_msi;
		return;
	}
	chip->msi = 1;	/* enable MSI as default */
	q = snd_pci_quirk_lookup(chip->pci, msi_deny_list);
	if (q) {
		dev_info(chip->card->dev,
			 "msi for device %04x:%04x set to %d\n",
			 q->subvendor, q->subdevice, q->value);
		chip->msi = q->value;
		return;
	}

	/* NVidia chipsets seem to cause troubles with MSI */
	if (chip->driver_caps & AZX_DCAPS_NO_MSI) {
		dev_info(chip->card->dev, "Disabling MSI\n");
		chip->msi = 0;
	}
}

/* check the snoop mode availability */
static void azx_check_snoop_available(struct azx *chip)
{
	int snoop = hda_snoop;

	if (snoop >= 0) {
		dev_info(chip->card->dev, "Force to %s mode by module option\n",
			 snoop ? "snoop" : "non-snoop");
		chip->snoop = snoop;
		chip->uc_buffer = !snoop;
		return;
	}

	snoop = true;
	if (azx_get_snoop_type(chip) == AZX_SNOOP_TYPE_NONE &&
	    chip->driver_type == AZX_DRIVER_VIA) {
		/* force to non-snoop mode for a new VIA controller
		 * when BIOS is set
		 */
		u8 val;
		pci_read_config_byte(chip->pci, 0x42, &val);
		if (!(val & 0x80) && (chip->pci->revision == 0x30 ||
				      chip->pci->revision == 0x20))
			snoop = false;
	}

	if (chip->driver_caps & AZX_DCAPS_SNOOP_OFF)
		snoop = false;

	chip->snoop = snoop;
	if (!snoop) {
		dev_info(chip->card->dev, "Force to non-snoop mode\n");
		/* C-Media requires non-cached pages only for CORB/RIRB */
		if (chip->driver_type != AZX_DRIVER_CMEDIA)
			chip->uc_buffer = true;
	}
}

static void azx_probe_work(struct work_struct *work)
{
	struct hda_intel *hda = container_of(work, struct hda_intel, probe_work);
	azx_probe_continue(&hda->chip);
}

static int default_bdl_pos_adj(struct azx *chip)
{
	/* some exceptions: Atoms seem problematic with value 1 */
	if (chip->pci->vendor == PCI_VENDOR_ID_INTEL) {
		switch (chip->pci->device) {
		case 0x0f04: /* Baytrail */
		case 0x2284: /* Braswell */
			return 32;
		}
	}

	switch (chip->driver_type) {
	case AZX_DRIVER_ICH:
	case AZX_DRIVER_PCH:
		return 1;
	default:
		return 32;
	}
}

/*
 * constructor
 */
static const struct hda_controller_ops pci_hda_ops;

static int azx_create(struct snd_card *card, struct pci_dev *pci,
		      int dev, unsigned int driver_caps,
		      struct azx **rchip)
{
	static const struct snd_device_ops ops = {
		.dev_disconnect = azx_dev_disconnect,
		.dev_free = azx_dev_free,
	};
	struct hda_intel *hda;
	struct azx *chip;
	int err;

	*rchip = NULL;

	err = pci_enable_device(pci);
	if (err < 0)
		return err;

	hda = devm_kzalloc(&pci->dev, sizeof(*hda), GFP_KERNEL);
	if (!hda) {
		pci_disable_device(pci);
		return -ENOMEM;
	}

	chip = &hda->chip;
	mutex_init(&chip->open_mutex);
	chip->card = card;
	chip->pci = pci;
	chip->ops = &pci_hda_ops;
	chip->driver_caps = driver_caps;
	chip->driver_type = driver_caps & 0xff;
	check_msi(chip);
	chip->dev_index = dev;
	if (jackpoll_ms[dev] >= 50 && jackpoll_ms[dev] <= 60000)
		chip->jackpoll_interval = msecs_to_jiffies(jackpoll_ms[dev]);
	INIT_LIST_HEAD(&chip->pcm_list);
	INIT_WORK(&hda->irq_pending_work, azx_irq_pending_work);
	INIT_LIST_HEAD(&hda->list);
	init_vga_switcheroo(chip);
	init_completion(&hda->probe_wait);

	assign_position_fix(chip, check_position_fix(chip, position_fix[dev]));

	check_probe_mask(chip, dev);

	if (single_cmd < 0) /* allow fallback to single_cmd at errors */
		chip->fallback_to_single_cmd = 1;
	else /* explicitly set to single_cmd or not */
		chip->single_cmd = single_cmd;

	azx_check_snoop_available(chip);

	if (bdl_pos_adj[dev] < 0)
		chip->bdl_pos_adj = default_bdl_pos_adj(chip);
	else
		chip->bdl_pos_adj = bdl_pos_adj[dev];

	err = azx_bus_init(chip, model[dev]);
	if (err < 0) {
		pci_disable_device(pci);
		return err;
	}

	/* use the non-cached pages in non-snoop mode */
	if (!azx_snoop(chip))
		azx_bus(chip)->dma_type = SNDRV_DMA_TYPE_DEV_UC;

	if (chip->driver_type == AZX_DRIVER_NVIDIA) {
		dev_dbg(chip->card->dev, "Enable delay in RIRB handling\n");
		chip->bus.core.needs_damn_long_delay = 1;
	}

	err = snd_device_new(card, SNDRV_DEV_LOWLEVEL, chip, &ops);
	if (err < 0) {
		dev_err(card->dev, "Error creating device [card]!\n");
		azx_free(chip);
		return err;
	}

	/* continue probing in work context as may trigger request module */
	INIT_WORK(&hda->probe_work, azx_probe_work);

	*rchip = chip;

	return 0;
}

static int azx_first_init(struct azx *chip)
{
	int dev = chip->dev_index;
	struct pci_dev *pci = chip->pci;
	struct snd_card *card = chip->card;
	struct hdac_bus *bus = azx_bus(chip);
	int err;
	unsigned short gcap;
	unsigned int dma_bits = 64;

#if BITS_PER_LONG != 64
	/* Fix up base address on ULI M5461 */
	if (chip->driver_type == AZX_DRIVER_ULI) {
		u16 tmp3;
		pci_read_config_word(pci, 0x40, &tmp3);
		pci_write_config_word(pci, 0x40, tmp3 | 0x10);
		pci_write_config_dword(pci, PCI_BASE_ADDRESS_1, 0);
	}
#endif

	err = pci_request_regions(pci, "ICH HD audio");
	if (err < 0)
		return err;
	chip->region_requested = 1;

	bus->addr = pci_resource_start(pci, 0);
	bus->remap_addr = pci_ioremap_bar(pci, 0);
	if (bus->remap_addr == NULL) {
		dev_err(card->dev, "ioremap error\n");
		return -ENXIO;
	}

	if (chip->driver_type == AZX_DRIVER_SKL)
		snd_hdac_bus_parse_capabilities(bus);

	/*
	 * Some Intel CPUs has always running timer (ART) feature and
	 * controller may have Global time sync reporting capability, so
	 * check both of these before declaring synchronized time reporting
	 * capability SNDRV_PCM_INFO_HAS_LINK_SYNCHRONIZED_ATIME
	 */
	chip->gts_present = false;

#ifdef CONFIG_X86
	if (bus->ppcap && boot_cpu_has(X86_FEATURE_ART))
		chip->gts_present = true;
#endif

	if (chip->msi) {
		if (chip->driver_caps & AZX_DCAPS_NO_MSI64) {
			dev_dbg(card->dev, "Disabling 64bit MSI\n");
			pci->no_64bit_msi = true;
		}
		if (pci_enable_msi(pci) < 0)
			chip->msi = 0;
	}

	pci_set_master(pci);

	gcap = azx_readw(chip, GCAP);
	dev_dbg(card->dev, "chipset global capabilities = 0x%x\n", gcap);

	/* AMD devices support 40 or 48bit DMA, take the safe one */
	if (chip->pci->vendor == PCI_VENDOR_ID_AMD)
		dma_bits = 40;

	/* disable SB600 64bit support for safety */
	if (chip->pci->vendor == PCI_VENDOR_ID_ATI) {
		struct pci_dev *p_smbus;
		dma_bits = 40;
		p_smbus = pci_get_device(PCI_VENDOR_ID_ATI,
					 PCI_DEVICE_ID_ATI_SBX00_SMBUS,
					 NULL);
		if (p_smbus) {
			if (p_smbus->revision < 0x30)
				gcap &= ~AZX_GCAP_64OK;
			pci_dev_put(p_smbus);
		}
	}

	/* NVidia hardware normally only supports up to 40 bits of DMA */
	if (chip->pci->vendor == PCI_VENDOR_ID_NVIDIA)
		dma_bits = 40;

	/* disable 64bit DMA address on some devices */
	if (chip->driver_caps & AZX_DCAPS_NO_64BIT) {
		dev_dbg(card->dev, "Disabling 64bit DMA\n");
		gcap &= ~AZX_GCAP_64OK;
	}

	/* disable buffer size rounding to 128-byte multiples if supported */
	if (align_buffer_size >= 0)
		chip->align_buffer_size = !!align_buffer_size;
	else {
		if (chip->driver_caps & AZX_DCAPS_NO_ALIGN_BUFSIZE)
			chip->align_buffer_size = 0;
		else
			chip->align_buffer_size = 1;
	}

	/* allow 64bit DMA address if supported by H/W */
	if (!(gcap & AZX_GCAP_64OK))
		dma_bits = 32;
	if (!dma_set_mask(&pci->dev, DMA_BIT_MASK(dma_bits))) {
		dma_set_coherent_mask(&pci->dev, DMA_BIT_MASK(dma_bits));
	} else {
		dma_set_mask(&pci->dev, DMA_BIT_MASK(32));
		dma_set_coherent_mask(&pci->dev, DMA_BIT_MASK(32));
	}

	/* read number of streams from GCAP register instead of using
	 * hardcoded value
	 */
	chip->capture_streams = (gcap >> 8) & 0x0f;
	chip->playback_streams = (gcap >> 12) & 0x0f;
	if (!chip->playback_streams && !chip->capture_streams) {
		/* gcap didn't give any info, switching to old method */

		switch (chip->driver_type) {
		case AZX_DRIVER_ULI:
			chip->playback_streams = ULI_NUM_PLAYBACK;
			chip->capture_streams = ULI_NUM_CAPTURE;
			break;
		case AZX_DRIVER_ATIHDMI:
		case AZX_DRIVER_ATIHDMI_NS:
			chip->playback_streams = ATIHDMI_NUM_PLAYBACK;
			chip->capture_streams = ATIHDMI_NUM_CAPTURE;
			break;
		case AZX_DRIVER_GENERIC:
		default:
			chip->playback_streams = ICH6_NUM_PLAYBACK;
			chip->capture_streams = ICH6_NUM_CAPTURE;
			break;
		}
	}
	chip->capture_index_offset = 0;
	chip->playback_index_offset = chip->capture_streams;
	chip->num_streams = chip->playback_streams + chip->capture_streams;

	/* sanity check for the SDxCTL.STRM field overflow */
	if (chip->num_streams > 15 &&
	    (chip->driver_caps & AZX_DCAPS_SEPARATE_STREAM_TAG) == 0) {
		dev_warn(chip->card->dev, "number of I/O streams is %d, "
			 "forcing separate stream tags", chip->num_streams);
		chip->driver_caps |= AZX_DCAPS_SEPARATE_STREAM_TAG;
	}

	/* initialize streams */
	err = azx_init_streams(chip);
	if (err < 0)
		return err;

	err = azx_alloc_stream_pages(chip);
	if (err < 0)
		return err;

	/* initialize chip */
	azx_init_pci(chip);

	snd_hdac_i915_set_bclk(bus);

	hda_intel_init_chip(chip, (probe_only[dev] & 2) == 0);

	/* codec detection */
	if (!azx_bus(chip)->codec_mask) {
		dev_err(card->dev, "no codecs found!\n");
		/* keep running the rest for the runtime PM */
	}

	if (azx_acquire_irq(chip, 0) < 0)
		return -EBUSY;

	strcpy(card->driver, "HDA-Intel");
	strlcpy(card->shortname, driver_short_names[chip->driver_type],
		sizeof(card->shortname));
	snprintf(card->longname, sizeof(card->longname),
		 "%s at 0x%lx irq %i",
		 card->shortname, bus->addr, bus->irq);

	return 0;
}

#ifdef CONFIG_SND_HDA_PATCH_LOADER
/* callback from request_firmware_nowait() */
static void azx_firmware_cb(const struct firmware *fw, void *context)
{
	struct snd_card *card = context;
	struct azx *chip = card->private_data;

	if (fw)
		chip->fw = fw;
	else
		dev_err(card->dev, "Cannot load firmware, continue without patching\n");
	if (!chip->disabled) {
		/* continue probing */
		azx_probe_continue(chip);
	}
}
#endif

static int disable_msi_reset_irq(struct azx *chip)
{
	struct hdac_bus *bus = azx_bus(chip);
	int err;

	free_irq(bus->irq, chip);
	bus->irq = -1;
	chip->card->sync_irq = -1;
	pci_disable_msi(chip->pci);
	chip->msi = 0;
	err = azx_acquire_irq(chip, 1);
	if (err < 0)
		return err;

	return 0;
}

static void pcm_mmap_prepare(struct snd_pcm_substream *substream,
			     struct vm_area_struct *area)
{
#ifdef CONFIG_X86
	struct azx_pcm *apcm = snd_pcm_substream_chip(substream);
	struct azx *chip = apcm->chip;
	if (chip->uc_buffer)
		area->vm_page_prot = pgprot_writecombine(area->vm_page_prot);
#endif
}

/* Denylist for skipping the whole probe:
 * some HD-audio PCI entries are exposed without any codecs, and such devices
 * should be ignored from the beginning.
 */
static const struct pci_device_id driver_denylist[] = {
	{ PCI_DEVICE_SUB(0x1022, 0x1487, 0x1043, 0x874f) }, /* ASUS ROG Zenith II / Strix */
	{ PCI_DEVICE_SUB(0x1022, 0x1487, 0x1462, 0xcb59) }, /* MSI TRX40 Creator */
	{ PCI_DEVICE_SUB(0x1022, 0x1487, 0x1462, 0xcb60) }, /* MSI TRX40 */
	{}
};

static const struct hda_controller_ops pci_hda_ops = {
	.disable_msi_reset_irq = disable_msi_reset_irq,
	.pcm_mmap_prepare = pcm_mmap_prepare,
	.position_check = azx_position_check,
};

static int azx_probe(struct pci_dev *pci,
		     const struct pci_device_id *pci_id)
{
	static int dev;
	struct snd_card *card;
	struct hda_intel *hda;
	struct azx *chip;
	bool schedule_probe;
	int err;

	if (pci_match_id(driver_denylist, pci)) {
		dev_info(&pci->dev, "Skipping the device on the denylist\n");
		return -ENODEV;
	}

	if (dev >= SNDRV_CARDS)
		return -ENODEV;
	if (!enable[dev]) {
		dev++;
		return -ENOENT;
	}

	/*
	 * stop probe if another Intel's DSP driver should be activated
	 */
	if (dmic_detect) {
		err = snd_intel_dsp_driver_probe(pci);
		if (err != SND_INTEL_DSP_DRIVER_ANY && err != SND_INTEL_DSP_DRIVER_LEGACY) {
			dev_dbg(&pci->dev, "HDAudio driver not selected, aborting probe\n");
			return -ENODEV;
		}
	} else {
		dev_warn(&pci->dev, "dmic_detect option is deprecated, pass snd-intel-dspcfg.dsp_driver=1 option instead\n");
	}

	err = snd_card_new(&pci->dev, index[dev], id[dev], THIS_MODULE,
			   0, &card);
	if (err < 0) {
		dev_err(&pci->dev, "Error creating card!\n");
		return err;
	}

	err = azx_create(card, pci, dev, pci_id->driver_data, &chip);
	if (err < 0)
		goto out_free;
	card->private_data = chip;
	hda = container_of(chip, struct hda_intel, chip);

	pci_set_drvdata(pci, card);

	err = register_vga_switcheroo(chip);
	if (err < 0) {
		dev_err(card->dev, "Error registering vga_switcheroo client\n");
		goto out_free;
	}

	if (check_hdmi_disabled(pci)) {
		dev_info(card->dev, "VGA controller is disabled\n");
		dev_info(card->dev, "Delaying initialization\n");
		chip->disabled = true;
	}

	schedule_probe = !chip->disabled;

#ifdef CONFIG_SND_HDA_PATCH_LOADER
	if (patch[dev] && *patch[dev]) {
		dev_info(card->dev, "Applying patch firmware '%s'\n",
			 patch[dev]);
		err = request_firmware_nowait(THIS_MODULE, true, patch[dev],
					      &pci->dev, GFP_KERNEL, card,
					      azx_firmware_cb);
		if (err < 0)
			goto out_free;
		schedule_probe = false; /* continued in azx_firmware_cb() */
	}
#endif /* CONFIG_SND_HDA_PATCH_LOADER */

#ifndef CONFIG_SND_HDA_I915
	if (CONTROLLER_IN_GPU(pci))
		dev_err(card->dev, "Haswell/Broadwell HDMI/DP must build in CONFIG_SND_HDA_I915\n");
#endif

	if (schedule_probe)
		schedule_work(&hda->probe_work);

	dev++;
	if (chip->disabled)
		complete_all(&hda->probe_wait);
	return 0;

out_free:
	snd_card_free(card);
	return err;
}

#ifdef CONFIG_PM
/* On some boards setting power_save to a non 0 value leads to clicking /
 * popping sounds when ever we enter/leave powersaving mode. Ideally we would
 * figure out how to avoid these sounds, but that is not always feasible.
 * So we keep a list of devices where we disable powersaving as its known
 * to causes problems on these devices.
 */
static const struct snd_pci_quirk power_save_denylist[] = {
	/* https://bugzilla.redhat.com/show_bug.cgi?id=1525104 */
	SND_PCI_QUIRK(0x1849, 0xc892, "Asrock B85M-ITX", 0),
	/* https://bugzilla.redhat.com/show_bug.cgi?id=1525104 */
	SND_PCI_QUIRK(0x1849, 0x0397, "Asrock N68C-S UCC", 0),
	/* https://bugzilla.redhat.com/show_bug.cgi?id=1525104 */
	SND_PCI_QUIRK(0x1849, 0x7662, "Asrock H81M-HDS", 0),
	/* https://bugzilla.redhat.com/show_bug.cgi?id=1525104 */
	SND_PCI_QUIRK(0x1043, 0x8733, "Asus Prime X370-Pro", 0),
	/* https://bugzilla.redhat.com/show_bug.cgi?id=1525104 */
	SND_PCI_QUIRK(0x1558, 0x6504, "Clevo W65_67SB", 0),
	/* https://bugzilla.redhat.com/show_bug.cgi?id=1525104 */
	SND_PCI_QUIRK(0x1028, 0x0497, "Dell Precision T3600", 0),
	/* https://bugzilla.redhat.com/show_bug.cgi?id=1525104 */
	/* Note the P55A-UD3 and Z87-D3HP share the subsys id for the HDA dev */
	SND_PCI_QUIRK(0x1458, 0xa002, "Gigabyte P55A-UD3 / Z87-D3HP", 0),
	/* https://bugzilla.redhat.com/show_bug.cgi?id=1525104 */
	SND_PCI_QUIRK(0x8086, 0x2040, "Intel DZ77BH-55K", 0),
	/* https://bugzilla.kernel.org/show_bug.cgi?id=199607 */
	SND_PCI_QUIRK(0x8086, 0x2057, "Intel NUC5i7RYB", 0),
	/* https://bugs.launchpad.net/bugs/1821663 */
	SND_PCI_QUIRK(0x8086, 0x2064, "Intel SDP 8086:2064", 0),
	/* https://bugzilla.redhat.com/show_bug.cgi?id=1520902 */
	SND_PCI_QUIRK(0x8086, 0x2068, "Intel NUC7i3BNB", 0),
	/* https://bugzilla.kernel.org/show_bug.cgi?id=198611 */
	SND_PCI_QUIRK(0x17aa, 0x2227, "Lenovo X1 Carbon 3rd Gen", 0),
	/* https://bugzilla.redhat.com/show_bug.cgi?id=1689623 */
	SND_PCI_QUIRK(0x17aa, 0x367b, "Lenovo IdeaCentre B550", 0),
	/* https://bugzilla.redhat.com/show_bug.cgi?id=1572975 */
	SND_PCI_QUIRK(0x17aa, 0x36a7, "Lenovo C50 All in one", 0),
	/* https://bugs.launchpad.net/bugs/1821663 */
	SND_PCI_QUIRK(0x1631, 0xe017, "Packard Bell NEC IMEDIA 5204", 0),
	{}
};
#endif /* CONFIG_PM */

static void set_default_power_save(struct azx *chip)
{
	int val = power_save;

#ifdef CONFIG_PM
	if (pm_blacklist) {
		const struct snd_pci_quirk *q;

		q = snd_pci_quirk_lookup(chip->pci, power_save_denylist);
		if (q && val) {
			dev_info(chip->card->dev, "device %04x:%04x is on the power_save denylist, forcing power_save to 0\n",
				 q->subvendor, q->subdevice);
			val = 0;
		}
	}
#endif /* CONFIG_PM */
	snd_hda_set_power_save(&chip->bus, val * 1000);
}

/* number of codec slots for each chipset: 0 = default slots (i.e. 4) */
static const unsigned int azx_max_codecs[AZX_NUM_DRIVERS] = {
	[AZX_DRIVER_NVIDIA] = 8,
	[AZX_DRIVER_TERA] = 1,
};

static int azx_probe_continue(struct azx *chip)
{
	struct hda_intel *hda = container_of(chip, struct hda_intel, chip);
	struct hdac_bus *bus = azx_bus(chip);
	struct pci_dev *pci = chip->pci;
	int dev = chip->dev_index;
	int err;

	to_hda_bus(bus)->bus_probing = 1;
	hda->probe_continued = 1;

	/* bind with i915 if needed */
	if (chip->driver_caps & AZX_DCAPS_I915_COMPONENT) {
		err = snd_hdac_i915_init(bus);
		if (err < 0) {
			/* if the controller is bound only with HDMI/DP
			 * (for HSW and BDW), we need to abort the probe;
			 * for other chips, still continue probing as other
			 * codecs can be on the same link.
			 */
			if (CONTROLLER_IN_GPU(pci)) {
				dev_err(chip->card->dev,
					"HSW/BDW HD-audio HDMI/DP requires binding with gfx driver\n");
				goto out_free;
			} else {
				/* don't bother any longer */
				chip->driver_caps &= ~AZX_DCAPS_I915_COMPONENT;
			}
		}

		/* HSW/BDW controllers need this power */
		if (CONTROLLER_IN_GPU(pci))
			hda->need_i915_power = 1;
	}

	/* Request display power well for the HDA controller or codec. For
	 * Haswell/Broadwell, both the display HDA controller and codec need
	 * this power. For other platforms, like Baytrail/Braswell, only the
	 * display codec needs the power and it can be released after probe.
	 */
	display_power(chip, true);

	err = azx_first_init(chip);
	if (err < 0)
		goto out_free;

#ifdef CONFIG_SND_HDA_INPUT_BEEP
	chip->beep_mode = beep_mode[dev];
#endif

	/* create codec instances */
	if (bus->codec_mask) {
		err = azx_probe_codecs(chip, azx_max_codecs[chip->driver_type]);
		if (err < 0)
			goto out_free;
	}

#ifdef CONFIG_SND_HDA_PATCH_LOADER
	if (chip->fw) {
		err = snd_hda_load_patch(&chip->bus, chip->fw->size,
					 chip->fw->data);
		if (err < 0)
			goto out_free;
#ifndef CONFIG_PM
		release_firmware(chip->fw); /* no longer needed */
		chip->fw = NULL;
#endif
	}
#endif
	if (bus->codec_mask && !(probe_only[dev] & 1)) {
		err = azx_codec_configure(chip);
		if (err < 0)
			goto out_free;
	}

	err = snd_card_register(chip->card);
	if (err < 0)
		goto out_free;

	setup_vga_switcheroo_runtime_pm(chip);

	chip->running = 1;
	azx_add_card_list(chip);

	set_default_power_save(chip);

	if (azx_has_pm_runtime(chip)) {
		pm_runtime_use_autosuspend(&pci->dev);
		pm_runtime_allow(&pci->dev);
		pm_runtime_put_autosuspend(&pci->dev);
	}

out_free:
	if (err < 0) {
		azx_free(chip);
		return err;
	}

	if (!hda->need_i915_power)
		display_power(chip, false);
	complete_all(&hda->probe_wait);
	to_hda_bus(bus)->bus_probing = 0;
	return 0;
}

static void azx_remove(struct pci_dev *pci)
{
	struct snd_card *card = pci_get_drvdata(pci);
	struct azx *chip;
	struct hda_intel *hda;

	if (card) {
		/* cancel the pending probing work */
		chip = card->private_data;
		hda = container_of(chip, struct hda_intel, chip);
		/* FIXME: below is an ugly workaround.
		 * Both device_release_driver() and driver_probe_device()
		 * take *both* the device's and its parent's lock before
		 * calling the remove() and probe() callbacks.  The codec
		 * probe takes the locks of both the codec itself and its
		 * parent, i.e. the PCI controller dev.  Meanwhile, when
		 * the PCI controller is unbound, it takes its lock, too
		 * ==> ouch, a deadlock!
		 * As a workaround, we unlock temporarily here the controller
		 * device during cancel_work_sync() call.
		 */
		device_unlock(&pci->dev);
		cancel_work_sync(&hda->probe_work);
		device_lock(&pci->dev);

		snd_card_free(card);
	}
}

static void azx_shutdown(struct pci_dev *pci)
{
	struct snd_card *card = pci_get_drvdata(pci);
	struct azx *chip;

	if (!card)
		return;
	chip = card->private_data;
	if (chip && chip->running)
		azx_stop_chip(chip);
}

/* PCI IDs */
static const struct pci_device_id azx_ids[] = {
	/* CPT */
	{ PCI_DEVICE(0x8086, 0x1c20),
	  .driver_data = AZX_DRIVER_PCH | AZX_DCAPS_INTEL_PCH_NOPM },
	/* PBG */
	{ PCI_DEVICE(0x8086, 0x1d20),
	  .driver_data = AZX_DRIVER_PCH | AZX_DCAPS_INTEL_PCH_NOPM },
	/* Panther Point */
	{ PCI_DEVICE(0x8086, 0x1e20),
	  .driver_data = AZX_DRIVER_PCH | AZX_DCAPS_INTEL_PCH_NOPM },
	/* Lynx Point */
	{ PCI_DEVICE(0x8086, 0x8c20),
	  .driver_data = AZX_DRIVER_PCH | AZX_DCAPS_INTEL_PCH },
	/* 9 Series */
	{ PCI_DEVICE(0x8086, 0x8ca0),
	  .driver_data = AZX_DRIVER_PCH | AZX_DCAPS_INTEL_PCH },
	/* Wellsburg */
	{ PCI_DEVICE(0x8086, 0x8d20),
	  .driver_data = AZX_DRIVER_PCH | AZX_DCAPS_INTEL_PCH },
	{ PCI_DEVICE(0x8086, 0x8d21),
	  .driver_data = AZX_DRIVER_PCH | AZX_DCAPS_INTEL_PCH },
	/* Lewisburg */
	{ PCI_DEVICE(0x8086, 0xa1f0),
	  .driver_data = AZX_DRIVER_PCH | AZX_DCAPS_INTEL_SKYLAKE },
	{ PCI_DEVICE(0x8086, 0xa270),
	  .driver_data = AZX_DRIVER_PCH | AZX_DCAPS_INTEL_SKYLAKE },
	/* Lynx Point-LP */
	{ PCI_DEVICE(0x8086, 0x9c20),
	  .driver_data = AZX_DRIVER_PCH | AZX_DCAPS_INTEL_PCH },
	/* Lynx Point-LP */
	{ PCI_DEVICE(0x8086, 0x9c21),
	  .driver_data = AZX_DRIVER_PCH | AZX_DCAPS_INTEL_PCH },
	/* Wildcat Point-LP */
	{ PCI_DEVICE(0x8086, 0x9ca0),
	  .driver_data = AZX_DRIVER_PCH | AZX_DCAPS_INTEL_PCH },
	/* Sunrise Point */
	{ PCI_DEVICE(0x8086, 0xa170),
	  .driver_data = AZX_DRIVER_SKL | AZX_DCAPS_INTEL_SKYLAKE },
	/* Sunrise Point-LP */
	{ PCI_DEVICE(0x8086, 0x9d70),
	  .driver_data = AZX_DRIVER_SKL | AZX_DCAPS_INTEL_SKYLAKE },
	/* Kabylake */
	{ PCI_DEVICE(0x8086, 0xa171),
	  .driver_data = AZX_DRIVER_SKL | AZX_DCAPS_INTEL_SKYLAKE },
	/* Kabylake-LP */
	{ PCI_DEVICE(0x8086, 0x9d71),
	  .driver_data = AZX_DRIVER_SKL | AZX_DCAPS_INTEL_SKYLAKE },
	/* Kabylake-H */
	{ PCI_DEVICE(0x8086, 0xa2f0),
	  .driver_data = AZX_DRIVER_SKL | AZX_DCAPS_INTEL_SKYLAKE },
	/* Coffelake */
	{ PCI_DEVICE(0x8086, 0xa348),
	  .driver_data = AZX_DRIVER_SKL | AZX_DCAPS_INTEL_SKYLAKE},
	/* Cannonlake */
	{ PCI_DEVICE(0x8086, 0x9dc8),
	  .driver_data = AZX_DRIVER_SKL | AZX_DCAPS_INTEL_SKYLAKE},
	/* CometLake-LP */
	{ PCI_DEVICE(0x8086, 0x02C8),
	  .driver_data = AZX_DRIVER_SKL | AZX_DCAPS_INTEL_SKYLAKE},
	/* CometLake-H */
	{ PCI_DEVICE(0x8086, 0x06C8),
	  .driver_data = AZX_DRIVER_SKL | AZX_DCAPS_INTEL_SKYLAKE},
	{ PCI_DEVICE(0x8086, 0xf1c8),
	  .driver_data = AZX_DRIVER_SKL | AZX_DCAPS_INTEL_SKYLAKE},
	/* CometLake-S */
	{ PCI_DEVICE(0x8086, 0xa3f0),
	  .driver_data = AZX_DRIVER_SKL | AZX_DCAPS_INTEL_SKYLAKE},
	/* CometLake-R */
	{ PCI_DEVICE(0x8086, 0xf0c8),
	  .driver_data = AZX_DRIVER_SKL | AZX_DCAPS_INTEL_SKYLAKE},
	/* Icelake */
	{ PCI_DEVICE(0x8086, 0x34c8),
	  .driver_data = AZX_DRIVER_SKL | AZX_DCAPS_INTEL_SKYLAKE},
	/* Icelake-H */
	{ PCI_DEVICE(0x8086, 0x3dc8),
	  .driver_data = AZX_DRIVER_SKL | AZX_DCAPS_INTEL_SKYLAKE},
	/* Jasperlake */
	{ PCI_DEVICE(0x8086, 0x38c8),
	  .driver_data = AZX_DRIVER_SKL | AZX_DCAPS_INTEL_SKYLAKE},
	{ PCI_DEVICE(0x8086, 0x4dc8),
	  .driver_data = AZX_DRIVER_SKL | AZX_DCAPS_INTEL_SKYLAKE},
	/* Tigerlake */
	{ PCI_DEVICE(0x8086, 0xa0c8),
	  .driver_data = AZX_DRIVER_SKL | AZX_DCAPS_INTEL_SKYLAKE},
	/* Tigerlake-H */
	{ PCI_DEVICE(0x8086, 0x43c8),
	  .driver_data = AZX_DRIVER_SKL | AZX_DCAPS_INTEL_SKYLAKE},
	/* DG1 */
	{ PCI_DEVICE(0x8086, 0x490d),
	  .driver_data = AZX_DRIVER_SKL | AZX_DCAPS_INTEL_SKYLAKE},
	/* Alderlake-S */
	{ PCI_DEVICE(0x8086, 0x7ad0),
	  .driver_data = AZX_DRIVER_SKL | AZX_DCAPS_INTEL_SKYLAKE},
<<<<<<< HEAD
=======
	/* Alderlake-P */
	{ PCI_DEVICE(0x8086, 0x51c8),
	  .driver_data = AZX_DRIVER_SKL | AZX_DCAPS_INTEL_SKYLAKE},
>>>>>>> 4e026225
	/* Elkhart Lake */
	{ PCI_DEVICE(0x8086, 0x4b55),
	  .driver_data = AZX_DRIVER_SKL | AZX_DCAPS_INTEL_SKYLAKE},
	{ PCI_DEVICE(0x8086, 0x4b58),
	  .driver_data = AZX_DRIVER_SKL | AZX_DCAPS_INTEL_SKYLAKE},
	/* Broxton-P(Apollolake) */
	{ PCI_DEVICE(0x8086, 0x5a98),
	  .driver_data = AZX_DRIVER_SKL | AZX_DCAPS_INTEL_BROXTON },
	/* Broxton-T */
	{ PCI_DEVICE(0x8086, 0x1a98),
	  .driver_data = AZX_DRIVER_SKL | AZX_DCAPS_INTEL_BROXTON },
	/* Gemini-Lake */
	{ PCI_DEVICE(0x8086, 0x3198),
	  .driver_data = AZX_DRIVER_SKL | AZX_DCAPS_INTEL_BROXTON },
	/* Haswell */
	{ PCI_DEVICE(0x8086, 0x0a0c),
	  .driver_data = AZX_DRIVER_HDMI | AZX_DCAPS_INTEL_HASWELL },
	{ PCI_DEVICE(0x8086, 0x0c0c),
	  .driver_data = AZX_DRIVER_HDMI | AZX_DCAPS_INTEL_HASWELL },
	{ PCI_DEVICE(0x8086, 0x0d0c),
	  .driver_data = AZX_DRIVER_HDMI | AZX_DCAPS_INTEL_HASWELL },
	/* Broadwell */
	{ PCI_DEVICE(0x8086, 0x160c),
	  .driver_data = AZX_DRIVER_HDMI | AZX_DCAPS_INTEL_BROADWELL },
	/* 5 Series/3400 */
	{ PCI_DEVICE(0x8086, 0x3b56),
	  .driver_data = AZX_DRIVER_SCH | AZX_DCAPS_INTEL_PCH_NOPM },
	/* Poulsbo */
	{ PCI_DEVICE(0x8086, 0x811b),
	  .driver_data = AZX_DRIVER_SCH | AZX_DCAPS_INTEL_PCH_BASE },
	/* Oaktrail */
	{ PCI_DEVICE(0x8086, 0x080a),
	  .driver_data = AZX_DRIVER_SCH | AZX_DCAPS_INTEL_PCH_BASE },
	/* BayTrail */
	{ PCI_DEVICE(0x8086, 0x0f04),
	  .driver_data = AZX_DRIVER_PCH | AZX_DCAPS_INTEL_BAYTRAIL },
	/* Braswell */
	{ PCI_DEVICE(0x8086, 0x2284),
	  .driver_data = AZX_DRIVER_PCH | AZX_DCAPS_INTEL_BRASWELL },
	/* ICH6 */
	{ PCI_DEVICE(0x8086, 0x2668),
	  .driver_data = AZX_DRIVER_ICH | AZX_DCAPS_INTEL_ICH },
	/* ICH7 */
	{ PCI_DEVICE(0x8086, 0x27d8),
	  .driver_data = AZX_DRIVER_ICH | AZX_DCAPS_INTEL_ICH },
	/* ESB2 */
	{ PCI_DEVICE(0x8086, 0x269a),
	  .driver_data = AZX_DRIVER_ICH | AZX_DCAPS_INTEL_ICH },
	/* ICH8 */
	{ PCI_DEVICE(0x8086, 0x284b),
	  .driver_data = AZX_DRIVER_ICH | AZX_DCAPS_INTEL_ICH },
	/* ICH9 */
	{ PCI_DEVICE(0x8086, 0x293e),
	  .driver_data = AZX_DRIVER_ICH | AZX_DCAPS_INTEL_ICH },
	/* ICH9 */
	{ PCI_DEVICE(0x8086, 0x293f),
	  .driver_data = AZX_DRIVER_ICH | AZX_DCAPS_INTEL_ICH },
	/* ICH10 */
	{ PCI_DEVICE(0x8086, 0x3a3e),
	  .driver_data = AZX_DRIVER_ICH | AZX_DCAPS_INTEL_ICH },
	/* ICH10 */
	{ PCI_DEVICE(0x8086, 0x3a6e),
	  .driver_data = AZX_DRIVER_ICH | AZX_DCAPS_INTEL_ICH },
	/* Generic Intel */
	{ PCI_DEVICE(PCI_VENDOR_ID_INTEL, PCI_ANY_ID),
	  .class = PCI_CLASS_MULTIMEDIA_HD_AUDIO << 8,
	  .class_mask = 0xffffff,
	  .driver_data = AZX_DRIVER_ICH | AZX_DCAPS_NO_ALIGN_BUFSIZE },
	/* ATI SB 450/600/700/800/900 */
	{ PCI_DEVICE(0x1002, 0x437b),
	  .driver_data = AZX_DRIVER_ATI | AZX_DCAPS_PRESET_ATI_SB },
	{ PCI_DEVICE(0x1002, 0x4383),
	  .driver_data = AZX_DRIVER_ATI | AZX_DCAPS_PRESET_ATI_SB },
	/* AMD Hudson */
	{ PCI_DEVICE(0x1022, 0x780d),
	  .driver_data = AZX_DRIVER_GENERIC | AZX_DCAPS_PRESET_ATI_SB },
	/* AMD, X370 & co */
	{ PCI_DEVICE(0x1022, 0x1457),
	  .driver_data = AZX_DRIVER_GENERIC | AZX_DCAPS_PRESET_AMD_SB },
	/* AMD, X570 & co */
	{ PCI_DEVICE(0x1022, 0x1487),
	  .driver_data = AZX_DRIVER_GENERIC | AZX_DCAPS_PRESET_AMD_SB },
	/* AMD Stoney */
	{ PCI_DEVICE(0x1022, 0x157a),
	  .driver_data = AZX_DRIVER_GENERIC | AZX_DCAPS_PRESET_ATI_SB |
			 AZX_DCAPS_PM_RUNTIME },
	/* AMD Raven */
	{ PCI_DEVICE(0x1022, 0x15e3),
	  .driver_data = AZX_DRIVER_GENERIC | AZX_DCAPS_PRESET_AMD_SB },
	/* ATI HDMI */
	{ PCI_DEVICE(0x1002, 0x0002),
	  .driver_data = AZX_DRIVER_ATIHDMI_NS | AZX_DCAPS_PRESET_ATI_HDMI_NS },
	{ PCI_DEVICE(0x1002, 0x1308),
	  .driver_data = AZX_DRIVER_ATIHDMI_NS | AZX_DCAPS_PRESET_ATI_HDMI_NS },
	{ PCI_DEVICE(0x1002, 0x157a),
	  .driver_data = AZX_DRIVER_ATIHDMI_NS | AZX_DCAPS_PRESET_ATI_HDMI_NS },
	{ PCI_DEVICE(0x1002, 0x15b3),
	  .driver_data = AZX_DRIVER_ATIHDMI_NS | AZX_DCAPS_PRESET_ATI_HDMI_NS },
	{ PCI_DEVICE(0x1002, 0x793b),
	  .driver_data = AZX_DRIVER_ATIHDMI | AZX_DCAPS_PRESET_ATI_HDMI },
	{ PCI_DEVICE(0x1002, 0x7919),
	  .driver_data = AZX_DRIVER_ATIHDMI | AZX_DCAPS_PRESET_ATI_HDMI },
	{ PCI_DEVICE(0x1002, 0x960f),
	  .driver_data = AZX_DRIVER_ATIHDMI | AZX_DCAPS_PRESET_ATI_HDMI },
	{ PCI_DEVICE(0x1002, 0x970f),
	  .driver_data = AZX_DRIVER_ATIHDMI | AZX_DCAPS_PRESET_ATI_HDMI },
	{ PCI_DEVICE(0x1002, 0x9840),
	  .driver_data = AZX_DRIVER_ATIHDMI_NS | AZX_DCAPS_PRESET_ATI_HDMI_NS },
	{ PCI_DEVICE(0x1002, 0xaa00),
	  .driver_data = AZX_DRIVER_ATIHDMI | AZX_DCAPS_PRESET_ATI_HDMI },
	{ PCI_DEVICE(0x1002, 0xaa08),
	  .driver_data = AZX_DRIVER_ATIHDMI | AZX_DCAPS_PRESET_ATI_HDMI },
	{ PCI_DEVICE(0x1002, 0xaa10),
	  .driver_data = AZX_DRIVER_ATIHDMI | AZX_DCAPS_PRESET_ATI_HDMI },
	{ PCI_DEVICE(0x1002, 0xaa18),
	  .driver_data = AZX_DRIVER_ATIHDMI | AZX_DCAPS_PRESET_ATI_HDMI },
	{ PCI_DEVICE(0x1002, 0xaa20),
	  .driver_data = AZX_DRIVER_ATIHDMI | AZX_DCAPS_PRESET_ATI_HDMI },
	{ PCI_DEVICE(0x1002, 0xaa28),
	  .driver_data = AZX_DRIVER_ATIHDMI | AZX_DCAPS_PRESET_ATI_HDMI },
	{ PCI_DEVICE(0x1002, 0xaa30),
	  .driver_data = AZX_DRIVER_ATIHDMI | AZX_DCAPS_PRESET_ATI_HDMI },
	{ PCI_DEVICE(0x1002, 0xaa38),
	  .driver_data = AZX_DRIVER_ATIHDMI | AZX_DCAPS_PRESET_ATI_HDMI },
	{ PCI_DEVICE(0x1002, 0xaa40),
	  .driver_data = AZX_DRIVER_ATIHDMI | AZX_DCAPS_PRESET_ATI_HDMI },
	{ PCI_DEVICE(0x1002, 0xaa48),
	  .driver_data = AZX_DRIVER_ATIHDMI | AZX_DCAPS_PRESET_ATI_HDMI },
	{ PCI_DEVICE(0x1002, 0xaa50),
	  .driver_data = AZX_DRIVER_ATIHDMI | AZX_DCAPS_PRESET_ATI_HDMI },
	{ PCI_DEVICE(0x1002, 0xaa58),
	  .driver_data = AZX_DRIVER_ATIHDMI | AZX_DCAPS_PRESET_ATI_HDMI },
	{ PCI_DEVICE(0x1002, 0xaa60),
	  .driver_data = AZX_DRIVER_ATIHDMI | AZX_DCAPS_PRESET_ATI_HDMI },
	{ PCI_DEVICE(0x1002, 0xaa68),
	  .driver_data = AZX_DRIVER_ATIHDMI | AZX_DCAPS_PRESET_ATI_HDMI },
	{ PCI_DEVICE(0x1002, 0xaa80),
	  .driver_data = AZX_DRIVER_ATIHDMI | AZX_DCAPS_PRESET_ATI_HDMI },
	{ PCI_DEVICE(0x1002, 0xaa88),
	  .driver_data = AZX_DRIVER_ATIHDMI | AZX_DCAPS_PRESET_ATI_HDMI },
	{ PCI_DEVICE(0x1002, 0xaa90),
	  .driver_data = AZX_DRIVER_ATIHDMI | AZX_DCAPS_PRESET_ATI_HDMI },
	{ PCI_DEVICE(0x1002, 0xaa98),
	  .driver_data = AZX_DRIVER_ATIHDMI | AZX_DCAPS_PRESET_ATI_HDMI },
	{ PCI_DEVICE(0x1002, 0x9902),
	  .driver_data = AZX_DRIVER_ATIHDMI_NS | AZX_DCAPS_PRESET_ATI_HDMI_NS },
	{ PCI_DEVICE(0x1002, 0xaaa0),
	  .driver_data = AZX_DRIVER_ATIHDMI_NS | AZX_DCAPS_PRESET_ATI_HDMI_NS },
	{ PCI_DEVICE(0x1002, 0xaaa8),
	  .driver_data = AZX_DRIVER_ATIHDMI_NS | AZX_DCAPS_PRESET_ATI_HDMI_NS },
	{ PCI_DEVICE(0x1002, 0xaab0),
	  .driver_data = AZX_DRIVER_ATIHDMI_NS | AZX_DCAPS_PRESET_ATI_HDMI_NS },
	{ PCI_DEVICE(0x1002, 0xaac0),
	  .driver_data = AZX_DRIVER_ATIHDMI_NS | AZX_DCAPS_PRESET_ATI_HDMI_NS },
	{ PCI_DEVICE(0x1002, 0xaac8),
	  .driver_data = AZX_DRIVER_ATIHDMI_NS | AZX_DCAPS_PRESET_ATI_HDMI_NS },
	{ PCI_DEVICE(0x1002, 0xaad8),
	  .driver_data = AZX_DRIVER_ATIHDMI_NS | AZX_DCAPS_PRESET_ATI_HDMI_NS |
	  AZX_DCAPS_PM_RUNTIME },
	{ PCI_DEVICE(0x1002, 0xaae0),
	  .driver_data = AZX_DRIVER_ATIHDMI_NS | AZX_DCAPS_PRESET_ATI_HDMI_NS |
	  AZX_DCAPS_PM_RUNTIME },
	{ PCI_DEVICE(0x1002, 0xaae8),
	  .driver_data = AZX_DRIVER_ATIHDMI_NS | AZX_DCAPS_PRESET_ATI_HDMI_NS |
	  AZX_DCAPS_PM_RUNTIME },
	{ PCI_DEVICE(0x1002, 0xaaf0),
	  .driver_data = AZX_DRIVER_ATIHDMI_NS | AZX_DCAPS_PRESET_ATI_HDMI_NS |
	  AZX_DCAPS_PM_RUNTIME },
	{ PCI_DEVICE(0x1002, 0xaaf8),
	  .driver_data = AZX_DRIVER_ATIHDMI_NS | AZX_DCAPS_PRESET_ATI_HDMI_NS |
	  AZX_DCAPS_PM_RUNTIME },
	{ PCI_DEVICE(0x1002, 0xab00),
	  .driver_data = AZX_DRIVER_ATIHDMI_NS | AZX_DCAPS_PRESET_ATI_HDMI_NS |
	  AZX_DCAPS_PM_RUNTIME },
	{ PCI_DEVICE(0x1002, 0xab08),
	  .driver_data = AZX_DRIVER_ATIHDMI_NS | AZX_DCAPS_PRESET_ATI_HDMI_NS |
	  AZX_DCAPS_PM_RUNTIME },
	{ PCI_DEVICE(0x1002, 0xab10),
	  .driver_data = AZX_DRIVER_ATIHDMI_NS | AZX_DCAPS_PRESET_ATI_HDMI_NS |
	  AZX_DCAPS_PM_RUNTIME },
	{ PCI_DEVICE(0x1002, 0xab18),
	  .driver_data = AZX_DRIVER_ATIHDMI_NS | AZX_DCAPS_PRESET_ATI_HDMI_NS |
	  AZX_DCAPS_PM_RUNTIME },
	{ PCI_DEVICE(0x1002, 0xab20),
	  .driver_data = AZX_DRIVER_ATIHDMI_NS | AZX_DCAPS_PRESET_ATI_HDMI_NS |
	  AZX_DCAPS_PM_RUNTIME },
	{ PCI_DEVICE(0x1002, 0xab28),
	  .driver_data = AZX_DRIVER_ATIHDMI_NS | AZX_DCAPS_PRESET_ATI_HDMI_NS |
	  AZX_DCAPS_PM_RUNTIME },
	{ PCI_DEVICE(0x1002, 0xab38),
	  .driver_data = AZX_DRIVER_ATIHDMI_NS | AZX_DCAPS_PRESET_ATI_HDMI_NS |
	  AZX_DCAPS_PM_RUNTIME },
	/* VIA VT8251/VT8237A */
	{ PCI_DEVICE(0x1106, 0x3288), .driver_data = AZX_DRIVER_VIA },
	/* VIA GFX VT7122/VX900 */
	{ PCI_DEVICE(0x1106, 0x9170), .driver_data = AZX_DRIVER_GENERIC },
	/* VIA GFX VT6122/VX11 */
	{ PCI_DEVICE(0x1106, 0x9140), .driver_data = AZX_DRIVER_GENERIC },
	/* SIS966 */
	{ PCI_DEVICE(0x1039, 0x7502), .driver_data = AZX_DRIVER_SIS },
	/* ULI M5461 */
	{ PCI_DEVICE(0x10b9, 0x5461), .driver_data = AZX_DRIVER_ULI },
	/* NVIDIA MCP */
	{ PCI_DEVICE(PCI_VENDOR_ID_NVIDIA, PCI_ANY_ID),
	  .class = PCI_CLASS_MULTIMEDIA_HD_AUDIO << 8,
	  .class_mask = 0xffffff,
	  .driver_data = AZX_DRIVER_NVIDIA | AZX_DCAPS_PRESET_NVIDIA },
	/* Teradici */
	{ PCI_DEVICE(0x6549, 0x1200),
	  .driver_data = AZX_DRIVER_TERA | AZX_DCAPS_NO_64BIT },
	{ PCI_DEVICE(0x6549, 0x2200),
	  .driver_data = AZX_DRIVER_TERA | AZX_DCAPS_NO_64BIT },
	/* Creative X-Fi (CA0110-IBG) */
	/* CTHDA chips */
	{ PCI_DEVICE(0x1102, 0x0010),
	  .driver_data = AZX_DRIVER_CTHDA | AZX_DCAPS_PRESET_CTHDA },
	{ PCI_DEVICE(0x1102, 0x0012),
	  .driver_data = AZX_DRIVER_CTHDA | AZX_DCAPS_PRESET_CTHDA },
#if !IS_ENABLED(CONFIG_SND_CTXFI)
	/* the following entry conflicts with snd-ctxfi driver,
	 * as ctxfi driver mutates from HD-audio to native mode with
	 * a special command sequence.
	 */
	{ PCI_DEVICE(PCI_VENDOR_ID_CREATIVE, PCI_ANY_ID),
	  .class = PCI_CLASS_MULTIMEDIA_HD_AUDIO << 8,
	  .class_mask = 0xffffff,
	  .driver_data = AZX_DRIVER_CTX | AZX_DCAPS_CTX_WORKAROUND |
	  AZX_DCAPS_NO_64BIT | AZX_DCAPS_POSFIX_LPIB },
#else
	/* this entry seems still valid -- i.e. without emu20kx chip */
	{ PCI_DEVICE(0x1102, 0x0009),
	  .driver_data = AZX_DRIVER_CTX | AZX_DCAPS_CTX_WORKAROUND |
	  AZX_DCAPS_NO_64BIT | AZX_DCAPS_POSFIX_LPIB },
#endif
	/* CM8888 */
	{ PCI_DEVICE(0x13f6, 0x5011),
	  .driver_data = AZX_DRIVER_CMEDIA |
	  AZX_DCAPS_NO_MSI | AZX_DCAPS_POSFIX_LPIB | AZX_DCAPS_SNOOP_OFF },
	/* Vortex86MX */
	{ PCI_DEVICE(0x17f3, 0x3010), .driver_data = AZX_DRIVER_GENERIC },
	/* VMware HDAudio */
	{ PCI_DEVICE(0x15ad, 0x1977), .driver_data = AZX_DRIVER_GENERIC },
	/* AMD/ATI Generic, PCI class code and Vendor ID for HD Audio */
	{ PCI_DEVICE(PCI_VENDOR_ID_ATI, PCI_ANY_ID),
	  .class = PCI_CLASS_MULTIMEDIA_HD_AUDIO << 8,
	  .class_mask = 0xffffff,
	  .driver_data = AZX_DRIVER_GENERIC | AZX_DCAPS_PRESET_ATI_HDMI },
	{ PCI_DEVICE(PCI_VENDOR_ID_AMD, PCI_ANY_ID),
	  .class = PCI_CLASS_MULTIMEDIA_HD_AUDIO << 8,
	  .class_mask = 0xffffff,
	  .driver_data = AZX_DRIVER_GENERIC | AZX_DCAPS_PRESET_ATI_HDMI },
	/* Zhaoxin */
	{ PCI_DEVICE(0x1d17, 0x3288), .driver_data = AZX_DRIVER_ZHAOXIN },
	{ 0, }
};
MODULE_DEVICE_TABLE(pci, azx_ids);

/* pci_driver definition */
static struct pci_driver azx_driver = {
	.name = KBUILD_MODNAME,
	.id_table = azx_ids,
	.probe = azx_probe,
	.remove = azx_remove,
	.shutdown = azx_shutdown,
	.driver = {
		.pm = AZX_PM_OPS,
	},
};

module_pci_driver(azx_driver);<|MERGE_RESOLUTION|>--- conflicted
+++ resolved
@@ -1026,11 +1026,8 @@
 	chip = card->private_data;
 	chip->pm_prepared = 1;
 
-<<<<<<< HEAD
-=======
 	flush_work(&azx_bus(chip)->unsol_work);
 
->>>>>>> 4e026225
 	/* HDA controller always requires different WAKEEN for runtime suspend
 	 * and system suspend, so don't use direct-complete here.
 	 */
@@ -2517,12 +2514,9 @@
 	/* Alderlake-S */
 	{ PCI_DEVICE(0x8086, 0x7ad0),
 	  .driver_data = AZX_DRIVER_SKL | AZX_DCAPS_INTEL_SKYLAKE},
-<<<<<<< HEAD
-=======
 	/* Alderlake-P */
 	{ PCI_DEVICE(0x8086, 0x51c8),
 	  .driver_data = AZX_DRIVER_SKL | AZX_DCAPS_INTEL_SKYLAKE},
->>>>>>> 4e026225
 	/* Elkhart Lake */
 	{ PCI_DEVICE(0x8086, 0x4b55),
 	  .driver_data = AZX_DRIVER_SKL | AZX_DCAPS_INTEL_SKYLAKE},
