--- conflicted
+++ resolved
@@ -49,7 +49,7 @@
 #include <linux/vgaarb.h>
 #include <linux/vga_switcheroo.h>
 #include <linux/firmware.h>
-#include "hda_codec.h"
+#include <sound/hda_codec.h>
 #include "hda_controller.h"
 #include "hda_intel.h"
 
@@ -296,38 +296,27 @@
 #define AZX_DCAPS_INTEL_HASWELL \
 	(/*AZX_DCAPS_ALIGN_BUFSIZE |*/ AZX_DCAPS_COUNT_LPIB_DELAY |\
 	 AZX_DCAPS_PM_RUNTIME | AZX_DCAPS_I915_COMPONENT |\
-	 AZX_DCAPS_I915_POWERWELL | AZX_DCAPS_SNOOP_TYPE(SCH))
+	 AZX_DCAPS_SNOOP_TYPE(SCH))
 
 /* Broadwell HDMI can't use position buffer reliably, force to use LPIB */
 #define AZX_DCAPS_INTEL_BROADWELL \
 	(/*AZX_DCAPS_ALIGN_BUFSIZE |*/ AZX_DCAPS_POSFIX_LPIB |\
 	 AZX_DCAPS_PM_RUNTIME | AZX_DCAPS_I915_COMPONENT |\
-	 AZX_DCAPS_I915_POWERWELL | AZX_DCAPS_SNOOP_TYPE(SCH))
+	 AZX_DCAPS_SNOOP_TYPE(SCH))
 
 #define AZX_DCAPS_INTEL_BAYTRAIL \
-	(AZX_DCAPS_INTEL_PCH_BASE | AZX_DCAPS_I915_COMPONENT |\
-	 AZX_DCAPS_I915_POWERWELL)
+	(AZX_DCAPS_INTEL_PCH_BASE | AZX_DCAPS_I915_COMPONENT)
 
 #define AZX_DCAPS_INTEL_BRASWELL \
 	(AZX_DCAPS_INTEL_PCH_BASE | AZX_DCAPS_PM_RUNTIME |\
-	 AZX_DCAPS_I915_COMPONENT | AZX_DCAPS_I915_POWERWELL)
+	 AZX_DCAPS_I915_COMPONENT)
 
 #define AZX_DCAPS_INTEL_SKYLAKE \
 	(AZX_DCAPS_INTEL_PCH_BASE | AZX_DCAPS_PM_RUNTIME |\
-<<<<<<< HEAD
-	 AZX_DCAPS_SEPARATE_STREAM_TAG | AZX_DCAPS_I915_COMPONENT |\
-	 AZX_DCAPS_I915_POWERWELL)
-
-#define AZX_DCAPS_INTEL_BROXTON \
-	(AZX_DCAPS_INTEL_PCH_BASE | AZX_DCAPS_PM_RUNTIME |\
-	 AZX_DCAPS_SEPARATE_STREAM_TAG | AZX_DCAPS_I915_COMPONENT |\
-	 AZX_DCAPS_I915_POWERWELL)
-=======
 	 AZX_DCAPS_SYNC_WRITE |\
 	 AZX_DCAPS_SEPARATE_STREAM_TAG | AZX_DCAPS_I915_COMPONENT)
 
 #define AZX_DCAPS_INTEL_BROXTON		AZX_DCAPS_INTEL_SKYLAKE
->>>>>>> 407d19ab
 
 /* quirks for ATI SB / AMD Hudson */
 #define AZX_DCAPS_PRESET_ATI_SB \
@@ -393,61 +382,6 @@
 	[AZX_DRIVER_GENERIC] = "HD-Audio Generic",
 };
 
-#ifdef CONFIG_X86
-static void __mark_pages_wc(struct azx *chip, struct snd_dma_buffer *dmab, bool on)
-{
-	int pages;
-
-	if (azx_snoop(chip))
-		return;
-	if (!dmab || !dmab->area || !dmab->bytes)
-		return;
-
-#ifdef CONFIG_SND_DMA_SGBUF
-	if (dmab->dev.type == SNDRV_DMA_TYPE_DEV_SG) {
-		struct snd_sg_buf *sgbuf = dmab->private_data;
-		if (!chip->uc_buffer)
-			return; /* deal with only CORB/RIRB buffers */
-		if (on)
-			set_pages_array_wc(sgbuf->page_table, sgbuf->pages);
-		else
-			set_pages_array_wb(sgbuf->page_table, sgbuf->pages);
-		return;
-	}
-#endif
-
-	pages = (dmab->bytes + PAGE_SIZE - 1) >> PAGE_SHIFT;
-	if (on)
-		set_memory_wc((unsigned long)dmab->area, pages);
-	else
-		set_memory_wb((unsigned long)dmab->area, pages);
-}
-
-static inline void mark_pages_wc(struct azx *chip, struct snd_dma_buffer *buf,
-				 bool on)
-{
-	__mark_pages_wc(chip, buf, on);
-}
-static inline void mark_runtime_wc(struct azx *chip, struct azx_dev *azx_dev,
-				   struct snd_pcm_substream *substream, bool on)
-{
-	if (azx_dev->wc_marked != on) {
-		__mark_pages_wc(chip, snd_pcm_get_dma_buf(substream), on);
-		azx_dev->wc_marked = on;
-	}
-}
-#else
-/* NOP for other archs */
-static inline void mark_pages_wc(struct azx *chip, struct snd_dma_buffer *buf,
-				 bool on)
-{
-}
-static inline void mark_runtime_wc(struct azx *chip, struct azx_dev *azx_dev,
-				   struct snd_pcm_substream *substream, bool on)
-{
-}
-#endif
-
 static int azx_acquire_irq(struct azx *chip, int do_disconnect);
 static void set_default_power_save(struct azx *chip);
 
@@ -640,8 +574,7 @@
 	struct pci_dev *pci = chip->pci;
 	u32 val;
 
-	if (chip->driver_caps & AZX_DCAPS_I915_POWERWELL)
-		snd_hdac_set_codec_wakeup(bus, true);
+	snd_hdac_set_codec_wakeup(bus, true);
 	if (chip->driver_type == AZX_DRIVER_SKL) {
 		pci_read_config_dword(pci, INTEL_HDA_CGCTL, &val);
 		val = val & ~INTEL_HDA_CGCTL_MISCBDCGE;
@@ -653,8 +586,8 @@
 		val = val | INTEL_HDA_CGCTL_MISCBDCGE;
 		pci_write_config_dword(pci, INTEL_HDA_CGCTL, val);
 	}
-	if (chip->driver_caps & AZX_DCAPS_I915_POWERWELL)
-		snd_hdac_set_codec_wakeup(bus, false);
+
+	snd_hdac_set_codec_wakeup(bus, false);
 
 	/* reduce dma latency to avoid noise */
 	if (IS_BXT(pci))
@@ -716,13 +649,8 @@
 	return 0;
 }
 
-/* Enable/disable i915 display power for the link */
-static int azx_intel_link_power(struct azx *chip, bool enable)
-{
-	struct hdac_bus *bus = azx_bus(chip);
-
-	return snd_hdac_display_power(bus, enable);
-}
+#define display_power(chip, enable) \
+	snd_hdac_display_power(azx_bus(chip), HDA_CODEC_IDX_CONTROLLER, enable)
 
 /*
  * Check whether the current DMA position is acceptable for updating
@@ -979,35 +907,75 @@
 	mutex_unlock(&card_list_lock);
 	return 0;
 }
-#else
-#define azx_add_card_list(chip) /* NOP */
-#define azx_del_card_list(chip) /* NOP */
-#endif /* CONFIG_PM */
-
-#ifdef CONFIG_PM_SLEEP
+
 /*
  * power management
  */
-static int azx_suspend(struct device *dev)
-{
-	struct snd_card *card = dev_get_drvdata(dev);
+static bool azx_is_pm_ready(struct snd_card *card)
+{
 	struct azx *chip;
 	struct hda_intel *hda;
-	struct hdac_bus *bus;
 
 	if (!card)
-		return 0;
-
+		return false;
 	chip = card->private_data;
 	hda = container_of(chip, struct hda_intel, chip);
 	if (chip->disabled || hda->init_failed || !chip->running)
+		return false;
+	return true;
+}
+
+static void __azx_runtime_suspend(struct azx *chip)
+{
+	azx_stop_chip(chip);
+	azx_enter_link_reset(chip);
+	azx_clear_irq_pending(chip);
+	display_power(chip, false);
+}
+
+static void __azx_runtime_resume(struct azx *chip, bool from_rt)
+{
+	struct hda_intel *hda = container_of(chip, struct hda_intel, chip);
+	struct hdac_bus *bus = azx_bus(chip);
+	struct hda_codec *codec;
+	int status;
+
+	display_power(chip, true);
+	if (hda->need_i915_power)
+		snd_hdac_i915_set_bclk(bus);
+
+	/* Read STATESTS before controller reset */
+	status = azx_readw(chip, STATESTS);
+
+	azx_init_pci(chip);
+	hda_intel_init_chip(chip, true);
+
+	if (status && from_rt) {
+		list_for_each_codec(codec, &chip->bus)
+			if (status & (1 << codec->addr))
+				schedule_delayed_work(&codec->jackpoll_work,
+						      codec->jackpoll_interval);
+	}
+
+	/* power down again for link-controlled chips */
+	if (!hda->need_i915_power)
+		display_power(chip, false);
+}
+
+#ifdef CONFIG_PM_SLEEP
+static int azx_suspend(struct device *dev)
+{
+	struct snd_card *card = dev_get_drvdata(dev);
+	struct azx *chip;
+	struct hdac_bus *bus;
+
+	if (!azx_is_pm_ready(card))
 		return 0;
 
+	chip = card->private_data;
 	bus = azx_bus(chip);
 	snd_power_change_state(card, SNDRV_CTL_POWER_D3hot);
-	azx_clear_irq_pending(chip);
-	azx_stop_chip(chip);
-	azx_enter_link_reset(chip);
+	__azx_runtime_suspend(chip);
 	if (bus->irq >= 0) {
 		free_irq(bus->irq, chip);
 		bus->irq = -1;
@@ -1015,9 +983,6 @@
 
 	if (chip->msi)
 		pci_disable_msi(chip->pci);
-	if ((chip->driver_caps & AZX_DCAPS_I915_POWERWELL)
-		&& hda->need_i915_power)
-		snd_hdac_display_power(bus, false);
 
 	trace_azx_suspend(chip);
 	return 0;
@@ -1025,41 +990,19 @@
 
 static int azx_resume(struct device *dev)
 {
-	struct pci_dev *pci = to_pci_dev(dev);
 	struct snd_card *card = dev_get_drvdata(dev);
 	struct azx *chip;
-	struct hda_intel *hda;
-	struct hdac_bus *bus;
-
-	if (!card)
+
+	if (!azx_is_pm_ready(card))
 		return 0;
 
 	chip = card->private_data;
-	hda = container_of(chip, struct hda_intel, chip);
-	bus = azx_bus(chip);
-	if (chip->disabled || hda->init_failed || !chip->running)
-		return 0;
-
-	if (chip->driver_caps & AZX_DCAPS_I915_POWERWELL) {
-		snd_hdac_display_power(bus, true);
-		if (hda->need_i915_power)
-			snd_hdac_i915_set_bclk(bus);
-	}
-
 	if (chip->msi)
-		if (pci_enable_msi(pci) < 0)
+		if (pci_enable_msi(chip->pci) < 0)
 			chip->msi = 0;
 	if (azx_acquire_irq(chip, 1) < 0)
 		return -EIO;
-	azx_init_pci(chip);
-
-	hda_intel_init_chip(chip, true);
-
-	/* power down again for link-controlled chips */
-	if ((chip->driver_caps & AZX_DCAPS_I915_POWERWELL) &&
-	    !hda->need_i915_power)
-		snd_hdac_display_power(bus, false);
-
+	__azx_runtime_resume(chip, false);
 	snd_power_change_state(card, SNDRV_CTL_POWER_D0);
 
 	trace_azx_resume(chip);
@@ -1094,21 +1037,14 @@
 }
 #endif /* CONFIG_PM_SLEEP */
 
-#ifdef CONFIG_PM
 static int azx_runtime_suspend(struct device *dev)
 {
 	struct snd_card *card = dev_get_drvdata(dev);
 	struct azx *chip;
-	struct hda_intel *hda;
-
-	if (!card)
+
+	if (!azx_is_pm_ready(card))
 		return 0;
-
 	chip = card->private_data;
-	hda = container_of(chip, struct hda_intel, chip);
-	if (chip->disabled || hda->init_failed)
-		return 0;
-
 	if (!azx_has_pm_runtime(chip))
 		return 0;
 
@@ -1116,13 +1052,7 @@
 	azx_writew(chip, WAKEEN, azx_readw(chip, WAKEEN) |
 		  STATESTS_INT_MASK);
 
-	azx_stop_chip(chip);
-	azx_enter_link_reset(chip);
-	azx_clear_irq_pending(chip);
-	if ((chip->driver_caps & AZX_DCAPS_I915_POWERWELL)
-		&& hda->need_i915_power)
-		snd_hdac_display_power(azx_bus(chip), false);
-
+	__azx_runtime_suspend(chip);
 	trace_azx_runtime_suspend(chip);
 	return 0;
 }
@@ -1131,50 +1061,17 @@
 {
 	struct snd_card *card = dev_get_drvdata(dev);
 	struct azx *chip;
-	struct hda_intel *hda;
-	struct hdac_bus *bus;
-	struct hda_codec *codec;
-	int status;
-
-	if (!card)
+
+	if (!azx_is_pm_ready(card))
 		return 0;
-
 	chip = card->private_data;
-	hda = container_of(chip, struct hda_intel, chip);
-	bus = azx_bus(chip);
-	if (chip->disabled || hda->init_failed)
-		return 0;
-
 	if (!azx_has_pm_runtime(chip))
 		return 0;
-
-	if (chip->driver_caps & AZX_DCAPS_I915_POWERWELL) {
-		snd_hdac_display_power(bus, true);
-		if (hda->need_i915_power)
-			snd_hdac_i915_set_bclk(bus);
-	}
-
-	/* Read STATESTS before controller reset */
-	status = azx_readw(chip, STATESTS);
-
-	azx_init_pci(chip);
-	hda_intel_init_chip(chip, true);
-
-	if (status) {
-		list_for_each_codec(codec, &chip->bus)
-			if (status & (1 << codec->addr))
-				schedule_delayed_work(&codec->jackpoll_work,
-						      codec->jackpoll_interval);
-	}
+	__azx_runtime_resume(chip, true);
 
 	/* disable controller Wake Up event*/
 	azx_writew(chip, WAKEEN, azx_readw(chip, WAKEEN) &
 			~STATESTS_INT_MASK);
-
-	/* power down again for link-controlled chips */
-	if ((chip->driver_caps & AZX_DCAPS_I915_POWERWELL) &&
-	    !hda->need_i915_power)
-		snd_hdac_display_power(bus, false);
 
 	trace_azx_runtime_resume(chip);
 	return 0;
@@ -1216,6 +1113,8 @@
 
 #define AZX_PM_OPS	&azx_pm
 #else
+#define azx_add_card_list(chip) /* NOP */
+#define azx_del_card_list(chip) /* NOP */
 #define AZX_PM_OPS	NULL
 #endif /* CONFIG_PM */
 
@@ -1423,11 +1322,8 @@
 #ifdef CONFIG_SND_HDA_PATCH_LOADER
 	release_firmware(chip->fw);
 #endif
-
-	if (chip->driver_caps & AZX_DCAPS_I915_POWERWELL) {
-		if (hda->need_i915_power)
-			snd_hdac_display_power(bus, false);
-	}
+	display_power(chip, false);
+
 	if (chip->driver_caps & AZX_DCAPS_I915_COMPONENT)
 		snd_hdac_i915_exit(bus);
 	kfree(hda);
@@ -1766,7 +1662,8 @@
 	chip->driver_type = driver_caps & 0xff;
 	check_msi(chip);
 	chip->dev_index = dev;
-	chip->jackpoll_ms = jackpoll_ms;
+	if (jackpoll_ms[dev] >= 50 && jackpoll_ms[dev] <= 60000)
+		chip->jackpoll_interval = msecs_to_jiffies(jackpoll_ms[dev]);
 	INIT_LIST_HEAD(&chip->pcm_list);
 	INIT_WORK(&hda->irq_pending_work, azx_irq_pending_work);
 	INIT_LIST_HEAD(&hda->list);
@@ -1980,8 +1877,7 @@
 	/* initialize chip */
 	azx_init_pci(chip);
 
-	if (chip->driver_caps & AZX_DCAPS_I915_POWERWELL)
-		snd_hdac_i915_set_bclk(bus);
+	snd_hdac_i915_set_bclk(bus);
 
 	hda_intel_init_chip(chip, (probe_only[dev] & 2) == 0);
 
@@ -2089,46 +1985,15 @@
 			   struct snd_dma_buffer *buf)
 {
 	struct azx *chip = bus_to_azx(bus);
-	int err;
-
-	err = snd_dma_alloc_pages(type,
-				  bus->dev,
-				  size, buf);
-	if (err < 0)
-		return err;
-	mark_pages_wc(chip, buf, true);
-	return 0;
+
+	if (!azx_snoop(chip) && type == SNDRV_DMA_TYPE_DEV)
+		type = SNDRV_DMA_TYPE_DEV_UC;
+	return snd_dma_alloc_pages(type, bus->dev, size, buf);
 }
 
 static void dma_free_pages(struct hdac_bus *bus, struct snd_dma_buffer *buf)
 {
-	struct azx *chip = bus_to_azx(bus);
-
-	mark_pages_wc(chip, buf, false);
 	snd_dma_free_pages(buf);
-}
-
-static int substream_alloc_pages(struct azx *chip,
-				 struct snd_pcm_substream *substream,
-				 size_t size)
-{
-	struct azx_dev *azx_dev = get_azx_dev(substream);
-	int ret;
-
-	mark_runtime_wc(chip, azx_dev, substream, false);
-	ret = snd_pcm_lib_malloc_pages(substream, size);
-	if (ret < 0)
-		return ret;
-	mark_runtime_wc(chip, azx_dev, substream, true);
-	return 0;
-}
-
-static int substream_free_pages(struct azx *chip,
-				struct snd_pcm_substream *substream)
-{
-	struct azx_dev *azx_dev = get_azx_dev(substream);
-	mark_runtime_wc(chip, azx_dev, substream, false);
-	return snd_pcm_lib_free_pages(substream);
 }
 
 static void pcm_mmap_prepare(struct snd_pcm_substream *substream,
@@ -2155,11 +2020,8 @@
 
 static const struct hda_controller_ops pci_hda_ops = {
 	.disable_msi_reset_irq = disable_msi_reset_irq,
-	.substream_alloc_pages = substream_alloc_pages,
-	.substream_free_pages = substream_free_pages,
 	.pcm_mmap_prepare = pcm_mmap_prepare,
 	.position_check = azx_position_check,
-	.link_power = azx_intel_link_power,
 };
 
 static int azx_probe(struct pci_dev *pci,
@@ -2333,10 +2195,13 @@
 				goto out_free;
 			} else {
 				/* don't bother any longer */
-				chip->driver_caps &=
-					~(AZX_DCAPS_I915_COMPONENT | AZX_DCAPS_I915_POWERWELL);
+				chip->driver_caps &= ~AZX_DCAPS_I915_COMPONENT;
 			}
 		}
+
+		/* HSW/BDW controllers need this power */
+		if (CONTROLLER_IN_GPU(pci))
+			hda->need_i915_power = 1;
 	}
 
 	/* Request display power well for the HDA controller or codec. For
@@ -2344,18 +2209,7 @@
 	 * this power. For other platforms, like Baytrail/Braswell, only the
 	 * display codec needs the power and it can be released after probe.
 	 */
-	if (chip->driver_caps & AZX_DCAPS_I915_POWERWELL) {
-		/* HSW/BDW controllers need this power */
-		if (CONTROLLER_IN_GPU(pci))
-			hda->need_i915_power = 1;
-
-		err = snd_hdac_display_power(bus, true);
-		if (err < 0) {
-			dev_err(chip->card->dev,
-				"Cannot turn on display power on i915\n");
-			goto i915_power_fail;
-		}
-	}
+	display_power(chip, true);
 
 	err = azx_first_init(chip);
 	if (err < 0)
@@ -2403,11 +2257,8 @@
 		pm_runtime_put_autosuspend(&pci->dev);
 
 out_free:
-	if ((chip->driver_caps & AZX_DCAPS_I915_POWERWELL)
-		&& !hda->need_i915_power)
-		snd_hdac_display_power(bus, false);
-
-i915_power_fail:
+	if (err < 0 || !hda->need_i915_power)
+		display_power(chip, false);
 	if (err < 0)
 		hda->init_failed = 1;
 	complete_all(&hda->probe_wait);
