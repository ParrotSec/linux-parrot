--- conflicted
+++ resolved
@@ -1,10 +1,6 @@
 VERSION = 4
 PATCHLEVEL = 9
-<<<<<<< HEAD
-SUBLEVEL = 16
-=======
 SUBLEVEL = 18
->>>>>>> e39996ed
 EXTRAVERSION =
 NAME = Roaring Lionus
 
