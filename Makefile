--- conflicted
+++ resolved
@@ -254,6 +254,42 @@
 # Note: Some architectures assign CROSS_COMPILE in their arch/*/Makefile
 ARCH		?= $(SUBARCH)
 CROSS_COMPILE	?= $(CONFIG_CROSS_COMPILE:"%"=%)
+
+# Architecture as present in compile.h
+UTS_MACHINE 	:= $(ARCH)
+SRCARCH 	:= $(ARCH)
+
+# Additional ARCH settings for x86
+ifeq ($(ARCH),i386)
+        SRCARCH := x86
+endif
+ifeq ($(ARCH),x86_64)
+        SRCARCH := x86
+endif
+
+# Additional ARCH settings for sparc
+ifeq ($(ARCH),sparc32)
+       SRCARCH := sparc
+endif
+ifeq ($(ARCH),sparc64)
+       SRCARCH := sparc
+endif
+
+# Additional ARCH settings for sh
+ifeq ($(ARCH),sh64)
+       SRCARCH := sh
+endif
+
+# Additional ARCH settings for tile
+ifeq ($(ARCH),tilepro)
+       SRCARCH := tile
+endif
+ifeq ($(ARCH),tilegx)
+       SRCARCH := tile
+endif
+
+# Where to locate arch specific headers
+hdr-arch  := $(SRCARCH)
 
 KCONFIG_CONFIG	?= .config
 export KCONFIG_CONFIG
@@ -336,48 +372,7 @@
 LDFLAGS_vmlinux =
 CFLAGS_GCOV	= -fprofile-arcs -ftest-coverage -fno-tree-loop-im
 CFLAGS_KCOV	:= $(call cc-option,-fsanitize-coverage=trace-pc,)
-<<<<<<< HEAD
-
--include $(obj)/.kernelvariables
-=======
->>>>>>> 3de281fb
-
-# Architecture as present in compile.h
-UTS_MACHINE 	:= $(ARCH)
-SRCARCH 	:= $(ARCH)
-
-# Additional ARCH settings for x86
-ifeq ($(ARCH),i386)
-        SRCARCH := x86
-endif
-ifeq ($(ARCH),x86_64)
-        SRCARCH := x86
-endif
-
-# Additional ARCH settings for sparc
-ifeq ($(ARCH),sparc64)
-       SRCARCH := sparc
-endif
-
-# Additional ARCH settings for sh
-ifeq ($(ARCH),sh64)
-       SRCARCH := sh
-endif
-
-# Additional ARCH settings for tile
-ifeq ($(ARCH),tilepro)
-       SRCARCH := tile
-endif
-ifeq ($(ARCH),tilegx)
-       SRCARCH := tile
-endif
-
-# Where to locate arch specific headers
-hdr-arch  := $(SRCARCH)
-
-ifeq ($(ARCH),m68knommu)
-       hdr-arch  := m68k
-endif
+
 
 # Use USERINCLUDE when you must reference the UAPI directories only.
 USERINCLUDE    := \
@@ -638,8 +633,6 @@
 KBUILD_CFLAGS   += -O2
 endif
 endif
-
-NOSTDINC_FLAGS += -nostdinc
 
 # Tell gcc to never replace conditional load with a non-conditional one
 KBUILD_CFLAGS	+= $(call cc-option,--param=allow-store-data-races=0)
@@ -759,7 +752,7 @@
 endif
 
 # arch Makefile may override CC so keep this after arch Makefile is included
-NOSTDINC_FLAGS += -isystem $(shell $(CC) -print-file-name=include)
+NOSTDINC_FLAGS += -nostdinc -isystem $(shell $(CC) -print-file-name=include)
 CHECKFLAGS     += $(NOSTDINC_FLAGS)
 
 # warn about C99 declaration after statement
@@ -1013,7 +1006,7 @@
 prepare2: prepare3 prepare-compiler-check outputmakefile asm-generic
 
 prepare1: prepare2 $(version_h) include/generated/utsrelease.h \
-                   include/config/auto.conf include/generated/package.h
+                   include/config/auto.conf
 	$(cmd_crmodverdir)
 	$(Q)test -e include/generated/autoksyms.h || \
 	    touch   include/generated/autoksyms.h
@@ -1088,25 +1081,12 @@
 	echo '#define KERNEL_VERSION(a,b,c) (((a) << 16) + ((b) << 8) + (c))';)
 endef
 
-ifneq ($(DISTRIBUTION_OFFICIAL_BUILD),)
-define filechk_package.h
-	echo \#define LINUX_PACKAGE_ID \" $(DISTRIBUTOR) $(DISTRIBUTION_VERSION)\"
-endef
-else
-define filechk_package.h
-	echo \#define LINUX_PACKAGE_ID \"\"
-endef
-endif
-
 $(version_h): $(srctree)/Makefile FORCE
 	$(call filechk,version.h)
 	$(Q)rm -f $(old_version_h)
 
 include/generated/utsrelease.h: include/config/kernel.release FORCE
 	$(call filechk,utsrelease.h)
-
-include/generated/package.h: $(srctree)/Makefile FORCE
-	$(call filechk,package.h)
 
 PHONY += headerdep
 headerdep:
