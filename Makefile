# SPDX-License-Identifier: GPL-2.0
VERSION = 5
<<<<<<< HEAD
PATCHLEVEL = 6
SUBLEVEL = 14
=======
PATCHLEVEL = 7
SUBLEVEL = 6
>>>>>>> 675a03b4
EXTRAVERSION =
NAME = Kleptomaniac Octopus

# *DOCUMENTATION*
# To see a list of typical targets execute "make help"
# More info can be located in ./README
# Comments in this file are targeted only to the developer, do not
# expect to learn how to build the kernel reading this file.

# That's our default target when none is given on the command line
PHONY := _all
_all:

# We are using a recursive build, so we need to do a little thinking
# to get the ordering right.
#
# Most importantly: sub-Makefiles should only ever modify files in
# their own directory. If in some directory we have a dependency on
# a file in another dir (which doesn't happen often, but it's often
# unavoidable when linking the built-in.a targets which finally
# turn into vmlinux), we will call a sub make in that other dir, and
# after that we are sure that everything which is in that other dir
# is now up to date.
#
# The only cases where we need to modify files which have global
# effects are thus separated out and done before the recursive
# descending is started. They are now explicitly listed as the
# prepare rule.

ifneq ($(sub_make_done),1)

# Do not use make's built-in rules and variables
# (this increases performance and avoids hard-to-debug behaviour)
MAKEFLAGS += -rR

# Avoid funny character set dependencies
unexport LC_ALL
LC_COLLATE=C
LC_NUMERIC=C
export LC_COLLATE LC_NUMERIC

# Avoid interference with shell env settings
unexport GREP_OPTIONS

# Beautify output
# ---------------------------------------------------------------------------
#
# Normally, we echo the whole command before executing it. By making
# that echo $($(quiet)$(cmd)), we now have the possibility to set
# $(quiet) to choose other forms of output instead, e.g.
#
#         quiet_cmd_cc_o_c = Compiling $(RELDIR)/$@
#         cmd_cc_o_c       = $(CC) $(c_flags) -c -o $@ $<
#
# If $(quiet) is empty, the whole command will be printed.
# If it is set to "quiet_", only the short version will be printed.
# If it is set to "silent_", nothing will be printed at all, since
# the variable $(silent_cmd_cc_o_c) doesn't exist.
#
# A simple variant is to prefix commands with $(Q) - that's useful
# for commands that shall be hidden in non-verbose mode.
#
#	$(Q)ln $@ :<
#
# If KBUILD_VERBOSE equals 0 then the above command will be hidden.
# If KBUILD_VERBOSE equals 1 then the above command is displayed.
# If KBUILD_VERBOSE equals 2 then give the reason why each target is rebuilt.
#
# To put more focus on warnings, be less verbose as default
# Use 'make V=1' to see the full commands

ifeq ("$(origin V)", "command line")
  KBUILD_VERBOSE = $(V)
endif
ifndef KBUILD_VERBOSE
  KBUILD_VERBOSE = 0
endif

ifeq ($(KBUILD_VERBOSE),1)
  quiet =
  Q =
else
  quiet=quiet_
  Q = @
endif

# If the user is running make -s (silent mode), suppress echoing of
# commands

ifneq ($(findstring s,$(filter-out --%,$(MAKEFLAGS))),)
  quiet=silent_
endif

export quiet Q KBUILD_VERBOSE

# Kbuild will save output files in the current working directory.
# This does not need to match to the root of the kernel source tree.
#
# For example, you can do this:
#
#  cd /dir/to/store/output/files; make -f /dir/to/kernel/source/Makefile
#
# If you want to save output files in a different location, there are
# two syntaxes to specify it.
#
# 1) O=
# Use "make O=dir/to/store/output/files/"
#
# 2) Set KBUILD_OUTPUT
# Set the environment variable KBUILD_OUTPUT to point to the output directory.
# export KBUILD_OUTPUT=dir/to/store/output/files/; make
#
# The O= assignment takes precedence over the KBUILD_OUTPUT environment
# variable.

# Do we want to change the working directory?
ifeq ("$(origin O)", "command line")
  KBUILD_OUTPUT := $(O)
endif

ifneq ($(KBUILD_OUTPUT),)
# Make's built-in functions such as $(abspath ...), $(realpath ...) cannot
# expand a shell special character '~'. We use a somewhat tedious way here.
abs_objtree := $(shell mkdir -p $(KBUILD_OUTPUT) && cd $(KBUILD_OUTPUT) && pwd)
$(if $(abs_objtree),, \
     $(error failed to create output directory "$(KBUILD_OUTPUT)"))

# $(realpath ...) resolves symlinks
abs_objtree := $(realpath $(abs_objtree))
else
abs_objtree := $(CURDIR)
endif # ifneq ($(KBUILD_OUTPUT),)

ifeq ($(abs_objtree),$(CURDIR))
# Suppress "Entering directory ..." unless we are changing the work directory.
MAKEFLAGS += --no-print-directory
else
need-sub-make := 1
endif

abs_srctree := $(realpath $(dir $(lastword $(MAKEFILE_LIST))))

ifneq ($(words $(subst :, ,$(abs_srctree))), 1)
$(error source directory cannot contain spaces or colons)
endif

ifneq ($(abs_srctree),$(abs_objtree))
# Look for make include files relative to root of kernel src
#
# This does not become effective immediately because MAKEFLAGS is re-parsed
# once after the Makefile is read. We need to invoke sub-make.
MAKEFLAGS += --include-dir=$(abs_srctree)
need-sub-make := 1
endif

ifneq ($(filter 3.%,$(MAKE_VERSION)),)
# 'MAKEFLAGS += -rR' does not immediately become effective for GNU Make 3.x
# We need to invoke sub-make to avoid implicit rules in the top Makefile.
need-sub-make := 1
# Cancel implicit rules for this Makefile.
$(lastword $(MAKEFILE_LIST)): ;
endif

export abs_srctree abs_objtree
export sub_make_done := 1

ifeq ($(need-sub-make),1)

PHONY += $(MAKECMDGOALS) sub-make

$(filter-out _all sub-make $(lastword $(MAKEFILE_LIST)), $(MAKECMDGOALS)) _all: sub-make
	@:

# Invoke a second make in the output directory, passing relevant variables
sub-make:
	$(Q)$(MAKE) -C $(abs_objtree) -f $(abs_srctree)/Makefile $(MAKECMDGOALS)

endif # need-sub-make
endif # sub_make_done

# We process the rest of the Makefile if this is the final invocation of make
ifeq ($(need-sub-make),)

# Do not print "Entering directory ...",
# but we want to display it when entering to the output directory
# so that IDEs/editors are able to understand relative filenames.
MAKEFLAGS += --no-print-directory

# Call a source code checker (by default, "sparse") as part of the
# C compilation.
#
# Use 'make C=1' to enable checking of only re-compiled files.
# Use 'make C=2' to enable checking of *all* source files, regardless
# of whether they are re-compiled or not.
#
# See the file "Documentation/dev-tools/sparse.rst" for more details,
# including where to get the "sparse" utility.

ifeq ("$(origin C)", "command line")
  KBUILD_CHECKSRC = $(C)
endif
ifndef KBUILD_CHECKSRC
  KBUILD_CHECKSRC = 0
endif

# Use make M=dir or set the environment variable KBUILD_EXTMOD to specify the
# directory of external module to build. Setting M= takes precedence.
ifeq ("$(origin M)", "command line")
  KBUILD_EXTMOD := $(M)
endif

export KBUILD_CHECKSRC KBUILD_EXTMOD

extmod-prefix = $(if $(KBUILD_EXTMOD),$(KBUILD_EXTMOD)/)

ifeq ($(abs_srctree),$(abs_objtree))
        # building in the source tree
        srctree := .
	building_out_of_srctree :=
else
        ifeq ($(abs_srctree)/,$(dir $(abs_objtree)))
                # building in a subdirectory of the source tree
                srctree := ..
        else
                srctree := $(abs_srctree)
        endif
	building_out_of_srctree := 1
endif

ifneq ($(KBUILD_ABS_SRCTREE),)
srctree := $(abs_srctree)
endif

objtree		:= .
VPATH		:= $(srctree)

export building_out_of_srctree srctree objtree VPATH

# To make sure we do not include .config for any of the *config targets
# catch them early, and hand them over to scripts/kconfig/Makefile
# It is allowed to specify more targets when calling make, including
# mixing *config targets and build targets.
# For example 'make oldconfig all'.
# Detect when mixed targets is specified, and make a second invocation
# of make so .config is not included in this case either (for *config).

version_h := include/generated/uapi/linux/version.h
old_version_h := include/linux/version.h

clean-targets := %clean mrproper cleandocs
no-dot-config-targets := $(clean-targets) \
			 cscope gtags TAGS tags help% %docs check% coccicheck \
			 $(version_h) headers headers_% archheaders archscripts \
			 %asm-generic kernelversion %src-pkg dt_binding_check \
			 outputmakefile
no-sync-config-targets := $(no-dot-config-targets) install %install \
			   kernelrelease
single-targets := %.a %.i %.ko %.lds %.ll %.lst %.mod %.o %.s %.symtypes %/

config-build	:=
mixed-build	:=
need-config	:= 1
may-sync-config	:= 1
single-build	:=

ifneq ($(filter $(no-dot-config-targets), $(MAKECMDGOALS)),)
	ifeq ($(filter-out $(no-dot-config-targets), $(MAKECMDGOALS)),)
		need-config :=
	endif
endif

ifneq ($(filter $(no-sync-config-targets), $(MAKECMDGOALS)),)
	ifeq ($(filter-out $(no-sync-config-targets), $(MAKECMDGOALS)),)
		may-sync-config :=
	endif
endif

ifneq ($(KBUILD_EXTMOD),)
	may-sync-config :=
endif

ifeq ($(KBUILD_EXTMOD),)
        ifneq ($(filter config %config,$(MAKECMDGOALS)),)
		config-build := 1
                ifneq ($(words $(MAKECMDGOALS)),1)
			mixed-build := 1
                endif
        endif
endif

# We cannot build single targets and the others at the same time
ifneq ($(filter $(single-targets), $(MAKECMDGOALS)),)
	single-build := 1
	ifneq ($(filter-out $(single-targets), $(MAKECMDGOALS)),)
		mixed-build := 1
	endif
endif

# For "make -j clean all", "make -j mrproper defconfig all", etc.
ifneq ($(filter $(clean-targets),$(MAKECMDGOALS)),)
        ifneq ($(filter-out $(clean-targets),$(MAKECMDGOALS)),)
		mixed-build := 1
        endif
endif

# install and modules_install need also be processed one by one
ifneq ($(filter install,$(MAKECMDGOALS)),)
        ifneq ($(filter modules_install,$(MAKECMDGOALS)),)
		mixed-build := 1
        endif
endif

ifdef mixed-build
# ===========================================================================
# We're called with mixed targets (*config and build targets).
# Handle them one by one.

PHONY += $(MAKECMDGOALS) __build_one_by_one

$(filter-out __build_one_by_one, $(MAKECMDGOALS)): __build_one_by_one
	@:

__build_one_by_one:
	$(Q)set -e; \
	for i in $(MAKECMDGOALS); do \
		$(MAKE) -f $(srctree)/Makefile $$i; \
	done

else # !mixed-build

include scripts/Kbuild.include

# Read KERNELRELEASE from include/config/kernel.release (if it exists)
KERNELRELEASE = $(shell cat include/config/kernel.release 2> /dev/null)
KERNELVERSION = $(VERSION)$(if $(PATCHLEVEL),.$(PATCHLEVEL)$(if $(SUBLEVEL),.$(SUBLEVEL)))$(EXTRAVERSION)
export VERSION PATCHLEVEL SUBLEVEL KERNELRELEASE KERNELVERSION

include scripts/subarch.include

# Cross compiling and selecting different set of gcc/bin-utils
# ---------------------------------------------------------------------------
#
# When performing cross compilation for other architectures ARCH shall be set
# to the target architecture. (See arch/* for the possibilities).
# ARCH can be set during invocation of make:
# make ARCH=ia64
# Another way is to have ARCH set in the environment.
# The default ARCH is the host where make is executed.

# CROSS_COMPILE specify the prefix used for all executables used
# during compilation. Only gcc and related bin-utils executables
# are prefixed with $(CROSS_COMPILE).
# CROSS_COMPILE can be set on the command line
# make CROSS_COMPILE=ia64-linux-
# Alternatively CROSS_COMPILE can be set in the environment.
# Default value for CROSS_COMPILE is not to prefix executables
# Note: Some architectures assign CROSS_COMPILE in their arch/*/Makefile
ARCH		?= $(SUBARCH)

# Architecture as present in compile.h
UTS_MACHINE 	:= $(ARCH)
SRCARCH 	:= $(ARCH)

# Additional ARCH settings for x86
ifeq ($(ARCH),i386)
        SRCARCH := x86
endif
ifeq ($(ARCH),x86_64)
        SRCARCH := x86
endif

# Additional ARCH settings for sparc
ifeq ($(ARCH),sparc32)
       SRCARCH := sparc
endif
ifeq ($(ARCH),sparc64)
       SRCARCH := sparc
endif

# Additional ARCH settings for sh
ifeq ($(ARCH),sh64)
       SRCARCH := sh
endif

KCONFIG_CONFIG	?= .config
export KCONFIG_CONFIG

# Default file for 'make defconfig'. This may be overridden by arch-Makefile.
export KBUILD_DEFCONFIG := defconfig

# SHELL used by kbuild
CONFIG_SHELL := sh

HOST_LFS_CFLAGS := $(shell getconf LFS_CFLAGS 2>/dev/null)
HOST_LFS_LDFLAGS := $(shell getconf LFS_LDFLAGS 2>/dev/null)
HOST_LFS_LIBS := $(shell getconf LFS_LIBS 2>/dev/null)

ifneq ($(LLVM),)
HOSTCC	= clang
HOSTCXX	= clang++
else
HOSTCC	= gcc
HOSTCXX	= g++
endif
KBUILD_HOSTCFLAGS   := -Wall -Wmissing-prototypes -Wstrict-prototypes -O2 \
		-fomit-frame-pointer -std=gnu89 $(HOST_LFS_CFLAGS) \
		$(HOSTCFLAGS)
KBUILD_HOSTCXXFLAGS := -Wall -O2 $(HOST_LFS_CFLAGS) $(HOSTCXXFLAGS)
KBUILD_HOSTLDFLAGS  := $(HOST_LFS_LDFLAGS) $(HOSTLDFLAGS)
KBUILD_HOSTLDLIBS   := $(HOST_LFS_LIBS) $(HOSTLDLIBS)

# Make variables (CC, etc...)
CPP		= $(CC) -E
ifneq ($(LLVM),)
CC		= clang
LD		= ld.lld
AR		= llvm-ar
NM		= llvm-nm
OBJCOPY		= llvm-objcopy
OBJDUMP		= llvm-objdump
READELF		= llvm-readelf
OBJSIZE		= llvm-size
STRIP		= llvm-strip
else
CC		= $(CROSS_COMPILE)gcc
LD		= $(CROSS_COMPILE)ld
AR		= $(CROSS_COMPILE)ar
NM		= $(CROSS_COMPILE)nm
OBJCOPY		= $(CROSS_COMPILE)objcopy
OBJDUMP		= $(CROSS_COMPILE)objdump
READELF		= $(CROSS_COMPILE)readelf
OBJSIZE		= $(CROSS_COMPILE)size
STRIP		= $(CROSS_COMPILE)strip
endif
PAHOLE		= pahole
LEX		= flex
YACC		= bison
AWK		= awk
INSTALLKERNEL  := installkernel
DEPMOD		= /sbin/depmod
PERL		= perl
PYTHON		= python
PYTHON3		= python3
CHECK		= sparse
BASH		= bash

CHECKFLAGS     := -D__linux__ -Dlinux -D__STDC__ -Dunix -D__unix__ \
		  -Wbitwise -Wno-return-void -Wno-unknown-attribute $(CF)
NOSTDINC_FLAGS :=
CFLAGS_MODULE   =
AFLAGS_MODULE   =
LDFLAGS_MODULE  =
CFLAGS_KERNEL	=
AFLAGS_KERNEL	=
LDFLAGS_vmlinux =

# Use USERINCLUDE when you must reference the UAPI directories only.
USERINCLUDE    := \
		-I$(srctree)/arch/$(SRCARCH)/include/uapi \
		-I$(objtree)/arch/$(SRCARCH)/include/generated/uapi \
		-I$(srctree)/include/uapi \
		-I$(objtree)/include/generated/uapi \
                -include $(srctree)/include/linux/kconfig.h

# Use LINUXINCLUDE when you must reference the include/ directory.
# Needed to be compatible with the O= option
LINUXINCLUDE    := \
		-I$(srctree)/arch/$(SRCARCH)/include \
		-I$(objtree)/arch/$(SRCARCH)/include/generated \
		$(if $(building_out_of_srctree),-I$(srctree)/include) \
		-I$(objtree)/include \
		$(USERINCLUDE)

KBUILD_AFLAGS   := -D__ASSEMBLY__ -fno-PIE
KBUILD_CFLAGS   := -Wall -Wundef -Werror=strict-prototypes -Wno-trigraphs \
		   -fno-strict-aliasing -fno-common -fshort-wchar -fno-PIE \
		   -Werror=implicit-function-declaration -Werror=implicit-int \
		   -Wno-format-security \
		   -std=gnu89
KBUILD_CPPFLAGS := -D__KERNEL__
KBUILD_AFLAGS_KERNEL :=
KBUILD_CFLAGS_KERNEL :=
KBUILD_AFLAGS_MODULE  := -DMODULE
KBUILD_CFLAGS_MODULE  := -DMODULE
KBUILD_LDFLAGS_MODULE :=
export KBUILD_LDS_MODULE := $(srctree)/scripts/module-common.lds
KBUILD_LDFLAGS :=
GCC_PLUGINS_CFLAGS :=
CLANG_FLAGS :=

export ARCH SRCARCH CONFIG_SHELL BASH HOSTCC KBUILD_HOSTCFLAGS CROSS_COMPILE LD CC
export CPP AR NM STRIP OBJCOPY OBJDUMP OBJSIZE READELF PAHOLE LEX YACC AWK INSTALLKERNEL
export PERL PYTHON PYTHON3 CHECK CHECKFLAGS MAKE UTS_MACHINE HOSTCXX
export KBUILD_HOSTCXXFLAGS KBUILD_HOSTLDFLAGS KBUILD_HOSTLDLIBS LDFLAGS_MODULE

export KBUILD_CPPFLAGS NOSTDINC_FLAGS LINUXINCLUDE OBJCOPYFLAGS KBUILD_LDFLAGS
export KBUILD_CFLAGS CFLAGS_KERNEL CFLAGS_MODULE
export CFLAGS_KASAN CFLAGS_KASAN_NOSANITIZE CFLAGS_UBSAN
export KBUILD_AFLAGS AFLAGS_KERNEL AFLAGS_MODULE
export KBUILD_AFLAGS_MODULE KBUILD_CFLAGS_MODULE KBUILD_LDFLAGS_MODULE
export KBUILD_AFLAGS_KERNEL KBUILD_CFLAGS_KERNEL

# Files to ignore in find ... statements

export RCS_FIND_IGNORE := \( -name SCCS -o -name BitKeeper -o -name .svn -o    \
			  -name CVS -o -name .pc -o -name .hg -o -name .git \) \
			  -prune -o
export RCS_TAR_IGNORE := --exclude SCCS --exclude BitKeeper --exclude .svn \
			 --exclude CVS --exclude .pc --exclude .hg --exclude .git

# ===========================================================================
# Rules shared between *config targets and build targets

# Basic helpers built in scripts/basic/
PHONY += scripts_basic
scripts_basic:
	$(Q)$(MAKE) $(build)=scripts/basic
	$(Q)rm -f .tmp_quiet_recordmcount

PHONY += outputmakefile
# Before starting out-of-tree build, make sure the source tree is clean.
# outputmakefile generates a Makefile in the output directory, if using a
# separate output directory. This allows convenient use of make in the
# output directory.
# At the same time when output Makefile generated, generate .gitignore to
# ignore whole output directory
outputmakefile:
ifdef building_out_of_srctree
	$(Q)if [ -f $(srctree)/.config -o \
		 -d $(srctree)/include/config -o \
		 -d $(srctree)/arch/$(SRCARCH)/include/generated ]; then \
		echo >&2 "***"; \
		echo >&2 "*** The source tree is not clean, please run 'make$(if $(findstring command line, $(origin ARCH)), ARCH=$(ARCH)) mrproper'"; \
		echo >&2 "*** in $(abs_srctree)";\
		echo >&2 "***"; \
		false; \
	fi
	$(Q)ln -fsn $(srctree) source
	$(Q)$(CONFIG_SHELL) $(srctree)/scripts/mkmakefile $(srctree)
	$(Q)test -e .gitignore || \
	{ echo "# this is build directory, ignore it"; echo "*"; } > .gitignore
endif

ifneq ($(shell $(CC) --version 2>&1 | head -n 1 | grep clang),)
ifneq ($(CROSS_COMPILE),)
CLANG_FLAGS	+= --target=$(notdir $(CROSS_COMPILE:%-=%))
GCC_TOOLCHAIN_DIR := $(dir $(shell which $(CROSS_COMPILE)elfedit))
CLANG_FLAGS	+= --prefix=$(GCC_TOOLCHAIN_DIR)
GCC_TOOLCHAIN	:= $(realpath $(GCC_TOOLCHAIN_DIR)/..)
endif
ifneq ($(GCC_TOOLCHAIN),)
CLANG_FLAGS	+= --gcc-toolchain=$(GCC_TOOLCHAIN)
endif
ifneq ($(LLVM_IAS),1)
CLANG_FLAGS	+= -no-integrated-as
endif
CLANG_FLAGS	+= -Werror=unknown-warning-option
KBUILD_CFLAGS	+= $(CLANG_FLAGS)
KBUILD_AFLAGS	+= $(CLANG_FLAGS)
export CLANG_FLAGS
endif

# The expansion should be delayed until arch/$(SRCARCH)/Makefile is included.
# Some architectures define CROSS_COMPILE in arch/$(SRCARCH)/Makefile.
# CC_VERSION_TEXT is referenced from Kconfig (so it needs export),
# and from include/config/auto.conf.cmd to detect the compiler upgrade.
CC_VERSION_TEXT = $(shell $(CC) --version 2>/dev/null | head -n 1)

ifdef config-build
# ===========================================================================
# *config targets only - make sure prerequisites are updated, and descend
# in scripts/kconfig to make the *config target

# Read arch specific Makefile to set KBUILD_DEFCONFIG as needed.
# KBUILD_DEFCONFIG may point out an alternative default configuration
# used for 'make defconfig'
include arch/$(SRCARCH)/Makefile
export KBUILD_DEFCONFIG KBUILD_KCONFIG CC_VERSION_TEXT

config: outputmakefile scripts_basic FORCE
	$(Q)$(MAKE) $(build)=scripts/kconfig $@

%config: outputmakefile scripts_basic FORCE
	$(Q)$(MAKE) $(build)=scripts/kconfig $@

else #!config-build
# ===========================================================================
# Build targets only - this includes vmlinux, arch specific targets, clean
# targets and others. In general all targets except *config targets.

# If building an external module we do not care about the all: rule
# but instead _all depend on modules
PHONY += all
ifeq ($(KBUILD_EXTMOD),)
_all: all
else
_all: modules
endif

# Decide whether to build built-in, modular, or both.
# Normally, just do built-in.

KBUILD_MODULES :=
KBUILD_BUILTIN := 1

# If we have only "make modules", don't compile built-in objects.
ifeq ($(MAKECMDGOALS),modules)
  KBUILD_BUILTIN :=
endif

# If we have "make <whatever> modules", compile modules
# in addition to whatever we do anyway.
# Just "make" or "make all" shall build modules as well

ifneq ($(filter all _all modules nsdeps,$(MAKECMDGOALS)),)
  KBUILD_MODULES := 1
endif

ifeq ($(MAKECMDGOALS),)
  KBUILD_MODULES := 1
endif

export KBUILD_MODULES KBUILD_BUILTIN

ifdef need-config
include include/config/auto.conf
endif

ifeq ($(KBUILD_EXTMOD),)
# Objects we will link into vmlinux / subdirs we need to visit
init-y		:= init/
drivers-y	:= drivers/ sound/
drivers-$(CONFIG_SAMPLES) += samples/
net-y		:= net/
libs-y		:= lib/
core-y		:= usr/
virt-y		:= virt/
endif # KBUILD_EXTMOD

# The all: target is the default when no target is given on the
# command line.
# This allow a user to issue only 'make' to build a kernel including modules
# Defaults to vmlinux, but the arch makefile usually adds further targets
all: vmlinux

CFLAGS_GCOV	:= -fprofile-arcs -ftest-coverage \
	$(call cc-option,-fno-tree-loop-im) \
	$(call cc-disable-warning,maybe-uninitialized,)
export CFLAGS_GCOV

# The arch Makefiles can override CC_FLAGS_FTRACE. We may also append it later.
ifdef CONFIG_FUNCTION_TRACER
  CC_FLAGS_FTRACE := -pg
endif

RETPOLINE_CFLAGS_GCC := -mindirect-branch=thunk-extern -mindirect-branch-register
RETPOLINE_VDSO_CFLAGS_GCC := -mindirect-branch=thunk-inline -mindirect-branch-register
RETPOLINE_CFLAGS_CLANG := -mretpoline-external-thunk
RETPOLINE_VDSO_CFLAGS_CLANG := -mretpoline
RETPOLINE_CFLAGS := $(call cc-option,$(RETPOLINE_CFLAGS_GCC),$(call cc-option,$(RETPOLINE_CFLAGS_CLANG)))
RETPOLINE_VDSO_CFLAGS := $(call cc-option,$(RETPOLINE_VDSO_CFLAGS_GCC),$(call cc-option,$(RETPOLINE_VDSO_CFLAGS_CLANG)))
export RETPOLINE_CFLAGS
export RETPOLINE_VDSO_CFLAGS

include arch/$(SRCARCH)/Makefile

ifdef need-config
ifdef may-sync-config
# Read in dependencies to all Kconfig* files, make sure to run syncconfig if
# changes are detected. This should be included after arch/$(SRCARCH)/Makefile
# because some architectures define CROSS_COMPILE there.
include include/config/auto.conf.cmd

$(KCONFIG_CONFIG):
	@echo >&2 '***'
	@echo >&2 '*** Configuration file "$@" not found!'
	@echo >&2 '***'
	@echo >&2 '*** Please run some configurator (e.g. "make oldconfig" or'
	@echo >&2 '*** "make menuconfig" or "make xconfig").'
	@echo >&2 '***'
	@/bin/false

# The actual configuration files used during the build are stored in
# include/generated/ and include/config/. Update them if .config is newer than
# include/config/auto.conf (which mirrors .config).
#
# This exploits the 'multi-target pattern rule' trick.
# The syncconfig should be executed only once to make all the targets.
<<<<<<< HEAD
=======
# (Note: use the grouped target '&:' when we bump to GNU Make 4.3)
>>>>>>> 675a03b4
%/auto.conf %/auto.conf.cmd: $(KCONFIG_CONFIG)
	$(Q)$(MAKE) -f $(srctree)/Makefile syncconfig
else # !may-sync-config
# External modules and some install targets need include/generated/autoconf.h
# and include/config/auto.conf but do not care if they are up-to-date.
# Use auto.conf to trigger the test
PHONY += include/config/auto.conf

include/config/auto.conf:
	$(Q)test -e include/generated/autoconf.h -a -e $@ || (		\
	echo >&2;							\
	echo >&2 "  ERROR: Kernel configuration is invalid.";		\
	echo >&2 "         include/generated/autoconf.h or $@ are missing.";\
	echo >&2 "         Run 'make oldconfig && make prepare' on kernel src to fix it.";	\
	echo >&2 ;							\
	/bin/false)

endif # may-sync-config
endif # need-config

KBUILD_CFLAGS	+= $(call cc-option,-fno-delete-null-pointer-checks,)
KBUILD_CFLAGS	+= $(call cc-disable-warning,frame-address,)
KBUILD_CFLAGS	+= $(call cc-disable-warning, format-truncation)
KBUILD_CFLAGS	+= $(call cc-disable-warning, format-overflow)
KBUILD_CFLAGS	+= $(call cc-disable-warning, address-of-packed-member)

ifdef CONFIG_CC_OPTIMIZE_FOR_PERFORMANCE
KBUILD_CFLAGS += -O2
else ifdef CONFIG_CC_OPTIMIZE_FOR_PERFORMANCE_O3
KBUILD_CFLAGS += -O3
else ifdef CONFIG_CC_OPTIMIZE_FOR_SIZE
KBUILD_CFLAGS += -Os
endif

# Tell gcc to never replace conditional load with a non-conditional one
KBUILD_CFLAGS	+= $(call cc-option,--param=allow-store-data-races=0)
KBUILD_CFLAGS	+= $(call cc-option,-fno-allow-store-data-races)

include scripts/Makefile.kcov
include scripts/Makefile.gcc-plugins

ifdef CONFIG_READABLE_ASM
# Disable optimizations that make assembler listings hard to read.
# reorder blocks reorders the control in the function
# ipa clone creates specialized cloned functions
# partial inlining inlines only parts of functions
KBUILD_CFLAGS += $(call cc-option,-fno-reorder-blocks,) \
                 $(call cc-option,-fno-ipa-cp-clone,) \
                 $(call cc-option,-fno-partial-inlining)
endif

ifneq ($(CONFIG_FRAME_WARN),0)
KBUILD_CFLAGS += -Wframe-larger-than=$(CONFIG_FRAME_WARN)
endif

stackp-flags-$(CONFIG_CC_HAS_STACKPROTECTOR_NONE) := -fno-stack-protector
stackp-flags-$(CONFIG_STACKPROTECTOR)             := -fstack-protector
stackp-flags-$(CONFIG_STACKPROTECTOR_STRONG)      := -fstack-protector-strong

KBUILD_CFLAGS += $(stackp-flags-y)

ifdef CONFIG_CC_IS_CLANG
KBUILD_CPPFLAGS += -Qunused-arguments
KBUILD_CFLAGS += -Wno-format-invalid-specifier
KBUILD_CFLAGS += -Wno-gnu
# CLANG uses a _MergedGlobals as optimization, but this breaks modpost, as the
# source of a reference will be _MergedGlobals and not on of the whitelisted names.
# See modpost pattern 2
KBUILD_CFLAGS += -mno-global-merge
else

# These warnings generated too much noise in a regular build.
# Use make W=1 to enable them (see scripts/Makefile.extrawarn)
KBUILD_CFLAGS += -Wno-unused-but-set-variable

# Warn about unmarked fall-throughs in switch statement.
# Disabled for clang while comment to attribute conversion happens and
# https://github.com/ClangBuiltLinux/linux/issues/636 is discussed.
KBUILD_CFLAGS += $(call cc-option,-Wimplicit-fallthrough,)
endif

KBUILD_CFLAGS += $(call cc-disable-warning, unused-const-variable)
ifdef CONFIG_FRAME_POINTER
KBUILD_CFLAGS	+= -fno-omit-frame-pointer -fno-optimize-sibling-calls
else
# Some targets (ARM with Thumb2, for example), can't be built with frame
# pointers.  For those, we don't have FUNCTION_TRACER automatically
# select FRAME_POINTER.  However, FUNCTION_TRACER adds -pg, and this is
# incompatible with -fomit-frame-pointer with current GCC, so we don't use
# -fomit-frame-pointer with FUNCTION_TRACER.
ifndef CONFIG_FUNCTION_TRACER
KBUILD_CFLAGS	+= -fomit-frame-pointer
endif
endif

# Initialize all stack variables with a pattern, if desired.
ifdef CONFIG_INIT_STACK_ALL
KBUILD_CFLAGS	+= -ftrivial-auto-var-init=pattern
endif

DEBUG_CFLAGS	:= $(call cc-option, -fno-var-tracking-assignments)

ifdef CONFIG_DEBUG_INFO
ifdef CONFIG_DEBUG_INFO_SPLIT
DEBUG_CFLAGS	+= -gsplit-dwarf
else
DEBUG_CFLAGS	+= -g
endif
KBUILD_AFLAGS	+= -Wa,-gdwarf-2
endif
ifdef CONFIG_DEBUG_INFO_DWARF4
DEBUG_CFLAGS	+= -gdwarf-4
endif

ifdef CONFIG_DEBUG_INFO_REDUCED
DEBUG_CFLAGS	+= $(call cc-option, -femit-struct-debug-baseonly) \
		   $(call cc-option,-fno-var-tracking)
endif

KBUILD_CFLAGS += $(DEBUG_CFLAGS)
export DEBUG_CFLAGS

ifdef CONFIG_FUNCTION_TRACER
ifdef CONFIG_FTRACE_MCOUNT_RECORD
  # gcc 5 supports generating the mcount tables directly
  ifeq ($(call cc-option-yn,-mrecord-mcount),y)
    CC_FLAGS_FTRACE	+= -mrecord-mcount
    export CC_USING_RECORD_MCOUNT := 1
  endif
  ifdef CONFIG_HAVE_NOP_MCOUNT
    ifeq ($(call cc-option-yn, -mnop-mcount),y)
      CC_FLAGS_FTRACE	+= -mnop-mcount
      CC_FLAGS_USING	+= -DCC_USING_NOP_MCOUNT
    endif
  endif
endif
ifdef CONFIG_HAVE_FENTRY
  ifeq ($(call cc-option-yn, -mfentry),y)
    CC_FLAGS_FTRACE	+= -mfentry
    CC_FLAGS_USING	+= -DCC_USING_FENTRY
  endif
endif
export CC_FLAGS_FTRACE
KBUILD_CFLAGS	+= $(CC_FLAGS_FTRACE) $(CC_FLAGS_USING)
KBUILD_AFLAGS	+= $(CC_FLAGS_USING)
ifdef CONFIG_DYNAMIC_FTRACE
	ifdef CONFIG_HAVE_C_RECORDMCOUNT
		BUILD_C_RECORDMCOUNT := y
		export BUILD_C_RECORDMCOUNT
	endif
endif
endif

# We trigger additional mismatches with less inlining
ifdef CONFIG_DEBUG_SECTION_MISMATCH
KBUILD_CFLAGS += $(call cc-option, -fno-inline-functions-called-once)
endif

ifdef CONFIG_LD_DEAD_CODE_DATA_ELIMINATION
KBUILD_CFLAGS_KERNEL += -ffunction-sections -fdata-sections
LDFLAGS_vmlinux += --gc-sections
endif

ifdef CONFIG_LIVEPATCH
KBUILD_CFLAGS += $(call cc-option, -flive-patching=inline-clone)
endif

# arch Makefile may override CC so keep this after arch Makefile is included
NOSTDINC_FLAGS += -nostdinc -isystem $(shell $(CC) -print-file-name=include)

# warn about C99 declaration after statement
KBUILD_CFLAGS += -Wdeclaration-after-statement

# Variable Length Arrays (VLAs) should not be used anywhere in the kernel
KBUILD_CFLAGS += -Wvla

# disable pointer signed / unsigned warnings in gcc 4.0
KBUILD_CFLAGS += -Wno-pointer-sign

# disable stringop warnings in gcc 8+
KBUILD_CFLAGS += $(call cc-disable-warning, stringop-truncation)

# We'll want to enable this eventually, but it's not going away for 5.7 at least
KBUILD_CFLAGS += $(call cc-disable-warning, zero-length-bounds)
KBUILD_CFLAGS += $(call cc-disable-warning, array-bounds)
KBUILD_CFLAGS += $(call cc-disable-warning, stringop-overflow)

# Another good warning that we'll want to enable eventually
KBUILD_CFLAGS += $(call cc-disable-warning, restrict)

# Enabled with W=2, disabled by default as noisy
KBUILD_CFLAGS += $(call cc-disable-warning, maybe-uninitialized)

# disable invalid "can't wrap" optimizations for signed / pointers
KBUILD_CFLAGS	+= $(call cc-option,-fno-strict-overflow)

# clang sets -fmerge-all-constants by default as optimization, but this
# is non-conforming behavior for C and in fact breaks the kernel, so we
# need to disable it here generally.
KBUILD_CFLAGS	+= $(call cc-option,-fno-merge-all-constants)

# for gcc -fno-merge-all-constants disables everything, but it is fine
# to have actual conforming behavior enabled.
KBUILD_CFLAGS	+= $(call cc-option,-fmerge-constants)

# Make sure -fstack-check isn't enabled (like gentoo apparently did)
KBUILD_CFLAGS  += $(call cc-option,-fno-stack-check,)

# conserve stack if available
KBUILD_CFLAGS   += $(call cc-option,-fconserve-stack)

# Prohibit date/time macros, which would make the build non-deterministic
KBUILD_CFLAGS   += $(call cc-option,-Werror=date-time)

# enforce correct pointer usage
KBUILD_CFLAGS   += $(call cc-option,-Werror=incompatible-pointer-types)

# Require designated initializers for all marked structures
KBUILD_CFLAGS   += $(call cc-option,-Werror=designated-init)

# change __FILE__ to the relative path from the srctree
KBUILD_CFLAGS	+= $(call cc-option,-fmacro-prefix-map=$(srctree)/=)

# ensure -fcf-protection is disabled when using retpoline as it is
# incompatible with -mindirect-branch=thunk-extern
ifdef CONFIG_RETPOLINE
KBUILD_CFLAGS += $(call cc-option,-fcf-protection=none)
endif

include scripts/Makefile.kasan
include scripts/Makefile.extrawarn
include scripts/Makefile.ubsan

# Add user supplied CPPFLAGS, AFLAGS and CFLAGS as the last assignments
KBUILD_CPPFLAGS += $(KCPPFLAGS)
KBUILD_AFLAGS   += $(KAFLAGS)
KBUILD_CFLAGS   += $(KCFLAGS)

KBUILD_LDFLAGS_MODULE += --build-id
LDFLAGS_vmlinux += --build-id

ifeq ($(CONFIG_STRIP_ASM_SYMS),y)
LDFLAGS_vmlinux	+= $(call ld-option, -X,)
endif

ifeq ($(CONFIG_RELR),y)
LDFLAGS_vmlinux	+= --pack-dyn-relocs=relr
endif

# make the checker run with the right architecture
CHECKFLAGS += --arch=$(ARCH)

# insure the checker run with the right endianness
CHECKFLAGS += $(if $(CONFIG_CPU_BIG_ENDIAN),-mbig-endian,-mlittle-endian)

# the checker needs the correct machine size
CHECKFLAGS += $(if $(CONFIG_64BIT),-m64,-m32)

# Default kernel image to build when no specific target is given.
# KBUILD_IMAGE may be overruled on the command line or
# set in the environment
# Also any assignments in arch/$(ARCH)/Makefile take precedence over
# this default value
export KBUILD_IMAGE ?= vmlinux

#
# INSTALL_PATH specifies where to place the updated kernel and system map
# images. Default is /boot, but you can set it to other values
export	INSTALL_PATH ?= /boot

#
# INSTALL_DTBS_PATH specifies a prefix for relocations required by build roots.
# Like INSTALL_MOD_PATH, it isn't defined in the Makefile, but can be passed as
# an argument if needed. Otherwise it defaults to the kernel install path
#
export INSTALL_DTBS_PATH ?= $(INSTALL_PATH)/dtbs/$(KERNELRELEASE)

#
# INSTALL_MOD_PATH specifies a prefix to MODLIB for module directory
# relocations required by build roots.  This is not defined in the
# makefile but the argument can be passed to make if needed.
#

MODLIB	= $(INSTALL_MOD_PATH)/lib/modules/$(KERNELRELEASE)
export MODLIB

#
# INSTALL_MOD_STRIP, if defined, will cause modules to be
# stripped after they are installed.  If INSTALL_MOD_STRIP is '1', then
# the default option --strip-debug will be used.  Otherwise,
# INSTALL_MOD_STRIP value will be used as the options to the strip command.

ifdef INSTALL_MOD_STRIP
ifeq ($(INSTALL_MOD_STRIP),1)
mod_strip_cmd = $(STRIP) --strip-debug
else
mod_strip_cmd = $(STRIP) $(INSTALL_MOD_STRIP)
endif # INSTALL_MOD_STRIP=1
else
mod_strip_cmd = true
endif # INSTALL_MOD_STRIP
export mod_strip_cmd

# CONFIG_MODULE_COMPRESS, if defined, will cause module to be compressed
# after they are installed in agreement with CONFIG_MODULE_COMPRESS_GZIP
# or CONFIG_MODULE_COMPRESS_XZ.

mod_compress_cmd = true
ifdef CONFIG_MODULE_COMPRESS
  ifdef CONFIG_MODULE_COMPRESS_GZIP
    mod_compress_cmd = gzip -n -f
  endif # CONFIG_MODULE_COMPRESS_GZIP
  ifdef CONFIG_MODULE_COMPRESS_XZ
    mod_compress_cmd = xz -f
  endif # CONFIG_MODULE_COMPRESS_XZ
endif # CONFIG_MODULE_COMPRESS
export mod_compress_cmd

ifdef CONFIG_MODULE_SIG_ALL
$(eval $(call config_filename,MODULE_SIG_KEY))

mod_sign_cmd = scripts/sign-file $(CONFIG_MODULE_SIG_HASH) $(MODULE_SIG_KEY_SRCPREFIX)$(CONFIG_MODULE_SIG_KEY) certs/signing_key.x509
else
mod_sign_cmd = true
endif
export mod_sign_cmd

HOST_LIBELF_LIBS = $(shell pkg-config libelf --libs 2>/dev/null || echo -lelf)

ifdef CONFIG_STACK_VALIDATION
  has_libelf := $(call try-run,\
		echo "int main() {}" | $(HOSTCC) -xc -o /dev/null $(HOST_LIBELF_LIBS) -,1,0)
  ifeq ($(has_libelf),1)
    objtool_target := tools/objtool FORCE
  else
    SKIP_STACK_VALIDATION := 1
    export SKIP_STACK_VALIDATION
  endif
endif

PHONY += prepare0

export MODORDER := $(extmod-prefix)modules.order
export MODULES_NSDEPS := $(extmod-prefix)modules.nsdeps

ifeq ($(KBUILD_EXTMOD),)
core-y		+= kernel/ certs/ mm/ fs/ ipc/ security/ crypto/ block/

vmlinux-dirs	:= $(patsubst %/,%,$(filter %/, $(init-y) $(init-m) \
		     $(core-y) $(core-m) $(drivers-y) $(drivers-m) \
		     $(net-y) $(net-m) $(libs-y) $(libs-m) $(virt-y)))

vmlinux-alldirs	:= $(sort $(vmlinux-dirs) Documentation \
		     $(patsubst %/,%,$(filter %/, $(init-) $(core-) \
			$(drivers-) $(net-) $(libs-) $(virt-))))

build-dirs	:= $(vmlinux-dirs)
clean-dirs	:= $(vmlinux-alldirs)

init-y		:= $(patsubst %/, %/built-in.a, $(init-y))
core-y		:= $(patsubst %/, %/built-in.a, $(core-y))
drivers-y	:= $(patsubst %/, %/built-in.a, $(drivers-y))
net-y		:= $(patsubst %/, %/built-in.a, $(net-y))
libs-y2		:= $(patsubst %/, %/built-in.a, $(filter %/, $(libs-y)))
ifdef CONFIG_MODULES
libs-y1		:= $(filter-out %/, $(libs-y))
libs-y2		+= $(patsubst %/, %/lib.a, $(filter %/, $(libs-y)))
else
libs-y1		:= $(patsubst %/, %/lib.a, $(libs-y))
endif
virt-y		:= $(patsubst %/, %/built-in.a, $(virt-y))

# Externally visible symbols (used by link-vmlinux.sh)
export KBUILD_VMLINUX_OBJS := $(head-y) $(init-y) $(core-y) $(libs-y2) \
			      $(drivers-y) $(net-y) $(virt-y)
export KBUILD_VMLINUX_LIBS := $(libs-y1)
export KBUILD_LDS          := arch/$(SRCARCH)/kernel/vmlinux.lds
export LDFLAGS_vmlinux
# used by scripts/Makefile.package
export KBUILD_ALLDIRS := $(sort $(filter-out arch/%,$(vmlinux-alldirs)) LICENSES arch include scripts tools)

vmlinux-deps := $(KBUILD_LDS) $(KBUILD_VMLINUX_OBJS) $(KBUILD_VMLINUX_LIBS)

# Recurse until adjust_autoksyms.sh is satisfied
PHONY += autoksyms_recursive
ifdef CONFIG_TRIM_UNUSED_KSYMS
autoksyms_recursive: descend modules.order
	$(Q)$(CONFIG_SHELL) $(srctree)/scripts/adjust_autoksyms.sh \
	  "$(MAKE) -f $(srctree)/Makefile vmlinux"
endif

# For the kernel to actually contain only the needed exported symbols,
# we have to build modules as well to determine what those symbols are.
# (this can be evaluated only once include/config/auto.conf has been included)
ifdef CONFIG_TRIM_UNUSED_KSYMS
  KBUILD_MODULES := 1
endif

autoksyms_h := $(if $(CONFIG_TRIM_UNUSED_KSYMS), include/generated/autoksyms.h)

quiet_cmd_autoksyms_h = GEN     $@
      cmd_autoksyms_h = mkdir -p $(dir $@); \
			$(CONFIG_SHELL) $(srctree)/scripts/gen_autoksyms.sh $@

$(autoksyms_h):
	$(call cmd,autoksyms_h)

ARCH_POSTLINK := $(wildcard $(srctree)/arch/$(SRCARCH)/Makefile.postlink)

# Final link of vmlinux with optional arch pass after final link
cmd_link-vmlinux =                                                 \
	$(CONFIG_SHELL) $< $(LD) $(KBUILD_LDFLAGS) $(LDFLAGS_vmlinux) ;    \
	$(if $(ARCH_POSTLINK), $(MAKE) -f $(ARCH_POSTLINK) $@, true)

vmlinux: scripts/link-vmlinux.sh autoksyms_recursive $(vmlinux-deps) FORCE
	+$(call if_changed,link-vmlinux)

targets := vmlinux

# The actual objects are generated when descending,
# make sure no implicit rule kicks in
$(sort $(vmlinux-deps)): descend ;

filechk_kernel.release = \
	echo "$(KERNELVERSION)$$($(CONFIG_SHELL) $(srctree)/scripts/setlocalversion $(srctree))"

# Store (new) KERNELRELEASE string in include/config/kernel.release
include/config/kernel.release: FORCE
	$(call filechk,kernel.release)

# Additional helpers built in scripts/
# Carefully list dependencies so we do not try to build scripts twice
# in parallel
PHONY += scripts
scripts: scripts_basic scripts_dtc
	$(Q)$(MAKE) $(build)=$(@)

# Things we need to do before we recursively start building the kernel
# or the modules are listed in "prepare".
# A multi level approach is used. prepareN is processed before prepareN-1.
# archprepare is used in arch Makefiles and when processed asm symlink,
# version.h and scripts_basic is processed / created.

PHONY += prepare archprepare

archprepare: outputmakefile archheaders archscripts scripts include/config/kernel.release \
	asm-generic $(version_h) $(autoksyms_h) include/generated/utsrelease.h

prepare0: archprepare
	$(Q)$(MAKE) $(build)=scripts/mod
	$(Q)$(MAKE) $(build)=.

# All the preparing..
prepare: prepare0 prepare-objtool

# Support for using generic headers in asm-generic
asm-generic := -f $(srctree)/scripts/Makefile.asm-generic obj

PHONY += asm-generic uapi-asm-generic
asm-generic: uapi-asm-generic
	$(Q)$(MAKE) $(asm-generic)=arch/$(SRCARCH)/include/generated/asm \
	generic=include/asm-generic
uapi-asm-generic:
	$(Q)$(MAKE) $(asm-generic)=arch/$(SRCARCH)/include/generated/uapi/asm \
	generic=include/uapi/asm-generic

PHONY += prepare-objtool
prepare-objtool: $(objtool_target)
ifeq ($(SKIP_STACK_VALIDATION),1)
ifdef CONFIG_UNWINDER_ORC
	@echo "error: Cannot generate ORC metadata for CONFIG_UNWINDER_ORC=y, please install libelf-dev, libelf-devel or elfutils-libelf-devel" >&2
	@false
else
	@echo "warning: Cannot use CONFIG_STACK_VALIDATION=y, please install libelf-dev, libelf-devel or elfutils-libelf-devel" >&2
endif
endif

# Generate some files
# ---------------------------------------------------------------------------

# KERNELRELEASE can change from a few different places, meaning version.h
# needs to be updated, so this check is forced on all builds

uts_len := 64
define filechk_utsrelease.h
	if [ `echo -n "$(KERNELRELEASE)" | wc -c ` -gt $(uts_len) ]; then \
	  echo '"$(KERNELRELEASE)" exceeds $(uts_len) characters' >&2;    \
	  exit 1;                                                         \
	fi;                                                               \
	echo \#define UTS_RELEASE \"$(KERNELRELEASE)\"
endef

define filechk_version.h
	echo \#define LINUX_VERSION_CODE $(shell                         \
	expr $(VERSION) \* 65536 + 0$(PATCHLEVEL) \* 256 + 0$(SUBLEVEL)); \
	echo '#define KERNEL_VERSION(a,b,c) (((a) << 16) + ((b) << 8) + (c))'
endef

$(version_h): FORCE
	$(call filechk,version.h)
	$(Q)rm -f $(old_version_h)

include/generated/utsrelease.h: include/config/kernel.release FORCE
	$(call filechk,utsrelease.h)

PHONY += headerdep
headerdep:
	$(Q)find $(srctree)/include/ -name '*.h' | xargs --max-args 1 \
	$(srctree)/scripts/headerdep.pl -I$(srctree)/include

# ---------------------------------------------------------------------------
# Kernel headers

#Default location for installed headers
export INSTALL_HDR_PATH = $(objtree)/usr

quiet_cmd_headers_install = INSTALL $(INSTALL_HDR_PATH)/include
      cmd_headers_install = \
	mkdir -p $(INSTALL_HDR_PATH); \
	rsync -mrl --include='*/' --include='*\.h' --exclude='*' \
	usr/include $(INSTALL_HDR_PATH)

PHONY += headers_install
headers_install: headers
	$(call cmd,headers_install)

PHONY += archheaders archscripts

hdr-inst := -f $(srctree)/scripts/Makefile.headersinst obj

PHONY += headers
headers: $(version_h) scripts_unifdef uapi-asm-generic archheaders archscripts
	$(if $(wildcard $(srctree)/arch/$(SRCARCH)/include/uapi/asm/Kbuild),, \
	  $(error Headers not exportable for the $(SRCARCH) architecture))
	$(Q)$(MAKE) $(hdr-inst)=include/uapi
	$(Q)$(MAKE) $(hdr-inst)=arch/$(SRCARCH)/include/uapi

# Deprecated. It is no-op now.
PHONY += headers_check
headers_check:
	@:

ifdef CONFIG_HEADERS_INSTALL
prepare: headers
endif

PHONY += scripts_unifdef
scripts_unifdef: scripts_basic
	$(Q)$(MAKE) $(build)=scripts scripts/unifdef

# ---------------------------------------------------------------------------
# Kernel selftest

PHONY += kselftest
kselftest:
	$(Q)$(MAKE) -C $(srctree)/tools/testing/selftests run_tests

kselftest-%: FORCE
	$(Q)$(MAKE) -C $(srctree)/tools/testing/selftests $*

PHONY += kselftest-merge
kselftest-merge:
	$(if $(wildcard $(objtree)/.config),, $(error No .config exists, config your kernel first!))
	$(Q)find $(srctree)/tools/testing/selftests -name config | \
		xargs $(srctree)/scripts/kconfig/merge_config.sh -m $(objtree)/.config
	$(Q)$(MAKE) -f $(srctree)/Makefile olddefconfig

# ---------------------------------------------------------------------------
# Devicetree files

ifneq ($(wildcard $(srctree)/arch/$(SRCARCH)/boot/dts/),)
dtstree := arch/$(SRCARCH)/boot/dts
endif

ifneq ($(dtstree),)

%.dtb: include/config/kernel.release scripts_dtc
	$(Q)$(MAKE) $(build)=$(dtstree) $(dtstree)/$@

PHONY += dtbs dtbs_install dtbs_check
dtbs: include/config/kernel.release scripts_dtc
	$(Q)$(MAKE) $(build)=$(dtstree)

ifneq ($(filter dtbs_check, $(MAKECMDGOALS)),)
export CHECK_DTBS=y
dtbs: dt_binding_check
endif

dtbs_check: dtbs

dtbs_install:
	$(Q)$(MAKE) $(dtbinst)=$(dtstree) dst=$(INSTALL_DTBS_PATH)

ifdef CONFIG_OF_EARLY_FLATTREE
all: dtbs
endif

endif

PHONY += scripts_dtc
scripts_dtc: scripts_basic
	$(Q)$(MAKE) $(build)=scripts/dtc

ifneq ($(filter dt_binding_check, $(MAKECMDGOALS)),)
export CHECK_DT_BINDING=y
endif

PHONY += dt_binding_check
dt_binding_check: scripts_dtc
	$(Q)$(MAKE) $(build)=Documentation/devicetree/bindings

# ---------------------------------------------------------------------------
# Modules

ifdef CONFIG_MODULES

# By default, build modules as well

all: modules

# When we're building modules with modversions, we need to consider
# the built-in objects during the descend as well, in order to
# make sure the checksums are up to date before we record them.
ifdef CONFIG_MODVERSIONS
  KBUILD_BUILTIN := 1
endif

# Build modules
#
# A module can be listed more than once in obj-m resulting in
# duplicate lines in modules.order files.  Those are removed
# using awk while concatenating to the final file.

PHONY += modules
modules: $(if $(KBUILD_BUILTIN),vmlinux) modules.order
	$(Q)$(MAKE) -f $(srctree)/scripts/Makefile.modpost
	$(Q)$(CONFIG_SHELL) $(srctree)/scripts/modules-check.sh

modules.order: descend
	$(Q)$(AWK) '!x[$$0]++' $(addsuffix /$@, $(build-dirs)) > $@

# Target to prepare building external modules
PHONY += modules_prepare
modules_prepare: prepare

# Target to install modules
PHONY += modules_install
modules_install: _modinst_ _modinst_post

PHONY += _modinst_
_modinst_:
	@rm -rf $(MODLIB)/kernel
	@rm -f $(MODLIB)/source
	@mkdir -p $(MODLIB)/kernel
	@ln -s $(abspath $(srctree)) $(MODLIB)/source
	@if [ ! $(objtree) -ef  $(MODLIB)/build ]; then \
		rm -f $(MODLIB)/build ; \
		ln -s $(CURDIR) $(MODLIB)/build ; \
	fi
	@sed 's:^:kernel/:' modules.order > $(MODLIB)/modules.order
	@cp -f modules.builtin $(MODLIB)/
	@cp -f $(objtree)/modules.builtin.modinfo $(MODLIB)/
	$(Q)$(MAKE) -f $(srctree)/scripts/Makefile.modinst

# This depmod is only for convenience to give the initial
# boot a modules.dep even before / is mounted read-write.  However the
# boot script depmod is the master version.
PHONY += _modinst_post
_modinst_post: _modinst_
	$(call cmd,depmod)

ifeq ($(CONFIG_MODULE_SIG), y)
PHONY += modules_sign
modules_sign:
	$(Q)$(MAKE) -f $(srctree)/scripts/Makefile.modsign
endif

else # CONFIG_MODULES

# Modules not configured
# ---------------------------------------------------------------------------

PHONY += modules modules_install
modules modules_install:
	@echo >&2
	@echo >&2 "The present kernel configuration has modules disabled."
	@echo >&2 "Type 'make config' and enable loadable module support."
	@echo >&2 "Then build a kernel with module support enabled."
	@echo >&2
	@exit 1

endif # CONFIG_MODULES

###
# Cleaning is done on three levels.
# make clean     Delete most generated files
#                Leave enough to build external modules
# make mrproper  Delete the current configuration, and all generated files
# make distclean Remove editor backup files, patch leftover files and the like

# Directories & files removed with 'make clean'
CLEAN_DIRS  += include/ksym
CLEAN_FILES += modules.builtin modules.builtin.modinfo modules.nsdeps

# Directories & files removed with 'make mrproper'
MRPROPER_DIRS  += include/config include/generated          \
		  arch/$(SRCARCH)/include/generated .tmp_objdiff \
		  debian/ snap/ tar-install/
MRPROPER_FILES += .config .config.old .version \
		  Module.symvers \
		  signing_key.pem signing_key.priv signing_key.x509	\
		  x509.genkey extra_certificates signing_key.x509.keyid	\
		  signing_key.x509.signer vmlinux-gdb.py \
		  *.spec

# Directories & files removed with 'make distclean'
DISTCLEAN_DIRS  +=
DISTCLEAN_FILES += tags TAGS cscope* GPATH GTAGS GRTAGS GSYMS

# clean - Delete most, but leave enough to build external modules
#
clean: rm-dirs  := $(CLEAN_DIRS)
clean: rm-files := $(CLEAN_FILES)

PHONY += archclean vmlinuxclean

vmlinuxclean:
	$(Q)$(CONFIG_SHELL) $(srctree)/scripts/link-vmlinux.sh clean
	$(Q)$(if $(ARCH_POSTLINK), $(MAKE) -f $(ARCH_POSTLINK) clean)

clean: archclean vmlinuxclean

# mrproper - Delete all generated files, including .config
#
mrproper: rm-dirs  := $(wildcard $(MRPROPER_DIRS))
mrproper: rm-files := $(wildcard $(MRPROPER_FILES))
mrproper-dirs      := $(addprefix _mrproper_,scripts)

PHONY += $(mrproper-dirs) mrproper
$(mrproper-dirs):
	$(Q)$(MAKE) $(clean)=$(patsubst _mrproper_%,%,$@)

mrproper: clean $(mrproper-dirs)
	$(call cmd,rmdirs)
	$(call cmd,rmfiles)

# distclean
#
distclean: rm-dirs  := $(wildcard $(DISTCLEAN_DIRS))
distclean: rm-files := $(wildcard $(DISTCLEAN_FILES))

PHONY += distclean

distclean: mrproper
	$(call cmd,rmdirs)
	$(call cmd,rmfiles)
	@find $(srctree) $(RCS_FIND_IGNORE) \
		\( -name '*.orig' -o -name '*.rej' -o -name '*~' \
		-o -name '*.bak' -o -name '#*#' -o -name '*%' \
		-o -name 'core' \) \
		-type f -print | xargs rm -f


# Packaging of the kernel to various formats
# ---------------------------------------------------------------------------

%src-pkg: FORCE
	$(Q)$(MAKE) -f $(srctree)/scripts/Makefile.package $@
%pkg: include/config/kernel.release FORCE
	$(Q)$(MAKE) -f $(srctree)/scripts/Makefile.package $@

# Brief documentation of the typical targets used
# ---------------------------------------------------------------------------

boards := $(wildcard $(srctree)/arch/$(SRCARCH)/configs/*_defconfig)
boards := $(sort $(notdir $(boards)))
board-dirs := $(dir $(wildcard $(srctree)/arch/$(SRCARCH)/configs/*/*_defconfig))
board-dirs := $(sort $(notdir $(board-dirs:/=)))

PHONY += help
help:
	@echo  'Cleaning targets:'
	@echo  '  clean		  - Remove most generated files but keep the config and'
	@echo  '                    enough build support to build external modules'
	@echo  '  mrproper	  - Remove all generated files + config + various backup files'
	@echo  '  distclean	  - mrproper + remove editor backup and patch files'
	@echo  ''
	@echo  'Configuration targets:'
	@$(MAKE) -f $(srctree)/scripts/kconfig/Makefile help
	@echo  ''
	@echo  'Other generic targets:'
	@echo  '  all		  - Build all targets marked with [*]'
	@echo  '* vmlinux	  - Build the bare kernel'
	@echo  '* modules	  - Build all modules'
	@echo  '  modules_install - Install all modules to INSTALL_MOD_PATH (default: /)'
	@echo  '  dir/            - Build all files in dir and below'
	@echo  '  dir/file.[ois]  - Build specified target only'
	@echo  '  dir/file.ll     - Build the LLVM assembly file'
	@echo  '                    (requires compiler support for LLVM assembly generation)'
	@echo  '  dir/file.lst    - Build specified mixed source/assembly target only'
	@echo  '                    (requires a recent binutils and recent build (System.map))'
	@echo  '  dir/file.ko     - Build module including final link'
	@echo  '  modules_prepare - Set up for building external modules'
	@echo  '  tags/TAGS	  - Generate tags file for editors'
	@echo  '  cscope	  - Generate cscope index'
	@echo  '  gtags           - Generate GNU GLOBAL index'
	@echo  '  kernelrelease	  - Output the release version string (use with make -s)'
	@echo  '  kernelversion	  - Output the version stored in Makefile (use with make -s)'
	@echo  '  image_name	  - Output the image name (use with make -s)'
	@echo  '  headers_install - Install sanitised kernel headers to INSTALL_HDR_PATH'; \
	 echo  '                    (default: $(INSTALL_HDR_PATH))'; \
	 echo  ''
	@echo  'Static analysers:'
	@echo  '  checkstack      - Generate a list of stack hogs'
	@echo  '  namespacecheck  - Name space analysis on compiled kernel'
	@echo  '  versioncheck    - Sanity check on version.h usage'
	@echo  '  includecheck    - Check for duplicate included header files'
	@echo  '  export_report   - List the usages of all exported symbols'
	@echo  '  headerdep       - Detect inclusion cycles in headers'
	@echo  '  coccicheck      - Check with Coccinelle'
	@echo  ''
	@echo  'Tools:'
	@echo  '  nsdeps          - Generate missing symbol namespace dependencies'
	@echo  ''
	@echo  'Kernel selftest:'
	@echo  '  kselftest         - Build and run kernel selftest'
	@echo  '                      Build, install, and boot kernel before'
	@echo  '                      running kselftest on it'
	@echo  '                      Run as root for full coverage'
	@echo  '  kselftest-all     - Build kernel selftest'
	@echo  '  kselftest-install - Build and install kernel selftest'
	@echo  '  kselftest-clean   - Remove all generated kselftest files'
	@echo  '  kselftest-merge   - Merge all the config dependencies of'
	@echo  '		      kselftest to existing .config.'
	@echo  ''
	@$(if $(dtstree), \
		echo 'Devicetree:'; \
		echo '* dtbs             - Build device tree blobs for enabled boards'; \
		echo '  dtbs_install     - Install dtbs to $(INSTALL_DTBS_PATH)'; \
		echo '  dt_binding_check - Validate device tree binding documents'; \
		echo '  dtbs_check       - Validate device tree source files';\
		echo '')

	@echo 'Userspace tools targets:'
	@echo '  use "make tools/help"'
	@echo '  or  "cd tools; make help"'
	@echo  ''
	@echo  'Kernel packaging:'
	@$(MAKE) -f $(srctree)/scripts/Makefile.package help
	@echo  ''
	@echo  'Documentation targets:'
	@$(MAKE) -f $(srctree)/Documentation/Makefile dochelp
	@echo  ''
	@echo  'Architecture specific targets ($(SRCARCH)):'
	@$(if $(archhelp),$(archhelp),\
		echo '  No architecture specific help defined for $(SRCARCH)')
	@echo  ''
	@$(if $(boards), \
		$(foreach b, $(boards), \
		printf "  %-27s - Build for %s\\n" $(b) $(subst _defconfig,,$(b));) \
		echo '')
	@$(if $(board-dirs), \
		$(foreach b, $(board-dirs), \
		printf "  %-16s - Show %s-specific targets\\n" help-$(b) $(b);) \
		printf "  %-16s - Show all of the above\\n" help-boards; \
		echo '')

	@echo  '  make V=0|1 [targets] 0 => quiet build (default), 1 => verbose build'
	@echo  '  make V=2   [targets] 2 => give reason for rebuild of target'
	@echo  '  make O=dir [targets] Locate all output files in "dir", including .config'
	@echo  '  make C=1   [targets] Check re-compiled c source with $$CHECK'
	@echo  '                       (sparse by default)'
	@echo  '  make C=2   [targets] Force check of all c source with $$CHECK'
	@echo  '  make RECORDMCOUNT_WARN=1 [targets] Warn about ignored mcount sections'
	@echo  '  make W=n   [targets] Enable extra build checks, n=1,2,3 where'
	@echo  '		1: warnings which may be relevant and do not occur too often'
	@echo  '		2: warnings which occur quite often but may still be relevant'
	@echo  '		3: more obscure warnings, can most likely be ignored'
	@echo  '		Multiple levels can be combined with W=12 or W=123'
	@echo  ''
	@echo  'Execute "make" or "make all" to build all targets marked with [*] '
	@echo  'For further info see the ./README file'


help-board-dirs := $(addprefix help-,$(board-dirs))

help-boards: $(help-board-dirs)

boards-per-dir = $(sort $(notdir $(wildcard $(srctree)/arch/$(SRCARCH)/configs/$*/*_defconfig)))

$(help-board-dirs): help-%:
	@echo  'Architecture specific targets ($(SRCARCH) $*):'
	@$(if $(boards-per-dir), \
		$(foreach b, $(boards-per-dir), \
		printf "  %-24s - Build for %s\\n" $*/$(b) $(subst _defconfig,,$(b));) \
		echo '')


# Documentation targets
# ---------------------------------------------------------------------------
DOC_TARGETS := xmldocs latexdocs pdfdocs htmldocs epubdocs cleandocs \
	       linkcheckdocs dochelp refcheckdocs
PHONY += $(DOC_TARGETS)
$(DOC_TARGETS):
	$(Q)$(MAKE) $(build)=Documentation $@

# Misc
# ---------------------------------------------------------------------------

PHONY += scripts_gdb
scripts_gdb: prepare0
	$(Q)$(MAKE) $(build)=scripts/gdb
	$(Q)ln -fsn $(abspath $(srctree)/scripts/gdb/vmlinux-gdb.py)

ifdef CONFIG_GDB_SCRIPTS
all: scripts_gdb
endif

else # KBUILD_EXTMOD

###
# External module support.
# When building external modules the kernel used as basis is considered
# read-only, and no consistency checks are made and the make
# system is not used on the basis kernel. If updates are required
# in the basis kernel ordinary make commands (without M=...) must
# be used.
#
# The following are the only valid targets when building external
# modules.
# make M=dir clean     Delete all automatically generated files
# make M=dir modules   Make all modules in specified dir
# make M=dir	       Same as 'make M=dir modules'
# make M=dir modules_install
#                      Install the modules built in the module directory
#                      Assumes install directory is already created

# We are always building modules
KBUILD_MODULES := 1

PHONY += $(objtree)/Module.symvers
$(objtree)/Module.symvers:
	@test -e $(objtree)/Module.symvers || ( \
	echo; \
	echo "  WARNING: Symbol version dump $(objtree)/Module.symvers"; \
	echo "           is missing; modules will have no dependencies and modversions."; \
	echo )

build-dirs := $(KBUILD_EXTMOD)
PHONY += modules
modules: descend $(objtree)/Module.symvers
	$(Q)$(MAKE) -f $(srctree)/scripts/Makefile.modpost

PHONY += modules_install
modules_install: _emodinst_ _emodinst_post

install-dir := $(if $(INSTALL_MOD_DIR),$(INSTALL_MOD_DIR),extra)
PHONY += _emodinst_
_emodinst_:
	$(Q)mkdir -p $(MODLIB)/$(install-dir)
	$(Q)$(MAKE) -f $(srctree)/scripts/Makefile.modinst

PHONY += _emodinst_post
_emodinst_post: _emodinst_
	$(call cmd,depmod)

clean-dirs := $(KBUILD_EXTMOD)
clean: rm-files := $(KBUILD_EXTMOD)/Module.symvers $(KBUILD_EXTMOD)/modules.nsdeps

PHONY += /
/:
	@echo >&2 '"$(MAKE) /" is no longer supported. Please use "$(MAKE) ./" instead.'

PHONY += help
help:
	@echo  '  Building external modules.'
	@echo  '  Syntax: make -C path/to/kernel/src M=$$PWD target'
	@echo  ''
	@echo  '  modules         - default target, build the module(s)'
	@echo  '  modules_install - install the module'
	@echo  '  clean           - remove generated files in module directory only'
	@echo  ''

PHONY += prepare
endif # KBUILD_EXTMOD

# Single targets
# ---------------------------------------------------------------------------
# To build individual files in subdirectories, you can do like this:
#
#   make foo/bar/baz.s
#
# The supported suffixes for single-target are listed in 'single-targets'
#
# To build only under specific subdirectories, you can do like this:
#
#   make foo/bar/baz/

ifdef single-build

# .ko is special because modpost is needed
single-ko := $(sort $(filter %.ko, $(MAKECMDGOALS)))
single-no-ko := $(sort $(patsubst %.ko,%.mod, $(MAKECMDGOALS)))

$(single-ko): single_modpost
	@:
$(single-no-ko): descend
	@:

ifeq ($(KBUILD_EXTMOD),)
# For the single build of in-tree modules, use a temporary file to avoid
# the situation of modules_install installing an invalid modules.order.
MODORDER := .modules.tmp
endif

PHONY += single_modpost
single_modpost: $(single-no-ko)
	$(Q){ $(foreach m, $(single-ko), echo $(extmod-prefix)$m;) } > $(MODORDER)
	$(Q)$(MAKE) -f $(srctree)/scripts/Makefile.modpost

KBUILD_MODULES := 1

export KBUILD_SINGLE_TARGETS := $(addprefix $(extmod-prefix), $(single-no-ko))

# trim unrelated directories
build-dirs := $(foreach d, $(build-dirs), \
			$(if $(filter $(d)/%, $(KBUILD_SINGLE_TARGETS)), $(d)))

endif

# Handle descending into subdirectories listed in $(build-dirs)
# Preset locale variables to speed up the build process. Limit locale
# tweaks to this spot to avoid wrong language settings when running
# make menuconfig etc.
# Error messages still appears in the original language
PHONY += descend $(build-dirs)
descend: $(build-dirs)
$(build-dirs): prepare
	$(Q)$(MAKE) $(build)=$@ \
	single-build=$(if $(filter-out $@/, $(filter $@/%, $(single-no-ko))),1) \
	need-builtin=1 need-modorder=1

clean-dirs := $(addprefix _clean_, $(clean-dirs))
PHONY += $(clean-dirs) clean
$(clean-dirs):
	$(Q)$(MAKE) $(clean)=$(patsubst _clean_%,%,$@)

clean: $(clean-dirs)
	$(call cmd,rmdirs)
	$(call cmd,rmfiles)
	@find $(if $(KBUILD_EXTMOD), $(KBUILD_EXTMOD), .) $(RCS_FIND_IGNORE) \
		\( -name '*.[aios]' -o -name '*.ko' -o -name '.*.cmd' \
		-o -name '*.ko.*' \
		-o -name '*.dtb' -o -name '*.dtb.S' -o -name '*.dt.yaml' \
		-o -name '*.dwo' -o -name '*.lst' \
		-o -name '*.su' -o -name '*.mod' \
		-o -name '.*.d' -o -name '.*.tmp' -o -name '*.mod.c' \
		-o -name '*.lex.c' -o -name '*.tab.[ch]' \
		-o -name '*.asn1.[ch]' \
		-o -name '*.symtypes' -o -name 'modules.order' \
		-o -name '.tmp_*.o.*' \
		-o -name '*.c.[012]*.*' \
		-o -name '*.ll' \
		-o -name '*.gcno' \) -type f -print | xargs rm -f

# Generate tags for editors
# ---------------------------------------------------------------------------
quiet_cmd_tags = GEN     $@
      cmd_tags = $(BASH) $(srctree)/scripts/tags.sh $@

tags TAGS cscope gtags: FORCE
	$(call cmd,tags)

# Script to generate missing namespace dependencies
# ---------------------------------------------------------------------------

PHONY += nsdeps
nsdeps: export KBUILD_NSDEPS=1
nsdeps: modules
	$(Q)$(CONFIG_SHELL) $(srctree)/scripts/nsdeps

# Scripts to check various things for consistency
# ---------------------------------------------------------------------------

PHONY += includecheck versioncheck coccicheck namespacecheck export_report

includecheck:
	find $(srctree)/* $(RCS_FIND_IGNORE) \
		-name '*.[hcS]' -type f -print | sort \
		| xargs $(PERL) -w $(srctree)/scripts/checkincludes.pl

versioncheck:
	find $(srctree)/* $(RCS_FIND_IGNORE) \
		-name '*.[hcS]' -type f -print | sort \
		| xargs $(PERL) -w $(srctree)/scripts/checkversion.pl

coccicheck:
	$(Q)$(BASH) $(srctree)/scripts/$@

namespacecheck:
	$(PERL) $(srctree)/scripts/namespace.pl

export_report:
	$(PERL) $(srctree)/scripts/export_report.pl

PHONY += checkstack kernelrelease kernelversion image_name

# UML needs a little special treatment here.  It wants to use the host
# toolchain, so needs $(SUBARCH) passed to checkstack.pl.  Everyone
# else wants $(ARCH), including people doing cross-builds, which means
# that $(SUBARCH) doesn't work here.
ifeq ($(ARCH), um)
CHECKSTACK_ARCH := $(SUBARCH)
else
CHECKSTACK_ARCH := $(ARCH)
endif
checkstack:
	$(OBJDUMP) -d vmlinux $$(find . -name '*.ko') | \
	$(PERL) $(srctree)/scripts/checkstack.pl $(CHECKSTACK_ARCH)

kernelrelease:
	@echo "$(KERNELVERSION)$$($(CONFIG_SHELL) $(srctree)/scripts/setlocalversion $(srctree))"

kernelversion:
	@echo $(KERNELVERSION)

image_name:
	@echo $(KBUILD_IMAGE)

# Clear a bunch of variables before executing the submake

ifeq ($(quiet),silent_)
tools_silent=s
endif

tools/: FORCE
	$(Q)mkdir -p $(objtree)/tools
	$(Q)$(MAKE) LDFLAGS= MAKEFLAGS="$(tools_silent) $(filter --j% -j,$(MAKEFLAGS))" O=$(abspath $(objtree)) subdir=tools -C $(srctree)/tools/

tools/%: FORCE
	$(Q)mkdir -p $(objtree)/tools
	$(Q)$(MAKE) LDFLAGS= MAKEFLAGS="$(tools_silent) $(filter --j% -j,$(MAKEFLAGS))" O=$(abspath $(objtree)) subdir=tools -C $(srctree)/tools/ $*

# FIXME Should go into a make.lib or something
# ===========================================================================

quiet_cmd_rmdirs = $(if $(wildcard $(rm-dirs)),CLEAN   $(wildcard $(rm-dirs)))
      cmd_rmdirs = rm -rf $(rm-dirs)

quiet_cmd_rmfiles = $(if $(wildcard $(rm-files)),CLEAN   $(wildcard $(rm-files)))
      cmd_rmfiles = rm -f $(rm-files)

# Run depmod only if we have System.map and depmod is executable
quiet_cmd_depmod = DEPMOD  $(KERNELRELEASE)
      cmd_depmod = $(CONFIG_SHELL) $(srctree)/scripts/depmod.sh $(DEPMOD) \
                   $(KERNELRELEASE)

# read saved command lines for existing targets
existing-targets := $(wildcard $(sort $(targets)))

-include $(foreach f,$(existing-targets),$(dir $(f)).$(notdir $(f)).cmd)

endif # config-build
endif # mixed-build
endif # need-sub-make

PHONY += FORCE
FORCE:

# Declare the contents of the PHONY variable as phony.  We keep that
# information in a variable so we can use it in if_changed and friends.
.PHONY: $(PHONY)<|MERGE_RESOLUTION|>--- conflicted
+++ resolved
@@ -1,12 +1,7 @@
 # SPDX-License-Identifier: GPL-2.0
 VERSION = 5
-<<<<<<< HEAD
-PATCHLEVEL = 6
-SUBLEVEL = 14
-=======
 PATCHLEVEL = 7
 SUBLEVEL = 6
->>>>>>> 675a03b4
 EXTRAVERSION =
 NAME = Kleptomaniac Octopus
 
@@ -695,10 +690,7 @@
 #
 # This exploits the 'multi-target pattern rule' trick.
 # The syncconfig should be executed only once to make all the targets.
-<<<<<<< HEAD
-=======
 # (Note: use the grouped target '&:' when we bump to GNU Make 4.3)
->>>>>>> 675a03b4
 %/auto.conf %/auto.conf.cmd: $(KCONFIG_CONFIG)
 	$(Q)$(MAKE) -f $(srctree)/Makefile syncconfig
 else # !may-sync-config
