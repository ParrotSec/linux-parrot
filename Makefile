# SPDX-License-Identifier: GPL-2.0
<<<<<<< HEAD
VERSION = 4
PATCHLEVEL = 19
SUBLEVEL = 37
EXTRAVERSION =
NAME = "People's Front"
=======
VERSION = 5
PATCHLEVEL = 2
SUBLEVEL = 7
EXTRAVERSION =
NAME = Bobtail Squid
>>>>>>> 407d19ab

# *DOCUMENTATION*
# To see a list of typical targets execute "make help"
# More info can be located in ./README
# Comments in this file are targeted only to the developer, do not
# expect to learn how to build the kernel reading this file.

# That's our default target when none is given on the command line
PHONY := _all
_all:

# o Do not use make's built-in rules and variables
#   (this increases performance and avoids hard-to-debug behaviour);
# o Look for make include files relative to root of kernel src
MAKEFLAGS += -rR --include-dir=$(CURDIR)

# Avoid funny character set dependencies
unexport LC_ALL
LC_COLLATE=C
LC_NUMERIC=C
export LC_COLLATE LC_NUMERIC

# Avoid interference with shell env settings
unexport GREP_OPTIONS

# We are using a recursive build, so we need to do a little thinking
# to get the ordering right.
#
# Most importantly: sub-Makefiles should only ever modify files in
# their own directory. If in some directory we have a dependency on
# a file in another dir (which doesn't happen often, but it's often
# unavoidable when linking the built-in.a targets which finally
# turn into vmlinux), we will call a sub make in that other dir, and
# after that we are sure that everything which is in that other dir
# is now up to date.
#
# The only cases where we need to modify files which have global
# effects are thus separated out and done before the recursive
# descending is started. They are now explicitly listed as the
# prepare rule.

# Beautify output
# ---------------------------------------------------------------------------
#
# Normally, we echo the whole command before executing it. By making
# that echo $($(quiet)$(cmd)), we now have the possibility to set
# $(quiet) to choose other forms of output instead, e.g.
#
#         quiet_cmd_cc_o_c = Compiling $(RELDIR)/$@
#         cmd_cc_o_c       = $(CC) $(c_flags) -c -o $@ $<
#
# If $(quiet) is empty, the whole command will be printed.
# If it is set to "quiet_", only the short version will be printed.
# If it is set to "silent_", nothing will be printed at all, since
# the variable $(silent_cmd_cc_o_c) doesn't exist.
#
# A simple variant is to prefix commands with $(Q) - that's useful
# for commands that shall be hidden in non-verbose mode.
#
#	$(Q)ln $@ :<
#
# If KBUILD_VERBOSE equals 0 then the above command will be hidden.
# If KBUILD_VERBOSE equals 1 then the above command is displayed.
#
# To put more focus on warnings, be less verbose as default
# Use 'make V=1' to see the full commands

ifeq ("$(origin V)", "command line")
  KBUILD_VERBOSE = $(V)
endif
ifndef KBUILD_VERBOSE
  KBUILD_VERBOSE = 0
endif

ifeq ($(KBUILD_VERBOSE),1)
  quiet =
  Q =
else
  quiet=quiet_
  Q = @
endif

# If the user is running make -s (silent mode), suppress echoing of
# commands

ifneq ($(findstring s,$(filter-out --%,$(MAKEFLAGS))),)
  quiet=silent_
  tools_silent=s
endif

export quiet Q KBUILD_VERBOSE

# Kbuild will save output files in the current working directory.
# This does not need to match to the root of the kernel source tree.
#
# For example, you can do this:
#
#  cd /dir/to/store/output/files; make -f /dir/to/kernel/source/Makefile
#
# If you want to save output files in a different location, there are
# two syntaxes to specify it.
#
# 1) O=
# Use "make O=dir/to/store/output/files/"
#
# 2) Set KBUILD_OUTPUT
# Set the environment variable KBUILD_OUTPUT to point to the output directory.
# export KBUILD_OUTPUT=dir/to/store/output/files/; make
#
# The O= assignment takes precedence over the KBUILD_OUTPUT environment
# variable.

<<<<<<< HEAD
# KBUILD_SRC is not intended to be used by the regular user (for now),
# it is set on invocation of make with KBUILD_OUTPUT or O= specified.
ifeq ($(KBUILD_SRC),)

# OK, Make called in directory where kernel src resides
# Do we want to locate output files in a separate directory?
=======
# Do we want to change the working directory?
>>>>>>> 407d19ab
ifeq ("$(origin O)", "command line")
  KBUILD_OUTPUT := $(O)
endif

<<<<<<< HEAD
# Cancel implicit rules on top Makefile
$(CURDIR)/Makefile Makefile: ;

ifneq ($(words $(subst :, ,$(CURDIR))), 1)
  $(error main directory cannot contain spaces nor colons)
=======
ifneq ($(KBUILD_OUTPUT),)
# Make's built-in functions such as $(abspath ...), $(realpath ...) cannot
# expand a shell special character '~'. We use a somewhat tedious way here.
abs_objtree := $(shell mkdir -p $(KBUILD_OUTPUT) && cd $(KBUILD_OUTPUT) && pwd)
$(if $(abs_objtree),, \
     $(error failed to create output directory "$(KBUILD_OUTPUT)"))

# $(realpath ...) resolves symlinks
abs_objtree := $(realpath $(abs_objtree))
else
abs_objtree := $(CURDIR)
endif # ifneq ($(KBUILD_OUTPUT),)

ifeq ($(abs_objtree),$(CURDIR))
# Suppress "Entering directory ..." unless we are changing the work directory.
MAKEFLAGS += --no-print-directory
else
need-sub-make := 1
>>>>>>> 407d19ab
endif

abs_srctree := $(realpath $(dir $(lastword $(MAKEFILE_LIST))))

<<<<<<< HEAD
=======
ifneq ($(words $(subst :, ,$(abs_srctree))), 1)
$(error source directory cannot contain spaces or colons)
endif

ifneq ($(abs_srctree),$(abs_objtree))
# Look for make include files relative to root of kernel src
#
# This does not become effective immediately because MAKEFLAGS is re-parsed
# once after the Makefile is read. We need to invoke sub-make.
MAKEFLAGS += --include-dir=$(abs_srctree)
need-sub-make := 1
endif

ifneq ($(filter 3.%,$(MAKE_VERSION)),)
# 'MAKEFLAGS += -rR' does not immediately become effective for GNU Make 3.x
# We need to invoke sub-make to avoid implicit rules in the top Makefile.
need-sub-make := 1
# Cancel implicit rules for this Makefile.
$(lastword $(MAKEFILE_LIST)): ;
endif

export abs_srctree abs_objtree
export sub_make_done := 1

ifeq ($(need-sub-make),1)

>>>>>>> 407d19ab
PHONY += $(MAKECMDGOALS) sub-make

$(filter-out _all sub-make $(lastword $(MAKEFILE_LIST)), $(MAKECMDGOALS)) _all: sub-make
	@:

# Invoke a second make in the output directory, passing relevant variables
sub-make:
<<<<<<< HEAD
	$(Q)$(MAKE) -C $(KBUILD_OUTPUT) KBUILD_SRC=$(CURDIR) \
	-f $(CURDIR)/Makefile $(filter-out _all sub-make,$(MAKECMDGOALS))
=======
	$(Q)$(MAKE) -C $(abs_objtree) -f $(abs_srctree)/Makefile $(MAKECMDGOALS)
>>>>>>> 407d19ab

# Leave processing to above invocation of make
skip-makefile := 1
endif # ifneq ($(KBUILD_OUTPUT),)
endif # ifeq ($(KBUILD_SRC),)

# We process the rest of the Makefile if this is the final invocation of make
ifeq ($(skip-makefile),)

# Do not print "Entering directory ...",
# but we want to display it when entering to the output directory
# so that IDEs/editors are able to understand relative filenames.
MAKEFLAGS += --no-print-directory

# Call a source code checker (by default, "sparse") as part of the
# C compilation.
#
# Use 'make C=1' to enable checking of only re-compiled files.
# Use 'make C=2' to enable checking of *all* source files, regardless
# of whether they are re-compiled or not.
#
# See the file "Documentation/dev-tools/sparse.rst" for more details,
# including where to get the "sparse" utility.

ifeq ("$(origin C)", "command line")
  KBUILD_CHECKSRC = $(C)
endif
ifndef KBUILD_CHECKSRC
  KBUILD_CHECKSRC = 0
endif

# Use make M=dir to specify directory of external module to build
# Old syntax make ... SUBDIRS=$PWD is still supported
# Setting the environment variable KBUILD_EXTMOD take precedence
ifdef SUBDIRS
  KBUILD_EXTMOD ?= $(SUBDIRS)
endif

ifeq ("$(origin M)", "command line")
  KBUILD_EXTMOD := $(M)
endif

ifeq ($(abs_srctree),$(abs_objtree))
        # building in the source tree
        srctree := .
else
        ifeq ($(abs_srctree)/,$(dir $(abs_objtree)))
                # building in a subdirectory of the source tree
                srctree := ..
        else
                srctree := $(abs_srctree)
        endif

	# TODO:
	# KBUILD_SRC is only used to distinguish in-tree/out-of-tree build.
	# Replace it with $(srctree) or something.
	KBUILD_SRC := $(abs_srctree)
endif

export KBUILD_CHECKSRC KBUILD_EXTMOD KBUILD_SRC

objtree		:= .
src		:= $(srctree)
obj		:= $(objtree)

VPATH		:= $(srctree)$(if $(KBUILD_EXTMOD),:$(KBUILD_EXTMOD))

export srctree objtree VPATH

# To make sure we do not include .config for any of the *config targets
# catch them early, and hand them over to scripts/kconfig/Makefile
# It is allowed to specify more targets when calling make, including
# mixing *config targets and build targets.
# For example 'make oldconfig all'.
# Detect when mixed targets is specified, and make a second invocation
# of make so .config is not included in this case either (for *config).

version_h := include/generated/uapi/linux/version.h
old_version_h := include/linux/version.h

clean-targets := %clean mrproper cleandocs
no-dot-config-targets := $(clean-targets) \
			 cscope gtags TAGS tags help% %docs check% coccicheck \
			 $(version_h) headers_% archheaders archscripts \
			 %asm-generic kernelversion %src-pkg
no-sync-config-targets := $(no-dot-config-targets) install %install \
			   kernelrelease

config-targets  := 0
mixed-targets   := 0
dot-config      := 1
may-sync-config := 1

ifneq ($(filter $(no-dot-config-targets), $(MAKECMDGOALS)),)
	ifeq ($(filter-out $(no-dot-config-targets), $(MAKECMDGOALS)),)
		dot-config := 0
	endif
endif

ifneq ($(filter $(no-sync-config-targets), $(MAKECMDGOALS)),)
	ifeq ($(filter-out $(no-sync-config-targets), $(MAKECMDGOALS)),)
		may-sync-config := 0
	endif
endif

ifneq ($(KBUILD_EXTMOD),)
	may-sync-config := 0
endif

ifeq ($(KBUILD_EXTMOD),)
        ifneq ($(filter config %config,$(MAKECMDGOALS)),)
                config-targets := 1
                ifneq ($(words $(MAKECMDGOALS)),1)
                        mixed-targets := 1
                endif
        endif
endif

# For "make -j clean all", "make -j mrproper defconfig all", etc.
ifneq ($(filter $(clean-targets),$(MAKECMDGOALS)),)
        ifneq ($(filter-out $(clean-targets),$(MAKECMDGOALS)),)
                mixed-targets := 1
        endif
endif

# install and modules_install need also be processed one by one
ifneq ($(filter install,$(MAKECMDGOALS)),)
        ifneq ($(filter modules_install,$(MAKECMDGOALS)),)
	        mixed-targets := 1
        endif
endif

ifeq ($(mixed-targets),1)
# ===========================================================================
# We're called with mixed targets (*config and build targets).
# Handle them one by one.

PHONY += $(MAKECMDGOALS) __build_one_by_one

$(filter-out __build_one_by_one, $(MAKECMDGOALS)): __build_one_by_one
	@:

__build_one_by_one:
	$(Q)set -e; \
	for i in $(MAKECMDGOALS); do \
		$(MAKE) -f $(srctree)/Makefile $$i; \
	done

else

# We need some generic definitions (do not try to remake the file).
scripts/Kbuild.include: ;
include scripts/Kbuild.include

# Read KERNELRELEASE from include/config/kernel.release (if it exists)
KERNELRELEASE = $(shell cat include/config/kernel.release 2> /dev/null)
KERNELVERSION = $(VERSION)$(if $(PATCHLEVEL),.$(PATCHLEVEL)$(if $(SUBLEVEL),.$(SUBLEVEL)))$(EXTRAVERSION)
export VERSION PATCHLEVEL SUBLEVEL KERNELRELEASE KERNELVERSION

include scripts/subarch.include

# Cross compiling and selecting different set of gcc/bin-utils
# ---------------------------------------------------------------------------
#
# When performing cross compilation for other architectures ARCH shall be set
# to the target architecture. (See arch/* for the possibilities).
# ARCH can be set during invocation of make:
# make ARCH=ia64
# Another way is to have ARCH set in the environment.
# The default ARCH is the host where make is executed.

# CROSS_COMPILE specify the prefix used for all executables used
# during compilation. Only gcc and related bin-utils executables
# are prefixed with $(CROSS_COMPILE).
# CROSS_COMPILE can be set on the command line
# make CROSS_COMPILE=ia64-linux-
# Alternatively CROSS_COMPILE can be set in the environment.
# Default value for CROSS_COMPILE is not to prefix executables
# Note: Some architectures assign CROSS_COMPILE in their arch/*/Makefile
ARCH		?= $(SUBARCH)

# Architecture as present in compile.h
UTS_MACHINE 	:= $(ARCH)
SRCARCH 	:= $(ARCH)

# Additional ARCH settings for x86
ifeq ($(ARCH),i386)
        SRCARCH := x86
endif
ifeq ($(ARCH),x86_64)
        SRCARCH := x86
endif

# Additional ARCH settings for sparc
ifeq ($(ARCH),sparc32)
       SRCARCH := sparc
endif
ifeq ($(ARCH),sparc64)
       SRCARCH := sparc
endif

# Additional ARCH settings for sh
ifeq ($(ARCH),sh64)
       SRCARCH := sh
endif

KCONFIG_CONFIG	?= .config
export KCONFIG_CONFIG

# SHELL used by kbuild
CONFIG_SHELL := $(shell if [ -x "$$BASH" ]; then echo $$BASH; \
	  else if [ -x /bin/bash ]; then echo /bin/bash; \
	  else echo sh; fi ; fi)

HOST_LFS_CFLAGS := $(shell getconf LFS_CFLAGS 2>/dev/null)
HOST_LFS_LDFLAGS := $(shell getconf LFS_LDFLAGS 2>/dev/null)
HOST_LFS_LIBS := $(shell getconf LFS_LIBS 2>/dev/null)

HOSTCC       = gcc
HOSTCXX      = g++
KBUILD_HOSTCFLAGS   := -Wall -Wmissing-prototypes -Wstrict-prototypes -O2 \
		-fomit-frame-pointer -std=gnu89 $(HOST_LFS_CFLAGS) \
		$(HOSTCFLAGS)
KBUILD_HOSTCXXFLAGS := -O2 $(HOST_LFS_CFLAGS) $(HOSTCXXFLAGS)
KBUILD_HOSTLDFLAGS  := $(HOST_LFS_LDFLAGS) $(HOSTLDFLAGS)
KBUILD_HOSTLDLIBS   := $(HOST_LFS_LIBS) $(HOSTLDLIBS)

# Make variables (CC, etc...)
AS		= $(CROSS_COMPILE)as
LD		= $(CROSS_COMPILE)ld
CC		= $(CROSS_COMPILE)gcc
CPP		= $(CC) -E
AR		= $(CROSS_COMPILE)ar
NM		= $(CROSS_COMPILE)nm
STRIP		= $(CROSS_COMPILE)strip
OBJCOPY		= $(CROSS_COMPILE)objcopy
OBJDUMP		= $(CROSS_COMPILE)objdump
PAHOLE		= pahole
LEX		= flex
YACC		= bison
AWK		= awk
GENKSYMS	= scripts/genksyms/genksyms
INSTALLKERNEL  := installkernel
DEPMOD		= /sbin/depmod
PERL		= perl
PYTHON		= python
PYTHON2		= python2
PYTHON3		= python3
CHECK		= sparse

CHECKFLAGS     := -D__linux__ -Dlinux -D__STDC__ -Dunix -D__unix__ \
		  -Wbitwise -Wno-return-void -Wno-unknown-attribute $(CF)
NOSTDINC_FLAGS  =
CFLAGS_MODULE   =
AFLAGS_MODULE   =
LDFLAGS_MODULE  =
CFLAGS_KERNEL	=
AFLAGS_KERNEL	=
LDFLAGS_vmlinux =

# Use USERINCLUDE when you must reference the UAPI directories only.
USERINCLUDE    := \
		-I$(srctree)/arch/$(SRCARCH)/include/uapi \
		-I$(objtree)/arch/$(SRCARCH)/include/generated/uapi \
		-I$(srctree)/include/uapi \
		-I$(objtree)/include/generated/uapi \
                -include $(srctree)/include/linux/kconfig.h

# Use LINUXINCLUDE when you must reference the include/ directory.
# Needed to be compatible with the O= option
LINUXINCLUDE    := \
		-I$(srctree)/arch/$(SRCARCH)/include \
		-I$(objtree)/arch/$(SRCARCH)/include/generated \
		$(if $(filter .,$(srctree)),,-I$(srctree)/include) \
		-I$(objtree)/include \
		$(USERINCLUDE)

KBUILD_AFLAGS   := -D__ASSEMBLY__
KBUILD_CFLAGS   := -Wall -Wundef -Wstrict-prototypes -Wno-trigraphs \
		   -fno-strict-aliasing -fno-common -fshort-wchar \
		   -Werror-implicit-function-declaration \
		   -Wno-format-security \
		   -std=gnu89
KBUILD_CPPFLAGS := -D__KERNEL__
KBUILD_AFLAGS_KERNEL :=
KBUILD_CFLAGS_KERNEL :=
KBUILD_AFLAGS_MODULE  := -DMODULE
KBUILD_CFLAGS_MODULE  := -DMODULE
KBUILD_LDFLAGS_MODULE := -T $(srctree)/scripts/module-common.lds
KBUILD_LDFLAGS :=
GCC_PLUGINS_CFLAGS :=
CLANG_FLAGS :=

export ARCH SRCARCH CONFIG_SHELL HOSTCC KBUILD_HOSTCFLAGS CROSS_COMPILE AS LD CC
<<<<<<< HEAD
export CPP AR NM STRIP OBJCOPY OBJDUMP KBUILD_HOSTLDFLAGS KBUILD_HOSTLDLIBS
export MAKE LEX YACC AWK GENKSYMS INSTALLKERNEL PERL PYTHON PYTHON2 PYTHON3 UTS_MACHINE
=======
export CPP AR NM STRIP OBJCOPY OBJDUMP PAHOLE KBUILD_HOSTLDFLAGS KBUILD_HOSTLDLIBS
export MAKE LEX YACC AWK INSTALLKERNEL PERL PYTHON PYTHON2 PYTHON3 UTS_MACHINE
>>>>>>> 407d19ab
export HOSTCXX KBUILD_HOSTCXXFLAGS LDFLAGS_MODULE CHECK CHECKFLAGS

export KBUILD_CPPFLAGS NOSTDINC_FLAGS LINUXINCLUDE OBJCOPYFLAGS KBUILD_LDFLAGS
export KBUILD_CFLAGS CFLAGS_KERNEL CFLAGS_MODULE
export CFLAGS_KASAN CFLAGS_KASAN_NOSANITIZE CFLAGS_UBSAN
export KBUILD_AFLAGS AFLAGS_KERNEL AFLAGS_MODULE
export KBUILD_AFLAGS_MODULE KBUILD_CFLAGS_MODULE KBUILD_LDFLAGS_MODULE
export KBUILD_AFLAGS_KERNEL KBUILD_CFLAGS_KERNEL
export KBUILD_ARFLAGS

# When compiling out-of-tree modules, put MODVERDIR in the module
# tree rather than in the kernel tree. The kernel tree might
# even be read-only.
export MODVERDIR := $(if $(KBUILD_EXTMOD),$(firstword $(KBUILD_EXTMOD))/).tmp_versions

# Files to ignore in find ... statements

export RCS_FIND_IGNORE := \( -name SCCS -o -name BitKeeper -o -name .svn -o    \
			  -name CVS -o -name .pc -o -name .hg -o -name .git \) \
			  -prune -o
export RCS_TAR_IGNORE := --exclude SCCS --exclude BitKeeper --exclude .svn \
			 --exclude CVS --exclude .pc --exclude .hg --exclude .git

# ===========================================================================
# Rules shared between *config targets and build targets

# Basic helpers built in scripts/basic/
PHONY += scripts_basic
scripts_basic:
	$(Q)$(MAKE) $(build)=scripts/basic
	$(Q)rm -f .tmp_quiet_recordmcount

# To avoid any implicit rule to kick in, define an empty command.
scripts/basic/%: scripts_basic ;

PHONY += outputmakefile
# outputmakefile generates a Makefile in the output directory, if using a
# separate output directory. This allows convenient use of make in the
# output directory.
outputmakefile:
ifneq ($(srctree),.)
	$(Q)ln -fsn $(srctree) source
	$(Q)$(CONFIG_SHELL) $(srctree)/scripts/mkmakefile \
	    $(srctree) $(objtree) $(VERSION) $(PATCHLEVEL)
endif

ifeq ($(cc-name),clang)
ifneq ($(CROSS_COMPILE),)
CLANG_FLAGS	+= --target=$(notdir $(CROSS_COMPILE:%-=%))
GCC_TOOLCHAIN_DIR := $(dir $(shell which $(CROSS_COMPILE)elfedit))
CLANG_FLAGS	+= --prefix=$(GCC_TOOLCHAIN_DIR)
GCC_TOOLCHAIN	:= $(realpath $(GCC_TOOLCHAIN_DIR)/..)
endif
ifneq ($(GCC_TOOLCHAIN),)
CLANG_FLAGS	+= --gcc-toolchain=$(GCC_TOOLCHAIN)
endif
CLANG_FLAGS	+= -no-integrated-as
CLANG_FLAGS	+= -Werror=unknown-warning-option
KBUILD_CFLAGS	+= $(CLANG_FLAGS)
KBUILD_AFLAGS	+= $(CLANG_FLAGS)
export CLANG_FLAGS
endif

<<<<<<< HEAD
RETPOLINE_CFLAGS_GCC := -mindirect-branch=thunk-extern -mindirect-branch-register
RETPOLINE_VDSO_CFLAGS_GCC := -mindirect-branch=thunk-inline -mindirect-branch-register
RETPOLINE_CFLAGS_CLANG := -mretpoline-external-thunk
RETPOLINE_VDSO_CFLAGS_CLANG := -mretpoline
RETPOLINE_CFLAGS := $(call cc-option,$(RETPOLINE_CFLAGS_GCC),$(call cc-option,$(RETPOLINE_CFLAGS_CLANG)))
RETPOLINE_VDSO_CFLAGS := $(call cc-option,$(RETPOLINE_VDSO_CFLAGS_GCC),$(call cc-option,$(RETPOLINE_VDSO_CFLAGS_CLANG)))
export RETPOLINE_CFLAGS
export RETPOLINE_VDSO_CFLAGS

KBUILD_CFLAGS	+= $(call cc-option,-fno-PIE)
KBUILD_AFLAGS	+= $(call cc-option,-fno-PIE)

# check for 'asm goto'
ifeq ($(shell $(CONFIG_SHELL) $(srctree)/scripts/gcc-goto.sh $(CC) $(KBUILD_CFLAGS)), y)
  CC_HAVE_ASM_GOTO := 1
  KBUILD_CFLAGS += -DCC_HAVE_ASM_GOTO
  KBUILD_AFLAGS += -DCC_HAVE_ASM_GOTO
endif

=======
>>>>>>> 407d19ab
# The expansion should be delayed until arch/$(SRCARCH)/Makefile is included.
# Some architectures define CROSS_COMPILE in arch/$(SRCARCH)/Makefile.
# CC_VERSION_TEXT is referenced from Kconfig (so it needs export),
# and from include/config/auto.conf.cmd to detect the compiler upgrade.
CC_VERSION_TEXT = $(shell $(CC) --version 2>/dev/null | head -n 1)

ifeq ($(config-targets),1)
# ===========================================================================
# *config targets only - make sure prerequisites are updated, and descend
# in scripts/kconfig to make the *config target

# Read arch specific Makefile to set KBUILD_DEFCONFIG as needed.
# KBUILD_DEFCONFIG may point out an alternative default configuration
# used for 'make defconfig'
include arch/$(SRCARCH)/Makefile
export KBUILD_DEFCONFIG KBUILD_KCONFIG CC_VERSION_TEXT

config: scripts_basic outputmakefile FORCE
	$(Q)$(MAKE) $(build)=scripts/kconfig $@

%config: scripts_basic outputmakefile FORCE
	$(Q)$(MAKE) $(build)=scripts/kconfig $@

else
# ===========================================================================
# Build targets only - this includes vmlinux, arch specific targets, clean
# targets and others. In general all targets except *config targets.

# If building an external module we do not care about the all: rule
# but instead _all depend on modules
PHONY += all
ifeq ($(KBUILD_EXTMOD),)
_all: all
else
_all: modules
endif

# Decide whether to build built-in, modular, or both.
# Normally, just do built-in.

KBUILD_MODULES :=
KBUILD_BUILTIN := 1

# If we have only "make modules", don't compile built-in objects.
# When we're building modules with modversions, we need to consider
# the built-in objects during the descend as well, in order to
# make sure the checksums are up to date before we record them.

ifeq ($(MAKECMDGOALS),modules)
  KBUILD_BUILTIN := $(if $(CONFIG_MODVERSIONS),1)
endif

# If we have "make <whatever> modules", compile modules
# in addition to whatever we do anyway.
# Just "make" or "make all" shall build modules as well

ifneq ($(filter all _all modules,$(MAKECMDGOALS)),)
  KBUILD_MODULES := 1
endif

ifeq ($(MAKECMDGOALS),)
  KBUILD_MODULES := 1
endif

export KBUILD_MODULES KBUILD_BUILTIN

ifeq ($(dot-config),1)
include include/config/auto.conf
endif

ifeq ($(KBUILD_EXTMOD),)
# Objects we will link into vmlinux / subdirs we need to visit
init-y		:= init/
<<<<<<< HEAD
drivers-y	:= drivers/ sound/ firmware/
=======
drivers-y	:= drivers/ sound/
drivers-$(CONFIG_SAMPLES) += samples/
>>>>>>> 407d19ab
net-y		:= net/
libs-y		:= lib/
core-y		:= usr/
virt-y		:= virt/
endif # KBUILD_EXTMOD

# The all: target is the default when no target is given on the
# command line.
# This allow a user to issue only 'make' to build a kernel including modules
# Defaults to vmlinux, but the arch makefile usually adds further targets
all: vmlinux

CFLAGS_GCOV	:= -fprofile-arcs -ftest-coverage \
	$(call cc-option,-fno-tree-loop-im) \
	$(call cc-disable-warning,maybe-uninitialized,)
export CFLAGS_GCOV

# The arch Makefiles can override CC_FLAGS_FTRACE. We may also append it later.
ifdef CONFIG_FUNCTION_TRACER
  CC_FLAGS_FTRACE := -pg
endif

RETPOLINE_CFLAGS_GCC := -mindirect-branch=thunk-extern -mindirect-branch-register
RETPOLINE_VDSO_CFLAGS_GCC := -mindirect-branch=thunk-inline -mindirect-branch-register
RETPOLINE_CFLAGS_CLANG := -mretpoline-external-thunk
RETPOLINE_VDSO_CFLAGS_CLANG := -mretpoline
RETPOLINE_CFLAGS := $(call cc-option,$(RETPOLINE_CFLAGS_GCC),$(call cc-option,$(RETPOLINE_CFLAGS_CLANG)))
RETPOLINE_VDSO_CFLAGS := $(call cc-option,$(RETPOLINE_VDSO_CFLAGS_GCC),$(call cc-option,$(RETPOLINE_VDSO_CFLAGS_CLANG)))
export RETPOLINE_CFLAGS
export RETPOLINE_VDSO_CFLAGS

# The arch Makefile can set ARCH_{CPP,A,C}FLAGS to override the default
# values of the respective KBUILD_* variables
ARCH_CPPFLAGS :=
ARCH_AFLAGS :=
ARCH_CFLAGS :=
include arch/$(SRCARCH)/Makefile

ifeq ($(dot-config),1)
ifeq ($(may-sync-config),1)
# Read in dependencies to all Kconfig* files, make sure to run syncconfig if
# changes are detected. This should be included after arch/$(SRCARCH)/Makefile
# because some architectures define CROSS_COMPILE there.
include include/config/auto.conf.cmd

# To avoid any implicit rule to kick in, define an empty command
$(KCONFIG_CONFIG): ;

# The actual configuration files used during the build are stored in
# include/generated/ and include/config/. Update them if .config is newer than
# include/config/auto.conf (which mirrors .config).
#
# This exploits the 'multi-target pattern rule' trick.
# The syncconfig should be executed only once to make all the targets.
%/auto.conf %/auto.conf.cmd %/tristate.conf: $(KCONFIG_CONFIG)
	$(Q)$(MAKE) -f $(srctree)/Makefile syncconfig
else
# External modules and some install targets need include/generated/autoconf.h
# and include/config/auto.conf but do not care if they are up-to-date.
# Use auto.conf to trigger the test
PHONY += include/config/auto.conf

include/config/auto.conf:
	$(Q)test -e include/generated/autoconf.h -a -e $@ || (		\
	echo >&2;							\
	echo >&2 "  ERROR: Kernel configuration is invalid.";		\
	echo >&2 "         include/generated/autoconf.h or $@ are missing.";\
	echo >&2 "         Run 'make oldconfig && make prepare' on kernel src to fix it.";	\
	echo >&2 ;							\
	/bin/false)

endif # may-sync-config
endif # $(dot-config)

KBUILD_CFLAGS	+= $(call cc-option,-fno-delete-null-pointer-checks,)
KBUILD_CFLAGS	+= $(call cc-disable-warning,frame-address,)
KBUILD_CFLAGS	+= $(call cc-disable-warning, format-truncation)
KBUILD_CFLAGS	+= $(call cc-disable-warning, format-overflow)
<<<<<<< HEAD
KBUILD_CFLAGS	+= $(call cc-disable-warning, int-in-bool-context)
=======
KBUILD_CFLAGS	+= $(call cc-disable-warning, address-of-packed-member)
>>>>>>> 407d19ab

ifdef CONFIG_CC_OPTIMIZE_FOR_SIZE
KBUILD_CFLAGS	+= -Os $(call cc-disable-warning,maybe-uninitialized,)
else
ifdef CONFIG_PROFILE_ALL_BRANCHES
KBUILD_CFLAGS	+= -O2 $(call cc-disable-warning,maybe-uninitialized,)
else
KBUILD_CFLAGS   += -O2
endif
endif

KBUILD_CFLAGS += $(call cc-ifversion, -lt, 0409, \
			$(call cc-disable-warning,maybe-uninitialized,))

# Tell gcc to never replace conditional load with a non-conditional one
KBUILD_CFLAGS	+= $(call cc-option,--param=allow-store-data-races=0)

include scripts/Makefile.kcov
include scripts/Makefile.gcc-plugins

ifdef CONFIG_READABLE_ASM
# Disable optimizations that make assembler listings hard to read.
# reorder blocks reorders the control in the function
# ipa clone creates specialized cloned functions
# partial inlining inlines only parts of functions
KBUILD_CFLAGS += $(call cc-option,-fno-reorder-blocks,) \
                 $(call cc-option,-fno-ipa-cp-clone,) \
                 $(call cc-option,-fno-partial-inlining)
endif

ifneq ($(CONFIG_FRAME_WARN),0)
KBUILD_CFLAGS += $(call cc-option,-Wframe-larger-than=${CONFIG_FRAME_WARN})
endif

stackp-flags-$(CONFIG_CC_HAS_STACKPROTECTOR_NONE) := -fno-stack-protector
stackp-flags-$(CONFIG_STACKPROTECTOR)             := -fstack-protector
stackp-flags-$(CONFIG_STACKPROTECTOR_STRONG)      := -fstack-protector-strong

KBUILD_CFLAGS += $(stackp-flags-y)

<<<<<<< HEAD
ifeq ($(cc-name),clang)
KBUILD_CPPFLAGS += $(call cc-option,-Qunused-arguments,)
KBUILD_CFLAGS += $(call cc-disable-warning, format-invalid-specifier)
KBUILD_CFLAGS += $(call cc-disable-warning, gnu)
KBUILD_CFLAGS += $(call cc-disable-warning, address-of-packed-member)
=======
ifdef CONFIG_CC_IS_CLANG
KBUILD_CPPFLAGS += -Qunused-arguments
KBUILD_CFLAGS += -Wno-format-invalid-specifier
KBUILD_CFLAGS += -Wno-gnu
>>>>>>> 407d19ab
# Quiet clang warning: comparison of unsigned expression < 0 is always false
KBUILD_CFLAGS += -Wno-tautological-compare
# CLANG uses a _MergedGlobals as optimization, but this breaks modpost, as the
# source of a reference will be _MergedGlobals and not on of the whitelisted names.
# See modpost pattern 2
KBUILD_CFLAGS += -mno-global-merge
else

# These warnings generated too much noise in a regular build.
# Use make W=1 to enable them (see scripts/Makefile.extrawarn)
KBUILD_CFLAGS += $(call cc-disable-warning, unused-but-set-variable)
endif

KBUILD_CFLAGS += $(call cc-disable-warning, unused-const-variable)
ifdef CONFIG_FRAME_POINTER
KBUILD_CFLAGS	+= -fno-omit-frame-pointer -fno-optimize-sibling-calls
else
# Some targets (ARM with Thumb2, for example), can't be built with frame
# pointers.  For those, we don't have FUNCTION_TRACER automatically
# select FRAME_POINTER.  However, FUNCTION_TRACER adds -pg, and this is
# incompatible with -fomit-frame-pointer with current GCC, so we don't use
# -fomit-frame-pointer with FUNCTION_TRACER.
ifndef CONFIG_FUNCTION_TRACER
KBUILD_CFLAGS	+= -fomit-frame-pointer
endif
endif

<<<<<<< HEAD
KBUILD_CFLAGS   += $(call cc-option, -fno-var-tracking-assignments)
=======
# Initialize all stack variables with a pattern, if desired.
ifdef CONFIG_INIT_STACK_ALL
KBUILD_CFLAGS	+= -ftrivial-auto-var-init=pattern
endif

DEBUG_CFLAGS	:= $(call cc-option, -fno-var-tracking-assignments)
>>>>>>> 407d19ab

ifdef CONFIG_DEBUG_INFO
ifdef CONFIG_DEBUG_INFO_SPLIT
KBUILD_CFLAGS   += $(call cc-option, -gsplit-dwarf, -g)
else
KBUILD_CFLAGS	+= -g
endif
KBUILD_AFLAGS	+= -Wa,-gdwarf-2
endif
ifdef CONFIG_DEBUG_INFO_DWARF4
KBUILD_CFLAGS	+= $(call cc-option, -gdwarf-4,)
endif

ifdef CONFIG_DEBUG_INFO_REDUCED
KBUILD_CFLAGS 	+= $(call cc-option, -femit-struct-debug-baseonly) \
		   $(call cc-option,-fno-var-tracking)
endif

ifdef CONFIG_FUNCTION_TRACER
ifdef CONFIG_FTRACE_MCOUNT_RECORD
  # gcc 5 supports generating the mcount tables directly
  ifeq ($(call cc-option-yn,-mrecord-mcount),y)
    CC_FLAGS_FTRACE	+= -mrecord-mcount
    export CC_USING_RECORD_MCOUNT := 1
  endif
  ifdef CONFIG_HAVE_NOP_MCOUNT
    ifeq ($(call cc-option-yn, -mnop-mcount),y)
      CC_FLAGS_FTRACE	+= -mnop-mcount
      CC_FLAGS_USING	+= -DCC_USING_NOP_MCOUNT
    endif
  endif
endif
ifdef CONFIG_HAVE_FENTRY
  ifeq ($(call cc-option-yn, -mfentry),y)
    CC_FLAGS_FTRACE	+= -mfentry
    CC_FLAGS_USING	+= -DCC_USING_FENTRY
  endif
endif
export CC_FLAGS_FTRACE
KBUILD_CFLAGS	+= $(CC_FLAGS_FTRACE) $(CC_FLAGS_USING)
KBUILD_AFLAGS	+= $(CC_FLAGS_USING)
ifdef CONFIG_DYNAMIC_FTRACE
	ifdef CONFIG_HAVE_C_RECORDMCOUNT
		BUILD_C_RECORDMCOUNT := y
		export BUILD_C_RECORDMCOUNT
	endif
endif
endif

# We trigger additional mismatches with less inlining
ifdef CONFIG_DEBUG_SECTION_MISMATCH
KBUILD_CFLAGS += $(call cc-option, -fno-inline-functions-called-once)
endif

ifdef CONFIG_LD_DEAD_CODE_DATA_ELIMINATION
KBUILD_CFLAGS_KERNEL += -ffunction-sections -fdata-sections
LDFLAGS_vmlinux += --gc-sections
endif

ifdef CONFIG_LIVEPATCH
KBUILD_CFLAGS += $(call cc-option, -flive-patching=inline-clone)
endif

# arch Makefile may override CC so keep this after arch Makefile is included
NOSTDINC_FLAGS += -nostdinc -isystem $(shell $(CC) -print-file-name=include)

# warn about C99 declaration after statement
<<<<<<< HEAD
KBUILD_CFLAGS += $(call cc-option,-Wdeclaration-after-statement,)
=======
KBUILD_CFLAGS += -Wdeclaration-after-statement

# Variable Length Arrays (VLAs) should not be used anywhere in the kernel
KBUILD_CFLAGS += -Wvla
>>>>>>> 407d19ab

# disable pointer signed / unsigned warnings in gcc 4.0
KBUILD_CFLAGS += $(call cc-disable-warning, pointer-sign)

# disable stringop warnings in gcc 8+
KBUILD_CFLAGS += $(call cc-disable-warning, stringop-truncation)

# disable invalid "can't wrap" optimizations for signed / pointers
KBUILD_CFLAGS	+= $(call cc-option,-fno-strict-overflow)

# clang sets -fmerge-all-constants by default as optimization, but this
# is non-conforming behavior for C and in fact breaks the kernel, so we
# need to disable it here generally.
KBUILD_CFLAGS	+= $(call cc-option,-fno-merge-all-constants)

# for gcc -fno-merge-all-constants disables everything, but it is fine
# to have actual conforming behavior enabled.
KBUILD_CFLAGS	+= $(call cc-option,-fmerge-constants)

# Make sure -fstack-check isn't enabled (like gentoo apparently did)
KBUILD_CFLAGS  += $(call cc-option,-fno-stack-check,)

# conserve stack if available
KBUILD_CFLAGS   += $(call cc-option,-fconserve-stack)

# disallow errors like 'EXPORT_GPL(foo);' with missing header
KBUILD_CFLAGS   += $(call cc-option,-Werror=implicit-int)

# require functions to have arguments in prototypes, not empty 'int foo()'
KBUILD_CFLAGS   += $(call cc-option,-Werror=strict-prototypes)

# Prohibit date/time macros, which would make the build non-deterministic
KBUILD_CFLAGS   += $(call cc-option,-Werror=date-time)

# enforce correct pointer usage
KBUILD_CFLAGS   += $(call cc-option,-Werror=incompatible-pointer-types)

# Require designated initializers for all marked structures
KBUILD_CFLAGS   += $(call cc-option,-Werror=designated-init)

# change __FILE__ to the relative path from the srctree
KBUILD_CFLAGS	+= $(call cc-option,-fmacro-prefix-map=$(srctree)/=)

# use the deterministic mode of AR if available
KBUILD_ARFLAGS := $(call ar-option,D)

include scripts/Makefile.kasan
include scripts/Makefile.extrawarn
include scripts/Makefile.ubsan

# Add any arch overrides and user supplied CPPFLAGS, AFLAGS and CFLAGS as the
# last assignments
KBUILD_CPPFLAGS += $(ARCH_CPPFLAGS) $(KCPPFLAGS)
KBUILD_AFLAGS   += $(ARCH_AFLAGS)   $(KAFLAGS)
KBUILD_CFLAGS   += $(ARCH_CFLAGS)   $(KCFLAGS)

# Use --build-id when available.
LDFLAGS_BUILD_ID := $(call ld-option, --build-id)
KBUILD_LDFLAGS_MODULE += $(LDFLAGS_BUILD_ID)
LDFLAGS_vmlinux += $(LDFLAGS_BUILD_ID)

ifeq ($(CONFIG_STRIP_ASM_SYMS),y)
LDFLAGS_vmlinux	+= $(call ld-option, -X,)
endif

# insure the checker run with the right endianness
CHECKFLAGS += $(if $(CONFIG_CPU_BIG_ENDIAN),-mbig-endian,-mlittle-endian)

# the checker needs the correct machine size
CHECKFLAGS += $(if $(CONFIG_64BIT),-m64,-m32)

# Default kernel image to build when no specific target is given.
# KBUILD_IMAGE may be overruled on the command line or
# set in the environment
# Also any assignments in arch/$(ARCH)/Makefile take precedence over
# this default value
export KBUILD_IMAGE ?= vmlinux

#
# INSTALL_PATH specifies where to place the updated kernel and system map
# images. Default is /boot, but you can set it to other values
export	INSTALL_PATH ?= /boot

#
# INSTALL_DTBS_PATH specifies a prefix for relocations required by build roots.
# Like INSTALL_MOD_PATH, it isn't defined in the Makefile, but can be passed as
# an argument if needed. Otherwise it defaults to the kernel install path
#
export INSTALL_DTBS_PATH ?= $(INSTALL_PATH)/dtbs/$(KERNELRELEASE)

#
# INSTALL_MOD_PATH specifies a prefix to MODLIB for module directory
# relocations required by build roots.  This is not defined in the
# makefile but the argument can be passed to make if needed.
#

MODLIB	= $(INSTALL_MOD_PATH)/lib/modules/$(KERNELRELEASE)
export MODLIB

#
# INSTALL_MOD_STRIP, if defined, will cause modules to be
# stripped after they are installed.  If INSTALL_MOD_STRIP is '1', then
# the default option --strip-debug will be used.  Otherwise,
# INSTALL_MOD_STRIP value will be used as the options to the strip command.

ifdef INSTALL_MOD_STRIP
ifeq ($(INSTALL_MOD_STRIP),1)
mod_strip_cmd = $(STRIP) --strip-debug
else
mod_strip_cmd = $(STRIP) $(INSTALL_MOD_STRIP)
endif # INSTALL_MOD_STRIP=1
else
mod_strip_cmd = true
endif # INSTALL_MOD_STRIP
export mod_strip_cmd

# CONFIG_MODULE_COMPRESS, if defined, will cause module to be compressed
# after they are installed in agreement with CONFIG_MODULE_COMPRESS_GZIP
# or CONFIG_MODULE_COMPRESS_XZ.

mod_compress_cmd = true
ifdef CONFIG_MODULE_COMPRESS
  ifdef CONFIG_MODULE_COMPRESS_GZIP
    mod_compress_cmd = gzip -n -f
  endif # CONFIG_MODULE_COMPRESS_GZIP
  ifdef CONFIG_MODULE_COMPRESS_XZ
    mod_compress_cmd = xz -f
  endif # CONFIG_MODULE_COMPRESS_XZ
endif # CONFIG_MODULE_COMPRESS
export mod_compress_cmd

# Select initial ramdisk compression format, default is gzip(1).
# This shall be used by the dracut(8) tool while creating an initramfs image.
#
INITRD_COMPRESS-y                  := gzip
INITRD_COMPRESS-$(CONFIG_RD_BZIP2) := bzip2
INITRD_COMPRESS-$(CONFIG_RD_LZMA)  := lzma
INITRD_COMPRESS-$(CONFIG_RD_XZ)    := xz
INITRD_COMPRESS-$(CONFIG_RD_LZO)   := lzo
INITRD_COMPRESS-$(CONFIG_RD_LZ4)   := lz4
# do not export INITRD_COMPRESS, since we didn't actually
# choose a sane default compression above.
# export INITRD_COMPRESS := $(INITRD_COMPRESS-y)

ifdef CONFIG_MODULE_SIG_ALL
$(eval $(call config_filename,MODULE_SIG_KEY))

mod_sign_cmd = scripts/sign-file $(CONFIG_MODULE_SIG_HASH) $(MODULE_SIG_KEY_SRCPREFIX)$(CONFIG_MODULE_SIG_KEY) certs/signing_key.x509
else
mod_sign_cmd = true
endif
export mod_sign_cmd

HOST_LIBELF_LIBS = $(shell pkg-config libelf --libs 2>/dev/null || echo -lelf)

ifdef CONFIG_STACK_VALIDATION
  has_libelf := $(call try-run,\
		echo "int main() {}" | $(HOSTCC) -xc -o /dev/null $(HOST_LIBELF_LIBS) -,1,0)
  ifeq ($(has_libelf),1)
    objtool_target := tools/objtool FORCE
  else
    SKIP_STACK_VALIDATION := 1
    export SKIP_STACK_VALIDATION
  endif
endif


ifeq ($(KBUILD_EXTMOD),)
core-y		+= kernel/ certs/ mm/ fs/ ipc/ security/ crypto/ block/

vmlinux-dirs	:= $(patsubst %/,%,$(filter %/, $(init-y) $(init-m) \
		     $(core-y) $(core-m) $(drivers-y) $(drivers-m) \
		     $(net-y) $(net-m) $(libs-y) $(libs-m) $(virt-y)))

vmlinux-alldirs	:= $(sort $(vmlinux-dirs) Documentation \
		     $(patsubst %/,%,$(filter %/, $(init-) $(core-) \
			$(drivers-) $(net-) $(libs-) $(virt-))))

init-y		:= $(patsubst %/, %/built-in.a, $(init-y))
core-y		:= $(patsubst %/, %/built-in.a, $(core-y))
drivers-y	:= $(patsubst %/, %/built-in.a, $(drivers-y))
net-y		:= $(patsubst %/, %/built-in.a, $(net-y))
libs-y1		:= $(patsubst %/, %/lib.a, $(libs-y))
libs-y2		:= $(patsubst %/, %/built-in.a, $(filter-out %.a, $(libs-y)))
virt-y		:= $(patsubst %/, %/built-in.a, $(virt-y))

# Externally visible symbols (used by link-vmlinux.sh)
export KBUILD_VMLINUX_INIT := $(head-y) $(init-y)
export KBUILD_VMLINUX_MAIN := $(core-y) $(libs-y2) $(drivers-y) $(net-y) $(virt-y)
export KBUILD_VMLINUX_LIBS := $(libs-y1)
export KBUILD_LDS          := arch/$(SRCARCH)/kernel/vmlinux.lds
export LDFLAGS_vmlinux
# used by scripts/package/Makefile
export KBUILD_ALLDIRS := $(sort $(filter-out arch/%,$(vmlinux-alldirs)) LICENSES arch include scripts tools)

vmlinux-deps := $(KBUILD_LDS) $(KBUILD_VMLINUX_INIT) $(KBUILD_VMLINUX_MAIN) $(KBUILD_VMLINUX_LIBS)

# Recurse until adjust_autoksyms.sh is satisfied
PHONY += autoksyms_recursive
autoksyms_recursive: $(vmlinux-deps)
ifdef CONFIG_TRIM_UNUSED_KSYMS
	$(Q)$(CONFIG_SHELL) $(srctree)/scripts/adjust_autoksyms.sh \
	  "$(MAKE) -f $(srctree)/Makefile vmlinux"
endif

# For the kernel to actually contain only the needed exported symbols,
# we have to build modules as well to determine what those symbols are.
# (this can be evaluated only once include/config/auto.conf has been included)
ifdef CONFIG_TRIM_UNUSED_KSYMS
  KBUILD_MODULES := 1
endif

autoksyms_h := $(if $(CONFIG_TRIM_UNUSED_KSYMS), include/generated/autoksyms.h)

$(autoksyms_h):
	$(Q)mkdir -p $(dir $@)
	$(Q)touch $@

ARCH_POSTLINK := $(wildcard $(srctree)/arch/$(SRCARCH)/Makefile.postlink)

# Final link of vmlinux with optional arch pass after final link
cmd_link-vmlinux =                                                 \
	$(CONFIG_SHELL) $< $(LD) $(KBUILD_LDFLAGS) $(LDFLAGS_vmlinux) ;    \
	$(if $(ARCH_POSTLINK), $(MAKE) -f $(ARCH_POSTLINK) $@, true)

vmlinux: scripts/link-vmlinux.sh autoksyms_recursive $(vmlinux-deps) FORCE
ifdef CONFIG_HEADERS_CHECK
	$(Q)$(MAKE) -f $(srctree)/Makefile headers_check
endif
ifdef CONFIG_GDB_SCRIPTS
	$(Q)ln -fsn $(abspath $(srctree)/scripts/gdb/vmlinux-gdb.py)
endif
	+$(call if_changed,link-vmlinux)

<<<<<<< HEAD
# Build samples along the rest of the kernel. This needs headers_install.
ifdef CONFIG_SAMPLES
vmlinux-dirs += samples
=======
targets := vmlinux

# Some samples need headers_install.
>>>>>>> 407d19ab
samples: headers_install

# The actual objects are generated when descending,
# make sure no implicit rule kicks in
$(sort $(vmlinux-deps)): $(vmlinux-dirs) ;

# Handle descending into subdirectories listed in $(vmlinux-dirs)
# Preset locale variables to speed up the build process. Limit locale
# tweaks to this spot to avoid wrong language settings when running
# make menuconfig etc.
# Error messages still appears in the original language

PHONY += $(vmlinux-dirs)
$(vmlinux-dirs): prepare scripts
	$(Q)$(MAKE) $(build)=$@ need-builtin=1

define filechk_kernel.release
	echo "$(KERNELVERSION)$$($(CONFIG_SHELL) $(srctree)/scripts/setlocalversion $(srctree))"
endef

# Store (new) KERNELRELEASE string in include/config/kernel.release
include/config/kernel.release: FORCE
	$(call filechk,kernel.release)

# Additional helpers built in scripts/
# Carefully list dependencies so we do not try to build scripts twice
# in parallel
PHONY += scripts
scripts: scripts_basic asm-generic gcc-plugins $(autoksyms_h)
	$(Q)$(MAKE) $(build)=$(@)

# Things we need to do before we recursively start building the kernel
# or the modules are listed in "prepare".
# A multi level approach is used. prepareN is processed before prepareN-1.
# archprepare is used in arch Makefiles and when processed asm symlink,
# version.h and scripts_basic is processed / created.

# Listed in dependency order
PHONY += prepare archprepare prepare0 prepare1 prepare2 prepare3

# prepare3 is used to check if we are building in a separate output directory,
# and if so do:
# 1) Check that make has not been executed in the kernel src $(srctree)
prepare3: include/config/kernel.release
ifneq ($(srctree),.)
	@$(kecho) '  Using $(srctree) as source for kernel'
	$(Q)if [ -f $(srctree)/.config -o \
		 -d $(srctree)/include/config -o \
		 -d $(srctree)/arch/$(SRCARCH)/include/generated ]; then \
		echo >&2 "  $(srctree) is not clean, please run 'make mrproper'"; \
		echo >&2 "  in the '$(srctree)' directory.";\
		/bin/false; \
	fi;
endif

# prepare2 creates a makefile if using a separate output directory.
# From this point forward, .config has been reprocessed, so any rules
# that need to depend on updated CONFIG_* values can be checked here.
prepare2: prepare3 outputmakefile asm-generic

prepare1: prepare2 $(version_h) $(autoksyms_h) include/generated/utsrelease.h
	$(cmd_crmodverdir)

archprepare: archheaders archscripts prepare1 scripts_basic

prepare0: archprepare gcc-plugins
	$(Q)$(MAKE) $(build)=.

# All the preparing..
prepare: prepare0 prepare-objtool

# Support for using generic headers in asm-generic
PHONY += asm-generic uapi-asm-generic
asm-generic: uapi-asm-generic
	$(Q)$(MAKE) -f $(srctree)/scripts/Makefile.asm-generic \
	            src=asm obj=arch/$(SRCARCH)/include/generated/asm
uapi-asm-generic:
	$(Q)$(MAKE) -f $(srctree)/scripts/Makefile.asm-generic \
	            src=uapi/asm obj=arch/$(SRCARCH)/include/generated/uapi/asm

PHONY += prepare-objtool
prepare-objtool: $(objtool_target)
ifeq ($(SKIP_STACK_VALIDATION),1)
ifdef CONFIG_UNWINDER_ORC
	@echo "error: Cannot generate ORC metadata for CONFIG_UNWINDER_ORC=y, please install libelf-dev, libelf-devel or elfutils-libelf-devel" >&2
	@false
else
	@echo "warning: Cannot use CONFIG_STACK_VALIDATION=y, please install libelf-dev, libelf-devel or elfutils-libelf-devel" >&2
endif
endif

# Generate some files
# ---------------------------------------------------------------------------

# KERNELRELEASE can change from a few different places, meaning version.h
# needs to be updated, so this check is forced on all builds

uts_len := 64
define filechk_utsrelease.h
	if [ `echo -n "$(KERNELRELEASE)" | wc -c ` -gt $(uts_len) ]; then \
	  echo '"$(KERNELRELEASE)" exceeds $(uts_len) characters' >&2;    \
	  exit 1;                                                         \
	fi;                                                               \
	(echo \#define UTS_RELEASE \"$(KERNELRELEASE)\";)
endef

define filechk_version.h
	(echo \#define LINUX_VERSION_CODE $(shell                         \
	expr $(VERSION) \* 65536 + 0$(PATCHLEVEL) \* 256 + 0$(SUBLEVEL)); \
	echo '#define KERNEL_VERSION(a,b,c) (((a) << 16) + ((b) << 8) + (c))';)
endef

$(version_h): FORCE
	$(call filechk,version.h)
	$(Q)rm -f $(old_version_h)

include/generated/utsrelease.h: include/config/kernel.release FORCE
	$(call filechk,utsrelease.h)

PHONY += headerdep
headerdep:
	$(Q)find $(srctree)/include/ -name '*.h' | xargs --max-args 1 \
	$(srctree)/scripts/headerdep.pl -I$(srctree)/include

# ---------------------------------------------------------------------------
# Kernel headers

#Default location for installed headers
export INSTALL_HDR_PATH = $(objtree)/usr

# If we do an all arch process set dst to include/arch-$(SRCARCH)
hdr-dst = $(if $(KBUILD_HEADERS), dst=include/arch-$(SRCARCH), dst=include)

PHONY += archheaders
archheaders:

PHONY += archscripts
archscripts:

PHONY += __headers
__headers: $(version_h) scripts_basic uapi-asm-generic archheaders archscripts
	$(Q)$(MAKE) $(build)=scripts build_unifdef

PHONY += headers_install_all
headers_install_all:
	$(Q)$(CONFIG_SHELL) $(srctree)/scripts/headers.sh install

PHONY += headers_install
headers_install: __headers
	$(if $(wildcard $(srctree)/arch/$(SRCARCH)/include/uapi/asm/Kbuild),, \
	  $(error Headers not exportable for the $(SRCARCH) architecture))
	$(Q)$(MAKE) $(hdr-inst)=include/uapi dst=include
	$(Q)$(MAKE) $(hdr-inst)=arch/$(SRCARCH)/include/uapi $(hdr-dst)

PHONY += headers_check_all
headers_check_all: headers_install_all
	$(Q)$(CONFIG_SHELL) $(srctree)/scripts/headers.sh check

PHONY += headers_check
headers_check: headers_install
	$(Q)$(MAKE) $(hdr-inst)=include/uapi dst=include HDRCHECK=1
	$(Q)$(MAKE) $(hdr-inst)=arch/$(SRCARCH)/include/uapi $(hdr-dst) HDRCHECK=1

# ---------------------------------------------------------------------------
# Kernel selftest

PHONY += kselftest
kselftest:
	$(Q)$(MAKE) -C $(srctree)/tools/testing/selftests run_tests

PHONY += kselftest-clean
kselftest-clean:
	$(Q)$(MAKE) -C $(srctree)/tools/testing/selftests clean

PHONY += kselftest-merge
kselftest-merge:
	$(if $(wildcard $(objtree)/.config),, $(error No .config exists, config your kernel first!))
	$(Q)find $(srctree)/tools/testing/selftests -name config | \
		xargs $(srctree)/scripts/kconfig/merge_config.sh -m $(objtree)/.config
	+$(Q)$(MAKE) -f $(srctree)/Makefile olddefconfig

# ---------------------------------------------------------------------------
# Modules

ifdef CONFIG_MODULES

# By default, build modules as well

all: modules

# Build modules
#
# A module can be listed more than once in obj-m resulting in
# duplicate lines in modules.order files.  Those are removed
# using awk while concatenating to the final file.

PHONY += modules
modules: $(vmlinux-dirs) $(if $(KBUILD_BUILTIN),vmlinux) modules.builtin
	$(Q)$(AWK) '!x[$$0]++' $(vmlinux-dirs:%=$(objtree)/%/modules.order) > $(objtree)/modules.order
	@$(kecho) '  Building modules, stage 2.';
	$(Q)$(MAKE) -f $(srctree)/scripts/Makefile.modpost
	$(Q)$(CONFIG_SHELL) $(srctree)/scripts/modules-check.sh

modules.builtin: $(vmlinux-dirs:%=%/modules.builtin)
	$(Q)$(AWK) '!x[$$0]++' $^ > $(objtree)/modules.builtin

%/modules.builtin: include/config/auto.conf include/config/tristate.conf
	$(Q)$(MAKE) $(modbuiltin)=$*


# Target to prepare building external modules
PHONY += modules_prepare
modules_prepare: prepare scripts

# Target to install modules
PHONY += modules_install
modules_install: _modinst_ _modinst_post

PHONY += _modinst_
_modinst_:
	@rm -rf $(MODLIB)/kernel
	@rm -f $(MODLIB)/source
	@mkdir -p $(MODLIB)/kernel
	@ln -s $(abspath $(srctree)) $(MODLIB)/source
	@if [ ! $(objtree) -ef  $(MODLIB)/build ]; then \
		rm -f $(MODLIB)/build ; \
		ln -s $(CURDIR) $(MODLIB)/build ; \
	fi
	@cp -f $(objtree)/modules.order $(MODLIB)/
	@cp -f $(objtree)/modules.builtin $(MODLIB)/
	@cp -f $(objtree)/modules.builtin.modinfo $(MODLIB)/
	$(Q)$(MAKE) -f $(srctree)/scripts/Makefile.modinst

# This depmod is only for convenience to give the initial
# boot a modules.dep even before / is mounted read-write.  However the
# boot script depmod is the master version.
PHONY += _modinst_post
_modinst_post: _modinst_
	$(call cmd,depmod)

ifeq ($(CONFIG_MODULE_SIG), y)
PHONY += modules_sign
modules_sign:
	$(Q)$(MAKE) -f $(srctree)/scripts/Makefile.modsign
endif

else # CONFIG_MODULES

# Modules not configured
# ---------------------------------------------------------------------------

PHONY += modules modules_install
modules modules_install:
	@echo >&2
	@echo >&2 "The present kernel configuration has modules disabled."
	@echo >&2 "Type 'make config' and enable loadable module support."
	@echo >&2 "Then build a kernel with module support enabled."
	@echo >&2
	@exit 1

endif # CONFIG_MODULES

###
# Cleaning is done on three levels.
# make clean     Delete most generated files
#                Leave enough to build external modules
# make mrproper  Delete the current configuration, and all generated files
# make distclean Remove editor backup files, patch leftover files and the like

# Directories & files removed with 'make clean'
CLEAN_DIRS  += $(MODVERDIR) include/ksym
CLEAN_FILES += modules.builtin.modinfo

# Directories & files removed with 'make mrproper'
MRPROPER_DIRS  += include/config usr/include include/generated          \
		  arch/$(SRCARCH)/include/generated .tmp_objdiff
MRPROPER_FILES += .config .config.old .version \
		  Module.symvers tags TAGS cscope* GPATH GTAGS GRTAGS GSYMS \
		  signing_key.pem signing_key.priv signing_key.x509	\
		  x509.genkey extra_certificates signing_key.x509.keyid	\
		  signing_key.x509.signer vmlinux-gdb.py

# clean - Delete most, but leave enough to build external modules
#
clean: rm-dirs  := $(CLEAN_DIRS)
clean: rm-files := $(CLEAN_FILES)
clean-dirs      := $(addprefix _clean_, . $(vmlinux-alldirs))

PHONY += $(clean-dirs) clean archclean vmlinuxclean
$(clean-dirs):
	$(Q)$(MAKE) $(clean)=$(patsubst _clean_%,%,$@)

vmlinuxclean:
	$(Q)$(CONFIG_SHELL) $(srctree)/scripts/link-vmlinux.sh clean
	$(Q)$(if $(ARCH_POSTLINK), $(MAKE) -f $(ARCH_POSTLINK) clean)

clean: archclean vmlinuxclean

# mrproper - Delete all generated files, including .config
#
mrproper: rm-dirs  := $(wildcard $(MRPROPER_DIRS))
mrproper: rm-files := $(wildcard $(MRPROPER_FILES))
mrproper-dirs      := $(addprefix _mrproper_,scripts)

PHONY += $(mrproper-dirs) mrproper archmrproper
$(mrproper-dirs):
	$(Q)$(MAKE) $(clean)=$(patsubst _mrproper_%,%,$@)

mrproper: clean archmrproper $(mrproper-dirs)
	$(call cmd,rmdirs)
	$(call cmd,rmfiles)

# distclean
#
PHONY += distclean

distclean: mrproper
	@find $(srctree) $(RCS_FIND_IGNORE) \
		\( -name '*.orig' -o -name '*.rej' -o -name '*~' \
		-o -name '*.bak' -o -name '#*#' -o -name '*%' \
		-o -name 'core' \) \
		-type f -print | xargs rm -f


# Packaging of the kernel to various formats
# ---------------------------------------------------------------------------
package-dir	:= scripts/package

%src-pkg: FORCE
	$(Q)$(MAKE) $(build)=$(package-dir) $@
%pkg: include/config/kernel.release FORCE
	$(Q)$(MAKE) $(build)=$(package-dir) $@


# Brief documentation of the typical targets used
# ---------------------------------------------------------------------------

boards := $(wildcard $(srctree)/arch/$(SRCARCH)/configs/*_defconfig)
boards := $(sort $(notdir $(boards)))
board-dirs := $(dir $(wildcard $(srctree)/arch/$(SRCARCH)/configs/*/*_defconfig))
board-dirs := $(sort $(notdir $(board-dirs:/=)))

PHONY += help
help:
	@echo  'Cleaning targets:'
	@echo  '  clean		  - Remove most generated files but keep the config and'
	@echo  '                    enough build support to build external modules'
	@echo  '  mrproper	  - Remove all generated files + config + various backup files'
	@echo  '  distclean	  - mrproper + remove editor backup and patch files'
	@echo  ''
	@echo  'Configuration targets:'
	@$(MAKE) -f $(srctree)/scripts/kconfig/Makefile help
	@echo  ''
	@echo  'Other generic targets:'
	@echo  '  all		  - Build all targets marked with [*]'
	@echo  '* vmlinux	  - Build the bare kernel'
	@echo  '* modules	  - Build all modules'
	@echo  '  modules_install - Install all modules to INSTALL_MOD_PATH (default: /)'
	@echo  '  dir/            - Build all files in dir and below'
	@echo  '  dir/file.[ois]  - Build specified target only'
	@echo  '  dir/file.ll     - Build the LLVM assembly file'
	@echo  '                    (requires compiler support for LLVM assembly generation)'
	@echo  '  dir/file.lst    - Build specified mixed source/assembly target only'
	@echo  '                    (requires a recent binutils and recent build (System.map))'
	@echo  '  dir/file.ko     - Build module including final link'
	@echo  '  modules_prepare - Set up for building external modules'
	@echo  '  tags/TAGS	  - Generate tags file for editors'
	@echo  '  cscope	  - Generate cscope index'
	@echo  '  gtags           - Generate GNU GLOBAL index'
	@echo  '  kernelrelease	  - Output the release version string (use with make -s)'
	@echo  '  kernelversion	  - Output the version stored in Makefile (use with make -s)'
	@echo  '  image_name	  - Output the image name (use with make -s)'
	@echo  '  headers_install - Install sanitised kernel headers to INSTALL_HDR_PATH'; \
	 echo  '                    (default: $(INSTALL_HDR_PATH))'; \
	 echo  ''
	@echo  'Static analysers:'
	@echo  '  checkstack      - Generate a list of stack hogs'
	@echo  '  namespacecheck  - Name space analysis on compiled kernel'
	@echo  '  versioncheck    - Sanity check on version.h usage'
	@echo  '  includecheck    - Check for duplicate included header files'
	@echo  '  export_report   - List the usages of all exported symbols'
	@echo  '  headers_check   - Sanity check on exported headers'
	@echo  '  headerdep       - Detect inclusion cycles in headers'
	@echo  '  coccicheck      - Check with Coccinelle'
	@echo  ''
	@echo  'Kernel selftest:'
	@echo  '  kselftest       - Build and run kernel selftest (run as root)'
	@echo  '                    Build, install, and boot kernel before'
	@echo  '                    running kselftest on it'
	@echo  '  kselftest-clean - Remove all generated kselftest files'
	@echo  '  kselftest-merge - Merge all the config dependencies of kselftest to existing'
	@echo  '                    .config.'
	@echo  ''
	@echo 'Userspace tools targets:'
	@echo '  use "make tools/help"'
	@echo '  or  "cd tools; make help"'
	@echo  ''
	@echo  'Kernel packaging:'
	@$(MAKE) $(build)=$(package-dir) help
	@echo  ''
	@echo  'Documentation targets:'
	@$(MAKE) -f $(srctree)/Documentation/Makefile dochelp
	@echo  ''
	@echo  'Architecture specific targets ($(SRCARCH)):'
	@$(if $(archhelp),$(archhelp),\
		echo '  No architecture specific help defined for $(SRCARCH)')
	@echo  ''
	@$(if $(boards), \
		$(foreach b, $(boards), \
		printf "  %-24s - Build for %s\\n" $(b) $(subst _defconfig,,$(b));) \
		echo '')
	@$(if $(board-dirs), \
		$(foreach b, $(board-dirs), \
		printf "  %-16s - Show %s-specific targets\\n" help-$(b) $(b);) \
		printf "  %-16s - Show all of the above\\n" help-boards; \
		echo '')

	@echo  '  make V=0|1 [targets] 0 => quiet build (default), 1 => verbose build'
	@echo  '  make V=2   [targets] 2 => give reason for rebuild of target'
	@echo  '  make O=dir [targets] Locate all output files in "dir", including .config'
	@echo  '  make C=1   [targets] Check re-compiled c source with $$CHECK (sparse by default)'
	@echo  '  make C=2   [targets] Force check of all c source with $$CHECK'
	@echo  '  make RECORDMCOUNT_WARN=1 [targets] Warn about ignored mcount sections'
	@echo  '  make W=n   [targets] Enable extra gcc checks, n=1,2,3 where'
	@echo  '		1: warnings which may be relevant and do not occur too often'
	@echo  '		2: warnings which occur quite often but may still be relevant'
	@echo  '		3: more obscure warnings, can most likely be ignored'
	@echo  '		Multiple levels can be combined with W=12 or W=123'
	@echo  ''
	@echo  'Execute "make" or "make all" to build all targets marked with [*] '
	@echo  'For further info see the ./README file'


help-board-dirs := $(addprefix help-,$(board-dirs))

help-boards: $(help-board-dirs)

boards-per-dir = $(sort $(notdir $(wildcard $(srctree)/arch/$(SRCARCH)/configs/$*/*_defconfig)))

$(help-board-dirs): help-%:
	@echo  'Architecture specific targets ($(SRCARCH) $*):'
	@$(if $(boards-per-dir), \
		$(foreach b, $(boards-per-dir), \
		printf "  %-24s - Build for %s\\n" $*/$(b) $(subst _defconfig,,$(b));) \
		echo '')


# Documentation targets
# ---------------------------------------------------------------------------
DOC_TARGETS := xmldocs latexdocs pdfdocs htmldocs epubdocs cleandocs \
	       linkcheckdocs dochelp refcheckdocs
PHONY += $(DOC_TARGETS)
$(DOC_TARGETS): scripts_basic FORCE
	$(Q)$(MAKE) $(build)=Documentation $@

else # KBUILD_EXTMOD

###
# External module support.
# When building external modules the kernel used as basis is considered
# read-only, and no consistency checks are made and the make
# system is not used on the basis kernel. If updates are required
# in the basis kernel ordinary make commands (without M=...) must
# be used.
#
# The following are the only valid targets when building external
# modules.
# make M=dir clean     Delete all automatically generated files
# make M=dir modules   Make all modules in specified dir
# make M=dir	       Same as 'make M=dir modules'
# make M=dir modules_install
#                      Install the modules built in the module directory
#                      Assumes install directory is already created

# We are always building modules
KBUILD_MODULES := 1
PHONY += crmodverdir
crmodverdir:
	$(cmd_crmodverdir)

PHONY += $(objtree)/Module.symvers
$(objtree)/Module.symvers:
	@test -e $(objtree)/Module.symvers || ( \
	echo; \
	echo "  WARNING: Symbol version dump $(objtree)/Module.symvers"; \
	echo "           is missing; modules will have no dependencies and modversions."; \
	echo )

module-dirs := $(addprefix _module_,$(KBUILD_EXTMOD))
PHONY += $(module-dirs) modules
$(module-dirs): crmodverdir $(objtree)/Module.symvers
	$(Q)$(MAKE) $(build)=$(patsubst _module_%,%,$@)

modules: $(module-dirs)
	@$(kecho) '  Building modules, stage 2.';
	$(Q)$(MAKE) -f $(srctree)/scripts/Makefile.modpost

PHONY += modules_install
modules_install: _emodinst_ _emodinst_post

install-dir := $(if $(INSTALL_MOD_DIR),$(INSTALL_MOD_DIR),extra)
PHONY += _emodinst_
_emodinst_:
	$(Q)mkdir -p $(MODLIB)/$(install-dir)
	$(Q)$(MAKE) -f $(srctree)/scripts/Makefile.modinst

PHONY += _emodinst_post
_emodinst_post: _emodinst_
	$(call cmd,depmod)

clean-dirs := $(addprefix _clean_,$(KBUILD_EXTMOD))

PHONY += $(clean-dirs) clean
$(clean-dirs):
	$(Q)$(MAKE) $(clean)=$(patsubst _clean_%,%,$@)

clean:	rm-dirs := $(MODVERDIR)
clean: rm-files := $(KBUILD_EXTMOD)/Module.symvers

PHONY += help
help:
	@echo  '  Building external modules.'
	@echo  '  Syntax: make -C path/to/kernel/src M=$$PWD target'
	@echo  ''
	@echo  '  modules         - default target, build the module(s)'
	@echo  '  modules_install - install the module'
	@echo  '  clean           - remove generated files in module directory only'
	@echo  ''

# Dummies...
PHONY += prepare scripts
prepare: ;
scripts: ;
endif # KBUILD_EXTMOD

clean: $(clean-dirs)
	$(call cmd,rmdirs)
	$(call cmd,rmfiles)
	@find $(if $(KBUILD_EXTMOD), $(KBUILD_EXTMOD), .) $(RCS_FIND_IGNORE) \
		\( -name '*.[aios]' -o -name '*.ko' -o -name '.*.cmd' \
		-o -name '*.ko.*' -o -name '*.dtb' -o -name '*.dtb.S' \
		-o -name '*.dwo' -o -name '*.lst' \
		-o -name '*.su'  \
		-o -name '.*.d' -o -name '.*.tmp' -o -name '*.mod.c' \
		-o -name '*.lex.c' -o -name '*.tab.[ch]' \
		-o -name '*.asn1.[ch]' \
		-o -name '*.symtypes' -o -name 'modules.order' \
		-o -name modules.builtin -o -name '.tmp_*.o.*' \
		-o -name '*.c.[012]*.*' \
		-o -name '*.ll' \
		-o -name '*.gcno' \) -type f -print | xargs rm -f

# Generate tags for editors
# ---------------------------------------------------------------------------
quiet_cmd_tags = GEN     $@
      cmd_tags = $(CONFIG_SHELL) $(srctree)/scripts/tags.sh $@

tags TAGS cscope gtags: FORCE
	$(call cmd,tags)

# Scripts to check various things for consistency
# ---------------------------------------------------------------------------

PHONY += includecheck versioncheck coccicheck namespacecheck export_report

includecheck:
	find $(srctree)/* $(RCS_FIND_IGNORE) \
		-name '*.[hcS]' -type f -print | sort \
		| xargs $(PERL) -w $(srctree)/scripts/checkincludes.pl

versioncheck:
	find $(srctree)/* $(RCS_FIND_IGNORE) \
		-name '*.[hcS]' -type f -print | sort \
		| xargs $(PERL) -w $(srctree)/scripts/checkversion.pl

coccicheck:
	$(Q)$(CONFIG_SHELL) $(srctree)/scripts/$@

namespacecheck:
	$(PERL) $(srctree)/scripts/namespace.pl

export_report:
	$(PERL) $(srctree)/scripts/export_report.pl

endif #ifeq ($(config-targets),1)
endif #ifeq ($(mixed-targets),1)

PHONY += checkstack kernelrelease kernelversion image_name

# UML needs a little special treatment here.  It wants to use the host
# toolchain, so needs $(SUBARCH) passed to checkstack.pl.  Everyone
# else wants $(ARCH), including people doing cross-builds, which means
# that $(SUBARCH) doesn't work here.
ifeq ($(ARCH), um)
CHECKSTACK_ARCH := $(SUBARCH)
else
CHECKSTACK_ARCH := $(ARCH)
endif
checkstack:
	$(OBJDUMP) -d vmlinux $$(find . -name '*.ko') | \
	$(PERL) $(src)/scripts/checkstack.pl $(CHECKSTACK_ARCH)

kernelrelease:
	@echo "$(KERNELVERSION)$$($(CONFIG_SHELL) $(srctree)/scripts/setlocalversion $(srctree))"

kernelversion:
	@echo $(KERNELVERSION)

image_name:
	@echo $(KBUILD_IMAGE)

# Clear a bunch of variables before executing the submake
tools/: FORCE
	$(Q)mkdir -p $(objtree)/tools
	$(Q)$(MAKE) LDFLAGS= MAKEFLAGS="$(tools_silent) $(filter --j% -j,$(MAKEFLAGS))" O=$(abspath $(objtree)) subdir=tools -C $(src)/tools/

tools/%: FORCE
	$(Q)mkdir -p $(objtree)/tools
	$(Q)$(MAKE) LDFLAGS= MAKEFLAGS="$(tools_silent) $(filter --j% -j,$(MAKEFLAGS))" O=$(abspath $(objtree)) subdir=tools -C $(src)/tools/ $*

# Single targets
# ---------------------------------------------------------------------------
# Single targets are compatible with:
# - build with mixed source and output
# - build with separate output dir 'make O=...'
# - external modules
#
#  target-dir => where to store outputfile
#  build-dir  => directory in kernel source tree to use

ifeq ($(KBUILD_EXTMOD),)
        build-dir  = $(patsubst %/,%,$(dir $@))
        target-dir = $(dir $@)
else
        zap-slash=$(filter-out .,$(patsubst %/,%,$(dir $@)))
        build-dir  = $(KBUILD_EXTMOD)$(if $(zap-slash),/$(zap-slash))
        target-dir = $(if $(KBUILD_EXTMOD),$(dir $<),$(dir $@))
endif

%.s: %.c prepare scripts FORCE
	$(Q)$(MAKE) $(build)=$(build-dir) $(target-dir)$(notdir $@)
%.i: %.c prepare scripts FORCE
	$(Q)$(MAKE) $(build)=$(build-dir) $(target-dir)$(notdir $@)
%.o: %.c prepare scripts FORCE
	$(Q)$(MAKE) $(build)=$(build-dir) $(target-dir)$(notdir $@)
%.lst: %.c prepare scripts FORCE
	$(Q)$(MAKE) $(build)=$(build-dir) $(target-dir)$(notdir $@)
%.s: %.S prepare scripts FORCE
	$(Q)$(MAKE) $(build)=$(build-dir) $(target-dir)$(notdir $@)
%.o: %.S prepare scripts FORCE
	$(Q)$(MAKE) $(build)=$(build-dir) $(target-dir)$(notdir $@)
%.symtypes: %.c prepare scripts FORCE
	$(Q)$(MAKE) $(build)=$(build-dir) $(target-dir)$(notdir $@)
%.ll: %.c prepare scripts FORCE
	$(Q)$(MAKE) $(build)=$(build-dir) $(target-dir)$(notdir $@)

# Modules
/: prepare scripts FORCE
	$(cmd_crmodverdir)
	$(Q)$(MAKE) KBUILD_MODULES=$(if $(CONFIG_MODULES),1) \
	$(build)=$(build-dir)
# Make sure the latest headers are built for Documentation
Documentation/ samples/: headers_install
%/: prepare scripts FORCE
	$(cmd_crmodverdir)
	$(Q)$(MAKE) KBUILD_MODULES=$(if $(CONFIG_MODULES),1) \
	$(build)=$(build-dir)
%.ko: prepare scripts FORCE
	$(cmd_crmodverdir)
	$(Q)$(MAKE) KBUILD_MODULES=$(if $(CONFIG_MODULES),1)   \
	$(build)=$(build-dir) $(@:.ko=.o)
	$(Q)$(MAKE) -f $(srctree)/scripts/Makefile.modpost

# FIXME Should go into a make.lib or something
# ===========================================================================

quiet_cmd_rmdirs = $(if $(wildcard $(rm-dirs)),CLEAN   $(wildcard $(rm-dirs)))
      cmd_rmdirs = rm -rf $(rm-dirs)

quiet_cmd_rmfiles = $(if $(wildcard $(rm-files)),CLEAN   $(wildcard $(rm-files)))
      cmd_rmfiles = rm -f $(rm-files)

# Run depmod only if we have System.map and depmod is executable
quiet_cmd_depmod = DEPMOD  $(KERNELRELEASE)
      cmd_depmod = $(CONFIG_SHELL) $(srctree)/scripts/depmod.sh $(DEPMOD) \
                   $(KERNELRELEASE)

# Create temporary dir for module support files
# clean it up only when building all modules
cmd_crmodverdir = $(Q)mkdir -p $(MODVERDIR) \
                  $(if $(KBUILD_MODULES),; rm -f $(MODVERDIR)/*)

# read all saved command lines

cmd_files := $(wildcard .*.cmd $(foreach f,$(sort $(targets)),$(dir $(f)).$(notdir $(f)).cmd))

ifneq ($(cmd_files),)
  $(cmd_files): ;	# Do not try to update included dependency files
  include $(cmd_files)
endif

endif	# skip-makefile

PHONY += FORCE
FORCE:

# Declare the contents of the PHONY variable as phony.  We keep that
# information in a variable so we can use it in if_changed and friends.
.PHONY: $(PHONY)<|MERGE_RESOLUTION|>--- conflicted
+++ resolved
@@ -1,17 +1,9 @@
 # SPDX-License-Identifier: GPL-2.0
-<<<<<<< HEAD
-VERSION = 4
-PATCHLEVEL = 19
-SUBLEVEL = 37
-EXTRAVERSION =
-NAME = "People's Front"
-=======
 VERSION = 5
 PATCHLEVEL = 2
 SUBLEVEL = 7
 EXTRAVERSION =
 NAME = Bobtail Squid
->>>>>>> 407d19ab
 
 # *DOCUMENTATION*
 # To see a list of typical targets execute "make help"
@@ -22,20 +14,6 @@
 # That's our default target when none is given on the command line
 PHONY := _all
 _all:
-
-# o Do not use make's built-in rules and variables
-#   (this increases performance and avoids hard-to-debug behaviour);
-# o Look for make include files relative to root of kernel src
-MAKEFLAGS += -rR --include-dir=$(CURDIR)
-
-# Avoid funny character set dependencies
-unexport LC_ALL
-LC_COLLATE=C
-LC_NUMERIC=C
-export LC_COLLATE LC_NUMERIC
-
-# Avoid interference with shell env settings
-unexport GREP_OPTIONS
 
 # We are using a recursive build, so we need to do a little thinking
 # to get the ordering right.
@@ -53,6 +31,21 @@
 # descending is started. They are now explicitly listed as the
 # prepare rule.
 
+ifneq ($(sub_make_done),1)
+
+# Do not use make's built-in rules and variables
+# (this increases performance and avoids hard-to-debug behaviour)
+MAKEFLAGS += -rR
+
+# Avoid funny character set dependencies
+unexport LC_ALL
+LC_COLLATE=C
+LC_NUMERIC=C
+export LC_COLLATE LC_NUMERIC
+
+# Avoid interference with shell env settings
+unexport GREP_OPTIONS
+
 # Beautify output
 # ---------------------------------------------------------------------------
 #
@@ -99,7 +92,6 @@
 
 ifneq ($(findstring s,$(filter-out --%,$(MAKEFLAGS))),)
   quiet=silent_
-  tools_silent=s
 endif
 
 export quiet Q KBUILD_VERBOSE
@@ -124,27 +116,11 @@
 # The O= assignment takes precedence over the KBUILD_OUTPUT environment
 # variable.
 
-<<<<<<< HEAD
-# KBUILD_SRC is not intended to be used by the regular user (for now),
-# it is set on invocation of make with KBUILD_OUTPUT or O= specified.
-ifeq ($(KBUILD_SRC),)
-
-# OK, Make called in directory where kernel src resides
-# Do we want to locate output files in a separate directory?
-=======
 # Do we want to change the working directory?
->>>>>>> 407d19ab
 ifeq ("$(origin O)", "command line")
   KBUILD_OUTPUT := $(O)
 endif
 
-<<<<<<< HEAD
-# Cancel implicit rules on top Makefile
-$(CURDIR)/Makefile Makefile: ;
-
-ifneq ($(words $(subst :, ,$(CURDIR))), 1)
-  $(error main directory cannot contain spaces nor colons)
-=======
 ifneq ($(KBUILD_OUTPUT),)
 # Make's built-in functions such as $(abspath ...), $(realpath ...) cannot
 # expand a shell special character '~'. We use a somewhat tedious way here.
@@ -163,13 +139,10 @@
 MAKEFLAGS += --no-print-directory
 else
 need-sub-make := 1
->>>>>>> 407d19ab
 endif
 
 abs_srctree := $(realpath $(dir $(lastword $(MAKEFILE_LIST))))
 
-<<<<<<< HEAD
-=======
 ifneq ($(words $(subst :, ,$(abs_srctree))), 1)
 $(error source directory cannot contain spaces or colons)
 endif
@@ -196,7 +169,6 @@
 
 ifeq ($(need-sub-make),1)
 
->>>>>>> 407d19ab
 PHONY += $(MAKECMDGOALS) sub-make
 
 $(filter-out _all sub-make $(lastword $(MAKEFILE_LIST)), $(MAKECMDGOALS)) _all: sub-make
@@ -204,20 +176,13 @@
 
 # Invoke a second make in the output directory, passing relevant variables
 sub-make:
-<<<<<<< HEAD
-	$(Q)$(MAKE) -C $(KBUILD_OUTPUT) KBUILD_SRC=$(CURDIR) \
-	-f $(CURDIR)/Makefile $(filter-out _all sub-make,$(MAKECMDGOALS))
-=======
 	$(Q)$(MAKE) -C $(abs_objtree) -f $(abs_srctree)/Makefile $(MAKECMDGOALS)
->>>>>>> 407d19ab
-
-# Leave processing to above invocation of make
-skip-makefile := 1
-endif # ifneq ($(KBUILD_OUTPUT),)
-endif # ifeq ($(KBUILD_SRC),)
+
+endif # need-sub-make
+endif # sub_make_done
 
 # We process the rest of the Makefile if this is the final invocation of make
-ifeq ($(skip-makefile),)
+ifeq ($(need-sub-make),)
 
 # Do not print "Entering directory ...",
 # but we want to display it when entering to the output directory
@@ -245,6 +210,10 @@
 # Old syntax make ... SUBDIRS=$PWD is still supported
 # Setting the environment variable KBUILD_EXTMOD take precedence
 ifdef SUBDIRS
+  $(warning ================= WARNING ================)
+  $(warning 'SUBDIRS' will be removed after Linux 5.3)
+  $(warning Please use 'M=' or 'KBUILD_EXTMOD' instead)
+  $(warning ==========================================)
   KBUILD_EXTMOD ?= $(SUBDIRS)
 endif
 
@@ -275,7 +244,7 @@
 src		:= $(srctree)
 obj		:= $(objtree)
 
-VPATH		:= $(srctree)$(if $(KBUILD_EXTMOD),:$(KBUILD_EXTMOD))
+VPATH		:= $(srctree)
 
 export srctree objtree VPATH
 
@@ -360,8 +329,6 @@
 
 else
 
-# We need some generic definitions (do not try to remake the file).
-scripts/Kbuild.include: ;
 include scripts/Kbuild.include
 
 # Read KERNELRELEASE from include/config/kernel.release (if it exists)
@@ -451,7 +418,6 @@
 LEX		= flex
 YACC		= bison
 AWK		= awk
-GENKSYMS	= scripts/genksyms/genksyms
 INSTALLKERNEL  := installkernel
 DEPMOD		= /sbin/depmod
 PERL		= perl
@@ -462,7 +428,7 @@
 
 CHECKFLAGS     := -D__linux__ -Dlinux -D__STDC__ -Dunix -D__unix__ \
 		  -Wbitwise -Wno-return-void -Wno-unknown-attribute $(CF)
-NOSTDINC_FLAGS  =
+NOSTDINC_FLAGS :=
 CFLAGS_MODULE   =
 AFLAGS_MODULE   =
 LDFLAGS_MODULE  =
@@ -487,10 +453,10 @@
 		-I$(objtree)/include \
 		$(USERINCLUDE)
 
-KBUILD_AFLAGS   := -D__ASSEMBLY__
-KBUILD_CFLAGS   := -Wall -Wundef -Wstrict-prototypes -Wno-trigraphs \
-		   -fno-strict-aliasing -fno-common -fshort-wchar \
-		   -Werror-implicit-function-declaration \
+KBUILD_AFLAGS   := -D__ASSEMBLY__ -fno-PIE
+KBUILD_CFLAGS   := -Wall -Wundef -Werror=strict-prototypes -Wno-trigraphs \
+		   -fno-strict-aliasing -fno-common -fshort-wchar -fno-PIE \
+		   -Werror=implicit-function-declaration -Werror=implicit-int \
 		   -Wno-format-security \
 		   -std=gnu89
 KBUILD_CPPFLAGS := -D__KERNEL__
@@ -504,13 +470,8 @@
 CLANG_FLAGS :=
 
 export ARCH SRCARCH CONFIG_SHELL HOSTCC KBUILD_HOSTCFLAGS CROSS_COMPILE AS LD CC
-<<<<<<< HEAD
-export CPP AR NM STRIP OBJCOPY OBJDUMP KBUILD_HOSTLDFLAGS KBUILD_HOSTLDLIBS
-export MAKE LEX YACC AWK GENKSYMS INSTALLKERNEL PERL PYTHON PYTHON2 PYTHON3 UTS_MACHINE
-=======
 export CPP AR NM STRIP OBJCOPY OBJDUMP PAHOLE KBUILD_HOSTLDFLAGS KBUILD_HOSTLDLIBS
 export MAKE LEX YACC AWK INSTALLKERNEL PERL PYTHON PYTHON2 PYTHON3 UTS_MACHINE
->>>>>>> 407d19ab
 export HOSTCXX KBUILD_HOSTCXXFLAGS LDFLAGS_MODULE CHECK CHECKFLAGS
 
 export KBUILD_CPPFLAGS NOSTDINC_FLAGS LINUXINCLUDE OBJCOPYFLAGS KBUILD_LDFLAGS
@@ -543,21 +504,21 @@
 	$(Q)$(MAKE) $(build)=scripts/basic
 	$(Q)rm -f .tmp_quiet_recordmcount
 
-# To avoid any implicit rule to kick in, define an empty command.
-scripts/basic/%: scripts_basic ;
-
 PHONY += outputmakefile
 # outputmakefile generates a Makefile in the output directory, if using a
 # separate output directory. This allows convenient use of make in the
 # output directory.
+# At the same time when output Makefile generated, generate .gitignore to
+# ignore whole output directory
 outputmakefile:
 ifneq ($(srctree),.)
 	$(Q)ln -fsn $(srctree) source
-	$(Q)$(CONFIG_SHELL) $(srctree)/scripts/mkmakefile \
-	    $(srctree) $(objtree) $(VERSION) $(PATCHLEVEL)
-endif
-
-ifeq ($(cc-name),clang)
+	$(Q)$(CONFIG_SHELL) $(srctree)/scripts/mkmakefile $(srctree)
+	$(Q)test -e .gitignore || \
+	{ echo "# this is build directory, ignore it"; echo "*"; } > .gitignore
+endif
+
+ifneq ($(shell $(CC) --version 2>&1 | head -n 1 | grep clang),)
 ifneq ($(CROSS_COMPILE),)
 CLANG_FLAGS	+= --target=$(notdir $(CROSS_COMPILE:%-=%))
 GCC_TOOLCHAIN_DIR := $(dir $(shell which $(CROSS_COMPILE)elfedit))
@@ -574,7 +535,103 @@
 export CLANG_FLAGS
 endif
 
-<<<<<<< HEAD
+# The expansion should be delayed until arch/$(SRCARCH)/Makefile is included.
+# Some architectures define CROSS_COMPILE in arch/$(SRCARCH)/Makefile.
+# CC_VERSION_TEXT is referenced from Kconfig (so it needs export),
+# and from include/config/auto.conf.cmd to detect the compiler upgrade.
+CC_VERSION_TEXT = $(shell $(CC) --version 2>/dev/null | head -n 1)
+
+ifeq ($(config-targets),1)
+# ===========================================================================
+# *config targets only - make sure prerequisites are updated, and descend
+# in scripts/kconfig to make the *config target
+
+# Read arch specific Makefile to set KBUILD_DEFCONFIG as needed.
+# KBUILD_DEFCONFIG may point out an alternative default configuration
+# used for 'make defconfig'
+include arch/$(SRCARCH)/Makefile
+export KBUILD_DEFCONFIG KBUILD_KCONFIG CC_VERSION_TEXT
+
+config: scripts_basic outputmakefile FORCE
+	$(Q)$(MAKE) $(build)=scripts/kconfig $@
+
+%config: scripts_basic outputmakefile FORCE
+	$(Q)$(MAKE) $(build)=scripts/kconfig $@
+
+else
+# ===========================================================================
+# Build targets only - this includes vmlinux, arch specific targets, clean
+# targets and others. In general all targets except *config targets.
+
+# If building an external module we do not care about the all: rule
+# but instead _all depend on modules
+PHONY += all
+ifeq ($(KBUILD_EXTMOD),)
+_all: all
+else
+_all: modules
+endif
+
+# Decide whether to build built-in, modular, or both.
+# Normally, just do built-in.
+
+KBUILD_MODULES :=
+KBUILD_BUILTIN := 1
+
+# If we have only "make modules", don't compile built-in objects.
+# When we're building modules with modversions, we need to consider
+# the built-in objects during the descend as well, in order to
+# make sure the checksums are up to date before we record them.
+
+ifeq ($(MAKECMDGOALS),modules)
+  KBUILD_BUILTIN := $(if $(CONFIG_MODVERSIONS),1)
+endif
+
+# If we have "make <whatever> modules", compile modules
+# in addition to whatever we do anyway.
+# Just "make" or "make all" shall build modules as well
+
+ifneq ($(filter all _all modules,$(MAKECMDGOALS)),)
+  KBUILD_MODULES := 1
+endif
+
+ifeq ($(MAKECMDGOALS),)
+  KBUILD_MODULES := 1
+endif
+
+export KBUILD_MODULES KBUILD_BUILTIN
+
+ifeq ($(dot-config),1)
+include include/config/auto.conf
+endif
+
+ifeq ($(KBUILD_EXTMOD),)
+# Objects we will link into vmlinux / subdirs we need to visit
+init-y		:= init/
+drivers-y	:= drivers/ sound/
+drivers-$(CONFIG_SAMPLES) += samples/
+net-y		:= net/
+libs-y		:= lib/
+core-y		:= usr/
+virt-y		:= virt/
+endif # KBUILD_EXTMOD
+
+# The all: target is the default when no target is given on the
+# command line.
+# This allow a user to issue only 'make' to build a kernel including modules
+# Defaults to vmlinux, but the arch makefile usually adds further targets
+all: vmlinux
+
+CFLAGS_GCOV	:= -fprofile-arcs -ftest-coverage \
+	$(call cc-option,-fno-tree-loop-im) \
+	$(call cc-disable-warning,maybe-uninitialized,)
+export CFLAGS_GCOV
+
+# The arch Makefiles can override CC_FLAGS_FTRACE. We may also append it later.
+ifdef CONFIG_FUNCTION_TRACER
+  CC_FLAGS_FTRACE := -pg
+endif
+
 RETPOLINE_CFLAGS_GCC := -mindirect-branch=thunk-extern -mindirect-branch-register
 RETPOLINE_VDSO_CFLAGS_GCC := -mindirect-branch=thunk-inline -mindirect-branch-register
 RETPOLINE_CFLAGS_CLANG := -mretpoline-external-thunk
@@ -584,128 +641,6 @@
 export RETPOLINE_CFLAGS
 export RETPOLINE_VDSO_CFLAGS
 
-KBUILD_CFLAGS	+= $(call cc-option,-fno-PIE)
-KBUILD_AFLAGS	+= $(call cc-option,-fno-PIE)
-
-# check for 'asm goto'
-ifeq ($(shell $(CONFIG_SHELL) $(srctree)/scripts/gcc-goto.sh $(CC) $(KBUILD_CFLAGS)), y)
-  CC_HAVE_ASM_GOTO := 1
-  KBUILD_CFLAGS += -DCC_HAVE_ASM_GOTO
-  KBUILD_AFLAGS += -DCC_HAVE_ASM_GOTO
-endif
-
-=======
->>>>>>> 407d19ab
-# The expansion should be delayed until arch/$(SRCARCH)/Makefile is included.
-# Some architectures define CROSS_COMPILE in arch/$(SRCARCH)/Makefile.
-# CC_VERSION_TEXT is referenced from Kconfig (so it needs export),
-# and from include/config/auto.conf.cmd to detect the compiler upgrade.
-CC_VERSION_TEXT = $(shell $(CC) --version 2>/dev/null | head -n 1)
-
-ifeq ($(config-targets),1)
-# ===========================================================================
-# *config targets only - make sure prerequisites are updated, and descend
-# in scripts/kconfig to make the *config target
-
-# Read arch specific Makefile to set KBUILD_DEFCONFIG as needed.
-# KBUILD_DEFCONFIG may point out an alternative default configuration
-# used for 'make defconfig'
-include arch/$(SRCARCH)/Makefile
-export KBUILD_DEFCONFIG KBUILD_KCONFIG CC_VERSION_TEXT
-
-config: scripts_basic outputmakefile FORCE
-	$(Q)$(MAKE) $(build)=scripts/kconfig $@
-
-%config: scripts_basic outputmakefile FORCE
-	$(Q)$(MAKE) $(build)=scripts/kconfig $@
-
-else
-# ===========================================================================
-# Build targets only - this includes vmlinux, arch specific targets, clean
-# targets and others. In general all targets except *config targets.
-
-# If building an external module we do not care about the all: rule
-# but instead _all depend on modules
-PHONY += all
-ifeq ($(KBUILD_EXTMOD),)
-_all: all
-else
-_all: modules
-endif
-
-# Decide whether to build built-in, modular, or both.
-# Normally, just do built-in.
-
-KBUILD_MODULES :=
-KBUILD_BUILTIN := 1
-
-# If we have only "make modules", don't compile built-in objects.
-# When we're building modules with modversions, we need to consider
-# the built-in objects during the descend as well, in order to
-# make sure the checksums are up to date before we record them.
-
-ifeq ($(MAKECMDGOALS),modules)
-  KBUILD_BUILTIN := $(if $(CONFIG_MODVERSIONS),1)
-endif
-
-# If we have "make <whatever> modules", compile modules
-# in addition to whatever we do anyway.
-# Just "make" or "make all" shall build modules as well
-
-ifneq ($(filter all _all modules,$(MAKECMDGOALS)),)
-  KBUILD_MODULES := 1
-endif
-
-ifeq ($(MAKECMDGOALS),)
-  KBUILD_MODULES := 1
-endif
-
-export KBUILD_MODULES KBUILD_BUILTIN
-
-ifeq ($(dot-config),1)
-include include/config/auto.conf
-endif
-
-ifeq ($(KBUILD_EXTMOD),)
-# Objects we will link into vmlinux / subdirs we need to visit
-init-y		:= init/
-<<<<<<< HEAD
-drivers-y	:= drivers/ sound/ firmware/
-=======
-drivers-y	:= drivers/ sound/
-drivers-$(CONFIG_SAMPLES) += samples/
->>>>>>> 407d19ab
-net-y		:= net/
-libs-y		:= lib/
-core-y		:= usr/
-virt-y		:= virt/
-endif # KBUILD_EXTMOD
-
-# The all: target is the default when no target is given on the
-# command line.
-# This allow a user to issue only 'make' to build a kernel including modules
-# Defaults to vmlinux, but the arch makefile usually adds further targets
-all: vmlinux
-
-CFLAGS_GCOV	:= -fprofile-arcs -ftest-coverage \
-	$(call cc-option,-fno-tree-loop-im) \
-	$(call cc-disable-warning,maybe-uninitialized,)
-export CFLAGS_GCOV
-
-# The arch Makefiles can override CC_FLAGS_FTRACE. We may also append it later.
-ifdef CONFIG_FUNCTION_TRACER
-  CC_FLAGS_FTRACE := -pg
-endif
-
-RETPOLINE_CFLAGS_GCC := -mindirect-branch=thunk-extern -mindirect-branch-register
-RETPOLINE_VDSO_CFLAGS_GCC := -mindirect-branch=thunk-inline -mindirect-branch-register
-RETPOLINE_CFLAGS_CLANG := -mretpoline-external-thunk
-RETPOLINE_VDSO_CFLAGS_CLANG := -mretpoline
-RETPOLINE_CFLAGS := $(call cc-option,$(RETPOLINE_CFLAGS_GCC),$(call cc-option,$(RETPOLINE_CFLAGS_CLANG)))
-RETPOLINE_VDSO_CFLAGS := $(call cc-option,$(RETPOLINE_VDSO_CFLAGS_GCC),$(call cc-option,$(RETPOLINE_VDSO_CFLAGS_CLANG)))
-export RETPOLINE_CFLAGS
-export RETPOLINE_VDSO_CFLAGS
-
 # The arch Makefile can set ARCH_{CPP,A,C}FLAGS to override the default
 # values of the respective KBUILD_* variables
 ARCH_CPPFLAGS :=
@@ -720,8 +655,14 @@
 # because some architectures define CROSS_COMPILE there.
 include include/config/auto.conf.cmd
 
-# To avoid any implicit rule to kick in, define an empty command
-$(KCONFIG_CONFIG): ;
+$(KCONFIG_CONFIG):
+	@echo >&2 '***'
+	@echo >&2 '*** Configuration file "$@" not found!'
+	@echo >&2 '***'
+	@echo >&2 '*** Please run some configurator (e.g. "make oldconfig" or'
+	@echo >&2 '*** "make menuconfig" or "make xconfig").'
+	@echo >&2 '***'
+	@/bin/false
 
 # The actual configuration files used during the build are stored in
 # include/generated/ and include/config/. Update them if .config is newer than
@@ -753,24 +694,17 @@
 KBUILD_CFLAGS	+= $(call cc-disable-warning,frame-address,)
 KBUILD_CFLAGS	+= $(call cc-disable-warning, format-truncation)
 KBUILD_CFLAGS	+= $(call cc-disable-warning, format-overflow)
-<<<<<<< HEAD
-KBUILD_CFLAGS	+= $(call cc-disable-warning, int-in-bool-context)
-=======
 KBUILD_CFLAGS	+= $(call cc-disable-warning, address-of-packed-member)
->>>>>>> 407d19ab
 
 ifdef CONFIG_CC_OPTIMIZE_FOR_SIZE
-KBUILD_CFLAGS	+= -Os $(call cc-disable-warning,maybe-uninitialized,)
-else
-ifdef CONFIG_PROFILE_ALL_BRANCHES
-KBUILD_CFLAGS	+= -O2 $(call cc-disable-warning,maybe-uninitialized,)
+KBUILD_CFLAGS	+= -Os
 else
 KBUILD_CFLAGS   += -O2
 endif
-endif
-
-KBUILD_CFLAGS += $(call cc-ifversion, -lt, 0409, \
-			$(call cc-disable-warning,maybe-uninitialized,))
+
+ifdef CONFIG_CC_DISABLE_WARN_MAYBE_UNINITIALIZED
+KBUILD_CFLAGS   += -Wno-maybe-uninitialized
+endif
 
 # Tell gcc to never replace conditional load with a non-conditional one
 KBUILD_CFLAGS	+= $(call cc-option,--param=allow-store-data-races=0)
@@ -798,18 +732,10 @@
 
 KBUILD_CFLAGS += $(stackp-flags-y)
 
-<<<<<<< HEAD
-ifeq ($(cc-name),clang)
-KBUILD_CPPFLAGS += $(call cc-option,-Qunused-arguments,)
-KBUILD_CFLAGS += $(call cc-disable-warning, format-invalid-specifier)
-KBUILD_CFLAGS += $(call cc-disable-warning, gnu)
-KBUILD_CFLAGS += $(call cc-disable-warning, address-of-packed-member)
-=======
 ifdef CONFIG_CC_IS_CLANG
 KBUILD_CPPFLAGS += -Qunused-arguments
 KBUILD_CFLAGS += -Wno-format-invalid-specifier
 KBUILD_CFLAGS += -Wno-gnu
->>>>>>> 407d19ab
 # Quiet clang warning: comparison of unsigned expression < 0 is always false
 KBUILD_CFLAGS += -Wno-tautological-compare
 # CLANG uses a _MergedGlobals as optimization, but this breaks modpost, as the
@@ -820,7 +746,7 @@
 
 # These warnings generated too much noise in a regular build.
 # Use make W=1 to enable them (see scripts/Makefile.extrawarn)
-KBUILD_CFLAGS += $(call cc-disable-warning, unused-but-set-variable)
+KBUILD_CFLAGS += -Wno-unused-but-set-variable
 endif
 
 KBUILD_CFLAGS += $(call cc-disable-warning, unused-const-variable)
@@ -837,33 +763,32 @@
 endif
 endif
 
-<<<<<<< HEAD
-KBUILD_CFLAGS   += $(call cc-option, -fno-var-tracking-assignments)
-=======
 # Initialize all stack variables with a pattern, if desired.
 ifdef CONFIG_INIT_STACK_ALL
 KBUILD_CFLAGS	+= -ftrivial-auto-var-init=pattern
 endif
 
 DEBUG_CFLAGS	:= $(call cc-option, -fno-var-tracking-assignments)
->>>>>>> 407d19ab
 
 ifdef CONFIG_DEBUG_INFO
 ifdef CONFIG_DEBUG_INFO_SPLIT
-KBUILD_CFLAGS   += $(call cc-option, -gsplit-dwarf, -g)
+DEBUG_CFLAGS	+= -gsplit-dwarf
 else
-KBUILD_CFLAGS	+= -g
+DEBUG_CFLAGS	+= -g
 endif
 KBUILD_AFLAGS	+= -Wa,-gdwarf-2
 endif
 ifdef CONFIG_DEBUG_INFO_DWARF4
-KBUILD_CFLAGS	+= $(call cc-option, -gdwarf-4,)
+DEBUG_CFLAGS	+= -gdwarf-4
 endif
 
 ifdef CONFIG_DEBUG_INFO_REDUCED
-KBUILD_CFLAGS 	+= $(call cc-option, -femit-struct-debug-baseonly) \
+DEBUG_CFLAGS	+= $(call cc-option, -femit-struct-debug-baseonly) \
 		   $(call cc-option,-fno-var-tracking)
 endif
+
+KBUILD_CFLAGS += $(DEBUG_CFLAGS)
+export DEBUG_CFLAGS
 
 ifdef CONFIG_FUNCTION_TRACER
 ifdef CONFIG_FTRACE_MCOUNT_RECORD
@@ -914,17 +839,13 @@
 NOSTDINC_FLAGS += -nostdinc -isystem $(shell $(CC) -print-file-name=include)
 
 # warn about C99 declaration after statement
-<<<<<<< HEAD
-KBUILD_CFLAGS += $(call cc-option,-Wdeclaration-after-statement,)
-=======
 KBUILD_CFLAGS += -Wdeclaration-after-statement
 
 # Variable Length Arrays (VLAs) should not be used anywhere in the kernel
 KBUILD_CFLAGS += -Wvla
->>>>>>> 407d19ab
 
 # disable pointer signed / unsigned warnings in gcc 4.0
-KBUILD_CFLAGS += $(call cc-disable-warning, pointer-sign)
+KBUILD_CFLAGS += -Wno-pointer-sign
 
 # disable stringop warnings in gcc 8+
 KBUILD_CFLAGS += $(call cc-disable-warning, stringop-truncation)
@@ -946,12 +867,6 @@
 
 # conserve stack if available
 KBUILD_CFLAGS   += $(call cc-option,-fconserve-stack)
-
-# disallow errors like 'EXPORT_GPL(foo);' with missing header
-KBUILD_CFLAGS   += $(call cc-option,-Werror=implicit-int)
-
-# require functions to have arguments in prototypes, not empty 'int foo()'
-KBUILD_CFLAGS   += $(call cc-option,-Werror=strict-prototypes)
 
 # Prohibit date/time macros, which would make the build non-deterministic
 KBUILD_CFLAGS   += $(call cc-option,-Werror=date-time)
@@ -1053,19 +968,6 @@
 endif # CONFIG_MODULE_COMPRESS
 export mod_compress_cmd
 
-# Select initial ramdisk compression format, default is gzip(1).
-# This shall be used by the dracut(8) tool while creating an initramfs image.
-#
-INITRD_COMPRESS-y                  := gzip
-INITRD_COMPRESS-$(CONFIG_RD_BZIP2) := bzip2
-INITRD_COMPRESS-$(CONFIG_RD_LZMA)  := lzma
-INITRD_COMPRESS-$(CONFIG_RD_XZ)    := xz
-INITRD_COMPRESS-$(CONFIG_RD_LZO)   := lzo
-INITRD_COMPRESS-$(CONFIG_RD_LZ4)   := lz4
-# do not export INITRD_COMPRESS, since we didn't actually
-# choose a sane default compression above.
-# export INITRD_COMPRESS := $(INITRD_COMPRESS-y)
-
 ifdef CONFIG_MODULE_SIG_ALL
 $(eval $(call config_filename,MODULE_SIG_KEY))
 
@@ -1088,6 +990,7 @@
   endif
 endif
 
+PHONY += prepare0
 
 ifeq ($(KBUILD_EXTMOD),)
 core-y		+= kernel/ certs/ mm/ fs/ ipc/ security/ crypto/ block/
@@ -1109,15 +1012,15 @@
 virt-y		:= $(patsubst %/, %/built-in.a, $(virt-y))
 
 # Externally visible symbols (used by link-vmlinux.sh)
-export KBUILD_VMLINUX_INIT := $(head-y) $(init-y)
-export KBUILD_VMLINUX_MAIN := $(core-y) $(libs-y2) $(drivers-y) $(net-y) $(virt-y)
+export KBUILD_VMLINUX_OBJS := $(head-y) $(init-y) $(core-y) $(libs-y2) \
+			      $(drivers-y) $(net-y) $(virt-y)
 export KBUILD_VMLINUX_LIBS := $(libs-y1)
 export KBUILD_LDS          := arch/$(SRCARCH)/kernel/vmlinux.lds
 export LDFLAGS_vmlinux
 # used by scripts/package/Makefile
 export KBUILD_ALLDIRS := $(sort $(filter-out arch/%,$(vmlinux-alldirs)) LICENSES arch include scripts tools)
 
-vmlinux-deps := $(KBUILD_LDS) $(KBUILD_VMLINUX_INIT) $(KBUILD_VMLINUX_MAIN) $(KBUILD_VMLINUX_LIBS)
+vmlinux-deps := $(KBUILD_LDS) $(KBUILD_VMLINUX_OBJS) $(KBUILD_VMLINUX_LIBS)
 
 # Recurse until adjust_autoksyms.sh is satisfied
 PHONY += autoksyms_recursive
@@ -1148,23 +1051,11 @@
 	$(if $(ARCH_POSTLINK), $(MAKE) -f $(ARCH_POSTLINK) $@, true)
 
 vmlinux: scripts/link-vmlinux.sh autoksyms_recursive $(vmlinux-deps) FORCE
-ifdef CONFIG_HEADERS_CHECK
-	$(Q)$(MAKE) -f $(srctree)/Makefile headers_check
-endif
-ifdef CONFIG_GDB_SCRIPTS
-	$(Q)ln -fsn $(abspath $(srctree)/scripts/gdb/vmlinux-gdb.py)
-endif
 	+$(call if_changed,link-vmlinux)
 
-<<<<<<< HEAD
-# Build samples along the rest of the kernel. This needs headers_install.
-ifdef CONFIG_SAMPLES
-vmlinux-dirs += samples
-=======
 targets := vmlinux
 
 # Some samples need headers_install.
->>>>>>> 407d19ab
 samples: headers_install
 
 # The actual objects are generated when descending,
@@ -1178,12 +1069,11 @@
 # Error messages still appears in the original language
 
 PHONY += $(vmlinux-dirs)
-$(vmlinux-dirs): prepare scripts
+$(vmlinux-dirs): prepare
 	$(Q)$(MAKE) $(build)=$@ need-builtin=1
 
-define filechk_kernel.release
+filechk_kernel.release = \
 	echo "$(KERNELVERSION)$$($(CONFIG_SHELL) $(srctree)/scripts/setlocalversion $(srctree))"
-endef
 
 # Store (new) KERNELRELEASE string in include/config/kernel.release
 include/config/kernel.release: FORCE
@@ -1193,7 +1083,7 @@
 # Carefully list dependencies so we do not try to build scripts twice
 # in parallel
 PHONY += scripts
-scripts: scripts_basic asm-generic gcc-plugins $(autoksyms_h)
+scripts: scripts_basic scripts_dtc
 	$(Q)$(MAKE) $(build)=$(@)
 
 # Things we need to do before we recursively start building the kernel
@@ -1202,8 +1092,7 @@
 # archprepare is used in arch Makefiles and when processed asm symlink,
 # version.h and scripts_basic is processed / created.
 
-# Listed in dependency order
-PHONY += prepare archprepare prepare0 prepare1 prepare2 prepare3
+PHONY += prepare archprepare prepare1 prepare3
 
 # prepare3 is used to check if we are building in a separate output directory,
 # and if so do:
@@ -1220,30 +1109,29 @@
 	fi;
 endif
 
-# prepare2 creates a makefile if using a separate output directory.
-# From this point forward, .config has been reprocessed, so any rules
-# that need to depend on updated CONFIG_* values can be checked here.
-prepare2: prepare3 outputmakefile asm-generic
-
-prepare1: prepare2 $(version_h) $(autoksyms_h) include/generated/utsrelease.h
+prepare1: prepare3 outputmakefile asm-generic $(version_h) $(autoksyms_h) \
+						include/generated/utsrelease.h
 	$(cmd_crmodverdir)
 
-archprepare: archheaders archscripts prepare1 scripts_basic
-
-prepare0: archprepare gcc-plugins
+archprepare: archheaders archscripts prepare1 scripts
+
+prepare0: archprepare
+	$(Q)$(MAKE) $(build)=scripts/mod
 	$(Q)$(MAKE) $(build)=.
 
 # All the preparing..
 prepare: prepare0 prepare-objtool
 
 # Support for using generic headers in asm-generic
+asm-generic := -f $(srctree)/scripts/Makefile.asm-generic obj
+
 PHONY += asm-generic uapi-asm-generic
 asm-generic: uapi-asm-generic
-	$(Q)$(MAKE) -f $(srctree)/scripts/Makefile.asm-generic \
-	            src=asm obj=arch/$(SRCARCH)/include/generated/asm
+	$(Q)$(MAKE) $(asm-generic)=arch/$(SRCARCH)/include/generated/asm \
+	generic=include/asm-generic
 uapi-asm-generic:
-	$(Q)$(MAKE) -f $(srctree)/scripts/Makefile.asm-generic \
-	            src=uapi/asm obj=arch/$(SRCARCH)/include/generated/uapi/asm
+	$(Q)$(MAKE) $(asm-generic)=arch/$(SRCARCH)/include/generated/uapi/asm \
+	generic=include/uapi/asm-generic
 
 PHONY += prepare-objtool
 prepare-objtool: $(objtool_target)
@@ -1268,13 +1156,13 @@
 	  echo '"$(KERNELRELEASE)" exceeds $(uts_len) characters' >&2;    \
 	  exit 1;                                                         \
 	fi;                                                               \
-	(echo \#define UTS_RELEASE \"$(KERNELRELEASE)\";)
+	echo \#define UTS_RELEASE \"$(KERNELRELEASE)\"
 endef
 
 define filechk_version.h
-	(echo \#define LINUX_VERSION_CODE $(shell                         \
+	echo \#define LINUX_VERSION_CODE $(shell                         \
 	expr $(VERSION) \* 65536 + 0$(PATCHLEVEL) \* 256 + 0$(SUBLEVEL)); \
-	echo '#define KERNEL_VERSION(a,b,c) (((a) << 16) + ((b) << 8) + (c))';)
+	echo '#define KERNEL_VERSION(a,b,c) (((a) << 16) + ((b) << 8) + (c))'
 endef
 
 $(version_h): FORCE
@@ -1298,11 +1186,7 @@
 # If we do an all arch process set dst to include/arch-$(SRCARCH)
 hdr-dst = $(if $(KBUILD_HEADERS), dst=include/arch-$(SRCARCH), dst=include)
 
-PHONY += archheaders
-archheaders:
-
-PHONY += archscripts
-archscripts:
+PHONY += archheaders archscripts
 
 PHONY += __headers
 __headers: $(version_h) scripts_basic uapi-asm-generic archheaders archscripts
@@ -1328,6 +1212,10 @@
 	$(Q)$(MAKE) $(hdr-inst)=include/uapi dst=include HDRCHECK=1
 	$(Q)$(MAKE) $(hdr-inst)=arch/$(SRCARCH)/include/uapi $(hdr-dst) HDRCHECK=1
 
+ifdef CONFIG_HEADERS_CHECK
+all: headers_check
+endif
+
 # ---------------------------------------------------------------------------
 # Kernel selftest
 
@@ -1347,6 +1235,41 @@
 	+$(Q)$(MAKE) -f $(srctree)/Makefile olddefconfig
 
 # ---------------------------------------------------------------------------
+# Devicetree files
+
+ifneq ($(wildcard $(srctree)/arch/$(SRCARCH)/boot/dts/),)
+dtstree := arch/$(SRCARCH)/boot/dts
+endif
+
+ifneq ($(dtstree),)
+
+%.dtb: prepare3 scripts_dtc
+	$(Q)$(MAKE) $(build)=$(dtstree) $(dtstree)/$@
+
+PHONY += dtbs dtbs_install dt_binding_check
+dtbs dtbs_check: prepare3 scripts_dtc
+	$(Q)$(MAKE) $(build)=$(dtstree)
+
+dtbs_check: export CHECK_DTBS=1
+dtbs_check: dt_binding_check
+
+dtbs_install:
+	$(Q)$(MAKE) $(dtbinst)=$(dtstree)
+
+ifdef CONFIG_OF_EARLY_FLATTREE
+all: dtbs
+endif
+
+endif
+
+PHONY += scripts_dtc
+scripts_dtc: scripts_basic
+	$(Q)$(MAKE) $(build)=scripts/dtc
+
+dt_binding_check: scripts_dtc
+	$(Q)$(MAKE) $(build)=Documentation/devicetree/bindings
+
+# ---------------------------------------------------------------------------
 # Modules
 
 ifdef CONFIG_MODULES
@@ -1377,7 +1300,7 @@
 
 # Target to prepare building external modules
 PHONY += modules_prepare
-modules_prepare: prepare scripts
+modules_prepare: prepare
 
 # Target to install modules
 PHONY += modules_install
@@ -1469,11 +1392,11 @@
 mrproper: rm-files := $(wildcard $(MRPROPER_FILES))
 mrproper-dirs      := $(addprefix _mrproper_,scripts)
 
-PHONY += $(mrproper-dirs) mrproper archmrproper
+PHONY += $(mrproper-dirs) mrproper
 $(mrproper-dirs):
 	$(Q)$(MAKE) $(clean)=$(patsubst _mrproper_%,%,$@)
 
-mrproper: clean archmrproper $(mrproper-dirs)
+mrproper: clean $(mrproper-dirs)
 	$(call cmd,rmdirs)
 	$(call cmd,rmfiles)
 
@@ -1558,6 +1481,12 @@
 	@echo  '  kselftest-merge - Merge all the config dependencies of kselftest to existing'
 	@echo  '                    .config.'
 	@echo  ''
+	@$(if $(dtstree), \
+		echo 'Devicetree:'; \
+		echo '* dtbs            - Build device tree blobs for enabled boards'; \
+		echo '  dtbs_install    - Install dtbs to $(INSTALL_DTBS_PATH)'; \
+		echo '')
+
 	@echo 'Userspace tools targets:'
 	@echo '  use "make tools/help"'
 	@echo '  or  "cd tools; make help"'
@@ -1620,6 +1549,18 @@
 $(DOC_TARGETS): scripts_basic FORCE
 	$(Q)$(MAKE) $(build)=Documentation $@
 
+# Misc
+# ---------------------------------------------------------------------------
+
+PHONY += scripts_gdb
+scripts_gdb: prepare
+	$(Q)$(MAKE) $(build)=scripts/gdb
+	$(Q)ln -fsn $(abspath $(srctree)/scripts/gdb/vmlinux-gdb.py)
+
+ifdef CONFIG_GDB_SCRIPTS
+all: scripts_gdb
+endif
+
 else # KBUILD_EXTMOD
 
 ###
@@ -1641,9 +1582,6 @@
 
 # We are always building modules
 KBUILD_MODULES := 1
-PHONY += crmodverdir
-crmodverdir:
-	$(cmd_crmodverdir)
 
 PHONY += $(objtree)/Module.symvers
 $(objtree)/Module.symvers:
@@ -1655,7 +1593,7 @@
 
 module-dirs := $(addprefix _module_,$(KBUILD_EXTMOD))
 PHONY += $(module-dirs) modules
-$(module-dirs): crmodverdir $(objtree)/Module.symvers
+$(module-dirs): prepare $(objtree)/Module.symvers
 	$(Q)$(MAKE) $(build)=$(patsubst _module_%,%,$@)
 
 modules: $(module-dirs)
@@ -1694,10 +1632,9 @@
 	@echo  '  clean           - remove generated files in module directory only'
 	@echo  ''
 
-# Dummies...
-PHONY += prepare scripts
-prepare: ;
-scripts: ;
+PHONY += prepare
+prepare:
+	$(cmd_crmodverdir)
 endif # KBUILD_EXTMOD
 
 clean: $(clean-dirs)
@@ -1705,7 +1642,8 @@
 	$(call cmd,rmfiles)
 	@find $(if $(KBUILD_EXTMOD), $(KBUILD_EXTMOD), .) $(RCS_FIND_IGNORE) \
 		\( -name '*.[aios]' -o -name '*.ko' -o -name '.*.cmd' \
-		-o -name '*.ko.*' -o -name '*.dtb' -o -name '*.dtb.S' \
+		-o -name '*.ko.*' \
+		-o -name '*.dtb' -o -name '*.dtb.S' -o -name '*.dt.yaml' \
 		-o -name '*.dwo' -o -name '*.lst' \
 		-o -name '*.su'  \
 		-o -name '.*.d' -o -name '.*.tmp' -o -name '*.mod.c' \
@@ -1749,9 +1687,6 @@
 export_report:
 	$(PERL) $(srctree)/scripts/export_report.pl
 
-endif #ifeq ($(config-targets),1)
-endif #ifeq ($(mixed-targets),1)
-
 PHONY += checkstack kernelrelease kernelversion image_name
 
 # UML needs a little special treatment here.  It wants to use the host
@@ -1777,6 +1712,11 @@
 	@echo $(KBUILD_IMAGE)
 
 # Clear a bunch of variables before executing the submake
+
+ifeq ($(quiet),silent_)
+tools_silent=s
+endif
+
 tools/: FORCE
 	$(Q)mkdir -p $(objtree)/tools
 	$(Q)$(MAKE) LDFLAGS= MAKEFLAGS="$(tools_silent) $(filter --j% -j,$(MAKEFLAGS))" O=$(abspath $(objtree)) subdir=tools -C $(src)/tools/
@@ -1795,48 +1735,32 @@
 #  target-dir => where to store outputfile
 #  build-dir  => directory in kernel source tree to use
 
-ifeq ($(KBUILD_EXTMOD),)
-        build-dir  = $(patsubst %/,%,$(dir $@))
-        target-dir = $(dir $@)
-else
-        zap-slash=$(filter-out .,$(patsubst %/,%,$(dir $@)))
-        build-dir  = $(KBUILD_EXTMOD)$(if $(zap-slash),/$(zap-slash))
-        target-dir = $(if $(KBUILD_EXTMOD),$(dir $<),$(dir $@))
-endif
-
-%.s: %.c prepare scripts FORCE
-	$(Q)$(MAKE) $(build)=$(build-dir) $(target-dir)$(notdir $@)
-%.i: %.c prepare scripts FORCE
-	$(Q)$(MAKE) $(build)=$(build-dir) $(target-dir)$(notdir $@)
-%.o: %.c prepare scripts FORCE
-	$(Q)$(MAKE) $(build)=$(build-dir) $(target-dir)$(notdir $@)
-%.lst: %.c prepare scripts FORCE
-	$(Q)$(MAKE) $(build)=$(build-dir) $(target-dir)$(notdir $@)
-%.s: %.S prepare scripts FORCE
-	$(Q)$(MAKE) $(build)=$(build-dir) $(target-dir)$(notdir $@)
-%.o: %.S prepare scripts FORCE
-	$(Q)$(MAKE) $(build)=$(build-dir) $(target-dir)$(notdir $@)
-%.symtypes: %.c prepare scripts FORCE
-	$(Q)$(MAKE) $(build)=$(build-dir) $(target-dir)$(notdir $@)
-%.ll: %.c prepare scripts FORCE
-	$(Q)$(MAKE) $(build)=$(build-dir) $(target-dir)$(notdir $@)
+build-target = $(if $(KBUILD_EXTMOD), $(KBUILD_EXTMOD)/)$@
+build-dir = $(patsubst %/,%,$(dir $(build-target)))
+
+%.i: prepare FORCE
+	$(Q)$(MAKE) $(build)=$(build-dir) $(build-target)
+%.ll: prepare FORCE
+	$(Q)$(MAKE) $(build)=$(build-dir) $(build-target)
+%.lst: prepare FORCE
+	$(Q)$(MAKE) $(build)=$(build-dir) $(build-target)
+%.o: prepare FORCE
+	$(Q)$(MAKE) $(build)=$(build-dir) $(build-target)
+%.s: prepare FORCE
+	$(Q)$(MAKE) $(build)=$(build-dir) $(build-target)
+%.symtypes: prepare FORCE
+	$(Q)$(MAKE) $(build)=$(build-dir) $(build-target)
+%.ko: %.o
+	$(Q)$(MAKE) -f $(srctree)/scripts/Makefile.modpost
 
 # Modules
-/: prepare scripts FORCE
-	$(cmd_crmodverdir)
-	$(Q)$(MAKE) KBUILD_MODULES=$(if $(CONFIG_MODULES),1) \
-	$(build)=$(build-dir)
+PHONY += /
+/: ./
+
 # Make sure the latest headers are built for Documentation
 Documentation/ samples/: headers_install
-%/: prepare scripts FORCE
-	$(cmd_crmodverdir)
-	$(Q)$(MAKE) KBUILD_MODULES=$(if $(CONFIG_MODULES),1) \
-	$(build)=$(build-dir)
-%.ko: prepare scripts FORCE
-	$(cmd_crmodverdir)
-	$(Q)$(MAKE) KBUILD_MODULES=$(if $(CONFIG_MODULES),1)   \
-	$(build)=$(build-dir) $(@:.ko=.o)
-	$(Q)$(MAKE) -f $(srctree)/scripts/Makefile.modpost
+%/: prepare FORCE
+	$(Q)$(MAKE) KBUILD_MODULES=1 $(build)=$(build-dir)
 
 # FIXME Should go into a make.lib or something
 # ===========================================================================
@@ -1857,16 +1781,14 @@
 cmd_crmodverdir = $(Q)mkdir -p $(MODVERDIR) \
                   $(if $(KBUILD_MODULES),; rm -f $(MODVERDIR)/*)
 
-# read all saved command lines
-
-cmd_files := $(wildcard .*.cmd $(foreach f,$(sort $(targets)),$(dir $(f)).$(notdir $(f)).cmd))
-
-ifneq ($(cmd_files),)
-  $(cmd_files): ;	# Do not try to update included dependency files
-  include $(cmd_files)
-endif
-
-endif	# skip-makefile
+# read saved command lines for existing targets
+existing-targets := $(wildcard $(sort $(targets)))
+
+-include $(foreach f,$(existing-targets),$(dir $(f)).$(notdir $(f)).cmd)
+
+endif   # ifeq ($(config-targets),1)
+endif   # ifeq ($(mixed-targets),1)
+endif   # need-sub-make
 
 PHONY += FORCE
 FORCE:
