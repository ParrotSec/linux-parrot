# SPDX-License-Identifier: GPL-2.0
VERSION = 5
PATCHLEVEL = 10
<<<<<<< HEAD
SUBLEVEL = 13
=======
SUBLEVEL = 24
>>>>>>> 4e026225
EXTRAVERSION =
NAME = Dare mighty things

# *DOCUMENTATION*
# To see a list of typical targets execute "make help"
# More info can be located in ./README
# Comments in this file are targeted only to the developer, do not
# expect to learn how to build the kernel reading this file.

$(if $(filter __%, $(MAKECMDGOALS)), \
	$(error targets prefixed with '__' are only for internal use))

# That's our default target when none is given on the command line
PHONY := __all
__all:

# We are using a recursive build, so we need to do a little thinking
# to get the ordering right.
#
# Most importantly: sub-Makefiles should only ever modify files in
# their own directory. If in some directory we have a dependency on
# a file in another dir (which doesn't happen often, but it's often
# unavoidable when linking the built-in.a targets which finally
# turn into vmlinux), we will call a sub make in that other dir, and
# after that we are sure that everything which is in that other dir
# is now up to date.
#
# The only cases where we need to modify files which have global
# effects are thus separated out and done before the recursive
# descending is started. They are now explicitly listed as the
# prepare rule.

ifneq ($(sub_make_done),1)

# Do not use make's built-in rules and variables
# (this increases performance and avoids hard-to-debug behaviour)
MAKEFLAGS += -rR

# Avoid funny character set dependencies
unexport LC_ALL
LC_COLLATE=C
LC_NUMERIC=C
export LC_COLLATE LC_NUMERIC

# Avoid interference with shell env settings
unexport GREP_OPTIONS

# Beautify output
# ---------------------------------------------------------------------------
#
# Normally, we echo the whole command before executing it. By making
# that echo $($(quiet)$(cmd)), we now have the possibility to set
# $(quiet) to choose other forms of output instead, e.g.
#
#         quiet_cmd_cc_o_c = Compiling $(RELDIR)/$@
#         cmd_cc_o_c       = $(CC) $(c_flags) -c -o $@ $<
#
# If $(quiet) is empty, the whole command will be printed.
# If it is set to "quiet_", only the short version will be printed.
# If it is set to "silent_", nothing will be printed at all, since
# the variable $(silent_cmd_cc_o_c) doesn't exist.
#
# A simple variant is to prefix commands with $(Q) - that's useful
# for commands that shall be hidden in non-verbose mode.
#
#	$(Q)ln $@ :<
#
# If KBUILD_VERBOSE equals 0 then the above command will be hidden.
# If KBUILD_VERBOSE equals 1 then the above command is displayed.
# If KBUILD_VERBOSE equals 2 then give the reason why each target is rebuilt.
#
# To put more focus on warnings, be less verbose as default
# Use 'make V=1' to see the full commands

ifeq ("$(origin V)", "command line")
  KBUILD_VERBOSE = $(V)
endif
ifndef KBUILD_VERBOSE
  KBUILD_VERBOSE = 0
endif

ifeq ($(KBUILD_VERBOSE),1)
  quiet =
  Q =
else
  quiet=quiet_
  Q = @
endif

# If the user is running make -s (silent mode), suppress echoing of
# commands

ifneq ($(findstring s,$(filter-out --%,$(MAKEFLAGS))),)
  quiet=silent_
endif

export quiet Q KBUILD_VERBOSE

# Kbuild will save output files in the current working directory.
# This does not need to match to the root of the kernel source tree.
#
# For example, you can do this:
#
#  cd /dir/to/store/output/files; make -f /dir/to/kernel/source/Makefile
#
# If you want to save output files in a different location, there are
# two syntaxes to specify it.
#
# 1) O=
# Use "make O=dir/to/store/output/files/"
#
# 2) Set KBUILD_OUTPUT
# Set the environment variable KBUILD_OUTPUT to point to the output directory.
# export KBUILD_OUTPUT=dir/to/store/output/files/; make
#
# The O= assignment takes precedence over the KBUILD_OUTPUT environment
# variable.

# Do we want to change the working directory?
ifeq ("$(origin O)", "command line")
  KBUILD_OUTPUT := $(O)
endif

ifneq ($(KBUILD_OUTPUT),)
# Make's built-in functions such as $(abspath ...), $(realpath ...) cannot
# expand a shell special character '~'. We use a somewhat tedious way here.
abs_objtree := $(shell mkdir -p $(KBUILD_OUTPUT) && cd $(KBUILD_OUTPUT) && pwd)
$(if $(abs_objtree),, \
     $(error failed to create output directory "$(KBUILD_OUTPUT)"))

# $(realpath ...) resolves symlinks
abs_objtree := $(realpath $(abs_objtree))
else
abs_objtree := $(CURDIR)
endif # ifneq ($(KBUILD_OUTPUT),)

ifeq ($(abs_objtree),$(CURDIR))
# Suppress "Entering directory ..." unless we are changing the work directory.
MAKEFLAGS += --no-print-directory
else
need-sub-make := 1
endif

abs_srctree := $(realpath $(dir $(lastword $(MAKEFILE_LIST))))

ifneq ($(words $(subst :, ,$(abs_srctree))), 1)
$(error source directory cannot contain spaces or colons)
endif

ifneq ($(abs_srctree),$(abs_objtree))
# Look for make include files relative to root of kernel src
#
# This does not become effective immediately because MAKEFLAGS is re-parsed
# once after the Makefile is read. We need to invoke sub-make.
MAKEFLAGS += --include-dir=$(abs_srctree)
need-sub-make := 1
endif

this-makefile := $(lastword $(MAKEFILE_LIST))

ifneq ($(filter 3.%,$(MAKE_VERSION)),)
# 'MAKEFLAGS += -rR' does not immediately become effective for GNU Make 3.x
# We need to invoke sub-make to avoid implicit rules in the top Makefile.
need-sub-make := 1
# Cancel implicit rules for this Makefile.
$(this-makefile): ;
endif

export abs_srctree abs_objtree
export sub_make_done := 1

ifeq ($(need-sub-make),1)

PHONY += $(MAKECMDGOALS) __sub-make

$(filter-out $(this-makefile), $(MAKECMDGOALS)) __all: __sub-make
	@:

# Invoke a second make in the output directory, passing relevant variables
__sub-make:
	$(Q)$(MAKE) -C $(abs_objtree) -f $(abs_srctree)/Makefile $(MAKECMDGOALS)

endif # need-sub-make
endif # sub_make_done

# We process the rest of the Makefile if this is the final invocation of make
ifeq ($(need-sub-make),)

# Do not print "Entering directory ...",
# but we want to display it when entering to the output directory
# so that IDEs/editors are able to understand relative filenames.
MAKEFLAGS += --no-print-directory

# Call a source code checker (by default, "sparse") as part of the
# C compilation.
#
# Use 'make C=1' to enable checking of only re-compiled files.
# Use 'make C=2' to enable checking of *all* source files, regardless
# of whether they are re-compiled or not.
#
# See the file "Documentation/dev-tools/sparse.rst" for more details,
# including where to get the "sparse" utility.

ifeq ("$(origin C)", "command line")
  KBUILD_CHECKSRC = $(C)
endif
ifndef KBUILD_CHECKSRC
  KBUILD_CHECKSRC = 0
endif

# Use make M=dir or set the environment variable KBUILD_EXTMOD to specify the
# directory of external module to build. Setting M= takes precedence.
ifeq ("$(origin M)", "command line")
  KBUILD_EXTMOD := $(M)
endif

$(if $(word 2, $(KBUILD_EXTMOD)), \
	$(error building multiple external modules is not supported))

export KBUILD_CHECKSRC KBUILD_EXTMOD

extmod-prefix = $(if $(KBUILD_EXTMOD),$(KBUILD_EXTMOD)/)

ifeq ($(abs_srctree),$(abs_objtree))
        # building in the source tree
        srctree := .
	building_out_of_srctree :=
else
        ifeq ($(abs_srctree)/,$(dir $(abs_objtree)))
                # building in a subdirectory of the source tree
                srctree := ..
        else
                srctree := $(abs_srctree)
        endif
	building_out_of_srctree := 1
endif

ifneq ($(KBUILD_ABS_SRCTREE),)
srctree := $(abs_srctree)
endif

objtree		:= .
VPATH		:= $(srctree)

export building_out_of_srctree srctree objtree VPATH

# To make sure we do not include .config for any of the *config targets
# catch them early, and hand them over to scripts/kconfig/Makefile
# It is allowed to specify more targets when calling make, including
# mixing *config targets and build targets.
# For example 'make oldconfig all'.
# Detect when mixed targets is specified, and make a second invocation
# of make so .config is not included in this case either (for *config).

version_h := include/generated/uapi/linux/version.h
old_version_h := include/linux/version.h

clean-targets := %clean mrproper cleandocs
no-dot-config-targets := $(clean-targets) \
			 cscope gtags TAGS tags help% %docs check% coccicheck \
			 $(version_h) headers headers_% archheaders archscripts \
			 %asm-generic kernelversion %src-pkg dt_binding_check \
			 outputmakefile
no-sync-config-targets := $(no-dot-config-targets) %install kernelrelease
single-targets := %.a %.i %.ko %.lds %.ll %.lst %.mod %.o %.s %.symtypes %/

config-build	:=
mixed-build	:=
need-config	:= 1
may-sync-config	:= 1
single-build	:=

ifneq ($(filter $(no-dot-config-targets), $(MAKECMDGOALS)),)
	ifeq ($(filter-out $(no-dot-config-targets), $(MAKECMDGOALS)),)
		need-config :=
	endif
endif

ifneq ($(filter $(no-sync-config-targets), $(MAKECMDGOALS)),)
	ifeq ($(filter-out $(no-sync-config-targets), $(MAKECMDGOALS)),)
		may-sync-config :=
	endif
endif

ifneq ($(KBUILD_EXTMOD),)
	may-sync-config :=
endif

ifeq ($(KBUILD_EXTMOD),)
        ifneq ($(filter %config,$(MAKECMDGOALS)),)
		config-build := 1
                ifneq ($(words $(MAKECMDGOALS)),1)
			mixed-build := 1
                endif
        endif
endif

# We cannot build single targets and the others at the same time
ifneq ($(filter $(single-targets), $(MAKECMDGOALS)),)
	single-build := 1
	ifneq ($(filter-out $(single-targets), $(MAKECMDGOALS)),)
		mixed-build := 1
	endif
endif

# For "make -j clean all", "make -j mrproper defconfig all", etc.
ifneq ($(filter $(clean-targets),$(MAKECMDGOALS)),)
        ifneq ($(filter-out $(clean-targets),$(MAKECMDGOALS)),)
		mixed-build := 1
        endif
endif

# install and modules_install need also be processed one by one
ifneq ($(filter install,$(MAKECMDGOALS)),)
        ifneq ($(filter modules_install,$(MAKECMDGOALS)),)
		mixed-build := 1
        endif
endif

ifdef mixed-build
# ===========================================================================
# We're called with mixed targets (*config and build targets).
# Handle them one by one.

PHONY += $(MAKECMDGOALS) __build_one_by_one

$(MAKECMDGOALS): __build_one_by_one
	@:

__build_one_by_one:
	$(Q)set -e; \
	for i in $(MAKECMDGOALS); do \
		$(MAKE) -f $(srctree)/Makefile $$i; \
	done

else # !mixed-build

include scripts/Kbuild.include

# Read KERNELRELEASE from include/config/kernel.release (if it exists)
KERNELRELEASE = $(shell cat include/config/kernel.release 2> /dev/null)
KERNELVERSION = $(VERSION)$(if $(PATCHLEVEL),.$(PATCHLEVEL)$(if $(SUBLEVEL),.$(SUBLEVEL)))$(EXTRAVERSION)
export VERSION PATCHLEVEL SUBLEVEL KERNELRELEASE KERNELVERSION

include scripts/subarch.include

# Cross compiling and selecting different set of gcc/bin-utils
# ---------------------------------------------------------------------------
#
# When performing cross compilation for other architectures ARCH shall be set
# to the target architecture. (See arch/* for the possibilities).
# ARCH can be set during invocation of make:
# make ARCH=ia64
# Another way is to have ARCH set in the environment.
# The default ARCH is the host where make is executed.

# CROSS_COMPILE specify the prefix used for all executables used
# during compilation. Only gcc and related bin-utils executables
# are prefixed with $(CROSS_COMPILE).
# CROSS_COMPILE can be set on the command line
# make CROSS_COMPILE=ia64-linux-
# Alternatively CROSS_COMPILE can be set in the environment.
# Default value for CROSS_COMPILE is not to prefix executables
# Note: Some architectures assign CROSS_COMPILE in their arch/*/Makefile
ARCH		?= $(SUBARCH)

# Architecture as present in compile.h
UTS_MACHINE 	:= $(ARCH)
SRCARCH 	:= $(ARCH)

# Additional ARCH settings for x86
ifeq ($(ARCH),i386)
        SRCARCH := x86
endif
ifeq ($(ARCH),x86_64)
        SRCARCH := x86
endif

# Additional ARCH settings for sparc
ifeq ($(ARCH),sparc32)
       SRCARCH := sparc
endif
ifeq ($(ARCH),sparc64)
       SRCARCH := sparc
endif

# Additional ARCH settings for sh
ifeq ($(ARCH),sh64)
       SRCARCH := sh
endif

KCONFIG_CONFIG	?= .config
export KCONFIG_CONFIG

# Default file for 'make defconfig'. This may be overridden by arch-Makefile.
export KBUILD_DEFCONFIG := defconfig

# SHELL used by kbuild
CONFIG_SHELL := sh

HOST_LFS_CFLAGS := $(shell getconf LFS_CFLAGS 2>/dev/null)
HOST_LFS_LDFLAGS := $(shell getconf LFS_LDFLAGS 2>/dev/null)
HOST_LFS_LIBS := $(shell getconf LFS_LIBS 2>/dev/null)

ifneq ($(LLVM),)
HOSTCC	= clang
HOSTCXX	= clang++
else
HOSTCC	= gcc
HOSTCXX	= g++
endif

export KBUILD_USERCFLAGS := -Wall -Wmissing-prototypes -Wstrict-prototypes \
			      -O2 -fomit-frame-pointer -std=gnu89
export KBUILD_USERLDFLAGS :=

KBUILD_HOSTCFLAGS   := $(KBUILD_USERCFLAGS) $(HOST_LFS_CFLAGS) $(HOSTCFLAGS)
KBUILD_HOSTCXXFLAGS := -Wall -O2 $(HOST_LFS_CFLAGS) $(HOSTCXXFLAGS)
KBUILD_HOSTLDFLAGS  := $(HOST_LFS_LDFLAGS) $(HOSTLDFLAGS)
KBUILD_HOSTLDLIBS   := $(HOST_LFS_LIBS) $(HOSTLDLIBS)

# Make variables (CC, etc...)
CPP		= $(CC) -E
ifneq ($(LLVM),)
CC		= clang
LD		= ld.lld
AR		= llvm-ar
NM		= llvm-nm
OBJCOPY		= llvm-objcopy
OBJDUMP		= llvm-objdump
READELF		= llvm-readelf
STRIP		= llvm-strip
else
CC		= $(CROSS_COMPILE)gcc
LD		= $(CROSS_COMPILE)ld
AR		= $(CROSS_COMPILE)ar
NM		= $(CROSS_COMPILE)nm
OBJCOPY		= $(CROSS_COMPILE)objcopy
OBJDUMP		= $(CROSS_COMPILE)objdump
READELF		= $(CROSS_COMPILE)readelf
STRIP		= $(CROSS_COMPILE)strip
endif
PAHOLE		= pahole
RESOLVE_BTFIDS	= $(objtree)/tools/bpf/resolve_btfids/resolve_btfids
LEX		= flex
YACC		= bison
AWK		= awk
INSTALLKERNEL  := installkernel
DEPMOD		= depmod
PERL		= perl
PYTHON		= python
PYTHON3		= python3
CHECK		= sparse
BASH		= bash
KGZIP		= gzip
KBZIP2		= bzip2
KLZOP		= lzop
LZMA		= lzma
LZ4		= lz4c
XZ		= xz
ZSTD		= zstd

CHECKFLAGS     := -D__linux__ -Dlinux -D__STDC__ -Dunix -D__unix__ \
		  -Wbitwise -Wno-return-void -Wno-unknown-attribute $(CF)
NOSTDINC_FLAGS :=
CFLAGS_MODULE   =
AFLAGS_MODULE   =
LDFLAGS_MODULE  =
CFLAGS_KERNEL	=
AFLAGS_KERNEL	=
LDFLAGS_vmlinux =

# Use USERINCLUDE when you must reference the UAPI directories only.
USERINCLUDE    := \
		-I$(srctree)/arch/$(SRCARCH)/include/uapi \
		-I$(objtree)/arch/$(SRCARCH)/include/generated/uapi \
		-I$(srctree)/include/uapi \
		-I$(objtree)/include/generated/uapi \
                -include $(srctree)/include/linux/kconfig.h

# Use LINUXINCLUDE when you must reference the include/ directory.
# Needed to be compatible with the O= option
LINUXINCLUDE    := \
		-I$(srctree)/arch/$(SRCARCH)/include \
		-I$(objtree)/arch/$(SRCARCH)/include/generated \
		$(if $(building_out_of_srctree),-I$(srctree)/include) \
		-I$(objtree)/include \
		$(USERINCLUDE)

KBUILD_AFLAGS   := -D__ASSEMBLY__ -fno-PIE
KBUILD_CFLAGS   := -Wall -Wundef -Werror=strict-prototypes -Wno-trigraphs \
		   -fno-strict-aliasing -fno-common -fshort-wchar -fno-PIE \
		   -Werror=implicit-function-declaration -Werror=implicit-int \
		   -Werror=return-type -Wno-format-security \
		   -std=gnu89
KBUILD_CPPFLAGS := -D__KERNEL__
KBUILD_AFLAGS_KERNEL :=
KBUILD_CFLAGS_KERNEL :=
KBUILD_AFLAGS_MODULE  := -DMODULE
KBUILD_CFLAGS_MODULE  := -DMODULE
KBUILD_LDFLAGS_MODULE :=
KBUILD_LDFLAGS :=
CLANG_FLAGS :=

export ARCH SRCARCH CONFIG_SHELL BASH HOSTCC KBUILD_HOSTCFLAGS CROSS_COMPILE LD CC
export CPP AR NM STRIP OBJCOPY OBJDUMP READELF PAHOLE RESOLVE_BTFIDS LEX YACC AWK INSTALLKERNEL
export PERL PYTHON PYTHON3 CHECK CHECKFLAGS MAKE UTS_MACHINE HOSTCXX
export KGZIP KBZIP2 KLZOP LZMA LZ4 XZ ZSTD
export KBUILD_HOSTCXXFLAGS KBUILD_HOSTLDFLAGS KBUILD_HOSTLDLIBS LDFLAGS_MODULE

export KBUILD_CPPFLAGS NOSTDINC_FLAGS LINUXINCLUDE OBJCOPYFLAGS KBUILD_LDFLAGS
export KBUILD_CFLAGS CFLAGS_KERNEL CFLAGS_MODULE
export KBUILD_AFLAGS AFLAGS_KERNEL AFLAGS_MODULE
export KBUILD_AFLAGS_MODULE KBUILD_CFLAGS_MODULE KBUILD_LDFLAGS_MODULE
export KBUILD_AFLAGS_KERNEL KBUILD_CFLAGS_KERNEL

# Files to ignore in find ... statements

export RCS_FIND_IGNORE := \( -name SCCS -o -name BitKeeper -o -name .svn -o    \
			  -name CVS -o -name .pc -o -name .hg -o -name .git \) \
			  -prune -o
export RCS_TAR_IGNORE := --exclude SCCS --exclude BitKeeper --exclude .svn \
			 --exclude CVS --exclude .pc --exclude .hg --exclude .git

# ===========================================================================
# Rules shared between *config targets and build targets

# Basic helpers built in scripts/basic/
PHONY += scripts_basic
scripts_basic:
	$(Q)$(MAKE) $(build)=scripts/basic
	$(Q)rm -f .tmp_quiet_recordmcount

PHONY += outputmakefile
# Before starting out-of-tree build, make sure the source tree is clean.
# outputmakefile generates a Makefile in the output directory, if using a
# separate output directory. This allows convenient use of make in the
# output directory.
# At the same time when output Makefile generated, generate .gitignore to
# ignore whole output directory
outputmakefile:
ifdef building_out_of_srctree
	$(Q)if [ -f $(srctree)/.config -o \
		 -d $(srctree)/include/config -o \
		 -d $(srctree)/arch/$(SRCARCH)/include/generated ]; then \
		echo >&2 "***"; \
		echo >&2 "*** The source tree is not clean, please run 'make$(if $(findstring command line, $(origin ARCH)), ARCH=$(ARCH)) mrproper'"; \
		echo >&2 "*** in $(abs_srctree)";\
		echo >&2 "***"; \
		false; \
	fi
	$(Q)ln -fsn $(srctree) source
	$(Q)$(CONFIG_SHELL) $(srctree)/scripts/mkmakefile $(srctree)
	$(Q)test -e .gitignore || \
	{ echo "# this is build directory, ignore it"; echo "*"; } > .gitignore
endif

ifneq ($(shell $(CC) --version 2>&1 | head -n 1 | grep clang),)
ifneq ($(CROSS_COMPILE),)
CLANG_FLAGS	+= --target=$(notdir $(CROSS_COMPILE:%-=%))
GCC_TOOLCHAIN_DIR := $(dir $(shell which $(CROSS_COMPILE)elfedit))
CLANG_FLAGS	+= --prefix=$(GCC_TOOLCHAIN_DIR)$(notdir $(CROSS_COMPILE))
GCC_TOOLCHAIN	:= $(realpath $(GCC_TOOLCHAIN_DIR)/..)
endif
ifneq ($(GCC_TOOLCHAIN),)
CLANG_FLAGS	+= --gcc-toolchain=$(GCC_TOOLCHAIN)
endif
ifneq ($(LLVM_IAS),1)
CLANG_FLAGS	+= -no-integrated-as
endif
CLANG_FLAGS	+= -Werror=unknown-warning-option
KBUILD_CFLAGS	+= $(CLANG_FLAGS)
KBUILD_AFLAGS	+= $(CLANG_FLAGS)
export CLANG_FLAGS
endif

# The expansion should be delayed until arch/$(SRCARCH)/Makefile is included.
# Some architectures define CROSS_COMPILE in arch/$(SRCARCH)/Makefile.
# CC_VERSION_TEXT is referenced from Kconfig (so it needs export),
# and from include/config/auto.conf.cmd to detect the compiler upgrade.
CC_VERSION_TEXT = $(shell $(CC) --version 2>/dev/null | head -n 1)

ifdef config-build
# ===========================================================================
# *config targets only - make sure prerequisites are updated, and descend
# in scripts/kconfig to make the *config target

# Read arch specific Makefile to set KBUILD_DEFCONFIG as needed.
# KBUILD_DEFCONFIG may point out an alternative default configuration
# used for 'make defconfig'
include arch/$(SRCARCH)/Makefile
export KBUILD_DEFCONFIG KBUILD_KCONFIG CC_VERSION_TEXT

config: outputmakefile scripts_basic FORCE
	$(Q)$(MAKE) $(build)=scripts/kconfig $@

%config: outputmakefile scripts_basic FORCE
	$(Q)$(MAKE) $(build)=scripts/kconfig $@

else #!config-build
# ===========================================================================
# Build targets only - this includes vmlinux, arch specific targets, clean
# targets and others. In general all targets except *config targets.

# If building an external module we do not care about the all: rule
# but instead __all depend on modules
PHONY += all
ifeq ($(KBUILD_EXTMOD),)
__all: all
else
__all: modules
endif

# Decide whether to build built-in, modular, or both.
# Normally, just do built-in.

KBUILD_MODULES :=
KBUILD_BUILTIN := 1

# If we have only "make modules", don't compile built-in objects.
ifeq ($(MAKECMDGOALS),modules)
  KBUILD_BUILTIN :=
endif

# If we have "make <whatever> modules", compile modules
# in addition to whatever we do anyway.
# Just "make" or "make all" shall build modules as well

ifneq ($(filter all modules nsdeps %compile_commands.json clang-%,$(MAKECMDGOALS)),)
  KBUILD_MODULES := 1
endif

ifeq ($(MAKECMDGOALS),)
  KBUILD_MODULES := 1
endif

export KBUILD_MODULES KBUILD_BUILTIN

ifdef need-config
include include/config/auto.conf
endif

ifeq ($(KBUILD_EXTMOD),)
# Objects we will link into vmlinux / subdirs we need to visit
core-y		:= init/ usr/
drivers-y	:= drivers/ sound/
drivers-$(CONFIG_SAMPLES) += samples/
drivers-y	+= net/ virt/
libs-y		:= lib/
endif # KBUILD_EXTMOD

# The all: target is the default when no target is given on the
# command line.
# This allow a user to issue only 'make' to build a kernel including modules
# Defaults to vmlinux, but the arch makefile usually adds further targets
all: vmlinux

CFLAGS_GCOV	:= -fprofile-arcs -ftest-coverage \
	$(call cc-option,-fno-tree-loop-im) \
	$(call cc-disable-warning,maybe-uninitialized,)
export CFLAGS_GCOV

# The arch Makefiles can override CC_FLAGS_FTRACE. We may also append it later.
ifdef CONFIG_FUNCTION_TRACER
  CC_FLAGS_FTRACE := -pg
endif

RETPOLINE_CFLAGS_GCC := -mindirect-branch=thunk-extern -mindirect-branch-register
RETPOLINE_VDSO_CFLAGS_GCC := -mindirect-branch=thunk-inline -mindirect-branch-register
RETPOLINE_CFLAGS_CLANG := -mretpoline-external-thunk
RETPOLINE_VDSO_CFLAGS_CLANG := -mretpoline
RETPOLINE_CFLAGS := $(call cc-option,$(RETPOLINE_CFLAGS_GCC),$(call cc-option,$(RETPOLINE_CFLAGS_CLANG)))
RETPOLINE_VDSO_CFLAGS := $(call cc-option,$(RETPOLINE_VDSO_CFLAGS_GCC),$(call cc-option,$(RETPOLINE_VDSO_CFLAGS_CLANG)))
export RETPOLINE_CFLAGS
export RETPOLINE_VDSO_CFLAGS

include arch/$(SRCARCH)/Makefile

ifdef need-config
ifdef may-sync-config
# Read in dependencies to all Kconfig* files, make sure to run syncconfig if
# changes are detected. This should be included after arch/$(SRCARCH)/Makefile
# because some architectures define CROSS_COMPILE there.
include include/config/auto.conf.cmd

$(KCONFIG_CONFIG):
	@echo >&2 '***'
	@echo >&2 '*** Configuration file "$@" not found!'
	@echo >&2 '***'
	@echo >&2 '*** Please run some configurator (e.g. "make oldconfig" or'
	@echo >&2 '*** "make menuconfig" or "make xconfig").'
	@echo >&2 '***'
	@/bin/false

# The actual configuration files used during the build are stored in
# include/generated/ and include/config/. Update them if .config is newer than
# include/config/auto.conf (which mirrors .config).
#
# This exploits the 'multi-target pattern rule' trick.
# The syncconfig should be executed only once to make all the targets.
# (Note: use the grouped target '&:' when we bump to GNU Make 4.3)
quiet_cmd_syncconfig = SYNC    $@
      cmd_syncconfig = $(MAKE) -f $(srctree)/Makefile syncconfig

%/config/auto.conf %/config/auto.conf.cmd %/generated/autoconf.h: $(KCONFIG_CONFIG)
	+$(call cmd,syncconfig)
else # !may-sync-config
# External modules and some install targets need include/generated/autoconf.h
# and include/config/auto.conf but do not care if they are up-to-date.
# Use auto.conf to trigger the test
PHONY += include/config/auto.conf

include/config/auto.conf:
	$(Q)test -e include/generated/autoconf.h -a -e $@ || (		\
	echo >&2;							\
	echo >&2 "  ERROR: Kernel configuration is invalid.";		\
	echo >&2 "         include/generated/autoconf.h or $@ are missing.";\
	echo >&2 "         Run 'make oldconfig && make prepare' on kernel src to fix it.";	\
	echo >&2 ;							\
	/bin/false)

endif # may-sync-config
endif # need-config

KBUILD_CFLAGS	+= $(call cc-option,-fno-delete-null-pointer-checks,)
KBUILD_CFLAGS	+= $(call cc-disable-warning,frame-address,)
KBUILD_CFLAGS	+= $(call cc-disable-warning, format-truncation)
KBUILD_CFLAGS	+= $(call cc-disable-warning, format-overflow)
KBUILD_CFLAGS	+= $(call cc-disable-warning, address-of-packed-member)

ifdef CONFIG_CC_OPTIMIZE_FOR_PERFORMANCE
KBUILD_CFLAGS += -O2
else ifdef CONFIG_CC_OPTIMIZE_FOR_PERFORMANCE_O3
KBUILD_CFLAGS += -O3
else ifdef CONFIG_CC_OPTIMIZE_FOR_SIZE
KBUILD_CFLAGS += -Os
endif

# Tell gcc to never replace conditional load with a non-conditional one
KBUILD_CFLAGS	+= $(call cc-option,--param=allow-store-data-races=0)
KBUILD_CFLAGS	+= $(call cc-option,-fno-allow-store-data-races)

ifdef CONFIG_READABLE_ASM
# Disable optimizations that make assembler listings hard to read.
# reorder blocks reorders the control in the function
# ipa clone creates specialized cloned functions
# partial inlining inlines only parts of functions
KBUILD_CFLAGS += $(call cc-option,-fno-reorder-blocks,) \
                 $(call cc-option,-fno-ipa-cp-clone,) \
                 $(call cc-option,-fno-partial-inlining)
endif

ifneq ($(CONFIG_FRAME_WARN),0)
KBUILD_CFLAGS += -Wframe-larger-than=$(CONFIG_FRAME_WARN)
endif

stackp-flags-y                                    := -fno-stack-protector
stackp-flags-$(CONFIG_STACKPROTECTOR)             := -fstack-protector
stackp-flags-$(CONFIG_STACKPROTECTOR_STRONG)      := -fstack-protector-strong

KBUILD_CFLAGS += $(stackp-flags-y)

ifdef CONFIG_CC_IS_CLANG
KBUILD_CPPFLAGS += -Qunused-arguments
KBUILD_CFLAGS += -Wno-format-invalid-specifier
KBUILD_CFLAGS += -Wno-gnu
# CLANG uses a _MergedGlobals as optimization, but this breaks modpost, as the
# source of a reference will be _MergedGlobals and not on of the whitelisted names.
# See modpost pattern 2
KBUILD_CFLAGS += -mno-global-merge
else

# These warnings generated too much noise in a regular build.
# Use make W=1 to enable them (see scripts/Makefile.extrawarn)
KBUILD_CFLAGS += -Wno-unused-but-set-variable

# Warn about unmarked fall-throughs in switch statement.
# Disabled for clang while comment to attribute conversion happens and
# https://github.com/ClangBuiltLinux/linux/issues/636 is discussed.
KBUILD_CFLAGS += $(call cc-option,-Wimplicit-fallthrough,)
endif

KBUILD_CFLAGS += $(call cc-disable-warning, unused-const-variable)
ifdef CONFIG_FRAME_POINTER
KBUILD_CFLAGS	+= -fno-omit-frame-pointer -fno-optimize-sibling-calls
else
# Some targets (ARM with Thumb2, for example), can't be built with frame
# pointers.  For those, we don't have FUNCTION_TRACER automatically
# select FRAME_POINTER.  However, FUNCTION_TRACER adds -pg, and this is
# incompatible with -fomit-frame-pointer with current GCC, so we don't use
# -fomit-frame-pointer with FUNCTION_TRACER.
ifndef CONFIG_FUNCTION_TRACER
KBUILD_CFLAGS	+= -fomit-frame-pointer
endif
endif

# Initialize all stack variables with a 0xAA pattern.
ifdef CONFIG_INIT_STACK_ALL_PATTERN
KBUILD_CFLAGS	+= -ftrivial-auto-var-init=pattern
endif

# Initialize all stack variables with a zero value.
ifdef CONFIG_INIT_STACK_ALL_ZERO
# Future support for zero initialization is still being debated, see
# https://bugs.llvm.org/show_bug.cgi?id=45497. These flags are subject to being
# renamed or dropped.
KBUILD_CFLAGS	+= -ftrivial-auto-var-init=zero
KBUILD_CFLAGS	+= -enable-trivial-auto-var-init-zero-knowing-it-will-be-removed-from-clang
endif

<<<<<<< HEAD
# Workaround for GCC versions < 5.0
# https://gcc.gnu.org/bugzilla/show_bug.cgi?id=61801
ifdef CONFIG_CC_IS_GCC
DEBUG_CFLAGS	:= $(call cc-ifversion, -lt, 0500, $(call cc-option, -fno-var-tracking-assignments))
=======
DEBUG_CFLAGS	:=

# Workaround for GCC versions < 5.0
# https://gcc.gnu.org/bugzilla/show_bug.cgi?id=61801
ifdef CONFIG_CC_IS_GCC
DEBUG_CFLAGS	+= $(call cc-ifversion, -lt, 0500, $(call cc-option, -fno-var-tracking-assignments))
>>>>>>> 4e026225
endif

ifdef CONFIG_DEBUG_INFO

ifdef CONFIG_DEBUG_INFO_SPLIT
DEBUG_CFLAGS	+= -gsplit-dwarf
else
DEBUG_CFLAGS	+= -g
endif

ifneq ($(LLVM_IAS),1)
KBUILD_AFLAGS	+= -Wa,-gdwarf-2
endif

ifdef CONFIG_DEBUG_INFO_DWARF4
DEBUG_CFLAGS	+= -gdwarf-4
endif

ifdef CONFIG_DEBUG_INFO_REDUCED
DEBUG_CFLAGS	+= $(call cc-option, -femit-struct-debug-baseonly) \
		   $(call cc-option,-fno-var-tracking)
endif

ifdef CONFIG_DEBUG_INFO_COMPRESSED
DEBUG_CFLAGS	+= -gz=zlib
KBUILD_AFLAGS	+= -gz=zlib
KBUILD_LDFLAGS	+= --compress-debug-sections=zlib
endif

endif # CONFIG_DEBUG_INFO

KBUILD_CFLAGS += $(DEBUG_CFLAGS)
export DEBUG_CFLAGS

ifdef CONFIG_FUNCTION_TRACER
ifdef CONFIG_FTRACE_MCOUNT_RECORD
  # gcc 5 supports generating the mcount tables directly
  ifeq ($(call cc-option-yn,-mrecord-mcount),y)
    CC_FLAGS_FTRACE	+= -mrecord-mcount
    export CC_USING_RECORD_MCOUNT := 1
  endif
  ifdef CONFIG_HAVE_NOP_MCOUNT
    ifeq ($(call cc-option-yn, -mnop-mcount),y)
      CC_FLAGS_FTRACE	+= -mnop-mcount
      CC_FLAGS_USING	+= -DCC_USING_NOP_MCOUNT
    endif
  endif
endif
ifdef CONFIG_HAVE_FENTRY
  ifeq ($(call cc-option-yn, -mfentry),y)
    CC_FLAGS_FTRACE	+= -mfentry
    CC_FLAGS_USING	+= -DCC_USING_FENTRY
  endif
endif
export CC_FLAGS_FTRACE
KBUILD_CFLAGS	+= $(CC_FLAGS_FTRACE) $(CC_FLAGS_USING)
KBUILD_AFLAGS	+= $(CC_FLAGS_USING)
ifdef CONFIG_DYNAMIC_FTRACE
	ifdef CONFIG_HAVE_C_RECORDMCOUNT
		BUILD_C_RECORDMCOUNT := y
		export BUILD_C_RECORDMCOUNT
	endif
endif
endif

# We trigger additional mismatches with less inlining
ifdef CONFIG_DEBUG_SECTION_MISMATCH
KBUILD_CFLAGS += $(call cc-option, -fno-inline-functions-called-once)
endif

ifdef CONFIG_LD_DEAD_CODE_DATA_ELIMINATION
KBUILD_CFLAGS_KERNEL += -ffunction-sections -fdata-sections
LDFLAGS_vmlinux += --gc-sections
endif

ifdef CONFIG_SHADOW_CALL_STACK
CC_FLAGS_SCS	:= -fsanitize=shadow-call-stack
KBUILD_CFLAGS	+= $(CC_FLAGS_SCS)
export CC_FLAGS_SCS
endif

ifdef CONFIG_DEBUG_FORCE_FUNCTION_ALIGN_32B
KBUILD_CFLAGS += -falign-functions=32
endif

# arch Makefile may override CC so keep this after arch Makefile is included
NOSTDINC_FLAGS += -nostdinc -isystem $(shell $(CC) -print-file-name=include)

# warn about C99 declaration after statement
KBUILD_CFLAGS += -Wdeclaration-after-statement

# Variable Length Arrays (VLAs) should not be used anywhere in the kernel
KBUILD_CFLAGS += -Wvla

# disable pointer signed / unsigned warnings in gcc 4.0
KBUILD_CFLAGS += -Wno-pointer-sign

# disable stringop warnings in gcc 8+
KBUILD_CFLAGS += $(call cc-disable-warning, stringop-truncation)

# We'll want to enable this eventually, but it's not going away for 5.7 at least
KBUILD_CFLAGS += $(call cc-disable-warning, zero-length-bounds)
KBUILD_CFLAGS += $(call cc-disable-warning, array-bounds)
KBUILD_CFLAGS += $(call cc-disable-warning, stringop-overflow)

# Another good warning that we'll want to enable eventually
KBUILD_CFLAGS += $(call cc-disable-warning, restrict)

# Enabled with W=2, disabled by default as noisy
KBUILD_CFLAGS += $(call cc-disable-warning, maybe-uninitialized)

# disable invalid "can't wrap" optimizations for signed / pointers
KBUILD_CFLAGS	+= -fno-strict-overflow

# Make sure -fstack-check isn't enabled (like gentoo apparently did)
KBUILD_CFLAGS  += -fno-stack-check

# conserve stack if available
KBUILD_CFLAGS   += $(call cc-option,-fconserve-stack)

# Prohibit date/time macros, which would make the build non-deterministic
KBUILD_CFLAGS   += -Werror=date-time

# enforce correct pointer usage
KBUILD_CFLAGS   += $(call cc-option,-Werror=incompatible-pointer-types)

# Require designated initializers for all marked structures
KBUILD_CFLAGS   += $(call cc-option,-Werror=designated-init)

# change __FILE__ to the relative path from the srctree
KBUILD_CPPFLAGS += $(call cc-option,-fmacro-prefix-map=$(srctree)/=)

# include additional Makefiles when needed
include-y			:= scripts/Makefile.extrawarn
include-$(CONFIG_KASAN)		+= scripts/Makefile.kasan
include-$(CONFIG_KCSAN)		+= scripts/Makefile.kcsan
include-$(CONFIG_UBSAN)		+= scripts/Makefile.ubsan
include-$(CONFIG_KCOV)		+= scripts/Makefile.kcov
include-$(CONFIG_GCC_PLUGINS)	+= scripts/Makefile.gcc-plugins

<<<<<<< HEAD
# include additional Makefiles when needed
include-y			:= scripts/Makefile.extrawarn
include-$(CONFIG_KASAN)		+= scripts/Makefile.kasan
include-$(CONFIG_KCSAN)		+= scripts/Makefile.kcsan
include-$(CONFIG_UBSAN)		+= scripts/Makefile.ubsan
include-$(CONFIG_KCOV)		+= scripts/Makefile.kcov
include-$(CONFIG_GCC_PLUGINS)	+= scripts/Makefile.gcc-plugins

=======
>>>>>>> 4e026225
include $(addprefix $(srctree)/, $(include-y))

# scripts/Makefile.gcc-plugins is intentionally included last.
# Do not add $(call cc-option,...) below this line. When you build the kernel
# from the clean source tree, the GCC plugins do not exist at this point.

# Add user supplied CPPFLAGS, AFLAGS and CFLAGS as the last assignments
KBUILD_CPPFLAGS += $(KCPPFLAGS)
KBUILD_AFLAGS   += $(KAFLAGS)
KBUILD_CFLAGS   += $(KCFLAGS)

KBUILD_LDFLAGS_MODULE += --build-id=sha1
LDFLAGS_vmlinux += --build-id=sha1

ifeq ($(CONFIG_STRIP_ASM_SYMS),y)
LDFLAGS_vmlinux	+= $(call ld-option, -X,)
endif

ifeq ($(CONFIG_RELR),y)
LDFLAGS_vmlinux	+= --pack-dyn-relocs=relr
endif

# We never want expected sections to be placed heuristically by the
# linker. All sections should be explicitly named in the linker script.
ifdef CONFIG_LD_ORPHAN_WARN
LDFLAGS_vmlinux += --orphan-handling=warn
endif

# Align the bit size of userspace programs with the kernel
KBUILD_USERCFLAGS  += $(filter -m32 -m64 --target=%, $(KBUILD_CFLAGS))
KBUILD_USERLDFLAGS += $(filter -m32 -m64 --target=%, $(KBUILD_CFLAGS))

# make the checker run with the right architecture
CHECKFLAGS += --arch=$(ARCH)

# insure the checker run with the right endianness
CHECKFLAGS += $(if $(CONFIG_CPU_BIG_ENDIAN),-mbig-endian,-mlittle-endian)

# the checker needs the correct machine size
CHECKFLAGS += $(if $(CONFIG_64BIT),-m64,-m32)

# Default kernel image to build when no specific target is given.
# KBUILD_IMAGE may be overruled on the command line or
# set in the environment
# Also any assignments in arch/$(ARCH)/Makefile take precedence over
# this default value
export KBUILD_IMAGE ?= vmlinux

#
# INSTALL_PATH specifies where to place the updated kernel and system map
# images. Default is /boot, but you can set it to other values
export	INSTALL_PATH ?= /boot

#
# INSTALL_DTBS_PATH specifies a prefix for relocations required by build roots.
# Like INSTALL_MOD_PATH, it isn't defined in the Makefile, but can be passed as
# an argument if needed. Otherwise it defaults to the kernel install path
#
export INSTALL_DTBS_PATH ?= $(INSTALL_PATH)/dtbs/$(KERNELRELEASE)

#
# INSTALL_MOD_PATH specifies a prefix to MODLIB for module directory
# relocations required by build roots.  This is not defined in the
# makefile but the argument can be passed to make if needed.
#

MODLIB	= $(INSTALL_MOD_PATH)/lib/modules/$(KERNELRELEASE)
export MODLIB

#
# INSTALL_MOD_STRIP, if defined, will cause modules to be
# stripped after they are installed.  If INSTALL_MOD_STRIP is '1', then
# the default option --strip-debug will be used.  Otherwise,
# INSTALL_MOD_STRIP value will be used as the options to the strip command.

ifdef INSTALL_MOD_STRIP
ifeq ($(INSTALL_MOD_STRIP),1)
mod_strip_cmd = $(STRIP) --strip-debug
else
mod_strip_cmd = $(STRIP) $(INSTALL_MOD_STRIP)
endif # INSTALL_MOD_STRIP=1
else
mod_strip_cmd = true
endif # INSTALL_MOD_STRIP
export mod_strip_cmd

# CONFIG_MODULE_COMPRESS, if defined, will cause module to be compressed
# after they are installed in agreement with CONFIG_MODULE_COMPRESS_GZIP
# or CONFIG_MODULE_COMPRESS_XZ.

mod_compress_cmd = true
ifdef CONFIG_MODULE_COMPRESS
  ifdef CONFIG_MODULE_COMPRESS_GZIP
    mod_compress_cmd = $(KGZIP) -n -f
  endif # CONFIG_MODULE_COMPRESS_GZIP
  ifdef CONFIG_MODULE_COMPRESS_XZ
    mod_compress_cmd = $(XZ) -f
  endif # CONFIG_MODULE_COMPRESS_XZ
endif # CONFIG_MODULE_COMPRESS
export mod_compress_cmd

ifdef CONFIG_MODULE_SIG_ALL
$(eval $(call config_filename,MODULE_SIG_KEY))

mod_sign_cmd = scripts/sign-file $(CONFIG_MODULE_SIG_HASH) $(MODULE_SIG_KEY_SRCPREFIX)$(CONFIG_MODULE_SIG_KEY) certs/signing_key.x509
else
mod_sign_cmd = true
endif
export mod_sign_cmd

HOST_LIBELF_LIBS = $(shell pkg-config libelf --libs 2>/dev/null || echo -lelf)

has_libelf = $(call try-run,\
               echo "int main() {}" | $(HOSTCC) -xc -o /dev/null $(HOST_LIBELF_LIBS) -,1,0)

ifdef CONFIG_STACK_VALIDATION
  ifeq ($(has_libelf),1)
    objtool_target := tools/objtool FORCE
  else
    SKIP_STACK_VALIDATION := 1
    export SKIP_STACK_VALIDATION
  endif
endif

ifdef CONFIG_BPF
ifdef CONFIG_DEBUG_INFO_BTF
  ifeq ($(has_libelf),1)
    resolve_btfids_target := tools/bpf/resolve_btfids FORCE
  else
    ERROR_RESOLVE_BTFIDS := 1
  endif
endif # CONFIG_DEBUG_INFO_BTF
endif # CONFIG_BPF

PHONY += prepare0

export MODORDER := $(extmod-prefix)modules.order
export MODULES_NSDEPS := $(extmod-prefix)modules.nsdeps

ifeq ($(KBUILD_EXTMOD),)
core-y		+= kernel/ certs/ mm/ fs/ ipc/ security/ crypto/ block/

vmlinux-dirs	:= $(patsubst %/,%,$(filter %/, \
		     $(core-y) $(core-m) $(drivers-y) $(drivers-m) \
		     $(libs-y) $(libs-m)))

vmlinux-alldirs	:= $(sort $(vmlinux-dirs) Documentation \
		     $(patsubst %/,%,$(filter %/, $(core-) \
			$(drivers-) $(libs-))))

subdir-modorder := $(addsuffix modules.order,$(filter %/, \
			$(core-y) $(core-m) $(libs-y) $(libs-m) \
			$(drivers-y) $(drivers-m)))

build-dirs	:= $(vmlinux-dirs)
clean-dirs	:= $(vmlinux-alldirs)

# Externally visible symbols (used by link-vmlinux.sh)
KBUILD_VMLINUX_OBJS := $(head-y) $(patsubst %/,%/built-in.a, $(core-y))
KBUILD_VMLINUX_OBJS += $(addsuffix built-in.a, $(filter %/, $(libs-y)))
ifdef CONFIG_MODULES
KBUILD_VMLINUX_OBJS += $(patsubst %/, %/lib.a, $(filter %/, $(libs-y)))
KBUILD_VMLINUX_LIBS := $(filter-out %/, $(libs-y))
else
KBUILD_VMLINUX_LIBS := $(patsubst %/,%/lib.a, $(libs-y))
endif
KBUILD_VMLINUX_OBJS += $(patsubst %/,%/built-in.a, $(drivers-y))

export KBUILD_VMLINUX_OBJS KBUILD_VMLINUX_LIBS
export KBUILD_LDS          := arch/$(SRCARCH)/kernel/vmlinux.lds
# used by scripts/Makefile.package
export KBUILD_ALLDIRS := $(sort $(filter-out arch/%,$(vmlinux-alldirs)) LICENSES arch include scripts tools)

vmlinux-deps := $(KBUILD_LDS) $(KBUILD_VMLINUX_OBJS) $(KBUILD_VMLINUX_LIBS)

# Recurse until adjust_autoksyms.sh is satisfied
PHONY += autoksyms_recursive
ifdef CONFIG_TRIM_UNUSED_KSYMS
# For the kernel to actually contain only the needed exported symbols,
# we have to build modules as well to determine what those symbols are.
# (this can be evaluated only once include/config/auto.conf has been included)
KBUILD_MODULES := 1

autoksyms_recursive: descend modules.order
	$(Q)$(CONFIG_SHELL) $(srctree)/scripts/adjust_autoksyms.sh \
	  "$(MAKE) -f $(srctree)/Makefile vmlinux"
endif

autoksyms_h := $(if $(CONFIG_TRIM_UNUSED_KSYMS), include/generated/autoksyms.h)

quiet_cmd_autoksyms_h = GEN     $@
      cmd_autoksyms_h = mkdir -p $(dir $@); \
			$(CONFIG_SHELL) $(srctree)/scripts/gen_autoksyms.sh $@

$(autoksyms_h):
	$(call cmd,autoksyms_h)

ARCH_POSTLINK := $(wildcard $(srctree)/arch/$(SRCARCH)/Makefile.postlink)

# Final link of vmlinux with optional arch pass after final link
cmd_link-vmlinux =                                                 \
	$(CONFIG_SHELL) $< "$(LD)" "$(KBUILD_LDFLAGS)" "$(LDFLAGS_vmlinux)";    \
	$(if $(ARCH_POSTLINK), $(MAKE) -f $(ARCH_POSTLINK) $@, true)

vmlinux: scripts/link-vmlinux.sh autoksyms_recursive $(vmlinux-deps) FORCE
	+$(call if_changed,link-vmlinux)

targets := vmlinux

# The actual objects are generated when descending,
# make sure no implicit rule kicks in
$(sort $(vmlinux-deps) $(subdir-modorder)): descend ;

filechk_kernel.release = \
	echo "$(KERNELVERSION)$$($(CONFIG_SHELL) $(srctree)/scripts/setlocalversion $(srctree))"

# Store (new) KERNELRELEASE string in include/config/kernel.release
include/config/kernel.release: FORCE
	$(call filechk,kernel.release)

# Additional helpers built in scripts/
# Carefully list dependencies so we do not try to build scripts twice
# in parallel
PHONY += scripts
scripts: scripts_basic scripts_dtc
	$(Q)$(MAKE) $(build)=$(@)

# Things we need to do before we recursively start building the kernel
# or the modules are listed in "prepare".
# A multi level approach is used. prepareN is processed before prepareN-1.
# archprepare is used in arch Makefiles and when processed asm symlink,
# version.h and scripts_basic is processed / created.

PHONY += prepare archprepare

archprepare: outputmakefile archheaders archscripts scripts include/config/kernel.release \
	asm-generic $(version_h) $(autoksyms_h) include/generated/utsrelease.h \
	include/generated/autoconf.h

prepare0: archprepare
	$(Q)$(MAKE) $(build)=scripts/mod
	$(Q)$(MAKE) $(build)=.

# All the preparing..
prepare: prepare0 prepare-objtool prepare-resolve_btfids

# Support for using generic headers in asm-generic
asm-generic := -f $(srctree)/scripts/Makefile.asm-generic obj

PHONY += asm-generic uapi-asm-generic
asm-generic: uapi-asm-generic
	$(Q)$(MAKE) $(asm-generic)=arch/$(SRCARCH)/include/generated/asm \
	generic=include/asm-generic
uapi-asm-generic:
	$(Q)$(MAKE) $(asm-generic)=arch/$(SRCARCH)/include/generated/uapi/asm \
	generic=include/uapi/asm-generic

PHONY += prepare-objtool prepare-resolve_btfids
prepare-objtool: $(objtool_target)
ifeq ($(SKIP_STACK_VALIDATION),1)
ifdef CONFIG_UNWINDER_ORC
	@echo "error: Cannot generate ORC metadata for CONFIG_UNWINDER_ORC=y, please install libelf-dev, libelf-devel or elfutils-libelf-devel" >&2
	@false
else
	@echo "warning: Cannot use CONFIG_STACK_VALIDATION=y, please install libelf-dev, libelf-devel or elfutils-libelf-devel" >&2
endif
endif

prepare-resolve_btfids: $(resolve_btfids_target)
ifeq ($(ERROR_RESOLVE_BTFIDS),1)
	@echo "error: Cannot resolve BTF IDs for CONFIG_DEBUG_INFO_BTF, please install libelf-dev, libelf-devel or elfutils-libelf-devel" >&2
	@false
endif
# Generate some files
# ---------------------------------------------------------------------------

# KERNELRELEASE can change from a few different places, meaning version.h
# needs to be updated, so this check is forced on all builds

uts_len := 64
define filechk_utsrelease.h
	if [ `echo -n "$(KERNELRELEASE)" | wc -c ` -gt $(uts_len) ]; then \
	  echo '"$(KERNELRELEASE)" exceeds $(uts_len) characters' >&2;    \
	  exit 1;                                                         \
	fi;                                                               \
	echo \#define UTS_RELEASE \"$(KERNELRELEASE)\"
endef

define filechk_version.h
	if [ $(SUBLEVEL) -gt 255 ]; then                                 \
		echo \#define LINUX_VERSION_CODE $(shell                 \
		expr $(VERSION) \* 65536 + 0$(PATCHLEVEL) \* 256 + 255); \
	else                                                             \
		echo \#define LINUX_VERSION_CODE $(shell                 \
		expr $(VERSION) \* 65536 + 0$(PATCHLEVEL) \* 256 + $(SUBLEVEL)); \
	fi;                                                              \
	echo '#define KERNEL_VERSION(a,b,c) (((a) << 16) + ((b) << 8) +  \
	((c) > 255 ? 255 : (c)))'
endef

$(version_h): FORCE
	$(call filechk,version.h)
	$(Q)rm -f $(old_version_h)

include/generated/utsrelease.h: include/config/kernel.release FORCE
	$(call filechk,utsrelease.h)

PHONY += headerdep
headerdep:
	$(Q)find $(srctree)/include/ -name '*.h' | xargs --max-args 1 \
	$(srctree)/scripts/headerdep.pl -I$(srctree)/include

# ---------------------------------------------------------------------------
# Kernel headers

#Default location for installed headers
export INSTALL_HDR_PATH = $(objtree)/usr

quiet_cmd_headers_install = INSTALL $(INSTALL_HDR_PATH)/include
      cmd_headers_install = \
	mkdir -p $(INSTALL_HDR_PATH); \
	rsync -mrl --include='*/' --include='*\.h' --exclude='*' \
	usr/include $(INSTALL_HDR_PATH)

PHONY += headers_install
headers_install: headers
	$(call cmd,headers_install)

PHONY += archheaders archscripts

hdr-inst := -f $(srctree)/scripts/Makefile.headersinst obj

PHONY += headers
headers: $(version_h) scripts_unifdef uapi-asm-generic archheaders archscripts
	$(if $(wildcard $(srctree)/arch/$(SRCARCH)/include/uapi/asm/Kbuild),, \
	  $(error Headers not exportable for the $(SRCARCH) architecture))
	$(Q)$(MAKE) $(hdr-inst)=include/uapi
	$(Q)$(MAKE) $(hdr-inst)=arch/$(SRCARCH)/include/uapi

# Deprecated. It is no-op now.
PHONY += headers_check
headers_check:
	@:

ifdef CONFIG_HEADERS_INSTALL
prepare: headers
endif

PHONY += scripts_unifdef
scripts_unifdef: scripts_basic
	$(Q)$(MAKE) $(build)=scripts scripts/unifdef

# ---------------------------------------------------------------------------
# Kernel selftest

PHONY += kselftest
kselftest:
	$(Q)$(MAKE) -C $(srctree)/tools/testing/selftests run_tests

kselftest-%: FORCE
	$(Q)$(MAKE) -C $(srctree)/tools/testing/selftests $*

PHONY += kselftest-merge
kselftest-merge:
	$(if $(wildcard $(objtree)/.config),, $(error No .config exists, config your kernel first!))
	$(Q)find $(srctree)/tools/testing/selftests -name config | \
		xargs $(srctree)/scripts/kconfig/merge_config.sh -m $(objtree)/.config
	$(Q)$(MAKE) -f $(srctree)/Makefile olddefconfig

# ---------------------------------------------------------------------------
# Devicetree files

ifneq ($(wildcard $(srctree)/arch/$(SRCARCH)/boot/dts/),)
dtstree := arch/$(SRCARCH)/boot/dts
endif

ifneq ($(dtstree),)

%.dtb: include/config/kernel.release scripts_dtc
	$(Q)$(MAKE) $(build)=$(dtstree) $(dtstree)/$@

PHONY += dtbs dtbs_install dtbs_check
dtbs: include/config/kernel.release scripts_dtc
	$(Q)$(MAKE) $(build)=$(dtstree)

ifneq ($(filter dtbs_check, $(MAKECMDGOALS)),)
export CHECK_DTBS=y
dtbs: dt_binding_check
endif

dtbs_check: dtbs

dtbs_install:
	$(Q)$(MAKE) $(dtbinst)=$(dtstree) dst=$(INSTALL_DTBS_PATH)

ifdef CONFIG_OF_EARLY_FLATTREE
all: dtbs
endif

endif

PHONY += scripts_dtc
scripts_dtc: scripts_basic
	$(Q)$(MAKE) $(build)=scripts/dtc

ifneq ($(filter dt_binding_check, $(MAKECMDGOALS)),)
export CHECK_DT_BINDING=y
endif

PHONY += dt_binding_check
dt_binding_check: scripts_dtc
	$(Q)$(MAKE) $(build)=Documentation/devicetree/bindings

# ---------------------------------------------------------------------------
# Modules

ifdef CONFIG_MODULES

# By default, build modules as well

all: modules

# When we're building modules with modversions, we need to consider
# the built-in objects during the descend as well, in order to
# make sure the checksums are up to date before we record them.
ifdef CONFIG_MODVERSIONS
  KBUILD_BUILTIN := 1
endif

# Build modules
#
# A module can be listed more than once in obj-m resulting in
# duplicate lines in modules.order files.  Those are removed
# using awk while concatenating to the final file.

PHONY += modules
modules: $(if $(KBUILD_BUILTIN),vmlinux) modules_check modules_prepare
	$(Q)$(MAKE) -f $(srctree)/scripts/Makefile.modpost

PHONY += modules_check
modules_check: modules.order
	$(Q)$(CONFIG_SHELL) $(srctree)/scripts/modules-check.sh $<

cmd_modules_order = $(AWK) '!x[$$0]++' $(real-prereqs) > $@

modules.order: $(subdir-modorder) FORCE
	$(call if_changed,modules_order)

targets += modules.order

# Target to prepare building external modules
PHONY += modules_prepare
modules_prepare: prepare
	$(Q)$(MAKE) $(build)=scripts scripts/module.lds

# Target to install modules
PHONY += modules_install
modules_install: _modinst_ _modinst_post

PHONY += _modinst_
_modinst_:
	@rm -rf $(MODLIB)/kernel
	@rm -f $(MODLIB)/source
	@mkdir -p $(MODLIB)/kernel
	@ln -s $(abspath $(srctree)) $(MODLIB)/source
	@if [ ! $(objtree) -ef  $(MODLIB)/build ]; then \
		rm -f $(MODLIB)/build ; \
		ln -s $(CURDIR) $(MODLIB)/build ; \
	fi
	@sed 's:^:kernel/:' modules.order > $(MODLIB)/modules.order
	@cp -f modules.builtin $(MODLIB)/
	@cp -f $(objtree)/modules.builtin.modinfo $(MODLIB)/
	$(Q)$(MAKE) -f $(srctree)/scripts/Makefile.modinst

# This depmod is only for convenience to give the initial
# boot a modules.dep even before / is mounted read-write.  However the
# boot script depmod is the master version.
PHONY += _modinst_post
_modinst_post: _modinst_
	$(call cmd,depmod)

ifeq ($(CONFIG_MODULE_SIG), y)
PHONY += modules_sign
modules_sign:
	$(Q)$(MAKE) -f $(srctree)/scripts/Makefile.modsign
endif

else # CONFIG_MODULES

# Modules not configured
# ---------------------------------------------------------------------------

PHONY += modules modules_install
modules modules_install:
	@echo >&2
	@echo >&2 "The present kernel configuration has modules disabled."
	@echo >&2 "Type 'make config' and enable loadable module support."
	@echo >&2 "Then build a kernel with module support enabled."
	@echo >&2
	@exit 1

endif # CONFIG_MODULES

###
# Cleaning is done on three levels.
# make clean     Delete most generated files
#                Leave enough to build external modules
# make mrproper  Delete the current configuration, and all generated files
# make distclean Remove editor backup files, patch leftover files and the like

# Directories & files removed with 'make clean'
CLEAN_FILES += include/ksym vmlinux.symvers \
	       modules.builtin modules.builtin.modinfo modules.nsdeps \
	       compile_commands.json

# Directories & files removed with 'make mrproper'
MRPROPER_FILES += include/config include/generated          \
		  arch/$(SRCARCH)/include/generated .tmp_objdiff \
		  debian snap tar-install \
		  .config .config.old .version \
		  Module.symvers \
		  signing_key.pem signing_key.priv signing_key.x509	\
		  x509.genkey extra_certificates signing_key.x509.keyid	\
		  signing_key.x509.signer vmlinux-gdb.py \
		  *.spec

# Directories & files removed with 'make distclean'
DISTCLEAN_FILES += tags TAGS cscope* GPATH GTAGS GRTAGS GSYMS

# clean - Delete most, but leave enough to build external modules
#
clean: rm-files := $(CLEAN_FILES)

PHONY += archclean vmlinuxclean

vmlinuxclean:
	$(Q)$(CONFIG_SHELL) $(srctree)/scripts/link-vmlinux.sh clean
	$(Q)$(if $(ARCH_POSTLINK), $(MAKE) -f $(ARCH_POSTLINK) clean)

clean: archclean vmlinuxclean

# mrproper - Delete all generated files, including .config
#
mrproper: rm-files := $(wildcard $(MRPROPER_FILES))
mrproper-dirs      := $(addprefix _mrproper_,scripts)

PHONY += $(mrproper-dirs) mrproper
$(mrproper-dirs):
	$(Q)$(MAKE) $(clean)=$(patsubst _mrproper_%,%,$@)

mrproper: clean $(mrproper-dirs)
	$(call cmd,rmfiles)

# distclean
#
distclean: rm-files := $(wildcard $(DISTCLEAN_FILES))

PHONY += distclean

distclean: mrproper
	$(call cmd,rmfiles)
	@find $(srctree) $(RCS_FIND_IGNORE) \
		\( -name '*.orig' -o -name '*.rej' -o -name '*~' \
		-o -name '*.bak' -o -name '#*#' -o -name '*%' \
		-o -name 'core' \) \
		-type f -print | xargs rm -f


# Packaging of the kernel to various formats
# ---------------------------------------------------------------------------

%src-pkg: FORCE
	$(Q)$(MAKE) -f $(srctree)/scripts/Makefile.package $@
%pkg: include/config/kernel.release FORCE
	$(Q)$(MAKE) -f $(srctree)/scripts/Makefile.package $@

# Brief documentation of the typical targets used
# ---------------------------------------------------------------------------

boards := $(wildcard $(srctree)/arch/$(SRCARCH)/configs/*_defconfig)
boards := $(sort $(notdir $(boards)))
board-dirs := $(dir $(wildcard $(srctree)/arch/$(SRCARCH)/configs/*/*_defconfig))
board-dirs := $(sort $(notdir $(board-dirs:/=)))

PHONY += help
help:
	@echo  'Cleaning targets:'
	@echo  '  clean		  - Remove most generated files but keep the config and'
	@echo  '                    enough build support to build external modules'
	@echo  '  mrproper	  - Remove all generated files + config + various backup files'
	@echo  '  distclean	  - mrproper + remove editor backup and patch files'
	@echo  ''
	@echo  'Configuration targets:'
	@$(MAKE) -f $(srctree)/scripts/kconfig/Makefile help
	@echo  ''
	@echo  'Other generic targets:'
	@echo  '  all		  - Build all targets marked with [*]'
	@echo  '* vmlinux	  - Build the bare kernel'
	@echo  '* modules	  - Build all modules'
	@echo  '  modules_install - Install all modules to INSTALL_MOD_PATH (default: /)'
	@echo  '  dir/            - Build all files in dir and below'
	@echo  '  dir/file.[ois]  - Build specified target only'
	@echo  '  dir/file.ll     - Build the LLVM assembly file'
	@echo  '                    (requires compiler support for LLVM assembly generation)'
	@echo  '  dir/file.lst    - Build specified mixed source/assembly target only'
	@echo  '                    (requires a recent binutils and recent build (System.map))'
	@echo  '  dir/file.ko     - Build module including final link'
	@echo  '  modules_prepare - Set up for building external modules'
	@echo  '  tags/TAGS	  - Generate tags file for editors'
	@echo  '  cscope	  - Generate cscope index'
	@echo  '  gtags           - Generate GNU GLOBAL index'
	@echo  '  kernelrelease	  - Output the release version string (use with make -s)'
	@echo  '  kernelversion	  - Output the version stored in Makefile (use with make -s)'
	@echo  '  image_name	  - Output the image name (use with make -s)'
	@echo  '  headers_install - Install sanitised kernel headers to INSTALL_HDR_PATH'; \
	 echo  '                    (default: $(INSTALL_HDR_PATH))'; \
	 echo  ''
	@echo  'Static analysers:'
	@echo  '  checkstack      - Generate a list of stack hogs'
	@echo  '  versioncheck    - Sanity check on version.h usage'
	@echo  '  includecheck    - Check for duplicate included header files'
	@echo  '  export_report   - List the usages of all exported symbols'
	@echo  '  headerdep       - Detect inclusion cycles in headers'
	@echo  '  coccicheck      - Check with Coccinelle'
	@echo  '  clang-analyzer  - Check with clang static analyzer'
	@echo  '  clang-tidy      - Check with clang-tidy'
	@echo  ''
	@echo  'Tools:'
	@echo  '  nsdeps          - Generate missing symbol namespace dependencies'
	@echo  ''
	@echo  'Kernel selftest:'
	@echo  '  kselftest         - Build and run kernel selftest'
	@echo  '                      Build, install, and boot kernel before'
	@echo  '                      running kselftest on it'
	@echo  '                      Run as root for full coverage'
	@echo  '  kselftest-all     - Build kernel selftest'
	@echo  '  kselftest-install - Build and install kernel selftest'
	@echo  '  kselftest-clean   - Remove all generated kselftest files'
	@echo  '  kselftest-merge   - Merge all the config dependencies of'
	@echo  '		      kselftest to existing .config.'
	@echo  ''
	@$(if $(dtstree), \
		echo 'Devicetree:'; \
		echo '* dtbs             - Build device tree blobs for enabled boards'; \
		echo '  dtbs_install     - Install dtbs to $(INSTALL_DTBS_PATH)'; \
		echo '  dt_binding_check - Validate device tree binding documents'; \
		echo '  dtbs_check       - Validate device tree source files';\
		echo '')

	@echo 'Userspace tools targets:'
	@echo '  use "make tools/help"'
	@echo '  or  "cd tools; make help"'
	@echo  ''
	@echo  'Kernel packaging:'
	@$(MAKE) -f $(srctree)/scripts/Makefile.package help
	@echo  ''
	@echo  'Documentation targets:'
	@$(MAKE) -f $(srctree)/Documentation/Makefile dochelp
	@echo  ''
	@echo  'Architecture specific targets ($(SRCARCH)):'
	@$(if $(archhelp),$(archhelp),\
		echo '  No architecture specific help defined for $(SRCARCH)')
	@echo  ''
	@$(if $(boards), \
		$(foreach b, $(boards), \
		printf "  %-27s - Build for %s\\n" $(b) $(subst _defconfig,,$(b));) \
		echo '')
	@$(if $(board-dirs), \
		$(foreach b, $(board-dirs), \
		printf "  %-16s - Show %s-specific targets\\n" help-$(b) $(b);) \
		printf "  %-16s - Show all of the above\\n" help-boards; \
		echo '')

	@echo  '  make V=0|1 [targets] 0 => quiet build (default), 1 => verbose build'
	@echo  '  make V=2   [targets] 2 => give reason for rebuild of target'
	@echo  '  make O=dir [targets] Locate all output files in "dir", including .config'
	@echo  '  make C=1   [targets] Check re-compiled c source with $$CHECK'
	@echo  '                       (sparse by default)'
	@echo  '  make C=2   [targets] Force check of all c source with $$CHECK'
	@echo  '  make RECORDMCOUNT_WARN=1 [targets] Warn about ignored mcount sections'
	@echo  '  make W=n   [targets] Enable extra build checks, n=1,2,3 where'
	@echo  '		1: warnings which may be relevant and do not occur too often'
	@echo  '		2: warnings which occur quite often but may still be relevant'
	@echo  '		3: more obscure warnings, can most likely be ignored'
	@echo  '		Multiple levels can be combined with W=12 or W=123'
	@echo  ''
	@echo  'Execute "make" or "make all" to build all targets marked with [*] '
	@echo  'For further info see the ./README file'


help-board-dirs := $(addprefix help-,$(board-dirs))

help-boards: $(help-board-dirs)

boards-per-dir = $(sort $(notdir $(wildcard $(srctree)/arch/$(SRCARCH)/configs/$*/*_defconfig)))

$(help-board-dirs): help-%:
	@echo  'Architecture specific targets ($(SRCARCH) $*):'
	@$(if $(boards-per-dir), \
		$(foreach b, $(boards-per-dir), \
		printf "  %-24s - Build for %s\\n" $*/$(b) $(subst _defconfig,,$(b));) \
		echo '')


# Documentation targets
# ---------------------------------------------------------------------------
DOC_TARGETS := xmldocs latexdocs pdfdocs htmldocs epubdocs cleandocs \
	       linkcheckdocs dochelp refcheckdocs
PHONY += $(DOC_TARGETS)
$(DOC_TARGETS):
	$(Q)$(MAKE) $(build)=Documentation $@

# Misc
# ---------------------------------------------------------------------------

PHONY += scripts_gdb
scripts_gdb: prepare0
	$(Q)$(MAKE) $(build)=scripts/gdb
	$(Q)ln -fsn $(abspath $(srctree)/scripts/gdb/vmlinux-gdb.py)

ifdef CONFIG_GDB_SCRIPTS
all: scripts_gdb
endif

else # KBUILD_EXTMOD

###
# External module support.
# When building external modules the kernel used as basis is considered
# read-only, and no consistency checks are made and the make
# system is not used on the basis kernel. If updates are required
# in the basis kernel ordinary make commands (without M=...) must
# be used.
#
# The following are the only valid targets when building external
# modules.
# make M=dir clean     Delete all automatically generated files
# make M=dir modules   Make all modules in specified dir
# make M=dir	       Same as 'make M=dir modules'
# make M=dir modules_install
#                      Install the modules built in the module directory
#                      Assumes install directory is already created

# We are always building only modules.
KBUILD_BUILTIN :=
KBUILD_MODULES := 1

build-dirs := $(KBUILD_EXTMOD)
PHONY += modules
modules: $(MODORDER)
	$(Q)$(MAKE) -f $(srctree)/scripts/Makefile.modpost

$(MODORDER): descend
	@:

PHONY += modules_install
modules_install: _emodinst_ _emodinst_post

install-dir := $(if $(INSTALL_MOD_DIR),$(INSTALL_MOD_DIR),extra)
PHONY += _emodinst_
_emodinst_:
	$(Q)mkdir -p $(MODLIB)/$(install-dir)
	$(Q)$(MAKE) -f $(srctree)/scripts/Makefile.modinst

PHONY += _emodinst_post
_emodinst_post: _emodinst_
	$(call cmd,depmod)

compile_commands.json: $(extmod-prefix)compile_commands.json
PHONY += compile_commands.json

clean-dirs := $(KBUILD_EXTMOD)
clean: rm-files := $(KBUILD_EXTMOD)/Module.symvers $(KBUILD_EXTMOD)/modules.nsdeps \
	$(KBUILD_EXTMOD)/compile_commands.json

PHONY += help
help:
	@echo  '  Building external modules.'
	@echo  '  Syntax: make -C path/to/kernel/src M=$$PWD target'
	@echo  ''
	@echo  '  modules         - default target, build the module(s)'
	@echo  '  modules_install - install the module'
	@echo  '  clean           - remove generated files in module directory only'
	@echo  ''

# no-op for external module builds
PHONY += prepare modules_prepare

endif # KBUILD_EXTMOD

# Single targets
# ---------------------------------------------------------------------------
# To build individual files in subdirectories, you can do like this:
#
#   make foo/bar/baz.s
#
# The supported suffixes for single-target are listed in 'single-targets'
#
# To build only under specific subdirectories, you can do like this:
#
#   make foo/bar/baz/

ifdef single-build

# .ko is special because modpost is needed
single-ko := $(sort $(filter %.ko, $(MAKECMDGOALS)))
single-no-ko := $(sort $(patsubst %.ko,%.mod, $(MAKECMDGOALS)))

$(single-ko): single_modpost
	@:
$(single-no-ko): descend
	@:

ifeq ($(KBUILD_EXTMOD),)
# For the single build of in-tree modules, use a temporary file to avoid
# the situation of modules_install installing an invalid modules.order.
MODORDER := .modules.tmp
endif

PHONY += single_modpost
single_modpost: $(single-no-ko) modules_prepare
	$(Q){ $(foreach m, $(single-ko), echo $(extmod-prefix)$m;) } > $(MODORDER)
	$(Q)$(MAKE) -f $(srctree)/scripts/Makefile.modpost

KBUILD_MODULES := 1

export KBUILD_SINGLE_TARGETS := $(addprefix $(extmod-prefix), $(single-no-ko))

# trim unrelated directories
build-dirs := $(foreach d, $(build-dirs), \
			$(if $(filter $(d)/%, $(KBUILD_SINGLE_TARGETS)), $(d)))

endif

ifndef CONFIG_MODULES
KBUILD_MODULES :=
endif

# Handle descending into subdirectories listed in $(build-dirs)
# Preset locale variables to speed up the build process. Limit locale
# tweaks to this spot to avoid wrong language settings when running
# make menuconfig etc.
# Error messages still appears in the original language
PHONY += descend $(build-dirs)
descend: $(build-dirs)
$(build-dirs): prepare
	$(Q)$(MAKE) $(build)=$@ \
	single-build=$(if $(filter-out $@/, $(filter $@/%, $(KBUILD_SINGLE_TARGETS))),1) \
	need-builtin=1 need-modorder=1

clean-dirs := $(addprefix _clean_, $(clean-dirs))
PHONY += $(clean-dirs) clean
$(clean-dirs):
	$(Q)$(MAKE) $(clean)=$(patsubst _clean_%,%,$@)

clean: $(clean-dirs)
	$(call cmd,rmfiles)
	@find $(if $(KBUILD_EXTMOD), $(KBUILD_EXTMOD), .) $(RCS_FIND_IGNORE) \
		\( -name '*.[aios]' -o -name '*.ko' -o -name '.*.cmd' \
		-o -name '*.ko.*' \
		-o -name '*.dtb' -o -name '*.dtb.S' -o -name '*.dt.yaml' \
		-o -name '*.dwo' -o -name '*.lst' \
		-o -name '*.su' -o -name '*.mod' \
		-o -name '.*.d' -o -name '.*.tmp' -o -name '*.mod.c' \
		-o -name '*.lex.c' -o -name '*.tab.[ch]' \
		-o -name '*.asn1.[ch]' \
		-o -name '*.symtypes' -o -name 'modules.order' \
		-o -name '.tmp_*.o.*' \
		-o -name '*.c.[012]*.*' \
		-o -name '*.ll' \
		-o -name '*.gcno' \) -type f -print | xargs rm -f

# Generate tags for editors
# ---------------------------------------------------------------------------
quiet_cmd_tags = GEN     $@
      cmd_tags = $(BASH) $(srctree)/scripts/tags.sh $@

tags TAGS cscope gtags: FORCE
	$(call cmd,tags)

# Script to generate missing namespace dependencies
# ---------------------------------------------------------------------------

PHONY += nsdeps
nsdeps: export KBUILD_NSDEPS=1
nsdeps: modules
	$(Q)$(CONFIG_SHELL) $(srctree)/scripts/nsdeps

# Clang Tooling
# ---------------------------------------------------------------------------

quiet_cmd_gen_compile_commands = GEN     $@
      cmd_gen_compile_commands = $(PYTHON3) $< -a $(AR) -o $@ $(filter-out $<, $(real-prereqs))

$(extmod-prefix)compile_commands.json: scripts/clang-tools/gen_compile_commands.py \
	$(if $(KBUILD_EXTMOD),,$(KBUILD_VMLINUX_OBJS) $(KBUILD_VMLINUX_LIBS)) \
	$(if $(CONFIG_MODULES), $(MODORDER)) FORCE
	$(call if_changed,gen_compile_commands)

targets += $(extmod-prefix)compile_commands.json

PHONY += clang-tidy clang-analyzer

ifdef CONFIG_CC_IS_CLANG
quiet_cmd_clang_tools = CHECK   $<
      cmd_clang_tools = $(PYTHON3) $(srctree)/scripts/clang-tools/run-clang-tools.py $@ $<

clang-tidy clang-analyzer: $(extmod-prefix)compile_commands.json
	$(call cmd,clang_tools)
else
clang-tidy clang-analyzer:
	@echo "$@ requires CC=clang" >&2
	@false
endif

# Scripts to check various things for consistency
# ---------------------------------------------------------------------------

PHONY += includecheck versioncheck coccicheck export_report

includecheck:
	find $(srctree)/* $(RCS_FIND_IGNORE) \
		-name '*.[hcS]' -type f -print | sort \
		| xargs $(PERL) -w $(srctree)/scripts/checkincludes.pl

versioncheck:
	find $(srctree)/* $(RCS_FIND_IGNORE) \
		-name '*.[hcS]' -type f -print | sort \
		| xargs $(PERL) -w $(srctree)/scripts/checkversion.pl

coccicheck:
	$(Q)$(BASH) $(srctree)/scripts/$@

export_report:
	$(PERL) $(srctree)/scripts/export_report.pl

PHONY += checkstack kernelrelease kernelversion image_name

# UML needs a little special treatment here.  It wants to use the host
# toolchain, so needs $(SUBARCH) passed to checkstack.pl.  Everyone
# else wants $(ARCH), including people doing cross-builds, which means
# that $(SUBARCH) doesn't work here.
ifeq ($(ARCH), um)
CHECKSTACK_ARCH := $(SUBARCH)
else
CHECKSTACK_ARCH := $(ARCH)
endif
checkstack:
	$(OBJDUMP) -d vmlinux $$(find . -name '*.ko') | \
	$(PERL) $(srctree)/scripts/checkstack.pl $(CHECKSTACK_ARCH)

kernelrelease:
	@echo "$(KERNELVERSION)$$($(CONFIG_SHELL) $(srctree)/scripts/setlocalversion $(srctree))"

kernelversion:
	@echo $(KERNELVERSION)

image_name:
	@echo $(KBUILD_IMAGE)

# Clear a bunch of variables before executing the submake

ifeq ($(quiet),silent_)
tools_silent=s
endif

tools/: FORCE
	$(Q)mkdir -p $(objtree)/tools
	$(Q)$(MAKE) LDFLAGS= MAKEFLAGS="$(tools_silent) $(filter --j% -j,$(MAKEFLAGS))" O=$(abspath $(objtree)) subdir=tools -C $(srctree)/tools/

tools/%: FORCE
	$(Q)mkdir -p $(objtree)/tools
	$(Q)$(MAKE) LDFLAGS= MAKEFLAGS="$(tools_silent) $(filter --j% -j,$(MAKEFLAGS))" O=$(abspath $(objtree)) subdir=tools -C $(srctree)/tools/ $*

quiet_cmd_rmfiles = $(if $(wildcard $(rm-files)),CLEAN   $(wildcard $(rm-files)))
      cmd_rmfiles = rm -rf $(rm-files)

# Run depmod only if we have System.map and depmod is executable
quiet_cmd_depmod = DEPMOD  $(KERNELRELEASE)
      cmd_depmod = $(CONFIG_SHELL) $(srctree)/scripts/depmod.sh $(DEPMOD) \
                   $(KERNELRELEASE)

# read saved command lines for existing targets
existing-targets := $(wildcard $(sort $(targets)))

-include $(foreach f,$(existing-targets),$(dir $(f)).$(notdir $(f)).cmd)

endif # config-build
endif # mixed-build
endif # need-sub-make

PHONY += FORCE
FORCE:

# Declare the contents of the PHONY variable as phony.  We keep that
# information in a variable so we can use it in if_changed and friends.
.PHONY: $(PHONY)<|MERGE_RESOLUTION|>--- conflicted
+++ resolved
@@ -1,11 +1,7 @@
 # SPDX-License-Identifier: GPL-2.0
 VERSION = 5
 PATCHLEVEL = 10
-<<<<<<< HEAD
-SUBLEVEL = 13
-=======
 SUBLEVEL = 24
->>>>>>> 4e026225
 EXTRAVERSION =
 NAME = Dare mighty things
 
@@ -816,19 +812,12 @@
 KBUILD_CFLAGS	+= -enable-trivial-auto-var-init-zero-knowing-it-will-be-removed-from-clang
 endif
 
-<<<<<<< HEAD
-# Workaround for GCC versions < 5.0
-# https://gcc.gnu.org/bugzilla/show_bug.cgi?id=61801
-ifdef CONFIG_CC_IS_GCC
-DEBUG_CFLAGS	:= $(call cc-ifversion, -lt, 0500, $(call cc-option, -fno-var-tracking-assignments))
-=======
 DEBUG_CFLAGS	:=
 
 # Workaround for GCC versions < 5.0
 # https://gcc.gnu.org/bugzilla/show_bug.cgi?id=61801
 ifdef CONFIG_CC_IS_GCC
 DEBUG_CFLAGS	+= $(call cc-ifversion, -lt, 0500, $(call cc-option, -fno-var-tracking-assignments))
->>>>>>> 4e026225
 endif
 
 ifdef CONFIG_DEBUG_INFO
@@ -969,17 +958,6 @@
 include-$(CONFIG_KCOV)		+= scripts/Makefile.kcov
 include-$(CONFIG_GCC_PLUGINS)	+= scripts/Makefile.gcc-plugins
 
-<<<<<<< HEAD
-# include additional Makefiles when needed
-include-y			:= scripts/Makefile.extrawarn
-include-$(CONFIG_KASAN)		+= scripts/Makefile.kasan
-include-$(CONFIG_KCSAN)		+= scripts/Makefile.kcsan
-include-$(CONFIG_UBSAN)		+= scripts/Makefile.ubsan
-include-$(CONFIG_KCOV)		+= scripts/Makefile.kcov
-include-$(CONFIG_GCC_PLUGINS)	+= scripts/Makefile.gcc-plugins
-
-=======
->>>>>>> 4e026225
 include $(addprefix $(srctree)/, $(include-y))
 
 # scripts/Makefile.gcc-plugins is intentionally included last.
