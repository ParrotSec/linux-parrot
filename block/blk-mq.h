--- conflicted
+++ resolved
@@ -7,17 +7,23 @@
 
 struct blk_mq_tag_set;
 
+struct blk_mq_ctxs {
+	struct kobject kobj;
+	struct blk_mq_ctx __percpu	*queue_ctx;
+};
+
 /**
  * struct blk_mq_ctx - State for a software queue facing the submitting CPUs
  */
 struct blk_mq_ctx {
 	struct {
 		spinlock_t		lock;
-		struct list_head	rq_list;
-	}  ____cacheline_aligned_in_smp;
+		struct list_head	rq_lists[HCTX_MAX_TYPES];
+	} ____cacheline_aligned_in_smp;
 
 	unsigned int		cpu;
-	unsigned int		index_hw;
+	unsigned short		index_hw[HCTX_MAX_TYPES];
+	struct blk_mq_hw_ctx 	*hctxs[HCTX_MAX_TYPES];
 
 	/* incremented at dispatch time */
 	unsigned long		rq_dispatched[2];
@@ -27,18 +33,16 @@
 	unsigned long		____cacheline_aligned_in_smp rq_completed[2];
 
 	struct request_queue	*queue;
+	struct blk_mq_ctxs      *ctxs;
 	struct kobject		kobj;
 } ____cacheline_aligned_in_smp;
 
-<<<<<<< HEAD
-void blk_mq_freeze_queue(struct request_queue *q);
-void blk_mq_free_queue(struct request_queue *q);
-=======
 void blk_mq_exit_queue(struct request_queue *q);
->>>>>>> 407d19ab
 int blk_mq_update_nr_requests(struct request_queue *q, unsigned int nr);
 void blk_mq_wake_waiters(struct request_queue *q);
 bool blk_mq_dispatch_rq_list(struct request_queue *, struct list_head *, bool);
+void blk_mq_add_to_requeue_list(struct request *rq, bool at_head,
+				bool kick_requeue_list);
 void blk_mq_flush_busy_ctxs(struct blk_mq_hw_ctx *hctx, struct list_head *list);
 bool blk_mq_get_driver_tag(struct request *rq);
 struct request *blk_mq_dequeue_from_ctx(struct blk_mq_hw_ctx *hctx,
@@ -67,19 +71,49 @@
 				struct list_head *list);
 
 /* Used by blk_insert_cloned_request() to issue request directly */
-blk_status_t blk_mq_request_issue_directly(struct request *rq);
+blk_status_t blk_mq_request_issue_directly(struct request *rq, bool last);
 void blk_mq_try_issue_list_directly(struct blk_mq_hw_ctx *hctx,
 				    struct list_head *list);
 
 /*
  * CPU -> queue mappings
  */
-extern int blk_mq_hw_queue_to_node(unsigned int *map, unsigned int);
-
+extern int blk_mq_hw_queue_to_node(struct blk_mq_queue_map *qmap, unsigned int);
+
+/*
+ * blk_mq_map_queue_type() - map (hctx_type,cpu) to hardware queue
+ * @q: request queue
+ * @type: the hctx type index
+ * @cpu: CPU
+ */
+static inline struct blk_mq_hw_ctx *blk_mq_map_queue_type(struct request_queue *q,
+							  enum hctx_type type,
+							  unsigned int cpu)
+{
+	return q->queue_hw_ctx[q->tag_set->map[type].mq_map[cpu]];
+}
+
+/*
+ * blk_mq_map_queue() - map (cmd_flags,type) to hardware queue
+ * @q: request queue
+ * @flags: request command flags
+ * @cpu: cpu ctx
+ */
 static inline struct blk_mq_hw_ctx *blk_mq_map_queue(struct request_queue *q,
-		int cpu)
-{
-	return q->queue_hw_ctx[q->mq_map[cpu]];
+						     unsigned int flags,
+						     struct blk_mq_ctx *ctx)
+{
+	enum hctx_type type = HCTX_TYPE_DEFAULT;
+
+	/*
+	 * The caller ensure that if REQ_HIPRI, poll must be enabled.
+	 */
+	if (flags & REQ_HIPRI)
+		type = HCTX_TYPE_POLL;
+	else if ((flags & REQ_OP_MASK) == REQ_OP_READ)
+		type = HCTX_TYPE_READ;
+	
+	return ctx->hctxs[type];
 }
 
 /*
@@ -130,6 +164,7 @@
 	struct request_queue *q;
 	blk_mq_req_flags_t flags;
 	unsigned int shallow_depth;
+	unsigned int cmd_flags;
 
 	/* input & output parameter */
 	struct blk_mq_ctx *ctx;
@@ -154,8 +189,7 @@
 	return hctx->nr_ctx && hctx->tags;
 }
 
-void blk_mq_in_flight(struct request_queue *q, struct hd_struct *part,
-		      unsigned int inflight[2]);
+unsigned int blk_mq_in_flight(struct request_queue *q, struct hd_struct *part);
 void blk_mq_in_flight_rw(struct request_queue *q, struct hd_struct *part,
 			 unsigned int inflight[2]);
 
@@ -188,32 +222,20 @@
 	}
 }
 
-static inline void blk_mq_put_driver_tag_hctx(struct blk_mq_hw_ctx *hctx,
-				       struct request *rq)
+static inline void blk_mq_put_driver_tag(struct request *rq)
 {
 	if (rq->tag == -1 || rq->internal_tag == -1)
 		return;
 
-	__blk_mq_put_driver_tag(hctx, rq);
-}
-
-static inline void blk_mq_put_driver_tag(struct request *rq)
-{
-	struct blk_mq_hw_ctx *hctx;
-
-	if (rq->tag == -1 || rq->internal_tag == -1)
-		return;
-
-	hctx = blk_mq_map_queue(rq->q, rq->mq_ctx->cpu);
-	__blk_mq_put_driver_tag(hctx, rq);
-}
-
-static inline void blk_mq_clear_mq_map(struct blk_mq_tag_set *set)
+	__blk_mq_put_driver_tag(rq->mq_hctx, rq);
+}
+
+static inline void blk_mq_clear_mq_map(struct blk_mq_queue_map *qmap)
 {
 	int cpu;
 
 	for_each_possible_cpu(cpu)
-		set->mq_map[cpu] = 0;
+		qmap->mq_map[cpu] = 0;
 }
 
 #endif