/* SPDX-License-Identifier: GPL-2.0 */
#ifndef BLK_INTERNAL_H
#define BLK_INTERNAL_H

#include <linux/idr.h>
#include <linux/blk-mq.h>
#include "blk-mq.h"
#include "blk-mq-sched.h"

/* Amount of time in which a process may batch requests */
#define BLK_BATCH_TIME	(HZ/50UL)

/* Number of requests a "batching" process may submit */
#define BLK_BATCH_REQ	32

/* Max future timer expiry for timeouts */
#define BLK_MAX_TIMEOUT		(5 * HZ)

#ifdef CONFIG_DEBUG_FS
extern struct dentry *blk_debugfs_root;
#endif

struct blk_flush_queue {
	unsigned int		flush_queue_delayed:1;
	unsigned int		flush_pending_idx:1;
	unsigned int		flush_running_idx:1;
	unsigned long		flush_pending_since;
	struct list_head	flush_queue[2];
	struct list_head	flush_data_in_flight;
	struct request		*flush_rq;

	/*
	 * flush_rq shares tag with this rq, both can't be active
	 * at the same time
	 */
	struct request		*orig_rq;
	spinlock_t		mq_flush_lock;
};

extern struct kmem_cache *blk_requestq_cachep;
extern struct kmem_cache *request_cachep;
extern struct kobj_type blk_queue_ktype;
extern struct ida blk_queue_ida;

/*
 * @q->queue_lock is set while a queue is being initialized. Since we know
 * that no other threads access the queue object before @q->queue_lock has
 * been set, it is safe to manipulate queue flags without holding the
 * queue_lock if @q->queue_lock == NULL. See also blk_alloc_queue_node() and
 * blk_init_allocated_queue().
 */
static inline void queue_lockdep_assert_held(struct request_queue *q)
{
	if (q->queue_lock)
		lockdep_assert_held(q->queue_lock);
}

static inline void queue_flag_set_unlocked(unsigned int flag,
					   struct request_queue *q)
{
	if (test_bit(QUEUE_FLAG_INIT_DONE, &q->queue_flags) &&
	    kref_read(&q->kobj.kref))
		lockdep_assert_held(q->queue_lock);
	__set_bit(flag, &q->queue_flags);
}

static inline void queue_flag_clear_unlocked(unsigned int flag,
					     struct request_queue *q)
{
	if (test_bit(QUEUE_FLAG_INIT_DONE, &q->queue_flags) &&
	    kref_read(&q->kobj.kref))
		lockdep_assert_held(q->queue_lock);
	__clear_bit(flag, &q->queue_flags);
}

static inline int queue_flag_test_and_clear(unsigned int flag,
					    struct request_queue *q)
{
	queue_lockdep_assert_held(q);

	if (test_bit(flag, &q->queue_flags)) {
		__clear_bit(flag, &q->queue_flags);
		return 1;
	}

	return 0;
}

static inline int queue_flag_test_and_set(unsigned int flag,
					  struct request_queue *q)
{
	queue_lockdep_assert_held(q);

	if (!test_bit(flag, &q->queue_flags)) {
		__set_bit(flag, &q->queue_flags);
		return 0;
	}

	return 1;
}

static inline void queue_flag_set(unsigned int flag, struct request_queue *q)
{
	queue_lockdep_assert_held(q);
	__set_bit(flag, &q->queue_flags);
}

static inline void queue_flag_clear(unsigned int flag, struct request_queue *q)
{
	queue_lockdep_assert_held(q);
	__clear_bit(flag, &q->queue_flags);
}

static inline struct blk_flush_queue *blk_get_flush_queue(
		struct request_queue *q, struct blk_mq_ctx *ctx)
{
	if (q->mq_ops)
		return blk_mq_map_queue(q, ctx->cpu)->fq;
	return q->fq;
}

static inline void __blk_get_queue(struct request_queue *q)
{
	kobject_get(&q->kobj);
}

struct blk_flush_queue *blk_alloc_flush_queue(struct request_queue *q,
		int node, int cmd_size);
void blk_free_flush_queue(struct blk_flush_queue *q);

<<<<<<< HEAD
int blk_init_rl(struct request_list *rl, struct request_queue *q,
		gfp_t gfp_mask);
void blk_exit_rl(struct request_queue *q, struct request_list *rl);
void blk_exit_queue(struct request_queue *q);
=======
>>>>>>> 407d19ab
void blk_rq_bio_prep(struct request_queue *q, struct request *rq,
			struct bio *bio);
void blk_queue_bypass_start(struct request_queue *q);
void blk_queue_bypass_end(struct request_queue *q);
void __blk_queue_free_tags(struct request_queue *q);
void blk_freeze_queue(struct request_queue *q);

static inline void blk_queue_enter_live(struct request_queue *q)
{
	/*
	 * Given that running in generic_make_request() context
	 * guarantees that a live reference against q_usage_counter has
	 * been established, further references under that same context
	 * need not check that the queue has been frozen (marked dead).
	 */
	percpu_ref_get(&q->q_usage_counter);
}

<<<<<<< HEAD
=======
static inline bool biovec_phys_mergeable(struct request_queue *q,
		struct bio_vec *vec1, struct bio_vec *vec2)
{
	unsigned long mask = queue_segment_boundary(q);
	phys_addr_t addr1 = page_to_phys(vec1->bv_page) + vec1->bv_offset;
	phys_addr_t addr2 = page_to_phys(vec2->bv_page) + vec2->bv_offset;

	if (addr1 + vec1->bv_len != addr2)
		return false;
	if (xen_domain() && !xen_biovec_phys_mergeable(vec1, vec2->bv_page))
		return false;
	if ((addr1 | mask) != ((addr2 + vec2->bv_len - 1) | mask))
		return false;
	return true;
}

static inline bool __bvec_gap_to_prev(struct request_queue *q,
		struct bio_vec *bprv, unsigned int offset)
{
	return (offset & queue_virt_boundary(q)) ||
		((bprv->bv_offset + bprv->bv_len) & queue_virt_boundary(q));
}

/*
 * Check if adding a bio_vec after bprv with offset would create a gap in
 * the SG list. Most drivers don't care about this, but some do.
 */
static inline bool bvec_gap_to_prev(struct request_queue *q,
		struct bio_vec *bprv, unsigned int offset)
{
	if (!queue_virt_boundary(q))
		return false;
	return __bvec_gap_to_prev(q, bprv, offset);
}

>>>>>>> 407d19ab
#ifdef CONFIG_BLK_DEV_INTEGRITY
void blk_flush_integrity(void);
bool __bio_integrity_endio(struct bio *);
static inline bool bio_integrity_endio(struct bio *bio)
{
	if (bio_integrity(bio))
		return __bio_integrity_endio(bio);
	return true;
}
#else
static inline void blk_flush_integrity(void)
{
}
static inline bool bio_integrity_endio(struct bio *bio)
{
	return true;
}
#endif

void blk_timeout_work(struct work_struct *work);
unsigned long blk_rq_timeout(unsigned long timeout);
void blk_add_timer(struct request *req);
void blk_delete_timer(struct request *);


bool bio_attempt_front_merge(struct request_queue *q, struct request *req,
			     struct bio *bio);
bool bio_attempt_back_merge(struct request_queue *q, struct request *req,
			    struct bio *bio);
bool bio_attempt_discard_merge(struct request_queue *q, struct request *req,
		struct bio *bio);
bool blk_attempt_plug_merge(struct request_queue *q, struct bio *bio,
			    unsigned int *request_count,
			    struct request **same_queue_rq);
unsigned int blk_plug_queued_count(struct request_queue *q);

void blk_account_io_start(struct request *req, bool new_io);
void blk_account_io_completion(struct request *req, unsigned int bytes);
void blk_account_io_done(struct request *req, u64 now);

/*
 * EH timer and IO completion will both attempt to 'grab' the request, make
 * sure that only one of them succeeds. Steal the bottom bit of the
 * __deadline field for this.
 */
static inline int blk_mark_rq_complete(struct request *rq)
{
	return test_and_set_bit(0, &rq->__deadline);
}

static inline void blk_clear_rq_complete(struct request *rq)
{
	clear_bit(0, &rq->__deadline);
}

static inline bool blk_rq_is_complete(struct request *rq)
{
	return test_bit(0, &rq->__deadline);
}

/*
 * Internal elevator interface
 */
#define ELV_ON_HASH(rq) ((rq)->rq_flags & RQF_HASHED)

void blk_insert_flush(struct request *rq);

static inline void elv_activate_rq(struct request_queue *q, struct request *rq)
{
	struct elevator_queue *e = q->elevator;

	if (e->type->ops.sq.elevator_activate_req_fn)
		e->type->ops.sq.elevator_activate_req_fn(q, rq);
}

static inline void elv_deactivate_rq(struct request_queue *q, struct request *rq)
{
	struct elevator_queue *e = q->elevator;

	if (e->type->ops.sq.elevator_deactivate_req_fn)
		e->type->ops.sq.elevator_deactivate_req_fn(q, rq);
}

int elevator_init(struct request_queue *);
int elevator_init_mq(struct request_queue *q);
int elevator_switch_mq(struct request_queue *q,
			      struct elevator_type *new_e);
void __elevator_exit(struct request_queue *, struct elevator_queue *);
int elv_register_queue(struct request_queue *q);
void elv_unregister_queue(struct request_queue *q);

static inline void elevator_exit(struct request_queue *q,
		struct elevator_queue *e)
{
	blk_mq_sched_free_requests(q);
	__elevator_exit(q, e);
}

struct hd_struct *__disk_get_part(struct gendisk *disk, int partno);

#ifdef CONFIG_FAIL_IO_TIMEOUT
int blk_should_fake_timeout(struct request_queue *);
ssize_t part_timeout_show(struct device *, struct device_attribute *, char *);
ssize_t part_timeout_store(struct device *, struct device_attribute *,
				const char *, size_t);
#else
static inline int blk_should_fake_timeout(struct request_queue *q)
{
	return 0;
}
#endif

int ll_back_merge_fn(struct request_queue *q, struct request *req,
		     struct bio *bio);
int ll_front_merge_fn(struct request_queue *q, struct request *req, 
		      struct bio *bio);
struct request *attempt_back_merge(struct request_queue *q, struct request *rq);
struct request *attempt_front_merge(struct request_queue *q, struct request *rq);
int blk_attempt_req_merge(struct request_queue *q, struct request *rq,
				struct request *next);
void blk_recalc_rq_segments(struct request *rq);
void blk_rq_set_mixed_merge(struct request *rq);
bool blk_rq_merge_ok(struct request *rq, struct bio *bio);
enum elv_merge blk_try_merge(struct request *rq, struct bio *bio);

void blk_queue_congestion_threshold(struct request_queue *q);

int blk_dev_init(void);


/*
 * Return the threshold (number of used requests) at which the queue is
 * considered to be congested.  It include a little hysteresis to keep the
 * context switch rate down.
 */
static inline int queue_congestion_on_threshold(struct request_queue *q)
{
	return q->nr_congestion_on;
}

/*
 * The threshold at which a queue is considered to be uncongested
 */
static inline int queue_congestion_off_threshold(struct request_queue *q)
{
	return q->nr_congestion_off;
}

extern int blk_update_nr_requests(struct request_queue *, unsigned int);

/*
 * Contribute to IO statistics IFF:
 *
 *	a) it's attached to a gendisk, and
 *	b) the queue had IO stats enabled when this request was started, and
 *	c) it's a file system request
 */
static inline bool blk_do_io_stat(struct request *rq)
{
	return rq->rq_disk &&
	       (rq->rq_flags & RQF_IO_STAT) &&
		!blk_rq_is_passthrough(rq);
}

static inline void req_set_nomerge(struct request_queue *q, struct request *req)
{
	req->cmd_flags |= REQ_NOMERGE;
	if (req == q->last_merge)
		q->last_merge = NULL;
}

/*
 * Steal a bit from this field for legacy IO path atomic IO marking. Note that
 * setting the deadline clears the bottom bit, potentially clearing the
 * completed bit. The user has to be OK with this (current ones are fine).
 */
static inline void blk_rq_set_deadline(struct request *rq, unsigned long time)
{
	rq->__deadline = time & ~0x1UL;
}

static inline unsigned long blk_rq_deadline(struct request *rq)
{
	return rq->__deadline & ~0x1UL;
}

/*
 * The max size one bio can handle is UINT_MAX becasue bvec_iter.bi_size
 * is defined as 'unsigned int', meantime it has to aligned to with logical
 * block size which is the minimum accepted unit by hardware.
 */
static inline unsigned int bio_allowed_max_sectors(struct request_queue *q)
{
	return round_down(UINT_MAX, queue_logical_block_size(q)) >> 9;
}

/*
 * Internal io_context interface
 */
void get_io_context(struct io_context *ioc);
struct io_cq *ioc_lookup_icq(struct io_context *ioc, struct request_queue *q);
struct io_cq *ioc_create_icq(struct io_context *ioc, struct request_queue *q,
			     gfp_t gfp_mask);
void ioc_clear_queue(struct request_queue *q);

int create_task_io_context(struct task_struct *task, gfp_t gfp_mask, int node);

/**
 * rq_ioc - determine io_context for request allocation
 * @bio: request being allocated is for this bio (can be %NULL)
 *
 * Determine io_context to use for request allocation for @bio.  May return
 * %NULL if %current->io_context doesn't exist.
 */
static inline struct io_context *rq_ioc(struct bio *bio)
{
#ifdef CONFIG_BLK_CGROUP
	if (bio && bio->bi_ioc)
		return bio->bi_ioc;
#endif
	return current->io_context;
}

/**
 * create_io_context - try to create task->io_context
 * @gfp_mask: allocation mask
 * @node: allocation node
 *
 * If %current->io_context is %NULL, allocate a new io_context and install
 * it.  Returns the current %current->io_context which may be %NULL if
 * allocation failed.
 *
 * Note that this function can't be called with IRQ disabled because
 * task_lock which protects %current->io_context is IRQ-unsafe.
 */
static inline struct io_context *create_io_context(gfp_t gfp_mask, int node)
{
	WARN_ON_ONCE(irqs_disabled());
	if (unlikely(!current->io_context))
		create_task_io_context(current, gfp_mask, node);
	return current->io_context;
}

/*
 * Internal throttling interface
 */
#ifdef CONFIG_BLK_DEV_THROTTLING
extern void blk_throtl_drain(struct request_queue *q);
extern int blk_throtl_init(struct request_queue *q);
extern void blk_throtl_exit(struct request_queue *q);
extern void blk_throtl_register_queue(struct request_queue *q);
#else /* CONFIG_BLK_DEV_THROTTLING */
static inline void blk_throtl_drain(struct request_queue *q) { }
static inline int blk_throtl_init(struct request_queue *q) { return 0; }
static inline void blk_throtl_exit(struct request_queue *q) { }
static inline void blk_throtl_register_queue(struct request_queue *q) { }
#endif /* CONFIG_BLK_DEV_THROTTLING */
#ifdef CONFIG_BLK_DEV_THROTTLING_LOW
extern ssize_t blk_throtl_sample_time_show(struct request_queue *q, char *page);
extern ssize_t blk_throtl_sample_time_store(struct request_queue *q,
	const char *page, size_t count);
extern void blk_throtl_bio_endio(struct bio *bio);
extern void blk_throtl_stat_add(struct request *rq, u64 time);
#else
static inline void blk_throtl_bio_endio(struct bio *bio) { }
static inline void blk_throtl_stat_add(struct request *rq, u64 time) { }
#endif

#ifdef CONFIG_BOUNCE
extern int init_emergency_isa_pool(void);
extern void blk_queue_bounce(struct request_queue *q, struct bio **bio);
#else
static inline int init_emergency_isa_pool(void)
{
	return 0;
}
static inline void blk_queue_bounce(struct request_queue *q, struct bio **bio)
{
}
#endif /* CONFIG_BOUNCE */

extern void blk_drain_queue(struct request_queue *q);

#ifdef CONFIG_BLK_CGROUP_IOLATENCY
extern int blk_iolatency_init(struct request_queue *q);
#else
static inline int blk_iolatency_init(struct request_queue *q) { return 0; }
#endif

#endif /* BLK_INTERNAL_H */<|MERGE_RESOLUTION|>--- conflicted
+++ resolved
@@ -4,14 +4,9 @@
 
 #include <linux/idr.h>
 #include <linux/blk-mq.h>
+#include <xen/xen.h>
 #include "blk-mq.h"
 #include "blk-mq-sched.h"
-
-/* Amount of time in which a process may batch requests */
-#define BLK_BATCH_TIME	(HZ/50UL)
-
-/* Number of requests a "batching" process may submit */
-#define BLK_BATCH_REQ	32
 
 /* Max future timer expiry for timeouts */
 #define BLK_MAX_TIMEOUT		(5 * HZ)
@@ -38,85 +33,13 @@
 };
 
 extern struct kmem_cache *blk_requestq_cachep;
-extern struct kmem_cache *request_cachep;
 extern struct kobj_type blk_queue_ktype;
 extern struct ida blk_queue_ida;
 
-/*
- * @q->queue_lock is set while a queue is being initialized. Since we know
- * that no other threads access the queue object before @q->queue_lock has
- * been set, it is safe to manipulate queue flags without holding the
- * queue_lock if @q->queue_lock == NULL. See also blk_alloc_queue_node() and
- * blk_init_allocated_queue().
- */
-static inline void queue_lockdep_assert_held(struct request_queue *q)
-{
-	if (q->queue_lock)
-		lockdep_assert_held(q->queue_lock);
-}
-
-static inline void queue_flag_set_unlocked(unsigned int flag,
-					   struct request_queue *q)
-{
-	if (test_bit(QUEUE_FLAG_INIT_DONE, &q->queue_flags) &&
-	    kref_read(&q->kobj.kref))
-		lockdep_assert_held(q->queue_lock);
-	__set_bit(flag, &q->queue_flags);
-}
-
-static inline void queue_flag_clear_unlocked(unsigned int flag,
-					     struct request_queue *q)
-{
-	if (test_bit(QUEUE_FLAG_INIT_DONE, &q->queue_flags) &&
-	    kref_read(&q->kobj.kref))
-		lockdep_assert_held(q->queue_lock);
-	__clear_bit(flag, &q->queue_flags);
-}
-
-static inline int queue_flag_test_and_clear(unsigned int flag,
-					    struct request_queue *q)
-{
-	queue_lockdep_assert_held(q);
-
-	if (test_bit(flag, &q->queue_flags)) {
-		__clear_bit(flag, &q->queue_flags);
-		return 1;
-	}
-
-	return 0;
-}
-
-static inline int queue_flag_test_and_set(unsigned int flag,
-					  struct request_queue *q)
-{
-	queue_lockdep_assert_held(q);
-
-	if (!test_bit(flag, &q->queue_flags)) {
-		__set_bit(flag, &q->queue_flags);
-		return 0;
-	}
-
-	return 1;
-}
-
-static inline void queue_flag_set(unsigned int flag, struct request_queue *q)
-{
-	queue_lockdep_assert_held(q);
-	__set_bit(flag, &q->queue_flags);
-}
-
-static inline void queue_flag_clear(unsigned int flag, struct request_queue *q)
-{
-	queue_lockdep_assert_held(q);
-	__clear_bit(flag, &q->queue_flags);
-}
-
-static inline struct blk_flush_queue *blk_get_flush_queue(
-		struct request_queue *q, struct blk_mq_ctx *ctx)
-{
-	if (q->mq_ops)
-		return blk_mq_map_queue(q, ctx->cpu)->fq;
-	return q->fq;
+static inline struct blk_flush_queue *
+blk_get_flush_queue(struct request_queue *q, struct blk_mq_ctx *ctx)
+{
+	return blk_mq_map_queue(q, REQ_OP_FLUSH, ctx)->fq;
 }
 
 static inline void __blk_get_queue(struct request_queue *q)
@@ -125,21 +48,11 @@
 }
 
 struct blk_flush_queue *blk_alloc_flush_queue(struct request_queue *q,
-		int node, int cmd_size);
+		int node, int cmd_size, gfp_t flags);
 void blk_free_flush_queue(struct blk_flush_queue *q);
 
-<<<<<<< HEAD
-int blk_init_rl(struct request_list *rl, struct request_queue *q,
-		gfp_t gfp_mask);
-void blk_exit_rl(struct request_queue *q, struct request_list *rl);
-void blk_exit_queue(struct request_queue *q);
-=======
->>>>>>> 407d19ab
 void blk_rq_bio_prep(struct request_queue *q, struct request *rq,
 			struct bio *bio);
-void blk_queue_bypass_start(struct request_queue *q);
-void blk_queue_bypass_end(struct request_queue *q);
-void __blk_queue_free_tags(struct request_queue *q);
 void blk_freeze_queue(struct request_queue *q);
 
 static inline void blk_queue_enter_live(struct request_queue *q)
@@ -153,8 +66,6 @@
 	percpu_ref_get(&q->q_usage_counter);
 }
 
-<<<<<<< HEAD
-=======
 static inline bool biovec_phys_mergeable(struct request_queue *q,
 		struct bio_vec *vec1, struct bio_vec *vec2)
 {
@@ -190,7 +101,6 @@
 	return __bvec_gap_to_prev(q, bprv, offset);
 }
 
->>>>>>> 407d19ab
 #ifdef CONFIG_BLK_DEV_INTEGRITY
 void blk_flush_integrity(void);
 bool __bio_integrity_endio(struct bio *);
@@ -200,7 +110,38 @@
 		return __bio_integrity_endio(bio);
 	return true;
 }
-#else
+
+static inline bool integrity_req_gap_back_merge(struct request *req,
+		struct bio *next)
+{
+	struct bio_integrity_payload *bip = bio_integrity(req->bio);
+	struct bio_integrity_payload *bip_next = bio_integrity(next);
+
+	return bvec_gap_to_prev(req->q, &bip->bip_vec[bip->bip_vcnt - 1],
+				bip_next->bip_vec[0].bv_offset);
+}
+
+static inline bool integrity_req_gap_front_merge(struct request *req,
+		struct bio *bio)
+{
+	struct bio_integrity_payload *bip = bio_integrity(bio);
+	struct bio_integrity_payload *bip_next = bio_integrity(req->bio);
+
+	return bvec_gap_to_prev(req->q, &bip->bip_vec[bip->bip_vcnt - 1],
+				bip_next->bip_vec[0].bv_offset);
+}
+#else /* CONFIG_BLK_DEV_INTEGRITY */
+static inline bool integrity_req_gap_back_merge(struct request *req,
+		struct bio *next)
+{
+	return false;
+}
+static inline bool integrity_req_gap_front_merge(struct request *req,
+		struct bio *bio)
+{
+	return false;
+}
+
 static inline void blk_flush_integrity(void)
 {
 }
@@ -208,13 +149,10 @@
 {
 	return true;
 }
-#endif
-
-void blk_timeout_work(struct work_struct *work);
+#endif /* CONFIG_BLK_DEV_INTEGRITY */
+
 unsigned long blk_rq_timeout(unsigned long timeout);
 void blk_add_timer(struct request *req);
-void blk_delete_timer(struct request *);
-
 
 bool bio_attempt_front_merge(struct request_queue *q, struct request *req,
 			     struct bio *bio);
@@ -223,58 +161,19 @@
 bool bio_attempt_discard_merge(struct request_queue *q, struct request *req,
 		struct bio *bio);
 bool blk_attempt_plug_merge(struct request_queue *q, struct bio *bio,
-			    unsigned int *request_count,
 			    struct request **same_queue_rq);
-unsigned int blk_plug_queued_count(struct request_queue *q);
 
 void blk_account_io_start(struct request *req, bool new_io);
 void blk_account_io_completion(struct request *req, unsigned int bytes);
 void blk_account_io_done(struct request *req, u64 now);
 
 /*
- * EH timer and IO completion will both attempt to 'grab' the request, make
- * sure that only one of them succeeds. Steal the bottom bit of the
- * __deadline field for this.
- */
-static inline int blk_mark_rq_complete(struct request *rq)
-{
-	return test_and_set_bit(0, &rq->__deadline);
-}
-
-static inline void blk_clear_rq_complete(struct request *rq)
-{
-	clear_bit(0, &rq->__deadline);
-}
-
-static inline bool blk_rq_is_complete(struct request *rq)
-{
-	return test_bit(0, &rq->__deadline);
-}
-
-/*
  * Internal elevator interface
  */
 #define ELV_ON_HASH(rq) ((rq)->rq_flags & RQF_HASHED)
 
 void blk_insert_flush(struct request *rq);
 
-static inline void elv_activate_rq(struct request_queue *q, struct request *rq)
-{
-	struct elevator_queue *e = q->elevator;
-
-	if (e->type->ops.sq.elevator_activate_req_fn)
-		e->type->ops.sq.elevator_activate_req_fn(q, rq);
-}
-
-static inline void elv_deactivate_rq(struct request_queue *q, struct request *rq)
-{
-	struct elevator_queue *e = q->elevator;
-
-	if (e->type->ops.sq.elevator_deactivate_req_fn)
-		e->type->ops.sq.elevator_deactivate_req_fn(q, rq);
-}
-
-int elevator_init(struct request_queue *);
 int elevator_init_mq(struct request_queue *q);
 int elevator_switch_mq(struct request_queue *q,
 			      struct elevator_type *new_e);
@@ -316,30 +215,7 @@
 bool blk_rq_merge_ok(struct request *rq, struct bio *bio);
 enum elv_merge blk_try_merge(struct request *rq, struct bio *bio);
 
-void blk_queue_congestion_threshold(struct request_queue *q);
-
 int blk_dev_init(void);
-
-
-/*
- * Return the threshold (number of used requests) at which the queue is
- * considered to be congested.  It include a little hysteresis to keep the
- * context switch rate down.
- */
-static inline int queue_congestion_on_threshold(struct request_queue *q)
-{
-	return q->nr_congestion_on;
-}
-
-/*
- * The threshold at which a queue is considered to be uncongested
- */
-static inline int queue_congestion_off_threshold(struct request_queue *q)
-{
-	return q->nr_congestion_off;
-}
-
-extern int blk_update_nr_requests(struct request_queue *, unsigned int);
 
 /*
  * Contribute to IO statistics IFF:
@@ -363,21 +239,6 @@
 }
 
 /*
- * Steal a bit from this field for legacy IO path atomic IO marking. Note that
- * setting the deadline clears the bottom bit, potentially clearing the
- * completed bit. The user has to be OK with this (current ones are fine).
- */
-static inline void blk_rq_set_deadline(struct request *rq, unsigned long time)
-{
-	rq->__deadline = time & ~0x1UL;
-}
-
-static inline unsigned long blk_rq_deadline(struct request *rq)
-{
-	return rq->__deadline & ~0x1UL;
-}
-
-/*
  * The max size one bio can handle is UINT_MAX becasue bvec_iter.bi_size
  * is defined as 'unsigned int', meantime it has to aligned to with logical
  * block size which is the minimum accepted unit by hardware.
@@ -397,22 +258,6 @@
 void ioc_clear_queue(struct request_queue *q);
 
 int create_task_io_context(struct task_struct *task, gfp_t gfp_mask, int node);
-
-/**
- * rq_ioc - determine io_context for request allocation
- * @bio: request being allocated is for this bio (can be %NULL)
- *
- * Determine io_context to use for request allocation for @bio.  May return
- * %NULL if %current->io_context doesn't exist.
- */
-static inline struct io_context *rq_ioc(struct bio *bio)
-{
-#ifdef CONFIG_BLK_CGROUP
-	if (bio && bio->bi_ioc)
-		return bio->bi_ioc;
-#endif
-	return current->io_context;
-}
 
 /**
  * create_io_context - try to create task->io_context
@@ -472,12 +317,18 @@
 }
 #endif /* CONFIG_BOUNCE */
 
-extern void blk_drain_queue(struct request_queue *q);
-
 #ifdef CONFIG_BLK_CGROUP_IOLATENCY
 extern int blk_iolatency_init(struct request_queue *q);
 #else
 static inline int blk_iolatency_init(struct request_queue *q) { return 0; }
 #endif
 
+struct bio *blk_next_bio(struct bio *bio, unsigned int nr_pages, gfp_t gfp);
+
+#ifdef CONFIG_BLK_DEV_ZONED
+void blk_queue_free_zone_bitmaps(struct request_queue *q);
+#else
+static inline void blk_queue_free_zone_bitmaps(struct request_queue *q) {}
+#endif
+
 #endif /* BLK_INTERNAL_H */