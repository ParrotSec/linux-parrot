--- conflicted
+++ resolved
@@ -468,8 +468,6 @@
 }
 EXPORT_SYMBOL(blk_queue_io_opt);
 
-<<<<<<< HEAD
-=======
 static unsigned int blk_round_down_sectors(unsigned int sectors, unsigned int lbs)
 {
 	sectors = round_down(sectors, lbs >> SECTOR_SHIFT);
@@ -478,7 +476,6 @@
 	return sectors;
 }
 
->>>>>>> 4e026225
 /**
  * blk_stack_limits - adjust queue_limits for stacked devices
  * @t:	the stacking driver limits (top device)
