/* SPDX-License-Identifier: GPL-2.0-or-later */
/*
 * Header file for the BFQ I/O scheduler: data structures and
 * prototypes of interface functions among BFQ components.
 */
#ifndef _BFQ_H
#define _BFQ_H

#include <linux/blktrace_api.h>
#include <linux/hrtimer.h>
#include <linux/blk-cgroup.h>

#define BFQ_IOPRIO_CLASSES	3
#define BFQ_CL_IDLE_TIMEOUT	(HZ/5)

#define BFQ_MIN_WEIGHT			1
#define BFQ_MAX_WEIGHT			1000
#define BFQ_WEIGHT_CONVERSION_COEFF	10

#define BFQ_DEFAULT_QUEUE_IOPRIO	4

#define BFQ_WEIGHT_LEGACY_DFL	100
#define BFQ_DEFAULT_GRP_IOPRIO	0
#define BFQ_DEFAULT_GRP_CLASS	IOPRIO_CLASS_BE

#define MAX_PID_STR_LENGTH 12

/*
 * Soft real-time applications are extremely more latency sensitive
 * than interactive ones. Over-raise the weight of the former to
 * privilege them against the latter.
 */
#define BFQ_SOFTRT_WEIGHT_FACTOR	100

struct bfq_entity;

/**
 * struct bfq_service_tree - per ioprio_class service tree.
 *
 * Each service tree represents a B-WF2Q+ scheduler on its own.  Each
 * ioprio_class has its own independent scheduler, and so its own
 * bfq_service_tree.  All the fields are protected by the queue lock
 * of the containing bfqd.
 */
struct bfq_service_tree {
	/* tree for active entities (i.e., those backlogged) */
	struct rb_root active;
	/* tree for idle entities (i.e., not backlogged, with V < F_i)*/
	struct rb_root idle;

	/* idle entity with minimum F_i */
	struct bfq_entity *first_idle;
	/* idle entity with maximum F_i */
	struct bfq_entity *last_idle;

	/* scheduler virtual time */
	u64 vtime;
	/* scheduler weight sum; active and idle entities contribute to it */
	unsigned long wsum;
};

/**
 * struct bfq_sched_data - multi-class scheduler.
 *
 * bfq_sched_data is the basic scheduler queue.  It supports three
 * ioprio_classes, and can be used either as a toplevel queue or as an
 * intermediate queue in a hierarchical setup.
 *
 * The supported ioprio_classes are the same as in CFQ, in descending
 * priority order, IOPRIO_CLASS_RT, IOPRIO_CLASS_BE, IOPRIO_CLASS_IDLE.
 * Requests from higher priority queues are served before all the
 * requests from lower priority queues; among requests of the same
 * queue requests are served according to B-WF2Q+.
 *
 * The schedule is implemented by the service trees, plus the field
 * @next_in_service, which points to the entity on the active trees
 * that will be served next, if 1) no changes in the schedule occurs
 * before the current in-service entity is expired, 2) the in-service
 * queue becomes idle when it expires, and 3) if the entity pointed by
 * in_service_entity is not a queue, then the in-service child entity
 * of the entity pointed by in_service_entity becomes idle on
 * expiration. This peculiar definition allows for the following
 * optimization, not yet exploited: while a given entity is still in
 * service, we already know which is the best candidate for next
 * service among the other active entities in the same parent
 * entity. We can then quickly compare the timestamps of the
 * in-service entity with those of such best candidate.
 *
 * All fields are protected by the lock of the containing bfqd.
 */
struct bfq_sched_data {
	/* entity in service */
	struct bfq_entity *in_service_entity;
	/* head-of-line entity (see comments above) */
	struct bfq_entity *next_in_service;
	/* array of service trees, one per ioprio_class */
	struct bfq_service_tree service_tree[BFQ_IOPRIO_CLASSES];
	/* last time CLASS_IDLE was served */
	unsigned long bfq_class_idle_last_service;

};

/**
 * struct bfq_weight_counter - counter of the number of all active entities
 *                             with a given weight.
 */
struct bfq_weight_counter {
	unsigned int weight; /* weight of the entities this counter refers to */
	unsigned int num_active; /* nr of active entities with this weight */
	/*
	 * Weights tree member (see bfq_data's @queue_weights_tree and
	 * @group_weights_tree)
	 */
	struct rb_node weights_node;
};

/**
 * struct bfq_entity - schedulable entity.
 *
 * A bfq_entity is used to represent either a bfq_queue (leaf node in the
 * cgroup hierarchy) or a bfq_group into the upper level scheduler.  Each
 * entity belongs to the sched_data of the parent group in the cgroup
 * hierarchy.  Non-leaf entities have also their own sched_data, stored
 * in @my_sched_data.
 *
 * Each entity stores independently its priority values; this would
 * allow different weights on different devices, but this
 * functionality is not exported to userspace by now.  Priorities and
 * weights are updated lazily, first storing the new values into the
 * new_* fields, then setting the @prio_changed flag.  As soon as
 * there is a transition in the entity state that allows the priority
 * update to take place the effective and the requested priority
 * values are synchronized.
 *
 * Unless cgroups are used, the weight value is calculated from the
 * ioprio to export the same interface as CFQ.  When dealing with
 * "well-behaved" queues (i.e., queues that do not spend too much
 * time to consume their budget and have true sequential behavior, and
 * when there are no external factors breaking anticipation) the
 * relative weights at each level of the cgroups hierarchy should be
 * guaranteed.  All the fields are protected by the queue lock of the
 * containing bfqd.
 */
struct bfq_entity {
	/* service_tree member */
	struct rb_node rb_node;
	/* pointer to the weight counter associated with this entity */
	struct bfq_weight_counter *weight_counter;

	/*
	 * Flag, true if the entity is on a tree (either the active or
	 * the idle one of its service_tree) or is in service.
	 */
	bool on_st;

	/* B-WF2Q+ start and finish timestamps [sectors/weight] */
	u64 start, finish;

	/* tree the entity is enqueued into; %NULL if not on a tree */
	struct rb_root *tree;

	/*
	 * minimum start time of the (active) subtree rooted at this
	 * entity; used for O(log N) lookups into active trees
	 */
	u64 min_start;

	/* amount of service received during the last service slot */
	int service;

	/* budget, used also to calculate F_i: F_i = S_i + @budget / @weight */
	int budget;

	/* weight of the queue */
	int weight;
	/* next weight if a change is in progress */
	int new_weight;

	/* original weight, used to implement weight boosting */
	int orig_weight;

	/* parent entity, for hierarchical scheduling */
	struct bfq_entity *parent;

	/*
	 * For non-leaf nodes in the hierarchy, the associated
	 * scheduler queue, %NULL on leaf nodes.
	 */
	struct bfq_sched_data *my_sched_data;
	/* the scheduler queue this entity belongs to */
	struct bfq_sched_data *sched_data;

	/* flag, set to request a weight, ioprio or ioprio_class change  */
	int prio_changed;
};

struct bfq_group;

/**
 * struct bfq_ttime - per process thinktime stats.
 */
struct bfq_ttime {
	/* completion time of the last request */
	u64 last_end_request;

	/* total process thinktime */
	u64 ttime_total;
	/* number of thinktime samples */
	unsigned long ttime_samples;
	/* average process thinktime */
	u64 ttime_mean;
};

/**
 * struct bfq_queue - leaf schedulable entity.
 *
 * A bfq_queue is a leaf request queue; it can be associated with an
 * io_context or more, if it  is  async or shared  between  cooperating
 * processes. @cgroup holds a reference to the cgroup, to be sure that it
 * does not disappear while a bfqq still references it (mostly to avoid
 * races between request issuing and task migration followed by cgroup
 * destruction).
 * All the fields are protected by the queue lock of the containing bfqd.
 */
struct bfq_queue {
	/* reference counter */
	int ref;
	/* parent bfq_data */
	struct bfq_data *bfqd;

	/* current ioprio and ioprio class */
	unsigned short ioprio, ioprio_class;
	/* next ioprio and ioprio class if a change is in progress */
	unsigned short new_ioprio, new_ioprio_class;

	/* last total-service-time sample, see bfq_update_inject_limit() */
	u64 last_serv_time_ns;
	/* limit for request injection */
	unsigned int inject_limit;
	/* last time the inject limit has been decreased, in jiffies */
	unsigned long decrease_time_jif;

	/*
	 * Shared bfq_queue if queue is cooperating with one or more
	 * other queues.
	 */
	struct bfq_queue *new_bfqq;
	/* request-position tree member (see bfq_group's @rq_pos_tree) */
	struct rb_node pos_node;
	/* request-position tree root (see bfq_group's @rq_pos_tree) */
	struct rb_root *pos_root;

	/* sorted list of pending requests */
	struct rb_root sort_list;
	/* if fifo isn't expired, next request to serve */
	struct request *next_rq;
	/* number of sync and async requests queued */
	int queued[2];
	/* number of requests currently allocated */
	int allocated;
	/* number of pending metadata requests */
	int meta_pending;
	/* fifo list of requests in sort_list */
	struct list_head fifo;

	/* entity representing this queue in the scheduler */
	struct bfq_entity entity;

	/* maximum budget allowed from the feedback mechanism */
	int max_budget;
	/* budget expiration (in jiffies) */
	unsigned long budget_timeout;

	/* number of requests on the dispatch list or inside driver */
	int dispatched;

	/* status flags */
	unsigned long flags;

	/* node for active/idle bfqq list inside parent bfqd */
	struct list_head bfqq_list;

	/* associated @bfq_ttime struct */
	struct bfq_ttime ttime;

	/* bit vector: a 1 for each seeky requests in history */
	u32 seek_history;

	/* node for the device's burst list */
	struct hlist_node burst_list_node;

	/* position of the last request enqueued */
	sector_t last_request_pos;

	/* Number of consecutive pairs of request completion and
	 * arrival, such that the queue becomes idle after the
	 * completion, but the next request arrives within an idle
	 * time slice; used only if the queue's IO_bound flag has been
	 * cleared.
	 */
	unsigned int requests_within_timer;

	/* pid of the process owning the queue, used for logging purposes */
	pid_t pid;

	/*
	 * Pointer to the bfq_io_cq owning the bfq_queue, set to %NULL
	 * if the queue is shared.
	 */
	struct bfq_io_cq *bic;

	/* current maximum weight-raising time for this queue */
	unsigned long wr_cur_max_time;
	/*
	 * Minimum time instant such that, only if a new request is
	 * enqueued after this time instant in an idle @bfq_queue with
	 * no outstanding requests, then the task associated with the
	 * queue it is deemed as soft real-time (see the comments on
	 * the function bfq_bfqq_softrt_next_start())
	 */
	unsigned long soft_rt_next_start;
	/*
	 * Start time of the current weight-raising period if
	 * the @bfq-queue is being weight-raised, otherwise
	 * finish time of the last weight-raising period.
	 */
	unsigned long last_wr_start_finish;
	/* factor by which the weight of this queue is multiplied */
	unsigned int wr_coeff;
	/*
	 * Time of the last transition of the @bfq_queue from idle to
	 * backlogged.
	 */
	unsigned long last_idle_bklogged;
	/*
	 * Cumulative service received from the @bfq_queue since the
	 * last transition from idle to backlogged.
	 */
	unsigned long service_from_backlogged;
	/*
	 * Cumulative service received from the @bfq_queue since its
	 * last transition to weight-raised state.
	 */
	unsigned long service_from_wr;

	/*
	 * Value of wr start time when switching to soft rt
	 */
	unsigned long wr_start_at_switch_to_srt;

	unsigned long split_time; /* time of last split */

	unsigned long first_IO_time; /* time of first I/O for this queue */
<<<<<<< HEAD
=======

	/* max service rate measured so far */
	u32 max_service_rate;
>>>>>>> 407d19ab
};

/**
 * struct bfq_io_cq - per (request_queue, io_context) structure.
 */
struct bfq_io_cq {
	/* associated io_cq structure */
	struct io_cq icq; /* must be the first member */
	/* array of two process queues, the sync and the async */
	struct bfq_queue *bfqq[2];
	/* per (request_queue, blkcg) ioprio */
	int ioprio;
#ifdef CONFIG_BFQ_GROUP_IOSCHED
	uint64_t blkcg_serial_nr; /* the current blkcg serial */
#endif
	/*
	 * Snapshot of the has_short_time flag before merging; taken
	 * to remember its value while the queue is merged, so as to
	 * be able to restore it in case of split.
	 */
	bool saved_has_short_ttime;
	/*
	 * Same purpose as the previous two fields for the I/O bound
	 * classification of a queue.
	 */
	bool saved_IO_bound;

	/*
	 * Same purpose as the previous fields for the value of the
	 * field keeping the queue's belonging to a large burst
	 */
	bool saved_in_large_burst;
	/*
	 * True if the queue belonged to a burst list before its merge
	 * with another cooperating queue.
	 */
	bool was_in_burst_list;

	/*
	 * Save the weight when a merge occurs, to be able
	 * to restore it in case of split. If the weight is not
	 * correctly resumed when the queue is recycled,
	 * then the weight of the recycled queue could differ
	 * from the weight of the original queue.
	 */
	unsigned int saved_weight;

	/*
	 * Similar to previous fields: save wr information.
	 */
	unsigned long saved_wr_coeff;
	unsigned long saved_last_wr_start_finish;
	unsigned long saved_wr_start_at_switch_to_srt;
	unsigned int saved_wr_cur_max_time;
	struct bfq_ttime saved_ttime;
};

/**
 * struct bfq_data - per-device data structure.
 *
 * All the fields are protected by @lock.
 */
struct bfq_data {
	/* device request queue */
	struct request_queue *queue;
	/* dispatch queue */
	struct list_head dispatch;

	/* root bfq_group for the device */
	struct bfq_group *root_group;

	/*
	 * rbtree of weight counters of @bfq_queues, sorted by
	 * weight. Used to keep track of whether all @bfq_queues have
	 * the same weight. The tree contains one counter for each
	 * distinct weight associated to some active and not
	 * weight-raised @bfq_queue (see the comments to the functions
	 * bfq_weights_tree_[add|remove] for further details).
	 */
<<<<<<< HEAD
	struct rb_root queue_weights_tree;
=======
	struct rb_root_cached queue_weights_tree;

>>>>>>> 407d19ab
	/*
	 * rbtree of non-queue @bfq_entity weight counters, sorted by
	 * weight. Used to keep track of whether all @bfq_groups have
	 * the same weight. The tree contains one counter for each
	 * distinct weight associated to some active @bfq_group (see
	 * the comments to the functions bfq_weights_tree_[add|remove]
	 * for further details).
	 */
	struct rb_root group_weights_tree;

	/*
	 * Number of bfq_queues containing requests (including the
	 * queue in service, even if it is idling).
	 */
	int busy_queues;
	/* number of weight-raised busy @bfq_queues */
	int wr_busy_queues;
	/* number of queued requests */
	int queued;
	/* number of requests dispatched and waiting for completion */
	int rq_in_driver;

	/* true if the device is non rotational and performs queueing */
	bool nonrot_with_queueing;

	/*
	 * Maximum number of requests in driver in the last
	 * @hw_tag_samples completed requests.
	 */
	int max_rq_in_driver;
	/* number of samples used to calculate hw_tag */
	int hw_tag_samples;
	/* flag set to one if the driver is showing a queueing behavior */
	int hw_tag;

	/* number of budgets assigned */
	int budgets_assigned;

	/*
	 * Timer set when idling (waiting) for the next request from
	 * the queue in service.
	 */
	struct hrtimer idle_slice_timer;

	/* bfq_queue in service */
	struct bfq_queue *in_service_queue;

	/* on-disk position of the last served request */
	sector_t last_position;

	/* position of the last served request for the in-service queue */
	sector_t in_serv_last_pos;

	/* time of last request completion (ns) */
	u64 last_completion;

	/* time of last transition from empty to non-empty (ns) */
	u64 last_empty_occupied_ns;

	/*
	 * Flag set to activate the sampling of the total service time
	 * of a just-arrived first I/O request (see
	 * bfq_update_inject_limit()). This will cause the setting of
	 * waited_rq when the request is finally dispatched.
	 */
	bool wait_dispatch;
	/*
	 *  If set, then bfq_update_inject_limit() is invoked when
	 *  waited_rq is eventually completed.
	 */
	struct request *waited_rq;
	/*
	 * True if some request has been injected during the last service hole.
	 */
	bool rqs_injected;

	/* time of first rq dispatch in current observation interval (ns) */
	u64 first_dispatch;
	/* time of last rq dispatch in current observation interval (ns) */
	u64 last_dispatch;

	/* beginning of the last budget */
	ktime_t last_budget_start;
	/* beginning of the last idle slice */
	ktime_t last_idling_start;
	unsigned long last_idling_start_jiffies;

	/* number of samples in current observation interval */
	int peak_rate_samples;
	/* num of samples of seq dispatches in current observation interval */
	u32 sequential_samples;
	/* total num of sectors transferred in current observation interval */
	u64 tot_sectors_dispatched;
	/* max rq size seen during current observation interval (sectors) */
	u32 last_rq_max_size;
	/* time elapsed from first dispatch in current observ. interval (us) */
	u64 delta_from_first;
	/*
	 * Current estimate of the device peak rate, measured in
	 * [(sectors/usec) / 2^BFQ_RATE_SHIFT]. The left-shift by
	 * BFQ_RATE_SHIFT is performed to increase precision in
	 * fixed-point calculations.
	 */
	u32 peak_rate;

	/* maximum budget allotted to a bfq_queue before rescheduling */
	int bfq_max_budget;

	/* list of all the bfq_queues active on the device */
	struct list_head active_list;
	/* list of all the bfq_queues idle on the device */
	struct list_head idle_list;

	/*
	 * Timeout for async/sync requests; when it fires, requests
	 * are served in fifo order.
	 */
	u64 bfq_fifo_expire[2];
	/* weight of backward seeks wrt forward ones */
	unsigned int bfq_back_penalty;
	/* maximum allowed backward seek */
	unsigned int bfq_back_max;
	/* maximum idling time */
	u32 bfq_slice_idle;

	/* user-configured max budget value (0 for auto-tuning) */
	int bfq_user_max_budget;
	/*
	 * Timeout for bfq_queues to consume their budget; used to
	 * prevent seeky queues from imposing long latencies to
	 * sequential or quasi-sequential ones (this also implies that
	 * seeky queues cannot receive guarantees in the service
	 * domain; after a timeout they are charged for the time they
	 * have been in service, to preserve fairness among them, but
	 * without service-domain guarantees).
	 */
	unsigned int bfq_timeout;

	/*
	 * Number of consecutive requests that must be issued within
	 * the idle time slice to set again idling to a queue which
	 * was marked as non-I/O-bound (see the definition of the
	 * IO_bound flag for further details).
	 */
	unsigned int bfq_requests_within_timer;

	/*
	 * Force device idling whenever needed to provide accurate
	 * service guarantees, without caring about throughput
	 * issues. CAVEAT: this may even increase latencies, in case
	 * of useless idling for processes that did stop doing I/O.
	 */
	bool strict_guarantees;

	/*
	 * Last time at which a queue entered the current burst of
	 * queues being activated shortly after each other; for more
	 * details about this and the following parameters related to
	 * a burst of activations, see the comments on the function
	 * bfq_handle_burst.
	 */
	unsigned long last_ins_in_burst;
	/*
	 * Reference time interval used to decide whether a queue has
	 * been activated shortly after @last_ins_in_burst.
	 */
	unsigned long bfq_burst_interval;
	/* number of queues in the current burst of queue activations */
	int burst_size;

	/* common parent entity for the queues in the burst */
	struct bfq_entity *burst_parent_entity;
	/* Maximum burst size above which the current queue-activation
	 * burst is deemed as 'large'.
	 */
	unsigned long bfq_large_burst_thresh;
	/* true if a large queue-activation burst is in progress */
	bool large_burst;
	/*
	 * Head of the burst list (as for the above fields, more
	 * details in the comments on the function bfq_handle_burst).
	 */
	struct hlist_head burst_list;

	/* if set to true, low-latency heuristics are enabled */
	bool low_latency;
	/*
	 * Maximum factor by which the weight of a weight-raised queue
	 * is multiplied.
	 */
	unsigned int bfq_wr_coeff;
	/* maximum duration of a weight-raising period (jiffies) */
	unsigned int bfq_wr_max_time;

	/* Maximum weight-raising duration for soft real-time processes */
	unsigned int bfq_wr_rt_max_time;
	/*
	 * Minimum idle period after which weight-raising may be
	 * reactivated for a queue (in jiffies).
	 */
	unsigned int bfq_wr_min_idle_time;
	/*
	 * Minimum period between request arrivals after which
	 * weight-raising may be reactivated for an already busy async
	 * queue (in jiffies).
	 */
	unsigned long bfq_wr_min_inter_arr_async;

	/* Max service-rate for a soft real-time queue, in sectors/sec */
	unsigned int bfq_wr_max_softrt_rate;
	/*
	 * Cached value of the product ref_rate*ref_wr_duration, used
	 * for computing the maximum duration of weight raising
	 * automatically.
	 */
	u64 rate_dur_prod;

	/* fallback dummy bfqq for extreme OOM conditions */
	struct bfq_queue oom_bfqq;

	spinlock_t lock;

	/*
	 * bic associated with the task issuing current bio for
	 * merging. This and the next field are used as a support to
	 * be able to perform the bic lookup, needed by bio-merge
	 * functions, before the scheduler lock is taken, and thus
	 * avoid taking the request-queue lock while the scheduler
	 * lock is being held.
	 */
	struct bfq_io_cq *bio_bic;
	/* bfqq associated with the task issuing current bio for merging */
	struct bfq_queue *bio_bfqq;

	/*
	 * Depth limits used in bfq_limit_depth (see comments on the
	 * function)
	 */
	unsigned int word_depths[2][2];
};

enum bfqq_state_flags {
	BFQQF_just_created = 0,	/* queue just allocated */
	BFQQF_busy,		/* has requests or is in service */
	BFQQF_wait_request,	/* waiting for a request */
	BFQQF_non_blocking_wait_rq, /*
				     * waiting for a request
				     * without idling the device
				     */
	BFQQF_fifo_expire,	/* FIFO checked in this slice */
	BFQQF_has_short_ttime,	/* queue has a short think time */
	BFQQF_sync,		/* synchronous queue */
	BFQQF_IO_bound,		/*
				 * bfqq has timed-out at least once
				 * having consumed at most 2/10 of
				 * its budget
				 */
	BFQQF_in_large_burst,	/*
				 * bfqq activated in a large burst,
				 * see comments to bfq_handle_burst.
				 */
	BFQQF_softrt_update,	/*
				 * may need softrt-next-start
				 * update
				 */
	BFQQF_coop,		/* bfqq is shared */
	BFQQF_split_coop	/* shared bfqq will be split */
};

#define BFQ_BFQQ_FNS(name)						\
void bfq_mark_bfqq_##name(struct bfq_queue *bfqq);			\
void bfq_clear_bfqq_##name(struct bfq_queue *bfqq);			\
int bfq_bfqq_##name(const struct bfq_queue *bfqq);

BFQ_BFQQ_FNS(just_created);
BFQ_BFQQ_FNS(busy);
BFQ_BFQQ_FNS(wait_request);
BFQ_BFQQ_FNS(non_blocking_wait_rq);
BFQ_BFQQ_FNS(fifo_expire);
BFQ_BFQQ_FNS(has_short_ttime);
BFQ_BFQQ_FNS(sync);
BFQ_BFQQ_FNS(IO_bound);
BFQ_BFQQ_FNS(in_large_burst);
BFQ_BFQQ_FNS(coop);
BFQ_BFQQ_FNS(split_coop);
BFQ_BFQQ_FNS(softrt_update);
#undef BFQ_BFQQ_FNS

/* Expiration reasons. */
enum bfqq_expiration {
	BFQQE_TOO_IDLE = 0,		/*
					 * queue has been idling for
					 * too long
					 */
	BFQQE_BUDGET_TIMEOUT,	/* budget took too long to be used */
	BFQQE_BUDGET_EXHAUSTED,	/* budget consumed */
	BFQQE_NO_MORE_REQUESTS,	/* the queue has no more requests */
	BFQQE_PREEMPTED		/* preemption in progress */
};

struct bfqg_stats {
#if defined(CONFIG_BFQ_GROUP_IOSCHED) && defined(CONFIG_DEBUG_BLK_CGROUP)
	/* number of ios merged */
	struct blkg_rwstat		merged;
	/* total time spent on device in ns, may not be accurate w/ queueing */
	struct blkg_rwstat		service_time;
	/* total time spent waiting in scheduler queue in ns */
	struct blkg_rwstat		wait_time;
	/* number of IOs queued up */
	struct blkg_rwstat		queued;
	/* total disk time and nr sectors dispatched by this group */
	struct blkg_stat		time;
	/* sum of number of ios queued across all samples */
	struct blkg_stat		avg_queue_size_sum;
	/* count of samples taken for average */
	struct blkg_stat		avg_queue_size_samples;
	/* how many times this group has been removed from service tree */
	struct blkg_stat		dequeue;
	/* total time spent waiting for it to be assigned a timeslice. */
	struct blkg_stat		group_wait_time;
	/* time spent idling for this blkcg_gq */
	struct blkg_stat		idle_time;
	/* total time with empty current active q with other requests queued */
	struct blkg_stat		empty_time;
	/* fields after this shouldn't be cleared on stat reset */
	u64				start_group_wait_time;
	u64				start_idle_time;
	u64				start_empty_time;
	uint16_t			flags;
#endif	/* CONFIG_BFQ_GROUP_IOSCHED && CONFIG_DEBUG_BLK_CGROUP */
};

#ifdef CONFIG_BFQ_GROUP_IOSCHED

/*
 * struct bfq_group_data - per-blkcg storage for the blkio subsystem.
 *
 * @ps: @blkcg_policy_storage that this structure inherits
 * @weight: weight of the bfq_group
 */
struct bfq_group_data {
	/* must be the first member */
	struct blkcg_policy_data pd;

	unsigned int weight;
};

/**
 * struct bfq_group - per (device, cgroup) data structure.
 * @entity: schedulable entity to insert into the parent group sched_data.
 * @sched_data: own sched_data, to contain child entities (they may be
 *              both bfq_queues and bfq_groups).
 * @bfqd: the bfq_data for the device this group acts upon.
 * @async_bfqq: array of async queues for all the tasks belonging to
 *              the group, one queue per ioprio value per ioprio_class,
 *              except for the idle class that has only one queue.
 * @async_idle_bfqq: async queue for the idle class (ioprio is ignored).
 * @my_entity: pointer to @entity, %NULL for the toplevel group; used
 *             to avoid too many special cases during group creation/
 *             migration.
 * @stats: stats for this bfqg.
 * @active_entities: number of active entities belonging to the group;
 *                   unused for the root group. Used to know whether there
 *                   are groups with more than one active @bfq_entity
 *                   (see the comments to the function
 *                   bfq_bfqq_may_idle()).
 * @rq_pos_tree: rbtree sorted by next_request position, used when
 *               determining if two or more queues have interleaving
 *               requests (see bfq_find_close_cooperator()).
 *
 * Each (device, cgroup) pair has its own bfq_group, i.e., for each cgroup
 * there is a set of bfq_groups, each one collecting the lower-level
 * entities belonging to the group that are acting on the same device.
 *
 * Locking works as follows:
 *    o @bfqd is protected by the queue lock, RCU is used to access it
 *      from the readers.
 *    o All the other fields are protected by the @bfqd queue lock.
 */
struct bfq_group {
	/* must be the first member */
	struct blkg_policy_data pd;

	/* cached path for this blkg (see comments in bfq_bic_update_cgroup) */
	char blkg_path[128];

	/* reference counter (see comments in bfq_bic_update_cgroup) */
	int ref;

	struct bfq_entity entity;
	struct bfq_sched_data sched_data;

	void *bfqd;

	struct bfq_queue *async_bfqq[2][IOPRIO_BE_NR];
	struct bfq_queue *async_idle_bfqq;

	struct bfq_entity *my_entity;

	int active_entities;

	struct rb_root rq_pos_tree;

	struct bfqg_stats stats;
};

#else
struct bfq_group {
	struct bfq_sched_data sched_data;

	struct bfq_queue *async_bfqq[2][IOPRIO_BE_NR];
	struct bfq_queue *async_idle_bfqq;

	struct rb_root rq_pos_tree;
};
#endif

struct bfq_queue *bfq_entity_to_bfqq(struct bfq_entity *entity);

/* --------------- main algorithm interface ----------------- */

#define BFQ_SERVICE_TREE_INIT	((struct bfq_service_tree)		\
				{ RB_ROOT, RB_ROOT, NULL, NULL, 0, 0 })

extern const int bfq_timeout;

struct bfq_queue *bic_to_bfqq(struct bfq_io_cq *bic, bool is_sync);
void bic_set_bfqq(struct bfq_io_cq *bic, struct bfq_queue *bfqq, bool is_sync);
struct bfq_data *bic_to_bfqd(struct bfq_io_cq *bic);
void bfq_pos_tree_add_move(struct bfq_data *bfqd, struct bfq_queue *bfqq);
<<<<<<< HEAD
void bfq_weights_tree_add(struct bfq_data *bfqd, struct bfq_entity *entity,
			  struct rb_root *root);
void __bfq_weights_tree_remove(struct bfq_data *bfqd,
			       struct bfq_entity *entity,
			       struct rb_root *root);
=======
void bfq_weights_tree_add(struct bfq_data *bfqd, struct bfq_queue *bfqq,
			  struct rb_root_cached *root);
void __bfq_weights_tree_remove(struct bfq_data *bfqd,
			       struct bfq_queue *bfqq,
			       struct rb_root_cached *root);
>>>>>>> 407d19ab
void bfq_weights_tree_remove(struct bfq_data *bfqd,
			     struct bfq_queue *bfqq);
void bfq_bfqq_expire(struct bfq_data *bfqd, struct bfq_queue *bfqq,
		     bool compensate, enum bfqq_expiration reason);
void bfq_put_queue(struct bfq_queue *bfqq);
void bfq_end_wr_async_queues(struct bfq_data *bfqd, struct bfq_group *bfqg);
void bfq_schedule_dispatch(struct bfq_data *bfqd);
void bfq_put_async_queues(struct bfq_data *bfqd, struct bfq_group *bfqg);

/* ------------ end of main algorithm interface -------------- */

/* ---------------- cgroups-support interface ---------------- */

void bfqg_stats_update_io_add(struct bfq_group *bfqg, struct bfq_queue *bfqq,
			      unsigned int op);
void bfqg_stats_update_io_remove(struct bfq_group *bfqg, unsigned int op);
void bfqg_stats_update_io_merged(struct bfq_group *bfqg, unsigned int op);
void bfqg_stats_update_completion(struct bfq_group *bfqg, u64 start_time_ns,
				  u64 io_start_time_ns, unsigned int op);
void bfqg_stats_update_dequeue(struct bfq_group *bfqg);
void bfqg_stats_set_start_empty_time(struct bfq_group *bfqg);
void bfqg_stats_update_idle_time(struct bfq_group *bfqg);
void bfqg_stats_set_start_idle_time(struct bfq_group *bfqg);
void bfqg_stats_update_avg_queue_size(struct bfq_group *bfqg);
void bfq_bfqq_move(struct bfq_data *bfqd, struct bfq_queue *bfqq,
		   struct bfq_group *bfqg);

void bfq_init_entity(struct bfq_entity *entity, struct bfq_group *bfqg);
void bfq_bic_update_cgroup(struct bfq_io_cq *bic, struct bio *bio);
void bfq_end_wr_async(struct bfq_data *bfqd);
struct bfq_group *bfq_find_set_group(struct bfq_data *bfqd,
				     struct blkcg *blkcg);
struct blkcg_gq *bfqg_to_blkg(struct bfq_group *bfqg);
struct bfq_group *bfqq_group(struct bfq_queue *bfqq);
struct bfq_group *bfq_create_group_hierarchy(struct bfq_data *bfqd, int node);
void bfqg_and_blkg_put(struct bfq_group *bfqg);

#ifdef CONFIG_BFQ_GROUP_IOSCHED
extern struct cftype bfq_blkcg_legacy_files[];
extern struct cftype bfq_blkg_files[];
extern struct blkcg_policy blkcg_policy_bfq;
#endif

/* ------------- end of cgroups-support interface ------------- */

/* - interface of the internal hierarchical B-WF2Q+ scheduler - */

#ifdef CONFIG_BFQ_GROUP_IOSCHED
/* both next loops stop at one of the child entities of the root group */
#define for_each_entity(entity)	\
	for (; entity ; entity = entity->parent)

/*
 * For each iteration, compute parent in advance, so as to be safe if
 * entity is deallocated during the iteration. Such a deallocation may
 * happen as a consequence of a bfq_put_queue that frees the bfq_queue
 * containing entity.
 */
#define for_each_entity_safe(entity, parent) \
	for (; entity && ({ parent = entity->parent; 1; }); entity = parent)

#else /* CONFIG_BFQ_GROUP_IOSCHED */
/*
 * Next two macros are fake loops when cgroups support is not
 * enabled. I fact, in such a case, there is only one level to go up
 * (to reach the root group).
 */
#define for_each_entity(entity)	\
	for (; entity ; entity = NULL)

#define for_each_entity_safe(entity, parent) \
	for (parent = NULL; entity ; entity = parent)
#endif /* CONFIG_BFQ_GROUP_IOSCHED */

struct bfq_group *bfq_bfqq_to_bfqg(struct bfq_queue *bfqq);
struct bfq_queue *bfq_entity_to_bfqq(struct bfq_entity *entity);
struct bfq_service_tree *bfq_entity_service_tree(struct bfq_entity *entity);
struct bfq_entity *bfq_entity_of(struct rb_node *node);
unsigned short bfq_ioprio_to_weight(int ioprio);
void bfq_put_idle_entity(struct bfq_service_tree *st,
			 struct bfq_entity *entity);
struct bfq_service_tree *
__bfq_entity_update_weight_prio(struct bfq_service_tree *old_st,
				struct bfq_entity *entity,
				bool update_class_too);
void bfq_bfqq_served(struct bfq_queue *bfqq, int served);
void bfq_bfqq_charge_time(struct bfq_data *bfqd, struct bfq_queue *bfqq,
			  unsigned long time_ms);
bool __bfq_deactivate_entity(struct bfq_entity *entity,
			     bool ins_into_idle_tree);
bool next_queue_may_preempt(struct bfq_data *bfqd);
struct bfq_queue *bfq_get_next_queue(struct bfq_data *bfqd);
void __bfq_bfqd_reset_in_service(struct bfq_data *bfqd);
void bfq_deactivate_bfqq(struct bfq_data *bfqd, struct bfq_queue *bfqq,
			 bool ins_into_idle_tree, bool expiration);
void bfq_activate_bfqq(struct bfq_data *bfqd, struct bfq_queue *bfqq);
void bfq_requeue_bfqq(struct bfq_data *bfqd, struct bfq_queue *bfqq,
		      bool expiration);
void bfq_del_bfqq_busy(struct bfq_data *bfqd, struct bfq_queue *bfqq,
		       bool expiration);
void bfq_add_bfqq_busy(struct bfq_data *bfqd, struct bfq_queue *bfqq);

/* --------------- end of interface of B-WF2Q+ ---------------- */

/* Logging facilities. */
static inline void bfq_pid_to_str(int pid, char *str, int len)
{
	if (pid != -1)
		snprintf(str, len, "%d", pid);
	else
		snprintf(str, len, "SHARED-");
}

#ifdef CONFIG_BFQ_GROUP_IOSCHED
struct bfq_group *bfqq_group(struct bfq_queue *bfqq);

#define bfq_log_bfqq(bfqd, bfqq, fmt, args...)	do {			\
	char pid_str[MAX_PID_STR_LENGTH];	\
	bfq_pid_to_str((bfqq)->pid, pid_str, MAX_PID_STR_LENGTH);	\
	blk_add_cgroup_trace_msg((bfqd)->queue,				\
			bfqg_to_blkg(bfqq_group(bfqq))->blkcg,		\
			"bfq%s%c " fmt, pid_str,			\
			bfq_bfqq_sync((bfqq)) ? 'S' : 'A', ##args);	\
} while (0)

#define bfq_log_bfqg(bfqd, bfqg, fmt, args...)	do {			\
	blk_add_cgroup_trace_msg((bfqd)->queue,				\
		bfqg_to_blkg(bfqg)->blkcg, fmt, ##args);		\
} while (0)

#else /* CONFIG_BFQ_GROUP_IOSCHED */

#define bfq_log_bfqq(bfqd, bfqq, fmt, args...) do {	\
	char pid_str[MAX_PID_STR_LENGTH];	\
	bfq_pid_to_str((bfqq)->pid, pid_str, MAX_PID_STR_LENGTH);	\
	blk_add_trace_msg((bfqd)->queue, "bfq%s%c " fmt, pid_str,	\
			bfq_bfqq_sync((bfqq)) ? 'S' : 'A',		\
				##args);	\
} while (0)
#define bfq_log_bfqg(bfqd, bfqg, fmt, args...)		do {} while (0)

#endif /* CONFIG_BFQ_GROUP_IOSCHED */

#define bfq_log(bfqd, fmt, args...) \
	blk_add_trace_msg((bfqd)->queue, "bfq " fmt, ##args)

#endif /* _BFQ_H */<|MERGE_RESOLUTION|>--- conflicted
+++ resolved
@@ -101,15 +101,14 @@
 };
 
 /**
- * struct bfq_weight_counter - counter of the number of all active entities
+ * struct bfq_weight_counter - counter of the number of all active queues
  *                             with a given weight.
  */
 struct bfq_weight_counter {
-	unsigned int weight; /* weight of the entities this counter refers to */
-	unsigned int num_active; /* nr of active entities with this weight */
-	/*
-	 * Weights tree member (see bfq_data's @queue_weights_tree and
-	 * @group_weights_tree)
+	unsigned int weight; /* weight of the queues this counter refers to */
+	unsigned int num_active; /* nr of active queues with this weight */
+	/*
+	 * Weights tree member (see bfq_data's @queue_weights_tree)
 	 */
 	struct rb_node weights_node;
 };
@@ -144,8 +143,6 @@
 struct bfq_entity {
 	/* service_tree member */
 	struct rb_node rb_node;
-	/* pointer to the weight counter associated with this entity */
-	struct bfq_weight_counter *weight_counter;
 
 	/*
 	 * Flag, true if the entity is on a tree (either the active or
@@ -192,6 +189,9 @@
 
 	/* flag, set to request a weight, ioprio or ioprio_class change  */
 	int prio_changed;
+
+	/* flag, set if the entity is counted in groups_with_pending_reqs */
+	bool in_groups_with_pending_reqs;
 };
 
 struct bfq_group;
@@ -266,6 +266,9 @@
 	/* entity representing this queue in the scheduler */
 	struct bfq_entity entity;
 
+	/* pointer to the weight counter associated with this entity */
+	struct bfq_weight_counter *weight_counter;
+
 	/* maximum budget allowed from the feedback mechanism */
 	int max_budget;
 	/* budget expiration (in jiffies) */
@@ -351,12 +354,9 @@
 	unsigned long split_time; /* time of last split */
 
 	unsigned long first_IO_time; /* time of first I/O for this queue */
-<<<<<<< HEAD
-=======
 
 	/* max service rate measured so far */
 	u32 max_service_rate;
->>>>>>> 407d19ab
 };
 
 /**
@@ -436,27 +436,62 @@
 	 * weight-raised @bfq_queue (see the comments to the functions
 	 * bfq_weights_tree_[add|remove] for further details).
 	 */
-<<<<<<< HEAD
-	struct rb_root queue_weights_tree;
-=======
 	struct rb_root_cached queue_weights_tree;
 
->>>>>>> 407d19ab
-	/*
-	 * rbtree of non-queue @bfq_entity weight counters, sorted by
-	 * weight. Used to keep track of whether all @bfq_groups have
-	 * the same weight. The tree contains one counter for each
-	 * distinct weight associated to some active @bfq_group (see
-	 * the comments to the functions bfq_weights_tree_[add|remove]
-	 * for further details).
-	 */
-	struct rb_root group_weights_tree;
-
-	/*
-	 * Number of bfq_queues containing requests (including the
-	 * queue in service, even if it is idling).
-	 */
-	int busy_queues;
+	/*
+	 * Number of groups with at least one descendant process that
+	 * has at least one request waiting for completion. Note that
+	 * this accounts for also requests already dispatched, but not
+	 * yet completed. Therefore this number of groups may differ
+	 * (be larger) than the number of active groups, as a group is
+	 * considered active only if its corresponding entity has
+	 * descendant queues with at least one request queued. This
+	 * number is used to decide whether a scenario is symmetric.
+	 * For a detailed explanation see comments on the computation
+	 * of the variable asymmetric_scenario in the function
+	 * bfq_better_to_idle().
+	 *
+	 * However, it is hard to compute this number exactly, for
+	 * groups with multiple descendant processes. Consider a group
+	 * that is inactive, i.e., that has no descendant process with
+	 * pending I/O inside BFQ queues. Then suppose that
+	 * num_groups_with_pending_reqs is still accounting for this
+	 * group, because the group has descendant processes with some
+	 * I/O request still in flight. num_groups_with_pending_reqs
+	 * should be decremented when the in-flight request of the
+	 * last descendant process is finally completed (assuming that
+	 * nothing else has changed for the group in the meantime, in
+	 * terms of composition of the group and active/inactive state of child
+	 * groups and processes). To accomplish this, an additional
+	 * pending-request counter must be added to entities, and must
+	 * be updated correctly. To avoid this additional field and operations,
+	 * we resort to the following tradeoff between simplicity and
+	 * accuracy: for an inactive group that is still counted in
+	 * num_groups_with_pending_reqs, we decrement
+	 * num_groups_with_pending_reqs when the first descendant
+	 * process of the group remains with no request waiting for
+	 * completion.
+	 *
+	 * Even this simpler decrement strategy requires a little
+	 * carefulness: to avoid multiple decrements, we flag a group,
+	 * more precisely an entity representing a group, as still
+	 * counted in num_groups_with_pending_reqs when it becomes
+	 * inactive. Then, when the first descendant queue of the
+	 * entity remains with no request waiting for completion,
+	 * num_groups_with_pending_reqs is decremented, and this flag
+	 * is reset. After this flag is reset for the entity,
+	 * num_groups_with_pending_reqs won't be decremented any
+	 * longer in case a new descendant queue of the entity remains
+	 * with no request waiting for completion.
+	 */
+	unsigned int num_groups_with_pending_reqs;
+
+	/*
+	 * Per-class (RT, BE, IDLE) number of bfq_queues containing
+	 * requests (including the queue in service, even if it is
+	 * idling).
+	 */
+	unsigned int busy_queues[3];
 	/* number of weight-raised busy @bfq_queues */
 	int wr_busy_queues;
 	/* number of queued requests */
@@ -872,19 +907,11 @@
 void bic_set_bfqq(struct bfq_io_cq *bic, struct bfq_queue *bfqq, bool is_sync);
 struct bfq_data *bic_to_bfqd(struct bfq_io_cq *bic);
 void bfq_pos_tree_add_move(struct bfq_data *bfqd, struct bfq_queue *bfqq);
-<<<<<<< HEAD
-void bfq_weights_tree_add(struct bfq_data *bfqd, struct bfq_entity *entity,
-			  struct rb_root *root);
-void __bfq_weights_tree_remove(struct bfq_data *bfqd,
-			       struct bfq_entity *entity,
-			       struct rb_root *root);
-=======
 void bfq_weights_tree_add(struct bfq_data *bfqd, struct bfq_queue *bfqq,
 			  struct rb_root_cached *root);
 void __bfq_weights_tree_remove(struct bfq_data *bfqd,
 			       struct bfq_queue *bfqq,
 			       struct rb_root_cached *root);
->>>>>>> 407d19ab
 void bfq_weights_tree_remove(struct bfq_data *bfqd,
 			     struct bfq_queue *bfqq);
 void bfq_bfqq_expire(struct bfq_data *bfqd, struct bfq_queue *bfqq,
@@ -961,6 +988,7 @@
 
 struct bfq_group *bfq_bfqq_to_bfqg(struct bfq_queue *bfqq);
 struct bfq_queue *bfq_entity_to_bfqq(struct bfq_entity *entity);
+unsigned int bfq_tot_busy_queues(struct bfq_data *bfqd);
 struct bfq_service_tree *bfq_entity_service_tree(struct bfq_entity *entity);
 struct bfq_entity *bfq_entity_of(struct rb_node *node);
 unsigned short bfq_ioprio_to_weight(int ioprio);
@@ -977,7 +1005,7 @@
 			     bool ins_into_idle_tree);
 bool next_queue_may_preempt(struct bfq_data *bfqd);
 struct bfq_queue *bfq_get_next_queue(struct bfq_data *bfqd);
-void __bfq_bfqd_reset_in_service(struct bfq_data *bfqd);
+bool __bfq_bfqd_reset_in_service(struct bfq_data *bfqd);
 void bfq_deactivate_bfqq(struct bfq_data *bfqd, struct bfq_queue *bfqq,
 			 bool ins_into_idle_tree, bool expiration);
 void bfq_activate_bfqq(struct bfq_data *bfqd, struct bfq_queue *bfqq);
