--- conflicted
+++ resolved
@@ -118,9 +118,22 @@
 	atomic_t scale_cookie;
 };
 
+struct percentile_stats {
+	u64 total;
+	u64 missed;
+};
+
+struct latency_stat {
+	union {
+		struct percentile_stats ps;
+		struct blk_rq_stat rqs;
+	};
+};
+
 struct iolatency_grp {
 	struct blkg_policy_data pd;
-	struct blk_rq_stat __percpu *stats;
+	struct latency_stat __percpu *stats;
+	struct latency_stat cur_stat;
 	struct blk_iolatency *blkiolat;
 	struct rq_depth rq_depth;
 	struct rq_wait rq_wait;
@@ -135,6 +148,7 @@
 	/* Our current number of IO's for the last summation. */
 	u64 nr_samples;
 
+	bool ssd;
 	struct child_latency_info child_lat;
 };
 
@@ -142,7 +156,7 @@
 #define BLKIOLATENCY_MAX_WIN_SIZE NSEC_PER_SEC
 /*
  * These are the constants used to fake the fixed-point moving average
- * calculation just like load average.  The call to CALC_LOAD folds
+ * calculation just like load average.  The call to calc_load() folds
  * (FIXED_1 (2048) - exp_factor) * new_sample into lat_avg.  The sampling
  * window size is bucketed to try to approximately calculate average
  * latency such that 1/exp (decay rate) is [1 min, 2.5 min) when windows
@@ -175,29 +189,101 @@
 	return pd_to_blkg(&iolat->pd);
 }
 
-static inline bool iolatency_may_queue(struct iolatency_grp *iolat,
-				       wait_queue_entry_t *wait,
-				       bool first_block)
-{
-	struct rq_wait *rqw = &iolat->rq_wait;
-
-	if (first_block && waitqueue_active(&rqw->wait) &&
-	    rqw->wait.head.next != &wait->entry)
-		return false;
+static inline void latency_stat_init(struct iolatency_grp *iolat,
+				     struct latency_stat *stat)
+{
+	if (iolat->ssd) {
+		stat->ps.total = 0;
+		stat->ps.missed = 0;
+	} else
+		blk_rq_stat_init(&stat->rqs);
+}
+
+static inline void latency_stat_sum(struct iolatency_grp *iolat,
+				    struct latency_stat *sum,
+				    struct latency_stat *stat)
+{
+	if (iolat->ssd) {
+		sum->ps.total += stat->ps.total;
+		sum->ps.missed += stat->ps.missed;
+	} else
+		blk_rq_stat_sum(&sum->rqs, &stat->rqs);
+}
+
+static inline void latency_stat_record_time(struct iolatency_grp *iolat,
+					    u64 req_time)
+{
+	struct latency_stat *stat = get_cpu_ptr(iolat->stats);
+	if (iolat->ssd) {
+		if (req_time >= iolat->min_lat_nsec)
+			stat->ps.missed++;
+		stat->ps.total++;
+	} else
+		blk_rq_stat_add(&stat->rqs, req_time);
+	put_cpu_ptr(stat);
+}
+
+static inline bool latency_sum_ok(struct iolatency_grp *iolat,
+				  struct latency_stat *stat)
+{
+	if (iolat->ssd) {
+		u64 thresh = div64_u64(stat->ps.total, 10);
+		thresh = max(thresh, 1ULL);
+		return stat->ps.missed < thresh;
+	}
+	return stat->rqs.mean <= iolat->min_lat_nsec;
+}
+
+static inline u64 latency_stat_samples(struct iolatency_grp *iolat,
+				       struct latency_stat *stat)
+{
+	if (iolat->ssd)
+		return stat->ps.total;
+	return stat->rqs.nr_samples;
+}
+
+static inline void iolat_update_total_lat_avg(struct iolatency_grp *iolat,
+					      struct latency_stat *stat)
+{
+	int exp_idx;
+
+	if (iolat->ssd)
+		return;
+
+	/*
+	 * calc_load() takes in a number stored in fixed point representation.
+	 * Because we are using this for IO time in ns, the values stored
+	 * are significantly larger than the FIXED_1 denominator (2048).
+	 * Therefore, rounding errors in the calculation are negligible and
+	 * can be ignored.
+	 */
+	exp_idx = min_t(int, BLKIOLATENCY_NR_EXP_FACTORS - 1,
+			div64_u64(iolat->cur_win_nsec,
+				  BLKIOLATENCY_EXP_BUCKET_SIZE));
+	iolat->lat_avg = calc_load(iolat->lat_avg,
+				   iolatency_exp_factors[exp_idx],
+				   stat->rqs.mean);
+}
+
+static void iolat_cleanup_cb(struct rq_wait *rqw, void *private_data)
+{
+	atomic_dec(&rqw->inflight);
+	wake_up(&rqw->wait);
+}
+
+static bool iolat_acquire_inflight(struct rq_wait *rqw, void *private_data)
+{
+	struct iolatency_grp *iolat = private_data;
 	return rq_wait_inc_below(rqw, iolat->rq_depth.max_depth);
 }
 
 static void __blkcg_iolatency_throttle(struct rq_qos *rqos,
 				       struct iolatency_grp *iolat,
-				       spinlock_t *lock, bool issue_as_root,
+				       bool issue_as_root,
 				       bool use_memdelay)
-	__releases(lock)
-	__acquires(lock)
 {
 	struct rq_wait *rqw = &iolat->rq_wait;
 	unsigned use_delay = atomic_read(&lat_to_blkg(iolat)->use_delay);
-	DEFINE_WAIT(wait);
-	bool first_block = true;
 
 	if (use_delay)
 		blkcg_schedule_throttle(rqos->q, use_memdelay);
@@ -214,27 +300,7 @@
 		return;
 	}
 
-	if (iolatency_may_queue(iolat, &wait, first_block))
-		return;
-
-	do {
-		prepare_to_wait_exclusive(&rqw->wait, &wait,
-					  TASK_UNINTERRUPTIBLE);
-
-		if (iolatency_may_queue(iolat, &wait, first_block))
-			break;
-		first_block = false;
-
-		if (lock) {
-			spin_unlock_irq(lock);
-			io_schedule();
-			spin_lock_irq(lock);
-		} else {
-			io_schedule();
-		}
-	} while (1);
-
-	finish_wait(&rqw->wait, &wait);
+	rq_qos_wait(rqw, iolat, iolat_acquire_inflight, iolat_cleanup_cb);
 }
 
 #define SCALE_DOWN_FACTOR 2
@@ -258,7 +324,7 @@
 				struct child_latency_info *lat_info,
 				bool up)
 {
-	unsigned long qd = blk_queue_depth(blkiolat->rqos.q);
+	unsigned long qd = blkiolat->rqos.q->nr_requests;
 	unsigned long scale = scale_amount(qd, up);
 	unsigned long old = atomic_read(&lat_info->scale_cookie);
 	unsigned long max_scale = qd << 1;
@@ -298,10 +364,9 @@
  */
 static void scale_change(struct iolatency_grp *iolat, bool up)
 {
-	unsigned long qd = blk_queue_depth(iolat->blkiolat->rqos.q);
+	unsigned long qd = iolat->blkiolat->rqos.q->nr_requests;
 	unsigned long scale = scale_amount(qd, up);
 	unsigned long old = iolat->rq_depth.max_depth;
-	bool changed = false;
 
 	if (old > qd)
 		old = qd;
@@ -311,15 +376,13 @@
 			return;
 
 		if (old < qd) {
-			changed = true;
 			old += scale;
 			old = min(old, qd);
 			iolat->rq_depth.max_depth = old;
 			wake_up_all(&iolat->rq_wait.wait);
 		}
-	} else if (old > 1) {
+	} else {
 		old >>= 1;
-		changed = true;
 		iolat->rq_depth.max_depth = max(old, 1UL);
 	}
 }
@@ -372,7 +435,7 @@
 		 * scale down event.
 		 */
 		samples_thresh = lat_info->nr_samples * 5;
-		samples_thresh = div64_u64(samples_thresh, 100);
+		samples_thresh = max(1ULL, div64_u64(samples_thresh, 100));
 		if (iolat->nr_samples <= samples_thresh)
 			return;
 	}
@@ -394,38 +457,15 @@
 	scale_change(iolat, direction > 0);
 }
 
-static void blkcg_iolatency_throttle(struct rq_qos *rqos, struct bio *bio,
-				     spinlock_t *lock)
+static void blkcg_iolatency_throttle(struct rq_qos *rqos, struct bio *bio)
 {
 	struct blk_iolatency *blkiolat = BLKIOLATENCY(rqos);
-	struct blkcg *blkcg;
-	struct blkcg_gq *blkg;
-	struct request_queue *q = rqos->q;
+	struct blkcg_gq *blkg = bio->bi_blkg;
 	bool issue_as_root = bio_issue_as_root_blkg(bio);
 
 	if (!blk_iolatency_enabled(blkiolat))
 		return;
 
-	rcu_read_lock();
-	blkcg = bio_blkcg(bio);
-	bio_associate_blkcg(bio, &blkcg->css);
-	blkg = blkg_lookup(blkcg, q);
-	if (unlikely(!blkg)) {
-		if (!lock)
-			spin_lock_irq(q->queue_lock);
-		blkg = blkg_lookup_create(blkcg, q);
-		if (IS_ERR(blkg))
-			blkg = NULL;
-		if (!lock)
-			spin_unlock_irq(q->queue_lock);
-	}
-	if (!blkg)
-		goto out;
-
-	bio_issue_init(&bio->bi_issue, bio_sectors(bio));
-	bio_associate_blkg(bio, blkg);
-out:
-	rcu_read_unlock();
 	while (blkg && blkg->parent) {
 		struct iolatency_grp *iolat = blkg_to_lat(blkg);
 		if (!iolat) {
@@ -434,7 +474,7 @@
 		}
 
 		check_scale_change(iolat);
-		__blkcg_iolatency_throttle(rqos, iolat, lock, issue_as_root,
+		__blkcg_iolatency_throttle(rqos, iolat, issue_as_root,
 				     (bio->bi_opf & REQ_SWAP) == REQ_SWAP);
 		blkg = blkg->parent;
 	}
@@ -446,7 +486,6 @@
 				  struct bio_issue *issue, u64 now,
 				  bool issue_as_root)
 {
-	struct blk_rq_stat *rq_stat;
 	u64 start = bio_issue_time(issue);
 	u64 req_time;
 
@@ -472,9 +511,7 @@
 		return;
 	}
 
-	rq_stat = get_cpu_ptr(iolat->stats);
-	blk_rq_stat_add(rq_stat, req_time);
-	put_cpu_ptr(rq_stat);
+	latency_stat_record_time(iolat, req_time);
 }
 
 #define BLKIOLATENCY_MIN_ADJUST_TIME (500 * NSEC_PER_MSEC)
@@ -485,17 +522,17 @@
 	struct blkcg_gq *blkg = lat_to_blkg(iolat);
 	struct iolatency_grp *parent;
 	struct child_latency_info *lat_info;
-	struct blk_rq_stat stat;
+	struct latency_stat stat;
 	unsigned long flags;
-	int cpu, exp_idx;
-
-	blk_rq_stat_init(&stat);
+	int cpu;
+
+	latency_stat_init(iolat, &stat);
 	preempt_disable();
 	for_each_online_cpu(cpu) {
-		struct blk_rq_stat *s;
+		struct latency_stat *s;
 		s = per_cpu_ptr(iolat->stats, cpu);
-		blk_rq_stat_sum(&stat, s);
-		blk_rq_stat_init(s);
+		latency_stat_sum(iolat, &stat, s);
+		latency_stat_init(iolat, s);
 	}
 	preempt_enable();
 
@@ -505,41 +542,36 @@
 
 	lat_info = &parent->child_lat;
 
-	/*
-	 * CALC_LOAD takes in a number stored in fixed point representation.
-	 * Because we are using this for IO time in ns, the values stored
-	 * are significantly larger than the FIXED_1 denominator (2048).
-	 * Therefore, rounding errors in the calculation are negligible and
-	 * can be ignored.
-	 */
-	exp_idx = min_t(int, BLKIOLATENCY_NR_EXP_FACTORS - 1,
-			div64_u64(iolat->cur_win_nsec,
-				  BLKIOLATENCY_EXP_BUCKET_SIZE));
-	CALC_LOAD(iolat->lat_avg, iolatency_exp_factors[exp_idx], stat.mean);
+	iolat_update_total_lat_avg(iolat, &stat);
 
 	/* Everything is ok and we don't need to adjust the scale. */
-	if (stat.mean <= iolat->min_lat_nsec &&
+	if (latency_sum_ok(iolat, &stat) &&
 	    atomic_read(&lat_info->scale_cookie) == DEFAULT_SCALE_COOKIE)
 		return;
 
 	/* Somebody beat us to the punch, just bail. */
 	spin_lock_irqsave(&lat_info->lock, flags);
+
+	latency_stat_sum(iolat, &iolat->cur_stat, &stat);
 	lat_info->nr_samples -= iolat->nr_samples;
-	lat_info->nr_samples += stat.nr_samples;
-	iolat->nr_samples = stat.nr_samples;
+	lat_info->nr_samples += latency_stat_samples(iolat, &iolat->cur_stat);
+	iolat->nr_samples = latency_stat_samples(iolat, &iolat->cur_stat);
 
 	if ((lat_info->last_scale_event >= now ||
-	    now - lat_info->last_scale_event < BLKIOLATENCY_MIN_ADJUST_TIME) &&
-	    lat_info->scale_lat <= iolat->min_lat_nsec)
+	    now - lat_info->last_scale_event < BLKIOLATENCY_MIN_ADJUST_TIME))
 		goto out;
 
-	if (stat.mean <= iolat->min_lat_nsec &&
-	    stat.nr_samples >= BLKIOLATENCY_MIN_GOOD_SAMPLES) {
+	if (latency_sum_ok(iolat, &iolat->cur_stat) &&
+	    latency_sum_ok(iolat, &stat)) {
+		if (latency_stat_samples(iolat, &iolat->cur_stat) <
+		    BLKIOLATENCY_MIN_GOOD_SAMPLES)
+			goto out;
 		if (lat_info->scale_grp == iolat) {
 			lat_info->last_scale_event = now;
 			scale_cookie_change(iolat->blkiolat, lat_info, true);
 		}
-	} else if (stat.mean > iolat->min_lat_nsec) {
+	} else if (lat_info->scale_lat == 0 ||
+		   lat_info->scale_lat >= iolat->min_lat_nsec) {
 		lat_info->last_scale_event = now;
 		if (!lat_info->scale_grp ||
 		    lat_info->scale_lat > iolat->min_lat_nsec) {
@@ -548,6 +580,7 @@
 		}
 		scale_cookie_change(iolat->blkiolat, lat_info, false);
 	}
+	latency_stat_init(iolat, &iolat->cur_stat);
 out:
 	spin_unlock_irqrestore(&lat_info->lock, flags);
 }
@@ -561,9 +594,10 @@
 	u64 now = ktime_to_ns(ktime_get());
 	bool issue_as_root = bio_issue_as_root_blkg(bio);
 	bool enabled = false;
+	int inflight = 0;
 
 	blkg = bio->bi_blkg;
-	if (!blkg)
+	if (!blkg || !bio_flagged(bio, BIO_TRACKED))
 		return;
 
 	iolat = blkg_to_lat(bio->bi_blkg);
@@ -582,19 +616,6 @@
 		}
 		rqw = &iolat->rq_wait;
 
-<<<<<<< HEAD
-		atomic_dec(&rqw->inflight);
-		if (iolat->min_lat_nsec == 0)
-			goto next;
-		iolatency_record_time(iolat, &bio->bi_issue, now,
-				      issue_as_root);
-		window_start = atomic64_read(&iolat->window_start);
-		if (now > window_start &&
-		    (now - window_start) >= iolat->cur_win_nsec) {
-			if (atomic64_cmpxchg(&iolat->window_start,
-					window_start, now) == window_start)
-				iolatency_check_latencies(iolat, now);
-=======
 		inflight = atomic_dec_return(&rqw->inflight);
 		WARN_ON_ONCE(inflight < 0);
 		/*
@@ -611,7 +632,6 @@
 					     window_start, now) == window_start)
 					iolatency_check_latencies(iolat, now);
 			}
->>>>>>> 407d19ab
 		}
 		wake_up(&rqw->wait);
 		blkg = blkg->parent;
@@ -652,7 +672,7 @@
 		 * We could be exiting, don't access the pd unless we have a
 		 * ref on the blkg.
 		 */
-		if (!blkg_try_get(blkg))
+		if (!blkg_tryget(blkg))
 			continue;
 
 		iolat = blkg_to_lat(blkg);
@@ -769,7 +789,6 @@
 {
 	struct blkcg *blkcg = css_to_blkcg(of_css(of));
 	struct blkcg_gq *blkg;
-	struct blk_iolatency *blkiolat;
 	struct blkg_conf_ctx ctx;
 	struct iolatency_grp *iolat;
 	char *p, *tok;
@@ -783,7 +802,6 @@
 		return ret;
 
 	iolat = blkg_to_lat(ctx.blkg);
-	blkiolat = iolat->blkiolat;
 	p = ctx.body;
 
 	ret = -EINVAL;
@@ -867,13 +885,43 @@
 	return 0;
 }
 
+static size_t iolatency_ssd_stat(struct iolatency_grp *iolat, char *buf,
+				 size_t size)
+{
+	struct latency_stat stat;
+	int cpu;
+
+	latency_stat_init(iolat, &stat);
+	preempt_disable();
+	for_each_online_cpu(cpu) {
+		struct latency_stat *s;
+		s = per_cpu_ptr(iolat->stats, cpu);
+		latency_stat_sum(iolat, &stat, s);
+	}
+	preempt_enable();
+
+	if (iolat->rq_depth.max_depth == UINT_MAX)
+		return scnprintf(buf, size, " missed=%llu total=%llu depth=max",
+				 (unsigned long long)stat.ps.missed,
+				 (unsigned long long)stat.ps.total);
+	return scnprintf(buf, size, " missed=%llu total=%llu depth=%u",
+			 (unsigned long long)stat.ps.missed,
+			 (unsigned long long)stat.ps.total,
+			 iolat->rq_depth.max_depth);
+}
+
 static size_t iolatency_pd_stat(struct blkg_policy_data *pd, char *buf,
 				size_t size)
 {
 	struct iolatency_grp *iolat = pd_to_lat(pd);
-	unsigned long long avg_lat = div64_u64(iolat->lat_avg, NSEC_PER_USEC);
-	unsigned long long cur_win = div64_u64(iolat->cur_win_nsec, NSEC_PER_MSEC);
-
+	unsigned long long avg_lat;
+	unsigned long long cur_win;
+
+	if (iolat->ssd)
+		return iolatency_ssd_stat(iolat, buf, size);
+
+	avg_lat = div64_u64(iolat->lat_avg, NSEC_PER_USEC);
+	cur_win = div64_u64(iolat->cur_win_nsec, NSEC_PER_MSEC);
 	if (iolat->rq_depth.max_depth == UINT_MAX)
 		return scnprintf(buf, size, " depth=max avg_lat=%llu win=%llu",
 				 avg_lat, cur_win);
@@ -890,8 +938,8 @@
 	iolat = kzalloc_node(sizeof(*iolat), gfp, node);
 	if (!iolat)
 		return NULL;
-	iolat->stats = __alloc_percpu_gfp(sizeof(struct blk_rq_stat),
-				       __alignof__(struct blk_rq_stat), gfp);
+	iolat->stats = __alloc_percpu_gfp(sizeof(struct latency_stat),
+				       __alignof__(struct latency_stat), gfp);
 	if (!iolat->stats) {
 		kfree(iolat);
 		return NULL;
@@ -908,15 +956,21 @@
 	u64 now = ktime_to_ns(ktime_get());
 	int cpu;
 
+	if (blk_queue_nonrot(blkg->q))
+		iolat->ssd = true;
+	else
+		iolat->ssd = false;
+
 	for_each_possible_cpu(cpu) {
-		struct blk_rq_stat *stat;
+		struct latency_stat *stat;
 		stat = per_cpu_ptr(iolat->stats, cpu);
-		blk_rq_stat_init(stat);
-	}
-
+		latency_stat_init(iolat, stat);
+	}
+
+	latency_stat_init(iolat, &iolat->cur_stat);
 	rq_wait_init(&iolat->rq_wait);
 	spin_lock_init(&iolat->child_lat.lock);
-	iolat->rq_depth.queue_depth = blk_queue_depth(blkg->q);
+	iolat->rq_depth.queue_depth = blkg->q->nr_requests;
 	iolat->rq_depth.max_depth = UINT_MAX;
 	iolat->rq_depth.default_depth = iolat->rq_depth.queue_depth;
 	iolat->blkiolat = blkiolat;
