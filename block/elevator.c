--- conflicted
+++ resolved
@@ -42,6 +42,7 @@
 
 #include "blk.h"
 #include "blk-mq-sched.h"
+#include "blk-pm.h"
 #include "blk-wbt.h"
 
 static DEFINE_SPINLOCK(elv_list_lock);
@@ -61,10 +62,8 @@
 	struct request_queue *q = rq->q;
 	struct elevator_queue *e = q->elevator;
 
-	if (e->uses_mq && e->type->ops.mq.allow_merge)
-		return e->type->ops.mq.allow_merge(q, rq, bio);
-	else if (!e->uses_mq && e->type->ops.sq.elevator_allow_bio_merge_fn)
-		return e->type->ops.sq.elevator_allow_bio_merge_fn(q, rq, bio);
+	if (e->type->ops.allow_merge)
+		return e->type->ops.allow_merge(q, rq, bio);
 
 	return 1;
 }
@@ -95,14 +94,14 @@
 }
 
 /*
- * Return scheduler with name 'name' and with matching 'mq capability
- */
-static struct elevator_type *elevator_find(const char *name, bool mq)
+ * Return scheduler with name 'name'
+ */
+static struct elevator_type *elevator_find(const char *name)
 {
 	struct elevator_type *e;
 
 	list_for_each_entry(e, &elv_list, list) {
-		if (elevator_match(e, name) && (mq == e->uses_mq))
+		if (elevator_match(e, name))
 			return e;
 	}
 
@@ -121,12 +120,12 @@
 
 	spin_lock(&elv_list_lock);
 
-	e = elevator_find(name, q->mq_ops != NULL);
+	e = elevator_find(name);
 	if (!e && try_loading) {
 		spin_unlock(&elv_list_lock);
 		request_module("%s-iosched", name);
 		spin_lock(&elv_list_lock);
-		e = elevator_find(name, q->mq_ops != NULL);
+		e = elevator_find(name);
 	}
 
 	if (e && !try_module_get(e->elevator_owner))
@@ -149,26 +148,6 @@
 }
 
 __setup("elevator=", elevator_setup);
-
-/* called during boot to load the elevator chosen by the elevator param */
-void __init load_default_elevator_module(void)
-{
-	struct elevator_type *e;
-
-	if (!chosen_elevator[0])
-		return;
-
-	/*
-	 * Boot parameter is deprecated, we haven't supported that for MQ.
-	 * Only look for non-mq schedulers from here.
-	 */
-	spin_lock(&elv_list_lock);
-	e = elevator_find(chosen_elevator, false);
-	spin_unlock(&elv_list_lock);
-
-	if (!e)
-		request_module("%s-iosched", chosen_elevator);
-}
 
 static struct kobj_type elv_ktype;
 
@@ -185,7 +164,6 @@
 	kobject_init(&eq->kobj, &elv_ktype);
 	mutex_init(&eq->sysfs_lock);
 	hash_init(eq->hash);
-	eq->uses_mq = e->uses_mq;
 
 	return eq;
 }
@@ -200,58 +178,11 @@
 	kfree(e);
 }
 
-<<<<<<< HEAD
-/*
- * Use the default elevator specified by config boot param for non-mq devices,
- * or by config option.  Don't try to load modules as we could be running off
- * async and request_module() isn't allowed from async.
- */
-int elevator_init(struct request_queue *q)
-{
-	struct elevator_type *e = NULL;
-	int err = 0;
-
-	/*
-	 * q->sysfs_lock must be held to provide mutual exclusion between
-	 * elevator_switch() and here.
-	 */
-	mutex_lock(&q->sysfs_lock);
-	if (unlikely(q->elevator))
-		goto out_unlock;
-
-	if (*chosen_elevator) {
-		e = elevator_get(q, chosen_elevator, false);
-		if (!e)
-			printk(KERN_ERR "I/O scheduler %s not found\n",
-							chosen_elevator);
-	}
-
-	if (!e)
-		e = elevator_get(q, CONFIG_DEFAULT_IOSCHED, false);
-	if (!e) {
-		printk(KERN_ERR
-			"Default I/O scheduler not found. Using noop.\n");
-		e = elevator_get(q, "noop", false);
-	}
-
-	err = e->ops.sq.elevator_init_fn(q, e);
-	if (err)
-		elevator_put(e);
-out_unlock:
-	mutex_unlock(&q->sysfs_lock);
-	return err;
-}
-
-void elevator_exit(struct request_queue *q, struct elevator_queue *e)
-=======
 void __elevator_exit(struct request_queue *q, struct elevator_queue *e)
->>>>>>> 407d19ab
 {
 	mutex_lock(&e->sysfs_lock);
-	if (e->uses_mq && e->type->ops.mq.exit_sched)
+	if (e->type->ops.exit_sched)
 		blk_mq_exit_sched(q, e);
-	else if (!e->uses_mq && e->type->ops.sq.elevator_exit_fn)
-		e->type->ops.sq.elevator_exit_fn(e);
 	mutex_unlock(&e->sysfs_lock);
 
 	kobject_put(&e->kobj);
@@ -360,68 +291,6 @@
 }
 EXPORT_SYMBOL(elv_rb_find);
 
-/*
- * Insert rq into dispatch queue of q.  Queue lock must be held on
- * entry.  rq is sort instead into the dispatch queue. To be used by
- * specific elevators.
- */
-void elv_dispatch_sort(struct request_queue *q, struct request *rq)
-{
-	sector_t boundary;
-	struct list_head *entry;
-
-	if (q->last_merge == rq)
-		q->last_merge = NULL;
-
-	elv_rqhash_del(q, rq);
-
-	q->nr_sorted--;
-
-	boundary = q->end_sector;
-	list_for_each_prev(entry, &q->queue_head) {
-		struct request *pos = list_entry_rq(entry);
-
-		if (req_op(rq) != req_op(pos))
-			break;
-		if (rq_data_dir(rq) != rq_data_dir(pos))
-			break;
-		if (pos->rq_flags & (RQF_STARTED | RQF_SOFTBARRIER))
-			break;
-		if (blk_rq_pos(rq) >= boundary) {
-			if (blk_rq_pos(pos) < boundary)
-				continue;
-		} else {
-			if (blk_rq_pos(pos) >= boundary)
-				break;
-		}
-		if (blk_rq_pos(rq) >= blk_rq_pos(pos))
-			break;
-	}
-
-	list_add(&rq->queuelist, entry);
-}
-EXPORT_SYMBOL(elv_dispatch_sort);
-
-/*
- * Insert rq into dispatch queue of q.  Queue lock must be held on
- * entry.  rq is added to the back of the dispatch queue. To be used by
- * specific elevators.
- */
-void elv_dispatch_add_tail(struct request_queue *q, struct request *rq)
-{
-	if (q->last_merge == rq)
-		q->last_merge = NULL;
-
-	elv_rqhash_del(q, rq);
-
-	q->nr_sorted--;
-
-	q->end_sector = rq_end_sector(rq);
-	q->boundary_rq = rq;
-	list_add_tail(&rq->queuelist, &q->queue_head);
-}
-EXPORT_SYMBOL(elv_dispatch_add_tail);
-
 enum elv_merge elv_merge(struct request_queue *q, struct request **req,
 		struct bio *bio)
 {
@@ -461,10 +330,8 @@
 		return ELEVATOR_BACK_MERGE;
 	}
 
-	if (e->uses_mq && e->type->ops.mq.request_merge)
-		return e->type->ops.mq.request_merge(q, req, bio);
-	else if (!e->uses_mq && e->type->ops.sq.elevator_merge_fn)
-		return e->type->ops.sq.elevator_merge_fn(q, req, bio);
+	if (e->type->ops.request_merge)
+		return e->type->ops.request_merge(q, req, bio);
 
 	return ELEVATOR_NO_MERGE;
 }
@@ -515,10 +382,8 @@
 {
 	struct elevator_queue *e = q->elevator;
 
-	if (e->uses_mq && e->type->ops.mq.request_merged)
-		e->type->ops.mq.request_merged(q, rq, type);
-	else if (!e->uses_mq && e->type->ops.sq.elevator_merged_fn)
-		e->type->ops.sq.elevator_merged_fn(q, rq, type);
+	if (e->type->ops.request_merged)
+		e->type->ops.request_merged(q, rq, type);
 
 	if (type == ELEVATOR_BACK_MERGE)
 		elv_rqhash_reposition(q, rq);
@@ -530,197 +395,20 @@
 			     struct request *next)
 {
 	struct elevator_queue *e = q->elevator;
-	bool next_sorted = false;
-
-	if (e->uses_mq && e->type->ops.mq.requests_merged)
-		e->type->ops.mq.requests_merged(q, rq, next);
-	else if (e->type->ops.sq.elevator_merge_req_fn) {
-		next_sorted = (__force bool)(next->rq_flags & RQF_SORTED);
-		if (next_sorted)
-			e->type->ops.sq.elevator_merge_req_fn(q, rq, next);
-	}
+
+	if (e->type->ops.requests_merged)
+		e->type->ops.requests_merged(q, rq, next);
 
 	elv_rqhash_reposition(q, rq);
-
-	if (next_sorted) {
-		elv_rqhash_del(q, next);
-		q->nr_sorted--;
-	}
-
 	q->last_merge = rq;
 }
 
-void elv_bio_merged(struct request_queue *q, struct request *rq,
-			struct bio *bio)
-{
-	struct elevator_queue *e = q->elevator;
-
-	if (WARN_ON_ONCE(e->uses_mq))
-		return;
-
-	if (e->type->ops.sq.elevator_bio_merged_fn)
-		e->type->ops.sq.elevator_bio_merged_fn(q, rq, bio);
-}
-
-#ifdef CONFIG_PM
-static void blk_pm_requeue_request(struct request *rq)
-{
-	if (rq->q->dev && !(rq->rq_flags & RQF_PM))
-		rq->q->nr_pending--;
-}
-
-static void blk_pm_add_request(struct request_queue *q, struct request *rq)
-{
-	if (q->dev && !(rq->rq_flags & RQF_PM) && q->nr_pending++ == 0 &&
-	    (q->rpm_status == RPM_SUSPENDED || q->rpm_status == RPM_SUSPENDING))
-		pm_request_resume(q->dev);
-}
-#else
-static inline void blk_pm_requeue_request(struct request *rq) {}
-static inline void blk_pm_add_request(struct request_queue *q,
-				      struct request *rq)
-{
-}
-#endif
-
-void elv_requeue_request(struct request_queue *q, struct request *rq)
-{
-	/*
-	 * it already went through dequeue, we need to decrement the
-	 * in_flight count again
-	 */
-	if (blk_account_rq(rq)) {
-		q->in_flight[rq_is_sync(rq)]--;
-		if (rq->rq_flags & RQF_SORTED)
-			elv_deactivate_rq(q, rq);
-	}
-
-	rq->rq_flags &= ~RQF_STARTED;
-
-	blk_pm_requeue_request(rq);
-
-	__elv_add_request(q, rq, ELEVATOR_INSERT_REQUEUE);
-}
-
-void elv_drain_elevator(struct request_queue *q)
-{
-	struct elevator_queue *e = q->elevator;
-	static int printed;
-
-	if (WARN_ON_ONCE(e->uses_mq))
-		return;
-
-	lockdep_assert_held(q->queue_lock);
-
-	while (e->type->ops.sq.elevator_dispatch_fn(q, 1))
-		;
-	if (q->nr_sorted && !blk_queue_is_zoned(q) && printed++ < 10 ) {
-		printk(KERN_ERR "%s: forced dispatching is broken "
-		       "(nr_sorted=%u), please report this\n",
-		       q->elevator->type->elevator_name, q->nr_sorted);
-	}
-}
-
-void __elv_add_request(struct request_queue *q, struct request *rq, int where)
-{
-	trace_block_rq_insert(q, rq);
-
-	blk_pm_add_request(q, rq);
-
-	rq->q = q;
-
-	if (rq->rq_flags & RQF_SOFTBARRIER) {
-		/* barriers are scheduling boundary, update end_sector */
-		if (!blk_rq_is_passthrough(rq)) {
-			q->end_sector = rq_end_sector(rq);
-			q->boundary_rq = rq;
-		}
-	} else if (!(rq->rq_flags & RQF_ELVPRIV) &&
-		    (where == ELEVATOR_INSERT_SORT ||
-		     where == ELEVATOR_INSERT_SORT_MERGE))
-		where = ELEVATOR_INSERT_BACK;
-
-	switch (where) {
-	case ELEVATOR_INSERT_REQUEUE:
-	case ELEVATOR_INSERT_FRONT:
-		rq->rq_flags |= RQF_SOFTBARRIER;
-		list_add(&rq->queuelist, &q->queue_head);
-		break;
-
-	case ELEVATOR_INSERT_BACK:
-		rq->rq_flags |= RQF_SOFTBARRIER;
-		elv_drain_elevator(q);
-		list_add_tail(&rq->queuelist, &q->queue_head);
-		/*
-		 * We kick the queue here for the following reasons.
-		 * - The elevator might have returned NULL previously
-		 *   to delay requests and returned them now.  As the
-		 *   queue wasn't empty before this request, ll_rw_blk
-		 *   won't run the queue on return, resulting in hang.
-		 * - Usually, back inserted requests won't be merged
-		 *   with anything.  There's no point in delaying queue
-		 *   processing.
-		 */
-		__blk_run_queue(q);
-		break;
-
-	case ELEVATOR_INSERT_SORT_MERGE:
-		/*
-		 * If we succeed in merging this request with one in the
-		 * queue already, we are done - rq has now been freed,
-		 * so no need to do anything further.
-		 */
-		if (elv_attempt_insert_merge(q, rq))
-			break;
-		/* fall through */
-	case ELEVATOR_INSERT_SORT:
-		BUG_ON(blk_rq_is_passthrough(rq));
-		rq->rq_flags |= RQF_SORTED;
-		q->nr_sorted++;
-		if (rq_mergeable(rq)) {
-			elv_rqhash_add(q, rq);
-			if (!q->last_merge)
-				q->last_merge = rq;
-		}
-
-		/*
-		 * Some ioscheds (cfq) run q->request_fn directly, so
-		 * rq cannot be accessed after calling
-		 * elevator_add_req_fn.
-		 */
-		q->elevator->type->ops.sq.elevator_add_req_fn(q, rq);
-		break;
-
-	case ELEVATOR_INSERT_FLUSH:
-		rq->rq_flags |= RQF_SOFTBARRIER;
-		blk_insert_flush(rq);
-		break;
-	default:
-		printk(KERN_ERR "%s: bad insertion point %d\n",
-		       __func__, where);
-		BUG();
-	}
-}
-EXPORT_SYMBOL(__elv_add_request);
-
-void elv_add_request(struct request_queue *q, struct request *rq, int where)
-{
-	unsigned long flags;
-
-	spin_lock_irqsave(q->queue_lock, flags);
-	__elv_add_request(q, rq, where);
-	spin_unlock_irqrestore(q->queue_lock, flags);
-}
-EXPORT_SYMBOL(elv_add_request);
-
 struct request *elv_latter_request(struct request_queue *q, struct request *rq)
 {
 	struct elevator_queue *e = q->elevator;
 
-	if (e->uses_mq && e->type->ops.mq.next_request)
-		return e->type->ops.mq.next_request(q, rq);
-	else if (!e->uses_mq && e->type->ops.sq.elevator_latter_req_fn)
-		return e->type->ops.sq.elevator_latter_req_fn(q, rq);
+	if (e->type->ops.next_request)
+		return e->type->ops.next_request(q, rq);
 
 	return NULL;
 }
@@ -729,66 +417,10 @@
 {
 	struct elevator_queue *e = q->elevator;
 
-	if (e->uses_mq && e->type->ops.mq.former_request)
-		return e->type->ops.mq.former_request(q, rq);
-	if (!e->uses_mq && e->type->ops.sq.elevator_former_req_fn)
-		return e->type->ops.sq.elevator_former_req_fn(q, rq);
+	if (e->type->ops.former_request)
+		return e->type->ops.former_request(q, rq);
+
 	return NULL;
-}
-
-int elv_set_request(struct request_queue *q, struct request *rq,
-		    struct bio *bio, gfp_t gfp_mask)
-{
-	struct elevator_queue *e = q->elevator;
-
-	if (WARN_ON_ONCE(e->uses_mq))
-		return 0;
-
-	if (e->type->ops.sq.elevator_set_req_fn)
-		return e->type->ops.sq.elevator_set_req_fn(q, rq, bio, gfp_mask);
-	return 0;
-}
-
-void elv_put_request(struct request_queue *q, struct request *rq)
-{
-	struct elevator_queue *e = q->elevator;
-
-	if (WARN_ON_ONCE(e->uses_mq))
-		return;
-
-	if (e->type->ops.sq.elevator_put_req_fn)
-		e->type->ops.sq.elevator_put_req_fn(rq);
-}
-
-int elv_may_queue(struct request_queue *q, unsigned int op)
-{
-	struct elevator_queue *e = q->elevator;
-
-	if (WARN_ON_ONCE(e->uses_mq))
-		return 0;
-
-	if (e->type->ops.sq.elevator_may_queue_fn)
-		return e->type->ops.sq.elevator_may_queue_fn(q, op);
-
-	return ELV_MQUEUE_MAY;
-}
-
-void elv_completed_request(struct request_queue *q, struct request *rq)
-{
-	struct elevator_queue *e = q->elevator;
-
-	if (WARN_ON_ONCE(e->uses_mq))
-		return;
-
-	/*
-	 * request is released from the driver, io must be done
-	 */
-	if (blk_account_rq(rq)) {
-		q->in_flight[rq_is_sync(rq)]--;
-		if ((rq->rq_flags & RQF_SORTED) &&
-		    e->type->ops.sq.elevator_completed_req_fn)
-			e->type->ops.sq.elevator_completed_req_fn(q, rq);
-	}
 }
 
 #define to_elv(atr) container_of((atr), struct elv_fs_entry, attr)
@@ -857,8 +489,6 @@
 		}
 		kobject_uevent(&e->kobj, KOBJ_ADD);
 		e->registered = 1;
-		if (!e->uses_mq && e->type->ops.sq.elevator_registered_fn)
-			e->type->ops.sq.elevator_registered_fn(q);
 	}
 	return error;
 }
@@ -896,7 +526,7 @@
 
 	/* register, don't allow duplicate names */
 	spin_lock(&elv_list_lock);
-	if (elevator_find(e->elevator_name, e->uses_mq)) {
+	if (elevator_find(e->elevator_name)) {
 		spin_unlock(&elv_list_lock);
 		kmem_cache_destroy(e->icq_cache);
 		return -EBUSY;
@@ -904,19 +534,8 @@
 	list_add_tail(&e->list, &elv_list);
 	spin_unlock(&elv_list_lock);
 
-<<<<<<< HEAD
-	/* print pretty message */
-	if (elevator_match(e, chosen_elevator) ||
-			(!*chosen_elevator &&
-			 elevator_match(e, CONFIG_DEFAULT_IOSCHED)))
-				def = " (default)";
-
-	printk(KERN_INFO "io scheduler %s registered%s\n", e->elevator_name,
-								def);
-=======
 	printk(KERN_INFO "io scheduler %s registered\n", e->elevator_name);
 
->>>>>>> 407d19ab
 	return 0;
 }
 EXPORT_SYMBOL_GPL(elv_register);
@@ -1017,71 +636,17 @@
  */
 static int elevator_switch(struct request_queue *q, struct elevator_type *new_e)
 {
-	struct elevator_queue *old = q->elevator;
-	bool old_registered = false;
 	int err;
 
 	lockdep_assert_held(&q->sysfs_lock);
 
-	if (q->mq_ops) {
-		blk_mq_freeze_queue(q);
-		blk_mq_quiesce_queue(q);
-
-		err = elevator_switch_mq(q, new_e);
-
-		blk_mq_unquiesce_queue(q);
-		blk_mq_unfreeze_queue(q);
-
-		return err;
-	}
-
-	/*
-	 * Turn on BYPASS and drain all requests w/ elevator private data.
-	 * Block layer doesn't call into a quiesced elevator - all requests
-	 * are directly put on the dispatch list without elevator data
-	 * using INSERT_BACK.  All requests have SOFTBARRIER set and no
-	 * merge happens either.
-	 */
-	if (old) {
-		old_registered = old->registered;
-
-		blk_queue_bypass_start(q);
-
-		/* unregister and clear all auxiliary data of the old elevator */
-		if (old_registered)
-			elv_unregister_queue(q);
-
-		ioc_clear_queue(q);
-	}
-
-	/* allocate, init and register new elevator */
-	err = new_e->ops.sq.elevator_init_fn(q, new_e);
-	if (err)
-		goto fail_init;
-
-	err = elv_register_queue(q);
-	if (err)
-		goto fail_register;
-
-	/* done, kill the old one and finish */
-	if (old) {
-		elevator_exit(q, old);
-		blk_queue_bypass_end(q);
-	}
-
-	blk_add_trace_msg(q, "elv switch: %s", new_e->elevator_name);
-
-	return 0;
-
-fail_register:
-	elevator_exit(q, q->elevator);
-fail_init:
-	/* switch failed, restore and re-register old elevator */
-	if (old) {
-		q->elevator = old;
-		elv_register_queue(q);
-		blk_queue_bypass_end(q);
-	}
+	blk_mq_freeze_queue(q);
+	blk_mq_quiesce_queue(q);
+
+	err = elevator_switch_mq(q, new_e);
+
+	blk_mq_unquiesce_queue(q);
+	blk_mq_unfreeze_queue(q);
 
 	return err;
 }
@@ -1101,8 +666,11 @@
 	/*
 	 * Special case for mq, turn off scheduling
 	 */
-	if (q->mq_ops && !strncmp(name, "none", 4))
+	if (!strncmp(name, "none", 4)) {
+		if (!q->elevator)
+			return 0;
 		return elevator_switch(q, NULL);
+	}
 
 	strlcpy(elevator_name, name, sizeof(elevator_name));
 	e = elevator_get(q, strstrip(elevator_name), true);
@@ -1119,8 +687,7 @@
 
 static inline bool elv_support_iosched(struct request_queue *q)
 {
-	if (q->mq_ops && q->tag_set && (q->tag_set->flags &
-				BLK_MQ_F_NO_SCHED))
+	if (q->tag_set && (q->tag_set->flags & BLK_MQ_F_NO_SCHED))
 		return false;
 	return true;
 }
@@ -1130,7 +697,7 @@
 {
 	int ret;
 
-	if (!(q->mq_ops || q->request_fn) || !elv_support_iosched(q))
+	if (!queue_is_mq(q) || !elv_support_iosched(q))
 		return count;
 
 	ret = __elevator_change(q, name);
@@ -1145,10 +712,9 @@
 	struct elevator_queue *e = q->elevator;
 	struct elevator_type *elv = NULL;
 	struct elevator_type *__e;
-	bool uses_mq = q->mq_ops != NULL;
 	int len = 0;
 
-	if (!queue_is_rq_based(q))
+	if (!queue_is_mq(q))
 		return sprintf(name, "none\n");
 
 	if (!q->elevator)
@@ -1158,19 +724,16 @@
 
 	spin_lock(&elv_list_lock);
 	list_for_each_entry(__e, &elv_list, list) {
-		if (elv && elevator_match(elv, __e->elevator_name) &&
-		    (__e->uses_mq == uses_mq)) {
+		if (elv && elevator_match(elv, __e->elevator_name)) {
 			len += sprintf(name+len, "[%s] ", elv->elevator_name);
 			continue;
 		}
-		if (__e->uses_mq && q->mq_ops && elv_support_iosched(q))
+		if (elv_support_iosched(q))
 			len += sprintf(name+len, "%s ", __e->elevator_name);
-		else if (!__e->uses_mq && !q->mq_ops)
-			len += sprintf(name+len, "%s ", __e->elevator_name);
 	}
 	spin_unlock(&elv_list_lock);
 
-	if (q->mq_ops && q->elevator)
+	if (q->elevator)
 		len += sprintf(name+len, "none");
 
 	len += sprintf(len+name, "\n");
