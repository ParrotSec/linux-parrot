// SPDX-License-Identifier: GPL-2.0
/*
 * Copyright (C) 2001 Jens Axboe <axboe@kernel.dk>
 */
#include <linux/mm.h>
#include <linux/swap.h>
#include <linux/bio.h>
#include <linux/blkdev.h>
#include <linux/uio.h>
#include <linux/iocontext.h>
#include <linux/slab.h>
#include <linux/init.h>
#include <linux/kernel.h>
#include <linux/export.h>
#include <linux/mempool.h>
#include <linux/workqueue.h>
#include <linux/cgroup.h>
#include <linux/blk-cgroup.h>
#include <linux/highmem.h>

#include <trace/events/block.h>
#include "blk.h"
#include "blk-rq-qos.h"

/*
 * Test patch to inline a certain number of bi_io_vec's inside the bio
 * itself, to shrink a bio data allocation from two mempool calls to one
 */
#define BIO_INLINE_VECS		4

/*
 * if you change this list, also change bvec_alloc or things will
 * break badly! cannot be bigger than what you can fit into an
 * unsigned short
 */
#define BV(x, n) { .nr_vecs = x, .name = "biovec-"#n }
static struct biovec_slab bvec_slabs[BVEC_POOL_NR] __read_mostly = {
	BV(1, 1), BV(4, 4), BV(16, 16), BV(64, 64), BV(128, 128), BV(BIO_MAX_PAGES, max),
};
#undef BV

/*
 * fs_bio_set is the bio_set containing bio and iovec memory pools used by
 * IO code that does not need private memory pools.
 */
struct bio_set fs_bio_set;
EXPORT_SYMBOL(fs_bio_set);

/*
 * Our slab pool management
 */
struct bio_slab {
	struct kmem_cache *slab;
	unsigned int slab_ref;
	unsigned int slab_size;
	char name[8];
};
static DEFINE_MUTEX(bio_slab_lock);
static struct bio_slab *bio_slabs;
static unsigned int bio_slab_nr, bio_slab_max;

static struct kmem_cache *bio_find_or_create_slab(unsigned int extra_size)
{
	unsigned int sz = sizeof(struct bio) + extra_size;
	struct kmem_cache *slab = NULL;
	struct bio_slab *bslab, *new_bio_slabs;
	unsigned int new_bio_slab_max;
	unsigned int i, entry = -1;

	mutex_lock(&bio_slab_lock);

	i = 0;
	while (i < bio_slab_nr) {
		bslab = &bio_slabs[i];

		if (!bslab->slab && entry == -1)
			entry = i;
		else if (bslab->slab_size == sz) {
			slab = bslab->slab;
			bslab->slab_ref++;
			break;
		}
		i++;
	}

	if (slab)
		goto out_unlock;

	if (bio_slab_nr == bio_slab_max && entry == -1) {
		new_bio_slab_max = bio_slab_max << 1;
		new_bio_slabs = krealloc(bio_slabs,
					 new_bio_slab_max * sizeof(struct bio_slab),
					 GFP_KERNEL);
		if (!new_bio_slabs)
			goto out_unlock;
		bio_slab_max = new_bio_slab_max;
		bio_slabs = new_bio_slabs;
	}
	if (entry == -1)
		entry = bio_slab_nr++;

	bslab = &bio_slabs[entry];

	snprintf(bslab->name, sizeof(bslab->name), "bio-%d", entry);
	slab = kmem_cache_create(bslab->name, sz, ARCH_KMALLOC_MINALIGN,
				 SLAB_HWCACHE_ALIGN, NULL);
	if (!slab)
		goto out_unlock;

	bslab->slab = slab;
	bslab->slab_ref = 1;
	bslab->slab_size = sz;
out_unlock:
	mutex_unlock(&bio_slab_lock);
	return slab;
}

static void bio_put_slab(struct bio_set *bs)
{
	struct bio_slab *bslab = NULL;
	unsigned int i;

	mutex_lock(&bio_slab_lock);

	for (i = 0; i < bio_slab_nr; i++) {
		if (bs->bio_slab == bio_slabs[i].slab) {
			bslab = &bio_slabs[i];
			break;
		}
	}

	if (WARN(!bslab, KERN_ERR "bio: unable to find slab!\n"))
		goto out;

	WARN_ON(!bslab->slab_ref);

	if (--bslab->slab_ref)
		goto out;

	kmem_cache_destroy(bslab->slab);
	bslab->slab = NULL;

out:
	mutex_unlock(&bio_slab_lock);
}

unsigned int bvec_nr_vecs(unsigned short idx)
{
	return bvec_slabs[--idx].nr_vecs;
}

void bvec_free(mempool_t *pool, struct bio_vec *bv, unsigned int idx)
{
	if (!idx)
		return;
	idx--;

	BIO_BUG_ON(idx >= BVEC_POOL_NR);

	if (idx == BVEC_POOL_MAX) {
		mempool_free(bv, pool);
	} else {
		struct biovec_slab *bvs = bvec_slabs + idx;

		kmem_cache_free(bvs->slab, bv);
	}
}

struct bio_vec *bvec_alloc(gfp_t gfp_mask, int nr, unsigned long *idx,
			   mempool_t *pool)
{
	struct bio_vec *bvl;

	/*
	 * see comment near bvec_array define!
	 */
	switch (nr) {
	case 1:
		*idx = 0;
		break;
	case 2 ... 4:
		*idx = 1;
		break;
	case 5 ... 16:
		*idx = 2;
		break;
	case 17 ... 64:
		*idx = 3;
		break;
	case 65 ... 128:
		*idx = 4;
		break;
	case 129 ... BIO_MAX_PAGES:
		*idx = 5;
		break;
	default:
		return NULL;
	}

	/*
	 * idx now points to the pool we want to allocate from. only the
	 * 1-vec entry pool is mempool backed.
	 */
	if (*idx == BVEC_POOL_MAX) {
fallback:
		bvl = mempool_alloc(pool, gfp_mask);
	} else {
		struct biovec_slab *bvs = bvec_slabs + *idx;
		gfp_t __gfp_mask = gfp_mask & ~(__GFP_DIRECT_RECLAIM | __GFP_IO);

		/*
		 * Make this allocation restricted and don't dump info on
		 * allocation failures, since we'll fallback to the mempool
		 * in case of failure.
		 */
		__gfp_mask |= __GFP_NOMEMALLOC | __GFP_NORETRY | __GFP_NOWARN;

		/*
		 * Try a slab allocation. If this fails and __GFP_DIRECT_RECLAIM
		 * is set, retry with the 1-entry mempool
		 */
		bvl = kmem_cache_alloc(bvs->slab, __gfp_mask);
		if (unlikely(!bvl && (gfp_mask & __GFP_DIRECT_RECLAIM))) {
			*idx = BVEC_POOL_MAX;
			goto fallback;
		}
	}

	(*idx)++;
	return bvl;
}

void bio_uninit(struct bio *bio)
{
	bio_disassociate_task(bio);
}
EXPORT_SYMBOL(bio_uninit);

static void bio_free(struct bio *bio)
{
	struct bio_set *bs = bio->bi_pool;
	void *p;

	bio_uninit(bio);

	if (bs) {
		bvec_free(&bs->bvec_pool, bio->bi_io_vec, BVEC_POOL_IDX(bio));

		/*
		 * If we have front padding, adjust the bio pointer before freeing
		 */
		p = bio;
		p -= bs->front_pad;

		mempool_free(p, &bs->bio_pool);
	} else {
		/* Bio was allocated by bio_kmalloc() */
		kfree(bio);
	}
}

/*
 * Users of this function have their own bio allocation. Subsequently,
 * they must remember to pair any call to bio_init() with bio_uninit()
 * when IO has completed, or when the bio is released.
 */
void bio_init(struct bio *bio, struct bio_vec *table,
	      unsigned short max_vecs)
{
	memset(bio, 0, sizeof(*bio));
	atomic_set(&bio->__bi_remaining, 1);
	atomic_set(&bio->__bi_cnt, 1);

	bio->bi_io_vec = table;
	bio->bi_max_vecs = max_vecs;
}
EXPORT_SYMBOL(bio_init);

/**
 * bio_reset - reinitialize a bio
 * @bio:	bio to reset
 *
 * Description:
 *   After calling bio_reset(), @bio will be in the same state as a freshly
 *   allocated bio returned bio bio_alloc_bioset() - the only fields that are
 *   preserved are the ones that are initialized by bio_alloc_bioset(). See
 *   comment in struct bio.
 */
void bio_reset(struct bio *bio)
{
	unsigned long flags = bio->bi_flags & (~0UL << BIO_RESET_BITS);

	bio_uninit(bio);

	memset(bio, 0, BIO_RESET_BYTES);
	bio->bi_flags = flags;
	atomic_set(&bio->__bi_remaining, 1);
}
EXPORT_SYMBOL(bio_reset);

static struct bio *__bio_chain_endio(struct bio *bio)
{
	struct bio *parent = bio->bi_private;

	if (!parent->bi_status)
		parent->bi_status = bio->bi_status;
	bio_put(bio);
	return parent;
}

static void bio_chain_endio(struct bio *bio)
{
	bio_endio(__bio_chain_endio(bio));
}

/**
 * bio_chain - chain bio completions
 * @bio: the target bio
 * @parent: the @bio's parent bio
 *
 * The caller won't have a bi_end_io called when @bio completes - instead,
 * @parent's bi_end_io won't be called until both @parent and @bio have
 * completed; the chained bio will also be freed when it completes.
 *
 * The caller must not set bi_private or bi_end_io in @bio.
 */
void bio_chain(struct bio *bio, struct bio *parent)
{
	BUG_ON(bio->bi_private || bio->bi_end_io);

	bio->bi_private = parent;
	bio->bi_end_io	= bio_chain_endio;
	bio_inc_remaining(parent);
}
EXPORT_SYMBOL(bio_chain);

static void bio_alloc_rescue(struct work_struct *work)
{
	struct bio_set *bs = container_of(work, struct bio_set, rescue_work);
	struct bio *bio;

	while (1) {
		spin_lock(&bs->rescue_lock);
		bio = bio_list_pop(&bs->rescue_list);
		spin_unlock(&bs->rescue_lock);

		if (!bio)
			break;

		generic_make_request(bio);
	}
}

static void punt_bios_to_rescuer(struct bio_set *bs)
{
	struct bio_list punt, nopunt;
	struct bio *bio;

	if (WARN_ON_ONCE(!bs->rescue_workqueue))
		return;
	/*
	 * In order to guarantee forward progress we must punt only bios that
	 * were allocated from this bio_set; otherwise, if there was a bio on
	 * there for a stacking driver higher up in the stack, processing it
	 * could require allocating bios from this bio_set, and doing that from
	 * our own rescuer would be bad.
	 *
	 * Since bio lists are singly linked, pop them all instead of trying to
	 * remove from the middle of the list:
	 */

	bio_list_init(&punt);
	bio_list_init(&nopunt);

	while ((bio = bio_list_pop(&current->bio_list[0])))
		bio_list_add(bio->bi_pool == bs ? &punt : &nopunt, bio);
	current->bio_list[0] = nopunt;

	bio_list_init(&nopunt);
	while ((bio = bio_list_pop(&current->bio_list[1])))
		bio_list_add(bio->bi_pool == bs ? &punt : &nopunt, bio);
	current->bio_list[1] = nopunt;

	spin_lock(&bs->rescue_lock);
	bio_list_merge(&bs->rescue_list, &punt);
	spin_unlock(&bs->rescue_lock);

	queue_work(bs->rescue_workqueue, &bs->rescue_work);
}

/**
 * bio_alloc_bioset - allocate a bio for I/O
 * @gfp_mask:   the GFP_* mask given to the slab allocator
 * @nr_iovecs:	number of iovecs to pre-allocate
 * @bs:		the bio_set to allocate from.
 *
 * Description:
 *   If @bs is NULL, uses kmalloc() to allocate the bio; else the allocation is
 *   backed by the @bs's mempool.
 *
 *   When @bs is not NULL, if %__GFP_DIRECT_RECLAIM is set then bio_alloc will
 *   always be able to allocate a bio. This is due to the mempool guarantees.
 *   To make this work, callers must never allocate more than 1 bio at a time
 *   from this pool. Callers that need to allocate more than 1 bio must always
 *   submit the previously allocated bio for IO before attempting to allocate
 *   a new one. Failure to do so can cause deadlocks under memory pressure.
 *
 *   Note that when running under generic_make_request() (i.e. any block
 *   driver), bios are not submitted until after you return - see the code in
 *   generic_make_request() that converts recursion into iteration, to prevent
 *   stack overflows.
 *
 *   This would normally mean allocating multiple bios under
 *   generic_make_request() would be susceptible to deadlocks, but we have
 *   deadlock avoidance code that resubmits any blocked bios from a rescuer
 *   thread.
 *
 *   However, we do not guarantee forward progress for allocations from other
 *   mempools. Doing multiple allocations from the same mempool under
 *   generic_make_request() should be avoided - instead, use bio_set's front_pad
 *   for per bio allocations.
 *
 *   RETURNS:
 *   Pointer to new bio on success, NULL on failure.
 */
struct bio *bio_alloc_bioset(gfp_t gfp_mask, unsigned int nr_iovecs,
			     struct bio_set *bs)
{
	gfp_t saved_gfp = gfp_mask;
	unsigned front_pad;
	unsigned inline_vecs;
	struct bio_vec *bvl = NULL;
	struct bio *bio;
	void *p;

	if (!bs) {
		if (nr_iovecs > UIO_MAXIOV)
			return NULL;

		p = kmalloc(sizeof(struct bio) +
			    nr_iovecs * sizeof(struct bio_vec),
			    gfp_mask);
		front_pad = 0;
		inline_vecs = nr_iovecs;
	} else {
		/* should not use nobvec bioset for nr_iovecs > 0 */
		if (WARN_ON_ONCE(!mempool_initialized(&bs->bvec_pool) &&
				 nr_iovecs > 0))
			return NULL;
		/*
		 * generic_make_request() converts recursion to iteration; this
		 * means if we're running beneath it, any bios we allocate and
		 * submit will not be submitted (and thus freed) until after we
		 * return.
		 *
		 * This exposes us to a potential deadlock if we allocate
		 * multiple bios from the same bio_set() while running
		 * underneath generic_make_request(). If we were to allocate
		 * multiple bios (say a stacking block driver that was splitting
		 * bios), we would deadlock if we exhausted the mempool's
		 * reserve.
		 *
		 * We solve this, and guarantee forward progress, with a rescuer
		 * workqueue per bio_set. If we go to allocate and there are
		 * bios on current->bio_list, we first try the allocation
		 * without __GFP_DIRECT_RECLAIM; if that fails, we punt those
		 * bios we would be blocking to the rescuer workqueue before
		 * we retry with the original gfp_flags.
		 */

		if (current->bio_list &&
		    (!bio_list_empty(&current->bio_list[0]) ||
		     !bio_list_empty(&current->bio_list[1])) &&
		    bs->rescue_workqueue)
			gfp_mask &= ~__GFP_DIRECT_RECLAIM;

		p = mempool_alloc(&bs->bio_pool, gfp_mask);
		if (!p && gfp_mask != saved_gfp) {
			punt_bios_to_rescuer(bs);
			gfp_mask = saved_gfp;
			p = mempool_alloc(&bs->bio_pool, gfp_mask);
		}

		front_pad = bs->front_pad;
		inline_vecs = BIO_INLINE_VECS;
	}

	if (unlikely(!p))
		return NULL;

	bio = p + front_pad;
	bio_init(bio, NULL, 0);

	if (nr_iovecs > inline_vecs) {
		unsigned long idx = 0;

		bvl = bvec_alloc(gfp_mask, nr_iovecs, &idx, &bs->bvec_pool);
		if (!bvl && gfp_mask != saved_gfp) {
			punt_bios_to_rescuer(bs);
			gfp_mask = saved_gfp;
			bvl = bvec_alloc(gfp_mask, nr_iovecs, &idx, &bs->bvec_pool);
		}

		if (unlikely(!bvl))
			goto err_free;

		bio->bi_flags |= idx << BVEC_POOL_OFFSET;
	} else if (nr_iovecs) {
		bvl = bio->bi_inline_vecs;
	}

	bio->bi_pool = bs;
	bio->bi_max_vecs = nr_iovecs;
	bio->bi_io_vec = bvl;
	return bio;

err_free:
	mempool_free(p, &bs->bio_pool);
	return NULL;
}
EXPORT_SYMBOL(bio_alloc_bioset);

void zero_fill_bio_iter(struct bio *bio, struct bvec_iter start)
{
	unsigned long flags;
	struct bio_vec bv;
	struct bvec_iter iter;

	__bio_for_each_segment(bv, bio, iter, start) {
		char *data = bvec_kmap_irq(&bv, &flags);
		memset(data, 0, bv.bv_len);
		flush_dcache_page(bv.bv_page);
		bvec_kunmap_irq(data, &flags);
	}
}
EXPORT_SYMBOL(zero_fill_bio_iter);

/**
 * bio_put - release a reference to a bio
 * @bio:   bio to release reference to
 *
 * Description:
 *   Put a reference to a &struct bio, either one you have gotten with
 *   bio_alloc, bio_get or bio_clone_*. The last put of a bio will free it.
 **/
void bio_put(struct bio *bio)
{
	if (!bio_flagged(bio, BIO_REFFED))
		bio_free(bio);
	else {
		BIO_BUG_ON(!atomic_read(&bio->__bi_cnt));

		/*
		 * last put frees it
		 */
		if (atomic_dec_and_test(&bio->__bi_cnt))
			bio_free(bio);
	}
}
EXPORT_SYMBOL(bio_put);

inline int bio_phys_segments(struct request_queue *q, struct bio *bio)
{
	if (unlikely(!bio_flagged(bio, BIO_SEG_VALID)))
		blk_recount_segments(q, bio);

	return bio->bi_phys_segments;
}
EXPORT_SYMBOL(bio_phys_segments);

/**
 * 	__bio_clone_fast - clone a bio that shares the original bio's biovec
 * 	@bio: destination bio
 * 	@bio_src: bio to clone
 *
 *	Clone a &bio. Caller will own the returned bio, but not
 *	the actual data it points to. Reference count of returned
 * 	bio will be one.
 *
 * 	Caller must ensure that @bio_src is not freed before @bio.
 */
void __bio_clone_fast(struct bio *bio, struct bio *bio_src)
{
	BUG_ON(bio->bi_pool && BVEC_POOL_IDX(bio));

	/*
	 * most users will be overriding ->bi_disk with a new target,
	 * so we don't set nor calculate new physical/hw segment counts here
	 */
	bio->bi_disk = bio_src->bi_disk;
	bio->bi_partno = bio_src->bi_partno;
	bio_set_flag(bio, BIO_CLONED);
	if (bio_flagged(bio_src, BIO_THROTTLED))
		bio_set_flag(bio, BIO_THROTTLED);
	bio->bi_opf = bio_src->bi_opf;
	bio->bi_ioprio = bio_src->bi_ioprio;
	bio->bi_write_hint = bio_src->bi_write_hint;
	bio->bi_iter = bio_src->bi_iter;
	bio->bi_io_vec = bio_src->bi_io_vec;

	bio_clone_blkcg_association(bio, bio_src);
}
EXPORT_SYMBOL(__bio_clone_fast);

/**
 *	bio_clone_fast - clone a bio that shares the original bio's biovec
 *	@bio: bio to clone
 *	@gfp_mask: allocation priority
 *	@bs: bio_set to allocate from
 *
 * 	Like __bio_clone_fast, only also allocates the returned bio
 */
struct bio *bio_clone_fast(struct bio *bio, gfp_t gfp_mask, struct bio_set *bs)
{
	struct bio *b;

	b = bio_alloc_bioset(gfp_mask, 0, bs);
	if (!b)
		return NULL;

	__bio_clone_fast(b, bio);

	if (bio_integrity(bio)) {
		int ret;

		ret = bio_integrity_clone(b, bio, gfp_mask);

		if (ret < 0) {
			bio_put(b);
			return NULL;
		}
	}

	return b;
}
EXPORT_SYMBOL(bio_clone_fast);

static inline bool page_is_mergeable(const struct bio_vec *bv,
		struct page *page, unsigned int len, unsigned int off,
		bool *same_page)
{
	phys_addr_t vec_end_addr = page_to_phys(bv->bv_page) +
		bv->bv_offset + bv->bv_len - 1;
	phys_addr_t page_addr = page_to_phys(page);

	if (vec_end_addr + 1 != page_addr + off)
		return false;
	if (xen_domain() && !xen_biovec_phys_mergeable(bv, page))
		return false;

	*same_page = ((vec_end_addr & PAGE_MASK) == page_addr);
	if (!*same_page && pfn_to_page(PFN_DOWN(vec_end_addr)) + 1 != page)
		return false;
	return true;
}

/*
 * Check if the @page can be added to the current segment(@bv), and make
 * sure to call it only if page_is_mergeable(@bv, @page) is true
 */
static bool can_add_page_to_seg(struct request_queue *q,
		struct bio_vec *bv, struct page *page, unsigned len,
		unsigned offset)
{
	unsigned long mask = queue_segment_boundary(q);
	phys_addr_t addr1 = page_to_phys(bv->bv_page) + bv->bv_offset;
	phys_addr_t addr2 = page_to_phys(page) + offset + len - 1;

	if ((addr1 | mask) != (addr2 | mask))
		return false;

	if (bv->bv_len + len > queue_max_segment_size(q))
		return false;

	return true;
}

/**
 *	__bio_add_pc_page	- attempt to add page to passthrough bio
 *	@q: the target queue
 *	@bio: destination bio
 *	@page: page to add
 *	@len: vec entry length
 *	@offset: vec entry offset
 *	@put_same_page: put the page if it is same with last added page
 *
 *	Attempt to add a page to the bio_vec maplist. This can fail for a
 *	number of reasons, such as the bio being full or target block device
 *	limitations. The target block device must allow bio's up to PAGE_SIZE,
 *	so it is always possible to add a single page to an empty bio.
 *
 *	This should only be used by passthrough bios.
 */
static int __bio_add_pc_page(struct request_queue *q, struct bio *bio,
		struct page *page, unsigned int len, unsigned int offset,
		bool put_same_page)
{
	struct bio_vec *bvec;
	bool same_page = false;

	/*
	 * cloned bio must not modify vec list
	 */
	if (unlikely(bio_flagged(bio, BIO_CLONED)))
		return 0;

	if (((bio->bi_iter.bi_size + len) >> 9) > queue_max_hw_sectors(q))
		return 0;

	if (bio->bi_vcnt > 0) {
		bvec = &bio->bi_io_vec[bio->bi_vcnt - 1];

		if (page == bvec->bv_page &&
		    offset == bvec->bv_offset + bvec->bv_len) {
			if (put_same_page)
				put_page(page);
			bvec->bv_len += len;
			goto done;
		}

		/*
		 * If the queue doesn't support SG gaps and adding this
		 * offset would create a gap, disallow it.
		 */
		if (bvec_gap_to_prev(q, bvec, offset))
			return 0;

		if (page_is_mergeable(bvec, page, len, offset, &same_page) &&
		    can_add_page_to_seg(q, bvec, page, len, offset)) {
			bvec->bv_len += len;
			goto done;
		}
	}

	if (bio_full(bio, len))
		return 0;

	if (bio->bi_phys_segments >= queue_max_segments(q))
		return 0;

	bvec = &bio->bi_io_vec[bio->bi_vcnt];
	bvec->bv_page = page;
	bvec->bv_len = len;
	bvec->bv_offset = offset;
	bio->bi_vcnt++;
<<<<<<< HEAD
	bio->bi_phys_segments++;
	bio->bi_iter.bi_size += len;

	/*
	 * Perform a recount if the number of segments is greater
	 * than queue_max_segments(q).
	 */

	while (bio->bi_phys_segments > queue_max_segments(q)) {

		if (retried_segments)
			goto failed;

		retried_segments = 1;
		blk_recount_segments(q, bio);
	}

	/* If we may be able to merge these biovecs, force a recount */
	if (bio->bi_vcnt > 1 && (BIOVEC_PHYS_MERGEABLE(bvec-1, bvec)))
		bio_clear_flag(bio, BIO_SEG_VALID);

=======
>>>>>>> 407d19ab
 done:
	bio->bi_iter.bi_size += len;
	bio->bi_phys_segments = bio->bi_vcnt;
	bio_set_flag(bio, BIO_SEG_VALID);
	return len;
}

int bio_add_pc_page(struct request_queue *q, struct bio *bio,
		struct page *page, unsigned int len, unsigned int offset)
{
	return __bio_add_pc_page(q, bio, page, len, offset, false);
}
EXPORT_SYMBOL(bio_add_pc_page);

/**
 * __bio_try_merge_page - try appending data to an existing bvec.
 * @bio: destination bio
 * @page: start page to add
 * @len: length of the data to add
<<<<<<< HEAD
 * @off: offset of the data in @page
=======
 * @off: offset of the data relative to @page
 * @same_page: return if the segment has been merged inside the same page
>>>>>>> 407d19ab
 *
 * Try to add the data at @page + @off to the last bvec of @bio.  This is a
 * a useful optimisation for file systems with a block size smaller than the
 * page size.
 *
 * Warn if (@len, @off) crosses pages in case that @same_page is true.
 *
 * Return %true on success or %false on failure.
 */
bool __bio_try_merge_page(struct bio *bio, struct page *page,
<<<<<<< HEAD
		unsigned int len, unsigned int off)
=======
		unsigned int len, unsigned int off, bool *same_page)
>>>>>>> 407d19ab
{
	if (WARN_ON_ONCE(bio_flagged(bio, BIO_CLONED)))
		return false;

	if (bio->bi_vcnt > 0) {
		struct bio_vec *bv = &bio->bi_io_vec[bio->bi_vcnt - 1];

<<<<<<< HEAD
		if (page == bv->bv_page && off == bv->bv_offset + bv->bv_len) {
=======
		if (page_is_mergeable(bv, page, len, off, same_page)) {
>>>>>>> 407d19ab
			bv->bv_len += len;
			bio->bi_iter.bi_size += len;
			return true;
		}
	}
	return false;
}
EXPORT_SYMBOL_GPL(__bio_try_merge_page);

/**
 * __bio_add_page - add page(s) to a bio in a new segment
 * @bio: destination bio
 * @page: start page to add
 * @len: length of the data to add, may cross pages
 * @off: offset of the data relative to @page, may cross pages
 *
 * Add the data at @page + @off to @bio as a new bvec.  The caller must ensure
 * that @bio has space for another bvec.
 */
void __bio_add_page(struct bio *bio, struct page *page,
		unsigned int len, unsigned int off)
{
	struct bio_vec *bv = &bio->bi_io_vec[bio->bi_vcnt];

	WARN_ON_ONCE(bio_flagged(bio, BIO_CLONED));
	WARN_ON_ONCE(bio_full(bio, len));

	bv->bv_page = page;
	bv->bv_offset = off;
	bv->bv_len = len;

	bio->bi_iter.bi_size += len;
	bio->bi_vcnt++;
}
EXPORT_SYMBOL_GPL(__bio_add_page);

/**
 *	bio_add_page	-	attempt to add page(s) to bio
 *	@bio: destination bio
 *	@page: start page to add
 *	@len: vec entry length, may cross pages
 *	@offset: vec entry offset relative to @page, may cross pages
 *
 *	Attempt to add page(s) to the bio_vec maplist. This will only fail
 *	if either bio->bi_vcnt == bio->bi_max_vecs or it's a cloned bio.
 */
int bio_add_page(struct bio *bio, struct page *page,
		 unsigned int len, unsigned int offset)
{
<<<<<<< HEAD
	if (!__bio_try_merge_page(bio, page, len, offset)) {
		if (bio_full(bio))
=======
	bool same_page = false;

	if (!__bio_try_merge_page(bio, page, len, offset, &same_page)) {
		if (bio_full(bio, len))
>>>>>>> 407d19ab
			return 0;
		__bio_add_page(bio, page, len, offset);
	}
	return len;
}
EXPORT_SYMBOL(bio_add_page);

<<<<<<< HEAD
=======
static void bio_get_pages(struct bio *bio)
{
	struct bvec_iter_all iter_all;
	struct bio_vec *bvec;

	bio_for_each_segment_all(bvec, bio, iter_all)
		get_page(bvec->bv_page);
}

static void bio_release_pages(struct bio *bio)
{
	struct bvec_iter_all iter_all;
	struct bio_vec *bvec;

	bio_for_each_segment_all(bvec, bio, iter_all)
		put_page(bvec->bv_page);
}

static int __bio_iov_bvec_add_pages(struct bio *bio, struct iov_iter *iter)
{
	const struct bio_vec *bv = iter->bvec;
	unsigned int len;
	size_t size;

	if (WARN_ON_ONCE(iter->iov_offset > bv->bv_len))
		return -EINVAL;

	len = min_t(size_t, bv->bv_len - iter->iov_offset, iter->count);
	size = bio_add_page(bio, bv->bv_page, len,
				bv->bv_offset + iter->iov_offset);
	if (unlikely(size != len))
		return -EINVAL;
	iov_iter_advance(iter, size);
	return 0;
}

#define PAGE_PTRS_PER_BVEC     (sizeof(struct bio_vec) / sizeof(struct page *))

>>>>>>> 407d19ab
/**
 * __bio_iov_iter_get_pages - pin user or kernel pages and add them to a bio
 * @bio: bio to add pages to
 * @iter: iov iterator describing the region to be mapped
 *
 * Pins pages from *iter and appends them to @bio's bvec array. The
 * pages will have to be released using put_page() when done.
 * For multi-segment *iter, this function only adds pages from the
 * the next non-empty segment of the iov iterator.
 */
static int __bio_iov_iter_get_pages(struct bio *bio, struct iov_iter *iter)
{
	unsigned short nr_pages = bio->bi_max_vecs - bio->bi_vcnt, idx;
	struct bio_vec *bv = bio->bi_io_vec + bio->bi_vcnt;
	struct page **pages = (struct page **)bv;
<<<<<<< HEAD
=======
	bool same_page = false;
	ssize_t size, left;
	unsigned len, i;
>>>>>>> 407d19ab
	size_t offset;
	ssize_t size;

	size = iov_iter_get_pages(iter, pages, LONG_MAX, nr_pages, &offset);
	if (unlikely(size <= 0))
		return size ? size : -EFAULT;
	idx = nr_pages = (size + offset + PAGE_SIZE - 1) / PAGE_SIZE;

	/*
	 * Deep magic below:  We need to walk the pinned pages backwards
	 * because we are abusing the space allocated for the bio_vecs
	 * for the page array.  Because the bio_vecs are larger than the
	 * page pointers by definition this will always work.  But it also
	 * means we can't use bio_add_page, so any changes to it's semantics
	 * need to be reflected here as well.
	 */
	bio->bi_iter.bi_size += size;
	bio->bi_vcnt += nr_pages;

<<<<<<< HEAD
	while (idx--) {
		bv[idx].bv_page = pages[idx];
		bv[idx].bv_len = PAGE_SIZE;
		bv[idx].bv_offset = 0;
=======
		len = min_t(size_t, PAGE_SIZE - offset, left);

		if (__bio_try_merge_page(bio, page, len, offset, &same_page)) {
			if (same_page)
				put_page(page);
		} else {
			if (WARN_ON_ONCE(bio_full(bio, len)))
                                return -EINVAL;
			__bio_add_page(bio, page, len, offset);
		}
		offset = 0;
>>>>>>> 407d19ab
	}

	bv[0].bv_offset += offset;
	bv[0].bv_len -= offset;
	bv[nr_pages - 1].bv_len -= nr_pages * PAGE_SIZE - offset - size;

	iov_iter_advance(iter, size);
	return 0;
}

/**
 * bio_iov_iter_get_pages - pin user or kernel pages and add them to a bio
 * @bio: bio to add pages to
 * @iter: iov iterator describing the region to be mapped
 *
 * Pins pages from *iter and appends them to @bio's bvec array. The
 * pages will have to be released using put_page() when done.
 * The function tries, but does not guarantee, to pin as many pages as
 * fit into the bio, or are requested in *iter, whatever is smaller.
 * If MM encounters an error pinning the requested pages, it stops.
 * Error is returned only if 0 pages could be pinned.
 */
int bio_iov_iter_get_pages(struct bio *bio, struct iov_iter *iter)
{
<<<<<<< HEAD
	unsigned short orig_vcnt = bio->bi_vcnt;

	do {
		int ret = __bio_iov_iter_get_pages(bio, iter);
=======
	const bool is_bvec = iov_iter_is_bvec(iter);
	int ret;

	if (WARN_ON_ONCE(bio->bi_vcnt))
		return -EINVAL;

	do {
		if (is_bvec)
			ret = __bio_iov_bvec_add_pages(bio, iter);
		else
			ret = __bio_iov_iter_get_pages(bio, iter);
	} while (!ret && iov_iter_count(iter) && !bio_full(bio, 0));
>>>>>>> 407d19ab

	if (iov_iter_bvec_no_ref(iter))
		bio_set_flag(bio, BIO_NO_PAGE_REF);
	else if (is_bvec)
		bio_get_pages(bio);

	return bio->bi_vcnt ? 0 : ret;
}
EXPORT_SYMBOL_GPL(bio_iov_iter_get_pages);

static void submit_bio_wait_endio(struct bio *bio)
{
	complete(bio->bi_private);
}

/**
 * submit_bio_wait - submit a bio, and wait until it completes
 * @bio: The &struct bio which describes the I/O
 *
 * Simple wrapper around submit_bio(). Returns 0 on success, or the error from
 * bio_endio() on failure.
 *
 * WARNING: Unlike to how submit_bio() is usually used, this function does not
 * result in bio reference to be consumed. The caller must drop the reference
 * on his own.
 */
int submit_bio_wait(struct bio *bio)
{
	DECLARE_COMPLETION_ONSTACK_MAP(done, bio->bi_disk->lockdep_map);

	bio->bi_private = &done;
	bio->bi_end_io = submit_bio_wait_endio;
	bio->bi_opf |= REQ_SYNC;
	submit_bio(bio);
	wait_for_completion_io(&done);

	return blk_status_to_errno(bio->bi_status);
}
EXPORT_SYMBOL(submit_bio_wait);

/**
 * bio_advance - increment/complete a bio by some number of bytes
 * @bio:	bio to advance
 * @bytes:	number of bytes to complete
 *
 * This updates bi_sector, bi_size and bi_idx; if the number of bytes to
 * complete doesn't align with a bvec boundary, then bv_len and bv_offset will
 * be updated on the last bvec as well.
 *
 * @bio will then represent the remaining, uncompleted portion of the io.
 */
void bio_advance(struct bio *bio, unsigned bytes)
{
	if (bio_integrity(bio))
		bio_integrity_advance(bio, bytes);

	bio_advance_iter(bio, &bio->bi_iter, bytes);
}
EXPORT_SYMBOL(bio_advance);

void bio_copy_data_iter(struct bio *dst, struct bvec_iter *dst_iter,
			struct bio *src, struct bvec_iter *src_iter)
{
	struct bio_vec src_bv, dst_bv;
	void *src_p, *dst_p;
	unsigned bytes;

	while (src_iter->bi_size && dst_iter->bi_size) {
		src_bv = bio_iter_iovec(src, *src_iter);
		dst_bv = bio_iter_iovec(dst, *dst_iter);

		bytes = min(src_bv.bv_len, dst_bv.bv_len);

		src_p = kmap_atomic(src_bv.bv_page);
		dst_p = kmap_atomic(dst_bv.bv_page);

		memcpy(dst_p + dst_bv.bv_offset,
		       src_p + src_bv.bv_offset,
		       bytes);

		kunmap_atomic(dst_p);
		kunmap_atomic(src_p);

		flush_dcache_page(dst_bv.bv_page);

		bio_advance_iter(src, src_iter, bytes);
		bio_advance_iter(dst, dst_iter, bytes);
	}
}
EXPORT_SYMBOL(bio_copy_data_iter);

/**
 * bio_copy_data - copy contents of data buffers from one bio to another
 * @src: source bio
 * @dst: destination bio
 *
 * Stops when it reaches the end of either @src or @dst - that is, copies
 * min(src->bi_size, dst->bi_size) bytes (or the equivalent for lists of bios).
 */
void bio_copy_data(struct bio *dst, struct bio *src)
{
	struct bvec_iter src_iter = src->bi_iter;
	struct bvec_iter dst_iter = dst->bi_iter;

	bio_copy_data_iter(dst, &dst_iter, src, &src_iter);
}
EXPORT_SYMBOL(bio_copy_data);

/**
 * bio_list_copy_data - copy contents of data buffers from one chain of bios to
 * another
 * @src: source bio list
 * @dst: destination bio list
 *
 * Stops when it reaches the end of either the @src list or @dst list - that is,
 * copies min(src->bi_size, dst->bi_size) bytes (or the equivalent for lists of
 * bios).
 */
void bio_list_copy_data(struct bio *dst, struct bio *src)
{
	struct bvec_iter src_iter = src->bi_iter;
	struct bvec_iter dst_iter = dst->bi_iter;

	while (1) {
		if (!src_iter.bi_size) {
			src = src->bi_next;
			if (!src)
				break;

			src_iter = src->bi_iter;
		}

		if (!dst_iter.bi_size) {
			dst = dst->bi_next;
			if (!dst)
				break;

			dst_iter = dst->bi_iter;
		}

		bio_copy_data_iter(dst, &dst_iter, src, &src_iter);
	}
}
EXPORT_SYMBOL(bio_list_copy_data);

struct bio_map_data {
	int is_our_pages;
	struct iov_iter iter;
	struct iovec iov[];
};

static struct bio_map_data *bio_alloc_map_data(struct iov_iter *data,
					       gfp_t gfp_mask)
{
	struct bio_map_data *bmd;
	if (data->nr_segs > UIO_MAXIOV)
		return NULL;

	bmd = kmalloc(sizeof(struct bio_map_data) +
		       sizeof(struct iovec) * data->nr_segs, gfp_mask);
	if (!bmd)
		return NULL;
	memcpy(bmd->iov, data->iov, sizeof(struct iovec) * data->nr_segs);
	bmd->iter = *data;
	bmd->iter.iov = bmd->iov;
	return bmd;
}

/**
 * bio_copy_from_iter - copy all pages from iov_iter to bio
 * @bio: The &struct bio which describes the I/O as destination
 * @iter: iov_iter as source
 *
 * Copy all pages from iov_iter to bio.
 * Returns 0 on success, or error on failure.
 */
static int bio_copy_from_iter(struct bio *bio, struct iov_iter *iter)
{
	struct bio_vec *bvec;

<<<<<<< HEAD
	bio_for_each_segment_all(bvec, bio, i) {
=======
	bio_for_each_segment_all(bvec, bio, iter_all) {
>>>>>>> 407d19ab
		ssize_t ret;

		ret = copy_page_from_iter(bvec->bv_page,
					  bvec->bv_offset,
					  bvec->bv_len,
					  iter);

		if (!iov_iter_count(iter))
			break;

		if (ret < bvec->bv_len)
			return -EFAULT;
	}

	return 0;
}

/**
 * bio_copy_to_iter - copy all pages from bio to iov_iter
 * @bio: The &struct bio which describes the I/O as source
 * @iter: iov_iter as destination
 *
 * Copy all pages from bio to iov_iter.
 * Returns 0 on success, or error on failure.
 */
static int bio_copy_to_iter(struct bio *bio, struct iov_iter iter)
{
	struct bio_vec *bvec;

<<<<<<< HEAD
	bio_for_each_segment_all(bvec, bio, i) {
=======
	bio_for_each_segment_all(bvec, bio, iter_all) {
>>>>>>> 407d19ab
		ssize_t ret;

		ret = copy_page_to_iter(bvec->bv_page,
					bvec->bv_offset,
					bvec->bv_len,
					&iter);

		if (!iov_iter_count(&iter))
			break;

		if (ret < bvec->bv_len)
			return -EFAULT;
	}

	return 0;
}

void bio_free_pages(struct bio *bio)
{
	struct bio_vec *bvec;
<<<<<<< HEAD
	int i;

	bio_for_each_segment_all(bvec, bio, i)
=======
	struct bvec_iter_all iter_all;

	bio_for_each_segment_all(bvec, bio, iter_all)
>>>>>>> 407d19ab
		__free_page(bvec->bv_page);
}
EXPORT_SYMBOL(bio_free_pages);

/**
 *	bio_uncopy_user	-	finish previously mapped bio
 *	@bio: bio being terminated
 *
 *	Free pages allocated from bio_copy_user_iov() and write back data
 *	to user space in case of a read.
 */
int bio_uncopy_user(struct bio *bio)
{
	struct bio_map_data *bmd = bio->bi_private;
	int ret = 0;

	if (!bio_flagged(bio, BIO_NULL_MAPPED)) {
		/*
		 * if we're in a workqueue, the request is orphaned, so
		 * don't copy into a random user address space, just free
		 * and return -EINTR so user space doesn't expect any data.
		 */
		if (!current->mm)
			ret = -EINTR;
		else if (bio_data_dir(bio) == READ)
			ret = bio_copy_to_iter(bio, bmd->iter);
		if (bmd->is_our_pages)
			bio_free_pages(bio);
	}
	kfree(bmd);
	bio_put(bio);
	return ret;
}

/**
 *	bio_copy_user_iov	-	copy user data to bio
 *	@q:		destination block queue
 *	@map_data:	pointer to the rq_map_data holding pages (if necessary)
 *	@iter:		iovec iterator
 *	@gfp_mask:	memory allocation flags
 *
 *	Prepares and returns a bio for indirect user io, bouncing data
 *	to/from kernel pages as necessary. Must be paired with
 *	call bio_uncopy_user() on io completion.
 */
struct bio *bio_copy_user_iov(struct request_queue *q,
			      struct rq_map_data *map_data,
			      struct iov_iter *iter,
			      gfp_t gfp_mask)
{
	struct bio_map_data *bmd;
	struct page *page;
	struct bio *bio;
	int i = 0, ret;
	int nr_pages;
	unsigned int len = iter->count;
	unsigned int offset = map_data ? offset_in_page(map_data->offset) : 0;

	bmd = bio_alloc_map_data(iter, gfp_mask);
	if (!bmd)
		return ERR_PTR(-ENOMEM);

	/*
	 * We need to do a deep copy of the iov_iter including the iovecs.
	 * The caller provided iov might point to an on-stack or otherwise
	 * shortlived one.
	 */
	bmd->is_our_pages = map_data ? 0 : 1;

	nr_pages = DIV_ROUND_UP(offset + len, PAGE_SIZE);
	if (nr_pages > BIO_MAX_PAGES)
		nr_pages = BIO_MAX_PAGES;

	ret = -ENOMEM;
	bio = bio_kmalloc(gfp_mask, nr_pages);
	if (!bio)
		goto out_bmd;

	ret = 0;

	if (map_data) {
		nr_pages = 1 << map_data->page_order;
		i = map_data->offset / PAGE_SIZE;
	}
	while (len) {
		unsigned int bytes = PAGE_SIZE;

		bytes -= offset;

		if (bytes > len)
			bytes = len;

		if (map_data) {
			if (i == map_data->nr_entries * nr_pages) {
				ret = -ENOMEM;
				break;
			}

			page = map_data->pages[i / nr_pages];
			page += (i % nr_pages);

			i++;
		} else {
			page = alloc_page(q->bounce_gfp | gfp_mask);
			if (!page) {
				ret = -ENOMEM;
				break;
			}
		}

		if (bio_add_pc_page(q, bio, page, bytes, offset) < bytes) {
			if (!map_data)
				__free_page(page);
			break;
		}

		len -= bytes;
		offset = 0;
	}

	if (ret)
		goto cleanup;

	if (map_data)
		map_data->offset += bio->bi_iter.bi_size;

	/*
	 * success
	 */
	if (((iter->type & WRITE) && (!map_data || !map_data->null_mapped)) ||
	    (map_data && map_data->from_user)) {
		ret = bio_copy_from_iter(bio, iter);
		if (ret)
			goto cleanup;
	} else {
		if (bmd->is_our_pages)
			zero_fill_bio(bio);
		iov_iter_advance(iter, bio->bi_iter.bi_size);
	}

	bio->bi_private = bmd;
	if (map_data && map_data->null_mapped)
		bio_set_flag(bio, BIO_NULL_MAPPED);
	return bio;
cleanup:
	if (!map_data)
		bio_free_pages(bio);
	bio_put(bio);
out_bmd:
	kfree(bmd);
	return ERR_PTR(ret);
}

/**
 *	bio_map_user_iov - map user iovec into bio
 *	@q:		the struct request_queue for the bio
 *	@iter:		iovec iterator
 *	@gfp_mask:	memory allocation flags
 *
 *	Map the user space address into a bio suitable for io to a block
 *	device. Returns an error pointer in case of error.
 */
struct bio *bio_map_user_iov(struct request_queue *q,
			     struct iov_iter *iter,
			     gfp_t gfp_mask)
{
	int j;
	struct bio *bio;
	int ret;
	struct bio_vec *bvec;

	if (!iov_iter_count(iter))
		return ERR_PTR(-EINVAL);

	bio = bio_kmalloc(gfp_mask, iov_iter_npages(iter, BIO_MAX_PAGES));
	if (!bio)
		return ERR_PTR(-ENOMEM);

	while (iov_iter_count(iter)) {
		struct page **pages;
		ssize_t bytes;
		size_t offs, added = 0;
		int npages;

		bytes = iov_iter_get_pages_alloc(iter, &pages, LONG_MAX, &offs);
		if (unlikely(bytes <= 0)) {
			ret = bytes ? bytes : -EFAULT;
			goto out_unmap;
		}

		npages = DIV_ROUND_UP(offs + bytes, PAGE_SIZE);

		if (unlikely(offs & queue_dma_alignment(q))) {
			ret = -EINVAL;
			j = 0;
		} else {
			for (j = 0; j < npages; j++) {
				struct page *page = pages[j];
				unsigned int n = PAGE_SIZE - offs;

				if (n > bytes)
					n = bytes;

				if (!__bio_add_pc_page(q, bio, page, n, offs,
							true))
					break;

				added += n;
				bytes -= n;
				offs = 0;
			}
			iov_iter_advance(iter, added);
		}
		/*
		 * release the pages we didn't map into the bio, if any
		 */
		while (j < npages)
			put_page(pages[j++]);
		kvfree(pages);
		/* couldn't stuff something into bio? */
		if (bytes)
			break;
	}

	bio_set_flag(bio, BIO_USER_MAPPED);

	/*
	 * subtle -- if bio_map_user_iov() ended up bouncing a bio,
	 * it would normally disappear when its bi_end_io is run.
	 * however, we need it for the unmap, so grab an extra
	 * reference to it
	 */
	bio_get(bio);
	return bio;

 out_unmap:
<<<<<<< HEAD
	bio_for_each_segment_all(bvec, bio, j) {
=======
	bio_for_each_segment_all(bvec, bio, iter_all) {
>>>>>>> 407d19ab
		put_page(bvec->bv_page);
	}
	bio_put(bio);
	return ERR_PTR(ret);
}

static void __bio_unmap_user(struct bio *bio)
{
	struct bio_vec *bvec;
<<<<<<< HEAD
	int i;
=======
	struct bvec_iter_all iter_all;
>>>>>>> 407d19ab

	/*
	 * make sure we dirty pages we wrote to
	 */
<<<<<<< HEAD
	bio_for_each_segment_all(bvec, bio, i) {
=======
	bio_for_each_segment_all(bvec, bio, iter_all) {
>>>>>>> 407d19ab
		if (bio_data_dir(bio) == READ)
			set_page_dirty_lock(bvec->bv_page);

		put_page(bvec->bv_page);
	}

	bio_put(bio);
}

/**
 *	bio_unmap_user	-	unmap a bio
 *	@bio:		the bio being unmapped
 *
 *	Unmap a bio previously mapped by bio_map_user_iov(). Must be called from
 *	process context.
 *
 *	bio_unmap_user() may sleep.
 */
void bio_unmap_user(struct bio *bio)
{
	__bio_unmap_user(bio);
	bio_put(bio);
}

static void bio_invalidate_vmalloc_pages(struct bio *bio)
{
#ifdef ARCH_HAS_FLUSH_KERNEL_DCACHE_PAGE
	if (bio->bi_private && !op_is_write(bio_op(bio))) {
		unsigned long i, len = 0;

		for (i = 0; i < bio->bi_vcnt; i++)
			len += bio->bi_io_vec[i].bv_len;
		invalidate_kernel_vmap_range(bio->bi_private, len);
	}
#endif
}

static void bio_map_kern_endio(struct bio *bio)
{
	bio_invalidate_vmalloc_pages(bio);
	bio_put(bio);
}

/**
 *	bio_map_kern	-	map kernel address into bio
 *	@q: the struct request_queue for the bio
 *	@data: pointer to buffer to map
 *	@len: length in bytes
 *	@gfp_mask: allocation flags for bio allocation
 *
 *	Map the kernel address into a bio suitable for io to a block
 *	device. Returns an error pointer in case of error.
 */
struct bio *bio_map_kern(struct request_queue *q, void *data, unsigned int len,
			 gfp_t gfp_mask)
{
	unsigned long kaddr = (unsigned long)data;
	unsigned long end = (kaddr + len + PAGE_SIZE - 1) >> PAGE_SHIFT;
	unsigned long start = kaddr >> PAGE_SHIFT;
	const int nr_pages = end - start;
	bool is_vmalloc = is_vmalloc_addr(data);
	struct page *page;
	int offset, i;
	struct bio *bio;

	bio = bio_kmalloc(gfp_mask, nr_pages);
	if (!bio)
		return ERR_PTR(-ENOMEM);

	if (is_vmalloc) {
		flush_kernel_vmap_range(data, len);
		bio->bi_private = data;
	}

	offset = offset_in_page(kaddr);
	for (i = 0; i < nr_pages; i++) {
		unsigned int bytes = PAGE_SIZE - offset;

		if (len <= 0)
			break;

		if (bytes > len)
			bytes = len;

		if (!is_vmalloc)
			page = virt_to_page(data);
		else
			page = vmalloc_to_page(data);
		if (bio_add_pc_page(q, bio, page, bytes,
				    offset) < bytes) {
			/* we don't support partial mappings */
			bio_put(bio);
			return ERR_PTR(-EINVAL);
		}

		data += bytes;
		len -= bytes;
		offset = 0;
	}

	bio->bi_end_io = bio_map_kern_endio;
	return bio;
}
EXPORT_SYMBOL(bio_map_kern);

static void bio_copy_kern_endio(struct bio *bio)
{
	bio_free_pages(bio);
	bio_put(bio);
}

static void bio_copy_kern_endio_read(struct bio *bio)
{
	char *p = bio->bi_private;
	struct bio_vec *bvec;
<<<<<<< HEAD
	int i;

	bio_for_each_segment_all(bvec, bio, i) {
=======
	struct bvec_iter_all iter_all;

	bio_for_each_segment_all(bvec, bio, iter_all) {
>>>>>>> 407d19ab
		memcpy(p, page_address(bvec->bv_page), bvec->bv_len);
		p += bvec->bv_len;
	}

	bio_copy_kern_endio(bio);
}

/**
 *	bio_copy_kern	-	copy kernel address into bio
 *	@q: the struct request_queue for the bio
 *	@data: pointer to buffer to copy
 *	@len: length in bytes
 *	@gfp_mask: allocation flags for bio and page allocation
 *	@reading: data direction is READ
 *
 *	copy the kernel address into a bio suitable for io to a block
 *	device. Returns an error pointer in case of error.
 */
struct bio *bio_copy_kern(struct request_queue *q, void *data, unsigned int len,
			  gfp_t gfp_mask, int reading)
{
	unsigned long kaddr = (unsigned long)data;
	unsigned long end = (kaddr + len + PAGE_SIZE - 1) >> PAGE_SHIFT;
	unsigned long start = kaddr >> PAGE_SHIFT;
	struct bio *bio;
	void *p = data;
	int nr_pages = 0;

	/*
	 * Overflow, abort
	 */
	if (end < start)
		return ERR_PTR(-EINVAL);

	nr_pages = end - start;
	bio = bio_kmalloc(gfp_mask, nr_pages);
	if (!bio)
		return ERR_PTR(-ENOMEM);

	while (len) {
		struct page *page;
		unsigned int bytes = PAGE_SIZE;

		if (bytes > len)
			bytes = len;

		page = alloc_page(q->bounce_gfp | gfp_mask);
		if (!page)
			goto cleanup;

		if (!reading)
			memcpy(page_address(page), p, bytes);

		if (bio_add_pc_page(q, bio, page, bytes, 0) < bytes)
			break;

		len -= bytes;
		p += bytes;
	}

	if (reading) {
		bio->bi_end_io = bio_copy_kern_endio_read;
		bio->bi_private = data;
	} else {
		bio->bi_end_io = bio_copy_kern_endio;
	}

	return bio;

cleanup:
	bio_free_pages(bio);
	bio_put(bio);
	return ERR_PTR(-ENOMEM);
}

/*
 * bio_set_pages_dirty() and bio_check_pages_dirty() are support functions
 * for performing direct-IO in BIOs.
 *
 * The problem is that we cannot run set_page_dirty() from interrupt context
 * because the required locks are not interrupt-safe.  So what we can do is to
 * mark the pages dirty _before_ performing IO.  And in interrupt context,
 * check that the pages are still dirty.   If so, fine.  If not, redirty them
 * in process context.
 *
 * We special-case compound pages here: normally this means reads into hugetlb
 * pages.  The logic in here doesn't really work right for compound pages
 * because the VM does not uniformly chase down the head page in all cases.
 * But dirtiness of compound pages is pretty meaningless anyway: the VM doesn't
 * handle them at all.  So we skip compound pages here at an early stage.
 *
 * Note that this code is very hard to test under normal circumstances because
 * direct-io pins the pages with get_user_pages().  This makes
 * is_page_cache_freeable return false, and the VM will not clean the pages.
 * But other code (eg, flusher threads) could clean the pages if they are mapped
 * pagecache.
 *
 * Simply disabling the call to bio_set_pages_dirty() is a good way to test the
 * deferred bio dirtying paths.
 */

/*
 * bio_set_pages_dirty() will mark all the bio's pages as dirty.
 */
void bio_set_pages_dirty(struct bio *bio)
{
	struct bio_vec *bvec;
<<<<<<< HEAD
	int i;

	bio_for_each_segment_all(bvec, bio, i) {
=======
	struct bvec_iter_all iter_all;

	bio_for_each_segment_all(bvec, bio, iter_all) {
>>>>>>> 407d19ab
		if (!PageCompound(bvec->bv_page))
			set_page_dirty_lock(bvec->bv_page);
	}
}
EXPORT_SYMBOL_GPL(bio_set_pages_dirty);

<<<<<<< HEAD
static void bio_release_pages(struct bio *bio)
{
	struct bio_vec *bvec;
	int i;

	bio_for_each_segment_all(bvec, bio, i)
		put_page(bvec->bv_page);
}

=======
>>>>>>> 407d19ab
/*
 * bio_check_pages_dirty() will check that all the BIO's pages are still dirty.
 * If they are, then fine.  If, however, some pages are clean then they must
 * have been written out during the direct-IO read.  So we take another ref on
 * the BIO and re-dirty the pages in process context.
 *
 * It is expected that bio_check_pages_dirty() will wholly own the BIO from
 * here on.  It will run one put_page() against each page and will run one
 * bio_put() against the BIO.
 */

static void bio_dirty_fn(struct work_struct *work);

static DECLARE_WORK(bio_dirty_work, bio_dirty_fn);
static DEFINE_SPINLOCK(bio_dirty_lock);
static struct bio *bio_dirty_list;

/*
 * This runs in process context
 */
static void bio_dirty_fn(struct work_struct *work)
{
	struct bio *bio, *next;

	spin_lock_irq(&bio_dirty_lock);
	next = bio_dirty_list;
	bio_dirty_list = NULL;
	spin_unlock_irq(&bio_dirty_lock);

	while ((bio = next) != NULL) {
		next = bio->bi_private;

		bio_set_pages_dirty(bio);
		bio_release_pages(bio);
		bio_put(bio);
	}
}

void bio_check_pages_dirty(struct bio *bio)
{
	struct bio_vec *bvec;
	unsigned long flags;
<<<<<<< HEAD
	int i;

	bio_for_each_segment_all(bvec, bio, i) {
=======
	struct bvec_iter_all iter_all;

	bio_for_each_segment_all(bvec, bio, iter_all) {
>>>>>>> 407d19ab
		if (!PageDirty(bvec->bv_page) && !PageCompound(bvec->bv_page))
			goto defer;
	}

	bio_release_pages(bio);
	bio_put(bio);
	return;
defer:
	spin_lock_irqsave(&bio_dirty_lock, flags);
	bio->bi_private = bio_dirty_list;
	bio_dirty_list = bio;
	spin_unlock_irqrestore(&bio_dirty_lock, flags);
	schedule_work(&bio_dirty_work);
}
EXPORT_SYMBOL_GPL(bio_check_pages_dirty);

void generic_start_io_acct(struct request_queue *q, int op,
			   unsigned long sectors, struct hd_struct *part)
{
	const int sgrp = op_stat_group(op);
	int cpu = part_stat_lock();

	part_round_stats(q, cpu, part);
	part_stat_inc(cpu, part, ios[sgrp]);
	part_stat_add(cpu, part, sectors[sgrp], sectors);
	part_inc_in_flight(q, part, op_is_write(op));

	part_stat_unlock();
}
EXPORT_SYMBOL(generic_start_io_acct);

void generic_end_io_acct(struct request_queue *q, int req_op,
			 struct hd_struct *part, unsigned long start_time)
{
	unsigned long duration = jiffies - start_time;
	const int sgrp = op_stat_group(req_op);
	int cpu = part_stat_lock();

	part_stat_add(cpu, part, nsecs[sgrp], jiffies_to_nsecs(duration));
	part_round_stats(q, cpu, part);
	part_dec_in_flight(q, part, op_is_write(req_op));

	part_stat_unlock();
}
EXPORT_SYMBOL(generic_end_io_acct);

#if ARCH_IMPLEMENTS_FLUSH_DCACHE_PAGE
void bio_flush_dcache_pages(struct bio *bi)
{
	struct bio_vec bvec;
	struct bvec_iter iter;

	bio_for_each_segment(bvec, bi, iter)
		flush_dcache_page(bvec.bv_page);
}
EXPORT_SYMBOL(bio_flush_dcache_pages);
#endif

static inline bool bio_remaining_done(struct bio *bio)
{
	/*
	 * If we're not chaining, then ->__bi_remaining is always 1 and
	 * we always end io on the first invocation.
	 */
	if (!bio_flagged(bio, BIO_CHAIN))
		return true;

	BUG_ON(atomic_read(&bio->__bi_remaining) <= 0);

	if (atomic_dec_and_test(&bio->__bi_remaining)) {
		bio_clear_flag(bio, BIO_CHAIN);
		return true;
	}

	return false;
}

/**
 * bio_endio - end I/O on a bio
 * @bio:	bio
 *
 * Description:
 *   bio_endio() will end I/O on the whole bio. bio_endio() is the preferred
 *   way to end I/O on a bio. No one should call bi_end_io() directly on a
 *   bio unless they own it and thus know that it has an end_io function.
 *
 *   bio_endio() can be called several times on a bio that has been chained
 *   using bio_chain().  The ->bi_end_io() function will only be called the
 *   last time.  At this point the BLK_TA_COMPLETE tracing event will be
 *   generated if BIO_TRACE_COMPLETION is set.
 **/
void bio_endio(struct bio *bio)
{
again:
	if (!bio_remaining_done(bio))
		return;
	if (!bio_integrity_endio(bio))
		return;

	if (bio->bi_disk)
		rq_qos_done_bio(bio->bi_disk->queue, bio);

	/*
	 * Need to have a real endio function for chained bios, otherwise
	 * various corner cases will break (like stacking block devices that
	 * save/restore bi_end_io) - however, we want to avoid unbounded
	 * recursion and blowing the stack. Tail call optimization would
	 * handle this, but compiling with frame pointers also disables
	 * gcc's sibling call optimization.
	 */
	if (bio->bi_end_io == bio_chain_endio) {
		bio = __bio_chain_endio(bio);
		goto again;
	}

	if (bio->bi_disk && bio_flagged(bio, BIO_TRACE_COMPLETION)) {
		trace_block_bio_complete(bio->bi_disk->queue, bio,
					 blk_status_to_errno(bio->bi_status));
		bio_clear_flag(bio, BIO_TRACE_COMPLETION);
	}

	blk_throtl_bio_endio(bio);
	/* release cgroup info */
	bio_uninit(bio);
	if (bio->bi_end_io)
		bio->bi_end_io(bio);
}
EXPORT_SYMBOL(bio_endio);

/**
 * bio_split - split a bio
 * @bio:	bio to split
 * @sectors:	number of sectors to split from the front of @bio
 * @gfp:	gfp mask
 * @bs:		bio set to allocate from
 *
 * Allocates and returns a new bio which represents @sectors from the start of
 * @bio, and updates @bio to represent the remaining sectors.
 *
 * Unless this is a discard request the newly allocated bio will point
 * to @bio's bi_io_vec; it is the caller's responsibility to ensure that
 * @bio is not freed before the split.
 */
struct bio *bio_split(struct bio *bio, int sectors,
		      gfp_t gfp, struct bio_set *bs)
{
	struct bio *split;

	BUG_ON(sectors <= 0);
	BUG_ON(sectors >= bio_sectors(bio));

	split = bio_clone_fast(bio, gfp, bs);
	if (!split)
		return NULL;

	split->bi_iter.bi_size = sectors << 9;

	if (bio_integrity(split))
		bio_integrity_trim(split);

	bio_advance(bio, split->bi_iter.bi_size);
	bio->bi_iter.bi_done = 0;

	if (bio_flagged(bio, BIO_TRACE_COMPLETION))
		bio_set_flag(split, BIO_TRACE_COMPLETION);

	return split;
}
EXPORT_SYMBOL(bio_split);

/**
 * bio_trim - trim a bio
 * @bio:	bio to trim
 * @offset:	number of sectors to trim from the front of @bio
 * @size:	size we want to trim @bio to, in sectors
 */
void bio_trim(struct bio *bio, int offset, int size)
{
	/* 'bio' is a cloned bio which we need to trim to match
	 * the given offset and size.
	 */

	size <<= 9;
	if (offset == 0 && size == bio->bi_iter.bi_size)
		return;

	bio_clear_flag(bio, BIO_SEG_VALID);

	bio_advance(bio, offset << 9);

	bio->bi_iter.bi_size = size;

	if (bio_integrity(bio))
		bio_integrity_trim(bio);

}
EXPORT_SYMBOL_GPL(bio_trim);

/*
 * create memory pools for biovec's in a bio_set.
 * use the global biovec slabs created for general use.
 */
int biovec_init_pool(mempool_t *pool, int pool_entries)
{
	struct biovec_slab *bp = bvec_slabs + BVEC_POOL_MAX;

	return mempool_init_slab_pool(pool, pool_entries, bp->slab);
}

/*
 * bioset_exit - exit a bioset initialized with bioset_init()
 *
 * May be called on a zeroed but uninitialized bioset (i.e. allocated with
 * kzalloc()).
 */
void bioset_exit(struct bio_set *bs)
{
	if (bs->rescue_workqueue)
		destroy_workqueue(bs->rescue_workqueue);
	bs->rescue_workqueue = NULL;

	mempool_exit(&bs->bio_pool);
	mempool_exit(&bs->bvec_pool);

	bioset_integrity_free(bs);
	if (bs->bio_slab)
		bio_put_slab(bs);
	bs->bio_slab = NULL;
}
EXPORT_SYMBOL(bioset_exit);

/**
 * bioset_init - Initialize a bio_set
 * @bs:		pool to initialize
 * @pool_size:	Number of bio and bio_vecs to cache in the mempool
 * @front_pad:	Number of bytes to allocate in front of the returned bio
 * @flags:	Flags to modify behavior, currently %BIOSET_NEED_BVECS
 *              and %BIOSET_NEED_RESCUER
 *
 * Description:
 *    Set up a bio_set to be used with @bio_alloc_bioset. Allows the caller
 *    to ask for a number of bytes to be allocated in front of the bio.
 *    Front pad allocation is useful for embedding the bio inside
 *    another structure, to avoid allocating extra data to go with the bio.
 *    Note that the bio must be embedded at the END of that structure always,
 *    or things will break badly.
 *    If %BIOSET_NEED_BVECS is set in @flags, a separate pool will be allocated
 *    for allocating iovecs.  This pool is not needed e.g. for bio_clone_fast().
 *    If %BIOSET_NEED_RESCUER is set, a workqueue is created which can be used to
 *    dispatch queued requests when the mempool runs out of space.
 *
 */
int bioset_init(struct bio_set *bs,
		unsigned int pool_size,
		unsigned int front_pad,
		int flags)
{
	unsigned int back_pad = BIO_INLINE_VECS * sizeof(struct bio_vec);

	bs->front_pad = front_pad;

	spin_lock_init(&bs->rescue_lock);
	bio_list_init(&bs->rescue_list);
	INIT_WORK(&bs->rescue_work, bio_alloc_rescue);

	bs->bio_slab = bio_find_or_create_slab(front_pad + back_pad);
	if (!bs->bio_slab)
		return -ENOMEM;

	if (mempool_init_slab_pool(&bs->bio_pool, pool_size, bs->bio_slab))
		goto bad;

	if ((flags & BIOSET_NEED_BVECS) &&
	    biovec_init_pool(&bs->bvec_pool, pool_size))
		goto bad;

	if (!(flags & BIOSET_NEED_RESCUER))
		return 0;

	bs->rescue_workqueue = alloc_workqueue("bioset", WQ_MEM_RECLAIM, 0);
	if (!bs->rescue_workqueue)
		goto bad;

	return 0;
bad:
	bioset_exit(bs);
	return -ENOMEM;
}
EXPORT_SYMBOL(bioset_init);

/*
 * Initialize and setup a new bio_set, based on the settings from
 * another bio_set.
 */
int bioset_init_from_src(struct bio_set *bs, struct bio_set *src)
{
	int flags;

	flags = 0;
	if (src->bvec_pool.min_nr)
		flags |= BIOSET_NEED_BVECS;
	if (src->rescue_workqueue)
		flags |= BIOSET_NEED_RESCUER;

	return bioset_init(bs, src->bio_pool.min_nr, src->front_pad, flags);
}
EXPORT_SYMBOL(bioset_init_from_src);

#ifdef CONFIG_BLK_CGROUP

#ifdef CONFIG_MEMCG
/**
 * bio_associate_blkcg_from_page - associate a bio with the page's blkcg
 * @bio: target bio
 * @page: the page to lookup the blkcg from
 *
 * Associate @bio with the blkcg from @page's owning memcg.  This works like
 * every other associate function wrt references.
 */
int bio_associate_blkcg_from_page(struct bio *bio, struct page *page)
{
	struct cgroup_subsys_state *blkcg_css;

	if (unlikely(bio->bi_css))
		return -EBUSY;
	if (!page->mem_cgroup)
		return 0;
	blkcg_css = cgroup_get_e_css(page->mem_cgroup->css.cgroup,
				     &io_cgrp_subsys);
	bio->bi_css = blkcg_css;
	return 0;
}
#endif /* CONFIG_MEMCG */

/**
 * bio_associate_blkcg - associate a bio with the specified blkcg
 * @bio: target bio
 * @blkcg_css: css of the blkcg to associate
 *
 * Associate @bio with the blkcg specified by @blkcg_css.  Block layer will
 * treat @bio as if it were issued by a task which belongs to the blkcg.
 *
 * This function takes an extra reference of @blkcg_css which will be put
 * when @bio is released.  The caller must own @bio and is responsible for
 * synchronizing calls to this function.
 */
int bio_associate_blkcg(struct bio *bio, struct cgroup_subsys_state *blkcg_css)
{
	if (unlikely(bio->bi_css))
		return -EBUSY;
	css_get(blkcg_css);
	bio->bi_css = blkcg_css;
	return 0;
}
EXPORT_SYMBOL_GPL(bio_associate_blkcg);

/**
 * bio_associate_blkg - associate a bio with the specified blkg
 * @bio: target bio
 * @blkg: the blkg to associate
 *
 * Associate @bio with the blkg specified by @blkg.  This is the queue specific
 * blkcg information associated with the @bio, a reference will be taken on the
 * @blkg and will be freed when the bio is freed.
 */
int bio_associate_blkg(struct bio *bio, struct blkcg_gq *blkg)
{
	if (unlikely(bio->bi_blkg))
		return -EBUSY;
	if (!blkg_try_get(blkg))
		return -ENODEV;
	bio->bi_blkg = blkg;
	return 0;
}

/**
 * bio_disassociate_task - undo bio_associate_current()
 * @bio: target bio
 */
void bio_disassociate_task(struct bio *bio)
{
	if (bio->bi_ioc) {
		put_io_context(bio->bi_ioc);
		bio->bi_ioc = NULL;
	}
	if (bio->bi_css) {
		css_put(bio->bi_css);
		bio->bi_css = NULL;
	}
	if (bio->bi_blkg) {
		blkg_put(bio->bi_blkg);
		bio->bi_blkg = NULL;
	}
}

/**
 * bio_clone_blkcg_association - clone blkcg association from src to dst bio
 * @dst: destination bio
 * @src: source bio
 */
void bio_clone_blkcg_association(struct bio *dst, struct bio *src)
{
	if (src->bi_css)
		WARN_ON(bio_associate_blkcg(dst, src->bi_css));
}
EXPORT_SYMBOL_GPL(bio_clone_blkcg_association);
#endif /* CONFIG_BLK_CGROUP */

static void __init biovec_init_slabs(void)
{
	int i;

	for (i = 0; i < BVEC_POOL_NR; i++) {
		int size;
		struct biovec_slab *bvs = bvec_slabs + i;

		if (bvs->nr_vecs <= BIO_INLINE_VECS) {
			bvs->slab = NULL;
			continue;
		}

		size = bvs->nr_vecs * sizeof(struct bio_vec);
		bvs->slab = kmem_cache_create(bvs->name, size, 0,
                                SLAB_HWCACHE_ALIGN|SLAB_PANIC, NULL);
	}
}

static int __init init_bio(void)
{
	bio_slab_max = 2;
	bio_slab_nr = 0;
	bio_slabs = kcalloc(bio_slab_max, sizeof(struct bio_slab),
			    GFP_KERNEL);

	BUILD_BUG_ON(BIO_FLAG_LAST > BVEC_POOL_OFFSET);

	if (!bio_slabs)
		panic("bio: can't allocate bios\n");

	bio_integrity_init();
	biovec_init_slabs();

	if (bioset_init(&fs_bio_set, BIO_POOL_SIZE, 0, BIOSET_NEED_BVECS))
		panic("bio: can't allocate bios\n");

	if (bioset_integrity_create(&fs_bio_set, BIO_POOL_SIZE))
		panic("bio: can't create integrity pool\n");

	return 0;
}
subsys_initcall(init_bio);<|MERGE_RESOLUTION|>--- conflicted
+++ resolved
@@ -232,7 +232,7 @@
 
 void bio_uninit(struct bio *bio)
 {
-	bio_disassociate_task(bio);
+	bio_disassociate_blkg(bio);
 }
 EXPORT_SYMBOL(bio_uninit);
 
@@ -559,14 +559,13 @@
 }
 EXPORT_SYMBOL(bio_put);
 
-inline int bio_phys_segments(struct request_queue *q, struct bio *bio)
+int bio_phys_segments(struct request_queue *q, struct bio *bio)
 {
 	if (unlikely(!bio_flagged(bio, BIO_SEG_VALID)))
 		blk_recount_segments(q, bio);
 
 	return bio->bi_phys_segments;
 }
-EXPORT_SYMBOL(bio_phys_segments);
 
 /**
  * 	__bio_clone_fast - clone a bio that shares the original bio's biovec
@@ -598,7 +597,8 @@
 	bio->bi_iter = bio_src->bi_iter;
 	bio->bi_io_vec = bio_src->bi_io_vec;
 
-	bio_clone_blkcg_association(bio, bio_src);
+	bio_clone_blkg_association(bio, bio_src);
+	blkcg_bio_issue_init(bio);
 }
 EXPORT_SYMBOL(__bio_clone_fast);
 
@@ -743,30 +743,6 @@
 	bvec->bv_len = len;
 	bvec->bv_offset = offset;
 	bio->bi_vcnt++;
-<<<<<<< HEAD
-	bio->bi_phys_segments++;
-	bio->bi_iter.bi_size += len;
-
-	/*
-	 * Perform a recount if the number of segments is greater
-	 * than queue_max_segments(q).
-	 */
-
-	while (bio->bi_phys_segments > queue_max_segments(q)) {
-
-		if (retried_segments)
-			goto failed;
-
-		retried_segments = 1;
-		blk_recount_segments(q, bio);
-	}
-
-	/* If we may be able to merge these biovecs, force a recount */
-	if (bio->bi_vcnt > 1 && (BIOVEC_PHYS_MERGEABLE(bvec-1, bvec)))
-		bio_clear_flag(bio, BIO_SEG_VALID);
-
-=======
->>>>>>> 407d19ab
  done:
 	bio->bi_iter.bi_size += len;
 	bio->bi_phys_segments = bio->bi_vcnt;
@@ -786,12 +762,8 @@
  * @bio: destination bio
  * @page: start page to add
  * @len: length of the data to add
-<<<<<<< HEAD
- * @off: offset of the data in @page
-=======
  * @off: offset of the data relative to @page
  * @same_page: return if the segment has been merged inside the same page
->>>>>>> 407d19ab
  *
  * Try to add the data at @page + @off to the last bvec of @bio.  This is a
  * a useful optimisation for file systems with a block size smaller than the
@@ -802,11 +774,7 @@
  * Return %true on success or %false on failure.
  */
 bool __bio_try_merge_page(struct bio *bio, struct page *page,
-<<<<<<< HEAD
-		unsigned int len, unsigned int off)
-=======
 		unsigned int len, unsigned int off, bool *same_page)
->>>>>>> 407d19ab
 {
 	if (WARN_ON_ONCE(bio_flagged(bio, BIO_CLONED)))
 		return false;
@@ -814,11 +782,7 @@
 	if (bio->bi_vcnt > 0) {
 		struct bio_vec *bv = &bio->bi_io_vec[bio->bi_vcnt - 1];
 
-<<<<<<< HEAD
-		if (page == bv->bv_page && off == bv->bv_offset + bv->bv_len) {
-=======
 		if (page_is_mergeable(bv, page, len, off, same_page)) {
->>>>>>> 407d19ab
 			bv->bv_len += len;
 			bio->bi_iter.bi_size += len;
 			return true;
@@ -868,15 +832,10 @@
 int bio_add_page(struct bio *bio, struct page *page,
 		 unsigned int len, unsigned int offset)
 {
-<<<<<<< HEAD
-	if (!__bio_try_merge_page(bio, page, len, offset)) {
-		if (bio_full(bio))
-=======
 	bool same_page = false;
 
 	if (!__bio_try_merge_page(bio, page, len, offset, &same_page)) {
 		if (bio_full(bio, len))
->>>>>>> 407d19ab
 			return 0;
 		__bio_add_page(bio, page, len, offset);
 	}
@@ -884,8 +843,6 @@
 }
 EXPORT_SYMBOL(bio_add_page);
 
-<<<<<<< HEAD
-=======
 static void bio_get_pages(struct bio *bio)
 {
 	struct bvec_iter_all iter_all;
@@ -924,7 +881,6 @@
 
 #define PAGE_PTRS_PER_BVEC     (sizeof(struct bio_vec) / sizeof(struct page *))
 
->>>>>>> 407d19ab
 /**
  * __bio_iov_iter_get_pages - pin user or kernel pages and add them to a bio
  * @bio: bio to add pages to
@@ -937,40 +893,30 @@
  */
 static int __bio_iov_iter_get_pages(struct bio *bio, struct iov_iter *iter)
 {
-	unsigned short nr_pages = bio->bi_max_vecs - bio->bi_vcnt, idx;
+	unsigned short nr_pages = bio->bi_max_vecs - bio->bi_vcnt;
+	unsigned short entries_left = bio->bi_max_vecs - bio->bi_vcnt;
 	struct bio_vec *bv = bio->bi_io_vec + bio->bi_vcnt;
 	struct page **pages = (struct page **)bv;
-<<<<<<< HEAD
-=======
 	bool same_page = false;
 	ssize_t size, left;
 	unsigned len, i;
->>>>>>> 407d19ab
 	size_t offset;
-	ssize_t size;
+
+	/*
+	 * Move page array up in the allocated memory for the bio vecs as far as
+	 * possible so that we can start filling biovecs from the beginning
+	 * without overwriting the temporary page array.
+	*/
+	BUILD_BUG_ON(PAGE_PTRS_PER_BVEC < 2);
+	pages += entries_left * (PAGE_PTRS_PER_BVEC - 1);
 
 	size = iov_iter_get_pages(iter, pages, LONG_MAX, nr_pages, &offset);
 	if (unlikely(size <= 0))
 		return size ? size : -EFAULT;
-	idx = nr_pages = (size + offset + PAGE_SIZE - 1) / PAGE_SIZE;
-
-	/*
-	 * Deep magic below:  We need to walk the pinned pages backwards
-	 * because we are abusing the space allocated for the bio_vecs
-	 * for the page array.  Because the bio_vecs are larger than the
-	 * page pointers by definition this will always work.  But it also
-	 * means we can't use bio_add_page, so any changes to it's semantics
-	 * need to be reflected here as well.
-	 */
-	bio->bi_iter.bi_size += size;
-	bio->bi_vcnt += nr_pages;
-
-<<<<<<< HEAD
-	while (idx--) {
-		bv[idx].bv_page = pages[idx];
-		bv[idx].bv_len = PAGE_SIZE;
-		bv[idx].bv_offset = 0;
-=======
+
+	for (left = size, i = 0; left > 0; left -= len, i++) {
+		struct page *page = pages[i];
+
 		len = min_t(size_t, PAGE_SIZE - offset, left);
 
 		if (__bio_try_merge_page(bio, page, len, offset, &same_page)) {
@@ -982,37 +928,34 @@
 			__bio_add_page(bio, page, len, offset);
 		}
 		offset = 0;
->>>>>>> 407d19ab
-	}
-
-	bv[0].bv_offset += offset;
-	bv[0].bv_len -= offset;
-	bv[nr_pages - 1].bv_len -= nr_pages * PAGE_SIZE - offset - size;
+	}
 
 	iov_iter_advance(iter, size);
 	return 0;
 }
 
 /**
- * bio_iov_iter_get_pages - pin user or kernel pages and add them to a bio
+ * bio_iov_iter_get_pages - add user or kernel pages to a bio
  * @bio: bio to add pages to
- * @iter: iov iterator describing the region to be mapped
- *
- * Pins pages from *iter and appends them to @bio's bvec array. The
- * pages will have to be released using put_page() when done.
+ * @iter: iov iterator describing the region to be added
+ *
+ * This takes either an iterator pointing to user memory, or one pointing to
+ * kernel pages (BVEC iterator). If we're adding user pages, we pin them and
+ * map them into the kernel. On IO completion, the caller should put those
+ * pages. If we're adding kernel pages, and the caller told us it's safe to
+ * do so, we just have to add the pages to the bio directly. We don't grab an
+ * extra reference to those pages (the user should already have that), and we
+ * don't put the page on IO completion. The caller needs to check if the bio is
+ * flagged BIO_NO_PAGE_REF on IO completion. If it isn't, then pages should be
+ * released.
+ *
  * The function tries, but does not guarantee, to pin as many pages as
- * fit into the bio, or are requested in *iter, whatever is smaller.
- * If MM encounters an error pinning the requested pages, it stops.
- * Error is returned only if 0 pages could be pinned.
+ * fit into the bio, or are requested in *iter, whatever is smaller. If
+ * MM encounters an error pinning the requested pages, it stops. Error
+ * is returned only if 0 pages could be pinned.
  */
 int bio_iov_iter_get_pages(struct bio *bio, struct iov_iter *iter)
 {
-<<<<<<< HEAD
-	unsigned short orig_vcnt = bio->bi_vcnt;
-
-	do {
-		int ret = __bio_iov_iter_get_pages(bio, iter);
-=======
 	const bool is_bvec = iov_iter_is_bvec(iter);
 	int ret;
 
@@ -1025,7 +968,6 @@
 		else
 			ret = __bio_iov_iter_get_pages(bio, iter);
 	} while (!ret && iov_iter_count(iter) && !bio_full(bio, 0));
->>>>>>> 407d19ab
 
 	if (iov_iter_bvec_no_ref(iter))
 		bio_set_flag(bio, BIO_NO_PAGE_REF);
@@ -1034,7 +976,6 @@
 
 	return bio->bi_vcnt ? 0 : ret;
 }
-EXPORT_SYMBOL_GPL(bio_iov_iter_get_pages);
 
 static void submit_bio_wait_endio(struct bio *bio)
 {
@@ -1205,12 +1146,9 @@
 static int bio_copy_from_iter(struct bio *bio, struct iov_iter *iter)
 {
 	struct bio_vec *bvec;
-
-<<<<<<< HEAD
-	bio_for_each_segment_all(bvec, bio, i) {
-=======
+	struct bvec_iter_all iter_all;
+
 	bio_for_each_segment_all(bvec, bio, iter_all) {
->>>>>>> 407d19ab
 		ssize_t ret;
 
 		ret = copy_page_from_iter(bvec->bv_page,
@@ -1239,12 +1177,9 @@
 static int bio_copy_to_iter(struct bio *bio, struct iov_iter iter)
 {
 	struct bio_vec *bvec;
-
-<<<<<<< HEAD
-	bio_for_each_segment_all(bvec, bio, i) {
-=======
+	struct bvec_iter_all iter_all;
+
 	bio_for_each_segment_all(bvec, bio, iter_all) {
->>>>>>> 407d19ab
 		ssize_t ret;
 
 		ret = copy_page_to_iter(bvec->bv_page,
@@ -1265,15 +1200,9 @@
 void bio_free_pages(struct bio *bio)
 {
 	struct bio_vec *bvec;
-<<<<<<< HEAD
-	int i;
-
-	bio_for_each_segment_all(bvec, bio, i)
-=======
 	struct bvec_iter_all iter_all;
 
 	bio_for_each_segment_all(bvec, bio, iter_all)
->>>>>>> 407d19ab
 		__free_page(bvec->bv_page);
 }
 EXPORT_SYMBOL(bio_free_pages);
@@ -1403,7 +1332,7 @@
 	/*
 	 * success
 	 */
-	if (((iter->type & WRITE) && (!map_data || !map_data->null_mapped)) ||
+	if ((iov_iter_rw(iter) == WRITE && (!map_data || !map_data->null_mapped)) ||
 	    (map_data && map_data->from_user)) {
 		ret = bio_copy_from_iter(bio, iter);
 		if (ret)
@@ -1444,6 +1373,7 @@
 	struct bio *bio;
 	int ret;
 	struct bio_vec *bvec;
+	struct bvec_iter_all iter_all;
 
 	if (!iov_iter_count(iter))
 		return ERR_PTR(-EINVAL);
@@ -1510,11 +1440,7 @@
 	return bio;
 
  out_unmap:
-<<<<<<< HEAD
-	bio_for_each_segment_all(bvec, bio, j) {
-=======
 	bio_for_each_segment_all(bvec, bio, iter_all) {
->>>>>>> 407d19ab
 		put_page(bvec->bv_page);
 	}
 	bio_put(bio);
@@ -1524,20 +1450,12 @@
 static void __bio_unmap_user(struct bio *bio)
 {
 	struct bio_vec *bvec;
-<<<<<<< HEAD
-	int i;
-=======
 	struct bvec_iter_all iter_all;
->>>>>>> 407d19ab
 
 	/*
 	 * make sure we dirty pages we wrote to
 	 */
-<<<<<<< HEAD
-	bio_for_each_segment_all(bvec, bio, i) {
-=======
 	bio_for_each_segment_all(bvec, bio, iter_all) {
->>>>>>> 407d19ab
 		if (bio_data_dir(bio) == READ)
 			set_page_dirty_lock(bvec->bv_page);
 
@@ -1653,15 +1571,9 @@
 {
 	char *p = bio->bi_private;
 	struct bio_vec *bvec;
-<<<<<<< HEAD
-	int i;
-
-	bio_for_each_segment_all(bvec, bio, i) {
-=======
 	struct bvec_iter_all iter_all;
 
 	bio_for_each_segment_all(bvec, bio, iter_all) {
->>>>>>> 407d19ab
 		memcpy(p, page_address(bvec->bv_page), bvec->bv_len);
 		p += bvec->bv_len;
 	}
@@ -1769,33 +1681,14 @@
 void bio_set_pages_dirty(struct bio *bio)
 {
 	struct bio_vec *bvec;
-<<<<<<< HEAD
-	int i;
-
-	bio_for_each_segment_all(bvec, bio, i) {
-=======
 	struct bvec_iter_all iter_all;
 
 	bio_for_each_segment_all(bvec, bio, iter_all) {
->>>>>>> 407d19ab
 		if (!PageCompound(bvec->bv_page))
 			set_page_dirty_lock(bvec->bv_page);
 	}
 }
-EXPORT_SYMBOL_GPL(bio_set_pages_dirty);
-
-<<<<<<< HEAD
-static void bio_release_pages(struct bio *bio)
-{
-	struct bio_vec *bvec;
-	int i;
-
-	bio_for_each_segment_all(bvec, bio, i)
-		put_page(bvec->bv_page);
-}
-
-=======
->>>>>>> 407d19ab
+
 /*
  * bio_check_pages_dirty() will check that all the BIO's pages are still dirty.
  * If they are, then fine.  If, however, some pages are clean then they must
@@ -1829,7 +1722,8 @@
 		next = bio->bi_private;
 
 		bio_set_pages_dirty(bio);
-		bio_release_pages(bio);
+		if (!bio_flagged(bio, BIO_NO_PAGE_REF))
+			bio_release_pages(bio);
 		bio_put(bio);
 	}
 }
@@ -1838,20 +1732,15 @@
 {
 	struct bio_vec *bvec;
 	unsigned long flags;
-<<<<<<< HEAD
-	int i;
-
-	bio_for_each_segment_all(bvec, bio, i) {
-=======
 	struct bvec_iter_all iter_all;
 
 	bio_for_each_segment_all(bvec, bio, iter_all) {
->>>>>>> 407d19ab
 		if (!PageDirty(bvec->bv_page) && !PageCompound(bvec->bv_page))
 			goto defer;
 	}
 
-	bio_release_pages(bio);
+	if (!bio_flagged(bio, BIO_NO_PAGE_REF))
+		bio_release_pages(bio);
 	bio_put(bio);
 	return;
 defer:
@@ -1861,17 +1750,33 @@
 	spin_unlock_irqrestore(&bio_dirty_lock, flags);
 	schedule_work(&bio_dirty_work);
 }
-EXPORT_SYMBOL_GPL(bio_check_pages_dirty);
+
+void update_io_ticks(struct hd_struct *part, unsigned long now)
+{
+	unsigned long stamp;
+again:
+	stamp = READ_ONCE(part->stamp);
+	if (unlikely(stamp != now)) {
+		if (likely(cmpxchg(&part->stamp, stamp, now) == stamp)) {
+			__part_stat_add(part, io_ticks, 1);
+		}
+	}
+	if (part->partno) {
+		part = &part_to_disk(part)->part0;
+		goto again;
+	}
+}
 
 void generic_start_io_acct(struct request_queue *q, int op,
 			   unsigned long sectors, struct hd_struct *part)
 {
 	const int sgrp = op_stat_group(op);
-	int cpu = part_stat_lock();
-
-	part_round_stats(q, cpu, part);
-	part_stat_inc(cpu, part, ios[sgrp]);
-	part_stat_add(cpu, part, sectors[sgrp], sectors);
+
+	part_stat_lock();
+
+	update_io_ticks(part, jiffies);
+	part_stat_inc(part, ios[sgrp]);
+	part_stat_add(part, sectors[sgrp], sectors);
 	part_inc_in_flight(q, part, op_is_write(op));
 
 	part_stat_unlock();
@@ -1881,12 +1786,15 @@
 void generic_end_io_acct(struct request_queue *q, int req_op,
 			 struct hd_struct *part, unsigned long start_time)
 {
-	unsigned long duration = jiffies - start_time;
+	unsigned long now = jiffies;
+	unsigned long duration = now - start_time;
 	const int sgrp = op_stat_group(req_op);
-	int cpu = part_stat_lock();
-
-	part_stat_add(cpu, part, nsecs[sgrp], jiffies_to_nsecs(duration));
-	part_round_stats(q, cpu, part);
+
+	part_stat_lock();
+
+	update_io_ticks(part, now);
+	part_stat_add(part, nsecs[sgrp], jiffies_to_nsecs(duration));
+	part_stat_add(part, time_in_queue, duration);
 	part_dec_in_flight(q, part, op_is_write(req_op));
 
 	part_stat_unlock();
@@ -2008,7 +1916,6 @@
 		bio_integrity_trim(split);
 
 	bio_advance(bio, split->bi_iter.bi_size);
-	bio->bi_iter.bi_done = 0;
 
 	if (bio_flagged(bio, BIO_TRACE_COMPLETION))
 		bio_set_flag(split, BIO_TRACE_COMPLETION);
@@ -2157,102 +2064,137 @@
 
 #ifdef CONFIG_BLK_CGROUP
 
-#ifdef CONFIG_MEMCG
-/**
- * bio_associate_blkcg_from_page - associate a bio with the page's blkcg
+/**
+ * bio_disassociate_blkg - puts back the blkg reference if associated
  * @bio: target bio
- * @page: the page to lookup the blkcg from
- *
- * Associate @bio with the blkcg from @page's owning memcg.  This works like
- * every other associate function wrt references.
- */
-int bio_associate_blkcg_from_page(struct bio *bio, struct page *page)
-{
-	struct cgroup_subsys_state *blkcg_css;
-
-	if (unlikely(bio->bi_css))
-		return -EBUSY;
-	if (!page->mem_cgroup)
-		return 0;
-	blkcg_css = cgroup_get_e_css(page->mem_cgroup->css.cgroup,
-				     &io_cgrp_subsys);
-	bio->bi_css = blkcg_css;
-	return 0;
-}
-#endif /* CONFIG_MEMCG */
-
-/**
- * bio_associate_blkcg - associate a bio with the specified blkcg
- * @bio: target bio
- * @blkcg_css: css of the blkcg to associate
- *
- * Associate @bio with the blkcg specified by @blkcg_css.  Block layer will
- * treat @bio as if it were issued by a task which belongs to the blkcg.
- *
- * This function takes an extra reference of @blkcg_css which will be put
- * when @bio is released.  The caller must own @bio and is responsible for
- * synchronizing calls to this function.
- */
-int bio_associate_blkcg(struct bio *bio, struct cgroup_subsys_state *blkcg_css)
-{
-	if (unlikely(bio->bi_css))
-		return -EBUSY;
-	css_get(blkcg_css);
-	bio->bi_css = blkcg_css;
-	return 0;
-}
-EXPORT_SYMBOL_GPL(bio_associate_blkcg);
-
-/**
- * bio_associate_blkg - associate a bio with the specified blkg
- * @bio: target bio
- * @blkg: the blkg to associate
- *
- * Associate @bio with the blkg specified by @blkg.  This is the queue specific
- * blkcg information associated with the @bio, a reference will be taken on the
- * @blkg and will be freed when the bio is freed.
- */
-int bio_associate_blkg(struct bio *bio, struct blkcg_gq *blkg)
-{
-	if (unlikely(bio->bi_blkg))
-		return -EBUSY;
-	if (!blkg_try_get(blkg))
-		return -ENODEV;
-	bio->bi_blkg = blkg;
-	return 0;
-}
-
-/**
- * bio_disassociate_task - undo bio_associate_current()
- * @bio: target bio
- */
-void bio_disassociate_task(struct bio *bio)
-{
-	if (bio->bi_ioc) {
-		put_io_context(bio->bi_ioc);
-		bio->bi_ioc = NULL;
-	}
-	if (bio->bi_css) {
-		css_put(bio->bi_css);
-		bio->bi_css = NULL;
-	}
+ *
+ * Helper to disassociate the blkg from @bio if a blkg is associated.
+ */
+void bio_disassociate_blkg(struct bio *bio)
+{
 	if (bio->bi_blkg) {
 		blkg_put(bio->bi_blkg);
 		bio->bi_blkg = NULL;
 	}
 }
-
-/**
- * bio_clone_blkcg_association - clone blkcg association from src to dst bio
+EXPORT_SYMBOL_GPL(bio_disassociate_blkg);
+
+/**
+ * __bio_associate_blkg - associate a bio with the a blkg
+ * @bio: target bio
+ * @blkg: the blkg to associate
+ *
+ * This tries to associate @bio with the specified @blkg.  Association failure
+ * is handled by walking up the blkg tree.  Therefore, the blkg associated can
+ * be anything between @blkg and the root_blkg.  This situation only happens
+ * when a cgroup is dying and then the remaining bios will spill to the closest
+ * alive blkg.
+ *
+ * A reference will be taken on the @blkg and will be released when @bio is
+ * freed.
+ */
+static void __bio_associate_blkg(struct bio *bio, struct blkcg_gq *blkg)
+{
+	bio_disassociate_blkg(bio);
+
+	bio->bi_blkg = blkg_tryget_closest(blkg);
+}
+
+/**
+ * bio_associate_blkg_from_css - associate a bio with a specified css
+ * @bio: target bio
+ * @css: target css
+ *
+ * Associate @bio with the blkg found by combining the css's blkg and the
+ * request_queue of the @bio.  This falls back to the queue's root_blkg if
+ * the association fails with the css.
+ */
+void bio_associate_blkg_from_css(struct bio *bio,
+				 struct cgroup_subsys_state *css)
+{
+	struct request_queue *q = bio->bi_disk->queue;
+	struct blkcg_gq *blkg;
+
+	rcu_read_lock();
+
+	if (!css || !css->parent)
+		blkg = q->root_blkg;
+	else
+		blkg = blkg_lookup_create(css_to_blkcg(css), q);
+
+	__bio_associate_blkg(bio, blkg);
+
+	rcu_read_unlock();
+}
+EXPORT_SYMBOL_GPL(bio_associate_blkg_from_css);
+
+#ifdef CONFIG_MEMCG
+/**
+ * bio_associate_blkg_from_page - associate a bio with the page's blkg
+ * @bio: target bio
+ * @page: the page to lookup the blkcg from
+ *
+ * Associate @bio with the blkg from @page's owning memcg and the respective
+ * request_queue.  If cgroup_e_css returns %NULL, fall back to the queue's
+ * root_blkg.
+ */
+void bio_associate_blkg_from_page(struct bio *bio, struct page *page)
+{
+	struct cgroup_subsys_state *css;
+
+	if (!page->mem_cgroup)
+		return;
+
+	rcu_read_lock();
+
+	css = cgroup_e_css(page->mem_cgroup->css.cgroup, &io_cgrp_subsys);
+	bio_associate_blkg_from_css(bio, css);
+
+	rcu_read_unlock();
+}
+#endif /* CONFIG_MEMCG */
+
+/**
+ * bio_associate_blkg - associate a bio with a blkg
+ * @bio: target bio
+ *
+ * Associate @bio with the blkg found from the bio's css and request_queue.
+ * If one is not found, bio_lookup_blkg() creates the blkg.  If a blkg is
+ * already associated, the css is reused and association redone as the
+ * request_queue may have changed.
+ */
+void bio_associate_blkg(struct bio *bio)
+{
+	struct cgroup_subsys_state *css;
+
+	rcu_read_lock();
+
+	if (bio->bi_blkg)
+		css = &bio_blkcg(bio)->css;
+	else
+		css = blkcg_css();
+
+	bio_associate_blkg_from_css(bio, css);
+
+	rcu_read_unlock();
+}
+EXPORT_SYMBOL_GPL(bio_associate_blkg);
+
+/**
+ * bio_clone_blkg_association - clone blkg association from src to dst bio
  * @dst: destination bio
  * @src: source bio
  */
-void bio_clone_blkcg_association(struct bio *dst, struct bio *src)
-{
-	if (src->bi_css)
-		WARN_ON(bio_associate_blkcg(dst, src->bi_css));
-}
-EXPORT_SYMBOL_GPL(bio_clone_blkcg_association);
+void bio_clone_blkg_association(struct bio *dst, struct bio *src)
+{
+	rcu_read_lock();
+
+	if (src->bi_blkg)
+		__bio_associate_blkg(dst, src->bi_blkg);
+
+	rcu_read_unlock();
+}
+EXPORT_SYMBOL_GPL(bio_clone_blkg_association);
 #endif /* CONFIG_BLK_CGROUP */
 
 static void __init biovec_init_slabs(void)
