--- conflicted
+++ resolved
@@ -12,6 +12,7 @@
 #include "blk-mq.h"
 #include "blk-mq-debugfs.h"
 #include "blk-mq-tag.h"
+#include "blk-rq-qos.h"
 
 static void print_stat(struct seq_file *m, struct blk_rq_stat *stat)
 {
@@ -91,13 +92,18 @@
 	return 0;
 }
 
+static int queue_pm_only_show(void *data, struct seq_file *m)
+{
+	struct request_queue *q = data;
+
+	seq_printf(m, "%d\n", atomic_read(&q->pm_only));
+	return 0;
+}
+
 #define QUEUE_FLAG_NAME(name) [QUEUE_FLAG_##name] = #name
 static const char *const blk_queue_flag_name[] = {
-	QUEUE_FLAG_NAME(QUEUED),
 	QUEUE_FLAG_NAME(STOPPED),
 	QUEUE_FLAG_NAME(DYING),
-	QUEUE_FLAG_NAME(BYPASS),
-	QUEUE_FLAG_NAME(BIDI),
 	QUEUE_FLAG_NAME(NOMERGES),
 	QUEUE_FLAG_NAME(SAME_COMP),
 	QUEUE_FLAG_NAME(FAIL_IO),
@@ -110,18 +116,15 @@
 	QUEUE_FLAG_NAME(SAME_FORCE),
 	QUEUE_FLAG_NAME(DEAD),
 	QUEUE_FLAG_NAME(INIT_DONE),
-	QUEUE_FLAG_NAME(NO_SG_MERGE),
 	QUEUE_FLAG_NAME(POLL),
 	QUEUE_FLAG_NAME(WC),
 	QUEUE_FLAG_NAME(FUA),
-	QUEUE_FLAG_NAME(FLUSH_NQ),
 	QUEUE_FLAG_NAME(DAX),
 	QUEUE_FLAG_NAME(STATS),
 	QUEUE_FLAG_NAME(POLL_STATS),
 	QUEUE_FLAG_NAME(REGISTERED),
 	QUEUE_FLAG_NAME(SCSI_PASSTHROUGH),
 	QUEUE_FLAG_NAME(QUIESCED),
-	QUEUE_FLAG_NAME(PREEMPT_ONLY),
 };
 #undef QUEUE_FLAG_NAME
 
@@ -198,6 +201,7 @@
 static const struct blk_mq_debugfs_attr blk_mq_debugfs_queue_attrs[] = {
 	{ "poll_stat", 0400, queue_poll_stat_show },
 	{ "requeue_list", 0400, .seq_ops = &queue_requeue_list_seq_ops },
+	{ "pm_only", 0600, queue_pm_only_show, NULL },
 	{ "state", 0600, queue_state_show, queue_state_write },
 	{ "write_hints", 0600, queue_write_hint_show, queue_write_hint_store },
 	{ "zone_wlock", 0400, queue_zone_wlock_show, NULL },
@@ -233,7 +237,6 @@
 static const char *const hctx_flag_name[] = {
 	HCTX_FLAG_NAME(SHOULD_MERGE),
 	HCTX_FLAG_NAME(TAG_SHARED),
-	HCTX_FLAG_NAME(SG_MERGE),
 	HCTX_FLAG_NAME(BLOCKING),
 	HCTX_FLAG_NAME(NO_SCHED),
 };
@@ -264,7 +267,6 @@
 	REQ_OP_NAME(WRITE),
 	REQ_OP_NAME(FLUSH),
 	REQ_OP_NAME(DISCARD),
-	REQ_OP_NAME(ZONE_REPORT),
 	REQ_OP_NAME(SECURE_ERASE),
 	REQ_OP_NAME(ZONE_RESET),
 	REQ_OP_NAME(WRITE_SAME),
@@ -291,8 +293,9 @@
 	CMD_FLAG_NAME(PREFLUSH),
 	CMD_FLAG_NAME(RAHEAD),
 	CMD_FLAG_NAME(BACKGROUND),
+	CMD_FLAG_NAME(NOWAIT),
 	CMD_FLAG_NAME(NOUNMAP),
-	CMD_FLAG_NAME(NOWAIT),
+	CMD_FLAG_NAME(HIPRI),
 };
 #undef CMD_FLAG_NAME
 
@@ -300,7 +303,6 @@
 static const char *const rqf_name[] = {
 	RQF_NAME(SORTED),
 	RQF_NAME(STARTED),
-	RQF_NAME(QUEUED),
 	RQF_NAME(SOFTBARRIER),
 	RQF_NAME(FLUSH_SEQ),
 	RQF_NAME(MIXED_MERGE),
@@ -406,16 +408,18 @@
 
 /*
  * Note: the state of a request may change while this function is in progress,
- * e.g. due to a concurrent blk_mq_finish_request() call.
+ * e.g. due to a concurrent blk_mq_finish_request() call. Returns true to
+ * keep iterating requests.
  */
-static void hctx_show_busy_rq(struct request *rq, void *data, bool reserved)
+static bool hctx_show_busy_rq(struct request *rq, void *data, bool reserved)
 {
 	const struct show_busy_params *params = data;
 
-	if (blk_mq_map_queue(rq->q, rq->mq_ctx->cpu) == params->hctx &&
-	    blk_mq_rq_state(rq) != MQ_RQ_IDLE)
+	if (rq->mq_hctx == params->hctx)
 		__blk_mq_debugfs_rq_show(params->m,
 					 list_entry_rq(&rq->queuelist));
+
+	return true;
 }
 
 static int hctx_busy_show(void *data, struct seq_file *m)
@@ -426,6 +430,21 @@
 	blk_mq_tagset_busy_iter(hctx->queue->tag_set, hctx_show_busy_rq,
 				&params);
 
+	return 0;
+}
+
+static const char *const hctx_types[] = {
+	[HCTX_TYPE_DEFAULT]	= "default",
+	[HCTX_TYPE_READ]	= "read",
+	[HCTX_TYPE_POLL]	= "poll",
+};
+
+static int hctx_type_show(void *data, struct seq_file *m)
+{
+	struct blk_mq_hw_ctx *hctx = data;
+
+	BUILD_BUG_ON(ARRAY_SIZE(hctx_types) != HCTX_MAX_TYPES);
+	seq_printf(m, "%s\n", hctx_types[hctx->type]);
 	return 0;
 }
 
@@ -619,36 +638,43 @@
 	return 0;
 }
 
-static void *ctx_rq_list_start(struct seq_file *m, loff_t *pos)
-	__acquires(&ctx->lock)
-{
-	struct blk_mq_ctx *ctx = m->private;
-
-	spin_lock(&ctx->lock);
-	return seq_list_start(&ctx->rq_list, *pos);
-}
-
-static void *ctx_rq_list_next(struct seq_file *m, void *v, loff_t *pos)
-{
-	struct blk_mq_ctx *ctx = m->private;
-
-	return seq_list_next(v, &ctx->rq_list, pos);
-}
-
-static void ctx_rq_list_stop(struct seq_file *m, void *v)
-	__releases(&ctx->lock)
-{
-	struct blk_mq_ctx *ctx = m->private;
-
-	spin_unlock(&ctx->lock);
-}
-
-static const struct seq_operations ctx_rq_list_seq_ops = {
-	.start	= ctx_rq_list_start,
-	.next	= ctx_rq_list_next,
-	.stop	= ctx_rq_list_stop,
-	.show	= blk_mq_debugfs_rq_show,
-};
+#define CTX_RQ_SEQ_OPS(name, type)					\
+static void *ctx_##name##_rq_list_start(struct seq_file *m, loff_t *pos) \
+	__acquires(&ctx->lock)						\
+{									\
+	struct blk_mq_ctx *ctx = m->private;				\
+									\
+	spin_lock(&ctx->lock);						\
+	return seq_list_start(&ctx->rq_lists[type], *pos);		\
+}									\
+									\
+static void *ctx_##name##_rq_list_next(struct seq_file *m, void *v,	\
+				     loff_t *pos)			\
+{									\
+	struct blk_mq_ctx *ctx = m->private;				\
+									\
+	return seq_list_next(v, &ctx->rq_lists[type], pos);		\
+}									\
+									\
+static void ctx_##name##_rq_list_stop(struct seq_file *m, void *v)	\
+	__releases(&ctx->lock)						\
+{									\
+	struct blk_mq_ctx *ctx = m->private;				\
+									\
+	spin_unlock(&ctx->lock);					\
+}									\
+									\
+static const struct seq_operations ctx_##name##_rq_list_seq_ops = {	\
+	.start	= ctx_##name##_rq_list_start,				\
+	.next	= ctx_##name##_rq_list_next,				\
+	.stop	= ctx_##name##_rq_list_stop,				\
+	.show	= blk_mq_debugfs_rq_show,				\
+}
+
+CTX_RQ_SEQ_OPS(default, HCTX_TYPE_DEFAULT);
+CTX_RQ_SEQ_OPS(read, HCTX_TYPE_READ);
+CTX_RQ_SEQ_OPS(poll, HCTX_TYPE_POLL);
+
 static int ctx_dispatched_show(void *data, struct seq_file *m)
 {
 	struct blk_mq_ctx *ctx = data;
@@ -781,11 +807,14 @@
 	{"run", 0600, hctx_run_show, hctx_run_write},
 	{"active", 0400, hctx_active_show},
 	{"dispatch_busy", 0400, hctx_dispatch_busy_show},
+	{"type", 0400, hctx_type_show},
 	{},
 };
 
 static const struct blk_mq_debugfs_attr blk_mq_debugfs_ctx_attrs[] = {
-	{"rq_list", 0400, .seq_ops = &ctx_rq_list_seq_ops},
+	{"default_rq_list", 0400, .seq_ops = &ctx_default_rq_list_seq_ops},
+	{"read_rq_list", 0400, .seq_ops = &ctx_read_rq_list_seq_ops},
+	{"poll_rq_list", 0400, .seq_ops = &ctx_poll_rq_list_seq_ops},
 	{"dispatched", 0600, ctx_dispatched_show, ctx_dispatched_write},
 	{"merged", 0600, ctx_merged_show, ctx_merged_write},
 	{"completed", 0600, ctx_completed_show, ctx_completed_write},
@@ -795,12 +824,9 @@
 static void debugfs_create_files(struct dentry *parent, void *data,
 				 const struct blk_mq_debugfs_attr *attr)
 {
-<<<<<<< HEAD
-=======
 	if (IS_ERR_OR_NULL(parent))
 		return;
 
->>>>>>> 407d19ab
 	d_inode(parent)->i_private = data;
 
 	for (; attr->name; attr++)
@@ -834,13 +860,6 @@
 			blk_mq_debugfs_register_sched_hctx(q, hctx);
 	}
 
-<<<<<<< HEAD
-	return 0;
-
-err:
-	blk_mq_debugfs_unregister(q);
-	return -ENOMEM;
-=======
 	if (q->rq_qos) {
 		struct rq_qos *rqos = q->rq_qos;
 
@@ -849,7 +868,6 @@
 			rqos = rqos->next;
 		}
 	}
->>>>>>> 407d19ab
 }
 
 void blk_mq_debugfs_unregister(struct request_queue *q)
@@ -937,10 +955,6 @@
 	q->sched_debugfs_dir = NULL;
 }
 
-<<<<<<< HEAD
-int blk_mq_debugfs_register_sched_hctx(struct request_queue *q,
-				       struct blk_mq_hw_ctx *hctx)
-=======
 void blk_mq_debugfs_unregister_rqos(struct rq_qos *rqos)
 {
 	debugfs_remove_recursive(rqos->debugfs_dir);
@@ -973,7 +987,6 @@
 
 void blk_mq_debugfs_register_sched_hctx(struct request_queue *q,
 					struct blk_mq_hw_ctx *hctx)
->>>>>>> 407d19ab
 {
 	struct elevator_type *e = q->elevator->type;
 
