/* SPDX-License-Identifier: GPL-2.0 */
#ifndef INT_BLK_MQ_DEBUGFS_H
#define INT_BLK_MQ_DEBUGFS_H

#ifdef CONFIG_BLK_DEBUG_FS

#include <linux/seq_file.h>

struct blk_mq_debugfs_attr {
	const char *name;
	umode_t mode;
	int (*show)(void *, struct seq_file *);
	ssize_t (*write)(void *, const char __user *, size_t, loff_t *);
	/* Set either .show or .seq_ops. */
	const struct seq_operations *seq_ops;
};

int __blk_mq_debugfs_rq_show(struct seq_file *m, struct request *rq);
int blk_mq_debugfs_rq_show(struct seq_file *m, void *v);

void blk_mq_debugfs_register(struct request_queue *q);
void blk_mq_debugfs_unregister(struct request_queue *q);
void blk_mq_debugfs_register_hctx(struct request_queue *q,
				  struct blk_mq_hw_ctx *hctx);
void blk_mq_debugfs_unregister_hctx(struct blk_mq_hw_ctx *hctx);
void blk_mq_debugfs_register_hctxs(struct request_queue *q);
void blk_mq_debugfs_unregister_hctxs(struct request_queue *q);

void blk_mq_debugfs_register_sched(struct request_queue *q);
void blk_mq_debugfs_unregister_sched(struct request_queue *q);
void blk_mq_debugfs_register_sched_hctx(struct request_queue *q,
				       struct blk_mq_hw_ctx *hctx);
void blk_mq_debugfs_unregister_sched_hctx(struct blk_mq_hw_ctx *hctx);
<<<<<<< HEAD
=======

void blk_mq_debugfs_register_rqos(struct rq_qos *rqos);
void blk_mq_debugfs_unregister_rqos(struct rq_qos *rqos);
void blk_mq_debugfs_unregister_queue_rqos(struct request_queue *q);
>>>>>>> 407d19ab
#else
static inline void blk_mq_debugfs_register(struct request_queue *q)
{
}

static inline void blk_mq_debugfs_unregister(struct request_queue *q)
{
}

static inline void blk_mq_debugfs_register_hctx(struct request_queue *q,
						struct blk_mq_hw_ctx *hctx)
{
}

static inline void blk_mq_debugfs_unregister_hctx(struct blk_mq_hw_ctx *hctx)
{
}

static inline void blk_mq_debugfs_register_hctxs(struct request_queue *q)
{
}

static inline void blk_mq_debugfs_unregister_hctxs(struct request_queue *q)
{
}

static inline void blk_mq_debugfs_register_sched(struct request_queue *q)
{
}

static inline void blk_mq_debugfs_unregister_sched(struct request_queue *q)
{
}

static inline void blk_mq_debugfs_register_sched_hctx(struct request_queue *q,
						      struct blk_mq_hw_ctx *hctx)
{
}

static inline void blk_mq_debugfs_unregister_sched_hctx(struct blk_mq_hw_ctx *hctx)
{
}
<<<<<<< HEAD
=======

static inline void blk_mq_debugfs_register_rqos(struct rq_qos *rqos)
{
}

static inline void blk_mq_debugfs_unregister_rqos(struct rq_qos *rqos)
{
}

static inline void blk_mq_debugfs_unregister_queue_rqos(struct request_queue *q)
{
}
>>>>>>> 407d19ab
#endif

#ifdef CONFIG_BLK_DEBUG_FS_ZONED
int queue_zone_wlock_show(void *data, struct seq_file *m);
#else
static inline int queue_zone_wlock_show(void *data, struct seq_file *m)
{
	return 0;
}
#endif

#endif<|MERGE_RESOLUTION|>--- conflicted
+++ resolved
@@ -31,13 +31,10 @@
 void blk_mq_debugfs_register_sched_hctx(struct request_queue *q,
 				       struct blk_mq_hw_ctx *hctx);
 void blk_mq_debugfs_unregister_sched_hctx(struct blk_mq_hw_ctx *hctx);
-<<<<<<< HEAD
-=======
 
 void blk_mq_debugfs_register_rqos(struct rq_qos *rqos);
 void blk_mq_debugfs_unregister_rqos(struct rq_qos *rqos);
 void blk_mq_debugfs_unregister_queue_rqos(struct request_queue *q);
->>>>>>> 407d19ab
 #else
 static inline void blk_mq_debugfs_register(struct request_queue *q)
 {
@@ -80,8 +77,6 @@
 static inline void blk_mq_debugfs_unregister_sched_hctx(struct blk_mq_hw_ctx *hctx)
 {
 }
-<<<<<<< HEAD
-=======
 
 static inline void blk_mq_debugfs_register_rqos(struct rq_qos *rqos)
 {
@@ -94,7 +89,6 @@
 static inline void blk_mq_debugfs_unregister_queue_rqos(struct request_queue *q)
 {
 }
->>>>>>> 407d19ab
 #endif
 
 #ifdef CONFIG_BLK_DEBUG_FS_ZONED
